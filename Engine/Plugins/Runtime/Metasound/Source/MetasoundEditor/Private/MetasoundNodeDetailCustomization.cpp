// Copyright Epic Games, Inc. All Rights Reserved.
#include "MetasoundNodeDetailCustomization.h"

#include "Analysis/MetasoundFrontendAnalyzerAddress.h"
#include "Components/AudioComponent.h"
#include "Containers/Set.h"
#include "Delegates/Delegate.h"
#include "Framework/Notifications/NotificationManager.h"
#include "IDetailChildrenBuilder.h"
#include "IDetailGroup.h"
#include "Internationalization/Text.h"
#include "MetasoundDataReference.h"
#include "MetasoundDataReferenceMacro.h"
<<<<<<< HEAD
=======
#include "MetasoundEditorGraphBuilder.h"
>>>>>>> d731a049
#include "MetasoundEditorGraphInputNode.h"
#include "MetasoundEditorGraphSchema.h"
#include "MetasoundFrontend.h"
#include "MetasoundFrontendController.h"
#include "MetasoundFrontendDataTypeRegistry.h"
#include "MetasoundFrontendRegistries.h"
<<<<<<< HEAD
#include "PropertyCustomizationHelpers.h"
#include "PropertyEditorDelegates.h"
#include "SAssetDropTarget.h"
#include "SlateCore/Public/Styling/SlateColor.h"
#include "SMetasoundActionMenu.h"
#include "SMetasoundGraphNode.h"
#include "SSearchableComboBox.h"
=======
#include "Modules/ModuleManager.h"
#include "PropertyCustomizationHelpers.h"
#include "PropertyEditorDelegates.h"
#include "SAssetDropTarget.h"
#include "SMetasoundActionMenu.h"
#include "SMetasoundGraphNode.h"
#include "SSearchableComboBox.h"
#include "Styling/SlateColor.h"
>>>>>>> d731a049
#include "Templates/Casts.h"
#include "Templates/SharedPointer.h"
#include "Templates/UniquePtr.h"
#include "UObject/WeakObjectPtr.h"
#include "UObject/WeakObjectPtrTemplates.h"
#include "Widgets/Images/SImage.h"
#include "Widgets/Input/SButton.h"
#include "Widgets/Notifications/SNotificationList.h"
#include "Widgets/SToolTip.h"
#include "Widgets/SWidget.h"
#include "Widgets/Text/STextBlock.h"


#define LOCTEXT_NAMESPACE "MetaSoundEditor"

namespace Metasound
{
	namespace Editor
	{
		namespace MemberCustomizationPrivate
		{
			/** Set of input types which are valid registered types, but should
			 * not show up as an input type option in the MetaSound editor. */
			static const TSet<FName> HiddenInputTypeNames =
			{
				"Audio:Mono",
				"Audio:Stereo",
				GetMetasoundDataTypeName<Frontend::FAnalyzerAddress>()
			};

			static const FText OverrideInputDefaultText = LOCTEXT("OverridePresetInputDefault", "Override Inherited Default");
			static const FText OverrideInputDefaultTooltip = LOCTEXT("OverridePresetInputTooltip",
<<<<<<< HEAD
				"Enables overriding the input's inherited default value otherwise provided by the referenced graph."
				"Setting to true disables auto-updating the input's default value if modified on the referenced asset.");
=======
				"Enables overriding the input's inherited default value otherwise provided by the referenced graph. Setting to true disables auto-updating the input's default value if modified on the referenced asset.");

			static const FText ConstructorPinText = LOCTEXT("ConstructorPinText", "Is Constructor Pin");
			static const FText ConstructorPinTooltip = LOCTEXT("ConstructorPinTooltip",
				"Whether this input or output is a constructor pin. Constructor values are only read on construction (on play), and are not dynamically updated at runtime.");
>>>>>>> d731a049

			void GetDataTypeFromElementPropertyHandle(TSharedPtr<IPropertyHandle> ElementPropertyHandle, Frontend::FDataTypeRegistryInfo& OutDataTypeInfo)
			{
				using namespace Frontend;

				TArray<UObject*>OuterObjects;
				ElementPropertyHandle->GetOuterObjects(OuterObjects);
				if (OuterObjects.Num() == 1)
				{
					UObject* Outer = OuterObjects.Last();
					if (const UMetasoundEditorGraphMemberDefaultLiteral* DefaultLiteral = Cast<UMetasoundEditorGraphMemberDefaultLiteral>(Outer))
					{
						if (const UMetasoundEditorGraphMember* Member = Cast<UMetasoundEditorGraphMember>(DefaultLiteral->GetOuter()))
						{
<<<<<<< HEAD
							ensure(IDataTypeRegistry::Get().GetDataTypeInfo(Member->GetDataType(), OutDataTypeInfo));
=======
							FName DataTypeName = Member->GetDataType();
							ensure(IDataTypeRegistry::Get().GetDataTypeInfo(DataTypeName, OutDataTypeInfo));
							if (OutDataTypeInfo.bIsArrayType)
							{
								DataTypeName = CreateElementTypeNameFromArrayTypeName(DataTypeName);
								const bool bIsHiddenType = HiddenInputTypeNames.Contains(DataTypeName);
								OutDataTypeInfo = { };
								if (!bIsHiddenType)
								{
									ensure(IDataTypeRegistry::Get().GetDataTypeInfo(DataTypeName, OutDataTypeInfo));
								}
							}
>>>>>>> d731a049
						}
					}
				}
			}

			// If DataType is an array type, creates & returns the array's
			// element type. Otherwise, returns this type's DataTypeName.
			FName GetPrimitiveTypeName(const Frontend::FDataTypeRegistryInfo& InDataTypeInfo)
			{
<<<<<<< HEAD
				return InDataTypeInfo.IsArrayType()
=======
				return InDataTypeInfo.bIsArrayType
>>>>>>> d731a049
					? CreateElementTypeNameFromArrayTypeName(InDataTypeInfo.DataTypeName)
					: InDataTypeInfo.DataTypeName;
			}
		} // namespace MemberCustomizationPrivate

		FMetasoundFloatLiteralCustomization::~FMetasoundFloatLiteralCustomization()
		{
			if (FloatLiteral.IsValid())
			{
				FloatLiteral->OnClampChanged.Remove(OnClampChangedDelegateHandle);
			}
		}

		TArray<IDetailPropertyRow*> FMetasoundFloatLiteralCustomization::CustomizeLiteral(UMetasoundEditorGraphMemberDefaultLiteral& InLiteral, IDetailLayoutBuilder& InDetailLayout)
		{
			check(DefaultCategoryBuilder);

			UMetasoundEditorGraphMemberDefaultFloat* DefaultFloat = Cast<UMetasoundEditorGraphMemberDefaultFloat>(&InLiteral);
			if (!ensure(DefaultFloat))
			{
				return { };
			}
			FloatLiteral = DefaultFloat;

			TArray<IDetailPropertyRow*> DefaultRows;
			TSharedPtr<IPropertyHandle> DefaultValueHandle;
			IDetailPropertyRow* Row = DefaultCategoryBuilder->AddExternalObjectProperty(TArray<UObject*>({ DefaultFloat }), UMetasoundEditorGraphMemberDefaultFloat::GetDefaultPropertyName());
			if (ensure(Row))
			{
				DefaultRows.Add(Row);
				DefaultValueHandle = Row->GetPropertyHandle();
			}

<<<<<<< HEAD
			// Apply the clamp range to the default value if 
			// 1. not using a widget and ClampDefault is true or 
			// 2. using a widget but not using a volume widget where VolumeWidgetUseLinearOutput is true 
			const bool bVolumeWidgetWithLinearOutput = DefaultFloat->WidgetValueType == EMetasoundMemberDefaultWidgetValueType::Volume && DefaultFloat->VolumeWidgetUseLinearOutput;
			const bool bUsingWidget = DefaultFloat->WidgetType != EMetasoundMemberDefaultWidget::None;
			const bool bShouldClampDefaultValue = (!bUsingWidget && DefaultFloat->ClampDefault) || (bUsingWidget && !bVolumeWidgetWithLinearOutput);
=======
			// Apply the clamp range to the default value if not using a widget and ClampDefault is true
			const bool bUsingWidget = DefaultFloat->WidgetType != EMetasoundMemberDefaultWidget::None;
			const bool bShouldClampDefaultValue = bUsingWidget || (!bUsingWidget && DefaultFloat->ClampDefault);
>>>>>>> d731a049

			IDetailPropertyRow* ClampRow = DefaultCategoryBuilder->AddExternalObjectProperty(TArray<UObject*>({ DefaultFloat }), GET_MEMBER_NAME_CHECKED(UMetasoundEditorGraphMemberDefaultFloat, ClampDefault));
			if (ensure(ClampRow))
			{
				DefaultRows.Add(ClampRow);
<<<<<<< HEAD
				if (bVolumeWidgetWithLinearOutput)
				{
					DefaultFloat->SetRange(FVector2D(0.0f, 1.0f));
				}
=======
>>>>>>> d731a049

				if (DefaultValueHandle.IsValid())
				{
					if (bShouldClampDefaultValue)
					{
						FVector2D Range = DefaultFloat->GetRange();
						DefaultValueHandle->SetInstanceMetaData("ClampMin", FString::Printf(TEXT("%f"), Range.X));
						DefaultValueHandle->SetInstanceMetaData("ClampMax", FString::Printf(TEXT("%f"), Range.Y));
					}
					else // Stop clamping
					{
						DefaultValueHandle->SetInstanceMetaData("ClampMin", "");
						DefaultValueHandle->SetInstanceMetaData("ClampMax", "");
					}
				}

				DefaultFloat->OnClampChanged.Remove(OnClampChangedDelegateHandle);
				OnClampChangedDelegateHandle = DefaultFloat->OnClampChanged.AddLambda([this](bool ClampInput)
				{
					if (FloatLiteral.IsValid())
					{
						FloatLiteral->OnClampChanged.Remove(OnClampChangedDelegateHandle);
						if (FMetasoundAssetBase* MetasoundAsset = Metasound::IMetasoundUObjectRegistry::Get().GetObjectAsAssetBase(FloatLiteral->GetOutermostObject()))
						{
<<<<<<< HEAD
							MetasoundAsset->SetSynchronizationRequired();
=======
							if (const UMetasoundEditorGraphMember* Member = Cast<UMetasoundEditorGraphMember>(FloatLiteral->GetOuter()))
							{
								MetasoundAsset->GetModifyContext().AddMemberIDsModified({ Member->GetMemberID() });
							}
>>>>>>> d731a049
						}
					}
				});

				if (bShouldClampDefaultValue)
				{
					IDetailPropertyRow* RangeRow = DefaultCategoryBuilder->AddExternalObjectProperty(TArray<UObject*>({ DefaultFloat }), GET_MEMBER_NAME_CHECKED(UMetasoundEditorGraphMemberDefaultFloat, Range));
					if (ensure(RangeRow))
					{
						DefaultRows.Add(RangeRow);
					}
				}
			}

<<<<<<< HEAD
			bool bIsGraphEditable = false;
			if (const UMetasoundEditorGraphMember* ParentMember = InLiteral.GetParentMember())
			{
				if (const UMetasoundEditorGraph* OwningGraph = ParentMember->GetOwningGraph())
				{
					bIsGraphEditable = OwningGraph->IsEditable();
				}
			}

			// add input widget properties
			if (bIsGraphEditable)
			{
				IDetailCategoryBuilder& WidgetCategoryBuilder = InDetailLayout.EditCategory("EditorOptions");
				DefaultRows.Add(WidgetCategoryBuilder.AddExternalObjectProperty(TArray<UObject*>({ DefaultFloat }), GET_MEMBER_NAME_CHECKED(UMetasoundEditorGraphMemberDefaultFloat, WidgetType)));
				DefaultRows.Add(WidgetCategoryBuilder.AddExternalObjectProperty(TArray<UObject*>({ DefaultFloat }), GET_MEMBER_NAME_CHECKED(UMetasoundEditorGraphMemberDefaultFloat, WidgetOrientation)));
				DefaultRows.Add(WidgetCategoryBuilder.AddExternalObjectProperty(TArray<UObject*>({ DefaultFloat }), GET_MEMBER_NAME_CHECKED(UMetasoundEditorGraphMemberDefaultFloat, WidgetValueType)));
				if (DefaultFloat->WidgetValueType == EMetasoundMemberDefaultWidgetValueType::Volume)
				{
					DefaultRows.Add(WidgetCategoryBuilder.AddExternalObjectProperty(TArray<UObject*>({ DefaultFloat }), GET_MEMBER_NAME_CHECKED(UMetasoundEditorGraphMemberDefaultFloat, VolumeWidgetUseLinearOutput)));

=======
			// Enable widget options for editable inputs only 
			bool bShowWidgetOptions = false;
			if (const UMetasoundEditorGraphInput* ParentMember = Cast <UMetasoundEditorGraphInput>(InLiteral.GetParentMember()))
			{
				if (const UMetasoundEditorGraph* OwningGraph = ParentMember->GetOwningGraph())
				{
					// Disable widget options for constructor inputs for now to prevent changing default value via widget while playing 
					bShowWidgetOptions = OwningGraph->IsEditable() && ParentMember->GetVertexAccessType() == EMetasoundFrontendVertexAccessType::Reference;
				}
			}

			// add input widget properties
			if (bShowWidgetOptions)
			{
				IDetailCategoryBuilder& WidgetCategoryBuilder = InDetailLayout.EditCategory("EditorOptions");
				DefaultRows.Add(WidgetCategoryBuilder.AddExternalObjectProperty(TArray<UObject*>({ DefaultFloat }), GET_MEMBER_NAME_CHECKED(UMetasoundEditorGraphMemberDefaultFloat, WidgetType)));
				DefaultRows.Add(WidgetCategoryBuilder.AddExternalObjectProperty(TArray<UObject*>({ DefaultFloat }), GET_MEMBER_NAME_CHECKED(UMetasoundEditorGraphMemberDefaultFloat, WidgetOrientation)));
				DefaultRows.Add(WidgetCategoryBuilder.AddExternalObjectProperty(TArray<UObject*>({ DefaultFloat }), GET_MEMBER_NAME_CHECKED(UMetasoundEditorGraphMemberDefaultFloat, WidgetValueType)));
				if (DefaultFloat->WidgetType != EMetasoundMemberDefaultWidget::None && DefaultFloat->WidgetValueType == EMetasoundMemberDefaultWidgetValueType::Volume)
				{
					DefaultRows.Add(WidgetCategoryBuilder.AddExternalObjectProperty(TArray<UObject*>({ DefaultFloat }), GET_MEMBER_NAME_CHECKED(UMetasoundEditorGraphMemberDefaultFloat, VolumeWidgetUseLinearOutput)));
					if (DefaultFloat->VolumeWidgetUseLinearOutput)
					{
						DefaultRows.Add(WidgetCategoryBuilder.AddExternalObjectProperty(TArray<UObject*>({ DefaultFloat }), GET_MEMBER_NAME_CHECKED(UMetasoundEditorGraphMemberDefaultFloat, VolumeWidgetDecibelRange)));
					}
>>>>>>> d731a049
				}
			}

			return DefaultRows;
		}

		TArray<IDetailPropertyRow*> FMetasoundObjectArrayLiteralCustomization::CustomizeLiteral(UMetasoundEditorGraphMemberDefaultLiteral& InLiteral, IDetailLayoutBuilder& InDetailLayout)
		{
			check(DefaultCategoryBuilder);

			TSharedPtr<IPropertyHandle> DefaultValueHandle;
			IDetailPropertyRow* Row = DefaultCategoryBuilder->AddExternalObjectProperty(TArray<UObject*>({ &InLiteral }), GET_MEMBER_NAME_CHECKED(UMetasoundEditorGraphMemberDefaultObjectArray, Default));
			if (ensure(Row))
			{
				DefaultValueHandle = Row->GetPropertyHandle();
			}

			constexpr bool bShowChildren = true;
			Row->ShowPropertyButtons(false)
			.CustomWidget(bShowChildren)
			.NameContent()
			[
				DefaultValueHandle->CreatePropertyNameWidget()
			]
			.ValueContent()
			[
				SNew(SAssetDropTarget)
				.bSupportsMultiDrop(true)
				.OnAreAssetsAcceptableForDropWithReason_Lambda([this, DefaultValueHandle](TArrayView<FAssetData> InAssets, FText& OutReason)
				{
					Frontend::FDataTypeRegistryInfo DataTypeInfo;
					MemberCustomizationPrivate::GetDataTypeFromElementPropertyHandle(DefaultValueHandle, DataTypeInfo);

					const IMetasoundEditorModule& EditorModule = FModuleManager::GetModuleChecked<IMetasoundEditorModule>("MetaSoundEditor");
<<<<<<< HEAD
					bool bCanDrop = true;
					for (const FAssetData& AssetData : InAssets)
					{
						if (DataTypeInfo.ProxyGeneratorClass)
=======
					bool bCanDrop = false;

					if (UClass* ProxyGenClass = DataTypeInfo.ProxyGeneratorClass)
					{
						bCanDrop = true;
						for (const FAssetData& AssetData : InAssets)
>>>>>>> d731a049
						{
							if (UClass* Class = AssetData.GetClass())
							{
								if (EditorModule.IsExplicitProxyClass(*DataTypeInfo.ProxyGeneratorClass))
								{
									bCanDrop &= Class == DataTypeInfo.ProxyGeneratorClass;
								}
								else
								{
									bCanDrop &= Class->IsChildOf(DataTypeInfo.ProxyGeneratorClass);
								}
							}
						}
					}
<<<<<<< HEAD
					return true;
=======

					return bCanDrop;
>>>>>>> d731a049
				})
				.OnAssetsDropped_Lambda([this, DefaultValueHandle](const FDragDropEvent& DragDropEvent, TArrayView<FAssetData> InAssets)
				{
					if (DefaultValueHandle.IsValid())
					{
						TSharedPtr<IPropertyHandleArray> ArrayHandle = DefaultValueHandle->AsArray();
						if (ensure(ArrayHandle.IsValid()))
						{
							for (const FAssetData& AssetData : InAssets)
							{
								uint32 AddIndex = INDEX_NONE;
								ArrayHandle->GetNumElements(AddIndex);
								ArrayHandle->AddItem();
								TSharedPtr<IPropertyHandle> ElementHandle = ArrayHandle->GetElement(static_cast<int32>(AddIndex));
								TSharedPtr<IPropertyHandle> ObjectHandle = ElementHandle->GetChildHandle(GET_MEMBER_NAME_CHECKED(FMetasoundEditorGraphMemberDefaultObjectRef, Object));
								ObjectHandle->SetValue(AssetData.GetAsset());
							}
						}
					}
				})
				[
					DefaultValueHandle->CreatePropertyValueWidget()
				]
			];

			return { Row };
		}

		FText FMetasoundMemberDefaultBoolDetailCustomization::GetPropertyNameOverride() const
		{
			using namespace MemberCustomizationPrivate;

			if (GetPrimitiveTypeName(DataTypeInfo) == Metasound::GetMetasoundDataTypeName<Metasound::FTrigger>())
			{
				return LOCTEXT("TriggerInput_SimulateTitle", "Simulate");
			}

			return FText::GetEmpty();
		}

		TSharedRef<SWidget> FMetasoundMemberDefaultBoolDetailCustomization::CreateStructureWidget(TSharedPtr<IPropertyHandle>& StructPropertyHandle) const
		{
			using namespace Frontend;
			using namespace MemberCustomizationPrivate;

			TSharedPtr<IPropertyHandle> ValueProperty = StructPropertyHandle->GetChildHandle(GET_MEMBER_NAME_CHECKED(FMetasoundEditorGraphMemberDefaultBoolRef, Value));
			if (ValueProperty.IsValid())
			{
				// Not a trigger, so just display as underlying literal type (bool)
				if (GetPrimitiveTypeName(DataTypeInfo) != Metasound::GetMetasoundDataTypeName<Metasound::FTrigger>())
				{
					return ValueProperty->CreatePropertyValueWidget();
				}

				TAttribute<bool> EnablementAttribute = false;
				TAttribute<EVisibility> VisibilityAttribute = EVisibility::Visible;

				TArray<UObject*> OuterObjects;
				ValueProperty->GetOuterObjects(OuterObjects);
				if (!OuterObjects.IsEmpty())
				{
					if (UMetasoundEditorGraphMemberDefaultLiteral* Literal = Cast<UMetasoundEditorGraphMemberDefaultLiteral>(OuterObjects.Last()))
					{
						if (UMetasoundEditorGraphInput* Input = Cast<UMetasoundEditorGraphInput>(Literal->GetParentMember()))
						{
							// Don't display trigger simulation widget if its a trigger
							// provided by an interface that does not support transmission.
							const FInterfaceRegistryKey Key = GetInterfaceRegistryKey(Input->GetInterfaceVersion());
							const IInterfaceRegistryEntry* Entry = IInterfaceRegistry::Get().FindInterfaceRegistryEntry(Key);
							if (!Entry || Entry->GetRouterName() == Audio::IParameterTransmitter::RouterName)
							{
								EnablementAttribute = true;
								return SMetaSoundGraphNode::CreateTriggerSimulationWidget(*Literal, MoveTemp(VisibilityAttribute), MoveTemp(EnablementAttribute));
							}

							const FText DisabledToolTip = LOCTEXT("NonTransmittibleInputTriggerSimulationDisabledTooltip", "Trigger simulation disabled: Parent interface does not support being updated by game thread parameters.");
							return SMetaSoundGraphNode::CreateTriggerSimulationWidget(*Literal, MoveTemp(VisibilityAttribute), MoveTemp(EnablementAttribute), &DisabledToolTip);
						}
					}
				}
			}

			return SNullWidget::NullWidget;
		}

		TSharedRef<SWidget> FMetasoundMemberDefaultIntDetailCustomization::CreateStructureWidget(TSharedPtr<IPropertyHandle>& StructPropertyHandle) const
		{
			using namespace Frontend;
			using namespace MemberCustomizationPrivate;

			if (FMetasoundFrontendRegistryContainer* Registry = FMetasoundFrontendRegistryContainer::Get())
			{
				TSharedPtr<IPropertyHandle> ValueProperty = StructPropertyHandle->GetChildHandle(GET_MEMBER_NAME_CHECKED(FMetasoundEditorGraphMemberDefaultIntRef, Value));
				if (ValueProperty.IsValid())
				{
					TSharedPtr<const IEnumDataTypeInterface> EnumInterface = IDataTypeRegistry::Get().GetEnumInterfaceForDataType(GetPrimitiveTypeName(DataTypeInfo));

					// Not an enum, so just display as underlying type (int32)
					if (!EnumInterface.IsValid())
					{
						return ValueProperty->CreatePropertyValueWidget();
					}

					auto GetAll = [Interface = EnumInterface](TArray<TSharedPtr<FString>>& OutStrings, TArray<TSharedPtr<SToolTip>>& OutTooltips, TArray<bool>&)
					{
						for (const IEnumDataTypeInterface::FGenericInt32Entry& i : Interface->GetAllEntries())
						{
							OutTooltips.Emplace(SNew(SToolTip).Text(i.Tooltip));
							OutStrings.Emplace(MakeShared<FString>(i.DisplayName.ToString()));
						}
					};
					auto GetValue = [Interface = EnumInterface, Prop = ValueProperty]()
					{
						int32 IntValue;
						if (Prop->GetValue(IntValue) != FPropertyAccess::Success)
						{
							IntValue = Interface->GetDefaultValue();
							UE_LOG(LogMetasoundEditor, Warning, TEXT("Failed to read int Property '%s', defaulting."), *GetNameSafe(Prop->GetProperty()));
						}
						if (TOptional<IEnumDataTypeInterface::FGenericInt32Entry> Result = Interface->FindByValue(IntValue))
						{
							return Result->DisplayName.ToString();
						}
						UE_LOG(LogMetasoundEditor, Warning, TEXT("Failed to resolve int value '%d' to a valid enum value for enum '%s'"),
							IntValue, *Interface->GetNamespace().ToString());

						// Return default (should always succeed as we can't have empty Enums and we must have a default).
						return Interface->FindByValue(Interface->GetDefaultValue())->DisplayName.ToString();
					};
					auto SelectedValue = [Interface = EnumInterface, Prop = ValueProperty](const FString& InSelected)
					{
						TOptional<IEnumDataTypeInterface::FGenericInt32Entry> Found =
							Interface->FindEntryBy([TextSelected = FText::FromString(InSelected)](const IEnumDataTypeInterface::FGenericInt32Entry& i)
						{
							return i.DisplayName.EqualTo(TextSelected);
						});

						if (Found)
						{
							// Only save the changes if its different and we can read the old value to check that.
							int32 CurrentValue;
							bool bReadCurrentValue = Prop->GetValue(CurrentValue) == FPropertyAccess::Success;
							if ((bReadCurrentValue && CurrentValue != Found->Value) || !bReadCurrentValue)
							{
								ensure(Prop->SetValue(Found->Value) == FPropertyAccess::Success);
							}
						}
						else
						{
							UE_LOG(LogMetasoundEditor, Warning, TEXT("Failed to Set Valid Value for Property '%s' with Value of '%s', writing default."),
								*GetNameSafe(Prop->GetProperty()), *InSelected);

							ensure(Prop->SetValue(Interface->GetDefaultValue()) == FPropertyAccess::Success);
						}
					};

					return PropertyCustomizationHelpers::MakePropertyComboBox(
						nullptr,
						FOnGetPropertyComboBoxStrings::CreateLambda(GetAll),
						FOnGetPropertyComboBoxValue::CreateLambda(GetValue),
						FOnPropertyComboBoxValueSelected::CreateLambda(SelectedValue)
					);
				}
			}

			return SNullWidget::NullWidget;
		}

		TSharedRef<SWidget> FMetasoundMemberDefaultObjectDetailCustomization::CreateStructureWidget(TSharedPtr<IPropertyHandle>& StructPropertyHandle) const
		{
			TSharedPtr<IPropertyHandle> PropertyHandle = StructPropertyHandle->GetChildHandle(GET_MEMBER_NAME_CHECKED(FMetasoundEditorGraphMemberDefaultObjectRef, Object));

			const IMetasoundEditorModule& EditorModule = FModuleManager::GetModuleChecked<IMetasoundEditorModule>("MetaSoundEditor");
			auto FilterAsset = [InEditorModule = &EditorModule, InProxyGenClass = DataTypeInfo.ProxyGeneratorClass](const FAssetData& InAsset)
			{
				if (InProxyGenClass)
				{
					if (UClass* Class = InAsset.GetClass())
					{
						if (InEditorModule->IsExplicitProxyClass(*InProxyGenClass))
						{
							return Class != InProxyGenClass;
						}

						return !Class->IsChildOf(InProxyGenClass);
					}
				}

				return true;
			};

			auto ValidateAsset = [FilterAsset](const FAssetData& InAsset)
			{
				// A null asset reference is a valid default
				return InAsset.IsValid() ? !FilterAsset(InAsset) : true;
			};

			auto GetAssetPath = [PropertyHandle = PropertyHandle]()
			{
				UObject* Object = nullptr;
				if (PropertyHandle->GetValue(Object) == FPropertyAccess::Success)
				{
					return Object->GetPathName();
				}
				return FString();
			};

			return SNew(SObjectPropertyEntryBox)
				.AllowClear(true)
				.AllowedClass(DataTypeInfo.ProxyGeneratorClass)
				.DisplayBrowse(true)
				.DisplayThumbnail(true)
				.DisplayUseSelected(true)
				.NewAssetFactories(PropertyCustomizationHelpers::GetNewAssetFactoriesForClasses({DataTypeInfo.ProxyGeneratorClass }))
				.ObjectPath_Lambda(GetAssetPath)
				.OnShouldFilterAsset_Lambda(FilterAsset)
				.OnShouldSetAsset_Lambda(ValidateAsset)
				.PropertyHandle(PropertyHandle);
		}

		TSharedRef<SWidget> FMetasoundDefaultMemberElementDetailCustomizationBase::CreateNameWidget(TSharedPtr<IPropertyHandle> StructPropertyHandle) const
		{
			const FText PropertyName = GetPropertyNameOverride();
			if (!PropertyName.IsEmpty())
			{
				return SNew(STextBlock)
					.Font(IDetailLayoutBuilder::GetDetailFont())
					.Text(PropertyName);
			}

			return SNew(STextBlock)
				.Text(MemberCustomizationStyle::DefaultPropertyText)
				.Font(IDetailLayoutBuilder::GetDetailFont());
		}

		TSharedRef<SWidget> FMetasoundDefaultMemberElementDetailCustomizationBase::CreateValueWidget(TSharedPtr<IPropertyHandleArray> ParentPropertyHandleArray, TSharedPtr<IPropertyHandle> StructPropertyHandle) const
		{
			TSharedRef<SWidget> ValueWidget = CreateStructureWidget(StructPropertyHandle);
			if (!ParentPropertyHandleArray.IsValid())
			{
				return ValueWidget;
			}

			TSharedPtr<IPropertyHandle> StructPropertyPtr = StructPropertyHandle;
			FExecuteAction InsertAction = FExecuteAction::CreateLambda([ParentPropertyHandleArray, StructPropertyPtr]
			{
				const int32 ArrayIndex = StructPropertyPtr.IsValid() ? StructPropertyPtr->GetIndexInArray() : INDEX_NONE;
				if (ParentPropertyHandleArray.IsValid() && ArrayIndex >= 0)
				{
					ParentPropertyHandleArray->Insert(ArrayIndex);
				}
			});

			FExecuteAction DeleteAction = FExecuteAction::CreateLambda([ParentPropertyHandleArray, StructPropertyPtr]
			{
				const int32 ArrayIndex = StructPropertyPtr.IsValid() ? StructPropertyPtr->GetIndexInArray() : INDEX_NONE;
				if (ParentPropertyHandleArray.IsValid() && ArrayIndex >= 0)
				{
					ParentPropertyHandleArray->DeleteItem(ArrayIndex);
				}
			});

			FExecuteAction DuplicateAction = FExecuteAction::CreateLambda([ParentPropertyHandleArray, StructPropertyPtr]
			{
				const int32 ArrayIndex = StructPropertyPtr.IsValid() ? StructPropertyPtr->GetIndexInArray() : INDEX_NONE;
				if (ParentPropertyHandleArray.IsValid() && ArrayIndex >= 0)
				{
					ParentPropertyHandleArray->DuplicateItem(ArrayIndex);
				}
			});

			return SNew(SHorizontalBox)
				+ SHorizontalBox::Slot()
				.FillWidth(1.0f)
				.Padding(1.0f, 0.0f, 0.0f, 0.0f)
				.VAlign(VAlign_Center)
				[
					ValueWidget
				]
				+ SHorizontalBox::Slot()
				.AutoWidth()
				.Padding(-6.0f, 0.0f, 0.0f, 0.0f) // Negative padding intentional on the left to bring the dropdown closer to the other buttons
				.VAlign(VAlign_Center)
				[
					PropertyCustomizationHelpers::MakeInsertDeleteDuplicateButton(InsertAction, DeleteAction, DuplicateAction)
				];
		}

		void FMetasoundDefaultMemberElementDetailCustomizationBase::CustomizeChildren(TSharedRef<IPropertyHandle> StructPropertyHandle, IDetailChildrenBuilder& ChildBuilder, IPropertyTypeCustomizationUtils& StructCustomizationUtils)
		{
			TSharedPtr<IPropertyHandleArray> ParentPropertyHandleArray;
			TSharedPtr<IPropertyHandle> ElementPropertyHandle = StructPropertyHandle;
			if (ElementPropertyHandle.IsValid())
			{
				TSharedPtr<IPropertyHandle> ParentProperty = ElementPropertyHandle->GetParentHandle();
				while (ParentProperty.IsValid() && ParentProperty->GetProperty() != nullptr)
				{
					ParentPropertyHandleArray = ParentProperty->AsArray();
					if (ParentPropertyHandleArray.IsValid())
					{
						ElementPropertyHandle = ParentProperty;
						break;
					}
				}
			}
			MemberCustomizationPrivate::GetDataTypeFromElementPropertyHandle(ElementPropertyHandle, DataTypeInfo);

<<<<<<< HEAD
=======
			MemberCustomizationPrivate::GetDataTypeFromElementPropertyHandle(ElementPropertyHandle, DataTypeInfo);

>>>>>>> d731a049
			TSharedRef<SWidget> ValueWidget = CreateValueWidget(ParentPropertyHandleArray, StructPropertyHandle);
			FDetailWidgetRow& ValueRow = ChildBuilder.AddCustomRow(MemberCustomizationStyle::DefaultPropertyText);
			if (ParentPropertyHandleArray.IsValid())
			{
				ValueRow.NameContent()
				[
					StructPropertyHandle->CreatePropertyNameWidget()
				];
			}
			else
			{
				ValueRow.NameContent()
				[
					CreateNameWidget(StructPropertyHandle)
				];
			}

			TArray<UObject*> OuterObjects;
			StructPropertyHandle->GetOuterObjects(OuterObjects);
			TArray<TWeakObjectPtr<UMetasoundEditorGraphInput>> Inputs;
			for (UObject* Object : OuterObjects)
			{
				if (UMetasoundEditorGraphInput* Input = Cast<UMetasoundEditorGraphInput>(Object))
				{
					Inputs.Add(Input);
				}
			}

			FSimpleDelegate UpdateFrontendDefaultLiteral = FSimpleDelegate::CreateLambda([InInputs = Inputs]()
			{
				for (const TWeakObjectPtr<UMetasoundEditorGraphInput>& GraphInput : InInputs)
				{
					if (GraphInput.IsValid())
					{
						constexpr bool bPostTransaction = true;
						GraphInput->UpdateFrontendDefaultLiteral(bPostTransaction);
					}
				}
			});
			StructPropertyHandle->SetOnChildPropertyValueChanged(UpdateFrontendDefaultLiteral);

			ValueRow.ValueContent()
			[
				ValueWidget
			];
		}

		void FMetasoundDefaultMemberElementDetailCustomizationBase::CustomizeHeader(TSharedRef<IPropertyHandle> StructPropertyHandle, FDetailWidgetRow& HeaderRow, IPropertyTypeCustomizationUtils& StructCustomizationUtils)
		{
		}

		FName FMetasoundDataTypeSelector::GetDataType() const
		{
			if (GraphMember.IsValid())
<<<<<<< HEAD
			{
				return GraphMember->GetDataType();
			}

			return FName();
		}

		void FMetasoundDataTypeSelector::OnDataTypeSelected(FName InSelectedTypeName)
		{
			FName NewDataTypeName;
			FName ArrayDataTypeName = CreateArrayTypeNameFromElementTypeName(InSelectedTypeName);

			// Update data type based on "Is Array" checkbox and support for arrays.
			// If an array type is not supported, default to the base data type.
			IMetasoundEditorModule& EditorModule = FModuleManager::GetModuleChecked<IMetasoundEditorModule>("MetaSoundEditor");
			if (DataTypeArrayCheckbox->GetCheckedState() == ECheckBoxState::Checked)
			{
				if (EditorModule.IsRegisteredDataType(ArrayDataTypeName))
				{
					NewDataTypeName = ArrayDataTypeName;
				}
				else
				{
					ensure(EditorModule.IsRegisteredDataType(InSelectedTypeName));
					NewDataTypeName = InSelectedTypeName;
				}
			}
			else
			{
				if (EditorModule.IsRegisteredDataType(InSelectedTypeName))
				{
					NewDataTypeName = InSelectedTypeName;
				}
				else
				{
					ensure(EditorModule.IsRegisteredDataType(ArrayDataTypeName));
					NewDataTypeName = ArrayDataTypeName;
				}
			}

			if (NewDataTypeName == GraphMember->GetDataType())
			{
				return;
			}

			// Have to stop playback to avoid attempting to change live edit data on invalid input type.
			check(GEditor);
			GEditor->ResetPreviewAudioComponent();

			if (GraphMember.IsValid())
			{
				GraphMember->SetDataType(NewDataTypeName);

				if (FMetasoundAssetBase* MetasoundAsset = Metasound::IMetasoundUObjectRegistry::Get().GetObjectAsAssetBase(GraphMember->GetOutermostObject()))
				{
					MetasoundAsset->SetUpdateDetailsOnSynchronization();
				}
=======
			{
				return GraphMember->GetDataType();
			}

			return FName();
		}

		void FMetasoundDataTypeSelector::OnDataTypeSelected(FName InSelectedTypeName)
		{
			FName NewDataTypeName;
			FName ArrayDataTypeName = CreateArrayTypeNameFromElementTypeName(InSelectedTypeName);

			// Update data type based on "Is Array" checkbox and support for arrays.
			// If an array type is not supported, default to the base data type.
			if (DataTypeArrayCheckbox->GetCheckedState() == ECheckBoxState::Checked)
			{
				if (Frontend::IDataTypeRegistry::Get().IsRegistered(ArrayDataTypeName))
				{
					NewDataTypeName = ArrayDataTypeName;
				}
				else
				{
					ensure(Frontend::IDataTypeRegistry::Get().IsRegistered(InSelectedTypeName));
					NewDataTypeName = InSelectedTypeName;
				}
			}
			else
			{
				if (Frontend::IDataTypeRegistry::Get().IsRegistered(InSelectedTypeName))
				{
					NewDataTypeName = InSelectedTypeName;
				}
				else
				{
					ensure(Frontend::IDataTypeRegistry::Get().IsRegistered(ArrayDataTypeName));
					NewDataTypeName = ArrayDataTypeName;
				}
			}

			if (NewDataTypeName == GraphMember->GetDataType())
			{
				return;
			}

			// Have to stop playback to avoid attempting to change live edit data on invalid input type.
			check(GEditor);
			GEditor->ResetPreviewAudioComponent();

			if (GraphMember.IsValid())
			{
				GraphMember->SetDataType(NewDataTypeName);
>>>>>>> d731a049
			}
		}

		void FMetasoundDataTypeSelector::AddDataTypeSelector(IDetailLayoutBuilder& InDetailLayout, const FText& InRowName, TWeakObjectPtr<UMetasoundEditorGraphMember> InGraphMember, bool bIsEnabled)
		{
			using namespace Frontend;

			if (!InGraphMember.IsValid())
			{
				return;
			}
<<<<<<< HEAD

			GraphMember = InGraphMember;

=======

			GraphMember = InGraphMember;

>>>>>>> d731a049
			FDataTypeRegistryInfo DataTypeInfo;
			if (!ensure(IDataTypeRegistry::Get().GetDataTypeInfo(InGraphMember->GetDataType(), DataTypeInfo)))
			{
				return;
			}

<<<<<<< HEAD
			const bool bIsArrayType = DataTypeInfo.IsArrayType();
			if (bIsArrayType)
			{
				ArrayTypeName = GraphMember->GetDataType();
				BaseTypeName = CreateElementTypeNameFromArrayTypeName(InGraphMember->GetDataType());
			}
			else
			{
				ArrayTypeName = CreateArrayTypeNameFromElementTypeName(InGraphMember->GetDataType());
				BaseTypeName = GraphMember->GetDataType();
			}

			IMetasoundEditorModule& EditorModule = FModuleManager::GetModuleChecked<IMetasoundEditorModule>("MetaSoundEditor");

			// Not all types have an equivalent array type. Base types without array
			// types should have the "Is Array" checkbox disabled.
			const bool bIsArrayTypeRegistered = bIsArrayType || IDataTypeRegistry::Get().IsRegistered(ArrayTypeName);
			const bool bIsArrayTypeRegisteredHidden = MemberCustomizationPrivate::HiddenInputTypeNames.Contains(ArrayTypeName);

			TArray<FName> BaseDataTypes;
			IDataTypeRegistry::Get().IterateDataTypeInfo([&BaseDataTypes](const FDataTypeRegistryInfo& RegistryInfo)
			{
				// Hide the type from the combo selector if any of the following is true;
				const bool bIsArrayType = RegistryInfo.IsArrayType();
				const bool bIsVariable = RegistryInfo.bIsVariable;
				const bool bIsHiddenType = MemberCustomizationPrivate::HiddenInputTypeNames.Contains(RegistryInfo.DataTypeName);
				const bool bHideBaseType = bIsArrayType || bIsVariable || bIsHiddenType;
=======
			if (DataTypeInfo.bIsArrayType)
			{
				ArrayTypeName = GraphMember->GetDataType();
				BaseTypeName = CreateElementTypeNameFromArrayTypeName(InGraphMember->GetDataType());
			}
			else
			{
				ArrayTypeName = CreateArrayTypeNameFromElementTypeName(InGraphMember->GetDataType());
				BaseTypeName = GraphMember->GetDataType();
			}

			IMetasoundEditorModule& EditorModule = FModuleManager::GetModuleChecked<IMetasoundEditorModule>("MetaSoundEditor");

			// Not all types have an equivalent array type. Base types without array
			// types should have the "Is Array" checkbox disabled.
			const bool bIsArrayTypeRegistered = IDataTypeRegistry::Get().IsRegistered(ArrayTypeName);
			const bool bIsArrayTypeRegisteredHidden = MemberCustomizationPrivate::HiddenInputTypeNames.Contains(ArrayTypeName);

			TArray<FName> BaseDataTypes;
			IDataTypeRegistry::Get().IterateDataTypeInfo([&BaseDataTypes](const FDataTypeRegistryInfo& RegistryInfo)
			{
				// Hide the type from the combo selector if any of the following is true
				const bool bIsHiddenType = MemberCustomizationPrivate::HiddenInputTypeNames.Contains(RegistryInfo.DataTypeName);
				const bool bHideBaseType = RegistryInfo.bIsArrayType || RegistryInfo.bIsVariable || bIsHiddenType;
>>>>>>> d731a049
				if (!bHideBaseType)
				{
					BaseDataTypes.Add(RegistryInfo.DataTypeName);
				}
			});

			BaseDataTypes.Sort([](const FName& DataTypeNameL, const FName& DataTypeNameR)
			{
				return DataTypeNameL.LexicalLess(DataTypeNameR);
			});

			Algo::Transform(BaseDataTypes, ComboOptions, [](const FName& Name) { return MakeShared<FString>(Name.ToString()); });

			InDetailLayout.EditCategory("General").AddCustomRow(InRowName)
			.IsEnabled(bIsEnabled)
			.NameContent()
			[
				SNew(STextBlock)
				.Text(InRowName)
				.Font(IDetailLayoutBuilder::GetDetailFontBold())
			]
			.ValueContent()
			[
				SNew(SHorizontalBox)
				+ SHorizontalBox::Slot()
				.AutoWidth()
				.HAlign(HAlign_Left)
				.VAlign(VAlign_Center)
				.Padding(1.0f, 0.0f, 0.0f, 0.0f)
				[
					SAssignNew(DataTypeComboBox, SSearchableComboBox)
					.OptionsSource(&ComboOptions)
					.OnGenerateWidget_Lambda([](TSharedPtr<FString> InItem)
					{
						return SNew(STextBlock)
							.Text(FText::FromString(*InItem));
					})
					.OnSelectionChanged_Lambda([this](TSharedPtr<FString> InNewName, ESelectInfo::Type InSelectInfo)
					{
						if (InSelectInfo != ESelectInfo::OnNavigation)
						{
							OnDataTypeSelected(FName(*InNewName));
						}
					})
					.Content()
					[
						SNew(STextBlock)
						.Text_Lambda([this]()
						{
							return FText::FromName(BaseTypeName);
						})
					]
				]
				+ SHorizontalBox::Slot()
				.AutoWidth()
				.HAlign(HAlign_Right)
				.VAlign(VAlign_Center)
				.Padding(2.0f, 0.0f, 0.0f, 0.0f)
				[
					SAssignNew(DataTypeArrayCheckbox, SCheckBox)
					.IsEnabled(bIsArrayTypeRegistered && !bIsArrayTypeRegisteredHidden)
					.IsChecked_Lambda([this, InGraphMember]()
					{
						return OnGetDataTypeArrayCheckState(InGraphMember);
					})
					.OnCheckStateChanged_Lambda([this, InGraphMember](ECheckBoxState InNewState)
					{
						OnDataTypeArrayChanged(InGraphMember, InNewState);
					})
					[
						SNew(STextBlock)
						.Text(LOCTEXT("Node_IsArray", "Is Array"))
						.Font(IDetailLayoutBuilder::GetDetailFont())
					]
				]
			];
<<<<<<< HEAD

			auto NameMatchesPredicate = [TypeString = BaseTypeName.ToString()](const TSharedPtr<FString>& Item) { return *Item == TypeString; };
			const TSharedPtr<FString>* SelectedItem = ComboOptions.FindByPredicate(NameMatchesPredicate);
			if (ensure(SelectedItem))
			{
				DataTypeComboBox->SetSelectedItem(*SelectedItem);
=======

			auto NameMatchesPredicate = [TypeString = BaseTypeName.ToString()](const TSharedPtr<FString>& Item) { return *Item == TypeString; };
			const TSharedPtr<FString>* SelectedItem = ComboOptions.FindByPredicate(NameMatchesPredicate);
			if (ensure(SelectedItem))
			{
				DataTypeComboBox->SetSelectedItem(*SelectedItem, ESelectInfo::Direct);
			}
		}

		ECheckBoxState FMetasoundDataTypeSelector::OnGetDataTypeArrayCheckState(TWeakObjectPtr<UMetasoundEditorGraphMember> InGraphMember) const
		{
			using namespace Frontend;

			if (InGraphMember.IsValid())
			{
				FDataTypeRegistryInfo DataTypeInfo;
				if (ensure(IDataTypeRegistry::Get().GetDataTypeInfo(InGraphMember->GetDataType(), DataTypeInfo)))
				{
					return DataTypeInfo.bIsArrayType ? ECheckBoxState::Checked : ECheckBoxState::Unchecked;
				}
>>>>>>> d731a049
			}
		}

<<<<<<< HEAD
		ECheckBoxState FMetasoundDataTypeSelector::OnGetDataTypeArrayCheckState(TWeakObjectPtr<UMetasoundEditorGraphMember> InGraphMember) const
=======
		void FMetasoundDataTypeSelector::OnDataTypeArrayChanged(TWeakObjectPtr<UMetasoundEditorGraphMember> InGraphMember, ECheckBoxState InNewState)
>>>>>>> d731a049
		{
			if (InGraphMember.IsValid() && DataTypeComboBox.IsValid())
			{
				TSharedPtr<FString> DataTypeRoot = DataTypeComboBox->GetSelectedItem();
				if (ensure(DataTypeRoot.IsValid()))
				{
					// Have to stop playback to avoid attempting to change live edit data on invalid input type.
					check(GEditor);
					GEditor->ResetPreviewAudioComponent();

<<<<<<< HEAD
			if (InGraphMember.IsValid())
			{
				FDataTypeRegistryInfo DataTypeInfo;
				if (ensure(IDataTypeRegistry::Get().GetDataTypeInfo(InGraphMember->GetDataType(), DataTypeInfo)))
				{
					return DataTypeInfo.IsArrayType() ? ECheckBoxState::Checked : ECheckBoxState::Unchecked;
=======
					const FName DataType = InNewState == ECheckBoxState::Checked ? ArrayTypeName : BaseTypeName;
					InGraphMember->SetDataType(DataType);
				}
			}
		}

		void FMetasoundMemberDetailCustomization::UpdateRenameDelegate(UMetasoundEditorGraphMember& InMember)
		{
			if (InMember.CanRename())
			{
				if (!RenameRequestedHandle.IsValid())
				{
					InMember.OnRenameRequested.Clear();
					RenameRequestedHandle = InMember.OnRenameRequested.AddLambda([this]()
					{
						FSlateApplication::Get().SetKeyboardFocus(NameEditableTextBox.ToSharedRef(), EFocusCause::SetDirectly);
					});
>>>>>>> d731a049
				}
			}
		}

<<<<<<< HEAD
			return ECheckBoxState::Undetermined;
		}

		void FMetasoundDataTypeSelector::OnDataTypeArrayChanged(TWeakObjectPtr<UMetasoundEditorGraphMember> InGraphMember, ECheckBoxState InNewState)
		{
			if (InGraphMember.IsValid() && DataTypeComboBox.IsValid())
			{
				TSharedPtr<FString> DataTypeRoot = DataTypeComboBox->GetSelectedItem();
				if (ensure(DataTypeRoot.IsValid()))
				{
					// Have to stop playback to avoid attempting to change live edit data on invalid input type.
					check(GEditor);
					GEditor->ResetPreviewAudioComponent();

					const FName DataType = InNewState == ECheckBoxState::Checked ? ArrayTypeName : BaseTypeName;
					InGraphMember->SetDataType(DataType);

					if (FMetasoundAssetBase* MetasoundAsset = Metasound::IMetasoundUObjectRegistry::Get().GetObjectAsAssetBase(GraphMember->GetOutermostObject()))
					{
						MetasoundAsset->SetUpdateDetailsOnSynchronization();
					}
				}
			}
		}

		void FMetasoundMemberDetailCustomization::UpdateRenameDelegate(UMetasoundEditorGraphMemberDefaultLiteral& InMemberDefaultLiteral)
		{
			if (UMetasoundEditorGraphMember* Member = InMemberDefaultLiteral.GetParentMember())
			{
				if (Member->CanRename())
				{
					if (!RenameRequestedHandle.IsValid())
					{
						Member->OnRenameRequested.Clear();
						RenameRequestedHandle = Member->OnRenameRequested.AddLambda([this]()
							{
								FSlateApplication::Get().SetKeyboardFocus(NameEditableTextBox.ToSharedRef(), EFocusCause::SetDirectly);
							});
					}
				}
			}
		}

		void FMetasoundMemberDetailCustomization::CacheMemberData(IDetailLayoutBuilder& InDetailLayout)
		{
			TArray<TWeakObjectPtr<UObject>> Objects;
			InDetailLayout.GetObjectsBeingCustomized(Objects);
			if (!Objects.IsEmpty())
			{
				GraphMember = Cast<UMetasoundEditorGraphMember>(Objects.Last().Get());

				TSharedPtr<IPropertyHandle> LiteralHandle = InDetailLayout.GetProperty(UMetasoundEditorGraphMember::GetLiteralPropertyName());
				if (ensure(GraphMember.IsValid()) && ensure(LiteralHandle.IsValid()))
				{
					// Always hide, even if no customization (LiteralObject isn't found) as this is the case
					// where the default object is not required (i.e. Default Member is default constructed)
					LiteralHandle->MarkHiddenByCustomization();
				}
			}
		}

		TArray<IDetailPropertyRow*> FMetasoundMemberDetailCustomization::CustomizeDefaultCategory(IDetailLayoutBuilder& InDetailLayout)
		{
			TArray<IDetailPropertyRow*> DefaultPropertyRows;

			if (!GraphMember.IsValid())
			{
				return DefaultPropertyRows;
			}

			if (UMetasoundEditorGraphMemberDefaultLiteral* MemberDefaultLiteral = GraphMember->GetLiteral())
			{
				UpdateRenameDelegate(*MemberDefaultLiteral);

				UClass* MemberClass = MemberDefaultLiteral->GetClass();
				check(MemberClass);

				IDetailCategoryBuilder& DefaultCategoryBuilder = GetDefaultCategoryBuilder(InDetailLayout);
				IMetasoundEditorModule& EditorModule = FModuleManager::GetModuleChecked<IMetasoundEditorModule>("MetaSoundEditor");
				TUniquePtr<FMetasoundDefaultLiteralCustomizationBase> LiteralCustomization = EditorModule.CreateMemberDefaultLiteralCustomization(*MemberClass, DefaultCategoryBuilder);
				if (LiteralCustomization.IsValid())
				{
					DefaultPropertyRows = LiteralCustomization->CustomizeLiteral(*MemberDefaultLiteral, InDetailLayout);
=======
		void FMetasoundMemberDetailCustomization::CacheMemberData(IDetailLayoutBuilder& InDetailLayout)
		{
			TArray<TWeakObjectPtr<UObject>> Objects;
			InDetailLayout.GetObjectsBeingCustomized(Objects);
			if (!Objects.IsEmpty())
			{
				GraphMember = Cast<UMetasoundEditorGraphMember>(Objects.Last().Get());

				TSharedPtr<IPropertyHandle> LiteralHandle = InDetailLayout.GetProperty(UMetasoundEditorGraphMember::GetLiteralPropertyName());
				if (ensure(GraphMember.IsValid()) && ensure(LiteralHandle.IsValid()))
				{
					// Always hide, even if no customization (LiteralObject isn't found) as this is the case
					// where the default object is not required (i.e. Default Member is default constructed)
					LiteralHandle->MarkHiddenByCustomization();
				}
			}
		}

		TArray<IDetailPropertyRow*> FMetasoundMemberDetailCustomization::CustomizeDefaultCategory(IDetailLayoutBuilder& InDetailLayout)
		{
			TArray<IDetailPropertyRow*> DefaultPropertyRows;

			if (!GraphMember.IsValid())
			{
				return DefaultPropertyRows;
			}

			UpdateRenameDelegate(*GraphMember);

			if (UMetasoundEditorGraphMemberDefaultLiteral* MemberDefaultLiteral = GraphMember->GetLiteral())
			{
				UClass* MemberClass = MemberDefaultLiteral->GetClass();
				check(MemberClass);

				IDetailCategoryBuilder& DefaultCategoryBuilder = GetDefaultCategoryBuilder(InDetailLayout);
				IMetasoundEditorModule& EditorModule = FModuleManager::GetModuleChecked<IMetasoundEditorModule>("MetaSoundEditor");
				TUniquePtr<FMetasoundDefaultLiteralCustomizationBase> LiteralCustomization = EditorModule.CreateMemberDefaultLiteralCustomization(*MemberClass, DefaultCategoryBuilder);
				if (LiteralCustomization.IsValid())
				{
					DefaultPropertyRows = LiteralCustomization->CustomizeLiteral(*MemberDefaultLiteral, InDetailLayout);
				}
				else
				{
					IDetailPropertyRow* DefaultPropertyRow = DefaultCategoryBuilder.AddExternalObjectProperty(TArray<UObject*>({ MemberDefaultLiteral }), "Default");
					ensureMsgf(DefaultPropertyRow, TEXT("Class '%s' missing expected 'Default' member."
						"Either add/rename default member or register customization to display default value/opt out appropriately."),
						*MemberClass->GetName());
					DefaultPropertyRows.Add(DefaultPropertyRow);
				}
			}

			for (IDetailPropertyRow* Row : DefaultPropertyRows)
			{
				if (ensure(Row))
				{
					Row->Visibility(TAttribute<EVisibility>::CreateLambda([this]()
					{
						return GetDefaultVisibility();
					}));
				}
			}

			return DefaultPropertyRows;
		}

		void FMetasoundMemberDetailCustomization::CustomizeGeneralCategory(IDetailLayoutBuilder& InDetailLayout)
		{
			const bool bIsInterfaceMember = IsInterfaceMember();
			const bool bIsGraphEditable = IsGraphEditable();
			
			IDetailCategoryBuilder& CategoryBuilder = GetGeneralCategoryBuilder(InDetailLayout);

			NameEditableTextBox = SNew(SEditableTextBox)
				.Text(this, &FMetasoundMemberDetailCustomization::GetName)
				.OnTextChanged(this, &FMetasoundMemberDetailCustomization::OnNameChanged)
				.OnTextCommitted(this, &FMetasoundMemberDetailCustomization::OnNameCommitted)
				.IsReadOnly(bIsInterfaceMember || !bIsGraphEditable)
				.SelectAllTextWhenFocused(true)
				.Font(IDetailLayoutBuilder::GetDetailFont());

			static const FText MemberNameToolTipFormat = LOCTEXT("GraphMember_NameDescriptionFormat", "Name used within the MetaSounds editor(s) and transacting systems (ex. Blueprints) if applicable to reference the given {0}.");
			CategoryBuilder.AddCustomRow(LOCTEXT("GraphMember_NameProperty", "Name"))
				.EditCondition(!bIsInterfaceMember && bIsGraphEditable, nullptr)
				.NameContent()
				[
					SNew(STextBlock)
					.Font(IDetailLayoutBuilder::GetDetailFontBold())
					.Text(GraphMember->GetGraphMemberLabel())
					.ToolTipText(FText::Format(MemberNameToolTipFormat, GraphMember->GetGraphMemberLabel()))
				]
				.ValueContent()
				[
					NameEditableTextBox.ToSharedRef()
				];

			static const FText MemberDisplayNameText = LOCTEXT("GraphMember_DisplayNameProperty", "Display Name");
			static const FText MemberDisplayNameToolTipFormat = LOCTEXT("GraphMember_DisplayNameDescriptionFormat", "Optional, localized name used within the MetaSounds editor(s) to describe the given {0}.");
			const FText MemberDisplayNameTooltipText = FText::Format(MemberDisplayNameToolTipFormat, GraphMember->GetGraphMemberLabel());
			CategoryBuilder.AddCustomRow(MemberDisplayNameText)
				.EditCondition(!bIsInterfaceMember && bIsGraphEditable, nullptr)
				.NameContent()
				[
					SNew(STextBlock)
					.Font(IDetailLayoutBuilder::GetDetailFontBold())
					.Text(MemberDisplayNameText)
					.ToolTipText(MemberDisplayNameTooltipText)
				]
				.ValueContent()
				[
					SNew(STextPropertyEditableTextBox, MakeShared<FGraphMemberEditableTextDisplayName>(GraphMember, MemberDisplayNameTooltipText))
					.WrapTextAt(500)
					.MinDesiredWidth(25.0f)
					.MaxDesiredHeight(200)
				];

			static const FText MemberDescriptionText = LOCTEXT("Member_DescriptionPropertyName", "Description");
			static const FText MemberDescriptionToolTipFormat = LOCTEXT("Member_DescriptionToolTipFormat", "Description for {0}. For example, used as a tooltip when displayed on another graph's referencing node.");
			const FText MemberDescriptionToolTipText = FText::Format(MemberDescriptionToolTipFormat, GraphMember->GetGraphMemberLabel());
			CategoryBuilder.AddCustomRow(MemberDescriptionText)
				.EditCondition(!bIsInterfaceMember && bIsGraphEditable, nullptr)
				.NameContent()
				[
					SNew(STextBlock)
					.Font(IDetailLayoutBuilder::GetDetailFontBold())
					.Text(MemberDescriptionText)
					.ToolTipText(MemberDescriptionToolTipText)
				]
				.ValueContent()
				[
					SNew(STextPropertyEditableTextBox, MakeShared<FGraphMemberEditableTextDescription>(GraphMember, MemberDescriptionToolTipText))
					.WrapTextAt(500)
					.MinDesiredWidth(25.0f)
					.MaxDesiredHeight(200)
				];

			DataTypeSelector.AddDataTypeSelector(InDetailLayout, MemberCustomizationStyle::DataTypeNameText, GraphMember, !bIsInterfaceMember && bIsGraphEditable);
		}

		void FMetasoundMemberDetailCustomization::CustomizeDetails(IDetailLayoutBuilder& InDetailLayout)
		{
			CacheMemberData(InDetailLayout);
			if (GraphMember.IsValid())
			{
				CustomizeGeneralCategory(InDetailLayout);
				CustomizeDefaultCategory(InDetailLayout);
			}
		}

		void FMetasoundMemberDetailCustomization::OnNameChanged(const FText& InNewName)
		{
			using namespace Frontend;

			bIsNameInvalid = false;
			NameEditableTextBox->SetError(FText::GetEmpty());

			if (!ensure(GraphMember.IsValid()))
			{
				return;
			}

			FText Error;
			if (!GraphMember->CanRename(InNewName, Error))
			{
				bIsNameInvalid = true;
				NameEditableTextBox->SetError(Error);
			}
		}

		FText FMetasoundMemberDetailCustomization::GetName() const
		{
			if (GraphMember.IsValid())
			{
				return FText::FromName(GraphMember->GetMemberName());
			}

			return FText::GetEmpty();
		}

		Frontend::FDocumentHandle FMetasoundMemberDetailCustomization::GetDocumentHandle() const
		{
			if (GraphMember.IsValid())
			{
				if (UMetasoundEditorGraph* Graph = GraphMember->GetOwningGraph())
				{
					return Graph->GetDocumentHandle();
>>>>>>> d731a049
				}
			}

			return Frontend::IDocumentController::GetInvalidHandle();
		}

		bool FMetasoundMemberDetailCustomization::IsGraphEditable() const
		{
			if (GraphMember.IsValid())
			{
				if (const UMetasoundEditorGraph* OwningGraph = GraphMember->GetOwningGraph())
				{
<<<<<<< HEAD
					IDetailPropertyRow* DefaultPropertyRow = DefaultCategoryBuilder.AddExternalObjectProperty(TArray<UObject*>({ MemberDefaultLiteral }), "Default");
					ensureMsgf(DefaultPropertyRow, TEXT("Class '%s' missing expected 'Default' member."
						"Either add/rename default member or register customization to display default value/opt out appropriately."),
						*MemberClass->GetName());
					DefaultPropertyRows.Add(DefaultPropertyRow);
				}
			}

			for (IDetailPropertyRow* Row : DefaultPropertyRows)
			{
				if (ensure(Row))
				{
					Row->Visibility(TAttribute<EVisibility>::CreateLambda([this]()
					{
						return GetDefaultVisibility();
					}));
				}
			}

			return DefaultPropertyRows;
		}

		void FMetasoundMemberDetailCustomization::CustomizeGeneralCategory(IDetailLayoutBuilder& InDetailLayout)
		{
			const bool bIsInterfaceMember = IsInterfaceMember();
			const bool bIsGraphEditable = IsGraphEditable();
			
			IDetailCategoryBuilder& CategoryBuilder = GetGeneralCategoryBuilder(InDetailLayout);

			NameEditableTextBox = SNew(SEditableTextBox)
				.Text(this, &FMetasoundMemberDetailCustomization::GetName)
				.OnTextChanged(this, &FMetasoundMemberDetailCustomization::OnNameChanged)
				.OnTextCommitted(this, &FMetasoundMemberDetailCustomization::OnNameCommitted)
				.IsReadOnly(bIsInterfaceMember || !bIsGraphEditable)
				.SelectAllTextWhenFocused(true)
				.Font(IDetailLayoutBuilder::GetDetailFont());

			static const FText MemberNameToolTipFormat = LOCTEXT("GraphMember_NameDescriptionFormat", "Name used within the MetaSounds editor(s) and transacting systems (ex. Blueprints) if applicable to reference the given {0}.");
			CategoryBuilder.AddCustomRow(LOCTEXT("GraphMember_NameProperty", "Name"))
				.EditCondition(!bIsInterfaceMember && bIsGraphEditable, nullptr)
				.NameContent()
				[
					SNew(STextBlock)
					.Font(IDetailLayoutBuilder::GetDetailFontBold())
					.Text(GraphMember->GetGraphMemberLabel())
					.ToolTipText(FText::Format(MemberNameToolTipFormat, GraphMember->GetGraphMemberLabel()))
				]
				.ValueContent()
				[
					NameEditableTextBox.ToSharedRef()
				];

			static const FText MemberDisplayNameText = LOCTEXT("GraphMember_DisplayNameProperty", "Display Name");
			static const FText MemberDisplayNameToolTipFormat = LOCTEXT("GraphMember_DisplayNameDescriptionFormat", "Optional, localized name used within the MetaSounds editor(s) to describe the given {0}.");
			const FText MemberDisplayNameTooltipText = FText::Format(MemberDisplayNameToolTipFormat, GraphMember->GetGraphMemberLabel());
			CategoryBuilder.AddCustomRow(MemberDisplayNameText)
				.EditCondition(!bIsInterfaceMember && bIsGraphEditable, nullptr)
				.NameContent()
				[
					SNew(STextBlock)
					.Font(IDetailLayoutBuilder::GetDetailFontBold())
					.Text(MemberDisplayNameText)
					.ToolTipText(MemberDisplayNameTooltipText)
				]
				.ValueContent()
				[
					SNew(STextPropertyEditableTextBox, MakeShared<FGraphMemberEditableTextDisplayName>(GraphMember, MemberDisplayNameTooltipText))
					.WrapTextAt(500)
					.MinDesiredWidth(25.0f)
					.MaxDesiredHeight(200)
				];

			static const FText MemberDescriptionText = LOCTEXT("Member_DescriptionPropertyName", "Description");
			static const FText MemberDescriptionToolTipFormat = LOCTEXT("Member_DescriptionToolTipFormat", "Description for {0}. For example, used as a tooltip when displayed on another graph's referencing node.");
			const FText MemberDescriptionToolTipText = FText::Format(MemberDescriptionToolTipFormat, GraphMember->GetGraphMemberLabel());
			CategoryBuilder.AddCustomRow(MemberDescriptionText)
				.EditCondition(!bIsInterfaceMember && bIsGraphEditable, nullptr)
				.NameContent()
				[
					SNew(STextBlock)
					.Font(IDetailLayoutBuilder::GetDetailFontBold())
					.Text(MemberDescriptionText)
					.ToolTipText(MemberDescriptionToolTipText)
				]
				.ValueContent()
				[
					SNew(STextPropertyEditableTextBox, MakeShared<FGraphMemberEditableTextDescription>(GraphMember, MemberDescriptionToolTipText))
					.WrapTextAt(500)
					.MinDesiredWidth(25.0f)
					.MaxDesiredHeight(200)
				];

			DataTypeSelector.AddDataTypeSelector(InDetailLayout, MemberCustomizationStyle::DataTypeNameText, GraphMember, !bIsInterfaceMember && bIsGraphEditable);
		}

		void FMetasoundMemberDetailCustomization::CustomizeDetails(IDetailLayoutBuilder& InDetailLayout)
		{
			CacheMemberData(InDetailLayout);
			if (GraphMember.IsValid())
			{
				CustomizeGeneralCategory(InDetailLayout);
				CustomizeDefaultCategory(InDetailLayout);
=======
					return OwningGraph->IsEditable();
				}
			}

			return false;
		}

		FText FMetasoundMemberDetailCustomization::GetDisplayName() const
		{
			using namespace Frontend;

			if (GraphMember.IsValid())
			{
				return GraphMember->GetDisplayName();
>>>>>>> d731a049
			}

			return FText::GetEmpty();
		}

<<<<<<< HEAD
		void FMetasoundMemberDetailCustomization::OnNameChanged(const FText& InNewName)
		{
			using namespace Frontend;

			bIsNameInvalid = false;
			NameEditableTextBox->SetError(FText::GetEmpty());

			if (!ensure(GraphMember.IsValid()))
=======
		void FMetasoundMemberDetailCustomization::OnTooltipCommitted(const FText& InNewText, ETextCommit::Type InTextCommit)
		{
			using namespace Frontend;

			if (GraphMember.IsValid())
			{
				constexpr bool bPostTransaction = true;
				GraphMember->SetDescription(InNewText, bPostTransaction);
			}
		}

		FText FMetasoundMemberDetailCustomization::GetTooltip() const
		{
			if (GraphMember.IsValid())
>>>>>>> d731a049
			{
				return GraphMember->GetDescription();
			}

<<<<<<< HEAD
			FText Error;
			if (!GraphMember->CanRename(InNewName, Error))
			{
				bIsNameInvalid = true;
				NameEditableTextBox->SetError(Error);
=======
			return FText::GetEmpty();
		}

		EVisibility FMetasoundVertexDetailCustomization::GetDefaultVisibility() const
		{
			using namespace Frontend;

			if (GraphMember.IsValid())
			{
				bool bIsInputConnected = false;
				FConstNodeHandle NodeHandle = CastChecked<UMetasoundEditorGraphVertex>(GraphMember)->GetConstNodeHandle();
				if (NodeHandle->IsValid())
				{
					NodeHandle->IterateConstInputs([&bIsInputConnected](FConstInputHandle InputHandle)
					{
						bIsInputConnected |= InputHandle->IsConnectionUserModifiable() && InputHandle->IsConnected();
					});
				}
				return bIsInputConnected ? EVisibility::Collapsed : EVisibility::Visible;
>>>>>>> d731a049
			}
		}

<<<<<<< HEAD
		FText FMetasoundMemberDetailCustomization::GetName() const
		{
			if (GraphMember.IsValid())
			{
				return FText::FromName(GraphMember->GetMemberName());
			}

			return FText::GetEmpty();
		}

		Frontend::FDocumentHandle FMetasoundMemberDetailCustomization::GetDocumentHandle() const
		{
			if (GraphMember.IsValid())
			{
				if (UMetasoundEditorGraph* Graph = GraphMember->GetOwningGraph())
				{
					return Graph->GetDocumentHandle();
				}
			}

			return Frontend::IDocumentController::GetInvalidHandle();
		}

		bool FMetasoundMemberDetailCustomization::IsGraphEditable() const
		{
			if (GraphMember.IsValid())
=======
			return EVisibility::Collapsed;
		}

		void FMetasoundMemberDetailCustomization::OnNameCommitted(const FText& InNewName, ETextCommit::Type InTextCommit)
		{
			using namespace Frontend;

			if (!bIsNameInvalid && GraphMember.IsValid())
			{
				const FText TransactionLabel = FText::Format(LOCTEXT("RenameGraphMember_Format", "Set MetaSound {0}'s Name"), GraphMember->GetGraphMemberLabel());
				const FScopedTransaction Transaction(TransactionLabel);

				constexpr bool bPostTransaction = false;
				GraphMember->SetDisplayName(FText::GetEmpty(), bPostTransaction);
				GraphMember->SetMemberName(*InNewName.ToString(), bPostTransaction);
			}

			NameEditableTextBox->SetError(FText::GetEmpty());
			bIsNameInvalid = false;
		}

		void FMetasoundVertexDetailCustomization::AddConstructorPinRow(IDetailLayoutBuilder& InDetailLayout)
		{
			if (UMetasoundEditorGraphVertex* Vertex = Cast<UMetasoundEditorGraphVertex>(GraphMember.Get()))
			{
				InDetailLayout.EditCategory("General").AddCustomRow(MemberCustomizationPrivate::ConstructorPinText)
				.IsEnabled(IsGraphEditable() && !IsInterfaceMember())
				.NameContent()
				[
					SNew(STextBlock)
					.Text(MemberCustomizationPrivate::ConstructorPinText)
					.ToolTipText(MemberCustomizationPrivate::ConstructorPinTooltip)
					.Font(IDetailLayoutBuilder::GetDetailFontBold())
				]
				.ValueContent()
				[
					SAssignNew(ConstructorPinCheckbox, SCheckBox)
					.IsChecked_Lambda([this, Vertex]()
					{
						return OnGetConstructorPinCheckboxState(Vertex);
					})
					.OnCheckStateChanged_Lambda([this, Vertex](ECheckBoxState InNewState)
					{
						OnConstructorPinStateChanged(Vertex, InNewState);
					})
					[
						SNew(STextBlock)
						.Font(IDetailLayoutBuilder::GetDetailFont())
					]
				];
			}
		}
		
		void FMetasoundVertexDetailCustomization::CustomizeGeneralCategory(IDetailLayoutBuilder& InDetailLayout)
		{
			FMetasoundMemberDetailCustomization::CustomizeGeneralCategory(InDetailLayout);
			UMetasoundEditorGraphVertex* Vertex = Cast<UMetasoundEditorGraphVertex>(GraphMember.Get());
			if (!ensure(Vertex))
>>>>>>> d731a049
			{
				if (const UMetasoundEditorGraph* OwningGraph = GraphMember->GetOwningGraph())
				{
					return OwningGraph->IsEditable();
				}
			}

<<<<<<< HEAD
			return false;
		}

		FText FMetasoundMemberDetailCustomization::GetDisplayName() const
		{
			using namespace Frontend;

			if (GraphMember.IsValid())
			{
				return GraphMember->GetDisplayName();
			}

			return FText::GetEmpty();
		}

		void FMetasoundMemberDetailCustomization::OnTooltipCommitted(const FText& InNewText, ETextCommit::Type InTextCommit)
=======
			// Constructor pin 
			Frontend::FDataTypeRegistryInfo DataTypeInfo;
			Frontend::IDataTypeRegistry::Get().GetDataTypeInfo(Vertex->GetDataType(), DataTypeInfo);
			if (DataTypeInfo.bIsConstructorType)
			{
				AddConstructorPinRow(InDetailLayout);
			}

			// Sort order
			IDetailCategoryBuilder& CategoryBuilder = FMetasoundMemberDetailCustomization::GetGeneralCategoryBuilder(InDetailLayout);
			TWeakObjectPtr<UMetasoundEditorGraphVertex> VertexPtr = Vertex;
			static const FText SortOrderText = LOCTEXT("Vertex_SortOrderPropertyName", "Sort Order");
			static const FText SortOrderToolTipFormat = LOCTEXT("Vertex_SortOrderToolTipFormat", "Sort Order for {0}. Used to organize pins in node view. The higher the number, the lower in the list.");
			const FText SortOrderToolTipText = FText::Format(SortOrderToolTipFormat, GraphMember->GetGraphMemberLabel());
			CategoryBuilder.AddCustomRow(SortOrderText)
				.EditCondition(IsGraphEditable(), nullptr)
				.NameContent()
				[
					SNew(STextBlock)
					.Font(IDetailLayoutBuilder::GetDetailFontBold())
					.Text(SortOrderText)
					.ToolTipText(SortOrderToolTipText)
				]
				.ValueContent()
				[
					SNew(SNumericEntryBox<int32>)
					.Value_Lambda([VertexPtr]() { return VertexPtr->GetSortOrderIndex(); })
					.AllowSpin(false)
					.UndeterminedString(LOCTEXT("Vertex_SortOrder_MultipleValues", "Multiple"))
					.OnValueCommitted_Lambda([VertexPtr](int32 NewValue, ETextCommit::Type CommitInfo)
					{
						if (!VertexPtr.IsValid())
						{
							return;
						}

						const FText TransactionTitle = FText::Format(LOCTEXT("SetVertexSortOrderFormat", "Set MetaSound Graph {0} '{1}' SortOrder to {2}"),
							VertexPtr->GetGraphMemberLabel(),
							VertexPtr->GetDisplayName(),
							FText::AsNumber(NewValue));
						FScopedTransaction Transaction(TransactionTitle);

						UObject* MetaSoundObject = VertexPtr->GetOutermostObject();
						FMetasoundAssetBase* MetaSoundAsset = Metasound::IMetasoundUObjectRegistry::Get().GetObjectAsAssetBase(MetaSoundObject);
						check(MetaSoundAsset);

						MetaSoundObject->Modify();
						MetaSoundAsset->GetGraphChecked().Modify();
						VertexPtr->Modify();

						VertexPtr->SetSortOrderIndex(NewValue);

						constexpr bool bInForceViewSynchronization = true;
						FGraphBuilder::RegisterGraphWithFrontend(*MetaSoundObject, bInForceViewSynchronization);
					})
					.Font(IDetailLayoutBuilder::GetDetailFont())
				];
		}

		bool FMetasoundVertexDetailCustomization::IsInterfaceMember() const
>>>>>>> d731a049
		{
			if (GraphMember.IsValid())
			{
				return CastChecked<UMetasoundEditorGraphVertex>(GraphMember)->IsInterfaceMember();
			}

<<<<<<< HEAD
			if (GraphMember.IsValid())
			{
				constexpr bool bPostTransaction = true;
				GraphMember->SetDescription(InNewText, bPostTransaction);
			}
		}

		FText FMetasoundMemberDetailCustomization::GetTooltip() const
		{
			if (GraphMember.IsValid())
			{
				return GraphMember->GetDescription();
			}

			return FText::GetEmpty();
		}

		EVisibility FMetasoundVertexDetailCustomization::GetDefaultVisibility() const
=======
			return false;
		}

		bool FMetasoundInputDetailCustomization::GetInputInheritsDefault() const
		{
			if (UMetasoundEditorGraphInput* Input = Cast<UMetasoundEditorGraphInput>(GraphMember.Get()))
			{
				const TSet<FName>& InputsInheritingDefault = GetDocumentHandle()->GetRootGraph()->GetInputsInheritingDefault();
				FName NodeName = Input->GetConstNodeHandle()->GetNodeName();
				return InputsInheritingDefault.Contains(NodeName);
			}

			return false;
		}

		void FMetasoundInputDetailCustomization::SetInputInheritsDefault()
>>>>>>> d731a049
		{
			if (UMetasoundEditorGraphInput* Input = Cast<UMetasoundEditorGraphInput>(GraphMember.Get()))
			{
				if (UMetasoundEditorGraphMemberDefaultLiteral* MemberDefaultLiteral = Input->GetLiteral())
				{
					FScopedTransaction Transaction(LOCTEXT("SetPresetInputOverrideTransaction", "Set MetaSound Preset Input Overridden"));

<<<<<<< HEAD
			if (GraphMember.IsValid())
			{
				bool bIsInputConnected = false;
				FConstNodeHandle NodeHandle = CastChecked<UMetasoundEditorGraphVertex>(GraphMember)->GetConstNodeHandle();
				if (NodeHandle->IsValid())
				{
					NodeHandle->IterateConstInputs([&bIsInputConnected](FConstInputHandle InputHandle)
					{
						bIsInputConnected |= InputHandle->IsConnectionUserModifiable() && InputHandle->IsConnected();
					});
				}
				return bIsInputConnected ? EVisibility::Collapsed : EVisibility::Visible;
			}

			return EVisibility::Collapsed;
		}

		void FMetasoundMemberDetailCustomization::OnNameCommitted(const FText& InNewName, ETextCommit::Type InTextCommit)
		{
			using namespace Frontend;

			if (!bIsNameInvalid && GraphMember.IsValid())
			{
				const FText TransactionLabel = FText::Format(LOCTEXT("RenameGraphMember_Format", "Set MetaSound {0}'s Name"), GraphMember->GetGraphMemberLabel());
				const FScopedTransaction Transaction(TransactionLabel);

				constexpr bool bPostTransaction = false;
				GraphMember->SetDisplayName(FText::GetEmpty(), bPostTransaction);
				GraphMember->SetMemberName(*InNewName.ToString(), bPostTransaction);
			}

			NameEditableTextBox->SetError(FText::GetEmpty());
			bIsNameInvalid = false;
		}

		void FMetasoundVertexDetailCustomization::CustomizeGeneralCategory(IDetailLayoutBuilder& InDetailLayout)
		{
			FMetasoundMemberDetailCustomization::CustomizeGeneralCategory(InDetailLayout);

			IDetailCategoryBuilder& CategoryBuilder = FMetasoundMemberDetailCustomization::GetGeneralCategoryBuilder(InDetailLayout);
			UMetasoundEditorGraphVertex* Vertex = Cast<UMetasoundEditorGraphVertex>(GraphMember.Get());
			if (ensure(Vertex))
			{
				TWeakObjectPtr<UMetasoundEditorGraphVertex> VertexPtr = Vertex;
				static const FText SortOrderText = LOCTEXT("Vertex_SortOrderPropertyName", "Sort Order");
				static const FText SortOrderToolTipFormat = LOCTEXT("Vertex_SortOrderToolTipFormat", "Sort Order for {0}. Used to organize pins in node view. The higher the number, the lower in the list.");
				const FText SortOrderToolTipText = FText::Format(SortOrderToolTipFormat, GraphMember->GetGraphMemberLabel());
				CategoryBuilder.AddCustomRow(SortOrderText)
					.EditCondition(IsGraphEditable(), nullptr)
					.NameContent()
					[
						SNew(STextBlock)
						.Font(IDetailLayoutBuilder::GetDetailFontBold())
						.Text(SortOrderText)
						.ToolTipText(SortOrderToolTipText)
					]
					.ValueContent()
					[
						SNew(SNumericEntryBox<int32>)
						.Value_Lambda([VertexPtr]() { return VertexPtr->GetSortOrderIndex(); })
						.AllowSpin(false)
						.UndeterminedString(LOCTEXT("Vertex_SortOrder_MultipleValues", "Multiple"))
						.OnValueCommitted_Lambda([VertexPtr](int32 NewValue, ETextCommit::Type CommitInfo)
						{
							if (!VertexPtr.IsValid())
							{
								return;
							}

							const FText TransactionTitle = FText::Format(LOCTEXT("SetVertexSortOrderFormat", "Set MetaSound Graph {0} '{1}' SortOrder to {2}"),
								VertexPtr->GetGraphMemberLabel(),
								VertexPtr->GetDisplayName(),
								FText::AsNumber(NewValue));
							FScopedTransaction Transaction(TransactionTitle);

							UObject* MetaSoundObject = VertexPtr->GetOutermostObject();
							FMetasoundAssetBase* MetaSoundAsset = Metasound::IMetasoundUObjectRegistry::Get().GetObjectAsAssetBase(MetaSoundObject);
							check(MetaSoundAsset);

							MetaSoundObject->Modify();
							MetaSoundAsset->GetGraphChecked().Modify();
							VertexPtr->Modify();

							VertexPtr->SetSortOrderIndex(NewValue);

							constexpr bool bInForceViewSynchronization = true;
							FGraphBuilder::RegisterGraphWithFrontend(*MetaSoundObject, bInForceViewSynchronization);
						})
						.Font(IDetailLayoutBuilder::GetDetailFont())
					];
			}
		}

		bool FMetasoundVertexDetailCustomization::IsInterfaceMember() const
		{
			if (GraphMember.IsValid())
			{
				return CastChecked<UMetasoundEditorGraphVertex>(GraphMember)->IsInterfaceMember();
			}

			return false;
		}

		bool FMetasoundInputDetailCustomization::GetInputInheritsDefault() const
		{
			if (UMetasoundEditorGraphInput* Input = Cast<UMetasoundEditorGraphInput>(GraphMember.Get()))
			{
				const TSet<FName>& InputsInheritingDefault = GetDocumentHandle()->GetRootGraph()->GetInputsInheritingDefault();
				FName NodeName = Input->GetConstNodeHandle()->GetNodeName();
				return InputsInheritingDefault.Contains(NodeName);
=======
					Input->GetOutermost()->Modify();
					Input->Modify();
					MemberDefaultLiteral->Modify();

					constexpr bool bDefaultIsInherited = true;
					const FName NodeName = Input->GetConstNodeHandle()->GetNodeName();
					GetDocumentHandle()->GetRootGraph()->SetInputInheritsDefault(NodeName, bDefaultIsInherited);

					if (UObject* Metasound = Input->GetOutermostObject())
					{
						FGraphBuilder::RegisterGraphWithFrontend(*Metasound);
					}
				}
			}
		}

		void FMetasoundInputDetailCustomization::ClearInputInheritsDefault()
		{
			if (UMetasoundEditorGraphInput* Input = Cast<UMetasoundEditorGraphInput>(GraphMember.Get()))
			{
				if (UMetasoundEditorGraphMemberDefaultLiteral* MemberDefaultLiteral = Input->GetLiteral())
				{
					FScopedTransaction Transaction(LOCTEXT("ClearPresetInputOverrideTransaction", "Clear MetaSound Preset Input Overridden"));

					Input->GetOutermost()->Modify();
					Input->Modify();
					MemberDefaultLiteral->Modify();

					constexpr bool bDefaultIsInherited = false;
					const FName NodeName = Input->GetConstNodeHandle()->GetNodeName();
					GetDocumentHandle()->GetRootGraph()->SetInputInheritsDefault(NodeName, bDefaultIsInherited);

					Input->UpdateFrontendDefaultLiteral(false /* bPostTransaction */);

					if (UMetasoundEditorGraphMemberDefaultLiteral* Literal = Input->GetLiteral())
					{
						Literal->ForceRefresh();
					}

					if (UObject* Metasound = Input->GetOutermostObject())
					{
						FGraphBuilder::RegisterGraphWithFrontend(*Metasound);
					}
				}
			}
		}

		ECheckBoxState FMetasoundVertexDetailCustomization::OnGetConstructorPinCheckboxState(TWeakObjectPtr<UMetasoundEditorGraphVertex> InGraphVertex) const
		{
			if (InGraphVertex.IsValid())
			{
				return InGraphVertex->GetVertexAccessType() == EMetasoundFrontendVertexAccessType::Value ? ECheckBoxState::Checked : ECheckBoxState::Unchecked;
			}

			return ECheckBoxState::Undetermined;
		}

		void FMetasoundVertexDetailCustomization::OnConstructorPinStateChanged(TWeakObjectPtr<UMetasoundEditorGraphVertex> InGraphVertex, ECheckBoxState InNewState)
		{
			if (InGraphVertex.IsValid() && ConstructorPinCheckbox.IsValid())
			{
				EMetasoundFrontendVertexAccessType NewAccessType = InNewState == ECheckBoxState::Checked ? 
					EMetasoundFrontendVertexAccessType::Value : EMetasoundFrontendVertexAccessType::Reference;

				if (InGraphVertex->GetVertexAccessType() == NewAccessType)
				{
					return;
				}

				// Have to stop playback to avoid attempting to change live edit data on invalid input type.
				check(GEditor);
				GEditor->ResetPreviewAudioComponent();

				InGraphVertex->SetVertexAccessType(NewAccessType);
				
				if (FMetasoundAssetBase* MetasoundAsset = Metasound::IMetasoundUObjectRegistry::Get().GetObjectAsAssetBase(GraphMember->GetOutermostObject()))
				{
					MetasoundAsset->GetModifyContext().AddMemberIDsModified({ GraphMember->GetMemberID() });
				}
>>>>>>> d731a049
			}
		}

<<<<<<< HEAD
			return false;
		}

		void FMetasoundInputDetailCustomization::SetInputInheritsDefault()
		{
			if (UMetasoundEditorGraphInput* Input = Cast<UMetasoundEditorGraphInput>(GraphMember.Get()))
=======
		void FMetasoundInputDetailCustomization::CustomizeDetails(IDetailLayoutBuilder& InDetailLayout)
		{
			CacheMemberData(InDetailLayout);
			if (!GraphMember.IsValid())
>>>>>>> d731a049
			{
				if (UMetasoundEditorGraphMemberDefaultLiteral* MemberDefaultLiteral = Input->GetLiteral())
				{
					FScopedTransaction Transaction(LOCTEXT("SetPresetInputOverrideTransaction", "Set MetaSound Preset Input Overridden"));

					Input->GetOutermost()->Modify();
					Input->Modify();
					MemberDefaultLiteral->Modify();

					constexpr bool bDefaultIsInherited = true;
					const FName NodeName = Input->GetConstNodeHandle()->GetNodeName();
					GetDocumentHandle()->GetRootGraph()->SetInputInheritsDefault(NodeName, bDefaultIsInherited);

					if (UObject* Metasound = Input->GetOutermostObject())
					{
						FGraphBuilder::RegisterGraphWithFrontend(*Metasound);
					}
				}
			}
		}

<<<<<<< HEAD
		void FMetasoundInputDetailCustomization::ClearInputInheritsDefault()
		{
			if (UMetasoundEditorGraphInput* Input = Cast<UMetasoundEditorGraphInput>(GraphMember.Get()))
			{
				if (UMetasoundEditorGraphMemberDefaultLiteral* MemberDefaultLiteral = Input->GetLiteral())
				{
					FScopedTransaction Transaction(LOCTEXT("ClearPresetInputOverrideTransaction", "Clear MetaSound Preset Input Overridden"));

					Input->GetOutermost()->Modify();
					Input->Modify();
					MemberDefaultLiteral->Modify();

					constexpr bool bDefaultIsInherited = false;
					const FName NodeName = Input->GetConstNodeHandle()->GetNodeName();
					GetDocumentHandle()->GetRootGraph()->SetInputInheritsDefault(NodeName, bDefaultIsInherited);

					Input->UpdateFrontendDefaultLiteral(false /* bPostTransaction */);

					if (UMetasoundEditorGraphMemberDefaultLiteral* Literal = Input->GetLiteral())
					{
						Literal->ForceRefresh();
					}

					if (UObject* Metasound = Input->GetOutermostObject())
					{
						FGraphBuilder::RegisterGraphWithFrontend(*Metasound);
					}
				}
			}
		}

		void FMetasoundInputDetailCustomization::CustomizeDetails(IDetailLayoutBuilder& InDetailLayout)
		{
			CacheMemberData(InDetailLayout);
			if (!GraphMember.IsValid())
=======
			CustomizeGeneralCategory(InDetailLayout);

			UMetasoundEditorGraphMemberDefaultLiteral* MemberDefaultLiteral = GraphMember->GetLiteral();
			if (!MemberDefaultLiteral)
>>>>>>> d731a049
			{
				return;
			}

<<<<<<< HEAD
			CustomizeGeneralCategory(InDetailLayout);

			UMetasoundEditorGraphMemberDefaultLiteral* MemberDefaultLiteral = GraphMember->GetLiteral();
			if (!MemberDefaultLiteral)
=======
			// Build preset row first if graph has managed interface, not default constructed, & not a trigger
			const bool bIsPreset = GetDocumentHandle()->GetRootGraphClass().PresetOptions.bIsPreset;
			const bool bIsDefaultConstructed = MemberDefaultLiteral->GetLiteralType() == EMetasoundFrontendLiteralType::None;
			const bool bIsTriggerDataType = GraphMember->GetDataType() == GetMetasoundDataTypeName<FTrigger>();

			if (bIsPreset && !bIsDefaultConstructed && !bIsTriggerDataType)
>>>>>>> d731a049
			{
				GetDefaultCategoryBuilder(InDetailLayout)
				.AddCustomRow(MemberCustomizationPrivate::OverrideInputDefaultText)
				.NameContent()
				[
					SNew(STextBlock)
					.Text(MemberCustomizationPrivate::OverrideInputDefaultText)
					.Font(IDetailLayoutBuilder::GetDetailFontBold())
					.ToolTipText(MemberCustomizationPrivate::OverrideInputDefaultTooltip)
				]
				.ValueContent()
				[
					SNew(SCheckBox)
					.OnCheckStateChanged_Lambda([this](ECheckBoxState State)
					{
						switch(State)
						{
							case ECheckBoxState::Checked:
							{
								ClearInputInheritsDefault();
								break;
							}
							case ECheckBoxState::Unchecked:
							case ECheckBoxState::Undetermined:
							default:
							{
								SetInputInheritsDefault();
							}
						}
					})
					.IsChecked_Lambda([this]() { return GetInputInheritsDefault() ? ECheckBoxState::Unchecked : ECheckBoxState::Checked; })
					.ToolTipText(MemberCustomizationPrivate::OverrideInputDefaultTooltip)
				];
			}

<<<<<<< HEAD
			// Build preset row first if graph has managed interface, not default constructed, & not a trigger
			const bool bIsPreset = GetDocumentHandle()->GetRootGraphClass().PresetOptions.bIsPreset;
			const bool bIsDefaultConstructed = MemberDefaultLiteral->GetLiteralType() == EMetasoundFrontendLiteralType::None;
			const bool bIsTriggerDataType = GraphMember->GetDataType() == GetMetasoundDataTypeName<FTrigger>();

			if (bIsPreset && !bIsDefaultConstructed && !bIsTriggerDataType)
			{
				GetDefaultCategoryBuilder(InDetailLayout)
				.AddCustomRow(MemberCustomizationPrivate::OverrideInputDefaultText)
				.NameContent()
				[
					SNew(STextBlock)
					.Text(MemberCustomizationPrivate::OverrideInputDefaultText)
					.Font(IDetailLayoutBuilder::GetDetailFontBold())
					.ToolTipText(MemberCustomizationPrivate::OverrideInputDefaultTooltip)
				]
				.ValueContent()
				[
					SNew(SCheckBox)
					.OnCheckStateChanged_Lambda([this](ECheckBoxState State)
					{
						switch(State)
						{
							case ECheckBoxState::Checked:
							{
								ClearInputInheritsDefault();
								break;
							}
							case ECheckBoxState::Unchecked:
							case ECheckBoxState::Undetermined:
							default:
							{
								SetInputInheritsDefault();
							}
						}
					})
					.IsChecked_Lambda([this]() { return GetInputInheritsDefault() ? ECheckBoxState::Unchecked : ECheckBoxState::Checked; })
					.ToolTipText(MemberCustomizationPrivate::OverrideInputDefaultTooltip)
				];
			}

=======
>>>>>>> d731a049
			TArray<IDetailPropertyRow*> DefaultPropertyRows = CustomizeDefaultCategory(InDetailLayout);

			if (bIsPreset && !bIsDefaultConstructed && !bIsTriggerDataType)
			{
				const UMetasoundEditorGraphInput* Input = Cast<UMetasoundEditorGraphInput>(MemberDefaultLiteral->GetParentMember());
				if (ensure(Input))
				{
					auto PropertyEnabled = TAttribute<bool>::CreateLambda([this] { return !GetInputInheritsDefault(); });
					for (IDetailPropertyRow* DefaultPropertyRow : DefaultPropertyRows)
					{
						DefaultPropertyRow->EditCondition(PropertyEnabled, { });
						FResetToDefaultOverride ResetOverride = FResetToDefaultOverride::Create(
							FIsResetToDefaultVisible::CreateLambda([this](TSharedPtr<IPropertyHandle> /* PropertyHandle */) { return !GetInputInheritsDefault(); }),
							FResetToDefaultHandler::CreateLambda([this](TSharedPtr<IPropertyHandle> /* PropertyHandle */) { SetInputInheritsDefault(); }));
						DefaultPropertyRow->OverrideResetToDefault(ResetOverride);
					}
				}
<<<<<<< HEAD
=======
			} 
			else if (!bIsPreset)
			{
				// Make default value uneditable while playing for constructor inputs
				const UMetasoundEditorGraphInput* Input = Cast<UMetasoundEditorGraphInput>(MemberDefaultLiteral->GetParentMember());
				if (ensure(Input))
				{
					auto PropertyEnabled = TAttribute<bool>::CreateLambda([this, Input]
					{
						if (Input->GetVertexAccessType() == EMetasoundFrontendVertexAccessType::Value)
						{
							UObject* MetaSoundObject = Input->GetOutermostObject();
							if (TSharedPtr<FEditor> MetaSoundEditor = FGraphBuilder::GetEditorForMetasound(*MetaSoundObject))
							{
								return !MetaSoundEditor->IsPlaying();
							}
						}
						return true;
					});
					for (IDetailPropertyRow* DefaultPropertyRow : DefaultPropertyRows)
					{
						DefaultPropertyRow->EditCondition(PropertyEnabled, { });
					}
				}
>>>>>>> d731a049
			}
		}

		bool FMetasoundInputDetailCustomization::IsDefaultEditable() const
		{
			return !GetInputInheritsDefault();
		}

		EVisibility FMetasoundVariableDetailCustomization::GetDefaultVisibility() const
		{
			using namespace Frontend;

			if (GraphMember.IsValid())
			{
				bool bIsInputConnected = false;
				const UMetasoundEditorGraphVariable* Variable = CastChecked<UMetasoundEditorGraphVariable>(GraphMember);
				FConstNodeHandle NodeHandle = Variable->GetConstVariableHandle()->FindMutatorNode();
				if (NodeHandle->IsValid())
				{
					NodeHandle->IterateConstInputs([&bIsInputConnected](FConstInputHandle InputHandle)
					{
						bIsInputConnected |= InputHandle->IsConnectionUserModifiable() && InputHandle->IsConnected();
					});
				}
				return bIsInputConnected ? EVisibility::Collapsed : EVisibility::Visible;
			}

			return EVisibility::Collapsed;
		}

	} // namespace Editor
} // namespace Metasound
#undef LOCTEXT_NAMESPACE<|MERGE_RESOLUTION|>--- conflicted
+++ resolved
@@ -11,25 +11,13 @@
 #include "Internationalization/Text.h"
 #include "MetasoundDataReference.h"
 #include "MetasoundDataReferenceMacro.h"
-<<<<<<< HEAD
-=======
 #include "MetasoundEditorGraphBuilder.h"
->>>>>>> d731a049
 #include "MetasoundEditorGraphInputNode.h"
 #include "MetasoundEditorGraphSchema.h"
 #include "MetasoundFrontend.h"
 #include "MetasoundFrontendController.h"
 #include "MetasoundFrontendDataTypeRegistry.h"
 #include "MetasoundFrontendRegistries.h"
-<<<<<<< HEAD
-#include "PropertyCustomizationHelpers.h"
-#include "PropertyEditorDelegates.h"
-#include "SAssetDropTarget.h"
-#include "SlateCore/Public/Styling/SlateColor.h"
-#include "SMetasoundActionMenu.h"
-#include "SMetasoundGraphNode.h"
-#include "SSearchableComboBox.h"
-=======
 #include "Modules/ModuleManager.h"
 #include "PropertyCustomizationHelpers.h"
 #include "PropertyEditorDelegates.h"
@@ -38,7 +26,6 @@
 #include "SMetasoundGraphNode.h"
 #include "SSearchableComboBox.h"
 #include "Styling/SlateColor.h"
->>>>>>> d731a049
 #include "Templates/Casts.h"
 #include "Templates/SharedPointer.h"
 #include "Templates/UniquePtr.h"
@@ -71,16 +58,11 @@
 
 			static const FText OverrideInputDefaultText = LOCTEXT("OverridePresetInputDefault", "Override Inherited Default");
 			static const FText OverrideInputDefaultTooltip = LOCTEXT("OverridePresetInputTooltip",
-<<<<<<< HEAD
-				"Enables overriding the input's inherited default value otherwise provided by the referenced graph."
-				"Setting to true disables auto-updating the input's default value if modified on the referenced asset.");
-=======
 				"Enables overriding the input's inherited default value otherwise provided by the referenced graph. Setting to true disables auto-updating the input's default value if modified on the referenced asset.");
 
 			static const FText ConstructorPinText = LOCTEXT("ConstructorPinText", "Is Constructor Pin");
 			static const FText ConstructorPinTooltip = LOCTEXT("ConstructorPinTooltip",
 				"Whether this input or output is a constructor pin. Constructor values are only read on construction (on play), and are not dynamically updated at runtime.");
->>>>>>> d731a049
 
 			void GetDataTypeFromElementPropertyHandle(TSharedPtr<IPropertyHandle> ElementPropertyHandle, Frontend::FDataTypeRegistryInfo& OutDataTypeInfo)
 			{
@@ -95,9 +77,6 @@
 					{
 						if (const UMetasoundEditorGraphMember* Member = Cast<UMetasoundEditorGraphMember>(DefaultLiteral->GetOuter()))
 						{
-<<<<<<< HEAD
-							ensure(IDataTypeRegistry::Get().GetDataTypeInfo(Member->GetDataType(), OutDataTypeInfo));
-=======
 							FName DataTypeName = Member->GetDataType();
 							ensure(IDataTypeRegistry::Get().GetDataTypeInfo(DataTypeName, OutDataTypeInfo));
 							if (OutDataTypeInfo.bIsArrayType)
@@ -110,7 +89,6 @@
 									ensure(IDataTypeRegistry::Get().GetDataTypeInfo(DataTypeName, OutDataTypeInfo));
 								}
 							}
->>>>>>> d731a049
 						}
 					}
 				}
@@ -120,11 +98,7 @@
 			// element type. Otherwise, returns this type's DataTypeName.
 			FName GetPrimitiveTypeName(const Frontend::FDataTypeRegistryInfo& InDataTypeInfo)
 			{
-<<<<<<< HEAD
-				return InDataTypeInfo.IsArrayType()
-=======
 				return InDataTypeInfo.bIsArrayType
->>>>>>> d731a049
 					? CreateElementTypeNameFromArrayTypeName(InDataTypeInfo.DataTypeName)
 					: InDataTypeInfo.DataTypeName;
 			}
@@ -158,30 +132,14 @@
 				DefaultValueHandle = Row->GetPropertyHandle();
 			}
 
-<<<<<<< HEAD
-			// Apply the clamp range to the default value if 
-			// 1. not using a widget and ClampDefault is true or 
-			// 2. using a widget but not using a volume widget where VolumeWidgetUseLinearOutput is true 
-			const bool bVolumeWidgetWithLinearOutput = DefaultFloat->WidgetValueType == EMetasoundMemberDefaultWidgetValueType::Volume && DefaultFloat->VolumeWidgetUseLinearOutput;
-			const bool bUsingWidget = DefaultFloat->WidgetType != EMetasoundMemberDefaultWidget::None;
-			const bool bShouldClampDefaultValue = (!bUsingWidget && DefaultFloat->ClampDefault) || (bUsingWidget && !bVolumeWidgetWithLinearOutput);
-=======
 			// Apply the clamp range to the default value if not using a widget and ClampDefault is true
 			const bool bUsingWidget = DefaultFloat->WidgetType != EMetasoundMemberDefaultWidget::None;
 			const bool bShouldClampDefaultValue = bUsingWidget || (!bUsingWidget && DefaultFloat->ClampDefault);
->>>>>>> d731a049
 
 			IDetailPropertyRow* ClampRow = DefaultCategoryBuilder->AddExternalObjectProperty(TArray<UObject*>({ DefaultFloat }), GET_MEMBER_NAME_CHECKED(UMetasoundEditorGraphMemberDefaultFloat, ClampDefault));
 			if (ensure(ClampRow))
 			{
 				DefaultRows.Add(ClampRow);
-<<<<<<< HEAD
-				if (bVolumeWidgetWithLinearOutput)
-				{
-					DefaultFloat->SetRange(FVector2D(0.0f, 1.0f));
-				}
-=======
->>>>>>> d731a049
 
 				if (DefaultValueHandle.IsValid())
 				{
@@ -206,14 +164,10 @@
 						FloatLiteral->OnClampChanged.Remove(OnClampChangedDelegateHandle);
 						if (FMetasoundAssetBase* MetasoundAsset = Metasound::IMetasoundUObjectRegistry::Get().GetObjectAsAssetBase(FloatLiteral->GetOutermostObject()))
 						{
-<<<<<<< HEAD
-							MetasoundAsset->SetSynchronizationRequired();
-=======
 							if (const UMetasoundEditorGraphMember* Member = Cast<UMetasoundEditorGraphMember>(FloatLiteral->GetOuter()))
 							{
 								MetasoundAsset->GetModifyContext().AddMemberIDsModified({ Member->GetMemberID() });
 							}
->>>>>>> d731a049
 						}
 					}
 				});
@@ -228,28 +182,6 @@
 				}
 			}
 
-<<<<<<< HEAD
-			bool bIsGraphEditable = false;
-			if (const UMetasoundEditorGraphMember* ParentMember = InLiteral.GetParentMember())
-			{
-				if (const UMetasoundEditorGraph* OwningGraph = ParentMember->GetOwningGraph())
-				{
-					bIsGraphEditable = OwningGraph->IsEditable();
-				}
-			}
-
-			// add input widget properties
-			if (bIsGraphEditable)
-			{
-				IDetailCategoryBuilder& WidgetCategoryBuilder = InDetailLayout.EditCategory("EditorOptions");
-				DefaultRows.Add(WidgetCategoryBuilder.AddExternalObjectProperty(TArray<UObject*>({ DefaultFloat }), GET_MEMBER_NAME_CHECKED(UMetasoundEditorGraphMemberDefaultFloat, WidgetType)));
-				DefaultRows.Add(WidgetCategoryBuilder.AddExternalObjectProperty(TArray<UObject*>({ DefaultFloat }), GET_MEMBER_NAME_CHECKED(UMetasoundEditorGraphMemberDefaultFloat, WidgetOrientation)));
-				DefaultRows.Add(WidgetCategoryBuilder.AddExternalObjectProperty(TArray<UObject*>({ DefaultFloat }), GET_MEMBER_NAME_CHECKED(UMetasoundEditorGraphMemberDefaultFloat, WidgetValueType)));
-				if (DefaultFloat->WidgetValueType == EMetasoundMemberDefaultWidgetValueType::Volume)
-				{
-					DefaultRows.Add(WidgetCategoryBuilder.AddExternalObjectProperty(TArray<UObject*>({ DefaultFloat }), GET_MEMBER_NAME_CHECKED(UMetasoundEditorGraphMemberDefaultFloat, VolumeWidgetUseLinearOutput)));
-
-=======
 			// Enable widget options for editable inputs only 
 			bool bShowWidgetOptions = false;
 			if (const UMetasoundEditorGraphInput* ParentMember = Cast <UMetasoundEditorGraphInput>(InLiteral.GetParentMember()))
@@ -275,7 +207,6 @@
 					{
 						DefaultRows.Add(WidgetCategoryBuilder.AddExternalObjectProperty(TArray<UObject*>({ DefaultFloat }), GET_MEMBER_NAME_CHECKED(UMetasoundEditorGraphMemberDefaultFloat, VolumeWidgetDecibelRange)));
 					}
->>>>>>> d731a049
 				}
 			}
 
@@ -310,19 +241,12 @@
 					MemberCustomizationPrivate::GetDataTypeFromElementPropertyHandle(DefaultValueHandle, DataTypeInfo);
 
 					const IMetasoundEditorModule& EditorModule = FModuleManager::GetModuleChecked<IMetasoundEditorModule>("MetaSoundEditor");
-<<<<<<< HEAD
-					bool bCanDrop = true;
-					for (const FAssetData& AssetData : InAssets)
-					{
-						if (DataTypeInfo.ProxyGeneratorClass)
-=======
 					bool bCanDrop = false;
 
 					if (UClass* ProxyGenClass = DataTypeInfo.ProxyGeneratorClass)
 					{
 						bCanDrop = true;
 						for (const FAssetData& AssetData : InAssets)
->>>>>>> d731a049
 						{
 							if (UClass* Class = AssetData.GetClass())
 							{
@@ -337,12 +261,8 @@
 							}
 						}
 					}
-<<<<<<< HEAD
-					return true;
-=======
 
 					return bCanDrop;
->>>>>>> d731a049
 				})
 				.OnAssetsDropped_Lambda([this, DefaultValueHandle](const FDragDropEvent& DragDropEvent, TArrayView<FAssetData> InAssets)
 				{
@@ -648,13 +568,9 @@
 					}
 				}
 			}
+
 			MemberCustomizationPrivate::GetDataTypeFromElementPropertyHandle(ElementPropertyHandle, DataTypeInfo);
 
-<<<<<<< HEAD
-=======
-			MemberCustomizationPrivate::GetDataTypeFromElementPropertyHandle(ElementPropertyHandle, DataTypeInfo);
-
->>>>>>> d731a049
 			TSharedRef<SWidget> ValueWidget = CreateValueWidget(ParentPropertyHandleArray, StructPropertyHandle);
 			FDetailWidgetRow& ValueRow = ChildBuilder.AddCustomRow(MemberCustomizationStyle::DefaultPropertyText);
 			if (ParentPropertyHandleArray.IsValid())
@@ -709,7 +625,6 @@
 		FName FMetasoundDataTypeSelector::GetDataType() const
 		{
 			if (GraphMember.IsValid())
-<<<<<<< HEAD
 			{
 				return GraphMember->GetDataType();
 			}
@@ -724,28 +639,27 @@
 
 			// Update data type based on "Is Array" checkbox and support for arrays.
 			// If an array type is not supported, default to the base data type.
-			IMetasoundEditorModule& EditorModule = FModuleManager::GetModuleChecked<IMetasoundEditorModule>("MetaSoundEditor");
 			if (DataTypeArrayCheckbox->GetCheckedState() == ECheckBoxState::Checked)
 			{
-				if (EditorModule.IsRegisteredDataType(ArrayDataTypeName))
+				if (Frontend::IDataTypeRegistry::Get().IsRegistered(ArrayDataTypeName))
 				{
 					NewDataTypeName = ArrayDataTypeName;
 				}
 				else
 				{
-					ensure(EditorModule.IsRegisteredDataType(InSelectedTypeName));
+					ensure(Frontend::IDataTypeRegistry::Get().IsRegistered(InSelectedTypeName));
 					NewDataTypeName = InSelectedTypeName;
 				}
 			}
 			else
 			{
-				if (EditorModule.IsRegisteredDataType(InSelectedTypeName))
+				if (Frontend::IDataTypeRegistry::Get().IsRegistered(InSelectedTypeName))
 				{
 					NewDataTypeName = InSelectedTypeName;
 				}
 				else
 				{
-					ensure(EditorModule.IsRegisteredDataType(ArrayDataTypeName));
+					ensure(Frontend::IDataTypeRegistry::Get().IsRegistered(ArrayDataTypeName));
 					NewDataTypeName = ArrayDataTypeName;
 				}
 			}
@@ -762,119 +676,26 @@
 			if (GraphMember.IsValid())
 			{
 				GraphMember->SetDataType(NewDataTypeName);
-
-				if (FMetasoundAssetBase* MetasoundAsset = Metasound::IMetasoundUObjectRegistry::Get().GetObjectAsAssetBase(GraphMember->GetOutermostObject()))
-				{
-					MetasoundAsset->SetUpdateDetailsOnSynchronization();
-				}
-=======
-			{
-				return GraphMember->GetDataType();
-			}
-
-			return FName();
-		}
-
-		void FMetasoundDataTypeSelector::OnDataTypeSelected(FName InSelectedTypeName)
-		{
-			FName NewDataTypeName;
-			FName ArrayDataTypeName = CreateArrayTypeNameFromElementTypeName(InSelectedTypeName);
-
-			// Update data type based on "Is Array" checkbox and support for arrays.
-			// If an array type is not supported, default to the base data type.
-			if (DataTypeArrayCheckbox->GetCheckedState() == ECheckBoxState::Checked)
-			{
-				if (Frontend::IDataTypeRegistry::Get().IsRegistered(ArrayDataTypeName))
-				{
-					NewDataTypeName = ArrayDataTypeName;
-				}
-				else
-				{
-					ensure(Frontend::IDataTypeRegistry::Get().IsRegistered(InSelectedTypeName));
-					NewDataTypeName = InSelectedTypeName;
-				}
-			}
-			else
-			{
-				if (Frontend::IDataTypeRegistry::Get().IsRegistered(InSelectedTypeName))
-				{
-					NewDataTypeName = InSelectedTypeName;
-				}
-				else
-				{
-					ensure(Frontend::IDataTypeRegistry::Get().IsRegistered(ArrayDataTypeName));
-					NewDataTypeName = ArrayDataTypeName;
-				}
-			}
-
-			if (NewDataTypeName == GraphMember->GetDataType())
+			}
+		}
+
+		void FMetasoundDataTypeSelector::AddDataTypeSelector(IDetailLayoutBuilder& InDetailLayout, const FText& InRowName, TWeakObjectPtr<UMetasoundEditorGraphMember> InGraphMember, bool bIsEnabled)
+		{
+			using namespace Frontend;
+
+			if (!InGraphMember.IsValid())
 			{
 				return;
 			}
 
-			// Have to stop playback to avoid attempting to change live edit data on invalid input type.
-			check(GEditor);
-			GEditor->ResetPreviewAudioComponent();
-
-			if (GraphMember.IsValid())
-			{
-				GraphMember->SetDataType(NewDataTypeName);
->>>>>>> d731a049
-			}
-		}
-
-		void FMetasoundDataTypeSelector::AddDataTypeSelector(IDetailLayoutBuilder& InDetailLayout, const FText& InRowName, TWeakObjectPtr<UMetasoundEditorGraphMember> InGraphMember, bool bIsEnabled)
-		{
-			using namespace Frontend;
-
-			if (!InGraphMember.IsValid())
-			{
-				return;
-			}
-<<<<<<< HEAD
-
 			GraphMember = InGraphMember;
 
-=======
-
-			GraphMember = InGraphMember;
-
->>>>>>> d731a049
 			FDataTypeRegistryInfo DataTypeInfo;
 			if (!ensure(IDataTypeRegistry::Get().GetDataTypeInfo(InGraphMember->GetDataType(), DataTypeInfo)))
 			{
 				return;
 			}
 
-<<<<<<< HEAD
-			const bool bIsArrayType = DataTypeInfo.IsArrayType();
-			if (bIsArrayType)
-			{
-				ArrayTypeName = GraphMember->GetDataType();
-				BaseTypeName = CreateElementTypeNameFromArrayTypeName(InGraphMember->GetDataType());
-			}
-			else
-			{
-				ArrayTypeName = CreateArrayTypeNameFromElementTypeName(InGraphMember->GetDataType());
-				BaseTypeName = GraphMember->GetDataType();
-			}
-
-			IMetasoundEditorModule& EditorModule = FModuleManager::GetModuleChecked<IMetasoundEditorModule>("MetaSoundEditor");
-
-			// Not all types have an equivalent array type. Base types without array
-			// types should have the "Is Array" checkbox disabled.
-			const bool bIsArrayTypeRegistered = bIsArrayType || IDataTypeRegistry::Get().IsRegistered(ArrayTypeName);
-			const bool bIsArrayTypeRegisteredHidden = MemberCustomizationPrivate::HiddenInputTypeNames.Contains(ArrayTypeName);
-
-			TArray<FName> BaseDataTypes;
-			IDataTypeRegistry::Get().IterateDataTypeInfo([&BaseDataTypes](const FDataTypeRegistryInfo& RegistryInfo)
-			{
-				// Hide the type from the combo selector if any of the following is true;
-				const bool bIsArrayType = RegistryInfo.IsArrayType();
-				const bool bIsVariable = RegistryInfo.bIsVariable;
-				const bool bIsHiddenType = MemberCustomizationPrivate::HiddenInputTypeNames.Contains(RegistryInfo.DataTypeName);
-				const bool bHideBaseType = bIsArrayType || bIsVariable || bIsHiddenType;
-=======
 			if (DataTypeInfo.bIsArrayType)
 			{
 				ArrayTypeName = GraphMember->GetDataType();
@@ -899,7 +720,6 @@
 				// Hide the type from the combo selector if any of the following is true
 				const bool bIsHiddenType = MemberCustomizationPrivate::HiddenInputTypeNames.Contains(RegistryInfo.DataTypeName);
 				const bool bHideBaseType = RegistryInfo.bIsArrayType || RegistryInfo.bIsVariable || bIsHiddenType;
->>>>>>> d731a049
 				if (!bHideBaseType)
 				{
 					BaseDataTypes.Add(RegistryInfo.DataTypeName);
@@ -976,19 +796,11 @@
 					]
 				]
 			];
-<<<<<<< HEAD
 
 			auto NameMatchesPredicate = [TypeString = BaseTypeName.ToString()](const TSharedPtr<FString>& Item) { return *Item == TypeString; };
 			const TSharedPtr<FString>* SelectedItem = ComboOptions.FindByPredicate(NameMatchesPredicate);
 			if (ensure(SelectedItem))
 			{
-				DataTypeComboBox->SetSelectedItem(*SelectedItem);
-=======
-
-			auto NameMatchesPredicate = [TypeString = BaseTypeName.ToString()](const TSharedPtr<FString>& Item) { return *Item == TypeString; };
-			const TSharedPtr<FString>* SelectedItem = ComboOptions.FindByPredicate(NameMatchesPredicate);
-			if (ensure(SelectedItem))
-			{
 				DataTypeComboBox->SetSelectedItem(*SelectedItem, ESelectInfo::Direct);
 			}
 		}
@@ -1004,15 +816,12 @@
 				{
 					return DataTypeInfo.bIsArrayType ? ECheckBoxState::Checked : ECheckBoxState::Unchecked;
 				}
->>>>>>> d731a049
-			}
-		}
-
-<<<<<<< HEAD
-		ECheckBoxState FMetasoundDataTypeSelector::OnGetDataTypeArrayCheckState(TWeakObjectPtr<UMetasoundEditorGraphMember> InGraphMember) const
-=======
+			}
+
+			return ECheckBoxState::Undetermined;
+		}
+
 		void FMetasoundDataTypeSelector::OnDataTypeArrayChanged(TWeakObjectPtr<UMetasoundEditorGraphMember> InGraphMember, ECheckBoxState InNewState)
->>>>>>> d731a049
 		{
 			if (InGraphMember.IsValid() && DataTypeComboBox.IsValid())
 			{
@@ -1023,14 +832,6 @@
 					check(GEditor);
 					GEditor->ResetPreviewAudioComponent();
 
-<<<<<<< HEAD
-			if (InGraphMember.IsValid())
-			{
-				FDataTypeRegistryInfo DataTypeInfo;
-				if (ensure(IDataTypeRegistry::Get().GetDataTypeInfo(InGraphMember->GetDataType(), DataTypeInfo)))
-				{
-					return DataTypeInfo.IsArrayType() ? ECheckBoxState::Checked : ECheckBoxState::Unchecked;
-=======
 					const FName DataType = InNewState == ECheckBoxState::Checked ? ArrayTypeName : BaseTypeName;
 					InGraphMember->SetDataType(DataType);
 				}
@@ -1048,96 +849,10 @@
 					{
 						FSlateApplication::Get().SetKeyboardFocus(NameEditableTextBox.ToSharedRef(), EFocusCause::SetDirectly);
 					});
->>>>>>> d731a049
-				}
-			}
-		}
-
-<<<<<<< HEAD
-			return ECheckBoxState::Undetermined;
-		}
-
-		void FMetasoundDataTypeSelector::OnDataTypeArrayChanged(TWeakObjectPtr<UMetasoundEditorGraphMember> InGraphMember, ECheckBoxState InNewState)
-		{
-			if (InGraphMember.IsValid() && DataTypeComboBox.IsValid())
-			{
-				TSharedPtr<FString> DataTypeRoot = DataTypeComboBox->GetSelectedItem();
-				if (ensure(DataTypeRoot.IsValid()))
-				{
-					// Have to stop playback to avoid attempting to change live edit data on invalid input type.
-					check(GEditor);
-					GEditor->ResetPreviewAudioComponent();
-
-					const FName DataType = InNewState == ECheckBoxState::Checked ? ArrayTypeName : BaseTypeName;
-					InGraphMember->SetDataType(DataType);
-
-					if (FMetasoundAssetBase* MetasoundAsset = Metasound::IMetasoundUObjectRegistry::Get().GetObjectAsAssetBase(GraphMember->GetOutermostObject()))
-					{
-						MetasoundAsset->SetUpdateDetailsOnSynchronization();
-					}
-				}
-			}
-		}
-
-		void FMetasoundMemberDetailCustomization::UpdateRenameDelegate(UMetasoundEditorGraphMemberDefaultLiteral& InMemberDefaultLiteral)
-		{
-			if (UMetasoundEditorGraphMember* Member = InMemberDefaultLiteral.GetParentMember())
-			{
-				if (Member->CanRename())
-				{
-					if (!RenameRequestedHandle.IsValid())
-					{
-						Member->OnRenameRequested.Clear();
-						RenameRequestedHandle = Member->OnRenameRequested.AddLambda([this]()
-							{
-								FSlateApplication::Get().SetKeyboardFocus(NameEditableTextBox.ToSharedRef(), EFocusCause::SetDirectly);
-							});
-					}
-				}
-			}
-		}
-
-		void FMetasoundMemberDetailCustomization::CacheMemberData(IDetailLayoutBuilder& InDetailLayout)
-		{
-			TArray<TWeakObjectPtr<UObject>> Objects;
-			InDetailLayout.GetObjectsBeingCustomized(Objects);
-			if (!Objects.IsEmpty())
-			{
-				GraphMember = Cast<UMetasoundEditorGraphMember>(Objects.Last().Get());
-
-				TSharedPtr<IPropertyHandle> LiteralHandle = InDetailLayout.GetProperty(UMetasoundEditorGraphMember::GetLiteralPropertyName());
-				if (ensure(GraphMember.IsValid()) && ensure(LiteralHandle.IsValid()))
-				{
-					// Always hide, even if no customization (LiteralObject isn't found) as this is the case
-					// where the default object is not required (i.e. Default Member is default constructed)
-					LiteralHandle->MarkHiddenByCustomization();
-				}
-			}
-		}
-
-		TArray<IDetailPropertyRow*> FMetasoundMemberDetailCustomization::CustomizeDefaultCategory(IDetailLayoutBuilder& InDetailLayout)
-		{
-			TArray<IDetailPropertyRow*> DefaultPropertyRows;
-
-			if (!GraphMember.IsValid())
-			{
-				return DefaultPropertyRows;
-			}
-
-			if (UMetasoundEditorGraphMemberDefaultLiteral* MemberDefaultLiteral = GraphMember->GetLiteral())
-			{
-				UpdateRenameDelegate(*MemberDefaultLiteral);
-
-				UClass* MemberClass = MemberDefaultLiteral->GetClass();
-				check(MemberClass);
-
-				IDetailCategoryBuilder& DefaultCategoryBuilder = GetDefaultCategoryBuilder(InDetailLayout);
-				IMetasoundEditorModule& EditorModule = FModuleManager::GetModuleChecked<IMetasoundEditorModule>("MetaSoundEditor");
-				TUniquePtr<FMetasoundDefaultLiteralCustomizationBase> LiteralCustomization = EditorModule.CreateMemberDefaultLiteralCustomization(*MemberClass, DefaultCategoryBuilder);
-				if (LiteralCustomization.IsValid())
-				{
-					DefaultPropertyRows = LiteralCustomization->CustomizeLiteral(*MemberDefaultLiteral, InDetailLayout);
-=======
+				}
+			}
+		}
+
 		void FMetasoundMemberDetailCustomization::CacheMemberData(IDetailLayoutBuilder& InDetailLayout)
 		{
 			TArray<TWeakObjectPtr<UObject>> Objects;
@@ -1323,7 +1038,6 @@
 				if (UMetasoundEditorGraph* Graph = GraphMember->GetOwningGraph())
 				{
 					return Graph->GetDocumentHandle();
->>>>>>> d731a049
 				}
 			}
 
@@ -1336,140 +1050,25 @@
 			{
 				if (const UMetasoundEditorGraph* OwningGraph = GraphMember->GetOwningGraph())
 				{
-<<<<<<< HEAD
-					IDetailPropertyRow* DefaultPropertyRow = DefaultCategoryBuilder.AddExternalObjectProperty(TArray<UObject*>({ MemberDefaultLiteral }), "Default");
-					ensureMsgf(DefaultPropertyRow, TEXT("Class '%s' missing expected 'Default' member."
-						"Either add/rename default member or register customization to display default value/opt out appropriately."),
-						*MemberClass->GetName());
-					DefaultPropertyRows.Add(DefaultPropertyRow);
-				}
-			}
-
-			for (IDetailPropertyRow* Row : DefaultPropertyRows)
-			{
-				if (ensure(Row))
-				{
-					Row->Visibility(TAttribute<EVisibility>::CreateLambda([this]()
-					{
-						return GetDefaultVisibility();
-					}));
-				}
-			}
-
-			return DefaultPropertyRows;
-		}
-
-		void FMetasoundMemberDetailCustomization::CustomizeGeneralCategory(IDetailLayoutBuilder& InDetailLayout)
-		{
-			const bool bIsInterfaceMember = IsInterfaceMember();
-			const bool bIsGraphEditable = IsGraphEditable();
-			
-			IDetailCategoryBuilder& CategoryBuilder = GetGeneralCategoryBuilder(InDetailLayout);
-
-			NameEditableTextBox = SNew(SEditableTextBox)
-				.Text(this, &FMetasoundMemberDetailCustomization::GetName)
-				.OnTextChanged(this, &FMetasoundMemberDetailCustomization::OnNameChanged)
-				.OnTextCommitted(this, &FMetasoundMemberDetailCustomization::OnNameCommitted)
-				.IsReadOnly(bIsInterfaceMember || !bIsGraphEditable)
-				.SelectAllTextWhenFocused(true)
-				.Font(IDetailLayoutBuilder::GetDetailFont());
-
-			static const FText MemberNameToolTipFormat = LOCTEXT("GraphMember_NameDescriptionFormat", "Name used within the MetaSounds editor(s) and transacting systems (ex. Blueprints) if applicable to reference the given {0}.");
-			CategoryBuilder.AddCustomRow(LOCTEXT("GraphMember_NameProperty", "Name"))
-				.EditCondition(!bIsInterfaceMember && bIsGraphEditable, nullptr)
-				.NameContent()
-				[
-					SNew(STextBlock)
-					.Font(IDetailLayoutBuilder::GetDetailFontBold())
-					.Text(GraphMember->GetGraphMemberLabel())
-					.ToolTipText(FText::Format(MemberNameToolTipFormat, GraphMember->GetGraphMemberLabel()))
-				]
-				.ValueContent()
-				[
-					NameEditableTextBox.ToSharedRef()
-				];
-
-			static const FText MemberDisplayNameText = LOCTEXT("GraphMember_DisplayNameProperty", "Display Name");
-			static const FText MemberDisplayNameToolTipFormat = LOCTEXT("GraphMember_DisplayNameDescriptionFormat", "Optional, localized name used within the MetaSounds editor(s) to describe the given {0}.");
-			const FText MemberDisplayNameTooltipText = FText::Format(MemberDisplayNameToolTipFormat, GraphMember->GetGraphMemberLabel());
-			CategoryBuilder.AddCustomRow(MemberDisplayNameText)
-				.EditCondition(!bIsInterfaceMember && bIsGraphEditable, nullptr)
-				.NameContent()
-				[
-					SNew(STextBlock)
-					.Font(IDetailLayoutBuilder::GetDetailFontBold())
-					.Text(MemberDisplayNameText)
-					.ToolTipText(MemberDisplayNameTooltipText)
-				]
-				.ValueContent()
-				[
-					SNew(STextPropertyEditableTextBox, MakeShared<FGraphMemberEditableTextDisplayName>(GraphMember, MemberDisplayNameTooltipText))
-					.WrapTextAt(500)
-					.MinDesiredWidth(25.0f)
-					.MaxDesiredHeight(200)
-				];
-
-			static const FText MemberDescriptionText = LOCTEXT("Member_DescriptionPropertyName", "Description");
-			static const FText MemberDescriptionToolTipFormat = LOCTEXT("Member_DescriptionToolTipFormat", "Description for {0}. For example, used as a tooltip when displayed on another graph's referencing node.");
-			const FText MemberDescriptionToolTipText = FText::Format(MemberDescriptionToolTipFormat, GraphMember->GetGraphMemberLabel());
-			CategoryBuilder.AddCustomRow(MemberDescriptionText)
-				.EditCondition(!bIsInterfaceMember && bIsGraphEditable, nullptr)
-				.NameContent()
-				[
-					SNew(STextBlock)
-					.Font(IDetailLayoutBuilder::GetDetailFontBold())
-					.Text(MemberDescriptionText)
-					.ToolTipText(MemberDescriptionToolTipText)
-				]
-				.ValueContent()
-				[
-					SNew(STextPropertyEditableTextBox, MakeShared<FGraphMemberEditableTextDescription>(GraphMember, MemberDescriptionToolTipText))
-					.WrapTextAt(500)
-					.MinDesiredWidth(25.0f)
-					.MaxDesiredHeight(200)
-				];
-
-			DataTypeSelector.AddDataTypeSelector(InDetailLayout, MemberCustomizationStyle::DataTypeNameText, GraphMember, !bIsInterfaceMember && bIsGraphEditable);
-		}
-
-		void FMetasoundMemberDetailCustomization::CustomizeDetails(IDetailLayoutBuilder& InDetailLayout)
-		{
-			CacheMemberData(InDetailLayout);
+					return OwningGraph->IsEditable();
+				}
+			}
+
+			return false;
+		}
+
+		FText FMetasoundMemberDetailCustomization::GetDisplayName() const
+		{
+			using namespace Frontend;
+
 			if (GraphMember.IsValid())
 			{
-				CustomizeGeneralCategory(InDetailLayout);
-				CustomizeDefaultCategory(InDetailLayout);
-=======
-					return OwningGraph->IsEditable();
-				}
-			}
-
-			return false;
-		}
-
-		FText FMetasoundMemberDetailCustomization::GetDisplayName() const
-		{
-			using namespace Frontend;
-
-			if (GraphMember.IsValid())
-			{
 				return GraphMember->GetDisplayName();
->>>>>>> d731a049
 			}
 
 			return FText::GetEmpty();
 		}
 
-<<<<<<< HEAD
-		void FMetasoundMemberDetailCustomization::OnNameChanged(const FText& InNewName)
-		{
-			using namespace Frontend;
-
-			bIsNameInvalid = false;
-			NameEditableTextBox->SetError(FText::GetEmpty());
-
-			if (!ensure(GraphMember.IsValid()))
-=======
 		void FMetasoundMemberDetailCustomization::OnTooltipCommitted(const FText& InNewText, ETextCommit::Type InTextCommit)
 		{
 			using namespace Frontend;
@@ -1484,18 +1083,10 @@
 		FText FMetasoundMemberDetailCustomization::GetTooltip() const
 		{
 			if (GraphMember.IsValid())
->>>>>>> d731a049
 			{
 				return GraphMember->GetDescription();
 			}
 
-<<<<<<< HEAD
-			FText Error;
-			if (!GraphMember->CanRename(InNewName, Error))
-			{
-				bIsNameInvalid = true;
-				NameEditableTextBox->SetError(Error);
-=======
 			return FText::GetEmpty();
 		}
 
@@ -1515,38 +1106,8 @@
 					});
 				}
 				return bIsInputConnected ? EVisibility::Collapsed : EVisibility::Visible;
->>>>>>> d731a049
-			}
-		}
-
-<<<<<<< HEAD
-		FText FMetasoundMemberDetailCustomization::GetName() const
-		{
-			if (GraphMember.IsValid())
-			{
-				return FText::FromName(GraphMember->GetMemberName());
-			}
-
-			return FText::GetEmpty();
-		}
-
-		Frontend::FDocumentHandle FMetasoundMemberDetailCustomization::GetDocumentHandle() const
-		{
-			if (GraphMember.IsValid())
-			{
-				if (UMetasoundEditorGraph* Graph = GraphMember->GetOwningGraph())
-				{
-					return Graph->GetDocumentHandle();
-				}
-			}
-
-			return Frontend::IDocumentController::GetInvalidHandle();
-		}
-
-		bool FMetasoundMemberDetailCustomization::IsGraphEditable() const
-		{
-			if (GraphMember.IsValid())
-=======
+			}
+
 			return EVisibility::Collapsed;
 		}
 
@@ -1605,32 +1166,10 @@
 			FMetasoundMemberDetailCustomization::CustomizeGeneralCategory(InDetailLayout);
 			UMetasoundEditorGraphVertex* Vertex = Cast<UMetasoundEditorGraphVertex>(GraphMember.Get());
 			if (!ensure(Vertex))
->>>>>>> d731a049
-			{
-				if (const UMetasoundEditorGraph* OwningGraph = GraphMember->GetOwningGraph())
-				{
-					return OwningGraph->IsEditable();
-				}
-			}
-
-<<<<<<< HEAD
-			return false;
-		}
-
-		FText FMetasoundMemberDetailCustomization::GetDisplayName() const
-		{
-			using namespace Frontend;
-
-			if (GraphMember.IsValid())
-			{
-				return GraphMember->GetDisplayName();
-			}
-
-			return FText::GetEmpty();
-		}
-
-		void FMetasoundMemberDetailCustomization::OnTooltipCommitted(const FText& InNewText, ETextCommit::Type InTextCommit)
-=======
+			{
+				return;
+			}
+
 			// Constructor pin 
 			Frontend::FDataTypeRegistryInfo DataTypeInfo;
 			Frontend::IDataTypeRegistry::Get().GetDataTypeInfo(Vertex->GetDataType(), DataTypeInfo);
@@ -1691,33 +1230,12 @@
 		}
 
 		bool FMetasoundVertexDetailCustomization::IsInterfaceMember() const
->>>>>>> d731a049
 		{
 			if (GraphMember.IsValid())
 			{
 				return CastChecked<UMetasoundEditorGraphVertex>(GraphMember)->IsInterfaceMember();
 			}
 
-<<<<<<< HEAD
-			if (GraphMember.IsValid())
-			{
-				constexpr bool bPostTransaction = true;
-				GraphMember->SetDescription(InNewText, bPostTransaction);
-			}
-		}
-
-		FText FMetasoundMemberDetailCustomization::GetTooltip() const
-		{
-			if (GraphMember.IsValid())
-			{
-				return GraphMember->GetDescription();
-			}
-
-			return FText::GetEmpty();
-		}
-
-		EVisibility FMetasoundVertexDetailCustomization::GetDefaultVisibility() const
-=======
 			return false;
 		}
 
@@ -1734,7 +1252,6 @@
 		}
 
 		void FMetasoundInputDetailCustomization::SetInputInheritsDefault()
->>>>>>> d731a049
 		{
 			if (UMetasoundEditorGraphInput* Input = Cast<UMetasoundEditorGraphInput>(GraphMember.Get()))
 			{
@@ -1742,118 +1259,6 @@
 				{
 					FScopedTransaction Transaction(LOCTEXT("SetPresetInputOverrideTransaction", "Set MetaSound Preset Input Overridden"));
 
-<<<<<<< HEAD
-			if (GraphMember.IsValid())
-			{
-				bool bIsInputConnected = false;
-				FConstNodeHandle NodeHandle = CastChecked<UMetasoundEditorGraphVertex>(GraphMember)->GetConstNodeHandle();
-				if (NodeHandle->IsValid())
-				{
-					NodeHandle->IterateConstInputs([&bIsInputConnected](FConstInputHandle InputHandle)
-					{
-						bIsInputConnected |= InputHandle->IsConnectionUserModifiable() && InputHandle->IsConnected();
-					});
-				}
-				return bIsInputConnected ? EVisibility::Collapsed : EVisibility::Visible;
-			}
-
-			return EVisibility::Collapsed;
-		}
-
-		void FMetasoundMemberDetailCustomization::OnNameCommitted(const FText& InNewName, ETextCommit::Type InTextCommit)
-		{
-			using namespace Frontend;
-
-			if (!bIsNameInvalid && GraphMember.IsValid())
-			{
-				const FText TransactionLabel = FText::Format(LOCTEXT("RenameGraphMember_Format", "Set MetaSound {0}'s Name"), GraphMember->GetGraphMemberLabel());
-				const FScopedTransaction Transaction(TransactionLabel);
-
-				constexpr bool bPostTransaction = false;
-				GraphMember->SetDisplayName(FText::GetEmpty(), bPostTransaction);
-				GraphMember->SetMemberName(*InNewName.ToString(), bPostTransaction);
-			}
-
-			NameEditableTextBox->SetError(FText::GetEmpty());
-			bIsNameInvalid = false;
-		}
-
-		void FMetasoundVertexDetailCustomization::CustomizeGeneralCategory(IDetailLayoutBuilder& InDetailLayout)
-		{
-			FMetasoundMemberDetailCustomization::CustomizeGeneralCategory(InDetailLayout);
-
-			IDetailCategoryBuilder& CategoryBuilder = FMetasoundMemberDetailCustomization::GetGeneralCategoryBuilder(InDetailLayout);
-			UMetasoundEditorGraphVertex* Vertex = Cast<UMetasoundEditorGraphVertex>(GraphMember.Get());
-			if (ensure(Vertex))
-			{
-				TWeakObjectPtr<UMetasoundEditorGraphVertex> VertexPtr = Vertex;
-				static const FText SortOrderText = LOCTEXT("Vertex_SortOrderPropertyName", "Sort Order");
-				static const FText SortOrderToolTipFormat = LOCTEXT("Vertex_SortOrderToolTipFormat", "Sort Order for {0}. Used to organize pins in node view. The higher the number, the lower in the list.");
-				const FText SortOrderToolTipText = FText::Format(SortOrderToolTipFormat, GraphMember->GetGraphMemberLabel());
-				CategoryBuilder.AddCustomRow(SortOrderText)
-					.EditCondition(IsGraphEditable(), nullptr)
-					.NameContent()
-					[
-						SNew(STextBlock)
-						.Font(IDetailLayoutBuilder::GetDetailFontBold())
-						.Text(SortOrderText)
-						.ToolTipText(SortOrderToolTipText)
-					]
-					.ValueContent()
-					[
-						SNew(SNumericEntryBox<int32>)
-						.Value_Lambda([VertexPtr]() { return VertexPtr->GetSortOrderIndex(); })
-						.AllowSpin(false)
-						.UndeterminedString(LOCTEXT("Vertex_SortOrder_MultipleValues", "Multiple"))
-						.OnValueCommitted_Lambda([VertexPtr](int32 NewValue, ETextCommit::Type CommitInfo)
-						{
-							if (!VertexPtr.IsValid())
-							{
-								return;
-							}
-
-							const FText TransactionTitle = FText::Format(LOCTEXT("SetVertexSortOrderFormat", "Set MetaSound Graph {0} '{1}' SortOrder to {2}"),
-								VertexPtr->GetGraphMemberLabel(),
-								VertexPtr->GetDisplayName(),
-								FText::AsNumber(NewValue));
-							FScopedTransaction Transaction(TransactionTitle);
-
-							UObject* MetaSoundObject = VertexPtr->GetOutermostObject();
-							FMetasoundAssetBase* MetaSoundAsset = Metasound::IMetasoundUObjectRegistry::Get().GetObjectAsAssetBase(MetaSoundObject);
-							check(MetaSoundAsset);
-
-							MetaSoundObject->Modify();
-							MetaSoundAsset->GetGraphChecked().Modify();
-							VertexPtr->Modify();
-
-							VertexPtr->SetSortOrderIndex(NewValue);
-
-							constexpr bool bInForceViewSynchronization = true;
-							FGraphBuilder::RegisterGraphWithFrontend(*MetaSoundObject, bInForceViewSynchronization);
-						})
-						.Font(IDetailLayoutBuilder::GetDetailFont())
-					];
-			}
-		}
-
-		bool FMetasoundVertexDetailCustomization::IsInterfaceMember() const
-		{
-			if (GraphMember.IsValid())
-			{
-				return CastChecked<UMetasoundEditorGraphVertex>(GraphMember)->IsInterfaceMember();
-			}
-
-			return false;
-		}
-
-		bool FMetasoundInputDetailCustomization::GetInputInheritsDefault() const
-		{
-			if (UMetasoundEditorGraphInput* Input = Cast<UMetasoundEditorGraphInput>(GraphMember.Get()))
-			{
-				const TSet<FName>& InputsInheritingDefault = GetDocumentHandle()->GetRootGraph()->GetInputsInheritingDefault();
-				FName NodeName = Input->GetConstNodeHandle()->GetNodeName();
-				return InputsInheritingDefault.Contains(NodeName);
-=======
 					Input->GetOutermost()->Modify();
 					Input->Modify();
 					MemberDefaultLiteral->Modify();
@@ -1933,103 +1338,31 @@
 				{
 					MetasoundAsset->GetModifyContext().AddMemberIDsModified({ GraphMember->GetMemberID() });
 				}
->>>>>>> d731a049
-			}
-		}
-
-<<<<<<< HEAD
-			return false;
-		}
-
-		void FMetasoundInputDetailCustomization::SetInputInheritsDefault()
-		{
-			if (UMetasoundEditorGraphInput* Input = Cast<UMetasoundEditorGraphInput>(GraphMember.Get()))
-=======
+			}
+		}
+
 		void FMetasoundInputDetailCustomization::CustomizeDetails(IDetailLayoutBuilder& InDetailLayout)
 		{
 			CacheMemberData(InDetailLayout);
 			if (!GraphMember.IsValid())
->>>>>>> d731a049
-			{
-				if (UMetasoundEditorGraphMemberDefaultLiteral* MemberDefaultLiteral = Input->GetLiteral())
-				{
-					FScopedTransaction Transaction(LOCTEXT("SetPresetInputOverrideTransaction", "Set MetaSound Preset Input Overridden"));
-
-					Input->GetOutermost()->Modify();
-					Input->Modify();
-					MemberDefaultLiteral->Modify();
-
-					constexpr bool bDefaultIsInherited = true;
-					const FName NodeName = Input->GetConstNodeHandle()->GetNodeName();
-					GetDocumentHandle()->GetRootGraph()->SetInputInheritsDefault(NodeName, bDefaultIsInherited);
-
-					if (UObject* Metasound = Input->GetOutermostObject())
-					{
-						FGraphBuilder::RegisterGraphWithFrontend(*Metasound);
-					}
-				}
-			}
-		}
-
-<<<<<<< HEAD
-		void FMetasoundInputDetailCustomization::ClearInputInheritsDefault()
-		{
-			if (UMetasoundEditorGraphInput* Input = Cast<UMetasoundEditorGraphInput>(GraphMember.Get()))
-			{
-				if (UMetasoundEditorGraphMemberDefaultLiteral* MemberDefaultLiteral = Input->GetLiteral())
-				{
-					FScopedTransaction Transaction(LOCTEXT("ClearPresetInputOverrideTransaction", "Clear MetaSound Preset Input Overridden"));
-
-					Input->GetOutermost()->Modify();
-					Input->Modify();
-					MemberDefaultLiteral->Modify();
-
-					constexpr bool bDefaultIsInherited = false;
-					const FName NodeName = Input->GetConstNodeHandle()->GetNodeName();
-					GetDocumentHandle()->GetRootGraph()->SetInputInheritsDefault(NodeName, bDefaultIsInherited);
-
-					Input->UpdateFrontendDefaultLiteral(false /* bPostTransaction */);
-
-					if (UMetasoundEditorGraphMemberDefaultLiteral* Literal = Input->GetLiteral())
-					{
-						Literal->ForceRefresh();
-					}
-
-					if (UObject* Metasound = Input->GetOutermostObject())
-					{
-						FGraphBuilder::RegisterGraphWithFrontend(*Metasound);
-					}
-				}
-			}
-		}
-
-		void FMetasoundInputDetailCustomization::CustomizeDetails(IDetailLayoutBuilder& InDetailLayout)
-		{
-			CacheMemberData(InDetailLayout);
-			if (!GraphMember.IsValid())
-=======
+			{
+				return;
+			}
+
 			CustomizeGeneralCategory(InDetailLayout);
 
 			UMetasoundEditorGraphMemberDefaultLiteral* MemberDefaultLiteral = GraphMember->GetLiteral();
 			if (!MemberDefaultLiteral)
->>>>>>> d731a049
 			{
 				return;
 			}
 
-<<<<<<< HEAD
-			CustomizeGeneralCategory(InDetailLayout);
-
-			UMetasoundEditorGraphMemberDefaultLiteral* MemberDefaultLiteral = GraphMember->GetLiteral();
-			if (!MemberDefaultLiteral)
-=======
 			// Build preset row first if graph has managed interface, not default constructed, & not a trigger
 			const bool bIsPreset = GetDocumentHandle()->GetRootGraphClass().PresetOptions.bIsPreset;
 			const bool bIsDefaultConstructed = MemberDefaultLiteral->GetLiteralType() == EMetasoundFrontendLiteralType::None;
 			const bool bIsTriggerDataType = GraphMember->GetDataType() == GetMetasoundDataTypeName<FTrigger>();
 
 			if (bIsPreset && !bIsDefaultConstructed && !bIsTriggerDataType)
->>>>>>> d731a049
 			{
 				GetDefaultCategoryBuilder(InDetailLayout)
 				.AddCustomRow(MemberCustomizationPrivate::OverrideInputDefaultText)
@@ -2065,50 +1398,6 @@
 				];
 			}
 
-<<<<<<< HEAD
-			// Build preset row first if graph has managed interface, not default constructed, & not a trigger
-			const bool bIsPreset = GetDocumentHandle()->GetRootGraphClass().PresetOptions.bIsPreset;
-			const bool bIsDefaultConstructed = MemberDefaultLiteral->GetLiteralType() == EMetasoundFrontendLiteralType::None;
-			const bool bIsTriggerDataType = GraphMember->GetDataType() == GetMetasoundDataTypeName<FTrigger>();
-
-			if (bIsPreset && !bIsDefaultConstructed && !bIsTriggerDataType)
-			{
-				GetDefaultCategoryBuilder(InDetailLayout)
-				.AddCustomRow(MemberCustomizationPrivate::OverrideInputDefaultText)
-				.NameContent()
-				[
-					SNew(STextBlock)
-					.Text(MemberCustomizationPrivate::OverrideInputDefaultText)
-					.Font(IDetailLayoutBuilder::GetDetailFontBold())
-					.ToolTipText(MemberCustomizationPrivate::OverrideInputDefaultTooltip)
-				]
-				.ValueContent()
-				[
-					SNew(SCheckBox)
-					.OnCheckStateChanged_Lambda([this](ECheckBoxState State)
-					{
-						switch(State)
-						{
-							case ECheckBoxState::Checked:
-							{
-								ClearInputInheritsDefault();
-								break;
-							}
-							case ECheckBoxState::Unchecked:
-							case ECheckBoxState::Undetermined:
-							default:
-							{
-								SetInputInheritsDefault();
-							}
-						}
-					})
-					.IsChecked_Lambda([this]() { return GetInputInheritsDefault() ? ECheckBoxState::Unchecked : ECheckBoxState::Checked; })
-					.ToolTipText(MemberCustomizationPrivate::OverrideInputDefaultTooltip)
-				];
-			}
-
-=======
->>>>>>> d731a049
 			TArray<IDetailPropertyRow*> DefaultPropertyRows = CustomizeDefaultCategory(InDetailLayout);
 
 			if (bIsPreset && !bIsDefaultConstructed && !bIsTriggerDataType)
@@ -2126,8 +1415,6 @@
 						DefaultPropertyRow->OverrideResetToDefault(ResetOverride);
 					}
 				}
-<<<<<<< HEAD
-=======
 			} 
 			else if (!bIsPreset)
 			{
@@ -2152,7 +1439,6 @@
 						DefaultPropertyRow->EditCondition(PropertyEnabled, { });
 					}
 				}
->>>>>>> d731a049
 			}
 		}
 
