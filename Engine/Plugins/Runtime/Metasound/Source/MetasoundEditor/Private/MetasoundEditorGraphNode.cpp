// Copyright Epic Games, Inc. All Rights Reserved.

#include "MetasoundEditorGraphNode.h"

#include "EdGraph/EdGraphPin.h"
#include "Editor/EditorEngine.h"
#include "Engine/Font.h"
#include "Framework/Commands/GenericCommands.h"
#include "GraphEditorActions.h"
#include "Logging/TokenizedMessage.h"
#include "Metasound.h"
#include "MetasoundAssetManager.h"
#include "MetasoundEditorCommands.h"
#include "MetasoundEditorGraph.h"
#include "MetasoundEditorGraphBuilder.h"
#include "MetasoundEditorGraphMemberDefaults.h"
#include "MetasoundEditorGraphSchema.h"
#include "MetasoundEditorGraphValidation.h"
#include "MetasoundEditorModule.h"
#include "MetasoundEditorSettings.h"
#include "MetasoundFrontend.h"
#include "MetasoundFrontendDataTypeRegistry.h"
#include "MetasoundFrontendNodeTemplateRegistry.h"
#include "MetasoundFrontendRegistries.h"
#include "MetasoundFrontendSearchEngine.h"
#include "MetasoundLiteral.h"
#include "MetasoundNodeInterface.h"
#include "MetasoundUObjectRegistry.h"
#include "NodeTemplates/MetasoundFrontendNodeTemplateReroute.h"
#include "ScopedTransaction.h"
#include "ToolMenus.h"
#include "UObject/UObjectIterator.h"

#include UE_INLINE_GENERATED_CPP_BY_NAME(MetasoundEditorGraphNode)

#define LOCTEXT_NAMESPACE "MetaSoundEditor"

namespace Metasound
{
	namespace Editor
	{
		namespace GraphNodePrivate
		{
			static const FString MissingConcreteOutputConnectionFormat = TEXT(
				"Reroute connection for pin '{0}' does not provide a concrete output. "
				"Resulting literal value is undefined and may result in unintended results."
			);
		}
	} 
}

UMetasoundEditorGraphNode::UMetasoundEditorGraphNode(const FObjectInitializer& ObjectInitializer)
	: Super(ObjectInitializer)
{
}

void UMetasoundEditorGraphNode::UpdateFrontendNodeLocation(const FVector2D& InLocation)
{
	using namespace Metasound::Frontend;
	
	FNodeHandle NodeHandle = GetNodeHandle();
	FMetasoundFrontendNodeStyle Style = NodeHandle->GetNodeStyle();
	Style.Display.Locations.FindOrAdd(NodeGuid) = InLocation;
	NodeHandle->SetNodeStyle(Style);
}

void UMetasoundEditorGraphNode::SetNodeLocation(const FVector2D& InLocation)
{
	NodePosX = FMath::TruncToInt(InLocation.X);
	NodePosY = FMath::TruncToInt(InLocation.Y);

	UpdateFrontendNodeLocation(InLocation);
}

void UMetasoundEditorGraphNode::PostLoad()
{
	Super::PostLoad();

	for (int32 Index = 0; Index < Pins.Num(); ++Index)
	{
		UEdGraphPin* Pin = Pins[Index];
		if (Pin->PinName.IsNone())
		{
			// Makes sure pin has a name for lookup purposes but user will never see it
			if (Pin->Direction == EGPD_Input)
			{
				Pin->PinName = CreateUniquePinName("Input");
			}
			else
			{
				Pin->PinName = CreateUniquePinName("Output");
			}
			Pin->PinFriendlyName = FText::GetEmpty();
		}
	}
}

void UMetasoundEditorGraphNode::CreateInputPin()
{
	// TODO: Implement for nodes supporting variadic inputs
	if (ensure(false))
	{
		return;
	}

	FString PinName; // get from UMetaSoundPatch
	UEdGraphPin* NewPin = CreatePin(EGPD_Input, TEXT("MetasoundEditorGraphNode"), *PinName);
	if (NewPin->PinName.IsNone())
	{
		// Pin must have a name for lookup purposes but is not user-facing
// 		NewPin->PinName = 
// 		NewPin->PinFriendlyName =
	}
}

int32 UMetasoundEditorGraphNode::EstimateNodeWidth() const
{
	const FString NodeTitle = GetNodeTitle(ENodeTitleType::FullTitle).ToString();
	if (const UFont* Font = GetDefault<UEditorEngine>()->EditorFont)
	{
		return Font->GetStringSize(*NodeTitle);
	}
	else
	{
		static const int32 EstimatedCharWidth = 6;
		return NodeTitle.Len() * EstimatedCharWidth;
	}
}

UObject& UMetasoundEditorGraphNode::GetMetasoundChecked()
{
	UMetasoundEditorGraph* EdGraph = CastChecked<UMetasoundEditorGraph>(GetGraph());
	return EdGraph->GetMetasoundChecked();
}

const UObject& UMetasoundEditorGraphNode::GetMetasoundChecked() const
{
	UMetasoundEditorGraph* EdGraph = CastChecked<UMetasoundEditorGraph>(GetGraph());
	return EdGraph->GetMetasoundChecked();
}

Metasound::Frontend::FConstGraphHandle UMetasoundEditorGraphNode::GetConstRootGraphHandle() const
{
	const FMetasoundAssetBase* ConstMetasoundAsset = Metasound::IMetasoundUObjectRegistry::Get().GetObjectAsAssetBase(&GetMetasoundChecked());
	FMetasoundAssetBase* MetasoundAsset = const_cast<FMetasoundAssetBase*>(ConstMetasoundAsset);
	check(MetasoundAsset);

	return MetasoundAsset->GetRootGraphHandle();
}

Metasound::Frontend::FGraphHandle UMetasoundEditorGraphNode::GetRootGraphHandle() const
{
	const FMetasoundAssetBase* ConstMetasoundAsset = Metasound::IMetasoundUObjectRegistry::Get().GetObjectAsAssetBase(&GetMetasoundChecked());
	FMetasoundAssetBase* MetasoundAsset = const_cast<FMetasoundAssetBase*>(ConstMetasoundAsset);
	check(MetasoundAsset);

	return MetasoundAsset->GetRootGraphHandle();
}

Metasound::Frontend::FConstNodeHandle UMetasoundEditorGraphNode::GetConstNodeHandle() const
{
	const FGuid NodeID = GetNodeID();
	return GetConstRootGraphHandle()->GetNodeWithID(NodeID);
}

Metasound::Frontend::FNodeHandle UMetasoundEditorGraphNode::GetNodeHandle() const
{
	const FGuid NodeID = GetNodeID();
	return GetRootGraphHandle()->GetNodeWithID(NodeID);
}

void UMetasoundEditorGraphNode::IteratePins(TUniqueFunction<void(UEdGraphPin& /* Pin */, int32 /* Index */)> InFunc, EEdGraphPinDirection InPinDirection)
{
	for (int32 PinIndex = 0; PinIndex < Pins.Num(); PinIndex++)
	{
		if (InPinDirection == EGPD_MAX || Pins[PinIndex]->Direction == InPinDirection)
		{
			InFunc(*Pins[PinIndex], PinIndex);
		}
	}
}

void UMetasoundEditorGraphNode::AllocateDefaultPins()
{
	using namespace Metasound;

	ensureAlways(Pins.IsEmpty());
	Editor::FGraphBuilder::RebuildNodePins(*this);
}

void UMetasoundEditorGraphNode::SyncChangeIDs()
{
	using namespace Metasound::Frontend;
	FConstNodeHandle NodeHandle = GetConstNodeHandle();

	MetadataChangeID = NodeHandle->GetClassMetadata().GetChangeID();
	InterfaceChangeID = NodeHandle->GetClassInterface().GetChangeID();
	StyleChangeID = NodeHandle->GetClassStyle().GetChangeID();
}

void UMetasoundEditorGraphNode::CacheTitle()
{
	using namespace Metasound;
	using namespace Metasound::Frontend;

	FConstNodeHandle NodeHandle = GetNodeHandle();
	CachedTitle = NodeHandle->GetDisplayTitle();
}

void UMetasoundEditorGraphNode::Validate(Metasound::Editor::FGraphNodeValidationResult& OutResult)
{
	using namespace Metasound::Editor;
	using namespace Metasound::Frontend;

#if WITH_EDITOR
	// Validate that non-reroute inputs are connected to "real" outputs
	if (GetClassName() != FRerouteNodeTemplate::ClassName)
	{
		for (UEdGraphPin* Pin : Pins)
		{
			OutResult.SetPinOrphaned(*Pin, false);
			if (Pin->Direction == EGPD_Input)
			{
				if (!Pin->LinkedTo.IsEmpty())
				{
					UEdGraphPin* ReroutedPin = FGraphBuilder::FindReroutedOutputPin(Pin->LinkedTo.Last());
					if (ReroutedPin)
					{
						if (UMetasoundEditorGraphExternalNode* ExternalNode = Cast<UMetasoundEditorGraphExternalNode>(ReroutedPin->GetOwningNode()))
						{
							if (ExternalNode->GetClassName() == FRerouteNodeTemplate::ClassName)
							{
								FConstInputHandle InputHandle = FGraphBuilder::GetConstInputHandleFromPin(Pin);
								const FString Msg = FString::Format(*GraphNodePrivate::MissingConcreteOutputConnectionFormat, { InputHandle->GetDisplayName().ToString() });
								OutResult.SetMessage(EMessageSeverity::Warning, Msg);
							}
						}
					}
				}
			}
		}
	}
#endif // WITH_EDITOR
}

bool UMetasoundEditorGraphNode::ContainsClassChange() const
{
	using namespace Metasound::Frontend;
	FConstNodeHandle NodeHandle = GetConstNodeHandle();

	return InterfaceChangeID != NodeHandle->GetClassInterface().GetChangeID()
	|| StyleChangeID != NodeHandle->GetClassStyle().GetChangeID()
	|| MetadataChangeID != NodeHandle->GetClassMetadata().GetChangeID();
}

void UMetasoundEditorGraphNode::ReconstructNode()
{
	using namespace Metasound::Editor;
	using namespace Metasound::Frontend;

	// Don't remove unused pins here. Reconstruction can occur while duplicating or pasting nodes,
	// and subsequent steps clean-up unused pins.  This can be called mid-copy, which means the node
	// handle may be invalid.  Setting to remove unused causes premature removal and then default values
	// are lost.
	FConstNodeHandle NodeHandle = GetNodeHandle();
	if (NodeHandle->IsValid())
	{
		FGraphBuilder::SynchronizeNodePins(*this, NodeHandle, false /* bRemoveUnusedPins */, false /* bLogChanges */);
	}

	CacheTitle();
}

void UMetasoundEditorGraphNode::AutowireNewNode(UEdGraphPin* FromPin)
{
	if (FromPin)
	{
		const UMetasoundEditorGraphSchema* Schema = CastChecked<UMetasoundEditorGraphSchema>(GetSchema());

		TSet<UEdGraphNode*> NodeList;

		// auto-connect from dragged pin to first compatible pin on the new node
		for (int32 i = 0; i < Pins.Num(); i++)
		{
			UEdGraphPin* Pin = Pins[i];
			check(Pin);
			FPinConnectionResponse Response = Schema->CanCreateConnection(FromPin, Pin);
			if (ECanCreateConnectionResponse::CONNECT_RESPONSE_MAKE == Response.Response) //-V1051
			{
				if (Schema->TryCreateConnection(FromPin, Pin))
				{
					NodeList.Add(FromPin->GetOwningNode());
					NodeList.Add(this);
				}
				break;
			}
			else if (ECanCreateConnectionResponse::CONNECT_RESPONSE_BREAK_OTHERS_A == Response.Response)
			{
				// TODO: Implement default connections in GraphBuilder
				break;
			}
		}

		// Send all nodes that received a new pin connection a notification
		for (auto It = NodeList.CreateConstIterator(); It; ++It)
		{
			UEdGraphNode* Node = (*It);
			Node->NodeConnectionListChanged();
		}
	}
}

bool UMetasoundEditorGraphNode::CanCreateUnderSpecifiedSchema(const UEdGraphSchema* Schema) const
{
	return Schema->IsA(UMetasoundEditorGraphSchema::StaticClass());
}

bool UMetasoundEditorGraphNode::CanUserDeleteNode() const
{
	return true;
}

FString UMetasoundEditorGraphNode::GetDocumentationLink() const
{
	return TEXT("Shared/GraphNodes/Metasound");
}

FText UMetasoundEditorGraphNode::GetNodeTitle(ENodeTitleType::Type TitleType) const
{
	return CachedTitle;
}

void UMetasoundEditorGraphNode::GetPinHoverText(const UEdGraphPin& Pin, FString& OutHoverText) const
{
	using namespace Metasound::Editor;
	using namespace Metasound::Frontend;

	if (Pin.Direction == EGPD_Input)
	{
		// Report if connected to reroute network is not connected to concrete output 
		FConstInputHandle InputHandle = FGraphBuilder::GetConstInputHandleFromPin(&Pin);
		if (Pin.bOrphanedPin && InputHandle->IsValid())
		{
			OutHoverText = FString::Format(*GraphNodePrivate::MissingConcreteOutputConnectionFormat, { InputHandle->GetDisplayName().ToString() });
		}
		else
		{
			OutHoverText = InputHandle->GetTooltip().ToString();
		}
	}
	else // Pin.Direction == EGPD_Output
	{
		FConstOutputHandle OutputHandle = FGraphBuilder::FindReroutedConstOutputHandleFromPin(&Pin);
		OutHoverText = OutputHandle->GetTooltip().ToString();
	}
}

void UMetasoundEditorGraphNode::PinDefaultValueChanged(UEdGraphPin* Pin)
{
	using namespace Metasound::Editor;
	using namespace Metasound::Frontend;

	if (Pin && Pin->Direction == EGPD_Input)
	{
		GetMetasoundChecked().Modify();

		FInputHandle InputHandle = FGraphBuilder::GetInputHandleFromPin(Pin);
		if (InputHandle->IsValid())
		{
			FMetasoundFrontendLiteral LiteralValue;
			if (FGraphBuilder::GetPinLiteral(*Pin, LiteralValue))
			{
				InputHandle->SetLiteral(LiteralValue);
			}
		}
	}
}

Metasound::Frontend::FDataTypeRegistryInfo UMetasoundEditorGraphNode::GetPinDataTypeInfo(const UEdGraphPin& InPin) const
{
	using namespace Metasound::Editor;
	using namespace Metasound::Frontend;

 	Metasound::Frontend::FDataTypeRegistryInfo DataTypeInfo;

	if (InPin.Direction == EGPD_Input)
	{
		FConstInputHandle Handle = FGraphBuilder::GetConstInputHandleFromPin(&InPin);
		ensure(IDataTypeRegistry::Get().GetDataTypeInfo(Handle->GetDataType(), DataTypeInfo));
	}
	else // InPin.Direction == EGPD_Output
	{
		FConstOutputHandle Handle = FGraphBuilder::GetConstOutputHandleFromPin(&InPin);
		ensure(IDataTypeRegistry::Get().GetDataTypeInfo(Handle->GetDataType(), DataTypeInfo));
	}

	return DataTypeInfo;
}

TSet<FString> UMetasoundEditorGraphNode::GetDisallowedPinClassNames(const UEdGraphPin& InPin) const
{
	using namespace Metasound::Editor;
	using namespace Metasound::Frontend;

	const IMetasoundEditorModule& EditorModule = FModuleManager::GetModuleChecked<IMetasoundEditorModule>("MetaSoundEditor");

	const FDataTypeRegistryInfo DataTypeInfo = GetPinDataTypeInfo(InPin);
	if (DataTypeInfo.PreferredLiteralType != Metasound::ELiteralType::UObjectProxy)
	{
		return { };
	}

	UClass* ProxyGenClass = DataTypeInfo.ProxyGeneratorClass;
	if (!ProxyGenClass)
	{
		return { };
	}

	TSet<FString> DisallowedClasses;
	const FTopLevelAssetPath ClassName = ProxyGenClass->GetClassPathName();
	for (TObjectIterator<UClass> ClassIt; ClassIt; ++ClassIt)
	{
		UClass* Class = *ClassIt;
		if (!Class->IsNative())
		{
			continue;
		}

		if (Class->HasAnyClassFlags(CLASS_Abstract | CLASS_Deprecated | CLASS_NewerVersionExists))
		{
			continue;
		}

		if (ClassIt->GetClassPathName() == ClassName)
		{
			continue;
		}
<<<<<<< HEAD

		if (EditorModule.IsExplicitProxyClass(*ProxyGenClass) && Class->IsChildOf(ProxyGenClass))
		{
			DisallowedClasses.Add(ClassIt->GetClassPathName().ToString());
		}
	}

	return DisallowedClasses;
}

FString UMetasoundEditorGraphNode::GetPinMetaData(FName InPinName, FName InKey)
{
	if (InKey == "DisallowedClasses")
	{
		if (UEdGraphPin* Pin = FindPin(InPinName, EGPD_Input))
		{
			TSet<FString> DisallowedClasses = GetDisallowedPinClassNames(*Pin);
			return FString::Join(DisallowedClasses.Array(), TEXT(","));
=======

PRAGMA_DISABLE_DEPRECATION_WARNINGS
		if (EditorModule.IsExplicitProxyClass(*ProxyGenClass) && Class->IsChildOf(ProxyGenClass))
		{
			DisallowedClasses.Add(ClassIt->GetClassPathName().ToString());
>>>>>>> 4af6daef
		}
PRAGMA_ENABLE_DEPRECATION_WARNINGS

		if (DataTypeInfo.bIsExplicit && Class->IsChildOf(ProxyGenClass))
		{
			DisallowedClasses.Add(ClassIt->GetClassPathName().ToString());
		}
	}

	return DisallowedClasses;
}

<<<<<<< HEAD
void UMetasoundEditorGraphNode::PreSave(FObjectPreSaveContext InSaveContext)
{
	using namespace Metasound::Editor;

=======
FString UMetasoundEditorGraphNode::GetPinMetaData(FName InPinName, FName InKey)
{
	if (InKey == "DisallowedClasses")
	{
		if (UEdGraphPin* Pin = FindPin(InPinName, EGPD_Input))
		{
			TSet<FString> DisallowedClasses = GetDisallowedPinClassNames(*Pin);
			return FString::Join(DisallowedClasses.Array(), TEXT(","));
		}

		return FString();
	}

	return Super::GetPinMetaData(InPinName, InKey);
}

void UMetasoundEditorGraphNode::PreSave(FObjectPreSaveContext InSaveContext)
{
	using namespace Metasound::Editor;

>>>>>>> 4af6daef
	Super::PreSave(InSaveContext);

	// Required to refresh upgrade nodes that are stale when saving.
	if (TSharedPtr<FEditor> MetaSoundEditor = FGraphBuilder::GetEditorForMetasound(GetMetasoundChecked()))
	{
		if (TSharedPtr<SGraphEditor> GraphEditor = MetaSoundEditor->GetGraphEditor())
		{
			GraphEditor->RefreshNode(*this);
		}
	}
}

void UMetasoundEditorGraphNode::PostEditImport()
{
}

void UMetasoundEditorGraphNode::PostEditUndo()
{
	using namespace Metasound::Editor;
	using namespace Metasound::Frontend;

	UEdGraphPin::ResolveAllPinReferences();

	// This can trigger and the handle is no longer valid if transaction
	// is being undone on a graph node that is orphaned.  If orphaned,
	// bail early.
	FNodeHandle NodeHandle = GetNodeHandle();
	if (!NodeHandle->IsValid())
	{
		return;
	}

	for (UEdGraphPin* Pin : Pins)
	{
		if (Pin && Pin->Direction == EGPD_Input)
		{
			FGraphBuilder::SynchronizePinLiteral(*Pin);
		}
	}
}

void UMetasoundEditorGraphNode::PostDuplicate(bool bDuplicateForPIE)
{
	Super::PostDuplicate(bDuplicateForPIE);

	if (!bDuplicateForPIE)
	{
		CreateNewGuid();
	}
}

void UMetasoundEditorGraphNode::GetNodeContextMenuActions(UToolMenu* Menu, UGraphNodeContextMenuContext* Context) const
{
	using namespace Metasound::Editor;

	if (Context->Node)
	{
		{
			FToolMenuSection& Section = Menu->AddSection("MetasoundEditorGraphNodeAlignment");
			Section.AddSubMenu("Alignment", LOCTEXT("AlignmentHeader", "Alignment"), FText(), FNewToolMenuDelegate::CreateLambda([](UToolMenu* SubMenu)
			{
				{
					FToolMenuSection& SubMenuSection = SubMenu->AddSection("EdGraphSchemaAlignment", LOCTEXT("AlignHeader", "Align"));
					SubMenuSection.AddMenuEntry(FGraphEditorCommands::Get().AlignNodesTop);
					SubMenuSection.AddMenuEntry(FGraphEditorCommands::Get().AlignNodesMiddle);
					SubMenuSection.AddMenuEntry(FGraphEditorCommands::Get().AlignNodesBottom);
					SubMenuSection.AddMenuEntry(FGraphEditorCommands::Get().AlignNodesLeft);
					SubMenuSection.AddMenuEntry(FGraphEditorCommands::Get().AlignNodesCenter);
					SubMenuSection.AddMenuEntry(FGraphEditorCommands::Get().AlignNodesRight);
					SubMenuSection.AddMenuEntry(FGraphEditorCommands::Get().StraightenConnections);
				}

				{
					FToolMenuSection& SubMenuSection = SubMenu->AddSection("EdGraphSchemaDistribution", LOCTEXT("DistributionHeader", "Distribution"));
					SubMenuSection.AddMenuEntry(FGraphEditorCommands::Get().DistributeNodesHorizontally);
					SubMenuSection.AddMenuEntry(FGraphEditorCommands::Get().DistributeNodesVertically);
				}
			}));
		}
	}
}

FText UMetasoundEditorGraphNode::GetTooltipText() const
{
	return GetConstNodeHandle()->GetDescription();
}

FText UMetasoundEditorGraphNode::GetDisplayName() const
{
	constexpr bool bIncludeNamespace = true;
	return Metasound::Editor::FGraphBuilder::GetDisplayName(*GetConstNodeHandle(), bIncludeNamespace);
}

FString UMetasoundEditorGraphNode::GetDocumentationExcerptName() const
{
	// Default the node to searching for an excerpt named for the C++ node class name, including the U prefix.
	// This is done so that the excerpt name in the doc file can be found by find-in-files when searching for the full class name.
	return FString::Printf(TEXT("%s%s"), UMetaSoundPatch::StaticClass()->GetPrefixCPP(), *UMetaSoundPatch::StaticClass()->GetName());
}

bool UMetasoundEditorGraphMemberNode::ClampFloatLiteral(const UMetasoundEditorGraphMemberDefaultFloat* DefaultFloatLiteral, FMetasoundFrontendLiteral& LiteralValue)
{
	bool bClampedFloatLiteral = false;
	if (DefaultFloatLiteral->ClampDefault)
	{
		float LiteralFloatValue = 0.0f;
		float ClampedFloatValue = 0.0f;

		LiteralValue.TryGet(LiteralFloatValue);
		ClampedFloatValue = FMath::Clamp(LiteralFloatValue, DefaultFloatLiteral->Range.X, DefaultFloatLiteral->Range.Y);
		bClampedFloatLiteral = !FMath::IsNearlyEqual(ClampedFloatValue, LiteralFloatValue);
		LiteralValue.Set(ClampedFloatValue);
	}
	return bClampedFloatLiteral;
}

<<<<<<< HEAD
=======
bool UMetasoundEditorGraphOutputNode::CanDuplicateNode() const
{
	return false;
}

>>>>>>> 4af6daef
void UMetasoundEditorGraphOutputNode::PinDefaultValueChanged(UEdGraphPin* InPin)
{
	using namespace Metasound::Editor;
	using namespace Metasound::Frontend;

	if (InPin && InPin->Direction == EGPD_Input)
	{
		UObject& MetaSound = GetMetasoundChecked();
		MetaSound.Modify();
		
		FInputHandle InputHandle = FGraphBuilder::GetInputHandleFromPin(InPin);
		if (InputHandle->IsValid())
		{
			FMetasoundFrontendLiteral LiteralValue;
			if (FGraphBuilder::GetPinLiteral(*InPin, LiteralValue))
			{
				if (Output)
				{
					UMetasoundEditorGraphMemberDefaultLiteral* Literal = Output->GetLiteral();
					if (ensure(Literal))
					{
						// Clamp float literal if necessary 
						bool bClampedFloatLiteral = false;
						if (const UMetasoundEditorGraphMemberDefaultFloat* DefaultFloatLiteral = Cast<UMetasoundEditorGraphMemberDefaultFloat>(Literal))
						{
							bClampedFloatLiteral = ClampFloatLiteral(DefaultFloatLiteral, LiteralValue);
						}

						Literal->SetFromLiteral(LiteralValue);

						constexpr bool bPostTransaction = false;
						Output->UpdateFrontendDefaultLiteral(bPostTransaction);

						// Update graph node if it was clamped
						if (bClampedFloatLiteral)
						{
							FGraphBuilder::RegisterGraphWithFrontend(MetaSound);
							if (FMetasoundAssetBase* MetaSoundAsset = Metasound::IMetasoundUObjectRegistry::Get().GetObjectAsAssetBase(&MetaSound))
							{
								MetaSoundAsset->GetModifyContext().AddMemberIDsModified({ Output->GetMemberID() });
							}
						}
					}
				}
			}
		}
	}
}

bool UMetasoundEditorGraphOutputNode::EnableInteractWidgets() const
{
	using namespace Metasound::Frontend;

	bool bEnabled = true;
	GetConstNodeHandle()->IterateConstInputs([bIsEnabled = &bEnabled](FConstInputHandle InputHandle)
	{
		if (InputHandle->IsConnectionUserModifiable())
		{
			*bIsEnabled &= !InputHandle->IsConnected();
		}
	});
	return bEnabled;
}

void UMetasoundEditorGraphOutputNode::Validate(Metasound::Editor::FGraphNodeValidationResult& OutResult)
{
#if WITH_EDITOR
	using namespace Metasound::Editor;
	using namespace Metasound::Frontend;

	Super::Validate(OutResult);

	// 2. Check if node is invalid, version is missing and cache if interface changes exist between the document's records and the registry
	FNodeHandle NodeHandle = GetNodeHandle();
	const FMetasoundFrontendVersion& MetasoundFrontendVersion = NodeHandle->GetInterfaceVersion();

	FName InterfaceNameToValidate = MetasoundFrontendVersion.Name;
	FMetasoundFrontendInterface InterfaceToValidate;
	if (ISearchEngine::Get().FindInterfaceWithHighestVersion(InterfaceNameToValidate, InterfaceToValidate))
	{
		const FName& NodeName = NodeHandle->GetNodeName();
		FText RequiredText;
		if (InterfaceToValidate.IsMemberOutputRequired(NodeName, RequiredText))
		{
			TArray<FConstInputHandle> InputHandles = NodeHandle->GetConstInputs();
			if (ensure(!InputHandles.IsEmpty()))
			{
				bool bIsConnected = InputHandles.Last()->IsConnected();
				if (!bIsConnected)
				{
					OutResult.SetMessage(EMessageSeverity::Warning, *RequiredText.ToString());
				}
			}
		}
	}
#endif // #if WITH_EDITOR
}

FMetasoundFrontendClassName UMetasoundEditorGraphOutputNode::GetClassName() const
{
	if (ensure(Output))
	{
		return Output->ClassName;
	}
	return FMetasoundFrontendClassName();
}

FGuid UMetasoundEditorGraphOutputNode::GetNodeID() const
{
	if (Output)
	{
		return Output->NodeID;
	}
	return FGuid();
}

bool UMetasoundEditorGraphOutputNode::CanUserDeleteNode() const
{
	return !GetNodeHandle()->IsInterfaceMember();
}

void UMetasoundEditorGraphOutputNode::SetNodeID(FGuid InNodeID)
{
	if (ensure(Output))
	{
		Output->NodeID = InNodeID;
	}
}

FLinearColor UMetasoundEditorGraphOutputNode::GetNodeTitleColor() const
{
	if (const UMetasoundEditorSettings* EditorSettings = GetDefault<UMetasoundEditorSettings>())
	{
		return EditorSettings->OutputNodeTitleColor;
	}

	return Super::GetNodeTitleColor();
}

UMetasoundEditorGraphMember* UMetasoundEditorGraphOutputNode::GetMember() const
{
	return Output;
}

FSlateIcon UMetasoundEditorGraphOutputNode::GetNodeTitleIcon() const
{
	return FSlateIcon("MetaSoundStyle", "MetasoundEditor.Graph.Node.Class.Output");
}

void UMetasoundEditorGraphExternalNode::ReconstructNode()
{
	using namespace Metasound::Editor;
	using namespace Metasound::Frontend;

	Super::ReconstructNode();
}

FMetasoundFrontendVersionNumber UMetasoundEditorGraphExternalNode::FindHighestVersionInRegistry() const
{
	using namespace Metasound::Frontend;

	FMetasoundFrontendClass HighestVersionClass;
	FMetasoundFrontendVersionNumber HighestVersionNumber = FMetasoundFrontendVersionNumber::GetInvalid();

	Metasound::Frontend::FConstNodeHandle NodeHandle = GetConstNodeHandle();
	const FMetasoundFrontendClassMetadata& Metadata = NodeHandle->GetClassMetadata();
	if (ISearchEngine::Get().FindClassWithHighestVersion(Metadata.GetClassName(), HighestVersionClass))
	{
		HighestVersionNumber = HighestVersionClass.Metadata.GetVersion();
	}

	return HighestVersionNumber;
<<<<<<< HEAD
}

bool UMetasoundEditorGraphExternalNode::CanAutoUpdate() const
{
	using namespace Metasound::Frontend;

	FClassInterfaceUpdates InterfaceUpdates;
	return GetConstNodeHandle()->CanAutoUpdate(InterfaceUpdates);
}

void UMetasoundEditorGraphExternalNode::CacheTitle()
=======
}

bool UMetasoundEditorGraphExternalNode::CanAutoUpdate() const
>>>>>>> 4af6daef
{
	using namespace Metasound::Editor;
	using namespace Metasound::Frontend;

<<<<<<< HEAD
	constexpr bool bIncludeNamespace = false;
	FConstNodeHandle NodeHandle = GetNodeHandle();
	CachedTitle = FGraphBuilder::GetDisplayName(*NodeHandle, bIncludeNamespace);
}

void UMetasoundEditorGraphExternalNode::GetPinHoverText(const UEdGraphPin& Pin, FString& OutHoverText) const
{
	using namespace Metasound::Frontend;

=======
	FClassInterfaceUpdates InterfaceUpdates;
	return GetConstNodeHandle()->CanAutoUpdate(InterfaceUpdates);
}

void UMetasoundEditorGraphExternalNode::CacheTitle()
{
	using namespace Metasound::Editor;
	using namespace Metasound::Frontend;

	constexpr bool bIncludeNamespace = false;
	FConstNodeHandle NodeHandle = GetNodeHandle();
	CachedTitle = FGraphBuilder::GetDisplayName(*NodeHandle, bIncludeNamespace);
}

void UMetasoundEditorGraphExternalNode::GetPinHoverText(const UEdGraphPin& Pin, FString& OutHoverText) const
{
	using namespace Metasound::Frontend;

>>>>>>> 4af6daef
	if (ClassName == FRerouteNodeTemplate::ClassName)
	{
		if (!ErrorMsg.IsEmpty())
		{
			OutHoverText = ErrorMsg;
			return;
		}
	}

	Super::GetPinHoverText(Pin, OutHoverText);
}

void UMetasoundEditorGraphExternalNode::Validate(Metasound::Editor::FGraphNodeValidationResult& OutResult)
{
	using namespace Metasound::Editor;
	using namespace Metasound::Frontend;

#if WITH_EDITOR
	Super::Validate(OutResult);

	FConstNodeHandle NodeHandle = GetNodeHandle();
	const FMetasoundFrontendClassMetadata& Metadata = NodeHandle->GetClassMetadata();

	// 1. Validate referenced graph recursively if defined as asset node class
	const FNodeRegistryKey RegistryKey = NodeRegistryKey::CreateKey(Metadata);
	if (IMetaSoundAssetManager* AssetManager = IMetaSoundAssetManager::Get())
	{
		if (const FSoftObjectPath* Path = AssetManager->FindObjectPathFromKey(RegistryKey))
		{
			if (UObject* AssetObject = Path->ResolveObject())
			{
				FMetasoundAssetBase* MetaSoundAsset = Metasound::IMetasoundUObjectRegistry::Get().GetObjectAsAssetBase(AssetObject);
				check(MetaSoundAsset);
				const UMetasoundEditorGraph* NodeGraph = CastChecked<UMetasoundEditorGraph>(&MetaSoundAsset->GetGraphChecked());
				const EMessageSeverity::Type MaxGraphMsg = static_cast<EMessageSeverity::Type>(NodeGraph->GetHighestMessageSeverity());
				switch (MaxGraphMsg)
				{
					case EMessageSeverity::Error:
					{
						OutResult.SetMessage(MaxGraphMsg, TEXT("Referenced asset class contains error(s). Check implementation for details."));
					}
					break;

					case EMessageSeverity::PerformanceWarning:
					case EMessageSeverity::Warning:
					{
						OutResult.SetMessage(MaxGraphMsg, TEXT("Referenced asset class contains warning(s). Check implementation for details."));
					}
					break;

					case EMessageSeverity::Info:
					default:
					{
					}
					break;
				}
			}
		}
	}

	// 2. Validate template nodes
	if (Metadata.GetType() == EMetasoundFrontendClassType::Template)
	{
		const FNodeRegistryKey Key = NodeRegistryKey::CreateKey(Metadata);
		if (const INodeTemplate* Template = INodeTemplateRegistry::Get().FindTemplate(Key))
		{
			const bool bIsValidInterface = Template->IsValidNodeInterface(NodeHandle->GetNodeInterface());
			if (!bIsValidInterface)
			{
				OutResult.SetMessage(EMessageSeverity::Error, FString::Format(TEXT("Cannot implement template interface for node class '{0}"), { *Metadata.GetClassName().ToString() }));
			}
			else
			{
#if WITH_EDITOR
				if (!Template->HasRequiredConnections(NodeHandle))
				{
					OutResult.SetMessage(EMessageSeverity::Warning, TEXT("Reroute node(s) missing non-reroute input connection(s)."));
				}
#endif // WITH_EDITOR
			}
		}
		else
		{
			OutResult.SetMessage(EMessageSeverity::Error, FString::Format(TEXT("Template node interface missing for node class '{0}'"), { *Metadata.GetClassName().ToString()}));
		}
	}

	// 3. Check if node is invalid, version is missing and cache if interface changes exist between the document's records and the registry
	FClassInterfaceUpdates InterfaceUpdates;
	if (!NodeHandle->DiffAgainstRegistryInterface(InterfaceUpdates, false /* bUseHighestMinorVersion */))
	{
		if (NodeHandle->IsValid())
		{
			const FText* PromptIfMissing = nullptr;
			FString FormattedClassName;
			if (bIsClassNative)
			{
				PromptIfMissing = &Metadata.GetPromptIfMissing();
				FormattedClassName = FString::Format(TEXT("{0} {1} ({2})"), { *Metadata.GetDisplayName().ToString(), *Metadata.GetVersion().ToString(), *Metadata.GetClassName().ToString() });
			}
			else
			{
				static const FText AssetPromptIfMissing = LOCTEXT("PromptIfAssetMissing", "Asset may have not been saved, deleted or is not loaded (ex. in an unloaded plugin).");
				PromptIfMissing = &AssetPromptIfMissing;
				FormattedClassName = FString::Format(TEXT("{0} {1} ({2})"), { *Metadata.GetDisplayName().ToString(), *Metadata.GetVersion().ToString(), *Metadata.GetClassName().Name.ToString() });
			}

			const FString NewErrorMsg = FString::Format(TEXT("Class definition '{0}' not found: {1}"),
			{
				*FormattedClassName,
				*PromptIfMissing->ToString()
			});
<<<<<<< HEAD

			OutResult.SetMessage(EMessageSeverity::Error, NewErrorMsg);
		}
		else
		{
			if (bIsClassNative)
			{
				OutResult.SetMessage(EMessageSeverity::Error, FString::Format(
					TEXT("Class '{0}' definition missing for last known natively defined node."),
					{ *ClassName.ToString() }));
			}
			else
			{
				OutResult.SetMessage(EMessageSeverity::Error,
					FString::Format(TEXT("Class definition missing for asset with guid '{0}': Asset is either missing or invalid"),
					{ *ClassName.Name.ToString() }));
			}
		}
	}

=======

			OutResult.SetMessage(EMessageSeverity::Error, NewErrorMsg);
		}
		else
		{
			if (bIsClassNative)
			{
				OutResult.SetMessage(EMessageSeverity::Error, FString::Format(
					TEXT("Class '{0}' definition missing for last known natively defined node."),
					{ *ClassName.ToString() }));
			}
			else
			{
				OutResult.SetMessage(EMessageSeverity::Error,
					FString::Format(TEXT("Class definition missing for asset with guid '{0}': Asset is either missing or invalid"),
					{ *ClassName.Name.ToString() }));
			}
		}
	}

>>>>>>> 4af6daef
	// 4. Report if node was nativized
	bool bNewIsClassNative = FMetasoundFrontendRegistryContainer::Get()->IsNodeNative(RegistryKey);
	if (bIsClassNative != bNewIsClassNative)
	{
		if (bNewIsClassNative)
		{
			NodeUpgradeMessage = FText::Format(LOCTEXT("MetaSoundNode_NativizedMessage", "Class '{0}' has been nativized."), Metadata.GetDisplayName());
		}

		bIsClassNative = bNewIsClassNative;
	}

	// 5. Report if node was auto-updated
	FMetasoundFrontendNodeStyle Style = NodeHandle->GetNodeStyle();
	if (Style.bMessageNodeUpdated)
	{
		NodeUpgradeMessage = FText::Format(LOCTEXT("MetaSoundNode_UpgradedMessage", "Node class '{0}' updated to version {1}"),
			Metadata.GetDisplayName(),
			FText::FromString(Metadata.GetVersion().ToString())
		);
	}

	// 6. Reset pin state (if pin was orphaned or clear if no longer orphaned)
	for (UEdGraphPin* Pin : Pins)
	{
		bool bWasRemoved = false;
		if (Pin->Direction == EGPD_Input)
		{
			FInputHandle Input = FGraphBuilder::GetInputHandleFromPin(Pin);
			bWasRemoved |= InterfaceUpdates.RemovedInputs.ContainsByPredicate([&](const FMetasoundFrontendClassInput* ClassInput)
			{
				return Input->GetName() == ClassInput->Name && Input->GetDataType() == ClassInput->TypeName;
			});
		}

		if (Pin->Direction == EGPD_Output)
		{
			FOutputHandle Output = FGraphBuilder::GetOutputHandleFromPin(Pin);
			bWasRemoved |= InterfaceUpdates.RemovedOutputs.ContainsByPredicate([&](const FMetasoundFrontendClassOutput* ClassOutput)
			{
				return Output->GetName() == ClassOutput->Name && Output->GetDataType() == ClassOutput->TypeName;
			});
		}

		OutResult.SetPinOrphaned(*Pin, bWasRemoved);
	}

	// 7. Report if node class is deprecated
	FMetasoundFrontendClass RegisteredClass;
	if (FMetasoundFrontendRegistryContainer::Get()->GetFrontendClassFromRegistered(RegistryKey, RegisteredClass))
	{
		if (RegisteredClass.Metadata.GetIsDeprecated())
		{
			constexpr bool bIncludeNamespace = true;
			OutResult.SetMessage(EMessageSeverity::Warning,
				FString::Format(TEXT("Class '{0} {1}' is deprecated."),
				{
					*FGraphBuilder::GetDisplayName(RegisteredClass.Metadata, { }, bIncludeNamespace).ToString(),
					*RegisteredClass.Metadata.GetVersion().ToString()
				}));
		}
	}

	// 8. Find all available versions & report if upgrade available
	const Metasound::FNodeClassName NodeClassName = Metadata.GetClassName().ToNodeClassName();
	const TArray<FMetasoundFrontendClass> SortedClasses = ISearchEngine::Get().FindClassesWithName(NodeClassName, true /* bSortByVersion */);
	if (SortedClasses.IsEmpty())
	{
		OutResult.SetMessage(EMessageSeverity::Error,
			FString::Format(TEXT("Class '{0} {1}' not registered."),
			{
				*Metadata.GetClassName().ToString(),
				*Metadata.GetVersion().ToString()
			}));
	}
	else
	{
		const FMetasoundFrontendVersionNumber& CurrentVersion = Metadata.GetVersion();
		const FMetasoundFrontendClass& HighestRegistryClass = SortedClasses[0];
		if (HighestRegistryClass.Metadata.GetVersion() > CurrentVersion)
		{
			FMetasoundFrontendClass HighestMinorVersionClass;
			FString NodeMsg;
			EMessageSeverity::Type Severity;

			const bool bClassVersionExists = SortedClasses.ContainsByPredicate([InCurrentVersion = &CurrentVersion](const FMetasoundFrontendClass& AvailableClass)
<<<<<<< HEAD
			{
				return AvailableClass.Metadata.GetVersion() == *InCurrentVersion;
			});
			if (bClassVersionExists)
			{
=======
			{
				return AvailableClass.Metadata.GetVersion() == *InCurrentVersion;
			});
			if (bClassVersionExists)
			{
>>>>>>> 4af6daef
				NodeMsg = FString::Format(TEXT("Node class '{0} {1}' is prior version: Eligible for upgrade to {2}"),
				{
					*Metadata.GetClassName().ToString(),
					*Metadata.GetVersion().ToString(),
					*HighestRegistryClass.Metadata.GetVersion().ToString()
				});
				Severity = EMessageSeverity::Warning;
			}
			else
			{
				NodeMsg = FString::Format(TEXT("Node class '{0} {1}' is missing and ineligible for auto-update.  Highest version '{2}' found."),
				{
					*Metadata.GetClassName().ToString(),
					*Metadata.GetVersion().ToString(),
					*HighestRegistryClass.Metadata.GetVersion().ToString()
				});
				Severity = EMessageSeverity::Error;
			}

			OutResult.SetMessage(Severity, NodeMsg);
		}
		else if (HighestRegistryClass.Metadata.GetVersion() == CurrentVersion)
		{
			if (InterfaceUpdates.ContainsChanges())
			{
				OutResult.SetMessage(EMessageSeverity::Error,
					FString::Format(TEXT("Node & registered class interface mismatch: '{0} {1}'. Class either versioned improperly, class key collision exists, or AutoUpdate disabled in 'MetaSound' Developer Settings."),
					{
						*Metadata.GetClassName().ToString(),
						*Metadata.GetVersion().ToString()
					}));
			}
		}
		else
		{
			OutResult.SetMessage(EMessageSeverity::Error,
				FString::Format(TEXT("Node with class '{0} {1}' interface version higher than that of highest minor revision ({2}) in class registry."),
				{
					*Metadata.GetClassName().ToString(),
					*Metadata.GetVersion().ToString(),
					*HighestRegistryClass.Metadata.GetVersion().ToString()
				}));
		}
	}
#endif // WITH_EDITOR
}

FLinearColor UMetasoundEditorGraphExternalNode::GetNodeTitleColor() const
{
	if (const UMetasoundEditorSettings* EditorSettings = GetDefault<UMetasoundEditorSettings>())
	{
		if (bIsClassNative)
		{
			return EditorSettings->NativeNodeTitleColor;
		}

		return EditorSettings->AssetReferenceNodeTitleColor;
	}

	return Super::GetNodeTitleColor();
}

FSlateIcon UMetasoundEditorGraphExternalNode::GetNodeTitleIcon() const
{
	if (bIsClassNative)
	{
		return FSlateIcon("MetaSoundStyle", "MetasoundEditor.Graph.Node.Class.Native");
	}
	else
	{
		return FSlateIcon("MetasoundStyle", "MetasoundEditor.Graph.Node.Class.Graph");
	}
}

bool UMetasoundEditorGraphExternalNode::ShouldDrawNodeAsControlPointOnly(int32& OutInputPinIndex, int32& OutOutputPinIndex) const
{
	using namespace Metasound::Frontend;

	if (GetClassName() == FRerouteNodeTemplate::ClassName)
	{
		OutInputPinIndex = 0;
		OutOutputPinIndex = 1;
		return true;
	}

	return Super::ShouldDrawNodeAsControlPointOnly(OutInputPinIndex, OutOutputPinIndex);
}

UMetasoundEditorGraphMember* UMetasoundEditorGraphVariableNode::GetMember() const
{
	return Variable;
}

bool UMetasoundEditorGraphVariableNode::EnableInteractWidgets() const
{
	using namespace Metasound::Frontend;

	bool bEnabled = false;

	if (Variable)
	{
		FConstVariableHandle VariableHandle = Variable->GetConstVariableHandle();
		FConstNodeHandle MutatorNode = VariableHandle->FindMutatorNode();
		if (MutatorNode->IsValid())
		{
			if (MutatorNode->GetID() == NodeID)
			{
				bEnabled = true;
				MutatorNode->IterateConstInputs([bIsEnabled = &bEnabled](FConstInputHandle InputHandle)
				{
					if (InputHandle->IsConnectionUserModifiable())
					{
						// Don't enable if variable input is connected
						*bIsEnabled &= !InputHandle->IsConnected();
					}
				});
			}
		}
	}

	return bEnabled;
}

FMetasoundFrontendClassName UMetasoundEditorGraphVariableNode::GetClassName() const
{
	return ClassName;
}

EMetasoundFrontendClassType UMetasoundEditorGraphVariableNode::GetClassType() const
{
	return ClassType;
}

FGuid UMetasoundEditorGraphVariableNode::GetNodeID() const
{
	return NodeID;
}

FName UMetasoundEditorGraphVariableNode::GetCornerIcon() const
{
	if (ClassType == EMetasoundFrontendClassType::VariableDeferredAccessor)
	{
		return TEXT("Graph.Latent.LatentIcon");
	}

	return Super::GetCornerIcon();
}

void UMetasoundEditorGraphVariableNode::PinDefaultValueChanged(UEdGraphPin* Pin)
{
	using namespace Metasound::Editor;
	using namespace Metasound::Frontend;

	if (Pin && Pin->Direction == EGPD_Input)
	{
		UObject& MetaSound = GetMetasoundChecked();
		MetaSound.Modify();

		FInputHandle InputHandle = FGraphBuilder::GetInputHandleFromPin(Pin);
		if (InputHandle->IsValid())
		{
			FMetasoundFrontendLiteral LiteralValue;
			if (FGraphBuilder::GetPinLiteral(*Pin, LiteralValue))
			{
				// If this is the mutator node, synchronize the variable default literal with this default.
				FNodeHandle MutatorNode = Variable->GetVariableHandle()->FindMutatorNode();
				if (MutatorNode->IsValid())
				{
					if (MutatorNode->GetID() == NodeID)
					{
						UMetasoundEditorGraphMemberDefaultLiteral* Literal = Variable->GetLiteral();
						if (ensure(Literal))
						{
							// Clamp float literal if necessary 
							bool bClampedFloatLiteral = false;
							if (const UMetasoundEditorGraphMemberDefaultFloat* DefaultFloatLiteral = Cast<UMetasoundEditorGraphMemberDefaultFloat>(Literal))
							{
								bClampedFloatLiteral = ClampFloatLiteral(DefaultFloatLiteral, LiteralValue);
							}
							Literal->SetFromLiteral(LiteralValue);

							constexpr bool bPostTransaction = false;
							Variable->UpdateFrontendDefaultLiteral(bPostTransaction);

							if (bClampedFloatLiteral)
							{
								// Update graph node if it was clamped
								FGraphBuilder::RegisterGraphWithFrontend(MetaSound);
								if (FMetasoundAssetBase* MetaSoundAsset = Metasound::IMetasoundUObjectRegistry::Get().GetObjectAsAssetBase(&MetaSound))
								{
									MetaSoundAsset->GetModifyContext().AddNodeIDsModified({ NodeID });
								}
							}
						}
					}
				}
			}
		}
	}
}

FLinearColor UMetasoundEditorGraphVariableNode::GetNodeTitleColor() const
{
	if (const UMetasoundEditorSettings* EditorSettings = GetDefault<UMetasoundEditorSettings>())
	{
		return EditorSettings->VariableNodeTitleColor;
	}
<<<<<<< HEAD

	return Super::GetNodeTitleColor();
}

FSlateIcon UMetasoundEditorGraphVariableNode::GetNodeTitleIcon() const
{
	return FSlateIcon();
}

=======

	return Super::GetNodeTitleColor();
}

FSlateIcon UMetasoundEditorGraphVariableNode::GetNodeTitleIcon() const
{
	return FSlateIcon();
}

>>>>>>> 4af6daef
void UMetasoundEditorGraphVariableNode::SetNodeID(FGuid InNodeID)
{
	NodeID = InNodeID;
}
#undef LOCTEXT_NAMESPACE
<|MERGE_RESOLUTION|>--- conflicted
+++ resolved
@@ -435,9 +435,15 @@
 		{
 			continue;
 		}
-<<<<<<< HEAD
-
+
+PRAGMA_DISABLE_DEPRECATION_WARNINGS
 		if (EditorModule.IsExplicitProxyClass(*ProxyGenClass) && Class->IsChildOf(ProxyGenClass))
+		{
+			DisallowedClasses.Add(ClassIt->GetClassPathName().ToString());
+		}
+PRAGMA_ENABLE_DEPRECATION_WARNINGS
+
+		if (DataTypeInfo.bIsExplicit && Class->IsChildOf(ProxyGenClass))
 		{
 			DisallowedClasses.Add(ClassIt->GetClassPathName().ToString());
 		}
@@ -454,52 +460,18 @@
 		{
 			TSet<FString> DisallowedClasses = GetDisallowedPinClassNames(*Pin);
 			return FString::Join(DisallowedClasses.Array(), TEXT(","));
-=======
-
-PRAGMA_DISABLE_DEPRECATION_WARNINGS
-		if (EditorModule.IsExplicitProxyClass(*ProxyGenClass) && Class->IsChildOf(ProxyGenClass))
-		{
-			DisallowedClasses.Add(ClassIt->GetClassPathName().ToString());
->>>>>>> 4af6daef
-		}
-PRAGMA_ENABLE_DEPRECATION_WARNINGS
-
-		if (DataTypeInfo.bIsExplicit && Class->IsChildOf(ProxyGenClass))
-		{
-			DisallowedClasses.Add(ClassIt->GetClassPathName().ToString());
-		}
-	}
-
-	return DisallowedClasses;
-}
-
-<<<<<<< HEAD
+		}
+
+		return FString();
+	}
+
+	return Super::GetPinMetaData(InPinName, InKey);
+}
+
 void UMetasoundEditorGraphNode::PreSave(FObjectPreSaveContext InSaveContext)
 {
 	using namespace Metasound::Editor;
 
-=======
-FString UMetasoundEditorGraphNode::GetPinMetaData(FName InPinName, FName InKey)
-{
-	if (InKey == "DisallowedClasses")
-	{
-		if (UEdGraphPin* Pin = FindPin(InPinName, EGPD_Input))
-		{
-			TSet<FString> DisallowedClasses = GetDisallowedPinClassNames(*Pin);
-			return FString::Join(DisallowedClasses.Array(), TEXT(","));
-		}
-
-		return FString();
-	}
-
-	return Super::GetPinMetaData(InPinName, InKey);
-}
-
-void UMetasoundEditorGraphNode::PreSave(FObjectPreSaveContext InSaveContext)
-{
-	using namespace Metasound::Editor;
-
->>>>>>> 4af6daef
 	Super::PreSave(InSaveContext);
 
 	// Required to refresh upgrade nodes that are stale when saving.
@@ -616,14 +588,11 @@
 	return bClampedFloatLiteral;
 }
 
-<<<<<<< HEAD
-=======
 bool UMetasoundEditorGraphOutputNode::CanDuplicateNode() const
 {
 	return false;
 }
 
->>>>>>> 4af6daef
 void UMetasoundEditorGraphOutputNode::PinDefaultValueChanged(UEdGraphPin* InPin)
 {
 	using namespace Metasound::Editor;
@@ -796,7 +765,6 @@
 	}
 
 	return HighestVersionNumber;
-<<<<<<< HEAD
 }
 
 bool UMetasoundEditorGraphExternalNode::CanAutoUpdate() const
@@ -808,16 +776,10 @@
 }
 
 void UMetasoundEditorGraphExternalNode::CacheTitle()
-=======
-}
-
-bool UMetasoundEditorGraphExternalNode::CanAutoUpdate() const
->>>>>>> 4af6daef
-{
-	using namespace Metasound::Editor;
-	using namespace Metasound::Frontend;
-
-<<<<<<< HEAD
+{
+	using namespace Metasound::Editor;
+	using namespace Metasound::Frontend;
+
 	constexpr bool bIncludeNamespace = false;
 	FConstNodeHandle NodeHandle = GetNodeHandle();
 	CachedTitle = FGraphBuilder::GetDisplayName(*NodeHandle, bIncludeNamespace);
@@ -827,26 +789,6 @@
 {
 	using namespace Metasound::Frontend;
 
-=======
-	FClassInterfaceUpdates InterfaceUpdates;
-	return GetConstNodeHandle()->CanAutoUpdate(InterfaceUpdates);
-}
-
-void UMetasoundEditorGraphExternalNode::CacheTitle()
-{
-	using namespace Metasound::Editor;
-	using namespace Metasound::Frontend;
-
-	constexpr bool bIncludeNamespace = false;
-	FConstNodeHandle NodeHandle = GetNodeHandle();
-	CachedTitle = FGraphBuilder::GetDisplayName(*NodeHandle, bIncludeNamespace);
-}
-
-void UMetasoundEditorGraphExternalNode::GetPinHoverText(const UEdGraphPin& Pin, FString& OutHoverText) const
-{
-	using namespace Metasound::Frontend;
-
->>>>>>> 4af6daef
 	if (ClassName == FRerouteNodeTemplate::ClassName)
 	{
 		if (!ErrorMsg.IsEmpty())
@@ -959,7 +901,6 @@
 				*FormattedClassName,
 				*PromptIfMissing->ToString()
 			});
-<<<<<<< HEAD
 
 			OutResult.SetMessage(EMessageSeverity::Error, NewErrorMsg);
 		}
@@ -980,28 +921,6 @@
 		}
 	}
 
-=======
-
-			OutResult.SetMessage(EMessageSeverity::Error, NewErrorMsg);
-		}
-		else
-		{
-			if (bIsClassNative)
-			{
-				OutResult.SetMessage(EMessageSeverity::Error, FString::Format(
-					TEXT("Class '{0}' definition missing for last known natively defined node."),
-					{ *ClassName.ToString() }));
-			}
-			else
-			{
-				OutResult.SetMessage(EMessageSeverity::Error,
-					FString::Format(TEXT("Class definition missing for asset with guid '{0}': Asset is either missing or invalid"),
-					{ *ClassName.Name.ToString() }));
-			}
-		}
-	}
-
->>>>>>> 4af6daef
 	// 4. Report if node was nativized
 	bool bNewIsClassNative = FMetasoundFrontendRegistryContainer::Get()->IsNodeNative(RegistryKey);
 	if (bIsClassNative != bNewIsClassNative)
@@ -1088,19 +1007,11 @@
 			EMessageSeverity::Type Severity;
 
 			const bool bClassVersionExists = SortedClasses.ContainsByPredicate([InCurrentVersion = &CurrentVersion](const FMetasoundFrontendClass& AvailableClass)
-<<<<<<< HEAD
 			{
 				return AvailableClass.Metadata.GetVersion() == *InCurrentVersion;
 			});
 			if (bClassVersionExists)
 			{
-=======
-			{
-				return AvailableClass.Metadata.GetVersion() == *InCurrentVersion;
-			});
-			if (bClassVersionExists)
-			{
->>>>>>> 4af6daef
 				NodeMsg = FString::Format(TEXT("Node class '{0} {1}' is prior version: Eligible for upgrade to {2}"),
 				{
 					*Metadata.GetClassName().ToString(),
@@ -1308,7 +1219,6 @@
 	{
 		return EditorSettings->VariableNodeTitleColor;
 	}
-<<<<<<< HEAD
 
 	return Super::GetNodeTitleColor();
 }
@@ -1318,17 +1228,6 @@
 	return FSlateIcon();
 }
 
-=======
-
-	return Super::GetNodeTitleColor();
-}
-
-FSlateIcon UMetasoundEditorGraphVariableNode::GetNodeTitleIcon() const
-{
-	return FSlateIcon();
-}
-
->>>>>>> 4af6daef
 void UMetasoundEditorGraphVariableNode::SetNodeID(FGuid InNodeID)
 {
 	NodeID = InNodeID;
