// Copyright Epic Games, Inc. All Rights Reserved.
#include "MetasoundEditorGraph.h"

#include "Algo/Transform.h"
#include "Analysis/MetasoundFrontendAnalyzerAddress.h"
#include "AudioParameterControllerInterface.h"
#include "Components/AudioComponent.h"
#include "EdGraph/EdGraphNode.h"
#include "Interfaces/ITargetPlatform.h"
#include "MetasoundAssetBase.h"
#include "MetasoundEditorGraphInputNode.h"
#include "MetasoundEditorGraphMemberDefaults.h"
#include "MetasoundEditorGraphNode.h"
#include "MetasoundEditorGraphValidation.h"
#include "MetasoundEditorModule.h"
#include "MetasoundUObjectRegistry.h"
#include "MetasoundVariableNodes.h"
#include "MetasoundVertex.h"
#include "ScopedTransaction.h"
#include "UObject/NameTypes.h"
#include "UObject/UnrealType.h"

#include UE_INLINE_GENERATED_CPP_BY_NAME(MetasoundEditorGraph)

#define LOCTEXT_NAMESPACE "MetaSoundEditor"

// Parameter names do not support analyzer path separator, but do support
// spaces (to be as consistent as possible with other systems such as Blueprint)
#define INVALID_PARAMETER_NAME_CHARACTERS TEXT("\"',\n\r\t") METASOUND_ANALYZER_PATH_SEPARATOR


namespace Metasound
{
	namespace Editor
	{
		namespace GraphPrivate
		{
			void OnLiteralChanged(UMetasoundEditorGraphMember& InMember, EPropertyChangeType::Type InChangeType)
			{
				constexpr bool bPostTransaction = false;
				InMember.UpdateFrontendDefaultLiteral(bPostTransaction);

				const bool bCommitChange = InChangeType != EPropertyChangeType::Interactive;
				if (bCommitChange)
				{
					if (UObject* MetaSound = InMember.GetOutermostObject())
					{
						FGraphBuilder::RegisterGraphWithFrontend(*MetaSound);
						if (FMetasoundAssetBase* MetaSoundAsset = IMetasoundUObjectRegistry::Get().GetObjectAsAssetBase(MetaSound))
						{
							MetaSoundAsset->GetModifyContext().AddMemberIDsModified({ InMember.GetMemberID() });
						}
					}
				}
			}

			void SetLiteralOrClearIfMatchesDefault(Frontend::FInputHandle& InInputHandle, const FMetasoundFrontendLiteral& InDefaultLiteral)
			{
				using namespace Frontend;

				// Avoids member literal setting the node literal if its not required (which in turn
				// avoids 'Reset To Default' action from being enabled when the default is equal)
				bool bClearLiteral = false;
				if (const FMetasoundFrontendLiteral* ClassDefault = InInputHandle->GetClassDefaultLiteral())
				{
					bClearLiteral = ClassDefault->IsEqual(InDefaultLiteral);
				}

				if (!bClearLiteral)
				{
					FMetasoundFrontendLiteral DefaultTypeLiteral;
					DefaultTypeLiteral.SetFromLiteral(IDataTypeRegistry::Get().CreateDefaultLiteral(InInputHandle->GetDataType()));
					bClearLiteral = InDefaultLiteral.IsEqual(DefaultTypeLiteral);
				}

				if (bClearLiteral)
				{
					InInputHandle->ClearLiteral();
				}
				else
				{
					InInputHandle->SetLiteral(InDefaultLiteral);
				}
			}
		} // namespace GraphPrivate
	} // namespace Editor
} // namespace Metasound

UMetasoundEditorGraph* UMetasoundEditorGraphMember::GetOwningGraph()
{
	return Cast<UMetasoundEditorGraph>(GetOuter());
}

const UMetasoundEditorGraph* UMetasoundEditorGraphMember::GetOwningGraph() const
{
	return Cast<const UMetasoundEditorGraph>(GetOuter());
}

void UMetasoundEditorGraphMember::InitializeLiteral()
{
	using namespace Metasound::Editor;
	using namespace Metasound::Frontend;

	FDataTypeRegistryInfo DataTypeInfo;
	IMetasoundEditorModule& EditorModule = FModuleManager::GetModuleChecked<IMetasoundEditorModule>("MetaSoundEditor");
	IDataTypeRegistry::Get().GetDataTypeInfo(TypeName, DataTypeInfo);
	const EMetasoundFrontendLiteralType LiteralType = static_cast<EMetasoundFrontendLiteralType>(DataTypeInfo.PreferredLiteralType);

	TSubclassOf<UMetasoundEditorGraphMemberDefaultLiteral> LiteralClass = EditorModule.FindDefaultLiteralClass(LiteralType);
	if (!LiteralClass)
	{
		LiteralClass = UMetasoundEditorGraphMemberDefaultLiteral::StaticClass();
	}

	if (!Literal || Literal->GetClass() != LiteralClass)
	{
		UMetasoundEditorGraphMemberDefaultLiteral* NewLiteral = NewObject<UMetasoundEditorGraphMemberDefaultLiteral>(this, LiteralClass, FName(), RF_Transactional);

		// Set default widget type from editor settings for float inputs 
		if (Cast<UMetasoundEditorGraphInput>(this) && LiteralClass == UMetasoundEditorGraphMemberDefaultFloat::StaticClass())
		{
			if (const UMetasoundEditorSettings* EditorSettings = ::GetDefault<UMetasoundEditorSettings>())
			{
				Cast<UMetasoundEditorGraphMemberDefaultFloat>(NewLiteral)->WidgetType = EditorSettings->DefaultInputWidgetType;
			}
		}
		Literal = NewLiteral;
	}
}

FName UMetasoundEditorGraphMember::GetDataType() const
{
	return TypeName;
}

#if WITH_EDITOR
void UMetasoundEditorGraphMember::PostEditUndo()
{
	using namespace Metasound;

	Super::PostEditUndo();

	if (IsValid(this))
	{
		SetDataType(TypeName);

		constexpr bool bPostTransaction = false;
		UpdateFrontendDefaultLiteral(bPostTransaction);

		if (UMetasoundEditorGraph* Graph = GetOwningGraph())
		{
			if (IsValid(Graph))
			{
				UObject* MetaSound = Graph->GetMetasound();
				if (IsValid(MetaSound))
				{
					FMetasoundAssetBase* MetasoundAsset = IMetasoundUObjectRegistry::Get().GetObjectAsAssetBase(MetaSound);
					check(MetasoundAsset);
					MetasoundAsset->GetModifyContext().SetDocumentModified();
				}
			}
		}
	}
}
#endif // WITH_EDITOR

void UMetasoundEditorGraphVertex::InitMember(FName InDataType, const FMetasoundFrontendLiteral& InDefaultLiteral, FGuid InNodeID, FMetasoundFrontendClassName&& InClassName)
{
	TypeName = InDataType;
	NodeID = InNodeID;
	ClassName = MoveTemp(InClassName);

	InitializeLiteral();

	if (ensure(Literal))
	{
		Literal->SetFromLiteral(InDefaultLiteral);
	}
}

TArray<UMetasoundEditorGraphMemberNode*> UMetasoundEditorGraphVertex::GetNodes() const
{
	TArray<UMetasoundEditorGraphMemberNode*> Nodes;

	const UMetasoundEditorGraph* Graph = GetOwningGraph();
	if (ensure(Graph))
	{
		Graph->GetNodesOfClassEx<UMetasoundEditorGraphMemberNode>(Nodes);
		for (int32 i = Nodes.Num() -1; i >= 0; --i)
		{
			UMetasoundEditorGraphNode* Node = Nodes[i];
			if (Node && Node->GetNodeID() != NodeID)
			{
				Nodes.RemoveAtSwap(i, 1, false /* bAllowShrinking */);
			}
		}
	}

	return Nodes;
}

FText UMetasoundEditorGraphVertex::GetDescription() const
{
	// TODO: should be getting description directly from vertex instead of from
	// node handle.
	return GetConstNodeHandle()->GetDescription();
}

void UMetasoundEditorGraphVertex::SetDescription(const FText& InDescription, bool bPostTransaction)
{
	using namespace Metasound::Editor;
	using namespace Metasound::Frontend;

	{
		const FText TransactionLabel = FText::Format(LOCTEXT("SetGraphVertexTooltipFormat", "Set MetaSound {0}'s ToolTip"), GetGraphMemberLabel());
		const FScopedTransaction Transaction(TransactionLabel, bPostTransaction);

		if (UMetasoundEditorGraph* Graph = GetOwningGraph())
		{
			Graph->Modify();
			UObject& MetaSound = Graph->GetMetasoundChecked();
			MetaSound.Modify();

			FNodeHandle NodeHandle = GetNodeHandle();
			NodeHandle->SetDescription(InDescription);

			Graph->RegisterGraphWithFrontend();
			Graph->GetModifyContext().AddMemberIDsModified({ GetMemberID() });
		}
	}
}

FGuid UMetasoundEditorGraphVertex::GetMemberID() const 
{ 
	return NodeID;
}

FName UMetasoundEditorGraphVertex::GetMemberName() const
{
	using namespace Metasound::Frontend;

	FConstNodeHandle NodeHandle = GetConstNodeHandle();
	return NodeHandle->GetNodeName();
}

void UMetasoundEditorGraphVertex::SetMemberName(const FName& InNewName, bool bPostTransaction)
{
	using namespace Metasound;
	using namespace Metasound::Editor;
	using namespace Metasound::Frontend;

	UMetasoundEditorGraph* Graph = GetOwningGraph();
	if (!ensure(Graph))
	{
		return;
	}

	FNodeHandle NodeHandle = GetNodeHandle();
	if (NodeHandle->GetNodeName() == InNewName)
	{
		return;
	}

	const FText TransactionLabel = FText::Format(LOCTEXT("RenameGraphVertexMemberNameFormat", "Set Metasound {0} MemberName"), GetGraphMemberLabel());
	const FScopedTransaction Transaction(TransactionLabel, bPostTransaction);

	Graph->Modify();
	Graph->GetMetasoundChecked().Modify();

	NodeHandle->SetNodeName(InNewName);

	const TArray<UMetasoundEditorGraphMemberNode*> Nodes = GetNodes();
	for (UMetasoundEditorGraphMemberNode* Node : Nodes)
	{
		const TArray<UEdGraphPin*>& Pins = Node->GetAllPins();
		ensure(Pins.Num() == 1);

		for (UEdGraphPin* Pin : Pins)
		{
			Pin->Modify();
			Pin->PinName = InNewName;
		}
	}

	Graph->RegisterGraphWithFrontend();
	Graph->GetModifyContext().AddMemberIDsModified({ GetMemberID() });
}

FText UMetasoundEditorGraphVertex::GetDisplayName() const
{
	constexpr bool bIncludeNamespace = true;
	return Metasound::Editor::FGraphBuilder::GetDisplayName(*GetConstNodeHandle(), bIncludeNamespace);
}

void UMetasoundEditorGraphVertex::SetDisplayName(const FText& InNewName, bool bPostTransaction)
{
	using namespace Metasound::Frontend;

	UMetasoundEditorGraph* Graph = Cast<UMetasoundEditorGraph>(GetOuter());
	if (!ensure(Graph))
	{
		return;
	}


	FNodeHandle NodeHandle = GetNodeHandle();
	if (NodeHandle->GetDisplayName().EqualTo(InNewName))
	{
		return;
	}

	const FText TransactionLabel = FText::Format(LOCTEXT("RenameGraphVertexDisplayNameFormat", "Set Metasound {0} DisplayName"), GetGraphMemberLabel());
	const FScopedTransaction Transaction(TransactionLabel, bPostTransaction);

	Graph->Modify();
	Graph->GetMetasoundChecked().Modify();

	NodeHandle->SetDisplayName(InNewName);

	const TArray<UMetasoundEditorGraphMemberNode*> Nodes = GetNodes();
	for (UMetasoundEditorGraphMemberNode* Node : Nodes)
	{
		const TArray<UEdGraphPin*>& Pins = Node->GetAllPins();
		ensure(Pins.Num() == 1);

		for (UEdGraphPin* Pin : Pins)
		{
			Pin->PinFriendlyName = InNewName;
		}
	}

	Graph->RegisterGraphWithFrontend();
	Graph->GetModifyContext().AddMemberIDsModified({ GetMemberID() });
}

void UMetasoundEditorGraphVertex::SetDataType(FName InNewType, bool bPostTransaction)
{
	using namespace Metasound::Editor;
	using namespace Metasound::Frontend;

	if (InNewType == GetDataType())
	{
		return;
	}

	UMetasoundEditorGraph* Graph = GetOwningGraph();
	if (!ensure(Graph))
	{
		return;
	}

	const FScopedTransaction Transaction(LOCTEXT("SetGraphVertexType", "Set MetaSound GraphVertex Type"), bPostTransaction);
	Graph->GetMetasoundChecked().Modify();
	Graph->Modify();
	Modify();

	// 1. Cache current editor input node reference positions & delete nodes.
	TArray<UMetasoundEditorGraphMemberNode*> InputNodes = GetNodes();
	TArray<FVector2D> NodeLocations;
	for (UMetasoundEditorGraphMemberNode* Node : InputNodes)
	{
		if (ensure(Node))
		{
			NodeLocations.Add(FVector2D(Node->NodePosX, Node->NodePosY));
		}
	}

	// 2. Cache the old version's Frontend data.
	FNodeHandle NodeHandle = GetNodeHandle();
	const FName NodeName = NodeHandle->GetNodeName();
	const FText NodeDisplayName = NodeHandle->GetDisplayName();
	const FText NodeDescription = NodeHandle->GetDescription();
	const int32 SortOrderIndex = GetSortOrderIndex();

	// Remove the current nodes and vertex
	Graph->RemoveMemberNodes(*this);
	Graph->RemoveFrontendMember(*this);

	// 4. Add the new input node with the same identifier data but new datatype.
	UObject& Metasound = Graph->GetMetasoundChecked();

	FCreateNodeVertexParams VertexParams;
	VertexParams.DataType = InNewType;

	FNodeHandle NewNodeHandle = AddNodeHandle(NodeName, VertexParams);
	NewNodeHandle->SetNodeName(NodeName);
	NewNodeHandle->SetDisplayName(NodeDisplayName);
	NewNodeHandle->SetDescription(NodeDescription);
	FGraphHandle GraphHandle = Graph->GetGraphHandle();
	if (IsA<UMetasoundEditorGraphInput>())
	{
		GraphHandle->SetSortOrderIndexForInput(NodeName, SortOrderIndex);
	}
	else if (IsA<UMetasoundEditorGraphOutput>())
	{
		GraphHandle->SetSortOrderIndexForOutput(NodeName, SortOrderIndex);
	}

	if (!ensure(NewNodeHandle->IsValid()))
	{
		return;
	}

	ClassName = NewNodeHandle->GetClassMetadata().GetClassName();
	NodeID = NewNodeHandle->GetID();

	TypeName = InNewType;
	InitializeLiteral();

	// 6. Create new node references in the same locations as the old locations
	for (FVector2D Location : NodeLocations)
	{
		FGraphBuilder::AddNode(Metasound, NewNodeHandle, Location, false /* bInSelectNewNode */);
	}

	Graph->GetModifyContext().AddMemberIDsModified({ GetMemberID() });
	Graph->RegisterGraphWithFrontend();
}

void UMetasoundEditorGraphVertex::SetVertexAccessType(EMetasoundFrontendVertexAccessType InNewAccessType, bool bPostTransaction)
{
	using namespace Metasound::Editor;
	using namespace Metasound::Frontend;

	ensureAlwaysMsgf(InNewAccessType != EMetasoundFrontendVertexAccessType::Unset, TEXT("Vertices do not support ambiguous access type."));

	if (InNewAccessType == GetVertexAccessType())
	{
		return;
	}

	UMetasoundEditorGraph* Graph = GetOwningGraph();
	if (!ensure(Graph))
	{
		return;
	}

	const FScopedTransaction Transaction(LOCTEXT("SetVertexConstructorPinState", "Set MetaSound Vertex Constructor Pin State"), bPostTransaction);
	Graph->GetMetasoundChecked().Modify();
	Graph->Modify();
	Modify();

	// Logic is based on UMetasoundEditorGraphMember::SetDataType
	// 1. Cache current editor node reference positions & linked pins
	TArray<UMetasoundEditorGraphMemberNode*> Nodes = GetNodes();
	TArray<FVector2D> NodeLocations;
	// Map of node index within NodeLocations to pins linked to that node
	TMap<int32, TArray<UEdGraphPin*>> LinkedPins;
	for (int32 i = 0; i < Nodes.Num(); ++i)
	{
		const UMetasoundEditorGraphMemberNode* Node = Nodes[i];
		if (ensure(Node))
		{
			NodeLocations.Add(FVector2D(Node->NodePosX, Node->NodePosY));

			ensure(Node->Pins.Num() == 1);
			if (UEdGraphPin* NodePin = Node->Pins.Last()) 
			{
				if (NodePin->LinkedTo.Num() > 0)
				{
					LinkedPins.Add(i, NodePin->LinkedTo);
				}
			}
		}
	}

	// 2. Cache the old version's Frontend data.
	FNodeHandle NodeHandle = GetNodeHandle();
	const FName NodeName = NodeHandle->GetNodeName();
	const FText NodeDisplayName = NodeHandle->GetDisplayName();
	const FText NodeDescription = NodeHandle->GetDescription();
	const FName NodeType = GetDataType();
	const int32 SortOrderIndex = GetSortOrderIndex();
	
	// 3. Remove the current nodes and vertex
	Graph->RemoveMemberNodes(*this);
	Graph->RemoveFrontendMember(*this);

	// 4. Add the new input node with the same identifier data but new access type.
	FCreateNodeVertexParams VertexParams;
	VertexParams.DataType = NodeType;
	VertexParams.AccessType = InNewAccessType;
	UObject& Metasound = Graph->GetMetasoundChecked();
	
	FNodeHandle NewNodeHandle = AddNodeHandle(NodeName, VertexParams);
	NewNodeHandle->SetNodeName(NodeName);
	NewNodeHandle->SetDisplayName(NodeDisplayName);
	NewNodeHandle->SetDescription(NodeDescription);
	FGraphHandle GraphHandle = Graph->GetGraphHandle();
	if (IsA<UMetasoundEditorGraphInput>())
	{
		GraphHandle->SetSortOrderIndexForInput(NodeName, SortOrderIndex);
	}
	else if (IsA<UMetasoundEditorGraphOutput>())
	{
		GraphHandle->SetSortOrderIndexForOutput(NodeName, SortOrderIndex);
	}
	
	if (!ensure(NewNodeHandle->IsValid()))
	{
		return;
	}

	ClassName = NewNodeHandle->GetClassMetadata().GetClassName();
	NodeID = NewNodeHandle->GetID();

	constexpr bool bUpdateLiteralPostTransaction = false;
	UpdateFrontendDefaultLiteral(bUpdateLiteralPostTransaction);

	// 6. Create new node references in the same locations as the old locations
	// and reconnect linked pins 
	for (int32 i = 0; i < NodeLocations.Num(); ++i)
	{
		UMetasoundEditorGraphNode* NewEdGraphNode = FGraphBuilder::AddNode(Metasound, NewNodeHandle, NodeLocations[i], false /* bInSelectNewNode */);
		
		if (LinkedPins.Contains(i))
		{
			for (UEdGraphPin* LinkedPin : LinkedPins[i])
			{
				NewEdGraphNode->AutowireNewNode(LinkedPin);
			}
		}
	}

	Graph->RegisterGraphWithFrontend();
}

Metasound::Frontend::FNodeHandle UMetasoundEditorGraphVertex::GetNodeHandle()
{
	using namespace Metasound;

	UObject* Object = CastChecked<UMetasoundEditorGraph>(GetOuter())->GetMetasound();
	if (!ensure(Object))
	{
		return Frontend::INodeController::GetInvalidHandle();
	}

	FMetasoundAssetBase* MetasoundAsset = IMetasoundUObjectRegistry::Get().GetObjectAsAssetBase(Object);
	check(MetasoundAsset);

	return MetasoundAsset->GetRootGraphHandle()->GetNodeWithID(NodeID);
}

Metasound::Frontend::FConstNodeHandle UMetasoundEditorGraphVertex::GetConstNodeHandle() const
{
	using namespace Metasound;

	const UObject* Object = CastChecked<UMetasoundEditorGraph>(GetOuter())->GetMetasound();
	if (!ensure(Object))
	{
		return Frontend::INodeController::GetInvalidHandle();
	}

	const FMetasoundAssetBase* MetasoundAsset = IMetasoundUObjectRegistry::Get().GetObjectAsAssetBase(Object);
	check(MetasoundAsset);

	return MetasoundAsset->GetRootGraphHandle()->GetNodeWithID(NodeID);
}

const FMetasoundFrontendVersion& UMetasoundEditorGraphVertex::GetInterfaceVersion() const
{
	return GetConstNodeHandle()->GetInterfaceVersion();
}

bool UMetasoundEditorGraphVertex::IsInterfaceMember() const
{
	using namespace Metasound;

	return GetConstNodeHandle()->IsInterfaceMember();
}

bool UMetasoundEditorGraphVertex::CanRename() const
{
	Metasound::Frontend::FConstDocumentHandle DocumentHandle = GetOwningGraph()->GetDocumentHandle();
	const FMetasoundFrontendGraphClass& RootGraphClass = DocumentHandle->GetRootGraphClass();

	return !RootGraphClass.PresetOptions.bIsPreset && !IsInterfaceMember();
}

bool UMetasoundEditorGraphVertex::CanRename(const FText& InNewText, FText& OutError) const
{
	using namespace Metasound::Frontend;

	if (InNewText.IsEmptyOrWhitespace())
	{
		OutError = FText::Format(LOCTEXT("GraphVertexRenameInvalid_NameEmpty", "{0} cannot be empty string."), InNewText);
		return false;
	}

	const FString NewNameString = InNewText.ToString();
	if (!FName::IsValidXName(NewNameString, INVALID_PARAMETER_NAME_CHARACTERS, &OutError))
	{
		return false;
	}

	if (IsInterfaceMember())
	{
		OutError = FText::Format(LOCTEXT("GraphVertexRenameInvalid_GraphVertexRequired", "{0} is interface member and cannot be renamed."), InNewText);
		return false;
	}

	Metasound::Frontend::FConstDocumentHandle DocumentHandle = GetOwningGraph()->GetDocumentHandle();
	const FMetasoundFrontendGraphClass& RootGraphClass = DocumentHandle->GetRootGraphClass();

	if (RootGraphClass.PresetOptions.bIsPreset)
	{
		OutError = FText::Format(LOCTEXT("GraphVertexRenameInvalid_Preset", "{0} is a vertex in a preset graph and cannot be renamed."), InNewText);
		return false;
	}

	const FName NewName(*NewNameString);
<<<<<<< HEAD
=======
	FName Namespace;
	FName ParameterName;
	Audio::FParameterPath::SplitName(NewName, Namespace, ParameterName);

>>>>>>> 4af6daef
	bool bIsNameValid = true;
	FConstNodeHandle NodeHandle = GetConstNodeHandle();
	FConstGraphHandle GraphHandle = NodeHandle->GetOwningGraph();
	GraphHandle->IterateConstNodes([&](FConstNodeHandle NodeToCompare)
	{
		if (NodeID != NodeToCompare->GetID())
		{
<<<<<<< HEAD
			if (NewName == NodeToCompare->GetNodeName())
=======
			FName OtherName = NodeToCompare->GetNodeName();
			if (NewName == OtherName)
>>>>>>> 4af6daef
			{
				bIsNameValid = false;
				OutError = FText::Format(LOCTEXT("GraphVertexRenameInvalid_NameTaken", "{0} is already in use"), InNewText);
			}
<<<<<<< HEAD
=======
			else if (Namespace == OtherName)
			{
				bIsNameValid = false;
				OutError = FText::Format(LOCTEXT("GraphVertexRenameInvalid_NamespaceTaken", "Namespace of '{0}' cannot be the same as an existing member's name"), InNewText);
			}
			else
			{
				FName OtherNamespace;
				Audio::FParameterPath::SplitName(OtherName, OtherNamespace, OtherName);
				if (OtherNamespace == NewName)
				{
					bIsNameValid = false;
					OutError = FText::Format(LOCTEXT("GraphVertexRenameInvalid_NamespaceTaken2", "Name of '{0}' cannot be the same as an existing member's namespace"), InNewText);
				}
			}
>>>>>>> 4af6daef
		}
	}, GetClassType());

	return bIsNameValid;
}

#if WITH_EDITOR
void UMetasoundEditorGraphMemberDefaultLiteral::PostEditChangeProperty(FPropertyChangedEvent& InPropertyChangedEvent)
{
	if (UMetasoundEditorGraphMember* Member = Cast<UMetasoundEditorGraphMember>(GetOuter()))
	{
		Metasound::Editor::GraphPrivate::OnLiteralChanged(*Member, InPropertyChangedEvent.ChangeType);
	}
}

void UMetasoundEditorGraphMemberDefaultLiteral::PostEditChangeChainProperty(FPropertyChangedChainEvent& InPropertyChangedEvent)
{
	if (UMetasoundEditorGraphMember* Member = Cast<UMetasoundEditorGraphMember>(GetOuter()))
	{
		Metasound::Editor::GraphPrivate::OnLiteralChanged(*Member, InPropertyChangedEvent.ChangeType);
	}
}

void UMetasoundEditorGraphMemberDefaultLiteral::PostEditUndo()
{
	Super::PostEditUndo();

	if (!IsValid(this))
	{
		return;
	}

	constexpr bool bPostTransaction = false;
	UMetasoundEditorGraphMember* Member = CastChecked<UMetasoundEditorGraphMember>(GetOuter());
	Member->UpdateFrontendDefaultLiteral(bPostTransaction);

	if (UMetasoundEditorGraph* Graph = Member->GetOwningGraph())
	{
		Graph->GetModifyContext().SetDocumentModified();
	}
}
#endif // WITH_EDITOR

Metasound::Editor::ENodeSection UMetasoundEditorGraphInput::GetSectionID() const 
{
	return Metasound::Editor::ENodeSection::Inputs;
}

Metasound::Frontend::FNodeHandle UMetasoundEditorGraphInput::AddNodeHandle(const FName& InName, FName InDataType)
{
	UE_LOG(LogMetaSound, Error, TEXT("UMetasoundEditorGraphInput::AddNodeHandle with these parameters is no longer supported and should not be called. Use the one with FCreateNodeVertexParams instead."));

	return Metasound::Frontend::INodeController::GetInvalidHandle();
}

Metasound::Frontend::FNodeHandle UMetasoundEditorGraphInput::AddNodeHandle(const FName& InName, const Metasound::Editor::FCreateNodeVertexParams& InParams)
{
	using namespace Metasound::Editor;
	using namespace Metasound::Frontend;

	UMetasoundEditorGraph* Graph = Cast<UMetasoundEditorGraph>(GetOuter());
	if (!ensure(Graph))
	{
		return Metasound::Frontend::INodeController::GetInvalidHandle();
	}

	UObject& Metasound = Graph->GetMetasoundChecked();
	Metasound::Frontend::FNodeHandle NewNodeHandle = FGraphBuilder::AddInputNodeHandle(Metasound, InParams, nullptr /* DefaultValue */, &InName);
	return NewNodeHandle;
}

const FText& UMetasoundEditorGraphInput::GetGraphMemberLabel() const
{
	static const FText Label = LOCTEXT("GraphMemberLabel_Input", "Input");
	return Label;
}

int32 UMetasoundEditorGraphInput::GetSortOrderIndex() const
{
	using namespace Metasound::Editor;
	using namespace Metasound::Frontend;

	const UMetasoundEditorGraph* MetaSoundGraph = GetOwningGraph();
	FConstGraphHandle GraphHandle = MetaSoundGraph->GetGraphHandle();
	FConstNodeHandle NodeHandle = GetConstNodeHandle();
	const Metasound::FVertexName& NodeName = NodeHandle->GetNodeName();
	return GraphHandle->GetSortOrderIndexForInput(NodeName);
}

void UMetasoundEditorGraphInput::SetSortOrderIndex(int32 InSortOrderIndex)
{
	using namespace Metasound::Editor;
	using namespace Metasound::Frontend;

	UMetasoundEditorGraph* MetaSoundGraph = GetOwningGraph();
	check(MetaSoundGraph);

	FGraphHandle GraphHandle = MetaSoundGraph->GetGraphHandle();
	FConstNodeHandle NodeHandle = GetConstNodeHandle();
	const Metasound::FVertexName& NodeName = NodeHandle->GetNodeName();

	GraphHandle->SetSortOrderIndexForInput(NodeName, InSortOrderIndex);
	MetaSoundGraph->GetModifyContext().AddMemberIDsModified({ GetMemberID() });
}

void UMetasoundEditorGraphInput::ResetToClassDefault()
{
	using namespace Metasound::Editor;
	using namespace Metasound::Frontend;

	UMetasoundEditorGraph* MetaSoundGraph = GetOwningGraph();
	FGraphHandle GraphHandle = MetaSoundGraph->GetGraphHandle();
	FConstNodeHandle NodeHandle = GraphHandle->GetNodeWithID(NodeID);

	FMetasoundFrontendLiteral DefaultLiteral;
	DefaultLiteral.SetFromLiteral(IDataTypeRegistry::Get().CreateDefaultLiteral(GetDataType()));

	Literal->Modify();
	Literal->SetFromLiteral(DefaultLiteral);

	const Metasound::FVertexName& NodeName = NodeHandle->GetNodeName();
	const FGuid VertexID = GraphHandle->GetVertexIDForInputVertex(NodeName);
	GraphHandle->SetDefaultInput(VertexID, DefaultLiteral);

	if (GEditor && MetaSoundGraph->IsPreviewing())
	{
		UAudioComponent* PreviewComponent = GEditor->GetPreviewAudioComponent();
		check(PreviewComponent);

		if (TScriptInterface<IAudioParameterControllerInterface> ParamInterface = PreviewComponent)
		{
			Literal->UpdatePreviewInstance(NodeName, ParamInterface);
		}
	}

	if (UMetasoundEditorGraph* Graph = GetOwningGraph())
	{
		Graph->GetModifyContext().AddMemberIDsModified({ GetMemberID() });
	}
}

void UMetasoundEditorGraphInput::SetMemberName(const FName& InNewName, bool bPostTransaction)
{
	// Renaming vertex members must stop the preview component to avoid confusion afterward
	// with newly named input not passing updated values to active previewed instance.
	if (UMetasoundEditorGraph* Graph = GetOwningGraph())
	{
		if (GEditor && Graph->IsPreviewing())
		{
			GEditor->ResetPreviewAudioComponent();
		}
	}

	Super::SetMemberName(InNewName, bPostTransaction);
}

void UMetasoundEditorGraphInput::UpdateFrontendDefaultLiteral(bool bPostTransaction)
{
	using namespace Metasound;
	using namespace Metasound::Frontend;

	UMetasoundEditorGraph* MetaSoundGraph = GetOwningGraph();
	UObject* Metasound = MetaSoundGraph->GetMetasound();
	if (!ensure(Metasound))
	{
		return;
	}

	if (!ensure(Literal))
	{
		return;
	}

	const FScopedTransaction Transaction(LOCTEXT("Set Input Default", "Set MetaSound Input Default"), bPostTransaction);
	Metasound->Modify();

	FMetasoundAssetBase* MetasoundAsset = IMetasoundUObjectRegistry::Get().GetObjectAsAssetBase(Metasound);
	check(MetasoundAsset);

	FGraphHandle GraphHandle = MetasoundAsset->GetRootGraphHandle();
	FNodeHandle NodeHandle = GraphHandle->GetNodeWithID(NodeID);

	const Metasound::FVertexName& NodeName = NodeHandle->GetNodeName();
	const FGuid VertexID = GraphHandle->GetVertexIDForInputVertex(NodeName);
	GraphHandle->SetDefaultInput(VertexID, Literal->GetDefault());

	if (GEditor && MetaSoundGraph->IsPreviewing())
	{
		UAudioComponent* PreviewComponent = GEditor->GetPreviewAudioComponent();
		check(PreviewComponent);

		if (TScriptInterface<IAudioParameterControllerInterface> ParamInterface = PreviewComponent)
		{
			Metasound::Frontend::FConstNodeHandle ConstNodeHandle = GetConstNodeHandle();
			Metasound::FVertexName VertexKey = NodeHandle->GetNodeName();
			Literal->UpdatePreviewInstance(VertexKey, ParamInterface);
		}
	}
}

EMetasoundFrontendVertexAccessType UMetasoundEditorGraphInput::GetVertexAccessType() const
{
	using namespace Metasound::Frontend;

	const FName MemberName = GetMemberName();
	const UMetasoundEditorGraph* MetaSoundGraph = GetOwningGraph();
	FConstGraphHandle GraphHandle = MetaSoundGraph->GetGraphHandle();

	FConstClassInputAccessPtr ClassInputPtr = GraphHandle->FindClassInputWithName(MemberName);

	if (const FMetasoundFrontendClassInput* InputPtr = ClassInputPtr.Get())
	{
		return InputPtr->AccessType;
	}

	return EMetasoundFrontendVertexAccessType::Reference;
}

Metasound::Frontend::FNodeHandle UMetasoundEditorGraphOutput::AddNodeHandle(const FName& InName, FName InDataType)
{
	UE_LOG(LogMetaSound, Error, TEXT("UMetasoundEditorGraphOutput::AddNodeHandle with these parameters is no longer supported and should not be called. Use the one with FCreateNodeVertexParams instead."));

	return Metasound::Frontend::INodeController::GetInvalidHandle();
}

Metasound::Frontend::FNodeHandle UMetasoundEditorGraphOutput::AddNodeHandle(const FName& InName, const Metasound::Editor::FCreateNodeVertexParams& InParams)
{
	using namespace Metasound::Editor;
	using namespace Metasound::Frontend;

	UMetasoundEditorGraph* Graph = Cast<UMetasoundEditorGraph>(GetOuter());
	if (!ensure(Graph))
	{
		return Metasound::Frontend::INodeController::GetInvalidHandle();
	} 

	UObject& Metasound = Graph->GetMetasoundChecked();
	FNodeHandle NewNodeHandle = FGraphBuilder::AddOutputNodeHandle(Metasound, InParams, &InName);
	return NewNodeHandle;
}

int32 UMetasoundEditorGraphOutput::GetSortOrderIndex() const
{
	using namespace Metasound::Editor;
	using namespace Metasound::Frontend;

	const UMetasoundEditorGraph* MetaSoundGraph = GetOwningGraph();
	FConstGraphHandle GraphHandle = MetaSoundGraph->GetGraphHandle();
	FConstNodeHandle NodeHandle = GetConstNodeHandle();
	const Metasound::FVertexName& NodeName = NodeHandle->GetNodeName();
	return GraphHandle->GetSortOrderIndexForOutput(NodeName);
}

void UMetasoundEditorGraphOutput::SetSortOrderIndex(int32 InSortOrderIndex)
{
	using namespace Metasound::Editor;
	using namespace Metasound::Frontend;

	UMetasoundEditorGraph* MetaSoundGraph = GetOwningGraph();
	check(MetaSoundGraph);

	FGraphHandle GraphHandle = MetaSoundGraph->GetGraphHandle();
	FConstNodeHandle NodeHandle = GetConstNodeHandle();
	const Metasound::FVertexName& NodeName = NodeHandle->GetNodeName();

	GraphHandle->SetSortOrderIndexForOutput(NodeName, InSortOrderIndex);
	MetaSoundGraph->GetModifyContext().AddMemberIDsModified({ GetMemberID()});
<<<<<<< HEAD
}

const FText& UMetasoundEditorGraphOutput::GetGraphMemberLabel() const
{
	static const FText Label = LOCTEXT("GraphMemberLabel_Output", "Output");
	return Label;
}

void UMetasoundEditorGraphOutput::ResetToClassDefault()
{
	using namespace Metasound;
	using namespace Metasound::Frontend;

=======
}

const FText& UMetasoundEditorGraphOutput::GetGraphMemberLabel() const
{
	static const FText Label = LOCTEXT("GraphMemberLabel_Output", "Output");
	return Label;
}

void UMetasoundEditorGraphOutput::ResetToClassDefault()
{
	using namespace Metasound;
	using namespace Metasound::Frontend;

>>>>>>> 4af6daef
	TArray<UMetasoundEditorGraphMemberNode*> Nodes = GetNodes();
	for (UMetasoundEditorGraphMemberNode* Node : Nodes)
	{
		TArray<FInputHandle> Inputs = Node->GetNodeHandle()->GetInputs();
		if (ensure(!Inputs.IsEmpty()))
		{
			Inputs.Last()->ClearLiteral();
		}
	}

	FMetasoundFrontendLiteral DefaultLiteral;
	DefaultLiteral.SetFromLiteral(IDataTypeRegistry::Get().CreateDefaultLiteral(GetDataType()));

	Literal->Modify();
	Literal->SetFromLiteral(DefaultLiteral);

	if (UMetasoundEditorGraph* Graph = GetOwningGraph())
	{
		Graph->GetModifyContext().AddMemberIDsModified({ GetMemberID() });
	}
}

void UMetasoundEditorGraphOutput::UpdateFrontendDefaultLiteral(bool bPostTransaction)
{
	using namespace Metasound;
	using namespace Metasound::Editor;
	using namespace Metasound::Frontend;

	UObject* Metasound = nullptr;
	UMetasoundEditorGraph* MetaSoundGraph = GetOwningGraph();
	if (ensure(MetaSoundGraph))
	{
		Metasound = MetaSoundGraph->GetMetasound();
	}

	if (!ensure(Metasound))
	{
		return;
	}

	if (!ensure(Literal))
	{
		return;
	}

	const FScopedTransaction Transaction(LOCTEXT("Set Output Default", "Set MetaSound Output Default"), bPostTransaction);
	Metasound->Modify();

	const FMetasoundFrontendLiteral DefaultLiteral = Literal->GetDefault();

	TArray<UMetasoundEditorGraphMemberNode*> Nodes = GetNodes();
	for (UMetasoundEditorGraphMemberNode* Node : Nodes)
	{
		TArray<FInputHandle> Inputs = Node->GetNodeHandle()->GetInputs();
		if (ensure(!Inputs.IsEmpty()))
		{
			GraphPrivate::SetLiteralOrClearIfMatchesDefault(Inputs.Last(), DefaultLiteral);
		}
	}
}

EMetasoundFrontendVertexAccessType UMetasoundEditorGraphOutput::GetVertexAccessType() const
{
	using namespace Metasound::Frontend;

	const FName MemberName = GetMemberName();
	const UMetasoundEditorGraph* MetaSoundGraph = GetOwningGraph();
	FConstGraphHandle GraphHandle = MetaSoundGraph->GetGraphHandle();

	FConstClassOutputAccessPtr ClassOutputPtr = GraphHandle->FindClassOutputWithName(MemberName);

	if (const FMetasoundFrontendClassOutput* OutputPtr = ClassOutputPtr.Get())
	{
		return OutputPtr->AccessType;
	}

	return EMetasoundFrontendVertexAccessType::Reference;
}
<<<<<<< HEAD

Metasound::Editor::ENodeSection UMetasoundEditorGraphOutput::GetSectionID() const 
{
	return Metasound::Editor::ENodeSection::Outputs;
}

void UMetasoundEditorGraphVariable::InitMember(FName InDataType, const FMetasoundFrontendLiteral& InDefaultLiteral, FGuid InVariableID)
{
	TypeName = InDataType;
	VariableID = InVariableID;

=======

Metasound::Editor::ENodeSection UMetasoundEditorGraphOutput::GetSectionID() const 
{
	return Metasound::Editor::ENodeSection::Outputs;
}

void UMetasoundEditorGraphVariable::InitMember(FName InDataType, const FMetasoundFrontendLiteral& InDefaultLiteral, FGuid InVariableID)
{
	TypeName = InDataType;
	VariableID = InVariableID;

>>>>>>> 4af6daef
	InitializeLiteral();

	if (ensure(Literal))
	{
		Literal->SetFromLiteral(InDefaultLiteral);
	}
}

const FText& UMetasoundEditorGraphVariable::GetGraphMemberLabel() const
{
	static const FText Label = LOCTEXT("GraphMemberLabel_Variable", "Variable");
	return Label;
}

Metasound::Frontend::FVariableHandle UMetasoundEditorGraphVariable::GetVariableHandle()
{
	using namespace Metasound;

	UObject* Object = CastChecked<UMetasoundEditorGraph>(GetOuter())->GetMetasound();
	if (!ensure(Object))
	{
		return Frontend::IVariableController::GetInvalidHandle();
	}

	FMetasoundAssetBase* MetasoundAsset = IMetasoundUObjectRegistry::Get().GetObjectAsAssetBase(Object);
	check(MetasoundAsset);

	return MetasoundAsset->GetRootGraphHandle()->FindVariable(VariableID);
<<<<<<< HEAD
}

Metasound::Frontend::FConstVariableHandle UMetasoundEditorGraphVariable::GetConstVariableHandle() const
{
	using namespace Metasound;

	const UObject* Object = CastChecked<const UMetasoundEditorGraph>(GetOuter())->GetMetasound();
	if (!ensure(Object))
	{
		return Frontend::IVariableController::GetInvalidHandle();
	}

	const FMetasoundAssetBase* MetasoundAsset = IMetasoundUObjectRegistry::Get().GetObjectAsAssetBase(Object);
	check(MetasoundAsset);

	return MetasoundAsset->GetRootGraphHandle()->FindVariable(VariableID);
}

void UMetasoundEditorGraphVariable::SetMemberName(const FName& InNewName, bool bPostTransaction)
{
	UMetasoundEditorGraph* Graph = GetOwningGraph();
	if (!ensure(Graph))
	{
		return;
	}

	const FText TransactionLabel = FText::Format(LOCTEXT("RenameGraphVariableMemberNameFormat", "Set Metasound {0} Name"), GetGraphMemberLabel());
	const FScopedTransaction Transaction(TransactionLabel, bPostTransaction);

	Graph->Modify();
	Graph->GetMetasoundChecked().Modify();

	GetVariableHandle()->SetName(InNewName);

	Graph->RegisterGraphWithFrontend();
	Graph->GetModifyContext().AddMemberIDsModified({ GetMemberID() });
}

FGuid UMetasoundEditorGraphVariable::GetMemberID() const 
{ 
	return VariableID;
}

FName UMetasoundEditorGraphVariable::GetMemberName() const
{
	return GetConstVariableHandle()->GetName();
}

Metasound::Editor::ENodeSection UMetasoundEditorGraphVariable::GetSectionID() const 
{ 
	return Metasound::Editor::ENodeSection::Variables;
}

FText UMetasoundEditorGraphVariable::GetDescription() const
{
	return GetConstVariableHandle()->GetDescription();
}

void UMetasoundEditorGraphVariable::SetDescription(const FText& InDescription, bool bPostTransaction)
{
	const FText TransactionLabel = FText::Format(LOCTEXT("SetGraphVariableTooltipFormat", "Set MetaSound {0}'s ToolTip"), GetGraphMemberLabel());
	const FScopedTransaction Transaction(TransactionLabel, bPostTransaction);

=======
}

Metasound::Frontend::FConstVariableHandle UMetasoundEditorGraphVariable::GetConstVariableHandle() const
{
	using namespace Metasound;

	const UObject* Object = CastChecked<const UMetasoundEditorGraph>(GetOuter())->GetMetasound();
	if (!ensure(Object))
	{
		return Frontend::IVariableController::GetInvalidHandle();
	}

	const FMetasoundAssetBase* MetasoundAsset = IMetasoundUObjectRegistry::Get().GetObjectAsAssetBase(Object);
	check(MetasoundAsset);

	return MetasoundAsset->GetRootGraphHandle()->FindVariable(VariableID);
}

void UMetasoundEditorGraphVariable::SetMemberName(const FName& InNewName, bool bPostTransaction)
{
	UMetasoundEditorGraph* Graph = GetOwningGraph();
	if (!ensure(Graph))
	{
		return;
	}

	const FText TransactionLabel = FText::Format(LOCTEXT("RenameGraphVariableMemberNameFormat", "Set Metasound {0} Name"), GetGraphMemberLabel());
	const FScopedTransaction Transaction(TransactionLabel, bPostTransaction);

	Graph->Modify();
	Graph->GetMetasoundChecked().Modify();

	GetVariableHandle()->SetName(InNewName);

	Graph->RegisterGraphWithFrontend();
	Graph->GetModifyContext().AddMemberIDsModified({ GetMemberID() });
}

FGuid UMetasoundEditorGraphVariable::GetMemberID() const 
{ 
	return VariableID;
}

FName UMetasoundEditorGraphVariable::GetMemberName() const
{
	return GetConstVariableHandle()->GetName();
}

Metasound::Editor::ENodeSection UMetasoundEditorGraphVariable::GetSectionID() const 
{ 
	return Metasound::Editor::ENodeSection::Variables;
}

FText UMetasoundEditorGraphVariable::GetDescription() const
{
	return GetConstVariableHandle()->GetDescription();
}

void UMetasoundEditorGraphVariable::SetDescription(const FText& InDescription, bool bPostTransaction)
{
	const FText TransactionLabel = FText::Format(LOCTEXT("SetGraphVariableTooltipFormat", "Set MetaSound {0}'s ToolTip"), GetGraphMemberLabel());
	const FScopedTransaction Transaction(TransactionLabel, bPostTransaction);

>>>>>>> 4af6daef
	if (UMetasoundEditorGraph* Graph = GetOwningGraph())
	{
		Graph->Modify();
		UObject& MetaSound = Graph->GetMetasoundChecked();
		MetaSound.Modify();

		GetVariableHandle()->SetDescription(InDescription);
	}
}

bool UMetasoundEditorGraphVariable::CanRename() const
{
	return true;
}
<<<<<<< HEAD

bool UMetasoundEditorGraphVariable::CanRename(const FText& InNewText, FText& OutError) const
{
	using namespace Metasound::Frontend;

=======

bool UMetasoundEditorGraphVariable::CanRename(const FText& InNewText, FText& OutError) const
{
	using namespace Metasound::Frontend;

>>>>>>> 4af6daef
	if (InNewText.IsEmptyOrWhitespace())
	{
		OutError = FText::Format(LOCTEXT("GraphVariableRenameInvalid_NameEmpty", "{0} cannot be empty string."), InNewText);
		return false;
	}
	
	const FString NewNameString = InNewText.ToString();
	if (!FName::IsValidXName(NewNameString, INVALID_PARAMETER_NAME_CHARACTERS, &OutError))
	{
		return false;
	}

	const FName NewName(*NewNameString);
<<<<<<< HEAD
=======
	FName Namespace;
	FName ParameterName;
	Audio::FParameterPath::SplitName(NewName, Namespace, ParameterName);
>>>>>>> 4af6daef

	FConstVariableHandle VariableHandle = GetConstVariableHandle();
	TArray<FConstVariableHandle> Variables = VariableHandle->GetOwningGraph()->GetVariables();
	for (const FConstVariableHandle& OtherVariable : Variables)
	{
		if (VariableID != OtherVariable->GetID())
		{
<<<<<<< HEAD
			if (NewName == OtherVariable->GetName())
			{
				OutError = FText::Format(LOCTEXT("GraphVariableRenameInvalid_NameTaken", "{0} is already in use"), InNewText);
				return false;
=======
			FName OtherName = OtherVariable->GetName();
			if (NewName == OtherName)
			{
				OutError = FText::Format(LOCTEXT("GraphVariableRenameInvalid_NameTaken", "{0} is already in use"), InNewText);
				return false;
			}

			if (Namespace == OtherName)
			{
				OutError = FText::Format(LOCTEXT("GraphVariableRenameInvalid_NamespaceTaken", "Namespace of '{0}' cannot be the same as an existing variable's name"), InNewText);
				return false;
			}

			FName OtherNamespace;
			Audio::FParameterPath::SplitName(OtherName, OtherNamespace, OtherName);
			if (OtherNamespace == NewName)
			{
				OutError = FText::Format(LOCTEXT("GraphVariableRenameInvalid_NamespaceTaken2", "Name of '{0}' cannot be the same as an existing variable's namespace"), InNewText);
				return false;
>>>>>>> 4af6daef
			}
		}
	}

	return true;
}

TArray<UMetasoundEditorGraphMemberNode*> UMetasoundEditorGraphVariable::GetNodes() const
{
	TArray<UMetasoundEditorGraphMemberNode*> Nodes;

	FVariableEditorNodes EditorNodes = GetVariableNodes();
	if (nullptr != EditorNodes.MutatorNode)
	{
		Nodes.Add(EditorNodes.MutatorNode);
	}
	Nodes.Append(EditorNodes.AccessorNodes);
	Nodes.Append(EditorNodes.DeferredAccessorNodes);

	return Nodes;
}

FText UMetasoundEditorGraphVariable::GetDisplayName() const
{
	return Metasound::Editor::FGraphBuilder::GetDisplayName(*GetConstVariableHandle());
}

void UMetasoundEditorGraphVariable::SetDisplayName(const FText& InNewName, bool bPostTransaction)
{
	using namespace Metasound::Frontend;

	UMetasoundEditorGraph* Graph = GetOwningGraph();
	if (!ensure(Graph))
	{
		return;
	}

	const FText TransactionLabel = FText::Format(LOCTEXT("RenameGraphVariableDisplayNameFormat", "Set Metasound {0} DisplayName"), GetGraphMemberLabel());
	const FScopedTransaction Transaction(TransactionLabel, bPostTransaction);
	{
		Graph->Modify();
		Graph->GetMetasoundChecked().Modify();
	}

	FVariableHandle VariableHandle = GetVariableHandle();
	VariableHandle->SetDisplayName(InNewName);

	Graph->GetModifyContext().AddMemberIDsModified({ GetMemberID() });
}

void UMetasoundEditorGraphVariable::SetDataType(FName InNewType, bool bPostTransaction)
{
	using namespace Metasound::Editor;
	using namespace Metasound::Frontend;

	if (InNewType == GetDataType())
	{
		return;
	}

	UMetasoundEditorGraph* Graph = GetOwningGraph();
	if (!ensure(Graph))
	{
		return;
	}

	const FScopedTransaction Transaction(LOCTEXT("SetGraphVariableType", "Set MetaSound GraphVariable Type"), bPostTransaction);
	{
		Graph->GetMetasoundChecked().Modify();
		Graph->Modify();
		Modify();

		// Changing the data type requires that the variable and the associated nodes
		// be removed and readded. Before removing, cache required info to be set after
		// readding. It is assumed that connections are discarded because connections
		// require data types to be equal between to TO and FROM pin. 
		struct FCachedData
		{
			FName MemberName;
			FText DisplayName;
			FText Description;
			FVariableNodeLocations Locations;
		} CachedData;

		FConstVariableHandle OrigVariable = GetConstVariableHandle();

		// Cache variable metadata
		CachedData.MemberName = OrigVariable->GetName();
		CachedData.DisplayName = OrigVariable->GetDisplayName();
		CachedData.Description = OrigVariable->GetDescription();
		CachedData.Locations = GetVariableNodeLocations();


		// Remove the current variable
		Graph->RemoveMemberNodes(*this);
		FGraphHandle FrontendGraph = Graph->GetGraphHandle();
		FrontendGraph->RemoveVariable(VariableID);
		VariableID = FGuid();

		// Add variable with new type to frontend
		FVariableHandle FrontendVariable = FrontendGraph->AddVariable(InNewType);

		if (!ensure(FrontendVariable->IsValid()))
		{
			// Failed to add a new variable with the given data type. 
			return;
		}

		// Setup this object with new variable data
		VariableID = FrontendVariable->GetID();

		constexpr bool bPostSubTransaction = false;
		SetMemberName(CachedData.MemberName, bPostSubTransaction);
		SetDisplayName(CachedData.DisplayName, bPostSubTransaction);
		SetDescription(CachedData.Description, bPostSubTransaction);

		TypeName = InNewType;
		InitializeLiteral();

		// Add the nodes with the same identifier data but new datatype.
		UObject& Metasound = Graph->GetMetasoundChecked();
		AddVariableNodes(Metasound, FrontendGraph, CachedData.Locations);
	}

}

UMetasoundEditorGraphVariable::FVariableEditorNodes UMetasoundEditorGraphVariable::GetVariableNodes() const
{
	using namespace Metasound::Frontend;

	FVariableEditorNodes VariableNodes;
	TArray<UMetasoundEditorGraphMemberNode*> AllMetasoundNodes;

	const UMetasoundEditorGraph* Graph = GetOwningGraph();
	if (ensure(Graph))
	{
		Graph->GetNodesOfClassEx<UMetasoundEditorGraphMemberNode>(AllMetasoundNodes);
		FConstVariableHandle FrontendVariable = GetConstVariableHandle();

		// Find the mutator node if it exists.
		{
			FConstNodeHandle FrontendMutatorNode = FrontendVariable->FindMutatorNode();
			if (FrontendMutatorNode->IsValid())
			{
				const FGuid& MutatorNodeID = FrontendMutatorNode->GetID();
				auto IsNodeWithID = [&MutatorNodeID](const UMetasoundEditorGraphMemberNode* InNode)
				{
					return (nullptr != InNode) && (MutatorNodeID == InNode->GetNodeID());
				};

				if (UMetasoundEditorGraphMemberNode** FoundMutatorNode = AllMetasoundNodes.FindByPredicate(IsNodeWithID))
				{
					VariableNodes.MutatorNode = *FoundMutatorNode;
				}
			}
		}

		// Find all accessor nodes
		{
			TSet<FGuid> AccessorNodeIDs;
			for (const FConstNodeHandle& FrontendAccessorNode : FrontendVariable->FindAccessorNodes())
			{
				AccessorNodeIDs.Add(FrontendAccessorNode->GetID());
			}
			auto IsNodeInAccessorSet = [&AccessorNodeIDs](const UMetasoundEditorGraphMemberNode* InNode)
			{
				return (nullptr != InNode) && AccessorNodeIDs.Contains(InNode->GetNodeID());
			};
			VariableNodes.AccessorNodes = AllMetasoundNodes.FilterByPredicate(IsNodeInAccessorSet);
		}

		// Find all deferred accessor nodes
		{
			TSet<FGuid> DeferredAccessorNodeIDs;
			for (const FConstNodeHandle& FrontendAccessorNode : FrontendVariable->FindDeferredAccessorNodes())
			{
				DeferredAccessorNodeIDs.Add(FrontendAccessorNode->GetID());
			}
			auto IsNodeInDeferredAccessorSet = [&DeferredAccessorNodeIDs](const UMetasoundEditorGraphMemberNode* InNode)
			{
				return (nullptr != InNode) && DeferredAccessorNodeIDs.Contains(InNode->GetNodeID());
			};
			VariableNodes.DeferredAccessorNodes = AllMetasoundNodes.FilterByPredicate(IsNodeInDeferredAccessorSet);
		}
	}

	return VariableNodes;

}

UMetasoundEditorGraphVariable::FVariableNodeLocations UMetasoundEditorGraphVariable::GetVariableNodeLocations() const
{
	FVariableNodeLocations Locations;
	// Cache current node positions 
	FVariableEditorNodes EditorNodes = GetVariableNodes();
	auto GetNodeLocation = [](const UMetasoundEditorGraphMemberNode* InNode) { return FVector2D(InNode->NodePosX, InNode->NodePosY); };

	if (nullptr != EditorNodes.MutatorNode)
	{
		Locations.MutatorLocation = GetNodeLocation(EditorNodes.MutatorNode);
	}
	Algo::Transform(EditorNodes.AccessorNodes, Locations.AccessorLocations, GetNodeLocation);
	Algo::Transform(EditorNodes.DeferredAccessorNodes, Locations.DeferredAccessorLocations, GetNodeLocation);

	return Locations;
}

void UMetasoundEditorGraphVariable::AddVariableNodes(UObject& InMetasound, Metasound::Frontend::FGraphHandle& InFrontendGraph, const FVariableNodeLocations& InNodeLocs)
{
	using namespace Metasound::Frontend;
	using namespace Metasound::Editor;

	if (InNodeLocs.MutatorLocation)
	{
		bool bMutatorNodeAlreadyExists = GetConstVariableHandle()->FindMutatorNode()->IsValid();
		if (ensure(!bMutatorNodeAlreadyExists))
		{
			FNodeHandle MutatorFrontendNode = InFrontendGraph->FindOrAddVariableMutatorNode(VariableID);
			FGraphBuilder::AddNode(InMetasound, MutatorFrontendNode, *InNodeLocs.MutatorLocation, false /* bInSelectNewNode */);
		}
	}

	for (const FVector2D& Location : InNodeLocs.AccessorLocations)
	{
		FNodeHandle AccessorFrontendNode = InFrontendGraph->AddVariableAccessorNode(VariableID);
		FGraphBuilder::AddNode(InMetasound, AccessorFrontendNode, Location, false /* bInSelectNewNode */);
	}

	for (const FVector2D& Location : InNodeLocs.DeferredAccessorLocations)
	{
		FNodeHandle DeferredAccessorFrontendNode = InFrontendGraph->AddVariableDeferredAccessorNode(VariableID);
		FGraphBuilder::AddNode(InMetasound, DeferredAccessorFrontendNode, Location, false /* bInSelectNewNode */);
	}
}

const FGuid& UMetasoundEditorGraphVariable::GetVariableID() const
{
	return VariableID;
}

void UMetasoundEditorGraphVariable::ResetToClassDefault()
{
	using namespace Metasound;
	using namespace Metasound::Frontend;
	using namespace Metasound::VariableNames; 

	FMetasoundFrontendLiteral DefaultLiteral;
	DefaultLiteral.SetFromLiteral(IDataTypeRegistry::Get().CreateDefaultLiteral(GetDataType()));

	Literal->Modify();
	Literal->SetFromLiteral(DefaultLiteral);

	FVariableHandle VariableHandle = GetVariableHandle();
	VariableHandle->SetLiteral(DefaultLiteral);

	FNodeHandle MutatorNode = VariableHandle->FindMutatorNode();
	if (MutatorNode->IsValid())
	{
		FInputHandle InputHandle = MutatorNode->GetInputWithVertexName(METASOUND_GET_PARAM_NAME(InputData));
		if (ensure(InputHandle->IsValid()))
		{
			InputHandle->ClearLiteral();
		}
	}

	if (UMetasoundEditorGraph* Graph = GetOwningGraph())
	{
		Graph->GetModifyContext().AddMemberIDsModified({ GetMemberID() });
	}
}

void UMetasoundEditorGraphVariable::UpdateFrontendDefaultLiteral(bool bPostTransaction)
{
	using namespace Metasound;
	using namespace Metasound::Editor;
	using namespace Metasound::Frontend;
	using namespace Metasound::VariableNames;

	UObject* Metasound = nullptr;
	UMetasoundEditorGraph* MetaSoundGraph = GetOwningGraph();
	if (ensure(MetaSoundGraph))
	{
		Metasound = MetaSoundGraph->GetMetasound();
	}

	if (!ensure(Metasound))
	{
		return;
	}

	if (!ensure(Literal))
	{
		return;
	}

	const FScopedTransaction Transaction(LOCTEXT("Set Variable Default", "Set MetaSound Variable Default"), bPostTransaction);
	Metasound->Modify();

	const FMetasoundFrontendLiteral DefaultLiteral = Literal->GetDefault();
	FVariableHandle VariableHandle = GetVariableHandle();
	VariableHandle->SetLiteral(DefaultLiteral);

	FNodeHandle MutatorNode = VariableHandle->FindMutatorNode();
	if (MutatorNode->IsValid())
	{
		FInputHandle InputHandle = MutatorNode->GetInputWithVertexName(METASOUND_GET_PARAM_NAME(InputData));
		if (ensure(InputHandle->IsValid()))
		{
			GraphPrivate::SetLiteralOrClearIfMatchesDefault(InputHandle, DefaultLiteral);
		}
	}
}

UMetasoundEditorGraphInputNode* UMetasoundEditorGraph::CreateInputNode(Metasound::Frontend::FNodeHandle InNodeHandle, bool bInSelectNewNode)
{
	using namespace Metasound::Editor;
	using namespace Metasound::Frontend;

	TArray<FConstOutputHandle> NodeOutputs = InNodeHandle->GetConstOutputs();
	if (!ensure(!NodeOutputs.IsEmpty()))
	{
		return nullptr;
	}

	if (!ensure(InNodeHandle->GetClassMetadata().GetType() == EMetasoundFrontendClassType::Input))
	{
		return nullptr;
	}

	UEdGraphNode* NewEdGraphNode = CreateNode(UMetasoundEditorGraphInputNode::StaticClass(), bInSelectNewNode);
	UMetasoundEditorGraphInputNode* NewInputNode = CastChecked<UMetasoundEditorGraphInputNode>(NewEdGraphNode);
	if (ensure(NewInputNode))
	{
		NewInputNode->CreateNewGuid();
		NewInputNode->PostPlacedNewNode();

		NewInputNode->Input = FindOrAddInput(InNodeHandle);

		if (NewInputNode->Pins.IsEmpty())
		{
			NewInputNode->AllocateDefaultPins();
		}

		NewInputNode->CacheTitle();

		return NewInputNode;
	}
	
	return nullptr;
}

Metasound::Frontend::FDocumentHandle UMetasoundEditorGraph::GetDocumentHandle()
{
	return GetGraphHandle()->GetOwningDocument();
}

Metasound::Frontend::FConstDocumentHandle UMetasoundEditorGraph::GetDocumentHandle() const
{
	return GetGraphHandle()->GetOwningDocument();
}

Metasound::Frontend::FGraphHandle UMetasoundEditorGraph::GetGraphHandle() 
{
	FMetasoundAssetBase* MetasoundAsset = Metasound::IMetasoundUObjectRegistry::Get().GetObjectAsAssetBase(&GetMetasoundChecked());
	check(MetasoundAsset);

	return MetasoundAsset->GetRootGraphHandle();
}

Metasound::Frontend::FConstGraphHandle UMetasoundEditorGraph::GetGraphHandle() const
{
	const FMetasoundAssetBase* MetasoundAsset = Metasound::IMetasoundUObjectRegistry::Get().GetObjectAsAssetBase(&GetMetasoundChecked());
	check(MetasoundAsset);

	return MetasoundAsset->GetRootGraphHandle();
}

void UMetasoundEditorGraph::PreSave(FObjectPreSaveContext InSaveContext)
{
	using namespace Metasound::Frontend;

	TArray<UMetasoundEditorGraphNode*> MetaSoundNodes;
	GetNodesOfClass<UMetasoundEditorGraphNode>(MetaSoundNodes);
	for (UMetasoundEditorGraphNode* Node : MetaSoundNodes)
	{
		FNodeHandle NodeHandle = Node->GetNodeHandle();
		FMetasoundFrontendNodeStyle Style = NodeHandle->GetNodeStyle();
		Style.bMessageNodeUpdated = false;
		NodeHandle->SetNodeStyle(Style);
	}

	Super::PreSave(InSaveContext);
}

UObject* UMetasoundEditorGraph::GetMetasound()
{
	return GetOuter();
}

const UObject* UMetasoundEditorGraph::GetMetasound() const
{
	return GetOuter();
}

UObject& UMetasoundEditorGraph::GetMetasoundChecked()
{
	UObject* ParentMetasound = GetMetasound();
	check(ParentMetasound);
	return *ParentMetasound;
}

const UObject& UMetasoundEditorGraph::GetMetasoundChecked() const
{
	const UObject* ParentMetasound = GetMetasound();
	check(ParentMetasound);
	return *ParentMetasound;
}

void UMetasoundEditorGraph::RegisterGraphWithFrontend()
{
	using namespace Metasound::Editor;

	if (UObject* ParentMetasound = GetOuter())
	{
		FGraphBuilder::RegisterGraphWithFrontend(*ParentMetasound);
	}
}

void UMetasoundEditorGraph::ClearVersionedOnLoad()
{
	bVersionedOnLoad = false;
}

bool UMetasoundEditorGraph::GetVersionedOnLoad() const
{
	return bVersionedOnLoad;
}

void UMetasoundEditorGraph::SetVersionedOnLoad()
{
	bVersionedOnLoad = true;
}

FMetasoundFrontendDocumentModifyContext& UMetasoundEditorGraph::GetModifyContext()
{
	using namespace Metasound;

	UObject* ParentMetasound = GetOuter();
	check(ParentMetasound);

	FMetasoundAssetBase* MetasoundAsset = IMetasoundUObjectRegistry::Get().GetObjectAsAssetBase(ParentMetasound);
	check(MetasoundAsset);
	return MetasoundAsset->GetModifyContext();
}

const FMetasoundFrontendDocumentModifyContext& UMetasoundEditorGraph::GetModifyContext() const
{
	using namespace Metasound;

	UObject* ParentMetasound = GetOuter();
	check(ParentMetasound);

	const FMetasoundAssetBase* MetasoundAsset = IMetasoundUObjectRegistry::Get().GetObjectAsAssetBase(ParentMetasound);
	check(MetasoundAsset);
	return MetasoundAsset->GetModifyContext();
}

UMetasoundEditorGraphInput* UMetasoundEditorGraph::FindInput(FGuid InNodeID) const
{
	const TObjectPtr<UMetasoundEditorGraphInput>* Input = Inputs.FindByPredicate([InNodeID](const TObjectPtr<UMetasoundEditorGraphInput>& InInput)
	{
		if (InInput)
		{
			return InInput->NodeID == InNodeID;
		}

		return false;
	});
	return Input ? Input->Get() : nullptr;
}

UMetasoundEditorGraphInput* UMetasoundEditorGraph::FindInput(FName InName) const
{
	const TObjectPtr<UMetasoundEditorGraphInput>* Input = Inputs.FindByPredicate([InName](const TObjectPtr<UMetasoundEditorGraphInput>& InInput)
	{
		if (InInput)
		{
			const FName NodeName = InInput->GetMemberName();
			return NodeName == InName;
		}

		return false;
	});
	return Input ? Input->Get() : nullptr;
}

UMetasoundEditorGraphInput* UMetasoundEditorGraph::FindOrAddInput(Metasound::Frontend::FNodeHandle InNodeHandle)
{
	using namespace Metasound::Editor;
	using namespace Metasound::Frontend;

	FGraphHandle Graph = InNodeHandle->GetOwningGraph();

	FName TypeName;
	FGuid VertexID;

	ensure(InNodeHandle->GetNumInputs() == 1);
	InNodeHandle->IterateConstInputs([InGraph = &Graph, InTypeName = &TypeName, InVertexID = &VertexID](FConstInputHandle InputHandle)
	{
		*InTypeName = InputHandle->GetDataType();
		*InVertexID = (*InGraph)->GetVertexIDForInputVertex(InputHandle->GetName());
	});

	const FGuid NodeID = InNodeHandle->GetID();
	if (TObjectPtr<UMetasoundEditorGraphInput> Input = FindInput(NodeID))
	{
		ensure(Input->TypeName == TypeName);
		return Input;
	}

	UMetasoundEditorGraphInput* NewInput = NewObject<UMetasoundEditorGraphInput>(this, FName(), RF_Transactional);
	if (ensure(NewInput))
	{
		FMetasoundFrontendLiteral DefaultLiteral = Graph->GetDefaultInput(VertexID);
		FMetasoundFrontendClassName ClassName = InNodeHandle->GetClassMetadata().GetClassName();
		NewInput->InitMember(TypeName, DefaultLiteral, NodeID, MoveTemp(ClassName));
		Inputs.Add(NewInput);

		return NewInput;
	}

	return nullptr;
}

UMetasoundEditorGraphOutput* UMetasoundEditorGraph::FindOutput(FGuid InNodeID) const
{
	const TObjectPtr<UMetasoundEditorGraphOutput>* Output = Outputs.FindByPredicate([InNodeID](const TObjectPtr<UMetasoundEditorGraphOutput>& InOutput)
	{
		if (InOutput)
		{
			return InOutput->NodeID == InNodeID;
		}
		return false;
	});
	return Output ? Output->Get() : nullptr;
}

UMetasoundEditorGraphOutput* UMetasoundEditorGraph::FindOutput(FName InName) const
{
	const TObjectPtr<UMetasoundEditorGraphOutput>* Output = Outputs.FindByPredicate([&InName](const TObjectPtr<UMetasoundEditorGraphOutput>& InOutput)
	{
		if (InOutput)
		{
			return InName == InOutput->GetMemberName();
		}
		return false;
	});
	return Output ? Output->Get() : nullptr;
}

UMetasoundEditorGraphOutput* UMetasoundEditorGraph::FindOrAddOutput(Metasound::Frontend::FNodeHandle InNodeHandle)
{
	using namespace Metasound::Editor;
	using namespace Metasound::Frontend;

	FGraphHandle Graph = InNodeHandle->GetOwningGraph();

	FName TypeName;
	FGuid VertexID;

	ensure(InNodeHandle->GetNumOutputs() == 1);
	InNodeHandle->IterateConstOutputs([InGraph = &Graph, InTypeName = &TypeName, InVertexID = &VertexID](FConstOutputHandle OutputHandle)
	{
		*InTypeName = OutputHandle->GetDataType();
		*InVertexID = (*InGraph)->GetVertexIDForInputVertex(OutputHandle->GetName());
	});

	const FGuid NodeID = InNodeHandle->GetID();
	if (TObjectPtr<UMetasoundEditorGraphOutput> Output = FindOutput(NodeID))
	{
		ensure(Output->TypeName == TypeName);
		return Output;
	}

	UMetasoundEditorGraphOutput* NewOutput = NewObject<UMetasoundEditorGraphOutput>(this, FName(), RF_Transactional);
	if (ensure(NewOutput))
	{
		FMetasoundFrontendLiteral DefaultLiteral;
		DefaultLiteral.SetFromLiteral(IDataTypeRegistry::Get().CreateDefaultLiteral(TypeName));

		FMetasoundFrontendClassName ClassName = InNodeHandle->GetClassMetadata().GetClassName();
		NewOutput->InitMember(TypeName, DefaultLiteral, NodeID, MoveTemp(ClassName));
		Outputs.Add(NewOutput);

		return NewOutput;
	}

	return nullptr;
}

UMetasoundEditorGraphVariable* UMetasoundEditorGraph::FindVariable(const FGuid& InVariableID) const
{
	const TObjectPtr<UMetasoundEditorGraphVariable>* Variable = Variables.FindByPredicate([&InVariableID](const TObjectPtr<UMetasoundEditorGraphVariable>& InVariable)
	{
		if (InVariable)
		{
			return InVariable->GetVariableID() == InVariableID;
		}

		return false;
	});
	return Variable ? Variable->Get() : nullptr;
}

UMetasoundEditorGraphVariable* UMetasoundEditorGraph::FindOrAddVariable(const Metasound::Frontend::FConstVariableHandle& InVariableHandle)
{
	using namespace Metasound::Editor;
	using namespace Metasound::Frontend;

	FName TypeName = InVariableHandle->GetDataType();
	const FGuid VariableID = InVariableHandle->GetID();
	const FGuid NodeID = InVariableHandle->GetID();

	if (TObjectPtr<UMetasoundEditorGraphVariable> EditorVariable = FindVariable(VariableID))
	{
		ensure(EditorVariable->TypeName == TypeName);
		return EditorVariable;
	}

	UMetasoundEditorGraphVariable* NewVariable = NewObject<UMetasoundEditorGraphVariable>(this, FName(), RF_Transactional);
	if (ensure(NewVariable))
	{
		const FMetasoundFrontendLiteral DefaultLiteral = InVariableHandle->GetLiteral();
		NewVariable->InitMember(InVariableHandle->GetDataType(), DefaultLiteral, InVariableHandle->GetID());
		Variables.Add(NewVariable);
		return NewVariable;
	}

	return nullptr;
}

UMetasoundEditorGraphMember* UMetasoundEditorGraph::FindMember(FGuid InNodeID) const
{
	if (UMetasoundEditorGraphOutput* Output = FindOutput(InNodeID))
	{
		return Output;
	}

	if (UMetasoundEditorGraphInput* Input = FindInput(InNodeID))
	{
		return Input;
	}

	return FindVariable(InNodeID); // Note: ID is a VariableID in this case. 
}

UMetasoundEditorGraphMember* UMetasoundEditorGraph::FindAdjacentMember(const UMetasoundEditorGraphMember& InMember)
{
	int32 IndexInArray = Inputs.IndexOfByPredicate([&](const TObjectPtr<UMetasoundEditorGraphInput>& InputMember)
	{
		return &InMember == ToRawPtr(InputMember);
	});

	if (INDEX_NONE != IndexInArray)
	{
		if (IndexInArray < (Inputs.Num() - 1))
		{
			return Inputs[IndexInArray + 1];
		}
		else if (IndexInArray > 0)
		{
			return Inputs[IndexInArray - 1];
		}
		else
		{
			if (Outputs.Num() > 0)
			{
				return Outputs[0];
			}
		}

		return nullptr;
	}

	IndexInArray = Outputs.IndexOfByPredicate([&](const TObjectPtr<UMetasoundEditorGraphOutput>& OutputMember)
	{
		return &InMember == ToRawPtr(OutputMember);
	});

	if (INDEX_NONE != IndexInArray)
	{
		if (IndexInArray < (Outputs.Num() - 1))
		{
			return Outputs[IndexInArray + 1];
		}
		else if (IndexInArray > 0)
		{
			return Outputs[IndexInArray - 1];
		}
		else if (Inputs.Num() > 0)
		{
			return Inputs.Last();
		}

		return nullptr;
	}

	return nullptr;
}

bool UMetasoundEditorGraph::ContainsInput(const UMetasoundEditorGraphInput& InInput) const
{
	return Inputs.Contains(&InInput);
}

bool UMetasoundEditorGraph::ContainsOutput(const UMetasoundEditorGraphOutput& InOutput) const
{
	return Outputs.Contains(&InOutput);
}

bool UMetasoundEditorGraph::ContainsVariable(const UMetasoundEditorGraphVariable& InVariable) const
{
	return Variables.Contains(&InVariable);
}

void UMetasoundEditorGraph::SetPreviewID(uint32 InPreviewID)
{
	PreviewID = InPreviewID;
}

bool UMetasoundEditorGraph::IsPreviewing() const
{
	if (GEditor)
	{
		UAudioComponent* PreviewComponent = GEditor->GetPreviewAudioComponent();
		if (!PreviewComponent)
		{
			return false;
		}

		if (!PreviewComponent->IsPlaying())
		{
			return false;
		}

		return PreviewComponent->GetUniqueID() == PreviewID;
	}

	return false;
}

bool UMetasoundEditorGraph::IsEditable() const
{
	return GetGraphHandle()->GetGraphStyle().bIsGraphEditable;
}

void UMetasoundEditorGraph::IterateInputs(TFunctionRef<void(UMetasoundEditorGraphInput&)> InFunction) const
{
	for (UMetasoundEditorGraphInput* Input : Inputs)
	{
		if (Input)
		{
			InFunction(*Input);
		}
	}
}

void UMetasoundEditorGraph::IterateOutputs(TFunctionRef<void(UMetasoundEditorGraphOutput&)> InFunction) const
{
	for (UMetasoundEditorGraphOutput* Output : Outputs)
	{
		if (ensure(Output))
		{
			InFunction(*Output);
		}
	}
}

void UMetasoundEditorGraph::IterateVariables(TFunctionRef<void(UMetasoundEditorGraphVariable&)> InFunction) const
{
	for (UMetasoundEditorGraphVariable* Variable : Variables)
	{
		if (ensure(Variable))
		{
			InFunction(*Variable);
		}
	}
}

void UMetasoundEditorGraph::IterateMembers(TFunctionRef<void(UMetasoundEditorGraphMember&)> InFunction) const
{
	for (UMetasoundEditorGraphInput* Input : Inputs)
	{
		if (Input)
		{
			InFunction(*Input);
		}
	}

	for (UMetasoundEditorGraphOutput* Output : Outputs)
	{
		if (ensure(Output))
		{
			InFunction(*Output);
		}
	}

	for (UMetasoundEditorGraphVariable* Variable : Variables)
	{
		if (ensure(Variable))
		{
			InFunction(*Variable);
		}
	}
}

void UMetasoundEditorGraph::ValidateInternal(Metasound::Editor::FGraphValidationResults& OutResults)
{
	using namespace Metasound::Editor;
	using namespace Metasound::Frontend;

	OutResults = FGraphValidationResults();
	TSet<FGuid> NodeGuids; 
	TArray<UMetasoundEditorGraphNode*> NodesToValidate;
	GetNodesOfClass<UMetasoundEditorGraphNode>(NodesToValidate);
	bool bNodeIdFound = false;
	for (UMetasoundEditorGraphNode* Node : NodesToValidate)
	{
		FGraphNodeValidationResult NodeResult(*Node);

		// Validate there is only 1 editor node per guid 
		// Input nodes are currently not 1:1 with their frontend representation
		// but when they are, they can be validated here as well 
		if (!Node->IsA<UMetasoundEditorGraphInputNode>() && !Node->IsA<UMetasoundEditorGraphVariableNode>())
		{
			NodeGuids.Add(Node->GetNodeID(), &bNodeIdFound);
			if (bNodeIdFound)
			{
				NodeResult.SetMessage(EMessageSeverity::Warning, TEXT("The internal node this represents is referenced multiple times and may have unintended behavior. Please delete and readd this node."));
			}
		}

		Node->Validate(NodeResult);

		OutResults.NodeResults.Add(MoveTemp(NodeResult));
	}
}

bool UMetasoundEditorGraph::RemoveMember(UMetasoundEditorGraphMember& InGraphMember)
{
	bool bSuccess = RemoveMemberNodes(InGraphMember);
	int32 NumRemoved = 0;
	if (UMetasoundEditorGraphInput* Input = Cast<UMetasoundEditorGraphInput>(&InGraphMember))
	{
		bSuccess = RemoveFrontendInput(*Input);
		NumRemoved = Inputs.Remove(Input);
	}
	else if (UMetasoundEditorGraphOutput* Output = Cast<UMetasoundEditorGraphOutput>(&InGraphMember))
	{
		bSuccess = RemoveFrontendOutput(*Output);
		NumRemoved = Outputs.Remove(Output);
	}
	else if (UMetasoundEditorGraphVariable* Variable = Cast<UMetasoundEditorGraphVariable>(&InGraphMember))
	{
		bSuccess = RemoveFrontendVariable(*Variable);
		NumRemoved = Variables.Remove(Variable);
	}
	else
	{
		bSuccess = false;
	}

	bSuccess = bSuccess && (NumRemoved > 0);

	return bSuccess;
}

bool UMetasoundEditorGraph::RemoveMemberNodes(UMetasoundEditorGraphMember& InGraphMember)
{
	bool bSuccess = true;
	for (UMetasoundEditorGraphNode* Node : InGraphMember.GetNodes())
	{
		if (ensure(Node))
		{
			bSuccess &= Metasound::Editor::FGraphBuilder::DeleteNode(*Node);
		}
	}
	return bSuccess;
}

bool UMetasoundEditorGraph::RemoveFrontendMember(UMetasoundEditorGraphMember& InMember)
{
	if (UMetasoundEditorGraphInput* Input = Cast<UMetasoundEditorGraphInput>(&InMember))
	{
		return RemoveFrontendInput(*Input);
	}
	else if (UMetasoundEditorGraphOutput* Output = Cast<UMetasoundEditorGraphOutput>(&InMember))
	{
		return RemoveFrontendOutput(*Output);
	}
	else if (UMetasoundEditorGraphVariable* Variable = Cast<UMetasoundEditorGraphVariable>(&InMember))
	{
		return RemoveFrontendVariable(*Variable);
	}

	return false;
}

bool UMetasoundEditorGraph::RemoveFrontendInput(UMetasoundEditorGraphInput& Input)
{
	using namespace Metasound::Frontend;

	FGraphHandle Graph = GetGraphHandle();
	FConstNodeHandle InputNode = Graph->GetNodeWithID(Input.NodeID);
	return Graph->RemoveInputVertex(InputNode->GetNodeName());
}

bool UMetasoundEditorGraph::RemoveFrontendOutput(UMetasoundEditorGraphOutput& Output)
{
	using namespace Metasound::Frontend;

	FGraphHandle Graph = GetGraphHandle();
	FConstNodeHandle OutputNode = Graph->GetNodeWithID(Output.NodeID);
	return Graph->RemoveOutputVertex(OutputNode->GetNodeName());
}

bool UMetasoundEditorGraph::RemoveFrontendVariable(UMetasoundEditorGraphVariable& Variable)
{
	FGuid VariableID = Variable.GetVariableID();

	// If the UMetasoundEditorGraphVariable is being deleted via an undo action, then the VariableID
	// will be invalid and the frontend variable will already have been cleaned up.
	if (VariableID.IsValid())
	{
		return GetGraphHandle()->RemoveVariable(VariableID);
	}

	return true;
}

#undef LOCTEXT_NAMESPACE
<|MERGE_RESOLUTION|>--- conflicted
+++ resolved
@@ -609,13 +609,10 @@
 	}
 
 	const FName NewName(*NewNameString);
-<<<<<<< HEAD
-=======
 	FName Namespace;
 	FName ParameterName;
 	Audio::FParameterPath::SplitName(NewName, Namespace, ParameterName);
 
->>>>>>> 4af6daef
 	bool bIsNameValid = true;
 	FConstNodeHandle NodeHandle = GetConstNodeHandle();
 	FConstGraphHandle GraphHandle = NodeHandle->GetOwningGraph();
@@ -623,18 +620,12 @@
 	{
 		if (NodeID != NodeToCompare->GetID())
 		{
-<<<<<<< HEAD
-			if (NewName == NodeToCompare->GetNodeName())
-=======
 			FName OtherName = NodeToCompare->GetNodeName();
 			if (NewName == OtherName)
->>>>>>> 4af6daef
 			{
 				bIsNameValid = false;
 				OutError = FText::Format(LOCTEXT("GraphVertexRenameInvalid_NameTaken", "{0} is already in use"), InNewText);
 			}
-<<<<<<< HEAD
-=======
 			else if (Namespace == OtherName)
 			{
 				bIsNameValid = false;
@@ -650,7 +641,6 @@
 					OutError = FText::Format(LOCTEXT("GraphVertexRenameInvalid_NamespaceTaken2", "Name of '{0}' cannot be the same as an existing member's namespace"), InNewText);
 				}
 			}
->>>>>>> 4af6daef
 		}
 	}, GetClassType());
 
@@ -918,7 +908,6 @@
 
 	GraphHandle->SetSortOrderIndexForOutput(NodeName, InSortOrderIndex);
 	MetaSoundGraph->GetModifyContext().AddMemberIDsModified({ GetMemberID()});
-<<<<<<< HEAD
 }
 
 const FText& UMetasoundEditorGraphOutput::GetGraphMemberLabel() const
@@ -932,21 +921,6 @@
 	using namespace Metasound;
 	using namespace Metasound::Frontend;
 
-=======
-}
-
-const FText& UMetasoundEditorGraphOutput::GetGraphMemberLabel() const
-{
-	static const FText Label = LOCTEXT("GraphMemberLabel_Output", "Output");
-	return Label;
-}
-
-void UMetasoundEditorGraphOutput::ResetToClassDefault()
-{
-	using namespace Metasound;
-	using namespace Metasound::Frontend;
-
->>>>>>> 4af6daef
 	TArray<UMetasoundEditorGraphMemberNode*> Nodes = GetNodes();
 	for (UMetasoundEditorGraphMemberNode* Node : Nodes)
 	{
@@ -1025,7 +999,6 @@
 
 	return EMetasoundFrontendVertexAccessType::Reference;
 }
-<<<<<<< HEAD
 
 Metasound::Editor::ENodeSection UMetasoundEditorGraphOutput::GetSectionID() const 
 {
@@ -1037,19 +1010,6 @@
 	TypeName = InDataType;
 	VariableID = InVariableID;
 
-=======
-
-Metasound::Editor::ENodeSection UMetasoundEditorGraphOutput::GetSectionID() const 
-{
-	return Metasound::Editor::ENodeSection::Outputs;
-}
-
-void UMetasoundEditorGraphVariable::InitMember(FName InDataType, const FMetasoundFrontendLiteral& InDefaultLiteral, FGuid InVariableID)
-{
-	TypeName = InDataType;
-	VariableID = InVariableID;
-
->>>>>>> 4af6daef
 	InitializeLiteral();
 
 	if (ensure(Literal))
@@ -1078,7 +1038,6 @@
 	check(MetasoundAsset);
 
 	return MetasoundAsset->GetRootGraphHandle()->FindVariable(VariableID);
-<<<<<<< HEAD
 }
 
 Metasound::Frontend::FConstVariableHandle UMetasoundEditorGraphVariable::GetConstVariableHandle() const
@@ -1142,71 +1101,6 @@
 	const FText TransactionLabel = FText::Format(LOCTEXT("SetGraphVariableTooltipFormat", "Set MetaSound {0}'s ToolTip"), GetGraphMemberLabel());
 	const FScopedTransaction Transaction(TransactionLabel, bPostTransaction);
 
-=======
-}
-
-Metasound::Frontend::FConstVariableHandle UMetasoundEditorGraphVariable::GetConstVariableHandle() const
-{
-	using namespace Metasound;
-
-	const UObject* Object = CastChecked<const UMetasoundEditorGraph>(GetOuter())->GetMetasound();
-	if (!ensure(Object))
-	{
-		return Frontend::IVariableController::GetInvalidHandle();
-	}
-
-	const FMetasoundAssetBase* MetasoundAsset = IMetasoundUObjectRegistry::Get().GetObjectAsAssetBase(Object);
-	check(MetasoundAsset);
-
-	return MetasoundAsset->GetRootGraphHandle()->FindVariable(VariableID);
-}
-
-void UMetasoundEditorGraphVariable::SetMemberName(const FName& InNewName, bool bPostTransaction)
-{
-	UMetasoundEditorGraph* Graph = GetOwningGraph();
-	if (!ensure(Graph))
-	{
-		return;
-	}
-
-	const FText TransactionLabel = FText::Format(LOCTEXT("RenameGraphVariableMemberNameFormat", "Set Metasound {0} Name"), GetGraphMemberLabel());
-	const FScopedTransaction Transaction(TransactionLabel, bPostTransaction);
-
-	Graph->Modify();
-	Graph->GetMetasoundChecked().Modify();
-
-	GetVariableHandle()->SetName(InNewName);
-
-	Graph->RegisterGraphWithFrontend();
-	Graph->GetModifyContext().AddMemberIDsModified({ GetMemberID() });
-}
-
-FGuid UMetasoundEditorGraphVariable::GetMemberID() const 
-{ 
-	return VariableID;
-}
-
-FName UMetasoundEditorGraphVariable::GetMemberName() const
-{
-	return GetConstVariableHandle()->GetName();
-}
-
-Metasound::Editor::ENodeSection UMetasoundEditorGraphVariable::GetSectionID() const 
-{ 
-	return Metasound::Editor::ENodeSection::Variables;
-}
-
-FText UMetasoundEditorGraphVariable::GetDescription() const
-{
-	return GetConstVariableHandle()->GetDescription();
-}
-
-void UMetasoundEditorGraphVariable::SetDescription(const FText& InDescription, bool bPostTransaction)
-{
-	const FText TransactionLabel = FText::Format(LOCTEXT("SetGraphVariableTooltipFormat", "Set MetaSound {0}'s ToolTip"), GetGraphMemberLabel());
-	const FScopedTransaction Transaction(TransactionLabel, bPostTransaction);
-
->>>>>>> 4af6daef
 	if (UMetasoundEditorGraph* Graph = GetOwningGraph())
 	{
 		Graph->Modify();
@@ -1221,19 +1115,11 @@
 {
 	return true;
 }
-<<<<<<< HEAD
 
 bool UMetasoundEditorGraphVariable::CanRename(const FText& InNewText, FText& OutError) const
 {
 	using namespace Metasound::Frontend;
 
-=======
-
-bool UMetasoundEditorGraphVariable::CanRename(const FText& InNewText, FText& OutError) const
-{
-	using namespace Metasound::Frontend;
-
->>>>>>> 4af6daef
 	if (InNewText.IsEmptyOrWhitespace())
 	{
 		OutError = FText::Format(LOCTEXT("GraphVariableRenameInvalid_NameEmpty", "{0} cannot be empty string."), InNewText);
@@ -1247,12 +1133,9 @@
 	}
 
 	const FName NewName(*NewNameString);
-<<<<<<< HEAD
-=======
 	FName Namespace;
 	FName ParameterName;
 	Audio::FParameterPath::SplitName(NewName, Namespace, ParameterName);
->>>>>>> 4af6daef
 
 	FConstVariableHandle VariableHandle = GetConstVariableHandle();
 	TArray<FConstVariableHandle> Variables = VariableHandle->GetOwningGraph()->GetVariables();
@@ -1260,12 +1143,6 @@
 	{
 		if (VariableID != OtherVariable->GetID())
 		{
-<<<<<<< HEAD
-			if (NewName == OtherVariable->GetName())
-			{
-				OutError = FText::Format(LOCTEXT("GraphVariableRenameInvalid_NameTaken", "{0} is already in use"), InNewText);
-				return false;
-=======
 			FName OtherName = OtherVariable->GetName();
 			if (NewName == OtherName)
 			{
@@ -1285,7 +1162,6 @@
 			{
 				OutError = FText::Format(LOCTEXT("GraphVariableRenameInvalid_NamespaceTaken2", "Name of '{0}' cannot be the same as an existing variable's namespace"), InNewText);
 				return false;
->>>>>>> 4af6daef
 			}
 		}
 	}
