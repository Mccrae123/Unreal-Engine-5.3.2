// Copyright Epic Games, Inc. All Rights Reserved.

#include "SMetasoundActionMenu.h"

#include "Framework/Application/SlateApplication.h"
#include "EdGraphSchema_K2.h"
#include "Editor/EditorPerProjectUserSettings.h"
#include "Styling/AppStyle.h"
#include "IDocumentation.h"
#include "MetasoundEditorGraphBuilder.h"
#include "MetasoundEditorGraphSchema.h"
#include "MetasoundEditorModule.h"
#include "MetasoundEditorSettings.h"
#include "MetasoundFrontendDocument.h"
#include "MetasoundFrontendRegistries.h"
#include "SGraphActionMenu.h"
#include "SMetasoundPalette.h"
#include "SSubobjectEditor.h"
#include "Styling/SlateStyleRegistry.h"
#include "Widgets/Images/SImage.h"
#include "Widgets/Input/SCheckBox.h"
#include "Widgets/Input/SComboButton.h"
#include "Widgets/Layout/SBox.h"
#include "Widgets/SBoxPanel.h"
#include "Widgets/SToolTip.h"
#include "Widgets/Text/STextBlock.h"
#include "Widgets/Views/SExpanderArrow.h"

#define LOCTEXT_NAMESPACE "MetaSoundEditor"


namespace Metasound
{
	namespace Editor
	{
		void SMetasoundActionMenuExpanderArrow::Construct(const FArguments& InArgs, const FCustomExpanderData& ActionMenuData)
		{
			OwnerRowPtr = ActionMenuData.TableRow;
			IndentAmount = InArgs._IndentAmount;
			ActionPtr = ActionMenuData.RowAction;

			if (ActionPtr.IsValid())
			{
				ChildSlot
				.Padding(TAttribute<FMargin>(this, &SMetasoundActionMenuExpanderArrow::GetCustomIndentPadding))
				[
					SNullWidget::NullWidget
					// TODO: Add favorites support
					// SNew(SMetasoundActionFavoriteToggle, ActionMenuData)
				];
			}
			else
			{
				SExpanderArrow::FArguments SuperArgs;
				SuperArgs._IndentAmount = InArgs._IndentAmount;

				SExpanderArrow::Construct(SuperArgs, ActionMenuData.TableRow);
			}
		}

		FMargin SMetasoundActionMenuExpanderArrow::GetCustomIndentPadding() const
		{
			return SExpanderArrow::GetExpanderPadding();
		}

		SMetasoundActionMenu::~SMetasoundActionMenu()
		{
			OnClosedCallback.ExecuteIfBound();
			OnCloseReasonCallback.ExecuteIfBound(bActionExecuted, false, !DraggedFromPins.IsEmpty());
		}

		void SMetasoundActionMenu::Construct(const FArguments& InArgs)
		{
			using namespace Metasound::Editor;
			using namespace Metasound::Frontend;

			Graph = InArgs._Graph;
			DraggedFromPins = InArgs._DraggedFromPins;
			NewNodePosition = InArgs._NewNodePosition;
			OnClosedCallback = InArgs._OnClosedCallback;
			bAutoExpandActionMenu = InArgs._AutoExpandActionMenu;
			OnCloseReasonCallback = InArgs._OnCloseReason;

			FSlateColor TypeColor;
			const FSlateBrush* PinBrush = nullptr;
			if (!DraggedFromPins.IsEmpty())
			{
				if (const UEdGraphPin* Pin = DraggedFromPins[0])
				{
					FDataTypeRegistryInfo RegistryInfo;

					const IMetasoundEditorModule& EditorModule = FModuleManager::GetModuleChecked<IMetasoundEditorModule>("MetaSoundEditor");
					if (Pin->Direction == EGPD_Input)
					{
						FInputHandle InputHandle = FGraphBuilder::GetInputHandleFromPin(Pin);
						IDataTypeRegistry::Get().GetDataTypeInfo(InputHandle->GetDataType(), RegistryInfo);
					}
					else
					{
						FOutputHandle OutputHandle = FGraphBuilder::GetOutputHandleFromPin(Pin);
						IDataTypeRegistry::Get().GetDataTypeInfo(OutputHandle->GetDataType(), RegistryInfo);
					}

					TypeColor = FGraphBuilder::GetPinCategoryColor(Pin->PinType);

<<<<<<< HEAD
					if (RegistryInfo.IsArrayType())
					{
						PinBrush = FEditorStyle::GetBrush("Graph.ArrayPin.Connected");
=======
					if (RegistryInfo.bIsArrayType)
					{
						PinBrush = FAppStyle::GetBrush("Graph.ArrayPin.Connected");
>>>>>>> d731a049
					}
					else if (Pin->PinType.PinCategory == FGraphBuilder::PinCategoryTrigger)
					{
						if (const ISlateStyle* MetasoundStyle = FSlateStyleRegistry::FindSlateStyle("MetaSoundStyle"))
						{
							PinBrush = MetasoundStyle->GetBrush(TEXT("MetasoundEditor.Graph.TriggerPin.Connected"));
						}
					}

					if (!PinBrush)
					{
<<<<<<< HEAD
						PinBrush = FEditorStyle::GetBrush("Graph.Pin.Connected");
=======
						PinBrush = FAppStyle::GetBrush("Graph.Pin.Connected");
>>>>>>> d731a049
					}
				}
			}

			SBorder::Construct(SBorder::FArguments()
<<<<<<< HEAD
				.BorderImage(FEditorStyle::GetBrush("Menu.Background"))
=======
				.BorderImage(FAppStyle::GetBrush("Menu.Background"))
>>>>>>> d731a049
				.Padding(5)
				[
					SNew(SBox)
					.WidthOverride(400)
					.HeightOverride(400)
					[
						SNew(SVerticalBox)
						+SVerticalBox::Slot()
						.AutoHeight()
						.Padding(2, 2, 2, 5)
						[
							SNew(SHorizontalBox)
							+SHorizontalBox::Slot()
							.AutoWidth()
							.VAlign(VAlign_Center)
							.Padding(0, 0, 5, 0)
							[
								SNew(SImage)
								.ColorAndOpacity(TypeColor)
								.Visibility_Lambda([this]()
								{
									return DraggedFromPins.IsEmpty() ? EVisibility::Hidden : EVisibility::Visible;
								})
								.Image(PinBrush)
							]
							+SHorizontalBox::Slot()
							.AutoWidth()
							.VAlign(VAlign_Center)
							[
								SNew(STextBlock)
								.Text_Lambda([this]()
								{
									if (DraggedFromPins.IsEmpty())
									{
										return LOCTEXT("ContextText", "All MetaSound Node Classes");
									}

									UEdGraphPin* Pin = DraggedFromPins[0];

									if (DraggedFromPins[0]->Direction == EGPD_Input)
									{
										FInputHandle InputHandle = FGraphBuilder::GetInputHandleFromPin(Pin);
										return FText::Format(LOCTEXT("ContextTypeFilteredText_Output", "Classes with output of type '{0}'"), FText::FromName(InputHandle->GetDataType()));
									}
									else
									{
										FOutputHandle OutputHandle = FGraphBuilder::GetOutputHandleFromPin(Pin);
										return FText::Format(LOCTEXT("ContextTypeFilteredText_Input", "Classes with input of type '{0}'"), FText::FromName(OutputHandle->GetDataType()));
									}
								})
								// TODO: Move to Metasound Style
<<<<<<< HEAD
								.Font(FEditorStyle::GetFontStyle("BlueprintEditor.ActionMenu.ContextDescriptionFont"))
=======
								.Font(FAppStyle::GetFontStyle("BlueprintEditor.ActionMenu.ContextDescriptionFont"))
>>>>>>> d731a049
								.ToolTip(IDocumentation::Get()->CreateToolTip(
									LOCTEXT("ActionMenuContextTextTooltip", "Describes the current context of the action list"),
									nullptr,
									TEXT("Shared/Editors/MetasoundEditor"),
									TEXT("MetasoundActionMenuContextText")))
								.WrapTextAt(280)
							]
						]
						+SVerticalBox::Slot()
						[
							SAssignNew(GraphActionMenu, SGraphActionMenu)
								.OnActionSelected(this, &SMetasoundActionMenu::OnActionSelected)
								.OnCreateWidgetForAction(SGraphActionMenu::FOnCreateWidgetForAction::CreateSP(this, &SMetasoundActionMenu::OnCreateWidgetForAction))
								.OnCollectAllActions(this, &SMetasoundActionMenu::CollectAllActions)
								.OnCreateCustomRowExpander_Lambda([](const FCustomExpanderData& InCustomExpanderData)
								{
									return SNew(SMetasoundActionMenuExpanderArrow, InCustomExpanderData);
								})
								.DraggedFromPins(DraggedFromPins)
								.GraphObj(Graph)
								.AlphaSortItems(true)
								.bAllowPreselectedItemActivation(true)
						]
					]
				]
			);
		}

		void SMetasoundActionMenu::CollectAllActions(FGraphActionListBuilderBase& OutAllActions)
		{
			if (!Graph)
			{
				return;
			}

			FGraphContextMenuBuilder MenuBuilder(Graph);
			if (!DraggedFromPins.IsEmpty())
			{
				MenuBuilder.FromPin = DraggedFromPins[0];
			}

			// Cannot call GetGraphContextActions() during serialization and GC due to its use of FindObject()
			if(!GIsSavingPackage && !IsGarbageCollecting())
			{
				if (const UMetasoundEditorGraphSchema* Schema = GetDefault<UMetasoundEditorGraphSchema>())
				{
					Schema->GetGraphContextActions(MenuBuilder);
				}
			}

			OutAllActions.Append(MenuBuilder);
		}

		TSharedRef<SEditableTextBox> SMetasoundActionMenu::GetFilterTextBox()
		{
			return GraphActionMenu->GetFilterTextBox();
		}

		TSharedRef<SWidget> SMetasoundActionMenu::OnCreateWidgetForAction(FCreateWidgetForActionData* const InCreateData)
		{
			using namespace Metasound;
			using namespace Metasound::Frontend;

			check(InCreateData);
			InCreateData->bHandleMouseButtonDown = false;

			const FSlateBrush* IconBrush = nullptr;
			FLinearColor IconColor;
			TSharedPtr<FMetasoundGraphSchemaAction> Action = StaticCastSharedPtr<FMetasoundGraphSchemaAction>(InCreateData->Action);
			if (Action.IsValid())
			{
				IconBrush = Action->GetIconBrush();
				IconColor = Action->GetIconColor();
			}

			TSharedPtr<SHorizontalBox> WidgetBox = SNew(SHorizontalBox);
			if (IconBrush)
			{
				WidgetBox->AddSlot()
					.AutoWidth()
					.VAlign(VAlign_Center)
					.Padding(5, 0, 0, 0)
					[
						SNew(SImage)
						.ColorAndOpacity(IconColor)
						.Image(IconBrush)
					];
			}

			WidgetBox->AddSlot()
				.AutoWidth()
				.VAlign(VAlign_Center)
				.Padding(0, 0, 0, 0)
				[
					SNew(SGraphPaletteItem, InCreateData)
				];

			return WidgetBox->AsShared();
		}

		void SMetasoundActionMenu::OnActionSelected(const TArray<TSharedPtr<FEdGraphSchemaAction>>& SelectedAction, ESelectInfo::Type InSelectionType)
		{
			if (!Graph)
			{
				return;
			}

			if (InSelectionType != ESelectInfo::OnMouseClick  && InSelectionType != ESelectInfo::OnKeyPress && !SelectedAction.IsEmpty())
			{
				return;
			}

			for (const TSharedPtr<FEdGraphSchemaAction>& Action : SelectedAction)
			{
				if (Action.IsValid() && Graph)
				{
					if (!bActionExecuted && (Action->GetTypeId() != FEdGraphSchemaAction_Dummy::StaticGetTypeId()))
					{
						FSlateApplication::Get().DismissAllMenus();
						bActionExecuted = true;
					}

					if (UEdGraphNode* ResultNode = Action->PerformAction(Graph, DraggedFromPins, NewNodePosition))
					{
						NewNodePosition += Metasound::Frontend::DisplayStyle::NodeLayout::DefaultOffsetX;
					}
				}
			}
		}
	} // namespace Editor
} // namespace Metasound
#undef LOCTEXT_NAMESPACE<|MERGE_RESOLUTION|>--- conflicted
+++ resolved
@@ -103,15 +103,9 @@
 
 					TypeColor = FGraphBuilder::GetPinCategoryColor(Pin->PinType);
 
-<<<<<<< HEAD
-					if (RegistryInfo.IsArrayType())
-					{
-						PinBrush = FEditorStyle::GetBrush("Graph.ArrayPin.Connected");
-=======
 					if (RegistryInfo.bIsArrayType)
 					{
 						PinBrush = FAppStyle::GetBrush("Graph.ArrayPin.Connected");
->>>>>>> d731a049
 					}
 					else if (Pin->PinType.PinCategory == FGraphBuilder::PinCategoryTrigger)
 					{
@@ -123,21 +117,13 @@
 
 					if (!PinBrush)
 					{
-<<<<<<< HEAD
-						PinBrush = FEditorStyle::GetBrush("Graph.Pin.Connected");
-=======
 						PinBrush = FAppStyle::GetBrush("Graph.Pin.Connected");
->>>>>>> d731a049
 					}
 				}
 			}
 
 			SBorder::Construct(SBorder::FArguments()
-<<<<<<< HEAD
-				.BorderImage(FEditorStyle::GetBrush("Menu.Background"))
-=======
 				.BorderImage(FAppStyle::GetBrush("Menu.Background"))
->>>>>>> d731a049
 				.Padding(5)
 				[
 					SNew(SBox)
@@ -189,11 +175,7 @@
 									}
 								})
 								// TODO: Move to Metasound Style
-<<<<<<< HEAD
-								.Font(FEditorStyle::GetFontStyle("BlueprintEditor.ActionMenu.ContextDescriptionFont"))
-=======
 								.Font(FAppStyle::GetFontStyle("BlueprintEditor.ActionMenu.ContextDescriptionFont"))
->>>>>>> d731a049
 								.ToolTip(IDocumentation::Get()->CreateToolTip(
 									LOCTEXT("ActionMenuContextTextTooltip", "Describes the current context of the action list"),
 									nullptr,
