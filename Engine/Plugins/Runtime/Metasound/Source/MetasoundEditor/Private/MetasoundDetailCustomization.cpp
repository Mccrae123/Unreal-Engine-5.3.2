--- conflicted
+++ resolved
@@ -13,15 +13,11 @@
 #include "Input/Events.h"
 #include "Interfaces/MetasoundFrontendInterfaceRegistry.h"
 #include "MetasoundAssetBase.h"
-<<<<<<< HEAD
-=======
 #include "MetasoundBuilderSubsystem.h"
->>>>>>> 4af6daef
 #include "MetasoundEditor.h"
 #include "MetasoundEditorGraphBuilder.h"
 #include "MetasoundEditorSettings.h"
 #include "MetasoundFrontend.h"
-#include "MetasoundFrontendArchetypeRegistry.h"
 #include "MetasoundFrontendController.h"
 #include "MetasoundFrontendSearchEngine.h"
 #include "MetasoundSource.h"
@@ -386,18 +382,11 @@
 							MetaSound.Get()->Modify();
 							MetaSoundAsset->GetGraphChecked().Modify();
 
-<<<<<<< HEAD
-							FDocumentHandle DocumentHandle = MetaSoundAsset->GetDocumentHandle();
-							FModifyRootGraphInterfaces ModifyTransform({ }, { InterfaceToAdd });
-							ModifyTransform.SetDefaultNodeLocations(false); // Don't automatically add nodes to ed graph
-							ModifyTransform.Transform(DocumentHandle);
-=======
 							TScriptInterface<IMetaSoundDocumentInterface> MetaSoundPatchDocInterface = MetaSound.Get();
 							FMetaSoundFrontendDocumentBuilder Builder(MetaSoundPatchDocInterface);
 							FModifyInterfaceOptions Options({ }, { InterfaceToAdd });
 							Options.bSetDefaultNodeLocations = false; // Don't automatically add nodes to ed graph
 							Builder.ModifyInterfaces(MoveTemp(Options));
->>>>>>> 4af6daef
 						}
 
 						UpdateInterfaceNames();
@@ -541,19 +530,6 @@
 
 		void FMetasoundInterfacesDetailCustomization::UpdateInterfaceNames()
 		{
-<<<<<<< HEAD
-			using namespace Frontend;
-
-			AddableInterfaceNames.Reset();
-			ImplementedInterfaceNames.Reset();
-
-			if (const FMetasoundAssetBase* MetaSoundAsset = IMetasoundUObjectRegistry::Get().GetObjectAsAssetBase(MetaSound.Get()))
-			{
-				auto GetVersionName = [](const FMetasoundFrontendVersion& Version) { return Version.Name; };
-				auto CanAddOrRemoveInterface = [](const FMetasoundFrontendVersion& Version)
-				{
-					using namespace Metasound::Frontend;
-=======
 			AddableInterfaceNames.Reset();
 			ImplementedInterfaceNames.Reset();
 
@@ -565,14 +541,10 @@
 				auto CanAddOrRemoveInterface = [ClassName = MetaSoundClass->GetClassPathName()](const FMetasoundFrontendVersion& Version)
 				{
 					using namespace Frontend;
->>>>>>> 4af6daef
 
 					const FInterfaceRegistryKey Key = GetInterfaceRegistryKey(Version);
 					if (const IInterfaceRegistryEntry* Entry = IInterfaceRegistry::Get().FindInterfaceRegistryEntry(Key))
 					{
-<<<<<<< HEAD
-						return Entry->EditorCanAddOrRemove();
-=======
 						if (const FMetasoundFrontendInterfaceUClassOptions* Options = Entry->GetInterface().FindClassOptions(ClassName))
 						{
 							return Options->bIsModifiable;
@@ -580,7 +552,6 @@
 
 						// If no options are found for the given class, interface is modifiable by default.
 						return true;
->>>>>>> 4af6daef
 					}
 
 					return false;
@@ -589,11 +560,7 @@
 				const TSet<FMetasoundFrontendVersion>& ImplementedInterfaces = MetaSoundAsset->GetDocumentChecked().Interfaces;
 				Algo::TransformIf(ImplementedInterfaces, ImplementedInterfaceNames, CanAddOrRemoveInterface, GetVersionName);
 
-<<<<<<< HEAD
-				TArray<FMetasoundFrontendInterface> Interfaces = ISearchEngine::Get().FindAllInterfaces();
-=======
 				TArray<FMetasoundFrontendInterface> Interfaces = Frontend::ISearchEngine::Get().FindAllInterfaces();
->>>>>>> 4af6daef
 				for (const FMetasoundFrontendInterface& Interface : Interfaces)
 				{
 					if (!ImplementedInterfaceNames.Contains(Interface.Version.Name))
@@ -605,11 +572,8 @@
 						}
 					}
 				}
-<<<<<<< HEAD
-=======
 
 				AddableInterfaceNames.Sort([](const TSharedPtr<FString>& A, const TSharedPtr<FString>& B) { return A->Compare(*B) < 0; });
->>>>>>> 4af6daef
 			}
 		}
 	} // namespace Editor
