// Copyright Epic Games, Inc. All Rights Reserved.
#pragma once

#include "Components/Widget.h"
<<<<<<< HEAD
=======
#include "Delegates/IDelegateInstance.h"
>>>>>>> d731a049
#include "DetailCategoryBuilder.h"
#include "DetailLayoutBuilder.h"
#include "DetailWidgetRow.h"
#include "EdGraph/EdGraphSchema.h"
#include "Framework/Application/SlateApplication.h"
#include "IDetailCustomization.h"
#include "IDetailPropertyRow.h"
#include "IPropertyTypeCustomization.h"
#include "Layout/Visibility.h"
#include "MetasoundAssetBase.h"
#include "MetasoundEditorGraph.h"
#include "MetasoundEditorGraphBuilder.h"
#include "MetasoundEditorGraphMemberDefaults.h"
#include "MetasoundEditorGraphNode.h"
<<<<<<< HEAD
#include "MetasoundFrontendLiteral.h"
=======
>>>>>>> d731a049
#include "MetasoundEditorModule.h"
#include "MetasoundFrontendLiteral.h"
#include "MetasoundUObjectRegistry.h"
#include "PropertyHandle.h"
#include "PropertyRestriction.h"
#include "ScopedTransaction.h"
#include "SSearchableComboBox.h"
#include "STextPropertyEditableTextBox.h"
#include "Types/SlateEnums.h"
#include "UObject/NameTypes.h"
#include "Widgets/Input/SCheckBox.h"
#include "Widgets/Input/SEditableTextBox.h"
#include "Widgets/Input/SMultiLineEditableTextBox.h"
#include "Widgets/Input/SNumericEntryBox.h"
#include "Widgets/Input/STextComboBox.h"
#include "WorkflowOrientedApp/SModeWidget.h"

#define LOCTEXT_NAMESPACE "MetaSoundEditor"


namespace Metasound
{
	namespace Editor
	{
		class FGraphMemberEditableTextBase : public IEditableTextProperty
		{
		protected:
			TWeakObjectPtr<UMetasoundEditorGraphMember> GraphMember;
			FText ToolTip;

		public:
			FGraphMemberEditableTextBase(TWeakObjectPtr<UMetasoundEditorGraphMember> InGraphMember, const FText& InToolTip)
				: GraphMember(InGraphMember)
				, ToolTip(InToolTip)
			{
			}

			virtual ~FGraphMemberEditableTextBase() = default;
<<<<<<< HEAD

			virtual bool IsMultiLineText() const override { return true; }
			virtual bool IsPassword() const override { return false; }
			virtual bool IsReadOnly() const override { return false; }
			virtual int32 GetNumTexts() const override { return 1; }
			virtual bool IsValidText(const FText& InText, FText& OutErrorMsg) const override { return true; }
			virtual void RequestRefresh() override { }

			virtual FText GetToolTipText() const override
			{
				return ToolTip;
			}

			virtual bool IsDefaultValue() const override
			{
				return GetText(0).EqualTo(FText::GetEmpty());
			}

=======

			virtual bool IsMultiLineText() const override { return true; }
			virtual bool IsPassword() const override { return false; }
			virtual bool IsReadOnly() const override { return false; }
			virtual int32 GetNumTexts() const override { return 1; }
			virtual bool IsValidText(const FText& InText, FText& OutErrorMsg) const override { return true; }

			virtual FText GetToolTipText() const override
			{
				return ToolTip;
			}

			virtual bool IsDefaultValue() const override
			{
				return GetText(0).EqualTo(FText::GetEmpty());
			}

>>>>>>> d731a049
#if USE_STABLE_LOCALIZATION_KEYS
			virtual void GetStableTextId(const int32 InIndex, const ETextPropertyEditAction InEditAction, const FString& InTextSource, const FString& InProposedNamespace, const FString& InProposedKey, FString& OutStableNamespace, FString& OutStableKey) const override
			{
				check(InIndex == 0);
				StaticStableTextId(GraphMember->GetPackage(), InEditAction, InTextSource, InProposedNamespace, InProposedKey, OutStableNamespace, OutStableKey);
			}
#endif // USE_STABLE_LOCALIZATION_KEYS

		};

		class FGraphMemberEditableTextDescription : public FGraphMemberEditableTextBase
		{
		public:
			FGraphMemberEditableTextDescription(TWeakObjectPtr<UMetasoundEditorGraphMember> InGraphMember, const FText& InToolTip)
				: FGraphMemberEditableTextBase(InGraphMember, InToolTip)
<<<<<<< HEAD
			{
			}

			virtual ~FGraphMemberEditableTextDescription() = default;

			virtual FText GetText(const int32 InIndex) const override
			{
				check(InIndex == 0);

				if (GraphMember.IsValid())
				{
					return GraphMember->GetDescription();
				}

				return FText::GetEmpty();
			}

			virtual void SetText(const int32 InIndex, const FText& InText) override
			{
				check(InIndex == 0);

				if (GraphMember.IsValid())
				{
					GraphMember->SetDescription(InText, true);
				}
			}
		};

		class FGraphMemberEditableTextDisplayName : public FGraphMemberEditableTextBase
		{
		public:
			FGraphMemberEditableTextDisplayName(TWeakObjectPtr<UMetasoundEditorGraphMember> InGraphMember, const FText& InToolTip)
				: FGraphMemberEditableTextBase(InGraphMember, InToolTip)
			{
			}

			virtual ~FGraphMemberEditableTextDisplayName() = default;

			virtual FText GetText(const int32 InIndex) const override
			{
				check(InIndex == 0);

				if (GraphMember.IsValid())
				{
					if (const UMetasoundEditorGraphVertex* Vertex = Cast<UMetasoundEditorGraphVertex>(GraphMember.Get()))
					{
						return Vertex->GetConstNodeHandle()->GetDisplayName();
					}

					if (const UMetasoundEditorGraphVariable* Variable = Cast<UMetasoundEditorGraphVariable>(GraphMember.Get()))
					{
						return Variable->GetConstVariableHandle()->GetDisplayName();
					}

					return GraphMember->GetDisplayName();
				}

				return FText::GetEmpty();
			}

			virtual void SetText(const int32 InIndex, const FText& InText) override
=======
>>>>>>> d731a049
			{
				check(InIndex == 0);

				if (GraphMember.IsValid())
				{
					GraphMember->SetDisplayName(InText, true);
				}
			}
		};

		// TODO: Move to actual style
		namespace MemberCustomizationStyle
		{
			/** Maximum size of the details title panel */
			static constexpr float DetailsTitleMaxWidth = 300.f;
			/** magic number retrieved from SGraphNodeComment::GetWrapAt() */
			static constexpr float DetailsTitleWrapPadding = 32.0f;

			static const FText DataTypeNameText = LOCTEXT("Node_DataTypeName", "Type");
			static const FText DefaultPropertyText = LOCTEXT("Node_DefaultPropertyName", "Default");
		} // namespace MemberCustomizationStyle

<<<<<<< HEAD
=======
			virtual ~FGraphMemberEditableTextDescription() = default;

			virtual FText GetText(const int32 InIndex) const override
			{
				check(InIndex == 0);

				if (GraphMember.IsValid())
				{
					return GraphMember->GetDescription();
				}

				return FText::GetEmpty();
			}

			virtual void SetText(const int32 InIndex, const FText& InText) override
			{
				check(InIndex == 0);

				if (GraphMember.IsValid())
				{
					GraphMember->SetDescription(InText, true);
				}
			}
		};

		class FGraphMemberEditableTextDisplayName : public FGraphMemberEditableTextBase
		{
		public:
			FGraphMemberEditableTextDisplayName(TWeakObjectPtr<UMetasoundEditorGraphMember> InGraphMember, const FText& InToolTip)
				: FGraphMemberEditableTextBase(InGraphMember, InToolTip)
			{
			}

			virtual ~FGraphMemberEditableTextDisplayName() = default;

			virtual FText GetText(const int32 InIndex) const override
			{
				check(InIndex == 0);

				if (GraphMember.IsValid())
				{
					if (const UMetasoundEditorGraphVertex* Vertex = Cast<UMetasoundEditorGraphVertex>(GraphMember.Get()))
					{
						return Vertex->GetConstNodeHandle()->GetDisplayName();
					}

					if (const UMetasoundEditorGraphVariable* Variable = Cast<UMetasoundEditorGraphVariable>(GraphMember.Get()))
					{
						return Variable->GetConstVariableHandle()->GetDisplayName();
					}

					return GraphMember->GetDisplayName();
				}

				return FText::GetEmpty();
			}

			virtual void SetText(const int32 InIndex, const FText& InText) override
			{
				check(InIndex == 0);

				if (GraphMember.IsValid())
				{
					GraphMember->SetDisplayName(InText, true);
				}
			}
		};

		// TODO: Move to actual style
		namespace MemberCustomizationStyle
		{
			/** Maximum size of the details title panel */
			static constexpr float DetailsTitleMaxWidth = 300.f;
			/** magic number retrieved from SGraphNodeComment::GetWrapAt() */
			static constexpr float DetailsTitleWrapPadding = 32.0f;

			static const FText DataTypeNameText = LOCTEXT("Node_DataTypeName", "Type");
			static const FText DefaultPropertyText = LOCTEXT("Node_DefaultPropertyName", "Default");
		} // namespace MemberCustomizationStyle

>>>>>>> d731a049
		class FMetasoundFloatLiteralCustomization : public FMetasoundDefaultLiteralCustomizationBase
		{
			TWeakObjectPtr<UMetasoundEditorGraphMemberDefaultFloat> FloatLiteral;

			// Delegate for clamping the input value or not
			FDelegateHandle OnClampChangedDelegateHandle;

		public:
			FMetasoundFloatLiteralCustomization(IDetailCategoryBuilder& InDefaultCategoryBuilder)
				: FMetasoundDefaultLiteralCustomizationBase(InDefaultCategoryBuilder)
			{
			}
			virtual ~FMetasoundFloatLiteralCustomization();

			virtual TArray<IDetailPropertyRow*> CustomizeLiteral(UMetasoundEditorGraphMemberDefaultLiteral& InLiteral, IDetailLayoutBuilder& InDetailLayout) override;
<<<<<<< HEAD
		};

		// Customization to support drag-and-drop of Proxy UObject types on underlying members that are structs.
		// Struct ownership of objects required to customize asset filters based on dynamic UObject MetaSound Registry DataTypes.
		class FMetasoundObjectArrayLiteralCustomization : public FMetasoundDefaultLiteralCustomizationBase
		{
		public:
			FMetasoundObjectArrayLiteralCustomization(IDetailCategoryBuilder& InDefaultCategoryBuilder)
				: FMetasoundDefaultLiteralCustomizationBase(InDefaultCategoryBuilder)
			{
=======
		};

		// Customization to support drag-and-drop of Proxy UObject types on underlying members that are structs.
		// Struct ownership of objects required to customize asset filters based on dynamic UObject MetaSound Registry DataTypes.
		class FMetasoundObjectArrayLiteralCustomization : public FMetasoundDefaultLiteralCustomizationBase
		{
		public:
			FMetasoundObjectArrayLiteralCustomization(IDetailCategoryBuilder& InDefaultCategoryBuilder)
				: FMetasoundDefaultLiteralCustomizationBase(InDefaultCategoryBuilder)
			{
			}

			virtual ~FMetasoundObjectArrayLiteralCustomization() = default;

			virtual TArray<IDetailPropertyRow*> CustomizeLiteral(UMetasoundEditorGraphMemberDefaultLiteral& InLiteral, IDetailLayoutBuilder& InDetailLayout) override;
		};

		class FMetasoundDefaultLiteralCustomizationFactory : public IMemberDefaultLiteralCustomizationFactory
		{
		public:
			virtual TUniquePtr<FMetasoundDefaultLiteralCustomizationBase> CreateLiteralCustomization(IDetailCategoryBuilder& DefaultCategoryBuilder) const override
			{
				return TUniquePtr<FMetasoundDefaultLiteralCustomizationBase>(new FMetasoundDefaultLiteralCustomizationBase(DefaultCategoryBuilder));
			}
		};

		// Customization to support float widgets (ex. sliders, knobs)
		class FMetasoundFloatLiteralCustomizationFactory : public IMemberDefaultLiteralCustomizationFactory
		{
		public:
			virtual TUniquePtr<FMetasoundDefaultLiteralCustomizationBase> CreateLiteralCustomization(IDetailCategoryBuilder& DefaultCategoryBuilder) const override
			{
				return TUniquePtr<FMetasoundDefaultLiteralCustomizationBase>(new FMetasoundFloatLiteralCustomization(DefaultCategoryBuilder));
			}
		};

		class FMetasoundObjectArrayLiteralCustomizationFactory : public IMemberDefaultLiteralCustomizationFactory
		{
		public:
			virtual TUniquePtr<FMetasoundDefaultLiteralCustomizationBase> CreateLiteralCustomization(IDetailCategoryBuilder& DefaultCategoryBuilder) const override
			{
				return TUniquePtr<FMetasoundDefaultLiteralCustomizationBase>(new FMetasoundObjectArrayLiteralCustomization(DefaultCategoryBuilder));
>>>>>>> d731a049
			}

			virtual ~FMetasoundObjectArrayLiteralCustomization() = default;

			virtual TArray<IDetailPropertyRow*> CustomizeLiteral(UMetasoundEditorGraphMemberDefaultLiteral& InLiteral, IDetailLayoutBuilder& InDetailLayout) override;
		};

<<<<<<< HEAD
		class FMetasoundDefaultLiteralCustomizationFactory : public IMemberDefaultLiteralCustomizationFactory
		{
		public:
			virtual TUniquePtr<FMetasoundDefaultLiteralCustomizationBase> CreateLiteralCustomization(IDetailCategoryBuilder& DefaultCategoryBuilder) const override
			{
				return TUniquePtr<FMetasoundDefaultLiteralCustomizationBase>(new FMetasoundDefaultLiteralCustomizationBase(DefaultCategoryBuilder));
			}
		};

		// Customization to support float widgets (ex. sliders, knobs)
		class FMetasoundFloatLiteralCustomizationFactory : public IMemberDefaultLiteralCustomizationFactory
		{
		public:
			virtual TUniquePtr<FMetasoundDefaultLiteralCustomizationBase> CreateLiteralCustomization(IDetailCategoryBuilder& DefaultCategoryBuilder) const override
			{
				return TUniquePtr<FMetasoundDefaultLiteralCustomizationBase>(new FMetasoundFloatLiteralCustomization(DefaultCategoryBuilder));
			}
		};

		class FMetasoundObjectArrayLiteralCustomizationFactory : public IMemberDefaultLiteralCustomizationFactory
		{
		public:
			virtual TUniquePtr<FMetasoundDefaultLiteralCustomizationBase> CreateLiteralCustomization(IDetailCategoryBuilder& DefaultCategoryBuilder) const override
			{
				return TUniquePtr<FMetasoundDefaultLiteralCustomizationBase>(new FMetasoundObjectArrayLiteralCustomization(DefaultCategoryBuilder));
			}
		};

=======
>>>>>>> d731a049
		class FMetasoundDefaultMemberElementDetailCustomizationBase : public IPropertyTypeCustomization
		{
		public:
			//~ Begin IPropertyTypeCustomization
			virtual void CustomizeHeader(TSharedRef<IPropertyHandle> StructPropertyHandle, FDetailWidgetRow& HeaderRow, IPropertyTypeCustomizationUtils& StructCustomizationUtils) override;
			virtual void CustomizeChildren(TSharedRef<IPropertyHandle> StructPropertyHandle, IDetailChildrenBuilder& ChildBuilder, IPropertyTypeCustomizationUtils& StructCustomizationUtils) override;
			//~ End IPropertyTypeCustomization

		protected:
			virtual FText GetPropertyNameOverride() const { return FText::GetEmpty(); }

			// TODO: Merge with FMetasoundDefaultLiteralCustomizationBaseFactory
			virtual TSharedRef<SWidget> CreateStructureWidget(TSharedPtr<IPropertyHandle>& PropertyHandle) const = 0;

			Frontend::FDataTypeRegistryInfo DataTypeInfo;

		private:
			TSharedRef<SWidget> CreateNameWidget(TSharedPtr<IPropertyHandle> StructPropertyHandle) const;
			TSharedRef<SWidget> CreateValueWidget(TSharedPtr<IPropertyHandleArray> ParentArrayProperty, TSharedPtr<IPropertyHandle> StructPropertyHandle) const;
		};

		class FMetasoundMemberDefaultBoolDetailCustomization : public FMetasoundDefaultMemberElementDetailCustomizationBase
		{
		protected:
			virtual FText GetPropertyNameOverride() const override;
			virtual TSharedRef<SWidget> CreateStructureWidget(TSharedPtr<IPropertyHandle>& StructPropertyHandle) const override;
		};

		class FMetasoundMemberDefaultIntDetailCustomization : public FMetasoundDefaultMemberElementDetailCustomizationBase
		{
		protected:
			virtual TSharedRef<SWidget> CreateStructureWidget(TSharedPtr<IPropertyHandle>& StructPropertyHandle) const override;
		};

		class FMetasoundMemberDefaultObjectDetailCustomization : public FMetasoundDefaultMemberElementDetailCustomizationBase
		{
		protected:
			virtual TSharedRef<SWidget> CreateStructureWidget(TSharedPtr<IPropertyHandle>& StructPropertyHandle) const override;
		};

		class FMetasoundDataTypeSelector
		{
		public:
			void AddDataTypeSelector(IDetailLayoutBuilder& InDetailLayoutBuilder, const FText& InRowName, TWeakObjectPtr<UMetasoundEditorGraphMember> InGraphMember, bool bInIsInterfaceMember);
			void OnDataTypeArrayChanged(TWeakObjectPtr<UMetasoundEditorGraphMember> InGraphMember, ECheckBoxState InNewState);

		protected:
			ECheckBoxState OnGetDataTypeArrayCheckState(TWeakObjectPtr<UMetasoundEditorGraphMember> InGraphMember) const;
			void OnDataTypeSelected(FName InSelectedTypeName);
			FName GetDataType() const;
<<<<<<< HEAD

			TFunction<void()> OnDataTypeChanged;
=======
>>>>>>> d731a049
		
		private:
			TWeakObjectPtr<UMetasoundEditorGraphMember> GraphMember;
			TSharedPtr<SCheckBox> DataTypeArrayCheckbox;
			TSharedPtr<SSearchableComboBox> DataTypeComboBox;
			TArray<TSharedPtr<FString>> ComboOptions;

			FName BaseTypeName;
			FName ArrayTypeName;
		};

		class FMetasoundMemberDetailCustomization : public IDetailCustomization
		{
		public:
			virtual ~FMetasoundMemberDetailCustomization()
			{
				RenameRequestedHandle.Reset();
			}

		protected:
			static IDetailCategoryBuilder& GetDefaultCategoryBuilder(IDetailLayoutBuilder& InDetailLayout)
			{
				return InDetailLayout.EditCategory("DefaultValue");
			}

			static IDetailCategoryBuilder& GetGeneralCategoryBuilder(IDetailLayoutBuilder& InDetailLayout)
			{
				return InDetailLayout.EditCategory("General");
			}

<<<<<<< HEAD
			void UpdateRenameDelegate(UMetasoundEditorGraphMemberDefaultLiteral& InMemberDefaultLiteral);
=======
			void UpdateRenameDelegate(UMetasoundEditorGraphMember& InMember);
>>>>>>> d731a049
			void CacheMemberData(IDetailLayoutBuilder& InDetailLayout);
			virtual void CustomizeGeneralCategory(IDetailLayoutBuilder& InDetailLayout);
			virtual TArray<IDetailPropertyRow*> CustomizeDefaultCategory(IDetailLayoutBuilder& InDetailLayout);

			virtual EVisibility GetDefaultVisibility() const { return EVisibility::Visible; }
			virtual bool IsDefaultEditable() const { return true; }
			virtual bool IsInterfaceMember() const { return false; }

			// IDetailCustomization interface
			virtual void CustomizeDetails(IDetailLayoutBuilder& InDetailLayout) override;
			// End of IDetailCustomization interface

			void OnNameChanged(const FText& InNewName);
			Frontend::FDocumentHandle GetDocumentHandle() const;
			FText GetName() const;
			bool IsGraphEditable() const;
			FText GetDisplayName() const;
			void OnTooltipCommitted(const FText& InNewText, ETextCommit::Type InTextCommit);
			FText GetTooltip() const;
			void OnNameCommitted(const FText& InNewName, ETextCommit::Type InTextCommit);

		protected:
			TWeakObjectPtr<UMetasoundEditorGraphMember> GraphMember;

			TSharedPtr<SEditableTextBox> NameEditableTextBox;
			FMetasoundDataTypeSelector DataTypeSelector;

			bool bIsNameInvalid = false;

			FDelegateHandle RenameRequestedHandle;
		};

		class FMetasoundVertexDetailCustomization : public FMetasoundMemberDetailCustomization
		{
		public:
			virtual ~FMetasoundVertexDetailCustomization() = default;

		protected:
			virtual void CustomizeGeneralCategory(IDetailLayoutBuilder& InDetailLayout) override;
			virtual EVisibility GetDefaultVisibility() const;
			virtual bool IsInterfaceMember() const override;
<<<<<<< HEAD
=======

			void AddConstructorPinRow(IDetailLayoutBuilder& InDetailLayout);
			ECheckBoxState OnGetConstructorPinCheckboxState(TWeakObjectPtr<UMetasoundEditorGraphVertex> InGraphMember) const;
			void OnConstructorPinStateChanged(TWeakObjectPtr<UMetasoundEditorGraphVertex> InGraphMember, ECheckBoxState InNewState);

			TSharedPtr<SCheckBox> ConstructorPinCheckbox;
>>>>>>> d731a049
		};

		class FMetasoundInputDetailCustomization : public FMetasoundVertexDetailCustomization
		{
		public:
			virtual ~FMetasoundInputDetailCustomization() = default;
<<<<<<< HEAD

=======
			
>>>>>>> d731a049
			virtual void CustomizeDetails(IDetailLayoutBuilder& InDetailLayout) override;
			virtual bool IsDefaultEditable() const override;

		private:
			bool GetInputInheritsDefault() const;
			void SetInputInheritsDefault();
			void ClearInputInheritsDefault();
		};

		class FMetasoundVariableDetailCustomization : public FMetasoundMemberDetailCustomization
		{
			EVisibility GetDefaultVisibility() const override;
		};

		using FMetasoundOutputDetailCustomization = FMetasoundVertexDetailCustomization;
	} // namespace Editor
} // namespace Metasound
#undef LOCTEXT_NAMESPACE<|MERGE_RESOLUTION|>--- conflicted
+++ resolved
@@ -2,10 +2,7 @@
 #pragma once
 
 #include "Components/Widget.h"
-<<<<<<< HEAD
-=======
 #include "Delegates/IDelegateInstance.h"
->>>>>>> d731a049
 #include "DetailCategoryBuilder.h"
 #include "DetailLayoutBuilder.h"
 #include "DetailWidgetRow.h"
@@ -20,10 +17,6 @@
 #include "MetasoundEditorGraphBuilder.h"
 #include "MetasoundEditorGraphMemberDefaults.h"
 #include "MetasoundEditorGraphNode.h"
-<<<<<<< HEAD
-#include "MetasoundFrontendLiteral.h"
-=======
->>>>>>> d731a049
 #include "MetasoundEditorModule.h"
 #include "MetasoundFrontendLiteral.h"
 #include "MetasoundUObjectRegistry.h"
@@ -62,14 +55,12 @@
 			}
 
 			virtual ~FGraphMemberEditableTextBase() = default;
-<<<<<<< HEAD
 
 			virtual bool IsMultiLineText() const override { return true; }
 			virtual bool IsPassword() const override { return false; }
 			virtual bool IsReadOnly() const override { return false; }
 			virtual int32 GetNumTexts() const override { return 1; }
 			virtual bool IsValidText(const FText& InText, FText& OutErrorMsg) const override { return true; }
-			virtual void RequestRefresh() override { }
 
 			virtual FText GetToolTipText() const override
 			{
@@ -81,25 +72,6 @@
 				return GetText(0).EqualTo(FText::GetEmpty());
 			}
 
-=======
-
-			virtual bool IsMultiLineText() const override { return true; }
-			virtual bool IsPassword() const override { return false; }
-			virtual bool IsReadOnly() const override { return false; }
-			virtual int32 GetNumTexts() const override { return 1; }
-			virtual bool IsValidText(const FText& InText, FText& OutErrorMsg) const override { return true; }
-
-			virtual FText GetToolTipText() const override
-			{
-				return ToolTip;
-			}
-
-			virtual bool IsDefaultValue() const override
-			{
-				return GetText(0).EqualTo(FText::GetEmpty());
-			}
-
->>>>>>> d731a049
 #if USE_STABLE_LOCALIZATION_KEYS
 			virtual void GetStableTextId(const int32 InIndex, const ETextPropertyEditAction InEditAction, const FString& InTextSource, const FString& InProposedNamespace, const FString& InProposedKey, FString& OutStableNamespace, FString& OutStableKey) const override
 			{
@@ -115,7 +87,6 @@
 		public:
 			FGraphMemberEditableTextDescription(TWeakObjectPtr<UMetasoundEditorGraphMember> InGraphMember, const FText& InToolTip)
 				: FGraphMemberEditableTextBase(InGraphMember, InToolTip)
-<<<<<<< HEAD
 			{
 			}
 
@@ -177,8 +148,6 @@
 			}
 
 			virtual void SetText(const int32 InIndex, const FText& InText) override
-=======
->>>>>>> d731a049
 			{
 				check(InIndex == 0);
 
@@ -201,89 +170,6 @@
 			static const FText DefaultPropertyText = LOCTEXT("Node_DefaultPropertyName", "Default");
 		} // namespace MemberCustomizationStyle
 
-<<<<<<< HEAD
-=======
-			virtual ~FGraphMemberEditableTextDescription() = default;
-
-			virtual FText GetText(const int32 InIndex) const override
-			{
-				check(InIndex == 0);
-
-				if (GraphMember.IsValid())
-				{
-					return GraphMember->GetDescription();
-				}
-
-				return FText::GetEmpty();
-			}
-
-			virtual void SetText(const int32 InIndex, const FText& InText) override
-			{
-				check(InIndex == 0);
-
-				if (GraphMember.IsValid())
-				{
-					GraphMember->SetDescription(InText, true);
-				}
-			}
-		};
-
-		class FGraphMemberEditableTextDisplayName : public FGraphMemberEditableTextBase
-		{
-		public:
-			FGraphMemberEditableTextDisplayName(TWeakObjectPtr<UMetasoundEditorGraphMember> InGraphMember, const FText& InToolTip)
-				: FGraphMemberEditableTextBase(InGraphMember, InToolTip)
-			{
-			}
-
-			virtual ~FGraphMemberEditableTextDisplayName() = default;
-
-			virtual FText GetText(const int32 InIndex) const override
-			{
-				check(InIndex == 0);
-
-				if (GraphMember.IsValid())
-				{
-					if (const UMetasoundEditorGraphVertex* Vertex = Cast<UMetasoundEditorGraphVertex>(GraphMember.Get()))
-					{
-						return Vertex->GetConstNodeHandle()->GetDisplayName();
-					}
-
-					if (const UMetasoundEditorGraphVariable* Variable = Cast<UMetasoundEditorGraphVariable>(GraphMember.Get()))
-					{
-						return Variable->GetConstVariableHandle()->GetDisplayName();
-					}
-
-					return GraphMember->GetDisplayName();
-				}
-
-				return FText::GetEmpty();
-			}
-
-			virtual void SetText(const int32 InIndex, const FText& InText) override
-			{
-				check(InIndex == 0);
-
-				if (GraphMember.IsValid())
-				{
-					GraphMember->SetDisplayName(InText, true);
-				}
-			}
-		};
-
-		// TODO: Move to actual style
-		namespace MemberCustomizationStyle
-		{
-			/** Maximum size of the details title panel */
-			static constexpr float DetailsTitleMaxWidth = 300.f;
-			/** magic number retrieved from SGraphNodeComment::GetWrapAt() */
-			static constexpr float DetailsTitleWrapPadding = 32.0f;
-
-			static const FText DataTypeNameText = LOCTEXT("Node_DataTypeName", "Type");
-			static const FText DefaultPropertyText = LOCTEXT("Node_DefaultPropertyName", "Default");
-		} // namespace MemberCustomizationStyle
-
->>>>>>> d731a049
 		class FMetasoundFloatLiteralCustomization : public FMetasoundDefaultLiteralCustomizationBase
 		{
 			TWeakObjectPtr<UMetasoundEditorGraphMemberDefaultFloat> FloatLiteral;
@@ -299,7 +185,6 @@
 			virtual ~FMetasoundFloatLiteralCustomization();
 
 			virtual TArray<IDetailPropertyRow*> CustomizeLiteral(UMetasoundEditorGraphMemberDefaultLiteral& InLiteral, IDetailLayoutBuilder& InDetailLayout) override;
-<<<<<<< HEAD
 		};
 
 		// Customization to support drag-and-drop of Proxy UObject types on underlying members that are structs.
@@ -310,17 +195,6 @@
 			FMetasoundObjectArrayLiteralCustomization(IDetailCategoryBuilder& InDefaultCategoryBuilder)
 				: FMetasoundDefaultLiteralCustomizationBase(InDefaultCategoryBuilder)
 			{
-=======
-		};
-
-		// Customization to support drag-and-drop of Proxy UObject types on underlying members that are structs.
-		// Struct ownership of objects required to customize asset filters based on dynamic UObject MetaSound Registry DataTypes.
-		class FMetasoundObjectArrayLiteralCustomization : public FMetasoundDefaultLiteralCustomizationBase
-		{
-		public:
-			FMetasoundObjectArrayLiteralCustomization(IDetailCategoryBuilder& InDefaultCategoryBuilder)
-				: FMetasoundDefaultLiteralCustomizationBase(InDefaultCategoryBuilder)
-			{
 			}
 
 			virtual ~FMetasoundObjectArrayLiteralCustomization() = default;
@@ -353,45 +227,9 @@
 			virtual TUniquePtr<FMetasoundDefaultLiteralCustomizationBase> CreateLiteralCustomization(IDetailCategoryBuilder& DefaultCategoryBuilder) const override
 			{
 				return TUniquePtr<FMetasoundDefaultLiteralCustomizationBase>(new FMetasoundObjectArrayLiteralCustomization(DefaultCategoryBuilder));
->>>>>>> d731a049
-			}
-
-			virtual ~FMetasoundObjectArrayLiteralCustomization() = default;
-
-			virtual TArray<IDetailPropertyRow*> CustomizeLiteral(UMetasoundEditorGraphMemberDefaultLiteral& InLiteral, IDetailLayoutBuilder& InDetailLayout) override;
-		};
-
-<<<<<<< HEAD
-		class FMetasoundDefaultLiteralCustomizationFactory : public IMemberDefaultLiteralCustomizationFactory
-		{
-		public:
-			virtual TUniquePtr<FMetasoundDefaultLiteralCustomizationBase> CreateLiteralCustomization(IDetailCategoryBuilder& DefaultCategoryBuilder) const override
-			{
-				return TUniquePtr<FMetasoundDefaultLiteralCustomizationBase>(new FMetasoundDefaultLiteralCustomizationBase(DefaultCategoryBuilder));
-			}
-		};
-
-		// Customization to support float widgets (ex. sliders, knobs)
-		class FMetasoundFloatLiteralCustomizationFactory : public IMemberDefaultLiteralCustomizationFactory
-		{
-		public:
-			virtual TUniquePtr<FMetasoundDefaultLiteralCustomizationBase> CreateLiteralCustomization(IDetailCategoryBuilder& DefaultCategoryBuilder) const override
-			{
-				return TUniquePtr<FMetasoundDefaultLiteralCustomizationBase>(new FMetasoundFloatLiteralCustomization(DefaultCategoryBuilder));
-			}
-		};
-
-		class FMetasoundObjectArrayLiteralCustomizationFactory : public IMemberDefaultLiteralCustomizationFactory
-		{
-		public:
-			virtual TUniquePtr<FMetasoundDefaultLiteralCustomizationBase> CreateLiteralCustomization(IDetailCategoryBuilder& DefaultCategoryBuilder) const override
-			{
-				return TUniquePtr<FMetasoundDefaultLiteralCustomizationBase>(new FMetasoundObjectArrayLiteralCustomization(DefaultCategoryBuilder));
-			}
-		};
-
-=======
->>>>>>> d731a049
+			}
+		};
+
 		class FMetasoundDefaultMemberElementDetailCustomizationBase : public IPropertyTypeCustomization
 		{
 		public:
@@ -442,11 +280,6 @@
 			ECheckBoxState OnGetDataTypeArrayCheckState(TWeakObjectPtr<UMetasoundEditorGraphMember> InGraphMember) const;
 			void OnDataTypeSelected(FName InSelectedTypeName);
 			FName GetDataType() const;
-<<<<<<< HEAD
-
-			TFunction<void()> OnDataTypeChanged;
-=======
->>>>>>> d731a049
 		
 		private:
 			TWeakObjectPtr<UMetasoundEditorGraphMember> GraphMember;
@@ -477,11 +310,7 @@
 				return InDetailLayout.EditCategory("General");
 			}
 
-<<<<<<< HEAD
-			void UpdateRenameDelegate(UMetasoundEditorGraphMemberDefaultLiteral& InMemberDefaultLiteral);
-=======
 			void UpdateRenameDelegate(UMetasoundEditorGraphMember& InMember);
->>>>>>> d731a049
 			void CacheMemberData(IDetailLayoutBuilder& InDetailLayout);
 			virtual void CustomizeGeneralCategory(IDetailLayoutBuilder& InDetailLayout);
 			virtual TArray<IDetailPropertyRow*> CustomizeDefaultCategory(IDetailLayoutBuilder& InDetailLayout);
@@ -523,26 +352,19 @@
 			virtual void CustomizeGeneralCategory(IDetailLayoutBuilder& InDetailLayout) override;
 			virtual EVisibility GetDefaultVisibility() const;
 			virtual bool IsInterfaceMember() const override;
-<<<<<<< HEAD
-=======
 
 			void AddConstructorPinRow(IDetailLayoutBuilder& InDetailLayout);
 			ECheckBoxState OnGetConstructorPinCheckboxState(TWeakObjectPtr<UMetasoundEditorGraphVertex> InGraphMember) const;
 			void OnConstructorPinStateChanged(TWeakObjectPtr<UMetasoundEditorGraphVertex> InGraphMember, ECheckBoxState InNewState);
 
 			TSharedPtr<SCheckBox> ConstructorPinCheckbox;
->>>>>>> d731a049
 		};
 
 		class FMetasoundInputDetailCustomization : public FMetasoundVertexDetailCustomization
 		{
 		public:
 			virtual ~FMetasoundInputDetailCustomization() = default;
-<<<<<<< HEAD
-
-=======
 			
->>>>>>> d731a049
 			virtual void CustomizeDetails(IDetailLayoutBuilder& InDetailLayout) override;
 			virtual bool IsDefaultEditable() const override;
 
