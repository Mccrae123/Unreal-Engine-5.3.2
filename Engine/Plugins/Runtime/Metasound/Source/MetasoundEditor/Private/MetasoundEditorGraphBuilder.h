// Copyright Epic Games, Inc. All Rights Reserved.
#pragma once

<<<<<<< HEAD
=======
#include "MetasoundEditorGraphValidation.h"
>>>>>>> d731a049
#include "MetasoundFrontend.h"
#include "MetasoundFrontendController.h"
#include "MetasoundFrontendDocument.h"
#include "Internationalization/Text.h"
<<<<<<< HEAD
=======
#include "Logging/TokenizedMessage.h"
>>>>>>> d731a049
#include "Templates/SharedPointer.h"
#include "UObject/NameTypes.h"
#include "UObject/NoExportTypes.h"


// Forward Declarations
class SGraphEditor;
class UEdGraph;
class UEdGraphNode;
class UEdGraphPin;
<<<<<<< HEAD
class UMetaSound;
=======
class UMetaSoundPatch;
>>>>>>> d731a049
class UMetasoundEditorGraphExternalNode;
class UMetasoundEditorGraphNode;
class UMetasoundEditorGraphInputNode;
class UMetasoundEditorGraphOutputNode;
class UMetasoundEditorGraphVariableNode;

struct FEdGraphPinType;
struct FMetasoundFrontendNodeStyle;
struct FMetasoundFrontendLiteral;


namespace Metasound
{
	// Forward Declarations
	struct FLiteral;

	namespace Editor
	{
		// Forward Declarations
		class FEditor;
		class IMetasoundEditorModule;
<<<<<<< HEAD

		class FGraphBuilder
		{
			static void InitGraphNode(Frontend::FNodeHandle& InNodeHandle, UMetasoundEditorGraphNode* NewGraphNode, UObject& InMetaSound);

			// Validates MetaSound graph.
			static bool ValidateGraph(UObject& InMetaSound, bool bForceRefreshNodes);

=======
		struct FCreateNodeVertexParams;

		class FGraphBuilder
		{
>>>>>>> d731a049
		public:
			static const FName PinCategoryAudio;
			static const FName PinCategoryBoolean;
			static const FName PinCategoryFloat;
			static const FName PinCategoryInt32;
			static const FName PinCategoryObject;
			static const FName PinCategoryString;
			static const FName PinCategoryTime;
			static const FName PinCategoryTimeArray;
			static const FName PinCategoryTrigger;
			static const FName PinCategoryWaveTable;


			static const FText FunctionMenuName;
			static const FText GraphMenuName;

			static void InitGraphNode(Frontend::FNodeHandle& InNodeHandle, UMetasoundEditorGraphNode* NewGraphNode, UObject& InMetaSound);

			// Adds an EdGraph node to mirror the provided FNodeHandle.
			static UMetasoundEditorGraphNode* AddNode(UObject& InMetaSound, Frontend::FNodeHandle InNodeHandle, FVector2D InLocation, bool bInSelectNewNode = true);

<<<<<<< HEAD
			// Convenience functions for retrieving the editor for the given MetaSound/EdGraph
			static TSharedPtr<FEditor> GetEditorForMetasound(const UObject& InMetaSound);
			static TSharedPtr<FEditor> GetEditorForGraph(const UEdGraph& InEdGraph);
=======
			// Convenience functions for retrieving the editor for the given UObject
			static TSharedPtr<FEditor> GetEditorForMetasound(const UObject& InMetaSound);
			static TSharedPtr<FEditor> GetEditorForGraph(const UEdGraph& InEdGraph);
			static TSharedPtr<FEditor> GetEditorForNode(const UEdGraphNode& InEdNode);
			static TSharedPtr<FEditor> GetEditorForPin(const UEdGraphPin& InEdPin);

			// Validates MetaSound graph, returning the highest EMessageSeverity integer value
			static FGraphValidationResults ValidateGraph(UObject& InMetaSound);

			// Recursively checks whether the provided Asset's Document is marked as modified since last
			// EdGraph synchronization, or if any of its referenced asset graphs have been marked as modified.
			static bool RecurseGetDocumentModified(FMetasoundAssetBase& InAssetBase);
>>>>>>> d731a049

			// Wraps RegisterGraphWithFrontend logic in Frontend with any additional logic required to refresh editor & respective editor object state.
			// @param InMetaSound - MetaSound to register
			// @param bInForceSynchronize - Forces the synchronize flag for all open graphs being registered by this call (all referenced graphs and
			// referencing graphs open in editors)
			static void RegisterGraphWithFrontend(UObject& InMetaSound, bool bInForceViewSynchronization = false);

			// Wraps RegisterGraphWithFrontend logic in Frontend with any additional logic required to refresh editor & respective editor object state.
			static void UnregisterGraphWithFrontend(UObject& InMetaSound);

<<<<<<< HEAD
=======
			// Returns whether pin category is a custom MetaSound DataType
			static bool IsPinCategoryMetaSoundCustomDataType(FName InPinCategoryName);

			// Determines if pin supports inspection/probe view.
			static bool CanInspectPin(const UEdGraphPin* InPin);

>>>>>>> d731a049
			// Returns a display name for a node. If the node has an empty or whitespace
			// only DisplayName, first attempts to use the asset name if class is defined
			// in an asset, and finally the NodeName is used.
			static FText GetDisplayName(const FMetasoundFrontendClassMetadata& InClassMetadata, FName InNodeName, bool bInIncludeNamespace);

			// Returns a display name for a node. If the node has an empty or whitespace
			// only DisplayName, first attempts to use the asset name if class is defined
			// in an asset, and finally the NodeName is used.
			static FText GetDisplayName(const Frontend::INodeController& InFrontendNode, bool bInIncludeNamespace);

			// Returns a display name for an input. If the input has an empty or whitespace
			// only DisplayName, then the VertexName is used. 
			static FText GetDisplayName(const Frontend::IInputController& InFrontendInput);

			// Returns a display name for a output. If the output has an empty or whitespace
			// only DisplayName, then the VertexName is used. 
			static FText GetDisplayName(const Frontend::IOutputController& InFrontendOutput);

			// Returns a display name for a variable. If the variable has an empty or whitespace
			// only DisplayName, then the VariableName is used. 
			static FText GetDisplayName(const Frontend::IVariableController& InFrontendVariable, bool bInIncludeNamespace = false);

			// Returns the PinName for an IOutputController.
			static FName GetPinName(const Frontend::IOutputController& InFrontendOutput);

			// Returns the PinName for an IInputController.
			static FName GetPinName(const Frontend::IInputController& InFrontendInput);

			// Adds a node handle to mirror the provided graph node and binds to it.  Does *NOT* mirror existing EdGraph connections
			// nor does it remove existing bound Frontend Node (if set) from associated Frontend Graph.
			static Frontend::FNodeHandle AddNodeHandle(UObject& InMetaSound, UMetasoundEditorGraphNode& InGraphNode);

			// Adds a corresponding UMetasoundEditorGraphInputNode for the provided node handle.
			static UMetasoundEditorGraphInputNode* AddInputNode(UObject& InMetaSound, Frontend::FNodeHandle InNodeHandle, FVector2D InLocation, bool bInSelectNewNode = true);

			UE_DEPRECATED(5.1, "Use AddInputNodeHandle with FCreateNodeVertexParams instead.")
			static Frontend::FNodeHandle AddInputNodeHandle(
				UObject& InMetaSound,
				const FName InTypeName,
<<<<<<< HEAD
=======
				const FMetasoundFrontendLiteral* InDefaultValue = nullptr,
				const FName* InNameBase = nullptr);

			// Generates FNodeHandle for the given external node data. Does not bind or create EdGraph representation of given node.
			static Frontend::FNodeHandle AddInputNodeHandle(
				UObject& InMetaSound,
				const FCreateNodeVertexParams& InVertexParams,
>>>>>>> d731a049
				const FMetasoundFrontendLiteral* InDefaultValue = nullptr,
				const FName* InNameBase = nullptr);

			// Adds a corresponding UMetasoundEditorGraphExternalNode for the provided node handle.
			static UMetasoundEditorGraphExternalNode* AddExternalNode(UObject& InMetaSound, Frontend::FNodeHandle& InNodeHandle, FVector2D InLocation, bool bInSelectNewNode = true);

			// Adds an externally-defined node with the given class info to both the editor and document graphs.
			// Generates analogous FNodeHandle.
			static UMetasoundEditorGraphExternalNode* AddExternalNode(UObject& InMetaSound, const FMetasoundFrontendClassMetadata& InMetadata, FVector2D InLocation, bool bInSelectNewNode = true);

			// Adds an variable node with the given node handle to the editor graph.
			static UMetasoundEditorGraphVariableNode* AddVariableNode(UObject& InMetaSound, Frontend::FNodeHandle& InNodeHandle, FVector2D InLocation, bool bInSelectNewNode = true);

			// Adds an output node to the editor graph that corresponds to the provided node handle.
			static UMetasoundEditorGraphOutputNode* AddOutputNode(UObject& InMetaSound, Frontend::FNodeHandle& InNodeHandle, FVector2D InLocation, bool bInSelectNewNode = true);

			UE_DEPRECATED(5.1, "Use AddOutputNodeHandle with FCreateNodeVertexParams instead.")
			static Frontend::FNodeHandle AddOutputNodeHandle(UObject& InMetaSound, const FName InTypeName, const FName* InNameBase = nullptr);

			// Generates analogous FNodeHandle for the given internal node data. Does not bind nor create EdGraph representation of given node.
<<<<<<< HEAD
			static Frontend::FNodeHandle AddOutputNodeHandle(UObject& InMetaSound, const FName InTypeName, const FName* InNameBase = nullptr);
=======
			static Frontend::FNodeHandle AddOutputNodeHandle(UObject& InMetaSound, const FCreateNodeVertexParams& InParams, const FName* InNameBase = nullptr);
>>>>>>> d731a049

			// Create a unique name for the variable.
			static FName GenerateUniqueVariableName(const Frontend::FConstGraphHandle& InFrontendGraph, const FString& InBaseName);

			// Adds a frontend variable to the root graph of the MetaSound
			//
			// @param InMetaSound - FMetasoundAssetBase derived UObject.
			// @param InTypeName - Data type of variable.
			//
			// @return The added frontend variable handle. On error, the returned handle is invalid.
			static Frontend::FVariableHandle AddVariableHandle(UObject& InMetaSound, const FName& InTypeName);

			// Adds a frontend variable node to root graph using the supplied node class name.
			//
			// @param InMetaSound - FMetasoundAssetBase derived UObject.
			// @param InVariableID - ID of variable existing on the root graph.
			// @param InVariableNodeClassName - FNodeClassName of the variable node to add.
			// @param InEditorNode - (Optional) Editor node to set as referencing new variable node handle.
			//
			// @return The added frontend node handle. On error, the returned handle is invalid.
			static Frontend::FNodeHandle AddVariableNodeHandle(UObject& InMetaSound, const FGuid& InVariableID, const Metasound::FNodeClassName& InVariableNodeClassName, UMetasoundEditorGraphVariableNode* InEditorNode = nullptr);

			// Attempts to connect Frontend node counterparts together for provided pins.  Returns true if succeeded,
			// and breaks pin link and returns false if failed.  If bConnectEdPins is set, will attempt to connect
			// the Editor Graph representation of the pins.
			static bool ConnectNodes(UEdGraphPin& InInputPin, UEdGraphPin& InOutputPin, bool bInConnectEdPins);

			// Disconnects pin's associated frontend vertex from any linked input
			// or output nodes, and reflects change in the Frontend graph. Does *not*
			// disconnect the EdGraph pins.
			static void DisconnectPinVertex(UEdGraphPin& InPin, bool bAddLiteralInputs = true);

			// Generates a unique output name for the given MetaSound object
			static FName GenerateUniqueNameByClassType(const UObject& InMetaSound, EMetasoundFrontendClassType InClassType, const FString& InBaseName);

			// Whether or not associated editor graph is in an error state or not.
			static bool GraphContainsErrors(const UObject& InMetaSound);

			static TArray<FString> GetDataTypeNameCategories(const FName& InDataTypeName);

			// Get the input handle from an input pin.  Ensures pin is an input pin.
			// TODO: use IDs to connect rather than names. Likely need an UMetasoundEditorGraphPin
			static Frontend::FInputHandle GetInputHandleFromPin(const UEdGraphPin* InPin);
			static Frontend::FConstInputHandle GetConstInputHandleFromPin(const UEdGraphPin* InPin);

			static FName GetPinDataType(const UEdGraphPin* InPin);

			static const FMetasoundFrontendEdgeStyle* GetOutputEdgeStyle(Frontend::FConstOutputHandle InOutputHandle);
			static const FMetasoundFrontendEdgeStyle* GetOutputEdgeStyle(const UEdGraphPin* InPin);

			// Get the output handle from an output pin.  Ensures pin is an output pin.
			// TODO: use IDs to connect rather than names. Likely need an UMetasoundEditorGraphPin
			static Frontend::FOutputHandle GetOutputHandleFromPin(const UEdGraphPin* InPin);
			static Frontend::FConstOutputHandle GetConstOutputHandleFromPin(const UEdGraphPin* InPin);

			static UEdGraphPin* FindReroutedOutputPin(UEdGraphPin* InPin);
			static const UEdGraphPin* FindReroutedOutputPin(const UEdGraphPin* InPin);

			// Find the "concrete" output handle associated with an output pin.  If the given output pin is on
			// a reroute node, will recursively search for the non-rerouted output its representing.
			static Frontend::FOutputHandle FindReroutedOutputHandleFromPin(const UEdGraphPin* InOutputPin);
			static Frontend::FConstOutputHandle FindReroutedConstOutputHandleFromPin(const UEdGraphPin* InPin);

			// Find the "concrete" input handle associated with an output pin.  If the given input pin is on
			// a reroute node, will recursively search for all the non-rerouted input pins its representing.
			static void FindReroutedInputPins(UEdGraphPin* InPinToCheck, TArray<UEdGraphPin*>& InOutInputPins);

			// Returns the default literal stored on the respective Frontend Node's Input.
			static bool GetPinLiteral(UEdGraphPin& InInputPin, FMetasoundFrontendLiteral& OutLiteralDefault);

			// Retrieves the proper pin color for the given PinType
			static FLinearColor GetPinCategoryColor(const FEdGraphPinType& PinType);

			// Initializes MetaSound with default inputs & outputs.
			static void InitMetaSound(UObject& InMetaSound, const FString& InAuthor);

			// Initializes a MetaSound Preset using the provided ReferencedMetaSound asset's
			// root graph as the sole, encapsulated topology.
			static void InitMetaSoundPreset(UObject& InMetaSoundReferenced, UObject& InMetaSoundPreset);

			// Rebuilds all editor node pins based on the provided node handle's class definition.
			static void RebuildNodePins(UMetasoundEditorGraphNode& InGraphNode);

			// Deletes both the editor graph & frontend nodes from respective graphs
			static bool DeleteNode(UEdGraphNode& InNode);

			// Adds an Input UEdGraphPin to a UMetasoundEditorGraphNode
			static UEdGraphPin* AddPinToNode(UMetasoundEditorGraphNode& InEditorNode, Frontend::FConstInputHandle InInputHandle);

			// Adds an Output UEdGraphPin to a UMetasoundEditorGraphNode
			static UEdGraphPin* AddPinToNode(UMetasoundEditorGraphNode& InEditorNode, Frontend::FConstOutputHandle InOutputHandle);

			// Refreshes pin state from class FrontendClassVertexMetadata
			static void RefreshPinMetadata(UEdGraphPin& InPin, const FMetasoundFrontendVertexMetadata& InMetadata);

			// Adds and removes nodes, pins and connections so that the UEdGraph of the MetaSound matches the
			// FMetasoundFrontendDocument model. Validates the graph (and those referenced recursively).
			//
<<<<<<< HEAD
			// @param bForceRefreshNodes - Refreshes all transient data stored on editor nodes & redraws them
			// @return True if the UEdGraph is synchronized and is in valid state, false otherwise.
			static bool SynchronizeGraph(UObject& InMetaSound, bool bForceRefreshNodes = false);

			// Synchronizes editor nodes with frontend nodes, removing editor nodes that are not represented in the frontend, and adding editor nodes to represent missing frontend nodes.
			//
			// @return True if the UMetasoundEditorGraphNode was altered. False otherwise.
			static bool SynchronizeNodes(UObject& InMetaSound);

			// Synchronizes and reports to log whether or not an editor member node's associated FrontendNode ID has changed and therefore been updated through node versioning.
			//
			// @return True if the UMetasoundEditorGraphNode was altered. False otherwise.
			static bool SynchronizeNodeMembers(UObject& InMetaSound);

			// Synchronizes node location data using handle's data
			//
			// @return True if the UMetasoundEditorGraphNode was altered. False otherwise.
			static bool SynchronizeNodeLocation(UMetasoundEditorGraphNode& InNode);
=======
			// @param InMetaSound - MetaSound to synchronize and optionally validate.
			// @return whether or not EditorGraph synchronization was performed.
			static bool SynchronizeGraph(UObject& InMetaSound);
>>>>>>> d731a049

			// Synchronizes editor nodes with frontend nodes, removing editor nodes that are not represented in the frontend, and adding editor nodes to represent missing frontend nodes.
			//
			// @return True if the UMetasoundEditorGraphNode was altered. False otherwise.
			static bool SynchronizeNodes(UObject& InMetaSound);

			// Synchronizes and reports to log whether or not an editor member node's associated FrontendNode ID has changed and therefore been updated through node versioning.
			//
			// @return True if the UMetasoundEditorGraphNode was altered. False otherwise.
			static bool SynchronizeNodeMembers(UObject& InMetaSound);

			// Synchronizes node location data using handle's data
			//
			// @return True if the UMetasoundEditorGraphNode was altered. False otherwise.
			static bool SynchronizeNodeLocation(const Frontend::FConstNodeHandle& InNode, UMetasoundEditorGraphNode& OutGraphNode);

			// Adds and removes pins so that the UMetasoundEditorGraphNode matches the InNode.
			//
			// @return True if the UMetasoundEditorGraphNode was altered. False otherwise.
			static bool SynchronizeNodePins(UMetasoundEditorGraphNode& InEditorNode, Frontend::FConstNodeHandle InNode, bool bRemoveUnusedPins = true, bool bLogChanges = true);

			// Adds and removes connections so that the UEdGraph of the MetaSound has the same
			// connections as the FMetasoundFrontendDocument graph.
			//
			// @return True if the UEdGraph was altered. False otherwise.
			static bool SynchronizeConnections(UObject& InMetaSound);

			// Synchronizes literal for a given input with the EdGraph's pin value.
			static bool SynchronizePinLiteral(UEdGraphPin& InPin);

			// Synchronizes pin type for a given pin with that registered with the MetaSound editor module provided.
			static bool SynchronizePinType(const IMetasoundEditorModule& InEditorModule, UEdGraphPin& InPin, const FName InDataType);

			// Synchronizes inputs, variables, and outputs for the given MetaSound.
			//
			// @return True if the UEdGraph was altered. False otherwise.
			static bool SynchronizeGraphMembers(UObject& InMetaSound);

			// Returns true if the FInputHandle and UEdGraphPin match each other.
			static bool IsMatchingInputHandleAndPin(const Frontend::FConstInputHandle& InInputHandle, const UEdGraphPin& InEditorPin);

			// Returns true if the FOutputHandle and UEdGraphPin match each other.
			static bool IsMatchingOutputHandleAndPin(const Frontend::FConstOutputHandle& InOutputHandle, const UEdGraphPin& InEditorPin);

			// Function signature for visiting a node doing depth first traversal.
			//
			// Functions accept a UEdGraphNode* and return a TSet<UEdGraphNode*> which
			// represent all the children of the node. 
			using FDepthFirstVisitFunction = TFunctionRef<TSet<UEdGraphNode*> (UEdGraphNode*)>;

			// Traverse depth first starting at the InInitialNode and calling the InVisitFunction
			// for each node. 
			//
			// This implementation avoids recursive function calls to support deep
			// graphs.
			static void DepthFirstTraversal(UEdGraphNode* InInitialNode, FDepthFirstVisitFunction InVisitFunction);
		};
	} // namespace Editor
} // namespace Metasound<|MERGE_RESOLUTION|>--- conflicted
+++ resolved
@@ -1,18 +1,12 @@
 // Copyright Epic Games, Inc. All Rights Reserved.
 #pragma once
 
-<<<<<<< HEAD
-=======
 #include "MetasoundEditorGraphValidation.h"
->>>>>>> d731a049
 #include "MetasoundFrontend.h"
 #include "MetasoundFrontendController.h"
 #include "MetasoundFrontendDocument.h"
 #include "Internationalization/Text.h"
-<<<<<<< HEAD
-=======
 #include "Logging/TokenizedMessage.h"
->>>>>>> d731a049
 #include "Templates/SharedPointer.h"
 #include "UObject/NameTypes.h"
 #include "UObject/NoExportTypes.h"
@@ -23,11 +17,7 @@
 class UEdGraph;
 class UEdGraphNode;
 class UEdGraphPin;
-<<<<<<< HEAD
-class UMetaSound;
-=======
 class UMetaSoundPatch;
->>>>>>> d731a049
 class UMetasoundEditorGraphExternalNode;
 class UMetasoundEditorGraphNode;
 class UMetasoundEditorGraphInputNode;
@@ -49,21 +39,10 @@
 		// Forward Declarations
 		class FEditor;
 		class IMetasoundEditorModule;
-<<<<<<< HEAD
+		struct FCreateNodeVertexParams;
 
 		class FGraphBuilder
 		{
-			static void InitGraphNode(Frontend::FNodeHandle& InNodeHandle, UMetasoundEditorGraphNode* NewGraphNode, UObject& InMetaSound);
-
-			// Validates MetaSound graph.
-			static bool ValidateGraph(UObject& InMetaSound, bool bForceRefreshNodes);
-
-=======
-		struct FCreateNodeVertexParams;
-
-		class FGraphBuilder
-		{
->>>>>>> d731a049
 		public:
 			static const FName PinCategoryAudio;
 			static const FName PinCategoryBoolean;
@@ -85,11 +64,6 @@
 			// Adds an EdGraph node to mirror the provided FNodeHandle.
 			static UMetasoundEditorGraphNode* AddNode(UObject& InMetaSound, Frontend::FNodeHandle InNodeHandle, FVector2D InLocation, bool bInSelectNewNode = true);
 
-<<<<<<< HEAD
-			// Convenience functions for retrieving the editor for the given MetaSound/EdGraph
-			static TSharedPtr<FEditor> GetEditorForMetasound(const UObject& InMetaSound);
-			static TSharedPtr<FEditor> GetEditorForGraph(const UEdGraph& InEdGraph);
-=======
 			// Convenience functions for retrieving the editor for the given UObject
 			static TSharedPtr<FEditor> GetEditorForMetasound(const UObject& InMetaSound);
 			static TSharedPtr<FEditor> GetEditorForGraph(const UEdGraph& InEdGraph);
@@ -102,7 +76,6 @@
 			// Recursively checks whether the provided Asset's Document is marked as modified since last
 			// EdGraph synchronization, or if any of its referenced asset graphs have been marked as modified.
 			static bool RecurseGetDocumentModified(FMetasoundAssetBase& InAssetBase);
->>>>>>> d731a049
 
 			// Wraps RegisterGraphWithFrontend logic in Frontend with any additional logic required to refresh editor & respective editor object state.
 			// @param InMetaSound - MetaSound to register
@@ -113,15 +86,12 @@
 			// Wraps RegisterGraphWithFrontend logic in Frontend with any additional logic required to refresh editor & respective editor object state.
 			static void UnregisterGraphWithFrontend(UObject& InMetaSound);
 
-<<<<<<< HEAD
-=======
 			// Returns whether pin category is a custom MetaSound DataType
 			static bool IsPinCategoryMetaSoundCustomDataType(FName InPinCategoryName);
 
 			// Determines if pin supports inspection/probe view.
 			static bool CanInspectPin(const UEdGraphPin* InPin);
 
->>>>>>> d731a049
 			// Returns a display name for a node. If the node has an empty or whitespace
 			// only DisplayName, first attempts to use the asset name if class is defined
 			// in an asset, and finally the NodeName is used.
@@ -161,8 +131,6 @@
 			static Frontend::FNodeHandle AddInputNodeHandle(
 				UObject& InMetaSound,
 				const FName InTypeName,
-<<<<<<< HEAD
-=======
 				const FMetasoundFrontendLiteral* InDefaultValue = nullptr,
 				const FName* InNameBase = nullptr);
 
@@ -170,7 +138,6 @@
 			static Frontend::FNodeHandle AddInputNodeHandle(
 				UObject& InMetaSound,
 				const FCreateNodeVertexParams& InVertexParams,
->>>>>>> d731a049
 				const FMetasoundFrontendLiteral* InDefaultValue = nullptr,
 				const FName* InNameBase = nullptr);
 
@@ -191,11 +158,7 @@
 			static Frontend::FNodeHandle AddOutputNodeHandle(UObject& InMetaSound, const FName InTypeName, const FName* InNameBase = nullptr);
 
 			// Generates analogous FNodeHandle for the given internal node data. Does not bind nor create EdGraph representation of given node.
-<<<<<<< HEAD
-			static Frontend::FNodeHandle AddOutputNodeHandle(UObject& InMetaSound, const FName InTypeName, const FName* InNameBase = nullptr);
-=======
 			static Frontend::FNodeHandle AddOutputNodeHandle(UObject& InMetaSound, const FCreateNodeVertexParams& InParams, const FName* InNameBase = nullptr);
->>>>>>> d731a049
 
 			// Create a unique name for the variable.
 			static FName GenerateUniqueVariableName(const Frontend::FConstGraphHandle& InFrontendGraph, const FString& InBaseName);
@@ -294,30 +257,9 @@
 			// Adds and removes nodes, pins and connections so that the UEdGraph of the MetaSound matches the
 			// FMetasoundFrontendDocument model. Validates the graph (and those referenced recursively).
 			//
-<<<<<<< HEAD
-			// @param bForceRefreshNodes - Refreshes all transient data stored on editor nodes & redraws them
-			// @return True if the UEdGraph is synchronized and is in valid state, false otherwise.
-			static bool SynchronizeGraph(UObject& InMetaSound, bool bForceRefreshNodes = false);
-
-			// Synchronizes editor nodes with frontend nodes, removing editor nodes that are not represented in the frontend, and adding editor nodes to represent missing frontend nodes.
-			//
-			// @return True if the UMetasoundEditorGraphNode was altered. False otherwise.
-			static bool SynchronizeNodes(UObject& InMetaSound);
-
-			// Synchronizes and reports to log whether or not an editor member node's associated FrontendNode ID has changed and therefore been updated through node versioning.
-			//
-			// @return True if the UMetasoundEditorGraphNode was altered. False otherwise.
-			static bool SynchronizeNodeMembers(UObject& InMetaSound);
-
-			// Synchronizes node location data using handle's data
-			//
-			// @return True if the UMetasoundEditorGraphNode was altered. False otherwise.
-			static bool SynchronizeNodeLocation(UMetasoundEditorGraphNode& InNode);
-=======
 			// @param InMetaSound - MetaSound to synchronize and optionally validate.
 			// @return whether or not EditorGraph synchronization was performed.
 			static bool SynchronizeGraph(UObject& InMetaSound);
->>>>>>> d731a049
 
 			// Synchronizes editor nodes with frontend nodes, removing editor nodes that are not represented in the frontend, and adding editor nodes to represent missing frontend nodes.
 			//
