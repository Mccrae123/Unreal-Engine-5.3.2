// Copyright Epic Games, Inc. All Rights Reserved.
#include "MetasoundEditorGraphBuilder.h"

#include "MetasoundEditorGraphBuilder.h"
#include "Algo/AnyOf.h"
#include "Algo/Sort.h"
#include "Algo/Transform.h"
#include "AssetRegistry/AssetRegistryModule.h"
#include "EdGraph/EdGraph.h"
#include "EdGraph/EdGraphNode.h"
#include "EdGraph/EdGraphPin.h"
#include "Framework/Notifications/NotificationManager.h"
#include "GraphEditor.h"
#include "Kismet/KismetSystemLibrary.h"
#include "Metasound.h"
#include "MetasoundAssetBase.h"
#include "MetasoundAudioBuffer.h"
#include "MetasoundEditor.h"
#include "MetasoundEditorGraph.h"
#include "MetasoundEditorGraphInputNode.h"
#include "MetasoundEditorGraphMemberDefaults.h"
#include "MetasoundEditorGraphNode.h"
#include "MetasoundEditorGraphSchema.h"
#include "MetasoundEditorGraphValidation.h"
#include "MetasoundEditorModule.h"
#include "MetasoundEditorSettings.h"
<<<<<<< HEAD
#include "MetasoundFrontendDataTypeRegistry.h"
#include "MetasoundFrontendDocumentAccessPtr.h"
=======
#include "MetasoundEditorSubsystem.h"
#include "MetasoundFactory.h"
#include "MetasoundFrontendDataTypeRegistry.h"
#include "MetasoundFrontendDocumentAccessPtr.h"
#include "MetasoundFrontendDocumentBuilder.h"
>>>>>>> 4af6daef
#include "MetasoundFrontendDocumentVersioning.h"
#include "MetasoundFrontendQuery.h"
#include "MetasoundFrontendQuerySteps.h"
#include "MetasoundFrontendRegistries.h"
#include "MetasoundFrontendSearchEngine.h"
#include "MetasoundFrontendTransform.h"
#include "MetasoundLiteral.h"
#include "MetasoundTime.h"
#include "MetasoundUObjectRegistry.h"
#include "MetasoundVariableNodes.h"
#include "MetasoundVertex.h"
#include "MetasoundWaveTable.h"
#include "Modules/ModuleManager.h"
#include "NodeTemplates/MetasoundFrontendNodeTemplateReroute.h"
#include "Templates/Tuple.h"
#include "Toolkits/ToolkitManager.h"
#include "WaveTable.h"
#include "Widgets/Notifications/SNotificationList.h"

#define LOCTEXT_NAMESPACE "MetaSoundEditor"


namespace Metasound
{
	namespace Editor
	{
		namespace GraphBuilderPrivate
		{
			void DeleteNode(UObject& InMetaSound, Frontend::FNodeHandle InNodeHandle)
			{
				if (InNodeHandle->IsValid())
				{
					Frontend::FGraphHandle GraphHandle = InNodeHandle->GetOwningGraph();
					if (GraphHandle->IsValid())
					{
						GraphHandle->RemoveNode(*InNodeHandle);
					}
				}
			}

			FName GenerateUniqueName(const TArray<FName>& InExistingNames, const FString& InBaseName)
			{
				int32 PostFixInt = 0;
				FString NewName = InBaseName;

				while (InExistingNames.Contains(*NewName))
				{
					PostFixInt++;
					NewName = FString::Format(TEXT("{0} {1}"), { InBaseName, PostFixInt });
				}

				return FName(*NewName);
			}

			void RecurseClearDocumentModified(FMetasoundAssetBase& InAssetBase)
			{
				using namespace Metasound::Frontend;

				InAssetBase.GetModifyContext().ClearDocumentModified();

				TArray<FMetasoundAssetBase*> References;
				ensureAlways(IMetaSoundAssetManager::GetChecked().TryLoadReferencedAssets(InAssetBase, References));
				for (FMetasoundAssetBase* Reference : References)
				{
					check(Reference);
					Reference->GetModifyContext().ClearDocumentModified();
					RecurseClearDocumentModified(*Reference);
				}
			};

			bool SynchronizeGraphRecursively(UObject& InMetaSound, bool bEditorGraphModified = false)
			{
				using namespace Frontend;

				FMetasoundAssetBase* MetaSoundAsset = IMetasoundUObjectRegistry::Get().GetObjectAsAssetBase(&InMetaSound);
				check(MetaSoundAsset);

				// Synchronize referenced graphs first to ensure all editor data
				// is up-to-date prior to synchronizing this referencing graph.
				TArray<FMetasoundAssetBase*> References;
				ensureAlways(IMetaSoundAssetManager::GetChecked().TryLoadReferencedAssets(*MetaSoundAsset, References));
				for (FMetasoundAssetBase* Reference : References)
				{
					check(Reference);
					bEditorGraphModified |= SynchronizeGraphRecursively(*Reference->GetOwningAsset(), bEditorGraphModified);
				}

				if (!MetaSoundAsset->GetModifyContext().GetDocumentModified())
				{
					return bEditorGraphModified;
				}

				// If no graph is set, MetaSound has been created outside of asset factory, so initialize it here.
<<<<<<< HEAD
				// TODO: Move factory initialization and this code to single builder function (in header so cannot move
				// until 5.1+).
				if (!MetaSoundAsset->GetGraph())
				{
					FString Author = UKismetSystemLibrary::GetPlatformUserName();
					if (const UMetasoundEditorSettings* EditorSettings = GetDefault<UMetasoundEditorSettings>())
					{
						if (!EditorSettings->DefaultAuthor.IsEmpty())
						{
							Author = EditorSettings->DefaultAuthor;
						}
					}

					FGraphBuilder::InitMetaSound(InMetaSound, Author);

					// Initial graph generation is not something to be managed by the transaction
					// stack, so don't track dirty state until after initial setup if necessary.
					UMetasoundEditorGraph* Graph = NewObject<UMetasoundEditorGraph>(&InMetaSound, FName(), RF_Transactional);
					Graph->Schema = UMetasoundEditorGraphSchema::StaticClass();
					MetaSoundAsset->SetGraph(Graph);
=======
				if (!MetaSoundAsset->GetGraph())
				{
					UMetaSoundEditorSubsystem::GetChecked().InitAsset(InMetaSound);
>>>>>>> 4af6daef
				}

				bEditorGraphModified |= FGraphBuilder::SynchronizeGraphMembers(InMetaSound);
				bEditorGraphModified |= FGraphBuilder::SynchronizeNodeMembers(InMetaSound);
				bEditorGraphModified |= FGraphBuilder::SynchronizeNodes(InMetaSound);
				bEditorGraphModified |= FGraphBuilder::SynchronizeConnections(InMetaSound);

				return bEditorGraphModified;
			}
		} // namespace GraphBuilderPrivate

		// Categories corresponding with POD DataTypes
		const FName FGraphBuilder::PinCategoryObject = "object"; // Basket for all UObject proxy types (corresponds to multiple DataTypes)
		const FName FGraphBuilder::PinCategoryBoolean = GetMetasoundDataTypeName<bool>();
		const FName FGraphBuilder::PinCategoryFloat = GetMetasoundDataTypeName<float>();
		const FName FGraphBuilder::PinCategoryInt32 = GetMetasoundDataTypeName<int32>();
		const FName FGraphBuilder::PinCategoryString = GetMetasoundDataTypeName<FString>();

		// Categories corresponding with MetaSound DataTypes with custom visualization
		const FName FGraphBuilder::PinCategoryAudio = GetMetasoundDataTypeName<FAudioBuffer>();
		const FName FGraphBuilder::PinCategoryTime = GetMetasoundDataTypeName<FTime>();
		const FName FGraphBuilder::PinCategoryTimeArray = GetMetasoundDataTypeName<TArray<FTime>>();
		const FName FGraphBuilder::PinCategoryTrigger = GetMetasoundDataTypeName<FTrigger>();
		const FName FGraphBuilder::PinCategoryWaveTable = GetMetasoundDataTypeName<WaveTable::FWaveTable>();

		bool FGraphBuilder::IsPinCategoryMetaSoundCustomDataType(FName InPinCategoryName)
		{
			return InPinCategoryName == PinCategoryAudio
				|| InPinCategoryName == PinCategoryTime
				|| InPinCategoryName == PinCategoryTimeArray
				|| InPinCategoryName == PinCategoryTrigger
				|| InPinCategoryName == PinCategoryWaveTable;
		}

		bool FGraphBuilder::CanInspectPin(const UEdGraphPin* InPin)
		{
			// Can't inspect the value on an invalid pin object.
			if (!InPin || InPin->IsPendingKill())
			{
				return false;
			}

			// Can't inspect the value on an orphaned pin object.
			if (InPin->bOrphanedPin)
			{
				return false;
			}

			// Currently only inspection of connected pins is supported.
			if (InPin->LinkedTo.IsEmpty())
			{
				return false;
			}

			// Can't inspect the value on an unknown pin object or if the owning node is disabled.
			const UEdGraphNode* OwningNode = InPin->GetOwningNodeUnchecked();
			if (!OwningNode || !OwningNode->IsNodeEnabled())
			{
				return false;
			}

			TSharedPtr<FEditor> Editor = GetEditorForPin(*InPin);
			if (!Editor.IsValid())
			{
				return false;
			}

			if (!Editor->IsPlaying())
			{
				return false;
			}

			FName DataType;
			if (InPin->Direction == EGPD_Input)
			{
				Frontend::FConstInputHandle InputHandle = GetConstInputHandleFromPin(InPin);
				DataType = InputHandle->GetDataType();
			}
			else
			{
				Frontend::FConstOutputHandle OutputHandle = GetConstOutputHandleFromPin(InPin);
				DataType = OutputHandle->GetDataType();
			}

			const bool bIsSupportedType = DataType == GetMetasoundDataTypeName<float>()
				|| DataType == GetMetasoundDataTypeName<int32>()
				|| DataType == GetMetasoundDataTypeName<FString>()
				|| DataType == GetMetasoundDataTypeName<bool>();

			if (!bIsSupportedType)
			{
				return false;
			}

			const UEdGraphPin* ReroutedPin = FindReroutedOutputPin(InPin);
			if (ReroutedPin != InPin)
			{
				return false;
			}

			return true;
<<<<<<< HEAD
		}

		FText FGraphBuilder::GetDisplayName(const FMetasoundFrontendClassMetadata& InClassMetadata, FName InNodeName, bool bInIncludeNamespace)
		{
			using namespace Frontend;

			FName Namespace;
			FName ParameterName;
			Audio::FParameterPath::SplitName(InNodeName, Namespace, ParameterName);

			FText DisplayName;
			auto GetAssetDisplayNameFromMetadata = [&DisplayName](const FMetasoundFrontendClassMetadata& Metadata)
			{
				DisplayName = Metadata.GetDisplayName();
				if (DisplayName.IsEmptyOrWhitespace())
				{
					const FNodeRegistryKey RegistryKey = NodeRegistryKey::CreateKey(Metadata);
					bool bIsClassNative = FMetasoundFrontendRegistryContainer::Get()->IsNodeNative(RegistryKey);
					if (!bIsClassNative)
					{
						if (IMetaSoundAssetManager* AssetManager = IMetaSoundAssetManager::Get())
						{
							if (const FSoftObjectPath* Path = AssetManager->FindObjectPathFromKey(RegistryKey))
							{
								DisplayName = FText::FromString(Path->GetAssetName());
							}
						}
					}
				}
			};

			// 1. Try to get display name from metadata or asset if one can be found from the asset manager
			GetAssetDisplayNameFromMetadata(InClassMetadata);

			// 2. If version is missing from the registry or from asset system, then this node
			// will not provide a useful DisplayName.  In that case, attempt to find the next highest
			// class & associated DisplayName.
			if (DisplayName.IsEmptyOrWhitespace())
			{
				FMetasoundFrontendClass ClassWithHighestVersion;
				if (ISearchEngine::Get().FindClassWithHighestVersion(InClassMetadata.GetClassName(), ClassWithHighestVersion))
				{
					GetAssetDisplayNameFromMetadata(ClassWithHighestVersion.Metadata);
				}
			}

			// 3. If that cannot be found, build a title from the cached node registry FName.
			if (DisplayName.IsEmptyOrWhitespace())
			{
				DisplayName = FText::FromString(ParameterName.ToString());
			}

			// 4. Tack on the namespace if requested
			if (bInIncludeNamespace)
			{
				if (!Namespace.IsNone())
				{
					return FText::Format(LOCTEXT("ClassMetadataDisplayNameWithNamespaceFormat", "{0} ({1})"), DisplayName, FText::FromName(Namespace));
				}
			}

			return DisplayName;
		}

		FText FGraphBuilder::GetDisplayName(const Frontend::INodeController& InFrontendNode, bool bInIncludeNamespace)
		{
			using namespace Frontend;

			FText DisplayName = InFrontendNode.GetDisplayName();
			if (!DisplayName.IsEmptyOrWhitespace())
			{
				return DisplayName;
			}

			return GetDisplayName(InFrontendNode.GetClassMetadata(), InFrontendNode.GetNodeName(), bInIncludeNamespace);
		}

		FText FGraphBuilder::GetDisplayName(const Frontend::IInputController& InFrontendInput)
		{
			FText DisplayName = InFrontendInput.GetDisplayName();
			if (DisplayName.IsEmptyOrWhitespace())
			{
				DisplayName = FText::FromName(InFrontendInput.GetName());
			}
			return DisplayName;
		}

		FText FGraphBuilder::GetDisplayName(const Frontend::IOutputController& InFrontendOutput)
		{
			FText DisplayName = InFrontendOutput.GetDisplayName();
			if (DisplayName.IsEmptyOrWhitespace())
			{
				DisplayName = FText::FromName(InFrontendOutput.GetName());
			}
			return DisplayName;
		}

		FText FGraphBuilder::GetDisplayName(const Frontend::IVariableController& InFrontendVariable, bool bInIncludeNamespace)
		{
			FText DisplayName = InFrontendVariable.GetDisplayName();
			if (DisplayName.IsEmptyOrWhitespace())
			{
				FName Namespace;
				FName ParameterName;
				Audio::FParameterPath::SplitName(InFrontendVariable.GetName(), Namespace, ParameterName);

				DisplayName = FText::FromName(ParameterName);
				if (bInIncludeNamespace && !Namespace.IsNone())
				{
					return FText::Format(LOCTEXT("ClassMetadataDisplayNameWithNamespaceFormat", "{0} ({1})"), DisplayName, FText::FromName(Namespace));
				}
			}

			return DisplayName;
		}

		FName FGraphBuilder::GetPinName(const Frontend::IOutputController& InFrontendOutput)
		{
			using namespace VariableNames; 

			Frontend::FConstNodeHandle OwningNode = InFrontendOutput.GetOwningNode();
			EMetasoundFrontendClassType OwningNodeClassType = OwningNode->GetClassMetadata().GetType();

			switch (OwningNodeClassType)
			{
				case EMetasoundFrontendClassType::Variable:
				case EMetasoundFrontendClassType::VariableAccessor:
				case EMetasoundFrontendClassType::VariableDeferredAccessor:
				case EMetasoundFrontendClassType::VariableMutator:
				{
					// All variables nodes use the same pin name for user-modifiable node
					// inputs and outputs and the editor does not display the pin's name. The
					// editor instead displays the variable's name in place of the pin name to
					// maintain a consistent look and behavior to input and output nodes.
					return METASOUND_GET_PARAM_NAME(OutputData);
				}
				case EMetasoundFrontendClassType::Input:
				case EMetasoundFrontendClassType::Output:
				{
					return OwningNode->GetNodeName();
				}

				default:
				{
					return InFrontendOutput.GetName();
				}
			}
		}

		FName FGraphBuilder::GetPinName(const Frontend::IInputController& InFrontendInput)
		{
=======
		}

		FText FGraphBuilder::GetDisplayName(const FMetasoundFrontendClassMetadata& InClassMetadata, FName InNodeName, bool bInIncludeNamespace)
		{
			using namespace Frontend;

			FName Namespace;
			FName ParameterName;
			Audio::FParameterPath::SplitName(InNodeName, Namespace, ParameterName);

			FText DisplayName;
			auto GetAssetDisplayNameFromMetadata = [&DisplayName](const FMetasoundFrontendClassMetadata& Metadata)
			{
				DisplayName = Metadata.GetDisplayName();
				if (DisplayName.IsEmptyOrWhitespace())
				{
					const FNodeRegistryKey RegistryKey = NodeRegistryKey::CreateKey(Metadata);
					bool bIsClassNative = FMetasoundFrontendRegistryContainer::Get()->IsNodeNative(RegistryKey);
					if (!bIsClassNative)
					{
						if (IMetaSoundAssetManager* AssetManager = IMetaSoundAssetManager::Get())
						{
							if (const FSoftObjectPath* Path = AssetManager->FindObjectPathFromKey(RegistryKey))
							{
								DisplayName = FText::FromString(Path->GetAssetName());
							}
						}
					}
				}
			};

			// 1. Try to get display name from metadata or asset if one can be found from the asset manager
			GetAssetDisplayNameFromMetadata(InClassMetadata);

			// 2. If version is missing from the registry or from asset system, then this node
			// will not provide a useful DisplayName.  In that case, attempt to find the next highest
			// class & associated DisplayName.
			if (DisplayName.IsEmptyOrWhitespace())
			{
				FMetasoundFrontendClass ClassWithHighestVersion;
				if (ISearchEngine::Get().FindClassWithHighestVersion(InClassMetadata.GetClassName(), ClassWithHighestVersion))
				{
					GetAssetDisplayNameFromMetadata(ClassWithHighestVersion.Metadata);
				}
			}

			// 3. If that cannot be found, build a title from the cached node registry FName.
			if (DisplayName.IsEmptyOrWhitespace())
			{
				DisplayName = FText::FromString(ParameterName.ToString());
			}

			// 4. Tack on the namespace if requested
			if (bInIncludeNamespace)
			{
				if (!Namespace.IsNone())
				{
					return FText::Format(LOCTEXT("ClassMetadataDisplayNameWithNamespaceFormat", "{0} ({1})"), DisplayName, FText::FromName(Namespace));
				}
			}

			return DisplayName;
		}

		FText FGraphBuilder::GetDisplayName(const Frontend::INodeController& InFrontendNode, bool bInIncludeNamespace)
		{
			using namespace Frontend;

			FText DisplayName = InFrontendNode.GetDisplayName();
			if (!DisplayName.IsEmptyOrWhitespace())
			{
				return DisplayName;
			}

			return GetDisplayName(InFrontendNode.GetClassMetadata(), InFrontendNode.GetNodeName(), bInIncludeNamespace);
		}

		FText FGraphBuilder::GetDisplayName(const Frontend::IInputController& InFrontendInput)
		{
			FText DisplayName = InFrontendInput.GetDisplayName();
			if (DisplayName.IsEmptyOrWhitespace())
			{
				DisplayName = FText::FromName(InFrontendInput.GetName());
			}
			return DisplayName;
		}

		FText FGraphBuilder::GetDisplayName(const Frontend::IOutputController& InFrontendOutput)
		{
			FText DisplayName = InFrontendOutput.GetDisplayName();
			if (DisplayName.IsEmptyOrWhitespace())
			{
				DisplayName = FText::FromName(InFrontendOutput.GetName());
			}
			return DisplayName;
		}

		FText FGraphBuilder::GetDisplayName(const Frontend::IVariableController& InFrontendVariable, bool bInIncludeNamespace)
		{
			FText DisplayName = InFrontendVariable.GetDisplayName();
			if (DisplayName.IsEmptyOrWhitespace())
			{
				FName Namespace;
				FName ParameterName;
				Audio::FParameterPath::SplitName(InFrontendVariable.GetName(), Namespace, ParameterName);

				DisplayName = FText::FromName(ParameterName);
				if (bInIncludeNamespace && !Namespace.IsNone())
				{
					return FText::Format(LOCTEXT("ClassMetadataDisplayNameWithNamespaceFormat", "{0} ({1})"), DisplayName, FText::FromName(Namespace));
				}
			}

			return DisplayName;
		}

		FName FGraphBuilder::GetPinName(const Frontend::IOutputController& InFrontendOutput)
		{
			using namespace VariableNames; 

			Frontend::FConstNodeHandle OwningNode = InFrontendOutput.GetOwningNode();
			EMetasoundFrontendClassType OwningNodeClassType = OwningNode->GetClassMetadata().GetType();

			switch (OwningNodeClassType)
			{
				case EMetasoundFrontendClassType::Variable:
				case EMetasoundFrontendClassType::VariableAccessor:
				case EMetasoundFrontendClassType::VariableDeferredAccessor:
				case EMetasoundFrontendClassType::VariableMutator:
				{
					// All variables nodes use the same pin name for user-modifiable node
					// inputs and outputs and the editor does not display the pin's name. The
					// editor instead displays the variable's name in place of the pin name to
					// maintain a consistent look and behavior to input and output nodes.
					return METASOUND_GET_PARAM_NAME(OutputData);
				}
				case EMetasoundFrontendClassType::Input:
				case EMetasoundFrontendClassType::Output:
				{
					return OwningNode->GetNodeName();
				}

				default:
				{
					return InFrontendOutput.GetName();
				}
			}
		}

		FName FGraphBuilder::GetPinName(const Frontend::IInputController& InFrontendInput)
		{
>>>>>>> 4af6daef
			using namespace VariableNames;
			
			Frontend::FConstNodeHandle OwningNode = InFrontendInput.GetOwningNode();
			EMetasoundFrontendClassType OwningNodeClassType = OwningNode->GetClassMetadata().GetType();

			switch (OwningNodeClassType)
			{
				case EMetasoundFrontendClassType::Variable:
				case EMetasoundFrontendClassType::VariableAccessor:
				case EMetasoundFrontendClassType::VariableDeferredAccessor:
				case EMetasoundFrontendClassType::VariableMutator:
				{
					// All variables nodes use the same pin name for user-modifiable node
					// inputs and outputs and the editor does not display the pin's name. The
					// editor instead displays the variable's name in place of the pin name to
					// maintain a consistent look and behavior to input and output nodes.
					return METASOUND_GET_PARAM_NAME(InputData);
				}

				case EMetasoundFrontendClassType::Input:
				case EMetasoundFrontendClassType::Output:
				{
					return OwningNode->GetNodeName();
				}

				default:
				{
					return InFrontendInput.GetName();
				}
			}
		}

		UMetasoundEditorGraphExternalNode* FGraphBuilder::AddExternalNode(UObject& InMetaSound, Frontend::FNodeHandle& InNodeHandle, FVector2D InLocation, bool bInSelectNewNode)
		{
			using namespace Frontend;

			UMetasoundEditorGraphExternalNode* NewGraphNode = nullptr;

			const EMetasoundFrontendClassType ClassType = InNodeHandle->GetClassMetadata().GetType();
			const bool bIsExternalNode = ClassType == EMetasoundFrontendClassType::External;
			const bool bIsTemplateNode = ClassType == EMetasoundFrontendClassType::Template;
			if (!ensure(bIsExternalNode || bIsTemplateNode))
			{
				return nullptr;
			}

			FMetasoundAssetBase* MetaSoundAsset = IMetasoundUObjectRegistry::Get().GetObjectAsAssetBase(&InMetaSound);
			check(MetaSoundAsset);
			UEdGraph& Graph = MetaSoundAsset->GetGraphChecked();
			FGraphNodeCreator<UMetasoundEditorGraphExternalNode> NodeCreator(Graph);

			NewGraphNode = NodeCreator.CreateNode(bInSelectNewNode);
			if (ensure(NewGraphNode))
			{
				const FNodeRegistryKey RegistryKey = NodeRegistryKey::CreateKey(InNodeHandle->GetClassMetadata());
				NewGraphNode->bIsClassNative = FMetasoundFrontendRegistryContainer::Get()->IsNodeNative(RegistryKey);
				NewGraphNode->ClassName = InNodeHandle->GetClassMetadata().GetClassName();
				NewGraphNode->CacheTitle();

				NodeCreator.Finalize();
				InitGraphNode(InNodeHandle, NewGraphNode, InMetaSound);
				NewGraphNode->SetNodeLocation(InLocation);

				// Adding external node may introduce referenced asset so rebuild referenced keys.
				MetaSoundAsset->RebuildReferencedAssetClasses();
			}

			return NewGraphNode;
		}

		UMetasoundEditorGraphExternalNode* FGraphBuilder::AddExternalNode(UObject& InMetaSound, const FMetasoundFrontendClassMetadata& InMetadata, FVector2D InLocation, bool bInSelectNewNode)
		{
			FMetasoundAssetBase* MetaSoundAsset = IMetasoundUObjectRegistry::Get().GetObjectAsAssetBase(&InMetaSound);
			check(MetaSoundAsset);

			Frontend::FNodeHandle NodeHandle = MetaSoundAsset->GetRootGraphHandle()->AddNode(InMetadata);
			return AddExternalNode(InMetaSound, NodeHandle, InLocation, bInSelectNewNode);
		}

		UMetasoundEditorGraphVariableNode* FGraphBuilder::AddVariableNode(UObject& InMetaSound, Frontend::FNodeHandle& InNodeHandle, FVector2D InLocation, bool bInSelectNewNode)
		{
			using namespace Frontend;

			EMetasoundFrontendClassType ClassType = InNodeHandle->GetClassMetadata().GetType();
			const bool bIsSupportedClassType = (ClassType == EMetasoundFrontendClassType::VariableAccessor) 
				|| (ClassType == EMetasoundFrontendClassType::VariableDeferredAccessor)
				|| (ClassType == EMetasoundFrontendClassType::VariableMutator);

			if (!ensure(bIsSupportedClassType))
			{
				return nullptr;
			}

			FConstVariableHandle FrontendVariable = InNodeHandle->GetOwningGraph()->FindVariableContainingNode(InNodeHandle->GetID());
			if (!ensure(FrontendVariable->IsValid()))
			{
				return nullptr;
			}

			UMetasoundEditorGraphVariableNode* NewGraphNode = nullptr;
			FMetasoundAssetBase* MetaSoundAsset = IMetasoundUObjectRegistry::Get().GetObjectAsAssetBase(&InMetaSound);
			if (ensure(nullptr != MetaSoundAsset))
			{
				if (UMetasoundEditorGraph* MetasoundGraph = CastChecked<UMetasoundEditorGraph>(MetaSoundAsset->GetGraph()))
				{
					FGraphNodeCreator<UMetasoundEditorGraphVariableNode> NodeCreator(*MetasoundGraph);

					NewGraphNode = NodeCreator.CreateNode(bInSelectNewNode);
					if (ensure(NewGraphNode))
					{
						NewGraphNode->ClassName = InNodeHandle->GetClassMetadata().GetClassName();
						NewGraphNode->ClassType = ClassType;
						InitGraphNode(InNodeHandle, NewGraphNode, InMetaSound);
						NodeCreator.Finalize();

						UMetasoundEditorGraphVariable* Variable = MetasoundGraph->FindOrAddVariable(FrontendVariable);
						if (ensure(Variable))
						{
							NewGraphNode->Variable = Variable;

							// Ensures the variable node value is synced with the editor literal value should it be set
							constexpr bool bPostTransaction = false;
							Variable->UpdateFrontendDefaultLiteral(bPostTransaction);
						}

						MetasoundGraph->GetModifyContext().AddNodeIDsModified({ NewGraphNode->GetNodeID() });
						NewGraphNode->SetNodeLocation(InLocation);
					}
				}
			}

			return NewGraphNode;
		}

		UMetasoundEditorGraphOutputNode* FGraphBuilder::AddOutputNode(UObject& InMetaSound, Frontend::FNodeHandle& InNodeHandle, FVector2D InLocation, bool bInSelectNewNode)
		{
			using namespace Frontend;

			UMetasoundEditorGraphOutputNode* NewGraphNode = nullptr;
			if (!ensure(InNodeHandle->GetClassMetadata().GetType() == EMetasoundFrontendClassType::Output))
			{
				return nullptr;
			}

			FMetasoundAssetBase* MetaSoundAsset = IMetasoundUObjectRegistry::Get().GetObjectAsAssetBase(&InMetaSound);
			check(MetaSoundAsset);
			UEdGraph& Graph = MetaSoundAsset->GetGraphChecked();
			FGraphNodeCreator<UMetasoundEditorGraphOutputNode> NodeCreator(Graph);

			NewGraphNode = NodeCreator.CreateNode(bInSelectNewNode);
			if (ensure(NewGraphNode))
			{
				UMetasoundEditorGraph* MetasoundGraph = CastChecked<UMetasoundEditorGraph>(&Graph);
<<<<<<< HEAD

				UMetasoundEditorGraphOutput* Output = MetasoundGraph->FindOrAddOutput(InNodeHandle);
				if (ensure(Output))
				{
					NewGraphNode->Output = Output;
					NodeCreator.Finalize();
					InitGraphNode(InNodeHandle, NewGraphNode, InMetaSound);

					// Ensures the output node value is synced with the editor literal value should it be set
					constexpr bool bPostTransaction = false;
					Output->UpdateFrontendDefaultLiteral(bPostTransaction);

=======

				UMetasoundEditorGraphOutput* Output = MetasoundGraph->FindOrAddOutput(InNodeHandle);
				if (ensure(Output))
				{
					NewGraphNode->Output = Output;
					NodeCreator.Finalize();
					InitGraphNode(InNodeHandle, NewGraphNode, InMetaSound);

					// Ensures the output node value is synced with the editor literal value should it be set
					constexpr bool bPostTransaction = false;
					Output->UpdateFrontendDefaultLiteral(bPostTransaction);

>>>>>>> 4af6daef
					MetasoundGraph->GetModifyContext().AddNodeIDsModified({ NewGraphNode->GetNodeID() });
				}

				NewGraphNode->CacheTitle();
				NewGraphNode->SetNodeLocation(InLocation);
			}

			return NewGraphNode;
		}

		void FGraphBuilder::InitGraphNode(Frontend::FNodeHandle& InNodeHandle, UMetasoundEditorGraphNode* NewGraphNode, UObject& InMetaSound)
		{
			NewGraphNode->SetNodeID(InNodeHandle->GetID());
			RebuildNodePins(*NewGraphNode);
		}

<<<<<<< HEAD
=======
		void FGraphBuilder::InitGraphNodeIDFromNodeHandle(const Frontend::FConstNodeHandle& InNodeHandle, UMetasoundEditorGraphNode* NewGraphNode)
		{
			NewGraphNode->SetNodeID(InNodeHandle->GetID());
		}

>>>>>>> 4af6daef
		FGraphValidationResults FGraphBuilder::ValidateGraph(UObject& InMetaSound)
		{
			TRACE_CPUPROFILER_EVENT_SCOPE(Metasound::Editor::FGraphBuilder::ValidateGraph);

			using namespace Frontend;

			FMetasoundAssetBase* MetaSoundAsset = IMetasoundUObjectRegistry::Get().GetObjectAsAssetBase(&InMetaSound);
			check(MetaSoundAsset);

			// Validate referenced graphs first to ensure all editor data
			// is up-to-date prior to validating this referencing graph to
			// allow errors to bubble up.
			TArray<FMetasoundAssetBase*> References;
			ensureAlways(IMetaSoundAssetManager::GetChecked().TryLoadReferencedAssets(*MetaSoundAsset, References));
			for (FMetasoundAssetBase* Reference : References)
			{
				check(Reference);
				ValidateGraph(*Reference->GetOwningAsset());
			}

			FGraphValidationResults Results;
			UMetasoundEditorGraph& Graph = *CastChecked<UMetasoundEditorGraph>(&MetaSoundAsset->GetGraphChecked());
			Graph.ValidateInternal(Results);
			return Results;
		}

		TArray<FString> FGraphBuilder::GetDataTypeNameCategories(const FName& InDataTypeName)
		{
			FString CategoryString = InDataTypeName.ToString();

			TArray<FString> Categories;
			CategoryString.ParseIntoArray(Categories, TEXT(":"));

			if (Categories.Num() > 0)
			{
				// Remove name
				Categories.RemoveAt(Categories.Num() - 1);
			}

			return Categories;
		}

		FName FGraphBuilder::GenerateUniqueNameByClassType(const UObject& InMetaSound, EMetasoundFrontendClassType InClassType, const FString& InBaseName)
		{
			const FMetasoundAssetBase* MetaSoundAsset = IMetasoundUObjectRegistry::Get().GetObjectAsAssetBase(&InMetaSound);
			check(MetaSoundAsset);

			// Get existing names.
			TArray<FName> ExistingNames;
			MetaSoundAsset->GetRootGraphHandle()->IterateConstNodes([&](const Frontend::FConstNodeHandle& Node)
			{
				ExistingNames.Add(Node->GetNodeName());
			}, InClassType);

			return GraphBuilderPrivate::GenerateUniqueName(ExistingNames, InBaseName);
		}

		TSharedPtr<FEditor> FGraphBuilder::GetEditorForMetasound(const UObject& Metasound)
		{
			// TODO: FToolkitManager is deprecated. Replace with UAssetEditorSubsystem.
			if (TSharedPtr<IToolkit> FoundAssetEditor = FToolkitManager::Get().FindEditorForAsset(&Metasound))
			{
				if (FEditor::EditorName == FoundAssetEditor->GetToolkitFName())
				{
					return StaticCastSharedPtr<FEditor, IToolkit>(FoundAssetEditor);
				}
			}

			return { };
		}

		TSharedPtr<FEditor> FGraphBuilder::GetEditorForGraph(const UEdGraph& EdGraph)
		{
			if (const UMetasoundEditorGraph* MetasoundGraph = Cast<const UMetasoundEditorGraph>(&EdGraph))
			{
				return GetEditorForMetasound(MetasoundGraph->GetMetasoundChecked());
			}

			return { };
		}

		TSharedPtr<FEditor> FGraphBuilder::GetEditorForNode(const UEdGraphNode& InEdNode)
		{
			if (const UMetasoundEditorGraph* Graph = Cast<UMetasoundEditorGraph>(InEdNode.GetGraph()))
			{
				return FGraphBuilder::GetEditorForGraph(*Graph);
			}

			return { };
		}

		TSharedPtr<FEditor> FGraphBuilder::GetEditorForPin(const UEdGraphPin& InEdPin)
		{
			if (const UMetasoundEditorGraphNode* Node = Cast<UMetasoundEditorGraphNode>(InEdPin.GetOwningNode()))
			{
				return GetEditorForNode(*Node);
			}

			return { };
		}

		FLinearColor FGraphBuilder::GetPinCategoryColor(const FEdGraphPinType& PinType)
		{
			const UMetasoundEditorSettings* Settings = GetDefault<UMetasoundEditorSettings>();
			check(Settings);

			if (PinType.PinCategory == PinCategoryAudio)
			{
				return Settings->AudioPinTypeColor;
			}

			if (PinType.PinCategory == PinCategoryBoolean)
			{
				return Settings->BooleanPinTypeColor;
			}

			if (PinType.PinCategory == PinCategoryFloat)
			{
				return Settings->FloatPinTypeColor;
			}

			if (PinType.PinCategory == PinCategoryInt32)
			{
				return Settings->IntPinTypeColor;
			}

			if (PinType.PinCategory == PinCategoryObject)
			{
				return Settings->ObjectPinTypeColor;
			}

			if (PinType.PinCategory == PinCategoryString)
			{
				return Settings->StringPinTypeColor;
			}

			if (PinType.PinCategory == PinCategoryTime || PinType.PinCategory == PinCategoryTimeArray)
			{
				return Settings->TimePinTypeColor;
			}

			if (PinType.PinCategory == PinCategoryTrigger)
			{
				return Settings->TriggerPinTypeColor;
			}

			if (PinType.PinCategory == PinCategoryWaveTable)
			{
				return Settings->WaveTablePinTypeColor;
			}

			return Settings->DefaultPinTypeColor;
		}

		Frontend::FInputHandle FGraphBuilder::GetInputHandleFromPin(const UEdGraphPin* InPin)
		{
			using namespace Frontend;
			using namespace VariableNames;

			if (InPin && ensure(InPin->Direction == EGPD_Input))
			{
				if (UMetasoundEditorGraphVariableNode* EdVariableNode = Cast<UMetasoundEditorGraphVariableNode>(InPin->GetOwningNode()))
				{
					// UEdGraphPins on variable nodes use the variable's name for display
					// purposes instead of the underlying vertex's name. The frontend vertices
					// of a variable node have consistent names no matter what the 
					// variable is named.
					return EdVariableNode->GetNodeHandle()->GetInputWithVertexName(METASOUND_GET_PARAM_NAME(InputData));
				}
				else if (UMetasoundEditorGraphNode* EdNode = CastChecked<UMetasoundEditorGraphNode>(InPin->GetOwningNode()))
				{
					return EdNode->GetNodeHandle()->GetInputWithVertexName(InPin->GetFName());
				}
			}

			return IInputController::GetInvalidHandle();
		}

		Frontend::FConstInputHandle FGraphBuilder::GetConstInputHandleFromPin(const UEdGraphPin* InPin)
		{
			return GetInputHandleFromPin(InPin);
		}

		FName FGraphBuilder::GetPinDataType(const UEdGraphPin* InPin)
<<<<<<< HEAD
=======
		{
			using namespace Frontend;

			if (InPin)
			{
				if (InPin->Direction == EGPD_Input)
				{
					FConstInputHandle InputHandle = GetConstInputHandleFromPin(InPin);
					return InputHandle->GetDataType();
				}
				else // EGPD_Output
				{
					FConstOutputHandle OutputHandle = GetConstOutputHandleFromPin(InPin);
					return OutputHandle->GetDataType();
				}
			}

			return { };
		}

		Frontend::FOutputHandle FGraphBuilder::GetOutputHandleFromPin(const UEdGraphPin* InPin)
>>>>>>> 4af6daef
		{
			using namespace Frontend;
			using namespace VariableNames; 

			if (InPin)
			{
<<<<<<< HEAD
				if (InPin->Direction == EGPD_Input)
				{
					FConstInputHandle InputHandle = GetConstInputHandleFromPin(InPin);
					return InputHandle->GetDataType();
				}
				else // EGPD_Output
				{
					FConstOutputHandle OutputHandle = GetConstOutputHandleFromPin(InPin);
					return OutputHandle->GetDataType();
=======
				if (UMetasoundEditorGraphVariableNode* EdVariableNode = Cast<UMetasoundEditorGraphVariableNode>(InPin->GetOwningNode()))
				{
					// UEdGraphPins on variable nodes use the variable's name for display
					// purposes instead of the underlying vertex's name. The frontend vertices
					// of a variable node have consistent names no matter what the 
					// variable is named.
					return EdVariableNode->GetNodeHandle()->GetOutputWithVertexName(METASOUND_GET_PARAM_NAME(OutputData));
				}
				else if (UMetasoundEditorGraphNode* EdNode = CastChecked<UMetasoundEditorGraphNode>(InPin->GetOwningNode()))
				{
					return EdNode->GetNodeHandle()->GetOutputWithVertexName(InPin->GetFName());
>>>>>>> 4af6daef
				}
			}

			return { };
		}

<<<<<<< HEAD
		Frontend::FOutputHandle FGraphBuilder::GetOutputHandleFromPin(const UEdGraphPin* InPin)
		{
			using namespace Frontend;
			using namespace VariableNames; 

			if (InPin && ensure(InPin->Direction == EGPD_Output))
			{
				if (UMetasoundEditorGraphVariableNode* EdVariableNode = Cast<UMetasoundEditorGraphVariableNode>(InPin->GetOwningNode()))
				{
					// UEdGraphPins on variable nodes use the variable's name for display
					// purposes instead of the underlying vertex's name. The frontend vertices
					// of a variable node have consistent names no matter what the 
					// variable is named.
					return EdVariableNode->GetNodeHandle()->GetOutputWithVertexName(METASOUND_GET_PARAM_NAME(OutputData));
				}
				else if (UMetasoundEditorGraphNode* EdNode = CastChecked<UMetasoundEditorGraphNode>(InPin->GetOwningNode()))
				{
					return EdNode->GetNodeHandle()->GetOutputWithVertexName(InPin->GetFName());
				}
			}

			return IOutputController::GetInvalidHandle();
		}

		const FMetasoundFrontendEdgeStyle* FGraphBuilder::GetOutputEdgeStyle(Frontend::FConstOutputHandle InOutputHandle)
		{
			using namespace Frontend;

			if (InOutputHandle->IsValid())
			{
				FConstNodeHandle NodeHandle = InOutputHandle->GetOwningNode();
				FConstGraphHandle GraphHandle = NodeHandle->GetOwningGraph();

				const TArray<FMetasoundFrontendEdgeStyle>& EdgeStyles = GraphHandle->GetGraphStyle().EdgeStyles;
				return EdgeStyles.FindByPredicate([&InOutputHandle](const FMetasoundFrontendEdgeStyle& InCandidate)
				{
					return InCandidate.NodeID == InOutputHandle->GetOwningNodeID() && InCandidate.OutputName == InOutputHandle->GetName();
				});
=======
		const FMetasoundFrontendEdgeStyle* FGraphBuilder::GetOutputEdgeStyle(Frontend::FConstOutputHandle InOutputHandle)
		{
			using namespace Frontend;

			if (InOutputHandle->IsValid())
			{
				FConstNodeHandle NodeHandle = InOutputHandle->GetOwningNode();
				FConstGraphHandle GraphHandle = NodeHandle->GetOwningGraph();

				const TArray<FMetasoundFrontendEdgeStyle>& EdgeStyles = GraphHandle->GetGraphStyle().EdgeStyles;
				return EdgeStyles.FindByPredicate([&InOutputHandle](const FMetasoundFrontendEdgeStyle& InCandidate)
				{
					return InCandidate.NodeID == InOutputHandle->GetOwningNodeID() && InCandidate.OutputName == InOutputHandle->GetName();
				});
			}

			return nullptr;
		}

		const FMetasoundFrontendEdgeStyle* FGraphBuilder::GetOutputEdgeStyle(const UEdGraphPin* InGraphPin)
		{
			using namespace Frontend;

			FConstOutputHandle OutputHandle = FindReroutedConstOutputHandleFromPin(InGraphPin);
			return GetOutputEdgeStyle(OutputHandle);
		}

		Frontend::FConstOutputHandle FGraphBuilder::GetConstOutputHandleFromPin(const UEdGraphPin* InPin)
		{
			return GetOutputHandleFromPin(InPin);
		}

		UEdGraphPin* FGraphBuilder::FindReroutedOutputPin(UEdGraphPin* OutputPin)
		{
			using namespace Frontend;

			if (OutputPin)
			{
				if (UMetasoundEditorGraphExternalNode* ExternalNode = Cast<UMetasoundEditorGraphExternalNode>(OutputPin->GetOwningNode()))
				{
					if (ExternalNode->GetClassName() == FRerouteNodeTemplate::ClassName)
					{
						auto IsInput = [](UEdGraphPin* Pin) { check(Pin); return Pin->Direction == EGPD_Input; };
						if (UEdGraphPin* RerouteInput = *ExternalNode->Pins.FindByPredicate(IsInput))
						{
							TArray<UEdGraphPin*>& LinkedTo = RerouteInput->LinkedTo;
							if (!LinkedTo.IsEmpty())
							{
								UEdGraphPin* ReroutedOutput = LinkedTo.Last();
								return FindReroutedOutputPin(ReroutedOutput);
							}
						}
					}
				}
>>>>>>> 4af6daef
			}

			return OutputPin;
		}

<<<<<<< HEAD
		const FMetasoundFrontendEdgeStyle* FGraphBuilder::GetOutputEdgeStyle(const UEdGraphPin* InGraphPin)
		{
			using namespace Frontend;

			FConstOutputHandle OutputHandle = FindReroutedConstOutputHandleFromPin(InGraphPin);
			return GetOutputEdgeStyle(OutputHandle);
		}

		Frontend::FConstOutputHandle FGraphBuilder::GetConstOutputHandleFromPin(const UEdGraphPin* InPin)
		{
			return GetOutputHandleFromPin(InPin);
		}

		UEdGraphPin* FGraphBuilder::FindReroutedOutputPin(UEdGraphPin* OutputPin)
=======
		const UEdGraphPin* FGraphBuilder::FindReroutedOutputPin(const UEdGraphPin* OutputPin)
		{
			using namespace Frontend;

			if (OutputPin)
			{
				if (UMetasoundEditorGraphExternalNode* ExternalNode = Cast<UMetasoundEditorGraphExternalNode>(OutputPin->GetOwningNode()))
				{
					if (ExternalNode->GetClassName() == FRerouteNodeTemplate::ClassName)
					{
						auto IsInput = [](const UEdGraphPin* Pin) { check(Pin); return Pin->Direction == EGPD_Input; };
						if (const UEdGraphPin* RerouteInput = *ExternalNode->Pins.FindByPredicate(IsInput))
						{
							const TArray<UEdGraphPin*>& LinkedTo = RerouteInput->LinkedTo;
							if (!LinkedTo.IsEmpty())
							{
								const UEdGraphPin* ReroutedOutput = LinkedTo.Last();
								return FindReroutedOutputPin(ReroutedOutput);
							}
						}
					}
				}
			}

			return OutputPin;
		}

		Frontend::FOutputHandle FGraphBuilder::FindReroutedOutputHandleFromPin(const UEdGraphPin* OutputPin)
>>>>>>> 4af6daef
		{
			using namespace Frontend;

			if (OutputPin)
			{
				if (UMetasoundEditorGraphExternalNode* ExternalNode = Cast<UMetasoundEditorGraphExternalNode>(OutputPin->GetOwningNode()))
				{
					if (ExternalNode->GetClassName() == FRerouteNodeTemplate::ClassName)
					{
						auto IsInput = [](UEdGraphPin* Pin) { check(Pin); return Pin->Direction == EGPD_Input; };
						if (UEdGraphPin* RerouteInput = *ExternalNode->Pins.FindByPredicate(IsInput))
						{
							TArray<UEdGraphPin*>& LinkedTo = RerouteInput->LinkedTo;
							if (!LinkedTo.IsEmpty())
							{
								UEdGraphPin* ReroutedOutput = LinkedTo.Last();
<<<<<<< HEAD
								return FindReroutedOutputPin(ReroutedOutput);
							}
						}
					}
				}
			}

			return OutputPin;
		}

		const UEdGraphPin* FGraphBuilder::FindReroutedOutputPin(const UEdGraphPin* OutputPin)
		{
			using namespace Frontend;

			if (OutputPin)
			{
				if (UMetasoundEditorGraphExternalNode* ExternalNode = Cast<UMetasoundEditorGraphExternalNode>(OutputPin->GetOwningNode()))
				{
					if (ExternalNode->GetClassName() == FRerouteNodeTemplate::ClassName)
					{
						auto IsInput = [](const UEdGraphPin* Pin) { check(Pin); return Pin->Direction == EGPD_Input; };
						if (const UEdGraphPin* RerouteInput = *ExternalNode->Pins.FindByPredicate(IsInput))
						{
							const TArray<UEdGraphPin*>& LinkedTo = RerouteInput->LinkedTo;
							if (!LinkedTo.IsEmpty())
							{
								const UEdGraphPin* ReroutedOutput = LinkedTo.Last();
								return FindReroutedOutputPin(ReroutedOutput);
							}
						}
					}
				}
=======
								return FindReroutedOutputHandleFromPin(ReroutedOutput);
							}
						}
					}
				}

				return GetOutputHandleFromPin(OutputPin);
			}

			return IOutputController::GetInvalidHandle();
		}

		Frontend::FConstOutputHandle FGraphBuilder::FindReroutedConstOutputHandleFromPin(const UEdGraphPin* InPin)
		{
			return FindReroutedOutputHandleFromPin(InPin);
		}

		void FGraphBuilder::FindReroutedInputPins(UEdGraphPin* InPinToCheck, TArray<UEdGraphPin*>& InOutInputPins)
		{
			using namespace Frontend;

			if (InPinToCheck && InPinToCheck->Direction == EGPD_Input)
			{
				if (UMetasoundEditorGraphExternalNode* ExternalNode = Cast<UMetasoundEditorGraphExternalNode>(InPinToCheck->GetOwningNode()))
				{
					if (ExternalNode->GetClassName() == FRerouteNodeTemplate::ClassName)
					{
						for (UEdGraphPin* Pin : ExternalNode->Pins)
						{
							if (Pin->Direction == EGPD_Output)
							{
								for (UEdGraphPin* LinkedInput : Pin->LinkedTo)
								{
									FindReroutedInputPins(LinkedInput, InOutInputPins);
								}
							}
						}

						return;
					}
				}

				InOutInputPins.Add(InPinToCheck);
>>>>>>> 4af6daef
			}
		}

<<<<<<< HEAD
			return OutputPin;
		}

		Frontend::FOutputHandle FGraphBuilder::FindReroutedOutputHandleFromPin(const UEdGraphPin* OutputPin)
		{
			using namespace Frontend;

			if (OutputPin)
			{
				if (UMetasoundEditorGraphExternalNode* ExternalNode = Cast<UMetasoundEditorGraphExternalNode>(OutputPin->GetOwningNode()))
				{
					if (ExternalNode->GetClassName() == FRerouteNodeTemplate::ClassName)
					{
						auto IsInput = [](UEdGraphPin* Pin) { check(Pin); return Pin->Direction == EGPD_Input; };
						if (UEdGraphPin* RerouteInput = *ExternalNode->Pins.FindByPredicate(IsInput))
						{
							TArray<UEdGraphPin*>& LinkedTo = RerouteInput->LinkedTo;
							if (!LinkedTo.IsEmpty())
							{
								UEdGraphPin* ReroutedOutput = LinkedTo.Last();
								return FindReroutedOutputHandleFromPin(ReroutedOutput);
							}
						}
					}
=======
		bool FGraphBuilder::GraphContainsErrors(const UObject& InMetaSound)
		{
			const FMetasoundAssetBase* MetaSoundAsset = IMetasoundUObjectRegistry::Get().GetObjectAsAssetBase(&InMetaSound);
			check(MetaSoundAsset);
			const UMetasoundEditorGraph* EditorGraph = CastChecked<UMetasoundEditorGraph>(MetaSoundAsset->GetGraph());

			// Get all editor nodes from editor graph (some nodes on graph may *NOT* be metasound ed nodes,
			// such as comment boxes, etc, so just get nodes of class UMetasoundEditorGraph).
			TArray<const UMetasoundEditorGraphNode*> EditorNodes;
			EditorGraph->GetNodesOfClass(EditorNodes);

			// Do not synchronize with errors present as the graph is expected to be malformed.
			return Algo::AnyOf(EditorNodes, [](const UMetasoundEditorGraphNode* Node) { return Node->ErrorType == EMessageSeverity::Error; });
		}

		bool FGraphBuilder::SynchronizeNodeLocation(const Frontend::FConstNodeHandle& InNode, UMetasoundEditorGraphNode& OutGraphNode)
		{
			bool bModified = false;

			const FMetasoundFrontendNodeStyle& Style = InNode->GetNodeStyle();

			const FVector2D* Location = Style.Display.Locations.Find(OutGraphNode.NodeGuid);
			if (!Location)
			{
				// If no specific location found, use default location if provided (zero guid
				// for example, provided by preset defaults.)
				Location = Style.Display.Locations.Find({ });
			}

			if (Location)
			{
				const int32 LocX = FMath::TruncToInt(Location->X);
				const int32 LocY = FMath::TruncToInt(Location->Y);
				const bool bXChanged = static_cast<bool>(LocX - OutGraphNode.NodePosX);
				const bool bYChanged = static_cast<bool>(LocY - OutGraphNode.NodePosY);
				if (bXChanged || bYChanged)
				{
					OutGraphNode.NodePosX = LocX;
					OutGraphNode.NodePosY = LocY;
					bModified = true;
>>>>>>> 4af6daef
				}

				return GetOutputHandleFromPin(OutputPin);
			}

<<<<<<< HEAD
			return IOutputController::GetInvalidHandle();
		}

		Frontend::FConstOutputHandle FGraphBuilder::FindReroutedConstOutputHandleFromPin(const UEdGraphPin* InPin)
		{
			return FindReroutedOutputHandleFromPin(InPin);
		}

		void FGraphBuilder::FindReroutedInputPins(UEdGraphPin* InPinToCheck, TArray<UEdGraphPin*>& InOutInputPins)
		{
			using namespace Frontend;

			if (InPinToCheck && InPinToCheck->Direction == EGPD_Input)
			{
				if (UMetasoundEditorGraphExternalNode* ExternalNode = Cast<UMetasoundEditorGraphExternalNode>(InPinToCheck->GetOwningNode()))
				{
					if (ExternalNode->GetClassName() == FRerouteNodeTemplate::ClassName)
					{
						for (UEdGraphPin* Pin : ExternalNode->Pins)
						{
							if (Pin->Direction == EGPD_Output)
							{
								for (UEdGraphPin* LinkedInput : Pin->LinkedTo)
								{
									FindReroutedInputPins(LinkedInput, InOutInputPins);
								}
							}
						}

						return;
					}
				}

				InOutInputPins.Add(InPinToCheck);
			}
		}

		bool FGraphBuilder::GraphContainsErrors(const UObject& InMetaSound)
		{
			const FMetasoundAssetBase* MetaSoundAsset = IMetasoundUObjectRegistry::Get().GetObjectAsAssetBase(&InMetaSound);
			check(MetaSoundAsset);
			const UMetasoundEditorGraph* EditorGraph = CastChecked<UMetasoundEditorGraph>(MetaSoundAsset->GetGraph());

			// Get all editor nodes from editor graph (some nodes on graph may *NOT* be metasound ed nodes,
			// such as comment boxes, etc, so just get nodes of class UMetasoundEditorGraph).
			TArray<const UMetasoundEditorGraphNode*> EditorNodes;
			EditorGraph->GetNodesOfClass(EditorNodes);

			// Do not synchronize with errors present as the graph is expected to be malformed.
			return Algo::AnyOf(EditorNodes, [](const UMetasoundEditorGraphNode* Node) { return Node->ErrorType == EMessageSeverity::Error; });
		}

		bool FGraphBuilder::SynchronizeNodeLocation(const Frontend::FConstNodeHandle& InNode, UMetasoundEditorGraphNode& OutGraphNode)
		{
			bool bModified = false;

			const FMetasoundFrontendNodeStyle& Style = InNode->GetNodeStyle();

			const FVector2D* Location = Style.Display.Locations.Find(OutGraphNode.NodeGuid);
			if (!Location)
			{
				// If no specific location found, use default location if provided (zero guid
				// for example, provided by preset defaults.)
				Location = Style.Display.Locations.Find({ });
			}

			if (Location)
			{
				const int32 LocX = FMath::TruncToInt(Location->X);
				const int32 LocY = FMath::TruncToInt(Location->Y);
				const bool bXChanged = static_cast<bool>(LocX - OutGraphNode.NodePosX);
				const bool bYChanged = static_cast<bool>(LocY - OutGraphNode.NodePosY);
				if (bXChanged || bYChanged)
				{
					OutGraphNode.NodePosX = LocX;
					OutGraphNode.NodePosY = LocY;
					bModified = true;
				}
			}

			return bModified;
		}

		UMetasoundEditorGraphInputNode* FGraphBuilder::AddInputNode(UObject& InMetaSound, Frontend::FNodeHandle InNodeHandle, FVector2D InLocation, bool bInSelectNewNode)
		{
			using namespace Frontend;

			FMetasoundAssetBase* MetaSoundAsset = IMetasoundUObjectRegistry::Get().GetObjectAsAssetBase(&InMetaSound);
			check(MetaSoundAsset);

			UMetasoundEditorGraph* MetasoundGraph = Cast<UMetasoundEditorGraph>(MetaSoundAsset->GetGraph());
			if (!ensure(MetasoundGraph))
			{
				return nullptr;
			}

=======
			return bModified;
		}

		UMetasoundEditorGraphInputNode* FGraphBuilder::AddInputNode(UObject& InMetaSound, Frontend::FNodeHandle InNodeHandle, FVector2D InLocation, bool bInSelectNewNode)
		{
			using namespace Frontend;

			FMetasoundAssetBase* MetaSoundAsset = IMetasoundUObjectRegistry::Get().GetObjectAsAssetBase(&InMetaSound);
			check(MetaSoundAsset);

			UMetasoundEditorGraph* MetasoundGraph = Cast<UMetasoundEditorGraph>(MetaSoundAsset->GetGraph());
			if (!ensure(MetasoundGraph))
			{
				return nullptr;
			}

>>>>>>> 4af6daef
			UMetasoundEditorGraphInputNode* NewGraphNode = MetasoundGraph->CreateInputNode(InNodeHandle, bInSelectNewNode);
			if (ensure(NewGraphNode))
			{
				NewGraphNode->SetNodeLocation(InLocation);
				RebuildNodePins(*NewGraphNode);
				MetasoundGraph->GetModifyContext().AddNodeIDsModified({ NewGraphNode->GetNodeID() });
				return NewGraphNode;
			}

			return nullptr;
		}

		bool FGraphBuilder::GetPinLiteral(UEdGraphPin& InInputPin, FMetasoundFrontendLiteral& OutDefaultLiteral)
		{
			using namespace Frontend;

			IMetasoundEditorModule& EditorModule = FModuleManager::GetModuleChecked<IMetasoundEditorModule>("MetaSoundEditor");

			FInputHandle InputHandle = GetInputHandleFromPin(&InInputPin);
			if (!ensure(InputHandle->IsValid()))
			{
				return false;
			}

			const FString& InStringValue = InInputPin.DefaultValue;
			const FName TypeName = InputHandle->GetDataType();

			FDataTypeRegistryInfo DataTypeInfo;
			IDataTypeRegistry::Get().GetDataTypeInfo(TypeName, DataTypeInfo);
			switch (DataTypeInfo.PreferredLiteralType)
			{
				case ELiteralType::Boolean:
				{
					// Currently don't support triggers being initialized to boolean in-graph
					if (GetMetasoundDataTypeName<FTrigger>() != TypeName)
					{
						OutDefaultLiteral.Set(FCString::ToBool(*InStringValue));
					}
				}
				break;

				case ELiteralType::Float:
				{
					OutDefaultLiteral.Set(FCString::Atof(*InStringValue));
				}
				break;

				case ELiteralType::Integer:
				{
					OutDefaultLiteral.Set(FCString::Atoi(*InStringValue));
				}
				break;

				case ELiteralType::String:
				{
					OutDefaultLiteral.Set(InStringValue);
				}
				break;

				case ELiteralType::UObjectProxy:
				{
					bool bObjectFound = false;
					if (!InInputPin.DefaultValue.IsEmpty())
					{
						if (UClass* Class = IDataTypeRegistry::Get().GetUClassForDataType(TypeName))
						{
							FAssetRegistryModule& AssetRegistryModule = FModuleManager::LoadModuleChecked<FAssetRegistryModule>("AssetRegistry");

							// Remove class prefix if included in default value path
							FString ObjectPath = InInputPin.DefaultValue;
							ObjectPath.RemoveFromStart(Class->GetName() + TEXT(" "));

							FARFilter Filter;
							Filter.bRecursiveClasses = false;
							Filter.SoftObjectPaths.Add(FSoftObjectPath(ObjectPath));

							TArray<FAssetData> AssetData;
							AssetRegistryModule.Get().GetAssets(Filter, AssetData);
							if (!AssetData.IsEmpty())
							{
								if (UObject* AssetObject = AssetData.GetData()->GetAsset())
								{
									const UClass* AssetClass = AssetObject->GetClass();
									if (ensureAlways(AssetClass))
									{
										if (AssetClass->IsChildOf(Class))
										{
											Filter.ClassPaths.Add(Class->GetClassPathName());
											OutDefaultLiteral.Set(AssetObject);
											bObjectFound = true;
										}
									}
								}
							}
						}
					}

					if (!bObjectFound)
					{
						// If the class default literal is the default (type is None), then the literal should be set to that.
						// However, if the class default literal is set to an object, the literal should be set to a valid, null object.
						// This is used for reset to default behavior, where an valid object literal with a null value is a separate case
						// from an inherited cleared default literal. 
						const FMetasoundFrontendLiteral* ClassDefaultLiteral = InputHandle->GetClassDefaultLiteral();
						if (ClassDefaultLiteral && ClassDefaultLiteral->GetType() == EMetasoundFrontendLiteralType::None)
						{
							OutDefaultLiteral.Clear();	
						}
						else
						{
							OutDefaultLiteral.Set(static_cast<UObject*>(nullptr));
						}
					}
				}
				break;

				case ELiteralType::BooleanArray:
				{
					OutDefaultLiteral.Set(TArray<bool>());
				}
				break;

				case ELiteralType::FloatArray:
				{
					OutDefaultLiteral.Set(TArray<float>());
				}
				break;

				case ELiteralType::IntegerArray:
				{
					OutDefaultLiteral.Set(TArray<int32>());
				}
				break;

				case ELiteralType::NoneArray:
				{
					OutDefaultLiteral.Set(FMetasoundFrontendLiteral::FDefaultArray());
				}
				break;

				case ELiteralType::StringArray:
				{
					OutDefaultLiteral.Set(TArray<FString>());
				}
				break;

				case ELiteralType::UObjectProxyArray:
				{
					OutDefaultLiteral.Set(TArray<UObject*>());
				}
				break;

				case ELiteralType::None:
				{
					OutDefaultLiteral.Set(FMetasoundFrontendLiteral::FDefault());
				}
				break;

				case ELiteralType::Invalid:
				default:
				{
					static_assert(static_cast<int32>(ELiteralType::COUNT) == 13, "Possible missing ELiteralType case coverage.");
					ensureMsgf(false, TEXT("Failed to set input node default: Literal type not supported"));
					return false;
				}
				break;
			}

			return true;
		}

		Frontend::FNodeHandle FGraphBuilder::AddNodeHandle(UObject& InMetaSound, UMetasoundEditorGraphNode& InGraphNode)
		{
			using namespace Frontend;

			FNodeHandle NodeHandle = INodeController::GetInvalidHandle();
			if (UMetasoundEditorGraphInputNode* InputNode = Cast<UMetasoundEditorGraphInputNode>(&InGraphNode))
			{
				const TArray<UEdGraphPin*>& Pins = InGraphNode.GetAllPins();
				const UEdGraphPin* Pin = Pins.IsEmpty() ? nullptr : Pins[0];
				if (ensure(Pin) && ensure(Pin->Direction == EGPD_Output))
				{
					UMetasoundEditorGraphInput* Input = InputNode->Input;
					if (ensure(Input))
					{
						const FName PinName = Pin->GetFName();
						FCreateNodeVertexParams VertexParams;
						VertexParams.DataType = Input->GetDataType();

						NodeHandle = AddInputNodeHandle(InMetaSound, VertexParams, nullptr, &PinName);
						NodeHandle->SetDescription(InGraphNode.GetTooltipText());
					}
				}
			}

			else if (UMetasoundEditorGraphOutputNode* OutputNode = Cast<UMetasoundEditorGraphOutputNode>(&InGraphNode))
			{
				const TArray<UEdGraphPin*>& Pins = InGraphNode.GetAllPins();
				const UEdGraphPin* Pin = Pins.IsEmpty() ? nullptr : Pins[0];
				if (ensure(Pin) && ensure(Pin->Direction == EGPD_Input))
				{
					UMetasoundEditorGraphOutput* Output = OutputNode->Output;
					if (ensure(Output))
					{
						const FName PinName = Pin->GetFName();
						FCreateNodeVertexParams VertexParams;
						VertexParams.DataType = Output->GetDataType();

						NodeHandle = FGraphBuilder::AddOutputNodeHandle(InMetaSound, VertexParams, &PinName);
						NodeHandle->SetDescription(InGraphNode.GetTooltipText());
					}
				}
			}
			else if (UMetasoundEditorGraphVariableNode* VariableNode = Cast<UMetasoundEditorGraphVariableNode>(&InGraphNode))
			{
				NodeHandle = FGraphBuilder::AddVariableNodeHandle(InMetaSound, VariableNode->Variable->GetVariableID(), VariableNode->GetClassName().ToNodeClassName());
			}
			else if (UMetasoundEditorGraphExternalNode* ExternalNode = Cast<UMetasoundEditorGraphExternalNode>(&InGraphNode))
			{
				FMetasoundFrontendClass FrontendClass;
				bool bDidFindClassWithName = ISearchEngine::Get().FindClassWithHighestVersion(ExternalNode->ClassName.ToNodeClassName(), FrontendClass);
				if (ensure(bDidFindClassWithName))
				{
					FMetasoundAssetBase* MetaSoundAsset = IMetasoundUObjectRegistry::Get().GetObjectAsAssetBase(&InMetaSound);
					check(MetaSoundAsset);

					Frontend::FNodeHandle NewNode = MetaSoundAsset->GetRootGraphHandle()->AddNode(FrontendClass.Metadata);
					ExternalNode->SetNodeID(NewNode->GetID());

					NodeHandle = NewNode;
				}
			}

			if (NodeHandle->IsValid())
			{
				FMetasoundFrontendNodeStyle Style = NodeHandle->GetNodeStyle();
				Style.Display.Locations.Add(InGraphNode.NodeGuid, FVector2D(InGraphNode.NodePosX, InGraphNode.NodePosY));
				NodeHandle->SetNodeStyle(Style);
			}

			return NodeHandle;
		}

		Frontend::FNodeHandle FGraphBuilder::AddInputNodeHandle(UObject& InMetaSound, const FName InTypeName, const FMetasoundFrontendLiteral* InDefaultValue, const FName* InNameBase)
		{
			UE_LOG(LogMetaSound, Error, TEXT("FGraphBuilder::AddInputNodeHandle with these parameters is no longer supported and should not be called. Use the one with FCreateNodeVertexParams instead."));
			return Frontend::INodeController::GetInvalidHandle();
		}

		Frontend::FNodeHandle FGraphBuilder::AddInputNodeHandle(UObject& InMetaSound, const FCreateNodeVertexParams& InParams, const FMetasoundFrontendLiteral* InDefaultValue, const FName* InNameBase)
		{
			FMetasoundAssetBase* MetaSoundAsset = IMetasoundUObjectRegistry::Get().GetObjectAsAssetBase(&InMetaSound);
			check(MetaSoundAsset);
			const FGuid VertexID = FGuid::NewGuid();

			FMetasoundFrontendClassInput ClassInput;
			ClassInput.Name = GenerateUniqueNameByClassType(InMetaSound, EMetasoundFrontendClassType::Input, InNameBase ? InNameBase->ToString() : TEXT("Input"));
			ClassInput.TypeName = InParams.DataType;
			ClassInput.VertexID = VertexID;
<<<<<<< HEAD

			// Can be unset if attempting to mirror parameters from a reroute, so default to reference
			ClassInput.AccessType = InParams.AccessType == EMetasoundFrontendVertexAccessType::Unset ? EMetasoundFrontendVertexAccessType::Reference : InParams.AccessType;

=======

			// Can be unset if attempting to mirror parameters from a reroute, so default to reference
			ClassInput.AccessType = InParams.AccessType == EMetasoundFrontendVertexAccessType::Unset ? EMetasoundFrontendVertexAccessType::Reference : InParams.AccessType;

>>>>>>> 4af6daef
			if (nullptr != InDefaultValue)
			{
				ClassInput.DefaultLiteral = *InDefaultValue;
			}
			else
			{
				Metasound::FLiteral Literal = Frontend::IDataTypeRegistry::Get().CreateDefaultLiteral(InParams.DataType);
				ClassInput.DefaultLiteral.SetFromLiteral(Literal);
			}

			return MetaSoundAsset->GetRootGraphHandle()->AddInputVertex(ClassInput);
		}
		
		Frontend::FNodeHandle FGraphBuilder::AddOutputNodeHandle(UObject& InMetaSound, const FName InTypeName, const FName* InNameBase)
		{
			UE_LOG(LogMetaSound, Error, TEXT("FGraphBuilder::AddOutputNodeHandle with these parameters is no longer supported and should not be called. Use the one with FCreateNodeVertexParams instead."));
			return Frontend::INodeController::GetInvalidHandle();
		}

		Frontend::FNodeHandle FGraphBuilder::AddOutputNodeHandle(UObject& InMetaSound, const FCreateNodeVertexParams& InParams, const FName* InNameBase)
		{
			FMetasoundAssetBase* MetaSoundAsset = IMetasoundUObjectRegistry::Get().GetObjectAsAssetBase(&InMetaSound);
			check(MetaSoundAsset);
			const FGuid VertexID = FGuid::NewGuid();

			const FName NewName = GenerateUniqueNameByClassType(InMetaSound, EMetasoundFrontendClassType::Output, InNameBase ? InNameBase->ToString() : TEXT("Output"));

			FMetasoundFrontendClassOutput ClassOutput;
			ClassOutput.Name = NewName;
			ClassOutput.TypeName = InParams.DataType;
			ClassOutput.VertexID = VertexID;

			// Can be unset if attempting to mirror parameters from a reroute, so default to reference
			ClassOutput.AccessType = InParams.AccessType == EMetasoundFrontendVertexAccessType::Unset ? EMetasoundFrontendVertexAccessType::Reference : InParams.AccessType;

			return MetaSoundAsset->GetRootGraphHandle()->AddOutputVertex(ClassOutput);
		}

		FName FGraphBuilder::GenerateUniqueVariableName(const Frontend::FConstGraphHandle& InFrontendGraph, const FString& InBaseName)
		{
			using namespace Frontend;

			TArray<FName> ExistingVariableNames;

			// Get all the names from the existing variables on the graph
			// and place into the ExistingVariableNames array.
			Algo::Transform(InFrontendGraph->GetVariables(), ExistingVariableNames, [](const FConstVariableHandle& Var) { return Var->GetName(); });

			return GraphBuilderPrivate::GenerateUniqueName(ExistingVariableNames, InBaseName);
		}

		Frontend::FVariableHandle FGraphBuilder::AddVariableHandle(UObject& InMetaSound, const FName& InTypeName)
		{
			using namespace Frontend;

			FMetasoundAssetBase* MetaSoundAsset = IMetasoundUObjectRegistry::Get().GetObjectAsAssetBase(&InMetaSound);
			check(MetaSoundAsset);

			FGraphHandle FrontendGraph = MetaSoundAsset->GetRootGraphHandle();

			FText BaseDisplayName = LOCTEXT("VariableDefaultDisplayName", "Variable");

			FString BaseName = BaseDisplayName.ToString();
			FName VariableName = GenerateUniqueVariableName(FrontendGraph, BaseName);
			FVariableHandle Variable = FrontendGraph->AddVariable(InTypeName);

			Variable->SetDisplayName(FText::GetEmpty());
			Variable->SetName(VariableName);

			return Variable;
<<<<<<< HEAD
		}

		Frontend::FNodeHandle FGraphBuilder::AddVariableNodeHandle(UObject& InMetaSound, const FGuid& InVariableID, const Metasound::FNodeClassName& InVariableNodeClassName, UMetasoundEditorGraphVariableNode* InVariableNode)
		{
			using namespace Frontend;

			FNodeHandle FrontendNode = INodeController::GetInvalidHandle();

			FMetasoundAssetBase* MetaSoundAsset = IMetasoundUObjectRegistry::Get().GetObjectAsAssetBase(&InMetaSound);
			
			if (ensure(MetaSoundAsset))
			{
				FMetasoundFrontendClass FrontendClass;
				bool bDidFindClassWithName = ISearchEngine::Get().FindClassWithHighestVersion(InVariableNodeClassName, FrontendClass);
				if (ensure(bDidFindClassWithName))
				{
					FGraphHandle Graph = MetaSoundAsset->GetRootGraphHandle();

					switch (FrontendClass.Metadata.GetType())
					{
						case EMetasoundFrontendClassType::VariableDeferredAccessor:
							FrontendNode = Graph->AddVariableDeferredAccessorNode(InVariableID);
							break;

						case EMetasoundFrontendClassType::VariableAccessor:
							FrontendNode = Graph->AddVariableAccessorNode(InVariableID);
							break;

						case EMetasoundFrontendClassType::VariableMutator:
							{
								FConstVariableHandle Variable = Graph->FindVariable(InVariableID);
								FConstNodeHandle ExistingMutator = Variable->FindMutatorNode();
								if (!ExistingMutator->IsValid())
								{
									FrontendNode = Graph->FindOrAddVariableMutatorNode(InVariableID);
								}
								else
								{
									UE_LOG(LogMetaSound, Error, TEXT("Cannot add node because \"%s\" already exists for variable \"%s\""), *ExistingMutator->GetDisplayName().ToString(), *Variable->GetDisplayName().ToString());
								}
							}
							break;

						default:
							{
								checkNoEntry();
							}
					}
				}
			}

			if (InVariableNode)
			{
				InVariableNode->ClassName = FrontendNode->GetClassMetadata().GetClassName();
				InVariableNode->ClassType = FrontendNode->GetClassMetadata().GetType();
				InVariableNode->SetNodeID(FrontendNode->GetID());
			}

			return FrontendNode;
		}

		UMetasoundEditorGraphNode* FGraphBuilder::AddNode(UObject& InMetaSound, Frontend::FNodeHandle InNodeHandle, FVector2D InLocation, bool bInSelectNewNode)
		{
=======
		}

		Frontend::FNodeHandle FGraphBuilder::AddVariableNodeHandle(UObject& InMetaSound, const FGuid& InVariableID, const Metasound::FNodeClassName& InVariableNodeClassName, UMetasoundEditorGraphVariableNode* InVariableNode)
		{
			using namespace Frontend;

			FNodeHandle FrontendNode = INodeController::GetInvalidHandle();

			FMetasoundAssetBase* MetaSoundAsset = IMetasoundUObjectRegistry::Get().GetObjectAsAssetBase(&InMetaSound);
			
			if (ensure(MetaSoundAsset))
			{
				FMetasoundFrontendClass FrontendClass;
				bool bDidFindClassWithName = ISearchEngine::Get().FindClassWithHighestVersion(InVariableNodeClassName, FrontendClass);
				if (ensure(bDidFindClassWithName))
				{
					FGraphHandle Graph = MetaSoundAsset->GetRootGraphHandle();

					switch (FrontendClass.Metadata.GetType())
					{
						case EMetasoundFrontendClassType::VariableDeferredAccessor:
							FrontendNode = Graph->AddVariableDeferredAccessorNode(InVariableID);
							break;

						case EMetasoundFrontendClassType::VariableAccessor:
							FrontendNode = Graph->AddVariableAccessorNode(InVariableID);
							break;

						case EMetasoundFrontendClassType::VariableMutator:
							{
								FConstVariableHandle Variable = Graph->FindVariable(InVariableID);
								FConstNodeHandle ExistingMutator = Variable->FindMutatorNode();
								if (!ExistingMutator->IsValid())
								{
									FrontendNode = Graph->FindOrAddVariableMutatorNode(InVariableID);
								}
								else
								{
									UE_LOG(LogMetaSound, Error, TEXT("Cannot add node because \"%s\" already exists for variable \"%s\""), *ExistingMutator->GetDisplayName().ToString(), *Variable->GetDisplayName().ToString());
								}
							}
							break;

						default:
							{
								checkNoEntry();
							}
					}
				}
			}

			if (InVariableNode)
			{
				InVariableNode->ClassName = FrontendNode->GetClassMetadata().GetClassName();
				InVariableNode->ClassType = FrontendNode->GetClassMetadata().GetType();
				InVariableNode->SetNodeID(FrontendNode->GetID());
			}

			return FrontendNode;
		}

		UMetasoundEditorGraphNode* FGraphBuilder::AddNode(UObject& InMetaSound, Frontend::FNodeHandle InNodeHandle, FVector2D InLocation, bool bInSelectNewNode)
		{
>>>>>>> 4af6daef
			switch (InNodeHandle->GetClassMetadata().GetType())
			{
				case EMetasoundFrontendClassType::Input:
				{
					return CastChecked<UMetasoundEditorGraphNode>(AddInputNode(InMetaSound, InNodeHandle, InLocation, bInSelectNewNode));
				}
				break;

				case EMetasoundFrontendClassType::External:
				case EMetasoundFrontendClassType::Template:
				{
					return CastChecked<UMetasoundEditorGraphNode>(AddExternalNode(InMetaSound, InNodeHandle, InLocation, bInSelectNewNode));
				}
				break;

				case EMetasoundFrontendClassType::Output:
				{
					return CastChecked<UMetasoundEditorGraphNode>(AddOutputNode(InMetaSound, InNodeHandle, InLocation, bInSelectNewNode));
				}
				break;

				case EMetasoundFrontendClassType::VariableMutator:
				case EMetasoundFrontendClassType::VariableAccessor:
				case EMetasoundFrontendClassType::VariableDeferredAccessor:
				case EMetasoundFrontendClassType::Variable:
				{
					return CastChecked<UMetasoundEditorGraphNode>(AddVariableNode(InMetaSound, InNodeHandle, InLocation, bInSelectNewNode));
				}
				break;

				case EMetasoundFrontendClassType::Invalid:
				case EMetasoundFrontendClassType::Graph:
				
				case EMetasoundFrontendClassType::Literal: // Not yet supported in editor
				
				default:
				{
					checkNoEntry();
					static_assert(static_cast<int32>(EMetasoundFrontendClassType::Invalid) == 10, "Possible missing FMetasoundFrontendClassType case coverage");
				}
				break;
			}

			return nullptr;
		}

		bool FGraphBuilder::ConnectNodes(UEdGraphPin& InInputPin, UEdGraphPin& InOutputPin, bool bInConnectEdPins)
		{
			using namespace Frontend;

			// When true, will recursively call back into this function
			// from the schema if the editor pins are successfully connected
			if (bInConnectEdPins)
			{
				const UEdGraphSchema* Schema = InInputPin.GetSchema();
				if (ensure(Schema))
				{
					if (!Schema->TryCreateConnection(&InInputPin, &InOutputPin))
					{
						return false;
					}
				}
				else
				{
					return false;
				}
			}

			FInputHandle InputHandle = GetInputHandleFromPin(&InInputPin);
			FOutputHandle OutputHandle = GetOutputHandleFromPin(&InOutputPin);
			if (!InputHandle->IsValid() || !OutputHandle->IsValid())
			{
				return false;
			}

			if (!ensure(InputHandle->Connect(*OutputHandle)))
			{
				InInputPin.BreakLinkTo(&InOutputPin);
				return false;
			}

			return true;
		}

		void FGraphBuilder::DisconnectPinVertex(UEdGraphPin& InPin, bool bAddLiteralInputs)
		{
			using namespace Editor;
			using namespace Frontend;

			TArray<FInputHandle> InputHandles;
			TArray<UEdGraphPin*> InputPins;

			UMetasoundEditorGraphNode* Node = CastChecked<UMetasoundEditorGraphNode>(InPin.GetOwningNode());

			if (InPin.Direction == EGPD_Input)
			{
				const FName PinName = InPin.GetFName();

				FNodeHandle NodeHandle = Node->GetNodeHandle();
				FInputHandle InputHandle = NodeHandle->GetInputWithVertexName(PinName);

				// Input can be invalid if renaming a vertex member
				if (InputHandle->IsValid())
				{
					InputHandles.Add(InputHandle);
					InputPins.Add(&InPin);
				}
			}
			else
			{
				check(InPin.Direction == EGPD_Output);
				for (UEdGraphPin* Pin : InPin.LinkedTo)
				{
					check(Pin);
					FNodeHandle NodeHandle = CastChecked<UMetasoundEditorGraphNode>(Pin->GetOwningNode())->GetNodeHandle();
					FInputHandle InputHandle = NodeHandle->GetInputWithVertexName(Pin->GetFName());

					// Input can be invalid if renaming a vertex member
					if (InputHandle->IsValid())
					{
						InputHandles.Add(InputHandle);
						InputPins.Add(Pin);
					}
				}
			}

			for (int32 i = 0; i < InputHandles.Num(); ++i)
			{
				FInputHandle InputHandle = InputHandles[i];
				FConstOutputHandle OutputHandle = InputHandle->GetConnectedOutput();

				InputHandle->Disconnect();

				if (bAddLiteralInputs)
				{
					FNodeHandle NodeHandle = InputHandle->GetOwningNode();
					SynchronizePinLiteral(*InputPins[i]);
				}
			}

			UObject& MetaSound = Node->GetMetasoundChecked();
			FMetasoundAssetBase* MetaSoundAsset = IMetasoundUObjectRegistry::Get().GetObjectAsAssetBase(&MetaSound);
			MetaSoundAsset->GetModifyContext().SetDocumentModified();
		}

		void FGraphBuilder::InitMetaSound(UObject& InMetaSound, const FString& InAuthor)
		{
			using namespace Frontend;
			using namespace GraphBuilderPrivate;

<<<<<<< HEAD
			FMetasoundFrontendClassMetadata Metadata;

			// 1. Set default class Metadata
			Metadata.SetClassName(FMetasoundFrontendClassName(FName(), *FGuid::NewGuid().ToString(), FName()));
			Metadata.SetVersion({ 1, 0 });
			Metadata.SetType(EMetasoundFrontendClassType::Graph);
			Metadata.SetAuthor(InAuthor);

			FMetasoundAssetBase* MetaSoundAsset = IMetasoundUObjectRegistry::Get().GetObjectAsAssetBase(&InMetaSound);
			check(MetaSoundAsset);
			MetaSoundAsset->SetMetadata(Metadata);

			// 2. Set default doc version Metadata
			FDocumentHandle DocumentHandle = MetaSoundAsset->GetDocumentHandle();
			FMetasoundFrontendDocumentMetadata* DocMetadata = DocumentHandle->GetMetadata();
			check(DocMetadata);
			DocMetadata->Version.Number = FMetasoundFrontendDocument::GetMaxVersion();

			MetaSoundAsset->AddDefaultInterfaces();
=======
			FMetasoundAssetBase* MetaSoundAsset = IMetasoundUObjectRegistry::Get().GetObjectAsAssetBase(&InMetaSound);
			check(MetaSoundAsset);
			FMetasoundFrontendDocument& Doc = MetaSoundAsset->GetDocumentChecked();

			// 1. Set default class Metadata
			Doc.RootGraph.Metadata.SetClassName(FMetasoundFrontendClassName(FName(), *FGuid::NewGuid().ToString(), FName()));
			Doc.RootGraph.Metadata.SetVersion({ 1, 0 });
			Doc.RootGraph.Metadata.SetType(EMetasoundFrontendClassType::Graph);
			Doc.RootGraph.Metadata.SetAuthor(InAuthor);

			if (Doc.RootGraph.Metadata.GetType() != EMetasoundFrontendClassType::Graph)
			{
				UE_LOG(LogMetaSound, Display, TEXT("Forcing class type to EMetasoundFrontendClassType::Graph on root graph metadata"));
				Doc.RootGraph.Metadata.SetType(EMetasoundFrontendClassType::Graph);
			}

			// 2. Set default doc version Metadata
			Doc.Metadata.Version.Number = FMetasoundFrontendDocument::GetMaxVersion();

			// 3. Add default interfaces
			{
				UClass* AssetClass = InMetaSound.GetClass();
				check(AssetClass);

				TArray<FMetasoundFrontendVersion> InitVersions = ISearchEngine::Get().FindUClassDefaultInterfaceVersions(AssetClass->GetClassPathName());
				FModifyRootGraphInterfaces({ }, InitVersions).Transform(Doc);
			}
>>>>>>> 4af6daef

			FGraphHandle GraphHandle = MetaSoundAsset->GetRootGraphHandle();
			FVector2D InputNodeLocation = FVector2D::ZeroVector;
			FVector2D ExternalNodeLocation = InputNodeLocation + DisplayStyle::NodeLayout::DefaultOffsetX;
			FVector2D OutputNodeLocation = ExternalNodeLocation + DisplayStyle::NodeLayout::DefaultOffsetX;

			TArray<FNodeHandle> NodeHandles = GraphHandle->GetNodes();
			for (FNodeHandle& NodeHandle : NodeHandles)
			{
				const EMetasoundFrontendClassType NodeType = NodeHandle->GetClassMetadata().GetType();
				FVector2D NewLocation;
				if (NodeType == EMetasoundFrontendClassType::Input)
				{
					NewLocation = InputNodeLocation;
					InputNodeLocation += DisplayStyle::NodeLayout::DefaultOffsetY;
				}
				else if (NodeType == EMetasoundFrontendClassType::Output)
				{
					NewLocation = OutputNodeLocation;
					OutputNodeLocation += DisplayStyle::NodeLayout::DefaultOffsetY;
				}
				else
				{
					NewLocation = ExternalNodeLocation;
					ExternalNodeLocation += DisplayStyle::NodeLayout::DefaultOffsetY;
				}
				FMetasoundFrontendNodeStyle Style = NodeHandle->GetNodeStyle();
				// TODO: Find consistent location for controlling node locations.
				// Currently it is split between MetasoundEditor and MetasoundFrontend modules.
				Style.Display.Locations = {{FGuid::NewGuid(), NewLocation}};
				NodeHandle->SetNodeStyle(Style);
			}
		}

		void FGraphBuilder::InitMetaSoundPreset(UObject& InMetaSoundReferenced, UObject& InMetaSoundPreset)
		{
			using namespace Frontend;
			using namespace GraphBuilderPrivate;

			FMetasoundAssetBase* PresetAsset = IMetasoundUObjectRegistry::Get().GetObjectAsAssetBase(&InMetaSoundPreset);
			check(PresetAsset);

			// Mark preset as auto-update and non-editable
			FGraphHandle PresetGraphHandle = PresetAsset->GetRootGraphHandle();
			FMetasoundFrontendGraphStyle Style = PresetGraphHandle->GetGraphStyle();
			Style.bIsGraphEditable = false;
			PresetGraphHandle->SetGraphStyle(Style);

			// Mark all inputs as inherited by default
			TSet<FName> InputsInheritingDefault;
			Algo::Transform(PresetGraphHandle->GetInputNodes(), InputsInheritingDefault, [](FConstNodeHandle NodeHandle)
			{
				return NodeHandle->GetNodeName();
			});
			PresetGraphHandle->SetInputsInheritingDefault(MoveTemp(InputsInheritingDefault));

			FGraphBuilder::RegisterGraphWithFrontend(InMetaSoundReferenced);

			const FMetasoundAssetBase* ReferencedAsset = IMetasoundUObjectRegistry::Get().GetObjectAsAssetBase(&InMetaSoundReferenced);
			check(ReferencedAsset);

			FRebuildPresetRootGraph(ReferencedAsset->GetDocumentHandle()).Transform(PresetAsset->GetDocumentHandle());

			PresetAsset->ConformObjectDataToInterfaces();
		}

		bool FGraphBuilder::DeleteNode(UEdGraphNode& InNode)
		{
			using namespace Frontend;

			if (!InNode.CanUserDeleteNode())
			{
				return false;
			}

			// If node isn't a MetasoundEditorGraphNode, just remove and return (ex. comment nodes)
			UMetasoundEditorGraphNode* Node = Cast<UMetasoundEditorGraphNode>(&InNode);
			UMetasoundEditorGraph* Graph = CastChecked<UMetasoundEditorGraph>(InNode.GetGraph());
			if (!Node)
			{
				Graph->RemoveNode(&InNode);
				return true;
			}


			// Remove connects only to pins associated with this EdGraph node
			// only (Iterate pins and not Frontend representation to preserve
			// other input/output EditorGraph reference node associations)
			Node->IteratePins([](UEdGraphPin& Pin, int32 Index)
			{
				// Only add literal inputs for output pins as adding when disconnecting
				// inputs would immediately orphan them on EditorGraph node removal below.
				const bool bAddLiteralInputs = Pin.Direction == EGPD_Output;
				FGraphBuilder::DisconnectPinVertex(Pin, bAddLiteralInputs);
			});

			FNodeHandle NodeHandle = Node->GetNodeHandle();
			Frontend::FGraphHandle GraphHandle = NodeHandle->GetOwningGraph();

			auto RemoveNodeLocation = [](FNodeHandle InNodeHandle, const FGuid& InNodeGuid)
			{
				FMetasoundFrontendNodeStyle Style = InNodeHandle->GetNodeStyle();
				Style.Display.Locations.Remove(InNodeGuid);
				InNodeHandle->SetNodeStyle(Style);
			};	

			auto RemoveNodeHandle = [] (FGraphHandle InGraphHandle, FNodeHandle InNodeHandle)
			{
				if (ensure(InGraphHandle->RemoveNode(*InNodeHandle)))
				{
					InGraphHandle->GetOwningDocument()->RemoveUnreferencedDependencies();
				}
			};

			if (GraphHandle->IsValid())
			{
				const EMetasoundFrontendClassType ClassType = NodeHandle->GetClassMetadata().GetType();
				switch (ClassType)
				{
					// NodeHandle does not get removed in these cases as EdGraph Inputs/Outputs
					// Frontend node is represented by the editor graph as a respective member
					// (not a node) on the MetasoundGraph. Therefore, just the editor position
					// data is removed.
					case EMetasoundFrontendClassType::Output:
					case EMetasoundFrontendClassType::Input:
					{
						RemoveNodeLocation(NodeHandle, InNode.NodeGuid);
					}
					break;
					
					// NodeHandle is only removed for variable accessors if the editor graph
					// no longer contains nodes representing the given accessor on the MetasoundGraph.
					// Therefore, just the editor position data is removed unless no location remains
					// on the Frontend node.
					case EMetasoundFrontendClassType::VariableAccessor:
					case EMetasoundFrontendClassType::VariableDeferredAccessor:
					{
						RemoveNodeLocation(NodeHandle, InNode.NodeGuid);
						if (NodeHandle->GetNodeStyle().Display.Locations.IsEmpty())
						{
							RemoveNodeHandle(GraphHandle, NodeHandle);
						}
					}
					break;

					case EMetasoundFrontendClassType::Graph:
					case EMetasoundFrontendClassType::Literal:
					case EMetasoundFrontendClassType::VariableMutator:
					case EMetasoundFrontendClassType::Variable:
					case EMetasoundFrontendClassType::External:
					case EMetasoundFrontendClassType::Template:
					default:
					{
						static_assert(static_cast<int32>(EMetasoundFrontendClassType::Invalid) == 10, "Possible missing MetasoundFrontendClassType switch case coverage.");
						RemoveNodeHandle(GraphHandle, NodeHandle);
					}
					break;
				}
			}

			return ensure(Graph->RemoveNode(&InNode));
		}

		void FGraphBuilder::RebuildNodePins(UMetasoundEditorGraphNode& InGraphNode)
		{
			using namespace Frontend;
		
			for (int32 i = InGraphNode.Pins.Num() - 1; i >= 0; i--)
			{
				InGraphNode.RemovePin(InGraphNode.Pins[i]);
			}

			// TODO: Make this a utility in Frontend (ClearInputLiterals())
			FNodeHandle NodeHandle = InGraphNode.GetNodeHandle();
			TArray<FInputHandle> Inputs = NodeHandle->GetInputs();
			for (FInputHandle& Input : Inputs)
			{
				NodeHandle->ClearInputLiteral(Input->GetID());
			}

			TArray<FInputHandle> InputHandles = NodeHandle->GetInputs();
			NodeHandle->GetInputStyle().SortDefaults(InputHandles, [](const Frontend::FInputHandle& Handle) { return FGraphBuilder::GetDisplayName(*Handle); });
			for (const FInputHandle& InputHandle : InputHandles)
			{
				// Only add pins of the node if the connection is user modifiable. 
				// Connections which the user cannot modify are controlled elsewhere.
				if (InputHandle->IsConnectionUserModifiable())
				{
					AddPinToNode(InGraphNode, InputHandle);
				}
			}

			TArray<FOutputHandle> OutputHandles = NodeHandle->GetOutputs();
			NodeHandle->GetOutputStyle().SortDefaults(OutputHandles, [](const Frontend::FOutputHandle& Handle) { return FGraphBuilder::GetDisplayName(*Handle); });
			for (const FOutputHandle& OutputHandle : OutputHandles)
			{
				// Only add pins of the node if the connection is user modifiable. 
				// Connections which the user cannot modify are controlled elsewhere.
				if (OutputHandle->IsConnectionUserModifiable())
				{
					AddPinToNode(InGraphNode, OutputHandle);
				}
			}
		}

		void FGraphBuilder::RefreshPinMetadata(UEdGraphPin& InPin, const FMetasoundFrontendVertexMetadata& InMetadata)
		{
			// Pin ToolTips are no longer cached on pins, and are instead dynamically generated via UMetasoundEditorGraphNode::GetPinHoverText
			InPin.PinToolTip = { };
			InPin.bAdvancedView = InMetadata.bIsAdvancedDisplay;
			if (InPin.bAdvancedView)
			{
				UEdGraphNode* OwningNode = InPin.GetOwningNode();
				check(OwningNode);
				if (OwningNode->AdvancedPinDisplay == ENodeAdvancedPins::NoPins)
				{
					OwningNode->AdvancedPinDisplay = ENodeAdvancedPins::Hidden;
				}
			}
		}

		void FGraphBuilder::RegisterGraphWithFrontend(UObject& InMetaSound, bool bInForceViewSynchronization)
		{
			using namespace Frontend;

			FMetasoundAssetBase* MetaSoundAsset = IMetasoundUObjectRegistry::Get().GetObjectAsAssetBase(&InMetaSound);
			check(MetaSoundAsset);

			TArray<FMetasoundAssetBase*> EditedReferencingMetaSounds;
			if (GEditor)
			{
				TArray<UObject*> EditedAssets = GEditor->GetEditorSubsystem<UAssetEditorSubsystem>()->GetAllEditedAssets();
				for (UObject* Asset : EditedAssets)
				{
					if (Asset != &InMetaSound)
					{
						if (FMetasoundAssetBase* EditedMetaSound = IMetasoundUObjectRegistry::Get().GetObjectAsAssetBase(Asset))
						{
							EditedMetaSound->RebuildReferencedAssetClasses();
							if (EditedMetaSound->IsReferencedAsset(*MetaSoundAsset))
							{
								EditedReferencingMetaSounds.Add(EditedMetaSound);
							}
						}
					}
				}
			}

			FMetaSoundAssetRegistrationOptions RegOptions;
			RegOptions.bForceReregister = true;
			RegOptions.bForceViewSynchronization = bInForceViewSynchronization;
			// if EditedReferencingMetaSounds is empty, then no MetaSounds are open
			// that reference this MetaSound, so just register this asset. Otherwise,
			// this graph will recursively get updated when the open referencing graphs
			// are registered recursively via bRegisterDependencies flag.
			if (EditedReferencingMetaSounds.IsEmpty())
			{
				MetaSoundAsset->RegisterGraphWithFrontend(RegOptions);
			}
			else
			{
				for (FMetasoundAssetBase* MetaSound : EditedReferencingMetaSounds)
				{
					MetaSound->RegisterGraphWithFrontend(RegOptions);
				}
			}
		}

		void FGraphBuilder::UnregisterGraphWithFrontend(UObject& InMetaSound)
		{
			FMetasoundAssetBase* MetaSoundAsset = IMetasoundUObjectRegistry::Get().GetObjectAsAssetBase(&InMetaSound);
			if (!ensure(MetaSoundAsset))
			{
				return;
			}

			if (GEditor)
			{
				TArray<UObject*> EditedAssets = GEditor->GetEditorSubsystem<UAssetEditorSubsystem>()->GetAllEditedAssets();
				for (UObject* Asset : EditedAssets)
				{
					if (Asset != &InMetaSound)
					{
						if (FMetasoundAssetBase* EditedMetaSound = IMetasoundUObjectRegistry::Get().GetObjectAsAssetBase(Asset))
						{
							EditedMetaSound->RebuildReferencedAssetClasses();
							if (EditedMetaSound->IsReferencedAsset(*MetaSoundAsset))
							{
								EditedMetaSound->GetModifyContext().SetDocumentModified();
							}
						}
					}
				}
			}

			MetaSoundAsset->UnregisterGraphWithFrontend();
		}

		bool FGraphBuilder::IsMatchingInputHandleAndPin(const Frontend::FConstInputHandle& InInputHandle, const UEdGraphPin& InEditorPin)
		{
			if (InEditorPin.Direction != EGPD_Input)
			{
				return false;
			}

			Frontend::FInputHandle PinInputHandle = GetInputHandleFromPin(&InEditorPin);
			if (PinInputHandle->GetID() == InInputHandle->GetID())
			{
				return true;
			}

			return false;
		}

		bool FGraphBuilder::IsMatchingOutputHandleAndPin(const Frontend::FConstOutputHandle& InOutputHandle, const UEdGraphPin& InEditorPin)
		{
			if (InEditorPin.Direction != EGPD_Output)
			{
				return false;
			}

			Frontend::FOutputHandle PinOutputHandle = GetOutputHandleFromPin(&InEditorPin);
			if (PinOutputHandle->GetID() == InOutputHandle->GetID())
			{
				return true;
			}

			return false;
		}

		void FGraphBuilder::DepthFirstTraversal(UEdGraphNode* InInitialNode, FDepthFirstVisitFunction InVisitFunction)
		{
			// Non recursive depth first traversal.
			TArray<UEdGraphNode*> Stack({InInitialNode});
			TSet<UEdGraphNode*> Visited;

			while (Stack.Num() > 0)
			{
				UEdGraphNode* CurrentNode = Stack.Pop();
				if (Visited.Contains(CurrentNode))
				{
					// Do not revisit a node that has already been visited. 
					continue;
				}

				TArray<UEdGraphNode*> Children = InVisitFunction(CurrentNode).Array();
				Stack.Append(Children);

				Visited.Add(CurrentNode);
			}
		}

		UEdGraphPin* FGraphBuilder::AddPinToNode(UMetasoundEditorGraphNode& InEditorNode, Frontend::FConstInputHandle InInputHandle)
		{
			using namespace Frontend;

			FEdGraphPinType PinType;
			FName DataTypeName = InInputHandle->GetDataType();

			const IMetasoundEditorModule& EditorModule = FModuleManager::GetModuleChecked<IMetasoundEditorModule>("MetaSoundEditor");
			if (const FEdGraphPinType* RegisteredPinType = EditorModule.FindPinType(DataTypeName))
			{
				PinType = *RegisteredPinType;
			}

			FName PinName = FGraphBuilder::GetPinName(*InInputHandle);
			UEdGraphPin* NewPin = InEditorNode.CreatePin(EGPD_Input, PinType, PinName);
			if (ensure(NewPin))
			{
				RefreshPinMetadata(*NewPin, InInputHandle->GetMetadata());
				SynchronizePinLiteral(*NewPin);
			}

			return NewPin;
		}

		UEdGraphPin* FGraphBuilder::AddPinToNode(UMetasoundEditorGraphNode& InEditorNode, Frontend::FConstOutputHandle InOutputHandle)
		{
			FEdGraphPinType PinType;
			FName DataTypeName = InOutputHandle->GetDataType();

			IMetasoundEditorModule& EditorModule = FModuleManager::GetModuleChecked<IMetasoundEditorModule>("MetaSoundEditor");
			if (const FEdGraphPinType* RegisteredPinType = EditorModule.FindPinType(DataTypeName))
			{
				PinType = *RegisteredPinType;
			}

			FName PinName = FGraphBuilder::GetPinName(*InOutputHandle);
			UEdGraphPin* NewPin = InEditorNode.CreatePin(EGPD_Output, PinType, PinName);
			if (ensure(NewPin))
			{
				RefreshPinMetadata(*NewPin, InOutputHandle->GetMetadata());
			}

			return NewPin;
		}

		bool FGraphBuilder::RecurseGetDocumentModified(FMetasoundAssetBase& InAssetBase)
		{
			using namespace Metasound::Frontend;

			if (InAssetBase.GetModifyContext().GetDocumentModified())
			{
				return true;
			}

			TArray<FMetasoundAssetBase*> References;
			ensureAlways(IMetaSoundAssetManager::GetChecked().TryLoadReferencedAssets(InAssetBase, References));
			for (FMetasoundAssetBase* Reference : References)
			{
				check(Reference);
				const bool bReferenceDocumentModified = RecurseGetDocumentModified(*Reference);
				if (bReferenceDocumentModified)
				{
					return true;
				}
			}

			return false;
		}

		bool FGraphBuilder::SynchronizePinType(const IMetasoundEditorModule& InEditorModule, UEdGraphPin& InPin, const FName InDataType)
		{
			FEdGraphPinType PinType;
			if (const FEdGraphPinType* RegisteredPinType = InEditorModule.FindPinType(InDataType))
			{
				PinType = *RegisteredPinType;
			}

			if (InPin.PinType != PinType)
			{
				if (const UMetasoundEditorGraphNode* Node = Cast<UMetasoundEditorGraphNode>(InPin.GetOwningNodeUnchecked()))
				{
					const FString NodeName = Node->GetDisplayName().ToString();
					UE_LOG(LogMetasoundEditor, Verbose, TEXT("Synchronizing Pin '%s' on Node '%s': Type converted to '%s'"), *NodeName, *InPin.GetName(), *InDataType.ToString());
				}
				InPin.PinType = PinType;
				return true;
			}

			return false;
		}

		bool FGraphBuilder::SynchronizeConnections(UObject& InMetaSound)
		{
			using namespace Frontend;

			bool bIsGraphDirty = false;

			FMetasoundAssetBase* MetaSoundAsset = IMetasoundUObjectRegistry::Get().GetObjectAsAssetBase(&InMetaSound);
			check(MetaSoundAsset);

			FGraphHandle GraphHandle = MetaSoundAsset->GetRootGraphHandle();

			UMetasoundEditorGraph* EditorGraph = CastChecked<UMetasoundEditorGraph>(MetaSoundAsset->GetGraph());

			TArray<UMetasoundEditorGraphNode*> EditorNodes;
			EditorGraph->GetNodesOfClass(EditorNodes);

			TMap<FGuid, TArray<UMetasoundEditorGraphNode*>> EditorNodesByFrontendID;
			for (UMetasoundEditorGraphNode* EditorNode : EditorNodes)
			{
				EditorNodesByFrontendID.FindOrAdd(EditorNode->GetNodeID()).Add(EditorNode);
			}

			// Iterate through all nodes in metasound editor graph and synchronize connections.
			for (UMetasoundEditorGraphNode* EditorNode : EditorNodes)
			{
				bool bIsNodeDirty = false;

				FConstNodeHandle Node = EditorNode->GetNodeHandle();

				TArray<UEdGraphPin*> Pins = EditorNode->GetAllPins();
				TArray<FConstInputHandle> NodeInputs = Node->GetConstInputs();

				// Ignore connections which are not handled by the editor.
				NodeInputs.RemoveAll([](const FConstInputHandle& FrontendInput) { return !FrontendInput->IsConnectionUserModifiable(); });

				for (FConstInputHandle& NodeInput : NodeInputs)
				{
					auto IsMatchingInputPin = [&](const UEdGraphPin* Pin) -> bool
					{
						return IsMatchingInputHandleAndPin(NodeInput, *Pin);
					};

					UEdGraphPin* MatchingPin = nullptr;
					if (UEdGraphPin** DoublePointer = Pins.FindByPredicate(IsMatchingInputPin))
					{
						MatchingPin = *DoublePointer;
					}

					if (!ensure(MatchingPin))
					{
						continue;
					}

					// Remove pin so it isn't used twice.
					Pins.Remove(MatchingPin);

					FConstOutputHandle OutputHandle = NodeInput->GetConnectedOutput();
					if (OutputHandle->IsValid())
					{
						// Both input and output handles be user modifiable for a
						// connection to be controlled by the editor.
						check(OutputHandle->IsConnectionUserModifiable());

						bool bAddLink = false;

						if (MatchingPin->LinkedTo.IsEmpty())
						{
							// No link currently exists. Add the appropriate link.
							bAddLink = true;
						}
						else if (!IsMatchingOutputHandleAndPin(OutputHandle, *MatchingPin->LinkedTo[0]))
						{
							// The wrong link exists.
							MatchingPin->BreakAllPinLinks();
							bAddLink = true;
						}

						if (bAddLink)
						{
							const FGuid NodeID = OutputHandle->GetOwningNodeID();
							TArray<UMetasoundEditorGraphNode*>* OutputEditorNode = EditorNodesByFrontendID.Find(NodeID);
							if (ensure(OutputEditorNode))
							{
								if (ensure(!OutputEditorNode->IsEmpty()))
								{
									UEdGraphPin* OutputPin = (*OutputEditorNode)[0]->FindPinChecked(OutputHandle->GetName(), EEdGraphPinDirection::EGPD_Output);
									const FText& OwningNodeName = EditorNode->GetDisplayName();

									UE_LOG(LogMetasoundEditor, Verbose, TEXT("Synchronizing Node '%s' Connection: Linking Pin '%s' to '%s'"), *OwningNodeName.ToString(), *MatchingPin->GetName(), *OutputPin->GetName());
									MatchingPin->MakeLinkTo(OutputPin);
									bIsNodeDirty = true;
								}
							}
						}
					}
					else
					{
						// No link should exist.
						if (!MatchingPin->LinkedTo.IsEmpty())
						{
							MatchingPin->BreakAllPinLinks();
							const FText OwningNodeName = EditorNode->GetDisplayName();
							const FText InputName = FGraphBuilder::GetDisplayName(*NodeInput);
							UE_LOG(LogMetasoundEditor, Verbose, TEXT("Synchronizing Node '%s' Connection: Breaking all pin links to '%s'"), *OwningNodeName.ToString(), *InputName.ToString());
							bIsNodeDirty = true;
						}
					}

					SynchronizePinLiteral(*MatchingPin);
				}

				bIsGraphDirty |= bIsNodeDirty;
			}

			return bIsGraphDirty;
		}

		bool FGraphBuilder::SynchronizeGraph(UObject& InMetaSound)
		{
			TRACE_CPUPROFILER_EVENT_SCOPE(Metasound::Editor::FGraphBuilder::SynchronizeGraph);

			using namespace Frontend;

			FMetasoundAssetBase* MetaSoundAsset = IMetasoundUObjectRegistry::Get().GetObjectAsAssetBase(&InMetaSound);
			check(MetaSoundAsset);

			if (RecurseGetDocumentModified(*MetaSoundAsset))
			{
				TArray<FMetasoundAssetBase*> EditedReferencingMetaSounds;
				if (GEditor)
				{
					TArray<UObject*> EditedAssets = GEditor->GetEditorSubsystem<UAssetEditorSubsystem>()->GetAllEditedAssets();
					for (UObject* Asset : EditedAssets)
					{
						if (Asset != &InMetaSound)
						{
							if (FMetasoundAssetBase* EditedMetaSound = IMetasoundUObjectRegistry::Get().GetObjectAsAssetBase(Asset))
							{
								if (EditedMetaSound->IsReferencedAsset(*MetaSoundAsset))
								{
									EditedReferencingMetaSounds.Add(EditedMetaSound);
								}
							}
						}
					}
				}

				if (EditedReferencingMetaSounds.IsEmpty())
				{
					MetaSoundAsset->CacheRegistryMetadata();
					const bool bEditorGraphModified = GraphBuilderPrivate::SynchronizeGraphRecursively(InMetaSound);
					GraphBuilderPrivate::RecurseClearDocumentModified(*MetaSoundAsset);
				}
				else
				{
					for (FMetasoundAssetBase* EditedMetaSound : EditedReferencingMetaSounds)
					{
						check(EditedMetaSound);
						UObject* OwningMetaSound = EditedMetaSound->GetOwningAsset();
						check(OwningMetaSound);
						SynchronizeGraph(*OwningMetaSound);
					}
				}

				return true;
			}

			return false;
		}

		bool FGraphBuilder::SynchronizeNodeMembers(UObject& InMetaSound)
		{
			TRACE_CPUPROFILER_EVENT_SCOPE(Metasound::Editor::FGraphBuilder::SynchronizeNodeMembers);

			using namespace Frontend;

			bool bEditorGraphModified = false;

			FMetasoundAssetBase* MetaSoundAsset = IMetasoundUObjectRegistry::Get().GetObjectAsAssetBase(&InMetaSound);
			check(MetaSoundAsset);
			FGraphHandle GraphHandle = MetaSoundAsset->GetRootGraphHandle();
			UMetasoundEditorGraph* EditorGraph = CastChecked<UMetasoundEditorGraph>(MetaSoundAsset->GetGraph());

			TArray<UMetasoundEditorGraphInputNode*> InputNodes;
			EditorGraph->GetNodesOfClassEx<UMetasoundEditorGraphInputNode>(InputNodes);
			for (UMetasoundEditorGraphInputNode* Node : InputNodes)
			{
				check(Node);
				FConstNodeHandle NodeHandle = Node->GetConstNodeHandle();
				if (!NodeHandle->IsValid())
				{
					for (UEdGraphPin* Pin : Node->Pins)
					{
						check(Pin);

						FConstClassInputAccessPtr ClassInputPtr = GraphHandle->FindClassInputWithName(Pin->PinName);
						if (const FMetasoundFrontendClassInput* Input = ClassInputPtr.Get())
						{
							const FGuid& InitialID = Node->GetNodeID();
							if (Node->GetNodeHandle()->GetID() != Input->NodeID)
							{
								Node->SetNodeID(Input->NodeID);

								// Requery handle as the id has been fixed up
								NodeHandle = Node->GetConstNodeHandle();
								FText InputDisplayName = Node->GetDisplayName();
								UE_LOG(LogMetasoundEditor, Verbose, TEXT("Editor Input Node '%s' interface versioned"), *InputDisplayName.ToString());

								bEditorGraphModified = true;
							}
						}
					}
				}
			}

			TArray<UMetasoundEditorGraphOutputNode*> OutputNodes;
			EditorGraph->GetNodesOfClassEx<UMetasoundEditorGraphOutputNode>(OutputNodes);
			for (UMetasoundEditorGraphOutputNode* Node : OutputNodes)
			{
				FConstNodeHandle NodeHandle = Node->GetConstNodeHandle();
				if (!NodeHandle->IsValid())
				{
					for (UEdGraphPin* Pin : Node->Pins)
					{
						check(Pin);
						FConstClassOutputAccessPtr ClassOutputPtr = GraphHandle->FindClassOutputWithName(Pin->PinName);
						if (const FMetasoundFrontendClassOutput* Output = ClassOutputPtr.Get())
						{
							const FGuid& InitialID = Node->GetNodeID();
							if (Node->GetNodeHandle()->GetID() != Output->NodeID)
							{
								Node->SetNodeID(Output->NodeID);

								// Requery handle as the id has been fixed up
								NodeHandle = Node->GetConstNodeHandle();
								FText OutputDisplayName = Node->GetDisplayName();
								UE_LOG(LogMetasoundEditor, Verbose, TEXT("Editor Output Node '%s' interface versioned"), *OutputDisplayName.ToString());

								bEditorGraphModified = true;
							}
						}
					}
				}
			}

			return bEditorGraphModified;
		}

		bool FGraphBuilder::SynchronizeNodes(UObject& InMetaSound)
		{
			TRACE_CPUPROFILER_EVENT_SCOPE(Metasound::Editor::FGraphBuilder::SynchronizeNodes);

			using namespace Frontend;

			bool bEditorGraphModified = false;

			// Get all external nodes from Frontend graph.  Input and output references will only be added/synchronized
			// if required when synchronizing connections (as they are not required to inhabit editor graph).
			FMetasoundAssetBase* MetaSoundAsset = IMetasoundUObjectRegistry::Get().GetObjectAsAssetBase(&InMetaSound);
			check(MetaSoundAsset);
			FGraphHandle GraphHandle = MetaSoundAsset->GetRootGraphHandle();
			TArray<FNodeHandle> FrontendNodes = GraphHandle->GetNodes();
			UMetasoundEditorGraph* EditorGraph = CastChecked<UMetasoundEditorGraph>(MetaSoundAsset->GetGraph());
			TArray<UMetasoundEditorGraphNode*> EditorNodes;
			EditorGraph->GetNodesOfClass(EditorNodes);

			TMap<FGuid, UMetasoundEditorGraphNode*> EditorNodesByEdNodeGuid;
			for (UMetasoundEditorGraphNode* Node : EditorNodes)
			{
				EditorNodesByEdNodeGuid.Add(Node->NodeGuid, Node);
			}

			// Find existing array of editor nodes associated with Frontend node
			struct FAssociatedNodes
			{
				TArray<UMetasoundEditorGraphNode*> EditorNodes;
				FConstNodeHandle Node = Metasound::Frontend::INodeController::GetInvalidHandle();
			};
			TMap<FGuid, FAssociatedNodes> AssociatedNodes;

			// Reverse iterate so paired nodes can safely be removed from the array.
			for (int32 i = FrontendNodes.Num() - 1; i >= 0; i--)
			{
				const FConstNodeHandle& Node = FrontendNodes[i];
				bool bFoundEditorNode = false;
				for (int32 j = EditorNodes.Num() - 1; j >= 0; --j)
				{
					UMetasoundEditorGraphNode* EditorNode = EditorNodes[j];
					if (EditorNode->GetNodeID() == Node->GetID())
					{
						bFoundEditorNode = true;
						FAssociatedNodes& AssociatedNodeData = AssociatedNodes.FindOrAdd(Node->GetID());
						if (AssociatedNodeData.Node->IsValid())
						{
							ensure(AssociatedNodeData.Node == Node);
						}
						else
						{
							AssociatedNodeData.Node = Node;
						}

						bEditorGraphModified |= SynchronizeNodeLocation(Node, *EditorNode);
						AssociatedNodeData.EditorNodes.Add(EditorNode);
						EditorNodes.RemoveAtSwap(j, 1, false /* bAllowShrinking */);
					}
				}

				if (bFoundEditorNode)
				{
					FrontendNodes.RemoveAtSwap(i, 1, false /* bAllowShrinking */);
				}
			}

			// FrontendNodes now contains nodes which need to be added to the editor graph.
			// EditorNodes now contains nodes that need to be removed from the editor graph.
			// AssociatedNodes contains pairs which we have to check have synchronized pins

			// Add and remove nodes first in order to make sure correct editor nodes
			// exist before attempting to synchronize connections.
			for (UMetasoundEditorGraphNode* EditorNode : EditorNodes)
			{
				bEditorGraphModified |= EditorGraph->RemoveNode(EditorNode);
			}

			// Add missing editor nodes marked as visible.
			for (const FNodeHandle& Node : FrontendNodes)
			{
				const FMetasoundFrontendNodeStyle& CurrentStyle = Node->GetNodeStyle();
				if (CurrentStyle.Display.Locations.IsEmpty())
				{
					continue;
				}

				FMetasoundFrontendNodeStyle NewStyle = CurrentStyle;
				bEditorGraphModified = true;

				TArray<UMetasoundEditorGraphNode*> AddedNodes;
				for (const TPair<FGuid, FVector2D>& Location : NewStyle.Display.Locations)
				{
					UMetasoundEditorGraphNode* NewNode = AddNode(InMetaSound, Node, Location.Value, false /* bInSelectNewNode */);
					if (ensure(NewNode))
					{
						FAssociatedNodes& AssociatedNodeData = AssociatedNodes.FindOrAdd(Node->GetID());
						if (AssociatedNodeData.Node->IsValid())
						{
							ensure(AssociatedNodeData.Node == Node);
						}
						else
						{
							AssociatedNodeData.Node = Node;
						}

						AddedNodes.Add(NewNode);
						AssociatedNodeData.EditorNodes.Add(NewNode);
					}
				}

				NewStyle.Display.Locations.Reset();
				for (UMetasoundEditorGraphNode* EditorNode : AddedNodes)
				{
					NewStyle.Display.Locations.Add(EditorNode->NodeGuid, FVector2D(EditorNode->NodePosX, EditorNode->NodePosY));
				}
				Node->SetNodeStyle(NewStyle);
			}

			// Synchronize pins on node associations.
			for (const TPair<FGuid, FAssociatedNodes>& IdNodePair : AssociatedNodes)
			{
				for (UMetasoundEditorGraphNode* EditorNode : IdNodePair.Value.EditorNodes)
				{
					bEditorGraphModified |= SynchronizeNodePins(*EditorNode, IdNodePair.Value.Node);
				}
			}

			return bEditorGraphModified;
		}

		bool FGraphBuilder::SynchronizeNodePins(UMetasoundEditorGraphNode& InEditorNode, Frontend::FConstNodeHandle InNode, bool bRemoveUnusedPins, bool bLogChanges)
		{
			using namespace Frontend;

			bool bIsNodeDirty = false;

			IMetasoundEditorModule& EditorModule = FModuleManager::GetModuleChecked<IMetasoundEditorModule>("MetaSoundEditor");

			TArray<FConstInputHandle> InputHandles;
			TArray<FConstOutputHandle> OutputHandles;
			auto GetUserModifiableHandles = [InNode](TArray<FConstInputHandle>& InHandles, TArray<FConstOutputHandle>& OutHandles)
			{
				InHandles = InNode->GetConstInputs();
				OutHandles = InNode->GetConstOutputs();

				// Remove input and output handles which are not user modifiable
				InHandles.RemoveAll([](const FConstInputHandle& FrontendInput) { return !FrontendInput->IsConnectionUserModifiable(); });
				OutHandles.RemoveAll([](const FConstOutputHandle& FrontendOutput) { return !FrontendOutput->IsConnectionUserModifiable(); });
			};
			GetUserModifiableHandles(InputHandles, OutputHandles);

			// Filter out pins which are not paired.
			TArray<UEdGraphPin*> EditorPins = InEditorNode.Pins;
			for (int32 i = EditorPins.Num() - 1; i >= 0; i--)
			{
				UEdGraphPin* Pin = EditorPins[i];

				auto IsMatchingInputHandle = [&](const FConstInputHandle& InputHandle) -> bool
				{
					return IsMatchingInputHandleAndPin(InputHandle, *Pin);
				};

				auto IsMatchingOutputHandle = [&](const FConstOutputHandle& OutputHandle) -> bool
				{
					return IsMatchingOutputHandleAndPin(OutputHandle, *Pin);
				};

				switch (Pin->Direction)
				{
					case EEdGraphPinDirection::EGPD_Input:
					{
						int32 MatchingInputIndex = InputHandles.FindLastByPredicate(IsMatchingInputHandle);
						if (INDEX_NONE != MatchingInputIndex)
						{
							bIsNodeDirty |= SynchronizePinType(EditorModule, *EditorPins[i], InputHandles[MatchingInputIndex]->GetDataType());
							InputHandles.RemoveAtSwap(MatchingInputIndex);
							EditorPins.RemoveAtSwap(i);
						}
					}
					break;

					case EEdGraphPinDirection::EGPD_Output:
					{
						int32 MatchingOutputIndex = OutputHandles.FindLastByPredicate(IsMatchingOutputHandle);
						if (INDEX_NONE != MatchingOutputIndex)
						{
							bIsNodeDirty |= SynchronizePinType(EditorModule, *EditorPins[i], OutputHandles[MatchingOutputIndex]->GetDataType());
							OutputHandles.RemoveAtSwap(MatchingOutputIndex);
							EditorPins.RemoveAtSwap(i);
						}
					}
					break;
				}
			}

			// Remove any unused editor pins.
			if (bRemoveUnusedPins)
			{
				bIsNodeDirty |= !EditorPins.IsEmpty();
				for (UEdGraphPin* Pin : EditorPins)
				{
					if (bLogChanges)
					{
						constexpr bool bIncludeNamespace = true;
						const FText NodeDisplayName = FGraphBuilder::GetDisplayName(*InNode, bIncludeNamespace);
						UE_LOG(LogMetasoundEditor, Verbose, TEXT("Synchronizing Node '%s' Pins: Removing Excess Editor Pin '%s'"), *NodeDisplayName.ToString(), *Pin->GetName());
					}
					InEditorNode.RemovePin(Pin);
				}
			}


			if (!InputHandles.IsEmpty())
			{
				bIsNodeDirty = true;
				for (FConstInputHandle& InputHandle : InputHandles)
				{
					if (bLogChanges)
					{
						constexpr bool bIncludeNamespace = true;
						const FText NodeDisplayName = FGraphBuilder::GetDisplayName(*InNode, bIncludeNamespace);
						const FText InputDisplayName = FGraphBuilder::GetDisplayName(*InputHandle);
						UE_LOG(LogMetasoundEditor, Verbose, TEXT("Synchronizing Node '%s' Pins: Adding missing Editor Input Pin '%s'"), *NodeDisplayName.ToString(), *InputDisplayName.ToString());
					}
					AddPinToNode(InEditorNode, InputHandle);
				}
			}

			if (!OutputHandles.IsEmpty())
			{
				bIsNodeDirty = true;
				for (FConstOutputHandle& OutputHandle : OutputHandles)
				{
					if (bLogChanges)
					{
						constexpr bool bIncludeNamespace = true;
						const FText NodeDisplayName = FGraphBuilder::GetDisplayName(*InNode, bIncludeNamespace);
						const FText OutputDisplayName = FGraphBuilder::GetDisplayName(*OutputHandle);
						UE_LOG(LogMetasoundEditor, Verbose, TEXT("Synchronizing Node '%s' Pins: Adding missing Editor Output Pin '%s'"), *NodeDisplayName.ToString(), *OutputDisplayName.ToString());
					}
					AddPinToNode(InEditorNode, OutputHandle);
				}
			}

			// Order pins
			GetUserModifiableHandles(InputHandles, OutputHandles);

			InNode->GetInputStyle().SortDefaults(InputHandles, [](const FConstInputHandle& Handle) { return FGraphBuilder::GetDisplayName(*Handle); });
			InNode->GetOutputStyle().SortDefaults(OutputHandles, [](const FConstOutputHandle& Handle) { return FGraphBuilder::GetDisplayName(*Handle); });

			auto SwapAndDirty = [&](int32 IndexA, int32 IndexB)
			{
				const bool bRequiresSwap = IndexA != IndexB;
				if (bRequiresSwap)
				{
					InEditorNode.Pins.Swap(IndexA, IndexB);
					bIsNodeDirty |= bRequiresSwap;
				}
			};

			for (int32 i = InEditorNode.Pins.Num() - 1; i >= 0; --i)
			{
				UEdGraphPin* Pin = InEditorNode.Pins[i];
				if (Pin->Direction == EGPD_Input)
				{
					if (!InputHandles.IsEmpty())
					{
						constexpr bool bAllowShrinking = false;
						FConstInputHandle InputHandle = InputHandles.Pop(bAllowShrinking);
						for (int32 j = i; j >= 0; --j)
						{
							if (IsMatchingInputHandleAndPin(InputHandle, *InEditorNode.Pins[j]))
							{
								SwapAndDirty(i, j);
								break;
							}
						}
					}
				}
				else /* Pin->Direction == EGPD_Output */
				{
					if (!OutputHandles.IsEmpty())
					{
						constexpr bool bAllowShrinking = false;
						FConstOutputHandle OutputHandle = OutputHandles.Pop(bAllowShrinking);
						for (int32 j = i; j >= 0; --j)
						{
							if (IsMatchingOutputHandleAndPin(OutputHandle, *InEditorNode.Pins[j]))
							{
								SwapAndDirty(i, j);
								break;
							}
						}
					}
				}
			}

			return bIsNodeDirty;
		}

		bool FGraphBuilder::SynchronizePinLiteral(UEdGraphPin& InPin)
		{
			using namespace Frontend;

			if (!ensure(InPin.Direction == EGPD_Input))
			{
				return false;
			}

			const FString OldValue = InPin.DefaultValue;

			FInputHandle InputHandle = GetInputHandleFromPin(&InPin);
			if (const FMetasoundFrontendLiteral* NodeDefaultLiteral = InputHandle->GetLiteral())
			{
				InPin.DefaultValue = NodeDefaultLiteral->ToString();
				return OldValue != InPin.DefaultValue;
			}

			if (const FMetasoundFrontendLiteral* ClassDefaultLiteral = InputHandle->GetClassDefaultLiteral())
			{
				InPin.DefaultValue = ClassDefaultLiteral->ToString();
				return OldValue != InPin.DefaultValue;
			}

			FMetasoundFrontendLiteral DefaultLiteral;
			DefaultLiteral.SetFromLiteral(IDataTypeRegistry::Get().CreateDefaultLiteral(InputHandle->GetDataType()));

			InPin.DefaultValue = DefaultLiteral.ToString();
			return OldValue != InPin.DefaultValue;
		}

		bool FGraphBuilder::SynchronizeGraphMembers(UObject& InMetaSound)
		{
			TRACE_CPUPROFILER_EVENT_SCOPE(Metasound::Editor::FGraphBuilder::SynchronizeGraphMembers);

			using namespace Frontend;

			bool bEditorGraphModified = false;

			FMetasoundAssetBase* MetaSoundAsset = IMetasoundUObjectRegistry::Get().GetObjectAsAssetBase(&InMetaSound);
			check(MetaSoundAsset);
			UMetasoundEditorGraph* Graph = CastChecked<UMetasoundEditorGraph>(MetaSoundAsset->GetGraph());
			FGraphHandle GraphHandle = MetaSoundAsset->GetRootGraphHandle();

			TSet<UMetasoundEditorGraphInput*> Inputs;
			TSet<UMetasoundEditorGraphOutput*> Outputs;

			// Collect all editor graph inputs with corresponding frontend inputs. 
			GraphHandle->IterateNodes([&](FNodeHandle NodeHandle)
			{
				if (UMetasoundEditorGraphInput* Input = Graph->FindInput(NodeHandle->GetID()))
				{
					Inputs.Add(Input);
					return;
				}

				// Add an editor input if none exist for a frontend input.
				Inputs.Add(Graph->FindOrAddInput(NodeHandle));
				constexpr bool bIncludeNamespace = true;
				FText NodeDisplayName = FGraphBuilder::GetDisplayName(*NodeHandle, bIncludeNamespace);
				UE_LOG(LogMetasoundEditor, Verbose, TEXT("Synchronizing Inputs: Added missing input '%s'."), *NodeDisplayName.ToString());
				bEditorGraphModified = true;
			}, EMetasoundFrontendClassType::Input);

			// Collect all editor graph outputs with corresponding frontend outputs. 
			GraphHandle->IterateNodes([&](FNodeHandle NodeHandle)
			{
				if (UMetasoundEditorGraphOutput* Output = Graph->FindOutput(NodeHandle->GetID()))
				{
					Outputs.Add(Output);
					return;
				}

				// Add an editor output if none exist for a frontend output.
				Outputs.Add(Graph->FindOrAddOutput(NodeHandle));
				constexpr bool bIncludeNamespace = true;
				FText NodeDisplayName = FGraphBuilder::GetDisplayName(*NodeHandle, bIncludeNamespace);
				UE_LOG(LogMetasoundEditor, Verbose, TEXT("Synchronizing Outputs: Added missing output '%s'."), *NodeDisplayName.ToString());
				bEditorGraphModified = true;
			}, EMetasoundFrontendClassType::Output);

			// Collect editor inputs and outputs to remove which have no corresponding frontend input or output.
			TArray<UMetasoundEditorGraphMember*> ToRemove;
			Graph->IterateInputs([&](UMetasoundEditorGraphInput& Input)
			{
				if (!Inputs.Contains(&Input))
				{
					UE_LOG(LogMetasoundEditor, Verbose, TEXT("Synchronizing Inputs: Removing stale input '%s'."), *Input.GetName());
					ToRemove.Add(&Input);
				}
			});
			Graph->IterateOutputs([&](UMetasoundEditorGraphOutput& Output)
			{
				if (!Outputs.Contains(&Output))
				{
					UE_LOG(LogMetasoundEditor, Verbose, TEXT("Synchronizing Outputs: Removing stale output '%s'."), *Output.GetName());
					ToRemove.Add(&Output);
				}
			});

			// Remove stale inputs and outputs.
			bEditorGraphModified |= !ToRemove.IsEmpty();
			for (UMetasoundEditorGraphMember* GraphMember: ToRemove)
			{
				Graph->RemoveMember(*GraphMember);
			}

			UMetasoundEditorGraphMember* Member = nullptr;

			auto SynchronizeMemberDataType = [&](UMetasoundEditorGraphVertex& InVertex)
			{
				FConstNodeHandle NodeHandle = InVertex.GetConstNodeHandle();
				TArray<FConstInputHandle> InputHandles = NodeHandle->GetConstInputs();
				if (ensure(InputHandles.Num() == 1))
				{
					FConstInputHandle InputHandle = InputHandles.Last();
					const FName NewDataType = InputHandle->GetDataType();
					if (InVertex.GetDataType() != NewDataType)
					{
						constexpr bool bIncludeNamespace = true;
						FText NodeDisplayName = FGraphBuilder::GetDisplayName(*NodeHandle, bIncludeNamespace);
						UE_LOG(LogMetasoundEditor, Verbose, TEXT("Synchronizing Member '%s': Updating DataType to '%s'."), *NodeDisplayName.ToString(), *NewDataType.ToString());

						FMetasoundFrontendLiteral DefaultLiteral;
						DefaultLiteral.SetFromLiteral(IDataTypeRegistry::Get().CreateDefaultLiteral(NewDataType));
						if (const FMetasoundFrontendLiteral* InputLiteral = InputHandle->GetLiteral())
						{
							DefaultLiteral = *InputLiteral;
						}

						InVertex.ClassName = NodeHandle->GetClassMetadata().GetClassName();

						constexpr bool bPostTransaction = false;
						InVertex.SetDataType(NewDataType, bPostTransaction);

						if (DefaultLiteral.IsValid())
						{
							InVertex.GetLiteral()->SetFromLiteral(DefaultLiteral);
						}
					}
				}
			};

			// Synchronize data types & default values for input nodes.
			GraphHandle->IterateNodes([&](FNodeHandle NodeHandle)
			{
				if (UMetasoundEditorGraphInput* Input = Graph->FindInput(NodeHandle->GetID()))
				{
					SynchronizeMemberDataType(*Input);

					if (UMetasoundEditorGraphMemberDefaultLiteral* Literal = Input->GetLiteral())
					{
						const FName NodeName = NodeHandle->GetNodeName();
						const FGuid VertexID = GraphHandle->GetVertexIDForInputVertex(NodeName);
						FMetasoundFrontendLiteral DefaultLiteral = GraphHandle->GetDefaultInput(VertexID);
						if (!DefaultLiteral.IsEqual(Literal->GetDefault()))
						{
							if (DefaultLiteral.GetType() != EMetasoundFrontendLiteralType::None)
							{
								UE_LOG(LogMetasoundEditor, Verbose, TEXT("Synchronizing default value to '%s' for input '%s'"), *DefaultLiteral.ToString(), *NodeName.ToString());
								Literal->SetFromLiteral(DefaultLiteral);
								bEditorGraphModified = true;
							}
						}
					}
				}
			}, EMetasoundFrontendClassType::Input);

			// Synchronize data types of output nodes.
			GraphHandle->IterateNodes([&](FNodeHandle NodeHandle)
			{
				if (UMetasoundEditorGraphOutput* Output = Graph->FindOutput(NodeHandle->GetID()))
				{
					SynchronizeMemberDataType(*Output);

					// Fix up corrupted assets with no literal set 
					if (!Output->GetLiteral())
					{
						Output->InitializeLiteral();
					}
				}
			}, EMetasoundFrontendClassType::Output);

			// Remove empty entries
			bEditorGraphModified |= Graph->Inputs.RemoveAllSwap([](const TObjectPtr<UMetasoundEditorGraphInput>& Input) { return !Input; }) > 0;
			bEditorGraphModified |= Graph->Outputs.RemoveAllSwap([](const TObjectPtr<UMetasoundEditorGraphOutput>& Output) { return !Output; }) > 0;
			bEditorGraphModified |= Graph->Variables.RemoveAllSwap([](const TObjectPtr<UMetasoundEditorGraphVariable>& Variable) { return !Variable; }) > 0;

			return bEditorGraphModified;
		}
	} // namespace Editor
} // namespace Metasound
#undef LOCTEXT_NAMESPACE<|MERGE_RESOLUTION|>--- conflicted
+++ resolved
@@ -24,16 +24,11 @@
 #include "MetasoundEditorGraphValidation.h"
 #include "MetasoundEditorModule.h"
 #include "MetasoundEditorSettings.h"
-<<<<<<< HEAD
-#include "MetasoundFrontendDataTypeRegistry.h"
-#include "MetasoundFrontendDocumentAccessPtr.h"
-=======
 #include "MetasoundEditorSubsystem.h"
 #include "MetasoundFactory.h"
 #include "MetasoundFrontendDataTypeRegistry.h"
 #include "MetasoundFrontendDocumentAccessPtr.h"
 #include "MetasoundFrontendDocumentBuilder.h"
->>>>>>> 4af6daef
 #include "MetasoundFrontendDocumentVersioning.h"
 #include "MetasoundFrontendQuery.h"
 #include "MetasoundFrontendQuerySteps.h"
@@ -127,32 +122,9 @@
 				}
 
 				// If no graph is set, MetaSound has been created outside of asset factory, so initialize it here.
-<<<<<<< HEAD
-				// TODO: Move factory initialization and this code to single builder function (in header so cannot move
-				// until 5.1+).
 				if (!MetaSoundAsset->GetGraph())
 				{
-					FString Author = UKismetSystemLibrary::GetPlatformUserName();
-					if (const UMetasoundEditorSettings* EditorSettings = GetDefault<UMetasoundEditorSettings>())
-					{
-						if (!EditorSettings->DefaultAuthor.IsEmpty())
-						{
-							Author = EditorSettings->DefaultAuthor;
-						}
-					}
-
-					FGraphBuilder::InitMetaSound(InMetaSound, Author);
-
-					// Initial graph generation is not something to be managed by the transaction
-					// stack, so don't track dirty state until after initial setup if necessary.
-					UMetasoundEditorGraph* Graph = NewObject<UMetasoundEditorGraph>(&InMetaSound, FName(), RF_Transactional);
-					Graph->Schema = UMetasoundEditorGraphSchema::StaticClass();
-					MetaSoundAsset->SetGraph(Graph);
-=======
-				if (!MetaSoundAsset->GetGraph())
-				{
 					UMetaSoundEditorSubsystem::GetChecked().InitAsset(InMetaSound);
->>>>>>> 4af6daef
 				}
 
 				bEditorGraphModified |= FGraphBuilder::SynchronizeGraphMembers(InMetaSound);
@@ -254,7 +226,6 @@
 			}
 
 			return true;
-<<<<<<< HEAD
 		}
 
 		FText FGraphBuilder::GetDisplayName(const FMetasoundFrontendClassMetadata& InClassMetadata, FName InNodeName, bool bInIncludeNamespace)
@@ -406,159 +377,6 @@
 
 		FName FGraphBuilder::GetPinName(const Frontend::IInputController& InFrontendInput)
 		{
-=======
-		}
-
-		FText FGraphBuilder::GetDisplayName(const FMetasoundFrontendClassMetadata& InClassMetadata, FName InNodeName, bool bInIncludeNamespace)
-		{
-			using namespace Frontend;
-
-			FName Namespace;
-			FName ParameterName;
-			Audio::FParameterPath::SplitName(InNodeName, Namespace, ParameterName);
-
-			FText DisplayName;
-			auto GetAssetDisplayNameFromMetadata = [&DisplayName](const FMetasoundFrontendClassMetadata& Metadata)
-			{
-				DisplayName = Metadata.GetDisplayName();
-				if (DisplayName.IsEmptyOrWhitespace())
-				{
-					const FNodeRegistryKey RegistryKey = NodeRegistryKey::CreateKey(Metadata);
-					bool bIsClassNative = FMetasoundFrontendRegistryContainer::Get()->IsNodeNative(RegistryKey);
-					if (!bIsClassNative)
-					{
-						if (IMetaSoundAssetManager* AssetManager = IMetaSoundAssetManager::Get())
-						{
-							if (const FSoftObjectPath* Path = AssetManager->FindObjectPathFromKey(RegistryKey))
-							{
-								DisplayName = FText::FromString(Path->GetAssetName());
-							}
-						}
-					}
-				}
-			};
-
-			// 1. Try to get display name from metadata or asset if one can be found from the asset manager
-			GetAssetDisplayNameFromMetadata(InClassMetadata);
-
-			// 2. If version is missing from the registry or from asset system, then this node
-			// will not provide a useful DisplayName.  In that case, attempt to find the next highest
-			// class & associated DisplayName.
-			if (DisplayName.IsEmptyOrWhitespace())
-			{
-				FMetasoundFrontendClass ClassWithHighestVersion;
-				if (ISearchEngine::Get().FindClassWithHighestVersion(InClassMetadata.GetClassName(), ClassWithHighestVersion))
-				{
-					GetAssetDisplayNameFromMetadata(ClassWithHighestVersion.Metadata);
-				}
-			}
-
-			// 3. If that cannot be found, build a title from the cached node registry FName.
-			if (DisplayName.IsEmptyOrWhitespace())
-			{
-				DisplayName = FText::FromString(ParameterName.ToString());
-			}
-
-			// 4. Tack on the namespace if requested
-			if (bInIncludeNamespace)
-			{
-				if (!Namespace.IsNone())
-				{
-					return FText::Format(LOCTEXT("ClassMetadataDisplayNameWithNamespaceFormat", "{0} ({1})"), DisplayName, FText::FromName(Namespace));
-				}
-			}
-
-			return DisplayName;
-		}
-
-		FText FGraphBuilder::GetDisplayName(const Frontend::INodeController& InFrontendNode, bool bInIncludeNamespace)
-		{
-			using namespace Frontend;
-
-			FText DisplayName = InFrontendNode.GetDisplayName();
-			if (!DisplayName.IsEmptyOrWhitespace())
-			{
-				return DisplayName;
-			}
-
-			return GetDisplayName(InFrontendNode.GetClassMetadata(), InFrontendNode.GetNodeName(), bInIncludeNamespace);
-		}
-
-		FText FGraphBuilder::GetDisplayName(const Frontend::IInputController& InFrontendInput)
-		{
-			FText DisplayName = InFrontendInput.GetDisplayName();
-			if (DisplayName.IsEmptyOrWhitespace())
-			{
-				DisplayName = FText::FromName(InFrontendInput.GetName());
-			}
-			return DisplayName;
-		}
-
-		FText FGraphBuilder::GetDisplayName(const Frontend::IOutputController& InFrontendOutput)
-		{
-			FText DisplayName = InFrontendOutput.GetDisplayName();
-			if (DisplayName.IsEmptyOrWhitespace())
-			{
-				DisplayName = FText::FromName(InFrontendOutput.GetName());
-			}
-			return DisplayName;
-		}
-
-		FText FGraphBuilder::GetDisplayName(const Frontend::IVariableController& InFrontendVariable, bool bInIncludeNamespace)
-		{
-			FText DisplayName = InFrontendVariable.GetDisplayName();
-			if (DisplayName.IsEmptyOrWhitespace())
-			{
-				FName Namespace;
-				FName ParameterName;
-				Audio::FParameterPath::SplitName(InFrontendVariable.GetName(), Namespace, ParameterName);
-
-				DisplayName = FText::FromName(ParameterName);
-				if (bInIncludeNamespace && !Namespace.IsNone())
-				{
-					return FText::Format(LOCTEXT("ClassMetadataDisplayNameWithNamespaceFormat", "{0} ({1})"), DisplayName, FText::FromName(Namespace));
-				}
-			}
-
-			return DisplayName;
-		}
-
-		FName FGraphBuilder::GetPinName(const Frontend::IOutputController& InFrontendOutput)
-		{
-			using namespace VariableNames; 
-
-			Frontend::FConstNodeHandle OwningNode = InFrontendOutput.GetOwningNode();
-			EMetasoundFrontendClassType OwningNodeClassType = OwningNode->GetClassMetadata().GetType();
-
-			switch (OwningNodeClassType)
-			{
-				case EMetasoundFrontendClassType::Variable:
-				case EMetasoundFrontendClassType::VariableAccessor:
-				case EMetasoundFrontendClassType::VariableDeferredAccessor:
-				case EMetasoundFrontendClassType::VariableMutator:
-				{
-					// All variables nodes use the same pin name for user-modifiable node
-					// inputs and outputs and the editor does not display the pin's name. The
-					// editor instead displays the variable's name in place of the pin name to
-					// maintain a consistent look and behavior to input and output nodes.
-					return METASOUND_GET_PARAM_NAME(OutputData);
-				}
-				case EMetasoundFrontendClassType::Input:
-				case EMetasoundFrontendClassType::Output:
-				{
-					return OwningNode->GetNodeName();
-				}
-
-				default:
-				{
-					return InFrontendOutput.GetName();
-				}
-			}
-		}
-
-		FName FGraphBuilder::GetPinName(const Frontend::IInputController& InFrontendInput)
-		{
->>>>>>> 4af6daef
 			using namespace VariableNames;
 			
 			Frontend::FConstNodeHandle OwningNode = InFrontendInput.GetOwningNode();
@@ -712,7 +530,6 @@
 			if (ensure(NewGraphNode))
 			{
 				UMetasoundEditorGraph* MetasoundGraph = CastChecked<UMetasoundEditorGraph>(&Graph);
-<<<<<<< HEAD
 
 				UMetasoundEditorGraphOutput* Output = MetasoundGraph->FindOrAddOutput(InNodeHandle);
 				if (ensure(Output))
@@ -725,20 +542,6 @@
 					constexpr bool bPostTransaction = false;
 					Output->UpdateFrontendDefaultLiteral(bPostTransaction);
 
-=======
-
-				UMetasoundEditorGraphOutput* Output = MetasoundGraph->FindOrAddOutput(InNodeHandle);
-				if (ensure(Output))
-				{
-					NewGraphNode->Output = Output;
-					NodeCreator.Finalize();
-					InitGraphNode(InNodeHandle, NewGraphNode, InMetaSound);
-
-					// Ensures the output node value is synced with the editor literal value should it be set
-					constexpr bool bPostTransaction = false;
-					Output->UpdateFrontendDefaultLiteral(bPostTransaction);
-
->>>>>>> 4af6daef
 					MetasoundGraph->GetModifyContext().AddNodeIDsModified({ NewGraphNode->GetNodeID() });
 				}
 
@@ -755,14 +558,11 @@
 			RebuildNodePins(*NewGraphNode);
 		}
 
-<<<<<<< HEAD
-=======
 		void FGraphBuilder::InitGraphNodeIDFromNodeHandle(const Frontend::FConstNodeHandle& InNodeHandle, UMetasoundEditorGraphNode* NewGraphNode)
 		{
 			NewGraphNode->SetNodeID(InNodeHandle->GetID());
 		}
 
->>>>>>> 4af6daef
 		FGraphValidationResults FGraphBuilder::ValidateGraph(UObject& InMetaSound)
 		{
 			TRACE_CPUPROFILER_EVENT_SCOPE(Metasound::Editor::FGraphBuilder::ValidateGraph);
@@ -947,8 +747,6 @@
 		}
 
 		FName FGraphBuilder::GetPinDataType(const UEdGraphPin* InPin)
-<<<<<<< HEAD
-=======
 		{
 			using namespace Frontend;
 
@@ -970,24 +768,12 @@
 		}
 
 		Frontend::FOutputHandle FGraphBuilder::GetOutputHandleFromPin(const UEdGraphPin* InPin)
->>>>>>> 4af6daef
 		{
 			using namespace Frontend;
 			using namespace VariableNames; 
 
-			if (InPin)
-			{
-<<<<<<< HEAD
-				if (InPin->Direction == EGPD_Input)
-				{
-					FConstInputHandle InputHandle = GetConstInputHandleFromPin(InPin);
-					return InputHandle->GetDataType();
-				}
-				else // EGPD_Output
-				{
-					FConstOutputHandle OutputHandle = GetConstOutputHandleFromPin(InPin);
-					return OutputHandle->GetDataType();
-=======
+			if (InPin && ensure(InPin->Direction == EGPD_Output))
+			{
 				if (UMetasoundEditorGraphVariableNode* EdVariableNode = Cast<UMetasoundEditorGraphVariableNode>(InPin->GetOwningNode()))
 				{
 					// UEdGraphPins on variable nodes use the variable's name for display
@@ -999,53 +785,12 @@
 				else if (UMetasoundEditorGraphNode* EdNode = CastChecked<UMetasoundEditorGraphNode>(InPin->GetOwningNode()))
 				{
 					return EdNode->GetNodeHandle()->GetOutputWithVertexName(InPin->GetFName());
->>>>>>> 4af6daef
-				}
-			}
-
-			return { };
-		}
-
-<<<<<<< HEAD
-		Frontend::FOutputHandle FGraphBuilder::GetOutputHandleFromPin(const UEdGraphPin* InPin)
-		{
-			using namespace Frontend;
-			using namespace VariableNames; 
-
-			if (InPin && ensure(InPin->Direction == EGPD_Output))
-			{
-				if (UMetasoundEditorGraphVariableNode* EdVariableNode = Cast<UMetasoundEditorGraphVariableNode>(InPin->GetOwningNode()))
-				{
-					// UEdGraphPins on variable nodes use the variable's name for display
-					// purposes instead of the underlying vertex's name. The frontend vertices
-					// of a variable node have consistent names no matter what the 
-					// variable is named.
-					return EdVariableNode->GetNodeHandle()->GetOutputWithVertexName(METASOUND_GET_PARAM_NAME(OutputData));
-				}
-				else if (UMetasoundEditorGraphNode* EdNode = CastChecked<UMetasoundEditorGraphNode>(InPin->GetOwningNode()))
-				{
-					return EdNode->GetNodeHandle()->GetOutputWithVertexName(InPin->GetFName());
 				}
 			}
 
 			return IOutputController::GetInvalidHandle();
 		}
 
-		const FMetasoundFrontendEdgeStyle* FGraphBuilder::GetOutputEdgeStyle(Frontend::FConstOutputHandle InOutputHandle)
-		{
-			using namespace Frontend;
-
-			if (InOutputHandle->IsValid())
-			{
-				FConstNodeHandle NodeHandle = InOutputHandle->GetOwningNode();
-				FConstGraphHandle GraphHandle = NodeHandle->GetOwningGraph();
-
-				const TArray<FMetasoundFrontendEdgeStyle>& EdgeStyles = GraphHandle->GetGraphStyle().EdgeStyles;
-				return EdgeStyles.FindByPredicate([&InOutputHandle](const FMetasoundFrontendEdgeStyle& InCandidate)
-				{
-					return InCandidate.NodeID == InOutputHandle->GetOwningNodeID() && InCandidate.OutputName == InOutputHandle->GetName();
-				});
-=======
 		const FMetasoundFrontendEdgeStyle* FGraphBuilder::GetOutputEdgeStyle(Frontend::FConstOutputHandle InOutputHandle)
 		{
 			using namespace Frontend;
@@ -1100,28 +845,11 @@
 						}
 					}
 				}
->>>>>>> 4af6daef
 			}
 
 			return OutputPin;
 		}
 
-<<<<<<< HEAD
-		const FMetasoundFrontendEdgeStyle* FGraphBuilder::GetOutputEdgeStyle(const UEdGraphPin* InGraphPin)
-		{
-			using namespace Frontend;
-
-			FConstOutputHandle OutputHandle = FindReroutedConstOutputHandleFromPin(InGraphPin);
-			return GetOutputEdgeStyle(OutputHandle);
-		}
-
-		Frontend::FConstOutputHandle FGraphBuilder::GetConstOutputHandleFromPin(const UEdGraphPin* InPin)
-		{
-			return GetOutputHandleFromPin(InPin);
-		}
-
-		UEdGraphPin* FGraphBuilder::FindReroutedOutputPin(UEdGraphPin* OutputPin)
-=======
 		const UEdGraphPin* FGraphBuilder::FindReroutedOutputPin(const UEdGraphPin* OutputPin)
 		{
 			using namespace Frontend;
@@ -1150,7 +878,6 @@
 		}
 
 		Frontend::FOutputHandle FGraphBuilder::FindReroutedOutputHandleFromPin(const UEdGraphPin* OutputPin)
->>>>>>> 4af6daef
 		{
 			using namespace Frontend;
 
@@ -1167,40 +894,6 @@
 							if (!LinkedTo.IsEmpty())
 							{
 								UEdGraphPin* ReroutedOutput = LinkedTo.Last();
-<<<<<<< HEAD
-								return FindReroutedOutputPin(ReroutedOutput);
-							}
-						}
-					}
-				}
-			}
-
-			return OutputPin;
-		}
-
-		const UEdGraphPin* FGraphBuilder::FindReroutedOutputPin(const UEdGraphPin* OutputPin)
-		{
-			using namespace Frontend;
-
-			if (OutputPin)
-			{
-				if (UMetasoundEditorGraphExternalNode* ExternalNode = Cast<UMetasoundEditorGraphExternalNode>(OutputPin->GetOwningNode()))
-				{
-					if (ExternalNode->GetClassName() == FRerouteNodeTemplate::ClassName)
-					{
-						auto IsInput = [](const UEdGraphPin* Pin) { check(Pin); return Pin->Direction == EGPD_Input; };
-						if (const UEdGraphPin* RerouteInput = *ExternalNode->Pins.FindByPredicate(IsInput))
-						{
-							const TArray<UEdGraphPin*>& LinkedTo = RerouteInput->LinkedTo;
-							if (!LinkedTo.IsEmpty())
-							{
-								const UEdGraphPin* ReroutedOutput = LinkedTo.Last();
-								return FindReroutedOutputPin(ReroutedOutput);
-							}
-						}
-					}
-				}
-=======
 								return FindReroutedOutputHandleFromPin(ReroutedOutput);
 							}
 						}
@@ -1244,36 +937,9 @@
 				}
 
 				InOutInputPins.Add(InPinToCheck);
->>>>>>> 4af6daef
-			}
-		}
-
-<<<<<<< HEAD
-			return OutputPin;
-		}
-
-		Frontend::FOutputHandle FGraphBuilder::FindReroutedOutputHandleFromPin(const UEdGraphPin* OutputPin)
-		{
-			using namespace Frontend;
-
-			if (OutputPin)
-			{
-				if (UMetasoundEditorGraphExternalNode* ExternalNode = Cast<UMetasoundEditorGraphExternalNode>(OutputPin->GetOwningNode()))
-				{
-					if (ExternalNode->GetClassName() == FRerouteNodeTemplate::ClassName)
-					{
-						auto IsInput = [](UEdGraphPin* Pin) { check(Pin); return Pin->Direction == EGPD_Input; };
-						if (UEdGraphPin* RerouteInput = *ExternalNode->Pins.FindByPredicate(IsInput))
-						{
-							TArray<UEdGraphPin*>& LinkedTo = RerouteInput->LinkedTo;
-							if (!LinkedTo.IsEmpty())
-							{
-								UEdGraphPin* ReroutedOutput = LinkedTo.Last();
-								return FindReroutedOutputHandleFromPin(ReroutedOutput);
-							}
-						}
-					}
-=======
+			}
+		}
+
 		bool FGraphBuilder::GraphContainsErrors(const UObject& InMetaSound)
 		{
 			const FMetasoundAssetBase* MetaSoundAsset = IMetasoundUObjectRegistry::Get().GetObjectAsAssetBase(&InMetaSound);
@@ -1314,90 +980,6 @@
 					OutGraphNode.NodePosX = LocX;
 					OutGraphNode.NodePosY = LocY;
 					bModified = true;
->>>>>>> 4af6daef
-				}
-
-				return GetOutputHandleFromPin(OutputPin);
-			}
-
-<<<<<<< HEAD
-			return IOutputController::GetInvalidHandle();
-		}
-
-		Frontend::FConstOutputHandle FGraphBuilder::FindReroutedConstOutputHandleFromPin(const UEdGraphPin* InPin)
-		{
-			return FindReroutedOutputHandleFromPin(InPin);
-		}
-
-		void FGraphBuilder::FindReroutedInputPins(UEdGraphPin* InPinToCheck, TArray<UEdGraphPin*>& InOutInputPins)
-		{
-			using namespace Frontend;
-
-			if (InPinToCheck && InPinToCheck->Direction == EGPD_Input)
-			{
-				if (UMetasoundEditorGraphExternalNode* ExternalNode = Cast<UMetasoundEditorGraphExternalNode>(InPinToCheck->GetOwningNode()))
-				{
-					if (ExternalNode->GetClassName() == FRerouteNodeTemplate::ClassName)
-					{
-						for (UEdGraphPin* Pin : ExternalNode->Pins)
-						{
-							if (Pin->Direction == EGPD_Output)
-							{
-								for (UEdGraphPin* LinkedInput : Pin->LinkedTo)
-								{
-									FindReroutedInputPins(LinkedInput, InOutInputPins);
-								}
-							}
-						}
-
-						return;
-					}
-				}
-
-				InOutInputPins.Add(InPinToCheck);
-			}
-		}
-
-		bool FGraphBuilder::GraphContainsErrors(const UObject& InMetaSound)
-		{
-			const FMetasoundAssetBase* MetaSoundAsset = IMetasoundUObjectRegistry::Get().GetObjectAsAssetBase(&InMetaSound);
-			check(MetaSoundAsset);
-			const UMetasoundEditorGraph* EditorGraph = CastChecked<UMetasoundEditorGraph>(MetaSoundAsset->GetGraph());
-
-			// Get all editor nodes from editor graph (some nodes on graph may *NOT* be metasound ed nodes,
-			// such as comment boxes, etc, so just get nodes of class UMetasoundEditorGraph).
-			TArray<const UMetasoundEditorGraphNode*> EditorNodes;
-			EditorGraph->GetNodesOfClass(EditorNodes);
-
-			// Do not synchronize with errors present as the graph is expected to be malformed.
-			return Algo::AnyOf(EditorNodes, [](const UMetasoundEditorGraphNode* Node) { return Node->ErrorType == EMessageSeverity::Error; });
-		}
-
-		bool FGraphBuilder::SynchronizeNodeLocation(const Frontend::FConstNodeHandle& InNode, UMetasoundEditorGraphNode& OutGraphNode)
-		{
-			bool bModified = false;
-
-			const FMetasoundFrontendNodeStyle& Style = InNode->GetNodeStyle();
-
-			const FVector2D* Location = Style.Display.Locations.Find(OutGraphNode.NodeGuid);
-			if (!Location)
-			{
-				// If no specific location found, use default location if provided (zero guid
-				// for example, provided by preset defaults.)
-				Location = Style.Display.Locations.Find({ });
-			}
-
-			if (Location)
-			{
-				const int32 LocX = FMath::TruncToInt(Location->X);
-				const int32 LocY = FMath::TruncToInt(Location->Y);
-				const bool bXChanged = static_cast<bool>(LocX - OutGraphNode.NodePosX);
-				const bool bYChanged = static_cast<bool>(LocY - OutGraphNode.NodePosY);
-				if (bXChanged || bYChanged)
-				{
-					OutGraphNode.NodePosX = LocX;
-					OutGraphNode.NodePosY = LocY;
-					bModified = true;
 				}
 			}
 
@@ -1417,24 +999,6 @@
 				return nullptr;
 			}
 
-=======
-			return bModified;
-		}
-
-		UMetasoundEditorGraphInputNode* FGraphBuilder::AddInputNode(UObject& InMetaSound, Frontend::FNodeHandle InNodeHandle, FVector2D InLocation, bool bInSelectNewNode)
-		{
-			using namespace Frontend;
-
-			FMetasoundAssetBase* MetaSoundAsset = IMetasoundUObjectRegistry::Get().GetObjectAsAssetBase(&InMetaSound);
-			check(MetaSoundAsset);
-
-			UMetasoundEditorGraph* MetasoundGraph = Cast<UMetasoundEditorGraph>(MetaSoundAsset->GetGraph());
-			if (!ensure(MetasoundGraph))
-			{
-				return nullptr;
-			}
-
->>>>>>> 4af6daef
 			UMetasoundEditorGraphInputNode* NewGraphNode = MetasoundGraph->CreateInputNode(InNodeHandle, bInSelectNewNode);
 			if (ensure(NewGraphNode))
 			{
@@ -1694,17 +1258,10 @@
 			ClassInput.Name = GenerateUniqueNameByClassType(InMetaSound, EMetasoundFrontendClassType::Input, InNameBase ? InNameBase->ToString() : TEXT("Input"));
 			ClassInput.TypeName = InParams.DataType;
 			ClassInput.VertexID = VertexID;
-<<<<<<< HEAD
 
 			// Can be unset if attempting to mirror parameters from a reroute, so default to reference
 			ClassInput.AccessType = InParams.AccessType == EMetasoundFrontendVertexAccessType::Unset ? EMetasoundFrontendVertexAccessType::Reference : InParams.AccessType;
 
-=======
-
-			// Can be unset if attempting to mirror parameters from a reroute, so default to reference
-			ClassInput.AccessType = InParams.AccessType == EMetasoundFrontendVertexAccessType::Unset ? EMetasoundFrontendVertexAccessType::Reference : InParams.AccessType;
-
->>>>>>> 4af6daef
 			if (nullptr != InDefaultValue)
 			{
 				ClassInput.DefaultLiteral = *InDefaultValue;
@@ -1775,7 +1332,6 @@
 			Variable->SetName(VariableName);
 
 			return Variable;
-<<<<<<< HEAD
 		}
 
 		Frontend::FNodeHandle FGraphBuilder::AddVariableNodeHandle(UObject& InMetaSound, const FGuid& InVariableID, const Metasound::FNodeClassName& InVariableNodeClassName, UMetasoundEditorGraphVariableNode* InVariableNode)
@@ -1839,71 +1395,6 @@
 
 		UMetasoundEditorGraphNode* FGraphBuilder::AddNode(UObject& InMetaSound, Frontend::FNodeHandle InNodeHandle, FVector2D InLocation, bool bInSelectNewNode)
 		{
-=======
-		}
-
-		Frontend::FNodeHandle FGraphBuilder::AddVariableNodeHandle(UObject& InMetaSound, const FGuid& InVariableID, const Metasound::FNodeClassName& InVariableNodeClassName, UMetasoundEditorGraphVariableNode* InVariableNode)
-		{
-			using namespace Frontend;
-
-			FNodeHandle FrontendNode = INodeController::GetInvalidHandle();
-
-			FMetasoundAssetBase* MetaSoundAsset = IMetasoundUObjectRegistry::Get().GetObjectAsAssetBase(&InMetaSound);
-			
-			if (ensure(MetaSoundAsset))
-			{
-				FMetasoundFrontendClass FrontendClass;
-				bool bDidFindClassWithName = ISearchEngine::Get().FindClassWithHighestVersion(InVariableNodeClassName, FrontendClass);
-				if (ensure(bDidFindClassWithName))
-				{
-					FGraphHandle Graph = MetaSoundAsset->GetRootGraphHandle();
-
-					switch (FrontendClass.Metadata.GetType())
-					{
-						case EMetasoundFrontendClassType::VariableDeferredAccessor:
-							FrontendNode = Graph->AddVariableDeferredAccessorNode(InVariableID);
-							break;
-
-						case EMetasoundFrontendClassType::VariableAccessor:
-							FrontendNode = Graph->AddVariableAccessorNode(InVariableID);
-							break;
-
-						case EMetasoundFrontendClassType::VariableMutator:
-							{
-								FConstVariableHandle Variable = Graph->FindVariable(InVariableID);
-								FConstNodeHandle ExistingMutator = Variable->FindMutatorNode();
-								if (!ExistingMutator->IsValid())
-								{
-									FrontendNode = Graph->FindOrAddVariableMutatorNode(InVariableID);
-								}
-								else
-								{
-									UE_LOG(LogMetaSound, Error, TEXT("Cannot add node because \"%s\" already exists for variable \"%s\""), *ExistingMutator->GetDisplayName().ToString(), *Variable->GetDisplayName().ToString());
-								}
-							}
-							break;
-
-						default:
-							{
-								checkNoEntry();
-							}
-					}
-				}
-			}
-
-			if (InVariableNode)
-			{
-				InVariableNode->ClassName = FrontendNode->GetClassMetadata().GetClassName();
-				InVariableNode->ClassType = FrontendNode->GetClassMetadata().GetType();
-				InVariableNode->SetNodeID(FrontendNode->GetID());
-			}
-
-			return FrontendNode;
-		}
-
-		UMetasoundEditorGraphNode* FGraphBuilder::AddNode(UObject& InMetaSound, Frontend::FNodeHandle InNodeHandle, FVector2D InLocation, bool bInSelectNewNode)
-		{
->>>>>>> 4af6daef
 			switch (InNodeHandle->GetClassMetadata().GetType())
 			{
 				case EMetasoundFrontendClassType::Input:
@@ -2054,27 +1545,6 @@
 			using namespace Frontend;
 			using namespace GraphBuilderPrivate;
 
-<<<<<<< HEAD
-			FMetasoundFrontendClassMetadata Metadata;
-
-			// 1. Set default class Metadata
-			Metadata.SetClassName(FMetasoundFrontendClassName(FName(), *FGuid::NewGuid().ToString(), FName()));
-			Metadata.SetVersion({ 1, 0 });
-			Metadata.SetType(EMetasoundFrontendClassType::Graph);
-			Metadata.SetAuthor(InAuthor);
-
-			FMetasoundAssetBase* MetaSoundAsset = IMetasoundUObjectRegistry::Get().GetObjectAsAssetBase(&InMetaSound);
-			check(MetaSoundAsset);
-			MetaSoundAsset->SetMetadata(Metadata);
-
-			// 2. Set default doc version Metadata
-			FDocumentHandle DocumentHandle = MetaSoundAsset->GetDocumentHandle();
-			FMetasoundFrontendDocumentMetadata* DocMetadata = DocumentHandle->GetMetadata();
-			check(DocMetadata);
-			DocMetadata->Version.Number = FMetasoundFrontendDocument::GetMaxVersion();
-
-			MetaSoundAsset->AddDefaultInterfaces();
-=======
 			FMetasoundAssetBase* MetaSoundAsset = IMetasoundUObjectRegistry::Get().GetObjectAsAssetBase(&InMetaSound);
 			check(MetaSoundAsset);
 			FMetasoundFrontendDocument& Doc = MetaSoundAsset->GetDocumentChecked();
@@ -2102,7 +1572,6 @@
 				TArray<FMetasoundFrontendVersion> InitVersions = ISearchEngine::Get().FindUClassDefaultInterfaceVersions(AssetClass->GetClassPathName());
 				FModifyRootGraphInterfaces({ }, InitVersions).Transform(Doc);
 			}
->>>>>>> 4af6daef
 
 			FGraphHandle GraphHandle = MetaSoundAsset->GetRootGraphHandle();
 			FVector2D InputNodeLocation = FVector2D::ZeroVector;
