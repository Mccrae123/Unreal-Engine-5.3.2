--- conflicted
+++ resolved
@@ -913,8 +913,6 @@
 			if (IsPlaying())
 			{
 				IconName += TEXT(".Play");
-<<<<<<< HEAD
-=======
 			}
 			else
 			{
@@ -935,32 +933,8 @@
 				}
 
 				IconName += TEXT(".Icon");
->>>>>>> 74d0b334
-			}
-			else
-			{
-				if (UMetaSoundSource* MetaSoundSource = Cast<UMetaSoundSource>(Metasound))
-				{
-					IconName += TEXT(".MetasoundSource");
-				}
-				else if (UMetaSoundPatch* MetaSoundPatch = Cast<UMetaSoundPatch>(Metasound))
-				{
-					IconName += TEXT(".MetasoundPatch");
-				}
-
-<<<<<<< HEAD
-				const FMetasoundAssetBase* MetaSoundAsset = IMetasoundUObjectRegistry::Get().GetObjectAsAssetBase(Metasound);
-				check(MetaSoundAsset);
-				if (MetaSoundAsset->GetDocumentChecked().RootGraph.PresetOptions.bIsPreset)
-				{
-					IconName += TEXT(".Preset");
-				}
-
-				IconName += TEXT(".Icon");
-			}
-
-=======
->>>>>>> 74d0b334
+			}
+
 			return &Style::GetSlateBrushSafe(FName(*IconName));
 		}
 
