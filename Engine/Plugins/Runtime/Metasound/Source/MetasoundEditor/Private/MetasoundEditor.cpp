--- conflicted
+++ resolved
@@ -46,10 +46,7 @@
 #include "MetasoundFrontendRegistries.h"
 #include "MetasoundFrontendSearchEngine.h"
 #include "MetasoundFrontendTransform.h"
-<<<<<<< HEAD
-=======
 #include "MetasoundGenerator.h"
->>>>>>> 4af6daef
 #include "MetasoundLog.h"
 #include "MetasoundSource.h"
 #include "MetasoundUObjectRegistry.h"
@@ -806,8 +803,6 @@
 								->SetSizeCoefficient(0.25f)
 								->SetHideTabWell(false)
 								->AddTab(TabFactory::Names::Members, ETabState::OpenedTab)
-<<<<<<< HEAD
-=======
 							)
 							->Split
 							(
@@ -815,21 +810,10 @@
 								->SetSizeCoefficient(0.1f)
 								->SetHideTabWell(true)
 								->AddTab(TabFactory::Names::Interfaces, ETabState::OpenedTab)
->>>>>>> 4af6daef
 							)
 							->Split
 							(
 								FTabManager::NewStack()
-<<<<<<< HEAD
-								->SetSizeCoefficient(0.1f)
-								->SetHideTabWell(true)
-								->AddTab(TabFactory::Names::Interfaces, ETabState::OpenedTab)
-							)
-							->Split
-							(
-								FTabManager::NewStack()
-=======
->>>>>>> 4af6daef
 								->SetSizeCoefficient(0.50f)
 								->SetHideTabWell(false)
 								->AddTab(TabFactory::Names::Details, ETabState::OpenedTab)
@@ -1010,7 +994,6 @@
 		void FEditor::NotifyAssetPrimeInProgress()
 		{
 			if (MetasoundGraphEditor.IsValid())
-<<<<<<< HEAD
 			{
 				FNotificationInfo Info(LOCTEXT("MetaSoundScanInProgressNotificationText", "Registering MetaSound Assets..."));
 				Info.SubText = LOCTEXT("MetaSoundScanInProgressNotificationSubText", "Class selector results may be incomplete");
@@ -1038,35 +1021,6 @@
 			}
 		}
 
-=======
-			{
-				FNotificationInfo Info(LOCTEXT("MetaSoundScanInProgressNotificationText", "Registering MetaSound Assets..."));
-				Info.SubText = LOCTEXT("MetaSoundScanInProgressNotificationSubText", "Class selector results may be incomplete");
-				Info.bUseThrobber = true;
-				Info.bFireAndForget = true;
-				Info.bUseSuccessFailIcons = false;
-				Info.ExpireDuration = 3.0f;
-				Info.FadeOutDuration = 1.0f;
-
-				MetasoundGraphEditor->AddNotification(Info, false /* bSuccess */);
-			}
-		}
-
-		void FEditor::NotifyAssetPrimeComplete()
-		{
-			if (MetasoundGraphEditor.IsValid())
-			{
-				FNotificationInfo Info(LOCTEXT("MetaSoundScanInProgressNotification", "MetaSound Asset Registration Complete"));
-				Info.bFireAndForget = true;
-				Info.bUseSuccessFailIcons = true;
-				Info.ExpireDuration = 3.0f;
-				Info.FadeOutDuration = 1.0f;
-
-				MetasoundGraphEditor->AddNotification(Info, true /* bSuccess */);
-			}
-		}
-
->>>>>>> 4af6daef
 		void FEditor::NotifyDocumentVersioned()
 		{
 			if (MetasoundGraphEditor.IsValid())
@@ -1409,7 +1363,6 @@
 			
 			// TODO: use the same directory as the currently open MetaSound
 			const FString OutputPath = FString("/Game/ImportedMetaSound/GeneratedMetaSound");
-<<<<<<< HEAD
 
 			FMetasoundFrontendDocument MetasoundDoc;
 
@@ -1417,27 +1370,10 @@
 			{
 				TSet<UClass*> ImportClasses;
 
-				for (const FMetasoundFrontendVersion& InterfaceVersion : MetasoundDoc.Interfaces)
-				{
-					TArray<UClass*> InterfaceClasses = IMetasoundUObjectRegistry::Get().FindSupportedInterfaceClasses(InterfaceVersion);
-					ImportClasses.Append(MoveTemp(InterfaceClasses));
-				}
+				// TODO: Update importing to support interfaces
 
 				if (ImportClasses.Num() < 1)
 				{
-=======
-
-			FMetasoundFrontendDocument MetasoundDoc;
-
-			if (Frontend::ImportJSONAssetToMetasound(InputPath, MetasoundDoc))
-			{
-				TSet<UClass*> ImportClasses;
-
-				// TODO: Update importing to support interfaces
-
-				if (ImportClasses.Num() < 1)
-				{
->>>>>>> 4af6daef
 					TArray<FString> InterfaceNames;
 					Algo::Transform(MetasoundDoc.Interfaces, InterfaceNames, [] (const FMetasoundFrontendVersion& InterfaceVersion) { return InterfaceVersion.ToString(); });
 					UE_LOG(LogMetaSound, Warning, TEXT("Cannot create UObject from MetaSound document. No UClass supports interface(s) \"%s\""), *FString::Join(InterfaceNames, TEXT(",")));
@@ -1457,17 +1393,8 @@
 						}
 					}
 
-<<<<<<< HEAD
-					IMetasoundUObjectRegistry::Get().NewObject(AnyClass, MetasoundDoc, OutputPath);
-				}
-			}
-			else
-			{
-				UE_LOG(LogMetaSound, Warning, TEXT("Could not import MetaSound at path: %s"), *InputPath);
-=======
 					// TODO: Update to just use simple UObject NewObject
 				}
->>>>>>> 4af6daef
 			}
 			else
 			{
@@ -1627,14 +1554,10 @@
 
 					const FName& AudioBufferTypeName = GetMetasoundDataTypeName<FAudioBuffer>();
 					const FSampleRate SampleRate = static_cast<FSampleRate>(AudioDevice->GetSampleRate());
-<<<<<<< HEAD
-					GraphConnectionManager = MakeUnique<FGraphConnectionManager>(*MetasoundAsset, *PreviewComp, SampleRate);
-=======
 					const uint32 PlayOrder = PreviewComp->GetLastPlayOrder();
 					const uint64 TransmitterID = Audio::GetTransmitterID(PreviewComp->GetAudioComponentID(), 0, PlayOrder);
 					
 					GraphConnectionManager = MakeUnique<FGraphConnectionManager>(*MetasoundAsset, *PreviewComp, TransmitterID, SampleRate);
->>>>>>> 4af6daef
 				}
 
 				MetasoundGraphEditor->RegisterActiveTimer(0.0f,
@@ -1685,21 +1608,16 @@
 							SetPreviewID(INDEX_NONE);
 							PlayTime = 0.0;
 							PlayTimeWidget->SetText(FText::GetEmpty());
-<<<<<<< HEAD
-=======
 							if (CPUCoreUtilizationWidget.IsValid())
 							{
 								CPUCoreUtilizationWidget->SetText(FText::GetEmpty());
 							}
->>>>>>> 4af6daef
 							GraphConnectionManager = MakeUnique<FGraphConnectionManager>();
 
 							return EActiveTimerReturnType::Stop;
 						}
 					})
 				);
-<<<<<<< HEAD
-=======
 
 				TSharedPtr<SAudioMeter> OutputMeterWidget = OutputMeter->GetWidget();
 				if (OutputMeterWidget.IsValid())
@@ -1726,33 +1644,6 @@
 				}
 			}
 		}
->>>>>>> 4af6daef
-
-				TSharedPtr<SAudioMeter> OutputMeterWidget = OutputMeter->GetWidget();
-				if (OutputMeterWidget.IsValid())
-				{
-					if (!OutputMeterWidget->bIsActiveTimerRegistered)
-					{
-						OutputMeterWidget->RegisterActiveTimer(0.0f,
-							FWidgetActiveTimerDelegate::CreateLambda([this](double InCurrentTime, float InDeltaTime)
-							{
-								if (IsPlaying())
-								{
-									return EActiveTimerReturnType::Continue;
-								}
-								else
-								{
-									TSharedRef<SAudioMeter> MeterRef = OutputMeter->GetWidget();
-									MeterRef->bIsActiveTimerRegistered = false;
-									return EActiveTimerReturnType::Stop;
-								}
-							})
-						);
-						OutputMeterWidget->bIsActiveTimerRegistered = true;
-					}
-				}
-			}
-		}
 
 		void FEditor::SetPreviewID(uint32 InPreviewID)
 		{
@@ -1872,20 +1763,14 @@
 
 		void FEditor::ConvertFromPreset()
 		{
-<<<<<<< HEAD
-=======
 			using namespace Frontend;
 
->>>>>>> 4af6daef
 			check(GEditor);
 
 			if (Metasound)
 			{
 				FMetasoundAssetBase* MetasoundAsset = IMetasoundUObjectRegistry::Get().GetObjectAsAssetBase(Metasound);
 				check(MetasoundAsset);
-<<<<<<< HEAD
-				MetasoundAsset->ConvertFromPreset();
-=======
 
 				const UClass* MetaSoundClass = Metasound->GetClass();
 				check(MetaSoundClass);
@@ -1893,7 +1778,6 @@
 				TScriptInterface<IMetaSoundDocumentInterface> DocInterface = MetasoundAsset->GetOwningAsset();
 				FMetaSoundFrontendDocumentBuilder Builder(DocInterface);
 				Builder.ConvertFromPreset();
->>>>>>> 4af6daef
 
 				// Hack until toolbar is polished up & corner text properly dynamically updates
 				if (UAssetEditorSubsystem* AssetEditorSubsystem = GEditor->GetEditorSubsystem<UAssetEditorSubsystem>())
@@ -2071,14 +1955,11 @@
 			SAssignNew(PlayTimeWidget, STextBlock)
 				.Visibility(EVisibility::HitTestInvisible)
 				.TextStyle(FAppStyle::Get(), "Graph.ZoomText")
-<<<<<<< HEAD
-=======
 				.ColorAndOpacity(FLinearColor(1, 1, 1, 0.30f));
 
 			SAssignNew(CPUCoreUtilizationWidget, STextBlock)
 				.Visibility(EVisibility::HitTestInvisible)
 				.TextStyle(FAppStyle::Get(), "Graph.ZoomText")
->>>>>>> 4af6daef
 				.ColorAndOpacity(FLinearColor(1, 1, 1, 0.30f));
 		}
 
@@ -2498,92 +2379,6 @@
 					LookupMetadata.SetType(EMetasoundFrontendClassType::External);
 					const FNodeRegistryKey PastedRegistryKey = NodeRegistryKey::CreateKey(LookupMetadata);
 					if (const FSoftObjectPath* AssetPath = IMetaSoundAssetManager::GetChecked().FindObjectPathFromKey(PastedRegistryKey))
-<<<<<<< HEAD
-					{
-						if (MetasoundAsset->AddingReferenceCausesLoop(*AssetPath))
-						{
-							FMetasoundFrontendClass MetaSoundClass;
-							FMetasoundFrontendRegistryContainer::Get()->FindFrontendClassFromRegistered(PastedRegistryKey, MetaSoundClass);
-							FString FriendlyClassName = MetaSoundClass.Metadata.GetDisplayName().ToString();
-							if (FriendlyClassName.IsEmpty())
-							{
-								FriendlyClassName = MetaSoundClass.Metadata.GetClassName().ToString();
-							}
-							UE_LOG(LogMetaSound, Warning, TEXT("Failed to paste node with class '%s'.  Class would introduce cyclic asset dependency."), *FriendlyClassName);
-							bNotifyReferenceLoop = true;
-							NodesToRemove.Add(GraphNode);
-						}
-						else
-						{
-							FNodeHandle NewHandle = FGraphBuilder::AddNodeHandle(*Metasound, *ExternalNode);
-							if (!NewHandle->IsValid())
-							{
-								NodesToRemove.Add(GraphNode);
-							}
-						}
-					}
-					else
-					{
-						FMetasoundFrontendClass FrontendClass;
-						const FMetasoundFrontendClassName ClassName = ExternalNode->GetClassName();
-						if (ClassName == FRerouteNodeTemplate::ClassName)
-						{
-							bool bIsValid = false;
-							if (!ExternalNode->Pins.IsEmpty())
-							{
-								const FName DataType = FGraphBuilder::GetPinDataType(ExternalNode->Pins.Last());
-								if (!DataType.IsNone())
-								{
-									const FNodeRegistryKey& RerouteTemplateKey = FRerouteNodeTemplate::GetRegistryKey();
-									FMetasoundFrontendNodeInterface NodeInterface = FRerouteNodeTemplate::CreateNodeInterfaceFromDataType(DataType);
-
-									FNodeHandle NodeHandle = MetasoundAsset->GetRootGraphHandle()->AddTemplateNode(RerouteTemplateKey, MoveTemp(NodeInterface));
-									FGraphBuilder::InitGraphNode(NodeHandle, ExternalNode, *Metasound);
-									bIsValid = NodeHandle->IsValid();
-								}
-							}
-
-							if (!bIsValid)
-							{
-								NodesToRemove.Add(GraphNode);
-							}
-						}
-						else
-						{
-							FNodeHandle NewHandle = FGraphBuilder::AddNodeHandle(*Metasound, *ExternalNode);
-							if (!NewHandle->IsValid())
-							{
-								NodesToRemove.Add(GraphNode);
-							}
-						}
-					}
-				}
-				else if (UMetasoundEditorGraphInputNode* InputNode = Cast<UMetasoundEditorGraphInputNode>(GraphNode))
-				{
-					if (!InputNode->Input || !Graph.ContainsInput(*InputNode->Input))
-					{
-						NodesToRemove.Add(GraphNode);
-					}
-				}
-				else if (UMetasoundEditorGraphOutputNode* OutputNode = Cast<UMetasoundEditorGraphOutputNode>(GraphNode))
-				{
-					if (OutputNode->Output && Graph.ContainsOutput(*OutputNode->Output))
-					{
-						auto NodeMatches = [OutputNodeID = OutputNode->GetNodeID()](const TObjectPtr<UEdGraphNode>& EdNode)
-						{
-							if (UMetasoundEditorGraphOutputNode* OutputNode = Cast<UMetasoundEditorGraphOutputNode>(EdNode))
-							{
-								return OutputNodeID == OutputNode->GetNodeID();
-							}
-							return false;
-						};
-
-						// Can only have one output reference node
-						if (Graph.Nodes.ContainsByPredicate(NodeMatches))
-						{
-							NodesToRemove.Add(GraphNode);
-						}
-=======
 					{
 						if (MetasoundAsset->AddingReferenceCausesLoop(*AssetPath))
 						{
@@ -2716,45 +2511,6 @@
 						{
 							NodesToRemove.Add(GraphNode);
 						}
->>>>>>> 4af6daef
-					}
-					else
-					{
-						NodesToRemove.Add(GraphNode);
-					}
-				}
-				else if (UMetasoundEditorGraphVariableNode* VariableNode = Cast<UMetasoundEditorGraphVariableNode>(GraphNode))
-				{
-					// Can only have one setter node
-					if (const UMetasoundEditorGraphVariable* Variable = VariableNode->Variable)
-					{
-						if (Graph.ContainsVariable(*Variable))
-						{
-							FConstVariableHandle VariableHandle = Variable->GetConstVariableHandle();
-							if (VariableHandle->IsValid())
-							{
-								FConstNodeHandle VariableMutatorNodeHandle = VariableHandle->FindMutatorNode();
-								if (VariableNode->GetNodeID() == VariableMutatorNodeHandle->GetID())
-								{
-									bNotifyMultipleVariableSetters = true;
-									NodesToRemove.Add(GraphNode);
-								}
-								else
-								{
-									// Add new variable node
-									const FNodeClassName NodeClassName = VariableNode->GetClassName().ToNodeClassName();
-									FNodeHandle NodeHandle = FGraphBuilder::AddVariableNodeHandle(*Metasound, Variable->GetVariableID(), NodeClassName, VariableNode);
-									if (!NodeHandle->IsValid())
-									{
-										NodesToRemove.Add(GraphNode);
-									}
-								}
-							}
-						}
-						else
-						{
-							NodesToRemove.Add(GraphNode);
-						}
 					}
 					else
 					{
@@ -2864,21 +2620,12 @@
 
 
 			if (bNotifyReferenceLoop)
-<<<<<<< HEAD
 			{
 				NotifyNodePasteFailure_ReferenceLoop();
 			}
 
 			if (bNotifyMultipleVariableSetters)
 			{
-=======
-			{
-				NotifyNodePasteFailure_ReferenceLoop();
-			}
-
-			if (bNotifyMultipleVariableSetters)
-			{
->>>>>>> 4af6daef
 				NotifyNodePasteFailure_MultipleVariableSetters();
 			}
 
@@ -2971,7 +2718,6 @@
 				// Node is directly renameable (comment nodes)
 				UEdGraphNode* Node = Cast<UEdGraphNode>(*SelectedIter);
 				if (Node && Node->GetCanRenameNode())
-<<<<<<< HEAD
 				{
 					if (TSharedPtr<SGraphEditor> GraphEditor = GetGraphEditor())
 					{
@@ -2985,21 +2731,6 @@
 				{
 					if (const UMetasoundEditorGraphMember* Member = MemberNode->GetMember()) 
 					{
-=======
-				{
-					if (TSharedPtr<SGraphEditor> GraphEditor = GetGraphEditor())
-					{
-						GraphEditor->JumpToNode(Node, /*bRequestRename=*/true);
-						return;
-					}
-				}
-
-				// Renameable member nodes (inputs/outputs/variables)
-				if (UMetasoundEditorGraphMemberNode* MemberNode = Cast<UMetasoundEditorGraphMemberNode>(*SelectedIter))
-				{
-					if (const UMetasoundEditorGraphMember* Member = MemberNode->GetMember()) 
-					{
->>>>>>> 4af6daef
 						GraphMembersMenu->SelectItemByName(Member->GetMemberName(), ESelectInfo::Direct, static_cast<int32>(Member->GetSectionID()));
 
 						if (Member->OnRenameRequested.IsBound())
@@ -3574,26 +3305,6 @@
 				}
 				else if (!NodesModified.IsEmpty() || !MembersModified.IsEmpty())
 				{
-<<<<<<< HEAD
-					TArray<TWeakObjectPtr<UObject>> SelectedObjects = MetasoundDetails->GetSelectedObjects();
-					const bool bShouldRefreshDetails = Algo::AnyOf(SelectedObjects, [&NodesModified, &MembersModified](const TWeakObjectPtr<UObject>& Obj)
-					{
-						if (const UMetasoundEditorGraphNode* Node = Cast<const UMetasoundEditorGraphNode>(Obj.Get()))
-						{
-							return NodesModified.Contains(Node->GetNodeID());
-						}
-						if (const UMetasoundEditorGraphMember* Member = Cast<const UMetasoundEditorGraphMember>(Obj.Get()))
-						{
-							return MembersModified.Contains(Member->GetMemberID());
-						}
-						return false;
-					});
-					if (bShouldRefreshDetails)
-					{
-						RefreshDetails();
-					}
-
-=======
 					if (MetasoundDetails.IsValid())
 					{
 						TArray<TWeakObjectPtr<UObject>> SelectedObjects = MetasoundDetails->GetSelectedObjects();
@@ -3615,7 +3326,6 @@
 						}
 					}
 					
->>>>>>> 4af6daef
 					// TODO: Because input editor nodes are not one-to-one, this can cause multi-selection
 					// when not desired.  Once input alias templates are complete, this can be switched on.
 					// For now, callsites are just directly setting selection via ClearSelectionAndSelectNode.
