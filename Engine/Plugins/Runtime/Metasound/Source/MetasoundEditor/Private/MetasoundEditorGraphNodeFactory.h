// Copyright Epic Games, Inc. All Rights Reserved.
#pragma once

#include "EdGraphUtilities.h"
#include "EdGraph/EdGraphNode.h"
#include "MetasoundEditorGraphNode.h"
#include "MetasoundEditorGraphSchema.h"
#include "NodeTemplates/MetasoundFrontendNodeTemplateReroute.h"
#include "SGraphNode.h"
#include "SMetasoundGraphNode.h"
<<<<<<< HEAD
=======
#include "SMetasoundGraphNodeComment.h"
>>>>>>> d731a049
#include "Templates/SharedPointer.h"
#include "Widgets/DeclarativeSyntaxSupport.h"


class FMetasoundGraphNodeFactory : public FGraphPanelNodeFactory
{
	virtual TSharedPtr<SGraphNode> CreateNode(UEdGraphNode* InNode) const override
	{
		using namespace Metasound::Editor;
<<<<<<< HEAD

		if (InNode->IsA<UMetasoundEditorGraphNode>())
		{
			return SNew(SMetaSoundGraphNode, InNode);
=======
		using namespace Metasound::Frontend;

		if (InNode->IsA<UMetasoundEditorGraphNode>())
		{
			if (const UMetasoundEditorGraphExternalNode* Node = Cast<UMetasoundEditorGraphExternalNode>(InNode))
			{
				FConstNodeHandle NodeHandle = Node->GetConstNodeHandle();
				const FMetasoundFrontendClassName ClassName = NodeHandle->GetClassMetadata().GetClassName();
				if (ClassName == FRerouteNodeTemplate::ClassName)
				{
					return SNew(SMetaSoundGraphNodeKnot, InNode);
				}
			}
			return SNew(SMetaSoundGraphNode, InNode);
		}
		else if (UEdGraphNode_Comment* CommentNode = Cast<UEdGraphNode_Comment>(InNode))
		{
			if (CommentNode->GetSchema()->IsA(UMetasoundEditorGraphSchema::StaticClass()))
			{
				return SNew(SMetasoundGraphNodeComment, CommentNode);
			}
>>>>>>> d731a049
		}

		return nullptr;
	}
};<|MERGE_RESOLUTION|>--- conflicted
+++ resolved
@@ -8,10 +8,7 @@
 #include "NodeTemplates/MetasoundFrontendNodeTemplateReroute.h"
 #include "SGraphNode.h"
 #include "SMetasoundGraphNode.h"
-<<<<<<< HEAD
-=======
 #include "SMetasoundGraphNodeComment.h"
->>>>>>> d731a049
 #include "Templates/SharedPointer.h"
 #include "Widgets/DeclarativeSyntaxSupport.h"
 
@@ -21,12 +18,6 @@
 	virtual TSharedPtr<SGraphNode> CreateNode(UEdGraphNode* InNode) const override
 	{
 		using namespace Metasound::Editor;
-<<<<<<< HEAD
-
-		if (InNode->IsA<UMetasoundEditorGraphNode>())
-		{
-			return SNew(SMetaSoundGraphNode, InNode);
-=======
 		using namespace Metasound::Frontend;
 
 		if (InNode->IsA<UMetasoundEditorGraphNode>())
@@ -48,7 +39,6 @@
 			{
 				return SNew(SMetasoundGraphNodeComment, CommentNode);
 			}
->>>>>>> d731a049
 		}
 
 		return nullptr;
