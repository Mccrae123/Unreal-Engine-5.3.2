// Copyright Epic Games, Inc. All Rights Reserved.

#include "MetasoundAssetTypeActions.h"

#include "Components/AudioComponent.h"
#include "ContentBrowserMenuContexts.h"
<<<<<<< HEAD
=======
#include "ContentBrowserModule.h"
>>>>>>> d731a049
#include "Editor/EditorPerProjectUserSettings.h"
#include "IContentBrowserSingleton.h"
#include "Metasound.h"
#include "MetasoundAssetBase.h"
#include "MetasoundSource.h"
#include "MetasoundEditor.h"
#include "MetasoundEditorGraphBuilder.h"
<<<<<<< HEAD
=======
#include "MetasoundEditorModule.h"
>>>>>>> d731a049
#include "MetasoundEditorSettings.h"
#include "MetasoundFactory.h"
#include "MetasoundUObjectRegistry.h"
#include "ObjectEditorUtils.h"
#include "Styling/AppStyle.h"
#include "Styling/CoreStyle.h"
#include "Styling/ISlateStyle.h"
#include "Styling/SlateStyleRegistry.h"
#include "Styling/SlateTypes.h"
#include "ToolMenus.h"
#include "ToolMenuSection.h"
#include "Widgets/Input/SButton.h"

#include "AssetRegistry/AssetRegistryModule.h"
#include "MetasoundAssetManager.h"
#include "Misc/AssetRegistryInterface.h"
#include "Modules/ModuleManager.h"
#include "Widgets/SOverlay.h"


#define LOCTEXT_NAMESPACE "MetaSoundEditor"

namespace Metasound
{
	namespace Editor
	{
		namespace AssetTypeActionsPrivate
		{
			static const FText PresetLabel = LOCTEXT("MetaSoundPatch_CreatePreset", "Create MetaSound Patch Preset");
			static const FText PresetToolTip = LOCTEXT("MetaSoundPatch_CreatePresetToolTip", "Creates a MetaSoundPatch Preset using the selected MetaSound's root graph as a reference.");
			static const FText SourcePresetLabel = LOCTEXT("MetaSoundSource_CreatePreset", "Create MetaSound Source Preset");
			static const FText SourcePresetToolTip = LOCTEXT("MetaSoundSource_CreatePresetToolTip", "Creates a MetaSoundSource Preset using the selected MetaSound's root graph as a reference.");

			template <typename TClass, typename TFactory>
			void ExecuteCreatePreset(const FToolMenuContext& MenuContext)
			{
				if (const UContentBrowserAssetContextMenuContext* Context = UContentBrowserAssetContextMenuContext::FindContextWithAssets(MenuContext))
				{
					for (TClass* MetaSound : Context->LoadSelectedObjects<TClass>())
					{
						FString PackagePath;
						FString AssetName;

						IAssetTools::Get().CreateUniqueAssetName(MetaSound->GetOutermost()->GetName(), TEXT("_Preset"), PackagePath, AssetName);

						TFactory* Factory = NewObject<TFactory>();
						check(Factory);

						Factory->ReferencedMetaSoundObject = MetaSound;

						IContentBrowserSingleton::Get().CreateNewAsset(AssetName, FPackageName::GetLongPackagePath(PackagePath), TClass::StaticClass(), Factory);
					}
				}
			}

			template <typename TPresetClass, typename TFactory, typename TReferenceClass = TPresetClass>
			void RegisterPresetAction(const TAttribute<FText>& InLabel, const TAttribute<FText>& InToolTip)
			{
				FString ClassName = TReferenceClass::StaticClass()->GetName();
				const FString MenuName = TEXT("ContentBrowser.AssetContextMenu.") + ClassName;
				UToolMenu* Menu = UToolMenus::Get()->ExtendMenu(*MenuName);
				if (!ensure(Menu))
				{
					return;
				}

				FName PresetClassName = TPresetClass::StaticClass()->GetFName();
				const FString EntryName = FString::Printf(TEXT("%sTo%s_Preset"), *PresetClassName.ToString(), *ClassName);
				FToolMenuSection& Section = Menu->FindOrAddSection("GetAssetActions");
				Section.AddDynamicEntry(*EntryName, FNewToolMenuSectionDelegate::CreateLambda([PresetClassName, Label = InLabel, ToolTip = InToolTip](FToolMenuSection& InSection)
				{
					const FName IconName = *FString::Printf(TEXT("ClassIcon.%s"), *PresetClassName.ToString());
					const FSlateIcon Icon = Style::CreateSlateIcon(IconName);
					const FToolMenuExecuteAction UIExecuteAction = FToolMenuExecuteAction::CreateStatic(&ExecuteCreatePreset<TPresetClass, TFactory>);

					const FString PresetEntryName = FString::Printf(TEXT("%s_CreatePreset"), *PresetClassName.ToString());
					InSection.AddMenuEntry(*PresetEntryName, Label, ToolTip, Icon, UIExecuteAction);
				}));
			}

			bool IsPlaying(const FSoftObjectPath& InSourcePath)
			{
				check(GEditor);
				if (const UAudioComponent* PreviewComponent = GEditor->GetPreviewAudioComponent())
				{
					if (PreviewComponent->IsPlaying())
					{
						if (const USoundBase* Sound = PreviewComponent->Sound)
						{
							return FSoftObjectPath(Sound) == InSourcePath;
						}
					}
				}

				return false;
			}

			void PlaySound(UMetaSoundSource& InSource)
			{
				// If editor is open, call into it to play to start all visualization requirements therein
				// specific to auditioning MetaSounds (ex. priming audio bus used for volume metering, playtime
				// widget, etc.)
				TSharedPtr<FEditor> Editor = FGraphBuilder::GetEditorForMetasound(InSource);
				if (Editor.IsValid())
				{
					Editor->Play();
					return;
				}

				check(GEditor);
				FGraphBuilder::RegisterGraphWithFrontend(InSource);
				GEditor->PlayPreviewSound(&InSource);
			}

			void StopSound(const UMetaSoundSource& InSource)
			{
				// If editor is open, call into it to play to start all visualization requirements therein
				// specific to auditioning MetaSounds (ex. priming audio bus used for volume metering, playtime
				// widget, etc.)
				TSharedPtr<FEditor> Editor = FGraphBuilder::GetEditorForMetasound(InSource);
				if (Editor.IsValid())
				{
					Editor->Stop();
					return;
				}

				check(GEditor);
				if (UAudioComponent* PreviewComponent = GEditor->GetPreviewAudioComponent())
				{
					PreviewComponent->Stop();
				}
			}

			bool GetIsPreset(const FSoftObjectPath& InSourcePath)
			{
				using namespace Metasound::Editor;
				using namespace Metasound::Frontend;

				int32 bIsPreset = 0;
				// If object in memory, try to resolve but not load
				if (UObject* Object = InSourcePath.ResolveObject())
				{
					const FMetasoundAssetBase* MetaSoundAsset = IMetasoundUObjectRegistry::Get().GetObjectAsAssetBase(Object);
					if (MetaSoundAsset)
					{
						bIsPreset = MetaSoundAsset->GetDocumentChecked().RootGraph.PresetOptions.bIsPreset;
					}
				}
				// Otherwise, try to pull from asset registry, but avoid load as this call
				// would then be slow and is called from the ContentBrowser many times
				else
				{
					FAssetData IconAssetData;
					const FAssetRegistryModule& AssetRegistryModule = FModuleManager::GetModuleChecked<FAssetRegistryModule>("AssetRegistry");
					UE::AssetRegistry::EExists Exists = AssetRegistryModule.TryGetAssetByObjectPath(InSourcePath, IconAssetData);
					if (Exists == UE::AssetRegistry::EExists::Exists)
					{
						IconAssetData.GetTagValue(AssetTags::IsPreset, bIsPreset);
					}
				}

				return static_cast<bool>(bIsPreset);
			}

			const FSlateBrush* GetClassBrush(const FAssetData& InAssetData, FName InClassName, bool bIsThumbnail = false)
			{
				const bool bIsPreset = AssetTypeActionsPrivate::GetIsPreset(InAssetData.ToSoftObjectPath());
				FString BrushName = FString::Printf(TEXT("MetasoundEditor.%s"), *InClassName.ToString());
				if (bIsPreset)
				{
					BrushName += TEXT(".Preset");
				}
				BrushName += bIsThumbnail ? TEXT(".Thumbnail") : TEXT(".Icon");

				return &Style::GetSlateBrushSafe(FName(*BrushName));
			}
		} // namespace AssetTypeActionsPrivate

		UClass* FAssetTypeActions_MetaSoundPatch::GetSupportedClass() const
		{
			return UMetaSoundPatch::StaticClass();
		}

		FColor FAssetTypeActions_MetaSoundPatch::GetTypeColor() const
		{
			if (const ISlateStyle* MetasoundStyle = FSlateStyleRegistry::FindSlateStyle("MetaSoundStyle"))
			{
				return MetasoundStyle->GetColor("MetaSoundPatch.Color").ToFColorSRGB();
			}

			return FColor::White;
		}

		void FAssetTypeActions_MetaSoundPatch::OpenAssetEditor(const TArray<UObject*>& InObjects, TSharedPtr<IToolkitHost> ToolkitHost)
		{
			const EToolkitMode::Type Mode = ToolkitHost.IsValid() ? EToolkitMode::WorldCentric : EToolkitMode::Standalone;

			for (UObject* Object : InObjects)
			{
				if (UMetaSoundPatch* Metasound = Cast<UMetaSoundPatch>(Object))
				{
					TSharedRef<FEditor> NewEditor = MakeShared<FEditor>();
					NewEditor->InitMetasoundEditor(Mode, ToolkitHost, Metasound);
				}
			}
		}

		void FAssetTypeActions_MetaSoundPatch::RegisterMenuActions()
		{
			using namespace AssetTypeActionsPrivate;
			RegisterPresetAction<UMetaSoundPatch, UMetaSoundFactory>(PresetLabel, PresetToolTip);
		}

		const TArray<FText>& FAssetTypeActions_MetaSoundPatch::GetSubMenus() const
		{
			if (GetDefault<UMetasoundEditorSettings>()->bPinMetaSoundPatchInAssetMenu)
			{
				static const TArray<FText> SubMenus;
				return SubMenus;
			}
			
			static const TArray<FText> SubMenus
			{
				LOCTEXT("AssetSoundMetaSoundsSubMenu", "MetaSounds"),
			};

			return SubMenus;
		}

		const FSlateBrush* FAssetTypeActions_MetaSoundPatch::GetThumbnailBrush(const FAssetData& InAssetData, const FName InClassName) const
		{
			constexpr bool bIsThumbnail = true;
			return AssetTypeActionsPrivate::GetClassBrush(InAssetData, InClassName, bIsThumbnail);
		}

		const FSlateBrush* FAssetTypeActions_MetaSoundPatch::GetIconBrush(const FAssetData& InAssetData, const FName InClassName) const
		{
			return AssetTypeActionsPrivate::GetClassBrush(InAssetData, InClassName);
		}

		const TArray<FText>& FAssetTypeActions_MetaSound::GetSubMenus() const
		{
			if (GetDefault<UMetasoundEditorSettings>()->bPinMetaSoundInAssetMenu)
			{
				static const TArray<FText> SubMenus;
				return SubMenus;
			}
			
			static const TArray<FText> SubMenus
			{
				LOCTEXT("AssetSoundMetaSoundsSubMenu", "MetaSounds"),
			};

			return SubMenus;
		}

		UClass* FAssetTypeActions_MetaSoundSource::GetSupportedClass() const
		{
			return UMetaSoundSource::StaticClass();
		}

		FColor FAssetTypeActions_MetaSoundSource::GetTypeColor() const
		{
			if (const ISlateStyle* MetasoundStyle = FSlateStyleRegistry::FindSlateStyle("MetaSoundStyle"))
			{
				return MetasoundStyle->GetColor("MetaSoundSource.Color").ToFColorSRGB();
			}

			return FColor::White;
		}

		void FAssetTypeActions_MetaSoundSource::OpenAssetEditor(const TArray<UObject*>& InObjects, TSharedPtr<IToolkitHost> ToolkitHost)
		{
			const EToolkitMode::Type Mode = ToolkitHost.IsValid() ? EToolkitMode::WorldCentric : EToolkitMode::Standalone;

			for (UObject* Object : InObjects)
			{
				if (UMetaSoundSource* Metasound = Cast<UMetaSoundSource>(Object))
				{
					TSharedRef<FEditor> NewEditor = MakeShared<FEditor>();
					NewEditor->InitMetasoundEditor(Mode, ToolkitHost, Metasound);
				}
			}
		}

		void FAssetTypeActions_MetaSoundSource::RegisterMenuActions()
		{
			using namespace AssetTypeActionsPrivate;
			RegisterPresetAction<UMetaSoundSource, UMetaSoundSourceFactory>(SourcePresetLabel, SourcePresetToolTip);
		}

		const TArray<FText>& FAssetTypeActions_MetaSoundSource::GetSubMenus() const
		{
			if (GetDefault<UMetasoundEditorSettings>()->bPinMetaSoundSourceInAssetMenu)
			{
				static const TArray<FText> SubMenus;
				return SubMenus;
			}

			static const TArray<FText> SubMenus
			{
				LOCTEXT("AssetSoundMetaSoundSourceSubMenu", "MetaSounds"),
			};

			return SubMenus;
		}

		TSharedPtr<SWidget> FAssetTypeActions_MetaSoundSource::GetThumbnailOverlay(const FAssetData& InAssetData) const
		{
			TSharedPtr<SBox> Box = SNew(SBox)
				.HAlign(HAlign_Fill)
				.VAlign(VAlign_Fill)
				.Padding(2.0f);

			auto OnGetDisplayPlaybackLambda = [Box, Path = InAssetData.ToSoftObjectPath()]()
			{
				using namespace AssetTypeActionsPrivate;

<<<<<<< HEAD
			// This is currently disabled because of the requirement that interfaces of a preset and its referenced
			// asset must match.  TODO: A feature of interfaces/preset transform is required for this action to work
			// that introduces the concept of an interface "interface" (i.e. if the interface one graph subscribes to
			// or contains all of the necessary inputs/outputs of another), so that the preset can "implement" the
			// referenced graphs "interface."
// 			RegisterPresetAction<UMetaSound, UMetaSoundFactory, UMetaSoundSource>(PresetLabel, PresetToolTip);
=======
				const bool bIsValid = Box.IsValid();
				if (!bIsValid)
				{
					return FCoreStyle::Get().GetBrush(TEXT("NoBrush"));
				}

				const bool bIsPlaying = IsPlaying(Path);
				const bool bIsHovered = Box->IsHovered();
				if (!bIsPlaying && !bIsHovered)
				{
					return FCoreStyle::Get().GetBrush(TEXT("NoBrush"));
				}

				FString IconName = TEXT("MetasoundEditor");
				IconName += bIsPlaying ? TEXT(".Stop.Thumbnail") : TEXT(".Play.Thumbnail");
				if (bIsHovered)
				{
					IconName += TEXT(".Hovered");
				}

				return &Style::GetSlateBrushSafe(FName(*IconName));
			};

			auto OnClickedLambda = [Path = InAssetData.ToSoftObjectPath()]()
			{
				using namespace AssetTypeActionsPrivate;
				// Load and play sound
				if (UMetaSoundSource* MetaSoundSource = Cast<UMetaSoundSource>(Path.TryLoad()))
				{
					if (IsPlaying(Path))
					{
						StopSound(*MetaSoundSource);
					}
					else
					{
						PlaySound(*MetaSoundSource);
					}
				}

				return FReply::Handled();
			};

			auto OnToolTipTextLambda = [ClassName = GetSupportedClass()->GetFName(), Path = InAssetData.ToSoftObjectPath()]()
			{
				using namespace AssetTypeActionsPrivate;

				FText Format;
				if (IsPlaying(Path))
				{
					Format = LOCTEXT("StopPreviewMetaSoundFromIconToolTip", "Stop Previewing {0}");
				}
				else
				{
					Format = LOCTEXT("PreviewMetaSoundFromIconToolTip_Editor", "Preview {0}");
				}

				return FText::Format(Format, FText::FromName(ClassName));
			};

			Box->SetContent(
				SNew(SButton)
				.ButtonStyle(&FCoreStyle::Get().GetWidgetStyle<FButtonStyle>("NoBorder"))
				.HAlign(HAlign_Center)
				.VAlign(VAlign_Center)
				.ToolTipText_Lambda(OnToolTipTextLambda)
				.Cursor(EMouseCursor::Default) // The outer widget can specify a DragHand cursor, so overridden here
				.ForegroundColor(FSlateColor::UseForeground())
				.IsFocusable(false)
				.OnClicked_Lambda(OnClickedLambda)
				[
					SNew(SImage)
					.Image_Lambda(OnGetDisplayPlaybackLambda)
				]
			);
			return Box;
		}

		const FSlateBrush* FAssetTypeActions_MetaSoundSource::GetThumbnailBrush(const FAssetData& InAssetData, const FName InClassName) const
		{
			constexpr bool bIsThumbnail = true;
			return AssetTypeActionsPrivate::GetClassBrush(InAssetData, InClassName, bIsThumbnail);
		}

		const FSlateBrush* FAssetTypeActions_MetaSoundSource::GetIconBrush(const FAssetData& InAssetData, const FName InClassName) const
		{
			return AssetTypeActionsPrivate::GetClassBrush(InAssetData, InClassName);
>>>>>>> d731a049
		}

		const TArray<FText>& FAssetTypeActions_MetaSoundSource::GetSubMenus() const
		{
			if (GetDefault<UMetasoundEditorSettings>()->bPinMetaSoundSourceInAssetMenu)
			{
				static const TArray<FText> SubMenus;
				return SubMenus;
			}

			static const TArray<FText> SubMenus
			{
				LOCTEXT("AssetSoundMetaSoundSourceSubMenu", "MetaSounds"),
			};

			return SubMenus;
		}
	} // namespace Editor
} // namespace Metasound
#undef LOCTEXT_NAMESPACE //MetaSoundEditor<|MERGE_RESOLUTION|>--- conflicted
+++ resolved
@@ -4,10 +4,7 @@
 
 #include "Components/AudioComponent.h"
 #include "ContentBrowserMenuContexts.h"
-<<<<<<< HEAD
-=======
 #include "ContentBrowserModule.h"
->>>>>>> d731a049
 #include "Editor/EditorPerProjectUserSettings.h"
 #include "IContentBrowserSingleton.h"
 #include "Metasound.h"
@@ -15,10 +12,7 @@
 #include "MetasoundSource.h"
 #include "MetasoundEditor.h"
 #include "MetasoundEditorGraphBuilder.h"
-<<<<<<< HEAD
-=======
 #include "MetasoundEditorModule.h"
->>>>>>> d731a049
 #include "MetasoundEditorSettings.h"
 #include "MetasoundFactory.h"
 #include "MetasoundUObjectRegistry.h"
@@ -259,22 +253,6 @@
 			return AssetTypeActionsPrivate::GetClassBrush(InAssetData, InClassName);
 		}
 
-		const TArray<FText>& FAssetTypeActions_MetaSound::GetSubMenus() const
-		{
-			if (GetDefault<UMetasoundEditorSettings>()->bPinMetaSoundInAssetMenu)
-			{
-				static const TArray<FText> SubMenus;
-				return SubMenus;
-			}
-			
-			static const TArray<FText> SubMenus
-			{
-				LOCTEXT("AssetSoundMetaSoundsSubMenu", "MetaSounds"),
-			};
-
-			return SubMenus;
-		}
-
 		UClass* FAssetTypeActions_MetaSoundSource::GetSupportedClass() const
 		{
 			return UMetaSoundSource::StaticClass();
@@ -337,14 +315,6 @@
 			{
 				using namespace AssetTypeActionsPrivate;
 
-<<<<<<< HEAD
-			// This is currently disabled because of the requirement that interfaces of a preset and its referenced
-			// asset must match.  TODO: A feature of interfaces/preset transform is required for this action to work
-			// that introduces the concept of an interface "interface" (i.e. if the interface one graph subscribes to
-			// or contains all of the necessary inputs/outputs of another), so that the preset can "implement" the
-			// referenced graphs "interface."
-// 			RegisterPresetAction<UMetaSound, UMetaSoundFactory, UMetaSoundSource>(PresetLabel, PresetToolTip);
-=======
 				const bool bIsValid = Box.IsValid();
 				if (!bIsValid)
 				{
@@ -431,23 +401,6 @@
 		const FSlateBrush* FAssetTypeActions_MetaSoundSource::GetIconBrush(const FAssetData& InAssetData, const FName InClassName) const
 		{
 			return AssetTypeActionsPrivate::GetClassBrush(InAssetData, InClassName);
->>>>>>> d731a049
-		}
-
-		const TArray<FText>& FAssetTypeActions_MetaSoundSource::GetSubMenus() const
-		{
-			if (GetDefault<UMetasoundEditorSettings>()->bPinMetaSoundSourceInAssetMenu)
-			{
-				static const TArray<FText> SubMenus;
-				return SubMenus;
-			}
-
-			static const TArray<FText> SubMenus
-			{
-				LOCTEXT("AssetSoundMetaSoundSourceSubMenu", "MetaSounds"),
-			};
-
-			return SubMenus;
 		}
 	} // namespace Editor
 } // namespace Metasound
