--- conflicted
+++ resolved
@@ -21,10 +21,7 @@
 #include "MetasoundEditorGraphSchema.h"
 #include "MetasoundEditorModule.h"
 #include "MetasoundFrontendArchetypeRegistry.h"
-<<<<<<< HEAD
-=======
 #include "MetasoundFrontendNodeTemplateRegistry.h"
->>>>>>> d731a049
 #include "MetasoundFrontendRegistries.h"
 #include "MetasoundTrace.h"
 #include "MetasoundTrigger.h"
@@ -40,11 +37,8 @@
 #include "SLevelOfDetailBranchNode.h"
 #include "SMetasoundGraphEnumPin.h"
 #include "SMetasoundGraphPin.h"
-<<<<<<< HEAD
-=======
 #include "SMetasoundPinValueInspector.h"
 #include "SPinTypeSelector.h"
->>>>>>> d731a049
 #include "Styling/AppStyle.h"
 #include "Styling/SlateColor.h"
 #include "Styling/SlateStyleRegistry.h"
@@ -70,7 +64,6 @@
 		{
 			UMetasoundEditorGraphNode& Node = GetMetaSoundNode();
 			if (UMetasoundEditorGraphMemberNode* MemberNode = Cast<UMetasoundEditorGraphMemberNode>(&Node))
-<<<<<<< HEAD
 			{
 				if (UMetasoundEditorGraphMember* GraphMember = MemberNode->GetMember())
 				{
@@ -81,18 +74,22 @@
 					}
 				}
 			}
+
+			if (bIsInputWidgetTransacting)
+			{
+				GEditor->EndTransaction();
+				UE_LOG(LogMetaSound, Warning, TEXT("Unmatched MetaSound editor widget transaction."));
+			}
 		}
 
 		bool SMetaSoundGraphNode::IsVariableAccessor() const
 		{
-			const EMetasoundFrontendClassType ClassType = GetMetaSoundNode().GetNodeHandle()->GetClassMetadata().GetType();
 			return ClassType == EMetasoundFrontendClassType::VariableAccessor
 				|| ClassType == EMetasoundFrontendClassType::VariableDeferredAccessor;
 		}
 
 		bool SMetaSoundGraphNode::IsVariableMutator() const
 		{
-			const EMetasoundFrontendClassType ClassType = GetMetaSoundNode().GetNodeHandle()->GetClassMetadata().GetType();
 			return ClassType == EMetasoundFrontendClassType::VariableMutator;
 		}
 
@@ -100,7 +97,7 @@
 		{
 			if (IsVariableAccessor() || IsVariableMutator())
 			{
-				return bSelected ? FEditorStyle::GetBrush(TEXT("Graph.VarNode.ShadowSelected")) : FEditorStyle::GetBrush(TEXT("Graph.VarNode.Shadow"));
+				return bSelected ? FAppStyle::GetBrush(TEXT("Graph.VarNode.ShadowSelected")) : FAppStyle::GetBrush(TEXT("Graph.VarNode.Shadow"));
 			}
 
 			return SGraphNode::GetShadowBrush(bSelected);
@@ -109,6 +106,9 @@
 		void SMetaSoundGraphNode::Construct(const FArguments& InArgs, class UEdGraphNode* InNode)
 		{
 			GraphNode = InNode;
+			Frontend::FConstNodeHandle NodeHandle = GetMetaSoundNode().GetConstNodeHandle();
+			ClassType = NodeHandle->GetClassMetadata().GetType();
+
 			SetCursor(EMouseCursor::CardinalCross);
 			UpdateGraphNode();
 		}
@@ -184,7 +184,7 @@
 		{
 			const FText ToolTip = InToolTip
 				? *InToolTip
-				: LOCTEXT("TriggerTestToolTip", "Executes trigger if currently previewing MetaSound.");
+				: LOCTEXT("MetasoundGraphNode_TriggerTestToolTip", "Executes trigger if currently previewing MetaSound.");
 
 			TSharedPtr<SButton> SimulationButton;
 			TSharedRef<SWidget> SimulationWidget = SNew(SHorizontalBox)
@@ -258,202 +258,6 @@
 			];
 		}
 
-=======
-			{
-				if (UMetasoundEditorGraphMember* GraphMember = MemberNode->GetMember())
-				{
-					if (UMetasoundEditorGraphMemberDefaultFloat* DefaultFloat = Cast<UMetasoundEditorGraphMemberDefaultFloat>(GraphMember->GetLiteral()))
-					{
-						DefaultFloat->OnDefaultValueChanged.Remove(InputSliderOnValueChangedDelegateHandle);
-						DefaultFloat->OnRangeChanged.Remove(InputSliderOnRangeChangedDelegateHandle);
-					}
-				}
-			}
-
-			if (bIsInputWidgetTransacting)
-			{
-				GEditor->EndTransaction();
-				UE_LOG(LogMetaSound, Warning, TEXT("Unmatched MetaSound editor widget transaction."));
-			}
-		}
-
-		bool SMetaSoundGraphNode::IsVariableAccessor() const
-		{
-			return ClassType == EMetasoundFrontendClassType::VariableAccessor
-				|| ClassType == EMetasoundFrontendClassType::VariableDeferredAccessor;
-		}
-
-		bool SMetaSoundGraphNode::IsVariableMutator() const
-		{
-			return ClassType == EMetasoundFrontendClassType::VariableMutator;
-		}
-
-		const FSlateBrush* SMetaSoundGraphNode::GetShadowBrush(bool bSelected) const
-		{
-			if (IsVariableAccessor() || IsVariableMutator())
-			{
-				return bSelected ? FAppStyle::GetBrush(TEXT("Graph.VarNode.ShadowSelected")) : FAppStyle::GetBrush(TEXT("Graph.VarNode.Shadow"));
-			}
-
-			return SGraphNode::GetShadowBrush(bSelected);
-		}
-
-		void SMetaSoundGraphNode::Construct(const FArguments& InArgs, class UEdGraphNode* InNode)
-		{
-			GraphNode = InNode;
-			Frontend::FConstNodeHandle NodeHandle = GetMetaSoundNode().GetConstNodeHandle();
-			ClassType = NodeHandle->GetClassMetadata().GetType();
-
-			SetCursor(EMouseCursor::CardinalCross);
-			UpdateGraphNode();
-		}
-
-		void SMetaSoundGraphNode::ExecuteTrigger(UMetasoundEditorGraphMemberDefaultLiteral& Literal)
-		{
-			UMetasoundEditorGraphMember* Member = Cast<UMetasoundEditorGraphMember>(Literal.GetOuter());
-			if (!ensure(Member))
-			{
-				return;
-			}
-
-			if (UMetasoundEditorGraph* Graph = Member->GetOwningGraph())
-			{
-				if (!Graph->IsPreviewing())
-				{
-					TSharedPtr<FEditor> MetaSoundEditor = FGraphBuilder::GetEditorForMetasound(Graph->GetMetasoundChecked());
-					if (!MetaSoundEditor.IsValid())
-					{
-						return;
-					}
-					MetaSoundEditor->Play();
-				}
-			}
-
-			if (UAudioComponent* PreviewComponent = GEditor->GetPreviewAudioComponent())
-			{
-				PreviewComponent->SetTriggerParameter(Member->GetMemberName());
-			}
-		}
-
-		TAttribute<EVisibility> SMetaSoundGraphNode::GetSimulationVisibilityAttribute() const
-		{
-			return TAttribute<EVisibility>::CreateLambda([this]()
-			{
-				using namespace Frontend;
-
-				if (const UMetasoundEditorGraphMemberNode* Node = Cast<UMetasoundEditorGraphMemberNode>(&GetMetaSoundNode()))
-				{
-					if (const UMetasoundEditorGraphVertex* Vertex = Cast<UMetasoundEditorGraphVertex>(Node->GetMember()))
-					{
-						if (const UMetasoundEditorGraph* Graph = Vertex->GetOwningGraph())
-						{
-							if (!Graph->IsPreviewing())
-							{
-								return EVisibility::Hidden;
-							}
-						}
-
-						// Don't enable trigger simulation widget if its a trigger provided by an interface
-						// that does not support transmission.
-						const FInterfaceRegistryKey Key = GetInterfaceRegistryKey(Vertex->GetInterfaceVersion());
-						const IInterfaceRegistryEntry* Entry = IInterfaceRegistry::Get().FindInterfaceRegistryEntry(Key);
-						if (Entry && Entry->GetRouterName() != Audio::IParameterTransmitter::RouterName)
-						{
-							return EVisibility::Hidden;
-						}
-						else if (const UMetasoundEditorGraphMemberDefaultLiteral* Literal = Vertex->GetLiteral())
-						{
-							if (!Literal)
-							{
-								return EVisibility::Hidden;
-							}
-						}
-					}
-				}
-
-				return EVisibility::Visible;
-			});
-		}
-
-		TSharedRef<SWidget> SMetaSoundGraphNode::CreateTriggerSimulationWidget(UMetasoundEditorGraphMemberDefaultLiteral& InputLiteral, TAttribute<EVisibility>&& InVisibility, TAttribute<bool>&& InEnablement, const FText* InToolTip)
-		{
-			const FText ToolTip = InToolTip
-				? *InToolTip
-				: LOCTEXT("MetasoundGraphNode_TriggerTestToolTip", "Executes trigger if currently previewing MetaSound.");
-
-			TSharedPtr<SButton> SimulationButton;
-			TSharedRef<SWidget> SimulationWidget = SNew(SHorizontalBox)
-			+ SHorizontalBox::Slot()
-			.Padding(2.0f, 0.0f, 0.0f, 0.0f)
-			.HAlign(HAlign_Left)
-			.VAlign(VAlign_Center)
-			[
-				SAssignNew(SimulationButton, SButton)
-				.ButtonStyle(FAppStyle::Get(), "SimpleButton")
-				.OnClicked_Lambda([LiteralPtr = TWeakObjectPtr<UMetasoundEditorGraphMemberDefaultLiteral>(&InputLiteral)]()
-				{
-					if (LiteralPtr.IsValid())
-					{
-						ExecuteTrigger(*LiteralPtr.Get());
-					}
-					return FReply::Handled();
-				})
-				.ToolTipText(ToolTip)
-				.ForegroundColor(FSlateColor::UseForeground())
-				.ContentPadding(0)
-				.IsFocusable(false)
-				[
-					SNew(SImage)
-					.Image(FAppStyle::Get().GetBrush("Icons.CircleArrowDown"))
-					.ColorAndOpacity(FSlateColor::UseForeground())
-				]
-				.Visibility(MoveTemp(InVisibility))
-			];
-
-			SimulationButton->SetEnabled(MoveTemp(InEnablement));
-
-			return SimulationWidget;
-		}
-
-		void SMetaSoundGraphNode::CreateInputSideAddButton(TSharedPtr<SVerticalBox> InputBox)
-		{
-			TSharedRef<SWidget> AddPinButton = AddPinButtonContent(
-				LOCTEXT("MetasoundGraphNode_AddPinInputButton", "Add Input"),
-				LOCTEXT("MetasoundGraphNode_AddPinInputButton_Tooltip", "Add an input to the parent Metasound node.")
-			);
-
-			FMargin AddPinPadding = Settings->GetOutputPinPadding();
-			AddPinPadding.Top += 6.0f;
-
-			InputBox->AddSlot()
-			.AutoHeight()
-			.VAlign(VAlign_Center)
-			.Padding(AddPinPadding)
-			[
-				AddPinButton
-			];
-		}
-
-		void SMetaSoundGraphNode::CreateOutputSideAddButton(TSharedPtr<SVerticalBox> OutputBox)
-		{
-			TSharedRef<SWidget> AddPinButton = AddPinButtonContent(
-				LOCTEXT("MetasoundGraphNode_AddPinOutputButton", "Add Output"),
-				LOCTEXT("MetasoundGraphNode_AddPinOutputButton_Tooltip", "Add an output to the parent Metasound node.")
-			);
-
-			FMargin AddPinPadding = Settings->GetOutputPinPadding();
-			AddPinPadding.Top += 6.0f;
-
-			OutputBox->AddSlot()
-			.AutoHeight()
-			.VAlign(VAlign_Center)
-			.Padding(AddPinPadding)
-			[
-				AddPinButton
-			];
-		}
-
->>>>>>> d731a049
 		UMetasoundEditorGraphNode& SMetaSoundGraphNode::GetMetaSoundNode()
 		{
 			return *CastChecked<UMetasoundEditorGraphNode>(GraphNode);
@@ -468,15 +272,9 @@
 		TSharedPtr<SGraphPin> SMetaSoundGraphNode::CreatePinWidget(UEdGraphPin* InPin) const
 		{
 			using namespace Frontend;
-<<<<<<< HEAD
 
 			TSharedPtr<SGraphPin> PinWidget;
 
-=======
-
-			TSharedPtr<SGraphPin> PinWidget;
-
->>>>>>> d731a049
 			if (const UMetasoundEditorGraphSchema* GraphSchema = Cast<const UMetasoundEditorGraphSchema>(InPin->GetSchema()))
 			{
 				// Don't show default value field for container types
@@ -494,26 +292,6 @@
 				{
 					PinWidget = SNew(SMetasoundGraphPinBool, InPin);
 				}
-<<<<<<< HEAD
-
-				else if (InPin->PinType.PinCategory == FGraphBuilder::PinCategoryFloat)
-				{
-					PinWidget = SNew(SMetasoundGraphPinFloat, InPin);
-				}
-
-				else if (InPin->PinType.PinCategory == FGraphBuilder::PinCategoryInt32)
-				{
-					if (SMetasoundGraphEnumPin::FindEnumInterfaceFromPin(InPin))
-					{
-						PinWidget = SNew(SMetasoundGraphEnumPin, InPin);
-					}
-					else
-					{
-						PinWidget = SNew(SMetasoundGraphPinInteger, InPin);
-					}
-				}
-
-=======
 				
 				else if (InPin->PinType.PinCategory == FGraphBuilder::PinCategoryFloat
 					|| InPin->PinType.PinCategory == FGraphBuilder::PinCategoryTime)
@@ -533,7 +311,6 @@
 					}
 				}
 
->>>>>>> d731a049
 				else if (InPin->PinType.PinCategory == FGraphBuilder::PinCategoryObject)
 				{
 					PinWidget = SNew(SMetasoundGraphPinObject, InPin);
@@ -548,18 +325,9 @@
 				{
 					PinWidget = SNew(SMetasoundGraphPin, InPin);
 
-<<<<<<< HEAD
-					if (const ISlateStyle* MetasoundStyle = FSlateStyleRegistry::FindSlateStyle("MetaSoundStyle"))
-					{
-						const FSlateBrush* PinConnectedBrush = MetasoundStyle->GetBrush(TEXT("MetasoundEditor.Graph.TriggerPin.Connected"));
-						const FSlateBrush* PinDisconnectedBrush = MetasoundStyle->GetBrush(TEXT("MetasoundEditor.Graph.TriggerPin.Disconnected"));
-						PinWidget->SetCustomPinIcon(PinConnectedBrush, PinDisconnectedBrush);
-					}
-=======
 					const FSlateBrush& PinConnectedBrush = Editor::Style::GetSlateBrushSafe("MetasoundEditor.Graph.TriggerPin.Connected");
 					const FSlateBrush& PinDisconnectedBrush = Editor::Style::GetSlateBrushSafe("MetasoundEditor.Graph.TriggerPin.Disconnected");
 					PinWidget->SetCustomPinIcon(&PinConnectedBrush, &PinDisconnectedBrush);
->>>>>>> d731a049
 				}
 			}
 
@@ -579,11 +347,7 @@
 				TSharedPtr<SGraphPin> NewPin = CreatePinWidget(InPin);
 				check(NewPin.IsValid());
 
-<<<<<<< HEAD
-				Metasound::Frontend::FNodeHandle NodeHandle = GetMetaSoundNode().GetNodeHandle();
-=======
 				Frontend::FConstNodeHandle NodeHandle = GetMetaSoundNode().GetConstNodeHandle();
->>>>>>> d731a049
 				if (InPin->Direction == EGPD_Input)
 				{
 					if (!NodeHandle->GetClassStyle().Display.bShowInputNames)
@@ -605,11 +369,7 @@
 
 		TSharedRef<SWidget> SMetaSoundGraphNode::CreateTitleWidget(TSharedPtr<SNodeTitle> NodeTitle)
 		{
-<<<<<<< HEAD
-			Metasound::Frontend::FNodeHandle NodeHandle = GetMetaSoundNode().GetNodeHandle();
-=======
 			Frontend::FConstNodeHandle NodeHandle = GetMetaSoundNode().GetConstNodeHandle();
->>>>>>> d731a049
 			if (!NodeHandle->GetClassStyle().Display.bShowName)
 			{
 				return SNullWidget::NullWidget;
@@ -660,11 +420,7 @@
 			if (CornerIcon != NAME_None)
 			{
 
-<<<<<<< HEAD
-				if (const FSlateBrush* Brush = FEditorStyle::GetBrush(CornerIcon))
-=======
 				if (const FSlateBrush* Brush = FAppStyle::GetBrush(CornerIcon))
->>>>>>> d731a049
 				{
 					FOverlayBrushInfo OverlayInfo = { Brush };
 
@@ -688,7 +444,6 @@
 			{
 				ReturnTitleColor.A = FadeCurve.GetLerp();
 			}
-<<<<<<< HEAD
 
 			return ReturnTitleColor;
 		}
@@ -703,22 +458,6 @@
 				DefaultTitleAreaWidget->ClearChildren();
 				TSharedPtr<SNodeTitle> NodeTitle = SNew(SNodeTitle, GraphNode);
 
-=======
-
-			return ReturnTitleColor;
-		}
-
-		void SMetaSoundGraphNode::SetDefaultTitleAreaWidget(TSharedRef<SOverlay> DefaultTitleAreaWidget)
-		{
-			SGraphNode::SetDefaultTitleAreaWidget(DefaultTitleAreaWidget);
-
-			Metasound::Frontend::FNodeHandle NodeHandle = GetMetaSoundNode().GetNodeHandle();
-			if (NodeHandle->GetClassStyle().Display.bShowName)
-			{
-				DefaultTitleAreaWidget->ClearChildren();
-				TSharedPtr<SNodeTitle> NodeTitle = SNew(SNodeTitle, GraphNode);
-
->>>>>>> d731a049
 				DefaultTitleAreaWidget->AddSlot()
 				.HAlign(HAlign_Fill)
 				.VAlign(VAlign_Center)
@@ -728,11 +467,7 @@
 					.HAlign(HAlign_Fill)
 					[
 						SNew(SBorder)
-<<<<<<< HEAD
-						.BorderImage(FEditorStyle::GetBrush("NoBorder"))
-=======
 						.BorderImage(FAppStyle::GetBrush("NoBorder"))
->>>>>>> d731a049
 						[
 							SNew(SHorizontalBox)
 							+ SHorizontalBox::Slot()
@@ -767,11 +502,7 @@
 				[
 					SNew(SBorder)
 					.Visibility(EVisibility::HitTestInvisible)
-<<<<<<< HEAD
-					.BorderImage( FEditorStyle::GetBrush( "Graph.Node.TitleHighlight" ) )
-=======
 					.BorderImage( FAppStyle::GetBrush( "Graph.Node.TitleHighlight" ) )
->>>>>>> d731a049
 					.BorderBackgroundColor( this, &SGraphNode::GetNodeTitleIconColor )
 					[
 						SNew(SSpacer)
@@ -785,7 +516,6 @@
 				DefaultTitleAreaWidget->SetVisibility(EVisibility::Collapsed);
 			}
 		}
-<<<<<<< HEAD
 
 		void SMetaSoundGraphNode::MoveTo(const FVector2D& NewPosition, FNodeSet& NodeFilter, bool bMarkDirty)
 		{
@@ -796,27 +526,11 @@
 			Node.SetNodeLocation(NewPosition);
 		}
 
-=======
-
-		void SMetaSoundGraphNode::MoveTo(const FVector2D& NewPosition, FNodeSet& NodeFilter, bool bMarkDirty)
-		{
-			SGraphNode::MoveTo(NewPosition, NodeFilter, bMarkDirty);
-
-			UMetasoundEditorGraphNode& Node = GetMetaSoundNode();
-			Node.GetMetasoundChecked().Modify();
-			Node.SetNodeLocation(NewPosition);
-		}
-
->>>>>>> d731a049
 		const FSlateBrush* SMetaSoundGraphNode::GetNodeBodyBrush() const
 		{
 			// TODO: Add tweak & add custom bodies
 			if (GraphNode)
 			{
-<<<<<<< HEAD
-				const EMetasoundFrontendClassType ClassType = GetMetaSoundNode().GetNodeHandle()->GetClassMetadata().GetType();
-=======
->>>>>>> d731a049
 				switch (ClassType)
 				{
 					case EMetasoundFrontendClassType::Variable:
@@ -824,11 +538,7 @@
 					case EMetasoundFrontendClassType::VariableDeferredAccessor:
 					case EMetasoundFrontendClassType::VariableMutator:
 					{
-<<<<<<< HEAD
-						return FEditorStyle::GetBrush("Graph.VarNode.Body");
-=======
 						return FAppStyle::GetBrush("Graph.VarNode.Body");
->>>>>>> d731a049
 					}
 					break;
 
@@ -841,11 +551,7 @@
 				}
 			}
 
-<<<<<<< HEAD
-			return FEditorStyle::GetBrush("Graph.Node.Body");
-=======
 			return FAppStyle::GetBrush("Graph.Node.Body");
->>>>>>> d731a049
 		}
 
 		EVisibility SMetaSoundGraphNode::IsAddPinButtonVisible() const
@@ -858,7 +564,6 @@
 					return EVisibility::Collapsed;
 				}
 			}
-<<<<<<< HEAD
 
 			return DefaultVisibility;
 		}
@@ -886,35 +591,6 @@
 			return TypeName;
 		}
 
-=======
-
-			return DefaultVisibility;
-		}
-
-		FReply SMetaSoundGraphNode::OnAddPin()
-		{
-			GetMetaSoundNode().CreateInputPin();
-
-			return FReply::Handled();
-		}
-
-		FName SMetaSoundGraphNode::GetLiteralDataType() const
-		{
-			using namespace Frontend;
-
-			FName TypeName;
-
-			// Just take last type.  If more than one, all types are the same.
-			const UMetasoundEditorGraphNode& Node = GetMetaSoundNode();
-			Node.GetNodeHandle()->IterateConstOutputs([InTypeName = &TypeName](FConstOutputHandle OutputHandle)
-			{
-				*InTypeName = OutputHandle->GetDataType();
-			});
-
-			return TypeName;
-		}
-
->>>>>>> d731a049
 		TSharedRef<SWidget> SMetaSoundGraphNode::CreateTitleRightWidget()
 		{
 			using namespace Frontend;
@@ -958,24 +634,11 @@
 		{
 			using namespace Frontend;
 
-<<<<<<< HEAD
-			FNodeHandle NodeHandle = GetMetaSoundNode().GetNodeHandle();
-=======
 			FConstNodeHandle NodeHandle = GetMetaSoundNode().GetConstNodeHandle();
->>>>>>> d731a049
 			const FMetasoundFrontendClassStyleDisplay& StyleDisplay = NodeHandle->GetClassStyle().Display;
 			TSharedPtr<SHorizontalBox> ContentBox = SNew(SHorizontalBox);
 			TSharedPtr<SWidget> OuterContentBox; // currently only used for input float nodes to accommodate the input widget
 
-<<<<<<< HEAD
-			// If float input node, check if custom widget required
-			bool IsFloatMemberNode = false;
-			if (UMetasoundEditorGraphMember* GraphMember = GetMetaSoundMember())
-			{
-				if (UMetasoundEditorGraphMemberDefaultFloat* DefaultFloat = Cast<UMetasoundEditorGraphMemberDefaultFloat>(GraphMember->GetLiteral()))
-				{
-					if (DefaultFloat->WidgetType != EMetasoundMemberDefaultWidget::None)
-=======
 			// If editable float input node and not constructor input, check if custom widget required
 			bool bShowInputWidget = false;
 			if (UMetasoundEditorGraphInput* GraphMember = Cast<UMetasoundEditorGraphInput>(GetMetaSoundMember()))
@@ -985,25 +648,17 @@
 				{
 					UMetasoundEditorGraphMemberDefaultFloat* DefaultFloat = Cast<UMetasoundEditorGraphMemberDefaultFloat>(GraphMember->GetLiteral());
 					if (DefaultFloat && DefaultFloat->WidgetType != EMetasoundMemberDefaultWidget::None)
->>>>>>> d731a049
 					{
 						constexpr float WidgetPadding = 3.0f;
 						static const FVector2D SliderDesiredSizeVertical = FVector2D(30.0f, 250.0f);
 						static const FVector2D RadialSliderDesiredSize = FVector2D(56.0f, 87.0f);
 
-<<<<<<< HEAD
-						IsFloatMemberNode = true;
-=======
 						bShowInputWidget = true;
->>>>>>> d731a049
 
 						auto OnValueChangedLambda = [DefaultFloat, GraphMember, this](float Value)
 						{
 							if (InputWidget.IsValid())
 							{
-<<<<<<< HEAD
-								constexpr bool bPostTransaction = false;
-=======
 								if (!bIsInputWidgetTransacting)
 								{
 									GEditor->BeginTransaction(LOCTEXT("MetasoundGraphNode_MetasoundSetInputDefault", "Set MetaSound Input Default"));
@@ -1013,7 +668,6 @@
 								DefaultFloat->Modify();
 
 								constexpr bool bPostTransaction = true;
->>>>>>> d731a049
 								float Output = InputWidget->GetOutputValue(Value);
 								DefaultFloat->SetDefault(Output);
 								GraphMember->UpdateFrontendDefaultLiteral(bPostTransaction);
@@ -1024,11 +678,6 @@
 						{
 							if (InputWidget.IsValid())
 							{
-<<<<<<< HEAD
-								constexpr bool bPostTransaction = true;
-								float Output = InputWidget->GetOutputValue(Value);
-								DefaultFloat->SetDefault(Output);
-=======
 								bool bPostTransaction = false;
 								float Output = InputWidget->GetOutputValue(Value);
 								DefaultFloat->SetDefault(Output);
@@ -1044,16 +693,11 @@
 									UE_LOG(LogMetaSound, Warning, TEXT("Unmatched MetaSound editor widget transaction."));
 								}
 
->>>>>>> d731a049
 								GraphMember->UpdateFrontendDefaultLiteral(bPostTransaction);
 
 								if (UMetasoundEditorGraph* Graph = GraphMember->GetOwningGraph())
 								{
-<<<<<<< HEAD
-									Graph->SetSynchronizationRequired();
-=======
 									Graph->GetModifyContext().AddMemberIDsModified({ GraphMember->GetMemberID() });
->>>>>>> d731a049
 								}
 							}
 						};
@@ -1122,10 +766,7 @@
 									+ SHorizontalBox::Slot()
 									.HAlign(HAlign_Fill)
 									.VAlign(VAlign_Center)
-<<<<<<< HEAD
-=======
 									.Padding(WidgetPadding, 0.0f, WidgetPadding, 0.0f)
->>>>>>> d731a049
 									.AutoWidth()
 									[
 										Slot1.ToSharedRef()
@@ -1133,10 +774,6 @@
 								+ SHorizontalBox::Slot()
 									.HAlign(HAlign_Center)
 									.VAlign(VAlign_Fill)
-<<<<<<< HEAD
-									.Padding(WidgetPadding, 0.0f, 0.0f, WidgetPadding)
-=======
->>>>>>> d731a049
 									.AutoWidth()
 									[
 										Slot2.ToSharedRef()
@@ -1148,8 +785,6 @@
 						}
 						else if (DefaultFloat->WidgetType == EMetasoundMemberDefaultWidget::RadialSlider)
 						{
-<<<<<<< HEAD
-=======
 							auto OnRadialSliderMouseCaptureBeginLambda = [this]()
 							{
 								if (!bIsInputWidgetTransacting)
@@ -1172,41 +807,28 @@
 								}
 							};
 
->>>>>>> d731a049
 							// Create slider 
 							if (DefaultFloat->WidgetValueType == EMetasoundMemberDefaultWidgetValueType::Frequency)
 							{
 								SAssignNew(InputWidget, SAudioFrequencyRadialSlider)
-<<<<<<< HEAD
-									.OnValueChanged_Lambda(OnValueChangedLambda);
-=======
 									.OnValueChanged_Lambda(OnValueChangedLambda)
 									.OnMouseCaptureBegin_Lambda(OnRadialSliderMouseCaptureBeginLambda)
 									.OnMouseCaptureEnd_Lambda(OnRadialSliderMouseCaptureEndLambda);
->>>>>>> d731a049
 							}
 							else if (DefaultFloat->WidgetValueType == EMetasoundMemberDefaultWidgetValueType::Volume)
 							{
 								SAssignNew(InputWidget, SAudioVolumeRadialSlider)
-<<<<<<< HEAD
-									.OnValueChanged_Lambda(OnValueChangedLambda);
-=======
 									.OnValueChanged_Lambda(OnValueChangedLambda)
 									.OnMouseCaptureBegin_Lambda(OnRadialSliderMouseCaptureBeginLambda)
 									.OnMouseCaptureEnd_Lambda(OnRadialSliderMouseCaptureEndLambda);
->>>>>>> d731a049
 								StaticCastSharedPtr<SAudioVolumeRadialSlider>(InputWidget)->SetUseLinearOutput(DefaultFloat->VolumeWidgetUseLinearOutput);
 							}
 							else
 							{
 								SAssignNew(InputWidget, SAudioRadialSlider)
-<<<<<<< HEAD
-									.OnValueChanged_Lambda(OnValueChangedLambda);
-=======
 									.OnValueChanged_Lambda(OnValueChangedLambda)
 									.OnMouseCaptureBegin_Lambda(OnRadialSliderMouseCaptureBeginLambda)
 									.OnMouseCaptureEnd_Lambda(OnRadialSliderMouseCaptureEndLambda);
->>>>>>> d731a049
 								InputWidget->SetShowUnitsText(false);
 							}
 							// Only vertical layout for radial slider
@@ -1231,11 +853,7 @@
 
 						InputWidget->SetOutputRange(DefaultFloat->GetRange());
 						InputWidget->SetUnitsTextReadOnly(true);
-<<<<<<< HEAD
-						InputWidget->SetValue(InputWidget->GetLinValue(DefaultFloat->GetDefault()));
-=======
 						InputWidget->SetSliderValue(InputWidget->GetSliderValue(DefaultFloat->GetDefault()));
->>>>>>> d731a049
 						InputWidget->SetVisibility(TAttribute<EVisibility>::Create([this]()
 						{
 							if (UMetasoundEditorGraphMemberNode* Node = GetMetaSoundMemberNode())
@@ -1256,13 +874,8 @@
 						{
 							if (Widget.IsValid())
 							{
-<<<<<<< HEAD
-								const float LinValue = Widget->GetLinValue(Value);
-								Widget->SetValue(LinValue);
-=======
 								const float SliderValue = Widget->GetSliderValue(Value);
 								Widget->SetSliderValue(SliderValue);
->>>>>>> d731a049
 							}
 						});
 
@@ -1283,17 +896,6 @@
 				}
 			}
 	
-<<<<<<< HEAD
-			static const float GrabPadding = 28.0f;
-
-			// Gives more space for user to grab a bit easier as variables do not have any title area nor icon
-			const float LeftNodeGrabPadding = IsVariableMutator() ? GrabPadding : 0.0f;
-			ContentBox->AddSlot()
-			.HAlign(HAlign_Left)
-			.VAlign(VAlign_Top)
-			.FillWidth(1.0f)
-			.Padding(0.0f, 0.0f, LeftNodeGrabPadding, 0.0f)
-=======
 			// Gives more space for user to grab a bit easier as variables do not have any title area nor icon
 			const float GrabPadding = IsVariableMutator() ? 28.0f : 0.0f;
 
@@ -1303,40 +905,12 @@
 			.VAlign(PinNodeAlignInput)
 			.FillWidth(1.0f)
 			.Padding(0.0f, 0.0f, GrabPadding, 0.0f)
->>>>>>> d731a049
 			[
 				SAssignNew(LeftNodeBox, SVerticalBox)
 			];
 
 			if (!StyleDisplay.ImageName.IsNone())
 			{
-<<<<<<< HEAD
-				if (const ISlateStyle* MetasoundStyle = FSlateStyleRegistry::FindSlateStyle("MetaSoundStyle"))
-				{
-					if (const FSlateBrush* ImageBrush = MetasoundStyle->GetBrush(StyleDisplay.ImageName))
-					{
-						ContentBox->AddSlot()
-						.AutoWidth()
-						.HAlign(HAlign_Center)
-						.VAlign(VAlign_Center)
-						[
-							SNew(SImage)
-							.Image(ImageBrush)
-							.ColorAndOpacity(FSlateColor::UseForeground())
-							.DesiredSizeOverride(FVector2D(20, 20))
-						];
-					}
-				}
-			}
-
-			// Gives more space for user to grab a bit easier as variables do not have any title area nor icon
-			const float RightNodeGrabPadding = IsVariableAccessor() ? GrabPadding : 0.0f;
-			ContentBox->AddSlot()
-				.AutoWidth()
-				.HAlign(HAlign_Right)
-				.VAlign(VAlign_Center)
-				.Padding(RightNodeGrabPadding, 0.0f, 0.0f, 0.0f)
-=======
 				const FSlateBrush& ImageBrush = Metasound::Editor::Style::GetSlateBrushSafe(StyleDisplay.ImageName);
 				ContentBox->AddSlot()
 				.AutoWidth()
@@ -1356,29 +930,16 @@
 				.HAlign(HAlign_Right)
 				.VAlign(PinNodeAlignOutput)
 				.Padding(GrabPadding, 0.0f, 0.0f, 0.0f)
->>>>>>> d731a049
 				[
 					SAssignNew(RightNodeBox, SVerticalBox)
 				];
 
 			return SNew(SBorder)
-<<<<<<< HEAD
-				.BorderImage(FEditorStyle::GetBrush("NoBorder"))
-=======
 				.BorderImage(FAppStyle::GetBrush("NoBorder"))
->>>>>>> d731a049
 				.HAlign(HAlign_Fill)
 				.VAlign(VAlign_Fill)
 				.Padding(FMargin(0,3))
 				[
-<<<<<<< HEAD
-					(IsFloatMemberNode ? OuterContentBox : ContentBox).ToSharedRef()
-				];
-		}
-	} // namespace Editor
-} // namespace Metasound
-#undef LOCTEXT_NAMESPACE // MetasoundGraphNode
-=======
 					(bShowInputWidget ? OuterContentBox : ContentBox).ToSharedRef()
 				];
 		}
@@ -1416,5 +977,4 @@
 		}
 	} // namespace Editor
 } // namespace Metasound
-#undef LOCTEXT_NAMESPACE // MetasoundEditor
->>>>>>> d731a049
+#undef LOCTEXT_NAMESPACE // MetasoundEditor