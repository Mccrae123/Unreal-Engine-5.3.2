// Copyright Epic Games, Inc. All Rights Reserved.
#pragma once

#include "Misc/CoreDefines.h"
#include "UObject/NoExportTypes.h"
#include "UObject/Object.h"
#include "UObject/ObjectMacros.h"

#include "MetasoundEditorSettings.generated.h"

UENUM()
enum class EMetasoundActiveAnalyzerEnvelopeDirection : uint8
{
	FromSourceOutput,
	FromDestinationInput
};

UENUM()
enum class EMetasoundMemberDefaultWidget : uint8
{
	None,
	Slider,
	RadialSlider UMETA(DisplayName = "Knob"),
};

UENUM()
enum class EMetasoundActiveDetailView : uint8
{
	Metasound,
	General
};

USTRUCT()
struct FMetasoundAnalyzerAnimationSettings
{
	GENERATED_BODY()

	/** Whether or not animated connections are enabled. */
	UPROPERTY(EditAnywhere, config, Category = GraphAnimation, meta = (DisplayName = "Animate Connections (Beta)"))
	bool bAnimateConnections = true;

	/** Thickness of default envelope analyzer wire thickness when connection analyzer is active. */
	UPROPERTY(EditAnywhere, config, Category = GraphAnimation, meta = (EditCondition = "bAnimateConnections", UIMin = 1, UIMax = 2, ClampMin = 1))
	float EnvelopeWireThickness = 1.0f;

	/** Speed of default envelope analyzer drawing over wire when connection analyzer is active, where 0 is full visual history (slowest progress) and 1 is no visual history (fastest progress). */
	UPROPERTY(EditAnywhere, config, Category = GraphAnimation, meta = (EditCondition = "bAnimateConnections", ClampMin = 0, ClampMax = 1))
	float EnvelopeSpeed = 0.95f;

	/** Whether analyzer envelopes draw from a source output (default) or from the destination input. From the destination input may not
	  * give the expected illusion of audio processing flowing left-to-right, but results in a waveform with earlier events on the left
	  * and later on the right (like a traditional timeline with a moving play head). */
	UPROPERTY(EditAnywhere, config, Category = GraphAnimation, meta = (EditCondition = "bAnimateConnections", ClampMin = 0, ClampMax = 1))
	EMetasoundActiveAnalyzerEnvelopeDirection EnvelopeDirection = EMetasoundActiveAnalyzerEnvelopeDirection::FromSourceOutput;

	/** Thickness of default numeric analyzer wire thickness when connection analyzer is active. */
	UPROPERTY(EditAnywhere, config, Category = GraphAnimation, meta = (EditCondition = "bAnimateConnections", UIMin = 1, UIMax = 10, ClampMin = 1))
	float NumericWireThickness = 5.0f;

	/** Minimum height scalar of wire signal analyzers (ex. audio, triggers). */
	UPROPERTY(EditAnywhere, config, Category = GraphAnimation, meta = (EditCondition = "bAnimateConnections", UIMin = 1, UIMax = 5, ClampMin = 1))
	float WireScalarMin = 1.0f;

	/** Maximum height scalar of wire signal analyzers (ex. audio, triggers). */
	UPROPERTY(EditAnywhere, config, Category = GraphAnimation, meta = (EditCondition = "bAnimateConnections", UIMin = 1, UIMax = 5, ClampMin = 1))
	float WireScalarMax = 4.5f;
};

UCLASS(config=EditorPerProjectUserSettings)
class METASOUNDEDITOR_API UMetasoundEditorSettings : public UObject
{
	GENERATED_UCLASS_BODY()

public:
<<<<<<< HEAD
	/** Whether to pin the MetaSound asset type when creating new assets. */
	UPROPERTY(EditAnywhere, config, DisplayName = "Pin MetaSound in Asset Menu", Category = AssetMenu)
	bool bPinMetaSoundInAssetMenu = false;
=======
	/** Whether to pin the MetaSound Patch asset type when creating new assets. */
	UPROPERTY(EditAnywhere, config, DisplayName = "Pin MetaSound Patch in Asset Menu", Category = AssetMenu)
	bool bPinMetaSoundPatchInAssetMenu = false;
>>>>>>> d731a049

	/** Whether to pin the MetaSound Source asset type when creating new assets. */
	UPROPERTY(EditAnywhere, config, DisplayName = "Pin MetaSound Source in Asset Menu", Category = AssetMenu)
	bool bPinMetaSoundSourceInAssetMenu = true;

	/** Default author title to use when authoring a new
	  * MetaSound.  If empty, uses machine name by default.
	  */
	UPROPERTY(EditAnywhere, config, Category=General)
	FString DefaultAuthor;

	/** Default pin type color */
	UPROPERTY(EditAnywhere, config, Category=PinColors)
	FLinearColor DefaultPinTypeColor;

	/** Audio pin type color */
	UPROPERTY(EditAnywhere, config, Category=PinColors)
	FLinearColor AudioPinTypeColor;

	/** Boolean pin type color */
	UPROPERTY(EditAnywhere, config, Category=PinColors)
	FLinearColor BooleanPinTypeColor;

	/** Floating-point pin type color */
	UPROPERTY(EditAnywhere, config, Category=PinColors)
	FLinearColor FloatPinTypeColor;

	/** Integer pin type color */
	UPROPERTY(EditAnywhere, config, Category=PinColors)
	FLinearColor IntPinTypeColor;

	/** Object pin type color */
	UPROPERTY(EditAnywhere, config, Category=PinColors)
	FLinearColor ObjectPinTypeColor;

	/** String pin type color */
	UPROPERTY(EditAnywhere, config, Category=PinColors)
	FLinearColor StringPinTypeColor;

	/** Time pin type color */
	UPROPERTY(EditAnywhere, config, Category=PinColors)
	FLinearColor TimePinTypeColor;

	/** Trigger pin type color */
	UPROPERTY(EditAnywhere, config, Category=PinColors)
	FLinearColor TriggerPinTypeColor;

	/** WaveTable pin type color */
	UPROPERTY(EditAnywhere, config, Category = PinColors)
	FLinearColor WaveTablePinTypeColor;

	/** Native node class title color */
	UPROPERTY(EditAnywhere, config, Category = NodeTitleColors)
	FLinearColor NativeNodeTitleColor;

	/** Title color for references to MetaSound assets */
	UPROPERTY(EditAnywhere, config, Category = NodeTitleColors)
	FLinearColor AssetReferenceNodeTitleColor;

	/** Input node title color */
	UPROPERTY(EditAnywhere, config, Category = NodeTitleColors)
	FLinearColor InputNodeTitleColor;

	/** Output node title color */
	UPROPERTY(EditAnywhere, config, Category = NodeTitleColors)
	FLinearColor OutputNodeTitleColor;

	/** Variable node title color */
	UPROPERTY(EditAnywhere, config, Category = NodeTitleColors)
	FLinearColor VariableNodeTitleColor;

<<<<<<< HEAD
=======
	/** Widget type to show on input nodes by default */
	UPROPERTY(EditAnywhere, config, Category = General)
	EMetasoundMemberDefaultWidget DefaultInputWidgetType = EMetasoundMemberDefaultWidget::RadialSlider;

	/** Settings for visualizing analyzed MetaSound connections */
	UPROPERTY(EditAnywhere, config, Category = GraphAnimation, meta = (ShowOnlyInnerProperties))
	FMetasoundAnalyzerAnimationSettings AnalyzerAnimationSettings;

>>>>>>> d731a049
	/** Determines which details view to show in Metasounds Editor */
	UPROPERTY(Transient)
	EMetasoundActiveDetailView DetailView = EMetasoundActiveDetailView::Metasound;
};<|MERGE_RESOLUTION|>--- conflicted
+++ resolved
@@ -72,15 +72,9 @@
 	GENERATED_UCLASS_BODY()
 
 public:
-<<<<<<< HEAD
-	/** Whether to pin the MetaSound asset type when creating new assets. */
-	UPROPERTY(EditAnywhere, config, DisplayName = "Pin MetaSound in Asset Menu", Category = AssetMenu)
-	bool bPinMetaSoundInAssetMenu = false;
-=======
 	/** Whether to pin the MetaSound Patch asset type when creating new assets. */
 	UPROPERTY(EditAnywhere, config, DisplayName = "Pin MetaSound Patch in Asset Menu", Category = AssetMenu)
 	bool bPinMetaSoundPatchInAssetMenu = false;
->>>>>>> d731a049
 
 	/** Whether to pin the MetaSound Source asset type when creating new assets. */
 	UPROPERTY(EditAnywhere, config, DisplayName = "Pin MetaSound Source in Asset Menu", Category = AssetMenu)
@@ -152,8 +146,6 @@
 	UPROPERTY(EditAnywhere, config, Category = NodeTitleColors)
 	FLinearColor VariableNodeTitleColor;
 
-<<<<<<< HEAD
-=======
 	/** Widget type to show on input nodes by default */
 	UPROPERTY(EditAnywhere, config, Category = General)
 	EMetasoundMemberDefaultWidget DefaultInputWidgetType = EMetasoundMemberDefaultWidget::RadialSlider;
@@ -162,7 +154,6 @@
 	UPROPERTY(EditAnywhere, config, Category = GraphAnimation, meta = (ShowOnlyInnerProperties))
 	FMetasoundAnalyzerAnimationSettings AnalyzerAnimationSettings;
 
->>>>>>> d731a049
 	/** Determines which details view to show in Metasounds Editor */
 	UPROPERTY(Transient)
 	EMetasoundActiveDetailView DetailView = EMetasoundActiveDetailView::Metasound;
