--- conflicted
+++ resolved
@@ -27,10 +27,5 @@
 	AssetReferenceNodeTitleColor = FLinearColor(0.047f, 0.686f, 0.988f);		// sky blue
 	InputNodeTitleColor = FLinearColor(0.168f, 1.0f, 0.7294f);					// sea foam
 	OutputNodeTitleColor = FLinearColor(1.0f, 0.878f, 0.1686f);					// yellow
-<<<<<<< HEAD
-	VariableNodeTitleColor = FLinearColor(0.211f, 0.513f, 0.035f);				// copper 
-}
-=======
 	VariableNodeTitleColor = FLinearColor(0.211f, 0.513f, 0.035f);				// copper
 }
->>>>>>> d731a049
