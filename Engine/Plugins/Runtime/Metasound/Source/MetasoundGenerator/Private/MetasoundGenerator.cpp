// Copyright Epic Games, Inc. All Rights Reserved.
#include "MetasoundGenerator.h"

<<<<<<< HEAD
#include "Analysis/MetasoundFrontendVertexAnalyzer.h"
#include "AudioParameter.h"
#include "DSP/FloatArrayMath.h"
#include "Interfaces/MetasoundFrontendSourceInterface.h"
=======
#include "AudioParameter.h"
#include "MetasoundDynamicOperatorTransactor.h"
#include "MetasoundFrontendDataTypeRegistry.h"
#include "MetasoundGeneratorBuilder.h"
#include "MetasoundGeneratorModuleImpl.h"
>>>>>>> 4af6daef
#include "MetasoundOperatorBuilder.h"
#include "MetasoundOperatorInterface.h"
#include "MetasoundOutputNode.h"
#include "MetasoundParameterTransmitter.h"
#include "MetasoundRouter.h"
#include "MetasoundTrace.h"
#include "MetasoundTrigger.h"
#include "MetasoundVertexData.h"
<<<<<<< HEAD
#include "MetasoundFrontendDataTypeRegistry.h"

#ifndef METASOUNDGENERATOR_ENABLE_INVALID_SAMPLE_VALUE_LOGGING 
#define METASOUNDGENERATOR_ENABLE_INVALID_SAMPLE_VALUE_LOGGING !UE_BUILD_SHIPPING
=======
#include "Analysis/MetasoundFrontendAnalyzerFactory.h"
#include "Analysis/MetasoundFrontendAnalyzerRegistry.h"
#include "Analysis/MetasoundFrontendVertexAnalyzer.h"
#include "DSP/FloatArrayMath.h"
#include "Interfaces/MetasoundFrontendSourceInterface.h"
#include "Modules/ModuleManager.h"

#ifndef ENABLE_METASOUNDGENERATOR_INVALID_SAMPLE_VALUE_LOGGING 
#define ENABLE_METASOUNDGENERATOR_INVALID_SAMPLE_VALUE_LOGGING !UE_BUILD_SHIPPING
>>>>>>> 4af6daef
#endif

namespace Metasound
{
	namespace ConsoleVariables
<<<<<<< HEAD
	{
		static bool bEnableAsyncMetaSoundGeneratorBuilder = true;
#if METASOUNDGENERATOR_ENABLE_INVALID_SAMPLE_VALUE_LOGGING
		static bool bEnableMetaSoundGeneratorNonFiniteLogging = false;
		static bool bEnableMetaSoundGeneratorInvalidSampleValueLogging = false;
		static float MetasoundGeneratorSampleValueThreshold = 2.f;
#endif // #if METASOUNDGENERATOR_ENABLE_INVALID_SAMPLE_VALUE_LOGGING
	}

#if METASOUNDGENERATOR_ENABLE_INVALID_SAMPLE_VALUE_LOGGING
	namespace MetasoundGeneratorPrivate
	{
		void LogInvalidAudioSampleValues(const FString& InMetaSoundName, const TArray<FAudioBufferReadRef>& InAudioBuffers)
		{
			if (ConsoleVariables::bEnableMetaSoundGeneratorNonFiniteLogging || ConsoleVariables::bEnableMetaSoundGeneratorInvalidSampleValueLogging)
			{
				const int32 NumChannels = InAudioBuffers.Num();

				// Check outputs for non finite values if any sample value logging is enabled.
				for (int32 ChannelIndex = 0; ChannelIndex < NumChannels; ChannelIndex++)
				{
					const FAudioBuffer& Buffer = *InAudioBuffers[ChannelIndex];
					const float* Data = Buffer.GetData();
					const int32 Num = Buffer.Num();

					for (int32 i = 0; i < Num; i++)
					{
						if (!FMath::IsFinite(Data[i]))
						{
							UE_LOG(LogMetaSound, Error, TEXT("Found non-finite sample (%f) in channel %d of MetaSound %s"), Data[i], ChannelIndex, *InMetaSoundName);
							break;
						}
					}

					// Only check threshold if explicitly enabled
					if (ConsoleVariables::bEnableMetaSoundGeneratorInvalidSampleValueLogging)
					{
						const float Threshold = FMath::Abs(ConsoleVariables::MetasoundGeneratorSampleValueThreshold);
						const float MaxAbsValue = Audio::ArrayMaxAbsValue(Buffer);
						if (MaxAbsValue > Threshold)
						{
							UE_LOG(LogMetaSound, Warning, TEXT("Found sample (absolute value: %f) exceeding threshold (%f) in channel %d of MetaSound %s"), MaxAbsValue, Threshold, ChannelIndex, *InMetaSoundName);

						}
					}
				}
			}
		}
	}
#endif // #if METASOUNDGENERATOR_ENABLE_INVALID_SAMPLE_VALUE_LOGGING
}

FAutoConsoleVariableRef CVarMetaSoundEnableAsyncGeneratorBuilder(
	TEXT("au.MetaSound.EnableAsyncGeneratorBuilder"),
	Metasound::ConsoleVariables::bEnableAsyncMetaSoundGeneratorBuilder,
	TEXT("Enables async building of FMetaSoundGenerators\n")
	TEXT("Default: true"),
	ECVF_Default);

#if !UE_BUILD_SHIPPING

FAutoConsoleVariableRef CVarMetaSoundEnableGeneratorNonFiniteLogging(
	TEXT("au.MetaSound.EnableGeneratorNonFiniteLogging"),
	Metasound::ConsoleVariables::bEnableMetaSoundGeneratorNonFiniteLogging,
	TEXT("Enables logging of non-finite (NaN/inf) audio samples values produced from a FMetaSoundGenerator\n")
	TEXT("Default: false"),
	ECVF_Default);

FAutoConsoleVariableRef CVarMetaSoundEnableGeneratorInvalidSampleValueLogging(
	TEXT("au.MetaSound.EnableGeneratorInvalidSampleValueLogging"),
	Metasound::ConsoleVariables::bEnableMetaSoundGeneratorInvalidSampleValueLogging,
	TEXT("Enables logging of audio samples values produced from a FMetaSoundGenerator which exceed the absolute sample value threshold\n")
	TEXT("Default: false"),
	ECVF_Default);

FAutoConsoleVariableRef CVarMetaSoundGeneratorSampleValueThrehshold(
	TEXT("au.MetaSound.GeneratorSampleValueThreshold"),
	Metasound::ConsoleVariables::MetasoundGeneratorSampleValueThreshold,
	TEXT("If invalid sample value logging is enabled, this sets the maximum abs value threshold for logging samples\n")
	TEXT("Default: 2.0"),
	ECVF_Default);

#endif // #if !UE_BUILD_SHIPPING

namespace Metasound
{
	void FMetasoundGeneratorInitParams::Release()
	{
		Graph.Reset();
		Environment = {};
		MetaSoundName = {};
		AudioOutputNames = {};
		DefaultParameters = {};
	}

	FAsyncMetaSoundBuilder::FAsyncMetaSoundBuilder(FMetasoundGenerator* InGenerator, FMetasoundGeneratorInitParams&& InInitParams, bool bInTriggerGenerator)
		: Generator(InGenerator)
		, InitParams(MoveTemp(InInitParams))
		, bTriggerGenerator(bInTriggerGenerator)
=======
>>>>>>> 4af6daef
	{
		static bool bEnableAsyncMetaSoundGeneratorBuilder = true;
		static bool bEnableExperimentalOneShotOperatorCache = false;
		static bool bEnableExperimentalOperatorCache = false;
#if ENABLE_METASOUNDGENERATOR_INVALID_SAMPLE_VALUE_LOGGING
		static bool bEnableMetaSoundGeneratorNonFiniteLogging = false;
		static bool bEnableMetaSoundGeneratorInvalidSampleValueLogging = false;
		static float MetasoundGeneratorSampleValueThreshold = 2.f;
#endif // if ENABLE_METASOUNDGENERATOR_INVALID_SAMPLE_VALUE_LOGGING
	}

	namespace MetasoundGeneratorPrivate
	{
<<<<<<< HEAD
		using namespace Audio;
		using namespace Frontend;

		METASOUND_TRACE_CPUPROFILER_EVENT_SCOPE_TEXT(*FString::Printf(TEXT("AsyncMetaSoundBuilder::DoWork %s"), *InitParams.MetaSoundName));

		FBuildResults BuildResults;

		// Create an instance of the new graph
		TUniquePtr<IOperator> GraphOperator = BuildGraphOperator(MoveTemp(InitParams.DefaultParameters), BuildResults);
		LogBuildErrors(BuildResults);

		if (GraphOperator.IsValid())
		{
			// Create graph analyzer
			TUniquePtr<FGraphAnalyzer> GraphAnalyzer = BuildGraphAnalyzer(MoveTemp(BuildResults.InternalDataReferences));
	
			// Collect data for generator
			FMetasoundGeneratorData GeneratorData = BuildGeneratorData(InitParams, MoveTemp(GraphOperator), MoveTemp(GraphAnalyzer));

			// Update generator with new metasound graph
			Generator->SetPendingGraph(MoveTemp(GeneratorData), bTriggerGenerator);
		}
		else 
		{
			UE_LOG(LogMetaSound, Error, TEXT("Failed to build Metasound operator from graph in MetasoundSource [%s]"), *InitParams.MetaSoundName);
			// Set null generator data to inform that generator failed to build. 
			// Otherwise, generator will continually wait for a new generator.
			Generator->SetPendingGraphBuildFailed();
		}

		InitParams.Release();
	}

	FMetasoundGeneratorData FAsyncMetaSoundBuilder::BuildGeneratorData(const FMetasoundGeneratorInitParams& InInitParams, TUniquePtr<IOperator> InGraphOperator, TUniquePtr<Frontend::FGraphAnalyzer> InAnalyzer) const
	{
		using namespace Audio;
		using namespace Frontend;

		METASOUND_TRACE_CPUPROFILER_EVENT_SCOPE_TEXT(TEXT("AsyncMetaSoundBuilder::BuildGeneratorData"));

		checkf(InGraphOperator.IsValid(), TEXT("Graph operator must be a valid object"));

		// Gather relevant input and output references
		FVertexInterfaceData VertexData(InInitParams.Graph->GetVertexInterface());
		InGraphOperator->Bind(VertexData);

		// Get inputs
		FTriggerWriteRef PlayTrigger = VertexData.GetInputs().GetOrConstructDataWriteReference<FTrigger>(SourceInterface::Inputs::OnPlay, InInitParams.OperatorSettings, false);

		// Get outputs
		TArray<FAudioBufferReadRef> OutputBuffers = FindOutputAudioBuffers(VertexData);
		FTriggerReadRef FinishTrigger = TDataReadReferenceFactory<FTrigger>::CreateExplicitArgs(InInitParams.OperatorSettings, false);

		if (InInitParams.Graph->GetVertexInterface().GetOutputInterface().Contains(SourceOneShotInterface::Outputs::OnFinished))
		{
			// Only attempt to retrieve the on finished trigger if it exists.
			// Attempting to retrieve a data reference from a non-existent vertex 
			// will log an error. 
			FinishTrigger = VertexData.GetOutputs().GetOrConstructDataReadReference<FTrigger>(SourceOneShotInterface::Outputs::OnFinished, InitParams.OperatorSettings, false);
		}

		// Create the parameter setter map so parameter packs can be cracked
		// open and distributed as appropriate...
		TMap<FName, FParameterSetter> ParameterSetters;
		FInputVertexInterfaceData& GraphInputs = VertexData.GetInputs();
		for (auto InputIterator = GraphInputs.begin(); InputIterator != GraphInputs.end(); ++InputIterator)
		{
			const FInputDataVertex& InputVertex = (*InputIterator).GetVertex();
			const Frontend::IParameterAssignmentFunction& Setter = IDataTypeRegistry::Get().GetRawAssignmentFunction(InputVertex.DataTypeName);
			if (Setter)
			{
				FParameterSetter ParameterSetter(InputVertex.DataTypeName,
					(*InputIterator).GetDataReference()->GetRaw(),
					Setter);
				ParameterSetters.Add(InputVertex.VertexName, ParameterSetter);
			}
		}

		// Set data needed for graph
		return FMetasoundGeneratorData 
		{
			InInitParams.OperatorSettings,
			MoveTemp(InGraphOperator),
			MoveTemp(ParameterSetters),
			MoveTemp(InAnalyzer),
			MoveTemp(OutputBuffers),
			MoveTemp(PlayTrigger),
			MoveTemp(FinishTrigger),
		};
	}

	TUniquePtr<IOperator> FAsyncMetaSoundBuilder::BuildGraphOperator(TArray<FAudioParameter>&& InParameters, FBuildResults& OutBuildResults) const
	{
		METASOUND_TRACE_CPUPROFILER_EVENT_SCOPE_TEXT(TEXT("AsyncMetaSoundBuilder::BuildGraphOperator"));
		using namespace Frontend;

		// Set input data based on the input parameters and the input interface
		const FInputVertexInterface& InputInterface = InitParams.Graph->GetVertexInterface().GetInputInterface();
		FInputVertexInterfaceData InputData(InputInterface);

		IDataTypeRegistry& DataRegistry = IDataTypeRegistry::Get();
		for (FAudioParameter& Parameter : InParameters)
		{
			const FName ParamName = Parameter.ParamName;
			if (const FInputDataVertex* InputVertex = InputInterface.Find(ParamName))
			{
				FLiteral Literal = Frontend::ConvertParameterToLiteral(MoveTemp(Parameter));
				TOptional<FAnyDataReference> DataReference = DataRegistry.CreateDataReference(InputVertex->DataTypeName, EDataReferenceAccessType::Value, Literal, InitParams.OperatorSettings);

				if (DataReference)
				{
					InputData.BindVertex(ParamName, *DataReference);
				}
				else if(MetaSoundParameterEnableWarningOnIgnoredParameterCVar)
				{
					UE_LOG(LogMetaSound, Warning, TEXT("Failed to create initial input data reference from parameter %s of type %s on graph in MetaSoundSource [%s]"), *ParamName.ToString(), *InputVertex->DataTypeName.ToString(), *InitParams.MetaSoundName);
				}
			}
			else if(MetaSoundParameterEnableWarningOnIgnoredParameterCVar)
			{
				UE_LOG(LogMetaSound, Warning, TEXT("Failed to set initial input parameter %s on graph in MetaSoundSource [%s]"), *ParamName.ToString(), *InitParams.MetaSoundName);
=======
#if ENABLE_METASOUNDGENERATOR_INVALID_SAMPLE_VALUE_LOGGING
		void LogInvalidAudioSampleValues(const FString& InMetaSoundName, const TArray<FAudioBufferReadRef>& InAudioBuffers)
		{
			if (ConsoleVariables::bEnableMetaSoundGeneratorNonFiniteLogging || ConsoleVariables::bEnableMetaSoundGeneratorInvalidSampleValueLogging)
			{
				const int32 NumChannels = InAudioBuffers.Num();

				// Check outputs for non finite values if any sample value logging is enabled.
				for (int32 ChannelIndex = 0; ChannelIndex < NumChannels; ChannelIndex++)
				{
					const FAudioBuffer& Buffer = *InAudioBuffers[ChannelIndex];
					const float* Data = Buffer.GetData();
					const int32 Num = Buffer.Num();

					for (int32 i = 0; i < Num; i++)
					{
						if (!FMath::IsFinite(Data[i]))
						{
							UE_LOG(LogMetaSound, Error, TEXT("Found non-finite sample (%f) in channel %d of MetaSound %s"), Data[i], ChannelIndex, *InMetaSoundName);
							break;
						}
					}

					// Only check threshold if explicitly enabled
					if (ConsoleVariables::bEnableMetaSoundGeneratorInvalidSampleValueLogging)
					{
						const float Threshold = FMath::Abs(ConsoleVariables::MetasoundGeneratorSampleValueThreshold);
						const float MaxAbsValue = Audio::ArrayMaxAbsValue(Buffer);
						if (MaxAbsValue > Threshold)
						{
							UE_LOG(LogMetaSound, Warning, TEXT("Found sample (absolute value: %f) exceeding threshold (%f) in channel %d of MetaSound %s"), MaxAbsValue, Threshold, ChannelIndex, *InMetaSoundName);

						}
					}
				}
			}
		}
#endif // if ENABLE_METASOUNDGENERATOR_INVALID_SAMPLE_VALUE_LOGGING

#if ENABLE_METASOUND_GENERATOR_RENDER_TIMING
		struct FRenderTimer
		{
			FRenderTimer(const FOperatorSettings& InSettings, double InAnalysisDuration)
			{
				// Use single pole IIR filter to smooth data.
				
				const double AnalysisAudioFrameCount = FMath::Max(1.0, InAnalysisDuration * InSettings.GetSampleRate());
				const double AnalysisRenderBlockCount = FMath::Max(1.0, AnalysisAudioFrameCount / FMath::Max(1, InSettings.GetNumFramesPerBlock()));
				const double DigitalCutoff = 1. / AnalysisRenderBlockCount;

				SmoothingAlpha = 1. - FMath::Exp(-UE_PI * DigitalCutoff);
				SmoothingAlpha = FMath::Clamp(SmoothingAlpha, 0.0, 1.0 - UE_DOUBLE_SMALL_NUMBER);
				SecondsOfAudioProducedPerBlock = static_cast<double>(InSettings.GetNumFramesPerBlock()) / FMath::Max(1., static_cast<double>(InSettings.GetSampleRate()));
			}

			double GetCPUCoreUtilization() const
			{
				return CPUCoreUtilization;
			}

			void UpdateCPUCoreUtilization(double InCPUSecondsToRenderBlock)
			{
				if (InCPUSecondsToRenderBlock > 0.0)
				{
					double NewCPUUtil = InCPUSecondsToRenderBlock / SecondsOfAudioProducedPerBlock;
					if (CPUCoreUtilization >= 0.0)
					{
						CPUCoreUtilization = SmoothingAlpha * NewCPUUtil + (1. - SmoothingAlpha) * CPUCoreUtilization;
					}
					else
					{
						CPUCoreUtilization = NewCPUUtil;
					}
				}
			}

		private:
			double CPUCoreUtilization = -1.0;
			double SmoothingAlpha = 1.0;
			double SecondsOfAudioProducedPerBlock = 0.0;
		};

		struct FBlockRenderScope
		{
			FBlockRenderScope(FRenderTimer& InTimer)
			: Timer(&InTimer)
			{
				StartCycle = FPlatformTime::Cycles64();
			}

			~FBlockRenderScope()
			{
				uint64 EndCycle = FPlatformTime::Cycles64();
				if (EndCycle > StartCycle)
				{
					Timer->UpdateCPUCoreUtilization(FPlatformTime::ToSeconds64(EndCycle - StartCycle));
				}
>>>>>>> 4af6daef
			}
		private:
			uint64 StartCycle = 0;
			FRenderTimer* Timer = nullptr;
		};

#endif // if ENABLE_METASOUND_GENERATOR_RENDER_TIMING

#ifndef ENABLE_METASOUND_CONSTANT_OUTPUT_VERTEX_ERROR_LOG
#define ENABLE_METASOUND_CONSTANT_OUTPUT_VERTEX_ERROR_LOG DO_CHECK
#endif

#if ENABLE_METASOUND_CONSTANT_OUTPUT_VERTEX_ERROR_LOG
		// Check whether a vertex name represents an output audio buffer. MetaSound
		// Generators cannot dynamically update their output audio buffers. This
		// check is here to inform future developers of this limitation.
		static const FLazyName ParameterNameComponentUE = "UE";
		static const FLazyName ParameterNameComponentOutputFormat = "OutputFormat";
		bool IsAudioOutputVertex(const FVertexName& InVertexName)
		{
			FName Namespace;
			FName Remaining;
			Audio::FParameterPath::SplitName(InVertexName, Namespace, Remaining);
			if (ParameterNameComponentUE == Namespace)
			{
				FName Group;
				FName Name;
				Audio::FParameterPath::SplitName(Remaining, Group, Name);
				return (ParameterNameComponentOutputFormat == Name);
			}
			return false;
		}

<<<<<<< HEAD
		}

		// Reset as elements in array have been moved.
		InParameters.Reset();

		// Create an instance of the new graph
		FBuildGraphOperatorParams BuildParams { *InitParams.Graph, InitParams.OperatorSettings, InputData, InitParams.Environment };
		return FOperatorBuilder(InitParams.BuilderSettings).BuildGraphOperator(BuildParams, OutBuildResults);
	}

	TUniquePtr<Frontend::FGraphAnalyzer> FAsyncMetaSoundBuilder::BuildGraphAnalyzer(TMap<FGuid, FDataReferenceCollection>&& InInternalDataReferences) const
	{
		METASOUND_TRACE_CPUPROFILER_EVENT_SCOPE_TEXT(TEXT("AsyncMetaSoundBuilder::BuildGraphAnalyzer"));
		using namespace Frontend;

		if (InitParams.BuilderSettings.bPopulateInternalDataReferences)
		{
			const uint64 InstanceID = InitParams.Environment.GetValue<uint64>(SourceInterface::Environment::TransmitterID);
			return MakeUnique<FGraphAnalyzer>(InitParams.OperatorSettings, InstanceID, MoveTemp(InInternalDataReferences));
		}
		return nullptr;
	}

	void FAsyncMetaSoundBuilder::LogBuildErrors(const FBuildResults& InBuildResults) const
	{
		// Log build errors
		for (const IOperatorBuilder::FBuildErrorPtr& Error : InBuildResults.Errors)
		{
			if (Error.IsValid())
			{
				UE_LOG(LogMetaSound, Warning, TEXT("MetasoundSource [%s] build error [%s] \"%s\""), *InitParams.MetaSoundName, *(Error->GetErrorType().ToString()), *(Error->GetErrorDescription().ToString()));
			}
		}
	}

	TArray<FAudioBufferReadRef> FAsyncMetaSoundBuilder::FindOutputAudioBuffers(const FVertexInterfaceData& InVertexData) const
	{
		TArray<FAudioBufferReadRef> OutputBuffers;

		const FOutputVertexInterfaceData& OutputVertexData = InVertexData.GetOutputs();

		// Get output audio buffers.
		for (const FVertexName& AudioOutputName : InitParams.AudioOutputNames)
		{
			if (!OutputVertexData.IsVertexBound(AudioOutputName))
			{
				UE_LOG(LogMetaSound, Warning, TEXT("MetasoundSource [%s] does not contain audio output [%s] in output"), *InitParams.MetaSoundName, *AudioOutputName.ToString());
			}
			OutputBuffers.Add(OutputVertexData.GetOrConstructDataReadReference<FAudioBuffer>(AudioOutputName, InitParams.OperatorSettings));
=======
		void LogErrorIfIsAudioVertex(const FVertexName& InVertexName, const TCHAR* Message)
		{
			if (IsAudioOutputVertex(InVertexName))
			{
				UE_LOG(LogMetaSound, Error, TEXT("Cannot modify vertex %s. %s"), *InVertexName.ToString(), Message);
			}
		};
#else
		void LogErrorIfIsAudioVertex(const FVertexName& InVertexName, const TCHAR* Message)
		{
		}
#endif
	}
}

FAutoConsoleVariableRef CVarMetaSoundEnableAsyncGeneratorBuilder(
	TEXT("au.MetaSound.EnableAsyncGeneratorBuilder"),
	Metasound::ConsoleVariables::bEnableAsyncMetaSoundGeneratorBuilder,
	TEXT("Enables async building of FMetaSoundGenerators\n")
	TEXT("Default: true"),
	ECVF_Default);

FAutoConsoleVariableRef CVarMetaSoundEnableExperimentalOneShotOperatorCache(
	TEXT("au.MetaSound.Experimental.EnableOneShotOperatorCache"),
	Metasound::ConsoleVariables::bEnableExperimentalOneShotOperatorCache,
	TEXT("Enables caching of MetaSound operators using the OneShot source interface.\n")
	TEXT("Default: false"),
	ECVF_Default);

FAutoConsoleVariableRef CVarMetaSoundEnableExperimentalOperatorCache(
	TEXT("au.MetaSound.Experimental.EnableOperatorCache"),
	Metasound::ConsoleVariables::bEnableExperimentalOperatorCache,
	TEXT("Enables caching of all MetaSound operators.\n")
	TEXT("Default: false"),
	ECVF_Default);

#if ENABLE_METASOUNDGENERATOR_INVALID_SAMPLE_VALUE_LOGGING

FAutoConsoleVariableRef CVarMetaSoundEnableGeneratorNonFiniteLogging(
	TEXT("au.MetaSound.EnableGeneratorNonFiniteLogging"),
	Metasound::ConsoleVariables::bEnableMetaSoundGeneratorNonFiniteLogging,
	TEXT("Enables logging of non-finite (NaN/inf) audio samples values produced from a FMetaSoundGenerator\n")
	TEXT("Default: false"),
	ECVF_Default);

FAutoConsoleVariableRef CVarMetaSoundEnableGeneratorInvalidSampleValueLogging(
	TEXT("au.MetaSound.EnableGeneratorInvalidSampleValueLogging"),
	Metasound::ConsoleVariables::bEnableMetaSoundGeneratorInvalidSampleValueLogging,
	TEXT("Enables logging of audio samples values produced from a FMetaSoundGenerator which exceed the absolute sample value threshold\n")
	TEXT("Default: false"),
	ECVF_Default);

FAutoConsoleVariableRef CVarMetaSoundGeneratorSampleValueThrehshold(
	TEXT("au.MetaSound.GeneratorSampleValueThreshold"),
	Metasound::ConsoleVariables::MetasoundGeneratorSampleValueThreshold,
	TEXT("If invalid sample value logging is enabled, this sets the maximum abs value threshold for logging samples\n")
	TEXT("Default: 2.0"),
	ECVF_Default);

#endif // if !UE_BUILD_SHIPPING

namespace Metasound
{
	namespace MetasoundGeneratorPrivate
	{
		bool HasOneShotInterface(const FVertexInterface& Interface)
		{
			return Interface.GetOutputInterface().Contains(Frontend::SourceOneShotInterface::Outputs::OnFinished);
>>>>>>> 4af6daef
		}

		return OutputBuffers;
	}

<<<<<<< HEAD
	FMetasoundGenerator::FMetasoundGenerator(FMetasoundGeneratorInitParams&& InParams)
		: MetasoundName(InParams.MetaSoundName)
		, bIsFinishTriggered(false)
		, bIsFinished(false)
		, NumChannels(0)
		, NumFramesPerExecute(0)
		, NumSamplesPerExecute(0)
		, OnPlayTriggerRef(FTriggerWriteRef::CreateNew(InParams.OperatorSettings))
		, OnFinishedTriggerRef(FTriggerWriteRef::CreateNew(InParams.OperatorSettings))
		, bPendingGraphTrigger(true)
		, bIsNewGraphPending(false)
		, bIsWaitingForFirstGraph(true)
	{
		NumChannels = InParams.AudioOutputNames.Num();
		NumFramesPerExecute = InParams.OperatorSettings.GetNumFramesPerBlock();
		NumSamplesPerExecute = NumChannels * NumFramesPerExecute;

		// Create the routing for parameter packs
		ParameterPackSendAddress = UMetasoundParameterPack::CreateSendAddressFromEnvironment(InParams.Environment);
		ParameterPackReceiver = FDataTransmissionCenter::Get().RegisterNewReceiver<FMetasoundParameterStorageWrapper>(ParameterPackSendAddress, FReceiverInitParams{ InParams.OperatorSettings });

		BuilderTask = MakeUnique<FBuilderTask>(this, MoveTemp(InParams), true /* bTriggerGenerator */);
		
		if (Metasound::ConsoleVariables::bEnableAsyncMetaSoundGeneratorBuilder)
		{
			// Build operator asynchronously
			BuilderTask->StartBackgroundTask(GBackgroundPriorityThreadPool);
		}
		else
		{
			// Build operator synchronously
			BuilderTask->StartSynchronousTask();
			BuilderTask = nullptr;
			UpdateGraphIfPending();
			bIsWaitingForFirstGraph = false;
		}
=======
	void FMetasoundGeneratorInitParams::Reset(FMetasoundGeneratorInitParams& InParams)
	{
		InParams.Graph.Reset();
		InParams.Environment = {};
		InParams.MetaSoundName = {};
		InParams.AudioOutputNames = {};
		InParams.DefaultParameters = {};
		InParams.DataChannel.Reset();
	}

	void FMetasoundDynamicGraphGeneratorInitParams::Reset(FMetasoundDynamicGraphGeneratorInitParams& InParams)
	{
		FMetasoundGeneratorInitParams::Reset(InParams);
		InParams.TransformQueue.Reset();
	}

	FMetasoundGenerator::FMetasoundGenerator(const FOperatorSettings& InOperatorSettings)
		: OperatorSettings(InOperatorSettings)
		, bIsFinishTriggered(false)
		, bIsFinished(false)
		, bPendingGraphTrigger(true)
		, bIsNewGraphPending(false)
		, bIsWaitingForFirstGraph(true)
		, NumChannels(0)
		, NumFramesPerExecute(InOperatorSettings.GetNumFramesPerBlock())
		, NumSamplesPerExecute(0)
		, OnFinishedTriggerRef(FTriggerWriteRef::CreateNew(InOperatorSettings))
#if ENABLE_METASOUND_GENERATOR_RENDER_TIMING
		, RenderTimer(MakeUnique<MetasoundGeneratorPrivate::FRenderTimer>(InOperatorSettings, 1. /* AnalysisPeriod */))
#endif // if ENABLE_METASOUND_GENERATOR_RENDER_TIMING

	{
>>>>>>> 4af6daef
	}

	FMetasoundGenerator::~FMetasoundGenerator()
	{
		// Remove routing for parameter packs
		ParameterPackReceiver.Reset();
		FDataTransmissionCenter::Get().UnregisterDataChannelIfUnconnected(ParameterPackSendAddress);
	}

	FDelegateHandle FMetasoundGenerator::AddGraphSetCallback(FOnSetGraph::FDelegate&& Delegate)
	{
		FScopeLock SetPendingGraphLock(&PendingGraphMutex);
		// If we already have a graph give the delegate an initial call
		if (!bIsNewGraphPending && !bIsWaitingForFirstGraph)
		{
			Delegate.ExecuteIfBound();
		}
<<<<<<< HEAD

		// Remove routing for parameter packs
		ParameterPackReceiver.Reset();
		FDataTransmissionCenter::Get().UnregisterDataChannelIfUnconnected(ParameterPackSendAddress);
=======
		return OnSetGraph.Add(Delegate);
>>>>>>> 4af6daef
	}

	void FMetasoundGenerator::InitBase(const FMetasoundGeneratorInitParams& InInitParams)
	{
		MetasoundName = InInitParams.MetaSoundName;
		NumChannels = InInitParams.AudioOutputNames.Num();
		NumSamplesPerExecute = NumChannels * NumFramesPerExecute;

		// Data channels
		ParameterQueue = InInitParams.DataChannel;

		// Create the routing for parameter packs
PRAGMA_DISABLE_DEPRECATION_WARNINGS
		ParameterPackSendAddress = UMetasoundParameterPack::CreateSendAddressFromEnvironment(InInitParams.Environment);
PRAGMA_ENABLE_DEPRECATION_WARNINGS
		ParameterPackReceiver = FDataTransmissionCenter::Get().RegisterNewReceiver<FMetasoundParameterStorageWrapper>(ParameterPackSendAddress, FReceiverInitParams{ OperatorSettings });
	}



	bool FMetasoundGenerator::RemoveGraphSetCallback(const FDelegateHandle& Handle)
	{
		return OnSetGraph.Remove(Handle);
	}

	void FMetasoundGenerator::SetPendingGraph(MetasoundGeneratorPrivate::FMetasoundGeneratorData&& InData, bool bTriggerGraph)
	{
		using namespace MetasoundGeneratorPrivate;

		FScopeLock SetPendingGraphLock(&PendingGraphMutex);
		{
			PendingGraphData = MakeUnique<FMetasoundGeneratorData>(MoveTemp(InData));
			bPendingGraphTrigger = bTriggerGraph;
			bIsNewGraphPending = true;
		}
	}

	void FMetasoundGenerator::SetPendingGraphBuildFailed()
	{
		FScopeLock SetPendingGraphLock(&PendingGraphMutex);
		{
			PendingGraphData.Reset();
			bPendingGraphTrigger = false;
			bIsNewGraphPending = true;
		}
	}

	bool FMetasoundGenerator::UpdateGraphIfPending()
	{
		FScopeLock GraphLock(&PendingGraphMutex);
		if (bIsNewGraphPending)
		{
			SetGraph(MoveTemp(PendingGraphData), bPendingGraphTrigger);
			bIsNewGraphPending = false;
			return true;
		}

		return false;
	}

	void FMetasoundGenerator::SetGraph(TUniquePtr<MetasoundGeneratorPrivate::FMetasoundGeneratorData>&& InData, bool bTriggerGraph)
	{
		if (!InData.IsValid())
		{
			return;
		}

		InterleavedAudioBuffer.Reset();

		// Copy off all vertex interface data
		VertexInterfaceData = MoveTemp(InData->VertexInterfaceData);

		GraphOutputAudio.Reset();
		if (InData->OutputBuffers.Num() == NumChannels)
		{
			if (InData->OutputBuffers.Num() > 0)
			{
				GraphOutputAudio.Append(InData->OutputBuffers.GetData(), InData->OutputBuffers.Num());
			}
		}
		else
		{
			int32 FoundNumChannels = InData->OutputBuffers.Num();

			UE_LOG(LogMetaSound, Warning, TEXT("Metasound generator expected %d number of channels, found %d"), NumChannels, FoundNumChannels);

			int32 NumChannelsToCopy = FMath::Min(FoundNumChannels, NumChannels);
			int32 NumChannelsToCreate = NumChannels - NumChannelsToCopy;

			if (NumChannelsToCopy > 0)
			{
				GraphOutputAudio.Append(InData->OutputBuffers.GetData(), NumChannelsToCopy);
			}
			for (int32 i = 0; i < NumChannelsToCreate; i++)
			{
				GraphOutputAudio.Add(TDataReadReference<FAudioBuffer>::CreateNew(InData->OperatorSettings));
			}
		}

		OnFinishedTriggerRef = InData->TriggerOnFinishRef;

		// The graph operator and graph audio output contain all the values needed
		// by the sound generator.
		RootExecuter.SetOperator(MoveTemp(InData->GraphOperator));


		// Query the graph output to get the number of output audio channels.
		// Multichannel version:
		check(NumChannels == GraphOutputAudio.Num());

		if (NumSamplesPerExecute > 0)
		{
			// Preallocate interleaved buffer as it is necessary for any audio generation calls.
			InterleavedAudioBuffer.AddUninitialized(NumSamplesPerExecute);
		}

		GraphAnalyzer = MoveTemp(InData->GraphAnalyzer);

		ParameterSetters = MoveTemp(InData->ParameterSetters);
<<<<<<< HEAD
=======
		ParameterPackSetters = MoveTemp(InData->ParameterPackSetters);
>>>>>>> 4af6daef

		if (bTriggerGraph)
		{
			InData->TriggerOnPlayRef->TriggerFrame(0);
		}

		bIsWaitingForFirstGraph = false;
		OnSetGraph.Broadcast();
	}

	TUniquePtr<IOperator> FMetasoundGenerator::ReleaseGraphOperator()
	{
		return RootExecuter.ReleaseOperator();
	}

	FInputVertexInterfaceData FMetasoundGenerator::ReleaseInputVertexData()
	{
		return MoveTemp(VertexInterfaceData.GetInputs());
	}

	void FMetasoundGenerator::ClearGraph()
	{
		RootExecuter.ReleaseOperator();
		VertexInterfaceData = FVertexInterfaceData();
		GraphOutputAudio.Reset();
		OnFinishedTriggerRef = TDataWriteReference<FTrigger>::CreateNew(OperatorSettings);
		GraphAnalyzer.Reset();
		ParameterSetters.Reset();
		ParameterPackSetters.Reset();
	}

	void FMetasoundGenerator::QueueParameterPack(TSharedPtr<FMetasoundParameterPackStorage> ParameterPack)
	{
		ParameterPackQueue.Enqueue(ParameterPack);
	}

	void FMetasoundGenerator::QueueParameterPack(TSharedPtr<FMetasoundParameterPackStorage> ParameterPack)
	{
		ParameterPackQueue.Enqueue(ParameterPack);
	}

	int32 FMetasoundGenerator::GetNumChannels() const
	{
		return NumChannels;
<<<<<<< HEAD
=======
	}

	bool AnalyzerAddressesReferToSameGeneratorOutput(const Frontend::FAnalyzerAddress& Lhs, const Frontend::FAnalyzerAddress& Rhs)
	{
		return Lhs.OutputName == Rhs.OutputName && Lhs.AnalyzerName == Rhs.AnalyzerName;
	}
	
	void FMetasoundGenerator::AddOutputVertexAnalyzer(const Frontend::FAnalyzerAddress& AnalyzerAddress)
	{
		OutputAnalyzerModificationQueue.Enqueue([this, AnalyzerAddress]
		{
			if (OutputAnalyzers.ContainsByPredicate([AnalyzerAddress](const TUniquePtr<Frontend::IVertexAnalyzer>& Analyzer)
			{
				return AnalyzerAddressesReferToSameGeneratorOutput(AnalyzerAddress, Analyzer->GetAnalyzerAddress());
			}))
			{
				return;
			}
			
			const FAnyDataReference* OutputReference = VertexInterfaceData.GetOutputs().FindDataReference(AnalyzerAddress.OutputName);
			
			if (nullptr == OutputReference)
			{
				return;
			}
			
			const Frontend::IVertexAnalyzerFactory* Factory = Frontend::IVertexAnalyzerRegistry::Get().FindAnalyzerFactory(AnalyzerAddress.AnalyzerName);
			
			if (nullptr == Factory)
			{
				return;
			}
			
			TUniquePtr<Frontend::IVertexAnalyzer> Analyzer = Factory->CreateAnalyzer({ AnalyzerAddress, OperatorSettings, *OutputReference});
			
			if (nullptr == Analyzer)
			{
				return;
			}

			if (!Analyzer->OnOutputDataChanged.IsBound())
			{
				Analyzer->OnOutputDataChanged.BindLambda(
					[this, AnalyzerAddress](const FName AnalyzerOutputName, TSharedPtr<IOutputStorage> OutputData)
					{
						OnOutputChanged.Broadcast(
							AnalyzerAddress.AnalyzerName,
							AnalyzerAddress.OutputName,
							AnalyzerOutputName,
							OutputData);
					});
			}
			
			OutputAnalyzers.Emplace(MoveTemp(Analyzer));
		});
	}

	void FMetasoundGenerator::RemoveOutputVertexAnalyzer(const Frontend::FAnalyzerAddress& AnalyzerAddress)
	{
		OutputAnalyzerModificationQueue.Enqueue([this, AnalyzerAddress]
		{
			OutputAnalyzers.RemoveAll([AnalyzerAddress](const TUniquePtr<Frontend::IVertexAnalyzer>& Analyzer)
			{
				return AnalyzerAddressesReferToSameGeneratorOutput(AnalyzerAddress, Analyzer->GetAnalyzerAddress());
			});
		});
>>>>>>> 4af6daef
	}

	int32 FMetasoundGenerator::OnGenerateAudio(float* OutAudio, int32 NumSamplesRemaining)
	{
		METASOUND_TRACE_CPUPROFILER_EVENT_SCOPE_TEXT(*FString::Printf(TEXT("MetasoundGenerator::OnGenerateAudio %s"), *MetasoundName));

		// Defer finishing the metasound generator one block
		if (bIsFinishTriggered)
		{
			bIsFinished = true;
		}

		if (NumSamplesRemaining <= 0)
		{
			return 0;
		}

		const bool bDidUpdateGraph = UpdateGraphIfPending();
		bIsWaitingForFirstGraph = bIsWaitingForFirstGraph && !bDidUpdateGraph;

		// Output silent audio if we're still building a graph
		if (bIsWaitingForFirstGraph)
		{
<<<<<<< HEAD
			FMemory::Memset(OutAudio, 0, sizeof(float)* NumSamplesRemaining);
			return NumSamplesRemaining;
		}
=======
			METASOUND_TRACE_CPUPROFILER_EVENT_SCOPE_TEXT(*FString::Printf(TEXT("MetasoundGenerator::OnGenerateAudio::MissedRenderDeadline %s"), *MetasoundName));
			FMemory::Memset(OutAudio, 0, sizeof(float)* NumSamplesRemaining);
			return NumSamplesRemaining;
		}

>>>>>>> 4af6daef
		// If no longer pending and executer is no-op, kill the MetaSound.
		// Covers case where there was an error when building, resulting in
		// Executer operator being assigned to NoOp.
		else if (RootExecuter.IsNoOp() || NumSamplesPerExecute < 1)
		{
			bIsFinished = true;
			FMemory::Memset(OutAudio, 0, sizeof(float) * NumSamplesRemaining);
			return NumSamplesRemaining;
		}

		// Modify the output analyzers as needed
		{
			while (TOptional<TUniqueFunction<void()>> ModFn = OutputAnalyzerModificationQueue.Dequeue())
			{
				(*ModFn)();
			}
		}

		// If we have any audio left in the internal overflow buffer from 
		// previous calls, write that to the output before generating more audio.
		int32 NumSamplesWritten = FillWithBuffer(OverflowBuffer, OutAudio, NumSamplesRemaining);

		if (NumSamplesWritten > 0)
		{
			NumSamplesRemaining -= NumSamplesWritten;
			OverflowBuffer.RemoveAtSwap(0 /* Index */, NumSamplesWritten /* Count */, false /* bAllowShrinking */);
		}

		while (NumSamplesRemaining > 0)
		{
<<<<<<< HEAD
			UnpackAndTransmitUpdatedParameters();

			// Call metasound graph operator.
			RootExecuter.Execute();
=======
			ApplyPendingUpdatesToInputs();

			{
#if ENABLE_METASOUND_GENERATOR_RENDER_TIMING
				// Time how long the root executer takes.
				MetasoundGeneratorPrivate::FBlockRenderScope BlockRenderScope(*RenderTimer);
#endif // if ENABLE_METASOUND_GENERATOR_RENDER_TIMING

				// Call metasound graph operator.
				RootExecuter.Execute();
			}

			if (GraphAnalyzer.IsValid())
			{
				GraphAnalyzer->Execute();
			}

			// Execute the output analyzers
			for (const TUniquePtr<Frontend::IVertexAnalyzer>& Analyzer : OutputAnalyzers)
			{
				Analyzer->Execute();
			}

			// Check if generated finished during this execute call
			if (*OnFinishedTriggerRef)
			{
				FinishSample = ((*OnFinishedTriggerRef)[0] * NumChannels);
			}
>>>>>>> 4af6daef

			if (GraphAnalyzer.IsValid())
			{
				GraphAnalyzer->Execute();
			}

			// Check if generated finished during this execute call
			if (*OnFinishedTriggerRef)
			{
				FinishSample = ((*OnFinishedTriggerRef)[0] * NumChannels);
			}

			// Interleave audio because ISoundGenerator interface expects interleaved audio.
			InterleaveGeneratedAudio();


			// Add audio generated during graph execution to the output buffer.
			int32 ThisLoopNumSamplesWritten = FillWithBuffer(InterleavedAudioBuffer, &OutAudio[NumSamplesWritten], NumSamplesRemaining);

			NumSamplesRemaining -= ThisLoopNumSamplesWritten;
			NumSamplesWritten += ThisLoopNumSamplesWritten;

			// If not all the samples were written, then we have to save the 
			// additional samples to the overflow buffer.
			if (ThisLoopNumSamplesWritten < InterleavedAudioBuffer.Num())
			{
				int32 OverflowCount = InterleavedAudioBuffer.Num() - ThisLoopNumSamplesWritten;

				OverflowBuffer.Reset();
				OverflowBuffer.AddUninitialized(OverflowCount);

				FMemory::Memcpy(OverflowBuffer.GetData(), &InterleavedAudioBuffer.GetData()[ThisLoopNumSamplesWritten], OverflowCount * sizeof(float));
			}

<<<<<<< HEAD
=======
			RootExecuter.PostExecute();
		}

>>>>>>> 4af6daef
		return NumSamplesWritten;
	}

	int32 FMetasoundGenerator::GetDesiredNumSamplesToRenderPerCallback() const
	{
		return NumFramesPerExecute * NumChannels;
	}

	bool FMetasoundGenerator::IsFinished() const
	{
		return bIsFinished;
	}

#if ENABLE_METASOUND_GENERATOR_RENDER_TIMING
	double FMetasoundGenerator::GetCPUCoreUtilization() const
	{
		return RenderTimer->GetCPUCoreUtilization();
	}
#endif // if ENABLE_METASOUND_GENERATOR_RENDER_TIMING

	int32 FMetasoundGenerator::FillWithBuffer(const Audio::FAlignedFloatBuffer& InBuffer, float* OutAudio, int32 MaxNumOutputSamples)
	{
		int32 InNum = InBuffer.Num();

		if (InNum > 0)
		{
			int32 NumSamplesToCopy = FMath::Min(InNum, MaxNumOutputSamples);
			FMemory::Memcpy(OutAudio, InBuffer.GetData(), NumSamplesToCopy * sizeof(float));

			if (FinishSample != INDEX_NONE)
			{
				FinishSample -= NumSamplesToCopy;
				if (FinishSample <= 0)
				{
					bIsFinishTriggered = true;
					FinishSample = INDEX_NONE;
				}
			}

			return NumSamplesToCopy;
		}

		return 0;
	}

	void FMetasoundGenerator::InterleaveGeneratedAudio()
	{
		// Prepare output buffer
		InterleavedAudioBuffer.Reset();

		if (NumSamplesPerExecute > 0)
		{
			InterleavedAudioBuffer.AddUninitialized(NumSamplesPerExecute);
		}

<<<<<<< HEAD
#if METASOUNDGENERATOR_ENABLE_INVALID_SAMPLE_VALUE_LOGGING
		MetasoundGeneratorPrivate::LogInvalidAudioSampleValues(MetasoundName, GraphOutputAudio);
#endif // #if METASOUNDGENERATOR_ENABLE_INVALID_SAMPLE_VALUE_LOGGING
		
=======
#if ENABLE_METASOUNDGENERATOR_INVALID_SAMPLE_VALUE_LOGGING
		MetasoundGeneratorPrivate::LogInvalidAudioSampleValues(MetasoundName, GraphOutputAudio);
#endif // if ENABLE_METASOUNDGENERATOR_INVALID_SAMPLE_VALUE_LOGGING
>>>>>>> 4af6daef

		// Iterate over channels
		for (int32 ChannelIndex = 0; ChannelIndex < NumChannels; ChannelIndex++)
		{
			const FAudioBuffer& InputBuffer = *GraphOutputAudio[ChannelIndex];

			const float* InputPtr = InputBuffer.GetData();
			float* OutputPtr = &InterleavedAudioBuffer.GetData()[ChannelIndex];

			// Assign values to output for single channel.
			for (int32 FrameIndex = 0; FrameIndex < NumFramesPerExecute; FrameIndex++)
			{
				*OutputPtr = InputPtr[FrameIndex];
				OutputPtr += NumChannels;
			}
		}
		// TODO: memcpy for single channel. 
	}

<<<<<<< HEAD
	void FMetasoundGenerator::UnpackAndTransmitUpdatedParameters()
	{
		using namespace Frontend;

		TUniqueFunction<void(FMetasoundParameterPackStorage*)> ProcessPack = [&](FMetasoundParameterPackStorage* Pack)
			{
				for (auto Walker = Pack->begin(); Walker != Pack->end(); ++Walker)
				{
					if (const FParameterSetter* ParameterSetter = ParameterSetters.Find(Walker->Name))
					{
						if (ParameterSetter->DataType == Walker->TypeName)
						{
							ParameterSetter->SetParameterWithPayload(Walker->GetPayload());
						}
					}
				}
			};

		// First handle packs that have come from the IAudioParameterInterface system...
=======
	void FMetasoundGenerator::ApplyPendingUpdatesToInputs()
	{
		using namespace Frontend;
		using namespace MetasoundGeneratorPrivate;

		auto ProcessPack = [&](FMetasoundParameterPackStorage* Pack)
			{
				for (auto Walker = Pack->begin(); Walker != Pack->end(); ++Walker)
				{
					if (const FParameterPackSetter* ParameterPackSetter = ParameterPackSetters.Find(Walker->Name))
					{
						if (ParameterPackSetter->DataType == Walker->TypeName)
						{
							ParameterPackSetter->SetParameterWithPayload(Walker->GetPayload());
						}
					}
				}
			};

		// Handle parameters from the FMetasoundParameterTransmitter
		if (ParameterQueue.IsValid())
		{
			TOptional<FMetaSoundParameterTransmitter::FParameter> Parameter;
			while ((Parameter = ParameterQueue->Dequeue()))
			{
				if (FParameterSetter* Setter = ParameterSetters.Find(Parameter->Name))
				{
					Setter->Assign(OperatorSettings, Parameter->Value, Setter->DataReference);
				}
			}
		}

		// Handle parameter packs that have come from the IAudioParameterInterface system...
>>>>>>> 4af6daef
		if (ParameterPackReceiver.IsValid())
		{
			FMetasoundParameterStorageWrapper Pack;
			while (ParameterPackReceiver->CanPop())
			{
				ParameterPackReceiver->Pop(Pack);
				ProcessPack(Pack.Get().Get());
			}
		}

<<<<<<< HEAD
		// Now handle packs that came from QueueParameterPack...
=======
		// Handle parameter packs that came from QueueParameterPack...
>>>>>>> 4af6daef
		TSharedPtr<FMetasoundParameterPackStorage> QueuedParameterPack;
		while (ParameterPackQueue.Dequeue(QueuedParameterPack))
		{
			ProcessPack(QueuedParameterPack.Get());
		}
	}
<<<<<<< HEAD
=======

	FMetasoundConstGraphGenerator::FMetasoundConstGraphGenerator(FMetasoundGeneratorInitParams&& InInitParams)
	: FMetasoundGenerator(InInitParams.OperatorSettings)
	{
		Init(MoveTemp(InInitParams));
	}

	FMetasoundConstGraphGenerator::FMetasoundConstGraphGenerator(const FOperatorSettings& InOperatorSettings)
	: FMetasoundGenerator(InOperatorSettings)
	{
	}

	void FMetasoundConstGraphGenerator::Init(FMetasoundGeneratorInitParams&& InParams)
	{
		InitBase(InParams);
		// attempt to use operator cache instead of building a new operator.
		bool bDidUseCachedOperator = false;
		const bool bIsOperatorCacheEnabled = ConsoleVariables::bEnableExperimentalOneShotOperatorCache || ConsoleVariables::bEnableExperimentalOperatorCache;
		// Dynamic operators cannot use the operator cache because they can change their internal structure. 
		// The operator cache assumes that the operator is unchanged from it's original structure. 
		if (bIsOperatorCacheEnabled)
		{
			bUseOperatorCache = ConsoleVariables::bEnableExperimentalOperatorCache || MetasoundGeneratorPrivate::HasOneShotInterface(InParams.Graph->GetVertexInterface());

			if (bUseOperatorCache)
			{
				bDidUseCachedOperator = TryUseCachedOperator(InParams, true /* bTriggerGenerator */);
			}
		}

		if (!bDidUseCachedOperator)
		{
			BuildGraph(MoveTemp(InParams));
		}
	}

	FMetasoundConstGraphGenerator::~FMetasoundConstGraphGenerator()
	{
		if (BuilderTask.IsValid())
		{
			BuilderTask->EnsureCompletion();
			BuilderTask = nullptr;
		}

		if (bUseOperatorCache)
		{
			ReleaseOperatorToCache();
		}
	}

	bool FMetasoundConstGraphGenerator::TryUseCachedOperator(FMetasoundGeneratorInitParams& InInitParams, bool bInTriggerGraph)
	{
		using namespace MetasoundGeneratorPrivate;
		METASOUND_TRACE_CPUPROFILER_EVENT_SCOPE(FMetasoundConstGraphGenerator::TryUseCachedOperator);

		FMetasoundGeneratorModule& Module = FModuleManager::GetModuleChecked<FMetasoundGeneratorModule>("MetasoundGenerator");
		TSharedPtr<FOperatorCache> OperatorCache = Module.GetOperatorCache();
		if (OperatorCache.IsValid())
		{
			// See if the cache has an operator with matching OperatorID
			OperatorID = InInitParams.Graph->GetInstanceID();
			FOperatorAndInputs GraphOperatorAndInputs = OperatorCache->ClaimCachedOperator(OperatorID);
			if (GraphOperatorAndInputs.Operator.IsValid())
			{
				UE_LOG(LogMetasoundGenerator, VeryVerbose, TEXT("Using cached operator %s for MetaSound %s"), *LexToString(OperatorID), *InInitParams.MetaSoundName); 

				// Apply and default inputs to the operator.
				GeneratorBuilder::ApplyAudioParameters(OperatorSettings, MoveTemp(InInitParams.DefaultParameters), GraphOperatorAndInputs.Inputs);

				// Reset operator internal state before playing it.
				if (IOperator::FResetFunction Reset = GraphOperatorAndInputs.Operator->GetResetFunction())
				{
					IOperator::FResetParams ResetParams {OperatorSettings, InInitParams.Environment};
					Reset(GraphOperatorAndInputs.Operator.Get(), ResetParams);
				}
				
				// Create data needed for MetaSound Generator
				FMetasoundGeneratorData Data = GeneratorBuilder::BuildGeneratorData(OperatorSettings, InInitParams, MoveTemp(GraphOperatorAndInputs), nullptr);

				SetGraph(MakeUnique<FMetasoundGeneratorData>(MoveTemp(Data)), bInTriggerGraph);
				
				return true;
			}
		}

		return false;
	}

	void FMetasoundConstGraphGenerator::ReleaseOperatorToCache()
	{
		using namespace MetasoundGeneratorPrivate;
		METASOUND_TRACE_CPUPROFILER_EVENT_SCOPE(FMetasoundConstGraphGenerator::ReleaseOperatorToCache);

		if (OperatorID.IsValid())
		{
			FMetasoundGeneratorModule& Module = FModuleManager::GetModuleChecked<FMetasoundGeneratorModule>("MetasoundGenerator");
			TSharedPtr<FOperatorCache> OperatorCache = Module.GetOperatorCache();
			if (OperatorCache.IsValid())
			{
				TUniquePtr<IOperator> GraphOperator = ReleaseGraphOperator();

				if (GraphOperator.IsValid())
				{
					// Release graph operator and input data to the cache
					UE_LOG(LogMetasoundGenerator, VeryVerbose, TEXT("Caching operator %s"), *LexToString(OperatorID));
					OperatorCache->AddOperatorToCache(OperatorID, MoveTemp(GraphOperator), ReleaseInputVertexData());
				}
			}
		}

		// Clear out any internal references to graph data
		ClearGraph();
	}

	void FMetasoundConstGraphGenerator::BuildGraph(FMetasoundGeneratorInitParams&& InInitParams)
	{
		const bool bBuildAsync = !InInitParams.bBuildSynchronous && Metasound::ConsoleVariables::bEnableAsyncMetaSoundGeneratorBuilder;

		BuilderTask = MakeUnique<FAsyncTask<FAsyncMetaSoundBuilder>>(this, MoveTemp(InInitParams), true /* bTriggerGenerator */);
		
		if (bBuildAsync)
		{
			// Build operator asynchronously
			BuilderTask->StartBackgroundTask(GBackgroundPriorityThreadPool);
		}
		else
		{
			// Build operator synchronously
			BuilderTask->StartSynchronousTask();
			BuilderTask = nullptr;
			UpdateGraphIfPending();
		}
	}

	FMetasoundDynamicGraphGenerator::FMetasoundDynamicGraphGenerator(const FOperatorSettings& InOperatorSettings)
	: FMetasoundGenerator(InOperatorSettings)
	{
	}

	FMetasoundDynamicGraphGenerator::~FMetasoundDynamicGraphGenerator()
	{
		if (BuilderTask.IsValid())
		{
			BuilderTask->EnsureCompletion();
			BuilderTask = nullptr;
		}
	}

	void FMetasoundDynamicGraphGenerator::Init(FMetasoundDynamicGraphGeneratorInitParams&& InParams)
	{
		InitBase(InParams);
		AudioOutputNames = InParams.AudioOutputNames;
		BuildGraph(MoveTemp(InParams));
	}

	void FMetasoundDynamicGraphGenerator::BuildGraph(FMetasoundDynamicGraphGeneratorInitParams&& InParams)
	{
		const bool bBuildAsync = !InParams.bBuildSynchronous && Metasound::ConsoleVariables::bEnableAsyncMetaSoundGeneratorBuilder;

		BuilderTask = MakeUnique<FAsyncTask<FAsyncDynamicMetaSoundBuilder>>(this, MoveTemp(InParams), true /* bTriggerGenerator */);

		if (bBuildAsync)
		{
			// Build operator asynchronously
			BuilderTask->StartBackgroundTask(GBackgroundPriorityThreadPool);
		}
		else
		{
			// Build operator synchronously
			BuilderTask->StartSynchronousTask();
			BuilderTask = nullptr;
			UpdateGraphIfPending();
		}
	}

	void FMetasoundDynamicGraphGenerator::OnInputAdded(const FVertexName& InVertexName, const FInputVertexInterfaceData& InGraphInputs)
	{
		// Update vertex data and set parameters. 
		VertexInterfaceData.GetInputs() = InGraphInputs;
		GeneratorBuilder::AddParameterSetterIfWritable(InVertexName, VertexInterfaceData.GetInputs(), ParameterSetters, ParameterPackSetters);
	}

	void FMetasoundDynamicGraphGenerator::OnInputRemoved(const FVertexName& InVertexName, const FInputVertexInterfaceData& InGraphInputs)
	{
		VertexInterfaceData.GetInputs() = InGraphInputs;
		ParameterSetters.Remove(InVertexName);
		ParameterPackSetters.Remove(InVertexName);
	}

	void FMetasoundDynamicGraphGenerator::OnOutputAdded(const FVertexName& InVertexName, const FOutputVertexInterfaceData& InGraphOutputs)
	{
		MetasoundGeneratorPrivate::LogErrorIfIsAudioVertex(InVertexName, TEXT("The MetaSound Generator cannot dynamically add audio outputs"));
		VertexInterfaceData.GetOutputs() = InGraphOutputs;

		if (Frontend::SourceOneShotInterface::Outputs::OnFinished == InVertexName)
		{
			OnFinishedTriggerRef = InGraphOutputs.GetDataReadReference<FTrigger>(InVertexName);
		}
	}

	void FMetasoundDynamicGraphGenerator::OnOutputUpdated(const FVertexName& InVertexName, const FOutputVertexInterfaceData& InGraphOutputs)
	{
		VertexInterfaceData.GetOutputs() = InGraphOutputs;

		// If it's an output audio buffer, update the internal reference	
		int32 AudioOutputIndex = AudioOutputNames.IndexOfByKey(InVertexName);
		if (INDEX_NONE != AudioOutputIndex)
		{
			GraphOutputAudio[AudioOutputIndex] = InGraphOutputs.GetDataReadReference<FAudioBuffer>(InVertexName);
		}
		// If it's the on-finished trigger, update the internal reference
		else if (Frontend::SourceOneShotInterface::Outputs::OnFinished == InVertexName)
		{
			OnFinishedTriggerRef = InGraphOutputs.GetDataReadReference<FTrigger>(InVertexName);
		}
	}

	void FMetasoundDynamicGraphGenerator::OnOutputRemoved(const FVertexName& InVertexName, const FOutputVertexInterfaceData& InGraphOutputs)
	{
		MetasoundGeneratorPrivate::LogErrorIfIsAudioVertex(InVertexName, TEXT("The MetaSound Generator cannot dynamically remove audio outputs"));

		VertexInterfaceData.GetOutputs() = InGraphOutputs;
	}

	TUniquePtr<IOperator> FMetasoundDynamicGraphGenerator::ReleaseGraphOperator()
	{
		FMetasoundGenerator::ReleaseGraphOperator();

		// Never allow the dynamic operator to leave this object because it contains 
		// callbacks pointing to this object instance. If the dynamic operator left
		// this object, it could attempt to execute member functions on this object
		// after this object has been destroyed. (X╭╮X) 
		return nullptr;
	}

>>>>>>> 4af6daef
} <|MERGE_RESOLUTION|>--- conflicted
+++ resolved
@@ -1,18 +1,11 @@
 // Copyright Epic Games, Inc. All Rights Reserved.
 #include "MetasoundGenerator.h"
 
-<<<<<<< HEAD
-#include "Analysis/MetasoundFrontendVertexAnalyzer.h"
-#include "AudioParameter.h"
-#include "DSP/FloatArrayMath.h"
-#include "Interfaces/MetasoundFrontendSourceInterface.h"
-=======
 #include "AudioParameter.h"
 #include "MetasoundDynamicOperatorTransactor.h"
 #include "MetasoundFrontendDataTypeRegistry.h"
 #include "MetasoundGeneratorBuilder.h"
 #include "MetasoundGeneratorModuleImpl.h"
->>>>>>> 4af6daef
 #include "MetasoundOperatorBuilder.h"
 #include "MetasoundOperatorInterface.h"
 #include "MetasoundOutputNode.h"
@@ -21,12 +14,6 @@
 #include "MetasoundTrace.h"
 #include "MetasoundTrigger.h"
 #include "MetasoundVertexData.h"
-<<<<<<< HEAD
-#include "MetasoundFrontendDataTypeRegistry.h"
-
-#ifndef METASOUNDGENERATOR_ENABLE_INVALID_SAMPLE_VALUE_LOGGING 
-#define METASOUNDGENERATOR_ENABLE_INVALID_SAMPLE_VALUE_LOGGING !UE_BUILD_SHIPPING
-=======
 #include "Analysis/MetasoundFrontendAnalyzerFactory.h"
 #include "Analysis/MetasoundFrontendAnalyzerRegistry.h"
 #include "Analysis/MetasoundFrontendVertexAnalyzer.h"
@@ -36,114 +23,11 @@
 
 #ifndef ENABLE_METASOUNDGENERATOR_INVALID_SAMPLE_VALUE_LOGGING 
 #define ENABLE_METASOUNDGENERATOR_INVALID_SAMPLE_VALUE_LOGGING !UE_BUILD_SHIPPING
->>>>>>> 4af6daef
 #endif
 
 namespace Metasound
 {
 	namespace ConsoleVariables
-<<<<<<< HEAD
-	{
-		static bool bEnableAsyncMetaSoundGeneratorBuilder = true;
-#if METASOUNDGENERATOR_ENABLE_INVALID_SAMPLE_VALUE_LOGGING
-		static bool bEnableMetaSoundGeneratorNonFiniteLogging = false;
-		static bool bEnableMetaSoundGeneratorInvalidSampleValueLogging = false;
-		static float MetasoundGeneratorSampleValueThreshold = 2.f;
-#endif // #if METASOUNDGENERATOR_ENABLE_INVALID_SAMPLE_VALUE_LOGGING
-	}
-
-#if METASOUNDGENERATOR_ENABLE_INVALID_SAMPLE_VALUE_LOGGING
-	namespace MetasoundGeneratorPrivate
-	{
-		void LogInvalidAudioSampleValues(const FString& InMetaSoundName, const TArray<FAudioBufferReadRef>& InAudioBuffers)
-		{
-			if (ConsoleVariables::bEnableMetaSoundGeneratorNonFiniteLogging || ConsoleVariables::bEnableMetaSoundGeneratorInvalidSampleValueLogging)
-			{
-				const int32 NumChannels = InAudioBuffers.Num();
-
-				// Check outputs for non finite values if any sample value logging is enabled.
-				for (int32 ChannelIndex = 0; ChannelIndex < NumChannels; ChannelIndex++)
-				{
-					const FAudioBuffer& Buffer = *InAudioBuffers[ChannelIndex];
-					const float* Data = Buffer.GetData();
-					const int32 Num = Buffer.Num();
-
-					for (int32 i = 0; i < Num; i++)
-					{
-						if (!FMath::IsFinite(Data[i]))
-						{
-							UE_LOG(LogMetaSound, Error, TEXT("Found non-finite sample (%f) in channel %d of MetaSound %s"), Data[i], ChannelIndex, *InMetaSoundName);
-							break;
-						}
-					}
-
-					// Only check threshold if explicitly enabled
-					if (ConsoleVariables::bEnableMetaSoundGeneratorInvalidSampleValueLogging)
-					{
-						const float Threshold = FMath::Abs(ConsoleVariables::MetasoundGeneratorSampleValueThreshold);
-						const float MaxAbsValue = Audio::ArrayMaxAbsValue(Buffer);
-						if (MaxAbsValue > Threshold)
-						{
-							UE_LOG(LogMetaSound, Warning, TEXT("Found sample (absolute value: %f) exceeding threshold (%f) in channel %d of MetaSound %s"), MaxAbsValue, Threshold, ChannelIndex, *InMetaSoundName);
-
-						}
-					}
-				}
-			}
-		}
-	}
-#endif // #if METASOUNDGENERATOR_ENABLE_INVALID_SAMPLE_VALUE_LOGGING
-}
-
-FAutoConsoleVariableRef CVarMetaSoundEnableAsyncGeneratorBuilder(
-	TEXT("au.MetaSound.EnableAsyncGeneratorBuilder"),
-	Metasound::ConsoleVariables::bEnableAsyncMetaSoundGeneratorBuilder,
-	TEXT("Enables async building of FMetaSoundGenerators\n")
-	TEXT("Default: true"),
-	ECVF_Default);
-
-#if !UE_BUILD_SHIPPING
-
-FAutoConsoleVariableRef CVarMetaSoundEnableGeneratorNonFiniteLogging(
-	TEXT("au.MetaSound.EnableGeneratorNonFiniteLogging"),
-	Metasound::ConsoleVariables::bEnableMetaSoundGeneratorNonFiniteLogging,
-	TEXT("Enables logging of non-finite (NaN/inf) audio samples values produced from a FMetaSoundGenerator\n")
-	TEXT("Default: false"),
-	ECVF_Default);
-
-FAutoConsoleVariableRef CVarMetaSoundEnableGeneratorInvalidSampleValueLogging(
-	TEXT("au.MetaSound.EnableGeneratorInvalidSampleValueLogging"),
-	Metasound::ConsoleVariables::bEnableMetaSoundGeneratorInvalidSampleValueLogging,
-	TEXT("Enables logging of audio samples values produced from a FMetaSoundGenerator which exceed the absolute sample value threshold\n")
-	TEXT("Default: false"),
-	ECVF_Default);
-
-FAutoConsoleVariableRef CVarMetaSoundGeneratorSampleValueThrehshold(
-	TEXT("au.MetaSound.GeneratorSampleValueThreshold"),
-	Metasound::ConsoleVariables::MetasoundGeneratorSampleValueThreshold,
-	TEXT("If invalid sample value logging is enabled, this sets the maximum abs value threshold for logging samples\n")
-	TEXT("Default: 2.0"),
-	ECVF_Default);
-
-#endif // #if !UE_BUILD_SHIPPING
-
-namespace Metasound
-{
-	void FMetasoundGeneratorInitParams::Release()
-	{
-		Graph.Reset();
-		Environment = {};
-		MetaSoundName = {};
-		AudioOutputNames = {};
-		DefaultParameters = {};
-	}
-
-	FAsyncMetaSoundBuilder::FAsyncMetaSoundBuilder(FMetasoundGenerator* InGenerator, FMetasoundGeneratorInitParams&& InInitParams, bool bInTriggerGenerator)
-		: Generator(InGenerator)
-		, InitParams(MoveTemp(InInitParams))
-		, bTriggerGenerator(bInTriggerGenerator)
-=======
->>>>>>> 4af6daef
 	{
 		static bool bEnableAsyncMetaSoundGeneratorBuilder = true;
 		static bool bEnableExperimentalOneShotOperatorCache = false;
@@ -157,129 +41,6 @@
 
 	namespace MetasoundGeneratorPrivate
 	{
-<<<<<<< HEAD
-		using namespace Audio;
-		using namespace Frontend;
-
-		METASOUND_TRACE_CPUPROFILER_EVENT_SCOPE_TEXT(*FString::Printf(TEXT("AsyncMetaSoundBuilder::DoWork %s"), *InitParams.MetaSoundName));
-
-		FBuildResults BuildResults;
-
-		// Create an instance of the new graph
-		TUniquePtr<IOperator> GraphOperator = BuildGraphOperator(MoveTemp(InitParams.DefaultParameters), BuildResults);
-		LogBuildErrors(BuildResults);
-
-		if (GraphOperator.IsValid())
-		{
-			// Create graph analyzer
-			TUniquePtr<FGraphAnalyzer> GraphAnalyzer = BuildGraphAnalyzer(MoveTemp(BuildResults.InternalDataReferences));
-	
-			// Collect data for generator
-			FMetasoundGeneratorData GeneratorData = BuildGeneratorData(InitParams, MoveTemp(GraphOperator), MoveTemp(GraphAnalyzer));
-
-			// Update generator with new metasound graph
-			Generator->SetPendingGraph(MoveTemp(GeneratorData), bTriggerGenerator);
-		}
-		else 
-		{
-			UE_LOG(LogMetaSound, Error, TEXT("Failed to build Metasound operator from graph in MetasoundSource [%s]"), *InitParams.MetaSoundName);
-			// Set null generator data to inform that generator failed to build. 
-			// Otherwise, generator will continually wait for a new generator.
-			Generator->SetPendingGraphBuildFailed();
-		}
-
-		InitParams.Release();
-	}
-
-	FMetasoundGeneratorData FAsyncMetaSoundBuilder::BuildGeneratorData(const FMetasoundGeneratorInitParams& InInitParams, TUniquePtr<IOperator> InGraphOperator, TUniquePtr<Frontend::FGraphAnalyzer> InAnalyzer) const
-	{
-		using namespace Audio;
-		using namespace Frontend;
-
-		METASOUND_TRACE_CPUPROFILER_EVENT_SCOPE_TEXT(TEXT("AsyncMetaSoundBuilder::BuildGeneratorData"));
-
-		checkf(InGraphOperator.IsValid(), TEXT("Graph operator must be a valid object"));
-
-		// Gather relevant input and output references
-		FVertexInterfaceData VertexData(InInitParams.Graph->GetVertexInterface());
-		InGraphOperator->Bind(VertexData);
-
-		// Get inputs
-		FTriggerWriteRef PlayTrigger = VertexData.GetInputs().GetOrConstructDataWriteReference<FTrigger>(SourceInterface::Inputs::OnPlay, InInitParams.OperatorSettings, false);
-
-		// Get outputs
-		TArray<FAudioBufferReadRef> OutputBuffers = FindOutputAudioBuffers(VertexData);
-		FTriggerReadRef FinishTrigger = TDataReadReferenceFactory<FTrigger>::CreateExplicitArgs(InInitParams.OperatorSettings, false);
-
-		if (InInitParams.Graph->GetVertexInterface().GetOutputInterface().Contains(SourceOneShotInterface::Outputs::OnFinished))
-		{
-			// Only attempt to retrieve the on finished trigger if it exists.
-			// Attempting to retrieve a data reference from a non-existent vertex 
-			// will log an error. 
-			FinishTrigger = VertexData.GetOutputs().GetOrConstructDataReadReference<FTrigger>(SourceOneShotInterface::Outputs::OnFinished, InitParams.OperatorSettings, false);
-		}
-
-		// Create the parameter setter map so parameter packs can be cracked
-		// open and distributed as appropriate...
-		TMap<FName, FParameterSetter> ParameterSetters;
-		FInputVertexInterfaceData& GraphInputs = VertexData.GetInputs();
-		for (auto InputIterator = GraphInputs.begin(); InputIterator != GraphInputs.end(); ++InputIterator)
-		{
-			const FInputDataVertex& InputVertex = (*InputIterator).GetVertex();
-			const Frontend::IParameterAssignmentFunction& Setter = IDataTypeRegistry::Get().GetRawAssignmentFunction(InputVertex.DataTypeName);
-			if (Setter)
-			{
-				FParameterSetter ParameterSetter(InputVertex.DataTypeName,
-					(*InputIterator).GetDataReference()->GetRaw(),
-					Setter);
-				ParameterSetters.Add(InputVertex.VertexName, ParameterSetter);
-			}
-		}
-
-		// Set data needed for graph
-		return FMetasoundGeneratorData 
-		{
-			InInitParams.OperatorSettings,
-			MoveTemp(InGraphOperator),
-			MoveTemp(ParameterSetters),
-			MoveTemp(InAnalyzer),
-			MoveTemp(OutputBuffers),
-			MoveTemp(PlayTrigger),
-			MoveTemp(FinishTrigger),
-		};
-	}
-
-	TUniquePtr<IOperator> FAsyncMetaSoundBuilder::BuildGraphOperator(TArray<FAudioParameter>&& InParameters, FBuildResults& OutBuildResults) const
-	{
-		METASOUND_TRACE_CPUPROFILER_EVENT_SCOPE_TEXT(TEXT("AsyncMetaSoundBuilder::BuildGraphOperator"));
-		using namespace Frontend;
-
-		// Set input data based on the input parameters and the input interface
-		const FInputVertexInterface& InputInterface = InitParams.Graph->GetVertexInterface().GetInputInterface();
-		FInputVertexInterfaceData InputData(InputInterface);
-
-		IDataTypeRegistry& DataRegistry = IDataTypeRegistry::Get();
-		for (FAudioParameter& Parameter : InParameters)
-		{
-			const FName ParamName = Parameter.ParamName;
-			if (const FInputDataVertex* InputVertex = InputInterface.Find(ParamName))
-			{
-				FLiteral Literal = Frontend::ConvertParameterToLiteral(MoveTemp(Parameter));
-				TOptional<FAnyDataReference> DataReference = DataRegistry.CreateDataReference(InputVertex->DataTypeName, EDataReferenceAccessType::Value, Literal, InitParams.OperatorSettings);
-
-				if (DataReference)
-				{
-					InputData.BindVertex(ParamName, *DataReference);
-				}
-				else if(MetaSoundParameterEnableWarningOnIgnoredParameterCVar)
-				{
-					UE_LOG(LogMetaSound, Warning, TEXT("Failed to create initial input data reference from parameter %s of type %s on graph in MetaSoundSource [%s]"), *ParamName.ToString(), *InputVertex->DataTypeName.ToString(), *InitParams.MetaSoundName);
-				}
-			}
-			else if(MetaSoundParameterEnableWarningOnIgnoredParameterCVar)
-			{
-				UE_LOG(LogMetaSound, Warning, TEXT("Failed to set initial input parameter %s on graph in MetaSoundSource [%s]"), *ParamName.ToString(), *InitParams.MetaSoundName);
-=======
 #if ENABLE_METASOUNDGENERATOR_INVALID_SAMPLE_VALUE_LOGGING
 		void LogInvalidAudioSampleValues(const FString& InMetaSoundName, const TArray<FAudioBufferReadRef>& InAudioBuffers)
 		{
@@ -377,7 +138,6 @@
 				{
 					Timer->UpdateCPUCoreUtilization(FPlatformTime::ToSeconds64(EndCycle - StartCycle));
 				}
->>>>>>> 4af6daef
 			}
 		private:
 			uint64 StartCycle = 0;
@@ -411,57 +171,6 @@
 			return false;
 		}
 
-<<<<<<< HEAD
-		}
-
-		// Reset as elements in array have been moved.
-		InParameters.Reset();
-
-		// Create an instance of the new graph
-		FBuildGraphOperatorParams BuildParams { *InitParams.Graph, InitParams.OperatorSettings, InputData, InitParams.Environment };
-		return FOperatorBuilder(InitParams.BuilderSettings).BuildGraphOperator(BuildParams, OutBuildResults);
-	}
-
-	TUniquePtr<Frontend::FGraphAnalyzer> FAsyncMetaSoundBuilder::BuildGraphAnalyzer(TMap<FGuid, FDataReferenceCollection>&& InInternalDataReferences) const
-	{
-		METASOUND_TRACE_CPUPROFILER_EVENT_SCOPE_TEXT(TEXT("AsyncMetaSoundBuilder::BuildGraphAnalyzer"));
-		using namespace Frontend;
-
-		if (InitParams.BuilderSettings.bPopulateInternalDataReferences)
-		{
-			const uint64 InstanceID = InitParams.Environment.GetValue<uint64>(SourceInterface::Environment::TransmitterID);
-			return MakeUnique<FGraphAnalyzer>(InitParams.OperatorSettings, InstanceID, MoveTemp(InInternalDataReferences));
-		}
-		return nullptr;
-	}
-
-	void FAsyncMetaSoundBuilder::LogBuildErrors(const FBuildResults& InBuildResults) const
-	{
-		// Log build errors
-		for (const IOperatorBuilder::FBuildErrorPtr& Error : InBuildResults.Errors)
-		{
-			if (Error.IsValid())
-			{
-				UE_LOG(LogMetaSound, Warning, TEXT("MetasoundSource [%s] build error [%s] \"%s\""), *InitParams.MetaSoundName, *(Error->GetErrorType().ToString()), *(Error->GetErrorDescription().ToString()));
-			}
-		}
-	}
-
-	TArray<FAudioBufferReadRef> FAsyncMetaSoundBuilder::FindOutputAudioBuffers(const FVertexInterfaceData& InVertexData) const
-	{
-		TArray<FAudioBufferReadRef> OutputBuffers;
-
-		const FOutputVertexInterfaceData& OutputVertexData = InVertexData.GetOutputs();
-
-		// Get output audio buffers.
-		for (const FVertexName& AudioOutputName : InitParams.AudioOutputNames)
-		{
-			if (!OutputVertexData.IsVertexBound(AudioOutputName))
-			{
-				UE_LOG(LogMetaSound, Warning, TEXT("MetasoundSource [%s] does not contain audio output [%s] in output"), *InitParams.MetaSoundName, *AudioOutputName.ToString());
-			}
-			OutputBuffers.Add(OutputVertexData.GetOrConstructDataReadReference<FAudioBuffer>(AudioOutputName, InitParams.OperatorSettings));
-=======
 		void LogErrorIfIsAudioVertex(const FVertexName& InVertexName, const TCHAR* Message)
 		{
 			if (IsAudioOutputVertex(InVertexName))
@@ -530,50 +239,9 @@
 		bool HasOneShotInterface(const FVertexInterface& Interface)
 		{
 			return Interface.GetOutputInterface().Contains(Frontend::SourceOneShotInterface::Outputs::OnFinished);
->>>>>>> 4af6daef
-		}
-
-		return OutputBuffers;
-	}
-
-<<<<<<< HEAD
-	FMetasoundGenerator::FMetasoundGenerator(FMetasoundGeneratorInitParams&& InParams)
-		: MetasoundName(InParams.MetaSoundName)
-		, bIsFinishTriggered(false)
-		, bIsFinished(false)
-		, NumChannels(0)
-		, NumFramesPerExecute(0)
-		, NumSamplesPerExecute(0)
-		, OnPlayTriggerRef(FTriggerWriteRef::CreateNew(InParams.OperatorSettings))
-		, OnFinishedTriggerRef(FTriggerWriteRef::CreateNew(InParams.OperatorSettings))
-		, bPendingGraphTrigger(true)
-		, bIsNewGraphPending(false)
-		, bIsWaitingForFirstGraph(true)
-	{
-		NumChannels = InParams.AudioOutputNames.Num();
-		NumFramesPerExecute = InParams.OperatorSettings.GetNumFramesPerBlock();
-		NumSamplesPerExecute = NumChannels * NumFramesPerExecute;
-
-		// Create the routing for parameter packs
-		ParameterPackSendAddress = UMetasoundParameterPack::CreateSendAddressFromEnvironment(InParams.Environment);
-		ParameterPackReceiver = FDataTransmissionCenter::Get().RegisterNewReceiver<FMetasoundParameterStorageWrapper>(ParameterPackSendAddress, FReceiverInitParams{ InParams.OperatorSettings });
-
-		BuilderTask = MakeUnique<FBuilderTask>(this, MoveTemp(InParams), true /* bTriggerGenerator */);
-		
-		if (Metasound::ConsoleVariables::bEnableAsyncMetaSoundGeneratorBuilder)
-		{
-			// Build operator asynchronously
-			BuilderTask->StartBackgroundTask(GBackgroundPriorityThreadPool);
-		}
-		else
-		{
-			// Build operator synchronously
-			BuilderTask->StartSynchronousTask();
-			BuilderTask = nullptr;
-			UpdateGraphIfPending();
-			bIsWaitingForFirstGraph = false;
-		}
-=======
+		}
+	}
+
 	void FMetasoundGeneratorInitParams::Reset(FMetasoundGeneratorInitParams& InParams)
 	{
 		InParams.Graph.Reset();
@@ -606,7 +274,6 @@
 #endif // if ENABLE_METASOUND_GENERATOR_RENDER_TIMING
 
 	{
->>>>>>> 4af6daef
 	}
 
 	FMetasoundGenerator::~FMetasoundGenerator()
@@ -624,14 +291,7 @@
 		{
 			Delegate.ExecuteIfBound();
 		}
-<<<<<<< HEAD
-
-		// Remove routing for parameter packs
-		ParameterPackReceiver.Reset();
-		FDataTransmissionCenter::Get().UnregisterDataChannelIfUnconnected(ParameterPackSendAddress);
-=======
 		return OnSetGraph.Add(Delegate);
->>>>>>> 4af6daef
 	}
 
 	void FMetasoundGenerator::InitBase(const FMetasoundGeneratorInitParams& InInitParams)
@@ -751,10 +411,7 @@
 		GraphAnalyzer = MoveTemp(InData->GraphAnalyzer);
 
 		ParameterSetters = MoveTemp(InData->ParameterSetters);
-<<<<<<< HEAD
-=======
 		ParameterPackSetters = MoveTemp(InData->ParameterPackSetters);
->>>>>>> 4af6daef
 
 		if (bTriggerGraph)
 		{
@@ -791,16 +448,9 @@
 		ParameterPackQueue.Enqueue(ParameterPack);
 	}
 
-	void FMetasoundGenerator::QueueParameterPack(TSharedPtr<FMetasoundParameterPackStorage> ParameterPack)
-	{
-		ParameterPackQueue.Enqueue(ParameterPack);
-	}
-
 	int32 FMetasoundGenerator::GetNumChannels() const
 	{
 		return NumChannels;
-<<<<<<< HEAD
-=======
 	}
 
 	bool AnalyzerAddressesReferToSameGeneratorOutput(const Frontend::FAnalyzerAddress& Lhs, const Frontend::FAnalyzerAddress& Rhs)
@@ -867,7 +517,6 @@
 				return AnalyzerAddressesReferToSameGeneratorOutput(AnalyzerAddress, Analyzer->GetAnalyzerAddress());
 			});
 		});
->>>>>>> 4af6daef
 	}
 
 	int32 FMetasoundGenerator::OnGenerateAudio(float* OutAudio, int32 NumSamplesRemaining)
@@ -885,23 +534,16 @@
 			return 0;
 		}
 
-		const bool bDidUpdateGraph = UpdateGraphIfPending();
-		bIsWaitingForFirstGraph = bIsWaitingForFirstGraph && !bDidUpdateGraph;
+		UpdateGraphIfPending();
 
 		// Output silent audio if we're still building a graph
 		if (bIsWaitingForFirstGraph)
 		{
-<<<<<<< HEAD
-			FMemory::Memset(OutAudio, 0, sizeof(float)* NumSamplesRemaining);
-			return NumSamplesRemaining;
-		}
-=======
 			METASOUND_TRACE_CPUPROFILER_EVENT_SCOPE_TEXT(*FString::Printf(TEXT("MetasoundGenerator::OnGenerateAudio::MissedRenderDeadline %s"), *MetasoundName));
 			FMemory::Memset(OutAudio, 0, sizeof(float)* NumSamplesRemaining);
 			return NumSamplesRemaining;
 		}
 
->>>>>>> 4af6daef
 		// If no longer pending and executer is no-op, kill the MetaSound.
 		// Covers case where there was an error when building, resulting in
 		// Executer operator being assigned to NoOp.
@@ -932,12 +574,6 @@
 
 		while (NumSamplesRemaining > 0)
 		{
-<<<<<<< HEAD
-			UnpackAndTransmitUpdatedParameters();
-
-			// Call metasound graph operator.
-			RootExecuter.Execute();
-=======
 			ApplyPendingUpdatesToInputs();
 
 			{
@@ -966,18 +602,6 @@
 			{
 				FinishSample = ((*OnFinishedTriggerRef)[0] * NumChannels);
 			}
->>>>>>> 4af6daef
-
-			if (GraphAnalyzer.IsValid())
-			{
-				GraphAnalyzer->Execute();
-			}
-
-			// Check if generated finished during this execute call
-			if (*OnFinishedTriggerRef)
-			{
-				FinishSample = ((*OnFinishedTriggerRef)[0] * NumChannels);
-			}
 
 			// Interleave audio because ISoundGenerator interface expects interleaved audio.
 			InterleaveGeneratedAudio();
@@ -1001,12 +625,9 @@
 				FMemory::Memcpy(OverflowBuffer.GetData(), &InterleavedAudioBuffer.GetData()[ThisLoopNumSamplesWritten], OverflowCount * sizeof(float));
 			}
 
-<<<<<<< HEAD
-=======
 			RootExecuter.PostExecute();
 		}
 
->>>>>>> 4af6daef
 		return NumSamplesWritten;
 	}
 
@@ -1062,16 +683,9 @@
 			InterleavedAudioBuffer.AddUninitialized(NumSamplesPerExecute);
 		}
 
-<<<<<<< HEAD
-#if METASOUNDGENERATOR_ENABLE_INVALID_SAMPLE_VALUE_LOGGING
-		MetasoundGeneratorPrivate::LogInvalidAudioSampleValues(MetasoundName, GraphOutputAudio);
-#endif // #if METASOUNDGENERATOR_ENABLE_INVALID_SAMPLE_VALUE_LOGGING
-		
-=======
 #if ENABLE_METASOUNDGENERATOR_INVALID_SAMPLE_VALUE_LOGGING
 		MetasoundGeneratorPrivate::LogInvalidAudioSampleValues(MetasoundName, GraphOutputAudio);
 #endif // if ENABLE_METASOUNDGENERATOR_INVALID_SAMPLE_VALUE_LOGGING
->>>>>>> 4af6daef
 
 		// Iterate over channels
 		for (int32 ChannelIndex = 0; ChannelIndex < NumChannels; ChannelIndex++)
@@ -1091,27 +705,6 @@
 		// TODO: memcpy for single channel. 
 	}
 
-<<<<<<< HEAD
-	void FMetasoundGenerator::UnpackAndTransmitUpdatedParameters()
-	{
-		using namespace Frontend;
-
-		TUniqueFunction<void(FMetasoundParameterPackStorage*)> ProcessPack = [&](FMetasoundParameterPackStorage* Pack)
-			{
-				for (auto Walker = Pack->begin(); Walker != Pack->end(); ++Walker)
-				{
-					if (const FParameterSetter* ParameterSetter = ParameterSetters.Find(Walker->Name))
-					{
-						if (ParameterSetter->DataType == Walker->TypeName)
-						{
-							ParameterSetter->SetParameterWithPayload(Walker->GetPayload());
-						}
-					}
-				}
-			};
-
-		// First handle packs that have come from the IAudioParameterInterface system...
-=======
 	void FMetasoundGenerator::ApplyPendingUpdatesToInputs()
 	{
 		using namespace Frontend;
@@ -1145,7 +738,6 @@
 		}
 
 		// Handle parameter packs that have come from the IAudioParameterInterface system...
->>>>>>> 4af6daef
 		if (ParameterPackReceiver.IsValid())
 		{
 			FMetasoundParameterStorageWrapper Pack;
@@ -1156,19 +748,13 @@
 			}
 		}
 
-<<<<<<< HEAD
-		// Now handle packs that came from QueueParameterPack...
-=======
 		// Handle parameter packs that came from QueueParameterPack...
->>>>>>> 4af6daef
 		TSharedPtr<FMetasoundParameterPackStorage> QueuedParameterPack;
 		while (ParameterPackQueue.Dequeue(QueuedParameterPack))
 		{
 			ProcessPack(QueuedParameterPack.Get());
 		}
 	}
-<<<<<<< HEAD
-=======
 
 	FMetasoundConstGraphGenerator::FMetasoundConstGraphGenerator(FMetasoundGeneratorInitParams&& InInitParams)
 	: FMetasoundGenerator(InInitParams.OperatorSettings)
@@ -1404,5 +990,4 @@
 		return nullptr;
 	}
 
->>>>>>> 4af6daef
 } 