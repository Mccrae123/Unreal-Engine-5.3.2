// Copyright Epic Games, Inc. All Rights Reserved.
#pragma once

#include "AudioParameterControllerInterface.h"
#include "IAudioParameterTransmitter.h"
#include "MetasoundDataReference.h"
#include "MetasoundFrontendLiteral.h"
#include "MetasoundLog.h"
#include "MetasoundOperatorSettings.h"
#include "MetasoundPrimitives.h"
#include "MetasoundRouter.h"

struct FMetasoundFrontendLiteral;
<<<<<<< HEAD


namespace Metasound
{
	namespace Frontend
	{
		METASOUNDFRONTEND_API FLiteral ConvertParameterToLiteral(FAudioParameter&& InValue);
=======

namespace Metasound
{
	extern METASOUNDFRONTEND_API int32 MetaSoundParameterEnableWarningOnIgnoredParameterCVar;

	namespace Frontend
	{
		METASOUNDFRONTEND_API FLiteral ConvertParameterToLiteral(FAudioParameter&& InValue);
		METASOUNDFRONTEND_API FLiteral ConvertParameterToLiteral(const FAudioParameter& InValue);
>>>>>>> d731a049
		METASOUNDFRONTEND_API FName ConvertParameterToDataType(EAudioParameterType InParameterType);
	}

	/** FMetaSoundParameterTransmitter provides a communication interface for 
	 * sending values to a MetaSound instance. It relies on the send/receive transmission
	 * system to ferry data from the transmitter to the MetaSound instance. Data will
	 * be safely ushered across thread boundaries in scenarios where the instance
	 * transmitter and metasound instance live on different threads. 
	 */
	class METASOUNDFRONTEND_API FMetaSoundParameterTransmitter : public Audio::FParameterTransmitterBase
	{
		FMetaSoundParameterTransmitter(const FMetaSoundParameterTransmitter&) = delete;
		FMetaSoundParameterTransmitter& operator=(const FMetaSoundParameterTransmitter&) = delete;

	public:
		/** FSendInfo describes the MetaSounds input parameters as well as the 
		 * necessary information to route data to the instances inputs. 
		 */
		struct FSendInfo
		{
			/** Global address of instance input. */
			FSendAddress Address;

			/** Name of parameter on MetaSound instance. */
			FName ParameterName;

			/** Type name of parameter on MetaSound instance. */
			FName TypeName;
		};


		/** Initialization parameters for a FMetaSoundParameterTransmitter. */
		struct FInitParams
		{
			/** FOperatorSettings must match the operator settings of the MetaSound 
			 * instance to ensure proper operation. */
			FOperatorSettings OperatorSettings;

			/** ID of the MetaSound instance.  */
			uint64 InstanceID;

			/** Available input parameters on MetaSound instance. */
			TArray<FSendInfo> Infos;

			/** Name of MetaSound used to log parameter related errors. */
			FName DebugMetaSoundName;

			/** Default Audio Parameters set when transmitter is initialized */
			TArray<FAudioParameter> DefaultParams;

			FInitParams(const FOperatorSettings& InSettings, uint64 InInstanceID, TArray<FAudioParameter>&& InDefaultParams, const TArray<FSendInfo>& InInfos=TArray<FSendInfo>())
			: OperatorSettings(InSettings)
			, InstanceID(InInstanceID)
			, Infos(InInfos)
			, DefaultParams(MoveTemp(InDefaultParams))
			{
			}
		};

		/** Creates a unique send address using the given MetaSound environment. */
		static FSendAddress CreateSendAddressFromEnvironment(const FMetasoundEnvironment& InEnvironment, const FVertexName& InVertexName, const FName& InTypeName);
		
		/** Creates a unique send address using the given InstanceID. */
		static FSendAddress CreateSendAddressFromInstanceID(uint64 InInstanceID, const FVertexName& InVertexName, const FName& InTypeName);

		FMetaSoundParameterTransmitter(FMetaSoundParameterTransmitter::FInitParams&& InInitParams);
		virtual ~FMetaSoundParameterTransmitter() = default;

		bool Reset() override;

<<<<<<< HEAD
		/** Returns ID of the MetaSound instance associated with this transmitter. */
		uint64 GetInstanceID() const override;

=======
>>>>>>> d731a049
		/** Sets parameters using array of AudioParameter structs
		 *
		 * @param InParameter - Parameter to set.
		 */
		virtual bool SetParameters(TArray<FAudioParameter>&& InParameters) override;

		/** Set a parameter using a literal.
		 *
		 * @param InParameterName - Name of MetaSound instance parameter.
		 * @param InValue - Literal value used to construct parameter value. 
		 *
		 * @return true on success, false on failure. 
		 */
		bool SetParameterWithLiteral(FName InParameterName, const FLiteral& InValue);

	private:
		// Find FSendInfo by parameter name. 
		const FSendInfo* FindSendInfo(const FName& InParameterName) const;

		// Find ISender by parameter name. 
		ISender* FindSender(const FName& InParameterName);

		// Create and store a new ISender for the given FSendInfo.
		ISender* AddSender(const FSendInfo& InInfo);

		FOperatorSettings OperatorSettings;
		uint64 InstanceID;
		FName DebugMetaSoundName;
		TArray<FSendInfo> SendInfos;

		TMap<FName, TUniquePtr<ISender>> InputSends;
	};
}<|MERGE_RESOLUTION|>--- conflicted
+++ resolved
@@ -11,15 +11,6 @@
 #include "MetasoundRouter.h"
 
 struct FMetasoundFrontendLiteral;
-<<<<<<< HEAD
-
-
-namespace Metasound
-{
-	namespace Frontend
-	{
-		METASOUNDFRONTEND_API FLiteral ConvertParameterToLiteral(FAudioParameter&& InValue);
-=======
 
 namespace Metasound
 {
@@ -29,7 +20,6 @@
 	{
 		METASOUNDFRONTEND_API FLiteral ConvertParameterToLiteral(FAudioParameter&& InValue);
 		METASOUNDFRONTEND_API FLiteral ConvertParameterToLiteral(const FAudioParameter& InValue);
->>>>>>> d731a049
 		METASOUNDFRONTEND_API FName ConvertParameterToDataType(EAudioParameterType InParameterType);
 	}
 
@@ -100,12 +90,6 @@
 
 		bool Reset() override;
 
-<<<<<<< HEAD
-		/** Returns ID of the MetaSound instance associated with this transmitter. */
-		uint64 GetInstanceID() const override;
-
-=======
->>>>>>> d731a049
 		/** Sets parameters using array of AudioParameter structs
 		 *
 		 * @param InParameter - Parameter to set.
