// Copyright Epic Games, Inc. All Rights Reserved.

#pragma once

#include "Algo/Transform.h"
#include "Internationalization/Text.h"
#include "MetasoundLog.h"
#include "Misc/Optional.h"
#include "Templates/UnrealTypeTraits.h"
#include "UObject/NameTypes.h"

#include <type_traits>

// NOTE: Metasound Enum types are defined outside of Engine so can't use the UENUM type reflection here.
// Basic reflection is provides using template specialization and Macros defined below.

// Example usage:
//
// 1. Declare an Enum class. 
// enum class EMyOtherTestEnum : int32
// {
//		Alpha = 500,
//		Beta = -666,
//		Gamma = 333
// };

// 2. Declare its wrapper types using the DECLARE_METASOUND_ENUM macro.
// DECLARE_METASOUND_ENUM(EMyOtherTestEnum, EMyOtherTestEnum::Gamma, METASOUNDSTANDARDNODES_API, FMyOtherTestEnumTypeInfo, FMyOtherTestEnumReadRef, FMyOtherTestEnumWriteRef)

// 3. Define it using the BEGIN/ENTRY/END macros
// DEFINE_METASOUND_ENUM_BEGIN(EMyOtherTestEnum)
// 		DEFINE_METASOUND_ENUM_ENTRY(EMyOtherTestEnum::Alpha, "AlphaDescription", "Alpha", "AlphaDescriptionTT", "Alpha tooltip"),
// 		DEFINE_METASOUND_ENUM_ENTRY(EMyOtherTestEnum::Beta, "BetaDescription", "Beta", "BetaDescriptioTT", "Beta tooltip"),
// 		DEFINE_METASOUND_ENUM_ENTRY(EMyOtherTestEnum::Gamma, "GammaDescription", "Gamma", "GammaDescriptionTT", "Gamma tooltip")
// DEFINE_METASOUND_ENUM_END()

namespace Metasound
{
	// Struct to hold each of the entries of the Enum.
	template<typename T>
	struct TEnumEntry
	{
		T Value;
		FName Name;
		FText DisplayName;		// TODO: Remove this from runtime.
		FText Tooltip;			// TODO: Remove this from runtime.

		// Allow implicit conversion to int32 entry
		operator TEnumEntry<int32>() const
		{
			return TEnumEntry<int32>{ static_cast<int32>(Value), Name, DisplayName, Tooltip };
		}	
	};

	/** CRTP base class for Enum String Helper type.
	 *  Provides common code for all specializations.
	 */ 
	template<typename Derived, typename EnumType>
	struct TEnumStringHelperBase
	{
		// Give a enum value e.g. 'EMyEnum::One', convert that to a Name (if its valid)
		static TOptional<FName> ToName(EnumType InValue)
		{
			for (const TEnumEntry<EnumType>& i : Derived::GetAllEntries())
			{
				if (i.Value == InValue)
				{
					return i.Name;
				}
			}
			return {};
		}
		// Give a Name "EMyEnum::One", convert that to a Enum Value
		static TOptional<EnumType> FromName(const FName	InName)
		{
			for (const TEnumEntry<EnumType>& i : Derived::GetAllEntries())
			{
				if (i.Name == InName)
				{
					return i.Value;
				}
			}
			return {};
		}
		// Return all possible names.
		static TArray<FName> GetAllNames()
		{
			TArray<FName> Names;
			for (const TEnumEntry<EnumType>& i : Derived::GetAllEntries())
			{
				Names.Emplace(i.Name);
			}
			return Names;
		}	
	};

	/** Metasound Enum String Helper
	 */
	template<typename T>
	struct METASOUNDFRONTEND_API TEnumStringHelper : TEnumStringHelperBase<TEnumStringHelper<T>, T>
	{
		static_assert(TIsEnum<T>::Value, "Please define a specialization of this class. The DECLARE_METASOUND_ENUM macros will do this for you");
	};

	/** Metasound Enum Wrapper
	 */
	template<typename EnumType, EnumType DefaultValue>
	class TEnum final
	{
	public:
		using InnerType = EnumType;
<<<<<<< HEAD
	
		static_assert(TIsEnum<EnumType>::Value, "Expecting an Enum type");
		
		// Allow Non-enum class Enum or Enum class that's are derived from int32
		static_assert(std::is_same_v<typename std::underlying_type<EnumType>::type, int32> ||
			!TIsEnumClass<EnumType>::Value, "We serialize to int32, so limit to that for now");
=======
		using SerializedType = int32;
		using UnderlyingType = std::underlying_type_t<EnumType>;

		static constexpr bool EnumTypeIsSupported()
		{
			// make sure this is an enum
			if constexpr (!TIsEnum<EnumType>::Value)
			{
				return false;
			}

			// make sure the underlying type is integral
			if constexpr (!TIsIntegral<UnderlyingType>::Value)
			{
				return false;
			}
>>>>>>> 4af6daef

			// if this is a scoped enum make sure the underlying type will fit in the serialized type
			if constexpr (TIsEnumClass<EnumType>::Value)
			{
				constexpr bool SerializedIsSigned = TIsSigned<SerializedType>::Value;
				constexpr bool UnderlyingIsSigned = TIsSigned<UnderlyingType>::Value;

				// if the serialized type is signed, the underlying type must be
				// smaller than the serialized type if it is unsigned,
				// or the same size or smaller than the serialized type if it's signed
				if constexpr (SerializedIsSigned)
				{
					return UnderlyingIsSigned
						? sizeof(UnderlyingType) <= sizeof(SerializedType)
						: sizeof(UnderlyingType) < sizeof(SerializedType);
				}

				// otherwise the underlying type must be unsigned and at most the size of the serialized type
				// This is just here in case someone changes the serialized type
				return !UnderlyingIsSigned && sizeof(UnderlyingType) <= sizeof(SerializedType);
			}

			// make an exception for C-style enums so we don't break backward compatibility
			return true;
		}
		
		static_assert(EnumTypeIsSupported(), "EnumType is not supported for TEnum");
		
		// Default.
		explicit TEnum(EnumType InValue = DefaultValue)
		{
			// Try and convert to validate this is a valid value.
			TOptional<FName> Converted = ToName(InValue);
			if (Converted)
			{
				EnumValue = InValue;
			}
			else if (!bHasWarnedNameToEnumConversionFailure)
			{
				TArray<FString> ValueStrings;
				Algo::Transform(GetAllNames(), ValueStrings, [](const FName& Name) { return Name.ToString(); });

				UE_LOG(LogMetaSound, Warning,
					TEXT("Cannot create valid enum from value '%s'.\nPossible Values:\n%s"),
					*FString::FromInt((int32)(InValue)),
					*FString::Join(ValueStrings, TEXT("\n, "))
				);
				bHasWarnedNameToEnumConversionFailure = true;
			}

		}

		// From Int32 (this is the common path from a Literal).
		explicit TEnum(int32 InIntValue)
			: TEnum(static_cast<EnumType>(InIntValue))
		{
		}

		// From Name
		explicit TEnum(FName InValueName)
		{
			// Try and convert from Name to Value 
			TOptional<EnumType> Converted = NameToEnum(InValueName);
			if (Converted)
			{
				EnumValue = *Converted;
			}
			else
			{
				if (!bHasWarnedNameToEnumConversionFailure)
				{
					TArray<FString> ValueStrings;
					Algo::Transform(GetAllNames(), ValueStrings, [](const FName& Name) { return Name.ToString(); });

					UE_LOG(LogMetaSound, Warning,
						TEXT("Cannot create valid enum value from string '%s'.\nPossible Values:\n%s"),
						*InValueName.ToString(),
						*FString::Join(ValueStrings, TEXT("\n, "))
					);
				}
			}
		}

		// Slow, construct from FString to FName.
		explicit TEnum(const FString& InString)
			: TEnum(FName(*InString))
		{
		}

		EnumType Get() const
		{
			return EnumValue;
		}

		int32 ToInt() const
		{
			return static_cast<int32>(EnumValue);
		}

		// Convert to its FName (if possible).
		TOptional<FName> ToName() const 
		{
			return ToName(EnumValue);
		}

		// Conversion operator to automatically convert this to its underlying enum type.
		operator EnumType() const
		{
			return EnumValue;
		}

		// Convert from EnumValue to FName (if possible).
		static TOptional<FName> ToName(EnumType InValue)
		{
			return TEnumStringHelper<EnumType>::ToName(InValue);
		}

		// Convert from Name to EnumValue (if possible).
		static TOptional<EnumType> NameToEnum(FName InValue)
		{
			return TEnumStringHelper<EnumType>::FromName(InValue);
		}

		// Return all possible Names
		static TArray<FName> GetAllNames()
		{
			return TEnumStringHelper<EnumType>::GetAllNames();
		}

	private:
		// Keep the type in its fully typed form for debugging.
		EnumType EnumValue = DefaultValue;

		static bool bHasWarnedNameToEnumConversionFailure;
	};

	template<typename EnumType, EnumType DefaultValue>
	bool TEnum<EnumType, DefaultValue>::bHasWarnedNameToEnumConversionFailure = false;

	template<typename T>
	struct TEnumTraits
	{
		static constexpr bool bIsEnum = false;
		using InnerType = int32;
		static constexpr int32 DefaultValue = 0;
	};

	template<typename T, T D>
	struct TEnumTraits<TEnum<T, D>>
	{
		static constexpr bool bIsEnum = true;
		using InnerType = T;
		static constexpr T DefaultValue = D;
	};
}<|MERGE_RESOLUTION|>--- conflicted
+++ resolved
@@ -109,14 +109,6 @@
 	{
 	public:
 		using InnerType = EnumType;
-<<<<<<< HEAD
-	
-		static_assert(TIsEnum<EnumType>::Value, "Expecting an Enum type");
-		
-		// Allow Non-enum class Enum or Enum class that's are derived from int32
-		static_assert(std::is_same_v<typename std::underlying_type<EnumType>::type, int32> ||
-			!TIsEnumClass<EnumType>::Value, "We serialize to int32, so limit to that for now");
-=======
 		using SerializedType = int32;
 		using UnderlyingType = std::underlying_type_t<EnumType>;
 
@@ -133,7 +125,6 @@
 			{
 				return false;
 			}
->>>>>>> 4af6daef
 
 			// if this is a scoped enum make sure the underlying type will fit in the serialized type
 			if constexpr (TIsEnumClass<EnumType>::Value)
