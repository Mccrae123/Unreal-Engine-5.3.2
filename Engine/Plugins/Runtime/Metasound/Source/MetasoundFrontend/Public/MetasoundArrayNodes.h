// Copyright Epic Games, Inc. All Rights Reserved.
#pragma once

<<<<<<< HEAD
#include "CoreMinimal.h"
=======
>>>>>>> 4af6daef
#include "Interfaces/MetasoundFrontendSourceInterface.h"
#include "Internationalization/Text.h"
#include "MetasoundBuilderInterface.h"
#include "MetasoundDataFactory.h"
#include "MetasoundEnvironment.h"
#include "MetasoundExecutableOperator.h"
#include "MetasoundFacade.h"
#include "MetasoundLog.h"
#include "MetasoundNodeInterface.h"
#include "MetasoundNodeRegistrationMacro.h"
#include "MetasoundOperatorInterface.h"
#include "MetasoundParamHelper.h"
#include "MetasoundPrimitives.h"
#include "MetasoundTrigger.h"
#include "MetasoundVertex.h"

#include <type_traits>

#define LOCTEXT_NAMESPACE "MetasoundFrontend"

namespace Metasound
{
	namespace MetasoundArrayNodesPrivate
	{
		// Convenience function for make FNodeClassMetadata of array nodes.
		METASOUNDFRONTEND_API FNodeClassMetadata CreateArrayNodeClassMetadata(const FName& InDataTypeName, const FName& InOperatorName, const FText& InDisplayName, const FText& InDescription, const FVertexInterface& InDefaultInterface);

		// Retrieve the ElementType from an ArrayType
		template<typename ArrayType>
		struct TArrayElementType
		{
			// Default implementation has Type. 
		};

		// ElementType specialization for TArray types.
		template<typename ElementType>
		struct TArrayElementType<TArray<ElementType>>
		{
			using Type = ElementType;
		};
	}

	namespace ArrayNodeVertexNames
	{
		static const TCHAR* InputInitialArrayName = TEXT("Array");
#if WITH_EDITOR
		static const FText InputInitialArrayTooltip = LOCTEXT("InitialArrayTooltip", "Initial Array");
		static const FText InputInitialArrayDisplayName = LOCTEXT("InitialArrayDisplayName", "Init Array"); 
#else
		static const FText InputInitialArrayTooltip = FText::GetEmpty();
		static const FText InputInitialArrayDisplayName = FText::GetEmpty();
#endif

		METASOUND_PARAM(InputArray, "Array", "Input Array.")
		METASOUND_PARAM(InputLeftArray, "Left Array", "Input Left Array.")
		METASOUND_PARAM(InputRightArray, "Right Array", "Input Right Array.")
		METASOUND_PARAM(InputTriggerGet, "Trigger", "Trigger to get value.")
		METASOUND_PARAM(InputTriggerSet, "Trigger", "Trigger to set value.")
		METASOUND_PARAM(InputIndex, "Index", "Index in Array.")
		METASOUND_PARAM(InputStartIndex, "Start Index", "First index to include.")
		METASOUND_PARAM(InputEndIndex, "End Index", "Last index to include.")
		METASOUND_PARAM(InputValue, "Value", "Value to set.")

		METASOUND_PARAM(OutputNum, "Num", "Number of elements in the array.")
		METASOUND_PARAM(OutputValue, "Element", "Value of element at array index.")
		METASOUND_PARAM(OutputArrayConcat, "Array", "Array after concatenation.")
		METASOUND_PARAM(OutputArraySet, "Array", "Array after setting.")
		METASOUND_PARAM(OutputArraySubset, "Array", "Subset of input array.")
	};

	/** TArrayNumOperator gets the number of elements in an Array. The operator
	 * uses the FNodeFacade and defines the vertex, metadata and vertex interface
	 * statically on the operator class. */
	template<typename ArrayType>
	class TArrayNumOperator : public TExecutableOperator<TArrayNumOperator<ArrayType>>
	{
	public:
		using FArrayDataReadReference = TDataReadReference<ArrayType>;

		// Declare the vertex interface
		static const FVertexInterface& GetDefaultInterface()
		{
			using namespace ArrayNodeVertexNames;

			static const FVertexInterface DefaultInterface(
				FInputVertexInterface(
					TInputDataVertex<ArrayType>(METASOUND_GET_PARAM_NAME_AND_METADATA(InputArray))
				),
				FOutputVertexInterface(
					TOutputDataVertex<int32>(METASOUND_GET_PARAM_NAME_AND_METADATA(OutputNum))
				)
			);

			return DefaultInterface;
		}

		static const FNodeClassMetadata& GetNodeInfo()
		{
			auto CreateNodeClassMetadata = []() -> FNodeClassMetadata
			{
				const FName DataTypeName = GetMetasoundDataTypeName<ArrayType>();
				const FName OperatorName = TEXT("Num");
				const FText NodeDisplayName = METASOUND_LOCTEXT_FORMAT("ArrayOpArrayNumDisplayNamePattern", "Num ({0})", GetMetasoundDataTypeDisplayText<ArrayType>());
				const FText NodeDescription = METASOUND_LOCTEXT("ArrayOpArrayNumDescription", "Number of elements in the array");
				const FVertexInterface NodeInterface = GetDefaultInterface();
			
				return MetasoundArrayNodesPrivate::CreateArrayNodeClassMetadata(DataTypeName, OperatorName, NodeDisplayName, NodeDescription, NodeInterface);
			};
			
			static const FNodeClassMetadata Metadata = CreateNodeClassMetadata();

			return Metadata;
		}

		static TUniquePtr<IOperator> CreateOperator(const FCreateOperatorParams& InParams, TArray<TUniquePtr<IOperatorBuildError>>& OutErrors)
		{
			using namespace ArrayNodeVertexNames;
			using namespace MetasoundArrayNodesPrivate;

			const FInputVertexInterface& Inputs = InParams.Node.GetVertexInterface().GetInputInterface();

			// Get the input array or construct an empty one. 
			FArrayDataReadReference Array = InParams.InputDataReferences.GetDataReadReferenceOrConstructWithVertexDefault<ArrayType>(Inputs, METASOUND_GET_PARAM_NAME(InputArray), InParams.OperatorSettings);

			return MakeUnique<TArrayNumOperator>(Array);
		}

		TArrayNumOperator(FArrayDataReadReference InArray)
		: Array(InArray)
		, Num(TDataWriteReference<int32>::CreateNew())
		{
			// Initialize value for downstream nodes.
			*Num = Array->Num();
		}

		virtual ~TArrayNumOperator() = default;

		virtual FDataReferenceCollection GetInputs() const override
		{
<<<<<<< HEAD
			using namespace ArrayNodeVertexNames;

			FDataReferenceCollection Inputs;

			Inputs.AddDataReadReference(METASOUND_GET_PARAM_NAME(InputArray), Array);

			return Inputs;
=======
			checkNoEntry();
			return {};
>>>>>>> 4af6daef
		}

		virtual FDataReferenceCollection GetOutputs() const override
		{
			checkNoEntry();
			return {};
		}

		virtual void BindInputs(FInputVertexInterfaceData& InVertexData) override
		{
			using namespace ArrayNodeVertexNames;
			InVertexData.BindReadVertex(METASOUND_GET_PARAM_NAME(InputArray), Array);
		}

<<<<<<< HEAD
			Outputs.AddDataReadReference(METASOUND_GET_PARAM_NAME(OutputNum), Num);
=======
		virtual void BindOutputs(FOutputVertexInterfaceData& InVertexData) override
		{
			using namespace ArrayNodeVertexNames;
>>>>>>> 4af6daef

			InVertexData.BindReadVertex(METASOUND_GET_PARAM_NAME(OutputNum), Num);
		}

		void Execute()
		{
			*Num = Array->Num();
		}

		void Reset(const IOperator::FResetParams& InParams)
		{
			Execute();
		}

	private:

		FArrayDataReadReference Array;
		TDataWriteReference<int32> Num;
	};

	template<typename ArrayType>
	class TArrayNumNode : public FNodeFacade
	{
	public:
		TArrayNumNode(const FNodeInitData& InInitData)
		: FNodeFacade(InInitData.InstanceName, InInitData.InstanceID, TFacadeOperatorClass<TArrayNumOperator<ArrayType>>())
		{
		}

		virtual ~TArrayNumNode() = default;
	};

	/** TArrayGetOperator copies a value from the array to the output when
	 * a trigger occurs. Initially, the output value is default constructed and
	 * will remain that way until until a trigger is encountered.
	 */
	template<typename ArrayType>
	class TArrayGetOperator : public TExecutableOperator<TArrayGetOperator<ArrayType>>
	{
	public:
		using FArrayDataReadReference = TDataReadReference<ArrayType>;
		using ElementType = typename MetasoundArrayNodesPrivate::TArrayElementType<ArrayType>::Type;

		static const FVertexInterface& GetDefaultInterface()
		{
			using namespace ArrayNodeVertexNames;
			static const FVertexInterface DefaultInterface(
				FInputVertexInterface(
					TInputDataVertex<FTrigger>(METASOUND_GET_PARAM_NAME_AND_METADATA(InputTriggerGet)),
					TInputDataVertex<ArrayType>(METASOUND_GET_PARAM_NAME_AND_METADATA(InputArray)),
					TInputDataVertex<int32>(METASOUND_GET_PARAM_NAME_AND_METADATA(InputIndex))
				),
				FOutputVertexInterface(
					TOutputDataVertex<ElementType>(METASOUND_GET_PARAM_NAME_AND_METADATA(OutputValue))
				)
			);

			return DefaultInterface;
		}

		static const FNodeClassMetadata& GetNodeInfo()
		{
			auto CreateNodeClassMetadata = []() -> FNodeClassMetadata
			{
				const FName DataTypeName = GetMetasoundDataTypeName<ArrayType>();
				const FName OperatorName = TEXT("Get"); 
				const FText NodeDisplayName = METASOUND_LOCTEXT_FORMAT("ArrayOpArrayGetDisplayNamePattern", "Get ({0})", GetMetasoundDataTypeDisplayText<ArrayType>());
				const FText NodeDescription = METASOUND_LOCTEXT("ArrayOpArrayGetDescription", "Get element at index in array.");
				const FVertexInterface NodeInterface = GetDefaultInterface();
			
				return MetasoundArrayNodesPrivate::CreateArrayNodeClassMetadata(DataTypeName, OperatorName, NodeDisplayName, NodeDescription, NodeInterface);
			};
			
			static const FNodeClassMetadata Metadata = CreateNodeClassMetadata();

			return Metadata;
		}

		struct FInitParams
		{
			TDataReadReference<FTrigger> Trigger;
			FArrayDataReadReference Array;
			TDataReadReference<int32> Index;
#if WITH_METASOUND_DEBUG_ENVIRONMENT
			FString GraphName;
#endif
		};

		static TUniquePtr<IOperator> CreateOperator(const FCreateOperatorParams& InParams, TArray<TUniquePtr<IOperatorBuildError>>& OutErrors)
		{
			using namespace ArrayNodeVertexNames;
			using namespace MetasoundArrayNodesPrivate;

			const FInputVertexInterface& Inputs = InParams.Node.GetVertexInterface().GetInputInterface();

			// Input Trigger
			TDataReadReference<FTrigger> Trigger = InParams.InputDataReferences.GetDataReadReferenceOrConstructWithVertexDefault<FTrigger>(Inputs, METASOUND_GET_PARAM_NAME(InputTriggerGet), InParams.OperatorSettings);
			
			// Input Array
			FArrayDataReadReference Array = InParams.InputDataReferences.GetDataReadReferenceOrConstructWithVertexDefault<ArrayType>(Inputs, METASOUND_GET_PARAM_NAME(InputArray), InParams.OperatorSettings);

			// Input Index
			TDataReadReference<int32> Index = InParams.InputDataReferences.GetDataReadReferenceOrConstructWithVertexDefault<int32>(Inputs, METASOUND_GET_PARAM_NAME(InputIndex), InParams.OperatorSettings);
#if WITH_METASOUND_DEBUG_ENVIRONMENT
			FString GraphName;
			if (InParams.Environment.Contains<FString>(Frontend::SourceInterface::Environment::GraphName))
			{
				GraphName = InParams.Environment.GetValue<FString>(Frontend::SourceInterface::Environment::GraphName);
			}
#endif // WITH_METASOUND_DEBUG_ENVIRONMENT
<<<<<<< HEAD

			FInitParams OperatorInitParams
			{
				Trigger
				, Array
				, Index
#if WITH_METASOUND_DEBUG_ENVIRONMENT
				, GraphName
#endif // WITH_METASOUND_DEBUG_ENVIRONMENT
			};

=======

			FInitParams OperatorInitParams
			{
				Trigger
				, Array
				, Index
#if WITH_METASOUND_DEBUG_ENVIRONMENT
				, GraphName
#endif // WITH_METASOUND_DEBUG_ENVIRONMENT
			};

>>>>>>> 4af6daef
			return MakeUnique<TArrayGetOperator>(InParams.OperatorSettings, MoveTemp(OperatorInitParams));
		}



		TArrayGetOperator(const FOperatorSettings& InSettings, FInitParams&& InParams)
		: Trigger(InParams.Trigger)
		, Array(InParams.Array)
		, Index(InParams.Index)
<<<<<<< HEAD
		, Value(TDataWriteReferenceFactory<ElementType>::CreateAny(InSettings))
=======
		, Value(TDataWriteReferenceFactory<ElementType>::CreateExplicitArgs(InSettings))
>>>>>>> 4af6daef
#if WITH_METASOUND_DEBUG_ENVIRONMENT
		, GraphName(InParams.GraphName)
#endif // WITH_METASOUND_DEBUG_ENVIRONMENT
		{
			const int32 IndexValue = *Index;
			const ArrayType& ArrayRef = *Array;

			if ((IndexValue >= 0) && (IndexValue < ArrayRef.Num()))
			{
				*Value = ArrayRef[IndexValue];
			}
		}

		virtual ~TArrayGetOperator() = default;

		virtual FDataReferenceCollection GetInputs() const override
		{
<<<<<<< HEAD
			using namespace ArrayNodeVertexNames;

			FDataReferenceCollection Inputs;

			Inputs.AddDataReadReference(METASOUND_GET_PARAM_NAME(InputTriggerGet), Trigger);
			Inputs.AddDataReadReference(METASOUND_GET_PARAM_NAME(InputArray), Array);
			Inputs.AddDataReadReference(METASOUND_GET_PARAM_NAME(InputIndex), Index);

			return Inputs;
=======
			checkNoEntry();
			return {};
>>>>>>> 4af6daef
		}

		virtual FDataReferenceCollection GetOutputs() const override
		{
			checkNoEntry();
			return {};
		}

		virtual void BindInputs(FInputVertexInterfaceData& InVertexData) override
		{
			using namespace ArrayNodeVertexNames;

			InVertexData.BindReadVertex(METASOUND_GET_PARAM_NAME(InputTriggerGet), Trigger);
			InVertexData.BindReadVertex(METASOUND_GET_PARAM_NAME(InputArray), Array);
			InVertexData.BindReadVertex(METASOUND_GET_PARAM_NAME(InputIndex), Index);
		}

<<<<<<< HEAD
			Outputs.AddDataReadReference(METASOUND_GET_PARAM_NAME(OutputValue), Value);
=======
		virtual void BindOutputs(FOutputVertexInterfaceData& InVertexData) override
		{
			using namespace ArrayNodeVertexNames;
>>>>>>> 4af6daef

			InVertexData.BindReadVertex(METASOUND_GET_PARAM_NAME(OutputValue), Value);
		}

		void Execute()
		{
			// Only perform get on trigger.
			if (*Trigger)
			{
				const int32 IndexValue = *Index;
				const ArrayType& ArrayRef = *Array;

				if ((IndexValue >= 0) && (IndexValue < ArrayRef.Num()))
				{
					*Value = ArrayRef[IndexValue];
				}
#if WITH_METASOUND_DEBUG_ENVIRONMENT
				else
				{
					UE_LOG(LogMetaSound, Warning, TEXT("Attempt to get value at invalid index [ArraySize:%d, Index:%d] in MetaSound Graph \"%s\"."), ArrayRef.Num(), IndexValue, *GraphName);
				}
#endif // WITH_METASOUND_DEBUG_ENVIRONMENT
<<<<<<< HEAD
=======
			}
		}

		void Reset(const IOperator::FResetParams& InParams)
		{
			const int32 IndexValue = *Index;
			const ArrayType& ArrayRef = *Array;

			if ((IndexValue >= 0) && (IndexValue < ArrayRef.Num()))
			{
				*Value = ArrayRef[IndexValue];
			}
			else
			{
				*Value = TDataTypeFactory<ElementType>::CreateExplicitArgs(InParams.OperatorSettings);
>>>>>>> 4af6daef
			}
		}

	private:

		TDataReadReference<FTrigger> Trigger;
		FArrayDataReadReference Array;
		TDataReadReference<int32> Index;
		TDataWriteReference<ElementType> Value;

#if WITH_METASOUND_DEBUG_ENVIRONMENT
		FString GraphName;
#endif // WITH_METASOUND_DEBUG_ENVIRONMENT

	};

	template<typename ArrayType>
	class TArrayGetNode : public FNodeFacade
	{
	public:
		TArrayGetNode(const FNodeInitData& InInitData)
		: FNodeFacade(InInitData.InstanceName, InInitData.InstanceID, TFacadeOperatorClass<TArrayGetOperator<ArrayType>>())
		{
		}

		virtual ~TArrayGetNode() = default;
	};

	/** TArraySetOperator sets an element in an array to a specific value. */
	template<typename ArrayType>
	class TArraySetOperator : public TExecutableOperator<TArraySetOperator<ArrayType>>
	{
	public:
		using FArrayDataReadReference = TDataReadReference<ArrayType>;
		using FArrayDataWriteReference = TDataWriteReference<ArrayType>;
		using ElementType = typename MetasoundArrayNodesPrivate::TArrayElementType<ArrayType>::Type;

		static const FVertexInterface& GetDefaultInterface()
		{
			using namespace ArrayNodeVertexNames;
			static const FVertexInterface DefaultInterface(
				FInputVertexInterface(
					TInputDataVertex<FTrigger>(METASOUND_GET_PARAM_NAME_AND_METADATA(InputTriggerSet)),
					TInputDataVertex<ArrayType>(InputInitialArrayName, FDataVertexMetadata { InputInitialArrayTooltip, InputInitialArrayDisplayName }),
					TInputDataVertex<int32>(METASOUND_GET_PARAM_NAME_AND_METADATA(InputIndex)),
					TInputDataVertex<ElementType>(METASOUND_GET_PARAM_NAME_AND_METADATA(InputValue))
				),
				FOutputVertexInterface(
					TOutputDataVertex<ArrayType>(METASOUND_GET_PARAM_NAME_AND_METADATA(OutputArraySet))
				)
			);

			return DefaultInterface;
		}

		static const FNodeClassMetadata& GetNodeInfo()
		{
			auto CreateNodeClassMetadata = []() -> FNodeClassMetadata
			{
				const FName DataTypeName = GetMetasoundDataTypeName<ArrayType>();
				const FName OperatorName = TEXT("Set"); 
				const FText NodeDisplayName = METASOUND_LOCTEXT_FORMAT("ArrayOpArraySetDisplayNamePattern", "Set ({0})", GetMetasoundDataTypeDisplayText<ArrayType>());
				const FText NodeDescription = METASOUND_LOCTEXT("ArrayOpArraySetDescription", "Set element at index in array.");
				const FVertexInterface NodeInterface = GetDefaultInterface();
			
				return MetasoundArrayNodesPrivate::CreateArrayNodeClassMetadata(DataTypeName, OperatorName, NodeDisplayName, NodeDescription, NodeInterface);
			};
			
			static const FNodeClassMetadata Metadata = CreateNodeClassMetadata();

			return Metadata;
		}

		struct FInitParams
		{
			TDataReadReference<FTrigger> Trigger;
			FArrayDataReadReference InitArray;
			FArrayDataWriteReference Array;
			TDataReadReference<int32> Index;
			TDataReadReference<ElementType> Value;
#if WITH_METASOUND_DEBUG_ENVIRONMENT
			FString GraphName;
#endif // WITH_METASOUND_DEBUG_ENVIRONMENT
		};

		static TUniquePtr<IOperator> CreateOperator(const FCreateOperatorParams& InParams, TArray<TUniquePtr<IOperatorBuildError>>& OutErrors)
		{
			using namespace ArrayNodeVertexNames;
			using namespace MetasoundArrayNodesPrivate;

			const FInputVertexInterface& Inputs = InParams.Node.GetVertexInterface().GetInputInterface();
			
			TDataReadReference<FTrigger> Trigger = InParams.InputDataReferences.GetDataReadReferenceOrConstructWithVertexDefault<FTrigger>(Inputs, METASOUND_GET_PARAM_NAME(InputTriggerSet), InParams.OperatorSettings);

			FArrayDataReadReference InitArray = InParams.InputDataReferences.GetDataReadReferenceOrConstructWithVertexDefault<ArrayType>(Inputs, InputInitialArrayName, InParams.OperatorSettings);
			FArrayDataWriteReference Array = TDataWriteReferenceFactory<ArrayType>::CreateExplicitArgs(InParams.OperatorSettings, *InitArray);

			TDataReadReference<int32> Index = InParams.InputDataReferences.GetDataReadReferenceOrConstructWithVertexDefault<int32>(Inputs, METASOUND_GET_PARAM_NAME(InputIndex), InParams.OperatorSettings);

			TDataReadReference<ElementType> Value = InParams.InputDataReferences.GetDataReadReferenceOrConstructWithVertexDefault<ElementType>(Inputs, METASOUND_GET_PARAM_NAME(InputValue), InParams.OperatorSettings);
#if WITH_METASOUND_DEBUG_ENVIRONMENT
			FString GraphName;
			if (InParams.Environment.Contains<FString>(Frontend::SourceInterface::Environment::GraphName))
			{
				GraphName = InParams.Environment.GetValue<FString>(Frontend::SourceInterface::Environment::GraphName);
			}
#endif // WITH_METASOUND_DEBUG_ENVIRONMENT

			FInitParams OperatorInitParams 
			{
				Trigger
				, InitArray
				, Array 
				, Index 
				, Value
#if WITH_METASOUND_DEBUG_ENVIRONMENT
				, GraphName
#endif // WITH_METASOUND_DEBUG_ENVIRONMENT
			};

			return MakeUnique<TArraySetOperator>(InParams.OperatorSettings, MoveTemp(OperatorInitParams));
		}

		TArraySetOperator(const FOperatorSettings& InSettings, FInitParams&& InParams)
		: OperatorSettings(InSettings)
		, Trigger(InParams.Trigger)
		, InitArray(InParams.InitArray)
		, Array(InParams.Array)
		, Index(InParams.Index)
		, Value(InParams.Value)
#if WITH_METASOUND_DEBUG_ENVIRONMENT
		, GraphName(InParams.GraphName)
#endif // WITH_METASOUND_DEBUG_ENVIRONMENT
		{
		}

		virtual ~TArraySetOperator() = default;

		virtual FDataReferenceCollection GetInputs() const override
		{
<<<<<<< HEAD
			using namespace ArrayNodeVertexNames;
			FDataReferenceCollection Inputs;

			Inputs.AddDataReadReference(METASOUND_GET_PARAM_NAME(InputTriggerSet), Trigger);
			Inputs.AddDataReadReference(METASOUND_GET_PARAM_NAME(InputArray), InitArray);
			Inputs.AddDataReadReference(METASOUND_GET_PARAM_NAME(InputIndex), Index);
			Inputs.AddDataReadReference(METASOUND_GET_PARAM_NAME(InputValue), Value);

			return Inputs;
=======
			checkNoEntry();
			return {};
>>>>>>> 4af6daef
		}

		virtual FDataReferenceCollection GetOutputs() const override
		{
			checkNoEntry();
			return {};
		}

		virtual void BindInputs(FInputVertexInterfaceData& InVertexData) override
		{
			using namespace ArrayNodeVertexNames;

<<<<<<< HEAD
			Outputs.AddDataReadReference(METASOUND_GET_PARAM_NAME(OutputArraySet), Array);
=======
			InVertexData.BindReadVertex(METASOUND_GET_PARAM_NAME(InputTriggerSet), Trigger);
			InVertexData.BindReadVertex(METASOUND_GET_PARAM_NAME(InputArray), InitArray);
			InVertexData.BindReadVertex(METASOUND_GET_PARAM_NAME(InputIndex), Index);
			InVertexData.BindReadVertex(METASOUND_GET_PARAM_NAME(InputValue), Value);
		}

		virtual void BindOutputs(FOutputVertexInterfaceData& InVertexData) override
		{
			using namespace ArrayNodeVertexNames;
>>>>>>> 4af6daef

			InVertexData.BindReadVertex(METASOUND_GET_PARAM_NAME(OutputArraySet), Array);
		}

		void Execute()
		{
			if (*Trigger)
			{
				const int32 IndexValue = *Index;
				ArrayType& ArrayRef = *Array;

				if ((IndexValue >= 0) && (IndexValue < ArrayRef.Num()))
				{
					ArrayRef[IndexValue] = *Value;
				}
#if WITH_METASOUND_DEBUG_ENVIRONMENT
				else
				{
					UE_LOG(LogMetaSound, Warning, TEXT("Attempt to set value at invalid index [ArraySize:%d, Index:%d] in MetaSound Graph \"%s\"."), ArrayRef.Num(), IndexValue, *GraphName);
				}
#endif // WITH_METASOUND_DEBUG_ENVIRONMENT
			}
		}

		void Reset(const IOperator::FResetParams& Inparams)
		{
			*Array = *InitArray;
		}

	private:
		FOperatorSettings OperatorSettings;

		TDataReadReference<FTrigger> Trigger;
		FArrayDataReadReference InitArray;
		FArrayDataWriteReference Array;
		TDataReadReference<int32> Index;
		TDataReadReference<ElementType> Value;

#if WITH_METASOUND_DEBUG_ENVIRONMENT
		FString GraphName;
#endif // WITH_METASOUND_DEBUG_ENVIRONMENT

	};

	template<typename ArrayType>
	class TArraySetNode : public FNodeFacade
	{
	public:
		TArraySetNode(const FNodeInitData& InInitData)
		: FNodeFacade(InInitData.InstanceName, InInitData.InstanceID, TFacadeOperatorClass<TArraySetOperator<ArrayType>>())
		{
		}

		virtual ~TArraySetNode() = default;
	};

	/** TArrayConcatOperator concatenates two arrays on trigger. */
	template<typename ArrayType>
	class TArrayConcatOperator : public TExecutableOperator<TArrayConcatOperator<ArrayType>>
	{
	public:
		using FArrayDataReadReference = TDataReadReference<ArrayType>;
		using FArrayDataWriteReference = TDataWriteReference<ArrayType>;
		using ElementType = typename MetasoundArrayNodesPrivate::TArrayElementType<ArrayType>::Type;

		static const FVertexInterface& GetDefaultInterface()
		{
			using namespace ArrayNodeVertexNames;

			static const FVertexInterface DefaultInterface(
				FInputVertexInterface(
					TInputDataVertex<FTrigger>(METASOUND_GET_PARAM_NAME_AND_METADATA(InputTriggerGet)),
					TInputDataVertex<ArrayType>(METASOUND_GET_PARAM_NAME_AND_METADATA(InputLeftArray)),
					TInputDataVertex<ArrayType>(METASOUND_GET_PARAM_NAME_AND_METADATA(InputRightArray))
				),
				FOutputVertexInterface(
					TOutputDataVertex<ArrayType>(METASOUND_GET_PARAM_NAME_AND_METADATA(OutputArrayConcat))
				)
			);

			return DefaultInterface;
		}

		static const FNodeClassMetadata& GetNodeInfo()
		{
			auto CreateNodeClassMetadata = []() -> FNodeClassMetadata
			{
				const FName DataTypeName = GetMetasoundDataTypeName<ArrayType>();
				const FName OperatorName = TEXT("Concat"); 
				const FText NodeDisplayName = METASOUND_LOCTEXT_FORMAT("ArrayOpArrayConcatDisplayNamePattern", "Concatenate ({0})", GetMetasoundDataTypeDisplayText<ArrayType>());
				const FText NodeDescription = METASOUND_LOCTEXT("ArrayOpArrayConcatDescription", "Concatenates two arrays on trigger.");
				const FVertexInterface NodeInterface = GetDefaultInterface();
			
				return MetasoundArrayNodesPrivate::CreateArrayNodeClassMetadata(DataTypeName, OperatorName, NodeDisplayName, NodeDescription, NodeInterface);
			};
			
			static const FNodeClassMetadata Metadata = CreateNodeClassMetadata();

			return Metadata;
		}

		static TUniquePtr<IOperator> CreateOperator(const FCreateOperatorParams& InParams, TArray<TUniquePtr<IOperatorBuildError>>& OutErrors)
		{
			using namespace ArrayNodeVertexNames;
			using namespace MetasoundArrayNodesPrivate;

			const FInputVertexInterface& Inputs = InParams.Node.GetVertexInterface().GetInputInterface();
			
			TDataReadReference<FTrigger> Trigger = InParams.InputDataReferences.GetDataReadReferenceOrConstructWithVertexDefault<FTrigger>(Inputs, METASOUND_GET_PARAM_NAME(InputTriggerGet), InParams.OperatorSettings);

			FArrayDataReadReference LeftArray = InParams.InputDataReferences.GetDataReadReferenceOrConstructWithVertexDefault<ArrayType>(Inputs, METASOUND_GET_PARAM_NAME(InputLeftArray), InParams.OperatorSettings);
			FArrayDataReadReference RightArray = InParams.InputDataReferences.GetDataReadReferenceOrConstructWithVertexDefault<ArrayType>(Inputs, METASOUND_GET_PARAM_NAME(InputRightArray), InParams.OperatorSettings);

			return MakeUnique<TArrayConcatOperator>(Trigger, LeftArray, RightArray);
		}


		TArrayConcatOperator(TDataReadReference<FTrigger> InTrigger, FArrayDataReadReference InLeftArray, FArrayDataReadReference InRightArray)
		: Trigger(InTrigger)
		, LeftArray(InLeftArray)
		, RightArray(InRightArray)
		, OutArray(TDataWriteReference<ArrayType>::CreateNew())
		{
		}

		virtual ~TArrayConcatOperator() = default;

		virtual FDataReferenceCollection GetInputs() const override
		{
<<<<<<< HEAD
			using namespace ArrayNodeVertexNames;
			FDataReferenceCollection Inputs;

			Inputs.AddDataReadReference(METASOUND_GET_PARAM_NAME(InputTriggerGet), Trigger);
			Inputs.AddDataReadReference(METASOUND_GET_PARAM_NAME(InputLeftArray), LeftArray);
			Inputs.AddDataReadReference(METASOUND_GET_PARAM_NAME(InputRightArray), RightArray);

			return Inputs;
=======
			checkNoEntry();
			return {};
>>>>>>> 4af6daef
		}

		virtual FDataReferenceCollection GetOutputs() const override
		{
			checkNoEntry();
			return {};
		}

		virtual void BindInputs(FInputVertexInterfaceData& InVertexData) override
		{
			using namespace ArrayNodeVertexNames;

<<<<<<< HEAD
			Outputs.AddDataReadReference(METASOUND_GET_PARAM_NAME(OutputArrayConcat), OutArray);
=======
			InVertexData.BindReadVertex(METASOUND_GET_PARAM_NAME(InputTriggerGet), Trigger);
			InVertexData.BindReadVertex(METASOUND_GET_PARAM_NAME(InputLeftArray), LeftArray);
			InVertexData.BindReadVertex(METASOUND_GET_PARAM_NAME(InputRightArray), RightArray);
		}
>>>>>>> 4af6daef

		virtual void BindOutputs(FOutputVertexInterfaceData& InVertexData) override
		{
			using namespace ArrayNodeVertexNames;

			InVertexData.BindReadVertex(METASOUND_GET_PARAM_NAME(OutputArrayConcat), OutArray);
		}

		void Execute()
		{
			if (*Trigger)
			{
				*OutArray = *LeftArray;
				OutArray->Append(*RightArray);
			}
		}

		void Reset(const IOperator::FResetParams& InParams)
		{
			OutArray->Reset();
		}

	private:

		TDataReadReference<FTrigger> Trigger;
		FArrayDataReadReference LeftArray;
		FArrayDataReadReference RightArray;
		FArrayDataWriteReference OutArray;
	};

	template<typename ArrayType>
	class TArrayConcatNode : public FNodeFacade
	{
	public:
		TArrayConcatNode(const FNodeInitData& InInitData)
		: FNodeFacade(InInitData.InstanceName, InInitData.InstanceID, TFacadeOperatorClass<TArrayConcatOperator<ArrayType>>())
		{
		}

		virtual ~TArrayConcatNode() = default;
	};

	/** TArraySubsetOperator slices an array on trigger. */
	template<typename ArrayType>
	class TArraySubsetOperator : public TExecutableOperator<TArraySubsetOperator<ArrayType>>
	{
	public:
		using FArrayDataReadReference = TDataReadReference<ArrayType>;
		using FArrayDataWriteReference = TDataWriteReference<ArrayType>;
		using ElementType = typename MetasoundArrayNodesPrivate::TArrayElementType<ArrayType>::Type;

		static const FVertexInterface& GetDefaultInterface()
		{
			using namespace ArrayNodeVertexNames;

			static const FVertexInterface DefaultInterface(
				FInputVertexInterface(
					TInputDataVertex<FTrigger>(METASOUND_GET_PARAM_NAME_AND_METADATA(InputTriggerGet)),
					TInputDataVertex<ArrayType>(METASOUND_GET_PARAM_NAME_AND_METADATA(InputArray)),
					TInputDataVertex<int32>(METASOUND_GET_PARAM_NAME_AND_METADATA(InputStartIndex)),
					TInputDataVertex<int32>(METASOUND_GET_PARAM_NAME_AND_METADATA(InputEndIndex))

				),
				FOutputVertexInterface(
					TOutputDataVertex<ArrayType>(METASOUND_GET_PARAM_NAME_AND_METADATA(OutputArraySubset))
				)
			);

			return DefaultInterface;
		}

		static const FNodeClassMetadata& GetNodeInfo()
		{
			auto CreateNodeClassMetadata = []() -> FNodeClassMetadata
			{
				const FName DataTypeName = GetMetasoundDataTypeName<ArrayType>();
				const FName OperatorName = TEXT("Subset"); 
				const FText NodeDisplayName = METASOUND_LOCTEXT_FORMAT("ArrayOpArraySubsetDisplayNamePattern", "Subset ({0})", GetMetasoundDataTypeDisplayText<ArrayType>());
				const FText NodeDescription = METASOUND_LOCTEXT("ArrayOpArraySubsetDescription", "Subset array on trigger.");
				const FVertexInterface NodeInterface = GetDefaultInterface();
			
				return MetasoundArrayNodesPrivate::CreateArrayNodeClassMetadata(DataTypeName, OperatorName, NodeDisplayName, NodeDescription, NodeInterface);
			};
			
			static const FNodeClassMetadata Metadata = CreateNodeClassMetadata();

			return Metadata;
		}

		static TUniquePtr<IOperator> CreateOperator(const FCreateOperatorParams& InParams, TArray<TUniquePtr<IOperatorBuildError>>& OutErrors)
		{
			using namespace ArrayNodeVertexNames;
			using namespace MetasoundArrayNodesPrivate;

			const FInputVertexInterface& Inputs = InParams.Node.GetVertexInterface().GetInputInterface();
			
			TDataReadReference<FTrigger> Trigger = InParams.InputDataReferences.GetDataReadReferenceOrConstructWithVertexDefault<FTrigger>(Inputs, METASOUND_GET_PARAM_NAME(InputTriggerGet), InParams.OperatorSettings);

			FArrayDataReadReference InArray = InParams.InputDataReferences.GetDataReadReferenceOrConstructWithVertexDefault<ArrayType>(Inputs, METASOUND_GET_PARAM_NAME(InputArray), InParams.OperatorSettings);

			TDataReadReference<int32> StartIndex = InParams.InputDataReferences.GetDataReadReferenceOrConstructWithVertexDefault<int32>(Inputs, METASOUND_GET_PARAM_NAME(InputStartIndex), InParams.OperatorSettings);
			TDataReadReference<int32> EndIndex = InParams.InputDataReferences.GetDataReadReferenceOrConstructWithVertexDefault<int32>(Inputs, METASOUND_GET_PARAM_NAME(InputEndIndex), InParams.OperatorSettings);

			TDataWriteReference<ArrayType> OutputArray = TDataWriteReferenceFactory<ArrayType>::CreateExplicitArgs(InParams.OperatorSettings);

			return MakeUnique<TArraySubsetOperator>(Trigger, InArray, StartIndex, EndIndex, OutputArray);
		}


		TArraySubsetOperator(TDataReadReference<FTrigger> InTrigger, FArrayDataReadReference InInputArray, TDataReadReference<int32> InStartIndex, TDataReadReference<int32> InEndIndex, TDataWriteReference<ArrayType> InOutputArray)
		: Trigger(InTrigger)
		, InputArray(InInputArray)
		, StartIndex(InStartIndex)
		, EndIndex(InEndIndex)
		, OutputArray(InOutputArray)
		{
		}

		virtual ~TArraySubsetOperator() = default;

		virtual FDataReferenceCollection GetInputs() const override
		{
<<<<<<< HEAD
			using namespace ArrayNodeVertexNames;

			FDataReferenceCollection Inputs;

			Inputs.AddDataReadReference(METASOUND_GET_PARAM_NAME(InputTriggerGet), Trigger);
			Inputs.AddDataReadReference(METASOUND_GET_PARAM_NAME(InputArray), InputArray);
			Inputs.AddDataReadReference(METASOUND_GET_PARAM_NAME(InputStartIndex), StartIndex);
			Inputs.AddDataReadReference(METASOUND_GET_PARAM_NAME(InputEndIndex), EndIndex);

			return Inputs;
=======
			checkNoEntry();
			return {};
>>>>>>> 4af6daef
		}

		virtual FDataReferenceCollection GetOutputs() const override
		{
			checkNoEntry();
			return {};
		}

		virtual void BindInputs(FInputVertexInterfaceData& InVertexData) override
		{
			using namespace ArrayNodeVertexNames;

			InVertexData.BindReadVertex(METASOUND_GET_PARAM_NAME(InputTriggerGet), Trigger);
			InVertexData.BindReadVertex(METASOUND_GET_PARAM_NAME(InputArray), InputArray);
			InVertexData.BindReadVertex(METASOUND_GET_PARAM_NAME(InputStartIndex), StartIndex);
			InVertexData.BindReadVertex(METASOUND_GET_PARAM_NAME(InputEndIndex), EndIndex);
		}

<<<<<<< HEAD
			Outputs.AddDataReadReference(METASOUND_GET_PARAM_NAME(OutputArraySubset), OutputArray);
=======
		virtual void BindOutputs(FOutputVertexInterfaceData& InVertexData) override
		{
			using namespace ArrayNodeVertexNames;
>>>>>>> 4af6daef

			InVertexData.BindReadVertex(METASOUND_GET_PARAM_NAME(OutputArraySubset), OutputArray);
		}

		void Execute()
		{
			if (*Trigger)
			{
				OutputArray->Reset();

				const ArrayType& InputArrayRef = *InputArray;
				const int32 StartIndexValue = FMath::Max(0, *StartIndex);
				const int32 EndIndexValue = FMath::Min(InputArrayRef.Num(), *EndIndex + 1);

				if (StartIndexValue < EndIndexValue)
				{
					const int32 Num = EndIndexValue - StartIndexValue;
					OutputArray->Append(&InputArrayRef[StartIndexValue], Num);
				}
			}
		}

		void Reset(const IOperator::FResetParams& InParams)
		{
			OutputArray->Reset();
		}

	private:

		TDataReadReference<FTrigger> Trigger;
		FArrayDataReadReference InputArray;
		TDataReadReference<int32> StartIndex;
		TDataReadReference<int32> EndIndex;
		FArrayDataWriteReference OutputArray;
	};

	template<typename ArrayType>
	class TArraySubsetNode : public FNodeFacade
	{
	public:
		TArraySubsetNode(const FNodeInitData& InInitData)
		: FNodeFacade(InInitData.InstanceName, InInitData.InstanceID, TFacadeOperatorClass<TArraySubsetOperator<ArrayType>>())
		{
		}

		virtual ~TArraySubsetNode() = default;
	};
} // namespace Metasound
#undef LOCTEXT_NAMESPACE<|MERGE_RESOLUTION|>--- conflicted
+++ resolved
@@ -1,10 +1,6 @@
 // Copyright Epic Games, Inc. All Rights Reserved.
 #pragma once
 
-<<<<<<< HEAD
-#include "CoreMinimal.h"
-=======
->>>>>>> 4af6daef
 #include "Interfaces/MetasoundFrontendSourceInterface.h"
 #include "Internationalization/Text.h"
 #include "MetasoundBuilderInterface.h"
@@ -144,18 +140,8 @@
 
 		virtual FDataReferenceCollection GetInputs() const override
 		{
-<<<<<<< HEAD
-			using namespace ArrayNodeVertexNames;
-
-			FDataReferenceCollection Inputs;
-
-			Inputs.AddDataReadReference(METASOUND_GET_PARAM_NAME(InputArray), Array);
-
-			return Inputs;
-=======
-			checkNoEntry();
-			return {};
->>>>>>> 4af6daef
+			checkNoEntry();
+			return {};
 		}
 
 		virtual FDataReferenceCollection GetOutputs() const override
@@ -170,13 +156,9 @@
 			InVertexData.BindReadVertex(METASOUND_GET_PARAM_NAME(InputArray), Array);
 		}
 
-<<<<<<< HEAD
-			Outputs.AddDataReadReference(METASOUND_GET_PARAM_NAME(OutputNum), Num);
-=======
 		virtual void BindOutputs(FOutputVertexInterfaceData& InVertexData) override
 		{
 			using namespace ArrayNodeVertexNames;
->>>>>>> 4af6daef
 
 			InVertexData.BindReadVertex(METASOUND_GET_PARAM_NAME(OutputNum), Num);
 		}
@@ -287,7 +269,6 @@
 				GraphName = InParams.Environment.GetValue<FString>(Frontend::SourceInterface::Environment::GraphName);
 			}
 #endif // WITH_METASOUND_DEBUG_ENVIRONMENT
-<<<<<<< HEAD
 
 			FInitParams OperatorInitParams
 			{
@@ -299,19 +280,6 @@
 #endif // WITH_METASOUND_DEBUG_ENVIRONMENT
 			};
 
-=======
-
-			FInitParams OperatorInitParams
-			{
-				Trigger
-				, Array
-				, Index
-#if WITH_METASOUND_DEBUG_ENVIRONMENT
-				, GraphName
-#endif // WITH_METASOUND_DEBUG_ENVIRONMENT
-			};
-
->>>>>>> 4af6daef
 			return MakeUnique<TArrayGetOperator>(InParams.OperatorSettings, MoveTemp(OperatorInitParams));
 		}
 
@@ -321,11 +289,7 @@
 		: Trigger(InParams.Trigger)
 		, Array(InParams.Array)
 		, Index(InParams.Index)
-<<<<<<< HEAD
-		, Value(TDataWriteReferenceFactory<ElementType>::CreateAny(InSettings))
-=======
 		, Value(TDataWriteReferenceFactory<ElementType>::CreateExplicitArgs(InSettings))
->>>>>>> 4af6daef
 #if WITH_METASOUND_DEBUG_ENVIRONMENT
 		, GraphName(InParams.GraphName)
 #endif // WITH_METASOUND_DEBUG_ENVIRONMENT
@@ -343,20 +307,8 @@
 
 		virtual FDataReferenceCollection GetInputs() const override
 		{
-<<<<<<< HEAD
-			using namespace ArrayNodeVertexNames;
-
-			FDataReferenceCollection Inputs;
-
-			Inputs.AddDataReadReference(METASOUND_GET_PARAM_NAME(InputTriggerGet), Trigger);
-			Inputs.AddDataReadReference(METASOUND_GET_PARAM_NAME(InputArray), Array);
-			Inputs.AddDataReadReference(METASOUND_GET_PARAM_NAME(InputIndex), Index);
-
-			return Inputs;
-=======
-			checkNoEntry();
-			return {};
->>>>>>> 4af6daef
+			checkNoEntry();
+			return {};
 		}
 
 		virtual FDataReferenceCollection GetOutputs() const override
@@ -374,13 +326,9 @@
 			InVertexData.BindReadVertex(METASOUND_GET_PARAM_NAME(InputIndex), Index);
 		}
 
-<<<<<<< HEAD
-			Outputs.AddDataReadReference(METASOUND_GET_PARAM_NAME(OutputValue), Value);
-=======
 		virtual void BindOutputs(FOutputVertexInterfaceData& InVertexData) override
 		{
 			using namespace ArrayNodeVertexNames;
->>>>>>> 4af6daef
 
 			InVertexData.BindReadVertex(METASOUND_GET_PARAM_NAME(OutputValue), Value);
 		}
@@ -403,8 +351,6 @@
 					UE_LOG(LogMetaSound, Warning, TEXT("Attempt to get value at invalid index [ArraySize:%d, Index:%d] in MetaSound Graph \"%s\"."), ArrayRef.Num(), IndexValue, *GraphName);
 				}
 #endif // WITH_METASOUND_DEBUG_ENVIRONMENT
-<<<<<<< HEAD
-=======
 			}
 		}
 
@@ -420,7 +366,6 @@
 			else
 			{
 				*Value = TDataTypeFactory<ElementType>::CreateExplicitArgs(InParams.OperatorSettings);
->>>>>>> 4af6daef
 			}
 		}
 
@@ -561,20 +506,8 @@
 
 		virtual FDataReferenceCollection GetInputs() const override
 		{
-<<<<<<< HEAD
-			using namespace ArrayNodeVertexNames;
-			FDataReferenceCollection Inputs;
-
-			Inputs.AddDataReadReference(METASOUND_GET_PARAM_NAME(InputTriggerSet), Trigger);
-			Inputs.AddDataReadReference(METASOUND_GET_PARAM_NAME(InputArray), InitArray);
-			Inputs.AddDataReadReference(METASOUND_GET_PARAM_NAME(InputIndex), Index);
-			Inputs.AddDataReadReference(METASOUND_GET_PARAM_NAME(InputValue), Value);
-
-			return Inputs;
-=======
-			checkNoEntry();
-			return {};
->>>>>>> 4af6daef
+			checkNoEntry();
+			return {};
 		}
 
 		virtual FDataReferenceCollection GetOutputs() const override
@@ -587,9 +520,6 @@
 		{
 			using namespace ArrayNodeVertexNames;
 
-<<<<<<< HEAD
-			Outputs.AddDataReadReference(METASOUND_GET_PARAM_NAME(OutputArraySet), Array);
-=======
 			InVertexData.BindReadVertex(METASOUND_GET_PARAM_NAME(InputTriggerSet), Trigger);
 			InVertexData.BindReadVertex(METASOUND_GET_PARAM_NAME(InputArray), InitArray);
 			InVertexData.BindReadVertex(METASOUND_GET_PARAM_NAME(InputIndex), Index);
@@ -599,7 +529,6 @@
 		virtual void BindOutputs(FOutputVertexInterfaceData& InVertexData) override
 		{
 			using namespace ArrayNodeVertexNames;
->>>>>>> 4af6daef
 
 			InVertexData.BindReadVertex(METASOUND_GET_PARAM_NAME(OutputArraySet), Array);
 		}
@@ -729,19 +658,8 @@
 
 		virtual FDataReferenceCollection GetInputs() const override
 		{
-<<<<<<< HEAD
-			using namespace ArrayNodeVertexNames;
-			FDataReferenceCollection Inputs;
-
-			Inputs.AddDataReadReference(METASOUND_GET_PARAM_NAME(InputTriggerGet), Trigger);
-			Inputs.AddDataReadReference(METASOUND_GET_PARAM_NAME(InputLeftArray), LeftArray);
-			Inputs.AddDataReadReference(METASOUND_GET_PARAM_NAME(InputRightArray), RightArray);
-
-			return Inputs;
-=======
-			checkNoEntry();
-			return {};
->>>>>>> 4af6daef
+			checkNoEntry();
+			return {};
 		}
 
 		virtual FDataReferenceCollection GetOutputs() const override
@@ -754,14 +672,10 @@
 		{
 			using namespace ArrayNodeVertexNames;
 
-<<<<<<< HEAD
-			Outputs.AddDataReadReference(METASOUND_GET_PARAM_NAME(OutputArrayConcat), OutArray);
-=======
 			InVertexData.BindReadVertex(METASOUND_GET_PARAM_NAME(InputTriggerGet), Trigger);
 			InVertexData.BindReadVertex(METASOUND_GET_PARAM_NAME(InputLeftArray), LeftArray);
 			InVertexData.BindReadVertex(METASOUND_GET_PARAM_NAME(InputRightArray), RightArray);
 		}
->>>>>>> 4af6daef
 
 		virtual void BindOutputs(FOutputVertexInterfaceData& InVertexData) override
 		{
@@ -884,21 +798,8 @@
 
 		virtual FDataReferenceCollection GetInputs() const override
 		{
-<<<<<<< HEAD
-			using namespace ArrayNodeVertexNames;
-
-			FDataReferenceCollection Inputs;
-
-			Inputs.AddDataReadReference(METASOUND_GET_PARAM_NAME(InputTriggerGet), Trigger);
-			Inputs.AddDataReadReference(METASOUND_GET_PARAM_NAME(InputArray), InputArray);
-			Inputs.AddDataReadReference(METASOUND_GET_PARAM_NAME(InputStartIndex), StartIndex);
-			Inputs.AddDataReadReference(METASOUND_GET_PARAM_NAME(InputEndIndex), EndIndex);
-
-			return Inputs;
-=======
-			checkNoEntry();
-			return {};
->>>>>>> 4af6daef
+			checkNoEntry();
+			return {};
 		}
 
 		virtual FDataReferenceCollection GetOutputs() const override
@@ -917,13 +818,9 @@
 			InVertexData.BindReadVertex(METASOUND_GET_PARAM_NAME(InputEndIndex), EndIndex);
 		}
 
-<<<<<<< HEAD
-			Outputs.AddDataReadReference(METASOUND_GET_PARAM_NAME(OutputArraySubset), OutputArray);
-=======
 		virtual void BindOutputs(FOutputVertexInterfaceData& InVertexData) override
 		{
 			using namespace ArrayNodeVertexNames;
->>>>>>> 4af6daef
 
 			InVertexData.BindReadVertex(METASOUND_GET_PARAM_NAME(OutputArraySubset), OutputArray);
 		}
