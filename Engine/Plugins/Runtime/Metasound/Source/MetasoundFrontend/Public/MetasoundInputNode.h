// Copyright Epic Games, Inc. All Rights Reserved.
#pragma once

<<<<<<< HEAD
#include "Internationalization/Text.h"
=======
>>>>>>> 4af6daef
#include "MetasoundBuilderInterface.h"
#include "MetasoundBuildError.h"
#include "MetasoundDataReference.h"
#include "MetasoundExecutableOperator.h"
#include "MetasoundFrontendDataTypeTraits.h"
#include "MetasoundNodeConstructorParams.h"
#include "MetasoundLiteral.h"
#include "MetasoundNode.h"
#include "MetasoundNodeInterface.h"
<<<<<<< HEAD
#include "MetasoundNodeRegistrationMacro.h"
#include "MetasoundOperatorInterface.h"
#include "MetasoundParameterTransmitter.h"
#include "MetasoundRouter.h"
#include "MetasoundTrigger.h"
#include "MetasoundVertexData.h"
#include "UObject/NameTypes.h"

#define LOCTEXT_NAMESPACE "MetasoundFrontend"

=======
#include "MetasoundOperatorInterface.h"
#include "MetasoundVertexData.h"
#include "UObject/NameTypes.h"
>>>>>>> 4af6daef

namespace Metasound
{
	namespace MetasoundInputNodePrivate
	{
		class METASOUNDFRONTEND_API FInputOperatorBase : public IOperator
		{
<<<<<<< HEAD
		public:
			virtual FDataReferenceCollection GetInputs() const override;
			virtual FDataReferenceCollection GetOutputs() const override;
		};

		class METASOUNDFRONTEND_API FNonExecutableInputOperatorBase : public FInputOperatorBase
		{	
		public:
			virtual void Bind(FVertexInterfaceData& InVertexData) const override;
			virtual IOperator::FExecuteFunction GetExecuteFunction() override;

		protected:
			FNonExecutableInputOperatorBase(const FVertexName& InVertexName, FAnyDataReference&& InDataRef);

		private:
			FVertexName VertexName;
			FAnyDataReference DataRef;
		};

		class METASOUNDFRONTEND_API FNonExecutableInputPassThroughOperator : public FNonExecutableInputOperatorBase
		{
		public:
			template<typename DataType>
			FNonExecutableInputPassThroughOperator(const FVertexName& InVertexName, const TDataReadReference<DataType>& InDataRef)
			: FNonExecutableInputOperatorBase(InVertexName, FAnyDataReference{InDataRef})
			{
			}

			template<typename DataType>
			FNonExecutableInputPassThroughOperator(const FVertexName& InVertexName, const TDataWriteReference<DataType>& InDataRef)
			: FNonExecutableInputOperatorBase(InVertexName, FAnyDataReference{InDataRef})
			{
			}
		};

		/** FInputValueOperator provides an input for value references. */
		class METASOUNDFRONTEND_API FInputValueOperator : public FNonExecutableInputOperatorBase
		{
		public:
			/** Construct an FInputValueOperator with the name of the vertex and the 
			 * value reference associated with input. 
			 */
			template<typename DataType>
			explicit FInputValueOperator(const FName& InVertexName, const TDataValueReference<DataType>& InValueRef)
			: FNonExecutableInputOperatorBase(InVertexName, FAnyDataReference{InValueRef})
			{
			}
		};

		/** A writable input and a readable output. */
		template<typename DataType>
		class TExecutableInputOperator : public FInputOperatorBase
		{
			static_assert(TExecutableDataType<DataType>::bIsExecutable, "TExecutableInputOperatorBase should only be used with executable data types");
=======
>>>>>>> 4af6daef
		public:
			virtual FDataReferenceCollection GetInputs() const override;
			virtual FDataReferenceCollection GetOutputs() const override;
		};
		
		class METASOUNDFRONTEND_API FNonExecutableInputOperatorBase : public FInputOperatorBase
		{	
		public:
			virtual void BindInputs(FInputVertexInterfaceData& InOutVertexData) override;
			virtual void BindOutputs(FOutputVertexInterfaceData& InOutVertexData) override;

<<<<<<< HEAD
			TExecutableInputOperator(const FVertexName& InDataReferenceName, FDataWriteReference InDataReference)
				: DataReferenceName(InDataReferenceName)
				// Executable DataTypes require a copy of the output to operate on whereas non-executable
				// types do not. Avoid copy by assigning to reference for non-executable types.
				, InputValue(InDataReference)
				, OutputValue(FDataWriteReference::CreateNew(*InDataReference))
			{
			}

			virtual void Bind(FVertexInterfaceData& InOutVertexData) const override
			{
				InOutVertexData.GetInputs().BindWriteVertex(DataReferenceName, InputValue);
				InOutVertexData.GetOutputs().BindReadVertex(DataReferenceName, OutputValue);
			}

			virtual FExecuteFunction GetExecuteFunction() override
			{
				return &Execute;
			}

		private:

			static void Execute(IOperator* InOperator)
			{
				using FExecutableInputOperator = TExecutableInputOperator<DataType>;

				FExecutableInputOperator* DerivedOperator = static_cast<FExecutableInputOperator*>(InOperator);
				check(nullptr != DerivedOperator);

				TExecutableDataType<DataType>::Execute(*(DerivedOperator->InputValue), *(DerivedOperator->OutputValue));
=======
			virtual IOperator::FExecuteFunction GetExecuteFunction() override;
			virtual IOperator::FPostExecuteFunction GetPostExecuteFunction() override;
			virtual IOperator::FResetFunction GetResetFunction() override;

		protected:
			FNonExecutableInputOperatorBase(const FVertexName& InVertexName, FAnyDataReference&& InDataRef);

			FVertexName VertexName;
			FAnyDataReference DataRef;
		};


		class METASOUNDFRONTEND_API FNonExecutableInputPassThroughOperator : public FNonExecutableInputOperatorBase
		{
		public:
			template<typename DataType>
			FNonExecutableInputPassThroughOperator(const FVertexName& InVertexName, const TDataReadReference<DataType>& InDataRef)
			: FNonExecutableInputOperatorBase(InVertexName, FAnyDataReference{InDataRef})
			{
			}

			template<typename DataType>
			FNonExecutableInputPassThroughOperator(const FVertexName& InVertexName, const TDataWriteReference<DataType>& InDataRef)
			: FNonExecutableInputPassThroughOperator(InVertexName, TDataReadReference<DataType>(InDataRef))
			{
			}
		};


		/** TInputValueOperator provides an input for value references. */
		template<typename DataType>
		class TInputValueOperator : public FNonExecutableInputOperatorBase
		{
		public:
			/** Construct an TInputValueOperator with the name of the vertex and the 
			 * value reference associated with input. 
			 */
			explicit TInputValueOperator(const FName& InVertexName, const TDataValueReference<DataType>& InValueRef)
			: FNonExecutableInputOperatorBase(InVertexName, FAnyDataReference{InValueRef})
			{
			}

			TInputValueOperator(const FVertexName& InVertexName, const FOperatorSettings& InSettings, const FLiteral& InLiteral)
			: FNonExecutableInputOperatorBase(InVertexName, FAnyDataReference{TDataValueReferenceLiteralFactory<DataType>::CreateExplicitArgs(InSettings, InLiteral)})
			{
>>>>>>> 4af6daef
			}
		};

<<<<<<< HEAD
			FVertexName DataReferenceName;

			FDataWriteReference InputValue;
			FDataWriteReference OutputValue;
		};


		/** FInputValueOperator provides support for transmittable inputs. */
		template<typename DataType>
		class TInputReceiverOperator : public FInputOperatorBase
		{
		public:
			using FDataReadReference = TDataReadReference<DataType>;
			using FDataWriteReference = TDataWriteReference<DataType>;
			using FInputReceiverOperator = TInputReceiverOperator<DataType>;

			/** Construct an TInputReceiverOperator with the name of the vertex, value reference associated with input, SendAddress, & Receiver
			 */
			TInputReceiverOperator(const FVertexName& InDataReferenceName, FDataReadReference InDataReference, FSendAddress&& InSendAddress, TReceiverPtr<DataType>&& InReceiver)
				: DataReferenceName(InDataReferenceName) 
				, InputValue(InDataReference)
				, OutputValue(FDataWriteReference::CreateNew(*InDataReference))
				, SendAddress(MoveTemp(InSendAddress))
				, Receiver(MoveTemp(InReceiver))
			{
			}

			virtual ~TInputReceiverOperator()
			{
				Receiver.Reset();
				FDataTransmissionCenter::Get().UnregisterDataChannelIfUnconnected(SendAddress);
			}

			virtual void Bind(FVertexInterfaceData& InOutVertexData) const override
			{
				InOutVertexData.GetInputs().BindReadVertex(DataReferenceName, InputValue);
				InOutVertexData.GetOutputs().BindReadVertex(DataReferenceName, OutputValue);
=======
		template<typename DataType>
		class TExecutableInputOperator : public FInputOperatorBase
		{
			static_assert(TExecutableDataType<DataType>::bIsExecutable, "TExecutableInputOperatorBase should only be used with executable data types");
		public:
			using FDataWriteReference = TDataWriteReference<DataType>;
			using FDataWriteReferenceFactory = TDataWriteReferenceLiteralFactory<DataType>;

			TExecutableInputOperator(const FVertexName& InDataReferenceName, TDataWriteReference<DataType> InValue)
				: DataReferenceName(InDataReferenceName)
				, InputValue(InValue)
				, OutputValue(FDataWriteReferenceFactory::CreateNew(*InValue))
			{
			}

			virtual void BindInputs(FInputVertexInterfaceData& InOutVertexData) override
			{
				InOutVertexData.BindWriteVertex(DataReferenceName, InputValue);
			}

			virtual void BindOutputs(FOutputVertexInterfaceData& InOutVertexData) override
			{
				InOutVertexData.BindReadVertex(DataReferenceName, OutputValue);
>>>>>>> 4af6daef
			}

			virtual FExecuteFunction GetExecuteFunction() override
			{
<<<<<<< HEAD
				return &StaticExecute;
			}

		private:
			void Execute()
			{
				DataType& OutputData = *OutputValue;

				bool bHasNewData = Receiver->CanPop();
				if (bHasNewData)
				{
					Receiver->Pop(OutputData);
					bHasNotReceivedData = false;
				}

				if (bHasNotReceivedData)
				{
					OutputData = *InputValue;
					bHasNewData = true;
				}

				if constexpr (TExecutableDataType<DataType>::bIsExecutable)
				{
					TExecutableDataType<DataType>::ExecuteInline(OutputData, bHasNewData);
				}
			}

			static void StaticExecute(IOperator* InOperator)
			{
				using FOperator = TInputReceiverOperator<DataType>;

				FOperator* Operator = static_cast<FOperator*>(InOperator);
				check(nullptr != Operator);
				Operator->Execute();
			}

			FVertexName DataReferenceName;
			FDataReadReference InputValue;
			FDataWriteReference OutputValue;
			FSendAddress SendAddress;
			TReceiverPtr<DataType> Receiver;
			bool bHasNotReceivedData = true;
		};
	}

	/** Choose input operator based upon data type and access type */
	template<typename DataType, EVertexAccessType VertexAccess=EVertexAccessType::Reference>
	using TInputOperator = std::conditional_t<
		VertexAccess == EVertexAccessType::Value,
		MetasoundInputNodePrivate::FInputValueOperator,
		std::conditional_t<
			TExecutableDataType<DataType>::bIsExecutable,
			MetasoundInputNodePrivate::TExecutableInputOperator<DataType>,
			MetasoundInputNodePrivate::FNonExecutableInputPassThroughOperator
		>
	>;

	/** Choose pass through operator based upon data type and access type */
	template<typename DataType, EVertexAccessType VertexAccess=EVertexAccessType::Reference>
	using TPassThroughOperator = std::conditional_t<
		VertexAccess == EVertexAccessType::Value,
		MetasoundInputNodePrivate::FInputValueOperator,
		MetasoundInputNodePrivate::FNonExecutableInputPassThroughOperator
	>;

	/** Data type creation policy to create by copy construction. */
	template<typename DataType>
	struct UE_DEPRECATED(5.1, "Moved to private implementation.") FCreateDataReferenceWithCopy
	{
		template<typename... ArgTypes>
		FCreateDataReferenceWithCopy(ArgTypes&&... Args)
		:	Data(Forward<ArgTypes>(Args)...)
		{
		}
=======
				return &Execute;
			}

			virtual FResetFunction GetResetFunction() override
			{
				return nullptr;
			}


		protected:

			static void Execute(IOperator* InOperator)
			{
				using FExecutableInputOperator = TExecutableInputOperator<DataType>;

				FExecutableInputOperator* DerivedOperator = static_cast<FExecutableInputOperator*>(InOperator);
				check(nullptr != DerivedOperator);

				TExecutableDataType<DataType>::Execute(*(DerivedOperator->InputValue), *(DerivedOperator->OutputValue));
			}

			FVertexName DataReferenceName;

			FDataWriteReference InputValue;
			FDataWriteReference OutputValue;

		};

		template<typename DataType>
		class TResetableExecutableInputOperator : public TExecutableInputOperator<DataType>
		{
		public:
			using FDataWriteReference = TDataWriteReference<DataType>;
			using FDataWriteReferenceFactory = TDataWriteReferenceLiteralFactory<DataType>;

			TResetableExecutableInputOperator(const FVertexName& InDataReferenceName, const FOperatorSettings& InSettings, const FLiteral& InLiteral)
			: TExecutableInputOperator<DataType>(InDataReferenceName, FDataWriteReferenceFactory::CreateExplicitArgs(InSettings, InLiteral))
			, Literal(InLiteral)
			{
			}

			virtual IOperator::FResetFunction GetResetFunction() override
			{
				return &Reset;
			}

		private:

			static void Reset(IOperator* InOperator, const IOperator::FResetParams& InParams)
			{
				using FResetableExecutableInputOperator = TResetableExecutableInputOperator<DataType>;
>>>>>>> 4af6daef

				FResetableExecutableInputOperator* Operator = static_cast<FResetableExecutableInputOperator*>(InOperator);
				check(nullptr != Operator);

				*Operator->InputValue = TDataTypeLiteralFactory<DataType>::CreateExplicitArgs(InParams.OperatorSettings, Operator->Literal);
				*Operator->OutputValue = *Operator->InputValue;
			}

<<<<<<< HEAD

	/** Data type creation policy to create by literal construction. */
	template<typename DataType>
	struct UE_DEPRECATED(5.1, "Moved to private implementation.") FCreateDataReferenceWithLiteral
	{
		// If the data type is parsable from a literal type, then the data type 
		// can be registered as an input type with the frontend.  To make a 
		// DataType registrable, either create a constructor for the data type
		// which accepts the one of the supported literal types with an optional 
		// FOperatorSettings argument, or create a default constructor, or specialize
		// this factory with an implementation for that specific data type.
		static constexpr bool bCanCreateWithLiteral = TLiteralTraits<DataType>::bIsParsableFromAnyLiteralType;

		FCreateDataReferenceWithLiteral(FLiteral&& InLiteral)
		:	Literal(MoveTemp(InLiteral))
		{
		}
=======
			FLiteral Literal;
		};
>>>>>>> 4af6daef

		template<typename DataType>
		class TPostExecutableInputOperator : public FInputOperatorBase
		{
<<<<<<< HEAD
			return TDataWriteReferenceLiteralFactory<DataType>::CreateExplicitArgs(InOperatorSettings, Literal);
		}

	private:
		FLiteral Literal;
	};


	/** TInputOperatorFactory initializes the DataType at construction. It uses
	 * the ReferenceCreatorType to create a data reference if one is not passed in.
	 */
	template<typename DataType, typename ReferenceCreatorType>
	class UE_DEPRECATED(5.1, "Moved to private implementation") TInputOperatorFactory : public IOperatorFactory
	{
=======
			static_assert(TPostExecutableDataType<DataType>::bIsPostExecutable, "TPostExecutableInputOperator should only be used with post executable data types");
			static_assert(!TExecutableDataType<DataType>::bIsExecutable, "A data type cannot be Executable and PostExecutable");

>>>>>>> 4af6daef
		public:
			using FDataWriteReference = TDataWriteReference<DataType>;
			using FDataWriteReferenceFactory = TDataWriteReferenceLiteralFactory<DataType>;

			TPostExecutableInputOperator(const FVertexName& InDataReferenceName, TDataWriteReference<DataType> InValue)
				: DataReferenceName(InDataReferenceName)
				, Value(InValue)
			{
			}

<<<<<<< HEAD
			virtual TUniquePtr<IOperator> CreateOperator(const FBuildOperatorParams& InParams, FBuildResults& OutResults) override;

		private:
			ReferenceCreatorType ReferenceCreator;
	};

	/** TInputNode represents an input to a metasound graph. */
	template<typename DataType, EVertexAccessType VertexAccess=EVertexAccessType::Reference>
	class TInputNode : public FNode
	{
		static constexpr bool bIsConstructorInput = VertexAccess == EVertexAccessType::Value;
		static constexpr bool bIsSupportedConstructorInput = TIsConstructorVertexSupported<DataType>::Value && bIsConstructorInput;
		static constexpr bool bIsReferenceInput = VertexAccess == EVertexAccessType::Reference;
		static constexpr bool bIsSupportedReferenceInput = TLiteralTraits<DataType>::bIsParsableFromAnyLiteralType && bIsReferenceInput;

		static constexpr bool bIsSupportedInput = bIsSupportedConstructorInput || bIsSupportedReferenceInput;

		// Use Variant names to differentiate between normal input nodes and constructor 
		// input nodes.
		static FName GetVariantName()
		{
			if constexpr (EVertexAccessType::Value == VertexAccess)
			{
				return FName("Constructor");
			}
			else
			{
				return FName();
=======
			virtual void BindInputs(FInputVertexInterfaceData& InOutVertexData) override
			{
				InOutVertexData.BindWriteVertex(DataReferenceName, Value);
			}

			virtual void BindOutputs(FOutputVertexInterfaceData& InOutVertexData) override
			{
				InOutVertexData.BindReadVertex(DataReferenceName, Value);
>>>>>>> 4af6daef
			}
		}

<<<<<<< HEAD
		// Factory for creating input operators. 
		class FInputNodeOperatorFactory : public IOperatorFactory
		{
			static constexpr bool bIsReferenceVertexAccess = VertexAccess == EVertexAccessType::Reference;
			static constexpr bool bIsValueVertexAccess = VertexAccess == EVertexAccessType::Value;

			static_assert(bIsValueVertexAccess || bIsReferenceVertexAccess, "Unsupported EVertexAccessType");

			// Choose which data reference type is created based on template parameters
			using FDataReference = std::conditional_t<bIsReferenceVertexAccess, TDataWriteReference<DataType>, TDataValueReference<DataType>>;
			using FPassThroughDataReference = std::conditional_t<bIsReferenceVertexAccess, TDataReadReference<DataType>, TDataValueReference<DataType>>;

			// Utility struct for creating data references for varying flavors of 
			// runtime scenarios and vertex access types.
			struct FDataReferenceCreatorBase
			{
				virtual ~FDataReferenceCreatorBase() = default;

				// Create a a new data reference for constructing operators 
				virtual FDataReference CreateDataReference(const FOperatorSettings& InOperatorSettings) const = 0;

				// Create a data reference for constructing operators from a given data reference
				virtual FPassThroughDataReference CreateDataReference(const FAnyDataReference& InRef) const
				{
					if constexpr (bIsReferenceVertexAccess)
					{
						return InRef.GetDataReadReference<DataType>();
					}
					else if constexpr (bIsValueVertexAccess)
					{
						return InRef.GetDataValueReference<DataType>();
					}
					else
					{
						static_assert("Unsupported EVertexAccessType");
					}
				}
			};

			// Create data references using a literal 
			struct FCreateWithLiteral : FDataReferenceCreatorBase
			{
				using FDataFactory = std::conditional_t<bIsReferenceVertexAccess, TDataWriteReferenceLiteralFactory<DataType>, TDataValueReferenceLiteralFactory<DataType>>;

				FLiteral Literal;

				FCreateWithLiteral(FLiteral&& InLiteral)
				: Literal(MoveTemp(InLiteral))
				{
				}

				virtual FDataReference CreateDataReference(const FOperatorSettings& InOperatorSettings) const override
				{
					return FDataFactory::CreateExplicitArgs(InOperatorSettings, Literal);
				}
			};

			// Create data references using a copy 
			struct FCreateWithCopy : FDataReferenceCreatorBase
			{
				using FDataFactory = std::conditional_t<bIsReferenceVertexAccess, TDataWriteReferenceFactory<DataType>, TDataValueReferenceFactory<DataType>>;

				DataType Value;

				virtual FDataReference CreateDataReference(const FOperatorSettings& InOperatorSettings) const override
				{
					return FDataFactory::CreateExplicitArgs(InOperatorSettings, Value);
				}
			};

		public:
			explicit FInputNodeOperatorFactory(FLiteral&& InLiteral, bool bInEnableTransmission)
			: ReferenceCreator(MakeUnique<FCreateWithLiteral>(MoveTemp(InLiteral)))
			, bEnableTransmission(bInEnableTransmission)
=======
			virtual FExecuteFunction GetExecuteFunction() override
			{
				return nullptr;
			}

			virtual FPostExecuteFunction GetPostExecuteFunction() override
			{
				return &PostExecute;
			}

			virtual FResetFunction GetResetFunction() override
			{
				return nullptr;
			}

		protected:

			static void PostExecute(IOperator* InOperator)
			{
				using FPostExecutableInputOperator = TPostExecutableInputOperator<DataType>;

				FPostExecutableInputOperator* DerivedOperator = static_cast<FPostExecutableInputOperator*>(InOperator);
				check(nullptr != DerivedOperator);

				TPostExecutableDataType<DataType>::PostExecute(*(DerivedOperator->Value));
			}

			FVertexName DataReferenceName;
			FDataWriteReference Value;
		};

		template<typename DataType>
		class TResetablePostExecutableInputOperator : public TPostExecutableInputOperator<DataType>
		{
		public:
			using FDataWriteReference = TDataWriteReference<DataType>;
			using FDataWriteReferenceFactory = TDataWriteReferenceLiteralFactory<DataType>;

			TResetablePostExecutableInputOperator(const FVertexName& InDataReferenceName, const FOperatorSettings& InSettings, const FLiteral& InLiteral)
			: TPostExecutableInputOperator<DataType>(InDataReferenceName, FDataWriteReferenceFactory::CreateExplicitArgs(InSettings, InLiteral))
			, Literal(InLiteral)
			{
			}

			virtual IOperator::FResetFunction GetResetFunction() override
			{
				return &Reset;
			}

		private:

			static void Reset(IOperator* InOperator, const IOperator::FResetParams& InParams)
			{
				using FResetablePostExecutableInputOperator = TResetablePostExecutableInputOperator<DataType>;

				FResetablePostExecutableInputOperator* Operator = static_cast<FResetablePostExecutableInputOperator*>(InOperator);
				check(nullptr != Operator);

				*Operator->Value = TDataTypeLiteralFactory<DataType>::CreateExplicitArgs(InParams.OperatorSettings, Operator->Literal);
			}

			FLiteral Literal;
		};

		/** Non owning input operator that may need execution. */
		template<typename DataType, EVertexAccessType VertexAccess=EVertexAccessType::Reference>
		using TNonOwningInputOperator = std::conditional_t<
			TExecutableDataType<DataType>::bIsExecutable,
			TExecutableInputOperator<DataType>, // Use this input operator if the data type is not owned by the input node but needs execution.
			std::conditional_t<
				TPostExecutableDataType<DataType>::bIsPostExecutable,
				TPostExecutableInputOperator<DataType>, // Use this input operator if the data type is not owned by the input node but needs post execution.
				MetasoundInputNodePrivate::FNonExecutableInputPassThroughOperator // Use this input operator if the data type is not owned by the input node and is not executable, nor post executable.
			>
		>;
	}

	/** Owning input operator that may need execution. */
	template<typename DataType, EVertexAccessType VertexAccess=EVertexAccessType::Reference>
	using TInputOperator = std::conditional_t<
		VertexAccess == EVertexAccessType::Value || (!TExecutableDataType<DataType>::bIsExecutable && !TPostExecutableDataType<DataType>::bIsPostExecutable),
		MetasoundInputNodePrivate::TInputValueOperator<DataType>, // Use this input operator if the data type is owned by the input node and is not executable, nor post executable.
		std::conditional_t<
			TExecutableDataType<DataType>::bIsExecutable,
			MetasoundInputNodePrivate::TResetableExecutableInputOperator<DataType>, // Use this input operator if the data type is owned by the input node and is executable.
			MetasoundInputNodePrivate::TResetablePostExecutableInputOperator<DataType> // Use this input operator if the data type is owned by the input node and is post executable.

		>
	>;

	/** Choose pass through operator based upon data type and access type */
	template<typename DataType, EVertexAccessType VertexAccess=EVertexAccessType::Reference>
	using TPassThroughOperator = std::conditional_t<
		VertexAccess == EVertexAccessType::Value,
		MetasoundInputNodePrivate::TInputValueOperator<DataType>,
		MetasoundInputNodePrivate::FNonExecutableInputPassThroughOperator
	>;

	/** FInputNode represents an input to a metasound graph. */
	class METASOUNDFRONTEND_API FInputNode : public FNode
	{
		static FLazyName ConstructorVariant;
		// Use Variant names to differentiate between normal input nodes and constructor 
		// input nodes.
		static FName GetVariantName(EVertexAccessType InVertexAccess);

		static FVertexInterface CreateVertexInterface(const FVertexName& InVertexName, const FName& InDataTypeName, EVertexAccessType InVertexAccess, const FLiteral& InLiteral);

	protected:

		static FVertexInterface CreateDefaultVertexInterface(const FVertexName& InVertexName, const FName& InDataTypeName, EVertexAccessType InVertexAccess);

	public:

		static FNodeClassMetadata GetNodeMetadata(const FVertexName& InVertexName, const FName& InDataTypeName, EVertexAccessType InVertexAccess);

		/* Construct a TInputNode using the TInputOperatorLiteralFactory<> and moving
		 * InParam to the TInputOperatorLiteralFactory constructor.*/
		explicit FInputNode(FInputNodeConstructorParams&& InParams, const FName& InDataTypeName, EVertexAccessType InVertexAccess, FOperatorFactorySharedRef InFactory);

		const FVertexName& GetVertexName() const;

		virtual const FVertexInterface& GetVertexInterface() const override;
		virtual bool SetVertexInterface(const FVertexInterface& InInterface) override;
		virtual bool IsVertexInterfaceSupported(const FVertexInterface& InInterface) const override;
		virtual TSharedRef<IOperatorFactory, ESPMode::ThreadSafe> GetDefaultOperatorFactory() const override;

	private:
		FVertexName VertexName;
		FVertexInterface Interface;
		FOperatorFactorySharedRef Factory;
	};


	/** TInputNode represents an input to a metasound graph. */
	template<typename DataType, EVertexAccessType VertexAccess=EVertexAccessType::Reference>
	class TInputNode : public FInputNode
	{
		static constexpr bool bIsConstructorInput = VertexAccess == EVertexAccessType::Value;
		static constexpr bool bIsSupportedConstructorInput = TIsConstructorVertexSupported<DataType>::Value && bIsConstructorInput;
		static constexpr bool bIsReferenceInput = VertexAccess == EVertexAccessType::Reference;
		static constexpr bool bIsSupportedReferenceInput = TLiteralTraits<DataType>::bIsParsableFromAnyLiteralType && bIsReferenceInput;

		static constexpr bool bIsSupportedInput = bIsSupportedConstructorInput || bIsSupportedReferenceInput;

		// Factory for creating input operators. 
		class FInputNodeOperatorFactory : public IOperatorFactory
		{
			static constexpr bool bIsReferenceVertexAccess = VertexAccess == EVertexAccessType::Reference;
			static constexpr bool bIsValueVertexAccess = VertexAccess == EVertexAccessType::Value;

			static_assert(bIsValueVertexAccess || bIsReferenceVertexAccess, "Unsupported EVertexAccessType");

			// Choose which data reference type is created based on template parameters
			using FDataReference = std::conditional_t<bIsReferenceVertexAccess, TDataReadReference<DataType>, TDataValueReference<DataType>>;
			using FDataReferenceFactory = std::conditional_t<bIsReferenceVertexAccess, TDataReadReferenceLiteralFactory<DataType>, TDataValueReferenceLiteralFactory<DataType>>;
			using FPassThroughDataReference = std::conditional_t<bIsReferenceVertexAccess, TDataReadReference<DataType>, TDataValueReference<DataType>>;

			// Return correct data reference type based on vertex access type for pass through scenario.
			FPassThroughDataReference CreatePassThroughDataReference(const FAnyDataReference& InRef)
			{
				if constexpr (bIsReferenceVertexAccess)
				{
					return InRef.GetDataReadReference<DataType>();
				}
				else if constexpr (bIsValueVertexAccess)
				{
					return InRef.GetDataValueReference<DataType>();
				}
				else
				{
					static_assert("Unsupported EVertexAccessType");
				}
			}

		public:
			explicit FInputNodeOperatorFactory()
>>>>>>> 4af6daef
			{
			}

			virtual TUniquePtr<IOperator> CreateOperator(const FBuildOperatorParams& InParams, FBuildResults& OutResults) override
			{
				using namespace MetasoundInputNodePrivate;
<<<<<<< HEAD

				using FInputNodeType = TInputNode<DataType, VertexAccess>;

				checkf(!(bEnableTransmission && bIsValueVertexAccess), TEXT("Input cannot enable transmission for vertex with access 'EVertexAccessType::Reference'"));

				const FInputNodeType& InputNode = static_cast<const FInputNodeType&>(InParams.Node);
				const FVertexName& VertexKey = InputNode.GetVertexName();

				if (bEnableTransmission)
				{
					const FName DataTypeName = GetMetasoundDataTypeName<DataType>();
					FSendAddress SendAddress = FMetaSoundParameterTransmitter::CreateSendAddressFromEnvironment(InParams.Environment, VertexKey, DataTypeName);
					TReceiverPtr<DataType> Receiver = FDataTransmissionCenter::Get().RegisterNewReceiver<DataType>(SendAddress, FReceiverInitParams{ InParams.OperatorSettings });
					if (Receiver.IsValid())
					{
						// Transmittable input value
						if (const FAnyDataReference* Ref = InParams.InputData.FindDataReference(VertexKey))
						{
							return MakeUnique<TInputReceiverOperator<DataType>>(VertexKey, ReferenceCreator->CreateDataReference(*Ref), MoveTemp(SendAddress), MoveTemp(Receiver));
						}
						else
						{
							FDataReference DataRef = ReferenceCreator->CreateDataReference(InParams.OperatorSettings);
							return MakeUnique<TInputReceiverOperator<DataType>>(VertexKey, DataRef, MoveTemp(SendAddress), MoveTemp(Receiver));
						}
					}

					AddBuildError<FInputReceiverInitializationError>(OutResults.Errors, InParams.Node, VertexKey, DataTypeName);
					return nullptr;
				}

				if (const FAnyDataReference* Ref = InParams.InputData.FindDataReference(VertexKey))
				{
					// Pass through input value
					return MakeUnique<TPassThroughOperator<DataType, VertexAccess>>(VertexKey, ReferenceCreator->CreateDataReference(*Ref));
				}

				// Owned input value
				FDataReference DataRef = ReferenceCreator->CreateDataReference(InParams.OperatorSettings);
				return MakeUnique<TInputOperator<DataType, VertexAccess>>(VertexKey, DataRef);
			}

		private:
			TUniquePtr<FDataReferenceCreatorBase> ReferenceCreator;
			bool bEnableTransmission = false;
		};


	public:
		// If true, this node can be instantiated by the Frontend.
		static constexpr bool bCanRegister = bIsSupportedInput;

		static FVertexInterface DeclareVertexInterface(const FVertexName& InVertexName)
		{
			return FVertexInterface(
				FInputVertexInterface(
					FInputDataVertex(InVertexName, GetMetasoundDataTypeName<DataType>(), FDataVertexMetadata{ FText::GetEmpty() }, VertexAccess)
				),
				FOutputVertexInterface(
					FOutputDataVertex(InVertexName, GetMetasoundDataTypeName<DataType>(), FDataVertexMetadata{ FText::GetEmpty() }, VertexAccess)
				)
			);
		}

		static FNodeClassMetadata GetNodeInfo(const FVertexName& InVertexName)
		{
			FNodeClassMetadata Info;

			Info.ClassName = { "Input", GetMetasoundDataTypeName<DataType>(), GetVariantName() };
			Info.MajorVersion = 1;
			Info.MinorVersion = 0;
			Info.Description = METASOUND_LOCTEXT("Metasound_InputNodeDescription", "Input into the parent Metasound graph.");
			Info.Author = PluginAuthor;
			Info.PromptIfMissing = PluginNodeMissingPrompt;
			Info.DefaultInterface = DeclareVertexInterface(InVertexName);

			return Info;
		}

		template<typename... ArgTypes>
		UE_DEPRECATED(5.1, "Moved to internal implementation.")
		static FOperatorFactorySharedRef CreateOperatorFactoryWithArgs(ArgTypes&&... Args)
		{
			using FCreatorType = FCreateDataReferenceWithCopy<DataType>;
			using FFactoryType = TInputOperatorFactory<DataType, FCreatorType>;

			return MakeOperatorFactoryRef<FFactoryType>(FCreatorType(Forward<ArgTypes>(Args)...));
		}

		UE_DEPRECATED(5.1, "Moved to internal implementation.")
		static FOperatorFactorySharedRef CreateOperatorFactoryWithLiteral(FLiteral&& InLiteral)
		{
			using FCreatorType = FCreateDataReferenceWithLiteral<DataType>;
			using FFactoryType = TInputOperatorFactory<DataType, FCreatorType>;

			return MakeOperatorFactoryRef<FFactoryType>(FCreatorType(MoveTemp(InLiteral)));
		}

		/* Construct a TInputNode using the TInputOperatorFactory<> and forwarding 
		 * Args to the TInputOperatorFactory constructor.*/
		template<typename... ArgTypes>
		UE_DEPRECATED(5.1, "Constructing an TInputNode with args will no longer be supported.")
		TInputNode(const FVertexName& InInstanceName, const FGuid& InInstanceID, const FVertexName& InVertexName, ArgTypes&&... Args)
		:	FNode(InInstanceName, InInstanceID, GetNodeInfo(InVertexName))
		,	VertexName(InVertexName)
		,	Interface(DeclareVertexInterface(InVertexName))
		,	Factory(MakeShared<FInputNodeOperatorFactory>(Forward<ArgTypes>(Args)...))
		{
		}

		/* Construct a TInputNode using the TInputOperatorLiteralFactory<> and moving
		 * InParam to the TInputOperatorLiteralFactory constructor.*/
		explicit TInputNode(FInputNodeConstructorParams&& InParams)
		:	FNode(InParams.NodeName, InParams.InstanceID, GetNodeInfo(InParams.VertexName))
		,	VertexName(InParams.VertexName)
		,	Interface(DeclareVertexInterface(InParams.VertexName))
		,	Factory(MakeShared<FInputNodeOperatorFactory>(MoveTemp(InParams.InitParam), InParams.bEnableTransmission))
		{
		}

		const FVertexName& GetVertexName() const
		{
			return VertexName;
		}

		virtual const FVertexInterface& GetVertexInterface() const override
		{
			return Interface;
		}

		virtual bool SetVertexInterface(const FVertexInterface& InInterface) override
		{
			return Interface == InInterface;
		}

		virtual bool IsVertexInterfaceSupported(const FVertexInterface& InInterface) const override
		{
			return Interface == InInterface;
		}

		virtual TSharedRef<IOperatorFactory, ESPMode::ThreadSafe> GetDefaultOperatorFactory() const override
		{
			return Factory;
		}

	private:
		FVertexName VertexName;

		FVertexInterface Interface;
		FOperatorFactorySharedRef Factory;
	};
=======

				using FInputNodeType = TInputNode<DataType, VertexAccess>;

				const FInputNodeType& InputNode = static_cast<const FInputNodeType&>(InParams.Node);
				const FVertexName& VertexKey = InputNode.GetVertexName();
>>>>>>> 4af6daef

				if (const FAnyDataReference* Ref = InParams.InputData.FindDataReference(VertexKey))
				{
					if constexpr (bIsReferenceVertexAccess)
					{
						if (EDataReferenceAccessType::Write == Ref->GetAccessType())
						{
							return MakeUnique<TNonOwningInputOperator<DataType, VertexAccess>>(VertexKey, Ref->GetDataWriteReference<DataType>());
						}
					}
					// Pass through input value
					return MakeUnique<TPassThroughOperator<DataType, VertexAccess>>(VertexKey, CreatePassThroughDataReference(*Ref));
				}
				else
				{
					const FLiteral& Literal = InputNode.GetVertexInterface().GetInputInterface()[VertexKey].GetDefaultLiteral();
					// Owned input value
					return MakeUnique<TInputOperator<DataType, VertexAccess>>(VertexKey, InParams.OperatorSettings, Literal);
				}
			}
		};

<<<<<<< HEAD
	template<typename DataType, typename ReferenceCreatorType>
	TUniquePtr<IOperator> TInputOperatorFactory<DataType, ReferenceCreatorType>::CreateOperator(const FBuildOperatorParams& InParams, FBuildResults& OutResults)
	{
		using FInputNodeType = TInputNode<DataType>;

		const FInputNodeType& InputNode = static_cast<const FInputNodeType&>(InParams.Node);
		const FVertexName& VertexKey = InputNode.GetVertexName();

		if (InParams.InputData.IsVertexBound(VertexKey))
		{
			// Data is externally owned. Use pass through operator
			TDataReadReference<DataType> DataRef = InParams.InputData.GetDataReadReference<DataType>(VertexKey);
			return MakeUnique<TPassThroughOperator<DataType>>(InputNode.GetVertexName(), DataRef);
=======

	public:
		// If true, this node can be instantiated by the Frontend.
		static constexpr bool bCanRegister = bIsSupportedInput;

		UE_DEPRECATED(5.3, "Access the default vertex interface from the input node metadata.")
		static FVertexInterface DeclareVertexInterface(const FVertexName& InVertexName)
		{
			return CreateDefaultVertexInterface(InVertexName, GetMetasoundDataTypeName<DataType>(), VertexAccess);
		}

		static FNodeClassMetadata GetNodeInfo(const FVertexName& InVertexName)
		{
			return GetNodeMetadata(InVertexName, GetMetasoundDataTypeName<DataType>(), VertexAccess);
>>>>>>> 4af6daef
		}

		/* Construct a TInputNode using the TInputOperatorLiteralFactory<> and moving
		 * InParam to the TInputOperatorLiteralFactory constructor.*/
		explicit TInputNode(FInputNodeConstructorParams&& InParams)
		:	FInputNode(MoveTemp(InParams), GetMetasoundDataTypeName<DataType>(), VertexAccess, MakeShared<FInputNodeOperatorFactory>())
		{
<<<<<<< HEAD
			// Create write reference by calling compatible constructor with literal.
			TDataWriteReference<DataType> DataRef = ReferenceCreator.CreateDataReference(InParams.OperatorSettings);
			return MakeUnique<TInputOperator<DataType>>(InputNode.GetVertexName(), DataRef);
		}
	}
} // namespace Metasound
#undef LOCTEXT_NAMESPACE // MetasoundFrontend
=======
		}
	};
} // namespace Metasound
>>>>>>> 4af6daef
<|MERGE_RESOLUTION|>--- conflicted
+++ resolved
@@ -1,10 +1,6 @@
 // Copyright Epic Games, Inc. All Rights Reserved.
 #pragma once
 
-<<<<<<< HEAD
-#include "Internationalization/Text.h"
-=======
->>>>>>> 4af6daef
 #include "MetasoundBuilderInterface.h"
 #include "MetasoundBuildError.h"
 #include "MetasoundDataReference.h"
@@ -14,22 +10,9 @@
 #include "MetasoundLiteral.h"
 #include "MetasoundNode.h"
 #include "MetasoundNodeInterface.h"
-<<<<<<< HEAD
-#include "MetasoundNodeRegistrationMacro.h"
-#include "MetasoundOperatorInterface.h"
-#include "MetasoundParameterTransmitter.h"
-#include "MetasoundRouter.h"
-#include "MetasoundTrigger.h"
-#include "MetasoundVertexData.h"
-#include "UObject/NameTypes.h"
-
-#define LOCTEXT_NAMESPACE "MetasoundFrontend"
-
-=======
 #include "MetasoundOperatorInterface.h"
 #include "MetasoundVertexData.h"
 #include "UObject/NameTypes.h"
->>>>>>> 4af6daef
 
 namespace Metasound
 {
@@ -37,63 +20,6 @@
 	{
 		class METASOUNDFRONTEND_API FInputOperatorBase : public IOperator
 		{
-<<<<<<< HEAD
-		public:
-			virtual FDataReferenceCollection GetInputs() const override;
-			virtual FDataReferenceCollection GetOutputs() const override;
-		};
-
-		class METASOUNDFRONTEND_API FNonExecutableInputOperatorBase : public FInputOperatorBase
-		{	
-		public:
-			virtual void Bind(FVertexInterfaceData& InVertexData) const override;
-			virtual IOperator::FExecuteFunction GetExecuteFunction() override;
-
-		protected:
-			FNonExecutableInputOperatorBase(const FVertexName& InVertexName, FAnyDataReference&& InDataRef);
-
-		private:
-			FVertexName VertexName;
-			FAnyDataReference DataRef;
-		};
-
-		class METASOUNDFRONTEND_API FNonExecutableInputPassThroughOperator : public FNonExecutableInputOperatorBase
-		{
-		public:
-			template<typename DataType>
-			FNonExecutableInputPassThroughOperator(const FVertexName& InVertexName, const TDataReadReference<DataType>& InDataRef)
-			: FNonExecutableInputOperatorBase(InVertexName, FAnyDataReference{InDataRef})
-			{
-			}
-
-			template<typename DataType>
-			FNonExecutableInputPassThroughOperator(const FVertexName& InVertexName, const TDataWriteReference<DataType>& InDataRef)
-			: FNonExecutableInputOperatorBase(InVertexName, FAnyDataReference{InDataRef})
-			{
-			}
-		};
-
-		/** FInputValueOperator provides an input for value references. */
-		class METASOUNDFRONTEND_API FInputValueOperator : public FNonExecutableInputOperatorBase
-		{
-		public:
-			/** Construct an FInputValueOperator with the name of the vertex and the 
-			 * value reference associated with input. 
-			 */
-			template<typename DataType>
-			explicit FInputValueOperator(const FName& InVertexName, const TDataValueReference<DataType>& InValueRef)
-			: FNonExecutableInputOperatorBase(InVertexName, FAnyDataReference{InValueRef})
-			{
-			}
-		};
-
-		/** A writable input and a readable output. */
-		template<typename DataType>
-		class TExecutableInputOperator : public FInputOperatorBase
-		{
-			static_assert(TExecutableDataType<DataType>::bIsExecutable, "TExecutableInputOperatorBase should only be used with executable data types");
-=======
->>>>>>> 4af6daef
 		public:
 			virtual FDataReferenceCollection GetInputs() const override;
 			virtual FDataReferenceCollection GetOutputs() const override;
@@ -105,38 +31,6 @@
 			virtual void BindInputs(FInputVertexInterfaceData& InOutVertexData) override;
 			virtual void BindOutputs(FOutputVertexInterfaceData& InOutVertexData) override;
 
-<<<<<<< HEAD
-			TExecutableInputOperator(const FVertexName& InDataReferenceName, FDataWriteReference InDataReference)
-				: DataReferenceName(InDataReferenceName)
-				// Executable DataTypes require a copy of the output to operate on whereas non-executable
-				// types do not. Avoid copy by assigning to reference for non-executable types.
-				, InputValue(InDataReference)
-				, OutputValue(FDataWriteReference::CreateNew(*InDataReference))
-			{
-			}
-
-			virtual void Bind(FVertexInterfaceData& InOutVertexData) const override
-			{
-				InOutVertexData.GetInputs().BindWriteVertex(DataReferenceName, InputValue);
-				InOutVertexData.GetOutputs().BindReadVertex(DataReferenceName, OutputValue);
-			}
-
-			virtual FExecuteFunction GetExecuteFunction() override
-			{
-				return &Execute;
-			}
-
-		private:
-
-			static void Execute(IOperator* InOperator)
-			{
-				using FExecutableInputOperator = TExecutableInputOperator<DataType>;
-
-				FExecutableInputOperator* DerivedOperator = static_cast<FExecutableInputOperator*>(InOperator);
-				check(nullptr != DerivedOperator);
-
-				TExecutableDataType<DataType>::Execute(*(DerivedOperator->InputValue), *(DerivedOperator->OutputValue));
-=======
 			virtual IOperator::FExecuteFunction GetExecuteFunction() override;
 			virtual IOperator::FPostExecuteFunction GetPostExecuteFunction() override;
 			virtual IOperator::FResetFunction GetResetFunction() override;
@@ -182,49 +76,9 @@
 			TInputValueOperator(const FVertexName& InVertexName, const FOperatorSettings& InSettings, const FLiteral& InLiteral)
 			: FNonExecutableInputOperatorBase(InVertexName, FAnyDataReference{TDataValueReferenceLiteralFactory<DataType>::CreateExplicitArgs(InSettings, InLiteral)})
 			{
->>>>>>> 4af6daef
-			}
-		};
-
-<<<<<<< HEAD
-			FVertexName DataReferenceName;
-
-			FDataWriteReference InputValue;
-			FDataWriteReference OutputValue;
-		};
-
-
-		/** FInputValueOperator provides support for transmittable inputs. */
-		template<typename DataType>
-		class TInputReceiverOperator : public FInputOperatorBase
-		{
-		public:
-			using FDataReadReference = TDataReadReference<DataType>;
-			using FDataWriteReference = TDataWriteReference<DataType>;
-			using FInputReceiverOperator = TInputReceiverOperator<DataType>;
-
-			/** Construct an TInputReceiverOperator with the name of the vertex, value reference associated with input, SendAddress, & Receiver
-			 */
-			TInputReceiverOperator(const FVertexName& InDataReferenceName, FDataReadReference InDataReference, FSendAddress&& InSendAddress, TReceiverPtr<DataType>&& InReceiver)
-				: DataReferenceName(InDataReferenceName) 
-				, InputValue(InDataReference)
-				, OutputValue(FDataWriteReference::CreateNew(*InDataReference))
-				, SendAddress(MoveTemp(InSendAddress))
-				, Receiver(MoveTemp(InReceiver))
-			{
-			}
-
-			virtual ~TInputReceiverOperator()
-			{
-				Receiver.Reset();
-				FDataTransmissionCenter::Get().UnregisterDataChannelIfUnconnected(SendAddress);
-			}
-
-			virtual void Bind(FVertexInterfaceData& InOutVertexData) const override
-			{
-				InOutVertexData.GetInputs().BindReadVertex(DataReferenceName, InputValue);
-				InOutVertexData.GetOutputs().BindReadVertex(DataReferenceName, OutputValue);
-=======
+			}
+		};
+
 		template<typename DataType>
 		class TExecutableInputOperator : public FInputOperatorBase
 		{
@@ -248,87 +102,10 @@
 			virtual void BindOutputs(FOutputVertexInterfaceData& InOutVertexData) override
 			{
 				InOutVertexData.BindReadVertex(DataReferenceName, OutputValue);
->>>>>>> 4af6daef
 			}
 
 			virtual FExecuteFunction GetExecuteFunction() override
 			{
-<<<<<<< HEAD
-				return &StaticExecute;
-			}
-
-		private:
-			void Execute()
-			{
-				DataType& OutputData = *OutputValue;
-
-				bool bHasNewData = Receiver->CanPop();
-				if (bHasNewData)
-				{
-					Receiver->Pop(OutputData);
-					bHasNotReceivedData = false;
-				}
-
-				if (bHasNotReceivedData)
-				{
-					OutputData = *InputValue;
-					bHasNewData = true;
-				}
-
-				if constexpr (TExecutableDataType<DataType>::bIsExecutable)
-				{
-					TExecutableDataType<DataType>::ExecuteInline(OutputData, bHasNewData);
-				}
-			}
-
-			static void StaticExecute(IOperator* InOperator)
-			{
-				using FOperator = TInputReceiverOperator<DataType>;
-
-				FOperator* Operator = static_cast<FOperator*>(InOperator);
-				check(nullptr != Operator);
-				Operator->Execute();
-			}
-
-			FVertexName DataReferenceName;
-			FDataReadReference InputValue;
-			FDataWriteReference OutputValue;
-			FSendAddress SendAddress;
-			TReceiverPtr<DataType> Receiver;
-			bool bHasNotReceivedData = true;
-		};
-	}
-
-	/** Choose input operator based upon data type and access type */
-	template<typename DataType, EVertexAccessType VertexAccess=EVertexAccessType::Reference>
-	using TInputOperator = std::conditional_t<
-		VertexAccess == EVertexAccessType::Value,
-		MetasoundInputNodePrivate::FInputValueOperator,
-		std::conditional_t<
-			TExecutableDataType<DataType>::bIsExecutable,
-			MetasoundInputNodePrivate::TExecutableInputOperator<DataType>,
-			MetasoundInputNodePrivate::FNonExecutableInputPassThroughOperator
-		>
-	>;
-
-	/** Choose pass through operator based upon data type and access type */
-	template<typename DataType, EVertexAccessType VertexAccess=EVertexAccessType::Reference>
-	using TPassThroughOperator = std::conditional_t<
-		VertexAccess == EVertexAccessType::Value,
-		MetasoundInputNodePrivate::FInputValueOperator,
-		MetasoundInputNodePrivate::FNonExecutableInputPassThroughOperator
-	>;
-
-	/** Data type creation policy to create by copy construction. */
-	template<typename DataType>
-	struct UE_DEPRECATED(5.1, "Moved to private implementation.") FCreateDataReferenceWithCopy
-	{
-		template<typename... ArgTypes>
-		FCreateDataReferenceWithCopy(ArgTypes&&... Args)
-		:	Data(Forward<ArgTypes>(Args)...)
-		{
-		}
-=======
 				return &Execute;
 			}
 
@@ -380,7 +157,6 @@
 			static void Reset(IOperator* InOperator, const IOperator::FResetParams& InParams)
 			{
 				using FResetableExecutableInputOperator = TResetableExecutableInputOperator<DataType>;
->>>>>>> 4af6daef
 
 				FResetableExecutableInputOperator* Operator = static_cast<FResetableExecutableInputOperator*>(InOperator);
 				check(nullptr != Operator);
@@ -389,52 +165,15 @@
 				*Operator->OutputValue = *Operator->InputValue;
 			}
 
-<<<<<<< HEAD
-
-	/** Data type creation policy to create by literal construction. */
-	template<typename DataType>
-	struct UE_DEPRECATED(5.1, "Moved to private implementation.") FCreateDataReferenceWithLiteral
-	{
-		// If the data type is parsable from a literal type, then the data type 
-		// can be registered as an input type with the frontend.  To make a 
-		// DataType registrable, either create a constructor for the data type
-		// which accepts the one of the supported literal types with an optional 
-		// FOperatorSettings argument, or create a default constructor, or specialize
-		// this factory with an implementation for that specific data type.
-		static constexpr bool bCanCreateWithLiteral = TLiteralTraits<DataType>::bIsParsableFromAnyLiteralType;
-
-		FCreateDataReferenceWithLiteral(FLiteral&& InLiteral)
-		:	Literal(MoveTemp(InLiteral))
-		{
-		}
-=======
 			FLiteral Literal;
 		};
->>>>>>> 4af6daef
 
 		template<typename DataType>
 		class TPostExecutableInputOperator : public FInputOperatorBase
 		{
-<<<<<<< HEAD
-			return TDataWriteReferenceLiteralFactory<DataType>::CreateExplicitArgs(InOperatorSettings, Literal);
-		}
-
-	private:
-		FLiteral Literal;
-	};
-
-
-	/** TInputOperatorFactory initializes the DataType at construction. It uses
-	 * the ReferenceCreatorType to create a data reference if one is not passed in.
-	 */
-	template<typename DataType, typename ReferenceCreatorType>
-	class UE_DEPRECATED(5.1, "Moved to private implementation") TInputOperatorFactory : public IOperatorFactory
-	{
-=======
 			static_assert(TPostExecutableDataType<DataType>::bIsPostExecutable, "TPostExecutableInputOperator should only be used with post executable data types");
 			static_assert(!TExecutableDataType<DataType>::bIsExecutable, "A data type cannot be Executable and PostExecutable");
 
->>>>>>> 4af6daef
 		public:
 			using FDataWriteReference = TDataWriteReference<DataType>;
 			using FDataWriteReferenceFactory = TDataWriteReferenceLiteralFactory<DataType>;
@@ -445,36 +184,6 @@
 			{
 			}
 
-<<<<<<< HEAD
-			virtual TUniquePtr<IOperator> CreateOperator(const FBuildOperatorParams& InParams, FBuildResults& OutResults) override;
-
-		private:
-			ReferenceCreatorType ReferenceCreator;
-	};
-
-	/** TInputNode represents an input to a metasound graph. */
-	template<typename DataType, EVertexAccessType VertexAccess=EVertexAccessType::Reference>
-	class TInputNode : public FNode
-	{
-		static constexpr bool bIsConstructorInput = VertexAccess == EVertexAccessType::Value;
-		static constexpr bool bIsSupportedConstructorInput = TIsConstructorVertexSupported<DataType>::Value && bIsConstructorInput;
-		static constexpr bool bIsReferenceInput = VertexAccess == EVertexAccessType::Reference;
-		static constexpr bool bIsSupportedReferenceInput = TLiteralTraits<DataType>::bIsParsableFromAnyLiteralType && bIsReferenceInput;
-
-		static constexpr bool bIsSupportedInput = bIsSupportedConstructorInput || bIsSupportedReferenceInput;
-
-		// Use Variant names to differentiate between normal input nodes and constructor 
-		// input nodes.
-		static FName GetVariantName()
-		{
-			if constexpr (EVertexAccessType::Value == VertexAccess)
-			{
-				return FName("Constructor");
-			}
-			else
-			{
-				return FName();
-=======
 			virtual void BindInputs(FInputVertexInterfaceData& InOutVertexData) override
 			{
 				InOutVertexData.BindWriteVertex(DataReferenceName, Value);
@@ -483,86 +192,8 @@
 			virtual void BindOutputs(FOutputVertexInterfaceData& InOutVertexData) override
 			{
 				InOutVertexData.BindReadVertex(DataReferenceName, Value);
->>>>>>> 4af6daef
-			}
-		}
-
-<<<<<<< HEAD
-		// Factory for creating input operators. 
-		class FInputNodeOperatorFactory : public IOperatorFactory
-		{
-			static constexpr bool bIsReferenceVertexAccess = VertexAccess == EVertexAccessType::Reference;
-			static constexpr bool bIsValueVertexAccess = VertexAccess == EVertexAccessType::Value;
-
-			static_assert(bIsValueVertexAccess || bIsReferenceVertexAccess, "Unsupported EVertexAccessType");
-
-			// Choose which data reference type is created based on template parameters
-			using FDataReference = std::conditional_t<bIsReferenceVertexAccess, TDataWriteReference<DataType>, TDataValueReference<DataType>>;
-			using FPassThroughDataReference = std::conditional_t<bIsReferenceVertexAccess, TDataReadReference<DataType>, TDataValueReference<DataType>>;
-
-			// Utility struct for creating data references for varying flavors of 
-			// runtime scenarios and vertex access types.
-			struct FDataReferenceCreatorBase
-			{
-				virtual ~FDataReferenceCreatorBase() = default;
-
-				// Create a a new data reference for constructing operators 
-				virtual FDataReference CreateDataReference(const FOperatorSettings& InOperatorSettings) const = 0;
-
-				// Create a data reference for constructing operators from a given data reference
-				virtual FPassThroughDataReference CreateDataReference(const FAnyDataReference& InRef) const
-				{
-					if constexpr (bIsReferenceVertexAccess)
-					{
-						return InRef.GetDataReadReference<DataType>();
-					}
-					else if constexpr (bIsValueVertexAccess)
-					{
-						return InRef.GetDataValueReference<DataType>();
-					}
-					else
-					{
-						static_assert("Unsupported EVertexAccessType");
-					}
-				}
-			};
-
-			// Create data references using a literal 
-			struct FCreateWithLiteral : FDataReferenceCreatorBase
-			{
-				using FDataFactory = std::conditional_t<bIsReferenceVertexAccess, TDataWriteReferenceLiteralFactory<DataType>, TDataValueReferenceLiteralFactory<DataType>>;
-
-				FLiteral Literal;
-
-				FCreateWithLiteral(FLiteral&& InLiteral)
-				: Literal(MoveTemp(InLiteral))
-				{
-				}
-
-				virtual FDataReference CreateDataReference(const FOperatorSettings& InOperatorSettings) const override
-				{
-					return FDataFactory::CreateExplicitArgs(InOperatorSettings, Literal);
-				}
-			};
-
-			// Create data references using a copy 
-			struct FCreateWithCopy : FDataReferenceCreatorBase
-			{
-				using FDataFactory = std::conditional_t<bIsReferenceVertexAccess, TDataWriteReferenceFactory<DataType>, TDataValueReferenceFactory<DataType>>;
-
-				DataType Value;
-
-				virtual FDataReference CreateDataReference(const FOperatorSettings& InOperatorSettings) const override
-				{
-					return FDataFactory::CreateExplicitArgs(InOperatorSettings, Value);
-				}
-			};
-
-		public:
-			explicit FInputNodeOperatorFactory(FLiteral&& InLiteral, bool bInEnableTransmission)
-			: ReferenceCreator(MakeUnique<FCreateWithLiteral>(MoveTemp(InLiteral)))
-			, bEnableTransmission(bInEnableTransmission)
-=======
+			}
+
 			virtual FExecuteFunction GetExecuteFunction() override
 			{
 				return nullptr;
@@ -740,172 +371,17 @@
 
 		public:
 			explicit FInputNodeOperatorFactory()
->>>>>>> 4af6daef
 			{
 			}
 
 			virtual TUniquePtr<IOperator> CreateOperator(const FBuildOperatorParams& InParams, FBuildResults& OutResults) override
 			{
 				using namespace MetasoundInputNodePrivate;
-<<<<<<< HEAD
 
 				using FInputNodeType = TInputNode<DataType, VertexAccess>;
-
-				checkf(!(bEnableTransmission && bIsValueVertexAccess), TEXT("Input cannot enable transmission for vertex with access 'EVertexAccessType::Reference'"));
 
 				const FInputNodeType& InputNode = static_cast<const FInputNodeType&>(InParams.Node);
 				const FVertexName& VertexKey = InputNode.GetVertexName();
-
-				if (bEnableTransmission)
-				{
-					const FName DataTypeName = GetMetasoundDataTypeName<DataType>();
-					FSendAddress SendAddress = FMetaSoundParameterTransmitter::CreateSendAddressFromEnvironment(InParams.Environment, VertexKey, DataTypeName);
-					TReceiverPtr<DataType> Receiver = FDataTransmissionCenter::Get().RegisterNewReceiver<DataType>(SendAddress, FReceiverInitParams{ InParams.OperatorSettings });
-					if (Receiver.IsValid())
-					{
-						// Transmittable input value
-						if (const FAnyDataReference* Ref = InParams.InputData.FindDataReference(VertexKey))
-						{
-							return MakeUnique<TInputReceiverOperator<DataType>>(VertexKey, ReferenceCreator->CreateDataReference(*Ref), MoveTemp(SendAddress), MoveTemp(Receiver));
-						}
-						else
-						{
-							FDataReference DataRef = ReferenceCreator->CreateDataReference(InParams.OperatorSettings);
-							return MakeUnique<TInputReceiverOperator<DataType>>(VertexKey, DataRef, MoveTemp(SendAddress), MoveTemp(Receiver));
-						}
-					}
-
-					AddBuildError<FInputReceiverInitializationError>(OutResults.Errors, InParams.Node, VertexKey, DataTypeName);
-					return nullptr;
-				}
-
-				if (const FAnyDataReference* Ref = InParams.InputData.FindDataReference(VertexKey))
-				{
-					// Pass through input value
-					return MakeUnique<TPassThroughOperator<DataType, VertexAccess>>(VertexKey, ReferenceCreator->CreateDataReference(*Ref));
-				}
-
-				// Owned input value
-				FDataReference DataRef = ReferenceCreator->CreateDataReference(InParams.OperatorSettings);
-				return MakeUnique<TInputOperator<DataType, VertexAccess>>(VertexKey, DataRef);
-			}
-
-		private:
-			TUniquePtr<FDataReferenceCreatorBase> ReferenceCreator;
-			bool bEnableTransmission = false;
-		};
-
-
-	public:
-		// If true, this node can be instantiated by the Frontend.
-		static constexpr bool bCanRegister = bIsSupportedInput;
-
-		static FVertexInterface DeclareVertexInterface(const FVertexName& InVertexName)
-		{
-			return FVertexInterface(
-				FInputVertexInterface(
-					FInputDataVertex(InVertexName, GetMetasoundDataTypeName<DataType>(), FDataVertexMetadata{ FText::GetEmpty() }, VertexAccess)
-				),
-				FOutputVertexInterface(
-					FOutputDataVertex(InVertexName, GetMetasoundDataTypeName<DataType>(), FDataVertexMetadata{ FText::GetEmpty() }, VertexAccess)
-				)
-			);
-		}
-
-		static FNodeClassMetadata GetNodeInfo(const FVertexName& InVertexName)
-		{
-			FNodeClassMetadata Info;
-
-			Info.ClassName = { "Input", GetMetasoundDataTypeName<DataType>(), GetVariantName() };
-			Info.MajorVersion = 1;
-			Info.MinorVersion = 0;
-			Info.Description = METASOUND_LOCTEXT("Metasound_InputNodeDescription", "Input into the parent Metasound graph.");
-			Info.Author = PluginAuthor;
-			Info.PromptIfMissing = PluginNodeMissingPrompt;
-			Info.DefaultInterface = DeclareVertexInterface(InVertexName);
-
-			return Info;
-		}
-
-		template<typename... ArgTypes>
-		UE_DEPRECATED(5.1, "Moved to internal implementation.")
-		static FOperatorFactorySharedRef CreateOperatorFactoryWithArgs(ArgTypes&&... Args)
-		{
-			using FCreatorType = FCreateDataReferenceWithCopy<DataType>;
-			using FFactoryType = TInputOperatorFactory<DataType, FCreatorType>;
-
-			return MakeOperatorFactoryRef<FFactoryType>(FCreatorType(Forward<ArgTypes>(Args)...));
-		}
-
-		UE_DEPRECATED(5.1, "Moved to internal implementation.")
-		static FOperatorFactorySharedRef CreateOperatorFactoryWithLiteral(FLiteral&& InLiteral)
-		{
-			using FCreatorType = FCreateDataReferenceWithLiteral<DataType>;
-			using FFactoryType = TInputOperatorFactory<DataType, FCreatorType>;
-
-			return MakeOperatorFactoryRef<FFactoryType>(FCreatorType(MoveTemp(InLiteral)));
-		}
-
-		/* Construct a TInputNode using the TInputOperatorFactory<> and forwarding 
-		 * Args to the TInputOperatorFactory constructor.*/
-		template<typename... ArgTypes>
-		UE_DEPRECATED(5.1, "Constructing an TInputNode with args will no longer be supported.")
-		TInputNode(const FVertexName& InInstanceName, const FGuid& InInstanceID, const FVertexName& InVertexName, ArgTypes&&... Args)
-		:	FNode(InInstanceName, InInstanceID, GetNodeInfo(InVertexName))
-		,	VertexName(InVertexName)
-		,	Interface(DeclareVertexInterface(InVertexName))
-		,	Factory(MakeShared<FInputNodeOperatorFactory>(Forward<ArgTypes>(Args)...))
-		{
-		}
-
-		/* Construct a TInputNode using the TInputOperatorLiteralFactory<> and moving
-		 * InParam to the TInputOperatorLiteralFactory constructor.*/
-		explicit TInputNode(FInputNodeConstructorParams&& InParams)
-		:	FNode(InParams.NodeName, InParams.InstanceID, GetNodeInfo(InParams.VertexName))
-		,	VertexName(InParams.VertexName)
-		,	Interface(DeclareVertexInterface(InParams.VertexName))
-		,	Factory(MakeShared<FInputNodeOperatorFactory>(MoveTemp(InParams.InitParam), InParams.bEnableTransmission))
-		{
-		}
-
-		const FVertexName& GetVertexName() const
-		{
-			return VertexName;
-		}
-
-		virtual const FVertexInterface& GetVertexInterface() const override
-		{
-			return Interface;
-		}
-
-		virtual bool SetVertexInterface(const FVertexInterface& InInterface) override
-		{
-			return Interface == InInterface;
-		}
-
-		virtual bool IsVertexInterfaceSupported(const FVertexInterface& InInterface) const override
-		{
-			return Interface == InInterface;
-		}
-
-		virtual TSharedRef<IOperatorFactory, ESPMode::ThreadSafe> GetDefaultOperatorFactory() const override
-		{
-			return Factory;
-		}
-
-	private:
-		FVertexName VertexName;
-
-		FVertexInterface Interface;
-		FOperatorFactorySharedRef Factory;
-	};
-=======
-
-				using FInputNodeType = TInputNode<DataType, VertexAccess>;
-
-				const FInputNodeType& InputNode = static_cast<const FInputNodeType&>(InParams.Node);
-				const FVertexName& VertexKey = InputNode.GetVertexName();
->>>>>>> 4af6daef
 
 				if (const FAnyDataReference* Ref = InParams.InputData.FindDataReference(VertexKey))
 				{
@@ -928,21 +404,6 @@
 			}
 		};
 
-<<<<<<< HEAD
-	template<typename DataType, typename ReferenceCreatorType>
-	TUniquePtr<IOperator> TInputOperatorFactory<DataType, ReferenceCreatorType>::CreateOperator(const FBuildOperatorParams& InParams, FBuildResults& OutResults)
-	{
-		using FInputNodeType = TInputNode<DataType>;
-
-		const FInputNodeType& InputNode = static_cast<const FInputNodeType&>(InParams.Node);
-		const FVertexName& VertexKey = InputNode.GetVertexName();
-
-		if (InParams.InputData.IsVertexBound(VertexKey))
-		{
-			// Data is externally owned. Use pass through operator
-			TDataReadReference<DataType> DataRef = InParams.InputData.GetDataReadReference<DataType>(VertexKey);
-			return MakeUnique<TPassThroughOperator<DataType>>(InputNode.GetVertexName(), DataRef);
-=======
 
 	public:
 		// If true, this node can be instantiated by the Frontend.
@@ -957,7 +418,6 @@
 		static FNodeClassMetadata GetNodeInfo(const FVertexName& InVertexName)
 		{
 			return GetNodeMetadata(InVertexName, GetMetasoundDataTypeName<DataType>(), VertexAccess);
->>>>>>> 4af6daef
 		}
 
 		/* Construct a TInputNode using the TInputOperatorLiteralFactory<> and moving
@@ -965,16 +425,6 @@
 		explicit TInputNode(FInputNodeConstructorParams&& InParams)
 		:	FInputNode(MoveTemp(InParams), GetMetasoundDataTypeName<DataType>(), VertexAccess, MakeShared<FInputNodeOperatorFactory>())
 		{
-<<<<<<< HEAD
-			// Create write reference by calling compatible constructor with literal.
-			TDataWriteReference<DataType> DataRef = ReferenceCreator.CreateDataReference(InParams.OperatorSettings);
-			return MakeUnique<TInputOperator<DataType>>(InputNode.GetVertexName(), DataRef);
-		}
-	}
-} // namespace Metasound
-#undef LOCTEXT_NAMESPACE // MetasoundFrontend
-=======
 		}
 	};
-} // namespace Metasound
->>>>>>> 4af6daef
+} // namespace Metasound