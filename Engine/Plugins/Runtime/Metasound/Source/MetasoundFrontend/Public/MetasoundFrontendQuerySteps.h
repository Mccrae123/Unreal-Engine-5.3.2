--- conflicted
+++ resolved
@@ -7,11 +7,6 @@
 #include "MetasoundFrontendQuery.h"
 #include "MetasoundFrontendRegistries.h"
 #include "Misc/Guid.h"
-<<<<<<< HEAD
-
-namespace Metasound
-{
-=======
 #include "Templates/PimplPtr.h"
 
 namespace Metasound
@@ -19,7 +14,6 @@
 	// Forward declare private implementation
 	class FNodeClassRegistrationEventsPimpl;
 
->>>>>>> d731a049
 	class FMapToNull : public IFrontendQueryMapStep
 	{
 	public:
