// Copyright Epic Games, Inc. All Rights Reserved.
#pragma once

#include "MetasoundAccessPtr.h"
#include "MetasoundAssetManager.h"
#include "MetasoundFrontend.h"
#include "MetasoundFrontendController.h"
#include "MetasoundFrontendDocument.h"
#include "MetasoundFrontendDocumentAccessPtr.h"
#include "MetasoundGraph.h"
#include "MetasoundLog.h"
#include "MetasoundParameterTransmitter.h"
#include "MetasoundVertex.h"
#include "Templates/SharedPointer.h"
#include "UObject/SoftObjectPath.h"
#include "UObject/WeakObjectPtrTemplates.h"

// Forward Declarations
class UEdGraph;

namespace Metasound
{
	namespace Frontend
	{
		// Forward Declarations
		class IInterfaceRegistryEntry;

		METASOUNDFRONTEND_API float GetDefaultBlockRate();
	} // namespace Frontend
} // namespace Metasound


/** FMetasoundAssetBase is intended to be a mix-in subclass for UObjects which utilize
 * Metasound assets.  It provides consistent access to FMetasoundFrontendDocuments, control
 * over the FMetasoundFrontendClassInterface of the FMetasoundFrontendDocument.  It also enables the UObject
 * to be utilized by a host of other engine tools built to support MetaSounds.
 */
class METASOUNDFRONTEND_API FMetasoundAssetBase
{
public:
	static const FString FileExtension;

	FMetasoundAssetBase() = default;
	virtual ~FMetasoundAssetBase() = default;

#if WITH_EDITORONLY_DATA
	virtual FText GetDisplayName() const = 0;

	// Returns the graph associated with this Metasound. Graph is required to be referenced on
	// Metasound UObject for editor serialization purposes.
	// @return Editor graph associated with this metasound uobject.
	virtual UEdGraph* GetGraph() = 0;
	virtual const UEdGraph* GetGraph() const = 0;
	virtual UEdGraph& GetGraphChecked() = 0;
	virtual const UEdGraph& GetGraphChecked() const = 0;

	// Sets the graph associated with this Metasound. Graph is required to be referenced on
	// Metasound UObject for editor serialization purposes.
	// @param Editor graph associated with this metasound object.
	virtual void SetGraph(UEdGraph* InGraph) = 0;

	// Only required for editor builds. Adds metadata to properties available when the object is
	// not loaded for use by the Asset Registry.
	virtual void SetRegistryAssetClassInfo(const Metasound::Frontend::FNodeClassInfo& InClassInfo) = 0;
#endif // WITH_EDITORONLY_DATA

	// Called when the interface is changed, presenting the opportunity for
	// any reflected object data to be updated based on the new interface.
	// Returns whether or not any edits were made.
	virtual bool ConformObjectDataToInterfaces() = 0;

	// Registers the root graph of the given asset with the MetaSound Frontend.
	void RegisterGraphWithFrontend(Metasound::Frontend::FMetaSoundAssetRegistrationOptions InRegistrationOptions = Metasound::Frontend::FMetaSoundAssetRegistrationOptions());

	// Unregisters the root graph of the given asset with the MetaSound Frontend.
	void UnregisterGraphWithFrontend();

	// Sets/overwrites the root class metadata
	UE_DEPRECATED(5.3, "Directly setting graph class Metadata is no longer be supported. Use the FMetaSoundFrontendDocumentBuilder to modify class data.")
	virtual void SetMetadata(FMetasoundFrontendClassMetadata& InMetadata);

#if WITH_EDITOR
	// Rebuild dependent asset classes
	void RebuildReferencedAssetClasses();
#endif // WITH_EDITOR
<<<<<<< HEAD

	// Returns the interface entries declared by the given asset's document from the InterfaceRegistry.
	bool GetDeclaredInterfaces(TArray<const Metasound::Frontend::IInterfaceRegistryEntry*>& OutInterfaces) const;

	// Returns whether an interface with the given version is declared by the given asset's document.
	bool IsInterfaceDeclared(const FMetasoundFrontendVersion& InVersion) const;

	// Gets the asset class info.
	virtual Metasound::Frontend::FNodeClassInfo GetAssetClassInfo() const = 0;

	// Returns all the class keys of this asset's referenced assets
	virtual const TSet<FString>& GetReferencedAssetClassKeys() const = 0;

	// Returns set of class references set call to serialize in the editor
	// Used at runtime load register referenced classes.
	virtual TArray<FMetasoundAssetBase*> GetReferencedAssets() = 0;

=======

	// Returns the interface entries declared by the given asset's document from the InterfaceRegistry.
	UE_DEPRECATED(5.3, "Use static FMetaSoundFrontendDocumentBuilder 'FindDeclaredInterfaces instead.")
	bool GetDeclaredInterfaces(TArray<const Metasound::Frontend::IInterfaceRegistryEntry*>& OutInterfaces) const;

	// Returns whether an interface with the given version is declared by the given asset's document.
	bool IsInterfaceDeclared(const FMetasoundFrontendVersion& InVersion) const;

	// Gets the asset class info.
	virtual Metasound::Frontend::FNodeClassInfo GetAssetClassInfo() const = 0;

	// Returns all the class keys of this asset's referenced assets
	virtual const TSet<FString>& GetReferencedAssetClassKeys() const = 0;

	// Returns set of class references set call to serialize in the editor
	// Used at runtime load register referenced classes.
	virtual TArray<FMetasoundAssetBase*> GetReferencedAssets() = 0;

>>>>>>> 4af6daef
	// Return all dependent asset paths to load asynchronously
	virtual const TSet<FSoftObjectPath>& GetAsyncReferencedAssetClassPaths() const = 0;

	// Called when async assets have finished loading.
	virtual void OnAsyncReferencedAssetsLoaded(const TArray<FMetasoundAssetBase*>& InAsyncReferences) = 0;


	bool AddingReferenceCausesLoop(const FSoftObjectPath& InReferencePath) const;
	bool IsReferencedAsset(const FMetasoundAssetBase& InAssetToCheck) const;
<<<<<<< HEAD
	void ConvertFromPreset();
=======

	UE_DEPRECATED(5.3, "ConvertFromPreset moved to FMetaSoundFrontendDocumentBuilder.")
	void ConvertFromPreset();

>>>>>>> 4af6daef
	bool IsRegistered() const;

	// Imports data from a JSON string directly
	bool ImportFromJSON(const FString& InJSON);

	// Imports the asset from a JSON file at provided path
	bool ImportFromJSONAsset(const FString& InAbsolutePath);

	// Returns handle for the root metasound graph of this asset.
	Metasound::Frontend::FDocumentHandle GetDocumentHandle();
	Metasound::Frontend::FConstDocumentHandle GetDocumentHandle() const;

	// Returns handle for the root metasound graph of this asset.
	Metasound::Frontend::FGraphHandle GetRootGraphHandle();
	Metasound::Frontend::FConstGraphHandle GetRootGraphHandle() const;

	// Overwrites the existing document. If the document's interface is not supported,
	// the FMetasoundAssetBase be while queried for a new one using `GetPreferredInterface`.
	void SetDocument(const FMetasoundFrontendDocument& InDocument);
<<<<<<< HEAD
=======
	void SetDocument(FMetasoundFrontendDocument&& InDocument);
>>>>>>> 4af6daef

	FMetasoundFrontendDocument& GetDocumentChecked();
	const FMetasoundFrontendDocument& GetDocumentChecked() const;

<<<<<<< HEAD
	void AddDefaultInterfaces();

	bool VersionAsset();

#if WITH_EDITOR
	/*
	 * Caches transient metadata (class & vertex) found in the registry
	 * that is not necessary for serialization or core graph generation.
	 *
	 * @return - Whether class was found in the registry & data was cached successfully.
	 */
	void CacheRegistryMetadata();

	FMetasoundFrontendDocumentModifyContext& GetModifyContext();
	const FMetasoundFrontendDocumentModifyContext& GetModifyContext() const;
#endif // WITH_EDITOR

=======
	const Metasound::Frontend::FNodeRegistryKey& GetRegistryKey() const;

	UE_DEPRECATED(5.3, "AddDefaultInterfaces is included in now applied via FMetaSoundFrontendDocumentBuilder::InitDocument and no longer directly supported via this function.")
	void AddDefaultInterfaces();

	bool VersionAsset();

#if WITH_EDITOR
	/*
	 * Caches transient metadata (class & vertex) found in the registry
	 * that is not necessary for serialization or core graph generation.
	 *
	 * @return - Whether class was found in the registry & data was cached successfully.
	 */
	void CacheRegistryMetadata();

	FMetasoundFrontendDocumentModifyContext& GetModifyContext();
	const FMetasoundFrontendDocumentModifyContext& GetModifyContext() const;
#endif // WITH_EDITOR

>>>>>>> 4af6daef
	// Calls the outermost package and marks it dirty.
	bool MarkMetasoundDocumentDirty() const;

	struct FSendInfoAndVertexName
	{
		Metasound::FMetaSoundParameterTransmitter::FSendInfo SendInfo;
		Metasound::FVertexName VertexName;
	};

	// Returns the owning asset responsible for transactions applied to MetaSound
	virtual UObject* GetOwningAsset() = 0;

	// Returns the owning asset responsible for transactions applied to MetaSound
	virtual const UObject* GetOwningAsset() const = 0;

	FString GetOwningAssetName() const;

protected:
#if WITH_EDITOR
	virtual void SetReferencedAssetClasses(TSet<Metasound::Frontend::IMetaSoundAssetManager::FAssetInfo>&& InAssetClasses) = 0;
#endif

	// Get information for communicating asynchronously with MetaSound running instance.
<<<<<<< HEAD
=======
	UE_DEPRECATED(5.3, "MetaSounds no longer communicate using FSendInfo.")
>>>>>>> 4af6daef
	TArray<FSendInfoAndVertexName> GetSendInfos(uint64 InInstanceID) const;

#if WITH_EDITORONLY_DATA
	FText GetDisplayName(FString&& InTypeName) const;
#endif // WITH_EDITORONLY_DATA

	// Returns an access pointer to the document.
	virtual Metasound::Frontend::FDocumentAccessPtr GetDocumentAccessPtr() = 0;

	// Returns an access pointer to the document.
	virtual Metasound::Frontend::FConstDocumentAccessPtr GetDocumentConstAccessPtr() const = 0;

protected:
	// Container for runtime data of MetaSound graph.
	struct FRuntimeData
	{
		// Current ID of graph.
		FGuid ChangeID;

		// Array of inputs which can be set for construction. 
		TArray<FMetasoundFrontendClassInput> PublicInputs;

		// Array of inputs which can be transmitted to.
		TArray<FMetasoundFrontendClassInput> TransmittableInputs;

		// Core graph.
<<<<<<< HEAD
		TSharedPtr<Metasound::IGraph, ESPMode::ThreadSafe> Graph;
=======
		TSharedPtr<Metasound::FGraph, ESPMode::ThreadSafe> Graph;
>>>>>>> 4af6daef
	};

	// Returns the cached runtime data.
	const FRuntimeData& GetRuntimeData() const;
<<<<<<< HEAD

	// Returns all public class inputs.  This is a potentially expensive.
	// Prefer accessing public class inputs using CacheRuntimeData.
	TArray<FMetasoundFrontendClassInput> GetPublicClassInputs() const;

=======

	// Returns all public class inputs.  This is a potentially expensive.
	// Prefer accessing public class inputs using CacheRuntimeData.
	TArray<FMetasoundFrontendClassInput> GetPublicClassInputs() const;

>>>>>>> 4af6daef

	bool AutoUpdate(bool bInLogWarningsOnDroppedConnection);
	void RegisterAssetDependencies(const Metasound::Frontend::FMetaSoundAssetRegistrationOptions& InRegistrationOptions);
	TSharedPtr<FMetasoundFrontendDocument> PreprocessDocument();
private:
#if WITH_EDITORONLY_DATA
	void UpdateAssetRegistry();
#endif
	// Returns the cached runtime data. Call updates cached data if out-of-date.
	const FRuntimeData& CacheRuntimeData(const FMetasoundFrontendDocument& InPreprocessedDoc);

	Metasound::Frontend::FNodeRegistryKey RegistryKey;

	// Cache ID is used to determine whether CachedRuntimeData is out-of-date.
	FGuid CurrentCachedRuntimeDataChangeID;
	FRuntimeData CachedRuntimeData;

<<<<<<< HEAD
	TSharedPtr<Metasound::IGraph, ESPMode::ThreadSafe> BuildMetasoundDocument(const FMetasoundFrontendDocument& InPreprocessDoc, const TSet<FName>& InTransmittableInputNames) const;
	Metasound::FSendAddress CreateSendAddress(uint64 InInstanceID, const Metasound::FVertexName& InVertexName, const FName& InDataTypeName) const;
	Metasound::Frontend::FNodeHandle AddInputPinForSendAddress(const Metasound::FMetaSoundParameterTransmitter::FSendInfo& InSendInfo, Metasound::Frontend::FGraphHandle InGraph) const;
=======
	TSharedPtr<Metasound::FGraph, ESPMode::ThreadSafe> BuildMetasoundDocument(const FMetasoundFrontendDocument& InPreprocessDoc, const TSet<FName>& InTransmittableInputNames) const;
>>>>>>> 4af6daef
};<|MERGE_RESOLUTION|>--- conflicted
+++ resolved
@@ -83,9 +83,9 @@
 	// Rebuild dependent asset classes
 	void RebuildReferencedAssetClasses();
 #endif // WITH_EDITOR
-<<<<<<< HEAD
 
 	// Returns the interface entries declared by the given asset's document from the InterfaceRegistry.
+	UE_DEPRECATED(5.3, "Use static FMetaSoundFrontendDocumentBuilder 'FindDeclaredInterfaces instead.")
 	bool GetDeclaredInterfaces(TArray<const Metasound::Frontend::IInterfaceRegistryEntry*>& OutInterfaces) const;
 
 	// Returns whether an interface with the given version is declared by the given asset's document.
@@ -101,26 +101,6 @@
 	// Used at runtime load register referenced classes.
 	virtual TArray<FMetasoundAssetBase*> GetReferencedAssets() = 0;
 
-=======
-
-	// Returns the interface entries declared by the given asset's document from the InterfaceRegistry.
-	UE_DEPRECATED(5.3, "Use static FMetaSoundFrontendDocumentBuilder 'FindDeclaredInterfaces instead.")
-	bool GetDeclaredInterfaces(TArray<const Metasound::Frontend::IInterfaceRegistryEntry*>& OutInterfaces) const;
-
-	// Returns whether an interface with the given version is declared by the given asset's document.
-	bool IsInterfaceDeclared(const FMetasoundFrontendVersion& InVersion) const;
-
-	// Gets the asset class info.
-	virtual Metasound::Frontend::FNodeClassInfo GetAssetClassInfo() const = 0;
-
-	// Returns all the class keys of this asset's referenced assets
-	virtual const TSet<FString>& GetReferencedAssetClassKeys() const = 0;
-
-	// Returns set of class references set call to serialize in the editor
-	// Used at runtime load register referenced classes.
-	virtual TArray<FMetasoundAssetBase*> GetReferencedAssets() = 0;
-
->>>>>>> 4af6daef
 	// Return all dependent asset paths to load asynchronously
 	virtual const TSet<FSoftObjectPath>& GetAsyncReferencedAssetClassPaths() const = 0;
 
@@ -130,14 +110,10 @@
 
 	bool AddingReferenceCausesLoop(const FSoftObjectPath& InReferencePath) const;
 	bool IsReferencedAsset(const FMetasoundAssetBase& InAssetToCheck) const;
-<<<<<<< HEAD
-	void ConvertFromPreset();
-=======
 
 	UE_DEPRECATED(5.3, "ConvertFromPreset moved to FMetaSoundFrontendDocumentBuilder.")
 	void ConvertFromPreset();
 
->>>>>>> 4af6daef
 	bool IsRegistered() const;
 
 	// Imports data from a JSON string directly
@@ -157,15 +133,14 @@
 	// Overwrites the existing document. If the document's interface is not supported,
 	// the FMetasoundAssetBase be while queried for a new one using `GetPreferredInterface`.
 	void SetDocument(const FMetasoundFrontendDocument& InDocument);
-<<<<<<< HEAD
-=======
 	void SetDocument(FMetasoundFrontendDocument&& InDocument);
->>>>>>> 4af6daef
 
 	FMetasoundFrontendDocument& GetDocumentChecked();
 	const FMetasoundFrontendDocument& GetDocumentChecked() const;
 
-<<<<<<< HEAD
+	const Metasound::Frontend::FNodeRegistryKey& GetRegistryKey() const;
+
+	UE_DEPRECATED(5.3, "AddDefaultInterfaces is included in now applied via FMetaSoundFrontendDocumentBuilder::InitDocument and no longer directly supported via this function.")
 	void AddDefaultInterfaces();
 
 	bool VersionAsset();
@@ -183,28 +158,6 @@
 	const FMetasoundFrontendDocumentModifyContext& GetModifyContext() const;
 #endif // WITH_EDITOR
 
-=======
-	const Metasound::Frontend::FNodeRegistryKey& GetRegistryKey() const;
-
-	UE_DEPRECATED(5.3, "AddDefaultInterfaces is included in now applied via FMetaSoundFrontendDocumentBuilder::InitDocument and no longer directly supported via this function.")
-	void AddDefaultInterfaces();
-
-	bool VersionAsset();
-
-#if WITH_EDITOR
-	/*
-	 * Caches transient metadata (class & vertex) found in the registry
-	 * that is not necessary for serialization or core graph generation.
-	 *
-	 * @return - Whether class was found in the registry & data was cached successfully.
-	 */
-	void CacheRegistryMetadata();
-
-	FMetasoundFrontendDocumentModifyContext& GetModifyContext();
-	const FMetasoundFrontendDocumentModifyContext& GetModifyContext() const;
-#endif // WITH_EDITOR
-
->>>>>>> 4af6daef
 	// Calls the outermost package and marks it dirty.
 	bool MarkMetasoundDocumentDirty() const;
 
@@ -228,10 +181,7 @@
 #endif
 
 	// Get information for communicating asynchronously with MetaSound running instance.
-<<<<<<< HEAD
-=======
 	UE_DEPRECATED(5.3, "MetaSounds no longer communicate using FSendInfo.")
->>>>>>> 4af6daef
 	TArray<FSendInfoAndVertexName> GetSendInfos(uint64 InInstanceID) const;
 
 #if WITH_EDITORONLY_DATA
@@ -258,28 +208,16 @@
 		TArray<FMetasoundFrontendClassInput> TransmittableInputs;
 
 		// Core graph.
-<<<<<<< HEAD
-		TSharedPtr<Metasound::IGraph, ESPMode::ThreadSafe> Graph;
-=======
 		TSharedPtr<Metasound::FGraph, ESPMode::ThreadSafe> Graph;
->>>>>>> 4af6daef
 	};
 
 	// Returns the cached runtime data.
 	const FRuntimeData& GetRuntimeData() const;
-<<<<<<< HEAD
 
 	// Returns all public class inputs.  This is a potentially expensive.
 	// Prefer accessing public class inputs using CacheRuntimeData.
 	TArray<FMetasoundFrontendClassInput> GetPublicClassInputs() const;
 
-=======
-
-	// Returns all public class inputs.  This is a potentially expensive.
-	// Prefer accessing public class inputs using CacheRuntimeData.
-	TArray<FMetasoundFrontendClassInput> GetPublicClassInputs() const;
-
->>>>>>> 4af6daef
 
 	bool AutoUpdate(bool bInLogWarningsOnDroppedConnection);
 	void RegisterAssetDependencies(const Metasound::Frontend::FMetaSoundAssetRegistrationOptions& InRegistrationOptions);
@@ -297,11 +235,5 @@
 	FGuid CurrentCachedRuntimeDataChangeID;
 	FRuntimeData CachedRuntimeData;
 
-<<<<<<< HEAD
-	TSharedPtr<Metasound::IGraph, ESPMode::ThreadSafe> BuildMetasoundDocument(const FMetasoundFrontendDocument& InPreprocessDoc, const TSet<FName>& InTransmittableInputNames) const;
-	Metasound::FSendAddress CreateSendAddress(uint64 InInstanceID, const Metasound::FVertexName& InVertexName, const FName& InDataTypeName) const;
-	Metasound::Frontend::FNodeHandle AddInputPinForSendAddress(const Metasound::FMetaSoundParameterTransmitter::FSendInfo& InSendInfo, Metasound::Frontend::FGraphHandle InGraph) const;
-=======
 	TSharedPtr<Metasound::FGraph, ESPMode::ThreadSafe> BuildMetasoundDocument(const FMetasoundFrontendDocument& InPreprocessDoc, const TSet<FName>& InTransmittableInputNames) const;
->>>>>>> 4af6daef
 };