--- conflicted
+++ resolved
@@ -91,12 +91,8 @@
 			{
 				None,
 				IncompatibleDataTypes,
-<<<<<<< HEAD
-				CausesLoop
-=======
 				CausesLoop,
 				IncompatibleAccessTypes
->>>>>>> d731a049
 			};
 
 			EConnectable Connectable = EConnectable::No;
