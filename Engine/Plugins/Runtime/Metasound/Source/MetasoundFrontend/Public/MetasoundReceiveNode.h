// Copyright Epic Games, Inc. All Rights Reserved.
#pragma once

#include "MetasoundBuilderInterface.h"
#include "MetasoundNode.h"
#include "MetasoundNodeInterface.h"
#include "MetasoundNodeRegistrationMacro.h"
#include "MetasoundOperatorInterface.h"
#include "MetasoundDataFactory.h"
#include "MetasoundDataReference.h"
#include "MetasoundExecutableOperator.h"
#include "MetasoundParamHelper.h"
#include "MetasoundRouter.h"

#include <type_traits>

#define LOCTEXT_NAMESPACE "MetasoundFrontend"


namespace Metasound
{
	namespace ReceiveNodeInfo
	{
		METASOUND_PARAM(AddressInput, "Address", "Address")
		METASOUND_PARAM(DefaultDataInput, "Default", "Default")
		METASOUND_PARAM(Output, "Out", "Out")


		METASOUNDFRONTEND_API FNodeClassName GetClassNameForDataType(const FName& InDataTypeName);
		METASOUNDFRONTEND_API int32 GetCurrentMajorVersion();
		METASOUNDFRONTEND_API int32 GetCurrentMinorVersion();
	};

	template<typename TDataType>
	class TReceiveNode : public FNode
	{
	public:
		static FVertexInterface DeclareVertexInterface()
		{
			using namespace ReceiveNodeInfo;
			static const FDataVertexMetadata AddressInputMetadata
			{
				  FText::GetEmpty() // description
				, METASOUND_GET_PARAM_DISPLAYNAME(AddressInput) // display name
			};
			static const FDataVertexMetadata DefaultDataInputMetadata
			{
				  FText::GetEmpty() // description
				, METASOUND_GET_PARAM_DISPLAYNAME(DefaultDataInput) // display name
			};
			static const FDataVertexMetadata OutputMetadata
			{
				  FText::GetEmpty() // description
				, METASOUND_GET_PARAM_DISPLAYNAME(Output) // display name
			};
			return FVertexInterface(
				FInputVertexInterface(
					TInputDataVertex<FSendAddress>(METASOUND_GET_PARAM_NAME(AddressInput), AddressInputMetadata),
					TInputDataVertex<TDataType>(METASOUND_GET_PARAM_NAME(DefaultDataInput), DefaultDataInputMetadata)
				),
				FOutputVertexInterface(
					TOutputDataVertex<TDataType>(METASOUND_GET_PARAM_NAME(Output), OutputMetadata)
				)
			);
		}

		static const FNodeClassMetadata& GetNodeInfo()
		{
			auto InitNodeInfo = []() -> FNodeClassMetadata
			{
				FNodeClassMetadata Info;
				Info.ClassName = ReceiveNodeInfo::GetClassNameForDataType(GetMetasoundDataTypeName<TDataType>());
				Info.MajorVersion = ReceiveNodeInfo::GetCurrentMajorVersion();
				Info.MinorVersion = ReceiveNodeInfo::GetCurrentMinorVersion();
				Info.DisplayName = METASOUND_LOCTEXT_FORMAT("Metasound_ReceiveNodeDisplayNameFormat", "Receive {0}", GetMetasoundDataTypeDisplayText<TDataType>());
				Info.Description = METASOUND_LOCTEXT("Metasound_ReceiveNodeDescription", "Receives data from a send node with the same name.");
				Info.Author = PluginAuthor;
				Info.PromptIfMissing = PluginNodeMissingPrompt;
				Info.DefaultInterface = DeclareVertexInterface();
				Info.CategoryHierarchy = { METASOUND_LOCTEXT("Metasound_TransmissionNodeCategory", "Transmission") };
				Info.Keywords = { };

				// Then send & receive nodes do not work as expected, particularly 
				// around multiple-consumer scenarios. Deprecate them to avoid
				// metasound assets from relying on send & receive nodes. 
				Info.bDeprecated = true; 

				return Info;
			};

			static const FNodeClassMetadata Info = InitNodeInfo();

			return Info;
		}

	private:
		class TReceiverOperator : public TExecutableOperator<TReceiverOperator>
		{
			TReceiverOperator() = delete;

			public:
				TReceiverOperator(TDataReadReference<TDataType> InInitDataRef, TDataWriteReference<TDataType> InOutDataRef, TDataReadReference<FSendAddress> InSendAddress, const FOperatorSettings& InOperatorSettings)
					: bHasNotReceivedData(true)
					, DefaultData(InInitDataRef)
					, OutputData(InOutDataRef)
					, SendAddress(InSendAddress)
					, CachedSendAddress(*InSendAddress)
					, CachedReceiverParams({InOperatorSettings})
					, Receiver(nullptr)
				{
					Receiver = CreateNewReceiver();
				}

				virtual ~TReceiverOperator() 
				{
					ResetReceiverAndCleanupChannel();
				}

				virtual void BindInputs(FInputVertexInterfaceData& InOutVertexData) override
				{
					using namespace ReceiveNodeInfo; 
<<<<<<< HEAD

					FDataReferenceCollection Inputs;

					Inputs.AddDataReadReference<TDataType>(METASOUND_GET_PARAM_NAME(DefaultDataInput), DefaultData);
					Inputs.AddDataReadReference<FSendAddress>(METASOUND_GET_PARAM_NAME(AddressInput), SendAddress);
=======
					InOutVertexData.BindReadVertex<TDataType>(METASOUND_GET_PARAM_NAME(DefaultDataInput), DefaultData);
					InOutVertexData.BindReadVertex<FSendAddress>(METASOUND_GET_PARAM_NAME(AddressInput), SendAddress);
				}

				virtual void BindOutputs(FOutputVertexInterfaceData& InOutVertexData) override
				{
					using namespace ReceiveNodeInfo;
					InOutVertexData.BindReadVertex<TDataType>(METASOUND_GET_PARAM_NAME(Output), TDataReadReference<TDataType>(OutputData));
				}
>>>>>>> 4af6daef

				virtual FDataReferenceCollection GetInputs() const override
				{
					// This should never be called. Bind(...) is called instead. This method
					// exists as a stop-gap until the API can be deprecated and removed.
					checkNoEntry();
					return {};
				}

				virtual FDataReferenceCollection GetOutputs() const override
				{
<<<<<<< HEAD
					using namespace ReceiveNodeInfo;

					FDataReferenceCollection Outputs;
					Outputs.AddDataReadReference<TDataType>(METASOUND_GET_PARAM_NAME(Output), TDataReadReference<TDataType>(OutputData));
					return Outputs;
=======
					// This should never be called. Bind(...) is called instead. This method
					// exists as a stop-gap until the API can be deprecated and removed.
					checkNoEntry();
					return {};
>>>>>>> 4af6daef
				}

				void Execute()
				{
					if (*SendAddress != CachedSendAddress)
					{
						ResetReceiverAndCleanupChannel();
						CachedSendAddress = *SendAddress;

						Receiver = CreateNewReceiver();
					}

					bool bHasNewData = false;
					if (ensure(Receiver.IsValid()))
					{
						bHasNewData = Receiver->CanPop();
						if (bHasNewData)
						{
							Receiver->Pop(*OutputData);
							bHasNotReceivedData = false;
						}
					}

					if (bHasNotReceivedData)
					{
						*OutputData = *DefaultData;
						bHasNewData = true;
					}

					if (TExecutableDataType<TDataType>::bIsExecutable)
					{
						TExecutableDataType<TDataType>::ExecuteInline(*OutputData, bHasNewData);
					}
				}

				void Reset(const IOperator::FResetParams& InParams)
				{
					*OutputData = *DefaultData;
					bHasNotReceivedData = true;
				}

			private:

				FSendAddress GetSendAddressWithDataType(const FSendAddress& InAddress) const 
				{
					// The data type of a send address is inferred by the underlying
					// data type of this node. A full send address, including the data type,
					// cannot be constructed from a literal. 
					return FSendAddress{ InAddress.GetChannelName(), GetMetasoundDataTypeName<TDataType>(), InAddress.GetInstanceID() };
				}

				TReceiverPtr<TDataType> CreateNewReceiver() const
				{
					if (ensure(SendAddress->GetDataType().IsNone() || (GetMetasoundDataTypeName<TDataType>() == SendAddress->GetDataType())))
					{
						return FDataTransmissionCenter::Get().RegisterNewReceiver<TDataType>(GetSendAddressWithDataType(*SendAddress), CachedReceiverParams);
					}
					return TReceiverPtr<TDataType>(nullptr);
				}
				
				void ResetReceiverAndCleanupChannel()
				{
					Receiver.Reset();
					FDataTransmissionCenter::Get().UnregisterDataChannelIfUnconnected(GetSendAddressWithDataType(CachedSendAddress));
				}

				bool bHasNotReceivedData;

				TDataReadReference<TDataType> DefaultData;
				TDataWriteReference<TDataType> OutputData;
				TDataReadReference<FSendAddress> SendAddress;

				FSendAddress CachedSendAddress;
				FReceiverInitParams CachedReceiverParams;

				TReceiverPtr<TDataType> Receiver;
		};

		class FReceiverOperatorFactory : public IOperatorFactory
		{
			public:
				FReceiverOperatorFactory() = default;

				virtual TUniquePtr<IOperator> CreateOperator(const FBuildOperatorParams& InParams, FBuildResults& OutResults) override
				{
					using namespace ReceiveNodeInfo; 

					TDataReadReference<TDataType> DefaultReadRef = TDataReadReferenceFactory<TDataType>::CreateAny(InParams.OperatorSettings);

					if (InParams.InputData.IsVertexBound(METASOUND_GET_PARAM_NAME(DefaultDataInput)))
					{
						DefaultReadRef = InParams.InputData.GetDataReadReference<TDataType>(METASOUND_GET_PARAM_NAME(DefaultDataInput));
					}

					return MakeUnique<TReceiverOperator>(
						DefaultReadRef,
						TDataWriteReferenceFactory<TDataType>::CreateAny(InParams.OperatorSettings, *DefaultReadRef),
						InParams.InputData.GetOrConstructDataReadReference<FSendAddress>(METASOUND_GET_PARAM_NAME(AddressInput)),
						InParams.OperatorSettings
						);
				}
		};

		public:

			TReceiveNode(const FNodeInitData& InInitData)
				: FNode(InInitData.InstanceName, InInitData.InstanceID, GetNodeInfo())
				, Interface(DeclareVertexInterface())
				, Factory(MakeOperatorFactoryRef<FReceiverOperatorFactory>())
			{
			}

			virtual ~TReceiveNode() = default;

			virtual const FVertexInterface& GetVertexInterface() const override
			{
				return Interface;
			}

			virtual bool SetVertexInterface(const FVertexInterface& InInterface) override
			{
				return Interface == InInterface;
			}

			virtual bool IsVertexInterfaceSupported(const FVertexInterface& InInterface) const override
			{
				return Interface == InInterface;
			}

			virtual FOperatorFactorySharedRef GetDefaultOperatorFactory() const override
			{
				return Factory;
			}

		private:
			FVertexInterface Interface;
			FOperatorFactorySharedRef Factory;
	};
}
#undef LOCTEXT_NAMESPACE<|MERGE_RESOLUTION|>--- conflicted
+++ resolved
@@ -119,13 +119,6 @@
 				virtual void BindInputs(FInputVertexInterfaceData& InOutVertexData) override
 				{
 					using namespace ReceiveNodeInfo; 
-<<<<<<< HEAD
-
-					FDataReferenceCollection Inputs;
-
-					Inputs.AddDataReadReference<TDataType>(METASOUND_GET_PARAM_NAME(DefaultDataInput), DefaultData);
-					Inputs.AddDataReadReference<FSendAddress>(METASOUND_GET_PARAM_NAME(AddressInput), SendAddress);
-=======
 					InOutVertexData.BindReadVertex<TDataType>(METASOUND_GET_PARAM_NAME(DefaultDataInput), DefaultData);
 					InOutVertexData.BindReadVertex<FSendAddress>(METASOUND_GET_PARAM_NAME(AddressInput), SendAddress);
 				}
@@ -135,7 +128,6 @@
 					using namespace ReceiveNodeInfo;
 					InOutVertexData.BindReadVertex<TDataType>(METASOUND_GET_PARAM_NAME(Output), TDataReadReference<TDataType>(OutputData));
 				}
->>>>>>> 4af6daef
 
 				virtual FDataReferenceCollection GetInputs() const override
 				{
@@ -147,18 +139,10 @@
 
 				virtual FDataReferenceCollection GetOutputs() const override
 				{
-<<<<<<< HEAD
-					using namespace ReceiveNodeInfo;
-
-					FDataReferenceCollection Outputs;
-					Outputs.AddDataReadReference<TDataType>(METASOUND_GET_PARAM_NAME(Output), TDataReadReference<TDataType>(OutputData));
-					return Outputs;
-=======
 					// This should never be called. Bind(...) is called instead. This method
 					// exists as a stop-gap until the API can be deprecated and removed.
 					checkNoEntry();
 					return {};
->>>>>>> 4af6daef
 				}
 
 				void Execute()
