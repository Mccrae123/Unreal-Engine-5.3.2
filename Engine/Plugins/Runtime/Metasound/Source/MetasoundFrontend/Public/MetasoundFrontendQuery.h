--- conflicted
+++ resolved
@@ -96,18 +96,11 @@
 
 	/** A FFrontendQueryPartition represents a set of entries associated with a 
 	 * single FFrontendQueryKey. */
-<<<<<<< HEAD
-	using FFrontendQueryPartition = TSet<FFrontendQueryEntry>;
-
-	/** A FFrontendQuerySelection holds a map of keys to partitions. */
-	using FFrontendQuerySelection = TMap<FFrontendQueryKey, FFrontendQueryPartition>;
-=======
 	
 	using FFrontendQueryPartition = TArray<FFrontendQueryEntry, TInlineAllocator<1>>;
 
 	/** A FFrontendQuerySelection holds a map of keys to partitions. */
 	using FFrontendQuerySelection = TSortedMap<FFrontendQueryKey, FFrontendQueryPartition>;
->>>>>>> d731a049
 
 	/** Interface for an individual step in a query */
 	class IFrontendQueryStep
