--- conflicted
+++ resolved
@@ -41,41 +41,23 @@
 		bAlreadyRegisteredThisDataType = true;
 
 		// Node registry entry specialized to FNodeType.
-<<<<<<< HEAD
-		class FNodeRegistryEntry : public Frontend::INodeRegistryEntry
-		{
-		public:
-			FNodeRegistryEntry(const Metasound::FNodeClassMetadata& InMetadata)
-=======
 		class FNodeRegistryEntryBase : public Frontend::INodeRegistryEntry
 		{
 		public:
 			FNodeRegistryEntryBase(const Metasound::FNodeClassMetadata& InMetadata)
->>>>>>> 4af6daef
 			: ClassInfo(FMetasoundFrontendClassMetadata::GenerateClassMetadata(InMetadata, EMetasoundFrontendClassType::External))
 			, FrontendClass(Metasound::Frontend::GenerateClass(InMetadata))
 			{
 			}
 
-<<<<<<< HEAD
-			virtual ~FNodeRegistryEntry() = default;
-=======
 			virtual ~FNodeRegistryEntryBase() = default;
->>>>>>> 4af6daef
 
 			virtual const Frontend::FNodeClassInfo& GetClassInfo() const override
 			{
 				return ClassInfo;
 			}
 
-<<<<<<< HEAD
-			virtual TUniquePtr<INode> CreateNode(const FNodeInitData& InParams) const override
-			{
-				return MakeUnique<FNodeType>(InParams);
-			}
-=======
 			virtual TUniquePtr<INode> CreateNode(const FNodeInitData& InParams) const = 0;
->>>>>>> 4af6daef
 
 			virtual TUniquePtr<INode> CreateNode(FDefaultLiteralNodeConstructorParams&& InParams) const override
 			{
@@ -83,28 +65,6 @@
 			}
 
 			virtual TUniquePtr<INode> CreateNode(FDefaultNamedVertexNodeConstructorParams&& InParams) const override
-<<<<<<< HEAD
-			{
-				return nullptr;
-			}
-		
-			virtual TUniquePtr<INode> CreateNode(FDefaultNamedVertexWithLiteralNodeConstructorParams&& InParams) const override
-			{
-				return nullptr;
-			}
-
-
-			virtual const FMetasoundFrontendClass& GetFrontendClass() const override
-			{
-				return FrontendClass;
-			}
-
-			virtual TUniquePtr<INodeRegistryEntry> Clone() const override
-			{
-				return MakeUnique<FNodeRegistryEntry>(*this);
-			}
-
-=======
 			{
 				return nullptr;
 			}
@@ -127,7 +87,6 @@
 				return nullptr;
 			}
 
->>>>>>> 4af6daef
 			virtual bool IsNative() const override
 			{
 				return true;
@@ -139,8 +98,6 @@
 			FMetasoundFrontendClass FrontendClass;
 		};
 
-<<<<<<< HEAD
-=======
 		class FNodeRegistryEntry : public FNodeRegistryEntryBase
 		{
 		public:
@@ -160,7 +117,6 @@
 			}
 		};
 
->>>>>>> 4af6daef
 
 		Frontend::FNodeRegistryKey Key = FMetasoundFrontendRegistryContainer::Get()->RegisterNode(MakeUnique<FNodeRegistryEntry>(InMetadata));
 		const bool bSuccessfullyRegisteredNode = Frontend::NodeRegistryKey::IsValid(Key);
