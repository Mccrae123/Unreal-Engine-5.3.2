--- conflicted
+++ resolved
@@ -183,61 +183,10 @@
 			, bEnableSharedState(bInEnableSharedState)
 		{
 			using namespace Frontend;
-<<<<<<< HEAD
-
-#if WITH_METASOUND_DEBUG_ENVIRONMENT
-			GraphName = *InParams.Environment.GetValue<FString>(SourceInterface::Environment::GraphName);
-#endif // WITH_METASOUND_DEBUG_ENVIRONMENT
-
-			// Check to see if this is a global shuffler or a local one. 
-			// Global shuffler will use a namespace to opt into it.
-			PrevSeedValue = *SeedValue;
-			PrevNoRepeatOrder = FMath::Max(*NoRepeatOrder, 0);
-
-			WeightsArray = *InputWeightsArray;
-
-			const ArrayType& InputArrayRef = *InputArray;
-			PrevArraySize = InputArrayRef.Num();
-
-			if (PrevArraySize > 0)
-			{
-				if (*bEnableSharedState)
-				{
-					// Get the environment variable for the unique ID of the sound
-					SharedStateUniqueId = InParams.Node.GetInstanceID();
-					check(SharedStateUniqueId.IsValid());
-
-					bIsPreviewSound = InParams.Environment.GetValue<bool>(SourceInterface::Environment::IsPreview);
-
-					FSharedStateRandomGetManager& RGM = FSharedStateRandomGetManager::Get();
-
-					InitSharedStateArgs Args;
-					Args.SharedStateId = SharedStateUniqueId;
-					Args.Seed = PrevSeedValue;
-					Args.NumElements = PrevArraySize;
-					Args.NoRepeatOrder = PrevNoRepeatOrder;
-					Args.bIsPreviewSound = bIsPreviewSound;
-					Args.Weights = WeightsArray;
-
-					RGM.InitSharedState(Args);
-				}
-				else
-				{
-					ArrayRandomGet = MakeUnique<FArrayRandomGet>(PrevSeedValue, PrevArraySize, WeightsArray, PrevNoRepeatOrder);
-				}
-			}
-#if WITH_METASOUND_DEBUG_ENVIRONMENT
-			else
-			{
- 				UE_LOG(LogMetaSound, Verbose, TEXT("Array Random Get: Can't retrieve random elements from an empty array in graph '%s'"), *GraphName);
-			}
-#endif // WITH_METASOUND_DEBUG_ENVIRONMENT
-=======
 
 			SharedStateUniqueId = InParams.Node.GetInstanceID();
 
 			Reset(InParams);
->>>>>>> 4af6daef
 		}
 
 		virtual ~TArrayRandomGetOperator() = default;
@@ -254,16 +203,6 @@
 			InOutVertexData.BindReadVertex(METASOUND_GET_PARAM_NAME(InputEnableSharedState), bEnableSharedState);
 		}
 
-<<<<<<< HEAD
-			FDataReferenceCollection Inputs;
-			Inputs.AddDataReadReference(METASOUND_GET_PARAM_NAME(InputTriggerNextValue), TriggerNext);
-			Inputs.AddDataReadReference(METASOUND_GET_PARAM_NAME(InputTriggerResetSeed), TriggerReset);
-			Inputs.AddDataReadReference(METASOUND_GET_PARAM_NAME(InputRandomArray), InputArray);
-			Inputs.AddDataReadReference(METASOUND_GET_PARAM_NAME(InputWeights), InputWeightsArray);
-			Inputs.AddDataReadReference(METASOUND_GET_PARAM_NAME(InputSeed), SeedValue);
-			Inputs.AddDataReadReference(METASOUND_GET_PARAM_NAME(InputNoRepeatOrder), NoRepeatOrder);
-			Inputs.AddDataReadReference(METASOUND_GET_PARAM_NAME(InputEnableSharedState), bEnableSharedState);
-=======
 		virtual void BindOutputs(FOutputVertexInterfaceData& InOutVertexData) override
 		{
 			using namespace ArrayNodeRandomGetVertexNames;
@@ -271,7 +210,6 @@
 			InOutVertexData.BindReadVertex(METASOUND_GET_PARAM_NAME(OutputTriggerOnReset), TriggerOnReset);
 			InOutVertexData.BindReadVertex(METASOUND_GET_PARAM_NAME(ShuffleOutputValue), OutValue);
 		}
->>>>>>> 4af6daef
 
 		virtual FDataReferenceCollection GetInputs() const override
 		{
@@ -312,17 +250,10 @@
 
 			InitializeState(PrevArraySize);
 
-<<<<<<< HEAD
-			FDataReferenceCollection Outputs;
-			Outputs.AddDataReadReference(METASOUND_GET_PARAM_NAME(OutputTriggerOnNext), TriggerOnNext);
-			Outputs.AddDataReadReference(METASOUND_GET_PARAM_NAME(OutputTriggerOnReset), TriggerOnReset);
-			Outputs.AddDataReadReference(METASOUND_GET_PARAM_NAME(ShuffleOutputValue), OutValue);
-=======
 			*OutValue = TDataTypeFactory<ElementType>::CreateAny(InParams.OperatorSettings);
 			TriggerOnNext->Reset();
 			TriggerOnReset->Reset();
 		}
->>>>>>> 4af6daef
 
 		bool UseSharedState() const
 		{
@@ -356,13 +287,7 @@
 #if WITH_METASOUND_DEBUG_ENVIRONMENT
 				if (!bHasLoggedEmptyArrayWarning)
 				{
-<<<<<<< HEAD
-#if WITH_METASOUND_DEBUG_ENVIRONMENT
 					UE_LOG(LogMetaSound, Verbose, TEXT("Array Random Get: empty array input (Graph '%s')"), *GraphName);
-#endif // WITH_METASOUND_DEBUG_ENVIRONMENT
-=======
-					UE_LOG(LogMetaSound, Verbose, TEXT("Array Random Get: empty array input (Graph '%s')"), *GraphName);
->>>>>>> 4af6daef
 					bHasLoggedEmptyArrayWarning = true;
 				}
 #endif // WITH_METASOUND_DEBUG_ENVIRONMENT
@@ -374,11 +299,7 @@
 			{
 				PrevSeedValue = *SeedValue;
 
-<<<<<<< HEAD
-				if (SharedStateUniqueId.IsValid())
-=======
 				if (UseSharedState())
->>>>>>> 4af6daef
 				{
 					FSharedStateRandomGetManager& RGM = FSharedStateRandomGetManager::Get();
 					RGM.SetSeed(SharedStateUniqueId, PrevSeedValue);
@@ -393,11 +314,7 @@
 			if (PrevNoRepeatOrder != *NoRepeatOrder)
 			{
 				PrevNoRepeatOrder = *NoRepeatOrder;
-<<<<<<< HEAD
-				if (SharedStateUniqueId.IsValid())
-=======
 				if (UseSharedState())
->>>>>>> 4af6daef
 				{
 					FSharedStateRandomGetManager& RGM = FSharedStateRandomGetManager::Get();
 					RGM.SetNoRepeatOrder(SharedStateUniqueId, PrevNoRepeatOrder);
@@ -410,11 +327,7 @@
 			}
 
 			WeightsArray = *InputWeightsArray;
-<<<<<<< HEAD
-			if (SharedStateUniqueId.IsValid())
-=======
 			if (UseSharedState())
->>>>>>> 4af6daef
 			{
 				FSharedStateRandomGetManager& RGM = FSharedStateRandomGetManager::Get();
 				RGM.SetRandomWeights(SharedStateUniqueId, WeightsArray);
@@ -437,11 +350,7 @@
 				},
 				[this](int32 StartFrame, int32 EndFrame)
 				{
-<<<<<<< HEAD
-					if (SharedStateUniqueId.IsValid())
-=======
 					if (UseSharedState())
->>>>>>> 4af6daef
 					{
 						FSharedStateRandomGetManager& RGM = FSharedStateRandomGetManager::Get();
 						RGM.ResetSeed(SharedStateUniqueId);
@@ -464,11 +373,7 @@
 					const ArrayType& InputArrayRef = *InputArray;
 					int32 OutRandomIndex = INDEX_NONE;
 
-<<<<<<< HEAD
-					if (SharedStateUniqueId.IsValid())
-=======
 					if (UseSharedState())
->>>>>>> 4af6daef
 					{
 						FSharedStateRandomGetManager& RGM = FSharedStateRandomGetManager::Get();
 						OutRandomIndex = RGM.NextValue(SharedStateUniqueId);
@@ -542,10 +447,7 @@
 
 #if WITH_METASOUND_DEBUG_ENVIRONMENT
 		FString GraphName;
-<<<<<<< HEAD
-=======
 		bool bHasLoggedEmptyArrayWarning = false;
->>>>>>> 4af6daef
 #endif // WITH_METASOUND_DEBUG_ENVIRONMENT
 
 		// Data
