// Copyright Epic Games, Inc. All Rights Reserved.
#pragma once

#include "Internationalization/Text.h"
#include "MetasoundBuildError.h"
#include "MetasoundBuilderInterface.h"
<<<<<<< HEAD
=======
#include "MetasoundExecutableOperator.h"
>>>>>>> 4af6daef
#include "MetasoundFrontendDataTypeTraits.h"
#include "MetasoundNodeInterface.h"
#include "MetasoundNodeRegistrationMacro.h"
#include "MetasoundOperatorInterface.h"
#include "MetasoundNode.h"
#include "MetasoundVertex.h"
#include "Templates/SharedPointer.h"
#include "UObject/NameTypes.h"

#define LOCTEXT_NAMESPACE "MetasoundGraphCore"

namespace Metasound
{
	/** FMissingOutputNodeInputReferenceError
	 *
	 * Caused by Output not being able to generate an IOperator instance due to
	 * the type requiring an input reference (i.e. it is not default constructable).
	 */
	class FMissingOutputNodeInputReferenceError : public FBuildErrorBase
	{
	public:
		FMissingOutputNodeInputReferenceError(const INode& InNode, const FText& InDataType)
			: FBuildErrorBase(
				"MetasoundMissingOutputDataReferenceError",
				METASOUND_LOCTEXT_FORMAT("MissingOutputNodeInputReferenceError", "Missing required output node input reference for type {0}.", InDataType))
		{
			AddNode(InNode);
		}

<<<<<<< HEAD
		virtual ~FMissingOutputNodeInputReferenceError() = default;
	};

	namespace OutputNodePrivate
	{
		class METASOUNDFRONTEND_API FOutputOperator : public IOperator
		{
			public:
				FOutputOperator(const FVertexName& InVertexName, const FAnyDataReference& InDataReference);

=======
		FMissingOutputNodeInputReferenceError(const INode& InNode)
			: FBuildErrorBase(
				"MetasoundMissingOutputDataReferenceError",
				METASOUND_LOCTEXT("MissingOutputNodeInputReferenceError", "Missing required output node input reference."))
		{
			AddNode(InNode);
		}

		virtual ~FMissingOutputNodeInputReferenceError() = default;
	};

	namespace OutputNodePrivate
	{
		class METASOUNDFRONTEND_API FOutputOperator : public FNoOpOperator
		{
			public:
				FOutputOperator(const FVertexName& InVertexName, const FAnyDataReference& InDataReference);
>>>>>>> 4af6daef
				virtual ~FOutputOperator() = default;

				virtual FDataReferenceCollection GetInputs() const override;
				virtual FDataReferenceCollection GetOutputs() const override;
<<<<<<< HEAD
				virtual void Bind(FVertexInterfaceData& InVertexData) const;
				virtual FExecuteFunction GetExecuteFunction() override;
=======
				virtual void BindInputs(FInputVertexInterfaceData& InVertexData) override;
				virtual void BindOutputs(FOutputVertexInterfaceData& InVertexData) override;
>>>>>>> 4af6daef

			private:
				FVertexName VertexName;
				FAnyDataReference DataReference;
		};
	}

	template<typename DataType, EVertexAccessType VertexAccess=EVertexAccessType::Reference>
	class TOutputNode : public FNode
	{
	private:
		static FName GetVariantName()
		{
			if constexpr (EVertexAccessType::Value == VertexAccess)
			{
				return FName("Constructor");
			}
			else
			{
				return FName();
			}
		}

		class METASOUNDFRONTEND_API FOutputNode : public FNode
		{
<<<<<<< HEAD
		public:
			FOutputOperatorFactory(const FVertexName& InDataReferenceName)
			:	DataReferenceName(InDataReferenceName)
			{
			}

			virtual TUniquePtr<IOperator> CreateOperator(const FBuildOperatorParams& InParams, FBuildResults& OutResults) override
			{
				using namespace OutputNodePrivate;

				if (const FAnyDataReference* Ref = InParams.InputData.FindDataReference(DataReferenceName))
				{
					return MakeUnique<FOutputOperator>(DataReferenceName, *Ref);
				}

				// Only construct default if default construction is supported
				if constexpr (TIsParsable<DataType>::Value)
				{
					if constexpr (TIsConstructorVertexSupported<DataType>::Value)
					{
						// Prefer to make a constant value
						TDataValueReference<DataType> DefaultValueRef = TDataValueReferenceFactory<DataType>::CreateAny(InParams.OperatorSettings);
						return MakeUnique<FOutputOperator>(DataReferenceName, DefaultValueRef);
					}
					else
					{
						TDataReadReference<DataType> DefaultReadRef = TDataReadReferenceFactory<DataType>::CreateAny(InParams.OperatorSettings);
						return MakeUnique<FOutputOperator>(DataReferenceName, DefaultReadRef);
					}
				}

				OutResults.Errors.Emplace(MakeUnique<FMissingOutputNodeInputReferenceError>(InParams.Node, GetMetasoundDataTypeDisplayText<DataType>()));
				return TUniquePtr<IOperator>(nullptr);
			}

		private:
			FVertexName DataReferenceName;
		};

		static FVertexInterface GetVertexInterface(const FVertexName& InVertexName)
		{
			static const FText VertexDescription = METASOUND_LOCTEXT("Metasound_OutputVertexDescription", "Output from the parent Metasound graph.");

			return FVertexInterface(
				FInputVertexInterface(
					FInputDataVertex(InVertexName, GetMetasoundDataTypeName<DataType>(), FDataVertexMetadata{VertexDescription}, VertexAccess)
				),
				FOutputVertexInterface(
					FOutputDataVertex(InVertexName, GetMetasoundDataTypeName<DataType>(), FDataVertexMetadata{VertexDescription}, VertexAccess)
				)
			);
		}

		static FNodeClassMetadata GetNodeInfo(const FVertexName& InVertexName)
		{
			FNodeClassMetadata Info;

			Info.ClassName = { "Output", GetMetasoundDataTypeName<DataType>(), GetVariantName() };
			Info.MajorVersion = 1;
			Info.MinorVersion = 0;
			Info.Description = METASOUND_LOCTEXT("Metasound_OutputNodeDescription", "Output from the parent Metasound graph.");
			Info.Author = PluginAuthor;
			Info.PromptIfMissing = PluginNodeMissingPrompt;
			Info.DefaultInterface = GetVertexInterface(InVertexName);

			return Info;
		};

		public:
			TOutputNode(const FVertexName& InInstanceName, const FGuid& InInstanceID, const FVertexName& InVertexName)
			:	FNode(InInstanceName, InInstanceID, GetNodeInfo(InVertexName))
			,	VertexInterface(GetVertexInterface(InVertexName))
			,	Factory(MakeShared<FOutputOperatorFactory, ESPMode::ThreadSafe>(InVertexName))
			{
			}
=======
		private:
			class FOutputOperatorFactory : public IOperatorFactory
			{
			public:

				FOutputOperatorFactory(const FVertexName& InVertexName, const FName& InDataTypeName, EVertexAccessType InVertexAccessType);
				virtual TUniquePtr<IOperator> CreateOperator(const FBuildOperatorParams& InParams, FBuildResults& OutResults) override;

			private:

				FVertexName VertexName;
				FName DataTypeName;
				EVertexAccessType VertexAccessType;
			};

			static FName GetVariantName(EVertexAccessType InVertexAccessType);
			static FVertexInterface GetVertexInterface(const FVertexName& InVertexName, const FName& InDataTypeName, EVertexAccessType InVertexAccessType);
			static FNodeClassMetadata GetNodeInfo(const FVertexName& InVertexName, const FName& InDataTypeName, EVertexAccessType InVertexAccessType);

			public:
				FOutputNode(const FName& InInstanceName, const FGuid& InInstanceID, const FVertexName& InVertexName, const FName& InDataType, EVertexAccessType InVertexAccessType);

				/** Return the current vertex interface. */
				virtual const FVertexInterface& GetVertexInterface() const override;
>>>>>>> 4af6daef

				/** Set the vertex interface. If the vertex was successfully changed, returns true. 
				 *
				 * @param InInterface - New interface for node. 
				 *
				 * @return True on success, false otherwise.
				 */
				virtual bool SetVertexInterface(const FVertexInterface& InInterface) override;

				/** Expresses whether a specific vertex interface is supported.
				 *
				 * @param InInterface - New interface. 
				 *
				 * @return True if the interface is supported, false otherwise. 
				 */
				virtual bool IsVertexInterfaceSupported(const FVertexInterface& InInterface) const;

				virtual TSharedRef<IOperatorFactory, ESPMode::ThreadSafe> GetDefaultOperatorFactory() const override;

			private:
				TSharedRef<FOutputOperatorFactory, ESPMode::ThreadSafe> Factory;
		};
	}

	/** Output nodes are used to expose graph data to external entities. */
	template<typename DataType, EVertexAccessType VertexAccess=EVertexAccessType::Reference>
	class TOutputNode : public OutputNodePrivate::FOutputNode
	{
	public:
		TOutputNode(const FVertexName& InInstanceName, const FGuid& InInstanceID, const FVertexName& InVertexName)
		:	FOutputNode(InInstanceName, InInstanceID, InVertexName, GetMetasoundDataTypeName<DataType>(), VertexAccess)
		{
		}
	};
}
#undef LOCTEXT_NAMESPACE // MetasoundOutputNode<|MERGE_RESOLUTION|>--- conflicted
+++ resolved
@@ -4,10 +4,7 @@
 #include "Internationalization/Text.h"
 #include "MetasoundBuildError.h"
 #include "MetasoundBuilderInterface.h"
-<<<<<<< HEAD
-=======
 #include "MetasoundExecutableOperator.h"
->>>>>>> 4af6daef
 #include "MetasoundFrontendDataTypeTraits.h"
 #include "MetasoundNodeInterface.h"
 #include "MetasoundNodeRegistrationMacro.h"
@@ -37,18 +34,6 @@
 			AddNode(InNode);
 		}
 
-<<<<<<< HEAD
-		virtual ~FMissingOutputNodeInputReferenceError() = default;
-	};
-
-	namespace OutputNodePrivate
-	{
-		class METASOUNDFRONTEND_API FOutputOperator : public IOperator
-		{
-			public:
-				FOutputOperator(const FVertexName& InVertexName, const FAnyDataReference& InDataReference);
-
-=======
 		FMissingOutputNodeInputReferenceError(const INode& InNode)
 			: FBuildErrorBase(
 				"MetasoundMissingOutputDataReferenceError",
@@ -66,120 +51,20 @@
 		{
 			public:
 				FOutputOperator(const FVertexName& InVertexName, const FAnyDataReference& InDataReference);
->>>>>>> 4af6daef
 				virtual ~FOutputOperator() = default;
 
 				virtual FDataReferenceCollection GetInputs() const override;
 				virtual FDataReferenceCollection GetOutputs() const override;
-<<<<<<< HEAD
-				virtual void Bind(FVertexInterfaceData& InVertexData) const;
-				virtual FExecuteFunction GetExecuteFunction() override;
-=======
 				virtual void BindInputs(FInputVertexInterfaceData& InVertexData) override;
 				virtual void BindOutputs(FOutputVertexInterfaceData& InVertexData) override;
->>>>>>> 4af6daef
 
 			private:
 				FVertexName VertexName;
 				FAnyDataReference DataReference;
 		};
-	}
-
-	template<typename DataType, EVertexAccessType VertexAccess=EVertexAccessType::Reference>
-	class TOutputNode : public FNode
-	{
-	private:
-		static FName GetVariantName()
-		{
-			if constexpr (EVertexAccessType::Value == VertexAccess)
-			{
-				return FName("Constructor");
-			}
-			else
-			{
-				return FName();
-			}
-		}
 
 		class METASOUNDFRONTEND_API FOutputNode : public FNode
 		{
-<<<<<<< HEAD
-		public:
-			FOutputOperatorFactory(const FVertexName& InDataReferenceName)
-			:	DataReferenceName(InDataReferenceName)
-			{
-			}
-
-			virtual TUniquePtr<IOperator> CreateOperator(const FBuildOperatorParams& InParams, FBuildResults& OutResults) override
-			{
-				using namespace OutputNodePrivate;
-
-				if (const FAnyDataReference* Ref = InParams.InputData.FindDataReference(DataReferenceName))
-				{
-					return MakeUnique<FOutputOperator>(DataReferenceName, *Ref);
-				}
-
-				// Only construct default if default construction is supported
-				if constexpr (TIsParsable<DataType>::Value)
-				{
-					if constexpr (TIsConstructorVertexSupported<DataType>::Value)
-					{
-						// Prefer to make a constant value
-						TDataValueReference<DataType> DefaultValueRef = TDataValueReferenceFactory<DataType>::CreateAny(InParams.OperatorSettings);
-						return MakeUnique<FOutputOperator>(DataReferenceName, DefaultValueRef);
-					}
-					else
-					{
-						TDataReadReference<DataType> DefaultReadRef = TDataReadReferenceFactory<DataType>::CreateAny(InParams.OperatorSettings);
-						return MakeUnique<FOutputOperator>(DataReferenceName, DefaultReadRef);
-					}
-				}
-
-				OutResults.Errors.Emplace(MakeUnique<FMissingOutputNodeInputReferenceError>(InParams.Node, GetMetasoundDataTypeDisplayText<DataType>()));
-				return TUniquePtr<IOperator>(nullptr);
-			}
-
-		private:
-			FVertexName DataReferenceName;
-		};
-
-		static FVertexInterface GetVertexInterface(const FVertexName& InVertexName)
-		{
-			static const FText VertexDescription = METASOUND_LOCTEXT("Metasound_OutputVertexDescription", "Output from the parent Metasound graph.");
-
-			return FVertexInterface(
-				FInputVertexInterface(
-					FInputDataVertex(InVertexName, GetMetasoundDataTypeName<DataType>(), FDataVertexMetadata{VertexDescription}, VertexAccess)
-				),
-				FOutputVertexInterface(
-					FOutputDataVertex(InVertexName, GetMetasoundDataTypeName<DataType>(), FDataVertexMetadata{VertexDescription}, VertexAccess)
-				)
-			);
-		}
-
-		static FNodeClassMetadata GetNodeInfo(const FVertexName& InVertexName)
-		{
-			FNodeClassMetadata Info;
-
-			Info.ClassName = { "Output", GetMetasoundDataTypeName<DataType>(), GetVariantName() };
-			Info.MajorVersion = 1;
-			Info.MinorVersion = 0;
-			Info.Description = METASOUND_LOCTEXT("Metasound_OutputNodeDescription", "Output from the parent Metasound graph.");
-			Info.Author = PluginAuthor;
-			Info.PromptIfMissing = PluginNodeMissingPrompt;
-			Info.DefaultInterface = GetVertexInterface(InVertexName);
-
-			return Info;
-		};
-
-		public:
-			TOutputNode(const FVertexName& InInstanceName, const FGuid& InInstanceID, const FVertexName& InVertexName)
-			:	FNode(InInstanceName, InInstanceID, GetNodeInfo(InVertexName))
-			,	VertexInterface(GetVertexInterface(InVertexName))
-			,	Factory(MakeShared<FOutputOperatorFactory, ESPMode::ThreadSafe>(InVertexName))
-			{
-			}
-=======
 		private:
 			class FOutputOperatorFactory : public IOperatorFactory
 			{
@@ -204,7 +89,6 @@
 
 				/** Return the current vertex interface. */
 				virtual const FVertexInterface& GetVertexInterface() const override;
->>>>>>> 4af6daef
 
 				/** Set the vertex interface. If the vertex was successfully changed, returns true. 
 				 *
