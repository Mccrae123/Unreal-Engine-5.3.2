--- conflicted
+++ resolved
@@ -2,13 +2,8 @@
 #pragma once
 
 #include "Internationalization/Text.h"
-<<<<<<< HEAD
-#include "MetasoundAssetBase.h"
-#include "MetasoundFrontendArchetypeRegistry.h"
-=======
 #include "Interfaces/MetasoundFrontendInterfaceRegistry.h"
 #include "MetasoundAssetBase.h"
->>>>>>> 4af6daef
 #include "MetasoundFrontendController.h"
 #include "MetasoundFrontendDocument.h"
 #include "MetasoundVertex.h"
@@ -54,13 +49,8 @@
 		public:
 			virtual ~IGraphTransform() = default;
 
-<<<<<<< HEAD
-			// Returns reference to the node's owning document.
-			virtual FMetasoundFrontendDocument& GetOwningDocument() const = 0;
-=======
 			UE_DEPRECATED(5.3, "Deprecated: unused function which encouraged breaking const behavior of transform state.")
 			virtual FMetasoundFrontendDocument& GetOwningDocument() const { static FMetasoundFrontendDocument BaseDoc; return BaseDoc; };
->>>>>>> 4af6daef
 
 			/** Return true if the graph was modified, false otherwise. */
 			virtual bool Transform(FMetasoundFrontendGraph& InOutGraph) const = 0;
@@ -68,16 +58,15 @@
 
 		/** Interface for transforming a node. */
 		class METASOUNDFRONTEND_API INodeTransform
-<<<<<<< HEAD
 		{
 		public:
 			virtual ~INodeTransform() = default;
 
-			// Returns reference to the node's owning document.
-			virtual FMetasoundFrontendDocument& GetOwningDocument() const = 0;
-
-			// Returns reference to the node's owning graph.
-			virtual FMetasoundFrontendGraph& GetOwningGraph() const = 0;
+			UE_DEPRECATED(5.3, "Deprecated: unused function which encouraged breaking const behavior of transform state.")
+			virtual FMetasoundFrontendDocument& GetOwningDocument() const { static FMetasoundFrontendDocument BaseDoc; return BaseDoc; };
+
+			UE_DEPRECATED(5.3, "Deprecated: unused function which encouraged breaking const behavior of transform state.")
+			virtual FMetasoundFrontendGraph& GetOwningGraph() const { static FMetasoundFrontendGraph BaseGraph; return BaseGraph; }
 
 			/** Return true if the node was modified, false otherwise. */
 			virtual bool Transform(FMetasoundFrontendNode& InOutNode) const = 0;
@@ -101,14 +90,21 @@
 			// that may be related but not be named the same.
 			void SetNamePairingFunction(const TFunction<bool(FName, FName)>& InNamePairingFunction);
 
-			bool Transform(FDocumentHandle InDocument) const override;
-
-		private:
+			virtual bool Transform(FDocumentHandle InDocument) const override;
+			virtual bool Transform(FMetasoundFrontendDocument& InOutDocument) const override;
+
+		private:
+			bool AddMissingVertices(FGraphHandle GraphHandle) const;
 			void Init(const TFunction<bool(FName, FName)>* InNamePairingFunction = nullptr);
-
-#if WITH_EDITOR
+			bool SwapPairedVertices(FGraphHandle GraphHandle) const;
+			bool RemoveUnsupportedVertices(FGraphHandle GraphHandle) const;
+			bool UpdateInterfacesInternal(FDocumentHandle DocumentHandle) const;
+
+#if WITH_EDITORONLY_DATA
+			void UpdateAddedVertexNodePositions(FGraphHandle GraphHandle) const;
+
 			bool bSetDefaultNodeLocations = true;
-#endif // WITH_EDITOR
+#endif // WITH_EDITORONLY_DATA
 
 			TArray<FMetasoundFrontendInterface> InterfacesToRemove;
 			TArray<FMetasoundFrontendInterface> InterfacesToAdd;
@@ -140,8 +136,9 @@
 		class METASOUNDFRONTEND_API FUpdateRootGraphInterface : public IDocumentTransform
 		{
 		public:
-			FUpdateRootGraphInterface(const FMetasoundFrontendVersion& InInterfaceVersion)
+			FUpdateRootGraphInterface(const FMetasoundFrontendVersion& InInterfaceVersion, const FString& InOwningAssetName=FString(TEXT("Unknown")))
 				: InterfaceVersion(InInterfaceVersion)
+				, OwningAssetName(InOwningAssetName)
 			{
 			}
 
@@ -152,6 +149,7 @@
 			bool UpdateDocumentInterface(const TArray<const IInterfaceRegistryEntry*>& InUpgradePath, FDocumentHandle InDocument) const;
 
 			FMetasoundFrontendVersion InterfaceVersion;
+			FString OwningAssetName;
 		};
 
 		/** Completely rebuilds the graph connecting a preset's inputs to the reference
@@ -168,7 +166,10 @@
 			{
 			}
 
-			bool Transform(FDocumentHandle InDocument) const override;
+			FRebuildPresetRootGraph(const FMetasoundFrontendDocument& InReferencedDocument);
+
+			virtual bool Transform(FDocumentHandle InDocument) const override;
+			virtual bool Transform(FMetasoundFrontendDocument& InOutDocument) const override;
 
 		private:
 
@@ -186,7 +187,7 @@
 			// Add outputs to parent graph and connect to wrapped graph node.
 			void AddAndConnectOutputs(const TArray<FMetasoundFrontendClassOutput>& InClassOutputs, FGraphHandle& InParentGraphHandle, FNodeHandle& InReferencedNode) const;
 
-			FConstDocumentHandle ReferencedDocument;
+			FConstDocumentHandle ReferencedDocument = IDocumentController::GetInvalidHandle();
 		};
 
 		/** Automatically updates all nodes and respective dependencies in graph where
@@ -216,167 +217,6 @@
 		/** Sets the document's graph class, optionally updating the namespace and variant. */
 		class METASOUNDFRONTEND_API FRenameRootGraphClass : public IDocumentTransform
 		{
-=======
-		{
-		public:
-			virtual ~INodeTransform() = default;
-
-			UE_DEPRECATED(5.3, "Deprecated: unused function which encouraged breaking const behavior of transform state.")
-			virtual FMetasoundFrontendDocument& GetOwningDocument() const { static FMetasoundFrontendDocument BaseDoc; return BaseDoc; };
-
-			UE_DEPRECATED(5.3, "Deprecated: unused function which encouraged breaking const behavior of transform state.")
-			virtual FMetasoundFrontendGraph& GetOwningGraph() const { static FMetasoundFrontendGraph BaseGraph; return BaseGraph; }
-
-			/** Return true if the node was modified, false otherwise. */
-			virtual bool Transform(FMetasoundFrontendNode& InOutNode) const = 0;
-		};
-
-		/** Adds or swaps document members (inputs, outputs) and removing any document members where necessary and adding those missing. */
-		class METASOUNDFRONTEND_API FModifyRootGraphInterfaces : public IDocumentTransform
-		{
-		public:
-			FModifyRootGraphInterfaces(const TArray<FMetasoundFrontendInterface>& InInterfacesToRemove, const TArray<FMetasoundFrontendInterface>& InInterfacesToAdd);
-			FModifyRootGraphInterfaces(const TArray<FMetasoundFrontendVersion>& InInterfaceVersionsToRemove, const TArray<FMetasoundFrontendVersion>& InInterfaceVersionsToAdd);
-
-#if WITH_EDITOR
-			// Whether or not to propagate node locations to new members. Setting to false
-			// results in members not having a default physical location in the editor graph.
-			void SetDefaultNodeLocations(bool bInSetDefaultNodeLocations);
-#endif // WITH_EDITOR
-
-			// Override function used to match removed members with added members, allowing
-			// transform to preserve connections made between removed interface members & new interface members
-			// that may be related but not be named the same.
-			void SetNamePairingFunction(const TFunction<bool(FName, FName)>& InNamePairingFunction);
-
-			virtual bool Transform(FDocumentHandle InDocument) const override;
-			virtual bool Transform(FMetasoundFrontendDocument& InOutDocument) const override;
-
-		private:
-			bool AddMissingVertices(FGraphHandle GraphHandle) const;
-			void Init(const TFunction<bool(FName, FName)>* InNamePairingFunction = nullptr);
-			bool SwapPairedVertices(FGraphHandle GraphHandle) const;
-			bool RemoveUnsupportedVertices(FGraphHandle GraphHandle) const;
-			bool UpdateInterfacesInternal(FDocumentHandle DocumentHandle) const;
-
-#if WITH_EDITORONLY_DATA
-			void UpdateAddedVertexNodePositions(FGraphHandle GraphHandle) const;
-
-			bool bSetDefaultNodeLocations = true;
-#endif // WITH_EDITORONLY_DATA
-
-			TArray<FMetasoundFrontendInterface> InterfacesToRemove;
-			TArray<FMetasoundFrontendInterface> InterfacesToAdd;
-
-			using FVertexPair = TTuple<FMetasoundFrontendClassVertex, FMetasoundFrontendClassVertex>;
-			TArray<FVertexPair> PairedInputs;
-			TArray<FVertexPair> PairedOutputs;
-
-			struct FInputData
-			{
-				FMetasoundFrontendClassInput Input;
-				const FMetasoundFrontendInterface* InputInterface = nullptr;
-			};
-
-			struct FOutputData
-			{
-				FMetasoundFrontendClassOutput Output;
-				const FMetasoundFrontendInterface* OutputInterface = nullptr;
-			};
-
-			TArray<FInputData> InputsToAdd;
-			TArray<FMetasoundFrontendClassInput> InputsToRemove;
-			TArray<FOutputData> OutputsToAdd;
-			TArray<FMetasoundFrontendClassOutput> OutputsToRemove;
-
-		};
-
-		/** Updates document's given interface to the most recent version. */
-		class METASOUNDFRONTEND_API FUpdateRootGraphInterface : public IDocumentTransform
-		{
-		public:
-			FUpdateRootGraphInterface(const FMetasoundFrontendVersion& InInterfaceVersion, const FString& InOwningAssetName=FString(TEXT("Unknown")))
-				: InterfaceVersion(InInterfaceVersion)
-				, OwningAssetName(InOwningAssetName)
-			{
-			}
-
-			bool Transform(FDocumentHandle InDocument) const override;
-
-		private:
-			void GetUpdatePathForDocument(const FMetasoundFrontendVersion& InCurrentVersion, const FMetasoundFrontendVersion& InTargetVersion, TArray<const IInterfaceRegistryEntry*>& OutUpgradePath) const;
-			bool UpdateDocumentInterface(const TArray<const IInterfaceRegistryEntry*>& InUpgradePath, FDocumentHandle InDocument) const;
-
-			FMetasoundFrontendVersion InterfaceVersion;
-			FString OwningAssetName;
-		};
-
-		/** Completely rebuilds the graph connecting a preset's inputs to the reference
-		 * document's root graph. It maintains previously set input values entered upon 
-		 * the presets wrapping graph. */
-		class METASOUNDFRONTEND_API FRebuildPresetRootGraph : public IDocumentTransform
-		{
-		public:
-			/** Create transform.
-			 * @param InReferenceDocument - The document containing the wrapped MetaSound graph.
-			 */
-			FRebuildPresetRootGraph(FConstDocumentHandle InReferencedDocument)
-				: ReferencedDocument(InReferencedDocument)
-			{
-			}
-
-			FRebuildPresetRootGraph(const FMetasoundFrontendDocument& InReferencedDocument);
-
-			virtual bool Transform(FDocumentHandle InDocument) const override;
-			virtual bool Transform(FMetasoundFrontendDocument& InOutDocument) const override;
-
-		private:
-
-			// Get the class inputs needed for this preset. Input literals set on 
-			// the preset graph will be used if they are set and are marked as inheriting
-			// the default from the referenced graph.
-			TArray<FMetasoundFrontendClassInput> GenerateRequiredClassInputs(const FConstGraphHandle& InParentGraph, TSet<FName>& OutInputsInheritingDefault) const;
-
-			// Get the class Outputs needed for this preset.
-			TArray<FMetasoundFrontendClassOutput> GenerateRequiredClassOutputs(const FConstGraphHandle& InParentGraph) const;
-
-			// Add inputs to parent graph and connect to wrapped graph node.
-			void AddAndConnectInputs(const TArray<FMetasoundFrontendClassInput>& InClassInputs, FGraphHandle& InParentGraphHandle, FNodeHandle& InReferencedNode) const;
-
-			// Add outputs to parent graph and connect to wrapped graph node.
-			void AddAndConnectOutputs(const TArray<FMetasoundFrontendClassOutput>& InClassOutputs, FGraphHandle& InParentGraphHandle, FNodeHandle& InReferencedNode) const;
-
-			FConstDocumentHandle ReferencedDocument = IDocumentController::GetInvalidHandle();
-		};
-
-		/** Automatically updates all nodes and respective dependencies in graph where
-		  * newer versions exist in the loaded MetaSound Class Node Registry.
-		  */
-		class METASOUNDFRONTEND_API FAutoUpdateRootGraph : public IDocumentTransform
-		{
-		public:
-			/** Construct an AutoUpdate transform
-			 *
-			 * @param InDebugAssetPath - Asset path used for debug logs on warnings and errors.
-			 * @param bInLogWarningOnDroppedConnections - If true, warnings will be logged if a node update results in a dropped connection.
-			 */
-			FAutoUpdateRootGraph(FString&& InDebugAssetPath, bool bInLogWarningOnDroppedConnection)
-				: DebugAssetPath(MoveTemp(InDebugAssetPath))
-				, bLogWarningOnDroppedConnection(bInLogWarningOnDroppedConnection)
-			{
-			}
-
-			bool Transform(FDocumentHandle InDocument) const override;
-
-		private:
-			const FString DebugAssetPath;
-			bool bLogWarningOnDroppedConnection;
-		};
-
-		/** Sets the document's graph class, optionally updating the namespace and variant. */
-		class METASOUNDFRONTEND_API FRenameRootGraphClass : public IDocumentTransform
-		{
->>>>>>> 4af6daef
 			const FMetasoundFrontendClassName NewClassName;
 
 		public:
@@ -390,25 +230,19 @@
 				return FRenameRootGraphClass(GeneratedClassName).Transform(InDocument);
 			}
 
-<<<<<<< HEAD
-=======
 			static bool Generate(FMetasoundFrontendDocument& InDocument, const FGuid& InGuid, const FName Namespace = { }, const FName Variant = { })
 			{
 				const FMetasoundFrontendClassName GeneratedClassName = { Namespace, *InGuid.ToString(), Variant };
 				return FRenameRootGraphClass(GeneratedClassName).Transform(InDocument);
 			}
 
->>>>>>> 4af6daef
 			FRenameRootGraphClass(const FMetasoundFrontendClassName InClassName)
 				: NewClassName(InClassName)
 			{
 			}
 
 			bool Transform(FDocumentHandle InDocument) const override;
-<<<<<<< HEAD
-=======
 			bool Transform(FMetasoundFrontendDocument& InOutDocument) const override;
->>>>>>> 4af6daef
 		};
 	}
 }