// Copyright Epic Games, Inc. All Rights Reserved.

#pragma once

#include "Templates/Casts.h"

#include "IAudioProxyInitializer.h"
#include "MetasoundArrayNodesRegistration.h"
#include "MetasoundAutoConverterNode.h"
#include "MetasoundConverterNodeRegistrationMacro.h"
#include "MetasoundDataFactory.h"
#include "MetasoundDataReference.h"
#include "MetasoundDataReferenceMacro.h"
#include "MetasoundEnum.h"
#include "MetasoundFrontendDataTypeRegistry.h"
#include "MetasoundFrontendDataTypeTraits.h"
#include "MetasoundFrontendRegistries.h"
#include "MetasoundInputNode.h"
#include "MetasoundLiteral.h"
#include "MetasoundLiteralNode.h"
#include "MetasoundLog.h"
#include "MetasoundNodeRegistrationMacro.h"
#include "MetasoundOutputNode.h"
#include "MetasoundReceiveNode.h"
#include "MetasoundSendNode.h"
#include "MetasoundTransmissionRegistration.h"
#include "MetasoundVariableNodes.h"

#include <type_traits>

namespace Metasound
{
	namespace MetasoundDataTypeRegistrationPrivate
	{
<<<<<<< HEAD
		// Helper utility to test if we can transmit a datatype between a send and a receive node.
		template <typename TDataType>
		struct TIsTransmittable
		{
		private:
			static constexpr bool bIsCopyConstructible = std::is_copy_constructible<TDataType>::value;
			static constexpr bool bIsCopyAssignable = std::is_copy_assignable<TDataType>::value;

			static constexpr bool bCanBeTransmitted = bIsCopyConstructible && bIsCopyAssignable;

		public:

			static constexpr bool Value = bCanBeTransmitted;
		};

		// Specialization of TIsTransmittable<> for TArray to handle lax TArray copy constructor 
		// definition. This can be removed once updates to TArray are merged into the same codebase.
		// TODO: delete me eventually.
		template<typename TElementType>
		struct TIsTransmittable<TArray<TElementType>>
		{
			// Depend on copy constructor of elements to determine whether TArray is copy constructible
			// and copy assignable. Definitions for TArray copy construction and copy assignment are
			// defined by default whether or not the TArray element types support them. This logic
			// skips checking the TArray object itselt and instead checks the TArray element type
			// directly.

			static constexpr bool Value = TIsTransmittable<TElementType>::Value;
		};

=======
>>>>>>> d731a049
		// Returns the Array version of a literal type if it exists.
		template<ELiteralType LiteralType>
		struct TLiteralArrayEnum 
		{
			// Default to TArray default constructor by using
			// ELiteralType::None
			static constexpr ELiteralType Value = ELiteralType::None;
		};

		// Specialization for None->NoneArray
		template<>
		struct TLiteralArrayEnum<ELiteralType::None>
		{
			static constexpr ELiteralType Value = ELiteralType::NoneArray;
		};
		 
		// Specialization for Boolean->BooleanArray
		template<>
		struct TLiteralArrayEnum<ELiteralType::Boolean>
		{
			static constexpr ELiteralType Value = ELiteralType::BooleanArray;
		};
		
		// Specialization for Integer->IntegerArray
		template<>
		struct TLiteralArrayEnum<ELiteralType::Integer>
		{
			static constexpr ELiteralType Value = ELiteralType::IntegerArray;
		};
		
		// Specialization for Float->FloatArray
		template<>
		struct TLiteralArrayEnum<ELiteralType::Float>
		{
			static constexpr ELiteralType Value = ELiteralType::FloatArray;
		};
		
		// Specialization for String->StringArray
		template<>
		struct TLiteralArrayEnum<ELiteralType::String>
		{
			static constexpr ELiteralType Value = ELiteralType::StringArray;
		};
		
		// Specialization for UObjectProxy->UObjectProxyArray
		template<>
		struct TLiteralArrayEnum<ELiteralType::UObjectProxy>
		{
			static constexpr ELiteralType Value = ELiteralType::UObjectProxyArray;
		};

		// This utility function can be used to optionally check to see if we can transmit a data type, and autogenerate send and receive nodes for that datatype.
		template<typename TDataType, typename TEnableIf<TIsTransmittable<TDataType>::Value, bool>::Type = true>
		void AttemptToRegisterSendAndReceiveNodes()
		{
			if (TEnableTransmissionNodeRegistration<TDataType>::Value)
			{
				ensureAlways(RegisterNodeWithFrontend<Metasound::TSendNode<TDataType>>());
				ensureAlways(RegisterNodeWithFrontend<Metasound::TReceiveNode<TDataType>>());
			}
		}

		template<typename TDataType, typename TEnableIf<!TIsTransmittable<TDataType>::Value, bool>::Type = true>
		void AttemptToRegisterSendAndReceiveNodes()
		{
			// This implementation intentionally noops, because Metasound::TIsTransmittable is false for this datatype.
			// This is either because the datatype is not trivially copyable, and thus can't be buffered between threads,
			// or it's not an audio buffer type, which we use Audio::FPatchMixerSplitter instances for.
		}

		// This utility function can be used to check to see if we can static cast between two types, and autogenerate a node for that static cast.
		template<typename TFromDataType, typename TToDataType, typename std::enable_if<TIsAutoConvertible<TFromDataType, TToDataType>::Value, bool>::type = true>
		void AttemptToRegisterConverter()
		{
			using FConverterNode = Metasound::TAutoConverterNode<TFromDataType, TToDataType>;

			if (TEnableAutoConverterNodeRegistration<TFromDataType, TToDataType>::Value)
			{
				const FNodeClassMetadata& Metadata = FConverterNode::GetAutoConverterNodeMetadata();
				const Metasound::Frontend::FNodeRegistryKey Key = FMetasoundFrontendRegistryContainer::GetRegistryKey(Metadata);

				if (!std::is_same<TFromDataType, TToDataType>::value && !FMetasoundFrontendRegistryContainer::Get()->IsNodeRegistered(Key))
				{
					ensureAlways(RegisterNodeWithFrontend<FConverterNode>(Metadata));
					
					bool bSucessfullyRegisteredConversionNode = RegisterConversionNode<FConverterNode, TFromDataType, TToDataType>(FConverterNode::GetInputName(), FConverterNode::GetOutputName(), Metadata);
					ensureAlways(bSucessfullyRegisteredConversionNode);
				}
			}
		}

		template<typename TFromDataType, typename TToDataType, typename std::enable_if<!TIsAutoConvertible<TFromDataType, TToDataType>::Value, int>::type = 0>
		void AttemptToRegisterConverter()
		{
			// This implementation intentionally noops, because static_cast<TFromDataType>(TToDataType&) is invalid.
		}

		// Here we attempt to infer and autogenerate conversions for basic datatypes.
		template<typename TDataType>
		void RegisterConverterNodes()
		{
			// Conversions to this data type:
			AttemptToRegisterConverter<bool, TDataType>();
			AttemptToRegisterConverter<int32, TDataType>();
			AttemptToRegisterConverter<float, TDataType>();
			AttemptToRegisterConverter<FString, TDataType>();

			// Conversions from this data type:
			AttemptToRegisterConverter<TDataType, bool>();
			AttemptToRegisterConverter<TDataType, int32>();
			AttemptToRegisterConverter<TDataType, float>();
			AttemptToRegisterConverter<TDataType, FString>();
		}

		/** Creates the FDataTypeRegistryInfo for a data type.
		 * 
		 * @tparam TDataType - The data type to create info for.
		 * @tparam PreferredArgType - The preferred constructor argument type to use when creating an instance of the data type.
		 * @tparam UClassToUse - The preferred UObject class to use when constructing from an Audio::IProxyData.
		 */
		template<typename TDataType, ELiteralType PreferredArgType, typename UClassToUse>
		Frontend::FDataTypeRegistryInfo CreateDataTypeInfo()
		{
			Frontend::FDataTypeRegistryInfo RegistryInfo;

			RegistryInfo.DataTypeName = GetMetasoundDataTypeName<TDataType>();
			RegistryInfo.DataTypeDisplayText = GetMetasoundDataTypeDisplayText<TDataType>();
			RegistryInfo.PreferredLiteralType = PreferredArgType;

			RegistryInfo.bIsParsable = TLiteralTraits<TDataType>::bIsParsableFromAnyLiteralType;
<<<<<<< HEAD
=======
			RegistryInfo.bIsArrayParseable = TLiteralTraits<TDataType>::bIsParseableFromAnyArrayLiteralType;

			RegistryInfo.bIsArrayType = TIsArrayType<TDataType>::Value;

>>>>>>> d731a049
			RegistryInfo.bIsDefaultParsable = TIsParsable<TDataType, FLiteral::FNone>::Value;
			RegistryInfo.bIsBoolParsable = TIsParsable<TDataType, bool>::Value;
			RegistryInfo.bIsIntParsable = TIsParsable<TDataType, int32>::Value;
			RegistryInfo.bIsFloatParsable = TIsParsable<TDataType, float>::Value;
			RegistryInfo.bIsStringParsable = TIsParsable<TDataType, FString>::Value;
			RegistryInfo.bIsProxyParsable = TIsParsable<TDataType, const Audio::IProxyDataPtr&>::Value;

			RegistryInfo.bIsDefaultArrayParsable = TIsParsable<TDataType, TArray<FLiteral::FNone>>::Value;
			RegistryInfo.bIsBoolArrayParsable = TIsParsable<TDataType, TArray<bool>>::Value;
			RegistryInfo.bIsIntArrayParsable = TIsParsable<TDataType, TArray<int32>>::Value;
			RegistryInfo.bIsFloatArrayParsable = TIsParsable<TDataType, TArray<float>>::Value;
			RegistryInfo.bIsStringArrayParsable = TIsParsable<TDataType, TArray<FString>>::Value;
			RegistryInfo.bIsProxyArrayParsable = TIsParsable<TDataType, const TArray<Audio::IProxyDataPtr>& >::Value;

			RegistryInfo.bIsEnum = TEnumTraits<TDataType>::bIsEnum;
			RegistryInfo.bIsVariable = TIsVariable<TDataType>::Value;
			RegistryInfo.bIsTransmittable = TIsTransmittable<TDataType>::Value;
			RegistryInfo.bIsConstructorType = TIsConstructorVertexSupported<TDataType>::Value;
			
			if constexpr (std::is_base_of<UObject, UClassToUse>::value)
			{
				RegistryInfo.ProxyGeneratorClass = UClassToUse::StaticClass();
			}
			else
			{
				static_assert(std::is_same<UClassToUse, void>::value, "Only UObject derived classes can supply proxy interfaces.");
				RegistryInfo.ProxyGeneratorClass = nullptr;
			}

			return RegistryInfo;
		}

		/** Returns an IEnumDataTypeInterface pointer for the data type. If the 
		 * data type has no IEnumDataTypeInterface, the returned pointer will be
		 * invalid.
		 *
		 * @tparam TDataType - The data type to create the interface for.
		 *
		 * @return A shared pointer to the IEnumDataTypeInterface. If the TDataType
		 *         does not have an IEnumDataTypeInterface, returns an invalid pointer.
		 */
		template<typename TDataType>
		TSharedPtr<Frontend::IEnumDataTypeInterface> GetEnumDataTypeInterface()
		{
			TSharedPtr<Frontend::IEnumDataTypeInterface> EnumInterfacePtr;

			using FEnumTraits = TEnumTraits<TDataType>;

			// Check if data type is an enum.
			if constexpr (FEnumTraits::bIsEnum)
			{
				using InnerType = typename FEnumTraits::InnerType;
				using FStringHelper = TEnumStringHelper<InnerType>;

				struct FEnumHandler : Metasound::Frontend::IEnumDataTypeInterface
				{
					FName GetNamespace() const override
					{
						return FStringHelper::GetNamespace();
					}

					int32 GetDefaultValue() const override
					{
						return static_cast<int32>(TEnumTraits<TDataType>::DefaultValue);
					}

					const TArray<FGenericInt32Entry>& GetAllEntries() const override
					{
						auto BuildIntEntries = []()
						{
							// Convert to int32 representation 
							TArray<FGenericInt32Entry> IntEntries;
							IntEntries.Reserve(FStringHelper::GetAllEntries().Num());
							for (const TEnumEntry<InnerType>& i : FStringHelper::GetAllEntries())
							{
								IntEntries.Emplace(i);
							}
							return IntEntries;
						};
						static const TArray<FGenericInt32Entry> IntEntries = BuildIntEntries();
						return IntEntries;
					}
				};

				EnumInterfacePtr = MakeShared<FEnumHandler>();
			}

			return EnumInterfacePtr;
		}

		/** Registers a data type with the MetaSound Frontend. This allows the data type
		 * to be used in Input and Output nodes by informing the Frontend how to 
		 * instantiate an instance. 
		 *
		 * @tparam TDataType - The data type to register.
		 * @tparam PreferredArgType - The preferred constructor argument type to use when creating an instance of the data type.
		 * @tparam UClassToUse - The preferred UObject class to use when constructing from an Audio::IProxyDataPtr. If the type is not
		 *                       constructible with an Audio::IProxyDataPtr, then this should be void.
		 *
		 * @return True on success, false on failure.
		 */
		template<typename TDataType, ELiteralType PreferredArgType = ELiteralType::None, typename UClassToUse = void>
		bool RegisterDataTypeWithFrontendInternal()
		{
			static constexpr bool bIsParsable = TLiteralTraits<TDataType>::bIsParsableFromAnyLiteralType;
<<<<<<< HEAD
=======
			static constexpr bool bIsConstructorType = TIsConstructorVertexSupported<TDataType>::Value;

>>>>>>> d731a049
			static bool bAlreadyRegisteredThisDataType = false;
			if (bAlreadyRegisteredThisDataType)
			{
				// if we reenter this code (because DECLARE_METASOUND_DATA_REFERENCE_TYPES was called twice with the same type),
				// we catch it here.
				UE_LOG(LogMetaSound, Display, TEXT("Tried to call REGISTER_METASOUND_DATATYPE twice with the same class %s. ignoring the second call. Likely because REGISTER_METASOUND_DATATYPE is in a header that's used in multiple modules. Consider moving it to a private header or cpp file."), TDataReferenceTypeInfo<TDataType>::TypeName)
				return false;
			}

			bAlreadyRegisteredThisDataType = true;

			// Define registry entry class for this data type.
			class FDataTypeRegistryEntry : public Frontend::IDataTypeRegistryEntry
			{
			public:

				FDataTypeRegistryEntry()
				: Info(CreateDataTypeInfo<TDataType, PreferredArgType, UClassToUse>())
				, EnumInterface(GetEnumDataTypeInterface<TDataType>())
				{
					// Create class info using prototype node
					// TODO: register nodes with static class info instead of prototype instance.

					if constexpr (bIsParsable)
					{
<<<<<<< HEAD
						TInputNode<TDataType> InputPrototype(TEXT(""), FGuid(), TEXT(""), FLiteral());
						InputClass = Metasound::Frontend::GenerateClass(InputPrototype.GetMetadata(), EMetasoundFrontendClassType::Input);

						TOutputNode<TDataType> OutputPrototype(TEXT(""), FGuid(), TEXT(""));
						OutputClass = Metasound::Frontend::GenerateClass(OutputPrototype.GetMetadata(), EMetasoundFrontendClassType::Output);

						TLiteralNode<TDataType> LiteralPrototype(TEXT(""), FGuid(), FLiteral());
						LiteralClass = Metasound::Frontend::GenerateClass(LiteralPrototype.GetMetadata(), EMetasoundFrontendClassType::Literal);

						TVariableNode<TDataType> VariablePrototype(TEXT(""), FGuid(), FLiteral());
						VariableClass = Metasound::Frontend::GenerateClass(VariablePrototype.GetMetadata(), EMetasoundFrontendClassType::Variable);

						TVariableMutatorNode<TDataType> VariableMutatorPrototype(TEXT(""), FGuid());
						VariableMutatorClass = Metasound::Frontend::GenerateClass(VariableMutatorPrototype.GetMetadata(), EMetasoundFrontendClassType::VariableMutator);

						TVariableAccessorNode<TDataType> VariableAccessorPrototype(TEXT(""), FGuid());
						VariableAccessorClass = Metasound::Frontend::GenerateClass(VariableAccessorPrototype.GetMetadata(), EMetasoundFrontendClassType::VariableAccessor);

						TVariableDeferredAccessorNode<TDataType> VariableDeferredAccessorPrototype(TEXT(""), FGuid());
						VariableDeferredAccessorClass = Metasound::Frontend::GenerateClass(VariableDeferredAccessorPrototype.GetMetadata(), EMetasoundFrontendClassType::VariableDeferredAccessor);
=======
						TInputNode<TDataType, EVertexAccessType::Reference> InputPrototype(FInputNodeConstructorParams { });
						InputClass = Metasound::Frontend::GenerateClass(InputPrototype.GetMetadata(), EMetasoundFrontendClassType::Input);

						TOutputNode<TDataType, EVertexAccessType::Reference> OutputPrototype(TEXT(""), FGuid(), TEXT(""));
						OutputClass = Metasound::Frontend::GenerateClass(OutputPrototype.GetMetadata(), EMetasoundFrontendClassType::Output);

						TLiteralNode<TDataType> LiteralPrototype(TEXT(""), FGuid(), FLiteral());
						LiteralClass = Metasound::Frontend::GenerateClass(LiteralPrototype.GetMetadata(), EMetasoundFrontendClassType::Literal);

						TVariableNode<TDataType> VariablePrototype(TEXT(""), FGuid(), FLiteral());
						VariableClass = Metasound::Frontend::GenerateClass(VariablePrototype.GetMetadata(), EMetasoundFrontendClassType::Variable);

						TVariableMutatorNode<TDataType> VariableMutatorPrototype(TEXT(""), FGuid());
						VariableMutatorClass = Metasound::Frontend::GenerateClass(VariableMutatorPrototype.GetMetadata(), EMetasoundFrontendClassType::VariableMutator);

						TVariableAccessorNode<TDataType> VariableAccessorPrototype(TEXT(""), FGuid());
						VariableAccessorClass = Metasound::Frontend::GenerateClass(VariableAccessorPrototype.GetMetadata(), EMetasoundFrontendClassType::VariableAccessor);

						TVariableDeferredAccessorNode<TDataType> VariableDeferredAccessorPrototype(TEXT(""), FGuid());
						VariableDeferredAccessorClass = Metasound::Frontend::GenerateClass(VariableDeferredAccessorPrototype.GetMetadata(), EMetasoundFrontendClassType::VariableDeferredAccessor);

						if constexpr (bIsConstructorType)
						{
							TInputNode<TDataType, EVertexAccessType::Value> ConstructorInputPrototype(FInputNodeConstructorParams { });
							ConstructorInputClass = Metasound::Frontend::GenerateClass(ConstructorInputPrototype.GetMetadata(), EMetasoundFrontendClassType::Input);
							TOutputNode<TDataType, EVertexAccessType::Value> ConstructorOutputPrototype(TEXT(""), FGuid(), TEXT(""));
							ConstructorOutputClass = Metasound::Frontend::GenerateClass(ConstructorOutputPrototype.GetMetadata(), EMetasoundFrontendClassType::Output);
						}
>>>>>>> d731a049
					}
				}

				virtual ~FDataTypeRegistryEntry() {}

				virtual const Frontend::FDataTypeRegistryInfo& GetDataTypeInfo() const override
				{
					return Info;
				}

				virtual TSharedPtr<const Frontend::IEnumDataTypeInterface> GetEnumInterface() const override
				{
					return EnumInterface;
				}

				virtual const FMetasoundFrontendClass& GetFrontendInputClass() const override
				{
					return InputClass;
				}

				virtual const FMetasoundFrontendClass& GetFrontendConstructorInputClass() const override
				{
					return ConstructorInputClass;
				}

				virtual const FMetasoundFrontendClass& GetFrontendLiteralClass() const override
				{
					return LiteralClass;
				}

				virtual const FMetasoundFrontendClass& GetFrontendOutputClass() const override
				{
					return OutputClass;
				}

				virtual const FMetasoundFrontendClass& GetFrontendConstructorOutputClass() const override
				{
					return ConstructorOutputClass;
				}

				virtual const FMetasoundFrontendClass& GetFrontendVariableClass() const override
				{
					return VariableClass;
				}

				virtual const FMetasoundFrontendClass& GetFrontendVariableMutatorClass() const override
				{
					return VariableMutatorClass;
				}

				virtual const FMetasoundFrontendClass& GetFrontendVariableAccessorClass() const override
				{
					return VariableAccessorClass;
				}

				virtual const FMetasoundFrontendClass& GetFrontendVariableDeferredAccessorClass() const 
				{
					return VariableDeferredAccessorClass;
				}

				virtual TUniquePtr<INode> CreateInputNode(FInputNodeConstructorParams&& InParams) const override
				{
					if constexpr (bIsParsable)
					{
<<<<<<< HEAD
						return MakeUnique<TInputNode<TDataType>>(InParams.NodeName, InParams.InstanceID, InParams.VertexName, MoveTemp(InParams.InitParam));
=======
						return MakeUnique<TInputNode<TDataType, EVertexAccessType::Reference>>(MoveTemp(InParams));
					}
					else
					{
						return TUniquePtr<INode>(nullptr);
					}
				}

				virtual TUniquePtr<INode> CreateConstructorInputNode(FInputNodeConstructorParams&& InParams) const override
				{
					if constexpr (bIsParsable && bIsConstructorType)
					{
						checkf(!InParams.bEnableTransmission, TEXT("Cannot enable transmission on a constructor input."));
						return MakeUnique<TInputNode<TDataType, EVertexAccessType::Value>>(MoveTemp(InParams));
>>>>>>> d731a049
					}
					else
					{
						return TUniquePtr<INode>(nullptr);
					}
				}

				virtual TUniquePtr<INode> CreateOutputNode(FOutputNodeConstructorParams&& InParams) const override
				{
					if constexpr (bIsParsable)
					{
<<<<<<< HEAD
						return MakeUnique<TOutputNode<TDataType>>(InParams.NodeName, InParams.InstanceID, InParams.VertexName);
=======
						return MakeUnique<TOutputNode<TDataType, EVertexAccessType::Reference>>(InParams.NodeName, InParams.InstanceID, InParams.VertexName);
					}
					else
					{
						return TUniquePtr<INode>(nullptr);
					}
				}

				virtual TUniquePtr<INode> CreateConstructorOutputNode(FOutputNodeConstructorParams&& InParams) const override
				{
					if constexpr (bIsParsable && bIsConstructorType)
					{
						return MakeUnique<TOutputNode<TDataType, EVertexAccessType::Value>>(InParams.NodeName, InParams.InstanceID, InParams.VertexName);
>>>>>>> d731a049
					}
					else
					{
						return TUniquePtr<INode>(nullptr);
					}
				}

				virtual TUniquePtr<INode> CreateLiteralNode(FLiteralNodeConstructorParams&& InParams) const override
				{
					if constexpr (bIsParsable)
					{
						return MakeUnique<TLiteralNode<TDataType>>(InParams.NodeName, InParams.InstanceID, MoveTemp(InParams.Literal));
					}
					else
					{
						return TUniquePtr<INode>(nullptr);
					}
				}

				virtual TUniquePtr<INode> CreateReceiveNode(const FNodeInitData& InParams) const override
				{
					if constexpr (bIsParsable)
					{
						return MakeUnique<TReceiveNode<TDataType>>(InParams);
					}
					else
					{
						return TUniquePtr<INode>(nullptr);
					}
				}

				virtual TUniquePtr<INode> CreateVariableNode(FVariableNodeConstructorParams&& InParams) const override
				{
					if constexpr (bIsParsable)
					{
						return MakeUnique<TVariableNode<TDataType>>(InParams.NodeName, InParams.InstanceID, MoveTemp(InParams.Literal));
					}
					else
					{
						return TUniquePtr<INode>(nullptr);
					}
				}

				virtual TUniquePtr<INode> CreateVariableMutatorNode(const FNodeInitData& InParams) const override
				{
					if constexpr (bIsParsable)
					{
						return MakeUnique<TVariableMutatorNode<TDataType>>(InParams);
					}
					else
					{
						return TUniquePtr<INode>(nullptr);
					}
				}

				virtual TUniquePtr<INode> CreateVariableAccessorNode(const FNodeInitData& InParams) const override
				{
					if constexpr (bIsParsable)
					{
						return MakeUnique<TVariableAccessorNode<TDataType>>(InParams);
					}
					else
					{
						return TUniquePtr<INode>(nullptr);
					}
				}

				virtual TUniquePtr<INode> CreateVariableDeferredAccessorNode(const FNodeInitData& InParams) const override
				{
					if constexpr (bIsParsable)
					{
						return MakeUnique<TVariableDeferredAccessorNode<TDataType>>(InParams);
					}
					else
					{
						return TUniquePtr<INode>(nullptr);
					}
				}

				virtual Audio::IProxyDataPtr CreateProxy(UObject* InObject) const override
				{
					// Only attempt to create proxy if the `UClassToUse` is not void.
					if constexpr (!std::is_same<UClassToUse, void>::value)
					{
						static_assert(std::is_base_of<IAudioProxyDataFactory, UClassToUse>::value, "If a Metasound Datatype uses a UObject as a literal, the UClass of that object needs to also derive from Audio::IProxyDataFactory. See USoundWave as an example.");
						if (Frontend::IDataTypeRegistry::Get().IsUObjectProxyFactory(InObject))
						{
							IAudioProxyDataFactory* ObjectAsFactory = Audio::CastToProxyDataFactory<UClassToUse>(InObject);
							if (ensureAlways(ObjectAsFactory))
							{
								Audio::FProxyDataInitParams ProxyInitParams;
								ProxyInitParams.NameOfFeatureRequestingProxy = "MetaSound";

								return ObjectAsFactory->CreateNewProxyData(ProxyInitParams);
							}
						}
					}

					return Audio::IProxyDataPtr(nullptr);
				}

				virtual TOptional<FAnyDataReference> CreateDataReference(EDataReferenceAccessType InAccessType, const FLiteral& InLiteral, const FOperatorSettings& InOperatorSettings) const override
				{
					if constexpr(bIsParsable)
					{
						switch (InAccessType)
						{
							case EDataReferenceAccessType::Read:
								return FAnyDataReference{TDataReadReferenceLiteralFactory<TDataType>::CreateExplicitArgs(InOperatorSettings, InLiteral)};

							case EDataReferenceAccessType::Write:
								return FAnyDataReference{TDataWriteReferenceLiteralFactory<TDataType>::CreateExplicitArgs(InOperatorSettings, InLiteral)};

							case EDataReferenceAccessType::Value:
								return FAnyDataReference{TDataValueReferenceLiteralFactory<TDataType>::CreateExplicitArgs(InOperatorSettings, InLiteral)};

							default:
								break;
						}
					}
					return TOptional<FAnyDataReference>();
				}

				virtual TSharedPtr<IDataChannel, ESPMode::ThreadSafe> CreateDataChannel(const FOperatorSettings& InOperatorSettings) const override
				{
					if constexpr (bIsParsable)
					{
						return FTransmissionDataChannelFactory::CreateDataChannel<TDataType>(InOperatorSettings);
					}
					else
					{
						return TSharedPtr<IDataChannel, ESPMode::ThreadSafe>(nullptr);
					}
				}

				virtual TUniquePtr<IDataTypeRegistryEntry> Clone() const override
				{
					return MakeUnique<FDataTypeRegistryEntry>();
				}

			private:
				Frontend::FDataTypeRegistryInfo Info;
				FMetasoundFrontendClass InputClass;
				FMetasoundFrontendClass ConstructorInputClass;
				FMetasoundFrontendClass OutputClass;
				FMetasoundFrontendClass ConstructorOutputClass;
				FMetasoundFrontendClass LiteralClass;
				FMetasoundFrontendClass VariableClass;
				FMetasoundFrontendClass VariableMutatorClass;
				FMetasoundFrontendClass VariableAccessorClass;
				FMetasoundFrontendClass VariableDeferredAccessorClass;
				TSharedPtr<Frontend::IEnumDataTypeInterface> EnumInterface;
			};

			bool bSucceeded = Frontend::IDataTypeRegistry::Get().RegisterDataType(MakeUnique<FDataTypeRegistryEntry>());
			ensureAlwaysMsgf(bSucceeded, TEXT("Failed to register data type %s in the node registry!"), *GetMetasoundDataTypeString<TDataType>());

			if (bSucceeded)
			{
				RegisterConverterNodes<TDataType>();
				AttemptToRegisterSendAndReceiveNodes<TDataType>();
			}
			
			return bSucceeded;
		}

		/** Registers an array of a data type with the MetaSound Frontend. This allows 
		 * an array of the data type to be used in Input, Output, Send and Receive 
		 * nodes by informing the Frontend how to instantiate an instance. 
		 *
		 * @tparam TDataType - The data type to register.
		 * @tparam PreferredArgType - The preferred constructor argument type to use when creating an instance of the data type.
		 * @tparam UClassToUse - The preferred UObject class to use when constructing from an Audio::IProxyDataPtr. If the type is not
		 *                       constructible with an Audio::IProxyDataPtr, then this should be void.
		 *
		 * @return True on success, false on failure.
		 */
		template<typename TDataType, ELiteralType PreferredArgType>
		bool RegisterDataTypeArrayWithFrontend()
		{
			using namespace MetasoundDataTypeRegistrationPrivate;
			using TArrayType = TArray<TDataType>;

			if (TEnableAutoArrayTypeRegistration<TDataType>::Value)
			{
				constexpr bool bIsArrayType = true;
				bool bSuccess = RegisterDataTypeWithFrontendInternal<TArrayType, TLiteralArrayEnum<PreferredArgType>::Value>();
				bSuccess = bSuccess && RegisterArrayNodes<TArrayType>();
				bSuccess = bSuccess && RegisterDataTypeWithFrontendInternal<TVariable<TArrayType>>();
				return bSuccess;
			}

			return true;
		}
	}
	
	/** Registers a data type with the MetaSound Frontend. This allows the data type 
	 * to be used in Input, Output, Send and Receive  nodes by informing the 
	 * Frontend how to instantiate an instance. 
	 *
	 * @tparam TDataType - The data type to register.
	 * @tparam PreferredArgType - The preferred constructor argument type to use when creating an instance of the data type.
	 * @tparam UClassToUse - The preferred UObject class to use when constructing from an Audio::IProxyDataPtr. If the type is not
	 *                       constructible with an Audio::IProxyDataPtr, then this should be void.
	 *
	 * @return True on success, false on failure.
	 */
	template<typename TDataType, ELiteralType PreferredArgType = ELiteralType::None, typename UClassToUse = void>
	bool RegisterDataTypeWithFrontend()
	{
		using namespace MetasoundDataTypeRegistrationPrivate;

		// Register TDataType as a metasound data type.
		bool bSuccess = RegisterDataTypeWithFrontendInternal<TDataType, PreferredArgType, UClassToUse>();
		ensure(bSuccess);
		bSuccess = bSuccess && RegisterDataTypeWithFrontendInternal<TVariable<TDataType>>();
		ensure(bSuccess);

		// Register TArray<TDataType> as a metasound data type.
		bSuccess = bSuccess && RegisterDataTypeArrayWithFrontend<TDataType, PreferredArgType>();
		ensure(bSuccess);

		return bSuccess;
	}


	/** Registration info for a data type.
	 *
	 * @tparam DataType - The data type to be registered. 
	 */
	template<typename DataType>
	struct TMetasoundDataTypeRegistration
	{
		static_assert(std::is_same<DataType, typename std::decay<DataType>::type>::value, "DataType and decayed DataType must be the same");
		
		// To register a data type, an input node must be able to instantiate it.
		static constexpr bool bCanRegister = TInputNode<DataType, EVertexAccessType::Reference>::bCanRegister;

		// If a data type has been successfully registered, this will be true.
		static const bool bSuccessfullyRegistered;
	};
}

// This should be used to expose a datatype as a potential input or output for a metasound graph.
// The first argument to the macro is the class to expose.
// the second argument is the display name of that type in the Metasound editor.
// Optionally, a Metasound::ELiteralType can be passed in to designate a preferred literal type-
// For example, if Metasound::ELiteralType::Float is passed in, we will default to using a float parameter to create this datatype.
// If no argument is passed in, we will infer a literal type to use.
// If 
// Metasound::ELiteralType::Invalid can be used to enforce that we don't provide space for a literal, in which case you should have a default constructor or a constructor that takes [const FOperatorSettings&] implemented.
// If you pass in a preferred arg type, please make sure that the passed in datatype has a matching constructor, since we won't check this until runtime.

#define CANNOT_REGISTER_METASOUND_DATA_TYPE_ASSERT_STRING(DataType) \
"To register " #DataType " to be used as a Metasounds input or output type, it needs a default constructor or one of the following constructors must be implemented:  " \
#DataType "(), " \
#DataType "(bool InValue), " \
#DataType "(int32 InValue), " \
#DataType "(float InValue), " \
#DataType "(const FString& InString)" \
#DataType "(const Audio::IProxyDataPtr& InData),  or " \
#DataType "(const TArray<Audio::IProxyDataPtr>& InProxyArray)."\
#DataType "(const ::Metasound::FOperatorSettings& InSettings), " \
#DataType "(const ::Metasound::FOperatorSettings& InSettings, bool InValue), " \
#DataType "(const ::Metasound::FOperatorSettings& InSettings, int32 InValue), " \
#DataType "(const ::Metasound::FOperatorSettings& InSettings, float InValue), " \
#DataType "(const ::Metasound::FOperatorSettings& InSettings, const FString& InString)" \
#DataType "(const ::Metasound::FOperatorSettings& InSettings, const Audio::IProxyDataPtr& InData),  or " \
#DataType "(const ::Metasound::FOperatorSettings& InSettings, const TArray<Audio::IProxyDataPtr>& InProxyArray)."

#define REGISTER_METASOUND_DATATYPE(DataType, DataTypeName, ...) \
	DEFINE_METASOUND_DATA_TYPE(DataType, DataTypeName); \
	static_assert(::Metasound::TMetasoundDataTypeRegistration<DataType>::bCanRegister, CANNOT_REGISTER_METASOUND_DATA_TYPE_ASSERT_STRING(DataType)); \
	template<> const bool ::Metasound::TMetasoundDataTypeRegistration<DataType>::bSuccessfullyRegistered = ::FMetasoundFrontendRegistryContainer::Get()->EnqueueInitCommand([](){ ::Metasound::RegisterDataTypeWithFrontend<DataType, ##__VA_ARGS__>(); }); // This static bool is useful for debugging, but also is the only way the compiler will let us call this function outside of an expression.
<|MERGE_RESOLUTION|>--- conflicted
+++ resolved
@@ -32,39 +32,6 @@
 {
 	namespace MetasoundDataTypeRegistrationPrivate
 	{
-<<<<<<< HEAD
-		// Helper utility to test if we can transmit a datatype between a send and a receive node.
-		template <typename TDataType>
-		struct TIsTransmittable
-		{
-		private:
-			static constexpr bool bIsCopyConstructible = std::is_copy_constructible<TDataType>::value;
-			static constexpr bool bIsCopyAssignable = std::is_copy_assignable<TDataType>::value;
-
-			static constexpr bool bCanBeTransmitted = bIsCopyConstructible && bIsCopyAssignable;
-
-		public:
-
-			static constexpr bool Value = bCanBeTransmitted;
-		};
-
-		// Specialization of TIsTransmittable<> for TArray to handle lax TArray copy constructor 
-		// definition. This can be removed once updates to TArray are merged into the same codebase.
-		// TODO: delete me eventually.
-		template<typename TElementType>
-		struct TIsTransmittable<TArray<TElementType>>
-		{
-			// Depend on copy constructor of elements to determine whether TArray is copy constructible
-			// and copy assignable. Definitions for TArray copy construction and copy assignment are
-			// defined by default whether or not the TArray element types support them. This logic
-			// skips checking the TArray object itselt and instead checks the TArray element type
-			// directly.
-
-			static constexpr bool Value = TIsTransmittable<TElementType>::Value;
-		};
-
-=======
->>>>>>> d731a049
 		// Returns the Array version of a literal type if it exists.
 		template<ELiteralType LiteralType>
 		struct TLiteralArrayEnum 
@@ -195,13 +162,10 @@
 			RegistryInfo.PreferredLiteralType = PreferredArgType;
 
 			RegistryInfo.bIsParsable = TLiteralTraits<TDataType>::bIsParsableFromAnyLiteralType;
-<<<<<<< HEAD
-=======
 			RegistryInfo.bIsArrayParseable = TLiteralTraits<TDataType>::bIsParseableFromAnyArrayLiteralType;
 
 			RegistryInfo.bIsArrayType = TIsArrayType<TDataType>::Value;
 
->>>>>>> d731a049
 			RegistryInfo.bIsDefaultParsable = TIsParsable<TDataType, FLiteral::FNone>::Value;
 			RegistryInfo.bIsBoolParsable = TIsParsable<TDataType, bool>::Value;
 			RegistryInfo.bIsIntParsable = TIsParsable<TDataType, int32>::Value;
@@ -307,16 +271,11 @@
 		bool RegisterDataTypeWithFrontendInternal()
 		{
 			static constexpr bool bIsParsable = TLiteralTraits<TDataType>::bIsParsableFromAnyLiteralType;
-<<<<<<< HEAD
-=======
 			static constexpr bool bIsConstructorType = TIsConstructorVertexSupported<TDataType>::Value;
 
->>>>>>> d731a049
 			static bool bAlreadyRegisteredThisDataType = false;
 			if (bAlreadyRegisteredThisDataType)
 			{
-				// if we reenter this code (because DECLARE_METASOUND_DATA_REFERENCE_TYPES was called twice with the same type),
-				// we catch it here.
 				UE_LOG(LogMetaSound, Display, TEXT("Tried to call REGISTER_METASOUND_DATATYPE twice with the same class %s. ignoring the second call. Likely because REGISTER_METASOUND_DATATYPE is in a header that's used in multiple modules. Consider moving it to a private header or cpp file."), TDataReferenceTypeInfo<TDataType>::TypeName)
 				return false;
 			}
@@ -337,28 +296,6 @@
 
 					if constexpr (bIsParsable)
 					{
-<<<<<<< HEAD
-						TInputNode<TDataType> InputPrototype(TEXT(""), FGuid(), TEXT(""), FLiteral());
-						InputClass = Metasound::Frontend::GenerateClass(InputPrototype.GetMetadata(), EMetasoundFrontendClassType::Input);
-
-						TOutputNode<TDataType> OutputPrototype(TEXT(""), FGuid(), TEXT(""));
-						OutputClass = Metasound::Frontend::GenerateClass(OutputPrototype.GetMetadata(), EMetasoundFrontendClassType::Output);
-
-						TLiteralNode<TDataType> LiteralPrototype(TEXT(""), FGuid(), FLiteral());
-						LiteralClass = Metasound::Frontend::GenerateClass(LiteralPrototype.GetMetadata(), EMetasoundFrontendClassType::Literal);
-
-						TVariableNode<TDataType> VariablePrototype(TEXT(""), FGuid(), FLiteral());
-						VariableClass = Metasound::Frontend::GenerateClass(VariablePrototype.GetMetadata(), EMetasoundFrontendClassType::Variable);
-
-						TVariableMutatorNode<TDataType> VariableMutatorPrototype(TEXT(""), FGuid());
-						VariableMutatorClass = Metasound::Frontend::GenerateClass(VariableMutatorPrototype.GetMetadata(), EMetasoundFrontendClassType::VariableMutator);
-
-						TVariableAccessorNode<TDataType> VariableAccessorPrototype(TEXT(""), FGuid());
-						VariableAccessorClass = Metasound::Frontend::GenerateClass(VariableAccessorPrototype.GetMetadata(), EMetasoundFrontendClassType::VariableAccessor);
-
-						TVariableDeferredAccessorNode<TDataType> VariableDeferredAccessorPrototype(TEXT(""), FGuid());
-						VariableDeferredAccessorClass = Metasound::Frontend::GenerateClass(VariableDeferredAccessorPrototype.GetMetadata(), EMetasoundFrontendClassType::VariableDeferredAccessor);
-=======
 						TInputNode<TDataType, EVertexAccessType::Reference> InputPrototype(FInputNodeConstructorParams { });
 						InputClass = Metasound::Frontend::GenerateClass(InputPrototype.GetMetadata(), EMetasoundFrontendClassType::Input);
 
@@ -387,7 +324,6 @@
 							TOutputNode<TDataType, EVertexAccessType::Value> ConstructorOutputPrototype(TEXT(""), FGuid(), TEXT(""));
 							ConstructorOutputClass = Metasound::Frontend::GenerateClass(ConstructorOutputPrototype.GetMetadata(), EMetasoundFrontendClassType::Output);
 						}
->>>>>>> d731a049
 					}
 				}
 
@@ -452,9 +388,6 @@
 				{
 					if constexpr (bIsParsable)
 					{
-<<<<<<< HEAD
-						return MakeUnique<TInputNode<TDataType>>(InParams.NodeName, InParams.InstanceID, InParams.VertexName, MoveTemp(InParams.InitParam));
-=======
 						return MakeUnique<TInputNode<TDataType, EVertexAccessType::Reference>>(MoveTemp(InParams));
 					}
 					else
@@ -469,7 +402,6 @@
 					{
 						checkf(!InParams.bEnableTransmission, TEXT("Cannot enable transmission on a constructor input."));
 						return MakeUnique<TInputNode<TDataType, EVertexAccessType::Value>>(MoveTemp(InParams));
->>>>>>> d731a049
 					}
 					else
 					{
@@ -481,9 +413,6 @@
 				{
 					if constexpr (bIsParsable)
 					{
-<<<<<<< HEAD
-						return MakeUnique<TOutputNode<TDataType>>(InParams.NodeName, InParams.InstanceID, InParams.VertexName);
-=======
 						return MakeUnique<TOutputNode<TDataType, EVertexAccessType::Reference>>(InParams.NodeName, InParams.InstanceID, InParams.VertexName);
 					}
 					else
@@ -497,7 +426,6 @@
 					if constexpr (bIsParsable && bIsConstructorType)
 					{
 						return MakeUnique<TOutputNode<TDataType, EVertexAccessType::Value>>(InParams.NodeName, InParams.InstanceID, InParams.VertexName);
->>>>>>> d731a049
 					}
 					else
 					{
