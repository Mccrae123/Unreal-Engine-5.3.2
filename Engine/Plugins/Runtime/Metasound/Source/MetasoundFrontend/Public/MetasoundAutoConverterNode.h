// Copyright Epic Games, Inc. All Rights Reserved.
#pragma once

#include "CoreMinimal.h"
#include "MetasoundBuilderInterface.h"
#include "MetasoundBuildError.h"
#include "MetasoundNode.h"
#include "MetasoundNodeInterface.h"
#include "MetasoundNodeRegistrationMacro.h"
#include "MetasoundOperatorInterface.h"
#include "MetasoundDataFactory.h"
#include "MetasoundDataReference.h"
#include "MetasoundExecutableOperator.h"
#include "MetasoundFrontend.h"
#include "MetasoundFrontendNodesCategories.h"
#include "MetasoundVertex.h"

#include <type_traits>

#define LOCTEXT_NAMESPACE "MetasoundFrontend"


namespace Metasound
{
	// Determines whether an auto converter node will be registered to convert 
	// between two types. 
	template<typename TFromDataType, typename TToDataType>
	struct TIsAutoConvertible
	{
		static constexpr bool bIsConvertible = std::is_convertible<TFromDataType, TToDataType>::value;

		// Handle case of converting enums to/from integers.
		static constexpr bool bIsIntToEnumConversion = std::is_same<int32, TFromDataType>::value && TEnumTraits<TToDataType>::bIsEnum;
		static constexpr bool bIsEnumToIntConversion = TEnumTraits<TFromDataType>::bIsEnum && std::is_same<int32, TToDataType>::value;

		static constexpr bool Value = bIsConvertible || bIsIntToEnumConversion || bIsEnumToIntConversion;
	};

	// This convenience node can be registered and will invoke static_cast<ToDataType>(FromDataType) every time it is executed, 
	// with a special case for enum <-> int32 conversions. 
	template<typename FromDataType, typename ToDataType>
	class TAutoConverterNode : public FNode
	{
		static_assert(TIsAutoConvertible<FromDataType, ToDataType>::Value,
		"Tried to create an auto converter node between two types we can't static_cast between.");
		
	public:
		static const FVertexName& GetInputName()
		{
			static const FVertexName InputName = GetMetasoundDataTypeName<FromDataType>();
			return InputName;
		}

		static const FVertexName& GetOutputName()
		{
			static const FVertexName OutputName = GetMetasoundDataTypeName<ToDataType>();
			return OutputName;
		}

		static FVertexInterface DeclareVertexInterface()
		{
			static const FText InputDesc = METASOUND_LOCTEXT_FORMAT("AutoConvDisplayNamePatternFrom", "Input {0} value.", GetMetasoundDataTypeDisplayText<FromDataType>());
			static const FText OutputDesc = METASOUND_LOCTEXT_FORMAT("AutoConvDisplayNamePatternTo", "Output {0} value.", GetMetasoundDataTypeDisplayText<ToDataType>());

			return FVertexInterface(
				FInputVertexInterface(
					TInputDataVertex<FromDataType>(GetInputName(), FDataVertexMetadata{ InputDesc })
				),
				FOutputVertexInterface(
					TOutputDataVertex<ToDataType>(GetOutputName(), FDataVertexMetadata{ OutputDesc })
				)
			);
		}

		static const FNodeClassMetadata& GetAutoConverterNodeMetadata()
		{
			auto InitNodeInfo = []() -> FNodeClassMetadata
			{
				FNodeDisplayStyle DisplayStyle;
				DisplayStyle.bShowName = false;
				DisplayStyle.ImageName = TEXT("MetasoundEditor.Graph.Node.Conversion");
				DisplayStyle.bShowInputNames = false;
				DisplayStyle.bShowOutputNames = false;

				const FText FromTypeText = GetMetasoundDataTypeDisplayText<FromDataType>();
				const FText ToTypeText = GetMetasoundDataTypeDisplayText<ToDataType>();

				FNodeClassMetadata Info;
				Info.ClassName = { TEXT("Convert"), GetMetasoundDataTypeName<ToDataType>(), GetMetasoundDataTypeName<FromDataType>() };
				Info.MajorVersion = 1;
				Info.MinorVersion = 0;
				Info.DisplayName = METASOUND_LOCTEXT_FORMAT("Metasound_AutoConverterNodeDisplayNameFormat", "{0} to {1}", FromTypeText, ToTypeText);
				Info.Description = METASOUND_LOCTEXT_FORMAT("Metasound_AutoConverterNodeDescriptionNameFormat", "Converts from {0} to {1}.", FromTypeText, ToTypeText);
				Info.Author = PluginAuthor;
				Info.DisplayStyle = DisplayStyle;
				Info.PromptIfMissing = PluginNodeMissingPrompt;
				Info.DefaultInterface = DeclareVertexInterface();

				Info.CategoryHierarchy.Emplace(NodeCategories::Conversions);
				if (TEnumTraits<FromDataType>::bIsEnum || TEnumTraits<ToDataType>::bIsEnum)
				{
					Info.CategoryHierarchy.Emplace(NodeCategories::EnumConversions);
				}
				
				Info.Keywords =
				{
					METASOUND_LOCTEXT("MetasoundConvertKeyword", "Convert"),
					GetMetasoundDataTypeDisplayText<FromDataType>(),
					GetMetasoundDataTypeDisplayText<ToDataType>()
				};

				return Info;
			};

			static const FNodeClassMetadata Info = InitNodeInfo();

			return Info;
		}

	private:
		/** FConverterOperator converts from "FromDataType" to "ToDataType" using
		 * a implicit conversion operators.
		 */
		class FConverterOperator : public TExecutableOperator<FConverterOperator>
		{
		public:

			FConverterOperator(TDataReadReference<FromDataType> InFromDataReference, TDataWriteReference<ToDataType> InToDataReference)
				: FromData(InFromDataReference)
				, ToData(InToDataReference)
			{
				Execute();
			}

			virtual ~FConverterOperator() {}

			virtual FDataReferenceCollection GetInputs() const override
			{
<<<<<<< HEAD
				FDataReferenceCollection Inputs;
				Inputs.AddDataReadReference<FromDataType>(GetInputName(), FromData);
				return Inputs;
			}

			virtual FDataReferenceCollection GetOutputs() const override
			{
				FDataReferenceCollection Outputs;
				Outputs.AddDataReadReference<ToDataType>(GetOutputName(), ToData);
				return Outputs;
			}

=======
				checkNoEntry();
				return {};
			}

			virtual FDataReferenceCollection GetOutputs() const override
			{
				checkNoEntry();
				return {};
			}

			virtual void BindInputs(FInputVertexInterfaceData& InVertexData) override
			{
				InVertexData.BindReadVertex(GetInputName(), FromData);
			}

			virtual void BindOutputs(FOutputVertexInterfaceData& InVertexData) override
			{
				InVertexData.BindReadVertex(GetOutputName(), ToData);
			}

>>>>>>> 4af6daef
			void Execute()
			{
				// enum -> int32
				if constexpr (TIsAutoConvertible<FromDataType, ToDataType>::bIsEnumToIntConversion)
				{
					// Convert from enum wrapper to inner enum type, then to int
					typename TEnumTraits<FromDataType>::InnerType InnerEnum = static_cast<typename TEnumTraits<FromDataType>::InnerType>(*FromData);
					*ToData = static_cast<ToDataType>(InnerEnum);
				}
				// int32 -> enum
				else if constexpr (TIsAutoConvertible<FromDataType, ToDataType>::bIsIntToEnumConversion)
				{
					const int32 FromInt = *FromData;
					// Convert from int to inner enum type
					typename TEnumTraits<ToDataType>::InnerType InnerEnum = static_cast<typename TEnumTraits<ToDataType>::InnerType>(FromInt);

					// Update tracking for previous int value we tried to convert, used to prevent log spam if it's an invalid enum value
					if (FromInt != PreviousIntValueForEnumConversion)
					{
						PreviousIntValueForEnumConversion = FromInt;
						bHasLoggedInvalidEnum = false;
					}

					// If int value is invalid for this enum, return enum default value
					TOptional<FName> EnumName = ToDataType::ToName(InnerEnum);
					if (!EnumName.IsSet())
					{
						if (!bHasLoggedInvalidEnum)
						{
							UE_LOG(LogMetaSound, Warning, TEXT("Cannot convert int32 value '%d' to enum type '%s'. No valid corresponding enum value exists, so returning enum default value instead."), FromInt, *GetMetasoundDataTypeDisplayText<ToDataType>().ToString());
							bHasLoggedInvalidEnum = true;
						}
						*ToData = static_cast<ToDataType>(TEnumTraits<ToDataType>::DefaultValue);
					}
					else
					{
						// Convert from inner enum type to int
						*ToData = static_cast<ToDataType>(InnerEnum);
					}
				}
				else
				{
					*ToData = static_cast<ToDataType>(*FromData);
				}
			}
<<<<<<< HEAD
=======

			void Reset(const IOperator::FResetParams& InParams)
			{
				PreviousIntValueForEnumConversion = 0;
				bHasLoggedInvalidEnum = false;
				Execute();
			}
>>>>>>> 4af6daef

			private:
				TDataReadReference<FromDataType> FromData;
				TDataWriteReference<ToDataType> ToData;

				// To prevent log spam, keep track of whether we've logged an invalid enum value being converted already
				// and the previous int value (need both bool and int for the initial case)
				bool bHasLoggedInvalidEnum = false;
				int32 PreviousIntValueForEnumConversion = 0;
		};

		/** FConverterOperatorFactory creates an operator which converts from 
		 * "FromDataType" to "ToDataType". 
		 */
		class FCoverterOperatorFactory : public IOperatorFactory
		{
			public:
				FCoverterOperatorFactory() = default;

				virtual TUniquePtr<IOperator> CreateOperator(const FBuildOperatorParams& InParams, FBuildResults& OutResults) override
				{
					TDataWriteReference<ToDataType> WriteReference = TDataWriteReferenceFactory<ToDataType>::CreateAny(InParams.OperatorSettings);

					const FVertexName& InputName = GetInputName();
					const bool bContainsRef = InParams.InputData.IsVertexBound(InputName);
					if (bContainsRef)
					{
						TDataReadReference<FromDataType> ReadReference = InParams.InputData.GetDataReadReference<FromDataType>(InputName);
						return MakeUnique<FConverterOperator>(ReadReference, WriteReference);
					}

					if constexpr (TIsParsable<FromDataType>::Value)
					{
						TDataReadReference<FromDataType> ReadReference = TDataReadReferenceFactory<FromDataType>::CreateAny(InParams.OperatorSettings);
						return MakeUnique<FConverterOperator>(ReadReference, WriteReference);
					}

					// Converter node requires parsable reference if input not connected. Report as an error.
					if (ensure(InParams.Node.GetVertexInterface().ContainsInputVertex(InputName)))
					{
						FInputDataDestination Dest(InParams.Node, InParams.Node.GetVertexInterface().GetInputVertex(GetInputName()));
						AddBuildError<FMissingInputDataReferenceError>(OutResults.Errors, Dest);
					}

					return TUniquePtr<IOperator>(nullptr);
				}
		};

		public:

			TAutoConverterNode(const FNodeInitData& InInitData)
				: FNode(InInitData.InstanceName, InInitData.InstanceID, GetAutoConverterNodeMetadata())
				, Interface(DeclareVertexInterface())
				, Factory(MakeOperatorFactoryRef<FCoverterOperatorFactory>())
			{
			}

			virtual ~TAutoConverterNode() = default;

			virtual const FVertexInterface& GetVertexInterface() const override
			{
				return Interface;
			}

			virtual bool SetVertexInterface(const FVertexInterface& InInterface) override
			{
				return Interface == InInterface;
			}

			virtual bool IsVertexInterfaceSupported(const FVertexInterface& InInterface) const override
			{
				return Interface == InInterface;
			}

			virtual FOperatorFactorySharedRef GetDefaultOperatorFactory() const override
			{
				return Factory;
			}

		private:
			FVertexInterface Interface;
			FOperatorFactorySharedRef Factory;
	};
} // namespace Metasound
#undef LOCTEXT_NAMESPACE<|MERGE_RESOLUTION|>--- conflicted
+++ resolved
@@ -136,20 +136,6 @@
 
 			virtual FDataReferenceCollection GetInputs() const override
 			{
-<<<<<<< HEAD
-				FDataReferenceCollection Inputs;
-				Inputs.AddDataReadReference<FromDataType>(GetInputName(), FromData);
-				return Inputs;
-			}
-
-			virtual FDataReferenceCollection GetOutputs() const override
-			{
-				FDataReferenceCollection Outputs;
-				Outputs.AddDataReadReference<ToDataType>(GetOutputName(), ToData);
-				return Outputs;
-			}
-
-=======
 				checkNoEntry();
 				return {};
 			}
@@ -170,7 +156,6 @@
 				InVertexData.BindReadVertex(GetOutputName(), ToData);
 			}
 
->>>>>>> 4af6daef
 			void Execute()
 			{
 				// enum -> int32
@@ -216,8 +201,6 @@
 					*ToData = static_cast<ToDataType>(*FromData);
 				}
 			}
-<<<<<<< HEAD
-=======
 
 			void Reset(const IOperator::FResetParams& InParams)
 			{
@@ -225,7 +208,6 @@
 				bHasLoggedInvalidEnum = false;
 				Execute();
 			}
->>>>>>> 4af6daef
 
 			private:
 				TDataReadReference<FromDataType> FromData;
