--- conflicted
+++ resolved
@@ -12,14 +12,10 @@
 #include "MetasoundNodeInterface.h"
 #include "MetasoundVertex.h"
 #include "Misc/Guid.h"
-<<<<<<< HEAD
-#include "Templates/TypeHash.h"
-=======
 #include "Templates/Function.h"
 #include "Templates/Invoke.h"
 #include "Templates/TypeHash.h"
 #include "UObject/NoExportTypes.h"
->>>>>>> d731a049
 
 #include "MetasoundFrontendDocument.generated.h"
 
@@ -370,10 +366,7 @@
 	UPROPERTY(VisibleAnywhere, Category = CustomView)
 	FName Name;
 
-<<<<<<< HEAD
-=======
-#if WITH_EDITORONLY_DATA
->>>>>>> d731a049
+#if WITH_EDITORONLY_DATA
 	// Variable display name
 	UPROPERTY()
 	FText DisplayName;
@@ -382,11 +375,8 @@
 	UPROPERTY()
 	FText Description;
 
-<<<<<<< HEAD
-=======
 #endif // WITH_EDITORONLY_DATA
 
->>>>>>> d731a049
 	// Variable data type name
 	UPROPERTY()
 	FName TypeName;
@@ -594,11 +584,7 @@
 
 // Styling for a class
 USTRUCT()
-<<<<<<< HEAD
-struct FMetasoundFrontendGraphStyle 
-=======
 struct METASOUNDFRONTEND_API FMetasoundFrontendGraphStyle
->>>>>>> d731a049
 {
 	GENERATED_BODY()
 
@@ -639,11 +625,7 @@
 
 // Metadata associated with a vertex.
 USTRUCT()
-<<<<<<< HEAD
-struct FMetasoundFrontendVertexMetadata
-=======
 struct METASOUNDFRONTEND_API FMetasoundFrontendVertexMetadata
->>>>>>> d731a049
 {
 	GENERATED_BODY()
 
@@ -694,7 +676,6 @@
 	{
 		return bSerializeText ? DisplayName : DisplayNameTransient;
 	}
-<<<<<<< HEAD
 
 public:
 	const FText& GetDescription() const
@@ -707,20 +688,6 @@
 		return bSerializeText ? DisplayName : DisplayNameTransient;
 	}
 
-=======
-
-public:
-	const FText& GetDescription() const
-	{
-		return bSerializeText ? Description : DescriptionTransient;
-	}
-
-	const FText& GetDisplayName() const
-	{
-		return bSerializeText ? DisplayName : DisplayNameTransient;
-	}
-
->>>>>>> d731a049
 	bool GetSerializeText() const
 	{
 		return bSerializeText;
@@ -780,12 +747,9 @@
 	FMetasoundFrontendVertexMetadata Metadata;
 #endif // WITH_EDITORONLY_DATA
 
-<<<<<<< HEAD
-=======
 	UPROPERTY()
 	EMetasoundFrontendVertexAccessType AccessType = EMetasoundFrontendVertexAccessType::Reference;
 
->>>>>>> d731a049
 	// Splits name into namespace & parameter name
 	void SplitName(FName& OutNamespace, FName& OutParameterName) const;
 
@@ -880,11 +844,6 @@
 {
 	GENERATED_BODY()
 
-<<<<<<< HEAD
-	virtual ~FMetasoundFrontendClassEnvironmentVariable() = default;
-
-=======
->>>>>>> d731a049
 	// Name of environment variable.
 	UPROPERTY()
 	FName Name;
@@ -914,13 +873,8 @@
 	UPROPERTY()
 	TMap<FName, FText> RequiredMembers;
 
-<<<<<<< HEAD
-	template <typename HandleType>
-	void SortDefaults(TArray<HandleType>& OutHandles) const
-=======
 	template <typename HandleType, typename NamePredicateType>
 	void SortDefaults(TArray<HandleType>& OutHandles, NamePredicateType InGetDisplayNamePredicate) const
->>>>>>> d731a049
 	{
 		TMap<FGuid, int32> NodeIDToSortIndex;
 		int32 HighestSortOrder = TNumericLimits<int32>::Min();
@@ -929,7 +883,6 @@
 			const FGuid& HandleID = OutHandles[i]->GetID();
 			int32 SortIndex = 0;
 			if (DefaultSortOrder.IsValidIndex(i))
-<<<<<<< HEAD
 			{
 				SortIndex = DefaultSortOrder[i];
 				HighestSortOrder = FMath::Max(SortIndex, HighestSortOrder);
@@ -941,23 +894,6 @@
 			NodeIDToSortIndex.Add(HandleID, SortIndex);
 		}
 
-		OutHandles.Sort([&NodeIDToSortIndex](const HandleType& HandleA, const HandleType& HandleB)
-		{
-			const FGuid HandleAID = HandleA->GetID();
-			const FGuid HandleBID = HandleB->GetID();
-			return NodeIDToSortIndex[HandleAID] < NodeIDToSortIndex[HandleBID];
-=======
-			{
-				SortIndex = DefaultSortOrder[i];
-				HighestSortOrder = FMath::Max(SortIndex, HighestSortOrder);
-			}
-			else
-			{
-				SortIndex = ++HighestSortOrder;
-			}
-			NodeIDToSortIndex.Add(HandleID, SortIndex);
-		}
-
 		OutHandles.Sort([&NodeIDToSortIndex, &InGetDisplayNamePredicate](const HandleType& HandleA, const HandleType& HandleB) -> bool
 		{
 			const FGuid HandleAID = HandleA->GetID();
@@ -971,7 +907,6 @@
 				return Invoke(InGetDisplayNamePredicate, HandleA).CompareTo(Invoke(InGetDisplayNamePredicate, HandleB)) < 0;
 			}
 			return AID < BID;
->>>>>>> d731a049
 		});
 	}
 #endif // #if WITH_EDITORONLY_DATA
@@ -983,10 +918,7 @@
 	GENERATED_BODY()
 
 private:
-<<<<<<< HEAD
-=======
-#if WITH_EDITORONLY_DATA
->>>>>>> d731a049
+#if WITH_EDITORONLY_DATA
 
 	// Style info for inputs.
 	UPROPERTY()
@@ -1043,10 +975,6 @@
 		ChangeID = FGuid::NewGuid();
 	}
 
-<<<<<<< HEAD
-#if WITH_EDITORONLY_DATA
-=======
->>>>>>> d731a049
 	void AddRequiredInputToStyle(const FName& InInputName, const FText& InRequiredText)
 	{
 		InputStyle.RequiredMembers.Add(InInputName, InRequiredText);
@@ -1394,10 +1322,6 @@
 	// Generates class style from core node class metadata.
 	static FMetasoundFrontendClassStyle GenerateClassStyle(const Metasound::FNodeDisplayStyle& InNodeDisplayStyle);
 
-<<<<<<< HEAD
-#if WITH_EDITORONLY_DATA
-=======
->>>>>>> d731a049
 	// Editor only ID that allows for pumping view to reflect changes to class.
 	void UpdateChangeID()
 	{
@@ -1431,19 +1355,13 @@
 	UPROPERTY(EditAnywhere, Category = CustomView)
 	FMetasoundFrontendClassInterface Interface;
 
-<<<<<<< HEAD
+#if WITH_EDITORONLY_DATA
+
 	UPROPERTY()
 	FMetasoundFrontendClassStyle Style;
 
-=======
-#if WITH_EDITORONLY_DATA
-
-	UPROPERTY()
-	FMetasoundFrontendClassStyle Style;
-
 #endif // WITH_EDITORONLY_DATA
 
->>>>>>> d731a049
 #if WITH_EDITOR
 	/*
 	 * Caches transient style, class & vertex Metadata found in the registry
@@ -1493,23 +1411,16 @@
 };
 
 USTRUCT()
-<<<<<<< HEAD
-struct FMetasoundFrontendDocumentMetadata
-=======
 struct METASOUNDFRONTEND_API FMetasoundFrontendDocumentMetadata
->>>>>>> d731a049
 {
 	GENERATED_BODY()
 
 	UPROPERTY()
 	FMetasoundFrontendVersion Version;
-<<<<<<< HEAD
-=======
 
 #if WITH_EDITORONLY_DATA
 	FMetasoundFrontendDocumentModifyContext ModifyContext;
 #endif // WITH_EDITORONLY_DATA
->>>>>>> d731a049
 };
 
 USTRUCT()
@@ -1567,10 +1478,6 @@
 
 		return bDidEdit;
 	}
-<<<<<<< HEAD
-};
-=======
-};
-
-METASOUNDFRONTEND_API const TCHAR* LexToString(EMetasoundFrontendVertexAccessType InVertexAccess);
->>>>>>> d731a049
+};
+
+METASOUNDFRONTEND_API const TCHAR* LexToString(EMetasoundFrontendVertexAccessType InVertexAccess);