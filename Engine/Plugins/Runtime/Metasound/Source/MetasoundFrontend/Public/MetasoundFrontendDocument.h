// Copyright Epic Games, Inc. All Rights Reserved.
#pragma once

#include "Algo/Transform.h"
#include "Containers/Array.h"
#include "Containers/Map.h"
#include "IAudioParameterInterfaceRegistry.h"
#include "Internationalization/Text.h"
#include "MetasoundAccessPtr.h"
#include "MetasoundFrontendLiteral.h"
#include "MetasoundNodeInterface.h"
#include "MetasoundVertex.h"
#include "Misc/Guid.h"
#include "Templates/Function.h"
#include "Templates/Invoke.h"
#include "Templates/TypeHash.h"
#include "UObject/NoExportTypes.h"

#include "MetasoundFrontendDocument.generated.h"


// Forward Declarations
struct FMetasoundFrontendClass;
struct FMetasoundFrontendClassInterface;


namespace Metasound
{
	// Forward Declarations
	struct FLiteral;

	extern const FGuid METASOUNDFRONTEND_API FrontendInvalidID;

	namespace Frontend
	{
		namespace DisplayStyle
		{
			namespace EdgeAnimation
			{
				extern const FLinearColor METASOUNDFRONTEND_API DefaultColor;
			} // namespace EdgeStyle

			namespace NodeLayout
			{
				extern const FVector2D METASOUNDFRONTEND_API DefaultOffsetX;
				extern const FVector2D METASOUNDFRONTEND_API DefaultOffsetY;
			} // namespace NodeLayout
		} // namespace DisplayStyle
	} // namespace Frontend
} // namespace Metasound


#if WITH_EDITORONLY_DATA
// Struct containing any modified data breadcrumbs to inform what the editor/view layer must synchronize or refresh.
class METASOUNDFRONTEND_API FMetasoundFrontendDocumentModifyContext
{
private:
	// Whether or not the owning asset's MetaSoundDocument has been modified. True by default to force refreshing views on loading/reloading asset.
	bool bDocumentModified = true;

	// Whether or not to force refresh all views. True by default to force refreshing views on loading/reloading asset.
	bool bForceRefreshViews = true;

	// Which Interfaces have been modified since the last editor graph synchronization
	TSet<FName> InterfacesModified;

	// Which MemberIDs have been modified since the last editor graph synchronization
	TSet<FGuid> MemberIDsModified;

	// Which NodeIDs have been modified since the last editor graph synchronization
	TSet<FGuid> NodeIDsModified;

public:
	void ClearDocumentModified();

	bool GetDocumentModified() const;
	bool GetForceRefreshViews() const;
	const TSet<FName>& GetInterfacesModified() const;
	const TSet<FGuid>& GetNodeIDsModified() const;
	const TSet<FGuid>& GetMemberIDsModified() const;

	void Reset();

	void SetDocumentModified();
	void SetForceRefreshViews();

	// Adds an interface name to the set of interfaces that have been modified since last context reset/construction
	void AddInterfaceModified(FName InInterfaceModified);

	// Performs union of provided interface set with the set of interfaces that have been modified since last context reset/construction
	void AddInterfacesModified(const TSet<FName>& InInterfacesModified);

<<<<<<< HEAD
	// Adds a MemberID to the set of interfaces that have been modified since last context reset/construction
	void AddMemberIDModified(const FGuid& InMemberIDModified);
=======
	// Adds a MemberID to the set of MemberIDs that have been modified since last context reset/construction
	void AddMemberIDModified(const FGuid& InMemberNodeIDModified);
>>>>>>> 4af6daef

	// Performs union of provided MemberIDs set with the set of MemberIDs that have been modified since last context reset/construction
	void AddMemberIDsModified(const TSet<FGuid>& InMemberIDsModified);

	// Performs union of provided NodeID set with the set of NodeIDs that have been modified since last context reset/construction
	void AddNodeIDModified(const FGuid& InNodeIDModified);

<<<<<<< HEAD
	// Performs union of provided interface set with the set of interfaces that have been modified since last context reset/construction
=======
	// Performs union of provided NodeID set with the set of NodeIDs that have been modified since last context reset/construction
>>>>>>> 4af6daef
	void AddNodeIDsModified(const TSet<FGuid>& InNodeIDsModified);
};
#endif // WITH_EDITORONLY_DATA


// Describes how a vertex accesses the data connected to it. 
UENUM()
enum class EMetasoundFrontendVertexAccessType
{
	Reference,	//< The vertex accesses data by reference.
	Value,		//< The vertex accesses data by value.

	Unset		//< The vertex access level is unset (ex. vertex on an unconnected reroute node).
				//< Not reflected as a graph core access type as core does not deal with reroutes
				//< or ambiguous accessor level (it is resolved during document pre-processing).
};

UENUM()
enum class EMetasoundFrontendClassType : uint8
{
	// The MetaSound class is defined externally, in compiled code or in another document.
	External,

	// The MetaSound class is a graph within the containing document.
	Graph,

	// The MetaSound class is an input into a graph in the containing document.
	Input,

	// The MetaSound class is an output from a graph in the containing document.
	Output,

	// The MetaSound class is an literal requiring an literal value to construct.
	Literal,

	// The MetaSound class is an variable requiring an literal value to construct.
	Variable,

	// The MetaSound class accesses variables.
	VariableDeferredAccessor,

	// The MetaSound class accesses variables.
	VariableAccessor,

	// The MetaSound class mutates variables.
	VariableMutator,

	// The MetaSound class is defined only by the Frontend, and associatively
	// performs a functional replacement operation in a pre-build step.
	Template,

	Invalid UMETA(Hidden)
};

// General purpose version number for Metasound Frontend objects.
USTRUCT(BlueprintType)
struct METASOUNDFRONTEND_API FMetasoundFrontendVersionNumber
{
	GENERATED_BODY()

	// Major version number.
	UPROPERTY(VisibleAnywhere, BlueprintReadOnly, Category = General)
	int32 Major = 1;

	// Minor version number.
	UPROPERTY(VisibleAnywhere, BlueprintReadOnly, Category = General)
	int32 Minor = 0;

	static const FMetasoundFrontendVersionNumber& GetInvalid()
	{
		static const FMetasoundFrontendVersionNumber Invalid { 0, 0 };
		return Invalid;
	}

	bool IsValid() const
	{
		return *this != GetInvalid();
	}

	Audio::FParameterInterface::FVersion ToInterfaceVersion() const
	{
		return Audio::FParameterInterface::FVersion { Major, Minor };
	}

	friend bool operator==(const FMetasoundFrontendVersionNumber& InLHS, const FMetasoundFrontendVersionNumber& InRHS)
	{
		return InLHS.Major == InRHS.Major && InLHS.Minor == InRHS.Minor;
	}

	friend bool operator!=(const FMetasoundFrontendVersionNumber& InLHS, const FMetasoundFrontendVersionNumber& InRHS)
	{
		return InLHS.Major != InRHS.Major || InLHS.Minor != InRHS.Minor;
	}

	friend bool operator>(const FMetasoundFrontendVersionNumber& InLHS, const FMetasoundFrontendVersionNumber& InRHS)
	{
		if (InLHS.Major > InRHS.Major)
		{
			return true;
		}

		if (InLHS.Major == InRHS.Major)
		{
			return InLHS.Minor > InRHS.Minor;
		}

		return false;
	}

	friend bool operator>=(const FMetasoundFrontendVersionNumber& InLHS, const FMetasoundFrontendVersionNumber& InRHS)
	{
		return InLHS == InRHS || InLHS > InRHS;
	}

	friend bool operator<(const FMetasoundFrontendVersionNumber& InLHS, const FMetasoundFrontendVersionNumber& InRHS)
	{
		if (InLHS.Major < InRHS.Major)
		{
			return true;
		}

		if (InLHS.Major == InRHS.Major)
		{
			return InLHS.Minor < InRHS.Minor;
		}

		return false;
	}

	friend bool operator<=(const FMetasoundFrontendVersionNumber& InLHS, const FMetasoundFrontendVersionNumber& InRHS)
	{
		return InLHS == InRHS || InLHS < InRHS;
	}

	FString ToString() const
	{
		return FString::Format(TEXT("v{0}.{1}"), { Major, Minor });
	}

	friend FORCEINLINE uint32 GetTypeHash(const FMetasoundFrontendVersionNumber& InNumber)
	{
		return HashCombineFast(GetTypeHash(InNumber.Major), GetTypeHash(InNumber.Minor));
	}
};

// General purpose version info for Metasound Frontend objects.
<<<<<<< HEAD
USTRUCT()
=======
USTRUCT(BlueprintType)
>>>>>>> 4af6daef
struct METASOUNDFRONTEND_API FMetasoundFrontendVersion
{
	GENERATED_BODY()

	// Name of version.
<<<<<<< HEAD
	UPROPERTY(VisibleAnywhere, Category = CustomView)
	FName Name;

	// Version number.
	UPROPERTY(VisibleAnywhere, Category = CustomView)
=======
	UPROPERTY(VisibleAnywhere, BlueprintReadOnly, Category = CustomView)
	FName Name;

	// Version number.
	UPROPERTY(VisibleAnywhere, BlueprintReadOnly, Category = CustomView)
>>>>>>> 4af6daef
	FMetasoundFrontendVersionNumber Number;

	FString ToString() const;

	bool IsValid() const;

	static const FMetasoundFrontendVersion& GetInvalid();

	friend bool operator==(const FMetasoundFrontendVersion& InLHS, const FMetasoundFrontendVersion& InRHS)
	{
		return InLHS.Name == InRHS.Name && InLHS.Number == InRHS.Number;
	}

	friend bool operator!=(const FMetasoundFrontendVersion& InLHS, const FMetasoundFrontendVersion& InRHS)
	{
		return !(InLHS == InRHS);
	}

	friend bool operator>(const FMetasoundFrontendVersion& InLHS, const FMetasoundFrontendVersion& InRHS)
	{
		if (InRHS.Name.FastLess(InLHS.Name))
		{
			return true;
		}

		if (InLHS.Name == InRHS.Name)
		{
			return InLHS.Number > InRHS.Number;
		}

		return false;
	}

	friend bool operator>=(const FMetasoundFrontendVersion& InLHS, const FMetasoundFrontendVersion& InRHS)
	{
		return InLHS == InRHS || InLHS > InRHS;
	}

	friend bool operator<(const FMetasoundFrontendVersion& InLHS, const FMetasoundFrontendVersion& InRHS)
	{
		if (InLHS.Name.FastLess(InRHS.Name))
		{
			return true;
		}

		if (InLHS.Name == InRHS.Name)
		{
			return InLHS.Number < InRHS.Number;
		}

		return false;
	}

	friend bool operator<=(const FMetasoundFrontendVersion& InLHS, const FMetasoundFrontendVersion& InRHS)
	{
		return InLHS == InRHS || InLHS < InRHS;
	}

	friend FORCEINLINE uint32 GetTypeHash(const FMetasoundFrontendVersion& InVersion)
	{
		return HashCombineFast(GetTypeHash(InVersion.Name), GetTypeHash(InVersion.Number));
	}
};

// An FMetasoundFrontendVertex provides a named connection point of a node.
USTRUCT() 
struct METASOUNDFRONTEND_API FMetasoundFrontendVertex
{
	GENERATED_BODY()

	// Name of the vertex. Unique amongst other vertices on the same interface.
	UPROPERTY(VisibleAnywhere, Category = CustomView)
	FName Name;

	// Data type name of the vertex.
	UPROPERTY(VisibleAnywhere, Category = Parameters)
	FName TypeName;

	// ID of vertex
	UPROPERTY()
	FGuid VertexID;

	// Returns true if vertices have equal name & type.
	static bool IsFunctionalEquivalent(const FMetasoundFrontendVertex& InLHS, const FMetasoundFrontendVertex& InRHS);
};

// Pair of guids used to address location of vertex within a FrontendDocument graph
USTRUCT()
struct METASOUNDFRONTEND_API FMetasoundFrontendVertexHandle
{
	GENERATED_BODY()

public:
	UPROPERTY()
	FGuid NodeID;

	UPROPERTY()
	FGuid VertexID;

	// Returns whether or not the vertex handle is set (may or may not be
	// valid depending on what builder context it is referenced against)
	bool IsSet() const
	{
		return NodeID.IsValid() && VertexID.IsValid();
	}

	friend bool operator==(const FMetasoundFrontendVertexHandle& InLHS, const FMetasoundFrontendVertexHandle& InRHS)
	{
		return InLHS.NodeID == InRHS.NodeID && InLHS.VertexID == InRHS.VertexID;
	}

	friend bool operator!=(const FMetasoundFrontendVertexHandle& InLHS, const FMetasoundFrontendVertexHandle& InRHS)
	{
		return InLHS.NodeID != InRHS.NodeID || InLHS.VertexID != InRHS.VertexID;
	}

	friend FORCEINLINE uint32 GetTypeHash(const FMetasoundFrontendVertexHandle& InHandle)
	{
		return HashCombineFast(InHandle.NodeID.A, InHandle.VertexID.D);
	}
};

// Contains a default value for a single vertex ID
USTRUCT() 
struct FMetasoundFrontendVertexLiteral
{
	GENERATED_BODY()

	// ID of vertex.
	UPROPERTY(VisibleAnywhere, Category = Parameters)
	FGuid VertexID = Metasound::FrontendInvalidID;

	// Value to use when constructing input.
	UPROPERTY(EditAnywhere, Category = Parameters)
	FMetasoundFrontendLiteral Value;
};

// Contains graph data associated with a variable.
USTRUCT()
struct FMetasoundFrontendVariable
{
	GENERATED_BODY()

	// Name of the vertex. Unique amongst other vertices on the same interface.
	UPROPERTY(VisibleAnywhere, Category = CustomView)
	FName Name;

#if WITH_EDITORONLY_DATA
	// Variable display name
	UPROPERTY()
	FText DisplayName;

	// Variable description
	UPROPERTY()
	FText Description;

#endif // WITH_EDITORONLY_DATA

	// Variable data type name
	UPROPERTY()
	FName TypeName;

	// Literal used to initialize the variable.
	UPROPERTY()
	FMetasoundFrontendLiteral Literal;

	// Unique ID for the variable
	UPROPERTY()
	FGuid ID = Metasound::FrontendInvalidID;

	// Node ID of the associated VariableNode
	UPROPERTY()
	FGuid VariableNodeID = Metasound::FrontendInvalidID;

	// Node ID of the associated VariableMutatorNode
	UPROPERTY()
	FGuid MutatorNodeID = Metasound::FrontendInvalidID;

	// Node IDs of the associated VariableAccessorNodes
	UPROPERTY()
	TArray<FGuid> AccessorNodeIDs;

	// Node IDs of the associated VariableDeferredAccessorNodes
	UPROPERTY()
	TArray<FGuid> DeferredAccessorNodeIDs;
};


USTRUCT()
struct METASOUNDFRONTEND_API FMetasoundFrontendNodeInterface
{
	GENERATED_BODY()

	FMetasoundFrontendNodeInterface() = default;

	// Create a node interface which satisfies an existing class interface.
	FMetasoundFrontendNodeInterface(const FMetasoundFrontendClassInterface& InClassInterface);

	// Input vertices to node.
	UPROPERTY()
	TArray<FMetasoundFrontendVertex> Inputs;

	// Output vertices to node.
	UPROPERTY()
	TArray<FMetasoundFrontendVertex> Outputs;

	// Environment variables of node.
	UPROPERTY()
	TArray<FMetasoundFrontendVertex> Environment;
};

// DEPRECATED in Document Model v1.1
UENUM()
enum class EMetasoundFrontendNodeStyleDisplayVisibility : uint8
{
	Visible,
	Hidden
};

USTRUCT()
struct METASOUNDFRONTEND_API FMetasoundFrontendNodeStyleDisplay
{
	GENERATED_BODY()

#if WITH_EDITORONLY_DATA
	// DEPRECATED in Document Model v1.1: Visibility state of node
	UPROPERTY()
	EMetasoundFrontendNodeStyleDisplayVisibility Visibility = EMetasoundFrontendNodeStyleDisplayVisibility::Visible;

	// Map of visual node guid to 2D location. May have more than one if the node allows displaying in
	// more than one place on the graph (Only functionally relevant for nodes that cannot contain inputs.)
	UPROPERTY()
	TMap<FGuid, FVector2D> Locations;
#endif // WITH_EDITORONLY_DATA
};

USTRUCT()
struct METASOUNDFRONTEND_API FMetasoundFrontendNodeStyle
{
	GENERATED_BODY()

#if WITH_EDITORONLY_DATA
	// Display style of a node
	UPROPERTY()
	FMetasoundFrontendNodeStyleDisplay Display;

	// Whether or not to display if
	// the node's version has been updated
	UPROPERTY()
	bool bMessageNodeUpdated = false;

	UPROPERTY()
	bool bIsPrivate = false;
#endif // WITH_EDITORONLY_DATA
};


// An FMetasoundFrontendNode represents a single instance of a FMetasoundFrontendClass
USTRUCT()
struct METASOUNDFRONTEND_API FMetasoundFrontendNode
{
	GENERATED_BODY()

	FMetasoundFrontendNode() = default;

	// Construct node to satisfy class. 
	FMetasoundFrontendNode(const FMetasoundFrontendClass& InClass);

private:
	// Unique ID of this node.
	UPROPERTY()
	FGuid ID = Metasound::FrontendInvalidID;

public:
	// ID of FMetasoundFrontendClass corresponding to this node.
	UPROPERTY()
	FGuid ClassID = Metasound::FrontendInvalidID;

	// Name of node instance.
	UPROPERTY()
	FName Name;

	// Interface of node instance.
	UPROPERTY()
	FMetasoundFrontendNodeInterface Interface;

	// Default values for node inputs.
	UPROPERTY()
	TArray<FMetasoundFrontendVertexLiteral> InputLiterals;

#if WITH_EDITORONLY_DATA
	// Style info related to a node.
	UPROPERTY()
	FMetasoundFrontendNodeStyle Style;
#endif // WITH_EDITORONLY_DATA

	const FGuid& GetID() const
	{
		return ID;
	}

	void UpdateID(const FGuid& InNewGuid)
	{
		ID = InNewGuid;
	}
};


// Represents a single connection from one point to another.
USTRUCT()
struct FMetasoundFrontendEdge
{
	GENERATED_BODY()

	// ID of source node.
	UPROPERTY()
	FGuid FromNodeID = Metasound::FrontendInvalidID;

	// ID of source point on source node.
	UPROPERTY()
	FGuid FromVertexID = Metasound::FrontendInvalidID;

	// ID of destination node.
	UPROPERTY()
	FGuid ToNodeID = Metasound::FrontendInvalidID;

	// ID of destination point on destination node.
	UPROPERTY()
	FGuid ToVertexID = Metasound::FrontendInvalidID;

<<<<<<< HEAD
=======
	FMetasoundFrontendVertexHandle GetFromVertexHandle() const
	{
		return FMetasoundFrontendVertexHandle { FromNodeID, FromVertexID };
	}

	FMetasoundFrontendVertexHandle GetToVertexHandle() const
	{
		return FMetasoundFrontendVertexHandle { ToNodeID, ToVertexID };
	}
};

>>>>>>> 4af6daef
USTRUCT()
struct METASOUNDFRONTEND_API FMetasoundFrontendEdgeStyleLiteralColorPair
{
	GENERATED_BODY()

	UPROPERTY()
	FMetasoundFrontendLiteral Value;

	UPROPERTY()
	FLinearColor Color = Metasound::Frontend::DisplayStyle::EdgeAnimation::DefaultColor;
};

// Styling for all edges associated with a given output (characterized by NodeID & Name)
USTRUCT()
struct METASOUNDFRONTEND_API FMetasoundFrontendEdgeStyle
{
	GENERATED_BODY()

	// Node ID for associated edge(s) that should use the given style data.
	UPROPERTY()
	FGuid NodeID;
<<<<<<< HEAD

	// Name of node's output to associate style information for its associated edge(s).
	UPROPERTY()
	FName OutputName;

	// Array of colors used to animate given output's associated edge(s). Interpolation
	// between values dependent on value used.
	UPROPERTY()
=======

	// Name of node's output to associate style information for its associated edge(s).
	UPROPERTY()
	FName OutputName;

	// Array of colors used to animate given output's associated edge(s). Interpolation
	// between values dependent on value used.
	UPROPERTY()
>>>>>>> 4af6daef
	TArray<FMetasoundFrontendEdgeStyleLiteralColorPair> LiteralColorPairs;
};

// Styling for a class
USTRUCT()
struct METASOUNDFRONTEND_API FMetasoundFrontendGraphStyle
{
	GENERATED_BODY()

	// Whether or not the graph is editable by a user
<<<<<<< HEAD
	UPROPERTY()
	bool bIsGraphEditable = true;

	// Styles for graph edges.
	UPROPERTY()
=======
	UPROPERTY()
	bool bIsGraphEditable = true;

	// Styles for graph edges.
	UPROPERTY()
>>>>>>> 4af6daef
	TArray<FMetasoundFrontendEdgeStyle> EdgeStyles;
};

USTRUCT()
struct METASOUNDFRONTEND_API FMetasoundFrontendGraph
{
	GENERATED_BODY()

	// Node contained in graph
	UPROPERTY()
	TArray<FMetasoundFrontendNode> Nodes;

	// Connections between points on nodes.
	UPROPERTY()
	TArray<FMetasoundFrontendEdge> Edges;

	// Graph local variables.
	UPROPERTY()
	TArray<FMetasoundFrontendVariable> Variables;

#if WITH_EDITORONLY_DATA
<<<<<<< HEAD

	// Style of graph display.
	UPROPERTY()
	FMetasoundFrontendGraphStyle Style;

=======
	// Style of graph display.
	UPROPERTY()
	FMetasoundFrontendGraphStyle Style;
>>>>>>> 4af6daef
#endif // WITH_EDITORONLY_DATA
};

// Metadata associated with a vertex.
USTRUCT()
struct METASOUNDFRONTEND_API FMetasoundFrontendVertexMetadata
{
	GENERATED_BODY()

#if WITH_EDITORONLY_DATA
private:
	// Display name for a vertex
	UPROPERTY(EditAnywhere, Category = Parameters, meta = (DisplayName = "Name"))
	FText DisplayName;

	// Display name for a vertex if vertex is natively defined
	// (must be transient to avoid localization desync on load)
	UPROPERTY(Transient)
	FText DisplayNameTransient;

	// Description of the vertex.
	UPROPERTY(EditAnywhere, Category = Parameters)
	FText Description;

	// Description of the vertex if vertex is natively defined
	// (must be transient to avoid localization desync on load)
	UPROPERTY(Transient)
	FText DescriptionTransient;

public:
	// Order index of vertex member when shown as a node.
	UPROPERTY()
	int32 SortOrderIndex = 0;

	// If true, vertex is shown for advanced display.
	UPROPERTY()
	bool bIsAdvancedDisplay = false;

private:
	// Whether or not the given metadata text should be serialized
	// or is procedurally maintained via auto-update & the referenced
	// registry class (to avoid localization text desync).  Should be
	// false for classes serialized as externally-defined dependencies
	// or interfaces.
	UPROPERTY()
	bool bSerializeText = true;

	FText& GetDescription()
	{
		return bSerializeText ? Description : DescriptionTransient;
	}
<<<<<<< HEAD

	FText& GetDisplayName()
=======

	FText& GetDisplayName()
	{
		return bSerializeText ? DisplayName : DisplayNameTransient;
	}

public:
	const FText& GetDescription() const
	{
		return bSerializeText ? Description : DescriptionTransient;
	}

	const FText& GetDisplayName() const
>>>>>>> 4af6daef
	{
		return bSerializeText ? DisplayName : DisplayNameTransient;
	}

<<<<<<< HEAD
public:
	const FText& GetDescription() const
	{
		return bSerializeText ? Description : DescriptionTransient;
	}

	const FText& GetDisplayName() const
	{
		return bSerializeText ? DisplayName : DisplayNameTransient;
	}

	bool GetSerializeText() const
	{
		return bSerializeText;
	}

=======
	bool GetSerializeText() const
	{
		return bSerializeText;
	}

>>>>>>> 4af6daef
	void SetDescription(const FText& InText)
	{
		GetDescription() = InText;
	}

	void SetDisplayName(const FText& InText)
	{
		GetDisplayName() = InText;
	}

	void SetSerializeText(bool bInSerializeText)
	{
		if (bSerializeText)
		{
			if (!bInSerializeText)
			{
				DisplayNameTransient = DisplayName;
				DescriptionTransient = Description;

				DisplayName = { };
				Description  = { };
			}
		}
		else
		{
			if (bInSerializeText)
			{
				DisplayName = DisplayNameTransient;
				Description = DescriptionTransient;

				DisplayNameTransient = { };
				DescriptionTransient = { };
			}
		}
		
		bSerializeText = bInSerializeText;
	}
#endif // WITH_EDITORONLY_DATA
};

USTRUCT()
struct METASOUNDFRONTEND_API FMetasoundFrontendClassVertex : public FMetasoundFrontendVertex
{
	GENERATED_BODY()

	UPROPERTY()
	FGuid NodeID = Metasound::FrontendInvalidID;

#if WITH_EDITORONLY_DATA
<<<<<<< HEAD
	// Metadata associated with input.
=======
	// Metadata associated with vertex.
>>>>>>> 4af6daef
	UPROPERTY(EditAnywhere, Category = CustomView)
	FMetasoundFrontendVertexMetadata Metadata;
#endif // WITH_EDITORONLY_DATA

	UPROPERTY()
	EMetasoundFrontendVertexAccessType AccessType = EMetasoundFrontendVertexAccessType::Reference;

	// Splits name into namespace & parameter name
	void SplitName(FName& OutNamespace, FName& OutParameterName) const;

	static bool IsFunctionalEquivalent(const FMetasoundFrontendClassVertex& InLHS, const FMetasoundFrontendClassVertex& InRHS);
	// Whether vertex access types are compatible when connecting from an output to an input 
	static bool CanConnectVertexAccessTypes(EMetasoundFrontendVertexAccessType InFromType, EMetasoundFrontendVertexAccessType InToType);
};


// Information regarding how to display a node class
USTRUCT()
struct METASOUNDFRONTEND_API FMetasoundFrontendClassStyleDisplay
{
	GENERATED_BODY()

#if WITH_EDITORONLY_DATA
	FMetasoundFrontendClassStyleDisplay() = default;

	FMetasoundFrontendClassStyleDisplay(const Metasound::FNodeDisplayStyle& InDisplayStyle)
	:	ImageName(InDisplayStyle.ImageName)
	,	bShowName(InDisplayStyle.bShowName)
	,	bShowInputNames(InDisplayStyle.bShowInputNames)
	,	bShowOutputNames(InDisplayStyle.bShowOutputNames)
	,	bShowLiterals(InDisplayStyle.bShowLiterals)
	{
	}

	UPROPERTY()
	FName ImageName;

	UPROPERTY()
	bool bShowName = true;

	UPROPERTY()
	bool bShowInputNames = true;

	UPROPERTY()
	bool bShowOutputNames = true;

	UPROPERTY()
	bool bShowLiterals = true;
#endif // WITH_EDITORONLY_DATA
};


// Contains info for input vertex of a Metasound class.
USTRUCT() 
struct METASOUNDFRONTEND_API FMetasoundFrontendClassInput : public FMetasoundFrontendClassVertex
{
	GENERATED_BODY()

	FMetasoundFrontendClassInput() = default;

	FMetasoundFrontendClassInput(const FMetasoundFrontendClassVertex& InOther);
<<<<<<< HEAD
=======
	FMetasoundFrontendClassInput(const Audio::FParameterInterface::FInput& InInput);
>>>>>>> 4af6daef

	// Default value for this input.
	UPROPERTY(EditAnywhere, Category = Parameters)
	FMetasoundFrontendLiteral DefaultLiteral;
};

// Contains info for variable vertex of a Metasound class.
USTRUCT() 
struct METASOUNDFRONTEND_API FMetasoundFrontendClassVariable : public FMetasoundFrontendClassVertex
{
	GENERATED_BODY()

	FMetasoundFrontendClassVariable() = default;

	FMetasoundFrontendClassVariable(const FMetasoundFrontendClassVertex& InOther);

	// Default value for this variable.
	UPROPERTY(EditAnywhere, Category = Parameters)
	FMetasoundFrontendLiteral DefaultLiteral;
};

// Contains info for output vertex of a Metasound class.
USTRUCT()
struct METASOUNDFRONTEND_API FMetasoundFrontendClassOutput : public FMetasoundFrontendClassVertex
{
	GENERATED_BODY()

	FMetasoundFrontendClassOutput() = default;
<<<<<<< HEAD

	FMetasoundFrontendClassOutput(const FMetasoundFrontendClassVertex& InOther)
	:	FMetasoundFrontendClassVertex(InOther)
	{
	}
=======
	FMetasoundFrontendClassOutput(const FMetasoundFrontendClassVertex& InOther);
	FMetasoundFrontendClassOutput(const Audio::FParameterInterface::FOutput& Output);
>>>>>>> 4af6daef
};

USTRUCT()
struct METASOUNDFRONTEND_API FMetasoundFrontendClassEnvironmentVariable
{
	GENERATED_BODY()

<<<<<<< HEAD
=======
	FMetasoundFrontendClassEnvironmentVariable() = default;
	FMetasoundFrontendClassEnvironmentVariable(const Audio::FParameterInterface::FEnvironmentVariable& InVariable);

>>>>>>> 4af6daef
	// Name of environment variable.
	UPROPERTY()
	FName Name;

	// Type of environment variable.
	UPROPERTY()
	FName TypeName;

	// True if the environment variable is needed in order to instantiate a node instance of the class.
	// TODO: Should be deprecated?
	UPROPERTY()
	bool bIsRequired = true;
};

// Style info of an interface.
USTRUCT()
struct FMetasoundFrontendInterfaceStyle
{
	GENERATED_BODY()

#if WITH_EDITORONLY_DATA
	// Default vertex sort order, where array index mirrors array interface index and value is display sort index.
	UPROPERTY()
	TArray<int32> DefaultSortOrder;

	// Map of member names with FText to be used as warnings if not hooked up
	UPROPERTY()
	TMap<FName, FText> RequiredMembers;

	template <typename HandleType, typename NamePredicateType>
	void SortDefaults(TArray<HandleType>& OutHandles, NamePredicateType InGetDisplayNamePredicate) const
	{
		TMap<FGuid, int32> NodeIDToSortIndex;
		int32 HighestSortOrder = TNumericLimits<int32>::Min();
		for (int32 i = 0; i < OutHandles.Num(); ++i)
		{
			const FGuid& HandleID = OutHandles[i]->GetID();
			int32 SortIndex = 0;
			if (DefaultSortOrder.IsValidIndex(i))
<<<<<<< HEAD
			{
				SortIndex = DefaultSortOrder[i];
				HighestSortOrder = FMath::Max(SortIndex, HighestSortOrder);
			}
			else
			{
				SortIndex = ++HighestSortOrder;
			}
=======
			{
				SortIndex = DefaultSortOrder[i];
				HighestSortOrder = FMath::Max(SortIndex, HighestSortOrder);
			}
			else
			{
				SortIndex = ++HighestSortOrder;
			}
>>>>>>> 4af6daef
			NodeIDToSortIndex.Add(HandleID, SortIndex);
		}

		OutHandles.Sort([&NodeIDToSortIndex, &InGetDisplayNamePredicate](const HandleType& HandleA, const HandleType& HandleB) -> bool
		{
			const FGuid HandleAID = HandleA->GetID();
			const FGuid HandleBID = HandleB->GetID();
			const int32 AID = NodeIDToSortIndex[HandleAID];
			const int32 BID = NodeIDToSortIndex[HandleBID];

			// If IDs are equal, sort alphabetically using provided name predicate
			if (AID == BID)
			{
				return Invoke(InGetDisplayNamePredicate, HandleA).CompareTo(Invoke(InGetDisplayNamePredicate, HandleB)) < 0;
			}
			return AID < BID;
		});
	}
#endif // #if WITH_EDITORONLY_DATA
};

USTRUCT()
struct METASOUNDFRONTEND_API FMetasoundFrontendClassInterface
{
	GENERATED_BODY()

private:
#if WITH_EDITORONLY_DATA

	// Style info for inputs.
	UPROPERTY()
	FMetasoundFrontendInterfaceStyle InputStyle;

	// Style info for outputs.
	UPROPERTY()
	FMetasoundFrontendInterfaceStyle OutputStyle;
#endif // WITH_EDITORONLY_DATA

public:

	// Generates class interface intended to be used as a registry descriptor from FNodeClassMetadata.
	// Does not initialize a change ID as it is not considered to be transactional.
	static FMetasoundFrontendClassInterface GenerateClassInterface(const Metasound::FVertexInterface& InVertexInterface);

	// Description of class inputs.
	UPROPERTY(VisibleAnywhere, Category = CustomView)
	TArray<FMetasoundFrontendClassInput> Inputs;

	// Description of class outputs.
	UPROPERTY(VisibleAnywhere, Category = CustomView)
	TArray<FMetasoundFrontendClassOutput> Outputs;

	// Description of class environment variables.
	UPROPERTY(VisibleAnywhere, Category = CustomView)
	TArray<FMetasoundFrontendClassEnvironmentVariable> Environment;

private:
	UPROPERTY()
	FGuid ChangeID;

public:
#if WITH_EDITORONLY_DATA
	const FMetasoundFrontendInterfaceStyle& GetInputStyle() const
	{
		return InputStyle;
	}

	void SetInputStyle(const FMetasoundFrontendInterfaceStyle& InInputStyle)
	{
		InputStyle = InInputStyle;
		ChangeID = FGuid::NewGuid();
	}

	const FMetasoundFrontendInterfaceStyle& GetOutputStyle() const
	{
		return OutputStyle;
	}

	void SetOutputStyle(const FMetasoundFrontendInterfaceStyle& InOutputStyle)
	{
		OutputStyle = InOutputStyle;
		ChangeID = FGuid::NewGuid();
	}

	void AddRequiredInputToStyle(const FName& InInputName, const FText& InRequiredText)
	{
		InputStyle.RequiredMembers.Add(InInputName, InRequiredText);
		ChangeID = FGuid::NewGuid();
	}

	void AddRequiredOutputToStyle(const FName& InOutputName, const FText& InRequiredText)
	{
		OutputStyle.RequiredMembers.Add(InOutputName, InRequiredText);
		ChangeID = FGuid::NewGuid();
	}

	bool IsMemberInputRequired(const FName& InInputName, FText& OutRequiredText)
	{
		if (FText* RequiredText = InputStyle.RequiredMembers.Find(InInputName))
		{
			OutRequiredText = *RequiredText;
			return true;
		}
		return false;
	}

	bool IsMemberOutputRequired(const FName& InOutputName, FText& OutRequiredText)
	{
		if (FText* RequiredText = OutputStyle.RequiredMembers.Find(InOutputName))
		{
			OutRequiredText = *RequiredText;
			return true;
		}
		return false;
	}

	void AddSortOrderToInputStyle(const int32 InSortOrder)
	{
		InputStyle.DefaultSortOrder.Add(InSortOrder);
		ChangeID = FGuid::NewGuid();
	}

	void AddSortOrderToOutputStyle(const int32 InSortOrder)
	{
		OutputStyle.DefaultSortOrder.Add(InSortOrder);
		ChangeID = FGuid::NewGuid();
	}
#endif // #if WITH_EDITORONLY_DATA


	const FGuid& GetChangeID() const
	{
		return ChangeID;
	}

	// TODO: This is unfortunately required to be manually managed and executed anytime the input/output/environment arrays
	// are mutated due to the design of the controller system obscuring away read/write permissions
	// when querying.  Need to add accessors and refactor so that this isn't as error prone and
	// remove manual execution at the call sites when mutating aforementioned UPROPERTIES.
	void UpdateChangeID()
	{
		ChangeID = FGuid::NewGuid();
	}

	// Required to allow caching registry data without modifying the ChangeID
	friend struct FMetasoundFrontendClass;
};

<<<<<<< HEAD

USTRUCT()
struct METASOUNDFRONTEND_API FMetasoundFrontendInterface : public FMetasoundFrontendClassInterface
{
	GENERATED_BODY()

	// Name and version number of the interface
	UPROPERTY()
	FMetasoundFrontendVersion Version;
=======
USTRUCT()
struct METASOUNDFRONTEND_API FMetasoundFrontendInterfaceVertexBinding
{
	GENERATED_BODY()

	UPROPERTY()
	FName OutputName;

	UPROPERTY()
	FName InputName;

	friend bool operator==(const FMetasoundFrontendInterfaceVertexBinding& InLHS, const FMetasoundFrontendInterfaceVertexBinding& InRHS)
	{
		return InLHS.OutputName == InRHS.OutputName && InLHS.InputName == InRHS.InputName;
	}

	friend bool operator!=(const FMetasoundFrontendInterfaceVertexBinding& InLHS, const FMetasoundFrontendInterfaceVertexBinding& InRHS)
	{
		return InLHS.OutputName != InRHS.OutputName || InLHS.InputName != InRHS.InputName;
	}

	FString ToString() const
	{
		return FString::Format(TEXT("{0}->{1}"), { OutputName.ToString(), InputName.ToString() });
	}

	friend FORCEINLINE uint32 GetTypeHash(const FMetasoundFrontendInterfaceVertexBinding& InBinding)
	{
		return HashCombineFast(GetTypeHash(InBinding.OutputName), GetTypeHash(InBinding.InputName));
	}
>>>>>>> 4af6daef
};


USTRUCT()
struct METASOUNDFRONTEND_API FMetasoundFrontendInterfaceBinding
{
	GENERATED_BODY()

	// Version of interface to bind from (the corresponding output vertices)
	UPROPERTY()
	FMetasoundFrontendVersion OutputInterfaceVersion;

	// Version of interface to bind to (the corresponding input vertices)
	UPROPERTY()
	FMetasoundFrontendVersion InputInterfaceVersion;

	// Value describing if interface binding priority is higher or lower than another interface
	// binding that may be shared between vertices attempting to be connected via binding functionality.
	UPROPERTY()
	int32 BindingPriority = 0;

	// Array of named pairs (output & input names) that describe what edges to create if binding functionality
	// is executed between two nodes.
	UPROPERTY()
	TArray<FMetasoundFrontendInterfaceVertexBinding> VertexBindings;
};


// Options used to restrict a corresponding UClass that interface may be applied to.
// If unspecified, interface is assumed to be applicable to any arbitrary UClass.
USTRUCT()
struct METASOUNDFRONTEND_API FMetasoundFrontendInterfaceUClassOptions
{
	GENERATED_BODY()

	FMetasoundFrontendInterfaceUClassOptions() = default;
	FMetasoundFrontendInterfaceUClassOptions(const Audio::FParameterInterface::FClassOptions& InOptions);
	FMetasoundFrontendInterfaceUClassOptions(const FTopLevelAssetPath& InClassPath, bool bInIsModifiable = true, bool bInIsDefault = false);

	UPROPERTY()
	FTopLevelAssetPath ClassPath;

	UPROPERTY()
	bool bIsModifiable = true;

	UPROPERTY()
	bool bIsDefault = false;
};


// Definition of an interface that an FMetasoundFrontendClass adheres to in part or full.
USTRUCT()
struct METASOUNDFRONTEND_API FMetasoundFrontendInterface : public FMetasoundFrontendClassInterface
{
	GENERATED_BODY()

	FMetasoundFrontendInterface() = default;
	FMetasoundFrontendInterface(Audio::FParameterInterfacePtr InInterface);

	// Name and version number of the interface
	UPROPERTY()
	FMetasoundFrontendVersion Version;

	// If specified, options used to restrict a corresponding UClass that interface may be
	// applied to.  If unspecified, interface is assumed to be applicable to any arbitrary UClass.
	UPROPERTY()
	TArray<FMetasoundFrontendInterfaceUClassOptions> UClassOptions;

	const FMetasoundFrontendInterfaceUClassOptions* FindClassOptions(const FTopLevelAssetPath& InClassPath) const;
};


// Name of a Metasound class
USTRUCT(BlueprintType)
struct METASOUNDFRONTEND_API FMetasoundFrontendClassName
{
	GENERATED_BODY()

	FMetasoundFrontendClassName() = default;

	FMetasoundFrontendClassName(const FName& InNamespace, const FName& InName, const FName& InVariant);

	FMetasoundFrontendClassName(const Metasound::FNodeClassName& InName);

	// Namespace of class.
	UPROPERTY(EditAnywhere, BlueprintReadWrite, Category = General)
	FName Namespace;

	// Name of class.
	UPROPERTY(EditAnywhere, BlueprintReadWrite, Category = General)
	FName Name;

	// Variant of class. The Variant is used to describe an equivalent class which performs the same operation but on differing types.
	UPROPERTY(EditAnywhere, BlueprintReadWrite, AdvancedDisplay, Category = General)
	FName Variant;

	// Returns a full name of the class.
	FName GetFullName() const;

	// Returns scoped name representing namespace and name. 
	FName GetScopedName() const;

	// Returns NodeClassName version of full name
	Metasound::FNodeClassName ToNodeClassName() const
	{
		return { Namespace, Name, Variant };
	}

	// Return string version of full name.
	FString ToString() const;

	friend FORCEINLINE uint32 GetTypeHash(const FMetasoundFrontendClassName& ClassName)
	{
		return GetTypeHash(ClassName.GetFullName());
	}

	METASOUNDFRONTEND_API friend bool operator==(const FMetasoundFrontendClassName& InLHS, const FMetasoundFrontendClassName& InRHS);

	METASOUNDFRONTEND_API friend bool operator!=(const FMetasoundFrontendClassName& InLHS, const FMetasoundFrontendClassName& InRHS);
};


USTRUCT()
struct METASOUNDFRONTEND_API FMetasoundFrontendClassMetadata
{
	GENERATED_BODY()

	// Generates class metadata intended to be used as a registry descriptor from FNodeClassMetadata. Does not initialize a change ID as it is not considered to be transactional.
	static FMetasoundFrontendClassMetadata GenerateClassMetadata(const Metasound::FNodeClassMetadata& InNodeClassMetadata, EMetasoundFrontendClassType InType);

private:
	UPROPERTY(VisibleAnywhere, Category = Metasound)
	FMetasoundFrontendClassName ClassName;

	UPROPERTY(VisibleAnywhere, Category = Metasound)
	FMetasoundFrontendVersionNumber Version;

	UPROPERTY(VisibleAnywhere, Category = Metasound)
	EMetasoundFrontendClassType Type = EMetasoundFrontendClassType::Invalid;

#if WITH_EDITORONLY_DATA
	UPROPERTY(EditAnywhere, Category = Metasound)
	FText DisplayName;

	UPROPERTY(Transient)
	FText DisplayNameTransient;

	UPROPERTY(EditAnywhere, Category = Metasound)
	FText Description;

	UPROPERTY(Transient)
	FText DescriptionTransient;

	// TODO: Move to using a non-localized hint path.  Due to localization,
	// loading & the fact that class registration happens on demand (post serialization),
	// copying an FText to the referencing document can result in localization ids
	// mismatched to different text when attempting to gather text.
	UPROPERTY(Transient)
	FText PromptIfMissingTransient;

	UPROPERTY(EditAnywhere, Category = Metasound)
	FString Author;

	UPROPERTY(EditAnywhere, Category = Metasound)
	TArray<FText> Keywords;

	UPROPERTY(Transient)
	TArray<FText> KeywordsTransient;

	UPROPERTY(EditAnywhere, Category = Metasound)
	TArray<FText> CategoryHierarchy;

	UPROPERTY(Transient)
	TArray<FText> CategoryHierarchyTransient;

#endif // WITH_EDITORONLY_DATA

	// If true, this node is deprecated and should not be used in new MetaSounds.
	UPROPERTY(EditAnywhere, Category = Metasound)
	bool bIsDeprecated = false;

	// If true, auto-update will manage (add and remove)
	// inputs/outputs associated with internally connected
	// nodes when the interface of the given node is auto-updated.
	UPROPERTY()
	bool bAutoUpdateManagesInterface = false;

#if WITH_EDITORONLY_DATA
	// Whether or not the given metadata text should be serialized
	// or is procedurally maintained via auto-update & the referenced
	// registry class (to avoid localization text desync).  Should be
	// false for classes serialized as externally-defined dependencies
	// or interfaces.
	UPROPERTY()
	bool bSerializeText = true;
#endif // WITH_EDITORONLY_DATA

	// ID used to identify if any of the above have been modified,
	// to determine if the parent class should be auto-updated.
	UPROPERTY()
	FGuid ChangeID;

public:
#if WITH_EDITOR
	static FName GetAuthorPropertyName()
	{
		return GET_MEMBER_NAME_CHECKED(FMetasoundFrontendClassMetadata, Author);
	}

	static FName GetCategoryHierarchyPropertyName()
	{
		return GET_MEMBER_NAME_CHECKED(FMetasoundFrontendClassMetadata, CategoryHierarchy);
	}

	static FName GetDisplayNamePropertyName()
	{
		return GET_MEMBER_NAME_CHECKED(FMetasoundFrontendClassMetadata, DisplayName);
	}

	static FName GetDescriptionPropertyName()
	{
		return GET_MEMBER_NAME_CHECKED(FMetasoundFrontendClassMetadata, Description);
	}

	static FName GetIsDeprecatedPropertyName()
	{
		return GET_MEMBER_NAME_CHECKED(FMetasoundFrontendClassMetadata, bIsDeprecated);
	}

	static FName GetKeywordsPropertyName()
	{
		return GET_MEMBER_NAME_CHECKED(FMetasoundFrontendClassMetadata, Keywords);
	}

	static FName GetClassNamePropertyName()
	{
		return GET_MEMBER_NAME_CHECKED(FMetasoundFrontendClassMetadata, ClassName);
	}

	static FName GetVersionPropertyName()
	{
		return GET_MEMBER_NAME_CHECKED(FMetasoundFrontendClassMetadata, Version);
	}
#endif // WITH_EDITOR

	const FMetasoundFrontendClassName& GetClassName() const
	{
		return ClassName;
	}

	void SetClassName(const FMetasoundFrontendClassName& InClassName);

	EMetasoundFrontendClassType GetType() const
	{
		return Type;
	}

	const FMetasoundFrontendVersionNumber& GetVersion() const
	{
		return Version;
	}

#if WITH_EDITOR
	const FText& GetDisplayName() const
	{
		return bSerializeText ? DisplayName : DisplayNameTransient;
	}

	const FText& GetDescription() const
	{
		return bSerializeText ? Description : DescriptionTransient;
	}

	const FText& GetPromptIfMissing() const
	{
		return PromptIfMissingTransient;
	}

	const FString& GetAuthor() const
	{
		return Author;
	}

	const TArray<FText>& GetKeywords() const
	{
		return bSerializeText ? Keywords : KeywordsTransient;
	}

	const TArray<FText>& GetCategoryHierarchy() const
	{
		return bSerializeText ? CategoryHierarchy : CategoryHierarchyTransient;
	}

	void SetAuthor(const FString& InAuthor);
	void SetCategoryHierarchy(const TArray<FText>& InCategoryHierarchy);
	void SetDescription(const FText& InDescription);
	void SetDisplayName(const FText& InDisplayName);
	void SetIsDeprecated(bool bInIsDeprecated);
	void SetKeywords(const TArray<FText>& InKeywords);
	void SetPromptIfMissing(const FText& InPromptIfMissing);

	void SetSerializeText(bool bInSerializeText);
#endif // WITH_EDITOR

	void SetVersion(const FMetasoundFrontendVersionNumber& InVersion);

	const FGuid& GetChangeID() const
	{
		return ChangeID;
	}

	bool GetIsDeprecated() const
	{
		return bIsDeprecated;
	}

	void SetType(const EMetasoundFrontendClassType InType)
	{
		Type = InType;
		// TODO: Type is modified while querying and swapped between
		// to be external, so don't modify the ChangeID in this case.
		// External/Internal should probably be a separate field.
		// ChangeID = FGuid::NewGuid();
	}

	// Deprecated field in favor of GraphClass PresetOptions
	bool GetAndClearAutoUpdateManagesInterface_Deprecated()
	{
		bool bToReturn = bAutoUpdateManagesInterface;
		bAutoUpdateManagesInterface = false;
		return bToReturn;
	}
};


USTRUCT()
struct FMetasoundFrontendClassStyle
{
	GENERATED_BODY()

#if WITH_EDITORONLY_DATA

	UPROPERTY()
	FMetasoundFrontendClassStyleDisplay Display;

	// Generates class style from core node class metadata.
	static FMetasoundFrontendClassStyle GenerateClassStyle(const Metasound::FNodeDisplayStyle& InNodeDisplayStyle);

	// Editor only ID that allows for pumping view to reflect changes to class.
	void UpdateChangeID()
	{
		ChangeID = FGuid::NewGuid();
	}

	FGuid GetChangeID() const
	{
		return ChangeID;
	}

private:
	UPROPERTY(Transient)
	FGuid ChangeID;
#endif // WITH_EDITORONLY_DATA
};

USTRUCT()
struct METASOUNDFRONTEND_API FMetasoundFrontendClass
{
	GENERATED_BODY()

	virtual ~FMetasoundFrontendClass() = default;

	UPROPERTY()
	FGuid ID = Metasound::FrontendInvalidID;

	UPROPERTY(EditAnywhere, Category = CustomView)
	FMetasoundFrontendClassMetadata Metadata;

	UPROPERTY(EditAnywhere, Category = CustomView)
	FMetasoundFrontendClassInterface Interface;

#if WITH_EDITORONLY_DATA

	UPROPERTY()
	FMetasoundFrontendClassStyle Style;

#endif // WITH_EDITORONLY_DATA

#if WITH_EDITOR
	/*
	 * Caches transient style, class & vertex Metadata found in the registry
	 * on a passed (presumed) dependency.  Only modifies properties that are
	 * not necessary for serialization or core graph generation.
	 *
	 * @return - Whether class was found in the registry & data was cached successfully.
	 */
	static bool CacheGraphDependencyMetadataFromRegistry(FMetasoundFrontendClass& InOutDependency);
#endif // WITH_EDITOR
};

// Preset options related to a parent graph class.  A graph class with bIsPreset set to true
// auto-updates to mirror the interface members (inputs & outputs) of the single, referenced
// node. It also connects all of these nodes' interface members on update to corresponding inputs
// & outputs, and inherits input defaults from the referenced node unless otherwise specified.
USTRUCT()
struct METASOUNDFRONTEND_API FMetasoundFrontendGraphClassPresetOptions
{
	GENERATED_BODY()

	// Whether or not graph class is a preset or not.
	UPROPERTY()
	bool bIsPreset = false;

	// Names of all inputs inheriting default values from the referenced node. All input names
	// in this set have their default value set on update when registered with the Frontend Class
	// Registry.  Omitted inputs remain using the pre-existing, serialized default values.
	UPROPERTY()
	TSet<FName> InputsInheritingDefault;
};

USTRUCT()
struct METASOUNDFRONTEND_API FMetasoundFrontendGraphClass : public FMetasoundFrontendClass
{
	GENERATED_BODY()

	FMetasoundFrontendGraphClass();

	virtual ~FMetasoundFrontendGraphClass() = default;

	UPROPERTY()
	FMetasoundFrontendGraph Graph;

	UPROPERTY()
	FMetasoundFrontendGraphClassPresetOptions PresetOptions;
};

USTRUCT()
struct METASOUNDFRONTEND_API FMetasoundFrontendDocumentMetadata
{
	GENERATED_BODY()

	UPROPERTY()
	FMetasoundFrontendVersion Version;

#if WITH_EDITORONLY_DATA
	FMetasoundFrontendDocumentModifyContext ModifyContext;
#endif // WITH_EDITORONLY_DATA
};

USTRUCT()
struct METASOUNDFRONTEND_API FMetasoundFrontendDocument
{
	GENERATED_BODY()

<<<<<<< HEAD
=======
public:
>>>>>>> 4af6daef
	static FMetasoundFrontendVersionNumber GetMaxVersion();

	Metasound::Frontend::FAccessPoint AccessPoint;

	FMetasoundFrontendDocument();

	UPROPERTY(EditAnywhere, Category = Metadata)
	FMetasoundFrontendDocumentMetadata Metadata;

<<<<<<< HEAD
public:
=======
>>>>>>> 4af6daef
	UPROPERTY(VisibleAnywhere, Category = CustomView)
	TSet<FMetasoundFrontendVersion> Interfaces;

	UPROPERTY(EditAnywhere, Category = CustomView)
	FMetasoundFrontendGraphClass RootGraph;

	UPROPERTY()
	TArray<FMetasoundFrontendGraphClass> Subgraphs;

	UPROPERTY()
	TArray<FMetasoundFrontendClass> Dependencies;

private:
	UPROPERTY(meta = (DeprecatedProperty, DeprecationMessage = "5.0 - ArchetypeVersion has been migrated to InterfaceVersions array."))
	FMetasoundFrontendVersion ArchetypeVersion;

	UPROPERTY(meta = (DeprecatedProperty, DeprecationMessage = "5.0 - InterfaceVersions has been migrated to Interfaces set."))
	TArray<FMetasoundFrontendVersion> InterfaceVersions;

public:
	// Data migration for 5.0 Early Access data. ArchetypeVersion/InterfaceVersions properties can be removed post 5.0 release
	// and this fix-up can be removed post 5.0 release.
	bool VersionInterfaces()
	{
		bool bDidEdit = false;
		if (ArchetypeVersion.IsValid())
		{
			Interfaces.Add(ArchetypeVersion);
			ArchetypeVersion = FMetasoundFrontendVersion::GetInvalid();
			bDidEdit = true;
		}
		if (!InterfaceVersions.IsEmpty())
		{
			Interfaces.Append(InterfaceVersions);
			InterfaceVersions.Reset();
			bDidEdit = true;
		}

		return bDidEdit;
	}
};

<<<<<<< HEAD
=======
METASOUNDFRONTEND_API const TCHAR* LexToString(EMetasoundFrontendClassType InClassType);
>>>>>>> 4af6daef
METASOUNDFRONTEND_API const TCHAR* LexToString(EMetasoundFrontendVertexAccessType InVertexAccess);<|MERGE_RESOLUTION|>--- conflicted
+++ resolved
@@ -90,13 +90,8 @@
 	// Performs union of provided interface set with the set of interfaces that have been modified since last context reset/construction
 	void AddInterfacesModified(const TSet<FName>& InInterfacesModified);
 
-<<<<<<< HEAD
-	// Adds a MemberID to the set of interfaces that have been modified since last context reset/construction
-	void AddMemberIDModified(const FGuid& InMemberIDModified);
-=======
 	// Adds a MemberID to the set of MemberIDs that have been modified since last context reset/construction
 	void AddMemberIDModified(const FGuid& InMemberNodeIDModified);
->>>>>>> 4af6daef
 
 	// Performs union of provided MemberIDs set with the set of MemberIDs that have been modified since last context reset/construction
 	void AddMemberIDsModified(const TSet<FGuid>& InMemberIDsModified);
@@ -104,11 +99,7 @@
 	// Performs union of provided NodeID set with the set of NodeIDs that have been modified since last context reset/construction
 	void AddNodeIDModified(const FGuid& InNodeIDModified);
 
-<<<<<<< HEAD
-	// Performs union of provided interface set with the set of interfaces that have been modified since last context reset/construction
-=======
 	// Performs union of provided NodeID set with the set of NodeIDs that have been modified since last context reset/construction
->>>>>>> 4af6daef
 	void AddNodeIDsModified(const TSet<FGuid>& InNodeIDsModified);
 };
 #endif // WITH_EDITORONLY_DATA
@@ -255,29 +246,17 @@
 };
 
 // General purpose version info for Metasound Frontend objects.
-<<<<<<< HEAD
-USTRUCT()
-=======
 USTRUCT(BlueprintType)
->>>>>>> 4af6daef
 struct METASOUNDFRONTEND_API FMetasoundFrontendVersion
 {
 	GENERATED_BODY()
 
 	// Name of version.
-<<<<<<< HEAD
-	UPROPERTY(VisibleAnywhere, Category = CustomView)
-	FName Name;
-
-	// Version number.
-	UPROPERTY(VisibleAnywhere, Category = CustomView)
-=======
 	UPROPERTY(VisibleAnywhere, BlueprintReadOnly, Category = CustomView)
 	FName Name;
 
 	// Version number.
 	UPROPERTY(VisibleAnywhere, BlueprintReadOnly, Category = CustomView)
->>>>>>> 4af6daef
 	FMetasoundFrontendVersionNumber Number;
 
 	FString ToString() const;
@@ -608,8 +587,6 @@
 	UPROPERTY()
 	FGuid ToVertexID = Metasound::FrontendInvalidID;
 
-<<<<<<< HEAD
-=======
 	FMetasoundFrontendVertexHandle GetFromVertexHandle() const
 	{
 		return FMetasoundFrontendVertexHandle { FromNodeID, FromVertexID };
@@ -621,7 +598,6 @@
 	}
 };
 
->>>>>>> 4af6daef
 USTRUCT()
 struct METASOUNDFRONTEND_API FMetasoundFrontendEdgeStyleLiteralColorPair
 {
@@ -643,7 +619,6 @@
 	// Node ID for associated edge(s) that should use the given style data.
 	UPROPERTY()
 	FGuid NodeID;
-<<<<<<< HEAD
 
 	// Name of node's output to associate style information for its associated edge(s).
 	UPROPERTY()
@@ -652,16 +627,6 @@
 	// Array of colors used to animate given output's associated edge(s). Interpolation
 	// between values dependent on value used.
 	UPROPERTY()
-=======
-
-	// Name of node's output to associate style information for its associated edge(s).
-	UPROPERTY()
-	FName OutputName;
-
-	// Array of colors used to animate given output's associated edge(s). Interpolation
-	// between values dependent on value used.
-	UPROPERTY()
->>>>>>> 4af6daef
 	TArray<FMetasoundFrontendEdgeStyleLiteralColorPair> LiteralColorPairs;
 };
 
@@ -672,19 +637,11 @@
 	GENERATED_BODY()
 
 	// Whether or not the graph is editable by a user
-<<<<<<< HEAD
 	UPROPERTY()
 	bool bIsGraphEditable = true;
 
 	// Styles for graph edges.
 	UPROPERTY()
-=======
-	UPROPERTY()
-	bool bIsGraphEditable = true;
-
-	// Styles for graph edges.
-	UPROPERTY()
->>>>>>> 4af6daef
 	TArray<FMetasoundFrontendEdgeStyle> EdgeStyles;
 };
 
@@ -706,17 +663,9 @@
 	TArray<FMetasoundFrontendVariable> Variables;
 
 #if WITH_EDITORONLY_DATA
-<<<<<<< HEAD
-
 	// Style of graph display.
 	UPROPERTY()
 	FMetasoundFrontendGraphStyle Style;
-
-=======
-	// Style of graph display.
-	UPROPERTY()
-	FMetasoundFrontendGraphStyle Style;
->>>>>>> 4af6daef
 #endif // WITH_EDITORONLY_DATA
 };
 
@@ -768,10 +717,6 @@
 	{
 		return bSerializeText ? Description : DescriptionTransient;
 	}
-<<<<<<< HEAD
-
-	FText& GetDisplayName()
-=======
 
 	FText& GetDisplayName()
 	{
@@ -785,35 +730,15 @@
 	}
 
 	const FText& GetDisplayName() const
->>>>>>> 4af6daef
 	{
 		return bSerializeText ? DisplayName : DisplayNameTransient;
 	}
 
-<<<<<<< HEAD
-public:
-	const FText& GetDescription() const
-	{
-		return bSerializeText ? Description : DescriptionTransient;
-	}
-
-	const FText& GetDisplayName() const
-	{
-		return bSerializeText ? DisplayName : DisplayNameTransient;
-	}
-
 	bool GetSerializeText() const
 	{
 		return bSerializeText;
 	}
 
-=======
-	bool GetSerializeText() const
-	{
-		return bSerializeText;
-	}
-
->>>>>>> 4af6daef
 	void SetDescription(const FText& InText)
 	{
 		GetDescription() = InText;
@@ -863,11 +788,7 @@
 	FGuid NodeID = Metasound::FrontendInvalidID;
 
 #if WITH_EDITORONLY_DATA
-<<<<<<< HEAD
-	// Metadata associated with input.
-=======
 	// Metadata associated with vertex.
->>>>>>> 4af6daef
 	UPROPERTY(EditAnywhere, Category = CustomView)
 	FMetasoundFrontendVertexMetadata Metadata;
 #endif // WITH_EDITORONLY_DATA
@@ -929,10 +850,7 @@
 	FMetasoundFrontendClassInput() = default;
 
 	FMetasoundFrontendClassInput(const FMetasoundFrontendClassVertex& InOther);
-<<<<<<< HEAD
-=======
 	FMetasoundFrontendClassInput(const Audio::FParameterInterface::FInput& InInput);
->>>>>>> 4af6daef
 
 	// Default value for this input.
 	UPROPERTY(EditAnywhere, Category = Parameters)
@@ -961,16 +879,8 @@
 	GENERATED_BODY()
 
 	FMetasoundFrontendClassOutput() = default;
-<<<<<<< HEAD
-
-	FMetasoundFrontendClassOutput(const FMetasoundFrontendClassVertex& InOther)
-	:	FMetasoundFrontendClassVertex(InOther)
-	{
-	}
-=======
 	FMetasoundFrontendClassOutput(const FMetasoundFrontendClassVertex& InOther);
 	FMetasoundFrontendClassOutput(const Audio::FParameterInterface::FOutput& Output);
->>>>>>> 4af6daef
 };
 
 USTRUCT()
@@ -978,12 +888,9 @@
 {
 	GENERATED_BODY()
 
-<<<<<<< HEAD
-=======
 	FMetasoundFrontendClassEnvironmentVariable() = default;
 	FMetasoundFrontendClassEnvironmentVariable(const Audio::FParameterInterface::FEnvironmentVariable& InVariable);
 
->>>>>>> 4af6daef
 	// Name of environment variable.
 	UPROPERTY()
 	FName Name;
@@ -1023,7 +930,6 @@
 			const FGuid& HandleID = OutHandles[i]->GetID();
 			int32 SortIndex = 0;
 			if (DefaultSortOrder.IsValidIndex(i))
-<<<<<<< HEAD
 			{
 				SortIndex = DefaultSortOrder[i];
 				HighestSortOrder = FMath::Max(SortIndex, HighestSortOrder);
@@ -1032,16 +938,6 @@
 			{
 				SortIndex = ++HighestSortOrder;
 			}
-=======
-			{
-				SortIndex = DefaultSortOrder[i];
-				HighestSortOrder = FMath::Max(SortIndex, HighestSortOrder);
-			}
-			else
-			{
-				SortIndex = ++HighestSortOrder;
-			}
->>>>>>> 4af6daef
 			NodeIDToSortIndex.Add(HandleID, SortIndex);
 		}
 
@@ -1190,17 +1086,6 @@
 	friend struct FMetasoundFrontendClass;
 };
 
-<<<<<<< HEAD
-
-USTRUCT()
-struct METASOUNDFRONTEND_API FMetasoundFrontendInterface : public FMetasoundFrontendClassInterface
-{
-	GENERATED_BODY()
-
-	// Name and version number of the interface
-	UPROPERTY()
-	FMetasoundFrontendVersion Version;
-=======
 USTRUCT()
 struct METASOUNDFRONTEND_API FMetasoundFrontendInterfaceVertexBinding
 {
@@ -1231,7 +1116,6 @@
 	{
 		return HashCombineFast(GetTypeHash(InBinding.OutputName), GetTypeHash(InBinding.InputName));
 	}
->>>>>>> 4af6daef
 };
 
 
@@ -1686,10 +1570,7 @@
 {
 	GENERATED_BODY()
 
-<<<<<<< HEAD
-=======
 public:
->>>>>>> 4af6daef
 	static FMetasoundFrontendVersionNumber GetMaxVersion();
 
 	Metasound::Frontend::FAccessPoint AccessPoint;
@@ -1699,10 +1580,6 @@
 	UPROPERTY(EditAnywhere, Category = Metadata)
 	FMetasoundFrontendDocumentMetadata Metadata;
 
-<<<<<<< HEAD
-public:
-=======
->>>>>>> 4af6daef
 	UPROPERTY(VisibleAnywhere, Category = CustomView)
 	TSet<FMetasoundFrontendVersion> Interfaces;
 
@@ -1745,8 +1622,5 @@
 	}
 };
 
-<<<<<<< HEAD
-=======
 METASOUNDFRONTEND_API const TCHAR* LexToString(EMetasoundFrontendClassType InClassType);
->>>>>>> 4af6daef
 METASOUNDFRONTEND_API const TCHAR* LexToString(EMetasoundFrontendVertexAccessType InVertexAccess);