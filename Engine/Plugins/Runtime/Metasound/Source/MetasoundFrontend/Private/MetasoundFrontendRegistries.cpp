--- conflicted
+++ resolved
@@ -125,11 +125,7 @@
 			FScopeLock ScopeLock(&LazyInitCommandCritSection);
 			if (LazyInitCommands.Num() >= MaxNumNodesAndDatatypesToInitialize)
 			{
-<<<<<<< HEAD
-				UE_LOG(LogMetaSound, Warning, TEXT("Registering more that %d nodes and datatypes for metasounds! Consider increasing MetasoundFrontendRegistryContainer::MaxNumNodesAndDatatypesToInitialize."));
-=======
 				UE_LOG(LogMetaSound, Warning, TEXT("Registering more that %d nodes and datatypes for metasounds! Consider increasing MetasoundFrontendRegistryContainer::MaxNumNodesAndDatatypesToInitialize."), MaxNumNodesAndDatatypesToInitialize);
->>>>>>> 4af6daef
 			}
 
 			LazyInitCommands.Add(MoveTemp(InFunc));
@@ -187,57 +183,6 @@
 			{
 				return Entry->CreateNode(MoveTemp(InParams));
 			}
-<<<<<<< HEAD
-
-			return nullptr;
-		}
-
-		TArray<::Metasound::Frontend::FConverterNodeInfo> FRegistryContainerImpl::GetPossibleConverterNodes(const FName& FromDataType, const FName& ToDataType)
-		{
-			FConverterNodeRegistryKey InKey = { FromDataType, ToDataType };
-			if (!ConverterNodeRegistry.Contains(InKey))
-			{
-				return TArray<FConverterNodeInfo>();
-			}
-			else
-			{
-				return ConverterNodeRegistry[InKey].PotentialConverterNodes;
-			}
-		}
-
-		TUniquePtr<FNodeRegistryTransactionStream> FRegistryContainerImpl::CreateTransactionStream()
-		{
-			return MakeUnique<FNodeRegistryTransactionStream>(TransactionBuffer);
-		}
-
-		FNodeRegistryKey FRegistryContainerImpl::RegisterNode(TUniquePtr<INodeRegistryEntry>&& InEntry)
-		{
-			METASOUND_LLM_SCOPE;
-
-			FNodeRegistryKey Key;
-
-			if (InEntry.IsValid())
-			{
-				TSharedRef<INodeRegistryEntry, ESPMode::ThreadSafe> Entry(InEntry.Release());
-
-				FNodeRegistryTransaction::FTimeType Timestamp = FPlatformTime::Cycles64();
-
-				Key = NodeRegistryKey::CreateKey(Entry->GetClassInfo());
-
-				// check to see if an identical node was already registered, and log
-				ensureAlwaysMsgf(
-					!RegisteredNodes.Contains(Key),
-					TEXT("Node with registry key '%s' already registered. "
-						"The previously registered node will be overwritten. "
-						"This can happen if two classes share the same name or if METASOUND_REGISTER_NODE is defined in a public header."),
-					*Key);
-
-				// Store update to newly registered node in history so nodes
-				// can be queried by transaction ID
-				
-				TransactionBuffer->AddTransaction(FNodeRegistryTransaction(FNodeRegistryTransaction::ETransactionType::NodeRegistration, Entry->GetClassInfo(), Timestamp));
-
-=======
 
 			return nullptr;
 		}
@@ -289,7 +234,6 @@
 				
 				TransactionBuffer->AddTransaction(FNodeRegistryTransaction(FNodeRegistryTransaction::ETransactionType::NodeRegistration, Entry->GetClassInfo(), Timestamp));
 
->>>>>>> 4af6daef
 				// Store registry elements in map so nodes can be queried using registry key.
 				RegisteredNodes.Add(Key, Entry);
 			}
@@ -348,7 +292,6 @@
 
 			return false;
 		}
-<<<<<<< HEAD
 
 		bool FRegistryContainerImpl::UnregisterNodeTemplate(const FNodeRegistryKey& InKey)
 		{
@@ -382,40 +325,6 @@
 			if (ensureAlways(!ConverterNodeList.PotentialConverterNodes.Contains(InNodeInfo)))
 			{
 				ConverterNodeList.PotentialConverterNodes.Add(InNodeInfo);
-=======
-
-		bool FRegistryContainerImpl::UnregisterNodeTemplate(const FNodeRegistryKey& InKey)
-		{
-			METASOUND_LLM_SCOPE;
-
-			if (NodeRegistryKey::IsValid(InKey))
-			{
-				if (const INodeRegistryTemplateEntry* Entry = FindNodeTemplateEntry(InKey))
-				{
-					FNodeRegistryTransaction::FTimeType Timestamp = FPlatformTime::Cycles64();
-
-					TransactionBuffer->AddTransaction(FNodeRegistryTransaction(FNodeRegistryTransaction::ETransactionType::NodeUnregistration, Entry->GetClassInfo(), Timestamp));
-
-					RegisteredNodeTemplates.Remove(InKey);
-					return true;
-				}
-			}
-
-			return false;
-		}
-
-		bool FRegistryContainerImpl::RegisterConversionNode(const FConverterNodeRegistryKey& InNodeKey, const FConverterNodeInfo& InNodeInfo)
-		{
-			if (!ConverterNodeRegistry.Contains(InNodeKey))
-			{
-				ConverterNodeRegistry.Add(InNodeKey);
-			}
-
-			FConverterNodeRegistryValue& ConverterNodeList = ConverterNodeRegistry[InNodeKey];
-
-			if (ensureAlways(!ConverterNodeList.PotentialConverterNodes.Contains(InNodeInfo)))
-			{
-				ConverterNodeList.PotentialConverterNodes.Add(InNodeInfo);
 				return true;
 			}
 			else
@@ -439,32 +348,9 @@
 
 			if (const INodeRegistryTemplateEntry* TemplateEntry = FindNodeTemplateEntry(InKey))
 			{
->>>>>>> 4af6daef
 				return true;
 			}
-			else
-			{
-				// If we hit this, someone attempted to add the same converter node to our list multiple times.
-				return false;
-			}
-		}
-
-		bool FRegistryContainerImpl::IsNodeRegistered(const FNodeRegistryKey& InKey) const
-		{
-			return RegisteredNodes.Contains(InKey) || RegisteredNodeTemplates.Contains(InKey);
-		}
-
-<<<<<<< HEAD
-		bool FRegistryContainerImpl::IsNodeNative(const FNodeRegistryKey& InKey) const
-		{
-			if (const INodeRegistryEntry* Entry = FindNodeEntry(InKey))
-			{
-				return Entry->IsNative();
-			}
-
-			if (const INodeRegistryTemplateEntry* TemplateEntry = FindNodeTemplateEntry(InKey))
-			{
-=======
+
 			return false;
 		}
 
@@ -479,39 +365,20 @@
 			if (const INodeRegistryTemplateEntry* Entry = FindNodeTemplateEntry(InKey))
 			{
 				OutClass = Entry->GetFrontendClass();
->>>>>>> 4af6daef
 				return true;
 			}
 
 			return false;
 		}
 
-<<<<<<< HEAD
-		bool FRegistryContainerImpl::FindFrontendClassFromRegistered(const FNodeRegistryKey& InKey, FMetasoundFrontendClass& OutClass)
+		const TSet<FMetasoundFrontendVersion>* FRegistryContainerImpl::FindImplementedInterfacesFromRegistered(const Metasound::Frontend::FNodeRegistryKey& InKey) const
 		{
 			if (const INodeRegistryEntry* Entry = FindNodeEntry(InKey))
 			{
-				OutClass = Entry->GetFrontendClass();
-				return true;
-			}
-
-			if (const INodeRegistryTemplateEntry* Entry = FindNodeTemplateEntry(InKey))
-			{
-				OutClass = Entry->GetFrontendClass();
-				return true;
-			}
-
-			return false;
-=======
-		const TSet<FMetasoundFrontendVersion>* FRegistryContainerImpl::FindImplementedInterfacesFromRegistered(const Metasound::Frontend::FNodeRegistryKey& InKey) const
-		{
-			if (const INodeRegistryEntry* Entry = FindNodeEntry(InKey))
-			{
 				return Entry->GetImplementedInterfaces();
 			}
 
 			return nullptr;
->>>>>>> 4af6daef
 		}
 
 		bool FRegistryContainerImpl::FindNodeClassInfoFromRegistered(const Metasound::Frontend::FNodeRegistryKey& InKey, FNodeClassInfo& OutInfo)
@@ -688,21 +555,12 @@
 		{
 			return NodeRegistryKey::CreateKey(NodeClassInfo);
 		}
-<<<<<<< HEAD
 
 		FNodeRegistryTransaction::FTimeType FNodeRegistryTransaction::GetTimestamp() const
 		{
 			return Timestamp;
 		}
 
-=======
-
-		FNodeRegistryTransaction::FTimeType FNodeRegistryTransaction::GetTimestamp() const
-		{
-			return Timestamp;
-		}
-
->>>>>>> 4af6daef
 		namespace NodeRegistryKey
 		{
 			// All registry keys should be created through this function to ensure consistency.
