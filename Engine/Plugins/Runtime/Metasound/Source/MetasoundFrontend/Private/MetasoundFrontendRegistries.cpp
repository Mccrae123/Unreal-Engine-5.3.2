--- conflicted
+++ resolved
@@ -13,13 +13,7 @@
 #include "MetasoundRouter.h"
 #include "MetasoundTrace.h"
 #include "Misc/ScopeLock.h"
-<<<<<<< HEAD
-
-#ifndef WITH_METASOUND_FRONTEND
-#define WITH_METASOUND_FRONTEND 0
-#endif
-=======
->>>>>>> d731a049
+
 
 namespace Metasound
 {
@@ -74,20 +68,12 @@
 						return GraphType;
 
 					default:
-<<<<<<< HEAD
-						static_assert(static_cast<uint8>(EMetasoundFrontendClassType::Invalid) == 9, "Missing EMetasoundFrontendClassType case coverage");
-=======
 						static_assert(static_cast<uint8>(EMetasoundFrontendClassType::Invalid) == 10, "Missing EMetasoundFrontendClassType case coverage");
->>>>>>> d731a049
 						return InvalidType;
 				}
 			}
 		}
 
-<<<<<<< HEAD
-			// Registry container private implementation.
-			class FRegistryContainerImpl : public FMetasoundFrontendRegistryContainer
-=======
 		FRegistryContainerImpl* FRegistryContainerImpl::LazySingleton = nullptr;
 
 		FRegistryContainerImpl& FRegistryContainerImpl::Get()
@@ -103,7 +89,6 @@
 		void FRegistryContainerImpl::Shutdown()
 		{
 			if (nullptr != LazySingleton)
->>>>>>> d731a049
 			{
 				delete LazySingleton;
 				LazySingleton = nullptr;
@@ -228,32 +213,6 @@
 
 			if (InEntry.IsValid())
 			{
-<<<<<<< HEAD
-				METASOUND_TRACE_CPUPROFILER_EVENT_SCOPE(metasound::FRegistryContainerImpl::RegisterPendingNodes);
-				{
-					FScopeLock ScopeLock(&LazyInitCommandCritSection);
-
-					for (TUniqueFunction<void()>& Command : LazyInitCommands)
-					{
-						Command();
-					}
-
-					LazyInitCommands.Empty();
-				}
-
-				// Prime search engine after bulk registration.
-				ISearchEngine::Get().Prime();
-			}
-
-			bool FRegistryContainerImpl::EnqueueInitCommand(TUniqueFunction<void()>&& InFunc)
-			{
-
-				FScopeLock ScopeLock(&LazyInitCommandCritSection);
-				if (LazyInitCommands.Num() >= MaxNumNodesAndDatatypesToInitialize)
-				{
-					UE_LOG(LogMetaSound, Warning, TEXT("Registering more that %d nodes and datatypes for metasounds! Consider increasing MetasoundFrontendRegistryContainer::MaxNumNodesAndDatatypesToInitialize."));
-				}
-=======
 				TSharedRef<INodeRegistryEntry, ESPMode::ThreadSafe> Entry(InEntry.Release());
 
 				FNodeRegistryTransaction::FTimeType Timestamp = FPlatformTime::Cycles64();
@@ -279,7 +238,6 @@
 
 			return Key;
 		}
->>>>>>> d731a049
 
 		FNodeRegistryKey FRegistryContainerImpl::RegisterNodeTemplate(TUniquePtr<INodeRegistryTemplateEntry>&& InEntry)
 		{
@@ -328,15 +286,6 @@
 					RegisteredNodes.Remove(InKey);
 					return true;
 				}
-<<<<<<< HEAD
-
-				// Because creation of external nodes can rely on assets being unavailable due to errors in loading order, asset(s)
-				// missing, etc. only log error and don't throw ensure to avoid blocking start-up if assets are missing. All other
-				// CreateNode calls are natively managed and thus better suited to throw ensures.
-				UE_LOG(LogMetaSound, Error, TEXT("Could not find node [RegistryKey:%s]"), *InKey);
-				return nullptr;
-=======
->>>>>>> d731a049
 			}
 
 			return false;
@@ -420,29 +369,6 @@
 			return false;
 		}
 
-<<<<<<< HEAD
-				if (InEntry.IsValid())
-				{
-					FNodeRegistryTransaction::FTimeType Timestamp = FPlatformTime::Cycles64();
-
-					Key = NodeRegistryKey::CreateKey(InEntry->GetClassInfo());
-
-					// check to see if an identical node was already registered, and log
-					ensureAlwaysMsgf(
-						!RegisteredNodes.Contains(Key),
-						TEXT("Node with registry key '%s' already registered. "
-							"The previously registered node will be overwritten. "
-							"This can happen if two classes share the same name or if METASOUND_REGISTER_NODE is defined in a public header."),
-						*Key);
-
-					// Store update to newly registered node in history so nodes
-					// can be queried by transaction ID
-					RegistryTransactionHistory.Add(FNodeRegistryTransaction(FNodeRegistryTransaction::ETransactionType::NodeRegistration, Key, InEntry->GetClassInfo(), Timestamp));
-
-					// Store registry elements in map so nodes can be queried using registry key.
-					RegisteredNodes.Add(Key, MoveTemp(InEntry));
-				}
-=======
 		bool FRegistryContainerImpl::FindNodeClassInfoFromRegistered(const Metasound::Frontend::FNodeRegistryKey& InKey, FNodeClassInfo& OutInfo)
 		{
 			if (const INodeRegistryEntry* Entry = FindNodeEntry(InKey))
@@ -450,7 +376,6 @@
 				OutInfo = Entry->GetClassInfo();
 				return true;
 			}
->>>>>>> d731a049
 
 			if (const INodeRegistryTemplateEntry* Entry = FindNodeTemplateEntry(InKey))
 			{
@@ -472,23 +397,11 @@
 			FMetasoundFrontendClass Class;
 			switch (InAccessType)
 			{
-<<<<<<< HEAD
-				if (NodeRegistryKey::IsValid(InKey))
-=======
 				case EMetasoundFrontendVertexAccessType::Reference:
->>>>>>> d731a049
 				{
 					if (IDataTypeRegistry::Get().GetFrontendInputClass(InDataTypeName, Class))
 					{
-<<<<<<< HEAD
-						FNodeRegistryTransaction::FTimeType Timestamp = FPlatformTime::Cycles64();
-
-						RegistryTransactionHistory.Add(FNodeRegistryTransaction(FNodeRegistryTransaction::ETransactionType::NodeUnregistration, InKey, Entry->GetClassInfo(), Timestamp));
-
-						RegisteredNodes.Remove(InKey);
-=======
 						OutKey = NodeRegistryKey::CreateKey(Class.Metadata);
->>>>>>> d731a049
 						return true;
 					}
 				}
@@ -601,25 +514,18 @@
 				return &Entry->Get();
 			}
 
-<<<<<<< HEAD
-		FNodeRegistryTransaction::FNodeRegistryTransaction(ETransactionType InType, const FNodeRegistryKey& InKey, const FNodeClassInfo& InNodeClassInfo, FNodeRegistryTransaction::FTimeType InTimestamp)
-=======
 			return nullptr;
 		}
 
 		FNodeRegistryTransaction::FNodeRegistryTransaction(ETransactionType InType, const FNodeClassInfo& InNodeClassInfo, FNodeRegistryTransaction::FTimeType InTimestamp)
->>>>>>> d731a049
 		: Type(InType)
 		, NodeClassInfo(InNodeClassInfo)
 		, Timestamp(InTimestamp)
-<<<<<<< HEAD
-=======
 		{
 		}
 
 		FNodeRegistryTransaction::FNodeRegistryTransaction(ETransactionType InType, const FNodeRegistryKey& InKey, const FNodeClassInfo& InNodeClassInfo, FNodeRegistryTransaction::FTimeType InTimestamp)
 		: FNodeRegistryTransaction(InType, InNodeClassInfo, InTimestamp)
->>>>>>> d731a049
 		{
 		}
 
@@ -636,11 +542,6 @@
 		FNodeRegistryKey FNodeRegistryTransaction::GetNodeRegistryKey() const
 		{
 			return NodeRegistryKey::CreateKey(NodeClassInfo);
-		}
-
-		FNodeRegistryTransaction::FTimeType FNodeRegistryTransaction::GetTimestamp() const
-		{
-			return Timestamp;
 		}
 
 		FNodeRegistryTransaction::FTimeType FNodeRegistryTransaction::GetTimestamp() const
