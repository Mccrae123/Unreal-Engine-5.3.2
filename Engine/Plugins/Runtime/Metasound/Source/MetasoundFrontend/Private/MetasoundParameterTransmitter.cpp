// Copyright Epic Games, Inc. All Rights Reserved.

#include "MetasoundParameterTransmitter.h"

#include "IAudioParameterInterfaceRegistry.h"
<<<<<<< HEAD
=======
#include "Interfaces/MetasoundFrontendSourceInterface.h"
>>>>>>> d731a049
#include "MetasoundLog.h"
#include "MetasoundSourceInterface.h"


namespace Metasound
{
<<<<<<< HEAD
=======
	int32 MetaSoundParameterEnableWarningOnIgnoredParameterCVar = 0;

	FAutoConsoleVariableRef CVarMetaSoundParameterEnableWarningOnIgnoredParameter(
		TEXT("au.MetaSound.Parameter.EnableWarningOnIgnoredParameter"),
		MetaSoundParameterEnableWarningOnIgnoredParameterCVar,
		TEXT("If enabled, a warning will be logged when a parameters sent to a MetaSound is ignored.\n")
		TEXT("0: Disabled (default), !0: Enabled"),
		ECVF_Default);

>>>>>>> d731a049
	namespace Frontend
	{
		FLiteral ConvertParameterToLiteral(FAudioParameter&& InValue)
		{
			switch (InValue.ParamType)
			{
				case EAudioParameterType::Boolean:
				{
					return FLiteral(InValue.BoolParam);
				}

				case EAudioParameterType::BooleanArray:
				{
					return FLiteral(MoveTemp(InValue.ArrayBoolParam));
				}

				case EAudioParameterType::Float:
				{
					return FLiteral(InValue.FloatParam);
				}

				case EAudioParameterType::FloatArray:
				{
					return FLiteral(MoveTemp(InValue.ArrayFloatParam));
				}

				case EAudioParameterType::Integer:
				{
					return FLiteral(InValue.IntParam);
				}

				case EAudioParameterType::IntegerArray:
				{
					return FLiteral(MoveTemp(InValue.ArrayIntParam));
				}

				case EAudioParameterType::None:
				{
					return FLiteral();
				}

				case EAudioParameterType::NoneArray:
				{
					TArray<FLiteral::FNone> InitArray;
					InitArray.Init(FLiteral::FNone(), InValue.IntParam);
					return FLiteral(MoveTemp(InitArray));
				}

				case EAudioParameterType::Object:
				{
					if (InValue.ObjectProxies.IsEmpty())
					{
						return FLiteral();
					}

					return FLiteral(MoveTemp(InValue.ObjectProxies[0]));
				}

				case EAudioParameterType::ObjectArray:
				{
					return FLiteral(MoveTemp(InValue.ObjectProxies));
				}

				case EAudioParameterType::String:
				{
					return FLiteral(MoveTemp(InValue.StringParam));
				}

				case EAudioParameterType::StringArray:
				{
					return FLiteral(MoveTemp(InValue.ArrayStringParam));
				}

				default:
				{
					static_assert(static_cast<int32>(EAudioParameterType::COUNT) == 12, "Possible missing switch case coverage");
					checkNoEntry();
				}
			}

			return FLiteral();
		}

<<<<<<< HEAD
=======
		FLiteral ConvertParameterToLiteral(const FAudioParameter& InValue)
		{
			switch (InValue.ParamType)
			{
				case EAudioParameterType::Boolean:
				{
					return FLiteral(InValue.BoolParam);
				}

				case EAudioParameterType::BooleanArray:
				{
					return FLiteral(InValue.ArrayBoolParam);
				}

				case EAudioParameterType::Float:
				{
					return FLiteral(InValue.FloatParam);
				}

				case EAudioParameterType::FloatArray:
				{
					return FLiteral(InValue.ArrayFloatParam);
				}

				case EAudioParameterType::Integer:
				{
					return FLiteral(InValue.IntParam);
				}

				case EAudioParameterType::IntegerArray:
				{
					return FLiteral(InValue.ArrayIntParam);
				}

				case EAudioParameterType::None:
				{
					return FLiteral();
				}

				case EAudioParameterType::NoneArray:
				{
					TArray<FLiteral::FNone> InitArray;
					InitArray.Init(FLiteral::FNone(), InValue.IntParam);
					return FLiteral(InitArray);
				}

				case EAudioParameterType::Object:
				{
					if (InValue.ObjectProxies.IsEmpty())
					{
						return FLiteral();
					}

					Audio::IProxyDataPtr ObjectProxyClone = InValue.ObjectProxies.Last()->Clone();
					return FLiteral(MoveTemp(ObjectProxyClone));
				}

				case EAudioParameterType::ObjectArray:
				{
					TArray<Audio::IProxyDataPtr> ObjectProxiesClone;
					Algo::Transform(InValue.ObjectProxies, ObjectProxiesClone, [](const Audio::IProxyDataPtr& DataPtr)
					{
						return DataPtr->Clone();
					});
					return FLiteral(MoveTemp(ObjectProxiesClone));
				}

				case EAudioParameterType::String:
				{
					return FLiteral(InValue.StringParam);
				}

				case EAudioParameterType::StringArray:
				{
					return FLiteral(InValue.ArrayStringParam);
				}

				default:
				{
					static_assert(static_cast<int32>(EAudioParameterType::COUNT) == 12, "Possible missing switch case coverage");
					checkNoEntry();
				}
			}

			return FLiteral();
		}

>>>>>>> d731a049
		FName ConvertParameterToDataType(EAudioParameterType InParameterType)
		{
			switch (InParameterType)
			{
				case EAudioParameterType::Boolean:
					return GetMetasoundDataTypeName<bool>();
				case EAudioParameterType::BooleanArray:
					return GetMetasoundDataTypeName<TArray<bool>>();
				case EAudioParameterType::Float:
					return GetMetasoundDataTypeName<float>();
				case EAudioParameterType::FloatArray:
					return GetMetasoundDataTypeName<TArray<float>>();
				case EAudioParameterType::Integer:
					return GetMetasoundDataTypeName<int32>();
				case EAudioParameterType::IntegerArray:
					return GetMetasoundDataTypeName<TArray<int32>>();
				case EAudioParameterType::String:
					return GetMetasoundDataTypeName<FString>();
				case EAudioParameterType::StringArray:
					return GetMetasoundDataTypeName<TArray<FString>>();

				case EAudioParameterType::Object:
				case EAudioParameterType::ObjectArray:
					// TODO: Add support for objects

				case EAudioParameterType::None:
				case EAudioParameterType::NoneArray:
				default:
					ensureAlwaysMsgf(false, TEXT("Failed to convert AudioParameterType to POD MetaSound DataType"));
					static_assert(static_cast<int32>(EAudioParameterType::COUNT) == 12, "Possible missing case coverage");
					return FName();
			}
		}
	} // namespace Frontend

	FSendAddress FMetaSoundParameterTransmitter::CreateSendAddressFromEnvironment(const FMetasoundEnvironment& InEnvironment, const FVertexName& InVertexName, const FName& InTypeName)
	{
		using namespace Frontend;

		uint64 InstanceID = -1;
		if (ensure(InEnvironment.Contains<uint64>(SourceInterface::Environment::TransmitterID)))
		{
			InstanceID = InEnvironment.GetValue<uint64>(SourceInterface::Environment::TransmitterID);
		}

		return CreateSendAddressFromInstanceID(InstanceID, InVertexName, InTypeName);
	}

	FSendAddress FMetaSoundParameterTransmitter::CreateSendAddressFromInstanceID(uint64 InInstanceID, const FVertexName& InVertexName, const FName& InTypeName)
	{
		return FSendAddress(InVertexName, InTypeName, InInstanceID);
	}

	FMetaSoundParameterTransmitter::FMetaSoundParameterTransmitter(FMetaSoundParameterTransmitter::FInitParams&& InInitParams)
		: Audio::FParameterTransmitterBase(MoveTemp(InInitParams.DefaultParams))
		, OperatorSettings(MoveTemp(InInitParams.OperatorSettings))
		, InstanceID(InInitParams.InstanceID)
		, DebugMetaSoundName(InInitParams.DebugMetaSoundName)
		, SendInfos(MoveTemp(InInitParams.Infos))
	{
	}

	bool FMetaSoundParameterTransmitter::Reset()
	{
		bool bSuccess = true;

		for (const FSendInfo& SendInfo : SendInfos)
		{
			if (InputSends.Remove(SendInfo.ParameterName))
			{
				// Only unregister the data channel if we had a sender using that 
				// data channel. This protects against removing the data channel 
				// multiple times. Multiple removals of data channels has caused
				// race conditions between newly created transmitters and transmitters
				// being cleaned up.
				bSuccess &= FDataTransmissionCenter::Get().UnregisterDataChannel(SendInfo.Address);
			}
		}

		bSuccess &= Audio::FParameterTransmitterBase::Reset();

		return bSuccess;
	}

	bool FMetaSoundParameterTransmitter::SetParameters(TArray<FAudioParameter>&& InParameters)
	{
		bool bSuccess = true;

<<<<<<< HEAD
	bool FMetaSoundParameterTransmitter::SetParameters(TArray<FAudioParameter>&& InParameters)
	{
		bool bSuccess = true;

		for (FAudioParameter& InParameter : InParameters)
		{
			const FName ParamName = InParameter.ParamName;
			bSuccess &= SetParameterWithLiteral(ParamName, Frontend::ConvertParameterToLiteral(MoveTemp(InParameter)));
=======
		TArray<FAudioParameter> NewParams;
		for (FAudioParameter& Param : InParameters)
		{
			const FName ParamName = Param.ParamName;
			if (SetParameterWithLiteral(ParamName, Frontend::ConvertParameterToLiteral(Param)))
			{
				NewParams.Add(MoveTemp(Param));
			}
			else
			{
				bSuccess = false;
			}
		}

		if (!NewParams.IsEmpty())
		{
			bSuccess &= FParameterTransmitterBase::SetParameters(MoveTemp(NewParams));
>>>>>>> d731a049
		}

		InParameters.Reset();
		return bSuccess;
	}

	bool FMetaSoundParameterTransmitter::SetParameterWithLiteral(FName InParameterName, const FLiteral& InLiteral)
	{
		if (ISender* Sender = FindSender(InParameterName))
		{
			return Sender->PushLiteral(InLiteral);
		}

		// If no sender exists for parameter name, attempt to add one.
		if (const FSendInfo* SendInfo = FindSendInfo(InParameterName))
		{
			if (ISender* Sender = AddSender(*SendInfo))
			{
				return Sender->PushLiteral(InLiteral);
			}
		}

		// Enable / disable via CVAR to avoid log spam.
		if (MetaSoundParameterEnableWarningOnIgnoredParameterCVar)
		{
			UE_LOG(LogMetaSound, Warning, TEXT("Failed to set parameter %s in asset %s on instance %d with value %s. No runtime modifiable input with that name exists on instance."), *InParameterName.ToString(), *DebugMetaSoundName.ToString(), InstanceID, *LexToString(InLiteral));
		}

		return false;
	}

	const FMetaSoundParameterTransmitter::FSendInfo* FMetaSoundParameterTransmitter::FindSendInfo(const FName& InParameterName) const
	{
		return SendInfos.FindByPredicate([&](const FSendInfo& Info) { return Info.ParameterName == InParameterName; });
	}

	ISender* FMetaSoundParameterTransmitter::FindSender(const FName& InParameterName)
	{
		if (TUniquePtr<ISender>* SenderPtrPtr = InputSends.Find(InParameterName))
		{
			return SenderPtrPtr->Get();
		}
		return nullptr;
	}

	ISender* FMetaSoundParameterTransmitter::AddSender(const FSendInfo& InInfo)
	{
		// TODO: likely want to remove this and opt for different protocols having different behaviors.
		const float DelayTimeInSeconds = 0.1f; // This not used for non-audio routing.
		const FSenderInitParams InitParams = { OperatorSettings, DelayTimeInSeconds };

		TUniquePtr<ISender> Sender = FDataTransmissionCenter::Get().RegisterNewSender(InInfo.Address, InitParams);
		if (ensureMsgf(Sender.IsValid(), TEXT("Failed to create sender [Address:%s]"), *InInfo.Address.ToString()))
		{
			ISender* Ptr = Sender.Get();
			InputSends.Add(InInfo.ParameterName, MoveTemp(Sender));
			return Ptr;
		}

		return nullptr;
	}
}<|MERGE_RESOLUTION|>--- conflicted
+++ resolved
@@ -3,18 +3,12 @@
 #include "MetasoundParameterTransmitter.h"
 
 #include "IAudioParameterInterfaceRegistry.h"
-<<<<<<< HEAD
-=======
 #include "Interfaces/MetasoundFrontendSourceInterface.h"
->>>>>>> d731a049
 #include "MetasoundLog.h"
-#include "MetasoundSourceInterface.h"
 
 
 namespace Metasound
 {
-<<<<<<< HEAD
-=======
 	int32 MetaSoundParameterEnableWarningOnIgnoredParameterCVar = 0;
 
 	FAutoConsoleVariableRef CVarMetaSoundParameterEnableWarningOnIgnoredParameter(
@@ -24,7 +18,6 @@
 		TEXT("0: Disabled (default), !0: Enabled"),
 		ECVF_Default);
 
->>>>>>> d731a049
 	namespace Frontend
 	{
 		FLiteral ConvertParameterToLiteral(FAudioParameter&& InValue)
@@ -108,8 +101,6 @@
 			return FLiteral();
 		}
 
-<<<<<<< HEAD
-=======
 		FLiteral ConvertParameterToLiteral(const FAudioParameter& InValue)
 		{
 			switch (InValue.ParamType)
@@ -197,7 +188,6 @@
 			return FLiteral();
 		}
 
->>>>>>> d731a049
 		FName ConvertParameterToDataType(EAudioParameterType InParameterType)
 		{
 			switch (InParameterType)
@@ -286,16 +276,6 @@
 	{
 		bool bSuccess = true;
 
-<<<<<<< HEAD
-	bool FMetaSoundParameterTransmitter::SetParameters(TArray<FAudioParameter>&& InParameters)
-	{
-		bool bSuccess = true;
-
-		for (FAudioParameter& InParameter : InParameters)
-		{
-			const FName ParamName = InParameter.ParamName;
-			bSuccess &= SetParameterWithLiteral(ParamName, Frontend::ConvertParameterToLiteral(MoveTemp(InParameter)));
-=======
 		TArray<FAudioParameter> NewParams;
 		for (FAudioParameter& Param : InParameters)
 		{
@@ -313,7 +293,6 @@
 		if (!NewParams.IsEmpty())
 		{
 			bSuccess &= FParameterTransmitterBase::SetParameters(MoveTemp(NewParams));
->>>>>>> d731a049
 		}
 
 		InParameters.Reset();
