--- conflicted
+++ resolved
@@ -47,11 +47,8 @@
 			virtual const FMetasoundFrontendClassInterface& GetClassInterface() const override;
 			virtual const FMetasoundFrontendClassMetadata& GetClassMetadata() const override;
 
-<<<<<<< HEAD
-=======
 			virtual const FMetasoundFrontendNodeInterface& GetNodeInterface() const override;
 
->>>>>>> d731a049
 #if WITH_EDITOR
 			virtual const FMetasoundFrontendInterfaceStyle& GetInputStyle() const override;
 			virtual const FMetasoundFrontendInterfaceStyle& GetOutputStyle() const override;
@@ -65,11 +62,6 @@
 
 			virtual bool CanAutoUpdate(FClassInterfaceUpdates& OutInterfaceUpdates) const override;
 			virtual FNodeHandle ReplaceWithVersion(const FMetasoundFrontendVersionNumber& InNewVersion, TArray<FVertexNameAndType>* OutDisconnectedInputs, TArray<FVertexNameAndType>* OutDisconnectedOutputs) override;
-<<<<<<< HEAD
-			virtual FMetasoundFrontendVersionNumber FindHighestVersionInRegistry() const override;
-			virtual FMetasoundFrontendVersionNumber FindHighestMinorVersionInRegistry() const override;
-=======
->>>>>>> d731a049
 
 			virtual const FVertexName& GetNodeName() const override;
 
