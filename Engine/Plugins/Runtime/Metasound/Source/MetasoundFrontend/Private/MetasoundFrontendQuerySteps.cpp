// Copyright Epic Games, Inc. All Rights Reserved.

#include "MetasoundFrontendQuerySteps.h"

#include "Algo/MaxElement.h"
#include "MetasoundFrontend.h"
#include "MetasoundFrontendDocument.h"
#include "MetasoundFrontendNodeRegistryPrivate.h"
#include "MetasoundFrontendQuery.h"
#include "MetasoundFrontendRegistries.h"
#include "MetasoundFrontendRegistryTransaction.h"
#include "MetasoundLog.h"

namespace Metasound
{
	class FNodeClassRegistrationEventsPimpl : public IFrontendQueryStreamStep
	{
	public:
		FNodeClassRegistrationEventsPimpl()
		{
			TransactionStream = Frontend::FRegistryContainerImpl::Get().CreateTransactionStream();
		}

		virtual void Stream(TArray<FFrontendQueryValue>& OutValues) override
		{
			using namespace Frontend;

			auto AddEntry = [&OutValues](const FNodeRegistryTransaction& InTransaction)
			{
				OutValues.Emplace(TInPlaceType<FNodeRegistryTransaction>(), InTransaction);
			};

			if (TransactionStream.IsValid())
			{
				TransactionStream->Stream(AddEntry);
			}
		}

	private:
		TUniquePtr<Frontend::FNodeRegistryTransactionStream> TransactionStream;
	};

	FNodeClassRegistrationEvents::FNodeClassRegistrationEvents()
	: Pimpl(MakePimpl<FNodeClassRegistrationEventsPimpl>())
	{
	}

	void FNodeClassRegistrationEvents::Stream(TArray<FFrontendQueryValue>& OutValues)
	{
		Pimpl->Stream(OutValues);
	}

	FFrontendQueryKey FMapRegistrationEventsToNodeRegistryKeys::Map(const FFrontendQueryEntry& InEntry) const 
	{
		using namespace Frontend;

		FNodeRegistryKey RegistryKey;

		if (ensure(InEntry.Value.IsType<FNodeRegistryTransaction>()))
		{
			RegistryKey = InEntry.Value.Get<FNodeRegistryTransaction>().GetNodeRegistryKey();
		}

		return FFrontendQueryKey(RegistryKey);
	}

	void FReduceRegistrationEventsToCurrentStatus::Reduce(const FFrontendQueryKey& InKey, FFrontendQueryPartition& InOutEntries) const
	{
		using namespace Frontend;
<<<<<<< HEAD

		// Get most recent transaction
		const FFrontendQueryEntry* FinalEntry = Algo::MaxElementBy(InOutEntries, GetTransactionTimestamp);

		// Check if most recent transaction is valid and not an unregister transaction.
		if (IsValidTransactionOfType(FNodeRegistryTransaction::ETransactionType::NodeRegistration, FinalEntry))
		{
			FFrontendQueryEntry Entry = *FinalEntry;
			InOutEntries.Reset();
			InOutEntries.Add(Entry);
		}
		else
		{
			InOutEntries.Reset();
		}
	}

	FReduceRegistrationEventsToCurrentStatus::FTimeType FReduceRegistrationEventsToCurrentStatus::GetTransactionTimestamp(const FFrontendQueryEntry& InEntry)
	{
		using namespace Frontend;

		if (ensure(InEntry.Value.IsType<FNodeRegistryTransaction>()))
		{
			return InEntry.Value.Get<FNodeRegistryTransaction>().GetTimestamp();
		}
		return 0;
	}

	bool FReduceRegistrationEventsToCurrentStatus::IsValidTransactionOfType(Frontend::FNodeRegistryTransaction::ETransactionType InType, const FFrontendQueryEntry* InEntry)
	{
		using namespace Frontend;

		if (nullptr != InEntry)
		{
			if (InEntry->Value.IsType<FNodeRegistryTransaction>())
			{
				return InEntry->Value.Get<FNodeRegistryTransaction>().GetTransactionType() == InType;
			}
		}
		return false;
	}

	void FTransformRegistrationEventsToClasses::Transform(FFrontendQueryEntry::FValue& InValue) const
	{
		using namespace Frontend;

		FMetasoundFrontendClass FrontendClass;

		if (ensure(InValue.IsType<FNodeRegistryTransaction>()))
		{
			const FNodeRegistryTransaction& Transaction = InValue.Get<FNodeRegistryTransaction>();
			
			bool bSuccess = FMetasoundFrontendRegistryContainer::Get()->FindFrontendClassFromRegistered(Transaction.GetNodeRegistryKey(), FrontendClass);
			check(bSuccess);
		}

=======
		if (InOutEntries.IsEmpty())
		{
			return;
		}

		const FFrontendQueryEntry* FinalEntry = Algo::MaxElementBy(InOutEntries, GetTransactionTimestamp);
		// If last entry is registration, keep the last entry 
		// since that's the most relevant up to date status
		if (IsValidTransactionOfType(FNodeRegistryTransaction::ETransactionType::NodeRegistration, FinalEntry))
		{
			FFrontendQueryEntry Entry = *FinalEntry;
			InOutEntries.Reset();
			InOutEntries.Add(Entry);
		} 
		else if (IsValidTransactionOfType(FNodeRegistryTransaction::ETransactionType::NodeUnregistration, FinalEntry))
		{
			// Check that pairs of entries are Registration - Unregistration
			auto CheckRegistrationTransactionPairs = [](FFrontendQueryPartition& InOutEntries, int32 EndIndexInclusive)
			{
				InOutEntries.Sort([](const FFrontendQueryEntry& A, const FFrontendQueryEntry& B)
				{
					return GetTransactionTimestamp(A) < GetTransactionTimestamp(B);
				});
				for (int32 PairIndex = 0; PairIndex < EndIndexInclusive; PairIndex += 2)
				{
					const FNodeRegistryTransaction& FirstEntry = InOutEntries[PairIndex].Value.Get<FNodeRegistryTransaction>();
					const FNodeRegistryTransaction& SecondEntry = InOutEntries[PairIndex + 1].Value.Get<FNodeRegistryTransaction>();
					const FNodeRegistryTransaction::ETransactionType FirstEntryTransactionType = FirstEntry.GetTransactionType();
					const FNodeRegistryTransaction::ETransactionType SecondEntryTransactionType = SecondEntry.GetTransactionType();

					if (!(FirstEntryTransactionType == FNodeRegistryTransaction::ETransactionType::NodeRegistration &&
						SecondEntryTransactionType == FNodeRegistryTransaction::ETransactionType::NodeUnregistration))
					{
						UE_LOG(LogMetaSound, Warning, TEXT("Mismatched transaction entries with keys '%s' and '%s' and transaction types '%s' and '%s' in a search engine query.\
							Transactions should be registration and unregistration pairs except for the last entry."),
							*FirstEntry.GetNodeRegistryKey(),
							*SecondEntry.GetNodeRegistryKey(),
							*FNodeRegistryTransaction::LexToString(FirstEntryTransactionType),
							*FNodeRegistryTransaction::LexToString(SecondEntryTransactionType));
					}
				}
			};
			// If odd number of entries, check previous pairs and keep the final entry
			if (InOutEntries.Num() % 2 == 1)
			{
				FFrontendQueryEntry Entry = *FinalEntry;
				CheckRegistrationTransactionPairs(InOutEntries, FMath::Max(0, InOutEntries.Num() - 2));
				InOutEntries.Reset();
				InOutEntries.Add(Entry);
			}
			// If even, check all pairs  
			// and clear them all, since the current status is as if those hadn't happened
			else
			{
				CheckRegistrationTransactionPairs(InOutEntries, InOutEntries.Num() - 1);
				InOutEntries.Reset();
			}
		}
		else
		{
			UE_LOG(LogMetaSound, Warning, TEXT("Missing FNodeRegistryTransaction::ETransactionType case in search engine FReduceRegistrationEventsToCurrentStatus::Reduce."))
		}

	}

	FReduceRegistrationEventsToCurrentStatus::FTimeType FReduceRegistrationEventsToCurrentStatus::GetTransactionTimestamp(const FFrontendQueryEntry& InEntry)
	{
		using namespace Frontend;

		if (ensure(InEntry.Value.IsType<FNodeRegistryTransaction>()))
		{
			return InEntry.Value.Get<FNodeRegistryTransaction>().GetTimestamp();
		}
		return 0;
	}

	bool FReduceRegistrationEventsToCurrentStatus::IsValidTransactionOfType(Frontend::FNodeRegistryTransaction::ETransactionType InType, const FFrontendQueryEntry* InEntry)
	{
		using namespace Frontend;

		if (nullptr != InEntry)
		{
			if (InEntry->Value.IsType<FNodeRegistryTransaction>())
			{
				return InEntry->Value.Get<FNodeRegistryTransaction>().GetTransactionType() == InType;
			}
		}
		return false;
	}

	void FTransformRegistrationEventsToClasses::Transform(FFrontendQueryEntry::FValue& InValue) const
	{
		using namespace Frontend;

		FMetasoundFrontendClass FrontendClass;

		if (ensure(InValue.IsType<FNodeRegistryTransaction>()))
		{
			const FNodeRegistryTransaction& Transaction = InValue.Get<FNodeRegistryTransaction>();
			
			if (Transaction.GetTransactionType() == Frontend::FNodeRegistryTransaction::ETransactionType::NodeRegistration)
			{
				// It's possible that the node is no longer registered (we're processing removals) 
				// but that's okay because the returned default FrontendClass will be processed out later
				FMetasoundFrontendRegistryContainer::Get()->FindFrontendClassFromRegistered(Transaction.GetNodeRegistryKey(), FrontendClass);
			}
		}
>>>>>>> 4af6daef
		InValue.Set<FMetasoundFrontendClass>(MoveTemp(FrontendClass));
	}

	FFilterClassesByInputVertexDataType::FFilterClassesByInputVertexDataType(const FName& InTypeName)
	:	InputVertexTypeName(InTypeName)
	{
	}

	bool FFilterClassesByInputVertexDataType::Filter(const FFrontendQueryEntry& InEntry) const
	{
		check(InEntry.Value.IsType<FMetasoundFrontendClass>());

		return InEntry.Value.Get<FMetasoundFrontendClass>().Interface.Inputs.ContainsByPredicate(
			[this](const FMetasoundFrontendClassInput& InDesc)
			{
				return InDesc.TypeName == InputVertexTypeName;
			}
		);
	}

	FFilterClassesByOutputVertexDataType::FFilterClassesByOutputVertexDataType(const FName& InTypeName)
	:	OutputVertexTypeName(InTypeName)
	{
	}

	bool FFilterClassesByOutputVertexDataType::Filter(const FFrontendQueryEntry& InEntry) const
	{
		return InEntry.Value.Get<FMetasoundFrontendClass>().Interface.Outputs.ContainsByPredicate(
			[this](const FMetasoundFrontendClassOutput& InDesc)
			{
				return InDesc.TypeName == OutputVertexTypeName;
			}
		);
	}

	FFrontendQueryKey FMapClassesToClassName::Map(const FFrontendQueryEntry& InEntry) const 
	{
		return FFrontendQueryKey(InEntry.Value.Get<FMetasoundFrontendClass>().Metadata.GetClassName().GetFullName());
	}

	FFilterClassesByClassID::FFilterClassesByClassID(const FGuid InClassID)
		: ClassID(InClassID)
	{
	}

	bool FFilterClassesByClassID::Filter(const FFrontendQueryEntry& InEntry) const
	{
		return InEntry.Value.Get<FMetasoundFrontendClass>().ID == ClassID;
	}

	FFrontendQueryKey FMapToFullClassName::Map(const FFrontendQueryEntry& InEntry) const
	{
		const FMetasoundFrontendClass& FrontendClass = InEntry.Value.Get<FMetasoundFrontendClass>();
		return FFrontendQueryKey(FrontendClass.Metadata.GetClassName().GetFullName());
	}

	void FReduceClassesToHighestVersion::Reduce(const FFrontendQueryKey& InKey, FFrontendQueryPartition& InOutEntries) const
	{
		FFrontendQueryEntry* HighestVersionEntry = nullptr;
		FMetasoundFrontendVersionNumber HighestVersion;

		for (FFrontendQueryEntry& Entry : InOutEntries)
		{
			const FMetasoundFrontendVersionNumber& Version = Entry.Value.Get<FMetasoundFrontendClass>().Metadata.GetVersion();

			if (!HighestVersionEntry || HighestVersion < Version)
			{
				HighestVersionEntry = &Entry;
				HighestVersion = Version;
			}
		}

		if (HighestVersionEntry)
		{
			FFrontendQueryEntry Entry = *HighestVersionEntry;
			InOutEntries.Reset();
			InOutEntries.Add(Entry);
		}
	}

	bool FSortClassesByVersion::Sort(const FFrontendQueryEntry& InEntryLHS, const FFrontendQueryEntry& InEntryRHS) const
	{
		const FMetasoundFrontendVersionNumber& VersionLHS = InEntryLHS.Value.Get<FMetasoundFrontendClass>().Metadata.GetVersion();
		const FMetasoundFrontendVersionNumber& VersionRHS = InEntryRHS.Value.Get<FMetasoundFrontendClass>().Metadata.GetVersion();
		return VersionLHS > VersionRHS;
	}
}<|MERGE_RESOLUTION|>--- conflicted
+++ resolved
@@ -67,64 +67,6 @@
 	void FReduceRegistrationEventsToCurrentStatus::Reduce(const FFrontendQueryKey& InKey, FFrontendQueryPartition& InOutEntries) const
 	{
 		using namespace Frontend;
-<<<<<<< HEAD
-
-		// Get most recent transaction
-		const FFrontendQueryEntry* FinalEntry = Algo::MaxElementBy(InOutEntries, GetTransactionTimestamp);
-
-		// Check if most recent transaction is valid and not an unregister transaction.
-		if (IsValidTransactionOfType(FNodeRegistryTransaction::ETransactionType::NodeRegistration, FinalEntry))
-		{
-			FFrontendQueryEntry Entry = *FinalEntry;
-			InOutEntries.Reset();
-			InOutEntries.Add(Entry);
-		}
-		else
-		{
-			InOutEntries.Reset();
-		}
-	}
-
-	FReduceRegistrationEventsToCurrentStatus::FTimeType FReduceRegistrationEventsToCurrentStatus::GetTransactionTimestamp(const FFrontendQueryEntry& InEntry)
-	{
-		using namespace Frontend;
-
-		if (ensure(InEntry.Value.IsType<FNodeRegistryTransaction>()))
-		{
-			return InEntry.Value.Get<FNodeRegistryTransaction>().GetTimestamp();
-		}
-		return 0;
-	}
-
-	bool FReduceRegistrationEventsToCurrentStatus::IsValidTransactionOfType(Frontend::FNodeRegistryTransaction::ETransactionType InType, const FFrontendQueryEntry* InEntry)
-	{
-		using namespace Frontend;
-
-		if (nullptr != InEntry)
-		{
-			if (InEntry->Value.IsType<FNodeRegistryTransaction>())
-			{
-				return InEntry->Value.Get<FNodeRegistryTransaction>().GetTransactionType() == InType;
-			}
-		}
-		return false;
-	}
-
-	void FTransformRegistrationEventsToClasses::Transform(FFrontendQueryEntry::FValue& InValue) const
-	{
-		using namespace Frontend;
-
-		FMetasoundFrontendClass FrontendClass;
-
-		if (ensure(InValue.IsType<FNodeRegistryTransaction>()))
-		{
-			const FNodeRegistryTransaction& Transaction = InValue.Get<FNodeRegistryTransaction>();
-			
-			bool bSuccess = FMetasoundFrontendRegistryContainer::Get()->FindFrontendClassFromRegistered(Transaction.GetNodeRegistryKey(), FrontendClass);
-			check(bSuccess);
-		}
-
-=======
 		if (InOutEntries.IsEmpty())
 		{
 			return;
@@ -232,7 +174,6 @@
 				FMetasoundFrontendRegistryContainer::Get()->FindFrontendClassFromRegistered(Transaction.GetNodeRegistryKey(), FrontendClass);
 			}
 		}
->>>>>>> 4af6daef
 		InValue.Set<FMetasoundFrontendClass>(MoveTemp(FrontendClass));
 	}
 
