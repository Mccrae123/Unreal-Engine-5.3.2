// Copyright Epic Games, Inc. All Rights Reserved.

#include "MetasoundFrontendGraph.h"

#include "Algo/AllOf.h"
#include "Algo/AnyOf.h"
#include "Algo/TopologicalSort.h"
#include "Algo/Transform.h"
#include "CoreMinimal.h"
#include "MetasoundFrontend.h"
#include "MetasoundFrontendDataTypeRegistry.h"
#include "MetasoundFrontendNodeTemplateRegistry.h"
#include "MetasoundFrontendRegistries.h"
#include "MetasoundGraph.h"
#include "MetasoundLiteralNode.h"
#include "MetasoundLog.h"
#include "MetasoundNodeInterface.h"

namespace Metasound
{
	namespace FrontendGraphPrivate
	{
		FNodeInitData CreateNodeInitData(const FMetasoundFrontendNode& InNode)
		{
			FNodeInitData InitData;

			InitData.InstanceName = *FString::Format(TEXT("{0}_{1}"), { *InNode.Name.ToString(), *InNode.GetID().ToString() });
			InitData.InstanceID = InNode.GetID();

			return InitData;
		}
	}

	FFrontendGraph::FFrontendGraph(const FString& InInstanceName, const FGuid& InInstanceID)
	:	FGraph(InInstanceName, InInstanceID)
	{
	}

	void FFrontendGraph::AddInputNode(FGuid InDependencyId, int32 InIndex, const FVertexName& InVertexName, TSharedPtr<const INode> InNode)
	{
		if (InNode.IsValid())
		{
			// There shouldn't be duplicate IDs. 
			check(!InputNodes.Contains(InIndex));

			// Input nodes need an extra Index value to keep track of their position in the graph's inputs.
			InputNodes.Add(InIndex, InNode.Get());
			AddInputDataDestination(*InNode, InVertexName);
			AddNode(InDependencyId, InNode);
		}
	}

	void FFrontendGraph::AddOutputNode(FGuid InNodeID, int32 InIndex, const FVertexName& InVertexName, TSharedPtr<const INode> InNode)
	{
		if (InNode.IsValid())
		{
			// There shouldn't be duplicate IDs. 
			check(!OutputNodes.Contains(InIndex));

			// Output nodes need an extra Index value to keep track of their position in the graph's inputs.
			OutputNodes.Add(InIndex, InNode.Get());
			AddOutputDataSource(*InNode, InVertexName);
			AddNode(InNodeID, InNode);
		}
	}

	const INode* FFrontendGraph::FindInputNode(int32 InIndex) const
	{
		const INode* const* NodePtr = InputNodes.Find(InIndex);

		if (nullptr != NodePtr)
		{
			return *NodePtr;
		}

		return nullptr;
	}

	const INode* FFrontendGraph::FindOutputNode(int32 InIndex) const
	{
		const INode* const* NodePtr = OutputNodes.Find(InIndex);

		if (nullptr != NodePtr)
		{
			return *NodePtr;
		}

		return nullptr;
	}

	bool FFrontendGraph::OwnsAllReferencedNodes() const
	{
		// This function is deprecated in 5.3 and is no longer functional.
		return true;
	}

	TUniquePtr<INode> FFrontendGraphBuilder::CreateVariableNode(const FMetasoundFrontendNode& InNode, const FMetasoundFrontendGraph& InGraph)
	{
		using namespace Metasound::Frontend;

		const FMetasoundFrontendVariable* FrontendVariable = FindVariableForVariableNode(InNode, InGraph);

		if (nullptr != FrontendVariable)
		{
			IDataTypeRegistry& DataTypeRegistry = IDataTypeRegistry::Get();
			const bool IsLiteralParsableByDataType = DataTypeRegistry.IsLiteralTypeSupported(FrontendVariable->TypeName, FrontendVariable->Literal.GetType());

			if (IsLiteralParsableByDataType)
			{
				FLiteral Literal = FrontendVariable->Literal.ToLiteral(FrontendVariable->TypeName);

				FVariableNodeConstructorParams InitParams =
				{
					InNode.Name,
					InNode.GetID(),
					MoveTemp(Literal)
				};

				return DataTypeRegistry.CreateVariableNode(FrontendVariable->TypeName, MoveTemp(InitParams));
			}
			else
			{
				UE_LOG(LogMetaSound, Error, TEXT("Cannot create variable node [NodeID:%s]. [Variable:%s] cannot be constructed with the provided literal type."), *InNode.GetID().ToString(), *FrontendVariable->Name.ToString());
			}
		}
		else
		{
			UE_LOG(LogMetaSound, Error, TEXT("Cannot create variable node [NodeID:%s]. No variable found for variable node."), *InNode.GetID().ToString());
		}

		return TUniquePtr<INode>(nullptr);
	}

	TUniquePtr<INode> FFrontendGraphBuilder::CreateInputNode(const FMetasoundFrontendNode& InNode, const FMetasoundFrontendClass& InClass, const FMetasoundFrontendClassInput& InOwningGraphClassInput, bool bEnableTransmission)
	{
		using namespace Metasound::Frontend;

<<<<<<< HEAD
	TUniquePtr<INode> FFrontendGraphBuilder::CreateVariableNode(const FMetasoundFrontendNode& InNode, const FMetasoundFrontendGraph& InGraph)
	{
		using namespace Metasound::Frontend;

		const FMetasoundFrontendVariable* FrontendVariable = FindVariableForVariableNode(InNode, InGraph);

		if (nullptr != FrontendVariable)
		{
			IDataTypeRegistry& DataTypeRegistry = IDataTypeRegistry::Get();
			const bool IsLiteralParsableByDataType = DataTypeRegistry.IsLiteralTypeSupported(FrontendVariable->TypeName, FrontendVariable->Literal.GetType());

			if (IsLiteralParsableByDataType)
			{
				FLiteral Literal = FrontendVariable->Literal.ToLiteral(FrontendVariable->TypeName);

				FVariableNodeConstructorParams InitParams =
				{
					InNode.Name,
					InNode.GetID(),
					MoveTemp(Literal)
				};

				return DataTypeRegistry.CreateVariableNode(FrontendVariable->TypeName, MoveTemp(InitParams));
			}
			else
			{
				UE_LOG(LogMetaSound, Error, TEXT("Cannot create variable node [NodeID:%s]. [Variable:%s] cannot be constructed with the provided literal type."), *InNode.GetID().ToString(), *FrontendVariable->Name.ToString());
			}
		}
		else
		{
			UE_LOG(LogMetaSound, Error, TEXT("Cannot create variable node [NodeID:%s]. No variable found for variable node."), *InNode.GetID().ToString());
		}

		return TUniquePtr<INode>(nullptr);
	}

	TUniquePtr<INode> FFrontendGraphBuilder::CreateInputNode(const FMetasoundFrontendNode& InNode, const FMetasoundFrontendClass& InClass, const FMetasoundFrontendClassInput& InOwningGraphClassInput, bool bEnableTransmission)
	{
		using namespace Metasound::Frontend;

=======
>>>>>>> 4af6daef
		const FMetasoundFrontendLiteral* FrontendLiteral = FindInputLiteralForInputNode(InNode, InClass, InOwningGraphClassInput);

		if (nullptr != FrontendLiteral)
		{
			if (ensure(InNode.Interface.Inputs.Num() == 1))
			{
				IDataTypeRegistry& DataTypeRegistry = IDataTypeRegistry::Get();
				const FMetasoundFrontendVertex& InputVertex = InNode.Interface.Inputs[0];

				const bool IsLiteralParsableByDataType = DataTypeRegistry.IsLiteralTypeSupported(InputVertex.TypeName, FrontendLiteral->GetType());

				if (IsLiteralParsableByDataType)
				{
					FLiteral Literal = FrontendLiteral->ToLiteral(InputVertex.TypeName);

					FInputNodeConstructorParams InitParams =
					{
						InNode.Name,
						InNode.GetID(),
						InputVertex.Name,
						MoveTemp(Literal),
						bEnableTransmission
					};

					ensureAlwaysMsgf(InOwningGraphClassInput.AccessType != EMetasoundFrontendVertexAccessType::Unset, TEXT("Graph Class Input cannot be set to access type of 'Unset'"));
					if (InOwningGraphClassInput.AccessType == EMetasoundFrontendVertexAccessType::Reference)
					{
						return DataTypeRegistry.CreateInputNode(InputVertex.TypeName, MoveTemp(InitParams));
					}
					else // InOwningGraphClassInput.AccessType == EMetasoundFrontendVertexAccessType::Value
					{
						return DataTypeRegistry.CreateConstructorInputNode(InputVertex.TypeName, MoveTemp(InitParams));
					}
				}
				else
				{
					UE_LOG(LogMetaSound, Error, TEXT("Cannot create input node [NodeID:%s]. [Vertex:%s] cannot be constructed with the provided literal type."), *InNode.GetID().ToString(), *InputVertex.Name.ToString());
				}
			}
		}
		else
		{
			UE_LOG(LogMetaSound, Error, TEXT("Cannot create input node [NodeID:%s]. No default literal set for input node."), *InNode.GetID().ToString());
		}

		return TUniquePtr<INode>(nullptr);
	}

	TUniquePtr<INode> FFrontendGraphBuilder::CreateOutputNode(const FMetasoundFrontendNode& InNode, const FMetasoundFrontendClass& InClass, FBuildGraphContext& InGraphContext, const TSet<FNodeIDVertexID>& InEdgeDestinations)
	{
		using namespace Metasound::Frontend;

		check(InClass.Metadata.GetType() == EMetasoundFrontendClassType::Output);
		check(InNode.ClassID == InClass.ID);

		if (ensure(InNode.Interface.Outputs.Num() == 1))
		{
			const FMetasoundFrontendVertex& OutputVertex = InNode.Interface.Outputs[0];

			FOutputNodeConstructorParams InitParams =
			{
				InNode.Name,
				InNode.GetID(),
				OutputVertex.Name
			};

			{
				const FNodeInitData InitData = FrontendGraphPrivate::CreateNodeInitData(InNode);
				TArray<FDefaultLiteralData> DefaultLiteralData = GetInputDefaultLiteralData(InNode, InitData, InEdgeDestinations);
				for (FDefaultLiteralData& Data : DefaultLiteralData)
				{
					InGraphContext.DefaultInputs.Emplace(FNodeIDVertexID { InNode.GetID(), Data.DestinationVertexID }, MoveTemp(Data));
				}
			}

			ensure(InClass.Interface.Outputs.Num() == 1);
			if (InClass.Interface.Outputs[0].AccessType == EMetasoundFrontendVertexAccessType::Reference)
			{
				return IDataTypeRegistry::Get().CreateOutputNode(OutputVertex.TypeName, MoveTemp(InitParams));
			}
			else // InClass.Interface.Outputs[0].AccessType == EMetasoundFrontendVertexAccessType::Value
			{
				return IDataTypeRegistry::Get().CreateConstructorOutputNode(OutputVertex.TypeName, MoveTemp(InitParams));
			}
		}
		return TUniquePtr<INode>(nullptr);
	}

	TUniquePtr<INode> FFrontendGraphBuilder::CreateExternalNode(const FMetasoundFrontendNode& InNode, const FMetasoundFrontendClass& InClass, FBuildGraphContext& InGraphContext, const TSet<FNodeIDVertexID>& InEdgeDestinations)
	{
		using namespace Frontend;

		check(InNode.ClassID == InClass.ID);

		const FNodeInitData InitData = FrontendGraphPrivate::CreateNodeInitData(InNode);
		{
			TArray<FDefaultLiteralData> DefaultLiteralData = GetInputDefaultLiteralData(InNode, InitData, InEdgeDestinations);
			for (FDefaultLiteralData& Data : DefaultLiteralData)
			{
				InGraphContext.DefaultInputs.Emplace(FNodeIDVertexID{ InNode.GetID(), Data.DestinationVertexID }, MoveTemp(Data));
			}
		}

		// TODO: handle check to see if node interface conforms to class interface here. 
		// TODO: check to see if external object supports class interface.

		const FNodeRegistryKey Key = NodeRegistryKey::CreateKey(InClass.Metadata);
		return FMetasoundFrontendRegistryContainer::Get()->CreateNode(Key, InitData);
	}

	const FMetasoundFrontendClassInput* FFrontendGraphBuilder::FindClassInputForInputNode(const FMetasoundFrontendGraphClass& InOwningGraph, const FMetasoundFrontendNode& InInputNode, int32& OutClassInputIndex)
	{
		OutClassInputIndex = INDEX_NONE;

		// Input nodes should have exactly one input.
		if (ensure(InInputNode.Interface.Inputs.Num() == 1))
		{
			const FName& TypeName = InInputNode.Interface.Inputs[0].TypeName;

			auto IsMatchingInput = [&](const FMetasoundFrontendClassInput& GraphInput)
			{
				return (InInputNode.GetID() == GraphInput.NodeID);
			};

			OutClassInputIndex = InOwningGraph.Interface.Inputs.IndexOfByPredicate(IsMatchingInput);
			if (INDEX_NONE != OutClassInputIndex)
			{
				return &InOwningGraph.Interface.Inputs[OutClassInputIndex];
			}
		}
		return nullptr;
	}

	const FMetasoundFrontendClassOutput* FFrontendGraphBuilder::FindClassOutputForOutputNode(const FMetasoundFrontendGraphClass& InOwningGraph, const FMetasoundFrontendNode& InOutputNode, int32& OutClassOutputIndex)
	{
		OutClassOutputIndex = INDEX_NONE;

		// Output nodes should have exactly one output
		if (ensure(InOutputNode.Interface.Outputs.Num() == 1))
		{
			const FName& TypeName = InOutputNode.Interface.Outputs[0].TypeName;

			auto IsMatchingOutput = [&](const FMetasoundFrontendClassOutput& GraphOutput)
			{
				return (InOutputNode.GetID() == GraphOutput.NodeID);
			};

			OutClassOutputIndex = InOwningGraph.Interface.Outputs.IndexOfByPredicate(IsMatchingOutput);
			if (INDEX_NONE != OutClassOutputIndex)
			{
				return &InOwningGraph.Interface.Outputs[OutClassOutputIndex];
			}
		}
		return nullptr;
	}

	const FMetasoundFrontendVariable* FFrontendGraphBuilder::FindVariableForVariableNode(const FMetasoundFrontendNode& InVariableNode, const FMetasoundFrontendGraph& InGraph)
	{
		const FGuid& DesiredID = InVariableNode.GetID();
		return InGraph.Variables.FindByPredicate([&](const FMetasoundFrontendVariable& InVar) { return InVar.VariableNodeID == DesiredID; });
	}

	const FMetasoundFrontendLiteral* FFrontendGraphBuilder::FindInputLiteralForInputNode(const FMetasoundFrontendNode& InInputNode, const FMetasoundFrontendClass& InInputNodeClass, const FMetasoundFrontendClassInput& InOwningGraphClassInput)
	{
		// Default value priority is:
		// 1. A value set directly on the node
		// 2. A default value of the owning graph
		// 3. A default value on the input node class.

		const FMetasoundFrontendLiteral* Literal = nullptr;

		// Check for default value directly on node.
		if (ensure(InInputNode.Interface.Inputs.Num() == 1))
		{
			const FMetasoundFrontendVertex& InputVertex = InInputNode.Interface.Inputs[0];

			// Find input literal matching VerteXID
			const FMetasoundFrontendVertexLiteral* VertexLiteral = InInputNode.InputLiterals.FindByPredicate(
				[&](const FMetasoundFrontendVertexLiteral& InVertexLiteral)
				{
					return InVertexLiteral.VertexID == InputVertex.VertexID;
				}
			);

			if (nullptr != VertexLiteral)
			{
				Literal = &VertexLiteral->Value;
			}
		}

		// Check for default value on owning graph.
		if (nullptr == Literal)
		{
			// Find Class Default that is not invalid
			if (InOwningGraphClassInput.DefaultLiteral.IsValid())
			{
				Literal = &InOwningGraphClassInput.DefaultLiteral;
			}
		}

		// Check for default value on input node class
		if (nullptr == Literal && ensure(InInputNodeClass.Interface.Inputs.Num() == 1))
		{
			const FMetasoundFrontendClassInput& InputNodeClassInput = InInputNodeClass.Interface.Inputs[0];

			if (InputNodeClassInput.DefaultLiteral.IsValid())
			{
				Literal = &InputNodeClassInput.DefaultLiteral;
			}
		}

		return Literal;
	}

	bool FFrontendGraphBuilder::AddNodesToGraph(FBuildGraphContext& InGraphContext, const TSet<FName>& InTransmittableInputNames)
	{
		TSet<FNodeIDVertexID> GraphEdgeDestinations;
		const TArray<FMetasoundFrontendEdge>& GraphEdges = InGraphContext.GraphClass.Graph.Edges;
		Algo::Transform(GraphEdges, GraphEdgeDestinations, [](const FMetasoundFrontendEdge& Edge) 
<<<<<<< HEAD
		{
			return FNodeIDVertexID{Edge.ToNodeID, Edge.ToVertexID};
		});

		for (const FMetasoundFrontendNode& Node : InGraphContext.GraphClass.Graph.Nodes)
		{
=======
		{
			return FNodeIDVertexID{Edge.ToNodeID, Edge.ToVertexID};
		});

		for (const FMetasoundFrontendNode& Node : InGraphContext.GraphClass.Graph.Nodes)
		{
>>>>>>> 4af6daef
			const FMetasoundFrontendClass* NodeClass = InGraphContext.BuildContext.FrontendClasses.FindRef(Node.ClassID);

			if (ensure(nullptr != NodeClass))
			{
				switch (NodeClass->Metadata.GetType())
				{
					case EMetasoundFrontendClassType::Input:
					{
						int32 InputIndex = INDEX_NONE;
						const FMetasoundFrontendClassInput* ClassInput = FindClassInputForInputNode(InGraphContext.GraphClass, Node, InputIndex);

						if ((nullptr != ClassInput) && (INDEX_NONE != InputIndex))
						{
							const bool bEnableTransmission = InTransmittableInputNames.Contains(ClassInput->Name);
							TSharedPtr<const INode> InputNode(CreateInputNode(Node, *NodeClass, *ClassInput, bEnableTransmission).Release());
							InGraphContext.Graph->AddInputNode(Node.GetID(), InputIndex, ClassInput->Name, InputNode);
						}
						else
						{
							const FString GraphClassIDString = InGraphContext.GraphClass.ID.ToString();
<<<<<<< HEAD
							UE_LOG(LogMetaSound, Error, TEXT("MetaSound '%s': Failed to match input node [NodeID:%s, NodeName:%s] to owning graph [ClassID:%s] output."), *InGraphContext.BuildContext.DebugAssetName, *Node.GetID().ToString(), *Node.Name.ToString(), *GraphClassIDString);
=======
							UE_LOG(LogMetaSound, Error, TEXT("MetaSound '%s': Failed to match input node [NodeID:%s, NodeName:%s] to owning graph [ClassID:%s] input."), *InGraphContext.BuildContext.DebugAssetName, *Node.GetID().ToString(), *Node.Name.ToString(), *GraphClassIDString);
>>>>>>> 4af6daef
							return false;
						}
					}
					break;

					case EMetasoundFrontendClassType::Output:
					{
						int32 OutputIndex = INDEX_NONE;
						const FMetasoundFrontendClassOutput* ClassOutput = FindClassOutputForOutputNode(InGraphContext.GraphClass, Node, OutputIndex);
						if ((nullptr != ClassOutput) && (INDEX_NONE != OutputIndex))
						{
							TSharedPtr<const INode> OutputNode(CreateOutputNode(Node, *NodeClass, InGraphContext, GraphEdgeDestinations).Release());
							InGraphContext.Graph->AddOutputNode(Node.GetID(), OutputIndex, ClassOutput->Name, OutputNode);
						}
						else
						{
							const FString GraphClassIDString = InGraphContext.GraphClass.ID.ToString();
							UE_LOG(LogMetaSound, Error, TEXT("MetaSound '%s': Failed to match output node [NodeID:%s, NodeName:%s] to owning graph [ClassID:%s] output."), *InGraphContext.BuildContext.DebugAssetName, *Node.GetID().ToString(), *Node.Name.ToString(), *GraphClassIDString);
							return false;
						}
					}
					break;

					case EMetasoundFrontendClassType::Graph:
					{
						const TSharedPtr<const INode> SubgraphPtr = InGraphContext.BuildContext.Graphs.FindRef(Node.ClassID);

						if (SubgraphPtr.IsValid())
						{
							InGraphContext.Graph->AddNode(Node.GetID(), SubgraphPtr);
						}
						else
						{
							UE_LOG(LogMetaSound, Error, TEXT("MetaSound '%s': Failed to find subgraph for node [NodeID:%s, NodeName:%s, ClassID:%s]"), *InGraphContext.BuildContext.DebugAssetName, *Node.GetID().ToString(), *Node.Name.ToString(), *Node.ClassID.ToString());
							return false;
						}
					}
					break;
<<<<<<< HEAD

					case EMetasoundFrontendClassType::Literal:
					{
						checkNoEntry(); // Unsupported.
						return false;
					}

=======

					case EMetasoundFrontendClassType::Literal:
					{
						checkNoEntry(); // Unsupported.
						return false;
					}

>>>>>>> 4af6daef
					case EMetasoundFrontendClassType::Variable:
					{
						TSharedPtr<const INode> VariableNode(CreateVariableNode(Node, InGraphContext.GraphClass.Graph).Release());
						InGraphContext.Graph->AddNode(Node.GetID(), VariableNode);
					}
					break;

					// Templates, variable accessors and mutators are
					// constructed with the same parameters as external nodes.
					case EMetasoundFrontendClassType::Template:
					case EMetasoundFrontendClassType::VariableAccessor:
					case EMetasoundFrontendClassType::VariableDeferredAccessor:
					case EMetasoundFrontendClassType::VariableMutator:
					case EMetasoundFrontendClassType::External:
					default:
					{
						TSharedPtr<const INode> ExternalNode(CreateExternalNode(Node, *NodeClass, InGraphContext, GraphEdgeDestinations).Release());
						InGraphContext.Graph->AddNode(Node.GetID(), ExternalNode);
					}
					break;
				}
			}
		}

		return true;
	}

	bool FFrontendGraphBuilder::AddEdgesToGraph(FBuildGraphContext& InGraphContext)
	{
		// Pair of frontend node and core node. The frontend node can be one of
		// several types.
		struct FCoreNodeAndFrontendVertex
		{
			const INode* Node = nullptr;
			const FMetasoundFrontendVertex* Vertex = nullptr;
		};

		TMap<FNodeIDVertexID, FCoreNodeAndFrontendVertex> NodeSourcesByID;
		TMap<FNodeIDVertexID, FCoreNodeAndFrontendVertex> NodeDestinationsByID;

		// Add nodes to NodeID/VertexID map
		for (const FMetasoundFrontendNode& Node : InGraphContext.GraphClass.Graph.Nodes)
		{
			const INode* CoreNode = InGraphContext.Graph->FindNode(Node.GetID());
			if (nullptr == CoreNode)
			{
				UE_LOG(LogMetaSound, Warning, TEXT("Metasound '%s': Could not find referenced node [Name:%s, NodeID:%s]"), *InGraphContext.BuildContext.DebugAssetName, *Node.Name.ToString(), *Node.GetID().ToString());
				return false;
			}

			for (const FMetasoundFrontendVertex& Vertex : Node.Interface.Inputs)
			{
				NodeDestinationsByID.Add(FNodeIDVertexID(Node.GetID(), Vertex.VertexID), FCoreNodeAndFrontendVertex({CoreNode, &Vertex}));
			}

			for (const FMetasoundFrontendVertex& Vertex : Node.Interface.Outputs)
			{
				NodeSourcesByID.Add(FNodeIDVertexID(Node.GetID(), Vertex.VertexID), FCoreNodeAndFrontendVertex({CoreNode, &Vertex}));
			}
		};

		for (const FMetasoundFrontendEdge& Edge : InGraphContext.GraphClass.Graph.Edges)
		{
			const FNodeIDVertexID DestinationKey(Edge.ToNodeID, Edge.ToVertexID);
			const FCoreNodeAndFrontendVertex* DestinationNodeAndVertex = NodeDestinationsByID.Find(DestinationKey);

			if (nullptr == DestinationNodeAndVertex)
			{
				UE_LOG(LogMetaSound, Error, TEXT("MetaSound '%s': Failed to add edge. Could not find destination [NodeID:%s, VertexID:%s]"), *InGraphContext.BuildContext.DebugAssetName, *Edge.ToNodeID.ToString(), *Edge.ToVertexID.ToString());
				return false;
			}

			if (nullptr == DestinationNodeAndVertex->Node)
			{
				UE_LOG(LogMetaSound, Warning, TEXT("MetaSound '%s': 'Failed to add edge. Null destination node [NodeID:%s]"), *InGraphContext.BuildContext.DebugAssetName, *Edge.ToNodeID.ToString());
				return false;
			}

			const FNodeIDVertexID SourceKey(Edge.FromNodeID, Edge.FromVertexID);
			const FCoreNodeAndFrontendVertex* SourceNodeAndVertex = NodeSourcesByID.Find(SourceKey);

			if (nullptr == SourceNodeAndVertex)
			{
				UE_LOG(LogMetaSound, Error, TEXT("MetaSound '%s': Failed to add edge. Could not find source [NodeID:%s, VertexID:%s]"), *InGraphContext.BuildContext.DebugAssetName, *Edge.FromNodeID.ToString(), *Edge.FromVertexID.ToString());
				return false;
			}

			if (nullptr == SourceNodeAndVertex->Node)
			{
				UE_LOG(LogMetaSound, Warning, TEXT("MetaSound '%s': Skipping edge. Null source node [NodeID:%s]"), *InGraphContext.BuildContext.DebugAssetName, *Edge.FromNodeID.ToString());
				return false;
			}

			const INode* FromNode = SourceNodeAndVertex->Node;
			const FVertexName FromVertexKey = SourceNodeAndVertex->Vertex->Name;

			const INode* ToNode = DestinationNodeAndVertex->Node;
			const FVertexName ToVertexKey = DestinationNodeAndVertex->Vertex->Name;

			bool bSuccess = InGraphContext.Graph->AddDataEdge(*FromNode, FromVertexKey,  *ToNode, ToVertexKey);
<<<<<<< HEAD

			// If succeeded, remove input as viable vertex to construct default variable, as it has been superceded by a connection.
			if (bSuccess)
			{
				FNodeIDVertexID DestinationPair { ToNode->GetInstanceID(), DestinationNodeAndVertex->Vertex->VertexID };
				InGraphContext.DefaultInputs.Remove(DestinationPair);
			}
			else
			{
				UE_LOG(LogMetaSound, Error, TEXT("MetaSound '%s': Failed to connect edge from [NodeID:%s, VertexID:%s] to [NodeID:%s, VertexID:%s]"), *InGraphContext.BuildContext.DebugAssetName, *Edge.FromNodeID.ToString(), *Edge.FromVertexID.ToString(), *Edge.ToNodeID.ToString(), *Edge.ToVertexID.ToString());
				return false;
			}
		}

		return true;
	}

	bool FFrontendGraphBuilder::AddDefaultInputLiterals(FBuildGraphContext& InGraphContext)
	{
		using namespace Metasound::Frontend;
		using namespace LiteralNodeNames; 

		using FIterator = FDefaultInputByIDMap::TIterator;

		for (FDefaultInputByIDMap::ElementType& Pair : InGraphContext.DefaultInputs)
		{
			FDefaultLiteralData& LiteralData = Pair.Value;
			const FGuid LiteralNodeID = FGuid::NewGuid();

			// 1. Construct and add the default variable to the graph
			{
				TUniquePtr<const INode> DefaultLiteral = IDataTypeRegistry::Get().CreateLiteralNode(LiteralData.TypeName, MoveTemp(LiteralData.InitParams));
				InGraphContext.Graph->AddNode(LiteralNodeID, TSharedPtr<const INode>(DefaultLiteral.Release()));
			}

			// 2. Connect the default variable to the expected input
			const INode* FromNode = InGraphContext.Graph->FindNode(LiteralNodeID);
			if (nullptr == FromNode)
			{
				UE_LOG(LogMetaSound, Error, TEXT("MetaSound '%s': Failed to find node in graph [NodeID:%s]"), *InGraphContext.BuildContext.DebugAssetName, *LiteralNodeID.ToString());
				return false;
			}
			const FVertexName& FromVertexName = METASOUND_GET_PARAM_NAME(OutputValue);

			const INode* ToNode = InGraphContext.Graph->FindNode(LiteralData.DestinationNodeID);
			if (nullptr == ToNode)
			{
				UE_LOG(LogMetaSound, Error, TEXT("MetaSound '%s': Failed to node in graph [NodeID:%s]"), *InGraphContext.BuildContext.DebugAssetName, *LiteralData.DestinationNodeID.ToString());
				return false;
			}
			const FVertexName& ToVertexName = LiteralData.DestinationVertexKey;

=======

			// If succeeded, remove input as viable vertex to construct default variable, as it has been superceded by a connection.
			if (bSuccess)
			{
				FNodeIDVertexID DestinationPair { ToNode->GetInstanceID(), DestinationNodeAndVertex->Vertex->VertexID };
				InGraphContext.DefaultInputs.Remove(DestinationPair);
			}
			else
			{
				UE_LOG(LogMetaSound, Error, TEXT("MetaSound '%s': Failed to connect edge from [NodeID:%s, VertexID:%s] to [NodeID:%s, VertexID:%s]"), *InGraphContext.BuildContext.DebugAssetName, *Edge.FromNodeID.ToString(), *Edge.FromVertexID.ToString(), *Edge.ToNodeID.ToString(), *Edge.ToVertexID.ToString());
				return false;
			}
		}

		return true;
	}

	bool FFrontendGraphBuilder::AddDefaultInputLiterals(FBuildGraphContext& InGraphContext)
	{
		using namespace Metasound::Frontend;
		using namespace LiteralNodeNames; 

		using FIterator = FDefaultInputByIDMap::TIterator;

		for (FDefaultInputByIDMap::ElementType& Pair : InGraphContext.DefaultInputs)
		{
			FDefaultLiteralData& LiteralData = Pair.Value;
			const FGuid LiteralNodeID = FGuid::NewGuid();

			// 1. Construct and add the default variable to the graph
			{
				TUniquePtr<const INode> DefaultLiteral = IDataTypeRegistry::Get().CreateLiteralNode(LiteralData.TypeName, MoveTemp(LiteralData.InitParams));
				InGraphContext.Graph->AddNode(LiteralNodeID, TSharedPtr<const INode>(DefaultLiteral.Release()));
			}

			// 2. Connect the default variable to the expected input
			const INode* FromNode = InGraphContext.Graph->FindNode(LiteralNodeID);
			if (nullptr == FromNode)
			{
				UE_LOG(LogMetaSound, Error, TEXT("MetaSound '%s': Failed to find node in graph [NodeID:%s]"), *InGraphContext.BuildContext.DebugAssetName, *LiteralNodeID.ToString());
				return false;
			}
			const FVertexName& FromVertexName = METASOUND_GET_PARAM_NAME(OutputValue);

			const INode* ToNode = InGraphContext.Graph->FindNode(LiteralData.DestinationNodeID);
			if (nullptr == ToNode)
			{
				UE_LOG(LogMetaSound, Error, TEXT("MetaSound '%s': Failed to node in graph [NodeID:%s]"), *InGraphContext.BuildContext.DebugAssetName, *LiteralData.DestinationNodeID.ToString());
				return false;
			}
			const FVertexName& ToVertexName = LiteralData.DestinationVertexKey;

>>>>>>> 4af6daef
			bool bSuccess = InGraphContext.Graph->AddDataEdge(*FromNode, FromVertexName, *ToNode, ToVertexName);
			if (!bSuccess)
			{
				UE_LOG(LogMetaSound, Error, TEXT("MetaSound '%s': Failed to connect default variable edge: from '%s' to '%s'"), *InGraphContext.BuildContext.DebugAssetName, *FromVertexName.ToString(), *ToVertexName.ToString());
				return false;
<<<<<<< HEAD
			}
		}

		// Clear default inputs because literals have been moved out of default input map.
		InGraphContext.DefaultInputs.Reset();
		return true;
	}

	TArray<FFrontendGraphBuilder::FDefaultLiteralData> FFrontendGraphBuilder::GetInputDefaultLiteralData(const FMetasoundFrontendNode& InNode, const FNodeInitData& InInitData, const TSet<FNodeIDVertexID>& InEdgeDestinations)
	{
		TArray<FDefaultLiteralData> DefaultLiteralData;

		TArray<FMetasoundFrontendVertex> InputVertices = InNode.Interface.Inputs;
		for (const FMetasoundFrontendVertexLiteral& Literal : InNode.InputLiterals)
		{
			FLiteralNodeConstructorParams InitParams;
			FName TypeName;

			FGuid VertexID = Literal.VertexID;
			FVertexName DestinationVertexName;
			bool bRequiresDefault = false;
			auto RemoveAndBuildParams = [&](const FMetasoundFrontendVertex& Vertex)
			{
				if (Vertex.VertexID == VertexID)
				{
					// Only build params and forward along to connect to dynamically generated
					// literal node if edge is not explicitly connected to vertex as destination.
					bRequiresDefault = !InEdgeDestinations.Contains({InNode.GetID(), Vertex.VertexID});
					if (bRequiresDefault)
					{
						InitParams.Literal = Literal.Value.ToLiteral(Vertex.TypeName);
						InitParams.InstanceID = FGuid::NewGuid();
						InitParams.NodeName = "Literal";
						TypeName = Vertex.TypeName;

						DestinationVertexName = Vertex.Name;
					}

					return true;
				}

				return false;
			};

			const bool bRemoved = InputVertices.RemoveAllSwap(RemoveAndBuildParams, false /* bAllowShrinking */) > 0;
			if (ensure(bRemoved))
			{
				if (bRequiresDefault)
				{
					DefaultLiteralData.Emplace(FDefaultLiteralData
						{
							InNode.GetID(),
							VertexID,
							DestinationVertexName,
							TypeName,
							MoveTemp(InitParams)
						});
				}
			}
		}

=======
			}
		}

		// Clear default inputs because literals have been moved out of default input map.
		InGraphContext.DefaultInputs.Reset();
		return true;
	}

	TArray<FFrontendGraphBuilder::FDefaultLiteralData> FFrontendGraphBuilder::GetInputDefaultLiteralData(const FMetasoundFrontendNode& InNode, const FNodeInitData& InInitData, const TSet<FNodeIDVertexID>& InEdgeDestinations)
	{
		TArray<FDefaultLiteralData> DefaultLiteralData;

		TArray<FMetasoundFrontendVertex> InputVertices = InNode.Interface.Inputs;
		for (const FMetasoundFrontendVertexLiteral& Literal : InNode.InputLiterals)
		{
			FLiteralNodeConstructorParams InitParams;
			FName TypeName;

			FGuid VertexID = Literal.VertexID;
			FVertexName DestinationVertexName;
			bool bRequiresDefault = false;
			auto RemoveAndBuildParams = [&](const FMetasoundFrontendVertex& Vertex)
			{
				if (Vertex.VertexID == VertexID)
				{
					// Only build params and forward along to connect to dynamically generated
					// literal node if edge is not explicitly connected to vertex as destination.
					bRequiresDefault = !InEdgeDestinations.Contains({InNode.GetID(), Vertex.VertexID});
					if (bRequiresDefault)
					{
						InitParams.Literal = Literal.Value.ToLiteral(Vertex.TypeName);
						InitParams.InstanceID = FGuid::NewGuid();
						InitParams.NodeName = "Literal";
						TypeName = Vertex.TypeName;

						DestinationVertexName = Vertex.Name;
					}

					return true;
				}

				return false;
			};

			const bool bRemoved = InputVertices.RemoveAllSwap(RemoveAndBuildParams, false /* bAllowShrinking */) > 0;
			if (ensure(bRemoved))
			{
				if (bRequiresDefault)
				{
					DefaultLiteralData.Emplace(FDefaultLiteralData
						{
							InNode.GetID(),
							VertexID,
							DestinationVertexName,
							TypeName,
							MoveTemp(InitParams)
						});
				}
			}
		}

>>>>>>> 4af6daef
		return DefaultLiteralData;
	}

	/** Check that all dependencies are C++ class dependencies. */
	bool FFrontendGraphBuilder::IsFlat(const FMetasoundFrontendDocument& InDocument)
	{
		if (InDocument.Subgraphs.Num() > 0)
		{
			return false;
		}

		return IsFlat(InDocument.RootGraph, InDocument.Dependencies);
	}

	bool FFrontendGraphBuilder::IsFlat(const FMetasoundFrontendGraphClass& InRoot, const TArray<FMetasoundFrontendClass>& InDependencies)
	{
		// All dependencies are external dependencies in a flat graph
		auto IsClassExternal = [&](const FMetasoundFrontendClass& InDesc) 
		{
			const bool bIsExternal = (InDesc.Metadata.GetType() == EMetasoundFrontendClassType::External) ||
				(InDesc.Metadata.GetType() == EMetasoundFrontendClassType::Template) ||
				(InDesc.Metadata.GetType() == EMetasoundFrontendClassType::Input) ||
				(InDesc.Metadata.GetType() == EMetasoundFrontendClassType::Output);
			return bIsExternal;
		};
		const bool bIsEveryDependencyExternal = Algo::AllOf(InDependencies, IsClassExternal);

		if (!bIsEveryDependencyExternal)
		{
			return false;
		}

		// All the dependencies are met 
		TSet<FGuid> AvailableDependencies;
		Algo::Transform(InDependencies, AvailableDependencies, [](const FMetasoundFrontendClass& InDesc) { return InDesc.ID; });

		auto IsDependencyMet = [&](const FMetasoundFrontendNode& InNode) 
		{ 
			return AvailableDependencies.Contains(InNode.ClassID);
		};

		const bool bIsEveryDependencyMet = Algo::AllOf(InRoot.Graph.Nodes, IsDependencyMet);

		return bIsEveryDependencyMet;
	}

	bool FFrontendGraphBuilder::SortSubgraphDependencies(TArray<const FMetasoundFrontendGraphClass*>& Subgraphs)
	{
		// Helper for caching and querying subgraph dependencies
		struct FSubgraphDependencyLookup
		{
			FSubgraphDependencyLookup(TArrayView<const FMetasoundFrontendGraphClass*> InGraphs)
			{
				// Map ClassID to graph pointer. 
				TMap<FGuid, const FMetasoundFrontendGraphClass*> ClassIDAndGraph;
				for (const FMetasoundFrontendGraphClass* Graph: InGraphs)
				{
					ClassIDAndGraph.Add(Graph->ID, Graph);
				}

				// Cache subgraph dependencies.
				for (const FMetasoundFrontendGraphClass* GraphClass : InGraphs)
				{
					for (const FMetasoundFrontendNode& Node : GraphClass->Graph.Nodes)
					{
						if (ClassIDAndGraph.Contains(Node.ClassID))
						{
							DependencyMap.Add(GraphClass, ClassIDAndGraph[Node.ClassID]);
						}
					}
				}
			}

			TArray<const FMetasoundFrontendGraphClass*> operator()(const FMetasoundFrontendGraphClass* InParent) const
			{
				TArray<const FMetasoundFrontendGraphClass*> Dependencies;
				DependencyMap.MultiFind(InParent, Dependencies);
				return Dependencies;
			}

		private:

			TMultiMap<const FMetasoundFrontendGraphClass*, const FMetasoundFrontendGraphClass*> DependencyMap;
		};

		bool bSuccess = Algo::TopologicalSort(Subgraphs, FSubgraphDependencyLookup(Subgraphs));
		if (!bSuccess)
		{
			UE_LOG(LogMetaSound, Error, TEXT("Failed to topologically sort subgraphs. Possible recursive subgraph dependency"));
		}

		return bSuccess;
	}

	TUniquePtr<FFrontendGraph> FFrontendGraphBuilder::CreateGraph(FBuildContext& InContext, const FMetasoundFrontendGraphClass& InGraphClass, const TSet<FName>& InTransmittableInputNames)
	{
		const FString GraphName = InGraphClass.Metadata.GetClassName().GetFullName().ToString();

		FBuildGraphContext BuildGraphContext
		{
			MakeUnique<FFrontendGraph>(GraphName, FGuid::NewGuid()),
			InGraphClass,
			InContext
		};

		bool bSuccess = AddNodesToGraph(BuildGraphContext, InTransmittableInputNames);

		if (bSuccess)
		{
			bSuccess = AddEdgesToGraph(BuildGraphContext);
		}

		if (bSuccess)
		{
			bSuccess = AddDefaultInputLiterals(BuildGraphContext);
		}

		if (bSuccess)
		{
<<<<<<< HEAD
			check(BuildGraphContext.Graph->OwnsAllReferencedNodes());
=======
>>>>>>> 4af6daef
			return MoveTemp(BuildGraphContext.Graph);
		}
		else
		{
			return TUniquePtr<FFrontendGraph>(nullptr);
		}
	}

	TUniquePtr<FFrontendGraph> FFrontendGraphBuilder::CreateGraph(const FMetasoundFrontendGraphClass& InGraph, const TArray<FMetasoundFrontendGraphClass>& InSubgraphs, const TArray<FMetasoundFrontendClass>& InDependencies, const TSet<FName>& InTransmittableInputNames, const FString& InDebugAssetName)
	{
		FBuildContext Context;
		Context.DebugAssetName = InDebugAssetName;

		// Gather all references to node classes from external dependencies and subgraphs.
		for (const FMetasoundFrontendClass& ExtClass : InDependencies)
		{
			Context.FrontendClasses.Add(ExtClass.ID, &ExtClass);
		}
		for (const FMetasoundFrontendClass& ExtClass : InSubgraphs)
		{
			Context.FrontendClasses.Add(ExtClass.ID, &ExtClass);
		}

		// Sort subgraphs so that dependent subgraphs are created in correct order.
		TArray<const FMetasoundFrontendGraphClass*> FrontendSubgraphPtrs;
		Algo::Transform(InSubgraphs, FrontendSubgraphPtrs, [](const FMetasoundFrontendGraphClass& InClass) { return &InClass; });

		bool bSuccess = SortSubgraphDependencies(FrontendSubgraphPtrs);
		if (!bSuccess)
		{
			UE_LOG(LogMetaSound, Error, TEXT("Failed to create graph due to failed subgraph ordering in asset '%s'."), *InDebugAssetName);
			return TUniquePtr<FFrontendGraph>(nullptr);
		}

		// Create each subgraph.
		for (const FMetasoundFrontendGraphClass* FrontendSubgraphPtr : FrontendSubgraphPtrs)
		{
			TSharedPtr<const INode> Subgraph(CreateGraph(Context, *FrontendSubgraphPtr, InTransmittableInputNames).Release());
			if (!Subgraph.IsValid())
			{
				UE_LOG(LogMetaSound, Warning, TEXT("Failed to create subgraph [SubgraphName: %s] in asset '%s'"), *FrontendSubgraphPtr->Metadata.GetClassName().ToString(), *InDebugAssetName);
			}
			else
			{
				// Add subgraphs to context so they are accessible for subsequent graphs.
				Context.Graphs.Add(FrontendSubgraphPtr->ID, Subgraph);
			}
		}

		// Create parent graph.
		return CreateGraph(Context, InGraph, InTransmittableInputNames);
	}
	
	/* Metasound document should be inflated by now. */
	TUniquePtr<FFrontendGraph> FFrontendGraphBuilder::CreateGraph(const FMetasoundFrontendDocument& InDocument, const TSet<FName>& InTransmittableInputNames, const FString& InDebugAssetName)
	{
		return CreateGraph(InDocument.RootGraph, InDocument.Subgraphs, InDocument.Dependencies, InTransmittableInputNames, InDebugAssetName);
	}
}<|MERGE_RESOLUTION|>--- conflicted
+++ resolved
@@ -135,50 +135,6 @@
 	{
 		using namespace Metasound::Frontend;
 
-<<<<<<< HEAD
-	TUniquePtr<INode> FFrontendGraphBuilder::CreateVariableNode(const FMetasoundFrontendNode& InNode, const FMetasoundFrontendGraph& InGraph)
-	{
-		using namespace Metasound::Frontend;
-
-		const FMetasoundFrontendVariable* FrontendVariable = FindVariableForVariableNode(InNode, InGraph);
-
-		if (nullptr != FrontendVariable)
-		{
-			IDataTypeRegistry& DataTypeRegistry = IDataTypeRegistry::Get();
-			const bool IsLiteralParsableByDataType = DataTypeRegistry.IsLiteralTypeSupported(FrontendVariable->TypeName, FrontendVariable->Literal.GetType());
-
-			if (IsLiteralParsableByDataType)
-			{
-				FLiteral Literal = FrontendVariable->Literal.ToLiteral(FrontendVariable->TypeName);
-
-				FVariableNodeConstructorParams InitParams =
-				{
-					InNode.Name,
-					InNode.GetID(),
-					MoveTemp(Literal)
-				};
-
-				return DataTypeRegistry.CreateVariableNode(FrontendVariable->TypeName, MoveTemp(InitParams));
-			}
-			else
-			{
-				UE_LOG(LogMetaSound, Error, TEXT("Cannot create variable node [NodeID:%s]. [Variable:%s] cannot be constructed with the provided literal type."), *InNode.GetID().ToString(), *FrontendVariable->Name.ToString());
-			}
-		}
-		else
-		{
-			UE_LOG(LogMetaSound, Error, TEXT("Cannot create variable node [NodeID:%s]. No variable found for variable node."), *InNode.GetID().ToString());
-		}
-
-		return TUniquePtr<INode>(nullptr);
-	}
-
-	TUniquePtr<INode> FFrontendGraphBuilder::CreateInputNode(const FMetasoundFrontendNode& InNode, const FMetasoundFrontendClass& InClass, const FMetasoundFrontendClassInput& InOwningGraphClassInput, bool bEnableTransmission)
-	{
-		using namespace Metasound::Frontend;
-
-=======
->>>>>>> 4af6daef
 		const FMetasoundFrontendLiteral* FrontendLiteral = FindInputLiteralForInputNode(InNode, InClass, InOwningGraphClassInput);
 
 		if (nullptr != FrontendLiteral)
@@ -199,8 +155,7 @@
 						InNode.Name,
 						InNode.GetID(),
 						InputVertex.Name,
-						MoveTemp(Literal),
-						bEnableTransmission
+						MoveTemp(Literal)
 					};
 
 					ensureAlwaysMsgf(InOwningGraphClassInput.AccessType != EMetasoundFrontendVertexAccessType::Unset, TEXT("Graph Class Input cannot be set to access type of 'Unset'"));
@@ -398,21 +353,12 @@
 		TSet<FNodeIDVertexID> GraphEdgeDestinations;
 		const TArray<FMetasoundFrontendEdge>& GraphEdges = InGraphContext.GraphClass.Graph.Edges;
 		Algo::Transform(GraphEdges, GraphEdgeDestinations, [](const FMetasoundFrontendEdge& Edge) 
-<<<<<<< HEAD
 		{
 			return FNodeIDVertexID{Edge.ToNodeID, Edge.ToVertexID};
 		});
 
 		for (const FMetasoundFrontendNode& Node : InGraphContext.GraphClass.Graph.Nodes)
 		{
-=======
-		{
-			return FNodeIDVertexID{Edge.ToNodeID, Edge.ToVertexID};
-		});
-
-		for (const FMetasoundFrontendNode& Node : InGraphContext.GraphClass.Graph.Nodes)
-		{
->>>>>>> 4af6daef
 			const FMetasoundFrontendClass* NodeClass = InGraphContext.BuildContext.FrontendClasses.FindRef(Node.ClassID);
 
 			if (ensure(nullptr != NodeClass))
@@ -433,11 +379,7 @@
 						else
 						{
 							const FString GraphClassIDString = InGraphContext.GraphClass.ID.ToString();
-<<<<<<< HEAD
-							UE_LOG(LogMetaSound, Error, TEXT("MetaSound '%s': Failed to match input node [NodeID:%s, NodeName:%s] to owning graph [ClassID:%s] output."), *InGraphContext.BuildContext.DebugAssetName, *Node.GetID().ToString(), *Node.Name.ToString(), *GraphClassIDString);
-=======
 							UE_LOG(LogMetaSound, Error, TEXT("MetaSound '%s': Failed to match input node [NodeID:%s, NodeName:%s] to owning graph [ClassID:%s] input."), *InGraphContext.BuildContext.DebugAssetName, *Node.GetID().ToString(), *Node.Name.ToString(), *GraphClassIDString);
->>>>>>> 4af6daef
 							return false;
 						}
 					}
@@ -476,7 +418,6 @@
 						}
 					}
 					break;
-<<<<<<< HEAD
 
 					case EMetasoundFrontendClassType::Literal:
 					{
@@ -484,15 +425,6 @@
 						return false;
 					}
 
-=======
-
-					case EMetasoundFrontendClassType::Literal:
-					{
-						checkNoEntry(); // Unsupported.
-						return false;
-					}
-
->>>>>>> 4af6daef
 					case EMetasoundFrontendClassType::Variable:
 					{
 						TSharedPtr<const INode> VariableNode(CreateVariableNode(Node, InGraphContext.GraphClass.Graph).Release());
@@ -593,7 +525,6 @@
 			const FVertexName ToVertexKey = DestinationNodeAndVertex->Vertex->Name;
 
 			bool bSuccess = InGraphContext.Graph->AddDataEdge(*FromNode, FromVertexKey,  *ToNode, ToVertexKey);
-<<<<<<< HEAD
 
 			// If succeeded, remove input as viable vertex to construct default variable, as it has been superceded by a connection.
 			if (bSuccess)
@@ -646,66 +577,11 @@
 			}
 			const FVertexName& ToVertexName = LiteralData.DestinationVertexKey;
 
-=======
-
-			// If succeeded, remove input as viable vertex to construct default variable, as it has been superceded by a connection.
-			if (bSuccess)
-			{
-				FNodeIDVertexID DestinationPair { ToNode->GetInstanceID(), DestinationNodeAndVertex->Vertex->VertexID };
-				InGraphContext.DefaultInputs.Remove(DestinationPair);
-			}
-			else
-			{
-				UE_LOG(LogMetaSound, Error, TEXT("MetaSound '%s': Failed to connect edge from [NodeID:%s, VertexID:%s] to [NodeID:%s, VertexID:%s]"), *InGraphContext.BuildContext.DebugAssetName, *Edge.FromNodeID.ToString(), *Edge.FromVertexID.ToString(), *Edge.ToNodeID.ToString(), *Edge.ToVertexID.ToString());
-				return false;
-			}
-		}
-
-		return true;
-	}
-
-	bool FFrontendGraphBuilder::AddDefaultInputLiterals(FBuildGraphContext& InGraphContext)
-	{
-		using namespace Metasound::Frontend;
-		using namespace LiteralNodeNames; 
-
-		using FIterator = FDefaultInputByIDMap::TIterator;
-
-		for (FDefaultInputByIDMap::ElementType& Pair : InGraphContext.DefaultInputs)
-		{
-			FDefaultLiteralData& LiteralData = Pair.Value;
-			const FGuid LiteralNodeID = FGuid::NewGuid();
-
-			// 1. Construct and add the default variable to the graph
-			{
-				TUniquePtr<const INode> DefaultLiteral = IDataTypeRegistry::Get().CreateLiteralNode(LiteralData.TypeName, MoveTemp(LiteralData.InitParams));
-				InGraphContext.Graph->AddNode(LiteralNodeID, TSharedPtr<const INode>(DefaultLiteral.Release()));
-			}
-
-			// 2. Connect the default variable to the expected input
-			const INode* FromNode = InGraphContext.Graph->FindNode(LiteralNodeID);
-			if (nullptr == FromNode)
-			{
-				UE_LOG(LogMetaSound, Error, TEXT("MetaSound '%s': Failed to find node in graph [NodeID:%s]"), *InGraphContext.BuildContext.DebugAssetName, *LiteralNodeID.ToString());
-				return false;
-			}
-			const FVertexName& FromVertexName = METASOUND_GET_PARAM_NAME(OutputValue);
-
-			const INode* ToNode = InGraphContext.Graph->FindNode(LiteralData.DestinationNodeID);
-			if (nullptr == ToNode)
-			{
-				UE_LOG(LogMetaSound, Error, TEXT("MetaSound '%s': Failed to node in graph [NodeID:%s]"), *InGraphContext.BuildContext.DebugAssetName, *LiteralData.DestinationNodeID.ToString());
-				return false;
-			}
-			const FVertexName& ToVertexName = LiteralData.DestinationVertexKey;
-
->>>>>>> 4af6daef
 			bool bSuccess = InGraphContext.Graph->AddDataEdge(*FromNode, FromVertexName, *ToNode, ToVertexName);
 			if (!bSuccess)
 			{
 				UE_LOG(LogMetaSound, Error, TEXT("MetaSound '%s': Failed to connect default variable edge: from '%s' to '%s'"), *InGraphContext.BuildContext.DebugAssetName, *FromVertexName.ToString(), *ToVertexName.ToString());
 				return false;
-<<<<<<< HEAD
 			}
 		}
 
@@ -767,69 +643,6 @@
 			}
 		}
 
-=======
-			}
-		}
-
-		// Clear default inputs because literals have been moved out of default input map.
-		InGraphContext.DefaultInputs.Reset();
-		return true;
-	}
-
-	TArray<FFrontendGraphBuilder::FDefaultLiteralData> FFrontendGraphBuilder::GetInputDefaultLiteralData(const FMetasoundFrontendNode& InNode, const FNodeInitData& InInitData, const TSet<FNodeIDVertexID>& InEdgeDestinations)
-	{
-		TArray<FDefaultLiteralData> DefaultLiteralData;
-
-		TArray<FMetasoundFrontendVertex> InputVertices = InNode.Interface.Inputs;
-		for (const FMetasoundFrontendVertexLiteral& Literal : InNode.InputLiterals)
-		{
-			FLiteralNodeConstructorParams InitParams;
-			FName TypeName;
-
-			FGuid VertexID = Literal.VertexID;
-			FVertexName DestinationVertexName;
-			bool bRequiresDefault = false;
-			auto RemoveAndBuildParams = [&](const FMetasoundFrontendVertex& Vertex)
-			{
-				if (Vertex.VertexID == VertexID)
-				{
-					// Only build params and forward along to connect to dynamically generated
-					// literal node if edge is not explicitly connected to vertex as destination.
-					bRequiresDefault = !InEdgeDestinations.Contains({InNode.GetID(), Vertex.VertexID});
-					if (bRequiresDefault)
-					{
-						InitParams.Literal = Literal.Value.ToLiteral(Vertex.TypeName);
-						InitParams.InstanceID = FGuid::NewGuid();
-						InitParams.NodeName = "Literal";
-						TypeName = Vertex.TypeName;
-
-						DestinationVertexName = Vertex.Name;
-					}
-
-					return true;
-				}
-
-				return false;
-			};
-
-			const bool bRemoved = InputVertices.RemoveAllSwap(RemoveAndBuildParams, false /* bAllowShrinking */) > 0;
-			if (ensure(bRemoved))
-			{
-				if (bRequiresDefault)
-				{
-					DefaultLiteralData.Emplace(FDefaultLiteralData
-						{
-							InNode.GetID(),
-							VertexID,
-							DestinationVertexName,
-							TypeName,
-							MoveTemp(InitParams)
-						});
-				}
-			}
-		}
-
->>>>>>> 4af6daef
 		return DefaultLiteralData;
 	}
 
@@ -949,10 +762,6 @@
 
 		if (bSuccess)
 		{
-<<<<<<< HEAD
-			check(BuildGraphContext.Graph->OwnsAllReferencedNodes());
-=======
->>>>>>> 4af6daef
 			return MoveTemp(BuildGraphContext.Graph);
 		}
 		else
