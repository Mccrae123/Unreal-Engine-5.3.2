// Copyright Epic Games, Inc. All Rights Reserved.
#include "MetasoundFrontendDataTypeRegistry.h"

<<<<<<< HEAD
=======
#include "MetasoundTrace.h"
>>>>>>> d731a049

namespace Metasound
{
	namespace Frontend
	{
		namespace MetasoundFrontendDataTypeRegistryPrivate
		{
			// Return the compatible literal with the most descriptive type.
			// TODO: Currently TIsParsable<> allows for implicit conversion of
			// constructor arguments of integral types which can cause some confusion
			// here when trying to match a literal type to a constructor. For example:
			//
			// struct FBoolConstructibleType
			// {
			// 	FBoolConstructibleType(bool InValue);
			// };
			//
			// static_assert(TIsParsable<FBoolConstructible, double>::Value); 
			//
			// Implicit conversions are currently allowed in TIsParsable because this
			// is perfectly legal syntax.
			//
			// double Value = 10.0;
			// FBoolConstructibleType BoolConstructible = Value;
			//
			// There are some tricks to possibly disable implicit conversions when
			// checking for specific constructors, but they are yet to be implemented 
			// and are untested. Here's the basic idea.
			//
			// template<DataType, DesiredIntegralArgType>
			// struct TOnlyConvertIfIsSame
			// {
			// 		// Implicit conversion only defined if types match.
			// 		template<typename SuppliedIntegralArgType, std::enable_if<std::is_same<std::decay<SuppliedIntegralArgType>::type, DesiredIntegralArgType>::value, int> = 0>
			// 		operator DesiredIntegralArgType()
			// 		{
			// 			return DesiredIntegralArgType{};
			// 		}
			// };
			//
			// static_assert(false == std::is_constructible<FBoolConstructibleType, TOnlyConvertIfSame<double>>::value);
			// static_assert(true == std::is_constructible<FBoolConstructibleType, TOnlyConvertIfSame<bool>>::value);
			ELiteralType GetMostDescriptiveLiteralForDataType(const FDataTypeRegistryInfo& InDataTypeInfo)
			{
				if (InDataTypeInfo.bIsProxyArrayParsable)
				{
					return ELiteralType::UObjectProxyArray;
				}
				else if (InDataTypeInfo.bIsProxyParsable)
				{
					return ELiteralType::UObjectProxy;
				}
				else if (InDataTypeInfo.bIsEnum && InDataTypeInfo.bIsIntParsable)
				{
					return ELiteralType::Integer;
				}
				else if (InDataTypeInfo.bIsStringArrayParsable)
				{
					return ELiteralType::StringArray;
				}
				else if (InDataTypeInfo.bIsFloatArrayParsable)
				{
					return ELiteralType::FloatArray;
				}
				else if (InDataTypeInfo.bIsIntArrayParsable)
				{
					return ELiteralType::IntegerArray;
				}
				else if (InDataTypeInfo.bIsBoolArrayParsable)
				{
					return ELiteralType::BooleanArray;
				}
				else if (InDataTypeInfo.bIsStringParsable)
				{
					return ELiteralType::String;
				}
				else if (InDataTypeInfo.bIsFloatParsable)
				{
					return ELiteralType::Float;
				}
				else if (InDataTypeInfo.bIsIntParsable)
				{
					return ELiteralType::Integer;
				}
				else if (InDataTypeInfo.bIsBoolParsable)
				{
					return ELiteralType::Boolean;
				}
				else if (InDataTypeInfo.bIsDefaultArrayParsable)
				{
					return ELiteralType::NoneArray; 
				}
				else if (InDataTypeInfo.bIsDefaultParsable)
				{
					return ELiteralType::None;
				}
				else
				{
					// if we ever hit this, something has gone wrong with the REGISTER_METASOUND_DATATYPE macro.
					// we should have failed to compile if any of these are false.
					checkNoEntry();
					return ELiteralType::Invalid;
				}
			}

			// Base class for INodeRegistryEntrys that come from an IDataTypeRegistryEntry
			class FDataTypeNodeRegistryEntry : public INodeRegistryEntry
			{
			public:
				FDataTypeNodeRegistryEntry() = default;

				virtual ~FDataTypeNodeRegistryEntry() = default;

				virtual const FNodeClassInfo& GetClassInfo() const override
				{
					return ClassInfo;
				}

				virtual TUniquePtr<INode> CreateNode(const FNodeInitData&) const override
				{
					return nullptr;
				}

				virtual TUniquePtr<INode> CreateNode(FDefaultLiteralNodeConstructorParams&& InParams) const override
				{
					return nullptr;
				}

				virtual TUniquePtr<INode> CreateNode(FDefaultNamedVertexNodeConstructorParams&&) const override
				{
					return nullptr;
				}

				virtual TUniquePtr<INode> CreateNode(FDefaultNamedVertexWithLiteralNodeConstructorParams&& InParams) const override
				{
					return nullptr;
				}

				virtual bool IsNative() const override
				{
					return true;
				}

			protected:

				void UpdateNodeClassInfo(const FMetasoundFrontendClass& InClass)
				{
					ClassInfo = FNodeClassInfo(InClass.Metadata);
				}

			private:
				
				FNodeClassInfo ClassInfo;
			};

			// Node registry entry for input nodes created from a data type registry entry.
			class FInputNodeRegistryEntry : public FDataTypeNodeRegistryEntry
			{
			public:
				FInputNodeRegistryEntry() = delete;

				FInputNodeRegistryEntry(const TSharedRef<IDataTypeRegistryEntry, ESPMode::ThreadSafe>& InDataTypeEntry)
				: DataTypeEntry(InDataTypeEntry)
				{
					UpdateNodeClassInfo(DataTypeEntry->GetFrontendInputClass());
				}

				virtual ~FInputNodeRegistryEntry() = default;

				virtual const FMetasoundFrontendClass& GetFrontendClass() const override
				{
					return DataTypeEntry->GetFrontendInputClass();
				}

				virtual TUniquePtr<INode> CreateNode(FDefaultNamedVertexWithLiteralNodeConstructorParams&& InParams) const override
				{
					FInputNodeConstructorParams InputParams;
					InputParams.InitParam = MoveTemp(InParams.InitParam);
					InputParams.InstanceID = InParams.InstanceID;
					InputParams.NodeName = InParams.NodeName;
					InputParams.VertexName = InParams.VertexName;
					InputParams.bEnableTransmission = false;

					return DataTypeEntry->CreateInputNode(MoveTemp(InputParams));
				}

				virtual TUniquePtr<INodeRegistryEntry> Clone() const override
				{
					return MakeUnique<FInputNodeRegistryEntry>(DataTypeEntry);
				}

			private:
				
				TSharedRef<IDataTypeRegistryEntry, ESPMode::ThreadSafe> DataTypeEntry;
			};

			// Node registry entry for constructor input nodes created from a data type registry entry.
			class FConstructorInputNodeRegistryEntry : public FDataTypeNodeRegistryEntry
			{
			public:
				FConstructorInputNodeRegistryEntry() = delete;

				FConstructorInputNodeRegistryEntry(const TSharedRef<IDataTypeRegistryEntry, ESPMode::ThreadSafe>& InDataTypeEntry)
				: DataTypeEntry(InDataTypeEntry)
				{
					UpdateNodeClassInfo(DataTypeEntry->GetFrontendConstructorInputClass());
				}

				virtual ~FConstructorInputNodeRegistryEntry() = default;

				virtual const FMetasoundFrontendClass& GetFrontendClass() const override
				{
					return DataTypeEntry->GetFrontendConstructorInputClass();
				}

				virtual TUniquePtr<INode> CreateNode(FDefaultNamedVertexWithLiteralNodeConstructorParams&& InParams) const override
				{
					FInputNodeConstructorParams InputParams;
					InputParams.InitParam = MoveTemp(InParams.InitParam);
					InputParams.InstanceID = InParams.InstanceID;
					InputParams.NodeName = InParams.NodeName;
					InputParams.VertexName = InParams.VertexName;
					InputParams.bEnableTransmission = false;

					return DataTypeEntry->CreateConstructorInputNode(MoveTemp(InputParams));
				}

				virtual TUniquePtr<INodeRegistryEntry> Clone() const override
				{
					return MakeUnique<FConstructorInputNodeRegistryEntry>(DataTypeEntry);
				}

			private:
				
				TSharedRef<IDataTypeRegistryEntry, ESPMode::ThreadSafe> DataTypeEntry;
			};

			// Node registry entry for output nodes created from a data type registry entry.
			class FOutputNodeRegistryEntry : public FDataTypeNodeRegistryEntry
			{
			public:
				FOutputNodeRegistryEntry() = delete;

				FOutputNodeRegistryEntry(const TSharedRef<IDataTypeRegistryEntry, ESPMode::ThreadSafe>& InDataTypeEntry)
				: DataTypeEntry(InDataTypeEntry)
				{
					UpdateNodeClassInfo(DataTypeEntry->GetFrontendOutputClass());
				}

				virtual ~FOutputNodeRegistryEntry() = default;

				virtual const FMetasoundFrontendClass& GetFrontendClass() const override
				{
					return DataTypeEntry->GetFrontendOutputClass();
				}

				virtual TUniquePtr<INode> CreateNode(FDefaultNamedVertexNodeConstructorParams&& InParams) const override
				{
					return DataTypeEntry->CreateOutputNode(MoveTemp(InParams));
				}

				virtual TUniquePtr<INodeRegistryEntry> Clone() const override
				{
					return MakeUnique<FOutputNodeRegistryEntry>(DataTypeEntry);
				}

			private:
				
				TSharedRef<IDataTypeRegistryEntry, ESPMode::ThreadSafe> DataTypeEntry;
			};

			// Node registry entry for constructor output nodes created from a data type registry entry.
			class FConstructorOutputNodeRegistryEntry : public FDataTypeNodeRegistryEntry
			{
			public:
				FConstructorOutputNodeRegistryEntry() = delete;

				FConstructorOutputNodeRegistryEntry(const TSharedRef<IDataTypeRegistryEntry, ESPMode::ThreadSafe>& InDataTypeEntry)
				: DataTypeEntry(InDataTypeEntry)
				{
					UpdateNodeClassInfo(DataTypeEntry->GetFrontendConstructorOutputClass());
				}

				virtual ~FConstructorOutputNodeRegistryEntry() = default;

				virtual const FMetasoundFrontendClass& GetFrontendClass() const override
				{
					return DataTypeEntry->GetFrontendConstructorOutputClass();
				}

				virtual TUniquePtr<INode> CreateNode(FDefaultNamedVertexNodeConstructorParams&& InParams) const override
				{
					return DataTypeEntry->CreateConstructorOutputNode(MoveTemp(InParams));
				}

				virtual TUniquePtr<INodeRegistryEntry> Clone() const override
				{
					return MakeUnique<FConstructorOutputNodeRegistryEntry>(DataTypeEntry);
				}

			private:
				
				TSharedRef<IDataTypeRegistryEntry, ESPMode::ThreadSafe> DataTypeEntry;
			};


			// Node registry entry for literal nodes created from a data type registry entry.
			class FLiteralNodeRegistryEntry : public FDataTypeNodeRegistryEntry
			{
			public:
				FLiteralNodeRegistryEntry() = delete;

				FLiteralNodeRegistryEntry(const TSharedRef<IDataTypeRegistryEntry, ESPMode::ThreadSafe>& InDataTypeEntry)
				: DataTypeEntry(InDataTypeEntry)
				{
					UpdateNodeClassInfo(DataTypeEntry->GetFrontendLiteralClass());
				}

				virtual ~FLiteralNodeRegistryEntry() = default;

				virtual const FMetasoundFrontendClass& GetFrontendClass() const override
				{
					return DataTypeEntry->GetFrontendLiteralClass();
				}

				virtual TUniquePtr<INode> CreateNode(FDefaultLiteralNodeConstructorParams&& InParams) const override
				{
					return DataTypeEntry->CreateLiteralNode(MoveTemp(InParams));
				}

				virtual TUniquePtr<INodeRegistryEntry> Clone() const override
				{
					return MakeUnique<FLiteralNodeRegistryEntry>(DataTypeEntry);
				}

			private:
				
				TSharedRef<IDataTypeRegistryEntry, ESPMode::ThreadSafe> DataTypeEntry;
			};


			// Node registry entry for init variable nodes created from a data type registry entry.
			class FVariableNodeRegistryEntry : public FDataTypeNodeRegistryEntry
			{
			public:
				FVariableNodeRegistryEntry() = delete;

				FVariableNodeRegistryEntry(const TSharedRef<IDataTypeRegistryEntry, ESPMode::ThreadSafe>& InDataTypeEntry)
				: DataTypeEntry(InDataTypeEntry)
				{
					UpdateNodeClassInfo(DataTypeEntry->GetFrontendVariableClass());
				}

				virtual ~FVariableNodeRegistryEntry() = default;

				virtual const FMetasoundFrontendClass& GetFrontendClass() const override
				{
					return DataTypeEntry->GetFrontendVariableClass();
				}

				virtual TUniquePtr<INode> CreateNode(FDefaultLiteralNodeConstructorParams&& InParams) const override
				{
					return DataTypeEntry->CreateVariableNode(MoveTemp(InParams));
				}

				virtual TUniquePtr<INodeRegistryEntry> Clone() const override
				{
					return MakeUnique<FVariableNodeRegistryEntry>(DataTypeEntry);
				}

			private:
				
				TSharedRef<IDataTypeRegistryEntry, ESPMode::ThreadSafe> DataTypeEntry;
			};

			// Node registry entry for set variable nodes created from a data type registry entry.
			class FVariableMutatorNodeRegistryEntry : public FDataTypeNodeRegistryEntry
			{
			public:
				FVariableMutatorNodeRegistryEntry() = delete;

				FVariableMutatorNodeRegistryEntry(const TSharedRef<IDataTypeRegistryEntry, ESPMode::ThreadSafe>& InDataTypeEntry)
				: DataTypeEntry(InDataTypeEntry)
				{
<<<<<<< HEAD
					if (DataTypeEntry.IsValid())
					{
						SetFrontendClass(DataTypeEntry->GetFrontendVariableMutatorClass());
					}
=======
					UpdateNodeClassInfo(DataTypeEntry->GetFrontendVariableMutatorClass());
>>>>>>> d731a049
				}

				virtual ~FVariableMutatorNodeRegistryEntry() = default;

				virtual const FMetasoundFrontendClass& GetFrontendClass() const override
				{
					return DataTypeEntry->GetFrontendVariableMutatorClass();
				}

				virtual TUniquePtr<INode> CreateNode(const FNodeInitData& InParams) const override
				{
					return DataTypeEntry->CreateVariableMutatorNode(InParams);
				}

				virtual TUniquePtr<INodeRegistryEntry> Clone() const override
				{
					return MakeUnique<FVariableMutatorNodeRegistryEntry>(DataTypeEntry);
				}

			private:
				
				TSharedRef<IDataTypeRegistryEntry, ESPMode::ThreadSafe> DataTypeEntry;
			};

			// Node registry entry for get variable nodes created from a data type registry entry.
			class FVariableAccessorNodeRegistryEntry : public FDataTypeNodeRegistryEntry
			{
			public:
				FVariableAccessorNodeRegistryEntry() = delete;

				FVariableAccessorNodeRegistryEntry(const TSharedRef<IDataTypeRegistryEntry, ESPMode::ThreadSafe>& InDataTypeEntry)
				: DataTypeEntry(InDataTypeEntry)
				{
<<<<<<< HEAD
					if (DataTypeEntry.IsValid())
					{
						SetFrontendClass(DataTypeEntry->GetFrontendVariableAccessorClass());
					}
=======
					UpdateNodeClassInfo(DataTypeEntry->GetFrontendVariableAccessorClass());
>>>>>>> d731a049
				}

				virtual ~FVariableAccessorNodeRegistryEntry() = default;

				virtual const FMetasoundFrontendClass& GetFrontendClass() const override
				{
					return DataTypeEntry->GetFrontendVariableAccessorClass();
				}

				virtual TUniquePtr<INode> CreateNode(const FNodeInitData& InParams) const override
				{
					return DataTypeEntry->CreateVariableAccessorNode(InParams);
				}

				virtual TUniquePtr<INodeRegistryEntry> Clone() const override
				{
					return MakeUnique<FVariableAccessorNodeRegistryEntry>(DataTypeEntry);
				}

			private:
				
				TSharedRef<IDataTypeRegistryEntry, ESPMode::ThreadSafe> DataTypeEntry;
			};

			// Node registry entry for get delayed variable nodes created from a data type registry entry.
			class FVariableDeferredAccessorNodeRegistryEntry : public FDataTypeNodeRegistryEntry
			{
			public:
				FVariableDeferredAccessorNodeRegistryEntry() = delete;

				FVariableDeferredAccessorNodeRegistryEntry(const TSharedRef<IDataTypeRegistryEntry, ESPMode::ThreadSafe>& InDataTypeEntry)
				: DataTypeEntry(InDataTypeEntry)
				{
<<<<<<< HEAD
					if (DataTypeEntry.IsValid())
					{
						SetFrontendClass(DataTypeEntry->GetFrontendVariableDeferredAccessorClass());
					}
=======
					UpdateNodeClassInfo(DataTypeEntry->GetFrontendVariableDeferredAccessorClass());
>>>>>>> d731a049
				}

				virtual ~FVariableDeferredAccessorNodeRegistryEntry() = default;

				virtual const FMetasoundFrontendClass& GetFrontendClass() const override
				{
					return DataTypeEntry->GetFrontendVariableDeferredAccessorClass();
				}

				virtual TUniquePtr<INode> CreateNode(const FNodeInitData& InParams) const override
				{
					return DataTypeEntry->CreateVariableDeferredAccessorNode(InParams);
				}

				virtual TUniquePtr<INodeRegistryEntry> Clone() const override
				{
					return MakeUnique<FVariableDeferredAccessorNodeRegistryEntry>(DataTypeEntry);
				}

			private:
				
				TSharedRef<IDataTypeRegistryEntry, ESPMode::ThreadSafe> DataTypeEntry;
			};

			class FDataTypeRegistry : public IDataTypeRegistry
			{
			public:
				virtual ~FDataTypeRegistry() = default;

				/** Register a data type
				 * @param InName - Name of data type.
				 * @param InEntry - TUniquePtr to data type registry entry.
				 *
				 * @return True on success, false on failure.
				 */
				virtual bool RegisterDataType(TUniquePtr<IDataTypeRegistryEntry>&& InEntry) override;

				virtual void GetRegisteredDataTypeNames(TArray<FName>& OutNames) const override;

				virtual bool GetDataTypeInfo(const UObject* InObject, FDataTypeRegistryInfo& OutInfo) const override;
				virtual bool GetDataTypeInfo(const FName& InDataType, FDataTypeRegistryInfo& OutInfo) const override;

				virtual void IterateDataTypeInfo(TFunctionRef<void(const FDataTypeRegistryInfo&)> InFunction) const override;

				// Return the enum interface for a data type. If the data type does not have 
				// an enum interface, returns a nullptr.
				virtual TSharedPtr<const IEnumDataTypeInterface> GetEnumInterfaceForDataType(const FName& InDataType) const override;

				virtual ELiteralType GetDesiredLiteralType(const FName& InDataType) const override;

				virtual bool IsRegistered(const FName& InDataType) const override;

				virtual bool IsLiteralTypeSupported(const FName& InDataType, ELiteralType InLiteralType) const override;
				virtual bool IsLiteralTypeSupported(const FName& InDataType, EMetasoundFrontendLiteralType InLiteralType) const override;

				virtual UClass* GetUClassForDataType(const FName& InDataType) const override;

				bool IsUObjectProxyFactory(UObject* InObject) const override;
				Audio::IProxyDataPtr CreateProxyFromUObject(const FName& InDataType, UObject* InObject) const override;

				virtual FLiteral CreateDefaultLiteral(const FName& InDataType) const override;
				virtual FLiteral CreateLiteralFromUObject(const FName& InDataType, UObject* InObject) const override;
				virtual FLiteral CreateLiteralFromUObjectArray(const FName& InDataType, const TArray<UObject*>& InObjectArray) const override;

				virtual TOptional<FAnyDataReference> CreateDataReference(const FName& InDataType, EDataReferenceAccessType InAccessType, const FLiteral& InLiteral, const FOperatorSettings& InOperatorSettings) const override;
				virtual TSharedPtr<IDataChannel, ESPMode::ThreadSafe> CreateDataChannel(const FName& InDataType, const FOperatorSettings& InOperatorSettings) const override;

				virtual bool GetFrontendInputClass(const FName& InDataType, FMetasoundFrontendClass& OutClass) const override;
				virtual bool GetFrontendConstructorInputClass(const FName& InDataType, FMetasoundFrontendClass& OutClass) const override;
				virtual bool GetFrontendLiteralClass(const FName& InDataType, FMetasoundFrontendClass& OutClass) const override;
				virtual bool GetFrontendOutputClass(const FName& InDataType, FMetasoundFrontendClass& OutClass) const override;
				virtual bool GetFrontendConstructorOutputClass(const FName& InDataType, FMetasoundFrontendClass& OutClass) const override;
				virtual bool GetFrontendVariableClass(const FName& InDataType, FMetasoundFrontendClass& OutClass) const override;
				virtual bool GetFrontendVariableMutatorClass(const FName& InDataType, FMetasoundFrontendClass& OutClass) const override;
				virtual bool GetFrontendVariableAccessorClass(const FName& InDataType, FMetasoundFrontendClass& OutClass) const override;
				virtual bool GetFrontendVariableDeferredAccessorClass(const FName& InDataType, FMetasoundFrontendClass& OutClass) const override;

				// Create a new instance of a C++ implemented node from the registry.
				virtual TUniquePtr<INode> CreateInputNode(const FName& InInputType, FInputNodeConstructorParams&& InParams) const override;
				virtual TUniquePtr<INode> CreateConstructorInputNode(const FName& InInputType, FInputNodeConstructorParams&& InParams) const override;
				virtual TUniquePtr<INode> CreateLiteralNode(const FName& InLiteralType, FLiteralNodeConstructorParams&& InParams) const override;
				virtual TUniquePtr<INode> CreateOutputNode(const FName& InOutputType, FOutputNodeConstructorParams&& InParams) const override;
				virtual TUniquePtr<INode> CreateConstructorOutputNode(const FName& InOutputType, FOutputNodeConstructorParams&& InParams) const override;
				virtual TUniquePtr<INode> CreateReceiveNode(const FName& InOutputType, const FNodeInitData& InParams) const override;
				virtual TUniquePtr<INode> CreateVariableNode(const FName& InDataType, FVariableNodeConstructorParams&&) const override;
				virtual TUniquePtr<INode> CreateVariableMutatorNode(const FName& InDataType, const FNodeInitData&) const override;
				virtual TUniquePtr<INode> CreateVariableAccessorNode(const FName& InDataType, const FNodeInitData&) const override;
				virtual TUniquePtr<INode> CreateVariableDeferredAccessorNode(const FName& InDataType, const FNodeInitData&) const override;

			private:

				const IDataTypeRegistryEntry* FindDataTypeEntry(const FName& InDataTypeName) const;

				TMap<FName, TSharedRef<IDataTypeRegistryEntry, ESPMode::ThreadSafe>> RegisteredDataTypes;

				// UObject type names to DataTypeNames
				TMap<const UClass*, FName> RegisteredObjectClasses;
			};

			bool FDataTypeRegistry::RegisterDataType(TUniquePtr<IDataTypeRegistryEntry>&& InEntry)
			{
				METASOUND_LLM_SCOPE;

				if (InEntry.IsValid())
				{
					TSharedRef<IDataTypeRegistryEntry, ESPMode::ThreadSafe> Entry(InEntry.Release());

					const FName Name = Entry->GetDataTypeInfo().DataTypeName;

					if (!ensureAlwaysMsgf(!RegisteredDataTypes.Contains(Name),
						TEXT("Name collision when trying to register Metasound Data Type [Name:%s]. DataType must have "
							"unique name and REGISTER_METASOUND_DATATYPE cannot be called in a public header."),
							*Name.ToString()))
					{
						return false;
					}

					// Register nodes associated with data type.
					FMetasoundFrontendRegistryContainer* NodeRegistry = FMetasoundFrontendRegistryContainer::Get();
					if (ensure(nullptr != NodeRegistry))
					{
<<<<<<< HEAD
						if (InEntry->GetDataTypeInfo().bIsParsable)
						{
							NodeRegistry->RegisterNode(MakeUnique<FInputNodeRegistryEntry>(InEntry->Clone()));
							NodeRegistry->RegisterNode(MakeUnique<FOutputNodeRegistryEntry>(InEntry->Clone()));
							NodeRegistry->RegisterNode(MakeUnique<FLiteralNodeRegistryEntry>(InEntry->Clone()));
							NodeRegistry->RegisterNode(MakeUnique<FVariableNodeRegistryEntry>(InEntry->Clone()));
							NodeRegistry->RegisterNode(MakeUnique<FVariableMutatorNodeRegistryEntry>(InEntry->Clone()));
							NodeRegistry->RegisterNode(MakeUnique<FVariableAccessorNodeRegistryEntry>(InEntry->Clone()));
							NodeRegistry->RegisterNode(MakeUnique<FVariableDeferredAccessorNodeRegistryEntry>(InEntry->Clone()));
=======
						if (Entry->GetDataTypeInfo().bIsParsable)
						{
							NodeRegistry->RegisterNode(MakeUnique<FInputNodeRegistryEntry>(Entry));
							
							NodeRegistry->RegisterNode(MakeUnique<FOutputNodeRegistryEntry>(Entry));
							
							NodeRegistry->RegisterNode(MakeUnique<FLiteralNodeRegistryEntry>(Entry));
							NodeRegistry->RegisterNode(MakeUnique<FVariableNodeRegistryEntry>(Entry));
							NodeRegistry->RegisterNode(MakeUnique<FVariableMutatorNodeRegistryEntry>(Entry));
							NodeRegistry->RegisterNode(MakeUnique<FVariableAccessorNodeRegistryEntry>(Entry));
							NodeRegistry->RegisterNode(MakeUnique<FVariableDeferredAccessorNodeRegistryEntry>(Entry));

							if (Entry->GetDataTypeInfo().bIsConstructorType)
							{
								NodeRegistry->RegisterNode(MakeUnique<FConstructorInputNodeRegistryEntry>(Entry));
								NodeRegistry->RegisterNode(MakeUnique<FConstructorOutputNodeRegistryEntry>(Entry));
							}
>>>>>>> d731a049
						}
					}

					const FDataTypeRegistryInfo& RegistryInfo = Entry->GetDataTypeInfo();
					if (const UClass* Class = RegistryInfo.ProxyGeneratorClass)
					{
						RegisteredObjectClasses.Add(Class, Name);
					}

					RegisteredDataTypes.Add(Name, Entry);

					UE_LOG(LogMetaSound, Verbose, TEXT("Registered Metasound Datatype [Name:%s]."), *Name.ToString());
					return true;
				}

				return false;
			}

			void FDataTypeRegistry::GetRegisteredDataTypeNames(TArray<FName>& OutNames) const
			{
				RegisteredDataTypes.GetKeys(OutNames);
			}

			bool FDataTypeRegistry::GetDataTypeInfo(const UObject* InObject, FDataTypeRegistryInfo& OutInfo) const
			{
				if (InObject)
				{
					if (const FName* DataTypeName = RegisteredObjectClasses.Find(InObject->GetClass()))
					{
						if (const IDataTypeRegistryEntry* Entry = FindDataTypeEntry(*DataTypeName))
						{
							OutInfo = Entry->GetDataTypeInfo();
							return true;
						}
					}
				}

				return false;
			}

			bool FDataTypeRegistry::GetDataTypeInfo(const FName& InDataType, FDataTypeRegistryInfo& OutInfo) const
			{
				if (const IDataTypeRegistryEntry* Entry = FindDataTypeEntry(InDataType))
				{
					OutInfo = Entry->GetDataTypeInfo();
					return true;
				}
				return false;
			}

			void FDataTypeRegistry::IterateDataTypeInfo(TFunctionRef<void(const FDataTypeRegistryInfo&)> InFunction) const
			{
<<<<<<< HEAD
				for (const TPair<FName, TUniquePtr<IDataTypeRegistryEntry>>& Entry : RegisteredDataTypes)
=======
				for (const TPair<FName, TSharedRef<IDataTypeRegistryEntry, ESPMode::ThreadSafe>>& Entry : RegisteredDataTypes)
>>>>>>> d731a049
				{
					InFunction(Entry.Value->GetDataTypeInfo());
				}
			}

			bool FDataTypeRegistry::IsRegistered(const FName& InDataType) const
			{
				return RegisteredDataTypes.Contains(InDataType);
			}

			// Return the enum interface for a data type. If the data type does not have 
			// an enum interface, returns a nullptr.
			TSharedPtr<const IEnumDataTypeInterface> FDataTypeRegistry::GetEnumInterfaceForDataType(const FName& InDataType) const
			{
				if (const IDataTypeRegistryEntry* Entry = FindDataTypeEntry(InDataType))
				{
					return Entry->GetEnumInterface();
				}
				return nullptr;
			}

			ELiteralType FDataTypeRegistry::GetDesiredLiteralType(const FName& InDataType) const
			{
				if (const IDataTypeRegistryEntry* Entry = FindDataTypeEntry(InDataType))
				{
					const FDataTypeRegistryInfo& Info = Entry->GetDataTypeInfo();

					// If there's a designated preferred literal type for this datatype, use that.
					if (Info.PreferredLiteralType != Metasound::ELiteralType::Invalid)
					{
						return Info.PreferredLiteralType;
					}

					// Otherwise, we opt for the highest precision construction option available.
					return MetasoundFrontendDataTypeRegistryPrivate::GetMostDescriptiveLiteralForDataType(Info);
				}
				return Metasound::ELiteralType::Invalid;
			}

			bool FDataTypeRegistry::IsLiteralTypeSupported(const FName& InDataType, ELiteralType InLiteralType) const
			{
				if (const IDataTypeRegistryEntry* Entry = FindDataTypeEntry(InDataType))
				{
					const FDataTypeRegistryInfo& Info = Entry->GetDataTypeInfo();

					switch (InLiteralType)
					{
						case Metasound::ELiteralType::Boolean:
						{
							return Info.bIsBoolParsable;
						}
						case Metasound::ELiteralType::BooleanArray:
						{
							return Info.bIsBoolArrayParsable;
						}

						case Metasound::ELiteralType::Integer:
						{
							return Info.bIsIntParsable;
						}
						case Metasound::ELiteralType::IntegerArray:
						{
							return Info.bIsIntArrayParsable;
						}

						case Metasound::ELiteralType::Float:
						{
							return Info.bIsFloatParsable;
						}
						case Metasound::ELiteralType::FloatArray:
						{
							return Info.bIsFloatArrayParsable;
						}

						case Metasound::ELiteralType::String:
						{
							return Info.bIsStringParsable;
						}
						case Metasound::ELiteralType::StringArray:
						{
							return Info.bIsStringArrayParsable;
						}

						case Metasound::ELiteralType::UObjectProxy:
						{
							return Info.bIsProxyParsable;
						}
						case Metasound::ELiteralType::UObjectProxyArray:
						{
							return Info.bIsProxyArrayParsable;
						}

						case Metasound::ELiteralType::None:
						{
							return Info.bIsDefaultParsable;
						}
						case Metasound::ELiteralType::NoneArray:
						{
							return Info.bIsDefaultArrayParsable;
						}

						case Metasound::ELiteralType::Invalid:
						default:
						{
							static_assert(static_cast<int32>(Metasound::ELiteralType::COUNT) == 13, "Possible missing case coverage for ELiteralType");
							return false;
						}
					}
				}

				return false;
			}

			bool FDataTypeRegistry::IsLiteralTypeSupported(const FName& InDataType, EMetasoundFrontendLiteralType InLiteralType) const
			{
				return IsLiteralTypeSupported(InDataType, GetMetasoundLiteralType(InLiteralType));
			}

			UClass* FDataTypeRegistry::GetUClassForDataType(const FName& InDataType) const
			{
				if (const IDataTypeRegistryEntry* Entry = FindDataTypeEntry(InDataType))
				{
					return Entry->GetDataTypeInfo().ProxyGeneratorClass;
				}

				return nullptr;
			}

			FLiteral FDataTypeRegistry::CreateDefaultLiteral(const FName& InDataType) const
			{
				if (const IDataTypeRegistryEntry* Entry = FindDataTypeEntry(InDataType))
				{
					const FDataTypeRegistryInfo& Info = Entry->GetDataTypeInfo();
					if (Info.bIsEnum)
					{
						if (TSharedPtr<const IEnumDataTypeInterface> EnumInterface = Entry->GetEnumInterface())
						{
							return FLiteral(EnumInterface->GetDefaultValue());
						}
					}
					return FLiteral::GetDefaultForType(Info.PreferredLiteralType);
				}
				return FLiteral::CreateInvalid();
			}

			bool FDataTypeRegistry::IsUObjectProxyFactory(UObject* InObject) const
			{
				if (!InObject)
				{
					return false;
				}

				UClass* ObjectClass = InObject->GetClass();
				while (ObjectClass != UObject::StaticClass())
				{
					if (RegisteredObjectClasses.Contains(ObjectClass))
					{
						return true;
					}

					ObjectClass = ObjectClass->GetSuperClass();
				}

				return false;
			}

			Audio::IProxyDataPtr FDataTypeRegistry::CreateProxyFromUObject(const FName& InDataType, UObject* InObject) const
			{
				Audio::IProxyDataPtr ProxyPtr;

				if (const IDataTypeRegistryEntry* Entry = FindDataTypeEntry(InDataType))
				{
					ProxyPtr = Entry->CreateProxy(InObject);
					if (!ProxyPtr && InObject)
					{
						UE_LOG(LogMetaSound, Error, TEXT("Failed to create a valid proxy from UObject '%s'."), *InObject->GetName());
					}
				}

				return ProxyPtr;
			}

			FLiteral FDataTypeRegistry::CreateLiteralFromUObject(const FName& InDataType, UObject* InObject) const
			{
				Audio::IProxyDataPtr ProxyPtr = CreateProxyFromUObject(InDataType, InObject);
				return Metasound::FLiteral(MoveTemp(ProxyPtr));
			}

			FLiteral FDataTypeRegistry::CreateLiteralFromUObjectArray(const FName& InDataType, const TArray<UObject*>& InObjectArray) const
			{
				TArray<Audio::IProxyDataPtr> ProxyArray;
				const IDataTypeRegistryEntry* DataTypeEntry = FindDataTypeEntry(InDataType);
				if (!DataTypeEntry)
				{
					UE_LOG(LogMetaSound, Error, TEXT("Failed to create a valid proxy from Array DataType '%s': Type is not registered."), *InDataType.ToString());
					return Metasound::FLiteral(MoveTemp(ProxyArray));
				}

				const FDataTypeRegistryInfo& DataTypeInfo = DataTypeEntry->GetDataTypeInfo();

				const bool bIsArrayType = DataTypeInfo.bIsProxyArrayParsable;
				if (!bIsArrayType)
				{
					UE_LOG(LogMetaSound, Error, TEXT("Failed to create a valid proxy from DataType '%s': Type is not 'ArrayType'."), *InDataType.ToString());
					return Metasound::FLiteral(MoveTemp(ProxyArray));
				}

				const bool bIsProxyArrayParseable = DataTypeInfo.bIsProxyArrayParsable;
				if (!bIsProxyArrayParseable)
				{
					UE_LOG(LogMetaSound, Error, TEXT("Failed to create a valid proxy from DataType '%s': Type is not proxy parseable."), *InDataType.ToString());
					return Metasound::FLiteral(MoveTemp(ProxyArray));
				}

				const FName ElementDataType = CreateElementTypeNameFromArrayTypeName(InDataType);
				const IDataTypeRegistryEntry* ElementEntry = FindDataTypeEntry(ElementDataType);
				if (!ElementEntry)
				{
					UE_LOG(LogMetaSound, Error, TEXT("Failed to create a valid proxy from DataType '%s': ElementType '%s' is not registered."), *ElementDataType.ToString());
					return Metasound::FLiteral(MoveTemp(ProxyArray));
				}

				for (UObject* InObject : InObjectArray)
				{
					Audio::IProxyDataPtr ProxyPtr = CreateProxyFromUObject(ElementDataType, InObject);
					ProxyPtr = ElementEntry->CreateProxy(InObject);
					if (!ProxyPtr && InObject)
					{
						UE_LOG(LogMetaSound, Error, TEXT("Failed to create a valid proxy from UObject '%s'."), *InObject->GetName());
					}

					ProxyArray.Emplace(MoveTemp(ProxyPtr));
				}

				return Metasound::FLiteral(MoveTemp(ProxyArray));
			}

			TOptional<FAnyDataReference> FDataTypeRegistry::CreateDataReference(const FName& InDataType, EDataReferenceAccessType InAccessType, const FLiteral& InLiteral, const FOperatorSettings& InOperatorSettings) const
			{
				if (const IDataTypeRegistryEntry* Entry = FindDataTypeEntry(InDataType))
				{
					return Entry->CreateDataReference(InAccessType, InLiteral, InOperatorSettings);
				}
				return TOptional<FAnyDataReference>();
			}

			TSharedPtr<IDataChannel, ESPMode::ThreadSafe> FDataTypeRegistry::CreateDataChannel(const FName& InDataType, const FOperatorSettings& InOperatorSettings) const
			{
				if (const IDataTypeRegistryEntry* Entry = FindDataTypeEntry(InDataType))
				{
					return Entry->CreateDataChannel(InOperatorSettings);
				}
				return nullptr;
			}

			bool FDataTypeRegistry::GetFrontendInputClass(const FName& InDataType, FMetasoundFrontendClass& OutClass) const
			{
				if (const IDataTypeRegistryEntry* Entry = FindDataTypeEntry(InDataType))
				{
					OutClass = Entry->GetFrontendInputClass();
					return true;
				}
				return false;
			}

			bool FDataTypeRegistry::GetFrontendConstructorInputClass(const FName& InDataType, FMetasoundFrontendClass& OutClass) const
			{
				if (const IDataTypeRegistryEntry* Entry = FindDataTypeEntry(InDataType))
				{
					OutClass = Entry->GetFrontendConstructorInputClass();
					return true;
				}
				return false;
			}

			bool FDataTypeRegistry::GetFrontendLiteralClass(const FName& InDataType, FMetasoundFrontendClass& OutClass) const
			{
				if (const IDataTypeRegistryEntry* Entry = FindDataTypeEntry(InDataType))
				{
					OutClass = Entry->GetFrontendLiteralClass();
					return true;
				}
				return false;
			}

			bool FDataTypeRegistry::GetFrontendOutputClass(const FName& InDataType, FMetasoundFrontendClass& OutClass) const
			{
				if (const IDataTypeRegistryEntry* Entry = FindDataTypeEntry(InDataType))
				{
					OutClass = Entry->GetFrontendOutputClass();
					return true;
				}
				return false;
			}

			bool FDataTypeRegistry::GetFrontendConstructorOutputClass(const FName& InDataType, FMetasoundFrontendClass& OutClass) const
			{
				if (const IDataTypeRegistryEntry* Entry = FindDataTypeEntry(InDataType))
				{
					OutClass = Entry->GetFrontendConstructorOutputClass();
					return true;
				}
				return false;
			}

			bool FDataTypeRegistry::GetFrontendVariableClass(const FName& InDataType, FMetasoundFrontendClass& OutClass) const
			{
				if (const IDataTypeRegistryEntry* Entry = FindDataTypeEntry(InDataType))
				{
					OutClass = Entry->GetFrontendVariableClass();
					return true;
				}
				return false;
			}

			bool FDataTypeRegistry::GetFrontendVariableMutatorClass(const FName& InDataType, FMetasoundFrontendClass& OutClass) const

			{
				if (const IDataTypeRegistryEntry* Entry = FindDataTypeEntry(InDataType))
				{
					OutClass = Entry->GetFrontendVariableMutatorClass();
					return true;
				}
				return false;
			}

			bool FDataTypeRegistry::GetFrontendVariableAccessorClass(const FName& InDataType, FMetasoundFrontendClass& OutClass) const

			{
				if (const IDataTypeRegistryEntry* Entry = FindDataTypeEntry(InDataType))
				{
					OutClass = Entry->GetFrontendVariableAccessorClass();
					return true;
				}
				return false;
			}

			bool FDataTypeRegistry::GetFrontendVariableDeferredAccessorClass(const FName& InDataType, FMetasoundFrontendClass& OutClass) const

			{
				if (const IDataTypeRegistryEntry* Entry = FindDataTypeEntry(InDataType))
				{
					OutClass = Entry->GetFrontendVariableDeferredAccessorClass();
					return true;
				}
				return false;
			}

			TUniquePtr<INode> FDataTypeRegistry::CreateInputNode(const FName& InDataType, FInputNodeConstructorParams&& InParams) const
			{
				if (const IDataTypeRegistryEntry* Entry = FindDataTypeEntry(InDataType))
				{
					return Entry->CreateInputNode(MoveTemp(InParams));
				}
				return nullptr;
			}

			TUniquePtr<INode> FDataTypeRegistry::CreateConstructorInputNode(const FName& InDataType, FInputNodeConstructorParams&& InParams) const
			{
				if (const IDataTypeRegistryEntry* Entry = FindDataTypeEntry(InDataType))
				{
					return Entry->CreateConstructorInputNode(MoveTemp(InParams));
				}
				return nullptr;
			}

			TUniquePtr<INode> FDataTypeRegistry::CreateLiteralNode(const FName& InDataType, FLiteralNodeConstructorParams&& InParams) const 
			{
				if (const IDataTypeRegistryEntry* Entry = FindDataTypeEntry(InDataType))
				{
					return Entry->CreateLiteralNode(MoveTemp(InParams));
				}
				return nullptr;
			}

			TUniquePtr<INode> FDataTypeRegistry::CreateOutputNode(const FName& InDataType, FOutputNodeConstructorParams&& InParams) const
			{
				if (const IDataTypeRegistryEntry* Entry = FindDataTypeEntry(InDataType))
				{
					return Entry->CreateOutputNode(MoveTemp(InParams));
				}
				return nullptr;
			}

			TUniquePtr<INode> FDataTypeRegistry::CreateConstructorOutputNode(const FName& InDataType, FOutputNodeConstructorParams&& InParams) const
			{
				if (const IDataTypeRegistryEntry* Entry = FindDataTypeEntry(InDataType))
				{
					return Entry->CreateConstructorOutputNode(MoveTemp(InParams));
				}
				return nullptr;
			}

			TUniquePtr<INode> FDataTypeRegistry::CreateReceiveNode(const FName& InDataType, const FNodeInitData& InParams) const
			{
				if (const IDataTypeRegistryEntry* Entry = FindDataTypeEntry(InDataType))
				{
					return Entry->CreateReceiveNode(InParams);
				}
				return nullptr;
			}

			TUniquePtr<INode> FDataTypeRegistry::CreateVariableNode(const FName& InDataType, FVariableNodeConstructorParams&& InParams) const
			{
				if (const IDataTypeRegistryEntry* Entry = FindDataTypeEntry(InDataType))
				{
					return Entry->CreateVariableNode(MoveTemp(InParams));
				}
				return nullptr;
			}

			TUniquePtr<INode> FDataTypeRegistry::CreateVariableMutatorNode(const FName& InDataType, const FNodeInitData& InParams) const
			{
				if (const IDataTypeRegistryEntry* Entry = FindDataTypeEntry(InDataType))
				{
					return Entry->CreateVariableMutatorNode(InParams);
				}
				return nullptr;
			}

			TUniquePtr<INode> FDataTypeRegistry::CreateVariableAccessorNode(const FName& InDataType, const FNodeInitData& InParams) const
			{
				if (const IDataTypeRegistryEntry* Entry = FindDataTypeEntry(InDataType))
				{
					return Entry->CreateVariableAccessorNode(InParams);
				}
				return nullptr;
			}

			TUniquePtr<INode> FDataTypeRegistry::CreateVariableDeferredAccessorNode(const FName& InDataType, const FNodeInitData& InParams) const
			{
				if (const IDataTypeRegistryEntry* Entry = FindDataTypeEntry(InDataType))
				{
					return Entry->CreateVariableDeferredAccessorNode(InParams);
				}
				return nullptr;
			}

			const IDataTypeRegistryEntry* FDataTypeRegistry::FindDataTypeEntry(const FName& InDataTypeName) const
			{
				const TSharedRef<IDataTypeRegistryEntry, ESPMode::ThreadSafe>* Entry = RegisteredDataTypes.Find(InDataTypeName);

				if (ensureMsgf(nullptr != Entry, TEXT("Data type not registered [Name:%s]"), *InDataTypeName.ToString()))
				{
					return &Entry->Get();
				}

				return nullptr;
			}
		}

		IDataTypeRegistry& IDataTypeRegistry::Get()
		{
			static MetasoundFrontendDataTypeRegistryPrivate::FDataTypeRegistry Registry;
			return Registry;
		}
	}
}
<|MERGE_RESOLUTION|>--- conflicted
+++ resolved
@@ -1,10 +1,7 @@
 // Copyright Epic Games, Inc. All Rights Reserved.
 #include "MetasoundFrontendDataTypeRegistry.h"
 
-<<<<<<< HEAD
-=======
 #include "MetasoundTrace.h"
->>>>>>> d731a049
 
 namespace Metasound
 {
@@ -389,14 +386,7 @@
 				FVariableMutatorNodeRegistryEntry(const TSharedRef<IDataTypeRegistryEntry, ESPMode::ThreadSafe>& InDataTypeEntry)
 				: DataTypeEntry(InDataTypeEntry)
 				{
-<<<<<<< HEAD
-					if (DataTypeEntry.IsValid())
-					{
-						SetFrontendClass(DataTypeEntry->GetFrontendVariableMutatorClass());
-					}
-=======
 					UpdateNodeClassInfo(DataTypeEntry->GetFrontendVariableMutatorClass());
->>>>>>> d731a049
 				}
 
 				virtual ~FVariableMutatorNodeRegistryEntry() = default;
@@ -430,14 +420,7 @@
 				FVariableAccessorNodeRegistryEntry(const TSharedRef<IDataTypeRegistryEntry, ESPMode::ThreadSafe>& InDataTypeEntry)
 				: DataTypeEntry(InDataTypeEntry)
 				{
-<<<<<<< HEAD
-					if (DataTypeEntry.IsValid())
-					{
-						SetFrontendClass(DataTypeEntry->GetFrontendVariableAccessorClass());
-					}
-=======
 					UpdateNodeClassInfo(DataTypeEntry->GetFrontendVariableAccessorClass());
->>>>>>> d731a049
 				}
 
 				virtual ~FVariableAccessorNodeRegistryEntry() = default;
@@ -471,14 +454,7 @@
 				FVariableDeferredAccessorNodeRegistryEntry(const TSharedRef<IDataTypeRegistryEntry, ESPMode::ThreadSafe>& InDataTypeEntry)
 				: DataTypeEntry(InDataTypeEntry)
 				{
-<<<<<<< HEAD
-					if (DataTypeEntry.IsValid())
-					{
-						SetFrontendClass(DataTypeEntry->GetFrontendVariableDeferredAccessorClass());
-					}
-=======
 					UpdateNodeClassInfo(DataTypeEntry->GetFrontendVariableDeferredAccessorClass());
->>>>>>> d731a049
 				}
 
 				virtual ~FVariableDeferredAccessorNodeRegistryEntry() = default;
@@ -600,17 +576,6 @@
 					FMetasoundFrontendRegistryContainer* NodeRegistry = FMetasoundFrontendRegistryContainer::Get();
 					if (ensure(nullptr != NodeRegistry))
 					{
-<<<<<<< HEAD
-						if (InEntry->GetDataTypeInfo().bIsParsable)
-						{
-							NodeRegistry->RegisterNode(MakeUnique<FInputNodeRegistryEntry>(InEntry->Clone()));
-							NodeRegistry->RegisterNode(MakeUnique<FOutputNodeRegistryEntry>(InEntry->Clone()));
-							NodeRegistry->RegisterNode(MakeUnique<FLiteralNodeRegistryEntry>(InEntry->Clone()));
-							NodeRegistry->RegisterNode(MakeUnique<FVariableNodeRegistryEntry>(InEntry->Clone()));
-							NodeRegistry->RegisterNode(MakeUnique<FVariableMutatorNodeRegistryEntry>(InEntry->Clone()));
-							NodeRegistry->RegisterNode(MakeUnique<FVariableAccessorNodeRegistryEntry>(InEntry->Clone()));
-							NodeRegistry->RegisterNode(MakeUnique<FVariableDeferredAccessorNodeRegistryEntry>(InEntry->Clone()));
-=======
 						if (Entry->GetDataTypeInfo().bIsParsable)
 						{
 							NodeRegistry->RegisterNode(MakeUnique<FInputNodeRegistryEntry>(Entry));
@@ -628,7 +593,6 @@
 								NodeRegistry->RegisterNode(MakeUnique<FConstructorInputNodeRegistryEntry>(Entry));
 								NodeRegistry->RegisterNode(MakeUnique<FConstructorOutputNodeRegistryEntry>(Entry));
 							}
->>>>>>> d731a049
 						}
 					}
 
@@ -681,11 +645,7 @@
 
 			void FDataTypeRegistry::IterateDataTypeInfo(TFunctionRef<void(const FDataTypeRegistryInfo&)> InFunction) const
 			{
-<<<<<<< HEAD
-				for (const TPair<FName, TUniquePtr<IDataTypeRegistryEntry>>& Entry : RegisteredDataTypes)
-=======
 				for (const TPair<FName, TSharedRef<IDataTypeRegistryEntry, ESPMode::ThreadSafe>>& Entry : RegisteredDataTypes)
->>>>>>> d731a049
 				{
 					InFunction(Entry.Value->GetDataTypeInfo());
 				}
