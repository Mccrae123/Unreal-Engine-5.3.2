// Copyright Epic Games, Inc. All Rights Reserved.

#pragma once

#include "Containers/Array.h"
#include "Containers/Set.h"
#include "MetasoundAssetBase.h"
#include "MetasoundBuilderInterface.h"
#include "MetasoundFrontendController.h"
#include "MetasoundFrontendDocument.h"
#include "MetasoundGraph.h"
#include "MetasoundVertex.h"

class FText;
class FName;
class FString;

namespace Metasound
{
	namespace Frontend
	{
		namespace Invalid
		{
			const FText& GetInvalidText();
			const FName& GetInvalidName();
			const FString& GetInvalidString();

#if WITH_EDITOR
			const FMetasoundFrontendVertexMetadata& GetInvalidVertexMetadata();
			const FMetasoundFrontendInterfaceStyle& GetInvalidInterfaceStyle();
			const FMetasoundFrontendClassStyle& GetInvalidClassStyle();
			const FMetasoundFrontendGraphStyle& GetInvalidGraphStyle();
#endif // WITH_EDITOR

			const FMetasoundFrontendLiteral& GetInvalidLiteral();
			const FMetasoundFrontendClassInterface& GetInvalidClassInterface();
<<<<<<< HEAD
=======
			const FMetasoundFrontendNodeInterface& GetInvalidNodeInterface();
>>>>>>> d731a049
			const FMetasoundFrontendClassMetadata& GetInvalidClassMetadata();
			const FMetasoundFrontendGraphClassPresetOptions& GetInvalidGraphClassPresetOptions();
			const FMetasoundFrontendGraphClass& GetInvalidGraphClass();
			const TArray<FMetasoundFrontendClass>& GetInvalidClassArray();
			const TArray<FMetasoundFrontendGraphClass>& GetInvalidGraphClassArray();
			const TSet<FName>& GetInvalidNameSet();
			const FMetasoundFrontendDocumentMetadata& GetInvalidDocumentMetadata();
		}

		/** FInvalidOutputController is a controller which is always invalid. 
		 *
		 *  All methods return defaults and return error flags or invalid values.
		 */
		class METASOUNDFRONTEND_API FInvalidOutputController : public IOutputController
		{
		public:
			FInvalidOutputController() = default;

			virtual ~FInvalidOutputController() = default;


			virtual bool IsValid() const override { return false; }
			virtual FGuid GetID() const override { return Metasound::FrontendInvalidID; }
			virtual const FName& GetDataType() const override { return Invalid::GetInvalidName(); }
			virtual const FVertexName& GetName() const override { return Invalid::GetInvalidName(); }
<<<<<<< HEAD
=======
			virtual EMetasoundFrontendVertexAccessType GetVertexAccessType() const override { return EMetasoundFrontendVertexAccessType::Unset; }
>>>>>>> d731a049

#if WITH_EDITOR
			virtual FText GetDisplayName() const override { return FText::GetEmpty(); }
			virtual const FText& GetTooltip() const override { return FText::GetEmpty(); }
			virtual const FMetasoundFrontendVertexMetadata& GetMetadata() const override { return Invalid::GetInvalidVertexMetadata(); }
#endif // WITH_EDITOR

			virtual FGuid GetOwningNodeID() const override { return Metasound::FrontendInvalidID; }
			virtual FNodeHandle GetOwningNode() override;
			virtual FConstNodeHandle GetOwningNode() const override;
			virtual void SetName(const FVertexName& InName) override { }
			virtual bool IsConnected() const override { return false; }
			virtual TArray<FInputHandle> GetConnectedInputs() override { return TArray<FInputHandle>(); }
			virtual TArray<FConstInputHandle> GetConstConnectedInputs() const override { return TArray<FConstInputHandle>(); }
			virtual bool Disconnect() override { return false; }

			virtual bool IsConnectionUserModifiable() const override { return false; }
			virtual FConnectability CanConnectTo(const IInputController& InController) const override { return FConnectability(); }
			virtual bool Connect(IInputController& InController) override { return false; }
			virtual bool ConnectWithConverterNode(IInputController& InController, const FConverterNodeInfo& InNodeClassName) override { return false; }
			virtual bool Disconnect(IInputController& InController) override { return false; }

		protected:
			virtual FDocumentAccess ShareAccess() override { return FDocumentAccess(); }
			virtual FConstDocumentAccess ShareAccess() const override { return FConstDocumentAccess(); }

		};

		/** FInvalidInputController is a controller which is always invalid. 
		 *
		 *  All methods return defaults and return error flags or invalid values.
		 */
		class METASOUNDFRONTEND_API FInvalidInputController : public IInputController 
		{
		public:
			FInvalidInputController() = default;
			virtual ~FInvalidInputController() = default;

			virtual bool IsValid() const override { return false; }
			virtual FGuid GetID() const override { return Metasound::FrontendInvalidID; }
			virtual bool IsConnected() const override { return false; }
			virtual const FName& GetDataType() const override { return Invalid::GetInvalidName(); }
			virtual const FVertexName& GetName() const override { return Invalid::GetInvalidName(); }
<<<<<<< HEAD
=======
			virtual EMetasoundFrontendVertexAccessType GetVertexAccessType() const override { return EMetasoundFrontendVertexAccessType::Reference; }
>>>>>>> d731a049

#if WITH_EDITOR
			virtual FText GetDisplayName() const override { return Invalid::GetInvalidText(); }
			virtual const FText& GetTooltip() const override { return Invalid::GetInvalidText(); }
			virtual const FMetasoundFrontendVertexMetadata& GetMetadata() const override { return Invalid::GetInvalidVertexMetadata(); }
#endif // WITH_EDITOR

			virtual bool ClearLiteral() override { return false; }
			virtual const FMetasoundFrontendLiteral* GetLiteral() const override { return nullptr; }
			virtual void SetLiteral(const FMetasoundFrontendLiteral& InLiteral) { };
			virtual const FMetasoundFrontendLiteral* GetClassDefaultLiteral() const override { return nullptr; }
			virtual FGuid GetOwningNodeID() const override { return Metasound::FrontendInvalidID; }
			virtual FNodeHandle GetOwningNode() override;
			virtual FConstNodeHandle GetOwningNode() const override;

			virtual bool IsConnectionUserModifiable() const override { return false; }
			virtual FOutputHandle GetConnectedOutput() override { return IOutputController::GetInvalidHandle(); }
			virtual FConstOutputHandle GetConnectedOutput() const override { return IOutputController::GetInvalidHandle(); }
			virtual bool Disconnect() override { return false; }

			virtual void SetName(const FVertexName& InName) override { }

			virtual FConnectability CanConnectTo(const IOutputController& InController) const override { return FConnectability(); }
			virtual bool Connect(IOutputController& InController) override { return false; }
			virtual bool ConnectWithConverterNode(IOutputController& InController, const FConverterNodeInfo& InNodeClassName) override { return false; }
			virtual bool Disconnect(IOutputController& InController) override { return false; }
		protected:
			virtual FDocumentAccess ShareAccess() override { return FDocumentAccess(); }
			virtual FConstDocumentAccess ShareAccess() const override { return FConstDocumentAccess(); }
		};

		class METASOUNDFRONTEND_API FInvalidVariableController : public IVariableController
		{
		public:
			FInvalidVariableController() = default;
			virtual ~FInvalidVariableController() = default;

			/** Returns true if the controller is in a valid state. */
			virtual bool IsValid() const override { return false; }

			virtual FGuid GetID() const override { return Metasound::FrontendInvalidID; }
			
			/** Returns the data type name associated with this output. */
			virtual const FName& GetDataType() const override { return Invalid::GetInvalidName(); }
			
			/** Returns the name associated with this variable. */
			virtual const FName& GetName() const override { return Invalid::GetInvalidName(); }
			virtual void SetName(const FName&) override { }

#if WITH_EDITOR
			/** Returns the human readable name associated with this output. */
			virtual FText GetDisplayName() const override { return Invalid::GetInvalidText(); }
			virtual void SetDisplayName(const FText&) override { }
			virtual FText GetDescription() const override { return Invalid::GetInvalidText(); }
			virtual void SetDescription(const FText&) override { }
#endif // WITH_EDITOR

			virtual FNodeHandle FindMutatorNode() override { return INodeController::GetInvalidHandle(); }
			virtual FConstNodeHandle FindMutatorNode() const override { return INodeController::GetInvalidHandle(); }
			virtual TArray<FNodeHandle> FindAccessorNodes() override { return TArray<FNodeHandle>(); }
			virtual TArray<FConstNodeHandle> FindAccessorNodes() const override { return TArray<FConstNodeHandle>(); }
			virtual TArray<FNodeHandle> FindDeferredAccessorNodes() override { return TArray<FNodeHandle>(); }
			virtual TArray<FConstNodeHandle> FindDeferredAccessorNodes() const override { return TArray<FConstNodeHandle>(); }
			
			/** Returns a FGraphHandle to the node which owns this output. */
			virtual FGraphHandle GetOwningGraph() override { return IGraphController::GetInvalidHandle(); }
			
			/** Returns a FConstGraphHandle to the node which owns this output. */
			virtual FConstGraphHandle GetOwningGraph() const override { return IGraphController::GetInvalidHandle(); }

			/** Returns the value for the given variable instance if set. */
			virtual const FMetasoundFrontendLiteral& GetLiteral() const override { return Invalid::GetInvalidLiteral(); }

			/** Sets the value for the given variable instance */
			virtual bool SetLiteral(const FMetasoundFrontendLiteral& InLiteral) override { return false; }
		protected:
			virtual FDocumentAccess ShareAccess() override { return FDocumentAccess(); }
			virtual FConstDocumentAccess ShareAccess() const override { return FConstDocumentAccess(); }
		};


		/** FInvalidNodeController is a controller which is always invalid. 
		 *
		 *  All methods return defaults and return error flags or invalid values.
		 */
		class METASOUNDFRONTEND_API FInvalidNodeController : public INodeController 
		{

		public:
			FInvalidNodeController() = default;
			virtual ~FInvalidNodeController() = default;

			virtual bool IsValid() const override { return false; }
<<<<<<< HEAD

			virtual TArray<FInputHandle> GetInputs() override { return TArray<FInputHandle>(); }
			virtual TArray<FOutputHandle> GetOutputs() override { return TArray<FOutputHandle>(); }
			virtual TArray<FConstInputHandle> GetConstInputs() const override { return TArray<FConstInputHandle>(); }
			virtual TArray<FConstOutputHandle> GetConstOutputs() const override { return TArray<FConstOutputHandle>(); }

			virtual FInputHandle GetInputWithVertexName(const FVertexName& InName) override { return IInputController::GetInvalidHandle(); }
			virtual FConstInputHandle GetConstInputWithVertexName(const FVertexName& InName) const override { return IInputController::GetInvalidHandle(); }
			virtual FOutputHandle GetOutputWithVertexName(const FVertexName& InName) override { return IOutputController::GetInvalidHandle(); }
			virtual FConstOutputHandle GetConstOutputWithVertexName(const FVertexName& InName) const override { return IOutputController::GetInvalidHandle(); }
			virtual FInputHandle GetInputWithID(FGuid InVertexID) override { return IInputController::GetInvalidHandle(); }
			virtual FOutputHandle GetOutputWithID(FGuid InVertexID) override { return IOutputController::GetInvalidHandle(); }
			virtual FConstInputHandle GetInputWithID(FGuid InVertexID) const override { return IInputController::GetInvalidHandle(); }
			virtual FConstOutputHandle GetOutputWithID(FGuid InVertexID) const override { return IOutputController::GetInvalidHandle(); }

#if WITH_EDITOR
			virtual const FMetasoundFrontendNodeStyle& GetNodeStyle() const override { static const FMetasoundFrontendNodeStyle Invalid; return Invalid; }
			virtual void SetNodeStyle(const FMetasoundFrontendNodeStyle& InNodeStyle) override { }
#endif // WITH_EDITOR

			virtual void SetNodeName(const FVertexName& InName) override { }

			virtual FNodeHandle ReplaceWithVersion(const FMetasoundFrontendVersionNumber& InNewVersion, TArray<FVertexNameAndType>* OutDisconnectedInputs, TArray<FVertexNameAndType>* OutDisconnectedOutputs) override { return INodeController::GetInvalidHandle(); }


			virtual bool CanAddInput(const FVertexName& InVertexName) const override { return false; }
			virtual FInputHandle AddInput(const FVertexName& InVertexName, const FMetasoundFrontendLiteral* InDefault) override { return IInputController::GetInvalidHandle(); }
			virtual bool RemoveInput(FGuid InVertexID) override { return false; }

			virtual bool CanAddOutput(const FVertexName& InVertexName) const override { return false; }
			virtual FInputHandle AddOutput(const FVertexName& InVertexName, const FMetasoundFrontendLiteral* InDefault) override { return IInputController::GetInvalidHandle(); }
			virtual bool RemoveOutput(FGuid InVertexID) override { return false; }

			virtual bool ClearInputLiteral(FGuid InVertexID) override { return false; };
			virtual const FMetasoundFrontendLiteral* GetInputLiteral(const FGuid& InVertexID) const override { return nullptr; }
			virtual void SetInputLiteral(const FMetasoundFrontendVertexLiteral& InVertexLiteral) override { }

			virtual const FMetasoundFrontendClassInterface& GetClassInterface() const override { return Invalid::GetInvalidClassInterface(); }
			virtual const FMetasoundFrontendClassMetadata& GetClassMetadata() const override { return Invalid::GetInvalidClassMetadata(); }

#if WITH_EDITOR
			virtual const FMetasoundFrontendInterfaceStyle& GetInputStyle() const override { return Invalid::GetInvalidInterfaceStyle(); }
			virtual const FMetasoundFrontendInterfaceStyle& GetOutputStyle() const override { return Invalid::GetInvalidInterfaceStyle(); }
			virtual const FMetasoundFrontendClassStyle& GetClassStyle() const override { return Invalid::GetInvalidClassStyle(); }

			virtual const FText& GetDescription() const override { return Invalid::GetInvalidText(); }
#endif // WITH_EDITOR

			virtual const FMetasoundFrontendVersion& GetInterfaceVersion() const { return FMetasoundFrontendVersion::GetInvalid(); }
			virtual bool IsInterfaceMember() const override { return false; }

			virtual bool DiffAgainstRegistryInterface(FClassInterfaceUpdates& OutInterfaceUpdates, bool bInUseHighestMinorVersion) const override { return false; }
			virtual bool CanAutoUpdate(FClassInterfaceUpdates& OutInterfaceUpdates) const override { OutInterfaceUpdates = { }; return false; }
			virtual FMetasoundFrontendVersionNumber FindHighestVersionInRegistry() const override { return FMetasoundFrontendVersionNumber::GetInvalid(); }
			virtual FMetasoundFrontendVersionNumber FindHighestMinorVersionInRegistry() const override { return FMetasoundFrontendVersionNumber::GetInvalid(); }

			virtual TSharedRef<IGraphController> AsGraph() override;
			virtual TSharedRef<const IGraphController> AsGraph() const override;

			virtual FGuid GetID() const override { return Metasound::FrontendInvalidID; }
			virtual FGuid GetClassID() const override { return Metasound::FrontendInvalidID; }

			virtual FGuid GetOwningGraphClassID() const override { return Metasound::FrontendInvalidID; }
			virtual TSharedRef<IGraphController> GetOwningGraph() override;
			virtual TSharedRef<const IGraphController> GetOwningGraph() const override;

			virtual void IterateInputs(TUniqueFunction<void(FInputHandle)> InFunction) override { }
			virtual void IterateConstInputs(TUniqueFunction<void(FConstInputHandle)> InFunction) const override { }

			virtual void IterateOutputs(TUniqueFunction<void(FOutputHandle)> InFunction) override { }
			virtual void IterateConstOutputs(TUniqueFunction<void(FConstOutputHandle)> InFunction) const override { }

			virtual int32 GetNumInputs() const override { return 0; }
			virtual int32 GetNumOutputs() const override { return 0; }

			virtual const FVertexName& GetNodeName() const override { return Invalid::GetInvalidName(); }

=======

			virtual TArray<FInputHandle> GetInputs() override { return TArray<FInputHandle>(); }
			virtual TArray<FOutputHandle> GetOutputs() override { return TArray<FOutputHandle>(); }
			virtual TArray<FConstInputHandle> GetConstInputs() const override { return TArray<FConstInputHandle>(); }
			virtual TArray<FConstOutputHandle> GetConstOutputs() const override { return TArray<FConstOutputHandle>(); }

			virtual FInputHandle GetInputWithVertexName(const FVertexName& InName) override { return IInputController::GetInvalidHandle(); }
			virtual FConstInputHandle GetConstInputWithVertexName(const FVertexName& InName) const override { return IInputController::GetInvalidHandle(); }
			virtual FOutputHandle GetOutputWithVertexName(const FVertexName& InName) override { return IOutputController::GetInvalidHandle(); }
			virtual FConstOutputHandle GetConstOutputWithVertexName(const FVertexName& InName) const override { return IOutputController::GetInvalidHandle(); }
			virtual FInputHandle GetInputWithID(FGuid InVertexID) override { return IInputController::GetInvalidHandle(); }
			virtual FOutputHandle GetOutputWithID(FGuid InVertexID) override { return IOutputController::GetInvalidHandle(); }
			virtual FConstInputHandle GetInputWithID(FGuid InVertexID) const override { return IInputController::GetInvalidHandle(); }
			virtual FConstOutputHandle GetOutputWithID(FGuid InVertexID) const override { return IOutputController::GetInvalidHandle(); }

#if WITH_EDITOR
			virtual const FMetasoundFrontendNodeStyle& GetNodeStyle() const override { static const FMetasoundFrontendNodeStyle Invalid; return Invalid; }
			virtual void SetNodeStyle(const FMetasoundFrontendNodeStyle& InNodeStyle) override { }
#endif // WITH_EDITOR

			virtual void SetNodeName(const FVertexName& InName) override { }

			virtual FNodeHandle ReplaceWithVersion(const FMetasoundFrontendVersionNumber& InNewVersion, TArray<FVertexNameAndType>* OutDisconnectedInputs, TArray<FVertexNameAndType>* OutDisconnectedOutputs) override { return INodeController::GetInvalidHandle(); }


			virtual bool CanAddInput(const FVertexName& InVertexName) const override { return false; }
			virtual FInputHandle AddInput(const FVertexName& InVertexName, const FMetasoundFrontendLiteral* InDefault) override { return IInputController::GetInvalidHandle(); }
			virtual bool RemoveInput(FGuid InVertexID) override { return false; }

			virtual bool CanAddOutput(const FVertexName& InVertexName) const override { return false; }
			virtual FInputHandle AddOutput(const FVertexName& InVertexName, const FMetasoundFrontendLiteral* InDefault) override { return IInputController::GetInvalidHandle(); }
			virtual bool RemoveOutput(FGuid InVertexID) override { return false; }

			virtual bool ClearInputLiteral(FGuid InVertexID) override { return false; };
			virtual const FMetasoundFrontendLiteral* GetInputLiteral(const FGuid& InVertexID) const override { return nullptr; }
			virtual void SetInputLiteral(const FMetasoundFrontendVertexLiteral& InVertexLiteral) override { }

			virtual const FMetasoundFrontendClassInterface& GetClassInterface() const override { return Invalid::GetInvalidClassInterface(); }
			virtual const FMetasoundFrontendClassMetadata& GetClassMetadata() const override { return Invalid::GetInvalidClassMetadata(); }

			virtual const FMetasoundFrontendNodeInterface& GetNodeInterface() const override { return Invalid::GetInvalidNodeInterface(); }

#if WITH_EDITOR
			virtual const FMetasoundFrontendInterfaceStyle& GetInputStyle() const override { return Invalid::GetInvalidInterfaceStyle(); }
			virtual const FMetasoundFrontendInterfaceStyle& GetOutputStyle() const override { return Invalid::GetInvalidInterfaceStyle(); }
			virtual const FMetasoundFrontendClassStyle& GetClassStyle() const override { return Invalid::GetInvalidClassStyle(); }

			virtual const FText& GetDescription() const override { return Invalid::GetInvalidText(); }
#endif // WITH_EDITOR

			virtual const FMetasoundFrontendVersion& GetInterfaceVersion() const { return FMetasoundFrontendVersion::GetInvalid(); }
			virtual bool IsInterfaceMember() const override { return false; }

			virtual bool DiffAgainstRegistryInterface(FClassInterfaceUpdates& OutInterfaceUpdates, bool bInUseHighestMinorVersion) const override { return false; }
			virtual bool CanAutoUpdate(FClassInterfaceUpdates& OutInterfaceUpdates) const override { OutInterfaceUpdates = { }; return false; }

			virtual TSharedRef<IGraphController> AsGraph() override;
			virtual TSharedRef<const IGraphController> AsGraph() const override;

			virtual FGuid GetID() const override { return Metasound::FrontendInvalidID; }
			virtual FGuid GetClassID() const override { return Metasound::FrontendInvalidID; }

			virtual FGuid GetOwningGraphClassID() const override { return Metasound::FrontendInvalidID; }
			virtual TSharedRef<IGraphController> GetOwningGraph() override;
			virtual TSharedRef<const IGraphController> GetOwningGraph() const override;

			virtual void IterateInputs(TUniqueFunction<void(FInputHandle)> InFunction) override { }
			virtual void IterateConstInputs(TUniqueFunction<void(FConstInputHandle)> InFunction) const override { }

			virtual void IterateOutputs(TUniqueFunction<void(FOutputHandle)> InFunction) override { }
			virtual void IterateConstOutputs(TUniqueFunction<void(FConstOutputHandle)> InFunction) const override { }

			virtual int32 GetNumInputs() const override { return 0; }
			virtual int32 GetNumOutputs() const override { return 0; }

			virtual const FVertexName& GetNodeName() const override { return Invalid::GetInvalidName(); }

>>>>>>> d731a049
#if WITH_EDITOR
			virtual FText GetDisplayName() const override { return Invalid::GetInvalidText(); }
			virtual const FText& GetDisplayTitle() const override { return Invalid::GetInvalidText(); }
			virtual void SetDescription(const FText& InDescription) override { }
			virtual void SetDisplayName(const FText& InText) override { }
#endif // WITH_EDITOR

		protected:
			virtual FDocumentAccess ShareAccess() override { return FDocumentAccess(); }
			virtual FConstDocumentAccess ShareAccess() const override { return FConstDocumentAccess(); }
		};

		/** FInvalidGraphController is a controller which is always invalid. 
		 *
		 *  All methods return defaults and return error flags or invalid values.
		 */
		class METASOUNDFRONTEND_API FInvalidGraphController : public IGraphController 
		{
			public:
			FInvalidGraphController() = default;
			virtual ~FInvalidGraphController() = default;

			virtual bool IsValid() const override { return false; }
			virtual FGuid GetClassID() const override { return Metasound::FrontendInvalidID; }

#if WITH_EDITOR
			virtual FText GetDisplayName() const override { return Invalid::GetInvalidText(); }
#endif // WITH_EDITOR

			virtual TArray<FVertexName> GetInputVertexNames() const override { return TArray<FVertexName>(); }
			virtual TArray<FVertexName> GetOutputVertexNames() const override { return TArray<FVertexName>(); }

			virtual TArray<FNodeHandle> GetNodes() override { return TArray<FNodeHandle>(); }
			virtual TArray<FConstNodeHandle> GetConstNodes() const override { return TArray<FConstNodeHandle>(); }

			virtual FConstNodeHandle GetNodeWithID(FGuid InNodeID) const override { return INodeController::GetInvalidHandle(); }
			virtual FNodeHandle GetNodeWithID(FGuid InNodeID) override { return INodeController::GetInvalidHandle(); }

			virtual TArray<FNodeHandle> GetOutputNodes() override { return TArray<FNodeHandle>(); }
			virtual TArray<FNodeHandle> GetInputNodes() override { return TArray<FNodeHandle>(); }
			virtual TArray<FConstNodeHandle> GetConstOutputNodes() const override { return TArray<FConstNodeHandle>(); }
			virtual TArray<FConstNodeHandle> GetConstInputNodes() const override { return TArray<FConstNodeHandle>(); }

			virtual const TSet<FName>& GetInputsInheritingDefault() const { return Invalid::GetInvalidNameSet(); }
			virtual bool SetInputInheritsDefault(FName InName, bool bDefaultIsInherited) { return false; }
			virtual void SetInputsInheritingDefault(TSet<FName>&& InNames) { }

			virtual FVariableHandle AddVariable(const FName& InDataTypeName) override { return IVariableController::GetInvalidHandle(); }
			virtual FVariableHandle FindVariable(const FGuid& InVariableID) override { return IVariableController::GetInvalidHandle(); }
			virtual FConstVariableHandle FindVariable(const FGuid& InVariableID) const { return IVariableController::GetInvalidHandle(); }
			virtual FVariableHandle FindVariableContainingNode(const FGuid& InNodeID) override { return IVariableController::GetInvalidHandle(); }
			virtual FConstVariableHandle FindVariableContainingNode(const FGuid& InNodeID) const override { return IVariableController::GetInvalidHandle(); }
			virtual bool RemoveVariable(const FGuid& InVariableID) override { return false; }
			virtual TArray<FVariableHandle> GetVariables() override { return TArray<FVariableHandle>(); }
			virtual TArray<FConstVariableHandle> GetVariables() const override { return TArray<FConstVariableHandle>(); }
			virtual FNodeHandle FindOrAddVariableMutatorNode(const FGuid& InVariableID) override { return INodeController::GetInvalidHandle(); }
			virtual FNodeHandle AddVariableAccessorNode(const FGuid& InVariableID) override { return INodeController::GetInvalidHandle(); }
			virtual FNodeHandle AddVariableDeferredAccessorNode(const FGuid& InVariableID) override{ return INodeController::GetInvalidHandle(); }

#if WITH_EDITOR
			virtual const FMetasoundFrontendGraphStyle& GetGraphStyle() const override { return Invalid::GetInvalidGraphStyle(); }
			virtual void SetGraphStyle(const FMetasoundFrontendGraphStyle& InStyle) override { }
			virtual const FMetasoundFrontendInterfaceStyle& GetInputStyle() const override { return Invalid::GetInvalidInterfaceStyle(); }
			virtual const FMetasoundFrontendInterfaceStyle& GetOutputStyle() const override { return Invalid::GetInvalidInterfaceStyle(); }
			virtual void SetInputStyle(const FMetasoundFrontendInterfaceStyle& InStyle) override { }
			virtual void SetOutputStyle(const FMetasoundFrontendInterfaceStyle& InStyle) override { }
#endif // WITH_EDITOR

			virtual void ClearGraph() override { };

			virtual void IterateConstNodes(TFunctionRef<void(FConstNodeHandle)> InFunction, EMetasoundFrontendClassType InClassType /* = EMetasoundFrontendClassType::Invalid */) const override { }
			virtual void IterateNodes(TFunctionRef<void(FNodeHandle)> InFunction, EMetasoundFrontendClassType InClassType /* = EMetasoundFrontendClassType::Invalid */) override { }

			virtual bool ContainsOutputVertex(const FVertexName& InName, const FName& InTypeName) const override { return false; }
			virtual bool ContainsOutputVertexWithName(const FVertexName& InName) const override { return false; }
			virtual bool ContainsInputVertex(const FVertexName& InName, const FName& InTypeName) const override { return false; }
			virtual bool ContainsInputVertexWithName(const FVertexName& InName) const override { return false; }

			virtual FConstNodeHandle GetOutputNodeWithName(const FVertexName& InName) const override { return INodeController::GetInvalidHandle(); }
			virtual FConstNodeHandle GetInputNodeWithName(const FVertexName& InName) const override { return INodeController::GetInvalidHandle(); }
			virtual FNodeHandle GetOutputNodeWithName(const FVertexName& InName) override { return INodeController::GetInvalidHandle(); }
			virtual FNodeHandle GetInputNodeWithName(const FVertexName& InName) override { return INodeController::GetInvalidHandle(); }

			virtual FConstClassInputAccessPtr FindClassInputWithName(const FVertexName& InName) const override { return FConstClassInputAccessPtr(); }
			virtual FConstClassOutputAccessPtr FindClassOutputWithName(const FVertexName& InName) const override { return FConstClassOutputAccessPtr(); }

			virtual FNodeHandle AddInputVertex(const FMetasoundFrontendClassInput& InDescription) override { return INodeController::GetInvalidHandle(); }
			virtual TSharedRef<INodeController> AddInputVertex(const FVertexName& InName, const FName InTypeName, const FMetasoundFrontendLiteral* InDefaultValue) override { return INodeController::GetInvalidHandle(); }
			virtual bool RemoveInputVertex(const FVertexName& InputName) override { return false; }

			virtual FNodeHandle AddOutputVertex(const FMetasoundFrontendClassOutput& InDescription) override { return INodeController::GetInvalidHandle(); }
			virtual TSharedRef<INodeController> AddOutputVertex(const FVertexName& InName, const FName InTypeName) override { return INodeController::GetInvalidHandle(); }
			virtual bool RemoveOutputVertex(const FVertexName& OutputName) override { return false; }

			// This can be used to determine what kind of property editor we should use for the data type of a given input.
			// Will return Invalid if the input couldn't be found, or if the input doesn't support any kind of literals.
			virtual ELiteralType GetPreferredLiteralTypeForInputVertex(const FVertexName& InInputName) const override { return ELiteralType::Invalid; }

			// For inputs whose preferred literal type is UObject or UObjectArray, this can be used to determine the UObject corresponding to that input's datatype.
			virtual UClass* GetSupportedClassForInputVertex(const FVertexName& InInputName) override { return nullptr; }

			virtual FGuid GetVertexIDForInputVertex(const FVertexName& InInputName) const override { return Metasound::FrontendInvalidID; }
			virtual FGuid GetVertexIDForOutputVertex(const FVertexName& InOutputName) const override { return Metasound::FrontendInvalidID; }
			virtual FMetasoundFrontendLiteral GetDefaultInput(const FGuid& InVertexID) const override { return FMetasoundFrontendLiteral{}; }

			// These can be used to set the default value for a given input on this graph.
			// @returns false if the input name couldn't be found, or if the literal type was incompatible with the Data Type of this input.
			virtual bool SetDefaultInput(const FGuid& InVertexID, const FMetasoundFrontendLiteral& InLiteral) override { return false; }
			virtual bool SetDefaultInputToDefaultLiteralOfType(const FGuid& InVertexID) override { return false; }

#if WITH_EDITOR
			virtual const FText& GetInputDescription(const FVertexName& InName) const override { return FText::GetEmpty(); }
			virtual const FText& GetOutputDescription(const FVertexName& InName) const override { return FText::GetEmpty(); }

			virtual void SetInputDescription(const FVertexName& InName, const FText& InDescription) override { }
			virtual void SetOutputDescription(const FVertexName& InName, const FText& InDescription) override { }
			virtual void SetInputDisplayName(const FVertexName& InName, const FText& InDisplayName) override { }
			virtual void SetOutputDisplayName(const FVertexName& InName, const FText& InDisplayName) override { }

			virtual int32 GetSortOrderIndexForInput(const FVertexName& InName) const { return 0; }
			virtual int32 GetSortOrderIndexForOutput(const FVertexName& InName) const { return 0; }
			virtual void SetSortOrderIndexForInput(const FVertexName& InName, int32 InSortOrderIndex) { }
			virtual void SetSortOrderIndexForOutput(const FVertexName& InName, int32 InSortOrderIndex) { }
#endif // WITH_EDITOR

			// This can be used to clear the current literal for a given input.
			// @returns false if the input name couldn't be found.
			virtual bool ClearLiteralForInput(const FVertexName& InInputName, FGuid InVertexID) override { return false; }

			virtual FNodeHandle AddNode(const FNodeRegistryKey& InNodeClass, FGuid InNodeGuid) override { return INodeController::GetInvalidHandle(); }
			virtual FNodeHandle AddNode(const FMetasoundFrontendClassMetadata& InNodeClass, FGuid InNodeGuid) override { return INodeController::GetInvalidHandle(); }
			virtual FNodeHandle AddDuplicateNode(const INodeController& InNode) override { return INodeController::GetInvalidHandle(); }
<<<<<<< HEAD
=======
			virtual FNodeHandle AddTemplateNode(const FNodeRegistryKey& InNodeClass, FMetasoundFrontendNodeInterface&& InNodeInterface, FGuid InNodeGuid) override { return INodeController::GetInvalidHandle(); }
>>>>>>> d731a049

			// Remove the node corresponding to this node handle.
			// On success, invalidates the received node handle.
			virtual bool RemoveNode(INodeController& InNode) override { return false; }

			// Returns the metadata for the current graph, including the name, description and author.
			virtual const FMetasoundFrontendGraphClassPresetOptions& GetGraphPresetOptions() const override { return Invalid::GetInvalidGraphClassPresetOptions(); }

			virtual void SetGraphPresetOptions(const FMetasoundFrontendGraphClassPresetOptions& InMetadata) override { }

			// Returns the metadata for the current graph, including the name, description and author.
			virtual const FMetasoundFrontendClassMetadata& GetGraphMetadata() const override { return Invalid::GetInvalidClassMetadata(); }

			virtual void SetGraphMetadata(const FMetasoundFrontendClassMetadata& InMetadata) override { }

			virtual FNodeHandle CreateEmptySubgraph(const FMetasoundFrontendClassMetadata& InInfo) override { return INodeController::GetInvalidHandle(); }

<<<<<<< HEAD
			virtual TUniquePtr<IOperator> BuildOperator(const FOperatorSettings& InSettings, const FMetasoundEnvironment& InEnvironment, TArray<IOperatorBuilder::FBuildErrorPtr>& OutBuildErrors) const override
			{
				return TUniquePtr<IOperator>(nullptr);
			}
=======
			virtual TUniquePtr<IOperator> BuildOperator(const FOperatorSettings& InSettings, const FMetasoundEnvironment& InEnvironment, FBuildResults& OutBuildErrors) const override { return { }; }
>>>>>>> d731a049

			virtual FDocumentHandle GetOwningDocument() override;
			virtual FConstDocumentHandle GetOwningDocument() const override;

			virtual void UpdateInterfaceChangeID() override { }

		protected:
			virtual FDocumentAccess ShareAccess() override { return FDocumentAccess(); }
			virtual FConstDocumentAccess ShareAccess() const override { return FConstDocumentAccess(); }
		};

		/** FInvalidDocumentController is a controller which is always invalid. 
		 *
		 *  All methods return defaults and return error flags or invalid values.
		 */
		class METASOUNDFRONTEND_API FInvalidDocumentController : public IDocumentController 
		{
			public:
				FInvalidDocumentController() = default;
				virtual ~FInvalidDocumentController() = default;

				virtual bool IsValid() const override { return false; }

				virtual const TArray<FMetasoundFrontendClass>& GetDependencies() const override { return Invalid::GetInvalidClassArray(); }
				virtual void IterateDependencies(TFunctionRef<void(FMetasoundFrontendClass&)> InFunction) override { }
				virtual void IterateDependencies(TFunctionRef<void(const FMetasoundFrontendClass&)> InFunction) const override { }
				virtual const TArray<FMetasoundFrontendGraphClass>& GetSubgraphs() const override { return Invalid::GetInvalidGraphClassArray(); }
				virtual const FMetasoundFrontendGraphClass& GetRootGraphClass() const override { return Invalid::GetInvalidGraphClass(); }
				virtual void SetRootGraphClass(FMetasoundFrontendGraphClass&& InClass) override { }

				virtual FConstClassAccessPtr FindDependencyWithID(FGuid InClassID) const override { return FConstClassAccessPtr(); }
				virtual FConstGraphClassAccessPtr FindSubgraphWithID(FGuid InClassID) const override { return FConstGraphClassAccessPtr(); }
				virtual FConstClassAccessPtr FindClassWithID(FGuid InClassID) const override { return FConstClassAccessPtr(); }

				virtual FConstClassAccessPtr FindClass(const FNodeRegistryKey& InKey) const override { return FConstClassAccessPtr(); }
				virtual FConstClassAccessPtr FindOrAddClass(const FNodeRegistryKey& InKey, bool bInRefreshFromRegistry) override { return FConstClassAccessPtr(); }
				virtual FConstClassAccessPtr FindClass(const FMetasoundFrontendClassMetadata& InMetadata) const override{ return FConstClassAccessPtr(); }
				virtual FConstClassAccessPtr FindOrAddClass(const FMetasoundFrontendClassMetadata& InMetadata) override{ return FConstClassAccessPtr(); }
				virtual FGraphHandle AddDuplicateSubgraph(const IGraphController& InGraph) override { return IGraphController::GetInvalidHandle(); }

				virtual const TSet<FMetasoundFrontendVersion>& GetInterfaceVersions() const override { static const TSet<FMetasoundFrontendVersion> EmptyArray; return EmptyArray; }
				virtual void AddInterfaceVersion(const FMetasoundFrontendVersion& InVersion) override { }
				virtual void RemoveInterfaceVersion(const FMetasoundFrontendVersion& InVersion) override { }
				virtual void ClearInterfaceVersions() override { }

				virtual void SetMetadata(const FMetasoundFrontendDocumentMetadata& InMetadata) override { }
				virtual const FMetasoundFrontendDocumentMetadata& GetMetadata() const override { return Invalid::GetInvalidDocumentMetadata(); }
<<<<<<< HEAD
=======
				virtual FMetasoundFrontendDocumentMetadata* GetMetadata() override { return nullptr; }
>>>>>>> d731a049

				virtual void RemoveUnreferencedDependencies() override { }
				virtual TArray<FConstClassAccessPtr> SynchronizeDependencyMetadata() override { return { }; }

				virtual TArray<FGraphHandle> GetSubgraphHandles() override { return TArray<FGraphHandle>(); }

				virtual TArray<FConstGraphHandle> GetSubgraphHandles() const override { return TArray<FConstGraphHandle>(); }

				virtual FGraphHandle GetSubgraphWithClassID(FGuid InClassID) override { return IGraphController::GetInvalidHandle(); }

				virtual FConstGraphHandle GetSubgraphWithClassID(FGuid InClassID) const override { return IGraphController::GetInvalidHandle(); }

				virtual TSharedRef<IGraphController> GetRootGraph() override;
				virtual TSharedRef<const IGraphController> GetRootGraph() const override;
				virtual bool ExportToJSONAsset(const FString& InAbsolutePath) const override { return false; }
				virtual FString ExportToJSON() const override { return FString(); }

			protected:

				virtual FDocumentAccess ShareAccess() override { return FDocumentAccess(); }
				virtual FConstDocumentAccess ShareAccess() const override { return FConstDocumentAccess(); }
		};
	}
}<|MERGE_RESOLUTION|>--- conflicted
+++ resolved
@@ -34,10 +34,7 @@
 
 			const FMetasoundFrontendLiteral& GetInvalidLiteral();
 			const FMetasoundFrontendClassInterface& GetInvalidClassInterface();
-<<<<<<< HEAD
-=======
 			const FMetasoundFrontendNodeInterface& GetInvalidNodeInterface();
->>>>>>> d731a049
 			const FMetasoundFrontendClassMetadata& GetInvalidClassMetadata();
 			const FMetasoundFrontendGraphClassPresetOptions& GetInvalidGraphClassPresetOptions();
 			const FMetasoundFrontendGraphClass& GetInvalidGraphClass();
@@ -63,10 +60,7 @@
 			virtual FGuid GetID() const override { return Metasound::FrontendInvalidID; }
 			virtual const FName& GetDataType() const override { return Invalid::GetInvalidName(); }
 			virtual const FVertexName& GetName() const override { return Invalid::GetInvalidName(); }
-<<<<<<< HEAD
-=======
 			virtual EMetasoundFrontendVertexAccessType GetVertexAccessType() const override { return EMetasoundFrontendVertexAccessType::Unset; }
->>>>>>> d731a049
 
 #if WITH_EDITOR
 			virtual FText GetDisplayName() const override { return FText::GetEmpty(); }
@@ -110,10 +104,7 @@
 			virtual bool IsConnected() const override { return false; }
 			virtual const FName& GetDataType() const override { return Invalid::GetInvalidName(); }
 			virtual const FVertexName& GetName() const override { return Invalid::GetInvalidName(); }
-<<<<<<< HEAD
-=======
 			virtual EMetasoundFrontendVertexAccessType GetVertexAccessType() const override { return EMetasoundFrontendVertexAccessType::Reference; }
->>>>>>> d731a049
 
 #if WITH_EDITOR
 			virtual FText GetDisplayName() const override { return Invalid::GetInvalidText(); }
@@ -207,7 +198,6 @@
 			virtual ~FInvalidNodeController() = default;
 
 			virtual bool IsValid() const override { return false; }
-<<<<<<< HEAD
 
 			virtual TArray<FInputHandle> GetInputs() override { return TArray<FInputHandle>(); }
 			virtual TArray<FOutputHandle> GetOutputs() override { return TArray<FOutputHandle>(); }
@@ -248,6 +238,8 @@
 			virtual const FMetasoundFrontendClassInterface& GetClassInterface() const override { return Invalid::GetInvalidClassInterface(); }
 			virtual const FMetasoundFrontendClassMetadata& GetClassMetadata() const override { return Invalid::GetInvalidClassMetadata(); }
 
+			virtual const FMetasoundFrontendNodeInterface& GetNodeInterface() const override { return Invalid::GetInvalidNodeInterface(); }
+
 #if WITH_EDITOR
 			virtual const FMetasoundFrontendInterfaceStyle& GetInputStyle() const override { return Invalid::GetInvalidInterfaceStyle(); }
 			virtual const FMetasoundFrontendInterfaceStyle& GetOutputStyle() const override { return Invalid::GetInvalidInterfaceStyle(); }
@@ -261,8 +253,6 @@
 
 			virtual bool DiffAgainstRegistryInterface(FClassInterfaceUpdates& OutInterfaceUpdates, bool bInUseHighestMinorVersion) const override { return false; }
 			virtual bool CanAutoUpdate(FClassInterfaceUpdates& OutInterfaceUpdates) const override { OutInterfaceUpdates = { }; return false; }
-			virtual FMetasoundFrontendVersionNumber FindHighestVersionInRegistry() const override { return FMetasoundFrontendVersionNumber::GetInvalid(); }
-			virtual FMetasoundFrontendVersionNumber FindHighestMinorVersionInRegistry() const override { return FMetasoundFrontendVersionNumber::GetInvalid(); }
 
 			virtual TSharedRef<IGraphController> AsGraph() override;
 			virtual TSharedRef<const IGraphController> AsGraph() const override;
@@ -285,85 +275,6 @@
 
 			virtual const FVertexName& GetNodeName() const override { return Invalid::GetInvalidName(); }
 
-=======
-
-			virtual TArray<FInputHandle> GetInputs() override { return TArray<FInputHandle>(); }
-			virtual TArray<FOutputHandle> GetOutputs() override { return TArray<FOutputHandle>(); }
-			virtual TArray<FConstInputHandle> GetConstInputs() const override { return TArray<FConstInputHandle>(); }
-			virtual TArray<FConstOutputHandle> GetConstOutputs() const override { return TArray<FConstOutputHandle>(); }
-
-			virtual FInputHandle GetInputWithVertexName(const FVertexName& InName) override { return IInputController::GetInvalidHandle(); }
-			virtual FConstInputHandle GetConstInputWithVertexName(const FVertexName& InName) const override { return IInputController::GetInvalidHandle(); }
-			virtual FOutputHandle GetOutputWithVertexName(const FVertexName& InName) override { return IOutputController::GetInvalidHandle(); }
-			virtual FConstOutputHandle GetConstOutputWithVertexName(const FVertexName& InName) const override { return IOutputController::GetInvalidHandle(); }
-			virtual FInputHandle GetInputWithID(FGuid InVertexID) override { return IInputController::GetInvalidHandle(); }
-			virtual FOutputHandle GetOutputWithID(FGuid InVertexID) override { return IOutputController::GetInvalidHandle(); }
-			virtual FConstInputHandle GetInputWithID(FGuid InVertexID) const override { return IInputController::GetInvalidHandle(); }
-			virtual FConstOutputHandle GetOutputWithID(FGuid InVertexID) const override { return IOutputController::GetInvalidHandle(); }
-
-#if WITH_EDITOR
-			virtual const FMetasoundFrontendNodeStyle& GetNodeStyle() const override { static const FMetasoundFrontendNodeStyle Invalid; return Invalid; }
-			virtual void SetNodeStyle(const FMetasoundFrontendNodeStyle& InNodeStyle) override { }
-#endif // WITH_EDITOR
-
-			virtual void SetNodeName(const FVertexName& InName) override { }
-
-			virtual FNodeHandle ReplaceWithVersion(const FMetasoundFrontendVersionNumber& InNewVersion, TArray<FVertexNameAndType>* OutDisconnectedInputs, TArray<FVertexNameAndType>* OutDisconnectedOutputs) override { return INodeController::GetInvalidHandle(); }
-
-
-			virtual bool CanAddInput(const FVertexName& InVertexName) const override { return false; }
-			virtual FInputHandle AddInput(const FVertexName& InVertexName, const FMetasoundFrontendLiteral* InDefault) override { return IInputController::GetInvalidHandle(); }
-			virtual bool RemoveInput(FGuid InVertexID) override { return false; }
-
-			virtual bool CanAddOutput(const FVertexName& InVertexName) const override { return false; }
-			virtual FInputHandle AddOutput(const FVertexName& InVertexName, const FMetasoundFrontendLiteral* InDefault) override { return IInputController::GetInvalidHandle(); }
-			virtual bool RemoveOutput(FGuid InVertexID) override { return false; }
-
-			virtual bool ClearInputLiteral(FGuid InVertexID) override { return false; };
-			virtual const FMetasoundFrontendLiteral* GetInputLiteral(const FGuid& InVertexID) const override { return nullptr; }
-			virtual void SetInputLiteral(const FMetasoundFrontendVertexLiteral& InVertexLiteral) override { }
-
-			virtual const FMetasoundFrontendClassInterface& GetClassInterface() const override { return Invalid::GetInvalidClassInterface(); }
-			virtual const FMetasoundFrontendClassMetadata& GetClassMetadata() const override { return Invalid::GetInvalidClassMetadata(); }
-
-			virtual const FMetasoundFrontendNodeInterface& GetNodeInterface() const override { return Invalid::GetInvalidNodeInterface(); }
-
-#if WITH_EDITOR
-			virtual const FMetasoundFrontendInterfaceStyle& GetInputStyle() const override { return Invalid::GetInvalidInterfaceStyle(); }
-			virtual const FMetasoundFrontendInterfaceStyle& GetOutputStyle() const override { return Invalid::GetInvalidInterfaceStyle(); }
-			virtual const FMetasoundFrontendClassStyle& GetClassStyle() const override { return Invalid::GetInvalidClassStyle(); }
-
-			virtual const FText& GetDescription() const override { return Invalid::GetInvalidText(); }
-#endif // WITH_EDITOR
-
-			virtual const FMetasoundFrontendVersion& GetInterfaceVersion() const { return FMetasoundFrontendVersion::GetInvalid(); }
-			virtual bool IsInterfaceMember() const override { return false; }
-
-			virtual bool DiffAgainstRegistryInterface(FClassInterfaceUpdates& OutInterfaceUpdates, bool bInUseHighestMinorVersion) const override { return false; }
-			virtual bool CanAutoUpdate(FClassInterfaceUpdates& OutInterfaceUpdates) const override { OutInterfaceUpdates = { }; return false; }
-
-			virtual TSharedRef<IGraphController> AsGraph() override;
-			virtual TSharedRef<const IGraphController> AsGraph() const override;
-
-			virtual FGuid GetID() const override { return Metasound::FrontendInvalidID; }
-			virtual FGuid GetClassID() const override { return Metasound::FrontendInvalidID; }
-
-			virtual FGuid GetOwningGraphClassID() const override { return Metasound::FrontendInvalidID; }
-			virtual TSharedRef<IGraphController> GetOwningGraph() override;
-			virtual TSharedRef<const IGraphController> GetOwningGraph() const override;
-
-			virtual void IterateInputs(TUniqueFunction<void(FInputHandle)> InFunction) override { }
-			virtual void IterateConstInputs(TUniqueFunction<void(FConstInputHandle)> InFunction) const override { }
-
-			virtual void IterateOutputs(TUniqueFunction<void(FOutputHandle)> InFunction) override { }
-			virtual void IterateConstOutputs(TUniqueFunction<void(FConstOutputHandle)> InFunction) const override { }
-
-			virtual int32 GetNumInputs() const override { return 0; }
-			virtual int32 GetNumOutputs() const override { return 0; }
-
-			virtual const FVertexName& GetNodeName() const override { return Invalid::GetInvalidName(); }
-
->>>>>>> d731a049
 #if WITH_EDITOR
 			virtual FText GetDisplayName() const override { return Invalid::GetInvalidText(); }
 			virtual const FText& GetDisplayTitle() const override { return Invalid::GetInvalidText(); }
@@ -496,10 +407,7 @@
 			virtual FNodeHandle AddNode(const FNodeRegistryKey& InNodeClass, FGuid InNodeGuid) override { return INodeController::GetInvalidHandle(); }
 			virtual FNodeHandle AddNode(const FMetasoundFrontendClassMetadata& InNodeClass, FGuid InNodeGuid) override { return INodeController::GetInvalidHandle(); }
 			virtual FNodeHandle AddDuplicateNode(const INodeController& InNode) override { return INodeController::GetInvalidHandle(); }
-<<<<<<< HEAD
-=======
 			virtual FNodeHandle AddTemplateNode(const FNodeRegistryKey& InNodeClass, FMetasoundFrontendNodeInterface&& InNodeInterface, FGuid InNodeGuid) override { return INodeController::GetInvalidHandle(); }
->>>>>>> d731a049
 
 			// Remove the node corresponding to this node handle.
 			// On success, invalidates the received node handle.
@@ -517,14 +425,7 @@
 
 			virtual FNodeHandle CreateEmptySubgraph(const FMetasoundFrontendClassMetadata& InInfo) override { return INodeController::GetInvalidHandle(); }
 
-<<<<<<< HEAD
-			virtual TUniquePtr<IOperator> BuildOperator(const FOperatorSettings& InSettings, const FMetasoundEnvironment& InEnvironment, TArray<IOperatorBuilder::FBuildErrorPtr>& OutBuildErrors) const override
-			{
-				return TUniquePtr<IOperator>(nullptr);
-			}
-=======
 			virtual TUniquePtr<IOperator> BuildOperator(const FOperatorSettings& InSettings, const FMetasoundEnvironment& InEnvironment, FBuildResults& OutBuildErrors) const override { return { }; }
->>>>>>> d731a049
 
 			virtual FDocumentHandle GetOwningDocument() override;
 			virtual FConstDocumentHandle GetOwningDocument() const override;
@@ -572,10 +473,7 @@
 
 				virtual void SetMetadata(const FMetasoundFrontendDocumentMetadata& InMetadata) override { }
 				virtual const FMetasoundFrontendDocumentMetadata& GetMetadata() const override { return Invalid::GetInvalidDocumentMetadata(); }
-<<<<<<< HEAD
-=======
 				virtual FMetasoundFrontendDocumentMetadata* GetMetadata() override { return nullptr; }
->>>>>>> d731a049
 
 				virtual void RemoveUnreferencedDependencies() override { }
 				virtual TArray<FConstClassAccessPtr> SynchronizeDependencyMetadata() override { return { }; }
