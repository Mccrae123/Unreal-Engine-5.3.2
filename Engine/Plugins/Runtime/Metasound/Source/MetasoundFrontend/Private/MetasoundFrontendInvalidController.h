--- conflicted
+++ resolved
@@ -187,58 +187,6 @@
 			virtual FConstDocumentAccess ShareAccess() const override { return FConstDocumentAccess(); }
 		};
 
-<<<<<<< HEAD
-		class METASOUNDFRONTEND_API FInvalidVariableController : public IVariableController
-		{
-		public:
-			FInvalidVariableController() = default;
-			virtual ~FInvalidVariableController() = default;
-
-			/** Returns true if the controller is in a valid state. */
-			virtual bool IsValid() const override { return false; }
-
-			virtual FGuid GetID() const override { return Metasound::FrontendInvalidID; }
-			
-			/** Returns the data type name associated with this output. */
-			virtual const FName& GetDataType() const override { return Invalid::GetInvalidName(); }
-			
-			/** Returns the name associated with this variable. */
-			virtual const FName& GetName() const override { return Invalid::GetInvalidName(); }
-			virtual void SetName(const FName&) override { }
-
-#if WITH_EDITOR
-			/** Returns the human readable name associated with this output. */
-			virtual FText GetDisplayName() const override { return Invalid::GetInvalidText(); }
-			virtual void SetDisplayName(const FText&) override { }
-			virtual FText GetDescription() const override { return Invalid::GetInvalidText(); }
-			virtual void SetDescription(const FText&) override { }
-#endif // WITH_EDITOR
-
-			virtual FNodeHandle FindMutatorNode() override { return INodeController::GetInvalidHandle(); }
-			virtual FConstNodeHandle FindMutatorNode() const override { return INodeController::GetInvalidHandle(); }
-			virtual TArray<FNodeHandle> FindAccessorNodes() override { return TArray<FNodeHandle>(); }
-			virtual TArray<FConstNodeHandle> FindAccessorNodes() const override { return TArray<FConstNodeHandle>(); }
-			virtual TArray<FNodeHandle> FindDeferredAccessorNodes() override { return TArray<FNodeHandle>(); }
-			virtual TArray<FConstNodeHandle> FindDeferredAccessorNodes() const override { return TArray<FConstNodeHandle>(); }
-			
-			/** Returns a FGraphHandle to the node which owns this output. */
-			virtual FGraphHandle GetOwningGraph() override { return IGraphController::GetInvalidHandle(); }
-			
-			/** Returns a FConstGraphHandle to the node which owns this output. */
-			virtual FConstGraphHandle GetOwningGraph() const override { return IGraphController::GetInvalidHandle(); }
-
-			/** Returns the value for the given variable instance if set. */
-			virtual const FMetasoundFrontendLiteral& GetLiteral() const override { return Invalid::GetInvalidLiteral(); }
-
-			/** Sets the value for the given variable instance */
-			virtual bool SetLiteral(const FMetasoundFrontendLiteral& InLiteral) override { return false; }
-		protected:
-			virtual FDocumentAccess ShareAccess() override { return FDocumentAccess(); }
-			virtual FConstDocumentAccess ShareAccess() const override { return FConstDocumentAccess(); }
-		};
-
-=======
->>>>>>> 4af6daef
 
 		/** FInvalidNodeController is a controller which is always invalid. 
 		 *
@@ -252,7 +200,6 @@
 			virtual ~FInvalidNodeController() = default;
 
 			virtual bool IsValid() const override { return false; }
-<<<<<<< HEAD
 
 			virtual TArray<FInputHandle> GetInputs() override { return TArray<FInputHandle>(); }
 			virtual TArray<FOutputHandle> GetOutputs() override { return TArray<FOutputHandle>(); }
@@ -268,7 +215,7 @@
 			virtual FConstInputHandle GetInputWithID(FGuid InVertexID) const override { return IInputController::GetInvalidHandle(); }
 			virtual FConstOutputHandle GetOutputWithID(FGuid InVertexID) const override { return IOutputController::GetInvalidHandle(); }
 
-#if WITH_EDITOR
+#if WITH_EDITORONLY_DATA
 			virtual const FMetasoundFrontendNodeStyle& GetNodeStyle() const override { static const FMetasoundFrontendNodeStyle Invalid; return Invalid; }
 			virtual void SetNodeStyle(const FMetasoundFrontendNodeStyle& InNodeStyle) override { }
 #endif // WITH_EDITOR
@@ -322,77 +269,6 @@
 			virtual void IterateInputs(TUniqueFunction<void(FInputHandle)> InFunction) override { }
 			virtual void IterateConstInputs(TUniqueFunction<void(FConstInputHandle)> InFunction) const override { }
 
-=======
-
-			virtual TArray<FInputHandle> GetInputs() override { return TArray<FInputHandle>(); }
-			virtual TArray<FOutputHandle> GetOutputs() override { return TArray<FOutputHandle>(); }
-			virtual TArray<FConstInputHandle> GetConstInputs() const override { return TArray<FConstInputHandle>(); }
-			virtual TArray<FConstOutputHandle> GetConstOutputs() const override { return TArray<FConstOutputHandle>(); }
-
-			virtual FInputHandle GetInputWithVertexName(const FVertexName& InName) override { return IInputController::GetInvalidHandle(); }
-			virtual FConstInputHandle GetConstInputWithVertexName(const FVertexName& InName) const override { return IInputController::GetInvalidHandle(); }
-			virtual FOutputHandle GetOutputWithVertexName(const FVertexName& InName) override { return IOutputController::GetInvalidHandle(); }
-			virtual FConstOutputHandle GetConstOutputWithVertexName(const FVertexName& InName) const override { return IOutputController::GetInvalidHandle(); }
-			virtual FInputHandle GetInputWithID(FGuid InVertexID) override { return IInputController::GetInvalidHandle(); }
-			virtual FOutputHandle GetOutputWithID(FGuid InVertexID) override { return IOutputController::GetInvalidHandle(); }
-			virtual FConstInputHandle GetInputWithID(FGuid InVertexID) const override { return IInputController::GetInvalidHandle(); }
-			virtual FConstOutputHandle GetOutputWithID(FGuid InVertexID) const override { return IOutputController::GetInvalidHandle(); }
-
-#if WITH_EDITORONLY_DATA
-			virtual const FMetasoundFrontendNodeStyle& GetNodeStyle() const override { static const FMetasoundFrontendNodeStyle Invalid; return Invalid; }
-			virtual void SetNodeStyle(const FMetasoundFrontendNodeStyle& InNodeStyle) override { }
-#endif // WITH_EDITOR
-
-			virtual void SetNodeName(const FVertexName& InName) override { }
-
-			virtual FNodeHandle ReplaceWithVersion(const FMetasoundFrontendVersionNumber& InNewVersion, TArray<FVertexNameAndType>* OutDisconnectedInputs, TArray<FVertexNameAndType>* OutDisconnectedOutputs) override { return INodeController::GetInvalidHandle(); }
-
-
-			virtual bool CanAddInput(const FVertexName& InVertexName) const override { return false; }
-			virtual FInputHandle AddInput(const FVertexName& InVertexName, const FMetasoundFrontendLiteral* InDefault) override { return IInputController::GetInvalidHandle(); }
-			virtual bool RemoveInput(FGuid InVertexID) override { return false; }
-
-			virtual bool CanAddOutput(const FVertexName& InVertexName) const override { return false; }
-			virtual FInputHandle AddOutput(const FVertexName& InVertexName, const FMetasoundFrontendLiteral* InDefault) override { return IInputController::GetInvalidHandle(); }
-			virtual bool RemoveOutput(FGuid InVertexID) override { return false; }
-
-			virtual bool ClearInputLiteral(FGuid InVertexID) override { return false; };
-			virtual const FMetasoundFrontendLiteral* GetInputLiteral(const FGuid& InVertexID) const override { return nullptr; }
-			virtual void SetInputLiteral(const FMetasoundFrontendVertexLiteral& InVertexLiteral) override { }
-
-			virtual const FMetasoundFrontendClassInterface& GetClassInterface() const override { return Invalid::GetInvalidClassInterface(); }
-			virtual const FMetasoundFrontendClassMetadata& GetClassMetadata() const override { return Invalid::GetInvalidClassMetadata(); }
-
-			virtual const FMetasoundFrontendNodeInterface& GetNodeInterface() const override { return Invalid::GetInvalidNodeInterface(); }
-
-#if WITH_EDITOR
-			virtual const FMetasoundFrontendInterfaceStyle& GetInputStyle() const override { return Invalid::GetInvalidInterfaceStyle(); }
-			virtual const FMetasoundFrontendInterfaceStyle& GetOutputStyle() const override { return Invalid::GetInvalidInterfaceStyle(); }
-			virtual const FMetasoundFrontendClassStyle& GetClassStyle() const override { return Invalid::GetInvalidClassStyle(); }
-
-			virtual const FText& GetDescription() const override { return Invalid::GetInvalidText(); }
-#endif // WITH_EDITOR
-
-			virtual const FMetasoundFrontendVersion& GetInterfaceVersion() const { return FMetasoundFrontendVersion::GetInvalid(); }
-			virtual bool IsInterfaceMember() const override { return false; }
-
-			virtual bool DiffAgainstRegistryInterface(FClassInterfaceUpdates& OutInterfaceUpdates, bool bInUseHighestMinorVersion) const override { return false; }
-			virtual bool CanAutoUpdate(FClassInterfaceUpdates& OutInterfaceUpdates) const override { OutInterfaceUpdates = { }; return false; }
-
-			virtual TSharedRef<IGraphController> AsGraph() override;
-			virtual TSharedRef<const IGraphController> AsGraph() const override;
-
-			virtual FGuid GetID() const override { return Metasound::FrontendInvalidID; }
-			virtual FGuid GetClassID() const override { return Metasound::FrontendInvalidID; }
-
-			virtual FGuid GetOwningGraphClassID() const override { return Metasound::FrontendInvalidID; }
-			virtual TSharedRef<IGraphController> GetOwningGraph() override;
-			virtual TSharedRef<const IGraphController> GetOwningGraph() const override;
-
-			virtual void IterateInputs(TUniqueFunction<void(FInputHandle)> InFunction) override { }
-			virtual void IterateConstInputs(TUniqueFunction<void(FConstInputHandle)> InFunction) const override { }
-
->>>>>>> 4af6daef
 			virtual void IterateOutputs(TUniqueFunction<void(FOutputHandle)> InFunction) override { }
 			virtual void IterateConstOutputs(TUniqueFunction<void(FConstOutputHandle)> InFunction) const override { }
 
@@ -519,18 +395,12 @@
 			virtual void SetOutputDescription(const FVertexName& InName, const FText& InDescription) override { }
 			virtual void SetInputDisplayName(const FVertexName& InName, const FText& InDisplayName) override { }
 			virtual void SetOutputDisplayName(const FVertexName& InName, const FText& InDisplayName) override { }
-<<<<<<< HEAD
-
-			virtual int32 GetSortOrderIndexForInput(const FVertexName& InName) const { return 0; }
-			virtual int32 GetSortOrderIndexForOutput(const FVertexName& InName) const { return 0; }
-=======
 #endif // WITH_EDITOR
 #if WITH_EDITORONLY_DATA
 			virtual int32 GetSortOrderIndexForInput(const FVertexName& InName) const { return 0; }
 			virtual int32 GetSortOrderIndexForOutput(const FVertexName& InName) const { return 0; }
 #endif // WITH_EDITORONLY_DATA
 #if WITH_EDITOR
->>>>>>> 4af6daef
 			virtual void SetSortOrderIndexForInput(const FVertexName& InName, int32 InSortOrderIndex) { }
 			virtual void SetSortOrderIndexForOutput(const FVertexName& InName, int32 InSortOrderIndex) { }
 #endif // WITH_EDITOR
@@ -547,7 +417,6 @@
 			// Remove the node corresponding to this node handle.
 			// On success, invalidates the received node handle.
 			virtual bool RemoveNode(INodeController& InNode) override { return false; }
-<<<<<<< HEAD
 
 			// Returns the metadata for the current graph, including the name, description and author.
 			virtual const FMetasoundFrontendGraphClassPresetOptions& GetGraphPresetOptions() const override { return Invalid::GetInvalidGraphClassPresetOptions(); }
@@ -555,15 +424,6 @@
 			virtual void SetGraphPresetOptions(const FMetasoundFrontendGraphClassPresetOptions& InMetadata) override { }
 
 			// Returns the metadata for the current graph, including the name, description and author.
-=======
-
-			// Returns the metadata for the current graph, including the name, description and author.
-			virtual const FMetasoundFrontendGraphClassPresetOptions& GetGraphPresetOptions() const override { return Invalid::GetInvalidGraphClassPresetOptions(); }
-
-			virtual void SetGraphPresetOptions(const FMetasoundFrontendGraphClassPresetOptions& InMetadata) override { }
-
-			// Returns the metadata for the current graph, including the name, description and author.
->>>>>>> 4af6daef
 			virtual const FMetasoundFrontendClassMetadata& GetGraphMetadata() const override { return Invalid::GetInvalidClassMetadata(); }
 
 			virtual void SetGraphMetadata(const FMetasoundFrontendClassMetadata& InMetadata) override { }
