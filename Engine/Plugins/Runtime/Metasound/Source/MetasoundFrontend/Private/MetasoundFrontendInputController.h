// Copyright Epic Games, Inc. All Rights Reserved.

#pragma once

#include "Internationalization/Text.h"
#include "MetasoundFrontendController.h"
#include "MetasoundFrontendDocument.h"
#include "MetasoundFrontendDocumentAccessPtr.h"
#include "Misc/Guid.h"

namespace Metasound
{
	namespace Frontend
	{
		/** FBaseInputController provides common functionality for multiple derived
		 * input controllers.
		 */
		class FBaseInputController : public IInputController 
		{
			using FRegistry = FMetasoundFrontendRegistryContainer;
		public:

			struct FInitParams
			{
				FGuid ID; 
				FConstVertexAccessPtr NodeVertexPtr;
				FConstClassInputAccessPtr ClassInputPtr;
				FGraphAccessPtr GraphPtr; 
				FNodeHandle OwningNode;
			};

			/** Construct the input controller base. */
			FBaseInputController(const FInitParams& InParams);

			virtual ~FBaseInputController() = default;

			virtual bool IsValid() const override;

			virtual FGuid GetID() const override;
			virtual const FName& GetDataType() const override;
			virtual const FVertexName& GetName() const override;
<<<<<<< HEAD
=======
			virtual EMetasoundFrontendVertexAccessType GetVertexAccessType() const override;
>>>>>>> d731a049
			virtual bool ClearLiteral() override;
			virtual const FMetasoundFrontendLiteral* GetLiteral() const override;
			virtual void SetLiteral(const FMetasoundFrontendLiteral& InLiteral) override;

			virtual const FMetasoundFrontendLiteral* GetClassDefaultLiteral() const override;

			// This only exists to allow for transform fix-ups to easily cleanup input/output
			// vertex names & should not be used for typical edit or runtime callsites.
			virtual void SetName(const FVertexName& InName) override { checkNoEntry(); }

#if WITH_EDITOR
			virtual FText GetDisplayName() const override;
			virtual const FText& GetTooltip() const override;

			// Input metadata
			virtual const FMetasoundFrontendVertexMetadata& GetMetadata() const override;
#endif // WITH_EDITOR

			// Owning node info
			virtual FGuid GetOwningNodeID() const override;
			virtual FNodeHandle GetOwningNode() override;
			virtual FConstNodeHandle GetOwningNode() const override;

			// Connection info
			virtual bool IsConnectionUserModifiable() const override;
			virtual bool IsConnected() const override;
			virtual FOutputHandle GetConnectedOutput() override;
			virtual FConstOutputHandle GetConnectedOutput() const override;

			virtual FConnectability CanConnectTo(const IOutputController& InController) const override;
			virtual bool Connect(IOutputController& InController) override;

			// Connection controls.
			virtual bool ConnectWithConverterNode(IOutputController& InController, const FConverterNodeInfo& InNodeClassName) override;

			virtual bool Disconnect(IOutputController& InController) override;
			virtual bool Disconnect() override;

		protected:

<<<<<<< HEAD
=======

>>>>>>> d731a049
			virtual FDocumentAccess ShareAccess() override;
			virtual FConstDocumentAccess ShareAccess() const override;

			const FMetasoundFrontendEdge* FindEdge() const;
			FMetasoundFrontendEdge* FindEdge();

			FGuid ID;
			FConstVertexAccessPtr NodeVertexPtr;
			FConstClassInputAccessPtr ClassInputPtr;
			FGraphAccessPtr GraphPtr;
			FNodeHandle OwningNode;
		};

		/** FOutputNodeInputController represents the input vertex of an output 
		 * node. 
		 *
		 * FOutputNodeInputController is largely to represent outputs exposed from
		 * a graph. 
		 */
		class FOutputNodeInputController : public FBaseInputController 
		{
			using FRegistry = FMetasoundFrontendRegistryContainer;
		public:
			struct FInitParams
			{
				FGuid ID; 
				FConstVertexAccessPtr NodeVertexPtr;
				FConstClassInputAccessPtr ClassInputPtr;
				FConstClassOutputAccessPtr OwningGraphClassOutputPtr;
				FGraphAccessPtr GraphPtr; 
				FNodeHandle OwningNode;
			};

			/** Constructs the input controller. */
			FOutputNodeInputController(const FInitParams& InParams);

			virtual bool IsValid() const override;

#if WITH_EDITOR
			virtual FText GetDisplayName() const override;
			virtual const FText& GetTooltip() const override;

			// Input metadata
			virtual const FMetasoundFrontendVertexMetadata& GetMetadata() const override;
#endif // WITH_EDITOR

			virtual void SetName(const FVertexName& InName) override;
<<<<<<< HEAD
=======
			virtual EMetasoundFrontendVertexAccessType GetVertexAccessType() const override;
>>>>>>> d731a049

		protected:

			virtual FDocumentAccess ShareAccess() override;
			virtual FConstDocumentAccess ShareAccess() const override;

		private:

			mutable FText CachedDisplayName;

			FConstClassOutputAccessPtr OwningGraphClassOutputPtr;
		};

		/** FInputNodeInputController represents the input vertex of an output 
		 * node. 
		 *
		 * FInputNodeInputController is largely to represent outputs exposed from
		 * a graph. 
		 */
		class FInputNodeInputController : public FBaseInputController 
		{
			using FRegistry = FMetasoundFrontendRegistryContainer;
		public:
			struct FInitParams
			{
				FGuid ID; 
				FConstVertexAccessPtr NodeVertexPtr;
				FConstClassInputAccessPtr ClassInputPtr;
				FConstClassInputAccessPtr OwningGraphClassInputPtr;
				FGraphAccessPtr GraphPtr; 
				FNodeHandle OwningNode;
			};

			/** Constructs the input controller. */
			FInputNodeInputController(const FInitParams& InParams);

			virtual bool IsValid() const override;

#if WITH_EDITOR
			virtual FText GetDisplayName() const override;
			virtual const FText& GetTooltip() const override;

			// Input metadata
			virtual const FMetasoundFrontendVertexMetadata& GetMetadata() const override;
#endif // WITH_EDITOR

			virtual void SetName(const FVertexName& InName) override;
<<<<<<< HEAD
=======
			virtual EMetasoundFrontendVertexAccessType GetVertexAccessType() const override;
>>>>>>> d731a049

			virtual bool IsConnectionUserModifiable() const override;
			virtual FConnectability CanConnectTo(const IOutputController& InController) const override;
			virtual bool Connect(IOutputController& InController) override;

			// Connection controls.
			virtual bool ConnectWithConverterNode(IOutputController& InController, const FConverterNodeInfo& InNodeClassName) override;

		private:
			FConstClassInputAccessPtr OwningGraphClassInputPtr;
		};

		/** Input controller for variable data type. */
		class FVariableInputController : public FBaseInputController
		{
		public:
			using FInitParams = FBaseInputController::FInitParams;

			FVariableInputController(const FInitParams& InParams);
			virtual ~FVariableInputController() = default;

			/** Variable data type connections are not modifiable by users */
			virtual bool IsConnectionUserModifiable() const override;
		};
	}
}<|MERGE_RESOLUTION|>--- conflicted
+++ resolved
@@ -39,10 +39,7 @@
 			virtual FGuid GetID() const override;
 			virtual const FName& GetDataType() const override;
 			virtual const FVertexName& GetName() const override;
-<<<<<<< HEAD
-=======
 			virtual EMetasoundFrontendVertexAccessType GetVertexAccessType() const override;
->>>>>>> d731a049
 			virtual bool ClearLiteral() override;
 			virtual const FMetasoundFrontendLiteral* GetLiteral() const override;
 			virtual void SetLiteral(const FMetasoundFrontendLiteral& InLiteral) override;
@@ -83,10 +80,7 @@
 
 		protected:
 
-<<<<<<< HEAD
-=======
-
->>>>>>> d731a049
+
 			virtual FDocumentAccess ShareAccess() override;
 			virtual FConstDocumentAccess ShareAccess() const override;
 
@@ -134,10 +128,7 @@
 #endif // WITH_EDITOR
 
 			virtual void SetName(const FVertexName& InName) override;
-<<<<<<< HEAD
-=======
 			virtual EMetasoundFrontendVertexAccessType GetVertexAccessType() const override;
->>>>>>> d731a049
 
 		protected:
 
@@ -185,10 +176,7 @@
 #endif // WITH_EDITOR
 
 			virtual void SetName(const FVertexName& InName) override;
-<<<<<<< HEAD
-=======
 			virtual EMetasoundFrontendVertexAccessType GetVertexAccessType() const override;
->>>>>>> d731a049
 
 			virtual bool IsConnectionUserModifiable() const override;
 			virtual FConnectability CanConnectTo(const IOutputController& InController) const override;
