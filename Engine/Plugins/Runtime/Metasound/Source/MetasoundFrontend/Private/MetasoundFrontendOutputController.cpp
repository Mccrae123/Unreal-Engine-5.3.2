--- conflicted
+++ resolved
@@ -381,14 +381,11 @@
 			}
 		}
 
-<<<<<<< HEAD
-=======
 		EMetasoundFrontendVertexAccessType FOutputNodeOutputController::GetVertexAccessType() const
 		{
 			return OwningGraphClassOutputPtr.Get()->AccessType;
 		}
 
->>>>>>> d731a049
 		bool FOutputNodeOutputController::IsConnectionUserModifiable() const 
 		{
 			return false;
