--- conflicted
+++ resolved
@@ -146,34 +146,6 @@
 			if (const FMetasoundFrontendDocument* Doc = DocumentPtr.Get())
 			{
 				return Doc->Interfaces;
-<<<<<<< HEAD
-			}
-
-			static const TSet<FMetasoundFrontendVersion> EmptySet;
-			return EmptySet;
-		}
-
-		void FDocumentController::AddInterfaceVersion(const FMetasoundFrontendVersion& InVersion)
-		{
-			if (FMetasoundFrontendDocument* Doc = DocumentPtr.Get())
-			{
-				Doc->Interfaces.Add(InVersion);
-			}
-		}
-
-		void FDocumentController::RemoveInterfaceVersion(const FMetasoundFrontendVersion& InVersion)
-		{
-			if (FMetasoundFrontendDocument* Doc = DocumentPtr.Get())
-			{
-				Doc->Interfaces.Remove(InVersion);
-			}
-		}
-
-		void FDocumentController::ClearInterfaceVersions()
-		{
-			if (FMetasoundFrontendDocument* Doc = DocumentPtr.Get())
-			{
-=======
 			}
 
 			static const TSet<FMetasoundFrontendVersion> EmptySet;
@@ -206,7 +178,6 @@
 		{
 			if (FMetasoundFrontendDocument* Doc = DocumentPtr.Get())
 			{
->>>>>>> d731a049
 				Doc->Interfaces.Reset();
 			}
 		}
