--- conflicted
+++ resolved
@@ -29,11 +29,7 @@
 	GENERATED_BODY()
 
 	/** MetaSound to prevent from AutoUpdate. */
-<<<<<<< HEAD
-	UPROPERTY(EditAnywhere, Category = "AutoUpdate", meta = (AllowedClasses = "MetaSound, MetaSoundSource"))
-=======
 	UPROPERTY(EditAnywhere, Category = "AutoUpdate", meta = (AllowedClasses = "/Script/MetasoundEngine.MetaSound, /Script/MetasoundEngine.MetaSoundSource"))
->>>>>>> d731a049
 	FSoftObjectPath MetaSound;
 };
 
