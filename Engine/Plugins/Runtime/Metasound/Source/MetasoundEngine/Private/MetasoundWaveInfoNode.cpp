// Copyright Epic Games, Inc. All Rights Reserved.

#include "CoreMinimal.h"
#include "Internationalization/Text.h"

#include "MetasoundWave.h"
#include "MetasoundFacade.h"
#include "MetasoundPrimitives.h"
#include "MetasoundAudioBuffer.h"
#include "MetasoundParamHelper.h"
#include "MetasoundOperatorSettings.h"
#include "MetasoundEngineNodesNames.h"
#include "MetasoundExecutableOperator.h"
#include "MetasoundNodeRegistrationMacro.h"
#include "MetasoundStandardNodesCategories.h"
#include "MetasoundDataTypeRegistrationMacro.h"
#include "MetasoundVertex.h"

#define LOCTEXT_NAMESPACE "MetasoundWaveInfo"

namespace Metasound
{
	// forward declarations
	// ...

	namespace WaveInfoNodeParameterNames
	{
		// inputs
		METASOUND_PARAM(ParamWaveAsset, "Wave", "Input Wave Asset");

		// outputs
		METASOUND_PARAM(ParamDurationSeconds, "Duration", "Duration of the wave asset in seconds");

	} // namespace WaveInfoNodeParameterNames

	using namespace WaveInfoNodeParameterNames;



	class FWaveInfoNodeOperator : public TExecutableOperator < FWaveInfoNodeOperator >
	{
	public:
		// ctor
		FWaveInfoNodeOperator(const FOperatorSettings& InSettings, const FWaveAssetReadRef& InWaveAsset);

		// node interface
		static const FNodeClassMetadata& GetNodeInfo();
		static FVertexInterface DeclareVertexInterface();
		static TUniquePtr<IOperator> CreateOperator(const FCreateOperatorParams& InParams, FBuildErrorArray& OutErrors);
		virtual FDataReferenceCollection GetInputs() const override;
		virtual FDataReferenceCollection GetOutputs() const override;
		void Execute();

	private: // members
		// input pins
		FWaveAssetReadRef WaveAsset;

		// output pins
		FTimeWriteRef DurationSeconds;

		// other
		FOperatorSettings Settings;

	}; // class FWaveInfoNodeOperator




	// ctor
	FWaveInfoNodeOperator::FWaveInfoNodeOperator(const FOperatorSettings& InSettings, const FWaveAssetReadRef& InWaveAsset)
		: WaveAsset(InWaveAsset)
		, DurationSeconds(FTimeWriteRef::CreateNew(0.0f))
		, Settings(InSettings)
	{
		Execute();
	}


	const FNodeClassMetadata& FWaveInfoNodeOperator::GetNodeInfo()
	{
		auto InitNodeInfo = []() -> FNodeClassMetadata
		{
			FNodeClassMetadata Info;
			Info.ClassName = { Metasound::EngineNodes::Namespace, TEXT("Get Wave Duration"), TEXT(" ") };
			Info.MajorVersion = 1;
			Info.MinorVersion = 0;
			Info.DisplayName = METASOUND_LOCTEXT("MetasoundGetWaveDuration_ClassNodeDisplayName", "Get Wave Duration");
			Info.Description = METASOUND_LOCTEXT("GetWaveDuration_NodeDescription", "Returns the duration of the input Wave asset (in seconds)"),
			Info.Author = PluginAuthor;
			Info.PromptIfMissing = PluginNodeMissingPrompt;
			Info.DefaultInterface = DeclareVertexInterface();

			return Info;
		};

		static const FNodeClassMetadata Info = InitNodeInfo();

		return Info;
	}


	FVertexInterface FWaveInfoNodeOperator::DeclareVertexInterface()
	{
		using namespace WaveInfoNodeParameterNames;
		static const FVertexInterface Interface(
			FInputVertexInterface(
<<<<<<< HEAD
				TInputDataVertexModel<FWaveAsset>(METASOUND_GET_PARAM_NAME_AND_METADATA(ParamWaveAsset))
			),
			FOutputVertexInterface(
				TOutputDataVertexModel<FTime>(METASOUND_GET_PARAM_NAME_AND_METADATA(ParamDurationSeconds))
=======
				TInputDataVertex<FWaveAsset>(METASOUND_GET_PARAM_NAME_AND_METADATA(ParamWaveAsset))
			),
			FOutputVertexInterface(
				TOutputDataVertex<FTime>(METASOUND_GET_PARAM_NAME_AND_METADATA(ParamDurationSeconds))
>>>>>>> d731a049
			)
		);

		return Interface;
	}


	TUniquePtr<IOperator> FWaveInfoNodeOperator::CreateOperator(const FCreateOperatorParams& InParams, FBuildErrorArray& OutErrors)
	{
		using namespace WaveInfoNodeParameterNames;
		
		const FDataReferenceCollection& InputDataRefs = InParams.InputDataReferences;

		// inputs
		FWaveAssetReadRef WaveAssetIn = InputDataRefs.GetDataReadReferenceOrConstruct<FWaveAsset>(METASOUND_GET_PARAM_NAME(ParamWaveAsset));

		return MakeUnique < FWaveInfoNodeOperator >(InParams.OperatorSettings, WaveAssetIn);
	}

	FDataReferenceCollection FWaveInfoNodeOperator::GetInputs() const
	{
		using namespace WaveInfoNodeParameterNames;
		FDataReferenceCollection InputDataReferences;
		InputDataReferences.AddDataReadReference(METASOUND_GET_PARAM_NAME(ParamWaveAsset), FWaveAssetReadRef(WaveAsset));

		return InputDataReferences;
	}

	FDataReferenceCollection FWaveInfoNodeOperator::GetOutputs() const
	{
		// expose read access to our output buffer for other processors in the graph
		using namespace WaveInfoNodeParameterNames;
		FDataReferenceCollection OutputDataReferences;
		OutputDataReferences.AddDataReadReference(METASOUND_GET_PARAM_NAME(ParamDurationSeconds), DurationSeconds);

		return OutputDataReferences;
	}

	void FWaveInfoNodeOperator::Execute()
	{
		if ((*WaveAsset).IsSoundWaveValid())
		{
			*DurationSeconds = FTime::FromSeconds((*WaveAsset)->GetDuration());
		}
		else
		{
			*DurationSeconds = FTime::FromSeconds(0.0f);
		}
	}



	class FWaveInfoNode : public FNodeFacade
	{
	public:
		// public node api needs to define two conversion constructors:
		// (1: from FString)
		FWaveInfoNode(const Metasound::FVertexName& InInstanceName, const FGuid& InInstanceID)
			: FNodeFacade(InInstanceName, InInstanceID, TFacadeOperatorClass < FWaveInfoNodeOperator >())
		{ }

		// (2: From an NodeInitData struct)
		FWaveInfoNode(const FNodeInitData& InInitData)
			: FWaveInfoNode(InInitData.InstanceName, InInitData.InstanceID)
		{ }

	};


	METASOUND_REGISTER_NODE(FWaveInfoNode);

} // namespace Metasound

#undef LOCTEXT_NAMESPACE //MetasoundWaveInfo<|MERGE_RESOLUTION|>--- conflicted
+++ resolved
@@ -104,17 +104,10 @@
 		using namespace WaveInfoNodeParameterNames;
 		static const FVertexInterface Interface(
 			FInputVertexInterface(
-<<<<<<< HEAD
-				TInputDataVertexModel<FWaveAsset>(METASOUND_GET_PARAM_NAME_AND_METADATA(ParamWaveAsset))
-			),
-			FOutputVertexInterface(
-				TOutputDataVertexModel<FTime>(METASOUND_GET_PARAM_NAME_AND_METADATA(ParamDurationSeconds))
-=======
 				TInputDataVertex<FWaveAsset>(METASOUND_GET_PARAM_NAME_AND_METADATA(ParamWaveAsset))
 			),
 			FOutputVertexInterface(
 				TOutputDataVertex<FTime>(METASOUND_GET_PARAM_NAME_AND_METADATA(ParamDurationSeconds))
->>>>>>> d731a049
 			)
 		);
 
