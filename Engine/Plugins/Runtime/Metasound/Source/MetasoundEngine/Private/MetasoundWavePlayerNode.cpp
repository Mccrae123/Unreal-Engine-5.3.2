--- conflicted
+++ resolved
@@ -7,10 +7,7 @@
 #include "DSP/MultichannelLinearResampler.h"
 #include "IAudioCodec.h"
 #include "MetasoundBuildError.h"
-<<<<<<< HEAD
-=======
 #include "MetasoundBuilderInterface.h"
->>>>>>> d731a049
 #include "MetasoundEngineNodesNames.h"
 #include "MetasoundExecutableOperator.h"
 #include "MetasoundLog.h"
@@ -29,49 +26,6 @@
 {
 	namespace WavePlayerVertexNames
 	{
-<<<<<<< HEAD
-		static const TCHAR* InputTriggerPlayName = TEXT("Play");
-		static const TCHAR* InputTriggerStopName = TEXT("Stop");
-		static const TCHAR* InputWaveAssetName = TEXT("Wave Asset");
-		static const TCHAR* InputStartTimeName = TEXT("Start Time");
-		static const TCHAR* InputPitchShiftName = TEXT("Pitch Shift");
-		static const TCHAR* InputLoopName = TEXT("Loop");
-		static const TCHAR* InputLoopStartName = TEXT("Loop Start");
-		static const TCHAR* InputLoopDurationName = TEXT("Loop Duration");
-
-		static const TCHAR* OutputTriggerOnPlayName = TEXT("On Play");
-		static const TCHAR* OutputTriggerOnDoneName = TEXT("On Finished");
-		static const TCHAR* OutputTriggerOnNearlyDoneName = TEXT("On Nearly Finished");
-		static const TCHAR* OutputTriggerOnLoopedName = TEXT("On Looped");
-		static const TCHAR* OutputTriggerOnCuePointName = TEXT("On Cue Point");
-		static const TCHAR* OutputCuePointIDName = TEXT("Cue Point ID");
-		static const TCHAR* OutputCuePointLabelName = TEXT("Cue Point Label");
-		static const TCHAR* OutputLoopPercentName = TEXT("Loop Percent");
-		static const TCHAR* OutputPlaybackLocationName = TEXT("Playback Location");
-		static const TCHAR* OutputAudioLeftName = TEXT("Out Left");
-		static const TCHAR* OutputAudioRightName = TEXT("Out Right");
-
-		static FText InputTriggerPlayTT = METASOUND_LOCTEXT("PlayTT", "Play the wave player.");
-		static FText InputTriggerStopTT = METASOUND_LOCTEXT("StopTT", "Stop the wave player.");
-		static FText InputWaveAssetTT = METASOUND_LOCTEXT("WaveTT", "The wave asset to be real-time decoded.");
-		static FText InputStartTimeTT = METASOUND_LOCTEXT("StartTimeTT", "Time into the wave asset to start (seek) the wave asset. For real-time decoding, the wave asset must be set to seekable!)");
-		static FText InputPitchShiftTT = METASOUND_LOCTEXT("PitchShiftTT", "The pitch shift to use for the wave asset in semitones.");
-		static FText InputLoopTT = METASOUND_LOCTEXT("LoopTT", "Whether or not to loop between the start and specified end times.");
-		static FText InputLoopStartTT = METASOUND_LOCTEXT("LoopStartTT", "When to start the loop.");
-		static FText InputLoopDurationTT = METASOUND_LOCTEXT("LoopDurationTT", "The duration of the loop when wave player is enabled for looping. A negative value will loop the whole wave asset.");
-
-		static FText OutputTriggerOnPlayTT = METASOUND_LOCTEXT("OnPlayTT", "Triggers when Play is triggered.");
-		static FText OutputTriggerOnDoneTT = METASOUND_LOCTEXT("OnDoneTT", "Triggers when the wave played has finished playing.");
-		static FText OutputTriggerOnNearlyDoneTT = METASOUND_LOCTEXT("OnNearlyDoneTT", "Triggers when the wave played has almost finished playing (the block before it finishes). Allows time for logic to trigger different variations to play seamlessly.");
-		static FText OutputTriggerOnLoopedTT = METASOUND_LOCTEXT("OnLoopedTT", "Triggers when the wave player has looped.");
-		static FText OutputTriggerOnCuePointTT = METASOUND_LOCTEXT("OnCuePointTT", "Triggers when a wave cue point was hit during playback.");
-		static FText OutputCuePointIDTT = METASOUND_LOCTEXT("CuePointIDTT", "The cue point ID that was triggered.");
-		static FText OutputCuePointLabelTT = METASOUND_LOCTEXT("CuePointLabelTT", "The cue point label that was triggered (if there was a label parsed in the imported .wav file).");
-		static FText OutputLoopPercentTT = METASOUND_LOCTEXT("LoopPercentTT", "Returns the current loop percent if looping is enabled.");
-		static FText OutputPlaybackLocationTT = METASOUND_LOCTEXT("PlaybackLocationTT", "Returns the absolute position of the wave playback as a precentage of wave duration.");
-		static FText OutputAudioLeftNameTT = METASOUND_LOCTEXT("AudioLeftTT", "The left channel audio output. Mono wave assets will be upmixed to dual stereo.");
-		static FText OutputAudioRightNameTT = METASOUND_LOCTEXT("AudioRightTT", "The right channel audio output. Mono wave assets will be upmixed to dual stereo.");
-=======
 		METASOUND_PARAM(InputTriggerPlay, "Play", "Play the wave player.")
 		METASOUND_PARAM(InputTriggerStop, "Stop", "Stop the wave player.")
 		METASOUND_PARAM(InputWaveAsset, "Wave Asset", "The wave asset to be real-time decoded.")
@@ -101,244 +55,6 @@
 		METASOUND_PARAM(OutputAudioSideLeft, "Out Side Left", "The side right channel audio output.")
 		METASOUND_PARAM(OutputAudioBackRight, "Out Back Right", "The back right channel audio output.")
 		METASOUND_PARAM(OutputAudioBackLeft, "Out Back Left", "The back right channel audio output.")
->>>>>>> d731a049
-	}
-
-	namespace WavePlayerNodePrivate
-	{
-		int32 GetCuePointFrame(const FSoundWaveCuePoint& InPoint)
-		{
-			return InPoint.FramePosition;
-		}
-
-
-		/** FSourceBufferState tracks the current frame and loop indices held in 
-		 * a circular buffer. It describes how the content of a circular buffer
-		 * relates to the frame indices of an FWaveProxyReader 
-		 *
-		 * FSourceBufferState is tied to the implementation of the FWaveProxyReader
-		 * and TCircularAudioBuffer<>, and thus does not serve much purpose outside
-		 * of this wave player node.
-		 *
-		 * However, it does provide a convenient place to perform frame counting
-		 * arithmetic that would otherwise make code more difficult to read.
-		 */
-		struct FSourceBufferState
-		{
-			FSourceBufferState() = default;
-
-			/** Construct a FSourceBufferState
-			 *
-			 * @param InStartFrameIndex - The frame index in the wave corresponding to the first frame in the circular buffer.
-			 * @param InNumFrames - The number of frames in the circular buffer.
-			 * @param bIsLooping - True if the wave player is looping, false if not.
-			 * @param InLoopStartFrameIndexInWave - Frame index in the wave corresponding to a loop start.
-			 * @param InLoopEndFrameIndexInWave - Frame index in the wave corresponding to a loop end.
-			 * @param InEOFFrameIndexInWave - Frame index in the wave corresponding to the end of the file.
-			 */
-			FSourceBufferState(int32 InStartFrameIndex, int32 InNumFrames, bool bIsLooping, int32 InLoopStartFrameIndexInWave, int32 InLoopEndFrameIndexInWave, int32 InEOFFrameIndexInWave)
-			{
-				check(InStartFrameIndex >= 0);
-				check(InNumFrames >= 0);
-				check(InLoopStartFrameIndexInWave >= 0);
-				check(InLoopEndFrameIndexInWave >= 0);
-				check(InEOFFrameIndexInWave >= 0);
-
-				StartFrameIndex = InStartFrameIndex;
-				EndFrameIndex = InStartFrameIndex; // Initialize to starting frame index. Will be adjusted during call to Append()
-				EOFFrameIndexInBuffer = InEOFFrameIndexInWave - InStartFrameIndex;
-				LoopEndFrameIndexInBuffer = InLoopEndFrameIndexInWave - InStartFrameIndex;
-				LoopStartFrameIndexInWave = InLoopStartFrameIndexInWave;
-				LoopEndFrameIndexInWave = InLoopEndFrameIndexInWave;
-				EOFFrameIndexInWave = InEOFFrameIndexInWave;
-
-				Append(InNumFrames, bIsLooping);
-			}
-
-			/** Construct an FSourceBufferState
-			 *
-			 * @param ProxyReader - The wave proxy reader producing the audio.
-			 * @parma InSourceBuffer - The audio buffer holding a range of samples popped from the reader.
-			 */
-			FSourceBufferState(const FWaveProxyReader& ProxyReader, const Audio::FMultichannelCircularBuffer& InSourceBuffer)
-			: FSourceBufferState(ProxyReader.GetFrameIndex(), Audio::GetMultichannelBufferNumFrames(InSourceBuffer), ProxyReader.IsLooping(), ProxyReader.GetLoopStartFrameIndex(), ProxyReader.GetLoopEndFrameIndex(), ProxyReader.GetNumFramesInWave())
-			{
-			}
-
-			/** Track frames removed from the circular buffer. This generally coincides
-			 * with a Pop(...) call to the circular buffer. */
-			void Advance(int32 InNumFrames, bool bIsLooping)
-			{
-				check(InNumFrames >= 0);
-
-				StartFrameIndex += InNumFrames;
-				if (bIsLooping)
-				{
-					StartFrameIndex = WrapLoop(StartFrameIndex);
-				}
-
-				EOFFrameIndexInBuffer = EOFFrameIndexInWave - StartFrameIndex;
-				LoopEndFrameIndexInBuffer = LoopEndFrameIndexInWave - StartFrameIndex;
-			}
-
-
-			/** Track frames appended to the source buffer. This generally coincides
-			 * with a Push(...) call to the circular buffer. */
-			void Append(int32 InNumFrames, bool bIsLooping)
-			{
-				check(InNumFrames >= 0);
-				EndFrameIndex += InNumFrames;
-
-				if (bIsLooping)
-				{
-					EndFrameIndex = WrapLoop(EndFrameIndex);
-				}
-			}
-
-			/** Update loop frame indices. */
-			void SetLoopFrameIndices(int32 InLoopStartFrameIndexInWave, int32 InLoopEndFrameIndexInWave)
-			{
-				LoopStartFrameIndexInWave = InLoopStartFrameIndexInWave;
-				LoopEndFrameIndexInWave = InLoopEndFrameIndexInWave;
-				LoopEndFrameIndexInBuffer = LoopEndFrameIndexInWave - StartFrameIndex;
-			}
-
-			/** Update loop frame indices. */
-			void SetLoopFrameIndices(const FWaveProxyReader& InProxyReader)
-			{
-				SetLoopFrameIndices(InProxyReader.GetLoopStartFrameIndex(), InProxyReader.GetLoopEndFrameIndex());
-			}
-
-			/** Returns the corresponding frame index in the wave which corresponds
-			 * to the first frame in the circular buffer. 
-			 */
-			FORCEINLINE int32 GetStartFrameIndex() const
-			{
-				return StartFrameIndex;
-			}
-
-			/** Returns the corresponding frame index in the wave which corresponds
-			 * to the end frame in the circular buffer (non-inclusive).
-			 */
-			FORCEINLINE int32 GetEndFrameIndex() const
-			{
-				return EndFrameIndex;
-			}
-
-			/** Returns the frame index in the wave where the loop starts */
-			FORCEINLINE int32 GetLoopStartFrameIndexInWave() const
-			{
-				return LoopStartFrameIndexInWave;
-			}
-
-			/** Returns the frame index in the wave where the loop end*/
-			FORCEINLINE int32 GetLoopEndFrameIndexInWave() const
-			{
-				return LoopEndFrameIndexInWave;
-			}
-
-			/** Returns the end-of-file frame index in the wave. */
-			FORCEINLINE int32 GetEOFFrameIndexInWave() const
-			{
-				return EOFFrameIndexInWave;
-			}
-
-			/** Returns the frame index in the circular buffer which represents
-			 * the end of file in the wave. */
-			FORCEINLINE int32 GetEOFFrameIndexInBuffer() const
-			{
-				return EOFFrameIndexInBuffer;
-			}
-
-			/** Returns the frame index in the circular buffer which represents
-			 * the ending loop frame index in the wave. */
-			FORCEINLINE int32 GetLoopEndFrameIndexInBuffer() const
-			{
-				return LoopEndFrameIndexInBuffer;
-			}
-
-			/** Returns the ratio of the current frame index divided by the total
-			 * number of frames in the wave. */
-			FORCEINLINE float GetPlaybackFraction() const
-			{
-				const float PlaybackFraction = static_cast<float>(StartFrameIndex) / FMath::Max(static_cast<float>(EOFFrameIndexInWave), 1.f);
-				return FMath::Max(0.f, PlaybackFraction);
-			}
-
-			/** Returns the ratio of the relative position of the current frame 
-			 * index to the start loop frame index, divided by the number of frames
-			 * in the loop.
-			 * This value can be negative if the current frame index is less
-			 * than the first loop frame index. 
-			 */
-			FORCEINLINE float GetLoopFraction() const
-			{
-				const float LoopNumFrames = static_cast<float>(FMath::Max(1, LoopEndFrameIndexInWave - LoopStartFrameIndexInWave));
-				const float LoopRelativeLocation = static_cast<float>(StartFrameIndex - LoopStartFrameIndexInWave);
-
-				return LoopRelativeLocation / LoopNumFrames;
-			}
-
-			/** Map a index representing a frame in a wave file to an index representing
-			 * a frame in the associated circular buffer. */
-			FORCEINLINE int32 MapFrameInWaveToFrameInBuffer(int32 InFrameIndexInWave, bool bIsLooping) const
-			{
-				if (!bIsLooping || (InFrameIndexInWave >= StartFrameIndex))
-				{
-					return InFrameIndexInWave - StartFrameIndex;
-				}
-				else
-				{
-					const int32 NumFramesFromStartToLoopEnd = LoopEndFrameIndexInWave - StartFrameIndex;
-					const int32 NumFramesFromLoopStartToFrameIndex = InFrameIndexInWave - LoopStartFrameIndexInWave;
-					return NumFramesFromStartToLoopEnd + NumFramesFromLoopStartToFrameIndex;
-				}
-			}
-
-		private:
-
-			int32 WrapLoop(int32 InSourceFrameIndex)
-			{
-				int32 Overshot = InSourceFrameIndex - LoopEndFrameIndexInWave;
-				if (Overshot > 0)
-				{
-					InSourceFrameIndex = LoopStartFrameIndexInWave + Overshot;
-				}
-				return InSourceFrameIndex;
-			}
-
-			int32 StartFrameIndex = INDEX_NONE;
-			int32 EndFrameIndex = INDEX_NONE;
-			int32 EOFFrameIndexInBuffer = INDEX_NONE;
-			int32 LoopEndFrameIndexInBuffer = INDEX_NONE;
-			int32 EOFFrameIndexInWave = INDEX_NONE;
-			int32 LoopStartFrameIndexInWave = INDEX_NONE;
-			int32 LoopEndFrameIndexInWave = INDEX_NONE;
-		};
-
-		/** FSourceEvents contains the frame indices of wave events. 
-		 * Indices are INDEX_NONE if they are unset. 
-		 */
-		struct FSourceEvents
-		{
-			/** Frame index of a loop end. */
-			int32 OnLoopFrameIndex = INDEX_NONE;
-			/** Frame index of an end of file. */
-			int32 OnEOFFrameIndex = INDEX_NONE;
-			/** Frame index of a cue points. */
-			int32 OnCuePointFrameIndex = INDEX_NONE;
-			/** Cue point associated with OnCuePointFrameIndex. */
-			const FSoundWaveCuePoint* CuePoint = nullptr;
-
-			/** Clear all frame indices and associated data. */
-			void Reset()
-			{
-				OnLoopFrameIndex = INDEX_NONE;
-				OnEOFFrameIndex = INDEX_NONE;
-				OnCuePointFrameIndex = INDEX_NONE;
-				CuePoint = nullptr;
-			}
-		};
 	}
 
 	namespace WavePlayerNodePrivate
@@ -601,11 +317,6 @@
 		static constexpr float MaxAbsPitchShiftInOctaves = 6.0f;
 		// Maximum decode size in frames. 
 		static constexpr int32 MaxDecodeSizeInFrames = 8192;
-<<<<<<< HEAD
-		// Number of output audio channels. 
-		static constexpr int32 NumOutputChannels = 2;
-=======
->>>>>>> d731a049
 		// Block size for deinterleaving audio. 
 		static constexpr int32 DeinterleaveBlockSizeInFrames = 512;
 
@@ -627,17 +338,6 @@
 			, CuePointLabel(FStringWriteRef::CreateNew(TEXT("")))
 			, LoopPercent(FFloatWriteRef::CreateNew(0.0f))
 			, PlaybackLocation(FFloatWriteRef::CreateNew(0.0f))
-<<<<<<< HEAD
-			, AudioBufferL(FAudioBufferWriteRef::CreateNew(InArgs.Settings))
-			, AudioBufferR(FAudioBufferWriteRef::CreateNew(InArgs.Settings))
-		{
-			// Hold on to a view of the output audio. Audio buffers are only writable
-			// by this object and will not be reallocated. 
-			OutputAudioView.Emplace(AudioBufferL->GetData(), AudioBufferL->Num());
-			OutputAudioView.Emplace(AudioBufferR->GetData(), AudioBufferR->Num());
-
-			check(OutputAudioView.Num() == NumOutputChannels);
-=======
 		{
 			NumOutputChannels = InArgs.OutputAudioVertices.Num();
 
@@ -652,7 +352,6 @@
 				// by this object and will not be reallocated. 
 				OutputAudioView.Emplace(AudioBuffer->GetData(), AudioBuffer->Num());
 			}
->>>>>>> d731a049
 		}
 
 		virtual FDataReferenceCollection GetInputs() const override
@@ -660,16 +359,6 @@
 			using namespace WavePlayerVertexNames;
 
 			FDataReferenceCollection InputDataReferences;
-<<<<<<< HEAD
-			InputDataReferences.AddDataReadReference(InputTriggerPlayName, PlayTrigger);
-			InputDataReferences.AddDataReadReference(InputTriggerStopName, StopTrigger);
-			InputDataReferences.AddDataReadReference(InputWaveAssetName, WaveAsset);
-			InputDataReferences.AddDataReadReference(InputStartTimeName, StartTime);
-			InputDataReferences.AddDataReadReference(InputPitchShiftName, PitchShift);
-			InputDataReferences.AddDataReadReference(InputLoopName, bLoop);
-			InputDataReferences.AddDataReadReference(InputLoopStartName, LoopStartTime);
-			InputDataReferences.AddDataReadReference(InputLoopDurationName, LoopDuration);
-=======
 			InputDataReferences.AddDataReadReference(METASOUND_GET_PARAM_NAME(InputTriggerPlay), PlayTrigger);
 			InputDataReferences.AddDataReadReference(METASOUND_GET_PARAM_NAME(InputTriggerStop), StopTrigger);
 			InputDataReferences.AddDataReadReference(METASOUND_GET_PARAM_NAME(InputWaveAsset), WaveAsset);
@@ -678,7 +367,6 @@
 			InputDataReferences.AddDataReadReference(METASOUND_GET_PARAM_NAME(InputLoop), bLoop);
 			InputDataReferences.AddDataReadReference(METASOUND_GET_PARAM_NAME(InputLoopStart), LoopStartTime);
 			InputDataReferences.AddDataReadReference(METASOUND_GET_PARAM_NAME(InputLoopDuration), LoopDuration);
->>>>>>> d731a049
 			return InputDataReferences;
 		}
 
@@ -687,22 +375,6 @@
 			using namespace WavePlayerVertexNames;
 
 			FDataReferenceCollection OutputDataReferences;
-<<<<<<< HEAD
-			OutputDataReferences.AddDataReadReference(OutputTriggerOnPlayName, PlayTrigger);
-			OutputDataReferences.AddDataReadReference(OutputTriggerOnDoneName, TriggerOnDone);
-			OutputDataReferences.AddDataReadReference(OutputTriggerOnNearlyDoneName, TriggerOnNearlyDone);
-			OutputDataReferences.AddDataReadReference(OutputTriggerOnLoopedName, TriggerOnLooped);
-			OutputDataReferences.AddDataReadReference(OutputTriggerOnCuePointName, TriggerOnCuePoint);
-			OutputDataReferences.AddDataReadReference(OutputCuePointIDName, CuePointID);
-			OutputDataReferences.AddDataReadReference(OutputCuePointLabelName, CuePointLabel);
-			OutputDataReferences.AddDataReadReference(OutputLoopPercentName, LoopPercent);
-			OutputDataReferences.AddDataReadReference(OutputPlaybackLocationName, PlaybackLocation);
-			OutputDataReferences.AddDataReadReference(OutputAudioLeftName, AudioBufferL);
-			OutputDataReferences.AddDataReadReference(OutputAudioRightName, AudioBufferR);
-			return OutputDataReferences;
-		}
-
-=======
 			OutputDataReferences.AddDataReadReference(METASOUND_GET_PARAM_NAME(OutputTriggerOnPlay), PlayTrigger);
 			OutputDataReferences.AddDataReadReference(METASOUND_GET_PARAM_NAME(OutputTriggerOnDone), TriggerOnDone);
 			OutputDataReferences.AddDataReadReference(METASOUND_GET_PARAM_NAME(OutputTriggerOnNearlyDone), TriggerOnNearlyDone);
@@ -722,16 +394,11 @@
 			
 			return OutputDataReferences;
 		}
->>>>>>> d731a049
 
 
 		void Execute()
 		{
-<<<<<<< HEAD
-			METASOUND_TRACE_CPUPROFILER_EVENT_SCOPE(Metasound::FWavePlayerNode::Execute);
-=======
 			METASOUND_TRACE_CPUPROFILER_EVENT_SCOPE(Metasound::FWavePlayerOperator::Execute);
->>>>>>> d731a049
 
 			// Advance all triggers owned by this operator. 
 			TriggerOnDone->AdvanceBlock();
@@ -755,9 +422,10 @@
 			}
 
 			// zero output buffers
-<<<<<<< HEAD
-			FMemory::Memzero(AudioBufferL->GetData(), OperatorSettings.GetNumFramesPerBlock() * sizeof(float));
-			FMemory::Memzero(AudioBufferR->GetData(), OperatorSettings.GetNumFramesPerBlock() * sizeof(float));
+			for (const FAudioBufferWriteRef& OutputBuffer : OutputAudioBuffers)
+			{
+				FMemory::Memzero(OutputBuffer->GetData(), OperatorSettings.GetNumFramesPerBlock() * sizeof(float));
+			}
 
 			// Performs execution per sub block based on triggers.
 			ExecuteSubblocks();
@@ -768,22 +436,6 @@
 
 	private:
 
-=======
-			for (const FAudioBufferWriteRef& OutputBuffer : OutputAudioBuffers)
-			{
-				FMemory::Memzero(OutputBuffer->GetData(), OperatorSettings.GetNumFramesPerBlock() * sizeof(float));
-			}
-
-			// Performs execution per sub block based on triggers.
-			ExecuteSubblocks();
-
-			// Updates output playhead information
-			UpdatePlaybackLocation();
-		}
-
-	private:
-
->>>>>>> d731a049
 		void ExecuteSubblocks()
 		{
 			// Parse triggers and render audio
@@ -861,21 +513,12 @@
 		void RenderFrameRange(int32 StartFrame, int32 EndFrame)
 		{
 			using namespace Audio;
-<<<<<<< HEAD
-
-			METASOUND_TRACE_CPUPROFILER_EVENT_SCOPE(Metasound::FWavePlayerNode::RenderFrameRange);
+
+			METASOUND_TRACE_CPUPROFILER_EVENT_SCOPE(Metasound::FWavePlayerOperator::RenderFrameRange);
 
 			// Assume this is set to true and checked by outside callers
 			check(bIsPlaying);
 
-=======
-
-			METASOUND_TRACE_CPUPROFILER_EVENT_SCOPE(Metasound::FWavePlayerOperator::RenderFrameRange);
-
-			// Assume this is set to true and checked by outside callers
-			check(bIsPlaying);
-
->>>>>>> d731a049
 			const int32 NumFramesToGenerate = EndFrame - StartFrame;
 			if (NumFramesToGenerate > 0)
 			{
@@ -899,19 +542,11 @@
 			*PlaybackLocation = SourceState.GetPlaybackFraction();
 
 			if (*bLoop)
-<<<<<<< HEAD
 			{
 				*LoopPercent = SourceState.GetLoopFraction();
 			}
 			else
 			{
-=======
-			{
-				*LoopPercent = SourceState.GetLoopFraction();
-			}
-			else
-			{
->>>>>>> d731a049
 				*LoopPercent = 0.f;
 			}
 		}
@@ -971,11 +606,7 @@
 		void StartPlaying()
 		{
 			using namespace WavePlayerNodePrivate;
-<<<<<<< HEAD
-			METASOUND_TRACE_CPUPROFILER_EVENT_SCOPE(Metasound::FWavePlayerNode::StartPlaying);
-=======
 			METASOUND_TRACE_CPUPROFILER_EVENT_SCOPE(Metasound::FWavePlayerOperator::StartPlaying);
->>>>>>> d731a049
 
 			// MetasoundWavePlayerNode DSP Stack
 			//
@@ -1178,7 +809,6 @@
 		{
 			int32 LowerBoundIndex = Algo::LowerBoundBy(SortedCuePoints, InStartFrameInWave, WavePlayerNodePrivate::GetCuePointFrame);
 			int32 UpperBoundIndex = Algo::LowerBoundBy(SortedCuePoints, InEndFrameInWave, WavePlayerNodePrivate::GetCuePointFrame);
-<<<<<<< HEAD
 
 			if (LowerBoundIndex < UpperBoundIndex)
 			{
@@ -1212,41 +842,6 @@
 			// resampled output buffer. 
 			MapSourceEventsIfInRange(SourceState, NumSourceFramesToCheck, Events);
 
-=======
-
-			if (LowerBoundIndex < UpperBoundIndex)
-			{
-				// Inform about skipped cue points. 
-				for (int32 i = LowerBoundIndex + 1; i < UpperBoundIndex; i++)
-				{
-					const FSoundWaveCuePoint& CuePoint = SortedCuePoints[i];
-
-					UE_LOG(LogMetaSound, Verbose, TEXT("Skipping cue point \"%s\" at frame %d due to multiple cue points in same render block"), *CuePoint.Label, CuePoint.FramePosition);
-				}
-				return &SortedCuePoints[LowerBoundIndex];
-			}
-
-			return nullptr;
-		}
-
-		// Check the expected output positions for various sample accurate events
-		// before resampling. 
-		//
-		// Note: The resampler can only accurately map samples *before* processing 
-		// audio because processing audio modifies the internal state of the resampler.
-		void TriggerUpcomingEvents(int32 InOperatorStartFrame, int32 InNumFrames, const WavePlayerNodePrivate::FSourceBufferState& InState)
-		{
-			WavePlayerNodePrivate::FSourceEvents Events;
-
-			// Check extra frames to hit the 
-			const int32 NumOutputFramesToCheck = (2 * OperatorSettings.GetNumFramesPerBlock() + 1) - InOperatorStartFrame;
-			const int32 NumSourceFramesToCheck = FMath::CeilToInt(Resampler->MapOutputFrameToInputFrame(NumOutputFramesToCheck));
-
-			// Selectively map events in the source buffer to frame indices in the
-			// resampled output buffer. 
-			MapSourceEventsIfInRange(SourceState, NumSourceFramesToCheck, Events);
-
->>>>>>> d731a049
 			// Check whether to trigger loops based on actual number of output frames 
 			if (*bLoop)
 			{
@@ -1311,7 +906,6 @@
 				// Determine how many frames are needed to produce the output.
 				int32 NumSourceFramesNeeded = Resampler->GetNumInputFramesNeededToProduceOutputFrames(NumFramesRequested + 1);
 				if (NumSourceFramesNeeded > NumSourceFramesAvailable)
-<<<<<<< HEAD
 				{
 					// Generate more source audio, but still may not be enough to produce all requested frames.
 					GenerateSourceAudio(SourceCircularBuffer, SourceState);
@@ -1338,34 +932,6 @@
 				// Shift buffer if there are more samples to create
 				if (NumFramesRequested > 0)
 				{
-=======
-				{
-					// Generate more source audio, but still may not be enough to produce all requested frames.
-					GenerateSourceAudio(SourceCircularBuffer, SourceState);
-				}
-				NumSourceFramesAvailable = GetMultichannelBufferNumFrames(SourceCircularBuffer);
-
-				// Resample frames. 
-				int32 NumFramesProduced = Resampler->ProcessAndConsumeAudio(SourceCircularBuffer, OutBuffer);
-				if (NumFramesProduced < 1)
-				{
-					UE_LOG(LogMetaSound, Error, TEXT("Aborting currently playing metasound wave %s. Failed to produce any resampled audio frames with %d input frames and a frame ratio of %f."), *CurrentWaveAsset->GetFName().ToString(), NumSourceFramesAvailable, GetFrameRatio());
-					bIsPlaying = false;
-					break;
-				}
-
-				// Update sample counters
-				int32 NewNumSourceFramesAvailable = GetMultichannelBufferNumFrames(SourceCircularBuffer);
-				int32 NumSourceFramesConsumed = NumSourceFramesAvailable - NewNumSourceFramesAvailable;
-				NumSourceFramesAvailable = NewNumSourceFramesAvailable;
-				NumFramesRequested -= NumFramesProduced;
-
-				SourceState.Advance(NumSourceFramesConsumed, *bLoop);
-
-				// Shift buffer if there are more samples to create
-				if (NumFramesRequested > 0)
-				{
->>>>>>> d731a049
 					ShiftMultichannelBufferView(NumFramesProduced, OutBuffer);
 				}
 			}
@@ -1407,10 +973,7 @@
 
 		WavePlayerNodePrivate::FSourceBufferState SourceState;
 		float SampleRateFrameRatio = 1.f;
-<<<<<<< HEAD
-=======
 		int32 NumOutputChannels;
->>>>>>> d731a049
 		int32 NumDeinterleaveChannels;
 		bool bOnNearlyDoneTriggeredForWave = false;
 		bool bIsPlaying = false;
@@ -1460,20 +1023,7 @@
 	public:
 		static FVertexInterface DeclareVertexInterface()
 		{
-<<<<<<< HEAD
-			InParams.OperatorSettings,
-			Inputs.GetDataReadReferenceOrConstruct<FTrigger>(InputTriggerPlayName, InParams.OperatorSettings),
-			Inputs.GetDataReadReferenceOrConstruct<FTrigger>(InputTriggerStopName, InParams.OperatorSettings),
-			Inputs.GetDataReadReferenceOrConstruct<FWaveAsset>(InputWaveAssetName),
-			Inputs.GetDataReadReferenceOrConstruct<FTime>(InputStartTimeName),
-			Inputs.GetDataReadReferenceOrConstruct<float>(InputPitchShiftName),
-			Inputs.GetDataReadReferenceOrConstruct<bool>(InputLoopName),
-			Inputs.GetDataReadReferenceOrConstruct<FTime>(InputLoopStartName),
-			Inputs.GetDataReadReferenceOrConstruct<FTime>(InputLoopDurationName)
-		};
-=======
 			using namespace WavePlayerVertexNames;
->>>>>>> d731a049
 
 			// Workaround to override display name of OutputLoopRatio
 			static const FDataVertexMetadata OutputLoopRatioMetadata
@@ -1512,52 +1062,6 @@
 				VertexInterface.GetOutputInterface().Add(OutputDataVertex);
 			}
 
-<<<<<<< HEAD
-	FVertexInterface FWavePlayerNode::DeclareVertexInterface()
-	{
-		using namespace WavePlayerVertexNames;
-
-		return FVertexInterface(
-			FInputVertexInterface(
-				TInputDataVertexModel<FTrigger>(InputTriggerPlayName, InputTriggerPlayTT),
-				TInputDataVertexModel<FTrigger>(InputTriggerStopName, InputTriggerStopTT),
-				TInputDataVertexModel<FWaveAsset>(InputWaveAssetName, InputWaveAssetTT),
-				TInputDataVertexModel<FTime>(InputStartTimeName, InputStartTimeTT, 0.0f),
-				TInputDataVertexModel<float>(InputPitchShiftName, InputPitchShiftTT, 0.0f),
-				TInputDataVertexModel<bool>(InputLoopName, InputLoopTT, false),
-				TInputDataVertexModel<FTime>(InputLoopStartName, InputLoopStartTT, 0.0f),
-				TInputDataVertexModel<FTime>(InputLoopDurationName, InputLoopDurationTT, -1.0f)
-				),
-			FOutputVertexInterface(
-				TOutputDataVertexModel<FTrigger>(OutputTriggerOnPlayName, OutputTriggerOnPlayTT),
-				TOutputDataVertexModel<FTrigger>(OutputTriggerOnDoneName, OutputTriggerOnDoneTT),
-				TOutputDataVertexModel<FTrigger>(OutputTriggerOnNearlyDoneName, OutputTriggerOnNearlyDoneTT),
-				TOutputDataVertexModel<FTrigger>(OutputTriggerOnLoopedName, OutputTriggerOnLoopedTT),
-				TOutputDataVertexModel<FTrigger>(OutputTriggerOnCuePointName, OutputTriggerOnCuePointTT),
-				TOutputDataVertexModel<int32>(OutputCuePointIDName, OutputCuePointIDTT),
-				TOutputDataVertexModel<FString>(OutputCuePointLabelName, OutputCuePointLabelTT),
-				TOutputDataVertexModel<float>(OutputLoopPercentName, OutputLoopPercentTT),
-				TOutputDataVertexModel<float>(OutputPlaybackLocationName, OutputPlaybackLocationTT),
-				TOutputDataVertexModel<FAudioBuffer>(OutputAudioLeftName, OutputAudioLeftNameTT),
-				TOutputDataVertexModel<FAudioBuffer>(OutputAudioRightName, OutputAudioRightNameTT)
-			)
-		);
-	}
-
-	const FNodeClassMetadata& FWavePlayerNode::GetNodeInfo()
-	{
-		auto InitNodeInfo = []() -> FNodeClassMetadata
-		{
-			FNodeClassMetadata Info;
-			Info.ClassName = { Metasound::EngineNodes::Namespace, TEXT("Wave Player"), Metasound::EngineNodes::StereoVariant };
-			Info.MajorVersion = 1;
-			Info.MinorVersion = 0;
-			Info.DisplayName = METASOUND_LOCTEXT("Metasound_WavePlayerNodeDisplayName", "Wave Player");
-			Info.Description = METASOUND_LOCTEXT("Metasound_WavePlayerNodeDescription", "Plays a wave asset.");
-			Info.Author = PluginAuthor;
-			Info.PromptIfMissing = PluginNodeMissingPrompt;
-			Info.DefaultInterface = DeclareVertexInterface();
-=======
 			return VertexInterface;
 		}
 
@@ -1582,7 +1086,6 @@
 			};
 
 			static const FNodeClassMetadata Info = InitNodeInfo();
->>>>>>> d731a049
 
 			return Info;
 		}
@@ -1683,9 +1186,6 @@
 		static FText GetNodeDisplayName() { return METASOUND_LOCTEXT("Metasound_WavePlayerFiveDotOneNodeDisplayName", "Wave Player (5.1)"); }
 		static FName GetVariantName() { return Metasound::EngineNodes::FiveDotOneVariant; }
 
-<<<<<<< HEAD
-	METASOUND_REGISTER_NODE(FWavePlayerNode)
-=======
 		static TArray<FOutputDataVertex> GetAudioOutputs()
 		{
 			using namespace WavePlayerVertexNames;
@@ -1724,7 +1224,6 @@
 	};
 	using FSevenDotOneWavePlayerNode = TWavePlayerNode<FSevenDotOneAudioChannelConfigurationInfo>;
 	METASOUND_REGISTER_NODE(FSevenDotOneWavePlayerNode);
->>>>>>> d731a049
 } // namespace Metasound
 
 #undef LOCTEXT_NAMESPACE // MetasoundWaveNode
