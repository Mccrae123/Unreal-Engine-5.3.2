// Copyright Epic Games, Inc. All Rights Reserved.

#include "DecoderInputFactory.h"
#include "DSP/BufferVectorOperations.h"
#include "DSP/ConvertDeinterleave.h"
#include "DSP/MultichannelBuffer.h"
#include "DSP/MultichannelLinearResampler.h"
#include "IAudioCodec.h"
#include "MetasoundBuildError.h"
#include "MetasoundBuilderInterface.h"
#include "MetasoundEngineNodesNames.h"
#include "MetasoundExecutableOperator.h"
#include "MetasoundLog.h"
#include "MetasoundNodeRegistrationMacro.h"
#include "MetasoundParamHelper.h"
#include "MetasoundPrimitives.h"
#include "MetasoundTrace.h"
#include "MetasoundTrigger.h"
#include "MetasoundVertex.h"
#include "MetasoundWave.h"
#include "MetasoundWaveProxyReader.h"

#define LOCTEXT_NAMESPACE "MetasoundWaveNode"

namespace Metasound
{
	namespace WavePlayerVertexNames
	{
		METASOUND_PARAM(InputTriggerPlay, "Play", "Play the wave player.")
		METASOUND_PARAM(InputTriggerStop, "Stop", "Stop the wave player.")
		METASOUND_PARAM(InputWaveAsset, "Wave Asset", "The wave asset to be real-time decoded.")
		METASOUND_PARAM(InputStartTime, "Start Time", "Time into the wave asset to start (seek) the wave asset.")
		METASOUND_PARAM(InputPitchShift, "Pitch Shift", "The pitch shift to use for the wave asset in semitones.")
		METASOUND_PARAM(InputLoop, "Loop", "Whether or not to loop between the start and specified end times.")
		METASOUND_PARAM(InputLoopStart, "Loop Start", "When to start the loop.")
		METASOUND_PARAM(InputLoopDuration, "Loop Duration", "The duration of the loop when wave player is enabled for looping. A negative value will loop the whole wave asset.")
		
		METASOUND_PARAM(OutputTriggerOnPlay, "On Play", "Triggers when Play is triggered.")
		METASOUND_PARAM(OutputTriggerOnDone, "On Finished", "Triggers when the wave played has finished playing or Stop is triggered.")
		METASOUND_PARAM(OutputTriggerOnNearlyDone, "On Nearly Finished", "Triggers when the wave played has almost finished playing (the block before it finishes). Allows time for logic to trigger different variations to play seamlessly.")
		METASOUND_PARAM(OutputTriggerOnLooped, "On Looped", "Triggers when the wave player has looped.")
		METASOUND_PARAM(OutputTriggerOnCuePoint, "On Cue Point", "Triggers when a wave cue point was hit during playback.")
		METASOUND_PARAM(OutputCuePointID, "Cue Point ID", "The cue point ID that was triggered.")
		METASOUND_PARAM(OutputCuePointLabel, "Cue Point Label", "The cue point label that was triggered (if there was a label parsed in the imported .wav file).")
		METASOUND_PARAM(OutputLoopRatio, "Loop Percent", "Returns the current playback location as a ratio of the loop (0-1) if looping is enabled.")
		METASOUND_PARAM(OutputPlaybackLocation, "Playback Location", "Returns the absolute position of the wave playback as a ratio of wave duration (0-1).")
<<<<<<< HEAD
=======
		METASOUND_PARAM(OutputPlaybackTime, "Playback Time", "Returns the current absolute playback time of the wave.")
>>>>>>> 4af6daef
		METASOUND_PARAM(OutputAudioMono, "Out Mono", "The mono channel audio output.")
		METASOUND_PARAM(OutputAudioLeft, "Out Left", "The left channel audio output.")
		METASOUND_PARAM(OutputAudioRight, "Out Right", "The right channel audio output.")
		METASOUND_PARAM(OutputAudioFrontRight, "Out Front Right", "The front right channel audio output.")
		METASOUND_PARAM(OutputAudioFrontLeft, "Out Front Left", "The front left channel audio output.")
		METASOUND_PARAM(OutputAudioFrontCenter, "Out Front Center", "The front center channel audio output.")
		METASOUND_PARAM(OutputAudioLowFrequency, "Out Low Frequency", "The low frequency channel audio output.")
		METASOUND_PARAM(OutputAudioSideRight, "Out Side Right", "The side right channel audio output.")
		METASOUND_PARAM(OutputAudioSideLeft, "Out Side Left", "The side left channel audio output.")
		METASOUND_PARAM(OutputAudioBackRight, "Out Back Right", "The back right channel audio output.")
		METASOUND_PARAM(OutputAudioBackLeft, "Out Back Left", "The back left channel audio output.")
	}

	namespace WavePlayerNodePrivate
	{
		int32 GetCuePointFrame(const FSoundWaveCuePoint& InPoint)
		{
			return InPoint.FramePosition;
		}


		/** FSourceBufferState tracks the current frame and loop indices held in 
		 * a circular buffer. It describes how the content of a circular buffer
		 * relates to the frame indices of an FWaveProxyReader 
		 *
		 * FSourceBufferState is tied to the implementation of the FWaveProxyReader
		 * and TCircularAudioBuffer<>, and thus does not serve much purpose outside
		 * of this wave player node.
		 *
		 * However, it does provide a convenient place to perform frame counting
		 * arithmetic that would otherwise make code more difficult to read.
		 */
		struct FSourceBufferState
		{
			FSourceBufferState() = default;

			/** Construct a FSourceBufferState
			 *
			 * @param InStartFrameIndex - The frame index in the wave corresponding to the first frame in the circular buffer.
			 * @param InNumFrames - The number of frames in the circular buffer.
			 * @param bIsLooping - True if the wave player is looping, false if not.
			 * @param InLoopStartFrameIndexInWave - Frame index in the wave corresponding to a loop start.
			 * @param InLoopEndFrameIndexInWave - Frame index in the wave corresponding to a loop end.
			 * @param InEOFFrameIndexInWave - Frame index in the wave corresponding to the end of the file.
			 */
			FSourceBufferState(int32 InStartFrameIndex, int32 InNumFrames, bool bIsLooping, int32 InLoopStartFrameIndexInWave, int32 InLoopEndFrameIndexInWave, int32 InEOFFrameIndexInWave)
			{
				check(InStartFrameIndex >= 0);
				check(InNumFrames >= 0);
				check(InLoopStartFrameIndexInWave >= 0);
				check(InLoopEndFrameIndexInWave >= 0);
				check(InEOFFrameIndexInWave >= 0);

				StartFrameIndex = InStartFrameIndex;
				EndFrameIndex = InStartFrameIndex; // Initialize to starting frame index. Will be adjusted during call to Append()
				EOFFrameIndexInBuffer = InEOFFrameIndexInWave - InStartFrameIndex;
				LoopEndFrameIndexInBuffer = InLoopEndFrameIndexInWave - InStartFrameIndex;
				LoopStartFrameIndexInWave = InLoopStartFrameIndexInWave;
				LoopEndFrameIndexInWave = InLoopEndFrameIndexInWave;
				EOFFrameIndexInWave = InEOFFrameIndexInWave;

				Append(InNumFrames, bIsLooping);
			}
<<<<<<< HEAD

			/** Construct an FSourceBufferState
			 *
			 * @param ProxyReader - The wave proxy reader producing the audio.
			 * @parma InSourceBuffer - The audio buffer holding a range of samples popped from the reader.
			 */
			FSourceBufferState(const FWaveProxyReader& ProxyReader, const Audio::FMultichannelCircularBuffer& InSourceBuffer)
			: FSourceBufferState(ProxyReader.GetFrameIndex(), Audio::GetMultichannelBufferNumFrames(InSourceBuffer), ProxyReader.IsLooping(), ProxyReader.GetLoopStartFrameIndex(), ProxyReader.GetLoopEndFrameIndex(), ProxyReader.GetNumFramesInWave())
			{
			}

			/** Track frames removed from the circular buffer. This generally coincides
			 * with a Pop(...) call to the circular buffer. */
			void Advance(int32 InNumFrames, bool bIsLooping)
			{
				check(InNumFrames >= 0);

=======

			/** Construct an FSourceBufferState
			 *
			 * @param ProxyReader - The wave proxy reader producing the audio.
			 * @parma InSourceBuffer - The audio buffer holding a range of samples popped from the reader.
			 */
			FSourceBufferState(const FWaveProxyReader& ProxyReader, const Audio::FMultichannelCircularBuffer& InSourceBuffer)
			: FSourceBufferState(ProxyReader.GetFrameIndex(), Audio::GetMultichannelBufferNumFrames(InSourceBuffer), ProxyReader.IsLooping(), ProxyReader.GetLoopStartFrameIndex(), ProxyReader.GetLoopEndFrameIndex(), ProxyReader.GetNumFramesInWave())
			{
			}

			/** Track frames removed from the circular buffer. This generally coincides
			 * with a Pop(...) call to the circular buffer. */
			void Advance(int32 InNumFrames, bool bIsLooping)
			{
				check(InNumFrames >= 0);

>>>>>>> 4af6daef
				StartFrameIndex += InNumFrames;
				if (bIsLooping)
				{
					StartFrameIndex = WrapLoop(StartFrameIndex);
				}

				EOFFrameIndexInBuffer = EOFFrameIndexInWave - StartFrameIndex;
				LoopEndFrameIndexInBuffer = LoopEndFrameIndexInWave - StartFrameIndex;
			}


			/** Track frames appended to the source buffer. This generally coincides
			 * with a Push(...) call to the circular buffer. */
			void Append(int32 InNumFrames, bool bIsLooping)
			{
				check(InNumFrames >= 0);
				EndFrameIndex += InNumFrames;

				if (bIsLooping)
				{
					EndFrameIndex = WrapLoop(EndFrameIndex);
				}
			}

			/** Update loop frame indices. */
			void SetLoopFrameIndices(int32 InLoopStartFrameIndexInWave, int32 InLoopEndFrameIndexInWave)
			{
				LoopStartFrameIndexInWave = InLoopStartFrameIndexInWave;
				LoopEndFrameIndexInWave = InLoopEndFrameIndexInWave;
				LoopEndFrameIndexInBuffer = LoopEndFrameIndexInWave - StartFrameIndex;
			}

			/** Update loop frame indices. */
			void SetLoopFrameIndices(const FWaveProxyReader& InProxyReader)
			{
				SetLoopFrameIndices(InProxyReader.GetLoopStartFrameIndex(), InProxyReader.GetLoopEndFrameIndex());
			}

			/** Returns the corresponding frame index in the wave which corresponds
			 * to the first frame in the circular buffer. 
			 */
			FORCEINLINE int32 GetStartFrameIndex() const
			{
				return StartFrameIndex;
			}

			/** Returns the corresponding frame index in the wave which corresponds
			 * to the end frame in the circular buffer (non-inclusive).
			 */
			FORCEINLINE int32 GetEndFrameIndex() const
			{
				return EndFrameIndex;
			}

			/** Returns the frame index in the wave where the loop starts */
			FORCEINLINE int32 GetLoopStartFrameIndexInWave() const
			{
				return LoopStartFrameIndexInWave;
			}

			/** Returns the frame index in the wave where the loop end*/
			FORCEINLINE int32 GetLoopEndFrameIndexInWave() const
			{
				return LoopEndFrameIndexInWave;
			}

			/** Returns the end-of-file frame index in the wave. */
			FORCEINLINE int32 GetEOFFrameIndexInWave() const
			{
				return EOFFrameIndexInWave;
			}

			/** Returns the frame index in the circular buffer which represents
			 * the end of file in the wave. */
			FORCEINLINE int32 GetEOFFrameIndexInBuffer() const
			{
				return EOFFrameIndexInBuffer;
			}

			/** Returns the frame index in the circular buffer which represents
			 * the ending loop frame index in the wave. */
			FORCEINLINE int32 GetLoopEndFrameIndexInBuffer() const
			{
				return LoopEndFrameIndexInBuffer;
			}

			/** Returns the ratio of the current frame index divided by the total
			 * number of frames in the wave. */
			FORCEINLINE float GetPlaybackFraction() const
			{
				const float PlaybackFraction = static_cast<float>(StartFrameIndex) / FMath::Max(static_cast<float>(EOFFrameIndexInWave), 1.f);
				return FMath::Max(0.f, PlaybackFraction);
			}

			/** Returns the ratio of the relative position of the current frame 
			 * index to the start loop frame index, divided by the number of frames
			 * in the loop.
			 * This value can be negative if the current frame index is less
			 * than the first loop frame index. 
			 */
			FORCEINLINE float GetLoopFraction() const
			{
				const float LoopNumFrames = static_cast<float>(FMath::Max(1, LoopEndFrameIndexInWave - LoopStartFrameIndexInWave));
				const float LoopRelativeLocation = static_cast<float>(StartFrameIndex - LoopStartFrameIndexInWave);

				return LoopRelativeLocation / LoopNumFrames;
			}

			/** Map a index representing a frame in a wave file to an index representing
			 * a frame in the associated circular buffer. */
			FORCEINLINE int32 MapFrameInWaveToFrameInBuffer(int32 InFrameIndexInWave, bool bIsLooping) const
			{
				if (!bIsLooping || (InFrameIndexInWave >= StartFrameIndex))
				{
					return InFrameIndexInWave - StartFrameIndex;
				}
				else
				{
					const int32 NumFramesFromStartToLoopEnd = LoopEndFrameIndexInWave - StartFrameIndex;
					const int32 NumFramesFromLoopStartToFrameIndex = InFrameIndexInWave - LoopStartFrameIndexInWave;
					return NumFramesFromStartToLoopEnd + NumFramesFromLoopStartToFrameIndex;
				}
			}

		private:

			int32 WrapLoop(int32 InSourceFrameIndex)
			{
				int32 Overshot = InSourceFrameIndex - LoopEndFrameIndexInWave;
				if (Overshot > 0)
				{
					InSourceFrameIndex = LoopStartFrameIndexInWave + Overshot;
				}
				return InSourceFrameIndex;
			}

			int32 StartFrameIndex = INDEX_NONE;
			int32 EndFrameIndex = INDEX_NONE;
			int32 EOFFrameIndexInBuffer = INDEX_NONE;
			int32 LoopEndFrameIndexInBuffer = INDEX_NONE;
			int32 EOFFrameIndexInWave = INDEX_NONE;
			int32 LoopStartFrameIndexInWave = INDEX_NONE;
			int32 LoopEndFrameIndexInWave = INDEX_NONE;
		};

		/** FSourceEvents contains the frame indices of wave events. 
		 * Indices are INDEX_NONE if they are unset. 
		 */
		struct FSourceEvents
		{
			/** Frame index of a loop end. */
			int32 OnLoopFrameIndex = INDEX_NONE;
			/** Frame index of an end of file. */
			int32 OnEOFFrameIndex = INDEX_NONE;
			/** Frame index of a cue points. */
			int32 OnCuePointFrameIndex = INDEX_NONE;
			/** Cue point associated with OnCuePointFrameIndex. */
			const FSoundWaveCuePoint* CuePoint = nullptr;

			/** Clear all frame indices and associated data. */
			void Reset()
			{
				OnLoopFrameIndex = INDEX_NONE;
				OnEOFFrameIndex = INDEX_NONE;
				OnCuePointFrameIndex = INDEX_NONE;
				CuePoint = nullptr;
			}
		};
	}

	struct FWavePlayerOpArgs
	{
		FOperatorSettings Settings;
		TArray<FOutputDataVertex> OutputAudioVertices;
		FTriggerReadRef PlayTrigger;
		FTriggerReadRef StopTrigger;
		FWaveAssetReadRef WaveAsset;
		FTimeReadRef StartTime;
		FFloatReadRef PitchShift;
		FBoolReadRef bLoop;
		FTimeReadRef LoopStartTime;
		FTimeReadRef LoopDuration;
	};

	/** MetaSound operator for the wave player node. */
	class FWavePlayerOperator : public TExecutableOperator<FWavePlayerOperator>
	{	
	public:

		// Maximum absolute pitch shift in octaves. 
		static constexpr float MaxAbsPitchShiftInOctaves = 6.0f;
		// Maximum decode size in frames. 
		static constexpr int32 MaxDecodeSizeInFrames = 8192;
		// Block size for deinterleaving audio. 
		static constexpr int32 DeinterleaveBlockSizeInFrames = 512;

		FWavePlayerOperator(const FWavePlayerOpArgs& InArgs)
			: OperatorSettings(InArgs.Settings)
			, PlayTrigger(InArgs.PlayTrigger)
			, StopTrigger(InArgs.StopTrigger)
			, WaveAsset(InArgs.WaveAsset)
			, StartTime(InArgs.StartTime)
			, PitchShift(InArgs.PitchShift)
			, bLoop(InArgs.bLoop)
			, LoopStartTime(InArgs.LoopStartTime)
			, LoopDuration(InArgs.LoopDuration)
			, TriggerOnDone(FTriggerWriteRef::CreateNew(InArgs.Settings))
			, TriggerOnNearlyDone(FTriggerWriteRef::CreateNew(InArgs.Settings))
			, TriggerOnLooped(FTriggerWriteRef::CreateNew(InArgs.Settings))
			, TriggerOnCuePoint(FTriggerWriteRef::CreateNew(InArgs.Settings))
			, CuePointID(FInt32WriteRef::CreateNew(0))
			, CuePointLabel(FStringWriteRef::CreateNew(TEXT("")))
			, LoopPercent(FFloatWriteRef::CreateNew(0.0f))
			, PlaybackLocation(FFloatWriteRef::CreateNew(0.0f))
<<<<<<< HEAD
		{
			NumOutputChannels = InArgs.OutputAudioVertices.Num();

			for (const FOutputDataVertex& OutputAudioVertex : InArgs.OutputAudioVertices)
			{
				OutputAudioBufferVertexNames.Add(OutputAudioVertex.VertexName);

				FAudioBufferWriteRef AudioBuffer = FAudioBufferWriteRef::CreateNew(InArgs.Settings);
				OutputAudioBuffers.Add(AudioBuffer);

				// Hold on to a view of the output audio. Audio buffers are only writable
				// by this object and will not be reallocated. 
				OutputAudioView.Emplace(AudioBuffer->GetData(), AudioBuffer->Num());
			}
		}
=======
			, PlaybackTime(FTimeWriteRef::CreateNew(0.0))
		{
			NumOutputChannels = InArgs.OutputAudioVertices.Num();
>>>>>>> 4af6daef

			for (const FOutputDataVertex& OutputAudioVertex : InArgs.OutputAudioVertices)
			{
				OutputAudioBufferVertexNames.Add(OutputAudioVertex.VertexName);

				FAudioBufferWriteRef AudioBuffer = FAudioBufferWriteRef::CreateNew(InArgs.Settings);
				OutputAudioBuffers.Add(AudioBuffer);

<<<<<<< HEAD
			FDataReferenceCollection InputDataReferences;
			InputDataReferences.AddDataReadReference(METASOUND_GET_PARAM_NAME(InputTriggerPlay), PlayTrigger);
			InputDataReferences.AddDataReadReference(METASOUND_GET_PARAM_NAME(InputTriggerStop), StopTrigger);
			InputDataReferences.AddDataReadReference(METASOUND_GET_PARAM_NAME(InputWaveAsset), WaveAsset);
			InputDataReferences.AddDataReadReference(METASOUND_GET_PARAM_NAME(InputStartTime), StartTime);
			InputDataReferences.AddDataReadReference(METASOUND_GET_PARAM_NAME(InputPitchShift), PitchShift);
			InputDataReferences.AddDataReadReference(METASOUND_GET_PARAM_NAME(InputLoop), bLoop);
			InputDataReferences.AddDataReadReference(METASOUND_GET_PARAM_NAME(InputLoopStart), LoopStartTime);
			InputDataReferences.AddDataReadReference(METASOUND_GET_PARAM_NAME(InputLoopDuration), LoopDuration);
			return InputDataReferences;
=======
				// Hold on to a view of the output audio. Audio buffers are only writable
				// by this object and will not be reallocated. 
				OutputAudioView.Emplace(AudioBuffer->GetData(), AudioBuffer->Num());
			}
>>>>>>> 4af6daef
		}

		virtual void BindInputs(FInputVertexInterfaceData& InOutVertexData) override
		{
			using namespace WavePlayerVertexNames;
<<<<<<< HEAD

			FDataReferenceCollection OutputDataReferences;
			OutputDataReferences.AddDataReadReference(METASOUND_GET_PARAM_NAME(OutputTriggerOnPlay), PlayTrigger);
			OutputDataReferences.AddDataReadReference(METASOUND_GET_PARAM_NAME(OutputTriggerOnDone), TriggerOnDone);
			OutputDataReferences.AddDataReadReference(METASOUND_GET_PARAM_NAME(OutputTriggerOnNearlyDone), TriggerOnNearlyDone);
			OutputDataReferences.AddDataReadReference(METASOUND_GET_PARAM_NAME(OutputTriggerOnLooped), TriggerOnLooped);
			OutputDataReferences.AddDataReadReference(METASOUND_GET_PARAM_NAME(OutputTriggerOnCuePoint), TriggerOnCuePoint);
			OutputDataReferences.AddDataReadReference(METASOUND_GET_PARAM_NAME(OutputCuePointID), CuePointID);
			OutputDataReferences.AddDataReadReference(METASOUND_GET_PARAM_NAME(OutputCuePointLabel), CuePointLabel);
			OutputDataReferences.AddDataReadReference(METASOUND_GET_PARAM_NAME(OutputLoopRatio), LoopPercent);
			OutputDataReferences.AddDataReadReference(METASOUND_GET_PARAM_NAME(OutputPlaybackLocation), PlaybackLocation);
=======
			
			InOutVertexData.BindReadVertex(METASOUND_GET_PARAM_NAME(InputTriggerPlay), PlayTrigger);
			InOutVertexData.BindReadVertex(METASOUND_GET_PARAM_NAME(InputTriggerStop), StopTrigger);
			InOutVertexData.BindReadVertex(METASOUND_GET_PARAM_NAME(InputWaveAsset), WaveAsset);
			InOutVertexData.BindReadVertex(METASOUND_GET_PARAM_NAME(InputStartTime), StartTime);
			InOutVertexData.BindReadVertex(METASOUND_GET_PARAM_NAME(InputPitchShift), PitchShift);
			InOutVertexData.BindReadVertex(METASOUND_GET_PARAM_NAME(InputLoop), bLoop);
			InOutVertexData.BindReadVertex(METASOUND_GET_PARAM_NAME(InputLoopStart), LoopStartTime);
			InOutVertexData.BindReadVertex(METASOUND_GET_PARAM_NAME(InputLoopDuration), LoopDuration);
		}

		virtual void BindOutputs(FOutputVertexInterfaceData& InOutVertexData) override
		{
			using namespace WavePlayerVertexNames;

			InOutVertexData.BindReadVertex(METASOUND_GET_PARAM_NAME(OutputTriggerOnPlay), PlayTrigger);
			InOutVertexData.BindReadVertex(METASOUND_GET_PARAM_NAME(OutputTriggerOnDone), TriggerOnDone);
			InOutVertexData.BindReadVertex(METASOUND_GET_PARAM_NAME(OutputTriggerOnNearlyDone), TriggerOnNearlyDone);
			InOutVertexData.BindReadVertex(METASOUND_GET_PARAM_NAME(OutputTriggerOnLooped), TriggerOnLooped);
			InOutVertexData.BindReadVertex(METASOUND_GET_PARAM_NAME(OutputTriggerOnCuePoint), TriggerOnCuePoint);
			InOutVertexData.BindReadVertex(METASOUND_GET_PARAM_NAME(OutputCuePointID), CuePointID);
			InOutVertexData.BindReadVertex(METASOUND_GET_PARAM_NAME(OutputCuePointLabel), CuePointLabel);
			InOutVertexData.BindReadVertex(METASOUND_GET_PARAM_NAME(OutputLoopRatio), LoopPercent);
			InOutVertexData.BindReadVertex(METASOUND_GET_PARAM_NAME(OutputPlaybackLocation), PlaybackLocation);
			InOutVertexData.BindReadVertex(METASOUND_GET_PARAM_NAME(OutputPlaybackTime), PlaybackTime);
>>>>>>> 4af6daef

			check(OutputAudioBuffers.Num() == OutputAudioBufferVertexNames.Num());

			for (int32 i = 0; i < OutputAudioBuffers.Num(); i++)
			{
<<<<<<< HEAD
				OutputDataReferences.AddDataReadReference(OutputAudioBufferVertexNames[i], OutputAudioBuffers[i]);
			}
			
			return OutputDataReferences;
=======
				InOutVertexData.BindReadVertex(OutputAudioBufferVertexNames[i], OutputAudioBuffers[i]);
			}
		}

		virtual FDataReferenceCollection GetInputs() const override
		{
			// This should never be called. Bind(...) is called instead. This method
			// exists as a stop-gap until the API can be deprecated and removed.
			checkNoEntry();
			return {};
		}

		virtual FDataReferenceCollection GetOutputs() const override
		{
			// This should never be called. Bind(...) is called instead. This method
			// exists as a stop-gap until the API can be deprecated and removed.
			checkNoEntry();
			return {};
>>>>>>> 4af6daef
		}


		void Execute()
		{
			METASOUND_TRACE_CPUPROFILER_EVENT_SCOPE(Metasound::FWavePlayerOperator::Execute);

			// Advance all triggers owned by this operator. 
			TriggerOnDone->AdvanceBlock();
			TriggerOnNearlyDone->AdvanceBlock();
			TriggerOnCuePoint->AdvanceBlock();
			TriggerOnLooped->AdvanceBlock();

			// Update wave proxy reader with any new looping bounds. 
			if (WaveProxyReader.IsValid())
			{
				WaveProxyReader->SetIsLooping(*bLoop);
				WaveProxyReader->SetLoopStartTime(LoopStartTime->GetSeconds());
				WaveProxyReader->SetLoopDuration(LoopDuration->GetSeconds());
				SourceState.SetLoopFrameIndices(*WaveProxyReader);
			}

			// Update resampler with new frame ratio. 
			if (Resampler.IsValid())
			{
				Resampler->SetFrameRatio(GetFrameRatio(), OperatorSettings.GetNumFramesPerBlock());
			}

			// zero output buffers
			for (const FAudioBufferWriteRef& OutputBuffer : OutputAudioBuffers)
			{
				FMemory::Memzero(OutputBuffer->GetData(), OperatorSettings.GetNumFramesPerBlock() * sizeof(float));
			}

			// Performs execution per sub block based on triggers.
			ExecuteSubblocks();

			// Updates output playhead information
			UpdatePlaybackLocation();
		}

<<<<<<< HEAD
=======
		void Reset(const IOperator::FResetParams& InParams)
		{
			TriggerOnDone->Reset();
			TriggerOnNearlyDone->Reset();
			TriggerOnLooped->Reset();
			TriggerOnCuePoint->Reset();

			*CuePointID = 0;
			*CuePointLabel = TEXT("");
			*LoopPercent = 0;
			*PlaybackLocation = 0;
			*PlaybackTime = FTime(0.0);
			for (const FAudioBufferWriteRef& BufferRef : OutputAudioBuffers)
			{
				BufferRef->Zero();
			}

			WaveProxyReader.Reset();
			ConvertDeinterleave.Reset();
			Resampler.Reset();

			SortedCuePoints.Reset();
			for (Audio::TCircularAudioBuffer<float>& Buffer : SourceCircularBuffer)
			{
				Buffer.SetNum(0);
			}

			SourceState = WavePlayerNodePrivate::FSourceBufferState();
			SampleRateFrameRatio = 1.f;
			bOnNearlyDoneTriggeredForWave = false;
			bIsPlaying = false;
		}

>>>>>>> 4af6daef
	private:

		void ExecuteSubblocks()
		{
			// Parse triggers and render audio
			int32 PlayTrigIndex = 0;
			int32 NextPlayFrame = 0;
			const int32 NumPlayTrigs = PlayTrigger->NumTriggeredInBlock();

			int32 StopTrigIndex = 0;
			int32 NextStopFrame = 0;
			const int32 NumStopTrigs = StopTrigger->NumTriggeredInBlock();

			int32 CurrAudioFrame = 0;
			int32 NextAudioFrame = 0;
			const int32 LastAudioFrame = OperatorSettings.GetNumFramesPerBlock() - 1;
			const int32 NoTrigger = OperatorSettings.GetNumFramesPerBlock() << 1;

			while (NextAudioFrame < LastAudioFrame)
			{
				// get the next Play and Stop indices
				// (play)
				if (PlayTrigIndex < NumPlayTrigs)
				{
					NextPlayFrame = (*PlayTrigger)[PlayTrigIndex];
				}
				else
				{
					NextPlayFrame = NoTrigger;
				}

				// (stop)
				if (StopTrigIndex < NumStopTrigs)
				{
					NextStopFrame = (*StopTrigger)[StopTrigIndex];
				}
				else
				{
					NextStopFrame = NoTrigger;
				}

				// determine the next audio frame we are going to render up to
				NextAudioFrame = FMath::Min(NextPlayFrame, NextStopFrame);

				// no more triggers, rendering to the end of the block
				if (NextAudioFrame == NoTrigger)
				{
					NextAudioFrame = OperatorSettings.GetNumFramesPerBlock();
				}

				// render audio (while loop handles looping audio)
				while (CurrAudioFrame != NextAudioFrame)
				{
					if (bIsPlaying)
					{
						RenderFrameRange(CurrAudioFrame, NextAudioFrame);
					}
					CurrAudioFrame = NextAudioFrame;
				}

				// execute the next trigger
				if (CurrAudioFrame == NextPlayFrame)
				{
<<<<<<< HEAD
					StartPlaying();
=======
					if (!StartPlaying())
					{
						TriggerOnDone->TriggerFrame(CurrAudioFrame);
					}

>>>>>>> 4af6daef
					++PlayTrigIndex;
				}

				if (CurrAudioFrame == NextStopFrame)
				{
					bIsPlaying = false;
					TriggerOnDone->TriggerFrame(CurrAudioFrame);
					++StopTrigIndex;
				}
			}
		}

		void RenderFrameRange(int32 StartFrame, int32 EndFrame)
		{
			using namespace Audio;
<<<<<<< HEAD

			METASOUND_TRACE_CPUPROFILER_EVENT_SCOPE(Metasound::FWavePlayerOperator::RenderFrameRange);

			// Assume this is set to true and checked by outside callers
			check(bIsPlaying);

=======

			METASOUND_TRACE_CPUPROFILER_EVENT_SCOPE(Metasound::FWavePlayerOperator::RenderFrameRange);

			// Assume this is set to true and checked by outside callers
			check(bIsPlaying);

>>>>>>> 4af6daef
			const int32 NumFramesToGenerate = EndFrame - StartFrame;
			if (NumFramesToGenerate > 0)
			{
				// Trigger any events that occur within this frame range
				TriggerUpcomingEvents(StartFrame, NumFramesToGenerate, SourceState);

				// Generate audio
				FMultichannelBufferView BufferToGenerate = SliceMultichannelBufferView(OutputAudioView, StartFrame, NumFramesToGenerate);
				GeneratePitchedAudio(BufferToGenerate);

				// Check if the source is empty.
				if (!(*bLoop))
				{
					bIsPlaying = (SourceState.GetStartFrameIndex() <= SourceState.GetEOFFrameIndexInWave());
				}
			}
		}

		void UpdatePlaybackLocation()
		{
			*PlaybackLocation = SourceState.GetPlaybackFraction();

<<<<<<< HEAD
			if (*bLoop)
			{
				*LoopPercent = SourceState.GetLoopFraction();
			}
			else
			{
				*LoopPercent = 0.f;
=======
			if (WaveProxyReader.IsValid())
			{
				*PlaybackTime = FTime::FromSeconds(static_cast<double>(SourceState.GetStartFrameIndex()) / static_cast<double>(FMath::Max(UE_SMALL_NUMBER, WaveProxyReader->GetSampleRate())));
			}
			else
			{
				*PlaybackTime = FTime(0.0);
>>>>>>> 4af6daef
			}

<<<<<<< HEAD
=======
			if (*bLoop)
			{
				*LoopPercent = SourceState.GetLoopFraction();
			}
			else
			{
				*LoopPercent = 0.f;
			}
		}

>>>>>>> 4af6daef
		float GetPitchShiftClamped() const
		{
			return FMath::Clamp(*PitchShift, -12.0f * MaxAbsPitchShiftInOctaves, 12.0f * MaxAbsPitchShiftInOctaves);
		}
<<<<<<< HEAD

		float GetPitchShiftFrameRatio() const
		{
			return FMath::Pow(2.0f, GetPitchShiftClamped() / 12.0f);
		}

		// Updates the sample rate frame ratio. Used when a new wave proxy reader
		// is created. 
		void UpdateSampleRateFrameRatio() 
		{
			SampleRateFrameRatio = 1.f;

=======

		float GetPitchShiftFrameRatio() const
		{
			return FMath::Pow(2.0f, GetPitchShiftClamped() / 12.0f);
		}

		// Updates the sample rate frame ratio. Used when a new wave proxy reader
		// is created. 
		void UpdateSampleRateFrameRatio() 
		{
			SampleRateFrameRatio = 1.f;

>>>>>>> 4af6daef
			if (WaveProxyReader.IsValid())
			{
				float SourceSampleRate = WaveProxyReader->GetSampleRate();
				if (SourceSampleRate > 0.f)
				{
					float TargetSampleRate = OperatorSettings.GetSampleRate();
					if (TargetSampleRate > 0.f)
					{
						SampleRateFrameRatio = SourceSampleRate / OperatorSettings.GetSampleRate();
					}
				}
			}
		}

		float GetSampleRateFrameRatio() const
		{
			return SampleRateFrameRatio;
		}

		float GetFrameRatio() const
		{
			return GetSampleRateFrameRatio() * GetPitchShiftFrameRatio();
		}

		float GetMaxPitchShiftFrameRatio() const
		{
			return FMath::Pow(2.0f, MaxAbsPitchShiftInOctaves);
		}

		float GetMaxFrameRatio() const
		{
			return GetSampleRateFrameRatio() * GetMaxPitchShiftFrameRatio();
		}

		// Start playing the current wave by creating a wave proxy reader and
		// recreating the DSP stack.
<<<<<<< HEAD
		void StartPlaying()
=======
		bool StartPlaying()
>>>>>>> 4af6daef
		{
			using namespace WavePlayerNodePrivate;
			METASOUND_TRACE_CPUPROFILER_EVENT_SCOPE(Metasound::FWavePlayerOperator::StartPlaying);

			// MetasoundWavePlayerNode DSP Stack
			//
			// Legend:
			// 	[ObjectName] - An Object which generates or process audio.
			// 	(BufferName) - A buffer which holds audio.
			//
			// [WaveProxyReader]->(InterleavedBuffer)->[ConvertDeinterleave]->(DeinterleavedBuffer)->(SourceCircularBuffer)->[Resampler]->(AudioOutputView)
			//

			// Copy the wave asset off on init in case the user changes it while we're playing it.
			// We'll only check for new wave assets when the current one finishes for sample accurate concantenation
			CurrentWaveAsset = *WaveAsset;
			FSoundWaveProxyPtr WaveProxy = CurrentWaveAsset.GetSoundWaveProxy();

			bOnNearlyDoneTriggeredForWave = false;
			bIsPlaying = false;

			// Reset dsp stack.
			ResetSourceBufferAndState();
			WaveProxyReader.Reset();
			ConvertDeinterleave.Reset();
			Resampler.Reset();
			SortedCuePoints.Reset();

			if (WaveProxy.IsValid())
			{
				UE_LOG(LogMetaSound, Verbose, TEXT("Starting Sound: '%s'"), *CurrentWaveAsset->GetFName().ToString());

				// Create local sorted copy of cue points.
				SortedCuePoints = WaveProxy->GetCuePoints();
				Algo::SortBy(SortedCuePoints, WavePlayerNodePrivate::GetCuePointFrame);
				
				// Create the wave proxy reader.
				FWaveProxyReader::FSettings WaveReaderSettings;
				WaveReaderSettings.MaxDecodeSizeInFrames = MaxDecodeSizeInFrames;
				WaveReaderSettings.StartTimeInSeconds = StartTime->GetSeconds();
				WaveReaderSettings.LoopStartTimeInSeconds = LoopStartTime->GetSeconds();
				WaveReaderSettings.LoopDurationInSeconds = LoopDuration->GetSeconds(); 
				WaveReaderSettings.bIsLooping = *bLoop;
<<<<<<< HEAD

				WaveProxyReader = FWaveProxyReader::Create(WaveProxy.ToSharedRef(), WaveReaderSettings);

=======

				WaveProxyReader = FWaveProxyReader::Create(WaveProxy.ToSharedRef(), WaveReaderSettings);

>>>>>>> 4af6daef
				if (WaveProxyReader.IsValid())
				{
					UpdateSampleRateFrameRatio();
					int32 WaveProxyNumChannels = WaveProxyReader->GetNumChannels();

					if (WaveProxyNumChannels > 0)
					{
						// Create buffer for interleaved audio
						int32 InterleavedBufferNumSamples = WaveProxyNumChannels * DeinterleaveBlockSizeInFrames;
						InterleavedBuffer.Reset(InterleavedBufferNumSamples);
						InterleavedBuffer.AddUninitialized(InterleavedBufferNumSamples);

						NumDeinterleaveChannels = NumOutputChannels;

						// Create algorithm for channel conversion and deinterleave 
						Audio::FConvertDeinterleaveParams ConvertDeinterleaveParams;
						ConvertDeinterleaveParams.NumInputChannels = WaveProxyReader->GetNumChannels();
						ConvertDeinterleaveParams.NumOutputChannels = NumDeinterleaveChannels;
						// Original implementation of MetaSound WavePlayer upmixed 
						// mono using FullVolume. In the future, the mono upmix 
						// method may be exposed as a node input to facilitate 
						// better control.
						ConvertDeinterleaveParams.MonoUpmixMethod = Audio::EChannelMapMonoUpmixMethod::FullVolume;
						ConvertDeinterleave = Audio::IConvertDeinterleave::Create(ConvertDeinterleaveParams);
						Audio::SetMultichannelBufferSize(NumDeinterleaveChannels, DeinterleaveBlockSizeInFrames, DeinterleavedBuffer);

						// Initialize source buffer
						int32 FrameCapacity = DeinterleaveBlockSizeInFrames + FMath::CeilToInt(GetMaxFrameRatio() * OperatorSettings.GetNumFramesPerBlock());
						Audio::SetMultichannelCircularBufferCapacity(NumOutputChannels, FrameCapacity, SourceCircularBuffer);
						SourceState = FSourceBufferState(*WaveProxyReader, SourceCircularBuffer);

						// Create a resampler.
						Resampler = MakeUnique<Audio::FMultichannelLinearResampler>(NumDeinterleaveChannels);
						Resampler->SetFrameRatio(GetFrameRatio(), 0 /* NumFramesToInperolate */);

						// Need to add upmixing if this is not true
						check(NumDeinterleaveChannels == NumOutputChannels);
					}
				}
			}

			// If everything was created successfully, start playing.
			bIsPlaying = WaveProxyReader.IsValid() && ConvertDeinterleave.IsValid() && Resampler.IsValid();
<<<<<<< HEAD
=======
			return bIsPlaying;
>>>>>>> 4af6daef
		}

		/** Removes all samples from the source buffer and resets SourceState. */
		void ResetSourceBufferAndState()
		{
			using namespace WavePlayerNodePrivate;
			using namespace Audio;

			SourceState = FSourceBufferState();
			for (TCircularAudioBuffer<float>& ChannelCircularBuffer : SourceCircularBuffer)
			{
				ChannelCircularBuffer.SetNum(0);
			}
		}

		/** Generates audio from the wave proxy reader.
		 *
		 * @param OutBuffer - Buffer to place generated audio.
		 * @param OutSourceState - Source state for tracking state of OutBuffer.
		 */
		void GenerateSourceAudio(Audio::FMultichannelCircularBuffer& OutBuffer, WavePlayerNodePrivate::FSourceBufferState& OutSourceState)
		{
			using namespace WavePlayerNodePrivate;

			if (bIsPlaying)
			{
				const int32 NumExistingFrames = Audio::GetMultichannelBufferNumFrames(OutBuffer);
				const int32 NumSamplesToGenerate = DeinterleaveBlockSizeInFrames * WaveProxyReader->GetNumChannels();
 				check(NumSamplesToGenerate == InterleavedBuffer.Num())

				WaveProxyReader->PopAudio(InterleavedBuffer);
				ConvertDeinterleave->ProcessAudio(InterleavedBuffer, DeinterleavedBuffer);

				for (int32 ChannelIndex = 0; ChannelIndex < NumDeinterleaveChannels; ChannelIndex++)
				{
					OutBuffer[ChannelIndex].Push(DeinterleavedBuffer[ChannelIndex]);
				}
				OutSourceState.Append(DeinterleaveBlockSizeInFrames, *bLoop);
			}
			else
			{
				OutSourceState = FSourceBufferState();
			}
		}


		/** Updates frame indices of events if the event occurs in the source within
		 * the frame range. The frame range begins with the start frame in InSourceState
		 * and continues for InNumSourceFrames in the source buffer. 
		 *
		 * @param InSourceState - Description of the current state of the source buffer.
		 * @param InNumSourceFrames - Number of frames to inspect.
		 * @param OutEvents - Event structure to fill out. 
		 */
		void MapSourceEventsIfInRange(const WavePlayerNodePrivate::FSourceBufferState& InSourceState, int32 InNumSourceFrames, WavePlayerNodePrivate::FSourceEvents& OutEvents)
		{
			OutEvents.Reset();

			// Loop end
			if (*bLoop && FMath::IsWithin(SourceState.GetLoopEndFrameIndexInBuffer(), 0, InNumSourceFrames))
			{
				OutEvents.OnLoopFrameIndex = FMath::RoundToInt(Resampler->MapInputFrameToOutputFrame(SourceState.GetLoopEndFrameIndexInBuffer()));
			}

			// End of file
			if (FMath::IsWithin(SourceState.GetEOFFrameIndexInBuffer(), 0, InNumSourceFrames))
			{
				OutEvents.OnEOFFrameIndex = FMath::RoundToInt(Resampler->MapInputFrameToOutputFrame(SourceState.GetEOFFrameIndexInBuffer()));
			}

			// Map Cue point. Since only one can be mapped, map the first one found.
			// The first cue point found has the best chance of being rendered.
			int32 SearchStartFrameIndexInWave = InSourceState.GetStartFrameIndex();
			int32 SearchEndFrameIndexInWave = SearchStartFrameIndexInWave + InNumSourceFrames;

			const bool bFramesCrossLoopBoundary = *bLoop && (OutEvents.OnLoopFrameIndex != INDEX_NONE);
			if (bFramesCrossLoopBoundary)
			{
				SearchEndFrameIndexInWave = SearchStartFrameIndexInWave + SourceState.GetLoopEndFrameIndexInBuffer();
			}

			OutEvents.CuePoint = FindCuePoint(SearchStartFrameIndexInWave, SearchEndFrameIndexInWave);

			if (bFramesCrossLoopBoundary)
			{
				SearchStartFrameIndexInWave = SourceState.GetLoopStartFrameIndexInWave();
				int32 RemainingFrames = InNumSourceFrames - SourceState.GetLoopEndFrameIndexInBuffer();
				SearchEndFrameIndexInWave = RemainingFrames;

				// Only override OutEvents.CuePoint if one exists in this subsection
				// of the buffer.
				if (const FSoundWaveCuePoint* CuePoint = FindCuePoint(SearchStartFrameIndexInWave, SearchEndFrameIndexInWave))
				{
					if (nullptr == OutEvents.CuePoint)
					{
						OutEvents.CuePoint = CuePoint;
					}
					else 
					{
						UE_LOG(LogMetaSound, Verbose, TEXT("Skipping cue point \"%s\" at frame %d due to multiple cue points in same render block"), *CuePoint->Label, CuePoint->FramePosition);
					}
				}
			}

			if (nullptr != OutEvents.CuePoint)
			{
				int32 CuePointFrameInBuffer = SourceState.MapFrameInWaveToFrameInBuffer(OutEvents.CuePoint->FramePosition, *bLoop);
				OutEvents.OnCuePointFrameIndex = FMath::RoundToInt(Resampler->MapInputFrameToOutputFrame(CuePointFrameInBuffer));
			}
		}

		// Search for cue points in frame range. Return the first cue point in the frame range.
		const FSoundWaveCuePoint* FindCuePoint(int32 InStartFrameInWave, int32 InEndFrameInWave)
		{
			int32 LowerBoundIndex = Algo::LowerBoundBy(SortedCuePoints, InStartFrameInWave, WavePlayerNodePrivate::GetCuePointFrame);
			int32 UpperBoundIndex = Algo::LowerBoundBy(SortedCuePoints, InEndFrameInWave, WavePlayerNodePrivate::GetCuePointFrame);

			if (LowerBoundIndex < UpperBoundIndex)
			{
				// Inform about skipped cue points. 
				for (int32 i = LowerBoundIndex + 1; i < UpperBoundIndex; i++)
				{
					const FSoundWaveCuePoint& CuePoint = SortedCuePoints[i];
<<<<<<< HEAD

					UE_LOG(LogMetaSound, Verbose, TEXT("Skipping cue point \"%s\" at frame %d due to multiple cue points in same render block"), *CuePoint.Label, CuePoint.FramePosition);
				}
				return &SortedCuePoints[LowerBoundIndex];
			}

			return nullptr;
		}

		// Check the expected output positions for various sample accurate events
		// before resampling. 
		//
		// Note: The resampler can only accurately map samples *before* processing 
		// audio because processing audio modifies the internal state of the resampler.
		void TriggerUpcomingEvents(int32 InOperatorStartFrame, int32 InNumFrames, const WavePlayerNodePrivate::FSourceBufferState& InState)
		{
			WavePlayerNodePrivate::FSourceEvents Events;

			// Check extra frames to hit the 
			const int32 NumOutputFramesToCheck = (2 * OperatorSettings.GetNumFramesPerBlock() + 1) - InOperatorStartFrame;
			const int32 NumSourceFramesToCheck = FMath::CeilToInt(Resampler->MapOutputFrameToInputFrame(NumOutputFramesToCheck));

			// Selectively map events in the source buffer to frame indices in the
			// resampled output buffer. 
			MapSourceEventsIfInRange(SourceState, NumSourceFramesToCheck, Events);

=======

					UE_LOG(LogMetaSound, Verbose, TEXT("Skipping cue point \"%s\" at frame %d due to multiple cue points in same render block"), *CuePoint.Label, CuePoint.FramePosition);
				}
				return &SortedCuePoints[LowerBoundIndex];
			}

			return nullptr;
		}

		// Check the expected output positions for various sample accurate events
		// before resampling. 
		//
		// Note: The resampler can only accurately map samples *before* processing 
		// audio because processing audio modifies the internal state of the resampler.
		void TriggerUpcomingEvents(int32 InOperatorStartFrame, int32 InNumFrames, const WavePlayerNodePrivate::FSourceBufferState& InState)
		{
			WavePlayerNodePrivate::FSourceEvents Events;

			// Check extra frames to hit the 
			const int32 NumOutputFramesToCheck = (2 * OperatorSettings.GetNumFramesPerBlock() + 1) - InOperatorStartFrame;
			const int32 NumSourceFramesToCheck = FMath::CeilToInt(Resampler->MapOutputFrameToInputFrame(NumOutputFramesToCheck));

			// Selectively map events in the source buffer to frame indices in the
			// resampled output buffer. 
			MapSourceEventsIfInRange(SourceState, NumSourceFramesToCheck, Events);

>>>>>>> 4af6daef
			// Check whether to trigger loops based on actual number of output frames 
			if (*bLoop)
			{
				if (FMath::IsWithin(Events.OnLoopFrameIndex, 0, InNumFrames))
				{
					TriggerOnLooped->TriggerFrame(InOperatorStartFrame + Events.OnLoopFrameIndex);
				}
			}
			else
			{
				const int32 IsNearlyDoneStartFrameIndex = OperatorSettings.GetNumFramesPerBlock() - InOperatorStartFrame;
				const int32 IsNearlyDoneEndFrameIndex = IsNearlyDoneStartFrameIndex + OperatorSettings.GetNumFramesPerBlock();

				if (FMath::IsWithin(Events.OnEOFFrameIndex, 0, InNumFrames))
				{
					TriggerOnDone->TriggerFrame(InOperatorStartFrame + Events.OnEOFFrameIndex);
				}
				else if (FMath::IsWithin(Events.OnEOFFrameIndex, IsNearlyDoneStartFrameIndex, IsNearlyDoneEndFrameIndex))
				{
					// Protect against triggering OnNearlyDone multiple times
					// in the scenario where significant pitch shift changes drastically
					// alter the predicted OnDone frame between render blocks.
					if (!bOnNearlyDoneTriggeredForWave)
					{
						TriggerOnNearlyDone->TriggerFrame(InOperatorStartFrame + Events.OnEOFFrameIndex - OperatorSettings.GetNumFramesPerBlock());
						bOnNearlyDoneTriggeredForWave = true;
					}
				}
			}

			if (nullptr != Events.CuePoint)
			{
				if (FMath::IsWithin(Events.OnCuePointFrameIndex, 0, InNumFrames))
				{
					if (!TriggerOnCuePoint->IsTriggeredInBlock())
<<<<<<< HEAD
					{
						*CuePointID = Events.CuePoint->CuePointID;
						*CuePointLabel = Events.CuePoint->Label;
						TriggerOnCuePoint->TriggerFrame(InOperatorStartFrame + Events.OnCuePointFrameIndex);
					}
					else
					{
=======
					{
						*CuePointID = Events.CuePoint->CuePointID;
						*CuePointLabel = Events.CuePoint->Label;
						TriggerOnCuePoint->TriggerFrame(InOperatorStartFrame + Events.OnCuePointFrameIndex);
					}
					else
					{
>>>>>>> 4af6daef
						UE_LOG(LogMetaSound, Verbose, TEXT("Skipping cue point \"%s\" at frame %d due to multiple cue points in same render block"), *Events.CuePoint->Label, Events.CuePoint->FramePosition);
					}
				}
			}
		}


		void GeneratePitchedAudio(Audio::FMultichannelBufferView& OutBuffer)
		{
			using namespace Audio;

			// Outside callers should ensure that bIsPlaying is true if calling this function.
			check(bIsPlaying);

			int32 NumFramesRequested = GetMultichannelBufferNumFrames(OutBuffer);
			int32 NumSourceFramesAvailable = GetMultichannelBufferNumFrames(SourceCircularBuffer);

			while (NumFramesRequested > 0)
			{
				// Determine how many frames are needed to produce the output.
				int32 NumSourceFramesNeeded = Resampler->GetNumInputFramesNeededToProduceOutputFrames(NumFramesRequested + 1);
				if (NumSourceFramesNeeded > NumSourceFramesAvailable)
				{
					// Generate more source audio, but still may not be enough to produce all requested frames.
					GenerateSourceAudio(SourceCircularBuffer, SourceState);
				}
				NumSourceFramesAvailable = GetMultichannelBufferNumFrames(SourceCircularBuffer);

				// Resample frames. 
				int32 NumFramesProduced = Resampler->ProcessAndConsumeAudio(SourceCircularBuffer, OutBuffer);
				if (NumFramesProduced < 1)
<<<<<<< HEAD
				{
					UE_LOG(LogMetaSound, Error, TEXT("Aborting currently playing metasound wave %s. Failed to produce any resampled audio frames with %d input frames and a frame ratio of %f."), *CurrentWaveAsset->GetFName().ToString(), NumSourceFramesAvailable, GetFrameRatio());
					bIsPlaying = false;
					break;
				}

				// Update sample counters
				int32 NewNumSourceFramesAvailable = GetMultichannelBufferNumFrames(SourceCircularBuffer);
				int32 NumSourceFramesConsumed = NumSourceFramesAvailable - NewNumSourceFramesAvailable;
				NumSourceFramesAvailable = NewNumSourceFramesAvailable;
				NumFramesRequested -= NumFramesProduced;

				SourceState.Advance(NumSourceFramesConsumed, *bLoop);

				// Shift buffer if there are more samples to create
				if (NumFramesRequested > 0)
				{
=======
				{
					UE_LOG(LogMetaSound, Error, TEXT("Aborting currently playing metasound wave %s. Failed to produce any resampled audio frames with %d input frames and a frame ratio of %f."), *CurrentWaveAsset->GetFName().ToString(), NumSourceFramesAvailable, GetFrameRatio());
					bIsPlaying = false;
					break;
				}

				// Update sample counters
				int32 NewNumSourceFramesAvailable = GetMultichannelBufferNumFrames(SourceCircularBuffer);
				int32 NumSourceFramesConsumed = NumSourceFramesAvailable - NewNumSourceFramesAvailable;
				NumSourceFramesAvailable = NewNumSourceFramesAvailable;
				NumFramesRequested -= NumFramesProduced;

				SourceState.Advance(NumSourceFramesConsumed, *bLoop);

				// Shift buffer if there are more samples to create
				if (NumFramesRequested > 0)
				{
>>>>>>> 4af6daef
					ShiftMultichannelBufferView(NumFramesProduced, OutBuffer);
				}
			}
		}

		const FOperatorSettings OperatorSettings;

		// i/o
		FTriggerReadRef PlayTrigger;
		FTriggerReadRef StopTrigger;
		FWaveAssetReadRef WaveAsset;
		FTimeReadRef StartTime;
		FFloatReadRef PitchShift;
		FBoolReadRef bLoop;
		FTimeReadRef LoopStartTime;
		FTimeReadRef LoopDuration;

		FTriggerWriteRef TriggerOnDone;
		FTriggerWriteRef TriggerOnNearlyDone;
		FTriggerWriteRef TriggerOnLooped;
		FTriggerWriteRef TriggerOnCuePoint;
		FInt32WriteRef CuePointID;
		FStringWriteRef CuePointLabel;
		FFloatWriteRef LoopPercent;
		FFloatWriteRef PlaybackLocation;
<<<<<<< HEAD
=======
		FTimeWriteRef PlaybackTime;
>>>>>>> 4af6daef
		TArray<FAudioBufferWriteRef> OutputAudioBuffers;
		TArray<FName> OutputAudioBufferVertexNames;

		TUniquePtr<FWaveProxyReader> WaveProxyReader;
		TUniquePtr<Audio::IConvertDeinterleave> ConvertDeinterleave;
		TUniquePtr<Audio::FMultichannelLinearResampler> Resampler;

		FWaveAsset CurrentWaveAsset;
		TArray<FSoundWaveCuePoint> SortedCuePoints;
		Audio::FAlignedFloatBuffer InterleavedBuffer;
		Audio::FMultichannelBuffer DeinterleavedBuffer;
		Audio::FMultichannelCircularBuffer SourceCircularBuffer;
		Audio::FMultichannelBufferView OutputAudioView;

		WavePlayerNodePrivate::FSourceBufferState SourceState;
		float SampleRateFrameRatio = 1.f;
		int32 NumOutputChannels;
		int32 NumDeinterleaveChannels;
		bool bOnNearlyDoneTriggeredForWave = false;
		bool bIsPlaying = false;
		
	};

	class FWavePlayerOperatorFactory : public IOperatorFactory
	{
	public:
		FWavePlayerOperatorFactory(const TArray<FOutputDataVertex>& InOutputAudioVertices)
		: OutputAudioVertices(InOutputAudioVertices)
		{
		}
<<<<<<< HEAD

		virtual TUniquePtr<IOperator> CreateOperator(const FBuildOperatorParams& InParams, FBuildResults& OutResults) override
		{
			using namespace Audio;
			using namespace WavePlayerVertexNames;

			const FInputVertexInterfaceData& Inputs = InParams.InputData;

			FWavePlayerOpArgs Args =
			{
				InParams.OperatorSettings,
				OutputAudioVertices,
				Inputs.GetOrConstructDataReadReference<FTrigger>(METASOUND_GET_PARAM_NAME(InputTriggerPlay), InParams.OperatorSettings),
				Inputs.GetOrConstructDataReadReference<FTrigger>(METASOUND_GET_PARAM_NAME(InputTriggerStop), InParams.OperatorSettings),
				Inputs.GetOrConstructDataReadReference<FWaveAsset>(METASOUND_GET_PARAM_NAME(InputWaveAsset)),
				Inputs.GetOrCreateDefaultDataReadReference<FTime>(METASOUND_GET_PARAM_NAME(InputStartTime), InParams.OperatorSettings),
				Inputs.GetOrCreateDefaultDataReadReference<float>(METASOUND_GET_PARAM_NAME(InputPitchShift), InParams.OperatorSettings),
				Inputs.GetOrCreateDefaultDataReadReference<bool>(METASOUND_GET_PARAM_NAME(InputLoop), InParams.OperatorSettings),
				Inputs.GetOrCreateDefaultDataReadReference<FTime>(METASOUND_GET_PARAM_NAME(InputLoopStart), InParams.OperatorSettings),
				Inputs.GetOrCreateDefaultDataReadReference<FTime>(METASOUND_GET_PARAM_NAME(InputLoopDuration), InParams.OperatorSettings)
			};

			return MakeUnique<FWavePlayerOperator>(Args);
		}
	private:
		TArray<FOutputDataVertex> OutputAudioVertices;
	};

=======

		virtual TUniquePtr<IOperator> CreateOperator(const FBuildOperatorParams& InParams, FBuildResults& OutResults) override
		{
			using namespace Audio;
			using namespace WavePlayerVertexNames;

			const FInputVertexInterfaceData& Inputs = InParams.InputData;

			FWavePlayerOpArgs Args =
			{
				InParams.OperatorSettings,
				OutputAudioVertices,
				Inputs.GetOrConstructDataReadReference<FTrigger>(METASOUND_GET_PARAM_NAME(InputTriggerPlay), InParams.OperatorSettings),
				Inputs.GetOrConstructDataReadReference<FTrigger>(METASOUND_GET_PARAM_NAME(InputTriggerStop), InParams.OperatorSettings),
				Inputs.GetOrConstructDataReadReference<FWaveAsset>(METASOUND_GET_PARAM_NAME(InputWaveAsset)),
				Inputs.GetOrCreateDefaultDataReadReference<FTime>(METASOUND_GET_PARAM_NAME(InputStartTime), InParams.OperatorSettings),
				Inputs.GetOrCreateDefaultDataReadReference<float>(METASOUND_GET_PARAM_NAME(InputPitchShift), InParams.OperatorSettings),
				Inputs.GetOrCreateDefaultDataReadReference<bool>(METASOUND_GET_PARAM_NAME(InputLoop), InParams.OperatorSettings),
				Inputs.GetOrCreateDefaultDataReadReference<FTime>(METASOUND_GET_PARAM_NAME(InputLoopStart), InParams.OperatorSettings),
				Inputs.GetOrCreateDefaultDataReadReference<FTime>(METASOUND_GET_PARAM_NAME(InputLoopDuration), InParams.OperatorSettings)
			};

			return MakeUnique<FWavePlayerOperator>(Args);
		}
	private:
		TArray<FOutputDataVertex> OutputAudioVertices;
	};

>>>>>>> 4af6daef
	
	template<typename AudioChannelConfigurationInfoType>
	class TWavePlayerNode : public FNode
	{

	public:
		static FVertexInterface DeclareVertexInterface()
		{
			using namespace WavePlayerVertexNames;

			// Workaround to override display name of OutputLoopRatio
			static const FDataVertexMetadata OutputLoopRatioMetadata
			{ 
				METASOUND_GET_PARAM_TT(OutputLoopRatio), // description 
				METASOUND_LOCTEXT("OutputLoopRatioNotPercentDisplayName", "Loop Ratio") // display name  
			};

			FVertexInterface VertexInterface(
				FInputVertexInterface(
					TInputDataVertex<FTrigger>(METASOUND_GET_PARAM_NAME_AND_METADATA(InputTriggerPlay)),
					TInputDataVertex<FTrigger>(METASOUND_GET_PARAM_NAME_AND_METADATA(InputTriggerStop)),
					TInputDataVertex<FWaveAsset>(METASOUND_GET_PARAM_NAME_AND_METADATA(InputWaveAsset)),
					TInputDataVertex<FTime>(METASOUND_GET_PARAM_NAME_AND_METADATA(InputStartTime), 0.0f),
					TInputDataVertex<float>(METASOUND_GET_PARAM_NAME_AND_METADATA(InputPitchShift), 0.0f),
					TInputDataVertex<bool>(METASOUND_GET_PARAM_NAME_AND_METADATA(InputLoop), false),
					TInputDataVertex<FTime>(METASOUND_GET_PARAM_NAME_AND_METADATA(InputLoopStart), 0.0f),
					TInputDataVertex<FTime>(METASOUND_GET_PARAM_NAME_AND_METADATA(InputLoopDuration), -1.0f)
					),
				FOutputVertexInterface(
					TOutputDataVertex<FTrigger>(METASOUND_GET_PARAM_NAME_AND_METADATA(OutputTriggerOnPlay)),
					TOutputDataVertex<FTrigger>(METASOUND_GET_PARAM_NAME_AND_METADATA(OutputTriggerOnDone)),
					TOutputDataVertex<FTrigger>(METASOUND_GET_PARAM_NAME_AND_METADATA(OutputTriggerOnNearlyDone)),
					TOutputDataVertex<FTrigger>(METASOUND_GET_PARAM_NAME_AND_METADATA(OutputTriggerOnLooped)),
					TOutputDataVertex<FTrigger>(METASOUND_GET_PARAM_NAME_AND_METADATA(OutputTriggerOnCuePoint)),
					TOutputDataVertex<int32>(METASOUND_GET_PARAM_NAME_AND_METADATA(OutputCuePointID)),
					TOutputDataVertex<FString>(METASOUND_GET_PARAM_NAME_AND_METADATA(OutputCuePointLabel)),
					TOutputDataVertex<float>(METASOUND_GET_PARAM_NAME(OutputLoopRatio), OutputLoopRatioMetadata),
<<<<<<< HEAD
					TOutputDataVertex<float>(METASOUND_GET_PARAM_NAME_AND_METADATA(OutputPlaybackLocation))
=======
					TOutputDataVertex<float>(METASOUND_GET_PARAM_NAME_AND_METADATA(OutputPlaybackLocation)),
					TOutputDataVertex<FTime>(METASOUND_GET_PARAM_NAME_AND_METADATA(OutputPlaybackTime))
>>>>>>> 4af6daef
				)
			);

			// Add audio outputs dependent upon source info.
			for (const FOutputDataVertex& OutputDataVertex : AudioChannelConfigurationInfoType::GetAudioOutputs())
			{
				VertexInterface.GetOutputInterface().Add(OutputDataVertex);
			}

			return VertexInterface;
		}

		static const FNodeClassMetadata& GetNodeInfo()
		{
			auto InitNodeInfo = []() -> FNodeClassMetadata
			{
				FNodeClassMetadata Info;
				Info.ClassName = { Metasound::EngineNodes::Namespace, TEXT("Wave Player"), AudioChannelConfigurationInfoType::GetVariantName() };
				Info.MajorVersion = 1;
				Info.MinorVersion = 0;
				Info.DisplayName = AudioChannelConfigurationInfoType::GetNodeDisplayName();
				Info.Description = METASOUND_LOCTEXT("Metasound_WavePlayerNodeDescription", "Plays a wave asset. The wave's channel configurations will be up or down mixed to match the wave players audio channel format.");
				Info.Author = PluginAuthor;
				Info.PromptIfMissing = PluginNodeMissingPrompt;
				Info.DefaultInterface = DeclareVertexInterface();
				Info.Keywords = { METASOUND_LOCTEXT("WavePlayerSoundKeyword", "Sound"),
				                  METASOUND_LOCTEXT("WavePlayerCueKeyword", "Cue")
				};

				return Info;
			};

			static const FNodeClassMetadata Info = InitNodeInfo();

			return Info;
		}
<<<<<<< HEAD

		TWavePlayerNode(const FVertexName& InName, const FGuid& InInstanceID)
			:	FNode(InName, InInstanceID, GetNodeInfo())
			,	Factory(MakeOperatorFactoryRef<FWavePlayerOperatorFactory>(AudioChannelConfigurationInfoType::GetAudioOutputs()))
			,	Interface(DeclareVertexInterface())
		{
		}

		TWavePlayerNode(const FNodeInitData& InInitData)
			: TWavePlayerNode(InInitData.InstanceName, InInitData.InstanceID)
		{
		}

		virtual ~TWavePlayerNode() = default;

		virtual FOperatorFactorySharedRef GetDefaultOperatorFactory() const override
		{
			return Factory;
		}

=======

		TWavePlayerNode(const FVertexName& InName, const FGuid& InInstanceID)
			:	FNode(InName, InInstanceID, GetNodeInfo())
			,	Factory(MakeOperatorFactoryRef<FWavePlayerOperatorFactory>(AudioChannelConfigurationInfoType::GetAudioOutputs()))
			,	Interface(DeclareVertexInterface())
		{
		}

		TWavePlayerNode(const FNodeInitData& InInitData)
			: TWavePlayerNode(InInitData.InstanceName, InInitData.InstanceID)
		{
		}

		virtual ~TWavePlayerNode() = default;

		virtual FOperatorFactorySharedRef GetDefaultOperatorFactory() const override
		{
			return Factory;
		}

>>>>>>> 4af6daef
		virtual const FVertexInterface& GetVertexInterface() const override
		{
			return Interface;
		}

		virtual bool SetVertexInterface(const FVertexInterface& InInterface) override
		{
			return InInterface == Interface;
		}

		virtual bool IsVertexInterfaceSupported(const FVertexInterface& InInterface) const override
		{
			return InInterface == Interface;
		}
<<<<<<< HEAD

	private:
		FOperatorFactorySharedRef Factory;
		FVertexInterface Interface;
	};

	struct FMonoAudioChannelConfigurationInfo
	{
		static FText GetNodeDisplayName() { return METASOUND_LOCTEXT("Metasound_WavePlayerMonoNodeDisplayName", "Wave Player (Mono)"); }
=======

	private:
		FOperatorFactorySharedRef Factory;
		FVertexInterface Interface;
	};

	struct FMonoAudioChannelConfigurationInfo
	{
		static FText GetNodeDisplayName() { return METASOUND_LOCTEXT("Metasound_WavePlayerMonoNodeDisplayName", "Wave Player (1.0, Mono)"); }
>>>>>>> 4af6daef
		static FName GetVariantName() { return Metasound::EngineNodes::MonoVariant; }

		static TArray<FOutputDataVertex> GetAudioOutputs()
		{
			using namespace WavePlayerVertexNames;
			return {
				TOutputDataVertex<FAudioBuffer>(METASOUND_GET_PARAM_NAME_AND_METADATA(OutputAudioMono))
			};
		}
	};
	using FMonoWavePlayerNode = TWavePlayerNode<FMonoAudioChannelConfigurationInfo>;
	METASOUND_REGISTER_NODE(FMonoWavePlayerNode);

	struct FStereoAudioChannelConfigurationInfo
	{
<<<<<<< HEAD
		static FText GetNodeDisplayName() { return METASOUND_LOCTEXT("Metasound_WavePlayerStereoNodeDisplayName", "Wave Player (Stereo)"); }
=======
		static FText GetNodeDisplayName() { return METASOUND_LOCTEXT("Metasound_WavePlayerStereoNodeDisplayName", "Wave Player (2.0, Stereo)"); }
>>>>>>> 4af6daef
		static FName GetVariantName() { return Metasound::EngineNodes::StereoVariant; }

		static TArray<FOutputDataVertex> GetAudioOutputs()
		{
			using namespace WavePlayerVertexNames;
			return {
				TOutputDataVertex<FAudioBuffer>(METASOUND_GET_PARAM_NAME_AND_METADATA(OutputAudioLeft)),
				TOutputDataVertex<FAudioBuffer>(METASOUND_GET_PARAM_NAME_AND_METADATA(OutputAudioRight))
			};
		}
	};
	using FStereoWavePlayerNode = TWavePlayerNode<FStereoAudioChannelConfigurationInfo>;
	METASOUND_REGISTER_NODE(FStereoWavePlayerNode);

	struct FQuadAudioChannelConfigurationInfo
	{
<<<<<<< HEAD
		static FText GetNodeDisplayName() { return METASOUND_LOCTEXT("Metasound_WavePlayerQuadNodeDisplayName", "Wave Player (Quad)"); }
		static FName GetVariantName() { return Metasound::EngineNodes::QuadVariant; }

		static TArray<FOutputDataVertex> GetAudioOutputs()
		{
			using namespace WavePlayerVertexNames;
			return {
				TOutputDataVertex<FAudioBuffer>(METASOUND_GET_PARAM_NAME_AND_METADATA(OutputAudioFrontLeft)),
				TOutputDataVertex<FAudioBuffer>(METASOUND_GET_PARAM_NAME_AND_METADATA(OutputAudioFrontRight)),
				TOutputDataVertex<FAudioBuffer>(METASOUND_GET_PARAM_NAME_AND_METADATA(OutputAudioSideLeft)),
				TOutputDataVertex<FAudioBuffer>(METASOUND_GET_PARAM_NAME_AND_METADATA(OutputAudioSideRight))
			};
		}
	};
	using FQuadWavePlayerNode = TWavePlayerNode<FQuadAudioChannelConfigurationInfo>;
	METASOUND_REGISTER_NODE(FQuadWavePlayerNode);

	struct FFiveDotOneAudioChannelConfigurationInfo
	{
		static FText GetNodeDisplayName() { return METASOUND_LOCTEXT("Metasound_WavePlayerFiveDotOneNodeDisplayName", "Wave Player (5.1)"); }
		static FName GetVariantName() { return Metasound::EngineNodes::FiveDotOneVariant; }

		static TArray<FOutputDataVertex> GetAudioOutputs()
		{
			using namespace WavePlayerVertexNames;
			return {
				TOutputDataVertex<FAudioBuffer>(METASOUND_GET_PARAM_NAME_AND_METADATA(OutputAudioFrontLeft)),
				TOutputDataVertex<FAudioBuffer>(METASOUND_GET_PARAM_NAME_AND_METADATA(OutputAudioFrontRight)),
				TOutputDataVertex<FAudioBuffer>(METASOUND_GET_PARAM_NAME_AND_METADATA(OutputAudioFrontCenter)),
				TOutputDataVertex<FAudioBuffer>(METASOUND_GET_PARAM_NAME_AND_METADATA(OutputAudioLowFrequency)),
				TOutputDataVertex<FAudioBuffer>(METASOUND_GET_PARAM_NAME_AND_METADATA(OutputAudioSideLeft)),
				TOutputDataVertex<FAudioBuffer>(METASOUND_GET_PARAM_NAME_AND_METADATA(OutputAudioSideRight))
			};
		}
	};
	using FFiveDotOneWavePlayerNode = TWavePlayerNode<FFiveDotOneAudioChannelConfigurationInfo>;
	METASOUND_REGISTER_NODE(FFiveDotOneWavePlayerNode);

	struct FSevenDotOneAudioChannelConfigurationInfo
	{
		static FText GetNodeDisplayName() { return METASOUND_LOCTEXT("Metasound_WavePlayerSevenDotOneNodeDisplayName", "Wave Player (7.1)"); }
		static FName GetVariantName() { return Metasound::EngineNodes::SevenDotOneVariant; }

=======
		static FText GetNodeDisplayName() { return METASOUND_LOCTEXT("Metasound_WavePlayerQuadNodeDisplayName", "Wave Player (4.0, Quad)"); }
		static FName GetVariantName() { return Metasound::EngineNodes::QuadVariant; }

		static TArray<FOutputDataVertex> GetAudioOutputs()
		{
			using namespace WavePlayerVertexNames;
			return {
				TOutputDataVertex<FAudioBuffer>(METASOUND_GET_PARAM_NAME_AND_METADATA(OutputAudioFrontLeft)),
				TOutputDataVertex<FAudioBuffer>(METASOUND_GET_PARAM_NAME_AND_METADATA(OutputAudioFrontRight)),
				TOutputDataVertex<FAudioBuffer>(METASOUND_GET_PARAM_NAME_AND_METADATA(OutputAudioSideLeft)),
				TOutputDataVertex<FAudioBuffer>(METASOUND_GET_PARAM_NAME_AND_METADATA(OutputAudioSideRight))
			};
		}
	};
	using FQuadWavePlayerNode = TWavePlayerNode<FQuadAudioChannelConfigurationInfo>;
	METASOUND_REGISTER_NODE(FQuadWavePlayerNode);

	struct FFiveDotOneAudioChannelConfigurationInfo
	{
		static FText GetNodeDisplayName() { return METASOUND_LOCTEXT("Metasound_WavePlayerFiveDotOneNodeDisplayName", "Wave Player (5.1, Surround)"); }
		static FName GetVariantName() { return Metasound::EngineNodes::FiveDotOneVariant; }

		static TArray<FOutputDataVertex> GetAudioOutputs()
		{
			using namespace WavePlayerVertexNames;
			return {
				TOutputDataVertex<FAudioBuffer>(METASOUND_GET_PARAM_NAME_AND_METADATA(OutputAudioFrontLeft)),
				TOutputDataVertex<FAudioBuffer>(METASOUND_GET_PARAM_NAME_AND_METADATA(OutputAudioFrontRight)),
				TOutputDataVertex<FAudioBuffer>(METASOUND_GET_PARAM_NAME_AND_METADATA(OutputAudioFrontCenter)),
				TOutputDataVertex<FAudioBuffer>(METASOUND_GET_PARAM_NAME_AND_METADATA(OutputAudioLowFrequency)),
				TOutputDataVertex<FAudioBuffer>(METASOUND_GET_PARAM_NAME_AND_METADATA(OutputAudioSideLeft)),
				TOutputDataVertex<FAudioBuffer>(METASOUND_GET_PARAM_NAME_AND_METADATA(OutputAudioSideRight))
			};
		}
	};
	using FFiveDotOneWavePlayerNode = TWavePlayerNode<FFiveDotOneAudioChannelConfigurationInfo>;
	METASOUND_REGISTER_NODE(FFiveDotOneWavePlayerNode);

	struct FSevenDotOneAudioChannelConfigurationInfo
	{
		static FText GetNodeDisplayName() { return METASOUND_LOCTEXT("Metasound_WavePlayerSevenDotOneNodeDisplayName", "Wave Player (7.1, Surround)"); }
		static FName GetVariantName() { return Metasound::EngineNodes::SevenDotOneVariant; }

>>>>>>> 4af6daef
		static TArray<FOutputDataVertex> GetAudioOutputs()
		{
			using namespace WavePlayerVertexNames;
			return {
				TOutputDataVertex<FAudioBuffer>(METASOUND_GET_PARAM_NAME_AND_METADATA(OutputAudioFrontLeft)),
				TOutputDataVertex<FAudioBuffer>(METASOUND_GET_PARAM_NAME_AND_METADATA(OutputAudioFrontRight)),
				TOutputDataVertex<FAudioBuffer>(METASOUND_GET_PARAM_NAME_AND_METADATA(OutputAudioFrontCenter)),
				TOutputDataVertex<FAudioBuffer>(METASOUND_GET_PARAM_NAME_AND_METADATA(OutputAudioLowFrequency)),
				TOutputDataVertex<FAudioBuffer>(METASOUND_GET_PARAM_NAME_AND_METADATA(OutputAudioSideLeft)),
				TOutputDataVertex<FAudioBuffer>(METASOUND_GET_PARAM_NAME_AND_METADATA(OutputAudioSideRight)),
				TOutputDataVertex<FAudioBuffer>(METASOUND_GET_PARAM_NAME_AND_METADATA(OutputAudioBackLeft)),
				TOutputDataVertex<FAudioBuffer>(METASOUND_GET_PARAM_NAME_AND_METADATA(OutputAudioBackRight))
			};
		}
	};
	using FSevenDotOneWavePlayerNode = TWavePlayerNode<FSevenDotOneAudioChannelConfigurationInfo>;
	METASOUND_REGISTER_NODE(FSevenDotOneWavePlayerNode);
} // namespace Metasound

#undef LOCTEXT_NAMESPACE // MetasoundWaveNode

<|MERGE_RESOLUTION|>--- conflicted
+++ resolved
@@ -44,10 +44,7 @@
 		METASOUND_PARAM(OutputCuePointLabel, "Cue Point Label", "The cue point label that was triggered (if there was a label parsed in the imported .wav file).")
 		METASOUND_PARAM(OutputLoopRatio, "Loop Percent", "Returns the current playback location as a ratio of the loop (0-1) if looping is enabled.")
 		METASOUND_PARAM(OutputPlaybackLocation, "Playback Location", "Returns the absolute position of the wave playback as a ratio of wave duration (0-1).")
-<<<<<<< HEAD
-=======
 		METASOUND_PARAM(OutputPlaybackTime, "Playback Time", "Returns the current absolute playback time of the wave.")
->>>>>>> 4af6daef
 		METASOUND_PARAM(OutputAudioMono, "Out Mono", "The mono channel audio output.")
 		METASOUND_PARAM(OutputAudioLeft, "Out Left", "The left channel audio output.")
 		METASOUND_PARAM(OutputAudioRight, "Out Right", "The right channel audio output.")
@@ -111,7 +108,6 @@
 
 				Append(InNumFrames, bIsLooping);
 			}
-<<<<<<< HEAD
 
 			/** Construct an FSourceBufferState
 			 *
@@ -129,25 +125,6 @@
 			{
 				check(InNumFrames >= 0);
 
-=======
-
-			/** Construct an FSourceBufferState
-			 *
-			 * @param ProxyReader - The wave proxy reader producing the audio.
-			 * @parma InSourceBuffer - The audio buffer holding a range of samples popped from the reader.
-			 */
-			FSourceBufferState(const FWaveProxyReader& ProxyReader, const Audio::FMultichannelCircularBuffer& InSourceBuffer)
-			: FSourceBufferState(ProxyReader.GetFrameIndex(), Audio::GetMultichannelBufferNumFrames(InSourceBuffer), ProxyReader.IsLooping(), ProxyReader.GetLoopStartFrameIndex(), ProxyReader.GetLoopEndFrameIndex(), ProxyReader.GetNumFramesInWave())
-			{
-			}
-
-			/** Track frames removed from the circular buffer. This generally coincides
-			 * with a Pop(...) call to the circular buffer. */
-			void Advance(int32 InNumFrames, bool bIsLooping)
-			{
-				check(InNumFrames >= 0);
-
->>>>>>> 4af6daef
 				StartFrameIndex += InNumFrames;
 				if (bIsLooping)
 				{
@@ -362,7 +339,7 @@
 			, CuePointLabel(FStringWriteRef::CreateNew(TEXT("")))
 			, LoopPercent(FFloatWriteRef::CreateNew(0.0f))
 			, PlaybackLocation(FFloatWriteRef::CreateNew(0.0f))
-<<<<<<< HEAD
+			, PlaybackTime(FTimeWriteRef::CreateNew(0.0))
 		{
 			NumOutputChannels = InArgs.OutputAudioVertices.Num();
 
@@ -378,54 +355,10 @@
 				OutputAudioView.Emplace(AudioBuffer->GetData(), AudioBuffer->Num());
 			}
 		}
-=======
-			, PlaybackTime(FTimeWriteRef::CreateNew(0.0))
-		{
-			NumOutputChannels = InArgs.OutputAudioVertices.Num();
->>>>>>> 4af6daef
-
-			for (const FOutputDataVertex& OutputAudioVertex : InArgs.OutputAudioVertices)
-			{
-				OutputAudioBufferVertexNames.Add(OutputAudioVertex.VertexName);
-
-				FAudioBufferWriteRef AudioBuffer = FAudioBufferWriteRef::CreateNew(InArgs.Settings);
-				OutputAudioBuffers.Add(AudioBuffer);
-
-<<<<<<< HEAD
-			FDataReferenceCollection InputDataReferences;
-			InputDataReferences.AddDataReadReference(METASOUND_GET_PARAM_NAME(InputTriggerPlay), PlayTrigger);
-			InputDataReferences.AddDataReadReference(METASOUND_GET_PARAM_NAME(InputTriggerStop), StopTrigger);
-			InputDataReferences.AddDataReadReference(METASOUND_GET_PARAM_NAME(InputWaveAsset), WaveAsset);
-			InputDataReferences.AddDataReadReference(METASOUND_GET_PARAM_NAME(InputStartTime), StartTime);
-			InputDataReferences.AddDataReadReference(METASOUND_GET_PARAM_NAME(InputPitchShift), PitchShift);
-			InputDataReferences.AddDataReadReference(METASOUND_GET_PARAM_NAME(InputLoop), bLoop);
-			InputDataReferences.AddDataReadReference(METASOUND_GET_PARAM_NAME(InputLoopStart), LoopStartTime);
-			InputDataReferences.AddDataReadReference(METASOUND_GET_PARAM_NAME(InputLoopDuration), LoopDuration);
-			return InputDataReferences;
-=======
-				// Hold on to a view of the output audio. Audio buffers are only writable
-				// by this object and will not be reallocated. 
-				OutputAudioView.Emplace(AudioBuffer->GetData(), AudioBuffer->Num());
-			}
->>>>>>> 4af6daef
-		}
 
 		virtual void BindInputs(FInputVertexInterfaceData& InOutVertexData) override
 		{
 			using namespace WavePlayerVertexNames;
-<<<<<<< HEAD
-
-			FDataReferenceCollection OutputDataReferences;
-			OutputDataReferences.AddDataReadReference(METASOUND_GET_PARAM_NAME(OutputTriggerOnPlay), PlayTrigger);
-			OutputDataReferences.AddDataReadReference(METASOUND_GET_PARAM_NAME(OutputTriggerOnDone), TriggerOnDone);
-			OutputDataReferences.AddDataReadReference(METASOUND_GET_PARAM_NAME(OutputTriggerOnNearlyDone), TriggerOnNearlyDone);
-			OutputDataReferences.AddDataReadReference(METASOUND_GET_PARAM_NAME(OutputTriggerOnLooped), TriggerOnLooped);
-			OutputDataReferences.AddDataReadReference(METASOUND_GET_PARAM_NAME(OutputTriggerOnCuePoint), TriggerOnCuePoint);
-			OutputDataReferences.AddDataReadReference(METASOUND_GET_PARAM_NAME(OutputCuePointID), CuePointID);
-			OutputDataReferences.AddDataReadReference(METASOUND_GET_PARAM_NAME(OutputCuePointLabel), CuePointLabel);
-			OutputDataReferences.AddDataReadReference(METASOUND_GET_PARAM_NAME(OutputLoopRatio), LoopPercent);
-			OutputDataReferences.AddDataReadReference(METASOUND_GET_PARAM_NAME(OutputPlaybackLocation), PlaybackLocation);
-=======
 			
 			InOutVertexData.BindReadVertex(METASOUND_GET_PARAM_NAME(InputTriggerPlay), PlayTrigger);
 			InOutVertexData.BindReadVertex(METASOUND_GET_PARAM_NAME(InputTriggerStop), StopTrigger);
@@ -451,18 +384,11 @@
 			InOutVertexData.BindReadVertex(METASOUND_GET_PARAM_NAME(OutputLoopRatio), LoopPercent);
 			InOutVertexData.BindReadVertex(METASOUND_GET_PARAM_NAME(OutputPlaybackLocation), PlaybackLocation);
 			InOutVertexData.BindReadVertex(METASOUND_GET_PARAM_NAME(OutputPlaybackTime), PlaybackTime);
->>>>>>> 4af6daef
 
 			check(OutputAudioBuffers.Num() == OutputAudioBufferVertexNames.Num());
 
 			for (int32 i = 0; i < OutputAudioBuffers.Num(); i++)
 			{
-<<<<<<< HEAD
-				OutputDataReferences.AddDataReadReference(OutputAudioBufferVertexNames[i], OutputAudioBuffers[i]);
-			}
-			
-			return OutputDataReferences;
-=======
 				InOutVertexData.BindReadVertex(OutputAudioBufferVertexNames[i], OutputAudioBuffers[i]);
 			}
 		}
@@ -481,7 +407,6 @@
 			// exists as a stop-gap until the API can be deprecated and removed.
 			checkNoEntry();
 			return {};
->>>>>>> 4af6daef
 		}
 
 
@@ -523,8 +448,6 @@
 			UpdatePlaybackLocation();
 		}
 
-<<<<<<< HEAD
-=======
 		void Reset(const IOperator::FResetParams& InParams)
 		{
 			TriggerOnDone->Reset();
@@ -558,7 +481,6 @@
 			bIsPlaying = false;
 		}
 
->>>>>>> 4af6daef
 	private:
 
 		void ExecuteSubblocks()
@@ -622,15 +544,11 @@
 				// execute the next trigger
 				if (CurrAudioFrame == NextPlayFrame)
 				{
-<<<<<<< HEAD
-					StartPlaying();
-=======
 					if (!StartPlaying())
 					{
 						TriggerOnDone->TriggerFrame(CurrAudioFrame);
 					}
 
->>>>>>> 4af6daef
 					++PlayTrigIndex;
 				}
 
@@ -646,21 +564,12 @@
 		void RenderFrameRange(int32 StartFrame, int32 EndFrame)
 		{
 			using namespace Audio;
-<<<<<<< HEAD
 
 			METASOUND_TRACE_CPUPROFILER_EVENT_SCOPE(Metasound::FWavePlayerOperator::RenderFrameRange);
 
 			// Assume this is set to true and checked by outside callers
 			check(bIsPlaying);
 
-=======
-
-			METASOUND_TRACE_CPUPROFILER_EVENT_SCOPE(Metasound::FWavePlayerOperator::RenderFrameRange);
-
-			// Assume this is set to true and checked by outside callers
-			check(bIsPlaying);
-
->>>>>>> 4af6daef
 			const int32 NumFramesToGenerate = EndFrame - StartFrame;
 			if (NumFramesToGenerate > 0)
 			{
@@ -683,7 +592,15 @@
 		{
 			*PlaybackLocation = SourceState.GetPlaybackFraction();
 
-<<<<<<< HEAD
+			if (WaveProxyReader.IsValid())
+			{
+				*PlaybackTime = FTime::FromSeconds(static_cast<double>(SourceState.GetStartFrameIndex()) / static_cast<double>(FMath::Max(UE_SMALL_NUMBER, WaveProxyReader->GetSampleRate())));
+			}
+			else
+			{
+				*PlaybackTime = FTime(0.0);
+			}
+
 			if (*bLoop)
 			{
 				*LoopPercent = SourceState.GetLoopFraction();
@@ -691,35 +608,13 @@
 			else
 			{
 				*LoopPercent = 0.f;
-=======
-			if (WaveProxyReader.IsValid())
-			{
-				*PlaybackTime = FTime::FromSeconds(static_cast<double>(SourceState.GetStartFrameIndex()) / static_cast<double>(FMath::Max(UE_SMALL_NUMBER, WaveProxyReader->GetSampleRate())));
-			}
-			else
-			{
-				*PlaybackTime = FTime(0.0);
->>>>>>> 4af6daef
-			}
-
-<<<<<<< HEAD
-=======
-			if (*bLoop)
-			{
-				*LoopPercent = SourceState.GetLoopFraction();
-			}
-			else
-			{
-				*LoopPercent = 0.f;
-			}
-		}
-
->>>>>>> 4af6daef
+			}
+		}
+
 		float GetPitchShiftClamped() const
 		{
 			return FMath::Clamp(*PitchShift, -12.0f * MaxAbsPitchShiftInOctaves, 12.0f * MaxAbsPitchShiftInOctaves);
 		}
-<<<<<<< HEAD
 
 		float GetPitchShiftFrameRatio() const
 		{
@@ -732,20 +627,6 @@
 		{
 			SampleRateFrameRatio = 1.f;
 
-=======
-
-		float GetPitchShiftFrameRatio() const
-		{
-			return FMath::Pow(2.0f, GetPitchShiftClamped() / 12.0f);
-		}
-
-		// Updates the sample rate frame ratio. Used when a new wave proxy reader
-		// is created. 
-		void UpdateSampleRateFrameRatio() 
-		{
-			SampleRateFrameRatio = 1.f;
-
->>>>>>> 4af6daef
 			if (WaveProxyReader.IsValid())
 			{
 				float SourceSampleRate = WaveProxyReader->GetSampleRate();
@@ -782,11 +663,7 @@
 
 		// Start playing the current wave by creating a wave proxy reader and
 		// recreating the DSP stack.
-<<<<<<< HEAD
-		void StartPlaying()
-=======
 		bool StartPlaying()
->>>>>>> 4af6daef
 		{
 			using namespace WavePlayerNodePrivate;
 			METASOUND_TRACE_CPUPROFILER_EVENT_SCOPE(Metasound::FWavePlayerOperator::StartPlaying);
@@ -830,15 +707,9 @@
 				WaveReaderSettings.LoopStartTimeInSeconds = LoopStartTime->GetSeconds();
 				WaveReaderSettings.LoopDurationInSeconds = LoopDuration->GetSeconds(); 
 				WaveReaderSettings.bIsLooping = *bLoop;
-<<<<<<< HEAD
 
 				WaveProxyReader = FWaveProxyReader::Create(WaveProxy.ToSharedRef(), WaveReaderSettings);
 
-=======
-
-				WaveProxyReader = FWaveProxyReader::Create(WaveProxy.ToSharedRef(), WaveReaderSettings);
-
->>>>>>> 4af6daef
 				if (WaveProxyReader.IsValid())
 				{
 					UpdateSampleRateFrameRatio();
@@ -882,10 +753,7 @@
 
 			// If everything was created successfully, start playing.
 			bIsPlaying = WaveProxyReader.IsValid() && ConvertDeinterleave.IsValid() && Resampler.IsValid();
-<<<<<<< HEAD
-=======
 			return bIsPlaying;
->>>>>>> 4af6daef
 		}
 
 		/** Removes all samples from the source buffer and resets SourceState. */
@@ -1009,7 +877,6 @@
 				for (int32 i = LowerBoundIndex + 1; i < UpperBoundIndex; i++)
 				{
 					const FSoundWaveCuePoint& CuePoint = SortedCuePoints[i];
-<<<<<<< HEAD
 
 					UE_LOG(LogMetaSound, Verbose, TEXT("Skipping cue point \"%s\" at frame %d due to multiple cue points in same render block"), *CuePoint.Label, CuePoint.FramePosition);
 				}
@@ -1036,34 +903,6 @@
 			// resampled output buffer. 
 			MapSourceEventsIfInRange(SourceState, NumSourceFramesToCheck, Events);
 
-=======
-
-					UE_LOG(LogMetaSound, Verbose, TEXT("Skipping cue point \"%s\" at frame %d due to multiple cue points in same render block"), *CuePoint.Label, CuePoint.FramePosition);
-				}
-				return &SortedCuePoints[LowerBoundIndex];
-			}
-
-			return nullptr;
-		}
-
-		// Check the expected output positions for various sample accurate events
-		// before resampling. 
-		//
-		// Note: The resampler can only accurately map samples *before* processing 
-		// audio because processing audio modifies the internal state of the resampler.
-		void TriggerUpcomingEvents(int32 InOperatorStartFrame, int32 InNumFrames, const WavePlayerNodePrivate::FSourceBufferState& InState)
-		{
-			WavePlayerNodePrivate::FSourceEvents Events;
-
-			// Check extra frames to hit the 
-			const int32 NumOutputFramesToCheck = (2 * OperatorSettings.GetNumFramesPerBlock() + 1) - InOperatorStartFrame;
-			const int32 NumSourceFramesToCheck = FMath::CeilToInt(Resampler->MapOutputFrameToInputFrame(NumOutputFramesToCheck));
-
-			// Selectively map events in the source buffer to frame indices in the
-			// resampled output buffer. 
-			MapSourceEventsIfInRange(SourceState, NumSourceFramesToCheck, Events);
-
->>>>>>> 4af6daef
 			// Check whether to trigger loops based on actual number of output frames 
 			if (*bLoop)
 			{
@@ -1099,7 +938,6 @@
 				if (FMath::IsWithin(Events.OnCuePointFrameIndex, 0, InNumFrames))
 				{
 					if (!TriggerOnCuePoint->IsTriggeredInBlock())
-<<<<<<< HEAD
 					{
 						*CuePointID = Events.CuePoint->CuePointID;
 						*CuePointLabel = Events.CuePoint->Label;
@@ -1107,15 +945,6 @@
 					}
 					else
 					{
-=======
-					{
-						*CuePointID = Events.CuePoint->CuePointID;
-						*CuePointLabel = Events.CuePoint->Label;
-						TriggerOnCuePoint->TriggerFrame(InOperatorStartFrame + Events.OnCuePointFrameIndex);
-					}
-					else
-					{
->>>>>>> 4af6daef
 						UE_LOG(LogMetaSound, Verbose, TEXT("Skipping cue point \"%s\" at frame %d due to multiple cue points in same render block"), *Events.CuePoint->Label, Events.CuePoint->FramePosition);
 					}
 				}
@@ -1147,7 +976,6 @@
 				// Resample frames. 
 				int32 NumFramesProduced = Resampler->ProcessAndConsumeAudio(SourceCircularBuffer, OutBuffer);
 				if (NumFramesProduced < 1)
-<<<<<<< HEAD
 				{
 					UE_LOG(LogMetaSound, Error, TEXT("Aborting currently playing metasound wave %s. Failed to produce any resampled audio frames with %d input frames and a frame ratio of %f."), *CurrentWaveAsset->GetFName().ToString(), NumSourceFramesAvailable, GetFrameRatio());
 					bIsPlaying = false;
@@ -1165,25 +993,6 @@
 				// Shift buffer if there are more samples to create
 				if (NumFramesRequested > 0)
 				{
-=======
-				{
-					UE_LOG(LogMetaSound, Error, TEXT("Aborting currently playing metasound wave %s. Failed to produce any resampled audio frames with %d input frames and a frame ratio of %f."), *CurrentWaveAsset->GetFName().ToString(), NumSourceFramesAvailable, GetFrameRatio());
-					bIsPlaying = false;
-					break;
-				}
-
-				// Update sample counters
-				int32 NewNumSourceFramesAvailable = GetMultichannelBufferNumFrames(SourceCircularBuffer);
-				int32 NumSourceFramesConsumed = NumSourceFramesAvailable - NewNumSourceFramesAvailable;
-				NumSourceFramesAvailable = NewNumSourceFramesAvailable;
-				NumFramesRequested -= NumFramesProduced;
-
-				SourceState.Advance(NumSourceFramesConsumed, *bLoop);
-
-				// Shift buffer if there are more samples to create
-				if (NumFramesRequested > 0)
-				{
->>>>>>> 4af6daef
 					ShiftMultichannelBufferView(NumFramesProduced, OutBuffer);
 				}
 			}
@@ -1209,10 +1018,7 @@
 		FStringWriteRef CuePointLabel;
 		FFloatWriteRef LoopPercent;
 		FFloatWriteRef PlaybackLocation;
-<<<<<<< HEAD
-=======
 		FTimeWriteRef PlaybackTime;
->>>>>>> 4af6daef
 		TArray<FAudioBufferWriteRef> OutputAudioBuffers;
 		TArray<FName> OutputAudioBufferVertexNames;
 
@@ -1243,7 +1049,6 @@
 		: OutputAudioVertices(InOutputAudioVertices)
 		{
 		}
-<<<<<<< HEAD
 
 		virtual TUniquePtr<IOperator> CreateOperator(const FBuildOperatorParams& InParams, FBuildResults& OutResults) override
 		{
@@ -1272,36 +1077,6 @@
 		TArray<FOutputDataVertex> OutputAudioVertices;
 	};
 
-=======
-
-		virtual TUniquePtr<IOperator> CreateOperator(const FBuildOperatorParams& InParams, FBuildResults& OutResults) override
-		{
-			using namespace Audio;
-			using namespace WavePlayerVertexNames;
-
-			const FInputVertexInterfaceData& Inputs = InParams.InputData;
-
-			FWavePlayerOpArgs Args =
-			{
-				InParams.OperatorSettings,
-				OutputAudioVertices,
-				Inputs.GetOrConstructDataReadReference<FTrigger>(METASOUND_GET_PARAM_NAME(InputTriggerPlay), InParams.OperatorSettings),
-				Inputs.GetOrConstructDataReadReference<FTrigger>(METASOUND_GET_PARAM_NAME(InputTriggerStop), InParams.OperatorSettings),
-				Inputs.GetOrConstructDataReadReference<FWaveAsset>(METASOUND_GET_PARAM_NAME(InputWaveAsset)),
-				Inputs.GetOrCreateDefaultDataReadReference<FTime>(METASOUND_GET_PARAM_NAME(InputStartTime), InParams.OperatorSettings),
-				Inputs.GetOrCreateDefaultDataReadReference<float>(METASOUND_GET_PARAM_NAME(InputPitchShift), InParams.OperatorSettings),
-				Inputs.GetOrCreateDefaultDataReadReference<bool>(METASOUND_GET_PARAM_NAME(InputLoop), InParams.OperatorSettings),
-				Inputs.GetOrCreateDefaultDataReadReference<FTime>(METASOUND_GET_PARAM_NAME(InputLoopStart), InParams.OperatorSettings),
-				Inputs.GetOrCreateDefaultDataReadReference<FTime>(METASOUND_GET_PARAM_NAME(InputLoopDuration), InParams.OperatorSettings)
-			};
-
-			return MakeUnique<FWavePlayerOperator>(Args);
-		}
-	private:
-		TArray<FOutputDataVertex> OutputAudioVertices;
-	};
-
->>>>>>> 4af6daef
 	
 	template<typename AudioChannelConfigurationInfoType>
 	class TWavePlayerNode : public FNode
@@ -1339,12 +1114,8 @@
 					TOutputDataVertex<int32>(METASOUND_GET_PARAM_NAME_AND_METADATA(OutputCuePointID)),
 					TOutputDataVertex<FString>(METASOUND_GET_PARAM_NAME_AND_METADATA(OutputCuePointLabel)),
 					TOutputDataVertex<float>(METASOUND_GET_PARAM_NAME(OutputLoopRatio), OutputLoopRatioMetadata),
-<<<<<<< HEAD
-					TOutputDataVertex<float>(METASOUND_GET_PARAM_NAME_AND_METADATA(OutputPlaybackLocation))
-=======
 					TOutputDataVertex<float>(METASOUND_GET_PARAM_NAME_AND_METADATA(OutputPlaybackLocation)),
 					TOutputDataVertex<FTime>(METASOUND_GET_PARAM_NAME_AND_METADATA(OutputPlaybackTime))
->>>>>>> 4af6daef
 				)
 			);
 
@@ -1381,7 +1152,6 @@
 
 			return Info;
 		}
-<<<<<<< HEAD
 
 		TWavePlayerNode(const FVertexName& InName, const FGuid& InInstanceID)
 			:	FNode(InName, InInstanceID, GetNodeInfo())
@@ -1402,28 +1172,6 @@
 			return Factory;
 		}
 
-=======
-
-		TWavePlayerNode(const FVertexName& InName, const FGuid& InInstanceID)
-			:	FNode(InName, InInstanceID, GetNodeInfo())
-			,	Factory(MakeOperatorFactoryRef<FWavePlayerOperatorFactory>(AudioChannelConfigurationInfoType::GetAudioOutputs()))
-			,	Interface(DeclareVertexInterface())
-		{
-		}
-
-		TWavePlayerNode(const FNodeInitData& InInitData)
-			: TWavePlayerNode(InInitData.InstanceName, InInitData.InstanceID)
-		{
-		}
-
-		virtual ~TWavePlayerNode() = default;
-
-		virtual FOperatorFactorySharedRef GetDefaultOperatorFactory() const override
-		{
-			return Factory;
-		}
-
->>>>>>> 4af6daef
 		virtual const FVertexInterface& GetVertexInterface() const override
 		{
 			return Interface;
@@ -1438,7 +1186,6 @@
 		{
 			return InInterface == Interface;
 		}
-<<<<<<< HEAD
 
 	private:
 		FOperatorFactorySharedRef Factory;
@@ -1447,18 +1194,7 @@
 
 	struct FMonoAudioChannelConfigurationInfo
 	{
-		static FText GetNodeDisplayName() { return METASOUND_LOCTEXT("Metasound_WavePlayerMonoNodeDisplayName", "Wave Player (Mono)"); }
-=======
-
-	private:
-		FOperatorFactorySharedRef Factory;
-		FVertexInterface Interface;
-	};
-
-	struct FMonoAudioChannelConfigurationInfo
-	{
 		static FText GetNodeDisplayName() { return METASOUND_LOCTEXT("Metasound_WavePlayerMonoNodeDisplayName", "Wave Player (1.0, Mono)"); }
->>>>>>> 4af6daef
 		static FName GetVariantName() { return Metasound::EngineNodes::MonoVariant; }
 
 		static TArray<FOutputDataVertex> GetAudioOutputs()
@@ -1474,11 +1210,7 @@
 
 	struct FStereoAudioChannelConfigurationInfo
 	{
-<<<<<<< HEAD
-		static FText GetNodeDisplayName() { return METASOUND_LOCTEXT("Metasound_WavePlayerStereoNodeDisplayName", "Wave Player (Stereo)"); }
-=======
 		static FText GetNodeDisplayName() { return METASOUND_LOCTEXT("Metasound_WavePlayerStereoNodeDisplayName", "Wave Player (2.0, Stereo)"); }
->>>>>>> 4af6daef
 		static FName GetVariantName() { return Metasound::EngineNodes::StereoVariant; }
 
 		static TArray<FOutputDataVertex> GetAudioOutputs()
@@ -1495,8 +1227,7 @@
 
 	struct FQuadAudioChannelConfigurationInfo
 	{
-<<<<<<< HEAD
-		static FText GetNodeDisplayName() { return METASOUND_LOCTEXT("Metasound_WavePlayerQuadNodeDisplayName", "Wave Player (Quad)"); }
+		static FText GetNodeDisplayName() { return METASOUND_LOCTEXT("Metasound_WavePlayerQuadNodeDisplayName", "Wave Player (4.0, Quad)"); }
 		static FName GetVariantName() { return Metasound::EngineNodes::QuadVariant; }
 
 		static TArray<FOutputDataVertex> GetAudioOutputs()
@@ -1515,7 +1246,7 @@
 
 	struct FFiveDotOneAudioChannelConfigurationInfo
 	{
-		static FText GetNodeDisplayName() { return METASOUND_LOCTEXT("Metasound_WavePlayerFiveDotOneNodeDisplayName", "Wave Player (5.1)"); }
+		static FText GetNodeDisplayName() { return METASOUND_LOCTEXT("Metasound_WavePlayerFiveDotOneNodeDisplayName", "Wave Player (5.1, Surround)"); }
 		static FName GetVariantName() { return Metasound::EngineNodes::FiveDotOneVariant; }
 
 		static TArray<FOutputDataVertex> GetAudioOutputs()
@@ -1536,54 +1267,9 @@
 
 	struct FSevenDotOneAudioChannelConfigurationInfo
 	{
-		static FText GetNodeDisplayName() { return METASOUND_LOCTEXT("Metasound_WavePlayerSevenDotOneNodeDisplayName", "Wave Player (7.1)"); }
-		static FName GetVariantName() { return Metasound::EngineNodes::SevenDotOneVariant; }
-
-=======
-		static FText GetNodeDisplayName() { return METASOUND_LOCTEXT("Metasound_WavePlayerQuadNodeDisplayName", "Wave Player (4.0, Quad)"); }
-		static FName GetVariantName() { return Metasound::EngineNodes::QuadVariant; }
-
-		static TArray<FOutputDataVertex> GetAudioOutputs()
-		{
-			using namespace WavePlayerVertexNames;
-			return {
-				TOutputDataVertex<FAudioBuffer>(METASOUND_GET_PARAM_NAME_AND_METADATA(OutputAudioFrontLeft)),
-				TOutputDataVertex<FAudioBuffer>(METASOUND_GET_PARAM_NAME_AND_METADATA(OutputAudioFrontRight)),
-				TOutputDataVertex<FAudioBuffer>(METASOUND_GET_PARAM_NAME_AND_METADATA(OutputAudioSideLeft)),
-				TOutputDataVertex<FAudioBuffer>(METASOUND_GET_PARAM_NAME_AND_METADATA(OutputAudioSideRight))
-			};
-		}
-	};
-	using FQuadWavePlayerNode = TWavePlayerNode<FQuadAudioChannelConfigurationInfo>;
-	METASOUND_REGISTER_NODE(FQuadWavePlayerNode);
-
-	struct FFiveDotOneAudioChannelConfigurationInfo
-	{
-		static FText GetNodeDisplayName() { return METASOUND_LOCTEXT("Metasound_WavePlayerFiveDotOneNodeDisplayName", "Wave Player (5.1, Surround)"); }
-		static FName GetVariantName() { return Metasound::EngineNodes::FiveDotOneVariant; }
-
-		static TArray<FOutputDataVertex> GetAudioOutputs()
-		{
-			using namespace WavePlayerVertexNames;
-			return {
-				TOutputDataVertex<FAudioBuffer>(METASOUND_GET_PARAM_NAME_AND_METADATA(OutputAudioFrontLeft)),
-				TOutputDataVertex<FAudioBuffer>(METASOUND_GET_PARAM_NAME_AND_METADATA(OutputAudioFrontRight)),
-				TOutputDataVertex<FAudioBuffer>(METASOUND_GET_PARAM_NAME_AND_METADATA(OutputAudioFrontCenter)),
-				TOutputDataVertex<FAudioBuffer>(METASOUND_GET_PARAM_NAME_AND_METADATA(OutputAudioLowFrequency)),
-				TOutputDataVertex<FAudioBuffer>(METASOUND_GET_PARAM_NAME_AND_METADATA(OutputAudioSideLeft)),
-				TOutputDataVertex<FAudioBuffer>(METASOUND_GET_PARAM_NAME_AND_METADATA(OutputAudioSideRight))
-			};
-		}
-	};
-	using FFiveDotOneWavePlayerNode = TWavePlayerNode<FFiveDotOneAudioChannelConfigurationInfo>;
-	METASOUND_REGISTER_NODE(FFiveDotOneWavePlayerNode);
-
-	struct FSevenDotOneAudioChannelConfigurationInfo
-	{
 		static FText GetNodeDisplayName() { return METASOUND_LOCTEXT("Metasound_WavePlayerSevenDotOneNodeDisplayName", "Wave Player (7.1, Surround)"); }
 		static FName GetVariantName() { return Metasound::EngineNodes::SevenDotOneVariant; }
 
->>>>>>> 4af6daef
 		static TArray<FOutputDataVertex> GetAudioOutputs()
 		{
 			using namespace WavePlayerVertexNames;
