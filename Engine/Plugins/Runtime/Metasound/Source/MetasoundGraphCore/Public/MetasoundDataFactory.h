--- conflicted
+++ resolved
@@ -1081,11 +1081,7 @@
 
 							auto Result = FFactoryForDeprecatedPtr::template CreateExplicitArgs(InSettings, (const TUniquePtr<Audio::IProxyData>&)DeprecatedProxyDataPtr);
 
-<<<<<<< HEAD
-							DeprecatedProxyDataPtr.Release();
-=======
 							(void)DeprecatedProxyDataPtr.Release();
->>>>>>> 4af6daef
 							return Result;
 						}
 						else
@@ -1141,11 +1137,7 @@
 
 							for (TUniquePtr<Audio::IProxyData>& DeprecatedPtr : DeprecatedArray)
 							{
-<<<<<<< HEAD
-								DeprecatedPtr.Release();
-=======
 								(void)DeprecatedPtr.Release();
->>>>>>> 4af6daef
 							}
 
 							return Result;
