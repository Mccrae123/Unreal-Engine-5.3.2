--- conflicted
+++ resolved
@@ -7,10 +7,7 @@
 #include "Containers/UnrealString.h"
 #include "HAL/Platform.h"
 #include "Internationalization/Text.h"
-<<<<<<< HEAD
-=======
 #include "Templates/SharedPointer.h"
->>>>>>> d731a049
 #include "Templates/UniquePtr.h"
 #include "UObject/NameTypes.h"
 
@@ -21,8 +18,6 @@
 	class IProxyData;
 }
 
-<<<<<<< HEAD
-=======
 namespace Metasound
 {
 	// Forward declare for LexToString
@@ -32,7 +27,6 @@
 /** Convert a EDataReferenceAccessType to FString. */
 FString METASOUNDGRAPHCORE_API LexToString(Metasound::EDataReferenceAccessType InAccessType);
 
->>>>>>> d731a049
 using FMetasoundDataTypeId = void const*;
 
 namespace Metasound
@@ -502,8 +496,6 @@
 			typedef TDataReadReference<DataType> FDataReadReference;
 
 			return MakeUnique<FDataReadReference>(*this);
-<<<<<<< HEAD
-=======
 		}
 	};
 
@@ -538,7 +530,6 @@
 		{
 			check(DataRefPtr.IsValid());
 			check(EDataReferenceAccessType::None != InAccessType);
->>>>>>> d731a049
 		}
 
 	public:
