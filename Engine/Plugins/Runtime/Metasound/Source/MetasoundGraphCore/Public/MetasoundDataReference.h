// Copyright Epic Games, Inc. All Rights Reserved.

#pragma once

#include <type_traits>

#include "Containers/UnrealString.h"
#include "HAL/Platform.h"
#include "Internationalization/Text.h"
#include "Templates/SharedPointer.h"
#include "Templates/UniquePtr.h"
#include "UObject/NameTypes.h"


namespace Audio
{
	// Forward declare
	class IProxyData;
}

namespace Metasound
{
	// Forward declare for LexToString
	enum class EDataReferenceAccessType : uint8;
}

/** Convert a EDataReferenceAccessType to FString. */
FString METASOUNDGRAPHCORE_API LexToString(Metasound::EDataReferenceAccessType InAccessType);

using FMetasoundDataTypeId = void const*;

namespace Metasound
{
	// Unique ID type which corresponds to the underlying object referred to by a data reference.
	using FDataReferenceID = const void*;

	/** Helper class to enforce specialization of TDataReferenceTypeInfo */
	template<typename DataType>
	struct TSpecializationHelper 
	{
		enum { Value = false };
	};

	/** Info for templated data reference types help perform runtime type 
	 * verification. 
	 */
	template<typename DataType>
	struct TDataReferenceTypeInfo
	{
		// This static assert is triggered if TDataReferenceTypeInfo is used 
		// without specialization.
		static_assert(TSpecializationHelper<DataType>::Value, "TDataReferenceTypeInfo is not specialized.  Use macro DECLARE_METASOUND_DATA_REFERENCE_TYPES to declare a new type, or ensure that an existing DECLARE_METASOUND_DATA_REFERENCE_TYPES exists in the include path.");
	};

	/** Return the data type FName for a registered data type. */
	template<typename DataType>
	const FName& GetMetasoundDataTypeName()
	{
		static const FName TypeName = FName(TDataReferenceTypeInfo<std::decay_t<DataType>>::TypeName);

		return TypeName;
	}

	/** Return the data type string for a registered data type. */
	template<typename DataType>
	const FString& GetMetasoundDataTypeString()
	{
		static const FString TypeString = FString(TDataReferenceTypeInfo<std::decay_t<DataType>>::TypeName);

		return TypeString;
	}

	/** Return the display text for a registered data type. */
	template<typename DataType>
	const FText& GetMetasoundDataTypeDisplayText()
	{
		return TDataReferenceTypeInfo<std::decay_t<DataType>>::GetTypeDisplayText();
	}

	/** Return the data type ID for a registered data type.
	 *
	 * This ID is runtime constant but may change between executions and builds.
	 */
	template<typename DataType>
	const void* const GetMetasoundDataTypeId()
	{
		return TDataReferenceTypeInfo<std::decay_t<DataType>>::TypeId;
	}

	/** Returns array type associated with the base datatype provided(ex. 'Float:Array' if 'Float' is provided) */
	METASOUNDGRAPHCORE_API FName CreateArrayTypeNameFromElementTypeName(const FName InTypeName);

	/** Returns the base data type with the array extension(ex. 'Float' if 'Float:Array' is provided) */
	METASOUNDGRAPHCORE_API FName CreateElementTypeNameFromArrayTypeName(const FName InArrayTypeName);

	/** Specialize void data type for internal use. */
	template<>
	struct TDataReferenceTypeInfo<void>
	{
		static METASOUNDGRAPHCORE_API const TCHAR* TypeName;
		static METASOUNDGRAPHCORE_API const void* const TypeId;
		static METASOUNDGRAPHCORE_API const FText& GetTypeDisplayText();

		private:

		static const void* const TypePtr;
	};


	/** A Data Reference Interface.
	 *
	 * A parameter references provides information and access to a shared object in the graph.
	 */
	class METASOUNDGRAPHCORE_API IDataReference
	{
		public:
		static const FName RouterName;

		virtual ~IDataReference() = default;

		/** Returns the name of the data type. */
		virtual const FName& GetDataTypeName() const = 0;

		/** Returns the ID of the parameter type. */
		virtual const void* const GetDataTypeId() const = 0;

		/** Creates a copy of the parameter type. */
		virtual TUniquePtr<IDataReference> Clone() const = 0;

		/** provides a raw pointer to the storage where the data actually resides. */
		virtual void* GetRaw() const = 0;
	};

	/** Return the ID of the data reference. */
	FORCEINLINE FDataReferenceID GetDataReferenceID(const IDataReference& InDataReference)
	{
		return static_cast<FDataReferenceID>(InDataReference.GetRaw());
	}
	
	/** Test if an IDataReference contains the same data type as the template
	 * parameter.
	 *
	 * @return True if the IDataReference contains the DataType. False otherwise. 
	 */
	template<typename DataType>
	bool IsDataReferenceOfType(const IDataReference& InReference)
	{
		static const FName TypeName = GetMetasoundDataTypeName<DataType>();
		static const void* const TypeId = GetMetasoundDataTypeId<DataType>();

		bool bEqualTypeName = InReference.GetDataTypeName() == TypeName;
		bool bEqualTypeId = InReference.GetDataTypeId() == TypeId;

		return (bEqualTypeName && bEqualTypeId);
	}

	// This enum is used as a token to explicitly delineate when we should create a new object for the reference,
	// or use a different constructor.
	enum class EDataRefShouldConstruct
	{
		NewObject
	};

	/** Template class for a paramter reference. 
	 *
	 * This fulfills the IParamterRef interface, utilizing TDataReferenceTypeInfo to
	 * define the the TypeName and TypeId of the parameter. 
	 */
	template <typename DataType>
	class TDataReference : public IDataReference
	{
		static_assert(std::is_same<DataType, std::decay_t<DataType>>::value, "Data types used as data references must not decay");
	protected:
		/**
		 * This constructor forwards arguments to an underlying constructor.
		 */
		template <typename... ArgTypes>
		TDataReference(EDataRefShouldConstruct InToken, ArgTypes&&... Args)
			: ObjectReference(MakeShared<DataType, ESPMode::NotThreadSafe>(Forward<ArgTypes>(Args)...))
		{
		}

		typedef TSharedRef<DataType, ESPMode::NotThreadSafe> FRefType;

	public:

		typedef TDataReferenceTypeInfo<DataType> FInfoType;

		/** This should be used to construct a new DataType object and return this TDataReference as a wrapper around it.
		 */
		template <typename... ArgTypes>
		static TDataReference<DataType> CreateNew(ArgTypes&&... Args)
		{
			static_assert(std::is_constructible<DataType, ArgTypes...>::value, "Tried to call TDataReference::CreateNew with args that don't match any constructor for an underlying type!");
			return TDataReference<DataType>(EDataRefShouldConstruct::NewObject, Forward<ArgTypes>(Args)...);
		}

		/** Enable copy constructor */
		TDataReference(const TDataReference<DataType>& Other) = default;

		/** Enable move constructor */
		TDataReference(TDataReference<DataType>&& Other) = default;

		/** Enable copy operator */
		TDataReference<DataType>& operator=(const TDataReference<DataType>& Other) = default;

		/** Enable move operator */
		TDataReference<DataType>& operator=(TDataReference<DataType>&& Other) = default;

		/** Return the name of the underlying type. */
		virtual const FName& GetDataTypeName() const override
		{
			static const FName Name = GetMetasoundDataTypeName<DataType>();
			return Name;
		}

		/** Return the ID of the underlying type. */
		virtual const void* const GetDataTypeId() const override
		{
			return GetMetasoundDataTypeId<DataType>();
		}

		/** Return a raw pointer to the data. */
		virtual void* GetRaw() const override
		{
			return &ObjectReference.Get();
		}

	protected:

		// Protected object reference is utilized by subclasses which define what
		// access is provided to the ObjectReference. 
		FRefType ObjectReference;
	};

	// Forward declare
	template <typename DataType>
	class TDataReadReference;

	// Forward declare
	template <typename DataType>
	class TDataWriteReference;

	/** TDataValueReference represents a constant value and provides read only access. 
	 * A TDataValueReference can never change value. */
	template<typename DataType>
	class TDataValueReference : public TDataReference<DataType>
	{
		// Construct operator with no arguments if the DataType has a default constructor.
		template <typename... ArgTypes>
		TDataValueReference(EDataRefShouldConstruct InToken, ArgTypes&&... Args)
			: TDataReference<DataType>(InToken, Forward<ArgTypes>(Args)...)
		{
		}

		// Constructor taking data reference. Used for casting
		TDataValueReference(const TDataReference<DataType>& InRef)
		: TDataReference<DataType>(InRef)
		{
		}

		template<typename T>
		friend TDataValueReference<T> ValueCast(const TDataReadReference<T>& InRef);

		template<typename T>
		friend TDataValueReference<T> ValueCast(const TDataWriteReference<T>& InRef);

	public:

		/** This should be used to construct a new DataType object and return this TDataValueReference as a wrapper around it. */
		template <typename... ArgTypes>
		static TDataValueReference<DataType> CreateNew(ArgTypes&&... Args)
		{
			static_assert(std::is_constructible<DataType, ArgTypes...>::value, "TDataValueReference::CreateNew underlying type is not constructible with provided arguments.");
			return TDataValueReference<DataType>(EDataRefShouldConstruct::NewObject, Forward<ArgTypes>(Args)...);
		}

		/** Enable copy constructor */
		TDataValueReference(const TDataValueReference<DataType>& Other) = default;

		/** Enable move constructor */
		TDataValueReference(TDataValueReference<DataType>&& Other) = default;

		/** Enable assignment operator. */
		TDataValueReference<DataType>& operator=(const TDataValueReference<DataType>& Other) = default;

		/** Enable move operator. */
		TDataValueReference<DataType>& operator=(TDataValueReference<DataType>&& Other) = default;

		/** Implicit conversion to a readable parameter. */
		operator TDataReadReference<DataType>() const
		{
			return TDataReadReference<DataType>(*this);
		}

		/** Const access to the underlying parameter object. */
		FORCEINLINE const DataType& operator*() const
		{
			return *TDataReference<DataType>::ObjectReference;
		}

		/** Const access to the underlying parameter object. */
		FORCEINLINE const DataType* operator->() const
		{
			return TDataReference<DataType>::ObjectReference.operator->();
		}

		FORCEINLINE const DataType* Get() const
		{
			return TDataReference<DataType>::ObjectReference.operator->();
		}

		/** Create a clone of this parameter reference. */
		virtual TUniquePtr<IDataReference> Clone() const override
		{
			typedef TDataValueReference<DataType> FValueDataReference;

			return MakeUnique< FValueDataReference >(*this);
		}
	};

	/** Cast a TDataReadReference to a TDataValueReference. 
	 *
	 * In general TDataReadReferences should not be converted into TDataValueReferences unless the caller
	 * can be certain that no other TDataWriteReference exists for the underlying parameter. Having a 
	 * TDataWriteReferences to an existing TDataValueReference can cause confusing behavior as values
	 * references are not expected to change value.
	 */
	template<typename T>
	TDataValueReference<T> ValueCast(const TDataReadReference<T>& InRef)
	{
		return TDataValueReference<T>(InRef);
	}

	/** Cast a TDataWriteReference to a TDataValueReference. 
	 *
	 * In general TDataWriteReferences should never beconverted into TDataValueReferences unless the caller
	 * can be certain that no other TDataWriteReference exists for the underlying parameter. Having a 
	 * TDataWriteReferences to an existing TDataValueReference can cause confusing behavior as values
	 * references are not expected to change value.
	 */
	template<typename T>
	TDataValueReference<T> ValueCast(const TDataWriteReference<T>& InRef)
	{
		return TDataValueReference<T>(InRef);
	}

	/** TDataWriteReference provides write access to a shared parameter reference. */
	template <typename DataType>
	class TDataWriteReference : public TDataReference<DataType>
	{
		// Construct operator with no arguments if the DataType has a default constructor.
		template <typename... ArgTypes>
		TDataWriteReference(EDataRefShouldConstruct InToken, ArgTypes&&... Args)
		: TDataReference<DataType>(InToken, Forward<ArgTypes>(Args)...)
		{
		}

		/** Create a writable ref from a blank parameter ref. Should be done with care and understanding
		 * of side-effects of converting a ref to a writable ref. 
		 */
		TDataWriteReference<DataType>(const TDataReference<DataType>& InDataReference)
		: TDataReference<DataType>(InDataReference)
		{
		}

		// Friend because it calls protected constructor
		template <typename T>
		friend TDataWriteReference<T> WriteCast(const TDataReadReference<T>& InReadableRef);

	public:
		/** This should be used to construct a new DataType object and return this TDataWriteReference as a wrapper around it. */
		template <typename... ArgTypes>
		static TDataWriteReference<DataType> CreateNew(ArgTypes&&... Args)
		{
			static_assert(std::is_constructible<DataType, ArgTypes...>::value, "TDataWriteReference::CreateNew underlying type is not constructible with provided arguments.");
			return TDataWriteReference<DataType>(EDataRefShouldConstruct::NewObject, Forward<ArgTypes>(Args)...);
		}

		/** Enable copy constructor */
		TDataWriteReference(const TDataWriteReference<DataType>& Other) = default;

		/** Enable move constructor */
		TDataWriteReference(TDataWriteReference<DataType>&& Other) = default;

		/** Enable assignment operator. */
		TDataWriteReference<DataType>& operator=(const TDataWriteReference<DataType>& Other) = default;

		/** Enable move operator. */
		TDataWriteReference<DataType>& operator=(TDataWriteReference<DataType>&& Other) = default;

		/** Implicit conversion to a readable parameter. */
		operator TDataReadReference<DataType>() const
		{
			return TDataReadReference<DataType>(*this);
		}

		/** Non-const access to the underlying parameter object. */
		FORCEINLINE DataType& operator*() const
		{
			return *TDataReference<DataType>::ObjectReference;
		}

		/** Non-const access to the underlying parameter object. */
		FORCEINLINE DataType* operator->() const
		{
			return TDataReference<DataType>::ObjectReference.operator->();
		}

		/** Non-const access to the underlying parameter object. */
		FORCEINLINE DataType* Get() const
		{
			return TDataReference<DataType>::ObjectReference.operator->();
		}

		/** Create a clone of this parameter reference. */
		virtual TUniquePtr<IDataReference> Clone() const override
		{
			typedef TDataWriteReference<DataType> FDataWriteReference;

			return MakeUnique< FDataWriteReference >(*this);
		}

		// Provide access to ObjectReference when converting from Write to Read.
		friend class TDataReadReference<DataType>;

	};

	/** Cast a TDataReadReference to a TDataWriteReference. 
	 *
	 * In general TDataReadReferences should not be converted into TDataWriteReferences unless the caller
	 * can be certain that no other TDataWriteReference exists for the underlying parameter. Having multiple 
	 * TDataWriteReferences to the same parameter can cause confusion behavior as values are overwritten in
	 * an underterministic fashion.
	 */
	template <typename DataType>
	TDataWriteReference<DataType> WriteCast(const TDataReadReference<DataType>& InReadableRef)
	{
		const TDataReference<DataType>& Ref = static_cast<const TDataReference<DataType>&>(InReadableRef); 
		return TDataWriteReference<DataType>(Ref);
	}



	/** TDataReadReference provides read access to a shared parameter reference. */
	template <typename DataType>
	class TDataReadReference : public TDataReference<DataType>
	{
		// Construct operator with no arguments if the DataType has a default constructor.
		template <typename... ArgTypes>
		TDataReadReference(EDataRefShouldConstruct InToken, ArgTypes&&... Args)
		: TDataReference<DataType>(InToken, Forward<ArgTypes>(Args)...)
		{
		}

	public:
<<<<<<< HEAD

		// This should be used to construct a new DataType object and return this TDataReadReference as a wrapper around it.
		template <typename... ArgTypes>
		static TDataReadReference<DataType> CreateNew(ArgTypes&&... Args)
		{
			static_assert(std::is_constructible<DataType, ArgTypes...>::value, "DataType constructor does not support provided types.");
			return TDataReadReference<DataType>(EDataRefShouldConstruct::NewObject, Forward<ArgTypes>(Args)...);
		}

		TDataReadReference(const TDataReadReference& Other) = default;

		/** Construct a readable parameter ref from a writable parameter ref. */
		explicit TDataReadReference(const TDataWriteReference<DataType>& WritableRef)
		: TDataReference<DataType>(WritableRef)
		{
		}

		/** Construct a readable reference from a value reference. */
		explicit TDataReadReference(const TDataValueReference<DataType>& ValueRef)
		: TDataReference<DataType>(ValueRef)
		{
		}

		/** Assign a readable parameter ref from a writable parameter ref. */
		TDataReadReference<DataType>& operator=(const TDataWriteReference<DataType>& Other)
		{
			TDataReference<DataType>::ObjectReference = Other.ObjectReference;
			return *this;
		}

		/** Enable copy operator */
		TDataReadReference<DataType>& operator=(const TDataReadReference<DataType>& Other) = default;

		/** Enable move operator */
		TDataReadReference<DataType>& operator=(TDataReadReference<DataType>&& Other) = default;

		/** Const access to the underlying parameter object. */
		FORCEINLINE const DataType& operator*() const
		{
			return *TDataReference<DataType>::ObjectReference;
		}

		/** Const access to the underlying parameter object. */
		FORCEINLINE const DataType* operator->() const
		{
			return TDataReference<DataType>::ObjectReference.operator->();
		}

		/** Non-const access to the underlying parameter object. */
		FORCEINLINE const DataType* Get() const
		{
			return TDataReference<DataType>::ObjectReference.operator->();
		}

		/** Create a clone of this parameter reference. */
		virtual TUniquePtr<IDataReference> Clone() const override
		{
			typedef TDataReadReference<DataType> FDataReadReference;

			return MakeUnique<FDataReadReference>(*this);
		}
	};

	/** EDataReferenceAccessType describes the underlying data reference access
	 * type for a data reference contained in a FAnyDataReference. 
	 *
	 * This value can be used to determine which methods are supported for accessing 
	 * a data reference using GetDataReadReference<>() or GetDataWriteReference<>()
	 */
	enum class EDataReferenceAccessType : uint8
	{
		None = 0x00, 	//< The data is inaccessible, or the data reference does not exist.
		Read = 0x01, 	//< The data is accessible through a TDataReadReference.
		Write = 0x02,	//< The data is accessible through a TDataWriteReference.
		Value = 0x04 	//< The data is accessible by value.
	};



	/** Container for any data reference. 
	 *
	 * This container maintains the underlying containers access type (Read or Write)
	 * and data type. This allows for convenient storage by implementing a virtual 
	 * copy constructor and assignment operator.
	 */
	class FAnyDataReference : public IDataReference
	{
		// Private constructor. 
		FAnyDataReference(EDataReferenceAccessType InAccessType, const IDataReference& InDataRef)
		: AccessType(InAccessType)
		, DataRefPtr(InDataRef.Clone())
		{
			check(DataRefPtr.IsValid());
			check(EDataReferenceAccessType::None != InAccessType);
		}

	public:
		/** Construct with a TDataReadReference. */
		template<typename DataType>
		FAnyDataReference(const TDataReadReference<DataType>& InDataRef)
		: FAnyDataReference(EDataReferenceAccessType::Read, InDataRef)
		{
		}

		/** Construct with a TDataWriteReference. */
		template<typename DataType>
		FAnyDataReference(const TDataWriteReference<DataType>& InDataRef)
		: FAnyDataReference(EDataReferenceAccessType::Write, InDataRef)
		{
		}

		/** Construct with a TDataValueReference. */
		template<typename DataType>
		FAnyDataReference(const TDataValueReference<DataType>& InDataRef)
		: FAnyDataReference(EDataReferenceAccessType::Value, InDataRef)
		{
		}

		/** Copy construct with a FAnyDataReference. */
		FAnyDataReference(const FAnyDataReference& InOther)
		: FAnyDataReference(InOther.AccessType, *InOther.DataRefPtr)
		{
		}

		/** Assignment. */
		FAnyDataReference& operator=(const FAnyDataReference& InOther)
		{
			AccessType = InOther.AccessType;
			DataRefPtr = InOther.DataRefPtr->Clone();

			check(DataRefPtr.IsValid());
			check(EDataReferenceAccessType::None != AccessType);

			return *this;
		}

		/** Returns the access type of the underlying data reference. */
		EDataReferenceAccessType GetAccessType() const
		{
			return AccessType;
		}

		/** Returns the data type name of the underlying data reference. */
		virtual const FName& GetDataTypeName() const override
		{
			check(DataRefPtr.IsValid());
			return DataRefPtr->GetDataTypeName();
		}
		
		/** Returns the data type ID of the underlying data reference. */
		virtual const void* const GetDataTypeId() const override
		{
			check(DataRefPtr.IsValid());
			return DataRefPtr->GetDataTypeId();
		}

		/** Returns a clone of the underlying data reference. */
		virtual TUniquePtr<IDataReference> Clone() const override
		{
			check(DataRefPtr.IsValid());
			return DataRefPtr->Clone();
		}

		/** Return a raw pointer to the data. */
		void* GetRaw() const
		{
			check(DataRefPtr.IsValid());
			return DataRefPtr->GetRaw();
		}

		/** Returns the current value of a reference. 
		 *
		 * This method's behavior is undefined and an assert will be called if
		 * the DataType differs from the underlying data reference's DataType. 
		 */
		template<typename DataType>
		const DataType* GetValue() const
		{
			if (DataRefPtr.IsValid())
			{
				check(IsDataReferenceOfType<DataType>(*DataRefPtr));
				switch (AccessType)
				{
					case EDataReferenceAccessType::Read:
					{
						return static_cast<const TDataReadReference<DataType>*>(DataRefPtr.Get())->Get();
					}
					case EDataReferenceAccessType::Write:
					{
						return static_cast<const TDataWriteReference<DataType>*>(DataRefPtr.Get())->Get();
					}
					case EDataReferenceAccessType::Value:
					{
						return static_cast<const TDataValueReference<DataType>*>(DataRefPtr.Get())->Get();
					}
					default:
					{
						checkNoEntry();
					}
				}
			}
			return nullptr;
		}

		/** Get access to a TDataValueReference. 
		 *
		 * This method will return a valid TDataValueReference of the templated data
		 * type. The returned object is only valid if:
		 *     1. The template parameter DataType matches that of the underlying data reference.
		 *     2. The underlying data reference is has Value access.
		 *
		 * If this method's behavior is undefined and will assert if it is called 
		 * with a mismatched data type or unsupported access type.
		 */
		template<typename DataType>
		TDataValueReference<DataType> GetDataValueReference() const
		{
			check(DataRefPtr.IsValid());
			check(IsDataReferenceOfType<DataType>(*DataRefPtr));

			switch (AccessType)
			{
				case EDataReferenceAccessType::Value:
				{
					return *static_cast<const TDataValueReference<DataType>*>(DataRefPtr.Get());
				}
				case EDataReferenceAccessType::Write:
				{
					checkf(false, TEXT("Retrieving a value reference from a write reference is not supported."));
					return ValueCast<DataType>(*static_cast<const TDataWriteReference<DataType>*>(DataRefPtr.Get()));
				}
				case EDataReferenceAccessType::Read:
				{
					checkf(false, TEXT("Retrieving a value reference from a read reference is not supported."));
					return ValueCast<DataType>(*static_cast<const TDataReadReference<DataType>*>(DataRefPtr.Get()));
				}
				default:
				{
					checkf(false, TEXT("Unknown data reference access type."));
					return *static_cast<const TDataValueReference<DataType>*>(DataRefPtr.Get());
				}
			}
		}

		/** Get access to a TDataReadReference. 
		 *
		 * This method will return a valid TDataReadReference of the templated data
		 * type. The returned object is only valid if:
		 *     1. The template parameter DataType matches that of the underlying data reference.
		 *     2. The underlying data reference is has Read, Write or Value access.
		 *
		 * If this method's behavior is undefined and will assert if it is called 
		 * with a mismatched data type or unsupported access type.
		 */
		template<typename DataType>
		TDataReadReference<DataType> GetDataReadReference() const
		{
			check(DataRefPtr.IsValid());
			check(IsDataReferenceOfType<DataType>(*DataRefPtr));

			switch (AccessType)
			{
				case EDataReferenceAccessType::Read:
				{
					return *static_cast<const TDataReadReference<DataType>*>(DataRefPtr.Get());
				}
				case EDataReferenceAccessType::Write:
				{
					return *static_cast<const TDataWriteReference<DataType>*>(DataRefPtr.Get());
				}
				case EDataReferenceAccessType::Value:
				{
					return *static_cast<const TDataValueReference<DataType>*>(DataRefPtr.Get());
				}
				default:
				{
					checkNoEntry();
					return *static_cast<const TDataReadReference<DataType>*>(DataRefPtr.Get());
				}
			}
		}

		/** Get access to a TDataWriteReference. 
		 *
		 * This method will return a valid TDataWriteReference of the templated data
		 * type. The returned object is only valid if:
		 *     1. The template paramter DataType matches that of the underlying data reference.
		 *     2. The underlying data reference is has Write access.
		 *
		 * If this method's behavior is undefined and will assert if it is called 
		 * with a mismatched data type or unsupported access type.
		 */
		template<typename DataType>
		TDataWriteReference<DataType> GetDataWriteReference() const
		{
			checkf(DataRefPtr.IsValid(), TEXT("FAnyDataReference is in an invalid state"));

			checkf(IsDataReferenceOfType<DataType>(*DataRefPtr), TEXT("Attempt to get data reference with underlying type \"%s\" when actual underlying type is \"%s\"."), *GetMetasoundDataTypeString<DataType>(), *GetDataTypeName().ToString());

			checkf(EDataReferenceAccessType::Write == AccessType, TEXT("Invalid attempt to convert a data ref with \"%s\" access to \"%s\" access"), *LexToString(GetAccessType()), *LexToString(EDataReferenceAccessType::Write));

			return *static_cast<const TDataWriteReference<DataType>*>(DataRefPtr.Get());
		}

	private:

=======

		// This should be used to construct a new DataType object and return this TDataReadReference as a wrapper around it.
		template <typename... ArgTypes>
		static TDataReadReference<DataType> CreateNew(ArgTypes&&... Args)
		{
			static_assert(std::is_constructible<DataType, ArgTypes...>::value, "DataType constructor does not support provided types.");
			return TDataReadReference<DataType>(EDataRefShouldConstruct::NewObject, Forward<ArgTypes>(Args)...);
		}

		TDataReadReference(const TDataReadReference& Other) = default;

		/** Construct a readable parameter ref from a writable parameter ref. */
		explicit TDataReadReference(const TDataWriteReference<DataType>& WritableRef)
		: TDataReference<DataType>(WritableRef)
		{
		}

		/** Construct a readable reference from a value reference. */
		explicit TDataReadReference(const TDataValueReference<DataType>& ValueRef)
		: TDataReference<DataType>(ValueRef)
		{
		}

		/** Assign a readable parameter ref from a writable parameter ref. */
		TDataReadReference<DataType>& operator=(const TDataWriteReference<DataType>& Other)
		{
			TDataReference<DataType>::ObjectReference = Other.ObjectReference;
			return *this;
		}

		/** Enable copy operator */
		TDataReadReference<DataType>& operator=(const TDataReadReference<DataType>& Other) = default;

		/** Enable move operator */
		TDataReadReference<DataType>& operator=(TDataReadReference<DataType>&& Other) = default;

		/** Const access to the underlying parameter object. */
		FORCEINLINE const DataType& operator*() const
		{
			return *TDataReference<DataType>::ObjectReference;
		}

		/** Const access to the underlying parameter object. */
		FORCEINLINE const DataType* operator->() const
		{
			return TDataReference<DataType>::ObjectReference.operator->();
		}

		/** Non-const access to the underlying parameter object. */
		FORCEINLINE const DataType* Get() const
		{
			return TDataReference<DataType>::ObjectReference.operator->();
		}

		/** Create a clone of this parameter reference. */
		virtual TUniquePtr<IDataReference> Clone() const override
		{
			typedef TDataReadReference<DataType> FDataReadReference;

			return MakeUnique<FDataReadReference>(*this);
		}
	};

	/** EDataReferenceAccessType describes the underlying data reference access
	 * type for a data reference contained in a FAnyDataReference. 
	 *
	 * This value can be used to determine which methods are supported for accessing 
	 * a data reference using GetDataReadReference<>() or GetDataWriteReference<>()
	 */
	enum class EDataReferenceAccessType : uint8
	{
		None = 0x00, 	//< The data is inaccessible, or the data reference does not exist.
		Read = 0x01, 	//< The data is accessible through a TDataReadReference.
		Write = 0x02,	//< The data is accessible through a TDataWriteReference.
		Value = 0x04 	//< The data is accessible by value.
	};



	/** Container for any data reference. 
	 *
	 * This container maintains the underlying containers access type (Read or Write)
	 * and data type. This allows for convenient storage by implementing a virtual 
	 * copy constructor and assignment operator.
	 */
	class FAnyDataReference : public IDataReference
	{
		// Private constructor. 
		FAnyDataReference(EDataReferenceAccessType InAccessType, const IDataReference& InDataRef)
		: AccessType(InAccessType)
		, DataRefPtr(InDataRef.Clone())
		{
			check(DataRefPtr.IsValid());
			check(EDataReferenceAccessType::None != InAccessType);
		}

	public:
		/** Construct with a TDataReadReference. */
		template<typename DataType>
		FAnyDataReference(const TDataReadReference<DataType>& InDataRef)
		: FAnyDataReference(EDataReferenceAccessType::Read, InDataRef)
		{
		}

		/** Construct with a TDataWriteReference. */
		template<typename DataType>
		FAnyDataReference(const TDataWriteReference<DataType>& InDataRef)
		: FAnyDataReference(EDataReferenceAccessType::Write, InDataRef)
		{
		}

		/** Construct with a TDataValueReference. */
		template<typename DataType>
		FAnyDataReference(const TDataValueReference<DataType>& InDataRef)
		: FAnyDataReference(EDataReferenceAccessType::Value, InDataRef)
		{
		}

		/** Copy construct with a FAnyDataReference. */
		FAnyDataReference(const FAnyDataReference& InOther)
		: FAnyDataReference(InOther.AccessType, *InOther.DataRefPtr)
		{
		}

		/** Assignment. */
		FAnyDataReference& operator=(const FAnyDataReference& InOther)
		{
			AccessType = InOther.AccessType;
			DataRefPtr = InOther.DataRefPtr->Clone();

			check(DataRefPtr.IsValid());
			check(EDataReferenceAccessType::None != AccessType);

			return *this;
		}

		/** Returns the access type of the underlying data reference. */
		EDataReferenceAccessType GetAccessType() const
		{
			return AccessType;
		}

		/** Returns the data type name of the underlying data reference. */
		virtual const FName& GetDataTypeName() const override
		{
			check(DataRefPtr.IsValid());
			return DataRefPtr->GetDataTypeName();
		}
		
		/** Returns the data type ID of the underlying data reference. */
		virtual const void* const GetDataTypeId() const override
		{
			check(DataRefPtr.IsValid());
			return DataRefPtr->GetDataTypeId();
		}

		/** Returns a clone of the underlying data reference. */
		virtual TUniquePtr<IDataReference> Clone() const override
		{
			check(DataRefPtr.IsValid());
			return DataRefPtr->Clone();
		}

		/** Return a raw pointer to the data. */
		void* GetRaw() const
		{
			check(DataRefPtr.IsValid());
			return DataRefPtr->GetRaw();
		}

		/** Returns the current value of a reference. 
		 *
		 * This method's behavior is undefined and an assert will be called if
		 * the DataType differs from the underlying data reference's DataType. 
		 */
		template<typename DataType>
		const DataType* GetValue() const
		{
			if (DataRefPtr.IsValid())
			{
				check(IsDataReferenceOfType<DataType>(*DataRefPtr));
				switch (AccessType)
				{
					case EDataReferenceAccessType::Read:
					{
						return static_cast<const TDataReadReference<DataType>*>(DataRefPtr.Get())->Get();
					}
					case EDataReferenceAccessType::Write:
					{
						return static_cast<const TDataWriteReference<DataType>*>(DataRefPtr.Get())->Get();
					}
					case EDataReferenceAccessType::Value:
					{
						return static_cast<const TDataValueReference<DataType>*>(DataRefPtr.Get())->Get();
					}
					default:
					{
						checkNoEntry();
					}
				}
			}
			return nullptr;
		}

		/** Return a non-const pointer to the data.
		 * 
		 * If the vertex is bound with this will return a valid pointer. 
		 * Otherwise it will return a nullptr.  This method will assert
		 * if the reference is bound, but not writable or if the data type
		 * does match.  
		 */
		template<typename DataType>
		DataType* GetWritableValue() const
		{
			if (DataRefPtr.IsValid())
			{
				check(IsDataReferenceOfType<DataType>(*DataRefPtr));
				checkf(EDataReferenceAccessType::Write == AccessType, TEXT("Writable values can only be obtained with data references which have writable access"));

				return static_cast<TDataWriteReference<DataType>*>(DataRefPtr.Get())->Get();
			}
			return nullptr;
		}

		/** Get access to a TDataValueReference. 
		 *
		 * This method will return a valid TDataValueReference of the templated data
		 * type. The returned object is only valid if:
		 *     1. The template parameter DataType matches that of the underlying data reference.
		 *     2. The underlying data reference is has Value access.
		 *
		 * If this method's behavior is undefined and will assert if it is called 
		 * with a mismatched data type or unsupported access type.
		 */
		template<typename DataType>
		TDataValueReference<DataType> GetDataValueReference() const
		{
			check(DataRefPtr.IsValid());
			check(IsDataReferenceOfType<DataType>(*DataRefPtr));

			switch (AccessType)
			{
				case EDataReferenceAccessType::Value:
				{
					return *static_cast<const TDataValueReference<DataType>*>(DataRefPtr.Get());
				}
				case EDataReferenceAccessType::Write:
				{
					checkf(false, TEXT("Retrieving a value reference from a write reference is not supported."));
					return ValueCast<DataType>(*static_cast<const TDataWriteReference<DataType>*>(DataRefPtr.Get()));
				}
				case EDataReferenceAccessType::Read:
				{
					checkf(false, TEXT("Retrieving a value reference from a read reference is not supported."));
					return ValueCast<DataType>(*static_cast<const TDataReadReference<DataType>*>(DataRefPtr.Get()));
				}
				default:
				{
					checkf(false, TEXT("Unknown data reference access type."));
					return *static_cast<const TDataValueReference<DataType>*>(DataRefPtr.Get());
				}
			}
		}

		/** Get access to a TDataReadReference. 
		 *
		 * This method will return a valid TDataReadReference of the templated data
		 * type. The returned object is only valid if:
		 *     1. The template parameter DataType matches that of the underlying data reference.
		 *     2. The underlying data reference is has Read, Write or Value access.
		 *
		 * If this method's behavior is undefined and will assert if it is called 
		 * with a mismatched data type or unsupported access type.
		 */
		template<typename DataType>
		TDataReadReference<DataType> GetDataReadReference() const
		{
			check(DataRefPtr.IsValid());
			check(IsDataReferenceOfType<DataType>(*DataRefPtr));

			switch (AccessType)
			{
				case EDataReferenceAccessType::Read:
				{
					return *static_cast<const TDataReadReference<DataType>*>(DataRefPtr.Get());
				}
				case EDataReferenceAccessType::Write:
				{
					return *static_cast<const TDataWriteReference<DataType>*>(DataRefPtr.Get());
				}
				case EDataReferenceAccessType::Value:
				{
					return *static_cast<const TDataValueReference<DataType>*>(DataRefPtr.Get());
				}
				default:
				{
					checkNoEntry();
					return *static_cast<const TDataReadReference<DataType>*>(DataRefPtr.Get());
				}
			}
		}

		/** Get access to a TDataWriteReference. 
		 *
		 * This method will return a valid TDataWriteReference of the templated data
		 * type. The returned object is only valid if:
		 *     1. The template paramter DataType matches that of the underlying data reference.
		 *     2. The underlying data reference is has Write access.
		 *
		 * If this method's behavior is undefined and will assert if it is called 
		 * with a mismatched data type or unsupported access type.
		 */
		template<typename DataType>
		TDataWriteReference<DataType> GetDataWriteReference() const
		{
			checkf(DataRefPtr.IsValid(), TEXT("FAnyDataReference is in an invalid state"));

			checkf(IsDataReferenceOfType<DataType>(*DataRefPtr), TEXT("Attempt to get data reference with underlying type \"%s\" when actual underlying type is \"%s\"."), *GetMetasoundDataTypeString<DataType>(), *GetDataTypeName().ToString());

			checkf(EDataReferenceAccessType::Write == AccessType, TEXT("Invalid attempt to convert a data ref with \"%s\" access to \"%s\" access"), *LexToString(GetAccessType()), *LexToString(EDataReferenceAccessType::Write));

			return *static_cast<const TDataWriteReference<DataType>*>(DataRefPtr.Get());
		}

	private:

>>>>>>> 4af6daef
		EDataReferenceAccessType AccessType = EDataReferenceAccessType::None;
		TUniquePtr<IDataReference> DataRefPtr;
	};
}
<|MERGE_RESOLUTION|>--- conflicted
+++ resolved
@@ -454,7 +454,6 @@
 		}
 
 	public:
-<<<<<<< HEAD
 
 		// This should be used to construct a new DataType object and return this TDataReadReference as a wrapper around it.
 		template <typename... ArgTypes>
@@ -659,6 +658,26 @@
 			return nullptr;
 		}
 
+		/** Return a non-const pointer to the data.
+		 * 
+		 * If the vertex is bound with this will return a valid pointer. 
+		 * Otherwise it will return a nullptr.  This method will assert
+		 * if the reference is bound, but not writable or if the data type
+		 * does match.  
+		 */
+		template<typename DataType>
+		DataType* GetWritableValue() const
+		{
+			if (DataRefPtr.IsValid())
+			{
+				check(IsDataReferenceOfType<DataType>(*DataRefPtr));
+				checkf(EDataReferenceAccessType::Write == AccessType, TEXT("Writable values can only be obtained with data references which have writable access"));
+
+				return static_cast<TDataWriteReference<DataType>*>(DataRefPtr.Get())->Get();
+			}
+			return nullptr;
+		}
+
 		/** Get access to a TDataValueReference. 
 		 *
 		 * This method will return a valid TDataValueReference of the templated data
@@ -761,334 +780,6 @@
 
 	private:
 
-=======
-
-		// This should be used to construct a new DataType object and return this TDataReadReference as a wrapper around it.
-		template <typename... ArgTypes>
-		static TDataReadReference<DataType> CreateNew(ArgTypes&&... Args)
-		{
-			static_assert(std::is_constructible<DataType, ArgTypes...>::value, "DataType constructor does not support provided types.");
-			return TDataReadReference<DataType>(EDataRefShouldConstruct::NewObject, Forward<ArgTypes>(Args)...);
-		}
-
-		TDataReadReference(const TDataReadReference& Other) = default;
-
-		/** Construct a readable parameter ref from a writable parameter ref. */
-		explicit TDataReadReference(const TDataWriteReference<DataType>& WritableRef)
-		: TDataReference<DataType>(WritableRef)
-		{
-		}
-
-		/** Construct a readable reference from a value reference. */
-		explicit TDataReadReference(const TDataValueReference<DataType>& ValueRef)
-		: TDataReference<DataType>(ValueRef)
-		{
-		}
-
-		/** Assign a readable parameter ref from a writable parameter ref. */
-		TDataReadReference<DataType>& operator=(const TDataWriteReference<DataType>& Other)
-		{
-			TDataReference<DataType>::ObjectReference = Other.ObjectReference;
-			return *this;
-		}
-
-		/** Enable copy operator */
-		TDataReadReference<DataType>& operator=(const TDataReadReference<DataType>& Other) = default;
-
-		/** Enable move operator */
-		TDataReadReference<DataType>& operator=(TDataReadReference<DataType>&& Other) = default;
-
-		/** Const access to the underlying parameter object. */
-		FORCEINLINE const DataType& operator*() const
-		{
-			return *TDataReference<DataType>::ObjectReference;
-		}
-
-		/** Const access to the underlying parameter object. */
-		FORCEINLINE const DataType* operator->() const
-		{
-			return TDataReference<DataType>::ObjectReference.operator->();
-		}
-
-		/** Non-const access to the underlying parameter object. */
-		FORCEINLINE const DataType* Get() const
-		{
-			return TDataReference<DataType>::ObjectReference.operator->();
-		}
-
-		/** Create a clone of this parameter reference. */
-		virtual TUniquePtr<IDataReference> Clone() const override
-		{
-			typedef TDataReadReference<DataType> FDataReadReference;
-
-			return MakeUnique<FDataReadReference>(*this);
-		}
-	};
-
-	/** EDataReferenceAccessType describes the underlying data reference access
-	 * type for a data reference contained in a FAnyDataReference. 
-	 *
-	 * This value can be used to determine which methods are supported for accessing 
-	 * a data reference using GetDataReadReference<>() or GetDataWriteReference<>()
-	 */
-	enum class EDataReferenceAccessType : uint8
-	{
-		None = 0x00, 	//< The data is inaccessible, or the data reference does not exist.
-		Read = 0x01, 	//< The data is accessible through a TDataReadReference.
-		Write = 0x02,	//< The data is accessible through a TDataWriteReference.
-		Value = 0x04 	//< The data is accessible by value.
-	};
-
-
-
-	/** Container for any data reference. 
-	 *
-	 * This container maintains the underlying containers access type (Read or Write)
-	 * and data type. This allows for convenient storage by implementing a virtual 
-	 * copy constructor and assignment operator.
-	 */
-	class FAnyDataReference : public IDataReference
-	{
-		// Private constructor. 
-		FAnyDataReference(EDataReferenceAccessType InAccessType, const IDataReference& InDataRef)
-		: AccessType(InAccessType)
-		, DataRefPtr(InDataRef.Clone())
-		{
-			check(DataRefPtr.IsValid());
-			check(EDataReferenceAccessType::None != InAccessType);
-		}
-
-	public:
-		/** Construct with a TDataReadReference. */
-		template<typename DataType>
-		FAnyDataReference(const TDataReadReference<DataType>& InDataRef)
-		: FAnyDataReference(EDataReferenceAccessType::Read, InDataRef)
-		{
-		}
-
-		/** Construct with a TDataWriteReference. */
-		template<typename DataType>
-		FAnyDataReference(const TDataWriteReference<DataType>& InDataRef)
-		: FAnyDataReference(EDataReferenceAccessType::Write, InDataRef)
-		{
-		}
-
-		/** Construct with a TDataValueReference. */
-		template<typename DataType>
-		FAnyDataReference(const TDataValueReference<DataType>& InDataRef)
-		: FAnyDataReference(EDataReferenceAccessType::Value, InDataRef)
-		{
-		}
-
-		/** Copy construct with a FAnyDataReference. */
-		FAnyDataReference(const FAnyDataReference& InOther)
-		: FAnyDataReference(InOther.AccessType, *InOther.DataRefPtr)
-		{
-		}
-
-		/** Assignment. */
-		FAnyDataReference& operator=(const FAnyDataReference& InOther)
-		{
-			AccessType = InOther.AccessType;
-			DataRefPtr = InOther.DataRefPtr->Clone();
-
-			check(DataRefPtr.IsValid());
-			check(EDataReferenceAccessType::None != AccessType);
-
-			return *this;
-		}
-
-		/** Returns the access type of the underlying data reference. */
-		EDataReferenceAccessType GetAccessType() const
-		{
-			return AccessType;
-		}
-
-		/** Returns the data type name of the underlying data reference. */
-		virtual const FName& GetDataTypeName() const override
-		{
-			check(DataRefPtr.IsValid());
-			return DataRefPtr->GetDataTypeName();
-		}
-		
-		/** Returns the data type ID of the underlying data reference. */
-		virtual const void* const GetDataTypeId() const override
-		{
-			check(DataRefPtr.IsValid());
-			return DataRefPtr->GetDataTypeId();
-		}
-
-		/** Returns a clone of the underlying data reference. */
-		virtual TUniquePtr<IDataReference> Clone() const override
-		{
-			check(DataRefPtr.IsValid());
-			return DataRefPtr->Clone();
-		}
-
-		/** Return a raw pointer to the data. */
-		void* GetRaw() const
-		{
-			check(DataRefPtr.IsValid());
-			return DataRefPtr->GetRaw();
-		}
-
-		/** Returns the current value of a reference. 
-		 *
-		 * This method's behavior is undefined and an assert will be called if
-		 * the DataType differs from the underlying data reference's DataType. 
-		 */
-		template<typename DataType>
-		const DataType* GetValue() const
-		{
-			if (DataRefPtr.IsValid())
-			{
-				check(IsDataReferenceOfType<DataType>(*DataRefPtr));
-				switch (AccessType)
-				{
-					case EDataReferenceAccessType::Read:
-					{
-						return static_cast<const TDataReadReference<DataType>*>(DataRefPtr.Get())->Get();
-					}
-					case EDataReferenceAccessType::Write:
-					{
-						return static_cast<const TDataWriteReference<DataType>*>(DataRefPtr.Get())->Get();
-					}
-					case EDataReferenceAccessType::Value:
-					{
-						return static_cast<const TDataValueReference<DataType>*>(DataRefPtr.Get())->Get();
-					}
-					default:
-					{
-						checkNoEntry();
-					}
-				}
-			}
-			return nullptr;
-		}
-
-		/** Return a non-const pointer to the data.
-		 * 
-		 * If the vertex is bound with this will return a valid pointer. 
-		 * Otherwise it will return a nullptr.  This method will assert
-		 * if the reference is bound, but not writable or if the data type
-		 * does match.  
-		 */
-		template<typename DataType>
-		DataType* GetWritableValue() const
-		{
-			if (DataRefPtr.IsValid())
-			{
-				check(IsDataReferenceOfType<DataType>(*DataRefPtr));
-				checkf(EDataReferenceAccessType::Write == AccessType, TEXT("Writable values can only be obtained with data references which have writable access"));
-
-				return static_cast<TDataWriteReference<DataType>*>(DataRefPtr.Get())->Get();
-			}
-			return nullptr;
-		}
-
-		/** Get access to a TDataValueReference. 
-		 *
-		 * This method will return a valid TDataValueReference of the templated data
-		 * type. The returned object is only valid if:
-		 *     1. The template parameter DataType matches that of the underlying data reference.
-		 *     2. The underlying data reference is has Value access.
-		 *
-		 * If this method's behavior is undefined and will assert if it is called 
-		 * with a mismatched data type or unsupported access type.
-		 */
-		template<typename DataType>
-		TDataValueReference<DataType> GetDataValueReference() const
-		{
-			check(DataRefPtr.IsValid());
-			check(IsDataReferenceOfType<DataType>(*DataRefPtr));
-
-			switch (AccessType)
-			{
-				case EDataReferenceAccessType::Value:
-				{
-					return *static_cast<const TDataValueReference<DataType>*>(DataRefPtr.Get());
-				}
-				case EDataReferenceAccessType::Write:
-				{
-					checkf(false, TEXT("Retrieving a value reference from a write reference is not supported."));
-					return ValueCast<DataType>(*static_cast<const TDataWriteReference<DataType>*>(DataRefPtr.Get()));
-				}
-				case EDataReferenceAccessType::Read:
-				{
-					checkf(false, TEXT("Retrieving a value reference from a read reference is not supported."));
-					return ValueCast<DataType>(*static_cast<const TDataReadReference<DataType>*>(DataRefPtr.Get()));
-				}
-				default:
-				{
-					checkf(false, TEXT("Unknown data reference access type."));
-					return *static_cast<const TDataValueReference<DataType>*>(DataRefPtr.Get());
-				}
-			}
-		}
-
-		/** Get access to a TDataReadReference. 
-		 *
-		 * This method will return a valid TDataReadReference of the templated data
-		 * type. The returned object is only valid if:
-		 *     1. The template parameter DataType matches that of the underlying data reference.
-		 *     2. The underlying data reference is has Read, Write or Value access.
-		 *
-		 * If this method's behavior is undefined and will assert if it is called 
-		 * with a mismatched data type or unsupported access type.
-		 */
-		template<typename DataType>
-		TDataReadReference<DataType> GetDataReadReference() const
-		{
-			check(DataRefPtr.IsValid());
-			check(IsDataReferenceOfType<DataType>(*DataRefPtr));
-
-			switch (AccessType)
-			{
-				case EDataReferenceAccessType::Read:
-				{
-					return *static_cast<const TDataReadReference<DataType>*>(DataRefPtr.Get());
-				}
-				case EDataReferenceAccessType::Write:
-				{
-					return *static_cast<const TDataWriteReference<DataType>*>(DataRefPtr.Get());
-				}
-				case EDataReferenceAccessType::Value:
-				{
-					return *static_cast<const TDataValueReference<DataType>*>(DataRefPtr.Get());
-				}
-				default:
-				{
-					checkNoEntry();
-					return *static_cast<const TDataReadReference<DataType>*>(DataRefPtr.Get());
-				}
-			}
-		}
-
-		/** Get access to a TDataWriteReference. 
-		 *
-		 * This method will return a valid TDataWriteReference of the templated data
-		 * type. The returned object is only valid if:
-		 *     1. The template paramter DataType matches that of the underlying data reference.
-		 *     2. The underlying data reference is has Write access.
-		 *
-		 * If this method's behavior is undefined and will assert if it is called 
-		 * with a mismatched data type or unsupported access type.
-		 */
-		template<typename DataType>
-		TDataWriteReference<DataType> GetDataWriteReference() const
-		{
-			checkf(DataRefPtr.IsValid(), TEXT("FAnyDataReference is in an invalid state"));
-
-			checkf(IsDataReferenceOfType<DataType>(*DataRefPtr), TEXT("Attempt to get data reference with underlying type \"%s\" when actual underlying type is \"%s\"."), *GetMetasoundDataTypeString<DataType>(), *GetDataTypeName().ToString());
-
-			checkf(EDataReferenceAccessType::Write == AccessType, TEXT("Invalid attempt to convert a data ref with \"%s\" access to \"%s\" access"), *LexToString(GetAccessType()), *LexToString(EDataReferenceAccessType::Write));
-
-			return *static_cast<const TDataWriteReference<DataType>*>(DataRefPtr.Get());
-		}
-
-	private:
-
->>>>>>> 4af6daef
 		EDataReferenceAccessType AccessType = EDataReferenceAccessType::None;
 		TUniquePtr<IDataReference> DataRefPtr;
 	};
