// Copyright Epic Games, Inc. All Rights Reserved.

#pragma once

#include "Containers/Array.h"
#include "MetasoundDataReference.h"
#include "MetasoundDataReferenceCollection.h"
#include "MetasoundExecutableOperator.h"
#include "MetasoundOperatorInterface.h"
#include "MetasoundVertexData.h"
#include "Templates/UniquePtr.h"

namespace Metasound
{
	// Forward declare
	namespace DirectedGraphAlgo
	{
		struct FGraphOperatorData;
	}

	class METASOUNDGRAPHCORE_API FGraphOperator : public TExecutableOperator<FGraphOperator>
	{
		public:
			using FOperatorPtr = TUniquePtr<IOperator>;
			using FExecuteFunction = IOperator::FExecuteFunction;
			using FResetFunction = IOperator::FResetFunction;
			using FResetParams = IOperator::FResetParams;

			FGraphOperator() = default;
			FGraphOperator(TUniquePtr<DirectedGraphAlgo::FGraphOperatorData>&& InOperatorData);

			virtual ~FGraphOperator() = default;

			// Add an operator to the end of the executation stack.
			void AppendOperator(FOperatorPtr InOperator);

<<<<<<< HEAD
			UE_DEPRECATED(5.1, "Use FGraphOperator::SetVertexInterfaceData instead.")
			void SetInputs(const FDataReferenceCollection& InCollection);

			UE_DEPRECATED(5.1, "Use FGraphOperator::SetVertexInterfaceData instead.")
			void SetOutputs(const FDataReferenceCollection& InCollection);
=======
			// Set the vertex interface data. This data will be copied to output 
			// during calls to Bind(InOutVertexData).
			void SetVertexInterfaceData(FVertexInterfaceData&& InVertexData);
>>>>>>> 4af6daef

			// Set the vertex interface data. This data will be copied to output 
			// during calls to Bind(InOutVertexData).
			void SetVertexInterfaceData(FVertexInterfaceData&& InVertexData);

			virtual FDataReferenceCollection GetInputs() const override;

			virtual FDataReferenceCollection GetOutputs() const override;

			// Bind the graph's interface data references to FVertexInterfaceData.
<<<<<<< HEAD
			virtual void Bind(FVertexInterfaceData& InOutVertexData) const override;

			virtual FExecuteFunction GetExecuteFunction() override;
=======
			virtual void BindInputs(FInputVertexInterfaceData& InOutVertexData) override;
			virtual void BindOutputs(FOutputVertexInterfaceData& InOutVertexData) override;

			virtual IOperator::FPostExecuteFunction GetPostExecuteFunction() override;
>>>>>>> 4af6daef

			void Execute();
			void PostExecute();
			void Reset(const FResetParams& InParams);

		private:
			// Delete copy operator because underlying types cannot be copied. 
			FGraphOperator& operator=(const FGraphOperator&) = delete;
			FGraphOperator(const FGraphOperator&) = delete;

			static void StaticPostExecute(IOperator* Operator);

			struct FExecuteEntry
			{
				FExecuteEntry(IOperator& InOperator, FExecuteFunction InFunc);
				void Execute();

				IOperator* Operator;
				FExecuteFunction Function;	
			};

			struct FPostExecuteEntry
			{
				FPostExecuteEntry(IOperator& InOperator, FPostExecuteFunction InFunc);
				void PostExecute();

				IOperator* Operator;
				FPostExecuteFunction Function;	
			};

			struct FResetEntry
			{
				FResetEntry(IOperator& InOperator, FResetFunction InFunc);
				void Reset(const FResetParams& InParams);

<<<<<<< HEAD
			TArray<FExecuter> OperatorStack;
=======
				IOperator* Operator;
				FResetFunction Function;	
			};

			TArray<FExecuteEntry> ExecuteStack;
			TArray<FPostExecuteEntry> PostExecuteStack;
			TArray<FResetEntry> ResetStack;
			TArray<TUniquePtr<IOperator>> ActiveOperators;
>>>>>>> 4af6daef
			FVertexInterfaceData VertexData;
	};
}<|MERGE_RESOLUTION|>--- conflicted
+++ resolved
@@ -34,18 +34,6 @@
 			// Add an operator to the end of the executation stack.
 			void AppendOperator(FOperatorPtr InOperator);
 
-<<<<<<< HEAD
-			UE_DEPRECATED(5.1, "Use FGraphOperator::SetVertexInterfaceData instead.")
-			void SetInputs(const FDataReferenceCollection& InCollection);
-
-			UE_DEPRECATED(5.1, "Use FGraphOperator::SetVertexInterfaceData instead.")
-			void SetOutputs(const FDataReferenceCollection& InCollection);
-=======
-			// Set the vertex interface data. This data will be copied to output 
-			// during calls to Bind(InOutVertexData).
-			void SetVertexInterfaceData(FVertexInterfaceData&& InVertexData);
->>>>>>> 4af6daef
-
 			// Set the vertex interface data. This data will be copied to output 
 			// during calls to Bind(InOutVertexData).
 			void SetVertexInterfaceData(FVertexInterfaceData&& InVertexData);
@@ -55,16 +43,10 @@
 			virtual FDataReferenceCollection GetOutputs() const override;
 
 			// Bind the graph's interface data references to FVertexInterfaceData.
-<<<<<<< HEAD
-			virtual void Bind(FVertexInterfaceData& InOutVertexData) const override;
-
-			virtual FExecuteFunction GetExecuteFunction() override;
-=======
 			virtual void BindInputs(FInputVertexInterfaceData& InOutVertexData) override;
 			virtual void BindOutputs(FOutputVertexInterfaceData& InOutVertexData) override;
 
 			virtual IOperator::FPostExecuteFunction GetPostExecuteFunction() override;
->>>>>>> 4af6daef
 
 			void Execute();
 			void PostExecute();
@@ -100,9 +82,6 @@
 				FResetEntry(IOperator& InOperator, FResetFunction InFunc);
 				void Reset(const FResetParams& InParams);
 
-<<<<<<< HEAD
-			TArray<FExecuter> OperatorStack;
-=======
 				IOperator* Operator;
 				FResetFunction Function;	
 			};
@@ -111,7 +90,6 @@
 			TArray<FPostExecuteEntry> PostExecuteStack;
 			TArray<FResetEntry> ResetStack;
 			TArray<TUniquePtr<IOperator>> ActiveOperators;
->>>>>>> 4af6daef
 			FVertexInterfaceData VertexData;
 	};
 }