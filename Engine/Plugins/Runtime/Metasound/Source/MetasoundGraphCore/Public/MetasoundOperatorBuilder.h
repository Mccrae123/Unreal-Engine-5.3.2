// Copyright Epic Games, Inc. All Rights Reserved.

#pragma once

#include "Containers/Array.h"
#include "Containers/Map.h"
<<<<<<< HEAD
=======
#include "Containers/SpscQueue.h"
>>>>>>> 4af6daef
#include "MetasoundBuilderInterface.h"
#include "MetasoundEnvironment.h"
#include "MetasoundGraphOperator.h"
#include "MetasoundNodeInterface.h"
#include "MetasoundOperatorBuilderSettings.h"
#include "MetasoundOperatorInterface.h"
#include "MetasoundVertexData.h"
#include "Templates/UniquePtr.h"
<<<<<<< HEAD
=======
#include "Templates/SharedPointer.h"
>>>>>>> 4af6daef

namespace Metasound
{
	// Forward declare.
	class FDirectedGraphAlgoAdapter;
	class FOperatorSettings;
	class FMetasoundEnvironment;

<<<<<<< HEAD
=======
	namespace OperatorBuilder
	{
		struct FBuildContext;
	}

	namespace DynamicGraph
	{
		class IDynamicOperatorTransform;
		struct FDynamicOperatorUpdateCallbacks;
	}

	// Parameters for building a dynamic graph operator consist of the parameters
	// needed to build a standard graph operator as well as a transform queue and
	// set of callbacks in order to communicate and react to changes in the dynamic operator. 
	struct FBuildDynamicGraphOperatorParams : FBuildGraphOperatorParams
	{
		TSharedPtr<TSpscQueue<TUniquePtr<DynamicGraph::IDynamicOperatorTransform>>> TransformQueue; 
		const DynamicGraph::FDynamicOperatorUpdateCallbacks& OperatorUpdateCallbacks;
	};

>>>>>>> 4af6daef
	/** FOperatorBuilder builds an IOperator from an IGraph. */
	class METASOUNDGRAPHCORE_API FOperatorBuilder : public IOperatorBuilder
	{
		public:

			/** FOperatorBuilder constructor.
			 *
			 * @param InBuilderSettings  - Settings to configure builder options.
			 */
			FOperatorBuilder(const FOperatorBuilderSettings& InBuilderSettings);

			virtual ~FOperatorBuilder();

			/** Create an IOperator from an IGraph.
			 *
			 * @param InParams   - Params of the current build
			 * @param OutResults - Results data pertaining to the given build operator result.
			 *
			 * @return A TUniquePtr to an IOperator. If the processes was unsuccessful, 
			 *         the returned pointer will contain a nullptr and be invalid.
			 */
			virtual TUniquePtr<IOperator> BuildGraphOperator(const FBuildGraphOperatorParams& InParams, FBuildResults& OutResults) const override;

<<<<<<< HEAD
		private:

			using FNodeEdgeMultiMap = TMultiMap<const INode*, const FDataEdge*>;
			using FNodeDestinationMap = TMap<const INode*, const FInputDataDestination*>;
			using FNodeVertexInterfaceDataMap = TMap<const INode*, FVertexInterfaceData>;
			using FOperatorPtr = TUniquePtr<IOperator>;
=======
			/** Create an dynamic IOperator from an IGraph.
			 *
			 * @param InParams                  - Params of the current build
			 * @param OutResults                - Results data pertaining to the given build operator result.
			 *
			 * @return A TUniquePtr to an IOperator. If the processes was unsuccessful, 
			 *         the returned pointer will contain a nullptr and be invalid.
			 */
			TUniquePtr<IOperator> BuildDynamicGraphOperator(const FBuildDynamicGraphOperatorParams& InParams,  FBuildResults& OutResults);

		private:

			TUniquePtr<DirectedGraphAlgo::FGraphOperatorData> BuildGraphOperatorData(const FBuildGraphOperatorParams& InParams, FBuildResults& OutResults) const;
>>>>>>> 4af6daef

			// Handles build status of current build operation.
			struct FBuildStatus
			{
				// Enumeration of build status states. 
				//
				// Note: plain enum used here instead of enum class so that implicit 
				// conversion to int32 can be utilized. It is assumed that the 
				// build status int32 values increase as the build status deteriorates.
				// Build statuses are merged by taking the maximum int32 value of
				// the EStatus. 
				enum EStatus
				{
					// No error has been encountered.
					NoError = 0,
					
					// A non fatal error has been encountered.
					NonFatalError = 1,

					// A fatal error has been encountered.
					FatalError = 2
				};


				FBuildStatus() = default;

				FBuildStatus(FBuildStatus::EStatus InStatus)
				:	Value(InStatus)
				{
				}

				// Merge build statuses by taking the maximum of EStatus.
				FBuildStatus& operator |= (FBuildStatus RHS)
				{
					Value = Value > RHS.Value ? Value : RHS.Value;
					return *this;
				}

				operator EStatus() const
				{
					return Value;
				}

			private:
				EStatus Value = NoError;
			};

<<<<<<< HEAD
			struct FBuildContext
			{
				const IGraph& Graph;
				const FDirectedGraphAlgoAdapter& AlgoAdapter;
				const FOperatorSettings& Settings;
				const FMetasoundEnvironment& Environment;
				const FOperatorBuilderSettings& BuilderSettings;

				FBuildResults& Results;

				TArray<FOperatorPtr> Operators;
				FNodeVertexInterfaceDataMap DataReferences;

				FBuildContext(
					const IGraph& InGraph,
					const FDirectedGraphAlgoAdapter& InAlgoAdapter,
					const FOperatorSettings& InSettings,
					const FMetasoundEnvironment& InEnvironment,
					const FOperatorBuilderSettings& bInBuilderSettings,
					FBuildResults& OutResults)
				:	Graph(InGraph)
				,	AlgoAdapter(InAlgoAdapter)
				,	Settings(InSettings)
				,	Environment(InEnvironment)
				,	BuilderSettings(bInBuilderSettings)
				,	Results(OutResults)
				{
				}
			};

			// Perform topological sort using depth first algorithm.
			FBuildStatus DepthFirstTopologicalSort(FBuildContext& InOutContext, TArray<const INode*>& OutNodes) const;

			// Perform topological sort using kahns algorithm.
			FBuildStatus KahnsTopologicalSort(FBuildContext& InOutContext, TArray<const INode*>& OutNodes) const;

			// Prune unreachable nodes from InOutNodes
			FBuildStatus PruneNodes(FBuildContext& InOutContext, TArray<const INode*>& InOutNodes) const;

			// Get all input data references for a given node for inputs provided internally to the graph.
			FBuildStatus GatherInputDataReferences(FBuildContext& InOutContext, const INode* InNode, const FNodeEdgeMultiMap& InEdgeMap, FInputVertexInterfaceData& OutVertexData) const;

			// Get all input data references for a given node for inputs provided externally to the graph.
			FBuildStatus GatherExternalInputDataReferences(FBuildContext& InContext, const INode* InNode, const FNodeDestinationMap& InNodeDestinationMap, const FInputVertexInterfaceData& InExternalCollection, FInputVertexInterfaceData& OutVertexData) const;

			// Graphs all internal graph references and places them in output map.
			void GatherInternalGraphDataReferences(FBuildContext& InOutContext, TMap<FGuid, FDataReferenceCollection>& OutNodeVertexData) const;
=======

			// Perform topological sort using depth first algorithm.
			FBuildStatus DepthFirstTopologicalSort(OperatorBuilder::FBuildContext& InOutContext, TArray<const INode*>& OutNodes) const;

			// Perform topological sort using kahns algorithm.
			FBuildStatus KahnsTopologicalSort(OperatorBuilder::FBuildContext& InOutContext, TArray<const INode*>& OutNodes) const;

			// Prune unreachable nodes from InOutNodes
			FBuildStatus PruneNodes(OperatorBuilder::FBuildContext& InOutContext, TArray<const INode*>& InOutNodes) const;

			// Initialize Operator Info
			void InitializeOperatorInfo(const IGraph& InGraph ,TArray<const INode*>& InSortedNodes, DirectedGraphAlgo::FGraphOperatorData& InOutGraphOperatorData) const;

			// Get and route input data references for inputs provided externally to the graph.
			FBuildStatus GatherExternalInputDataReferences(OperatorBuilder::FBuildContext& InOutContext, const FInputVertexInterfaceData& InExternalInputData) const;

			// Graphs all internal graph references and places them in output map.
			void GatherInternalGraphDataReferences(OperatorBuilder::FBuildContext& InOutContext, const TArray<const INode*>& InNodes, TMap<FGuid, FDataReferenceCollection>& OutNodeVertexData) const;
>>>>>>> 4af6daef

			// Validates whether all operator outputs are bound to data references. 
			FBuildStatus ValidateOperatorOutputsAreBound(const INode& InNode, const FOutputVertexInterfaceData& InVertexData) const;

			// Get all input/output data references for a given graph.
<<<<<<< HEAD
			FBuildStatus GatherGraphDataReferences(FBuildContext& InOutContext, FVertexInterfaceData& OutVertexData) const;

			// Call the operator factories for the nodes
			FBuildStatus CreateOperators(FBuildContext& InOutContext, const TArray<const INode*>& InSortedNodes, const FInputVertexInterfaceData& InExternalInputData) const;

			// Create the final graph operator from the provided build context.
			TUniquePtr<IOperator> CreateGraphOperator(FBuildContext& InOutContext) const;
=======
			FBuildStatus GatherGraphDataReferences(OperatorBuilder::FBuildContext& InOutContext, FVertexInterfaceData& OutVertexData) const;

			// Call the operator factories for the nodes
			FBuildStatus CreateOperators(OperatorBuilder::FBuildContext& InOutContext, const TArray<const INode*>& InSortedNodes, const FInputVertexInterfaceData& InExternalInputData) const;

			// Create the final graph operator from the provided build context.
			TUniquePtr<IOperator> CreateGraphOperator(TUniquePtr<DirectedGraphAlgo::FGraphOperatorData>&& InGraphOperatorData) const;
>>>>>>> 4af6daef

			FBuildStatus::EStatus GetMaxErrorLevel() const;

			FOperatorBuilderSettings BuilderSettings;
	};
}
<|MERGE_RESOLUTION|>--- conflicted
+++ resolved
@@ -4,10 +4,7 @@
 
 #include "Containers/Array.h"
 #include "Containers/Map.h"
-<<<<<<< HEAD
-=======
 #include "Containers/SpscQueue.h"
->>>>>>> 4af6daef
 #include "MetasoundBuilderInterface.h"
 #include "MetasoundEnvironment.h"
 #include "MetasoundGraphOperator.h"
@@ -16,10 +13,7 @@
 #include "MetasoundOperatorInterface.h"
 #include "MetasoundVertexData.h"
 #include "Templates/UniquePtr.h"
-<<<<<<< HEAD
-=======
 #include "Templates/SharedPointer.h"
->>>>>>> 4af6daef
 
 namespace Metasound
 {
@@ -28,8 +22,6 @@
 	class FOperatorSettings;
 	class FMetasoundEnvironment;
 
-<<<<<<< HEAD
-=======
 	namespace OperatorBuilder
 	{
 		struct FBuildContext;
@@ -50,7 +42,6 @@
 		const DynamicGraph::FDynamicOperatorUpdateCallbacks& OperatorUpdateCallbacks;
 	};
 
->>>>>>> 4af6daef
 	/** FOperatorBuilder builds an IOperator from an IGraph. */
 	class METASOUNDGRAPHCORE_API FOperatorBuilder : public IOperatorBuilder
 	{
@@ -74,14 +65,6 @@
 			 */
 			virtual TUniquePtr<IOperator> BuildGraphOperator(const FBuildGraphOperatorParams& InParams, FBuildResults& OutResults) const override;
 
-<<<<<<< HEAD
-		private:
-
-			using FNodeEdgeMultiMap = TMultiMap<const INode*, const FDataEdge*>;
-			using FNodeDestinationMap = TMap<const INode*, const FInputDataDestination*>;
-			using FNodeVertexInterfaceDataMap = TMap<const INode*, FVertexInterfaceData>;
-			using FOperatorPtr = TUniquePtr<IOperator>;
-=======
 			/** Create an dynamic IOperator from an IGraph.
 			 *
 			 * @param InParams                  - Params of the current build
@@ -95,7 +78,6 @@
 		private:
 
 			TUniquePtr<DirectedGraphAlgo::FGraphOperatorData> BuildGraphOperatorData(const FBuildGraphOperatorParams& InParams, FBuildResults& OutResults) const;
->>>>>>> 4af6daef
 
 			// Handles build status of current build operation.
 			struct FBuildStatus
@@ -143,55 +125,6 @@
 				EStatus Value = NoError;
 			};
 
-<<<<<<< HEAD
-			struct FBuildContext
-			{
-				const IGraph& Graph;
-				const FDirectedGraphAlgoAdapter& AlgoAdapter;
-				const FOperatorSettings& Settings;
-				const FMetasoundEnvironment& Environment;
-				const FOperatorBuilderSettings& BuilderSettings;
-
-				FBuildResults& Results;
-
-				TArray<FOperatorPtr> Operators;
-				FNodeVertexInterfaceDataMap DataReferences;
-
-				FBuildContext(
-					const IGraph& InGraph,
-					const FDirectedGraphAlgoAdapter& InAlgoAdapter,
-					const FOperatorSettings& InSettings,
-					const FMetasoundEnvironment& InEnvironment,
-					const FOperatorBuilderSettings& bInBuilderSettings,
-					FBuildResults& OutResults)
-				:	Graph(InGraph)
-				,	AlgoAdapter(InAlgoAdapter)
-				,	Settings(InSettings)
-				,	Environment(InEnvironment)
-				,	BuilderSettings(bInBuilderSettings)
-				,	Results(OutResults)
-				{
-				}
-			};
-
-			// Perform topological sort using depth first algorithm.
-			FBuildStatus DepthFirstTopologicalSort(FBuildContext& InOutContext, TArray<const INode*>& OutNodes) const;
-
-			// Perform topological sort using kahns algorithm.
-			FBuildStatus KahnsTopologicalSort(FBuildContext& InOutContext, TArray<const INode*>& OutNodes) const;
-
-			// Prune unreachable nodes from InOutNodes
-			FBuildStatus PruneNodes(FBuildContext& InOutContext, TArray<const INode*>& InOutNodes) const;
-
-			// Get all input data references for a given node for inputs provided internally to the graph.
-			FBuildStatus GatherInputDataReferences(FBuildContext& InOutContext, const INode* InNode, const FNodeEdgeMultiMap& InEdgeMap, FInputVertexInterfaceData& OutVertexData) const;
-
-			// Get all input data references for a given node for inputs provided externally to the graph.
-			FBuildStatus GatherExternalInputDataReferences(FBuildContext& InContext, const INode* InNode, const FNodeDestinationMap& InNodeDestinationMap, const FInputVertexInterfaceData& InExternalCollection, FInputVertexInterfaceData& OutVertexData) const;
-
-			// Graphs all internal graph references and places them in output map.
-			void GatherInternalGraphDataReferences(FBuildContext& InOutContext, TMap<FGuid, FDataReferenceCollection>& OutNodeVertexData) const;
-=======
 
 			// Perform topological sort using depth first algorithm.
 			FBuildStatus DepthFirstTopologicalSort(OperatorBuilder::FBuildContext& InOutContext, TArray<const INode*>& OutNodes) const;
@@ -210,21 +143,11 @@
 
 			// Graphs all internal graph references and places them in output map.
 			void GatherInternalGraphDataReferences(OperatorBuilder::FBuildContext& InOutContext, const TArray<const INode*>& InNodes, TMap<FGuid, FDataReferenceCollection>& OutNodeVertexData) const;
->>>>>>> 4af6daef
 
 			// Validates whether all operator outputs are bound to data references. 
 			FBuildStatus ValidateOperatorOutputsAreBound(const INode& InNode, const FOutputVertexInterfaceData& InVertexData) const;
 
 			// Get all input/output data references for a given graph.
-<<<<<<< HEAD
-			FBuildStatus GatherGraphDataReferences(FBuildContext& InOutContext, FVertexInterfaceData& OutVertexData) const;
-
-			// Call the operator factories for the nodes
-			FBuildStatus CreateOperators(FBuildContext& InOutContext, const TArray<const INode*>& InSortedNodes, const FInputVertexInterfaceData& InExternalInputData) const;
-
-			// Create the final graph operator from the provided build context.
-			TUniquePtr<IOperator> CreateGraphOperator(FBuildContext& InOutContext) const;
-=======
 			FBuildStatus GatherGraphDataReferences(OperatorBuilder::FBuildContext& InOutContext, FVertexInterfaceData& OutVertexData) const;
 
 			// Call the operator factories for the nodes
@@ -232,7 +155,6 @@
 
 			// Create the final graph operator from the provided build context.
 			TUniquePtr<IOperator> CreateGraphOperator(TUniquePtr<DirectedGraphAlgo::FGraphOperatorData>&& InGraphOperatorData) const;
->>>>>>> 4af6daef
 
 			FBuildStatus::EStatus GetMaxErrorLevel() const;
 
