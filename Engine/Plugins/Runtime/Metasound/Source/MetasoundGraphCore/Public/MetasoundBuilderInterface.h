// Copyright Epic Games, Inc. All Rights Reserved.

#pragma once

#include "Containers/Array.h"
#include "MetasoundDataReference.h"
#include "MetasoundEnvironment.h"
#include "MetasoundNodeInterface.h"
#include "MetasoundOperatorInterface.h"
#include "Templates/UniquePtr.h"
<<<<<<< HEAD
#include "UObject/NameTypes.h"

=======

class FName;
class FText;
>>>>>>> 4af6daef

namespace Metasound
{
	// Forward Declare
	class IOperatorBuilder;

	/** IOperatorBuildError
	 *
	 * This interface is intended for errors encountered when building an GraphOperator.
	 */
	class IOperatorBuildError
	{
		public:
			virtual ~IOperatorBuildError() = default;

			/** Returns the type of error. */
			virtual const FName& GetErrorType() const = 0;

			/** Returns a human readable error description. */
			virtual const FText& GetErrorDescription() const = 0;

			/** Returns an array of destinations associated with the error. */
			virtual const TArray<FInputDataDestination>& GetInputDataDestinations() const = 0;
			
			/** Returns an array of sources associated with the error. */
			virtual const TArray<FOutputDataSource>& GetOutputDataSources() const = 0;

			/** Returns an array of Nodes associated with the error. */
			virtual const TArray<const INode*>& GetNodes() const = 0;

			/** Returns an array of edges associated with the error. */
			virtual const TArray<FDataEdge>& GetDataEdges() const = 0;
	};

	/** Array of build errors. */
	using FBuildErrorArray = TArray<TUniquePtr<IOperatorBuildError>>;

	/** Structure of all resulting data generated during graph operator build. */
	struct FBuildResults
	{
		/** An array of errors. Errors can be added if issues occur while creating an IOperator. */
		FBuildErrorArray Errors;

		/** Internal data references if enabled by build settings (not populated if disabled). */
		TMap<FGuid, FDataReferenceCollection> InternalDataReferences;
	};

	/** FCreateOperatorParams holds the parameters provided to operator factories
	 * during the creation of an IOperator
	 */
	struct FCreateOperatorParams
	{
		/** The node associated with this factory and the desired IOperator. */
		const INode& Node;

		/** General operator settings for the graph. */
		const FOperatorSettings& OperatorSettings;

		/** Collection of input parameters available for to an IOperator. */
		const FDataReferenceCollection& InputDataReferences;

		/** Environment settings available. */
		const FMetasoundEnvironment& Environment;

		/** Pointer to builder actively building graph. */
		const IOperatorBuilder* Builder = nullptr;

		/** Implicit conversion to FResetParams for convenience. */
		operator IOperator::FResetParams() const
		{
			return IOperator::FResetParams{OperatorSettings, Environment};
		}
	};

	/** FBuildOperatorParams holds the parameters provided to operator factories
	 * during the creation of an IOperator
	 */
	struct FBuildOperatorParams
	{
		/** The node associated with this factory and the desired IOperator. */
		const INode& Node;

		/** General operator settings for the graph. */
		const FOperatorSettings& OperatorSettings;

		/** Input data references for an IOperator */
		const FInputVertexInterfaceData& InputData;

		/** Environment settings available. */
		const FMetasoundEnvironment& Environment;

		/** Pointer to builder actively building graph. */
		const IOperatorBuilder* Builder = nullptr;
<<<<<<< HEAD
=======

		/** Implicit conversion to FResetParams for convenience. */
		operator IOperator::FResetParams() const
		{
			return IOperator::FResetParams{OperatorSettings, Environment};
		}
>>>>>>> 4af6daef
	};

	/** Parameters for building an operator from a graph. 
	  *
	  * This object is slated to be deprecated in UE 5.2
	  */
	struct FBuildGraphParams
	{
		/** Reference to graph being built. */
		const IGraph& Graph;

		/** General operator settings for the graph. */
		const FOperatorSettings& OperatorSettings;

		/** Collection of input parameters available for an IOperator. */
		const FDataReferenceCollection& InputDataReferences;

		/** Environment settings available. */
		const FMetasoundEnvironment& Environment;
	};

	/** Parameters for building an operator from a graph. */
	struct FBuildGraphOperatorParams
	{
		/** Reference to graph being built. */
		const IGraph& Graph;

		/** General operator settings for the graph. */
		const FOperatorSettings& OperatorSettings;

		/** Bound input data available for an IOperator. */
		const FInputVertexInterfaceData& InputData;

		/** Environment settings available. */
		const FMetasoundEnvironment& Environment;
	};

	/** Convenience template for adding build errors.
	 *
	 * The function can be used in the following way:
	 * 
	 * FBuildErrorArray MyErrorArray;
	 * AddBuildError<FMyBuildErrorType>(MyErrorArray, MyBuildErrorConstructorArgs...);
	 *
	 * @param OutErrors - Array which holds the errors.
	 * @param Args - Constructor arguments for the error.
	 */
	template<typename ErrorType, typename... ArgTypes>
	void AddBuildError(FBuildErrorArray& OutErrors, ArgTypes&&... Args)
	{
		OutErrors.Add(MakeUnique<ErrorType>(Forward<ArgTypes>(Args)...));
	}


	/** IOperatorFactory
	 *
	 * IOperatorFactory defines an interface for building an IOperator from an INode.  In practice,
	 * each INode returns its own IOperatorFactory through the INode::GetDefaultOperatorFactory() 
	 * member function.
	 */
	class METASOUNDGRAPHCORE_API IOperatorFactory
	{
		public:
			virtual ~IOperatorFactory() = default;

			virtual TUniquePtr<IOperator> CreateOperator(const FBuildOperatorParams& InParams, FBuildResults& OutResults) = 0;
<<<<<<< HEAD

			UE_DEPRECATED(5.1, "Use CreateOperator overload providing the FBuildResults struct.")
			virtual TUniquePtr<IOperator> CreateOperator(const FCreateOperatorParams& InParams, FBuildErrorArray& OutErrors)
			{
				// Map inputs to new structures
				FInputVertexInterfaceData InputData(InParams.Node.GetVertexInterface().GetInputInterface());
				InputData.Bind(InParams.InputDataReferences);

				FBuildOperatorParams Params2 { InParams.Node, InParams.OperatorSettings, InputData, InParams.Environment, InParams.Builder };

				// Create operator
				FBuildResults Results;
				TUniquePtr<IOperator> Operator = CreateOperator(Params2, Results);

				// Map new output to old output
				OutErrors = MoveTemp(Results.Errors);

				return MoveTemp(Operator);
			}
	};
=======
	};

>>>>>>> 4af6daef


	/** IOperatorBuilder
	 *
	 * Defines an interface for building a graph of operators from a graph of nodes. 
	 */
	class IOperatorBuilder 
	{
		public:
			/** A TUniquePtr of an IOperatorBuildError */
			using FBuildErrorPtr = TUniquePtr<IOperatorBuildError>;

			virtual ~IOperatorBuilder() = default;

			/** Build a graph operator from a graph.
<<<<<<< HEAD
			 *
			 * @params InParams - Input parameters for building a graph.
			 * @param OutErrors - An array of errors which occurred during while building the operator.
			 *
			 * @return A unique pointer to the built IOperator. Null if build failed.
			 */
			UE_DEPRECATED(5.1, "Use BuildGraphOperator overload providing the FBuildResults struct.")
			virtual TUniquePtr<IOperator> BuildGraphOperator(const FBuildGraphParams& InParams, FBuildErrorArray& OutErrors) const 
			{ 
				FInputVertexInterfaceData InputData(InParams.Graph.GetVertexInterface().GetInputInterface());
				InputData.Bind(InParams.InputDataReferences);
				FBuildGraphOperatorParams NewParams{InParams.Graph, InParams.OperatorSettings, InputData, InParams.Environment};
				FBuildResults Results;

				TUniquePtr<IOperator> GraphOperator = BuildGraphOperator(NewParams, Results);

				OutErrors.Append(MoveTemp(Results.Errors));
				
				return MoveTemp(GraphOperator);
			}

			/** Build a graph operator from a graph.
=======
>>>>>>> 4af6daef
			 *
			 * @params InParams - Input parameters for building a graph.
			 * @param OutResults - Results data pertaining to the given build operator result.
			 *
			 * @return A unique pointer to the built IOperator. Null if build failed.
			 */
			virtual TUniquePtr<IOperator> BuildGraphOperator(const FBuildGraphOperatorParams& InParams, FBuildResults& OutResults) const = 0;
	};
}<|MERGE_RESOLUTION|>--- conflicted
+++ resolved
@@ -8,14 +8,9 @@
 #include "MetasoundNodeInterface.h"
 #include "MetasoundOperatorInterface.h"
 #include "Templates/UniquePtr.h"
-<<<<<<< HEAD
-#include "UObject/NameTypes.h"
-
-=======
 
 class FName;
 class FText;
->>>>>>> 4af6daef
 
 namespace Metasound
 {
@@ -109,15 +104,12 @@
 
 		/** Pointer to builder actively building graph. */
 		const IOperatorBuilder* Builder = nullptr;
-<<<<<<< HEAD
-=======
 
 		/** Implicit conversion to FResetParams for convenience. */
 		operator IOperator::FResetParams() const
 		{
 			return IOperator::FResetParams{OperatorSettings, Environment};
 		}
->>>>>>> 4af6daef
 	};
 
 	/** Parameters for building an operator from a graph. 
@@ -184,31 +176,7 @@
 			virtual ~IOperatorFactory() = default;
 
 			virtual TUniquePtr<IOperator> CreateOperator(const FBuildOperatorParams& InParams, FBuildResults& OutResults) = 0;
-<<<<<<< HEAD
-
-			UE_DEPRECATED(5.1, "Use CreateOperator overload providing the FBuildResults struct.")
-			virtual TUniquePtr<IOperator> CreateOperator(const FCreateOperatorParams& InParams, FBuildErrorArray& OutErrors)
-			{
-				// Map inputs to new structures
-				FInputVertexInterfaceData InputData(InParams.Node.GetVertexInterface().GetInputInterface());
-				InputData.Bind(InParams.InputDataReferences);
-
-				FBuildOperatorParams Params2 { InParams.Node, InParams.OperatorSettings, InputData, InParams.Environment, InParams.Builder };
-
-				// Create operator
-				FBuildResults Results;
-				TUniquePtr<IOperator> Operator = CreateOperator(Params2, Results);
-
-				// Map new output to old output
-				OutErrors = MoveTemp(Results.Errors);
-
-				return MoveTemp(Operator);
-			}
-	};
-=======
-	};
-
->>>>>>> 4af6daef
+	};
 
 
 	/** IOperatorBuilder
@@ -224,31 +192,6 @@
 			virtual ~IOperatorBuilder() = default;
 
 			/** Build a graph operator from a graph.
-<<<<<<< HEAD
-			 *
-			 * @params InParams - Input parameters for building a graph.
-			 * @param OutErrors - An array of errors which occurred during while building the operator.
-			 *
-			 * @return A unique pointer to the built IOperator. Null if build failed.
-			 */
-			UE_DEPRECATED(5.1, "Use BuildGraphOperator overload providing the FBuildResults struct.")
-			virtual TUniquePtr<IOperator> BuildGraphOperator(const FBuildGraphParams& InParams, FBuildErrorArray& OutErrors) const 
-			{ 
-				FInputVertexInterfaceData InputData(InParams.Graph.GetVertexInterface().GetInputInterface());
-				InputData.Bind(InParams.InputDataReferences);
-				FBuildGraphOperatorParams NewParams{InParams.Graph, InParams.OperatorSettings, InputData, InParams.Environment};
-				FBuildResults Results;
-
-				TUniquePtr<IOperator> GraphOperator = BuildGraphOperator(NewParams, Results);
-
-				OutErrors.Append(MoveTemp(Results.Errors));
-				
-				return MoveTemp(GraphOperator);
-			}
-
-			/** Build a graph operator from a graph.
-=======
->>>>>>> 4af6daef
 			 *
 			 * @params InParams - Input parameters for building a graph.
 			 * @param OutResults - Results data pertaining to the given build operator result.
