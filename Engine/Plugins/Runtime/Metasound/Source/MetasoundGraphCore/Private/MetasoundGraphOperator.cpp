// Copyright Epic Games, Inc. All Rights Reserved.

#include "MetasoundGraphOperator.h"

#include "Containers/Array.h"
#include "Containers/SortedMap.h"
#include "MetasoundDataReference.h"
#include "MetasoundDataReferenceCollection.h"
#include "MetasoundExecutableOperator.h"
#include "MetasoundGraphAlgoPrivate.h"
#include "MetasoundOperatorInterface.h"

namespace Metasound
{
	namespace MetasoundGraphPrivate
	{
		// FGraphOperator does not support rebinding with new inputs or outputs. This checks
		// that underlying data pointers were not updated when bind is called on the graph
		// operator.
		//
		// In order for FGraphOperator to support rebinding with new inputs, it would need
		// to maintain an internal map of all connections in the graph in order to update
		// internal operators appropriately. It does not hold onto this data for 
		// performance reasons. 
		template<typename InterfaceDataType>
		bool IsSupportedVertexData(const InterfaceDataType& InCurrentData, const InterfaceDataType& InNewData)
		{
#if DO_CHECK
			TArray<FVertexDataState> CurrentState;
			GetVertexInterfaceDataState(InCurrentData, CurrentState);

			TArray<FVertexDataState> NewState;
			GetVertexInterfaceDataState(InNewData, NewState);

			CurrentState.Sort();
			NewState.Sort();

			TArray<FVertexDataState>::TConstIterator CurrentIter = CurrentState.CreateConstIterator();
			TArray<FVertexDataState>::TConstIterator NewIter = NewState.CreateConstIterator();

			while (CurrentIter && NewIter)
			{
				if (NewIter->VertexName == CurrentIter->VertexName)
				{
					if ((NewIter->ID != nullptr) && (NewIter->ID != CurrentIter->ID))
					{
						UE_LOG(LogMetaSound, Warning, TEXT("Cannot bind to FGraphOperator because vertex %s has mismatched data"), *(NewIter->VertexName.ToString()));
						return false;
					}
					else
					{
						NewIter++;
						CurrentIter++;
					}
				}
				else if (*NewIter < *CurrentIter)
				{
					UE_LOG(LogMetaSound, Warning, TEXT("Cannot bind to FGraphOperator because vertex %s does not exist in current vertex data"), *(NewIter->VertexName.ToString()));
					return false;
				}
				else 
				{
					// It's ok if we have an entry in the current vertex data that does not exist in the new vertex data. 
					CurrentIter++;
				}
			}

			if (NewIter)
			{
				UE_LOG(LogMetaSound, Warning, TEXT("Cannot bind to FGraphOperator because vertex %s does not exist in current vertex data"), *(NewIter->VertexName.ToString()));
				return false;
			}

			return true;
#else
			return true;
#endif // DO_CHECK
		}
	}

	FGraphOperator::FGraphOperator(TUniquePtr<DirectedGraphAlgo::FGraphOperatorData>&& InOperatorState)
	{
		using namespace DirectedGraphAlgo;

		// Append operators in order.
		for (const FOperatorID OperatorID : InOperatorState->OperatorOrder)
		{
			AppendOperator(MoveTemp(InOperatorState->OperatorMap[OperatorID].Operator));
		}

		// Copy over vertex data
		SetVertexInterfaceData(MoveTemp(InOperatorState->VertexData));
	}

	void FGraphOperator::AppendOperator(FOperatorPtr InOperator)
	{
		if (InOperator.IsValid())
		{
			bool bIsOperatorInAnyStack = false;

			if (FExecuteFunction ExecuteFunc = InOperator->GetExecuteFunction())
			{
				ExecuteStack.Emplace(*InOperator, ExecuteFunc);
				bIsOperatorInAnyStack = true;
			}

			if (FPostExecuteFunction PostExecuteFunc = InOperator->GetPostExecuteFunction())
			{
				PostExecuteStack.Emplace(*InOperator, PostExecuteFunc);
				bIsOperatorInAnyStack = true;
			}

			if (FResetFunction ResetFunc = InOperator->GetResetFunction())
			{
				ResetStack.Emplace(*InOperator, ResetFunc);
				bIsOperatorInAnyStack = true;
			}

			if (bIsOperatorInAnyStack)
			{
				ActiveOperators.Add(MoveTemp(InOperator));
			}
		}
	}

	void FGraphOperator::SetVertexInterfaceData(FVertexInterfaceData&& InVertexData)
	{
<<<<<<< HEAD
		VertexData.GetInputs().Bind(InCollection);
=======
		VertexData = InVertexData;
>>>>>>> 4af6daef
	}

	FDataReferenceCollection FGraphOperator::GetInputs() const
	{
<<<<<<< HEAD
		VertexData.GetOutputs().Bind(InCollection);
	}

	void FGraphOperator::SetVertexInterfaceData(FVertexInterfaceData&& InVertexData)
	{
		VertexData = InVertexData;
=======
		return VertexData.GetInputs().ToDataReferenceCollection();
>>>>>>> 4af6daef
	}

	FDataReferenceCollection FGraphOperator::GetOutputs() const
	{
<<<<<<< HEAD
		return VertexData.GetInputs().ToDataReferenceCollection();
=======
		return VertexData.GetOutputs().ToDataReferenceCollection();
>>>>>>> 4af6daef
	}

	void FGraphOperator::BindInputs(FInputVertexInterfaceData& InInputVertexData)
	{
<<<<<<< HEAD
		return VertexData.GetOutputs().ToDataReferenceCollection();
	}

	void FGraphOperator::Bind(FVertexInterfaceData& InVertexData) const
	{
		InVertexData.Bind(VertexData);
=======
		if (!MetasoundGraphPrivate::IsSupportedVertexData(VertexData.GetInputs(), InInputVertexData))
		{
			UE_LOG(LogMetaSound, Error, TEXT("FGraphOperator does not support rebinding with new data"));
		}

		InInputVertexData = VertexData.GetInputs();
>>>>>>> 4af6daef
	}

	void FGraphOperator::BindOutputs(FOutputVertexInterfaceData& InOutputVertexData)
	{
		InOutputVertexData = VertexData.GetOutputs();
	}

	IOperator::FPostExecuteFunction FGraphOperator::GetPostExecuteFunction()
	{
		return &StaticPostExecute;
	}

	void FGraphOperator::StaticPostExecute(IOperator* InOperator)
	{
		FGraphOperator* GraphOperator = static_cast<FGraphOperator*>(InOperator);
		check(GraphOperator);

		GraphOperator->PostExecute();
	}

	void FGraphOperator::Execute()
	{
		FExecuteEntry* StackPtr = ExecuteStack.GetData();
		const int32 Num = ExecuteStack.Num();
		for (int32 i = 0; i < Num; i++)
		{
			StackPtr[i].Execute();
		}
	}

	void FGraphOperator::PostExecute()
	{
		FPostExecuteEntry* StackPtr = PostExecuteStack.GetData();
		const int32 Num = PostExecuteStack.Num();
		for (int32 i = 0; i < Num; i++)
		{
			StackPtr[i].PostExecute();
		}
	}

	void FGraphOperator::Reset(const FGraphOperator::FResetParams& InParams)
	{
		FResetEntry* StackPtr = ResetStack.GetData();
		const int32 Num = ResetStack.Num();
		for (int32 i = 0; i < Num; i++)
		{
			StackPtr[i].Reset(InParams);
		}
	}

	FGraphOperator::FExecuteEntry::FExecuteEntry(IOperator& InOperator, FExecuteFunction InFunc)
	: Operator(&InOperator)
	, Function(InFunc)
	{
		check(Function);
	}

	void FGraphOperator::FExecuteEntry::Execute()
	{
		Function(Operator);
	}

	FGraphOperator::FPostExecuteEntry::FPostExecuteEntry(IOperator& InOperator, FPostExecuteFunction InFunc)
	: Operator(&InOperator)
	, Function(InFunc)
	{
		check(Function);
	}

	void FGraphOperator::FPostExecuteEntry::PostExecute()
	{
		Function(Operator);
	}

	FGraphOperator::FResetEntry::FResetEntry(IOperator& InOperator, FResetFunction InFunc)
	: Operator(&InOperator)
	, Function(InFunc)
	{
		check(Function);
	}

	void FGraphOperator::FResetEntry::Reset(const FGraphOperator::FResetParams& InParams)
	{
		Function(Operator, InParams);
	}


}<|MERGE_RESOLUTION|>--- conflicted
+++ resolved
@@ -125,53 +125,27 @@
 
 	void FGraphOperator::SetVertexInterfaceData(FVertexInterfaceData&& InVertexData)
 	{
-<<<<<<< HEAD
-		VertexData.GetInputs().Bind(InCollection);
-=======
 		VertexData = InVertexData;
->>>>>>> 4af6daef
 	}
 
 	FDataReferenceCollection FGraphOperator::GetInputs() const
 	{
-<<<<<<< HEAD
-		VertexData.GetOutputs().Bind(InCollection);
-	}
-
-	void FGraphOperator::SetVertexInterfaceData(FVertexInterfaceData&& InVertexData)
-	{
-		VertexData = InVertexData;
-=======
 		return VertexData.GetInputs().ToDataReferenceCollection();
->>>>>>> 4af6daef
 	}
 
 	FDataReferenceCollection FGraphOperator::GetOutputs() const
 	{
-<<<<<<< HEAD
-		return VertexData.GetInputs().ToDataReferenceCollection();
-=======
 		return VertexData.GetOutputs().ToDataReferenceCollection();
->>>>>>> 4af6daef
 	}
 
 	void FGraphOperator::BindInputs(FInputVertexInterfaceData& InInputVertexData)
 	{
-<<<<<<< HEAD
-		return VertexData.GetOutputs().ToDataReferenceCollection();
-	}
-
-	void FGraphOperator::Bind(FVertexInterfaceData& InVertexData) const
-	{
-		InVertexData.Bind(VertexData);
-=======
 		if (!MetasoundGraphPrivate::IsSupportedVertexData(VertexData.GetInputs(), InInputVertexData))
 		{
 			UE_LOG(LogMetaSound, Error, TEXT("FGraphOperator does not support rebinding with new data"));
 		}
 
 		InInputVertexData = VertexData.GetInputs();
->>>>>>> 4af6daef
 	}
 
 	void FGraphOperator::BindOutputs(FOutputVertexInterfaceData& InOutputVertexData)
