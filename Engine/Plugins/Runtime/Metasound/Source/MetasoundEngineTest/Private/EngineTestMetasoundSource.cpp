--- conflicted
+++ resolved
@@ -8,9 +8,7 @@
 #include "Interfaces/MetasoundFrontendSourceInterface.h"
 #include "MetasoundFrontendController.h"
 #include "MetasoundFrontendSearchEngine.h"
-#include "MetasoundOutputFormatInterfaces.h"
 #include "MetasoundSource.h"
-#include "MetasoundSourceInterface.h"
 #include "Misc/AutomationTest.h"
 #include "Tests/AutomationCommon.h"
 
@@ -113,11 +111,7 @@
 		check(AudioOutputNode->IsValid());
 
 		// osc node
-<<<<<<< HEAD
-		FNodeHandle OscNode = AddNode(*RootGraph, { "UE", "Sine", "Audio" });
-=======
 		FNodeHandle OscNode = AddNode(*RootGraph, { "UE", "Sine", "Audio" }, 1);
->>>>>>> d731a049
 
 		// Make connections:
 
