--- conflicted
+++ resolved
@@ -19,12 +19,9 @@
 
 	/** Returns true if ComputeFramework is currently enabled. */
 	COMPUTEFRAMEWORK_API bool IsEnabled();
-<<<<<<< HEAD
-=======
 
 	/** Returns true if compute graphs are compiled on first use instead of on PostLoad(). */
 	bool IsDeferredCompilation();
->>>>>>> 74d0b334
 
 	/** Rebuild all compute graphs. */
 	COMPUTEFRAMEWORK_API void RebuildComputeGraphs();
