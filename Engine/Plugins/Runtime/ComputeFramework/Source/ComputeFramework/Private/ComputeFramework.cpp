--- conflicted
+++ resolved
@@ -40,15 +40,6 @@
 namespace ComputeFramework
 {
 	bool IsSupported(EShaderPlatform ShaderPlatform)
-<<<<<<< HEAD
-	{
-		return FDataDrivenShaderPlatformInfo::GetSupportsComputeFramework(ShaderPlatform);
-	}
-
-	bool IsEnabled()
-	{
-		return GComputeFrameworkEnable > 0;
-=======
 	{
 		return FDataDrivenShaderPlatformInfo::GetSupportsComputeFramework(ShaderPlatform);
 	}
@@ -65,7 +56,6 @@
 #else
 		return false;
 #endif
->>>>>>> 74d0b334
 	}
 
 	void RebuildComputeGraphs()
