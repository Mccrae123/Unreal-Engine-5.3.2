// Copyright Epic Games, Inc. All Rights Reserved.

#include "ComputeFramework/ComputeKernelShader.h"

#include "ComputeFramework/ComputeKernelShared.h"
#include "ComputeFramework/ComputeKernelDerivedDataVersion.h"
#include "ComputeFramework/ComputeKernelShaderCompilationManager.h"
#include "ComputeFramework/ComputeFramework.h"
#include "DerivedDataCacheInterface.h"
#include "Interfaces/ITargetPlatformManagerModule.h"
#include "ProfilingDebugging/CookStats.h"
#include "ProfilingDebugging/DiagnosticTable.h"
#include "RHIShaderFormatDefinitions.inl"
#include "Serialization/MemoryWriter.h"
#include "Serialization/MemoryReader.h"
#include "ShaderCompiler.h"
#include "Stats/StatsMisc.h"
#include "UObject/UObjectGlobals.h"
#include "DataDrivenShaderPlatformInfo.h"


#if ENABLE_COOK_STATS
namespace ComputeKernelShaderCookStats
{
	static FCookStats::FDDCResourceUsageStats UsageStats;
	static int32 ShadersCompiled = 0;
	static FCookStatsManager::FAutoRegisterCallback RegisterCookStats([](FCookStatsManager::AddStatFuncRef AddStat)
	{
		UsageStats.LogStats(AddStat, TEXT("ComputeKernelShader.Usage"), TEXT(""));
		AddStat(TEXT("ComputeKernelShader.Misc"), FCookStatsManager::CreateKeyValueArray(
			TEXT("ShadersCompiled"), ShadersCompiled
		));
	});
}
#endif


//
// Globals
//
TMap<FComputeKernelShaderMapId, FComputeKernelShaderMap*> FComputeKernelShaderMap::GIdToComputeKernelShaderMap[SP_NumPlatforms];
TArray<FComputeKernelShaderMap*> FComputeKernelShaderMap::AllComputeKernelShaderMaps;

#if WITH_EDITOR
/** 
 * Tracks FComputeKernelResource and their shader maps that are being compiled.
 * Uses a TRefCountPtr as this will be the only reference to a shader map while it is being compiled.
 */
TMap<TRefCountPtr<FComputeKernelShaderMap>, TArray<FComputeKernelResource*> > FComputeKernelShaderMap::ComputeKernelShaderMapsBeingCompiled;
#endif // WITH_EDITOR


static inline bool ShouldCacheComputeKernelShader(const FComputeKernelShaderType* InShaderType, EShaderPlatform InPlatform, const FComputeKernelResource* InKernel)
{
	return InShaderType->ShouldCache(InPlatform, InKernel) && InKernel->ShouldCache(InPlatform, InShaderType);
}


/** Hashes the kernel specific part of this shader map Id. */
void FComputeKernelShaderMapId::GetComputeKernelHash(FSHAHash& OutHash) const
{
	FSHA1 HashState;

	HashState.Update((const uint8*)&ShaderCodeHash, sizeof(ShaderCodeHash));
	HashState.Update((const uint8*)&FeatureLevel, sizeof(FeatureLevel));

	HashState.Final();
	HashState.GetHash(&OutHash.Hash[0]);
}

/** 
* Tests this set against another for equality, disregarding override settings.
* 
* @param ReferenceSet	The set to compare against
* @return				true if the sets are equal
*/
bool FComputeKernelShaderMapId::operator==(const FComputeKernelShaderMapId& InReferenceSet) const
{
	if (  ShaderCodeHash != InReferenceSet.ShaderCodeHash
		|| FeatureLevel != InReferenceSet.FeatureLevel)
	{
		return false;
	}

	if (ShaderTypeDependencies.Num() != InReferenceSet.ShaderTypeDependencies.Num())
	{
		return false;
	}

	if (LayoutParams != InReferenceSet.LayoutParams)
	{
		return false;
	}

	for (int32 ShaderIndex = 0; ShaderIndex < ShaderTypeDependencies.Num(); ShaderIndex++)
	{
		const FShaderTypeDependency& ShaderTypeDependency = ShaderTypeDependencies[ShaderIndex];

		if (ShaderTypeDependency != InReferenceSet.ShaderTypeDependencies[ShaderIndex])
		{
			return false;
		}
	}

	return true;
}

#if WITH_EDITOR
void FComputeKernelShaderMapId::AppendKeyString(FString& OutKeyString) const
{
	OutKeyString.Appendf(TEXT("%llX"), ShaderCodeHash);
	OutKeyString.AppendChar('_');

	{
		const FSHAHash LayoutHash = GetShaderTypeLayoutHash(StaticGetTypeLayoutDesc<FComputeKernelShaderMapContent>(), LayoutParams);
		OutKeyString.AppendChar('_');
		LayoutHash.AppendString(OutKeyString);
		OutKeyString.AppendChar('_');
	}

	// Add the inputs for any shaders that are stored inline in the shader map
	AppendKeyStringShaderDependencies(MakeArrayView(ShaderTypeDependencies), LayoutParams, OutKeyString);
}

/**
 * Enqueues a compilation for a new shader of this type.
 * @param InKernel - The kernel to link the shader with.
 */
void FComputeKernelShaderType::BeginCompileShader(
	uint32 InShaderMapId,
	int32 PermutationId,
	const FComputeKernelResource* InKernel,
	FSharedShaderCompilerEnvironment* InCompilationEnvironment,
	EShaderPlatform InPlatform,
	TArray<FShaderCommonCompileJobPtr>& NewJobs,
	FShaderTarget InTarget
	)
{
	FShaderCompileJob* NewJob = GShaderCompilingManager->PrepareShaderCompileJob(
		InShaderMapId, 
		FShaderCompileJobKey(this, nullptr, PermutationId),
		EShaderCompileJobPriority::Normal
		);

	TCHAR const* SourceFilePath = TEXT("/Plugin/ComputeFramework/Private/ComputeKernel.usf");
	TCHAR const* GeneratedFilePath = TEXT("/Plugin/ComputeFramework/Generated/ComputeKernel.ush");

	NewJob->ShaderParameters = MakeShared<const FParameters, ESPMode::ThreadSafe>(*InKernel->GetShaderParamMetadata());
	NewJob->Input.SharedEnvironment = InCompilationEnvironment;
	NewJob->Input.Target = InTarget;
	NewJob->Input.ShaderFormat = LegacyShaderPlatformToShaderFormat(InPlatform);
	NewJob->Input.VirtualSourceFilePath = SourceFilePath;
	NewJob->Input.EntryPointName = InKernel->GetEntryPoint();
	NewJob->Input.Environment.IncludeVirtualPathToContentsMap.Add(GeneratedFilePath, InKernel->GetHLSLSource());
	UE_LOG(LogComputeFramework, Verbose, TEXT("%s"), *InKernel->GetHLSLSource());
	
	AddUniformBufferIncludesToEnvironment(NewJob->Input.Environment, InPlatform);

	FShaderCompilerEnvironment& ShaderEnvironment = NewJob->Input.Environment;

	UE_LOG(LogComputeFramework, Verbose, TEXT("			%s"), GetName());
	COOK_STAT(ComputeKernelShaderCookStats::ShadersCompiled++);

	InKernel->SetupCompileEnvironment(PermutationId, ShaderEnvironment);

	// Allow the shader type to modify the compile environment.
	SetupCompileEnvironment(InPlatform, InKernel, ShaderEnvironment);

	::GlobalBeginCompileShader(
		InKernel->GetFriendlyName(),
		nullptr,
		this,
		nullptr,//ShaderPipeline,
		PermutationId,
		SourceFilePath,
		*InKernel->GetEntryPoint(),
		FShaderTarget(GetFrequency(), InPlatform),
		NewJob->Input
		);

	NewJobs.Add(FShaderCommonCompileJobPtr(NewJob));
}

/**
 * Either creates a new instance of this type or returns an equivalent existing shader.
 * @param InShaderMapHash - Precomputed hash of the shader map 
 * @param InCurrentJob - Compile job that was enqueued by BeginCompileShader.
 */
FShader* FComputeKernelShaderType::FinishCompileShader(
	const FSHAHash& InShaderMapHash,
	const FShaderCompileJob& InCurrentJob,
	const FString& InDebugDescription
	) const
{
	check(InCurrentJob.bSucceeded);

	FShader* Shader = ConstructCompiled(
		FComputeKernelShaderType::CompiledShaderInitializerType(
			this,
			static_cast<const FParameters*>(InCurrentJob.ShaderParameters.Get()),
			InCurrentJob.Key.PermutationId,
			InCurrentJob.Output,
			InShaderMapHash,
			InDebugDescription
			)
		);

	InCurrentJob.Output.ParameterMap.VerifyBindingsAreComplete(GetName(), InCurrentJob.Output.Target, InCurrentJob.Key.VFType);

	return Shader;
}
#endif // WITH_EDITOR

/**
 * Finds the shader map for a kernel.
 * @param InShaderMapId - The kernel id and static parameter set identifying the shader map
 * @param InPlatform - The platform to lookup for
 * @return nullptr if no cached shader map was found.
 */
FComputeKernelShaderMap* FComputeKernelShaderMap::FindId(const FComputeKernelShaderMapId& InShaderMapId, EShaderPlatform InPlatform)
{
	FComputeKernelShaderMap* Result = GIdToComputeKernelShaderMap[InPlatform].FindRef(InShaderMapId);
	check(Result == nullptr || !Result->bDeletedThroughDeferredCleanup);
	return Result;
}

#if WITH_EDITOR

/** Creates a string key for the derived data cache given a shader map id. */
static FString GetComputeKernelShaderMapKeyString(const FComputeKernelShaderMapId& InShaderMapId, EShaderPlatform InPlatform)
{
	const FName Format = LegacyShaderPlatformToShaderFormat(InPlatform);
	FString ShaderMapKeyString = Format.ToString() + TEXT("_") + FString(FString::FromInt(GetTargetPlatformManagerRef().ShaderFormatVersion(Format))) + TEXT("_");
	ShaderMapAppendKeyString(InPlatform, ShaderMapKeyString);
	InShaderMapId.AppendKeyString(ShaderMapKeyString);
	return FDerivedDataCacheInterface::BuildCacheKey(TEXT("CKERSM"), COMPUTEKERNEL_DERIVEDDATA_VER, *ShaderMapKeyString);
}

void FComputeKernelShaderMap::LoadFromDerivedDataCache(const FComputeKernelResource* InKernel, const FComputeKernelShaderMapId& InShaderMapId, EShaderPlatform InPlatform, TRefCountPtr<FComputeKernelShaderMap>& InOutShaderMap)
{
	if (InOutShaderMap != nullptr)
	{
		check(InOutShaderMap->GetShaderPlatform() == InPlatform);
		// If the shader map was non-NULL then it was found in memory but is incomplete, attempt to load the missing entries from memory
		InOutShaderMap->LoadMissingShadersFromMemory(InKernel);
	}
	else
	{
		// Shader map was not found in memory, try to load it from the DDC
		STAT(double ComputeKernelShaderDDCTime = 0);
		{
			SCOPE_SECONDS_COUNTER(ComputeKernelShaderDDCTime);
			COOK_STAT(auto Timer = ComputeKernelShaderCookStats::UsageStats.TimeSyncWork());

			TArray<uint8> CachedData;
			const FString DataKey = GetComputeKernelShaderMapKeyString(InShaderMapId, InPlatform);

			if (GetDerivedDataCacheRef().GetSynchronous(*DataKey, CachedData, InKernel->GetFriendlyName()))
			{
				COOK_STAT(Timer.AddHit(CachedData.Num()));
				InOutShaderMap = new FComputeKernelShaderMap();
				FMemoryReader Ar(CachedData, true);

				// Deserialize from the cached data
				InOutShaderMap->Serialize(Ar);
				//InOutShaderMap->RegisterSerializedShaders(false);

				checkSlow(InOutShaderMap->GetShaderMapId() == InShaderMapId);

				// Register in the global map
				InOutShaderMap->Register(InPlatform);
			}
			else
			{
				// We should be build the data later, and we can track that the resource was built there when we push it to the DDC.
				COOK_STAT(Timer.TrackCyclesOnly());
				InOutShaderMap = nullptr;
			}
		}
		INC_FLOAT_STAT_BY(STAT_ShaderCompiling_DDCLoading,(float)ComputeKernelShaderDDCTime);
	}
}

void FComputeKernelShaderMap::SaveToDerivedDataCache()
{
	COOK_STAT(auto Timer = ComputeKernelShaderCookStats::UsageStats.TimeSyncWork());

	TArray<uint8> SaveData;
	FMemoryWriter Ar(SaveData, true);
	Serialize(Ar);

	const FString DataKey = GetComputeKernelShaderMapKeyString(GetContent()->ShaderMapId, GetShaderPlatform());

	GetDerivedDataCacheRef().Put(*DataKey, SaveData, GetFriendlyName());

	COOK_STAT(Timer.AddMiss(SaveData.Num()));
}

/**
* Compiles the shaders for a kernel and caches them in this shader map.
* @param InKernel - The kernel to compile shaders for.
* @param InShaderMapId - the kernel id and set of static parameters to compile for
* @param InPlatform - The platform to compile to
*/
void FComputeKernelShaderMap::Compile(
	FComputeKernelResource* InKernel, 
	const FComputeKernelShaderMapId& InShaderMapId,
	TRefCountPtr<FSharedShaderCompilerEnvironment> InCompilationEnvironment,
	const FComputeKernelCompilationOutput& InComputeKernelCompilationOutput,
	EShaderPlatform InPlatform,
	bool bSynchronousCompile,
	bool bApplyCompletedShaderMapForRendering
	)
{
	if (FPlatformProperties::RequiresCookedData())
	{
		UE_LOG(LogComputeFramework, Fatal, TEXT("Trying to compile ComputeKernel shader %s at run-time, which is not supported on consoles!"), *InKernel->GetFriendlyName() );
	}
	else
	{
		// Make sure we are operating on a referenced shader map or the below Find will cause this shader map to be deleted,
		// Since it creates a temporary ref counted pointer.
		check(NumRefs > 0);
  
		// Add this shader map and to ComputeKernelShaderMapsBeingCompiled
		TArray<FComputeKernelResource*>* Kernel = ComputeKernelShaderMapsBeingCompiled.Find(this);
  
		if (Kernel)
		{
			check(!bSynchronousCompile);
			Kernel->AddUnique(InKernel);
		}
		else
		{
			// Assign a unique identifier so that shaders from this shader map can be associated with it after a deferred compile
			CompilingId = FShaderCommonCompileJob::GetNextJobId();
			UE_LOG(LogComputeFramework, Verbose, TEXT("CompilingId = %p %d"), InKernel, CompilingId);
			InKernel->AddCompileId(CompilingId);

<<<<<<< HEAD
			check(NextCompilingId < UINT_MAX);
			NextCompilingId++;
  
=======
>>>>>>> 74d0b334
			// Setup the compilation environment.
			InKernel->SetupShaderCompilationEnvironment(InPlatform, *InCompilationEnvironment);
  
			// Store the kernel name for debugging purposes.
			FComputeKernelShaderMapContent* NewContent = new FComputeKernelShaderMapContent(InPlatform);
			NewContent->FriendlyName = InKernel->GetFriendlyName();
			NewContent->CompilationOutput = InComputeKernelCompilationOutput;
			NewContent->ShaderMapId = InShaderMapId;
			AssignContent(NewContent);

			uint32 NumShaders = 0;
			TArray<FShaderCommonCompileJobPtr> NewJobs;
	
			// Iterate over all shader types.
			for(TLinkedList<FShaderType*>::TIterator ShaderTypeIt(FShaderType::GetTypeList());ShaderTypeIt;ShaderTypeIt.Next())
			{
				FComputeKernelShaderType* ShaderType = ShaderTypeIt->GetComputeKernelShaderType();
				if (ShaderType && ShouldCacheComputeKernelShader(ShaderType, InPlatform, InKernel))
				{
					// Verify that the shader map Id contains inputs for any shaders that will be put into this shader map
					check(InShaderMapId.ContainsShaderType(ShaderType));
					
					// Compile this ComputeKernel shader.
					TArray<FString> ShaderErrors;
  
					for (int32 PermutationId = 0; PermutationId < InKernel->GetNumPermutations(); ++PermutationId)
					{
						// Only compile the shader if we don't already have it
						if (!NewContent->HasShader(ShaderType, PermutationId))
						{
							ShaderType->BeginCompileShader(
								CompilingId,
								PermutationId,
								InKernel,
								InCompilationEnvironment,
								InPlatform,
								NewJobs,
								FShaderTarget(ShaderType->GetFrequency(), GetShaderPlatform())
								);
						}
						NumShaders++;
					}
				}
				else if (ShaderType)
				{
					InKernel->RemoveOutstandingCompileId(CompilingId);
					const FString ShaderFormatName = FDataDrivenShaderPlatformInfo::GetShaderFormat(InPlatform).ToString();

					FString Message = FString::Printf(TEXT("%s: Compilation not supported on %s."), 
						*InKernel->GetFriendlyName(), 
<<<<<<< HEAD
						*ShaderPlatformToShaderFormatName(InPlatform).ToString());
=======
						*ShaderFormatName);
>>>>>>> 74d0b334
					InKernel->NotifyCompilationFinished(Message);
				}
			}
  
			if (!Kernel)
			{
				UE_LOG(LogComputeFramework, Verbose, TEXT("		%u Shaders"), NumShaders);
			}

			// Register this shader map in the global ComputeKernel->shadermap map
			Register(InPlatform);
  
			// Mark the shader map as not having been finalized with ProcessCompilationResults
			bCompilationFinalized = false;
  
			// Mark as not having been compiled
			bCompiledSuccessfully = false;
  
			if (NumShaders > 0)
			{
				GComputeKernelShaderCompilationManager.AddJobs(NewJobs);

				TArray<FComputeKernelResource*> NewCorrespondingKernels;
				NewCorrespondingKernels.Add(InKernel);
				ComputeKernelShaderMapsBeingCompiled.Add(this, NewCorrespondingKernels);
#if DEBUG_INFINITESHADERCOMPILE
				UE_LOG(LogTemp, Display, TEXT("Added ComputeKernel ShaderMap 0x%08X%08X with kernel 0x%08X%08X to ComputeKernelShaderMapsBeingCompiled"), (int)((int64)(this) >> 32), (int)((int64)(this)), (int)((int64)(InKernel) >> 32), (int)((int64)(InKernel)));
#endif  
			}
  
			// Compile the shaders for this shader map now if not deferring and deferred compiles are not enabled globally
			if (bSynchronousCompile)
			{
				TArray<int32> CurrentShaderMapId;
				CurrentShaderMapId.Add(CompilingId);
				GComputeKernelShaderCompilationManager.FinishCompilation(*NewContent->FriendlyName, CurrentShaderMapId);
			}
		}
	}
}

FShader* FComputeKernelShaderMap::ProcessCompilationResultsForSingleJob(FShaderCompileJob& CurrentJob, const FSHAHash& InShaderMapHash)
{
	check(CurrentJob.Id == CompilingId);

	GetResourceCode()->AddShaderCompilerOutput(CurrentJob.Output, CurrentJob.Key.ToString());

	FShader* Shader = nullptr;

	const FComputeKernelShaderType* ComputeKernelShaderType = CurrentJob.Key.ShaderType->GetComputeKernelShaderType();
	check(ComputeKernelShaderType);
	Shader = ComputeKernelShaderType->FinishCompileShader(InShaderMapHash, CurrentJob, GetContent()->FriendlyName);
	bCompiledSuccessfully = CurrentJob.bSucceeded;

	FComputeKernelShader* ComputeKernelShader = static_cast<FComputeKernelShader*>(Shader);
	check(Shader);
	check(!GetContent()->HasShader(ComputeKernelShaderType, CurrentJob.Key.PermutationId));
	return GetMutableContent()->FindOrAddShader(ComputeKernelShaderType->GetHashedName(), CurrentJob.Key.PermutationId, Shader);
}

bool FComputeKernelShaderMap::ProcessCompilationResults(const TArray<FShaderCommonCompileJobPtr>& InCompilationResults, int32& InOutJobIndex, float& InOutTimeBudget)
{
	check(InOutJobIndex < InCompilationResults.Num());

	double StartTime = FPlatformTime::Seconds();

	FSHAHash ShaderMapHash;
	GetContent()->ShaderMapId.GetComputeKernelHash(ShaderMapHash);

	do
	{
		ProcessCompilationResultsForSingleJob(static_cast<FShaderCompileJob&>(*InCompilationResults[InOutJobIndex].GetReference()), ShaderMapHash);

		InOutJobIndex++;
		
		double NewStartTime = FPlatformTime::Seconds();
		InOutTimeBudget -= NewStartTime - StartTime;
		StartTime = NewStartTime;
	}
	while ((InOutTimeBudget > 0.0f) && (InOutJobIndex < InCompilationResults.Num()));

	if (InOutJobIndex == InCompilationResults.Num())
	{
		FinalizeContent();

		SaveToDerivedDataCache();
		// The shader map can now be used on the rendering thread
		bCompilationFinalized = true;
		return true;
	}

	return false;
}

bool FComputeKernelShaderMap::TryToAddToExistingCompilationTask(FComputeKernelResource* InKernel)
{
	check(NumRefs > 0);
	TArray<FComputeKernelResource*>* CorrespondingKernels = FComputeKernelShaderMap::ComputeKernelShaderMapsBeingCompiled.Find(this);

	if (CorrespondingKernels)
	{
		CorrespondingKernels->AddUnique(InKernel);

		UE_LOG(LogComputeFramework, Verbose, TEXT("TryToAddToExistingCompilationTask %p %d"), InKernel, GetCompilingId());

#if DEBUG_INFINITESHADERCOMPILE
		UE_LOG(LogTemp, Display, TEXT("Added shader map 0x%08X%08X from ComputeKernel 0x%08X%08X"), (int)((int64)(this) >> 32), (int)((int64)(this)), (int)((int64)(InKernel) >> 32), (int)((int64)(InKernel)));
#endif
		return true;
	}

	return false;
}
#endif // WITH_EDITOR

bool FComputeKernelShaderMap::IsComputeKernelShaderComplete(const FComputeKernelResource* InKernel, const FComputeKernelShaderType* InShaderType, bool bSilent)
{
	// If we should cache this kernel, it's incomplete if the shader is missing
	if (ShouldCacheComputeKernelShader(InShaderType, GetShaderPlatform(), InKernel))
	{
		for (int32 PermutationId = 0; PermutationId < InKernel->GetNumPermutations(); ++PermutationId)
		{
			if (!GetContent()->HasShader((FShaderType*)InShaderType, PermutationId))
			{
				if (!bSilent)
				{
					UE_LOG(LogComputeFramework, Warning, TEXT("Incomplete shader %s, missing FComputeKernelShader %s."), *InKernel->GetFriendlyName(), InShaderType->GetName());
				}
				return false;
			}
		}
	}

	return true;
}

bool FComputeKernelShaderMap::IsComplete(const FComputeKernelResource* InKernel, bool bSilent)
{
	// Make sure we are operating on a referenced shader map or the below Find will cause this shader map to be deleted,
	// Since it creates a temporary ref counted pointer.
	check(NumRefs > 0);

#if WITH_EDITOR
	const TArray<FComputeKernelResource*>* CorrespondingKernels = FComputeKernelShaderMap::ComputeKernelShaderMapsBeingCompiled.Find(this);

	if (CorrespondingKernels)
	{
		check(!bCompilationFinalized);
		return false;
	}
#endif

	// Iterate over all shader types.
	for(TLinkedList<FShaderType*>::TIterator ShaderTypeIt(FShaderType::GetTypeList());ShaderTypeIt;ShaderTypeIt.Next())
	{
		// Find this shader type in the kernel's shader map.
		const FComputeKernelShaderType* ShaderType = ShaderTypeIt->GetComputeKernelShaderType();
		if (ShaderType && !IsComputeKernelShaderComplete(InKernel, ShaderType, bSilent))
		{
			return false;
		}
	}

	return true;
}

#if WITH_EDITOR
void FComputeKernelShaderMap::LoadMissingShadersFromMemory(const FComputeKernelResource* InKernel)
{
#if 0
	// Make sure we are operating on a referenced shader map or the below Find will cause this shader map to be deleted,
	// Since it creates a temporary ref counted pointer.
	check(NumRefs > 0);

	const TArray<FComputeKernelResource*>* CorrespondingKernels = FComputeKernelShaderMap::ComputeKernelShaderMapsBeingCompiled.Find(this);

	if (CorrespondingKernels)
	{
		check(!bCompilationFinalized);
		return;
	}

	FSHAHash ShaderMapHash;
	ShaderMapId.GetComputeKernelHash(ShaderMapHash);

	// Try to find necessary FComputeKernelShaderType's in memory
	for (TLinkedList<FShaderType*>::TIterator ShaderTypeIt(FShaderType::GetTypeList());ShaderTypeIt;ShaderTypeIt.Next())
	{
		FComputeKernelShaderType* ShaderType = ShaderTypeIt->GetComputeKernelShaderType();
		if (ShaderType && ShouldCacheComputeKernelShader(ShaderType, Platform, InKernel) && !HasShader(ShaderType, /* PermutationId = */ 0))
		{
			FShaderKey ShaderKey(ShaderMapHash, nullptr, nullptr, /** PermutationId = */ 0, Platform);
			FShader* FoundShader = ShaderType->FindShaderByKey(ShaderKey);
			if (FoundShader)
			{
				AddShader(ShaderType, /* PermutationId = */ 0, FoundShader);
			}
		}
	}
#endif
}

#endif // WITH_EDITOR

void FComputeKernelShaderMap::GetShaderList(TMap<FShaderId, TShaderRef<FShader>>& OutShaders) const
{
	GetContent()->GetShaderList(*this, FSHAHash(), OutShaders);
}

/**
 * Registers a ComputeKernel shader map in the global map.
 */
void FComputeKernelShaderMap::Register(EShaderPlatform InShaderPlatform)
{
	if (!bRegistered)
	{
		INC_DWORD_STAT(STAT_Shaders_NumShaderMaps);
	}

	GIdToComputeKernelShaderMap[GetShaderPlatform()].Add(GetContent()->ShaderMapId,this);
	bRegistered = true;
}

void FComputeKernelShaderMap::AddRef()
{
	check(!bDeletedThroughDeferredCleanup);
	FPlatformAtomics::InterlockedIncrement(&NumRefs);
}

void FComputeKernelShaderMap::Release()
{
	check(NumRefs > 0);
	if(FPlatformAtomics::InterlockedDecrement(&NumRefs) == 0)
	{
		if (bRegistered)
		{
			DEC_DWORD_STAT(STAT_Shaders_NumShaderMaps);

			GIdToComputeKernelShaderMap[GetShaderPlatform()].Remove(GetContent()->ShaderMapId);
			bRegistered = false;
		}

		check(!bDeletedThroughDeferredCleanup);
		bDeletedThroughDeferredCleanup = true;
		BeginCleanup(this);
	}
}

FComputeKernelShaderMap::FComputeKernelShaderMap() :
	CompilingId(1),
	NumRefs(0),
	bDeletedThroughDeferredCleanup(false),
	bRegistered(false),
	bCompilationFinalized(true),
	bCompiledSuccessfully(true),
	bIsPersistent(true) 
{
	checkSlow(IsInGameThread() || IsAsyncLoading());
	AllComputeKernelShaderMaps.Add(this);
}

FComputeKernelShaderMap::~FComputeKernelShaderMap()
{ 
	checkSlow(IsInGameThread() || IsAsyncLoading());
	check(bDeletedThroughDeferredCleanup);
	check(!bRegistered);
	AllComputeKernelShaderMaps.RemoveSwap(this);
}

bool FComputeKernelShaderMap::Serialize(FArchive& Ar, bool bInlineShaderResources)
{
	// Note: This is saved to the DDC, not into packages (except when cooked)
	// Backwards compatibility therefore will not work based on the version of Ar
	// Instead, just bump COMPUTEKERNEL_DERIVEDDATA_VER
	return Super::Serialize(Ar, bInlineShaderResources, false);
}

#if WITH_EDITOR

void FComputeKernelShaderMap::RemovePending(FComputeKernelResource* InKernel)
{
	for (TMap<TRefCountPtr<FComputeKernelShaderMap>, TArray<FComputeKernelResource*> >::TIterator It(ComputeKernelShaderMapsBeingCompiled); It; ++It)
	{
		TArray<FComputeKernelResource*>& Kernels = It.Value();
		int32 Result = Kernels.Remove(InKernel);
		if (Result)
		{
			InKernel->RemoveOutstandingCompileId(It.Key()->CompilingId);
			InKernel->NotifyCompilationFinished(FString::Printf(TEXT("%s: Removing compilation."), *InKernel->GetFriendlyName()));
		}
#if DEBUG_INFINITESHADERCOMPILE
		if ( Result )
		{
			UE_LOG(LogTemp, Display, TEXT("Removed shader map 0x%08X%08X from kernel 0x%08X%08X"), (int)((int64)(It.Key().GetReference()) >> 32), (int)((int64)(It.Key().GetReference())), (int)((int64)(InKernel) >> 32), (int)((int64)(InKernel)));
		}
#endif
	}
}

#endif // WITH_EDITOR<|MERGE_RESOLUTION|>--- conflicted
+++ resolved
@@ -337,12 +337,6 @@
 			UE_LOG(LogComputeFramework, Verbose, TEXT("CompilingId = %p %d"), InKernel, CompilingId);
 			InKernel->AddCompileId(CompilingId);
 
-<<<<<<< HEAD
-			check(NextCompilingId < UINT_MAX);
-			NextCompilingId++;
-  
-=======
->>>>>>> 74d0b334
 			// Setup the compilation environment.
 			InKernel->SetupShaderCompilationEnvironment(InPlatform, *InCompilationEnvironment);
   
@@ -393,11 +387,7 @@
 
 					FString Message = FString::Printf(TEXT("%s: Compilation not supported on %s."), 
 						*InKernel->GetFriendlyName(), 
-<<<<<<< HEAD
-						*ShaderPlatformToShaderFormatName(InPlatform).ToString());
-=======
 						*ShaderFormatName);
->>>>>>> 74d0b334
 					InKernel->NotifyCompilationFinished(Message);
 				}
 			}
