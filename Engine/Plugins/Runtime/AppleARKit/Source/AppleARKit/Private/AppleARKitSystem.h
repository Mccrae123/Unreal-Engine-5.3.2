// Copyright 1998-2018 Epic Games, Inc. All Rights Reserved.

#pragma once

#include "XRTrackingSystemBase.h"
#include "ARSystem.h"
#include "AppleARKitHitTestResult.h"
<<<<<<< HEAD
#include "AppleARKitLiveLinkSourceFactory.h"
=======
#include "AppleARKitTextures.h"
>>>>>>> a23640a2
#include "Kismet/BlueprintPlatformLibrary.h"
#include "AppleARKitFaceSupport.h"

// ARKit
#if SUPPORTS_ARKIT_1_0
	#import <ARKit/ARKit.h>
	#include "AppleARKitSessionDelegate.h"
#endif


DECLARE_STATS_GROUP(TEXT("AppleARKit"), STATGROUP_APPLEARKIT, STATCAT_Advanced);

//
//  FAppleARKitSystem
//

struct FAppleARKitFrame;
struct FAppleARKitAnchorData;

<<<<<<< HEAD
class FAppleARKitSystem : public FARSystemBase
=======
class FAppleARKitSystem :
	public FARSystemBase
>>>>>>> a23640a2
{
	friend class FAppleARKitXRCamera;
	
	
public:
	FAppleARKitSystem();
	~FAppleARKitSystem();
	
	//~ IXRTrackingSystem
	FName GetSystemName() const override;
	bool GetCurrentPose(int32 DeviceId, FQuat& OutOrientation, FVector& OutPosition) override;
	FString GetVersionString() const override;
	bool EnumerateTrackedDevices(TArray<int32>& OutDevices, EXRTrackedDeviceType Type) override;
	void ResetOrientationAndPosition(float Yaw) override;
	bool IsHeadTrackingAllowed() const override;
	TSharedPtr<class IXRCamera, ESPMode::ThreadSafe> GetXRCamera(int32 DeviceId) override;
	float GetWorldToMetersScale() const override;
	void OnBeginRendering_GameThread() override;
	bool OnStartGameFrame(FWorldContext& WorldContext) override;
	//~ IXRTrackingSystem

	void* GetARSessionRawPointer() override;
	void* GetGameThreadARFrameRawPointer() override;
	
	// @todo arkit : this is for the blueprint library only; try to get rid of this method
	bool GetCurrentFrame(FAppleARKitFrame& OutCurrentFrame) const;

	/** So the module can shut down the ar services cleanly */
	void Shutdown();

private:
	//~ FGCObject
	virtual void AddReferencedObjects( FReferenceCollector& Collector ) override;
	//~ FGCObject
protected:
	//~IARSystemSupport
	virtual void OnARSystemInitialized() override;
	virtual EARTrackingQuality OnGetTrackingQuality() const override;
	virtual void OnStartARSession(UARSessionConfig* SessionConfig) override;
	virtual void OnPauseARSession() override;
	virtual void OnStopARSession() override;
	virtual FARSessionStatus OnGetARSessionStatus() const override;
	virtual void OnSetAlignmentTransform(const FTransform& InAlignmentTransform) override;
	virtual TArray<FARTraceResult> OnLineTraceTrackedObjects( const FVector2D ScreenCoord, EARLineTraceChannels TraceChannels ) override;
	virtual TArray<UARTrackedGeometry*> OnGetAllTrackedGeometries() const override;
	virtual TArray<UARPin*> OnGetAllPins() const override;
	virtual bool OnIsTrackingTypeSupported(EARSessionType SessionType) const override;
	virtual UARLightEstimate* OnGetCurrentLightEstimate() const override;
	virtual UARPin* OnPinComponent(USceneComponent* ComponentToPin, const FTransform& PinToWorldTransform, UARTrackedGeometry* TrackedGeometry = nullptr, const FName DebugName = NAME_None) override;
	virtual void OnRemovePin(UARPin* PinToRemove) override;
<<<<<<< HEAD
=======
	virtual UARTextureCameraImage* OnGetCameraImage() override;
	virtual UARTextureCameraDepth* OnGetCameraDepth() override;
//@joeg -- ARKit 2.0 additions
	virtual bool OnAddManualEnvironmentCaptureProbe(FVector Location, FVector Extent) override;
	virtual TSharedPtr<FARGetCandidateObjectAsyncTask, ESPMode::ThreadSafe> OnGetCandidateObject(FVector Location, FVector Extent) const override;
	virtual TSharedPtr<FARSaveWorldAsyncTask, ESPMode::ThreadSafe> OnSaveWorld() const override;
	virtual EARWorldMappingState OnGetWorldMappingStatus() const override;
//@joeg -- End additions
>>>>>>> a23640a2
	//~IARSystemSupport

private:
	bool Run(UARSessionConfig* SessionConfig);
	bool IsRunning() const;
	bool Pause();
	void OrientationChanged(const int32 NewOrientation);
	void UpdatePoses();
	void UpdateFrame();
<<<<<<< HEAD
=======
	void CalcTrackingToWorldRotation();
>>>>>>> a23640a2

public:
	// Session delegate callbacks
	void SessionDidUpdateFrame_DelegateThread( TSharedPtr< FAppleARKitFrame, ESPMode::ThreadSafe > Frame );
	void SessionDidFailWithError_DelegateThread( const FString& Error );
#if SUPPORTS_ARKIT_1_0
	void SessionDidAddAnchors_DelegateThread( NSArray<ARAnchor*>* anchors );
	void SessionDidUpdateAnchors_DelegateThread( NSArray<ARAnchor*>* anchors );
	void SessionDidRemoveAnchors_DelegateThread( NSArray<ARAnchor*>* anchors );
private:
	void SessionDidAddAnchors_Internal( TSharedRef<FAppleARKitAnchorData> AnchorData );
	void SessionDidUpdateAnchors_Internal( TSharedRef<FAppleARKitAnchorData> AnchorData );
	void SessionDidRemoveAnchors_Internal( FGuid AnchorGuid );
<<<<<<< HEAD
#endif // ARKIT_SUPPORT
=======
#endif
>>>>>>> a23640a2
	void SessionDidUpdateFrame_Internal( TSharedRef< FAppleARKitFrame, ESPMode::ThreadSafe > Frame );

	
public:
	/**
	 * Searches the last processed frame for anchors corresponding to a point in the captured image.
	 *
	 * A 2D point in the captured image's coordinate space can refer to any point along a line segment
	 * in the 3D coordinate space. Hit-testing is the process of finding anchors of a frame located along this line segment.
	 *
	 * NOTE: The hit test locations are reported in ARKit space. For hit test results
	 * in game world coordinates, you're after UAppleARKitCameraComponent::HitTestAtScreenPosition
	 *
	 * @param ScreenPosition The viewport pixel coordinate of the trace origin.
	 */
	UFUNCTION( BlueprintCallable, Category="AppleARKit|Session" )
	bool HitTestAtScreenPosition( const FVector2D ScreenPosition, EAppleARKitHitTestResultType Types, TArray< FAppleARKitHitTestResult >& OutResults );
	
	
private:
	
	bool bIsRunning = false;
	
	void SetDeviceOrientation( EScreenOrientation::Type InOrientation );

	/** Creates or clears the face ar support object if face ar has been requested */
	void CheckForFaceARSupport(UARSessionConfig* InSessionConfig);
	
	/** The orientation of the device; see EScreenOrientation */
	EScreenOrientation::Type DeviceOrientation;
	
	/** A rotation from ARKit TrackingSpace to Unreal Space. It is re-derived based on other parameters; users should not set it directly. */
	FRotator DerivedTrackingToUnrealRotation;

#if SUPPORTS_ARKIT_1_0

	// ARKit Session
	ARSession* Session = nullptr;
	
	// ARKit Session Delegate
	FAppleARKitSessionDelegate* Delegate = nullptr;
	
	/** The Metal texture cache for unbuffered texture uploads. */
	CVMetalTextureCacheRef MetalTextureCache = nullptr;

<<<<<<< HEAD
=======
	/** Cache of images that we've converted previously to prevent repeated conversion */
	TMap< FString, CGImage* > ConvertedCandidateImages;

#endif

>>>>>>> a23640a2
	//
	// PROPERTIES REPORTED TO FGCObject
	// ...
	TMap< FGuid, UARTrackedGeometry* > TrackedGeometries;
	TArray<UARPin*> Pins;
	UARLightEstimate* LightEstimate;
<<<<<<< HEAD
=======
	UAppleARKitTextureCameraImage* CameraImage;
	UAppleARKitTextureCameraDepth* CameraDepth;
	TMap< FString, UARCandidateImage* > CandidateImages;
//@joeg -- Object detection
	TMap< FString, UARCandidateObject* > CandidateObjects;
>>>>>>> a23640a2
	// ...
	// PROPERTIES REPORTED TO FGCObject
	//
	
<<<<<<< HEAD
=======
	/** Controls whether we can use the existing wrapper object instead of creating a new one to cut down on UObject churn */
	bool bCanReuseCameraImage;
	/** Controls whether we can use the existing wrapper object instead of creating a new one to cut down on UObject churn */
	bool bCanReuseCameraDepth;
>>>>>>> a23640a2

	/** The ar frame number when LastReceivedFrame was last updated */
	uint32 GameThreadFrameNumber;
	/** The ar timestamp of when the LastReceivedFrame was last updated */
	double GameThreadTimestamp;

<<<<<<< HEAD
	/** If requested, publishes face ar updates to LiveLink for the animation system to use */
	TSharedPtr<ILiveLinkSourceARKit> LiveLinkSource;
	/** Copied from the UARSessionConfig project settings object */
	FName FaceTrackingLiveLinkSubjectName;
	
	
=======
>>>>>>> a23640a2
	// An int counter that provides a human-readable debug number for Tracked Geometries.
	uint32 LastTrackedGeometry_DebugId;

	//'threadsafe' sharedptrs merely guaranteee atomicity when adding/removing refs.  You can still have a race
	//with destruction and copying sharedptrs.
	FCriticalSection FrameLock;

	// Last frame grabbed & processed by via the ARKit session delegate
	TSharedPtr< FAppleARKitFrame, ESPMode::ThreadSafe > GameThreadFrame;
	TSharedPtr< FAppleARKitFrame, ESPMode::ThreadSafe > RenderThreadFrame;
	TSharedPtr< FAppleARKitFrame, ESPMode::ThreadSafe > LastReceivedFrame;

	// The object that is handling face support if present
	IAppleARKitFaceSupport* FaceARSupport;
};


namespace AppleARKitSupport
{
	APPLEARKIT_API TSharedPtr<class FAppleARKitSystem, ESPMode::ThreadSafe> CreateAppleARKitSystem();
}
<|MERGE_RESOLUTION|>--- conflicted
+++ resolved
@@ -5,11 +5,7 @@
 #include "XRTrackingSystemBase.h"
 #include "ARSystem.h"
 #include "AppleARKitHitTestResult.h"
-<<<<<<< HEAD
-#include "AppleARKitLiveLinkSourceFactory.h"
-=======
 #include "AppleARKitTextures.h"
->>>>>>> a23640a2
 #include "Kismet/BlueprintPlatformLibrary.h"
 #include "AppleARKitFaceSupport.h"
 
@@ -29,12 +25,8 @@
 struct FAppleARKitFrame;
 struct FAppleARKitAnchorData;
 
-<<<<<<< HEAD
-class FAppleARKitSystem : public FARSystemBase
-=======
 class FAppleARKitSystem :
 	public FARSystemBase
->>>>>>> a23640a2
 {
 	friend class FAppleARKitXRCamera;
 	
@@ -85,8 +77,6 @@
 	virtual UARLightEstimate* OnGetCurrentLightEstimate() const override;
 	virtual UARPin* OnPinComponent(USceneComponent* ComponentToPin, const FTransform& PinToWorldTransform, UARTrackedGeometry* TrackedGeometry = nullptr, const FName DebugName = NAME_None) override;
 	virtual void OnRemovePin(UARPin* PinToRemove) override;
-<<<<<<< HEAD
-=======
 	virtual UARTextureCameraImage* OnGetCameraImage() override;
 	virtual UARTextureCameraDepth* OnGetCameraDepth() override;
 //@joeg -- ARKit 2.0 additions
@@ -95,7 +85,6 @@
 	virtual TSharedPtr<FARSaveWorldAsyncTask, ESPMode::ThreadSafe> OnSaveWorld() const override;
 	virtual EARWorldMappingState OnGetWorldMappingStatus() const override;
 //@joeg -- End additions
->>>>>>> a23640a2
 	//~IARSystemSupport
 
 private:
@@ -105,10 +94,7 @@
 	void OrientationChanged(const int32 NewOrientation);
 	void UpdatePoses();
 	void UpdateFrame();
-<<<<<<< HEAD
-=======
 	void CalcTrackingToWorldRotation();
->>>>>>> a23640a2
 
 public:
 	// Session delegate callbacks
@@ -122,11 +108,7 @@
 	void SessionDidAddAnchors_Internal( TSharedRef<FAppleARKitAnchorData> AnchorData );
 	void SessionDidUpdateAnchors_Internal( TSharedRef<FAppleARKitAnchorData> AnchorData );
 	void SessionDidRemoveAnchors_Internal( FGuid AnchorGuid );
-<<<<<<< HEAD
-#endif // ARKIT_SUPPORT
-=======
 #endif
->>>>>>> a23640a2
 	void SessionDidUpdateFrame_Internal( TSharedRef< FAppleARKitFrame, ESPMode::ThreadSafe > Frame );
 
 	
@@ -172,54 +154,36 @@
 	/** The Metal texture cache for unbuffered texture uploads. */
 	CVMetalTextureCacheRef MetalTextureCache = nullptr;
 
-<<<<<<< HEAD
-=======
 	/** Cache of images that we've converted previously to prevent repeated conversion */
 	TMap< FString, CGImage* > ConvertedCandidateImages;
 
 #endif
 
->>>>>>> a23640a2
 	//
 	// PROPERTIES REPORTED TO FGCObject
 	// ...
 	TMap< FGuid, UARTrackedGeometry* > TrackedGeometries;
 	TArray<UARPin*> Pins;
 	UARLightEstimate* LightEstimate;
-<<<<<<< HEAD
-=======
 	UAppleARKitTextureCameraImage* CameraImage;
 	UAppleARKitTextureCameraDepth* CameraDepth;
 	TMap< FString, UARCandidateImage* > CandidateImages;
 //@joeg -- Object detection
 	TMap< FString, UARCandidateObject* > CandidateObjects;
->>>>>>> a23640a2
 	// ...
 	// PROPERTIES REPORTED TO FGCObject
 	//
 	
-<<<<<<< HEAD
-=======
 	/** Controls whether we can use the existing wrapper object instead of creating a new one to cut down on UObject churn */
 	bool bCanReuseCameraImage;
 	/** Controls whether we can use the existing wrapper object instead of creating a new one to cut down on UObject churn */
 	bool bCanReuseCameraDepth;
->>>>>>> a23640a2
 
 	/** The ar frame number when LastReceivedFrame was last updated */
 	uint32 GameThreadFrameNumber;
 	/** The ar timestamp of when the LastReceivedFrame was last updated */
 	double GameThreadTimestamp;
 
-<<<<<<< HEAD
-	/** If requested, publishes face ar updates to LiveLink for the animation system to use */
-	TSharedPtr<ILiveLinkSourceARKit> LiveLinkSource;
-	/** Copied from the UARSessionConfig project settings object */
-	FName FaceTrackingLiveLinkSubjectName;
-	
-	
-=======
->>>>>>> a23640a2
 	// An int counter that provides a human-readable debug number for Tracked Geometries.
 	uint32 LastTrackedGeometry_DebugId;
 
