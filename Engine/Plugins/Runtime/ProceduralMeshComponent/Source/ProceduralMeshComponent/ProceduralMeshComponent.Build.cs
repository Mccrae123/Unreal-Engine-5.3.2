--- conflicted
+++ resolved
@@ -6,15 +6,9 @@
 	{
 		public ProceduralMeshComponent(ReadOnlyTargetRules Target) : base(Target)
 		{
-<<<<<<< HEAD
-            PrivateIncludePaths.Add("../../../../Shaders/Shared");
-
-            PublicDependencyModuleNames.AddRange(
-=======
 			PrivateIncludePaths.Add("../../../../Shaders/Shared");
 
 			PublicDependencyModuleNames.AddRange(
->>>>>>> 69078e53
 				new string[]
 				{
 					"Core",
