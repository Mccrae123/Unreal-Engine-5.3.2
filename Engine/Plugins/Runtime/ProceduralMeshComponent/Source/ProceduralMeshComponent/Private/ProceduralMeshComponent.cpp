// Copyright Epic Games, Inc. All Rights Reserved. 

#include "ProceduralMeshComponent.h"
#include "BodySetupEnums.h"
#include "PrimitiveViewRelevance.h"
#include "PrimitiveSceneProxy.h"
#include "MaterialDomain.h"
#include "Materials/Material.h"
#include "Materials/MaterialRenderProxy.h"
#include "Engine/Engine.h"
#include "RenderUtils.h"
#include "SceneManagement.h"
#include "PhysicsEngine/BodySetup.h"
#include "ProceduralMeshComponentPluginPrivate.h"
#include "DynamicMeshBuilder.h"
#include "PhysicsEngine/PhysicsSettings.h"
#include "SceneInterface.h"
#include "StaticMeshResources.h"
#include "RayTracingInstance.h"

#include UE_INLINE_GENERATED_CPP_BY_NAME(ProceduralMeshComponent)

DECLARE_CYCLE_STAT(TEXT("Create ProcMesh Proxy"), STAT_ProcMesh_CreateSceneProxy, STATGROUP_ProceduralMesh);
DECLARE_CYCLE_STAT(TEXT("Create Mesh Section"), STAT_ProcMesh_CreateMeshSection, STATGROUP_ProceduralMesh);
DECLARE_CYCLE_STAT(TEXT("UpdateSection GT"), STAT_ProcMesh_UpdateSectionGT, STATGROUP_ProceduralMesh);
DECLARE_CYCLE_STAT(TEXT("UpdateSection RT"), STAT_ProcMesh_UpdateSectionRT, STATGROUP_ProceduralMesh);
DECLARE_CYCLE_STAT(TEXT("Get ProcMesh Elements"), STAT_ProcMesh_GetMeshElements, STATGROUP_ProceduralMesh);
DECLARE_CYCLE_STAT(TEXT("Update Collision"), STAT_ProcMesh_UpdateCollision, STATGROUP_ProceduralMesh);

DEFINE_LOG_CATEGORY_STATIC(LogProceduralComponent, Log, All);

static TAutoConsoleVariable<int32> CVarRayTracingProceduralMesh(
	TEXT("r.RayTracing.Geometry.ProceduralMeshes"),
	1,
	TEXT("Include procedural meshes in ray tracing effects (default = 1 (procedural meshes enabled in ray tracing))"));

/** Resource array to pass  */
class FProcMeshVertexResourceArray : public FResourceArrayInterface
{
public:
	FProcMeshVertexResourceArray(void* InData, uint32 InSize)
		: Data(InData)
		, Size(InSize)
	{
	}

	virtual const void* GetResourceData() const override { return Data; }
	virtual uint32 GetResourceDataSize() const override { return Size; }
	virtual void Discard() override { }
	virtual bool IsStatic() const override { return false; }
	virtual bool GetAllowCPUAccess() const override { return false; }
	virtual void SetAllowCPUAccess(bool bInNeedsCPUAccess) override { }

private:
	void* Data;
	uint32 Size;
};

/** Class representing a single section of the proc mesh */
class FProcMeshProxySection
{
public:
	/** Material applied to this section */
	UMaterialInterface* Material;
	/** Vertex buffer for this section */
	FStaticMeshVertexBuffers VertexBuffers;
	/** Index buffer for this section */
	FDynamicMeshIndexBuffer32 IndexBuffer;
	/** Vertex factory for this section */
	FLocalVertexFactory VertexFactory;
	/** Whether this section is currently visible */
	bool bSectionVisible;

#if RHI_RAYTRACING
	FRayTracingGeometry RayTracingGeometry;
#endif

	FProcMeshProxySection(ERHIFeatureLevel::Type InFeatureLevel)
	: Material(NULL)
	, VertexFactory(InFeatureLevel, "FProcMeshProxySection")
	, bSectionVisible(true)
	{}
};

/** 
 *	Struct used to send update to mesh data 
 *	Arrays may be empty, in which case no update is performed.
 */
class FProcMeshSectionUpdateData
{
public:
	/** Section to update */
	int32 TargetSection;
	/** New vertex information */
	TArray<FProcMeshVertex> NewVertexBuffer;
};

static void ConvertProcMeshToDynMeshVertex(FDynamicMeshVertex& Vert, const FProcMeshVertex& ProcVert)
{
	Vert.Position = (FVector3f)ProcVert.Position;
	Vert.Color = ProcVert.Color;
	Vert.TextureCoordinate[0] = FVector2f(ProcVert.UV0);	// LWC_TODO: Precision loss
	Vert.TextureCoordinate[1] = FVector2f(ProcVert.UV1);	// LWC_TODO: Precision loss
	Vert.TextureCoordinate[2] = FVector2f(ProcVert.UV2);	// LWC_TODO: Precision loss
	Vert.TextureCoordinate[3] = FVector2f(ProcVert.UV3);	// LWC_TODO: Precision loss
	Vert.TangentX = ProcVert.Tangent.TangentX;
	Vert.TangentZ = ProcVert.Normal;
	Vert.TangentZ.Vector.W = ProcVert.Tangent.bFlipTangentY ? -127 : 127;
}

/** Procedural mesh scene proxy */
class FProceduralMeshSceneProxy final : public FPrimitiveSceneProxy
{
public:
	SIZE_T GetTypeHash() const override
	{
		static size_t UniquePointer;
		return reinterpret_cast<size_t>(&UniquePointer);
	}

	FProceduralMeshSceneProxy(UProceduralMeshComponent* Component)
		: FPrimitiveSceneProxy(Component)
		, BodySetup(Component->GetBodySetup())
		, MaterialRelevance(Component->GetMaterialRelevance(GetScene().GetFeatureLevel()))
	{
		// Copy each section
		const int32 NumSections = Component->ProcMeshSections.Num();
		Sections.AddZeroed(NumSections);
		for (int SectionIdx = 0; SectionIdx < NumSections; SectionIdx++)
		{
			FProcMeshSection& SrcSection = Component->ProcMeshSections[SectionIdx];
			if (SrcSection.ProcIndexBuffer.Num() > 0 && SrcSection.ProcVertexBuffer.Num() > 0)
			{
				FProcMeshProxySection* NewSection = new FProcMeshProxySection(GetScene().GetFeatureLevel());

				// Copy data from vertex buffer
				const int32 NumVerts = SrcSection.ProcVertexBuffer.Num();

				// Allocate verts

				TArray<FDynamicMeshVertex> Vertices;
				Vertices.SetNumUninitialized(NumVerts);
				// Copy verts
				for (int VertIdx = 0; VertIdx < NumVerts; VertIdx++)
				{
					const FProcMeshVertex& ProcVert = SrcSection.ProcVertexBuffer[VertIdx];
					FDynamicMeshVertex& Vert = Vertices[VertIdx];
					ConvertProcMeshToDynMeshVertex(Vert, ProcVert);
				}

				// Copy index buffer
				NewSection->IndexBuffer.Indices = SrcSection.ProcIndexBuffer;

				NewSection->VertexBuffers.InitFromDynamicVertex(&NewSection->VertexFactory, Vertices, 4);

				// Enqueue initialization of render resource
				BeginInitResource(&NewSection->VertexBuffers.PositionVertexBuffer);
				BeginInitResource(&NewSection->VertexBuffers.StaticMeshVertexBuffer);
				BeginInitResource(&NewSection->VertexBuffers.ColorVertexBuffer);
				BeginInitResource(&NewSection->IndexBuffer);
				BeginInitResource(&NewSection->VertexFactory);

				// Grab material
				NewSection->Material = Component->GetMaterial(SectionIdx);
				if (NewSection->Material == NULL)
				{
					NewSection->Material = UMaterial::GetDefaultMaterial(MD_Surface);
				}

				// Copy visibility info
				NewSection->bSectionVisible = SrcSection.bSectionVisible;

				// Save ref to new section
				Sections[SectionIdx] = NewSection;

#if RHI_RAYTRACING
				if (IsRayTracingEnabled())
				{
					ENQUEUE_RENDER_COMMAND(InitProceduralMeshRayTracingGeometry)(
						[this, DebugName = Component->GetFName(), NewSection](FRHICommandListImmediate& RHICmdList)
					{
						FRayTracingGeometryInitializer Initializer;
						Initializer.DebugName = DebugName;
						Initializer.IndexBuffer = nullptr;
						Initializer.TotalPrimitiveCount = 0;
						Initializer.GeometryType = RTGT_Triangles;
						Initializer.bFastBuild = true;
						Initializer.bAllowUpdate = false;

						NewSection->RayTracingGeometry.SetInitializer(Initializer);
						NewSection->RayTracingGeometry.InitResource(RHICmdList);

						NewSection->RayTracingGeometry.Initializer.IndexBuffer = NewSection->IndexBuffer.IndexBufferRHI;
						NewSection->RayTracingGeometry.Initializer.TotalPrimitiveCount = NewSection->IndexBuffer.Indices.Num() / 3;

						FRayTracingGeometrySegment Segment;
						Segment.VertexBuffer = NewSection->VertexBuffers.PositionVertexBuffer.VertexBufferRHI;
						Segment.NumPrimitives = NewSection->RayTracingGeometry.Initializer.TotalPrimitiveCount;
						Segment.MaxVertices = NewSection->VertexBuffers.PositionVertexBuffer.GetNumVertices();
						NewSection->RayTracingGeometry.Initializer.Segments.Add(Segment);

						//#dxr_todo: add support for segments?
						
						NewSection->RayTracingGeometry.UpdateRHI(RHICmdList);
					});
				}
#endif
			}
		}
	}

	virtual ~FProceduralMeshSceneProxy()
	{
		for (FProcMeshProxySection* Section : Sections)
		{
			if (Section != nullptr)
			{
				Section->VertexBuffers.PositionVertexBuffer.ReleaseResource();
				Section->VertexBuffers.StaticMeshVertexBuffer.ReleaseResource();
				Section->VertexBuffers.ColorVertexBuffer.ReleaseResource();
				Section->IndexBuffer.ReleaseResource();
				Section->VertexFactory.ReleaseResource();

#if RHI_RAYTRACING
				if (IsRayTracingEnabled())
				{
					Section->RayTracingGeometry.ReleaseResource();
				}
#endif

				delete Section;
			}
		}
	}

	/** Called on render thread to assign new dynamic data */
	void UpdateSection_RenderThread(FRHICommandListBase& RHICmdList, FProcMeshSectionUpdateData* SectionData)
	{
		SCOPE_CYCLE_COUNTER(STAT_ProcMesh_UpdateSectionRT);

		// Check we have data 
		if(	SectionData != nullptr) 			
		{
			// Check it references a valid section
			if (SectionData->TargetSection < Sections.Num() &&
				Sections[SectionData->TargetSection] != nullptr)
			{
				FProcMeshProxySection* Section = Sections[SectionData->TargetSection];

				// Lock vertex buffer
				const int32 NumVerts = SectionData->NewVertexBuffer.Num();
			
				// Iterate through vertex data, copying in new info
				for(int32 i=0; i<NumVerts; i++)
				{
					const FProcMeshVertex& ProcVert = SectionData->NewVertexBuffer[i];
					FDynamicMeshVertex Vertex;
					ConvertProcMeshToDynMeshVertex(Vertex, ProcVert);

					Section->VertexBuffers.PositionVertexBuffer.VertexPosition(i) = Vertex.Position;
					Section->VertexBuffers.StaticMeshVertexBuffer.SetVertexTangents(i, Vertex.TangentX.ToFVector3f(), Vertex.GetTangentY(), Vertex.TangentZ.ToFVector3f());
					Section->VertexBuffers.StaticMeshVertexBuffer.SetVertexUV(i, 0, Vertex.TextureCoordinate[0]);
					Section->VertexBuffers.StaticMeshVertexBuffer.SetVertexUV(i, 1, Vertex.TextureCoordinate[1]);
					Section->VertexBuffers.StaticMeshVertexBuffer.SetVertexUV(i, 2, Vertex.TextureCoordinate[2]);
					Section->VertexBuffers.StaticMeshVertexBuffer.SetVertexUV(i, 3, Vertex.TextureCoordinate[3]);
					Section->VertexBuffers.ColorVertexBuffer.VertexColor(i) = Vertex.Color;
				}

				{
					auto& VertexBuffer = Section->VertexBuffers.PositionVertexBuffer;
					void* VertexBufferData = RHICmdList.LockBuffer(VertexBuffer.VertexBufferRHI, 0, VertexBuffer.GetNumVertices() * VertexBuffer.GetStride(), RLM_WriteOnly);
					FMemory::Memcpy(VertexBufferData, VertexBuffer.GetVertexData(), VertexBuffer.GetNumVertices() * VertexBuffer.GetStride());
					RHICmdList.UnlockBuffer(VertexBuffer.VertexBufferRHI);
				}

				{
					auto& VertexBuffer = Section->VertexBuffers.ColorVertexBuffer;
					void* VertexBufferData = RHICmdList.LockBuffer(VertexBuffer.VertexBufferRHI, 0, VertexBuffer.GetNumVertices() * VertexBuffer.GetStride(), RLM_WriteOnly);
					FMemory::Memcpy(VertexBufferData, VertexBuffer.GetVertexData(), VertexBuffer.GetNumVertices() * VertexBuffer.GetStride());
					RHICmdList.UnlockBuffer(VertexBuffer.VertexBufferRHI);
				}

				{
					auto& VertexBuffer = Section->VertexBuffers.StaticMeshVertexBuffer;
					void* VertexBufferData = RHICmdList.LockBuffer(VertexBuffer.TangentsVertexBuffer.VertexBufferRHI, 0, VertexBuffer.GetTangentSize(), RLM_WriteOnly);
					FMemory::Memcpy(VertexBufferData, VertexBuffer.GetTangentData(), VertexBuffer.GetTangentSize());
					RHICmdList.UnlockBuffer(VertexBuffer.TangentsVertexBuffer.VertexBufferRHI);
				}

				{
					auto& VertexBuffer = Section->VertexBuffers.StaticMeshVertexBuffer;
					void* VertexBufferData = RHICmdList.LockBuffer(VertexBuffer.TexCoordVertexBuffer.VertexBufferRHI, 0, VertexBuffer.GetTexCoordSize(), RLM_WriteOnly);
					FMemory::Memcpy(VertexBufferData, VertexBuffer.GetTexCoordData(), VertexBuffer.GetTexCoordSize());
					RHICmdList.UnlockBuffer(VertexBuffer.TexCoordVertexBuffer.VertexBufferRHI);
				}

#if RHI_RAYTRACING
				if (IsRayTracingEnabled())
				{
					Section->RayTracingGeometry.ReleaseResource();

					FRayTracingGeometryInitializer Initializer;
					Initializer.IndexBuffer = Section->IndexBuffer.IndexBufferRHI;
					Initializer.TotalPrimitiveCount = Section->IndexBuffer.Indices.Num() / 3;
					Initializer.GeometryType = RTGT_Triangles;
					Initializer.bFastBuild = true;
					Initializer.bAllowUpdate = false;

					Section->RayTracingGeometry.SetInitializer(Initializer);
					Section->RayTracingGeometry.InitResource(RHICmdList);

					FRayTracingGeometrySegment Segment;
					Segment.VertexBuffer = Section->VertexBuffers.PositionVertexBuffer.VertexBufferRHI;
					Segment.NumPrimitives = Section->RayTracingGeometry.Initializer.TotalPrimitiveCount;
					Segment.MaxVertices = Section->VertexBuffers.PositionVertexBuffer.GetNumVertices();
					Section->RayTracingGeometry.Initializer.Segments.Add(Segment);

					Section->RayTracingGeometry.UpdateRHI(RHICmdList);
				}
<<<<<<< HEAD

#if RHI_RAYTRACING
				if (IsRayTracingEnabled())
				{
					Section->RayTracingGeometry.ReleaseResource();

					FRayTracingGeometryInitializer Initializer;
					Initializer.IndexBuffer = Section->IndexBuffer.IndexBufferRHI;
					Initializer.TotalPrimitiveCount = Section->IndexBuffer.Indices.Num() / 3;
					Initializer.GeometryType = RTGT_Triangles;
					Initializer.bFastBuild = true;
					Initializer.bAllowUpdate = false;

					Section->RayTracingGeometry.SetInitializer(Initializer);
					Section->RayTracingGeometry.InitResource();

					FRayTracingGeometrySegment Segment;
					Segment.VertexBuffer = Section->VertexBuffers.PositionVertexBuffer.VertexBufferRHI;
					Segment.NumPrimitives = Section->RayTracingGeometry.Initializer.TotalPrimitiveCount;
					Segment.MaxVertices = Section->VertexBuffers.PositionVertexBuffer.GetNumVertices();
					Section->RayTracingGeometry.Initializer.Segments.Add(Segment);

					Section->RayTracingGeometry.UpdateRHI();
				}
=======
>>>>>>> 4af6daef
#endif
			}

			// Free data sent from game thread
			delete SectionData;
		}
	}

	void SetSectionVisibility_RenderThread(int32 SectionIndex, bool bNewVisibility)
	{
		check(IsInRenderingThread());

		if(	SectionIndex < Sections.Num() &&
			Sections[SectionIndex] != nullptr)
		{
			Sections[SectionIndex]->bSectionVisible = bNewVisibility;
		}
	}

	virtual void GetDynamicMeshElements(const TArray<const FSceneView*>& Views, const FSceneViewFamily& ViewFamily, uint32 VisibilityMap, FMeshElementCollector& Collector) const override
	{
		SCOPE_CYCLE_COUNTER(STAT_ProcMesh_GetMeshElements);


		// Set up wireframe material (if needed)
		const bool bWireframe = AllowDebugViewmodes() && ViewFamily.EngineShowFlags.Wireframe;

		FColoredMaterialRenderProxy* WireframeMaterialInstance = NULL;
		if (bWireframe)
		{
			WireframeMaterialInstance = new FColoredMaterialRenderProxy(
				GEngine->WireframeMaterial ? GEngine->WireframeMaterial->GetRenderProxy() : NULL,
				FLinearColor(0, 0.5f, 1.f)
				);

			Collector.RegisterOneFrameMaterialProxy(WireframeMaterialInstance);
		}

		// Iterate over sections
		for (const FProcMeshProxySection* Section : Sections)
		{
			if (Section != nullptr && Section->bSectionVisible)
			{
				FMaterialRenderProxy* MaterialProxy = bWireframe ? WireframeMaterialInstance : Section->Material->GetRenderProxy();

				// For each view..
				for (int32 ViewIndex = 0; ViewIndex < Views.Num(); ViewIndex++)
				{
					if (VisibilityMap & (1 << ViewIndex))
					{
						const FSceneView* View = Views[ViewIndex];
						// Draw the mesh.
						FMeshBatch& Mesh = Collector.AllocateMesh();
						FMeshBatchElement& BatchElement = Mesh.Elements[0];
						BatchElement.IndexBuffer = &Section->IndexBuffer;
						Mesh.bWireframe = bWireframe;
						Mesh.VertexFactory = &Section->VertexFactory;
						Mesh.MaterialRenderProxy = MaterialProxy;

						bool bHasPrecomputedVolumetricLightmap;
						FMatrix PreviousLocalToWorld;
						int32 SingleCaptureIndex;
						bool bOutputVelocity;
						GetScene().GetPrimitiveUniformShaderParameters_RenderThread(GetPrimitiveSceneInfo(), bHasPrecomputedVolumetricLightmap, PreviousLocalToWorld, SingleCaptureIndex, bOutputVelocity);
						bOutputVelocity |= AlwaysHasVelocity();

						FDynamicPrimitiveUniformBuffer& DynamicPrimitiveUniformBuffer = Collector.AllocateOneFrameResource<FDynamicPrimitiveUniformBuffer>();
						DynamicPrimitiveUniformBuffer.Set(GetLocalToWorld(), PreviousLocalToWorld, GetBounds(), GetLocalBounds(), GetLocalBounds(), ReceivesDecals(), bHasPrecomputedVolumetricLightmap, bOutputVelocity, GetCustomPrimitiveData());
						BatchElement.PrimitiveUniformBufferResource = &DynamicPrimitiveUniformBuffer.UniformBuffer;

						BatchElement.FirstIndex = 0;
						BatchElement.NumPrimitives = Section->IndexBuffer.Indices.Num() / 3;
						BatchElement.MinVertexIndex = 0;
						BatchElement.MaxVertexIndex = Section->VertexBuffers.PositionVertexBuffer.GetNumVertices() - 1;
						Mesh.ReverseCulling = IsLocalToWorldDeterminantNegative();
						Mesh.Type = PT_TriangleList;
						Mesh.DepthPriorityGroup = SDPG_World;
						Mesh.bCanApplyViewModeOverrides = false;
						Collector.AddMesh(ViewIndex, Mesh);
					}
				}
			}
		}

		// Draw bounds
#if !(UE_BUILD_SHIPPING || UE_BUILD_TEST)
		for (int32 ViewIndex = 0; ViewIndex < Views.Num(); ViewIndex++)
		{
			if (VisibilityMap & (1 << ViewIndex))
			{	 
				// Draw simple collision as wireframe if 'show collision', and collision is enabled, and we are not using the complex as the simple
				if (ViewFamily.EngineShowFlags.Collision && IsCollisionEnabled() && BodySetup->GetCollisionTraceFlag() != ECollisionTraceFlag::CTF_UseComplexAsSimple)
				{
					FTransform GeomTransform(GetLocalToWorld());
					BodySetup->AggGeom.GetAggGeom(GeomTransform, GetSelectionColor(FColor(157, 149, 223, 255), IsSelected(), IsHovered()).ToFColor(true), NULL, false, false, AlwaysHasVelocity(), ViewIndex, Collector);
				}

				// Render bounds
				RenderBounds(Collector.GetPDI(ViewIndex), ViewFamily.EngineShowFlags, GetBounds(), IsSelected());
			}
		}
#endif
	}

	virtual FPrimitiveViewRelevance GetViewRelevance(const FSceneView* View) const
	{
		FPrimitiveViewRelevance Result;
		Result.bDrawRelevance = IsShown(View);
		Result.bShadowRelevance = IsShadowCast(View);
		Result.bDynamicRelevance = true;
		Result.bRenderInMainPass = ShouldRenderInMainPass();
		Result.bUsesLightingChannels = GetLightingChannelMask() != GetDefaultLightingChannelMask();
		Result.bRenderCustomDepth = ShouldRenderCustomDepth();
		Result.bTranslucentSelfShadow = bCastVolumetricTranslucentShadow;
		MaterialRelevance.SetPrimitiveViewRelevance(Result);
		Result.bVelocityRelevance = DrawsVelocity() && Result.bOpaque && Result.bRenderInMainPass;
		return Result;
	}

	virtual bool CanBeOccluded() const override
	{
		return !MaterialRelevance.bDisableDepthTest;
	}

	virtual uint32 GetMemoryFootprint(void) const
	{
		return(sizeof(*this) + GetAllocatedSize());
	}

	uint32 GetAllocatedSize(void) const
	{
		return(FPrimitiveSceneProxy::GetAllocatedSize());
	}


#if RHI_RAYTRACING
	virtual bool IsRayTracingRelevant() const override { return true; }

	virtual bool HasRayTracingRepresentation() const override { return true; }

	virtual void GetDynamicRayTracingInstances(FRayTracingMaterialGatheringContext& Context, TArray<FRayTracingInstance>& OutRayTracingInstances) override final
	{
		if (!CVarRayTracingProceduralMesh.GetValueOnRenderThread())
		{
			return;
		}

		for (int32 SegmentIndex = 0; SegmentIndex < Sections.Num(); ++SegmentIndex)
		{
			const FProcMeshProxySection* Section = Sections[SegmentIndex];
			if (Section != nullptr && Section->bSectionVisible)
			{
				FMaterialRenderProxy* MaterialProxy = Section->Material->GetRenderProxy();
				
				if (Section->RayTracingGeometry.RayTracingGeometryRHI.IsValid())
				{
					check(Section->RayTracingGeometry.Initializer.IndexBuffer.IsValid());

					FRayTracingInstance RayTracingInstance;
					RayTracingInstance.Geometry = &Section->RayTracingGeometry;
					RayTracingInstance.InstanceTransforms.Add(GetLocalToWorld());

					uint32 SectionIdx = 0;
					FMeshBatch MeshBatch;

					MeshBatch.VertexFactory = &Section->VertexFactory;
					MeshBatch.SegmentIndex = 0;
					MeshBatch.MaterialRenderProxy = Section->Material->GetRenderProxy();
					MeshBatch.ReverseCulling = IsLocalToWorldDeterminantNegative();
					MeshBatch.Type = PT_TriangleList;
					MeshBatch.DepthPriorityGroup = SDPG_World;
					MeshBatch.bCanApplyViewModeOverrides = false;
					MeshBatch.CastRayTracedShadow = IsShadowCast(Context.ReferenceView);

					FMeshBatchElement& BatchElement = MeshBatch.Elements[0];
					BatchElement.IndexBuffer = &Section->IndexBuffer;

					bool bHasPrecomputedVolumetricLightmap;
					FMatrix PreviousLocalToWorld;
					int32 SingleCaptureIndex;
					bool bOutputVelocity;
					GetScene().GetPrimitiveUniformShaderParameters_RenderThread(GetPrimitiveSceneInfo(), bHasPrecomputedVolumetricLightmap, PreviousLocalToWorld, SingleCaptureIndex, bOutputVelocity);
					bOutputVelocity |= AlwaysHasVelocity();

					FDynamicPrimitiveUniformBuffer& DynamicPrimitiveUniformBuffer = Context.RayTracingMeshResourceCollector.AllocateOneFrameResource<FDynamicPrimitiveUniformBuffer>();
					DynamicPrimitiveUniformBuffer.Set(GetLocalToWorld(), PreviousLocalToWorld, GetBounds(), GetLocalBounds(), GetLocalBounds(), ReceivesDecals(), bHasPrecomputedVolumetricLightmap, bOutputVelocity, GetCustomPrimitiveData());
					BatchElement.PrimitiveUniformBufferResource = &DynamicPrimitiveUniformBuffer.UniformBuffer;

					BatchElement.FirstIndex = 0;
					BatchElement.NumPrimitives = Section->IndexBuffer.Indices.Num() / 3;
					BatchElement.MinVertexIndex = 0;
					BatchElement.MaxVertexIndex = Section->VertexBuffers.PositionVertexBuffer.GetNumVertices() - 1;

					RayTracingInstance.Materials.Add(MeshBatch);
					OutRayTracingInstances.Add(RayTracingInstance);
				}
			}
		}
	}
	
#endif

private:
	/** Array of sections */
	TArray<FProcMeshProxySection*> Sections;

	UBodySetup* BodySetup;

	FMaterialRelevance MaterialRelevance;
};

//////////////////////////////////////////////////////////////////////////


UProceduralMeshComponent::UProceduralMeshComponent(const FObjectInitializer& ObjectInitializer)
: Super(ObjectInitializer)
{
	bUseComplexAsSimpleCollision = true;
}

void UProceduralMeshComponent::PostLoad()
{
	Super::PostLoad();

	if (ProcMeshBodySetup && IsTemplate())
	{
		ProcMeshBodySetup->SetFlags(RF_Public | RF_ArchetypeObject);
	}
}

void UProceduralMeshComponent::CreateMeshSection_LinearColor(int32 SectionIndex, const TArray<FVector>& Vertices, const TArray<int32>& Triangles, const TArray<FVector>& Normals, const TArray<FVector2D>& UV0, const TArray<FVector2D>& UV1, const TArray<FVector2D>& UV2, const TArray<FVector2D>& UV3, const TArray<FLinearColor>& VertexColors, const TArray<FProcMeshTangent>& Tangents, bool bCreateCollision, bool bSRGBConversion)
{
	// Convert FLinearColors to FColors
	TArray<FColor> Colors;
	if (VertexColors.Num() > 0)
	{
		Colors.SetNum(VertexColors.Num());

		for (int32 ColorIdx = 0; ColorIdx < VertexColors.Num(); ColorIdx++)
		{
			Colors[ColorIdx] = VertexColors[ColorIdx].ToFColor(bSRGBConversion);
		}
	}

	CreateMeshSection(SectionIndex, Vertices, Triangles, Normals, UV0, UV1, UV2, UV3, Colors, Tangents, bCreateCollision);
}

void UProceduralMeshComponent::CreateMeshSection(int32 SectionIndex, const TArray<FVector>& Vertices, const TArray<int32>& Triangles, const TArray<FVector>& Normals, const TArray<FVector2D>& UV0, const TArray<FVector2D>& UV1, const TArray<FVector2D>& UV2, const TArray<FVector2D>& UV3, const TArray<FColor>& VertexColors, const TArray<FProcMeshTangent>& Tangents, bool bCreateCollision)
{
	SCOPE_CYCLE_COUNTER(STAT_ProcMesh_CreateMeshSection);

	// Ensure sections array is long enough
	if (SectionIndex >= ProcMeshSections.Num())
	{
		ProcMeshSections.SetNum(SectionIndex + 1, false);
	}

	// Reset this section (in case it already existed)
	FProcMeshSection& NewSection = ProcMeshSections[SectionIndex];
	NewSection.Reset();

	// Copy data to vertex buffer
	const int32 NumVerts = Vertices.Num();
	NewSection.ProcVertexBuffer.Reset();
	NewSection.ProcVertexBuffer.AddUninitialized(NumVerts);
	for (int32 VertIdx = 0; VertIdx < NumVerts; VertIdx++)
	{
		FProcMeshVertex& Vertex = NewSection.ProcVertexBuffer[VertIdx];

		Vertex.Position = Vertices[VertIdx];
		Vertex.Normal = (Normals.Num() == NumVerts) ? Normals[VertIdx] : FVector(0.f, 0.f, 1.f);
		Vertex.UV0 = (UV0.Num() == NumVerts) ? UV0[VertIdx] : FVector2D(0.f, 0.f);
		Vertex.UV1 = (UV1.Num() == NumVerts) ? UV1[VertIdx] : FVector2D(0.f, 0.f);
		Vertex.UV2 = (UV2.Num() == NumVerts) ? UV2[VertIdx] : FVector2D(0.f, 0.f);
		Vertex.UV3 = (UV3.Num() == NumVerts) ? UV3[VertIdx] : FVector2D(0.f, 0.f);
		Vertex.Color = (VertexColors.Num() == NumVerts) ? VertexColors[VertIdx] : FColor(255, 255, 255);
		Vertex.Tangent = (Tangents.Num() == NumVerts) ? Tangents[VertIdx] : FProcMeshTangent();

		// Update bounding box
		NewSection.SectionLocalBox += Vertex.Position;
	}

	// Get triangle indices, clamping to vertex range
	const int32 MaxIndex = NumVerts - 1;
	const auto GetTriIndices = [&Triangles, MaxIndex](int32 Idx)
	{
		return TTuple<int32, int32, int32>(FMath::Min(Triangles[Idx    ], MaxIndex),
										   FMath::Min(Triangles[Idx + 1], MaxIndex),
			                               FMath::Min(Triangles[Idx + 2], MaxIndex));
	};

	const int32 NumTriIndices = (Triangles.Num() / 3) * 3; // Ensure number of triangle indices is multiple of three

	// Detect degenerate triangles, i.e. non-unique vertex indices within the same triangle
	int32 NumDegenerateTriangles = 0;
	for (int32 IndexIdx = 0; IndexIdx < NumTriIndices; IndexIdx += 3)
	{
		int32 a, b, c;
		Tie(a, b, c) = GetTriIndices(IndexIdx);
		NumDegenerateTriangles += a == b || a == c || b == c;
	}
	if (NumDegenerateTriangles > 0)
	{
		UE_LOG(LogProceduralComponent, Warning, TEXT("Detected %d degenerate triangle%s with non-unique vertex indices for created mesh section in '%s'; degenerate triangles will be dropped."),
			   NumDegenerateTriangles, NumDegenerateTriangles > 1 ? TEXT("s") : TEXT(""), *GetFullName());
	}

	// Copy index buffer for non-degenerate triangles
	NewSection.ProcIndexBuffer.Reset();
	NewSection.ProcIndexBuffer.AddUninitialized(NumTriIndices - NumDegenerateTriangles * 3);
	int32 CopyIndexIdx = 0;
	for (int32 IndexIdx = 0; IndexIdx < NumTriIndices; IndexIdx += 3)
	{
		int32 a, b, c;
		Tie(a, b, c) = GetTriIndices(IndexIdx);

		if (a != b && a != c && b != c)
		{
			NewSection.ProcIndexBuffer[CopyIndexIdx++] = a;
			NewSection.ProcIndexBuffer[CopyIndexIdx++] = b;
			NewSection.ProcIndexBuffer[CopyIndexIdx++] = c;
		}
		else
		{
			--NumDegenerateTriangles;
		}
	}
	check(NumDegenerateTriangles == 0);
	check(CopyIndexIdx == NewSection.ProcIndexBuffer.Num());

	NewSection.bEnableCollision = bCreateCollision;

	UpdateLocalBounds(); // Update overall bounds
	UpdateCollision(); // Mark collision as dirty
	MarkRenderStateDirty(); // New section requires recreating scene proxy
}

void UProceduralMeshComponent::UpdateMeshSection_LinearColor(int32 SectionIndex, const TArray<FVector>& Vertices, const TArray<FVector>& Normals, const TArray<FVector2D>& UV0, const TArray<FVector2D>& UV1, const TArray<FVector2D>& UV2, const TArray<FVector2D>& UV3, const TArray<FLinearColor>& VertexColors, const TArray<FProcMeshTangent>& Tangents, bool bSRGBConversion)
{
	// Convert FLinearColors to FColors
	TArray<FColor> Colors;
	if (VertexColors.Num() > 0)
	{
		Colors.SetNum(VertexColors.Num());

		for (int32 ColorIdx = 0; ColorIdx < VertexColors.Num(); ColorIdx++)
		{
			Colors[ColorIdx] = VertexColors[ColorIdx].ToFColor(bSRGBConversion);
		}
	}

	UpdateMeshSection(SectionIndex, Vertices, Normals, UV0, UV1, UV2, UV3, Colors, Tangents);
}

void UProceduralMeshComponent::UpdateMeshSection(int32 SectionIndex, const TArray<FVector>& Vertices, const TArray<FVector>& Normals, const TArray<FVector2D>& UV0, const TArray<FVector2D>& UV1, const TArray<FVector2D>& UV2, const TArray<FVector2D>& UV3, const TArray<FColor>& VertexColors, const TArray<FProcMeshTangent>& Tangents)
{
	SCOPE_CYCLE_COUNTER(STAT_ProcMesh_UpdateSectionGT);

	if(SectionIndex < ProcMeshSections.Num())
	{
		FProcMeshSection& Section = ProcMeshSections[SectionIndex];
		const int32 NumVerts = Vertices.Num();
		const int32 PreviousNumVerts = Section.ProcVertexBuffer.Num();

		// See if positions are changing
		const bool bSameVertexCount = PreviousNumVerts == NumVerts;

		// Update bounds, if we are getting new position data
		if (bSameVertexCount)
		{
			Section.SectionLocalBox = Vertices.Num() ? FBox(Vertices) : FBox(EForceInit::ForceInit);

			// Iterate through vertex data, copying in new info
			for (int32 VertIdx = 0; VertIdx < NumVerts; VertIdx++)
			{
				FProcMeshVertex& ModifyVert = Section.ProcVertexBuffer[VertIdx];

				// Position data
				if (Vertices.Num() == NumVerts)
				{
					ModifyVert.Position = Vertices[VertIdx];
				}

				// Normal data
				if (Normals.Num() == NumVerts)
				{
					ModifyVert.Normal = Normals[VertIdx];
				}

				// Tangent data
				if (Tangents.Num() == NumVerts)
				{
					ModifyVert.Tangent = Tangents[VertIdx];
				}

				// UV0 data
				if (UV0.Num() == NumVerts)
				{
					ModifyVert.UV0 = UV0[VertIdx];
				}
				// UV1 data
				if (UV1.Num() == NumVerts)
				{
					ModifyVert.UV1 = UV1[VertIdx];
				}
				// UV2 data
				if (UV2.Num() == NumVerts)
				{
					ModifyVert.UV2 = UV2[VertIdx];
				}
				// UV3 data
				if (UV3.Num() == NumVerts)
				{
					ModifyVert.UV3 = UV3[VertIdx];
				}

				// Color data
				if (VertexColors.Num() == NumVerts)
				{
					ModifyVert.Color = VertexColors[VertIdx];
				}
			}

			// If we have collision enabled on this section, update that too
			if (Section.bEnableCollision)
			{
				TArray<FVector> CollisionPositions;

				// We have one collision mesh for all sections, so need to build array of _all_ positions
				for (const FProcMeshSection& CollisionSection : ProcMeshSections)
				{
					// If section has collision, copy it
					if (CollisionSection.bEnableCollision)
					{
						for (int32 VertIdx = 0; VertIdx < CollisionSection.ProcVertexBuffer.Num(); VertIdx++)
						{
							CollisionPositions.Add(CollisionSection.ProcVertexBuffer[VertIdx].Position);
						}
					}
				}

				// Pass new positions to trimesh
				BodyInstance.UpdateTriMeshVertices(CollisionPositions);
			}

			// If we have a valid proxy and it is not pending recreation
			if (SceneProxy && !IsRenderStateDirty())
			{
				// Create data to update section
				FProcMeshSectionUpdateData* SectionData = new FProcMeshSectionUpdateData;
				SectionData->TargetSection = SectionIndex;
				SectionData->NewVertexBuffer = Section.ProcVertexBuffer;

				// Enqueue command to send to render thread
				FProceduralMeshSceneProxy* ProcMeshSceneProxy = (FProceduralMeshSceneProxy*)SceneProxy;
				ENQUEUE_RENDER_COMMAND(FProcMeshSectionUpdate)
				([ProcMeshSceneProxy, SectionData](FRHICommandListImmediate& RHICmdList) { ProcMeshSceneProxy->UpdateSection_RenderThread(RHICmdList, SectionData); });
			}

			UpdateLocalBounds();		 // Update overall bounds
			MarkRenderTransformDirty();  // Need to send new bounds to render thread
		}
		else
		{
			UE_LOG(LogProceduralComponent, Error, TEXT("Trying to update a procedural mesh component section with a different number of vertices [Previous: %i, New: %i] (clear and recreate mesh section instead)"), PreviousNumVerts, NumVerts);
		}
	}
}

void UProceduralMeshComponent::ClearMeshSection(int32 SectionIndex)
{
	if (SectionIndex < ProcMeshSections.Num())
	{
		ProcMeshSections[SectionIndex].Reset();
		UpdateLocalBounds();
		UpdateCollision();
		MarkRenderStateDirty();
	}
}

void UProceduralMeshComponent::ClearAllMeshSections()
{
	ProcMeshSections.Empty();
	UpdateLocalBounds();
	UpdateCollision();
	MarkRenderStateDirty();
}

void UProceduralMeshComponent::SetMeshSectionVisible(int32 SectionIndex, bool bNewVisibility)
{
	if(SectionIndex < ProcMeshSections.Num())
	{
		// Set game thread state
		ProcMeshSections[SectionIndex].bSectionVisible = bNewVisibility;

		if (SceneProxy)
		{
			// Enqueue command to modify render thread info
			FProceduralMeshSceneProxy* ProcMeshSceneProxy = (FProceduralMeshSceneProxy*)SceneProxy;
			ENQUEUE_RENDER_COMMAND(FProcMeshSectionVisibilityUpdate)(
				[ProcMeshSceneProxy, SectionIndex, bNewVisibility](FRHICommandListImmediate& RHICmdList)
				{
					ProcMeshSceneProxy->SetSectionVisibility_RenderThread(SectionIndex, bNewVisibility);
				});
		}
	}
}

bool UProceduralMeshComponent::IsMeshSectionVisible(int32 SectionIndex) const
{
	return (SectionIndex < ProcMeshSections.Num()) ? ProcMeshSections[SectionIndex].bSectionVisible : false;
}

int32 UProceduralMeshComponent::GetNumSections() const
{
	return ProcMeshSections.Num();
}

void UProceduralMeshComponent::AddCollisionConvexMesh(TArray<FVector> ConvexVerts)
{
	if(ConvexVerts.Num() >= 4)
	{ 
		// New element
		FKConvexElem NewConvexElem;
		// Copy in vertex info
		NewConvexElem.VertexData = ConvexVerts;
		// Update bounding box
		NewConvexElem.ElemBox = FBox(ConvexVerts);
		// Add to array of convex elements
		CollisionConvexElems.Add(NewConvexElem);
		// Refresh collision
		UpdateCollision();
	}
}

void UProceduralMeshComponent::ClearCollisionConvexMeshes()
{
	// Empty simple collision info
	CollisionConvexElems.Empty();
	// Refresh collision
	UpdateCollision();
}

void UProceduralMeshComponent::SetCollisionConvexMeshes(const TArray< TArray<FVector> >& ConvexMeshes)
{
	CollisionConvexElems.Reset();

	// Create element for each convex mesh
	for (int32 ConvexIndex = 0; ConvexIndex < ConvexMeshes.Num(); ConvexIndex++)
	{
		FKConvexElem NewConvexElem;
		NewConvexElem.VertexData = ConvexMeshes[ConvexIndex];
		NewConvexElem.ElemBox = FBox(NewConvexElem.VertexData);

		CollisionConvexElems.Add(NewConvexElem);
	}

	UpdateCollision();
}


void UProceduralMeshComponent::UpdateLocalBounds()
{
	FBox LocalBox(ForceInit);

	for (const FProcMeshSection& Section : ProcMeshSections)
	{
		LocalBox += Section.SectionLocalBox;
	}

	LocalBounds = LocalBox.IsValid ? FBoxSphereBounds(LocalBox) : FBoxSphereBounds(FVector::ZeroVector, FVector::ZeroVector, 0); // fallback to reset box sphere bounds

	// Update global bounds
	UpdateBounds();
	// Need to send to render thread
	MarkRenderTransformDirty();
}

FPrimitiveSceneProxy* UProceduralMeshComponent::CreateSceneProxy()
{
	SCOPE_CYCLE_COUNTER(STAT_ProcMesh_CreateSceneProxy);

	return new FProceduralMeshSceneProxy(this);
}

int32 UProceduralMeshComponent::GetNumMaterials() const
{
	return ProcMeshSections.Num();
}


FProcMeshSection* UProceduralMeshComponent::GetProcMeshSection(int32 SectionIndex)
{
	if (SectionIndex < ProcMeshSections.Num())
	{
		return &ProcMeshSections[SectionIndex];
	}
	else
	{
		return nullptr;
	}
}


void UProceduralMeshComponent::SetProcMeshSection(int32 SectionIndex, const FProcMeshSection& Section)
{
	// Ensure sections array is long enough
	if (SectionIndex >= ProcMeshSections.Num())
	{
		ProcMeshSections.SetNum(SectionIndex + 1, false);
	}

	ProcMeshSections[SectionIndex] = Section;

	UpdateLocalBounds(); // Update overall bounds
	UpdateCollision(); // Mark collision as dirty
	MarkRenderStateDirty(); // New section requires recreating scene proxy
}

FBoxSphereBounds UProceduralMeshComponent::CalcBounds(const FTransform& LocalToWorld) const
{
	FBoxSphereBounds Ret(LocalBounds.TransformBy(LocalToWorld));

	Ret.BoxExtent *= BoundsScale;
	Ret.SphereRadius *= BoundsScale;

	return Ret;
}

bool UProceduralMeshComponent::GetTriMeshSizeEstimates(struct FTriMeshCollisionDataEstimates& OutTriMeshEstimates, bool bInUseAllTriData) const
{
	for (const FProcMeshSection& Section : ProcMeshSections)
	{
		if (Section.bEnableCollision)
		{
			OutTriMeshEstimates.VerticeCount += Section.ProcVertexBuffer.Num();
		}
	}

	return true;
}

bool UProceduralMeshComponent::GetPhysicsTriMeshData(struct FTriMeshCollisionData* CollisionData, bool InUseAllTriData)
{
	int32 VertexBase = 0; // Base vertex index for current section

	// See if we should copy UVs
	bool bCopyUVs = UPhysicsSettings::Get()->bSupportUVFromHitResults; 
	if (bCopyUVs)
	{
		CollisionData->UVs.AddZeroed(1); // only one UV channel
	}

	// For each section..
	for (int32 SectionIdx = 0; SectionIdx < ProcMeshSections.Num(); SectionIdx++)
	{
		FProcMeshSection& Section = ProcMeshSections[SectionIdx];
		// Do we have collision enabled?
		if (Section.bEnableCollision)
		{
			// Copy vert data
			for (int32 VertIdx = 0; VertIdx < Section.ProcVertexBuffer.Num(); VertIdx++)
			{
				CollisionData->Vertices.Add((FVector3f)Section.ProcVertexBuffer[VertIdx].Position);

				// Copy UV if desired
				if (bCopyUVs)
				{
					CollisionData->UVs[0].Add(Section.ProcVertexBuffer[VertIdx].UV0);
				}
			}

			// Copy triangle data
			const int32 NumTriangles = Section.ProcIndexBuffer.Num() / 3;
			for (int32 TriIdx = 0; TriIdx < NumTriangles; TriIdx++)
			{
				// Need to add base offset for indices
				FTriIndices Triangle;
				Triangle.v0 = Section.ProcIndexBuffer[(TriIdx * 3) + 0] + VertexBase;
				Triangle.v1 = Section.ProcIndexBuffer[(TriIdx * 3) + 1] + VertexBase;
				Triangle.v2 = Section.ProcIndexBuffer[(TriIdx * 3) + 2] + VertexBase;
				CollisionData->Indices.Add(Triangle);

				// Also store material info
				CollisionData->MaterialIndices.Add(SectionIdx);
			}

			// Remember the base index that new verts will be added from in next section
			VertexBase = CollisionData->Vertices.Num();
		}
	}

	CollisionData->bFlipNormals = true;
	CollisionData->bDeformableMesh = true;
	CollisionData->bFastCook = true;

	return true;
}

bool UProceduralMeshComponent::ContainsPhysicsTriMeshData(bool InUseAllTriData) const
{
	for (const FProcMeshSection& Section : ProcMeshSections)
	{
		if (Section.ProcIndexBuffer.Num() >= 3 && Section.bEnableCollision)
		{
			return true;
		}
	}

	return false;
}

UBodySetup* UProceduralMeshComponent::CreateBodySetupHelper()
{
	// The body setup in a template needs to be public since the property is Tnstanced and thus is the archetype of the instance meaning there is a direct reference
	UBodySetup* NewBodySetup = NewObject<UBodySetup>(this, NAME_None, (IsTemplate() ? RF_Public | RF_ArchetypeObject : RF_NoFlags));
	NewBodySetup->BodySetupGuid = FGuid::NewGuid();

	NewBodySetup->bGenerateMirroredCollision = false;
	NewBodySetup->bDoubleSidedGeometry = true;
	NewBodySetup->CollisionTraceFlag = bUseComplexAsSimpleCollision ? CTF_UseComplexAsSimple : CTF_UseDefault;

	return NewBodySetup;
}

void UProceduralMeshComponent::CreateProcMeshBodySetup()
{
	if (ProcMeshBodySetup == nullptr)
	{
		ProcMeshBodySetup = CreateBodySetupHelper();
	}
}

void UProceduralMeshComponent::UpdateCollision()
{
	SCOPE_CYCLE_COUNTER(STAT_ProcMesh_UpdateCollision);

	UWorld* World = GetWorld();
	const bool bUseAsyncCook = World && World->IsGameWorld() && bUseAsyncCooking;

	if(bUseAsyncCook)
	{
		// Abort all previous ones still standing
		for (UBodySetup* OldBody : AsyncBodySetupQueue)
		{
			OldBody->AbortPhysicsMeshAsyncCreation();
		}

		AsyncBodySetupQueue.Add(CreateBodySetupHelper());
	}
	else
	{
		AsyncBodySetupQueue.Empty();	//If for some reason we modified the async at runtime, just clear any pending async body setups
		CreateProcMeshBodySetup();
	}
	
	UBodySetup* UseBodySetup = bUseAsyncCook ? AsyncBodySetupQueue.Last() : ProcMeshBodySetup;

	// Fill in simple collision convex elements
	UseBodySetup->AggGeom.ConvexElems = CollisionConvexElems;

	// Set trace flag
	UseBodySetup->CollisionTraceFlag = bUseComplexAsSimpleCollision ? CTF_UseComplexAsSimple : CTF_UseDefault;

	if(bUseAsyncCook)
	{
		UseBodySetup->CreatePhysicsMeshesAsync(FOnAsyncPhysicsCookFinished::CreateUObject(this, &UProceduralMeshComponent::FinishPhysicsAsyncCook, UseBodySetup));
	}
	else
	{
		// New GUID as collision has changed
		UseBodySetup->BodySetupGuid = FGuid::NewGuid();
		// Also we want cooked data for this
		UseBodySetup->bHasCookedCollisionData = true;
		UseBodySetup->InvalidatePhysicsData();
		UseBodySetup->CreatePhysicsMeshes();
		RecreatePhysicsState();
	}
}

void UProceduralMeshComponent::FinishPhysicsAsyncCook(bool bSuccess, UBodySetup* FinishedBodySetup)
{
	TArray<UBodySetup*> NewQueue;
	NewQueue.Reserve(AsyncBodySetupQueue.Num());

	int32 FoundIdx;
	if(AsyncBodySetupQueue.Find(FinishedBodySetup, FoundIdx))
	{
		if (bSuccess)
		{
			//The new body was found in the array meaning it's newer so use it
			ProcMeshBodySetup = FinishedBodySetup;
			RecreatePhysicsState();

			//remove any async body setups that were requested before this one
			for (int32 AsyncIdx = FoundIdx + 1; AsyncIdx < AsyncBodySetupQueue.Num(); ++AsyncIdx)
			{
				NewQueue.Add(AsyncBodySetupQueue[AsyncIdx]);
			}

			AsyncBodySetupQueue = NewQueue;
		}
		else
		{
			AsyncBodySetupQueue.RemoveAt(FoundIdx);
		}
	}
}

UBodySetup* UProceduralMeshComponent::GetBodySetup()
{
	CreateProcMeshBodySetup();
	return ProcMeshBodySetup;
}

UMaterialInterface* UProceduralMeshComponent::GetMaterialFromCollisionFaceIndex(int32 FaceIndex, int32& SectionIndex) const
{
	UMaterialInterface* Result = nullptr;
	SectionIndex = 0;

	if (FaceIndex >= 0)
	{
		// Look for element that corresponds to the supplied face
		int32 TotalFaceCount = 0;
		for (int32 SectionIdx = 0; SectionIdx < ProcMeshSections.Num(); SectionIdx++)
		{
			const FProcMeshSection& Section = ProcMeshSections[SectionIdx];
			int32 NumFaces = Section.ProcIndexBuffer.Num() / 3;
			TotalFaceCount += NumFaces;

			if (FaceIndex < TotalFaceCount)
			{
				// Grab the material
				Result = GetMaterial(SectionIdx);
				SectionIndex = SectionIdx;
				break;
			}
		}
	}

	return Result;
}
<|MERGE_RESOLUTION|>--- conflicted
+++ resolved
@@ -317,33 +317,6 @@
 
 					Section->RayTracingGeometry.UpdateRHI(RHICmdList);
 				}
-<<<<<<< HEAD
-
-#if RHI_RAYTRACING
-				if (IsRayTracingEnabled())
-				{
-					Section->RayTracingGeometry.ReleaseResource();
-
-					FRayTracingGeometryInitializer Initializer;
-					Initializer.IndexBuffer = Section->IndexBuffer.IndexBufferRHI;
-					Initializer.TotalPrimitiveCount = Section->IndexBuffer.Indices.Num() / 3;
-					Initializer.GeometryType = RTGT_Triangles;
-					Initializer.bFastBuild = true;
-					Initializer.bAllowUpdate = false;
-
-					Section->RayTracingGeometry.SetInitializer(Initializer);
-					Section->RayTracingGeometry.InitResource();
-
-					FRayTracingGeometrySegment Segment;
-					Segment.VertexBuffer = Section->VertexBuffers.PositionVertexBuffer.VertexBufferRHI;
-					Segment.NumPrimitives = Section->RayTracingGeometry.Initializer.TotalPrimitiveCount;
-					Segment.MaxVertices = Section->VertexBuffers.PositionVertexBuffer.GetNumVertices();
-					Section->RayTracingGeometry.Initializer.Segments.Add(Segment);
-
-					Section->RayTracingGeometry.UpdateRHI();
-				}
-=======
->>>>>>> 4af6daef
 #endif
 			}
 
