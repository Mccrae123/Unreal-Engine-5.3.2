--- conflicted
+++ resolved
@@ -315,10 +315,7 @@
 					FRayTracingGeometrySegment Segment;
 					Segment.VertexBuffer = Section->VertexBuffers.PositionVertexBuffer.VertexBufferRHI;
 					Segment.NumPrimitives = Section->RayTracingGeometry.Initializer.TotalPrimitiveCount;
-<<<<<<< HEAD
-=======
 					Segment.MaxVertices = Section->VertexBuffers.PositionVertexBuffer.GetNumVertices();
->>>>>>> 6bbb88c8
 					Section->RayTracingGeometry.Initializer.Segments.Add(Segment);
 
 					Section->RayTracingGeometry.UpdateRHI();
