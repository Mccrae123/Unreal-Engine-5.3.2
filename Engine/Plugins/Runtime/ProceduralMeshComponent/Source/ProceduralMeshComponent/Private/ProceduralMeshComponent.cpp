--- conflicted
+++ resolved
@@ -433,14 +433,11 @@
 
 	virtual void GetDynamicRayTracingInstances(FRayTracingMaterialGatheringContext& Context, TArray<FRayTracingInstance>& OutRayTracingInstances) override final
 	{
-<<<<<<< HEAD
-=======
 		if (!CVarRayTracingProceduralMesh.GetValueOnRenderThread())
 		{
 			return;
 		}
 
->>>>>>> 24776ab6
 		for (int32 SegmentIndex = 0; SegmentIndex < Sections.Num(); ++SegmentIndex)
 		{
 			const FProcMeshProxySection* Section = Sections[SegmentIndex];
