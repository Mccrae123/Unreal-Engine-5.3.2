--- conflicted
+++ resolved
@@ -176,25 +176,6 @@
 						[this, NewSection/*, VertexBufferRHI, IndexBufferRHI, VertexBufferStride, TrianglesCount, RenderSections*/](FRHICommandListImmediate& RHICmdList)
 					{
 						FRayTracingGeometryInitializer Initializer;
-<<<<<<< HEAD
-						Initializer.PositionVertexBuffer = nullptr;
-						Initializer.IndexBuffer = nullptr;
-						Initializer.BaseVertexIndex = 0;
-						Initializer.VertexBufferStride = 12;
-						Initializer.VertexBufferByteOffset = 0;
-						Initializer.TotalPrimitiveCount = 0;
-						Initializer.VertexBufferElementType = VET_Float3;
-						Initializer.GeometryType = RTGT_Triangles;
-						Initializer.bFastBuild = true;
-						Initializer.bAllowUpdate = false;
-						NewSection->RayTracingGeometry.SetInitializer(Initializer);
-						NewSection->RayTracingGeometry.InitResource();
-
-						NewSection->RayTracingGeometry.Initializer.PositionVertexBuffer = NewSection->VertexBuffers.PositionVertexBuffer.VertexBufferRHI;
-						NewSection->RayTracingGeometry.Initializer.IndexBuffer = NewSection->IndexBuffer.IndexBufferRHI;
-						NewSection->RayTracingGeometry.Initializer.TotalPrimitiveCount = NewSection->IndexBuffer.Indices.Num() / 3;
-
-=======
 						Initializer.IndexBuffer = nullptr;
 						Initializer.TotalPrimitiveCount = 0;
 						Initializer.GeometryType = RTGT_Triangles;
@@ -212,7 +193,6 @@
 						Segment.NumPrimitives = NewSection->RayTracingGeometry.Initializer.TotalPrimitiveCount;
 						NewSection->RayTracingGeometry.Initializer.Segments.Add(Segment);
 
->>>>>>> 69078e53
 						//#dxr_todo: add support for segments?
 						
 						NewSection->RayTracingGeometry.UpdateRHI();
@@ -455,10 +435,6 @@
 				
 				if (Section->RayTracingGeometry.RayTracingGeometryRHI.IsValid())
 				{
-<<<<<<< HEAD
-					check(Section->RayTracingGeometry.Initializer.PositionVertexBuffer.IsValid());
-=======
->>>>>>> 69078e53
 					check(Section->RayTracingGeometry.Initializer.IndexBuffer.IsValid());
 
 					FRayTracingInstance RayTracingInstance;
@@ -475,10 +451,7 @@
 					MeshBatch.Type = PT_TriangleList;
 					MeshBatch.DepthPriorityGroup = SDPG_World;
 					MeshBatch.bCanApplyViewModeOverrides = false;
-<<<<<<< HEAD
-=======
 					MeshBatch.CastRayTracedShadow = IsShadowCast(Context.ReferenceView);
->>>>>>> 69078e53
 
 					FMeshBatchElement& BatchElement = MeshBatch.Elements[0];
 					BatchElement.IndexBuffer = &Section->IndexBuffer;
