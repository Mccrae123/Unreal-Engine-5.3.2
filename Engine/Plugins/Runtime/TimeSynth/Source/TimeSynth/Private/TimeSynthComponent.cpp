// Copyright 1998-2019 Epic Games, Inc. All Rights Reserved.

#include "TimeSynthComponent.h"
#include "AudioThread.h"
#include "TimeSynthModule.h"
 
static_assert((int32)Audio::EEventQuantization::Count == (int32)ETimeSynthEventQuantization::Count, "These enumerations need to match");

void FTimeSynthEventListener::OnEvent(Audio::EEventQuantization EventQuantizationType, int32 Bars, float Beat)
{
	check(TimeSynth);
	TimeSynth->OnQuantizationEvent(EventQuantizationType, Bars, Beat);
}

UTimeSynthComponent::UTimeSynthComponent(const FObjectInitializer& ObjectInitializer) 
	: Super(ObjectInitializer)
	, MaxPoolSize(20)
	, TimeSynthEventListener(this)
{
	PrimaryComponentTick.bCanEverTick = true;
}

UTimeSynthComponent::~UTimeSynthComponent()
{
}

void UTimeSynthComponent::PostInitProperties()
{
	Super::PostInitProperties();

	// Copy the settings right away to the audio render thread version
	FilterSettings_AudioRenderThread[(int32)ETimeSynthFilter::FilterA] = FilterASettings;
	FilterSettings_AudioRenderThread[(int32)ETimeSynthFilter::FilterB] = FilterBSettings;
	bIsFilterEnabled_AudioRenderThread[(int32)ETimeSynthFilter::FilterA] = bIsFilterAEnabled;
	bIsFilterEnabled_AudioRenderThread[(int32)ETimeSynthFilter::FilterB] = bIsFilterBEnabled;

	EnvelopeFollowerSettings_AudioRenderThread = EnvelopeFollowerSettings;
	bIsEnvelopeFollowerEnabled_AudioRenderThread = bIsEnvelopeFollowerEnabled;

	SpectrumAnalyzerSettings.FFTSize = GetFFTSize(FFTSize);
	SpectrumAnalyzer.SetSettings(SpectrumAnalyzerSettings);

	// Randomize the seed on post init properties
	RandomStream.GenerateNewSeed();
}

void UTimeSynthComponent::BeginDestroy()
{
	Super::BeginDestroy();
}

void UTimeSynthComponent::OnRegister()
{
	Super::OnRegister();

	SetComponentTickEnabled(true);

	if (!IsRegistered())
	{
		RegisterComponent();
	}
}

void UTimeSynthComponent::OnUnregister()
{
	Super::OnUnregister();

	SetComponentTickEnabled(false);

	if (IsRegistered())
	{
		UnregisterComponent();
	}
}

bool UTimeSynthComponent::IsReadyForFinishDestroy()
{
	return SpectrumAnalysisCounter.GetValue() == 0;
}

void UTimeSynthComponent::AddQuantizationEventDelegate(ETimeSynthEventQuantization QuantizationType, const FOnQuantizationEventBP& OnQuantizationEvent)
{
	// Add a delegate for this event on the game thread data for this event slot
	EventNotificationDelegates_GameThread[(int32)QuantizationType].AddUnique(OnQuantizationEvent);

	// Send over to the audio render thread to tell it that we're listening to this event now
	SynthCommand([this, QuantizationType]
	{
		EventQuantizer.RegisterListenerForEvent(&TimeSynthEventListener, (Audio::EEventQuantization)QuantizationType);
	});
}

void UTimeSynthComponent::SetFilterSettings(ETimeSynthFilter InFilter, const FTimeSynthFilterSettings& InSettings)
{
	if (InFilter == ETimeSynthFilter::FilterA)
	{
		FilterASettings = InSettings;
	}
	else
	{
		FilterBSettings = InSettings;
	}

	SynthCommand([this, InFilter, InSettings]
	{
		FilterSettings_AudioRenderThread[(int32)InFilter] = InSettings;
		UpdateFilter((int32)InFilter);
	});
}

void UTimeSynthComponent::SetEnvelopeFollowerSettings(const FTimeSynthEnvelopeFollowerSettings& InSettings)
{
	EnvelopeFollowerSettings = InSettings;

	SynthCommand([this, InSettings]
	{
		EnvelopeFollowerSettings_AudioRenderThread = InSettings;
		UpdateEnvelopeFollower();
	});
}

void UTimeSynthComponent::SetFilterEnabled(ETimeSynthFilter InFilter, bool bInIsFilterEnabled)
{
	if (InFilter == ETimeSynthFilter::FilterA)
	{
		bIsFilterAEnabled = bInIsFilterEnabled;
	}
	else
	{
		bIsFilterBEnabled = bInIsFilterEnabled;
	}

	SynthCommand([this, InFilter, bInIsFilterEnabled]
	{
		bIsFilterEnabled_AudioRenderThread[(int32)InFilter] = bInIsFilterEnabled;
	});
}

void UTimeSynthComponent::SetEnvelopeFollowerEnabled(bool bInIsEnabled)
{
	bIsEnvelopeFollowerEnabled = bInIsEnabled;

	// Set the envelope value to 0.0 immediately if we're disabling the envelope follower
	if (!bInIsEnabled)
	{
		CurrentEnvelopeValue = 0.0f;
	}

	SynthCommand([this, bInIsEnabled]
	{
		bIsEnvelopeFollowerEnabled_AudioRenderThread = bInIsEnabled;
	});
}

Audio::FSpectrumAnalyzerSettings::EFFTSize UTimeSynthComponent::GetFFTSize(ETimeSynthFFTSize InSize) const
{
	switch (InSize)
	{
		case ETimeSynthFFTSize::Min_64: return Audio::FSpectrumAnalyzerSettings::EFFTSize::Min_64;
		case ETimeSynthFFTSize::Small_256: return Audio::FSpectrumAnalyzerSettings::EFFTSize::Small_256;
		case ETimeSynthFFTSize::Medium_512: return Audio::FSpectrumAnalyzerSettings::EFFTSize::Medium_512;
		case ETimeSynthFFTSize::Large_1024: return Audio::FSpectrumAnalyzerSettings::EFFTSize::Large_1024;
		break;
	}
	// return default
	return Audio::FSpectrumAnalyzerSettings::EFFTSize::Medium_512;
}

void UTimeSynthComponent::SetFFTSize(ETimeSynthFFTSize InFFTSize)
{
	Audio::FSpectrumAnalyzerSettings::EFFTSize NewFFTSize = GetFFTSize(InFFTSize);

	SynthCommand([this, NewFFTSize]
	{
		SpectrumAnalyzerSettings.FFTSize = NewFFTSize;
		SpectrumAnalyzer.SetSettings(SpectrumAnalyzerSettings);
	});
}

void UTimeSynthComponent::OnQuantizationEvent(Audio::EEventQuantization EventQuantizationType, int32 Bars, float Beat)
{
	// When this happens, we want to queue up the event data so it can be safely consumed on the game thread
	GameCommand([this, EventQuantizationType, Bars, Beat]()
	{
		EventNotificationDelegates_GameThread[(int32)EventQuantizationType].Broadcast((ETimeSynthEventQuantization)EventQuantizationType, Bars, Beat);
	});	
}

void UTimeSynthComponent::PumpGameCommandQueue()
{
	TFunction<void()> Command;
	while (GameCommandQueue.Dequeue(Command))
	{
		Command();
	}
}

void UTimeSynthComponent::GameCommand(TFunction<void()> Command)
{
	GameCommandQueue.Enqueue(MoveTemp(Command));
}

void UTimeSynthComponent::TickComponent(float DeltaTime, enum ELevelTick TickType, FActorComponentTickFunction *ThisTickFunction)
{
	// Pump the command queue for any event data that is coming back from the audio render thread/callback
	PumpGameCommandQueue();

	// Broadcast the playback time
	if (OnPlaybackTime.IsBound())
	{
		const float PlaybacktimeSeconds = EventQuantizer.GetPlaybacktimeSeconds();
		OnPlaybackTime.Broadcast(PlaybacktimeSeconds);
	}

	// Perform volume group math to update volume group volume values and then set the volumes on the clips
	for (auto& Entry : VolumeGroupData)
	{
		FVolumeGroupData& VolumeGroup = Entry.Value;
		
		// If we've reached our terminating condition, just set to the target volume 
		if (VolumeGroup.CurrentTime >= VolumeGroup.TargetFadeTime)
		{
			VolumeGroup.CurrentVolumeDb = VolumeGroup.TargetVolumeDb;
		}
		else
		{
			check(VolumeGroup.TargetFadeTime > 0.0f);
			const float FadeFraction = VolumeGroup.CurrentTime / VolumeGroup.TargetFadeTime;

			VolumeGroup.CurrentVolumeDb = VolumeGroup.StartVolumeDb + FadeFraction * (VolumeGroup.TargetVolumeDb - VolumeGroup.StartVolumeDb);
			VolumeGroup.CurrentTime += DeltaTime;
		}

		for (FTimeSynthClipHandle& ClipHandle : VolumeGroup.Clips)
		{
			float LinearVolume = Audio::ConvertToLinear(VolumeGroup.CurrentVolumeDb);

			SynthCommand([this, ClipHandle, LinearVolume]
			{
				int32* PlayingClipIndex = ClipIdToClipIndexMap_AudioRenderThread.Find(ClipHandle.ClipId);
				if (PlayingClipIndex)
				{
					FPlayingClipInfo& PlayingClipInfo = PlayingClipsPool_AudioRenderThread[*PlayingClipIndex];
					Audio::FDecodingSoundSourceHandle& DecodingSoundSourceHandle = PlayingClipInfo.DecodingSoundSourceHandle;
					SoundWaveDecoder.SetSourceVolumeScale(DecodingSoundSourceHandle, LinearVolume);
				}
			});
		}
	}

	// If the spectrum analyzer is running, grab the desired magnitude spectral data
	if (bEnableSpectralAnalysis)
	{
		SpectralData.Reset();
		SpectrumAnalyzer.LockOutputBuffer();
		for (float Frequency : FrequenciesToAnalyze)
		{
			FTimeSynthSpectralData Data;
			Data.FrequencyHz = Frequency;
			Data.Magnitude = SpectrumAnalyzer.GetMagnitudeForFrequency(Frequency);
			SpectralData.Add(Data);
		}
		SpectrumAnalyzer.UnlockOutputBuffer();
	}

	// Update the synth component on the audio thread
	FAudioThread::RunCommandOnAudioThread([this]()
	{
		SoundWaveDecoder.Update(); 
	});
}

void UTimeSynthComponent::UpdateFilter(int32 FilterIndex)
{
	Filter[FilterIndex].SetFilterType((Audio::EFilter::Type)FilterSettings_AudioRenderThread[FilterIndex].FilterType);
	Filter[FilterIndex].SetFrequency(FilterSettings_AudioRenderThread[FilterIndex].CutoffFrequency);
	Filter[FilterIndex].SetQ(FilterSettings_AudioRenderThread[FilterIndex].FilterQ);
	Filter[FilterIndex].Update();
}

void UTimeSynthComponent::UpdateEnvelopeFollower()
{
	EnvelopeFollower.SetAnalog(EnvelopeFollowerSettings_AudioRenderThread.bIsAnalogMode);
	EnvelopeFollower.SetAttackTime(EnvelopeFollowerSettings_AudioRenderThread.AttackTime);
	EnvelopeFollower.SetReleaseTime(EnvelopeFollowerSettings_AudioRenderThread.ReleaseTime);
	EnvelopeFollower.SetMode((Audio::EPeakMode::Type)EnvelopeFollowerSettings_AudioRenderThread.PeakMode);
}

bool UTimeSynthComponent::Init(int32& InSampleRate)
{ 
	SampleRate = InSampleRate;
	SoundWaveDecoder.Init(GetAudioDevice(), InSampleRate);
	NumChannels = 2;

	// Initialize the settings for the spectrum analyzer
	SpectrumAnalyzer.Init(InSampleRate);

	// Init and update the filter settings
	for (int32 i = 0; i < 2; ++i)
	{
		Filter[i].Init(InSampleRate, 2);
		UpdateFilter(i);
	}

	DynamicsProcessor.Init(InSampleRate, NumChannels);
	DynamicsProcessor.SetLookaheadMsec(3.0f);
	DynamicsProcessor.SetAttackTime(5.0f);
	DynamicsProcessor.SetReleaseTime(100.0f);
	DynamicsProcessor.SetThreshold(-1.0f);
	DynamicsProcessor.SetRatio(5.0f);
	DynamicsProcessor.SetKneeBandwidth(10.0f);
	DynamicsProcessor.SetInputGain(0.0f);
	DynamicsProcessor.SetOutputGain(0.0f);
	DynamicsProcessor.SetChannelLinked(true);
	DynamicsProcessor.SetAnalogMode(true);
	DynamicsProcessor.SetPeakMode(Audio::EPeakMode::Peak);
	DynamicsProcessor.SetProcessingMode(Audio::EDynamicsProcessingMode::Compressor);

	// Init and update the envelope follower settings
	EnvelopeFollower.Init(InSampleRate);
	UpdateEnvelopeFollower();

	// Set the default quantization settings
	SetQuantizationSettings(QuantizationSettings);

	// Create a pool of playing clip runtime infos
	CurrentPoolSize = MaxPoolSize;

	PlayingClipsPool_AudioRenderThread.AddDefaulted(CurrentPoolSize);
	FreePlayingClipIndices_AudioRenderThread.AddDefaulted(CurrentPoolSize);

	for (int32 Index = 0; Index < CurrentPoolSize; ++Index)
	{
		FreePlayingClipIndices_AudioRenderThread[Index] = Index;
	}

	return true; 
}

void UTimeSynthComponent::ShutdownPlayingClips()
{
	SoundWaveDecoder.UpdateRenderThread();

	// Loop through all active loops and render their audio
	for (int32 i = ActivePlayingClipIndices_AudioRenderThread.Num() - 1; i >= 0; --i)
	{
		// Grab the playing clip at the active index
		int32 ClipIndex = ActivePlayingClipIndices_AudioRenderThread[i];
		FPlayingClipInfo& PlayingClip = PlayingClipsPool_AudioRenderThread[ClipIndex];

		// Block until the decoder has initialized
		while (!SoundWaveDecoder.IsInitialized(PlayingClip.DecodingSoundSourceHandle))
		{
			FPlatformProcess::Sleep(0);
		}

		SoundWaveDecoder.RemoveDecodingSource(PlayingClip.DecodingSoundSourceHandle);
		ActivePlayingClipIndices_AudioRenderThread.RemoveAtSwap(i, 1, false);
		FreePlayingClipIndices_AudioRenderThread.Add(ClipIndex);
	}
}

void UTimeSynthComponent::OnEndGenerate() 
{
	ShutdownPlayingClips();
}

int32 UTimeSynthComponent::OnGenerateAudio(float* OutAudio, int32 NumSamples)
{
	// Update the decoder
	SoundWaveDecoder.UpdateRenderThread();

	int32 NumFrames = NumSamples / NumChannels;

	// Perform event quantization notifications
	// This will use the NumFramesPerCallback to evaluate what queued up events need 
	// to begin rendering. THe lambda callback will then enqueue any new rendering clips
	// to the list of active clips. So we only need to loop through active clip indices to render the audio output
	EventQuantizer.NotifyEvents(NumFrames);

	// Loop through all active loops and render their audio
	for (int32 i = ActivePlayingClipIndices_AudioRenderThread.Num() - 1; i >= 0; --i)
	{
		// Grab the playing clip at the active index
		int32 ClipIndex = ActivePlayingClipIndices_AudioRenderThread[i];
		FPlayingClipInfo& PlayingClip = PlayingClipsPool_AudioRenderThread[ClipIndex];

		// Compute the number of frames we need to read
		int32 NumFramesToRead = NumFrames - PlayingClip.StartFrameOffset;
		check(NumFramesToRead > 0 && NumFramesToRead <= NumFrames);

		if (!SoundWaveDecoder.IsInitialized(PlayingClip.DecodingSoundSourceHandle))
		{
			continue;
		}

		AudioScratchBuffer.Reset();
		if (SoundWaveDecoder.GetSourceBuffer(PlayingClip.DecodingSoundSourceHandle, NumFramesToRead, NumChannels, AudioScratchBuffer))
		{
			// Make sure we read the appropriate amount of audio frames
			check(AudioScratchBuffer.Num() == NumFramesToRead * NumChannels);
			// Now mix in the retrieved audio at the appropriate sample index
			float* DecodeSourceAudioPtr = AudioScratchBuffer.GetData();
			float FadeVolume = 1.0f;
			int32 OutputSampleIndex = PlayingClip.StartFrameOffset * NumChannels;
			int32 SourceSampleIndex = 0;
			for (int32 FrameIndex = PlayingClip.StartFrameOffset; FrameIndex < NumFrames; ++FrameIndex)
			{
				// Check the fade in condition
				if (PlayingClip.CurrentFrameCount < PlayingClip.FadeInDurationFrames)
				{
					FadeVolume = (float)PlayingClip.CurrentFrameCount / PlayingClip.FadeInDurationFrames;
				}
				// Check the fade out condition
				else if (PlayingClip.CurrentFrameCount >= PlayingClip.DurationFrames && PlayingClip.FadeOutDurationFrames > 0)
				{
					int32 FadeOutFrameCount = PlayingClip.CurrentFrameCount - PlayingClip.DurationFrames;
					FadeVolume = 1.0f - (float)FadeOutFrameCount / PlayingClip.FadeOutDurationFrames;
				}

				FadeVolume = FMath::Clamp(FadeVolume, 0.0f, 1.0f);
				for (int32 ChannelIndex = 0; ChannelIndex < NumChannels; ++ChannelIndex, ++OutputSampleIndex, ++SourceSampleIndex)
				{
					OutAudio[OutputSampleIndex] += FadeVolume * DecodeSourceAudioPtr[SourceSampleIndex];
				}

				++PlayingClip.CurrentFrameCount;
			}

			// Reset the start frame offset so that when this clip continues playing,
			// it won't start part-way through the audio buffer
			PlayingClip.StartFrameOffset = 0;

			bool bIsClipDurationFinished = PlayingClip.CurrentFrameCount > PlayingClip.DurationFrames + PlayingClip.FadeOutDurationFrames;

			// If the clip finished by artificial clip duration settings or if it naturally finished (file length), remove it from the active list
			if (bIsClipDurationFinished || SoundWaveDecoder.IsFinished(PlayingClip.DecodingSoundSourceHandle))
			{
				SoundWaveDecoder.RemoveDecodingSource(PlayingClip.DecodingSoundSourceHandle);
				ActivePlayingClipIndices_AudioRenderThread.RemoveAtSwap(i, 1, false);
				FreePlayingClipIndices_AudioRenderThread.Add(ClipIndex);

				// If this clip was playing in a volume group, we need to remove it from the volume group
				if (PlayingClip.VolumeGroupId != INDEX_NONE)
				{
					FTimeSynthClipHandle Handle = PlayingClip.Handle;
					VolumeGroupUniqueId VolumeGroupId = PlayingClip.VolumeGroupId;

					GameCommand([this, Handle, VolumeGroupId]()
					{
						FVolumeGroupData* VolumeGroup = VolumeGroupData.Find(VolumeGroupId);
						if (VolumeGroup)
						{
							VolumeGroup->Clips.Remove(Handle);
						}
					});
				}
			}
		}
	}

	// Feed audio through filter
	for (int32 i = 0; i < 2; ++i)
	{
		if (bIsFilterEnabled_AudioRenderThread[i])
		{
			Filter[i].ProcessAudio(OutAudio, NumSamples, OutAudio);
		}
	}

	// Feed audio through the envelope follower if it's enabled
	if (bIsEnvelopeFollowerEnabled_AudioRenderThread)
	{
		for (int32 SampleIndex = 0; SampleIndex < NumSamples; SampleIndex += NumChannels)
		{
			float InputSample = 0.5f * (OutAudio[SampleIndex] + OutAudio[SampleIndex + 1]);
			CurrentEnvelopeValue = EnvelopeFollower.ProcessAudio(InputSample);
		}
	}

	if (bEnableSpectralAnalysis)
	{
		// If we have stereo audio, sum to mono before sending to analyzer
		if (NumChannels == 2)
		{
			// Use the scratch buffer to sum the audio to mono
			AudioScratchBuffer.Reset();
			AudioScratchBuffer.AddUninitialized(NumFrames);
			float* AudioScratchBufferPtr = AudioScratchBuffer.GetData();
			int32 SampleIndex = 0;
			for (int32 FrameIndex = 0; FrameIndex < NumFrames; ++FrameIndex, SampleIndex += NumChannels)
			{
				AudioScratchBufferPtr[FrameIndex] = 0.5f * (OutAudio[SampleIndex] + OutAudio[SampleIndex + 1]);
			}
			SpectrumAnalyzer.PushAudio(AudioScratchBufferPtr, NumFrames);
		}
		else
		{
			SpectrumAnalyzer.PushAudio(OutAudio, NumSamples);
		}

		// Launch an analysis task with this audio
		(new FAutoDeleteAsyncTask<FTimeSynthSpectrumAnalysisTask>(&SpectrumAnalyzer, &SpectrumAnalysisCounter))->StartBackgroundTask();
	}

	// Limit the output to prevent clipping
	for (int32 SampleIndex = 0; SampleIndex < NumSamples; SampleIndex += NumChannels)
	{
		DynamicsProcessor.ProcessAudio(&OutAudio[SampleIndex], NumChannels, &OutAudio[SampleIndex]);
	}


 	return NumSamples; 
}

void UTimeSynthComponent::SetQuantizationSettings(const FTimeSynthQuantizationSettings& InQuantizationSettings)
{
	// Store the quantization on the UObject for BP querying
	QuantizationSettings = InQuantizationSettings;

	// Local store what the global quantization is so we can assign it to clips using global quantization
	GlobalQuantization = (Audio::EEventQuantization)InQuantizationSettings.GlobalQuantization;

	// Translate the TimeSynth version of quantization settings to the non-UObject quantization settings
	Audio::FEventQuantizationSettings Settings;
	Settings.SampleRate = SampleRate;
	Settings.NumChannels = NumChannels;
	Settings.BeatsPerMinute = FMath::Max(1.0f, InQuantizationSettings.BeatsPerMinute);
	Settings.BeatsPerBar = (uint32)FMath::Max(InQuantizationSettings.BeatsPerBar, 1);
	Settings.GlobalQuantization = GlobalQuantization;
	Settings.BeatDivision = FMath::Pow(2, (int32)InQuantizationSettings.BeatDivision);

	SynthCommand([this, Settings]
	{
		EventQuantizer.SetQuantizationSettings(Settings);
	});
}

void UTimeSynthComponent::SetBPM(const float InBeatsPerMinute)
{
	QuantizationSettings.BeatsPerMinute = InBeatsPerMinute;

	SynthCommand([this, InBeatsPerMinute]
	{
		EventQuantizer.SetBPM(InBeatsPerMinute);
	});
}

int32 UTimeSynthComponent::GetBPM() const
{
	return QuantizationSettings.BeatsPerMinute;
}

void UTimeSynthComponent::SetSeed(int32 InSeed)
{
	RandomStream.Initialize(InSeed);
}

void UTimeSynthComponent::ResetSeed()
{
	RandomStream.Reset();
}

FTimeSynthClipHandle UTimeSynthComponent::PlayClip(UTimeSynthClip* InClip, UTimeSynthVolumeGroup* InVolumeGroup)
{
	if (!InClip)
	{
		UE_LOG(LogTimeSynth, Warning, TEXT("Failed to play clip. Null UTimeSynthClip object."));
		return FTimeSynthClipHandle();
	}

	// Validate the clip
	if (InClip->Sounds.Num() == 0)
	{
		UE_LOG(LogTimeSynth, Warning, TEXT("Failed to play clip: needs to have sounds to choose from."));
		return FTimeSynthClipHandle();
	}

	const bool bNoFadeIn = InClip->FadeInTime.IsZeroDuration();
	const bool bNoDuration = InClip->ClipDuration.IsZeroDuration();
	const bool bNoFadeOut = !InClip->bApplyFadeOut || InClip->FadeOutTime.IsZeroDuration();
	if (bNoFadeIn && bNoDuration && bNoFadeOut)
	{
		UE_LOG(LogTimeSynth, Warning, TEXT("Failed to play clip: no duration or fade in/out set."));
		return FTimeSynthClipHandle();
	}

<<<<<<< HEAD
	if (!bIsActive)
=======
	if (!IsActive())
>>>>>>> 69078e53
	{
		SetActive(true);
	}

	// Get this time synth components transform
	const FTransform& ThisComponentTransform = GetComponentTransform();

	// Get the distance to nearest listener using this transform
	const FAudioDevice* OwningAudioDevice = GetAudioDevice();
	const float DistanceToListener = OwningAudioDevice->GetDistanceToNearestListener(ThisComponentTransform.GetTranslation());

	TArray<FTimeSynthClipSound> ValidSounds;

	// Make sure at least one of the entries in the sound array has a USoundWave asset ref
	for (const FTimeSynthClipSound& ClipSound : InClip->Sounds)
	{
		if (ClipSound.SoundWave)
		{
			// Now check if this clip sound is in range of the distance to the listener
			if (ClipSound.DistanceRange.X != 0 || ClipSound.DistanceRange.Y != 0)
			{
				float MinDist = FMath::Min(ClipSound.DistanceRange.X, ClipSound.DistanceRange.Y);
				float MaxDist = FMath::Max(ClipSound.DistanceRange.X, ClipSound.DistanceRange.Y);

				if (DistanceToListener >= MinDist && DistanceToListener < MaxDist)
				{
					ValidSounds.Add(ClipSound);
				}
			}
			else
			{
				ValidSounds.Add(ClipSound);
			}
		}
	}

	// We didn't have any valid sounds to play for this clip or component was out of range from listener
	if (!ValidSounds.Num())
	{
		return FTimeSynthClipHandle();
	}

	// Calculate the linear volume
	const float VolumeMin = FMath::Clamp(InClip->VolumeScaleDb.X, -60.0f, 20.0f);
	const float VolumeMax = FMath::Clamp(InClip->VolumeScaleDb.Y, -60.0f, 20.0f);
	const float VolumeDb = RandomStream.FRandRange(VolumeMin, VolumeMax);
	float VolumeScale = Audio::ConvertToLinear(VolumeDb);

	// Calculate the pitch scale
	const float PitchMin = FMath::Clamp(InClip->PitchScaleSemitones.X, -24.0f, 24.0f);
	const float PitchMax = FMath::Clamp(InClip->PitchScaleSemitones.Y, -24.0f, 24.0f);
	const float PitchSemitones = RandomStream.FRandRange(PitchMin, PitchMax);
	const float PitchScale = Audio::GetFrequencyMultiplier(PitchSemitones);

	// Only need to find a random-weighted one if there's more than valid sound
	int32 ChosenSoundIndex = 0;
	if (ValidSounds.Num() > 1)
	{
		float SumWeight = 0.0f;
		for (FTimeSynthClipSound& Sound : ValidSounds)
		{
			SumWeight += Sound.RandomWeight;
		}

		const float Choice = RandomStream.FRandRange(0.0f, SumWeight);
		SumWeight = 0.0f;

		for (int32 Index = 0; Index < ValidSounds.Num(); ++Index)
		{
			const FTimeSynthClipSound& Sound = ValidSounds[Index];
			const float NextTotal = SumWeight + Sound.RandomWeight;
			if (Choice >= SumWeight && Choice < NextTotal)
			{
				ChosenSoundIndex = Index;
				break;
			}
			SumWeight = NextTotal;
		}
	}

	const FTimeSynthClipSound& ChosenSound = ValidSounds[ChosenSoundIndex];

	// Now have a chosen sound, so we can create a new decoder handle on the game thread
	Audio::FDecodingSoundSourceHandle NewDecoderHandle = SoundWaveDecoder.CreateSourceHandle(ChosenSound.SoundWave);
	DecodingSounds_GameThread.Add(NewDecoderHandle);

	// Generate a new handle for this clip.
	// This handle is used by game thread to control this clip.
	static int32 ClipIds = 0;
	FTimeSynthClipHandle NewHandle;
	NewHandle.ClipName = InClip->GetFName();
	NewHandle.ClipId = ClipIds++;

	// New struct for a playing clip handle. This is internal.
	FPlayingClipInfo NewClipInfo;

	// Setup an entry for the playing clip in its volume group if it was set
	if (InVolumeGroup)
	{
		VolumeGroupUniqueId Id = InVolumeGroup->GetUniqueID();
		NewClipInfo.VolumeGroupId = Id;

		FVolumeGroupData* VolumeGroup = VolumeGroupData.Find(Id);
		if (!VolumeGroup)
		{
			FVolumeGroupData NewData;
			NewData.Clips.Add(NewHandle);
			VolumeGroupData.Add(Id, NewData);
		}
		else
		{
			// Get the current volume group value and "scale" it into the volume scale
			VolumeScale *= Audio::ConvertToLinear(VolumeGroup->CurrentVolumeDb);
			VolumeGroup->Clips.Add(NewHandle);
		}
	}

	Audio::FSourceDecodeInit DecodeInit;
	DecodeInit.Handle = NewDecoderHandle;
	DecodeInit.PitchScale = PitchScale;
	DecodeInit.VolumeScale = VolumeScale;
	DecodeInit.SoundWave = ChosenSound.SoundWave;
	DecodeInit.SeekTime = 0;

	// Update the synth component on the audio thread
	FAudioThread::RunCommandOnAudioThread([this, DecodeInit]()
	{
		SoundWaveDecoder.InitDecodingSource(DecodeInit);
	});


	NewClipInfo.bIsGloballyQuantized = InClip->ClipQuantization == ETimeSynthEventClipQuantization::Global;

	if (NewClipInfo.bIsGloballyQuantized)
	{
		NewClipInfo.ClipQuantization = GlobalQuantization;
	}
	else
	{
		// Our Audio::EEventQuantization enumeration is 1 greater than the ETimeSynthEventClipQuantization to account for
		// the "Global" enumeration slot which is presented to users. We need to special-case it here. 
		int32 ClipQuantizationEnumIndex = (int32)InClip->ClipQuantization;
		check(ClipQuantizationEnumIndex >= 1);
		NewClipInfo.ClipQuantization = (Audio::EEventQuantization)(ClipQuantizationEnumIndex - 1);
	}

	// Pass this off to the clip info. This is going to use this to trigger the follow clip if it exists.
	NewClipInfo.SynthClip = InClip;
	NewClipInfo.VolumeScale = VolumeScale;
	NewClipInfo.PitchScale = PitchScale;
	NewClipInfo.DecodingSoundSourceHandle = NewDecoderHandle;
	NewClipInfo.StartFrameOffset = 0;
	NewClipInfo.CurrentFrameCount = 0;

	// Pass the handle to the clip
	NewClipInfo.Handle = NewHandle;

	FTimeSynthTimeDef ClipDuration = InClip->ClipDuration;
	FTimeSynthTimeDef FadeInTime = InClip->FadeInTime;

	FTimeSynthTimeDef FadeOutTime = InClip->bApplyFadeOut
		? InClip->FadeOutTime
		: FTimeSynthTimeDef(0, 0);
<<<<<<< HEAD
=======

>>>>>>> 69078e53

	// Send this new clip over to the audio render thread
	SynthCommand([this, NewClipInfo, ClipDuration, FadeInTime, FadeOutTime]
	{
		bool bCurrentPoolSizeChanged = false;
		// Immediately create a mapping for this clip id to a free clip slot
		// It's possible that the clip might get state changes before it starts playing if
		// we're playing a very long-duration quantization
		int32 FreeClipIndex = -1;
		if (FreePlayingClipIndices_AudioRenderThread.Num() > 0)
		{
			FreeClipIndex = FreePlayingClipIndices_AudioRenderThread.Pop(false);
		}
		else
		{
			// Grow the pool size if we ran out of clips in the pool
			++CurrentPoolSize;
			bCurrentPoolSizeChanged = true;
			FreePlayingClipIndices_AudioRenderThread.Add(CurrentPoolSize - 1);
			FreeClipIndex = FreePlayingClipIndices_AudioRenderThread.Pop(false);
		}
		check(FreeClipIndex >= 0);

		// Copy over the clip info to the slot
		if(bCurrentPoolSizeChanged)
		{
			PlayingClipsPool_AudioRenderThread.Add(NewClipInfo);

			UE_LOG(LogTimeSynth, Warning, TEXT("Reallocating PlayingClipsPool to %i (which is a performance hit.) If this wasn't caused by a hitch, consider initializing Pool Size to a larger value.")
				, PlayingClipsPool_AudioRenderThread.Num());
		}
		else
		{
			PlayingClipsPool_AudioRenderThread[FreeClipIndex] = NewClipInfo;
		}

		// Add a mapping of the clip handle id to the free index
		// This will allow us to reference the playing clip from BP, etc.
		ClipIdToClipIndexMap_AudioRenderThread.Add(NewClipInfo.Handle.ClipId, FreeClipIndex);

		// Queue an event quantization event up. 
		// The Event quantizer will execute the lambda on the exact frame of the quantization enumeration.
		// It's NumFramesOffset will be the number of frames within the current audio buffer to begin rendering the
		// audio at.
		EventQuantizer.EnqueueEvent(NewClipInfo.ClipQuantization, 

			[this, FreeClipIndex, ClipDuration, FadeInTime, FadeOutTime](uint32 NumFramesOffset)
			{
				FPlayingClipInfo& PlayingClipInfo = PlayingClipsPool_AudioRenderThread[FreeClipIndex];

				// Setup the duration of various things using the event quantizer
				PlayingClipInfo.DurationFrames = EventQuantizer.GetDurationInFrames(ClipDuration.NumBars, (float)ClipDuration.NumBeats);
				PlayingClipInfo.FadeInDurationFrames = EventQuantizer.GetDurationInFrames(FadeInTime.NumBars, (float)FadeInTime.NumBeats);
				PlayingClipInfo.FadeOutDurationFrames = EventQuantizer.GetDurationInFrames(FadeOutTime.NumBars, (float)FadeOutTime.NumBeats);
				PlayingClipInfo.StartFrameOffset = NumFramesOffset;

				// Add this clip to the list of active playing clips so it begins rendering
				ActivePlayingClipIndices_AudioRenderThread.Add(FreeClipIndex);
			});
	});
	
	return NewHandle;
}

void UTimeSynthComponent::StopClip(FTimeSynthClipHandle InClipHandle, ETimeSynthEventClipQuantization EventQuantization)
{
	Audio::EEventQuantization StopQuantization = GlobalQuantization;
	if (EventQuantization != ETimeSynthEventClipQuantization::Global)
	{
		int32 ClipQuantizationEnumIndex = (int32)EventQuantization;
		check(ClipQuantizationEnumIndex >= 1);
		StopQuantization = (Audio::EEventQuantization)(ClipQuantizationEnumIndex - 1);
	}

	SynthCommand([this, InClipHandle, StopQuantization]
	{
		EventQuantizer.EnqueueEvent(StopQuantization,

			[this, InClipHandle](uint32 NumFramesOffset)
			{
				int32* PlayingClipIndex = ClipIdToClipIndexMap_AudioRenderThread.Find(InClipHandle.ClipId);
				if (PlayingClipIndex)
				{
					// Grab the clip info
					FPlayingClipInfo& PlayingClipInfo = PlayingClipsPool_AudioRenderThread[*PlayingClipIndex];

					// Only do anything if the clip is not yet already fading
					if (PlayingClipInfo.CurrentFrameCount < PlayingClipInfo.DurationFrames)
					{
						// Adjust the duration of the clip to "spoof" it's code which triggers a fade this render callback block.
						PlayingClipInfo.DurationFrames = PlayingClipInfo.CurrentFrameCount + NumFramesOffset;
					}
				}
			});
	});
}

void UTimeSynthComponent::StopClipWithFadeOverride(FTimeSynthClipHandle InClipHandle, ETimeSynthEventClipQuantization EventQuantization, const FTimeSynthTimeDef& FadeTime)
{
	Audio::EEventQuantization StopQuantization = GlobalQuantization;
	if (EventQuantization != ETimeSynthEventClipQuantization::Global)
	{
		int32 ClipQuantizationEnumIndex = (int32)EventQuantization;
		check(ClipQuantizationEnumIndex >= 1);
		StopQuantization = (Audio::EEventQuantization)(ClipQuantizationEnumIndex - 1);
	}

	SynthCommand([this, InClipHandle, StopQuantization, FadeTime]
	{
		EventQuantizer.EnqueueEvent(StopQuantization,

			[this, InClipHandle, FadeTime](uint32 NumFramesOffset)
			{
				int32* PlayingClipIndex = ClipIdToClipIndexMap_AudioRenderThread.Find(InClipHandle.ClipId);
				if (PlayingClipIndex)
				{
					// Grab the clip info
					FPlayingClipInfo& PlayingClipInfo = PlayingClipsPool_AudioRenderThread[*PlayingClipIndex];

					// Only do anything if the clip is not yet already fading
					if (PlayingClipInfo.CurrentFrameCount < PlayingClipInfo.DurationFrames)
					{
						// Adjust the duration of the clip to "spoof" it's code which triggers a fade this render callback block.
						PlayingClipInfo.DurationFrames = PlayingClipInfo.CurrentFrameCount + NumFramesOffset;

						// Override the clip's fade out duration (but prevent pops so we can do a brief fade out at least)
						PlayingClipInfo.FadeOutDurationFrames = FMath::Max(EventQuantizer.GetDurationInFrames(FadeTime.NumBars, (float)FadeTime.NumBeats), 100u);
					}
				}
			});
	});
}

void UTimeSynthComponent::SetVolumeGroupInternal(FVolumeGroupData& InData, float VolumeDb, float FadeTimeSec)
{
	if (FadeTimeSec == 0.0f)
	{
		InData.CurrentVolumeDb = VolumeDb;
		InData.StartVolumeDb = VolumeDb;
	}
	else
	{
		InData.StartVolumeDb = InData.CurrentVolumeDb;
	}
	InData.TargetVolumeDb = VolumeDb;

	InData.CurrentTime = 0.0f;
	InData.TargetFadeTime = FadeTimeSec;
}

void UTimeSynthComponent::SetVolumeGroup(UTimeSynthVolumeGroup* InVolumeGroup, float VolumeDb, float FadeTimeSec)
{
	if (!InVolumeGroup)
	{
		UE_LOG(LogTimeSynth, Warning, TEXT("Failed to set volume group. Null UTimeSynthVolumeGroup object."));
		return;
	}

	VolumeGroupUniqueId Id = InVolumeGroup->GetUniqueID();
	FVolumeGroupData* VolumeGroup = VolumeGroupData.Find(Id);

	// If no volume group exists, there are no clips playing on that volume group, just create a slot for it.
	// New clips that are playing on this group will just get the volume set here.
	if (!VolumeGroup)
	{
		FVolumeGroupData NewData;
		SetVolumeGroupInternal(NewData, VolumeDb, FadeTimeSec);
		VolumeGroupData.Add(Id, NewData);
	}
	else
	{
		SetVolumeGroupInternal(*VolumeGroup, VolumeDb, FadeTimeSec);
	}
}

void UTimeSynthComponent::StopSoundsOnVolumeGroup(UTimeSynthVolumeGroup* InVolumeGroup, ETimeSynthEventClipQuantization EventQuantization)
{
	VolumeGroupUniqueId Id = InVolumeGroup->GetUniqueID();
	FVolumeGroupData* VolumeGroupEntry = VolumeGroupData.Find(Id);

	if (VolumeGroupEntry)
	{
		for (FTimeSynthClipHandle& ClipHandle : VolumeGroupEntry->Clips)
		{
			StopClip(ClipHandle, EventQuantization);
		}
	}
}

void UTimeSynthComponent::StopSoundsOnVolumeGroupWithFadeOverride(UTimeSynthVolumeGroup* InVolumeGroup, ETimeSynthEventClipQuantization EventQuantization, const FTimeSynthTimeDef& FadeTime)
{
	VolumeGroupUniqueId Id = InVolumeGroup->GetUniqueID();
	FVolumeGroupData* VolumeGroupEntry = VolumeGroupData.Find(Id);

	if (VolumeGroupEntry)
	{
		for (FTimeSynthClipHandle& ClipHandle : VolumeGroupEntry->Clips)
		{
			StopClipWithFadeOverride(ClipHandle, EventQuantization, FadeTime);
		}
	}
}

TArray<FTimeSynthSpectralData> UTimeSynthComponent::GetSpectralData() const
{
	if (bEnableSpectralAnalysis)
	{
		return SpectralData;
	}
	// Return empty array if not analyzing spectra
	return TArray<FTimeSynthSpectralData>();
}
<|MERGE_RESOLUTION|>--- conflicted
+++ resolved
@@ -585,11 +585,7 @@
 		return FTimeSynthClipHandle();
 	}
 
-<<<<<<< HEAD
-	if (!bIsActive)
-=======
 	if (!IsActive())
->>>>>>> 69078e53
 	{
 		SetActive(true);
 	}
@@ -753,10 +749,7 @@
 	FTimeSynthTimeDef FadeOutTime = InClip->bApplyFadeOut
 		? InClip->FadeOutTime
 		: FTimeSynthTimeDef(0, 0);
-<<<<<<< HEAD
-=======
-
->>>>>>> 69078e53
+
 
 	// Send this new clip over to the audio render thread
 	SynthCommand([this, NewClipInfo, ClipDuration, FadeInTime, FadeOutTime]
