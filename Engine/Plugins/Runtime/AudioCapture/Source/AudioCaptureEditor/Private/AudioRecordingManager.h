--- conflicted
+++ resolved
@@ -4,14 +4,10 @@
 
 #include "AudioCaptureCore.h"
 #include "Engine/EngineTypes.h"
-<<<<<<< HEAD
-#include "RtAudioWrapper.h"
-=======
 #include "HAL/ThreadSafeBool.h"
 #include "Misc/FrameRate.h"
 #include "Misc/Timecode.h"
 #include "Sound/SoundWaveTimecodeInfo.h"
->>>>>>> 4af6daef
 
 class USoundWave;
 
@@ -134,19 +130,8 @@
 		// Copy of the input recording settings
 		FRecordingSettings Settings;
 
-<<<<<<< HEAD
-		// RtAudio ADC object -- used to interact with low-level audio device.
-		FRtAudioInputWrapper ADC;
-
-		// Stream parameters to initialize the ADC
-		FRtAudioInputWrapper::FStreamParameters StreamParams;
-
-		// Critical section used to stop and retrieve finished audio buffers.
-		FCriticalSection CriticalSection;
-=======
 		// FAudioCapture object -- used to interact with low-level audio device.
 		FAudioCapture AudioCapture;
->>>>>>> 4af6daef
 
 		// The data which is currently being recorded to, if the manager is actively recording. This is not safe to access while recording.
 		TArray<int16> CurrentRecordedPCMData;
