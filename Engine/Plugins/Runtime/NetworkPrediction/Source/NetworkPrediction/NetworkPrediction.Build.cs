--- conflicted
+++ resolved
@@ -6,16 +6,6 @@
 	{
 		public NetworkPrediction(ReadOnlyTargetRules Target) : base(Target)
 		{
-<<<<<<< HEAD
-			PublicIncludePaths.AddRange(
-				new string[] {
-                    ModuleDirectory + "/Public",
-                    "Runtime/TraceLog/Public",
-                }
-				);
-
-=======
->>>>>>> 4af6daef
 			PublicDependencyModuleNames.AddRange(
 				new string[]
 				{
@@ -30,25 +20,6 @@
 				}
 				);
 
-<<<<<<< HEAD
-			PrivateDependencyModuleNames.AddRange(
-				new string[]
-				{
-					"NetCore",
-					"TraceLog"
-				}
-				);
-
-			DynamicallyLoadedModuleNames.AddRange(
-				new string[]
-				{
-				}
-				);
-
-
-
-=======
->>>>>>> 4af6daef
             // Only needed for the PIE delegate in FNetworkPredictionModule::StartupModule
             if (Target.Type == TargetType.Editor) {
                 PrivateDependencyModuleNames.AddRange(
