// Copyright Epic Games, Inc. All Rights Reserved.

#pragma once

#include "CoreMinimal.h"
#include "EditableMeshAdapter.h"
#include "EditableMeshCustomVersion.h"
#include "StaticMeshResources.h"
#include "EditableStaticMeshAdapter.generated.h"


USTRUCT()
struct FRenderingPolygon
{
	GENERATED_BODY()

	/** Which rendering polygon group the polygon is in */
	UPROPERTY()
	FPolygonGroupID PolygonGroupID;

	/** This is a list of indices of triangles in the FRenderingPolygonGroup::Triangles array.
	    We use this to maintain a record of which triangles in the section belong to this polygon. */
	UPROPERTY()
	TArray<FTriangleID> TriangulatedPolygonTriangleIndices;

	/** Serializer */
	friend FArchive& operator<<( FArchive& Ar, FRenderingPolygon& Polygon )
	{
		Ar << Polygon.PolygonGroupID;
		Ar << Polygon.TriangulatedPolygonTriangleIndices;
		return Ar;
	}
};


USTRUCT()
struct FRenderingPolygonGroup
{
	GENERATED_BODY()

	/** The rendering section index for this mesh section */
	UPROPERTY()
<<<<<<< HEAD
	uint32 RenderingSectionIndex = 0;

	/** The material slot index assigned to this polygon group's material */
	UPROPERTY()
	int32 MaterialIndex = 0;

	/** Maximum number of triangles which have been reserved in the index buffer */
	UPROPERTY()
	int32 MaxTriangles = 0;
=======
	uint32 RenderingSectionIndex=0;

	/** The material slot index assigned to this polygon group's material */
	UPROPERTY()
	int32 MaterialIndex=0;

	/** Maximum number of triangles which have been reserved in the index buffer */
	UPROPERTY()
	int32 MaxTriangles=0;
>>>>>>> 6bbb88c8

	/** Sparse array of triangles, that matches the triangles in the mesh index buffers.  Elements that
	    aren't allocated will be stored as degenerates in the mesh index buffer. */
	TMeshElementArray<FMeshTriangle, FTriangleID> Triangles;


	/** Converts from an index in our Triangles array to an index of a rendering triangle's first vertex in the rendering mesh's index buffer */
	inline static FTriangleID RenderingTriangleFirstIndexToTriangleIndex( const FStaticMeshSection& RenderingSection, const uint32 RenderingTriangleFirstIndex )
	{
		return FTriangleID( ( RenderingTriangleFirstIndex - RenderingSection.FirstIndex ) / 3 );
	}

	/** Converts from an index of a rendering triangle's first vertex in the rendering mesh's index buffer to an index in our Triangles array */
	inline static uint32 TriangleIndexToRenderingTriangleFirstIndex( const FStaticMeshSection& RenderingSection, const FTriangleID TriangleIndex )
	{
		return TriangleIndex.GetValue() * 3 + RenderingSection.FirstIndex;
	}

	/** Serializer */
	friend FArchive& operator<<( FArchive& Ar, FRenderingPolygonGroup& Section )
	{
		Ar << Section.RenderingSectionIndex;
		Ar << Section.MaterialIndex;
		Ar << Section.MaxTriangles;	// @todo mesheditor serialization: Should not need to be serialized if we triangulate after load
		Ar << Section.Triangles;
		return Ar;
	}
};




UCLASS(MinimalAPI)
class UEditableStaticMeshAdapter : public UEditableMeshAdapter
{
	GENERATED_BODY()

public:

	/** Default constructor that initializes good defaults for UEditableStaticMeshAdapter */
	UEditableStaticMeshAdapter();

	virtual void Serialize( FArchive& Ar ) override;

	/** Creates a editable static mesh from the specified component and sub-mesh address */
	void InitEditableStaticMesh( UEditableMesh* EditableMesh, class UPrimitiveComponent& Component, const FEditableMeshSubMeshAddress& InitSubMeshAddress );
	EDITABLEMESH_API void InitFromBlankStaticMesh( UEditableMesh* EditableMesh, UStaticMesh& InStaticMesh );

	virtual void InitializeFromEditableMesh( const UEditableMesh* EditableMesh ) override;
	virtual void OnRebuildRenderMeshStart( const UEditableMesh* EditableMesh, const bool bInvalidateLighting ) override;
	virtual void OnRebuildRenderMesh( const UEditableMesh* EditableMesh ) override;
	virtual void OnRebuildRenderMeshFinish( const UEditableMesh* EditableMesh, const bool bRebuildBoundsAndCollision, const bool bIsPreviewRollback ) override;
	virtual void OnStartModification( const UEditableMesh* EditableMesh, const EMeshModificationType MeshModificationType, const EMeshTopologyChange MeshTopologyChange ) override;
	virtual void OnEndModification( const UEditableMesh* EditableMesh ) override;
	virtual void OnReindexElements( const UEditableMesh* EditableMesh, const FElementIDRemappings& Remappings ) override;
	virtual bool IsCommitted( const UEditableMesh* EditableMesh ) const override;
	virtual bool IsCommittedAsInstance( const UEditableMesh* EditableMesh ) const override;
	virtual void OnCommit( UEditableMesh* EditableMesh ) override;
	virtual UEditableMesh* OnCommitInstance( UEditableMesh* EditableMesh, UPrimitiveComponent* ComponentToInstanceTo ) override;
	virtual void OnRevert( UEditableMesh* EditableMesh ) override;
	virtual UEditableMesh* OnRevertInstance( UEditableMesh* EditableMesh ) override;
	virtual void OnPropagateInstanceChanges( UEditableMesh* EditableMesh ) override;

	virtual void OnDeleteVertexInstances( const UEditableMesh* EditableMesh, const TArray<FVertexInstanceID>& VertexInstanceIDs ) override;
	virtual void OnDeleteOrphanVertices( const UEditableMesh* EditableMesh, const TArray<FVertexID>& VertexIDs ) override;
	virtual void OnCreateEmptyVertexRange( const UEditableMesh* EditableMesh, const TArray<FVertexID>& VertexIDs ) override;
	virtual void OnCreateVertices( const UEditableMesh* EditableMesh, const TArray<FVertexID>& VertexIDs ) override;
	virtual void OnCreateVertexInstances( const UEditableMesh* EditableMesh, const TArray<FVertexInstanceID>& VertexInstanceIDs ) override;
	virtual void OnSetVertexAttribute( const UEditableMesh* EditableMesh, const FVertexID VertexID, const FMeshElementAttributeData& Attribute ) override;
	virtual void OnSetVertexInstanceAttribute( const UEditableMesh* EditableMesh, const FVertexInstanceID VertexInstanceID, const FMeshElementAttributeData& Attribute ) override;
	virtual void OnCreateEdges( const UEditableMesh* EditableMesh, const TArray<FEdgeID>& EdgeIDs ) override;
	virtual void OnDeleteEdges( const UEditableMesh* EditableMesh, const TArray<FEdgeID>& EdgeIDs ) override;
	virtual void OnSetEdgesVertices( const UEditableMesh* EditableMesh, const TArray<FEdgeID>& EdgeIDs ) override;
	virtual void OnSetEdgeAttribute( const UEditableMesh* EditableMesh, const FEdgeID EdgeID, const FMeshElementAttributeData& Attribute ) override;
	virtual void OnCreatePolygons( const UEditableMesh* EditableMesh, const TArray<FPolygonID>& PolygonIDs ) override;
	virtual void OnDeletePolygons( const UEditableMesh* EditableMesh, const TArray<FPolygonID>& PolygonIDs ) override;
	virtual void OnChangePolygonVertexInstances( const UEditableMesh* EditableMesh, const TArray<FPolygonID>& PolygonIDs ) override;
	virtual void OnSetPolygonAttribute( const UEditableMesh* EditableMesh, const FPolygonID PolygonID, const FMeshElementAttributeData& Attribute ) override {}
	virtual void OnCreatePolygonGroups( const UEditableMesh* EditableMesh, const TArray<FPolygonGroupID>& PolygonGroupIDs ) override;
	virtual void OnDeletePolygonGroups( const UEditableMesh* EditableMesh, const TArray<FPolygonGroupID>& PolygonGroupIDs ) override;
	virtual void OnSetPolygonGroupAttribute( const UEditableMesh* EditableMesh, const FPolygonGroupID PolygonGroupID, const FMeshElementAttributeData& Attribute ) override;
	virtual void OnAssignPolygonsToPolygonGroups( const UEditableMesh* EditableMesh, const TArray<FPolygonGroupForPolygon>& PolygonGroupForPolygons ) override;
	virtual void OnRetriangulatePolygons( const UEditableMesh* EditableMesh, const TArray<FPolygonID>& PolygonIDs ) override;

#if WITH_EDITOR
	virtual void GeometryHitTest(const FHitParamsIn& InParams, FHitParamsOut& OutParams) override;
#endif // WITH_EDITOR

	void SetRecreateSimpleCollision(bool bInRecreateSimplifiedCollision) { bRecreateSimplifiedCollision = bInRecreateSimplifiedCollision; }
	bool GetRecreateSimpleCollision() const { return bRecreateSimplifiedCollision;  }

private:


	/** Deletes all of a polygon's triangles (including rendering triangles from the index buffer.) */
	void DeletePolygonTriangles( const UEditableMesh* EditableMesh, const FPolygonID PolygonID );

	/** Helper function to get a specific static mesh LOD structure for a mesh */
	const struct FStaticMeshLODResources& GetStaticMeshLOD() const;
	struct FStaticMeshLODResources& GetStaticMeshLOD();

	/** Makes sure our mesh's index buffer is 32-bit, converting if needed */
	void EnsureIndexBufferIs32Bit();

	/** Rebuilds bounds */
	void UpdateBounds( const UEditableMesh* EditableMesh, const bool bShouldRecompute );

	/** Rebuilds collision.  Bounds should always be updated first. */
	void UpdateCollision();

	/** Gets the editable mesh section index which corresponds to the given rendering section index */
	FPolygonGroupID GetSectionForRenderingSectionIndex( const int32 RenderingSectionIndex ) const;

private:

	/** The static mesh asset we're representing */
	UPROPERTY()
	UStaticMesh* StaticMesh;

	UPROPERTY()
	UStaticMesh* OriginalStaticMesh;

	UPROPERTY()
	int32 StaticMeshLODIndex;

	/** Size of the extra gaps in the index buffer between different sections (so new triangles have some space to be added into,
		without requiring the index buffer to be manipulated) */
	static const uint32 IndexBufferInterSectionGap = 32;

	/** All of the polygons in this mesh */
	TMeshElementArray<FRenderingPolygon, FPolygonID> RenderingPolygons;

	/** All of the polygon groups in this mesh */
	TMeshElementArray<FRenderingPolygonGroup, FPolygonGroupID> RenderingPolygonGroups;

	/** Used to refresh all components in the scene that may be using a mesh we're editing */
	TSharedPtr<class FStaticMeshComponentRecreateRenderStateContext> RecreateRenderStateContext;

	/** Cached bounding box for the static mesh.  This bounds can be (temporarily) larger than the actual mesh itself as
	    an optimization. */
	FBoxSphereBounds CachedBoundingBoxAndSphere;

	/** Flag to indicate if a modification requires regenerating collision */
	bool bUpdateCollisionNeeded;

	/** Flag to indicate if the simple collision has to be regenerated */
	bool bRecreateSimplifiedCollision;
};<|MERGE_RESOLUTION|>--- conflicted
+++ resolved
@@ -40,17 +40,6 @@
 
 	/** The rendering section index for this mesh section */
 	UPROPERTY()
-<<<<<<< HEAD
-	uint32 RenderingSectionIndex = 0;
-
-	/** The material slot index assigned to this polygon group's material */
-	UPROPERTY()
-	int32 MaterialIndex = 0;
-
-	/** Maximum number of triangles which have been reserved in the index buffer */
-	UPROPERTY()
-	int32 MaxTriangles = 0;
-=======
 	uint32 RenderingSectionIndex=0;
 
 	/** The material slot index assigned to this polygon group's material */
@@ -60,7 +49,6 @@
 	/** Maximum number of triangles which have been reserved in the index buffer */
 	UPROPERTY()
 	int32 MaxTriangles=0;
->>>>>>> 6bbb88c8
 
 	/** Sparse array of triangles, that matches the triangles in the mesh index buffers.  Elements that
 	    aren't allocated will be stored as degenerates in the mesh index buffer. */
