// Copyright 1998-2019 Epic Games, Inc. All Rights Reserved.

#pragma once

#include "CoreMinimal.h"
#include "EditableMeshAdapter.h"
#include "EditableMeshCustomVersion.h"
#include "StaticMeshResources.h"
#include "EditableStaticMeshAdapter.generated.h"


USTRUCT()
struct FTriangleID : public FElementID
{
	GENERATED_BODY()

	FTriangleID()
	{
	}

	explicit FTriangleID( const FElementID InitElementID )
		: FElementID( InitElementID.GetValue() )
	{
	}

	explicit FTriangleID( const uint32 InitIDValue )
		: FElementID( InitIDValue )
	{
	}

	FORCEINLINE friend uint32 GetTypeHash( const FTriangleID& Other )
	{
		return GetTypeHash( Other.IDValue );
	}

	/** Invalid triangle ID */
	static const FTriangleID Invalid;
};


USTRUCT()
struct FRenderingPolygon
{
	GENERATED_BODY()

	/** Which rendering polygon group the polygon is in */
	UPROPERTY()
	FPolygonGroupID PolygonGroupID;

	/** This is a list of indices of triangles in the FRenderingPolygonGroup::Triangles array.
	    We use this to maintain a record of which triangles in the section belong to this polygon. */
	UPROPERTY()
	TArray<FTriangleID> TriangulatedPolygonTriangleIndices;

	/** Serializer */
	friend FArchive& operator<<( FArchive& Ar, FRenderingPolygon& Polygon )
	{
		Ar << Polygon.PolygonGroupID;
		Ar << Polygon.TriangulatedPolygonTriangleIndices;
		return Ar;
	}
};


USTRUCT()
struct FRenderingPolygonGroup
{
	GENERATED_BODY()

	/** The rendering section index for this mesh section */
	UPROPERTY()
	uint32 RenderingSectionIndex;

	/** The material slot index assigned to this polygon group's material */
	UPROPERTY()
	int32 MaterialIndex;

	/** Maximum number of triangles which have been reserved in the index buffer */
	UPROPERTY()
	int32 MaxTriangles;

	/** Sparse array of triangles, that matches the triangles in the mesh index buffers.  Elements that
	    aren't allocated will be stored as degenerates in the mesh index buffer. */
	TMeshElementArray<FMeshTriangle, FTriangleID> Triangles;


	/** Converts from an index in our Triangles array to an index of a rendering triangle's first vertex in the rendering mesh's index buffer */
	inline static FTriangleID RenderingTriangleFirstIndexToTriangleIndex( const FStaticMeshSection& RenderingSection, const uint32 RenderingTriangleFirstIndex )
	{
		return FTriangleID( ( RenderingTriangleFirstIndex - RenderingSection.FirstIndex ) / 3 );
	}

	/** Converts from an index of a rendering triangle's first vertex in the rendering mesh's index buffer to an index in our Triangles array */
	inline static uint32 TriangleIndexToRenderingTriangleFirstIndex( const FStaticMeshSection& RenderingSection, const FTriangleID TriangleIndex )
	{
		return TriangleIndex.GetValue() * 3 + RenderingSection.FirstIndex;
	}

	/** Serializer */
	friend FArchive& operator<<( FArchive& Ar, FRenderingPolygonGroup& Section )
	{
		Ar << Section.RenderingSectionIndex;
		Ar << Section.MaterialIndex;
		Ar << Section.MaxTriangles;	// @todo mesheditor serialization: Should not need to be serialized if we triangulate after load
		Ar << Section.Triangles;
		return Ar;
	}
};




UCLASS(MinimalAPI)
class UEditableStaticMeshAdapter : public UEditableMeshAdapter
{
	GENERATED_BODY()

public:

	/** Default constructor that initializes good defaults for UEditableStaticMeshAdapter */
	UEditableStaticMeshAdapter();

	virtual void Serialize( FArchive& Ar ) override;

	/** Creates a editable static mesh from the specified component and sub-mesh address */
	void InitEditableStaticMesh( UEditableMesh* EditableMesh, class UPrimitiveComponent& Component, const FEditableMeshSubMeshAddress& InitSubMeshAddress );
	EDITABLEMESH_API void InitFromBlankStaticMesh( UEditableMesh* EditableMesh, UStaticMesh& InStaticMesh );

	virtual void InitializeFromEditableMesh( const UEditableMesh* EditableMesh ) override;
	virtual void OnRebuildRenderMeshStart( const UEditableMesh* EditableMesh, const bool bInvalidateLighting ) override;
	virtual void OnRebuildRenderMesh( const UEditableMesh* EditableMesh ) override;
	virtual void OnRebuildRenderMeshFinish( const UEditableMesh* EditableMesh, const bool bRebuildBoundsAndCollision, const bool bIsPreviewRollback ) override;
	virtual void OnStartModification( const UEditableMesh* EditableMesh, const EMeshModificationType MeshModificationType, const EMeshTopologyChange MeshTopologyChange ) override;
	virtual void OnEndModification( const UEditableMesh* EditableMesh ) override;
	virtual void OnReindexElements( const UEditableMesh* EditableMesh, const FElementIDRemappings& Remappings ) override;
	virtual bool IsCommitted( const UEditableMesh* EditableMesh ) const override;
	virtual bool IsCommittedAsInstance( const UEditableMesh* EditableMesh ) const override;
	virtual void OnCommit( UEditableMesh* EditableMesh ) override;
	virtual UEditableMesh* OnCommitInstance( UEditableMesh* EditableMesh, UPrimitiveComponent* ComponentToInstanceTo ) override;
	virtual void OnRevert( UEditableMesh* EditableMesh ) override;
	virtual UEditableMesh* OnRevertInstance( UEditableMesh* EditableMesh ) override;
	virtual void OnPropagateInstanceChanges( UEditableMesh* EditableMesh ) override;

	virtual void OnDeleteVertexInstances( const UEditableMesh* EditableMesh, const TArray<FVertexInstanceID>& VertexInstanceIDs ) override;
	virtual void OnDeleteOrphanVertices( const UEditableMesh* EditableMesh, const TArray<FVertexID>& VertexIDs ) override;
	virtual void OnCreateEmptyVertexRange( const UEditableMesh* EditableMesh, const TArray<FVertexID>& VertexIDs ) override;
	virtual void OnCreateVertices( const UEditableMesh* EditableMesh, const TArray<FVertexID>& VertexIDs ) override;
	virtual void OnCreateVertexInstances( const UEditableMesh* EditableMesh, const TArray<FVertexInstanceID>& VertexInstanceIDs ) override;
	virtual void OnSetVertexAttribute( const UEditableMesh* EditableMesh, const FVertexID VertexID, const FMeshElementAttributeData& Attribute ) override;
	virtual void OnSetVertexInstanceAttribute( const UEditableMesh* EditableMesh, const FVertexInstanceID VertexInstanceID, const FMeshElementAttributeData& Attribute ) override;
	virtual void OnCreateEdges( const UEditableMesh* EditableMesh, const TArray<FEdgeID>& EdgeIDs ) override;
	virtual void OnDeleteEdges( const UEditableMesh* EditableMesh, const TArray<FEdgeID>& EdgeIDs ) override;
	virtual void OnSetEdgesVertices( const UEditableMesh* EditableMesh, const TArray<FEdgeID>& EdgeIDs ) override;
	virtual void OnSetEdgeAttribute( const UEditableMesh* EditableMesh, const FEdgeID EdgeID, const FMeshElementAttributeData& Attribute ) override;
	virtual void OnCreatePolygons( const UEditableMesh* EditableMesh, const TArray<FPolygonID>& PolygonIDs ) override;
	virtual void OnDeletePolygons( const UEditableMesh* EditableMesh, const TArray<FPolygonID>& PolygonIDs ) override;
	virtual void OnChangePolygonVertexInstances( const UEditableMesh* EditableMesh, const TArray<FPolygonID>& PolygonIDs ) override;
	virtual void OnSetPolygonAttribute( const UEditableMesh* EditableMesh, const FPolygonID PolygonID, const FMeshElementAttributeData& Attribute ) override {}
	virtual void OnCreatePolygonGroups( const UEditableMesh* EditableMesh, const TArray<FPolygonGroupID>& PolygonGroupIDs ) override;
	virtual void OnDeletePolygonGroups( const UEditableMesh* EditableMesh, const TArray<FPolygonGroupID>& PolygonGroupIDs ) override;
	virtual void OnSetPolygonGroupAttribute( const UEditableMesh* EditableMesh, const FPolygonGroupID PolygonGroupID, const FMeshElementAttributeData& Attribute ) override;
	virtual void OnAssignPolygonsToPolygonGroups( const UEditableMesh* EditableMesh, const TArray<FPolygonGroupForPolygon>& PolygonGroupForPolygons ) override;
	virtual void OnRetriangulatePolygons( const UEditableMesh* EditableMesh, const TArray<FPolygonID>& PolygonIDs ) override;

#if WITH_EDITOR
	virtual void GeometryHitTest(const FHitParamsIn& InParams, FHitParamsOut& OutParams) override;
#endif // WITH_EDITOR

	void SetRecreateSimpleCollision(bool bInRecreateSimplifiedCollision) { bRecreateSimplifiedCollision = bInRecreateSimplifiedCollision; }
	bool GetRecreateSimpleCollision() const { return bRecreateSimplifiedCollision;  }

private:


	/** Deletes all of a polygon's triangles (including rendering triangles from the index buffer.) */
	void DeletePolygonTriangles( const UEditableMesh* EditableMesh, const FPolygonID PolygonID );

	/** Helper function to get a specific static mesh LOD structure for a mesh */
	const struct FStaticMeshLODResources& GetStaticMeshLOD() const;
	struct FStaticMeshLODResources& GetStaticMeshLOD();

	/** Makes sure our mesh's index buffer is 32-bit, converting if needed */
	void EnsureIndexBufferIs32Bit();

	/** If any of the specified triangles contain vertex indices greater than 0xffff, updates our mesh's index buffer to be 32-bit if it isn't already */
	void UpdateIndexBufferFormatIfNeeded( const TArray<FMeshTriangle>& Triangles );

	/** Rebuilds bounds */
	void UpdateBounds( const UEditableMesh* EditableMesh, const bool bShouldRecompute );

	/** Rebuilds collision.  Bounds should always be updated first. */
	void UpdateCollision();

	/** Gets the editable mesh section index which corresponds to the given rendering section index */
	FPolygonGroupID GetSectionForRenderingSectionIndex( const int32 RenderingSectionIndex ) const;

private:

	/** The static mesh asset we're representing */
	UPROPERTY()
	UStaticMesh* StaticMesh;

	UPROPERTY()
	UStaticMesh* OriginalStaticMesh;

	UPROPERTY()
	int32 StaticMeshLODIndex;

	/** Size of the extra gaps in the index buffer between different sections (so new triangles have some space to be added into,
		without requiring the index buffer to be manipulated) */
	static const uint32 IndexBufferInterSectionGap = 32;

	/** All of the polygons in this mesh */
	TMeshElementArray<FRenderingPolygon, FPolygonID> RenderingPolygons;

	/** All of the polygon groups in this mesh */
	TMeshElementArray<FRenderingPolygonGroup, FPolygonGroupID> RenderingPolygonGroups;

	/** Used to refresh all components in the scene that may be using a mesh we're editing */
	TSharedPtr<class FStaticMeshComponentRecreateRenderStateContext> RecreateRenderStateContext;

	/** Cached bounding box for the static mesh.  This bounds can be (temporarily) larger than the actual mesh itself as
	    an optimization. */
	FBoxSphereBounds CachedBoundingBoxAndSphere;

	/** Flag to indicate if a modification requires regenerating collision */
	bool bUpdateCollisionNeeded;
<<<<<<< HEAD

	/** Flag to indicate if the simple collision has to be regenerated */
	bool bRecreateSimplifiedCollision;
=======
>>>>>>> 4f0665f8
};<|MERGE_RESOLUTION|>--- conflicted
+++ resolved
@@ -7,35 +7,6 @@
 #include "EditableMeshCustomVersion.h"
 #include "StaticMeshResources.h"
 #include "EditableStaticMeshAdapter.generated.h"
-
-
-USTRUCT()
-struct FTriangleID : public FElementID
-{
-	GENERATED_BODY()
-
-	FTriangleID()
-	{
-	}
-
-	explicit FTriangleID( const FElementID InitElementID )
-		: FElementID( InitElementID.GetValue() )
-	{
-	}
-
-	explicit FTriangleID( const uint32 InitIDValue )
-		: FElementID( InitIDValue )
-	{
-	}
-
-	FORCEINLINE friend uint32 GetTypeHash( const FTriangleID& Other )
-	{
-		return GetTypeHash( Other.IDValue );
-	}
-
-	/** Invalid triangle ID */
-	static const FTriangleID Invalid;
-};
 
 
 USTRUCT()
@@ -182,9 +153,6 @@
 	/** Makes sure our mesh's index buffer is 32-bit, converting if needed */
 	void EnsureIndexBufferIs32Bit();
 
-	/** If any of the specified triangles contain vertex indices greater than 0xffff, updates our mesh's index buffer to be 32-bit if it isn't already */
-	void UpdateIndexBufferFormatIfNeeded( const TArray<FMeshTriangle>& Triangles );
-
 	/** Rebuilds bounds */
 	void UpdateBounds( const UEditableMesh* EditableMesh, const bool bShouldRecompute );
 
@@ -225,10 +193,7 @@
 
 	/** Flag to indicate if a modification requires regenerating collision */
 	bool bUpdateCollisionNeeded;
-<<<<<<< HEAD
 
 	/** Flag to indicate if the simple collision has to be regenerated */
 	bool bRecreateSimplifiedCollision;
-=======
->>>>>>> 4f0665f8
 };