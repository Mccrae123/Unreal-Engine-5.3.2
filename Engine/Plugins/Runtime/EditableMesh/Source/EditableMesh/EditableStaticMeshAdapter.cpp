--- conflicted
+++ resolved
@@ -12,25 +12,18 @@
 #include "MeshAttributes.h"
 
 
-const FTriangleID FTriangleID::Invalid( TNumericLimits<uint32>::Max() );
-
-
 UEditableStaticMeshAdapter::UEditableStaticMeshAdapter()
 	: StaticMesh( nullptr ),
 	  StaticMeshLODIndex( 0 ),
 	  RecreateRenderStateContext(),
 	  CachedBoundingBoxAndSphere( FVector::ZeroVector, FVector::ZeroVector, 0.0f ),
-<<<<<<< HEAD
 	  bUpdateCollisionNeeded( false ),
 	  bRecreateSimplifiedCollision( true )
-=======
-	  bUpdateCollisionNeeded( false )
->>>>>>> 4f0665f8
-{
-}
-
-
-inline void UEditableStaticMeshAdapter::EnsureIndexBufferIs32Bit()
+{
+}
+
+
+void UEditableStaticMeshAdapter::EnsureIndexBufferIs32Bit()
 {
 	FStaticMeshLODResources& StaticMeshLOD = GetStaticMeshLOD();
 	if( !StaticMeshLOD.IndexBuffer.Is32Bit() )
@@ -39,27 +32,6 @@
 		static TArray<uint32> AllIndices;
 		StaticMeshLOD.IndexBuffer.GetCopy( /* Out */ AllIndices );
 		StaticMeshLOD.IndexBuffer.SetIndices( AllIndices, EIndexBufferStride::Force32Bit );
-	}
-}
-
-
-inline void UEditableStaticMeshAdapter::UpdateIndexBufferFormatIfNeeded( const TArray<FMeshTriangle>& Triangles )
-{
-	const FStaticMeshLODResources& StaticMeshLOD = GetStaticMeshLOD();
-	if( !StaticMeshLOD.IndexBuffer.Is32Bit() )
-	{
-		for( const FMeshTriangle& Triangle : Triangles )
-		{
-			for( int32 TriangleVertexNumber = 0; TriangleVertexNumber < 3; ++TriangleVertexNumber )
-			{
-				const FVertexInstanceID VertexInstanceID = Triangle.GetVertexInstanceID( TriangleVertexNumber );
-				if( VertexInstanceID.GetValue() > TNumericLimits<uint16>::Max() )
-				{
-					EnsureIndexBufferIs32Bit();
-					return;
-				}
-			}
-		}
 	}
 }
 
@@ -331,6 +303,7 @@
 						{
 							// Static meshes only support triangles, so there's no need to triangulate anything yet.  We'll make both
 							// a triangle and a polygon here.
+							// @todo: get rid of rendering triangles completely
 							const FTriangleID NewTriangleID = FTriangleID( SectionTriangleIndex );
 
 							NewRenderingPolygonGroup.Triangles.Insert( NewTriangleID );
@@ -349,9 +322,6 @@
 							FRenderingPolygon& NewRenderingPolygon = RenderingPolygons[ NewPolygonID ];
 							NewRenderingPolygon.PolygonGroupID = NewPolygonGroupID;
 							NewRenderingPolygon.TriangulatedPolygonTriangleIndices.Add( NewTriangleID );
-
-							// Add triangle to polygon triangulation array
-							MeshDescription->GetPolygonTriangles( NewPolygonID ).Add( NewTriangle );
 						}
 						else
 						{
@@ -461,14 +431,19 @@
 		FRenderingPolygon& RenderingPolygon = RenderingPolygons[ PolygonID ];
 		RenderingPolygon.PolygonGroupID = PolygonGroupID;
 
-		const TArray<FMeshTriangle>& Triangles = MeshDescription->GetPolygonTriangles( PolygonID );
-		for( const FMeshTriangle& Triangle : Triangles )
-		{
-			const FTriangleID TriangleID = RenderingPolygonGroup.Triangles.Add( Triangle );
-			RenderingPolygon.TriangulatedPolygonTriangleIndices.Add( TriangleID );
-		}
-
-		RenderingPolygonGroup.MaxTriangles += Triangles.Num();
+		const TArray<FTriangleID>& TriangleIDs = MeshDescription->GetPolygonTriangleIDs( PolygonID );
+		for( const FTriangleID TriangleID : TriangleIDs )
+		{
+			FMeshTriangle Triangle;
+			for( int32 TriIndex = 0; TriIndex < 3; ++TriIndex )
+			{
+				Triangle.SetVertexInstanceID( TriIndex, MeshDescription->GetTriangleVertexInstance( TriangleID, TriIndex ) );
+			}
+			const FTriangleID RenderingTriangleID = RenderingPolygonGroup.Triangles.Add( Triangle );
+			RenderingPolygon.TriangulatedPolygonTriangleIndices.Add( RenderingTriangleID );
+		}
+
+		RenderingPolygonGroup.MaxTriangles += TriangleIDs.Num();
 	}
 
 }
@@ -1329,12 +1304,12 @@
 		FRenderingPolygon& RenderingPolygon = RenderingPolygons[ PolygonID ];
 		const FPolygonGroupID PolygonGroupID = RenderingPolygon.PolygonGroupID;
 		FRenderingPolygonGroup& RenderingPolygonGroup = RenderingPolygonGroups[ PolygonGroupID ];
-		const TArray<FMeshTriangle>& Triangles = MeshDescription->GetPolygonTriangles( PolygonID );
+		const TArray<FTriangleID>& TriangleIDs = MeshDescription->GetPolygonTriangleIDs( PolygonID );
 
 		// Check to see whether the index buffer needs to be updated
 		bool bNeedsUpdatedTriangles = false;
 		{
-			if( RenderingPolygon.TriangulatedPolygonTriangleIndices.Num() != Triangles.Num() )
+			if( RenderingPolygon.TriangulatedPolygonTriangleIndices.Num() != TriangleIDs.Num() )
 			{
 				// Triangle count has changed, so we definitely need new triangles!
 				bNeedsUpdatedTriangles = true;
@@ -1342,14 +1317,14 @@
 			else
 			{
 				// See if the triangulation has changed even if the number of triangles is the same
-				for( int32 Index = 0; Index < Triangles.Num(); ++Index )
+				for( int32 Index = 0; Index < TriangleIDs.Num(); ++Index )
 				{
 					const FMeshTriangle& OldTriangle = RenderingPolygonGroup.Triangles[ RenderingPolygon.TriangulatedPolygonTriangleIndices[ Index ] ];
-					const FMeshTriangle& NewTriangle = Triangles[ Index ];
-
-					if( OldTriangle.VertexInstanceID0 != NewTriangle.VertexInstanceID0 ||
-						OldTriangle.VertexInstanceID1 != NewTriangle.VertexInstanceID1 ||
-						OldTriangle.VertexInstanceID2 != NewTriangle.VertexInstanceID2 )
+					const FTriangleID NewTriangleID = TriangleIDs[ Index ];
+
+					if( OldTriangle.GetVertexInstanceID( 0 ) != MeshDescription->GetTriangleVertexInstance( NewTriangleID, 0 ) ||
+						OldTriangle.GetVertexInstanceID( 1 ) != MeshDescription->GetTriangleVertexInstance( NewTriangleID, 1 ) ||
+						OldTriangle.GetVertexInstanceID( 2 ) != MeshDescription->GetTriangleVertexInstance( NewTriangleID, 2 ) )
 					{
 						bNeedsUpdatedTriangles = true;
 						break;
@@ -1371,7 +1346,7 @@
 			// Add new triangles
 			{
 				// This is the number of triangles we are about to add
-				const int32 NumNewTriangles = Triangles.Num();
+				const int32 NumNewTriangles = TriangleIDs.Num();
 
 				// This is the number of entries currently unused in the Triangles sparse array
 				const int32 NumFreeTriangles = RenderingPolygonGroup.Triangles.GetArraySize() - RenderingPolygonGroup.Triangles.Num();
@@ -1394,6 +1369,7 @@
 
 				// Create empty triangles for all of the new triangles we need, and keep track of their triangle indices
 				static TArray<FTriangleID> NewTriangleIDs;
+				bool bUses32BitIndices = false;
 				{
 					NewTriangleIDs.SetNumUninitialized( NumNewTriangles, false );
 
@@ -1405,7 +1381,11 @@
 						FMeshTriangle& NewTriangle = RenderingPolygonGroup.Triangles[ NewTriangleID ];
 						for( int32 TriangleVertexNumber = 0; TriangleVertexNumber < 3; ++TriangleVertexNumber )
 						{
-							const FVertexInstanceID VertexInstanceID = Triangles[ TriangleToAddNumber ].GetVertexInstanceID( TriangleVertexNumber );
+							const FVertexInstanceID VertexInstanceID = MeshDescription->GetTriangleVertexInstance( TriangleIDs[ TriangleToAddNumber ], TriangleVertexNumber );
+							if( VertexInstanceID.GetValue() > TNumericLimits<uint16>::Max() )
+							{
+								bUses32BitIndices = true;
+							}
 							NewTriangle.SetVertexInstanceID( TriangleVertexNumber, VertexInstanceID );
 							MinVertexIndex = FMath::Min( MinVertexIndex, VertexInstanceID.GetValue() );
 							MaxVertexIndex = FMath::Max( MaxVertexIndex, VertexInstanceID.GetValue() );
@@ -1416,9 +1396,9 @@
 				}
 
 				// Update the index buffer format if the index range exceeds 16 bit values.
-				if( !EditableMesh->IsPreviewingSubdivisions() )
-				{
-					UpdateIndexBufferFormatIfNeeded( Triangles );
+				if( !EditableMesh->IsPreviewingSubdivisions() && bUses32BitIndices )
+				{
+					EnsureIndexBufferIs32Bit();
 				}
 
 				// If we need more space in the index buffer for this section, allocate it here
