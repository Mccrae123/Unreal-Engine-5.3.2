--- conflicted
+++ resolved
@@ -20,12 +20,8 @@
 	  StaticMeshLODIndex( 0 ),
 	  RecreateRenderStateContext(),
 	  CachedBoundingBoxAndSphere( FVector::ZeroVector, FVector::ZeroVector, 0.0f ),
-<<<<<<< HEAD
-	  bUpdateCollisionNeeded( false )
-=======
 	  bUpdateCollisionNeeded( false ),
 	  bRecreateSimplifiedCollision( true )
->>>>>>> 9ba46998
 {
 }
 
