// Copyright 1998-2019 Epic Games, Inc. All Rights Reserved.

#pragma once

#include "CoreMinimal.h"
#include "Misc/Change.h"
#include "EditableMeshTypes.h"


// @todo mesheditor: Comment these classes and enums!

struct FDeleteOrphanVerticesChangeInput
{
	/** The vertex IDs to get rid of */
	TArray<FVertexID> VertexIDsToDelete;

	/** Default constructor */
	FDeleteOrphanVerticesChangeInput()
		: VertexIDsToDelete()
	{
	}
};


class FDeleteOrphanVerticesChange : public FSwapChange
{

public:

	/** Constructor */
	FDeleteOrphanVerticesChange( const FDeleteOrphanVerticesChangeInput& InitInput )
		: Input( InitInput )
	{
	}

 	FDeleteOrphanVerticesChange( FDeleteOrphanVerticesChangeInput&& InitInput )
 		: Input( MoveTemp( InitInput ) )
 	{
 	}

	// Parent class overrides
	virtual TUniquePtr<FChange> Execute( UObject* Object ) override;
	virtual FString ToString() const override;

private:
	
	/** The data we need to make this change */
	FDeleteOrphanVerticesChangeInput Input;

};


struct FDeleteVertexInstancesChangeInput
{
	/** The vertex instance IDs to delete */
	TArray<FVertexInstanceID> VertexInstanceIDsToDelete;

	/** Whether we should also delete any vertices if we delete their only instance */
	bool bDeleteOrphanedVertices;

	/** Default constructor */
	FDeleteVertexInstancesChangeInput()
		: VertexInstanceIDsToDelete(),
		  bDeleteOrphanedVertices( true )
	{
	}
};


class FDeleteVertexInstancesChange : public FSwapChange
{

public:

	/** Constructor */
	FDeleteVertexInstancesChange( const FDeleteVertexInstancesChangeInput& InitInput )
		: Input( InitInput )
	{
	}

	FDeleteVertexInstancesChange( FDeleteVertexInstancesChangeInput&& InitInput )
		: Input( MoveTemp( InitInput ) )
	{
	}

	// Parent class overrides
	virtual TUniquePtr<FChange> Execute( UObject* Object ) override;
	virtual FString ToString() const override;

private:

	/** The data we need to make this change */
	FDeleteVertexInstancesChangeInput Input;
};


struct FDeleteEdgesChangeInput
{
	/** The edge IDs to get rid of */
	TArray<FEdgeID> EdgeIDsToDelete;

	/** Whether we should also delete any vertices that are left orphaned after deleting this edge */
	bool bDeleteOrphanedVertices;

	/** Default constructor */
	FDeleteEdgesChangeInput()
		: EdgeIDsToDelete(),
		  bDeleteOrphanedVertices( true )
	{
	}
};


class FDeleteEdgesChange : public FSwapChange
{

public:

	/** Constructor */
	FDeleteEdgesChange( const FDeleteEdgesChangeInput& InitInput )
		: Input( InitInput )
	{
	}

 	FDeleteEdgesChange( FDeleteEdgesChangeInput&& InitInput )
 		: Input( MoveTemp( InitInput ) )
 	{
 	}

	// Parent class overrides
	virtual TUniquePtr<FChange> Execute( UObject* Object ) override;
	virtual FString ToString() const override;


private:

	/** The data we need to make this change */
	FDeleteEdgesChangeInput Input;

};


struct FCreateVerticesChangeInput
{
	/** Information about each vertex that will be created */
	TArray<FVertexToCreate> VerticesToCreate;

	/** Default constructor */
	FCreateVerticesChangeInput()
		: VerticesToCreate()
	{
	}
};


class FCreateVerticesChange : public FSwapChange
{

public:

	/** Constructor */
	FCreateVerticesChange( const FCreateVerticesChangeInput& InitInput )
		: Input( InitInput )
	{
	}

 	FCreateVerticesChange( FCreateVerticesChangeInput&& InitInput )
 		: Input( MoveTemp( InitInput ) )
 	{
 	}

	// Parent class overrides
	virtual TUniquePtr<FChange> Execute( UObject* Object ) override;
	virtual FString ToString() const override;


private:
	
	/** The data we need to make this change */
	FCreateVerticesChangeInput Input;

};


struct FCreateVertexInstancesChangeInput
{
	/** Information about each vertex instance that will be created */
	TArray<FVertexInstanceToCreate> VertexInstancesToCreate;

	/** Default constructor */
	FCreateVertexInstancesChangeInput()
		: VertexInstancesToCreate()
	{
	}
};


class FCreateVertexInstancesChange : public FSwapChange
{

public:

	/** Constructor */
	FCreateVertexInstancesChange( const FCreateVertexInstancesChangeInput& InitInput )
		: Input( InitInput )
	{
	}

	FCreateVertexInstancesChange( FCreateVertexInstancesChangeInput&& InitInput )
		: Input( MoveTemp( InitInput ) )
	{
	}

	// Parent class overrides
	virtual TUniquePtr<FChange> Execute( UObject* Object ) override;
	virtual FString ToString() const override;


private:

	/** The data we need to make this change */
	FCreateVertexInstancesChangeInput Input;

};


struct FCreateEdgesChangeInput
{
	/** Information about each edge that will be created */
	TArray<FEdgeToCreate> EdgesToCreate;

	/** Default constructor */
	FCreateEdgesChangeInput()
		: EdgesToCreate()
	{
	}
};


class FCreateEdgesChange : public FSwapChange
{

public:

	/** Constructor */
	FCreateEdgesChange( const FCreateEdgesChangeInput& InitInput )
		: Input( InitInput )
	{
	}

 	FCreateEdgesChange( FCreateEdgesChangeInput&& InitInput )
 		: Input( MoveTemp( InitInput ) )
 	{
 	}

	// Parent class overrides
	virtual TUniquePtr<FChange> Execute( UObject* Object ) override;
	virtual FString ToString() const override;


private:

	/** The data we need to make this change */
	FCreateEdgesChangeInput Input;

};


struct FCreatePolygonsChangeInput
{
	/** Information about each polygon that will be created */
	TArray<FPolygonToCreate> PolygonsToCreate;

	/** Default constructor */
	FCreatePolygonsChangeInput()
		: PolygonsToCreate()
	{
	}
};


class FCreatePolygonsChange : public FSwapChange
{

public:

	/** Constructor */
	FCreatePolygonsChange( const FCreatePolygonsChangeInput& InitInput )
		: Input( InitInput )
	{
	}

 	FCreatePolygonsChange( FCreatePolygonsChangeInput&& InitInput )
 		: Input( MoveTemp( InitInput ) )
 	{
 	}

	// Parent class overrides
	virtual TUniquePtr<FChange> Execute( UObject* Object ) override;
	virtual FString ToString() const override;


private:

	/** The data we need to make this change */
	FCreatePolygonsChangeInput Input;

};


struct FDeletePolygonsChangeInput
{
	/** The polygons to get rid of */
	TArray<FPolygonID> PolygonIDsToDelete;

	/** Whether we should also delete any edges that are left orphaned after deleting this polygon */
	bool bDeleteOrphanedEdges;

	/** Whether we should also delete any vertices that are left orphaned after deleting this polygon */
	bool bDeleteOrphanedVertices;

	/** Whether we should also delete any vertex instances that are left orphaned after deleting this polygon */
	bool bDeleteOrphanedVertexInstances;

	/** Whether we should also delete any sections that are left empty after deleting this polygon */
	bool bDeleteEmptySections;

	/** Default constructor */
	FDeletePolygonsChangeInput()
		: PolygonIDsToDelete(),
		  bDeleteOrphanedEdges( true ),
		  bDeleteOrphanedVertices( true ),
		  bDeleteOrphanedVertexInstances( true ),
		  bDeleteEmptySections( false )
	{
	}
};


class FDeletePolygonsChange : public FSwapChange
{

public:

	/** Constructor */
	FDeletePolygonsChange( const FDeletePolygonsChangeInput& InitInput )
		: Input( InitInput )
	{
	}

 	FDeletePolygonsChange( FDeletePolygonsChangeInput&& InitInput )
 		: Input( MoveTemp ( InitInput ) )
 	{
 	}

	// Parent class overrides
	virtual TUniquePtr<FChange> Execute( UObject* Object ) override;
	virtual FString ToString() const override;


private:

	/** The data we need to make this change */
	FDeletePolygonsChangeInput Input;

};

struct FFlipPolygonsChangeInput
{
	/** The polygons to flip */
	TArray<FPolygonID> PolygonIDsToFlip;

	FFlipPolygonsChangeInput()
		: PolygonIDsToFlip()
	{
	}
};

<<<<<<< HEAD
class FFlipPolygonsChange : public FChange
=======
class FFlipPolygonsChange : public FSwapChange
>>>>>>> 9ba46998
{
public:
	FFlipPolygonsChange( const FFlipPolygonsChangeInput& InitInput )
		: Input( InitInput )
	{
	}

	// Parent class overrides
	virtual TUniquePtr<FChange> Execute( UObject* Object ) override;
	virtual FString ToString() const override;

private:

	/** The data we need to make this change */
	FFlipPolygonsChangeInput Input;
};

struct FSetVerticesAttributesChangeInput
{
	TArray<FAttributesForVertex> AttributesForVertices;
};


class FSetVerticesAttributesChange : public FSwapChange
{

public:

	/** Constructor */
	FSetVerticesAttributesChange( const FSetVerticesAttributesChangeInput& InitInput )
		: Input( InitInput )
	{
	}

 	FSetVerticesAttributesChange( FSetVerticesAttributesChangeInput&& InitInput )
 		: Input( MoveTemp( InitInput ) )
 	{
 	}

	// Parent class overrides
	virtual TUniquePtr<FChange> Execute( UObject* Object ) override;
	virtual FString ToString() const override;


private:

	/** The data we need to make this change */
	FSetVerticesAttributesChangeInput Input;

};


struct FSetVertexInstancesAttributesChangeInput
{
	TArray<FAttributesForVertexInstance> AttributesForVertexInstances;
};


class FSetVertexInstancesAttributesChange : public FSwapChange
{

public:

	/** Constructor */
	FSetVertexInstancesAttributesChange( const FSetVertexInstancesAttributesChangeInput& InitInput )
		: Input( InitInput )
	{
	}

	FSetVertexInstancesAttributesChange( FSetVertexInstancesAttributesChangeInput&& InitInput )
		: Input( MoveTemp( InitInput ) )
	{
	}

	// Parent class overrides
	virtual TUniquePtr<FChange> Execute( UObject* Object ) override;
	virtual FString ToString() const override;


private:

	/** The data we need to make this change */
	FSetVertexInstancesAttributesChangeInput Input;

};


struct FSetEdgesAttributesChangeInput
{
	/** Which edges we'll be setting attributes for, along with the attribute data to set */
	TArray<FAttributesForEdge> AttributesForEdges;

	/** Default constructor */
	FSetEdgesAttributesChangeInput()
		: AttributesForEdges()
	{
	}
};


class FSetEdgesAttributesChange : public FSwapChange
{

public:

	/** Constructor */
	FSetEdgesAttributesChange( const FSetEdgesAttributesChangeInput& InitInput )
		: Input( InitInput )
	{
	}

 	FSetEdgesAttributesChange( FSetEdgesAttributesChangeInput&& InitInput )
 		: Input( MoveTemp( InitInput ) )
 	{
 	}

	// Parent class overrides
	virtual TUniquePtr<FChange> Execute( UObject* Object ) override;
	virtual FString ToString() const override;


private:

	/** The data we need to make this change */
	FSetEdgesAttributesChangeInput Input;

};


struct FSetPolygonsVertexAttributesChangeInput
{
	/** Which polygons we'll be setting vertex attributes for, along with the attribute data to set */
	TArray<FVertexAttributesForPolygon> VertexAttributesForPolygons;

	/** Default constructor */
	FSetPolygonsVertexAttributesChangeInput()
		: VertexAttributesForPolygons()
	{
	}
};


class FSetPolygonsVertexAttributesChange : public FSwapChange
{

public:

	/** Constructor */
	FSetPolygonsVertexAttributesChange( const FSetPolygonsVertexAttributesChangeInput& InitInput )
		: Input( InitInput )
	{
	}

 	FSetPolygonsVertexAttributesChange( FSetPolygonsVertexAttributesChangeInput&& InitInput )
 		: Input( MoveTemp( InitInput ) )
 	{
 	}

	// Parent class overrides
	virtual TUniquePtr<FChange> Execute( UObject* Object ) override;
	virtual FString ToString() const override;


private:

	/** The data we need to make this change */
	FSetPolygonsVertexAttributesChangeInput Input;

};


struct FChangePolygonsVertexInstancesChangeInput
{
	/** Which polygons we'll be setting vertex instances for, along with the vertex instances to set */
	TArray<FChangeVertexInstancesForPolygon> VertexInstancesForPolygons;

	/** Default constructor */
	FChangePolygonsVertexInstancesChangeInput()
		: VertexInstancesForPolygons()
	{
	}
};


class FChangePolygonsVertexInstancesChange : public FSwapChange
{

public:

	/** Constructor */
	FChangePolygonsVertexInstancesChange( const FChangePolygonsVertexInstancesChangeInput& InitInput )
		: Input( InitInput )
	{
	}

	FChangePolygonsVertexInstancesChange( FChangePolygonsVertexInstancesChangeInput&& InitInput )
		: Input( MoveTemp( InitInput ) )
	{
	}

	// Parent class overrides
	virtual TUniquePtr<FChange> Execute( UObject* Object ) override;
	virtual FString ToString() const override;


private:

	/** The data we need to make this change */
	FChangePolygonsVertexInstancesChangeInput Input;

};


struct FSetEdgesVerticesChangeInput
{
	/** The edge to set new vertices for */
	TArray<FVerticesForEdge> VerticesForEdges;

	/** Default constructor */
	FSetEdgesVerticesChangeInput()
		: VerticesForEdges()
	{
	}
};


class FSetEdgesVerticesChange : public FSwapChange
{

public:

	/** Constructor */
	FSetEdgesVerticesChange( const FSetEdgesVerticesChangeInput& InitInput )
		: Input( InitInput )
	{
	}

 	FSetEdgesVerticesChange( FSetEdgesVerticesChangeInput&& InitInput )
 		: Input( MoveTemp( InitInput ) )
 	{
 	}

	// Parent class overrides
	virtual TUniquePtr<FChange> Execute( UObject* Object ) override;
	virtual FString ToString() const override;


private:

	/** The data we need to make this change */
	FSetEdgesVerticesChangeInput Input;

};


struct FInsertPolygonPerimeterVerticesChangeInput
{
	/** The polygon we'll be inserting vertices into */
	FPolygonID PolygonID;

	/** The first polygon perimeter vertex number to insert indices before */
	uint32 InsertBeforeVertexNumber;

	/** The vertices to insert, along with their polygon perimeter vertex attributes */
	TArray<FVertexAndAttributes> VerticesToInsert;

	
	/** Default constructor */
	FInsertPolygonPerimeterVerticesChangeInput()
		: PolygonID( FPolygonID::Invalid ),
		  InsertBeforeVertexNumber( 0 ),
		  VerticesToInsert()
	{
	}
};


class FInsertPolygonPerimeterVerticesChange : public FSwapChange
{

public:

	/** Constructor */
	FInsertPolygonPerimeterVerticesChange( const FInsertPolygonPerimeterVerticesChangeInput& InitInput )
		: Input( InitInput )
	{
	}

 	FInsertPolygonPerimeterVerticesChange( FInsertPolygonPerimeterVerticesChangeInput&& InitInput )
 		: Input( MoveTemp( InitInput ) )
 	{
 	}

	// Parent class overrides
	virtual TUniquePtr<FChange> Execute( UObject* Object ) override;
	virtual FString ToString() const override;


private:

	/** The data we need to make this change */
	FInsertPolygonPerimeterVerticesChangeInput Input;

};


struct FRemovePolygonPerimeterVerticesChangeInput
{
	/** The polygon we'll be removing vertices from */
	FPolygonID PolygonID;

	/** The first polygon perimeter vertex number to remove */
	uint32 FirstVertexNumberToRemove;

	/** The number of vertices to remove */
	uint32 NumVerticesToRemove;

	/** Whether orphaned vertex instances should be deleted or not */
	bool bDeleteOrphanedVertexInstances;

	
	/** Default constructor */
	FRemovePolygonPerimeterVerticesChangeInput()
		: PolygonID( FPolygonID::Invalid ),
		  FirstVertexNumberToRemove( 0 ),
		  NumVerticesToRemove( 0 ),
		  bDeleteOrphanedVertexInstances( false )
	{
	}
};


class FRemovePolygonPerimeterVerticesChange : public FSwapChange
{

public:

	/** Constructor */
	FRemovePolygonPerimeterVerticesChange( const FRemovePolygonPerimeterVerticesChangeInput& InitInput )
		: Input( InitInput )
	{
	}

	// Parent class overrides
	virtual TUniquePtr<FChange> Execute( UObject* Object ) override;
	virtual FString ToString() const override;


private:

	/** The data we need to make this change */
	FRemovePolygonPerimeterVerticesChangeInput Input;

};


struct FStartOrEndModificationChangeInput
{
	/** True if we should start modifying the mesh, or false if we should end modifying the mesh.  This will be reversed every time an undo/redo happens */
	bool bStartModification;

	/** The type of modification we're doing here */
	EMeshModificationType MeshModificationType;
	
	/** Whether the mesh's topology can change during this modification */
	EMeshTopologyChange MeshTopologyChange;

	
	/** Default constructor */
	FStartOrEndModificationChangeInput()
		: bStartModification( true ),
		  MeshModificationType( EMeshModificationType::Final ),
		  MeshTopologyChange( EMeshTopologyChange::TopologyChange )
	{
	}
};


class FStartOrEndModificationChange : public FSwapChange
{

public:

	/** Constructor */
	FStartOrEndModificationChange( const FStartOrEndModificationChangeInput& InitInput )
		: Input( InitInput )
	{
	}

	// Parent class overrides
	virtual TUniquePtr<FChange> Execute( UObject* Object ) override;
	virtual FString ToString() const override;


private:

	/** The data we need to make this change */
	FStartOrEndModificationChangeInput Input;

};


struct FSetSubdivisionCountChangeInput
{
	/** The new number of subdivisions to use */
	int32 NewSubdivisionCount;

	/** Default constructor */
	FSetSubdivisionCountChangeInput()
		: NewSubdivisionCount( 0 )
	{
	}
};


class FSetSubdivisionCountChange : public FSwapChange
{

public:

	/** Constructor */
	FSetSubdivisionCountChange( const FSetSubdivisionCountChangeInput& InitInput )
		: Input( InitInput )
	{
	}

	// Parent class overrides
	virtual TUniquePtr<FChange> Execute( UObject* Object ) override;
	virtual FString ToString() const override;


private:

	/** The data we need to make this change */
	FSetSubdivisionCountChangeInput Input;

};


struct FCreatePolygonGroupsChangeInput
{
	/** Information about the polygon groups to create */
	TArray<FPolygonGroupToCreate> PolygonGroupsToCreate;

	/** Default constructor */
	FCreatePolygonGroupsChangeInput()
		: PolygonGroupsToCreate()
	{
	}
};


class FCreatePolygonGroupsChange : public FSwapChange
{

public:

	/** Constructor */
	FCreatePolygonGroupsChange( const FCreatePolygonGroupsChangeInput& InitInput )
		: Input( InitInput )
	{
	}

	FCreatePolygonGroupsChange( FCreatePolygonGroupsChangeInput&& InitInput )
		: Input( MoveTemp( InitInput ) )
	{
	}

	// Parent class overrides
	virtual TUniquePtr<FChange> Execute( UObject* Object ) override;
	virtual FString ToString() const override;


private:

	/** The data we need to make this change */
	FCreatePolygonGroupsChangeInput Input;
};


struct FDeletePolygonGroupsChangeInput
{
	/** The polygon group IDs to delete */
	TArray<FPolygonGroupID> PolygonGroupIDs;

	/** Default constructor */
	FDeletePolygonGroupsChangeInput()
		: PolygonGroupIDs()
	{
	}
};


class FDeletePolygonGroupsChange : public FSwapChange
{

public:

	/** Constructor */
	FDeletePolygonGroupsChange( const FDeletePolygonGroupsChangeInput& InitInput )
		: Input( InitInput )
	{
	}

	FDeletePolygonGroupsChange( FDeletePolygonGroupsChangeInput&& InitInput )
		: Input( MoveTemp( InitInput ) )
	{
	}

	// Parent class overrides
	virtual TUniquePtr<FChange> Execute( UObject* Object ) override;
	virtual FString ToString() const override;


private:

	/** The data we need to make this change */
	FDeletePolygonGroupsChangeInput Input;
};


struct FAssignPolygonsToPolygonGroupChangeInput
{
	/** The polygon group IDs to delete */
	TArray<FPolygonGroupForPolygon> PolygonGroupForPolygons;

	/** Whether we should delete a polygon group if it becomes orphaned */
	bool bDeleteOrphanedPolygonGroups;

	/** Default constructor */
	FAssignPolygonsToPolygonGroupChangeInput()
		: PolygonGroupForPolygons()
		, bDeleteOrphanedPolygonGroups( false )
	{
	}
};


class FAssignPolygonsToPolygonGroupChange : public FSwapChange
{

public:

	/** Constructor */
	FAssignPolygonsToPolygonGroupChange( const FAssignPolygonsToPolygonGroupChangeInput& InitInput )
		: Input( InitInput )
	{
	}

	FAssignPolygonsToPolygonGroupChange( FAssignPolygonsToPolygonGroupChangeInput&& InitInput )
		: Input( MoveTemp( InitInput ) )
	{
	}

	// Parent class overrides
	virtual TUniquePtr<FChange> Execute( UObject* Object ) override;
	virtual FString ToString() const override;


private:

	/** The data we need to make this change */
	FAssignPolygonsToPolygonGroupChangeInput Input;
};<|MERGE_RESOLUTION|>--- conflicted
+++ resolved
@@ -376,11 +376,7 @@
 	}
 };
 
-<<<<<<< HEAD
-class FFlipPolygonsChange : public FChange
-=======
 class FFlipPolygonsChange : public FSwapChange
->>>>>>> 9ba46998
 {
 public:
 	FFlipPolygonsChange( const FFlipPolygonsChangeInput& InitInput )
