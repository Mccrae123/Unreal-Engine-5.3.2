--- conflicted
+++ resolved
@@ -33,15 +33,10 @@
 		}
 		PrivateIncludePaths.Add("WebMMoviePlayer/Private/Audio");
 
-<<<<<<< HEAD
-		// Some Linux architectures don't have the libs built yet
-		bool bHaveWebMlibs = (!Target.IsInPlatformGroup(UnrealPlatformGroup.Unix) || Target.Architecture == UnrealArch.X64);
-=======
 		bool bHaveWebMlibs = 
 			Target.Platform == UnrealTargetPlatform.Mac ||
 			(Target.Platform == UnrealTargetPlatform.Win64 && Target.WindowsPlatform.Architecture != UnrealArch.Arm64) ||
 			(Target.IsInPlatformGroup(UnrealPlatformGroup.Unix) && Target.Architecture == UnrealArch.X64);
->>>>>>> 4af6daef
 		PublicDefinitions.Add("WITH_WEBM_LIBS=" + (bHaveWebMlibs ? "1" : "0"));
 	}
 }