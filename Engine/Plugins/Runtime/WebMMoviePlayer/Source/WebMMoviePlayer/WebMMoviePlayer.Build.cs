// Copyright 1998-2019 Epic Games, Inc. All Rights Reserved.
using System;
using System.IO;

namespace UnrealBuildTool.Rules
{
	public class WebMMoviePlayer : ModuleRules
	{
		public WebMMoviePlayer(ReadOnlyTargetRules Target) : base(Target)
		{
			PrivateDependencyModuleNames.AddRange(
				new string[]
				{
					"Core",
					"Engine",
					"MoviePlayer",
					"RenderCore",
					"RHI",
					"SlateCore",
					"Slate",
					"MediaUtils",
					"WebMMedia",
				});

			if (Target.IsInPlatformGroup(UnrealPlatformGroup.Unix))
			{
				string PlatformName = Target.IsInPlatformGroup(UnrealPlatformGroup.Linux) ?
					"Linux" : Target.Platform.ToString();

				PrivateDependencyModuleNames.Add("SDL2");

				PrivateIncludePaths.Add("WebMMoviePlayer/Private/Audio/Unix");
<<<<<<< HEAD
				PrivateIncludePaths.Add("WebMMoviePlayer/Private/Audio/" + Target.Platform);
=======
				PrivateIncludePaths.Add("WebMMoviePlayer/Private/Audio/" + PlatformName);
>>>>>>> 69078e53
			}
			else
			{
				PrivateIncludePaths.Add("WebMMoviePlayer/Private/Audio/Null");
			}

			// Some Linux architectures don't have the libs built yet
			bool bHaveWebMlibs = (!Target.IsInPlatformGroup(UnrealPlatformGroup.Unix) || Target.Architecture.StartsWith("x86_64"));
			PublicDefinitions.Add("WITH_WEBM_LIBS=" + (bHaveWebMlibs ? "1" : "0"));
		}
	}
}<|MERGE_RESOLUTION|>--- conflicted
+++ resolved
@@ -30,11 +30,7 @@
 				PrivateDependencyModuleNames.Add("SDL2");
 
 				PrivateIncludePaths.Add("WebMMoviePlayer/Private/Audio/Unix");
-<<<<<<< HEAD
-				PrivateIncludePaths.Add("WebMMoviePlayer/Private/Audio/" + Target.Platform);
-=======
 				PrivateIncludePaths.Add("WebMMoviePlayer/Private/Audio/" + PlatformName);
->>>>>>> 69078e53
 			}
 			else
 			{
