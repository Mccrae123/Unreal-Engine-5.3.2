--- conflicted
+++ resolved
@@ -44,12 +44,6 @@
 
 	UPROPERTY(GlobalConfig, EditAnywhere, Category = "Holographic Remoting", Meta = (EditCondition = "bEnableRemotingForEditor", DisplayName = "Max network transfer rate (kb/s)"))
 	unsigned int MaxBitrate = 4000;
-<<<<<<< HEAD
-	
-	UPROPERTY(GlobalConfig, EditAnywhere, Category = "Holographic Remoting", Meta = (DeprecatedProperty, DisplayName = "HoloLens 1 Remoting (Deprecated, removing for UE5)", Tooltip = "If True remoting connect will assume the device being connected is a HL1, if False HL2 is assumed.  If you chose wrong remoting will fail to connect.  Hololens1 remoting is deprecated and will be removed for UE5.", DeprecationMessage = "Hololens1 remoting is deprecated and will be removed for UE5."))
-	bool IsHoloLens1Remoting = false;
-=======
->>>>>>> 6bbb88c8
 
 	UPROPERTY(GlobalConfig, EditAnywhere, Category = "Input Simulation", Meta = (DisplayName = "Enable Input Simulation", Tooltip = "Enable simulation of AR input in the editor when no HMD is connected."))
 	bool bEnableInputSimulation = true;
