--- conflicted
+++ resolved
@@ -112,8 +112,6 @@
 			static_cast<float>(axisPosition));
 	}
 
-<<<<<<< HEAD
-=======
 	FKey GetThumbstickDirectionKey(FVector2D TouchDir, HMDHand Hand)
 	{
 		const FVector2D UpDir(0.f, 1.f);
@@ -184,7 +182,6 @@
 		return EKeys::Invalid;
 	}
 
->>>>>>> 69078e53
 	// Gesture events come in from some microsoft thread, so we have to queue them up and send them from the game thread
 	// to avoid problems with systems that handle the events directly (UI is an example).
 	void FWindowsMixedRealitySpatialInput::EnqueueControllerButtonEvent(
@@ -888,11 +885,7 @@
 		IModularFeatures::Get().RegisterModularFeature(GetModularFeatureName(), this);
 
 #if SUPPORTS_WINDOWS_MIXED_REALITY_GESTURES
-<<<<<<< HEAD
-		gestureRecognizer = MakeUnique<GestureRecognizerInterop>();
-=======
 		GestureRecognizer = MakeUnique<GestureRecognizerInterop>();
->>>>>>> 69078e53
 #endif
 
 		IsInitialized = true;
@@ -906,11 +899,7 @@
 		}
 		
 #if SUPPORTS_WINDOWS_MIXED_REALITY_GESTURES
-<<<<<<< HEAD
-		gestureRecognizer = nullptr;
-=======
 		GestureRecognizer = nullptr;
->>>>>>> 69078e53
 #endif
 
 		IModularFeatures::Get().UnregisterModularFeature(GetModularFeatureName(), this);
