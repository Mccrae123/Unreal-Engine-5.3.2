--- conflicted
+++ resolved
@@ -252,14 +252,6 @@
 				EKeys::MixedReality_Right_Trigger_Axis;
 
 			SendControllerAxisEvent(MessageHandler, source, key, position.X);
-<<<<<<< HEAD
-			key = (hand == HMDHand::Left) ?
-				EKeys::MixedReality_Left_Trigger_Axis :
-				EKeys::MixedReality_Right_Trigger_Axis;
-
-			SendControllerAxisEvent(MessageHandler, source, key, position.X);
-=======
->>>>>>> 90fae962
 
 			// Thumbstick X
 			position.X = FWindowsMixedRealityStatics::GetAxisPosition(hand, HMDInputControllerAxes::ThumbstickX);
@@ -268,14 +260,6 @@
 				EKeys::MixedReality_Right_Thumbstick_X;
 
 			SendControllerAxisEvent(MessageHandler, source, key, position.X);
-<<<<<<< HEAD
-			key = (hand == HMDHand::Left) ?
-				EKeys::MixedReality_Left_Thumbstick_X :
-				EKeys::MixedReality_Right_Thumbstick_X;
-
-			SendControllerAxisEvent(MessageHandler, source, key, position.X);
-=======
->>>>>>> 90fae962
 
 			// Thumbstick Y
 			position.Y = FWindowsMixedRealityStatics::GetAxisPosition(hand, HMDInputControllerAxes::ThumbstickY);
@@ -284,14 +268,6 @@
 				EKeys::MixedReality_Right_Thumbstick_Y;
 
 			SendControllerAxisEvent(MessageHandler, source, key, position.Y);
-<<<<<<< HEAD
-			key = (hand == HMDHand::Left) ?
-				EKeys::MixedReality_Left_Thumbstick_Y :
-				EKeys::MixedReality_Right_Thumbstick_Y;
-
-			SendControllerAxisEvent(MessageHandler, source, key, position.Y);
-=======
->>>>>>> 90fae962
 
 			// Thumbstick direction
 			if (position.Size() > 0.5f)
@@ -387,11 +363,6 @@
 					EKeys::MixedReality_Right_Trigger_Click;
 
 				SendControllerButtonEvent(MessageHandler, source, key, pressState);
-				key = (hand == HMDHand::Left) ?
-					EKeys::MixedReality_Left_Trigger_Click :
-					EKeys::MixedReality_Right_Trigger_Click;
-
-				SendControllerButtonEvent(MessageHandler, source, key, pressState);
 			}
 
 			// Grasp
@@ -403,11 +374,6 @@
 					EKeys::MixedReality_Right_Grip_Click;
 
 				SendControllerButtonEvent(MessageHandler, source, key, pressState);
-				key = (hand == HMDHand::Left) ?
-					EKeys::MixedReality_Left_Grip_Click :
-					EKeys::MixedReality_Right_Grip_Click;
-
-				SendControllerButtonEvent(MessageHandler, source, key, pressState);
 			}
 
 			// Menu
@@ -425,11 +391,6 @@
 			pressState = FWindowsMixedRealityStatics::GetPressState(hand, HMDInputControllerButtons::Thumbstick);
 			if (pressState != HMDInputPressState::NotApplicable)
 			{
-				key = (hand == HMDHand::Left) ?
-					EKeys::MixedReality_Left_Thumbstick_Click :
-					EKeys::MixedReality_Right_Thumbstick_Click;
-
-				SendControllerButtonEvent(MessageHandler, source, key, pressState);
 				key = (hand == HMDHand::Left) ?
 					EKeys::MixedReality_Left_Thumbstick_Click :
 					EKeys::MixedReality_Right_Thumbstick_Click;
