--- conflicted
+++ resolved
@@ -157,11 +157,7 @@
 #endif
 
 	// Remoting
-<<<<<<< HEAD
-	EXRDeviceConnectionResult::Type FWindowsMixedRealityStatics::ConnectToRemoteHoloLens(FString remoteIP, unsigned int bitrate, bool isHoloLens1)
-=======
 	EXRDeviceConnectionResult::Type FWindowsMixedRealityStatics::ConnectToRemoteHoloLens(FString remoteIP, unsigned int bitrate)
->>>>>>> 6bbb88c8
 	{
 #if !PLATFORM_HOLOLENS
 		FWindowsMixedRealityHMD* hmd = GetWindowsMixedRealityHMD();
@@ -172,11 +168,7 @@
 				// If the given ip is not valid, try using it as a port for a listen connection to the remoting player.
 				int port = FCString::Atoi(*remoteIP);
 				remoteIP = TEXT("0.0.0.0");
-<<<<<<< HEAD
-				hmd->ConnectToRemoteHoloLens(*remoteIP, bitrate, isHoloLens1, port, true);
-=======
 				hmd->ConnectToRemoteHoloLens(*remoteIP, bitrate, port, true);
->>>>>>> 6bbb88c8
 			}
 			else
 			{
@@ -191,11 +183,7 @@
 					address = remoteIP;
 					port = 8265;
 				}
-<<<<<<< HEAD
-				hmd->ConnectToRemoteHoloLens(*address, bitrate, isHoloLens1, port);
-=======
 				hmd->ConnectToRemoteHoloLens(*address, bitrate, port);
->>>>>>> 6bbb88c8
 			}
 		}
 		else
