--- conflicted
+++ resolved
@@ -623,11 +623,7 @@
 		{
 			if (isRemotingReconnecting)
 			{
-<<<<<<< HEAD
-				ConnectToRemoteHoloLens(*RemotingDesc.ip, RemotingDesc.bitrate, RemotingDesc.isHoloLens1, RemotingDesc.port, RemotingDesc.listen);
-=======
 				ConnectToRemoteHoloLens(*RemotingDesc.ip, RemotingDesc.bitrate, RemotingDesc.port, RemotingDesc.listen);
->>>>>>> 6bbb88c8
 			}
 			else
 			{
@@ -915,19 +911,11 @@
 		}
 
 		//far pointing from elbow transform
-<<<<<<< HEAD
-		FPointerPoseInfo PointerPoseInfo = UWindowsMixedRealityFunctionLibrary::GetPointerPoseInfo(Hand);
-		MotionControllerData.AimPosition = PointerPoseInfo.Origin;
-		MotionControllerData.AimRotation = PointerPoseInfo.Orientation;
-
-		MotionControllerData.bIsGrasped = UWindowsMixedRealityFunctionLibrary::IsGrasped(Hand);
-=======
 		FPointerPoseInfo PointerPoseInfo = UDEPRECATED_WindowsMixedRealityFunctionLibrary::GetPointerPoseInfo(Hand);
 		MotionControllerData.AimPosition = PointerPoseInfo.Origin;
 		MotionControllerData.AimRotation = PointerPoseInfo.Orientation;
 
 		MotionControllerData.bIsGrasped = UDEPRECATED_WindowsMixedRealityFunctionLibrary::IsGrasped(Hand);
->>>>>>> 6bbb88c8
 
 		if (!SupportsHandTracking())
 		{
@@ -1299,11 +1287,7 @@
 				if (FParse::Value(FCommandLine::Get(), TEXT("RemotingAppIp="), RemotingAppIp) &&
 					FParse::Value(FCommandLine::Get(), TEXT("RemotingBitRate="), RemotingBitRate))
 				{
-<<<<<<< HEAD
-					FWindowsMixedRealityStatics::ConnectToRemoteHoloLens(*RemotingAppIp, RemotingBitRate, false);
-=======
 					FWindowsMixedRealityStatics::ConnectToRemoteHoloLens(*RemotingAppIp, RemotingBitRate);
->>>>>>> 6bbb88c8
 				}
 			}
 
@@ -1336,39 +1320,19 @@
 			{
 				if (ParseAddress(MatchesStr, IPAddress, Port))
 				{
-<<<<<<< HEAD
-					ConnectToRemoteHoloLens(*IPAddress, BitRate, true, Port);
-=======
 					ConnectToRemoteHoloLens(*IPAddress, BitRate, Port);
->>>>>>> 6bbb88c8
 				}
 			}
 			else if (FParse::Value(FCommandLine::Get(), TEXT("HoloLensRemotingListen="), MatchesStr))
 			{
 				if (ParseAddress(MatchesStr, IPAddress, Port))
 				{
-<<<<<<< HEAD
-					ConnectToRemoteHoloLens(*IPAddress, BitRate, false, Port);
-				}
-			}
-			else if (FParse::Value(FCommandLine::Get(), TEXT("HoloLensRemotingListen="), MatchesStr))
-			{
-				if (ParseAddress(MatchesStr, IPAddress, Port))
-				{
-					ConnectToRemoteHoloLens(*IPAddress, BitRate, false, Port, true);
-				}
-			}
-			else if (FParse::Value(FCommandLine::Get(), TEXT("HoloLensRemotingListenPort="), Port))
-			{
-				ConnectToRemoteHoloLens(TEXT("0.0.0.0"), BitRate, false, Port, true);
-=======
 					ConnectToRemoteHoloLens(*IPAddress, BitRate, Port, true);
 				}
 			}
 			else if (FParse::Value(FCommandLine::Get(), TEXT("HoloLensRemotingListenPort="), Port))
 			{
 				ConnectToRemoteHoloLens(TEXT("0.0.0.0"), BitRate, Port, true);
->>>>>>> 6bbb88c8
 			}
 #endif
 			HMD->EnableStereo(stereo);
@@ -1591,22 +1555,6 @@
 #if PLATFORM_HOLOLENS
 		if (bIsMobileMultiViewEnabled && !HMD->IsThirdCameraActive())
 		{
-<<<<<<< HEAD
-			FSceneRenderTargets& SceneContext = FSceneRenderTargets::Get(RHICmdList);
-			IPooledRenderTarget* depthRenderTarget = SceneContext.SceneDepthZ.GetReference();
-			if (depthRenderTarget != nullptr)
-			{
-				FTextureRHIRef depthTargetableTexture = depthRenderTarget->GetRenderTargetItem().TargetableTexture;
-				if (depthTargetableTexture != nullptr)
-				{
-					ID3D11Texture2D* Texture = static_cast<ID3D11Texture2D*>(depthTargetableTexture->GetNativeResource());
-					if (Texture != nullptr)
-					{
-						if (mCustomPresent != nullptr)
-						{
-							mCustomPresent->SetDepthTexture(Texture);
-						}
-=======
 			if (FRHITexture* depthTargetableTexture = GetSceneTextureExtracts().GetDepthTexture())
 			{
 				ID3D11Texture2D* Texture = static_cast<ID3D11Texture2D*>(depthTargetableTexture->GetNativeResource());
@@ -1615,7 +1563,6 @@
 					if (mCustomPresent != nullptr)
 					{
 						mCustomPresent->SetDepthTexture(Texture);
->>>>>>> 6bbb88c8
 					}
 				}
 			}
@@ -1727,11 +1674,7 @@
 			return true;
 		}
 		
-<<<<<<< HEAD
-		FRHIResourceCreateInfo CreateInfo;
-=======
 		FRHIResourceCreateInfo CreateInfo(TEXT("FWindowsMixedRealityHMD"));
->>>>>>> 6bbb88c8
 		// This binding is necessary - without it there will be a runtime error.
 		// Current shader assumes far depth since scene depth uses far depth.
 		CreateInfo.ClearValueBinding = FClearValueBinding::DepthFar;
@@ -1895,15 +1838,9 @@
 		// Create a new texture for the remapped depth.
 		if (remappedDepthTexture == nullptr || recreateTextures)
 		{
-<<<<<<< HEAD
-			FRHIResourceCreateInfo CreateInfo;
-			remappedDepthTexture = RHICreateTexture2D(depthFRHITexture->GetSizeX(), depthFRHITexture->GetSizeY(),
-				PF_R32_FLOAT, 1, 1, ETextureCreateFlags::TexCreate_RenderTargetable, CreateInfo);
-=======
 			FRHIResourceCreateInfo CreateInfo(TEXT("RemappedDepthTexture"));
 			remappedDepthTexture = RHICreateTexture2D(depthFRHITexture->GetSizeX(), depthFRHITexture->GetSizeY(),
 				PF_R32_FLOAT, 1, 1, TexCreate_RenderTargetable, CreateInfo);
->>>>>>> 6bbb88c8
 		}
 
 		FGraphicsPipelineStateInitializer GraphicsPSOInit;
@@ -2076,13 +2013,6 @@
 #endif
 	}
 
-<<<<<<< HEAD
-	bool FWindowsMixedRealityHMD::IsActiveThisFrame_Internal(const FSceneViewExtensionContext& Context) const
-	{
-		return GEngine && GEngine->IsStereoscopic3D(Context.Viewport);
-	}
-=======
->>>>>>> 6bbb88c8
 
 #if WITH_WINDOWS_MIXED_REALITY
 	FWindowsMixedRealityHMD::FWindowsMixedRealityHMD(const FAutoRegister& AutoRegister, IARSystemSupport* InARSystem, MixedRealityInterop* InHMD)
@@ -2401,11 +2331,7 @@
 		}
 	}
 
-<<<<<<< HEAD
-	// GetControllerOrientationAndPosition() is pre-scaled to UE4 world scale by default
-=======
 	// GetControllerOrientationAndPosition() is pre-scaled to UE world scale by default
->>>>>>> 6bbb88c8
 	bool FWindowsMixedRealityHMD::GetControllerOrientationAndPosition(HMDHand hand, FRotator & OutOrientation, FVector & OutPosition, float WorldScale)
 	{
 		if (!bIsStereoEnabled)
@@ -2586,11 +2512,7 @@
 		//call back out into the function used by the editor for IP parsing
 		UE_LOG(LogWmrHmd, Log, TEXT("Connecting to remote HoloLens: %s"), *IpAddress);
 
-<<<<<<< HEAD
-		return WindowsMixedReality::FWindowsMixedRealityStatics::ConnectToRemoteHoloLens(IpAddress, BitRate, false);
-=======
 		return WindowsMixedReality::FWindowsMixedRealityStatics::ConnectToRemoteHoloLens(IpAddress, BitRate);
->>>>>>> 6bbb88c8
 	}
 	
 	void FWindowsMixedRealityHMD::DisconnectRemoteXRDevice()
@@ -2601,11 +2523,7 @@
 
 
 	// Remoting
-<<<<<<< HEAD
-	EXRDeviceConnectionResult::Type FWindowsMixedRealityHMD::ConnectToRemoteHoloLens(const wchar_t* ip, unsigned int bitrate, bool isHoloLens1, unsigned int Port, bool listen)
-=======
 	EXRDeviceConnectionResult::Type FWindowsMixedRealityHMD::ConnectToRemoteHoloLens(const wchar_t* ip, unsigned int bitrate, unsigned int Port, bool listen)
->>>>>>> 6bbb88c8
 	{
 		EXRDeviceConnectionResult::Type Result = EXRDeviceConnectionResult::Success;
 
@@ -2614,20 +2532,11 @@
 #  if WITH_WINDOWS_MIXED_REALITY
 		RemotingDesc.ip = ip;
 		RemotingDesc.bitrate = bitrate;
-<<<<<<< HEAD
-		RemotingDesc.isHoloLens1 = isHoloLens1;
-		RemotingDesc.port = Port;
-		RemotingDesc.listen = listen;
-		isRemotingReconnecting = !WITH_EDITOR && listen != 0 && !isHoloLens1;
-		HMD->SetLogCallback(WindowsMixedRealityHMD::LogForInterop);
-		HMD->ConnectToRemoteHoloLens(D3D11Device.GetReference(), ip, bitrate, isHoloLens1, Port, listen);
-=======
 		RemotingDesc.port = Port;
 		RemotingDesc.listen = listen;
 		isRemotingReconnecting = !WITH_EDITOR && listen != 0;
 		HMD->SetLogCallback(WindowsMixedRealityHMD::LogForInterop);
 		HMD->ConnectToRemoteHoloLens(D3D11Device.GetReference(), ip, bitrate, Port, listen);
->>>>>>> 6bbb88c8
 #  else
 		UE_LOG(LogWmrHmd, Log, TEXT("FWindowsMixedRealityHMD::ConnectToRemoteHoloLens() is doing nothing because !WITH_WINDOWS_MIXED_REALITY."));
 #  endif
