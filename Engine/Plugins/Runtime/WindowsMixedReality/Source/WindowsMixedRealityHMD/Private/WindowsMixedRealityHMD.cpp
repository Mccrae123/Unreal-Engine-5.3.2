--- conflicted
+++ resolved
@@ -166,15 +166,11 @@
 
 #if PLATFORM_64BITS
 				// Load these dependencies first or MixedRealityInteropLibraryHandle fails to load since it doesn't look in the correct path for its dependencies automatically
-<<<<<<< HEAD
-				FPlatformProcess::GetDllHandle(*(EngineDir / "Binaries/ThirdParty/Windows/x64/HolographicAppRemoting.dll"));
-=======
 				FString HoloLensLibraryDir = EngineDir / "Binaries/ThirdParty/Windows/x64";
 				FPlatformProcess::PushDllDirectory(*HoloLensLibraryDir);
 				FPlatformProcess::GetDllHandle(_TEXT("PerceptionDevice.dll"));
 				FPlatformProcess::GetDllHandle(_TEXT("HolographicAppRemoting.dll"));
 				FPlatformProcess::PopDllDirectory(*HoloLensLibraryDir);
->>>>>>> 710d7cac
 #endif // PLATFORM_64BITS && WITH_EDITOR
 
 				// Then finally try to load the WMR Interop Library
@@ -189,11 +185,7 @@
 						"Failed to load Windows Mixed Reality Interop Library!  Windows Mixed Reality cannot function.");
 					FMessageDialog::Open(EAppMsgType::Ok, ErrorText);
 					UE_LOG(LogWmrHmd, Error, TEXT("%s"), *ErrorText.ToString());
-<<<<<<< HEAD
-				}			
-=======
 				}
->>>>>>> 710d7cac
 			}
 			else
 			{
@@ -526,7 +518,6 @@
 			{
 				RECT windowRect;
 				GetWindowRect(gameHWND, &windowRect);
-<<<<<<< HEAD
 
 				CenterMouse(windowRect);
 			}
@@ -536,17 +527,6 @@
 				// Keyboard input
 				SetForegroundWindow(gameHWND);
 
-=======
-
-				CenterMouse(windowRect);
-			}
-
-			if (GetCapture() != gameHWND)
-			{
-				// Keyboard input
-				SetForegroundWindow(gameHWND);
-
->>>>>>> 710d7cac
 				// Mouse input
 				SetCapture(gameHWND);
 				SetFocus(gameHWND);
