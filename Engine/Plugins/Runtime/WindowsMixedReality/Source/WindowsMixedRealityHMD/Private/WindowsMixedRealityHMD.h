// Copyright (c) Microsoft Corporation. All rights reserved.

#pragma once

#include "CoreMinimal.h"
#include "HeadMountedDisplayBase.h"
#include "XRTrackingSystemBase.h"
#include "SceneViewExtension.h"
#include "WindowsMixedRealityFunctionLibrary.h"
#include "DefaultXRCamera.h"

#if !PLATFORM_HOLOLENS
#include "Windows/WindowsApplication.h"
#endif
#if PLATFORM_HOLOLENS
#include "HoloLens/HoloLensApplication.h"
#endif

#include "Framework/Application/SlateApplication.h"
#include "GameFramework/PlayerInput.h"

#include "WindowsMixedRealityStatics.h"
#include "WindowsMixedRealityCustomPresent.h"

#include "XRRenderTargetManager.h"
#include "RendererInterface.h"

#if WITH_WINDOWS_MIXED_REALITY
#include "MixedRealityInterop.h"
#endif

DECLARE_LOG_CATEGORY_EXTERN(LogWmrHmd, Log, All);

#define eSSE_THIRD_CAMERA_EYE 3

namespace WindowsMixedReality
{
	// Plugin for stereo rendering on Windows Mixed Reality devices.
	class WINDOWSMIXEDREALITYHMD_API FWindowsMixedRealityHMD
		: public FHeadMountedDisplayBase
		, public FXRRenderTargetManager
		, public FHMDSceneViewExtension
	{
	public:

		/** IXRTrackingSystem interface */
		virtual FName GetSystemName() const override
		{
			static FName DefaultName(TEXT("WindowsMixedRealityHMD"));
			return DefaultName;
		}
		virtual int32 GetXRSystemFlags() const override
		{
			int32 XRFlags = EXRSystemFlags::IsHeadMounted;
<<<<<<< HEAD
			if (!UWindowsMixedRealityFunctionLibrary::IsDisplayOpaque())
=======
			if (!UDEPRECATED_WindowsMixedRealityFunctionLibrary::IsDisplayOpaque())
>>>>>>> 6bbb88c8
			{
				XRFlags |= EXRSystemFlags::IsAR;
			}

			if (FWindowsMixedRealityStatics::OnGetXRSystemFlagsDelegate.IsBound())
			{
				FWindowsMixedRealityStatics::OnGetXRSystemFlagsDelegate.Broadcast(XRFlags);
			}

			return XRFlags;
		}

		virtual FString GetVersionString() const override;

		virtual void OnBeginPlay(FWorldContext& InWorldContext) override;
		virtual void OnEndPlay(FWorldContext& InWorldContext) override;
		virtual bool OnStartGameFrame(FWorldContext& WorldContext) override;
		virtual void SetTrackingOrigin(EHMDTrackingOrigin::Type NewOrigin) override;
		virtual EHMDTrackingOrigin::Type GetTrackingOrigin() const override;

		virtual bool EnumerateTrackedDevices(
			TArray<int32>& OutDevices,
			EXRTrackedDeviceType Type = EXRTrackedDeviceType::Any) override;

		virtual void SetInterpupillaryDistance(float NewInterpupillaryDistance) override;
		virtual float GetInterpupillaryDistance() const override;

		virtual void ResetOrientationAndPosition(float yaw = 0.f) override;
		virtual void ResetOrientation(float yaw = 0.f) override { }
		virtual void ResetPosition() override { }

		virtual void OnBeginRendering_RenderThread(FRHICommandListImmediate& RHICmdList, FSceneViewFamily& ViewFamily) override;
		virtual void OnBeginRendering_GameThread() override;

		virtual bool GetCurrentPose(
			int32 DeviceId,
			FQuat& CurrentOrientation,
			FVector& CurrentPosition) override;
		virtual bool GetRelativeEyePose(int32 DeviceId, int32 ViewIndex, FQuat& OutOrientation, FVector& OutPosition) override;

		virtual class IHeadMountedDisplay* GetHMDDevice() override
		{
			return this;
		}

		virtual class TSharedPtr< class IStereoRendering, ESPMode::ThreadSafe > GetStereoRenderingDevice() override
		{
			return SharedThis(this);
		}

		// Tracking status
		virtual bool DoesSupportPositionalTracking() const override { return true; }
		virtual bool HasValidTrackingPosition() override;

		virtual void GetMotionControllerData(UObject* WorldContext, const EControllerHand Hand, FXRMotionControllerData& MotionControllerData) override;

		virtual bool ConfigureGestures(const FXRGestureConfig& GestureConfig) override;

	protected:
		/** FXRTrackingSystemBase protected interface */
		virtual float GetWorldToMetersScale() const override;

	private:
		int gameWindowWidth = 1920;
		int gameWindowHeight = 1080;

	public:
		/** IHeadMountedDisplay interface */
		virtual bool IsHeadTrackingAllowed() const override;
		virtual bool IsHMDConnected() override;
		virtual bool IsHMDEnabled() const override;
		virtual EHMDWornState::Type GetHMDWornState() override;
		virtual void EnableHMD(bool allow = true) override { }
		virtual bool GetHMDMonitorInfo(MonitorInfo&) override { return true; }
		virtual void GetFieldOfView(
			float& OutHFOVInDegrees,
			float& OutVFOVInDegrees) const override { }
		virtual bool IsChromaAbCorrectionEnabled() const override { return false; }

		/** IStereoRendering interface */
		virtual bool IsStereoEnabled() const override;
		virtual bool EnableStereo(bool stereo = true) override;
		virtual void AdjustViewRect(
			int32 ViewIndex,
			int32& X, int32& Y,
			uint32& SizeX, uint32& SizeY) const override;
		virtual FMatrix GetStereoProjectionMatrix(const int32 ViewIndex) const override;
		virtual IStereoRenderTargetManager* GetRenderTargetManager() override { return this; }
		virtual class IStereoLayers* GetStereoLayers() override;

		virtual int32 GetDesiredNumberOfViews(bool bStereoRequested) const override
		{
			return (bStereoRequested) ?
#if PLATFORM_HOLOLENS && PLATFORM_CPU_ARM_FAMILY //third cam possible for Hololens device only
				3
#else
				2
#endif
				: 1;
		}

		virtual EStereoscopicPass GetViewPassForIndex(bool bStereoRequested, int32 ViewIndex) const override
		{
			if (!bStereoRequested)
				return EStereoscopicPass::eSSP_FULL;

			return ViewIndex == EStereoscopicEye::eSSE_LEFT_EYE ? EStereoscopicPass::eSSP_PRIMARY : EStereoscopicPass::eSSP_SECONDARY;
		}

		virtual bool HasHiddenAreaMesh() const override;
		virtual void DrawHiddenAreaMesh(FRHICommandList& RHICmdList, int32 ViewIndex) const override;

		virtual bool HasVisibleAreaMesh() const override;
		virtual void DrawVisibleAreaMesh(FRHICommandList& RHICmdList, int32 ViewIndex) const override;

		// Spectator screen Hooks.
		virtual FIntRect GetFullFlatEyeRect_RenderThread(FTexture2DRHIRef EyeTexture) const override;
		// Helper to copy one render target into another for spectator screen display
		virtual void CopyTexture_RenderThread(FRHICommandListImmediate& RHICmdList, FRHITexture2D* SrcTexture, FIntRect SrcRect, FRHITexture2D* DstTexture, FIntRect DstRect, bool bClearBlack, bool bNoAlpha) const override;

		/** ISceneViewExtension interface */
		virtual void SetupViewFamily(FSceneViewFamily& InViewFamily) override;
		virtual void SetupView(
			FSceneViewFamily& InViewFamily,
			FSceneView& InView) override { }
		virtual void BeginRenderViewFamily(FSceneViewFamily& InViewFamily) override { }
		virtual void PreRenderView_RenderThread(
			FRHICommandListImmediate& RHICmdList,
			FSceneView& InView) override;
		virtual void PreRenderViewFamily_RenderThread(
			FRHICommandListImmediate& RHICmdList,
			FSceneViewFamily& InViewFamily) override { }
<<<<<<< HEAD
		virtual bool IsActiveThisFrame_Internal(const FSceneViewExtensionContext& Context) const;
=======
>>>>>>> 6bbb88c8

		void CreateHMDDepthTexture(FRHICommandListImmediate& RHICmdList);

		void SetFocusPointForFrame(FVector Position);
		void SetFocustPointForFrame_RenderThread(FVector TrackingSpacePosition);
	public:
#if WITH_WINDOWS_MIXED_REALITY
		FWindowsMixedRealityHMD(const FAutoRegister&, IARSystemSupport* InARSystem, MixedRealityInterop* InHMD);
#endif
		virtual ~FWindowsMixedRealityHMD();
		bool IsInitialized() const;

		void InitializeHolographic();
		void ShutdownHolographic();

		bool IsCurrentlyImmersive();
		bool IsDisplayOpaque();

	private:
		void StartCustomPresent();

		TRefCountPtr<ID3D11Device> InternalGetD3D11Device();
#if WITH_WINDOWS_MIXED_REALITY
		MixedRealityInterop* HMD = nullptr;
#endif

		bool bIsStereoEnabled = false;
		bool bIsStereoDesired = true;

		bool bRequestRestart = false;
		bool bRequestShutdown = false;

		bool bIsMobileMultiViewEnabled = false;

		float ScreenScalePercentage = 1.0f;
		float CachedWorldToMetersScale = 100.0f;

		TRefCountPtr<ID3D11Device> D3D11Device = nullptr;

		FTexture2DRHIRef remappedDepthTexture = nullptr;
		ID3D11Texture2D* stereoDepthTexture = nullptr;
		// For third camera
		ID3D11Texture2D* monoDepthTexture = nullptr;

		bool bNeedReallocateDepthTexture = false;
		FTexture2DRHIRef CurrentBackBuffer;
		FTexture2DRHIRef CurrentDepthBuffer;
		void InitTrackingFrame();
		TRefCountPtr<FWindowsMixedRealityCustomPresent> mCustomPresent = nullptr;

		FIntRect EyeRenderViewport;

		struct Frame
		{
			FQuat HeadOrientation = FQuat::Identity;
			FVector HeadPosition = FVector::ZeroVector;
			FQuat RotationL = FQuat::Identity;
			FQuat RotationR = FQuat::Identity;
			FVector PositionL = FVector::ZeroVector;
			FVector PositionR = FVector::ZeroVector;
			FTransform LeftTransform = FTransform::Identity;
			FTransform RightTransform = FTransform::Identity;
			FTransform HeadTransform = FTransform::Identity;
			FTransform ThirdCameraTransform = FTransform::Identity;
			FMatrix ProjectionMatrixR = FMatrix::Identity;
			FMatrix ProjectionMatrixL = FMatrix::Identity;
			FMatrix ProjectionMatrixThirdCamera = FMatrix::Identity;
			bool bPositionalTrackingUsed = false;

		};
		Frame Frame_NextGameThread;
		FCriticalSection Frame_NextGameThreadLock;
		Frame Frame_GameThread;
		Frame Frame_RenderThread;
		Frame& GetFrame() { return IsInRenderingThread() ? Frame_RenderThread : Frame_GameThread; }
		const Frame& GetFrame() const { return IsInRenderingThread() ? Frame_RenderThread : Frame_GameThread; }

		float ipd = 0;

		TArray<FHMDViewMesh> HiddenAreaMesh;
		TArray<FHMDViewMesh> VisibleAreaMesh;

		void StopCustomPresent();

		void SetupHolographicCamera();

		// Inherited via FXRRenderTargetManager
		virtual void GetEyeRenderParams_RenderThread(
			const struct FHeadMountedDisplayPassContext& Context,
			FVector2D& EyeToSrcUVScaleValue,
			FVector2D& EyeToSrcUVOffsetValue) const override;
		virtual FIntPoint GetIdealRenderTargetSize() const override;
		virtual float GetPixelDenity() const override;
		virtual void SetPixelDensity(const float NewDensity) override;
		virtual void UpdateViewportRHIBridge(bool bUseSeparateRenderTarget, const class FViewport& Viewport, FRHIViewport* const ViewportRHI) override;
		virtual void RenderTexture_RenderThread
		(
			class FRHICommandListImmediate & RHICmdList,
			class FRHITexture2D * BackBuffer,
			class FRHITexture2D * SrcTexture,
			FVector2D WindowSize
		) const override;
		virtual bool AllocateRenderTargetTexture(
			uint32 index,
			uint32 sizeX, uint32 sizeY,
			uint8 format,
			uint32 numMips,
			ETextureCreateFlags flags,
			ETextureCreateFlags TargetableTextureFlags,
			FTexture2DRHIRef& outTargetableTexture,
			FTexture2DRHIRef& outShaderResourceTexture,
			uint32 numSamples = 1) override;

		virtual bool NeedReAllocateDepthTexture(const TRefCountPtr<IPooledRenderTarget>& DepthTarget) override;

		virtual bool AllocateDepthTexture(
			uint32 Index,
			uint32 SizeX,
			uint32 SizeY,
			uint8 Format,
			uint32 NumMips,
			ETextureCreateFlags InTexFlags,
			ETextureCreateFlags TargetableTextureFlags,
			FTexture2DRHIRef& OutTargetableTexture,
			FTexture2DRHIRef& OutShaderResourceTexture,
			uint32 NumSamples = 1) override;

		virtual bool GetHMDDistortionEnabled(EShadingPath ShadingPath) const override
		{
			return false;
		}

		virtual bool ShouldUseSeparateRenderTarget() const override
		{
			return IsStereoEnabled();
		}

	private:
		// Handle app suspend requests.
		FDelegateHandle PauseHandle;
		FDelegateHandle ResumeHandle;

		void AppServicePause();
		void AppServiceResume();

		void StartSpeechRecognition();
		void StopSpeechRecognition();

		IRendererModule* RendererModule = nullptr;

		EHMDWornState::Type currentWornState = EHMDWornState::Type::Unknown;
		bool mouseLockedToCenter = true;

	public:
		// Spatial input
		bool IsAvailable();
		bool SupportsSpatialInput();
#if WITH_WINDOWS_MIXED_REALITY
		HMDTrackingStatus GetControllerTrackingStatus(HMDHand hand);
		bool SupportsHandTracking();
		bool SupportsHandedness();
		bool GetControllerOrientationAndPosition(HMDHand hand, FRotator & OutOrientation, FVector & OutPosition, float WorldScale = 1);
		bool GetHandJointOrientationAndPosition(HMDHand hand, HMDHandJoint joint, FRotator& OutOrientation, FVector& OutPosition, float& OutRadius);
		bool PollInput();
		bool PollHandTracking();

		HMDInputPressState GetPressState(
			HMDHand hand,
			HMDInputControllerButtons button,
			bool onlyRegisterClicks = true);
		float GetAxisPosition(
			HMDHand hand,
			HMDInputControllerAxes axis);
		void SubmitHapticValue(
			HMDHand hand,
			float value);
		bool QueryCoordinateSystem(ABI::Windows::Perception::Spatial::ISpatialCoordinateSystem *& pCoordinateSystem);
		bool IsTrackingAvailable();
		virtual bool IsTracking(int32 DeviceId) override;

		void GetPointerPose(EControllerHand hand, PointerPoseInfo& pi);
#endif
		void LockMouseToCenter(bool locked)
		{
			mouseLockedToCenter = locked;
		}

	public:

		virtual EXRDeviceConnectionResult::Type ConnectRemoteXRDevice(const FString& IpAddress, const int32 BitRate) override;
		virtual void DisconnectRemoteXRDevice() override;

		// Remoting
<<<<<<< HEAD
		EXRDeviceConnectionResult::Type ConnectToRemoteHoloLens(const wchar_t* ip, unsigned int bitrate, bool isHoloLens1, unsigned int port=0, bool listen=false);
=======
		EXRDeviceConnectionResult::Type ConnectToRemoteHoloLens(const wchar_t* ip, unsigned int bitrate, unsigned int port=0, bool listen=false);
>>>>>>> 6bbb88c8
		void DisconnectFromRemoteHoloLens();
	private:
#if WITH_WINDOWS_MIXED_REALITY
		void UpdateRemotingStatus();
		uint32 HandlerId = 0;
		struct RemotingConnectionDesc
		{
			FString ip;
			unsigned int bitrate;
<<<<<<< HEAD
			bool isHoloLens1;
=======
>>>>>>> 6bbb88c8
			unsigned int port;
			bool listen;
		};
		bool isRemotingReconnecting = false;
		RemotingConnectionDesc RemotingDesc;
		HMDRemotingConnectionState prevState = HMDRemotingConnectionState::Undefined;
		void OnConnectionEvent(WindowsMixedReality::MixedRealityInterop::ConnectionEvent evt);
#endif

	public:
#if WITH_WINDOWS_MIXED_REALITY

	public:
		// Speech Recognition
		SpeechRecognizerInterop* CreateSpeechRecognizer()
		{
			return new SpeechRecognizerInterop();
		}
#endif

	private:
		void CreateSpectatorScreenController();

		//At runtime, EnableStereo can call FWindowsMixedRealityStatics::ConnectToRemoteHoloLens, but in the editor FWindowsMixedRealityStatics::ConnectToRemoteHoloLens calls EnableStereo.  This is to prevent a stack overflow
		static bool bEnableStereoReentranceGuard;
	};
}<|MERGE_RESOLUTION|>--- conflicted
+++ resolved
@@ -52,11 +52,7 @@
 		virtual int32 GetXRSystemFlags() const override
 		{
 			int32 XRFlags = EXRSystemFlags::IsHeadMounted;
-<<<<<<< HEAD
-			if (!UWindowsMixedRealityFunctionLibrary::IsDisplayOpaque())
-=======
 			if (!UDEPRECATED_WindowsMixedRealityFunctionLibrary::IsDisplayOpaque())
->>>>>>> 6bbb88c8
 			{
 				XRFlags |= EXRSystemFlags::IsAR;
 			}
@@ -189,10 +185,6 @@
 		virtual void PreRenderViewFamily_RenderThread(
 			FRHICommandListImmediate& RHICmdList,
 			FSceneViewFamily& InViewFamily) override { }
-<<<<<<< HEAD
-		virtual bool IsActiveThisFrame_Internal(const FSceneViewExtensionContext& Context) const;
-=======
->>>>>>> 6bbb88c8
 
 		void CreateHMDDepthTexture(FRHICommandListImmediate& RHICmdList);
 
@@ -386,11 +378,7 @@
 		virtual void DisconnectRemoteXRDevice() override;
 
 		// Remoting
-<<<<<<< HEAD
-		EXRDeviceConnectionResult::Type ConnectToRemoteHoloLens(const wchar_t* ip, unsigned int bitrate, bool isHoloLens1, unsigned int port=0, bool listen=false);
-=======
 		EXRDeviceConnectionResult::Type ConnectToRemoteHoloLens(const wchar_t* ip, unsigned int bitrate, unsigned int port=0, bool listen=false);
->>>>>>> 6bbb88c8
 		void DisconnectFromRemoteHoloLens();
 	private:
 #if WITH_WINDOWS_MIXED_REALITY
@@ -400,10 +388,6 @@
 		{
 			FString ip;
 			unsigned int bitrate;
-<<<<<<< HEAD
-			bool isHoloLens1;
-=======
->>>>>>> 6bbb88c8
 			unsigned int port;
 			bool listen;
 		};
