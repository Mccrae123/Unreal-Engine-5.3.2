--- conflicted
+++ resolved
@@ -89,11 +89,7 @@
 #endif //UE_BUILD_DEBUG
 
 		if (FAILED(D3D11CreateDevice(
-<<<<<<< HEAD
-			TempAdapter,
-=======
 			TempAdapter.GetReference(),
->>>>>>> 6bbb88c8
 			D3D_DRIVER_TYPE_UNKNOWN,
 			NULL,
 			DeviceCreationFlags,
@@ -108,13 +104,8 @@
 			continue; 
 		}
 
-<<<<<<< HEAD
-		ChosenAdapter = FD3D11Adapter(TempAdapter, OutFeatureLevel);
-
-=======
 		FD3D11Adapter _adapter(TempAdapter, OutFeatureLevel, false, false);
 		ChosenAdapter = _adapter;
->>>>>>> 6bbb88c8
 		ChosenDescription = AdapterDesc;
 		break;
 	}
@@ -167,14 +158,6 @@
 	GShaderPlatformForFeatureLevel[ERHIFeatureLevel::SM4_REMOVED] = SP_NumPlatforms;
 	GShaderPlatformForFeatureLevel[ERHIFeatureLevel::SM5] = SP_PCD3D_SM5;
 
-<<<<<<< HEAD
-	GShaderPlatformForFeatureLevel[ERHIFeatureLevel::ES2_REMOVED] = SP_NumPlatforms;
-	GShaderPlatformForFeatureLevel[ERHIFeatureLevel::ES3_1] = SP_PCD3D_ES3_1;
-	GShaderPlatformForFeatureLevel[ERHIFeatureLevel::SM4_REMOVED] = SP_NumPlatforms;
-	GShaderPlatformForFeatureLevel[ERHIFeatureLevel::SM5] = SP_PCD3D_SM5;
-
-=======
->>>>>>> 6bbb88c8
 	FWindowsMixedRealityDynamicRHI * RHI = new FWindowsMixedRealityDynamicRHI(DXGIFactory1.Get(), ChosenAdapter.MaxSupportedFeatureLevel, ChosenAdapter);
 	GD3D11RHI = RHI;
 
