--- conflicted
+++ resolved
@@ -20,14 +20,8 @@
 			LibName += ".lib";
 
 			string InteropLibPath = EngineDirectory + "/Source/ThirdParty/WindowsMixedRealityInterop/Lib/x64/";
-<<<<<<< HEAD
-			PublicLibraryPaths.Add(InteropLibPath);
-
-			PublicAdditionalLibraries.Add(LibName);
-=======
 			PublicAdditionalLibraries.Add(InteropLibPath + LibName);
 
->>>>>>> 69078e53
 			// Delay-load the DLL, so we can load it from the right place first
 			PublicDelayLoadDLLs.Add(DLLName);
 			RuntimeDependencies.Add(EngineDirectory + "/Binaries/ThirdParty/MixedRealityInteropLibrary/" + Target.Platform.ToString() + "/" + DLLName);
