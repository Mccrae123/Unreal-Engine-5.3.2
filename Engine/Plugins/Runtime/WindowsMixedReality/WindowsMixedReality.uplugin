--- conflicted
+++ resolved
@@ -15,10 +15,6 @@
 	"IsBetaVersion" : true,
 	"Installed" : false,
 	"SupportedTargetPlatforms": [
-<<<<<<< HEAD
-		"Win32",
-=======
->>>>>>> a1e6ec07
 		"Win64",
 		"HoloLens"
 	],
@@ -28,10 +24,6 @@
 			"Type": "Runtime",
 			"LoadingPhase": "PostConfigInit",
 			"WhitelistPlatforms": [
-<<<<<<< HEAD
-				"Win32",
-=======
->>>>>>> a1e6ec07
 				"Win64",
 				"HoloLens"
 			]
@@ -41,10 +33,6 @@
 			"Type": "Runtime",
 			"LoadingPhase": "PostConfigInit",
 			"WhitelistPlatforms": [
-<<<<<<< HEAD
-				"Win32",
-=======
->>>>>>> a1e6ec07
 				"Win64",
 				"HoloLens"
 			]
@@ -54,10 +42,6 @@
 			"Type": "Runtime",
 			"LoadingPhase": "PreDefault",
 			"WhitelistPlatforms": [
-<<<<<<< HEAD
-				"Win32",
-=======
->>>>>>> a1e6ec07
 				"Win64",
 				"HoloLens"
 			]
@@ -67,9 +51,6 @@
 			"Type": "Runtime",
 			"LoadingPhase": "PostConfigInit",
 			"WhitelistPlatforms": [
-<<<<<<< HEAD
-				"Win32",
-=======
 				"Win64",
 				"HoloLens"
 			]
@@ -88,46 +69,11 @@
 			"Type": "Runtime",
 			"LoadingPhase": "PreDefault",
 			"WhitelistPlatforms": [
->>>>>>> a1e6ec07
 				"Win64",
 				"HoloLens"
 			]
 		},
 		{
-<<<<<<< HEAD
-			"Name": "WindowsMixedRealityPlatformEditor",
-			"Type": "Editor",
-			"LoadingPhase": "PostEngineInit",
-			"WhitelistPlatforms": [
-				"Win32",
-				"Win64",
-				"HoloLens"
-			]
-		},
-		{
-			"Name": "WindowsMixedRealityEyeTracker",
-			"Type": "Runtime",
-			"LoadingPhase": "PreDefault",
-			"WhitelistPlatforms": [
-				"Win32",
-				"Win64",
-=======
-			"Name": "WindowsMixedRealityRHI",
-			"Type": "Runtime",
-			"LoadingPhase": "Default",
-			"WhitelistPlatforms": [
->>>>>>> a1e6ec07
-				"HoloLens"
-			]
-		}
-	],
-	"Plugins": [
-		{
-			"Name": "ProceduralMeshComponent",
-			"Enabled": true
-		},
-		{
-<<<<<<< HEAD
 			"Name": "WindowsMixedRealityRHI",
 			"Type": "Runtime",
 			"LoadingPhase": "Default",
@@ -142,8 +88,6 @@
 			"Enabled": true
 		},
 		{
-=======
->>>>>>> a1e6ec07
 			"Name": "LiveLink",
 			"Enabled": true
 		},
@@ -151,10 +95,7 @@
 			"Name": "HoloLensAR",
 			"Enabled": true,
 			"WhitelistPlatforms": [
-<<<<<<< HEAD
-=======
 				"Win64",
->>>>>>> a1e6ec07
 				"HoloLens"
 			]
 		}
