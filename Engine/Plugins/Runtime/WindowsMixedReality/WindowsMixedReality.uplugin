{
<<<<<<< HEAD
	"FileVersion" : 3,
	"Version" : 1,
	"VersionName" : "1.0",
	"FriendlyName" : "Microsoft Windows Mixed Reality",
	"Description" : "Support for Microsoft Windows Mixed Reality compatible devices.",
	"Category" : "Virtual Reality",
	"CreatedBy" : "Microsoft Corporation",
	"CreatedByURL" : "http://www.microsoft.com",
	"DocsURL" : "",
	"MarketplaceURL" : "",
	"SupportURL" : "",
	"EnabledByDefault" : false,
	"CanContainContent" : false,
	"IsBetaVersion" : false,
	"Installed" : false,
=======
	"FileVersion": 3,
	"Version": 1,
	"VersionName": "1.0",
	"FriendlyName": "Microsoft Windows Mixed Reality",
	"Description": "Support for Microsoft Windows Mixed Reality compatible devices.",
	"Category": "Virtual Reality",
	"CreatedBy": "Microsoft Corporation",
	"CreatedByURL": "http://www.microsoft.com",
	"DocsURL": "",
	"MarketplaceURL": "",
	"SupportURL": "",
	"EnabledByDefault": false,
	"CanContainContent": true,
	"IsBetaVersion": false,
	"Installed": false,
>>>>>>> 24776ab6
	"SupportedTargetPlatforms": [
		"Win64",
		"HoloLens"
	],
	"Modules": [
		{
			"Name": "WindowsMixedRealityRuntimeSettings",
			"Type": "Runtime",
			"LoadingPhase": "PostConfigInit",
			"WhitelistPlatforms": [
				"Win64",
				"HoloLens"
			]
		},
		{
			"Name": "WindowsMixedRealityHMD",
			"Type": "Runtime",
			"LoadingPhase": "PostConfigInit",
			"WhitelistPlatforms": [
				"Win64",
				"HoloLens"
			]
		},
		{
			"Name": "WindowsMixedRealitySpatialInput",
			"Type": "Runtime",
			"LoadingPhase": "PreDefault",
			"WhitelistPlatforms": [
				"Win64",
				"HoloLens"
			]
		},
		{
			"Name": "WindowsMixedRealityHandTracking",
			"Type": "Runtime",
			"LoadingPhase": "PostConfigInit",
			"WhitelistPlatforms": [
				"Win64",
				"HoloLens"
			]
		},
		{
			"Name": "WindowsMixedRealityPlatformEditor",
			"Type": "Editor",
			"LoadingPhase": "PostEngineInit",
			"WhitelistPlatforms": [
				"Win64",
				"HoloLens"
			]
		},
		{
			"Name": "WindowsMixedRealityEyeTracker",
			"Type": "Runtime",
			"LoadingPhase": "PreDefault",
			"WhitelistPlatforms": [
				"Win64",
				"HoloLens"
			]
		},
		{
			"Name": "WindowsMixedRealityRHI",
			"Type": "Runtime",
			"LoadingPhase": "Default",
			"WhitelistPlatforms": [
				"HoloLens"
			]
		},
		{
			"Name": "WindowsMixedRealityInputSimulation",
			"Type": "Runtime",
			"LoadingPhase": "PostConfigInit",
			"WhitelistPlatforms": [
				"Win64"
			]
		},
		{
			"Name": "HoloLensAR",
			"Type": "Runtime",
			"LoadingPhase": "PostConfigInit",
			"WhitelistPlatforms": [
				"HoloLens",
				"Win64"
			]
		}
	],
	"Plugins": [
		{
			"Name": "ProceduralMeshComponent",
			"Enabled": true
		},
		{
			"Name": "LiveLink",
			"Enabled": true
		}
	]
}<|MERGE_RESOLUTION|>--- conflicted
+++ resolved
@@ -1,21 +1,4 @@
 {
-<<<<<<< HEAD
-	"FileVersion" : 3,
-	"Version" : 1,
-	"VersionName" : "1.0",
-	"FriendlyName" : "Microsoft Windows Mixed Reality",
-	"Description" : "Support for Microsoft Windows Mixed Reality compatible devices.",
-	"Category" : "Virtual Reality",
-	"CreatedBy" : "Microsoft Corporation",
-	"CreatedByURL" : "http://www.microsoft.com",
-	"DocsURL" : "",
-	"MarketplaceURL" : "",
-	"SupportURL" : "",
-	"EnabledByDefault" : false,
-	"CanContainContent" : false,
-	"IsBetaVersion" : false,
-	"Installed" : false,
-=======
 	"FileVersion": 3,
 	"Version": 1,
 	"VersionName": "1.0",
@@ -31,7 +14,6 @@
 	"CanContainContent": true,
 	"IsBetaVersion": false,
 	"Installed": false,
->>>>>>> 24776ab6
 	"SupportedTargetPlatforms": [
 		"Win64",
 		"HoloLens"
