// Copyright Epic Games, Inc. All Rights Reserved.

#include "CoreMinimal.h"
#include "AITestsCommon.h"
#include "GameplayTagsManager.h"
#include "Engine/World.h"
<<<<<<< HEAD
#include "EngineDefines.h"
#include "MassExecutor.h"
#include "MassEntitySubsystem.h"
=======
#include "MassExecutor.h"
#include "MassEntityManager.h"
>>>>>>> d731a049
#include "SmartObjectSubsystem.h"
#include "SmartObjectComponent.h"
#include "SmartObjectTestTypes.h"
#include "MassEntityUtils.h"

#define LOCTEXT_NAMESPACE "AITestSuite_SmartObjectsTest"

PRAGMA_DISABLE_OPTIMIZATION

namespace FSmartObjectTest
{
	// Helper struct to define some test tags
	struct FNativeGameplayTags : public FGameplayTagNativeAdder
	{
		FGameplayTag TestTag1;
		FGameplayTag TestTag2;
		FGameplayTag TestTag3;

		virtual void AddTags() override
		{
			UGameplayTagsManager& Manager = UGameplayTagsManager::Get();
			TestTag1 = Manager.AddNativeGameplayTag(TEXT("Test.SmartObject.Tag1"));
			TestTag2 = Manager.AddNativeGameplayTag(TEXT("Test.SmartObject.Tag2"));
			TestTag3 = Manager.AddNativeGameplayTag(TEXT("Test.SmartObject.Tag3"));
		}

		FORCEINLINE static const FNativeGameplayTags& Get()
		{
			return StaticInstance;
		}
		static FNativeGameplayTags StaticInstance;
	};
	FNativeGameplayTags FNativeGameplayTags::StaticInstance;

struct FSmartObjectTestBase : FAITestBase
{
	FSmartObjectRequestFilter TestFilter;
<<<<<<< HEAD
=======
	USmartObjectDefinition* Definition = nullptr;
>>>>>>> d731a049
	USmartObjectSubsystem* Subsystem = nullptr;
	TArray<USmartObjectComponent*> SOList;
	int32 NumCreatedSlots = 0;

	/** Callback that derived classes can override to tweak the SmartObjectDefinition before the runtime gets initialized */
	virtual bool SetupDefinition() { return true; }

	virtual bool SetUp() override
	{
		UWorld* World = FAITestHelpers::GetWorld();
		Subsystem = USmartObjectSubsystem::GetCurrent(World);
		if (Subsystem == nullptr)
		{
			return false;
		}

		// Setup main definition
<<<<<<< HEAD
		USmartObjectDefinition* Definition = NewAutoDestroyObject<USmartObjectDefinition>();
		FSmartObjectSlotDefinition& Slot = Definition->DebugAddSlot();

		// Add some test behavior definition
		Slot.BehaviorDefinitions.Add(NewAutoDestroyObject<USmartObjectTestBehaviorDefinition>());
=======
		Definition = NewAutoDestroyObject<USmartObjectDefinition>();

		// Set activity tags
		Definition->SetActivityTags(FGameplayTagContainer(FNativeGameplayTags::Get().TestTag1));

		FSmartObjectSlotDefinition& FirstSlot = Definition->DebugAddSlot();
		FSmartObjectSlotDefinition& SecondSlot = Definition->DebugAddSlot();
		FSmartObjectSlotDefinition& ThirdSlot = Definition->DebugAddSlot();

		// Add some test behavior definition
		FirstSlot.BehaviorDefinitions.Add(NewAutoDestroyObject<USmartObjectTestBehaviorDefinition>());
		SecondSlot.BehaviorDefinitions.Add(NewAutoDestroyObject<USmartObjectTestBehaviorDefinition>());
		ThirdSlot.BehaviorDefinitions.Add(NewAutoDestroyObject<USmartObjectTestBehaviorDefinition>());
>>>>>>> d731a049

		// Add some test slot definition data
		FSmartObjectSlotTestDefinitionData DefinitionData;
		DefinitionData.SomeSharedFloat = 123.456f;
<<<<<<< HEAD
		Slot.Data.Add(FInstancedStruct::Make(DefinitionData));

		// Setup filter
		TestFilter.BehaviorDefinitionClass = USmartObjectTestBehaviorDefinition::StaticClass();
=======
		FirstSlot.Data.Add(FInstancedStruct::Make(DefinitionData));
		SecondSlot.Data.Add(FInstancedStruct::Make(DefinitionData));
		ThirdSlot.Data.Add(FInstancedStruct::Make(DefinitionData));

		// Setup filter
		TestFilter.BehaviorDefinitionClasses = { USmartObjectTestBehaviorDefinition::StaticClass() };

		// Allow derived classes to tweak the definitions before we initialize the runtime
		const bool DefinitionValid = SetupDefinition();
		if (!DefinitionValid)
		{
			return false;
		}
>>>>>>> d731a049

		// Create some smart objects
		SOList =
		{
			NewAutoDestroyObject<USmartObjectComponent>(World),
			NewAutoDestroyObject<USmartObjectComponent>(World)
		};

		// Register all to the subsystem
		for (USmartObjectComponent* SO : SOList)
		{
			if (SO != nullptr)
			{
				SO->SetDefinition(Definition);
				Subsystem->RegisterSmartObject(*SO);
				NumCreatedSlots += Definition->GetSlots().Num();
			}
		}

#if WITH_SMARTOBJECT_DEBUG
		// SmartObject collection might be setup to be rebuilt on demand so make sure to build it so our test SO are registered
		Subsystem->DebugRebuildCollection();

		// Force runtime initialization
		Subsystem->DebugInitializeRuntime();
#endif

<<<<<<< HEAD
		if (UMassEntitySubsystem* System = UWorld::GetSubsystem<UMassEntitySubsystem>(World))
		{
			FMassProcessingContext ProcessingContext(*System, /* DeltaSeconds */ 0.f);
=======
		if (FMassEntityManager* EntityManager = UE::Mass::Utils::GetEntityManager(World))
		{
			FMassProcessingContext ProcessingContext(*EntityManager, /* DeltaSeconds */ 0.f);
>>>>>>> d731a049
			UE::Mass::Executor::RunProcessorsView(TArrayView<UMassProcessor*>(), ProcessingContext);
		}

		return true;
	}

	virtual void TearDown() override
	{
		if (Subsystem == nullptr)
		{
			return;
		}

#if WITH_SMARTOBJECT_DEBUG
		// Force removal from the runtime simulation
		Subsystem->DebugCleanupRuntime();
#endif

		// Unregister all from the current test
		for (USmartObjectComponent* SO : SOList)
		{
			if (SO != nullptr)
			{
				Subsystem->UnregisterSmartObject(*SO);
			}
		}

		FAITestBase::TearDown();
	}
};

struct FFindSmartObject : FSmartObjectTestBase
{
	virtual bool InstantTest() override
	{
		const FSmartObjectRequest Request(FBox(EForceInit::ForceInit).ExpandBy(FVector(HALF_WORLD_MAX), FVector(HALF_WORLD_MAX)), TestFilter);

		// Find candidate
		const FSmartObjectRequestResult FindResult = Subsystem->FindSmartObject(Request);
<<<<<<< HEAD
		AITEST_TRUE("Result is expected to be valid", FindResult.IsValid());
		AITEST_TRUE("ID is expected to be valid", FindResult.SmartObjectHandle.IsValid());
=======
		AITEST_TRUE("Result.IsValid()", FindResult.IsValid());
		AITEST_TRUE("Result.SmartObjectHandle.IsValid()", FindResult.SmartObjectHandle.IsValid());
>>>>>>> d731a049
		return true;
	}
};
IMPLEMENT_AI_INSTANT_TEST(FFindSmartObject, "System.AI.SmartObjects.Find");

struct FFindMultipleSmartObjects : FSmartObjectTestBase
{
	virtual bool InstantTest() override
	{
		const FSmartObjectRequest Request(FBox(EForceInit::ForceInit).ExpandBy(FVector(HALF_WORLD_MAX), FVector(HALF_WORLD_MAX)), TestFilter);

		// Find all candidates
		TArray<FSmartObjectRequestResult> Results;
		Subsystem->FindSmartObjects(Request, Results);
		AITEST_EQUAL("Results.Num()", Results.Num(), NumCreatedSlots);
		return true;
	}
};
IMPLEMENT_AI_INSTANT_TEST(FFindMultipleSmartObjects, "System.AI.SmartObjects.Find multiple");

struct FClaimAndReleaseSmartObject : FSmartObjectTestBase
{
	virtual bool InstantTest() override
	{
		const FSmartObjectRequest Request(FBox(EForceInit::ForceInit).ExpandBy(FVector(HALF_WORLD_MAX), FVector(HALF_WORLD_MAX)), TestFilter);

		// Find candidate
		const FSmartObjectRequestResult FirstFindResult = Subsystem->FindSmartObject(Request);
<<<<<<< HEAD
		AITEST_TRUE("Result is expected to be valid", FirstFindResult.IsValid());
		AITEST_TRUE("ID is expected to be valid", FirstFindResult.SmartObjectHandle.IsValid());
=======
		AITEST_TRUE("Result.IsValid()", FirstFindResult.IsValid());
		AITEST_TRUE("Result.SmartObjectHandle.IsValid()", FirstFindResult.SmartObjectHandle.IsValid());
>>>>>>> d731a049

		// Gather all available candidates before claiming
		TArray<FSmartObjectSlotHandle> ResultsBeforeClaim;
		Subsystem->FindSlots(FirstFindResult.SmartObjectHandle, TestFilter, ResultsBeforeClaim);

		// Claim candidate
		const FSmartObjectClaimHandle ClaimHandle = Subsystem->Claim(FirstFindResult);
		AITEST_TRUE("ClaimHandle.IsValid()", ClaimHandle.IsValid());

<<<<<<< HEAD
		// Try to find valid use in claimed object
		const FSmartObjectRequestResult FirstFindValidUseResult = Subsystem->FindSlot(FirstFindResult.SmartObjectHandle, TestFilter);
		AITEST_FALSE("Result is expected to be invalid since ID was claimed", FirstFindValidUseResult.IsValid());
=======
		// Gather remaining available candidates
		TArray<FSmartObjectSlotHandle> ResultsAfterClaim;
		Subsystem->FindSlots(FirstFindResult.SmartObjectHandle, TestFilter, ResultsAfterClaim);
		AITEST_NOT_EQUAL("Number of available slots before and after a claim", ResultsBeforeClaim.Num(), ResultsAfterClaim.Num());
>>>>>>> d731a049

		// Release claimed candidate
		const bool bSuccess = Subsystem->Release(ClaimHandle);
		AITEST_TRUE("Release() return status", bSuccess);

<<<<<<< HEAD
		// Try to find valid use in unclaimed object
		const FSmartObjectRequestResult SecondFindValidUseResult = Subsystem->FindSlot(FirstFindResult.SmartObjectHandle, TestFilter);
		AITEST_TRUE("Result is expected to be valid since ID was released", SecondFindValidUseResult.IsValid());
=======
		// Gather all available candidates after releasing
		TArray<FSmartObjectSlotHandle> ResultsAfterRelease;
		Subsystem->FindSlots(FirstFindResult.SmartObjectHandle, TestFilter, ResultsAfterRelease);
		AITEST_EQUAL("Number of available slots before claiming and after releasing", ResultsBeforeClaim.Num(), ResultsAfterRelease.Num());
>>>>>>> d731a049

		return true;
	}
};
IMPLEMENT_AI_INSTANT_TEST(FClaimAndReleaseSmartObject, "System.AI.SmartObjects.Claim & Release");

struct FFindAfterClaimSmartObject : FSmartObjectTestBase
{
	virtual bool InstantTest() override
	{
		const FSmartObjectRequest Request(FBox(EForceInit::ForceInit).ExpandBy(FVector(HALF_WORLD_MAX), FVector(HALF_WORLD_MAX)), TestFilter);

		// Find first candidate
		const FSmartObjectRequestResult FirstFindResult = Subsystem->FindSmartObject(Request);
<<<<<<< HEAD
		AITEST_TRUE("Result is expected to be valid", FirstFindResult.IsValid());
		AITEST_TRUE("ID is expected to be valid", FirstFindResult.SmartObjectHandle.IsValid());
=======
		AITEST_TRUE("Result.IsValid()", FirstFindResult.IsValid());
		AITEST_TRUE("Result.SmartObjectHandle.IsValid()", FirstFindResult.SmartObjectHandle.IsValid());
>>>>>>> d731a049

		// Claim first candidate
		const FSmartObjectClaimHandle FirstClaimHandle = Subsystem->Claim(FirstFindResult);
		AITEST_TRUE("ClaimHandle.IsValid() after first find result", FirstClaimHandle.IsValid());

		// Find second candidate
		const FSmartObjectRequestResult SecondFindResult = Subsystem->FindSmartObject(Request);
<<<<<<< HEAD
		AITEST_TRUE("Result is expected to be valid", SecondFindResult.IsValid());
		AITEST_TRUE("ID is expected to be valid", SecondFindResult.SmartObjectHandle.IsValid());
		AITEST_NOT_EQUAL("Result is expected to point to a different ID since first ID was claimed", FirstFindResult.SmartObjectHandle, SecondFindResult.SmartObjectHandle);

		// Claim second object
		const FSmartObjectClaimHandle SecondClaimHandle = Subsystem->Claim(SecondFindResult);
		AITEST_TRUE("Claim Handle is expected to be valid for the second claim", SecondClaimHandle.IsValid());

		// Try to find an available object
		const FSmartObjectRequestResult ThirdFindResult = Subsystem->FindSmartObject(Request);
		AITEST_FALSE("Result is expected to be invalid: all objects are claimed", ThirdFindResult.IsValid());
=======
		AITEST_TRUE("Result.IsValid()", SecondFindResult.IsValid());
		AITEST_TRUE("Result.SmartObjectHandle.IsValid()", SecondFindResult.SmartObjectHandle.IsValid());
		AITEST_TRUE("Result.SlotHandle.IsValid()", SecondFindResult.SlotHandle.IsValid());
		AITEST_NOT_EQUAL("Result is expected to point to a different slot since first slot was claimed", FirstFindResult.SlotHandle, SecondFindResult.SlotHandle);
>>>>>>> d731a049

		return true;
	}
};
IMPLEMENT_AI_INSTANT_TEST(FFindAfterClaimSmartObject, "System.AI.SmartObjects.Find after Claim");

struct FDoubleClaimSmartObject : FSmartObjectTestBase
{
	virtual bool InstantTest() override
	{
		const FSmartObjectRequest Request(FBox(EForceInit::ForceInit).ExpandBy(FVector(HALF_WORLD_MAX), FVector(HALF_WORLD_MAX)), TestFilter);

		// Find candidate
		const FSmartObjectRequestResult PreClaimResult = Subsystem->FindSmartObject(Request);
<<<<<<< HEAD
		AITEST_TRUE("Result is expected to be valid", PreClaimResult.IsValid());
		AITEST_TRUE("ID is expected to be valid", PreClaimResult.SmartObjectHandle.IsValid());
=======
		AITEST_TRUE("Result.IsValid()", PreClaimResult.IsValid());
		AITEST_TRUE("Result.SmartObjectHandle.IsValid()", PreClaimResult.SmartObjectHandle.IsValid());
>>>>>>> d731a049

		// Claim first candidate
		const FSmartObjectClaimHandle FirstHdl = Subsystem->Claim(PreClaimResult);
		AITEST_TRUE("ClaimHandle.IsValid() after first claim", FirstHdl.IsValid());

		// Claim first candidate again
		const FSmartObjectClaimHandle SecondHdl = Subsystem->Claim(PreClaimResult);
		AITEST_FALSE("ClaimHandle.IsValid() after second claim", SecondHdl.IsValid());

		return true;
	}
};
IMPLEMENT_AI_INSTANT_TEST(FDoubleClaimSmartObject, "System.AI.SmartObjects.Double Claim");

struct FUseAndReleaseSmartObject : FSmartObjectTestBase
{
	virtual bool InstantTest() override
	{
		const FSmartObjectRequest Request(FBox(EForceInit::ForceInit).ExpandBy(FVector(HALF_WORLD_MAX), FVector(HALF_WORLD_MAX)), TestFilter);

		// Find candidate
		const FSmartObjectRequestResult PreClaimResult = Subsystem->FindSmartObject(Request);
<<<<<<< HEAD
		AITEST_TRUE("Result is expected to be valid", PreClaimResult.IsValid());
		AITEST_TRUE("ID is expected to be valid", PreClaimResult.SmartObjectHandle.IsValid());
=======
		AITEST_TRUE("Result.IsValid()", PreClaimResult.IsValid());
		AITEST_TRUE("Result.SmartObjectHandle.IsValid()", PreClaimResult.SmartObjectHandle.IsValid());
>>>>>>> d731a049

		// Claim & Use candidate
		const FSmartObjectClaimHandle Hdl = Subsystem->Claim(PreClaimResult);
		AITEST_TRUE("ClaimHandle.IsValid()", Hdl.IsValid());

<<<<<<< HEAD
		const USmartObjectBehaviorDefinition* BehaviorDefinition = Subsystem->Use<USmartObjectBehaviorDefinition>(Hdl);
		AITEST_NOT_NULL("Bahavior definition is expected to be valid", BehaviorDefinition);
=======
		// Use specific behavior
		const USmartObjectBehaviorDefinition* BehaviorDefinition = Subsystem->Use<USmartObjectBehaviorDefinition>(Hdl);
		AITEST_NOT_NULL("Behavior definition pointer", BehaviorDefinition);
>>>>>>> d731a049

		// Release candidate
		const bool bSuccess = Subsystem->Release(Hdl);
		AITEST_TRUE("Release() return status", bSuccess);

		return true;
	}
};
IMPLEMENT_AI_INSTANT_TEST(FUseAndReleaseSmartObject, "System.AI.SmartObjects.Use & Release");

struct FFindAfterUseSmartObject : FSmartObjectTestBase
{
	virtual bool InstantTest() override
	{
		const FSmartObjectRequest Request(FBox(EForceInit::ForceInit).ExpandBy(FVector(HALF_WORLD_MAX), FVector(HALF_WORLD_MAX)), TestFilter);

		constexpr uint32 ExpectedNumRegisteredObjects = 2;
<<<<<<< HEAD
		AITEST_EQUAL("Test expects only %s registerd smart objects", SOList.Num(), ExpectedNumRegisteredObjects);
=======
		AITEST_EQUAL("Number of registerd smart objects", SOList.Num(), ExpectedNumRegisteredObjects);
>>>>>>> d731a049

		// Find first candidate
		const FSmartObjectRequestResult FirstFindResult = Subsystem->FindSmartObject(Request);
<<<<<<< HEAD
		AITEST_TRUE("Result is expected to be valid", FirstFindResult.IsValid());
		AITEST_TRUE("ID is expected to be valid", FirstFindResult.SmartObjectHandle.IsValid());
=======
		AITEST_TRUE("Result.IsValid()", FirstFindResult.IsValid());
		AITEST_TRUE("Result.SmartObjectHandle.IsValid()", FirstFindResult.SmartObjectHandle.IsValid());
>>>>>>> d731a049

		// Claim & Use first candidate
		const FSmartObjectClaimHandle FirstClaimHandle = Subsystem->Claim(FirstFindResult);
<<<<<<< HEAD
		AITEST_TRUE("Claim Handle is expected to be valid for the first claim", FirstClaimHandle.IsValid());

		const USmartObjectBehaviorDefinition* FirstDefinition = Subsystem->Use<USmartObjectBehaviorDefinition>(FirstClaimHandle);
		AITEST_NOT_NULL("Behavior definition is expected to be valid", FirstDefinition);
=======
		AITEST_TRUE("ClaimHandle.IsValid() after first claim", FirstClaimHandle.IsValid());
		const USmartObjectBehaviorDefinition* FirstDefinition = Subsystem->Use<USmartObjectBehaviorDefinition>(FirstClaimHandle);
		AITEST_NOT_NULL("Behavior definition pointer", FirstDefinition);
>>>>>>> d731a049

		// Find second candidate
		const FSmartObjectRequestResult SecondFindResult = Subsystem->FindSmartObject(Request);
<<<<<<< HEAD
		AITEST_TRUE("Result is expected to be valid", SecondFindResult.IsValid());
		AITEST_TRUE("ID is expected to be valid", SecondFindResult.SmartObjectHandle.IsValid());
		AITEST_NOT_EQUAL("Result is expected to point to a different ID since first ID was claimed", FirstFindResult.SmartObjectHandle, SecondFindResult.SmartObjectHandle);
=======
		AITEST_TRUE("Result.IsValid()", SecondFindResult.IsValid());
		AITEST_TRUE("Result.SmartObjectHandle.IsValid()", SecondFindResult.SmartObjectHandle.IsValid());
		AITEST_TRUE("Result.SlotHandle.IsValid()", SecondFindResult.SlotHandle.IsValid());
		AITEST_NOT_EQUAL("Result is expected to point to a different slot since first slot was claimed", FirstFindResult.SlotHandle, SecondFindResult.SlotHandle);
>>>>>>> d731a049

		// Claim & use second candidate
		const FSmartObjectClaimHandle SecondClaimHandle = Subsystem->Claim(SecondFindResult);
<<<<<<< HEAD
		AITEST_TRUE("Claim Handle is expected to be valid for the second claim", SecondClaimHandle.IsValid());
		const USmartObjectBehaviorDefinition* SecondDefinition = Subsystem->Use<USmartObjectBehaviorDefinition>(SecondClaimHandle);
		AITEST_NOT_NULL("Behavior definition is expected to be valid", SecondDefinition);

		// Try to find a third one
		const FSmartObjectRequestResult ThirdFindResult = Subsystem->FindSmartObject(Request);
		AITEST_FALSE("Result is expected to be invalid; all objects are claimed", ThirdFindResult.IsValid());
=======
		AITEST_TRUE("ClaimHandle.IsValid() after second claim", SecondClaimHandle.IsValid());
		const USmartObjectBehaviorDefinition* SecondDefinition = Subsystem->Use<USmartObjectBehaviorDefinition>(SecondClaimHandle);
		AITEST_NOT_NULL("Behavior definition pointer", SecondDefinition);
>>>>>>> d731a049

		return true;
	}
};
IMPLEMENT_AI_INSTANT_TEST(FFindAfterUseSmartObject, "System.AI.SmartObjects.Find after Use");

struct FSlotCustomData : FSmartObjectTestBase
{
	virtual bool InstantTest() override
	{
		const FSmartObjectRequest Request(FBox(EForceInit::ForceInit).ExpandBy(FVector(HALF_WORLD_MAX), FVector(HALF_WORLD_MAX)), TestFilter);

		// Find an object
		const FSmartObjectRequestResult FindResult = Subsystem->FindSmartObject(Request);
<<<<<<< HEAD
		AITEST_TRUE("Result is expected to be valid", FindResult.IsValid());
		AITEST_TRUE("ID is expected to be valid", FindResult.SmartObjectHandle.IsValid());
		AITEST_TRUE("SlotHandle is expected to be valid", FindResult.SlotHandle.IsValid());

		const FSmartObjectSlotView SlotView = Subsystem->GetSlotView(FindResult);
		AITEST_TRUE("Slot Handle is expected to be valid", SlotView.GetSlotHandle().IsValid());

		const FSmartObjectSlotTestDefinitionData* DefinitionData = SlotView.GetDefinitionDataPtr<FSmartObjectSlotTestDefinitionData>();
		AITEST_NOT_NULL("Data definition for cooldown is expected to be valid", DefinitionData);

		const FSmartObjectSlotTestRuntimeData* RuntimeData = SlotView.GetStateDataPtr<FSmartObjectSlotTestRuntimeData>();
		AITEST_NULL("Runtime data is expected to be not valid", RuntimeData);

		// Claim
		const FSmartObjectClaimHandle ClaimHandle = Subsystem->Claim(FindResult);
		AITEST_TRUE("Claim Handle is expected to be valid for the first claim", ClaimHandle.IsValid());
=======
		AITEST_TRUE("Result.IsValid()", FindResult.IsValid());
		AITEST_TRUE("Result.SmartObjectHandle.IsValid()", FindResult.SmartObjectHandle.IsValid());
		AITEST_TRUE("Result.SlotHandle.IsValid()", FindResult.SlotHandle.IsValid());

		const FSmartObjectSlotView SlotView = Subsystem->GetSlotView(FindResult.SlotHandle);
		AITEST_TRUE("SlotView.IsValid()", SlotView.IsValid());
		AITEST_TRUE("SlotView.SlotHandle.IsValid()", SlotView.GetSlotHandle().IsValid());

		const FSmartObjectSlotTestDefinitionData* DefinitionData = SlotView.GetDefinitionDataPtr<FSmartObjectSlotTestDefinitionData>();
		AITEST_NOT_NULL("Data definition pointer (for cooldown)", DefinitionData);

		const FSmartObjectSlotTestRuntimeData* RuntimeData = SlotView.GetStateDataPtr<FSmartObjectSlotTestRuntimeData>();
		AITEST_NULL("Runtime data pointer", RuntimeData);

		// Claim
		const FSmartObjectClaimHandle ClaimHandle = Subsystem->Claim(FindResult);
		AITEST_TRUE("ClaimHandle.IsValid() after first claim", ClaimHandle.IsValid());
>>>>>>> d731a049

		// Add new data, note that this will invalidate the view...
		FSmartObjectSlotTestRuntimeData NewRuntimeData;
		constexpr float SomeFloatConstant = 654.321f;
		NewRuntimeData.SomePerInstanceSharedFloat = SomeFloatConstant;
		Subsystem->AddSlotDataDeferred(ClaimHandle, FConstStructView::Make(NewRuntimeData));

		// We need to run Mass to flush deferred commands
<<<<<<< HEAD
		if (UMassEntitySubsystem* System = UWorld::GetSubsystem<UMassEntitySubsystem>(FAITestHelpers::GetWorld()))
		{
			FMassProcessingContext ProcessingContext(*System, /* DeltaSeconds */ 0.f);
=======
		if (FMassEntityManager* EntityManager = UE::Mass::Utils::GetEntityManager(FAITestHelpers::GetWorld()))
		{
			FMassProcessingContext ProcessingContext(*EntityManager, /* DeltaSeconds */ 0.f);
>>>>>>> d731a049
			UE::Mass::Executor::RunProcessorsView(TArrayView<UMassProcessor*>(), ProcessingContext);
		}

		// Fetch a fresh slot view
<<<<<<< HEAD
		const FSmartObjectSlotView SlotViewAfter = Subsystem->GetSlotView(ClaimHandle);
		const FSmartObjectSlotTestRuntimeData* RuntimeDataAfter = SlotViewAfter.GetStateDataPtr<FSmartObjectSlotTestRuntimeData>();
		AITEST_NOT_NULL("Runtime data is expected to be valid", RuntimeDataAfter);
		AITEST_EQUAL("Runtime data float from view is expected to be the same as the 'pushed' one", RuntimeDataAfter->SomePerInstanceSharedFloat, SomeFloatConstant);
=======
		const FSmartObjectSlotView SlotViewAfter = Subsystem->GetSlotView(ClaimHandle.SlotHandle);
		const FSmartObjectSlotTestRuntimeData* RuntimeDataAfter = SlotViewAfter.GetStateDataPtr<FSmartObjectSlotTestRuntimeData>();
		AITEST_NOT_NULL("Runtime data pointer", RuntimeDataAfter);
		AITEST_EQUAL("Runtime data float from SlotView", RuntimeDataAfter->SomePerInstanceSharedFloat, SomeFloatConstant);
>>>>>>> d731a049

		return true;
	}
};
IMPLEMENT_AI_INSTANT_TEST(FSlotCustomData, "System.AI.SmartObjects.Slot custom data");

<<<<<<< HEAD
=======
struct FActivityTagsMergingPolicy : FSmartObjectTestBase
{
	virtual bool SetupDefinition() override
	{
		const TArrayView<FSmartObjectSlotDefinition> Slots = Definition->GetMutableSlots();
		constexpr int32 NumRequiredSlots = 2;
		if (!ensureMsgf(Slots.Num() >= NumRequiredSlots, TEXT("Expecting at least %d slots"), NumRequiredSlots))
		{
			return false;
		}

		// Tags setup looks like:
		// Object:	ActivityTags:	TestTag1
		// Slot1:	ActivityTags:	TestTag2
		// Slot2:	ActivityTags:	TestTag1, TestTag2
		// Slot3:	ActivityTags:	---

		FSmartObjectSlotDefinition& FirstSlot = Slots[0];
		FSmartObjectSlotDefinition& SecondSlot = Slots[1];
		FirstSlot.ActivityTags.AddTag(FNativeGameplayTags::Get().TestTag2);
		SecondSlot.ActivityTags.AddTag(FNativeGameplayTags::Get().TestTag1);
		SecondSlot.ActivityTags.AddTag(FNativeGameplayTags::Get().TestTag2);
		return true;
	}
};

struct FActivityTagsMergingPolicyCombine : FActivityTagsMergingPolicy
{
	virtual bool SetupDefinition() override
	{
		if (!FActivityTagsMergingPolicy::SetupDefinition())
		{
			return false;
		}

		Definition->SetActivityTagsMergingPolicy(ESmartObjectTagMergingPolicy::Combine);
		return true;
	}

	virtual bool InstantTest() override
	{
		FSmartObjectRequest DefaultRequest(FBox(EForceInit::ForceInit).ExpandBy(FVector(HALF_WORLD_MAX), FVector(HALF_WORLD_MAX)), TestFilter);

		{
			// No activity requirements, should return registered slots
			TArray<FSmartObjectRequestResult> Results;
			Subsystem->FindSmartObjects(DefaultRequest, Results);
			AITEST_EQUAL("Results.Num() using 'Combine' policy with an empty query", Results.Num(), NumCreatedSlots);
		}
		{
			// Adding activity requirements to the query
			FSmartObjectRequest ModifiedRequest = DefaultRequest;
			ModifiedRequest.Filter.ActivityRequirements = FGameplayTagQuery::BuildQuery(
				FGameplayTagQueryExpression()
				.NoTagsMatch()
				.AddTag(FNativeGameplayTags::Get().TestTag1)
			);
			TArray<FSmartObjectRequestResult> Results;
			Subsystem->FindSmartObjects(ModifiedRequest, Results);
			// All slots inherit TestTag1 from parent object, so all invalid
			AITEST_EQUAL("Results.Num() using 'Combine' policy with NoMatch(TestTag1)", Results.Num(), 0);
		}
		{
			// Adding activity requirements to the query
			FSmartObjectRequest ModifiedRequest = DefaultRequest;
			ModifiedRequest.Filter.ActivityRequirements = FGameplayTagQuery::BuildQuery(
				FGameplayTagQueryExpression()
				.AnyTagsMatch()
				.AddTag(FNativeGameplayTags::Get().TestTag1)
				.AddTag(FNativeGameplayTags::Get().TestTag2)
			);
			TArray<FSmartObjectRequestResult> Results;
			Subsystem->FindSmartObjects(ModifiedRequest, Results);
			// (Slot 1 & 2 & 3) = 3 matching slots / object
			AITEST_EQUAL("Results.Num() using 'Combine' policy with AnyMatch(TestTag1, TestTag2)", Results.Num(), SOList.Num() * 3);
		}
		{
			// Adding activity requirements to the query
			FSmartObjectRequest ModifiedRequest = DefaultRequest;
			ModifiedRequest.Filter.ActivityRequirements = FGameplayTagQuery::BuildQuery(
				FGameplayTagQueryExpression()
				.AllTagsMatch()
				.AddTag(FNativeGameplayTags::Get().TestTag1)
				.AddTag(FNativeGameplayTags::Get().TestTag2)
			);
			TArray<FSmartObjectRequestResult> Results;
			Subsystem->FindSmartObjects(ModifiedRequest, Results);
			// (Slot 1 & 2) = 2 matching slots / object
			AITEST_EQUAL("Results.Num() using 'Combine' policy with AllMatch(TestTag1, TestTag2)", Results.Num(), SOList.Num() * 2);
		}

		return true;
	}
};
IMPLEMENT_AI_INSTANT_TEST(FActivityTagsMergingPolicyCombine, "System.AI.SmartObjects.Merging policy 'Combine' on ActivityTags");

struct FActivityTagsMergingPolicyOverride : FActivityTagsMergingPolicy
{
	virtual bool SetupDefinition() override
	{
		if (!FActivityTagsMergingPolicy::SetupDefinition())
		{
			return false;
		}

		Definition->SetActivityTagsMergingPolicy(ESmartObjectTagMergingPolicy::Override);
		return true;
	}

	virtual bool InstantTest() override
	{
		FSmartObjectRequest DefaultRequest(FBox(EForceInit::ForceInit).ExpandBy(FVector(HALF_WORLD_MAX), FVector(HALF_WORLD_MAX)), TestFilter);

		{
			// No activity requirements, should return registered slots
			TArray<FSmartObjectRequestResult> Results;
			Subsystem->FindSmartObjects(DefaultRequest, Results);
			AITEST_EQUAL("Results.Num() using 'Override' policy with an empty query", Results.Num(), NumCreatedSlots);
		}
		{
			// Adding activity requirements to the query
			FSmartObjectRequest ModifiedRequest = DefaultRequest;
			ModifiedRequest.Filter.ActivityRequirements = FGameplayTagQuery::BuildQuery(
				FGameplayTagQueryExpression()
				.NoTagsMatch()
				.AddTag(FNativeGameplayTags::Get().TestTag1)
			);
			TArray<FSmartObjectRequestResult> Results;
			Subsystem->FindSmartObjects(ModifiedRequest, Results);
			// Slot 1 only has TestTag2 (Slot 2 has TestTag1 in override and Slot 3 inherits from parent) = 1 matching slots / object
			AITEST_EQUAL("Results.Num() using 'Override' policy with NoMatch(TestTag1)", Results.Num(), SOList.Num() * 1);
		}
		{
			// Adding activity requirements to the query
			FSmartObjectRequest ModifiedRequest = DefaultRequest;
			ModifiedRequest.Filter.ActivityRequirements = FGameplayTagQuery::BuildQuery(
				FGameplayTagQueryExpression()
				.AllTagsMatch()
				.AddTag(FNativeGameplayTags::Get().TestTag1)
				.AddTag(FNativeGameplayTags::Get().TestTag2)
			);
			TArray<FSmartObjectRequestResult> Results;
			Subsystem->FindSmartObjects(ModifiedRequest, Results);
			// (Slot 2) = 1 matching slot / object
			AITEST_EQUAL("Results.Num() using 'Override' policy with AllMatch(TestTag1, TestTag2)", Results.Num(), SOList.Num() * 1);
		}

		return true;
	}
};
IMPLEMENT_AI_INSTANT_TEST(FActivityTagsMergingPolicyOverride, "System.AI.SmartObjects.Merging policy 'Override' on ActivityTags");

struct FUserTagsFilterPolicy : FSmartObjectTestBase
{
	virtual bool SetupDefinition() override
	{
		const TArrayView<FSmartObjectSlotDefinition> Slots = Definition->GetMutableSlots();
		constexpr int32 NumRequiredSlots = 2;
		if (!ensureMsgf(Slots.Num() >= NumRequiredSlots, TEXT("Expecting at least %d slots"), NumRequiredSlots))
		{
			return false;
		}

		// Tags setup looks like:
		// Object:	UserTagFilter:	Match(TestTag1)
		// Slot1:	UserTagFilter:	NoMatch(TestTag2)
		// Slot2:	UserTagFilter:	AnyMatch(TestTag1, TestTag2, TestTag3)

		FSmartObjectSlotDefinition& FirstSlot = Slots[0];
		FSmartObjectSlotDefinition& SecondSlot = Slots[1];

		// Set first slot user tag filter
		FirstSlot.UserTagFilter = FGameplayTagQuery::BuildQuery(
			FGameplayTagQueryExpression()
			.NoTagsMatch()
			.AddTag(FNativeGameplayTags::Get().TestTag2)
		);

		// Set second slot user tag filter
		SecondSlot.UserTagFilter = FGameplayTagQuery::BuildQuery(
			FGameplayTagQueryExpression()
			.AnyTagsMatch()
			.AddTag(FNativeGameplayTags::Get().TestTag1)
			.AddTag(FNativeGameplayTags::Get().TestTag3)
		);


		// Set user tag filter
		Definition->SetUserTagFilter(FGameplayTagQuery::BuildQuery(
			FGameplayTagQueryExpression()
			.AllTagsMatch()
			.AddTag(FNativeGameplayTags::Get().TestTag1)
		));
		return true;
	}
};

struct FUserTagsFilterPolicyNoFilter : FUserTagsFilterPolicy
{
	virtual bool SetupDefinition() override
	{
		if (!FUserTagsFilterPolicy::SetupDefinition())
		{
			return false;
		}

		Definition->SetUserTagsFilteringPolicy(ESmartObjectTagFilteringPolicy::NoFilter);
		return true;
	}

	virtual bool InstantTest() override
	{
		FSmartObjectRequest DefaultRequest(FBox(EForceInit::ForceInit).ExpandBy(FVector(HALF_WORLD_MAX), FVector(HALF_WORLD_MAX)), TestFilter);
		{
			// Providing user tags to the query
			FSmartObjectRequest ModifiedRequest = DefaultRequest;
			ModifiedRequest.Filter.UserTags.AddTag(FNativeGameplayTags::Get().TestTag2);
			TArray<FSmartObjectRequestResult> Results;
			Subsystem->FindSmartObjects(ModifiedRequest, Results);
			AITEST_EQUAL("Results.Num() using 'NoFilter' policy with user tags = TestTag2", Results.Num(), NumCreatedSlots);
		}
		return true;
	}
};
IMPLEMENT_AI_INSTANT_TEST(FUserTagsFilterPolicyNoFilter, "System.AI.SmartObjects.Filter policy 'NoFilter' on UserTags");

struct FUserTagsFilterPolicyCombine : FUserTagsFilterPolicy
{
	virtual bool SetupDefinition() override
	{
		if (!FUserTagsFilterPolicy::SetupDefinition())
		{
			return false;
		}

		Definition->SetUserTagsFilteringPolicy(ESmartObjectTagFilteringPolicy::Combine);
		return true;
	}

	virtual bool InstantTest() override
	{
		FSmartObjectRequest DefaultRequest(FBox(EForceInit::ForceInit).ExpandBy(FVector(HALF_WORLD_MAX), FVector(HALF_WORLD_MAX)), TestFilter);

		{
			// User tags are empty so none should be found
			TArray<FSmartObjectRequestResult> Results;
			Subsystem->FindSmartObjects(DefaultRequest, Results);
			AITEST_EQUAL("Results.Num() using 'Combine' policy with an empty query", Results.Num(), 0);
		}
		{
			// Add TestTag1 to user tags
			FSmartObjectRequest ModifiedRequest = DefaultRequest;
			ModifiedRequest.Filter.UserTags.AddTag(FNativeGameplayTags::Get().TestTag1);
			TArray<FSmartObjectRequestResult> Results;
			Subsystem->FindSmartObjects(ModifiedRequest, Results);
			// (Slot 1 & 2 & 3) = 3 matching slots / object
			AITEST_EQUAL("Results.Num() using 'Combine' policy with user tags = TestTag1", Results.Num(), SOList.Num() * 3);

			// Add TestTag2 to User tags so first slot should match
			ModifiedRequest.Filter.UserTags.AddTag(FNativeGameplayTags::Get().TestTag2);
			Results.Reset();
			Subsystem->FindSmartObjects(ModifiedRequest, Results);
			// (Slot 2 & 3) = 2 matching slots / object
			AITEST_EQUAL("Results.Num() using 'Combine' policy with user tags = TestTag1, TestTag2", Results.Num(), SOList.Num() * 2);
		}
		{
			// Add TestTag3 to User tags so first slot should match
			FSmartObjectRequest ModifiedRequest = DefaultRequest;
			ModifiedRequest.Filter.UserTags.AddTag(FNativeGameplayTags::Get().TestTag3);
			TArray<FSmartObjectRequestResult> Results;
			Subsystem->FindSmartObjects(ModifiedRequest, Results);
			AITEST_EQUAL("Results.Num() using 'Combine' policy with user tags = TestTag3", Results.Num(), 0);
		}

		return true;
	}
};
IMPLEMENT_AI_INSTANT_TEST(FUserTagsFilterPolicyCombine, "System.AI.SmartObjects.Filter policy 'Combine' on UserTags");

struct FUserTagsFilterPolicyOverride : FUserTagsFilterPolicy
{
	virtual bool SetupDefinition() override
	{
		if (!FUserTagsFilterPolicy::SetupDefinition())
		{
			return false;
		}

		Definition->SetUserTagsFilteringPolicy(ESmartObjectTagFilteringPolicy::Override);
		return true;
	}

	virtual bool InstantTest() override
	{
		FSmartObjectRequest DefaultRequest(FBox(EForceInit::ForceInit).ExpandBy(FVector(HALF_WORLD_MAX), FVector(HALF_WORLD_MAX)), TestFilter);

		{
			// User tags are empty
			TArray<FSmartObjectRequestResult> Results;
			Subsystem->FindSmartObjects(DefaultRequest, Results);
			// (Slot 1) = 1 matching slots / object
			AITEST_EQUAL("Results.Num() using 'Override' policy with an empty query", Results.Num(), SOList.Num() * 1);
		}
		{
			// Add TestTag1 to user tags
			FSmartObjectRequest ModifiedRequest = DefaultRequest;
			ModifiedRequest.Filter.UserTags.AddTag(FNativeGameplayTags::Get().TestTag1);
			TArray<FSmartObjectRequestResult> Results;
			Subsystem->FindSmartObjects(ModifiedRequest, Results);
			// (Slot 1 & 2 & 3) = 3 matching slots / object
			AITEST_EQUAL("Results.Num() using 'Override' policy with user tags = TestTag1", Results.Num(), SOList.Num() * 3);

			// Add TestTag2 to User tags so first slot should match
			ModifiedRequest.Filter.UserTags.AddTag(FNativeGameplayTags::Get().TestTag2);
			Results.Reset();
			Subsystem->FindSmartObjects(ModifiedRequest, Results);
			// (Slot 2 & 3) = 2 matching slots / object
			AITEST_EQUAL("Results.Num() using 'Override' policy with user tags = TestTag1, TestTag2", Results.Num(), SOList.Num() * 2);
		}
		{
			// Add TestTag3 to User tags so first slot should match
			FSmartObjectRequest ModifiedRequest = DefaultRequest;
			ModifiedRequest.Filter.UserTags.AddTag(FNativeGameplayTags::Get().TestTag3);
			TArray<FSmartObjectRequestResult> Results;
			Subsystem->FindSmartObjects(ModifiedRequest, Results);
			// (Slot 1 & 2) = 2 matching slots / object
			AITEST_EQUAL("Results.Num() using 'Override' policy with user tags = TestTag3", Results.Num(), SOList.Num() * 2);
		}

		return true;
	}
};
IMPLEMENT_AI_INSTANT_TEST(FUserTagsFilterPolicyOverride, "System.AI.SmartObjects.Filter policy 'Override' on UserTags");

struct FInstanceTagsFilter : FSmartObjectTestBase
{
	virtual bool SetUp() override
	{
		if (!FSmartObjectTestBase::SetUp())
		{
			return false;
		}

		// Tags setup looks like:
		// Object:	ObjectTagFilter:	NoMatch(TestTag1)

		// Set first slot user tag filter
		Definition->SetObjectTagFilter(FGameplayTagQuery::BuildQuery(
			FGameplayTagQueryExpression()
			.NoTagsMatch()
			.AddTag(FNativeGameplayTags::Get().TestTag1)
		));

		return true;
	}

	virtual bool InstantTest() override
	{
		const FSmartObjectRequest DefaultRequest(FBox(EForceInit::ForceInit).ExpandBy(FVector(HALF_WORLD_MAX), FVector(HALF_WORLD_MAX)), TestFilter);

		FSmartObjectRequestResult SingleResult = Subsystem->FindSmartObject(DefaultRequest);
		AITEST_TRUE("SingleResult.IsValid()", SingleResult.IsValid());

		TArray<FSmartObjectRequestResult> Results;
		Subsystem->FindSmartObjects(DefaultRequest, Results);
		AITEST_EQUAL("Results.Num() for objects without instance tags", Results.Num(), NumCreatedSlots);

		AITEST_NOT_EQUAL("Num results", Results.Num(), 0);
		const FSmartObjectHandle ObjectToDeactivate = Results.Top().SmartObjectHandle;

		// Find candidate slots
		TArray<FSmartObjectSlotHandle> SlotHandles;
		Subsystem->FindSlots(ObjectToDeactivate, TestFilter, SlotHandles);
		AITEST_TRUE("Num slot handles", SlotHandles.Num() >= 3);

		// Claim first slot
		const FSmartObjectClaimHandle FirstClaimHandle = Subsystem->Claim(ObjectToDeactivate, SlotHandles[0]);
		AITEST_TRUE("FirstClaimHandle.IsValid()", FirstClaimHandle.IsValid());

		// Use First slot
		const USmartObjectBehaviorDefinition* BehaviorDefinition = Subsystem->Use<USmartObjectBehaviorDefinition>(FirstClaimHandle);
		AITEST_NOT_NULL("Behavior definition pointer for first slot before activation", BehaviorDefinition);

		// Claim second slot
		const FSmartObjectClaimHandle SecondClaimHandle = Subsystem->Claim(ObjectToDeactivate, SlotHandles[1]);
		AITEST_TRUE("SecondClaimHandle.IsValid()", SecondClaimHandle.IsValid());

		// Apply tag that will invalid our results
		Subsystem->AddTagToInstance(ObjectToDeactivate, FNativeGameplayTags::Get().TestTag1);

		FSmartObjectRequestResult SingleResultAfter = Subsystem->FindSmartObject(DefaultRequest);
		AITEST_FALSE("SingleResult == SingleResultAfter", SingleResult == SingleResultAfter);

		TArray<FSmartObjectRequestResult> ResultsAfter;
		Subsystem->FindSmartObjects(DefaultRequest, ResultsAfter);
		// (Slot 1 & 2 & 3) = 3 matching slots / object
		AITEST_EQUAL("Results.Num() for 1 objects with instance tags (InstanceTags=TestTag1)", ResultsAfter.Num(), (SOList.Num()-1) * 3);

		// Find candidate slots from deactivate object
		TArray<FSmartObjectSlotHandle> SlotHandlesAfter;
		Subsystem->FindSlots(ObjectToDeactivate, TestFilter, SlotHandlesAfter);
		AITEST_EQUAL("Num slot handles from deactivated object", SlotHandlesAfter.Num(), 0);

		// Try to claim 3rd slot with previously valid stored results
		const FSmartObjectClaimHandle ThirdClaimHandle = Subsystem->Claim(ObjectToDeactivate, SlotHandles[2]);
		AITEST_FALSE("ThirdClaimHandle.IsValid()", ThirdClaimHandle.IsValid());

		// Try to use previously claimed 1st slot with previously valid claim handle
		const USmartObjectBehaviorDefinition* BehaviorDefinitionAfter = Subsystem->Use<USmartObjectBehaviorDefinition>(SecondClaimHandle);
		AITEST_NULL("Behavior definition pointer for second slot after deactivation", BehaviorDefinitionAfter);

		// Release all valid claim handles
		const bool bFirstSlotReleaseSuccess = Subsystem->Release(FirstClaimHandle);
		AITEST_FALSE("bFirstSlotReleaseSuccess", bFirstSlotReleaseSuccess);
		const bool bSecondSlotReleaseSuccess = Subsystem->Release(SecondClaimHandle);
		AITEST_FALSE("bSecondSlotReleaseSuccess", bSecondSlotReleaseSuccess);

		// Remove tag
		Subsystem->RemoveTagFromInstance(ObjectToDeactivate, FNativeGameplayTags::Get().TestTag1);

		return true;
	}
};
IMPLEMENT_AI_INSTANT_TEST(FInstanceTagsFilter, "System.AI.SmartObjects.Filter policy on InstanceTags");

>>>>>>> d731a049
} // namespace FSmartObjectTest

PRAGMA_ENABLE_OPTIMIZATION

#undef LOCTEXT_NAMESPACE<|MERGE_RESOLUTION|>--- conflicted
+++ resolved
@@ -4,14 +4,8 @@
 #include "AITestsCommon.h"
 #include "GameplayTagsManager.h"
 #include "Engine/World.h"
-<<<<<<< HEAD
-#include "EngineDefines.h"
-#include "MassExecutor.h"
-#include "MassEntitySubsystem.h"
-=======
 #include "MassExecutor.h"
 #include "MassEntityManager.h"
->>>>>>> d731a049
 #include "SmartObjectSubsystem.h"
 #include "SmartObjectComponent.h"
 #include "SmartObjectTestTypes.h"
@@ -49,10 +43,7 @@
 struct FSmartObjectTestBase : FAITestBase
 {
 	FSmartObjectRequestFilter TestFilter;
-<<<<<<< HEAD
-=======
 	USmartObjectDefinition* Definition = nullptr;
->>>>>>> d731a049
 	USmartObjectSubsystem* Subsystem = nullptr;
 	TArray<USmartObjectComponent*> SOList;
 	int32 NumCreatedSlots = 0;
@@ -70,13 +61,6 @@
 		}
 
 		// Setup main definition
-<<<<<<< HEAD
-		USmartObjectDefinition* Definition = NewAutoDestroyObject<USmartObjectDefinition>();
-		FSmartObjectSlotDefinition& Slot = Definition->DebugAddSlot();
-
-		// Add some test behavior definition
-		Slot.BehaviorDefinitions.Add(NewAutoDestroyObject<USmartObjectTestBehaviorDefinition>());
-=======
 		Definition = NewAutoDestroyObject<USmartObjectDefinition>();
 
 		// Set activity tags
@@ -90,17 +74,10 @@
 		FirstSlot.BehaviorDefinitions.Add(NewAutoDestroyObject<USmartObjectTestBehaviorDefinition>());
 		SecondSlot.BehaviorDefinitions.Add(NewAutoDestroyObject<USmartObjectTestBehaviorDefinition>());
 		ThirdSlot.BehaviorDefinitions.Add(NewAutoDestroyObject<USmartObjectTestBehaviorDefinition>());
->>>>>>> d731a049
 
 		// Add some test slot definition data
 		FSmartObjectSlotTestDefinitionData DefinitionData;
 		DefinitionData.SomeSharedFloat = 123.456f;
-<<<<<<< HEAD
-		Slot.Data.Add(FInstancedStruct::Make(DefinitionData));
-
-		// Setup filter
-		TestFilter.BehaviorDefinitionClass = USmartObjectTestBehaviorDefinition::StaticClass();
-=======
 		FirstSlot.Data.Add(FInstancedStruct::Make(DefinitionData));
 		SecondSlot.Data.Add(FInstancedStruct::Make(DefinitionData));
 		ThirdSlot.Data.Add(FInstancedStruct::Make(DefinitionData));
@@ -114,7 +91,6 @@
 		{
 			return false;
 		}
->>>>>>> d731a049
 
 		// Create some smart objects
 		SOList =
@@ -142,15 +118,9 @@
 		Subsystem->DebugInitializeRuntime();
 #endif
 
-<<<<<<< HEAD
-		if (UMassEntitySubsystem* System = UWorld::GetSubsystem<UMassEntitySubsystem>(World))
-		{
-			FMassProcessingContext ProcessingContext(*System, /* DeltaSeconds */ 0.f);
-=======
 		if (FMassEntityManager* EntityManager = UE::Mass::Utils::GetEntityManager(World))
 		{
 			FMassProcessingContext ProcessingContext(*EntityManager, /* DeltaSeconds */ 0.f);
->>>>>>> d731a049
 			UE::Mass::Executor::RunProcessorsView(TArrayView<UMassProcessor*>(), ProcessingContext);
 		}
 
@@ -190,13 +160,8 @@
 
 		// Find candidate
 		const FSmartObjectRequestResult FindResult = Subsystem->FindSmartObject(Request);
-<<<<<<< HEAD
-		AITEST_TRUE("Result is expected to be valid", FindResult.IsValid());
-		AITEST_TRUE("ID is expected to be valid", FindResult.SmartObjectHandle.IsValid());
-=======
 		AITEST_TRUE("Result.IsValid()", FindResult.IsValid());
 		AITEST_TRUE("Result.SmartObjectHandle.IsValid()", FindResult.SmartObjectHandle.IsValid());
->>>>>>> d731a049
 		return true;
 	}
 };
@@ -225,13 +190,8 @@
 
 		// Find candidate
 		const FSmartObjectRequestResult FirstFindResult = Subsystem->FindSmartObject(Request);
-<<<<<<< HEAD
-		AITEST_TRUE("Result is expected to be valid", FirstFindResult.IsValid());
-		AITEST_TRUE("ID is expected to be valid", FirstFindResult.SmartObjectHandle.IsValid());
-=======
 		AITEST_TRUE("Result.IsValid()", FirstFindResult.IsValid());
 		AITEST_TRUE("Result.SmartObjectHandle.IsValid()", FirstFindResult.SmartObjectHandle.IsValid());
->>>>>>> d731a049
 
 		// Gather all available candidates before claiming
 		TArray<FSmartObjectSlotHandle> ResultsBeforeClaim;
@@ -241,31 +201,19 @@
 		const FSmartObjectClaimHandle ClaimHandle = Subsystem->Claim(FirstFindResult);
 		AITEST_TRUE("ClaimHandle.IsValid()", ClaimHandle.IsValid());
 
-<<<<<<< HEAD
-		// Try to find valid use in claimed object
-		const FSmartObjectRequestResult FirstFindValidUseResult = Subsystem->FindSlot(FirstFindResult.SmartObjectHandle, TestFilter);
-		AITEST_FALSE("Result is expected to be invalid since ID was claimed", FirstFindValidUseResult.IsValid());
-=======
 		// Gather remaining available candidates
 		TArray<FSmartObjectSlotHandle> ResultsAfterClaim;
 		Subsystem->FindSlots(FirstFindResult.SmartObjectHandle, TestFilter, ResultsAfterClaim);
 		AITEST_NOT_EQUAL("Number of available slots before and after a claim", ResultsBeforeClaim.Num(), ResultsAfterClaim.Num());
->>>>>>> d731a049
 
 		// Release claimed candidate
 		const bool bSuccess = Subsystem->Release(ClaimHandle);
 		AITEST_TRUE("Release() return status", bSuccess);
 
-<<<<<<< HEAD
-		// Try to find valid use in unclaimed object
-		const FSmartObjectRequestResult SecondFindValidUseResult = Subsystem->FindSlot(FirstFindResult.SmartObjectHandle, TestFilter);
-		AITEST_TRUE("Result is expected to be valid since ID was released", SecondFindValidUseResult.IsValid());
-=======
 		// Gather all available candidates after releasing
 		TArray<FSmartObjectSlotHandle> ResultsAfterRelease;
 		Subsystem->FindSlots(FirstFindResult.SmartObjectHandle, TestFilter, ResultsAfterRelease);
 		AITEST_EQUAL("Number of available slots before claiming and after releasing", ResultsBeforeClaim.Num(), ResultsAfterRelease.Num());
->>>>>>> d731a049
 
 		return true;
 	}
@@ -280,13 +228,8 @@
 
 		// Find first candidate
 		const FSmartObjectRequestResult FirstFindResult = Subsystem->FindSmartObject(Request);
-<<<<<<< HEAD
-		AITEST_TRUE("Result is expected to be valid", FirstFindResult.IsValid());
-		AITEST_TRUE("ID is expected to be valid", FirstFindResult.SmartObjectHandle.IsValid());
-=======
 		AITEST_TRUE("Result.IsValid()", FirstFindResult.IsValid());
 		AITEST_TRUE("Result.SmartObjectHandle.IsValid()", FirstFindResult.SmartObjectHandle.IsValid());
->>>>>>> d731a049
 
 		// Claim first candidate
 		const FSmartObjectClaimHandle FirstClaimHandle = Subsystem->Claim(FirstFindResult);
@@ -294,24 +237,10 @@
 
 		// Find second candidate
 		const FSmartObjectRequestResult SecondFindResult = Subsystem->FindSmartObject(Request);
-<<<<<<< HEAD
-		AITEST_TRUE("Result is expected to be valid", SecondFindResult.IsValid());
-		AITEST_TRUE("ID is expected to be valid", SecondFindResult.SmartObjectHandle.IsValid());
-		AITEST_NOT_EQUAL("Result is expected to point to a different ID since first ID was claimed", FirstFindResult.SmartObjectHandle, SecondFindResult.SmartObjectHandle);
-
-		// Claim second object
-		const FSmartObjectClaimHandle SecondClaimHandle = Subsystem->Claim(SecondFindResult);
-		AITEST_TRUE("Claim Handle is expected to be valid for the second claim", SecondClaimHandle.IsValid());
-
-		// Try to find an available object
-		const FSmartObjectRequestResult ThirdFindResult = Subsystem->FindSmartObject(Request);
-		AITEST_FALSE("Result is expected to be invalid: all objects are claimed", ThirdFindResult.IsValid());
-=======
 		AITEST_TRUE("Result.IsValid()", SecondFindResult.IsValid());
 		AITEST_TRUE("Result.SmartObjectHandle.IsValid()", SecondFindResult.SmartObjectHandle.IsValid());
 		AITEST_TRUE("Result.SlotHandle.IsValid()", SecondFindResult.SlotHandle.IsValid());
 		AITEST_NOT_EQUAL("Result is expected to point to a different slot since first slot was claimed", FirstFindResult.SlotHandle, SecondFindResult.SlotHandle);
->>>>>>> d731a049
 
 		return true;
 	}
@@ -326,13 +255,8 @@
 
 		// Find candidate
 		const FSmartObjectRequestResult PreClaimResult = Subsystem->FindSmartObject(Request);
-<<<<<<< HEAD
-		AITEST_TRUE("Result is expected to be valid", PreClaimResult.IsValid());
-		AITEST_TRUE("ID is expected to be valid", PreClaimResult.SmartObjectHandle.IsValid());
-=======
 		AITEST_TRUE("Result.IsValid()", PreClaimResult.IsValid());
 		AITEST_TRUE("Result.SmartObjectHandle.IsValid()", PreClaimResult.SmartObjectHandle.IsValid());
->>>>>>> d731a049
 
 		// Claim first candidate
 		const FSmartObjectClaimHandle FirstHdl = Subsystem->Claim(PreClaimResult);
@@ -355,26 +279,16 @@
 
 		// Find candidate
 		const FSmartObjectRequestResult PreClaimResult = Subsystem->FindSmartObject(Request);
-<<<<<<< HEAD
-		AITEST_TRUE("Result is expected to be valid", PreClaimResult.IsValid());
-		AITEST_TRUE("ID is expected to be valid", PreClaimResult.SmartObjectHandle.IsValid());
-=======
 		AITEST_TRUE("Result.IsValid()", PreClaimResult.IsValid());
 		AITEST_TRUE("Result.SmartObjectHandle.IsValid()", PreClaimResult.SmartObjectHandle.IsValid());
->>>>>>> d731a049
 
 		// Claim & Use candidate
 		const FSmartObjectClaimHandle Hdl = Subsystem->Claim(PreClaimResult);
 		AITEST_TRUE("ClaimHandle.IsValid()", Hdl.IsValid());
 
-<<<<<<< HEAD
-		const USmartObjectBehaviorDefinition* BehaviorDefinition = Subsystem->Use<USmartObjectBehaviorDefinition>(Hdl);
-		AITEST_NOT_NULL("Bahavior definition is expected to be valid", BehaviorDefinition);
-=======
 		// Use specific behavior
 		const USmartObjectBehaviorDefinition* BehaviorDefinition = Subsystem->Use<USmartObjectBehaviorDefinition>(Hdl);
 		AITEST_NOT_NULL("Behavior definition pointer", BehaviorDefinition);
->>>>>>> d731a049
 
 		// Release candidate
 		const bool bSuccess = Subsystem->Release(Hdl);
@@ -392,63 +306,31 @@
 		const FSmartObjectRequest Request(FBox(EForceInit::ForceInit).ExpandBy(FVector(HALF_WORLD_MAX), FVector(HALF_WORLD_MAX)), TestFilter);
 
 		constexpr uint32 ExpectedNumRegisteredObjects = 2;
-<<<<<<< HEAD
-		AITEST_EQUAL("Test expects only %s registerd smart objects", SOList.Num(), ExpectedNumRegisteredObjects);
-=======
 		AITEST_EQUAL("Number of registerd smart objects", SOList.Num(), ExpectedNumRegisteredObjects);
->>>>>>> d731a049
 
 		// Find first candidate
 		const FSmartObjectRequestResult FirstFindResult = Subsystem->FindSmartObject(Request);
-<<<<<<< HEAD
-		AITEST_TRUE("Result is expected to be valid", FirstFindResult.IsValid());
-		AITEST_TRUE("ID is expected to be valid", FirstFindResult.SmartObjectHandle.IsValid());
-=======
 		AITEST_TRUE("Result.IsValid()", FirstFindResult.IsValid());
 		AITEST_TRUE("Result.SmartObjectHandle.IsValid()", FirstFindResult.SmartObjectHandle.IsValid());
->>>>>>> d731a049
 
 		// Claim & Use first candidate
 		const FSmartObjectClaimHandle FirstClaimHandle = Subsystem->Claim(FirstFindResult);
-<<<<<<< HEAD
-		AITEST_TRUE("Claim Handle is expected to be valid for the first claim", FirstClaimHandle.IsValid());
-
-		const USmartObjectBehaviorDefinition* FirstDefinition = Subsystem->Use<USmartObjectBehaviorDefinition>(FirstClaimHandle);
-		AITEST_NOT_NULL("Behavior definition is expected to be valid", FirstDefinition);
-=======
 		AITEST_TRUE("ClaimHandle.IsValid() after first claim", FirstClaimHandle.IsValid());
 		const USmartObjectBehaviorDefinition* FirstDefinition = Subsystem->Use<USmartObjectBehaviorDefinition>(FirstClaimHandle);
 		AITEST_NOT_NULL("Behavior definition pointer", FirstDefinition);
->>>>>>> d731a049
 
 		// Find second candidate
 		const FSmartObjectRequestResult SecondFindResult = Subsystem->FindSmartObject(Request);
-<<<<<<< HEAD
-		AITEST_TRUE("Result is expected to be valid", SecondFindResult.IsValid());
-		AITEST_TRUE("ID is expected to be valid", SecondFindResult.SmartObjectHandle.IsValid());
-		AITEST_NOT_EQUAL("Result is expected to point to a different ID since first ID was claimed", FirstFindResult.SmartObjectHandle, SecondFindResult.SmartObjectHandle);
-=======
 		AITEST_TRUE("Result.IsValid()", SecondFindResult.IsValid());
 		AITEST_TRUE("Result.SmartObjectHandle.IsValid()", SecondFindResult.SmartObjectHandle.IsValid());
 		AITEST_TRUE("Result.SlotHandle.IsValid()", SecondFindResult.SlotHandle.IsValid());
 		AITEST_NOT_EQUAL("Result is expected to point to a different slot since first slot was claimed", FirstFindResult.SlotHandle, SecondFindResult.SlotHandle);
->>>>>>> d731a049
 
 		// Claim & use second candidate
 		const FSmartObjectClaimHandle SecondClaimHandle = Subsystem->Claim(SecondFindResult);
-<<<<<<< HEAD
-		AITEST_TRUE("Claim Handle is expected to be valid for the second claim", SecondClaimHandle.IsValid());
-		const USmartObjectBehaviorDefinition* SecondDefinition = Subsystem->Use<USmartObjectBehaviorDefinition>(SecondClaimHandle);
-		AITEST_NOT_NULL("Behavior definition is expected to be valid", SecondDefinition);
-
-		// Try to find a third one
-		const FSmartObjectRequestResult ThirdFindResult = Subsystem->FindSmartObject(Request);
-		AITEST_FALSE("Result is expected to be invalid; all objects are claimed", ThirdFindResult.IsValid());
-=======
 		AITEST_TRUE("ClaimHandle.IsValid() after second claim", SecondClaimHandle.IsValid());
 		const USmartObjectBehaviorDefinition* SecondDefinition = Subsystem->Use<USmartObjectBehaviorDefinition>(SecondClaimHandle);
 		AITEST_NOT_NULL("Behavior definition pointer", SecondDefinition);
->>>>>>> d731a049
 
 		return true;
 	}
@@ -463,24 +345,6 @@
 
 		// Find an object
 		const FSmartObjectRequestResult FindResult = Subsystem->FindSmartObject(Request);
-<<<<<<< HEAD
-		AITEST_TRUE("Result is expected to be valid", FindResult.IsValid());
-		AITEST_TRUE("ID is expected to be valid", FindResult.SmartObjectHandle.IsValid());
-		AITEST_TRUE("SlotHandle is expected to be valid", FindResult.SlotHandle.IsValid());
-
-		const FSmartObjectSlotView SlotView = Subsystem->GetSlotView(FindResult);
-		AITEST_TRUE("Slot Handle is expected to be valid", SlotView.GetSlotHandle().IsValid());
-
-		const FSmartObjectSlotTestDefinitionData* DefinitionData = SlotView.GetDefinitionDataPtr<FSmartObjectSlotTestDefinitionData>();
-		AITEST_NOT_NULL("Data definition for cooldown is expected to be valid", DefinitionData);
-
-		const FSmartObjectSlotTestRuntimeData* RuntimeData = SlotView.GetStateDataPtr<FSmartObjectSlotTestRuntimeData>();
-		AITEST_NULL("Runtime data is expected to be not valid", RuntimeData);
-
-		// Claim
-		const FSmartObjectClaimHandle ClaimHandle = Subsystem->Claim(FindResult);
-		AITEST_TRUE("Claim Handle is expected to be valid for the first claim", ClaimHandle.IsValid());
-=======
 		AITEST_TRUE("Result.IsValid()", FindResult.IsValid());
 		AITEST_TRUE("Result.SmartObjectHandle.IsValid()", FindResult.SmartObjectHandle.IsValid());
 		AITEST_TRUE("Result.SlotHandle.IsValid()", FindResult.SlotHandle.IsValid());
@@ -498,7 +362,6 @@
 		// Claim
 		const FSmartObjectClaimHandle ClaimHandle = Subsystem->Claim(FindResult);
 		AITEST_TRUE("ClaimHandle.IsValid() after first claim", ClaimHandle.IsValid());
->>>>>>> d731a049
 
 		// Add new data, note that this will invalidate the view...
 		FSmartObjectSlotTestRuntimeData NewRuntimeData;
@@ -507,38 +370,23 @@
 		Subsystem->AddSlotDataDeferred(ClaimHandle, FConstStructView::Make(NewRuntimeData));
 
 		// We need to run Mass to flush deferred commands
-<<<<<<< HEAD
-		if (UMassEntitySubsystem* System = UWorld::GetSubsystem<UMassEntitySubsystem>(FAITestHelpers::GetWorld()))
-		{
-			FMassProcessingContext ProcessingContext(*System, /* DeltaSeconds */ 0.f);
-=======
 		if (FMassEntityManager* EntityManager = UE::Mass::Utils::GetEntityManager(FAITestHelpers::GetWorld()))
 		{
 			FMassProcessingContext ProcessingContext(*EntityManager, /* DeltaSeconds */ 0.f);
->>>>>>> d731a049
 			UE::Mass::Executor::RunProcessorsView(TArrayView<UMassProcessor*>(), ProcessingContext);
 		}
 
 		// Fetch a fresh slot view
-<<<<<<< HEAD
-		const FSmartObjectSlotView SlotViewAfter = Subsystem->GetSlotView(ClaimHandle);
-		const FSmartObjectSlotTestRuntimeData* RuntimeDataAfter = SlotViewAfter.GetStateDataPtr<FSmartObjectSlotTestRuntimeData>();
-		AITEST_NOT_NULL("Runtime data is expected to be valid", RuntimeDataAfter);
-		AITEST_EQUAL("Runtime data float from view is expected to be the same as the 'pushed' one", RuntimeDataAfter->SomePerInstanceSharedFloat, SomeFloatConstant);
-=======
 		const FSmartObjectSlotView SlotViewAfter = Subsystem->GetSlotView(ClaimHandle.SlotHandle);
 		const FSmartObjectSlotTestRuntimeData* RuntimeDataAfter = SlotViewAfter.GetStateDataPtr<FSmartObjectSlotTestRuntimeData>();
 		AITEST_NOT_NULL("Runtime data pointer", RuntimeDataAfter);
 		AITEST_EQUAL("Runtime data float from SlotView", RuntimeDataAfter->SomePerInstanceSharedFloat, SomeFloatConstant);
->>>>>>> d731a049
 
 		return true;
 	}
 };
 IMPLEMENT_AI_INSTANT_TEST(FSlotCustomData, "System.AI.SmartObjects.Slot custom data");
 
-<<<<<<< HEAD
-=======
 struct FActivityTagsMergingPolicy : FSmartObjectTestBase
 {
 	virtual bool SetupDefinition() override
@@ -964,7 +812,6 @@
 };
 IMPLEMENT_AI_INSTANT_TEST(FInstanceTagsFilter, "System.AI.SmartObjects.Filter policy on InstanceTags");
 
->>>>>>> d731a049
 } // namespace FSmartObjectTest
 
 PRAGMA_ENABLE_OPTIMIZATION
