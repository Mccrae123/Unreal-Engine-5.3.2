// Copyright Epic Games, Inc. All Rights Reserved.

#pragma once

#include "SmartObjectCollection.h"
#include "Templates/SubclassOf.h"
#include "SmartObjectTypes.h"
#include "SmartObjectRuntime.h"
#include "Subsystems/WorldSubsystem.h"
#include "SmartObjectSubsystem.generated.h"

class USmartObjectComponent;
<<<<<<< HEAD
class UMassEntitySubsystem;

#if WITH_EDITOR
/** Called when main collection changed. */
DECLARE_MULTICAST_DELEGATE(FOnMainCollectionChanged);
=======
struct FMassEntityManager;
class ASmartObjectSubsystemRenderingActor;
class FDebugRenderSceneProxy;

#if WITH_EDITOR
/** Called when an event related to the main collection occured. */
DECLARE_MULTICAST_DELEGATE(FOnMainCollectionEvent);
>>>>>>> d731a049
#endif

/**
 * Struct that can be used to filter results of a smart object request when trying to find or claim a smart object
 */
USTRUCT(BlueprintType)
struct SMARTOBJECTSMODULE_API FSmartObjectRequestFilter
{
	GENERATED_BODY()
<<<<<<< HEAD

	FSmartObjectRequestFilter(const FGameplayTagContainer& InUserTags, const FGameplayTagQuery& InRequirements)
		: UserTags(InUserTags)
		, ActivityRequirements(InRequirements)
	{}

	explicit FSmartObjectRequestFilter(const FGameplayTagContainer& InUserTags)
		: UserTags(InUserTags)
	{}

	explicit FSmartObjectRequestFilter(const FGameplayTagQuery& InRequirements)
		: ActivityRequirements(InRequirements)
	{}

	explicit FSmartObjectRequestFilter(const TSubclassOf<USmartObjectBehaviorDefinition> DefinitionClass)
		: BehaviorDefinitionClass(DefinitionClass)
	{}
=======
>>>>>>> d731a049

	// Macro needed to avoid deprecation errors with BehaviorDefinitionClass_DEPRECATED being copied or created in the default methods
PRAGMA_DISABLE_DEPRECATION_WARNINGS
	FSmartObjectRequestFilter() = default;
<<<<<<< HEAD
=======
	
	FSmartObjectRequestFilter(const FSmartObjectRequestFilter&) = default;
	FSmartObjectRequestFilter(FSmartObjectRequestFilter&&) = default;
	FSmartObjectRequestFilter& operator=(const FSmartObjectRequestFilter&) = default;
	FSmartObjectRequestFilter& operator=(FSmartObjectRequestFilter&&) = default;
PRAGMA_ENABLE_DEPRECATION_WARNINGS
>>>>>>> d731a049

	UPROPERTY(EditAnywhere, BlueprintReadWrite, Category = SmartObject)
	FGameplayTagContainer UserTags;

	UPROPERTY(EditAnywhere, BlueprintReadWrite, Category = SmartObject)
	FGameplayTagQuery ActivityRequirements;

<<<<<<< HEAD
	UPROPERTY(EditAnywhere, BlueprintReadWrite, Category = SmartObject)
	TSubclassOf<USmartObjectBehaviorDefinition> BehaviorDefinitionClass;

=======
	UE_DEPRECATED(5.1, "Use BehaviorDefinitionClasses instead.")
	UPROPERTY(meta=(DeprecatedProperty, DeprecationMessage="Use BehaviorDefinitionClasses instead"))
	TSubclassOf<USmartObjectBehaviorDefinition> BehaviorDefinitionClass;

	/** If set will filter out any SmartObject that uses different BehaviorDefinition classes. */
	UPROPERTY(EditAnywhere, BlueprintReadWrite, Category = SmartObject)
	TArray<TSubclassOf<USmartObjectBehaviorDefinition>> BehaviorDefinitionClasses;

>>>>>>> d731a049
	TFunction<bool(FSmartObjectHandle)> Predicate;
};

/**
 * Struct used to find a smart object within a specific search range and with optional filtering
 */
USTRUCT(BlueprintType)
struct SMARTOBJECTSMODULE_API FSmartObjectRequest
{
	GENERATED_BODY()

	FSmartObjectRequest() = default;
	FSmartObjectRequest(const FBox& InQueryBox, const FSmartObjectRequestFilter& InFilter)
		: QueryBox(InQueryBox)
		, Filter(InFilter)
	{}

	/** Box defining the search range */
	UPROPERTY(EditAnywhere, BlueprintReadWrite, Category = SmartObject)
	FBox QueryBox = FBox(ForceInitToZero);

	/** Struct used to filter out some results (all results allowed by default) */
	UPROPERTY(EditAnywhere, BlueprintReadWrite, Category = SmartObject)
	FSmartObjectRequestFilter Filter;
};

/**
 * Struct that holds the object and slot selected by processing a smart object request.
 */
USTRUCT(BlueprintType)
struct SMARTOBJECTSMODULE_API FSmartObjectRequestResult
{
	GENERATED_BODY()

<<<<<<< HEAD
	FSmartObjectRequestResult(const FSmartObjectHandle& InSmartObjectHandle, const FSmartObjectSlotHandle InSlotHandle = {})
=======
	explicit FSmartObjectRequestResult(const FSmartObjectHandle InSmartObjectHandle, const FSmartObjectSlotHandle InSlotHandle = {})
>>>>>>> d731a049
		: SmartObjectHandle(InSmartObjectHandle)
		, SlotHandle(InSlotHandle)
	{}

	FSmartObjectRequestResult() = default;

	bool IsValid() const { return SmartObjectHandle.IsValid() && SlotHandle.IsValid(); }

	bool operator==(const FSmartObjectRequestResult& Other) const
	{
<<<<<<< HEAD
		return IsValid() && Other.IsValid()
			&& SmartObjectHandle == Other.SmartObjectHandle
=======
		return SmartObjectHandle == Other.SmartObjectHandle
>>>>>>> d731a049
			&& SlotHandle == Other.SlotHandle;
	}

	bool operator!=(const FSmartObjectRequestResult& Other) const
	{
		return !(*this == Other);
	}
	
	friend FString LexToString(const FSmartObjectRequestResult& Result)
	{
		return FString::Printf(TEXT("Object:%s Slot:%s"), *LexToString(Result.SmartObjectHandle), *LexToString(Result.SlotHandle));
	}

	UPROPERTY(Transient, VisibleAnywhere, BlueprintReadOnly, Category = SmartObject)
	FSmartObjectHandle SmartObjectHandle;

	UPROPERTY(Transient, VisibleAnywhere, Category = SmartObject)
	FSmartObjectSlotHandle SlotHandle;
};

/**
 * Result code indicating if the Collection was successfully registered or why it was not.
 */
UENUM()
<<<<<<< HEAD
enum class ESmartObjectCollectionRegistrationResult
=======
enum class ESmartObjectCollectionRegistrationResult : uint8
>>>>>>> d731a049
{
	Failed_InvalidCollection,
	Failed_AlreadyRegistered,
	Failed_NotFromPersistentLevel,
<<<<<<< HEAD
	Succeeded,
=======
	Succeeded
};

/**
 * Mode that indicates how the unregistration of the SmartObjectComponent affects its runtime instance.
 */
UENUM()
enum class ESmartObjectUnregistrationMode : uint8
{
	KeepRuntimeInstanceActive,
	DestroyRuntimeInstance
>>>>>>> d731a049
};

/**
 * Subsystem that holds all registered smart object instances and offers the API for spatial queries and reservations.
 */
UCLASS(config = SmartObjects, defaultconfig, Transient)
class SMARTOBJECTSMODULE_API USmartObjectSubsystem : public UWorldSubsystem
{
	GENERATED_BODY()
public:
	static USmartObjectSubsystem* GetCurrent(const UWorld* World);

	ESmartObjectCollectionRegistrationResult RegisterCollection(ASmartObjectCollection& InCollection);
	void UnregisterCollection(ASmartObjectCollection& InCollection);
	ASmartObjectCollection* GetMainCollection() const { return MainCollection; }

	/**
	 * Registers to the runtime simulation all SmartObject components for a given actor.
	 * @param SmartObjectActor Actor owning the components to register
	 * @return true when components are found and all successfully registered, false otherwise
	 */
	bool RegisterSmartObjectActor(const AActor& SmartObjectActor);

	/**
	 * Unregisters from the simulation all SmartObject components for a given actor.
	 * @param SmartObjectActor Actor owning the components to unregister
	 * @return true when components are found and all successfully unregistered, false otherwise
	 */
	bool UnregisterSmartObjectActor(const AActor& SmartObjectActor);

	/**
	 * Registers a SmartObject components to the runtime simulation.
	 * @param SmartObjectComponent SmartObject component to register
	 * @return true when component is successfully registered, false otherwise
	 */
	bool RegisterSmartObject(USmartObjectComponent& SmartObjectComponent);
	
	/**
	 * Unregisters a SmartObject components from the runtime simulation.
	 * @param SmartObjectComponent SmartObject component to unregister
	 * @return true when component is successfully unregistered, false otherwise
	 */
	bool UnregisterSmartObject(USmartObjectComponent& SmartObjectComponent);

	/**
	 * Returns the component associated to the claim handle if still
	 * accessible. In some scenarios the component may no longer exist
	 * but its smart object data could (e.g. streaming)
	 * @param ClaimHandle Handle to a claimed slot returned by any of the Claim methods.
	 * @return A pointer to the USmartObjectComponent* associated to the handle.
	 */
	UFUNCTION(BlueprintCallable, Category = "SmartObject")
	USmartObjectComponent* GetSmartObjectComponent(const FSmartObjectClaimHandle& ClaimHandle) const;

	/**
	 * Returns the component associated to the  given request result
	 * In some scenarios the component may no longer exist
	 * but its smart object data could (e.g. streaming)
	 * @param Result A request result returned by any of the Find methods .
	 * @return A pointer to the USmartObjectComponent* associated to the handle.
	 */
	UFUNCTION(BlueprintCallable, Category = "SmartObject")
	USmartObjectComponent* GetSmartObjectComponentByRequestResult(const FSmartObjectRequestResult& Result) const;

	/**
	 * Spatial lookup
	 * @return First valid smart object in range. Not the closest one, just the one
	 *		that happens to be retrieved first from space partition
	 */
	UFUNCTION(BlueprintCallable, Category = "SmartObject")
<<<<<<< HEAD
	FSmartObjectRequestResult FindSmartObject(const FSmartObjectRequest& Request);
=======
	FSmartObjectRequestResult FindSmartObject(const FSmartObjectRequest& Request) const;
>>>>>>> d731a049

	/**
	 * Spatial lookup
	 * @return All valid smart objects in range.
	 */
	UFUNCTION(BlueprintCallable, Category = "SmartObject")
<<<<<<< HEAD
	bool FindSmartObjects(const FSmartObjectRequest& Request, TArray<FSmartObjectRequestResult>& OutResults);
=======
	bool FindSmartObjects(const FSmartObjectRequest& Request, TArray<FSmartObjectRequestResult>& OutResults) const;

	/**
	 * Returns slots of a given smart object matching the filter.
	 * @param Handle Handle to the smart object.
	 * @param Filter Filter to apply on object and slots.
	 * @param OutSlots Available slots found that match the filter
	 */
	void FindSlots(const FSmartObjectHandle Handle, const FSmartObjectRequestFilter& Filter, TArray<FSmartObjectSlotHandle>& OutSlots) const;

	/**
	 * Claims smart object from a request result.
	 * @param RequestResult Request result for given smart object and slot index.
	 * @return A handle binding the claimed smart object, its slot and a user id.
	 */
	UFUNCTION(BlueprintCallable, Category = "SmartObject")
	FSmartObjectClaimHandle Claim(const FSmartObjectRequestResult& RequestResult) { return Claim(RequestResult.SmartObjectHandle, RequestResult.SlotHandle); }

	/**
	 * Claim smart object from object and slot handles.
	 * @param Handle Handle to the smart object.
	 * @param SlotHandle Handle to a smart object slot.
	 * @return A handle binding the claimed smart object, its slot and a user id.
	 */
	UE_NODISCARD FSmartObjectClaimHandle Claim(const FSmartObjectHandle Handle, FSmartObjectSlotHandle SlotHandle);

	/**
	 * Claim smart object from object and slot handles.
	 * @param Handle Handle to the smart object.
	 * @param Filter Optional filter to apply on object and slots.
	 * @return A handle binding the claimed smart object, its slot and a user id.
	 */
	UE_NODISCARD FSmartObjectClaimHandle Claim(const FSmartObjectHandle Handle, const FSmartObjectRequestFilter& Filter = {});
	
	/**
	 * Indicates if the object referred to by the given handle is still accessible in the simulation.
	 * This should only be required when a handle is stored and used later.
	 * @param Handle Handle to the smart object.
	 * @return True if the handle is valid and its associated object is accessible; false otherwise.
	 */
	bool IsSmartObjectValid(const FSmartObjectHandle Handle) const;
>>>>>>> d731a049

	/**
	 * Indicates if the object/slot referred to by the given handle are still accessible in the simulation.
	 * This should only be required when a handle is stored and later needed to access slot or object information (e.g. SlotView)
	 * Otherwise a valid ClaimHandle can be use directly after calling 'Claim'.
	 * @param ClaimHandle Handle to a claimed slot returned by any of the Claim methods.
	 * @return True if the claim handle is valid and its associated object is accessible; false otherwise.
	 */
<<<<<<< HEAD
	UE_NODISCARD FSmartObjectRequestResult FindSlot(const FSmartObjectHandle ID, const FSmartObjectRequestFilter& Filter) const;
=======
	bool IsClaimedSmartObjectValid(const FSmartObjectClaimHandle& ClaimHandle) const;
>>>>>>> d731a049

	/**
	 * Indicates if the slot referred to by the given handle is still accessible in the simulation.
	 * This should only be required when a handle is stored and later needed to access slot information (e.g. SlotView)
	 * Otherwise a valid SlotHandle can be use directly after calling any of the 'Find' or 'Claim' methods.
	 * @param SlotHandle Handle to a smart object slot.
	 * @return True if the handle is valid and its associated slot is accessible; false otherwise.
	 */
<<<<<<< HEAD
	UFUNCTION(BlueprintCallable, Category = "SmartObject")
	FSmartObjectClaimHandle Claim(const FSmartObjectRequestResult& RequestResult);

	UE_NODISCARD FSmartObjectClaimHandle Claim(FSmartObjectHandle ID, const FSmartObjectRequestFilter& Filter = {});

	/**
	 *	Start using a claimed smart object slot.
	 *	@param ClaimHandle Handle for given pair of user and smart object. Error will be reported if the handle is invalid.
	 *	@param DefinitionClass The type of behavior definition the user wants to use.
	 *	@return The base class pointer of the requested behavior definition class associated to the slot
	 */
	UFUNCTION(BlueprintCallable, Category = "SmartObject")
	const USmartObjectBehaviorDefinition* Use(const FSmartObjectClaimHandle& ClaimHandle, const TSubclassOf<USmartObjectBehaviorDefinition>& DefinitionClass);

	/**
	 *	Start using a claimed smart object slot.
	 *	@param ClaimHandle Handle for given pair of user and smart object. Error will be reported if the handle is invalid.
	 *	@return The requested behavior definition class pointer associated to the slot
=======
	bool IsSmartObjectSlotValid(const FSmartObjectSlotHandle SlotHandle) const { return SlotHandle.IsValid() && RuntimeSlotStates.Find(SlotHandle) != nullptr; }

	/**
	 * Start using a claimed smart object slot.
	 * @param ClaimHandle Handle to a claimed slot returned by any of the Claim methods.
	 * @param DefinitionClass The type of behavior definition the user wants to use.
	 * @return The base class pointer of the requested behavior definition class associated to the slot
	 */
	UFUNCTION(BlueprintCallable, Category = "SmartObject")
	const USmartObjectBehaviorDefinition* Use(const FSmartObjectClaimHandle& ClaimHandle, const TSubclassOf<USmartObjectBehaviorDefinition>& DefinitionClass);

	/**
	 * Checks whether given slot is free and can be claimed
	 * @return true if the indicated slot can be claimed, false otherwise
	 */
	UE_NODISCARD bool CanBeClaimed(const FSmartObjectSlotHandle SlotHandle) const;

	/**
	 * Start using a claimed smart object slot.
	 * @param ClaimHandle Handle to a claimed slot returned by any of the Claim methods.
	 * @return The requested behavior definition class pointer associated to the slot
>>>>>>> d731a049
	 */
	template <typename DefinitionType>
	const DefinitionType* Use(const FSmartObjectClaimHandle& ClaimHandle)
	{
		static_assert(TIsDerivedFrom<DefinitionType, USmartObjectBehaviorDefinition>::IsDerived, "DefinitionType must derive from USmartObjectBehaviorDefinition");
		return Cast<const DefinitionType>(Use(ClaimHandle, DefinitionType::StaticClass()));
	}

	/**
	 * Release claim on a smart object.
	 * @param ClaimHandle Handle to a claimed slot returned by any of the Claim methods.
	 * @return Whether the claim was successfully released or not
	 */
	UFUNCTION(BlueprintCallable, Category = "SmartObject")
	bool Release(const FSmartObjectClaimHandle& ClaimHandle);

	/**
<<<<<<< HEAD
	 *	Return the behavior definition of a given type from a claimed object.
	 *	@param ClaimHandle Handle for given pair of user and smart object. Error will be reported if the handle is invalid.
	 *	@param DefinitionClass The type of behavior definition.
	 *	@return The base class pointer of the requested behavior definition class associated to the slotClaim handle
=======
	 * Return the behavior definition of a given type from a claimed object.
	 * @param ClaimHandle Handle to a claimed slot returned by any of the Claim methods.
	 * @param DefinitionClass The type of behavior definition.
	 * @return The base class pointer of the requested behavior definition class associated to the slotClaim handle
>>>>>>> d731a049
	 */
	UFUNCTION(BlueprintCallable, Category = "SmartObject")
	const USmartObjectBehaviorDefinition* GetBehaviorDefinition(const FSmartObjectClaimHandle& ClaimHandle, const TSubclassOf<USmartObjectBehaviorDefinition>& DefinitionClass);

	/**
<<<<<<< HEAD
	 *	Return the behavior definition of a given type from a claimed object.
	 *	@param ClaimHandle Handle for given pair of user and smart object. Error will be reported if the handle is invalid.
	 *	@return The requested behavior definition class pointer associated to the Claim handle
=======
	 * Return the behavior definition of a given type from a claimed object.
	 * @param ClaimHandle Handle to a claimed slot returned by any of the Claim methods.
	 * @return The requested behavior definition class pointer associated to the Claim handle
>>>>>>> d731a049
	 */
	template <typename DefinitionType>
	const DefinitionType* GetBehaviorDefinition(const FSmartObjectClaimHandle& ClaimHandle)
	{
		static_assert(TIsDerivedFrom<DefinitionType, USmartObjectBehaviorDefinition>::IsDerived, "DefinitionType must derive from USmartObjectBehaviorDefinition");
		return Cast<const DefinitionType>(GetBehaviorDefinition(ClaimHandle, DefinitionType::StaticClass()));
	}

<<<<<<< HEAD
	ESmartObjectSlotState GetSlotState(FSmartObjectSlotHandle SlotHandle) const;
=======
	/**
	 * Return the behavior definition of a given type from a request result.
	 * @param RequestResult A request result returned by any of the Find methods.
	 * @param DefinitionClass The type of behavior definition.
	 * @return The base class pointer of the requested behavior definition class associated to the request result
	 */
	UFUNCTION(BlueprintCallable, Category = "SmartObject")
	const USmartObjectBehaviorDefinition* GetBehaviorDefinitionByRequestResult(const FSmartObjectRequestResult& RequestResult, const TSubclassOf<USmartObjectBehaviorDefinition>& DefinitionClass);

	/**
	 * Return the behavior definition of a given type from a claimed object.
	 * @param RequestResult A request result returned by any of the Find methods.
	 * @return The requested behavior definition class pointer associated to the request result
	 */
	template <typename DefinitionType>
	const DefinitionType* GetBehaviorDefinition(const FSmartObjectRequestResult& RequestResult)
	{
		static_assert(TIsDerivedFrom<DefinitionType, USmartObjectBehaviorDefinition>::IsDerived, "DefinitionType must derive from USmartObjectBehaviorDefinition");
		return Cast<const DefinitionType>(GetBehaviorDefinitionByRequestResult(RequestResult, DefinitionType::StaticClass()));
	}
	
	ESmartObjectSlotState GetSlotState(const FSmartObjectSlotHandle SlotHandle) const;
>>>>>>> d731a049

	/**
	 * Adds state data (through a deferred command) to a slot instance. Data must be a struct that inherits
	 * from FSmartObjectSlotStateData and passed as a struct view (e.g. FConstStructView::Make(FSomeStruct))
<<<<<<< HEAD
	 * @param ClaimHandle A valid handle (ClaimHandle.IsValid() returns true) returned by any of the Claim methods.
	 * @param InData A view on the struct to add
	 */
	void AddSlotDataDeferred(const FSmartObjectClaimHandle& ClaimHandle, FConstStructView InData) const;

	/** Returns a view to the data associated to a valid slot handle (SlotHandle.IsValid() returns true) */
	FSmartObjectSlotView GetSlotView(const FSmartObjectSlotHandle& SlotHandle) const;

	/** Returns a view to the data associated to a valid request result (Result.IsValid() returns true) */
	FSmartObjectSlotView GetSlotView(const FSmartObjectRequestResult& Result) const;

	/** Returns a view to the data associated to a valid claim handle (ClaimHandle.IsValid() returns true) */
	FSmartObjectSlotView GetSlotView(const FSmartObjectClaimHandle& ClaimHandle) const;

	/**
	 * Returns the position (in world space) of the slot associated to the given claim handle.
	 * @param ClaimHandle A valid handle (ClaimHandle.IsValid() returns true) returned by any of the Claim methods.
=======
	 * @param ClaimHandle Handle to a claimed slot returned by any of the Claim methods.
	 * @param InData A view on the struct to add.
	 */
	void AddSlotDataDeferred(const FSmartObjectClaimHandle& ClaimHandle, FConstStructView InData) const;

	/**
	 * Creates and returns a view to the data associated to a slot handle.
	 * @return A view on the slot associated to SlotHandle. Caller should use IsValid() on the view
	 * before using it since the provided handle might no longer refer to a slot registered in the simulation.
	 */
	FSmartObjectSlotView GetSlotView(const FSmartObjectSlotHandle SlotHandle) const;

	/**
	 * Returns the position (in world space) of the slot associated to the given claim handle.
	 * @param ClaimHandle Handle to a claimed slot returned by any of the Claim methods.
>>>>>>> d731a049
	 * @return Position (in world space) of the slot associated to ClaimHandle.
	 */
	TOptional<FVector> GetSlotLocation(const FSmartObjectClaimHandle& ClaimHandle) const { return GetSlotLocation(ClaimHandle.SlotHandle); }
	
	/**
	 * Returns the position (in world space) of the slot associated to the given claim handle.
	 * @param ClaimHandle Handle to a claimed slot returned by any of the Claim methods.
	 * @param OutSlotLocation Position (in world space) of the slot associated to ClaimHandle.
	 * @return Whether the location was found and assigned to 'OutSlotLocation'
	 */
	UFUNCTION(BlueprintCallable, Category = "SmartObject")
	bool GetSlotLocation(const FSmartObjectClaimHandle& ClaimHandle, FVector& OutSlotLocation) const;

	/**
	 * Returns the position (in world space) of the slot associated to the given claim handle.
	 * @param ClaimHandle A valid handle (ClaimHandle.IsValid() returns true) returned by any of the Claim methods.
	 * @param OutSlotLocation Position (in world space) of the slot associated to ClaimHandle.
	 * @return Whether the location was found and assigned to 'OutSlotLocation'
	 * @note Method will ensure on invalid FSmartObjectClaimHandle.
	 */
	UFUNCTION(BlueprintCallable, Category = "SmartObject")
	bool GetSlotLocation(const FSmartObjectClaimHandle& ClaimHandle, FVector& OutSlotLocation) const;

	/**
	 * Returns the position (in world space) of the slot associated to the given request result.
<<<<<<< HEAD
	 * @param Result A valid request result (Result.IsValid() returns true) returned by any of the Find methods.
	 * @return Position (in world space) of the slot associated to ClaimHandle.
	 * @note Method will ensure on invalid FSmartObjectRequestResult.
=======
	 * @param Result A request result returned by any of the Find methods.
	 * @return Position (in world space) of the slot associated to Result.
>>>>>>> d731a049
	 */
	TOptional<FVector> GetSlotLocation(const FSmartObjectRequestResult& Result) const { return GetSlotLocation(Result.SlotHandle); }

	/**
	 * Returns the position (in world space) of the slot represented by the provided slot handle.
	 * @param SlotHandle Handle to a smart object slot.
<<<<<<< HEAD
	 * @return Position (in world space) of the slot represented by the handle.
	 * @note Method will ensure on invalid slot handle.
	 */
	TOptional<FVector> GetSlotLocation(FSmartObjectSlotHandle SlotHandle) const;

	/**
	 * Returns the transform (in world space) of the slot associated to the given claim handle.
	 * @param ClaimHandle A valid handle (ClaimHandle.IsValid() returns true) returned by any of the Claim methods.
=======
	 * @return Position (in world space) of the slot associated to SlotHandle.
	 */
	TOptional<FVector> GetSlotLocation(const FSmartObjectSlotHandle SlotHandle) const;

	/**
	 * Returns the transform (in world space) of the slot associated to the given claim handle.
	 * @param ClaimHandle Handle to a claimed slot returned by any of the Claim methods.
>>>>>>> d731a049
	 * @return Transform (in world space) of the slot associated to ClaimHandle.
	 */
	TOptional<FTransform> GetSlotTransform(const FSmartObjectClaimHandle& ClaimHandle) const { return GetSlotTransform(ClaimHandle.SlotHandle);	}

	/**
	 * Returns the transform (in world space) of the slot associated to the given claim handle.
	 * @param ClaimHandle Handle to a claimed slot returned by any of the Claim methods.
	 * @param OutSlotTransform Transform (in world space) of the slot associated to ClaimHandle.
	 * @return Whether the transform was found and assigned to 'OutSlotTransform'
	 */
	UFUNCTION(BlueprintCallable, Category = "SmartObject")
	bool GetSlotTransform(const FSmartObjectClaimHandle& ClaimHandle, FTransform& OutSlotTransform) const;

	/**
	 * Returns the transform (in world space) of the slot associated to the given claim handle.
	 * @param ClaimHandle A valid handle (ClaimHandle.IsValid() returns true) returned by any of the Claim methods.
	 * @param OutSlotTransform Transform (in world space) of the slot associated to ClaimHandle.
	 * @return Whether the transform was found and assigned to 'OutSlotTransform'
	 * @note Method will ensure on invalid FSmartObjectClaimHandle.
	 */
	UFUNCTION(BlueprintCallable, Category = "SmartObject")
	bool GetSlotTransform(const FSmartObjectClaimHandle& ClaimHandle, FTransform& OutSlotTransform) const;
	
	/**
	 * Returns the transform (in world space) of the slot associated to the given request result.
<<<<<<< HEAD
	 * @param Result A valid request result (Result.IsValid() returns true) returned by any of the Find methods.
	 * @return Transform (in world space) of the slot associated to ClaimHandle.
	 * @note Method will ensure on invalid FSmartObjectRequestResult.
=======
	 * @param Result A request result returned by any of the Find methods.
	 * @return Transform (in world space) of the slot associated to Result.
>>>>>>> d731a049
	 */
	TOptional<FTransform> GetSlotTransform(const FSmartObjectRequestResult& Result) const {	return GetSlotTransform(Result.SlotHandle);	}

	/**
<<<<<<< HEAD
	 * Returns the transform (in world space) of the slot represented by the provided slot handle.
	 * @param SlotHandle Handle to a smart object slot.
	 * @return Transform (in world space) of the slot represented by the handle.
	 * @note Method will ensure on invalid slot handle.
	 */
	TOptional<FTransform> GetSlotTransform(FSmartObjectSlotHandle SlotHandle) const;
=======
	 * Returns the transform (in world space) of the slot associated to the given RequestResult.
	 * @param RequestResult Result returned by any of the Find Smart Object(s) methods.
	 * @param OutSlotTransform Transform (in world space) of the slot associated to the RequestResult.
	 * @return Whether the transform was found and assigned to 'OutSlotTransform'
	 */
	UFUNCTION(BlueprintCallable, Category = "SmartObject")
	bool GetSlotTransformFromRequestResult(const FSmartObjectRequestResult& RequestResult, FTransform& OutSlotTransform) const;
>>>>>>> d731a049

	/**
	 * Returns the transform (in world space) of the slot represented by the provided slot handle.
	 * @param SlotHandle Handle to a smart object slot.
	 * @return Transform (in world space) of the slot associated to SlotHandle.
	 */
	TOptional<FTransform> GetSlotTransform(const FSmartObjectSlotHandle SlotHandle) const;

	/**
	 * Similarly to GetSlotTransform fetches the transform (in world space) of the indicated slot, but assumes the slot 
	 * handle is valid and that the EntityManager is known. The burden of ensuring that's the case is on the caller. 
	 * @param SlotHandle Handle to a smart object slot.
	 * @return Transform (in world space) of the slot associated to SlotHandle.
	 */
	const FTransform& GetSlotTransformChecked(const FSmartObjectSlotHandle SlotHandle) const;

	/**
	 * Returns the list of tags associated to the smart object instance represented by the provided handle.
	 * @param Handle Handle to the smart object.
	 * @return Container of tags associated to the smart object instance.
	 */
	UFUNCTION(BlueprintCallable, Category = "SmartObject")
	const FGameplayTagContainer& GetInstanceTags(const FSmartObjectHandle Handle) const;

	/**
	 * Adds a single tag to the smart object instance represented by the provided handle.
	 * @param Handle Handle to the smart object.
	 * @param Tag Tag to add to the smart object instance.
	 */
	UFUNCTION(BlueprintCallable, Category = "SmartObject")
	void AddTagToInstance(const FSmartObjectHandle Handle, const FGameplayTag& Tag);

	/**
	 * Removes a single tag from the smartobject instance represented by the provided handle.
	 * @param Handle Handle to the smart object.
	 * @param Tag Tag to remove from the SmartObject instance.
	 */
	UFUNCTION(BlueprintCallable, Category = "SmartObject")
	void RemoveTagFromInstance(const FSmartObjectHandle Handle, const FGameplayTag& Tag);

	/**
	 * Register a callback to be notified if the claimed slot is no longer available and user need to perform cleanup.
	 * @param ClaimHandle Handle to a claimed slot returned by any of the Claim methods.
	 * @param Callback Delegate that will be called to notify that a slot gets invalidated and can no longer be used.
	 */
	void RegisterSlotInvalidationCallback(const FSmartObjectClaimHandle& ClaimHandle, const FOnSlotInvalidated& Callback);

	/**
	 * Unregisters a callback to be notified if the claimed slot is no longer available and user need to perform cleanup.
	 * @param ClaimHandle Handle to a claimed slot returned by any of the Claim methods.
	 */
	void UnregisterSlotInvalidationCallback(const FSmartObjectClaimHandle& ClaimHandle);

<<<<<<< HEAD
#if WITH_EDITOR
	mutable FOnMainCollectionChanged OnMainCollectionChanged;
#endif

protected:

=======
#if UE_ENABLE_DEBUG_DRAWING
	void DebugDraw(FDebugRenderSceneProxy* DebugProxy) const;
	void DebugDrawCanvas(UCanvas* Canvas, APlayerController* PlayerController) const {}
#endif

#if WITH_EDITOR
	mutable FOnMainCollectionEvent OnMainCollectionChanged;
	mutable FOnMainCollectionEvent OnMainCollectionDirtied;
#endif

protected:
	friend class USmartObjectComponent;

	bool RegisterSmartObjectInternal(USmartObjectComponent& SmartObjectComponent);
	bool UnregisterSmartObjectInternal(USmartObjectComponent& SmartObjectComponent, const ESmartObjectUnregistrationMode UnregistrationMode);
	
>>>>>>> d731a049
	/**
	 * Callback overriden to gather loaded collections, spawn missing one and set the main collection.
	 * @note we use this method instead of `Initialize` or `PostInitialize` so active level is set and actors registered.
	 */
	virtual void OnWorldComponentsUpdated(UWorld& World) override;

	/**
	 * BeginPlay will push all objects stored in the collection to the runtime simulation
	 * and initialize octree using collection bounds.
	 */
	virtual void OnWorldBeginPlay(UWorld& World) override;
<<<<<<< HEAD

	/**
	 * Goes through all defined slots of smart object represented by SmartObjectRuntime
	 * and finds the first one given actor can use.
	 * @return Handle to a valid slot to use. Call IsValid on it to check if the search was successful.
	 */
	FSmartObjectSlotHandle FindSlot(const FSmartObjectRuntime& SmartObjectRuntime, const FSmartObjectRequestFilter& Filter) const;

	FSmartObjectClaimHandle Claim(FSmartObjectHandle ID, FSmartObjectSlotHandle SlotHandle);

	static const USmartObjectBehaviorDefinition* GetBehaviorDefinition(const FSmartObjectRuntime& SmartObjectRuntime, const FSmartObjectClaimHandle& ClaimHandle, const TSubclassOf<USmartObjectBehaviorDefinition>& DefinitionClass);

	const USmartObjectBehaviorDefinition* Use(const FSmartObjectRuntime& SmartObjectRuntime, const FSmartObjectClaimHandle& ClaimHandle, const TSubclassOf<USmartObjectBehaviorDefinition>& DefinitionClass);
=======

	// USubsystem BEGIN
	virtual void Deinitialize() override;
	// USubsystem END

	/** Creates all runtime data using main collection */
	void InitializeRuntime();

	/** Removes all runtime data */
	void CleanupRuntime();

	/** Returns the runtime instance associated to the provided handle */
	FSmartObjectRuntime* GetRuntimeInstance(const FSmartObjectHandle SmartObjectHandle) { return RuntimeSmartObjects.Find(SmartObjectHandle); }

	/**
	 * Indicates if the handle is set and the slot referred to is still accessible in the simulation.
	 * Log is produced for any failing condition using provided LogContext.
	 * @param SlotHandle Handle to a smart object slot.
	 * @param LogContext String describing the context in which the method is called (e.g. caller function name)
	 * @return True if the handle is valid and its associated slot is accessible; false otherwise.
	 */
	bool IsSlotValidVerbose(const FSmartObjectSlotHandle SlotHandle, const TCHAR* LogContext) const;
	
	/**
	 * Returns the const runtime instance associated to the provided handle.
	 * Method produces log messages with provided context if provided handle is not set or associated instance can't be found.
	 */
	const FSmartObjectRuntime* GetValidatedRuntime(const FSmartObjectHandle Handle, const TCHAR* Context) const;

	/**
	 * Returns the mutable runtime instance associated to the provided handle
	 * Method produces log messages with provided context if provided handle is not set or associated instance can't be found.
	 */
	FSmartObjectRuntime* GetValidatedMutableRuntime(const FSmartObjectHandle Handle, const TCHAR* Context);

	void AddTagToInstance(FSmartObjectRuntime& SmartObjectRuntime, const FGameplayTag& Tag);
	void RemoveTagFromInstance(FSmartObjectRuntime& SmartObjectRuntime, const FGameplayTag& Tag);
	void UpdateRuntimeInstanceStatus(FSmartObjectRuntime& SmartObjectRuntime);

	/** Goes through all defined slots of smart object represented by SmartObjectRuntime and finds the ones matching the filter. */
	void FindSlots(const FSmartObjectRuntime& SmartObjectRuntime, const FSmartObjectRequestFilter& Filter, TArray<FSmartObjectSlotHandle>& OutResults) const;

	/** Applies filter on provided definition and fills OutValidIndices with indices of all valid slots. */
	static void FindMatchingSlotDefinitionIndices(const USmartObjectDefinition& Definition, const FSmartObjectRequestFilter& Filter, TArray<int32>& OutValidIndices);
>>>>>>> d731a049

	static const USmartObjectBehaviorDefinition* GetBehaviorDefinition(const FSmartObjectRuntime& SmartObjectRuntime, const FSmartObjectSlotHandle SlotHandle, const TSubclassOf<USmartObjectBehaviorDefinition>& DefinitionClass);

<<<<<<< HEAD
=======
	const USmartObjectBehaviorDefinition* Use(const FSmartObjectRuntime& SmartObjectRuntime, const FSmartObjectClaimHandle& ClaimHandle, const TSubclassOf<USmartObjectBehaviorDefinition>& DefinitionClass);

	void AbortAll(FSmartObjectRuntime& SmartObjectRuntime, const ESmartObjectSlotState NewState);

>>>>>>> d731a049
	FSmartObjectSlotClaimState* GetMutableSlotState(const FSmartObjectClaimHandle& ClaimHandle);

	/** Make sure that all SmartObjectCollection actors from our associated world are registered. */
	void RegisterCollectionInstances();

<<<<<<< HEAD
	void AddToSimulation(const FSmartObjectHandle ID, const USmartObjectDefinition& Definition, const FTransform& Transform, const FBox& Bounds);
	void AddToSimulation(const FSmartObjectCollectionEntry& Entry, const USmartObjectDefinition& Definition);
	void AddToSimulation(const USmartObjectComponent&);
	void RemoveFromSimulation(const FSmartObjectHandle ID);
	void RemoveFromSimulation(const FSmartObjectCollectionEntry& Entry);
	void RemoveFromSimulation(const USmartObjectComponent& SmartObjectComponent);
=======
	/**
	 * Registers a collection entry to the simulation and creates its associated runtime instance.
	 * This method must be used only when the associated actor component is not available (e.g. not loaded).
	 */
	FSmartObjectRuntime* AddCollectionEntryToSimulation(const FSmartObjectCollectionEntry& Entry, const USmartObjectDefinition& Definition);

	/**
	 * Registers a collection entry to the simulation and creates its associated runtime instance.
	 * @param SmartObjectComponent The component to add to the simulation and for which a runtime entry might be created or an existing one found
	 * @param CollectionEntry The associated collection entry that got created to add the component to the simulation.
	 */
	FSmartObjectRuntime* AddComponentToSimulation(USmartObjectComponent& SmartObjectComponent, const FSmartObjectCollectionEntry& CollectionEntry);

	/**
	 * Binds a smartobject component to an existing instance in the simulation.
	 * @param SmartObjectComponent The component to add to the simulation and for which a runtime instance must exist
	 */
	void BindComponentToSimulation(USmartObjectComponent& SmartObjectComponent);

	/**
	 * Unbinds a smartobject component from an existing instance in the simulation.
	 * @param SmartObjectComponent The component to remove from the simulation
	 */
	void UnbindComponentFromSimulation(USmartObjectComponent& SmartObjectComponent);

	void RemoveRuntimeInstanceFromSimulation(const FSmartObjectHandle Handle);
	void RemoveCollectionEntryFromSimulation(const FSmartObjectCollectionEntry& Entry);
	void RemoveComponentFromSimulation(USmartObjectComponent& SmartObjectComponent);

	/**
	 * Name of the Space partition class to use.
	 * Usage:
	 *		[/Script/SmartObjectsModule.SmartObjectSubsystem]
	 *		SpacePartitionClassName=/Script/SmartObjectsModule.<SpacePartitionClassName>
	 */
	UPROPERTY(config, meta=(MetaClass="/Script/SmartObjectsModule.SmartObjectSpacePartition", DisplayName="Spatial Representation Structure Class"))
	FSoftClassPath SpacePartitionClassName;

	UPROPERTY()
	TSubclassOf<USmartObjectSpacePartition> SpacePartitionClass;

	UPROPERTY()
	TObjectPtr<USmartObjectSpacePartition> SpacePartition;
>>>>>>> d731a049

	UPROPERTY()
	TObjectPtr<ASmartObjectSubsystemRenderingActor> RenderingActor;

	UPROPERTY()
	TObjectPtr<ASmartObjectCollection> MainCollection;

	TSharedPtr<FMassEntityManager> EntityManager;

	TMap<FSmartObjectHandle, FSmartObjectRuntime> RuntimeSmartObjects;
	TMap<FSmartObjectSlotHandle, FSmartObjectSlotClaimState> RuntimeSlotStates;

	/** Keep track of Ids associated to objects entirely created at runtime (i.e. not part of the initial collection) */
	TArray<FSmartObjectHandle> RuntimeCreatedEntries;

<<<<<<< HEAD
	UPROPERTY()
	UMassEntitySubsystem* EntitySubsystem;

	FSmartObjectOctree SmartObjectOctree;

	TMap<FSmartObjectHandle, FSmartObjectRuntime> RuntimeSmartObjects;
	TMap<FSmartObjectSlotHandle, FSmartObjectSlotClaimState> RuntimeSlotStates;

	/** Keep track of Ids associated to objects entirely created at runtime (i.e. not part of the initial collection) */
	TArray<FSmartObjectHandle> RuntimeCreatedEntries;
=======
	/** List of registered components. */
	UPROPERTY(Transient)
	TArray<TObjectPtr<USmartObjectComponent>> RegisteredSOComponents;

	/** smart objects that attempted to register while no collection was being present */
	UPROPERTY(Transient)
	TArray<TObjectPtr<USmartObjectComponent>> PendingSmartObjectRegistration;
>>>>>>> d731a049

	uint32 NextFreeUserID = 1;

	/** Flag to indicate that all entries from the baked collection are registered and new registrations will be considered runtime entries (i.e. no persistence) */
	bool bInitialCollectionAddedToSimulation = false;

#if WITH_EDITOR
	friend class ASmartObjectCollection;
	void RebuildCollection(ASmartObjectCollection& InCollection);
<<<<<<< HEAD
	void SpawnMissingCollection();

	/**
	 * Compute bounds from given world and store result in provided collection
	 * @param World World from which the bounds must be computed
	 * @param Collection Collection that will store computed bounds
	 */
	void ComputeBounds(const UWorld& World, ASmartObjectCollection& Collection) const;
#endif // WITH_EDITOR

#if WITH_EDITORONLY_DATA
	/** List of registered used to rebuild collection on demand */
	UPROPERTY(Transient)
	TArray<USmartObjectComponent*> RegisteredSOComponents;
#endif // WITH_EDITORONLY_DATA
=======
	void SpawnMissingCollection() const;

	/**
	 * Compute bounds from given world and store result in provided collection
	 * @param World World from which the bounds must be computed
	 * @param Collection Collection that will store computed bounds
	 */
	void ComputeBounds(const UWorld& World, ASmartObjectCollection& Collection) const;
#endif // WITH_EDITOR
>>>>>>> d731a049

#if WITH_SMARTOBJECT_DEBUG
public:
	uint32 DebugGetNumRuntimeObjects() const { return RuntimeSmartObjects.Num(); }
	const TMap<FSmartObjectHandle, FSmartObjectRuntime>& DebugGetRuntimeObjects() const { return RuntimeSmartObjects; }
	const TMap<FSmartObjectSlotHandle, FSmartObjectSlotClaimState>& DebugGetRuntimeSlots() const { return RuntimeSlotStates; }
<<<<<<< HEAD
	uint32 DebugGetNumRegisteredComponents() const { return DebugRegisteredComponents.Num(); }
=======
	uint32 DebugGetNumRegisteredComponents() const { return RegisteredSOComponents.Num(); }
>>>>>>> d731a049

	/** Debugging helper to remove all registered smart objects from the simulation */
	void DebugUnregisterAllSmartObjects();

	/** Debugging helpers to add all registered smart objects to the simulation */
	void DebugRegisterAllSmartObjects();

<<<<<<< HEAD
private:
	TArray<TWeakObjectPtr<USmartObjectComponent>> DebugRegisteredComponents;
=======
	/** Debugging helper to emulate the start of the simulation to create all runtime data */
	void DebugInitializeRuntime();
	
	/** Debugging helper to force rebuild collection for tests scenarios when collection is built on demand */
	void DebugRebuildCollection();

	/** Debugging helper to emulate the stop of the simulation to destroy all runtime data */
	void DebugCleanupRuntime();
>>>>>>> d731a049
#endif // WITH_SMARTOBJECT_DEBUG
};<|MERGE_RESOLUTION|>--- conflicted
+++ resolved
@@ -10,13 +10,6 @@
 #include "SmartObjectSubsystem.generated.h"
 
 class USmartObjectComponent;
-<<<<<<< HEAD
-class UMassEntitySubsystem;
-
-#if WITH_EDITOR
-/** Called when main collection changed. */
-DECLARE_MULTICAST_DELEGATE(FOnMainCollectionChanged);
-=======
 struct FMassEntityManager;
 class ASmartObjectSubsystemRenderingActor;
 class FDebugRenderSceneProxy;
@@ -24,7 +17,6 @@
 #if WITH_EDITOR
 /** Called when an event related to the main collection occured. */
 DECLARE_MULTICAST_DELEGATE(FOnMainCollectionEvent);
->>>>>>> d731a049
 #endif
 
 /**
@@ -34,39 +26,16 @@
 struct SMARTOBJECTSMODULE_API FSmartObjectRequestFilter
 {
 	GENERATED_BODY()
-<<<<<<< HEAD
-
-	FSmartObjectRequestFilter(const FGameplayTagContainer& InUserTags, const FGameplayTagQuery& InRequirements)
-		: UserTags(InUserTags)
-		, ActivityRequirements(InRequirements)
-	{}
-
-	explicit FSmartObjectRequestFilter(const FGameplayTagContainer& InUserTags)
-		: UserTags(InUserTags)
-	{}
-
-	explicit FSmartObjectRequestFilter(const FGameplayTagQuery& InRequirements)
-		: ActivityRequirements(InRequirements)
-	{}
-
-	explicit FSmartObjectRequestFilter(const TSubclassOf<USmartObjectBehaviorDefinition> DefinitionClass)
-		: BehaviorDefinitionClass(DefinitionClass)
-	{}
-=======
->>>>>>> d731a049
 
 	// Macro needed to avoid deprecation errors with BehaviorDefinitionClass_DEPRECATED being copied or created in the default methods
 PRAGMA_DISABLE_DEPRECATION_WARNINGS
 	FSmartObjectRequestFilter() = default;
-<<<<<<< HEAD
-=======
 	
 	FSmartObjectRequestFilter(const FSmartObjectRequestFilter&) = default;
 	FSmartObjectRequestFilter(FSmartObjectRequestFilter&&) = default;
 	FSmartObjectRequestFilter& operator=(const FSmartObjectRequestFilter&) = default;
 	FSmartObjectRequestFilter& operator=(FSmartObjectRequestFilter&&) = default;
 PRAGMA_ENABLE_DEPRECATION_WARNINGS
->>>>>>> d731a049
 
 	UPROPERTY(EditAnywhere, BlueprintReadWrite, Category = SmartObject)
 	FGameplayTagContainer UserTags;
@@ -74,11 +43,6 @@
 	UPROPERTY(EditAnywhere, BlueprintReadWrite, Category = SmartObject)
 	FGameplayTagQuery ActivityRequirements;
 
-<<<<<<< HEAD
-	UPROPERTY(EditAnywhere, BlueprintReadWrite, Category = SmartObject)
-	TSubclassOf<USmartObjectBehaviorDefinition> BehaviorDefinitionClass;
-
-=======
 	UE_DEPRECATED(5.1, "Use BehaviorDefinitionClasses instead.")
 	UPROPERTY(meta=(DeprecatedProperty, DeprecationMessage="Use BehaviorDefinitionClasses instead"))
 	TSubclassOf<USmartObjectBehaviorDefinition> BehaviorDefinitionClass;
@@ -87,7 +51,6 @@
 	UPROPERTY(EditAnywhere, BlueprintReadWrite, Category = SmartObject)
 	TArray<TSubclassOf<USmartObjectBehaviorDefinition>> BehaviorDefinitionClasses;
 
->>>>>>> d731a049
 	TFunction<bool(FSmartObjectHandle)> Predicate;
 };
 
@@ -122,11 +85,7 @@
 {
 	GENERATED_BODY()
 
-<<<<<<< HEAD
-	FSmartObjectRequestResult(const FSmartObjectHandle& InSmartObjectHandle, const FSmartObjectSlotHandle InSlotHandle = {})
-=======
 	explicit FSmartObjectRequestResult(const FSmartObjectHandle InSmartObjectHandle, const FSmartObjectSlotHandle InSlotHandle = {})
->>>>>>> d731a049
 		: SmartObjectHandle(InSmartObjectHandle)
 		, SlotHandle(InSlotHandle)
 	{}
@@ -137,12 +96,7 @@
 
 	bool operator==(const FSmartObjectRequestResult& Other) const
 	{
-<<<<<<< HEAD
-		return IsValid() && Other.IsValid()
-			&& SmartObjectHandle == Other.SmartObjectHandle
-=======
 		return SmartObjectHandle == Other.SmartObjectHandle
->>>>>>> d731a049
 			&& SlotHandle == Other.SlotHandle;
 	}
 
@@ -167,18 +121,11 @@
  * Result code indicating if the Collection was successfully registered or why it was not.
  */
 UENUM()
-<<<<<<< HEAD
-enum class ESmartObjectCollectionRegistrationResult
-=======
 enum class ESmartObjectCollectionRegistrationResult : uint8
->>>>>>> d731a049
 {
 	Failed_InvalidCollection,
 	Failed_AlreadyRegistered,
 	Failed_NotFromPersistentLevel,
-<<<<<<< HEAD
-	Succeeded,
-=======
 	Succeeded
 };
 
@@ -190,7 +137,6 @@
 {
 	KeepRuntimeInstanceActive,
 	DestroyRuntimeInstance
->>>>>>> d731a049
 };
 
 /**
@@ -261,20 +207,13 @@
 	 *		that happens to be retrieved first from space partition
 	 */
 	UFUNCTION(BlueprintCallable, Category = "SmartObject")
-<<<<<<< HEAD
-	FSmartObjectRequestResult FindSmartObject(const FSmartObjectRequest& Request);
-=======
 	FSmartObjectRequestResult FindSmartObject(const FSmartObjectRequest& Request) const;
->>>>>>> d731a049
 
 	/**
 	 * Spatial lookup
 	 * @return All valid smart objects in range.
 	 */
 	UFUNCTION(BlueprintCallable, Category = "SmartObject")
-<<<<<<< HEAD
-	bool FindSmartObjects(const FSmartObjectRequest& Request, TArray<FSmartObjectRequestResult>& OutResults);
-=======
 	bool FindSmartObjects(const FSmartObjectRequest& Request, TArray<FSmartObjectRequestResult>& OutResults) const;
 
 	/**
@@ -316,7 +255,6 @@
 	 * @return True if the handle is valid and its associated object is accessible; false otherwise.
 	 */
 	bool IsSmartObjectValid(const FSmartObjectHandle Handle) const;
->>>>>>> d731a049
 
 	/**
 	 * Indicates if the object/slot referred to by the given handle are still accessible in the simulation.
@@ -325,11 +263,7 @@
 	 * @param ClaimHandle Handle to a claimed slot returned by any of the Claim methods.
 	 * @return True if the claim handle is valid and its associated object is accessible; false otherwise.
 	 */
-<<<<<<< HEAD
-	UE_NODISCARD FSmartObjectRequestResult FindSlot(const FSmartObjectHandle ID, const FSmartObjectRequestFilter& Filter) const;
-=======
 	bool IsClaimedSmartObjectValid(const FSmartObjectClaimHandle& ClaimHandle) const;
->>>>>>> d731a049
 
 	/**
 	 * Indicates if the slot referred to by the given handle is still accessible in the simulation.
@@ -338,26 +272,6 @@
 	 * @param SlotHandle Handle to a smart object slot.
 	 * @return True if the handle is valid and its associated slot is accessible; false otherwise.
 	 */
-<<<<<<< HEAD
-	UFUNCTION(BlueprintCallable, Category = "SmartObject")
-	FSmartObjectClaimHandle Claim(const FSmartObjectRequestResult& RequestResult);
-
-	UE_NODISCARD FSmartObjectClaimHandle Claim(FSmartObjectHandle ID, const FSmartObjectRequestFilter& Filter = {});
-
-	/**
-	 *	Start using a claimed smart object slot.
-	 *	@param ClaimHandle Handle for given pair of user and smart object. Error will be reported if the handle is invalid.
-	 *	@param DefinitionClass The type of behavior definition the user wants to use.
-	 *	@return The base class pointer of the requested behavior definition class associated to the slot
-	 */
-	UFUNCTION(BlueprintCallable, Category = "SmartObject")
-	const USmartObjectBehaviorDefinition* Use(const FSmartObjectClaimHandle& ClaimHandle, const TSubclassOf<USmartObjectBehaviorDefinition>& DefinitionClass);
-
-	/**
-	 *	Start using a claimed smart object slot.
-	 *	@param ClaimHandle Handle for given pair of user and smart object. Error will be reported if the handle is invalid.
-	 *	@return The requested behavior definition class pointer associated to the slot
-=======
 	bool IsSmartObjectSlotValid(const FSmartObjectSlotHandle SlotHandle) const { return SlotHandle.IsValid() && RuntimeSlotStates.Find(SlotHandle) != nullptr; }
 
 	/**
@@ -379,7 +293,6 @@
 	 * Start using a claimed smart object slot.
 	 * @param ClaimHandle Handle to a claimed slot returned by any of the Claim methods.
 	 * @return The requested behavior definition class pointer associated to the slot
->>>>>>> d731a049
 	 */
 	template <typename DefinitionType>
 	const DefinitionType* Use(const FSmartObjectClaimHandle& ClaimHandle)
@@ -397,31 +310,18 @@
 	bool Release(const FSmartObjectClaimHandle& ClaimHandle);
 
 	/**
-<<<<<<< HEAD
-	 *	Return the behavior definition of a given type from a claimed object.
-	 *	@param ClaimHandle Handle for given pair of user and smart object. Error will be reported if the handle is invalid.
-	 *	@param DefinitionClass The type of behavior definition.
-	 *	@return The base class pointer of the requested behavior definition class associated to the slotClaim handle
-=======
 	 * Return the behavior definition of a given type from a claimed object.
 	 * @param ClaimHandle Handle to a claimed slot returned by any of the Claim methods.
 	 * @param DefinitionClass The type of behavior definition.
 	 * @return The base class pointer of the requested behavior definition class associated to the slotClaim handle
->>>>>>> d731a049
 	 */
 	UFUNCTION(BlueprintCallable, Category = "SmartObject")
 	const USmartObjectBehaviorDefinition* GetBehaviorDefinition(const FSmartObjectClaimHandle& ClaimHandle, const TSubclassOf<USmartObjectBehaviorDefinition>& DefinitionClass);
 
 	/**
-<<<<<<< HEAD
-	 *	Return the behavior definition of a given type from a claimed object.
-	 *	@param ClaimHandle Handle for given pair of user and smart object. Error will be reported if the handle is invalid.
-	 *	@return The requested behavior definition class pointer associated to the Claim handle
-=======
 	 * Return the behavior definition of a given type from a claimed object.
 	 * @param ClaimHandle Handle to a claimed slot returned by any of the Claim methods.
 	 * @return The requested behavior definition class pointer associated to the Claim handle
->>>>>>> d731a049
 	 */
 	template <typename DefinitionType>
 	const DefinitionType* GetBehaviorDefinition(const FSmartObjectClaimHandle& ClaimHandle)
@@ -430,9 +330,6 @@
 		return Cast<const DefinitionType>(GetBehaviorDefinition(ClaimHandle, DefinitionType::StaticClass()));
 	}
 
-<<<<<<< HEAD
-	ESmartObjectSlotState GetSlotState(FSmartObjectSlotHandle SlotHandle) const;
-=======
 	/**
 	 * Return the behavior definition of a given type from a request result.
 	 * @param RequestResult A request result returned by any of the Find methods.
@@ -455,30 +352,10 @@
 	}
 	
 	ESmartObjectSlotState GetSlotState(const FSmartObjectSlotHandle SlotHandle) const;
->>>>>>> d731a049
 
 	/**
 	 * Adds state data (through a deferred command) to a slot instance. Data must be a struct that inherits
 	 * from FSmartObjectSlotStateData and passed as a struct view (e.g. FConstStructView::Make(FSomeStruct))
-<<<<<<< HEAD
-	 * @param ClaimHandle A valid handle (ClaimHandle.IsValid() returns true) returned by any of the Claim methods.
-	 * @param InData A view on the struct to add
-	 */
-	void AddSlotDataDeferred(const FSmartObjectClaimHandle& ClaimHandle, FConstStructView InData) const;
-
-	/** Returns a view to the data associated to a valid slot handle (SlotHandle.IsValid() returns true) */
-	FSmartObjectSlotView GetSlotView(const FSmartObjectSlotHandle& SlotHandle) const;
-
-	/** Returns a view to the data associated to a valid request result (Result.IsValid() returns true) */
-	FSmartObjectSlotView GetSlotView(const FSmartObjectRequestResult& Result) const;
-
-	/** Returns a view to the data associated to a valid claim handle (ClaimHandle.IsValid() returns true) */
-	FSmartObjectSlotView GetSlotView(const FSmartObjectClaimHandle& ClaimHandle) const;
-
-	/**
-	 * Returns the position (in world space) of the slot associated to the given claim handle.
-	 * @param ClaimHandle A valid handle (ClaimHandle.IsValid() returns true) returned by any of the Claim methods.
-=======
 	 * @param ClaimHandle Handle to a claimed slot returned by any of the Claim methods.
 	 * @param InData A view on the struct to add.
 	 */
@@ -494,7 +371,6 @@
 	/**
 	 * Returns the position (in world space) of the slot associated to the given claim handle.
 	 * @param ClaimHandle Handle to a claimed slot returned by any of the Claim methods.
->>>>>>> d731a049
 	 * @return Position (in world space) of the slot associated to ClaimHandle.
 	 */
 	TOptional<FVector> GetSlotLocation(const FSmartObjectClaimHandle& ClaimHandle) const { return GetSlotLocation(ClaimHandle.SlotHandle); }
@@ -509,49 +385,22 @@
 	bool GetSlotLocation(const FSmartObjectClaimHandle& ClaimHandle, FVector& OutSlotLocation) const;
 
 	/**
-	 * Returns the position (in world space) of the slot associated to the given claim handle.
-	 * @param ClaimHandle A valid handle (ClaimHandle.IsValid() returns true) returned by any of the Claim methods.
-	 * @param OutSlotLocation Position (in world space) of the slot associated to ClaimHandle.
-	 * @return Whether the location was found and assigned to 'OutSlotLocation'
-	 * @note Method will ensure on invalid FSmartObjectClaimHandle.
-	 */
-	UFUNCTION(BlueprintCallable, Category = "SmartObject")
-	bool GetSlotLocation(const FSmartObjectClaimHandle& ClaimHandle, FVector& OutSlotLocation) const;
-
-	/**
 	 * Returns the position (in world space) of the slot associated to the given request result.
-<<<<<<< HEAD
-	 * @param Result A valid request result (Result.IsValid() returns true) returned by any of the Find methods.
-	 * @return Position (in world space) of the slot associated to ClaimHandle.
-	 * @note Method will ensure on invalid FSmartObjectRequestResult.
-=======
 	 * @param Result A request result returned by any of the Find methods.
 	 * @return Position (in world space) of the slot associated to Result.
->>>>>>> d731a049
 	 */
 	TOptional<FVector> GetSlotLocation(const FSmartObjectRequestResult& Result) const { return GetSlotLocation(Result.SlotHandle); }
 
 	/**
 	 * Returns the position (in world space) of the slot represented by the provided slot handle.
 	 * @param SlotHandle Handle to a smart object slot.
-<<<<<<< HEAD
-	 * @return Position (in world space) of the slot represented by the handle.
-	 * @note Method will ensure on invalid slot handle.
-	 */
-	TOptional<FVector> GetSlotLocation(FSmartObjectSlotHandle SlotHandle) const;
+	 * @return Position (in world space) of the slot associated to SlotHandle.
+	 */
+	TOptional<FVector> GetSlotLocation(const FSmartObjectSlotHandle SlotHandle) const;
 
 	/**
 	 * Returns the transform (in world space) of the slot associated to the given claim handle.
-	 * @param ClaimHandle A valid handle (ClaimHandle.IsValid() returns true) returned by any of the Claim methods.
-=======
-	 * @return Position (in world space) of the slot associated to SlotHandle.
-	 */
-	TOptional<FVector> GetSlotLocation(const FSmartObjectSlotHandle SlotHandle) const;
-
-	/**
-	 * Returns the transform (in world space) of the slot associated to the given claim handle.
-	 * @param ClaimHandle Handle to a claimed slot returned by any of the Claim methods.
->>>>>>> d731a049
+	 * @param ClaimHandle Handle to a claimed slot returned by any of the Claim methods.
 	 * @return Transform (in world space) of the slot associated to ClaimHandle.
 	 */
 	TOptional<FTransform> GetSlotTransform(const FSmartObjectClaimHandle& ClaimHandle) const { return GetSlotTransform(ClaimHandle.SlotHandle);	}
@@ -566,37 +415,13 @@
 	bool GetSlotTransform(const FSmartObjectClaimHandle& ClaimHandle, FTransform& OutSlotTransform) const;
 
 	/**
-	 * Returns the transform (in world space) of the slot associated to the given claim handle.
-	 * @param ClaimHandle A valid handle (ClaimHandle.IsValid() returns true) returned by any of the Claim methods.
-	 * @param OutSlotTransform Transform (in world space) of the slot associated to ClaimHandle.
-	 * @return Whether the transform was found and assigned to 'OutSlotTransform'
-	 * @note Method will ensure on invalid FSmartObjectClaimHandle.
-	 */
-	UFUNCTION(BlueprintCallable, Category = "SmartObject")
-	bool GetSlotTransform(const FSmartObjectClaimHandle& ClaimHandle, FTransform& OutSlotTransform) const;
-	
-	/**
 	 * Returns the transform (in world space) of the slot associated to the given request result.
-<<<<<<< HEAD
-	 * @param Result A valid request result (Result.IsValid() returns true) returned by any of the Find methods.
-	 * @return Transform (in world space) of the slot associated to ClaimHandle.
-	 * @note Method will ensure on invalid FSmartObjectRequestResult.
-=======
 	 * @param Result A request result returned by any of the Find methods.
 	 * @return Transform (in world space) of the slot associated to Result.
->>>>>>> d731a049
 	 */
 	TOptional<FTransform> GetSlotTransform(const FSmartObjectRequestResult& Result) const {	return GetSlotTransform(Result.SlotHandle);	}
 
 	/**
-<<<<<<< HEAD
-	 * Returns the transform (in world space) of the slot represented by the provided slot handle.
-	 * @param SlotHandle Handle to a smart object slot.
-	 * @return Transform (in world space) of the slot represented by the handle.
-	 * @note Method will ensure on invalid slot handle.
-	 */
-	TOptional<FTransform> GetSlotTransform(FSmartObjectSlotHandle SlotHandle) const;
-=======
 	 * Returns the transform (in world space) of the slot associated to the given RequestResult.
 	 * @param RequestResult Result returned by any of the Find Smart Object(s) methods.
 	 * @param OutSlotTransform Transform (in world space) of the slot associated to the RequestResult.
@@ -604,7 +429,6 @@
 	 */
 	UFUNCTION(BlueprintCallable, Category = "SmartObject")
 	bool GetSlotTransformFromRequestResult(const FSmartObjectRequestResult& RequestResult, FTransform& OutSlotTransform) const;
->>>>>>> d731a049
 
 	/**
 	 * Returns the transform (in world space) of the slot represented by the provided slot handle.
@@ -658,14 +482,6 @@
 	 */
 	void UnregisterSlotInvalidationCallback(const FSmartObjectClaimHandle& ClaimHandle);
 
-<<<<<<< HEAD
-#if WITH_EDITOR
-	mutable FOnMainCollectionChanged OnMainCollectionChanged;
-#endif
-
-protected:
-
-=======
 #if UE_ENABLE_DEBUG_DRAWING
 	void DebugDraw(FDebugRenderSceneProxy* DebugProxy) const;
 	void DebugDrawCanvas(UCanvas* Canvas, APlayerController* PlayerController) const {}
@@ -682,7 +498,6 @@
 	bool RegisterSmartObjectInternal(USmartObjectComponent& SmartObjectComponent);
 	bool UnregisterSmartObjectInternal(USmartObjectComponent& SmartObjectComponent, const ESmartObjectUnregistrationMode UnregistrationMode);
 	
->>>>>>> d731a049
 	/**
 	 * Callback overriden to gather loaded collections, spawn missing one and set the main collection.
 	 * @note we use this method instead of `Initialize` or `PostInitialize` so active level is set and actors registered.
@@ -694,21 +509,6 @@
 	 * and initialize octree using collection bounds.
 	 */
 	virtual void OnWorldBeginPlay(UWorld& World) override;
-<<<<<<< HEAD
-
-	/**
-	 * Goes through all defined slots of smart object represented by SmartObjectRuntime
-	 * and finds the first one given actor can use.
-	 * @return Handle to a valid slot to use. Call IsValid on it to check if the search was successful.
-	 */
-	FSmartObjectSlotHandle FindSlot(const FSmartObjectRuntime& SmartObjectRuntime, const FSmartObjectRequestFilter& Filter) const;
-
-	FSmartObjectClaimHandle Claim(FSmartObjectHandle ID, FSmartObjectSlotHandle SlotHandle);
-
-	static const USmartObjectBehaviorDefinition* GetBehaviorDefinition(const FSmartObjectRuntime& SmartObjectRuntime, const FSmartObjectClaimHandle& ClaimHandle, const TSubclassOf<USmartObjectBehaviorDefinition>& DefinitionClass);
-
-	const USmartObjectBehaviorDefinition* Use(const FSmartObjectRuntime& SmartObjectRuntime, const FSmartObjectClaimHandle& ClaimHandle, const TSubclassOf<USmartObjectBehaviorDefinition>& DefinitionClass);
-=======
 
 	// USubsystem BEGIN
 	virtual void Deinitialize() override;
@@ -753,30 +553,18 @@
 
 	/** Applies filter on provided definition and fills OutValidIndices with indices of all valid slots. */
 	static void FindMatchingSlotDefinitionIndices(const USmartObjectDefinition& Definition, const FSmartObjectRequestFilter& Filter, TArray<int32>& OutValidIndices);
->>>>>>> d731a049
 
 	static const USmartObjectBehaviorDefinition* GetBehaviorDefinition(const FSmartObjectRuntime& SmartObjectRuntime, const FSmartObjectSlotHandle SlotHandle, const TSubclassOf<USmartObjectBehaviorDefinition>& DefinitionClass);
 
-<<<<<<< HEAD
-=======
 	const USmartObjectBehaviorDefinition* Use(const FSmartObjectRuntime& SmartObjectRuntime, const FSmartObjectClaimHandle& ClaimHandle, const TSubclassOf<USmartObjectBehaviorDefinition>& DefinitionClass);
 
 	void AbortAll(FSmartObjectRuntime& SmartObjectRuntime, const ESmartObjectSlotState NewState);
 
->>>>>>> d731a049
 	FSmartObjectSlotClaimState* GetMutableSlotState(const FSmartObjectClaimHandle& ClaimHandle);
 
 	/** Make sure that all SmartObjectCollection actors from our associated world are registered. */
 	void RegisterCollectionInstances();
 
-<<<<<<< HEAD
-	void AddToSimulation(const FSmartObjectHandle ID, const USmartObjectDefinition& Definition, const FTransform& Transform, const FBox& Bounds);
-	void AddToSimulation(const FSmartObjectCollectionEntry& Entry, const USmartObjectDefinition& Definition);
-	void AddToSimulation(const USmartObjectComponent&);
-	void RemoveFromSimulation(const FSmartObjectHandle ID);
-	void RemoveFromSimulation(const FSmartObjectCollectionEntry& Entry);
-	void RemoveFromSimulation(const USmartObjectComponent& SmartObjectComponent);
-=======
 	/**
 	 * Registers a collection entry to the simulation and creates its associated runtime instance.
 	 * This method must be used only when the associated actor component is not available (e.g. not loaded).
@@ -820,7 +608,6 @@
 
 	UPROPERTY()
 	TObjectPtr<USmartObjectSpacePartition> SpacePartition;
->>>>>>> d731a049
 
 	UPROPERTY()
 	TObjectPtr<ASmartObjectSubsystemRenderingActor> RenderingActor;
@@ -836,18 +623,6 @@
 	/** Keep track of Ids associated to objects entirely created at runtime (i.e. not part of the initial collection) */
 	TArray<FSmartObjectHandle> RuntimeCreatedEntries;
 
-<<<<<<< HEAD
-	UPROPERTY()
-	UMassEntitySubsystem* EntitySubsystem;
-
-	FSmartObjectOctree SmartObjectOctree;
-
-	TMap<FSmartObjectHandle, FSmartObjectRuntime> RuntimeSmartObjects;
-	TMap<FSmartObjectSlotHandle, FSmartObjectSlotClaimState> RuntimeSlotStates;
-
-	/** Keep track of Ids associated to objects entirely created at runtime (i.e. not part of the initial collection) */
-	TArray<FSmartObjectHandle> RuntimeCreatedEntries;
-=======
 	/** List of registered components. */
 	UPROPERTY(Transient)
 	TArray<TObjectPtr<USmartObjectComponent>> RegisteredSOComponents;
@@ -855,7 +630,6 @@
 	/** smart objects that attempted to register while no collection was being present */
 	UPROPERTY(Transient)
 	TArray<TObjectPtr<USmartObjectComponent>> PendingSmartObjectRegistration;
->>>>>>> d731a049
 
 	uint32 NextFreeUserID = 1;
 
@@ -865,8 +639,7 @@
 #if WITH_EDITOR
 	friend class ASmartObjectCollection;
 	void RebuildCollection(ASmartObjectCollection& InCollection);
-<<<<<<< HEAD
-	void SpawnMissingCollection();
+	void SpawnMissingCollection() const;
 
 	/**
 	 * Compute bounds from given world and store result in provided collection
@@ -875,34 +648,13 @@
 	 */
 	void ComputeBounds(const UWorld& World, ASmartObjectCollection& Collection) const;
 #endif // WITH_EDITOR
-
-#if WITH_EDITORONLY_DATA
-	/** List of registered used to rebuild collection on demand */
-	UPROPERTY(Transient)
-	TArray<USmartObjectComponent*> RegisteredSOComponents;
-#endif // WITH_EDITORONLY_DATA
-=======
-	void SpawnMissingCollection() const;
-
-	/**
-	 * Compute bounds from given world and store result in provided collection
-	 * @param World World from which the bounds must be computed
-	 * @param Collection Collection that will store computed bounds
-	 */
-	void ComputeBounds(const UWorld& World, ASmartObjectCollection& Collection) const;
-#endif // WITH_EDITOR
->>>>>>> d731a049
 
 #if WITH_SMARTOBJECT_DEBUG
 public:
 	uint32 DebugGetNumRuntimeObjects() const { return RuntimeSmartObjects.Num(); }
 	const TMap<FSmartObjectHandle, FSmartObjectRuntime>& DebugGetRuntimeObjects() const { return RuntimeSmartObjects; }
 	const TMap<FSmartObjectSlotHandle, FSmartObjectSlotClaimState>& DebugGetRuntimeSlots() const { return RuntimeSlotStates; }
-<<<<<<< HEAD
-	uint32 DebugGetNumRegisteredComponents() const { return DebugRegisteredComponents.Num(); }
-=======
 	uint32 DebugGetNumRegisteredComponents() const { return RegisteredSOComponents.Num(); }
->>>>>>> d731a049
 
 	/** Debugging helper to remove all registered smart objects from the simulation */
 	void DebugUnregisterAllSmartObjects();
@@ -910,10 +662,6 @@
 	/** Debugging helpers to add all registered smart objects to the simulation */
 	void DebugRegisterAllSmartObjects();
 
-<<<<<<< HEAD
-private:
-	TArray<TWeakObjectPtr<USmartObjectComponent>> DebugRegisteredComponents;
-=======
 	/** Debugging helper to emulate the start of the simulation to create all runtime data */
 	void DebugInitializeRuntime();
 	
@@ -922,6 +670,5 @@
 
 	/** Debugging helper to emulate the stop of the simulation to destroy all runtime data */
 	void DebugCleanupRuntime();
->>>>>>> d731a049
 #endif // WITH_SMARTOBJECT_DEBUG
 };