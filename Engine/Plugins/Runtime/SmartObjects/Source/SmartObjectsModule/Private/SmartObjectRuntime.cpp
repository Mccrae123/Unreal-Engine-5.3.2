// Copyright Epic Games, Inc. All Rights Reserved.

#include "SmartObjectRuntime.h"

#include "SmartObjectSubsystem.h"
<<<<<<< HEAD
#include "MassEntitySubsystem.h"
=======
#include "MassEntityManager.h"

#include UE_INLINE_GENERATED_CPP_BY_NAME(SmartObjectRuntime)
>>>>>>> d731a049

const FSmartObjectClaimHandle FSmartObjectClaimHandle::InvalidHandle = {};

//----------------------------------------------------------------------//
// FSmartObjectRuntime
//----------------------------------------------------------------------//
FSmartObjectRuntime::FSmartObjectRuntime(const USmartObjectDefinition& InDefinition)
	: Definition(&InDefinition)
<<<<<<< HEAD
	, SharedOctreeID(MakeShareable(new FSmartObjectOctreeID()))
=======
>>>>>>> d731a049
{
	const int32 NumSlotDefinitions = InDefinition.GetSlots().Num();
	SlotHandles.SetNum(NumSlotDefinitions);
}

//----------------------------------------------------------------------//
// FSmartObjectSlotClaimState
//----------------------------------------------------------------------//
bool FSmartObjectSlotClaimState::Claim(const FSmartObjectUserHandle& InUser)
{
	if (State == ESmartObjectSlotState::Free)
	{
		State = ESmartObjectSlotState::Claimed;
		User = InUser;
		return true;
	}
	return false;
}

<<<<<<< HEAD
bool FSmartObjectSlotClaimState::Release(const FSmartObjectClaimHandle& ClaimHandle, const bool bAborted)
=======
bool FSmartObjectSlotClaimState::Release(const FSmartObjectClaimHandle& ClaimHandle, const ESmartObjectSlotState NewState, const bool bAborted)
>>>>>>> d731a049
{
	if (!ensureMsgf(ClaimHandle.IsValid(), TEXT("Attempting to release a slot using an invalid handle: %s"), *LexToString(ClaimHandle)))
	{
		return false;
	}

	bool bReleased = false;

	if (State != ESmartObjectSlotState::Claimed && State != ESmartObjectSlotState::Occupied)
	{
		UE_LOG(LogSmartObject, Error, TEXT("Expected slot state is 'Claimed' or 'Occupied' but current state is '%s'. Slot will not be released"),
			*UEnum::GetValueAsString(State));
	}
	else if (ClaimHandle.UserHandle != User)
	{
		UE_LOG(LogSmartObject, Error, TEXT("User '%s' is trying to release slot claimed or used by other user '%s'. Slot will not be released"),
			*LexToString(ClaimHandle.UserHandle), *LexToString(User));
	}
	else
	{
		if (bAborted)
		{
			const bool bFunctionWasExecuted = OnSlotInvalidatedDelegate.ExecuteIfBound(ClaimHandle, State);
			UE_LOG(LogSmartObject, Verbose, TEXT("Slot invalidated callback was%scalled for %s"), bFunctionWasExecuted ? TEXT(" ") : TEXT(" not "), *LexToString(ClaimHandle));
		}
<<<<<<< HEAD

		State = ESmartObjectSlotState::Free;
		User.Reset();
		bReleased = true;
	}

	return bReleased;
}
=======

		State = NewState;
		User.Invalidate();
		bReleased = true;
	}

	return bReleased;
}
>>>>>>> d731a049
<|MERGE_RESOLUTION|>--- conflicted
+++ resolved
@@ -3,13 +3,9 @@
 #include "SmartObjectRuntime.h"
 
 #include "SmartObjectSubsystem.h"
-<<<<<<< HEAD
-#include "MassEntitySubsystem.h"
-=======
 #include "MassEntityManager.h"
 
 #include UE_INLINE_GENERATED_CPP_BY_NAME(SmartObjectRuntime)
->>>>>>> d731a049
 
 const FSmartObjectClaimHandle FSmartObjectClaimHandle::InvalidHandle = {};
 
@@ -18,10 +14,6 @@
 //----------------------------------------------------------------------//
 FSmartObjectRuntime::FSmartObjectRuntime(const USmartObjectDefinition& InDefinition)
 	: Definition(&InDefinition)
-<<<<<<< HEAD
-	, SharedOctreeID(MakeShareable(new FSmartObjectOctreeID()))
-=======
->>>>>>> d731a049
 {
 	const int32 NumSlotDefinitions = InDefinition.GetSlots().Num();
 	SlotHandles.SetNum(NumSlotDefinitions);
@@ -41,11 +33,7 @@
 	return false;
 }
 
-<<<<<<< HEAD
-bool FSmartObjectSlotClaimState::Release(const FSmartObjectClaimHandle& ClaimHandle, const bool bAborted)
-=======
 bool FSmartObjectSlotClaimState::Release(const FSmartObjectClaimHandle& ClaimHandle, const ESmartObjectSlotState NewState, const bool bAborted)
->>>>>>> d731a049
 {
 	if (!ensureMsgf(ClaimHandle.IsValid(), TEXT("Attempting to release a slot using an invalid handle: %s"), *LexToString(ClaimHandle)))
 	{
@@ -71,16 +59,6 @@
 			const bool bFunctionWasExecuted = OnSlotInvalidatedDelegate.ExecuteIfBound(ClaimHandle, State);
 			UE_LOG(LogSmartObject, Verbose, TEXT("Slot invalidated callback was%scalled for %s"), bFunctionWasExecuted ? TEXT(" ") : TEXT(" not "), *LexToString(ClaimHandle));
 		}
-<<<<<<< HEAD
-
-		State = ESmartObjectSlotState::Free;
-		User.Reset();
-		bReleased = true;
-	}
-
-	return bReleased;
-}
-=======
 
 		State = NewState;
 		User.Invalidate();
@@ -89,4 +67,3 @@
 
 	return bReleased;
 }
->>>>>>> d731a049
