--- conflicted
+++ resolved
@@ -13,10 +13,6 @@
 #include "Engine/World.h"
 #endif
 
-<<<<<<< HEAD
-
-=======
->>>>>>> d731a049
 USmartObjectComponent::USmartObjectComponent(const FObjectInitializer& ObjectInitializer)
 	: Super(ObjectInitializer)
 {
@@ -27,14 +23,11 @@
 {
 	Super::OnRegister();
 
-<<<<<<< HEAD
-=======
 	RegisterToSubsystem();
 }
 
 void USmartObjectComponent::RegisterToSubsystem()
 {
->>>>>>> d731a049
 	const UWorld* World = GetWorld();
 	if (World == nullptr)
 	{
@@ -133,13 +126,6 @@
 FBox USmartObjectComponent::GetSmartObjectBounds() const
 {
 	FBox BoundingBox(ForceInitToZero);
-<<<<<<< HEAD
-
-	const AActor* Owner = GetOwner();
-	if (Owner != nullptr && DefinitionAsset != nullptr)
-	{
-		BoundingBox = DefinitionAsset->GetBounds().TransformBy(Owner->GetTransform());
-=======
 
 	const AActor* Owner = GetOwner();
 	if (Owner != nullptr && DefinitionAsset != nullptr)
@@ -159,7 +145,6 @@
 	if (UAbilitySystemComponent* AbilityComponent = UAbilitySystemGlobals::GetAbilitySystemComponentFromActor(GetOwner()))
 	{
 		BindTagsDelegates(RuntimeInstance, *AbilityComponent);
->>>>>>> d731a049
 	}
 }
 
