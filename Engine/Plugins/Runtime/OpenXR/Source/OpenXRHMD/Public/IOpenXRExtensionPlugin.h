// Copyright Epic Games, Inc. All Rights Reserved.

#pragma once

#include "CoreMinimal.h"
#include "Features/IModularFeatures.h"
#include "ARTypes.h"
#include "ARTextures.h"
#include "ARTraceResult.h"
#include "DefaultSpectatorScreenController.h"
<<<<<<< HEAD
=======
#include "UObject/SoftObjectPath.h"
>>>>>>> 3aae9151

#include <openxr/openxr.h>

class IOpenXRCustomAnchorSupport
{
public:
	/**
	 * Method to add an anchor on tracking space
	 */
	virtual bool OnPinComponent(class UARPin* Pin, XrSession InSession, XrSpace TrackingSpace, XrTime DisplayTime, float worldToMeterScale) = 0;

	/**
	 * Method to remove an anchor from tracking space
	 */
	virtual void OnRemovePin(class UARPin* Pin) = 0;

	virtual void OnUpdatePin(class UARPin* Pin, XrSession InSession, XrSpace TrackingSpace, XrTime DisplayTime, float worldToMeterScale) = 0;

	// ARPin Local Store support.
	// Some Platforms/Devices have the ability to persist AR Anchors (real world positions) to the device or user account.
	// They are saved and loaded with a string identifier.

	virtual bool IsLocalPinSaveSupported() const
	{
		return false;
	}

	virtual bool ArePinsReadyToLoad()
	{
		return false;
	}

	virtual void LoadARPins(XrSession InSession, TFunction<UARPin*(FName)> OnCreatePin)
	{
	}

	virtual bool SaveARPin(XrSession InSession, FName InName, UARPin* InPin)
	{
		return false;
	}

	virtual void RemoveSavedARPin(XrSession InSession, FName InName)
	{
	}

	virtual void RemoveAllSavedARPins(XrSession InSession)
	{
	}
};

class IOpenXRCustomCaptureSupport
{
public:

	virtual bool OnGetCameraIntrinsics(struct FARCameraIntrinsics& OutCameraIntrinsics) const 
	{ 
		return false; 
	}

	/** @return the AR texture for the specified type */
	virtual class UARTexture* OnGetARTexture(EARTextureType TextureType) const
	{ 
		return nullptr; 
	}

	virtual bool OnToggleARCapture(const bool bOnOff) 
	{ 
		return false; 
	}

	virtual FTransform GetCameraTransform() const
	{ 
		return FTransform::Identity; 
	}

	virtual FVector GetWorldSpaceRayFromCameraPoint(FVector2D pixelCoordinate) const
	{
		return FVector::ZeroVector;
	}

	virtual bool IsEnabled() const
	{
		return false;
	}

	virtual TArray<FARTraceResult> OnLineTraceTrackedObjects(const TSharedPtr<FARSupportInterface, ESPMode::ThreadSafe> ARCompositionComponent, const FVector Start, const FVector End, const EARLineTraceChannels TraceChannels)
	{
		return {};
	}
};


class IOpenXRExtensionPlugin : public IModularFeature
{
public:
	virtual ~IOpenXRExtensionPlugin(){}

	static FName GetModularFeatureName()
	{
		static FName OpenXRFeatureName = FName(TEXT("OpenXRExtension"));
		return OpenXRFeatureName;
	}

	/**
	* Register module as an extension on startup.  
	* It is common to do this in StartupModule of your IModuleInterface class (which may also be the class that implements this interface).
	* The module's LoadingPhase must be PostInitConfig or earlier because OpenXRHMD will look for these after it is loaded in that phase.
	*/
	void RegisterOpenXRExtensionModularFeature()
	{
		IModularFeatures::Get().RegisterModularFeature(GetModularFeatureName(), this);
	}

	void UnregisterOpenXRExtensionModularFeature()
	{
		IModularFeatures::Get().UnregisterModularFeature(GetModularFeatureName(), this);
	}

	virtual FString GetDisplayName()
	{
		return FString(TEXT("OpenXRExtensionPlugin"));
	}

	/**
	* Optionally provide a custom loader for the OpenXR plugin.
	*/
	virtual bool GetCustomLoader(PFN_xrGetInstanceProcAddr* OutGetProcAddr)
	{
		return false;
	}

	/**
	* Indicates that the device we're currently running does not support a spectator view.
	* This will only be called once at initialization and should only return a result based for the current device the engine is running on.
	*/
	virtual bool IsStandaloneStereoOnlyDevice()
	{
		return false;
	}
	
	/**
	* Optionally provide a custom render bridge for the OpenXR plugin.
	* Note: this returns a pointer to a new instance allocated with "new".  Calling code is responsible for eventually deleting it.
	*/
	virtual class FOpenXRRenderBridge* GetCustomRenderBridge(XrInstance InInstance, XrSystemId InSystem)
	{
		return nullptr;
	}


	/**
	* Fill the array with extensions required by the plugin
	* If false is returned the plugin and its extensions will be ignored
	*/
	virtual bool GetRequiredExtensions(TArray<const ANSICHAR*>& OutExtensions)
	{
		return true;
	}

	/**
	* Fill the array with extensions optionally supported by the plugin
	* If false is returned the plugin and its extensions will be ignored
	*/
	virtual bool GetOptionalExtensions(TArray<const ANSICHAR*>& OutExtensions)
	{
		return true;
	}

	/**
	* Set the output parameters to add an interaction profile to OpenXR Input
	*/
	virtual bool GetInteractionProfile(XrInstance InInstance, FString& OutKeyPrefix, XrPath& OutPath, bool& OutHasHaptics)
	{
		return false;
	}

	/**
<<<<<<< HEAD
=======
	 * Set the output parameters to provide a path to an asset in the plugin content folder that visualizes
	 * the controller in the hand represented by the user path.
	 * While it's possible to provide controller models for other interaction profiles, you should only provide
	 * controller models for the interaction profile provided by the plugin.
	 * 
	 * NOTE: All models that can be returned also need to be returned in GetControllerModels() so they're included
	 * when cooking a project. If this is skipped the controllers won't show up in packaged projects
	 */
	virtual bool GetControllerModel(XrInstance InInstance, XrPath InInteractionProfile, XrPath InDevicePath, FSoftObjectPath& OutPath)
	{
		return false;
	}

	/**
	 * Add all asset paths that need to be packaged for cooking.
	 */
	virtual void GetControllerModelsForCooking(TArray<FSoftObjectPath>& OutPaths)
	{
	}

	/**
>>>>>>> 3aae9151
	* Set a spectator screen controller specific to the platform
	* If true is returned and OutSpectatorScreenController is nullptr, spectator screen will be disabled
	* If false is returned a default spectator screen controller will be created
	*/
	virtual bool GetSpectatorScreenController(FHeadMountedDisplayBase* InHMDBase, TUniquePtr<FDefaultSpectatorScreenController>& OutSpectatorScreenController)
	{
		return false;
	}

	/**
	* Add any actions provided by the plugin to Actions with suggested bindings.
	* This allows a plugin to 'hard code' an action so that the plugin can use it.
	*/
	virtual void AddActions(XrInstance Instance, TFunction<XrAction(XrActionType InActionType, const FName& InName, const TArray<XrPath>& InSubactionPaths)> AddAction)
	{
	}

	/**
	* Use this callback to handle events that the OpenXR plugin doesn't handle itself
	*/
	virtual void OnEvent(XrSession InSession, const XrEventDataBaseHeader* InHeader)
	{
	}

	/** Get custom anchor interface if provided by this extension. */
	virtual IOpenXRCustomAnchorSupport* GetCustomAnchorSupport() { return nullptr; }

	/** Get custom capture interface if provided by this extension. */
	virtual IOpenXRCustomCaptureSupport* GetCustomCaptureSupport(const EARCaptureType CaptureType) { return nullptr; }
<<<<<<< HEAD
=======

	virtual void* OnEnumerateViewConfigurationViews(XrInstance InInstance, XrSystemId InSystem, XrViewConfigurationType InViewConfigurationType, uint32_t InViewIndex, void* InNext)
	{
		return InNext;
	}

	virtual const void* OnLocateViews(XrSession InSession, XrTime InDisplayTime, const void* InNext)
	{
		return InNext;
	}

>>>>>>> 3aae9151
	/**
	* Callback to provide extra view configurations that should be rendered in the main render pass
	*/
	virtual void GetViewConfigurations(XrSystemId InSystem, TArray<XrViewConfigurationView>& OutViews)
	{
	}

	/**
	* Callback to provide the pose and fov of each view that was provided in GetViewConfigurations
	*/
	virtual void GetViewLocations(XrSession InSession, XrTime InDisplayTime, XrSpace InViewSpace, TArray<XrView>& OutViews)
	{
	}

	/**
	* Callbacks with returned pointer added to next chain, do *not* return pointers to structs on the stack.
	* Remember to assign InNext to the next pointer of your struct or otherwise you may break the next chain.
	*/

	virtual const void* OnCreateInstance(class IOpenXRHMDPlugin* InPlugin, const void* InNext)
	{
		return InNext;
	}

	virtual void PostCreateInstance(XrInstance InInstance)
	{
	}

	virtual const void* OnGetSystem(XrInstance InInstance, const void* InNext)
	{
		return InNext;
	}

	virtual void PostGetSystem(XrInstance InInstance, XrSystemId InSystem)
	{
	}

	virtual const void* OnCreateSession(XrInstance InInstance, XrSystemId InSystem, const void* InNext)
	{
		return InNext;
	}

	virtual void PostCreateSession(XrSession InSession)
	{
	}

	virtual const void* OnBeginSession(XrSession InSession, const void* InNext)
	{
		return InNext;
	}

	// OpenXRHMD::OnBeginRendering_GameThread
	virtual void* OnWaitFrame(XrSession InSession, void* InNext)
	{
		return InNext;
	}

<<<<<<< HEAD
	// OpenXRHMD::OnBeginRendering_RenderThread
=======
	// OpenXRHMD::OnBeginRendering_RenderThread, before acquiring swapchain
	virtual void OnAcquireSwapchainImage(XrSession InSession)
	{
	}

	// OpenXRHMD::OnBeginRendering_RHIThread
>>>>>>> 3aae9151
	virtual const void* OnBeginFrame(XrSession InSession, XrTime DisplayTime, const void* InNext)
	{
		return InNext;
	}

	virtual const void* OnBeginProjectionView(XrSession InSession, int32 InLayerIndex, int32 InViewIndex, const void* InNext)
	{
		return InNext;
	}

	virtual const void* OnBeginDepthInfo(XrSession InSession, int32 InLayerIndex, int32 InViewIndex, const void* InNext)
	{
		return InNext;
	}

	virtual const void* OnEndProjectionLayer(XrSession InSession, int32 InLayerIndex, const void* InNext, XrCompositionLayerFlags& OutFlags)
	{
		return InNext;
	}

	// FOpenXRRenderBridge::Present, RHI thread
	virtual const void* OnEndFrame(XrSession InSession, XrTime DisplayTime, const TArray<XrSwapchainSubImage> InColorImages, const TArray<XrSwapchainSubImage> InDepthImages, const void* InNext)
	{
		return InNext;
	}

	// FOpenXRInput::Tick, game thread, setting up for xrSyncActions.  This happens near the start of the game frame.
	virtual const void* OnSyncActions(XrSession InSession, const void* InNext)
	{
		return InNext;
	}

	// OpenXRHMD::OnStartGameFrame
	virtual void UpdateDeviceLocations(XrSession InSession, XrTime DisplayTime, XrSpace TrackingSpace)
	{
	}

	// FOpenXRInput::Tick, game thread, after xrSyncActions
	virtual void PostSyncActions(XrSession InSession)
	{
	}

	/**
	 * Start the AR system.
	 *
	 * @param SessionType The type of AR session to create
	 *
	 * @return true if the system was successfully started
	 */
	virtual void OnStartARSession(class UARSessionConfig* SessionConfig) {}

	/** Stop the AR system but leave its internal state intact. */
	virtual void OnPauseARSession() {}

	/** Stop the AR system and reset its internal state; this task must succeed. */
	virtual void OnStopARSession() {}

};<|MERGE_RESOLUTION|>--- conflicted
+++ resolved
@@ -8,10 +8,7 @@
 #include "ARTextures.h"
 #include "ARTraceResult.h"
 #include "DefaultSpectatorScreenController.h"
-<<<<<<< HEAD
-=======
 #include "UObject/SoftObjectPath.h"
->>>>>>> 3aae9151
 
 #include <openxr/openxr.h>
 
@@ -189,8 +186,6 @@
 	}
 
 	/**
-<<<<<<< HEAD
-=======
 	 * Set the output parameters to provide a path to an asset in the plugin content folder that visualizes
 	 * the controller in the hand represented by the user path.
 	 * While it's possible to provide controller models for other interaction profiles, you should only provide
@@ -212,7 +207,6 @@
 	}
 
 	/**
->>>>>>> 3aae9151
 	* Set a spectator screen controller specific to the platform
 	* If true is returned and OutSpectatorScreenController is nullptr, spectator screen will be disabled
 	* If false is returned a default spectator screen controller will be created
@@ -242,8 +236,6 @@
 
 	/** Get custom capture interface if provided by this extension. */
 	virtual IOpenXRCustomCaptureSupport* GetCustomCaptureSupport(const EARCaptureType CaptureType) { return nullptr; }
-<<<<<<< HEAD
-=======
 
 	virtual void* OnEnumerateViewConfigurationViews(XrInstance InInstance, XrSystemId InSystem, XrViewConfigurationType InViewConfigurationType, uint32_t InViewIndex, void* InNext)
 	{
@@ -255,7 +247,6 @@
 		return InNext;
 	}
 
->>>>>>> 3aae9151
 	/**
 	* Callback to provide extra view configurations that should be rendered in the main render pass
 	*/
@@ -313,16 +304,12 @@
 		return InNext;
 	}
 
-<<<<<<< HEAD
-	// OpenXRHMD::OnBeginRendering_RenderThread
-=======
 	// OpenXRHMD::OnBeginRendering_RenderThread, before acquiring swapchain
 	virtual void OnAcquireSwapchainImage(XrSession InSession)
 	{
 	}
 
 	// OpenXRHMD::OnBeginRendering_RHIThread
->>>>>>> 3aae9151
 	virtual const void* OnBeginFrame(XrSession InSession, XrTime DisplayTime, const void* InNext)
 	{
 		return InNext;
