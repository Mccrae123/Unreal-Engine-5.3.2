// Copyright Epic Games, Inc. All Rights Reserved.

#pragma once

#include "CoreMinimal.h"

#include <openxr/openxr.h>
#include <openxr/openxr_reflection.h>

#define XR_ENUM_CASE_STR(name, val) case name: return TEXT(#name);
constexpr const TCHAR* OpenXRResultToString(XrResult e)
{
	switch (e)
	{
		XR_LIST_ENUM_XrResult(XR_ENUM_CASE_STR);
		default: return TEXT("Unknown");
	}
}

#define XR_SESSION_STATE_STR(name, val) case name: return TEXT(#name);
constexpr const TCHAR* OpenXRSessionStateToString(XrSessionState e)
{
	switch (e)
	{
		XR_LIST_ENUM_XrSessionState(XR_SESSION_STATE_STR);
	default: return TEXT("Unknown");
	}
}

#if DO_CHECK
#define XR_ENSURE(x) [] (XrResult Result) \
	{ \
		return ensureMsgf(XR_SUCCEEDED(Result), TEXT("OpenXR call failed with result %s"), OpenXRResultToString(Result)); \
	} (x)
#else
#define XR_ENSURE(x) XR_SUCCEEDED(x)
#endif

FORCEINLINE FQuat ToFQuat(XrQuaternionf Quat)
{
	return FQuat(-Quat.z, Quat.x, Quat.y, -Quat.w);
}

FORCEINLINE XrQuaternionf ToXrQuat(FQuat Quat)
{
	return XrQuaternionf{ Quat.Y, Quat.Z, -Quat.X, -Quat.W };
}

FORCEINLINE FVector ToFVector(XrVector3f Vector, float Scale = 1.0f)
{
	return FVector(-Vector.z * Scale, Vector.x * Scale, Vector.y * Scale);
}

FORCEINLINE XrVector3f ToXrVector(FVector Vector, float Scale = 1.0f)
{
	if (Vector.IsZero())
		return XrVector3f{ 0.0f, 0.0f, 0.0f };

	return XrVector3f{ Vector.Y / Scale, Vector.Z / Scale, -Vector.X / Scale };
}

FORCEINLINE FTransform ToFTransform(XrPosef Transform, float Scale = 1.0f)
{
	return FTransform(ToFQuat(Transform.orientation), ToFVector(Transform.position, Scale));
}

FORCEINLINE XrPosef ToXrPose(FTransform Transform, float Scale = 1.0f)
{
	return XrPosef{ ToXrQuat(Transform.GetRotation()), ToXrVector(Transform.GetTranslation(), Scale) };
}

FORCEINLINE FTimespan ToFTimespan(XrTime Time)
{
	// XrTime is a nanosecond counter, FTimespan is a 100-nanosecond counter. 
	// We are losing some precision here.
	return FTimespan((Time + 50) / 100); 
}

FORCEINLINE XrTime ToXrTime(FTimespan Time)
{
	return Time.GetTicks() * 100;
}

<<<<<<< HEAD
=======
FORCEINLINE FIntRect ToFIntRect(XrRect2Di Rect)
{
	return FIntRect(Rect.offset.x, Rect.offset.y, Rect.offset.x + Rect.extent.width, Rect.offset.y + Rect.extent.height);
}

FORCEINLINE XrRect2Di ToXrRect(FIntRect Rect)
{
	return XrRect2Di{ { Rect.Min.X, Rect.Min.Y }, { Rect.Width(), Rect.Height() } };
}

FORCEINLINE FVector2D ToFVector2D(XrExtent2Df Extent, float Scale = 1.0f)
{
	return FVector2D(Extent.width * Scale, Extent.height * Scale);
}

FORCEINLINE XrExtent2Df ToXrExtent2D(FVector2D Vector, float Scale = 1.0f)
{
	if (Vector.IsZero())
		return XrExtent2Df{ 0.0f, 0.0f };

	return XrExtent2Df{ Vector.X / Scale, Vector.Y / Scale };
}

>>>>>>> 3aae9151
/** List all OpenXR global entry points used by Unreal. */
#define ENUM_XR_ENTRYPOINTS_GLOBAL(EnumMacro) \
	EnumMacro(PFN_xrEnumerateApiLayerProperties,xrEnumerateApiLayerProperties) \
	EnumMacro(PFN_xrEnumerateInstanceExtensionProperties,xrEnumerateInstanceExtensionProperties) \
	EnumMacro(PFN_xrCreateInstance,xrCreateInstance)

/** List all OpenXR instance entry points used by Unreal. */
#define ENUM_XR_ENTRYPOINTS(EnumMacro) \
	EnumMacro(PFN_xrDestroyInstance,xrDestroyInstance) \
	EnumMacro(PFN_xrGetInstanceProperties,xrGetInstanceProperties) \
	EnumMacro(PFN_xrPollEvent,xrPollEvent) \
	EnumMacro(PFN_xrResultToString,xrResultToString) \
	EnumMacro(PFN_xrStructureTypeToString,xrStructureTypeToString) \
	EnumMacro(PFN_xrGetSystem,xrGetSystem) \
	EnumMacro(PFN_xrGetSystemProperties,xrGetSystemProperties) \
	EnumMacro(PFN_xrEnumerateEnvironmentBlendModes,xrEnumerateEnvironmentBlendModes) \
	EnumMacro(PFN_xrCreateSession,xrCreateSession) \
	EnumMacro(PFN_xrDestroySession,xrDestroySession) \
	EnumMacro(PFN_xrEnumerateReferenceSpaces,xrEnumerateReferenceSpaces) \
	EnumMacro(PFN_xrCreateReferenceSpace,xrCreateReferenceSpace) \
	EnumMacro(PFN_xrGetReferenceSpaceBoundsRect,xrGetReferenceSpaceBoundsRect) \
	EnumMacro(PFN_xrCreateActionSpace,xrCreateActionSpace) \
	EnumMacro(PFN_xrLocateSpace,xrLocateSpace) \
	EnumMacro(PFN_xrDestroySpace,xrDestroySpace) \
	EnumMacro(PFN_xrEnumerateViewConfigurations,xrEnumerateViewConfigurations) \
	EnumMacro(PFN_xrGetViewConfigurationProperties,xrGetViewConfigurationProperties) \
	EnumMacro(PFN_xrEnumerateViewConfigurationViews,xrEnumerateViewConfigurationViews) \
	EnumMacro(PFN_xrEnumerateSwapchainFormats,xrEnumerateSwapchainFormats) \
	EnumMacro(PFN_xrCreateSwapchain,xrCreateSwapchain) \
	EnumMacro(PFN_xrDestroySwapchain,xrDestroySwapchain) \
	EnumMacro(PFN_xrEnumerateSwapchainImages,xrEnumerateSwapchainImages) \
	EnumMacro(PFN_xrAcquireSwapchainImage,xrAcquireSwapchainImage) \
	EnumMacro(PFN_xrWaitSwapchainImage,xrWaitSwapchainImage) \
	EnumMacro(PFN_xrReleaseSwapchainImage,xrReleaseSwapchainImage) \
	EnumMacro(PFN_xrBeginSession,xrBeginSession) \
	EnumMacro(PFN_xrEndSession,xrEndSession) \
	EnumMacro(PFN_xrRequestExitSession,xrRequestExitSession) \
	EnumMacro(PFN_xrWaitFrame,xrWaitFrame) \
	EnumMacro(PFN_xrBeginFrame,xrBeginFrame) \
	EnumMacro(PFN_xrEndFrame,xrEndFrame) \
	EnumMacro(PFN_xrLocateViews,xrLocateViews) \
	EnumMacro(PFN_xrStringToPath,xrStringToPath) \
	EnumMacro(PFN_xrPathToString,xrPathToString) \
	EnumMacro(PFN_xrCreateActionSet,xrCreateActionSet) \
	EnumMacro(PFN_xrDestroyActionSet,xrDestroyActionSet) \
	EnumMacro(PFN_xrCreateAction,xrCreateAction) \
	EnumMacro(PFN_xrDestroyAction,xrDestroyAction) \
	EnumMacro(PFN_xrSuggestInteractionProfileBindings,xrSuggestInteractionProfileBindings) \
	EnumMacro(PFN_xrAttachSessionActionSets,xrAttachSessionActionSets) \
	EnumMacro(PFN_xrGetCurrentInteractionProfile,xrGetCurrentInteractionProfile) \
	EnumMacro(PFN_xrGetActionStateBoolean,xrGetActionStateBoolean) \
	EnumMacro(PFN_xrGetActionStateFloat,xrGetActionStateFloat) \
	EnumMacro(PFN_xrGetActionStateVector2f,xrGetActionStateVector2f) \
	EnumMacro(PFN_xrGetActionStatePose,xrGetActionStatePose) \
	EnumMacro(PFN_xrSyncActions,xrSyncActions) \
	EnumMacro(PFN_xrEnumerateBoundSourcesForAction,xrEnumerateBoundSourcesForAction) \
	EnumMacro(PFN_xrGetInputSourceLocalizedName,xrGetInputSourceLocalizedName) \
	EnumMacro(PFN_xrApplyHapticFeedback,xrApplyHapticFeedback) \
	EnumMacro(PFN_xrStopHapticFeedback,xrStopHapticFeedback)

/** Declare all XR functions in a namespace to avoid conflicts with the loader exported symbols. */
#define DECLARE_XR_ENTRYPOINTS(Type,Func) extern Type OPENXRHMD_API Func;
namespace OpenXRDynamicAPI
{
	ENUM_XR_ENTRYPOINTS_GLOBAL(DECLARE_XR_ENTRYPOINTS);
	ENUM_XR_ENTRYPOINTS(DECLARE_XR_ENTRYPOINTS);
	DECLARE_XR_ENTRYPOINTS(PFN_xrGetInstanceProcAddr, xrGetInstanceProcAddr)
}
using namespace OpenXRDynamicAPI;

/**
 * Initialize essential OpenXR functions.
 * @returns true if initialization was successful.
 */
bool PreInitOpenXRCore(PFN_xrGetInstanceProcAddr InGetProcAddr);

/**
 * Initialize core OpenXR functions.
 * @returns true if initialization was successful.
 */
bool InitOpenXRCore(XrInstance Instance);<|MERGE_RESOLUTION|>--- conflicted
+++ resolved
@@ -81,8 +81,6 @@
 	return Time.GetTicks() * 100;
 }
 
-<<<<<<< HEAD
-=======
 FORCEINLINE FIntRect ToFIntRect(XrRect2Di Rect)
 {
 	return FIntRect(Rect.offset.x, Rect.offset.y, Rect.offset.x + Rect.extent.width, Rect.offset.y + Rect.extent.height);
@@ -106,7 +104,6 @@
 	return XrExtent2Df{ Vector.X / Scale, Vector.Y / Scale };
 }
 
->>>>>>> 3aae9151
 /** List all OpenXR global entry points used by Unreal. */
 #define ENUM_XR_ENTRYPOINTS_GLOBAL(EnumMacro) \
 	EnumMacro(PFN_xrEnumerateApiLayerProperties,xrEnumerateApiLayerProperties) \
