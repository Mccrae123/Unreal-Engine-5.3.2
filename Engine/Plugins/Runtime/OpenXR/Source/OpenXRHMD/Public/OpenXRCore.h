// Copyright Epic Games, Inc. All Rights Reserved.

#pragma once

#include "CoreMinimal.h"

#include <openxr/openxr.h>
#include <openxr/openxr_reflection.h>

#define XR_ENUM_CASE_STR(name, val) case name: return TEXT(#name);
constexpr const TCHAR* OpenXRResultToString(XrResult e)
{
	switch (e)
	{
		XR_LIST_ENUM_XrResult(XR_ENUM_CASE_STR);
		default: return TEXT("Unknown");
	}
}

#define XR_SESSION_STATE_STR(name, val) case name: return TEXT(#name);
constexpr const TCHAR* OpenXRSessionStateToString(XrSessionState e)
{
	switch (e)
	{
		XR_LIST_ENUM_XrSessionState(XR_SESSION_STATE_STR);
	default: return TEXT("Unknown");
	}
}

#define XR_REFERENCE_SPACE_TYPE_STR(name, val) case name: return TEXT(#name);
constexpr const TCHAR* OpenXRReferenceSpaceTypeToString(XrReferenceSpaceType e)
{
	switch (e)
	{
		XR_LIST_ENUM_XrReferenceSpaceType(XR_REFERENCE_SPACE_TYPE_STR);
	default: return TEXT("Unknown");
	}
}

#if DO_CHECK
#define XR_ENSURE(x) [] (XrResult Result) \
	{ \
		return ensureMsgf(XR_SUCCEEDED(Result), TEXT("OpenXR call failed with result %s"), OpenXRResultToString(Result)); \
	} (x)
#else
#define XR_ENSURE(x) XR_SUCCEEDED(x)
#endif

FORCEINLINE FQuat ToFQuat(XrQuaternionf Quat)
{
	return FQuat(-Quat.z, Quat.x, Quat.y, -Quat.w);
}

FORCEINLINE XrQuaternionf ToXrQuat(FQuat Quat)
{
	return XrQuaternionf{ (float)Quat.Y, (float)Quat.Z, -(float)Quat.X, -(float)Quat.W };
}

FORCEINLINE FVector ToFVector(XrVector3f Vector, float Scale = 1.0f)
{
	return FVector(-Vector.z * Scale, Vector.x * Scale, Vector.y * Scale);
}

FORCEINLINE FVector3f ToFVector3f(XrVector3f Vector, float Scale = 1.0f)
{
	return FVector3f(-Vector.z * Scale, Vector.x * Scale, Vector.y * Scale);
}

FORCEINLINE XrVector3f ToXrVector(FVector Vector, float Scale = 1.0f)
{
	if (Vector.IsZero())
		return XrVector3f{ 0.0f, 0.0f, 0.0f };

	return XrVector3f{ (float)Vector.Y / Scale, (float)Vector.Z / Scale, (float)-Vector.X / Scale };
}

FORCEINLINE FTransform ToFTransform(XrPosef Transform, float Scale = 1.0f)
{
	return FTransform(ToFQuat(Transform.orientation), ToFVector(Transform.position, Scale));
}

FORCEINLINE XrPosef ToXrPose(FTransform Transform, float Scale = 1.0f)
{
	return XrPosef{ ToXrQuat(Transform.GetRotation()), ToXrVector(Transform.GetTranslation(), Scale) };
}

FORCEINLINE FTimespan ToFTimespan(XrTime Time)
{
	// XrTime is a nanosecond counter, FTimespan is a 100-nanosecond counter. 
	// We are losing some precision here.
	return FTimespan((Time + 50) / 100); 
}

FORCEINLINE XrTime ToXrTime(FTimespan Time)
{
	return Time.GetTicks() * 100;
}

FORCEINLINE FIntRect ToFIntRect(XrRect2Di Rect)
{
	return FIntRect(Rect.offset.x, Rect.offset.y, Rect.offset.x + Rect.extent.width, Rect.offset.y + Rect.extent.height);
}

FORCEINLINE XrRect2Di ToXrRect(FIntRect Rect)
{
	return XrRect2Di{ { Rect.Min.X, Rect.Min.Y }, { Rect.Width(), Rect.Height() } };
}

FORCEINLINE FVector2D ToFVector2D(XrVector2f Vector, float Scale = 1.0f)
{
	return FVector2D(Vector.x * Scale, Vector.y * Scale);
}

FORCEINLINE FVector2D ToFVector2D(XrExtent2Df Extent, float Scale = 1.0f)
{
	return FVector2D(Extent.width * Scale, Extent.height * Scale);
}

FORCEINLINE XrExtent2Df ToXrExtent2D(FVector2D Vector, float Scale = 1.0f)
{
	if (Vector.IsZero())
		return XrExtent2Df{ 0.0f, 0.0f };

	return XrExtent2Df{ (float)Vector.X / Scale, (float)Vector.Y / Scale };
<<<<<<< HEAD
=======
}

FORCEINLINE uint32 ToXrPriority(int32 Priority)
{
	// Ensure negative priority numbers map to the lower half of the 32-bit range.
	// We do this by casting to an unsigned int and then flipping the signed bit.
	return (uint32)Priority ^ (1 << 31);
>>>>>>> d731a049
}

/** List all OpenXR global entry points used by Unreal. */
#define ENUM_XR_ENTRYPOINTS_GLOBAL(EnumMacro) \
	EnumMacro(PFN_xrEnumerateApiLayerProperties,xrEnumerateApiLayerProperties) \
	EnumMacro(PFN_xrEnumerateInstanceExtensionProperties,xrEnumerateInstanceExtensionProperties) \
	EnumMacro(PFN_xrCreateInstance,xrCreateInstance)

/** List all OpenXR instance entry points used by Unreal. */
#define ENUM_XR_ENTRYPOINTS(EnumMacro) \
	EnumMacro(PFN_xrDestroyInstance,xrDestroyInstance) \
	EnumMacro(PFN_xrGetInstanceProperties,xrGetInstanceProperties) \
	EnumMacro(PFN_xrPollEvent,xrPollEvent) \
	EnumMacro(PFN_xrResultToString,xrResultToString) \
	EnumMacro(PFN_xrStructureTypeToString,xrStructureTypeToString) \
	EnumMacro(PFN_xrGetSystem,xrGetSystem) \
	EnumMacro(PFN_xrGetSystemProperties,xrGetSystemProperties) \
	EnumMacro(PFN_xrEnumerateEnvironmentBlendModes,xrEnumerateEnvironmentBlendModes) \
	EnumMacro(PFN_xrCreateSession,xrCreateSession) \
	EnumMacro(PFN_xrDestroySession,xrDestroySession) \
	EnumMacro(PFN_xrEnumerateReferenceSpaces,xrEnumerateReferenceSpaces) \
	EnumMacro(PFN_xrCreateReferenceSpace,xrCreateReferenceSpace) \
	EnumMacro(PFN_xrGetReferenceSpaceBoundsRect,xrGetReferenceSpaceBoundsRect) \
	EnumMacro(PFN_xrCreateActionSpace,xrCreateActionSpace) \
	EnumMacro(PFN_xrLocateSpace,xrLocateSpace) \
	EnumMacro(PFN_xrDestroySpace,xrDestroySpace) \
	EnumMacro(PFN_xrEnumerateViewConfigurations,xrEnumerateViewConfigurations) \
	EnumMacro(PFN_xrGetViewConfigurationProperties,xrGetViewConfigurationProperties) \
	EnumMacro(PFN_xrEnumerateViewConfigurationViews,xrEnumerateViewConfigurationViews) \
	EnumMacro(PFN_xrEnumerateSwapchainFormats,xrEnumerateSwapchainFormats) \
	EnumMacro(PFN_xrCreateSwapchain,xrCreateSwapchain) \
	EnumMacro(PFN_xrDestroySwapchain,xrDestroySwapchain) \
	EnumMacro(PFN_xrEnumerateSwapchainImages,xrEnumerateSwapchainImages) \
	EnumMacro(PFN_xrAcquireSwapchainImage,xrAcquireSwapchainImage) \
	EnumMacro(PFN_xrWaitSwapchainImage,xrWaitSwapchainImage) \
	EnumMacro(PFN_xrReleaseSwapchainImage,xrReleaseSwapchainImage) \
	EnumMacro(PFN_xrBeginSession,xrBeginSession) \
	EnumMacro(PFN_xrEndSession,xrEndSession) \
	EnumMacro(PFN_xrRequestExitSession,xrRequestExitSession) \
	EnumMacro(PFN_xrWaitFrame,xrWaitFrame) \
	EnumMacro(PFN_xrBeginFrame,xrBeginFrame) \
	EnumMacro(PFN_xrEndFrame,xrEndFrame) \
	EnumMacro(PFN_xrLocateViews,xrLocateViews) \
	EnumMacro(PFN_xrStringToPath,xrStringToPath) \
	EnumMacro(PFN_xrPathToString,xrPathToString) \
	EnumMacro(PFN_xrCreateActionSet,xrCreateActionSet) \
	EnumMacro(PFN_xrDestroyActionSet,xrDestroyActionSet) \
	EnumMacro(PFN_xrCreateAction,xrCreateAction) \
	EnumMacro(PFN_xrDestroyAction,xrDestroyAction) \
	EnumMacro(PFN_xrSuggestInteractionProfileBindings,xrSuggestInteractionProfileBindings) \
	EnumMacro(PFN_xrAttachSessionActionSets,xrAttachSessionActionSets) \
	EnumMacro(PFN_xrGetCurrentInteractionProfile,xrGetCurrentInteractionProfile) \
	EnumMacro(PFN_xrGetActionStateBoolean,xrGetActionStateBoolean) \
	EnumMacro(PFN_xrGetActionStateFloat,xrGetActionStateFloat) \
	EnumMacro(PFN_xrGetActionStateVector2f,xrGetActionStateVector2f) \
	EnumMacro(PFN_xrGetActionStatePose,xrGetActionStatePose) \
	EnumMacro(PFN_xrSyncActions,xrSyncActions) \
	EnumMacro(PFN_xrEnumerateBoundSourcesForAction,xrEnumerateBoundSourcesForAction) \
	EnumMacro(PFN_xrGetInputSourceLocalizedName,xrGetInputSourceLocalizedName) \
	EnumMacro(PFN_xrApplyHapticFeedback,xrApplyHapticFeedback) \
	EnumMacro(PFN_xrStopHapticFeedback,xrStopHapticFeedback)

/** Declare all XR functions in a namespace to avoid conflicts with the loader exported symbols. */
#define DECLARE_XR_ENTRYPOINTS(Type,Func) extern Type OPENXRHMD_API Func;
namespace OpenXRDynamicAPI
{
	ENUM_XR_ENTRYPOINTS_GLOBAL(DECLARE_XR_ENTRYPOINTS);
	ENUM_XR_ENTRYPOINTS(DECLARE_XR_ENTRYPOINTS);
	DECLARE_XR_ENTRYPOINTS(PFN_xrGetInstanceProcAddr, xrGetInstanceProcAddr)
}
using namespace OpenXRDynamicAPI;

/**
 * Initialize essential OpenXR functions.
 * @returns true if initialization was successful.
 */
bool PreInitOpenXRCore(PFN_xrGetInstanceProcAddr InGetProcAddr);

/**
 * Initialize core OpenXR functions.
 * @returns true if initialization was successful.
 */
bool InitOpenXRCore(XrInstance Instance);

FORCEINLINE XrResult OpenXRPathToFString(XrInstance Instance, XrPath Path, FString& OutString)
{
	uint32 PathCount = 0;
	char PathChars[XR_MAX_PATH_LENGTH];
	XrResult Result = xrPathToString(Instance, Path, XR_MAX_PATH_LENGTH, &PathCount, PathChars);
	if (Result == XR_SUCCESS)
	{
		OutString = FString(PathCount, PathChars);
	}
	else
	{
		OutString = "";
	}	
	return Result;
}

FORCEINLINE XrResult OpenXRPathToFName(XrInstance Instance, XrPath Path, FName& OutFName)
{
	uint32 PathCount = 0;
	char PathChars[XR_MAX_PATH_LENGTH];
	XrResult Result = xrPathToString(Instance, Path, XR_MAX_PATH_LENGTH, &PathCount, PathChars);
	if (Result == XR_SUCCESS)
	{
		OutFName = FName(PathCount, PathChars);
	}
	else
	{
		OutFName = NAME_None;
	}
	return Result;
}<|MERGE_RESOLUTION|>--- conflicted
+++ resolved
@@ -122,8 +122,6 @@
 		return XrExtent2Df{ 0.0f, 0.0f };
 
 	return XrExtent2Df{ (float)Vector.X / Scale, (float)Vector.Y / Scale };
-<<<<<<< HEAD
-=======
 }
 
 FORCEINLINE uint32 ToXrPriority(int32 Priority)
@@ -131,7 +129,6 @@
 	// Ensure negative priority numbers map to the lower half of the 32-bit range.
 	// We do this by casting to an unsigned int and then flipping the signed bit.
 	return (uint32)Priority ^ (1 << 31);
->>>>>>> d731a049
 }
 
 /** List all OpenXR global entry points used by Unreal. */
