--- conflicted
+++ resolved
@@ -111,14 +111,11 @@
 	return FVector2D(Vector.x * Scale, Vector.y * Scale);
 }
 
-<<<<<<< HEAD
-=======
 FORCEINLINE XrVector2f ToXrVector2f(FVector2D Vector, float Scale = 1.0f)
 {
 	return XrVector2f{ (float)Vector.X / Scale, (float)Vector.Y / Scale };
 }
 
->>>>>>> 4af6daef
 FORCEINLINE FVector2D ToFVector2D(XrExtent2Df Extent, float Scale = 1.0f)
 {
 	return FVector2D(Extent.width * Scale, Extent.height * Scale);
@@ -130,16 +127,6 @@
 		return XrExtent2Df{ 0.0f, 0.0f };
 
 	return XrExtent2Df{ (float)Vector.X / Scale, (float)Vector.Y / Scale };
-<<<<<<< HEAD
-}
-
-FORCEINLINE uint32 ToXrPriority(int32 Priority)
-{
-	// Ensure negative priority numbers map to the lower half of the 32-bit range.
-	// We do this by casting to an unsigned int and then flipping the signed bit.
-	return (uint32)Priority ^ (1 << 31);
-}
-=======
 }
 
 FORCEINLINE uint32 ToXrPriority(int32 Priority)
@@ -156,7 +143,6 @@
 	XrCompositionLayerCylinderKHR Cylinder;
 	XrCompositionLayerEquirectKHR Equirect;
 };
->>>>>>> 4af6daef
 
 /**
  * XrPath wrapper with convenience functions
