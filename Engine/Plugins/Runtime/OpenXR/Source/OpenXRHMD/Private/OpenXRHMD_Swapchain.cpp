// Copyright Epic Games, Inc. All Rights Reserved.

#include "OpenXRHMD_Swapchain.h"
#include "OpenXRCore.h"
<<<<<<< HEAD
#include "OpenXRPlatformRHI.h"
#include "XRThreadUtils.h"
=======
#include "XRThreadUtils.h"

static TAutoConsoleVariable<int32> CVarOpenXRSwapchainRetryCount(
	TEXT("vr.OpenXRSwapchainRetryCount"),
	9,
	TEXT("Number of times the OpenXR plugin will attempt to wait for the next swapchain image."),
	ECVF_RenderThreadSafe);

FOpenXRSwapchain::FOpenXRSwapchain(TArray<FTextureRHIRef>&& InRHITextureSwapChain, const FTextureRHIRef & InRHITexture, XrSwapchain InHandle)
	: FXRSwapChain(MoveTemp(InRHITextureSwapChain), InRHITexture)
	, Handle(InHandle)
	, Acquired(false)
{
}
>>>>>>> 3aae9151

FOpenXRSwapchain::~FOpenXRSwapchain() 
{
	XR_ENSURE(xrDestroySwapchain(Handle));
}

<<<<<<< HEAD
FOpenXRSwapchain::~FOpenXRSwapchain() {
	if (IsInGameThread())
	{
		ExecuteOnRenderThread([this]()
		{
			ExecuteOnRHIThread([this]()
			{
				ReleaseResources_RHIThread();
			});
		});
	}
	else
	{
		ExecuteOnRHIThread([this]()
		{
			ReleaseResources_RHIThread();
		});
	}
}

void FOpenXRSwapchain::IncrementSwapChainIndex_RHIThread(int64 Timeout)
=======
// TODO: This function should be renamed to IncrementSwapChainIndex_RenderThread.
// Name change is currently blocked on runtimes still requiring this on the RHI thread.
void FOpenXRSwapchain::IncrementSwapChainIndex_RHIThread()
>>>>>>> 3aae9151
{
	check(IsInRenderingThread() || IsInRHIThread());

	if (Acquired)
	{
		return;
	}

	SCOPED_NAMED_EVENT(AcquireImage, FColor::Red);

	XrSwapchainImageAcquireInfo Info;
	Info.type = XR_TYPE_SWAPCHAIN_IMAGE_ACQUIRE_INFO;
	Info.next = nullptr;
	XR_ENSURE(xrAcquireSwapchainImage(Handle, &Info, &SwapChainIndex_RHIThread));

	GDynamicRHI->RHIAliasTextureResources((FTextureRHIRef&)RHITexture, (FTextureRHIRef&)RHITextureSwapChain[SwapChainIndex_RHIThread]);
	Acquired = true;
}

void FOpenXRSwapchain::WaitCurrentImage_RHIThread(int64 Timeout)
{
	check(IsInRenderingThread() || IsInRHIThread());

	SCOPED_NAMED_EVENT(WaitImage, FColor::Red);

	XrSwapchainImageWaitInfo WaitInfo;
	WaitInfo.type = XR_TYPE_SWAPCHAIN_IMAGE_WAIT_INFO;
	WaitInfo.next = nullptr;
	WaitInfo.timeout = Timeout;
<<<<<<< HEAD

	XrResult WaitResult = XR_SUCCESS;
	int RetryCount = 3;
	do
	{
		XR_ENSURE(WaitResult = xrWaitSwapchainImage(Handle, &WaitInfo));
		if (WaitResult == XR_TIMEOUT_EXPIRED)	//-V547
		{
			UE_LOG(LogHMD, Warning, TEXT("Timed out waiting on swapchain image %u! Attempts remaining %d."), SwapChainIndex_RHIThread, RetryCount);
		}
	} while (WaitResult == XR_TIMEOUT_EXPIRED && RetryCount-- > 0);

	if (WaitResult != XR_SUCCESS) //-V547
	{
		// We can't continue without acquiring a new swapchain image since we won't have an image available to render to.
		UE_LOG(LogHMD, Fatal, TEXT("Failed to wait on acquired swapchain image. This usually indicates a problem with the OpenXR runtime."));
	}
=======
>>>>>>> 3aae9151

	XrResult WaitResult = XR_SUCCESS;
	int RetryCount = CVarOpenXRSwapchainRetryCount.GetValueOnAnyThread();
	do
	{
		XR_ENSURE(WaitResult = xrWaitSwapchainImage(Handle, &WaitInfo));
		if (WaitResult == XR_TIMEOUT_EXPIRED) //-V547
		{
			UE_LOG(LogHMD, Warning, TEXT("Timed out waiting on swapchain image %u! Attempts remaining %d."), SwapChainIndex_RHIThread, RetryCount);
		}
	} while (WaitResult == XR_TIMEOUT_EXPIRED && RetryCount-- > 0);

	if (WaitResult != XR_SUCCESS) //-V547
	{
		// We can't continue without acquiring a new swapchain image since we won't have an image available to render to.
		UE_LOG(LogHMD, Fatal, TEXT("Failed to wait on acquired swapchain image. This usually indicates a problem with the OpenXR runtime."));
	}
}

void FOpenXRSwapchain::ReleaseCurrentImage_RHIThread()
{
	check(IsInRenderingThread() || IsInRHIThread());

	if (!Acquired)
	{
		return;
	}

	SCOPED_NAMED_EVENT(ReleaseImage, FColor::Red);

	XrSwapchainImageReleaseInfo ReleaseInfo;
	ReleaseInfo.type = XR_TYPE_SWAPCHAIN_IMAGE_RELEASE_INFO;
	ReleaseInfo.next = nullptr;
	XR_ENSURE(xrReleaseSwapchainImage(Handle, &ReleaseInfo));

	Acquired = false;
}

uint8 FOpenXRSwapchain::GetNearestSupportedSwapchainFormat(XrSession InSession, uint8 RequestedFormat, TFunction<uint32(uint8)> ToPlatformFormat /*= nullptr*/)
{
	if (!ToPlatformFormat)
	{
		ToPlatformFormat = [](uint8 InFormat) { return GPixelFormats[InFormat].PlatformFormat; };
	}

	uint32_t FormatsCount = 0;
	XR_ENSURE(xrEnumerateSwapchainFormats(InSession, 0, &FormatsCount, nullptr));

	TArray<int64_t> Formats;
	Formats.SetNum(FormatsCount);
	XR_ENSURE(xrEnumerateSwapchainFormats(InSession, (uint32_t)Formats.Num(), &FormatsCount, Formats.GetData()));
	ensure(FormatsCount == Formats.Num());

	// Return immediately if the runtime supports the exact format being requested.
	uint32 PlatformFormat = ToPlatformFormat(RequestedFormat);
	if (Formats.Contains(PlatformFormat))
	{
		return RequestedFormat;
	}

	// Search for a fallback format in order of preference (first element in the array has the highest preference).
	uint8 FallbackFormat = 0;
	uint32 FallbackPlatformFormat = 0;
	for (int64_t Format : Formats)
	{
		if (RequestedFormat == PF_DepthStencil)
		{
			if (Format == ToPlatformFormat(PF_D24))
			{
				FallbackFormat = PF_D24;
				FallbackPlatformFormat = Format;
				break;
			}
		}
		else
		{
			if (Format == ToPlatformFormat(PF_B8G8R8A8))
			{
				FallbackFormat = PF_B8G8R8A8;
				FallbackPlatformFormat = Format;
				break;
			}
			else if (Format == ToPlatformFormat(PF_R8G8B8A8))
			{
				FallbackFormat = PF_R8G8B8A8;
				FallbackPlatformFormat = Format;
				break;
			}
		}
	}

	if (!FallbackFormat)
	{
		UE_LOG(LogHMD, Warning, TEXT("No compatible swapchain format found!"));
		return PF_Unknown;
	}

	UE_LOG(LogHMD, Warning, TEXT("Swapchain format not supported (%d), falling back to runtime preferred format (%d)."), PlatformFormat, FallbackPlatformFormat);
	return FallbackFormat;
}

XrSwapchain FOpenXRSwapchain::CreateSwapchain(XrSession InSession, uint32 PlatformFormat, uint32 SizeX, uint32 SizeY, uint32 ArraySize, uint32 NumMips, uint32 NumSamples, ETextureCreateFlags Flags, ETextureCreateFlags TargetableTextureFlags)
{
	// Need a mutable format so we can reinterpret an sRGB format into a linear format
	XrSwapchainUsageFlags Usage = XR_SWAPCHAIN_USAGE_MUTABLE_FORMAT_BIT;
	if (TargetableTextureFlags & TexCreate_RenderTargetable)
	{
		Usage |= XR_SWAPCHAIN_USAGE_COLOR_ATTACHMENT_BIT;
	}
	if (TargetableTextureFlags & TexCreate_DepthStencilTargetable)
	{
		Usage |= XR_SWAPCHAIN_USAGE_DEPTH_STENCIL_ATTACHMENT_BIT;
	}
	if (TargetableTextureFlags & TexCreate_ShaderResource)
	{
		Usage |= XR_SWAPCHAIN_USAGE_SAMPLED_BIT;
	}
	if (TargetableTextureFlags & TexCreate_UAV)
	{
		Usage |= XR_SWAPCHAIN_USAGE_UNORDERED_ACCESS_BIT;
	}

	XrSwapchain Swapchain;
	XrSwapchainCreateInfo info;
	info.type = XR_TYPE_SWAPCHAIN_CREATE_INFO;
	info.next = nullptr;
	info.createFlags = Flags & TexCreate_Dynamic ? 0 : XR_SWAPCHAIN_CREATE_STATIC_IMAGE_BIT;
	info.usageFlags = Usage;
	info.format = PlatformFormat;
	info.sampleCount = NumSamples;
	info.width = SizeX;
	info.height = SizeY;
	info.faceCount = 1;
	info.arraySize = ArraySize;
	info.mipCount = NumMips;
	if (!XR_ENSURE(xrCreateSwapchain(InSession, &info, &Swapchain)))
	{
		return XR_NULL_HANDLE;
	}
	return Swapchain;
}

template<typename T>
TArray<T> EnumerateImages(XrSwapchain InSwapchain, XrStructureType InType)
{
	TArray<T> Images;
	uint32_t ChainCount;
	xrEnumerateSwapchainImages(InSwapchain, 0, &ChainCount, nullptr);
	Images.AddZeroed(ChainCount);
	for (auto& Image : Images)
	{
		Image.type = InType;
	}
	XR_ENSURE(xrEnumerateSwapchainImages(InSwapchain, ChainCount, &ChainCount, reinterpret_cast<XrSwapchainImageBaseHeader*>(Images.GetData())));
	return Images;
}

#ifdef XR_USE_GRAPHICS_API_D3D11
FXRSwapChainPtr CreateSwapchain_D3D11(XrSession InSession, uint8 Format, uint32 SizeX, uint32 SizeY, uint32 ArraySize, uint32 NumMips, uint32 NumSamples, ETextureCreateFlags Flags, ETextureCreateFlags TargetableTextureFlags, const FClearValueBinding& ClearValueBinding)
{
	TFunction<uint32(uint8)> ToPlatformFormat = [](uint8 InFormat)
	{
		// We need to convert typeless to typed formats to create a swapchain
		DXGI_FORMAT PlatformFormat = (DXGI_FORMAT)GPixelFormats[InFormat].PlatformFormat;
		PlatformFormat = FindDepthStencilDXGIFormat(PlatformFormat);

		// UE4 renders a gamma-corrected image so we need to use an sRGB format if available
		PlatformFormat = FindShaderResourceDXGIFormat(PlatformFormat, true);
		return PlatformFormat;
	};

	Format = FOpenXRSwapchain::GetNearestSupportedSwapchainFormat(InSession, Format, ToPlatformFormat);
	if (!Format)
	{
		return nullptr;
	}

	XrSwapchain Swapchain = FOpenXRSwapchain::CreateSwapchain(InSession, ToPlatformFormat(Format), SizeX, SizeY, ArraySize, NumMips, NumSamples, Flags, TargetableTextureFlags);
	if (!Swapchain)
	{
		return nullptr;
	}

	TArray<FTextureRHIRef> TextureChain;
	TArray<XrSwapchainImageD3D11KHR> Images = EnumerateImages<XrSwapchainImageD3D11KHR>(Swapchain, XR_TYPE_SWAPCHAIN_IMAGE_D3D11_KHR);
	for (const auto& Image : Images)
	{
		TextureChain.Add(static_cast<FTextureRHIRef>(GD3D11RHI->RHICreateTexture2DArrayFromResource(GPixelFormats[Format].UnrealFormat, TargetableTextureFlags, ClearValueBinding, Image.texture)));
	}
	FTextureRHIRef ChainTarget = static_cast<FTextureRHIRef>(GDynamicRHI->RHICreateAliasedTexture((FTextureRHIRef&)TextureChain[0]));

	return CreateXRSwapChain<FOpenXRSwapchain>(MoveTemp(TextureChain), ChainTarget, Swapchain);
}
#endif

#ifdef XR_USE_GRAPHICS_API_D3D12
FXRSwapChainPtr CreateSwapchain_D3D12(XrSession InSession, uint8 Format, uint32 SizeX, uint32 SizeY, uint32 ArraySize, uint32 NumMips, uint32 NumSamples, ETextureCreateFlags Flags, ETextureCreateFlags TargetableTextureFlags, const FClearValueBinding& ClearValueBinding)
{
	TFunction<uint32(uint8)> ToPlatformFormat = [](uint8 InFormat)
	{
		// We need to convert typeless to typed formats to create a swapchain
		DXGI_FORMAT PlatformFormat = (DXGI_FORMAT)GPixelFormats[InFormat].PlatformFormat;
		PlatformFormat = FindDepthStencilDXGIFormat_D3D12(PlatformFormat);

		// UE4 renders a gamma-corrected image so we need to use an sRGB format if available
		PlatformFormat = FindShaderResourceDXGIFormat_D3D12(PlatformFormat, true);
		return PlatformFormat;
	};

	Format = FOpenXRSwapchain::GetNearestSupportedSwapchainFormat(InSession, Format, ToPlatformFormat);
	if (!Format)
	{
		return nullptr;
	}

	XrSwapchain Swapchain = FOpenXRSwapchain::CreateSwapchain(InSession, ToPlatformFormat(Format), SizeX, SizeY, ArraySize, NumMips, NumSamples, Flags, TargetableTextureFlags);
	if (!Swapchain)
	{
		return nullptr;
	}

	FD3D12DynamicRHI* DynamicRHI = FD3D12DynamicRHI::GetD3DRHI();
	TArray<FTextureRHIRef> TextureChain;
	TArray<XrSwapchainImageD3D12KHR> Images = EnumerateImages<XrSwapchainImageD3D12KHR>(Swapchain, XR_TYPE_SWAPCHAIN_IMAGE_D3D12_KHR);
	for (const auto& Image : Images)
	{
		TextureChain.Add(static_cast<FTextureRHIRef>(DynamicRHI->RHICreateTexture2DArrayFromResource(GPixelFormats[Format].UnrealFormat, TargetableTextureFlags, ClearValueBinding, Image.texture)));
	}
	FTextureRHIRef ChainTarget = static_cast<FTextureRHIRef>(GDynamicRHI->RHICreateAliasedTexture((FTextureRHIRef&)TextureChain[0]));

	return CreateXRSwapChain<FOpenXRSwapchain>(MoveTemp(TextureChain), ChainTarget, Swapchain);
}
#endif

#ifdef XR_USE_GRAPHICS_API_OPENGL
FXRSwapChainPtr CreateSwapchain_OpenGL(XrSession InSession, uint8 Format, uint32 SizeX, uint32 SizeY, uint32 ArraySize, uint32 NumMips, uint32 NumSamples, ETextureCreateFlags Flags, ETextureCreateFlags TargetableTextureFlags, const FClearValueBinding& ClearValueBinding)
{
	Format = FOpenXRSwapchain::GetNearestSupportedSwapchainFormat(InSession, Format);
	if (!Format)
	{
		return nullptr;
	}

	XrSwapchain Swapchain = FOpenXRSwapchain::CreateSwapchain(InSession, GPixelFormats[Format].PlatformFormat, SizeX, SizeY, ArraySize, NumMips, NumSamples, Flags, TargetableTextureFlags);
	if (!Swapchain)
	{
		return nullptr;
	}

	TArray<FTextureRHIRef> TextureChain;
	FOpenGLDynamicRHI* DynamicRHI = static_cast<FOpenGLDynamicRHI*>(GDynamicRHI);
	TArray<XrSwapchainImageOpenGLKHR> Images = EnumerateImages<XrSwapchainImageOpenGLKHR>(Swapchain, XR_TYPE_SWAPCHAIN_IMAGE_OPENGL_KHR);
	for (const auto& Image : Images)
	{
		TextureChain.Add(static_cast<FTextureRHIRef>(DynamicRHI->RHICreateTexture2DArrayFromResource(GPixelFormats[Format].UnrealFormat, SizeX, SizeY, ArraySize, NumMips, NumSamples, 1, ClearValueBinding, Image.image, TargetableTextureFlags)));
	}
	FTextureRHIRef ChainTarget = static_cast<FTextureRHIRef>(GDynamicRHI->RHICreateAliasedTexture((FTextureRHIRef&)TextureChain[0]));

	return CreateXRSwapChain<FOpenXRSwapchain>(MoveTemp(TextureChain), ChainTarget, Swapchain);
}
#endif

#ifdef XR_USE_GRAPHICS_API_VULKAN
FXRSwapChainPtr CreateSwapchain_Vulkan(XrSession InSession, uint8 Format, uint32 SizeX, uint32 SizeY, uint32 ArraySize, uint32 NumMips, uint32 NumSamples, ETextureCreateFlags Flags, ETextureCreateFlags TargetableTextureFlags, const FClearValueBinding& ClearValueBinding)
{
	TFunction<uint32(uint8)> ToPlatformFormat = [](uint8 InFormat)
	{
		// UE4 renders a gamma-corrected image so we need to use an sRGB format if available
		return UEToVkTextureFormat(GPixelFormats[InFormat].UnrealFormat, true);
	};
	Format = FOpenXRSwapchain::GetNearestSupportedSwapchainFormat(InSession, Format, ToPlatformFormat);
	if (!Format)
	{
		return nullptr;
	}

	XrSwapchain Swapchain = FOpenXRSwapchain::CreateSwapchain(InSession, ToPlatformFormat(Format), SizeX, SizeY, ArraySize, NumMips, NumSamples, Flags, TargetableTextureFlags);
	if (!Swapchain)
	{
		return nullptr;
	}

	TArray<FTextureRHIRef> TextureChain;
	TArray<XrSwapchainImageVulkanKHR> Images = EnumerateImages<XrSwapchainImageVulkanKHR>(Swapchain, XR_TYPE_SWAPCHAIN_IMAGE_VULKAN_KHR);
	for (const auto& Image : Images)
	{
		TextureChain.Add(static_cast<FTextureRHIRef>(GVulkanRHI->RHICreateTexture2DArrayFromResource(GPixelFormats[Format].UnrealFormat, SizeX, SizeY, ArraySize, NumMips, NumSamples, Image.image, TargetableTextureFlags)));
	}
	FTextureRHIRef ChainTarget = static_cast<FTextureRHIRef>(GDynamicRHI->RHICreateAliasedTexture((FTextureRHIRef&)TextureChain[0]));

	return CreateXRSwapChain<FOpenXRSwapchain>(MoveTemp(TextureChain), ChainTarget, Swapchain);
}
#endif<|MERGE_RESOLUTION|>--- conflicted
+++ resolved
@@ -2,10 +2,6 @@
 
 #include "OpenXRHMD_Swapchain.h"
 #include "OpenXRCore.h"
-<<<<<<< HEAD
-#include "OpenXRPlatformRHI.h"
-#include "XRThreadUtils.h"
-=======
 #include "XRThreadUtils.h"
 
 static TAutoConsoleVariable<int32> CVarOpenXRSwapchainRetryCount(
@@ -20,40 +16,15 @@
 	, Acquired(false)
 {
 }
->>>>>>> 3aae9151
 
 FOpenXRSwapchain::~FOpenXRSwapchain() 
 {
 	XR_ENSURE(xrDestroySwapchain(Handle));
 }
 
-<<<<<<< HEAD
-FOpenXRSwapchain::~FOpenXRSwapchain() {
-	if (IsInGameThread())
-	{
-		ExecuteOnRenderThread([this]()
-		{
-			ExecuteOnRHIThread([this]()
-			{
-				ReleaseResources_RHIThread();
-			});
-		});
-	}
-	else
-	{
-		ExecuteOnRHIThread([this]()
-		{
-			ReleaseResources_RHIThread();
-		});
-	}
-}
-
-void FOpenXRSwapchain::IncrementSwapChainIndex_RHIThread(int64 Timeout)
-=======
 // TODO: This function should be renamed to IncrementSwapChainIndex_RenderThread.
 // Name change is currently blocked on runtimes still requiring this on the RHI thread.
 void FOpenXRSwapchain::IncrementSwapChainIndex_RHIThread()
->>>>>>> 3aae9151
 {
 	check(IsInRenderingThread() || IsInRHIThread());
 
@@ -83,26 +54,6 @@
 	WaitInfo.type = XR_TYPE_SWAPCHAIN_IMAGE_WAIT_INFO;
 	WaitInfo.next = nullptr;
 	WaitInfo.timeout = Timeout;
-<<<<<<< HEAD
-
-	XrResult WaitResult = XR_SUCCESS;
-	int RetryCount = 3;
-	do
-	{
-		XR_ENSURE(WaitResult = xrWaitSwapchainImage(Handle, &WaitInfo));
-		if (WaitResult == XR_TIMEOUT_EXPIRED)	//-V547
-		{
-			UE_LOG(LogHMD, Warning, TEXT("Timed out waiting on swapchain image %u! Attempts remaining %d."), SwapChainIndex_RHIThread, RetryCount);
-		}
-	} while (WaitResult == XR_TIMEOUT_EXPIRED && RetryCount-- > 0);
-
-	if (WaitResult != XR_SUCCESS) //-V547
-	{
-		// We can't continue without acquiring a new swapchain image since we won't have an image available to render to.
-		UE_LOG(LogHMD, Fatal, TEXT("Failed to wait on acquired swapchain image. This usually indicates a problem with the OpenXR runtime."));
-	}
-=======
->>>>>>> 3aae9151
 
 	XrResult WaitResult = XR_SUCCESS;
 	int RetryCount = CVarOpenXRSwapchainRetryCount.GetValueOnAnyThread();
