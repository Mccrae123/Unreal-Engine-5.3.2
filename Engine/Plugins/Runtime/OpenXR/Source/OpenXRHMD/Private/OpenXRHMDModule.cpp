// Copyright Epic Games, Inc. All Rights Reserved.

#include "OpenXRHMDModule.h"
#include "Misc/EngineVersion.h"
#include "OpenXRHMD.h"
#include "OpenXRHMD_RenderBridge.h"
#include "OpenXRCore.h"
#include "IOpenXRExtensionPlugin.h"
#include "IOpenXRARModule.h"
#include "BuildSettings.h"
#include "GeneralProjectSettings.h"
#include "Epic_openxr.h"

#if PLATFORM_ANDROID
#include <android_native_app_glue.h>
extern struct android_app* GNativeAndroidApp;

extern bool AndroidThunkCpp_IsOculusMobileApplication();
#endif

static TAutoConsoleVariable<int32> CVarEnableOpenXRValidationLayer(
	TEXT("xr.EnableOpenXRValidationLayer"),
	0,
	TEXT("If true, enables the OpenXR validation layer, which will provide extended validation of\nOpenXR API calls. This should only be used for debugging purposes.\n")
	TEXT("Changes will only take effect in new game/editor instances - can't be changed at runtime.\n"),
	ECVF_Default);		// @todo: Should we specify ECVF_Cheat here so this doesn't show up in release builds?

static TAutoConsoleVariable<bool> CVarDisableOpenXROnAndroidWithoutOculus(
	TEXT("xr.DisableOpenXROnAndroidWithoutOculus"),
	true,
	TEXT("If true OpenXR will not initialize on Android unless the project is packaged for Oculus (ProjectSetting->Platforms->Android->Advanced APK Packaging->PackageForOculusMobileDevices list not empty).  Currently defaulted to true because the OpenXR loader we are using hangs during intialization on some devices instead of failing, as it should."),
	ECVF_RenderThreadSafe);

//---------------------------------------------------
// OpenXRHMD Plugin Implementation
//---------------------------------------------------

IMPLEMENT_MODULE( FOpenXRHMDModule, OpenXRHMD )

FOpenXRHMDModule::FOpenXRHMDModule()
	: LoaderHandle(nullptr)
	, Instance(XR_NULL_HANDLE)
	, RenderBridge(nullptr)
{ }

FOpenXRHMDModule::~FOpenXRHMDModule()
{
}

TSharedPtr< class IXRTrackingSystem, ESPMode::ThreadSafe > FOpenXRHMDModule::CreateTrackingSystem()
{
	if (!InitInstance())
	{
		return nullptr;
	}

	if (!RenderBridge && !FParse::Param(FCommandLine::Get(), TEXT("xrtrackingonly")))
	{
		if (!InitRenderBridge())
		{
			return nullptr;
		}
	}
	auto ARModule = FModuleManager::LoadModulePtr<IOpenXRARModule>("OpenXRAR");
	auto ARSystem = ARModule->CreateARSystem();

	if (!Instance)
	{
		return nullptr;
	}

	auto OpenXRHMD = FSceneViewExtensions::NewExtension<FOpenXRHMD>(Instance, RenderBridge, EnabledExtensions, ExtensionPlugins, ARSystem);
	if (OpenXRHMD->IsInitialized())
	{
		ARModule->SetTrackingSystem(OpenXRHMD);
		OpenXRHMD->GetARCompositionComponent()->InitializeARSystem();
		return OpenXRHMD;
	}

	return nullptr;
}

void FOpenXRHMDModule::ShutdownModule()
{
	if (Instance)
	{
		DestroyInstance();
	}

	if (LoaderHandle)
	{
		FPlatformProcess::FreeDllHandle(LoaderHandle);
		LoaderHandle = nullptr;
	}
}

uint64 FOpenXRHMDModule::GetGraphicsAdapterLuid()
{
	if (FParse::Param(FCommandLine::Get(), TEXT("xrtrackingonly")))
	{
		return 0;
	}

	if (!RenderBridge)
	{
		if (!InitRenderBridge())
		{
			return 0;
		}
	}

	FConfigFile* EngineIni = GConfig->FindConfigFile(GEngineIni);
	XrSystemId System = GetSystemId();
	if (!System)
	{
		int64 AdapterLuid = 0;
		EngineIni->GetInt64(TEXT("OpenXR.Settings"), TEXT("GraphicsAdapter"), AdapterLuid);
		return reinterpret_cast<uint64&>(AdapterLuid);
	}

	uint64 AdapterLuid = RenderBridge->GetGraphicsAdapterLuid(System);
	if (AdapterLuid)
	{
		// Remember this luid so we use the right adapter, even when we startup without an HMD connected
		EngineIni->SetInt64(TEXT("OpenXR.Settings"), TEXT("GraphicsAdapter"), reinterpret_cast<int64&>(AdapterLuid));
	}
	return AdapterLuid;
}

TSharedPtr< IHeadMountedDisplayVulkanExtensions, ESPMode::ThreadSafe > FOpenXRHMDModule::GetVulkanExtensions()
{
#ifdef XR_USE_GRAPHICS_API_VULKAN
	if (InitInstance() && IsExtensionEnabled(XR_KHR_VULKAN_ENABLE_EXTENSION_NAME))
	{
		XrSystemId System = GetSystemId();
		if (!System)
		{
			return nullptr;
		}

		if (!VulkanExtensions.IsValid())
		{
			VulkanExtensions = MakeShareable(new FOpenXRHMD::FVulkanExtensions(Instance, System));
		}
		return VulkanExtensions;
	}
#endif//XR_USE_GRAPHICS_API_VULKAN
	return nullptr;
}

FString FOpenXRHMDModule::GetDeviceSystemName()
{
	if (InitInstance())
	{
		XrSystemId System = GetSystemId();
		if (System)
		{
			XrSystemProperties SystemProperties;
			SystemProperties.type = XR_TYPE_SYSTEM_PROPERTIES;
			SystemProperties.next = nullptr;
			XR_ENSURE(xrGetSystemProperties(Instance, System, &SystemProperties));

			return FString(UTF8_TO_TCHAR(SystemProperties.systemName));
		}
	}
	return FString("");
}

bool FOpenXRHMDModule::IsStandaloneStereoOnlyDevice()
{
	if (InitInstance())
	{
		for (IOpenXRExtensionPlugin* Module : ExtensionPlugins)
		{
			if (Module->IsStandaloneStereoOnlyDevice())
			{
				return true;
			}
		}

#if PLATFORM_HOLOLENS || PLATFORM_ANDROID
		bool bStartInVR = false;
		GConfig->GetBool(TEXT("/Script/EngineSettings.GeneralProjectSettings"), TEXT("bStartInVR"), bStartInVR, GGameIni); 
		return FParse::Param(FCommandLine::Get(), TEXT("vr")) || bStartInVR;
#endif
	}
	return false;
}

bool FOpenXRHMDModule::EnumerateExtensions()
{
	uint32_t ExtensionsCount = 0;
	if (XR_FAILED(xrEnumerateInstanceExtensionProperties(nullptr, 0, &ExtensionsCount, nullptr)))
	{
		// If it fails this early that means there's no runtime installed
		return false;
	}

	TArray<XrExtensionProperties> Properties;
	Properties.SetNum(ExtensionsCount);
	for (auto& Prop : Properties)
	{
		Prop = XrExtensionProperties{ XR_TYPE_EXTENSION_PROPERTIES };
	}

	if (XR_ENSURE(xrEnumerateInstanceExtensionProperties(nullptr, ExtensionsCount, &ExtensionsCount, Properties.GetData())))
	{
		for (const XrExtensionProperties& Prop : Properties)
		{
			AvailableExtensions.Add(Prop.extensionName);
		}
		return true;
	}
	return false;
}

bool FOpenXRHMDModule::EnumerateLayers()
{
	uint32 LayerPropertyCount = 0;
	if (XR_FAILED(xrEnumerateApiLayerProperties(0, &LayerPropertyCount, nullptr)))
	{
		// As per EnumerateExtensions - a failure here means no runtime installed.
		return false;
	}

	if (!LayerPropertyCount)
	{
		// It's still legit if we have no layers, so early out here (and return success) if so.
		return true;
	}

	TArray<XrApiLayerProperties> LayerProperties;
	LayerProperties.SetNum(LayerPropertyCount);
	for (auto& Prop : LayerProperties)
	{
		Prop = XrApiLayerProperties{ XR_TYPE_API_LAYER_PROPERTIES };
	}

	if (XR_ENSURE(xrEnumerateApiLayerProperties(LayerPropertyCount, &LayerPropertyCount, LayerProperties.GetData())))
	{
		for (const auto& Prop : LayerProperties)
		{
			AvailableLayers.Add(Prop.layerName);
		}
		return true;
	}

	return false;
}

struct AnsiKeyFunc : BaseKeyFuncs<const ANSICHAR*, const ANSICHAR*, false>
{
	typedef typename TTypeTraits<const ANSICHAR*>::ConstPointerType KeyInitType;
	typedef typename TCallTraits<const ANSICHAR*>::ParamType ElementInitType;

	/**
	 * @return The key used to index the given element.
	 */
	static FORCEINLINE KeyInitType GetSetKey(ElementInitType Element)
	{
		return Element;
	}

	/**
	 * @return True if the keys match.
	 */
	static FORCEINLINE bool Matches(KeyInitType A, KeyInitType B)
	{
		return FCStringAnsi::Strcmp(A, B) == 0;
	}

	/** Calculates a hash index for a key. */
	static FORCEINLINE uint32 GetKeyHash(KeyInitType Key)
	{
		return GetTypeHash(Key);
	}
};

bool FOpenXRHMDModule::InitRenderBridge()
{
	// Get all extension plugins
	TSet<const ANSICHAR*, AnsiKeyFunc> ExtensionSet;
	TArray<IOpenXRExtensionPlugin*> ExtModules = IModularFeatures::Get().GetModularFeatureImplementations<IOpenXRExtensionPlugin>(IOpenXRExtensionPlugin::GetModularFeatureName());

	// Query all extension plugins to see if we need to use a custom render bridge
	PFN_xrGetInstanceProcAddr GetProcAddr = nullptr;
	for (IOpenXRExtensionPlugin* Plugin : ExtModules)
	{
		// We are taking ownership of the CustomRenderBridge instance here.
		TRefCountPtr<FOpenXRRenderBridge> CustomRenderBridge = Plugin->GetCustomRenderBridge(Instance);
		if (CustomRenderBridge)
		{
			// We pick the first
			RenderBridge = CustomRenderBridge;
			return true;
		}
	}

	if (GDynamicRHI == nullptr)
	{
		return false;
	}

	if (!InitInstance())
	{
		return false;
	}

	const ERHIInterfaceType RHIType = RHIGetInterfaceType();

#ifdef XR_USE_GRAPHICS_API_D3D11
	if (RHIType == ERHIInterfaceType::D3D11 && IsExtensionEnabled(XR_KHR_D3D11_ENABLE_EXTENSION_NAME))
	{
		RenderBridge = CreateRenderBridge_D3D11(Instance);
	}
	else
#endif
#ifdef XR_USE_GRAPHICS_API_D3D12
	if (RHIType == ERHIInterfaceType::D3D12 && IsExtensionEnabled(XR_KHR_D3D12_ENABLE_EXTENSION_NAME))
	{
		RenderBridge = CreateRenderBridge_D3D12(Instance);
	}
	else
#endif
#if defined(XR_USE_GRAPHICS_API_OPENGL_ES) && defined(XR_USE_PLATFORM_ANDROID)
	if (RHIType == ERHIInterfaceType::OpenGL && IsExtensionEnabled(XR_KHR_OPENGL_ES_ENABLE_EXTENSION_NAME))
	{
		RenderBridge = CreateRenderBridge_OpenGLES(Instance);
	}
	else
#endif
#ifdef XR_USE_GRAPHICS_API_OPENGL
	if (RHIType == ERHIInterfaceType::OpenGL && IsExtensionEnabled(XR_KHR_OPENGL_ENABLE_EXTENSION_NAME))
	{
		RenderBridge = CreateRenderBridge_OpenGL(Instance);
	}
	else
#endif
#ifdef XR_USE_GRAPHICS_API_VULKAN
	if (RHIType == ERHIInterfaceType::Vulkan && IsExtensionEnabled(XR_KHR_VULKAN_ENABLE_EXTENSION_NAME))
	{
		RenderBridge = CreateRenderBridge_Vulkan(Instance);
	}
	else
#endif
	{
		FString RHIString = FApp::GetGraphicsRHI();
		UE_LOG(LogHMD, Warning, TEXT("%s is not currently supported by the OpenXR runtime"), *RHIString);
		return false;
	}
	return true;
}

PFN_xrGetInstanceProcAddr FOpenXRHMDModule::GetDefaultLoader()
{
#if PLATFORM_WINDOWS
#if !PLATFORM_CPU_X86_FAMILY
#error Windows platform does not currently support this CPU family. A OpenXR loader binary for this CPU family is needed.
#endif

#if PLATFORM_64BITS
	FString BinariesPath = FPaths::EngineDir() / FString(TEXT("Binaries/ThirdParty/OpenXR/win64"));
#else
	FString BinariesPath = FPaths::EngineDir() / FString(TEXT("Binaries/ThirdParty/OpenXR/win32"));
#endif

	FString LoaderName = "openxr_loader.dll";
	FPlatformProcess::PushDllDirectory(*BinariesPath);
	LoaderHandle = FPlatformProcess::GetDllHandle(*LoaderName);
	FPlatformProcess::PopDllDirectory(*BinariesPath);
#elif PLATFORM_LINUX
	FString BinariesPath = FPaths::EngineDir() / FString(TEXT("Binaries/ThirdParty/OpenXR/linux/x86_64-unknown-linux-gnu"));
	FString LoaderName = "libopenxr_loader.so";
	LoaderHandle = FPlatformProcess::GetDllHandle(*(BinariesPath / LoaderName)); 
#elif PLATFORM_HOLOLENS
#ifndef PLATFORM_64BITS
#error HoloLens platform does not currently support 32-bit. 32-bit OpenXR loader binaries are needed.
#endif

#if PLATFORM_CPU_ARM_FAMILY
	FString BinariesPath = FPaths::EngineDir() / FString(TEXT("Binaries/ThirdParty/OpenXR/hololens/arm64"));
#elif PLATFORM_CPU_X86_FAMILY
	FString BinariesPath = FPaths::EngineDir() / FString(TEXT("Binaries/ThirdParty/OpenXR/hololens/x64"));
#else
#error Unsupported CPU family for the HoloLens platform.
#endif

	FString LoaderName = "openxr_loader.dll";
	LoaderHandle = FPlatformProcess::GetDllHandle(*(BinariesPath / LoaderName)); 
#elif PLATFORM_ANDROID
	FString LoaderName = "libopenxr_loader.so";
	LoaderHandle = FPlatformProcess::GetDllHandle(*LoaderName);
#endif

	if (!LoaderHandle)
	{
		UE_LOG(LogHMD, Log, TEXT("Failed to find OpenXR runtime loader."));
		return nullptr;
	}

	PFN_xrGetInstanceProcAddr OutGetProcAddr = (PFN_xrGetInstanceProcAddr)FPlatformProcess::GetDllExport(LoaderHandle, TEXT("xrGetInstanceProcAddr"));

#if PLATFORM_ANDROID
	PFN_xrInitializeLoaderKHR xrInitializeLoaderKHR;
	OutGetProcAddr(XR_NULL_HANDLE, "xrInitializeLoaderKHR", (PFN_xrVoidFunction*)&xrInitializeLoaderKHR);
	if (xrInitializeLoaderKHR == nullptr)
	{
		UE_LOG(LogHMD, Error, TEXT("Unable to load OpenXR Android xrInitializeLoaderKHR"));
		return nullptr;
	}

	XrLoaderInitInfoAndroidKHR LoaderInitializeInfoAndroid;
	LoaderInitializeInfoAndroid.type = XR_TYPE_LOADER_INIT_INFO_ANDROID_KHR;
	LoaderInitializeInfoAndroid.next = NULL;
	LoaderInitializeInfoAndroid.applicationVM = GNativeAndroidApp->activity->vm;
	LoaderInitializeInfoAndroid.applicationContext = GNativeAndroidApp->activity->clazz;
	XR_ENSURE(xrInitializeLoaderKHR((XrLoaderInitInfoBaseHeaderKHR*)&LoaderInitializeInfoAndroid));
#endif
	return OutGetProcAddr;
}

bool FOpenXRHMDModule::EnableExtensions(const TArray<const ANSICHAR*>& RequiredExtensions, const TArray<const ANSICHAR*>& OptionalExtensions, TArray<const ANSICHAR*>& OutExtensions)
{
	// Query required extensions and check if they're all available
	bool ExtensionMissing = false;
	for (const ANSICHAR* Ext : RequiredExtensions)
	{
		if (AvailableExtensions.Contains(Ext))
		{
			UE_LOG(LogHMD, Verbose, TEXT("Required extension %S enabled"), Ext);
		}
		else
		{
			UE_LOG(LogHMD, Warning, TEXT("Required extension %S is not available"), Ext);
			ExtensionMissing = true;
		}
	}

	// If any required extensions are missing then we ignore the plugin
	if (ExtensionMissing)
	{
		return false;
	}

	// All required extensions are supported we can safely add them to our set and give the plugin callbacks
	OutExtensions.Append(RequiredExtensions);

	// Add all supported optional extensions to the set
	for (const ANSICHAR* Ext : OptionalExtensions)
	{
		if (AvailableExtensions.Contains(Ext))
		{
			UE_LOG(LogHMD, Verbose, TEXT("Optional extension %S enabled"), Ext);
			OutExtensions.Add(Ext);
		}
		else
		{
			UE_LOG(LogHMD, Log, TEXT("Optional extension %S is not available"), Ext);
		}
	}

	return true;
}

bool FOpenXRHMDModule::GetRequiredExtensions(TArray<const ANSICHAR*>& OutExtensions)
{
#if PLATFORM_ANDROID
	OutExtensions.Add(XR_KHR_ANDROID_CREATE_INSTANCE_EXTENSION_NAME);
#endif

	// If the commandline -xrtrackingonly is passed, then start the application in _Other mode instead of _Scene mode
	// This is used when we only want to get tracking information and don't need to render anything to the XR device
	if (FParse::Param(FCommandLine::Get(), TEXT("xrtrackingonly")))
	{
		OutExtensions.Add(XR_MND_HEADLESS_EXTENSION_NAME);
	}

	return true;
}

bool FOpenXRHMDModule::GetOptionalExtensions(TArray<const ANSICHAR*>& OutExtensions)
{
#ifdef XR_USE_GRAPHICS_API_D3D11
	OutExtensions.Add(XR_KHR_D3D11_ENABLE_EXTENSION_NAME);
#endif
#ifdef XR_USE_GRAPHICS_API_D3D12
	OutExtensions.Add(XR_KHR_D3D12_ENABLE_EXTENSION_NAME);
#endif
#ifdef XR_USE_GRAPHICS_API_OPENGL
	OutExtensions.Add(XR_KHR_OPENGL_ENABLE_EXTENSION_NAME);
#endif
#ifdef XR_USE_GRAPHICS_API_OPENGL_ES
	OutExtensions.Add(XR_KHR_OPENGL_ES_ENABLE_EXTENSION_NAME);
#endif
#ifdef XR_USE_GRAPHICS_API_VULKAN
	OutExtensions.Add(XR_KHR_VULKAN_ENABLE_EXTENSION_NAME);
	OutExtensions.Add(XR_KHR_VULKAN_SWAPCHAIN_FORMAT_LIST_EXTENSION_NAME);
#endif
	OutExtensions.Add(XR_KHR_COMPOSITION_LAYER_DEPTH_EXTENSION_NAME);
	OutExtensions.Add(XR_VARJO_QUAD_VIEWS_EXTENSION_NAME);
	OutExtensions.Add(XR_KHR_VISIBILITY_MASK_EXTENSION_NAME);
	OutExtensions.Add(XR_KHR_BINDING_MODIFICATION_EXTENSION_NAME);
	OutExtensions.Add(XR_EPIC_VIEW_CONFIGURATION_FOV_EXTENSION_NAME);
	OutExtensions.Add(XR_EXT_PALM_POSE_EXTENSION_NAME);

	// Draft extension not yet provided in headers
	OutExtensions.Add("XR_EXT_dpad_binding");
	OutExtensions.Add("XR_EXT_active_action_set_priority");

	return true;
}

bool FOpenXRHMDModule::InitInstance()
{
	if (Instance)
	{
		return true;
	}

#if PLATFORM_ANDROID
	if (AndroidThunkCpp_IsOculusMobileApplication())
	{
		UE_LOG(LogHMD, Log, TEXT("OpenXRHMDModule: App is packaged for Oculus Mobile OpenXR"));
	}
	else
	{
		if (CVarDisableOpenXROnAndroidWithoutOculus.GetValueOnAnyThread())
		{
			UE_LOG(LogHMD, Log, TEXT("OpenXRHMDModule: vr.DisableOpenXROnAndroidWithoutOculus is true and this project is not packaged for Oculus Mobile Devices.  Disabling OpenXR."));
			return false;
		}
		else
		{
			UE_LOG(LogHMD, Log, TEXT("OpenXRHMDModule: App is packaged for Android OpenXR"));
		}
	}
#endif

	// Get all extension plugins
	TSet<const ANSICHAR*, AnsiKeyFunc> ExtensionSet;
	TArray<IOpenXRExtensionPlugin*> ExtModules = IModularFeatures::Get().GetModularFeatureImplementations<IOpenXRExtensionPlugin>(IOpenXRExtensionPlugin::GetModularFeatureName());

	// Query all extension plugins to see if we need to use a custom loader
	PFN_xrGetInstanceProcAddr GetProcAddr = nullptr;
	for (IOpenXRExtensionPlugin* Plugin : ExtModules)
	{
		if (Plugin->GetCustomLoader(&GetProcAddr))
		{
			// We pick the first loader we can find
			UE_LOG(LogHMD, Log, TEXT("OpenXRHMDModule::InitInstance found and will use CustomLoader from plugin %s"), *Plugin->GetDisplayName());
			break;
		}

		// Clear it again just to ensure the failed call didn't leave the pointer set
		GetProcAddr = nullptr;
	}

	if (!GetProcAddr)
	{
		UE_LOG(LogHMD, Log, TEXT("OpenXRHMDModule::InitInstance using DefaultLoader."));
		GetProcAddr = GetDefaultLoader();
	}

	for (IOpenXRExtensionPlugin* Plugin : ExtModules)
	{
		if (Plugin->InsertOpenXRAPILayer(GetProcAddr))
		{
			UE_LOG(LogHMD, Log, TEXT("IOpenXRExtensionPlugin API layer enabled: %s"), *Plugin->GetDisplayName());
		}
	}

	if (!PreInitOpenXRCore(GetProcAddr))
	{
		UE_LOG(LogHMD, Log, TEXT("Failed to initialize core functions. Please check that you have a valid OpenXR runtime installed."));
		return false;
	}

	if (!EnumerateExtensions())
	{
		UE_LOG(LogHMD, Log, TEXT("Failed to enumerate extensions. Please check that you have a valid OpenXR runtime installed."));
		return false;
	}

	if (!EnumerateLayers())
	{
		UE_LOG(LogHMD, Log, TEXT("Failed to enumerate API layers. Please check that you have a valid OpenXR runtime installed."));
		return false;
	}

	// Enable any required and optional extensions that are not plugin specific (usually platform support extensions)
	{
		TArray<const ANSICHAR*> RequiredExtensions, OptionalExtensions, Extensions;
		// Query required extensions
		RequiredExtensions.Empty();
		if (!GetRequiredExtensions(RequiredExtensions))
		{
			UE_LOG(LogHMD, Error, TEXT("Could not get required OpenXR extensions."));
			return false;
		}

		// Query optional extensions
		OptionalExtensions.Empty();
		if (!GetOptionalExtensions(OptionalExtensions))
		{
			UE_LOG(LogHMD, Error, TEXT("Could not get optional OpenXR extensions."));
			return false;
		}

		if (!EnableExtensions(RequiredExtensions, OptionalExtensions, Extensions))
		{
			UE_LOG(LogHMD, Error, TEXT("Could not enable all required OpenXR extensions."));
			return false;
		}
		ExtensionSet.Append(Extensions);
	}

	if (AvailableExtensions.Contains(XR_EPIC_VIEW_CONFIGURATION_FOV_EXTENSION_NAME))
	{
		ExtensionSet.Add(XR_EPIC_VIEW_CONFIGURATION_FOV_EXTENSION_NAME);
	}

	for (IOpenXRExtensionPlugin* Plugin : ExtModules)
	{
		TArray<const ANSICHAR*> RequiredExtensions, OptionalExtensions, Extensions;

		// Query required extensions
		RequiredExtensions.Empty();
		if (!Plugin->GetRequiredExtensions(RequiredExtensions))
		{
			// Ignore the plugin if the query fails
			continue;
		}

		// Query optional extensions
		OptionalExtensions.Empty();
		if (!Plugin->GetOptionalExtensions(OptionalExtensions))
		{
			// Ignore the plugin if the query fails
			continue;
		}

		if (!EnableExtensions(RequiredExtensions, OptionalExtensions, Extensions))
		{
			// Ignore the plugin if the required extension could not be enabled
			FString ModuleName = Plugin->GetDisplayName();
			UE_LOG(LogHMD, Log, TEXT("Could not enable all required OpenXR extensions for %s on current system. This plugin will be loaded but ignored, but will be enabled on a target platform that supports the required extension."), *ModuleName);
			continue;
		}
		ExtensionSet.Append(Extensions);
		ExtensionPlugins.Add(Plugin);
	}

	if (auto ARModule = FModuleManager::LoadModulePtr<IOpenXRARModule>("OpenXRAR"))
	{
		TArray<const ANSICHAR*> ARExtensionSet;
		ARModule->GetExtensions(ARExtensionSet);
		ExtensionSet.Append(ARExtensionSet);
	}

	EnabledExtensions.Reset();
	for (const ANSICHAR* Ext : ExtensionSet)
	{
		EnabledExtensions.Add(Ext);
	}

	// Enable layers, if specified by CVar.
	// Note: For the validation layer to work on Windows (as of latest OpenXR runtime, August 2019), the following are required:
	//   1. Download and build the OpenXR SDK from https://github.com/KhronosGroup/OpenXR-SDK-Source (follow instructions at https://github.com/KhronosGroup/OpenXR-SDK-Source/blob/main/BUILDING.md)
	//	 2. Add a registry key under HKEY_LOCAL_MACHINE\SOFTWARE\Khronos\OpenXR\1\ApiLayers\Explicit, containing the path to the manifest file
	//      (e.g. C:\OpenXR-SDK-Source-main\build\win64\src\api_layers\XrApiLayer_core_validation.json) <-- this file is downloaded as part of the SDK source, above
	//   3. Copy the DLL from the build target at, for example, C:\OpenXR-SDK-Source-main\build\win64\src\api_layers\XrApiLayer_core_validation.dll to
	//      somewhere in your system path (e.g. c:\windows\system32); the OpenXR loader currently doesn't use the path the json file is in (this is a bug)

	const bool bEnableOpenXRValidationLayer = (CVarEnableOpenXRValidationLayer.GetValueOnAnyThread() != 0)
		|| FParse::Param(FCommandLine::Get(), TEXT("openxrdebug"))
		|| FParse::Param(FCommandLine::Get(), TEXT("openxrvalidation"));
	TArray<const char*> Layers;
	if (bEnableOpenXRValidationLayer)
	{
		if (AvailableLayers.Contains("XR_APILAYER_LUNARG_core_validation"))
		{
			UE_LOG(LogHMD, Display, TEXT("Running with OpenXR validation layers, performance might be degraded."));
			Layers.Add("XR_APILAYER_LUNARG_core_validation");
		}
		else
		{
			UE_LOG(LogHMD, Error, TEXT("OpenXR validation was requested, but the validation layer isn't available. Request ignored."));
		}
	}

	// Engine registration can be disabled via console var.
	auto* CVarDisableEngineAndAppRegistration = IConsoleManager::Get().FindTConsoleVariableDataInt(TEXT("r.DisableEngineAndAppRegistration"));
	bool bDisableEngineRegistration = (CVarDisableEngineAndAppRegistration && CVarDisableEngineAndAppRegistration->GetValueOnAnyThread() != 0);

	// EngineName will be of the form "UnrealEngine4.21", with the minor version ("21" in this example)
	// updated with every quarterly release
	FString EngineName = bDisableEngineRegistration ? FString("") : FApp::GetEpicProductIdentifier() + FEngineVersion::Current().ToString(EVersionComponent::Minor);
	FString AppName = bDisableEngineRegistration ? FString("") : FApp::GetProjectName();

	XrInstanceCreateInfo Info;
	Info.type = XR_TYPE_INSTANCE_CREATE_INFO;
	Info.next = nullptr;
	Info.createFlags = 0;
	FPlatformString::Convert((UTF8CHAR*)Info.applicationInfo.applicationName, XR_MAX_APPLICATION_NAME_SIZE, *AppName, AppName.Len() + 1);
	Info.applicationInfo.applicationVersion = static_cast<uint32>(BuildSettings::GetCurrentChangelist()) | (BuildSettings::IsLicenseeVersion() ? 0x80000000 : 0);
	FPlatformString::Convert((UTF8CHAR*)Info.applicationInfo.engineName, XR_MAX_ENGINE_NAME_SIZE, *EngineName, EngineName.Len() + 1);
	Info.applicationInfo.engineVersion = (uint32)(FEngineVersion::Current().GetMinor() << 16 | FEngineVersion::Current().GetPatch());
	Info.applicationInfo.apiVersion = XR_CURRENT_API_VERSION;

	Info.enabledApiLayerCount = Layers.Num();
	Info.enabledApiLayerNames = Layers.GetData();

	Info.enabledExtensionCount = EnabledExtensions.Num();
	Info.enabledExtensionNames = EnabledExtensions.GetData();

#if PLATFORM_ANDROID
	XrInstanceCreateInfoAndroidKHR InstanceCreateInfoAndroid;
	InstanceCreateInfoAndroid.type = XR_TYPE_INSTANCE_CREATE_INFO_ANDROID_KHR;
	InstanceCreateInfoAndroid.next = nullptr;
	InstanceCreateInfoAndroid.applicationVM = GNativeAndroidApp->activity->vm;
	InstanceCreateInfoAndroid.applicationActivity = GNativeAndroidApp->activity->clazz;
	Info.next = &InstanceCreateInfoAndroid;
#endif // PLATFORM_ANDROID

	for (IOpenXRExtensionPlugin* Module : ExtensionPlugins)
	{
		Info.next = Module->OnCreateInstance(this, Info.next);
	}

	XrResult Result = xrCreateInstance(&Info, &Instance);
	if (XR_FAILED(Result))
	{
		UE_LOG(LogHMD, Log, TEXT("Failed to create an OpenXR instance, result is %s. Please check if you have an OpenXR runtime installed. The following extensions were enabled:"), OpenXRResultToString(Result));
		for (const char* Extension : EnabledExtensions)
		{
			UE_LOG(LogHMD, Log, TEXT("- %S"), Extension);
		}
		return false;
	}

	if (!InitOpenXRCore(Instance))
	{
		UE_LOG(LogHMD, Log, TEXT("Failed to initialize core functions. Please check that you have a valid OpenXR runtime installed."));
		return false;
	}

	XrInstanceProperties InstanceProps = { XR_TYPE_INSTANCE_PROPERTIES, nullptr };
	XR_ENSURE(xrGetInstanceProperties(Instance, &InstanceProps));
	InstanceProps.runtimeName[XR_MAX_RUNTIME_NAME_SIZE - 1] = 0; // Ensure the name is null terminated.
	UE_LOG(LogHMD, Log, TEXT("Initialized OpenXR on %S runtime version %d.%d.%d"), InstanceProps.runtimeName, XR_VERSION_MAJOR(InstanceProps.runtimeVersion), XR_VERSION_MINOR(InstanceProps.runtimeVersion), XR_VERSION_PATCH(InstanceProps.runtimeVersion));

	for (IOpenXRExtensionPlugin* Module : ExtensionPlugins)
	{
		Module->PostCreateInstance(Instance);
	}

	return true;
}

XrSystemId FOpenXRHMDModule::GetSystemId() const
{
	XrSystemId System = XR_NULL_SYSTEM_ID;

	XrSystemGetInfo SystemInfo;
	SystemInfo.type = XR_TYPE_SYSTEM_GET_INFO;
	SystemInfo.next = nullptr;
	SystemInfo.formFactor = XR_FORM_FACTOR_HEAD_MOUNTED_DISPLAY;
	for (IOpenXRExtensionPlugin* Module : ExtensionPlugins)
	{
		SystemInfo.next = Module->OnGetSystem(Instance, SystemInfo.next);
	}

	XrResult Result = xrGetSystem(Instance, &SystemInfo, &System);
	if (XR_FAILED(Result))
	{
<<<<<<< HEAD
		DestroyInstance();
		UE_LOG(LogHMD, Log, TEXT("Failed to get an OpenXR system, result is %s. Please check that your runtime supports VR headsets."), OpenXRResultToString(Result));
		return false;
=======
		UE_LOG(LogHMD, VeryVerbose, TEXT("Failed to get an OpenXR system, result is %s"), OpenXRResultToString(Result));
		return XR_NULL_SYSTEM_ID;
>>>>>>> 74d0b334
	}

	for (IOpenXRExtensionPlugin* Module : ExtensionPlugins)
	{
		Module->PostGetSystem(Instance, System);
	}

<<<<<<< HEAD
	return true;
}

void FOpenXRHMDModule::DestroyInstance()
{
	XR_ENSURE(xrDestroyInstance(Instance));
	Instance = XR_NULL_HANDLE;
=======
	return System;
}

FName FOpenXRHMDModule::ResolvePathToName(XrPath Path)
{
	{
		FReadScopeLock Lock(NameMutex);
		FName* FoundName = PathToName.Find(Path);
		if (FoundName)
		{
			// We've already previously resolved this XrPath to an FName
			return *FoundName;
		}
	}

	uint32 PathCount = 0;
	char PathChars[XR_MAX_PATH_LENGTH];
	XrResult Result = xrPathToString(Instance, Path, XR_MAX_PATH_LENGTH, &PathCount, PathChars);
	check(XR_SUCCEEDED(Result));
	if (Result == XR_SUCCESS)
	{
		// Resolve this XrPath to an FName and store it in the name map
		FName Name(PathCount - 1, PathChars);

		FWriteScopeLock Lock(NameMutex);
		PathToName.Add(Path, Name);
		NameToPath.Add(Name, Path);
		return Name;
	}
	else
	{
		return NAME_None;
	}
}

XrPath FOpenXRHMDModule::ResolveNameToPath(FName Name)
{
	{
		FReadScopeLock Lock(NameMutex);
		XrPath* FoundPath = NameToPath.Find(Name);
		if (FoundPath)
		{
			// We've already previously resolved this FName to an XrPath
			return *FoundPath;
		}
	}

	XrPath Path = XR_NULL_PATH;
	FString PathString = Name.ToString();
	XrResult Result = xrStringToPath(Instance, StringCast<ANSICHAR>(*PathString).Get(), &Path);
	check(XR_SUCCEEDED(Result));
	if (Result == XR_SUCCESS)
	{
		FWriteScopeLock Lock(NameMutex);
		PathToName.Add(Path, Name);
		NameToPath.Add(Name, Path);
		return Path;
	}
	else
	{
		return XR_NULL_PATH;
	}
>>>>>>> 74d0b334
}<|MERGE_RESOLUTION|>--- conflicted
+++ resolved
@@ -84,7 +84,7 @@
 {
 	if (Instance)
 	{
-		DestroyInstance();
+		XR_ENSURE(xrDestroyInstance(Instance));
 	}
 
 	if (LoaderHandle)
@@ -773,14 +773,8 @@
 	XrResult Result = xrGetSystem(Instance, &SystemInfo, &System);
 	if (XR_FAILED(Result))
 	{
-<<<<<<< HEAD
-		DestroyInstance();
-		UE_LOG(LogHMD, Log, TEXT("Failed to get an OpenXR system, result is %s. Please check that your runtime supports VR headsets."), OpenXRResultToString(Result));
-		return false;
-=======
 		UE_LOG(LogHMD, VeryVerbose, TEXT("Failed to get an OpenXR system, result is %s"), OpenXRResultToString(Result));
 		return XR_NULL_SYSTEM_ID;
->>>>>>> 74d0b334
 	}
 
 	for (IOpenXRExtensionPlugin* Module : ExtensionPlugins)
@@ -788,15 +782,6 @@
 		Module->PostGetSystem(Instance, System);
 	}
 
-<<<<<<< HEAD
-	return true;
-}
-
-void FOpenXRHMDModule::DestroyInstance()
-{
-	XR_ENSURE(xrDestroyInstance(Instance));
-	Instance = XR_NULL_HANDLE;
-=======
 	return System;
 }
 
@@ -859,5 +844,4 @@
 	{
 		return XR_NULL_PATH;
 	}
->>>>>>> 74d0b334
 }