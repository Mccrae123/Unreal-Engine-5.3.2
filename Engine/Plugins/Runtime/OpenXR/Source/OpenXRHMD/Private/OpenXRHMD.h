// Copyright Epic Games, Inc. All Rights Reserved.

#pragma once

#include "OpenXRHMD_Layer.h"
#include "OpenXRAssetManager.h"
#include "CoreMinimal.h"
#include "HeadMountedDisplayBase.h"
#include "XRTrackingSystemBase.h"
#include "XRRenderTargetManager.h"
#include "XRRenderBridge.h"
#include "XRSwapChain.h"
#include "SceneViewExtension.h"
#include "StereoLayerManager.h"
#include "DefaultSpectatorScreenController.h"
#include "IHeadMountedDisplayVulkanExtensions.h"
#include "IOpenXRExtensionPluginDelegates.h"
<<<<<<< HEAD
=======
#include "Misc/EnumClassFlags.h"
>>>>>>> 4af6daef

#include <openxr/openxr.h>

class APlayerController;
class FSceneView;
class FSceneViewFamily;
class FFBFoveationImageGenerator;
class FOpenXRSwapchain;
class UCanvas;
class FOpenXRRenderBridge;
class IOpenXRInputModule;
struct FDefaultStereoLayers_LayerRenderParams;
<<<<<<< HEAD
=======
union FXrCompositionLayerUnion;
>>>>>>> 4af6daef

/**
 * Simple Head Mounted Display
 */
class FOpenXRHMD
	: public FHeadMountedDisplayBase
	, public FXRRenderTargetManager
	, public FHMDSceneViewExtension
	, public FOpenXRAssetManager
	, public TStereoLayerManager<FOpenXRLayer>
	, public IOpenXRExtensionPluginDelegates
{
private:

public:
	class FDeviceSpace
	{
	public:
		FDeviceSpace(XrAction InAction, XrPath InPath);
		~FDeviceSpace();

		bool CreateSpace(XrSession InSession);
		void DestroySpace();

		XrAction Action;
		XrSpace Space;
		XrPath Path;
	};

	class FTrackingSpace
	{
	public:
		FTrackingSpace(XrReferenceSpaceType InType);
		FTrackingSpace(XrReferenceSpaceType InType, XrPosef InBasePose);
		~FTrackingSpace();

		bool CreateSpace(XrSession InSession);
		void DestroySpace();

		XrReferenceSpaceType Type;
		XrSpace Handle;
		XrPosef BasePose;
<<<<<<< HEAD
	};

	struct FPluginViewInfo
	{
		class IOpenXRExtensionPlugin* Plugin = nullptr;
		EStereoscopicPass PassType = EStereoscopicPass::eSSP_PRIMARY;
		bool bIsPluginManaged = false;
=======
>>>>>>> 4af6daef
	};

	// The game and render threads each have a separate copy of these structures so that they don't stomp on each other or cause tearing
	// when the game thread progresses to the next frame while the render thread is still working on the previous frame.
	struct FPipelinedFrameState
	{
		XrFrameState FrameState{XR_TYPE_FRAME_STATE};
		XrViewState ViewState{XR_TYPE_VIEW_STATE};
		TArray<XrView> Views;
		TArray<XrViewConfigurationView> ViewConfigs;
		TArray<XrSpaceLocation> DeviceLocations;
		TSharedPtr<FTrackingSpace> TrackingSpace;
		float WorldToMetersScale = 100.0f;
		float PixelDensity = 1.0f;
<<<<<<< HEAD

		TArray<XrViewConfigurationView> ViewConfigs;
		TArray<FPluginViewInfo> PluginViewInfos;

		bool bXrFrameStateUpdated = false;
	};

=======
		bool bXrFrameStateUpdated = false;
	};

>>>>>>> 4af6daef
	struct FEmulatedLayerState
	{
		// These layers are used as a target to composite all the emulated face locked layers into
		// and be sent to the compositor with VIEW tracking space to avoid reprojection.
		TArray<XrCompositionLayerProjectionView> CompositedProjectionLayers;
		TArray<XrSwapchainSubImage> EmulationImages;
		// This swapchain is where the emulated face locked layers are rendered into.
		FXRSwapChainPtr EmulationSwapchain;
<<<<<<< HEAD
		bool bIsFaceLockedLayerEmulationActive = false;
=======
>>>>>>> 4af6daef
	};

	struct FBasePassLayerBlendParameters
	{
		// Default constructor inverts the alpha for color blending to make up for the fact that UE uses
		// alpha = 0 for opaque and alpha = 1 for transparent while OpenXR does the opposite.
		// Alpha blending passes through the destination alpha instead.
		FBasePassLayerBlendParameters()
		{
			srcFactorColor = XR_BLEND_FACTOR_ONE_MINUS_SRC_ALPHA_FB;
			dstFactorColor = XR_BLEND_FACTOR_SRC_ALPHA_FB;
			srcFactorAlpha = XR_BLEND_FACTOR_ZERO_FB;
			dstFactorAlpha = XR_BLEND_FACTOR_ONE_FB;
		}
		
		XrBlendFactorFB	srcFactorColor;
		XrBlendFactorFB	dstFactorColor;
		XrBlendFactorFB	srcFactorAlpha;
		XrBlendFactorFB	dstFactorAlpha;
	};

	enum class EOpenXRLayerStateFlags : uint32
	{
		None = 0u,
		BackgroundLayerVisible = (1u << 0),
		SubmitBackgroundLayer = (1u << 1),
		SubmitDepthLayer = (1u << 2),
		SubmitEmulatedFaceLockedLayer = (1u << 3),
	};
	FRIEND_ENUM_CLASS_FLAGS(EOpenXRLayerStateFlags);

	struct FPipelinedLayerState
	{
		TArray<FXrCompositionLayerUnion> NativeOverlays;
		TArray<XrCompositionLayerProjectionView> ProjectionLayers;
		TArray<XrCompositionLayerDepthInfoKHR> DepthLayers;

		TArray<XrSwapchainSubImage> ColorImages;
		TArray<XrSwapchainSubImage> DepthImages;

		FXRSwapChainPtr ColorSwapchain;
		FXRSwapChainPtr DepthSwapchain;
<<<<<<< HEAD
		TArray<FXRSwapChainPtr> QuadSwapchains;

		FEmulatedLayerState EmulatedLayerState;

		bool bBackgroundLayerVisible = true;
		bool bSubmitBackgroundLayer = true;
=======
		TArray<FXRSwapChainPtr> NativeOverlaySwapchains;

		FEmulatedLayerState EmulatedLayerState;

		EOpenXRLayerStateFlags LayerStateFlags = EOpenXRLayerStateFlags::None;
		FBasePassLayerBlendParameters BasePassLayerBlendParams;
>>>>>>> 4af6daef
	};

	class FVulkanExtensions : public IHeadMountedDisplayVulkanExtensions
	{
	public:
		FVulkanExtensions(XrInstance InInstance, XrSystemId InSystem) : Instance(InInstance), System(InSystem) {}
		virtual ~FVulkanExtensions() {}

		/** IHeadMountedDisplayVulkanExtensions */
		virtual bool GetVulkanInstanceExtensionsRequired(TArray<const ANSICHAR*>& Out) override;
		virtual bool GetVulkanDeviceExtensionsRequired(VkPhysicalDevice_T *pPhysicalDevice, TArray<const ANSICHAR*>& Out) override;

	private:
		XrInstance Instance;
		XrSystemId System;

		TArray<char> Extensions;
		TArray<char> DeviceExtensions;
	};

	/** IXRTrackingSystem interface */
	virtual FName GetSystemName() const override
	{
		// This identifier is relied upon for plugin identification,
		// see GetHMDName() to query the true XR system name.
		static FName DefaultName(TEXT("OpenXR"));
		return DefaultName;
	}

	int32 GetXRSystemFlags() const override
	{
		int32 flags = EXRSystemFlags::IsHeadMounted;

		if (SelectedEnvironmentBlendMode != XR_ENVIRONMENT_BLEND_MODE_OPAQUE)
		{
			flags |= EXRSystemFlags::IsAR;
		}

		if (bSupportsHandTracking)
		{
			flags |= EXRSystemFlags::SupportsHandTracking;
		}

		return flags;
	}

	virtual bool EnumerateTrackedDevices(TArray<int32>& OutDevices, EXRTrackedDeviceType Type = EXRTrackedDeviceType::Any) override;

	virtual void SetInterpupillaryDistance(float NewInterpupillaryDistance) override;
	virtual float GetInterpupillaryDistance() const override;
	virtual bool GetRelativeEyePose(int32 InDeviceId, int32 InViewIndex, FQuat& OutOrientation, FVector& OutPosition) override;

	virtual void ResetOrientationAndPosition(float Yaw = 0.f) override;
	virtual void ResetOrientation(float Yaw = 0.f) override;
	virtual void ResetPosition() override;
	virtual void Recenter(EOrientPositionSelector::Type Selector, float Yaw = 0.f);

	virtual bool GetIsTracked(int32 DeviceId);
	virtual bool GetCurrentPose(int32 DeviceId, FQuat& CurrentOrientation, FVector& CurrentPosition) override;
<<<<<<< HEAD
	virtual bool GetPoseForTime(int32 DeviceId, FTimespan Timespan, bool& OutTimeWasUsed, FQuat& CurrentOrientation, FVector& CurrentPosition, bool& bProvidedLinearVelocity, FVector& LinearVelocity, bool& bProvidedAngularVelocity, FVector& AngularVelocityRadPerSec, bool& bProvidedLinearAcceleration, FVector& LinearAcceleration, float WorldToMetersScale);
=======
	virtual bool GetPoseForTime(int32 DeviceId, FTimespan Timespan, bool& OutTimeWasUsed, FQuat& CurrentOrientation, FVector& CurrentPosition, bool& bProvidedLinearVelocity, FVector& LinearVelocity, bool& bProvidedAngularVelocity, FVector& AngularVelocityAsAxisAndLength, bool& bProvidedLinearAcceleration, FVector& LinearAcceleration, float WorldToMetersScale);
>>>>>>> 4af6daef
	virtual bool GetCurrentInteractionProfile(const EControllerHand Hand, FString& InteractionProfile) override;
	
	virtual void SetBaseRotation(const FRotator& InBaseRotation) override;
	virtual FRotator GetBaseRotation() const override;

	virtual void SetBaseOrientation(const FQuat& InBaseOrientation) override;
	virtual FQuat GetBaseOrientation() const override;

	virtual void SetBasePosition(const FVector& InBasePosition) override;
	virtual FVector GetBasePosition() const override;

	virtual void SetTrackingOrigin(EHMDTrackingOrigin::Type NewOrigin) override
	{
		if (!bUseCustomReferenceSpace)
		{
			TrackingSpaceType = (NewOrigin == EHMDTrackingOrigin::Eye || StageSpace == XR_NULL_HANDLE) ? XR_REFERENCE_SPACE_TYPE_LOCAL : XR_REFERENCE_SPACE_TYPE_STAGE;
			bTrackingSpaceInvalid = true;
		}
	}
	virtual EHMDTrackingOrigin::Type GetTrackingOrigin() const override
	{
		return (TrackingSpaceType == XR_REFERENCE_SPACE_TYPE_LOCAL) ? EHMDTrackingOrigin::Eye : EHMDTrackingOrigin::Stage;
	}

	virtual class IHeadMountedDisplay* GetHMDDevice() override
	{
		return this;
	}
	virtual class TSharedPtr< class IStereoRendering, ESPMode::ThreadSafe > GetStereoRenderingDevice() override
	{
		return SharedThis(this);
	}
#if !PLATFORM_HOLOLENS
	// Native stereo layers severely impact performance on Hololens
	virtual class IStereoLayers* GetStereoLayers() override
	{
		return this;
	}
#endif

	virtual void GetMotionControllerData(UObject* WorldContext, const EControllerHand Hand, FXRMotionControllerData& MotionControllerData) override;

	virtual float GetWorldToMetersScale() const override;

	virtual FVector2D GetPlayAreaBounds(EHMDTrackingOrigin::Type Origin) const override;
	virtual bool GetPlayAreaRect(FTransform& OutTransform, FVector2D& OutExtent) const override;
	virtual bool GetTrackingOriginTransform(TEnumAsByte<EHMDTrackingOrigin::Type> Origin, FTransform& OutTransform)  const override;

	virtual bool HDRGetMetaDataForStereo(EDisplayOutputFormat& OutDisplayOutputFormat, EDisplayColorGamut& OutDisplayColorGamut, bool& OutbHDRSupported) override;

protected:
	enum ETextureCopyBlendModifier : uint8;

	enum ETextureCopyBlendModifier : uint8;

	bool StartSession();
	bool StopSession();
	bool OnStereoStartup();
	bool OnStereoTeardown();
	bool ReadNextEvent(XrEventDataBuffer* buffer);
	void DestroySession();

	void RequestExitApp();

	void BuildOcclusionMeshes();
	bool BuildOcclusionMesh(XrVisibilityMaskTypeKHR Type, int View, FHMDViewMesh& Mesh);

	const FPipelinedFrameState& GetPipelinedFrameStateForThread() const;
	FPipelinedFrameState& GetPipelinedFrameStateForThread();

	void UpdateDeviceLocations(bool bUpdateOpenXRExtensionPlugins);
	void EnumerateViews(FPipelinedFrameState& PipelineState);
	void LocateViews(FPipelinedFrameState& PipelinedState, bool ResizeViewsArray = false);
<<<<<<< HEAD
	bool IsViewManagedByPlugin(int32 ViewIndex) const;
=======
>>>>>>> 4af6daef

	void CopyTexture_RenderThread(FRHICommandListImmediate& RHICmdList, FRHITexture2D* SrcTexture, FIntRect SrcRect, FRHITexture2D* DstTexture, FIntRect DstRect, 
								  bool bClearBlack, ERenderTargetActions RTAction, ERHIAccess FinalDstAccess, ETextureCopyBlendModifier SrcTextureCopyModifier) const;
	
	void CopyTexture_RenderThread(FRHICommandListImmediate& RHICmdList, FRHITexture2D* SrcTexture, FIntRect SrcRect, const FXRSwapChainPtr& DstSwapChain, FIntRect DstRect, bool bClearBlack, ETextureCopyBlendModifier SrcTextureCopyModifier) const;
<<<<<<< HEAD

	void AllocateDepthTextureInternal(uint32 SizeX, uint32 SizeY, uint32 NumSamples, uint32 ArraySize);

	// Used with FCoreDelegates
	void VRHeadsetRecenterDelegate();

	void SetupFrameQuadLayers_RenderThread(FRHICommandListImmediate& RHICmdList);
=======

	void AllocateDepthTextureInternal(uint32 SizeX, uint32 SizeY, uint32 NumSamples, uint32 ArraySize);

	// Used with FCoreDelegates
	void VRHeadsetRecenterDelegate();

	void SetupFrameLayers_RenderThread(FRHICommandListImmediate& RHICmdList);
>>>>>>> 4af6daef
	void DrawEmulatedLayers_RenderThread(FRDGBuilder& GraphBuilder, const FSceneView& InView);
	void DrawBackgroundCompositedEmulatedLayers_RenderThread(FRDGBuilder& GraphBuilder, const FSceneView& InView);
	void DrawEmulatedFaceLockedLayers_RenderThread(FRDGBuilder& GraphBuilder, const FSceneView& InView);

	/** TStereoLayerManager<FOpenXRLayer> */
	void UpdateLayer(FOpenXRLayer& ManagerLayer, uint32 LayerId, bool bIsValid) override;

public:
	/** IXRTrackingSystem interface */
	virtual bool DoesSupportLateProjectionUpdate() const override { return true; }
	virtual FString GetVersionString() const override;
	virtual bool HasValidTrackingPosition() override { return IsTracking(HMDDeviceId); }

	/** IHeadMountedDisplay interface */
	virtual bool IsHMDConnected() override;
	virtual bool DoesSupportPositionalTracking() const override { return true; }
	virtual bool IsHMDEnabled() const override;
	virtual void EnableHMD(bool allow = true) override;
	virtual FName GetHMDName() const override;
	virtual bool GetHMDMonitorInfo(MonitorInfo&) override;
	virtual void GetFieldOfView(float& OutHFOVInDegrees, float& OutVFOVInDegrees) const override;
	virtual bool IsChromaAbCorrectionEnabled() const override;
	virtual float GetPixelDenity() const override;
	virtual void SetPixelDensity(const float NewDensity) override;
	virtual FIntPoint GetIdealRenderTargetSize() const override;
	virtual bool GetHMDDistortionEnabled(EShadingPath ShadingPath) const override { return false; }
	virtual FIntRect GetFullFlatEyeRect_RenderThread(FTexture2DRHIRef EyeTexture) const override;
	virtual void CopyTexture_RenderThread(FRHICommandListImmediate& RHICmdList, FRHITexture2D* SrcTexture, FIntRect SrcRect, FRHITexture2D* DstTexture, FIntRect DstRect, bool bClearBlack, bool bNoAlpha) const override;
	virtual bool HasHiddenAreaMesh() const override final;
	virtual bool HasVisibleAreaMesh() const override final;
	virtual void DrawHiddenAreaMesh(class FRHICommandList& RHICmdList, int32 ViewIndex) const override final;
	virtual void DrawVisibleAreaMesh(class FRHICommandList& RHICmdList, int32 ViewIndex) const override final;
	virtual void OnBeginRendering_RenderThread(FRHICommandListImmediate& RHICmdList, FSceneViewFamily& ViewFamily) override;
	virtual void OnBeginRendering_GameThread() override;
	virtual void OnLateUpdateApplied_RenderThread(FRHICommandListImmediate& RHICmdList, const FTransform& NewRelativeTransform) override;
	virtual bool OnStartGameFrame(FWorldContext& WorldContext) override;
	virtual EHMDWornState::Type GetHMDWornState() override { return bIsReady ? EHMDWornState::Worn : EHMDWornState::NotWorn; }

	/** IStereoRendering interface */
	virtual bool IsStereoEnabled() const override;
	virtual bool EnableStereo(bool stereo = true) override;
	virtual void AdjustViewRect(int32 ViewIndex, int32& X, int32& Y, uint32& SizeX, uint32& SizeY) const override;
	virtual void SetFinalViewRect(FRHICommandListImmediate& RHICmdList, const int32 StereoViewIndex, const FIntRect& FinalViewRect) override;
	virtual int32 GetDesiredNumberOfViews(bool bStereoRequested) const override;
	virtual EStereoscopicPass GetViewPassForIndex(bool bStereoRequested, int32 ViewIndex) const override;
	virtual uint32 GetLODViewIndex() const override;
	virtual bool IsStandaloneStereoOnlyDevice() const override { return bIsStandaloneStereoOnlyDevice; }

	virtual FMatrix GetStereoProjectionMatrix(const int32 StereoViewIndex) const override;
	virtual void GetEyeRenderParams_RenderThread(const struct FHeadMountedDisplayPassContext& Context, FVector2D& EyeToSrcUVScaleValue, FVector2D& EyeToSrcUVOffsetValue) const override;
	virtual IStereoRenderTargetManager* GetRenderTargetManager() override;
	virtual void RenderTexture_RenderThread(class FRHICommandListImmediate& RHICmdList, class FRHITexture* BackBuffer, class FRHITexture* SrcTexture, FVector2D WindowSize) const override;

	/** ISceneViewExtension interface */
	virtual void SetupViewFamily(FSceneViewFamily& InViewFamily) override;
	virtual void SetupView(FSceneViewFamily& InViewFamily, FSceneView& InView) override;
	virtual void BeginRenderViewFamily(FSceneViewFamily& InViewFamily) override;
	virtual void PreRenderView_RenderThread(FRDGBuilder& GraphBuilder, FSceneView& InView) override;
	virtual void PostRenderView_RenderThread(FRDGBuilder& GraphBuilder, FSceneView& InView) override; // for non-face locked compositing
	virtual void PreRenderViewFamily_RenderThread(FRDGBuilder& GraphBuilder, FSceneViewFamily& InViewFamily) override;
	virtual void PostRenderViewFamily_RenderThread(FRDGBuilder& GraphBuilder, FSceneViewFamily& InViewFamily) override;

	/** FHMDSceneViewExtension interface */
	virtual bool IsActiveThisFrame_Internal(const FSceneViewExtensionContext& Context) const override;

	/** IStereoRenderTargetManager */
	virtual bool ShouldUseSeparateRenderTarget() const override { return IsStereoEnabled() && RenderBridge.IsValid(); }
	virtual void CalculateRenderTargetSize(const FViewport& Viewport, uint32& InOutSizeX, uint32& InOutSizeY) override;
	virtual bool AllocateRenderTargetTextures(uint32 SizeX, uint32 SizeY, uint8 Format, uint32 NumLayers, ETextureCreateFlags Flags, ETextureCreateFlags TargetableTextureFlags, TArray<FTexture2DRHIRef>& OutTargetableTextures, TArray<FTexture2DRHIRef>& OutShaderResourceTextures, uint32 NumSamples = 1) override;
	virtual int32 AcquireColorTexture() override final;
	virtual bool AllocateDepthTexture(uint32 Index, uint32 SizeX, uint32 SizeY, uint8 Format, uint32 NumMips, ETextureCreateFlags InTexFlags, ETextureCreateFlags TargetableTextureFlags, FTexture2DRHIRef& OutTargetableTexture, FTexture2DRHIRef& OutShaderResourceTexture, uint32 NumSamples = 1) override final;
	virtual bool ReconfigureForShaderPlatform(EShaderPlatform NewShaderPlatform) override;
	virtual EPixelFormat GetActualColorSwapchainFormat() const override { return static_cast<EPixelFormat>(LastActualColorSwapchainFormat); }

	/** FXRRenderTargetManager */
	virtual FXRRenderBridge* GetActiveRenderBridge_GameThread(bool bUseSeparateRenderTarget) override;

	/** IXRTrackingSystem */
	virtual void OnBeginPlay(FWorldContext& InWorldContext) override;
	virtual void OnEndPlay(FWorldContext& InWorldContext) override;

	/** IStereoLayers */
	virtual bool ShouldCopyDebugLayersToSpectatorScreen() const override { return true; }

	/** IOpenXRExtensionPluginDelegates */
public:
	virtual FApplyHapticFeedbackAddChainStructsDelegate& GetApplyHapticFeedbackAddChainStructsDelegate() override { return ApplyHapticFeedbackAddChainStructsDelegate; }
private:
	FApplyHapticFeedbackAddChainStructsDelegate ApplyHapticFeedbackAddChainStructsDelegate;

public:
	/** Constructor */
	FOpenXRHMD(const FAutoRegister&, XrInstance InInstance, TRefCountPtr<FOpenXRRenderBridge>& InRenderBridge, TArray<const char*> InEnabledExtensions, TArray<class IOpenXRExtensionPlugin*> InExtensionPlugins, IARSystemSupport* ARSystemSupport);

	void SetInputModule(IOpenXRInputModule* InInputModule)
	{
		InputModule = InInputModule;
	}

	/** Destructor */
	virtual ~FOpenXRHMD();

	void OnBeginSimulation_GameThread();
	void OnBeginRendering_RHIThread(const FPipelinedFrameState& InFrameState, FXRSwapChainPtr ColorSwapchain, FXRSwapChainPtr DepthSwapchain, FXRSwapChainPtr EmulationSwapchain);
	void OnFinishRendering_RHIThread();

	/** @return	True if the HMD was initialized OK */
	OPENXRHMD_API bool IsInitialized() const;
	OPENXRHMD_API bool IsRunning() const;
	OPENXRHMD_API bool IsFocused() const;

	OPENXRHMD_API int32 AddTrackedDevice(XrAction Action, XrPath Path);
	OPENXRHMD_API void ResetTrackedDevices();
	OPENXRHMD_API XrPath GetTrackedDevicePath(const int32 DeviceId);
	OPENXRHMD_API XrSpace GetTrackedDeviceSpace(const int32 DeviceId);

	OPENXRHMD_API bool IsExtensionEnabled(const FString& Name) const { return EnabledExtensions.Contains(Name); }
	OPENXRHMD_API XrInstance GetInstance() { return Instance; }
	OPENXRHMD_API XrSystemId GetSystem() { return System; }
	OPENXRHMD_API XrSession GetSession() { return Session; }
	OPENXRHMD_API XrTime GetDisplayTime() const;
	OPENXRHMD_API XrSpace GetTrackingSpace() const;
	OPENXRHMD_API TArray<IOpenXRExtensionPlugin*>& GetExtensionPlugins() { return ExtensionPlugins; }
	OPENXRHMD_API void SetEnvironmentBlendMode(XrEnvironmentBlendMode NewBlendMode);

	/** Returns shader platform the plugin is currently configured for, in the editor it can change due to preview platforms. */
	EShaderPlatform GetConfiguredShaderPlatform() const { check(ConfiguredShaderPlatform != EShaderPlatform::SP_NumPlatforms); return ConfiguredShaderPlatform; }
<<<<<<< HEAD

private:
=======
	FOpenXRSwapchain* GetColorSwapchain_RenderThread();
private:

>>>>>>> 4af6daef
	TArray<XrEnvironmentBlendMode> RetrieveEnvironmentBlendModes() const;
	FDefaultStereoLayers_LayerRenderParams CalculateEmulatedLayerRenderParams(const FSceneView& InView);
	FRHIRenderPassInfo SetupEmulatedLayersRenderPass(FRHICommandListImmediate& RHICmdList, const FSceneView& InView, TArray<IStereoLayers::FLayerDesc>& Layers, FTexture2DRHIRef RenderTarget, FDefaultStereoLayers_LayerRenderParams& OutRenderParams);
	bool IsEmulatingStereoLayers();
<<<<<<< HEAD
=======
	
	void UpdateLayerSwapchainTexture(const FOpenXRLayer& Layer, FRHICommandListImmediate& RHICmdList);
	void ConfigureLayerSwapchain(FOpenXRLayer& Layer, TArray<FOpenXRLayer>& BackupLayers);
	void AddLayersToHeaders(TArray<const XrCompositionLayerBaseHeader*>& Headers);
>>>>>>> 4af6daef

	bool					bStereoEnabled;
	TAtomic<bool>			bIsRunning;
	TAtomic<bool>			bIsReady;
	TAtomic<bool>			bIsRendering;
	TAtomic<bool>			bIsSynchronized;
	bool					bShouldWait;
	bool					bIsExitingSessionByxrRequestExitSession;
	bool					bDepthExtensionSupported;
	bool					bHiddenAreaMaskSupported;
	bool					bViewConfigurationFovSupported;
	bool					bNeedReBuildOcclusionMesh;
	bool					bIsMobileMultiViewEnabled;
	bool					bSupportsHandTracking;
<<<<<<< HEAD
	bool					bSpaceAccellerationSupported;
=======
	bool					bSpaceAccelerationSupported;
>>>>>>> 4af6daef
	bool					bProjectionLayerAlphaEnabled;
	bool					bIsStandaloneStereoOnlyDevice;
	bool					bIsTrackingOnlySession;
	bool					bIsAcquireOnAnyThreadSupported;
	float					WorldToMetersScale = 100.0f;
	float					RuntimePixelDensityMax = FHeadMountedDisplayBase::PixelDensityMax;
	EShaderPlatform			ConfiguredShaderPlatform = EShaderPlatform::SP_NumPlatforms;

	XrSessionState			CurrentSessionState;
	FRWLock					SessionHandleMutex;

	TArray<const char*>		EnabledExtensions;
	IOpenXRInputModule*		InputModule;
	TArray<class IOpenXRExtensionPlugin*> ExtensionPlugins;
	XrInstance				Instance;
	XrSystemId				System;
	XrSession				Session;
	XrSpace					LocalSpace;
	XrSpace					StageSpace;
	XrSpace					CustomSpace;
	XrReferenceSpaceType	TrackingSpaceType;
	XrViewConfigurationType SelectedViewConfigurationType;
	XrEnvironmentBlendMode  SelectedEnvironmentBlendMode;
	XrInstanceProperties    InstanceProperties;
	XrSystemProperties      SystemProperties;

	FPipelinedFrameState	PipelinedFrameStateGame;
	FPipelinedFrameState	PipelinedFrameStateRendering;
	FPipelinedFrameState	PipelinedFrameStateRHI;

	FPipelinedLayerState	PipelinedLayerStateRendering;
	FPipelinedLayerState	PipelinedLayerStateRHI;

	mutable FRWLock			DeviceMutex;
	TArray<FDeviceSpace>	DeviceSpaces;

	TRefCountPtr<FOpenXRRenderBridge> RenderBridge;
	IRendererModule*		RendererModule;

	uint8					LastRequestedColorSwapchainFormat;
	uint8					LastActualColorSwapchainFormat;
	uint8					LastRequestedDepthSwapchainFormat;

	TArray<FHMDViewMesh>	HiddenAreaMeshes;
	TArray<FHMDViewMesh>	VisibleAreaMeshes;

	bool					bTrackingSpaceInvalid;
	bool					bUseCustomReferenceSpace;
	FQuat					BaseOrientation;
	FVector					BasePosition;

	bool					bLayerSupportOpenXRCompliant;
<<<<<<< HEAD
	TArray<IStereoLayers::FLayerDesc> BackgroundCompositedEmulatedLayers;
	TArray<IStereoLayers::FLayerDesc> EmulatedFaceLockedLayers;
	TArray<FOpenXRLayer>			  NativeQuadLayers;
};
=======
	bool					bOpenXRInvertAlphaCvarCachedValue;
	bool					bOpenXRForceStereoLayersEmulationCVarCachedValue;
	TArray<IStereoLayers::FLayerDesc> BackgroundCompositedEmulatedLayers;
	TArray<IStereoLayers::FLayerDesc> EmulatedFaceLockedLayers;
	TArray<FOpenXRLayer>			  NativeLayers;

	TUniquePtr<FFBFoveationImageGenerator> FBFoveationImageGenerator;
	bool					bFoveationExtensionSupported;
	bool					bRuntimeFoveationSupported;
};

ENUM_CLASS_FLAGS(FOpenXRHMD::EOpenXRLayerStateFlags);
>>>>>>> 4af6daef
<|MERGE_RESOLUTION|>--- conflicted
+++ resolved
@@ -15,10 +15,7 @@
 #include "DefaultSpectatorScreenController.h"
 #include "IHeadMountedDisplayVulkanExtensions.h"
 #include "IOpenXRExtensionPluginDelegates.h"
-<<<<<<< HEAD
-=======
 #include "Misc/EnumClassFlags.h"
->>>>>>> 4af6daef
 
 #include <openxr/openxr.h>
 
@@ -31,10 +28,7 @@
 class FOpenXRRenderBridge;
 class IOpenXRInputModule;
 struct FDefaultStereoLayers_LayerRenderParams;
-<<<<<<< HEAD
-=======
 union FXrCompositionLayerUnion;
->>>>>>> 4af6daef
 
 /**
  * Simple Head Mounted Display
@@ -77,16 +71,6 @@
 		XrReferenceSpaceType Type;
 		XrSpace Handle;
 		XrPosef BasePose;
-<<<<<<< HEAD
-	};
-
-	struct FPluginViewInfo
-	{
-		class IOpenXRExtensionPlugin* Plugin = nullptr;
-		EStereoscopicPass PassType = EStereoscopicPass::eSSP_PRIMARY;
-		bool bIsPluginManaged = false;
-=======
->>>>>>> 4af6daef
 	};
 
 	// The game and render threads each have a separate copy of these structures so that they don't stomp on each other or cause tearing
@@ -101,19 +85,9 @@
 		TSharedPtr<FTrackingSpace> TrackingSpace;
 		float WorldToMetersScale = 100.0f;
 		float PixelDensity = 1.0f;
-<<<<<<< HEAD
-
-		TArray<XrViewConfigurationView> ViewConfigs;
-		TArray<FPluginViewInfo> PluginViewInfos;
-
 		bool bXrFrameStateUpdated = false;
 	};
 
-=======
-		bool bXrFrameStateUpdated = false;
-	};
-
->>>>>>> 4af6daef
 	struct FEmulatedLayerState
 	{
 		// These layers are used as a target to composite all the emulated face locked layers into
@@ -122,10 +96,6 @@
 		TArray<XrSwapchainSubImage> EmulationImages;
 		// This swapchain is where the emulated face locked layers are rendered into.
 		FXRSwapChainPtr EmulationSwapchain;
-<<<<<<< HEAD
-		bool bIsFaceLockedLayerEmulationActive = false;
-=======
->>>>>>> 4af6daef
 	};
 
 	struct FBasePassLayerBlendParameters
@@ -168,21 +138,12 @@
 
 		FXRSwapChainPtr ColorSwapchain;
 		FXRSwapChainPtr DepthSwapchain;
-<<<<<<< HEAD
-		TArray<FXRSwapChainPtr> QuadSwapchains;
-
-		FEmulatedLayerState EmulatedLayerState;
-
-		bool bBackgroundLayerVisible = true;
-		bool bSubmitBackgroundLayer = true;
-=======
 		TArray<FXRSwapChainPtr> NativeOverlaySwapchains;
 
 		FEmulatedLayerState EmulatedLayerState;
 
 		EOpenXRLayerStateFlags LayerStateFlags = EOpenXRLayerStateFlags::None;
 		FBasePassLayerBlendParameters BasePassLayerBlendParams;
->>>>>>> 4af6daef
 	};
 
 	class FVulkanExtensions : public IHeadMountedDisplayVulkanExtensions
@@ -242,11 +203,7 @@
 
 	virtual bool GetIsTracked(int32 DeviceId);
 	virtual bool GetCurrentPose(int32 DeviceId, FQuat& CurrentOrientation, FVector& CurrentPosition) override;
-<<<<<<< HEAD
-	virtual bool GetPoseForTime(int32 DeviceId, FTimespan Timespan, bool& OutTimeWasUsed, FQuat& CurrentOrientation, FVector& CurrentPosition, bool& bProvidedLinearVelocity, FVector& LinearVelocity, bool& bProvidedAngularVelocity, FVector& AngularVelocityRadPerSec, bool& bProvidedLinearAcceleration, FVector& LinearAcceleration, float WorldToMetersScale);
-=======
 	virtual bool GetPoseForTime(int32 DeviceId, FTimespan Timespan, bool& OutTimeWasUsed, FQuat& CurrentOrientation, FVector& CurrentPosition, bool& bProvidedLinearVelocity, FVector& LinearVelocity, bool& bProvidedAngularVelocity, FVector& AngularVelocityAsAxisAndLength, bool& bProvidedLinearAcceleration, FVector& LinearAcceleration, float WorldToMetersScale);
->>>>>>> 4af6daef
 	virtual bool GetCurrentInteractionProfile(const EControllerHand Hand, FString& InteractionProfile) override;
 	
 	virtual void SetBaseRotation(const FRotator& InBaseRotation) override;
@@ -298,8 +255,6 @@
 	virtual bool HDRGetMetaDataForStereo(EDisplayOutputFormat& OutDisplayOutputFormat, EDisplayColorGamut& OutDisplayColorGamut, bool& OutbHDRSupported) override;
 
 protected:
-	enum ETextureCopyBlendModifier : uint8;
-
 	enum ETextureCopyBlendModifier : uint8;
 
 	bool StartSession();
@@ -320,32 +275,18 @@
 	void UpdateDeviceLocations(bool bUpdateOpenXRExtensionPlugins);
 	void EnumerateViews(FPipelinedFrameState& PipelineState);
 	void LocateViews(FPipelinedFrameState& PipelinedState, bool ResizeViewsArray = false);
-<<<<<<< HEAD
-	bool IsViewManagedByPlugin(int32 ViewIndex) const;
-=======
->>>>>>> 4af6daef
 
 	void CopyTexture_RenderThread(FRHICommandListImmediate& RHICmdList, FRHITexture2D* SrcTexture, FIntRect SrcRect, FRHITexture2D* DstTexture, FIntRect DstRect, 
 								  bool bClearBlack, ERenderTargetActions RTAction, ERHIAccess FinalDstAccess, ETextureCopyBlendModifier SrcTextureCopyModifier) const;
 	
 	void CopyTexture_RenderThread(FRHICommandListImmediate& RHICmdList, FRHITexture2D* SrcTexture, FIntRect SrcRect, const FXRSwapChainPtr& DstSwapChain, FIntRect DstRect, bool bClearBlack, ETextureCopyBlendModifier SrcTextureCopyModifier) const;
-<<<<<<< HEAD
 
 	void AllocateDepthTextureInternal(uint32 SizeX, uint32 SizeY, uint32 NumSamples, uint32 ArraySize);
 
 	// Used with FCoreDelegates
 	void VRHeadsetRecenterDelegate();
 
-	void SetupFrameQuadLayers_RenderThread(FRHICommandListImmediate& RHICmdList);
-=======
-
-	void AllocateDepthTextureInternal(uint32 SizeX, uint32 SizeY, uint32 NumSamples, uint32 ArraySize);
-
-	// Used with FCoreDelegates
-	void VRHeadsetRecenterDelegate();
-
 	void SetupFrameLayers_RenderThread(FRHICommandListImmediate& RHICmdList);
->>>>>>> 4af6daef
 	void DrawEmulatedLayers_RenderThread(FRDGBuilder& GraphBuilder, const FSceneView& InView);
 	void DrawBackgroundCompositedEmulatedLayers_RenderThread(FRDGBuilder& GraphBuilder, const FSceneView& InView);
 	void DrawEmulatedFaceLockedLayers_RenderThread(FRDGBuilder& GraphBuilder, const FSceneView& InView);
@@ -473,25 +414,17 @@
 
 	/** Returns shader platform the plugin is currently configured for, in the editor it can change due to preview platforms. */
 	EShaderPlatform GetConfiguredShaderPlatform() const { check(ConfiguredShaderPlatform != EShaderPlatform::SP_NumPlatforms); return ConfiguredShaderPlatform; }
-<<<<<<< HEAD
-
-private:
-=======
 	FOpenXRSwapchain* GetColorSwapchain_RenderThread();
 private:
 
->>>>>>> 4af6daef
 	TArray<XrEnvironmentBlendMode> RetrieveEnvironmentBlendModes() const;
 	FDefaultStereoLayers_LayerRenderParams CalculateEmulatedLayerRenderParams(const FSceneView& InView);
 	FRHIRenderPassInfo SetupEmulatedLayersRenderPass(FRHICommandListImmediate& RHICmdList, const FSceneView& InView, TArray<IStereoLayers::FLayerDesc>& Layers, FTexture2DRHIRef RenderTarget, FDefaultStereoLayers_LayerRenderParams& OutRenderParams);
 	bool IsEmulatingStereoLayers();
-<<<<<<< HEAD
-=======
 	
 	void UpdateLayerSwapchainTexture(const FOpenXRLayer& Layer, FRHICommandListImmediate& RHICmdList);
 	void ConfigureLayerSwapchain(FOpenXRLayer& Layer, TArray<FOpenXRLayer>& BackupLayers);
 	void AddLayersToHeaders(TArray<const XrCompositionLayerBaseHeader*>& Headers);
->>>>>>> 4af6daef
 
 	bool					bStereoEnabled;
 	TAtomic<bool>			bIsRunning;
@@ -506,11 +439,7 @@
 	bool					bNeedReBuildOcclusionMesh;
 	bool					bIsMobileMultiViewEnabled;
 	bool					bSupportsHandTracking;
-<<<<<<< HEAD
-	bool					bSpaceAccellerationSupported;
-=======
 	bool					bSpaceAccelerationSupported;
->>>>>>> 4af6daef
 	bool					bProjectionLayerAlphaEnabled;
 	bool					bIsStandaloneStereoOnlyDevice;
 	bool					bIsTrackingOnlySession;
@@ -563,12 +492,6 @@
 	FVector					BasePosition;
 
 	bool					bLayerSupportOpenXRCompliant;
-<<<<<<< HEAD
-	TArray<IStereoLayers::FLayerDesc> BackgroundCompositedEmulatedLayers;
-	TArray<IStereoLayers::FLayerDesc> EmulatedFaceLockedLayers;
-	TArray<FOpenXRLayer>			  NativeQuadLayers;
-};
-=======
 	bool					bOpenXRInvertAlphaCvarCachedValue;
 	bool					bOpenXRForceStereoLayersEmulationCVarCachedValue;
 	TArray<IStereoLayers::FLayerDesc> BackgroundCompositedEmulatedLayers;
@@ -580,5 +503,4 @@
 	bool					bRuntimeFoveationSupported;
 };
 
-ENUM_CLASS_FLAGS(FOpenXRHMD::EOpenXRLayerStateFlags);
->>>>>>> 4af6daef
+ENUM_CLASS_FLAGS(FOpenXRHMD::EOpenXRLayerStateFlags);