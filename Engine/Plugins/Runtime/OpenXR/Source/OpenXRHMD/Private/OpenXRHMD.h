--- conflicted
+++ resolved
@@ -186,12 +186,6 @@
 	FXRSwapChain* GetSwapchain() { return Swapchain.Get(); }
 	FXRSwapChain* GetDepthSwapchain() { return DepthSwapchain.Get(); }
 
-<<<<<<< HEAD
-	FXRSwapChain* GetSwapchain() { return Swapchain.Get(); }
-	FXRSwapChain* GetDepthSwapchain() { return DepthSwapchain.Get(); }
-
-=======
->>>>>>> 69078e53
 	XrInstance GetInstance() { return Instance; }
 	XrSystemId GetSystem() { return System; }
 	XrSession GetSession() { return Session; }
