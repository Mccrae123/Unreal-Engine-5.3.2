--- conflicted
+++ resolved
@@ -617,23 +617,11 @@
 	CurrentOrientation = FQuat::Identity;
 	CurrentPosition = FVector::ZeroVector;
 
-<<<<<<< HEAD
-	if (!DeviceSpaces.IsValidIndex(DeviceId) || !DeviceSpaces[DeviceId].Space || FrameState.predictedDisplayTime <= 0)
-	{
-		return false;
-	}
-
-	XrSpaceLocation Location = {};
-	Location.type = XR_TYPE_SPACE_LOCATION;
-	XrResult Result = xrLocateSpace(DeviceSpaces[DeviceId].Space, GetTrackingSpace(), FrameState.predictedDisplayTime, &Location);
-	if (!XR_ENSURE(Result))
-=======
 	// This function is called from both the game and rendering thread and each thread maintains separate pose
 	// snapshots to prevent inconsistent poses (tearing) on the same frame.
 	const FPipelinedFrameState& PipelineState = GetPipelinedFrameStateForThread();
 
 	if (!PipelineState.DeviceLocations.IsValidIndex(DeviceId))
->>>>>>> 90fae962
 	{
 		return false;
 	}
@@ -960,10 +948,6 @@
 		View.pose = ToXrPose(FTransform::Identity);
 	}
 
-<<<<<<< HEAD
-	// Add a device space for the HMD without an action handle and ensure it has the correct index
-	ensure(DeviceSpaces.Emplace(XR_NULL_HANDLE) == HMDDeviceId);
-=======
 	// Enumerate environment blend modes and select the best one.
 	{
 		uint32 BlendModeCount;
@@ -998,7 +982,6 @@
 
 	// Give the RHI frame state the same initial values.
 	PipelinedFrameStateRHI = PipelinedFrameStateGame;
->>>>>>> 90fae962
 }
 
 FOpenXRHMD::~FOpenXRHMD()
@@ -1221,11 +1204,7 @@
 	}
 
 	// Create action spaces for all devices
-<<<<<<< HEAD
-	for (auto& DeviceSpace : DeviceSpaces)
-=======
 	for (FDeviceSpace& DeviceSpace : DeviceSpaces)
->>>>>>> 90fae962
 	{
 		DeviceSpace.CreateSpace(Session);
 	}
@@ -1270,11 +1249,7 @@
 		DepthSwapchain.Reset();
 
 		// Clear up device spaces
-<<<<<<< HEAD
-		for (auto& DeviceSpace : DeviceSpaces)
-=======
 		for (FDeviceSpace& DeviceSpace : DeviceSpaces)
->>>>>>> 90fae962
 		{
 			DeviceSpace.DestroySpace();
 		}
@@ -1550,14 +1525,6 @@
 	XrViewLocateInfo ViewInfo;
 	ViewInfo.type = XR_TYPE_VIEW_LOCATE_INFO;
 	ViewInfo.next = nullptr;
-<<<<<<< HEAD
-	ViewInfo.viewConfigurationType = XR_VIEW_CONFIGURATION_TYPE_PRIMARY_STEREO;
-	ViewInfo.space = DeviceSpaces[HMDDeviceId].Space;
-	ViewInfo.displayTime = FrameState.predictedDisplayTime;
-	XR_ENSURE(xrLocateViews(Session, &ViewInfo, &ViewState, 0, &ViewCount, nullptr));
-	Views.SetNum(ViewCount);
-	XR_ENSURE(xrLocateViews(Session, &ViewInfo, &ViewState, Views.Num(), &ViewCount, Views.GetData()));
-=======
 	ViewInfo.viewConfigurationType = SelectedViewConfigurationType;
 	ViewInfo.space = DeviceSpaces[HMDDeviceId].Space;
 	ViewInfo.displayTime = PipelineState.FrameState.predictedDisplayTime;
@@ -1566,7 +1533,6 @@
 	XR_ENSURE(xrLocateViews(Session, &ViewInfo, &PipelineState.ViewState, PipelineState.Views.Num(), &ViewCount, PipelineState.Views.GetData()));
 
 	UpdateDeviceLocations();
->>>>>>> 90fae962
 }
 
 bool FOpenXRHMD::ReadNextEvent(XrEventDataBuffer* buffer)
