--- conflicted
+++ resolved
@@ -29,18 +29,12 @@
 #include "ARSystem.h"
 #include "IHandTracker.h"
 #include "PixelShaderUtils.h"
-<<<<<<< HEAD
-#include "ScenePrivate.h"
-#include "GeneralProjectSettings.h"
-#include "Epic_openxr.h"
-=======
 #include "GeneralProjectSettings.h"
 #include "Epic_openxr.h"
 #include "HDRHelper.h"
 #include "Shader.h"
 #include "ScreenRendering.h"
 #include "DefaultStereoLayers.h"
->>>>>>> d731a049
 
 #if WITH_EDITOR
 #include "Editor/UnrealEd/Classes/Editor/EditorEngine.h"
@@ -107,17 +101,6 @@
 bool FOpenXRHMD::FVulkanExtensions::GetVulkanInstanceExtensionsRequired(TArray<const ANSICHAR*>& Out)
 {
 #ifdef XR_USE_GRAPHICS_API_VULKAN
-<<<<<<< HEAD
-	TArray<VkExtensionProperties> Properties;
-	{
-		uint32_t PropertyCount;
-		VulkanRHI::vkEnumerateInstanceExtensionProperties(nullptr, &PropertyCount, nullptr);
-		Properties.SetNum(PropertyCount);
-		VulkanRHI::vkEnumerateInstanceExtensionProperties(nullptr, &PropertyCount, Properties.GetData());
-	}
-
-=======
->>>>>>> d731a049
 	if (Extensions.IsEmpty())
 	{
 		PFN_xrGetVulkanInstanceExtensionsKHR GetVulkanInstanceExtensionsKHR;
@@ -141,17 +124,6 @@
 bool FOpenXRHMD::FVulkanExtensions::GetVulkanDeviceExtensionsRequired(VkPhysicalDevice_T *pPhysicalDevice, TArray<const ANSICHAR*>& Out)
 {
 #ifdef XR_USE_GRAPHICS_API_VULKAN
-<<<<<<< HEAD
-	TArray<VkExtensionProperties> Properties;
-	{
-		uint32_t PropertyCount;
-		VulkanRHI::vkEnumerateDeviceExtensionProperties((VkPhysicalDevice)pPhysicalDevice, nullptr, &PropertyCount, nullptr);
-		Properties.SetNum(PropertyCount);
-		VulkanRHI::vkEnumerateDeviceExtensionProperties((VkPhysicalDevice)pPhysicalDevice, nullptr, &PropertyCount, Properties.GetData());
-	}
-
-=======
->>>>>>> d731a049
 	if (DeviceExtensions.IsEmpty())
 	{
 		PFN_xrGetVulkanDeviceExtensionsKHR GetVulkanDeviceExtensionsKHR;
@@ -620,17 +592,11 @@
 	const FDeviceSpace& DeviceSpace = DeviceSpaces[DeviceId];
 
 	XrSpaceAccelerationEPIC DeviceAcceleration{ (XrStructureType)XR_TYPE_SPACE_ACCELERATION_EPIC };
-<<<<<<< HEAD
-	XrSpaceVelocity DeviceVelocity { XR_TYPE_SPACE_VELOCITY, &DeviceAcceleration };
-=======
 	void* DeviceAccellerationPtr = bSpaceAccellerationSupported ? &DeviceAcceleration : nullptr;
 	XrSpaceVelocity DeviceVelocity { XR_TYPE_SPACE_VELOCITY, DeviceAccellerationPtr };
->>>>>>> d731a049
 	XrSpaceLocation DeviceLocation { XR_TYPE_SPACE_LOCATION, &DeviceVelocity };
 
 	XR_ENSURE(xrLocateSpace(DeviceSpace.Space, PipelineState.TrackingSpace->Handle, TargetTime, &DeviceLocation));
-
-	bool ReturnValue = false;
 
 	bool ReturnValue = false;
 
@@ -848,10 +814,6 @@
 	}
 }
 
-<<<<<<< HEAD
-void FOpenXRHMD::AdjustViewRect(int32 ViewIndex, int32& X, int32& Y, uint32& SizeX, uint32& SizeY) const
-{
-=======
 FIntPoint GeneratePixelDensitySize(const XrViewConfigurationView& Config, const float PixelDensity)
 {
 	FIntPoint DensityAdjustedSize =
@@ -872,7 +834,6 @@
 
 void FOpenXRHMD::AdjustViewRect(int32 ViewIndex, int32& X, int32& Y, uint32& SizeX, uint32& SizeY) const
 {
->>>>>>> d731a049
 	const FPipelinedFrameState& PipelineState = GetPipelinedFrameStateForThread();
 	const XrViewConfigurationView& Config = PipelineState.ViewConfigs[ViewIndex];
 	FIntPoint ViewRectMin(EForceInit::ForceInitToZero);
@@ -895,13 +856,6 @@
 
 }
 
-<<<<<<< HEAD
-void FOpenXRHMD::SetFinalViewRect(FRHICommandListImmediate& RHICmdList, const int32 ViewIndex, const FIntRect& FinalViewRect)
-{
-	check(IsInRenderingThread());
-
-	if (ViewIndex == INDEX_NONE || !PipelinedLayerStateRendering.ColorImages.IsValidIndex(ViewIndex))
-=======
 void FOpenXRHMD::CalculateRenderTargetSize(const FViewport& Viewport, uint32& InOutSizeX, uint32& InOutSizeY)
 {
 	check(IsInGameThread() || IsInRenderingThread());
@@ -912,7 +866,6 @@
 	// TODO: Could we just call AdjustViewRect per view, or even for _only_ the last view?
 	FIntPoint Size(EForceInit::ForceInitToZero);
 	for (int32 ViewIndex = 0; ViewIndex < PipelineState.ViewConfigs.Num(); ViewIndex++)
->>>>>>> d731a049
 	{
 		const XrViewConfigurationView& Config = PipelineState.ViewConfigs[ViewIndex];
 
@@ -926,9 +879,6 @@
 		Size.Y = FMath::Max(Size.Y, DensityAdjustedSize.Y);
 	}
 
-<<<<<<< HEAD
-	float NearZ = GNearClippingPlane / GetWorldToMetersScale();
-=======
 	InOutSizeX = Size.X;
 	InOutSizeY = Size.Y;
 
@@ -943,7 +893,6 @@
 	{
 		return;
 	}
->>>>>>> d731a049
 
 	XrSwapchainSubImage& ColorImage = PipelinedLayerStateRendering.ColorImages[ViewIndex];
 	ColorImage.imageArrayIndex = bIsMobileMultiViewEnabled && ViewIndex < 2 ? ViewIndex : 0;
@@ -966,16 +915,9 @@
 		return EStereoscopicPass::eSSP_FULL;
 
 	const FPipelinedFrameState& PipelineState = GetPipelinedFrameStateForThread();
-<<<<<<< HEAD
-	if (PipelineState.PluginViews.IsValidIndex(ViewIndex) && PipelineState.PluginViews[ViewIndex])
-	{
-		// Views provided by a plugin should be considered a new primary pass
-		return EStereoscopicPass::eSSP_PRIMARY;
-=======
 	if (PipelineState.PluginViewInfos.IsValidIndex(ViewIndex) && PipelineState.PluginViewInfos[ViewIndex].bIsPluginManaged)
 	{
 		return PipelineState.PluginViewInfos[ViewIndex].PassType;
->>>>>>> d731a049
 	}
 
 	if (SelectedViewConfigurationType == XR_VIEW_CONFIGURATION_TYPE_PRIMARY_QUAD_VARJO)
@@ -1435,12 +1377,8 @@
 	FPipelinedFrameState& PipelineState = GetPipelinedFrameStateForThread();
 
 	// Only update the device locations if the frame state has been predicted, which is dependent on WaitFrame success
-<<<<<<< HEAD
-	if (PipelineState.bXrFrameStateUpdated)
-=======
 	// Also need a valid TrackingSpace
 	if (PipelineState.bXrFrameStateUpdated && PipelineState.TrackingSpace.IsValid())
->>>>>>> d731a049
 	{
 		FReadScopeLock Lock(DeviceMutex);
 		PipelineState.DeviceLocations.SetNumZeroed(DeviceSpaces.Num());
@@ -1452,14 +1390,8 @@
 
 			if (DeviceSpace.Space != XR_NULL_HANDLE)
 			{
-<<<<<<< HEAD
-				XrSpaceLocation NewDeviceLocation = {};
-				NewDeviceLocation.type = XR_TYPE_SPACE_LOCATION;
-				XrResult Result = xrLocateSpace(DeviceSpace.Space, PipelineState.TrackingSpace, PipelineState.FrameState.predictedDisplayTime, &NewDeviceLocation);
-=======
 				XrSpaceLocation NewDeviceLocation = { XR_TYPE_SPACE_LOCATION };
 				XrResult Result = xrLocateSpace(DeviceSpace.Space, PipelineState.TrackingSpace->Handle, PipelineState.FrameState.predictedDisplayTime, &NewDeviceLocation);
->>>>>>> d731a049
 				if (Result == XR_ERROR_TIME_INVALID)
 				{
 					// The display time is no longer valid so set the location as invalid as well
@@ -1470,10 +1402,6 @@
 					XR_ENSURE(Result);
 				}
 				
-<<<<<<< HEAD
-				XrSpaceLocation& CachedDeviceLocation = PipelineState.DeviceLocations[DeviceIndex];
-=======
->>>>>>> d731a049
 				// Clear the location tracked bits
 				CachedDeviceLocation.locationFlags &= ~(XR_SPACE_LOCATION_POSITION_TRACKED_BIT | XR_SPACE_LOCATION_ORIENTATION_TRACKED_BIT);
 				if (NewDeviceLocation.locationFlags & (XR_SPACE_LOCATION_POSITION_VALID_BIT))
@@ -1731,9 +1659,6 @@
 	check(Session == XR_NULL_HANDLE);
 	bIsExitingSessionByxrRequestExitSession = false;  // clear in case we requested exit for a previous session, but it ended in some other way before that happened.
 
-	check(Session == XR_NULL_HANDLE);
-	bIsExitingSessionByxrRequestExitSession = false;  // clear in case we requested exit for a previous session, but it ended in some other way before that happened.
-
 	XrSessionCreateInfo SessionInfo;
 	SessionInfo.type = XR_TYPE_SESSION_CREATE_INFO;
 	SessionInfo.next = RenderBridge.IsValid() ? RenderBridge->GetGraphicsBinding() : nullptr;
@@ -1782,44 +1707,26 @@
 	SpaceInfo.referenceSpaceType = XR_REFERENCE_SPACE_TYPE_LOCAL;
 	XR_ENSURE(xrCreateReferenceSpace(Session, &SpaceInfo, &LocalSpace));
 
-<<<<<<< HEAD
-	bool UseCustomReferenceSpaceType = false;
-=======
 	bUseCustomReferenceSpace = false;
->>>>>>> d731a049
 	XrReferenceSpaceType CustomReferenceSpaceType;
 	for (IOpenXRExtensionPlugin* Module : ExtensionPlugins)
 	{
 		if (Module->UseCustomReferenceSpaceType(CustomReferenceSpaceType))
 		{
-<<<<<<< HEAD
-			UseCustomReferenceSpaceType = true;
-=======
 			bUseCustomReferenceSpace = true;
->>>>>>> d731a049
 			break;
 		}
 	}
 
-<<<<<<< HEAD
-	// If a custom reference space is desired, try to use that.  
-	// Otherwise prefer a stage space over a local space
-	if (UseCustomReferenceSpaceType && Spaces.Contains(CustomReferenceSpaceType))
-=======
 	// If a custom reference space is desired, try to use that.
 	// Otherwise use the currently selected reference space.
 	if (bUseCustomReferenceSpace && ReferenceSpaces.Contains(CustomReferenceSpaceType))
->>>>>>> d731a049
 	{
 		TrackingSpaceType = CustomReferenceSpaceType;
 		SpaceInfo.referenceSpaceType = TrackingSpaceType;
 		XR_ENSURE(xrCreateReferenceSpace(Session, &SpaceInfo, &CustomSpace));
 	}
-<<<<<<< HEAD
-	else if (Spaces.Contains(XR_REFERENCE_SPACE_TYPE_STAGE))
-=======
 	else if (ReferenceSpaces.Contains(XR_REFERENCE_SPACE_TYPE_STAGE))
->>>>>>> d731a049
 	{
 		TrackingSpaceType = XR_REFERENCE_SPACE_TYPE_STAGE;
 		SpaceInfo.referenceSpaceType = TrackingSpaceType;
@@ -2051,10 +1958,6 @@
 XrTime FOpenXRHMD::GetDisplayTime() const
 {
 	const FPipelinedFrameState& PipelineState = GetPipelinedFrameStateForThread();
-<<<<<<< HEAD
-	check(PipelineState.bXrFrameStateUpdated);
-	return PipelineState.FrameState.predictedDisplayTime;
-=======
 	return PipelineState.bXrFrameStateUpdated ? PipelineState.FrameState.predictedDisplayTime : 0;
 }
 
@@ -2069,7 +1972,6 @@
 	{
 		return XR_NULL_HANDLE;
 	}
->>>>>>> d731a049
 }
 
 bool FOpenXRHMD::IsInitialized() const
@@ -2185,35 +2087,11 @@
 	{
 		ensureMsgf(NumSamples == 1, TEXT("OpenXR supports MSAA swapchains, but engine logic expects the swapchain target to be 1x."));
 
-<<<<<<< HEAD
-		Swapchain = RenderBridge->CreateSwapchain(Session, Format, SizeX, SizeY, bIsMobileMultiViewEnabled ? 2 : 1, NumMips, NumSamples, UnifiedCreateFlags, ClearColor);
-=======
 		Swapchain = RenderBridge->CreateSwapchain(Session, Format, ActualFormat, SizeX, SizeY, bIsMobileMultiViewEnabled ? 2 : 1, NumMips, NumSamples, UnifiedCreateFlags, ClearColor);
->>>>>>> d731a049
 		if (!Swapchain)
 		{
 			return false;
 		}
-<<<<<<< HEAD
-
-		// image will be acquired next time we begin the rendering
-
-#if WITH_EDITOR
-		if (GIsEditor)
-		{
-			if (FSceneViewport* SceneVP = FindSceneViewport())
-			{
-				TSharedPtr<SWindow> Window = SceneVP->FindWindow();
-				if (Window.IsValid())
-				{
-					// Window continues to be processed when PIE spectator window is minimized
-					Window->SetIndependentViewportSize(FVector2D(SizeX, SizeY));
-				}
-			}
-		}
-#endif
-=======
->>>>>>> d731a049
 	}
 
 	// Grab the presentation texture out of the swapchain.
@@ -2285,33 +2163,12 @@
 		return false;
 	}
 
-<<<<<<< HEAD
-	// Ensure the texture size matches the eye layer. We may get other depth allocations unrelated to the main scene render.
-	// FIXME: This introduces a magic number that will break this logic. A developer can select a scene capture target that
-	// happens to be the same size as the ideal render target and break everything for reasons that will be a mystery to them.
-	if (FIntPoint(SizeX, SizeY) != GetIdealRenderTargetSize())
-=======
 	const FXRSwapChainPtr& DepthSwapchain = PipelinedLayerStateRendering.DepthSwapchain;
 	if (DepthSwapchain == nullptr)
->>>>>>> d731a049
 	{
 		return false;
 	}
 
-<<<<<<< HEAD
-	// We're only creating a 1x target here, but we don't know whether it'll be the targeted texture
-	// or the resolve texture. Because of this, we unify the input flags.
-	ETextureCreateFlags UnifiedCreateFlags = Flags | TargetableTextureFlags;
-
-	// This is not a static swapchain
-	UnifiedCreateFlags |= TexCreate_Dynamic;
-
-	// We assume this could be used as a resolve target
-	UnifiedCreateFlags |= TexCreate_DepthStencilResolveTarget;
-
-	// We can't use the depth swapchain w/o this flag, so client should always pass it in
-	ensure(EnumHasAllFlags(UnifiedCreateFlags, TexCreate_DepthStencilTargetable));
-=======
 	const ETextureCreateFlags UnifiedCreateFlags = Flags | TargetableTextureFlags;
 	ensure(EnumHasAllFlags(UnifiedCreateFlags, TexCreate_DepthStencilTargetable)); // We can't use the depth swapchain w/o this flag
 
@@ -2325,7 +2182,6 @@
 	check(DepthSwapchainDesc.Format == Format);
 	check(DepthSwapchainDesc.NumMips == FMath::Max(NumMips, 1u));
 	check(DepthSwapchainDesc.NumSamples == NumSamples);
->>>>>>> d731a049
 
 	LastRequestedDepthSwapchainFormat = Format;
 
@@ -2351,10 +2207,6 @@
 			Texture->GetClearBinding());
 	};
 
-<<<<<<< HEAD
-		Swapchain = RenderBridge->CreateSwapchain(Session, PF_DepthStencil, SizeX, SizeY, bIsMobileMultiViewEnabled ? 2 : 1, FMath::Max(NumMips, 1u), NumSamples, UnifiedCreateFlags, FClearValueBinding::DepthFar);
-		if (!Swapchain)
-=======
 	const ETextureCreateFlags Flags = Layer.Desc.Flags & IStereoLayers::LAYER_FLAG_TEX_CONTINUOUS_UPDATE ?
 		TexCreate_Dynamic | TexCreate_SRGB : TexCreate_SRGB;
 
@@ -2382,7 +2234,6 @@
 		NativeQuadLayers.Reset();
 
 		ForEachLayer([&](uint32 /* unused */, FOpenXRLayer& Layer)
->>>>>>> d731a049
 		{
 			// We use native layer for facelocked and when world-locked has proper support
 			if ((Layer.Desc.PositionType == ELayerType::FaceLocked) || bNativeWorldQuadLayerSupport)
@@ -2543,16 +2394,11 @@
 			RHICmdList.Transition(Infos);
 		}
 
-<<<<<<< HEAD
-		// image will be acquired next time we begin the rendering
-	}
-=======
 		FTexture2DRHIRef RenderTarget = InView.Family->RenderTarget->GetRenderTargetTexture();
 
 		FRHIRenderPassInfo RPInfo(RenderTarget, ERenderTargetActions::Load_Store);
 		RHICmdList.BeginRenderPass(RPInfo, TEXT("EmulatedStereoLayerRender"));
 		RHICmdList.SetViewport((float)RenderParams.Viewport.Min.X, (float)RenderParams.Viewport.Min.Y, 0.0f, (float)RenderParams.Viewport.Max.X, (float)RenderParams.Viewport.Max.Y, 1.0f);
->>>>>>> d731a049
 
 		if (bSplashIsShown || !IsBackgroundLayerVisible())
 		{
@@ -2578,15 +2424,8 @@
 	{
 		Module->OnBeginRendering_RenderThread(Session);
 	}
-<<<<<<< HEAD
 
 	const float WorldToMeters = GetWorldToMetersScale();
-	const FTransform InvTrackingToWorld = GetTrackingToWorldTransform().Inverse();
-
-=======
-
-	const float WorldToMeters = GetWorldToMetersScale();
->>>>>>> d731a049
 
 	for (int32 ViewIndex = 0; ViewIndex < ViewFamily.Views.Num(); ViewIndex++)
 	{
@@ -2607,109 +2446,7 @@
 		Projection.fov = View.fov;
 	}
 
-<<<<<<< HEAD
-	// Manage the swapchains in the stereo layers
-	auto CreateSwapchain = [this](FRHITexture2D* Texture, ETextureCreateFlags Flags)
-	{
-		return RenderBridge->CreateSwapchain(Session,
-			PF_B8G8R8A8,
-			Texture->GetSizeX(),
-			Texture->GetSizeY(),
-			1,
-			Texture->GetNumMips(),
-			Texture->GetNumSamples(),
-			Texture->GetFlags() | Flags | TexCreate_RenderTargetable,
-			Texture->GetClearBinding());
-	};
-	if (GetStereoLayersDirty())
-	{
-		ForEachLayer([&](uint32 /* unused */, FOpenXRLayer& Layer)
-		{
-			if (Layer.Desc.IsVisible() && Layer.Desc.HasShape<FQuadLayer>())
-			{
-				const ETextureCreateFlags Flags = Layer.Desc.Flags & IStereoLayers::LAYER_FLAG_TEX_CONTINUOUS_UPDATE ?
-					TexCreate_Dynamic | TexCreate_SRGB : TexCreate_SRGB;
-
-				if (Layer.NeedReAllocateTexture())
-				{
-					FRHITexture2D* Texture = Layer.Desc.Texture->GetTexture2D();
-					Layer.Swapchain = CreateSwapchain(Texture, Flags);
-					Layer.SwapchainSize = Texture->GetSizeXY();
-					Layer.bUpdateTexture = true;
-				}
-
-				if (Layer.NeedReAllocateLeftTexture())
-				{
-					FRHITexture2D* Texture = Layer.Desc.LeftTexture->GetTexture2D();
-					Layer.LeftSwapchain = CreateSwapchain(Texture, Flags);
-					Layer.bUpdateTexture = true;
-				}
-			}
-			else
-			{
-				// We retain references in FPipelinedLayerState to avoid premature destruction
-				Layer.Swapchain.Reset();
-				Layer.LeftSwapchain.Reset();
-			}
-		});
-	}
-
-	// Gather all active quad layers for composition sorted by priority
-	TArray<FOpenXRLayer> StereoLayers;
-	CopySortedLayers(StereoLayers);
-	PipelinedLayerStateRendering.QuadLayers.Reset(StereoLayers.Num());
-	PipelinedLayerStateRendering.QuadSwapchains.Reset(StereoLayers.Num());
-	for (const FOpenXRLayer& Layer : StereoLayers)
-	{
-		const bool bNoAlpha = Layer.Desc.Flags & IStereoLayers::LAYER_FLAG_TEX_NO_ALPHA_CHANNEL;
-		const bool bIsStereo = Layer.Desc.LeftTexture.IsValid();
-		FTransform PositionTransform = Layer.Desc.PositionType == ELayerType::WorldLocked ?
-			InvTrackingToWorld : FTransform::Identity;
-
-		XrCompositionLayerQuad Quad = { XR_TYPE_COMPOSITION_LAYER_QUAD, nullptr };
-		Quad.layerFlags = bNoAlpha ? 0 : XR_COMPOSITION_LAYER_UNPREMULTIPLIED_ALPHA_BIT |
-			XR_COMPOSITION_LAYER_BLEND_TEXTURE_SOURCE_ALPHA_BIT;
-		Quad.space = Layer.Desc.PositionType == ELayerType::FaceLocked ?
-			DeviceSpaces[HMDDeviceId].Space : GetTrackingSpace();
-		Quad.subImage.imageRect = ToXrRect(Layer.GetViewport());
-		Quad.subImage.imageArrayIndex = 0;
-		Quad.pose = ToXrPose(Layer.Desc.Transform * PositionTransform, WorldToMeters);
-		Quad.size = ToXrExtent2D(Layer.GetQuadSize(), WorldToMeters);
-
-		// We need to copy each layer into an OpenXR swapchain so they can be displayed by the compositor
-		if (Layer.Swapchain.IsValid() && Layer.Desc.Texture.IsValid())
-		{
-			if (Layer.bUpdateTexture && bIsRunning)
-			{
-				FRHITexture2D* SrcTexture = Layer.Desc.Texture->GetTexture2D();
-				FIntRect DstRect(FIntPoint(0, 0), Layer.SwapchainSize.IntPoint());
-				CopyTexture_RenderThread(RHICmdList, SrcTexture, FIntRect(), Layer.Swapchain, DstRect, false, bNoAlpha);
-			}
-
-			Quad.eyeVisibility = bIsStereo ? XR_EYE_VISIBILITY_RIGHT : XR_EYE_VISIBILITY_BOTH;
-			Quad.subImage.swapchain = static_cast<FOpenXRSwapchain*>(Layer.Swapchain.Get())->GetHandle();
-			PipelinedLayerStateRendering.QuadLayers.Add(Quad);
-			PipelinedLayerStateRendering.QuadSwapchains.Add(Layer.Swapchain);
-		}
-
-		if (Layer.LeftSwapchain.IsValid() && Layer.Desc.LeftTexture.IsValid())
-		{
-			if (Layer.bUpdateTexture && bIsRunning)
-			{
-				FRHITexture2D* SrcTexture = Layer.Desc.LeftTexture->GetTexture2D();
-				FIntRect DstRect(FIntPoint(0, 0), Layer.SwapchainSize.IntPoint());
-				CopyTexture_RenderThread(RHICmdList, SrcTexture, FIntRect(), Layer.LeftSwapchain, DstRect, false, bNoAlpha);
-			}
-
-			Quad.eyeVisibility = XR_EYE_VISIBILITY_LEFT;
-			Quad.subImage.swapchain = static_cast<FOpenXRSwapchain*>(Layer.LeftSwapchain.Get())->GetHandle();
-			PipelinedLayerStateRendering.QuadLayers.Add(Quad);
-			PipelinedLayerStateRendering.QuadSwapchains.Add(Layer.LeftSwapchain);
-		}
-	}
-=======
 	SetupFrameQuadLayers_RenderThread(RHICmdList);
->>>>>>> d731a049
 
 #if !PLATFORM_HOLOLENS
 	if (bHiddenAreaMaskSupported && bNeedReBuildOcclusionMesh)
@@ -2827,11 +2564,7 @@
 {
 	FReadScopeLock Lock(SessionHandleMutex);
 
-<<<<<<< HEAD
-	if (!bShouldWait)
-=======
 	if (!bShouldWait || !RenderBridge)
->>>>>>> d731a049
 	{
 		return;
 	}
@@ -2868,8 +2601,6 @@
 	PipelineState.FrameState = FrameState;
 	PipelineState.WorldToMetersScale = WorldToMetersScale;
 
-<<<<<<< HEAD
-=======
 	if (bTrackingSpaceInvalid || !ensure(PipelineState.TrackingSpace.IsValid()))
 	{
 		// Create the tracking space we'll use until the next recenter.
@@ -2879,7 +2610,6 @@
 		bTrackingSpaceInvalid = false;
 	}
 
->>>>>>> d731a049
 	bShouldWait = false;
 
 	EnumerateViews(PipelineState);
@@ -3286,8 +3016,6 @@
 	return FIntRect(EyeTexture->GetSizeX() * SrcNormRectMin.X, EyeTexture->GetSizeY() * SrcNormRectMin.Y, EyeTexture->GetSizeX() * SrcNormRectMax.X, EyeTexture->GetSizeY() * SrcNormRectMax.Y);
 }
 
-<<<<<<< HEAD
-=======
 class FDisplayMappingPS : public FGlobalShader
 {
 	DECLARE_SHADER_TYPE(FDisplayMappingPS, Global);
@@ -3430,7 +3158,6 @@
 
 IMPLEMENT_SHADER_TYPE(, FDisplayMappingPS, TEXT("/Engine/Private/CompositeUIPixelShader.usf"), TEXT("DisplayMappingPS"), SF_Pixel);
 
->>>>>>> d731a049
 void FOpenXRHMD::CopyTexture_RenderThread(FRHICommandListImmediate& RHICmdList, FRHITexture2D* SrcTexture, FIntRect SrcRect, FRHITexture2D* DstTexture, FIntRect DstRect, 
 											bool bClearBlack, bool bNoAlpha, ERenderTargetActions RTAction, ERHIAccess FinalDstAccess) const
 {
