// Copyright Epic Games, Inc. All Rights Reserved.

#include "OpenXRHMD.h"
#include "OpenXRHMD_Layer.h"
#include "OpenXRHMD_RenderBridge.h"
#include "OpenXRHMD_Swapchain.h"
#include "OpenXRCore.h"
#include "IOpenXRExtensionPlugin.h"
#include "IOpenXRARModule.h"

#include "Misc/App.h"
#include "Misc/Parse.h"
#include "Modules/ModuleManager.h"
#include "EngineGlobals.h"
#include "Engine/Engine.h"
#include "GameFramework/PlayerController.h"
#include "Engine/LocalPlayer.h"
#include "IOpenXRHMDPlugin.h"
#include "SceneRendering.h"
#include "PostProcess/PostProcessHMD.h"
#include "GameFramework/WorldSettings.h"
#include "Misc/CString.h"
#include "ClearQuad.h"
#include "XRThreadUtils.h"
#include "RenderUtils.h"
#include "PipelineStateCache.h"
#include "Slate/SceneViewport.h"
#include "Engine/GameEngine.h"
#include "BuildSettings.h"
#include "ARSystem.h"
#include "IHandTracker.h"
<<<<<<< HEAD
=======
#include "PixelShaderUtils.h"
>>>>>>> 3aae9151

#if PLATFORM_ANDROID
#include <android_native_app_glue.h>
extern struct android_app* GNativeAndroidApp;
#endif

#if WITH_EDITOR
#include "Editor/UnrealEd/Classes/Editor/EditorEngine.h"
#endif

#define OPENXR_PAUSED_IDLE_FPS 10
<<<<<<< HEAD
=======
static const int64 OPENXR_SWAPCHAIN_WAIT_TIMEOUT = 100000000ll;		// 100ms in nanoseconds.
>>>>>>> 3aae9151

static TAutoConsoleVariable<int32> CVarEnableOpenXRValidationLayer(
	TEXT("xr.EnableOpenXRValidationLayer"),
	0,
	TEXT("If true, enables the OpenXR validation layer, which will provide extended validation of\nOpenXR API calls. This should only be used for debugging purposes.\n")
	TEXT("Changes will only take effect in new game/editor instances - can't be changed at runtime.\n"),
	ECVF_Default);		// @todo: Should we specify ECVF_Cheat here so this doesn't show up in release builds?


namespace {
	static TSet<XrEnvironmentBlendMode> SupportedBlendModes{ XR_ENVIRONMENT_BLEND_MODE_ALPHA_BLEND, XR_ENVIRONMENT_BLEND_MODE_ADDITIVE, XR_ENVIRONMENT_BLEND_MODE_OPAQUE };
	static TSet<XrViewConfigurationType> SupportedViewConfigurations{ XR_VIEW_CONFIGURATION_TYPE_PRIMARY_STEREO, XR_VIEW_CONFIGURATION_TYPE_PRIMARY_QUAD_VARJO };

	/** Helper function for acquiring the appropriate FSceneViewport */
	FSceneViewport* FindSceneViewport()
	{
		if (!GIsEditor)
		{
			UGameEngine* GameEngine = Cast<UGameEngine>(GEngine);
			return GameEngine->SceneViewport.Get();
		}
	#if WITH_EDITOR
		else
		{
			UEditorEngine* EditorEngine = CastChecked<UEditorEngine>(GEngine);
			FSceneViewport* PIEViewport = (FSceneViewport*)EditorEngine->GetPIEViewport();
			if (PIEViewport != nullptr && PIEViewport->IsStereoRenderingAllowed())
			{
				// PIE is setup for stereo rendering
				return PIEViewport;
			}
			else
			{
				// Check to see if the active editor viewport is drawing in stereo mode
				// @todo vreditor: Should work with even non-active viewport!
				FSceneViewport* EditorViewport = (FSceneViewport*)EditorEngine->GetActiveViewport();
				if (EditorViewport != nullptr && EditorViewport->IsStereoRenderingAllowed())
				{
					return EditorViewport;
				}
			}
		}
	#endif
		return nullptr;
	}
}

//---------------------------------------------------
// OpenXRHMD Plugin Implementation
//---------------------------------------------------

class FOpenXRHMDPlugin : public IOpenXRHMDPlugin
{
public:
	FOpenXRHMDPlugin()
		: LoaderHandle(nullptr)
		, Instance(XR_NULL_HANDLE)
		, System(XR_NULL_SYSTEM_ID)
		, RenderBridge(nullptr)
	{ }

	~FOpenXRHMDPlugin()
	{
	}

	/** IHeadMountedDisplayModule implementation */
	virtual TSharedPtr< class IXRTrackingSystem, ESPMode::ThreadSafe > CreateTrackingSystem() override;
	virtual TSharedPtr< IHeadMountedDisplayVulkanExtensions, ESPMode::ThreadSafe > GetVulkanExtensions() override;
	virtual uint64 GetGraphicsAdapterLuid() override;

	FString GetModuleKeyName() const override
	{
		return FString(TEXT("OpenXRHMD"));
	}

	void GetModuleAliases(TArray<FString>& AliasesOut) const override
	{
		AliasesOut.Add(TEXT("OpenXR"));
	}

	void ShutdownModule() override
	{
		if (Instance)
		{
			XR_ENSURE(xrDestroyInstance(Instance));
		}

		if (LoaderHandle)
		{
			FPlatformProcess::FreeDllHandle(LoaderHandle);
			LoaderHandle = nullptr;
		}
	}

	virtual bool IsHMDConnected() override { return true; }
	virtual bool IsStandaloneStereoOnlyDevice() override;
	virtual bool IsExtensionAvailable(const FString& Name) const override { return AvailableExtensions.Contains(Name); }
	virtual bool IsExtensionEnabled(const FString& Name) const override { return EnabledExtensions.Contains(Name); }
	virtual bool IsLayerAvailable(const FString& Name) const override { return EnabledLayers.Contains(Name); }
	virtual bool IsLayerEnabled(const FString& Name) const override { return EnabledLayers.Contains(Name); }

private:
	void *LoaderHandle;
	XrInstance Instance;
	XrSystemId System;
	TSet<FString> AvailableExtensions;
	TSet<FString> AvailableLayers;
	TArray<const char*> EnabledExtensions;
	TArray<const char*> EnabledLayers;
	TArray<IOpenXRExtensionPlugin*> ExtensionPlugins;
	TRefCountPtr<FOpenXRRenderBridge> RenderBridge;
	TSharedPtr< IHeadMountedDisplayVulkanExtensions, ESPMode::ThreadSafe > VulkanExtensions;

	bool EnumerateExtensions();
	bool EnumerateLayers();
	bool InitRenderBridge();
	bool InitInstanceAndSystem();
	bool InitInstance();
	bool InitSystem();
	PFN_xrGetInstanceProcAddr GetDefaultLoader();
	bool EnableExtensions(const TArray<const ANSICHAR*>& RequiredExtensions, const TArray<const ANSICHAR*>& OptionalExtensions, TArray<const ANSICHAR*>& OutExtensions);
	bool GetRequiredExtensions(TArray<const ANSICHAR*>& OutExtensions);
	bool GetOptionalExtensions(TArray<const ANSICHAR*>& OutExtensions);
};

IMPLEMENT_MODULE( FOpenXRHMDPlugin, OpenXRHMD )

TSharedPtr< class IXRTrackingSystem, ESPMode::ThreadSafe > FOpenXRHMDPlugin::CreateTrackingSystem()
{
	if (!RenderBridge)
	{
		if (!InitRenderBridge())
		{
			return nullptr;
		}
	}
	auto ARModule = FModuleManager::LoadModulePtr<IOpenXRARModule>("OpenXRAR");
	auto ARSystem = ARModule->CreateARSystem();

	auto OpenXRHMD = FSceneViewExtensions::NewExtension<FOpenXRHMD>(Instance, System, RenderBridge, EnabledExtensions, ExtensionPlugins, ARSystem);
	if (OpenXRHMD->IsInitialized())
	{
		ARModule->SetTrackingSystem(OpenXRHMD);
		OpenXRHMD->GetARCompositionComponent()->InitializeARSystem();
		return OpenXRHMD;
	}

	return nullptr;
}

uint64 FOpenXRHMDPlugin::GetGraphicsAdapterLuid()
{
	if (!RenderBridge)
	{
		if (!InitRenderBridge())
		{
			return 0;
		}
	}
	return RenderBridge->GetGraphicsAdapterLuid();
}

TSharedPtr< IHeadMountedDisplayVulkanExtensions, ESPMode::ThreadSafe > FOpenXRHMDPlugin::GetVulkanExtensions()
{
#ifdef XR_USE_GRAPHICS_API_VULKAN
	if (InitInstanceAndSystem() && IsExtensionEnabled(XR_KHR_VULKAN_ENABLE_EXTENSION_NAME))
	{
		if (!VulkanExtensions.IsValid())
		{
			VulkanExtensions = MakeShareable(new FOpenXRHMD::FVulkanExtensions(Instance, System));
		}
		return VulkanExtensions;
	}
#endif//XR_USE_GRAPHICS_API_VULKAN
	return nullptr;
}

bool FOpenXRHMDPlugin::IsStandaloneStereoOnlyDevice()
{
	if (InitInstanceAndSystem())
	{
		for (IOpenXRExtensionPlugin* Module : ExtensionPlugins)
		{
			if (Module->IsStandaloneStereoOnlyDevice())
			{
				return true;
			}
		}
	}
	return false;
}

bool FOpenXRHMDPlugin::EnumerateExtensions()
{
	uint32_t ExtensionsCount = 0;
	if (XR_FAILED(xrEnumerateInstanceExtensionProperties(nullptr, 0, &ExtensionsCount, nullptr)))
	{
		// If it fails this early that means there's no runtime installed
		return false;
	}

	TArray<XrExtensionProperties> Properties;
	Properties.SetNum(ExtensionsCount);
	for (auto& Prop : Properties)
	{
		Prop = XrExtensionProperties{ XR_TYPE_EXTENSION_PROPERTIES };
	}

	if (XR_ENSURE(xrEnumerateInstanceExtensionProperties(nullptr, ExtensionsCount, &ExtensionsCount, Properties.GetData())))
	{
		for (const XrExtensionProperties& Prop : Properties)
		{
			AvailableExtensions.Add(Prop.extensionName);
		}
		return true;
	}
	return false;
}

bool FOpenXRHMDPlugin::EnumerateLayers()
{
	uint32 LayerPropertyCount = 0;
	if (XR_FAILED(xrEnumerateApiLayerProperties(0, &LayerPropertyCount, nullptr)))
	{
		// As per EnumerateExtensions - a failure here means no runtime installed.
		return false;
	}

	if (!LayerPropertyCount)
	{
		// It's still legit if we have no layers, so early out here (and return success) if so.
		return true;
	}

	TArray<XrApiLayerProperties> LayerProperties;
	LayerProperties.SetNum(LayerPropertyCount);
	for (auto& Prop : LayerProperties)
	{
		Prop = XrApiLayerProperties{ XR_TYPE_API_LAYER_PROPERTIES };
	}

	if (XR_ENSURE(xrEnumerateApiLayerProperties(LayerPropertyCount, &LayerPropertyCount, LayerProperties.GetData())))
	{
		for (const auto& Prop : LayerProperties)
		{
			AvailableLayers.Add(Prop.layerName);
		}
		return true;
	}

	return false;
}

struct AnsiKeyFunc : BaseKeyFuncs<const ANSICHAR*, const ANSICHAR*, false>
{
	typedef typename TTypeTraits<const ANSICHAR*>::ConstPointerType KeyInitType;
	typedef typename TCallTraits<const ANSICHAR*>::ParamType ElementInitType;

	/**
	 * @return The key used to index the given element.
	 */
	static FORCEINLINE KeyInitType GetSetKey(ElementInitType Element)
	{
		return Element;
	}

	/**
	 * @return True if the keys match.
	 */
	static FORCEINLINE bool Matches(KeyInitType A, KeyInitType B)
	{
		return FCStringAnsi::Strcmp(A, B) == 0;
	}

	/** Calculates a hash index for a key. */
	static FORCEINLINE uint32 GetKeyHash(KeyInitType Key)
	{
		return GetTypeHash(Key);
	}
};

bool FOpenXRHMDPlugin::InitRenderBridge()
{
	// Get all extension plugins
	TSet<const ANSICHAR*, AnsiKeyFunc> ExtensionSet;
	TArray<IOpenXRExtensionPlugin*> ExtModules = IModularFeatures::Get().GetModularFeatureImplementations<IOpenXRExtensionPlugin>(IOpenXRExtensionPlugin::GetModularFeatureName());

	// Query all extension plugins to see if we need to use a custom render bridge
	PFN_xrGetInstanceProcAddr GetProcAddr = nullptr;
	for (IOpenXRExtensionPlugin* Plugin : ExtModules)
	{
		// We are taking ownership of the CustomRenderBridge instance here.
		TRefCountPtr<FOpenXRRenderBridge> CustomRenderBridge = Plugin->GetCustomRenderBridge(Instance, System);
		if (CustomRenderBridge)
		{
			// We pick the first
			RenderBridge = CustomRenderBridge;
			return true;
		}
	}


	FString RHIString = FApp::GetGraphicsRHI();
	if (RHIString.IsEmpty())
	{
		return false;
	}

	if (!InitInstanceAndSystem())
	{
		return false;
	}

#ifdef XR_USE_GRAPHICS_API_D3D11
	if (RHIString == TEXT("DirectX 11") && IsExtensionEnabled(XR_KHR_D3D11_ENABLE_EXTENSION_NAME))
	{
		RenderBridge = CreateRenderBridge_D3D11(Instance, System);
	}
	else
#endif
#ifdef XR_USE_GRAPHICS_API_D3D12
	if (RHIString == TEXT("DirectX 12") && IsExtensionEnabled(XR_KHR_D3D12_ENABLE_EXTENSION_NAME))
	{
		RenderBridge = CreateRenderBridge_D3D12(Instance, System);
	}
	else
#endif
#ifdef XR_USE_GRAPHICS_API_OPENGL
	if (RHIString == TEXT("OpenGL") && IsExtensionEnabled(XR_KHR_OPENGL_ENABLE_EXTENSION_NAME))
	{
		RenderBridge = CreateRenderBridge_OpenGL(Instance, System);
	}
	else
#endif
#ifdef XR_USE_GRAPHICS_API_VULKAN
	if (RHIString == TEXT("Vulkan") && IsExtensionEnabled(XR_KHR_VULKAN_ENABLE_EXTENSION_NAME))
	{
		RenderBridge = CreateRenderBridge_Vulkan(Instance, System);
	}
	else
#endif
	{
		UE_LOG(LogHMD, Warning, TEXT("%s is not currently supported by the OpenXR runtime"), *RHIString);
		return false;
	}
	return true;
}

PFN_xrGetInstanceProcAddr FOpenXRHMDPlugin::GetDefaultLoader()
{
#if PLATFORM_WINDOWS
#if !PLATFORM_CPU_X86_FAMILY
#error Windows platform does not currently support this CPU family. A OpenXR loader binary for this CPU family is needed.
#endif

#if PLATFORM_64BITS
	FString BinariesPath = FPaths::EngineDir() / FString(TEXT("Binaries/ThirdParty/OpenXR/win64"));
#else
	FString BinariesPath = FPaths::EngineDir() / FString(TEXT("Binaries/ThirdParty/OpenXR/win32"));
#endif

	FString LoaderName = "openxr_loader.dll";
	FPlatformProcess::PushDllDirectory(*BinariesPath);
	LoaderHandle = FPlatformProcess::GetDllHandle(*LoaderName);
	FPlatformProcess::PopDllDirectory(*BinariesPath);
#elif PLATFORM_LINUX
	LoaderHandle = FPlatformProcess::GetDllHandle(TEXT("/usr/lib/libopenxr_loader.so"));
	if (!LoaderHandle)
	{
		LoaderHandle = FPlatformProcess::GetDllHandle(TEXT("/usr/lib/x86_64-linux-gnu/libopenxr_loader.so"));
		if (!LoaderHandle)
		{
			LoaderHandle = FPlatformProcess::GetDllHandle(TEXT("/usr/local/lib/libopenxr_loader.so"));
		}
	}
#elif PLATFORM_HOLOLENS
#ifndef PLATFORM_64BITS
#error HoloLens platform does not currently support 32-bit. 32-bit OpenXR loader binaries are needed.
#endif

#if PLATFORM_CPU_ARM_FAMILY
	FString BinariesPath = FPaths::EngineDir() / FString(TEXT("Binaries/ThirdParty/OpenXR/hololens/arm64"));
#elif PLATFORM_CPU_X86_FAMILY
	FString BinariesPath = FPaths::EngineDir() / FString(TEXT("Binaries/ThirdParty/OpenXR/hololens/x64"));
#else
#error Unsupported CPU family for the HoloLens platform.
#endif

	LoaderHandle = FPlatformProcess::GetDllHandle(*(BinariesPath / "openxr_loader.dll"));
#endif

	if (!LoaderHandle)
	{
		UE_LOG(LogHMD, Log, TEXT("Failed to load openxr_loader.dll"));
		return nullptr;
	}
	return (PFN_xrGetInstanceProcAddr)FPlatformProcess::GetDllExport(LoaderHandle, TEXT("xrGetInstanceProcAddr"));
}

bool FOpenXRHMDPlugin::EnableExtensions(const TArray<const ANSICHAR*>& RequiredExtensions, const TArray<const ANSICHAR*>& OptionalExtensions, TArray<const ANSICHAR*>& OutExtensions)
{
	// Query required extensions and check if they're all available
	bool ExtensionMissing = false;
	for (const ANSICHAR* Ext : RequiredExtensions)
	{
		if (AvailableExtensions.Contains(Ext))
		{
			UE_LOG(LogHMD, Verbose, TEXT("Required extension %S enabled"), Ext);
		}
		else
		{
<<<<<<< HEAD
			UE_LOG(LogHMD, Warning, TEXT("Required extension %s is not available"), ANSI_TO_TCHAR(Ext));
=======
			UE_LOG(LogHMD, Warning, TEXT("Required extension %S is not available"), Ext);
>>>>>>> 3aae9151
			ExtensionMissing = true;
		}
	}

	// If any required extensions are missing then we ignore the plugin
	if (ExtensionMissing)
	{
		return false;
	}

	// All required extensions are supported we can safely add them to our set and give the plugin callbacks
	OutExtensions.Append(RequiredExtensions);

	// Add all supported optional extensions to the set
	for (const ANSICHAR* Ext : OptionalExtensions)
	{
		if (AvailableExtensions.Contains(Ext))
		{
			UE_LOG(LogHMD, Verbose, TEXT("Optional extension %S enabled"), Ext);
			OutExtensions.Add(Ext);
		}
		else
		{
			UE_LOG(LogHMD, Log, TEXT("Optional extension %S is not available"), Ext);
		}
	}

	return true;
}

bool FOpenXRHMDPlugin::GetRequiredExtensions(TArray<const ANSICHAR*>& OutExtensions)
{
#if PLATFORM_ANDROID
	OutExtensions.Add(XR_KHR_ANDROID_CREATE_INSTANCE_EXTENSION_NAME);
#endif
	return true;
}

bool FOpenXRHMDPlugin::GetOptionalExtensions(TArray<const ANSICHAR*>& OutExtensions)
{
#ifdef XR_USE_GRAPHICS_API_D3D11
	OutExtensions.Add(XR_KHR_D3D11_ENABLE_EXTENSION_NAME);
#endif
#ifdef XR_USE_GRAPHICS_API_D3D12
	OutExtensions.Add(XR_KHR_D3D12_ENABLE_EXTENSION_NAME);
#endif
#ifdef XR_USE_GRAPHICS_API_OPENGL
	OutExtensions.Add(XR_KHR_OPENGL_ENABLE_EXTENSION_NAME);
#endif
#ifdef XR_USE_GRAPHICS_API_VULKAN
	OutExtensions.Add(XR_KHR_VULKAN_ENABLE_EXTENSION_NAME);
#endif
	OutExtensions.Add(XR_KHR_COMPOSITION_LAYER_DEPTH_EXTENSION_NAME);
	OutExtensions.Add(XR_VARJO_QUAD_VIEWS_EXTENSION_NAME);
	OutExtensions.Add(XR_KHR_VISIBILITY_MASK_EXTENSION_NAME);
	return true;
}

bool FOpenXRHMDPlugin::InitInstanceAndSystem()
{
	if (!Instance && !InitInstance())
	{
		return false;
	}

	if (!System && !InitSystem())
	{
		return false;
	}

	return true;
}

bool FOpenXRHMDPlugin::InitInstance()
{
	// This should only ever be called if we don't already have an instance.
	check(!Instance);

	// Get all extension plugins
	TSet<const ANSICHAR*, AnsiKeyFunc> ExtensionSet;
	TArray<IOpenXRExtensionPlugin*> ExtModules = IModularFeatures::Get().GetModularFeatureImplementations<IOpenXRExtensionPlugin>(IOpenXRExtensionPlugin::GetModularFeatureName());

	// Query all extension plugins to see if we need to use a custom loader
	PFN_xrGetInstanceProcAddr GetProcAddr = nullptr;
	for (IOpenXRExtensionPlugin* Plugin : ExtModules)
	{
		if (Plugin->GetCustomLoader(&GetProcAddr))
		{
			// We pick the first loader we can find
			break;
		}

		// Clear it again just to ensure the failed call didn't leave the pointer set
		GetProcAddr = nullptr;
	}

	if (!GetProcAddr)
	{
		GetProcAddr = GetDefaultLoader();
	}

	if (!PreInitOpenXRCore(GetProcAddr))
	{
		UE_LOG(LogHMD, Log, TEXT("Failed to initialize core functions. Please check that you have a valid OpenXR runtime installed."));
		return false;
	}

	if (!EnumerateExtensions())
	{
		UE_LOG(LogHMD, Log, TEXT("Failed to enumerate extensions. Please check that you have a valid OpenXR runtime installed."));
		return false;
	}

	if (!EnumerateLayers())
	{
		UE_LOG(LogHMD, Log, TEXT("Failed to enumerate API layers. Please check that you have a valid OpenXR runtime installed."));
		return false;
	}

	// Enable any required and optional extensions that are not plugin specific (usually platform support extensions)
	{
		TArray<const ANSICHAR*> RequiredExtensions, OptionalExtensions, Extensions;
		// Query required extensions
		RequiredExtensions.Empty();
		if (!GetRequiredExtensions(RequiredExtensions))
		{
			UE_LOG(LogHMD, Error, TEXT("Could not get required OpenXR extensions."));
			return false;
		}

		// Query optional extensions
		OptionalExtensions.Empty();
		if (!GetOptionalExtensions(OptionalExtensions))
		{
			UE_LOG(LogHMD, Error, TEXT("Could not get optional OpenXR extensions."));
			return false;
		}

		if (!EnableExtensions(RequiredExtensions, OptionalExtensions, Extensions))
		{
			UE_LOG(LogHMD, Error, TEXT("Could not enable all required OpenXR extensions."));
			return false;
		}
		ExtensionSet.Append(Extensions);
	}

	if (AvailableExtensions.Contains(XR_EPIC_VIEW_CONFIGURATION_FOV_EXTENSION_NAME))
	{
		ExtensionSet.Add(XR_EPIC_VIEW_CONFIGURATION_FOV_EXTENSION_NAME);
	}

	for (IOpenXRExtensionPlugin* Plugin : ExtModules)
	{
		TArray<const ANSICHAR*> RequiredExtensions, OptionalExtensions, Extensions;

		// Query required extensions
		RequiredExtensions.Empty();
		if (!Plugin->GetRequiredExtensions(RequiredExtensions))
		{
			// Ignore the plugin if the query fails
			continue;
		}

		// Query optional extensions
		OptionalExtensions.Empty();
		if (!Plugin->GetOptionalExtensions(OptionalExtensions))
		{
			// Ignore the plugin if the query fails
			continue;
		}

		if (!EnableExtensions(RequiredExtensions, OptionalExtensions, Extensions))
		{
			// Ignore the plugin if the required extension could not be enabled
<<<<<<< HEAD
			UE_LOG(LogHMD, Log, TEXT("Could not enable all required OpenXR extensions for OpenXRExtensionPlugin on current system. This plugin will be loaded but ignored, but will be enabled on a target platform that supports the required extension."));
=======
			FString ModuleName = Plugin->GetDisplayName();
			UE_LOG(LogHMD, Log, TEXT("Could not enable all required OpenXR extensions for %s on current system. This plugin will be loaded but ignored, but will be enabled on a target platform that supports the required extension."), *ModuleName);
>>>>>>> 3aae9151
			continue;
		}
		ExtensionSet.Append(Extensions);
		ExtensionPlugins.Add(Plugin);
	}

	if (auto ARModule = FModuleManager::LoadModulePtr<IOpenXRARModule>("OpenXRAR"))
	{
		TArray<const ANSICHAR*> ARExtensionSet;
		ARModule->GetExtensions(ARExtensionSet);
		ExtensionSet.Append(ARExtensionSet);
	}

	EnabledExtensions.Reset();
	for (const ANSICHAR* Ext : ExtensionSet)
	{
		EnabledExtensions.Add(Ext);
	}

	// Enable layers, if specified by CVar.
	// Note: For the validation layer to work on Windows (as of latest OpenXR runtime, August 2019), the following are required:
	//   1. Download and build the OpenXR SDK from https://github.com/KhronosGroup/OpenXR-SDK-Source (follow instructions at https://github.com/KhronosGroup/OpenXR-SDK-Source/blob/master/BUILDING.md)
	//	 2. Add a registry key under HKEY_LOCAL_MACHINE\SOFTWARE\Khronos\OpenXR\1\ApiLayers\Explicit, containing the path to the manifest file
	//      (e.g. C:\OpenXR-SDK-Source-master\build\win64\src\api_layers\XrApiLayer_core_validation.json) <-- this file is downloaded as part of the SDK source, above
	//   3. Copy the DLL from the build target at, for example, C:\OpenXR-SDK-Source-master\build\win64\src\api_layers\XrApiLayer_core_validation.dll to
	//      somewhere in your system path (e.g. c:\windows\system32); the OpenXR loader currently doesn't use the path the json file is in (this is a bug)

	const bool bEnableOpenXRValidationLayer = CVarEnableOpenXRValidationLayer.GetValueOnAnyThread() != 0;
	TArray<const char*> Layers;
	if (bEnableOpenXRValidationLayer && AvailableLayers.Contains("XR_APILAYER_LUNARG_core_validation"))
	{
		Layers.Add("XR_APILAYER_LUNARG_core_validation");
	}

	// Engine registration can be disabled via console var.
	auto* CVarDisableEngineAndAppRegistration = IConsoleManager::Get().FindTConsoleVariableDataInt(TEXT("r.DisableEngineAndAppRegistration"));
	bool bDisableEngineRegistration = (CVarDisableEngineAndAppRegistration && CVarDisableEngineAndAppRegistration->GetValueOnAnyThread() != 0);

	FText ProjectName = FText();
	GConfig->GetText(TEXT("/Script/EngineSettings.GeneralProjectSettings"), TEXT("ProjectName"), ProjectName, GGameIni);

	FText ProjectVersion = FText();
	GConfig->GetText(TEXT("/Script/EngineSettings.GeneralProjectSettings"), TEXT("ProjectVersion"), ProjectVersion, GGameIni);

	// EngineName will be of the form "UnrealEngine4.21", with the minor version ("21" in this example)
	// updated with every quarterly release
	FString EngineName = bDisableEngineRegistration ? FString("") : FApp::GetEpicProductIdentifier() + FEngineVersion::Current().ToString(EVersionComponent::Minor);
	FString AppName = bDisableEngineRegistration ? TEXT("") : ProjectName.ToString() + ProjectVersion.ToString();

	XrInstanceCreateInfo Info;
	Info.type = XR_TYPE_INSTANCE_CREATE_INFO;
	Info.next = nullptr;
	Info.createFlags = 0;
	FTCHARToUTF8_Convert::Convert(Info.applicationInfo.applicationName, XR_MAX_APPLICATION_NAME_SIZE, *AppName, AppName.Len() + 1);
	Info.applicationInfo.applicationVersion = static_cast<uint32>(BuildSettings::GetCurrentChangelist()) | (BuildSettings::IsLicenseeVersion() ? 0x80000000 : 0);
	FTCHARToUTF8_Convert::Convert(Info.applicationInfo.engineName, XR_MAX_ENGINE_NAME_SIZE, *EngineName, EngineName.Len() + 1);
	Info.applicationInfo.engineVersion = (uint32)(FEngineVersion::Current().GetMinor() << 16 | FEngineVersion::Current().GetPatch());
	Info.applicationInfo.apiVersion = XR_CURRENT_API_VERSION;

	Info.enabledApiLayerCount = Layers.Num();
	Info.enabledApiLayerNames = Layers.GetData();

	Info.enabledExtensionCount = EnabledExtensions.Num();
	Info.enabledExtensionNames = EnabledExtensions.GetData();

#if PLATFORM_ANDROID
	XrInstanceCreateInfoAndroidKHR InstanceCreateInfoAndroid;
	InstanceCreateInfoAndroid.type = XR_TYPE_INSTANCE_CREATE_INFO_ANDROID_KHR;
	InstanceCreateInfoAndroid.next = nullptr;
	InstanceCreateInfoAndroid.applicationVM = GNativeAndroidApp->activity->vm;
	InstanceCreateInfoAndroid.applicationActivity = GNativeAndroidApp->activity->clazz;
	Info.next = &InstanceCreateInfoAndroid;
#endif // PLATFORM_ANDROID

	for (IOpenXRExtensionPlugin* Module : ExtensionPlugins)
	{
		Info.next = Module->OnCreateInstance(this, Info.next);
	}

	XrResult Result = xrCreateInstance(&Info, &Instance);
	if (XR_FAILED(Result))
	{
		UE_LOG(LogHMD, Log, TEXT("Failed to create an OpenXR instance, result is %s. Please check if you have an OpenXR runtime installed. The following extensions were enabled:"), OpenXRResultToString(Result));
		for (const char* Extension : EnabledExtensions)
		{
			UE_LOG(LogHMD, Log, TEXT("- %S"), Extension);
		}
		return false;
	}

	if (!InitOpenXRCore(Instance))
	{
		UE_LOG(LogHMD, Log, TEXT("Failed to initialize core functions. Please check that you have a valid OpenXR runtime installed."));
		return false;
	}

	for (IOpenXRExtensionPlugin* Module : ExtensionPlugins)
	{
		Module->PostCreateInstance(Instance);
	}

	return true;
}

bool FOpenXRHMDPlugin::InitSystem()
{
	XrSystemGetInfo SystemInfo;
	SystemInfo.type = XR_TYPE_SYSTEM_GET_INFO;
	SystemInfo.next = nullptr;
	SystemInfo.formFactor = XR_FORM_FACTOR_HEAD_MOUNTED_DISPLAY;
	for (IOpenXRExtensionPlugin* Module : ExtensionPlugins)
	{
		SystemInfo.next = Module->OnGetSystem(Instance, SystemInfo.next);
	}

	XrResult Result = xrGetSystem(Instance, &SystemInfo, &System);
	if (XR_FAILED(Result))
	{
		UE_LOG(LogHMD, Log, TEXT("Failed to get an OpenXR system, result is %s. Please check that your runtime supports VR headsets."), OpenXRResultToString(Result));
		return false;
	}
	for (IOpenXRExtensionPlugin* Module : ExtensionPlugins)
	{
		Module->PostGetSystem(Instance, System);
	}

	for (IOpenXRExtensionPlugin* Module : ExtensionPlugins)
	{
		Module->PostGetSystem(Instance, System);
	}

	return true;
}

//---------------------------------------------------
// OpenXRHMD IHeadMountedDisplay Implementation
//---------------------------------------------------

bool FOpenXRHMD::FVulkanExtensions::GetVulkanInstanceExtensionsRequired(TArray<const ANSICHAR*>& Out)
{
#ifdef XR_USE_GRAPHICS_API_VULKAN
	TArray<VkExtensionProperties> Properties;
	{
		uint32_t PropertyCount;
		VulkanRHI::vkEnumerateInstanceExtensionProperties(nullptr, &PropertyCount, nullptr);
		Properties.SetNum(PropertyCount);
		VulkanRHI::vkEnumerateInstanceExtensionProperties(nullptr, &PropertyCount, Properties.GetData());
	}

	{
		PFN_xrGetVulkanInstanceExtensionsKHR GetVulkanInstanceExtensionsKHR;
		XR_ENSURE(xrGetInstanceProcAddr(Instance, "xrGetVulkanInstanceExtensionsKHR", (PFN_xrVoidFunction*)&GetVulkanInstanceExtensionsKHR));

		uint32 ExtensionCount = 0;
		XR_ENSURE(GetVulkanInstanceExtensionsKHR(Instance, System, 0, &ExtensionCount, nullptr));
		Extensions.SetNum(ExtensionCount);
		XR_ENSURE(GetVulkanInstanceExtensionsKHR(Instance, System, ExtensionCount, &ExtensionCount, Extensions.GetData()));
	}

	ANSICHAR* Context = nullptr;
	for (ANSICHAR* Tok = FCStringAnsi::Strtok(Extensions.GetData(), " ", &Context); Tok != nullptr; Tok = FCStringAnsi::Strtok(nullptr, " ", &Context))
	{
		bool ExtensionFound = false;
		for (int32 PropertyIndex = 0; PropertyIndex < Properties.Num(); PropertyIndex++)
		{
			const char* PropertyExtensionName = Properties[PropertyIndex].extensionName;

			if (!FCStringAnsi::Strcmp(PropertyExtensionName, Tok))
			{
				Out.Add(Tok);
				ExtensionFound = true;
				break;
			}
		}

		if (!ExtensionFound)
		{
			UE_LOG(LogHMD, Log, TEXT("Missing required Vulkan instance extension %S."), Tok);
			return false;
		}
	}
#endif
	return true;
}

bool FOpenXRHMD::FVulkanExtensions::GetVulkanDeviceExtensionsRequired(VkPhysicalDevice_T *pPhysicalDevice, TArray<const ANSICHAR*>& Out)
{
#ifdef XR_USE_GRAPHICS_API_VULKAN
	TArray<VkExtensionProperties> Properties;
	{
		uint32_t PropertyCount;
		VulkanRHI::vkEnumerateDeviceExtensionProperties((VkPhysicalDevice)pPhysicalDevice, nullptr, &PropertyCount, nullptr);
		Properties.SetNum(PropertyCount);
		VulkanRHI::vkEnumerateDeviceExtensionProperties((VkPhysicalDevice)pPhysicalDevice, nullptr, &PropertyCount, Properties.GetData());
	}

	{
		PFN_xrGetVulkanDeviceExtensionsKHR GetVulkanDeviceExtensionsKHR;
		XR_ENSURE(xrGetInstanceProcAddr(Instance, "xrGetVulkanDeviceExtensionsKHR", (PFN_xrVoidFunction*)&GetVulkanDeviceExtensionsKHR));

		uint32 ExtensionCount = 0;
		XR_ENSURE(GetVulkanDeviceExtensionsKHR(Instance, System, 0, &ExtensionCount, nullptr));
		DeviceExtensions.SetNum(ExtensionCount);
		XR_ENSURE(GetVulkanDeviceExtensionsKHR(Instance, System, ExtensionCount, &ExtensionCount, DeviceExtensions.GetData()));
	}

	ANSICHAR* Context = nullptr;
	for (ANSICHAR* Tok = FCStringAnsi::Strtok(DeviceExtensions.GetData(), " ", &Context); Tok != nullptr; Tok = FCStringAnsi::Strtok(nullptr, " ", &Context))
	{
		bool ExtensionFound = false;
		for (int32 PropertyIndex = 0; PropertyIndex < Properties.Num(); PropertyIndex++)
		{
			const char* PropertyExtensionName = Properties[PropertyIndex].extensionName;

			if (!FCStringAnsi::Strcmp(PropertyExtensionName, Tok))
			{
				Out.Add(Tok);
				ExtensionFound = true;
				break;
			}
		}

		if (!ExtensionFound)
		{
			UE_LOG(LogHMD, Log, TEXT("Missing required Vulkan device extension %S."), Tok);
			return false;
		}
	}
#endif
	return true;
}

void FOpenXRHMD::GetMotionControllerData(UObject* WorldContext, const EControllerHand Hand, FXRMotionControllerData& MotionControllerData)
{
	MotionControllerData.DeviceName = GetSystemName();
	MotionControllerData.ApplicationInstanceID = FApp::GetInstanceId();
	MotionControllerData.DeviceVisualType = EXRVisualType::Controller;
	MotionControllerData.TrackingStatus = ETrackingStatus::NotTracked;
	MotionControllerData.HandIndex = Hand;

	FName HandTrackerName("OpenXRHandTracking");
	TArray<IHandTracker*> HandTrackers = IModularFeatures::Get().GetModularFeatureImplementations<IHandTracker>(IHandTracker::GetModularFeatureName());
	IHandTracker* HandTracker = nullptr;
	for (auto Itr : HandTrackers)
	{
		if (Itr->GetHandTrackerDeviceTypeName() == HandTrackerName)
		{
			HandTracker = Itr;
			break;
		}
	}

	FName MotionControllerName("OpenXR");
	TArray<IMotionController*> MotionControllers = IModularFeatures::Get().GetModularFeatureImplementations<IMotionController>(IMotionController::GetModularFeatureName());
	IMotionController* MotionController = nullptr;
	for (auto Itr : MotionControllers)
	{
		if (Itr->GetMotionControllerDeviceTypeName() == MotionControllerName)
		{
			MotionController = Itr;
			break;
		}
	}

	if (MotionController)
	{
		const float WorldToMeters = GetWorldToMetersScale();

		bool bSuccess = false;
		FVector Position = FVector::ZeroVector;
		FRotator Rotation = FRotator::ZeroRotator;
		FTransform trackingToWorld = GetTrackingToWorldTransform();
		FName AimSource = Hand == EControllerHand::Left ? FName("LeftAim") : FName("RightAim");
		bSuccess = MotionController->GetControllerOrientationAndPosition(0, AimSource, Rotation, Position, WorldToMeters);
		if (bSuccess)
		{
			MotionControllerData.AimPosition = trackingToWorld.TransformPosition(Position);
			MotionControllerData.AimRotation = trackingToWorld.TransformRotation(FQuat(Rotation));
		}
		MotionControllerData.bValid |= bSuccess;

		FName GripSource = Hand == EControllerHand::Left ? FName("LeftGrip") : FName("RightGrip");
		bSuccess = MotionController->GetControllerOrientationAndPosition(0, GripSource, Rotation, Position, WorldToMeters);
		if (bSuccess)
		{
			MotionControllerData.GripPosition = trackingToWorld.TransformPosition(Position);
			MotionControllerData.GripRotation = trackingToWorld.TransformRotation(FQuat(Rotation));
		}
		MotionControllerData.bValid |= bSuccess;

		MotionControllerData.TrackingStatus = MotionController->GetControllerTrackingStatus(0, GripSource);
	}

	if (HandTracker && HandTracker->IsHandTrackingStateValid())
	{
		MotionControllerData.DeviceVisualType = EXRVisualType::Hand;

		MotionControllerData.bValid = HandTracker->GetAllKeypointStates(Hand, MotionControllerData.HandKeyPositions, MotionControllerData.HandKeyRotations, MotionControllerData.HandKeyRadii);
		check(!MotionControllerData.bValid || (MotionControllerData.HandKeyPositions.Num() == EHandKeypointCount && MotionControllerData.HandKeyRotations.Num() == EHandKeypointCount && MotionControllerData.HandKeyRadii.Num() == EHandKeypointCount));
	}

	//TODO: this is reportedly a wmr specific convenience function for rapid prototyping.  Not sure it is useful for openxr.
	MotionControllerData.bIsGrasped = false;
}

float FOpenXRHMD::GetWorldToMetersScale() const
{
	return WorldToMetersScale;
}

FVector2D FOpenXRHMD::GetPlayAreaBounds(EHMDTrackingOrigin::Type Origin) const
{
	XrReferenceSpaceType Space = XR_REFERENCE_SPACE_TYPE_STAGE;
	switch (Origin)
	{
	case EHMDTrackingOrigin::Eye:
		Space = XR_REFERENCE_SPACE_TYPE_VIEW;
		break;
	case EHMDTrackingOrigin::Floor:
		Space = XR_REFERENCE_SPACE_TYPE_LOCAL;
		break;
	case EHMDTrackingOrigin::Stage:
		Space = XR_REFERENCE_SPACE_TYPE_STAGE;
		break;
	default:
		break;
	}
	XrExtent2Df Bounds;
	XR_ENSURE(xrGetReferenceSpaceBoundsRect(Session, Space, &Bounds));
	return ToFVector2D(Bounds, WorldToMetersScale);
}

FName FOpenXRHMD::GetHMDName() const
{
	return SystemProperties.systemName;
}

FString FOpenXRHMD::GetVersionString() const
{
	return FString::Printf(TEXT("%s: %d.%d.%d"),
		UTF8_TO_TCHAR(InstanceProperties.runtimeName),
		XR_VERSION_MAJOR(InstanceProperties.runtimeVersion),
		XR_VERSION_MINOR(InstanceProperties.runtimeVersion),
		XR_VERSION_PATCH(InstanceProperties.runtimeVersion));
}

bool FOpenXRHMD::IsHMDEnabled() const
{
	return true;
}

void FOpenXRHMD::EnableHMD(bool enable)
{
}

bool FOpenXRHMD::GetHMDMonitorInfo(MonitorInfo& MonitorDesc)
{
	MonitorDesc.MonitorName = UTF8_TO_TCHAR(SystemProperties.systemName);
	MonitorDesc.MonitorId = 0;

	FIntPoint RTSize = GetIdealRenderTargetSize();
	MonitorDesc.DesktopX = MonitorDesc.DesktopY = 0;
	MonitorDesc.ResolutionX = MonitorDesc.WindowSizeX = RTSize.X;
	MonitorDesc.ResolutionY = MonitorDesc.WindowSizeY = RTSize.Y;
	return true;
}

void FOpenXRHMD::GetFieldOfView(float& OutHFOVInDegrees, float& OutVFOVInDegrees) const
{
	const FPipelinedFrameState& FrameState = GetPipelinedFrameStateForThread();

	XrFovf UnifiedFov = { 0.0f };
	for (const XrView& View : FrameState.Views)
	{
		UnifiedFov.angleLeft = FMath::Min(UnifiedFov.angleLeft, View.fov.angleLeft);
		UnifiedFov.angleRight = FMath::Max(UnifiedFov.angleRight, View.fov.angleRight);
		UnifiedFov.angleUp = FMath::Max(UnifiedFov.angleUp, View.fov.angleUp);
		UnifiedFov.angleDown = FMath::Min(UnifiedFov.angleDown, View.fov.angleDown);
	}
	OutHFOVInDegrees = FMath::RadiansToDegrees(UnifiedFov.angleRight - UnifiedFov.angleLeft);
	OutVFOVInDegrees = FMath::RadiansToDegrees(UnifiedFov.angleUp - UnifiedFov.angleDown);
}

bool FOpenXRHMD::EnumerateTrackedDevices(TArray<int32>& OutDevices, EXRTrackedDeviceType Type)
{
	if (Type == EXRTrackedDeviceType::Any || Type == EXRTrackedDeviceType::HeadMountedDisplay)
	{
		OutDevices.Add(IXRTrackingSystem::HMDDeviceId);
	}
	if (Type == EXRTrackedDeviceType::Any || Type == EXRTrackedDeviceType::Controller)
	{
		// Skip the HMD, we already added it to the list
		for (int32 i = 1; i < DeviceSpaces.Num(); i++)
		{
			OutDevices.Add(i);
		}
	}
	return OutDevices.Num() > 0;
}

void FOpenXRHMD::SetInterpupillaryDistance(float NewInterpupillaryDistance)
{
}

float FOpenXRHMD::GetInterpupillaryDistance() const
{
	const FPipelinedFrameState& FrameState = GetPipelinedFrameStateForThread();
	if (FrameState.Views.Num() < 2)
	{
		return 0.064f;
	}

	FVector leftPos = ToFVector(FrameState.Views[0].pose.position);
	FVector rightPos = ToFVector(FrameState.Views[1].pose.position);
	return FVector::Dist(leftPos, rightPos);
}	

bool FOpenXRHMD::GetIsTracked(int32 DeviceId)
{
	// This function is called from both the game and rendering thread and each thread maintains separate pose
	// snapshots to prevent inconsistent poses (tearing) on the same frame.
	const FPipelinedFrameState& PipelineState = GetPipelinedFrameStateForThread();

	if (!PipelineState.DeviceLocations.IsValidIndex(DeviceId))
	{
		return false;
	}

	const XrSpaceLocation& Location = PipelineState.DeviceLocations[DeviceId];
	return Location.locationFlags & XR_SPACE_LOCATION_ORIENTATION_TRACKED_BIT &&
		Location.locationFlags & XR_SPACE_LOCATION_POSITION_TRACKED_BIT;
}

bool FOpenXRHMD::GetCurrentPose(int32 DeviceId, FQuat& CurrentOrientation, FVector& CurrentPosition)
{
	CurrentOrientation = FQuat::Identity;
	CurrentPosition = FVector::ZeroVector;

	// This function is called from both the game and rendering thread and each thread maintains separate pose
	// snapshots to prevent inconsistent poses (tearing) on the same frame.
	const FPipelinedFrameState& PipelineState = GetPipelinedFrameStateForThread();

	if (!PipelineState.DeviceLocations.IsValidIndex(DeviceId))
	{
		return false;
	}

	const XrSpaceLocation& Location = PipelineState.DeviceLocations[DeviceId];
	if (Location.locationFlags & XR_SPACE_LOCATION_ORIENTATION_VALID_BIT &&
		Location.locationFlags & XR_SPACE_LOCATION_POSITION_VALID_BIT)
	{
		CurrentOrientation = ToFQuat(Location.pose.orientation);
		CurrentPosition = ToFVector(Location.pose.position, GetWorldToMetersScale());
		return true;
	}

	return false;
}

bool FOpenXRHMD::GetPoseForTime(int32 DeviceId, FTimespan Timespan, FQuat& Orientation, FVector& Position, bool& bProvidedLinearVelocity, FVector& LinearVelocity, bool& bProvidedAngularVelocity, FVector& AngularVelocityRadPerSec)
{
	FPipelinedFrameState& PipelineState = GetPipelinedFrameStateForThread();

	if (!DeviceSpaces.IsValidIndex(DeviceId))
	{
		return false;
	}

	XrTime TargetTime = ToXrTime(Timespan);

	const FDeviceSpace& DeviceSpace = DeviceSpaces[DeviceId];

	XrSpaceVelocity DeviceVelocity { XR_TYPE_SPACE_VELOCITY };
	XrSpaceLocation DeviceLocation { XR_TYPE_SPACE_LOCATION, &DeviceVelocity };

	XR_ENSURE(xrLocateSpace(DeviceSpace.Space, PipelineState.TrackingSpace, TargetTime, &DeviceLocation));

	if (DeviceLocation.locationFlags & XR_SPACE_LOCATION_ORIENTATION_VALID_BIT &&
		DeviceLocation.locationFlags & XR_SPACE_LOCATION_POSITION_VALID_BIT)
	{
		Orientation = ToFQuat(DeviceLocation.pose.orientation);
		Position = ToFVector(DeviceLocation.pose.position, GetWorldToMetersScale());

		if (DeviceVelocity.velocityFlags & XR_SPACE_VELOCITY_LINEAR_VALID_BIT)
		{
			bProvidedLinearVelocity = true;
			LinearVelocity = ToFVector(DeviceVelocity.linearVelocity, GetWorldToMetersScale());
		}
		if (DeviceVelocity.velocityFlags & XR_SPACE_VELOCITY_ANGULAR_VALID_BIT)
		{
			bProvidedAngularVelocity = true;
			AngularVelocityRadPerSec = ToFVector(DeviceVelocity.angularVelocity);
		}

		return true;
	}

	return false;
}

bool FOpenXRHMD::IsChromaAbCorrectionEnabled() const
{
	return false;
}

void FOpenXRHMD::ResetOrientationAndPosition(float yaw)
{
	ResetOrientation(yaw);
	ResetPosition();
}

void FOpenXRHMD::ResetOrientation(float Yaw)
{
}

void FOpenXRHMD::ResetPosition()
{
}

void FOpenXRHMD::SetBaseRotation(const FRotator& BaseRot)
{
}

FRotator FOpenXRHMD::GetBaseRotation() const
{
	return FRotator::ZeroRotator;
}

void FOpenXRHMD::SetBaseOrientation(const FQuat& BaseOrient)
{
}

FQuat FOpenXRHMD::GetBaseOrientation() const
{
	return FQuat::Identity;
}

bool FOpenXRHMD::IsStereoEnabled() const
{
	return bStereoEnabled;
}

bool FOpenXRHMD::EnableStereo(bool stereo)
{
	if (stereo == bStereoEnabled)
	{
		return true;
	}

	bStereoEnabled = stereo;
	if (stereo)
	{
		GEngine->bForceDisableFrameRateSmoothing = true;
		if (OnStereoStartup())
		{
			StartSession();

			FApp::SetUseVRFocus(true);
			FApp::SetHasVRFocus(true);

			return true;
		}
		return false;
	}
	else
	{
		GEngine->bForceDisableFrameRateSmoothing = false;

		FApp::SetUseVRFocus(false);
		FApp::SetHasVRFocus(false);

#if WITH_EDITOR
		if (GIsEditor)
		{
			if (FSceneViewport* SceneVP = FindSceneViewport())
			{
				TSharedPtr<SWindow> Window = SceneVP->FindWindow();
				if (Window.IsValid())
				{
					Window->SetViewportSizeDrivenByWindow(true);
				}
			}
		}
#endif // WITH_EDITOR

		return OnStereoTeardown();
	}
}

void FOpenXRHMD::AdjustViewRect(EStereoscopicPass StereoPass, int32& X, int32& Y, uint32& SizeX, uint32& SizeY) const
{
	const uint32 ViewIndex = GetViewIndexForPass(StereoPass);

	const FPipelinedFrameState& PipelineState = GetPipelinedFrameStateForThread();
	const XrViewConfigurationView& Config = PipelineState.ViewConfigs[ViewIndex];
	FIntPoint ViewRectMin(EForceInit::ForceInitToZero);

	// If Mobile Multi-View is active the first two views will share the same position
	// Thus the start index should be the second view if enabled
	for (uint32 i = bIsMobileMultiViewEnabled ? 1 : 0; i < ViewIndex; ++i)
	{
		ViewRectMin.X += PipelineState.ViewConfigs[i].recommendedImageRectWidth;
	}
	QuantizeSceneBufferSize(ViewRectMin, ViewRectMin);

	X = ViewRectMin.X;
	Y = ViewRectMin.Y;
	SizeX = Config.recommendedImageRectWidth;
	SizeY = Config.recommendedImageRectHeight;
}

void FOpenXRHMD::SetFinalViewRect(FRHICommandListImmediate& RHICmdList, const enum EStereoscopicPass StereoPass, const FIntRect& FinalViewRect)
{
	if (StereoPass == eSSP_FULL)
	{
		return;
	}

	int32 ViewIndex = GetViewIndexForPass(StereoPass);
	float NearZ = GNearClippingPlane / GetWorldToMetersScale();

<<<<<<< HEAD
	FPipelinedFrameState& PipelineState = GetPipelinedFrameStateForThread();
	FPipelinedLayerState& LayerState = GetPipelinedLayerStateForThread();

	// Keep the swapchains alive in the LayerState to ensure the XrSwapchain handles remain valid until xrEndFrame.
	LayerState.ColorSwapchain = Swapchain;
	LayerState.DepthSwapchain = DepthSwapchain;

	XrSwapchainSubImage& ColorImage = LayerState.ColorImages[ViewIndex];
	ColorImage.swapchain = Swapchain.IsValid() ? static_cast<FOpenXRSwapchain*>(GetSwapchain())->GetHandle() : XR_NULL_HANDLE;
=======
	XrSwapchainSubImage& ColorImage = PipelinedLayerStateRendering.ColorImages[ViewIndex];
	ColorImage.swapchain = PipelinedLayerStateRendering.ColorSwapchain.IsValid() ? static_cast<FOpenXRSwapchain*>(PipelinedLayerStateRendering.ColorSwapchain.Get())->GetHandle() : XR_NULL_HANDLE;
>>>>>>> 3aae9151
	ColorImage.imageArrayIndex = bIsMobileMultiViewEnabled && ViewIndex < 2 ? ViewIndex : 0;
	ColorImage.imageRect = {
		{ FinalViewRect.Min.X, FinalViewRect.Min.Y },
		{ FinalViewRect.Width(), FinalViewRect.Height() }
	};

<<<<<<< HEAD
	XrSwapchainSubImage& DepthImage = LayerState.DepthImages[ViewIndex];
	if (bDepthExtensionSupported)
	{
		DepthImage.swapchain = DepthSwapchain.IsValid() ? static_cast<FOpenXRSwapchain*>(GetDepthSwapchain())->GetHandle() : XR_NULL_HANDLE;
=======
	XrSwapchainSubImage& DepthImage = PipelinedLayerStateRendering.DepthImages[ViewIndex];
	if (bDepthExtensionSupported)
	{
		DepthImage.swapchain = PipelinedLayerStateRendering.DepthSwapchain.IsValid() ? static_cast<FOpenXRSwapchain*>(PipelinedLayerStateRendering.DepthSwapchain.Get())->GetHandle() : XR_NULL_HANDLE;
>>>>>>> 3aae9151
		DepthImage.imageArrayIndex = bIsMobileMultiViewEnabled && ViewIndex < 2 ? ViewIndex : 0;
		DepthImage.imageRect = ColorImage.imageRect;
	}

<<<<<<< HEAD
	if (!PipelineState.PluginViews.IsValidIndex(ViewIndex))
=======
	if (!PipelinedFrameStateRendering.PluginViews.IsValidIndex(ViewIndex))
>>>>>>> 3aae9151
	{
		// This plugin is no longer providing this view.
		return;
	}

<<<<<<< HEAD
	if (PipelineState.PluginViews[ViewIndex])
=======
	if (PipelinedFrameStateRendering.PluginViews[ViewIndex])
>>>>>>> 3aae9151
	{
		// Defer to the plugin to handle submission
		return;
	}

<<<<<<< HEAD
	XrCompositionLayerProjectionView& Projection = LayerState.ProjectionLayers[ViewIndex];
	XrCompositionLayerDepthInfoKHR& DepthLayer = LayerState.DepthLayers[ViewIndex];
=======
	XrCompositionLayerProjectionView& Projection = PipelinedLayerStateRendering.ProjectionLayers[ViewIndex];
	XrCompositionLayerDepthInfoKHR& DepthLayer = PipelinedLayerStateRendering.DepthLayers[ViewIndex];
>>>>>>> 3aae9151

	Projection.type = XR_TYPE_COMPOSITION_LAYER_PROJECTION_VIEW;
	Projection.next = nullptr;
	Projection.subImage = ColorImage;

<<<<<<< HEAD
	if (bDepthExtensionSupported && DepthSwapchain.IsValid())
=======
	if (bDepthExtensionSupported && PipelinedLayerStateRendering.DepthSwapchain.IsValid())
>>>>>>> 3aae9151
	{
		DepthLayer.type = XR_TYPE_COMPOSITION_LAYER_DEPTH_INFO_KHR;
		DepthLayer.next = nullptr;
		DepthLayer.subImage = DepthImage;
		DepthLayer.minDepth = 0.0f;
		DepthLayer.maxDepth = 1.0f;
		DepthLayer.nearZ = FLT_MAX;
		DepthLayer.farZ = NearZ;

		for (IOpenXRExtensionPlugin* Module : ExtensionPlugins)
		{
			DepthLayer.next = Module->OnBeginDepthInfo(Session, 0, ViewIndex, DepthLayer.next);
		}
		Projection.next = &DepthLayer;
	}

	for (IOpenXRExtensionPlugin* Module : ExtensionPlugins)
	{
		Projection.next = Module->OnBeginProjectionView(Session, 0, ViewIndex, Projection.next);
	}

	RHICmdList.EnqueueLambda([this, LayerState = PipelinedLayerStateRendering](FRHICommandListImmediate& InRHICmdList)
	{
		PipelinedLayerStateRHI = LayerState;
	});
}

EStereoscopicPass FOpenXRHMD::GetViewPassForIndex(bool bStereoRequested, uint32 ViewIndex) const
{
	if (!bStereoRequested)
		return EStereoscopicPass::eSSP_FULL;

	return static_cast<EStereoscopicPass>(eSSP_LEFT_EYE + ViewIndex);
}

uint32 FOpenXRHMD::GetViewIndexForPass(EStereoscopicPass StereoPassType) const
{
	switch (StereoPassType)
	{
	case eSSP_LEFT_EYE:
	case eSSP_FULL:
		return 0;

	case eSSP_RIGHT_EYE:
		return 1;

	default:
		return StereoPassType - eSSP_LEFT_EYE;
	}
}

uint32 FOpenXRHMD::DeviceGetLODViewIndex() const
{
	if (SelectedViewConfigurationType == XR_VIEW_CONFIGURATION_TYPE_PRIMARY_QUAD_VARJO)
	{
		return GetViewIndexForPass(eSSP_LEFT_EYE_SIDE);
	}
	return IStereoRendering::DeviceGetLODViewIndex();
}

bool FOpenXRHMD::DeviceIsAPrimaryPass(EStereoscopicPass Pass)
{
	uint32 ViewIndex = GetViewIndexForPass(Pass);
	const FPipelinedFrameState& PipelineState = GetPipelinedFrameStateForThread();
	if (PipelineState.PluginViews.IsValidIndex(ViewIndex) && PipelineState.PluginViews[ViewIndex])
	{
		// Views provided by a plugin should be considered a new primary pass
		return true;
	}

	return Pass == EStereoscopicPass::eSSP_FULL || Pass == EStereoscopicPass::eSSP_LEFT_EYE;
}

int32 FOpenXRHMD::GetDesiredNumberOfViews(bool bStereoRequested) const
{
	const FPipelinedFrameState& FrameState = GetPipelinedFrameStateForThread();

	// FIXME: Monoscopic actually needs 2 views for quad vr
	return bStereoRequested ? FrameState.ViewConfigs.Num() : 1;
}

bool FOpenXRHMD::GetRelativeEyePose(int32 InDeviceId, EStereoscopicPass InEye, FQuat& OutOrientation, FVector& OutPosition)
{
	if (InDeviceId != IXRTrackingSystem::HMDDeviceId)
	{
		return false;
	}

	const FPipelinedFrameState& FrameState = GetPipelinedFrameStateForThread();

	const uint32 ViewIndex = GetViewIndexForPass(InEye);
	if (FrameState.ViewState.viewStateFlags & XR_VIEW_STATE_ORIENTATION_VALID_BIT &&
		FrameState.ViewState.viewStateFlags & XR_VIEW_STATE_POSITION_VALID_BIT &&
		FrameState.Views.IsValidIndex(ViewIndex))
	{
		OutOrientation = ToFQuat(FrameState.Views[ViewIndex].pose.orientation);
		OutPosition = ToFVector(FrameState.Views[ViewIndex].pose.position, GetWorldToMetersScale());
		return true;
	}

	return false;
}

FMatrix FOpenXRHMD::GetStereoProjectionMatrix(const enum EStereoscopicPass StereoPassType) const
{
	const uint32 ViewIndex = GetViewIndexForPass(StereoPassType);

	const FPipelinedFrameState& FrameState = GetPipelinedFrameStateForThread();
	XrFovf Fov = (ViewIndex < (uint32)FrameState.Views.Num()) ? FrameState.Views[ViewIndex].fov 
		: XrFovf{ -PI / 4.0f, PI / 4.0f, PI / 4.0f, -PI / 4.0f };
	float ZNear = GNearClippingPlane;

	Fov.angleUp = tan(Fov.angleUp);
	Fov.angleDown = tan(Fov.angleDown);
	Fov.angleLeft = tan(Fov.angleLeft);
	Fov.angleRight = tan(Fov.angleRight);

	float SumRL = (Fov.angleRight + Fov.angleLeft);
	float SumTB = (Fov.angleUp + Fov.angleDown);
	float InvRL = (1.0f / (Fov.angleRight - Fov.angleLeft));
	float InvTB = (1.0f / (Fov.angleUp - Fov.angleDown));

	FMatrix Mat = FMatrix(
		FPlane((2.0f * InvRL), 0.0f, 0.0f, 0.0f),
		FPlane(0.0f, (2.0f * InvTB), 0.0f, 0.0f),
		FPlane((SumRL * -InvRL), (SumTB * -InvTB), 0.0f, 1.0f),
		FPlane(0.0f, 0.0f, ZNear, 0.0f)
	);

	return Mat;
}

void FOpenXRHMD::GetEyeRenderParams_RenderThread(const FRenderingCompositePassContext& Context, FVector2D& EyeToSrcUVScaleValue, FVector2D& EyeToSrcUVOffsetValue) const
{
	EyeToSrcUVOffsetValue = FVector2D::ZeroVector;
	EyeToSrcUVScaleValue = FVector2D(1.0f, 1.0f);
}


void FOpenXRHMD::SetupViewFamily(FSceneViewFamily& InViewFamily)
{
	InViewFamily.EngineShowFlags.MotionBlur = 0;
	InViewFamily.EngineShowFlags.HMDDistortion = false;
	InViewFamily.EngineShowFlags.StereoRendering = IsStereoEnabled();

	// TODO: Handle dynamic resolution in the driver, so the runtime
	// can take advantage of the extra resolution in the distortion process.
	InViewFamily.EngineShowFlags.ScreenPercentage = 0;

	const FPipelinedFrameState& FrameState = GetPipelinedFrameStateForThread();
	if (FrameState.Views.Num() > 2)
	{
		InViewFamily.EngineShowFlags.Vignette = 0;
		InViewFamily.EngineShowFlags.Bloom = 0;
	}
}

void FOpenXRHMD::SetupView(FSceneViewFamily& InViewFamily, FSceneView& InView)
{
}

void FOpenXRHMD::BeginRenderViewFamily(FSceneViewFamily& InViewFamily)
{
	uint32 ViewConfigCount = 0;
	XR_ENSURE(xrEnumerateViewConfigurationViews(Instance, System, SelectedViewConfigurationType, 0, &ViewConfigCount, nullptr));

	PipelinedLayerStateRendering.ProjectionLayers.SetNum(ViewConfigCount);
	PipelinedLayerStateRendering.DepthLayers.SetNum(ViewConfigCount);

	PipelinedLayerStateRendering.ColorImages.SetNum(PipelinedFrameStateRendering.ViewConfigs.Num());
	PipelinedLayerStateRendering.DepthImages.SetNum(PipelinedFrameStateRendering.ViewConfigs.Num());
<<<<<<< HEAD
=======

	if (SpectatorScreenController)
	{
		SpectatorScreenController->BeginRenderViewFamily();
	}
>>>>>>> 3aae9151
}

void FOpenXRHMD::PreRenderView_RenderThread(FRHICommandListImmediate& RHICmdList, FSceneView& InView)
{
	check(IsInRenderingThread());

	RHICmdList.EnqueueLambda([this](FRHICommandListImmediate& InRHICmdList)
	{
		OnBeginRendering_RHIThread();
	});
}

void FOpenXRHMD::PreRenderViewFamily_RenderThread(FRHICommandListImmediate& RHICmdList, FSceneViewFamily& ViewFamily)
{
	check(IsInRenderingThread());

	if (SpectatorScreenController)
	{
		SpectatorScreenController->UpdateSpectatorScreenMode_RenderThread();
	}
}

bool FOpenXRHMD::IsActiveThisFrame_Internal(const FSceneViewExtensionContext& Context) const
{
	// Don't activate the SVE if xr is being used for tracking only purposes
	static const bool bXrTrackingOnly = FParse::Param(FCommandLine::Get(), TEXT("xrtrackingonly"));

	return GEngine && GEngine->IsStereoscopic3D(Context.Viewport) && !bXrTrackingOnly;
}

bool CheckPlatformDepthExtensionSupport(const XrInstanceProperties& InstanceProps)
{
	if (FCStringAnsi::Strstr(InstanceProps.runtimeName, "SteamVR/OpenXR") && (FApp::GetGraphicsRHI() == TEXT("Vulkan")))
	{
		return false;
	}
	else if (FCStringAnsi::Strstr(InstanceProps.runtimeName, "Oculus") && (FApp::GetGraphicsRHI() == TEXT("DirectX 12")))
	{
		// No PF_DepthStencil compatible formats offered yet
		return false;
	}
	return true;
}

FOpenXRHMD::FOpenXRHMD(const FAutoRegister& AutoRegister, XrInstance InInstance, XrSystemId InSystem, TRefCountPtr<FOpenXRRenderBridge>& InRenderBridge, TArray<const char*> InEnabledExtensions, TArray<IOpenXRExtensionPlugin*> InExtensionPlugins, IARSystemSupport* ARSystemSupport)
	: FHeadMountedDisplayBase(ARSystemSupport)
	, FSceneViewExtensionBase(AutoRegister)
	, FOpenXRAssetManager(InInstance, this)
	, bStereoEnabled(false)
	, bIsRunning(false)
	, bIsReady(false)
	, bIsRendering(false)
	, bIsSynchronized(false)
	, bNeedReAllocatedDepth(false)
	, bNeedReBuildOcclusionMesh(true)
	, bIsMobileMultiViewEnabled(false)
	, bSupportsHandTracking(false)
	, bIsStandaloneStereoOnlyDevice(false)
	, CurrentSessionState(XR_SESSION_STATE_UNKNOWN)
	, FrameEventRHI(FPlatformProcess::GetSynchEventFromPool())
	, EnabledExtensions(std::move(InEnabledExtensions))
	, ExtensionPlugins(std::move(InExtensionPlugins))
	, Instance(InInstance)
	, System(InSystem)
	, Session(XR_NULL_HANDLE)
	, LocalSpace(XR_NULL_HANDLE)
	, StageSpace(XR_NULL_HANDLE)
	, TrackingSpaceType(XR_REFERENCE_SPACE_TYPE_STAGE)
	, SelectedViewConfigurationType(XR_VIEW_CONFIGURATION_TYPE_MAX_ENUM)
	, SelectedEnvironmentBlendMode(XR_ENVIRONMENT_BLEND_MODE_MAX_ENUM)
	, RenderBridge(InRenderBridge)
	, RendererModule(nullptr)
	, LastRequestedSwapchainFormat(0)
	, LastRequestedDepthSwapchainFormat(0)
{
<<<<<<< HEAD
	XrInstanceProperties InstanceProps = { XR_TYPE_INSTANCE_PROPERTIES, nullptr };
	XR_ENSURE(xrGetInstanceProperties(Instance, &InstanceProps));

	bDepthExtensionSupported = IsExtensionEnabled(XR_KHR_COMPOSITION_LAYER_DEPTH_EXTENSION_NAME) &&
		(!FCStringAnsi::Strstr(InstanceProps.runtimeName, "SteamVR/OpenXR") || FApp::GetGraphicsRHI() != "Vulkan");
	bHiddenAreaMaskSupported = IsExtensionEnabled(XR_KHR_VISIBILITY_MASK_EXTENSION_NAME) &&
		!FCStringAnsi::Strstr(InstanceProps.runtimeName, "Oculus");
	bViewConfigurationFovSupported = IsExtensionEnabled(XR_EPIC_VIEW_CONFIGURATION_FOV_EXTENSION_NAME);
=======
	InstanceProperties = { XR_TYPE_INSTANCE_PROPERTIES, nullptr };
	XR_ENSURE(xrGetInstanceProperties(Instance, &InstanceProperties));

	bDepthExtensionSupported = IsExtensionEnabled(XR_KHR_COMPOSITION_LAYER_DEPTH_EXTENSION_NAME) && CheckPlatformDepthExtensionSupport(InstanceProperties);

	bHiddenAreaMaskSupported = IsExtensionEnabled(XR_KHR_VISIBILITY_MASK_EXTENSION_NAME) &&
		!FCStringAnsi::Strstr(InstanceProperties.runtimeName, "Oculus");
	bViewConfigurationFovSupported = IsExtensionEnabled(XR_EPIC_VIEW_CONFIGURATION_FOV_EXTENSION_NAME);

	// Retrieve system properties and check for hand tracking support
	XrSystemHandTrackingPropertiesEXT HandTrackingSystemProperties = { XR_TYPE_SYSTEM_HAND_TRACKING_PROPERTIES_EXT };
	SystemProperties = XrSystemProperties{ XR_TYPE_SYSTEM_PROPERTIES, &HandTrackingSystemProperties };
	XR_ENSURE(xrGetSystemProperties(Instance, System, &SystemProperties));
	bSupportsHandTracking = HandTrackingSystemProperties.supportsHandTracking == XR_TRUE;
	SystemProperties.next = nullptr;
>>>>>>> 3aae9151

	static const auto CVarMobileMultiView = IConsoleManager::Get().FindTConsoleVariableDataInt(TEXT("vr.MobileMultiView"));
	static const auto CVarMobileHDR = IConsoleManager::Get().FindTConsoleVariableDataInt(TEXT("r.MobileHDR"));
	const bool bMobileHDR = (CVarMobileHDR && CVarMobileHDR->GetValueOnAnyThread() != 0);
	const bool bMobileMultiView = !bMobileHDR && (CVarMobileMultiView && CVarMobileMultiView->GetValueOnAnyThread() != 0);
#if PLATFORM_HOLOLENS
	bIsMobileMultiViewEnabled = bMobileMultiView && GRHISupportsArrayIndexFromAnyShader;
#else
	bIsMobileMultiViewEnabled = bMobileMultiView && RHISupportsMobileMultiView(GMaxRHIShaderPlatform);
#endif

	static const auto CVarPropagateAlpha = IConsoleManager::Get().FindTConsoleVariableDataInt(TEXT("r.PostProcessing.PropagateAlpha"));
	bProjectionLayerAlphaEnabled = !IsMobilePlatform(GMaxRHIShaderPlatform) && CVarPropagateAlpha->GetValueOnAnyThread() != 0;

	// Enumerate the viewport configurations
	uint32 ConfigurationCount;
	TArray<XrViewConfigurationType> ViewConfigTypes;
	XR_ENSURE(xrEnumerateViewConfigurations(Instance, System, 0, &ConfigurationCount, nullptr));
	ViewConfigTypes.SetNum(ConfigurationCount);
	// Fill the initial array with valid enum types (this will fail in the validation layer otherwise).
	for (auto & TypeIter : ViewConfigTypes)
		TypeIter = XR_VIEW_CONFIGURATION_TYPE_PRIMARY_MONO;
	XR_ENSURE(xrEnumerateViewConfigurations(Instance, System, ConfigurationCount, &ConfigurationCount, ViewConfigTypes.GetData()));

	// Select the first view configuration returned by the runtime that is supported.
	// This is the view configuration preferred by the runtime.
	for (XrViewConfigurationType ViewConfigType : ViewConfigTypes)
	{
		if (SupportedViewConfigurations.Contains(ViewConfigType))
		{
			SelectedViewConfigurationType = ViewConfigType;
			break;
		}
	}

	// If there is no supported view configuration type, use the first option as a last resort.
	if (!ensure(SelectedViewConfigurationType != XR_VIEW_CONFIGURATION_TYPE_MAX_ENUM))
	{
		UE_LOG(LogHMD, Error, TEXT("No compatible view configuration type found, falling back to runtime preferred type."));
		SelectedViewConfigurationType = ViewConfigTypes[0];
	}

<<<<<<< HEAD
=======
	// Enumerate the views we will be simulating with.
>>>>>>> 3aae9151
	EnumerateViews(PipelinedFrameStateGame);

	// Enumerate environment blend modes and select the best one.
	{
		uint32 BlendModeCount;
		TArray<XrEnvironmentBlendMode> BlendModes;
		XR_ENSURE(xrEnumerateEnvironmentBlendModes(Instance, System, SelectedViewConfigurationType, 0, &BlendModeCount, nullptr));
		// Fill the initial array with valid enum types (this will fail in the validation layer otherwise).
		for (auto& TypeIter : BlendModes)
			TypeIter = XR_ENVIRONMENT_BLEND_MODE_OPAQUE;
		BlendModes.SetNum(BlendModeCount);
		XR_ENSURE(xrEnumerateEnvironmentBlendModes(Instance, System, SelectedViewConfigurationType, BlendModeCount, &BlendModeCount, BlendModes.GetData()));

		// Select the first blend mode returned by the runtime that is supported.
		// This is the environment blend mode preferred by the runtime.
		for (XrEnvironmentBlendMode BlendMode : BlendModes)
		{
			if (SupportedBlendModes.Contains(BlendMode) &&
				// On mobile platforms the alpha channel can contain depth information, so we can't use alpha blend.
				(BlendMode != XR_ENVIRONMENT_BLEND_MODE_ALPHA_BLEND || !IsMobilePlatform(GMaxRHIShaderPlatform)))
			{
				SelectedEnvironmentBlendMode = BlendMode;
				break;
			}
		}

		// If there is no supported environment blend mode, use the first option as a last resort.
		if (!ensure(SelectedEnvironmentBlendMode != XR_ENVIRONMENT_BLEND_MODE_MAX_ENUM))
		{
			SelectedEnvironmentBlendMode = BlendModes[0];
		}
	}

#if PLATFORM_HOLOLENS
	bIsStandaloneStereoOnlyDevice = true;
#else
	for (IOpenXRExtensionPlugin* Module : ExtensionPlugins)
	{
		if (Module->IsStandaloneStereoOnlyDevice())
		{
			bIsStandaloneStereoOnlyDevice = true;
		}
	}
#endif

	// Add a device space for the HMD without an action handle and ensure it has the correct index
	XrPath UserHead = XR_NULL_PATH;
	XR_ENSURE(xrStringToPath(Instance, "/user/head", &UserHead));
	ensure(DeviceSpaces.Emplace(XR_NULL_HANDLE, UserHead) == HMDDeviceId);

	// Give the all frame states the same initial values.
	PipelinedFrameStateRHI = PipelinedFrameStateRendering = PipelinedFrameStateGame;
<<<<<<< HEAD

	FrameEventRHI->Trigger();
=======
>>>>>>> 3aae9151
}

FOpenXRHMD::~FOpenXRHMD()
{
	DestroySession();
<<<<<<< HEAD

	FPlatformProcess::ReturnSynchEventToPool(FrameEventRHI);
}

const FOpenXRHMD::FPipelinedFrameState& FOpenXRHMD::GetPipelinedFrameStateForThread() const
{
	if (IsInRHIThread())
	{
		return PipelinedFrameStateRHI;
	}
	else if (IsInRenderingThread())
	{
=======
}

const FOpenXRHMD::FPipelinedFrameState& FOpenXRHMD::GetPipelinedFrameStateForThread() const
{
	// Relying on implicit selection of the RHI struct is hazardous since the RHI thread isn't always present
	check(!IsInRHIThread());

	if (IsInRenderingThread())
	{
>>>>>>> 3aae9151
		return PipelinedFrameStateRendering;
	}
	else
	{
		check(IsInGameThread());
		return PipelinedFrameStateGame;
	}
}

FOpenXRHMD::FPipelinedFrameState& FOpenXRHMD::GetPipelinedFrameStateForThread()
{
<<<<<<< HEAD
	if (IsInRHIThread())
	{
		return PipelinedFrameStateRHI;
	}
	else if (IsInRenderingThread())
	{
		return PipelinedFrameStateRendering;
	}
	else
	{
		check(IsInGameThread());
		return PipelinedFrameStateGame;
=======
	// Relying on implicit selection of the RHI struct is hazardous since the RHI thread isn't always present
	check(!IsInRHIThread());

	if (IsInRenderingThread())
	{
		return PipelinedFrameStateRendering;
>>>>>>> 3aae9151
	}
}

const FOpenXRHMD::FPipelinedLayerState& FOpenXRHMD::GetPipelinedLayerStateForThread() const
{
	if (IsInRHIThread())
	{
		return PipelinedLayerStateRHI;
	}
	else
	{
<<<<<<< HEAD
		check(IsInRenderingThread());
		return PipelinedLayerStateRendering;
	}
}

FOpenXRHMD::FPipelinedLayerState& FOpenXRHMD::GetPipelinedLayerStateForThread()
{
	if (IsInRHIThread())
	{
		return PipelinedLayerStateRHI;
	}
	else
	{
		check(IsInRenderingThread());
		return PipelinedLayerStateRendering;
=======
		check(IsInGameThread());
		return PipelinedFrameStateGame;
>>>>>>> 3aae9151
	}
}

void FOpenXRHMD::UpdateDeviceLocations(bool bUpdateOpenXRExtensionPlugins)
{
	SCOPED_NAMED_EVENT(UpdateDeviceLocations, FColor::Red);

	FPipelinedFrameState& PipelineState = GetPipelinedFrameStateForThread();

	// Only update the device locations if the frame state has been predicted
	if (bIsSynchronized && PipelineState.FrameState.predictedDisplayTime > 0)
	{
<<<<<<< HEAD
		FScopeLock Lock(&DeviceMutex);

=======
		FReadScopeLock Lock(DeviceMutex);
>>>>>>> 3aae9151
		PipelineState.DeviceLocations.SetNum(DeviceSpaces.Num());
		for (int32 DeviceIndex = 0; DeviceIndex < PipelineState.DeviceLocations.Num(); DeviceIndex++)
		{
			const FDeviceSpace& DeviceSpace = DeviceSpaces[DeviceIndex];
			if (DeviceSpace.Space != XR_NULL_HANDLE)
			{
				XrSpaceLocation& DeviceLocation = PipelineState.DeviceLocations[DeviceIndex];
				DeviceLocation.type = XR_TYPE_SPACE_LOCATION;
				DeviceLocation.next = nullptr;
				XR_ENSURE(xrLocateSpace(DeviceSpace.Space, PipelineState.TrackingSpace, PipelineState.FrameState.predictedDisplayTime, &DeviceLocation));
			}
			else
			{
				// Ensure the location flags are zeroed out so the pose is detected as invalid
				PipelineState.DeviceLocations[DeviceIndex].locationFlags = 0;
			}
		}

		if (bUpdateOpenXRExtensionPlugins)
		{
			for (IOpenXRExtensionPlugin* Module : ExtensionPlugins)
			{
				Module->UpdateDeviceLocations(Session, PipelineState.FrameState.predictedDisplayTime, PipelineState.TrackingSpace);
			}
		}
	}
}

void FOpenXRHMD::EnumerateViews(FPipelinedFrameState& PipelineState)
{
<<<<<<< HEAD
=======
	SCOPED_NAMED_EVENT(EnumerateViews, FColor::Red);

>>>>>>> 3aae9151
	// Enumerate the viewport configuration views
	uint32 ViewConfigCount = 0;
	TArray<XrViewConfigurationViewFovEPIC> ViewFov;
	XR_ENSURE(xrEnumerateViewConfigurationViews(Instance, System, SelectedViewConfigurationType, 0, &ViewConfigCount, nullptr));
	ViewFov.SetNum(ViewConfigCount);
	PipelineState.ViewConfigs.Empty(ViewConfigCount);
	PipelineState.PluginViews.Empty(ViewConfigCount);
	for (uint32 ViewIndex = 0; ViewIndex < ViewConfigCount; ViewIndex++)
	{
		XrViewConfigurationView View;
		View.type = XR_TYPE_VIEW_CONFIGURATION_VIEW;

		ViewFov[ViewIndex].type = XR_TYPE_VIEW_CONFIGURATION_VIEW_FOV_EPIC;
		ViewFov[ViewIndex].next = nullptr;
		View.next = bViewConfigurationFovSupported ? &ViewFov[ViewIndex] : nullptr;
<<<<<<< HEAD

		// These are core views that don't have an associated plugin
		PipelineState.PluginViews.Add(nullptr);
		PipelineState.ViewConfigs.Add(View);
	}
	XR_ENSURE(xrEnumerateViewConfigurationViews(Instance, System, SelectedViewConfigurationType, ViewConfigCount, &ViewConfigCount, PipelinedFrameStateGame.ViewConfigs.GetData()));

	for (IOpenXRExtensionPlugin* Module : ExtensionPlugins)
	{
		TArray<XrViewConfigurationView> ViewConfigs;
		Module->GetViewConfigurations(System, ViewConfigs);
		for (int32 i = 0; i < ViewConfigs.Num(); i++)
		{
			PipelineState.PluginViews.Add(Module);
		}
		PipelineState.ViewConfigs.Append(ViewConfigs);
	}
	
	if (Session)
	{
		uint32_t ViewCount = 0;
		XrViewLocateInfo ViewInfo;
		ViewInfo.type = XR_TYPE_VIEW_LOCATE_INFO;
		ViewInfo.next = nullptr;
		ViewInfo.viewConfigurationType = SelectedViewConfigurationType;
		ViewInfo.space = DeviceSpaces[HMDDeviceId].Space;
		ViewInfo.displayTime = PipelineState.FrameState.predictedDisplayTime;
		XR_ENSURE(xrLocateViews(Session, &ViewInfo, &PipelineState.ViewState, 0, &ViewCount, nullptr));
		PipelineState.Views.SetNum(ViewCount, false);
		XR_ENSURE(xrLocateViews(Session, &ViewInfo, &PipelineState.ViewState, PipelineState.Views.Num(), &ViewCount, PipelineState.Views.GetData()));

=======

		for (IOpenXRExtensionPlugin* Module : ExtensionPlugins)
		{
			View.next = Module->OnEnumerateViewConfigurationViews(Instance, System, SelectedViewConfigurationType, ViewIndex, View.next);
		}

		// These are core views that don't have an associated plugin
		PipelineState.PluginViews.Add(nullptr);
		PipelineState.ViewConfigs.Add(View);
	}
	XR_ENSURE(xrEnumerateViewConfigurationViews(Instance, System, SelectedViewConfigurationType, ViewConfigCount, &ViewConfigCount, PipelinedFrameStateGame.ViewConfigs.GetData()));

	for (IOpenXRExtensionPlugin* Module : ExtensionPlugins)
	{
		TArray<XrViewConfigurationView> ViewConfigs;
		Module->GetViewConfigurations(System, ViewConfigs);
		for (int32 i = 0; i < ViewConfigs.Num(); i++)
		{
			PipelineState.PluginViews.Add(Module);
		}
		PipelineState.ViewConfigs.Append(ViewConfigs);
	}
	
	if (Session)
	{
		LocateViews(PipelineState, true);

>>>>>>> 3aae9151
		for (IOpenXRExtensionPlugin* Module : ExtensionPlugins)
		{
			if (PipelineState.PluginViews.Contains(Module))
			{
				TArray<XrView> Views;
				Module->GetViewLocations(Session, PipelineState.FrameState.predictedDisplayTime, DeviceSpaces[HMDDeviceId].Space, Views);
				check(Views.Num() > 0);
				PipelineState.Views.Append(Views);
			}
		}
	}
	else if (bViewConfigurationFovSupported)
	{
		// We can't locate the views yet, but we can already retrieve their field-of-views
		PipelineState.Views.SetNum(PipelineState.ViewConfigs.Num());
		for (int ViewIndex = 0; ViewIndex < PipelineState.Views.Num(); ViewIndex++)
		{
			XrView& View = PipelineState.Views[ViewIndex];
			View.type = XR_TYPE_VIEW;
			View.next = nullptr;
			// FIXME: should be recommendedFov
<<<<<<< HEAD
			View.fov = ViewFov[ViewIndex].recommendedMutableFov;
=======
			View.fov = ViewFov[ViewIndex].recommendedFov;
>>>>>>> 3aae9151
			View.pose = ToXrPose(FTransform::Identity);
		}
	}
	else
	{
		// Ensure the views have sane values before we locate them
		PipelineState.Views.SetNum(PipelineState.ViewConfigs.Num());
		for (XrView& View : PipelineState.Views)
		{
			View.type = XR_TYPE_VIEW;
			View.next = nullptr;
			View.fov = XrFovf{ -PI / 4.0f, PI / 4.0f, PI / 4.0f, -PI / 4.0f };
			View.pose = ToXrPose(FTransform::Identity);
		}
	}
}

#if !PLATFORM_HOLOLENS
void FOpenXRHMD::BuildOcclusionMeshes()
{
<<<<<<< HEAD
	uint32_t ViewCount = 0;
	XR_ENSURE(xrEnumerateViewConfigurationViews(Instance, System, SelectedViewConfigurationType, 0, &ViewCount, nullptr));
	HiddenAreaMeshes.SetNum(ViewCount);
	VisibleAreaMeshes.SetNum(ViewCount);
=======
	SCOPED_NAMED_EVENT(BuildOcclusionMeshes, FColor::Red);
>>>>>>> 3aae9151

	uint32_t ViewCount = 0;
	XR_ENSURE(xrEnumerateViewConfigurationViews(Instance, System, SelectedViewConfigurationType, 0, &ViewCount, nullptr));
	HiddenAreaMeshes.SetNum(ViewCount);
	VisibleAreaMeshes.SetNum(ViewCount);

	bool bAnyViewSucceeded = false;

	for (uint32_t View = 0; View < ViewCount; ++View)
	{
		if (BuildOcclusionMesh(XR_VISIBILITY_MASK_TYPE_VISIBLE_TRIANGLE_MESH_KHR, View, VisibleAreaMeshes[View]) &&
			BuildOcclusionMesh(XR_VISIBILITY_MASK_TYPE_HIDDEN_TRIANGLE_MESH_KHR, View, HiddenAreaMeshes[View]))
		{
			bAnyViewSucceeded = true;
		}
	}

	if (!bAnyViewSucceeded)
	{
		UE_LOG(LogHMD, Error, TEXT("Failed to create all visibility mask meshes for device/views. Abandoning visibility mask."));

		HiddenAreaMeshes.Empty();
		VisibleAreaMeshes.Empty();
	}

	bNeedReBuildOcclusionMesh = false;
}

bool FOpenXRHMD::BuildOcclusionMesh(XrVisibilityMaskTypeKHR Type, int View, FHMDViewMesh& Mesh)
{
	FReadScopeLock Lock(SessionHandleMutex);
	if (!Session)
	{
		return false;
	}

	PFN_xrGetVisibilityMaskKHR GetVisibilityMaskKHR;
	XR_ENSURE(xrGetInstanceProcAddr(Instance, "xrGetVisibilityMaskKHR", (PFN_xrVoidFunction*)&GetVisibilityMaskKHR));

	XrVisibilityMaskKHR VisibilityMask = { XR_TYPE_VISIBILITY_MASK_KHR };
	XR_ENSURE(GetVisibilityMaskKHR(Session, SelectedViewConfigurationType, View, Type, &VisibilityMask));

	if (VisibilityMask.indexCountOutput == 0)
	{
<<<<<<< HEAD
		UE_LOG(LogHMD, Warning, TEXT("Runtime does not currently have a visibility mask.  Another attempt will be made to build the occlusion mesh on an XR_TYPE_EVENT_DATA_VISIBILITY_MASK_CHANGED_KHR event."));
		// Disallow future BuildOcclusionMesh attempts until this flag is reset in the XR_TYPE_EVENT_DATA_VISIBILITY_MASK_CHANGED_KHR handler.
		bHiddenAreaMaskSupported = false;
=======
		// Runtime doesn't have a valid mask for this view
>>>>>>> 3aae9151
		return false;
	}
	if (!VisibilityMask.indexCountOutput || (VisibilityMask.indexCountOutput % 3) != 0 || VisibilityMask.vertexCountOutput == 0)
	{
		UE_LOG(LogHMD, Error, TEXT("Visibility Mask Mesh returned from runtime is invalid."));
		return false;
	}

	FRHIResourceCreateInfo CreateInfo;
	Mesh.VertexBufferRHI = RHICreateVertexBuffer(sizeof(FFilterVertex) * VisibilityMask.vertexCountOutput, BUF_Static, CreateInfo);
	void* VertexBufferPtr = RHILockVertexBuffer(Mesh.VertexBufferRHI, 0, sizeof(FFilterVertex) * VisibilityMask.vertexCountOutput, RLM_WriteOnly);
	FFilterVertex* Vertices = reinterpret_cast<FFilterVertex*>(VertexBufferPtr);

	Mesh.IndexBufferRHI = RHICreateIndexBuffer(sizeof(uint32), sizeof(uint32) * VisibilityMask.indexCountOutput, BUF_Static, CreateInfo);
	void* IndexBufferPtr = RHILockIndexBuffer(Mesh.IndexBufferRHI, 0, sizeof(uint32) * VisibilityMask.indexCountOutput, RLM_WriteOnly);

	uint32* OutIndices = reinterpret_cast<uint32*>(IndexBufferPtr);
	TUniquePtr<XrVector2f[]> const OutVertices = MakeUnique<XrVector2f[]>(VisibilityMask.vertexCountOutput);

	VisibilityMask.vertexCapacityInput = VisibilityMask.vertexCountOutput;
	VisibilityMask.indexCapacityInput = VisibilityMask.indexCountOutput;
	VisibilityMask.indices = OutIndices;
	VisibilityMask.vertices = OutVertices.Get();

	GetVisibilityMaskKHR(Session, SelectedViewConfigurationType, View, Type, &VisibilityMask);

	// We need to apply the eye's projection matrix to each vertex
	FMatrix Projection = GetStereoProjectionMatrix(GetViewPassForIndex(true, View));

	ensure(VisibilityMask.vertexCapacityInput == VisibilityMask.vertexCountOutput);
	ensure(VisibilityMask.indexCapacityInput == VisibilityMask.indexCountOutput);

	for (uint32 VertexIndex = 0; VertexIndex < VisibilityMask.vertexCountOutput; ++VertexIndex)
	{
		FFilterVertex& Vertex = Vertices[VertexIndex];
		FVector Position(OutVertices[VertexIndex].x, OutVertices[VertexIndex].y, 1.0f);

		Vertex.Position = Projection.TransformPosition(Position);

		if (Type == XR_VISIBILITY_MASK_TYPE_VISIBLE_TRIANGLE_MESH_KHR)
		{
			// For the visible-area mesh, this will be consumed by the post-process pipeline, so set up coordinates in the space they expect
			// (x and y range from 0-1, origin bottom-left, z at the far plane).
			Vertex.Position.X = Vertex.Position.X / 2.0f + .5f;
			Vertex.Position.Y = Vertex.Position.Y / -2.0f + .5f;
			Vertex.Position.Z = 0.0f;
			Vertex.Position.W = 1.0f;
		}

		Vertex.UV.X = Vertex.Position.X;
		Vertex.UV.Y = Vertex.Position.Y;
	}

	Mesh.NumIndices = VisibilityMask.indexCountOutput;
	Mesh.NumVertices = VisibilityMask.vertexCountOutput;
	Mesh.NumTriangles = Mesh.NumIndices / 3;

	RHIUnlockVertexBuffer(Mesh.VertexBufferRHI);
	RHIUnlockIndexBuffer(Mesh.IndexBufferRHI);

	return true;
}
#endif

bool FOpenXRHMD::OnStereoStartup()
{
	FWriteScopeLock Lock(SessionHandleMutex);
	XrSessionCreateInfo SessionInfo;
	SessionInfo.type = XR_TYPE_SESSION_CREATE_INFO;
	SessionInfo.next = RenderBridge->GetGraphicsBinding();
	SessionInfo.createFlags = 0;
	SessionInfo.systemId = System;
	for (IOpenXRExtensionPlugin* Module : ExtensionPlugins)
	{
		SessionInfo.next = Module->OnCreateSession(Instance, System, SessionInfo.next);
	}

	if (!XR_ENSURE(xrCreateSession(Instance, &SessionInfo, &Session)))
	{
		return false;
	}

	for (IOpenXRExtensionPlugin* Module : ExtensionPlugins)
	{
		Module->PostCreateSession(Session);
	}

	uint32_t ReferenceSpacesCount;
	XR_ENSURE(xrEnumerateReferenceSpaces(Session, 0, &ReferenceSpacesCount, nullptr));

	TArray<XrReferenceSpaceType> Spaces;
	Spaces.SetNum(ReferenceSpacesCount);
	// Initialize spaces array with valid enum values (avoid triggering validation error).
	for (auto & SpaceIter : Spaces)
		SpaceIter = XR_REFERENCE_SPACE_TYPE_VIEW;
	XR_ENSURE(xrEnumerateReferenceSpaces(Session, (uint32_t)Spaces.Num(), &ReferenceSpacesCount, Spaces.GetData()));
	ensure(ReferenceSpacesCount == Spaces.Num());

	XrSpace HmdSpace = XR_NULL_HANDLE;
	XrReferenceSpaceCreateInfo SpaceInfo;

	ensure(Spaces.Contains(XR_REFERENCE_SPACE_TYPE_VIEW));
	SpaceInfo.type = XR_TYPE_REFERENCE_SPACE_CREATE_INFO;
	SpaceInfo.next = nullptr;
	SpaceInfo.referenceSpaceType = XR_REFERENCE_SPACE_TYPE_VIEW;
	SpaceInfo.poseInReferenceSpace = ToXrPose(FTransform::Identity);
	XR_ENSURE(xrCreateReferenceSpace(Session, &SpaceInfo, &HmdSpace));
	DeviceSpaces[HMDDeviceId].Space = HmdSpace;

	ensure(Spaces.Contains(XR_REFERENCE_SPACE_TYPE_LOCAL));
	SpaceInfo.referenceSpaceType = XR_REFERENCE_SPACE_TYPE_LOCAL;
	XR_ENSURE(xrCreateReferenceSpace(Session, &SpaceInfo, &LocalSpace));

	// Prefer a stage space over a local space
	if (Spaces.Contains(XR_REFERENCE_SPACE_TYPE_STAGE))
	{
		TrackingSpaceType = XR_REFERENCE_SPACE_TYPE_STAGE;
		SpaceInfo.referenceSpaceType = TrackingSpaceType;
		XR_ENSURE(xrCreateReferenceSpace(Session, &SpaceInfo, &StageSpace));
	}
	else
	{
		TrackingSpaceType = XR_REFERENCE_SPACE_TYPE_LOCAL;
	}

	// Create action spaces for all devices
	for (FDeviceSpace& DeviceSpace : DeviceSpaces)
	{
		DeviceSpace.CreateSpace(Session);
	}

	RenderBridge->SetOpenXRHMD(this);

	// grab a pointer to the renderer module for displaying our mirror window
	static const FName RendererModuleName("Renderer");
	RendererModule = FModuleManager::GetModulePtr<IRendererModule>(RendererModuleName);

	bool bUseExtensionSpectatorScreenController = false;
	for (IOpenXRExtensionPlugin* Module : ExtensionPlugins)
	{
		bUseExtensionSpectatorScreenController = Module->GetSpectatorScreenController(this, SpectatorScreenController);
		if (bUseExtensionSpectatorScreenController)
		{
			break;
		}
	}
<<<<<<< HEAD

#if !PLATFORM_HOLOLENS
	if (!bUseExtensionSpectatorScreenController && !FPlatformMisc::IsStandaloneStereoOnlyDevice())
	{
		SpectatorScreenController = MakeUnique<FDefaultSpectatorScreenController>(this);
		UE_LOG(LogHMD, Verbose, TEXT("OpenXR using base spectator screen."));
	}
	else
#endif
	{
		if (SpectatorScreenController == nullptr)
		{
			UE_LOG(LogHMD, Verbose, TEXT("OpenXR disabling spectator screen."));
		}
		else
		{
			UE_LOG(LogHMD, Verbose, TEXT("OpenXR using extension spectator screen."));
		}
	}

	// Check for hand tracking support
	XrSystemHandTrackingPropertiesEXT HandTrackingSystemProperties{
		XR_TYPE_SYSTEM_HAND_TRACKING_PROPERTIES_EXT };
	XrSystemProperties systemProperties{ XR_TYPE_SYSTEM_PROPERTIES,
										&HandTrackingSystemProperties };
	XR_ENSURE(xrGetSystemProperties(Instance, System, &systemProperties));
	bSupportsHandTracking = HandTrackingSystemProperties.supportsHandTracking == XR_TRUE;
=======
>>>>>>> 3aae9151

#if !PLATFORM_HOLOLENS
	if (!bUseExtensionSpectatorScreenController && !bIsStandaloneStereoOnlyDevice)
	{
		SpectatorScreenController = MakeUnique<FDefaultSpectatorScreenController>(this);
		UE_LOG(LogHMD, Verbose, TEXT("OpenXR using base spectator screen."));
	}
	else
#endif
	{
		if (SpectatorScreenController == nullptr)
		{
			UE_LOG(LogHMD, Verbose, TEXT("OpenXR disabling spectator screen."));
		}
		else
		{
			UE_LOG(LogHMD, Verbose, TEXT("OpenXR using extension spectator screen."));
		}
	}

	return true;
}

bool FOpenXRHMD::OnStereoTeardown()
{
	XrResult Result = XR_ERROR_SESSION_NOT_RUNNING;
	{
<<<<<<< HEAD
		XrResult Result = xrRequestExitSession(Session);
		if (Result == XR_ERROR_SESSION_NOT_RUNNING)
		{
			// Session was never running - most likely PIE without putting the headset on.
			DestroySession();
		}
		else
=======
		FReadScopeLock Lock(SessionHandleMutex);
		if (Session != XR_NULL_HANDLE)
>>>>>>> 3aae9151
		{
			Result = xrRequestExitSession(Session);
		}
	}

	if (Result == XR_ERROR_SESSION_NOT_RUNNING)
	{
		// Session was never running - most likely PIE without putting the headset on.
		DestroySession();
	}
	else
	{
		XR_ENSURE(Result);
	}
	return true;
}

void FOpenXRHMD::DestroySession()
{
<<<<<<< HEAD
	FScopeLock Lock(&DeviceMutex);

	if (Session != XR_NULL_HANDLE)
	{
		Swapchain.Reset();
		DepthSwapchain.Reset();

		// Destroy device spaces, they will be recreated
		// when the session is created again.
		for (FDeviceSpace& Device : DeviceSpaces)
		{
=======
	FWriteScopeLock DeviceLock(DeviceMutex);
	
	// FlushRenderingCommands must be called outside of SessionLock since some rendering threads will also lock this mutex.
	FlushRenderingCommands();
	FWriteScopeLock SessionLock(SessionHandleMutex);

	if (Session != XR_NULL_HANDLE)
	{
		// We need to reset all swapchain references to ensure there are no attempts
		// to destroy swapchain handles after the session is already destroyed.
		ForEachLayer([&](uint32 /* unused */, FOpenXRLayer& Layer)
		{
			Layer.Swapchain.Reset();
			Layer.LeftSwapchain.Reset();
		});

		PipelinedLayerStateRendering.ColorSwapchain.Reset();
		PipelinedLayerStateRendering.DepthSwapchain.Reset();
		PipelinedLayerStateRendering.QuadSwapchains.Reset();

		// TODO: Once we handle OnFinishRendering_RHIThread + StopSession interactions
		// properly, we can release these shared pointers in that function, and use
		// `ensure` here to make sure these are released.
		PipelinedLayerStateRHI.ColorSwapchain.Reset();
		PipelinedLayerStateRHI.DepthSwapchain.Reset();
		PipelinedLayerStateRHI.QuadSwapchains.Reset();

		// VRFocus must be reset so FWindowsApplication::PollGameDeviceState does not incorrectly short-circuit.
		FApp::SetUseVRFocus(false);
		FApp::SetHasVRFocus(false);

		// Destroy device spaces, they will be recreated
		// when the session is created again.
		for (FDeviceSpace& Device : DeviceSpaces)
		{
>>>>>>> 3aae9151
			Device.DestroySpace();
		}

		// Close the session now we're allowed to.
		XR_ENSURE(xrDestroySession(Session));
		Session = XR_NULL_HANDLE;

		bStereoEnabled = false;
		bIsReady = false;
		bIsRunning = false;
		bIsRendering = false;
		bIsSynchronized = false;
		bNeedReAllocatedDepth = true;
		bNeedReBuildOcclusionMesh = true;
	}
}

int32 FOpenXRHMD::AddActionDevice(XrAction Action, XrPath Path)
{
	// Ensure the HMD device is already emplaced
	ensure(DeviceSpaces.Num() > 0);

<<<<<<< HEAD
	int32 DeviceId = DeviceSpaces.Emplace(Action);
=======
	int32 DeviceId = DeviceSpaces.Emplace(Action, Path);

	FReadScopeLock Lock(SessionHandleMutex);
>>>>>>> 3aae9151
	if (Session)
	{
		DeviceSpaces[DeviceId].CreateSpace(Session);
	}

	return DeviceId;
}

void FOpenXRHMD::ResetActionDevices()
{
	// Index 0 is HMDDeviceId and is preserved. The remaining are action devices.
	if (DeviceSpaces.Num() > 0)
	{
		DeviceSpaces.RemoveAt(HMDDeviceId + 1, DeviceSpaces.Num() - 1);
	}
}

XrPath FOpenXRHMD::GetTrackedDevicePath(const int32 DeviceId)
{
	if (DeviceSpaces.IsValidIndex(DeviceId))
	{
		return DeviceSpaces[DeviceId].Path;
	}
	return XR_NULL_PATH;
}

XrTime FOpenXRHMD::GetDisplayTime() const
{
	const FPipelinedFrameState& PipelineState = GetPipelinedFrameStateForThread();
	return PipelineState.FrameState.predictedDisplayTime;
}

bool FOpenXRHMD::IsInitialized() const
{
	return Instance != XR_NULL_HANDLE;
}

bool FOpenXRHMD::IsRunning() const
{
	return bIsRunning;
}

bool FOpenXRHMD::IsFocused() const
{
	return CurrentSessionState == XR_SESSION_STATE_FOCUSED;
}

bool FOpenXRHMD::StartSession()
{
	// If the session is not yet ready, we'll call into this function again when it is
	FWriteScopeLock Lock(SessionHandleMutex);
	if (!bIsReady || bIsRunning)
	{
		return false;
	}

	XrSessionBeginInfo Begin = { XR_TYPE_SESSION_BEGIN_INFO, nullptr, SelectedViewConfigurationType };
	for (IOpenXRExtensionPlugin* Module : ExtensionPlugins)
	{
		Begin.next = Module->OnBeginSession(Session, Begin.next);
	}

	FScopeLock ScopeLock(&BeginEndFrameMutex);
	bIsRunning = XR_ENSURE(xrBeginSession(Session, &Begin));
	return bIsRunning;
}

bool FOpenXRHMD::StopSession()
{
<<<<<<< HEAD
	// Ensures xrEndFrame has been called before the session leaves running state and no new frames are submitted.
	FScopeLock ScopeLock(&BeginEndFrameMutex);

	if (!bIsRunning)
	{
		return false;
	}

	// We'll wait a maximum of one second for the last frame to finished
	FrameEventRHI->Wait(1000);
=======
	FWriteScopeLock Lock(SessionHandleMutex);
	if (!bIsRunning)
	{
		return false;
	}

>>>>>>> 3aae9151
	bIsRunning = !XR_ENSURE(xrEndSession(Session));
	return !bIsRunning;
}

void FOpenXRHMD::OnBeginPlay(FWorldContext& InWorldContext)
{
}

void FOpenXRHMD::OnEndPlay(FWorldContext& InWorldContext)
{
}

IStereoRenderTargetManager* FOpenXRHMD::GetRenderTargetManager()
{
	return this;
}

bool FOpenXRHMD::AllocateRenderTargetTexture(uint32 Index, uint32 SizeX, uint32 SizeY, uint8 Format, uint32 NumMips, ETextureCreateFlags Flags, ETextureCreateFlags TargetableTextureFlags, FTexture2DRHIRef& OutTargetableTexture, FTexture2DRHIRef& OutShaderResourceTexture, uint32 NumSamples)
{
	check(IsInRenderingThread());

	FReadScopeLock Lock(SessionHandleMutex);
	if (!Session)
	{
		return false;
	}

	// This is not a static swapchain
	Flags |= TexCreate_Dynamic;

	// We need to ensure we can sample from the texture in CopyTexture
	TargetableTextureFlags |= TexCreate_ShaderResource;

	// On mobile without HDR all render targets need to be marked sRGB
	bool MobileHWsRGB = IsMobileColorsRGB() && IsMobilePlatform(GMaxRHIShaderPlatform);
	if (MobileHWsRGB)
	{
		TargetableTextureFlags |= TexCreate_SRGB;
	}

	// Temporary workaround to swapchain formats - OpenXR doesn't support 10-bit sRGB swapchains, so prefer 8-bit sRGB instead.
	if (Format == PF_A2B10G10R10)
	{
		Format = PF_R8G8B8A8;
	}

	FClearValueBinding ClearColor = (SelectedEnvironmentBlendMode == XR_ENVIRONMENT_BLEND_MODE_OPAQUE) ? FClearValueBinding::Black : FClearValueBinding::Transparent;

<<<<<<< HEAD
	// On mobile without HDR all render targets need to be marked sRGB
	bool MobileHWsRGB = IsMobileColorsRGB() && IsMobilePlatform(GMaxRHIShaderPlatform);
	if (MobileHWsRGB)
	{
		TargetableTextureFlags |= TexCreate_SRGB;
	}

	FClearValueBinding ClearColor = (SelectedEnvironmentBlendMode == XR_ENVIRONMENT_BLEND_MODE_OPAQUE) ? FClearValueBinding::Black : FClearValueBinding::Transparent;

	const FRHITexture2D* const SwapchainTexture = Swapchain == nullptr ? nullptr : Swapchain->GetTexture2DArray() ? Swapchain->GetTexture2DArray() : Swapchain->GetTexture2D();
	if (Swapchain == nullptr || SwapchainTexture == nullptr || Format != LastRequestedSwapchainFormat || SwapchainTexture->GetSizeX() != SizeX || SwapchainTexture->GetSizeY() != SizeY)
	{
=======
	FXRSwapChainPtr& Swapchain = PipelinedLayerStateRendering.ColorSwapchain;
	const FRHITexture2D* const SwapchainTexture = Swapchain == nullptr ? nullptr : Swapchain->GetTexture2DArray() ? Swapchain->GetTexture2DArray() : Swapchain->GetTexture2D();
	if (Swapchain == nullptr || SwapchainTexture == nullptr || Format != LastRequestedSwapchainFormat || SwapchainTexture->GetSizeX() != SizeX || SwapchainTexture->GetSizeY() != SizeY)
	{
		ensureMsgf(NumSamples == 1, TEXT("OpenXR supports MSAA swapchains, but engine logic expects the swapchain target to be 1x."));

>>>>>>> 3aae9151
		Swapchain = RenderBridge->CreateSwapchain(Session, Format, SizeX, SizeY, bIsMobileMultiViewEnabled ? 2 : 1, NumMips, NumSamples, Flags, TargetableTextureFlags, ClearColor);
		if (!Swapchain)
		{
			return false;
		}

		// Acquire the first swapchain image
		Swapchain->IncrementSwapChainIndex_RHIThread();

#if WITH_EDITOR
		if (GIsEditor)
		{
			if (FSceneViewport* SceneVP = FindSceneViewport())
			{
				TSharedPtr<SWindow> Window = SceneVP->FindWindow();
				if (Window.IsValid())
				{
					// Window continues to be processed when PIE spectator window is minimized
					Window->SetIndependentViewportSize(FVector2D(SizeX, SizeY));
				}
			}
		}
#endif
	}

	// Grab the presentation texture out of the swapchain.
	OutTargetableTexture = OutShaderResourceTexture = (FTexture2DRHIRef&)Swapchain->GetTextureRef();
	LastRequestedSwapchainFormat = Format;

	bNeedReAllocatedDepth = bDepthExtensionSupported;

	return true;
}

bool FOpenXRHMD::AllocateDepthTexture(uint32 Index, uint32 SizeX, uint32 SizeY, uint8 Format, uint32 NumMips, ETextureCreateFlags Flags, ETextureCreateFlags TargetableTextureFlags, FTexture2DRHIRef& OutTargetableTexture, FTexture2DRHIRef& OutShaderResourceTexture, uint32 NumSamples)
{
	check(IsInRenderingThread());

	// FIXME: UE4 constantly calls this function even when there is no reason to reallocate the depth texture
<<<<<<< HEAD
	if (!bDepthExtensionSupported)
=======
	FReadScopeLock Lock(SessionHandleMutex);
	if (!Session || !bDepthExtensionSupported)
>>>>>>> 3aae9151
	{
		return false;
	}

	// This is not a static swapchain
	Flags |= TexCreate_Dynamic;

	FXRSwapChainPtr& Swapchain = PipelinedLayerStateRendering.DepthSwapchain;
	const FRHITexture2D* const DepthSwapchainTexture = Swapchain == nullptr ? nullptr : Swapchain->GetTexture2DArray() ? Swapchain->GetTexture2DArray() : Swapchain->GetTexture2D();
	if (Swapchain == nullptr || DepthSwapchainTexture == nullptr || Format != LastRequestedDepthSwapchainFormat || DepthSwapchainTexture->GetSizeX() != SizeX || DepthSwapchainTexture->GetSizeY() != SizeY)
	{
		ensureMsgf(NumSamples == 1, TEXT("OpenXR supports MSAA swapchains, but engine logic expects the swapchain target to be 1x."));

		Swapchain = RenderBridge->CreateSwapchain(Session, PF_DepthStencil, SizeX, SizeY, bIsMobileMultiViewEnabled ? 2 : 1, FMath::Max(NumMips, 1u), NumSamples, Flags, TargetableTextureFlags, FClearValueBinding::DepthFar);
		if (!Swapchain)
		{
			return false;
		}

		// Acquire the first swapchain image
		Swapchain->IncrementSwapChainIndex_RHIThread();
	}

	bNeedReAllocatedDepth = false;

	OutTargetableTexture = OutShaderResourceTexture = (FTexture2DRHIRef&)Swapchain->GetTextureRef();
	LastRequestedDepthSwapchainFormat = Format;

	return true;
}

void FOpenXRHMD::OnBeginRendering_RenderThread(FRHICommandListImmediate& RHICmdList, FSceneViewFamily& ViewFamily)
{
	ensure(IsInRenderingThread());

<<<<<<< HEAD
	// Ensure xrEndFrame has been called before starting rendering the next frame.
	// We'll discard the frame if it takes longer than 250ms to finish.
	if (bIsRunning)
	{
		FrameEventRHI->Wait(250);
	}

	PipelinedFrameStateRendering = PipelinedFrameStateGame;

	FPipelinedLayerState& LayerState = GetPipelinedLayerStateForThread();
	for (int32 ViewIndex = 0; ViewIndex < LayerState.ProjectionLayers.Num(); ViewIndex++)
	{
		const XrView& View = PipelinedFrameStateRendering.Views[ViewIndex];
		FTransform EyePose = ToFTransform(View.pose, GetWorldToMetersScale());

		// Apply the base HMD pose to each eye pose, we will late update this pose for late update in another callback
		FTransform BasePose(ViewFamily.Views[ViewIndex]->BaseHmdOrientation, ViewFamily.Views[ViewIndex]->BaseHmdLocation);
		XrCompositionLayerProjectionView& Projection = LayerState.ProjectionLayers[ViewIndex];
		Projection.pose = ToXrPose(EyePose * BasePose, GetWorldToMetersScale());
		Projection.fov = View.fov;
	}

#if !PLATFORM_HOLOLENS
	if (bHiddenAreaMaskSupported && bNeedReBuildOcclusionMesh)
	{
		BuildOcclusionMeshes();
	}
#endif

	// We need to re-check bIsRunning to ensure the session didn't end while waiting for FrameEventRHI.
	// There is a chance xrBeginFrame may time out waiting for FrameEventRHI so a mutex is needed to
	// ensure the two calls never overlap (spec requires they are externally synchronized).
	FScopeLock ScopeLock(&BeginEndFrameMutex);
	if (bIsRunning)
	{
		// TODO: This should be moved to the RHI thread at some point
		XrFrameBeginInfo BeginInfo;
		BeginInfo.type = XR_TYPE_FRAME_BEGIN_INFO;
		BeginInfo.next = nullptr;
		XrTime DisplayTime = PipelinedFrameStateRendering.FrameState.predictedDisplayTime;
		for (IOpenXRExtensionPlugin* Module : ExtensionPlugins)
=======
	const float WorldToMeters = GetWorldToMetersScale();
	const FTransform InvTrackingToWorld = GetTrackingToWorldTransform().Inverse();

	PipelinedFrameStateRendering = PipelinedFrameStateGame;

	for (int32 ViewIndex = 0; ViewIndex < PipelinedLayerStateRendering.ProjectionLayers.Num(); ViewIndex++)
	{
		const XrView& View = PipelinedFrameStateRendering.Views[ViewIndex];
		FTransform EyePose = ToFTransform(View.pose, WorldToMeters);

		// Apply the base HMD pose to each eye pose, we will late update this pose for late update in another callback
		FTransform BasePose(ViewFamily.Views[ViewIndex]->BaseHmdOrientation, ViewFamily.Views[ViewIndex]->BaseHmdLocation);
		XrCompositionLayerProjectionView& Projection = PipelinedLayerStateRendering.ProjectionLayers[ViewIndex];
		FTransform BasePoseTransform = EyePose * BasePose;
		BasePoseTransform.NormalizeRotation();
		Projection.pose = ToXrPose(BasePoseTransform, WorldToMeters);
		Projection.fov = View.fov;
	}

	// Gather all active quad layers for composition sorted by priority
	TArray<FOpenXRLayer> StereoLayers;
	CopySortedLayers(StereoLayers);
	PipelinedLayerStateRendering.QuadLayers.Reset(StereoLayers.Num());
	PipelinedLayerStateRendering.QuadSwapchains.Reset(StereoLayers.Num());
	for (const FOpenXRLayer& Layer : StereoLayers)
	{
		const bool bNoAlpha = Layer.Desc.Flags & IStereoLayers::LAYER_FLAG_TEX_NO_ALPHA_CHANNEL;
		const bool bIsStereo = Layer.Desc.LeftTexture.IsValid();
		FTransform PositionTransform = Layer.Desc.PositionType == ELayerType::WorldLocked ?
			InvTrackingToWorld : FTransform::Identity;

		XrCompositionLayerQuad Quad = { XR_TYPE_COMPOSITION_LAYER_QUAD, nullptr };
		Quad.layerFlags = bNoAlpha ? 0 : XR_COMPOSITION_LAYER_UNPREMULTIPLIED_ALPHA_BIT |
			XR_COMPOSITION_LAYER_BLEND_TEXTURE_SOURCE_ALPHA_BIT;
		Quad.space = Layer.Desc.PositionType == ELayerType::FaceLocked ?
			DeviceSpaces[HMDDeviceId].Space : GetTrackingSpace();
		Quad.subImage.imageRect = ToXrRect(Layer.GetViewport());
		Quad.subImage.imageArrayIndex = 0;
		Quad.pose = ToXrPose(Layer.Desc.Transform * PositionTransform, WorldToMeters);
		Quad.size = ToXrExtent2D(Layer.GetQuadSize(), WorldToMeters);

		// We need to copy each layer into an OpenXR swapchain so they can be displayed by the compositor
		if (Layer.Swapchain.IsValid() && Layer.Desc.Texture.IsValid())
>>>>>>> 3aae9151
		{
			if (Layer.bUpdateTexture && bIsRunning)
			{
				FRHITexture2D* SrcTexture = Layer.Desc.Texture->GetTexture2D();
				FIntRect DstRect(FIntPoint(0, 0), Layer.SwapchainSize.IntPoint());
				CopyTexture_RenderThread(RHICmdList, SrcTexture, FIntRect(), Layer.Swapchain, DstRect, false, bNoAlpha);
			}

			Quad.eyeVisibility = bIsStereo ? XR_EYE_VISIBILITY_RIGHT : XR_EYE_VISIBILITY_BOTH;
			Quad.subImage.swapchain = static_cast<FOpenXRSwapchain*>(Layer.Swapchain.Get())->GetHandle();
			PipelinedLayerStateRendering.QuadLayers.Add(Quad);
			PipelinedLayerStateRendering.QuadSwapchains.Add(Layer.Swapchain);
		}
<<<<<<< HEAD
		XrResult Result;
		Result = xrBeginFrame(Session, &BeginInfo);

		if (XR_SUCCEEDED(Result))
		{
			bIsRendering = true;

			Swapchain->IncrementSwapChainIndex_RHIThread(PipelinedFrameStateRendering.FrameState.predictedDisplayPeriod);
			if (bDepthExtensionSupported && !bNeedReAllocatedDepth)
			{
				ensure(DepthSwapchain != nullptr);
				DepthSwapchain->IncrementSwapChainIndex_RHIThread(PipelinedFrameStateRendering.FrameState.predictedDisplayPeriod);
=======

		if (Layer.LeftSwapchain.IsValid() && Layer.Desc.LeftTexture.IsValid())
		{
			if (Layer.bUpdateTexture && bIsRunning)
			{
				FRHITexture2D* SrcTexture = Layer.Desc.LeftTexture->GetTexture2D();
				FIntRect DstRect(FIntPoint(0, 0), Layer.SwapchainSize.IntPoint());
				CopyTexture_RenderThread(RHICmdList, SrcTexture, FIntRect(), Layer.LeftSwapchain, DstRect, false, bNoAlpha);
>>>>>>> 3aae9151
			}

			Quad.eyeVisibility = XR_EYE_VISIBILITY_LEFT;
			Quad.subImage.swapchain = static_cast<FOpenXRSwapchain*>(Layer.LeftSwapchain.Get())->GetHandle();
			PipelinedLayerStateRendering.QuadLayers.Add(Quad);
			PipelinedLayerStateRendering.QuadSwapchains.Add(Layer.LeftSwapchain);
		}
	}

#if !PLATFORM_HOLOLENS
	if (bHiddenAreaMaskSupported && bNeedReBuildOcclusionMesh)
	{
		BuildOcclusionMeshes();
	}
#endif

	if (bIsRunning)
	{
		// Locate the views we will actually be rendering for.
		// This is required to support late-updating the field-of-view.
		LocateViews(PipelinedFrameStateRendering, false);

		SCOPED_NAMED_EVENT(EnqueueFrame, FColor::Red);

		// Reset the update flag on all layers
		ForEachLayer([&](uint32 /* unused */, FOpenXRLayer& Layer)
		{
			Layer.bUpdateTexture = Layer.Desc.Flags & IStereoLayers::LAYER_FLAG_TEX_CONTINUOUS_UPDATE;
		});

		{
			FReadScopeLock Lock(SessionHandleMutex);
			for (IOpenXRExtensionPlugin* Module : ExtensionPlugins)
			{
				Module->OnAcquireSwapchainImage(Session);
			}
		}

		FXRSwapChainPtr ColorSwapchain = PipelinedLayerStateRendering.ColorSwapchain;
		FXRSwapChainPtr DepthSwapchain = PipelinedLayerStateRendering.DepthSwapchain;
		RHICmdList.EnqueueLambda([this, FrameState = PipelinedFrameStateRendering, ColorSwapchain, DepthSwapchain](FRHICommandListImmediate& InRHICmdList)
		{
			OnBeginRendering_RHIThread(FrameState, ColorSwapchain, DepthSwapchain);
		});
	}
	ScopeLock.Unlock();

	// Snapshot new poses for late update.
	UpdateDeviceLocations(false);
}

void FOpenXRHMD::LocateViews(FPipelinedFrameState& PipelineState, bool ResizeViewsArray)
{
	check(PipelineState.FrameState.predictedDisplayTime);

	uint32_t ViewCount = 0;
	XrViewLocateInfo ViewInfo;
	ViewInfo.type = XR_TYPE_VIEW_LOCATE_INFO;
	ViewInfo.next = nullptr;
	ViewInfo.viewConfigurationType = SelectedViewConfigurationType;
	ViewInfo.space = DeviceSpaces[HMDDeviceId].Space;
	ViewInfo.displayTime = PipelineState.FrameState.predictedDisplayTime;
	for (IOpenXRExtensionPlugin* Module : ExtensionPlugins)
	{
		ViewInfo.next = Module->OnLocateViews(Session, ViewInfo.displayTime, ViewInfo.next);
	}

	XR_ENSURE(xrLocateViews(Session, &ViewInfo, &PipelineState.ViewState, 0, &ViewCount, nullptr));
	if (ResizeViewsArray)
	{
		PipelineState.Views.SetNum(ViewCount, false);
	}
	else
	{
		ensure(PipelineState.Views.Num() == ViewCount);
	}
	
	XR_ENSURE(xrLocateViews(Session, &ViewInfo, &PipelineState.ViewState, PipelineState.Views.Num(), &ViewCount, PipelineState.Views.GetData()));
}

void FOpenXRHMD::OnLateUpdateApplied_RenderThread(FRHICommandListImmediate& RHICmdList, const FTransform& NewRelativeTransform)
{
	FHeadMountedDisplayBase::OnLateUpdateApplied_RenderThread(RHICmdList, NewRelativeTransform);

	ensure(IsInRenderingThread());
<<<<<<< HEAD
	FPipelinedFrameState& FrameState = GetPipelinedFrameStateForThread();
	FPipelinedLayerState& LayerState = GetPipelinedLayerStateForThread();

	for (int32 ViewIndex = 0; ViewIndex < LayerState.ProjectionLayers.Num(); ViewIndex++)
	{
		const XrView& View = FrameState.Views[ViewIndex];
		XrCompositionLayerProjectionView& Projection = LayerState.ProjectionLayers[ViewIndex];

		// Apply the new HMD orientation to each eye pose for the final pose
		FTransform EyePose = ToFTransform(View.pose, GetWorldToMetersScale());
		Projection.pose = ToXrPose(EyePose * NewRelativeTransform, GetWorldToMetersScale());
=======

	for (int32 ViewIndex = 0; ViewIndex < PipelinedLayerStateRendering.ProjectionLayers.Num(); ViewIndex++)
	{
		const XrView& View = PipelinedFrameStateRendering.Views[ViewIndex];
		XrCompositionLayerProjectionView& Projection = PipelinedLayerStateRendering.ProjectionLayers[ViewIndex];

		// Apply the new HMD orientation to each eye pose for the final pose
		FTransform EyePose = ToFTransform(View.pose, GetWorldToMetersScale());
		FTransform NewRelativePoseTransform = EyePose * NewRelativeTransform;
		NewRelativePoseTransform.NormalizeRotation();
		Projection.pose = ToXrPose(NewRelativePoseTransform, GetWorldToMetersScale());

		// Update the field-of-view to match the final projection matrix
		Projection.fov = View.fov;
>>>>>>> 3aae9151
	}

	RHICmdList.EnqueueLambda([this, ProjectionLayers = PipelinedLayerStateRendering.ProjectionLayers](FRHICommandListImmediate& InRHICmdList)
	{
		PipelinedLayerStateRHI.ProjectionLayers = ProjectionLayers;
	});
}

void FOpenXRHMD::OnBeginRendering_GameThread()
{
	FReadScopeLock Lock(SessionHandleMutex);
	if (!bIsReady || !bIsRunning)
	{
		// @todo: Sleep here?
		return;
	}

	ensure(IsInGameThread());

	SCOPED_NAMED_EVENT(WaitFrame, FColor::Red);

	XrFrameWaitInfo WaitInfo;
	WaitInfo.type = XR_TYPE_FRAME_WAIT_INFO;
	WaitInfo.next = nullptr;

	XrFrameState FrameState{XR_TYPE_FRAME_STATE};
	for (IOpenXRExtensionPlugin* Module : ExtensionPlugins)
	{
		FrameState.next = Module->OnWaitFrame(Session, FrameState.next);
	}
	XR_ENSURE(xrWaitFrame(Session, &WaitInfo, &FrameState));

	// The pipeline state on the game thread can only be safely modified after xrWaitFrame which will be unblocked by
	// the runtime when xrBeginFrame is called. The rendering thread will clone the game pipeline state before calling
	// xrBeginFrame so the game pipeline state can safely be modified after xrWaitFrame returns.
	FPipelinedFrameState& PipelineState = GetPipelinedFrameStateForThread();
	PipelineState.FrameState = FrameState;
	PipelineState.TrackingSpace = GetTrackingSpace();
	PipelineState.WorldToMetersScale = WorldToMetersScale;

	EnumerateViews(PipelineState);
}

bool FOpenXRHMD::ReadNextEvent(XrEventDataBuffer* buffer)
{
	// It is sufficient to clear just the XrEventDataBuffer header to XR_TYPE_EVENT_DATA_BUFFER
	XrEventDataBaseHeader* baseHeader = reinterpret_cast<XrEventDataBaseHeader*>(buffer);
	*baseHeader = { XR_TYPE_EVENT_DATA_BUFFER };
	const XrResult xr = xrPollEvent(Instance, buffer);
	XR_ENSURE(xr);
	if (xr == XR_SUCCESS)
	{
		for (IOpenXRExtensionPlugin* Module : ExtensionPlugins)
		{
			Module->OnEvent(Session, baseHeader);
		}
		return true;
	}
	return false;
}

bool FOpenXRHMD::OnStartGameFrame(FWorldContext& WorldContext)
{
	const AWorldSettings* const WorldSettings = WorldContext.World() ? WorldContext.World()->GetWorldSettings() : nullptr;
	if (WorldSettings)
	{
		WorldToMetersScale = WorldSettings->WorldToMeters;
	}

	// Only refresh this based on the game world.  When remoting there is also an editor world, which we do not want to have affect the transform.
	if (WorldContext.World()->IsGameWorld())
	{
		RefreshTrackingToWorldTransform(WorldContext);
	}

	// Process all pending messages.
	XrEventDataBuffer event;
	while (ReadNextEvent(&event))
	{
		switch (event.type)
		{
		case XR_TYPE_EVENT_DATA_SESSION_STATE_CHANGED:
		{
			const XrEventDataSessionStateChanged& SessionState =
				reinterpret_cast<XrEventDataSessionStateChanged&>(event);

			CurrentSessionState = SessionState.state;

#if 0
			UE_LOG(LogHMD, Log, TEXT("Session state switching to %s"), OpenXRSessionStateToString(CurrentSessionState));
#endif

			if (SessionState.state == XR_SESSION_STATE_READY)
			{
				if (!GIsEditor)
<<<<<<< HEAD
                {
					GEngine->SetMaxFPS(0);
                }
=======
				{
					GEngine->SetMaxFPS(0);
				}
>>>>>>> 3aae9151
				bIsReady = true;
				StartSession();
			}
			else if (SessionState.state == XR_SESSION_STATE_SYNCHRONIZED)
			{
				bIsSynchronized = true;
			}
			else if (SessionState.state == XR_SESSION_STATE_IDLE)
			{
				bIsSynchronized = false;
			}
			else if (SessionState.state == XR_SESSION_STATE_STOPPING)
			{
				if (!GIsEditor)
<<<<<<< HEAD
                {
					GEngine->SetMaxFPS(OPENXR_PAUSED_IDLE_FPS);
                }
=======
				{
					GEngine->SetMaxFPS(OPENXR_PAUSED_IDLE_FPS);
				}
>>>>>>> 3aae9151
				bIsReady = false;
				StopSession();
			}
			else if (SessionState.state == XR_SESSION_STATE_EXITING)
			{
<<<<<<< HEAD
				// We need to make sure we unlock the frame rate again when exiting VR while idle
				if (!GIsEditor)
                {
					GEngine->SetMaxFPS(0);
                }
			}

=======
				// We need to make sure we unlock the frame rate again when exiting stereo while idle
				if (!GIsEditor)
				{
					GEngine->SetMaxFPS(0);
				}
			}

			FApp::SetHasVRFocus(SessionState.state == XR_SESSION_STATE_FOCUSED);

>>>>>>> 3aae9151
			if (SessionState.state != XR_SESSION_STATE_EXITING && SessionState.state != XR_SESSION_STATE_LOSS_PENDING)
			{
				break;
			}
		}
		// Intentional fall-through
		case XR_TYPE_EVENT_DATA_INSTANCE_LOSS_PENDING:
		{
#if WITH_EDITOR
			if (GIsEditor)
			{
				FSceneViewport* SceneVP = FindSceneViewport();
				if (SceneVP && SceneVP->IsStereoRenderingAllowed())
				{
					TSharedPtr<SWindow> Window = SceneVP->FindWindow();
					Window->RequestDestroyWindow();
				}
			}
			else
#endif//WITH_EDITOR
			{
				// ApplicationWillTerminateDelegate will fire from inside of the RequestExit
				FPlatformMisc::RequestExit(false);
			}

			DestroySession();

			break;
		}
		case XR_TYPE_EVENT_DATA_REFERENCE_SPACE_CHANGE_PENDING:
		{
			const XrEventDataReferenceSpaceChangePending& SpaceChange =
				reinterpret_cast<XrEventDataReferenceSpaceChangePending&>(event);
			if (SpaceChange.referenceSpaceType == TrackingSpaceType)
			{
				OnTrackingOriginChanged();
			}
			break;
		}
		case XR_TYPE_EVENT_DATA_VISIBILITY_MASK_CHANGED_KHR:
		{
			bHiddenAreaMaskSupported = ensure(IsExtensionEnabled(XR_KHR_VISIBILITY_MASK_EXTENSION_NAME));  // Ensure fail indicates a non-conformant openxr implementation.
			bNeedReBuildOcclusionMesh = true;
		}
		}
	}

	GetARCompositionComponent()->StartARGameFrame(WorldContext);

	// Add a display period to the simulation frame state so we're predicting poses for the new frame.
	FPipelinedFrameState& PipelineState = GetPipelinedFrameStateForThread();
	PipelineState.FrameState.predictedDisplayTime += PipelineState.FrameState.predictedDisplayPeriod;

	// Snapshot new poses for game simulation.
	UpdateDeviceLocations(true);

	return true;
}

<<<<<<< HEAD
void FOpenXRHMD::OnBeginRendering_RHIThread()
{
	ensure(IsInRenderingThread() || IsInRHIThread());

	PipelinedFrameStateRHI = PipelinedFrameStateRendering;
	PipelinedLayerStateRHI = PipelinedLayerStateRendering;
}

void FOpenXRHMD::OnFinishRendering_RHIThread()
{
	ensure(IsInRenderingThread() || IsInRHIThread());

	// OnBeginRendering_RenderThread may time out waiting for FrameEventRHI to be signaled. This can result
	// in xrBeginFrame being called on the render thread while xrEndFrame is being called on the RHI thread,
	// so a mutex is needed to ensure they are externally synchronized, as required by the OpenXR specification.
	// This may also result in a XR_ERROR_CALL_ORDER_INVALID error.
	FScopeLock ScopeLock(&BeginEndFrameMutex);
	if (!bIsRunning || !Swapchain)
=======
void FOpenXRHMD::OnBeginRendering_RHIThread(const FPipelinedFrameState& InFrameState, FXRSwapChainPtr ColorSwapchain, FXRSwapChainPtr DepthSwapchain)
{
	ensure(IsInRenderingThread() || IsInRHIThread());

	// TODO: Add a hook to resolve discarded frames before we start a new frame.
	checkSlow(!bIsRendering);

	SCOPED_NAMED_EVENT(BeginFrame, FColor::Red);

	FReadScopeLock Lock(SessionHandleMutex);
	if (!bIsRunning)
>>>>>>> 3aae9151
	{
		return;
	}

<<<<<<< HEAD
	const FPipelinedFrameState& PipelineState = GetPipelinedFrameStateForThread();
	const FPipelinedLayerState& LayerState = GetPipelinedLayerStateForThread();

	XrCompositionLayerProjection Layer = {};
	Layer.type = XR_TYPE_COMPOSITION_LAYER_PROJECTION;
	Layer.next = nullptr;
	Layer.layerFlags = bProjectionLayerAlphaEnabled ? XR_COMPOSITION_LAYER_BLEND_TEXTURE_SOURCE_ALPHA_BIT : 0;
	Layer.space = PipelineState.TrackingSpace;
	Layer.viewCount = LayerState.ProjectionLayers.Num();
	Layer.views = LayerState.ProjectionLayers.GetData();
	for (IOpenXRExtensionPlugin* Module : ExtensionPlugins)
	{
		Layer.next = Module->OnEndProjectionLayer(Session, 0, Layer.next, Layer.layerFlags);
=======
	// The layer state will be copied after SetFinalViewRect
	PipelinedFrameStateRHI = InFrameState;

	XrFrameBeginInfo BeginInfo;
	BeginInfo.type = XR_TYPE_FRAME_BEGIN_INFO;
	BeginInfo.next = nullptr;
	XrTime DisplayTime = InFrameState.FrameState.predictedDisplayTime;
	for (IOpenXRExtensionPlugin* Module : ExtensionPlugins)
	{
		BeginInfo.next = Module->OnBeginFrame(Session, DisplayTime, BeginInfo.next);
>>>>>>> 3aae9151
	}

	XrResult Result = xrBeginFrame(Session, &BeginInfo);
	if (XR_SUCCEEDED(Result))
	{
		// Only the swapchains are valid to pull out of PipelinedLayerStateRendering
		// Full population is deferred until SetFinalViewRect.
		// TODO Possibly move these Waits to SetFinalViewRect??
		PipelinedLayerStateRHI.ColorSwapchain = ColorSwapchain;
		PipelinedLayerStateRHI.DepthSwapchain = DepthSwapchain;

		// We need a new swapchain image unless we've already acquired one for rendering
		if (!bIsRendering && ColorSwapchain)
		{
			ColorSwapchain->IncrementSwapChainIndex_RHIThread();
			ColorSwapchain->WaitCurrentImage_RHIThread(OPENXR_SWAPCHAIN_WAIT_TIMEOUT);
			if (bDepthExtensionSupported && DepthSwapchain)
			{
				DepthSwapchain->IncrementSwapChainIndex_RHIThread();
				DepthSwapchain->WaitCurrentImage_RHIThread(OPENXR_SWAPCHAIN_WAIT_TIMEOUT);
			}
		}

		bIsRendering = true;
	}
	else
	{
		static bool bLoggedBeginFrameFailure = false;
		if (!bLoggedBeginFrameFailure)
		{
			UE_LOG(LogHMD, Error, TEXT("Unexpected error on xrBeginFrame. Error code was %s."), OpenXRResultToString(Result));
			bLoggedBeginFrameFailure = true;
		}
	}
}

void FOpenXRHMD::OnFinishRendering_RHIThread()
{
	ensure(IsInRenderingThread() || IsInRHIThread());

	SCOPED_NAMED_EVENT(EndFrame, FColor::Red);

	if (!bIsRendering)
	{
		return;
	}

	// We need to ensure we release the swap chain images even if the session is not running.
	if (PipelinedLayerStateRHI.ColorSwapchain)
	{
		PipelinedLayerStateRHI.ColorSwapchain->ReleaseCurrentImage_RHIThread();

		if (bDepthExtensionSupported && PipelinedLayerStateRHI.DepthSwapchain)
		{
			PipelinedLayerStateRHI.DepthSwapchain->ReleaseCurrentImage_RHIThread();
		}
	}

	FReadScopeLock Lock(SessionHandleMutex);
	if (bIsRunning)
	{
		TArray<const XrCompositionLayerBaseHeader*> Headers;
		XrCompositionLayerProjection Layer = {};
		if (IsBackgroundLayerVisible())
		{
			Layer.type = XR_TYPE_COMPOSITION_LAYER_PROJECTION;
			Layer.next = nullptr;
			Layer.layerFlags = bProjectionLayerAlphaEnabled ? XR_COMPOSITION_LAYER_BLEND_TEXTURE_SOURCE_ALPHA_BIT : 0;
			Layer.space = PipelinedFrameStateRHI.TrackingSpace;
			Layer.viewCount = PipelinedLayerStateRHI.ProjectionLayers.Num();
			Layer.views = PipelinedLayerStateRHI.ProjectionLayers.GetData();
			Headers.Add(reinterpret_cast<const XrCompositionLayerBaseHeader*>(&Layer));

			for (IOpenXRExtensionPlugin* Module : ExtensionPlugins)
			{
				Layer.next = Module->OnEndProjectionLayer(Session, 0, Layer.next, Layer.layerFlags);
			}
		}

		for (const XrCompositionLayerQuad& Quad : PipelinedLayerStateRHI.QuadLayers)
		{
			Headers.Add(reinterpret_cast<const XrCompositionLayerBaseHeader*>(&Quad));
		}

		XrFrameEndInfo EndInfo;
		EndInfo.type = XR_TYPE_FRAME_END_INFO;
		EndInfo.next = nullptr;
		EndInfo.displayTime = PipelinedFrameStateRHI.FrameState.predictedDisplayTime;
		EndInfo.environmentBlendMode = SelectedEnvironmentBlendMode;
<<<<<<< HEAD
		EndInfo.layerCount = PipelineState.FrameState.shouldRender ? 1 : 0;
		EndInfo.layers = PipelineState.FrameState.shouldRender ?
			reinterpret_cast<XrCompositionLayerBaseHeader**>(Headers) : nullptr;
=======
		EndInfo.layerCount = PipelinedFrameStateRHI.FrameState.shouldRender ? Headers.Num() : 0;
		EndInfo.layers = PipelinedFrameStateRHI.FrameState.shouldRender ? Headers.GetData() : nullptr;
>>>>>>> 3aae9151

		// Make callback to plugin including any extra view subimages they've requested
		for (IOpenXRExtensionPlugin* Module : ExtensionPlugins)
		{
			TArray<XrSwapchainSubImage> ColorImages;
			TArray<XrSwapchainSubImage> DepthImages;
<<<<<<< HEAD
			for (int32 i = 0; i < PipelineState.PluginViews.Num(); i++)
			{
				if (PipelineState.PluginViews[i] == Module && LayerState.ColorImages.IsValidIndex(i))
				{
					ColorImages.Add(LayerState.ColorImages[i]);
					if (bDepthExtensionSupported)
					{
						DepthImages.Add(LayerState.DepthImages[i]);
=======
			for (int32 i = 0; i < PipelinedFrameStateRHI.PluginViews.Num(); i++)
			{
				if (PipelinedFrameStateRHI.PluginViews[i] == Module && PipelinedLayerStateRHI.ColorImages.IsValidIndex(i))
				{
					ColorImages.Add(PipelinedLayerStateRHI.ColorImages[i]);
					if (bDepthExtensionSupported)
					{
						DepthImages.Add(PipelinedLayerStateRHI.DepthImages[i]);
>>>>>>> 3aae9151
					}
				}
			}
			EndInfo.next = Module->OnEndFrame(Session, EndInfo.displayTime, ColorImages, DepthImages, EndInfo.next);
		}
		XR_ENSURE(xrEndFrame(Session, &EndInfo));
<<<<<<< HEAD

		bIsRendering = false;
	}

	// Signal that it is now ok to start rendering the next frame.
	FrameEventRHI->Trigger();
=======
	}

	bIsRendering = false;
>>>>>>> 3aae9151
}

FXRRenderBridge* FOpenXRHMD::GetActiveRenderBridge_GameThread(bool /* bUseSeparateRenderTarget */)
{
	return RenderBridge;
}

FIntPoint FOpenXRHMD::GetIdealRenderTargetSize() const
{
	const FPipelinedFrameState& PipelineState = GetPipelinedFrameStateForThread();

	FIntPoint Size(EForceInit::ForceInitToZero);
	for (int32 ViewIndex = 0; ViewIndex < PipelineState.ViewConfigs.Num(); ViewIndex++)
	{
		const XrViewConfigurationView& Config = PipelineState.ViewConfigs[ViewIndex];

		// If Mobile Multi-View is active the first two views will share the same position
		Size.X = bIsMobileMultiViewEnabled && ViewIndex < 2 ? FMath::Max(Size.X, (int)Config.recommendedImageRectWidth)
			: Size.X + (int)Config.recommendedImageRectWidth;
		Size.Y = FMath::Max(Size.Y, (int)Config.recommendedImageRectHeight);

		// We always prefer the nearest multiple of 4 for our buffer sizes. Make sure we round up here,
		// so we're consistent with the rest of the engine in creating our buffers.
		QuantizeSceneBufferSize(Size, Size);
	}

	return Size;
}

FIntRect FOpenXRHMD::GetFullFlatEyeRect_RenderThread(FTexture2DRHIRef EyeTexture) const
{
	FVector2D SrcNormRectMin(0.05f, 0.2f);
	FVector2D SrcNormRectMax(0.45f, 0.8f);
	if (GetDesiredNumberOfViews(bStereoEnabled) > 2)
	{
		SrcNormRectMin.X /= 2;
		SrcNormRectMax.X /= 2;
	}

	return FIntRect(EyeTexture->GetSizeX() * SrcNormRectMin.X, EyeTexture->GetSizeY() * SrcNormRectMin.Y, EyeTexture->GetSizeX() * SrcNormRectMax.X, EyeTexture->GetSizeY() * SrcNormRectMax.Y);
}

void FOpenXRHMD::CopyTexture_RenderThread(FRHICommandListImmediate& RHICmdList, FRHITexture2D* SrcTexture, FIntRect SrcRect, FRHITexture2D* DstTexture, FIntRect DstRect, bool bClearBlack, bool bNoAlpha, ERenderTargetActions RTAction) const
{
	check(IsInRenderingThread());

	const uint32 ViewportWidth = DstRect.Width();
	const uint32 ViewportHeight = DstRect.Height();
	const FIntPoint TargetSize(ViewportWidth, ViewportHeight);

	const float SrcTextureWidth = SrcTexture->GetSizeX();
	const float SrcTextureHeight = SrcTexture->GetSizeY();
	float U = 0.f, V = 0.f, USize = 1.f, VSize = 1.f;
	if (SrcRect.IsEmpty())
	{
		SrcRect.Min.X = 0;
		SrcRect.Min.Y = 0;
		SrcRect.Max.X = SrcTextureWidth;
		SrcRect.Max.Y = SrcTextureHeight;
	}
	else
	{
		U = SrcRect.Min.X / SrcTextureWidth;
		V = SrcRect.Min.Y / SrcTextureHeight;
		USize = SrcRect.Width() / SrcTextureWidth;
		VSize = SrcRect.Height() / SrcTextureHeight;
	}

	FRHITexture * ColorRT = DstTexture->GetTexture2DArray() ? DstTexture->GetTexture2DArray() : DstTexture->GetTexture2D();
	FRHIRenderPassInfo RenderPassInfo(ColorRT, RTAction);
	RHICmdList.BeginRenderPass(RenderPassInfo, TEXT("OpenXRHMD_CopyTexture"));
	{
		if (bClearBlack)
		{
			const FIntRect ClearRect(0, 0, DstTexture->GetSizeX(), DstTexture->GetSizeY());
			RHICmdList.SetViewport(ClearRect.Min.X, ClearRect.Min.Y, 0, ClearRect.Max.X, ClearRect.Max.Y, 1.0f);
			DrawClearQuad(RHICmdList, FLinearColor::Black);
		}

		RHICmdList.SetViewport(DstRect.Min.X, DstRect.Min.Y, 0, DstRect.Max.X, DstRect.Max.Y, 1.0f);

		FGraphicsPipelineStateInitializer GraphicsPSOInit;
		RHICmdList.ApplyCachedRenderTargets(GraphicsPSOInit);
		GraphicsPSOInit.BlendState = bNoAlpha ? TStaticBlendState<>::GetRHI() : TStaticBlendState<CW_RGBA, BO_Add, BF_SourceAlpha, BF_InverseSourceAlpha, BO_Add, BF_One, BF_InverseSourceAlpha>::GetRHI();
		GraphicsPSOInit.RasterizerState = TStaticRasterizerState<>::GetRHI();
		GraphicsPSOInit.DepthStencilState = TStaticDepthStencilState<false, CF_Always>::GetRHI();
		GraphicsPSOInit.PrimitiveType = PT_TriangleList;

		const auto FeatureLevel = GMaxRHIFeatureLevel;
		auto ShaderMap = GetGlobalShaderMap(FeatureLevel);

		TShaderMapRef<FScreenVS> VertexShader(ShaderMap);
		TShaderMapRef<FScreenPS> PixelShader(ShaderMap);

		GraphicsPSOInit.BoundShaderState.VertexDeclarationRHI = GFilterVertexDeclaration.VertexDeclarationRHI;
		GraphicsPSOInit.BoundShaderState.VertexShaderRHI = VertexShader.GetVertexShader();
		GraphicsPSOInit.BoundShaderState.PixelShaderRHI = PixelShader.GetPixelShader();

		SetGraphicsPipelineState(RHICmdList, GraphicsPSOInit);

		RHICmdList.Transition(FRHITransitionInfo(SrcTexture, ERHIAccess::Unknown, ERHIAccess::SRVMask));

		const bool bSameSize = DstRect.Size() == SrcRect.Size();
		if (bSameSize)
		{
			PixelShader->SetParameters(RHICmdList, TStaticSamplerState<SF_Point>::GetRHI(), SrcTexture);
		}
		else
		{
			PixelShader->SetParameters(RHICmdList, TStaticSamplerState<SF_Bilinear>::GetRHI(), SrcTexture);
		}

		RendererModule->DrawRectangle(
			RHICmdList,
			0, 0,
			ViewportWidth, ViewportHeight,
			U, V,
			USize, VSize,
			TargetSize,
			FIntPoint(1, 1),
			VertexShader,
			EDRF_Default);
	}
	RHICmdList.EndRenderPass();
}

void FOpenXRHMD::CopyTexture_RenderThread(FRHICommandListImmediate& RHICmdList, FRHITexture2D* SrcTexture, FIntRect SrcRect, const FXRSwapChainPtr& DstSwapChain, FIntRect DstRect, bool bClearBlack, bool bNoAlpha) const
{
	RHICmdList.EnqueueLambda([DstSwapChain](FRHICommandListImmediate& InRHICmdList)
	{
		DstSwapChain->IncrementSwapChainIndex_RHIThread();
		DstSwapChain->WaitCurrentImage_RHIThread(OPENXR_SWAPCHAIN_WAIT_TIMEOUT);
	});

	// Now that we've enqueued the swapchain wait we can add the commands to do the actual texture copy
	FRHITexture2DArray* DstTexture = DstSwapChain->GetTexture2DArray();
	CopyTexture_RenderThread(RHICmdList, SrcTexture, SrcRect, DstTexture, DstRect, bClearBlack, bNoAlpha, ERenderTargetActions::Clear_Store);

	// Enqueue a command to release the image after the copy is done
	RHICmdList.EnqueueLambda([DstSwapChain](FRHICommandListImmediate& InRHICmdList)
	{
		DstSwapChain->ReleaseCurrentImage_RHIThread();
	});
}

void FOpenXRHMD::CopyTexture_RenderThread(FRHICommandListImmediate& RHICmdList, FRHITexture2D* SrcTexture, FIntRect SrcRect, FRHITexture2D* DstTexture, FIntRect DstRect, bool bClearBlack, bool bNoAlpha) const
{
	// FIXME: This should probably use the Load_Store action since the spectator controller does multiple overlaying copies.
	CopyTexture_RenderThread(RHICmdList, SrcTexture, SrcRect, DstTexture, DstRect, bClearBlack, bNoAlpha, ERenderTargetActions::DontLoad_Store);
}

void FOpenXRHMD::RenderTexture_RenderThread(class FRHICommandListImmediate& RHICmdList, class FRHITexture2D* BackBuffer, class FRHITexture2D* SrcTexture, FVector2D WindowSize) const
{
	if (SpectatorScreenController)
	{
		SpectatorScreenController->RenderSpectatorScreen_RenderThread(RHICmdList, BackBuffer, SrcTexture, WindowSize);
	}
}

bool FOpenXRHMD::HasHiddenAreaMesh() const
{
	return HiddenAreaMeshes.Num() > 0;
}

bool FOpenXRHMD::HasVisibleAreaMesh() const
{
	return VisibleAreaMeshes.Num() > 0;
}

void FOpenXRHMD::DrawHiddenAreaMesh_RenderThread(class FRHICommandList& RHICmdList, EStereoscopicPass StereoPass) const
{
	check(IsInRenderingThread());
	check(StereoPass != eSSP_FULL);

	const uint32 ViewIndex = GetViewIndexForPass(StereoPass);
	if (ViewIndex < (uint32)HiddenAreaMeshes.Num())
	{
		const FHMDViewMesh& Mesh = HiddenAreaMeshes[ViewIndex];
<<<<<<< HEAD
		check(Mesh.IsValid());

		RHICmdList.SetStreamSource(0, Mesh.VertexBufferRHI, 0);
		RHICmdList.DrawIndexedPrimitive(Mesh.IndexBufferRHI, 0, 0, Mesh.NumVertices, 0, Mesh.NumTriangles, 1);
=======

		if (Mesh.IsValid())
		{
			RHICmdList.SetStreamSource(0, Mesh.VertexBufferRHI, 0);
			RHICmdList.DrawIndexedPrimitive(Mesh.IndexBufferRHI, 0, 0, Mesh.NumVertices, 0, Mesh.NumTriangles, 1);
		}
>>>>>>> 3aae9151
	}
}

void FOpenXRHMD::DrawVisibleAreaMesh_RenderThread(class FRHICommandList& RHICmdList, EStereoscopicPass StereoPass) const
{
	check(IsInRenderingThread());
	check(StereoPass != eSSP_FULL);

	const uint32 ViewIndex = GetViewIndexForPass(StereoPass);
	check(ViewIndex < (uint32)VisibleAreaMeshes.Num());
	const FHMDViewMesh& Mesh = VisibleAreaMeshes[ViewIndex];

	if (Mesh.IsValid())
	{
		RHICmdList.SetStreamSource(0, Mesh.VertexBufferRHI, 0);
		RHICmdList.DrawIndexedPrimitive(Mesh.IndexBufferRHI, 0, 0, Mesh.NumVertices, 0, Mesh.NumTriangles, 1);
	}
	else
	{
		// Invalid mesh means that entire area is visible, draw a fullscreen quad to simulate
		FPixelShaderUtils::DrawFullscreenQuad(RHICmdList, 1);
	}
}

void FOpenXRHMD::UpdateLayer(FOpenXRLayer& Layer, uint32 LayerId, bool bIsValid)
{
	FReadScopeLock Lock(SessionHandleMutex);
	if (!Session || !Layer.Desc.HasShape<FQuadLayer>())
	{
		return;
	}

	if (bIsValid)
	{
		const ETextureCreateFlags Flags = Layer.Desc.Flags & IStereoLayers::LAYER_FLAG_TEX_CONTINUOUS_UPDATE ?
			TexCreate_Dynamic | TexCreate_SRGB : TexCreate_SRGB;

		auto CreateSwapchain = [this](FRHITexture2D* Texture, ETextureCreateFlags Flags)
		{
			return RenderBridge->CreateSwapchain(Session,
				PF_B8G8R8A8,
				Texture->GetSizeX(),
				Texture->GetSizeY(),
				1,
				Texture->GetNumMips(),
				Texture->GetNumSamples(),
				Texture->GetFlags() | Flags,
				TexCreate_RenderTargetable,
				Texture->GetClearBinding());
		};

		if (Layer.NeedReAllocateTexture())
		{
			FRHITexture2D* Texture = Layer.Desc.Texture->GetTexture2D();
			Layer.Swapchain = CreateSwapchain(Texture, Flags);
			Layer.SwapchainSize = Texture->GetSizeXY();
			Layer.bUpdateTexture = true;
		}

		if (Layer.NeedReAllocateLeftTexture())
		{
			FRHITexture2D* Texture = Layer.Desc.LeftTexture->GetTexture2D();
			Layer.LeftSwapchain = CreateSwapchain(Texture, Flags);
			Layer.bUpdateTexture = true;
		}
	}
	else
	{
		// We retain references in FPipelinedLayerState to avoid premature destruction
		Layer.Swapchain.Reset();
		Layer.LeftSwapchain.Reset();
	}
}

//---------------------------------------------------
// OpenXR Action Space Implementation
//---------------------------------------------------

FOpenXRHMD::FDeviceSpace::FDeviceSpace(XrAction InAction, XrPath InPath)
	: Action(InAction)
	, Space(XR_NULL_HANDLE)
	, Path(InPath)
{
}

FOpenXRHMD::FDeviceSpace::~FDeviceSpace()
{
	DestroySpace();
}

FOpenXRHMD::FDeviceSpace::~FDeviceSpace()
{
	DestroySpace();
}

bool FOpenXRHMD::FDeviceSpace::CreateSpace(XrSession InSession)
{
	if (Action == XR_NULL_HANDLE || Space != XR_NULL_HANDLE)
	{
		return false;
	}

	XrActionSpaceCreateInfo ActionSpaceInfo;
	ActionSpaceInfo.type = XR_TYPE_ACTION_SPACE_CREATE_INFO;
	ActionSpaceInfo.next = nullptr;
	ActionSpaceInfo.subactionPath = XR_NULL_PATH;
	ActionSpaceInfo.poseInActionSpace = ToXrPose(FTransform::Identity);
	ActionSpaceInfo.action = Action;
	return XR_ENSURE(xrCreateActionSpace(InSession, &ActionSpaceInfo, &Space));
}

void FOpenXRHMD::FDeviceSpace::DestroySpace()
{
	if (Space)
	{
		XR_ENSURE(xrDestroySpace(Space));
	}
	Space = XR_NULL_HANDLE;
}<|MERGE_RESOLUTION|>--- conflicted
+++ resolved
@@ -29,10 +29,7 @@
 #include "BuildSettings.h"
 #include "ARSystem.h"
 #include "IHandTracker.h"
-<<<<<<< HEAD
-=======
 #include "PixelShaderUtils.h"
->>>>>>> 3aae9151
 
 #if PLATFORM_ANDROID
 #include <android_native_app_glue.h>
@@ -44,10 +41,7 @@
 #endif
 
 #define OPENXR_PAUSED_IDLE_FPS 10
-<<<<<<< HEAD
-=======
 static const int64 OPENXR_SWAPCHAIN_WAIT_TIMEOUT = 100000000ll;		// 100ms in nanoseconds.
->>>>>>> 3aae9151
 
 static TAutoConsoleVariable<int32> CVarEnableOpenXRValidationLayer(
 	TEXT("xr.EnableOpenXRValidationLayer"),
@@ -459,11 +453,7 @@
 		}
 		else
 		{
-<<<<<<< HEAD
-			UE_LOG(LogHMD, Warning, TEXT("Required extension %s is not available"), ANSI_TO_TCHAR(Ext));
-=======
 			UE_LOG(LogHMD, Warning, TEXT("Required extension %S is not available"), Ext);
->>>>>>> 3aae9151
 			ExtensionMissing = true;
 		}
 	}
@@ -638,12 +628,8 @@
 		if (!EnableExtensions(RequiredExtensions, OptionalExtensions, Extensions))
 		{
 			// Ignore the plugin if the required extension could not be enabled
-<<<<<<< HEAD
-			UE_LOG(LogHMD, Log, TEXT("Could not enable all required OpenXR extensions for OpenXRExtensionPlugin on current system. This plugin will be loaded but ignored, but will be enabled on a target platform that supports the required extension."));
-=======
 			FString ModuleName = Plugin->GetDisplayName();
 			UE_LOG(LogHMD, Log, TEXT("Could not enable all required OpenXR extensions for %s on current system. This plugin will be loaded but ignored, but will be enabled on a target platform that supports the required extension."), *ModuleName);
->>>>>>> 3aae9151
 			continue;
 		}
 		ExtensionSet.Append(Extensions);
@@ -764,10 +750,6 @@
 	{
 		UE_LOG(LogHMD, Log, TEXT("Failed to get an OpenXR system, result is %s. Please check that your runtime supports VR headsets."), OpenXRResultToString(Result));
 		return false;
-	}
-	for (IOpenXRExtensionPlugin* Module : ExtensionPlugins)
-	{
-		Module->PostGetSystem(Instance, System);
 	}
 
 	for (IOpenXRExtensionPlugin* Module : ExtensionPlugins)
@@ -1265,78 +1247,42 @@
 	int32 ViewIndex = GetViewIndexForPass(StereoPass);
 	float NearZ = GNearClippingPlane / GetWorldToMetersScale();
 
-<<<<<<< HEAD
-	FPipelinedFrameState& PipelineState = GetPipelinedFrameStateForThread();
-	FPipelinedLayerState& LayerState = GetPipelinedLayerStateForThread();
-
-	// Keep the swapchains alive in the LayerState to ensure the XrSwapchain handles remain valid until xrEndFrame.
-	LayerState.ColorSwapchain = Swapchain;
-	LayerState.DepthSwapchain = DepthSwapchain;
-
-	XrSwapchainSubImage& ColorImage = LayerState.ColorImages[ViewIndex];
-	ColorImage.swapchain = Swapchain.IsValid() ? static_cast<FOpenXRSwapchain*>(GetSwapchain())->GetHandle() : XR_NULL_HANDLE;
-=======
 	XrSwapchainSubImage& ColorImage = PipelinedLayerStateRendering.ColorImages[ViewIndex];
 	ColorImage.swapchain = PipelinedLayerStateRendering.ColorSwapchain.IsValid() ? static_cast<FOpenXRSwapchain*>(PipelinedLayerStateRendering.ColorSwapchain.Get())->GetHandle() : XR_NULL_HANDLE;
->>>>>>> 3aae9151
 	ColorImage.imageArrayIndex = bIsMobileMultiViewEnabled && ViewIndex < 2 ? ViewIndex : 0;
 	ColorImage.imageRect = {
 		{ FinalViewRect.Min.X, FinalViewRect.Min.Y },
 		{ FinalViewRect.Width(), FinalViewRect.Height() }
 	};
 
-<<<<<<< HEAD
-	XrSwapchainSubImage& DepthImage = LayerState.DepthImages[ViewIndex];
-	if (bDepthExtensionSupported)
-	{
-		DepthImage.swapchain = DepthSwapchain.IsValid() ? static_cast<FOpenXRSwapchain*>(GetDepthSwapchain())->GetHandle() : XR_NULL_HANDLE;
-=======
 	XrSwapchainSubImage& DepthImage = PipelinedLayerStateRendering.DepthImages[ViewIndex];
 	if (bDepthExtensionSupported)
 	{
 		DepthImage.swapchain = PipelinedLayerStateRendering.DepthSwapchain.IsValid() ? static_cast<FOpenXRSwapchain*>(PipelinedLayerStateRendering.DepthSwapchain.Get())->GetHandle() : XR_NULL_HANDLE;
->>>>>>> 3aae9151
 		DepthImage.imageArrayIndex = bIsMobileMultiViewEnabled && ViewIndex < 2 ? ViewIndex : 0;
 		DepthImage.imageRect = ColorImage.imageRect;
 	}
 
-<<<<<<< HEAD
-	if (!PipelineState.PluginViews.IsValidIndex(ViewIndex))
-=======
 	if (!PipelinedFrameStateRendering.PluginViews.IsValidIndex(ViewIndex))
->>>>>>> 3aae9151
 	{
 		// This plugin is no longer providing this view.
 		return;
 	}
 
-<<<<<<< HEAD
-	if (PipelineState.PluginViews[ViewIndex])
-=======
 	if (PipelinedFrameStateRendering.PluginViews[ViewIndex])
->>>>>>> 3aae9151
 	{
 		// Defer to the plugin to handle submission
 		return;
 	}
 
-<<<<<<< HEAD
-	XrCompositionLayerProjectionView& Projection = LayerState.ProjectionLayers[ViewIndex];
-	XrCompositionLayerDepthInfoKHR& DepthLayer = LayerState.DepthLayers[ViewIndex];
-=======
 	XrCompositionLayerProjectionView& Projection = PipelinedLayerStateRendering.ProjectionLayers[ViewIndex];
 	XrCompositionLayerDepthInfoKHR& DepthLayer = PipelinedLayerStateRendering.DepthLayers[ViewIndex];
->>>>>>> 3aae9151
 
 	Projection.type = XR_TYPE_COMPOSITION_LAYER_PROJECTION_VIEW;
 	Projection.next = nullptr;
 	Projection.subImage = ColorImage;
 
-<<<<<<< HEAD
-	if (bDepthExtensionSupported && DepthSwapchain.IsValid())
-=======
 	if (bDepthExtensionSupported && PipelinedLayerStateRendering.DepthSwapchain.IsValid())
->>>>>>> 3aae9151
 	{
 		DepthLayer.type = XR_TYPE_COMPOSITION_LAYER_DEPTH_INFO_KHR;
 		DepthLayer.next = nullptr;
@@ -1508,24 +1454,16 @@
 
 	PipelinedLayerStateRendering.ColorImages.SetNum(PipelinedFrameStateRendering.ViewConfigs.Num());
 	PipelinedLayerStateRendering.DepthImages.SetNum(PipelinedFrameStateRendering.ViewConfigs.Num());
-<<<<<<< HEAD
-=======
 
 	if (SpectatorScreenController)
 	{
 		SpectatorScreenController->BeginRenderViewFamily();
 	}
->>>>>>> 3aae9151
 }
 
 void FOpenXRHMD::PreRenderView_RenderThread(FRHICommandListImmediate& RHICmdList, FSceneView& InView)
 {
 	check(IsInRenderingThread());
-
-	RHICmdList.EnqueueLambda([this](FRHICommandListImmediate& InRHICmdList)
-	{
-		OnBeginRendering_RHIThread();
-	});
 }
 
 void FOpenXRHMD::PreRenderViewFamily_RenderThread(FRHICommandListImmediate& RHICmdList, FSceneViewFamily& ViewFamily)
@@ -1575,7 +1513,6 @@
 	, bSupportsHandTracking(false)
 	, bIsStandaloneStereoOnlyDevice(false)
 	, CurrentSessionState(XR_SESSION_STATE_UNKNOWN)
-	, FrameEventRHI(FPlatformProcess::GetSynchEventFromPool())
 	, EnabledExtensions(std::move(InEnabledExtensions))
 	, ExtensionPlugins(std::move(InExtensionPlugins))
 	, Instance(InInstance)
@@ -1591,16 +1528,6 @@
 	, LastRequestedSwapchainFormat(0)
 	, LastRequestedDepthSwapchainFormat(0)
 {
-<<<<<<< HEAD
-	XrInstanceProperties InstanceProps = { XR_TYPE_INSTANCE_PROPERTIES, nullptr };
-	XR_ENSURE(xrGetInstanceProperties(Instance, &InstanceProps));
-
-	bDepthExtensionSupported = IsExtensionEnabled(XR_KHR_COMPOSITION_LAYER_DEPTH_EXTENSION_NAME) &&
-		(!FCStringAnsi::Strstr(InstanceProps.runtimeName, "SteamVR/OpenXR") || FApp::GetGraphicsRHI() != "Vulkan");
-	bHiddenAreaMaskSupported = IsExtensionEnabled(XR_KHR_VISIBILITY_MASK_EXTENSION_NAME) &&
-		!FCStringAnsi::Strstr(InstanceProps.runtimeName, "Oculus");
-	bViewConfigurationFovSupported = IsExtensionEnabled(XR_EPIC_VIEW_CONFIGURATION_FOV_EXTENSION_NAME);
-=======
 	InstanceProperties = { XR_TYPE_INSTANCE_PROPERTIES, nullptr };
 	XR_ENSURE(xrGetInstanceProperties(Instance, &InstanceProperties));
 
@@ -1616,7 +1543,6 @@
 	XR_ENSURE(xrGetSystemProperties(Instance, System, &SystemProperties));
 	bSupportsHandTracking = HandTrackingSystemProperties.supportsHandTracking == XR_TRUE;
 	SystemProperties.next = nullptr;
->>>>>>> 3aae9151
 
 	static const auto CVarMobileMultiView = IConsoleManager::Get().FindTConsoleVariableDataInt(TEXT("vr.MobileMultiView"));
 	static const auto CVarMobileHDR = IConsoleManager::Get().FindTConsoleVariableDataInt(TEXT("r.MobileHDR"));
@@ -1659,10 +1585,7 @@
 		SelectedViewConfigurationType = ViewConfigTypes[0];
 	}
 
-<<<<<<< HEAD
-=======
 	// Enumerate the views we will be simulating with.
->>>>>>> 3aae9151
 	EnumerateViews(PipelinedFrameStateGame);
 
 	// Enumerate environment blend modes and select the best one.
@@ -1715,30 +1638,11 @@
 
 	// Give the all frame states the same initial values.
 	PipelinedFrameStateRHI = PipelinedFrameStateRendering = PipelinedFrameStateGame;
-<<<<<<< HEAD
-
-	FrameEventRHI->Trigger();
-=======
->>>>>>> 3aae9151
 }
 
 FOpenXRHMD::~FOpenXRHMD()
 {
 	DestroySession();
-<<<<<<< HEAD
-
-	FPlatformProcess::ReturnSynchEventToPool(FrameEventRHI);
-}
-
-const FOpenXRHMD::FPipelinedFrameState& FOpenXRHMD::GetPipelinedFrameStateForThread() const
-{
-	if (IsInRHIThread())
-	{
-		return PipelinedFrameStateRHI;
-	}
-	else if (IsInRenderingThread())
-	{
-=======
 }
 
 const FOpenXRHMD::FPipelinedFrameState& FOpenXRHMD::GetPipelinedFrameStateForThread() const
@@ -1748,7 +1652,6 @@
 
 	if (IsInRenderingThread())
 	{
->>>>>>> 3aae9151
 		return PipelinedFrameStateRendering;
 	}
 	else
@@ -1760,12 +1663,10 @@
 
 FOpenXRHMD::FPipelinedFrameState& FOpenXRHMD::GetPipelinedFrameStateForThread()
 {
-<<<<<<< HEAD
-	if (IsInRHIThread())
-	{
-		return PipelinedFrameStateRHI;
-	}
-	else if (IsInRenderingThread())
+	// Relying on implicit selection of the RHI struct is hazardous since the RHI thread isn't always present
+	check(!IsInRHIThread());
+
+	if (IsInRenderingThread())
 	{
 		return PipelinedFrameStateRendering;
 	}
@@ -1773,45 +1674,6 @@
 	{
 		check(IsInGameThread());
 		return PipelinedFrameStateGame;
-=======
-	// Relying on implicit selection of the RHI struct is hazardous since the RHI thread isn't always present
-	check(!IsInRHIThread());
-
-	if (IsInRenderingThread())
-	{
-		return PipelinedFrameStateRendering;
->>>>>>> 3aae9151
-	}
-}
-
-const FOpenXRHMD::FPipelinedLayerState& FOpenXRHMD::GetPipelinedLayerStateForThread() const
-{
-	if (IsInRHIThread())
-	{
-		return PipelinedLayerStateRHI;
-	}
-	else
-	{
-<<<<<<< HEAD
-		check(IsInRenderingThread());
-		return PipelinedLayerStateRendering;
-	}
-}
-
-FOpenXRHMD::FPipelinedLayerState& FOpenXRHMD::GetPipelinedLayerStateForThread()
-{
-	if (IsInRHIThread())
-	{
-		return PipelinedLayerStateRHI;
-	}
-	else
-	{
-		check(IsInRenderingThread());
-		return PipelinedLayerStateRendering;
-=======
-		check(IsInGameThread());
-		return PipelinedFrameStateGame;
->>>>>>> 3aae9151
 	}
 }
 
@@ -1824,12 +1686,7 @@
 	// Only update the device locations if the frame state has been predicted
 	if (bIsSynchronized && PipelineState.FrameState.predictedDisplayTime > 0)
 	{
-<<<<<<< HEAD
-		FScopeLock Lock(&DeviceMutex);
-
-=======
 		FReadScopeLock Lock(DeviceMutex);
->>>>>>> 3aae9151
 		PipelineState.DeviceLocations.SetNum(DeviceSpaces.Num());
 		for (int32 DeviceIndex = 0; DeviceIndex < PipelineState.DeviceLocations.Num(); DeviceIndex++)
 		{
@@ -1860,11 +1717,8 @@
 
 void FOpenXRHMD::EnumerateViews(FPipelinedFrameState& PipelineState)
 {
-<<<<<<< HEAD
-=======
 	SCOPED_NAMED_EVENT(EnumerateViews, FColor::Red);
 
->>>>>>> 3aae9151
 	// Enumerate the viewport configuration views
 	uint32 ViewConfigCount = 0;
 	TArray<XrViewConfigurationViewFovEPIC> ViewFov;
@@ -1880,7 +1734,11 @@
 		ViewFov[ViewIndex].type = XR_TYPE_VIEW_CONFIGURATION_VIEW_FOV_EPIC;
 		ViewFov[ViewIndex].next = nullptr;
 		View.next = bViewConfigurationFovSupported ? &ViewFov[ViewIndex] : nullptr;
-<<<<<<< HEAD
+
+		for (IOpenXRExtensionPlugin* Module : ExtensionPlugins)
+		{
+			View.next = Module->OnEnumerateViewConfigurationViews(Instance, System, SelectedViewConfigurationType, ViewIndex, View.next);
+		}
 
 		// These are core views that don't have an associated plugin
 		PipelineState.PluginViews.Add(nullptr);
@@ -1901,46 +1759,8 @@
 	
 	if (Session)
 	{
-		uint32_t ViewCount = 0;
-		XrViewLocateInfo ViewInfo;
-		ViewInfo.type = XR_TYPE_VIEW_LOCATE_INFO;
-		ViewInfo.next = nullptr;
-		ViewInfo.viewConfigurationType = SelectedViewConfigurationType;
-		ViewInfo.space = DeviceSpaces[HMDDeviceId].Space;
-		ViewInfo.displayTime = PipelineState.FrameState.predictedDisplayTime;
-		XR_ENSURE(xrLocateViews(Session, &ViewInfo, &PipelineState.ViewState, 0, &ViewCount, nullptr));
-		PipelineState.Views.SetNum(ViewCount, false);
-		XR_ENSURE(xrLocateViews(Session, &ViewInfo, &PipelineState.ViewState, PipelineState.Views.Num(), &ViewCount, PipelineState.Views.GetData()));
-
-=======
-
-		for (IOpenXRExtensionPlugin* Module : ExtensionPlugins)
-		{
-			View.next = Module->OnEnumerateViewConfigurationViews(Instance, System, SelectedViewConfigurationType, ViewIndex, View.next);
-		}
-
-		// These are core views that don't have an associated plugin
-		PipelineState.PluginViews.Add(nullptr);
-		PipelineState.ViewConfigs.Add(View);
-	}
-	XR_ENSURE(xrEnumerateViewConfigurationViews(Instance, System, SelectedViewConfigurationType, ViewConfigCount, &ViewConfigCount, PipelinedFrameStateGame.ViewConfigs.GetData()));
-
-	for (IOpenXRExtensionPlugin* Module : ExtensionPlugins)
-	{
-		TArray<XrViewConfigurationView> ViewConfigs;
-		Module->GetViewConfigurations(System, ViewConfigs);
-		for (int32 i = 0; i < ViewConfigs.Num(); i++)
-		{
-			PipelineState.PluginViews.Add(Module);
-		}
-		PipelineState.ViewConfigs.Append(ViewConfigs);
-	}
-	
-	if (Session)
-	{
 		LocateViews(PipelineState, true);
 
->>>>>>> 3aae9151
 		for (IOpenXRExtensionPlugin* Module : ExtensionPlugins)
 		{
 			if (PipelineState.PluginViews.Contains(Module))
@@ -1962,11 +1782,7 @@
 			View.type = XR_TYPE_VIEW;
 			View.next = nullptr;
 			// FIXME: should be recommendedFov
-<<<<<<< HEAD
-			View.fov = ViewFov[ViewIndex].recommendedMutableFov;
-=======
 			View.fov = ViewFov[ViewIndex].recommendedFov;
->>>>>>> 3aae9151
 			View.pose = ToXrPose(FTransform::Identity);
 		}
 	}
@@ -1987,19 +1803,12 @@
 #if !PLATFORM_HOLOLENS
 void FOpenXRHMD::BuildOcclusionMeshes()
 {
-<<<<<<< HEAD
+	SCOPED_NAMED_EVENT(BuildOcclusionMeshes, FColor::Red);
+
 	uint32_t ViewCount = 0;
 	XR_ENSURE(xrEnumerateViewConfigurationViews(Instance, System, SelectedViewConfigurationType, 0, &ViewCount, nullptr));
 	HiddenAreaMeshes.SetNum(ViewCount);
 	VisibleAreaMeshes.SetNum(ViewCount);
-=======
-	SCOPED_NAMED_EVENT(BuildOcclusionMeshes, FColor::Red);
->>>>>>> 3aae9151
-
-	uint32_t ViewCount = 0;
-	XR_ENSURE(xrEnumerateViewConfigurationViews(Instance, System, SelectedViewConfigurationType, 0, &ViewCount, nullptr));
-	HiddenAreaMeshes.SetNum(ViewCount);
-	VisibleAreaMeshes.SetNum(ViewCount);
 
 	bool bAnyViewSucceeded = false;
 
@@ -2039,13 +1848,7 @@
 
 	if (VisibilityMask.indexCountOutput == 0)
 	{
-<<<<<<< HEAD
-		UE_LOG(LogHMD, Warning, TEXT("Runtime does not currently have a visibility mask.  Another attempt will be made to build the occlusion mesh on an XR_TYPE_EVENT_DATA_VISIBILITY_MASK_CHANGED_KHR event."));
-		// Disallow future BuildOcclusionMesh attempts until this flag is reset in the XR_TYPE_EVENT_DATA_VISIBILITY_MASK_CHANGED_KHR handler.
-		bHiddenAreaMaskSupported = false;
-=======
 		// Runtime doesn't have a valid mask for this view
->>>>>>> 3aae9151
 		return false;
 	}
 	if (!VisibilityMask.indexCountOutput || (VisibilityMask.indexCountOutput % 3) != 0 || VisibilityMask.vertexCountOutput == 0)
@@ -2192,10 +1995,9 @@
 			break;
 		}
 	}
-<<<<<<< HEAD
 
 #if !PLATFORM_HOLOLENS
-	if (!bUseExtensionSpectatorScreenController && !FPlatformMisc::IsStandaloneStereoOnlyDevice())
+	if (!bUseExtensionSpectatorScreenController && !bIsStandaloneStereoOnlyDevice)
 	{
 		SpectatorScreenController = MakeUnique<FDefaultSpectatorScreenController>(this);
 		UE_LOG(LogHMD, Verbose, TEXT("OpenXR using base spectator screen."));
@@ -2213,35 +2015,6 @@
 		}
 	}
 
-	// Check for hand tracking support
-	XrSystemHandTrackingPropertiesEXT HandTrackingSystemProperties{
-		XR_TYPE_SYSTEM_HAND_TRACKING_PROPERTIES_EXT };
-	XrSystemProperties systemProperties{ XR_TYPE_SYSTEM_PROPERTIES,
-										&HandTrackingSystemProperties };
-	XR_ENSURE(xrGetSystemProperties(Instance, System, &systemProperties));
-	bSupportsHandTracking = HandTrackingSystemProperties.supportsHandTracking == XR_TRUE;
-=======
->>>>>>> 3aae9151
-
-#if !PLATFORM_HOLOLENS
-	if (!bUseExtensionSpectatorScreenController && !bIsStandaloneStereoOnlyDevice)
-	{
-		SpectatorScreenController = MakeUnique<FDefaultSpectatorScreenController>(this);
-		UE_LOG(LogHMD, Verbose, TEXT("OpenXR using base spectator screen."));
-	}
-	else
-#endif
-	{
-		if (SpectatorScreenController == nullptr)
-		{
-			UE_LOG(LogHMD, Verbose, TEXT("OpenXR disabling spectator screen."));
-		}
-		else
-		{
-			UE_LOG(LogHMD, Verbose, TEXT("OpenXR using extension spectator screen."));
-		}
-	}
-
 	return true;
 }
 
@@ -2249,18 +2022,8 @@
 {
 	XrResult Result = XR_ERROR_SESSION_NOT_RUNNING;
 	{
-<<<<<<< HEAD
-		XrResult Result = xrRequestExitSession(Session);
-		if (Result == XR_ERROR_SESSION_NOT_RUNNING)
-		{
-			// Session was never running - most likely PIE without putting the headset on.
-			DestroySession();
-		}
-		else
-=======
 		FReadScopeLock Lock(SessionHandleMutex);
 		if (Session != XR_NULL_HANDLE)
->>>>>>> 3aae9151
 		{
 			Result = xrRequestExitSession(Session);
 		}
@@ -2280,19 +2043,6 @@
 
 void FOpenXRHMD::DestroySession()
 {
-<<<<<<< HEAD
-	FScopeLock Lock(&DeviceMutex);
-
-	if (Session != XR_NULL_HANDLE)
-	{
-		Swapchain.Reset();
-		DepthSwapchain.Reset();
-
-		// Destroy device spaces, they will be recreated
-		// when the session is created again.
-		for (FDeviceSpace& Device : DeviceSpaces)
-		{
-=======
 	FWriteScopeLock DeviceLock(DeviceMutex);
 	
 	// FlushRenderingCommands must be called outside of SessionLock since some rendering threads will also lock this mutex.
@@ -2328,7 +2078,6 @@
 		// when the session is created again.
 		for (FDeviceSpace& Device : DeviceSpaces)
 		{
->>>>>>> 3aae9151
 			Device.DestroySpace();
 		}
 
@@ -2351,13 +2100,9 @@
 	// Ensure the HMD device is already emplaced
 	ensure(DeviceSpaces.Num() > 0);
 
-<<<<<<< HEAD
-	int32 DeviceId = DeviceSpaces.Emplace(Action);
-=======
 	int32 DeviceId = DeviceSpaces.Emplace(Action, Path);
 
 	FReadScopeLock Lock(SessionHandleMutex);
->>>>>>> 3aae9151
 	if (Session)
 	{
 		DeviceSpaces[DeviceId].CreateSpace(Session);
@@ -2419,33 +2164,18 @@
 	{
 		Begin.next = Module->OnBeginSession(Session, Begin.next);
 	}
-
-	FScopeLock ScopeLock(&BeginEndFrameMutex);
 	bIsRunning = XR_ENSURE(xrBeginSession(Session, &Begin));
 	return bIsRunning;
 }
 
 bool FOpenXRHMD::StopSession()
 {
-<<<<<<< HEAD
-	// Ensures xrEndFrame has been called before the session leaves running state and no new frames are submitted.
-	FScopeLock ScopeLock(&BeginEndFrameMutex);
-
-	if (!bIsRunning)
-	{
-		return false;
-	}
-
-	// We'll wait a maximum of one second for the last frame to finished
-	FrameEventRHI->Wait(1000);
-=======
 	FWriteScopeLock Lock(SessionHandleMutex);
 	if (!bIsRunning)
 	{
 		return false;
 	}
 
->>>>>>> 3aae9151
 	bIsRunning = !XR_ENSURE(xrEndSession(Session));
 	return !bIsRunning;
 }
@@ -2494,27 +2224,12 @@
 
 	FClearValueBinding ClearColor = (SelectedEnvironmentBlendMode == XR_ENVIRONMENT_BLEND_MODE_OPAQUE) ? FClearValueBinding::Black : FClearValueBinding::Transparent;
 
-<<<<<<< HEAD
-	// On mobile without HDR all render targets need to be marked sRGB
-	bool MobileHWsRGB = IsMobileColorsRGB() && IsMobilePlatform(GMaxRHIShaderPlatform);
-	if (MobileHWsRGB)
-	{
-		TargetableTextureFlags |= TexCreate_SRGB;
-	}
-
-	FClearValueBinding ClearColor = (SelectedEnvironmentBlendMode == XR_ENVIRONMENT_BLEND_MODE_OPAQUE) ? FClearValueBinding::Black : FClearValueBinding::Transparent;
-
-	const FRHITexture2D* const SwapchainTexture = Swapchain == nullptr ? nullptr : Swapchain->GetTexture2DArray() ? Swapchain->GetTexture2DArray() : Swapchain->GetTexture2D();
-	if (Swapchain == nullptr || SwapchainTexture == nullptr || Format != LastRequestedSwapchainFormat || SwapchainTexture->GetSizeX() != SizeX || SwapchainTexture->GetSizeY() != SizeY)
-	{
-=======
 	FXRSwapChainPtr& Swapchain = PipelinedLayerStateRendering.ColorSwapchain;
 	const FRHITexture2D* const SwapchainTexture = Swapchain == nullptr ? nullptr : Swapchain->GetTexture2DArray() ? Swapchain->GetTexture2DArray() : Swapchain->GetTexture2D();
 	if (Swapchain == nullptr || SwapchainTexture == nullptr || Format != LastRequestedSwapchainFormat || SwapchainTexture->GetSizeX() != SizeX || SwapchainTexture->GetSizeY() != SizeY)
 	{
 		ensureMsgf(NumSamples == 1, TEXT("OpenXR supports MSAA swapchains, but engine logic expects the swapchain target to be 1x."));
 
->>>>>>> 3aae9151
 		Swapchain = RenderBridge->CreateSwapchain(Session, Format, SizeX, SizeY, bIsMobileMultiViewEnabled ? 2 : 1, NumMips, NumSamples, Flags, TargetableTextureFlags, ClearColor);
 		if (!Swapchain)
 		{
@@ -2554,12 +2269,8 @@
 	check(IsInRenderingThread());
 
 	// FIXME: UE4 constantly calls this function even when there is no reason to reallocate the depth texture
-<<<<<<< HEAD
-	if (!bDepthExtensionSupported)
-=======
 	FReadScopeLock Lock(SessionHandleMutex);
 	if (!Session || !bDepthExtensionSupported)
->>>>>>> 3aae9151
 	{
 		return false;
 	}
@@ -2595,49 +2306,6 @@
 {
 	ensure(IsInRenderingThread());
 
-<<<<<<< HEAD
-	// Ensure xrEndFrame has been called before starting rendering the next frame.
-	// We'll discard the frame if it takes longer than 250ms to finish.
-	if (bIsRunning)
-	{
-		FrameEventRHI->Wait(250);
-	}
-
-	PipelinedFrameStateRendering = PipelinedFrameStateGame;
-
-	FPipelinedLayerState& LayerState = GetPipelinedLayerStateForThread();
-	for (int32 ViewIndex = 0; ViewIndex < LayerState.ProjectionLayers.Num(); ViewIndex++)
-	{
-		const XrView& View = PipelinedFrameStateRendering.Views[ViewIndex];
-		FTransform EyePose = ToFTransform(View.pose, GetWorldToMetersScale());
-
-		// Apply the base HMD pose to each eye pose, we will late update this pose for late update in another callback
-		FTransform BasePose(ViewFamily.Views[ViewIndex]->BaseHmdOrientation, ViewFamily.Views[ViewIndex]->BaseHmdLocation);
-		XrCompositionLayerProjectionView& Projection = LayerState.ProjectionLayers[ViewIndex];
-		Projection.pose = ToXrPose(EyePose * BasePose, GetWorldToMetersScale());
-		Projection.fov = View.fov;
-	}
-
-#if !PLATFORM_HOLOLENS
-	if (bHiddenAreaMaskSupported && bNeedReBuildOcclusionMesh)
-	{
-		BuildOcclusionMeshes();
-	}
-#endif
-
-	// We need to re-check bIsRunning to ensure the session didn't end while waiting for FrameEventRHI.
-	// There is a chance xrBeginFrame may time out waiting for FrameEventRHI so a mutex is needed to
-	// ensure the two calls never overlap (spec requires they are externally synchronized).
-	FScopeLock ScopeLock(&BeginEndFrameMutex);
-	if (bIsRunning)
-	{
-		// TODO: This should be moved to the RHI thread at some point
-		XrFrameBeginInfo BeginInfo;
-		BeginInfo.type = XR_TYPE_FRAME_BEGIN_INFO;
-		BeginInfo.next = nullptr;
-		XrTime DisplayTime = PipelinedFrameStateRendering.FrameState.predictedDisplayTime;
-		for (IOpenXRExtensionPlugin* Module : ExtensionPlugins)
-=======
 	const float WorldToMeters = GetWorldToMetersScale();
 	const FTransform InvTrackingToWorld = GetTrackingToWorldTransform().Inverse();
 
@@ -2681,7 +2349,6 @@
 
 		// We need to copy each layer into an OpenXR swapchain so they can be displayed by the compositor
 		if (Layer.Swapchain.IsValid() && Layer.Desc.Texture.IsValid())
->>>>>>> 3aae9151
 		{
 			if (Layer.bUpdateTexture && bIsRunning)
 			{
@@ -2695,20 +2362,6 @@
 			PipelinedLayerStateRendering.QuadLayers.Add(Quad);
 			PipelinedLayerStateRendering.QuadSwapchains.Add(Layer.Swapchain);
 		}
-<<<<<<< HEAD
-		XrResult Result;
-		Result = xrBeginFrame(Session, &BeginInfo);
-
-		if (XR_SUCCEEDED(Result))
-		{
-			bIsRendering = true;
-
-			Swapchain->IncrementSwapChainIndex_RHIThread(PipelinedFrameStateRendering.FrameState.predictedDisplayPeriod);
-			if (bDepthExtensionSupported && !bNeedReAllocatedDepth)
-			{
-				ensure(DepthSwapchain != nullptr);
-				DepthSwapchain->IncrementSwapChainIndex_RHIThread(PipelinedFrameStateRendering.FrameState.predictedDisplayPeriod);
-=======
 
 		if (Layer.LeftSwapchain.IsValid() && Layer.Desc.LeftTexture.IsValid())
 		{
@@ -2717,7 +2370,6 @@
 				FRHITexture2D* SrcTexture = Layer.Desc.LeftTexture->GetTexture2D();
 				FIntRect DstRect(FIntPoint(0, 0), Layer.SwapchainSize.IntPoint());
 				CopyTexture_RenderThread(RHICmdList, SrcTexture, FIntRect(), Layer.LeftSwapchain, DstRect, false, bNoAlpha);
->>>>>>> 3aae9151
 			}
 
 			Quad.eyeVisibility = XR_EYE_VISIBILITY_LEFT;
@@ -2763,7 +2415,6 @@
 			OnBeginRendering_RHIThread(FrameState, ColorSwapchain, DepthSwapchain);
 		});
 	}
-	ScopeLock.Unlock();
 
 	// Snapshot new poses for late update.
 	UpdateDeviceLocations(false);
@@ -2803,19 +2454,6 @@
 	FHeadMountedDisplayBase::OnLateUpdateApplied_RenderThread(RHICmdList, NewRelativeTransform);
 
 	ensure(IsInRenderingThread());
-<<<<<<< HEAD
-	FPipelinedFrameState& FrameState = GetPipelinedFrameStateForThread();
-	FPipelinedLayerState& LayerState = GetPipelinedLayerStateForThread();
-
-	for (int32 ViewIndex = 0; ViewIndex < LayerState.ProjectionLayers.Num(); ViewIndex++)
-	{
-		const XrView& View = FrameState.Views[ViewIndex];
-		XrCompositionLayerProjectionView& Projection = LayerState.ProjectionLayers[ViewIndex];
-
-		// Apply the new HMD orientation to each eye pose for the final pose
-		FTransform EyePose = ToFTransform(View.pose, GetWorldToMetersScale());
-		Projection.pose = ToXrPose(EyePose * NewRelativeTransform, GetWorldToMetersScale());
-=======
 
 	for (int32 ViewIndex = 0; ViewIndex < PipelinedLayerStateRendering.ProjectionLayers.Num(); ViewIndex++)
 	{
@@ -2830,7 +2468,6 @@
 
 		// Update the field-of-view to match the final projection matrix
 		Projection.fov = View.fov;
->>>>>>> 3aae9151
 	}
 
 	RHICmdList.EnqueueLambda([this, ProjectionLayers = PipelinedLayerStateRendering.ProjectionLayers](FRHICommandListImmediate& InRHICmdList)
@@ -2926,15 +2563,9 @@
 			if (SessionState.state == XR_SESSION_STATE_READY)
 			{
 				if (!GIsEditor)
-<<<<<<< HEAD
-                {
-					GEngine->SetMaxFPS(0);
-                }
-=======
 				{
 					GEngine->SetMaxFPS(0);
 				}
->>>>>>> 3aae9151
 				bIsReady = true;
 				StartSession();
 			}
@@ -2949,29 +2580,14 @@
 			else if (SessionState.state == XR_SESSION_STATE_STOPPING)
 			{
 				if (!GIsEditor)
-<<<<<<< HEAD
-                {
-					GEngine->SetMaxFPS(OPENXR_PAUSED_IDLE_FPS);
-                }
-=======
 				{
 					GEngine->SetMaxFPS(OPENXR_PAUSED_IDLE_FPS);
 				}
->>>>>>> 3aae9151
 				bIsReady = false;
 				StopSession();
 			}
 			else if (SessionState.state == XR_SESSION_STATE_EXITING)
 			{
-<<<<<<< HEAD
-				// We need to make sure we unlock the frame rate again when exiting VR while idle
-				if (!GIsEditor)
-                {
-					GEngine->SetMaxFPS(0);
-                }
-			}
-
-=======
 				// We need to make sure we unlock the frame rate again when exiting stereo while idle
 				if (!GIsEditor)
 				{
@@ -2981,7 +2597,6 @@
 
 			FApp::SetHasVRFocus(SessionState.state == XR_SESSION_STATE_FOCUSED);
 
->>>>>>> 3aae9151
 			if (SessionState.state != XR_SESSION_STATE_EXITING && SessionState.state != XR_SESSION_STATE_LOSS_PENDING)
 			{
 				break;
@@ -3041,26 +2656,6 @@
 	return true;
 }
 
-<<<<<<< HEAD
-void FOpenXRHMD::OnBeginRendering_RHIThread()
-{
-	ensure(IsInRenderingThread() || IsInRHIThread());
-
-	PipelinedFrameStateRHI = PipelinedFrameStateRendering;
-	PipelinedLayerStateRHI = PipelinedLayerStateRendering;
-}
-
-void FOpenXRHMD::OnFinishRendering_RHIThread()
-{
-	ensure(IsInRenderingThread() || IsInRHIThread());
-
-	// OnBeginRendering_RenderThread may time out waiting for FrameEventRHI to be signaled. This can result
-	// in xrBeginFrame being called on the render thread while xrEndFrame is being called on the RHI thread,
-	// so a mutex is needed to ensure they are externally synchronized, as required by the OpenXR specification.
-	// This may also result in a XR_ERROR_CALL_ORDER_INVALID error.
-	FScopeLock ScopeLock(&BeginEndFrameMutex);
-	if (!bIsRunning || !Swapchain)
-=======
 void FOpenXRHMD::OnBeginRendering_RHIThread(const FPipelinedFrameState& InFrameState, FXRSwapChainPtr ColorSwapchain, FXRSwapChainPtr DepthSwapchain)
 {
 	ensure(IsInRenderingThread() || IsInRHIThread());
@@ -3072,26 +2667,10 @@
 
 	FReadScopeLock Lock(SessionHandleMutex);
 	if (!bIsRunning)
->>>>>>> 3aae9151
 	{
 		return;
 	}
 
-<<<<<<< HEAD
-	const FPipelinedFrameState& PipelineState = GetPipelinedFrameStateForThread();
-	const FPipelinedLayerState& LayerState = GetPipelinedLayerStateForThread();
-
-	XrCompositionLayerProjection Layer = {};
-	Layer.type = XR_TYPE_COMPOSITION_LAYER_PROJECTION;
-	Layer.next = nullptr;
-	Layer.layerFlags = bProjectionLayerAlphaEnabled ? XR_COMPOSITION_LAYER_BLEND_TEXTURE_SOURCE_ALPHA_BIT : 0;
-	Layer.space = PipelineState.TrackingSpace;
-	Layer.viewCount = LayerState.ProjectionLayers.Num();
-	Layer.views = LayerState.ProjectionLayers.GetData();
-	for (IOpenXRExtensionPlugin* Module : ExtensionPlugins)
-	{
-		Layer.next = Module->OnEndProjectionLayer(Session, 0, Layer.next, Layer.layerFlags);
-=======
 	// The layer state will be copied after SetFinalViewRect
 	PipelinedFrameStateRHI = InFrameState;
 
@@ -3102,7 +2681,6 @@
 	for (IOpenXRExtensionPlugin* Module : ExtensionPlugins)
 	{
 		BeginInfo.next = Module->OnBeginFrame(Session, DisplayTime, BeginInfo.next);
->>>>>>> 3aae9151
 	}
 
 	XrResult Result = xrBeginFrame(Session, &BeginInfo);
@@ -3192,30 +2770,14 @@
 		EndInfo.next = nullptr;
 		EndInfo.displayTime = PipelinedFrameStateRHI.FrameState.predictedDisplayTime;
 		EndInfo.environmentBlendMode = SelectedEnvironmentBlendMode;
-<<<<<<< HEAD
-		EndInfo.layerCount = PipelineState.FrameState.shouldRender ? 1 : 0;
-		EndInfo.layers = PipelineState.FrameState.shouldRender ?
-			reinterpret_cast<XrCompositionLayerBaseHeader**>(Headers) : nullptr;
-=======
 		EndInfo.layerCount = PipelinedFrameStateRHI.FrameState.shouldRender ? Headers.Num() : 0;
 		EndInfo.layers = PipelinedFrameStateRHI.FrameState.shouldRender ? Headers.GetData() : nullptr;
->>>>>>> 3aae9151
 
 		// Make callback to plugin including any extra view subimages they've requested
 		for (IOpenXRExtensionPlugin* Module : ExtensionPlugins)
 		{
 			TArray<XrSwapchainSubImage> ColorImages;
 			TArray<XrSwapchainSubImage> DepthImages;
-<<<<<<< HEAD
-			for (int32 i = 0; i < PipelineState.PluginViews.Num(); i++)
-			{
-				if (PipelineState.PluginViews[i] == Module && LayerState.ColorImages.IsValidIndex(i))
-				{
-					ColorImages.Add(LayerState.ColorImages[i]);
-					if (bDepthExtensionSupported)
-					{
-						DepthImages.Add(LayerState.DepthImages[i]);
-=======
 			for (int32 i = 0; i < PipelinedFrameStateRHI.PluginViews.Num(); i++)
 			{
 				if (PipelinedFrameStateRHI.PluginViews[i] == Module && PipelinedLayerStateRHI.ColorImages.IsValidIndex(i))
@@ -3224,25 +2786,15 @@
 					if (bDepthExtensionSupported)
 					{
 						DepthImages.Add(PipelinedLayerStateRHI.DepthImages[i]);
->>>>>>> 3aae9151
 					}
 				}
 			}
 			EndInfo.next = Module->OnEndFrame(Session, EndInfo.displayTime, ColorImages, DepthImages, EndInfo.next);
 		}
 		XR_ENSURE(xrEndFrame(Session, &EndInfo));
-<<<<<<< HEAD
-
-		bIsRendering = false;
-	}
-
-	// Signal that it is now ok to start rendering the next frame.
-	FrameEventRHI->Trigger();
-=======
 	}
 
 	bIsRendering = false;
->>>>>>> 3aae9151
 }
 
 FXRRenderBridge* FOpenXRHMD::GetActiveRenderBridge_GameThread(bool /* bUseSeparateRenderTarget */)
@@ -3421,19 +2973,12 @@
 	if (ViewIndex < (uint32)HiddenAreaMeshes.Num())
 	{
 		const FHMDViewMesh& Mesh = HiddenAreaMeshes[ViewIndex];
-<<<<<<< HEAD
-		check(Mesh.IsValid());
-
-		RHICmdList.SetStreamSource(0, Mesh.VertexBufferRHI, 0);
-		RHICmdList.DrawIndexedPrimitive(Mesh.IndexBufferRHI, 0, 0, Mesh.NumVertices, 0, Mesh.NumTriangles, 1);
-=======
 
 		if (Mesh.IsValid())
 		{
 			RHICmdList.SetStreamSource(0, Mesh.VertexBufferRHI, 0);
 			RHICmdList.DrawIndexedPrimitive(Mesh.IndexBufferRHI, 0, 0, Mesh.NumVertices, 0, Mesh.NumTriangles, 1);
 		}
->>>>>>> 3aae9151
 	}
 }
 
@@ -3524,11 +3069,6 @@
 	DestroySpace();
 }
 
-FOpenXRHMD::FDeviceSpace::~FDeviceSpace()
-{
-	DestroySpace();
-}
-
 bool FOpenXRHMD::FDeviceSpace::CreateSpace(XrSession InSession)
 {
 	if (Action == XR_NULL_HANDLE || Space != XR_NULL_HANDLE)
