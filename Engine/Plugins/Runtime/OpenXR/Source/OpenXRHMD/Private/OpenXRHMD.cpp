// Copyright Epic Games, Inc. All Rights Reserved.

#include "OpenXRHMD.h"
#include "OpenXRHMD_Layer.h"
#include "OpenXRHMD_RenderBridge.h"
#include "OpenXRHMD_Swapchain.h"
#include "OpenXRCore.h"
#include "IOpenXRExtensionPlugin.h"

#include "Misc/App.h"
#include "Misc/Parse.h"
#include "Modules/ModuleManager.h"
#include "EngineGlobals.h"
#include "Engine/Engine.h"
#include "GameFramework/PlayerController.h"
#include "Engine/LocalPlayer.h"
#include "SceneRendering.h"
#include "PostProcess/PostProcessHMD.h"
#include "GameFramework/WorldSettings.h"
#include "Misc/CString.h"
#include "ClearQuad.h"
#include "XRThreadUtils.h"
#include "RenderUtils.h"
#include "PipelineStateCache.h"
#include "Slate/SceneViewport.h"
#include "Engine/GameEngine.h"
#include "ARSystem.h"
#include "IHandTracker.h"
#include "PixelShaderUtils.h"
#include "ScenePrivate.h"

#if WITH_EDITOR
#include "Editor/UnrealEd/Classes/Editor/EditorEngine.h"
#endif

#define OPENXR_PAUSED_IDLE_FPS 10
static const int64 OPENXR_SWAPCHAIN_WAIT_TIMEOUT = 100000000ll;		// 100ms in nanoseconds.

namespace {
	static TSet<XrEnvironmentBlendMode> SupportedBlendModes{ XR_ENVIRONMENT_BLEND_MODE_ALPHA_BLEND, XR_ENVIRONMENT_BLEND_MODE_ADDITIVE, XR_ENVIRONMENT_BLEND_MODE_OPAQUE };
	static TSet<XrViewConfigurationType> SupportedViewConfigurations{ XR_VIEW_CONFIGURATION_TYPE_PRIMARY_STEREO, XR_VIEW_CONFIGURATION_TYPE_PRIMARY_QUAD_VARJO };

	/** Helper function for acquiring the appropriate FSceneViewport */
	FSceneViewport* FindSceneViewport()
<<<<<<< HEAD
=======
	{
		if (!GIsEditor)
		{
			UGameEngine* GameEngine = Cast<UGameEngine>(GEngine);
			return GameEngine->SceneViewport.Get();
		}
	#if WITH_EDITOR
		else
		{
			UEditorEngine* EditorEngine = CastChecked<UEditorEngine>(GEngine);
			FSceneViewport* PIEViewport = (FSceneViewport*)EditorEngine->GetPIEViewport();
			if (PIEViewport != nullptr && PIEViewport->IsStereoRenderingAllowed())
			{
				// PIE is setup for stereo rendering
				return PIEViewport;
			}
			else
			{
				// Check to see if the active editor viewport is drawing in stereo mode
				// @todo vreditor: Should work with even non-active viewport!
				FSceneViewport* EditorViewport = (FSceneViewport*)EditorEngine->GetActiveViewport();
				if (EditorViewport != nullptr && EditorViewport->IsStereoRenderingAllowed())
				{
					return EditorViewport;
				}
			}
		}
	#endif
		return nullptr;
	}
}

//---------------------------------------------------
// OpenXRHMD Plugin Implementation
//---------------------------------------------------

class FOpenXRHMDPlugin : public IOpenXRHMDPlugin
{
public:
	FOpenXRHMDPlugin()
		: LoaderHandle(nullptr)
		, Instance(XR_NULL_HANDLE)
		, System(XR_NULL_SYSTEM_ID)
		, RenderBridge(nullptr)
	{ }

	~FOpenXRHMDPlugin()
	{
	}

	/** IHeadMountedDisplayModule implementation */
	virtual TSharedPtr< class IXRTrackingSystem, ESPMode::ThreadSafe > CreateTrackingSystem() override;
	virtual TSharedPtr< IHeadMountedDisplayVulkanExtensions, ESPMode::ThreadSafe > GetVulkanExtensions() override;
	virtual uint64 GetGraphicsAdapterLuid() override;

	FString GetModuleKeyName() const override
	{
		return FString(TEXT("OpenXRHMD"));
	}

	void GetModuleAliases(TArray<FString>& AliasesOut) const override
	{
		AliasesOut.Add(TEXT("OpenXR"));
	}

	void ShutdownModule() override
	{
		if (Instance)
		{
			XR_ENSURE(xrDestroyInstance(Instance));
		}

		if (LoaderHandle)
		{
			FPlatformProcess::FreeDllHandle(LoaderHandle);
			LoaderHandle = nullptr;
		}
	}

	virtual bool IsHMDConnected() override { return true; }
	virtual bool IsStandaloneStereoOnlyDevice() override;
	virtual bool IsExtensionAvailable(const FString& Name) const override { return AvailableExtensions.Contains(Name); }
	virtual bool IsExtensionEnabled(const FString& Name) const override { return EnabledExtensions.Contains(Name); }
	virtual bool IsLayerAvailable(const FString& Name) const override { return EnabledLayers.Contains(Name); }
	virtual bool IsLayerEnabled(const FString& Name) const override { return EnabledLayers.Contains(Name); }

private:
	void *LoaderHandle;
	XrInstance Instance;
	XrSystemId System;
	TSet<FString> AvailableExtensions;
	TSet<FString> AvailableLayers;
	TArray<const char*> EnabledExtensions;
	TArray<const char*> EnabledLayers;
	TArray<IOpenXRExtensionPlugin*> ExtensionPlugins;
	TRefCountPtr<FOpenXRRenderBridge> RenderBridge;
	TSharedPtr< IHeadMountedDisplayVulkanExtensions, ESPMode::ThreadSafe > VulkanExtensions;

	bool EnumerateExtensions();
	bool EnumerateLayers();
	bool InitRenderBridge();
	bool InitInstanceAndSystem();
	bool InitInstance();
	bool InitSystem();
	PFN_xrGetInstanceProcAddr GetDefaultLoader();
	bool EnableExtensions(const TArray<const ANSICHAR*>& RequiredExtensions, const TArray<const ANSICHAR*>& OptionalExtensions, TArray<const ANSICHAR*>& OutExtensions);
	bool GetRequiredExtensions(TArray<const ANSICHAR*>& OutExtensions);
	bool GetOptionalExtensions(TArray<const ANSICHAR*>& OutExtensions);
};

IMPLEMENT_MODULE( FOpenXRHMDPlugin, OpenXRHMD )

TSharedPtr< class IXRTrackingSystem, ESPMode::ThreadSafe > FOpenXRHMDPlugin::CreateTrackingSystem()
{
	if (!RenderBridge)
	{
		if (!InitRenderBridge())
		{
			return nullptr;
		}
	}
	auto ARModule = FModuleManager::LoadModulePtr<IOpenXRARModule>("OpenXRAR");
	auto ARSystem = ARModule->CreateARSystem();

	auto OpenXRHMD = FSceneViewExtensions::NewExtension<FOpenXRHMD>(Instance, System, RenderBridge, EnabledExtensions, ExtensionPlugins, ARSystem);
	if (OpenXRHMD->IsInitialized())
	{
		ARModule->SetTrackingSystem(OpenXRHMD);
		OpenXRHMD->GetARCompositionComponent()->InitializeARSystem();
		return OpenXRHMD;
	}

	return nullptr;
}

uint64 FOpenXRHMDPlugin::GetGraphicsAdapterLuid()
{
	if (!RenderBridge)
	{
		if (!InitRenderBridge())
		{
			return 0;
		}
	}
	return RenderBridge->GetGraphicsAdapterLuid();
}

TSharedPtr< IHeadMountedDisplayVulkanExtensions, ESPMode::ThreadSafe > FOpenXRHMDPlugin::GetVulkanExtensions()
{
#ifdef XR_USE_GRAPHICS_API_VULKAN
	if (InitInstanceAndSystem() && IsExtensionEnabled(XR_KHR_VULKAN_ENABLE_EXTENSION_NAME))
	{
		if (!VulkanExtensions.IsValid())
		{
			VulkanExtensions = MakeShareable(new FOpenXRHMD::FVulkanExtensions(Instance, System));
		}
		return VulkanExtensions;
	}
#endif//XR_USE_GRAPHICS_API_VULKAN
	return nullptr;
}

bool FOpenXRHMDPlugin::IsStandaloneStereoOnlyDevice()
{
	if (InitInstanceAndSystem())
	{
		for (IOpenXRExtensionPlugin* Module : ExtensionPlugins)
		{
			if (Module->IsStandaloneStereoOnlyDevice())
			{
				return true;
			}
		}
	}
	return false;
}

bool FOpenXRHMDPlugin::EnumerateExtensions()
{
	uint32_t ExtensionsCount = 0;
	if (XR_FAILED(xrEnumerateInstanceExtensionProperties(nullptr, 0, &ExtensionsCount, nullptr)))
	{
		// If it fails this early that means there's no runtime installed
		return false;
	}

	TArray<XrExtensionProperties> Properties;
	Properties.SetNum(ExtensionsCount);
	for (auto& Prop : Properties)
	{
		Prop = XrExtensionProperties{ XR_TYPE_EXTENSION_PROPERTIES };
	}

	if (XR_ENSURE(xrEnumerateInstanceExtensionProperties(nullptr, ExtensionsCount, &ExtensionsCount, Properties.GetData())))
	{
		for (const XrExtensionProperties& Prop : Properties)
		{
			AvailableExtensions.Add(Prop.extensionName);
		}
		return true;
	}
	return false;
}

bool FOpenXRHMDPlugin::EnumerateLayers()
{
	uint32 LayerPropertyCount = 0;
	if (XR_FAILED(xrEnumerateApiLayerProperties(0, &LayerPropertyCount, nullptr)))
	{
		// As per EnumerateExtensions - a failure here means no runtime installed.
		return false;
	}

	if (!LayerPropertyCount)
	{
		// It's still legit if we have no layers, so early out here (and return success) if so.
		return true;
	}

	TArray<XrApiLayerProperties> LayerProperties;
	LayerProperties.SetNum(LayerPropertyCount);
	for (auto& Prop : LayerProperties)
	{
		Prop = XrApiLayerProperties{ XR_TYPE_API_LAYER_PROPERTIES };
	}

	if (XR_ENSURE(xrEnumerateApiLayerProperties(LayerPropertyCount, &LayerPropertyCount, LayerProperties.GetData())))
	{
		for (const auto& Prop : LayerProperties)
		{
			AvailableLayers.Add(Prop.layerName);
		}
		return true;
	}

	return false;
}

struct AnsiKeyFunc : BaseKeyFuncs<const ANSICHAR*, const ANSICHAR*, false>
{
	typedef typename TTypeTraits<const ANSICHAR*>::ConstPointerType KeyInitType;
	typedef typename TCallTraits<const ANSICHAR*>::ParamType ElementInitType;

	/**
	 * @return The key used to index the given element.
	 */
	static FORCEINLINE KeyInitType GetSetKey(ElementInitType Element)
	{
		return Element;
	}

	/**
	 * @return True if the keys match.
	 */
	static FORCEINLINE bool Matches(KeyInitType A, KeyInitType B)
	{
		return FCStringAnsi::Strcmp(A, B) == 0;
	}

	/** Calculates a hash index for a key. */
	static FORCEINLINE uint32 GetKeyHash(KeyInitType Key)
	{
		return GetTypeHash(Key);
	}
};

bool FOpenXRHMDPlugin::InitRenderBridge()
{
	// Get all extension plugins
	TSet<const ANSICHAR*, AnsiKeyFunc> ExtensionSet;
	TArray<IOpenXRExtensionPlugin*> ExtModules = IModularFeatures::Get().GetModularFeatureImplementations<IOpenXRExtensionPlugin>(IOpenXRExtensionPlugin::GetModularFeatureName());

	// Query all extension plugins to see if we need to use a custom render bridge
	PFN_xrGetInstanceProcAddr GetProcAddr = nullptr;
	for (IOpenXRExtensionPlugin* Plugin : ExtModules)
	{
		// We are taking ownership of the CustomRenderBridge instance here.
		TRefCountPtr<FOpenXRRenderBridge> CustomRenderBridge = Plugin->GetCustomRenderBridge(Instance, System);
		if (CustomRenderBridge)
		{
			// We pick the first
			RenderBridge = CustomRenderBridge;
			return true;
		}
	}


	FString RHIString = FApp::GetGraphicsRHI();
	if (RHIString.IsEmpty())
	{
		return false;
	}

	if (!InitInstanceAndSystem())
	{
		return false;
	}

#ifdef XR_USE_GRAPHICS_API_D3D11
	if (RHIString == TEXT("DirectX 11") && IsExtensionEnabled(XR_KHR_D3D11_ENABLE_EXTENSION_NAME))
	{
		RenderBridge = CreateRenderBridge_D3D11(Instance, System);
	}
	else
#endif
#ifdef XR_USE_GRAPHICS_API_D3D12
	if (RHIString == TEXT("DirectX 12") && IsExtensionEnabled(XR_KHR_D3D12_ENABLE_EXTENSION_NAME))
	{
		RenderBridge = CreateRenderBridge_D3D12(Instance, System);
	}
	else
#endif
#ifdef XR_USE_GRAPHICS_API_OPENGL
	if (RHIString == TEXT("OpenGL") && IsExtensionEnabled(XR_KHR_OPENGL_ENABLE_EXTENSION_NAME))
	{
		RenderBridge = CreateRenderBridge_OpenGL(Instance, System);
	}
	else
#endif
#ifdef XR_USE_GRAPHICS_API_VULKAN
	if (RHIString == TEXT("Vulkan") && IsExtensionEnabled(XR_KHR_VULKAN_ENABLE_EXTENSION_NAME))
	{
		RenderBridge = CreateRenderBridge_Vulkan(Instance, System);
	}
	else
#endif
	{
		UE_LOG(LogHMD, Warning, TEXT("%s is not currently supported by the OpenXR runtime"), *RHIString);
		return false;
	}
	return true;
}

PFN_xrGetInstanceProcAddr FOpenXRHMDPlugin::GetDefaultLoader()
{
#if PLATFORM_WINDOWS
#if !PLATFORM_CPU_X86_FAMILY
#error Windows platform does not currently support this CPU family. A OpenXR loader binary for this CPU family is needed.
#endif

#if PLATFORM_64BITS
	FString BinariesPath = FPaths::EngineDir() / FString(TEXT("Binaries/ThirdParty/OpenXR/win64"));
#else
	FString BinariesPath = FPaths::EngineDir() / FString(TEXT("Binaries/ThirdParty/OpenXR/win32"));
#endif

	FString LoaderName = "openxr_loader.dll";
	FPlatformProcess::PushDllDirectory(*BinariesPath);
	LoaderHandle = FPlatformProcess::GetDllHandle(*LoaderName);
	FPlatformProcess::PopDllDirectory(*BinariesPath);
#elif PLATFORM_LINUX
	LoaderHandle = FPlatformProcess::GetDllHandle(TEXT("/usr/lib/libopenxr_loader.so"));
	if (!LoaderHandle)
	{
		LoaderHandle = FPlatformProcess::GetDllHandle(TEXT("/usr/lib/x86_64-linux-gnu/libopenxr_loader.so"));
		if (!LoaderHandle)
		{
			LoaderHandle = FPlatformProcess::GetDllHandle(TEXT("/usr/local/lib/libopenxr_loader.so"));
		}
	}
#elif PLATFORM_HOLOLENS
#ifndef PLATFORM_64BITS
#error HoloLens platform does not currently support 32-bit. 32-bit OpenXR loader binaries are needed.
#endif

#if PLATFORM_CPU_ARM_FAMILY
	FString BinariesPath = FPaths::EngineDir() / FString(TEXT("Binaries/ThirdParty/OpenXR/hololens/arm64"));
#elif PLATFORM_CPU_X86_FAMILY
	FString BinariesPath = FPaths::EngineDir() / FString(TEXT("Binaries/ThirdParty/OpenXR/hololens/x64"));
#else
#error Unsupported CPU family for the HoloLens platform.
#endif

	LoaderHandle = FPlatformProcess::GetDllHandle(*(BinariesPath / "openxr_loader.dll"));
#endif

	if (!LoaderHandle)
	{
		UE_LOG(LogHMD, Log, TEXT("Failed to load openxr_loader.dll"));
		return nullptr;
	}
	return (PFN_xrGetInstanceProcAddr)FPlatformProcess::GetDllExport(LoaderHandle, TEXT("xrGetInstanceProcAddr"));
}

bool FOpenXRHMDPlugin::EnableExtensions(const TArray<const ANSICHAR*>& RequiredExtensions, const TArray<const ANSICHAR*>& OptionalExtensions, TArray<const ANSICHAR*>& OutExtensions)
{
	// Query required extensions and check if they're all available
	bool ExtensionMissing = false;
	for (const ANSICHAR* Ext : RequiredExtensions)
	{
		if (AvailableExtensions.Contains(Ext))
		{
			UE_LOG(LogHMD, Verbose, TEXT("Required extension %s enabled"), ANSI_TO_TCHAR(Ext));
		}
		else
		{
			UE_LOG(LogHMD, Warning, TEXT("Required extension %s is not available"), ANSI_TO_TCHAR(Ext));
			ExtensionMissing = true;
		}
	}

	// If any required extensions are missing then we ignore the plugin
	if (ExtensionMissing)
	{
		return false;
	}

	// All required extensions are supported we can safely add them to our set and give the plugin callbacks
	OutExtensions.Append(RequiredExtensions);

	// Add all supported optional extensions to the set
	for (const ANSICHAR* Ext : OptionalExtensions)
	{
		if (AvailableExtensions.Contains(Ext))
		{
			UE_LOG(LogHMD, Verbose, TEXT("Optional extension %s enabled"), ANSI_TO_TCHAR(Ext));
			OutExtensions.Add(Ext);
		}
		else
		{
			UE_LOG(LogHMD, Log, TEXT("Optional extension %s is not available"), ANSI_TO_TCHAR(Ext));
		}
	}

	return true;
}

bool FOpenXRHMDPlugin::GetRequiredExtensions(TArray<const ANSICHAR*>& OutExtensions)
{
#if PLATFORM_ANDROID
	OutExtensions.Add(XR_KHR_ANDROID_CREATE_INSTANCE_EXTENSION_NAME);
#endif
	return true;
}

bool FOpenXRHMDPlugin::GetOptionalExtensions(TArray<const ANSICHAR*>& OutExtensions)
{
#ifdef XR_USE_GRAPHICS_API_D3D11
	OutExtensions.Add(XR_KHR_D3D11_ENABLE_EXTENSION_NAME);
#endif
#ifdef XR_USE_GRAPHICS_API_D3D12
	OutExtensions.Add(XR_KHR_D3D12_ENABLE_EXTENSION_NAME);
#endif
#ifdef XR_USE_GRAPHICS_API_OPENGL
	OutExtensions.Add(XR_KHR_OPENGL_ENABLE_EXTENSION_NAME);
#endif
#ifdef XR_USE_GRAPHICS_API_VULKAN
	OutExtensions.Add(XR_KHR_VULKAN_ENABLE_EXTENSION_NAME);
#endif
	OutExtensions.Add(XR_KHR_COMPOSITION_LAYER_DEPTH_EXTENSION_NAME);
	OutExtensions.Add(XR_VARJO_QUAD_VIEWS_EXTENSION_NAME);
	OutExtensions.Add(XR_KHR_VISIBILITY_MASK_EXTENSION_NAME);
	return true;
}

bool FOpenXRHMDPlugin::InitInstanceAndSystem()
{
	if (!Instance && !InitInstance())
	{
		return false;
	}

	if (!System && !InitSystem())
	{
		return false;
	}

	return true;
}

bool FOpenXRHMDPlugin::InitInstance()
{
	// This should only ever be called if we don't already have an instance.
	check(!Instance);

	// Get all extension plugins
	TSet<const ANSICHAR*, AnsiKeyFunc> ExtensionSet;
	TArray<IOpenXRExtensionPlugin*> ExtModules = IModularFeatures::Get().GetModularFeatureImplementations<IOpenXRExtensionPlugin>(IOpenXRExtensionPlugin::GetModularFeatureName());

	// Query all extension plugins to see if we need to use a custom loader
	PFN_xrGetInstanceProcAddr GetProcAddr = nullptr;
	for (IOpenXRExtensionPlugin* Plugin : ExtModules)
	{
		if (Plugin->GetCustomLoader(&GetProcAddr))
		{
			// We pick the first loader we can find
			break;
		}

		// Clear it again just to ensure the failed call didn't leave the pointer set
		GetProcAddr = nullptr;
	}

	if (!GetProcAddr)
	{
		GetProcAddr = GetDefaultLoader();
	}

	if (!PreInitOpenXRCore(GetProcAddr))
	{
		UE_LOG(LogHMD, Log, TEXT("Failed to initialize core functions. Please check that you have a valid OpenXR runtime installed."));
		return false;
	}

	if (!EnumerateExtensions())
	{
		UE_LOG(LogHMD, Log, TEXT("Failed to enumerate extensions. Please check that you have a valid OpenXR runtime installed."));
		return false;
	}

	if (!EnumerateLayers())
	{
		UE_LOG(LogHMD, Log, TEXT("Failed to enumerate API layers. Please check that you have a valid OpenXR runtime installed."));
		return false;
	}

	// Enable any required and optional extensions that are not plugin specific (usually platform support extensions)
	{
		TArray<const ANSICHAR*> RequiredExtensions, OptionalExtensions, Extensions;
		// Query required extensions
		RequiredExtensions.Empty();
		if (!GetRequiredExtensions(RequiredExtensions))
		{
			UE_LOG(LogHMD, Error, TEXT("Could not get required OpenXR extensions."));
			return false;
		}

		// Query optional extensions
		OptionalExtensions.Empty();
		if (!GetOptionalExtensions(OptionalExtensions))
		{
			UE_LOG(LogHMD, Error, TEXT("Could not get optional OpenXR extensions."));
			return false;
		}

		if (!EnableExtensions(RequiredExtensions, OptionalExtensions, Extensions))
		{
			UE_LOG(LogHMD, Error, TEXT("Could not enable all required OpenXR extensions."));
			return false;
		}
		ExtensionSet.Append(Extensions);
	}

	if (AvailableExtensions.Contains(XR_EPIC_VIEW_CONFIGURATION_FOV_EXTENSION_NAME))
	{
		ExtensionSet.Add(XR_EPIC_VIEW_CONFIGURATION_FOV_EXTENSION_NAME);
	}

	for (IOpenXRExtensionPlugin* Plugin : ExtModules)
	{
		TArray<const ANSICHAR*> RequiredExtensions, OptionalExtensions, Extensions;

		// Query required extensions
		RequiredExtensions.Empty();
		if (!Plugin->GetRequiredExtensions(RequiredExtensions))
		{
			// Ignore the plugin if the query fails
			continue;
		}

		// Query optional extensions
		OptionalExtensions.Empty();
		if (!Plugin->GetOptionalExtensions(OptionalExtensions))
		{
			// Ignore the plugin if the query fails
			continue;
		}

		if (!EnableExtensions(RequiredExtensions, OptionalExtensions, Extensions))
		{
			// Ignore the plugin if the required extension could not be enabled
			UE_LOG(LogHMD, Log, TEXT("Could not enable all required OpenXR extensions for OpenXRExtensionPlugin on current system. This plugin will be loaded but ignored, but will be enabled on a target platform that supports the required extension."));
			continue;
		}
		ExtensionSet.Append(Extensions);
		ExtensionPlugins.Add(Plugin);
	}

	if (auto ARModule = FModuleManager::LoadModulePtr<IOpenXRARModule>("OpenXRAR"))
	{
		TArray<const ANSICHAR*> ARExtensionSet;
		ARModule->GetExtensions(ARExtensionSet);
		ExtensionSet.Append(ARExtensionSet);
	}

	EnabledExtensions.Reset();
	for (const ANSICHAR* Ext : ExtensionSet)
	{
		EnabledExtensions.Add(Ext);
	}

	// Enable layers, if specified by CVar.
	// Note: For the validation layer to work on Windows (as of latest OpenXR runtime, August 2019), the following are required:
	//   1. Download and build the OpenXR SDK from https://github.com/KhronosGroup/OpenXR-SDK-Source (follow instructions at https://github.com/KhronosGroup/OpenXR-SDK-Source/blob/master/BUILDING.md)
	//	 2. Add a registry key under HKEY_LOCAL_MACHINE\SOFTWARE\Khronos\OpenXR\1\ApiLayers\Explicit, containing the path to the manifest file
	//      (e.g. C:\OpenXR-SDK-Source-master\build\win64\src\api_layers\XrApiLayer_core_validation.json) <-- this file is downloaded as part of the SDK source, above
	//   3. Copy the DLL from the build target at, for example, C:\OpenXR-SDK-Source-master\build\win64\src\api_layers\XrApiLayer_core_validation.dll to
	//      somewhere in your system path (e.g. c:\windows\system32); the OpenXR loader currently doesn't use the path the json file is in (this is a bug)

	const bool bEnableOpenXRValidationLayer = CVarEnableOpenXRValidationLayer.GetValueOnAnyThread() != 0;
	TArray<const char*> Layers;
	if (bEnableOpenXRValidationLayer && AvailableLayers.Contains("XR_APILAYER_LUNARG_core_validation"))
	{
		Layers.Add("XR_APILAYER_LUNARG_core_validation");
	}

	// Engine registration can be disabled via console var.
	auto* CVarDisableEngineAndAppRegistration = IConsoleManager::Get().FindTConsoleVariableDataInt(TEXT("r.DisableEngineAndAppRegistration"));
	bool bDisableEngineRegistration = (CVarDisableEngineAndAppRegistration && CVarDisableEngineAndAppRegistration->GetValueOnAnyThread() != 0);

	FText ProjectName = FText();
	GConfig->GetText(TEXT("/Script/EngineSettings.GeneralProjectSettings"), TEXT("ProjectName"), ProjectName, GGameIni);

	FText ProjectVersion = FText();
	GConfig->GetText(TEXT("/Script/EngineSettings.GeneralProjectSettings"), TEXT("ProjectVersion"), ProjectVersion, GGameIni);

	// EngineName will be of the form "UnrealEngine4.21", with the minor version ("21" in this example)
	// updated with every quarterly release
	FString EngineName = bDisableEngineRegistration ? FString("") : FApp::GetEpicProductIdentifier() + FEngineVersion::Current().ToString(EVersionComponent::Minor);
	FString AppName = bDisableEngineRegistration ? TEXT("") : ProjectName.ToString() + ProjectVersion.ToString();

	XrInstanceCreateInfo Info;
	Info.type = XR_TYPE_INSTANCE_CREATE_INFO;
	Info.next = nullptr;
	Info.createFlags = 0;
	FTCHARToUTF8_Convert::Convert(Info.applicationInfo.applicationName, XR_MAX_APPLICATION_NAME_SIZE, *AppName, AppName.Len() + 1);
	Info.applicationInfo.applicationVersion = static_cast<uint32>(BuildSettings::GetCurrentChangelist()) | (BuildSettings::IsLicenseeVersion() ? 0x80000000 : 0);
	FTCHARToUTF8_Convert::Convert(Info.applicationInfo.engineName, XR_MAX_ENGINE_NAME_SIZE, *EngineName, EngineName.Len() + 1);
	Info.applicationInfo.engineVersion = (uint32)(FEngineVersion::Current().GetMinor() << 16 | FEngineVersion::Current().GetPatch());
	Info.applicationInfo.apiVersion = XR_CURRENT_API_VERSION;

	Info.enabledApiLayerCount = Layers.Num();
	Info.enabledApiLayerNames = Layers.GetData();

	Info.enabledExtensionCount = EnabledExtensions.Num();
	Info.enabledExtensionNames = EnabledExtensions.GetData();

#if PLATFORM_ANDROID
	XrInstanceCreateInfoAndroidKHR InstanceCreateInfoAndroid;
	InstanceCreateInfoAndroid.type = XR_TYPE_INSTANCE_CREATE_INFO_ANDROID_KHR;
	InstanceCreateInfoAndroid.next = nullptr;
	InstanceCreateInfoAndroid.applicationVM = GNativeAndroidApp->activity->vm;
	InstanceCreateInfoAndroid.applicationActivity = GNativeAndroidApp->activity->clazz;
	Info.next = &InstanceCreateInfoAndroid;
#endif // PLATFORM_ANDROID

	for (IOpenXRExtensionPlugin* Module : ExtensionPlugins)
	{
		Info.next = Module->OnCreateInstance(this, Info.next);
	}

	XrResult Result = xrCreateInstance(&Info, &Instance);
	if (XR_FAILED(Result))
	{
		UE_LOG(LogHMD, Log, TEXT("Failed to create an OpenXR instance, result is %s. Please check if you have an OpenXR runtime installed."), OpenXRResultToString(Result));
		return false;
	}

	if (!InitOpenXRCore(Instance))
	{
		UE_LOG(LogHMD, Log, TEXT("Failed to initialize core functions. Please check that you have a valid OpenXR runtime installed."));
		return false;
	}

	return true;
}

bool FOpenXRHMDPlugin::InitSystem()
{
	XrSystemGetInfo SystemInfo;
	SystemInfo.type = XR_TYPE_SYSTEM_GET_INFO;
	SystemInfo.next = nullptr;
	SystemInfo.formFactor = XR_FORM_FACTOR_HEAD_MOUNTED_DISPLAY;
	for (IOpenXRExtensionPlugin* Module : ExtensionPlugins)
	{
		SystemInfo.next = Module->OnGetSystem(Instance, SystemInfo.next);
	}

	XrResult Result = xrGetSystem(Instance, &SystemInfo, &System);
	if (XR_FAILED(Result))
	{
		UE_LOG(LogHMD, Log, TEXT("Failed to get an OpenXR system, result is %s. Please check that your runtime supports VR headsets."), OpenXRResultToString(Result));
		return false;
	}

	for (IOpenXRExtensionPlugin* Module : ExtensionPlugins)
>>>>>>> efc9b2f3
	{
		if (!GIsEditor)
		{
			UGameEngine* GameEngine = Cast<UGameEngine>(GEngine);
			return GameEngine->SceneViewport.Get();
		}
	#if WITH_EDITOR
		else
		{
			UEditorEngine* EditorEngine = CastChecked<UEditorEngine>(GEngine);
			FSceneViewport* PIEViewport = (FSceneViewport*)EditorEngine->GetPIEViewport();
			if (PIEViewport != nullptr && PIEViewport->IsStereoRenderingAllowed())
			{
				// PIE is setup for stereo rendering
				return PIEViewport;
			}
			else
			{
				// Check to see if the active editor viewport is drawing in stereo mode
				// @todo vreditor: Should work with even non-active viewport!
				FSceneViewport* EditorViewport = (FSceneViewport*)EditorEngine->GetActiveViewport();
				if (EditorViewport != nullptr && EditorViewport->IsStereoRenderingAllowed())
				{
					return EditorViewport;
				}
			}
		}
	#endif
		return nullptr;
	}
}

//---------------------------------------------------
// OpenXRHMD IHeadMountedDisplay Implementation
//---------------------------------------------------

bool FOpenXRHMD::FVulkanExtensions::GetVulkanInstanceExtensionsRequired(TArray<const ANSICHAR*>& Out)
{
#ifdef XR_USE_GRAPHICS_API_VULKAN
	TArray<VkExtensionProperties> Properties;
	{
		uint32_t PropertyCount;
		VulkanRHI::vkEnumerateInstanceExtensionProperties(nullptr, &PropertyCount, nullptr);
		Properties.SetNum(PropertyCount);
		VulkanRHI::vkEnumerateInstanceExtensionProperties(nullptr, &PropertyCount, Properties.GetData());
	}

	{
		PFN_xrGetVulkanInstanceExtensionsKHR GetVulkanInstanceExtensionsKHR;
		XR_ENSURE(xrGetInstanceProcAddr(Instance, "xrGetVulkanInstanceExtensionsKHR", (PFN_xrVoidFunction*)&GetVulkanInstanceExtensionsKHR));

		uint32 ExtensionCount = 0;
		XR_ENSURE(GetVulkanInstanceExtensionsKHR(Instance, System, 0, &ExtensionCount, nullptr));
		Extensions.SetNum(ExtensionCount);
		XR_ENSURE(GetVulkanInstanceExtensionsKHR(Instance, System, ExtensionCount, &ExtensionCount, Extensions.GetData()));
	}

	ANSICHAR* Context = nullptr;
	for (ANSICHAR* Tok = FCStringAnsi::Strtok(Extensions.GetData(), " ", &Context); Tok != nullptr; Tok = FCStringAnsi::Strtok(nullptr, " ", &Context))
	{
		bool ExtensionFound = false;
		for (int32 PropertyIndex = 0; PropertyIndex < Properties.Num(); PropertyIndex++)
		{
			const char* PropertyExtensionName = Properties[PropertyIndex].extensionName;

			if (!FCStringAnsi::Strcmp(PropertyExtensionName, Tok))
			{
				Out.Add(Tok);
				ExtensionFound = true;
				break;
			}
		}

		if (!ExtensionFound)
		{
			UE_LOG(LogHMD, Log, TEXT("Missing required Vulkan instance extension %S."), Tok);
			return false;
		}
	}
#endif
	return true;
}

bool FOpenXRHMD::FVulkanExtensions::GetVulkanDeviceExtensionsRequired(VkPhysicalDevice_T *pPhysicalDevice, TArray<const ANSICHAR*>& Out)
{
#ifdef XR_USE_GRAPHICS_API_VULKAN
	TArray<VkExtensionProperties> Properties;
	{
		uint32_t PropertyCount;
		VulkanRHI::vkEnumerateDeviceExtensionProperties((VkPhysicalDevice)pPhysicalDevice, nullptr, &PropertyCount, nullptr);
		Properties.SetNum(PropertyCount);
		VulkanRHI::vkEnumerateDeviceExtensionProperties((VkPhysicalDevice)pPhysicalDevice, nullptr, &PropertyCount, Properties.GetData());
	}

	{
		PFN_xrGetVulkanDeviceExtensionsKHR GetVulkanDeviceExtensionsKHR;
		XR_ENSURE(xrGetInstanceProcAddr(Instance, "xrGetVulkanDeviceExtensionsKHR", (PFN_xrVoidFunction*)&GetVulkanDeviceExtensionsKHR));

		uint32 ExtensionCount = 0;
		XR_ENSURE(GetVulkanDeviceExtensionsKHR(Instance, System, 0, &ExtensionCount, nullptr));
		DeviceExtensions.SetNum(ExtensionCount);
		XR_ENSURE(GetVulkanDeviceExtensionsKHR(Instance, System, ExtensionCount, &ExtensionCount, DeviceExtensions.GetData()));
	}

	ANSICHAR* Context = nullptr;
	for (ANSICHAR* Tok = FCStringAnsi::Strtok(DeviceExtensions.GetData(), " ", &Context); Tok != nullptr; Tok = FCStringAnsi::Strtok(nullptr, " ", &Context))
	{
		bool ExtensionFound = false;
		for (int32 PropertyIndex = 0; PropertyIndex < Properties.Num(); PropertyIndex++)
		{
			const char* PropertyExtensionName = Properties[PropertyIndex].extensionName;

			if (!FCStringAnsi::Strcmp(PropertyExtensionName, Tok))
			{
				Out.Add(Tok);
				ExtensionFound = true;
				break;
			}
		}

		if (!ExtensionFound)
		{
			UE_LOG(LogHMD, Log, TEXT("Missing required Vulkan device extension %S."), Tok);
			return false;
		}
	}
#endif
	return true;
}

void FOpenXRHMD::GetMotionControllerData(UObject* WorldContext, const EControllerHand Hand, FXRMotionControllerData& MotionControllerData)
{
	MotionControllerData.DeviceName = NAME_None;
	MotionControllerData.ApplicationInstanceID = FApp::GetInstanceId();
	MotionControllerData.DeviceVisualType = EXRVisualType::Controller;
	MotionControllerData.TrackingStatus = ETrackingStatus::NotTracked;
	MotionControllerData.HandIndex = Hand;

	TArray<int32> Devices;
	if (EnumerateTrackedDevices(Devices, EXRTrackedDeviceType::Controller) && Devices.IsValidIndex((int32)Hand))
	{
		FReadScopeLock SessionLock(SessionHandleMutex);
		if (Session)
		{
			XrInteractionProfileState Profile;
			Profile.type = XR_TYPE_INTERACTION_PROFILE_STATE;
			Profile.next = nullptr;
			if (XR_SUCCEEDED(xrGetCurrentInteractionProfile(Session, GetTrackedDevicePath(Devices[(int32)Hand]), &Profile)) &&
				Profile.interactionProfile != XR_NULL_PATH)
			{
				TArray<char> Path;
				uint32 PathCount = 0;
				XR_ENSURE(xrPathToString(Instance, Profile.interactionProfile, 0, &PathCount, nullptr));
				Path.SetNum(PathCount);
				XR_ENSURE(xrPathToString(Instance, Profile.interactionProfile, PathCount, &PathCount, Path.GetData()));
				MotionControllerData.DeviceName = Path.GetData();
			}
		}
	}

	FName HandTrackerName("OpenXRHandTracking");
	TArray<IHandTracker*> HandTrackers = IModularFeatures::Get().GetModularFeatureImplementations<IHandTracker>(IHandTracker::GetModularFeatureName());
	IHandTracker* HandTracker = nullptr;
	for (auto Itr : HandTrackers)
	{
		if (Itr->GetHandTrackerDeviceTypeName() == HandTrackerName)
		{
			HandTracker = Itr;
			break;
		}
	}

	FName MotionControllerName("OpenXR");
	TArray<IMotionController*> MotionControllers = IModularFeatures::Get().GetModularFeatureImplementations<IMotionController>(IMotionController::GetModularFeatureName());
	IMotionController* MotionController = nullptr;
	for (auto Itr : MotionControllers)
	{
		if (Itr->GetMotionControllerDeviceTypeName() == MotionControllerName)
		{
			MotionController = Itr;
			break;
		}
	}

	if (MotionController)
	{
		const float WorldToMeters = GetWorldToMetersScale();

		bool bSuccess = false;
		FVector Position = FVector::ZeroVector;
		FRotator Rotation = FRotator::ZeroRotator;
		FTransform trackingToWorld = GetTrackingToWorldTransform();
		FName AimSource = Hand == EControllerHand::Left ? FName("LeftAim") : FName("RightAim");
		bSuccess = MotionController->GetControllerOrientationAndPosition(0, AimSource, Rotation, Position, WorldToMeters);
		if (bSuccess)
		{
			MotionControllerData.AimPosition = trackingToWorld.TransformPosition(Position);
			MotionControllerData.AimRotation = trackingToWorld.TransformRotation(FQuat(Rotation));
		}
		MotionControllerData.bValid |= bSuccess;

		FName GripSource = Hand == EControllerHand::Left ? FName("LeftGrip") : FName("RightGrip");
		bSuccess = MotionController->GetControllerOrientationAndPosition(0, GripSource, Rotation, Position, WorldToMeters);
		if (bSuccess)
		{
			MotionControllerData.GripPosition = trackingToWorld.TransformPosition(Position);
			MotionControllerData.GripRotation = trackingToWorld.TransformRotation(FQuat(Rotation));
		}
		MotionControllerData.bValid |= bSuccess;

		MotionControllerData.TrackingStatus = MotionController->GetControllerTrackingStatus(0, GripSource);
	}

	if (HandTracker && HandTracker->IsHandTrackingStateValid())
	{
		MotionControllerData.DeviceVisualType = EXRVisualType::Hand;

		MotionControllerData.bValid = HandTracker->GetAllKeypointStates(Hand, MotionControllerData.HandKeyPositions, MotionControllerData.HandKeyRotations, MotionControllerData.HandKeyRadii);
		check(!MotionControllerData.bValid || (MotionControllerData.HandKeyPositions.Num() == EHandKeypointCount && MotionControllerData.HandKeyRotations.Num() == EHandKeypointCount && MotionControllerData.HandKeyRadii.Num() == EHandKeypointCount));
	}

	//TODO: this is reportedly a wmr specific convenience function for rapid prototyping.  Not sure it is useful for openxr.
	MotionControllerData.bIsGrasped = false;
}

float FOpenXRHMD::GetWorldToMetersScale() const
{
	return IsInRenderingThread() ? PipelinedFrameStateRendering.WorldToMetersScale : PipelinedFrameStateGame.WorldToMetersScale;
}

FVector2D FOpenXRHMD::GetPlayAreaBounds(EHMDTrackingOrigin::Type Origin) const
{
	XrReferenceSpaceType Space = XR_REFERENCE_SPACE_TYPE_STAGE;
	switch (Origin)
	{
	case EHMDTrackingOrigin::Eye:
		Space = XR_REFERENCE_SPACE_TYPE_VIEW;
		break;
	case EHMDTrackingOrigin::Floor:
		Space = XR_REFERENCE_SPACE_TYPE_LOCAL;
		break;
	case EHMDTrackingOrigin::Stage:
		Space = XR_REFERENCE_SPACE_TYPE_STAGE;
		break;
	default:
		break;
	}
	XrExtent2Df Bounds;
	XR_ENSURE(xrGetReferenceSpaceBoundsRect(Session, Space, &Bounds));
	Swap(Bounds.width, Bounds.height); // Convert to UE coordinate system
	return ToFVector2D(Bounds, WorldToMetersScale);
}

FName FOpenXRHMD::GetHMDName() const
{
	return SystemProperties.systemName;
}

FString FOpenXRHMD::GetVersionString() const
{
	return FString::Printf(TEXT("%s: %d.%d.%d"),
		UTF8_TO_TCHAR(InstanceProperties.runtimeName),
		XR_VERSION_MAJOR(InstanceProperties.runtimeVersion),
		XR_VERSION_MINOR(InstanceProperties.runtimeVersion),
		XR_VERSION_PATCH(InstanceProperties.runtimeVersion));
}

FVector2D FOpenXRHMD::GetPlayAreaBounds(EHMDTrackingOrigin::Type Origin) const
{
	XrReferenceSpaceType Space = XR_REFERENCE_SPACE_TYPE_STAGE;
	switch (Origin)
	{
	case EHMDTrackingOrigin::Eye:
		Space = XR_REFERENCE_SPACE_TYPE_VIEW;
		break;
	case EHMDTrackingOrigin::Floor:
		Space = XR_REFERENCE_SPACE_TYPE_LOCAL;
		break;
	case EHMDTrackingOrigin::Stage:
		Space = XR_REFERENCE_SPACE_TYPE_STAGE;
		break;
	default:
		break;
	}
	XrExtent2Df Bounds;
	XR_ENSURE(xrGetReferenceSpaceBoundsRect(Session, Space, &Bounds));
	return ToFVector2D(Bounds, WorldToMetersScale);
}

bool FOpenXRHMD::IsHMDEnabled() const
{
	return true;
}

void FOpenXRHMD::EnableHMD(bool enable)
{
}

bool FOpenXRHMD::GetHMDMonitorInfo(MonitorInfo& MonitorDesc)
{
	MonitorDesc.MonitorName = UTF8_TO_TCHAR(SystemProperties.systemName);
	MonitorDesc.MonitorId = 0;

	FIntPoint RTSize = GetIdealRenderTargetSize();
	MonitorDesc.DesktopX = MonitorDesc.DesktopY = 0;
	MonitorDesc.ResolutionX = MonitorDesc.WindowSizeX = RTSize.X;
	MonitorDesc.ResolutionY = MonitorDesc.WindowSizeY = RTSize.Y;
	return true;
}

void FOpenXRHMD::GetFieldOfView(float& OutHFOVInDegrees, float& OutVFOVInDegrees) const
{
	const FPipelinedFrameState& FrameState = GetPipelinedFrameStateForThread();

	XrFovf UnifiedFov = { 0.0f };
	for (const XrView& View : FrameState.Views)
	{
		UnifiedFov.angleLeft = FMath::Min(UnifiedFov.angleLeft, View.fov.angleLeft);
		UnifiedFov.angleRight = FMath::Max(UnifiedFov.angleRight, View.fov.angleRight);
		UnifiedFov.angleUp = FMath::Max(UnifiedFov.angleUp, View.fov.angleUp);
		UnifiedFov.angleDown = FMath::Min(UnifiedFov.angleDown, View.fov.angleDown);
	}
	OutHFOVInDegrees = FMath::RadiansToDegrees(UnifiedFov.angleRight - UnifiedFov.angleLeft);
	OutVFOVInDegrees = FMath::RadiansToDegrees(UnifiedFov.angleUp - UnifiedFov.angleDown);
}

bool FOpenXRHMD::EnumerateTrackedDevices(TArray<int32>& OutDevices, EXRTrackedDeviceType Type)
{
	if (Type == EXRTrackedDeviceType::Any || Type == EXRTrackedDeviceType::HeadMountedDisplay)
	{
		OutDevices.Add(IXRTrackingSystem::HMDDeviceId);
	}
	if (Type == EXRTrackedDeviceType::Any || Type == EXRTrackedDeviceType::Controller)
	{
		FReadScopeLock DeviceLock(DeviceMutex);

		// Skip the HMD, we already added it to the list
		for (int32 i = 1; i < DeviceSpaces.Num(); i++)
		{
			OutDevices.Add(i);
		}
	}
	return OutDevices.Num() > 0;
}

void FOpenXRHMD::SetInterpupillaryDistance(float NewInterpupillaryDistance)
{
}

float FOpenXRHMD::GetInterpupillaryDistance() const
{
	const FPipelinedFrameState& FrameState = GetPipelinedFrameStateForThread();
	if (FrameState.Views.Num() < 2)
	{
		return 0.064f;
	}

	FVector leftPos = ToFVector(FrameState.Views[0].pose.position);
	FVector rightPos = ToFVector(FrameState.Views[1].pose.position);
	return FVector::Dist(leftPos, rightPos);
}	

bool FOpenXRHMD::GetIsTracked(int32 DeviceId)
{
	// This function is called from both the game and rendering thread and each thread maintains separate pose
	// snapshots to prevent inconsistent poses (tearing) on the same frame.
	const FPipelinedFrameState& PipelineState = GetPipelinedFrameStateForThread();

	if (!PipelineState.DeviceLocations.IsValidIndex(DeviceId))
	{
		return false;
	}

	const XrSpaceLocation& Location = PipelineState.DeviceLocations[DeviceId];
	return Location.locationFlags & XR_SPACE_LOCATION_ORIENTATION_TRACKED_BIT &&
		Location.locationFlags & XR_SPACE_LOCATION_POSITION_TRACKED_BIT;
}

bool FOpenXRHMD::GetCurrentPose(int32 DeviceId, FQuat& CurrentOrientation, FVector& CurrentPosition)
{
	CurrentOrientation = FQuat::Identity;
	CurrentPosition = FVector::ZeroVector;

	// This function is called from both the game and rendering thread and each thread maintains separate pose
	// snapshots to prevent inconsistent poses (tearing) on the same frame.
	const FPipelinedFrameState& PipelineState = GetPipelinedFrameStateForThread();

	if (!PipelineState.DeviceLocations.IsValidIndex(DeviceId))
	{
		return false;
	}

	const XrSpaceLocation& Location = PipelineState.DeviceLocations[DeviceId];
	if (Location.locationFlags & XR_SPACE_LOCATION_ORIENTATION_VALID_BIT)
	{
		CurrentOrientation = ToFQuat(Location.pose.orientation);
	}
	if (Location.locationFlags & XR_SPACE_LOCATION_POSITION_VALID_BIT)
	{
		CurrentPosition = ToFVector(Location.pose.position, GetWorldToMetersScale());
	}
	return true;
}

bool FOpenXRHMD::GetPoseForTime(int32 DeviceId, FTimespan Timespan, FQuat& Orientation, FVector& Position, bool& bProvidedLinearVelocity, FVector& LinearVelocity, bool& bProvidedAngularVelocity, FVector& AngularVelocityRadPerSec)
{
	FPipelinedFrameState& PipelineState = GetPipelinedFrameStateForThread();

	FReadScopeLock DeviceLock(DeviceMutex);
	if (!DeviceSpaces.IsValidIndex(DeviceId))
	{
		return false;
	}

	XrTime TargetTime = ToXrTime(Timespan);

	const FDeviceSpace& DeviceSpace = DeviceSpaces[DeviceId];

	XrSpaceVelocity DeviceVelocity { XR_TYPE_SPACE_VELOCITY };
	XrSpaceLocation DeviceLocation { XR_TYPE_SPACE_LOCATION, &DeviceVelocity };

	XR_ENSURE(xrLocateSpace(DeviceSpace.Space, PipelineState.TrackingSpace, TargetTime, &DeviceLocation));

	if (DeviceLocation.locationFlags & XR_SPACE_LOCATION_ORIENTATION_VALID_BIT &&
		DeviceLocation.locationFlags & XR_SPACE_LOCATION_POSITION_VALID_BIT)
	{
		Orientation = ToFQuat(DeviceLocation.pose.orientation);
		Position = ToFVector(DeviceLocation.pose.position, GetWorldToMetersScale());

		if (DeviceVelocity.velocityFlags & XR_SPACE_VELOCITY_LINEAR_VALID_BIT)
		{
			bProvidedLinearVelocity = true;
			LinearVelocity = ToFVector(DeviceVelocity.linearVelocity, GetWorldToMetersScale());
		}
		if (DeviceVelocity.velocityFlags & XR_SPACE_VELOCITY_ANGULAR_VALID_BIT)
		{
			bProvidedAngularVelocity = true;
			AngularVelocityRadPerSec = ToFVector(DeviceVelocity.angularVelocity);
		}

		return true;
	}

	return false;
}

bool FOpenXRHMD::IsChromaAbCorrectionEnabled() const
{
	return false;
}

void FOpenXRHMD::ResetOrientationAndPosition(float yaw)
{
	ResetOrientation(yaw);
	ResetPosition();
}

void FOpenXRHMD::ResetOrientation(float Yaw)
{
}

void FOpenXRHMD::ResetPosition()
{
}

void FOpenXRHMD::SetBaseRotation(const FRotator& BaseRot)
{
}

FRotator FOpenXRHMD::GetBaseRotation() const
{
	return FRotator::ZeroRotator;
}

void FOpenXRHMD::SetBaseOrientation(const FQuat& BaseOrient)
{
}

FQuat FOpenXRHMD::GetBaseOrientation() const
{
	return FQuat::Identity;
}

bool FOpenXRHMD::IsStereoEnabled() const
{
	return bStereoEnabled;
}

bool FOpenXRHMD::EnableStereo(bool stereo)
{
	if (stereo == bStereoEnabled)
	{
		return true;
	}

	bStereoEnabled = stereo;
	if (stereo)
	{
		GEngine->bForceDisableFrameRateSmoothing = true;
		if (OnStereoStartup())
		{
			StartSession();

			FApp::SetUseVRFocus(true);
			FApp::SetHasVRFocus(true);

			return true;
		}
		return false;
	}
	else
	{
		GEngine->bForceDisableFrameRateSmoothing = false;

		FApp::SetUseVRFocus(false);
		FApp::SetHasVRFocus(false);

#if WITH_EDITOR
		if (GIsEditor)
		{
			if (FSceneViewport* SceneVP = FindSceneViewport())
			{
				TSharedPtr<SWindow> Window = SceneVP->FindWindow();
				if (Window.IsValid())
				{
					Window->SetViewportSizeDrivenByWindow(true);
				}
			}
		}
#endif // WITH_EDITOR

		return OnStereoTeardown();
	}
}

void FOpenXRHMD::AdjustViewRect(EStereoscopicPass StereoPass, int32& X, int32& Y, uint32& SizeX, uint32& SizeY) const
{
	const uint32 ViewIndex = GetViewIndexForPass(StereoPass);

	const FPipelinedFrameState& PipelineState = GetPipelinedFrameStateForThread();
	const XrViewConfigurationView& Config = PipelineState.ViewConfigs[ViewIndex];
	FIntPoint ViewRectMin(EForceInit::ForceInitToZero);

	// If Mobile Multi-View is active the first two views will share the same position
	// Thus the start index should be the second view if enabled
	for (uint32 i = bIsMobileMultiViewEnabled ? 1 : 0; i < ViewIndex; ++i)
	{
		ViewRectMin.X += PipelineState.ViewConfigs[i].recommendedImageRectWidth;
	}
	QuantizeSceneBufferSize(ViewRectMin, ViewRectMin);

	X = ViewRectMin.X;
	Y = ViewRectMin.Y;
	SizeX = Config.recommendedImageRectWidth;
	SizeY = Config.recommendedImageRectHeight;
}

void FOpenXRHMD::SetFinalViewRect(FRHICommandListImmediate& RHICmdList, const enum EStereoscopicPass StereoPass, const FIntRect& FinalViewRect)
{
	if (StereoPass == eSSP_FULL)
	{
		return;
	}

	int32 ViewIndex = GetViewIndexForPass(StereoPass);
	float NearZ = GNearClippingPlane / GetWorldToMetersScale();

	XrSwapchainSubImage& ColorImage = PipelinedLayerStateRendering.ColorImages[ViewIndex];
	ColorImage.swapchain = PipelinedLayerStateRendering.ColorSwapchain.IsValid() ? static_cast<FOpenXRSwapchain*>(PipelinedLayerStateRendering.ColorSwapchain.Get())->GetHandle() : XR_NULL_HANDLE;
	ColorImage.imageArrayIndex = bIsMobileMultiViewEnabled && ViewIndex < 2 ? ViewIndex : 0;
	ColorImage.imageRect = {
		{ FinalViewRect.Min.X, FinalViewRect.Min.Y },
		{ FinalViewRect.Width(), FinalViewRect.Height() }
	};

	XrSwapchainSubImage& DepthImage = PipelinedLayerStateRendering.DepthImages[ViewIndex];
	if (bDepthExtensionSupported)
	{
		DepthImage.swapchain = PipelinedLayerStateRendering.DepthSwapchain.IsValid() ? static_cast<FOpenXRSwapchain*>(PipelinedLayerStateRendering.DepthSwapchain.Get())->GetHandle() : XR_NULL_HANDLE;
		DepthImage.imageArrayIndex = bIsMobileMultiViewEnabled && ViewIndex < 2 ? ViewIndex : 0;
		DepthImage.imageRect = ColorImage.imageRect;
	}

	if (!PipelinedFrameStateRendering.PluginViews.IsValidIndex(ViewIndex))
	{
		// This plugin is no longer providing this view.
		return;
	}

	if (PipelinedFrameStateRendering.PluginViews[ViewIndex])
	{
		// Defer to the plugin to handle submission
		return;
	}

	XrCompositionLayerProjectionView& Projection = PipelinedLayerStateRendering.ProjectionLayers[ViewIndex];
	XrCompositionLayerDepthInfoKHR& DepthLayer = PipelinedLayerStateRendering.DepthLayers[ViewIndex];

	Projection.type = XR_TYPE_COMPOSITION_LAYER_PROJECTION_VIEW;
	Projection.next = nullptr;
	Projection.subImage = ColorImage;

	if (bDepthExtensionSupported && PipelinedLayerStateRendering.DepthSwapchain.IsValid())
	{
		DepthLayer.type = XR_TYPE_COMPOSITION_LAYER_DEPTH_INFO_KHR;
		DepthLayer.next = nullptr;
		DepthLayer.subImage = DepthImage;
		DepthLayer.minDepth = 0.0f;
		DepthLayer.maxDepth = 1.0f;
		DepthLayer.nearZ = FLT_MAX;
		DepthLayer.farZ = NearZ;

		for (IOpenXRExtensionPlugin* Module : ExtensionPlugins)
		{
			DepthLayer.next = Module->OnBeginDepthInfo(Session, 0, ViewIndex, DepthLayer.next);
		}
		Projection.next = &DepthLayer;
	}

	for (IOpenXRExtensionPlugin* Module : ExtensionPlugins)
	{
		Projection.next = Module->OnBeginProjectionView(Session, 0, ViewIndex, Projection.next);
	}

	RHICmdList.EnqueueLambda([this, LayerState = PipelinedLayerStateRendering](FRHICommandListImmediate& InRHICmdList)
	{
		PipelinedLayerStateRHI = LayerState;
	});
}

EStereoscopicPass FOpenXRHMD::GetViewPassForIndex(bool bStereoRequested, uint32 ViewIndex) const
{
	if (!bStereoRequested)
		return EStereoscopicPass::eSSP_FULL;

	return static_cast<EStereoscopicPass>(eSSP_LEFT_EYE + ViewIndex);
}

uint32 FOpenXRHMD::GetViewIndexForPass(EStereoscopicPass StereoPassType) const
{
	switch (StereoPassType)
	{
	case eSSP_LEFT_EYE:
	case eSSP_FULL:
		return 0;

	case eSSP_RIGHT_EYE:
		return 1;

	default:
		return StereoPassType - eSSP_LEFT_EYE;
	}
}

uint32 FOpenXRHMD::DeviceGetLODViewIndex() const
{
	if (SelectedViewConfigurationType == XR_VIEW_CONFIGURATION_TYPE_PRIMARY_QUAD_VARJO)
	{
		return GetViewIndexForPass(eSSP_LEFT_EYE_SIDE);
	}
	return IStereoRendering::DeviceGetLODViewIndex();
}

bool FOpenXRHMD::DeviceIsAPrimaryPass(EStereoscopicPass Pass)
{
	uint32 ViewIndex = GetViewIndexForPass(Pass);
	const FPipelinedFrameState& PipelineState = GetPipelinedFrameStateForThread();
	if (PipelineState.PluginViews.IsValidIndex(ViewIndex) && PipelineState.PluginViews[ViewIndex])
	{
		// Views provided by a plugin should be considered a new primary pass
		return true;
	}

	return Pass == EStereoscopicPass::eSSP_FULL || Pass == EStereoscopicPass::eSSP_LEFT_EYE;
}

int32 FOpenXRHMD::GetDesiredNumberOfViews(bool bStereoRequested) const
{
	const FPipelinedFrameState& FrameState = GetPipelinedFrameStateForThread();

	// FIXME: Monoscopic actually needs 2 views for quad vr
	return bStereoRequested ? FrameState.ViewConfigs.Num() : 1;
}

bool FOpenXRHMD::GetRelativeEyePose(int32 InDeviceId, EStereoscopicPass InEye, FQuat& OutOrientation, FVector& OutPosition)
{
	if (InDeviceId != IXRTrackingSystem::HMDDeviceId)
	{
		return false;
	}

	const FPipelinedFrameState& FrameState = GetPipelinedFrameStateForThread();

	const uint32 ViewIndex = GetViewIndexForPass(InEye);
	if (FrameState.ViewState.viewStateFlags & XR_VIEW_STATE_ORIENTATION_VALID_BIT &&
		FrameState.ViewState.viewStateFlags & XR_VIEW_STATE_POSITION_VALID_BIT &&
		FrameState.Views.IsValidIndex(ViewIndex))
	{
		OutOrientation = ToFQuat(FrameState.Views[ViewIndex].pose.orientation);
		OutPosition = ToFVector(FrameState.Views[ViewIndex].pose.position, GetWorldToMetersScale());
		return true;
	}

	return false;
}

FMatrix FOpenXRHMD::GetStereoProjectionMatrix(const enum EStereoscopicPass StereoPassType) const
{
	const uint32 ViewIndex = GetViewIndexForPass(StereoPassType);

	const FPipelinedFrameState& FrameState = GetPipelinedFrameStateForThread();
	XrFovf Fov = (ViewIndex < (uint32)FrameState.Views.Num()) ? FrameState.Views[ViewIndex].fov 
		: XrFovf{ -PI / 4.0f, PI / 4.0f, PI / 4.0f, -PI / 4.0f };
	float ZNear = GNearClippingPlane;

	Fov.angleUp = tan(Fov.angleUp);
	Fov.angleDown = tan(Fov.angleDown);
	Fov.angleLeft = tan(Fov.angleLeft);
	Fov.angleRight = tan(Fov.angleRight);

	float SumRL = (Fov.angleRight + Fov.angleLeft);
	float SumTB = (Fov.angleUp + Fov.angleDown);
	float InvRL = (1.0f / (Fov.angleRight - Fov.angleLeft));
	float InvTB = (1.0f / (Fov.angleUp - Fov.angleDown));

	FMatrix Mat = FMatrix(
		FPlane((2.0f * InvRL), 0.0f, 0.0f, 0.0f),
		FPlane(0.0f, (2.0f * InvTB), 0.0f, 0.0f),
		FPlane((SumRL * -InvRL), (SumTB * -InvTB), 0.0f, 1.0f),
		FPlane(0.0f, 0.0f, ZNear, 0.0f)
	);

	return Mat;
}

void FOpenXRHMD::GetEyeRenderParams_RenderThread(const FHeadMountedDisplayPassContext& Context, FVector2D& EyeToSrcUVScaleValue, FVector2D& EyeToSrcUVOffsetValue) const
{
	EyeToSrcUVOffsetValue = FVector2D::ZeroVector;
	EyeToSrcUVScaleValue = FVector2D(1.0f, 1.0f);
}


void FOpenXRHMD::SetupViewFamily(FSceneViewFamily& InViewFamily)
{
	InViewFamily.EngineShowFlags.MotionBlur = 0;
	InViewFamily.EngineShowFlags.HMDDistortion = false;
	InViewFamily.EngineShowFlags.StereoRendering = IsStereoEnabled();

	// TODO: Handle dynamic resolution in the driver, so the runtime
	// can take advantage of the extra resolution in the distortion process.
	InViewFamily.EngineShowFlags.ScreenPercentage = 0;

	const FPipelinedFrameState& FrameState = GetPipelinedFrameStateForThread();
	if (FrameState.Views.Num() > 2)
	{
		InViewFamily.EngineShowFlags.Vignette = 0;
		InViewFamily.EngineShowFlags.Bloom = 0;
	}
}

void FOpenXRHMD::SetupView(FSceneViewFamily& InViewFamily, FSceneView& InView)
{
}

void FOpenXRHMD::BeginRenderViewFamily(FSceneViewFamily& InViewFamily)
{
	uint32 ViewConfigCount = 0;
	XR_ENSURE(xrEnumerateViewConfigurationViews(Instance, System, SelectedViewConfigurationType, 0, &ViewConfigCount, nullptr));

	PipelinedLayerStateRendering.ProjectionLayers.SetNum(ViewConfigCount);
	PipelinedLayerStateRendering.DepthLayers.SetNum(ViewConfigCount);

	PipelinedLayerStateRendering.ColorImages.SetNum(PipelinedFrameStateRendering.ViewConfigs.Num());
	PipelinedLayerStateRendering.DepthImages.SetNum(PipelinedFrameStateRendering.ViewConfigs.Num());

	if (SpectatorScreenController)
	{
		SpectatorScreenController->BeginRenderViewFamily();
	}
}

void FOpenXRHMD::PreRenderView_RenderThread(FRHICommandListImmediate& RHICmdList, FSceneView& InView)
{
	check(IsInRenderingThread());
}

void FOpenXRHMD::PreRenderViewFamily_RenderThread(FRHICommandListImmediate& RHICmdList, FSceneViewFamily& ViewFamily)
{
	check(IsInRenderingThread());

	if (SpectatorScreenController)
	{
		SpectatorScreenController->UpdateSpectatorScreenMode_RenderThread();
	}
}

bool FOpenXRHMD::IsActiveThisFrame_Internal(const FSceneViewExtensionContext& Context) const
{
	// Don't activate the SVE if xr is being used for tracking only purposes
	static const bool bXrTrackingOnly = FParse::Param(FCommandLine::Get(), TEXT("xrtrackingonly"));

	return GEngine && GEngine->IsStereoscopic3D(Context.Viewport) && !bXrTrackingOnly;
}

bool CheckPlatformDepthExtensionSupport(const XrInstanceProperties& InstanceProps)
{
	if (FCStringAnsi::Strstr(InstanceProps.runtimeName, "SteamVR/OpenXR") && (FApp::GetGraphicsRHI() == TEXT("Vulkan")))
	{
		return false;
	}
	else if (FCStringAnsi::Strstr(InstanceProps.runtimeName, "Oculus") && (FApp::GetGraphicsRHI() == TEXT("DirectX 12")))
	{
		// No PF_DepthStencil compatible formats offered yet
		return false;
	}
	return true;
}

FOpenXRHMD::FOpenXRHMD(const FAutoRegister& AutoRegister, XrInstance InInstance, XrSystemId InSystem, TRefCountPtr<FOpenXRRenderBridge>& InRenderBridge, TArray<const char*> InEnabledExtensions, TArray<IOpenXRExtensionPlugin*> InExtensionPlugins, IARSystemSupport* ARSystemSupport)
	: FHeadMountedDisplayBase(ARSystemSupport)
	, FSceneViewExtensionBase(AutoRegister)
	, FOpenXRAssetManager(InInstance, this)
	, bStereoEnabled(false)
	, bIsRunning(false)
	, bIsReady(false)
	, bIsRendering(false)
	, bIsSynchronized(false)
	, bNeedReAllocatedDepth(false)
	, bNeedReBuildOcclusionMesh(true)
	, bIsMobileMultiViewEnabled(false)
	, bSupportsHandTracking(false)
	, bIsStandaloneStereoOnlyDevice(false)
	, CurrentSessionState(XR_SESSION_STATE_UNKNOWN)
	, EnabledExtensions(std::move(InEnabledExtensions))
	, ExtensionPlugins(std::move(InExtensionPlugins))
	, Instance(InInstance)
	, System(InSystem)
	, Session(XR_NULL_HANDLE)
	, LocalSpace(XR_NULL_HANDLE)
	, StageSpace(XR_NULL_HANDLE)
	, TrackingSpaceType(XR_REFERENCE_SPACE_TYPE_STAGE)
	, SelectedViewConfigurationType(XR_VIEW_CONFIGURATION_TYPE_MAX_ENUM)
	, SelectedEnvironmentBlendMode(XR_ENVIRONMENT_BLEND_MODE_MAX_ENUM)
	, RenderBridge(InRenderBridge)
	, RendererModule(nullptr)
	, LastRequestedSwapchainFormat(0)
	, LastRequestedDepthSwapchainFormat(0)
{
	InstanceProperties = { XR_TYPE_INSTANCE_PROPERTIES, nullptr };
	XR_ENSURE(xrGetInstanceProperties(Instance, &InstanceProperties));

	bDepthExtensionSupported = IsExtensionEnabled(XR_KHR_COMPOSITION_LAYER_DEPTH_EXTENSION_NAME) && CheckPlatformDepthExtensionSupport(InstanceProperties);

	bHiddenAreaMaskSupported = IsExtensionEnabled(XR_KHR_VISIBILITY_MASK_EXTENSION_NAME) &&
		!FCStringAnsi::Strstr(InstanceProperties.runtimeName, "Oculus");
	bViewConfigurationFovSupported = IsExtensionEnabled(XR_EPIC_VIEW_CONFIGURATION_FOV_EXTENSION_NAME);

	// Retrieve system properties and check for hand tracking support
	XrSystemHandTrackingPropertiesEXT HandTrackingSystemProperties = { XR_TYPE_SYSTEM_HAND_TRACKING_PROPERTIES_EXT };
	SystemProperties = XrSystemProperties{ XR_TYPE_SYSTEM_PROPERTIES, &HandTrackingSystemProperties };
	XR_ENSURE(xrGetSystemProperties(Instance, System, &SystemProperties));
	bSupportsHandTracking = HandTrackingSystemProperties.supportsHandTracking == XR_TRUE;
	SystemProperties.next = nullptr;

	static const auto CVarMobileMultiView = IConsoleManager::Get().FindTConsoleVariableDataInt(TEXT("vr.MobileMultiView"));
	static const auto CVarMobileHDR = IConsoleManager::Get().FindTConsoleVariableDataInt(TEXT("r.MobileHDR"));
	const bool bMobileHDR = (CVarMobileHDR && CVarMobileHDR->GetValueOnAnyThread() != 0);
	const bool bMobileMultiView = !bMobileHDR && (CVarMobileMultiView && CVarMobileMultiView->GetValueOnAnyThread() != 0);
#if PLATFORM_HOLOLENS
	bIsMobileMultiViewEnabled = bMobileMultiView && GRHISupportsArrayIndexFromAnyShader;
#else
	bIsMobileMultiViewEnabled = bMobileMultiView && RHISupportsMobileMultiView(GMaxRHIShaderPlatform);
#endif

	static const auto CVarPropagateAlpha = IConsoleManager::Get().FindTConsoleVariableDataInt(TEXT("r.PostProcessing.PropagateAlpha"));
	bProjectionLayerAlphaEnabled = !IsMobilePlatform(GMaxRHIShaderPlatform) && CVarPropagateAlpha->GetValueOnAnyThread() != 0;

	// Enumerate the viewport configurations
	uint32 ConfigurationCount;
	TArray<XrViewConfigurationType> ViewConfigTypes;
	XR_ENSURE(xrEnumerateViewConfigurations(Instance, System, 0, &ConfigurationCount, nullptr));
	ViewConfigTypes.SetNum(ConfigurationCount);
	// Fill the initial array with valid enum types (this will fail in the validation layer otherwise).
	for (auto & TypeIter : ViewConfigTypes)
		TypeIter = XR_VIEW_CONFIGURATION_TYPE_PRIMARY_MONO;
	XR_ENSURE(xrEnumerateViewConfigurations(Instance, System, ConfigurationCount, &ConfigurationCount, ViewConfigTypes.GetData()));

	// Select the first view configuration returned by the runtime that is supported.
	// This is the view configuration preferred by the runtime.
	for (XrViewConfigurationType ViewConfigType : ViewConfigTypes)
	{
		if (SupportedViewConfigurations.Contains(ViewConfigType))
		{
			SelectedViewConfigurationType = ViewConfigType;
			break;
		}
	}

	// If there is no supported view configuration type, use the first option as a last resort.
	if (!ensure(SelectedViewConfigurationType != XR_VIEW_CONFIGURATION_TYPE_MAX_ENUM))
	{
		UE_LOG(LogHMD, Error, TEXT("No compatible view configuration type found, falling back to runtime preferred type."));
		SelectedViewConfigurationType = ViewConfigTypes[0];
	}

	// Enumerate the views we will be simulating with.
	EnumerateViews(PipelinedFrameStateGame);

	// Enumerate environment blend modes and select the best one.
	{
		uint32 BlendModeCount;
		TArray<XrEnvironmentBlendMode> BlendModes;
		XR_ENSURE(xrEnumerateEnvironmentBlendModes(Instance, System, SelectedViewConfigurationType, 0, &BlendModeCount, nullptr));
		// Fill the initial array with valid enum types (this will fail in the validation layer otherwise).
		for (auto& TypeIter : BlendModes)
			TypeIter = XR_ENVIRONMENT_BLEND_MODE_OPAQUE;
		BlendModes.SetNum(BlendModeCount);
		XR_ENSURE(xrEnumerateEnvironmentBlendModes(Instance, System, SelectedViewConfigurationType, BlendModeCount, &BlendModeCount, BlendModes.GetData()));

		// Select the first blend mode returned by the runtime that is supported.
		// This is the environment blend mode preferred by the runtime.
		for (XrEnvironmentBlendMode BlendMode : BlendModes)
		{
			if (SupportedBlendModes.Contains(BlendMode) &&
				// On mobile platforms the alpha channel can contain depth information, so we can't use alpha blend.
				(BlendMode != XR_ENVIRONMENT_BLEND_MODE_ALPHA_BLEND || !IsMobilePlatform(GMaxRHIShaderPlatform)))
			{
				SelectedEnvironmentBlendMode = BlendMode;
				break;
			}
		}

		// If there is no supported environment blend mode, use the first option as a last resort.
		if (!ensure(SelectedEnvironmentBlendMode != XR_ENVIRONMENT_BLEND_MODE_MAX_ENUM))
		{
			SelectedEnvironmentBlendMode = BlendModes[0];
		}
	}

#if PLATFORM_HOLOLENS
	bIsStandaloneStereoOnlyDevice = true;
#else
	for (IOpenXRExtensionPlugin* Module : ExtensionPlugins)
	{
		if (Module->IsStandaloneStereoOnlyDevice())
		{
			bIsStandaloneStereoOnlyDevice = true;
		}
	}
#endif

	// Add a device space for the HMD without an action handle and ensure it has the correct index
	XrPath UserHead = XR_NULL_PATH;
	XR_ENSURE(xrStringToPath(Instance, "/user/head", &UserHead));
	ensure(DeviceSpaces.Emplace(XR_NULL_HANDLE, UserHead) == HMDDeviceId);

	// Give the all frame states the same initial values.
	PipelinedFrameStateRHI = PipelinedFrameStateRendering = PipelinedFrameStateGame;
}

FOpenXRHMD::~FOpenXRHMD()
{
	DestroySession();
}

const FOpenXRHMD::FPipelinedFrameState& FOpenXRHMD::GetPipelinedFrameStateForThread() const
{
	// Relying on implicit selection of the RHI struct is hazardous since the RHI thread isn't always present
	check(!IsInRHIThread());

	if (IsInRenderingThread())
	{
		return PipelinedFrameStateRendering;
	}
	else
	{
		check(IsInGameThread());
		return PipelinedFrameStateGame;
	}
}

FOpenXRHMD::FPipelinedFrameState& FOpenXRHMD::GetPipelinedFrameStateForThread()
{
	// Relying on implicit selection of the RHI struct is hazardous since the RHI thread isn't always present
	check(!IsInRHIThread());

	if (IsInRenderingThread())
	{
		return PipelinedFrameStateRendering;
	}
	else
	{
		check(IsInGameThread());
		return PipelinedFrameStateGame;
	}
}

void FOpenXRHMD::UpdateDeviceLocations(bool bUpdateOpenXRExtensionPlugins)
{
	SCOPED_NAMED_EVENT(UpdateDeviceLocations, FColor::Red);

	FPipelinedFrameState& PipelineState = GetPipelinedFrameStateForThread();

	// Only update the device locations if the frame state has been predicted
	if (PipelineState.FrameState.predictedDisplayTime > 0)
	{
		FReadScopeLock Lock(DeviceMutex);
		PipelineState.DeviceLocations.SetNum(DeviceSpaces.Num());
		for (int32 DeviceIndex = 0; DeviceIndex < PipelineState.DeviceLocations.Num(); DeviceIndex++)
		{
			const FDeviceSpace& DeviceSpace = DeviceSpaces[DeviceIndex];
			if (DeviceSpace.Space != XR_NULL_HANDLE)
			{
				XrSpaceLocation& DeviceLocation = PipelineState.DeviceLocations[DeviceIndex];
				DeviceLocation.type = XR_TYPE_SPACE_LOCATION;
				DeviceLocation.next = nullptr;

				XrResult Result = xrLocateSpace(DeviceSpace.Space, PipelineState.TrackingSpace, PipelineState.FrameState.predictedDisplayTime, &DeviceLocation);
				if (Result == XR_ERROR_TIME_INVALID)
				{
					// The display time is no longer valid so set the location as invalid as well
					PipelineState.DeviceLocations[DeviceIndex].locationFlags = 0;
				}
				else
				{
					XR_ENSURE(Result);
				}
			}
			else
			{
				// Ensure the location flags are zeroed out so the pose is detected as invalid
				PipelineState.DeviceLocations[DeviceIndex].locationFlags = 0;
			}
		}

		if (bUpdateOpenXRExtensionPlugins)
		{
			for (IOpenXRExtensionPlugin* Module : ExtensionPlugins)
			{
				Module->UpdateDeviceLocations(Session, PipelineState.FrameState.predictedDisplayTime, PipelineState.TrackingSpace);
			}
		}
	}
}

void FOpenXRHMD::EnumerateViews(FPipelinedFrameState& PipelineState)
{
	SCOPED_NAMED_EVENT(EnumerateViews, FColor::Red);

	// Enumerate the viewport configuration views
	uint32 ViewConfigCount = 0;
	TArray<XrViewConfigurationViewFovEPIC> ViewFov;
	XR_ENSURE(xrEnumerateViewConfigurationViews(Instance, System, SelectedViewConfigurationType, 0, &ViewConfigCount, nullptr));
	ViewFov.SetNum(ViewConfigCount);
	PipelineState.ViewConfigs.Empty(ViewConfigCount);
	PipelineState.PluginViews.Empty(ViewConfigCount);
	for (uint32 ViewIndex = 0; ViewIndex < ViewConfigCount; ViewIndex++)
	{
		XrViewConfigurationView View;
		View.type = XR_TYPE_VIEW_CONFIGURATION_VIEW;

		ViewFov[ViewIndex].type = XR_TYPE_VIEW_CONFIGURATION_VIEW_FOV_EPIC;
		ViewFov[ViewIndex].next = nullptr;
		View.next = bViewConfigurationFovSupported ? &ViewFov[ViewIndex] : nullptr;

		for (IOpenXRExtensionPlugin* Module : ExtensionPlugins)
		{
			View.next = Module->OnEnumerateViewConfigurationViews(Instance, System, SelectedViewConfigurationType, ViewIndex, View.next);
		}

		// These are core views that don't have an associated plugin
		PipelineState.PluginViews.Add(nullptr);
		PipelineState.ViewConfigs.Add(View);
	}
	XR_ENSURE(xrEnumerateViewConfigurationViews(Instance, System, SelectedViewConfigurationType, ViewConfigCount, &ViewConfigCount, PipelinedFrameStateGame.ViewConfigs.GetData()));

	for (IOpenXRExtensionPlugin* Module : ExtensionPlugins)
	{
		TArray<XrViewConfigurationView> ViewConfigs;
		Module->GetViewConfigurations(System, ViewConfigs);
		for (int32 i = 0; i < ViewConfigs.Num(); i++)
		{
			PipelineState.PluginViews.Add(Module);
		}
		PipelineState.ViewConfigs.Append(ViewConfigs);
	}
	
	if (Session)
	{
<<<<<<< HEAD
		LocateViews(PipelineState, true);
=======
		uint32_t ViewCount = 0;
		XrViewLocateInfo ViewInfo;
		ViewInfo.type = XR_TYPE_VIEW_LOCATE_INFO;
		ViewInfo.next = nullptr;
		ViewInfo.viewConfigurationType = SelectedViewConfigurationType;
		ViewInfo.space = DeviceSpaces[HMDDeviceId].Space;
		ViewInfo.displayTime = PipelineState.FrameState.predictedDisplayTime;
		for (IOpenXRExtensionPlugin* Module : ExtensionPlugins)
		{
			ViewInfo.next = Module->OnLocateViews(Session, ViewInfo.displayTime, ViewInfo.next);
		}
		XR_ENSURE(xrLocateViews(Session, &ViewInfo, &PipelineState.ViewState, 0, &ViewCount, nullptr));
		PipelineState.Views.SetNum(ViewCount, false);
		XR_ENSURE(xrLocateViews(Session, &ViewInfo, &PipelineState.ViewState, PipelineState.Views.Num(), &ViewCount, PipelineState.Views.GetData()));
>>>>>>> efc9b2f3

		FReadScopeLock DeviceLock(DeviceMutex);
		for (IOpenXRExtensionPlugin* Module : ExtensionPlugins)
		{
			if (PipelineState.PluginViews.Contains(Module))
			{
				TArray<XrView> Views;
				Module->GetViewLocations(Session, PipelineState.FrameState.predictedDisplayTime, DeviceSpaces[HMDDeviceId].Space, Views);
				check(Views.Num() > 0);
				PipelineState.Views.Append(Views);
			}
		}
	}
	else if (bViewConfigurationFovSupported)
	{
		// We can't locate the views yet, but we can already retrieve their field-of-views
		PipelineState.Views.SetNum(PipelineState.ViewConfigs.Num());
		for (int ViewIndex = 0; ViewIndex < PipelineState.Views.Num(); ViewIndex++)
		{
			XrView& View = PipelineState.Views[ViewIndex];
			View.type = XR_TYPE_VIEW;
			View.next = nullptr;
			// FIXME: should be recommendedFov
			View.fov = ViewFov[ViewIndex].recommendedFov;
			View.pose = ToXrPose(FTransform::Identity);
		}
	}
	else
	{
		// Ensure the views have sane values before we locate them
		PipelineState.Views.SetNum(PipelineState.ViewConfigs.Num());
		for (XrView& View : PipelineState.Views)
		{
			View.type = XR_TYPE_VIEW;
			View.next = nullptr;
			View.fov = XrFovf{ -PI / 4.0f, PI / 4.0f, PI / 4.0f, -PI / 4.0f };
			View.pose = ToXrPose(FTransform::Identity);
		}
	}
}

#if !PLATFORM_HOLOLENS
void FOpenXRHMD::BuildOcclusionMeshes()
{
	SCOPED_NAMED_EVENT(BuildOcclusionMeshes, FColor::Red);

	uint32_t ViewCount = 0;
	XR_ENSURE(xrEnumerateViewConfigurationViews(Instance, System, SelectedViewConfigurationType, 0, &ViewCount, nullptr));
	HiddenAreaMeshes.SetNum(ViewCount);
	VisibleAreaMeshes.SetNum(ViewCount);

	bool bAnyViewSucceeded = false;

	for (uint32_t View = 0; View < ViewCount; ++View)
	{
		if (BuildOcclusionMesh(XR_VISIBILITY_MASK_TYPE_VISIBLE_TRIANGLE_MESH_KHR, View, VisibleAreaMeshes[View]) &&
			BuildOcclusionMesh(XR_VISIBILITY_MASK_TYPE_HIDDEN_TRIANGLE_MESH_KHR, View, HiddenAreaMeshes[View]))
		{
			bAnyViewSucceeded = true;
		}
	}

	if (!bAnyViewSucceeded)
	{
		UE_LOG(LogHMD, Error, TEXT("Failed to create all visibility mask meshes for device/views. Abandoning visibility mask."));

		HiddenAreaMeshes.Empty();
		VisibleAreaMeshes.Empty();
	}

	bNeedReBuildOcclusionMesh = false;
}

bool FOpenXRHMD::BuildOcclusionMesh(XrVisibilityMaskTypeKHR Type, int View, FHMDViewMesh& Mesh)
{
	FReadScopeLock Lock(SessionHandleMutex);
	if (!Session)
	{
		return false;
	}

	PFN_xrGetVisibilityMaskKHR GetVisibilityMaskKHR;
	XR_ENSURE(xrGetInstanceProcAddr(Instance, "xrGetVisibilityMaskKHR", (PFN_xrVoidFunction*)&GetVisibilityMaskKHR));

	XrVisibilityMaskKHR VisibilityMask = { XR_TYPE_VISIBILITY_MASK_KHR };
	XR_ENSURE(GetVisibilityMaskKHR(Session, SelectedViewConfigurationType, View, Type, &VisibilityMask));

	if (VisibilityMask.indexCountOutput == 0)
	{
		// Runtime doesn't have a valid mask for this view
		return false;
	}
	if (!VisibilityMask.indexCountOutput || (VisibilityMask.indexCountOutput % 3) != 0 || VisibilityMask.vertexCountOutput == 0)
	{
		UE_LOG(LogHMD, Error, TEXT("Visibility Mask Mesh returned from runtime is invalid."));
		return false;
	}

	FRHIResourceCreateInfo CreateInfo(TEXT("FOpenXRHMD"));
	Mesh.VertexBufferRHI = RHICreateVertexBuffer(sizeof(FFilterVertex) * VisibilityMask.vertexCountOutput, BUF_Static, CreateInfo);
	void* VertexBufferPtr = RHILockBuffer(Mesh.VertexBufferRHI, 0, sizeof(FFilterVertex) * VisibilityMask.vertexCountOutput, RLM_WriteOnly);
	FFilterVertex* Vertices = reinterpret_cast<FFilterVertex*>(VertexBufferPtr);

	Mesh.IndexBufferRHI = RHICreateIndexBuffer(sizeof(uint32), sizeof(uint32) * VisibilityMask.indexCountOutput, BUF_Static, CreateInfo);
	void* IndexBufferPtr = RHILockBuffer(Mesh.IndexBufferRHI, 0, sizeof(uint32) * VisibilityMask.indexCountOutput, RLM_WriteOnly);

	uint32* OutIndices = reinterpret_cast<uint32*>(IndexBufferPtr);
	TUniquePtr<XrVector2f[]> const OutVertices = MakeUnique<XrVector2f[]>(VisibilityMask.vertexCountOutput);

	VisibilityMask.vertexCapacityInput = VisibilityMask.vertexCountOutput;
	VisibilityMask.indexCapacityInput = VisibilityMask.indexCountOutput;
	VisibilityMask.indices = OutIndices;
	VisibilityMask.vertices = OutVertices.Get();

	GetVisibilityMaskKHR(Session, SelectedViewConfigurationType, View, Type, &VisibilityMask);

	// We need to apply the eye's projection matrix to each vertex
	FMatrix Projection = GetStereoProjectionMatrix(GetViewPassForIndex(true, View));

	ensure(VisibilityMask.vertexCapacityInput == VisibilityMask.vertexCountOutput);
	ensure(VisibilityMask.indexCapacityInput == VisibilityMask.indexCountOutput);

	for (uint32 VertexIndex = 0; VertexIndex < VisibilityMask.vertexCountOutput; ++VertexIndex)
	{
		FFilterVertex& Vertex = Vertices[VertexIndex];
		FVector Position(OutVertices[VertexIndex].x, OutVertices[VertexIndex].y, 1.0f);

		Vertex.Position = Projection.TransformPosition(Position);

		if (Type == XR_VISIBILITY_MASK_TYPE_VISIBLE_TRIANGLE_MESH_KHR)
		{
			// For the visible-area mesh, this will be consumed by the post-process pipeline, so set up coordinates in the space they expect
			// (x and y range from 0-1, origin bottom-left, z at the far plane).
			Vertex.Position.X = Vertex.Position.X / 2.0f + .5f;
			Vertex.Position.Y = Vertex.Position.Y / -2.0f + .5f;
			Vertex.Position.Z = 0.0f;
			Vertex.Position.W = 1.0f;
		}

		Vertex.UV.X = Vertex.Position.X;
		Vertex.UV.Y = Vertex.Position.Y;
	}

	Mesh.NumIndices = VisibilityMask.indexCountOutput;
	Mesh.NumVertices = VisibilityMask.vertexCountOutput;
	Mesh.NumTriangles = Mesh.NumIndices / 3;

	RHIUnlockBuffer(Mesh.VertexBufferRHI);
	RHIUnlockBuffer(Mesh.IndexBufferRHI);

	return true;
}
#endif

bool FOpenXRHMD::OnStereoStartup()
{
	FWriteScopeLock Lock(SessionHandleMutex);
	FWriteScopeLock DeviceLock(DeviceMutex);

	XrSessionCreateInfo SessionInfo;
	SessionInfo.type = XR_TYPE_SESSION_CREATE_INFO;
	SessionInfo.next = RenderBridge->GetGraphicsBinding();
	SessionInfo.createFlags = 0;
	SessionInfo.systemId = System;
	for (IOpenXRExtensionPlugin* Module : ExtensionPlugins)
	{
		SessionInfo.next = Module->OnCreateSession(Instance, System, SessionInfo.next);
	}

	if (!XR_ENSURE(xrCreateSession(Instance, &SessionInfo, &Session)))
	{
		return false;
	}

	for (IOpenXRExtensionPlugin* Module : ExtensionPlugins)
	{
		Module->PostCreateSession(Session);
	}

	for (IOpenXRExtensionPlugin* Module : ExtensionPlugins)
	{
		Module->PostCreateSession(Session);
	}

	uint32_t ReferenceSpacesCount;
	XR_ENSURE(xrEnumerateReferenceSpaces(Session, 0, &ReferenceSpacesCount, nullptr));

	TArray<XrReferenceSpaceType> Spaces;
	Spaces.SetNum(ReferenceSpacesCount);
	// Initialize spaces array with valid enum values (avoid triggering validation error).
	for (auto & SpaceIter : Spaces)
		SpaceIter = XR_REFERENCE_SPACE_TYPE_VIEW;
	XR_ENSURE(xrEnumerateReferenceSpaces(Session, (uint32_t)Spaces.Num(), &ReferenceSpacesCount, Spaces.GetData()));
	ensure(ReferenceSpacesCount == Spaces.Num());

	XrSpace HmdSpace = XR_NULL_HANDLE;
	XrReferenceSpaceCreateInfo SpaceInfo;

	ensure(Spaces.Contains(XR_REFERENCE_SPACE_TYPE_VIEW));
	SpaceInfo.type = XR_TYPE_REFERENCE_SPACE_CREATE_INFO;
	SpaceInfo.next = nullptr;
	SpaceInfo.referenceSpaceType = XR_REFERENCE_SPACE_TYPE_VIEW;
	SpaceInfo.poseInReferenceSpace = ToXrPose(FTransform::Identity);
	XR_ENSURE(xrCreateReferenceSpace(Session, &SpaceInfo, &HmdSpace));
	DeviceSpaces[HMDDeviceId].Space = HmdSpace;

	ensure(Spaces.Contains(XR_REFERENCE_SPACE_TYPE_LOCAL));
	SpaceInfo.referenceSpaceType = XR_REFERENCE_SPACE_TYPE_LOCAL;
	XR_ENSURE(xrCreateReferenceSpace(Session, &SpaceInfo, &LocalSpace));

	// Prefer a stage space over a local space
	if (Spaces.Contains(XR_REFERENCE_SPACE_TYPE_STAGE))
	{
		TrackingSpaceType = XR_REFERENCE_SPACE_TYPE_STAGE;
		SpaceInfo.referenceSpaceType = TrackingSpaceType;
		XR_ENSURE(xrCreateReferenceSpace(Session, &SpaceInfo, &StageSpace));
	}
	else
	{
		TrackingSpaceType = XR_REFERENCE_SPACE_TYPE_LOCAL;
	}

	// Create action spaces for all devices
	for (FDeviceSpace& DeviceSpace : DeviceSpaces)
	{
		DeviceSpace.CreateSpace(Session);
	}

	RenderBridge->SetOpenXRHMD(this);

	// grab a pointer to the renderer module for displaying our mirror window
	static const FName RendererModuleName("Renderer");
	RendererModule = FModuleManager::GetModulePtr<IRendererModule>(RendererModuleName);

	bool bUseExtensionSpectatorScreenController = false;
	for (IOpenXRExtensionPlugin* Module : ExtensionPlugins)
	{
		bUseExtensionSpectatorScreenController = Module->GetSpectatorScreenController(this, SpectatorScreenController);
		if (bUseExtensionSpectatorScreenController)
		{
			break;
		}
	}

#if !PLATFORM_HOLOLENS
	if (!bUseExtensionSpectatorScreenController && !bIsStandaloneStereoOnlyDevice)
	{
		SpectatorScreenController = MakeUnique<FDefaultSpectatorScreenController>(this);
		UE_LOG(LogHMD, Verbose, TEXT("OpenXR using base spectator screen."));
	}
	else
#endif
	{
		if (SpectatorScreenController == nullptr)
		{
			UE_LOG(LogHMD, Verbose, TEXT("OpenXR disabling spectator screen."));
		}
		else
		{
			UE_LOG(LogHMD, Verbose, TEXT("OpenXR using extension spectator screen."));
		}
	}

	return true;
}

bool FOpenXRHMD::OnStereoTeardown()
{
	XrResult Result = XR_ERROR_SESSION_NOT_RUNNING;
	{
		FReadScopeLock Lock(SessionHandleMutex);
		if (Session != XR_NULL_HANDLE)
		{
			Result = xrRequestExitSession(Session);
		}
	}

	if (Result == XR_ERROR_SESSION_NOT_RUNNING)
	{
		// Session was never running - most likely PIE without putting the headset on.
		DestroySession();
	}
	else
	{
		XR_ENSURE(Result);
	}
	return true;
}

void FOpenXRHMD::DestroySession()
{
	// FlushRenderingCommands must be called outside of SessionLock since some rendering threads will also lock this mutex.
	FlushRenderingCommands();
	FWriteScopeLock SessionLock(SessionHandleMutex);

	if (Session != XR_NULL_HANDLE)
	{
		FWriteScopeLock DeviceLock(DeviceMutex);

		// We need to reset all swapchain references to ensure there are no attempts
		// to destroy swapchain handles after the session is already destroyed.
		ForEachLayer([&](uint32 /* unused */, FOpenXRLayer& Layer)
		{
			Layer.Swapchain.Reset();
			Layer.LeftSwapchain.Reset();
		});

		PipelinedLayerStateRendering.ColorSwapchain.Reset();
		PipelinedLayerStateRendering.DepthSwapchain.Reset();
		PipelinedLayerStateRendering.QuadSwapchains.Reset();

		// TODO: Once we handle OnFinishRendering_RHIThread + StopSession interactions
		// properly, we can release these shared pointers in that function, and use
		// `ensure` here to make sure these are released.
		PipelinedLayerStateRHI.ColorSwapchain.Reset();
		PipelinedLayerStateRHI.DepthSwapchain.Reset();
		PipelinedLayerStateRHI.QuadSwapchains.Reset();

		// Reset the frame state.
		PipelinedFrameStateGame.FrameState = XrFrameState{ XR_TYPE_FRAME_STATE };
		PipelinedFrameStateRendering.FrameState = XrFrameState{ XR_TYPE_FRAME_STATE };
		PipelinedFrameStateRHI.FrameState = XrFrameState{ XR_TYPE_FRAME_STATE };

		// VRFocus must be reset so FWindowsApplication::PollGameDeviceState does not incorrectly short-circuit.
		FApp::SetUseVRFocus(false);
		FApp::SetHasVRFocus(false);

		// Destroy device spaces, they will be recreated
		// when the session is created again.
		for (FDeviceSpace& Device : DeviceSpaces)
		{
			Device.DestroySpace();
		}

		// Close the session now we're allowed to.
		XR_ENSURE(xrDestroySession(Session));
		Session = XR_NULL_HANDLE;

		bStereoEnabled = false;
		bIsReady = false;
		bIsRunning = false;
		bIsRendering = false;
		bIsSynchronized = false;
		bNeedReAllocatedDepth = true;
		bNeedReBuildOcclusionMesh = true;
	}
}

int32 FOpenXRHMD::AddActionDevice(XrAction Action, XrPath Path)
{
	FWriteScopeLock DeviceLock(DeviceMutex);

	// Ensure the HMD device is already emplaced
	ensure(DeviceSpaces.Num() > 0);

	int32 DeviceId = DeviceSpaces.Emplace(Action, Path);

	FReadScopeLock Lock(SessionHandleMutex);
	if (Session)
	{
		DeviceSpaces[DeviceId].CreateSpace(Session);
	}

	return DeviceId;
}

void FOpenXRHMD::ResetActionDevices()
{
	FWriteScopeLock DeviceLock(DeviceMutex);

	// Index 0 is HMDDeviceId and is preserved. The remaining are action devices.
	if (DeviceSpaces.Num() > 0)
	{
		DeviceSpaces.RemoveAt(HMDDeviceId + 1, DeviceSpaces.Num() - 1);
	}
}

XrPath FOpenXRHMD::GetTrackedDevicePath(const int32 DeviceId)
{
	FReadScopeLock DeviceLock(DeviceMutex);
	if (DeviceSpaces.IsValidIndex(DeviceId))
	{
		return DeviceSpaces[DeviceId].Path;
	}
	return XR_NULL_PATH;
}

XrTime FOpenXRHMD::GetDisplayTime() const
{
	const FPipelinedFrameState& PipelineState = GetPipelinedFrameStateForThread();
	return PipelineState.FrameState.predictedDisplayTime;
}

bool FOpenXRHMD::IsInitialized() const
{
	return Instance != XR_NULL_HANDLE;
}

bool FOpenXRHMD::IsRunning() const
{
	return bIsRunning;
}

bool FOpenXRHMD::IsFocused() const
{
	return CurrentSessionState == XR_SESSION_STATE_FOCUSED;
}

bool FOpenXRHMD::StartSession()
{
	// If the session is not yet ready, we'll call into this function again when it is
	FWriteScopeLock Lock(SessionHandleMutex);
	if (!bIsReady || bIsRunning)
	{
		return false;
	}

	XrSessionBeginInfo Begin = { XR_TYPE_SESSION_BEGIN_INFO, nullptr, SelectedViewConfigurationType };
	for (IOpenXRExtensionPlugin* Module : ExtensionPlugins)
	{
		Begin.next = Module->OnBeginSession(Session, Begin.next);
	}
	bIsRunning = XR_ENSURE(xrBeginSession(Session, &Begin));
	return bIsRunning;
}

bool FOpenXRHMD::StopSession()
{
	FWriteScopeLock Lock(SessionHandleMutex);
	if (!bIsRunning)
	{
		return false;
	}

	bIsRunning = !XR_ENSURE(xrEndSession(Session));
	return !bIsRunning;
}

void FOpenXRHMD::OnBeginPlay(FWorldContext& InWorldContext)
{
}

void FOpenXRHMD::OnEndPlay(FWorldContext& InWorldContext)
{
}

IStereoRenderTargetManager* FOpenXRHMD::GetRenderTargetManager()
{
	return this;
}

bool FOpenXRHMD::AllocateRenderTargetTexture(uint32 Index, uint32 SizeX, uint32 SizeY, uint8 Format, uint32 NumMips, ETextureCreateFlags Flags, ETextureCreateFlags TargetableTextureFlags, FTexture2DRHIRef& OutTargetableTexture, FTexture2DRHIRef& OutShaderResourceTexture, uint32 NumSamples)
{
	check(IsInRenderingThread());

	FReadScopeLock Lock(SessionHandleMutex);
	if (!Session)
	{
		return false;
	}

	// This is not a static swapchain
	Flags |= TexCreate_Dynamic;

	// We need to ensure we can sample from the texture in CopyTexture
	TargetableTextureFlags |= TexCreate_ShaderResource;

	// On mobile without HDR all render targets need to be marked sRGB
	bool MobileHWsRGB = IsMobileColorsRGB() && IsMobilePlatform(GMaxRHIShaderPlatform);
	if (MobileHWsRGB)
	{
		TargetableTextureFlags |= TexCreate_SRGB;
	}

	// Temporary workaround to swapchain formats - OpenXR doesn't support 10-bit sRGB swapchains, so prefer 8-bit sRGB instead.
	if (Format == PF_A2B10G10R10)
	{
		Format = PF_R8G8B8A8;
	}

	FClearValueBinding ClearColor = (SelectedEnvironmentBlendMode == XR_ENVIRONMENT_BLEND_MODE_OPAQUE) ? FClearValueBinding::Black : FClearValueBinding::Transparent;

	FXRSwapChainPtr& Swapchain = PipelinedLayerStateRendering.ColorSwapchain;
	const FRHITexture2D* const SwapchainTexture = Swapchain == nullptr ? nullptr : Swapchain->GetTexture2DArray() ? Swapchain->GetTexture2DArray() : Swapchain->GetTexture2D();
	if (Swapchain == nullptr || SwapchainTexture == nullptr || Format != LastRequestedSwapchainFormat || SwapchainTexture->GetSizeX() != SizeX || SwapchainTexture->GetSizeY() != SizeY)
	{
		ensureMsgf(NumSamples == 1, TEXT("OpenXR supports MSAA swapchains, but engine logic expects the swapchain target to be 1x."));

		Swapchain = RenderBridge->CreateSwapchain(Session, Format, SizeX, SizeY, bIsMobileMultiViewEnabled ? 2 : 1, NumMips, NumSamples, Flags, TargetableTextureFlags, ClearColor);
		if (!Swapchain)
		{
			return false;
		}

		// Acquire the first swapchain image
		Swapchain->IncrementSwapChainIndex_RHIThread();

#if WITH_EDITOR
		if (GIsEditor)
		{
			if (FSceneViewport* SceneVP = FindSceneViewport())
			{
				TSharedPtr<SWindow> Window = SceneVP->FindWindow();
				if (Window.IsValid())
				{
					// Window continues to be processed when PIE spectator window is minimized
					Window->SetIndependentViewportSize(FVector2D(SizeX, SizeY));
				}
			}
		}
#endif
	}

	// Grab the presentation texture out of the swapchain.
	OutTargetableTexture = OutShaderResourceTexture = (FTexture2DRHIRef&)Swapchain->GetTextureRef();
	LastRequestedSwapchainFormat = Format;

	bNeedReAllocatedDepth = bDepthExtensionSupported;

	return true;
}

bool FOpenXRHMD::AllocateDepthTexture(uint32 Index, uint32 SizeX, uint32 SizeY, uint8 Format, uint32 NumMips, ETextureCreateFlags Flags, ETextureCreateFlags TargetableTextureFlags, FTexture2DRHIRef& OutTargetableTexture, FTexture2DRHIRef& OutShaderResourceTexture, uint32 NumSamples)
{
	check(IsInRenderingThread());

	// FIXME: UE constantly calls this function even when there is no reason to reallocate the depth texture
	FReadScopeLock Lock(SessionHandleMutex);
	if (!Session || !bDepthExtensionSupported)
	{
		return false;
	}

	// This is not a static swapchain
	Flags |= TexCreate_Dynamic;

	FXRSwapChainPtr& Swapchain = PipelinedLayerStateRendering.DepthSwapchain;
	const FRHITexture2D* const DepthSwapchainTexture = Swapchain == nullptr ? nullptr : Swapchain->GetTexture2DArray() ? Swapchain->GetTexture2DArray() : Swapchain->GetTexture2D();
	if (Swapchain == nullptr || DepthSwapchainTexture == nullptr || Format != LastRequestedDepthSwapchainFormat || DepthSwapchainTexture->GetSizeX() != SizeX || DepthSwapchainTexture->GetSizeY() != SizeY)
	{
		ensureMsgf(NumSamples == 1, TEXT("OpenXR supports MSAA swapchains, but engine logic expects the swapchain target to be 1x."));

		Swapchain = RenderBridge->CreateSwapchain(Session, PF_DepthStencil, SizeX, SizeY, bIsMobileMultiViewEnabled ? 2 : 1, FMath::Max(NumMips, 1u), NumSamples, Flags, TargetableTextureFlags, FClearValueBinding::DepthFar);
		if (!Swapchain)
		{
			return false;
		}

		// Acquire the first swapchain image
		Swapchain->IncrementSwapChainIndex_RHIThread();
	}

	bNeedReAllocatedDepth = false;

	OutTargetableTexture = OutShaderResourceTexture = (FTexture2DRHIRef&)Swapchain->GetTextureRef();
	LastRequestedDepthSwapchainFormat = Format;

	return true;
}

void FOpenXRHMD::OnBeginRendering_RenderThread(FRHICommandListImmediate& RHICmdList, FSceneViewFamily& ViewFamily)
{
	ensure(IsInRenderingThread());
	FReadScopeLock DeviceLock(DeviceMutex);

	const float WorldToMeters = GetWorldToMetersScale();
	const FTransform InvTrackingToWorld = GetTrackingToWorldTransform().Inverse();

	PipelinedFrameStateRendering = PipelinedFrameStateGame;

	for (int32 ViewIndex = 0; ViewIndex < PipelinedLayerStateRendering.ProjectionLayers.Num(); ViewIndex++)
	{
		const XrView& View = PipelinedFrameStateRendering.Views[ViewIndex];
		FTransform EyePose = ToFTransform(View.pose, WorldToMeters);

		// Apply the base HMD pose to each eye pose, we will late update this pose for late update in another callback
		FTransform BasePose(ViewFamily.Views[ViewIndex]->BaseHmdOrientation, ViewFamily.Views[ViewIndex]->BaseHmdLocation);
		XrCompositionLayerProjectionView& Projection = PipelinedLayerStateRendering.ProjectionLayers[ViewIndex];
		FTransform BasePoseTransform = EyePose * BasePose;
		BasePoseTransform.NormalizeRotation();
		Projection.pose = ToXrPose(BasePoseTransform, WorldToMeters);
		Projection.fov = View.fov;
	}

	// Manage the swapchains in the stereo layers
	auto CreateSwapchain = [this](FRHITexture2D* Texture, ETextureCreateFlags Flags)
	{
		return RenderBridge->CreateSwapchain(Session,
			PF_B8G8R8A8,
			Texture->GetSizeX(),
			Texture->GetSizeY(),
			1,
			Texture->GetNumMips(),
			Texture->GetNumSamples(),
			Texture->GetFlags() | Flags,
			TexCreate_RenderTargetable,
			Texture->GetClearBinding());
	};
	if (GetStereoLayersDirty())
	{
		ForEachLayer([&](uint32 /* unused */, FOpenXRLayer& Layer)
		{
			if (Layer.Desc.IsVisible() && Layer.Desc.HasShape<FQuadLayer>())
			{
				const ETextureCreateFlags Flags = Layer.Desc.Flags & IStereoLayers::LAYER_FLAG_TEX_CONTINUOUS_UPDATE ?
					TexCreate_Dynamic | TexCreate_SRGB : TexCreate_SRGB;

				if (Layer.NeedReAllocateTexture())
				{
					FRHITexture2D* Texture = Layer.Desc.Texture->GetTexture2D();
					Layer.Swapchain = CreateSwapchain(Texture, Flags);
					Layer.SwapchainSize = Texture->GetSizeXY();
					Layer.bUpdateTexture = true;
				}

				if (Layer.NeedReAllocateLeftTexture())
				{
					FRHITexture2D* Texture = Layer.Desc.LeftTexture->GetTexture2D();
					Layer.LeftSwapchain = CreateSwapchain(Texture, Flags);
					Layer.bUpdateTexture = true;
				}
			}
			else
			{
				// We retain references in FPipelinedLayerState to avoid premature destruction
				Layer.Swapchain.Reset();
				Layer.LeftSwapchain.Reset();
			}
		});
	}

	// Gather all active quad layers for composition sorted by priority
	TArray<FOpenXRLayer> StereoLayers;
	CopySortedLayers(StereoLayers);
	PipelinedLayerStateRendering.QuadLayers.Reset(StereoLayers.Num());
	PipelinedLayerStateRendering.QuadSwapchains.Reset(StereoLayers.Num());
	for (const FOpenXRLayer& Layer : StereoLayers)
	{
		const bool bNoAlpha = Layer.Desc.Flags & IStereoLayers::LAYER_FLAG_TEX_NO_ALPHA_CHANNEL;
		const bool bIsStereo = Layer.Desc.LeftTexture.IsValid();
		FTransform PositionTransform = Layer.Desc.PositionType == ELayerType::WorldLocked ?
			InvTrackingToWorld : FTransform::Identity;

		XrCompositionLayerQuad Quad = { XR_TYPE_COMPOSITION_LAYER_QUAD, nullptr };
		Quad.layerFlags = bNoAlpha ? 0 : XR_COMPOSITION_LAYER_UNPREMULTIPLIED_ALPHA_BIT |
			XR_COMPOSITION_LAYER_BLEND_TEXTURE_SOURCE_ALPHA_BIT;
		Quad.space = Layer.Desc.PositionType == ELayerType::FaceLocked ?
			DeviceSpaces[HMDDeviceId].Space : GetTrackingSpace();
		Quad.subImage.imageRect = ToXrRect(Layer.GetViewport());
		Quad.subImage.imageArrayIndex = 0;
		Quad.pose = ToXrPose(Layer.Desc.Transform * PositionTransform, WorldToMeters);
		Quad.size = ToXrExtent2D(Layer.GetQuadSize(), WorldToMeters);

		// We need to copy each layer into an OpenXR swapchain so they can be displayed by the compositor
		if (Layer.Swapchain.IsValid() && Layer.Desc.Texture.IsValid())
		{
			if (Layer.bUpdateTexture && bIsRunning)
			{
				FRHITexture2D* SrcTexture = Layer.Desc.Texture->GetTexture2D();
				FIntRect DstRect(FIntPoint(0, 0), Layer.SwapchainSize.IntPoint());
				CopyTexture_RenderThread(RHICmdList, SrcTexture, FIntRect(), Layer.Swapchain, DstRect, false, bNoAlpha);
			}

			Quad.eyeVisibility = bIsStereo ? XR_EYE_VISIBILITY_RIGHT : XR_EYE_VISIBILITY_BOTH;
			Quad.subImage.swapchain = static_cast<FOpenXRSwapchain*>(Layer.Swapchain.Get())->GetHandle();
			PipelinedLayerStateRendering.QuadLayers.Add(Quad);
			PipelinedLayerStateRendering.QuadSwapchains.Add(Layer.Swapchain);
		}

		if (Layer.LeftSwapchain.IsValid() && Layer.Desc.LeftTexture.IsValid())
		{
			if (Layer.bUpdateTexture && bIsRunning)
			{
				FRHITexture2D* SrcTexture = Layer.Desc.LeftTexture->GetTexture2D();
				FIntRect DstRect(FIntPoint(0, 0), Layer.SwapchainSize.IntPoint());
				CopyTexture_RenderThread(RHICmdList, SrcTexture, FIntRect(), Layer.LeftSwapchain, DstRect, false, bNoAlpha);
			}

			Quad.eyeVisibility = XR_EYE_VISIBILITY_LEFT;
			Quad.subImage.swapchain = static_cast<FOpenXRSwapchain*>(Layer.LeftSwapchain.Get())->GetHandle();
			PipelinedLayerStateRendering.QuadLayers.Add(Quad);
			PipelinedLayerStateRendering.QuadSwapchains.Add(Layer.LeftSwapchain);
		}
	}

#if !PLATFORM_HOLOLENS
	if (bHiddenAreaMaskSupported && bNeedReBuildOcclusionMesh)
	{
		BuildOcclusionMeshes();
	}
#endif

	if (bIsRunning)
	{
		// Locate the views we will actually be rendering for.
		// This is required to support late-updating the field-of-view.
		LocateViews(PipelinedFrameStateRendering, false);

		SCOPED_NAMED_EVENT(EnqueueFrame, FColor::Red);

		// Reset the update flag on all layers
		ForEachLayer([&](uint32 /* unused */, FOpenXRLayer& Layer)
<<<<<<< HEAD
=======
		{
			Layer.bUpdateTexture = Layer.Desc.Flags & IStereoLayers::LAYER_FLAG_TEX_CONTINUOUS_UPDATE;
		});

		{
			FReadScopeLock Lock(SessionHandleMutex);
			for (IOpenXRExtensionPlugin* Module : ExtensionPlugins)
			{
				Module->OnAcquireSwapchainImage(Session);
			}
		}
		if (bNeedsAcquireOnRHI)
>>>>>>> efc9b2f3
		{
			Layer.bUpdateTexture = Layer.Desc.Flags & IStereoLayers::LAYER_FLAG_TEX_CONTINUOUS_UPDATE;
		}, false);

		{
			FReadScopeLock Lock(SessionHandleMutex);
			for (IOpenXRExtensionPlugin* Module : ExtensionPlugins)
			{
				Module->OnAcquireSwapchainImage(Session);
			}
		}

		FXRSwapChainPtr ColorSwapchain = PipelinedLayerStateRendering.ColorSwapchain;
		FXRSwapChainPtr DepthSwapchain = PipelinedLayerStateRendering.DepthSwapchain;
		RHICmdList.EnqueueLambda([this, FrameState = PipelinedFrameStateRendering, ColorSwapchain, DepthSwapchain](FRHICommandListImmediate& InRHICmdList)
		{
			OnBeginRendering_RHIThread(FrameState, ColorSwapchain, DepthSwapchain);
		});
	}

	// Snapshot new poses for late update.
	UpdateDeviceLocations(false);
}

void FOpenXRHMD::LocateViews(FPipelinedFrameState& PipelineState, bool ResizeViewsArray)
{
	check(PipelineState.FrameState.predictedDisplayTime);
	FReadScopeLock DeviceLock(DeviceMutex);

	uint32_t ViewCount = 0;
	XrViewLocateInfo ViewInfo;
	ViewInfo.type = XR_TYPE_VIEW_LOCATE_INFO;
	ViewInfo.next = nullptr;
	ViewInfo.viewConfigurationType = SelectedViewConfigurationType;
	ViewInfo.space = DeviceSpaces[HMDDeviceId].Space;
	ViewInfo.displayTime = PipelineState.FrameState.predictedDisplayTime;
	for (IOpenXRExtensionPlugin* Module : ExtensionPlugins)
	{
		ViewInfo.next = Module->OnLocateViews(Session, ViewInfo.displayTime, ViewInfo.next);
	}

	XR_ENSURE(xrLocateViews(Session, &ViewInfo, &PipelineState.ViewState, 0, &ViewCount, nullptr));
	if (ResizeViewsArray)
	{
		PipelineState.Views.SetNum(ViewCount, false);
	}
	else
	{
		// PipelineState.Views.Num() can be greater than ViewCount if there is an IOpenXRExtensionPlugin
		// which appends more views with the GetViewLocations callback.
		ensure(PipelineState.Views.Num() >= (int32)ViewCount);
	}
	
	XR_ENSURE(xrLocateViews(Session, &ViewInfo, &PipelineState.ViewState, PipelineState.Views.Num(), &ViewCount, PipelineState.Views.GetData()));
}

void FOpenXRHMD::OnLateUpdateApplied_RenderThread(FRHICommandListImmediate& RHICmdList, const FTransform& NewRelativeTransform)
{
	FHeadMountedDisplayBase::OnLateUpdateApplied_RenderThread(RHICmdList, NewRelativeTransform);

	ensure(IsInRenderingThread());

	for (int32 ViewIndex = 0; ViewIndex < PipelinedLayerStateRendering.ProjectionLayers.Num(); ViewIndex++)
	{
		const XrView& View = PipelinedFrameStateRendering.Views[ViewIndex];
		XrCompositionLayerProjectionView& Projection = PipelinedLayerStateRendering.ProjectionLayers[ViewIndex];

		// Apply the new HMD orientation to each eye pose for the final pose
		FTransform EyePose = ToFTransform(View.pose, GetWorldToMetersScale());
		FTransform NewRelativePoseTransform = EyePose * NewRelativeTransform;
		NewRelativePoseTransform.NormalizeRotation();
		Projection.pose = ToXrPose(NewRelativePoseTransform, GetWorldToMetersScale());

		// Update the field-of-view to match the final projection matrix
		Projection.fov = View.fov;
	}

	RHICmdList.EnqueueLambda([this, ProjectionLayers = PipelinedLayerStateRendering.ProjectionLayers](FRHICommandListImmediate& InRHICmdList)
	{
		PipelinedLayerStateRHI.ProjectionLayers = ProjectionLayers;
	});
}

void FOpenXRHMD::OnBeginRendering_GameThread()
{
	FReadScopeLock Lock(SessionHandleMutex);
	if (!bIsReady || !bIsRunning)
	{
		// @todo: Sleep here?
		return;
	}

	ensure(IsInGameThread());

	SCOPED_NAMED_EVENT(WaitFrame, FColor::Red);

	XrFrameWaitInfo WaitInfo;
	WaitInfo.type = XR_TYPE_FRAME_WAIT_INFO;
	WaitInfo.next = nullptr;

	XrFrameState FrameState{XR_TYPE_FRAME_STATE};
	for (IOpenXRExtensionPlugin* Module : ExtensionPlugins)
	{
		FrameState.next = Module->OnWaitFrame(Session, FrameState.next);
	}
	XR_ENSURE(xrWaitFrame(Session, &WaitInfo, &FrameState));

	// The pipeline state on the game thread can only be safely modified after xrWaitFrame which will be unblocked by
	// the runtime when xrBeginFrame is called. The rendering thread will clone the game pipeline state before calling
	// xrBeginFrame so the game pipeline state can safely be modified after xrWaitFrame returns.
	FPipelinedFrameState& PipelineState = GetPipelinedFrameStateForThread();
	PipelineState.FrameState = FrameState;
	PipelineState.TrackingSpace = GetTrackingSpace();
	PipelineState.WorldToMetersScale = WorldToMetersScale;

	EnumerateViews(PipelineState);
}

bool FOpenXRHMD::ReadNextEvent(XrEventDataBuffer* buffer)
{
	// It is sufficient to clear just the XrEventDataBuffer header to XR_TYPE_EVENT_DATA_BUFFER
	XrEventDataBaseHeader* baseHeader = reinterpret_cast<XrEventDataBaseHeader*>(buffer);
	*baseHeader = { XR_TYPE_EVENT_DATA_BUFFER };
	const XrResult xr = xrPollEvent(Instance, buffer);
	XR_ENSURE(xr);
	if (xr == XR_SUCCESS)
	{
		for (IOpenXRExtensionPlugin* Module : ExtensionPlugins)
		{
			Module->OnEvent(Session, baseHeader);
		}
		return true;
	}
	return false;
}

bool FOpenXRHMD::OnStartGameFrame(FWorldContext& WorldContext)
{
	const AWorldSettings* const WorldSettings = WorldContext.World() ? WorldContext.World()->GetWorldSettings() : nullptr;
	if (WorldSettings)
	{
		WorldToMetersScale = WorldSettings->WorldToMeters;
	}

	// Only refresh this based on the game world.  When remoting there is also an editor world, which we do not want to have affect the transform.
	if (WorldContext.World()->IsGameWorld())
	{
		RefreshTrackingToWorldTransform(WorldContext);
	}

	// Process all pending messages.
	XrEventDataBuffer event;
	while (ReadNextEvent(&event))
	{
		switch (event.type)
		{
		case XR_TYPE_EVENT_DATA_SESSION_STATE_CHANGED:
		{
			const XrEventDataSessionStateChanged& SessionState =
				reinterpret_cast<XrEventDataSessionStateChanged&>(event);

			CurrentSessionState = SessionState.state;

#if 0
			UE_LOG(LogHMD, Log, TEXT("Session state switching to %s"), OpenXRSessionStateToString(CurrentSessionState));
#endif

			if (SessionState.state == XR_SESSION_STATE_READY)
			{
				if (!GIsEditor)
				{
					GEngine->SetMaxFPS(0);
				}
				bIsReady = true;
				StartSession();
			}
			else if (SessionState.state == XR_SESSION_STATE_SYNCHRONIZED)
			{
				bIsSynchronized = true;
			}
			else if (SessionState.state == XR_SESSION_STATE_IDLE)
			{
				bIsSynchronized = false;
			}
			else if (SessionState.state == XR_SESSION_STATE_STOPPING)
			{
				if (!GIsEditor)
				{
					GEngine->SetMaxFPS(OPENXR_PAUSED_IDLE_FPS);
				}
				bIsReady = false;
				StopSession();
			}
			else if (SessionState.state == XR_SESSION_STATE_EXITING)
			{
				// We need to make sure we unlock the frame rate again when exiting stereo while idle
				if (!GIsEditor)
				{
					GEngine->SetMaxFPS(0);
				}
			}

			FApp::SetHasVRFocus(SessionState.state == XR_SESSION_STATE_FOCUSED);

			if (SessionState.state != XR_SESSION_STATE_EXITING && SessionState.state != XR_SESSION_STATE_LOSS_PENDING)
			{
				break;
			}
		}
		// Intentional fall-through
		case XR_TYPE_EVENT_DATA_INSTANCE_LOSS_PENDING:
		{
#if WITH_EDITOR
			if (GIsEditor)
			{
				FSceneViewport* SceneVP = FindSceneViewport();
				if (SceneVP && SceneVP->IsStereoRenderingAllowed())
				{
					TSharedPtr<SWindow> Window = SceneVP->FindWindow();
					Window->RequestDestroyWindow();
				}
			}
			else
#endif//WITH_EDITOR
			{
				// ApplicationWillTerminateDelegate will fire from inside of the RequestExit
				FPlatformMisc::RequestExit(false);
			}

			DestroySession();

			break;
		}
		case XR_TYPE_EVENT_DATA_REFERENCE_SPACE_CHANGE_PENDING:
		{
			const XrEventDataReferenceSpaceChangePending& SpaceChange =
				reinterpret_cast<XrEventDataReferenceSpaceChangePending&>(event);
			if (SpaceChange.referenceSpaceType == TrackingSpaceType)
			{
				OnTrackingOriginChanged();
			}
			break;
		}
		case XR_TYPE_EVENT_DATA_VISIBILITY_MASK_CHANGED_KHR:
		{
			bHiddenAreaMaskSupported = ensure(IsExtensionEnabled(XR_KHR_VISIBILITY_MASK_EXTENSION_NAME));  // Ensure fail indicates a non-conformant openxr implementation.
			bNeedReBuildOcclusionMesh = true;
		}
		}
	}

	GetARCompositionComponent()->StartARGameFrame(WorldContext);

	// Add a display period to the simulation frame state so we're predicting poses for the new frame.
	FPipelinedFrameState& PipelineState = GetPipelinedFrameStateForThread();
	PipelineState.FrameState.predictedDisplayTime += PipelineState.FrameState.predictedDisplayPeriod;

	// Snapshot new poses for game simulation.
	UpdateDeviceLocations(true);

	return true;
}

void FOpenXRHMD::OnBeginRendering_RHIThread(const FPipelinedFrameState& InFrameState, FXRSwapChainPtr ColorSwapchain, FXRSwapChainPtr DepthSwapchain)
{
	ensure(IsInRenderingThread() || IsInRHIThread());

	// TODO: Add a hook to resolve discarded frames before we start a new frame.
	checkSlow(!bIsRendering);

	SCOPED_NAMED_EVENT(BeginFrame, FColor::Red);

	FReadScopeLock Lock(SessionHandleMutex);
	if (!bIsRunning)
	{
		return;
	}

	// The layer state will be copied after SetFinalViewRect
	PipelinedFrameStateRHI = InFrameState;

	XrFrameBeginInfo BeginInfo;
	BeginInfo.type = XR_TYPE_FRAME_BEGIN_INFO;
	BeginInfo.next = nullptr;
	XrTime DisplayTime = InFrameState.FrameState.predictedDisplayTime;
	for (IOpenXRExtensionPlugin* Module : ExtensionPlugins)
	{
		BeginInfo.next = Module->OnBeginFrame(Session, DisplayTime, BeginInfo.next);
	}

	XrResult Result = xrBeginFrame(Session, &BeginInfo);
	if (XR_SUCCEEDED(Result))
	{
		// Only the swapchains are valid to pull out of PipelinedLayerStateRendering
		// Full population is deferred until SetFinalViewRect.
		// TODO Possibly move these Waits to SetFinalViewRect??
		PipelinedLayerStateRHI.ColorSwapchain = ColorSwapchain;
		PipelinedLayerStateRHI.DepthSwapchain = DepthSwapchain;

		// We need a new swapchain image unless we've already acquired one for rendering
		if (!bIsRendering && ColorSwapchain)
		{
			ColorSwapchain->IncrementSwapChainIndex_RHIThread();
			ColorSwapchain->WaitCurrentImage_RHIThread(OPENXR_SWAPCHAIN_WAIT_TIMEOUT);
			if (bDepthExtensionSupported && DepthSwapchain)
			{
				DepthSwapchain->IncrementSwapChainIndex_RHIThread();
				DepthSwapchain->WaitCurrentImage_RHIThread(OPENXR_SWAPCHAIN_WAIT_TIMEOUT);
			}
		}

		bIsRendering = true;
	}
	else
	{
		static bool bLoggedBeginFrameFailure = false;
		if (!bLoggedBeginFrameFailure)
		{
			UE_LOG(LogHMD, Error, TEXT("Unexpected error on xrBeginFrame. Error code was %s."), OpenXRResultToString(Result));
			bLoggedBeginFrameFailure = true;
		}
	}
}

void FOpenXRHMD::OnFinishRendering_RHIThread()
{
	ensure(IsInRenderingThread() || IsInRHIThread());

	SCOPED_NAMED_EVENT(EndFrame, FColor::Red);

	if (!bIsRendering)
	{
		return;
	}

	// We need to ensure we release the swap chain images even if the session is not running.
	if (PipelinedLayerStateRHI.ColorSwapchain)
	{
		PipelinedLayerStateRHI.ColorSwapchain->ReleaseCurrentImage_RHIThread();

		if (bDepthExtensionSupported && PipelinedLayerStateRHI.DepthSwapchain)
		{
			PipelinedLayerStateRHI.DepthSwapchain->ReleaseCurrentImage_RHIThread();
		}
	}

	FReadScopeLock Lock(SessionHandleMutex);
	if (bIsRunning)
	{
		TArray<const XrCompositionLayerBaseHeader*> Headers;
		XrCompositionLayerProjection Layer = {};
		if (IsBackgroundLayerVisible())
		{
			Layer.type = XR_TYPE_COMPOSITION_LAYER_PROJECTION;
			Layer.next = nullptr;
			Layer.layerFlags = bProjectionLayerAlphaEnabled ? XR_COMPOSITION_LAYER_BLEND_TEXTURE_SOURCE_ALPHA_BIT : 0;
			Layer.space = PipelinedFrameStateRHI.TrackingSpace;
			Layer.viewCount = PipelinedLayerStateRHI.ProjectionLayers.Num();
			Layer.views = PipelinedLayerStateRHI.ProjectionLayers.GetData();
			Headers.Add(reinterpret_cast<const XrCompositionLayerBaseHeader*>(&Layer));

			for (IOpenXRExtensionPlugin* Module : ExtensionPlugins)
			{
				Layer.next = Module->OnEndProjectionLayer(Session, 0, Layer.next, Layer.layerFlags);
			}
		}

		for (const XrCompositionLayerQuad& Quad : PipelinedLayerStateRHI.QuadLayers)
		{
			Headers.Add(reinterpret_cast<const XrCompositionLayerBaseHeader*>(&Quad));
		}

		XrFrameEndInfo EndInfo;
		EndInfo.type = XR_TYPE_FRAME_END_INFO;
		EndInfo.next = nullptr;
		EndInfo.displayTime = PipelinedFrameStateRHI.FrameState.predictedDisplayTime;
		EndInfo.environmentBlendMode = SelectedEnvironmentBlendMode;
		EndInfo.layerCount = PipelinedFrameStateRHI.FrameState.shouldRender ? Headers.Num() : 0;
		EndInfo.layers = PipelinedFrameStateRHI.FrameState.shouldRender ? Headers.GetData() : nullptr;

		// Make callback to plugin including any extra view subimages they've requested
		for (IOpenXRExtensionPlugin* Module : ExtensionPlugins)
		{
			TArray<XrSwapchainSubImage> ColorImages;
			TArray<XrSwapchainSubImage> DepthImages;
			for (int32 i = 0; i < PipelinedFrameStateRHI.PluginViews.Num(); i++)
			{
				if (PipelinedFrameStateRHI.PluginViews[i] == Module && PipelinedLayerStateRHI.ColorImages.IsValidIndex(i))
				{
					ColorImages.Add(PipelinedLayerStateRHI.ColorImages[i]);
					if (bDepthExtensionSupported)
					{
						DepthImages.Add(PipelinedLayerStateRHI.DepthImages[i]);
					}
				}
			}
			EndInfo.next = Module->OnEndFrame(Session, EndInfo.displayTime, ColorImages, DepthImages, EndInfo.next);
		}
		XR_ENSURE(xrEndFrame(Session, &EndInfo));
	}

	bIsRendering = false;
}

FXRRenderBridge* FOpenXRHMD::GetActiveRenderBridge_GameThread(bool /* bUseSeparateRenderTarget */)
{
	return RenderBridge;
}

FIntPoint FOpenXRHMD::GetIdealRenderTargetSize() const
{
	const FPipelinedFrameState& PipelineState = GetPipelinedFrameStateForThread();

	FIntPoint Size(EForceInit::ForceInitToZero);
	for (int32 ViewIndex = 0; ViewIndex < PipelineState.ViewConfigs.Num(); ViewIndex++)
	{
		const XrViewConfigurationView& Config = PipelineState.ViewConfigs[ViewIndex];

		// If Mobile Multi-View is active the first two views will share the same position
		Size.X = bIsMobileMultiViewEnabled && ViewIndex < 2 ? FMath::Max(Size.X, (int)Config.recommendedImageRectWidth)
			: Size.X + (int)Config.recommendedImageRectWidth;
		Size.Y = FMath::Max(Size.Y, (int)Config.recommendedImageRectHeight);

		// We always prefer the nearest multiple of 4 for our buffer sizes. Make sure we round up here,
		// so we're consistent with the rest of the engine in creating our buffers.
		QuantizeSceneBufferSize(Size, Size);
	}

	return Size;
}

FIntRect FOpenXRHMD::GetFullFlatEyeRect_RenderThread(FTexture2DRHIRef EyeTexture) const
{
	FVector2D SrcNormRectMin(0.05f, 0.2f);
	FVector2D SrcNormRectMax(0.45f, 0.8f);
	if (GetDesiredNumberOfViews(bStereoEnabled) > 2)
	{
		SrcNormRectMin.X /= 2;
		SrcNormRectMax.X /= 2;
	}

	return FIntRect(EyeTexture->GetSizeX() * SrcNormRectMin.X, EyeTexture->GetSizeY() * SrcNormRectMin.Y, EyeTexture->GetSizeX() * SrcNormRectMax.X, EyeTexture->GetSizeY() * SrcNormRectMax.Y);
}

void FOpenXRHMD::CopyTexture_RenderThread(FRHICommandListImmediate& RHICmdList, FRHITexture2D* SrcTexture, FIntRect SrcRect, FRHITexture2D* DstTexture, FIntRect DstRect, bool bClearBlack, bool bNoAlpha, ERenderTargetActions RTAction) const
{
	check(IsInRenderingThread());

	const uint32 ViewportWidth = DstRect.Width();
	const uint32 ViewportHeight = DstRect.Height();
	const FIntPoint TargetSize(ViewportWidth, ViewportHeight);

	const float SrcTextureWidth = SrcTexture->GetSizeX();
	const float SrcTextureHeight = SrcTexture->GetSizeY();
	float U = 0.f, V = 0.f, USize = 1.f, VSize = 1.f;
	if (SrcRect.IsEmpty())
	{
		SrcRect.Min.X = 0;
		SrcRect.Min.Y = 0;
		SrcRect.Max.X = SrcTextureWidth;
		SrcRect.Max.Y = SrcTextureHeight;
	}
	else
	{
		U = SrcRect.Min.X / SrcTextureWidth;
		V = SrcRect.Min.Y / SrcTextureHeight;
		USize = SrcRect.Width() / SrcTextureWidth;
		VSize = SrcRect.Height() / SrcTextureHeight;
	}

	FRHITexture * ColorRT = DstTexture->GetTexture2DArray() ? DstTexture->GetTexture2DArray() : DstTexture->GetTexture2D();
	FRHIRenderPassInfo RenderPassInfo(ColorRT, RTAction);
	RHICmdList.BeginRenderPass(RenderPassInfo, TEXT("OpenXRHMD_CopyTexture"));
	{
		if (bClearBlack)
		{
			const FIntRect ClearRect(0, 0, DstTexture->GetSizeX(), DstTexture->GetSizeY());
			RHICmdList.SetViewport(ClearRect.Min.X, ClearRect.Min.Y, 0, ClearRect.Max.X, ClearRect.Max.Y, 1.0f);
			DrawClearQuad(RHICmdList, FLinearColor::Black);
		}

		RHICmdList.SetViewport(DstRect.Min.X, DstRect.Min.Y, 0, DstRect.Max.X, DstRect.Max.Y, 1.0f);

		FGraphicsPipelineStateInitializer GraphicsPSOInit;
		RHICmdList.ApplyCachedRenderTargets(GraphicsPSOInit);
		GraphicsPSOInit.BlendState = bNoAlpha ? TStaticBlendState<>::GetRHI() : TStaticBlendState<CW_RGBA, BO_Add, BF_SourceAlpha, BF_InverseSourceAlpha, BO_Add, BF_One, BF_InverseSourceAlpha>::GetRHI();
		GraphicsPSOInit.RasterizerState = TStaticRasterizerState<>::GetRHI();
		GraphicsPSOInit.DepthStencilState = TStaticDepthStencilState<false, CF_Always>::GetRHI();
		GraphicsPSOInit.PrimitiveType = PT_TriangleList;

		const auto FeatureLevel = GMaxRHIFeatureLevel;
		auto ShaderMap = GetGlobalShaderMap(FeatureLevel);

		TShaderMapRef<FScreenVS> VertexShader(ShaderMap);
		TShaderMapRef<FScreenPS> PixelShader(ShaderMap);

		GraphicsPSOInit.BoundShaderState.VertexDeclarationRHI = GFilterVertexDeclaration.VertexDeclarationRHI;
		GraphicsPSOInit.BoundShaderState.VertexShaderRHI = VertexShader.GetVertexShader();
		GraphicsPSOInit.BoundShaderState.PixelShaderRHI = PixelShader.GetPixelShader();

		SetGraphicsPipelineState(RHICmdList, GraphicsPSOInit, 0);

		RHICmdList.Transition(FRHITransitionInfo(SrcTexture, ERHIAccess::Unknown, ERHIAccess::SRVMask));

		const bool bSameSize = DstRect.Size() == SrcRect.Size();
		if (bSameSize)
		{
			PixelShader->SetParameters(RHICmdList, TStaticSamplerState<SF_Point>::GetRHI(), SrcTexture);
		}
		else
		{
			PixelShader->SetParameters(RHICmdList, TStaticSamplerState<SF_Bilinear>::GetRHI(), SrcTexture);
		}

		RendererModule->DrawRectangle(
			RHICmdList,
			0, 0,
			ViewportWidth, ViewportHeight,
			U, V,
			USize, VSize,
			TargetSize,
			FIntPoint(1, 1),
			VertexShader,
			EDRF_Default);
	}
	RHICmdList.EndRenderPass();
}

void FOpenXRHMD::CopyTexture_RenderThread(FRHICommandListImmediate& RHICmdList, FRHITexture2D* SrcTexture, FIntRect SrcRect, const FXRSwapChainPtr& DstSwapChain, FIntRect DstRect, bool bClearBlack, bool bNoAlpha) const
{
	RHICmdList.EnqueueLambda([DstSwapChain](FRHICommandListImmediate& InRHICmdList)
	{
		DstSwapChain->IncrementSwapChainIndex_RHIThread();
		DstSwapChain->WaitCurrentImage_RHIThread(OPENXR_SWAPCHAIN_WAIT_TIMEOUT);
	});

	// Now that we've enqueued the swapchain wait we can add the commands to do the actual texture copy
	FRHITexture2DArray* DstTexture = DstSwapChain->GetTexture2DArray();
	CopyTexture_RenderThread(RHICmdList, SrcTexture, SrcRect, DstTexture, DstRect, bClearBlack, bNoAlpha, ERenderTargetActions::Clear_Store);

	// Enqueue a command to release the image after the copy is done
	RHICmdList.EnqueueLambda([DstSwapChain](FRHICommandListImmediate& InRHICmdList)
	{
		DstSwapChain->ReleaseCurrentImage_RHIThread();
	});
}

void FOpenXRHMD::CopyTexture_RenderThread(FRHICommandListImmediate& RHICmdList, FRHITexture2D* SrcTexture, FIntRect SrcRect, FRHITexture2D* DstTexture, FIntRect DstRect, bool bClearBlack, bool bNoAlpha) const
{
	// FIXME: This should probably use the Load_Store action since the spectator controller does multiple overlaying copies.
	CopyTexture_RenderThread(RHICmdList, SrcTexture, SrcRect, DstTexture, DstRect, bClearBlack, bNoAlpha, ERenderTargetActions::DontLoad_Store);
}

void FOpenXRHMD::RenderTexture_RenderThread(class FRHICommandListImmediate& RHICmdList, class FRHITexture2D* BackBuffer, class FRHITexture2D* SrcTexture, FVector2D WindowSize) const
{
	if (SpectatorScreenController)
	{
		SpectatorScreenController->RenderSpectatorScreen_RenderThread(RHICmdList, BackBuffer, SrcTexture, WindowSize);
	}
}

bool FOpenXRHMD::HasHiddenAreaMesh() const
{
	return HiddenAreaMeshes.Num() > 0;
}

bool FOpenXRHMD::HasVisibleAreaMesh() const
{
	return VisibleAreaMeshes.Num() > 0;
}

void FOpenXRHMD::DrawHiddenAreaMesh(class FRHICommandList& RHICmdList, EStereoscopicPass StereoPass) const
{
	check(StereoPass != eSSP_FULL);

	const uint32 ViewIndex = GetViewIndexForPass(StereoPass);
	if (ViewIndex < (uint32)HiddenAreaMeshes.Num())
	{
		const FHMDViewMesh& Mesh = HiddenAreaMeshes[ViewIndex];

		if (Mesh.IsValid())
		{
			RHICmdList.SetStreamSource(0, Mesh.VertexBufferRHI, 0);
			RHICmdList.DrawIndexedPrimitive(Mesh.IndexBufferRHI, 0, 0, Mesh.NumVertices, 0, Mesh.NumTriangles, 1);
		}
	}
}

void FOpenXRHMD::DrawVisibleAreaMesh(class FRHICommandList& RHICmdList, EStereoscopicPass StereoPass) const
{
	check(StereoPass != eSSP_FULL);

	const uint32 ViewIndex = GetViewIndexForPass(StereoPass);
	check(ViewIndex < (uint32)VisibleAreaMeshes.Num());
	const FHMDViewMesh& Mesh = VisibleAreaMeshes[ViewIndex];

	if (Mesh.IsValid())
	{
<<<<<<< HEAD
		RHICmdList.SetStreamSource(0, Mesh.VertexBufferRHI, 0);
		RHICmdList.DrawIndexedPrimitive(Mesh.IndexBufferRHI, 0, 0, Mesh.NumVertices, 0, Mesh.NumTriangles, 1);
=======
		const ETextureCreateFlags Flags = Layer.Desc.Flags & IStereoLayers::LAYER_FLAG_TEX_CONTINUOUS_UPDATE ?
			TexCreate_Dynamic : TexCreate_None;

		auto CreateSwapchain = [this](FRHITexture2D* Texture, ETextureCreateFlags Flags)
		{
			return RenderBridge->CreateSwapchain(Session,
				PF_B8G8R8A8,
				Texture->GetSizeX(),
				Texture->GetSizeY(),
				1,
				Texture->GetNumMips(),
				Texture->GetNumSamples(),
				Texture->GetFlags() | Flags,
				TexCreate_RenderTargetable,
				Texture->GetClearBinding());
		};

		if (Layer.NeedReAllocateTexture())
		{
			FRHITexture2D* Texture = Layer.Desc.Texture->GetTexture2D();
			Layer.Swapchain = CreateSwapchain(Texture, Flags);
			Layer.SwapchainSize = Texture->GetSizeXY();
			Layer.bUpdateTexture = true;
		}

		if (Layer.NeedReAllocateLeftTexture())
		{
			FRHITexture2D* Texture = Layer.Desc.LeftTexture->GetTexture2D();
			Layer.LeftSwapchain = CreateSwapchain(Texture, Flags);
			Layer.bUpdateTexture = true;
		}
>>>>>>> efc9b2f3
	}
	else
	{
		// Invalid mesh means that entire area is visible, draw a fullscreen quad to simulate
		FPixelShaderUtils::DrawFullscreenQuad(RHICmdList, 1);
	}
}

//---------------------------------------------------
// OpenXR Action Space Implementation
//---------------------------------------------------

FOpenXRHMD::FDeviceSpace::FDeviceSpace(XrAction InAction, XrPath InPath)
	: Action(InAction)
	, Space(XR_NULL_HANDLE)
	, Path(InPath)
{
}

FOpenXRHMD::FDeviceSpace::~FDeviceSpace()
{
	DestroySpace();
}

bool FOpenXRHMD::FDeviceSpace::CreateSpace(XrSession InSession)
{
	if (Action == XR_NULL_HANDLE || Space != XR_NULL_HANDLE)
	{
		return false;
	}

	XrActionSpaceCreateInfo ActionSpaceInfo;
	ActionSpaceInfo.type = XR_TYPE_ACTION_SPACE_CREATE_INFO;
	ActionSpaceInfo.next = nullptr;
	ActionSpaceInfo.subactionPath = XR_NULL_PATH;
	ActionSpaceInfo.poseInActionSpace = ToXrPose(FTransform::Identity);
	ActionSpaceInfo.action = Action;
	return XR_ENSURE(xrCreateActionSpace(InSession, &ActionSpaceInfo, &Space));
}

void FOpenXRHMD::FDeviceSpace::DestroySpace()
{
	if (Space)
	{
		XR_ENSURE(xrDestroySpace(Space));
	}
	Space = XR_NULL_HANDLE;
}<|MERGE_RESOLUTION|>--- conflicted
+++ resolved
@@ -42,695 +42,6 @@
 
 	/** Helper function for acquiring the appropriate FSceneViewport */
 	FSceneViewport* FindSceneViewport()
-<<<<<<< HEAD
-=======
-	{
-		if (!GIsEditor)
-		{
-			UGameEngine* GameEngine = Cast<UGameEngine>(GEngine);
-			return GameEngine->SceneViewport.Get();
-		}
-	#if WITH_EDITOR
-		else
-		{
-			UEditorEngine* EditorEngine = CastChecked<UEditorEngine>(GEngine);
-			FSceneViewport* PIEViewport = (FSceneViewport*)EditorEngine->GetPIEViewport();
-			if (PIEViewport != nullptr && PIEViewport->IsStereoRenderingAllowed())
-			{
-				// PIE is setup for stereo rendering
-				return PIEViewport;
-			}
-			else
-			{
-				// Check to see if the active editor viewport is drawing in stereo mode
-				// @todo vreditor: Should work with even non-active viewport!
-				FSceneViewport* EditorViewport = (FSceneViewport*)EditorEngine->GetActiveViewport();
-				if (EditorViewport != nullptr && EditorViewport->IsStereoRenderingAllowed())
-				{
-					return EditorViewport;
-				}
-			}
-		}
-	#endif
-		return nullptr;
-	}
-}
-
-//---------------------------------------------------
-// OpenXRHMD Plugin Implementation
-//---------------------------------------------------
-
-class FOpenXRHMDPlugin : public IOpenXRHMDPlugin
-{
-public:
-	FOpenXRHMDPlugin()
-		: LoaderHandle(nullptr)
-		, Instance(XR_NULL_HANDLE)
-		, System(XR_NULL_SYSTEM_ID)
-		, RenderBridge(nullptr)
-	{ }
-
-	~FOpenXRHMDPlugin()
-	{
-	}
-
-	/** IHeadMountedDisplayModule implementation */
-	virtual TSharedPtr< class IXRTrackingSystem, ESPMode::ThreadSafe > CreateTrackingSystem() override;
-	virtual TSharedPtr< IHeadMountedDisplayVulkanExtensions, ESPMode::ThreadSafe > GetVulkanExtensions() override;
-	virtual uint64 GetGraphicsAdapterLuid() override;
-
-	FString GetModuleKeyName() const override
-	{
-		return FString(TEXT("OpenXRHMD"));
-	}
-
-	void GetModuleAliases(TArray<FString>& AliasesOut) const override
-	{
-		AliasesOut.Add(TEXT("OpenXR"));
-	}
-
-	void ShutdownModule() override
-	{
-		if (Instance)
-		{
-			XR_ENSURE(xrDestroyInstance(Instance));
-		}
-
-		if (LoaderHandle)
-		{
-			FPlatformProcess::FreeDllHandle(LoaderHandle);
-			LoaderHandle = nullptr;
-		}
-	}
-
-	virtual bool IsHMDConnected() override { return true; }
-	virtual bool IsStandaloneStereoOnlyDevice() override;
-	virtual bool IsExtensionAvailable(const FString& Name) const override { return AvailableExtensions.Contains(Name); }
-	virtual bool IsExtensionEnabled(const FString& Name) const override { return EnabledExtensions.Contains(Name); }
-	virtual bool IsLayerAvailable(const FString& Name) const override { return EnabledLayers.Contains(Name); }
-	virtual bool IsLayerEnabled(const FString& Name) const override { return EnabledLayers.Contains(Name); }
-
-private:
-	void *LoaderHandle;
-	XrInstance Instance;
-	XrSystemId System;
-	TSet<FString> AvailableExtensions;
-	TSet<FString> AvailableLayers;
-	TArray<const char*> EnabledExtensions;
-	TArray<const char*> EnabledLayers;
-	TArray<IOpenXRExtensionPlugin*> ExtensionPlugins;
-	TRefCountPtr<FOpenXRRenderBridge> RenderBridge;
-	TSharedPtr< IHeadMountedDisplayVulkanExtensions, ESPMode::ThreadSafe > VulkanExtensions;
-
-	bool EnumerateExtensions();
-	bool EnumerateLayers();
-	bool InitRenderBridge();
-	bool InitInstanceAndSystem();
-	bool InitInstance();
-	bool InitSystem();
-	PFN_xrGetInstanceProcAddr GetDefaultLoader();
-	bool EnableExtensions(const TArray<const ANSICHAR*>& RequiredExtensions, const TArray<const ANSICHAR*>& OptionalExtensions, TArray<const ANSICHAR*>& OutExtensions);
-	bool GetRequiredExtensions(TArray<const ANSICHAR*>& OutExtensions);
-	bool GetOptionalExtensions(TArray<const ANSICHAR*>& OutExtensions);
-};
-
-IMPLEMENT_MODULE( FOpenXRHMDPlugin, OpenXRHMD )
-
-TSharedPtr< class IXRTrackingSystem, ESPMode::ThreadSafe > FOpenXRHMDPlugin::CreateTrackingSystem()
-{
-	if (!RenderBridge)
-	{
-		if (!InitRenderBridge())
-		{
-			return nullptr;
-		}
-	}
-	auto ARModule = FModuleManager::LoadModulePtr<IOpenXRARModule>("OpenXRAR");
-	auto ARSystem = ARModule->CreateARSystem();
-
-	auto OpenXRHMD = FSceneViewExtensions::NewExtension<FOpenXRHMD>(Instance, System, RenderBridge, EnabledExtensions, ExtensionPlugins, ARSystem);
-	if (OpenXRHMD->IsInitialized())
-	{
-		ARModule->SetTrackingSystem(OpenXRHMD);
-		OpenXRHMD->GetARCompositionComponent()->InitializeARSystem();
-		return OpenXRHMD;
-	}
-
-	return nullptr;
-}
-
-uint64 FOpenXRHMDPlugin::GetGraphicsAdapterLuid()
-{
-	if (!RenderBridge)
-	{
-		if (!InitRenderBridge())
-		{
-			return 0;
-		}
-	}
-	return RenderBridge->GetGraphicsAdapterLuid();
-}
-
-TSharedPtr< IHeadMountedDisplayVulkanExtensions, ESPMode::ThreadSafe > FOpenXRHMDPlugin::GetVulkanExtensions()
-{
-#ifdef XR_USE_GRAPHICS_API_VULKAN
-	if (InitInstanceAndSystem() && IsExtensionEnabled(XR_KHR_VULKAN_ENABLE_EXTENSION_NAME))
-	{
-		if (!VulkanExtensions.IsValid())
-		{
-			VulkanExtensions = MakeShareable(new FOpenXRHMD::FVulkanExtensions(Instance, System));
-		}
-		return VulkanExtensions;
-	}
-#endif//XR_USE_GRAPHICS_API_VULKAN
-	return nullptr;
-}
-
-bool FOpenXRHMDPlugin::IsStandaloneStereoOnlyDevice()
-{
-	if (InitInstanceAndSystem())
-	{
-		for (IOpenXRExtensionPlugin* Module : ExtensionPlugins)
-		{
-			if (Module->IsStandaloneStereoOnlyDevice())
-			{
-				return true;
-			}
-		}
-	}
-	return false;
-}
-
-bool FOpenXRHMDPlugin::EnumerateExtensions()
-{
-	uint32_t ExtensionsCount = 0;
-	if (XR_FAILED(xrEnumerateInstanceExtensionProperties(nullptr, 0, &ExtensionsCount, nullptr)))
-	{
-		// If it fails this early that means there's no runtime installed
-		return false;
-	}
-
-	TArray<XrExtensionProperties> Properties;
-	Properties.SetNum(ExtensionsCount);
-	for (auto& Prop : Properties)
-	{
-		Prop = XrExtensionProperties{ XR_TYPE_EXTENSION_PROPERTIES };
-	}
-
-	if (XR_ENSURE(xrEnumerateInstanceExtensionProperties(nullptr, ExtensionsCount, &ExtensionsCount, Properties.GetData())))
-	{
-		for (const XrExtensionProperties& Prop : Properties)
-		{
-			AvailableExtensions.Add(Prop.extensionName);
-		}
-		return true;
-	}
-	return false;
-}
-
-bool FOpenXRHMDPlugin::EnumerateLayers()
-{
-	uint32 LayerPropertyCount = 0;
-	if (XR_FAILED(xrEnumerateApiLayerProperties(0, &LayerPropertyCount, nullptr)))
-	{
-		// As per EnumerateExtensions - a failure here means no runtime installed.
-		return false;
-	}
-
-	if (!LayerPropertyCount)
-	{
-		// It's still legit if we have no layers, so early out here (and return success) if so.
-		return true;
-	}
-
-	TArray<XrApiLayerProperties> LayerProperties;
-	LayerProperties.SetNum(LayerPropertyCount);
-	for (auto& Prop : LayerProperties)
-	{
-		Prop = XrApiLayerProperties{ XR_TYPE_API_LAYER_PROPERTIES };
-	}
-
-	if (XR_ENSURE(xrEnumerateApiLayerProperties(LayerPropertyCount, &LayerPropertyCount, LayerProperties.GetData())))
-	{
-		for (const auto& Prop : LayerProperties)
-		{
-			AvailableLayers.Add(Prop.layerName);
-		}
-		return true;
-	}
-
-	return false;
-}
-
-struct AnsiKeyFunc : BaseKeyFuncs<const ANSICHAR*, const ANSICHAR*, false>
-{
-	typedef typename TTypeTraits<const ANSICHAR*>::ConstPointerType KeyInitType;
-	typedef typename TCallTraits<const ANSICHAR*>::ParamType ElementInitType;
-
-	/**
-	 * @return The key used to index the given element.
-	 */
-	static FORCEINLINE KeyInitType GetSetKey(ElementInitType Element)
-	{
-		return Element;
-	}
-
-	/**
-	 * @return True if the keys match.
-	 */
-	static FORCEINLINE bool Matches(KeyInitType A, KeyInitType B)
-	{
-		return FCStringAnsi::Strcmp(A, B) == 0;
-	}
-
-	/** Calculates a hash index for a key. */
-	static FORCEINLINE uint32 GetKeyHash(KeyInitType Key)
-	{
-		return GetTypeHash(Key);
-	}
-};
-
-bool FOpenXRHMDPlugin::InitRenderBridge()
-{
-	// Get all extension plugins
-	TSet<const ANSICHAR*, AnsiKeyFunc> ExtensionSet;
-	TArray<IOpenXRExtensionPlugin*> ExtModules = IModularFeatures::Get().GetModularFeatureImplementations<IOpenXRExtensionPlugin>(IOpenXRExtensionPlugin::GetModularFeatureName());
-
-	// Query all extension plugins to see if we need to use a custom render bridge
-	PFN_xrGetInstanceProcAddr GetProcAddr = nullptr;
-	for (IOpenXRExtensionPlugin* Plugin : ExtModules)
-	{
-		// We are taking ownership of the CustomRenderBridge instance here.
-		TRefCountPtr<FOpenXRRenderBridge> CustomRenderBridge = Plugin->GetCustomRenderBridge(Instance, System);
-		if (CustomRenderBridge)
-		{
-			// We pick the first
-			RenderBridge = CustomRenderBridge;
-			return true;
-		}
-	}
-
-
-	FString RHIString = FApp::GetGraphicsRHI();
-	if (RHIString.IsEmpty())
-	{
-		return false;
-	}
-
-	if (!InitInstanceAndSystem())
-	{
-		return false;
-	}
-
-#ifdef XR_USE_GRAPHICS_API_D3D11
-	if (RHIString == TEXT("DirectX 11") && IsExtensionEnabled(XR_KHR_D3D11_ENABLE_EXTENSION_NAME))
-	{
-		RenderBridge = CreateRenderBridge_D3D11(Instance, System);
-	}
-	else
-#endif
-#ifdef XR_USE_GRAPHICS_API_D3D12
-	if (RHIString == TEXT("DirectX 12") && IsExtensionEnabled(XR_KHR_D3D12_ENABLE_EXTENSION_NAME))
-	{
-		RenderBridge = CreateRenderBridge_D3D12(Instance, System);
-	}
-	else
-#endif
-#ifdef XR_USE_GRAPHICS_API_OPENGL
-	if (RHIString == TEXT("OpenGL") && IsExtensionEnabled(XR_KHR_OPENGL_ENABLE_EXTENSION_NAME))
-	{
-		RenderBridge = CreateRenderBridge_OpenGL(Instance, System);
-	}
-	else
-#endif
-#ifdef XR_USE_GRAPHICS_API_VULKAN
-	if (RHIString == TEXT("Vulkan") && IsExtensionEnabled(XR_KHR_VULKAN_ENABLE_EXTENSION_NAME))
-	{
-		RenderBridge = CreateRenderBridge_Vulkan(Instance, System);
-	}
-	else
-#endif
-	{
-		UE_LOG(LogHMD, Warning, TEXT("%s is not currently supported by the OpenXR runtime"), *RHIString);
-		return false;
-	}
-	return true;
-}
-
-PFN_xrGetInstanceProcAddr FOpenXRHMDPlugin::GetDefaultLoader()
-{
-#if PLATFORM_WINDOWS
-#if !PLATFORM_CPU_X86_FAMILY
-#error Windows platform does not currently support this CPU family. A OpenXR loader binary for this CPU family is needed.
-#endif
-
-#if PLATFORM_64BITS
-	FString BinariesPath = FPaths::EngineDir() / FString(TEXT("Binaries/ThirdParty/OpenXR/win64"));
-#else
-	FString BinariesPath = FPaths::EngineDir() / FString(TEXT("Binaries/ThirdParty/OpenXR/win32"));
-#endif
-
-	FString LoaderName = "openxr_loader.dll";
-	FPlatformProcess::PushDllDirectory(*BinariesPath);
-	LoaderHandle = FPlatformProcess::GetDllHandle(*LoaderName);
-	FPlatformProcess::PopDllDirectory(*BinariesPath);
-#elif PLATFORM_LINUX
-	LoaderHandle = FPlatformProcess::GetDllHandle(TEXT("/usr/lib/libopenxr_loader.so"));
-	if (!LoaderHandle)
-	{
-		LoaderHandle = FPlatformProcess::GetDllHandle(TEXT("/usr/lib/x86_64-linux-gnu/libopenxr_loader.so"));
-		if (!LoaderHandle)
-		{
-			LoaderHandle = FPlatformProcess::GetDllHandle(TEXT("/usr/local/lib/libopenxr_loader.so"));
-		}
-	}
-#elif PLATFORM_HOLOLENS
-#ifndef PLATFORM_64BITS
-#error HoloLens platform does not currently support 32-bit. 32-bit OpenXR loader binaries are needed.
-#endif
-
-#if PLATFORM_CPU_ARM_FAMILY
-	FString BinariesPath = FPaths::EngineDir() / FString(TEXT("Binaries/ThirdParty/OpenXR/hololens/arm64"));
-#elif PLATFORM_CPU_X86_FAMILY
-	FString BinariesPath = FPaths::EngineDir() / FString(TEXT("Binaries/ThirdParty/OpenXR/hololens/x64"));
-#else
-#error Unsupported CPU family for the HoloLens platform.
-#endif
-
-	LoaderHandle = FPlatformProcess::GetDllHandle(*(BinariesPath / "openxr_loader.dll"));
-#endif
-
-	if (!LoaderHandle)
-	{
-		UE_LOG(LogHMD, Log, TEXT("Failed to load openxr_loader.dll"));
-		return nullptr;
-	}
-	return (PFN_xrGetInstanceProcAddr)FPlatformProcess::GetDllExport(LoaderHandle, TEXT("xrGetInstanceProcAddr"));
-}
-
-bool FOpenXRHMDPlugin::EnableExtensions(const TArray<const ANSICHAR*>& RequiredExtensions, const TArray<const ANSICHAR*>& OptionalExtensions, TArray<const ANSICHAR*>& OutExtensions)
-{
-	// Query required extensions and check if they're all available
-	bool ExtensionMissing = false;
-	for (const ANSICHAR* Ext : RequiredExtensions)
-	{
-		if (AvailableExtensions.Contains(Ext))
-		{
-			UE_LOG(LogHMD, Verbose, TEXT("Required extension %s enabled"), ANSI_TO_TCHAR(Ext));
-		}
-		else
-		{
-			UE_LOG(LogHMD, Warning, TEXT("Required extension %s is not available"), ANSI_TO_TCHAR(Ext));
-			ExtensionMissing = true;
-		}
-	}
-
-	// If any required extensions are missing then we ignore the plugin
-	if (ExtensionMissing)
-	{
-		return false;
-	}
-
-	// All required extensions are supported we can safely add them to our set and give the plugin callbacks
-	OutExtensions.Append(RequiredExtensions);
-
-	// Add all supported optional extensions to the set
-	for (const ANSICHAR* Ext : OptionalExtensions)
-	{
-		if (AvailableExtensions.Contains(Ext))
-		{
-			UE_LOG(LogHMD, Verbose, TEXT("Optional extension %s enabled"), ANSI_TO_TCHAR(Ext));
-			OutExtensions.Add(Ext);
-		}
-		else
-		{
-			UE_LOG(LogHMD, Log, TEXT("Optional extension %s is not available"), ANSI_TO_TCHAR(Ext));
-		}
-	}
-
-	return true;
-}
-
-bool FOpenXRHMDPlugin::GetRequiredExtensions(TArray<const ANSICHAR*>& OutExtensions)
-{
-#if PLATFORM_ANDROID
-	OutExtensions.Add(XR_KHR_ANDROID_CREATE_INSTANCE_EXTENSION_NAME);
-#endif
-	return true;
-}
-
-bool FOpenXRHMDPlugin::GetOptionalExtensions(TArray<const ANSICHAR*>& OutExtensions)
-{
-#ifdef XR_USE_GRAPHICS_API_D3D11
-	OutExtensions.Add(XR_KHR_D3D11_ENABLE_EXTENSION_NAME);
-#endif
-#ifdef XR_USE_GRAPHICS_API_D3D12
-	OutExtensions.Add(XR_KHR_D3D12_ENABLE_EXTENSION_NAME);
-#endif
-#ifdef XR_USE_GRAPHICS_API_OPENGL
-	OutExtensions.Add(XR_KHR_OPENGL_ENABLE_EXTENSION_NAME);
-#endif
-#ifdef XR_USE_GRAPHICS_API_VULKAN
-	OutExtensions.Add(XR_KHR_VULKAN_ENABLE_EXTENSION_NAME);
-#endif
-	OutExtensions.Add(XR_KHR_COMPOSITION_LAYER_DEPTH_EXTENSION_NAME);
-	OutExtensions.Add(XR_VARJO_QUAD_VIEWS_EXTENSION_NAME);
-	OutExtensions.Add(XR_KHR_VISIBILITY_MASK_EXTENSION_NAME);
-	return true;
-}
-
-bool FOpenXRHMDPlugin::InitInstanceAndSystem()
-{
-	if (!Instance && !InitInstance())
-	{
-		return false;
-	}
-
-	if (!System && !InitSystem())
-	{
-		return false;
-	}
-
-	return true;
-}
-
-bool FOpenXRHMDPlugin::InitInstance()
-{
-	// This should only ever be called if we don't already have an instance.
-	check(!Instance);
-
-	// Get all extension plugins
-	TSet<const ANSICHAR*, AnsiKeyFunc> ExtensionSet;
-	TArray<IOpenXRExtensionPlugin*> ExtModules = IModularFeatures::Get().GetModularFeatureImplementations<IOpenXRExtensionPlugin>(IOpenXRExtensionPlugin::GetModularFeatureName());
-
-	// Query all extension plugins to see if we need to use a custom loader
-	PFN_xrGetInstanceProcAddr GetProcAddr = nullptr;
-	for (IOpenXRExtensionPlugin* Plugin : ExtModules)
-	{
-		if (Plugin->GetCustomLoader(&GetProcAddr))
-		{
-			// We pick the first loader we can find
-			break;
-		}
-
-		// Clear it again just to ensure the failed call didn't leave the pointer set
-		GetProcAddr = nullptr;
-	}
-
-	if (!GetProcAddr)
-	{
-		GetProcAddr = GetDefaultLoader();
-	}
-
-	if (!PreInitOpenXRCore(GetProcAddr))
-	{
-		UE_LOG(LogHMD, Log, TEXT("Failed to initialize core functions. Please check that you have a valid OpenXR runtime installed."));
-		return false;
-	}
-
-	if (!EnumerateExtensions())
-	{
-		UE_LOG(LogHMD, Log, TEXT("Failed to enumerate extensions. Please check that you have a valid OpenXR runtime installed."));
-		return false;
-	}
-
-	if (!EnumerateLayers())
-	{
-		UE_LOG(LogHMD, Log, TEXT("Failed to enumerate API layers. Please check that you have a valid OpenXR runtime installed."));
-		return false;
-	}
-
-	// Enable any required and optional extensions that are not plugin specific (usually platform support extensions)
-	{
-		TArray<const ANSICHAR*> RequiredExtensions, OptionalExtensions, Extensions;
-		// Query required extensions
-		RequiredExtensions.Empty();
-		if (!GetRequiredExtensions(RequiredExtensions))
-		{
-			UE_LOG(LogHMD, Error, TEXT("Could not get required OpenXR extensions."));
-			return false;
-		}
-
-		// Query optional extensions
-		OptionalExtensions.Empty();
-		if (!GetOptionalExtensions(OptionalExtensions))
-		{
-			UE_LOG(LogHMD, Error, TEXT("Could not get optional OpenXR extensions."));
-			return false;
-		}
-
-		if (!EnableExtensions(RequiredExtensions, OptionalExtensions, Extensions))
-		{
-			UE_LOG(LogHMD, Error, TEXT("Could not enable all required OpenXR extensions."));
-			return false;
-		}
-		ExtensionSet.Append(Extensions);
-	}
-
-	if (AvailableExtensions.Contains(XR_EPIC_VIEW_CONFIGURATION_FOV_EXTENSION_NAME))
-	{
-		ExtensionSet.Add(XR_EPIC_VIEW_CONFIGURATION_FOV_EXTENSION_NAME);
-	}
-
-	for (IOpenXRExtensionPlugin* Plugin : ExtModules)
-	{
-		TArray<const ANSICHAR*> RequiredExtensions, OptionalExtensions, Extensions;
-
-		// Query required extensions
-		RequiredExtensions.Empty();
-		if (!Plugin->GetRequiredExtensions(RequiredExtensions))
-		{
-			// Ignore the plugin if the query fails
-			continue;
-		}
-
-		// Query optional extensions
-		OptionalExtensions.Empty();
-		if (!Plugin->GetOptionalExtensions(OptionalExtensions))
-		{
-			// Ignore the plugin if the query fails
-			continue;
-		}
-
-		if (!EnableExtensions(RequiredExtensions, OptionalExtensions, Extensions))
-		{
-			// Ignore the plugin if the required extension could not be enabled
-			UE_LOG(LogHMD, Log, TEXT("Could not enable all required OpenXR extensions for OpenXRExtensionPlugin on current system. This plugin will be loaded but ignored, but will be enabled on a target platform that supports the required extension."));
-			continue;
-		}
-		ExtensionSet.Append(Extensions);
-		ExtensionPlugins.Add(Plugin);
-	}
-
-	if (auto ARModule = FModuleManager::LoadModulePtr<IOpenXRARModule>("OpenXRAR"))
-	{
-		TArray<const ANSICHAR*> ARExtensionSet;
-		ARModule->GetExtensions(ARExtensionSet);
-		ExtensionSet.Append(ARExtensionSet);
-	}
-
-	EnabledExtensions.Reset();
-	for (const ANSICHAR* Ext : ExtensionSet)
-	{
-		EnabledExtensions.Add(Ext);
-	}
-
-	// Enable layers, if specified by CVar.
-	// Note: For the validation layer to work on Windows (as of latest OpenXR runtime, August 2019), the following are required:
-	//   1. Download and build the OpenXR SDK from https://github.com/KhronosGroup/OpenXR-SDK-Source (follow instructions at https://github.com/KhronosGroup/OpenXR-SDK-Source/blob/master/BUILDING.md)
-	//	 2. Add a registry key under HKEY_LOCAL_MACHINE\SOFTWARE\Khronos\OpenXR\1\ApiLayers\Explicit, containing the path to the manifest file
-	//      (e.g. C:\OpenXR-SDK-Source-master\build\win64\src\api_layers\XrApiLayer_core_validation.json) <-- this file is downloaded as part of the SDK source, above
-	//   3. Copy the DLL from the build target at, for example, C:\OpenXR-SDK-Source-master\build\win64\src\api_layers\XrApiLayer_core_validation.dll to
-	//      somewhere in your system path (e.g. c:\windows\system32); the OpenXR loader currently doesn't use the path the json file is in (this is a bug)
-
-	const bool bEnableOpenXRValidationLayer = CVarEnableOpenXRValidationLayer.GetValueOnAnyThread() != 0;
-	TArray<const char*> Layers;
-	if (bEnableOpenXRValidationLayer && AvailableLayers.Contains("XR_APILAYER_LUNARG_core_validation"))
-	{
-		Layers.Add("XR_APILAYER_LUNARG_core_validation");
-	}
-
-	// Engine registration can be disabled via console var.
-	auto* CVarDisableEngineAndAppRegistration = IConsoleManager::Get().FindTConsoleVariableDataInt(TEXT("r.DisableEngineAndAppRegistration"));
-	bool bDisableEngineRegistration = (CVarDisableEngineAndAppRegistration && CVarDisableEngineAndAppRegistration->GetValueOnAnyThread() != 0);
-
-	FText ProjectName = FText();
-	GConfig->GetText(TEXT("/Script/EngineSettings.GeneralProjectSettings"), TEXT("ProjectName"), ProjectName, GGameIni);
-
-	FText ProjectVersion = FText();
-	GConfig->GetText(TEXT("/Script/EngineSettings.GeneralProjectSettings"), TEXT("ProjectVersion"), ProjectVersion, GGameIni);
-
-	// EngineName will be of the form "UnrealEngine4.21", with the minor version ("21" in this example)
-	// updated with every quarterly release
-	FString EngineName = bDisableEngineRegistration ? FString("") : FApp::GetEpicProductIdentifier() + FEngineVersion::Current().ToString(EVersionComponent::Minor);
-	FString AppName = bDisableEngineRegistration ? TEXT("") : ProjectName.ToString() + ProjectVersion.ToString();
-
-	XrInstanceCreateInfo Info;
-	Info.type = XR_TYPE_INSTANCE_CREATE_INFO;
-	Info.next = nullptr;
-	Info.createFlags = 0;
-	FTCHARToUTF8_Convert::Convert(Info.applicationInfo.applicationName, XR_MAX_APPLICATION_NAME_SIZE, *AppName, AppName.Len() + 1);
-	Info.applicationInfo.applicationVersion = static_cast<uint32>(BuildSettings::GetCurrentChangelist()) | (BuildSettings::IsLicenseeVersion() ? 0x80000000 : 0);
-	FTCHARToUTF8_Convert::Convert(Info.applicationInfo.engineName, XR_MAX_ENGINE_NAME_SIZE, *EngineName, EngineName.Len() + 1);
-	Info.applicationInfo.engineVersion = (uint32)(FEngineVersion::Current().GetMinor() << 16 | FEngineVersion::Current().GetPatch());
-	Info.applicationInfo.apiVersion = XR_CURRENT_API_VERSION;
-
-	Info.enabledApiLayerCount = Layers.Num();
-	Info.enabledApiLayerNames = Layers.GetData();
-
-	Info.enabledExtensionCount = EnabledExtensions.Num();
-	Info.enabledExtensionNames = EnabledExtensions.GetData();
-
-#if PLATFORM_ANDROID
-	XrInstanceCreateInfoAndroidKHR InstanceCreateInfoAndroid;
-	InstanceCreateInfoAndroid.type = XR_TYPE_INSTANCE_CREATE_INFO_ANDROID_KHR;
-	InstanceCreateInfoAndroid.next = nullptr;
-	InstanceCreateInfoAndroid.applicationVM = GNativeAndroidApp->activity->vm;
-	InstanceCreateInfoAndroid.applicationActivity = GNativeAndroidApp->activity->clazz;
-	Info.next = &InstanceCreateInfoAndroid;
-#endif // PLATFORM_ANDROID
-
-	for (IOpenXRExtensionPlugin* Module : ExtensionPlugins)
-	{
-		Info.next = Module->OnCreateInstance(this, Info.next);
-	}
-
-	XrResult Result = xrCreateInstance(&Info, &Instance);
-	if (XR_FAILED(Result))
-	{
-		UE_LOG(LogHMD, Log, TEXT("Failed to create an OpenXR instance, result is %s. Please check if you have an OpenXR runtime installed."), OpenXRResultToString(Result));
-		return false;
-	}
-
-	if (!InitOpenXRCore(Instance))
-	{
-		UE_LOG(LogHMD, Log, TEXT("Failed to initialize core functions. Please check that you have a valid OpenXR runtime installed."));
-		return false;
-	}
-
-	return true;
-}
-
-bool FOpenXRHMDPlugin::InitSystem()
-{
-	XrSystemGetInfo SystemInfo;
-	SystemInfo.type = XR_TYPE_SYSTEM_GET_INFO;
-	SystemInfo.next = nullptr;
-	SystemInfo.formFactor = XR_FORM_FACTOR_HEAD_MOUNTED_DISPLAY;
-	for (IOpenXRExtensionPlugin* Module : ExtensionPlugins)
-	{
-		SystemInfo.next = Module->OnGetSystem(Instance, SystemInfo.next);
-	}
-
-	XrResult Result = xrGetSystem(Instance, &SystemInfo, &System);
-	if (XR_FAILED(Result))
-	{
-		UE_LOG(LogHMD, Log, TEXT("Failed to get an OpenXR system, result is %s. Please check that your runtime supports VR headsets."), OpenXRResultToString(Result));
-		return false;
-	}
-
-	for (IOpenXRExtensionPlugin* Module : ExtensionPlugins)
->>>>>>> efc9b2f3
 	{
 		if (!GIsEditor)
 		{
@@ -996,28 +307,6 @@
 		XR_VERSION_MAJOR(InstanceProperties.runtimeVersion),
 		XR_VERSION_MINOR(InstanceProperties.runtimeVersion),
 		XR_VERSION_PATCH(InstanceProperties.runtimeVersion));
-}
-
-FVector2D FOpenXRHMD::GetPlayAreaBounds(EHMDTrackingOrigin::Type Origin) const
-{
-	XrReferenceSpaceType Space = XR_REFERENCE_SPACE_TYPE_STAGE;
-	switch (Origin)
-	{
-	case EHMDTrackingOrigin::Eye:
-		Space = XR_REFERENCE_SPACE_TYPE_VIEW;
-		break;
-	case EHMDTrackingOrigin::Floor:
-		Space = XR_REFERENCE_SPACE_TYPE_LOCAL;
-		break;
-	case EHMDTrackingOrigin::Stage:
-		Space = XR_REFERENCE_SPACE_TYPE_STAGE;
-		break;
-	default:
-		break;
-	}
-	XrExtent2Df Bounds;
-	XR_ENSURE(xrGetReferenceSpaceBoundsRect(Session, Space, &Bounds));
-	return ToFVector2D(Bounds, WorldToMetersScale);
 }
 
 bool FOpenXRHMD::IsHMDEnabled() const
@@ -1820,24 +1109,7 @@
 	
 	if (Session)
 	{
-<<<<<<< HEAD
 		LocateViews(PipelineState, true);
-=======
-		uint32_t ViewCount = 0;
-		XrViewLocateInfo ViewInfo;
-		ViewInfo.type = XR_TYPE_VIEW_LOCATE_INFO;
-		ViewInfo.next = nullptr;
-		ViewInfo.viewConfigurationType = SelectedViewConfigurationType;
-		ViewInfo.space = DeviceSpaces[HMDDeviceId].Space;
-		ViewInfo.displayTime = PipelineState.FrameState.predictedDisplayTime;
-		for (IOpenXRExtensionPlugin* Module : ExtensionPlugins)
-		{
-			ViewInfo.next = Module->OnLocateViews(Session, ViewInfo.displayTime, ViewInfo.next);
-		}
-		XR_ENSURE(xrLocateViews(Session, &ViewInfo, &PipelineState.ViewState, 0, &ViewCount, nullptr));
-		PipelineState.Views.SetNum(ViewCount, false);
-		XR_ENSURE(xrLocateViews(Session, &ViewInfo, &PipelineState.ViewState, PipelineState.Views.Num(), &ViewCount, PipelineState.Views.GetData()));
->>>>>>> efc9b2f3
 
 		FReadScopeLock DeviceLock(DeviceMutex);
 		for (IOpenXRExtensionPlugin* Module : ExtensionPlugins)
@@ -2010,11 +1282,6 @@
 	if (!XR_ENSURE(xrCreateSession(Instance, &SessionInfo, &Session)))
 	{
 		return false;
-	}
-
-	for (IOpenXRExtensionPlugin* Module : ExtensionPlugins)
-	{
-		Module->PostCreateSession(Session);
 	}
 
 	for (IOpenXRExtensionPlugin* Module : ExtensionPlugins)
@@ -2540,21 +1807,6 @@
 
 		// Reset the update flag on all layers
 		ForEachLayer([&](uint32 /* unused */, FOpenXRLayer& Layer)
-<<<<<<< HEAD
-=======
-		{
-			Layer.bUpdateTexture = Layer.Desc.Flags & IStereoLayers::LAYER_FLAG_TEX_CONTINUOUS_UPDATE;
-		});
-
-		{
-			FReadScopeLock Lock(SessionHandleMutex);
-			for (IOpenXRExtensionPlugin* Module : ExtensionPlugins)
-			{
-				Module->OnAcquireSwapchainImage(Session);
-			}
-		}
-		if (bNeedsAcquireOnRHI)
->>>>>>> efc9b2f3
 		{
 			Layer.bUpdateTexture = Layer.Desc.Flags & IStereoLayers::LAYER_FLAG_TEX_CONTINUOUS_UPDATE;
 		}, false);
@@ -3148,47 +2400,12 @@
 	check(StereoPass != eSSP_FULL);
 
 	const uint32 ViewIndex = GetViewIndexForPass(StereoPass);
-	check(ViewIndex < (uint32)VisibleAreaMeshes.Num());
-	const FHMDViewMesh& Mesh = VisibleAreaMeshes[ViewIndex];
-
-	if (Mesh.IsValid())
-	{
-<<<<<<< HEAD
+	if (ViewIndex < (uint32)VisibleAreaMeshes.Num() && VisibleAreaMeshes[ViewIndex].IsValid())
+	{
+		const FHMDViewMesh& Mesh = VisibleAreaMeshes[ViewIndex];
+
 		RHICmdList.SetStreamSource(0, Mesh.VertexBufferRHI, 0);
 		RHICmdList.DrawIndexedPrimitive(Mesh.IndexBufferRHI, 0, 0, Mesh.NumVertices, 0, Mesh.NumTriangles, 1);
-=======
-		const ETextureCreateFlags Flags = Layer.Desc.Flags & IStereoLayers::LAYER_FLAG_TEX_CONTINUOUS_UPDATE ?
-			TexCreate_Dynamic : TexCreate_None;
-
-		auto CreateSwapchain = [this](FRHITexture2D* Texture, ETextureCreateFlags Flags)
-		{
-			return RenderBridge->CreateSwapchain(Session,
-				PF_B8G8R8A8,
-				Texture->GetSizeX(),
-				Texture->GetSizeY(),
-				1,
-				Texture->GetNumMips(),
-				Texture->GetNumSamples(),
-				Texture->GetFlags() | Flags,
-				TexCreate_RenderTargetable,
-				Texture->GetClearBinding());
-		};
-
-		if (Layer.NeedReAllocateTexture())
-		{
-			FRHITexture2D* Texture = Layer.Desc.Texture->GetTexture2D();
-			Layer.Swapchain = CreateSwapchain(Texture, Flags);
-			Layer.SwapchainSize = Texture->GetSizeXY();
-			Layer.bUpdateTexture = true;
-		}
-
-		if (Layer.NeedReAllocateLeftTexture())
-		{
-			FRHITexture2D* Texture = Layer.Desc.LeftTexture->GetTexture2D();
-			Layer.LeftSwapchain = CreateSwapchain(Texture, Flags);
-			Layer.bUpdateTexture = true;
-		}
->>>>>>> efc9b2f3
 	}
 	else
 	{
