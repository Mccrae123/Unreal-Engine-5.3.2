// Copyright Epic Games, Inc. All Rights Reserved.

#include "OpenXRHMD_RenderBridge.h"
#include "OpenXRHMD.h"
#include "OpenXRHMD_Swapchain.h"
#include "OpenXRCore.h"

bool FOpenXRRenderBridge::Present(int32& InOutSyncInterval)
{
	bool bNeedsNativePresent = true;

	if (OpenXRHMD)
	{
		OpenXRHMD->OnFinishRendering_RHIThread();
		bNeedsNativePresent = !OpenXRHMD->IsStandaloneStereoOnlyDevice() && bNativePresent_RHIThread;
	}

	InOutSyncInterval = 0; // VSync off

	return bNeedsNativePresent;
}

#ifdef XR_USE_GRAPHICS_API_D3D11
class FD3D11RenderBridge : public FOpenXRRenderBridge
{
public:
	FD3D11RenderBridge(XrInstance InInstance, XrSystemId InSystem)
		: Binding()
	{
		PFN_xrGetD3D11GraphicsRequirementsKHR GetD3D11GraphicsRequirementsKHR;
		XR_ENSURE(xrGetInstanceProcAddr(InInstance, "xrGetD3D11GraphicsRequirementsKHR", (PFN_xrVoidFunction*)&GetD3D11GraphicsRequirementsKHR));

		XrGraphicsRequirementsD3D11KHR Requirements;
		Requirements.type = XR_TYPE_GRAPHICS_REQUIREMENTS_D3D11_KHR;
		Requirements.next = nullptr;
		if (XR_ENSURE(GetD3D11GraphicsRequirementsKHR(InInstance, InSystem, &Requirements)))
		{
			AdapterLuid = reinterpret_cast<uint64&>(Requirements.adapterLuid);
		}
	}

	virtual void* GetGraphicsBinding() override
	{
		Binding.type = XR_TYPE_GRAPHICS_BINDING_D3D11_KHR;
		Binding.next = nullptr;
		Binding.device = GetID3D11DynamicRHI()->RHIGetDevice();
		return &Binding;
	}

<<<<<<< HEAD
	virtual FXRSwapChainPtr CreateSwapchain(XrSession InSession, uint8 Format, uint32 SizeX, uint32 SizeY, uint32 ArraySize, uint32 NumMips, uint32 NumSamples, ETextureCreateFlags CreateFlags, const FClearValueBinding& ClearValueBinding) override final
	{
		return CreateSwapchain_D3D11(InSession, Format, SizeX, SizeY, ArraySize, NumMips, NumSamples, CreateFlags, ClearValueBinding);
=======
	virtual FXRSwapChainPtr CreateSwapchain(XrSession InSession, uint8 Format, uint8& OutActualFormat, uint32 SizeX, uint32 SizeY, uint32 ArraySize, uint32 NumMips, uint32 NumSamples, ETextureCreateFlags CreateFlags, const FClearValueBinding& ClearValueBinding) override final
	{
		return CreateSwapchain_D3D11(InSession, Format, OutActualFormat, SizeX, SizeY, ArraySize, NumMips, NumSamples, CreateFlags, ClearValueBinding);
>>>>>>> d731a049
	}

private:
	XrGraphicsBindingD3D11KHR Binding;
};

FOpenXRRenderBridge* CreateRenderBridge_D3D11(XrInstance InInstance, XrSystemId InSystem) { return new FD3D11RenderBridge(InInstance, InSystem); }
#endif

#ifdef XR_USE_GRAPHICS_API_D3D12
class FD3D12RenderBridge : public FOpenXRRenderBridge
{
public:
	FD3D12RenderBridge(XrInstance InInstance, XrSystemId InSystem)
		: Binding()
	{
		PFN_xrGetD3D12GraphicsRequirementsKHR GetD3D12GraphicsRequirementsKHR;
		XR_ENSURE(xrGetInstanceProcAddr(InInstance, "xrGetD3D12GraphicsRequirementsKHR", (PFN_xrVoidFunction*)&GetD3D12GraphicsRequirementsKHR));

		XrGraphicsRequirementsD3D12KHR Requirements;
		Requirements.type = XR_TYPE_GRAPHICS_REQUIREMENTS_D3D12_KHR;
		Requirements.next = nullptr;
		if (XR_ENSURE(GetD3D12GraphicsRequirementsKHR(InInstance, InSystem, &Requirements)))
		{
			AdapterLuid = reinterpret_cast<uint64&>(Requirements.adapterLuid);
		}
	}

	virtual void* GetGraphicsBinding() override
	{
		Binding.type = XR_TYPE_GRAPHICS_BINDING_D3D12_KHR;
		Binding.next = nullptr;
		Binding.device = GetID3D12DynamicRHI()->RHIGetDevice(0);
		Binding.queue = GetID3D12DynamicRHI()->RHIGetCommandQueue();
		return &Binding;
	}

<<<<<<< HEAD
	virtual FXRSwapChainPtr CreateSwapchain(XrSession InSession, uint8 Format, uint32 SizeX, uint32 SizeY, uint32 ArraySize, uint32 NumMips, uint32 NumSamples, ETextureCreateFlags CreateFlags, const FClearValueBinding& ClearValueBinding) override final
	{
		return CreateSwapchain_D3D12(InSession, Format, SizeX, SizeY, ArraySize, NumMips, NumSamples, CreateFlags, ClearValueBinding);
=======
	virtual FXRSwapChainPtr CreateSwapchain(XrSession InSession, uint8 Format, uint8& OutActualFormat, uint32 SizeX, uint32 SizeY, uint32 ArraySize, uint32 NumMips, uint32 NumSamples, ETextureCreateFlags CreateFlags, const FClearValueBinding& ClearValueBinding) override final
	{
		return CreateSwapchain_D3D12(InSession, Format, OutActualFormat, SizeX, SizeY, ArraySize, NumMips, NumSamples, CreateFlags, ClearValueBinding);
>>>>>>> d731a049
	}

private:
	XrGraphicsBindingD3D12KHR Binding;
};

FOpenXRRenderBridge* CreateRenderBridge_D3D12(XrInstance InInstance, XrSystemId InSystem) { return new FD3D12RenderBridge(InInstance, InSystem); }
#endif

#ifdef XR_USE_GRAPHICS_API_OPENGL
class FOpenGLRenderBridge : public FOpenXRRenderBridge
{
public:
	FOpenGLRenderBridge(XrInstance InInstance, XrSystemId InSystem)
		: Binding()
	{
		PFN_xrGetOpenGLGraphicsRequirementsKHR GetOpenGLGraphicsRequirementsKHR;
		XR_ENSURE(xrGetInstanceProcAddr(InInstance, "xrGetOpenGLGraphicsRequirementsKHR", (PFN_xrVoidFunction*)&GetOpenGLGraphicsRequirementsKHR));

		XrGraphicsRequirementsOpenGLKHR Requirements;
		Requirements.type = XR_TYPE_GRAPHICS_REQUIREMENTS_OPENGL_KHR;
		Requirements.next = nullptr;
		Requirements.minApiVersionSupported = 0;
		Requirements.maxApiVersionSupported = 0;
		XR_ENSURE(GetOpenGLGraphicsRequirementsKHR(InInstance, InSystem, &Requirements));

		IOpenGLDynamicRHI* RHI = GetIOpenGLDynamicRHI();
		XrVersion RHIVersion = XR_MAKE_VERSION(RHI->RHIGetGLMajorVersion(), RHI->RHIGetGLMinorVersion(), 0);
		if (RHIVersion < Requirements.minApiVersionSupported) //-V547
		{
			UE_LOG(LogHMD, Fatal, TEXT("The OpenGL API version does not meet the minimum version required by the OpenXR runtime"));
		}

		if (RHIVersion > Requirements.maxApiVersionSupported) //-V547
		{
			UE_LOG(LogHMD, Warning, TEXT("The OpenGL API version has not been tested with the OpenXR runtime"));
		}
	}

	virtual void* GetGraphicsBinding() override
	{
#if PLATFORM_WINDOWS
		Binding.type = XR_TYPE_GRAPHICS_BINDING_OPENGL_WIN32_KHR;
		Binding.next = nullptr;
		Binding.hDC = wglGetCurrentDC();
		Binding.hGLRC = wglGetCurrentContext();
		return &Binding;
#endif
		return nullptr;
	}

<<<<<<< HEAD
	virtual FXRSwapChainPtr CreateSwapchain(XrSession InSession, uint8 Format, uint32 SizeX, uint32 SizeY, uint32 ArraySize, uint32 NumMips, uint32 NumSamples, ETextureCreateFlags CreateFlags, const FClearValueBinding& ClearValueBinding) override final
	{
		return CreateSwapchain_OpenGL(InSession, Format, SizeX, SizeY, ArraySize, NumMips, NumSamples, CreateFlags, ClearValueBinding);
=======
	virtual FXRSwapChainPtr CreateSwapchain(XrSession InSession, uint8 Format, uint8& OutActualFormat, uint32 SizeX, uint32 SizeY, uint32 ArraySize, uint32 NumMips, uint32 NumSamples, ETextureCreateFlags CreateFlags, const FClearValueBinding& ClearValueBinding) override final
	{
		return CreateSwapchain_OpenGL(InSession, Format, OutActualFormat, SizeX, SizeY, ArraySize, NumMips, NumSamples, CreateFlags, ClearValueBinding);
>>>>>>> d731a049
	}

private:
#if PLATFORM_WINDOWS
	XrGraphicsBindingOpenGLWin32KHR Binding;
#endif
};

FOpenXRRenderBridge* CreateRenderBridge_OpenGL(XrInstance InInstance, XrSystemId InSystem) { return new FOpenGLRenderBridge(InInstance, InSystem); }
#endif

#ifdef XR_USE_GRAPHICS_API_OPENGL_ES
class FOpenGLESRenderBridge : public FOpenXRRenderBridge
{
public:
	FOpenGLESRenderBridge(XrInstance InInstance, XrSystemId InSystem)
		: Binding()
	{
		PFN_xrGetOpenGLESGraphicsRequirementsKHR GetOpenGLESGraphicsRequirementsKHR;
		XR_ENSURE(xrGetInstanceProcAddr(InInstance, "xrGetOpenGLESGraphicsRequirementsKHR", (PFN_xrVoidFunction*)&GetOpenGLESGraphicsRequirementsKHR));

		XrGraphicsRequirementsOpenGLESKHR Requirements;
		Requirements.type = XR_TYPE_GRAPHICS_REQUIREMENTS_OPENGL_ES_KHR;
		Requirements.next = nullptr;
		Requirements.minApiVersionSupported = 0;
		Requirements.maxApiVersionSupported = 0;
		XR_ENSURE(GetOpenGLESGraphicsRequirementsKHR(InInstance, InSystem, &Requirements));

#if PLATFORM_ANDROID
<<<<<<< HEAD
		XrVersion RHIVersion = XR_MAKE_VERSION(FAndroidOpenGL::GLMajorVerion, FAndroidOpenGL::GLMinorVersion, 0);
=======
		IOpenGLDynamicRHI* RHI = GetIOpenGLDynamicRHI();
		XrVersion RHIVersion = XR_MAKE_VERSION(RHI->RHIGetGLMajorVersion(), RHI->RHIGetGLMinorVersion(), 0);
>>>>>>> d731a049
		if (RHIVersion < Requirements.minApiVersionSupported) //-V547
		{
			UE_LOG(LogHMD, Fatal, TEXT("The OpenGLES API version does not meet the minimum version required by the OpenXR runtime"));
		}

		if (RHIVersion > Requirements.maxApiVersionSupported) //-V547
		{
			UE_LOG(LogHMD, Warning, TEXT("The OpenGLES API version has not been tested with the OpenXR runtime"));
		}
#endif
	}

	virtual void* GetGraphicsBinding() override
	{
#if PLATFORM_ANDROID
<<<<<<< HEAD
		Binding.type = XR_TYPE_GRAPHICS_BINDING_OPENGL_ES_ANDROID_KHR;
		Binding.next = nullptr;
		Binding.display = AndroidEGL::GetInstance()->GetDisplay();
		Binding.config = AndroidEGL::GetInstance()->GetConfig();
		Binding.context = AndroidEGL::GetInstance()->GetRenderingContext()->eglContext;
=======
		IOpenGLDynamicRHI* RHI = GetIOpenGLDynamicRHI();
		Binding.type = XR_TYPE_GRAPHICS_BINDING_OPENGL_ES_ANDROID_KHR;
		Binding.next = nullptr;
		Binding.display = RHI->RHIGetEGLDisplay();
		Binding.config = RHI->RHIGetEGLConfig();
		Binding.context = RHI->RHIGetEGLContext();
>>>>>>> d731a049
		return &Binding;
#endif
		return nullptr;
	}

<<<<<<< HEAD
	virtual FXRSwapChainPtr CreateSwapchain(XrSession InSession, uint8 Format, uint32 SizeX, uint32 SizeY, uint32 ArraySize, uint32 NumMips, uint32 NumSamples, ETextureCreateFlags CreateFlags, const FClearValueBinding& ClearValueBinding) override final
	{
		return CreateSwapchain_OpenGLES(InSession, Format, SizeX, SizeY, ArraySize, NumMips, NumSamples, CreateFlags, ClearValueBinding);
=======
	virtual FXRSwapChainPtr CreateSwapchain(XrSession InSession, uint8 Format, uint8& OutActualFormat, uint32 SizeX, uint32 SizeY, uint32 ArraySize, uint32 NumMips, uint32 NumSamples, ETextureCreateFlags CreateFlags, const FClearValueBinding& ClearValueBinding) override final
	{
		return CreateSwapchain_OpenGLES(InSession, Format, OutActualFormat, SizeX, SizeY, ArraySize, NumMips, NumSamples, CreateFlags, ClearValueBinding);
>>>>>>> d731a049
	}

private:
#if PLATFORM_ANDROID
	XrGraphicsBindingOpenGLESAndroidKHR Binding;
#endif
};

FOpenXRRenderBridge* CreateRenderBridge_OpenGLES(XrInstance InInstance, XrSystemId InSystem) { return new FOpenGLESRenderBridge(InInstance, InSystem); }
#endif

#ifdef XR_USE_GRAPHICS_API_VULKAN
class FVulkanRenderBridge : public FOpenXRRenderBridge
{
public:
	FVulkanRenderBridge(XrInstance InInstance, XrSystemId InSystem)
		: Binding()
		, Instance(InInstance)
		, System(InSystem)
	{
		PFN_xrGetVulkanGraphicsRequirementsKHR GetVulkanGraphicsRequirementsKHR;
		XR_ENSURE(xrGetInstanceProcAddr(InInstance, "xrGetVulkanGraphicsRequirementsKHR", (PFN_xrVoidFunction*)&GetVulkanGraphicsRequirementsKHR));

		XrGraphicsRequirementsVulkanKHR Requirements;
		Requirements.type = XR_TYPE_GRAPHICS_REQUIREMENTS_VULKAN_KHR;
		Requirements.next = nullptr;
		Requirements.minApiVersionSupported = 0;
		Requirements.maxApiVersionSupported = 0;
		XR_ENSURE(GetVulkanGraphicsRequirementsKHR(InInstance, InSystem, &Requirements));

		IVulkanDynamicRHI* VulkanRHI = GetIVulkanDynamicRHI();
		const uint32 VulkanVersion = VulkanRHI->RHIGetVulkanVersion();

		// The extension uses the OpenXR version format instead of the Vulkan one
		XrVersion RHIVersion = XR_MAKE_VERSION(
			VK_VERSION_MAJOR(VulkanVersion),
			VK_VERSION_MINOR(VulkanVersion),
			VK_VERSION_PATCH(VulkanVersion)
		);
		if (RHIVersion < Requirements.minApiVersionSupported) //-V547
		{
			UE_LOG(LogHMD, Fatal, TEXT("The Vulkan API version does not meet the minimum version required by the OpenXR runtime"));
		}

		if (RHIVersion > Requirements.maxApiVersionSupported) //-V547
		{
			UE_LOG(LogHMD, Warning, TEXT("The Vulkan API version has not been tested with the OpenXR runtime"));
		}

		PFN_xrGetVulkanGraphicsDeviceKHR GetVulkanGraphicsDeviceKHR;
		XR_ENSURE(xrGetInstanceProcAddr(Instance, "xrGetVulkanGraphicsDeviceKHR", (PFN_xrVoidFunction*)&GetVulkanGraphicsDeviceKHR));
		XR_ENSURE(GetVulkanGraphicsDeviceKHR(Instance, System, VulkanRHI->RHIGetVkInstance(), &Gpu));
	}

	virtual void* GetGraphicsBinding() override
	{
		IVulkanDynamicRHI* VulkanRHI = GetIVulkanDynamicRHI();

		Binding.type = XR_TYPE_GRAPHICS_BINDING_VULKAN_KHR;
		Binding.next = nullptr;
		Binding.instance = VulkanRHI->RHIGetVkInstance();
		Binding.physicalDevice = VulkanRHI->RHIGetVkPhysicalDevice();
		Binding.device = VulkanRHI->RHIGetVkDevice();
		Binding.queueFamilyIndex = VulkanRHI->RHIGetGraphicsQueueFamilyIndex();
		Binding.queueIndex = 0;
		return &Binding;
	}

	virtual uint64 GetGraphicsAdapterLuid() override
	{
		if (!AdapterLuid)
		{
			AdapterLuid = GetIVulkanDynamicRHI()->RHIGetGraphicsAdapterLUID(Gpu);
		}

		return AdapterLuid;
	}

<<<<<<< HEAD
	virtual FXRSwapChainPtr CreateSwapchain(XrSession InSession, uint8 Format, uint32 SizeX, uint32 SizeY, uint32 ArraySize, uint32 NumMips, uint32 NumSamples, ETextureCreateFlags CreateFlags, const FClearValueBinding& ClearValueBinding) override final
	{
		return CreateSwapchain_Vulkan(InSession, Format, SizeX, SizeY, ArraySize, NumMips, NumSamples, CreateFlags, ClearValueBinding);
=======
	virtual FXRSwapChainPtr CreateSwapchain(XrSession InSession, uint8 Format, uint8& OutActualFormat, uint32 SizeX, uint32 SizeY, uint32 ArraySize, uint32 NumMips, uint32 NumSamples, ETextureCreateFlags CreateFlags, const FClearValueBinding& ClearValueBinding) override final
	{
		return CreateSwapchain_Vulkan(InSession, Format, OutActualFormat, SizeX, SizeY, ArraySize, NumMips, NumSamples, CreateFlags, ClearValueBinding);
>>>>>>> d731a049
	}

private:
	XrGraphicsBindingVulkanKHR Binding;
	XrInstance Instance;
	XrSystemId System;
	VkPhysicalDevice Gpu;
};

FOpenXRRenderBridge* CreateRenderBridge_Vulkan(XrInstance InInstance, XrSystemId InSystem) { return new FVulkanRenderBridge(InInstance, InSystem); }
#endif<|MERGE_RESOLUTION|>--- conflicted
+++ resolved
@@ -47,15 +47,9 @@
 		return &Binding;
 	}
 
-<<<<<<< HEAD
-	virtual FXRSwapChainPtr CreateSwapchain(XrSession InSession, uint8 Format, uint32 SizeX, uint32 SizeY, uint32 ArraySize, uint32 NumMips, uint32 NumSamples, ETextureCreateFlags CreateFlags, const FClearValueBinding& ClearValueBinding) override final
-	{
-		return CreateSwapchain_D3D11(InSession, Format, SizeX, SizeY, ArraySize, NumMips, NumSamples, CreateFlags, ClearValueBinding);
-=======
 	virtual FXRSwapChainPtr CreateSwapchain(XrSession InSession, uint8 Format, uint8& OutActualFormat, uint32 SizeX, uint32 SizeY, uint32 ArraySize, uint32 NumMips, uint32 NumSamples, ETextureCreateFlags CreateFlags, const FClearValueBinding& ClearValueBinding) override final
 	{
 		return CreateSwapchain_D3D11(InSession, Format, OutActualFormat, SizeX, SizeY, ArraySize, NumMips, NumSamples, CreateFlags, ClearValueBinding);
->>>>>>> d731a049
 	}
 
 private:
@@ -93,15 +87,9 @@
 		return &Binding;
 	}
 
-<<<<<<< HEAD
-	virtual FXRSwapChainPtr CreateSwapchain(XrSession InSession, uint8 Format, uint32 SizeX, uint32 SizeY, uint32 ArraySize, uint32 NumMips, uint32 NumSamples, ETextureCreateFlags CreateFlags, const FClearValueBinding& ClearValueBinding) override final
-	{
-		return CreateSwapchain_D3D12(InSession, Format, SizeX, SizeY, ArraySize, NumMips, NumSamples, CreateFlags, ClearValueBinding);
-=======
 	virtual FXRSwapChainPtr CreateSwapchain(XrSession InSession, uint8 Format, uint8& OutActualFormat, uint32 SizeX, uint32 SizeY, uint32 ArraySize, uint32 NumMips, uint32 NumSamples, ETextureCreateFlags CreateFlags, const FClearValueBinding& ClearValueBinding) override final
 	{
 		return CreateSwapchain_D3D12(InSession, Format, OutActualFormat, SizeX, SizeY, ArraySize, NumMips, NumSamples, CreateFlags, ClearValueBinding);
->>>>>>> d731a049
 	}
 
 private:
@@ -153,15 +141,9 @@
 		return nullptr;
 	}
 
-<<<<<<< HEAD
-	virtual FXRSwapChainPtr CreateSwapchain(XrSession InSession, uint8 Format, uint32 SizeX, uint32 SizeY, uint32 ArraySize, uint32 NumMips, uint32 NumSamples, ETextureCreateFlags CreateFlags, const FClearValueBinding& ClearValueBinding) override final
-	{
-		return CreateSwapchain_OpenGL(InSession, Format, SizeX, SizeY, ArraySize, NumMips, NumSamples, CreateFlags, ClearValueBinding);
-=======
 	virtual FXRSwapChainPtr CreateSwapchain(XrSession InSession, uint8 Format, uint8& OutActualFormat, uint32 SizeX, uint32 SizeY, uint32 ArraySize, uint32 NumMips, uint32 NumSamples, ETextureCreateFlags CreateFlags, const FClearValueBinding& ClearValueBinding) override final
 	{
 		return CreateSwapchain_OpenGL(InSession, Format, OutActualFormat, SizeX, SizeY, ArraySize, NumMips, NumSamples, CreateFlags, ClearValueBinding);
->>>>>>> d731a049
 	}
 
 private:
@@ -191,12 +173,8 @@
 		XR_ENSURE(GetOpenGLESGraphicsRequirementsKHR(InInstance, InSystem, &Requirements));
 
 #if PLATFORM_ANDROID
-<<<<<<< HEAD
-		XrVersion RHIVersion = XR_MAKE_VERSION(FAndroidOpenGL::GLMajorVerion, FAndroidOpenGL::GLMinorVersion, 0);
-=======
 		IOpenGLDynamicRHI* RHI = GetIOpenGLDynamicRHI();
 		XrVersion RHIVersion = XR_MAKE_VERSION(RHI->RHIGetGLMajorVersion(), RHI->RHIGetGLMinorVersion(), 0);
->>>>>>> d731a049
 		if (RHIVersion < Requirements.minApiVersionSupported) //-V547
 		{
 			UE_LOG(LogHMD, Fatal, TEXT("The OpenGLES API version does not meet the minimum version required by the OpenXR runtime"));
@@ -212,34 +190,20 @@
 	virtual void* GetGraphicsBinding() override
 	{
 #if PLATFORM_ANDROID
-<<<<<<< HEAD
-		Binding.type = XR_TYPE_GRAPHICS_BINDING_OPENGL_ES_ANDROID_KHR;
-		Binding.next = nullptr;
-		Binding.display = AndroidEGL::GetInstance()->GetDisplay();
-		Binding.config = AndroidEGL::GetInstance()->GetConfig();
-		Binding.context = AndroidEGL::GetInstance()->GetRenderingContext()->eglContext;
-=======
 		IOpenGLDynamicRHI* RHI = GetIOpenGLDynamicRHI();
 		Binding.type = XR_TYPE_GRAPHICS_BINDING_OPENGL_ES_ANDROID_KHR;
 		Binding.next = nullptr;
 		Binding.display = RHI->RHIGetEGLDisplay();
 		Binding.config = RHI->RHIGetEGLConfig();
 		Binding.context = RHI->RHIGetEGLContext();
->>>>>>> d731a049
 		return &Binding;
 #endif
 		return nullptr;
 	}
 
-<<<<<<< HEAD
-	virtual FXRSwapChainPtr CreateSwapchain(XrSession InSession, uint8 Format, uint32 SizeX, uint32 SizeY, uint32 ArraySize, uint32 NumMips, uint32 NumSamples, ETextureCreateFlags CreateFlags, const FClearValueBinding& ClearValueBinding) override final
-	{
-		return CreateSwapchain_OpenGLES(InSession, Format, SizeX, SizeY, ArraySize, NumMips, NumSamples, CreateFlags, ClearValueBinding);
-=======
 	virtual FXRSwapChainPtr CreateSwapchain(XrSession InSession, uint8 Format, uint8& OutActualFormat, uint32 SizeX, uint32 SizeY, uint32 ArraySize, uint32 NumMips, uint32 NumSamples, ETextureCreateFlags CreateFlags, const FClearValueBinding& ClearValueBinding) override final
 	{
 		return CreateSwapchain_OpenGLES(InSession, Format, OutActualFormat, SizeX, SizeY, ArraySize, NumMips, NumSamples, CreateFlags, ClearValueBinding);
->>>>>>> d731a049
 	}
 
 private:
@@ -318,15 +282,9 @@
 		return AdapterLuid;
 	}
 
-<<<<<<< HEAD
-	virtual FXRSwapChainPtr CreateSwapchain(XrSession InSession, uint8 Format, uint32 SizeX, uint32 SizeY, uint32 ArraySize, uint32 NumMips, uint32 NumSamples, ETextureCreateFlags CreateFlags, const FClearValueBinding& ClearValueBinding) override final
-	{
-		return CreateSwapchain_Vulkan(InSession, Format, SizeX, SizeY, ArraySize, NumMips, NumSamples, CreateFlags, ClearValueBinding);
-=======
 	virtual FXRSwapChainPtr CreateSwapchain(XrSession InSession, uint8 Format, uint8& OutActualFormat, uint32 SizeX, uint32 SizeY, uint32 ArraySize, uint32 NumMips, uint32 NumSamples, ETextureCreateFlags CreateFlags, const FClearValueBinding& ClearValueBinding) override final
 	{
 		return CreateSwapchain_Vulkan(InSession, Format, OutActualFormat, SizeX, SizeY, ArraySize, NumMips, NumSamples, CreateFlags, ClearValueBinding);
->>>>>>> d731a049
 	}
 
 private:
