// Copyright Epic Games, Inc. All Rights Reserved.

#pragma once
#include "GenericPlatform/IInputInterface.h"
#include "XRMotionControllerBase.h"
#include "IOpenXRInputPlugin.h"
#include "IInputDevice.h"
#include "IHapticDevice.h"

#include <openxr/openxr.h>

class FOpenXRHMD;
struct FInputActionKeyMapping;
struct FInputAxisKeyMapping;

class FOpenXRInputPlugin : public IOpenXRInputPlugin
{
public:
	struct FOpenXRAction
	{
		XrActionSet		Set;
		XrActionType	Type;
		FName			Name;
		XrAction		Handle;

		TMap<TPair<XrPath, XrPath>, FName> KeyMap;

		FOpenXRAction(XrActionSet InActionSet, XrActionType InActionType, const FName& InName, const TArray<XrPath>& SubactionPaths);
	};

	struct FOpenXRController
	{
		XrActionSet		ActionSet;
		XrAction		Action;
		XrAction		VibrationAction;
		int32			DeviceId;

		FOpenXRController(FOpenXRHMD* HMD, XrActionSet InActionSet, const char* InName);
	};

	struct FInteractionProfile
	{
	public:
<<<<<<< HEAD
		XrPath Path;
		TArray<XrActionSuggestedBinding> Bindings;

		FInteractionProfile(XrPath InProfile);
=======
		bool HasHaptics;
		XrPath Path;
		TArray<XrActionSuggestedBinding> Bindings;

		FInteractionProfile(XrPath InProfile, bool InHasHaptics);
>>>>>>> 90fae962
	};

	class FOpenXRInput : public IInputDevice, public FXRMotionControllerBase, public IHapticDevice, public TSharedFromThis<FOpenXRInput>
	{
	public:
		FOpenXRInput(FOpenXRHMD* HMD);
		virtual ~FOpenXRInput();

		// IInputDevice overrides
		virtual void Tick(float DeltaTime) override;
		virtual void SendControllerEvents() override;
		virtual void SetMessageHandler(const TSharedRef< FGenericApplicationMessageHandler >& InMessageHandler) override;
		virtual bool Exec(UWorld* InWorld, const TCHAR* Cmd, FOutputDevice& Ar) override;
		virtual void SetChannelValue(int32 ControllerId, FForceFeedbackChannelType ChannelType, float Value) override;
		virtual void SetChannelValues(int32 ControllerId, const FForceFeedbackValues &values) override;

		// IMotionController overrides
		virtual FName GetMotionControllerDeviceTypeName() const override;
		virtual bool GetControllerOrientationAndPosition(const int32 ControllerIndex, const EControllerHand DeviceHand, FRotator& OutOrientation, FVector& OutPosition, float WorldToMetersScale) const override;
		virtual ETrackingStatus GetControllerTrackingStatus(const int32 ControllerIndex, const EControllerHand DeviceHand) const override;

		// IHapticDevice overrides
		IHapticDevice* GetHapticDevice() override { return (IHapticDevice*)this; }
		virtual void SetHapticFeedbackValues(int32 ControllerId, int32 Hand, const FHapticFeedbackValues& Values) override;

		virtual void GetHapticFrequencyRange(float& MinFrequency, float& MaxFrequency) const override;
		virtual float GetHapticAmplitudeScale() const override;

	private:
		static const XrDuration MaxFeedbackDuration = 2500000000; // 2.5 seconds

		FOpenXRHMD* OpenXRHMD;

		TArray<XrActiveActionSet> ActionSets;
		TArray<XrPath> SubactionPaths;
		TArray<FOpenXRAction> Actions;
		TMap<EControllerHand, FOpenXRController> Controllers;

		bool bActionsBound;
<<<<<<< HEAD
=======

>>>>>>> 90fae962
		void BuildActions();
		void DestroyActions();

		template<typename T>
		int32 SuggestBindings(XrInstance Instance, FOpenXRAction& Action, const TArray<T>& Mappings, TMap<FString, FInteractionProfile>& Profiles);

		/** handler to send all messages to */
		TSharedRef<FGenericApplicationMessageHandler> MessageHandler;
	};

	FOpenXRInputPlugin();
	virtual ~FOpenXRInputPlugin();

	virtual void StartupModule() override;
	virtual TSharedPtr< class IInputDevice > CreateInputDevice(const TSharedRef< FGenericApplicationMessageHandler >& InMessageHandler) override;

private:
	void RegisterKeys();
	FOpenXRHMD* GetOpenXRHMD() const;

private:
	TSharedPtr<FOpenXRInput> InputDevice;
};<|MERGE_RESOLUTION|>--- conflicted
+++ resolved
@@ -41,18 +41,11 @@
 	struct FInteractionProfile
 	{
 	public:
-<<<<<<< HEAD
-		XrPath Path;
-		TArray<XrActionSuggestedBinding> Bindings;
-
-		FInteractionProfile(XrPath InProfile);
-=======
 		bool HasHaptics;
 		XrPath Path;
 		TArray<XrActionSuggestedBinding> Bindings;
 
 		FInteractionProfile(XrPath InProfile, bool InHasHaptics);
->>>>>>> 90fae962
 	};
 
 	class FOpenXRInput : public IInputDevice, public FXRMotionControllerBase, public IHapticDevice, public TSharedFromThis<FOpenXRInput>
@@ -92,10 +85,7 @@
 		TMap<EControllerHand, FOpenXRController> Controllers;
 
 		bool bActionsBound;
-<<<<<<< HEAD
-=======
 
->>>>>>> 90fae962
 		void BuildActions();
 		void DestroyActions();
 
