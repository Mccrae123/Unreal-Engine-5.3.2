--- conflicted
+++ resolved
@@ -6,7 +6,6 @@
 #include "IOpenXRInputPlugin.h"
 #include "IInputDevice.h"
 #include "IHapticDevice.h"
-#include "XRInputSettings.h"
 
 #include <openxr/openxr.h>
 
@@ -22,21 +21,11 @@
 		XrActionSet		Set;
 		XrActionType	Type;
 		FName			Name;
-<<<<<<< HEAD
-		TArray<FKey>	Keys;
-		XrAction		Handle;
-
-		FOpenXRAction(XrActionSet InActionSet, XrActionType InActionType, const FName& InName);
-
-		FOpenXRAction(XrActionSet InSet, const TArray<FInputActionKeyMapping>& InActionKeys);
-		FOpenXRAction(XrActionSet InSet, const TArray<FInputAxisKeyMapping>& InAxisKeys);
-=======
 		XrAction		Handle;
 
 		TMap<TPair<XrPath, XrPath>, FName> KeyMap;
 
 		FOpenXRAction(XrActionSet InActionSet, XrActionType InActionType, const FName& InName, const TArray<XrPath>& SubactionPaths);
->>>>>>> 69078e53
 	};
 
 	struct FOpenXRController
@@ -47,15 +36,6 @@
 		int32			DeviceId;
 
 		FOpenXRController(FOpenXRHMD* HMD, XrActionSet InActionSet, const char* InName);
-<<<<<<< HEAD
-	};
-
-	class FOpenXRInput :
-		public IInputDevice,
-		public FXRMotionControllerBase,
-		public IHapticDevice,
-		public TSharedFromThis<FOpenXRInput>
-=======
 	};
 
 	struct FInteractionProfile
@@ -68,7 +48,6 @@
 	};
 
 	class FOpenXRInput : public IInputDevice, public FXRMotionControllerBase, public IHapticDevice, public TSharedFromThis<FOpenXRInput>
->>>>>>> 69078e53
 	{
 	public:
 		FOpenXRInput(FOpenXRHMD* HMD);
@@ -103,14 +82,6 @@
 		TArray<XrPath> SubactionPaths;
 		TArray<FOpenXRAction> Actions;
 		TMap<EControllerHand, FOpenXRController> Controllers;
-<<<<<<< HEAD
-
-		bool bActionsBound;
-
-		void InitActions();
-		void DestroyActions();
-		void SuggestedBindings(XrInstance Instance, const char* Profile, const FXRInteractionProfileSettings& Settings, const TArray<FXRSuggestedBinding>& SuggestedBindings);
-=======
 
 		bool bActionsBound;
 		void BuildActions();
@@ -118,7 +89,6 @@
 
 		template<typename T>
 		int32 SuggestBindings(XrInstance Instance, FOpenXRAction& Action, const TArray<T>& Mappings, TMap<FString, FInteractionProfile>& Profiles);
->>>>>>> 69078e53
 
 		/** handler to send all messages to */
 		TSharedRef<FGenericApplicationMessageHandler> MessageHandler;
@@ -130,7 +100,6 @@
 	FOpenXRHMD* GetOpenXRHMD() const;
 
 	virtual void StartupModule() override;
-	virtual void ShutdownModule() override;
 	virtual TSharedPtr< class IInputDevice > CreateInputDevice(const TSharedRef< FGenericApplicationMessageHandler >& InMessageHandler) override;
 
 private:
