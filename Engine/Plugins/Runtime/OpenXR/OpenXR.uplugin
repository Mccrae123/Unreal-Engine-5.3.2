{
	"FileVersion": 3,
	"Version": 1,
	"VersionName": "1.0",
	"FriendlyName": "OpenXR",
	"Description": "OpenXR is an open VR/AR standard",
	"Category": "Virtual Reality",
	"CreatedBy": "Epic Games, Inc.",
	"CreatedByURL": "https://epicgames.com",
	"DocsURL": "",
	"MarketplaceURL": "",
	"SupportURL": "",
	"EnabledByDefault": false,
	"CanContainContent": true,
	"IsBetaVersion": false,
	"Installed": false,
	"SupportedTargetPlatforms": [
		"Win64",
		"Linux",
		"Android"
	],
	"Modules": [
		{
			"Name": "OpenXRHMD",
			"Type": "Runtime",
			"LoadingPhase": "PostConfigInit",
			"PlatformAllowList": [
				"Win64",
				"Linux",
				"Android"
			]
		},
		{
			"Name": "OpenXRInput",
			"Type": "Runtime",
			"LoadingPhase": "PostEngineInit",
			"PlatformAllowList": [
				"Win64",
				"Linux",
				"Android"
			]
		},
		{
			"Name": "OpenXRAR",
			"Type": "Runtime",
			"LoadingPhase": "PostConfigInit",
			"PlatformAllowList": [
				"Win64",
				"Linux",
				"Android"
			]
		},
		{
			"Name": "OpenXREditor",
			"Type": "Editor",
			"LoadingPhase": "Default",
			"PlatformAllowList": [
				"Win64",
				"Linux"
			]
		}
	],
	"Plugins": [
		{
<<<<<<< HEAD
=======
			"Name": "XRBase",
			"Enabled": true
		},
		{
>>>>>>> 4af6daef
			"Name": "EnhancedInput",
			"Enabled": true
		}
	]
}<|MERGE_RESOLUTION|>--- conflicted
+++ resolved
@@ -62,13 +62,10 @@
 	],
 	"Plugins": [
 		{
-<<<<<<< HEAD
-=======
 			"Name": "XRBase",
 			"Enabled": true
 		},
 		{
->>>>>>> 4af6daef
 			"Name": "EnhancedInput",
 			"Enabled": true
 		}
