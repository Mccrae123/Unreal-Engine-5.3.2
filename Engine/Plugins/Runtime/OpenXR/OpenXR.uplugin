--- conflicted
+++ resolved
@@ -1,21 +1,4 @@
 {
-<<<<<<< HEAD
-	"FileVersion" : 3,
-	"Version" : 1,
-	"VersionName" : "1.0",
-	"FriendlyName" : "OpenXR",
-	"Description" : "OpenXR is an open VR/AR standard",
-	"Category" : "Virtual Reality",
-	"CreatedBy" : "Epic Games, Inc.",
-	"CreatedByURL" : "http://epicgames.com",
-	"DocsURL" : "",
-	"MarketplaceURL" : "",
-	"SupportURL" : "",
-	"EnabledByDefault" : false,
-	"CanContainContent" : true,
-	"IsBetaVersion" : false,
-	"Installed" : false,
-=======
 	"FileVersion": 3,
 	"Version": 1,
 	"VersionName": "1.0",
@@ -31,7 +14,6 @@
 	"CanContainContent": true,
 	"IsBetaVersion": false,
 	"Installed": false,
->>>>>>> d731a049
 	"SupportedTargetPlatforms": [
 		"Win64",
 		"Linux",
