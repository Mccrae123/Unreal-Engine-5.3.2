--- conflicted
+++ resolved
@@ -44,21 +44,13 @@
 	// (only SetUnrealInsightsLayoutIni which is extending the layouts of pre made individual tabs, not the the overall session layout)
 	if (!GIsEditor)
 	{
-<<<<<<< HEAD
-		TickerHandle = FTicker::GetCoreTicker().AddTicker(TEXT("NetworkPredictionInsights"), 0.0f, [&UnrealInsightsModule](float DeltaTime)
-=======
 		TickerHandle = FTSTicker::GetCoreTicker().AddTicker(TEXT("NetworkPredictionInsights"), 0.0f, [&UnrealInsightsModule](float DeltaTime)
->>>>>>> 6bbb88c8
 		{
 			QUICK_SCOPE_CYCLE_COUNTER(STAT_FNetworkPredictionInsightsModule_Tick);
 			auto SessionPtr = UnrealInsightsModule.GetAnalysisSession();
 			if (SessionPtr.IsValid())
 			{
-<<<<<<< HEAD
-				Trace::FAnalysisSessionReadScope SessionReadScope(*SessionPtr.Get());
-=======
 				TraceServices::FAnalysisSessionReadScope SessionReadScope(*SessionPtr.Get());
->>>>>>> 6bbb88c8
 				if (const INetworkPredictionProvider* NetworkPredictionProvider = ReadNetworkPredictionProvider(*SessionPtr.Get()))
 				{
 					auto NetworkPredictionTraceVersion = NetworkPredictionProvider->GetNetworkPredictionTraceVersion();
