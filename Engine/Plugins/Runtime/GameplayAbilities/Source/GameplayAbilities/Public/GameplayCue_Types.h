// Copyright Epic Games, Inc. All Rights Reserved.

#pragma once

#include "CoreMinimal.h"
#include "UObject/ObjectMacros.h"
#include "GameplayTagContainer.h"
#include "GameplayEffectTypes.h"
#include "GameplayPrediction.h"
#include "UObject/ObjectKey.h"
#include "GameplayEffect.h"
#include "GameplayCue_Types.generated.h"

class AGameplayCueNotify_Actor;
class UAbilitySystemComponent;
class UGameplayCueSet;


/** Describes what type of payload is attached to a cue execution, we only replicate what is needed */
UENUM()
enum class EGameplayCuePayloadType : uint8
{
	/** Uses FGameplayCueParameters */
	CueParameters,
	/** Uses FGameplayEffectSpecForRPC */
	FromSpec,
};


/** Structure to keep track of pending gameplay cues that haven't been applied yet. */
USTRUCT()
struct FGameplayCuePendingExecute
{
	GENERATED_USTRUCT_BODY()

	FGameplayCuePendingExecute() {}

	/** List of tags, we allocate one as there is almost always exactly one tag */
	TArray<FGameplayTag, TInlineAllocator<1> > GameplayCueTags;
	
	/** Prediction key that spawned this cue */
	UPROPERTY()
	FPredictionKey PredictionKey;

	/** What type of payload is attached to this cue */
	UPROPERTY()
	EGameplayCuePayloadType PayloadType = EGameplayCuePayloadType::CueParameters;

	/** What component to send the cue on */
	UPROPERTY()
	TObjectPtr<UAbilitySystemComponent> OwningComponent = nullptr;

	/** If this cue is from a spec, here's the copy of that spec */
	UPROPERTY()
	FGameplayEffectSpecForRPC FromSpec;

	/** Store the full cue parameters or just the effect context depending on type */
	UPROPERTY()
	FGameplayCueParameters CueParameters;
};

USTRUCT()
struct FGameplayCueNotifyActorArray
{
	GENERATED_BODY()

	UPROPERTY(transient)
<<<<<<< HEAD
	TArray<AGameplayCueNotify_Actor*> Actors;
=======
	TArray<TObjectPtr<AGameplayCueNotify_Actor>> Actors;
>>>>>>> d731a049
};

/** Struct for pooling and preallocating gameplaycuenotify_actor classes. This data is per world and used to track what actors are available to recycle and which classes need to preallocate instances of those actors */
USTRUCT()
struct FPreallocationInfo
{
	GENERATED_USTRUCT_BODY()

	/** Raw list of pooled instances. This relies on NotifyGameplayCueActorEndPlay always being called when actor is destroyed */
	UPROPERTY(transient)
<<<<<<< HEAD
	TMap<UClass*, FGameplayCueNotifyActorArray> PreallocatedInstances;
=======
	TMap<TObjectPtr<UClass>, FGameplayCueNotifyActorArray> PreallocatedInstances;
>>>>>>> d731a049

	/** List of classes that will be pooled */
	UPROPERTY(transient)
	TArray<TSubclassOf<AGameplayCueNotify_Actor>> ClassesNeedingPreallocation;

	/** World that owns this list */
	FObjectKey OwningWorldKey;
};


/** Struct that is used by the gameplaycue manager to tie an instanced gameplaycue to the calling gamecode. Usually this is just the target actor, but can also be unique per instigator/sourceobject */
struct FGCNotifyActorKey
{
	FGCNotifyActorKey()
	{

	}

	FGCNotifyActorKey(AActor* InTargetActor, UClass* InCueClass, AActor* InInstigatorActor=nullptr, const UObject* InSourceObj=nullptr)
	{
		TargetActor = FObjectKey(InTargetActor);
		OptionalInstigatorActor = FObjectKey(InInstigatorActor);
		OptionalSourceObject = FObjectKey(InSourceObj);
		CueClass = FObjectKey(InCueClass);
	}

	

	FObjectKey	TargetActor;
	FObjectKey	OptionalInstigatorActor;
	FObjectKey	OptionalSourceObject;
	FObjectKey	CueClass;

	FORCEINLINE bool operator==(const FGCNotifyActorKey& Other) const
	{
		return TargetActor == Other.TargetActor && CueClass == Other.CueClass &&
				OptionalInstigatorActor == Other.OptionalInstigatorActor && OptionalSourceObject == Other.OptionalSourceObject;
	}
};

FORCEINLINE uint32 GetTypeHash(const FGCNotifyActorKey& Key)
{
	return GetTypeHash(Key.TargetActor)	^
			GetTypeHash(Key.OptionalInstigatorActor) ^
			GetTypeHash(Key.OptionalSourceObject) ^
			GetTypeHash(Key.CueClass);
}

/**
 *	FScopedGameplayCueSendContext
 *	Add this around code that sends multiple gameplay cues to allow grouping them into a smalkler number of cues for more efficient networking
 */
struct GAMEPLAYABILITIES_API FScopedGameplayCueSendContext
{
	FScopedGameplayCueSendContext();
	~FScopedGameplayCueSendContext();
};

/** Delegate for when GC notifies are added or removed from manager */
DECLARE_MULTICAST_DELEGATE(FOnGameplayCueNotifyChange);<|MERGE_RESOLUTION|>--- conflicted
+++ resolved
@@ -65,11 +65,7 @@
 	GENERATED_BODY()
 
 	UPROPERTY(transient)
-<<<<<<< HEAD
-	TArray<AGameplayCueNotify_Actor*> Actors;
-=======
 	TArray<TObjectPtr<AGameplayCueNotify_Actor>> Actors;
->>>>>>> d731a049
 };
 
 /** Struct for pooling and preallocating gameplaycuenotify_actor classes. This data is per world and used to track what actors are available to recycle and which classes need to preallocate instances of those actors */
@@ -80,11 +76,7 @@
 
 	/** Raw list of pooled instances. This relies on NotifyGameplayCueActorEndPlay always being called when actor is destroyed */
 	UPROPERTY(transient)
-<<<<<<< HEAD
-	TMap<UClass*, FGameplayCueNotifyActorArray> PreallocatedInstances;
-=======
 	TMap<TObjectPtr<UClass>, FGameplayCueNotifyActorArray> PreallocatedInstances;
->>>>>>> d731a049
 
 	/** List of classes that will be pooled */
 	UPROPERTY(transient)
