// Copyright Epic Games, Inc. All Rights Reserved.

#pragma once

#include "ActiveGameplayEffectHandle.h"
#include "CoreMinimal.h"
#include "GameplayEffectAttributeCaptureDefinition.h"
#include "UObject/ObjectMacros.h"
#include "UObject/Object.h"
#include "UObject/Class.h"
#include "Templates/SubclassOf.h"
#include "Engine/NetSerialization.h"
#include "GameFramework/Actor.h"
#include "GameplayTagContainer.h"
#include "AttributeSet.h"
#include "PhysicalMaterials/PhysicalMaterial.h"
#include "GameplayEffectTypes.generated.h"

#define SKILL_SYSTEM_AGGREGATOR_DEBUG 1

#if SKILL_SYSTEM_AGGREGATOR_DEBUG
	#define SKILL_AGG_DEBUG( Format, ... ) *FString::Printf(Format, ##__VA_ARGS__)
#else
	#define SKILL_AGG_DEBUG( Format, ... ) nullptr
#endif

class Error;
class UAbilitySystemComponent;
class UGameplayAbility;
struct FActiveGameplayEffect;
struct FGameplayEffectModCallbackData;
struct FGameplayEffectSpec;
struct FHitResult;
struct FMinimalReplicationTagCountMapForNetSerializer;
namespace UE::Net
{
	struct FGameplayEffectContextHandleAccessorForNetSerializer;
	class FMinimalReplicationTagCountMapReplicationFragment;
}

/** Wrappers to convert enum to string. These are fairly slow */
GAMEPLAYABILITIES_API FString EGameplayModOpToString(int32 Type);
GAMEPLAYABILITIES_API FString EGameplayModToString(int32 Type);
GAMEPLAYABILITIES_API FString EGameplayModEffectToString(int32 Type);
GAMEPLAYABILITIES_API FString EGameplayCueEventToString(int32 Type);


/** Valid gameplay modifier evaluation channels; Displayed and renamed via game-specific aliases and options */
UENUM()
enum class EGameplayModEvaluationChannel : uint8
{
	Channel0 UMETA(Hidden),
	Channel1 UMETA(Hidden),
	Channel2 UMETA(Hidden),
	Channel3 UMETA(Hidden),
	Channel4 UMETA(Hidden),
	Channel5 UMETA(Hidden),
	Channel6 UMETA(Hidden),
	Channel7 UMETA(Hidden),
	Channel8 UMETA(Hidden),
	Channel9 UMETA(Hidden),

	// Always keep last
	Channel_MAX UMETA(Hidden)
};


/** Struct representing evaluation channel settings for a gameplay modifier */
USTRUCT()
struct GAMEPLAYABILITIES_API FGameplayModEvaluationChannelSettings
{
	GENERATED_USTRUCT_BODY()
	
	/** Constructor */
	FGameplayModEvaluationChannelSettings();

	/**
	 * Get the modifier evaluation channel to use
	 * 
	 * @return	Either the channel directly specified within the settings, if valid, or Channel0 in the event of a game not using modifier
	 *			channels or in the case of an invalid channel being specified within the settings
	 */
	EGameplayModEvaluationChannel GetEvaluationChannel() const;

	/** Editor-only constants to aid in hiding evaluation channel settings when appropriate */
#if WITH_EDITORONLY_DATA
	static const FName ForceHideMetadataKey;
	static const FString ForceHideMetadataEnabledValue;
#endif // #if WITH_EDITORONLY_DATA

	void SetEvaluationChannel(EGameplayModEvaluationChannel NewChannel);

<<<<<<< HEAD
=======
	bool operator==(const FGameplayModEvaluationChannelSettings& Other) const;
	bool operator!=(const FGameplayModEvaluationChannelSettings& Other) const;

>>>>>>> 4af6daef
protected:

	/** Channel the settings would prefer to use, if possible/valid */
	UPROPERTY(EditDefaultsOnly, Category=EvaluationChannel)
	EGameplayModEvaluationChannel Channel;

	// Allow the details customization as a friend so it can handle custom display of the struct
	friend class FGameplayModEvaluationChannelSettingsDetails;
};


UENUM(BlueprintType)
namespace EGameplayModOp
{
	/** Defines the ways that mods will modify attributes. Numeric ones operate on the existing value, override ignores it */
	enum Type : int
	{		
		/** Numeric. */
		Additive = 0		UMETA(DisplayName="Add"),
		/** Numeric. */
		Multiplicitive		UMETA(DisplayName = "Multiply"),
		/** Numeric. */
		Division			UMETA(DisplayName = "Divide"),

		/** Other. */
		Override 			UMETA(DisplayName="Override"),	// This should always be the first non numeric ModOp

		// This must always be at the end.
		Max					UMETA(DisplayName="Invalid")
	};
}

namespace GameplayEffectUtilities
{
	/**
	 * Helper function to retrieve the modifier bias based upon modifier operation
	 * 
	 * @param ModOp	Modifier operation to retrieve the modifier bias for
	 * 
	 * @return Modifier bias for the specified operation
	 */
	GAMEPLAYABILITIES_API float GetModifierBiasByModifierOp(EGameplayModOp::Type ModOp);

	/**
	 * Helper function to compute the stacked modifier magnitude from a base magnitude, given a stack count and modifier operation
	 * 
	 * @param BaseComputedMagnitude	Base magnitude to compute from
	 * @param StackCount			Stack count to use for the calculation
	 * @param ModOp					Modifier operation to use
	 * 
	 * @return Computed modifier magnitude with stack count factored in
	 */
	GAMEPLAYABILITIES_API float ComputeStackedModifierMagnitude(float BaseComputedMagnitude, int32 StackCount, EGameplayModOp::Type ModOp);
}

/** Enumeration for ways a single GameplayEffect asset can stack. */
UENUM()
enum class EGameplayEffectStackingType : uint8
{
	/** No stacking. Multiple applications of this GameplayEffect are treated as separate instances. */
	None,
	/** Each caster has its own stack. */
	AggregateBySource,
	/** Each target has its own stack. */
	AggregateByTarget,
};




/** Data that describes what happened in an attribute modification. This is passed to ability set callbacks */
USTRUCT(BlueprintType)
struct FGameplayModifierEvaluatedData
{
	GENERATED_USTRUCT_BODY()

	FGameplayModifierEvaluatedData()
		: Attribute()
		, ModifierOp(EGameplayModOp::Additive)
		, Magnitude(0.f)
		, IsValid(false)
	{
	}

	FGameplayModifierEvaluatedData(const FGameplayAttribute& InAttribute, TEnumAsByte<EGameplayModOp::Type> InModOp, float InMagnitude, FActiveGameplayEffectHandle InHandle = FActiveGameplayEffectHandle())
		: Attribute(InAttribute)
		, ModifierOp(InModOp)
		, Magnitude(InMagnitude)
		, Handle(InHandle)
		, IsValid(true)
	{
	}

	/** What attribute was modified */
	UPROPERTY()
	FGameplayAttribute Attribute;

	/** The numeric operation of this modifier: Override, Add, Multiply, etc  */
	UPROPERTY()
	TEnumAsByte<EGameplayModOp::Type> ModifierOp;

	/** The raw magnitude of the applied attribute, this is generally before being clamped */
	UPROPERTY()
	float Magnitude;

	/** Handle of the active gameplay effect that originated us. Will be invalid in many cases */
	UPROPERTY()
	FActiveGameplayEffectHandle	Handle;

	/** True if something was evaluated */
	UPROPERTY()
	bool IsValid;

	FString ToSimpleString() const
	{
		return FString::Printf(TEXT("%s %s EvalMag: %f"), *Attribute.GetName(), *EGameplayModOpToString(ModifierOp), Magnitude);
	}
};


/**
 * Data structure that stores an instigator and related data, such as positions and targets
 * Games can subclass this structure and add game-specific information
 * It is passed throughout effect execution so it is a great place to track transient information about an execution
 */
USTRUCT()
struct GAMEPLAYABILITIES_API FGameplayEffectContext
{
	GENERATED_USTRUCT_BODY()

	FGameplayEffectContext()
	: AbilityLevel(1)
	, WorldOrigin(ForceInitToZero)
	, bHasWorldOrigin(false)
	, bReplicateSourceObject(false)
	, bReplicateInstigator(false)
	, bReplicateEffectCauser(false)
	{
	}

	FGameplayEffectContext(AActor* InInstigator, AActor* InEffectCauser)
	: AbilityLevel(1)
	, WorldOrigin(ForceInitToZero)
	, bHasWorldOrigin(false)
	, bReplicateSourceObject(false)
	, bReplicateInstigator(false)
	, bReplicateEffectCauser(false)
	{
		FGameplayEffectContext::AddInstigator(InInstigator, InEffectCauser);
	}

	virtual ~FGameplayEffectContext()
	{
	}

	/** Returns the list of gameplay tags applicable to this effect, defaults to the owner's tags. SpecTagContainer remains untouched by default. */
	virtual void GetOwnedGameplayTags(OUT FGameplayTagContainer& ActorTagContainer, OUT FGameplayTagContainer& SpecTagContainer) const;

	/** Sets the instigator and effect causer. Instigator is who owns the ability that spawned this, EffectCauser is the actor that is the physical source of the effect, such as a weapon. They can be the same. */
	virtual void AddInstigator(class AActor *InInstigator, class AActor *InEffectCauser);

	/** Sets the ability that was used to spawn this */
	virtual void SetAbility(const UGameplayAbility* InGameplayAbility);

	/** Returns the immediate instigator that applied this effect */
	virtual AActor* GetInstigator() const
	{
		return Instigator.Get();
	}

	/** Returns the CDO of the ability used to instigate this context */
	const UGameplayAbility* GetAbility() const;

	/** Returns the specific instance that instigated this, may not always be set */
	const UGameplayAbility* GetAbilityInstance_NotReplicated() const;

	/** Gets the ability level this was evaluated at */
	int32 GetAbilityLevel() const
	{
		return AbilityLevel;
	}

	/** Returns the ability system component of the instigator of this effect */
	virtual UAbilitySystemComponent* GetInstigatorAbilitySystemComponent() const
	{
		return InstigatorAbilitySystemComponent.Get();
	}

	/** Returns the physical actor tied to the application of this effect */
	virtual AActor* GetEffectCauser() const
	{
		return EffectCauser.Get();
	}

	/** Modify the effect causer actor, useful when that information is added after creation */
	void SetEffectCauser(AActor* InEffectCauser)
	{
		EffectCauser = InEffectCauser;
		bReplicateEffectCauser = CanActorReferenceBeReplicated(InEffectCauser);
	}

	/** Should always return the original instigator that started the whole chain. Subclasses can override what this does */
	virtual AActor* GetOriginalInstigator() const
	{
		return Instigator.Get();
	}

	/** Returns the ability system component of the instigator that started the whole chain */
	virtual UAbilitySystemComponent* GetOriginalInstigatorAbilitySystemComponent() const
	{
		return InstigatorAbilitySystemComponent.Get();
	}

	/** Sets the object this effect was created from. */
	virtual void AddSourceObject(const UObject* NewSourceObject)
	{
		SourceObject = MakeWeakObjectPtr(const_cast<UObject*>(NewSourceObject));
		bReplicateSourceObject = NewSourceObject && NewSourceObject->IsSupportedForNetworking();
	}

	/** Returns the object this effect was created from. */
	virtual UObject* GetSourceObject() const
	{
		return SourceObject.Get();
	}

	/** Add actors to the stored actor list */
	virtual void AddActors(const TArray<TWeakObjectPtr<AActor>>& IActor, bool bReset = false);

	/** Add a hit result for targeting */
	virtual void AddHitResult(const FHitResult& InHitResult, bool bReset = false);

	/** Returns actor list, may be empty */
	virtual const TArray<TWeakObjectPtr<AActor>>& GetActors() const
	{
		return Actors;
	}

	/** Returns hit result, this can be null */
	virtual const FHitResult* GetHitResult() const
	{
		return const_cast<FGameplayEffectContext*>(this)->GetHitResult();
	}

	/** Returns hit result, this can be null */
	virtual FHitResult* GetHitResult()
	{
		return HitResult.Get();
	}

	/** Adds an origin point */
	virtual void AddOrigin(FVector InOrigin);

	/** Returns origin point, may be invalid if HasOrigin is false */
	virtual const FVector& GetOrigin() const
	{
		return WorldOrigin;
	}

	/** Returns true if GetOrigin will give valid information */
	virtual bool HasOrigin() const
	{
		return bHasWorldOrigin;
	}

	/** Returns debug string */
	virtual FString ToString() const;

	/** Returns the actual struct used for serialization, subclasses must override this! */
	virtual UScriptStruct* GetScriptStruct() const
	{
		return FGameplayEffectContext::StaticStruct();
	}

	/** Creates a copy of this context, used to duplicate for later modifications */
	virtual FGameplayEffectContext* Duplicate() const
	{
		FGameplayEffectContext* NewContext = new FGameplayEffectContext();
		*NewContext = *this;
		if (GetHitResult())
		{
			// Does a deep copy of the hit result
			NewContext->AddHitResult(*GetHitResult(), true);
		}
		return NewContext;
	}

	/** True if this was instigated by a locally controlled actor */
	virtual bool IsLocallyControlled() const;

	/** True if this was instigated by a locally controlled player */
	virtual bool IsLocallyControlledPlayer() const;

	/** Custom serialization, subclasses must override this */
	virtual bool NetSerialize(FArchive& Ar, class UPackageMap* Map, bool& bOutSuccess);

protected:
	static bool CanActorReferenceBeReplicated(const AActor* Actor);

	// The object pointers here have to be weak because contexts aren't necessarily tracked by GC in all cases

	/** Instigator actor, the actor that owns the ability system component */
	UPROPERTY()
	TWeakObjectPtr<AActor> Instigator;

	/** The physical actor that actually did the damage, can be a weapon or projectile */
	UPROPERTY()
	TWeakObjectPtr<AActor> EffectCauser;

	/** The ability CDO that is responsible for this effect context (replicated) */
	UPROPERTY()
	TWeakObjectPtr<UGameplayAbility> AbilityCDO;

	/** The ability instance that is responsible for this effect context (NOT replicated) */
	UPROPERTY(NotReplicated)
	TWeakObjectPtr<UGameplayAbility> AbilityInstanceNotReplicated;

	/** The level this was executed at */
	UPROPERTY()
	int32 AbilityLevel;

	/** Object this effect was created from, can be an actor or static object. Useful to bind an effect to a gameplay object */
	UPROPERTY()
	TWeakObjectPtr<UObject> SourceObject;

	/** The ability system component that's bound to instigator */
	UPROPERTY(NotReplicated)
	TWeakObjectPtr<UAbilitySystemComponent> InstigatorAbilitySystemComponent;

	/** Actors referenced by this context */
	UPROPERTY()
	TArray<TWeakObjectPtr<AActor>> Actors;

	/** Trace information - may be nullptr in many cases */
	TSharedPtr<FHitResult>	HitResult;

	/** Stored origin, may be invalid if bHasWorldOrigin is false */
	UPROPERTY()
	FVector	WorldOrigin;

	UPROPERTY()
	uint8 bHasWorldOrigin:1;

	/** True if the SourceObject can be replicated. This bool is not replicated itself. */
	UPROPERTY(NotReplicated)
	uint8 bReplicateSourceObject:1;
	
	/** True if the Instigator can be replicated. This bool is not replicated itself. */
	UPROPERTY(NotReplicated)	
	uint8 bReplicateInstigator:1;

	/** True if the Instigator can be replicated. This bool is not replicated itself. */
	UPROPERTY(NotReplicated)	
	uint8 bReplicateEffectCauser:1;
};

template<>
struct TStructOpsTypeTraits< FGameplayEffectContext > : public TStructOpsTypeTraitsBase2< FGameplayEffectContext >
{
	enum
	{
		WithNetSerializer = true,
		WithCopy = true		// Necessary so that TSharedPtr<FHitResult> Data is copied around
	};
};


/**
 * Handle that wraps a FGameplayEffectContext or subclass, to allow it to be polymorphic and replicate properly
 */
USTRUCT(BlueprintType)
struct GAMEPLAYABILITIES_API FGameplayEffectContextHandle
{
	GENERATED_USTRUCT_BODY()

	FGameplayEffectContextHandle()
	{
	}

	virtual ~FGameplayEffectContextHandle()
	{
	}

	/** Constructs from an existing context, should be allocated by new */
	explicit FGameplayEffectContextHandle(FGameplayEffectContext* DataPtr)
	{
		Data = TSharedPtr<FGameplayEffectContext>(DataPtr);
	}

	/** Sets from an existing context, should be allocated by new */
	void operator=(FGameplayEffectContext* DataPtr)
	{
		Data = TSharedPtr<FGameplayEffectContext>(DataPtr);
	}

	void Clear()
	{
		Data.Reset();
	}

	bool IsValid() const
	{
		return Data.IsValid();
	}

	/** Returns Raw effet context, may be null */
	FGameplayEffectContext* Get()
	{
		return IsValid() ? Data.Get() : nullptr;
	}
	const FGameplayEffectContext* Get() const
	{
		return IsValid() ? Data.Get() : nullptr;
	}

	/** Returns the list of gameplay tags applicable to this effect, defaults to the owner's tags */
	void GetOwnedGameplayTags(OUT FGameplayTagContainer& ActorTagContainer, OUT FGameplayTagContainer& SpecTagContainer) const
	{
		if (IsValid())
		{
			Data->GetOwnedGameplayTags(ActorTagContainer, SpecTagContainer);
		}
	}

	/** Sets the instigator and effect causer. Instigator is who owns the ability that spawned this, EffectCauser is the actor that is the physical source of the effect, such as a weapon. They can be the same. */
	void AddInstigator(class AActor *InInstigator, class AActor *InEffectCauser)
	{
		if (IsValid())
		{
			Data->AddInstigator(InInstigator, InEffectCauser);
		}
	}

	/** Sets Ability instance and CDO parameters on context */
	void SetAbility(const UGameplayAbility* InGameplayAbility)
	{
		if (IsValid())
		{
			Data->SetAbility(InGameplayAbility);
		}
	}

	/** Returns the immediate instigator that applied this effect */
	virtual AActor* GetInstigator() const
	{
		if (IsValid())
		{
			return Data->GetInstigator();
		}
		return nullptr;
	}

	/** Returns the Ability CDO */
	const UGameplayAbility* GetAbility() const
	{
		if (IsValid())
		{
			return Data->GetAbility();
		}
		return nullptr;
	}

	/** Returns the Ability Instance (never replicated) */
	const UGameplayAbility* GetAbilityInstance_NotReplicated() const
	{
		if (IsValid())
		{
			return Data->GetAbilityInstance_NotReplicated();
		}
		return nullptr;
	}

	/** Returns level this was executed at */
	int32 GetAbilityLevel() const
	{
		if (IsValid())
		{
			return Data->GetAbilityLevel();
		}
		return 1;
	}

	/** Returns the ability system component of the instigator of this effect */
	virtual UAbilitySystemComponent* GetInstigatorAbilitySystemComponent() const
	{
		if (IsValid())
		{
			return Data->GetInstigatorAbilitySystemComponent();
		}
		return nullptr;
	}

	/** Returns the physical actor tied to the application of this effect */
	virtual AActor* GetEffectCauser() const
	{
		if (IsValid())
		{
			return Data->GetEffectCauser();
		}
		return nullptr;
	}

	/** Should always return the original instigator that started the whole chain. Subclasses can override what this does */
	AActor* GetOriginalInstigator() const
	{
		if (IsValid())
		{
			return Data->GetOriginalInstigator();
		}
		return nullptr;
	}

	/** Returns the ability system component of the instigator that started the whole chain */
	UAbilitySystemComponent* GetOriginalInstigatorAbilitySystemComponent() const
	{
		if (IsValid())
		{
			return Data->GetOriginalInstigatorAbilitySystemComponent();
		}
		return nullptr;
	}

	/** Sets the object this effect was created from. */
	void AddSourceObject(const UObject* NewSourceObject)
	{
		if (IsValid())
		{
			Data->AddSourceObject(NewSourceObject);
		}
	}

	/** Returns the object this effect was created from. */
	UObject* GetSourceObject() const
	{
		if (IsValid())
		{
			return Data->GetSourceObject();
		}
		return nullptr;
	}

	/** Returns if the instigator is locally controlled */
	bool IsLocallyControlled() const
	{
		if (IsValid())
		{
			return Data->IsLocallyControlled();
		}
		return false;
	}

	/** Returns if the instigator is locally controlled and a player */
	bool IsLocallyControlledPlayer() const
	{
		if (IsValid())
		{
			return Data->IsLocallyControlledPlayer();
		}
		return false;
	}

	/** Add actors to the stored actor list */
	void AddActors(const TArray<TWeakObjectPtr<AActor>>& InActors, bool bReset = false)
	{
		if (IsValid())
		{
			Data->AddActors(InActors, bReset);
		}
	}

	/** Add a hit result for targeting */
	void AddHitResult(const FHitResult& InHitResult, bool bReset = false)
	{
		if (IsValid())
		{
			Data->AddHitResult(InHitResult, bReset);
		}
	}

	/** Returns actor list, may be empty */
	const TArray<TWeakObjectPtr<AActor>> GetActors()
	{
		if (IsValid())
		{
			return Data->GetActors();
		}

		return {};
	}

	/** Returns hit result, this can be null */
	const FHitResult* GetHitResult() const
	{
		if (IsValid())
		{
			return Data->GetHitResult();
		}
		return nullptr;
	}

	/** Adds an origin point */
	void AddOrigin(FVector InOrigin)
	{
		if (IsValid())
		{
			Data->AddOrigin(InOrigin);
		}
	}

	/** Returns origin point, may be invalid if HasOrigin is false */
	virtual const FVector& GetOrigin() const
	{
		if (IsValid())
		{
			return Data->GetOrigin();
		}
		return FVector::ZeroVector;
	}

	/** Returns true if GetOrigin will give valid information */
	virtual bool HasOrigin() const
	{
		if (IsValid())
		{
			return Data->HasOrigin();
		}
		return false;
	}

	/** Returns debug string */
	FString ToString() const
	{
		return IsValid() ? Data->ToString() : FString(TEXT("NONE"));
	}

	/** Creates a deep copy of this handle, used before modifying */
	FGameplayEffectContextHandle Duplicate() const
	{
		if (IsValid())
		{
			FGameplayEffectContext* NewContext = Data->Duplicate();
			return FGameplayEffectContextHandle(NewContext);
		}
		else
		{
			return FGameplayEffectContextHandle();
		}
	}

	/** Comparison operator */
	bool operator==(FGameplayEffectContextHandle const& Other) const
	{
		if (Data.IsValid() != Other.Data.IsValid())
		{
			return false;
		}
		if (Data.Get() != Other.Data.Get())
		{
			return false;
		}
		return true;
	}

	/** Comparison operator */
	bool operator!=(FGameplayEffectContextHandle const& Other) const
	{
		return !(FGameplayEffectContextHandle::operator==(Other));
	}

	/** Custom serializer, handles polymorphism of context */
	bool NetSerialize(FArchive& Ar, class UPackageMap* Map, bool& bOutSuccess);

private:
	friend UE::Net::FGameplayEffectContextHandleAccessorForNetSerializer;

	TSharedPtr<FGameplayEffectContext> Data;
};

template<>
struct TStructOpsTypeTraits<FGameplayEffectContextHandle> : public TStructOpsTypeTraitsBase2<FGameplayEffectContextHandle>
{
	enum
	{
		WithCopy = true,		// Necessary so that TSharedPtr<FGameplayEffectContext> Data is copied around
		WithNetSerializer = true,
		WithIdenticalViaEquality = true,
	};
};


/** Data struct for containing information pertinent to GameplayEffects as they are removed */
USTRUCT(BlueprintType)
struct FGameplayEffectRemovalInfo
{
	GENERATED_USTRUCT_BODY()
	
	/** True when the gameplay effect's duration has not expired, meaning the gameplay effect is being forcefully removed.  */
	UPROPERTY(VisibleAnywhere, BlueprintReadOnly, Category="Removal")
	bool bPrematureRemoval = false;

	/** Number of Stacks this gameplay effect had before it was removed. */
	UPROPERTY(VisibleAnywhere, BlueprintReadOnly, Category="Removal")
	int32 StackCount = 0;

	/** Actor this gameplay effect was targeting. */
	UPROPERTY(VisibleAnywhere, BlueprintReadOnly, Category="Removal")
	FGameplayEffectContextHandle EffectContext;

	/** The Effect being Removed */
	const FActiveGameplayEffect* ActiveEffect = nullptr;
};


/** Metadata about a gameplay cue execution */
USTRUCT(BlueprintType, meta = (HasNativeBreak = "/Script/GameplayAbilities.AbilitySystemBlueprintLibrary.BreakGameplayCueParameters", HasNativeMake = "/Script/GameplayAbilities.AbilitySystemBlueprintLibrary.MakeGameplayCueParameters"))
struct GAMEPLAYABILITIES_API FGameplayCueParameters
{
	GENERATED_USTRUCT_BODY()

	FGameplayCueParameters()
	: NormalizedMagnitude(0.0f)
	, RawMagnitude(0.0f)
	, Location(ForceInitToZero)
	, Normal(ForceInitToZero)
	, GameplayEffectLevel(1)
	, AbilityLevel(1)
	{}

	/** Projects can override this via UAbilitySystemGlobals */
	FGameplayCueParameters(const struct FGameplayEffectSpecForRPC &Spec);
	FGameplayCueParameters(const struct FGameplayEffectContextHandle& EffectContext);

	/** Magnitude of source gameplay effect, normalzed from 0-1. Use this for "how strong is the gameplay effect" (0=min, 1=,max) */
	UPROPERTY(BlueprintReadWrite, Category=GameplayCue)
	float NormalizedMagnitude;

	/** Raw final magnitude of source gameplay effect. Use this is you need to display numbers or for other informational purposes. */
	UPROPERTY(BlueprintReadWrite, Category=GameplayCue)
	float RawMagnitude;

	/** Effect context, contains information about hit result, etc */
	UPROPERTY(BlueprintReadWrite, Category=GameplayCue)
	FGameplayEffectContextHandle EffectContext;

	/** The tag name that matched this specific gameplay cue handler */
	UPROPERTY(BlueprintReadWrite, Category=GameplayCue, NotReplicated)
	mutable FGameplayTag MatchedTagName;

	/** The original tag of the gameplay cue */
	UPROPERTY(BlueprintReadWrite, Category=GameplayCue, NotReplicated)
	mutable FGameplayTag OriginalTag;

	/** The aggregated source tags taken from the effect spec */
	UPROPERTY(BlueprintReadWrite, Category=GameplayCue)
	FGameplayTagContainer AggregatedSourceTags;

	/** The aggregated target tags taken from the effect spec */
	UPROPERTY(BlueprintReadWrite, Category=GameplayCue)
	FGameplayTagContainer AggregatedTargetTags;

	/** Location cue took place at */
	UPROPERTY(BlueprintReadWrite, Category=GameplayCue)
	FVector_NetQuantize10 Location;

	/** Normal of impact that caused cue */
	UPROPERTY(BlueprintReadWrite, Category=GameplayCue)
	FVector_NetQuantizeNormal Normal;

	/** Instigator actor, the actor that owns the ability system component */
	UPROPERTY(BlueprintReadWrite, Category=GameplayCue)
	TWeakObjectPtr<AActor> Instigator;

	/** The physical actor that actually did the damage, can be a weapon or projectile */
	UPROPERTY(BlueprintReadWrite, Category=GameplayCue)
	TWeakObjectPtr<AActor> EffectCauser;

	/** Object this effect was created from, can be an actor or static object. Useful to bind an effect to a gameplay object */
	UPROPERTY(BlueprintReadWrite, Category=GameplayCue)
	TWeakObjectPtr<const UObject> SourceObject;

	/** PhysMat of the hit, if there was a hit. */
	UPROPERTY(BlueprintReadWrite, Category = GameplayCue)
	TWeakObjectPtr<const UPhysicalMaterial> PhysicalMaterial;

	/** If originating from a GameplayEffect, the level of that GameplayEffect */
	UPROPERTY(BlueprintReadWrite, Category = GameplayCue)
	int32 GameplayEffectLevel;

	/** If originating from an ability, this will be the level of that ability */
	UPROPERTY(BlueprintReadWrite, Category = GameplayCue)
	int32 AbilityLevel;

	/** Could be used to say "attach FX to this component always" */
	UPROPERTY(BlueprintReadWrite, Category = GameplayCue)
	TWeakObjectPtr<USceneComponent> TargetAttachComponent;

	/** If we're using a minimal replication proxy, should we replicate location for this cue */
	UPROPERTY(BlueprintReadWrite, Category = GameplayCue)
	bool bReplicateLocationWhenUsingMinimalRepProxy = false;

	/** If originating from a GameplayEffect, whether that GameplayEffect is still Active */
	bool bGameplayEffectActive = true;

	/** Optimized serializer */
	bool NetSerialize(FArchive& Ar, class UPackageMap* Map, bool& bOutSuccess);

	/** Returns true if this is locally controlled, using fallback actor if nothing else available */
	bool IsInstigatorLocallyControlled(AActor* FallbackActor = nullptr) const;

	/** Fallback actor is used if the parameters have nullptr for instigator and effect causer */
	bool IsInstigatorLocallyControlledPlayer(AActor* FallbackActor=nullptr) const;

	/** Returns the actor that instigated this originally, generally attached to an ability system component */
	AActor* GetInstigator() const;

	/** Returns the actor that physically caused the damage, could be a projectile or weapon */
	AActor* GetEffectCauser() const;

	/** Returns the object that originally caused this, game-specific but usually not an actor */
	const UObject* GetSourceObject() const;
};

template<>
struct TStructOpsTypeTraits<FGameplayCueParameters> : public TStructOpsTypeTraitsBase2<FGameplayCueParameters>
{
	enum
	{
		WithNetSerializer = true		
	};
};


UENUM(BlueprintType)
namespace EGameplayCueEvent
{
	/** Indicates what type of action happened to a specific gameplay cue tag. Sometimes you will get multiple events at once */
	enum Type : int
	{
		/** Called when a GameplayCue with duration is first activated, this will only be called if the client witnessed the activation */
		OnActive,

		/** Called when a GameplayCue with duration is first seen as active, even if it wasn't actually just applied (Join in progress, etc) */
		WhileActive,

		/** Called when a GameplayCue is executed, this is used for instant effects or periodic ticks */
		Executed,

		/** Called when a GameplayCue with duration is removed */
		Removed
	};
}

DECLARE_DELEGATE_OneParam(FOnGameplayAttributeEffectExecuted, struct FGameplayModifierEvaluatedData&);
DECLARE_DELEGATE(FDeferredTagChangeDelegate);

DECLARE_MULTICAST_DELEGATE_TwoParams(FOnGameplayEffectTagCountChanged, const FGameplayTag, int32);
DECLARE_MULTICAST_DELEGATE_OneParam(FOnGivenActiveGameplayEffectRemoved, const FActiveGameplayEffect&);

DECLARE_MULTICAST_DELEGATE_OneParam(FOnActiveGameplayEffectRemoved_Info, const FGameplayEffectRemovalInfo&);
DECLARE_MULTICAST_DELEGATE_ThreeParams(FOnActiveGameplayEffectStackChange, FActiveGameplayEffectHandle, int32 /*NewStackCount*/, int32 /*PreviousStackCount*/);
DECLARE_MULTICAST_DELEGATE_ThreeParams(FOnActiveGameplayEffectTimeChange, FActiveGameplayEffectHandle, float /*NewStartTime*/, float /*NewDuration*/);
DECLARE_MULTICAST_DELEGATE_TwoParams(FOnActiveGameplayEffectInhibitionChanged, FActiveGameplayEffectHandle, bool /*bIsInhibited*/);

/** Callback struct for different types of gameplay effect changes */
struct FActiveGameplayEffectEvents
{
	FOnActiveGameplayEffectRemoved_Info OnEffectRemoved;
	FOnActiveGameplayEffectStackChange OnStackChanged;
	FOnActiveGameplayEffectTimeChange OnTimeChanged;
	FOnActiveGameplayEffectInhibitionChanged OnInhibitionChanged;
};

// This is deprecated, use FOnGameplayAttributeValueChange
DECLARE_MULTICAST_DELEGATE_TwoParams(FOnGameplayAttributeChange, float, const FGameplayEffectModCallbackData*);


/** Temporary parameter struct used when an attribute has changed */
struct FOnAttributeChangeData
{
	FOnAttributeChangeData()
		: NewValue(0.0f)
		, OldValue(0.0f)
		, GEModData(nullptr)
	{ }

	FGameplayAttribute Attribute;

	float	NewValue;
	float	OldValue;
	const FGameplayEffectModCallbackData* GEModData;
};

DECLARE_MULTICAST_DELEGATE_OneParam(FOnGameplayAttributeValueChange, const FOnAttributeChangeData&);

DECLARE_DELEGATE_RetVal(FGameplayTagContainer, FGetGameplayTags);

DECLARE_DELEGATE_RetVal_OneParam(FOnGameplayEffectTagCountChanged&, FRegisterGameplayTagChangeDelegate, FGameplayTag);


UENUM(BlueprintType)
namespace EGameplayTagEventType
{
	/** Rather a tag was added or removed, used in callbacks */
	enum Type : int
	{		
		/** Event only happens when tag is new or completely removed */
		NewOrRemoved,

		/** Event happens any time tag "count" changes */
		AnyCountChange		
	};
}

/**
 * Struct that tracks the number/count of tag applications within it. Explicitly tracks the tags added or removed,
 * while simultaneously tracking the count of parent tags as well. Events/delegates are fired whenever the tag counts
 * of any tag (explicit or parent) are modified.
 */
struct GAMEPLAYABILITIES_API FGameplayTagCountContainer
{	
	FGameplayTagCountContainer()
	{}

	/**
	 * Check if the count container has a gameplay tag that matches against the specified tag (expands to include parents of asset tags)
	 * 
	 * @param TagToCheck	Tag to check for a match
	 * 
	 * @return True if the count container has a gameplay tag that matches, false if not
	 */
	FORCEINLINE bool HasMatchingGameplayTag(FGameplayTag TagToCheck) const
	{
		return GameplayTagCountMap.FindRef(TagToCheck) > 0;
	}

	/**
	 * Check if the count container has gameplay tags that matches against all of the specified tags (expands to include parents of asset tags)
	 * 
	 * @param TagContainer			Tag container to check for a match. If empty will return true
	 * 
	 * @return True if the count container matches all of the gameplay tags
	 */
	FORCEINLINE bool HasAllMatchingGameplayTags(const FGameplayTagContainer& TagContainer) const
	{
		// if the TagContainer count is 0 return bCountEmptyAsMatch;
		if (TagContainer.Num() == 0)
		{
			return true;
		}

		bool AllMatch = true;
		for (const FGameplayTag& Tag : TagContainer)
		{
			if (GameplayTagCountMap.FindRef(Tag) <= 0)
			{
				AllMatch = false;
				break;
			}
		}		
		return AllMatch;
	}
	
	/**
	 * Check if the count container has gameplay tags that matches against any of the specified tags (expands to include parents of asset tags)
	 * 
	 * @param TagContainer			Tag container to check for a match. If empty will return false
	 * 
	 * @return True if the count container matches any of the gameplay tags
	 */
	FORCEINLINE bool HasAnyMatchingGameplayTags(const FGameplayTagContainer& TagContainer) const
	{
		if (TagContainer.Num() == 0)
		{
			return false;
		}

		bool AnyMatch = false;
		for (const FGameplayTag& Tag : TagContainer)
		{
			if (GameplayTagCountMap.FindRef(Tag) > 0)
			{
				AnyMatch = true;
				break;
			}
		}
		return AnyMatch;
	}
	
	/**
	 * Update the specified container of tags by the specified delta, potentially causing an additional or removal from the explicit tag list
	 * 
	 * @param Container		Container of tags to update
	 * @param CountDelta	Delta of the tag count to apply
	 */
	FORCEINLINE void UpdateTagCount(const FGameplayTagContainer& Container, int32 CountDelta)
	{
		if (CountDelta != 0)
		{
			bool bUpdatedAny = false;
			TArray<FDeferredTagChangeDelegate> DeferredTagChangeDelegates;
			for (auto TagIt = Container.CreateConstIterator(); TagIt; ++TagIt)
			{
				bUpdatedAny |= UpdateTagMapDeferredParentRemoval_Internal(*TagIt, CountDelta, DeferredTagChangeDelegates);
			}

			if (bUpdatedAny && CountDelta < 0)
			{
				ExplicitTags.FillParentTags();
			}

			for (FDeferredTagChangeDelegate& Delegate : DeferredTagChangeDelegates)
			{
				Delegate.Execute();
			}
		}
	}
	
	/**
	 * Update the specified tag by the specified delta, potentially causing an additional or removal from the explicit tag list
	 * 
	 * @param Tag						Tag to update
	 * @param CountDelta				Delta of the tag count to apply
	 * 
	 * @return True if tag was *either* added or removed. (E.g., we had the tag and now dont. or didnt have the tag and now we do. We didn't just change the count (1 count -> 2 count would return false).
	 */
	FORCEINLINE bool UpdateTagCount(const FGameplayTag& Tag, int32 CountDelta)
	{
		if (CountDelta != 0)
		{
			return UpdateTagMap_Internal(Tag, CountDelta);
		}

		return false;
	}

	/**
	 * Update the specified tag by the specified delta, potentially causing an additional or removal from the explicit tag list.
	 * Calling code MUST call FillParentTags followed by executing the returned delegates.
	 * 
	 * @param Tag						Tag to update
	 * @param CountDelta				Delta of the tag count to apply
	 * @param DeferredTagChangeDelegates		Delegates to be called after this code runs
	 * 
	 * @return True if tag was *either* added or removed. (E.g., we had the tag and now dont. or didnt have the tag and now we do. We didn't just change the count (1 count -> 2 count would return false).
	 */
	FORCEINLINE bool UpdateTagCount_DeferredParentRemoval(const FGameplayTag& Tag, int32 CountDelta, TArray<FDeferredTagChangeDelegate>& DeferredTagChangeDelegates)
	{
		if (CountDelta != 0)
		{
			return UpdateTagMapDeferredParentRemoval_Internal(Tag, CountDelta, DeferredTagChangeDelegates);
		}

		return false;
	}

	/**
	 * Set the specified tag count to a specific value
	 * 
	 * @param Tag			Tag to update
	 * @param Count			New count of the tag
	 * 
	 * @return True if tag was *either* added or removed. (E.g., we had the tag and now dont. or didnt have the tag and now we do. We didn't just change the count (1 count -> 2 count would return false).
	 */
	FORCEINLINE bool SetTagCount(const FGameplayTag& Tag, int32 NewCount)
	{
		int32 ExistingCount = 0;
		if (int32* Ptr  = ExplicitTagCountMap.Find(Tag))
		{
			ExistingCount = *Ptr;
		}

		int32 CountDelta = NewCount - ExistingCount;
		if (CountDelta != 0)
		{
			return UpdateTagMap_Internal(Tag, CountDelta);
		}

		return false;
	}

	/**
	* return the count for a specified tag 
	*
	* @param Tag			Tag to update
	*
	* @return the count of the passed in tag
	*/
	FORCEINLINE int32 GetTagCount(const FGameplayTag& Tag) const
	{
		if (const int32* Ptr = GameplayTagCountMap.Find(Tag))
		{
			return *Ptr;
		}

		return 0;
	}

	/**
	 *	Broadcasts the AnyChange event for this tag. This is called when the stack count of the backing gameplay effect change.
	 *	It is up to the receiver of the broadcasted delegate to decide what to do with this.
	 */
	void Notify_StackCountChange(const FGameplayTag& Tag);

	/**
	 * Return delegate that can be bound to for when the specific tag's count changes to or off of zero
	 *
	 * @param Tag	Tag to get a delegate for
	 * 
	 * @return Delegate for when the specified tag's count changes to or off of zero
	 */
	FOnGameplayEffectTagCountChanged& RegisterGameplayTagEvent(const FGameplayTag& Tag, EGameplayTagEventType::Type EventType=EGameplayTagEventType::NewOrRemoved);
	
	/**
	 * Return delegate that can be bound to for when the any tag's count changes to or off of zero
	 * 
	 * @return Delegate for when any tag's count changes to or off of zero
	 */
	FOnGameplayEffectTagCountChanged& RegisterGenericGameplayEvent()
	{
		return OnAnyTagChangeDelegate;
	}

	/** Simple accessor to the explicit gameplay tag list */
	const FGameplayTagContainer& GetExplicitGameplayTags() const
	{
		return ExplicitTags;
	}

	void Reset();

	/** Fills in ParentTags from GameplayTags */
	void FillParentTags()
	{
		ExplicitTags.FillParentTags();
	}

private:

	struct FDelegateInfo
	{
		FOnGameplayEffectTagCountChanged	OnNewOrRemove;
		FOnGameplayEffectTagCountChanged	OnAnyChange;
	};

	/** Map of tag to delegate that will be fired when the count for the key tag changes to or away from zero */
	TMap<FGameplayTag, FDelegateInfo> GameplayTagEventMap;

	/** Map of tag to active count of that tag */
	TMap<FGameplayTag, int32> GameplayTagCountMap;

	/** Map of tag to explicit count of that tag. Cannot share with above map because it's not safe to merge explicit and generic counts */	
	TMap<FGameplayTag, int32> ExplicitTagCountMap;

	/** Delegate fired whenever any tag's count changes to or away from zero */
	FOnGameplayEffectTagCountChanged OnAnyTagChangeDelegate;

	/** Container of tags that were explicitly added */
	FGameplayTagContainer ExplicitTags;

	/** Internal helper function to adjust the explicit tag list & corresponding maps/delegates/etc. as necessary */
	bool UpdateTagMap_Internal(const FGameplayTag& Tag, int32 CountDelta);

	/** Internal helper function to adjust the explicit tag list & corresponding maps/delegates/etc. as necessary. This does not call FillParentTags or any of the tag change delegates. These delegates are returned and must be executed by the caller. */
	bool UpdateTagMapDeferredParentRemoval_Internal(const FGameplayTag& Tag, int32 CountDelta, TArray<FDeferredTagChangeDelegate>& DeferredTagChangeDelegates);

	/** Internal helper function to adjust the explicit tag list & corresponding map. */
	bool UpdateExplicitTags(const FGameplayTag& Tag, int32 CountDelta, bool bDeferParentTagsOnRemove);

	/** Internal helper function to collect the delegates that need to be called when Tag has its count changed by CountDelta. */
	bool GatherTagChangeDelegates(const FGameplayTag& Tag, int32 CountDelta, TArray<FDeferredTagChangeDelegate>& TagChangeDelegates);
};


/**
 * Struct used to update a blueprint property with a gameplay tag count.
 * The property is automatically updated as the gameplay tag count changes.
 * It only supports boolean, integer, and float properties.
 */
USTRUCT()
struct GAMEPLAYABILITIES_API FGameplayTagBlueprintPropertyMapping
{
	GENERATED_BODY()

public:

	FGameplayTagBlueprintPropertyMapping() {}
	FGameplayTagBlueprintPropertyMapping(const FGameplayTagBlueprintPropertyMapping& Other)
	{
		// Don't copy handle
		TagToMap = Other.TagToMap;
		PropertyToEdit = Other.PropertyToEdit;
		PropertyName = Other.PropertyName;
		PropertyGuid = Other.PropertyGuid;
	}

	// Pretty weird that the assignment operator copies the handle when the copy constructor doesn't - bug?
	FGameplayTagBlueprintPropertyMapping& operator=(const FGameplayTagBlueprintPropertyMapping& Other) = default;

	/** Gameplay tag being counted. */
	UPROPERTY(EditAnywhere, Category = GameplayTagBlueprintProperty)
	FGameplayTag TagToMap;

	/** Property to update with the gameplay tag count. */
	UPROPERTY(VisibleAnywhere, Category = GameplayTagBlueprintProperty)
	TFieldPath<FProperty> PropertyToEdit;

	/** Name of property being edited. */
	UPROPERTY(VisibleAnywhere, Category = GameplayTagBlueprintProperty)
	FName PropertyName;

	/** Guid of property being edited. */
	UPROPERTY(VisibleAnywhere, Category = GameplayTagBlueprintProperty)
	FGuid PropertyGuid;

	/** Handle to delegate bound on the ability system component. */
	FDelegateHandle DelegateHandle;
};


/**
 * Struct used to manage gameplay tag blueprint property mappings.
 * It registers the properties with delegates on an ability system component.
 * This struct can not be used in containers (such as TArray) since it uses a raw pointer
 * to bind the delegate and it's address could change causing an invalid binding.
 */
USTRUCT()
struct GAMEPLAYABILITIES_API FGameplayTagBlueprintPropertyMap
{
	GENERATED_BODY()

public:

	FGameplayTagBlueprintPropertyMap();
	FGameplayTagBlueprintPropertyMap(const FGameplayTagBlueprintPropertyMap& Other);
	~FGameplayTagBlueprintPropertyMap();

	/** Call this to initialize and bind the properties with the ability system component. */
	void Initialize(UObject* Owner, class UAbilitySystemComponent* ASC);

	/** Call to manually apply the current tag state, can handle cases where callbacks were skipped */
	void ApplyCurrentTags();

#if WITH_EDITOR
	UE_DEPRECATED(5.3, "The signature for IsDataValid has changed.  Please use the one that takes a FDataValidationContext")
	EDataValidationResult IsDataValid(const UObject* ContainingAsset, TArray<FText>& ValidationErrors) { return EDataValidationResult::NotValidated; }

	/** This can optionally be called in the owner's IsDataValid() for data validation. */
	EDataValidationResult IsDataValid(const UObject* ContainingAsset, class FDataValidationContext& Context) const;
#endif // #if WITH_EDITOR

protected:

	void Unregister();

	void GameplayTagEventCallback(const FGameplayTag Tag, int32 NewCount, TWeakObjectPtr<UObject> RegisteredOwner);

	bool IsPropertyTypeValid(const FProperty* Property) const;

	EGameplayTagEventType::Type GetGameplayTagEventType(const FProperty* Property) const;

protected:

	TWeakObjectPtr<UObject> CachedOwner;
	TWeakObjectPtr<UAbilitySystemComponent> CachedASC;

	UPROPERTY(EditAnywhere, Category = GameplayTagBlueprintProperty)
	TArray<FGameplayTagBlueprintPropertyMapping> PropertyMappings;
};


/** Encapsulate require and ignore tags */
USTRUCT(BlueprintType)
struct GAMEPLAYABILITIES_API FGameplayTagRequirements
{
	GENERATED_USTRUCT_BODY()

	/** All of these tags must be present */
	UPROPERTY(EditAnywhere, BlueprintReadWrite, Category = GameplayModifier, meta=(DisplayName="Must Have Tags"))
	FGameplayTagContainer RequireTags;

	/** None of these tags may be present */
	UPROPERTY(EditAnywhere, BlueprintReadWrite, Category = GameplayModifier, meta=(DisplayName="Must Not Have Tags"))
	FGameplayTagContainer IgnoreTags;

	/** Build up a more complex query that can't be expressed with RequireTags/IgnoreTags alone */
	UPROPERTY(EditAnywhere, BlueprintReadWrite, Category = GameplayModifier, meta = (DisplayName = "Query Must Match"))
	FGameplayTagQuery TagQuery;

	/** True if all required tags and no ignore tags found */
	bool	RequirementsMet(const FGameplayTagContainer& Container) const;

	/** True if neither RequireTags or IgnoreTags has any tags */
	bool	IsEmpty() const;

	/** Return debug string */
	FString ToString() const;

	bool operator==(const FGameplayTagRequirements& Other) const;
	bool operator!=(const FGameplayTagRequirements& Other) const;

	/** Converts the RequireTags and IgnoreTags fields into an equivalent FGameplayTagQuery */
	UE_NODISCARD FGameplayTagQuery ConvertTagFieldsToTagQuery() const;
};


/** Structure used to combine tags from different sources during effect execution */
USTRUCT()
struct GAMEPLAYABILITIES_API FTagContainerAggregator
{
	GENERATED_USTRUCT_BODY()

	FTagContainerAggregator() : CacheIsValid(false) {}

	FTagContainerAggregator(FTagContainerAggregator&& Other)
		: CapturedActorTags(MoveTemp(Other.CapturedActorTags))
		, CapturedSpecTags(MoveTemp(Other.CapturedSpecTags))
		, CachedAggregator(MoveTemp(Other.CachedAggregator))
		, CacheIsValid(Other.CacheIsValid)
	{
	}

	FTagContainerAggregator(const FTagContainerAggregator& Other)
		: CapturedActorTags(Other.CapturedActorTags)
		, CapturedSpecTags(Other.CapturedSpecTags)
		, CachedAggregator(Other.CachedAggregator)
		, CacheIsValid(Other.CacheIsValid)
	{
	}

	FTagContainerAggregator& operator=(FTagContainerAggregator&& Other)
	{
		CapturedActorTags = MoveTemp(Other.CapturedActorTags);
		CapturedSpecTags = MoveTemp(Other.CapturedSpecTags);
		CachedAggregator = MoveTemp(Other.CachedAggregator);
		CacheIsValid = Other.CacheIsValid;
		return *this;
	}

	FTagContainerAggregator& operator=(const FTagContainerAggregator& Other)
	{
		CapturedActorTags = Other.CapturedActorTags;
		CapturedSpecTags = Other.CapturedSpecTags;
		CachedAggregator = Other.CachedAggregator;
		CacheIsValid = Other.CacheIsValid;
		return *this;
	}

	/** Returns tags from the source or target actor */
	FGameplayTagContainer& GetActorTags();
	const FGameplayTagContainer& GetActorTags() const;

	/** Get tags that came from the effect spec */
	FGameplayTagContainer& GetSpecTags();
	const FGameplayTagContainer& GetSpecTags() const;

	/** Returns combination of spec and actor tags */
	const FGameplayTagContainer* GetAggregatedTags() const;

private:

	UPROPERTY()
	FGameplayTagContainer CapturedActorTags;

	UPROPERTY()
	FGameplayTagContainer CapturedSpecTags;

	UE_DEPRECATED(5.3, "This variable is unused and will removed")
	UPROPERTY()
	FGameplayTagContainer ScopedTags;

	mutable FGameplayTagContainer CachedAggregator;
	mutable bool CacheIsValid;
};


/** Allows blueprints to generate a GameplayEffectSpec once and then reference it by handle, to apply it multiple times/multiple targets. */
USTRUCT(BlueprintType)
struct GAMEPLAYABILITIES_API FGameplayEffectSpecHandle
{
	GENERATED_USTRUCT_BODY()

	FGameplayEffectSpecHandle();
	FGameplayEffectSpecHandle(FGameplayEffectSpec* DataPtr);

	/** Internal pointer to effect spec */
	TSharedPtr<FGameplayEffectSpec>	Data;

	void Clear()
	{
		Data.Reset();
	}

	bool IsValid() const
	{
		return Data.IsValid();
	}

	bool NetSerialize(FArchive& Ar, class UPackageMap* Map, bool& bOutSuccess);

	/** Comparison operator */
	bool operator==(FGameplayEffectSpecHandle const& Other) const
	{
		// Both invalid structs or both valid and Pointer compare (???) // deep comparison equality
		bool bBothValid = IsValid() && Other.IsValid();
		bool bBothInvalid = !IsValid() && !Other.IsValid();
		return (bBothInvalid || (bBothValid && (Data.Get() == Other.Data.Get())));
	}

	/** Comparison operator */
	bool operator!=(FGameplayEffectSpecHandle const& Other) const
	{
		return !(FGameplayEffectSpecHandle::operator==(Other));
	}
};

template<>
struct TStructOpsTypeTraits<FGameplayEffectSpecHandle> : public TStructOpsTypeTraitsBase2<FGameplayEffectSpecHandle>
{
	enum
	{
		WithCopy = true,
		WithNetSerializer = true,
		WithIdenticalViaEquality = true,
	};
};


/** Map that stores count of tags, in a form that is optimized for replication */
USTRUCT()
struct GAMEPLAYABILITIES_API FMinimalReplicationTagCountMap
{
	GENERATED_USTRUCT_BODY()

	FMinimalReplicationTagCountMap()
		: Owner(nullptr)
	{
		MapID = 0;
	}

	void AddTag(const FGameplayTag& Tag)
	{
		MapID++;
		TagMap.FindOrAdd(Tag)++;
	}

	void RemoveTag(const FGameplayTag& Tag);

	void AddTags(const FGameplayTagContainer& Container)
	{
		for (const FGameplayTag& Tag : Container)
		{
			AddTag(Tag);
		}
	}

	void RemoveTags(const FGameplayTagContainer& Container)
	{
		for (const FGameplayTag& Tag : Container)
		{
			RemoveTag(Tag);
		}
	}

	void SetTagCount(const FGameplayTag& Tag, int32 NewCount)
	{
		MapID++;
		int32& Count = TagMap.FindOrAdd(Tag);
<<<<<<< HEAD
		Count = NewCount;
=======
		Count = FMath::Max(0, NewCount);
>>>>>>> 4af6daef
		
		if (Count == 0)
		{
			// Remove from map so that we do not replicate
			TagMap.Remove(Tag);
		}
	}

	bool NetSerialize(FArchive& Ar, class UPackageMap* Map, bool& bOutSuccess);

	TMap<FGameplayTag, int32>	TagMap;

	UPROPERTY()
	TObjectPtr<class UAbilitySystemComponent> Owner;

	/** Comparison operator */
	bool operator==(FMinimalReplicationTagCountMap const& Other) const
	{
		return (MapID == Other.MapID);
	}

	/** Comparison operator */
	bool operator!=(FMinimalReplicationTagCountMap const& Other) const
	{
		return !(FMinimalReplicationTagCountMap::operator==(Other));
	}

	int32 MapID;

	/** If true, we will skip updating the Owner ASC if we replicate on a connection owned by the ASC */
	void SetRequireNonOwningNetConnection(bool b) { bRequireNonOwningNetConnection = b; }

	void SetOwner(UAbilitySystemComponent* ASC);

	// Removes all tags that this container is granting
	void RemoveAllTags();

private:
	friend FMinimalReplicationTagCountMapForNetSerializer;
	friend UE::Net::FMinimalReplicationTagCountMapReplicationFragment;

	bool bRequireNonOwningNetConnection = false;
	void UpdateOwnerTagMap();
};

template<>
struct TStructOpsTypeTraits<FMinimalReplicationTagCountMap> : public TStructOpsTypeTraitsBase2<FMinimalReplicationTagCountMap>
{
	enum
	{
		WithCopy = true,
		WithNetSerializer = true,
		WithIdenticalViaEquality = true,
	};
};

DECLARE_MULTICAST_DELEGATE(FOnExternalGameplayModifierDependencyChange);<|MERGE_RESOLUTION|>--- conflicted
+++ resolved
@@ -90,12 +90,9 @@
 
 	void SetEvaluationChannel(EGameplayModEvaluationChannel NewChannel);
 
-<<<<<<< HEAD
-=======
 	bool operator==(const FGameplayModEvaluationChannelSettings& Other) const;
 	bool operator!=(const FGameplayModEvaluationChannelSettings& Other) const;
 
->>>>>>> 4af6daef
 protected:
 
 	/** Channel the settings would prefer to use, if possible/valid */
@@ -1563,11 +1560,7 @@
 	{
 		MapID++;
 		int32& Count = TagMap.FindOrAdd(Tag);
-<<<<<<< HEAD
-		Count = NewCount;
-=======
 		Count = FMath::Max(0, NewCount);
->>>>>>> 4af6daef
 		
 		if (Count == 0)
 		{
