--- conflicted
+++ resolved
@@ -1051,9 +1051,6 @@
 	/** Appends all blocked ability tags granted by this gameplay effect spec */
 	void GetAllBlockedAbilityTags(OUT FGameplayTagContainer& OutContainer) const;
 
-	/** Appends all blocked ability tags granted by this gameplay effect spec */
-	void GetAllBlockedAbilityTags(FGameplayTagContainer& OutContainer) const;
-
 	/** Appends all tags that apply to this gameplay effect spec */
 	void GetAllAssetTags(OUT FGameplayTagContainer& OutContainer) const;
 
@@ -1911,15 +1908,6 @@
 	/** A map to manage stacking while we are the source */
 	TMap<TWeakObjectPtr<UGameplayEffect>, TArray<FActiveGameplayEffectHandle> >	SourceStackingMap;
 	
-<<<<<<< HEAD
-	/** Acceleration struct for immunity tests */
-	FGameplayTagCountContainer ApplicationImmunityGameplayTagCountContainer;
-
-	/** Active GEs that have immunity queries. This is an acceleration list to avoid searching through the Active GameplayEffect list frequetly. (We only search for the active GE if immunity procs) */
-	UPROPERTY(NotReplicated)
-	TArray<TObjectPtr<const UGameplayEffect>> ApplicationImmunityQueryEffects;
-=======
->>>>>>> 4af6daef
 
 	FAggregatorRef& FindOrCreateAttributeAggregator(FGameplayAttribute Attribute);
 
@@ -2053,9 +2041,6 @@
 
 	UE_DEPRECATED(5.3, "The implementation and method name did not match.  Use GetGrantedTags() to get the tags Granted to the Actor this GameplayEffect is applied to.")
 	virtual void GetOwnedGameplayTags(FGameplayTagContainer& TagContainer) const override;
-<<<<<<< HEAD
-	virtual void GetBlockedAbilityTags(FGameplayTagContainer& OutTagContainer) const;
-=======
 
 	UE_DEPRECATED(5.3, "The implementation and method name did not match.  Use GetGrantedTags().HasTag() to check against the tags this GameplayEffect will Grant to the Actor.")
 	virtual bool HasMatchingGameplayTag(FGameplayTag TagToCheck) const override;
@@ -2069,7 +2054,6 @@
 	virtual void GetBlockedAbilityTags(FGameplayTagContainer& OutTagContainer) const;
 
 	/** Needed to properly disable inheriting the version value from its parent. */
->>>>>>> 4af6daef
 	virtual void PostInitProperties() override;
 
 	/** PostLoad gets called once after the asset has been loaded.  It does not get called again on Blueprint recompile (@see PostCDOCompiled) */
@@ -2271,12 +2255,8 @@
 	TArray<FGameplayEffectCue>	GameplayCues;
 
 	/** Data for the UI representation of this effect. This should include things like text, icons, etc. Not available in server-only builds. */
-<<<<<<< HEAD
-	UPROPERTY(EditDefaultsOnly, Instanced, BlueprintReadOnly, Category = Display)
-=======
 	UE_DEPRECATED(5.3, "UI Data is deprecated. UGameplayEffectUIData now dervies from UGameplayEffectComponent, add it as a GameplayEffectComponent.  You can then access it with FindComponent<UGameplayEffectUIData>().")
 	UPROPERTY(BlueprintReadOnly, Transient, Instanced, Category = "Deprecated|Display", meta = (DeprecatedProperty))
->>>>>>> 4af6daef
 	TObjectPtr<class UGameplayEffectUIData> UIData;
 
 	// ----------------------------------------------------------------------
@@ -2289,13 +2269,6 @@
 	FInheritedTagContainer InheritableGameplayEffectTags;
 	
 	/** These tags are applied to the actor I am applied to */
-<<<<<<< HEAD
-	UPROPERTY(EditDefaultsOnly, BlueprintReadOnly, Category = Tags, meta=(DisplayName="GrantedTags", Categories="OwnedTagsCategory"))
-	FInheritedTagContainer InheritableOwnedTagsContainer;
-	
-	/** These blocked ability tags are applied to the actor I am applied to */
-	UPROPERTY(EditDefaultsOnly, BlueprintReadOnly, Category = Tags, meta=(DisplayName="GrantedBlockedAbilityTags", Categories="BlockedAbilityTagsCategory"))
-=======
 	UE_DEPRECATED(5.3, "Inheritable Owned Tags Container is deprecated. To configure, add a UTargetTagsGameplayEffectComponent. To access, use GetGrantedTags.")
 	UPROPERTY(BlueprintReadOnly, Category = Deprecated, meta = (DisplayName="GrantedTags", Categories="OwnedTagsCategory", DeprecatedProperty))
 	FInheritedTagContainer InheritableOwnedTagsContainer;
@@ -2303,7 +2276,6 @@
 	/** These blocked ability tags are applied to the actor I am applied to */
 	UE_DEPRECATED(5.3, "Inheritable Blocked Ability Tags Container is deprecated. Use the UTargetTagsGameplayEffectComponent instead.  To access, use GetBlockedAbilityTags.")
 	UPROPERTY(BlueprintReadOnly, Category = Deprecated, meta = (DisplayName="GrantedBlockedAbilityTags", Categories="BlockedAbilityTagsCategory", DeprecatedProperty))
->>>>>>> 4af6daef
 	FInheritedTagContainer InheritableBlockedAbilityTagsContainer;
 	
 	/** Once Applied, these tags requirements are used to determined if the GameplayEffect is "on" or "off". A GameplayEffect can be off and do nothing, but still applied. */
