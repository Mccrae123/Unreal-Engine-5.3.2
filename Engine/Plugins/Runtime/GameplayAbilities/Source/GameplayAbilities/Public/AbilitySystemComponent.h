// Copyright Epic Games, Inc. All Rights Reserved.

#pragma once

#include "CoreMinimal.h"
#include "UObject/ObjectMacros.h"
#include "Templates/SubclassOf.h"
#include "Engine/NetSerialization.h"
#include "Engine/EngineTypes.h"
#include "GameplayTagContainer.h"
#include "AttributeSet.h"
#include "EngineDefines.h"
#include "GameplayEffectTypes.h"
#include "GameplayPrediction.h"
#include "GameplayCueInterface.h"
#include "GameplayTagAssetInterface.h"
#include "GameplayAbilitySpec.h"
#include "GameplayEffect.h"
#include "Abilities/GameplayAbilityTypes.h"
#include "GameplayTasksComponent.h"
#include "Abilities/GameplayAbilityTargetTypes.h"
#include "Abilities/GameplayAbility.h"
#include "AbilitySystemReplicationProxyInterface.h"
#include "Net/Core/PushModel/PushModel.h"
#include "AbilitySystemComponent.generated.h"

class AGameplayAbilityTargetActor;
class AHUD;
class FDebugDisplayInfo;
class UAnimMontage;
class UCanvas;
class UInputComponent;

/** 
 *	UAbilitySystemComponent	
 *
 *	A component to easily interface with the 3 aspects of the AbilitySystem:
 *	
 *	GameplayAbilities:
 *		-Provides a way to give/assign abilities that can be used (by a player or AI for example)
 *		-Provides management of instanced abilities (something must hold onto them)
 *		-Provides replication functionality
 *			-Ability state must always be replicated on the UGameplayAbility itself, but UAbilitySystemComponent provides RPC replication
 *			for the actual activation of abilities
 *			
 *	GameplayEffects:
 *		-Provides an FActiveGameplayEffectsContainer for holding active GameplayEffects
 *		-Provides methods for applying GameplayEffects to a target or to self
 *		-Provides wrappers for querying information in FActiveGameplayEffectsContainers (duration, magnitude, etc)
 *		-Provides methods for clearing/remove GameplayEffects
 *		
 *	GameplayAttributes
 *		-Provides methods for allocating and initializing attribute sets
 *		-Provides methods for getting AttributeSets
 *  
 */

/** Called when a targeting actor rejects target confirmation */
DECLARE_MULTICAST_DELEGATE_OneParam(FTargetingRejectedConfirmation, int32);

/** Called when ability fails to activate, passes along the failed ability and a tag explaining why */
DECLARE_MULTICAST_DELEGATE_TwoParams(FAbilityFailedDelegate, const UGameplayAbility*, const FGameplayTagContainer&);

/** Called when ability ends */
DECLARE_MULTICAST_DELEGATE_OneParam(FAbilityEnded, UGameplayAbility*);

/** Notify interested parties that ability spec has been modified */
DECLARE_MULTICAST_DELEGATE_OneParam(FAbilitySpecDirtied, const FGameplayAbilitySpec&);

/** Notifies when GameplayEffectSpec is blocked by an ActiveGameplayEffect due to immunity  */
DECLARE_MULTICAST_DELEGATE_TwoParams(FImmunityBlockGE, const FGameplayEffectSpec& /*BlockedSpec*/, const FActiveGameplayEffect* /*ImmunityGameplayEffect*/);

/** How gameplay effects will be replicated to clients */
UENUM()
enum class EGameplayEffectReplicationMode : uint8
{
	/** Only replicate minimal gameplay effect info. Note: this does not work for Owned AbilitySystemComponents (Use Mixed instead). */
	Minimal,
	/** Only replicate minimal gameplay effect info to simulated proxies but full info to owners and autonomous proxies */
	Mixed,
	/** Replicate full gameplay info to all */
	Full,
};

/** The core ActorComponent for interfacing with the GameplayAbilities System */
UCLASS(ClassGroup=AbilitySystem, hidecategories=(Object,LOD,Lighting,Transform,Sockets,TextureStreaming), editinlinenew, meta=(BlueprintSpawnableComponent))
class GAMEPLAYABILITIES_API UAbilitySystemComponent : public UGameplayTasksComponent, public IGameplayTagAssetInterface, public IAbilitySystemReplicationProxyInterface
{
	GENERATED_UCLASS_BODY()

	/** Used to register callbacks to ability-key input */
	DECLARE_DYNAMIC_MULTICAST_DELEGATE_OneParam(FAbilityAbilityKey, /*UGameplayAbility*, Ability, */int32, InputID);

	/** Used to register callbacks to confirm/cancel input */
	DECLARE_DYNAMIC_MULTICAST_DELEGATE(FAbilityConfirmOrCancel);

	/** Delegate for when an effect is applied */
	DECLARE_MULTICAST_DELEGATE_ThreeParams(FOnGameplayEffectAppliedDelegate, UAbilitySystemComponent*, const FGameplayEffectSpec&, FActiveGameplayEffectHandle);

	// ----------------------------------------------------------------------------------------------------------------
	//	Attributes
	// ----------------------------------------------------------------------------------------------------------------

	/** Finds existing AttributeSet */
	template <class T >
	const T*	GetSet() const
	{
		return (T*)GetAttributeSubobject(T::StaticClass());
	}

	/** Finds existing AttributeSet. Asserts if it isn't there. */
	template <class T >
	const T*	GetSetChecked() const
	{
		return (T*)GetAttributeSubobjectChecked(T::StaticClass());
	}

	/** Adds a new AttributeSet (initialized to default values) */
	template <class T >
	const T*  AddSet()
	{
		return (T*)GetOrCreateAttributeSubobject(T::StaticClass());
	}

	template <class T>
	UE_DEPRECATED(4.25, "AddDefaultSubobjectSet is deprecated. Use AddAttributeSetSubobject instead.")
	const T*	AddDefaultSubobjectSet(T* Subobject)
	{
		return AddAttributeSetSubobject(Subobject);
	}

	/** 
	 * Manually add a new attribute set that is a subobject of this ability system component.
	 * All subobjects of this component are automatically added during initialization.
	 */
	template <class T>
	const T* AddAttributeSetSubobject(T* Subobject)
	{
		GetSpawnedAttributes_Mutable().AddUnique(Subobject);
		return Subobject;
	}

	/**
	 * Does this ability system component have this attribute?
	 * 
	 * @param Attribute	Handle of the gameplay effect to retrieve target tags from
	 * 
	 * @return true if Attribute is valid and this ability system component contains an attribute set that contains Attribute. Returns false otherwise.
	 */
	bool HasAttributeSetForAttribute(FGameplayAttribute Attribute) const;

	/** Initializes starting attributes from a data table. Not well supported, a gameplay effect with curve table references may be a better solution */
	const UAttributeSet* InitStats(TSubclassOf<class UAttributeSet> Attributes, const UDataTable* DataTable);

	UFUNCTION(BlueprintCallable, Category="Skills", meta=(DisplayName="InitStats", ScriptName="InitStats"))
	void K2_InitStats(TSubclassOf<class UAttributeSet> Attributes, const UDataTable* DataTable);
		
	/** Returns a list of all attributes for this abilty system component */
	UFUNCTION(BlueprintPure, Category="Gameplay Attributes")
	void GetAllAttributes(TArray<FGameplayAttribute>& OutAttributes);

	/**
	 * Returns a reference to the Attribute Set instance, if one exists in this component
	 *
	 * @param AttributeSetClass The type of attribute set to look for
	 * @param bFound Set to true if an instance of the Attribute Set exists
	 */
	UFUNCTION(BlueprintCallable, BlueprintPure = false, Category = "Gameplay Attributes")
	const UAttributeSet* GetAttributeSet(TSubclassOf<UAttributeSet> AttributeSetClass) const;

	/**
	 * Returns the current value of the given gameplay attribute, or zero if the attribute is not found.
	 * NOTE: This doesn't take predicted gameplay effect modifiers into consideration, so the value may not be accurate on clients at all times.
	 *
	 * @param Attribute The gameplay attribute to query
	 * @param bFound Set to true if the attribute exists in this component
	 */
	UFUNCTION(BlueprintPure, Category = "Gameplay Attributes")
	float GetGameplayAttributeValue(FGameplayAttribute Attribute, bool& bFound) const;

	UPROPERTY(EditAnywhere, Category="AttributeTest")
	TArray<FAttributeDefaults>	DefaultStartingData;

	/** List of attribute sets */
	UE_DEPRECATED(4.26, "This will be made private in future engine versions. Use SetSpawnedAttributes, GetSpawnedAttributes, or GetSpawnedAttributes_Mutable instead.")
	UPROPERTY(Replicated)
	TArray<UAttributeSet*>	SpawnedAttributes;

	void SetSpawnedAttributes(const TArray<UAttributeSet*>& NewAttributeSet);
	TArray<UAttributeSet*>& GetSpawnedAttributes_Mutable();
	const TArray<UAttributeSet*>& GetSpawnedAttributes() const;


	/** The linked Anim Instance that this component will play montages in. Use NAME_None for the main anim instance. */
	UPROPERTY(BlueprintReadWrite, EditAnywhere, Category = "Skills")
	FName AffectedAnimInstanceTag; 


	/** Sets the base value of an attribute. Existing active modifiers are NOT cleared and will act upon the new base value. */
	void SetNumericAttributeBase(const FGameplayAttribute &Attribute, float NewBaseValue);

	/** Gets the base value of an attribute. That is, the value of the attribute with no stateful modifiers */
	float GetNumericAttributeBase(const FGameplayAttribute &Attribute) const;

	/**
	 *	Applies an in-place mod to the given attribute. This correctly update the attribute's aggregator, updates the attribute set property,
	 *	and invokes the OnDirty callbacks.
	 *	This does not invoke Pre/PostGameplayEffectExecute calls on the attribute set. This does no tag checking, application requirements, immunity, etc.
	 *	No GameplayEffectSpec is created or is applied!
	 *	This should only be used in cases where applying a real GameplayEffectSpec is too slow or not possible.
	 */
	void ApplyModToAttribute(const FGameplayAttribute &Attribute, TEnumAsByte<EGameplayModOp::Type> ModifierOp, float ModifierMagnitude);

	/**
	 *  Applies an inplace mod to the given attribute. Unlike ApplyModToAttribute this function will run on the client or server.
	 *  This may result in problems related to prediction and will not roll back properly.
	 */
	void ApplyModToAttributeUnsafe(const FGameplayAttribute &Attribute, TEnumAsByte<EGameplayModOp::Type> ModifierOp, float ModifierMagnitude);

	/** Returns current (final) value of an attribute */
	float GetNumericAttribute(const FGameplayAttribute &Attribute) const;
	float GetNumericAttributeChecked(const FGameplayAttribute &Attribute) const;

	/** Returns an attribute value, after applying tag filters */
	float GetFilteredAttributeValue(const FGameplayAttribute& Attribute, const FGameplayTagRequirements& SourceTags, const FGameplayTagContainer& TargetTags, const TArray<FActiveGameplayEffectHandle>& HandlesToIgnore = TArray<FActiveGameplayEffectHandle>());

	// ----------------------------------------------------------------------------------------------------------------
	//	Replication
	// ----------------------------------------------------------------------------------------------------------------

	/** Forces avatar actor to update it's replication. Useful for things like needing to replication for movement / locations reasons. */
	virtual void ForceAvatarReplication();

	/** When true, we will not replicate active gameplay effects for this ability system component, so attributes and tags */
	virtual void SetReplicationMode(EGameplayEffectReplicationMode NewReplicationMode);

	/** How gameplay effects are replicated */
	EGameplayEffectReplicationMode ReplicationMode;

	/** Who to route replication through if ReplicationProxyEnabled (if this returns null, when ReplicationProxyEnabled, we wont replicate)  */
	virtual IAbilitySystemReplicationProxyInterface* GetReplicationInterface();

	/** Current prediction key, set with FScopedPredictionWindow */
	FPredictionKey	ScopedPredictionKey;

	/** Returns the prediction key that should be used for any actions */
	FPredictionKey GetPredictionKeyForNewAction() const
	{
		return ScopedPredictionKey.IsValidForMorePrediction() ? ScopedPredictionKey : FPredictionKey();
	}

	/** Do we have a valid prediction key to do more predictive actions with */
	bool CanPredict() const
	{
		return ScopedPredictionKey.IsValidForMorePrediction();
	}

	/** Returns true if this is running on the server or has a valid prediciton key */
	bool HasAuthorityOrPredictionKey(const FGameplayAbilityActivationInfo* ActivationInfo) const;

	/** Returns true if this component's actor has authority */
	virtual bool IsOwnerActorAuthoritative() const;

	/** Replicate that an ability has ended/canceled, to the client or server as appropriate */
	virtual void ReplicateEndOrCancelAbility(FGameplayAbilitySpecHandle Handle, FGameplayAbilityActivationInfo ActivationInfo, UGameplayAbility* Ability, bool bWasCanceled);

	/** Force cancels the ability and does not replicate this to the other side. This should be called when the ability is cancelled by the other side */
	virtual void ForceCancelAbilityDueToReplication(UGameplayAbility* Instance);

	/** A pending activation that cannot be activated yet, will be rechecked at a later point */
	struct FPendingAbilityInfo
	{
		bool operator==(const FPendingAbilityInfo& Other) const
		{
			// Don't compare event data, not valid to have multiple activations in flight with same key and handle but different event data
			return PredictionKey == Other.PredictionKey	&& Handle == Other.Handle;
		}

		/** Properties of the ability that needs to be activated */
		FGameplayAbilitySpecHandle Handle;
		FPredictionKey	PredictionKey;
		FGameplayEventData TriggerEventData;

		/** True if this ability was activated remotely and needs to follow up, false if the ability hasn't been activated at all yet */
		bool bPartiallyActivated;

		FPendingAbilityInfo()
			: bPartiallyActivated(false)
		{}
	};

	/** This is a list of GameplayAbilities that were activated on the server and can't yet execute on the client. It will try to execute these at a later point */
	TArray<FPendingAbilityInfo> PendingServerActivatedAbilities;

	// ----------------------------------------------------------------------------------------------------------------
	//	GameplayEffects: Primary outward facing API for other systems
	// ----------------------------------------------------------------------------------------------------------------

	/** Applies a previously created gameplay effect spec to a target */
	UFUNCTION(BlueprintCallable, Category = GameplayEffects, meta = (DisplayName = "ApplyGameplayEffectSpecToTarget", ScriptName = "ApplyGameplayEffectSpecToTarget"))
	FActiveGameplayEffectHandle BP_ApplyGameplayEffectSpecToTarget(const FGameplayEffectSpecHandle& SpecHandle, UAbilitySystemComponent* Target);

	virtual FActiveGameplayEffectHandle ApplyGameplayEffectSpecToTarget(const FGameplayEffectSpec& GameplayEffect, UAbilitySystemComponent *Target, FPredictionKey PredictionKey=FPredictionKey());

	/** Applies a previously created gameplay effect spec to this component */
	UFUNCTION(BlueprintCallable, Category = GameplayEffects, meta = (DisplayName = "ApplyGameplayEffectSpecToSelf", ScriptName = "ApplyGameplayEffectSpecToSelf"))
	FActiveGameplayEffectHandle BP_ApplyGameplayEffectSpecToSelf(const FGameplayEffectSpecHandle& SpecHandle);

	virtual FActiveGameplayEffectHandle ApplyGameplayEffectSpecToSelf(const FGameplayEffectSpec& GameplayEffect, FPredictionKey PredictionKey = FPredictionKey());

	/** Gets the FActiveGameplayEffect based on the passed in Handle */
	const UGameplayEffect* GetGameplayEffectDefForHandle(FActiveGameplayEffectHandle Handle);

	/** Removes GameplayEffect by Handle. StacksToRemove=-1 will remove all stacks. */
	UFUNCTION(BlueprintCallable, BlueprintAuthorityOnly, Category = GameplayEffects)
	virtual bool RemoveActiveGameplayEffect(FActiveGameplayEffectHandle Handle, int32 StacksToRemove=-1);

	/** 
	 * Remove active gameplay effects whose backing definition are the specified gameplay effect class
	 * 
	 * @param GameplayEffect					Class of gameplay effect to remove; Does nothing if left null
	 * @param InstigatorAbilitySystemComponent	If specified, will only remove gameplay effects applied from this instigator ability system component
	 * @param StacksToRemove					Number of stacks to remove, -1 means remove all
	 */
	UFUNCTION(BlueprintCallable, BlueprintAuthorityOnly, Category = GameplayEffects)
	virtual void RemoveActiveGameplayEffectBySourceEffect(TSubclassOf<UGameplayEffect> GameplayEffect, UAbilitySystemComponent* InstigatorAbilitySystemComponent, int32 StacksToRemove = -1);

	/** Get an outgoing GameplayEffectSpec that is ready to be applied to other things. */
	UFUNCTION(BlueprintCallable, Category = GameplayEffects)
	virtual FGameplayEffectSpecHandle MakeOutgoingSpec(TSubclassOf<UGameplayEffect> GameplayEffectClass, float Level, FGameplayEffectContextHandle Context) const;

	/** Create an EffectContext for the owner of this AbilitySystemComponent */
	UFUNCTION(BlueprintCallable, Category = GameplayEffects)
	virtual FGameplayEffectContextHandle MakeEffectContext() const;

	/**
	 * Get the count of the specified source effect on the ability system component. For non-stacking effects, this is the sum of all active instances.
	 * For stacking effects, this is the sum of all valid stack counts. If an instigator is specified, only effects from that instigator are counted.
	 * 
	 * @param SourceGameplayEffect					Effect to get the count of
	 * @param OptionalInstigatorFilterComponent		If specified, only count effects applied by this ability system component
	 * 
	 * @return Count of the specified source effect
	 */
	UFUNCTION(BlueprintCallable, BlueprintPure, Category=GameplayEffects)
	int32 GetGameplayEffectCount(TSubclassOf<UGameplayEffect> SourceGameplayEffect, UAbilitySystemComponent* OptionalInstigatorFilterComponent, bool bEnforceOnGoingCheck = true);

	/** Returns the sum of StackCount of all gameplay effects that pass query */
	int32 GetAggregatedStackCount(const FGameplayEffectQuery& Query) const;

	/** This only exists so it can be hooked up to a multicast delegate */
	void RemoveActiveGameplayEffect_NoReturn(FActiveGameplayEffectHandle Handle, int32 StacksToRemove=-1)
	{
		RemoveActiveGameplayEffect(Handle, StacksToRemove);
	}

	/** Called for predictively added gameplay cue. Needs to remove tag count and possible invoke OnRemove event if misprediction */
	virtual void OnPredictiveGameplayCueCatchup(FGameplayTag Tag);

	/** Returns the total duration of a gameplay effect */
	float GetGameplayEffectDuration(FActiveGameplayEffectHandle Handle) const;

	/** Called whenever the server time replicates via the game state to keep our cooldown timers in sync with the server */
	virtual void RecomputeGameplayEffectStartTimes(const float WorldTime, const float ServerWorldTime);

	/** Return start time and total duration of a gameplay effect */
	void GetGameplayEffectStartTimeAndDuration(FActiveGameplayEffectHandle Handle, float& StartEffectTime, float& Duration) const;

	/** Dynamically update the set-by-caller magnitude for an active gameplay effect */
	UFUNCTION(BlueprintCallable, BlueprintAuthorityOnly, Category = GameplayEffects)
	virtual void UpdateActiveGameplayEffectSetByCallerMagnitude(FActiveGameplayEffectHandle ActiveHandle, UPARAM(meta=(Categories = "SetByCaller"))FGameplayTag SetByCallerTag, float NewValue);

	/** Dynamically update multiple set-by-caller magnitudes for an active gameplay effect */
	UFUNCTION(BlueprintCallable, BlueprintAuthorityOnly, Category = GameplayEffects)
	virtual void UpdateActiveGameplayEffectSetByCallerMagnitudes(FActiveGameplayEffectHandle ActiveHandle, const TMap<FGameplayTag, float>& NewSetByCallerValues);

	/** Updates the level of an already applied gameplay effect. The intention is that this is 'seemless' and doesnt behave like removing/reapplying */
	UFUNCTION(BlueprintCallable, BlueprintAuthorityOnly, Category = GameplayEffects)
	virtual void SetActiveGameplayEffectLevel(FActiveGameplayEffectHandle ActiveHandle, int32 NewLevel);

	/** Updates the level of an already applied gameplay effect. The intention is that this is 'seemless' and doesnt behave like removing/reapplying */
	UFUNCTION(BlueprintCallable, BlueprintAuthorityOnly, Category = GameplayEffects)
	virtual void SetActiveGameplayEffectLevelUsingQuery(FGameplayEffectQuery Query, int32 NewLevel);

	/**
	 * Raw accessor to ask the magnitude of a gameplay effect, not necessarily always correct. How should outside code (UI, etc) ask things like 'how much is this gameplay effect modifying my damage by'
	 * (most likely we want to catch this on the backend - when damage is applied we can get a full dump/history of how the number got to where it is. But still we may need polling methods like below (how much would my damage be)
	 */
	UFUNCTION(BlueprintCallable, Category = GameplayEffects)
	float GetGameplayEffectMagnitude(FActiveGameplayEffectHandle Handle, FGameplayAttribute Attribute) const;

	/** Returns current stack count of an already applied GE */
	int32 GetCurrentStackCount(FActiveGameplayEffectHandle Handle) const;

	/** Returns current stack count of an already applied GE, but given the ability spec handle that was granted by the GE */
	int32 GetCurrentStackCount(FGameplayAbilitySpecHandle Handle) const;

	/** Returns debug string describing active gameplay effect */
	FString GetActiveGEDebugString(FActiveGameplayEffectHandle Handle) const;

	/** Gets the GE Handle of the GE that granted the passed in Ability */
	FActiveGameplayEffectHandle FindActiveGameplayEffectHandle(FGameplayAbilitySpecHandle Handle) const;

	/** Returns const pointer to the actual active gameplay effect structure */
	const FActiveGameplayEffect* GetActiveGameplayEffect(const FActiveGameplayEffectHandle Handle) const;

	/** Returns a const pointer to the gameplay effect CDO associated with an active handle. */
	const UGameplayEffect* GetGameplayEffectCDO(const FActiveGameplayEffectHandle Handle) const;

	/**
	 * Get the source tags from the gameplay spec represented by the specified handle, if possible
	 * 
	 * @param Handle	Handle of the gameplay effect to retrieve source tags from
	 * 
	 * @return Source tags from the gameplay spec represented by the handle, if possible
	 */
	const FGameplayTagContainer* GetGameplayEffectSourceTagsFromHandle(FActiveGameplayEffectHandle Handle) const;

	/**
	 * Get the target tags from the gameplay spec represented by the specified handle, if possible
	 * 
	 * @param Handle	Handle of the gameplay effect to retrieve target tags from
	 * 
	 * @return Target tags from the gameplay spec represented by the handle, if possible
	 */
	const FGameplayTagContainer* GetGameplayEffectTargetTagsFromHandle(FActiveGameplayEffectHandle Handle) const;

	/**
	 * Populate the specified capture spec with the data necessary to capture an attribute from the component
	 * 
	 * @param OutCaptureSpec	[OUT] Capture spec to populate with captured data
	 */
	void CaptureAttributeForGameplayEffect(OUT FGameplayEffectAttributeCaptureSpec& OutCaptureSpec);
	
	// ----------------------------------------------------------------------------------------------------------------
	//  Callbacks / Notifies
	//  (these need to be at the UObject level so we can safely bind, rather than binding to raw at the ActiveGameplayEffect/Container level which is unsafe if the AbilitySystemComponent were killed).
	// ----------------------------------------------------------------------------------------------------------------

	/** Called when a specific attribute aggregator value changes, gameplay effects refresh their values when this happens */
	void OnAttributeAggregatorDirty(FAggregator* Aggregator, FGameplayAttribute Attribute, bool FromRecursiveCall=false);

	/** Called when attribute magnitudes change, to forward information to dependent gameplay effects */
	void OnMagnitudeDependencyChange(FActiveGameplayEffectHandle Handle, const FAggregator* ChangedAggregator);

	/** This ASC has successfully applied a GE to something (potentially itself) */
	void OnGameplayEffectAppliedToTarget(UAbilitySystemComponent* Target, const FGameplayEffectSpec& SpecApplied, FActiveGameplayEffectHandle ActiveHandle);
	void OnGameplayEffectAppliedToSelf(UAbilitySystemComponent* Source, const FGameplayEffectSpec& SpecApplied, FActiveGameplayEffectHandle ActiveHandle);
	void OnPeriodicGameplayEffectExecuteOnTarget(UAbilitySystemComponent* Target, const FGameplayEffectSpec& SpecExecuted, FActiveGameplayEffectHandle ActiveHandle);
	void OnPeriodicGameplayEffectExecuteOnSelf(UAbilitySystemComponent* Source, const FGameplayEffectSpec& SpecExecuted, FActiveGameplayEffectHandle ActiveHandle);

	/** Called when the duration of a gamepaly effect has changed */
	virtual void OnGameplayEffectDurationChange(struct FActiveGameplayEffect& ActiveEffect);

	/** Called on server whenever a GE is applied to self. This includes instant and duration based GEs. */
	FOnGameplayEffectAppliedDelegate OnGameplayEffectAppliedDelegateToSelf;

	/** Called on server whenever a GE is applied to someone else. This includes instant and duration based GEs. */
	FOnGameplayEffectAppliedDelegate OnGameplayEffectAppliedDelegateToTarget;

	/** Called on both client and server whenever a duraton based GE is added (E.g., instant GEs do not trigger this). */
	FOnGameplayEffectAppliedDelegate OnActiveGameplayEffectAddedDelegateToSelf;

	/** Called on server whenever a periodic GE executes on self */
	FOnGameplayEffectAppliedDelegate OnPeriodicGameplayEffectExecuteDelegateOnSelf;

	/** Called on server whenever a periodic GE executes on target */
	FOnGameplayEffectAppliedDelegate OnPeriodicGameplayEffectExecuteDelegateOnTarget;

	/** Immunity notification support */
	FImmunityBlockGE OnImmunityBlockGameplayEffectDelegate;

	/** Register for when an attribute value changes, should be replaced by GetGameplayAttributeValueChangeDelegate */
	FOnGameplayAttributeChange& RegisterGameplayAttributeEvent(FGameplayAttribute Attribute);

	/** Register for when an attribute value changes */
	FOnGameplayAttributeValueChange& GetGameplayAttributeValueChangeDelegate(FGameplayAttribute Attribute);

	/** A generic callback anytime an ability is activated (started) */
	FGenericAbilityDelegate AbilityActivatedCallbacks;

	/** Callback anytime an ability is ended */
	FAbilityEnded AbilityEndedCallbacks;

	/** Callback anytime an ability is ended, with extra information */
	FGameplayAbilityEndedDelegate OnAbilityEnded;

	/** A generic callback anytime an ability is committed (cost/cooldown applied) */
	FGenericAbilityDelegate AbilityCommittedCallbacks;

	/** Called with a failure reason when an ability fails to execute */
	FAbilityFailedDelegate AbilityFailedCallbacks;

	/** Called when an ability spec's internals have changed */
	FAbilitySpecDirtied AbilitySpecDirtiedCallbacks;

	/** Call notify callbacks above */
	virtual void NotifyAbilityCommit(UGameplayAbility* Ability);
	virtual void NotifyAbilityActivated(const FGameplayAbilitySpecHandle Handle, UGameplayAbility* Ability);
	virtual void NotifyAbilityFailed(const FGameplayAbilitySpecHandle Handle, UGameplayAbility* Ability, const FGameplayTagContainer& FailureReason);

	/** Called when any gameplay effects are removed */
	FOnGivenActiveGameplayEffectRemoved& OnAnyGameplayEffectRemovedDelegate();

	/** Returns delegate structure that allows binding to several gameplay effect changes */
	FActiveGameplayEffectEvents* GetActiveEffectEventSet(FActiveGameplayEffectHandle Handle);
	FOnActiveGameplayEffectRemoved_Info* OnGameplayEffectRemoved_InfoDelegate(FActiveGameplayEffectHandle Handle);
	FOnActiveGameplayEffectStackChange* OnGameplayEffectStackChangeDelegate(FActiveGameplayEffectHandle Handle);
	FOnActiveGameplayEffectTimeChange* OnGameplayEffectTimeChangeDelegate(FActiveGameplayEffectHandle Handle);

	// ----------------------------------------------------------------------------------------------------------------
	//  Gameplay tag operations
	//  Implements IGameplayTagAssetInterface using the TagCountContainer
	// ----------------------------------------------------------------------------------------------------------------
	FORCEINLINE bool HasMatchingGameplayTag(FGameplayTag TagToCheck) const override
	{
		return GameplayTagCountContainer.HasMatchingGameplayTag(TagToCheck);
	}

	FORCEINLINE bool HasAllMatchingGameplayTags(const FGameplayTagContainer& TagContainer) const override
	{
		return GameplayTagCountContainer.HasAllMatchingGameplayTags(TagContainer);
	}

	FORCEINLINE bool HasAnyMatchingGameplayTags(const FGameplayTagContainer& TagContainer) const override
	{
		return GameplayTagCountContainer.HasAnyMatchingGameplayTags(TagContainer);
	}

	FORCEINLINE void GetOwnedGameplayTags(FGameplayTagContainer& TagContainer) const override
	{
		TagContainer.AppendTags(GameplayTagCountContainer.GetExplicitGameplayTags());
	}

	/** Returns the number of instances of a given tag */
	FORCEINLINE int32 GetTagCount(FGameplayTag TagToCheck) const
	{
		return GameplayTagCountContainer.GetTagCount(TagToCheck);
	}

	/** Forcibly sets the number of instances of a given tag */
	FORCEINLINE void SetTagMapCount(const FGameplayTag& Tag, int32 NewCount)
	{
		GameplayTagCountContainer.SetTagCount(Tag, NewCount);
	}

	/** Update the number of instances of a given tag and calls callback */
	FORCEINLINE void UpdateTagMap(const FGameplayTag& BaseTag, int32 CountDelta)
	{
		if (GameplayTagCountContainer.UpdateTagCount(BaseTag, CountDelta))
		{
			OnTagUpdated(BaseTag, CountDelta > 0);
		}
	}

	/** Update the number of instances of a given tag and calls callback */
	FORCEINLINE void UpdateTagMap(const FGameplayTagContainer& Container, int32 CountDelta)
	{
		if (!Container.IsEmpty())
		{
			UpdateTagMap_Internal(Container, CountDelta);
		}
	}

	/** Fills TagContainer with BlockedAbilityTags */
	FORCEINLINE void GetBlockedAbilityTags(FGameplayTagContainer& TagContainer) const
	{
		TagContainer.AppendTags(BlockedAbilityTags.GetExplicitGameplayTags());
	}

	/** 	 
	 *  Allows GameCode to add loose gameplaytags which are not backed by a GameplayEffect. 
	 *	Tags added this way are not replicated! Use the 'Replicated' versions of these functions if replication is needed.
	 *	It is up to the calling GameCode to make sure these tags are added on clients/server where necessary
	 */
	FORCEINLINE void AddLooseGameplayTag(const FGameplayTag& GameplayTag, int32 Count=1)
	{
		UpdateTagMap(GameplayTag, Count);
	}

	FORCEINLINE void AddLooseGameplayTags(const FGameplayTagContainer& GameplayTags, int32 Count = 1)
	{
		UpdateTagMap(GameplayTags, Count);
	}

	FORCEINLINE void RemoveLooseGameplayTag(const FGameplayTag& GameplayTag, int32 Count = 1)
	{
		UpdateTagMap(GameplayTag, -Count);
	}

	FORCEINLINE void RemoveLooseGameplayTags(const FGameplayTagContainer& GameplayTags, int32 Count = 1)
	{
		UpdateTagMap(GameplayTags, -Count);
	}

	FORCEINLINE void SetLooseGameplayTagCount(const FGameplayTag& GameplayTag, int32 NewCount)
	{
		SetTagMapCount(GameplayTag, NewCount);
	}

	/**
	 * Returns the current count of the given gameplay tag.
	 * This includes both loose tags, and tags granted by gameplay effects and abilities.
	 * This function can be called on the client, but it may not display the most current count on the server.
	 *
	 * @param GameplayTag The gameplay tag to query
	 */
	UFUNCTION(BlueprintPure, Category = "Gameplay Tags")
	int32 GetGameplayTagCount(FGameplayTag GameplayTag) const;

	/**
	 *  Allows GameCode to add loose gameplaytags which are not backed by a GameplayEffect. Tags added using 
	 *  these functions will be replicated. Note that replicated loose tags will override any locally-set tag counts
	 *  on simulated proxies.
	 */
	FORCEINLINE void AddReplicatedLooseGameplayTag(const FGameplayTag& GameplayTag)
	{
		GetReplicatedLooseTags_Mutable().AddTag(GameplayTag);
		bIsNetDirty = true;
	}

	FORCEINLINE void AddReplicatedLooseGameplayTags(const FGameplayTagContainer& GameplayTags)
	{
		GetReplicatedLooseTags_Mutable().AddTags(GameplayTags);
		bIsNetDirty = true;
	}

	FORCEINLINE void RemoveReplicatedLooseGameplayTag(const FGameplayTag& GameplayTag)
	{
		GetReplicatedLooseTags_Mutable().RemoveTag(GameplayTag);
		bIsNetDirty = true;
	}

	FORCEINLINE void RemoveReplicatedLooseGameplayTags(const FGameplayTagContainer& GameplayTags)
	{
		GetReplicatedLooseTags_Mutable().RemoveTags(GameplayTags);
		bIsNetDirty = true;
	}

	FORCEINLINE void SetReplicatedLooseGameplayTagCount(const FGameplayTag& GameplayTag, int32 NewCount)
	{
		GetReplicatedLooseTags_Mutable().SetTagCount(GameplayTag, NewCount);
		bIsNetDirty = true;
	}

	/** 	 
	 * Minimally replicated tags are replicated tags that come from GEs when in bMinimalReplication mode. 
	 * (The GEs do not replicate, but the tags they grant do replicate via these functions)
	 */
	FORCEINLINE void AddMinimalReplicationGameplayTag(const FGameplayTag& GameplayTag)
	{
		GetMinimalReplicationTags_Mutable().AddTag(GameplayTag);
		bIsNetDirty = true;
	}

	FORCEINLINE void AddMinimalReplicationGameplayTags(const FGameplayTagContainer& GameplayTags)
	{
		GetMinimalReplicationTags_Mutable().AddTags(GameplayTags);
		bIsNetDirty = true;
	}

	FORCEINLINE void RemoveMinimalReplicationGameplayTag(const FGameplayTag& GameplayTag)
	{
		GetMinimalReplicationTags_Mutable().RemoveTag(GameplayTag);
		bIsNetDirty = true;
	}

	FORCEINLINE void RemoveMinimalReplicationGameplayTags(const FGameplayTagContainer& GameplayTags)
	{
		GetMinimalReplicationTags_Mutable().RemoveTags(GameplayTags);
		bIsNetDirty = true;
	}

	/** Allow events to be registered for specific gameplay tags being added or removed */
	FOnGameplayEffectTagCountChanged& RegisterGameplayTagEvent(FGameplayTag Tag, EGameplayTagEventType::Type EventType=EGameplayTagEventType::NewOrRemoved);

	/** Unregister previously added events */
	void UnregisterGameplayTagEvent(FDelegateHandle DelegateHandle, FGameplayTag Tag, EGameplayTagEventType::Type EventType=EGameplayTagEventType::NewOrRemoved);

	/** Register a tag event and immediately call it */
	FDelegateHandle RegisterAndCallGameplayTagEvent(FGameplayTag Tag, FOnGameplayEffectTagCountChanged::FDelegate Delegate, EGameplayTagEventType::Type EventType=EGameplayTagEventType::NewOrRemoved);

	/** Returns multicast delegate that is invoked whenever a tag is added or removed (but not if just count is increased. Only for 'new' and 'removed' events) */
	FOnGameplayEffectTagCountChanged& RegisterGenericGameplayTagEvent();

	/** Executes a gameplay event. Returns the number of successful ability activations triggered by the event */
	virtual int32 HandleGameplayEvent(FGameplayTag EventTag, const FGameplayEventData* Payload);

	/** Adds a new delegate to call when gameplay events happen. It will only be called if it matches any tags in passed filter container */
	FDelegateHandle AddGameplayEventTagContainerDelegate(const FGameplayTagContainer& TagFilter, const FGameplayEventTagMulticastDelegate::FDelegate& Delegate);

	/** Remotes previously registered delegate */
	void RemoveGameplayEventTagContainerDelegate(const FGameplayTagContainer& TagFilter, FDelegateHandle DelegateHandle);

	/** Callbacks bound to Gameplay tags, these only activate if the exact tag is used. To handle tag hierarchies use AddGameplayEventContainerDelegate */
	TMap<FGameplayTag, FGameplayEventMulticastDelegate> GenericGameplayEventCallbacks;

	// ----------------------------------------------------------------------------------------------------------------
	//  System Attributes
	// ----------------------------------------------------------------------------------------------------------------

	/** Internal Attribute that modifies the duration of gameplay effects created by this component */
	UPROPERTY(meta=(SystemGameplayAttribute="true"))
	float OutgoingDuration;

	/** Internal Attribute that modifies the duration of gameplay effects applied to this component */
	UPROPERTY(meta = (SystemGameplayAttribute = "true"))
	float IncomingDuration;

	static FProperty* GetOutgoingDurationProperty();
	static FProperty* GetIncomingDurationProperty();

	static const FGameplayEffectAttributeCaptureDefinition& GetOutgoingDurationCapture();
	static const FGameplayEffectAttributeCaptureDefinition& GetIncomingDurationCapture();

	// ----------------------------------------------------------------------------------------------------------------
	//  Additional Helper Functions
	// ----------------------------------------------------------------------------------------------------------------

	/** Apply a gameplay effect to passed in target */
	UFUNCTION(BlueprintCallable, Category = GameplayEffects, meta=(DisplayName = "ApplyGameplayEffectToTarget", ScriptName = "ApplyGameplayEffectToTarget"))
	FActiveGameplayEffectHandle BP_ApplyGameplayEffectToTarget(TSubclassOf<UGameplayEffect> GameplayEffectClass, UAbilitySystemComponent *Target, float Level, FGameplayEffectContextHandle Context);
	FActiveGameplayEffectHandle ApplyGameplayEffectToTarget(UGameplayEffect *GameplayEffect, UAbilitySystemComponent *Target, float Level = UGameplayEffect::INVALID_LEVEL, FGameplayEffectContextHandle Context = FGameplayEffectContextHandle(), FPredictionKey PredictionKey = FPredictionKey());

	/** Apply a gameplay effect to self */
	UFUNCTION(BlueprintCallable, Category = GameplayEffects, meta=(DisplayName = "ApplyGameplayEffectToSelf", ScriptName = "ApplyGameplayEffectToSelf"))
	FActiveGameplayEffectHandle BP_ApplyGameplayEffectToSelf(TSubclassOf<UGameplayEffect> GameplayEffectClass, float Level, FGameplayEffectContextHandle EffectContext);
	FActiveGameplayEffectHandle ApplyGameplayEffectToSelf(const UGameplayEffect *GameplayEffect, float Level, const FGameplayEffectContextHandle& EffectContext, FPredictionKey PredictionKey = FPredictionKey());

	/** Returns the number of gameplay effects that are currently active on this ability system component */
	int32 GetNumActiveGameplayEffects() const
	{
		return ActiveGameplayEffects.GetNumGameplayEffects();
	}

	/** Makes a copy of all the active effects on this ability component */
	void GetAllActiveGameplayEffectSpecs(TArray<FGameplayEffectSpec>& OutSpecCopies) const
	{
		ActiveGameplayEffects.GetAllActiveGameplayEffectSpecs(OutSpecCopies);
	}

	/** Call from OnRep functions to set the attribute base value on the client */
	void SetBaseAttributeValueFromReplication(const FGameplayAttribute& Attribute, float NewValue, float OldValue)
	{
		ActiveGameplayEffects.SetBaseAttributeValueFromReplication(Attribute, NewValue, OldValue);
	}

	/** Call from OnRep functions to set the attribute base value on the client */
	void SetBaseAttributeValueFromReplication(const FGameplayAttribute& Attribute, const FGameplayAttributeData& NewValue, const FGameplayAttributeData& OldValue)
	{
		ActiveGameplayEffects.SetBaseAttributeValueFromReplication(Attribute, NewValue.GetBaseValue(), OldValue.GetBaseValue());
	}

	/** Tests if all modifiers in this GameplayEffect will leave the attribute > 0.f */
	bool CanApplyAttributeModifiers(const UGameplayEffect *GameplayEffect, float Level, const FGameplayEffectContextHandle& EffectContext)
	{
		return ActiveGameplayEffects.CanApplyAttributeModifiers(GameplayEffect, Level, EffectContext);
	}

	/** Gets time remaining for all effects that match query */
	TArray<float> GetActiveEffectsTimeRemaining(const FGameplayEffectQuery& Query) const;

	/** Gets total duration for all effects that match query */
	TArray<float> GetActiveEffectsDuration(const FGameplayEffectQuery& Query) const;

	/** Gets both time remaining and total duration  for all effects that match query */
	TArray<TPair<float,float>> GetActiveEffectsTimeRemainingAndDuration(const FGameplayEffectQuery& Query) const;

	/** Returns list of active effects, for a query */
	UFUNCTION(BlueprintCallable, BlueprintPure=false, Category = "GameplayEffects", meta=(DisplayName = "Get Active Gameplay Effects for Query"))
	TArray<FActiveGameplayEffectHandle> GetActiveEffects(const FGameplayEffectQuery& Query) const;

	/** Returns list of active effects that have all of the passed in tags */
	UFUNCTION(BlueprintCallable, BlueprintPure = false, Category = "GameplayEffects")
	TArray<FActiveGameplayEffectHandle> GetActiveEffectsWithAllTags(FGameplayTagContainer Tags) const;

	/** This will give the world time that all effects matching this query will be finished. If multiple effects match, it returns the one that returns last */
	float GetActiveEffectsEndTime(const FGameplayEffectQuery& Query) const;
	float GetActiveEffectsEndTimeWithInstigators(const FGameplayEffectQuery& Query, TArray<AActor*>& Instigators) const;

	/** Returns end time and total duration */
	bool GetActiveEffectsEndTimeAndDuration(const FGameplayEffectQuery& Query, float& EndTime, float& Duration) const;

	/** Modify the start time of a gameplay effect, to deal with timers being out of sync originally */
	virtual void ModifyActiveEffectStartTime(FActiveGameplayEffectHandle Handle, float StartTimeDiff);

	/** Removes all active effects that contain any of the tags in Tags */
	UFUNCTION(BlueprintCallable, Category = GameplayEffects)
	int32 RemoveActiveEffectsWithTags(FGameplayTagContainer Tags);

	/** Removes all active effects with captured source tags that contain any of the tags in Tags */
	UFUNCTION(BlueprintCallable, Category = GameplayEffects)
	int32 RemoveActiveEffectsWithSourceTags(FGameplayTagContainer Tags);

	/** Removes all active effects that apply any of the tags in Tags */
	UFUNCTION(BlueprintCallable, Category = GameplayEffects)
	int32 RemoveActiveEffectsWithAppliedTags(FGameplayTagContainer Tags);

	/** Removes all active effects that grant any of the tags in Tags */
	UFUNCTION(BlueprintCallable, Category = GameplayEffects)
	int32 RemoveActiveEffectsWithGrantedTags(FGameplayTagContainer Tags);

	/** Removes all active effects that match given query. StacksToRemove=-1 will remove all stacks. */
	virtual int32 RemoveActiveEffects(const FGameplayEffectQuery& Query, int32 StacksToRemove = -1);

	// ----------------------------------------------------------------------------------------------------------------
	//	GameplayCues
	// ----------------------------------------------------------------------------------------------------------------
	
	// Do not call these functions directly, call the wrappers on GameplayCueManager instead
	UFUNCTION(NetMulticast, unreliable)
	void NetMulticast_InvokeGameplayCueExecuted_FromSpec(const FGameplayEffectSpecForRPC Spec, FPredictionKey PredictionKey) override;

	UFUNCTION(NetMulticast, unreliable)
	void NetMulticast_InvokeGameplayCueExecuted(const FGameplayTag GameplayCueTag, FPredictionKey PredictionKey, FGameplayEffectContextHandle EffectContext) override;

	UFUNCTION(NetMulticast, unreliable)
	void NetMulticast_InvokeGameplayCuesExecuted(const FGameplayTagContainer GameplayCueTags, FPredictionKey PredictionKey, FGameplayEffectContextHandle EffectContext) override;

	UFUNCTION(NetMulticast, unreliable)
	void NetMulticast_InvokeGameplayCueExecuted_WithParams(const FGameplayTag GameplayCueTag, FPredictionKey PredictionKey, FGameplayCueParameters GameplayCueParameters) override;

	UFUNCTION(NetMulticast, unreliable)
	void NetMulticast_InvokeGameplayCuesExecuted_WithParams(const FGameplayTagContainer GameplayCueTags, FPredictionKey PredictionKey, FGameplayCueParameters GameplayCueParameters) override;

	UFUNCTION(NetMulticast, unreliable)
	void NetMulticast_InvokeGameplayCueAdded(const FGameplayTag GameplayCueTag, FPredictionKey PredictionKey, FGameplayEffectContextHandle EffectContext) override;

	UFUNCTION(NetMulticast, unreliable)
	void NetMulticast_InvokeGameplayCueAdded_WithParams(const FGameplayTag GameplayCueTag, FPredictionKey PredictionKey, FGameplayCueParameters Parameters) override;
	
	UFUNCTION(NetMulticast, unreliable)
	void NetMulticast_InvokeGameplayCueAddedAndWhileActive_FromSpec(const FGameplayEffectSpecForRPC& Spec, FPredictionKey PredictionKey) override;

	UFUNCTION(NetMulticast, unreliable)
	void NetMulticast_InvokeGameplayCueAddedAndWhileActive_WithParams(const FGameplayTag GameplayCueTag, FPredictionKey PredictionKey, FGameplayCueParameters GameplayCueParameters) override;

	UFUNCTION(NetMulticast, unreliable)
	void NetMulticast_InvokeGameplayCuesAddedAndWhileActive_WithParams(const FGameplayTagContainer GameplayCueTags, FPredictionKey PredictionKey, FGameplayCueParameters GameplayCueParameters) override;

	/** GameplayCues can also come on their own. These take an optional effect context to pass through hit result, etc */
	void ExecuteGameplayCue(const FGameplayTag GameplayCueTag, FGameplayEffectContextHandle EffectContext = FGameplayEffectContextHandle());
	void ExecuteGameplayCue(const FGameplayTag GameplayCueTag, const FGameplayCueParameters& GameplayCueParameters);

	/** Add a persistent gameplay cue */
	void AddGameplayCue(const FGameplayTag GameplayCueTag, FGameplayEffectContextHandle EffectContext = FGameplayEffectContextHandle());
	void AddGameplayCue(const FGameplayTag GameplayCueTag, const FGameplayCueParameters& GameplayCueParameters);

	/** Add gameplaycue for minimal replication mode. Should only be called in paths that would replicate gameplaycues in other ways (through GE for example) if not in minimal replication mode */
	void AddGameplayCue_MinimalReplication(const FGameplayTag GameplayCueTag, FGameplayEffectContextHandle EffectContext = FGameplayEffectContextHandle());

	/** Remove a persistent gameplay cue */
	void RemoveGameplayCue(const FGameplayTag GameplayCueTag);
	
	/** Remove gameplaycue for minimal replication mode. Should only be called in paths that would replicate gameplaycues in other ways (through GE for example) if not in minimal replication mode */
	void RemoveGameplayCue_MinimalReplication(const FGameplayTag GameplayCueTag);
	
	/** Removes any GameplayCue added on its own, i.e. not as part of a GameplayEffect. */
	void RemoveAllGameplayCues();

	/** Handles gameplay cue events from external sources */
	void InvokeGameplayCueEvent(const FGameplayEffectSpecForRPC& Spec, EGameplayCueEvent::Type EventType);
	void InvokeGameplayCueEvent(const FGameplayTag GameplayCueTag, EGameplayCueEvent::Type EventType, FGameplayEffectContextHandle EffectContext = FGameplayEffectContextHandle());
	void InvokeGameplayCueEvent(const FGameplayTag GameplayCueTag, EGameplayCueEvent::Type EventType, const FGameplayCueParameters& GameplayCueParameters);

	/** Allows polling to see if a GameplayCue is active. We expect most GameplayCue handling to be event based, but some cases we may need to check if a GamepalyCue is active (Animation Blueprint for example) */
	UFUNCTION(BlueprintCallable, Category="GameplayCue", meta=(GameplayTagFilter="GameplayCue"))
	bool IsGameplayCueActive(const FGameplayTag GameplayCueTag) const
	{
		return HasMatchingGameplayTag(GameplayCueTag);
	}

	/** Will initialize gameplay cue parameters with this ASC's Owner (Instigator) and AvatarActor (EffectCauser) */
	virtual void InitDefaultGameplayCueParameters(FGameplayCueParameters& Parameters);

	/** Are we ready to invoke gameplaycues yet? */
	virtual bool IsReadyForGameplayCues();

	/** Handle GameplayCues that may have been deferred while doing the NetDeltaSerialize and waiting for the avatar actor to get loaded */
	virtual void HandleDeferredGameplayCues(const FActiveGameplayEffectsContainer* GameplayEffectsContainer);

	/** Invokes the WhileActive event for all GCs on active, non inhibited, GEs. This would typically be used on "respawn" or something where the mesh/avatar has changed */
	virtual void ReinvokeActiveGameplayCues();

	/**
	 *	GameplayAbilities
	 *	
	 *	The role of the AbilitySystemComponent with respect to Abilities is to provide:
	 *		-Management of ability instances (whether per actor or per execution instance).
	 *			-Someone *has* to keep track of these instances.
	 *			-Non instanced abilities *could* be executed without any ability stuff in AbilitySystemComponent.
	 *				They should be able to operate on an GameplayAbilityActorInfo + GameplayAbility.
	 *		
	 *	As convenience it may provide some other features:
	 *		-Some basic input binding (whether instanced or non instanced abilities).
	 *		-Concepts like "this component has these abilities
	 *	
	 */

	/*
	 * Grants an Ability.
	 * This will be ignored if the actor is not authoritative.
	 * Returns handle that can be used in TryActivateAbility, etc.
	 * 
	 * @param AbilitySpec FGameplayAbilitySpec containing information about the ability class, level and input ID to bind it to.
	 */
	FGameplayAbilitySpecHandle GiveAbility(const FGameplayAbilitySpec& AbilitySpec);

<<<<<<< HEAD
	/** Grants an ability and attempts to activate it exactly one time, which will cause it to be removed. Only valid on the server! */
	FGameplayAbilitySpecHandle GiveAbilityAndActivateOnce(FGameplayAbilitySpec& AbilitySpec, const FGameplayEventData* GameplayEventData = nullptr);
=======
	/*
	 * Grants an ability and attempts to activate it exactly one time, which will cause it to be removed.
	 * Only valid on the server, and the ability's Net Execution Policy cannot be set to Local or Local Predicted
	 * 
	 * @param AbilitySpec FGameplayAbilitySpec containing information about the ability class, level and input ID to bind it to.
	 * @param GameplayEventData Optional activation event data. If provided, Activate Ability From Event will be called instead of ActivateAbility, passing the Event Data
	 */
	FGameplayAbilitySpecHandle GiveAbilityAndActivateOnce(FGameplayAbilitySpec& AbilitySpec, const FGameplayEventData* GameplayEventData = nullptr);

	/**
	 * Grants a Gameplay Ability and returns its handle.
	 * This will be ignored if the actor is not authoritative.
	 *
	 * @param AbilityClass Type of ability to grant
	 * @param Level Level to grant the ability at
	 * @param InputID Input ID value to bind ability activation to.
	 */
	UFUNCTION(BlueprintCallable, BlueprintAuthorityOnly, Category = "Gameplay Abilities", meta = (DisplayName = "Give Ability", ScriptName = "GiveAbility"))
	FGameplayAbilitySpecHandle K2_GiveAbility(TSubclassOf<UGameplayAbility> AbilityClass, int32 Level = 0, int32 InputID = -1);

	/**
	 * Grants a Gameplay Ability, activates it once, and removes it.
	 * This will be ignored if the actor is not authoritative.
	 *
	 * @param AbilityClass Type of ability to grant
	 * @param Level Level to grant the ability at
	 * @param InputID Input ID value to bind ability activation to.
	 */
	UFUNCTION(BlueprintCallable, BlueprintAuthorityOnly, Category = "Gameplay Abilities", meta = (DisplayName = "Give Ability And Activate Once", ScriptName = "GiveAbilityAndActivateOnce"))
	FGameplayAbilitySpecHandle K2_GiveAbilityAndActivateOnce(TSubclassOf<UGameplayAbility> AbilityClass, int32 Level = 0, int32 InputID = -1);
>>>>>>> 6bbb88c8

	/** Wipes all 'given' abilities. This will be ignored if the actor is not authoritative. */
	UFUNCTION(BlueprintCallable, BlueprintAuthorityOnly, Category="Gameplay Abilities")
	void ClearAllAbilities();

	/**
	 * Clears all abilities bound to a given Input ID
	 * This will be ignored if the actor is not authoritative
	 *
	 * @param InputID The numeric Input ID of the abilities to remove
	 */
	UFUNCTION(BlueprintCallable, BlueprintAuthorityOnly, Category = "Gameplay Abilities")
	void ClearAllAbilitiesWithInputID(int32 InputID = 0);

	/** 
	 * Removes the specified ability.
	 * This will be ignored if the actor is not authoritative.
	 * 
	 * @param Handle Ability Spec Handle of the ability we want to remove
	 */
	UFUNCTION(BlueprintCallable, BlueprintAuthorityOnly, Category = "Gameplay Abilities")
	void ClearAbility(const FGameplayAbilitySpecHandle& Handle);
	
	/** Sets an ability spec to remove when its finished. If the spec is not currently active, it terminates it immediately. Also clears InputID of the Spec. */
	void SetRemoveAbilityOnEnd(FGameplayAbilitySpecHandle AbilitySpecHandle);

	/** 
	 * Gets all Activatable Gameplay Abilities that match all tags in GameplayTagContainer AND for which
	 * DoesAbilitySatisfyTagRequirements() is true.  The latter requirement allows this function to find the correct
	 * ability without requiring advanced knowledge.  For example, if there are two "Melee" abilities, one of which
	 * requires a weapon and one of which requires being unarmed, then those abilities can use Blocking and Required
	 * tags to determine when they can fire.  Using the Satisfying Tags requirements simplifies a lot of usage cases.
	 * For example, Behavior Trees can use various decorators to test an ability fetched using this mechanism as well
	 * as the Task to execute the ability without needing to know that there even is more than one such ability.
	 */
	void GetActivatableGameplayAbilitySpecsByAllMatchingTags(const FGameplayTagContainer& GameplayTagContainer, TArray < struct FGameplayAbilitySpec* >& MatchingGameplayAbilities, bool bOnlyAbilitiesThatSatisfyTagRequirements = true) const;

	/** 
	 * Attempts to activate every gameplay ability that matches the given tag and DoesAbilitySatisfyTagRequirements().
	 * Returns true if anything attempts to activate. Can activate more than one ability and the ability may fail later.
	 * If bAllowRemoteActivation is true, it will remotely activate local/server abilities, if false it will only try to locally activate abilities.
	 */
	UFUNCTION(BlueprintCallable, Category = "Abilities")
	bool TryActivateAbilitiesByTag(const FGameplayTagContainer& GameplayTagContainer, bool bAllowRemoteActivation = true);

	/**
	 * Attempts to activate the ability that is passed in. This will check costs and requirements before doing so.
	 * Returns true if it thinks it activated, but it may return false positives due to failure later in activation.
	 * If bAllowRemoteActivation is true, it will remotely activate local/server abilities, if false it will only try to locally activate the ability
	 */
	UFUNCTION(BlueprintCallable, Category = "Abilities")
	bool TryActivateAbilityByClass(TSubclassOf<UGameplayAbility> InAbilityToActivate, bool bAllowRemoteActivation = true);

	/** 
	 * Attempts to activate the given ability, will check costs and requirements before doing so.
	 * Returns true if it thinks it activated, but it may return false positives due to failure later in activation.
	 * If bAllowRemoteActivation is true, it will remotely activate local/server abilities, if false it will only try to locally activate the ability
	 */
	UFUNCTION(BlueprintCallable, Category = "Abilities")
	bool TryActivateAbility(FGameplayAbilitySpecHandle AbilityToActivate, bool bAllowRemoteActivation = true);

	/** Triggers an ability from a gameplay event, will only trigger on local/server depending on execution flags */
	bool TriggerAbilityFromGameplayEvent(FGameplayAbilitySpecHandle AbilityToTrigger, FGameplayAbilityActorInfo* ActorInfo, FGameplayTag Tag, const FGameplayEventData* Payload, UAbilitySystemComponent& Component);

	// ----------------------------------------------------------------------------------------------------------------
	// Ability Cancelling/Interrupts
	// ----------------------------------------------------------------------------------------------------------------

	/** Cancels the specified ability CDO. */
	void CancelAbility(UGameplayAbility* Ability);	

	/** Cancels the ability indicated by passed in spec handle. If handle is not found among reactivated abilities nothing happens. */
	void CancelAbilityHandle(const FGameplayAbilitySpecHandle& AbilityHandle);

	/** Cancel all abilities with the specified tags. Will not cancel the Ignore instance */
	void CancelAbilities(const FGameplayTagContainer* WithTags=nullptr, const FGameplayTagContainer* WithoutTags=nullptr, UGameplayAbility* Ignore=nullptr);

	/** Cancels all abilities regardless of tags. Will not cancel the ignore instance */
	void CancelAllAbilities(UGameplayAbility* Ignore=nullptr);

	/** Cancels all abilities and kills any remaining instanced abilities */
	virtual void DestroyActiveState();

	/** 
	 * Called from ability activation or native code, will apply the correct ability blocking tags and cancel existing abilities. Subclasses can override the behavior 
	 * 
	 * @param AbilityTags The tags of the ability that has block and cancel flags
	 * @param RequestingAbility The gameplay ability requesting the change, can be NULL for native events
	 * @param bEnableBlockTags If true will enable the block tags, if false will disable the block tags
	 * @param BlockTags What tags to block
	 * @param bExecuteCancelTags If true will cancel abilities matching tags
	 * @param CancelTags what tags to cancel
	 */
	virtual void ApplyAbilityBlockAndCancelTags(const FGameplayTagContainer& AbilityTags, UGameplayAbility* RequestingAbility, bool bEnableBlockTags, const FGameplayTagContainer& BlockTags, bool bExecuteCancelTags, const FGameplayTagContainer& CancelTags);

	/** Called when an ability is cancellable or not. Doesn't do anything by default, can be overridden to tie into gameplay events */
	virtual void HandleChangeAbilityCanBeCanceled(const FGameplayTagContainer& AbilityTags, UGameplayAbility* RequestingAbility, bool bCanBeCanceled) {}

	/** Returns true if any passed in tags are blocked */
	virtual bool AreAbilityTagsBlocked(const FGameplayTagContainer& Tags) const;

	/** Block or cancel blocking for specific ability tags */
	void BlockAbilitiesWithTags(const FGameplayTagContainer& Tags);
	void UnBlockAbilitiesWithTags(const FGameplayTagContainer& Tags);

	/** Checks if the ability system is currently blocking InputID. Returns true if InputID is blocked, false otherwise.  */
	bool IsAbilityInputBlocked(int32 InputID) const;

	/** Block or cancel blocking for specific input IDs */
	void BlockAbilityByInputID(int32 InputID);
	void UnBlockAbilityByInputID(int32 InputID);

	// ----------------------------------------------------------------------------------------------------------------
	// Functions meant to be called from GameplayAbility and subclasses, but not meant for general use
	// ----------------------------------------------------------------------------------------------------------------

	/** Returns the list of all activatable abilities. Read-only. */
	const TArray<FGameplayAbilitySpec>& GetActivatableAbilities() const
	{
		return ActivatableAbilities.Items;
	}

	/** Returns the list of all activatable abilities. */
	TArray<FGameplayAbilitySpec>& GetActivatableAbilities()
	{
		return ActivatableAbilities.Items;
	}

	/** Returns local world time that an ability was activated. Valid on authority (server) and autonomous proxy (controlling client).  */
	float GetAbilityLastActivatedTime() const { return AbilityLastActivatedTime; }

	/** Returns an ability spec from a handle. If modifying call MarkAbilitySpecDirty */
	FGameplayAbilitySpec* FindAbilitySpecFromHandle(FGameplayAbilitySpecHandle Handle);
	
	/** Returns an ability spec from a GE handle. If modifying call MarkAbilitySpecDirty */
	FGameplayAbilitySpec* FindAbilitySpecFromGEHandle(FActiveGameplayEffectHandle Handle);

	/** Returns an ability spec corresponding to given ability class. If modifying call MarkAbilitySpecDirty */
	FGameplayAbilitySpec* FindAbilitySpecFromClass(TSubclassOf<UGameplayAbility> InAbilityClass);

	/** Returns an ability spec from a handle. If modifying call MarkAbilitySpecDirty */
	FGameplayAbilitySpec* FindAbilitySpecFromInputID(int32 InputID);

	/**
	 * Returns all abilities with the given InputID
	 *
	 * @param InputID The Input ID to match
	 * @param OutAbilitySpecs Array of pointers to matching specs
	 */
	virtual void FindAllAbilitySpecsFromInputID(int32 InputID, TArray<const FGameplayAbilitySpec*>& OutAbilitySpecs) const;

	/**
	 * Build a simple FGameplayAbilitySpec from class, level and optional Input ID
	 */
	virtual FGameplayAbilitySpec BuildAbilitySpecFromClass(TSubclassOf<UGameplayAbility> AbilityClass, int32 Level = 0, int32 InputID = -1);

	/**
	 * Returns an array with all granted ability handles
	 * NOTE: currently this doesn't include abilities that are mid-activation
	 * 
	 * @param OutAbilityHandles This array will be filled with the granted Ability Spec Handles
	 */
	UFUNCTION(BlueprintCallable, BlueprintPure = false, Category = "Gameplay Abilities")
	void GetAllAbilities(TArray<FGameplayAbilitySpecHandle>& OutAbilityHandles) const;

	/**
	 * Returns an array with all abilities that match the provided tags
	 *
	 * @param OutAbilityHandles This array will be filled with matching Ability Spec Handles
	 * @param Tags Gameplay Tags to match
	 * @param bMatchAll If true, tags must be matched exactly. Otherwise, abilities matching any of the tags will be returned
	 */
	UFUNCTION(BlueprintCallable, BlueprintPure = false, Category = "Gameplay Abilities")
	void FindAllAbilitiesWithTags(TArray<FGameplayAbilitySpecHandle>& OutAbilityHandles, FGameplayTagContainer Tags, bool bExactMatch = true) const;

	/**
	 * Returns an array with all abilities that match the provided Gameplay Tag Query
	 *
	 * @param OutAbilityHandles This array will be filled with matching Ability Spec Handles
	 * @param Query Gameplay Tag Query to match
	 */
	UFUNCTION(BlueprintCallable, BlueprintPure = false, Category = "Gameplay Abilities")
	void FindAllAbilitiesMatchingQuery(TArray<FGameplayAbilitySpecHandle>& OutAbilityHandles, FGameplayTagQuery Query) const;

	/**
	 * Returns an array with all abilities bound to an Input ID value
	 *
	 * @param OutAbilityHandles This array will be filled with matching Ability Spec Handles
	 * @param InputID The Input ID to match
	 */
	UFUNCTION(BlueprintCallable, BlueprintPure = false, Category = "Gameplay Abilities")
	void FindAllAbilitiesWithInputID(TArray<FGameplayAbilitySpecHandle>& OutAbilityHandles, int32 InputID = 0) const;

	/** Retrieves the EffectContext of the GameplayEffect of the active GameplayEffect. */
	FGameplayEffectContextHandle GetEffectContextFromActiveGEHandle(FActiveGameplayEffectHandle Handle);

	/** Call to mark that an ability spec has been modified */
	void MarkAbilitySpecDirty(FGameplayAbilitySpec& Spec, bool WasAddOrRemove=false);

	/** Attempts to activate the given ability, will only work if called from the correct client/server context */
	bool InternalTryActivateAbility(FGameplayAbilitySpecHandle AbilityToActivate, FPredictionKey InPredictionKey = FPredictionKey(), UGameplayAbility ** OutInstancedAbility = nullptr, FOnGameplayAbilityEnded::FDelegate* OnGameplayAbilityEndedDelegate = nullptr, const FGameplayEventData* TriggerEventData = nullptr);

	/** Failure tags used by InternalTryActivateAbility (E.g., this stores the  FailureTags of the last call to InternalTryActivateAbility */
	FGameplayTagContainer InternalTryActivateAbilityFailureTags;

	/** Called from the ability to let the component know it is ended */
	virtual void NotifyAbilityEnded(FGameplayAbilitySpecHandle Handle, UGameplayAbility* Ability, bool bWasCancelled);

	void ClearAbilityReplicatedDataCache(FGameplayAbilitySpecHandle Handle, const FGameplayAbilityActivationInfo& ActivationInfo);

	/** Called from FScopedAbilityListLock */
	void IncrementAbilityListLock();
	void DecrementAbilityListLock();

	// ----------------------------------------------------------------------------------------------------------------
	// Debugging
	// ----------------------------------------------------------------------------------------------------------------

	struct FAbilitySystemComponentDebugInfo
	{
		FAbilitySystemComponentDebugInfo()
		{
			FMemory::Memzero(*this);
		}

		class UCanvas* Canvas;

		bool bPrintToLog;

		bool bShowAttributes;
		bool bShowGameplayEffects;;
		bool bShowAbilities;

		float XPos;
		float YPos;
		float OriginalX;
		float OriginalY;
		float MaxY;
		float NewColumnYPadding;
		float YL;

		bool Accumulate;
		TArray<FString>	Strings;

		int32 GameFlags; // arbitrary flags for games to set/read in Debug_Internal
	};

	static void OnShowDebugInfo(AHUD* HUD, UCanvas* Canvas, const FDebugDisplayInfo& DisplayInfo, float& YL, float& YPos);

	virtual void DisplayDebug(class UCanvas* Canvas, const class FDebugDisplayInfo& DebugDisplay, float& YL, float& YPos);
	virtual void PrintDebug();

	void AccumulateScreenPos(FAbilitySystemComponentDebugInfo& Info);
	virtual void Debug_Internal(struct FAbilitySystemComponentDebugInfo& Info);
	void DebugLine(struct FAbilitySystemComponentDebugInfo& Info, FString Str, float XOffset, float YOffset, int32 MinTextRowsToAdvance = 0);
	FString CleanupName(FString Str);

	/** Print a debug list of all gameplay effects */
	void PrintAllGameplayEffects() const;

	/** Ask the server to send ability system debug information back to the client, via ClientPrintDebug_Response  */
	UFUNCTION(Server, reliable, WithValidation)
	void ServerPrintDebug_Request();

	/** Same as ServerPrintDebug_Request but this includes the client debug strings so that the server can embed them in replays */
	UFUNCTION(Server, reliable, WithValidation)
	void ServerPrintDebug_RequestWithStrings(const TArray<FString>& Strings);

	/** Virtual function games can override to do their own stuff when either ServerPrintDebug function runs on the server */
	virtual void OnServerPrintDebug_Request();

	/** Determines whether to call ServerPrintDebug_Request or ServerPrintDebug_RequestWithStrings.   */
	virtual bool ShouldSendClientDebugStringsToServer() const;

	UFUNCTION(Client, reliable)
	void ClientPrintDebug_Response(const TArray<FString>& Strings, int32 GameFlags);
	virtual void OnClientPrintDebug_Response(const TArray<FString>& Strings, int32 GameFlags);

#if ENABLE_VISUAL_LOG
	void ClearDebugInstantEffects();
#endif // ENABLE_VISUAL_LOG

	UE_DEPRECATED(4.26, "This will be made private in future engine versions. Use SetClientDebugStrings, GetClientDebugStrings, or GetClientDebugStrings_Mutable instead.")
	UPROPERTY(ReplicatedUsing=OnRep_ClientDebugString)
	TArray<FString>	ClientDebugStrings;

	void SetClientDebugStrings(TArray<FString>&& NewClientDebugStrings);
	TArray<FString>& GetClientDebugStrings_Mutable();
	const TArray<FString>& GetClientDebugStrings() const;

	UE_DEPRECATED(4.26, "This will be made private in future engine versions. Use SetServerDebugStrings, GetServerDebugStrings, or GetServerDebugStrings_Mutable instead.")
	UPROPERTY(ReplicatedUsing=OnRep_ServerDebugString)
	TArray<FString>	ServerDebugStrings;

	void SetServerDebugStrings(TArray<FString>&& NewServerDebugStrings);
	TArray<FString>& GetServerDebugStrings_Mutable();
	const TArray<FString>& GetServerDebugStrings() const;

	UFUNCTION()
	virtual void OnRep_ClientDebugString();

	UFUNCTION()
	virtual void OnRep_ServerDebugString();

	// ----------------------------------------------------------------------------------------------------------------
	// Batching client->server RPCs
	// This is a WIP feature to batch up client->server communication. It is opt in and not complete. It only batches the below functions. Other Server RPCs are not safe to call during a batch window. Only opt in if you know what you are doing!
	// ----------------------------------------------------------------------------------------------------------------	

	void CallServerTryActivateAbility(FGameplayAbilitySpecHandle AbilityToActivate, bool InputPressed, FPredictionKey PredictionKey);
	void CallServerSetReplicatedTargetData(FGameplayAbilitySpecHandle AbilityHandle, FPredictionKey AbilityOriginalPredictionKey, const FGameplayAbilityTargetDataHandle& ReplicatedTargetDataHandle, FGameplayTag ApplicationTag, FPredictionKey CurrentPredictionKey);
	void CallServerEndAbility(FGameplayAbilitySpecHandle AbilityToEnd, FGameplayAbilityActivationInfo ActivationInfo, FPredictionKey PredictionKey);

	virtual bool ShouldDoServerAbilityRPCBatch() const { return false; }
	virtual void BeginServerAbilityRPCBatch(FGameplayAbilitySpecHandle AbilityHandle);
	virtual void EndServerAbilityRPCBatch(FGameplayAbilitySpecHandle AbilityHandle);

	/** Accumulated client side data that is batched out to server on EndServerAbilityRPCBatch */
	TArray<FServerAbilityRPCBatch, TInlineAllocator<1> > LocalServerAbilityRPCBatchData;

	UFUNCTION(Server, reliable, WithValidation)
	void	ServerAbilityRPCBatch(FServerAbilityRPCBatch BatchInfo);

	// Overridable function for sub classes
	virtual void ServerAbilityRPCBatch_Internal(FServerAbilityRPCBatch& BatchInfo);

	// ----------------------------------------------------------------------------------------------------------------
	//	Input handling/targeting
	// ----------------------------------------------------------------------------------------------------------------	

	/**
	 * This is meant to be used to inhibit activating an ability from an input perspective. (E.g., the menu is pulled up, another game mechanism is consuming all input, etc)
	 * This should only be called on locally owned players.
	 * This should not be used to game mechanics like silences or disables. Those should be done through gameplay effects.
	 */
	UFUNCTION(BlueprintCallable, Category="Abilities")
	bool GetUserAbilityActivationInhibited() const;
	
	/** Disable or Enable a local user from being able to activate abilities. This should only be used for input/UI etc related inhibition. Do not use for game mechanics. */
	UFUNCTION(BlueprintCallable, Category="Abilities")
	virtual void SetUserAbilityActivationInhibited(bool NewInhibit);

	/** Rather activation is currently inhibited */
	UPROPERTY()
	bool UserAbilityActivationInhibited;

	/** When enabled GameplayCue RPCs will be routed through the AvatarActor's IAbilitySystemReplicationProxyInterface rather than this component */
	UPROPERTY()
	bool ReplicationProxyEnabled;

	/** Suppress all ability granting through GEs on this component */
	UPROPERTY()
	bool bSuppressGrantAbility;

	/** Suppress all GameplayCues on this component */
	UPROPERTY()
	bool bSuppressGameplayCues;

	/** List of currently active targeting actors */
	UPROPERTY()
	TArray<AGameplayAbilityTargetActor*> SpawnedTargetActors;

	/** Bind to an input component with some default action names */
	virtual void BindToInputComponent(UInputComponent* InputComponent);

	/** Bind to an input component with customized bindings */
	virtual void BindAbilityActivationToInputComponent(UInputComponent* InputComponent, FGameplayAbilityInputBinds BindInfo);

	/** Initializes BlockedAbilityBindings variable */
	virtual void SetBlockAbilityBindingsArray(FGameplayAbilityInputBinds BindInfo);

	/** Called to handle ability bind input */
	virtual void AbilityLocalInputPressed(int32 InputID);
	virtual void AbilityLocalInputReleased(int32 InputID);

	/*
	 * Sends a local player Input Pressed event with the provided Input ID, notifying any bound abilities
	 *
	 * @param InputID The Input ID to match
	 */
	UFUNCTION(BlueprintCallable, Category = "Gameplay Abilities")
	void PressInputID(int32 InputID);

	/**
	 * Sends a local player Input Released event with the provided Input ID, notifying any bound abilities
	 * @param InputID The Input ID to match
	 */
	UFUNCTION(BlueprintCallable, Category = "Gameplay Abilities")
	void ReleaseInputID(int32 InputID);

	/** Handle confirm/cancel for target actors */
	virtual void LocalInputConfirm();
	virtual void LocalInputCancel();

	/**
	 * Sends a local player Input Confirm event, notifying abilities
	 */
	UFUNCTION(BlueprintCallable, Category = "Gameplay Abilities")
	void InputConfirm();

	/**
	 * Sends a local player Input Cancel event, notifying abilities
	 */
	UFUNCTION(BlueprintCallable, Category = "Gameplay Abilities")
	void InputCancel();
	
	/** InputID for binding GenericConfirm/Cancel events */
	int32 GenericConfirmInputID;
	int32 GenericCancelInputID;

	bool IsGenericConfirmInputBound(int32 InputID) const	{ return ((InputID == GenericConfirmInputID) && GenericLocalConfirmCallbacks.IsBound()); }
	bool IsGenericCancelInputBound(int32 InputID) const		{ return ((InputID == GenericCancelInputID) && GenericLocalCancelCallbacks.IsBound()); }

	/** Generic local callback for generic ConfirmEvent that any ability can listen to */
	FAbilityConfirmOrCancel	GenericLocalConfirmCallbacks;

	/** Generic local callback for generic CancelEvent that any ability can listen to */
	FAbilityConfirmOrCancel	GenericLocalCancelCallbacks;

	/** Any active targeting actors will be told to stop and return current targeting data */
	UFUNCTION(BlueprintCallable, Category = "Abilities")
	virtual void TargetConfirm();

	/** Any active targeting actors will be stopped and canceled, not returning any targeting data */
	UFUNCTION(BlueprintCallable, Category = "Abilities")
	virtual void TargetCancel();

	// ----------------------------------------------------------------------------------------------------------------
	//	AnimMontage Support
	// ----------------------------------------------------------------------------------------------------------------	

	/** Plays a montage and handles replication and prediction based on passed in ability/activation info */
	virtual float PlayMontage(UGameplayAbility* AnimatingAbility, FGameplayAbilityActivationInfo ActivationInfo, UAnimMontage* Montage, float InPlayRate, FName StartSectionName = NAME_None, float StartTimeSeconds = 0.0f);

	/** Plays a montage without updating replication/prediction structures. Used by simulated proxies when replication tells them to play a montage. */
	virtual float PlayMontageSimulated(UAnimMontage* Montage, float InPlayRate, FName StartSectionName = NAME_None);

	/** Stops whatever montage is currently playing. Expectation is caller should only be stopping it if they are the current animating ability (or have good reason not to check) */
	virtual void CurrentMontageStop(float OverrideBlendOutTime = -1.0f);

	/** Stops current montage if it's the one given as the Montage param */
	virtual void StopMontageIfCurrent(const UAnimMontage& Montage, float OverrideBlendOutTime = -1.0f);

	/** Clear the animating ability that is passed in, if it's still currently animating */
	virtual void ClearAnimatingAbility(UGameplayAbility* Ability);

	/** Jumps current montage to given section. Expectation is caller should only be stopping it if they are the current animating ability (or have good reason not to check) */
	virtual void CurrentMontageJumpToSection(FName SectionName);

	/** Sets current montages next section name. Expectation is caller should only be stopping it if they are the current animating ability (or have good reason not to check) */
	virtual void CurrentMontageSetNextSectionName(FName FromSectionName, FName ToSectionName);

	/** Sets current montage's play rate */
	virtual void CurrentMontageSetPlayRate(float InPlayRate);

	/** Returns true if the passed in ability is the current animating ability */
	bool IsAnimatingAbility(UGameplayAbility* Ability) const;

	/** Returns the current animating ability */
	UGameplayAbility* GetAnimatingAbility();

	/** Returns montage that is currently playing */
	UAnimMontage* GetCurrentMontage() const;

	/** Get SectionID of currently playing AnimMontage */
	int32 GetCurrentMontageSectionID() const;

	/** Get SectionName of currently playing AnimMontage */
	FName GetCurrentMontageSectionName() const;

	/** Get length in time of current section */
	float GetCurrentMontageSectionLength() const;

	/** Returns amount of time left in current section */
	float GetCurrentMontageSectionTimeLeft() const;

	/** Method to set the replication method for the position in the montage */
	void SetMontageRepAnimPositionMethod(ERepAnimPositionMethod InMethod);

	// ----------------------------------------------------------------------------------------------------------------
	//	Actor interaction
	// ----------------------------------------------------------------------------------------------------------------	

	/** The actor that owns this component logically */
	UE_DEPRECATED(4.26, "This will be made private in future engine versions. Use SetOwnerActor or GetOwnerActor instead.")
	UPROPERTY(ReplicatedUsing = OnRep_OwningActor)
	AActor* OwnerActor;

	void SetOwnerActor(AActor* NewOwnerActor);
	AActor* GetOwnerActor() const;

	UE_DEPRECATED(4.26, "This will be made private in future engine versions. Use SetAvatarActor or GetAvatarActor instead.")
	/** The actor that is the physical representation used for abilities. Can be NULL */
	UPROPERTY(ReplicatedUsing = OnRep_OwningActor)
	AActor* AvatarActor;

	void SetAvatarActor_Direct(AActor* NewAvatarActor);
	AActor* GetAvatarActor_Direct() const;
	
	UFUNCTION()
	void OnRep_OwningActor();

	UFUNCTION()
	void OnAvatarActorDestroyed(AActor* InActor);

	UFUNCTION()
	void OnOwnerActorDestroyed(AActor* InActor);

	UFUNCTION()
	void OnSpawnedAttributesEndPlayed(AActor* InActor, EEndPlayReason::Type EndPlayReason);

	/** Cached off data about the owning actor that abilities will need to frequently access (movement component, mesh component, anim instance, etc) */
	TSharedPtr<FGameplayAbilityActorInfo>	AbilityActorInfo;

	/**
	 *	Initialized the Abilities' ActorInfo - the structure that holds information about who we are acting on and who controls us.
	 *      OwnerActor is the actor that logically owns this component.
	 *		AvatarActor is what physical actor in the world we are acting on. Usually a Pawn but it could be a Tower, Building, Turret, etc, may be the same as Owner
	 */
	virtual void InitAbilityActorInfo(AActor* InOwnerActor, AActor* InAvatarActor);

	/** Returns avatar actor to be used for a specific task, normally GetAvatarActor */
	virtual AActor* GetGameplayTaskAvatar(const UGameplayTask* Task) const override;

	/** Returns the avatar actor for this component */
	AActor* GetAvatarActor() const;

	/** Changes the avatar actor, leaves the owner actor the same */
	void SetAvatarActor(AActor* InAvatarActor);

	/** called when the ASC's AbilityActorInfo has a PlayerController set. */
	virtual void OnPlayerControllerSet() { }

	/**
	* This is called when the actor that is initialized to this system dies, this will clear that actor from this system and FGameplayAbilityActorInfo
	*/
	virtual void ClearActorInfo();

	/**
	 *	This will refresh the Ability's ActorInfo structure based on the current ActorInfo. That is, AvatarActor will be the same but we will look for new
	 *	AnimInstance, MovementComponent, PlayerController, etc.
	 */	
	void RefreshAbilityActorInfo();

	// ----------------------------------------------------------------------------------------------------------------
	//	Synchronization RPCs
	//  While these appear to be state, these are actually synchronization events w/ some payload data
	// ----------------------------------------------------------------------------------------------------------------	
	
	/** Replicates the Generic Replicated Event to the server. */
	UFUNCTION(Server, reliable, WithValidation)
	void ServerSetReplicatedEvent(EAbilityGenericReplicatedEvent::Type EventType, FGameplayAbilitySpecHandle AbilityHandle, FPredictionKey AbilityOriginalPredictionKey, FPredictionKey CurrentPredictionKey);

	/** Replicates the Generic Replicated Event to the server with payload. */
	UFUNCTION(Server, reliable, WithValidation)
	void ServerSetReplicatedEventWithPayload(EAbilityGenericReplicatedEvent::Type EventType, FGameplayAbilitySpecHandle AbilityHandle, FPredictionKey AbilityOriginalPredictionKey, FPredictionKey CurrentPredictionKey, FVector_NetQuantize100 VectorPayload);

	/** Replicates the Generic Replicated Event to the client. */
	UFUNCTION(Client, reliable)
	void ClientSetReplicatedEvent(EAbilityGenericReplicatedEvent::Type EventType, FGameplayAbilitySpecHandle AbilityHandle, FPredictionKey AbilityOriginalPredictionKey);

	/** Calls local callbacks that are registered with the given Generic Replicated Event */
	bool InvokeReplicatedEvent(EAbilityGenericReplicatedEvent::Type EventType, FGameplayAbilitySpecHandle AbilityHandle, FPredictionKey AbilityOriginalPredictionKey, FPredictionKey CurrentPredictionKey = FPredictionKey());

	/** Calls local callbacks that are registered with the given Generic Replicated Event */
	bool InvokeReplicatedEventWithPayload(EAbilityGenericReplicatedEvent::Type EventType, FGameplayAbilitySpecHandle AbilityHandle, FPredictionKey AbilityOriginalPredictionKey, FPredictionKey CurrentPredictionKey, FVector_NetQuantize100 VectorPayload);
	
	/** Replicates targeting data to the server */
	UFUNCTION(Server, reliable, WithValidation)
	void ServerSetReplicatedTargetData(FGameplayAbilitySpecHandle AbilityHandle, FPredictionKey AbilityOriginalPredictionKey, const FGameplayAbilityTargetDataHandle& ReplicatedTargetDataHandle, FGameplayTag ApplicationTag, FPredictionKey CurrentPredictionKey);

	/** Replicates to the server that targeting has been cancelled */
	UFUNCTION(Server, reliable, WithValidation)
	void ServerSetReplicatedTargetDataCancelled(FGameplayAbilitySpecHandle AbilityHandle, FPredictionKey AbilityOriginalPredictionKey, FPredictionKey CurrentPredictionKey);

	/** Sets the current target data and calls applicable callbacks */
	virtual void ConfirmAbilityTargetData(FGameplayAbilitySpecHandle AbilityHandle, FPredictionKey AbilityOriginalPredictionKey, const FGameplayAbilityTargetDataHandle& TargetData, const FGameplayTag& ApplicationTag);

	/** Cancels the ability target data and calls callbacks */
	virtual void CancelAbilityTargetData(FGameplayAbilitySpecHandle AbilityHandle, FPredictionKey AbilityOriginalPredictionKey);

	/** Deletes all cached ability client data (Was: ConsumeAbilityTargetData)*/
	void ConsumeAllReplicatedData(FGameplayAbilitySpecHandle AbilityHandle, FPredictionKey AbilityOriginalPredictionKey);
	/** Consumes cached TargetData from client (only TargetData) */
	void ConsumeClientReplicatedTargetData(FGameplayAbilitySpecHandle AbilityHandle, FPredictionKey AbilityOriginalPredictionKey);

	/** Consumes the given Generic Replicated Event (unsets it). */
	void ConsumeGenericReplicatedEvent(EAbilityGenericReplicatedEvent::Type EventType, FGameplayAbilitySpecHandle AbilityHandle, FPredictionKey AbilityOriginalPredictionKey);

	/** Gets replicated data of the given Generic Replicated Event. */
	FAbilityReplicatedData GetReplicatedDataOfGenericReplicatedEvent(EAbilityGenericReplicatedEvent::Type EventType, FGameplayAbilitySpecHandle AbilityHandle, FPredictionKey AbilityOriginalPredictionKey);
	
	/** Calls any Replicated delegates that have been sent (TargetData or Generic Replicated Events). Note this can be dangerous if multiple places in an ability register events and then call this function. */
	void CallAllReplicatedDelegatesIfSet(FGameplayAbilitySpecHandle AbilityHandle, FPredictionKey AbilityOriginalPredictionKey);

	/** Calls the TargetData Confirm/Cancel events if they have been sent. */
	bool CallReplicatedTargetDataDelegatesIfSet(FGameplayAbilitySpecHandle AbilityHandle, FPredictionKey AbilityOriginalPredictionKey);

	/** Calls a given Generic Replicated Event delegate if the event has already been sent */
	bool CallReplicatedEventDelegateIfSet(EAbilityGenericReplicatedEvent::Type EventType, FGameplayAbilitySpecHandle AbilityHandle, FPredictionKey AbilityOriginalPredictionKey);

	/** Calls passed in delegate if the Client Event has already been sent. If not, it adds the delegate to our multicast callback that will fire when it does. */
	bool CallOrAddReplicatedDelegate(EAbilityGenericReplicatedEvent::Type EventType, FGameplayAbilitySpecHandle AbilityHandle, FPredictionKey AbilityOriginalPredictionKey, FSimpleMulticastDelegate::FDelegate Delegate);

	/** Returns TargetDataSet delegate for a given Ability/PredictionKey pair */
	FAbilityTargetDataSetDelegate& AbilityTargetDataSetDelegate(FGameplayAbilitySpecHandle AbilityHandle, FPredictionKey AbilityOriginalPredictionKey);

	/** Returns TargetData Cancelled delegate for a given Ability/PredictionKey pair */
	FSimpleMulticastDelegate& AbilityTargetDataCancelledDelegate(FGameplayAbilitySpecHandle AbilityHandle, FPredictionKey AbilityOriginalPredictionKey);

	/** Returns Generic Replicated Event for a given Ability/PredictionKey pair */
	FSimpleMulticastDelegate& AbilityReplicatedEventDelegate(EAbilityGenericReplicatedEvent::Type EventType, FGameplayAbilitySpecHandle AbilityHandle, FPredictionKey AbilityOriginalPredictionKey);

	/** Direct Input state replication. These will be called if bReplicateInputDirectly is true on the ability and is generally not a good thing to use. (Instead, prefer to use Generic Replicated Events). */
	UFUNCTION(Server, reliable, WithValidation)
	void ServerSetInputPressed(FGameplayAbilitySpecHandle AbilityHandle);

	UFUNCTION(Server, reliable, WithValidation)
	void ServerSetInputReleased(FGameplayAbilitySpecHandle AbilityHandle);

	/** Called on local player always. Called on server only if bReplicateInputDirectly is set on the GameplayAbility. */
	virtual void AbilitySpecInputPressed(FGameplayAbilitySpec& Spec);

	/** Called on local player always. Called on server only if bReplicateInputDirectly is set on the GameplayAbility. */
	virtual void AbilitySpecInputReleased(FGameplayAbilitySpec& Spec);

	// ----------------------------------------------------------------------------------------------------------------
	//  Component overrides
	// ----------------------------------------------------------------------------------------------------------------

	virtual void InitializeComponent() override;
	virtual void UninitializeComponent() override;
	virtual void OnComponentDestroyed(bool bDestroyingHierarchy) override;
	virtual bool GetShouldTick() const override;
	virtual void TickComponent(float DeltaTime, enum ELevelTick TickType, FActorComponentTickFunction *ThisTickFunction) override;
	virtual void GetSubobjectsWithStableNamesForNetworking(TArray<UObject*>& Objs) override;
	virtual bool ReplicateSubobjects(class UActorChannel *Channel, class FOutBunch *Bunch, FReplicationFlags *RepFlags) override;
	/** Force owning actor to update it's replication, to make sure that gameplay cues get sent down quickly. Override to change how aggressive this is */
	virtual void ForceReplication() override;
	virtual void PreNetReceive() override;
	virtual void PostNetReceive() override;
	virtual void OnRegister() override;
	virtual void OnUnregister() override;
	virtual void BeginPlay() override;

protected:

	/**
	 *	The abilities we can activate. 
	 *		-This will include CDOs for non instanced abilities and per-execution instanced abilities. 
	 *		-Actor-instanced abilities will be the actual instance (not CDO)
	 *		
	 *	This array is not vital for things to work. It is a convenience thing for 'giving abilities to the actor'. But abilities could also work on things
	 *	without an AbilitySystemComponent. For example an ability could be written to execute on a StaticMeshActor. As long as the ability doesn't require 
	 *	instancing or anything else that the AbilitySystemComponent would provide, then it doesn't need the component to function.
	 */

	UPROPERTY(ReplicatedUsing=OnRep_ActivateAbilities, BlueprintReadOnly, Category = "Abilities")
	FGameplayAbilitySpecContainer ActivatableAbilities;

	/** Maps from an ability spec to the target data. Used to track replicated data and callbacks */
	FGameplayAbilityReplicatedDataContainer AbilityTargetDataMap;

	/** List of gameplay tag container filters, and the delegates they call */
	TArray<TPair<FGameplayTagContainer, FGameplayEventTagMulticastDelegate>> GameplayEventTagContainerDelegates;

	/** Full list of all instance-per-execution gameplay abilities associated with this component */
	UPROPERTY()
	TArray<UGameplayAbility*>	AllReplicatedInstancedAbilities;

	/** Will be called from GiveAbility or from OnRep. Initializes events (triggers and inputs) with the given ability */
	virtual void OnGiveAbility(FGameplayAbilitySpec& AbilitySpec);

	/** Will be called from RemoveAbility or from OnRep. Unbinds inputs with the given ability */
	virtual void OnRemoveAbility(FGameplayAbilitySpec& AbilitySpec);

	/** Called from ClearAbility, ClearAllAbilities or OnRep. Clears any triggers that should no longer exist. */
	void CheckForClearedAbilities();

	/** Cancel a specific ability spec */
	virtual void CancelAbilitySpec(FGameplayAbilitySpec& Spec, UGameplayAbility* Ignore);

	/** Creates a new instance of an ability, storing it in the spec */
	virtual UGameplayAbility* CreateNewInstanceOfAbility(FGameplayAbilitySpec& Spec, const UGameplayAbility* Ability);

	int32 AbilityScopeLockCount;
	TArray<FGameplayAbilitySpecHandle, TInlineAllocator<2> > AbilityPendingRemoves;
	TArray<FGameplayAbilitySpec, TInlineAllocator<2> > AbilityPendingAdds;

	/** Local World time of the last ability activation. This is used for AFK/idle detection */
	float AbilityLastActivatedTime;

	UFUNCTION()
	virtual void OnRep_ActivateAbilities();

	UFUNCTION(Server, reliable, WithValidation)
	void	ServerTryActivateAbility(FGameplayAbilitySpecHandle AbilityToActivate, bool InputPressed, FPredictionKey PredictionKey);

	UFUNCTION(Server, reliable, WithValidation)
	void	ServerTryActivateAbilityWithEventData(FGameplayAbilitySpecHandle AbilityToActivate, bool InputPressed, FPredictionKey PredictionKey, FGameplayEventData TriggerEventData);

	UFUNCTION(Client, reliable)
	void	ClientTryActivateAbility(FGameplayAbilitySpecHandle AbilityToActivate);

	/** Called by ServerEndAbility and ClientEndAbility; avoids code duplication. */
	void	RemoteEndOrCancelAbility(FGameplayAbilitySpecHandle AbilityToEnd, FGameplayAbilityActivationInfo ActivationInfo, bool bWasCanceled);

	UFUNCTION(Server, reliable, WithValidation)
	void	ServerEndAbility(FGameplayAbilitySpecHandle AbilityToEnd, FGameplayAbilityActivationInfo ActivationInfo, FPredictionKey PredictionKey);

	UFUNCTION(Client, reliable)
	void	ClientEndAbility(FGameplayAbilitySpecHandle AbilityToEnd, FGameplayAbilityActivationInfo ActivationInfo);

	UFUNCTION(Server, reliable, WithValidation)
	void    ServerCancelAbility(FGameplayAbilitySpecHandle AbilityToCancel, FGameplayAbilityActivationInfo ActivationInfo);

	UFUNCTION(Client, reliable)
	void    ClientCancelAbility(FGameplayAbilitySpecHandle AbilityToCancel, FGameplayAbilityActivationInfo ActivationInfo);

	UFUNCTION(Client, Reliable)
	void	ClientActivateAbilityFailed(FGameplayAbilitySpecHandle AbilityToActivate, int16 PredictionKey);
	int32	ClientActivateAbilityFailedCountRecent;
	float	ClientActivateAbilityFailedStartTime;

	
	void	OnClientActivateAbilityCaughtUp(FGameplayAbilitySpecHandle AbilityToActivate, FPredictionKey::KeyType PredictionKey);

	UFUNCTION(Client, Reliable)
	void	ClientActivateAbilitySucceed(FGameplayAbilitySpecHandle AbilityToActivate, FPredictionKey PredictionKey);

	UFUNCTION(Client, Reliable)
	void	ClientActivateAbilitySucceedWithEventData(FGameplayAbilitySpecHandle AbilityToActivate, FPredictionKey PredictionKey, FGameplayEventData TriggerEventData);

	/** Implementation of ServerTryActivateAbility */
	virtual void InternalServerTryActivateAbility(FGameplayAbilitySpecHandle AbilityToActivate, bool InputPressed, const FPredictionKey& PredictionKey, const FGameplayEventData* TriggerEventData);

	/** Called when a prediction key that played a montage is rejected */
	void OnPredictiveMontageRejected(UAnimMontage* PredictiveMontage);

	/** Copy LocalAnimMontageInfo into RepAnimMontageInfo */
	void AnimMontage_UpdateReplicatedData();
	void AnimMontage_UpdateReplicatedData(FGameplayAbilityRepAnimMontage& OutRepAnimMontageInfo);

	/** Copy over playing flags for duplicate animation data */
	void AnimMontage_UpdateForcedPlayFlags(FGameplayAbilityRepAnimMontage& OutRepAnimMontageInfo);

	UE_DEPRECATED(4.26, "This will be made private in future engine versions. Use SetRepAnimMontageInfo, GetRepAnimMontageInfo, or GetRepAnimMontageInfo_Mutable instead.")
	/** Data structure for replicating montage info to simulated clients */
	UPROPERTY(ReplicatedUsing=OnRep_ReplicatedAnimMontage)
	FGameplayAbilityRepAnimMontage RepAnimMontageInfo;

	void SetRepAnimMontageInfo(const FGameplayAbilityRepAnimMontage& NewRepAnimMontageInfo);
	FGameplayAbilityRepAnimMontage& GetRepAnimMontageInfo_Mutable();
	const FGameplayAbilityRepAnimMontage& GetRepAnimMontageInfo() const;

	/** Cached value of rather this is a simulated actor */
	UPROPERTY()
	bool bCachedIsNetSimulated;

	/** Set if montage rep happens while we don't have the animinstance associated with us yet */
	UPROPERTY()
	bool bPendingMontageRep;

	/** Data structure for montages that were instigated locally (everything if server, predictive if client. replicated if simulated proxy) */
	UPROPERTY()
	FGameplayAbilityLocalAnimMontage LocalAnimMontageInfo;

	UFUNCTION()
	virtual void OnRep_ReplicatedAnimMontage();

	/** Returns true if we are ready to handle replicated montage information */
	virtual bool IsReadyForReplicatedMontage();

	/** RPC function called from CurrentMontageSetNextSectopnName, replicates to other clients */
	UFUNCTION(reliable, server, WithValidation)
	void ServerCurrentMontageSetNextSectionName(UAnimMontage* ClientAnimMontage, float ClientPosition, FName SectionName, FName NextSectionName);

	/** RPC function called from CurrentMontageJumpToSection, replicates to other clients */
	UFUNCTION(reliable, server, WithValidation)
	void ServerCurrentMontageJumpToSectionName(UAnimMontage* ClientAnimMontage, FName SectionName);

	/** RPC function called from CurrentMontageSetPlayRate, replicates to other clients */
	UFUNCTION(reliable, server, WithValidation)
	void ServerCurrentMontageSetPlayRate(UAnimMontage* ClientAnimMontage, float InPlayRate);

	/** Abilities that are triggered from a gameplay event */
	TMap<FGameplayTag, TArray<FGameplayAbilitySpecHandle > > GameplayEventTriggeredAbilities;

	/** Abilities that are triggered from a tag being added to the owner */
	TMap<FGameplayTag, TArray<FGameplayAbilitySpecHandle > > OwnedTagTriggeredAbilities;

	/** Callback that is called when an owned tag bound to an ability changes */
	virtual void MonitoredTagChanged(const FGameplayTag Tag, int32 NewCount);

	/** Returns true if the specified ability should be activated from an event in this network mode */
	bool HasNetworkAuthorityToActivateTriggeredAbility(const FGameplayAbilitySpec &Spec) const;

	virtual void OnImmunityBlockGameplayEffect(const FGameplayEffectSpec& Spec, const FActiveGameplayEffect* ImmunityGE);

	// Internal gameplay cue functions
	virtual void AddGameplayCue_Internal(const FGameplayTag GameplayCueTag, FGameplayEffectContextHandle& EffectContext, FActiveGameplayCueContainer& GameplayCueContainer);
	virtual void AddGameplayCue_Internal(const FGameplayTag GameplayCueTag, const FGameplayCueParameters& GameplayCueParameters, FActiveGameplayCueContainer& GameplayCueContainer);
	virtual void RemoveGameplayCue_Internal(const FGameplayTag GameplayCueTag, FActiveGameplayCueContainer& GameplayCueContainer);

	/** Actually pushes the final attribute value to the attribute set's property. Should not be called by outside code since this does not go through the attribute aggregator system. */
	void SetNumericAttribute_Internal(const FGameplayAttribute &Attribute, float& NewFloatValue);

	bool HasNetworkAuthorityToApplyGameplayEffect(FPredictionKey PredictionKey) const;

	void ExecutePeriodicEffect(FActiveGameplayEffectHandle	Handle);

	void ExecuteGameplayEffect(FGameplayEffectSpec &Spec, FPredictionKey PredictionKey);

	void CheckDurationExpired(FActiveGameplayEffectHandle Handle);
		
	TArray<UGameplayTask*>&	GetAbilityActiveTasks(UGameplayAbility* Ability);
	
	/** Contains all of the gameplay effects that are currently active on this component */
	UPROPERTY(Replicated)
	FActiveGameplayEffectsContainer ActiveGameplayEffects;

	/** List of all active gameplay cues, including ones applied manually */
	UPROPERTY(Replicated)
	FActiveGameplayCueContainer ActiveGameplayCues;

	/** Replicated gameplaycues when in minimal replication mode. These are cues that would come normally come from ActiveGameplayEffects */
	UPROPERTY(Replicated)
	FActiveGameplayCueContainer MinimalReplicationGameplayCues;

	/** Abilities with these tags are not able to be activated */
	FGameplayTagCountContainer BlockedAbilityTags;

	UE_DEPRECATED(4.26, "This will be made private in future engine versions. Use SetBlockedAbilityBindings, GetBlockedAbilityBindings, or GetBlockedAbilityBindings_Mutable instead.")
	/** Tracks abilities that are blocked based on input binding. An ability is blocked if BlockedAbilityBindings[InputID] > 0 */
	UPROPERTY(Transient, Replicated)
	TArray<uint8> BlockedAbilityBindings;

	void SetBlockedAbilityBindings(const TArray<uint8>& NewBlockedAbilityBindings);
	TArray<uint8>& GetBlockedAbilityBindings_Mutable();
	const TArray<uint8>& GetBlockedAbilityBindings() const;

	void DebugCyclicAggregatorBroadcasts(struct FAggregator* Aggregator);
	
	/** Acceleration map for all gameplay tags (OwnedGameplayTags from GEs and explicit GameplayCueTags) */
	FGameplayTagCountContainer GameplayTagCountContainer;

	UE_DEPRECATED(4.26, "This will be made private in future engine versions. Use SetMinimalReplicationTags, GetMinimalReplicationTags, or GetMinimalReplicationTags_Mutable instead.")
	UPROPERTY(Replicated)
	FMinimalReplicationTagCountMap MinimalReplicationTags;

	void SetMinimalReplicationTags(const FMinimalReplicationTagCountMap& NewMinimalReplicationTags);
	FMinimalReplicationTagCountMap& GetMinimalReplicationTags_Mutable();
	const FMinimalReplicationTagCountMap& GetMinimalReplicationTags() const;

	FMinimalReplicationTagCountMap& GetReplicatedLooseTags_Mutable();
	const FMinimalReplicationTagCountMap& GetReplicatedLooseTags() const;

	void ResetTagMap();

	void NotifyTagMap_StackCountChange(const FGameplayTagContainer& Container);

	virtual void OnTagUpdated(const FGameplayTag& Tag, bool TagExists) {};
	
	const UAttributeSet*	GetAttributeSubobject(const TSubclassOf<UAttributeSet> AttributeClass) const;
	const UAttributeSet*	GetAttributeSubobjectChecked(const TSubclassOf<UAttributeSet> AttributeClass) const;
	const UAttributeSet*	GetOrCreateAttributeSubobject(TSubclassOf<UAttributeSet> AttributeClass);

	void UpdateTagMap_Internal(const FGameplayTagContainer& Container, int32 CountDelta);

	friend struct FActiveGameplayEffect;
	friend struct FActiveGameplayEffectAction;
	friend struct FActiveGameplayEffectsContainer;
	friend struct FActiveGameplayCue;
	friend struct FActiveGameplayCueContainer;
	friend struct FGameplayAbilitySpec;
	friend struct FGameplayAbilitySpecContainer;
	friend struct FAggregator;
	friend struct FActiveGameplayEffectAction_Add;
	friend struct FGameplayEffectSpec;
	friend class AAbilitySystemDebugHUD;
	friend class UAbilitySystemGlobals;

private:
	FDelegateHandle MonitoredTagChangedDelegateHandle;
	FTimerHandle    OnRep_ActivateAbilitiesTimerHandle;

	/** Container used for replicating loose gameplay tags */
	UPROPERTY(Replicated)
	FMinimalReplicationTagCountMap ReplicatedLooseTags;

	uint8 bDestroyActiveStateInitiated : 1;
public:

	/** Caches the flags that indicate whether this component has network authority. */
	void CacheIsNetSimulated();

	/** PredictionKeys, see more info in GameplayPrediction.h. This has to come *last* in all replicated properties on the AbilitySystemComponent to ensure OnRep/callback order. */
	UPROPERTY(Replicated)
	FReplicatedPredictionKeyMap ReplicatedPredictionKeyMap;

protected:

	struct FAbilityListLockActiveChange
	{
		FAbilityListLockActiveChange(UAbilitySystemComponent& InAbilitySystemComp,
									 TArray<FGameplayAbilitySpec, TInlineAllocator<2> >& PendingAdds,
									 TArray<FGameplayAbilitySpecHandle, TInlineAllocator<2> >& PendingRemoves) :
			AbilitySystemComp(InAbilitySystemComp),
			Adds(MoveTemp(PendingAdds)),
			Removes(MoveTemp(PendingRemoves))
		{
			AbilitySystemComp.AbilityListLockActiveChanges.Add(this);
		}

		~FAbilityListLockActiveChange()
		{
			AbilitySystemComp.AbilityListLockActiveChanges.Remove(this);
		}

		UAbilitySystemComponent& AbilitySystemComp;
		TArray<FGameplayAbilitySpec, TInlineAllocator<2> > Adds;
		TArray<FGameplayAbilitySpecHandle, TInlineAllocator<2> > Removes;
	};

	TArray<FAbilityListLockActiveChange*> AbilityListLockActiveChanges;
	
};<|MERGE_RESOLUTION|>--- conflicted
+++ resolved
@@ -906,10 +906,6 @@
 	 */
 	FGameplayAbilitySpecHandle GiveAbility(const FGameplayAbilitySpec& AbilitySpec);
 
-<<<<<<< HEAD
-	/** Grants an ability and attempts to activate it exactly one time, which will cause it to be removed. Only valid on the server! */
-	FGameplayAbilitySpecHandle GiveAbilityAndActivateOnce(FGameplayAbilitySpec& AbilitySpec, const FGameplayEventData* GameplayEventData = nullptr);
-=======
 	/*
 	 * Grants an ability and attempts to activate it exactly one time, which will cause it to be removed.
 	 * Only valid on the server, and the ability's Net Execution Policy cannot be set to Local or Local Predicted
@@ -940,7 +936,6 @@
 	 */
 	UFUNCTION(BlueprintCallable, BlueprintAuthorityOnly, Category = "Gameplay Abilities", meta = (DisplayName = "Give Ability And Activate Once", ScriptName = "GiveAbilityAndActivateOnce"))
 	FGameplayAbilitySpecHandle K2_GiveAbilityAndActivateOnce(TSubclassOf<UGameplayAbility> AbilityClass, int32 Level = 0, int32 InputID = -1);
->>>>>>> 6bbb88c8
 
 	/** Wipes all 'given' abilities. This will be ignored if the actor is not authoritative. */
 	UFUNCTION(BlueprintCallable, BlueprintAuthorityOnly, Category="Gameplay Abilities")
