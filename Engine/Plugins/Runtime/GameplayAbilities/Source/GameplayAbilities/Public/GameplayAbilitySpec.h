--- conflicted
+++ resolved
@@ -16,11 +16,7 @@
 
 class UAbilitySystemComponent;
 class UGameplayAbility;
-<<<<<<< HEAD
-
-=======
 struct FGameplayEventData;
->>>>>>> 4af6daef
 
 /** Describes the status of activating this ability, this is updated as prediction is handled */
 UENUM(BlueprintType)
