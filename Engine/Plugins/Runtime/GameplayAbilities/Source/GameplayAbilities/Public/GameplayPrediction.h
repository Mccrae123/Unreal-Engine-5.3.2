// Copyright Epic Games, Inc. All Rights Reserved.

#pragma once

#include "Engine/NetSerialization.h"
#include "GameplayPrediction.generated.h"

class UAbilitySystemComponent;

DECLARE_DELEGATE(FPredictionKeyEvent);

/**
 *	
 *	Overview of Gameplay Ability Prediction
 *	
 *	High Level Goals:
 *	At the GameplayAbility level (implementing an ability) prediction is transparent. An ability says "Do X->Y->Z", and we will automatically predict the parts of that that we can. 
 *	We wish to avoid having logic such as "If Authority: Do X. Else: Do predictive version of X" in the ability itself.
 *	
 *	At this point, not all cases are solved, but we have a very solid framework for working with client side prediction.
 *
 *	When we say "client side prediction" we really mean client predicting game simulation state. Things can still be 'completely client side' without having to work within a prediction system.
 *	For example, footsteps are completely client side and never interact with this system. But clients predicting their mana going from 100 to 90 when they cast a spell is 'client side prediction'.
 *		
 *	What do we currently predict?
 *	-Ability activation
 *	-Triggered Events
 *	-GameplayEffect application:
 *		-Attribute modification	(EXCEPTIONS: Executions do not currently predict, only attribute modifiers)
 *		-GameplayTag modification
 *	-Gameplay Cue events (both from within predictive gameplay effect and on their own)
 *		
 *	-Montages
 *	-Movement (built into UE UCharacterMovement)
 *	
 *	
 *	Some things we don't predict (most of these we potentially could, but currently dont):
 *	-GameplayEffect removal
 *	-GameplayEffect periodic effects (dots ticking)
 *	
 *	
 *	Problems we attempt to solve:
 *	1. "Can I do this?" Basic protocol for prediction.
 *	2. "Undo" How to undo side effects when a prediction fails.
 *	3. "Redo" How to avoid replaying side effects that we predicted locally but that also get replicated from the server.
 *	4. "Completeness" How to be sure we /really/ predicted all side effects.
 *	5. "Dependencies" How to manage dependent prediction and chains of predicted events.
 *	6. "Override" How to override state predictively that is otherwise replicated/owned by the server.
 *	
 *	---------------------------------------------------------
 *	
 *	Implementation Details
 *	
 *	*** PredictionKey ***
 *	
 *	A fundamental concept in this system is the Prediction Key (FPredictionKey). A prediction key on its own is simply a unique ID that is generated in a central place on the client. The client will send his prediction key to the server, 
 *	and associate predictive actions and side effects with this key. The server may respond with an accept/reject for the prediction key, and will also associate the server-side created side effects with this prediction key.
 *	
 *	(IMPORTANT) FPredictionKey always replicate client -> server, but when replicating server -> clients they *only* replicate to the client that sent the prediction key to the server in the first place. 
 *	This happens in FPredictionKey::NetSerialize. All other clients will receive an invalid (0) prediction key when a prediction key sent from a client is replicated back down through a replicated property.
 *	
 *	
 *	*** Ability Activation ***
 *	
 *	Ability Activation is a first class predictive action. Whenever a client predictively activates an ability, he explicitly asks the server and the server explicitly responds. Once an ability has been
 *	predictively activated, the client has a valid 'prediction window' where predictive side effects can happen which are not explicitly 'asked about'. (E.g., we do not explicitly ask 'Can I decrement mana, Can I
 *	put this ability on cooldown. Those actions are considered logically atomic with activating an ability).
 *	
 *	
 *	AbilitySystemComponent provides a set of functions for communicating ability activation between clients and server: TryActivateAbility -> ServerTryActivateAbility ->  ClientActivateAbility(Failed/Succeed).
 *	
 *	1. Client calls TryActivateAbility which generates a new FPredictionKey and calls ServerTryActivateAbility.
 *	2. Client continues (before hearing back from server) and calls ActivateAbility with the generated PredictionKey associated with the Ability's ActivationInfo.
 *	3. Any side effects that happen /before the call to ActivatAbility finish/ have the generated FPredictionKey associated with them.
 *	4. Server decides if the ability really happened in ServerTryActivateAbility, calls ClientActivateAbility(Failed/Succeed) and sets UAbilitySystemComponent::ReplicatedPredictionKey to the generated key that was sent.
 *	5. If client receives ClientAbilityFailed, he immediately kills the ability and rolls back side effects that were associated with the prediction key.
 *		5a. 'Rolling back' is accomplished via FPredictionKeyDelegates and FPredictionKey::NewRejectedDelegate/NewCaughtUpDelegate/NewRejectOrCaughtUpDelegate. 
 *
 *
 *		Registering the callback in TryActivateAbility:
 *		
 *		// If this PredictionKey is rejected, we will call OnClientActivateAbilityFailed.
 *		ThisPredictionKey.NewRejectedDelegate().BindUObject(this, &UAbilitySystemComponent::OnClientActivateAbilityFailed, Handle, ThisPredictionKey.Current);
 *		
 *		
 *		Invoking the callback in ClientActivateAbilityFailed_Implementation:
 *		FPredictionKeyDelegates::BroadcastRejectedDelegate(PredictionKey);
 *		
 *	6. If accepted, client must wait until property replication catches up (the Succeed RPC will be sent immediately, property replication will happen on its own). Once the ReplicatedPredictionKey catches up to the
 *		key used previous steps, the client can undo his predictive side effects. See UAbilitySystemComponent::OnRep_PredictionKey.
 *						
 *			 
 *			 
 *			 
 *	*** GameplayEffect Prediction ***
 *
 *	GameplayEffects are considered side effects of prediction and are not explicitly asked about.
 *	
 *	1. GameplayEffects are only applied on clients if there is a valid prediction key. (If no prediction key, it simply skips the application on client).
 *	2. Attributes, GameplayCues, and GameplayTags are all predicted if the GameplayEffect is predicted.
 *	3. When the FActiveGameplayEffect is created, it stores the prediction key (FActiveGameplayEffect::PredictionKey)
 *		3a. Instant effects are explained below in "Attribute Prediction".
 *	4. On the server, the same prediction key is also set on the server's FActiveGameplayEffect that will be replicated down.
 *	5. As a client, if you get a replicated FActiveGameplayEffect with a valid prediction key on it, you check to see if you have an ActiveGameplayEffect with that same key, if there is match, we do not apply
 *		the 'on applied' type of logic, e.g., GameplayCues. The solves the "Redo" problem. However we will have 2 of the 'same' GameplayEffects in our ActiveGameplayEffects container, temporarily:
 *	6. At the same time, UAbilitySystemComponent::ReplicatedPredictionKey will catch up and the predictive effects will be removed. When they are removed in this case, we again check PredicitonKey and decide 
 *		if we should not do the 'On Remove' logic / GameplayCue.
 *		
 *	At this point, we have effectively predicted a gameplay effect as a side effect and handled the 'Undo' and 'Redo' problems.
 *		
 *	
 *	*** Attribute Prediction ***
 *	
 *	Since attributes are replicated as standard uproperties, predicting modification to them can be tricky ("Override" problem). Instantaneous modification can be even harder since these are non stateful by nature.
 *	(E.g., rolling back an attribute mod is difficult if there is no book keeping past the modification). This makes the "Undo" and "Redo" problem also hard in this case.
 *	
 *	The basic plan of attack is to treat attribute prediction as delta prediction rather than absolute value prediction. We do not predict that we have 90 mana, we predict that we have -10 mana from the server value, until 
 *	the server confirms our prediction key. Basically, treat instant modifications as /infinite duration modifications/ to attributes while they are done predictively. The solves "Undo" and "Redo".
 *	
 *	For the "override" problem, we can handle this in the properties OnRep by treating the replicated (server) value as the 'base value' instead of 'final value' of the attribute, and to 
 *	reaggregate our 'final value' after a replication happens.
 *	
 *	
 *	1. We treat predictive instant gameplay effects as infinite duration gamepaly effects. See UAbilitySystemComponent::ApplyGameplayEffectSpecToSelf.
 *	2. We have to *always* receive RepNotify calls on our attributes (not just when there is a change from last local value, since we will predict the change ahead of time). Done with REPNOTIFY_Always.
 *	3. In the attribute RepNotify, we call into the AbilitySystemComponent::ActiveGameplayEffects to update our 'final value' give the new 'base value'. the GAMEPLAYATTRIBUTE_REPNOTIFY can do this.
 *	4. Everything else will work like above (GameplayEffect prediction) : when the prediction key is caught up, the predictive GameplayEffect is removed and we will return to the server given value.
 *	
 *	
 *	Example:
 *	
 *	void UMyHealthSet::GetLifetimeReplicatedProps(TArray< FLifetimeProperty > & OutLifetimeProps) const
 *	{
 *		Super::GetLifetimeReplicatedProps(OutLifetimeProps);
 *
 *		DOREPLIFETIME_CONDITION_NOTIFY(UMyHealthSet, Health, COND_None, REPNOTIFY_Always);
 *	}
 *	
 *  void UMyHealthSet::OnRep_Health()
 *  {
 *		GAMEPLAYATTRIBUTE_REPNOTIFY(UMyHealthSet, Health);
 *  }
 *  
 *  *** Gameplay Cue Events ***
 *  
 *  Outside of GameplayEffects which are already explained, Gameplay Cues can be activated on their own. These functions (UAbilitySystemComponent::ExecuteGameplayCue etc)  take network role and prediction keys into account.
 *  
 *  1. In UAbilitySystemComponent::ExecuteGameplayCue, if authority then do the multicast event (with replication key). If non authority but w/ a valid prediction key, predict the GameplayCue.
 *  2. On the receiving end (NetMulticast_InvokeGameplayCueExecuted etc), if there is a replication key, then don't do the event (assume you predicted it).
 *  
 *  Remember that FPredictionKeys only replicate to the originating owner. This is an intrinsic property of FReplicationKey.
 *	
 *	*** Triggered Data Prediction ***
 *	
 *	Triggered Data is currently used to activate abilities. Essentially this all goes through the same code path as ActivateAbility. Rather than the ability being activated from input press, it is activated from
 *	another game code driven event. Clients are able to predictively execute these events which predictively activate abilities. 
 *	
 *	There are some nuances to however, since the server will also run the code that triggers events. The server won't just wait to hear from the client. The server will keep a list of triggered abilities that have been
 *	activated from a predictive ability. When receiving a TryActivate from a triggered ability, the server will look to see if /he/ has already run this ability, and respond with that information.
 *	
 *	There is work left to do on Triggered Events and replication. (explained at the end).
 *	
 *	---------------------------------------------------------	
 *	
 *	Advanced topic!	
 *	
 *	*** Dependencies ***
 *	
 *	We can have situations such as "Ability X activates and immediately triggers an event which activates Ability Y which triggers another Ability Z". The dependency chain is X->Y->Z.
 *	Each of those abilities could be rejected by the server. If Y is rejected, then Z also never happened, but the server never tries to run Z, so the server doesn't explicitly decide 'no Z can't run'.
 *	
 *	To handle this, we have a concept of a Base PredictionKey, which is a member of FPredictionKey. When calling TryActivateAbility, we pass in the current PredictionKey (if applicable). That prediction key
 *	is used as the base for any new prediction keys generated. We build a chain of keys this way, and can then invalidate Z if Y is rejected.
 *	
 *	This is slightly more nuanced though. In the X->Y->Z case, the server will only recieve the PredictionKey for X before trying to run the chain himself. E.g., he will TryActivate Y and Z with the original prediction key
 *	sent to him from the client. Where as the client will generate a new PredictionKey each time he calls TryActivateAbility. The client *has* to generate a new PRedictionKey for each ability activate, since each activate
 *	is not logically atomic. Each side effect produced in the chain of events has to have a unique PredictionKey. We cannot have GameplayEffects produced in X have the same PredictionKey produced in Z.
 *	
 *	To get around this, The prediction key of X is considered the Base key for Y and Z. The dependancy from Y to Z is kept completely client side, which is done in by FPredictionKeyDelegates::AddDependancy. We add delegates
 *	to reject/catchup Z if Y rejected/confirmed.
 *	
 *	This dependency system allows us to have multiple predictive actions that are not logically atomic within a single prediction window/scope.
 *
 *	
 *	
 *	*** Additional Prediction Windows (within an Ability) ***
 *	
 *	As stated, A prediction key is only usable during a single logical scope. Once ActivateAbility returns, we are essentially done with that key. If the ability is waiting on an external event or timer, by the time it
 *	returns, we will have gotten a confirm/reject from the server. Any side effects produced after this will no longer be tied to the lifespan of the original key.
 *	
 *	This isn't that bad, except that abilities will sometimes want to react to player input. For example, 'a hold down and charge' ability wants to instantly predict some stuff when the button is released. It is possible
 *	to create a new prediction window within an ability with FScopedPredictionWindow. 
 *	
 *	FScopedPredictionWindows provides a way to send the server a new prediction key and have the server pick up and use that key within the same logical scope.
 *	
 *	UAbilityTask_WaitInputRelease::OnReleaseCallback is a good example. The flow of events is as followed:
 *	1. Client enters UAbilityTask_WaitInputRelease::OnReleaseCallback and starts a new FScopedPredictionWindow. This creates a new prediction key for this scope (FScopedPredictionWindow::ScopedPredictionKey).
 *	2. Client calls AbilitySystemComponent->ServerInputRelease which passes ScopedPrediction.ScopedPredictionKey as a parameter.
 *	3. Server runs ServerInputRelease_Implementation which takes the passed in PredictionKey and sets it as UAbilitySystemComponent::ScopedPredictionKey with an FScopedPredictionWindow.
 *	4. Server runs UAbilityTask_WaitInputRelease::OnReleaseCallback /within the same scope/
 *	5. When the server hits the FScopedPredictionWindow in ::OnReleaseCallback, it gets the prediction key from UAbilitySystemComponent::ScopedPredictionKey. That is now used for all side effects within this logical scope.
 *	6. Once the server ends this scoped prediction window, the prediction key used is finished and set to ReplicatedPredictionKey.
 *	7. All side effects created in this scope now share a key between client and server.
 *	
 *	The key to this working is that ::OnReleaseCallback calls ::ServerInputRelease which calls ::OnReleaseCallback on the server. There is no room for anything else to happen and use the given prediction key.
 *	
 *	While there is no "Try/Failed/Succeed" calls in this example, all side effects are procedurally grouped/atomic. This solves the "Undo" and "Redo" problems for any arbitrary function calls that run on the server and client.
 *	
 *	
 *	---------------------------------------------------------
 *	
 *	Unsupported / Issues/ Todo
 *	
 *	Triggered events do not explicitly replicate. E.g., if a triggered event only runs on the server, the client will never hear about it. This also prevents us from doing cross player/AI etc events. Support
 *	for this should eventually be added and it should follow the same pattern that GameplayEffect and GameplayCues follow (predict triggered event with a prediction key, ignore the RPC event if it has a prediction key).
 *	
 *		 
 *	*** Predicting "Meta" Attributes such as Damage/Healing vs "real" attributes such as Health ***
 *	
 *	We are unable to apply meta attributes predictively. Meta attributes only work on instant effects, in the back end of GameplayEffect (Pre/Post Modify Attribute on the UAttributeSet). These events are not called when
 *	applying duration-based gameplay effects. E.g., a GameplayEffect that modifies damage for 5 seconds doesn't make sense. 
 *	
 *	In order to support this, we would probably add some limited support for duration based meta attributes, and move the transform of the instant gameplay effect from the front end (UAbilitySystemComponent::ApplyGameplayEffectSpecToSelf)
 *	to the backend (UAttributeSet::PostModifyAttribute). 
 * 
 *			 
 *	*** Predicting ongoing multiplicitive GameplayEffects ***
 *	
 *	There are also limitations when predicting % based gameplay effects. Since the server replicates down the 'final value' of an attribute, but not the entire aggregator chain of what is modifying it, we may run into cases where
 *	the client cannot accurately predict new gameplay effects.
 *	
 *	For example: 
 *	-Client has a perm +10% movement speed buff with base movement speed of 500 -> 550 is the final movement speed for this client.
 *	-Client has an ability which grants an additional 10% movement speed buff. It is expected to *sum* the % based multipliers for a final 20% bonus to 500 -> 600 movement speed.
 *	-However on the client, we just apply a 10% buff to 550 -> 605.
 *	
 *	This will need to be fixed by replicating down the aggregator chain for attributes. We already replicate some of this data, but not the full modifier list. We will need to look into supporting this eventually.
 *	 
 *	
 *	*** "Weak Prediction" ***
 *	
 *	We will probably still have cases that do not fit well into this system. Some situations will exist where a prediction key exchange is not feasible. For example, an ability where any one that player collides with/touches
 *	receives a GameplayEffect that slows them and their material blue. Since we can't send Server RPCs every time this happens (and the server couldn't necessarily handle the message at his point in the simulation), there is no 
 *	way to correlate the gameplay effect side effects between client and server.
 *	
 *	One approach here may be to think about a weaker form of prediction. One where there is not a fresh prediction key used and instead the server assumes the client will predict all side effects from an entire ability. This would
 *	at least solve the "redo" problem but would not solve the "completeness" problem. If the client side prediction could be made as minimal as possible - for example only predicting an initial particle effect rather than
 *	predicting the state and attribute change - then the problems get less severe.
 *	
 *	I can envision a weak prediction mode which is what (certain abilities? All abilities?) fall back to when there is no fresh prediction key that can accurately correlate side effects. When in weak prediction mode, perhaps
 *	only certain actions can be predicted - for example GameplayCue execute events, but not OnAdded/OnRemove events.
 *	
 *	
 */



/**
 *	FPredictionKey is a generic way of supporting Clientside Prediction in the GameplayAbility system.
 *	A FPredictionKey is essentially an ID for identifying predictive actions and side effects that are
 *	done on a client. UAbilitySystemComponent supports synchronization of the prediction key and its side effects
 *	between client and server.
 *	
 *	Essentially, anything can be associated with a PredictionKey, for example activating an Ability.
 *	The client can generates a fresh PredictionKey and sends it to the server in his ServerTryActivateAbility call.
 *	The server can confirm or reject this call (ClientActivateAbilitySucceed/Failed). 
 *	
 *	While the client is predictively his ability, he is creating side effects (GameplayEffects, TriggeredEvents, Animations, etc).
 *	As the client predicts these side effects, he associates each one with the prediction key generated at the start of the ability
 *	activation.
 *	
 *	If the ability activation is rejected, the client can immediately revert these side effects. 
 *	If the ability activation is accepted, the client must wait until the replicated side effects are sent to the server.
 *		(the ClientActivatbleAbilitySucceed RPC will be immediately sent. Property replication may happen a few frames later).
 *		Once replication of the server created side effects is finished, the client can undo his locally predictive side effects.
 *		
 *	The main things FPredictionKey itself provides are:
 *		-Unique ID and a system for having dependant chains of Prediction Keys ("Current" and "Base" integers)
 *		-A special implementation of ::NetSerialize *** which only serializes the prediction key to the predicting client ***
 *			-This is important as it allows us to serialize prediction keys in replicated state, knowing that only clients that gave the server the prediction key will actually see them!
 *	
 */

PRAGMA_DISABLE_DEPRECATION_WARNINGS // PredictiveConnection
USTRUCT()
struct GAMEPLAYABILITIES_API FPredictionKey
{
	GENERATED_USTRUCT_BODY()

	typedef int16 KeyType;

	FPredictionKey()
<<<<<<< HEAD
	: PredictiveConnection(nullptr), Current(0), Base(0), bIsStale(false), bIsServerInitiated(false)
=======
	: Current(0), Base(0), bIsStale(false), bIsServerInitiated(false)
>>>>>>> 6bbb88c8
	{

	}
	
	/** On the server, what network connection this was serialized on. */
	UE_DEPRECATED(5.0, "No longer used in favor of GetPredictiveConnectionKey, to avoid holding a direct object reference.")
	UPROPERTY(NotReplicated)
	UPackageMap* PredictiveConnection = nullptr;

	/** On the server, what network connection this was serialized on. */
	UPROPERTY(NotReplicated)
	UPackageMap* PredictiveConnection;

	/** The unique ID of this prediction key */
	UPROPERTY()
	int16	Current;

	/** If non 0, the prediction key this was created from */
	UPROPERTY()
	int16	Base;

	/** If stale, this key cannot be used for more prediction */
	UPROPERTY(NotReplicated)
	bool bIsStale;

	/** True if this was created as a server initiated activation key, used to identify server activations but cannot be used for prediction */
	UPROPERTY()
	bool bIsServerInitiated;

	/** Construct a new prediction key with no dependencies */
	static FPredictionKey CreateNewPredictionKey(class UAbilitySystemComponent*);

	/** Construct a new server initiation key, for abilities activated on the server */
	static FPredictionKey CreateNewServerInitiatedKey(class UAbilitySystemComponent*);

	/** Create a new dependent prediction key: keep our existing base or use the current key as the base. */
	void GenerateDependentPredictionKey();

	/** Creates new delegate called only when this key is rejected. */
	FPredictionKeyEvent& NewRejectedDelegate();

	/** Creates new delegate called only when replicated state catches up to this key. */
	FPredictionKeyEvent& NewCaughtUpDelegate();
	
	/** Add a new delegate that is called if the key is rejected or caught up to. */
	void NewRejectOrCaughtUpDelegate(FPredictionKeyEvent Event);
	
	bool NetSerialize(FArchive& Ar, class UPackageMap* Map, bool& bOutSuccess);

	/** A key is valid if it's non-zero, prediction keys for other clients will serialize down as 0 and be invalid */
	bool IsValidKey() const
	{
		return Current > 0;
	}

	/** A key was generated by the local client if it's valid and not a server key, prediction keys for other clients will serialize down as 0 and be invalid */
	bool IsLocalClientKey() const
	{
		return Current > 0 && !bIsServerInitiated;
	}

	/** True if this was created as a server initiated activation key, used to identify server activations but cannot be used for prediction */
	bool IsServerInitiatedKey() const
	{
		return bIsServerInitiated;
	}

	/** Can this key be used for more predictive actions, or has it already been sent off to the server? */
	bool IsValidForMorePrediction() const
	{
		return Current > 0 && bIsStale == false && bIsServerInitiated == false;
	}

	/** Was this PredictionKey received from a NetSerialize or created locally? */
	bool WasReceived() const
	{
		return PredictiveConnectionKey != 0;
	}

	bool WasLocallyGenerated() const
	{
		return (Current > 0) && (PredictiveConnectionKey == 0);
	}

	bool DependsOn(KeyType Key)
	{
		return (Current == Key || Base == Key);
	}

	bool operator==(const FPredictionKey& Other) const
	{
		return Current == Other.Current && Base == Other.Base && bIsServerInitiated == Other.bIsServerInitiated;
	}

	FString ToString() const
	{
		return FString::Printf(TEXT("[%d/%d]"), Current, Base);
	}

	friend uint32 GetTypeHash(const FPredictionKey& InKey)
	{
		// A bit of overlap, but the == should cover it
		return ((InKey.Current << 16) | (InKey.Base << 1) | (InKey.bIsServerInitiated & 1));
	}

	UPTRINT GetPredictiveConnectionKey() const { return PredictiveConnectionKey; }

private:

	void GenerateNewPredictionKey();

	FPredictionKey(int32 Key)
<<<<<<< HEAD
		: PredictiveConnection(nullptr), Current(Key), Base(0), bIsStale(false), bIsServerInitiated(false)
=======
		: Current(Key), Base(0), bIsStale(false), bIsServerInitiated(false)
>>>>>>> 6bbb88c8
	{

	}

	FPredictionKey(int16 InKey, int16 PreviousKey)
<<<<<<< HEAD
		: PredictiveConnection(nullptr), Current(InKey), Base(PreviousKey), bIsStale(false), bIsServerInitiated(false)
=======
		: Current(InKey), Base(PreviousKey), bIsStale(false), bIsServerInitiated(false)
>>>>>>> 6bbb88c8
	{

	}

	/** On the server, uniquely identifies network connection this was serialized on/from.  See NetSerialize for additional information. */
	UPTRINT PredictiveConnectionKey = 0;
};
PRAGMA_ENABLE_DEPRECATION_WARNINGS

template<>
struct TStructOpsTypeTraits<FPredictionKey> : public TStructOpsTypeTraitsBase2<FPredictionKey>
{
	enum
	{
		WithNetSerializer = true,
		WithIdenticalViaEquality = true
	};
};

// -----------------------------------------------------------------

/**
 *	This is a data structure for registering delegates associated with prediction key rejection and replicated state 'catching up'.
 *	Delegates should be registered that revert side effects created with prediction keys.
 *	
 */

struct FPredictionKeyDelegates
{

public:

	struct FDelegates
	{
	public:

		/** This delegate is called if the prediction key is associated with an action that is explicitly rejected by the server. */
		TArray<FPredictionKeyEvent>	RejectedDelegates;

		/** This delegate is called when replicated state has caught up with the prediction key. Doesnt imply rejection or acceptance. */
		TArray<FPredictionKeyEvent>	CaughtUpDelegates;
	};

	TMap<FPredictionKey::KeyType, FDelegates>	DelegateMap;

	static FPredictionKeyDelegates& Get();

	static FPredictionKeyEvent&	NewRejectedDelegate(FPredictionKey::KeyType Key);
	static FPredictionKeyEvent&	NewCaughtUpDelegate(FPredictionKey::KeyType Key);
	static void NewRejectOrCaughtUpDelegate(FPredictionKey::KeyType Key, FPredictionKeyEvent NewEvent);

	static void	BroadcastRejectedDelegate(FPredictionKey::KeyType Key);
	static void	BroadcastCaughtUpDelegate(FPredictionKey::KeyType Key);

	static void Reject(FPredictionKey::KeyType Key);
	static void CatchUpTo(FPredictionKey::KeyType Key);

	static void AddDependency(FPredictionKey::KeyType ThisKey, FPredictionKey::KeyType DependsOn);

};


// -----------------------------------------------------------------

class UAbilitySystemComponent;
class UGameplayAbility;

/**
 *	A structure for allowing scoped prediction windows.
 */

struct GAMEPLAYABILITIES_API FScopedPredictionWindow
{
	/** To be called on server when a new prediction key is received from the client (In an RPC). 
	 *	InSetReplicatedPredictionKey should be set to false in cases where we want a scoped prediction key but have already repped the prediction key.
	 *	(For example, cached target data will restore the prediction key that the TD was sent with, but this key was already repped down as confirmed when received)
	 **/
	FScopedPredictionWindow(UAbilitySystemComponent* AbilitySystemComponent, FPredictionKey InPredictionKey, bool InSetReplicatedPredictionKey = true);

	/** To be called in the callsite where the predictive code will take place. This generates a new PredictionKey and acts as a synchonization point between client and server for that key.  */
	FScopedPredictionWindow(UAbilitySystemComponent* AbilitySystemComponent, bool CanGenerateNewKey=true);

	~FScopedPredictionWindow();

	FPredictionKey	ScopedPredictionKey;

private:

	TWeakObjectPtr<UAbilitySystemComponent> Owner;
	bool ClearScopedPredictionKey;
	bool SetReplicatedPredictionKey;
	FPredictionKey RestoreKey;
};

// -----------------------------------------------------------------


/**
 *	This is the structure that replicates prediction keys back to clients, from the server (via property replication).
 *	This is done via a FastArray so that each predictionkey is individually ack'd, rather than just replicating "highest numbered key".
 *
 *	"Highest numbered key" fails with packet loss. For example:
 *
 *	Pkt1: {+Tag=X, ReplicatedKey=1)
 *	Pkt2: (ReplicatedKey=2)
 *
 *	If Pkt1 is dropped, after Pkt2 is already in flight, client receives ReplicatedKey=2 and will remove his predictive Tag=X.
 *	The state in Pkt1 will be resent, after the n'ack is detected. But the damage will have been done: Client thought he was up to date
 *	but was missing a gap.
 *
 */

struct FReplicatedPredictionKeyMap;

USTRUCT()
struct FReplicatedPredictionKeyItem : public FFastArraySerializerItem
{
	GENERATED_USTRUCT_BODY()

	FReplicatedPredictionKeyItem()	
	{
		
	}

	UPROPERTY()
	FPredictionKey PredictionKey;
	
	void PostReplicatedAdd(const struct FReplicatedPredictionKeyMap &InArray) { OnRep(); }
	void PostReplicatedChange(const struct FReplicatedPredictionKeyMap &InArray) { OnRep(); }

	FString GetDebugString() { return PredictionKey.ToString(); }

private:

	void OnRep();
};

USTRUCT()
struct FReplicatedPredictionKeyMap : public FFastArraySerializer
{
	GENERATED_USTRUCT_BODY()

	FReplicatedPredictionKeyMap();

	UPROPERTY()
	TArray<FReplicatedPredictionKeyItem> PredictionKeys;

	void ReplicatePredictionKey(FPredictionKey Key);

	bool NetDeltaSerialize(FNetDeltaSerializeInfo & DeltaParms);

	FString GetDebugString() const;

	static const int32 KeyRingBufferSize;

	
};

template<>
struct TStructOpsTypeTraits< FReplicatedPredictionKeyMap > : public TStructOpsTypeTraitsBase2< FReplicatedPredictionKeyMap >
{
	enum
	{
		WithNetDeltaSerializer = true,
	};
};<|MERGE_RESOLUTION|>--- conflicted
+++ resolved
@@ -290,11 +290,7 @@
 	typedef int16 KeyType;
 
 	FPredictionKey()
-<<<<<<< HEAD
-	: PredictiveConnection(nullptr), Current(0), Base(0), bIsStale(false), bIsServerInitiated(false)
-=======
 	: Current(0), Base(0), bIsStale(false), bIsServerInitiated(false)
->>>>>>> 6bbb88c8
 	{
 
 	}
@@ -303,10 +299,6 @@
 	UE_DEPRECATED(5.0, "No longer used in favor of GetPredictiveConnectionKey, to avoid holding a direct object reference.")
 	UPROPERTY(NotReplicated)
 	UPackageMap* PredictiveConnection = nullptr;
-
-	/** On the server, what network connection this was serialized on. */
-	UPROPERTY(NotReplicated)
-	UPackageMap* PredictiveConnection;
 
 	/** The unique ID of this prediction key */
 	UPROPERTY()
@@ -407,21 +399,13 @@
 	void GenerateNewPredictionKey();
 
 	FPredictionKey(int32 Key)
-<<<<<<< HEAD
-		: PredictiveConnection(nullptr), Current(Key), Base(0), bIsStale(false), bIsServerInitiated(false)
-=======
 		: Current(Key), Base(0), bIsStale(false), bIsServerInitiated(false)
->>>>>>> 6bbb88c8
 	{
 
 	}
 
 	FPredictionKey(int16 InKey, int16 PreviousKey)
-<<<<<<< HEAD
-		: PredictiveConnection(nullptr), Current(InKey), Base(PreviousKey), bIsStale(false), bIsServerInitiated(false)
-=======
 		: Current(InKey), Base(PreviousKey), bIsStale(false), bIsServerInitiated(false)
->>>>>>> 6bbb88c8
 	{
 
 	}
