// Copyright Epic Games, Inc. All Rights Reserved.

#pragma once

#include "CoreMinimal.h"
#include "UObject/ObjectMacros.h"
#include "UObject/Object.h"
#include "Templates/SubclassOf.h"
#include "GameplayTagContainer.h"
#include "GameplayEffectTypes.h"
#include "GameplayAbilitySpec.h"
#include "GameplayEffect.h"
#include "Abilities/GameplayAbilityTypes.h"
#include "GameplayTaskOwnerInterface.h"
#include "Abilities/GameplayAbilityTargetTypes.h"
#include "GameplayAbility.generated.h"

class UAbilitySystemComponent;
class UAnimMontage;
class UGameplayAbility;
class UGameplayTask;
class UGameplayTasksComponent;

struct FScopedCanActivateAbilityLogEnabler
{
	FScopedCanActivateAbilityLogEnabler() { ++LogEnablerCounter; }

	~FScopedCanActivateAbilityLogEnabler() { --LogEnablerCounter; }

	static bool IsLoggingEnabled() { return LogEnablerCounter > 0; }

private:

	static int32 LogEnablerCounter;
};

/**
 * UGameplayAbility
 *	
 *	Abilities define custom gameplay logic that can be activated or triggered.
 *	
 *	The main features provided by the AbilitySystem for GameplayAbilities are: 
 *		-CanUse functionality:
 *			-Cooldowns
 *			-Costs (mana, stamina, etc)
 *			-etc
 *			
 *		-Replication support
 *			-Client/Server communication for ability activation
 *			-Client prediction for ability activation
 *			
 *		-Instancing support
 *			-Abilities can be non-instanced (native only)
 *			-Instanced per owner
 *			-Instanced per execution (default)
 *			
 *		-Basic, extendable support for:
 *			-Input binding
 *			-'Giving' abilities (that can be used) to actors
 *	
 *
 *	See GameplayAbility_Montage for an example of a non-instanced ability
 *		-Plays a montage and applies a GameplayEffect to its target while the montage is playing.
 *		-When finished, removes GameplayEffect.
 *	
 *	Note on replication support:
 *		-Non instanced abilities have limited replication support. 
 *			-Cannot have state (obviously) so no replicated properties
 *			-RPCs on the ability class are not possible either.
 *			
 *	To support state or event replication, an ability must be instanced. This can be done with the InstancingPolicy property.
 */

/** Notification delegate definition for when the gameplay ability ends */
DECLARE_MULTICAST_DELEGATE_OneParam(FOnGameplayAbilityEnded, UGameplayAbility*);

/** Notification delegate definition for when the gameplay ability is cancelled */
DECLARE_MULTICAST_DELEGATE(FOnGameplayAbilityCancelled);

/** Used to notify ability state tasks that a state is being ended */
DECLARE_MULTICAST_DELEGATE_OneParam(FOnGameplayAbilityStateEnded, FName);

/** Used to delay execution until we leave a critical section */
DECLARE_DELEGATE(FPostLockDelegate);


#define ENSURE_ABILITY_IS_INSTANTIATED_OR_RETURN(FunctionName, ReturnValue)																				\
{																																						\
	if (!ensure(IsInstantiated()))																														\
	{																																					\
		ABILITY_LOG(Error, TEXT("%s: " #FunctionName " cannot be called on a non-instanced ability. Check the instancing policy."), *GetPathName());	\
		return ReturnValue;																																\
	}																																					\
}

/** Structure that defines how an ability will be triggered by external events */
USTRUCT()
struct FAbilityTriggerData
{
	GENERATED_USTRUCT_BODY()

	FAbilityTriggerData() 
	: TriggerSource(EGameplayAbilityTriggerSource::GameplayEvent)
	{}

	/** The tag to respond to */
	UPROPERTY(EditAnywhere, Category=TriggerData, meta=(Categories="TriggerTagCategory"))
	FGameplayTag TriggerTag;

	/** The type of trigger to respond to */
	UPROPERTY(EditAnywhere, Category=TriggerData)
	TEnumAsByte<EGameplayAbilityTriggerSource::Type> TriggerSource;
};

/** Abilities define custom gameplay logic that can be activated by players or external game logic */
UCLASS(Blueprintable)
class GAMEPLAYABILITIES_API UGameplayAbility : public UObject, public IGameplayTaskOwnerInterface
{
	GENERATED_UCLASS_BODY()

	friend class UAbilitySystemComponent;
	friend class UGameplayAbilitySet;
	friend struct FScopedTargetListLock;

public:

	// ----------------------------------------------------------------------------------------------------------------
	//
	//	The important functions:
	//	
	//		CanActivateAbility()	- const function to see if ability is activatable. Callable by UI etc
	//
	//		TryActivateAbility()	- Attempts to activate the ability. Calls CanActivateAbility(). Input events can call this directly.
	//								- Also handles instancing-per-execution logic and replication/prediction calls.
	//		
	//		CallActivateAbility()	- Protected, non virtual function. Does some boilerplate 'pre activate' stuff, then calls ActivateAbility()
	//
	//		ActivateAbility()		- What the abilities *does*. This is what child classes want to override.
	//	
	//		CommitAbility()			- Commits reources/cooldowns etc. ActivateAbility() must call this!
	//		
	//		CancelAbility()			- Interrupts the ability (from an outside source).
	//
	//		EndAbility()			- The ability has ended. This is intended to be called by the ability to end itself.
	//	
	// ----------------------------------------------------------------------------------------------------------------

	// --------------------------------------
	//	Accessors
	// --------------------------------------

	/** Returns how the ability is instanced when executed. This limits what an ability can do in its implementation. */
	EGameplayAbilityInstancingPolicy::Type GetInstancingPolicy() const
	{
		return InstancingPolicy;
	}

	/** How an ability replicates state/events to everyone on the network */
	EGameplayAbilityReplicationPolicy::Type GetReplicationPolicy() const
	{
		return ReplicationPolicy;
	}

	/** Where does an ability execute on the network? Does a client "ask and predict", "ask and wait", "don't ask (just do it)" */
	EGameplayAbilityNetExecutionPolicy::Type GetNetExecutionPolicy() const
	{
		return NetExecutionPolicy;
	}

	/** Where should an ability execute on the network? Provides protection from clients attempting to execute restricted abilities. */
	EGameplayAbilityNetSecurityPolicy::Type GetNetSecurityPolicy() const
	{
		return NetSecurityPolicy;
	}

	/** Returns the actor info associated with this ability, has cached pointers to useful objects */
	UFUNCTION(BlueprintCallable, Category=Ability)
	FGameplayAbilityActorInfo GetActorInfo() const;

	/** Returns the actor that owns this ability, which may not have a physical location */
	UFUNCTION(BlueprintCallable, Category = Ability)
	AActor* GetOwningActorFromActorInfo() const;

	/** Returns the physical actor that is executing this ability. May be null */
	UFUNCTION(BlueprintCallable, Category = Ability)
	AActor* GetAvatarActorFromActorInfo() const;

	/** Convenience method for abilities to get skeletal mesh component - useful for aiming abilities */
	UFUNCTION(BlueprintCallable, DisplayName = "GetSkeletalMeshComponentFromActorInfo", Category = Ability)
	USkeletalMeshComponent* GetOwningComponentFromActorInfo() const;

	/** Returns the AbilitySystemComponent that is activating this ability */
	UFUNCTION(BlueprintCallable, Category = Ability)
	UAbilitySystemComponent* GetAbilitySystemComponentFromActorInfo() const;
	UAbilitySystemComponent* GetAbilitySystemComponentFromActorInfo_Checked() const;
	UAbilitySystemComponent* GetAbilitySystemComponentFromActorInfo_Ensured() const;

	/** Gets the current actor info bound to this ability - can only be called on instanced abilities. */
<<<<<<< HEAD
	const FGameplayAbilityActorInfo* GetCurrentActorInfo() const
	{
		ENSURE_ABILITY_IS_INSTANTIATED_OR_RETURN(GetCurrentActorInfo, nullptr);
		return CurrentActorInfo;
	}

	/** Gets the current activation info bound to this ability - can only be called on instanced abilities. */
	FGameplayAbilityActivationInfo GetCurrentActivationInfo() const
	{
		ENSURE_ABILITY_IS_INSTANTIATED_OR_RETURN(GetCurrentActivationInfo, FGameplayAbilityActivationInfo());
		return CurrentActivationInfo;
	}
=======
	const FGameplayAbilityActorInfo* GetCurrentActorInfo() const;

	/** Gets the current activation info bound to this ability - can only be called on instanced abilities. */
	FGameplayAbilityActivationInfo GetCurrentActivationInfo() const;
>>>>>>> d731a049

	/** Gets the current activation info bound to this ability - can only be called on instanced abilities. */
	FGameplayAbilityActivationInfo& GetCurrentActivationInfoRef()
	{
		checkf(IsInstantiated(), TEXT("%s: GetCurrentActivationInfoRef cannot be called on a non-instanced ability. Check the instancing policy."), *GetPathName());
		return CurrentActivationInfo;
	}

	/** Gets the current AbilitySpecHandle- can only be called on instanced abilities. */
<<<<<<< HEAD
	FGameplayAbilitySpecHandle GetCurrentAbilitySpecHandle() const
	{
		ENSURE_ABILITY_IS_INSTANTIATED_OR_RETURN(GetCurrentAbilitySpecHandle, FGameplayAbilitySpecHandle());
		return CurrentSpecHandle;
	}
=======
	FGameplayAbilitySpecHandle GetCurrentAbilitySpecHandle() const;
>>>>>>> d731a049

	/** Retrieves the actual AbilitySpec for this ability. Can only be called on instanced abilities. */
	FGameplayAbilitySpec* GetCurrentAbilitySpec() const;

	/** Retrieves the EffectContext of the GameplayEffect that granted this ability. Can only be called on instanced abilities. */
	UFUNCTION(BlueprintCallable, Category = Ability)
	FGameplayEffectContextHandle GetGrantedByEffectContext() const;

	/** Generates a GameplayEffectContextHandle from our owner and an optional TargetData.*/
	UFUNCTION(BlueprintCallable, Category = Ability)
	virtual FGameplayEffectContextHandle GetContextFromOwner(FGameplayAbilityTargetDataHandle OptionalTargetData) const;

	/** Returns an effect context, given a specified actor info */
	virtual FGameplayEffectContextHandle MakeEffectContext(const FGameplayAbilitySpecHandle Handle, const FGameplayAbilityActorInfo *ActorInfo) const;

	/** Convenience method for abilities to get outgoing gameplay effect specs (for example, to pass on to projectiles to apply to whoever they hit) */
	UFUNCTION(BlueprintCallable, Category=Ability)
	FGameplayEffectSpecHandle MakeOutgoingGameplayEffectSpec(TSubclassOf<UGameplayEffect> GameplayEffectClass, float Level=1.f) const;

	/** Native version of above function */
	virtual FGameplayEffectSpecHandle MakeOutgoingGameplayEffectSpec(const FGameplayAbilitySpecHandle Handle, const FGameplayAbilityActorInfo* ActorInfo, const FGameplayAbilityActivationInfo ActivationInfo, TSubclassOf<UGameplayEffect> GameplayEffectClass, float Level = 1.f) const;

	/** Add the Ability's tags to the given GameplayEffectSpec. This is likely to be overridden per project. */
	virtual void ApplyAbilityTagsToGameplayEffectSpec(FGameplayEffectSpec& Spec, FGameplayAbilitySpec* AbilitySpec) const;

	/** Returns true if the ability is currently active */
	bool IsActive() const;

	/** Is this ability triggered from TriggerData (or is it triggered explicitly through input/game code) */
	bool IsTriggered() const;

	/** Is this ability running on a a predicting client, this is false in single player */
	bool IsPredictingClient() const;

	/** True if this is on the server and is being executed for a non-local player, false in single player */
	bool IsForRemoteClient() const;

	/** True if the owning actor is locally controlled, true in single player */
	UFUNCTION(BlueprintCallable, BlueprintPure = false, Category = Ability, Meta = (ExpandBoolAsExecs = "ReturnValue"))
	bool IsLocallyControlled() const;

	/** True if this is the server or single player */
	bool HasAuthority(const FGameplayAbilityActivationInfo* ActivationInfo) const;

	UFUNCTION(BlueprintCallable, BlueprintPure = false, Category = Ability, DisplayName = "HasAuthority", Meta = (ExpandBoolAsExecs = "ReturnValue"))
	bool K2_HasAuthority() const;

	/** True if we are authority or we have a valid prediciton key that is expected to work */
	bool HasAuthorityOrPredictionKey(const FGameplayAbilityActorInfo* ActorInfo, const FGameplayAbilityActivationInfo* ActivationInfo) const;

	/** True if this has been instanced, always true for blueprints */
	bool IsInstantiated() const;

	/** Notification that the ability has ended.  Set using TryActivateAbility. */
	FOnGameplayAbilityEnded OnGameplayAbilityEnded;

	/** Notification that the ability has ended with data on how it was ended */
	FGameplayAbilityEndedDelegate OnGameplayAbilityEndedWithData;

	/** Notification that the ability is being cancelled.  Called before OnGameplayAbilityEnded. */
	FOnGameplayAbilityCancelled OnGameplayAbilityCancelled;

	/** Used by the ability state task to handle when a state is ended */
	FOnGameplayAbilityStateEnded OnGameplayAbilityStateEnded;

	/** Callback for when this ability has been confirmed by the server */
	FGenericAbilityDelegate	OnConfirmDelegate;

	// --------------------------------------
	//	CanActivateAbility
	// --------------------------------------

	/** Returns true if this ability can be activated right now. Has no side effects */
	virtual bool CanActivateAbility(const FGameplayAbilitySpecHandle Handle, const FGameplayAbilityActorInfo* ActorInfo, const FGameplayTagContainer* SourceTags = nullptr, const FGameplayTagContainer* TargetTags = nullptr, OUT FGameplayTagContainer* OptionalRelevantTags = nullptr) const;

	/** Returns true if this ability can be triggered right now. Has no side effects */
	virtual bool ShouldAbilityRespondToEvent(const FGameplayAbilityActorInfo* ActorInfo, const FGameplayEventData* Payload) const;

	/** Returns true if an an ability should be activated */
	virtual bool ShouldActivateAbility(ENetRole Role) const;

	/** Returns the time in seconds remaining on the currently active cooldown. */
	UFUNCTION(BlueprintCallable, Category = Ability)
	float GetCooldownTimeRemaining() const;

	/** Returns the time in seconds remaining on the currently active cooldown. */
	virtual float GetCooldownTimeRemaining(const FGameplayAbilityActorInfo* ActorInfo) const;

	/** Returns the time in seconds remaining on the currently active cooldown and the original duration for this cooldown. */
	virtual void GetCooldownTimeRemainingAndDuration(FGameplayAbilitySpecHandle Handle, const FGameplayAbilityActorInfo* ActorInfo, float& TimeRemaining, float& CooldownDuration) const;

	/** Returns all tags that are currently on cooldown */
	virtual const FGameplayTagContainer* GetCooldownTags() const;
	
	/** Returns true if none of the ability's tags are blocked and if it doesn't have a "Blocking" tag and has all "Required" tags. */
	virtual bool DoesAbilitySatisfyTagRequirements(const UAbilitySystemComponent& AbilitySystemComponent, const FGameplayTagContainer* SourceTags = nullptr, const FGameplayTagContainer* TargetTags = nullptr, OUT FGameplayTagContainer* OptionalRelevantTags = nullptr) const;

	/** Returns true if this ability is blocking other abilities */
	virtual bool IsBlockingOtherAbilities() const;

	/** Sets rather ability block flags are enabled or disabled. Only valid on instanced abilities */
	UFUNCTION(BlueprintCallable, Category = Ability)
	virtual void SetShouldBlockOtherAbilities(bool bShouldBlockAbilities);

	// --------------------------------------
	//	CancelAbility
	// --------------------------------------

	/** Destroys instanced-per-execution abilities. Instance-per-actor abilities should 'reset'. Any active ability state tasks receive the 'OnAbilityStateInterrupted' event. Non instance abilities - what can we do? */
	virtual void CancelAbility(const FGameplayAbilitySpecHandle Handle, const FGameplayAbilityActorInfo* ActorInfo, const FGameplayAbilityActivationInfo ActivationInfo, bool bReplicateCancelAbility);

	/** Call from Blueprint to cancel the ability naturally */
	UFUNCTION(BlueprintCallable, Category = Ability, DisplayName = "CancelAbility", meta=(ScriptName = "CancelAbility"))
	void K2_CancelAbility();

	/** Returns true if this ability can be canceled */
	virtual bool CanBeCanceled() const;

	/** Sets whether the ability should ignore cancel requests. Only valid on instanced abilities */
	UFUNCTION(BlueprintCallable, Category=Ability)
	virtual void SetCanBeCanceled(bool bCanBeCanceled);

	// --------------------------------------
	//	CommitAbility
	// --------------------------------------

	/** Attempts to commit the ability (spend resources, etc). This our last chance to fail. Child classes that override ActivateAbility must call this themselves! */
	UFUNCTION(BlueprintCallable, Category = Ability, DisplayName = "CommitAbility", meta=(ScriptName = "CommitAbility"))
	virtual bool K2_CommitAbility();

	/** Attempts to commit the ability's cooldown only. If BroadcastCommitEvent is true, it will broadcast the commit event that tasks like WaitAbilityCommit are listening for. */
	UFUNCTION(BlueprintCallable, Category = Ability, DisplayName = "CommitAbilityCooldown", meta=(ScriptName = "CommitAbilityCooldown"))
	virtual bool K2_CommitAbilityCooldown(bool BroadcastCommitEvent=false, bool ForceCooldown=false);

	/** Attempts to commit the ability's cost only. If BroadcastCommitEvent is true, it will broadcast the commit event that tasks like WaitAbilityCommit are listening for. */
	UFUNCTION(BlueprintCallable, Category = Ability, DisplayName = "CommitAbilityCost", meta=(ScriptName = "CommitAbilityCost"))
	virtual bool K2_CommitAbilityCost(bool BroadcastCommitEvent=false);

	/** Checks the ability's cooldown, but does not apply it.*/
	UFUNCTION(BlueprintCallable, Category = Ability, DisplayName = "CheckAbilityCooldown", meta=(ScriptName = "CheckAbilityCooldown"))
	virtual bool K2_CheckAbilityCooldown();

	/** Checks the ability's cost, but does not apply it. */
	UFUNCTION(BlueprintCallable, Category = Ability, DisplayName = "CheckAbilityCost", meta=(ScriptName = "CheckAbilityCost"))
	virtual bool K2_CheckAbilityCost();

	virtual bool CommitAbility(const FGameplayAbilitySpecHandle Handle, const FGameplayAbilityActorInfo* ActorInfo, const FGameplayAbilityActivationInfo ActivationInfo, OUT FGameplayTagContainer* OptionalRelevantTags = nullptr);
	virtual bool CommitAbilityCooldown(const FGameplayAbilitySpecHandle Handle, const FGameplayAbilityActorInfo* ActorInfo, const FGameplayAbilityActivationInfo ActivationInfo, const bool ForceCooldown, OUT FGameplayTagContainer* OptionalRelevantTags = nullptr);
	virtual bool CommitAbilityCost(const FGameplayAbilitySpecHandle Handle, const FGameplayAbilityActorInfo* ActorInfo, const FGameplayAbilityActivationInfo ActivationInfo, OUT FGameplayTagContainer* OptionalRelevantTags = nullptr);

	/** The last chance to fail before committing, this will usually be the same as CanActivateAbility. Some abilities may need to do extra checks here if they are consuming extra stuff in CommitExecute */
	virtual bool CommitCheck(const FGameplayAbilitySpecHandle Handle, const FGameplayAbilityActorInfo* ActorInfo, const FGameplayAbilityActivationInfo ActivationInfo, OUT FGameplayTagContainer* OptionalRelevantTags = nullptr);

	/** BP event called from CommitAbility */
	UFUNCTION(BlueprintImplementableEvent, Category = Ability, DisplayName = "CommitExecute", meta = (ScriptName = "CommitExecute"))
	void K2_CommitExecute();

	/** Does the commit atomically (consume resources, do cooldowns, etc) */
	virtual void CommitExecute(const FGameplayAbilitySpecHandle Handle, const FGameplayAbilityActorInfo* ActorInfo, const FGameplayAbilityActivationInfo ActivationInfo);

	/** Returns the gameplay effect used to determine cooldown */
	virtual UGameplayEffect* GetCooldownGameplayEffect() const;

	/** Returns the gameplay effect used to apply cost */
	virtual UGameplayEffect* GetCostGameplayEffect() const;

	/** Checks cooldown. returns true if we can be used again. False if not */
	virtual bool CheckCooldown(const FGameplayAbilitySpecHandle Handle, const FGameplayAbilityActorInfo* ActorInfo, OUT FGameplayTagContainer* OptionalRelevantTags = nullptr) const;

	/** Applies CooldownGameplayEffect to the target */
	virtual void ApplyCooldown(const FGameplayAbilitySpecHandle Handle, const FGameplayAbilityActorInfo* ActorInfo, const FGameplayAbilityActivationInfo ActivationInfo) const;

	/** Checks cost. returns true if we can pay for the ability. False if not */
	virtual bool CheckCost(const FGameplayAbilitySpecHandle Handle, const FGameplayAbilityActorInfo* ActorInfo, OUT FGameplayTagContainer* OptionalRelevantTags = nullptr) const;

	/** Applies the ability's cost to the target */
	virtual void ApplyCost(const FGameplayAbilitySpecHandle Handle, const FGameplayAbilityActorInfo* ActorInfo, const FGameplayAbilityActivationInfo ActivationInfo) const;

	// --------------------------------------
	//	Input
	// --------------------------------------

	/** Input binding stub. */
	virtual void InputPressed(const FGameplayAbilitySpecHandle Handle, const FGameplayAbilityActorInfo* ActorInfo, const FGameplayAbilityActivationInfo ActivationInfo) {};

	/** Input binding stub. */
	virtual void InputReleased(const FGameplayAbilitySpecHandle Handle, const FGameplayAbilityActorInfo* ActorInfo, const FGameplayAbilityActivationInfo ActivationInfo) {};

	/** Called from AbilityTask_WaitConfirmCancel to handle input confirming */
	virtual void OnWaitingForConfirmInputBegin() {}
	virtual void OnWaitingForConfirmInputEnd() {}

	// --------------------------------------
	//	Animation
	// --------------------------------------

	/** Returns the currently playing montage for this ability, if any */
	UFUNCTION(BlueprintCallable, Category = Animation)
	UAnimMontage* GetCurrentMontage() const;

	/** Call to set/get the current montage from a montage task. Set to allow hooking up montage events to ability events */
	virtual void SetCurrentMontage(class UAnimMontage* InCurrentMontage);

	/** Movement Sync */
	virtual void SetMovementSyncPoint(FName SyncName);

	// ----------------------------------------------------------------------------------------------------------------
	//	Ability Levels and source objects 
	// ----------------------------------------------------------------------------------------------------------------
	
	/** Returns current level of the Ability */
	UFUNCTION(BlueprintCallable, Category = Ability)
	int32 GetAbilityLevel() const;

	/** Returns current ability level for non instanced abilities. You must call this version in these contexts! */
	int32 GetAbilityLevel(FGameplayAbilitySpecHandle Handle, const FGameplayAbilityActorInfo* ActorInfo) const;

	/** Returns current ability level for non instanced abilities. You must call this version in these contexts! */
	UFUNCTION(BlueprintCallable, Category = Ability, meta = (DisplayName = "GetAbilityLevelNonInstanced", ReturnDisplayName = "AbilityLevel"))
	int32 GetAbilityLevel_BP(FGameplayAbilitySpecHandle Handle, const FGameplayAbilityActorInfo& ActorInfo) const;

	/** Retrieves the SourceObject associated with this ability. Can only be called on instanced abilities. */
	UFUNCTION(BlueprintCallable, Category = Ability)
	UObject* GetCurrentSourceObject() const;

	/** Retrieves the SourceObject associated with this ability. Callable on non instanced */
	UObject* GetSourceObject(FGameplayAbilitySpecHandle Handle, const FGameplayAbilityActorInfo* ActorInfo) const;

	/** Retrieves the SourceObject associated with this ability. Callable on non instanced */
	UFUNCTION(BlueprintCallable, Category = Ability, meta = (DisplayName = "GetSourceObjectNonInstanced", ReturnDisplayName = "SourceObject"))
	UObject* GetSourceObject_BP(FGameplayAbilitySpecHandle Handle, const FGameplayAbilityActorInfo& ActorInfo) const;

	// --------------------------------------
	//	Interaction with ability system component
	// --------------------------------------

	/** Called by ability system component to inform this ability instance the remote instance was ended */
	virtual void SetRemoteInstanceHasEnded();

	/** Called to inform the ability that the AvatarActor has been replaced. If the ability is dependent on avatar state, it may want to end itself. */
	virtual void NotifyAvatarDestroyed();

	/** Called to inform the ability that a task is waiting for the player to do something */
	virtual void NotifyAbilityTaskWaitingOnPlayerData(class UAbilityTask* AbilityTask);

	/** Called to inform the ability that a task is waiting for the player's avatar to do something in world */
	virtual void NotifyAbilityTaskWaitingOnAvatar(class UAbilityTask* AbilityTask);

	/** Called when the ability is given to an AbilitySystemComponent */
	virtual void OnGiveAbility(const FGameplayAbilityActorInfo* ActorInfo, const FGameplayAbilitySpec& Spec);

	/** Called when the ability is removed from an AbilitySystemComponent */
	virtual void OnRemoveAbility(const FGameplayAbilityActorInfo* ActorInfo, const FGameplayAbilitySpec& Spec) {}

	/** Called when the avatar actor is set/changes */
	virtual void OnAvatarSet(const FGameplayAbilityActorInfo* ActorInfo, const FGameplayAbilitySpec& Spec);

	/** Takes in the ability spec and checks if we should allow replication on the ability spec, this will NOT stop replication of the ability UObject just the spec inside the UAbilitySystemComponenet ActivatableAbilities for this ability */
	virtual bool ShouldReplicateAbilitySpec(const FGameplayAbilitySpec& AbilitySpec) const
	{
		return true;
	}

	/** 
	 * Invalidates the current prediction key. This should be used in cases where there is a valid prediction window, but the server is doing logic that only it can do, and afterwards performs an action that the client could predict (had the client been able to run the server-only code prior).
	 * This returns instantly and has no other side effects other than clearing the current prediction key.
	 */ 
	UFUNCTION(BlueprintCallable, Category = Ability)
	void InvalidateClientPredictionKey() const;

	/** Removes the GameplayEffect that granted this ability. Can only be called on instanced abilities. */
	UFUNCTION(BlueprintCallable, Category = Ability)
	virtual void RemoveGrantedByEffect();

	/** Adds a debug message to display to the user */
	void AddAbilityTaskDebugMessage(UGameplayTask* AbilityTask, FString DebugMessage);

	// --------------------------------------
	//	Public variables, exposed for backwards compatibility
	// --------------------------------------

	/** This ability has these tags */
	UPROPERTY(EditDefaultsOnly, Category = Tags, meta=(Categories="AbilityTagCategory"))
	FGameplayTagContainer AbilityTags;

	/** If true, this ability will always replicate input press/release events to the server. */
	UPROPERTY(EditDefaultsOnly, Category = Input)
	bool bReplicateInputDirectly;

	/** Set when the remote instance of this ability has ended (but the local instance may still be running or finishing up */
	UPROPERTY()
	bool RemoteInstanceEnded;

	// --------------------------------------
	//	UObject overrides
	// --------------------------------------	
	virtual UWorld* GetWorld() const override;
	virtual int32 GetFunctionCallspace(UFunction* Function, FFrame* Stack) override;
	virtual bool CallRemoteFunction(UFunction* Function, void* Parameters, FOutParmRec* OutParms, FFrame* Stack) override;
	virtual bool IsSupportedForNetworking() const override;

#if UE_WITH_IRIS
	/** Register all replication fragments */
	virtual void RegisterReplicationFragments(UE::Net::FFragmentRegistrationContext& Context, UE::Net::EFragmentRegistrationFlags RegistrationFlags) override;
#endif // UE_WITH_IRIS

	// --------------------------------------
	//	IGameplayTaskOwnerInterface
	// --------------------------------------	
	virtual UGameplayTasksComponent* GetGameplayTasksComponent(const UGameplayTask& Task) const override;
	virtual AActor* GetGameplayTaskOwner(const UGameplayTask* Task) const override;
	virtual AActor* GetGameplayTaskAvatar(const UGameplayTask* Task) const override;
	virtual void OnGameplayTaskInitialized(UGameplayTask& Task) override;
	virtual void OnGameplayTaskActivated(UGameplayTask& Task) override;
	virtual void OnGameplayTaskDeactivated(UGameplayTask& Task) override;

protected:

	// --------------------------------------
	//	ShouldAbilityRespondToEvent
	// --------------------------------------

	/** Returns true if this ability can be activated right now. Has no side effects */
	UFUNCTION(BlueprintImplementableEvent, Category = Ability, DisplayName = "ShouldAbilityRespondToEvent", meta=(ScriptName = "ShouldAbilityRespondToEvent"))
	bool K2_ShouldAbilityRespondToEvent(FGameplayAbilityActorInfo ActorInfo, FGameplayEventData Payload) const;

	bool bHasBlueprintShouldAbilityRespondToEvent;

	/** Sends a gameplay event, also creates a prediction window */
	UFUNCTION(BlueprintCallable, Category = Ability)
	virtual void SendGameplayEvent(FGameplayTag EventTag, FGameplayEventData Payload);

	// --------------------------------------
	//	CanActivate
	// --------------------------------------
	
	/** Returns true if this ability can be activated right now. Has no side effects */
	UFUNCTION(BlueprintImplementableEvent, Category = Ability, DisplayName="CanActivateAbility", meta=(ScriptName="CanActivateAbility"))
	bool K2_CanActivateAbility(FGameplayAbilityActorInfo ActorInfo, const FGameplayAbilitySpecHandle Handle, FGameplayTagContainer& RelevantTags) const;

	bool bHasBlueprintCanUse;

	// --------------------------------------
	//	ActivateAbility
	// --------------------------------------

	/**
	 * The main function that defines what an ability does.
	 *  -Child classes will want to override this
	 *  -This function graph should call CommitAbility
	 *  -This function graph should call EndAbility
	 *  
	 *  Latent/async actions are ok in this graph. Note that Commit and EndAbility calling requirements speak to the K2_ActivateAbility graph. 
	 *  In C++, the call to K2_ActivateAbility() may return without CommitAbility or EndAbility having been called. But it is expected that this
	 *  will only occur when latent/async actions are pending. When K2_ActivateAbility logically finishes, then we will expect Commit/End to have been called.
	 *  
	 */
	UFUNCTION(BlueprintImplementableEvent, Category = Ability, DisplayName = "ActivateAbility", meta=(ScriptName = "ActivateAbility"))
	void K2_ActivateAbility();

	UFUNCTION(BlueprintImplementableEvent, Category = Ability, DisplayName = "ActivateAbilityFromEvent", meta=(ScriptName = "ActivateAbilityFromEvent"))
	void K2_ActivateAbilityFromEvent(const FGameplayEventData& EventData);

	bool bHasBlueprintActivate;
	bool bHasBlueprintActivateFromEvent;

	/** Actually activate ability, do not call this directly */
	virtual void ActivateAbility(const FGameplayAbilitySpecHandle Handle, const FGameplayAbilityActorInfo* ActorInfo, const FGameplayAbilityActivationInfo ActivationInfo, const FGameplayEventData* TriggerEventData);

	/** Do boilerplate init stuff and then call ActivateAbility */
	virtual void PreActivate(const FGameplayAbilitySpecHandle Handle, const FGameplayAbilityActorInfo* ActorInfo, const FGameplayAbilityActivationInfo ActivationInfo, FOnGameplayAbilityEnded::FDelegate* OnGameplayAbilityEndedDelegate, const FGameplayEventData* TriggerEventData = nullptr);

	/** Executes PreActivate and ActivateAbility */
	void CallActivateAbility(const FGameplayAbilitySpecHandle Handle, const FGameplayAbilityActorInfo* ActorInfo, const FGameplayAbilityActivationInfo ActivationInfo, FOnGameplayAbilityEnded::FDelegate* OnGameplayAbilityEndedDelegate = nullptr, const FGameplayEventData* TriggerEventData = nullptr);

	/** Called on a predictive ability when the server confirms its execution */
	virtual void ConfirmActivateSucceed();

	// -------------------------------------
	//	EndAbility
	// -------------------------------------
	/** Call from blueprints to forcibly end the ability without canceling it. This will replicate the end ability to the client or server which can interrupt tasks */
	UFUNCTION(BlueprintCallable, Category = Ability, DisplayName="End Ability", meta=(ScriptName = "EndAbility"))
	virtual void K2_EndAbility();

	/** Call from blueprints to end the ability naturally. This will only end predicted abilities locally, allowing it end naturally on the client or server */
	UFUNCTION(BlueprintCallable, Category = Ability, DisplayName = "End Ability Locally", meta = (ScriptName = "EndAbilityLocally"))
	virtual void K2_EndAbilityLocally();

	/** Blueprint event, will be called if an ability ends normally or abnormally */
	UFUNCTION(BlueprintImplementableEvent, Category = Ability, DisplayName = "OnEndAbility", meta=(ScriptName = "OnEndAbility"))
	void K2_OnEndAbility(bool bWasCancelled);

	/** Check if the ability can be ended */
	bool IsEndAbilityValid(const FGameplayAbilitySpecHandle Handle, const FGameplayAbilityActorInfo* ActorInfo) const;

	/** Native function, called if an ability ends normally or abnormally. If bReplicate is set to true, try to replicate the ending to the client/server */
	virtual void EndAbility(const FGameplayAbilitySpecHandle Handle, const FGameplayAbilityActorInfo* ActorInfo, const FGameplayAbilityActivationInfo ActivationInfo, bool bReplicateEndAbility, bool bWasCancelled);

	// -------------------------------------
	//  Apply Gameplay effects to Self
	// -------------------------------------

	/** Apply a gameplay effect to the owner of this ability */
	UFUNCTION(BlueprintCallable, Category = Ability, DisplayName="ApplyGameplayEffectToOwner", meta=(ScriptName="ApplyGameplayEffectToOwner"))
	FActiveGameplayEffectHandle BP_ApplyGameplayEffectToOwner(TSubclassOf<UGameplayEffect> GameplayEffectClass, int32 GameplayEffectLevel = 1, int32 Stacks = 1);

	/** Non blueprintcallable, safe to call on CDO/NonInstance abilities */
	FActiveGameplayEffectHandle ApplyGameplayEffectToOwner(const FGameplayAbilitySpecHandle Handle, const FGameplayAbilityActorInfo* ActorInfo, const FGameplayAbilityActivationInfo ActivationInfo, const UGameplayEffect* GameplayEffect, float GameplayEffectLevel, int32 Stacks = 1) const;

	/** Apply a previously created gameplay effect spec to the owner of this ability */
	UFUNCTION(BlueprintCallable, Category = Ability, DisplayName = "ApplyGameplayEffectSpecToOwner", meta=(ScriptName = "ApplyGameplayEffectSpecToOwner"))
	FActiveGameplayEffectHandle K2_ApplyGameplayEffectSpecToOwner(const FGameplayEffectSpecHandle EffectSpecHandle);

	FActiveGameplayEffectHandle ApplyGameplayEffectSpecToOwner(const FGameplayAbilitySpecHandle AbilityHandle, const FGameplayAbilityActorInfo* ActorInfo, const FGameplayAbilityActivationInfo ActivationInfo, const FGameplayEffectSpecHandle SpecHandle) const;

	// -------------------------------------
	//  Apply Gameplay effects to Target
	// -------------------------------------

	/** Apply a gameplay effect to a Target */
	UFUNCTION(BlueprintCallable, Category = Ability, DisplayName = "ApplyGameplayEffectToTarget", meta=(ScriptName = "ApplyGameplayEffectToTarget"))
	TArray<FActiveGameplayEffectHandle> BP_ApplyGameplayEffectToTarget(FGameplayAbilityTargetDataHandle TargetData, TSubclassOf<UGameplayEffect> GameplayEffectClass, int32 GameplayEffectLevel = 1, int32 Stacks = 1);

	/** Non blueprintcallable, safe to call on CDO/NonInstance abilities */
	TArray<FActiveGameplayEffectHandle> ApplyGameplayEffectToTarget(const FGameplayAbilitySpecHandle Handle, const FGameplayAbilityActorInfo* ActorInfo, const FGameplayAbilityActivationInfo ActivationInfo, const FGameplayAbilityTargetDataHandle& Target, TSubclassOf<UGameplayEffect> GameplayEffectClass, float GameplayEffectLevel, int32 Stacks = 1) const;

	/** Apply a previously created gameplay effect spec to a target */
	UFUNCTION(BlueprintCallable, Category = Ability, DisplayName = "ApplyGameplayEffectSpecToTarget", meta=(ScriptName = "ApplyGameplayEffectSpecToTarget"))
	TArray<FActiveGameplayEffectHandle> K2_ApplyGameplayEffectSpecToTarget(const FGameplayEffectSpecHandle EffectSpecHandle, FGameplayAbilityTargetDataHandle TargetData);

	TArray<FActiveGameplayEffectHandle> ApplyGameplayEffectSpecToTarget(const FGameplayAbilitySpecHandle AbilityHandle, const FGameplayAbilityActorInfo* ActorInfo, const FGameplayAbilityActivationInfo ActivationInfo, const FGameplayEffectSpecHandle SpecHandle, const FGameplayAbilityTargetDataHandle& TargetData) const;

	// -------------------------------------
	//  Remove Gameplay effects from Self
	// -------------------------------------
	
	/** Removes GameplayEffects from owner which match the given asset level tags */
	UFUNCTION(BlueprintCallable, Category = Ability, DisplayName="RemoveGameplayEffectFromOwnerWithAssetTags", meta=(ScriptName="RemoveGameplayEffectFromOwnerWithAssetTags"))
	void BP_RemoveGameplayEffectFromOwnerWithAssetTags(FGameplayTagContainer WithAssetTags, int32 StacksToRemove = -1);

	/** Removes GameplayEffects from owner which grant the given tags */
	UFUNCTION(BlueprintCallable, Category = Ability, DisplayName="RemoveGameplayEffectFromOwnerWithGrantedTags", meta=(ScriptName="RemoveGameplayEffectFromOwnerWithGrantedTags"))
	void BP_RemoveGameplayEffectFromOwnerWithGrantedTags(FGameplayTagContainer WithGrantedTags, int32 StacksToRemove = -1);

	/** Removes GameplayEffect from owner that match the given handle */
	UFUNCTION(BlueprintCallable, Category = Ability, DisplayName = "RemoveGameplayEffectFromOwnerWithHandle", meta=(ScriptName = "RemoveGameplayEffectFromOwnerWithHandle"))
	void BP_RemoveGameplayEffectFromOwnerWithHandle(FActiveGameplayEffectHandle Handle, int32 StacksToRemove = -1);

	// -------------------------------------
	//	GameplayCue
	//	Abilities can invoke GameplayCues without having to create GameplayEffects
	// -------------------------------------

	/** Invoke a gameplay cue on the ability owner */
	UFUNCTION(BlueprintCallable, Category = Ability, meta=(GameplayTagFilter="GameplayCue"), DisplayName="Execute GameplayCue On Owner", meta=(ScriptName="ExecuteGameplayCue"))
	virtual void K2_ExecuteGameplayCue(FGameplayTag GameplayCueTag, FGameplayEffectContextHandle Context);

	/** Invoke a gameplay cue on the ability owner, with extra parameters */
	UFUNCTION(BlueprintCallable, Category = Ability, meta = (GameplayTagFilter = "GameplayCue"), DisplayName = "Execute GameplayCueWithParams On Owner", meta=(ScriptName = "ExecuteGameplayCueWithParams"))
	virtual void K2_ExecuteGameplayCueWithParams(FGameplayTag GameplayCueTag, const FGameplayCueParameters& GameplayCueParameters);

	/** Adds a persistent gameplay cue to the ability owner. Optionally will remove if ability ends */
	UFUNCTION(BlueprintCallable, Category = Ability, meta=(GameplayTagFilter="GameplayCue"), DisplayName="Add GameplayCue To Owner", meta=(ScriptName="AddGameplayCue"))
	virtual void K2_AddGameplayCue(FGameplayTag GameplayCueTag, FGameplayEffectContextHandle Context, bool bRemoveOnAbilityEnd = true);

	/** Adds a persistent gameplay cue to the ability owner. Optionally will remove if ability ends */
	UFUNCTION(BlueprintCallable, Category = Ability, meta = (GameplayTagFilter = "GameplayCue"), DisplayName = "Add GameplayCueWithParams To Owner", meta=(ScriptName = "AddGameplayCueWithParams"))
	virtual void K2_AddGameplayCueWithParams(FGameplayTag GameplayCueTag, const FGameplayCueParameters& GameplayCueParameter, bool bRemoveOnAbilityEnd = true);

	/** Removes a persistent gameplay cue from the ability owner */
	UFUNCTION(BlueprintCallable, Category = Ability, meta=(GameplayTagFilter="GameplayCue"), DisplayName="Remove GameplayCue From Owner", meta=(ScriptName="RemoveGameplayCue"))
	virtual void K2_RemoveGameplayCue(FGameplayTag GameplayCueTag);

	// -------------------------------------
	//	Protected properties
	// -------------------------------------

	/** How an ability replicates state/events to everyone on the network. Replication is not required for NetExecutionPolicy. */
	UPROPERTY(EditDefaultsOnly, Category = Advanced)
	TEnumAsByte<EGameplayAbilityReplicationPolicy::Type> ReplicationPolicy;

	/** How the ability is instanced when executed. This limits what an ability can do in its implementation. */
	UPROPERTY(EditDefaultsOnly, Category = Advanced)
	TEnumAsByte<EGameplayAbilityInstancingPolicy::Type>	InstancingPolicy;

	/** If this is set, the server-side version of the ability can be canceled by the client-side version. The client-side version can always be canceled by the server. */
	UPROPERTY(EditDefaultsOnly, Category = Advanced)
	bool bServerRespectsRemoteAbilityCancellation;

	/** if true, and trying to activate an already active instanced ability, end it and re-trigger it. */
	UPROPERTY(EditDefaultsOnly, Category = Advanced)
	bool bRetriggerInstancedAbility;

	/** This is information specific to this instance of the ability. E.g, whether it is predicting, authoring, confirmed, etc. */
	UPROPERTY(BlueprintReadOnly, Category = Ability)
	FGameplayAbilityActivationInfo	CurrentActivationInfo;

	/** Information specific to this instance of the ability, if it was activated by an event */
	UPROPERTY(BlueprintReadOnly, Category = Ability)
	FGameplayEventData CurrentEventData;

	/** How does an ability execute on the network. Does a client "ask and predict", "ask and wait", "don't ask (just do it)". */
	UPROPERTY(EditDefaultsOnly, Category=Advanced)
	TEnumAsByte<EGameplayAbilityNetExecutionPolicy::Type> NetExecutionPolicy;

	/** What protections does this ability have? Should the client be allowed to request changes to the execution of the ability? */
	UPROPERTY(EditDefaultsOnly, Category = Advanced)
	TEnumAsByte<EGameplayAbilityNetSecurityPolicy::Type> NetSecurityPolicy;

	/** This GameplayEffect represents the cost (mana, stamina, etc) of the ability. It will be applied when the ability is committed. */
	UPROPERTY(EditDefaultsOnly, Category = Costs)
	TSubclassOf<class UGameplayEffect> CostGameplayEffectClass;

	/** Triggers to determine if this ability should execute in response to an event */
	UPROPERTY(EditDefaultsOnly, Category = Triggers)
	TArray<FAbilityTriggerData> AbilityTriggers;
			
	/** This GameplayEffect represents the cooldown. It will be applied when the ability is committed and the ability cannot be used again until it is expired. */
	UPROPERTY(EditDefaultsOnly, Category = Cooldowns)
	TSubclassOf<class UGameplayEffect> CooldownGameplayEffectClass;

	// ----------------------------------------------------------------------------------------------------------------
	//	Ability exclusion / canceling
	// ----------------------------------------------------------------------------------------------------------------

	/** Abilities with these tags are cancelled when this ability is executed */
	UPROPERTY(EditDefaultsOnly, Category = Tags, meta=(Categories="AbilityTagCategory"))
	FGameplayTagContainer CancelAbilitiesWithTag;

	/** Abilities with these tags are blocked while this ability is active */
	UPROPERTY(EditDefaultsOnly, Category = Tags, meta=(Categories="AbilityTagCategory"))
	FGameplayTagContainer BlockAbilitiesWithTag;

	/** Tags to apply to activating owner while this ability is active. These are replicated if ReplicateActivationOwnedTags is enabled in AbilitySystemGlobals. */
	UPROPERTY(EditDefaultsOnly, Category = Tags, meta=(Categories="OwnedTagsCategory"))
	FGameplayTagContainer ActivationOwnedTags;

	/** This ability can only be activated if the activating actor/component has all of these tags */
	UPROPERTY(EditDefaultsOnly, Category = Tags, meta=(Categories="OwnedTagsCategory"))
	FGameplayTagContainer ActivationRequiredTags;

	/** This ability is blocked if the activating actor/component has any of these tags */
	UPROPERTY(EditDefaultsOnly, Category = Tags, meta=(Categories="OwnedTagsCategory"))
	FGameplayTagContainer ActivationBlockedTags;

	/** This ability can only be activated if the source actor/component has all of these tags */
	UPROPERTY(EditDefaultsOnly, Category = Tags, meta=(Categories="SourceTagsCategory"))
	FGameplayTagContainer SourceRequiredTags;

	/** This ability is blocked if the source actor/component has any of these tags */
	UPROPERTY(EditDefaultsOnly, Category = Tags, meta=(Categories="SourceTagsCategory"))
	FGameplayTagContainer SourceBlockedTags;

	/** This ability can only be activated if the target actor/component has all of these tags */
	UPROPERTY(EditDefaultsOnly, Category = Tags, meta=(Categories="TargetTagsCategory"))
	FGameplayTagContainer TargetRequiredTags;

	/** This ability is blocked if the target actor/component has any of these tags */
	UPROPERTY(EditDefaultsOnly, Category = Tags, meta=(Categories="TargetTagsCategory"))
	FGameplayTagContainer TargetBlockedTags;

	// ----------------------------------------------------------------------------------------------------------------
	//	Ability Tasks
	// ----------------------------------------------------------------------------------------------------------------

	/** Finds all currently active tasks named InstanceName and confirms them. What this means depends on the individual task. By default, this does nothing other than ending if bEndTask is true. */
	UFUNCTION(BlueprintCallable, Category = Ability)
	void ConfirmTaskByInstanceName(FName InstanceName, bool bEndTask);

	/** Internal function, cancels all the tasks we asked to cancel last frame (by instance name). */
	void EndOrCancelTasksByInstanceName();
	TArray<FName> CancelTaskInstanceNames;

	/** Add any task with this instance name to a list to be ended (not canceled) next frame.  See also CancelTaskByInstanceName. */
	UFUNCTION(BlueprintCallable, Category = Ability)
	void EndTaskByInstanceName(FName InstanceName);
	TArray<FName> EndTaskInstanceNames;

	/** Add any task with this instance name to a list to be canceled (not ended) next frame.  See also EndTaskByInstanceName. */
	UFUNCTION(BlueprintCallable, Category = Ability)
	void CancelTaskByInstanceName(FName InstanceName);

	/** Ends any active ability state task with the given name. If name is 'None' all active states will be ended (in an arbitrary order). */
	UFUNCTION(BlueprintCallable, Category = Ability)
	void EndAbilityState(FName OptionalStateNameToEnd);

	/** List of currently active tasks, do not modify directly */
	UPROPERTY()
	TArray<TObjectPtr<UGameplayTask>>	ActiveTasks;

	/** Tasks can emit debug messages throughout their life for debugging purposes. Saved on the ability so that they persist after task is finished */
	TArray<FAbilityTaskDebugMessage> TaskDebugMessages;

	// ----------------------------------------------------------------------------------------------------------------
	//	Animation
	// ----------------------------------------------------------------------------------------------------------------

	/** Immediately jumps the active montage to a section */
	UFUNCTION(BlueprintCallable, Category="Ability|Animation")
	void MontageJumpToSection(FName SectionName);

	/** Sets pending section on active montage */
	UFUNCTION(BlueprintCallable, Category = "Ability|Animation")
	void MontageSetNextSectionName(FName FromSectionName, FName ToSectionName);

	/**
	 * Stops the current animation montage.
	 *
	 * @param OverrideBlendTime If >= 0, will override the BlendOutTime parameter on the AnimMontage instance
	 */
	UFUNCTION(BlueprintCallable, Category="Ability|Animation", Meta = (AdvancedDisplay = "OverrideBlendOutTime"))
	void MontageStop(float OverrideBlendOutTime = -1.0f);

	/** Active montage being played by this ability */
	UPROPERTY()
	TObjectPtr<class UAnimMontage> CurrentMontage;

	// ----------------------------------------------------------------------------------------------------------------
	//	Target Data
	// ----------------------------------------------------------------------------------------------------------------

	/** Creates a target location from where the owner avatar is */
	UFUNCTION(BlueprintPure, Category = Ability)
	FGameplayAbilityTargetingLocationInfo MakeTargetLocationInfoFromOwnerActor();

	/** Creates a target location from a socket on the owner avatar's skeletal mesh */
	UFUNCTION(BlueprintPure, Category = Ability)
	FGameplayAbilityTargetingLocationInfo MakeTargetLocationInfoFromOwnerSkeletalMeshComponent(FName SocketName);

	// ----------------------------------------------------------------------------------------------------------------
	//	Setters for temporary execution data
	// ----------------------------------------------------------------------------------------------------------------

	/** Called to initialize after being created due to replication */
	virtual void PostNetInit();

	/** Modifies actor info, only safe on instanced abilities */
	virtual void SetCurrentActorInfo(const FGameplayAbilitySpecHandle Handle, const FGameplayAbilityActorInfo* ActorInfo) const;
	
	/** Modifies activation info, only safe on instanced abilities */
	virtual void SetCurrentActivationInfo(const FGameplayAbilityActivationInfo ActivationInfo);
	
	/** Sets both actor and activation info */
	void SetCurrentInfo(const FGameplayAbilitySpecHandle Handle, const FGameplayAbilityActorInfo* ActorInfo, const FGameplayAbilityActivationInfo ActivationInfo);
	
	/** 
	 *  This is shared, cached information about the thing using us
	 *	 E.g, Actor*, MovementComponent*, AnimInstance, etc.
	 *	 This is hopefully allocated once per actor and shared by many abilities.
	 *	 The actual struct may be overridden per game to include game specific data.
	 *	 (E.g, child classes may want to cast to FMyGameAbilityActorInfo)
	 */
	mutable const FGameplayAbilityActorInfo* CurrentActorInfo;

	/** For instanced abilities */
	mutable FGameplayAbilitySpecHandle CurrentSpecHandle;

	/** GameplayCues that were added during this ability that will get automatically removed when it ends */
	TSet<FGameplayTag> TrackedGameplayCues;

	/** True if the ability is currently active. For instance per owner abilities */
	UPROPERTY()
	bool bIsActive;
	
	/** True if the end ability has been called, but has not yet completed. */
	UPROPERTY()
	bool bIsAbilityEnding = false;

	/** True if the ability is currently cancelable, if not will only be canceled by hard EndAbility calls */
	UPROPERTY()
	bool bIsCancelable;

	/** True if the ability block flags are currently enabled */
	UPROPERTY()
	bool bIsBlockingOtherAbilities;

	/** A count of all the current scope locks. */
	mutable int8 ScopeLockCount;

	/** A list of all the functions waiting for the scope lock to end so they can run. */
	mutable TArray<FPostLockDelegate> WaitingToExecute;

	/** Increases the scope lock count. */
	void IncrementListLock() const;

	/** Decreases the scope lock count. Runs the waiting to execute delegates if the count drops to zero. */
	void DecrementListLock() const;

public:
	/** Setter for the bMarkPendingKillOnAbilityEnd */
	void SetMarkPendingKillOnAbilityEnd(bool bInMarkPendingKillOnAbilityEnd) { bMarkPendingKillOnAbilityEnd = bInMarkPendingKillOnAbilityEnd; }

	/** Is bMarkPendingKillOnAbilityEnd set */
	bool IsMarkPendingKillOnAbilityEnd() const { return bMarkPendingKillOnAbilityEnd; }

protected:

	/** Flag that is set by AbilitySystemComponent::OnRemoveAbility to indicate the ability needs to be cleaned up in AbilitySystemComponent::NotifyAbilityEnded */
	UPROPERTY(BlueprintReadOnly, Category = Ability)
	bool bMarkPendingKillOnAbilityEnd;
};<|MERGE_RESOLUTION|>--- conflicted
+++ resolved
@@ -83,16 +83,6 @@
 /** Used to delay execution until we leave a critical section */
 DECLARE_DELEGATE(FPostLockDelegate);
 
-
-#define ENSURE_ABILITY_IS_INSTANTIATED_OR_RETURN(FunctionName, ReturnValue)																				\
-{																																						\
-	if (!ensure(IsInstantiated()))																														\
-	{																																					\
-		ABILITY_LOG(Error, TEXT("%s: " #FunctionName " cannot be called on a non-instanced ability. Check the instancing policy."), *GetPathName());	\
-		return ReturnValue;																																\
-	}																																					\
-}
-
 /** Structure that defines how an ability will be triggered by external events */
 USTRUCT()
 struct FAbilityTriggerData
@@ -196,25 +186,10 @@
 	UAbilitySystemComponent* GetAbilitySystemComponentFromActorInfo_Ensured() const;
 
 	/** Gets the current actor info bound to this ability - can only be called on instanced abilities. */
-<<<<<<< HEAD
-	const FGameplayAbilityActorInfo* GetCurrentActorInfo() const
-	{
-		ENSURE_ABILITY_IS_INSTANTIATED_OR_RETURN(GetCurrentActorInfo, nullptr);
-		return CurrentActorInfo;
-	}
-
-	/** Gets the current activation info bound to this ability - can only be called on instanced abilities. */
-	FGameplayAbilityActivationInfo GetCurrentActivationInfo() const
-	{
-		ENSURE_ABILITY_IS_INSTANTIATED_OR_RETURN(GetCurrentActivationInfo, FGameplayAbilityActivationInfo());
-		return CurrentActivationInfo;
-	}
-=======
 	const FGameplayAbilityActorInfo* GetCurrentActorInfo() const;
 
 	/** Gets the current activation info bound to this ability - can only be called on instanced abilities. */
 	FGameplayAbilityActivationInfo GetCurrentActivationInfo() const;
->>>>>>> d731a049
 
 	/** Gets the current activation info bound to this ability - can only be called on instanced abilities. */
 	FGameplayAbilityActivationInfo& GetCurrentActivationInfoRef()
@@ -224,15 +199,7 @@
 	}
 
 	/** Gets the current AbilitySpecHandle- can only be called on instanced abilities. */
-<<<<<<< HEAD
-	FGameplayAbilitySpecHandle GetCurrentAbilitySpecHandle() const
-	{
-		ENSURE_ABILITY_IS_INSTANTIATED_OR_RETURN(GetCurrentAbilitySpecHandle, FGameplayAbilitySpecHandle());
-		return CurrentSpecHandle;
-	}
-=======
 	FGameplayAbilitySpecHandle GetCurrentAbilitySpecHandle() const;
->>>>>>> d731a049
 
 	/** Retrieves the actual AbilitySpec for this ability. Can only be called on instanced abilities. */
 	FGameplayAbilitySpec* GetCurrentAbilitySpec() const;
