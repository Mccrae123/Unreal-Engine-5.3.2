--- conflicted
+++ resolved
@@ -385,11 +385,8 @@
 
 	UPROPERTY()
 	TObjectPtr<UGameplayTagReponseTable> GameplayTagResponseTable;
-<<<<<<< HEAD
-=======
 
 	bool bInitialized = false;
->>>>>>> 4af6daef
 
 	/** Set to true if you want clients to try to predict gameplay effects done to targets. If false it will only predict self effects */
 	UPROPERTY(config)
