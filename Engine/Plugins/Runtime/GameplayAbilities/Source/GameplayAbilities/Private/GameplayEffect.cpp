--- conflicted
+++ resolved
@@ -39,8 +39,6 @@
 
 #define LOCTEXT_NAMESPACE "GameplayEffect"
 
-#include UE_INLINE_GENERATED_CPP_BY_NAME(GameplayEffect)
-
 #if ENABLE_VISUAL_LOG
 //#include "VisualLogger/VisualLogger.h"
 #endif // ENABLE_VISUAL_LOG
@@ -146,12 +144,6 @@
 	return IGameplayTagAssetInterface::HasAllMatchingGameplayTags(TagContainer);
 }
 
-<<<<<<< HEAD
-void UGameplayEffect::GetBlockedAbilityTags(FGameplayTagContainer& OutTagContainer) const
-{
-	OutTagContainer.AppendTags(InheritableBlockedAbilityTagsContainer.CombinedTags);
-}
-=======
 bool UGameplayEffect::HasAnyMatchingGameplayTags(const FGameplayTagContainer& TagContainer) const
 {
 	UE_LOG(LogGameplayEffects, Warning, TEXT("HasAnyMatchingGameplayTags: The implementation and method name did not match.  Use GetGrantedTags().HasAny() to check against the tags this GameplayEffect will Grant to the Actor."));
@@ -206,7 +198,6 @@
 	return ValidationResult;
 }
 #endif
->>>>>>> 4af6daef
 
 void UGameplayEffect::PostLoad()
 {
@@ -225,8 +216,6 @@
 
 	for (FGameplayModifierInfo& CurModInfo : Modifiers)
 	{
-<<<<<<< HEAD
-=======
 		CurModInfo.ModifierMagnitude.ReportErrors(GetPathName());
 	}
 
@@ -264,7 +253,6 @@
 	}
 }
 
->>>>>>> 4af6daef
 #if WITH_EDITOR
 /**
  * We now support GameplayEffectComponents which are Subobjects.
@@ -321,13 +309,6 @@
 	}
 }
 
-<<<<<<< HEAD
-#if WITH_EDITOR
-	SCALABLEFLOAT_REPORTERROR_WITHPOSTLOAD(Period);
-	SCALABLEFLOAT_REPORTERROR_WITHPOSTLOAD(ChanceToApplyToTarget);
-	DurationMagnitude.ReportErrors(GetPathName());
-#endif // WITH_EDITOR
-=======
 void UGameplayEffect::PostCDOCompiled(const FPostCDOCompiledContext& Context)
 {
 	Super::PostCDOCompiled(Context);
@@ -335,7 +316,6 @@
 
 	// Make sure everything is fixed up properly before going through upgrade code
 	PostCDOCompiledFixupSubobjects();
->>>>>>> 4af6daef
 
 	// Move any data from deprecated properties into components, create components as needed
 	ConvertAbilitiesComponent();
@@ -420,19 +400,12 @@
 		ChanceToApplyComponent.SetChanceToApplyToTarget(ChanceToApplyToTarget_DEPRECATED);
 	}
 
-<<<<<<< HEAD
-	InheritableGameplayEffectTags.PostInitProperties();
-	InheritableOwnedTagsContainer.PostInitProperties();
-	InheritableBlockedAbilityTagsContainer.PostInitProperties();
-	RemoveGameplayEffectsWithTags.PostInitProperties();
-=======
 	// Keep backwards compatibility (at least in terms of reading from the data)
 	const UChanceToApplyGameplayEffectComponent* ChanceToApplyComponent = FindComponent<UChanceToApplyGameplayEffectComponent>();
 	if (ChanceToApplyComponent)
 	{
 		ChanceToApplyToTarget_DEPRECATED = ChanceToApplyComponent->GetChanceToApplyToTarget();
 	}
->>>>>>> 4af6daef
 }
 
 void UGameplayEffect::ConvertAssetTagsComponent()
@@ -479,16 +452,8 @@
 		{
 			ConditionalEffectsComponent.OnCompletePrematurely = PrematureExpirationEffectClasses;
 		}
-<<<<<<< HEAD
-		else if (PropName == GET_MEMBER_NAME_CHECKED(UGameplayEffect, InheritableBlockedAbilityTagsContainer))
-		{
-			InheritableBlockedAbilityTagsContainer.UpdateInheritedTagProperties(Parent ? &Parent->InheritableBlockedAbilityTagsContainer : nullptr);
-		}
-		else if (PropName == GET_MEMBER_NAME_CHECKED(UGameplayEffect, RemoveGameplayEffectsWithTags))
-=======
 
 		if (bRoutineChanged)
->>>>>>> 4af6daef
 		{
 			ConditionalEffectsComponent.OnCompleteNormal = RoutineExpirationEffectClasses;
 		}
@@ -778,12 +743,6 @@
 {
 	UE_VLOG(ActiveGEContainer.Owner, LogAbilitySystem, Verbose, TEXT("GameplayEffect %s executed"), *GetNameSafe(GESpec.Def));
 
-<<<<<<< HEAD
-	InheritableGameplayEffectTags.UpdateInheritedTagProperties(Parent ? &Parent->InheritableGameplayEffectTags : NULL);
-	InheritableOwnedTagsContainer.UpdateInheritedTagProperties(Parent ? &Parent->InheritableOwnedTagsContainer : NULL);
-	InheritableBlockedAbilityTagsContainer.UpdateInheritedTagProperties(Parent ? &Parent->InheritableBlockedAbilityTagsContainer : nullptr);
-	RemoveGameplayEffectsWithTags.UpdateInheritedTagProperties(Parent ? &Parent->RemoveGameplayEffectsWithTags : NULL);
-=======
 	for (const UGameplayEffectComponent* GEComponent : GEComponents)
 	{
 		if (GEComponent)
@@ -791,7 +750,6 @@
 			GEComponent->OnGameplayEffectExecuted(ActiveGEContainer, GESpec, PredictionKey);
 		}
 	}
->>>>>>> 4af6daef
 }
 
 void UGameplayEffect::OnApplied(FActiveGameplayEffectsContainer& ActiveGEContainer, FGameplayEffectSpec& GESpec, FPredictionKey& PredictionKey) const
@@ -1870,22 +1828,8 @@
 	}
 }
 
-<<<<<<< HEAD
-void FGameplayEffectSpec::GetAllBlockedAbilityTags(FGameplayTagContainer& OutContainer) const
-{
-	if (Def)
-	{
-		OutContainer.AppendTags(Def->InheritableBlockedAbilityTagsContainer.CombinedTags);
-	}
-}
-
-void FGameplayEffectSpec::GetAllAssetTags(OUT FGameplayTagContainer& Container) const
-{
-	Container.AppendTags(GetDynamicAssetTags());
-=======
 void FGameplayEffectSpec::GetAllBlockedAbilityTags(OUT FGameplayTagContainer& OutContainer) const
 {
->>>>>>> 4af6daef
 	if (Def)
 	{
 		OutContainer.AppendTags(Def->GetBlockedAbilityTags());
@@ -2663,130 +2607,6 @@
 
 			const bool bApplyStackCountToEmittedMods = !ExecutionOutput.IsStackCountHandledManually();
 			const int32 SpecStackCount = SpecToUse.GetStackCount();
-
-			for (FGameplayModifierEvaluatedData& CurExecMod : OutModifiers)
-			{
-				// If the execution didn't manually handle the stack count, automatically apply it here
-				if (bApplyStackCountToEmittedMods && SpecStackCount > 1)
-				{
-					CurExecMod.Magnitude = GameplayEffectUtilities::ComputeStackedModifierMagnitude(CurExecMod.Magnitude, SpecStackCount, CurExecMod.ModifierOp);
-				}
-				ModifierSuccessfullyExecuted |= InternalExecuteMod(SpecToUse, CurExecMod);
-			}
-
-			// If execution handled GameplayCues, we dont have to.
-			if (ExecutionOutput.AreGameplayCuesHandledManually())
-			{
-				GameplayCuesWereManuallyHandled = true;
-			}
-		}
-	}
-
-	// ------------------------------------------------------
-	//	Invoke GameplayCue events
-	// ------------------------------------------------------
-	if (bPredictGameplayCues)
-	{
-		// If there are no modifiers or we don't require modifier success to trigger, we apply the GameplayCue.
-		const bool bHasModifiers = SpecToUse.Modifiers.Num() > 0;
-		const bool bHasExecutions = SpecToUse.Def->Executions.Num() > 0;
-		const bool bHasModifiersOrExecutions = bHasModifiers || bHasExecutions;
-
-		// If there are no modifiers or we don't require modifier success to trigger, we apply the GameplayCue.
-		bool InvokeGameplayCueExecute = (!bHasModifiersOrExecutions) || !Spec.Def->bRequireModifierSuccessToTriggerCues;
-
-		if (bHasModifiersOrExecutions && ModifierSuccessfullyExecuted)
-		{
-			InvokeGameplayCueExecute = true;
-		}
-
-		// Don't trigger gameplay cues if one of the executions says it manually handled them
-		if (GameplayCuesWereManuallyHandled)
-		{
-			InvokeGameplayCueExecute = false;
-		}
-
-		if (InvokeGameplayCueExecute && SpecToUse.Def->GameplayCues.Num())
-		{
-			// TODO: check replication policy. Right now we will replicate every execute via a multicast RPC
-
-			ABILITY_LOG(Log, TEXT("Invoking Execute GameplayCue for %s"), *SpecToUse.ToSimpleString());
-
-			UAbilitySystemGlobals::Get().GetGameplayCueManager()->InvokeGameplayCueExecuted_FromSpec(Owner, SpecToUse, PredictionKey);
-		}
-	}
-}
-
-void FActiveGameplayEffectsContainer::PredictivelyExecuteEffectSpec(FGameplayEffectSpec& Spec, FPredictionKey PredictionKey, const bool bPredictGameplayCues /*= false*/)
-{
-	if (!Owner)
-	{
-		return;
-	}
-
-	if (!PredictionKey.IsValidForMorePrediction())
-	{
-		return;
-	}
-
-	// Should only ever execute effects that are instant application or periodic application
-	// Effects with no period and that aren't instant application should never be executed
-	const bool bNotInstantEffect = (Spec.GetDuration() > UGameplayEffect::INSTANT_APPLICATION);
-	const bool bNoPeriodEffect = (Spec.GetPeriod() != UGameplayEffect::NO_PERIOD);
-	if (bNotInstantEffect && bNoPeriodEffect)
-	{
-		return;
-	}
-
-	FGameplayEffectSpec& SpecToUse = Spec;
-
-	// Capture our own tags.
-	// TODO: We should only capture them if we need to. We may have snapshotted target tags (?) (in the case of dots with exotic setups?)
-
-	SpecToUse.CapturedTargetTags.GetActorTags().Reset();
-	Owner->GetOwnedGameplayTags(SpecToUse.CapturedTargetTags.GetActorTags());
-
-	SpecToUse.CalculateModifierMagnitudes();
-
-	// ------------------------------------------------------
-	//	Modifiers
-	//		These will modify the base value of attributes
-	// ------------------------------------------------------
-
-	bool ModifierSuccessfullyExecuted = false;
-
-	for (int32 ModIdx = 0; ModIdx < SpecToUse.Modifiers.Num(); ++ModIdx)
-	{
-		const FGameplayModifierInfo& ModDef = SpecToUse.Def->Modifiers[ModIdx];
-
-		FGameplayModifierEvaluatedData EvalData(ModDef.Attribute, ModDef.ModifierOp, SpecToUse.GetModifierMagnitude(ModIdx, true));
-		ModifierSuccessfullyExecuted |= InternalExecuteMod(SpecToUse, EvalData);
-	}
-
-	// ------------------------------------------------------
-	//	Executions
-	//		This will run custom code to 'do stuff'
-	// ------------------------------------------------------
-
-	bool GameplayCuesWereManuallyHandled = false;
-
-	for (const FGameplayEffectExecutionDefinition& CurExecDef : SpecToUse.Def->Executions)
-	{
-		if (CurExecDef.CalculationClass)
-		{
-			const UGameplayEffectExecutionCalculation* ExecCDO = CurExecDef.CalculationClass->GetDefaultObject<UGameplayEffectExecutionCalculation>();
-			check(ExecCDO);
-
-			// Run the custom execution
-			FGameplayEffectCustomExecutionParameters ExecutionParams(SpecToUse, CurExecDef.CalculationModifiers, Owner, CurExecDef.PassedInTags, PredictionKey);
-			FGameplayEffectCustomExecutionOutput ExecutionOutput;
-			ExecCDO->Execute(ExecutionParams, ExecutionOutput);
-
-			// Execute any mods the custom execution yielded
-			TArray<FGameplayModifierEvaluatedData>& OutModifiers = ExecutionOutput.GetOutputModifiersRef();
-
-			const bool bApplyStackCountToEmittedMods = !ExecutionOutput.IsStackCountHandledManually();
-			const int32 SpecStackCount = SpecToUse.StackCount;
 
 			for (FGameplayModifierEvaluatedData& CurExecMod : OutModifiers)
 			{
@@ -3799,14 +3619,6 @@
 		// We only grant abilities on the first apply. So we *dont* want the new spec's GrantedAbilitySpecs list
 		TArray<FGameplayAbilitySpecDef>	GrantedSpecTempArray(MoveTemp(ExistingStackableGE->Spec.GrantedAbilitySpecs));
 
-<<<<<<< HEAD
-		// @todo: If dynamic asset tags differ (which they shouldn't), we'll actually have to diff them
-		// and cause a removal and add of only the ones that have changed. For now, ensure on this happening and come
-		// back to this later.
-		ensureMsgf(ExistingSpec.GetDynamicAssetTags() == Spec.GetDynamicAssetTags(), TEXT("While adding a stack of the gameplay effect: %s, the old stack and the new application had different dynamic asset tags, which is currently not resolved properly! Existing: %s. New: %s"), *Spec.Def->GetName(), *ExistingSpec.GetDynamicAssetTags().ToStringSimple(), *Spec.GetDynamicAssetTags().ToStringSimple() );
-
-=======
->>>>>>> 4af6daef
 		ExistingStackableGE->Spec = Spec;
 
 		// Swap in old granted ability spec
@@ -4113,12 +3925,8 @@
 	Owner->UpdateTagMap(Effect.Spec.DynamicGrantedTags, 1);
 
 	// Update our owner with the blocked ability tags this GameplayEffect adds to them
-<<<<<<< HEAD
-	Owner->BlockAbilitiesWithTags(Effect.Spec.Def->InheritableBlockedAbilityTagsContainer.CombinedTags);
-=======
 	Owner->BlockAbilitiesWithTags(Effect.Spec.Def->GetBlockedAbilityTags());
 
->>>>>>> 4af6daef
 
 	// Update minimal replication if needed.
 	if (ShouldUseMinimalReplication())
@@ -4302,15 +4110,6 @@
 		// Mark the effect pending remove, and remove all side effects from the effect
 		InternalOnActiveGameplayEffectRemoved(Effect, ShouldInvokeGameplayCueEvent, GameplayEffectRemovalInfo);
 
-<<<<<<< HEAD
-		if (Effect.DurationHandle.IsValid())
-		{
-			Owner->GetWorld()->GetTimerManager().ClearTimer(Effect.DurationHandle);
-		}
-		if (Effect.PeriodHandle.IsValid())
-		{
-			Owner->GetWorld()->GetTimerManager().ClearTimer(Effect.PeriodHandle);
-=======
 		// Check world validity in case RemoveActiveGameplayEffect is called during world teardown
 		if (UWorld* World = Owner->GetWorld())
 		{
@@ -4322,7 +4121,6 @@
 			{
 				World->GetTimerManager().ClearTimer(Effect.PeriodHandle);
 			}
->>>>>>> 4af6daef
 		}
 
 		// Remove this handle from the global map
@@ -4417,11 +4215,7 @@
 	Owner->UpdateTagMap(Effect.Spec.DynamicGrantedTags, -1);
 
 	// Update our owner with the blocked ability tags this GameplayEffect adds to them
-<<<<<<< HEAD
-	Owner->UnBlockAbilitiesWithTags(Effect.Spec.Def->InheritableBlockedAbilityTagsContainer.CombinedTags);
-=======
 	Owner->UnBlockAbilitiesWithTags(Effect.Spec.Def->GetBlockedAbilityTags());
->>>>>>> 4af6daef
 
 	// Update minimal replication if needed.
 	if (ShouldUseMinimalReplication())
@@ -4622,44 +4416,8 @@
 {
 	if (Owner)
 	{
-<<<<<<< HEAD
-		Owner->GetOwnedGameplayTags(OwnerTags);
-	}
-	else
-	{
-		UE_LOG(LogGameplayEffects, Warning, TEXT("No Owner for FActiveGameplayEffectsContainer in OnOwnerTagChange"));
-	}
-
-	// if this tag has any dependencies, we need to evaluate any removals
-	if (ActiveEffectTagDependencies.Contains(TagChange))
-	{
-		for (int32 idx = GetNumGameplayEffects() - 1; idx >= 0; --idx)
-		{
-			const FActiveGameplayEffect* Effect = GetActiveGameplayEffect(idx);
-			if (ensureMsgf(Effect != nullptr && Effect->Spec.Def != nullptr, TEXT("GetActiveGameplayEffect(%i) returned %p. GetNumGameplayEffects is %i."), idx, Effect, GetNumGameplayEffects()))
-			{
-				if (Effect->IsPendingRemove == false && Effect->CheckRemovalTagRequirements(OwnerTags, *this))
-				{
-					InternalRemoveActiveGameplayEffect(idx, -1, true);
-				}
-			}
-
-			ensure(Effect == GetActiveGameplayEffect(idx));
-		}
-	}
-
-	// Removing effects could change and/or remove the dependency entries, so find the set after we
-	// perform any removals.
-	TSet<FActiveGameplayEffectHandle>* Ptr = ActiveEffectTagDependencies.Find(TagChange);
-	if (Ptr)
-	{
-		// Copy the set in case it's modified while iterating.
-		TSet<FActiveGameplayEffectHandle> Handles = *Ptr;
-		for (const FActiveGameplayEffectHandle& Handle : Handles)
-=======
 		const EGameplayEffectReplicationMode ReplicationMode = Owner->ReplicationMode;
 		switch (ReplicationMode)
->>>>>>> 4af6daef
 		{
 			case EGameplayEffectReplicationMode::Minimal:
 			{
@@ -5128,52 +4886,6 @@
 	return NumRemoved;
 }
 
-<<<<<<< HEAD
-void FActiveGameplayEffectsContainer::AttemptRemoveActiveEffectsOnEffectApplication(const FGameplayEffectSpec &InSpec, const FActiveGameplayEffectHandle& InHandle)
-{
-	GAMEPLAYEFFECT_SCOPE_LOCK();
-	if (InSpec.Def)
-	{
-		// Clear tags is always removing all stacks.
-		FGameplayEffectQuery ClearQuery;
-		if (InSpec.Def->RemoveGameplayEffectsWithTags.CombinedTags.Num() > 0)
-		{
-			ClearQuery = FGameplayEffectQuery::MakeQuery_MatchAnyOwningTags(InSpec.Def->RemoveGameplayEffectsWithTags.CombinedTags);
-			if (InHandle.IsValid())
-			{
-				ClearQuery.IgnoreHandles.Add(InHandle);
-			}
-		}
-
-		const FGameplayTagContainer* AggregatedTargetTags = InSpec.CapturedTargetTags.GetAggregatedTags();
-		for (int32 idx = GetNumGameplayEffects() - 1; idx >= 0; --idx)
-		{
-			const FActiveGameplayEffect& ActiveEffect = *GetActiveGameplayEffect(idx);
-			if (!ActiveEffect.IsPendingRemove)
-			{
-				const UGameplayEffect* Effect = ActiveEffect.Spec.Def;
-				// check if the effect has a tag query
-				if (Effect && Effect->HasRemoveGameplayEffectsQuery && Effect->RemoveGameplayEffectQuery.Matches(InSpec))
-				{
-					InternalRemoveActiveGameplayEffect(idx, -1, true);
-				}
-				// check if the effect has removal tag requirements
-				else if (Effect && AggregatedTargetTags && !Effect->RemovalTagRequirements.IsEmpty() && Effect->RemovalTagRequirements.RequirementsMet(*AggregatedTargetTags))
-				{
-					InternalRemoveActiveGameplayEffect(idx, -1, true);
-				}
-				// clear query check
-				else if (!ClearQuery.IsEmpty() && ClearQuery.Matches(ActiveEffect))
-				{
-					InternalRemoveActiveGameplayEffect(idx, -1, true);
-				}
-			}
-		}
-	}
-}
-
-=======
->>>>>>> 4af6daef
 int32 FActiveGameplayEffectsContainer::GetActiveEffectCount(const FGameplayEffectQuery& Query, bool bEnforceOnGoingCheck) const
 {
 	int32 Count = 0;
@@ -5544,23 +5256,12 @@
 		check(IsInGameThread());
 		static FGameplayTagContainer GETags;
 		GETags.Reset();
-<<<<<<< HEAD
-		if (Spec.Def->InheritableGameplayEffectTags.CombinedTags.Num() > 0)
-		{
-			GETags.AppendTags(Spec.Def->InheritableGameplayEffectTags.CombinedTags);
-		}
-		const FGameplayTagContainer& SpecDynamicAssetTags = Spec.GetDynamicAssetTags();
-		if (SpecDynamicAssetTags.Num() > 0)
-		{
-			GETags.AppendTags(SpecDynamicAssetTags);
-=======
 
 		Spec.GetAllAssetTags(GETags);
 
 		if (EffectTagQuery.Matches(GETags) == false)
 		{
 			return false;
->>>>>>> 4af6daef
 		}
 	}
 
@@ -5934,8 +5635,5 @@
 	Container.DecrementLock();
 }
 
-<<<<<<< HEAD
-=======
 #undef LOCTEXT_NAMESPACE
 
->>>>>>> 4af6daef
