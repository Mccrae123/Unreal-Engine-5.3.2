// Copyright Epic Games, Inc. All Rights Reserved.

#include "AbilitySystemBlueprintLibrary.h"
#include "GameplayEffectAggregator.h"
#include "AbilitySystemGlobals.h"
#include "AbilitySystemComponent.h"
#include "AbilitySystemLog.h"
#include "Engine/World.h"
#include "GameplayEffect.h"
<<<<<<< HEAD
=======
#include "GameplayEffectComponents/AdditionalEffectsGameplayEffectComponent.h"
>>>>>>> 4af6daef
#include "GameplayEffectUIData.h"
#include "GameplayAbilitySpec.h"

#include UE_INLINE_GENERATED_CPP_BY_NAME(AbilitySystemBlueprintLibrary)

UAbilitySystemBlueprintLibrary::UAbilitySystemBlueprintLibrary(const FObjectInitializer& ObjectInitializer)
: Super(ObjectInitializer)
{
}

UAbilitySystemComponent* UAbilitySystemBlueprintLibrary::GetAbilitySystemComponent(AActor *Actor)
{
	return UAbilitySystemGlobals::GetAbilitySystemComponentFromActor(Actor);
}

void UAbilitySystemBlueprintLibrary::SendGameplayEventToActor(AActor* Actor, FGameplayTag EventTag, FGameplayEventData Payload)
{
	if (::IsValid(Actor))
	{
		UAbilitySystemComponent* AbilitySystemComponent = GetAbilitySystemComponent(Actor);
		if (AbilitySystemComponent != nullptr && IsValidChecked(AbilitySystemComponent))
		{
			FScopedPredictionWindow NewScopedWindow(AbilitySystemComponent, true);
			AbilitySystemComponent->HandleGameplayEvent(EventTag, &Payload);
		}
		else
		{
			ABILITY_LOG(Error, TEXT("UAbilitySystemBlueprintLibrary::SendGameplayEventToActor: Invalid ability system component retrieved from Actor %s. EventTag was %s"), *Actor->GetName(), *EventTag.ToString());
		}
	}
}

bool UAbilitySystemBlueprintLibrary::IsValid(FGameplayAttribute Attribute)
{
	return Attribute.IsValid();
}

float UAbilitySystemBlueprintLibrary::GetFloatAttribute(const  AActor* Actor, FGameplayAttribute Attribute, bool& bSuccessfullyFoundAttribute)
{
	const UAbilitySystemComponent* const AbilitySystem = UAbilitySystemGlobals::GetAbilitySystemComponentFromActor(Actor);

	return GetFloatAttributeFromAbilitySystemComponent(AbilitySystem, Attribute, bSuccessfullyFoundAttribute);
}

float UAbilitySystemBlueprintLibrary::GetFloatAttributeFromAbilitySystemComponent(const  UAbilitySystemComponent* AbilitySystem, FGameplayAttribute Attribute, bool& bSuccessfullyFoundAttribute)
{
	bSuccessfullyFoundAttribute = true;

	if (!AbilitySystem || !AbilitySystem->HasAttributeSetForAttribute(Attribute))
	{
		bSuccessfullyFoundAttribute = false;
		return 0.f;
	}

	const float Result = AbilitySystem->GetNumericAttribute(Attribute);
	return Result;
}

float UAbilitySystemBlueprintLibrary::GetFloatAttributeBase(const AActor* Actor, FGameplayAttribute Attribute, bool& bSuccessfullyFoundAttribute)
{
	const UAbilitySystemComponent* const AbilitySystem = UAbilitySystemGlobals::GetAbilitySystemComponentFromActor(Actor);
	return GetFloatAttributeBaseFromAbilitySystemComponent(AbilitySystem, Attribute, bSuccessfullyFoundAttribute);
}

float UAbilitySystemBlueprintLibrary::GetFloatAttributeBaseFromAbilitySystemComponent(const UAbilitySystemComponent* AbilitySystemComponent, FGameplayAttribute Attribute, bool& bSuccessfullyFoundAttribute)
{
	float Result = 0.f;
	bSuccessfullyFoundAttribute = false;

	if (AbilitySystemComponent && AbilitySystemComponent->HasAttributeSetForAttribute(Attribute))
	{
		bSuccessfullyFoundAttribute = true;
		Result = AbilitySystemComponent->GetNumericAttributeBase(Attribute);
	}

	return Result;
}

float UAbilitySystemBlueprintLibrary::EvaluateAttributeValueWithTags(UAbilitySystemComponent* AbilitySystem, FGameplayAttribute Attribute, const FGameplayTagContainer& SourceTags, const FGameplayTagContainer& TargetTags, bool& bSuccess)
{
	float RetVal = 0.f;
	if (!AbilitySystem || !AbilitySystem->HasAttributeSetForAttribute(Attribute))
	{
		bSuccess = false;
		return RetVal;
	}

	FGameplayEffectAttributeCaptureDefinition Capture(Attribute, EGameplayEffectAttributeCaptureSource::Source, true);

	FGameplayEffectAttributeCaptureSpec CaptureSpec(Capture);
	AbilitySystem->CaptureAttributeForGameplayEffect(CaptureSpec);

	FAggregatorEvaluateParameters EvalParams;

	EvalParams.SourceTags = &SourceTags;
	EvalParams.TargetTags = &TargetTags;

	bSuccess = CaptureSpec.AttemptCalculateAttributeMagnitude(EvalParams, RetVal);

	return RetVal;
}

float UAbilitySystemBlueprintLibrary::EvaluateAttributeValueWithTagsAndBase(UAbilitySystemComponent* AbilitySystem, FGameplayAttribute Attribute, const FGameplayTagContainer& SourceTags, const FGameplayTagContainer& TargetTags, float BaseValue, bool& bSuccess)
{
	float RetVal = 0.f;
	if (!AbilitySystem || !AbilitySystem->HasAttributeSetForAttribute(Attribute))
	{
		bSuccess = false;
		return RetVal;
	}

	FGameplayEffectAttributeCaptureDefinition Capture(Attribute, EGameplayEffectAttributeCaptureSource::Source, true);

	FGameplayEffectAttributeCaptureSpec CaptureSpec(Capture);
	AbilitySystem->CaptureAttributeForGameplayEffect(CaptureSpec);

	FAggregatorEvaluateParameters EvalParams;

	EvalParams.SourceTags = &SourceTags;
	EvalParams.TargetTags = &TargetTags;

	bSuccess = CaptureSpec.AttemptCalculateAttributeMagnitudeWithBase(EvalParams, BaseValue, RetVal);

	return RetVal;
}

bool UAbilitySystemBlueprintLibrary::EqualEqual_GameplayAttributeGameplayAttribute(FGameplayAttribute AttributeA, FGameplayAttribute AttributeB)
{
	return (AttributeA == AttributeB);
}

bool UAbilitySystemBlueprintLibrary::NotEqual_GameplayAttributeGameplayAttribute(FGameplayAttribute AttributeA, FGameplayAttribute AttributeB)
{
	return (AttributeA != AttributeB);
}

FString UAbilitySystemBlueprintLibrary::GetDebugStringFromGameplayAttribute(const FGameplayAttribute& Attribute)
{
	if (const UClass* AttributeSetClass = Attribute.GetAttributeSetClass())
	{
		return FString::Format(TEXT("{0}.{1}"), { AttributeSetClass->GetName(), Attribute.GetName() });
	}

	return Attribute.GetName();
}

FGameplayAbilityTargetDataHandle UAbilitySystemBlueprintLibrary::AppendTargetDataHandle(FGameplayAbilityTargetDataHandle TargetHandle, const FGameplayAbilityTargetDataHandle& HandleToAdd)
{
	TargetHandle.Append(HandleToAdd);
	return TargetHandle;
}

FGameplayAbilityTargetDataHandle UAbilitySystemBlueprintLibrary::AbilityTargetDataFromLocations(const FGameplayAbilityTargetingLocationInfo& SourceLocation, const FGameplayAbilityTargetingLocationInfo& TargetLocation)
{
	// Construct TargetData
	FGameplayAbilityTargetData_LocationInfo*	NewData = new FGameplayAbilityTargetData_LocationInfo();
	NewData->SourceLocation = SourceLocation;
	NewData->TargetLocation = TargetLocation;

	// Give it a handle and return
	FGameplayAbilityTargetDataHandle	Handle;
	Handle.Data.Add(TSharedPtr<FGameplayAbilityTargetData_LocationInfo>(NewData));
	return Handle;
}

FGameplayAbilityTargetDataHandle UAbilitySystemBlueprintLibrary::AbilityTargetDataFromActor(AActor* Actor)
{
	// Construct TargetData
	FGameplayAbilityTargetData_ActorArray*	NewData = new FGameplayAbilityTargetData_ActorArray();
	NewData->TargetActorArray.Add(Actor);
	FGameplayAbilityTargetDataHandle		Handle(NewData);
	return Handle;
}
FGameplayAbilityTargetDataHandle UAbilitySystemBlueprintLibrary::AbilityTargetDataFromActorArray(const TArray<AActor*>& ActorArray, bool OneTargetPerHandle)
{
	// Construct TargetData
	if (OneTargetPerHandle)
	{
		FGameplayAbilityTargetDataHandle Handle;
		for (int32 i = 0; i < ActorArray.Num(); ++i)
		{
			if (::IsValid(ActorArray[i]))
			{
				FGameplayAbilityTargetDataHandle TempHandle = AbilityTargetDataFromActor(ActorArray[i]);
				Handle.Append(TempHandle);
			}
		}
		return Handle;
	}
	else
	{
		FGameplayAbilityTargetData_ActorArray*	NewData = new FGameplayAbilityTargetData_ActorArray();
		NewData->TargetActorArray.Reset();
		for (auto Actor : ActorArray)
		{
			NewData->TargetActorArray.Add(Actor);
		}
		FGameplayAbilityTargetDataHandle		Handle(NewData);
		return Handle;
	}
}

FGameplayAbilityTargetDataHandle UAbilitySystemBlueprintLibrary::FilterTargetData(const FGameplayAbilityTargetDataHandle& TargetDataHandle, FGameplayTargetDataFilterHandle FilterHandle)
{
	FGameplayAbilityTargetDataHandle ReturnDataHandle;
	
	for (int32 i = 0; TargetDataHandle.IsValid(i); ++i)
	{
		const FGameplayAbilityTargetData* UnfilteredData = TargetDataHandle.Get(i);
		check(UnfilteredData);
		const TArray<TWeakObjectPtr<AActor>> UnfilteredActors = UnfilteredData->GetActors();
		if (UnfilteredActors.Num() > 0)
		{
			TArray<TWeakObjectPtr<AActor>> FilteredActors = UnfilteredActors.FilterByPredicate(FilterHandle);
			if (FilteredActors.Num() > 0)
			{
				//Copy the data first, since we don't understand the internals of it
				const UScriptStruct* ScriptStruct = UnfilteredData->GetScriptStruct();
				FGameplayAbilityTargetData* NewData = (FGameplayAbilityTargetData*)FMemory::Malloc(ScriptStruct->GetCppStructOps()->GetSize());
				ScriptStruct->InitializeStruct(NewData);
				ScriptStruct->CopyScriptStruct(NewData, UnfilteredData);
				ReturnDataHandle.Data.Add(TSharedPtr<FGameplayAbilityTargetData>(NewData));
				if (FilteredActors.Num() < UnfilteredActors.Num())
				{
					//We have lost some, but not all, of our actors, so replace the array. This should only be possible with targeting types that permit actor-array setting.
					if (!NewData->SetActors(FilteredActors))
					{
						//This is an error, though we could ignore it. We somehow filtered out part of a list, but the class doesn't support changing the list, so now it's all or nothing.
						check(false);
					}
				}
			}
		}
	}

	return ReturnDataHandle;
}

FGameplayTargetDataFilterHandle UAbilitySystemBlueprintLibrary::MakeFilterHandle(FGameplayTargetDataFilter Filter, AActor* FilterActor)
{
	FGameplayTargetDataFilterHandle FilterHandle;
	FGameplayTargetDataFilter* NewFilter = new FGameplayTargetDataFilter(Filter);
	NewFilter->InitializeFilterContext(FilterActor);
	FilterHandle.Filter = TSharedPtr<FGameplayTargetDataFilter>(NewFilter);
	return FilterHandle;
}

FGameplayEffectSpecHandle UAbilitySystemBlueprintLibrary::MakeSpecHandle(UGameplayEffect* InGameplayEffect, AActor* InInstigator, AActor* InEffectCauser, float InLevel)
{
	if (InGameplayEffect)
	{
		FGameplayEffectContext* EffectContext = UAbilitySystemGlobals::Get().AllocGameplayEffectContext();
		EffectContext->AddInstigator(InInstigator, InEffectCauser);
		return FGameplayEffectSpecHandle(new FGameplayEffectSpec(InGameplayEffect, FGameplayEffectContextHandle(EffectContext), InLevel));
	}
	
	ABILITY_LOG(Warning, TEXT("%s was called with an invalid GameplayEffect object!"), *FString(__FUNCTION__));
	return FGameplayEffectSpecHandle();
}

FGameplayEffectSpecHandle UAbilitySystemBlueprintLibrary::CloneSpecHandle(AActor* InNewInstigator, AActor* InEffectCauser, FGameplayEffectSpecHandle GameplayEffectSpecHandle_Clone)
{
	FGameplayEffectContext* EffectContext = UAbilitySystemGlobals::Get().AllocGameplayEffectContext();
	EffectContext->AddInstigator(InNewInstigator, InEffectCauser);

	return FGameplayEffectSpecHandle(new FGameplayEffectSpec(*GameplayEffectSpecHandle_Clone.Data.Get(), FGameplayEffectContextHandle(EffectContext)));
}


FGameplayAbilityTargetDataHandle UAbilitySystemBlueprintLibrary::AbilityTargetDataFromHitResult(const FHitResult& HitResult)
{
	// Construct TargetData
	FGameplayAbilityTargetData_SingleTargetHit* TargetData = new FGameplayAbilityTargetData_SingleTargetHit(HitResult);

	// Give it a handle and return
	FGameplayAbilityTargetDataHandle	Handle;
	Handle.Data.Add(TSharedPtr<FGameplayAbilityTargetData>(TargetData));

	return Handle;
}

int32 UAbilitySystemBlueprintLibrary::GetDataCountFromTargetData(const FGameplayAbilityTargetDataHandle& TargetData)
{
	return TargetData.Data.Num();
}

TArray<AActor*> UAbilitySystemBlueprintLibrary::GetActorsFromTargetData(const FGameplayAbilityTargetDataHandle& TargetData, int32 Index)
{
	if (TargetData.Data.IsValidIndex(Index))
	{
		const FGameplayAbilityTargetData* Data = TargetData.Data[Index].Get();
		TArray<AActor*>	ResolvedArray;
		if (Data)
		{
			TArray<TWeakObjectPtr<AActor>> WeakArray = Data->GetActors();
			for (TWeakObjectPtr<AActor>& WeakPtr : WeakArray)
			{
				ResolvedArray.Add(WeakPtr.Get());
			}
		}
		return ResolvedArray;
	}
	return TArray<AActor*>();
}

TArray<AActor*> UAbilitySystemBlueprintLibrary::GetAllActorsFromTargetData(const FGameplayAbilityTargetDataHandle& TargetData)
{
	TArray<AActor*>	Result;
	for (int32 TargetDataIndex = 0; TargetDataIndex < TargetData.Data.Num(); ++TargetDataIndex)
	{
		if (TargetData.Data.IsValidIndex(TargetDataIndex))
		{
			const FGameplayAbilityTargetData* DataAtIndex = TargetData.Data[TargetDataIndex].Get();
			if (DataAtIndex)
			{
				TArray<TWeakObjectPtr<AActor>> WeakArray = DataAtIndex->GetActors();
				for (TWeakObjectPtr<AActor>& WeakPtr : WeakArray)
				{
					Result.Add(WeakPtr.Get());
				}
			}
		}
	}
	return Result;
}

bool UAbilitySystemBlueprintLibrary::DoesTargetDataContainActor(const FGameplayAbilityTargetDataHandle& TargetData, int32 Index, AActor* Actor)
{
	if (TargetData.Data.IsValidIndex(Index))
	{
		FGameplayAbilityTargetData* Data = TargetData.Data[Index].Get();
		if (Data)
		{
			TArray<TWeakObjectPtr<AActor>> WeakArray = Data->GetActors();
			for (TWeakObjectPtr<AActor>& WeakPtr : WeakArray)
			{
				if (WeakPtr == Actor)
				{
					return true;
				}
			}
		}
	}
	return false;
}

bool UAbilitySystemBlueprintLibrary::TargetDataHasActor(const FGameplayAbilityTargetDataHandle& TargetData, int32 Index)
{
	if (TargetData.Data.IsValidIndex(Index))
	{
		FGameplayAbilityTargetData* Data = TargetData.Data[Index].Get();
		if (Data)
		{
			return (Data->GetActors().Num() > 0);
		}
	}
	return false;
}

bool UAbilitySystemBlueprintLibrary::TargetDataHasHitResult(const FGameplayAbilityTargetDataHandle& TargetData, int32 Index)
{
	if (TargetData.Data.IsValidIndex(Index))
	{
		FGameplayAbilityTargetData* Data = TargetData.Data[Index].Get();
		if (Data)
		{
			return Data->HasHitResult();
		}
	}
	return false;
}

FHitResult UAbilitySystemBlueprintLibrary::GetHitResultFromTargetData(const FGameplayAbilityTargetDataHandle& TargetData, int32 Index)
{
	if (TargetData.Data.IsValidIndex(Index))
	{
		FGameplayAbilityTargetData* Data = TargetData.Data[Index].Get();
		if (Data)
		{
			const FHitResult* HitResultPtr = Data->GetHitResult();
			if (HitResultPtr)
			{
				return *HitResultPtr;
			}
		}
	}

	return FHitResult();
}

bool UAbilitySystemBlueprintLibrary::TargetDataHasOrigin(const FGameplayAbilityTargetDataHandle& TargetData, int32 Index)
{
	if (TargetData.Data.IsValidIndex(Index) == false)
	{
		return false;
	}

	FGameplayAbilityTargetData* Data = TargetData.Data[Index].Get();
	if (Data)
	{
		return (Data->HasHitResult() || Data->HasOrigin());
	}
	return false;
}

FTransform UAbilitySystemBlueprintLibrary::GetTargetDataOrigin(const FGameplayAbilityTargetDataHandle& TargetData, int32 Index)
{
	if (TargetData.Data.IsValidIndex(Index) == false)
	{
		return FTransform::Identity;
	}

	FGameplayAbilityTargetData* Data = TargetData.Data[Index].Get();
	if (Data)
	{
		if (Data->HasOrigin())
		{
			return Data->GetOrigin();
		}
		if (Data->HasHitResult())
		{
			const FHitResult* HitResultPtr = Data->GetHitResult();
			FTransform ReturnTransform;
			ReturnTransform.SetLocation(HitResultPtr->TraceStart);
			ReturnTransform.SetRotation((HitResultPtr->Location - HitResultPtr->TraceStart).GetSafeNormal().Rotation().Quaternion());
			return ReturnTransform;
		}
	}

	return FTransform::Identity;
}

bool UAbilitySystemBlueprintLibrary::TargetDataHasEndPoint(const FGameplayAbilityTargetDataHandle& TargetData, int32 Index)
{
	if (TargetData.Data.IsValidIndex(Index))
	{
		FGameplayAbilityTargetData* Data = TargetData.Data[Index].Get();
		if (Data)
		{
			return (Data->HasHitResult() || Data->HasEndPoint());
		}
	}
	return false;
}

FVector UAbilitySystemBlueprintLibrary::GetTargetDataEndPoint(const FGameplayAbilityTargetDataHandle& TargetData, int32 Index)
{
	if (TargetData.Data.IsValidIndex(Index))
	{
		FGameplayAbilityTargetData* Data = TargetData.Data[Index].Get();
		if (Data)
		{
			const FHitResult* HitResultPtr = Data->GetHitResult();
			if (HitResultPtr)
			{
				return HitResultPtr->Location;
			}
			else if (Data->HasEndPoint())
			{
				return Data->GetEndPoint();
			}
		}
	}

	return FVector::ZeroVector;
}

FTransform UAbilitySystemBlueprintLibrary::GetTargetDataEndPointTransform(const FGameplayAbilityTargetDataHandle& TargetData, int32 Index)
{
	if (TargetData.Data.IsValidIndex(Index))
	{
		FGameplayAbilityTargetData* Data = TargetData.Data[Index].Get();
		if (Data)
		{
			return Data->GetEndPointTransform();
		}
	}

	return FTransform::Identity;
}


// -------------------------------------------------------------------------------------

bool UAbilitySystemBlueprintLibrary::EffectContextIsValid(FGameplayEffectContextHandle EffectContext)
{
	return EffectContext.IsValid();
}

bool UAbilitySystemBlueprintLibrary::EffectContextIsInstigatorLocallyControlled(FGameplayEffectContextHandle EffectContext)
{
	return EffectContext.IsLocallyControlled();
}

FHitResult UAbilitySystemBlueprintLibrary::EffectContextGetHitResult(FGameplayEffectContextHandle EffectContext)
{
	if (EffectContext.GetHitResult())
	{
		return *EffectContext.GetHitResult();
	}

	return FHitResult();
}

bool UAbilitySystemBlueprintLibrary::EffectContextHasHitResult(FGameplayEffectContextHandle EffectContext)
{
	return EffectContext.GetHitResult() != NULL;
}

void UAbilitySystemBlueprintLibrary::EffectContextAddHitResult(FGameplayEffectContextHandle EffectContext, FHitResult HitResult, bool bReset)
{
	EffectContext.AddHitResult(HitResult, bReset);
}

AActor*	UAbilitySystemBlueprintLibrary::EffectContextGetInstigatorActor(FGameplayEffectContextHandle EffectContext)
{
	return EffectContext.GetInstigator();
}

AActor*	UAbilitySystemBlueprintLibrary::EffectContextGetOriginalInstigatorActor(FGameplayEffectContextHandle EffectContext)
{
	return EffectContext.GetOriginalInstigator();
}

AActor*	UAbilitySystemBlueprintLibrary::EffectContextGetEffectCauser(FGameplayEffectContextHandle EffectContext)
{
	return EffectContext.GetEffectCauser();
}

UObject* UAbilitySystemBlueprintLibrary::EffectContextGetSourceObject(FGameplayEffectContextHandle EffectContext)
{
	return const_cast<UObject*>( EffectContext.GetSourceObject() );
}

FVector UAbilitySystemBlueprintLibrary::EffectContextGetOrigin(FGameplayEffectContextHandle EffectContext)
{
	if (EffectContext.HasOrigin())
	{
		return EffectContext.GetOrigin();
	}

	return FVector::ZeroVector;
}

void UAbilitySystemBlueprintLibrary::EffectContextSetOrigin(FGameplayEffectContextHandle EffectContext, FVector Origin)
{
	EffectContext.AddOrigin(Origin);
}

bool UAbilitySystemBlueprintLibrary::IsInstigatorLocallyControlled(FGameplayCueParameters Parameters)
{
	return Parameters.IsInstigatorLocallyControlled();
}

bool UAbilitySystemBlueprintLibrary::IsInstigatorLocallyControlledPlayer(FGameplayCueParameters Parameters)
{
	return Parameters.IsInstigatorLocallyControlledPlayer();
}

int32 UAbilitySystemBlueprintLibrary::GetActorCount(FGameplayCueParameters Parameters)
{
	return Parameters.EffectContext.GetActors().Num();
}

AActor* UAbilitySystemBlueprintLibrary::GetActorByIndex(FGameplayCueParameters Parameters, int32 Index)
{
	const TArray<TWeakObjectPtr<AActor>> WeakActors = Parameters.EffectContext.GetActors();
	if (WeakActors.IsValidIndex(Index))
	{
		return WeakActors[Index].Get();
	}
	return NULL;
}

FHitResult UAbilitySystemBlueprintLibrary::GetHitResult(FGameplayCueParameters Parameters)
{
	if (Parameters.EffectContext.GetHitResult())
	{
		return *Parameters.EffectContext.GetHitResult();
	}
	
	return FHitResult();
}

bool UAbilitySystemBlueprintLibrary::HasHitResult(FGameplayCueParameters Parameters)
{
	return Parameters.EffectContext.GetHitResult() != NULL;
}

void UAbilitySystemBlueprintLibrary::ForwardGameplayCueToTarget(TScriptInterface<IGameplayCueInterface> TargetCueInterface, EGameplayCueEvent::Type EventType, FGameplayCueParameters Parameters)
{
	UObject* TargetObject = TargetCueInterface.GetObject();
	if (TargetCueInterface && TargetObject)
	{
		TargetCueInterface->HandleGameplayCue(TargetObject, Parameters.OriginalTag, EventType, Parameters);
	}
}

AActor*	UAbilitySystemBlueprintLibrary::GetInstigatorActor(FGameplayCueParameters Parameters)
{
	return Parameters.GetInstigator();
}

FTransform UAbilitySystemBlueprintLibrary::GetInstigatorTransform(FGameplayCueParameters Parameters)
{
	AActor* InstigatorActor = GetInstigatorActor(Parameters);
	if (InstigatorActor)
	{
		return InstigatorActor->GetTransform();
	}

	ABILITY_LOG(Warning, TEXT("UAbilitySystemBlueprintLibrary::GetInstigatorTransform called on GameplayCue with no valid instigator"));
	return FTransform::Identity;
}

FVector UAbilitySystemBlueprintLibrary::GetOrigin(FGameplayCueParameters Parameters)
{
	if (Parameters.EffectContext.HasOrigin())
	{
		return Parameters.EffectContext.GetOrigin();
	}

	return Parameters.Location;
}

bool UAbilitySystemBlueprintLibrary::GetGameplayCueEndLocationAndNormal(AActor* TargetActor, FGameplayCueParameters Parameters, FVector& Location, FVector& Normal)
{
	FGameplayEffectContext* Data = Parameters.EffectContext.Get();
	if (Parameters.Location.IsNearlyZero() == false)
	{
		Location = Parameters.Location;
		Normal = Parameters.Normal;
	}
	else if (Data && Data->GetHitResult())
	{
		Location = Data->GetHitResult()->Location;
		Normal = Data->GetHitResult()->Normal;
		return true;
	}
	else if(TargetActor)
	{
		Location = TargetActor->GetActorLocation();
		Normal = TargetActor->GetActorForwardVector();
		return true;
	}

	return false;
}

bool UAbilitySystemBlueprintLibrary::GetGameplayCueDirection(AActor* TargetActor, FGameplayCueParameters Parameters, FVector& Direction)
{
	if (Parameters.Normal.IsNearlyZero() == false)
	{
		Direction = -Parameters.Normal;
		return true;
	}

	if (FGameplayEffectContext* Ctx = Parameters.EffectContext.Get())
	{
		if (Ctx->GetHitResult())
		{
			// Most projectiles and melee attacks will use this
			Direction = (-1.f * Ctx->GetHitResult()->Normal);
			return true;
		}
		else if (TargetActor && Ctx->HasOrigin())
		{
			// Fallback to trying to use the target location and the origin of the effect
			FVector NewVec = (TargetActor->GetActorLocation() - Ctx->GetOrigin());
			NewVec.Normalize();
			Direction = NewVec;
			return true;
		}
		else if (TargetActor && Ctx->GetEffectCauser())
		{
			// Finally, try to use the direction between the causer of the effect and the target of the effect
			FVector NewVec = (TargetActor->GetActorLocation() - Ctx->GetEffectCauser()->GetActorLocation());
			NewVec.Normalize();
			Direction = NewVec;
			return true;
		}
	}

	Direction = FVector::ZeroVector;
	return false;
}

bool UAbilitySystemBlueprintLibrary::DoesGameplayCueMeetTagRequirements(FGameplayCueParameters Parameters, const FGameplayTagRequirements& SourceTagReqs, const FGameplayTagRequirements& TargetTagReqs)
{
	return SourceTagReqs.RequirementsMet(Parameters.AggregatedSourceTags)
		&& TargetTagReqs.RequirementsMet(Parameters.AggregatedSourceTags);
}

FGameplayCueParameters UAbilitySystemBlueprintLibrary::MakeGameplayCueParameters(float NormalizedMagnitude, float RawMagnitude, FGameplayEffectContextHandle EffectContext, FGameplayTag MatchedTagName, FGameplayTag OriginalTag, FGameplayTagContainer AggregatedSourceTags, FGameplayTagContainer AggregatedTargetTags, FVector Location, FVector Normal, AActor* Instigator, AActor* EffectCauser, UObject* SourceObject, UPhysicalMaterial* PhysicalMaterial, int32 GameplayEffectLevel, int32 AbilityLevel, USceneComponent* TargetAttachComponent, bool bReplicateLocationWhenUsingMinimalRepProxy)
{
	FGameplayCueParameters Parameters;
	Parameters.NormalizedMagnitude = NormalizedMagnitude;
	Parameters.RawMagnitude = RawMagnitude;
	Parameters.EffectContext = EffectContext;
	Parameters.MatchedTagName = MatchedTagName;
	Parameters.OriginalTag = OriginalTag;
	Parameters.AggregatedSourceTags = AggregatedSourceTags;
	Parameters.AggregatedTargetTags = AggregatedTargetTags;
	Parameters.Location = Location;
	Parameters.Normal = Normal;
	Parameters.Instigator = Instigator;
	Parameters.EffectCauser = EffectCauser;
	Parameters.SourceObject = SourceObject;
	Parameters.PhysicalMaterial = PhysicalMaterial;
	Parameters.GameplayEffectLevel = GameplayEffectLevel;
	Parameters.AbilityLevel = AbilityLevel;
	Parameters.TargetAttachComponent = TargetAttachComponent;
	Parameters.bReplicateLocationWhenUsingMinimalRepProxy = bReplicateLocationWhenUsingMinimalRepProxy;
	return Parameters;
}

void UAbilitySystemBlueprintLibrary::BreakGameplayCueParameters(const struct FGameplayCueParameters& Parameters, float& NormalizedMagnitude, float& RawMagnitude, FGameplayEffectContextHandle& EffectContext, FGameplayTag& MatchedTagName, FGameplayTag& OriginalTag, FGameplayTagContainer& AggregatedSourceTags, FGameplayTagContainer& AggregatedTargetTags, FVector& Location, FVector& Normal, AActor*& Instigator, AActor*& EffectCauser, UObject*& SourceObject, UPhysicalMaterial*& PhysicalMaterial, int32& GameplayEffectLevel, int32& AbilityLevel, USceneComponent*& TargetAttachComponent, bool& bReplicateLocationWhenUsingMinimalRepProxy)
{
	NormalizedMagnitude = Parameters.NormalizedMagnitude;
	RawMagnitude = Parameters.RawMagnitude;
	EffectContext = Parameters.EffectContext;
	MatchedTagName = Parameters.MatchedTagName;
	OriginalTag = Parameters.OriginalTag;
	AggregatedSourceTags = Parameters.AggregatedSourceTags;
	AggregatedTargetTags = Parameters.AggregatedTargetTags;
	Location = Parameters.Location;
	Normal = Parameters.Normal;
	Instigator = Parameters.Instigator.Get();
	EffectCauser = Parameters.EffectCauser.Get();
	SourceObject = const_cast<UObject*>(Parameters.SourceObject.Get());
	PhysicalMaterial = const_cast<UPhysicalMaterial*>(Parameters.PhysicalMaterial.Get());
	GameplayEffectLevel = Parameters.GameplayEffectLevel;
	AbilityLevel = Parameters.AbilityLevel;
	TargetAttachComponent = Parameters.TargetAttachComponent.Get();
	bReplicateLocationWhenUsingMinimalRepProxy = Parameters.bReplicateLocationWhenUsingMinimalRepProxy;
}

// ---------------------------------------------------------------------------------------

FGameplayEffectSpecHandle UAbilitySystemBlueprintLibrary::AssignSetByCallerMagnitude(FGameplayEffectSpecHandle SpecHandle, FName DataName, float Magnitude)
{
	FGameplayEffectSpec* Spec = SpecHandle.Data.Get();
	if (Spec)
	{
		PRAGMA_DISABLE_DEPRECATION_WARNINGS
		
		Spec->SetSetByCallerMagnitude(DataName, Magnitude);
		
		PRAGMA_ENABLE_DEPRECATION_WARNINGS
	}
	else
	{
		ABILITY_LOG(Warning, TEXT("UAbilitySystemBlueprintLibrary::AssignSetByCallerMagnitude called with invalid SpecHandle"));
	}

	return SpecHandle;
}

FGameplayEffectSpecHandle UAbilitySystemBlueprintLibrary::AssignTagSetByCallerMagnitude(FGameplayEffectSpecHandle SpecHandle, FGameplayTag DataTag, float Magnitude)
{
	FGameplayEffectSpec* Spec = SpecHandle.Data.Get();
	if (Spec)
	{
		Spec->SetSetByCallerMagnitude(DataTag, Magnitude);
	}
	else
	{
		ABILITY_LOG(Warning, TEXT("UAbilitySystemBlueprintLibrary::AssignSetByCallerTagMagnitude called with invalid SpecHandle"));
	}

	return SpecHandle;
}

FGameplayEffectSpecHandle UAbilitySystemBlueprintLibrary::SetDuration(FGameplayEffectSpecHandle SpecHandle, float Duration)
{
	FGameplayEffectSpec* Spec = SpecHandle.Data.Get();
	if (Spec)
	{
		Spec->SetDuration(Duration, true);
	}
	else
	{
		ABILITY_LOG(Warning, TEXT("UAbilitySystemBlueprintLibrary::SetDuration called with invalid SpecHandle"));
	}

	return SpecHandle;
}

FGameplayEffectSpecHandle UAbilitySystemBlueprintLibrary::AddGrantedTag(FGameplayEffectSpecHandle SpecHandle, FGameplayTag NewGameplayTag)
{
	FGameplayEffectSpec* Spec = SpecHandle.Data.Get();
	if (Spec)
	{
		Spec->DynamicGrantedTags.AddTag(NewGameplayTag);
	}
	else
	{
		ABILITY_LOG(Warning, TEXT("UAbilitySystemBlueprintLibrary::AddGrantedTag called with invalid SpecHandle"));
	}

	return SpecHandle;
}

FGameplayEffectSpecHandle UAbilitySystemBlueprintLibrary::AddGrantedTags(FGameplayEffectSpecHandle SpecHandle, FGameplayTagContainer NewGameplayTags)
{
	FGameplayEffectSpec* Spec = SpecHandle.Data.Get();
	if (Spec)
	{
		Spec->DynamicGrantedTags.AppendTags(NewGameplayTags);
	}
	else
	{
		ABILITY_LOG(Warning, TEXT("UAbilitySystemBlueprintLibrary::AddGrantedTags called with invalid SpecHandle"));
	}

	return SpecHandle;
}

FGameplayEffectSpecHandle UAbilitySystemBlueprintLibrary::AddAssetTag(FGameplayEffectSpecHandle SpecHandle, FGameplayTag NewGameplayTag)
{
	FGameplayEffectSpec* Spec = SpecHandle.Data.Get();
	if (Spec)
	{
		Spec->AddDynamicAssetTag(NewGameplayTag);
	}
	else
	{
		ABILITY_LOG(Warning, TEXT("UAbilitySystemBlueprintLibrary::AddEffectTag called with invalid SpecHandle"));
	}

	return SpecHandle;
}

FGameplayEffectSpecHandle UAbilitySystemBlueprintLibrary::AddAssetTags(FGameplayEffectSpecHandle SpecHandle, FGameplayTagContainer NewGameplayTags)
{
	FGameplayEffectSpec* Spec = SpecHandle.Data.Get();
	if (Spec)
	{
		Spec->AppendDynamicAssetTags(NewGameplayTags);
	}
	else
	{
		ABILITY_LOG(Warning, TEXT("UAbilitySystemBlueprintLibrary::AddEffectTags called with invalid SpecHandle"));
	}

	return SpecHandle;
}
	
FGameplayEffectSpecHandle UAbilitySystemBlueprintLibrary::AddLinkedGameplayEffectSpec(FGameplayEffectSpecHandle SpecHandle, FGameplayEffectSpecHandle LinkedGameplayEffectSpec)
{
PRAGMA_DISABLE_DEPRECATION_WARNINGS
	FGameplayEffectSpec* Spec = SpecHandle.Data.Get();
	if (Spec)
	{
		Spec->TargetEffectSpecs.Add(LinkedGameplayEffectSpec);
	}
	else
	{
		ABILITY_LOG(Warning, TEXT("UAbilitySystemBlueprintLibrary::AddLinkedGameplayEffectSpec called with invalid SpecHandle"));
	}

	return SpecHandle;
PRAGMA_ENABLE_DEPRECATION_WARNINGS
}

FGameplayEffectSpecHandle UAbilitySystemBlueprintLibrary::AddLinkedGameplayEffect(FGameplayEffectSpecHandle SpecHandle, TSubclassOf<UGameplayEffect> LinkedGameplayEffect)
{
PRAGMA_DISABLE_DEPRECATION_WARNINGS
	FGameplayEffectSpecHandle LinkedSpecHandle;
	FGameplayEffectSpec* Spec = SpecHandle.Data.Get();
	if (Spec)
	{
		FGameplayEffectSpec* LinkedSpec = new FGameplayEffectSpec();
		LinkedSpec->InitializeFromLinkedSpec(LinkedGameplayEffect->GetDefaultObject<UGameplayEffect>(), *Spec);

		LinkedSpecHandle = FGameplayEffectSpecHandle(LinkedSpec);
		Spec->TargetEffectSpecs.Add(LinkedSpecHandle);
	}
	else
	{
		ABILITY_LOG(Warning, TEXT("UAbilitySystemBlueprintLibrary::AddLinkedGameplayEffectSpec called with invalid SpecHandle"));
	}

	return LinkedSpecHandle;
PRAGMA_ENABLE_DEPRECATION_WARNINGS
}


FGameplayEffectSpecHandle UAbilitySystemBlueprintLibrary::SetStackCount(FGameplayEffectSpecHandle SpecHandle, int32 StackCount)
{
	FGameplayEffectSpec* Spec = SpecHandle.Data.Get();
	if (Spec)
	{
		Spec->SetStackCount(StackCount);
	}
	else
	{
		ABILITY_LOG(Warning, TEXT("%s called with invalid SpecHandle"), ANSI_TO_TCHAR(__func__));
	}
	return SpecHandle;
}
	
FGameplayEffectSpecHandle UAbilitySystemBlueprintLibrary::SetStackCountToMax(FGameplayEffectSpecHandle SpecHandle)
{
	FGameplayEffectSpec* Spec = SpecHandle.Data.Get();
	if (Spec && Spec->Def)
	{
		Spec->SetStackCount(Spec->Def->StackLimitCount);
	}
	else
	{
		ABILITY_LOG(Warning, TEXT("%s called with invalid SpecHandle"), ANSI_TO_TCHAR(__func__));
	}
	return SpecHandle;
}

FGameplayEffectContextHandle UAbilitySystemBlueprintLibrary::GetEffectContext(FGameplayEffectSpecHandle SpecHandle)
{
	if (FGameplayEffectSpec* Spec = SpecHandle.Data.Get())
	{
		return Spec->GetEffectContext();
	}
	else
	{
		ABILITY_LOG(Warning, TEXT("%s called with invalid SpecHandle"), ANSI_TO_TCHAR(__func__));
	}

	return FGameplayEffectContextHandle();
}

TArray<FGameplayEffectSpecHandle> UAbilitySystemBlueprintLibrary::GetAllLinkedGameplayEffectSpecHandles(FGameplayEffectSpecHandle SpecHandle)
{
PRAGMA_DISABLE_DEPRECATION_WARNINGS

	if (FGameplayEffectSpec* Spec = SpecHandle.Data.Get())
	{
		return Spec->TargetEffectSpecs;
	}
	else
	{
		ABILITY_LOG(Warning, TEXT("%s called with invalid SpecHandle"), ANSI_TO_TCHAR(__func__));
	}

	TArray<FGameplayEffectSpecHandle> Handles;
	return Handles;
PRAGMA_ENABLE_DEPRECATION_WARNINGS
}

int32 UAbilitySystemBlueprintLibrary::GetActiveGameplayEffectStackCount(FActiveGameplayEffectHandle ActiveHandle)
{
	UAbilitySystemComponent* ASC = ActiveHandle.GetOwningAbilitySystemComponent();
	if (ASC)
	{
		return ASC->GetCurrentStackCount(ActiveHandle);
	}
	return 0;
}

int32 UAbilitySystemBlueprintLibrary::GetActiveGameplayEffectStackLimitCount(FActiveGameplayEffectHandle ActiveHandle)
{
	UAbilitySystemComponent* ASC = ActiveHandle.GetOwningAbilitySystemComponent();
	if (ASC)
	{
		const UGameplayEffect* ActiveGE = ASC->GetGameplayEffectDefForHandle(ActiveHandle);
		if (ActiveGE)
		{
			return ActiveGE->GetStackLimitCount();
		}
	}
	return 0;
}

float UAbilitySystemBlueprintLibrary::GetActiveGameplayEffectStartTime(FActiveGameplayEffectHandle ActiveHandle)
{
	UAbilitySystemComponent* ASC = ActiveHandle.GetOwningAbilitySystemComponent();
	if (ASC)
	{
		if (const FActiveGameplayEffect* ActiveGE = ASC->GetActiveGameplayEffect(ActiveHandle))
		{
			return ActiveGE->StartWorldTime;
		}
	}
	return 0;
}
	
float UAbilitySystemBlueprintLibrary::GetActiveGameplayEffectExpectedEndTime(FActiveGameplayEffectHandle ActiveHandle)
{
	UAbilitySystemComponent* ASC = ActiveHandle.GetOwningAbilitySystemComponent();
	if (ASC)
	{
		if (const FActiveGameplayEffect* ActiveGE = ASC->GetActiveGameplayEffect(ActiveHandle))
		{
			return ActiveGE->GetEndTime();
		}
	}
	return 0;
}

float UAbilitySystemBlueprintLibrary::GetActiveGameplayEffectTotalDuration(FActiveGameplayEffectHandle ActiveHandle)
{
	UAbilitySystemComponent* ASC = ActiveHandle.GetOwningAbilitySystemComponent();
	if (ASC)
	{
		if (const FActiveGameplayEffect* ActiveGE = ASC->GetActiveGameplayEffect(ActiveHandle))
		{
			return ActiveGE->GetDuration();
		}
	}
	return 0;
}
float UAbilitySystemBlueprintLibrary::GetActiveGameplayEffectRemainingDuration(UObject* WorldContextObject, FActiveGameplayEffectHandle ActiveHandle)
{
	UAbilitySystemComponent* ASC = ActiveHandle.GetOwningAbilitySystemComponent();
	if (ASC)
	{
		if (const FActiveGameplayEffect* ActiveGE = ASC->GetActiveGameplayEffect(ActiveHandle))
		{
			if (WorldContextObject)
			{
				if (UWorld* World = WorldContextObject->GetWorld())
				{
					return ActiveGE->GetTimeRemaining(World->GetTimeSeconds());
				}
			}
		}
	}
	return 0;
}

float UAbilitySystemBlueprintLibrary::GetModifiedAttributeMagnitude(const FGameplayEffectSpec& Spec, FGameplayAttribute Attribute)
{
	float Delta = 0.f;
	for (const FGameplayEffectModifiedAttribute &Mod : Spec.ModifiedAttributes)
	{
		if (Mod.Attribute == Attribute)
		{
			Delta += Mod.TotalMagnitude;
		}
	}
	return Delta;
}

float UAbilitySystemBlueprintLibrary::GetModifiedAttributeMagnitude(FGameplayEffectSpecHandle SpecHandle, FGameplayAttribute Attribute)
{
	FGameplayEffectSpec* Spec = SpecHandle.Data.Get();
	float Delta = 0.f;
	if (Spec)
	{
		return GetModifiedAttributeMagnitude(*Spec, Attribute);
	}
	return 0;
}

FString UAbilitySystemBlueprintLibrary::GetActiveGameplayEffectDebugString(FActiveGameplayEffectHandle ActiveHandle)
{
	FString Str;
	UAbilitySystemComponent* ASC = ActiveHandle.GetOwningAbilitySystemComponent();
	if (ASC)
	{
		Str = ASC->GetActiveGEDebugString(ActiveHandle);
	}
	return Str;
}

bool UAbilitySystemBlueprintLibrary::AddLooseGameplayTags(AActor* Actor, const FGameplayTagContainer& GameplayTags, bool bShouldReplicate)
{
	if (UAbilitySystemComponent* AbilitySysComp = GetAbilitySystemComponent(Actor))
	{
		AbilitySysComp->AddLooseGameplayTags(GameplayTags);

		if (bShouldReplicate)
		{
			AbilitySysComp->AddReplicatedLooseGameplayTags(GameplayTags);
		}

		return true;
	}

	return false;
}

bool UAbilitySystemBlueprintLibrary::RemoveLooseGameplayTags(AActor* Actor, const FGameplayTagContainer& GameplayTags, bool bShouldReplicate)
{
	if (UAbilitySystemComponent* AbilitySysComp = GetAbilitySystemComponent(Actor))
	{
		AbilitySysComp->RemoveLooseGameplayTags(GameplayTags);

		if (bShouldReplicate)
		{
			AbilitySysComp->RemoveReplicatedLooseGameplayTags(GameplayTags);
		}

		return true;
	}

	return false;
}

const UGameplayEffectUIData* UAbilitySystemBlueprintLibrary::GetGameplayEffectUIData(TSubclassOf<UGameplayEffect> EffectClass, TSubclassOf<UGameplayEffectUIData> DataType)
{
<<<<<<< HEAD
	if (UClass* ActualPtr = EffectClass.Get())
	{
		const UGameplayEffectUIData* UIData = GetDefault<UGameplayEffect>(ActualPtr)->UIData;
=======
	if (const UGameplayEffect* Effect = EffectClass.GetDefaultObject())
	{
		const UGameplayEffectUIData* UIData = Effect->FindComponent<UGameplayEffectUIData>();
		if (!UIData)
		{
PRAGMA_DISABLE_DEPRECATION_WARNINGS
			UIData = Effect->UIData;
PRAGMA_ENABLE_DEPRECATION_WARNINGS
		}

>>>>>>> 4af6daef
		if ((UIData != nullptr) && (DataType != nullptr) && UIData->IsA(DataType))
		{
			return UIData;
		}
	}
<<<<<<< HEAD
=======

>>>>>>> 4af6daef
	return nullptr;
}

bool UAbilitySystemBlueprintLibrary::EqualEqual_ActiveGameplayEffectHandle(const FActiveGameplayEffectHandle& A, const FActiveGameplayEffectHandle& B)
{
	return A == B;
}

bool UAbilitySystemBlueprintLibrary::NotEqual_ActiveGameplayEffectHandle(const FActiveGameplayEffectHandle& A, const FActiveGameplayEffectHandle& B)
{
	return A != B;
}

const UGameplayEffect* UAbilitySystemBlueprintLibrary::GetGameplayEffectFromActiveEffectHandle(const FActiveGameplayEffectHandle& ActiveHandle)
{
	const UAbilitySystemComponent* ASC = ActiveHandle.GetOwningAbilitySystemComponent();

	if (ASC)
	{
		return ASC->GetGameplayEffectCDO(ActiveHandle);
	}

	ABILITY_LOG(Error, TEXT("GetGameplayAbilityFromSpecHandle() called with an invalid Active Gameplay Effect Handle"));

	return nullptr;
}

const UGameplayAbility* UAbilitySystemBlueprintLibrary::GetGameplayAbilityFromSpecHandle(UAbilitySystemComponent* AbilitySystem, const FGameplayAbilitySpecHandle& AbilitySpecHandle, bool& bIsInstance)
{
	// validate the ASC
	if (!AbilitySystem)
	{
		ABILITY_LOG(Error, TEXT("GetGameplayAbilityFromSpecHandle() called with an invalid Ability System Component"));

		bIsInstance = false;
		return nullptr;
	}

	// get and validate the ability spec
	FGameplayAbilitySpec* AbilitySpec = AbilitySystem->FindAbilitySpecFromHandle(AbilitySpecHandle);
	if (!AbilitySpec)
	{
		ABILITY_LOG(Error, TEXT("GetGameplayAbilityFromSpecHandle() Ability Spec not found on passed Ability System Component"));

		bIsInstance = false;
		return nullptr;
	}

	// try to get the ability instance
	UGameplayAbility* AbilityInstance = AbilitySpec->GetPrimaryInstance();
	bIsInstance = true;

	// default to the CDO if we can't
	if (!AbilityInstance)
	{
		AbilityInstance = AbilitySpec->Ability;
		bIsInstance = false;
	}

	return AbilityInstance;
}

bool UAbilitySystemBlueprintLibrary::EqualEqual_GameplayAbilitySpecHandle(const FGameplayAbilitySpecHandle& A, const FGameplayAbilitySpecHandle& B)
{
	return A == B;
}

bool UAbilitySystemBlueprintLibrary::NotEqual_GameplayAbilitySpecHandle(const FGameplayAbilitySpecHandle& A, const FGameplayAbilitySpecHandle& B)
{
	return A != B;
}<|MERGE_RESOLUTION|>--- conflicted
+++ resolved
@@ -7,10 +7,7 @@
 #include "AbilitySystemLog.h"
 #include "Engine/World.h"
 #include "GameplayEffect.h"
-<<<<<<< HEAD
-=======
 #include "GameplayEffectComponents/AdditionalEffectsGameplayEffectComponent.h"
->>>>>>> 4af6daef
 #include "GameplayEffectUIData.h"
 #include "GameplayAbilitySpec.h"
 
@@ -1111,11 +1108,6 @@
 
 const UGameplayEffectUIData* UAbilitySystemBlueprintLibrary::GetGameplayEffectUIData(TSubclassOf<UGameplayEffect> EffectClass, TSubclassOf<UGameplayEffectUIData> DataType)
 {
-<<<<<<< HEAD
-	if (UClass* ActualPtr = EffectClass.Get())
-	{
-		const UGameplayEffectUIData* UIData = GetDefault<UGameplayEffect>(ActualPtr)->UIData;
-=======
 	if (const UGameplayEffect* Effect = EffectClass.GetDefaultObject())
 	{
 		const UGameplayEffectUIData* UIData = Effect->FindComponent<UGameplayEffectUIData>();
@@ -1126,16 +1118,12 @@
 PRAGMA_ENABLE_DEPRECATION_WARNINGS
 		}
 
->>>>>>> 4af6daef
 		if ((UIData != nullptr) && (DataType != nullptr) && UIData->IsA(DataType))
 		{
 			return UIData;
 		}
 	}
-<<<<<<< HEAD
-=======
-
->>>>>>> 4af6daef
+
 	return nullptr;
 }
 
