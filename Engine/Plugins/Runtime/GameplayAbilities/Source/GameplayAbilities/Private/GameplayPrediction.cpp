// Copyright Epic Games, Inc. All Rights Reserved.

#include "GameplayPrediction.h"
#include "AbilitySystemComponent.h"

/** The key to understanding this function is that when a key is received by the server, we note which connection gave it to us. We only serialize the key back to that client.  */
bool FPredictionKey::NetSerialize(FArchive& Ar, class UPackageMap* Map, bool& bOutSuccess)
{
	// First bit for valid key for this connection or not. (most keys are not valid)
	uint8 ValidKeyForConnection = 0;
	if (Ar.IsSaving())
	{
		/**
		 *	Only serialize the payload if we have no owning connection (Client sending to server)
		 *	or if the owning connection is this connection (Server only sends the prediction key to the client who gave it to us)
		 *  or if this is a server initiated key (valid on all connections)
		 */		
		ValidKeyForConnection = (PredictiveConnectionKey == 0 || ((UPTRINT)Map == PredictiveConnectionKey) || bIsServerInitiated) && (Current > 0);
	}
	Ar.SerializeBits(&ValidKeyForConnection, 1);

	// Second bit for base key (only if valid connection)
	uint8 HasBaseKey = 0;
	if (ValidKeyForConnection)
	{
		if (Ar.IsSaving())
		{
			HasBaseKey = Base > 0;
		}
		Ar.SerializeBits(&HasBaseKey, 1);
	}

	// Third bit for server initiated
	uint8 ServerInitiatedByte = bIsServerInitiated;
	Ar.SerializeBits(&ServerInitiatedByte, 1);
	bIsServerInitiated = ServerInitiatedByte & 1;

	// Conditionally Serialize the Current and Base keys
	if (ValidKeyForConnection)
	{
		Ar << Current;
		if (HasBaseKey)
		{
			Ar << Base;
		}
	}	
	if (Ar.IsLoading())
	{
		// We are reading this key: the connection that gave us this key is the predictive connection, and we will only serialize this key back to it.
		if (!bIsServerInitiated)
		{
			PredictiveConnectionKey = (UPTRINT)Map;
		}
	}

	bOutSuccess = true;
	return true;
}

void FPredictionKey::GenerateNewPredictionKey()
{
	static KeyType GKey = 1;
	Current = GKey++;
	if (GKey < 0)
	{
		GKey = 1;
	}
	bIsStale = false;
}

void FPredictionKey::GenerateDependentPredictionKey()
{
	if (bIsServerInitiated)
	{
		// Can't have dependent keys on server keys, use same key
		return;
	}

	KeyType Previous = 0;
	if (Base == 0)
	{
		Base = Current;
	}
	else
	{
		Previous = Current;
	}

	GenerateNewPredictionKey();

	if (Previous > 0)
	{
		FPredictionKeyDelegates::AddDependency(Current, Previous);
	}
}

FPredictionKey FPredictionKey::CreateNewPredictionKey(UAbilitySystemComponent* OwningComponent)
{
	FPredictionKey NewKey;
	
	// We should never generate prediction keys on the authority
	if(OwningComponent->GetOwnerRole() != ROLE_Authority)
	{
		NewKey.GenerateNewPredictionKey();
	}
	return NewKey;
}

FPredictionKey FPredictionKey::CreateNewServerInitiatedKey(UAbilitySystemComponent* OwningComponent)
{
	FPredictionKey NewKey;

	// Only valid on the server
	if (OwningComponent->GetOwnerRole() == ROLE_Authority)
	{
		NewKey.GenerateNewPredictionKey();
		NewKey.bIsServerInitiated = true;
	}
	return NewKey;
}


FPredictionKeyEvent& FPredictionKey::NewRejectedDelegate()
{
	return FPredictionKeyDelegates::NewRejectedDelegate(Current);
}

FPredictionKeyEvent& FPredictionKey::NewCaughtUpDelegate()
{
	return FPredictionKeyDelegates::NewCaughtUpDelegate(Current);
}

void FPredictionKey::NewRejectOrCaughtUpDelegate(FPredictionKeyEvent Event)
{
	FPredictionKeyDelegates::NewRejectOrCaughtUpDelegate(Current, Event);
}

// -------------------------------------

FPredictionKeyDelegates& FPredictionKeyDelegates::Get()
{
	static FPredictionKeyDelegates StaticMap;
	return StaticMap;
}

FPredictionKeyEvent& FPredictionKeyDelegates::NewRejectedDelegate(FPredictionKey::KeyType Key)
{
	TArray<FPredictionKeyEvent>& DelegateList = Get().DelegateMap.FindOrAdd(Key).RejectedDelegates;
	DelegateList.Add(FPredictionKeyEvent());
	return DelegateList.Top();
}

FPredictionKeyEvent& FPredictionKeyDelegates::NewCaughtUpDelegate(FPredictionKey::KeyType Key)
{
	TArray<FPredictionKeyEvent>& DelegateList = Get().DelegateMap.FindOrAdd(Key).CaughtUpDelegates;
	DelegateList.Add(FPredictionKeyEvent());
	return DelegateList.Top();
}

void FPredictionKeyDelegates::NewRejectOrCaughtUpDelegate(FPredictionKey::KeyType Key, FPredictionKeyEvent NewEvent)
{
	FDelegates& Delegates = Get().DelegateMap.FindOrAdd(Key);
	Delegates.CaughtUpDelegates.Add(NewEvent);
	Delegates.RejectedDelegates.Add(NewEvent);
}

void FPredictionKeyDelegates::BroadcastRejectedDelegate(FPredictionKey::KeyType Key)
{
	// Intentionally making a copy of the delegate list since it may change when firing one of the delegates
	static TArray<FPredictionKeyEvent> DelegateList;
	DelegateList.Reset();
	DelegateList = Get().DelegateMap.FindOrAdd(Key).RejectedDelegates;
	for (auto& Delegate : DelegateList)
	{
		Delegate.ExecuteIfBound();
	}
}

void FPredictionKeyDelegates::BroadcastCaughtUpDelegate(FPredictionKey::KeyType Key)
{
	// Intentionally making a copy of the delegate list since it may change when firing one of the delegates
	static TArray<FPredictionKeyEvent> DelegateList;
	DelegateList.Reset();
	DelegateList = Get().DelegateMap.FindOrAdd(Key).CaughtUpDelegates;
	for (auto& Delegate : DelegateList)
	{
		Delegate.ExecuteIfBound();
	}
}

void FPredictionKeyDelegates::Reject(FPredictionKey::KeyType Key)
{
	FDelegates* DelPtr = Get().DelegateMap.Find(Key);
	if (DelPtr)
	{
		for (auto& Delegate : DelPtr->RejectedDelegates)
		{
			Delegate.ExecuteIfBound();
		}

		Get().DelegateMap.Remove(Key);
	}
}

void FPredictionKeyDelegates::CatchUpTo(FPredictionKey::KeyType Key)
{
	FDelegates* DelPtr = Get().DelegateMap.Find(Key);
	if (DelPtr)
	{
		for (auto& Delegate : DelPtr->CaughtUpDelegates)
		{
			Delegate.ExecuteIfBound();
		}
		Get().DelegateMap.Remove(Key);
	}


#if 0 
	// Sanity checking
	for (auto MapIt = Get().DelegateMap.CreateIterator(); MapIt; ++MapIt)
	{
		if (MapIt.Key() <= Key)
		{	
			ABILITY_LOG(Warning, TEXT("PredictionKey is stale: %d after CatchUp to: %d"), MapIt.Key(), Key);

		}
	}
#endif
}

void FPredictionKeyDelegates::AddDependency(FPredictionKey::KeyType ThisKey, FPredictionKey::KeyType DependsOn)
{
	NewRejectedDelegate(DependsOn).BindStatic(&FPredictionKeyDelegates::Reject, ThisKey);
	NewCaughtUpDelegate(DependsOn).BindStatic(&FPredictionKeyDelegates::CatchUpTo, ThisKey);
}

// -------------------------------------

FScopedPredictionWindow::FScopedPredictionWindow(UAbilitySystemComponent* AbilitySystemComponent, FPredictionKey InPredictionKey, bool InSetReplicatedPredictionKey /*=true*/)
{
	if (AbilitySystemComponent == nullptr)
	{
		return;
	}

	// This is used to set an already generated prediction key as the current scoped prediction key.
	// Should be called on the server for logical scopes where a given key is valid. E.g, "client gave me this key, we both are going to run Foo()".
	
	if (AbilitySystemComponent->IsNetSimulating() == false)
	{
		Owner = AbilitySystemComponent;
		check(Owner.IsValid());
		RestoreKey = AbilitySystemComponent->ScopedPredictionKey;
		AbilitySystemComponent->ScopedPredictionKey = InPredictionKey;
		ClearScopedPredictionKey = true;
		SetReplicatedPredictionKey = InSetReplicatedPredictionKey;
	}
}

FScopedPredictionWindow::FScopedPredictionWindow(UAbilitySystemComponent* InAbilitySystemComponent, bool bCanGenerateNewKey)
{
	// On the server, this will do nothing since he is authoritative and doesn't need a prediction key for anything.
	// On the client, this will generate a new prediction key if bCanGenerateNewKey is true, and we have a invalid prediction key.

	ClearScopedPredictionKey = false;
	SetReplicatedPredictionKey = false;

	// Owners that are mid destruction will not be valid and will trigger the ensure below (ie. when they stop their anim montages)
	// Original ensure has been left in to catch other cases of invalid Owner ASCs
<<<<<<< HEAD
	if ((!InAbilitySystemComponent) || (InAbilitySystemComponent->IsBeingDestroyed()) || (InAbilitySystemComponent->IsPendingKillOrUnreachable()))
=======
	if ((!InAbilitySystemComponent) || (InAbilitySystemComponent->IsBeingDestroyed()) || (!IsValidChecked(InAbilitySystemComponent) || InAbilitySystemComponent->IsUnreachable()))
>>>>>>> 6bbb88c8
	{
		ABILITY_LOG(Verbose, TEXT("FScopedPredictionWindow() aborting due to Owner (ASC) being null, destroyed or pending kill / unreachable [%s]"), *ScopedPredictionKey.ToString());
		return;
	}

	Owner = InAbilitySystemComponent;
	if (!ensure(Owner.IsValid()) || InAbilitySystemComponent->IsNetSimulating() == false)
	{
		return;
	}
	
	// InAbilitySystemComponent->GetPredictionKey().IsValidForMorePrediction() == false && 
	if (bCanGenerateNewKey)
	{
		check(InAbilitySystemComponent != NULL); // Should have bailed above with ensure(Owner.IsValid())
		ClearScopedPredictionKey = true;
		RestoreKey = InAbilitySystemComponent->ScopedPredictionKey;
		InAbilitySystemComponent->ScopedPredictionKey.GenerateDependentPredictionKey();		
	}
}

FScopedPredictionWindow::~FScopedPredictionWindow()
{
	if (UAbilitySystemComponent* OwnerPtr = Owner.Get())
	{
		if (SetReplicatedPredictionKey)
		{
			// It is important to not set the ReplicatedPredictionKey unless it is valid (>0).
			// If we werent given a new prediction key for this scope from the client, then setting the
			// replicated prediction key back to 0 could cause OnReps to be missed on the client during high PL.
			// (for example, predict w/ key 100 -> prediction key replication dropped -> predict w/ invalid key -> next rep of prediction key is 0).
			if (OwnerPtr->ScopedPredictionKey.IsValidKey())
			{
				OwnerPtr->ReplicatedPredictionKeyMap.ReplicatePredictionKey(OwnerPtr->ScopedPredictionKey);
				OwnerPtr->bIsNetDirty = true;
			}
		}
		if (ClearScopedPredictionKey)
		{
			OwnerPtr->ScopedPredictionKey = RestoreKey;
		}
	}
}

// -----------------------------------

void FReplicatedPredictionKeyItem::OnRep()
{
	ABILITY_LOG(Verbose, TEXT("FReplicatedPredictionKeyItem::OnRep %s"), *PredictionKey.ToString());
	
	// Every predictive action we've done up to and including the current value of ReplicatedPredictionKey needs to be wiped
	FPredictionKeyDelegates::CatchUpTo(PredictionKey.Current);

	// Sanity checking
	int32 Index = PredictionKey.Current % FReplicatedPredictionKeyMap::KeyRingBufferSize;
	for (auto MapIt = FPredictionKeyDelegates::Get().DelegateMap.CreateIterator(); MapIt; ++MapIt)
	{
		// If older key
		if (MapIt.Key() <= PredictionKey.Current)
		{	
			// Older key that would have gone in this slot
			if (MapIt.Key() % FReplicatedPredictionKeyMap::KeyRingBufferSize == Index)
			{
				// Message the log, this can happen during normal gameplay due to replication order, but can also indicate an ability-specific issue
				ABILITY_LOG(Log, TEXT("Passed PredictionKey %d in Delegate map while OnRep'ing %s"), MapIt.Key(), *PredictionKey.ToString());

				// Execute CaughtUp delegates
				for (auto& Delegate : MapIt.Value().CaughtUpDelegates)
				{
					Delegate.ExecuteIfBound();
				}

				// Cleanup
				MapIt.RemoveCurrent();
			}
		}
	}
}

const int32 FReplicatedPredictionKeyMap::KeyRingBufferSize = 32;

FReplicatedPredictionKeyMap::FReplicatedPredictionKeyMap()
{
	PredictionKeys.SetNum(KeyRingBufferSize);
}

bool FReplicatedPredictionKeyMap::NetDeltaSerialize(FNetDeltaSerializeInfo& DeltaParms)
{
	return FastArrayDeltaSerialize<FReplicatedPredictionKeyItem>(PredictionKeys, DeltaParms, *this);
}

void FReplicatedPredictionKeyMap::ReplicatePredictionKey(FPredictionKey Key)
{	
	int32 Index = (Key.Current % KeyRingBufferSize);
	PredictionKeys[Index].PredictionKey = Key;
	MarkItemDirty(PredictionKeys[Index]);
}

FString FReplicatedPredictionKeyMap::GetDebugString() const
{
	FPredictionKey HighKey;
	for (const FReplicatedPredictionKeyItem& Item : PredictionKeys)
	{
		if (Item.PredictionKey.Current > HighKey.Current)
		{
			HighKey = Item.PredictionKey;
		}
	}

	return HighKey.ToString();
}<|MERGE_RESOLUTION|>--- conflicted
+++ resolved
@@ -267,11 +267,7 @@
 
 	// Owners that are mid destruction will not be valid and will trigger the ensure below (ie. when they stop their anim montages)
 	// Original ensure has been left in to catch other cases of invalid Owner ASCs
-<<<<<<< HEAD
-	if ((!InAbilitySystemComponent) || (InAbilitySystemComponent->IsBeingDestroyed()) || (InAbilitySystemComponent->IsPendingKillOrUnreachable()))
-=======
 	if ((!InAbilitySystemComponent) || (InAbilitySystemComponent->IsBeingDestroyed()) || (!IsValidChecked(InAbilitySystemComponent) || InAbilitySystemComponent->IsUnreachable()))
->>>>>>> 6bbb88c8
 	{
 		ABILITY_LOG(Verbose, TEXT("FScopedPredictionWindow() aborting due to Owner (ASC) being null, destroyed or pending kill / unreachable [%s]"), *ScopedPredictionKey.ToString());
 		return;
