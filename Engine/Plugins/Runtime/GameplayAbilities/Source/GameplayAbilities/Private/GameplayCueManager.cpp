// Copyright Epic Games, Inc. All Rights Reserved.

#include "GameplayCueManager.h"
#include "Engine/Blueprint.h"
#include "Engine/ObjectLibrary.h"
#include "GameplayCueNotify_Actor.h"
#include "Misc/MessageDialog.h"
#include "Stats/StatsMisc.h"
#include "Misc/ScopedSlowTask.h"
#include "Modules/ModuleManager.h"
#include "DrawDebugHelpers.h"
#include "GameplayTagsManager.h"
#include "GameplayTagsModule.h"
#include "AbilitySystemGlobals.h"
#include "AbilitySystemLog.h"
#include "AssetRegistry/AssetRegistryModule.h"
#include "GameplayCueInterface.h"
#include "GameplayCueSet.h"
#include "GameplayCueNotify_Static.h"
#include "AbilitySystemComponent.h"
#include "Net/DataReplication.h"
#include "Engine/ActorChannel.h"
#include "Engine/NetConnection.h"
#include "Net/UnrealNetwork.h"
#include "Misc/CoreDelegates.h"
#include "AbilitySystemReplicationProxyInterface.h"
#include "UObject/LinkerLoad.h"

#include UE_INLINE_GENERATED_CPP_BY_NAME(GameplayCueManager)

#if WITH_EDITOR
#include "Editor.h"
#include "Engine/Engine.h"
#include "ISequenceRecorder.h"
#define LOCTEXT_NAMESPACE "GameplayCueManager"
#endif

int32 LogGameplayCueActorSpawning = 0;
static FAutoConsoleVariableRef CVarLogGameplayCueActorSpawning(TEXT("AbilitySystem.LogGameplayCueActorSpawning"),	LogGameplayCueActorSpawning, TEXT("Log when we create GameplayCueNotify_Actors"), ECVF_Default	);

int32 DisplayGameplayCues = 0;
static FAutoConsoleVariableRef CVarDisplayGameplayCues(TEXT("AbilitySystem.DisplayGameplayCues"),	DisplayGameplayCues, TEXT("Display GameplayCue events in world as text."), ECVF_Default	);

int32 DisableGameplayCues = 0;
static FAutoConsoleVariableRef CVarDisableGameplayCues(TEXT("AbilitySystem.DisableGameplayCues"),	DisableGameplayCues, TEXT("Disables all GameplayCue events in the world."), ECVF_Default );

float DisplayGameplayCueDuration = 5.f;
static FAutoConsoleVariableRef CVarDurationeGameplayCues(TEXT("AbilitySystem.GameplayCue.DisplayDuration"),	DisplayGameplayCueDuration, TEXT("Disables all GameplayCue events in the world."), ECVF_Default );

int32 GameplayCueRunOnDedicatedServer = 0;
static FAutoConsoleVariableRef CVarDedicatedServerGameplayCues(TEXT("AbilitySystem.GameplayCue.RunOnDedicatedServer"), GameplayCueRunOnDedicatedServer, TEXT("Run gameplay cue events on dedicated server"), ECVF_Default );

#if WITH_EDITOR
USceneComponent* UGameplayCueManager::PreviewComponent = nullptr;
UWorld* UGameplayCueManager::PreviewWorld = nullptr;
FGameplayCueProxyTick UGameplayCueManager::PreviewProxyTick;
#endif

UWorld* UGameplayCueManager::CurrentWorld = nullptr;

UGameplayCueManager::UGameplayCueManager(const FObjectInitializer& PCIP)
: Super(PCIP)
{
#if WITH_EDITOR
	bAccelerationMapOutdated = true;
	EditorObjectLibraryFullyInitialized = false;
#endif
}

void UGameplayCueManager::OnCreated()
{
	FWorldDelegates::OnPostWorldCleanup.AddUObject(this, &UGameplayCueManager::OnPostWorldCleanup);
	FNetworkReplayDelegates::OnPreScrub.AddUObject(this, &UGameplayCueManager::OnPreReplayScrub);
		
#if WITH_EDITOR
	if (GIsRunning)
	{
		// Engine init already completed
		OnEngineInitComplete();
	}
	else
	{
		FCoreDelegates::OnFEngineLoopInitComplete.AddUObject(this, &UGameplayCueManager::OnEngineInitComplete);
	}
#endif
}

void UGameplayCueManager::OnEngineInitComplete()
{
#if WITH_EDITOR
	FCoreDelegates::OnFEngineLoopInitComplete.AddUObject(this, &UGameplayCueManager::OnEngineInitComplete);
	FAssetRegistryModule& AssetRegistryModule = FModuleManager::LoadModuleChecked<FAssetRegistryModule>("AssetRegistry");
	AssetRegistryModule.Get().OnInMemoryAssetCreated().AddUObject(this, &UGameplayCueManager::HandleAssetAdded);
	AssetRegistryModule.Get().OnInMemoryAssetDeleted().AddUObject(this, &UGameplayCueManager::HandleAssetDeleted);
	AssetRegistryModule.Get().OnAssetRenamed().AddUObject(this, &UGameplayCueManager::HandleAssetRenamed);
	FWorldDelegates::OnPreWorldInitialization.AddUObject(this, &UGameplayCueManager::ReloadObjectLibrary);

	InitializeEditorObjectLibrary();
#endif
}

bool IsDedicatedServerForGameplayCue()
{
#if WITH_EDITOR
	// This will handle dedicated server PIE case properly
	return GEngine->ShouldAbsorbCosmeticOnlyEvent();
#else
	// When in standalone non editor, this is the fastest way to check
	return IsRunningDedicatedServer();
#endif
}


void UGameplayCueManager::HandleGameplayCues(AActor* TargetActor, const FGameplayTagContainer& GameplayCueTags, EGameplayCueEvent::Type EventType, const FGameplayCueParameters& Parameters, EGameplayCueExecutionOptions Options)
{
#if WITH_EDITOR
	if (GIsEditor && TargetActor == nullptr && UGameplayCueManager::PreviewComponent)
	{
		TargetActor = GetMutableDefault<AActor>();
	}
#endif

	if (!(Options & EGameplayCueExecutionOptions::IgnoreSuppression) && ShouldSuppressGameplayCues(TargetActor))
	{
		return;
	}

	for (auto It = GameplayCueTags.CreateConstIterator(); It; ++It)
	{
		HandleGameplayCue(TargetActor, *It, EventType, Parameters, Options);
	}
}

void UGameplayCueManager::HandleGameplayCue(AActor* TargetActor, FGameplayTag GameplayCueTag, EGameplayCueEvent::Type EventType, const FGameplayCueParameters& Parameters, EGameplayCueExecutionOptions Options)
{
#if WITH_SERVER_CODE
	QUICK_SCOPE_CYCLE_COUNTER(STAT_GameplayCueManager_HandleGameplayCue);
#endif

#if WITH_EDITOR
	if (GIsEditor && TargetActor == nullptr && UGameplayCueManager::PreviewComponent)
	{
		TargetActor = Cast<AActor>(AActor::StaticClass()->GetDefaultObject());
	}
#endif

	if (!(Options & EGameplayCueExecutionOptions::IgnoreSuppression) && ShouldSuppressGameplayCues(TargetActor))
	{
		return;
	}

	if (!(Options & EGameplayCueExecutionOptions::IgnoreTranslation))
	{
		TranslateGameplayCue(GameplayCueTag, TargetActor, Parameters);
	}
	
	RouteGameplayCue(TargetActor, GameplayCueTag, EventType, Parameters, Options);
}

bool UGameplayCueManager::ShouldSuppressGameplayCues(AActor* TargetActor)
{
	if (DisableGameplayCues ||
		!TargetActor ||
		(GameplayCueRunOnDedicatedServer == 0 && IsDedicatedServerForGameplayCue()))
	{
		return true;
	}

	return false;

}

void UGameplayCueManager::RouteGameplayCue(AActor* TargetActor, FGameplayTag GameplayCueTag, EGameplayCueEvent::Type EventType, const FGameplayCueParameters& Parameters, EGameplayCueExecutionOptions Options)
{
#if WITH_SERVER_CODE
	QUICK_SCOPE_CYCLE_COUNTER(STAT_GameplayCueManager_RouteGameplayCue);
#endif

	// If we want to ignore interfaces, set the pointer to null
	IGameplayCueInterface* GameplayCueInterface = !(Options & EGameplayCueExecutionOptions::IgnoreInterfaces) ? Cast<IGameplayCueInterface>(TargetActor) : nullptr;
	bool bAcceptsCue = true;
	if (GameplayCueInterface)
	{
		bAcceptsCue = GameplayCueInterface->ShouldAcceptGameplayCue(TargetActor, GameplayCueTag, EventType, Parameters);
	}

#if !UE_BUILD_SHIPPING
	if (OnRouteGameplayCue.IsBound())
	{
		OnRouteGameplayCue.Broadcast(TargetActor, GameplayCueTag, EventType, Parameters, Options);
	}
#endif // !UE_BUILD_SHIPPING

#if ENABLE_DRAW_DEBUG
	if (DisplayGameplayCues && !(Options & EGameplayCueExecutionOptions::IgnoreDebug))
	{
		FString DebugStr = FString::Printf(TEXT("[%s] %s - %s"), *GetNameSafe(TargetActor), *GameplayCueTag.ToString(), *EGameplayCueEventToString(EventType) );
		FColor DebugColor = FColor::Green;
		DrawDebugString(TargetActor->GetWorld(), FVector(0.f, 0.f, 100.f), DebugStr, TargetActor, DebugColor, DisplayGameplayCueDuration);
		ABILITY_LOG(Display, TEXT("%s"), *DebugStr);
	}
#endif // ENABLE_DRAW_DEBUG

	CurrentWorld = TargetActor->GetWorld();

	// Don't handle gameplay cues when world is tearing down
	if (!GetWorld() || GetWorld()->bIsTearingDown)
	{
		return;
	}

	// Give the global set a chance
	if (bAcceptsCue && !(Options & EGameplayCueExecutionOptions::IgnoreNotifies))
	{
		RuntimeGameplayCueObjectLibrary.CueSet->HandleGameplayCue(TargetActor, GameplayCueTag, EventType, Parameters);
	}

	// Use the interface even if it's not in the map
	if (GameplayCueInterface && bAcceptsCue)
	{
		GameplayCueInterface->HandleGameplayCue(TargetActor, GameplayCueTag, EventType, Parameters);
	}

	// This is to force client side replays to record the target of the GC on the next frame. (ForceNetUpdates from the server will not translate into ForceNetUpdates on the client/replays)
	TargetActor->ForceNetUpdate();

	CurrentWorld = nullptr;
}

void UGameplayCueManager::TranslateGameplayCue(FGameplayTag& Tag, AActor* TargetActor, const FGameplayCueParameters& Parameters)
{
#if WITH_SERVER_CODE
	QUICK_SCOPE_CYCLE_COUNTER(STAT_GameplayCueManager_TranslateGameplayCue);
#endif

	TranslationManager.TranslateTag(Tag, TargetActor, Parameters);
}

void UGameplayCueManager::AddGameplayCue_NonReplicated(AActor* Target, const FGameplayTag GameplayCueTag, const FGameplayCueParameters& Parameters)
{
	if (UAbilitySystemComponent* ASC = UAbilitySystemGlobals::GetAbilitySystemComponentFromActor(Target))
	{
		ASC->AddLooseGameplayTag(GameplayCueTag);
	}

	if (UGameplayCueManager* GCM = UAbilitySystemGlobals::Get().GetGameplayCueManager())
	{
		GCM->HandleGameplayCue(Target, GameplayCueTag, EGameplayCueEvent::OnActive, Parameters);
		GCM->HandleGameplayCue(Target, GameplayCueTag, EGameplayCueEvent::WhileActive, Parameters);
	}
}

void UGameplayCueManager::RemoveGameplayCue_NonReplicated(AActor* Target, const FGameplayTag GameplayCueTag, const FGameplayCueParameters& Parameters)
{
	if (UAbilitySystemComponent* ASC = UAbilitySystemGlobals::GetAbilitySystemComponentFromActor(Target))
	{
		ASC->RemoveLooseGameplayTag(GameplayCueTag);
	}

	if (UGameplayCueManager* GCM = UAbilitySystemGlobals::Get().GetGameplayCueManager())
	{
		GCM->HandleGameplayCue(Target, GameplayCueTag, EGameplayCueEvent::Removed, Parameters);
	}
}

void UGameplayCueManager::ExecuteGameplayCue_NonReplicated(AActor* Target, const FGameplayTag GameplayCueTag, const FGameplayCueParameters& Parameters)
{
	if (UGameplayCueManager* GCM = UAbilitySystemGlobals::Get().GetGameplayCueManager())
	{
		GCM->HandleGameplayCue(Target, GameplayCueTag, EGameplayCueEvent::Executed, Parameters);
	}
}

void UGameplayCueManager::EndGameplayCuesFor(AActor* TargetActor)
{
	// Make a copy so that OnOwnerDestroyed can remove itself (if it so chooses)
	TArray<TObjectPtr<AActor>> Children = TargetActor->Children;
	for (AActor* Child : Children)
	{
		AGameplayCueNotify_Actor* NotifyActor = Cast<AGameplayCueNotify_Actor>(Child);
		if (NotifyActor)
		{
			NotifyActor->OnOwnerDestroyed(TargetActor);
		}
	}
}

int32 GameplayCueActorRecycle = 1;
static FAutoConsoleVariableRef CVarGameplayCueActorRecycle(TEXT("AbilitySystem.GameplayCueActorRecycle"), GameplayCueActorRecycle, TEXT("Allow recycling of GameplayCue Actors"), ECVF_Default );

int32 GameplayCueActorRecycleDebug = 0;
static FAutoConsoleVariableRef CVarGameplayCueActorRecycleDebug(TEXT("AbilitySystem.GameplayCueActorRecycleDebug"), GameplayCueActorRecycleDebug, TEXT("Prints logs for GC actor recycling debugging"), ECVF_Default );

bool UGameplayCueManager::IsGameplayCueRecylingEnabled()
{
	return GameplayCueActorRecycle > 0;
}

bool UGameplayCueManager::ShouldSyncLoadMissingGameplayCues() const
{
	return false;
}

bool UGameplayCueManager::ShouldAsyncLoadMissingGameplayCues() const
{
	return true;
}

bool UGameplayCueManager::HandleMissingGameplayCue(UGameplayCueSet* OwningSet, struct FGameplayCueNotifyData& CueData, AActor* TargetActor, EGameplayCueEvent::Type EventType, FGameplayCueParameters& Parameters)
{
	if (ShouldSyncLoadMissingGameplayCues())
	{
		CueData.LoadedGameplayCueClass = Cast<UClass>(StreamableManager.LoadSynchronous(CueData.GameplayCueNotifyObj, false));

		if (CueData.LoadedGameplayCueClass)
		{
			ABILITY_LOG(Display, TEXT("GameplayCueNotify %s was not loaded when GameplayCue was invoked, did synchronous load."), *CueData.GameplayCueNotifyObj.ToString());
			return true;
		}
		else
		{
			ABILITY_LOG(Warning, TEXT("Late load of GameplayCueNotify %s failed!"), *CueData.GameplayCueNotifyObj.ToString());
		}
	}
	else if (ShouldAsyncLoadMissingGameplayCues())
	{
		// Not loaded: start async loading and call when loaded
		StreamableManager.RequestAsyncLoad(CueData.GameplayCueNotifyObj, FStreamableDelegate::CreateUObject(this, &UGameplayCueManager::OnMissingCueAsyncLoadComplete, 
			CueData.GameplayCueNotifyObj, TWeakObjectPtr<UGameplayCueSet>(OwningSet), CueData.GameplayCueTag, MakeWeakObjectPtr(TargetActor), EventType, Parameters));

		ABILITY_LOG(Display, TEXT("GameplayCueNotify %s was not loaded when GameplayCue was invoked. Starting async loading."), *CueData.GameplayCueNotifyObj.ToString());
	}
	return false;
}

void UGameplayCueManager::OnMissingCueAsyncLoadComplete(FSoftObjectPath LoadedObject, TWeakObjectPtr<UGameplayCueSet> OwningSet, FGameplayTag GameplayCueTag, TWeakObjectPtr<AActor> TargetActor, EGameplayCueEvent::Type EventType, FGameplayCueParameters Parameters)
{
	if (!LoadedObject.ResolveObject())
	{
		// Load failed
		ABILITY_LOG(Warning, TEXT("Late load of GameplayCueNotify %s failed!"), *LoadedObject.ToString());
		return;
	}

	if (OwningSet.IsValid())
	{
		CurrentWorld = TargetActor.IsValid() ? TargetActor->GetWorld() : nullptr;
		if (!CurrentWorld)
		{
			// TargetActor has since been destroyed.  Attempt to get the world from the other actors.
			const AActor* CueInstigator = Parameters.GetInstigator();
			CurrentWorld = CueInstigator ? CueInstigator->GetWorld() : nullptr;
			if (!CurrentWorld)
			{
				const AActor* EffectCauser = Parameters.GetEffectCauser();
				CurrentWorld = EffectCauser ? EffectCauser->GetWorld() : nullptr;
			}
		}

		// Don't handle gameplay cues when world is tearing down
		if (!GetWorld() || GetWorld()->bIsTearingDown)
		{
			return;
		}

		// Objects are still valid, re-execute cue
		OwningSet->HandleGameplayCue(TargetActor.Get(), GameplayCueTag, EventType, Parameters);

		CurrentWorld = nullptr;
	}
}

AGameplayCueNotify_Actor* UGameplayCueManager::FindExistingCueOnActor(const AActor& TargetActor, const TSubclassOf<AGameplayCueNotify_Actor>& CueClass, const FGameplayCueParameters& Parameters) const
{
	for (AActor* Child : TargetActor.Children)
	{
		if (IsValid(Child) && Child->IsA(CueClass))
		{
			AGameplayCueNotify_Actor* ChildNotify = CastChecked<AGameplayCueNotify_Actor>(Child);

			// Somehow the LifeSpan can end up being zero, meaning we're about to be destroyed (so don't reuse)
			if (ChildNotify->GameplayCuePendingRemove())
			{
				UE_LOG(LogAbilitySystem, Verbose, TEXT("FindExistingCueActor considered %s, but it was pending remove"), *GetNameSafe(ChildNotify));
				continue;
			}

			const bool bInstigatorMatches = !ChildNotify->bUniqueInstancePerInstigator || ChildNotify->CueInstigator == Parameters.GetInstigator();
			const bool bSourceMatches = !ChildNotify->bUniqueInstancePerSourceObject || ChildNotify->CueSourceObject == Parameters.GetSourceObject();
			if (bInstigatorMatches && bSourceMatches)
			{
				return ChildNotify;
			}
		}
	}

	return nullptr;
}

AGameplayCueNotify_Actor* UGameplayCueManager::GetInstancedCueActor(AActor* TargetActor, UClass* GameplayCueNotifyActorClass, const FGameplayCueParameters& Parameters)
{
	QUICK_SCOPE_CYCLE_COUNTER(STAT_GameplayCueManager_GetInstancedCueActor);

	const TSubclassOf<AGameplayCueNotify_Actor> CueClass = GameplayCueNotifyActorClass;
	if (!ensure(TargetActor) || !ensure(CueClass))
	{
<<<<<<< HEAD
		AActor* NewOwnerActor = TargetActor;
		bool UseActorRecycling = (GameplayCueActorRecycle > 0);
		
#if WITH_EDITOR	
		// Animtion preview hack. If we are trying to play the GC on a CDO, then don't use actor recycling and don't set the owner (to the CDO, which would cause problems)
		if (TargetActor->HasAnyFlags(RF_ClassDefaultObject))
		{
			NewOwnerActor = nullptr;
			UseActorRecycling = false;
		}
#endif
		// Look to reuse an existing one that is stored on the CDO:
		if (UseActorRecycling)
		{
			FPreallocationInfo& Info = GetPreallocationInfo(World);
			FGameplayCueNotifyActorArray* PreallocatedList = Info.PreallocatedInstances.Find(CueClass);
			if (PreallocatedList && PreallocatedList->Actors.Num() > 0)
			{
				SpawnedCue = nullptr;
				while (true)
				{
					SpawnedCue = PreallocatedList->Actors.Pop(false);
=======
		UE_LOG(LogAbilitySystem, Error, TEXT("GetInstancedCueActor called with invalid parameters (TargetActor = %s, CueClass = %s)"), *GetNameSafe(TargetActor), *GetNameSafe(GameplayCueNotifyActorClass));
		return nullptr;
	}
>>>>>>> 4af6daef

	// There used to be special code here to handle the case where the TargetActor was a CDO.  I'm not sure why that would be (or how that's even possible -- perhaps in the default Blueprint Viewport? But I can't trigger it.)
	// Let's log it in case a user comes across this issue.
	//	Animtion preview hack. If we are trying to play the GC on a CDO, then don't use actor recycling and don't set the owner (to the CDO, which would cause problems)
	//	And we'll try to manually find (and reuse) the existing instance on the TargetActor.
	UE_CLOG(WITH_EDITOR && TargetActor->HasAnyFlags(RF_ClassDefaultObject), LogAbilitySystem, Warning, TEXT("Adding %s to CDO %s. This used to be explicitly disallowed."), *GetNameSafe(CueClass), *GetNameSafe(TargetActor));

<<<<<<< HEAD
					// Normal check: if cue was destroyed or is pending kill, then don't use it.
					if (IsValid(SpawnedCue))
					{
						break;
					}
					
					// outside of replays, this should not happen. GC Notifies should not be actually destroyed.
					checkf(World->IsPlayingReplay(), TEXT("Spawned Cue is pending kill, garbage or null: %s."), *GetNameSafe(SpawnedCue));

					if (PreallocatedList->Actors.Num() <= 0)
					{
						// Ran out of preallocated instances... break and create a new one.
						break;
					}
				}
=======
	UWorld* World = TargetActor->GetWorld();
	if (!World)
	{
		UE_LOG(LogAbilitySystem, Warning, TEXT("GetInstancedCueActor called on TargetActor %s which did not belong to a world (is it a CDO or being destroyed?)"), *GetNameSafe(TargetActor));
		return nullptr;
	}
	UE_CLOG(CurrentWorld != World, LogAbilitySystem, Error, TEXT("GetInstancedCueActor had CurrentWorld set to %s but TargetActor is in World %s"), *GetNameSafe(CurrentWorld), *GetNameSafe(World));

	// We found the exact Cue we're looking for already on the TargetActor.  Use that.
	AGameplayCueNotify_Actor* ExistingCueOnActor = FindExistingCueOnActor(*TargetActor, CueClass, Parameters);
	if (ExistingCueOnActor)
	{
		ExistingCueOnActor->CueInstigator = Parameters.GetInstigator();
		ExistingCueOnActor->CueSourceObject = Parameters.GetSourceObject();
		return ExistingCueOnActor;
	}
>>>>>>> 4af6daef

	const bool bUseActorRecycling = (GameplayCueActorRecycle > 0);
	if (bUseActorRecycling)
	{
		if (AGameplayCueNotify_Actor* RecycledCue = FindRecycledCue(CueClass, *World))
		{
			RecycledCue->bInRecycleQueue = false;
			RecycledCue->SetOwner(TargetActor);
			RecycledCue->SetActorLocationAndRotation(TargetActor->GetActorLocation(), TargetActor->GetActorRotation());
			RecycledCue->ReuseAfterRecycle();
			RecycledCue->CueInstigator = Parameters.GetInstigator();
			RecycledCue->CueSourceObject = Parameters.GetSourceObject();

			UE_CLOG((GameplayCueActorRecycleDebug > 0), LogAbilitySystem, Display, TEXT("GetInstancedCueActor reusing Recycled CueActor: %s"), *GetNameSafe(RecycledCue));

#if WITH_EDITOR
			// let things know that we 'spawned'
			ISequenceRecorder& SequenceRecorder = FModuleManager::LoadModuleChecked<ISequenceRecorder>("SequenceRecorder");
			SequenceRecorder.NotifyActorStartRecording(RecycledCue);
#endif

			return RecycledCue;
		}
	}

	// If we can't reuse, then spawn a new one. Since TargetActor is the Owner, a reference to this CueNotify Actor will live in TargetActor::Children.
	FActorSpawnParameters SpawnParams;
	SpawnParams.Owner = TargetActor;
	SpawnParams.OverrideLevel = World->PersistentLevel;
	AGameplayCueNotify_Actor* SpawnedCue = World->SpawnActor<AGameplayCueNotify_Actor>(CueClass, TargetActor->GetActorLocation(), TargetActor->GetActorRotation(), SpawnParams);
	SpawnedCue->CueInstigator = Parameters.GetInstigator();
	SpawnedCue->CueSourceObject = Parameters.GetSourceObject();

	UE_CLOG(LogGameplayCueActorSpawning > 0, LogAbilitySystem, Warning, TEXT("Spawned Gameplay Cue Notify Actor: %s (instance %s)"), *CueClass->GetName(), *GetNameSafe(SpawnedCue));

	return SpawnedCue;

}

AGameplayCueNotify_Actor* UGameplayCueManager::FindRecycledCue(const TSubclassOf<AGameplayCueNotify_Actor>& CueClass, const UWorld& FindInWorld)
{
	FPreallocationInfo& Info = GetPreallocationInfo(&FindInWorld);
	FGameplayCueNotifyActorArray* PreallocatedList = Info.PreallocatedInstances.Find(CueClass);
	if (!PreallocatedList)
	{
		// No preallocated instances yet
		return nullptr;
	}

	while (PreallocatedList->Actors.Num() > 0)
	{
		AGameplayCueNotify_Actor* RecycledCue = PreallocatedList->Actors.Pop(false);

		// Normal check: if cue was destroyed or is pending kill, then don't use it.
		if (IsValid(RecycledCue))
		{
			return RecycledCue;
		}
					
		// outside of replays, this should not happen. GC Notifies should not be actually destroyed.
		ensureMsgf(FindInWorld.IsPlayingReplay(), TEXT("RecycledCue is pending kill, garbage or null: %s."), *GetNameSafe(RecycledCue));
	}

	return nullptr;
}

void UGameplayCueManager::NotifyGameplayCueActorFinished(AGameplayCueNotify_Actor* Actor)
{
	if (!IsValid(Actor))
	{
		ensureMsgf(GetWorld() && GetWorld()->IsPlayingReplay(), TEXT("GameplayCueNotify %s is pending kill or garbage in ::NotifyGameplayCueActorFinished (and not in network demo)"), *GetNameSafe(Actor));
		return;
	}

	bool bUseActorRecycling = (GameplayCueActorRecycle > 0);

#if WITH_EDITOR	
	// Don't recycle in preview worlds
	if (Actor->GetWorld()->IsPreviewWorld())
	{
		bUseActorRecycling = false;
	}
#endif

	if (bUseActorRecycling)
	{
		if (Actor->bInRecycleQueue)
		{
			// We are already in the recycle queue. This can happen normally
			// (For example the GC is removed and the owner is destroyed in the same frame)
			return;
		}

		UE_CLOG((GameplayCueActorRecycleDebug > 0), LogAbilitySystem, Warning, TEXT("Recycling CueActor %s"), *GetNameSafe(Actor));
		
		if (Actor->Recycle())
		{
<<<<<<< HEAD
			if (!IsValid(Actor))
			{
				ensureMsgf(GetWorld()->IsPlayingReplay(), TEXT("GameplayCueNotify %s is pending kill or garbage in ::NotifyGameplayCueActorFinished (and not in network demo)"), *GetNameSafe(Actor));
				return;
			}
			Actor->bInRecycleQueue = true;

			// Remove this now from our internal map so that it doesn't get reused like a currently active cue would
			if (TWeakObjectPtr<AGameplayCueNotify_Actor>* WeakPtrPtr = NotifyMapActor.Find(Actor->NotifyKey))
			{
				// Only remove if this is the current actor in the map!
				// This could happen if a GC notify actor has a delayed removal and another GC event happens before the delayed removal happens (the old GC actor could replace the latest one in the map)
				if (WeakPtrPtr->Get() == Actor)
				{
					WeakPtrPtr->Reset();
				}
			}
=======
>>>>>>> 4af6daef

			Actor->bInRecycleQueue = true;

			FPreallocationInfo& Info = GetPreallocationInfo(Actor->GetWorld());
			FGameplayCueNotifyActorArray& PreAllocatedList = Info.PreallocatedInstances.FindOrAdd(Actor->GetClass());

			// Put the actor back in the list
			if (ensureMsgf(PreAllocatedList.Actors.Contains(Actor)==false, TEXT("GC Actor PreallocationList already contains Actor %s"), *GetNameSafe(Actor)))
			{
				PreAllocatedList.Actors.Push(Actor);
			}
			
#if WITH_EDITOR
			// let things know that we 'de-spawned'
			ISequenceRecorder& SequenceRecorder	= FModuleManager::LoadModuleChecked<ISequenceRecorder>("SequenceRecorder");
			SequenceRecorder.NotifyActorStopRecording(Actor);
#endif
			return;
		}

		UE_CLOG((GameplayCueActorRecycleDebug > 0), LogAbilitySystem, Error, TEXT("Could not Recycle CueActor %s, Destroying"), *GetNameSafe(Actor));
	}	

	// We didn't recycle, so just destroy
	Actor->Destroy();
}

void UGameplayCueManager::NotifyGameplayCueActorEndPlay(AGameplayCueNotify_Actor* Actor)
{
	if (Actor && Actor->bInRecycleQueue)
	{
		FPreallocationInfo& Info = GetPreallocationInfo(Actor->GetWorld());
		FGameplayCueNotifyActorArray& PreAllocatedList = Info.PreallocatedInstances.FindOrAdd(Actor->GetClass());
		PreAllocatedList.Actors.Remove(Actor);
	}
}

// ------------------------------------------------------------------------

bool UGameplayCueManager::ShouldSyncScanRuntimeObjectLibraries() const
{
	// Always sync scan the runtime object library
	return true;
}
bool UGameplayCueManager::ShouldSyncLoadRuntimeObjectLibraries() const
{
	// No real need to sync load it anymore
	return false;
}
bool UGameplayCueManager::ShouldAsyncLoadRuntimeObjectLibraries() const
{
	// Async load the run time library at startup
	return true;
}

void UGameplayCueManager::InitializeRuntimeObjectLibrary()
{
	UE_SCOPED_ENGINE_ACTIVITY(TEXT("Initializing GameplayCueManager Runtime Object Library"));

	RuntimeGameplayCueObjectLibrary.Paths = GetAlwaysLoadedGameplayCuePaths();
	if (RuntimeGameplayCueObjectLibrary.CueSet == nullptr)
	{
		RuntimeGameplayCueObjectLibrary.CueSet = NewObject<UGameplayCueSet>(this, TEXT("GlobalGameplayCueSet"));
	}

	RuntimeGameplayCueObjectLibrary.CueSet->Empty();
	RuntimeGameplayCueObjectLibrary.bHasBeenInitialized = true;
	
	RuntimeGameplayCueObjectLibrary.bShouldSyncScan = ShouldSyncScanRuntimeObjectLibraries();
	RuntimeGameplayCueObjectLibrary.bShouldSyncLoad = ShouldSyncLoadRuntimeObjectLibraries();
	RuntimeGameplayCueObjectLibrary.bShouldAsyncLoad = ShouldAsyncLoadRuntimeObjectLibraries();

	InitObjectLibrary(RuntimeGameplayCueObjectLibrary);
}

#if WITH_EDITOR
void UGameplayCueManager::InitializeEditorObjectLibrary()
{
	SCOPE_LOG_TIME_IN_SECONDS(*FString::Printf(TEXT("UGameplayCueManager::InitializeEditorObjectLibrary")), nullptr)

	EditorGameplayCueObjectLibrary.Paths = GetValidGameplayCuePaths();
	if (EditorGameplayCueObjectLibrary.CueSet == nullptr)
	{
		EditorGameplayCueObjectLibrary.CueSet = NewObject<UGameplayCueSet>(this, TEXT("EditorGameplayCueSet"));
	}

	EditorGameplayCueObjectLibrary.CueSet->Empty();
	EditorGameplayCueObjectLibrary.bHasBeenInitialized = true;

	// Don't load anything for the editor. Just read whatever the asset registry has.
	EditorGameplayCueObjectLibrary.bShouldSyncScan = IsRunningCommandlet();				// If we are cooking, then sync scan it right away so that we don't miss anything
	EditorGameplayCueObjectLibrary.bShouldAsyncLoad = false;
	EditorGameplayCueObjectLibrary.bShouldSyncLoad = false;

	InitObjectLibrary(EditorGameplayCueObjectLibrary);
	
	FAssetRegistryModule& AssetRegistryModule = FModuleManager::LoadModuleChecked<FAssetRegistryModule>(TEXT("AssetRegistry"));
	if ( AssetRegistryModule.Get().IsLoadingAssets() )
	{
		// Let us know when we are done
		static FDelegateHandle DoOnce =
		AssetRegistryModule.Get().OnFilesLoaded().AddUObject(this, &UGameplayCueManager::InitializeEditorObjectLibrary);
	}
	else
	{
		EditorObjectLibraryFullyInitialized = true;
		if (EditorPeriodicUpdateHandle.IsValid())
		{
			GEditor->GetTimerManager()->ClearTimer(EditorPeriodicUpdateHandle);
			EditorPeriodicUpdateHandle.Invalidate();
		}
	}

	OnEditorObjectLibraryUpdated.Broadcast();
}

void UGameplayCueManager::RequestPeriodicUpdateOfEditorObjectLibraryWhileWaitingOnAssetRegistry()
{
	// Asset registry is still loading, so update every 15 seconds until its finished
	if (!EditorObjectLibraryFullyInitialized && !EditorPeriodicUpdateHandle.IsValid())
	{
		GEditor->GetTimerManager()->SetTimer( EditorPeriodicUpdateHandle, FTimerDelegate::CreateUObject(this, &UGameplayCueManager::InitializeEditorObjectLibrary), 15.f, true);
	}
}

void UGameplayCueManager::ReloadObjectLibrary(UWorld* World, const UWorld::InitializationValues IVS)
{
	if (bAccelerationMapOutdated)
	{
		RefreshObjectLibraries();
	}
}

void UGameplayCueManager::GetEditorObjectLibraryGameplayCueNotifyFilenames(TArray<FString>& Filenames) const
{
	if (ensure(EditorGameplayCueObjectLibrary.CueSet))
	{
		EditorGameplayCueObjectLibrary.CueSet->GetFilenames(Filenames);
	}
}

void UGameplayCueManager::LoadNotifyForEditorPreview(FGameplayTag GameplayCueTag)
{
	if (ensure(EditorGameplayCueObjectLibrary.CueSet) && ensure(RuntimeGameplayCueObjectLibrary.CueSet))
	{
		EditorGameplayCueObjectLibrary.CueSet->CopyCueDataToSetForEditorPreview(GameplayCueTag, RuntimeGameplayCueObjectLibrary.CueSet);
	}
}

#endif // WITH_EDITOR

TArray<FString> UGameplayCueManager::GetAlwaysLoadedGameplayCuePaths()
{
	return UAbilitySystemGlobals::Get().GetGameplayCueNotifyPaths();
}

void UGameplayCueManager::AddGameplayCueNotifyPath(const FString& InPath, const bool bShouldRescanCueAssets /* = true */)
{
	UAbilitySystemGlobals::Get().AddGameplayCueNotifyPath(InPath);
	const int32 NumAdded = RuntimeGameplayCueObjectLibrary.Paths.AddUnique(InPath);
	
	if(bShouldRescanCueAssets && NumAdded != INDEX_NONE)
	{
		InitializeRuntimeObjectLibrary();		
	}
}

int32 UGameplayCueManager::RemoveGameplayCueNotifyPath(const FString& InPath, const bool bShouldRescanCueAssets /* = true */)
{
	int32 NumRemovedGlobal = UAbilitySystemGlobals::Get().RemoveGameplayCueNotifyPath(InPath);
	int32 NumRemovedRuntime = RuntimeGameplayCueObjectLibrary.Paths.Remove(InPath);

	ensureMsgf(NumRemovedGlobal == NumRemovedRuntime, TEXT("Unexpected number of cue paths removed for '%s'"), *InPath);
	
	if(bShouldRescanCueAssets && NumRemovedGlobal > 0)
	{
		InitializeRuntimeObjectLibrary();		
	}
	
	return NumRemovedRuntime;
}

void UGameplayCueManager::RefreshObjectLibraries()
{
	if (RuntimeGameplayCueObjectLibrary.bHasBeenInitialized)
	{
		check(RuntimeGameplayCueObjectLibrary.CueSet);
		RuntimeGameplayCueObjectLibrary.CueSet->Empty();
		InitObjectLibrary(RuntimeGameplayCueObjectLibrary);
	}

	if (EditorGameplayCueObjectLibrary.bHasBeenInitialized)
	{
		check(EditorGameplayCueObjectLibrary.CueSet);
		EditorGameplayCueObjectLibrary.CueSet->Empty();
		InitObjectLibrary(EditorGameplayCueObjectLibrary);
	}
}

TSharedPtr<FStreamableHandle> UGameplayCueManager::InitObjectLibrary(FGameplayCueObjectLibrary& Lib)
{
	TSharedPtr<FStreamableHandle> RetVal;

	DECLARE_SCOPE_CYCLE_COUNTER(TEXT("Loading Library"), STAT_ObjectLibrary, STATGROUP_LoadTime);

	// Instantiate the UObjectLibraries if they aren't there already
	if (!Lib.StaticObjectLibrary)
	{
		Lib.StaticObjectLibrary = UObjectLibrary::CreateLibrary(UGameplayCueNotify_Static::StaticClass(), true, GIsEditor && !IsRunningCommandlet());
		if (GIsEditor)
		{
			Lib.StaticObjectLibrary->bIncludeOnlyOnDiskAssets = false;
		}
	}
	if (!Lib.ActorObjectLibrary)
	{
		Lib.ActorObjectLibrary = UObjectLibrary::CreateLibrary(AGameplayCueNotify_Actor::StaticClass(), true, GIsEditor && !IsRunningCommandlet());
		if (GIsEditor)
		{
			Lib.ActorObjectLibrary->bIncludeOnlyOnDiskAssets = false;
		}
	}	

	Lib.bHasBeenInitialized = true;

#if WITH_EDITOR
	bAccelerationMapOutdated = false;
#endif

	FScopeCycleCounterUObject PreloadScopeActor(Lib.ActorObjectLibrary);

	// ------------------------------------------------------------------------------------------------------------------
	//	Scan asset data. If bShouldSyncScan is false, whatever state the asset registry is in will be what is returned.
	// ------------------------------------------------------------------------------------------------------------------

	{
		//SCOPE_LOG_TIME_IN_SECONDS(*FString::Printf(TEXT("UGameplayCueManager::InitObjectLibraries    Actors. Paths: %s"), *FString::Join(Lib.Paths, TEXT(", "))), nullptr)
		Lib.ActorObjectLibrary->LoadBlueprintAssetDataFromPaths(Lib.Paths, Lib.bShouldSyncScan);
	}
	{
		//SCOPE_LOG_TIME_IN_SECONDS(*FString::Printf(TEXT("UGameplayCueManager::InitObjectLibraries    Objects")), nullptr)
		Lib.StaticObjectLibrary->LoadBlueprintAssetDataFromPaths(Lib.Paths, Lib.bShouldSyncScan);
	}

	// ---------------------------------------------------------
	// Sync load if told to do so	
	// ---------------------------------------------------------
	if (Lib.bShouldSyncLoad)
	{
#if STATS
		FString PerfMessage = FString::Printf(TEXT("Fully Loaded GameplayCueNotify object library"));
		SCOPE_LOG_TIME_IN_SECONDS(*PerfMessage, nullptr)
#endif
		Lib.ActorObjectLibrary->LoadAssetsFromAssetData();
		Lib.StaticObjectLibrary->LoadAssetsFromAssetData();
	}

	// ---------------------------------------------------------
	// Look for GameplayCueNotifies that handle events
	// ---------------------------------------------------------
	
	TArray<FAssetData> ActorAssetDatas;
	Lib.ActorObjectLibrary->GetAssetDataList(ActorAssetDatas);

	TArray<FAssetData> StaticAssetDatas;
	Lib.StaticObjectLibrary->GetAssetDataList(StaticAssetDatas);

	TArray<FGameplayCueReferencePair> CuesToAdd;
	TArray<FSoftObjectPath> AssetsToLoad;

	// ------------------------------------------------------------------------------------------------------------------
	// Build Cue lists for loading. Determines what from the obj library needs to be loaded
	// ------------------------------------------------------------------------------------------------------------------
	BuildCuesToAddToGlobalSet(ActorAssetDatas, GET_MEMBER_NAME_CHECKED(AGameplayCueNotify_Actor, GameplayCueName), CuesToAdd, AssetsToLoad, Lib.ShouldLoad);
	BuildCuesToAddToGlobalSet(StaticAssetDatas, GET_MEMBER_NAME_CHECKED(UGameplayCueNotify_Static, GameplayCueName), CuesToAdd, AssetsToLoad, Lib.ShouldLoad);

	const FName PropertyName = GET_MEMBER_NAME_CHECKED(AGameplayCueNotify_Actor, GameplayCueName);
	check(PropertyName == GET_MEMBER_NAME_CHECKED(UGameplayCueNotify_Static, GameplayCueName));

	// ------------------------------------------------------------------------------------------------------------------------------------
	// Add these cues to the set. The UGameplayCueSet is the data structure used in routing the gameplay cue events at runtime.
	// ------------------------------------------------------------------------------------------------------------------------------------
	UGameplayCueSet* SetToAddTo = Lib.CueSet;
	if (!SetToAddTo)
	{
		SetToAddTo = RuntimeGameplayCueObjectLibrary.CueSet;
	}
	check(SetToAddTo);
	SetToAddTo->AddCues(CuesToAdd);

	// --------------------------------------------
	// Start loading them if necessary
	// --------------------------------------------
	if (Lib.bShouldAsyncLoad)
	{
		auto ForwardLambda = [](TArray<FSoftObjectPath> AssetList, FOnGameplayCueNotifySetLoaded OnLoadedDelegate)
		{
			OnLoadedDelegate.ExecuteIfBound(AssetList);
		};

		if (AssetsToLoad.Num() > 0)
		{
			FStreamableDelegate Del = FStreamableDelegate::CreateStatic(ForwardLambda, AssetsToLoad, Lib.OnLoaded);
			GameplayCueAssetHandle = StreamableManager.RequestAsyncLoad(MoveTemp(AssetsToLoad), MoveTemp(Del), Lib.AsyncPriority);
			RetVal = GameplayCueAssetHandle;
		}
		else
		{
			// Still fire the delegate even if nothing was found to load
			Lib.OnLoaded.ExecuteIfBound(MoveTemp(AssetsToLoad));
		}
	}

	// Build Tag Translation table
	TranslationManager.BuildTagTranslationTable();
	return RetVal;
}

static FAutoConsoleVariable CVarGameplyCueAddToGlobalSetDebug(TEXT("GameplayCue.AddToGlobalSet.DebugTag"), TEXT(""), TEXT("Debug Tag adding to global set"), ECVF_Default	);

void UGameplayCueManager::BuildCuesToAddToGlobalSet(const TArray<FAssetData>& AssetDataList, FName TagPropertyName, TArray<FGameplayCueReferencePair>& OutCuesToAdd, TArray<FSoftObjectPath>& OutAssetsToLoad, FShouldLoadGCNotifyDelegate ShouldLoad)
{
	UGameplayTagsManager& Manager = UGameplayTagsManager::Get();

	OutAssetsToLoad.Reserve(OutAssetsToLoad.Num() + AssetDataList.Num());

	for (const FAssetData& Data: AssetDataList)
	{
		const FName FoundGameplayTag = Data.GetTagValueRef<FName>(TagPropertyName);
#if !(UE_BUILD_SHIPPING || UE_BUILD_TEST)
		if (CVarGameplyCueAddToGlobalSetDebug->GetString().IsEmpty() == false && FoundGameplayTag.ToString().Contains(CVarGameplyCueAddToGlobalSetDebug->GetString()))
		{
			ABILITY_LOG(Display, TEXT("Adding Tag %s to GlobalSet"), *FoundGameplayTag.ToString());
		}
#endif

		// If ShouldLoad delegate is bound and it returns false, don't load this one
		if (ShouldLoad.IsBound() && (ShouldLoad.Execute(Data, FoundGameplayTag) == false))
		{
			continue;
		}
		
		if (ShouldLoadGameplayCueAssetData(Data) == false)
		{
			continue;
		}
		
		if (!FoundGameplayTag.IsNone())
		{
			const FString GeneratedClassTag = Data.GetTagValueRef<FString>(FBlueprintTags::GeneratedClassPath);
			if (GeneratedClassTag.IsEmpty())
			{
				ABILITY_LOG(Warning, TEXT("Unable to find GeneratedClass value for AssetData %s"), *Data.GetObjectPathString());
				continue;
			}

			ABILITY_LOG(Log, TEXT("GameplayCueManager Found: %s / %s"), *FoundGameplayTag.ToString(), *GeneratedClassTag);

			FGameplayTag  GameplayCueTag = Manager.RequestGameplayTag(FoundGameplayTag, false);
			if (GameplayCueTag.IsValid())
			{
				// Add a new NotifyData entry to our flat list for this one
				FSoftObjectPath StringRef;
				StringRef.SetPath(FPackageName::ExportTextPathToObjectPath(GeneratedClassTag));

				OutCuesToAdd.Add(FGameplayCueReferencePair(GameplayCueTag, StringRef));

				OutAssetsToLoad.Add(StringRef);

				// Make sure core knows about this ref so it can be properly detected during cook.
				StringRef.PostLoadPath(GetLinker());
			}
			else
			{
				// Warn about this tag but only once to cut down on spam (we may build cue sets multiple times in the editor)
				static TSet<FName> WarnedTags;
				if (WarnedTags.Contains(FoundGameplayTag) == false)
				{
					ABILITY_LOG(Warning, TEXT("Found GameplayCue tag %s in asset %s but there is no corresponding tag in the GameplayTagManager."), *FoundGameplayTag.ToString(), *Data.PackageName.ToString());
					WarnedTags.Add(FoundGameplayTag);
				}
			}
		}
	}
}

int32 GameplayCueCheckForTooManyRPCs = 1;
static FAutoConsoleVariableRef CVarGameplayCueCheckForTooManyRPCs(TEXT("AbilitySystem.GameplayCueCheckForTooManyRPCs"), GameplayCueCheckForTooManyRPCs, TEXT("Warns if gameplay cues are being throttled by network code"), ECVF_Default );

void UGameplayCueManager::CheckForTooManyRPCs(FName FuncName, const FGameplayCuePendingExecute& PendingCue, const FString& CueID, const FGameplayEffectContext* EffectContext)
{
	if (GameplayCueCheckForTooManyRPCs)
	{
		static IConsoleVariable* MaxRPCPerNetUpdateCVar = IConsoleManager::Get().FindConsoleVariable(TEXT("net.MaxRPCPerNetUpdate"));
		if (MaxRPCPerNetUpdateCVar)
		{
			AActor* Owner = PendingCue.OwningComponent ? PendingCue.OwningComponent->GetOwner() : nullptr;
			UWorld* World = Owner ? Owner->GetWorld() : nullptr;
			UNetDriver* NetDriver = World ? World->GetNetDriver() : nullptr;
			if (NetDriver)
			{
				const int32 MaxRPCs = MaxRPCPerNetUpdateCVar->GetInt();
				for (UNetConnection* ClientConnection : NetDriver->ClientConnections)
				{
					if (ClientConnection)
					{
						UActorChannel** OwningActorChannelPtr = ClientConnection->FindActorChannel(Owner);
						TSharedRef<FObjectReplicator>* ComponentReplicatorPtr = (OwningActorChannelPtr && *OwningActorChannelPtr) ? (*OwningActorChannelPtr)->ReplicationMap.Find(PendingCue.OwningComponent) : nullptr;
						if (ComponentReplicatorPtr)
						{
							const TArray<FObjectReplicator::FRPCCallInfo>& RemoteFuncInfo = (*ComponentReplicatorPtr)->RemoteFuncInfo;
							for (const FObjectReplicator::FRPCCallInfo& CallInfo : RemoteFuncInfo)
							{
								if (CallInfo.FuncName == FuncName)
								{
									if (CallInfo.Calls > MaxRPCs)
									{
										const FString Instigator = EffectContext ? EffectContext->ToString() : TEXT("None");
										ABILITY_LOG(Warning, TEXT("Attempted to fire %s when no more RPCs are allowed this net update. Max:%d Cue:%s Instigator:%s Component:%s"), *FuncName.ToString(), MaxRPCs, *CueID, *Instigator, *GetPathNameSafe(PendingCue.OwningComponent));
									
										// Returning here to only log once per offending RPC.
										return;
									}

									break;
								}
							}
						}
					}
				}
			}
		}
	}
}

void UGameplayCueManager::OnGameplayCueNotifyAsyncLoadComplete(TArray<FSoftObjectPath> AssetList)
{
	for (FSoftObjectPath StringRef : AssetList)
	{
		UClass* GCClass = FindObject<UClass>(nullptr, *StringRef.ToString());
		if (ensure(GCClass))
		{
			LoadedGameplayCueNotifyClasses.Add(GCClass);
			CheckForPreallocation(GCClass);
		}
	}
}

int32 UGameplayCueManager::FinishLoadingGameplayCueNotifies()
{
	int32 NumLoadeded = 0;
	return NumLoadeded;
}

UGameplayCueSet* UGameplayCueManager::GetRuntimeCueSet()
{
	return RuntimeGameplayCueObjectLibrary.CueSet;
}

TArray<UGameplayCueSet*> UGameplayCueManager::GetGlobalCueSets()
{
	TArray<UGameplayCueSet*> Set;
	if (RuntimeGameplayCueObjectLibrary.CueSet)
	{
		Set.Add(RuntimeGameplayCueObjectLibrary.CueSet);
	}
	if (EditorGameplayCueObjectLibrary.CueSet)
	{
		Set.Add(EditorGameplayCueObjectLibrary.CueSet);
	}
	return Set;
}

#if WITH_EDITOR

UGameplayCueSet* UGameplayCueManager::GetEditorCueSet()
{
	return EditorGameplayCueObjectLibrary.CueSet;
}

void UGameplayCueManager::HandleAssetAdded(UObject *Object)
{
	UBlueprint* Blueprint = Cast<UBlueprint>(Object);
	if (Blueprint && Blueprint->GeneratedClass)
	{
		UGameplayCueNotify_Static* StaticCDO = Cast<UGameplayCueNotify_Static>(Blueprint->GeneratedClass->ClassDefaultObject);
		AGameplayCueNotify_Actor* ActorCDO = Cast<AGameplayCueNotify_Actor>(Blueprint->GeneratedClass->ClassDefaultObject);
		
		if (StaticCDO || ActorCDO)
		{
			if (!Blueprint->GetOutermost()->HasAnyPackageFlags(PKG_ForDiffing) && VerifyNotifyAssetIsInValidPath(Blueprint->GetOuter()->GetPathName()))
			{
				FSoftObjectPath StringRef;
				StringRef.SetPath(Blueprint->GeneratedClass->GetPathName());

				TArray<FGameplayCueReferencePair> CuesToAdd;
				if (StaticCDO)
				{
					CuesToAdd.Add(FGameplayCueReferencePair(StaticCDO->GameplayCueTag, StringRef));
				}
				else if (ActorCDO)
				{
					CuesToAdd.Add(FGameplayCueReferencePair(ActorCDO->GameplayCueTag, StringRef));
				}

				// Make sure core knows about this ref so it can be properly detected during cook.
				StringRef.PostLoadPath(Object->GetLinker());

				for (UGameplayCueSet* Set : GetGlobalCueSets())
				{
					Set->AddCues(CuesToAdd);
				}

				OnGameplayCueNotifyAddOrRemove.Broadcast();
			}
		}
	}
}

/** Handles cleaning up an object library if it matches the passed in object */
void UGameplayCueManager::HandleAssetDeleted(UObject *Object)
{
	FSoftObjectPath StringRefToRemove;
	UBlueprint* Blueprint = Cast<UBlueprint>(Object);
	if (Blueprint && Blueprint->GeneratedClass)
	{
		UGameplayCueNotify_Static* StaticCDO = Cast<UGameplayCueNotify_Static>(Blueprint->GeneratedClass->ClassDefaultObject);
		AGameplayCueNotify_Actor* ActorCDO = Cast<AGameplayCueNotify_Actor>(Blueprint->GeneratedClass->ClassDefaultObject);
		
		if (StaticCDO || ActorCDO)
		{
			StringRefToRemove.SetPath(Blueprint->GeneratedClass->GetPathName());
		}
	}

	if (StringRefToRemove.IsValid())
	{
		TArray<FSoftObjectPath> StringRefs;
		StringRefs.Add(StringRefToRemove);
		
		
		for (UGameplayCueSet* Set : GetGlobalCueSets())
		{
			Set->RemoveCuesByStringRefs(StringRefs);
		}

		OnGameplayCueNotifyAddOrRemove.Broadcast();
	}
}

/** Handles cleaning up an object library if it matches the passed in object */
void UGameplayCueManager::HandleAssetRenamed(const FAssetData& Data, const FString& String)
{
	const FString ParentClassName = Data.GetTagValueRef<FString>(FBlueprintTags::ParentClassPath);
	if (!ParentClassName.IsEmpty())
	{
		UClass* DataClass = FindObject<UClass>(nullptr, *ParentClassName);
		if (DataClass)
		{
			UGameplayCueNotify_Static* StaticCDO = Cast<UGameplayCueNotify_Static>(DataClass->ClassDefaultObject);
			AGameplayCueNotify_Actor* ActorCDO = Cast<AGameplayCueNotify_Actor>(DataClass->ClassDefaultObject);
			if (StaticCDO || ActorCDO)
			{
				VerifyNotifyAssetIsInValidPath(Data.PackagePath.ToString());

				for (UGameplayCueSet* Set : GetGlobalCueSets())
				{
					Set->UpdateCueByStringRefs(String + TEXT("_C"), Data.GetObjectPathString() + TEXT("_C"));
				}
				OnGameplayCueNotifyAddOrRemove.Broadcast();
			}
		}
	}
}

bool UGameplayCueManager::VerifyNotifyAssetIsInValidPath(FString Path)
{
	bool ValidPath = false;
	for (FString& str: GetValidGameplayCuePaths())
	{
		if (Path.Contains(str))
		{
			ValidPath = true;
		}
	}

	if (!ValidPath)
	{
		FString MessageTry = FString::Printf(TEXT("Warning: Invalid GameplayCue Path %s"), *Path);
		MessageTry += TEXT("\n\nGameplayCue Notifies should only be saved in the following folders:");

		ABILITY_LOG(Warning, TEXT("Warning: Invalid GameplayCuePath: %s"), *Path);
		ABILITY_LOG(Warning, TEXT("Valid Paths: "));
		for (FString& str: GetValidGameplayCuePaths())
		{
			ABILITY_LOG(Warning, TEXT("  %s"), *str);
			MessageTry += FString::Printf(TEXT("\n  %s"), *str);
		}

		MessageTry += FString::Printf(TEXT("\n\nThis asset must be moved to a valid location to work in game."));

		const FText MessageText = FText::FromString(MessageTry);
		const FText TitleText = NSLOCTEXT("GameplayCuePathWarning", "GameplayCuePathWarningTitle", "Invalid GameplayCue Path");
		FMessageDialog::Open(EAppMsgType::Ok, MessageText, TitleText);
	}

	return ValidPath;
}

#endif


UWorld* UGameplayCueManager::GetWorld() const
{
	return GetCachedWorldForGameplayCueNotifies();
}

/* static */ UWorld* UGameplayCueManager::GetCachedWorldForGameplayCueNotifies()
{
#if WITH_EDITOR
	if (PreviewWorld)
		return PreviewWorld;
#endif

	return CurrentWorld;
}

void UGameplayCueManager::PrintGameplayCueNotifyMap()
{
	if (ensure(RuntimeGameplayCueObjectLibrary.CueSet))
	{
		RuntimeGameplayCueObjectLibrary.CueSet->PrintCues();
	}
}

void UGameplayCueManager::PrintLoadedGameplayCueNotifyClasses()
{
	for (UClass* NotifyClass : LoadedGameplayCueNotifyClasses)
	{
		ABILITY_LOG(Display, TEXT("%s"), *GetNameSafe(NotifyClass));
	}
	ABILITY_LOG(Display, TEXT("%d total classes"), LoadedGameplayCueNotifyClasses.Num());
}

static void	PrintGameplayCueNotifyMapConsoleCommandFunc(UWorld* InWorld)
{
	UAbilitySystemGlobals::Get().GetGameplayCueManager()->PrintGameplayCueNotifyMap();
}

FAutoConsoleCommandWithWorld PrintGameplayCueNotifyMapConsoleCommand(
	TEXT("GameplayCue.PrintGameplayCueNotifyMap"),
	TEXT("Displays GameplayCue notify map"),
	FConsoleCommandWithWorldDelegate::CreateStatic(PrintGameplayCueNotifyMapConsoleCommandFunc)
	);

static void	PrintLoadedGameplayCueNotifyClasses(UWorld* InWorld)
{
	UAbilitySystemGlobals::Get().GetGameplayCueManager()->PrintLoadedGameplayCueNotifyClasses();
}

FAutoConsoleCommandWithWorld PrintLoadedGameplayCueNotifyClassesCommand(
	TEXT("GameplayCue.PrintLoadedGameplayCueNotifyClasses"),
	TEXT("Displays GameplayCue Notify classes that are loaded"),
	FConsoleCommandWithWorldDelegate::CreateStatic(PrintLoadedGameplayCueNotifyClasses)
	);

FScopedGameplayCueSendContext::FScopedGameplayCueSendContext()
{
	UAbilitySystemGlobals::Get().GetGameplayCueManager()->StartGameplayCueSendContext();
}
FScopedGameplayCueSendContext::~FScopedGameplayCueSendContext()
{
	UAbilitySystemGlobals::Get().GetGameplayCueManager()->EndGameplayCueSendContext();
}

template<class AllocatorType>
void PullGameplayCueTagsFromSpec(const FGameplayEffectSpec& Spec, TArray<FGameplayTag, AllocatorType>& OutArray)
{
	// Add all GameplayCue Tags from the GE into the GameplayCueTags PendingCue.list
	for (const FGameplayEffectCue& EffectCue : Spec.Def->GameplayCues)
	{
		for (const FGameplayTag& Tag: EffectCue.GameplayCueTags)
		{
			if (Tag.IsValid())
			{
				OutArray.Add(Tag);
			}
		}
	}
}

/**
 *	Enabling AbilitySystemAlwaysConvertGESpecToGCParams will mean that all calls to gameplay cues with GameplayEffectSpecs will be converted into GameplayCue Parameters server side and then replicated.
 *	This potentially saved bandwidth but also has less information, depending on how the GESpec is converted to GC Parameters and what your GC's need to know.
 */

int32 AbilitySystemAlwaysConvertGESpecToGCParams = 0;
static FAutoConsoleVariableRef CVarAbilitySystemAlwaysConvertGESpecToGCParams(TEXT("AbilitySystem.AlwaysConvertGESpecToGCParams"), AbilitySystemAlwaysConvertGESpecToGCParams, TEXT("Always convert a GameplayCue from GE Spec to GC from GC Parameters on the server"), ECVF_Default );

void UGameplayCueManager::InvokeGameplayCueAddedAndWhileActive_FromSpec(UAbilitySystemComponent* OwningComponent, const FGameplayEffectSpec& Spec, FPredictionKey PredictionKey)
{
	if (Spec.Def->GameplayCues.Num() == 0)
	{
		return;
	}

	IAbilitySystemReplicationProxyInterface* ReplicationInterface = OwningComponent->GetReplicationInterface();
	if (ReplicationInterface == nullptr)
	{
		// No available Replication Interface, we are going to drop these calls. (By design: someone who wants proxy replication should be ok with GC rpcs being dropped when the proxy is null)
		return;
	}

	if (AbilitySystemAlwaysConvertGESpecToGCParams)
	{
		// Transform the GE Spec into GameplayCue parmameters here (on the server)

		FGameplayCueParameters Parameters;
		UAbilitySystemGlobals::Get().InitGameplayCueParameters_GESpec(Parameters, Spec);

		static TArray<FGameplayTag, TInlineAllocator<4> > Tags;
		Tags.Reset();

		PullGameplayCueTagsFromSpec(Spec, Tags);

		if (Tags.Num() == 1)
		{
			ReplicationInterface->Call_InvokeGameplayCueAddedAndWhileActive_WithParams(Tags[0], PredictionKey, Parameters);
			
		}
		else if (Tags.Num() > 1)
		{
			ReplicationInterface->Call_InvokeGameplayCuesAddedAndWhileActive_WithParams(FGameplayTagContainer::CreateFromArray(Tags), PredictionKey, Parameters);
		}
		else
		{
			ABILITY_LOG(Warning, TEXT("No actual gameplay cue tags found in GameplayEffect %s (despite it having entries in its gameplay cue list!"), *Spec.Def->GetName());

		}
	}
	else
	{
		ReplicationInterface->Call_InvokeGameplayCueAddedAndWhileActive_FromSpec(Spec, PredictionKey);

	}
}

void UGameplayCueManager::InvokeGameplayCueExecuted_FromSpec(UAbilitySystemComponent* OwningComponent, const FGameplayEffectSpec& Spec, FPredictionKey PredictionKey)
{	
	if (Spec.Def->GameplayCues.Num() == 0)
	{
		// This spec doesn't have any GCs, so early out
		ABILITY_LOG(Verbose, TEXT("No GCs in this Spec, so early out: %s"), *Spec.Def->GetName());
		return;
	}

	FGameplayCuePendingExecute PendingCue;

	if (AbilitySystemAlwaysConvertGESpecToGCParams)
	{
		// Transform the GE Spec into GameplayCue parameters here (on the server)
		PendingCue.PayloadType = EGameplayCuePayloadType::CueParameters;
		PendingCue.OwningComponent = OwningComponent;
		PendingCue.PredictionKey = PredictionKey;

		PullGameplayCueTagsFromSpec(Spec, PendingCue.GameplayCueTags);
		if (PendingCue.GameplayCueTags.Num() == 0)
		{
			ABILITY_LOG(Warning, TEXT("GE %s has GameplayCues but not valid GameplayCue tag."), *Spec.Def->GetName());			
			return;
		}
		
		UAbilitySystemGlobals::Get().InitGameplayCueParameters_GESpec(PendingCue.CueParameters, Spec);
	}
	else
	{
		// Transform the GE Spec into a FGameplayEffectSpecForRPC (holds less information than the GE Spec itself, but more information than the FGameplayCueParameter)
		PendingCue.PayloadType = EGameplayCuePayloadType::FromSpec;
		PendingCue.OwningComponent = OwningComponent;
		PendingCue.FromSpec = FGameplayEffectSpecForRPC(Spec);
		PendingCue.PredictionKey = PredictionKey;
	}

	AddPendingCueExecuteInternal(PendingCue);
}

void UGameplayCueManager::InvokeGameplayCueExecuted(UAbilitySystemComponent* OwningComponent, const FGameplayTag GameplayCueTag, FPredictionKey PredictionKey, FGameplayEffectContextHandle EffectContext)
{
	if (OwningComponent)
	{
		FGameplayCuePendingExecute PendingCue;
		PendingCue.PayloadType = EGameplayCuePayloadType::CueParameters;
		PendingCue.GameplayCueTags.Add(GameplayCueTag);
		PendingCue.OwningComponent = OwningComponent;
		UAbilitySystemGlobals::Get().InitGameplayCueParameters(PendingCue.CueParameters, EffectContext);
		PendingCue.PredictionKey = PredictionKey;

		AddPendingCueExecuteInternal(PendingCue);
	}
}

void UGameplayCueManager::InvokeGameplayCueExecuted_WithParams(UAbilitySystemComponent* OwningComponent, const FGameplayTag GameplayCueTag, FPredictionKey PredictionKey, FGameplayCueParameters GameplayCueParameters)
{
	if (OwningComponent)
	{
		FGameplayCuePendingExecute PendingCue;
		PendingCue.PayloadType = EGameplayCuePayloadType::CueParameters;
		PendingCue.GameplayCueTags.Add(GameplayCueTag);
		PendingCue.OwningComponent = OwningComponent;
		PendingCue.CueParameters = GameplayCueParameters;
		PendingCue.PredictionKey = PredictionKey;

		AddPendingCueExecuteInternal(PendingCue);
	}
}

void UGameplayCueManager::AddPendingCueExecuteInternal(FGameplayCuePendingExecute& PendingCue)
{
	if (ProcessPendingCueExecute(PendingCue))
	{
		PendingExecuteCues.Add(PendingCue);
	}

	if (GameplayCueSendContextCount == 0)
	{
		// Not in a context, flush now
		FlushPendingCues();
	}
}

void UGameplayCueManager::StartGameplayCueSendContext()
{
	GameplayCueSendContextCount++;
}

void UGameplayCueManager::EndGameplayCueSendContext()
{
	GameplayCueSendContextCount--;

	if (GameplayCueSendContextCount == 0)
	{
		FlushPendingCues();
	}
	else if (GameplayCueSendContextCount < 0)
	{
		ABILITY_LOG(Warning, TEXT("UGameplayCueManager::EndGameplayCueSendContext called too many times! Negative context count"));
	}
}

void UGameplayCueManager::FlushPendingCues()
{
	OnFlushPendingCues.Broadcast();

	TArray<FGameplayCuePendingExecute> LocalPendingExecuteCues = PendingExecuteCues;
	PendingExecuteCues.Empty();
	for (int32 i = 0; i < LocalPendingExecuteCues.Num(); i++)
	{
		FGameplayCuePendingExecute& PendingCue = LocalPendingExecuteCues[i];

		// Our component may have gone away
		if (PendingCue.OwningComponent)
		{
			bool bHasAuthority = PendingCue.OwningComponent->IsOwnerActorAuthoritative();
			bool bLocalPredictionKey = PendingCue.PredictionKey.IsLocalClientKey();

			IAbilitySystemReplicationProxyInterface* RepInterface = PendingCue.OwningComponent->GetReplicationInterface();
			if (RepInterface == nullptr)
			{
				// If this returns null, it means "we are replicating througha proxy and have no avatar". Which in this case, we should skip
				continue;
			}

			// TODO: Could implement non-rpc method for replicating if desired
			if (PendingCue.PayloadType == EGameplayCuePayloadType::CueParameters)
			{
				if (ensure(PendingCue.GameplayCueTags.Num() >= 1))
				{
					if (bHasAuthority)
					{
						RepInterface->ForceReplication();
						if (PendingCue.GameplayCueTags.Num() > 1)
						{
							RepInterface->Call_InvokeGameplayCuesExecuted_WithParams(FGameplayTagContainer::CreateFromArray(PendingCue.GameplayCueTags), PendingCue.PredictionKey, PendingCue.CueParameters);
						}
						else
						{
							RepInterface->Call_InvokeGameplayCueExecuted_WithParams(PendingCue.GameplayCueTags[0], PendingCue.PredictionKey, PendingCue.CueParameters);

							static FName NetMulticast_InvokeGameplayCueExecuted_WithParamsName = TEXT("NetMulticast_InvokeGameplayCueExecuted_WithParams");
							CheckForTooManyRPCs(NetMulticast_InvokeGameplayCueExecuted_WithParamsName, PendingCue, PendingCue.GameplayCueTags[0].ToString(), nullptr);
						}
					}
					else if (bLocalPredictionKey)
					{
						for (const FGameplayTag& Tag : PendingCue.GameplayCueTags)
						{
							PendingCue.OwningComponent->InvokeGameplayCueEvent(Tag, EGameplayCueEvent::Executed, PendingCue.CueParameters);
						}
					}
				}
			}
			else if (PendingCue.PayloadType == EGameplayCuePayloadType::FromSpec)
			{
				if (bHasAuthority)
				{
					RepInterface->ForceReplication();
					RepInterface->Call_InvokeGameplayCueExecuted_FromSpec(PendingCue.FromSpec, PendingCue.PredictionKey);

					static FName NetMulticast_InvokeGameplayCueExecuted_FromSpecName = TEXT("NetMulticast_InvokeGameplayCueExecuted_FromSpec");
					CheckForTooManyRPCs(NetMulticast_InvokeGameplayCueExecuted_FromSpecName, PendingCue, PendingCue.FromSpec.Def ? PendingCue.FromSpec.ToSimpleString() : TEXT("FromSpecWithNoDef"), PendingCue.FromSpec.EffectContext.Get());
				}
				else if (bLocalPredictionKey)
				{
					PendingCue.OwningComponent->InvokeGameplayCueEvent(PendingCue.FromSpec, EGameplayCueEvent::Executed);
				}
			}
		}
	}
}

bool UGameplayCueManager::ProcessPendingCueExecute(FGameplayCuePendingExecute& PendingCue)
{
	// Subclasses can do something here
	return true;
}

bool UGameplayCueManager::DoesPendingCueExecuteMatch(FGameplayCuePendingExecute& PendingCue, FGameplayCuePendingExecute& ExistingCue)
{
	const FHitResult* PendingHitResult = NULL;
	const FHitResult* ExistingHitResult = NULL;

	if (PendingCue.PayloadType != ExistingCue.PayloadType)
	{
		return false;
	}

	if (PendingCue.OwningComponent != ExistingCue.OwningComponent)
	{
		return false;
	}

	if (PendingCue.PredictionKey.GetPredictiveConnectionKey() != ExistingCue.PredictionKey.GetPredictiveConnectionKey())
	{
		// They can both by null, but if they were predicted by different people exclude it
		return false;
	}

	if (PendingCue.PayloadType == EGameplayCuePayloadType::FromSpec)
	{
		if (PendingCue.FromSpec.Def != ExistingCue.FromSpec.Def)
		{
			return false;
		}

		if (PendingCue.FromSpec.Level != ExistingCue.FromSpec.Level)
		{
			return false;
		}
	}
	else
	{
		if (PendingCue.GameplayCueTags != ExistingCue.GameplayCueTags)
		{
			return false;
		}
	}

	return true;
}

void UGameplayCueManager::CheckForPreallocation(UClass* GCClass)
{
	if (AGameplayCueNotify_Actor* InstancedCue = Cast<AGameplayCueNotify_Actor>(GCClass->ClassDefaultObject))
	{
		if (InstancedCue->NumPreallocatedInstances > 0 && GameplayCueClassesForPreallocation.Contains(GCClass) == false)
		{
			// Add this to the global list
			GameplayCueClassesForPreallocation.Add(GCClass);

			// Add it to any world specific lists
			for (FPreallocationInfo& Info : PreallocationInfoList_Internal)
			{
				ensure(Info.ClassesNeedingPreallocation.Contains(GCClass)==false);
				Info.ClassesNeedingPreallocation.Push(GCClass);
			}
		}
	}
}

// -------------------------------------------------------------

void UGameplayCueManager::ResetPreallocation(UWorld* World)
{
	FPreallocationInfo& Info = GetPreallocationInfo(World);

	Info.PreallocatedInstances.Reset();
	Info.ClassesNeedingPreallocation = GameplayCueClassesForPreallocation;
}

void UGameplayCueManager::UpdatePreallocation(UWorld* World)
{
#if WITH_EDITOR	
	// Don't preallocate
	if (World->IsPreviewWorld())
	{
		return;
	}
#endif

	FPreallocationInfo& Info = GetPreallocationInfo(World);

	if (Info.ClassesNeedingPreallocation.Num() > 0)
	{
		TSubclassOf<AGameplayCueNotify_Actor> GCClass = Info.ClassesNeedingPreallocation.Last();
		AGameplayCueNotify_Actor* CDO = GCClass->GetDefaultObject<AGameplayCueNotify_Actor>();
		FGameplayCueNotifyActorArray& PreallocatedList = Info.PreallocatedInstances.FindOrAdd(CDO->GetClass());

		AGameplayCueNotify_Actor* PrespawnedInstance = Cast<AGameplayCueNotify_Actor>(World->SpawnActor(CDO->GetClass()));
		if (ensureMsgf(PrespawnedInstance, TEXT("Failed to prespawn GC notify for: %s"), *GetNameSafe(CDO)))
		{
			ensureMsgf(IsValid(PrespawnedInstance) == true, TEXT("Newly spawned GC is invalid: %s"), *GetNameSafe(CDO));

			if (LogGameplayCueActorSpawning)
			{
				ABILITY_LOG(Warning, TEXT("Prespawning GC %s"), *GetNameSafe(CDO));
			}

			PrespawnedInstance->bInRecycleQueue = true;
			PreallocatedList.Actors.Push(PrespawnedInstance);
			PrespawnedInstance->SetActorHiddenInGame(true);

			if (PreallocatedList.Actors.Num() >= CDO->NumPreallocatedInstances)
			{
				Info.ClassesNeedingPreallocation.Pop(false);
			}
		}
	}
}

FPreallocationInfo& UGameplayCueManager::GetPreallocationInfo(const UWorld* World)
{
	FObjectKey ObjKey(World);

	for (FPreallocationInfo& Info : PreallocationInfoList_Internal)
	{
		if (ObjKey == Info.OwningWorldKey)
		{
			return Info;
		}
	}

	FPreallocationInfo NewInfo;
	NewInfo.OwningWorldKey = ObjKey;

	PreallocationInfoList_Internal.Add(NewInfo);
	return PreallocationInfoList_Internal.Last();
}

void UGameplayCueManager::OnPostWorldCleanup(UWorld* World, bool bSessionEnded, bool bCleanupResources)
{
	const FObjectKey WorldObjectKey(World);

	for (int32 idx=0; idx < PreallocationInfoList_Internal.Num(); ++idx)
	{
		FPreallocationInfo& PreallocationInfo = PreallocationInfoList_Internal[idx];
		if (PreallocationInfo.OwningWorldKey != WorldObjectKey)
		{
			continue;
		}
		
		ABILITY_LOG(Verbose, TEXT("UGameplayCueManager::OnPostWorldCleanup %s Removing PreallocationInfoList_Internal element %d"), *GetNameSafe(World), idx);

		// Spit out some debug information to help us track down memory issues
		constexpr bool bWarnOnActiveActors = true;
		DumpPreallocationStats(PreallocationInfo, bWarnOnActiveActors);

<<<<<<< HEAD
void UGameplayCueManager::DumpPreallocationStats(UWorld* World)
=======
		// Actually remove the entry which can contain hard references
		PreallocationInfoList_Internal.RemoveAtSwap(idx, 1, false);
		idx--;
	}

	IGameplayCueInterface::ClearTagToFunctionMap();
}

void UGameplayCueManager::DumpPreallocationStats(const FPreallocationInfo& PreallocationInfo, bool bWarnOnActiveActors)
>>>>>>> 4af6daef
{
	constexpr bool bAllowLoggingInBuild = !(UE_BUILD_SHIPPING || UE_BUILD_TEST);
	if (!bAllowLoggingInBuild || !UE_LOG_ACTIVE(LogAbilitySystem, Display))
	{
		return;
	}

	for (auto& It : PreallocationInfo.PreallocatedInstances)
	{
		if (const UClass* ThisClass = It.Key)
		{
			if (const AGameplayCueNotify_Actor* CDO = ThisClass->GetDefaultObject<AGameplayCueNotify_Actor>())
			{
<<<<<<< HEAD
				TArray<AGameplayCueNotify_Actor*>& List = It.Value.Actors;
=======
				const TArray<AGameplayCueNotify_Actor*>& List = It.Value.Actors;
>>>>>>> 4af6daef
				if (List.Num() > CDO->NumPreallocatedInstances)
				{
					ABILITY_LOG(Display, TEXT("  GameplayCueNotify Class '%s' was used simultaneously %d times. The CDO default is only %d preallocated instances."), *ThisClass->GetName(), List.Num(), CDO->NumPreallocatedInstances);
				}

				if (bWarnOnActiveActors)
				{
					int StillActive = 0;
					for (const AGameplayCueNotify_Actor* Actor : List)
					{
						StillActive += (!Actor->bInRecycleQueue);
					}

					// NotifyGameplayCueActorFinished should have been called on all of these Actors by the time we're done tearing down the world.
					UE_CLOG(StillActive > 0, LogAbilitySystem, Error, TEXT("  GameplayCueNotify Class '%s' had %d instances still active.  This shouldn't happen."), *ThisClass->GetName(), StillActive);
				}
			}
		}
	}
}

void UGameplayCueManager::OnPreReplayScrub(UWorld* World)
{
	// See if the World's demo net driver is the duplicated collection's driver,
	// and if so, don't reset preallocated instances. Since the preallocations are global
	// among all level collections, this would clear all current preallocated instances from the list,
	// but there's no need to, and the actor instances would still be around, causing a leak.
	const FLevelCollection* const DuplicateLevelCollection = World ? World->FindCollectionByType(ELevelCollectionType::DynamicDuplicatedLevels) : nullptr;
	if (DuplicateLevelCollection && DuplicateLevelCollection->GetDemoNetDriver() == World->GetDemoNetDriver())
	{
		return;
	}

	FPreallocationInfo& Info = GetPreallocationInfo(World);
	Info.PreallocatedInstances.Reset();
}

#if GAMEPLAYCUE_DEBUG
FGameplayCueDebugInfo* UGameplayCueManager::GetDebugInfo(int32 Handle, bool Reset)
{
	static const int32 MaxDebugEntries = 256;
	int32 Index = Handle % MaxDebugEntries;

	static TArray<FGameplayCueDebugInfo> DebugArray;
	if (DebugArray.Num() == 0)
	{
		DebugArray.AddDefaulted(MaxDebugEntries);
	}
	if (Reset)
	{
		DebugArray[Index] = FGameplayCueDebugInfo();
	}

	return &DebugArray[Index];
}
#endif

// ----------------------------------------------------------------

static void	RunGameplayCueTranslator(UWorld* InWorld)
{
	UAbilitySystemGlobals::Get().GetGameplayCueManager()->TranslationManager.BuildTagTranslationTable();
}

FAutoConsoleCommandWithWorld RunGameplayCueTranslatorCmd(
	TEXT("GameplayCue.BuildGameplayCueTranslator"),
	TEXT("Displays GameplayCue notify map"),
	FConsoleCommandWithWorldDelegate::CreateStatic(RunGameplayCueTranslator)
	);

// -----------------------------------------------------

static void	PrintGameplayCueTranslator(UWorld* InWorld)
{
	UAbilitySystemGlobals::Get().GetGameplayCueManager()->TranslationManager.PrintTranslationTable();
}

FAutoConsoleCommandWithWorld PrintGameplayCueTranslatorCmd(
	TEXT("GameplayCue.PrintGameplayCueTranslator"),
	TEXT("Displays GameplayCue notify map"),
	FConsoleCommandWithWorldDelegate::CreateStatic(PrintGameplayCueTranslator)
	);


#if WITH_EDITOR
#undef LOCTEXT_NAMESPACE
#endif
<|MERGE_RESOLUTION|>--- conflicted
+++ resolved
@@ -404,34 +404,9 @@
 	const TSubclassOf<AGameplayCueNotify_Actor> CueClass = GameplayCueNotifyActorClass;
 	if (!ensure(TargetActor) || !ensure(CueClass))
 	{
-<<<<<<< HEAD
-		AActor* NewOwnerActor = TargetActor;
-		bool UseActorRecycling = (GameplayCueActorRecycle > 0);
-		
-#if WITH_EDITOR	
-		// Animtion preview hack. If we are trying to play the GC on a CDO, then don't use actor recycling and don't set the owner (to the CDO, which would cause problems)
-		if (TargetActor->HasAnyFlags(RF_ClassDefaultObject))
-		{
-			NewOwnerActor = nullptr;
-			UseActorRecycling = false;
-		}
-#endif
-		// Look to reuse an existing one that is stored on the CDO:
-		if (UseActorRecycling)
-		{
-			FPreallocationInfo& Info = GetPreallocationInfo(World);
-			FGameplayCueNotifyActorArray* PreallocatedList = Info.PreallocatedInstances.Find(CueClass);
-			if (PreallocatedList && PreallocatedList->Actors.Num() > 0)
-			{
-				SpawnedCue = nullptr;
-				while (true)
-				{
-					SpawnedCue = PreallocatedList->Actors.Pop(false);
-=======
 		UE_LOG(LogAbilitySystem, Error, TEXT("GetInstancedCueActor called with invalid parameters (TargetActor = %s, CueClass = %s)"), *GetNameSafe(TargetActor), *GetNameSafe(GameplayCueNotifyActorClass));
 		return nullptr;
 	}
->>>>>>> 4af6daef
 
 	// There used to be special code here to handle the case where the TargetActor was a CDO.  I'm not sure why that would be (or how that's even possible -- perhaps in the default Blueprint Viewport? But I can't trigger it.)
 	// Let's log it in case a user comes across this issue.
@@ -439,23 +414,6 @@
 	//	And we'll try to manually find (and reuse) the existing instance on the TargetActor.
 	UE_CLOG(WITH_EDITOR && TargetActor->HasAnyFlags(RF_ClassDefaultObject), LogAbilitySystem, Warning, TEXT("Adding %s to CDO %s. This used to be explicitly disallowed."), *GetNameSafe(CueClass), *GetNameSafe(TargetActor));
 
-<<<<<<< HEAD
-					// Normal check: if cue was destroyed or is pending kill, then don't use it.
-					if (IsValid(SpawnedCue))
-					{
-						break;
-					}
-					
-					// outside of replays, this should not happen. GC Notifies should not be actually destroyed.
-					checkf(World->IsPlayingReplay(), TEXT("Spawned Cue is pending kill, garbage or null: %s."), *GetNameSafe(SpawnedCue));
-
-					if (PreallocatedList->Actors.Num() <= 0)
-					{
-						// Ran out of preallocated instances... break and create a new one.
-						break;
-					}
-				}
-=======
 	UWorld* World = TargetActor->GetWorld();
 	if (!World)
 	{
@@ -472,7 +430,6 @@
 		ExistingCueOnActor->CueSourceObject = Parameters.GetSourceObject();
 		return ExistingCueOnActor;
 	}
->>>>>>> 4af6daef
 
 	const bool bUseActorRecycling = (GameplayCueActorRecycle > 0);
 	if (bUseActorRecycling)
@@ -570,26 +527,6 @@
 		
 		if (Actor->Recycle())
 		{
-<<<<<<< HEAD
-			if (!IsValid(Actor))
-			{
-				ensureMsgf(GetWorld()->IsPlayingReplay(), TEXT("GameplayCueNotify %s is pending kill or garbage in ::NotifyGameplayCueActorFinished (and not in network demo)"), *GetNameSafe(Actor));
-				return;
-			}
-			Actor->bInRecycleQueue = true;
-
-			// Remove this now from our internal map so that it doesn't get reused like a currently active cue would
-			if (TWeakObjectPtr<AGameplayCueNotify_Actor>* WeakPtrPtr = NotifyMapActor.Find(Actor->NotifyKey))
-			{
-				// Only remove if this is the current actor in the map!
-				// This could happen if a GC notify actor has a delayed removal and another GC event happens before the delayed removal happens (the old GC actor could replace the latest one in the map)
-				if (WeakPtrPtr->Get() == Actor)
-				{
-					WeakPtrPtr->Reset();
-				}
-			}
-=======
->>>>>>> 4af6daef
 
 			Actor->bInRecycleQueue = true;
 
@@ -1666,9 +1603,6 @@
 		constexpr bool bWarnOnActiveActors = true;
 		DumpPreallocationStats(PreallocationInfo, bWarnOnActiveActors);
 
-<<<<<<< HEAD
-void UGameplayCueManager::DumpPreallocationStats(UWorld* World)
-=======
 		// Actually remove the entry which can contain hard references
 		PreallocationInfoList_Internal.RemoveAtSwap(idx, 1, false);
 		idx--;
@@ -1678,7 +1612,6 @@
 }
 
 void UGameplayCueManager::DumpPreallocationStats(const FPreallocationInfo& PreallocationInfo, bool bWarnOnActiveActors)
->>>>>>> 4af6daef
 {
 	constexpr bool bAllowLoggingInBuild = !(UE_BUILD_SHIPPING || UE_BUILD_TEST);
 	if (!bAllowLoggingInBuild || !UE_LOG_ACTIVE(LogAbilitySystem, Display))
@@ -1692,11 +1625,7 @@
 		{
 			if (const AGameplayCueNotify_Actor* CDO = ThisClass->GetDefaultObject<AGameplayCueNotify_Actor>())
 			{
-<<<<<<< HEAD
-				TArray<AGameplayCueNotify_Actor*>& List = It.Value.Actors;
-=======
 				const TArray<AGameplayCueNotify_Actor*>& List = It.Value.Actors;
->>>>>>> 4af6daef
 				if (List.Num() > CDO->NumPreallocatedInstances)
 				{
 					ABILITY_LOG(Display, TEXT("  GameplayCueNotify Class '%s' was used simultaneously %d times. The CDO default is only %d preallocated instances."), *ThisClass->GetName(), List.Num(), CDO->NumPreallocatedInstances);
@@ -1783,4 +1712,4 @@
 
 #if WITH_EDITOR
 #undef LOCTEXT_NAMESPACE
-#endif
+#endif