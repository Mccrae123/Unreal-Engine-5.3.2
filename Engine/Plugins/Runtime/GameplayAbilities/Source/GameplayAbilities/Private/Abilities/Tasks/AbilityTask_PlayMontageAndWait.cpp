--- conflicted
+++ resolved
@@ -9,17 +9,8 @@
 
 #include UE_INLINE_GENERATED_CPP_BY_NAME(AbilityTask_PlayMontageAndWait)
 
-<<<<<<< HEAD
-UAbilityTask_PlayMontageAndWait::UAbilityTask_PlayMontageAndWait(const FObjectInitializer& ObjectInitializer)
-	: Super(ObjectInitializer)
-{
-	Rate = 1.f;
-	bStopWhenAbilityEnds = true;
-}
-=======
 static bool GUseAggressivePlayMontageAndWaitEndTask = true;
 static FAutoConsoleVariableRef CVarAggressivePlayMontageAndWaitEndTask(TEXT("AbilitySystem.PlayMontage.AggressiveEndTask"), GUseAggressivePlayMontageAndWaitEndTask, TEXT("This should be set to true in order to avoid multiple callbacks off an AbilityTask_PlayMontageAndWait node"));
->>>>>>> 4af6daef
 
 void UAbilityTask_PlayMontageAndWait::OnMontageBlendingOut(UAnimMontage* Montage, bool bInterrupted)
 {
@@ -31,23 +22,7 @@
 		if (Character && (Character->GetLocalRole() == ROLE_Authority ||
 							(Character->GetLocalRole() == ROLE_AutonomousProxy && Ability->GetNetExecutionPolicy() == EGameplayAbilityNetExecutionPolicy::LocalPredicted)))
 		{
-<<<<<<< HEAD
-			if (UAbilitySystemComponent* ASC = AbilitySystemComponent.Get())
-			{
-				ASC->ClearAnimatingAbility(Ability);
-			}
-
-			// Reset AnimRootMotionTranslationScale
-			ACharacter* Character = Cast<ACharacter>(GetAvatarActor());
-			if (Character && (Character->GetLocalRole() == ROLE_Authority ||
-							  (Character->GetLocalRole() == ROLE_AutonomousProxy && Ability->GetNetExecutionPolicy() == EGameplayAbilityNetExecutionPolicy::LocalPredicted)))
-			{
-				Character->SetAnimRootMotionTranslationScale(1.f);
-			}
-
-=======
 			Character->SetAnimRootMotionTranslationScale(1.f);
->>>>>>> 4af6daef
 		}
 	}
 
