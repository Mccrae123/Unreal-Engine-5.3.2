--- conflicted
+++ resolved
@@ -92,13 +92,7 @@
 	if (MyProperty.IsValid())
 	{
 		FProperty *PropertyValue = nullptr;
-<<<<<<< HEAD
-		FProperty *ObjPtr = nullptr;
-		MyProperty->GetValue(ObjPtr);
-		PropertyValue = ObjPtr;
-=======
 		MyProperty->GetValue(PropertyValue);
->>>>>>> 6bbb88c8
 		if (PropertyValue)
 		{
 			const FString FullString = PropertyValue->GetOwnerVariant().GetName() + TEXT(".") + PropertyValue->GetName();
@@ -221,13 +215,7 @@
 		return PropertyOptions[0];
 
 	FProperty *PropertyValue = nullptr;
-<<<<<<< HEAD
-	FProperty *ObjPtr = nullptr;
-	MyProperty->GetValue(ObjPtr);
-	PropertyValue = ObjPtr;
-=======
 	MyProperty->GetValue(PropertyValue);
->>>>>>> 6bbb88c8
 
 	if (PropertyValue != nullptr)
 	{
@@ -289,16 +277,11 @@
 		RowNameProperty = CurveTableHandleProperty->GetChildHandle(GET_MEMBER_NAME_CHECKED(FCurveTableRowHandle, RowName));
 		CurveTableProperty = CurveTableHandleProperty->GetChildHandle(GET_MEMBER_NAME_CHECKED(FCurveTableRowHandle, CurveTable));
 
-<<<<<<< HEAD
-		CurveTableProperty->SetOnPropertyValueChanged(FSimpleDelegate::CreateSP(this, &FScalableFloatDetails::OnCurveSourceChanged));
-		RegistryTypeProperty->SetOnPropertyValueChanged(FSimpleDelegate::CreateSP(this, &FScalableFloatDetails::OnCurveSourceChanged));
-=======
 		UpdatePreviewLevels();
 
 		CurveTableProperty->SetOnPropertyValueChanged(FSimpleDelegate::CreateSP(this, &FScalableFloatDetails::OnCurveSourceChanged));
 		RegistryTypeProperty->SetOnPropertyValueChanged(FSimpleDelegate::CreateSP(this, &FScalableFloatDetails::OnCurveSourceChanged));
 		RowNameProperty->SetOnPropertyValueChanged(FSimpleDelegate::CreateSP(this, &FScalableFloatDetails::OnRowNameChanged));
->>>>>>> 6bbb88c8
 
 		HeaderRow
 			.NameContent()
@@ -336,7 +319,6 @@
 					.FillWidth(0.40f)
 					.HAlign(HAlign_Fill)
 					.Padding(2.f, 0.f, 0.f, 0.f)
-<<<<<<< HEAD
 					[
 						CreateRegistryTypeWidget()
 					]
@@ -345,16 +327,6 @@
 					.AutoWidth()
 					.HAlign(HAlign_Left)
 					[
-=======
-					[
-						CreateRegistryTypeWidget()
-					]
-
-					+SHorizontalBox::Slot()
-					.AutoWidth()
-					.HAlign(HAlign_Left)
-					[
->>>>>>> 6bbb88c8
 						SNew(SHorizontalBox)
 						.Visibility(this, &FScalableFloatDetails::GetAssetButtonVisiblity)
 
@@ -587,19 +559,11 @@
 {
 	TArray<FAssetData> SelectedAssets;
 	GEditor->GetContentBrowserSelections(SelectedAssets);
-<<<<<<< HEAD
 
 	for (const FAssetData& AssetData : SelectedAssets)
 	{
 		UCurveTable* FoundTable = Cast<UCurveTable>(AssetData.GetAsset());
 
-=======
-
-	for (const FAssetData& AssetData : SelectedAssets)
-	{
-		UCurveTable* FoundTable = Cast<UCurveTable>(AssetData.GetAsset());
-
->>>>>>> 6bbb88c8
 		if (FoundTable)
 		{
 			OnSelectCurveTable(AssetData);
@@ -609,7 +573,6 @@
 }
 
 FString FScalableFloatDetails::GetRegistryTypeValueString() const
-<<<<<<< HEAD
 {
 	FPropertyAccess::Result FoundResult;
 	FDataRegistryType RegistryType = GetRegistryType(&FoundResult);
@@ -641,39 +604,6 @@
 
 void FScalableFloatDetails::OnCurveSourceChanged()
 {
-=======
-{
-	FPropertyAccess::Result FoundResult;
-	FDataRegistryType RegistryType = GetRegistryType(&FoundResult);
-
-	if (RegistryType.IsValid())
-	{
-		return RegistryType.ToString();
-	}
-	else if (FoundResult == FPropertyAccess::MultipleValues)
-	{
-		return LOCTEXT("MultipleValues", "Multiple Values").ToString();
-	}
-
-	return LOCTEXT("PickRegistry", "Use Registry...").ToString();
-}
-
-FText FScalableFloatDetails::GetRegistryTypeTooltip() const
-{
-	return LOCTEXT("PickRegistryTooltip", "Select a DataRegistry containing Curve to multiply by Value");
-}
-
-EVisibility FScalableFloatDetails::GetRegistryTypeVisiblity() const
-{
-	UCurveTable* CurveTable = GetCurveTable();
-	FDataRegistryType RegistryType = GetRegistryType();
-	bool bIsSystemEnabled = UDataRegistrySubsystem::Get()->IsConfigEnabled();
-	return RegistryType.IsValid() || (bIsSystemEnabled && !CurveTable) ? EVisibility::Visible : EVisibility::Collapsed;
-}
-
-void FScalableFloatDetails::OnCurveSourceChanged()
-{
->>>>>>> 6bbb88c8
 	// Need a frame deferral to deal with multi edit caching problems
 	TSharedPtr<IPropertyUtilities> PinnedUtilities = PropertyUtilities.Pin();
 	if (!bSourceRefreshQueued && PinnedUtilities.IsValid())
@@ -681,21 +611,17 @@
 		PinnedUtilities->EnqueueDeferredAction(FSimpleDelegate::CreateSP(this, &FScalableFloatDetails::RefreshSourceData));
 		bSourceRefreshQueued = true;
 	}
-<<<<<<< HEAD
-=======
 }
 
 void FScalableFloatDetails::OnRowNameChanged()
 {
 	UpdatePreviewLevels();
->>>>>>> 6bbb88c8
 }
 
 void FScalableFloatDetails::RefreshSourceData()
 {
 	// Set the default value to 1.0 when using a curve source, so the value in the table is used directly. Only do this if the value is currently 0 (default)
 	// Set it back to 0 when setting back. Only do this if the value is currently 1 to go back to the default.
-<<<<<<< HEAD
 
 	UObject* CurveTable = GetCurveTable();
 	FDataRegistryType RegistryType = GetRegistryType();
@@ -730,41 +656,6 @@
 }
 
 UCurveTable* FScalableFloatDetails::GetCurveTable(FPropertyAccess::Result* OutResult) const
-=======
-
-	UObject* CurveTable = GetCurveTable();
-	FDataRegistryType RegistryType = GetRegistryType();
-
-	float Value = -1.0f;
-	FPropertyAccess::Result ValueResult = ValueProperty->GetValue(Value);
-
-	// Only modify if all are the same for multi select
-	if (CurveTable || RegistryType.IsValid())
-	{
-		if (Value == 0.f || ValueResult == FPropertyAccess::MultipleValues)
-		{
-			ValueProperty->SetValue(1.f);
-		}
-	}
-	else
-	{
-		if (Value == 1.f || ValueResult == FPropertyAccess::MultipleValues)
-		{
-			ValueProperty->SetValue(0.f);
-		}
-	}
-
-	if (RegistryType.IsValid())
-	{
-		// Registry type has priority over curve table
-		UCurveTable* NullTable = nullptr;
-		CurveTableProperty->SetValue(NullTable);
-	}
-
-	bSourceRefreshQueued = false;
-}
-
-UCurveTable* FScalableFloatDetails::GetCurveTable(FPropertyAccess::Result* OutResult) const
 {
 	FPropertyAccess::Result TempResult;
 	if (OutResult == nullptr)
@@ -786,20 +677,12 @@
 }
 
 FDataRegistryType FScalableFloatDetails::GetRegistryType(FPropertyAccess::Result* OutResult) const
->>>>>>> 6bbb88c8
 {
 	FPropertyAccess::Result TempResult;
 	if (OutResult == nullptr)
 	{
 		OutResult = &TempResult;
 	}
-<<<<<<< HEAD
-
-	UCurveTable* CurveTable = nullptr;
-	if (CurveTableProperty.IsValid())
-	{
-		*OutResult = CurveTableProperty->GetValue((UObject*&)CurveTable);
-=======
 	
 	FString RegistryString;
 
@@ -807,31 +690,6 @@
 	if (RegistryTypeProperty.IsValid())
 	{
 		*OutResult = RegistryTypeProperty->GetValueAsFormattedString(RegistryString);
->>>>>>> 6bbb88c8
-	}
-	else
-	{
-		*OutResult = FPropertyAccess::Fail;
-	}
-
-<<<<<<< HEAD
-	return CurveTable;
-}
-
-FDataRegistryType FScalableFloatDetails::GetRegistryType(FPropertyAccess::Result* OutResult) const
-{
-	FPropertyAccess::Result TempResult;
-	if (OutResult == nullptr)
-	{
-		OutResult = &TempResult;
-	}
-	
-	FString RegistryString;
-
-	// Bypassing the struct because GetValueAsFormattedStrings doesn't work well on multi select
-	if (RegistryTypeProperty.IsValid())
-	{
-		*OutResult = RegistryTypeProperty->GetValueAsFormattedString(RegistryString);
 	}
 	else
 	{
@@ -846,16 +704,6 @@
 	UCurveTable* CurveTable = GetCurveTable();
 	FDataRegistryType RegistryType = GetRegistryType();
 
-=======
-	return FDataRegistryType(*RegistryString);
-}
-
-EVisibility FScalableFloatDetails::GetRowNameVisibility() const
-{
-	UCurveTable* CurveTable = GetCurveTable();
-	FDataRegistryType RegistryType = GetRegistryType();
-
->>>>>>> 6bbb88c8
 	return (CurveTable || RegistryType.IsValid()) ? EVisibility::Visible : EVisibility::Collapsed;
 }
 
@@ -867,20 +715,12 @@
 
 float FScalableFloatDetails::GetPreviewLevel() const
 {
-<<<<<<< HEAD
-	return (MaxPreviewLevel != 0) ? PreviewLevel / MaxPreviewLevel : 0;
-=======
 	return (MaxPreviewLevel != MinPreviewLevel) ? (PreviewLevel-MinPreviewLevel) / (MaxPreviewLevel-MinPreviewLevel) : 0;
->>>>>>> 6bbb88c8
 }
 
 void FScalableFloatDetails::SetPreviewLevel(float NewLevel)
 {
-<<<<<<< HEAD
-	PreviewLevel = FMath::FloorToInt(NewLevel * MaxPreviewLevel);
-=======
 	PreviewLevel = FMath::FloorToInt(NewLevel * (MaxPreviewLevel - MinPreviewLevel) + MinPreviewLevel);
->>>>>>> 6bbb88c8
 }
 
 FText FScalableFloatDetails::GetRowNameComboBoxContentText() const
@@ -960,19 +800,11 @@
 
 	FName ReturnName;
 	if (RowNameProperty.IsValid())
-<<<<<<< HEAD
 	{
 		*OutResult = RowNameProperty->GetValue(ReturnName);
 	}
 	else
 	{
-=======
-	{
-		*OutResult = RowNameProperty->GetValue(ReturnName);
-	}
-	else
-	{
->>>>>>> 6bbb88c8
 		*OutResult = FPropertyAccess::Fail;
 	}
 
@@ -986,19 +818,11 @@
 	{
 		OutResult = &TempResult;
 	}
-<<<<<<< HEAD
 
 	// Cache name result so we can return multiple values
 	FPropertyAccess::Result NameResult;
 	FName RowName = GetRowName(&NameResult);
 
-=======
-
-	// Cache name result so we can return multiple values
-	FPropertyAccess::Result NameResult;
-	FName RowName = GetRowName(&NameResult);
-
->>>>>>> 6bbb88c8
 	UCurveTable* CurveTable = GetCurveTable(OutResult);
 	if (CurveTable)
 	{
@@ -1032,19 +856,11 @@
 		RegistryTypeProperty->SetValueFromFormattedString(NewId.RegistryType.ToString());
 	}
 }
-<<<<<<< HEAD
 
 void FScalableFloatDetails::GetCustomRowNames(TArray<FName>& OutRows) const
 {
 	UCurveTable* CurveTable = GetCurveTable();
 
-=======
-
-void FScalableFloatDetails::GetCustomRowNames(TArray<FName>& OutRows) const
-{
-	UCurveTable* CurveTable = GetCurveTable();
-
->>>>>>> 6bbb88c8
 	if (CurveTable != nullptr)
 	{
 		for (TMap<FName, FRealCurve*>::TConstIterator Iterator(CurveTable->GetRowMap()); Iterator; ++Iterator)
