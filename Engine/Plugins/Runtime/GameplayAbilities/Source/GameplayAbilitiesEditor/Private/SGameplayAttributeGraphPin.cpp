--- conflicted
+++ resolved
@@ -42,13 +42,6 @@
 			FString PackageNameString;
 			WorkingString.Split(TEXT("Attribute="), nullptr, &PackageNameString);
 
-<<<<<<< HEAD
-			const FCoreRedirect* ClassValueRedirect = nullptr;
-			FCoreRedirectObjectName OldClassName(FName(*ClassNameString, FNAME_Find), NAME_None, FName(PackageNameString, FNAME_Find));
-			FCoreRedirectObjectName NewClassName;
-
-			if (FCoreRedirects::RedirectNameAndValues(ECoreRedirectFlags::Type_Class, OldClassName, NewClassName, &ClassValueRedirect))
-=======
 			// class redirector check
 			const FCoreRedirect* ClassValueRedirect = nullptr;
 			FCoreRedirectObjectName OldClassName(FName(*ClassNameString, FNAME_Find), NAME_None, FName(PackageNameString, FNAME_Find));
@@ -62,7 +55,6 @@
 			bool bFoundPropertyRedirector = FCoreRedirects::RedirectNameAndValues(ECoreRedirectFlags::Type_Property, OldPropertyName, NewPropertyName, &PropertyRedirect);
 
 			if (bFoundClassRedirector || bFoundPropertyRedirector)
->>>>>>> 6bbb88c8
 			{
 				// we found a redirector
 				// now we need to find the matching property for the new attribute
@@ -76,13 +68,6 @@
 					{
 						if (Class->GetFName() == NewClassName.ObjectName)
 						{
-<<<<<<< HEAD
-							FName AttributeName(AttributeNameString, FNAME_Find);
-							for (TFieldIterator<FProperty> PropertyIt(Class, EFieldIteratorFlags::ExcludeSuper); PropertyIt; ++PropertyIt)
-							{
-								FProperty* Property = *PropertyIt;
-								if (Property->GetFName() == AttributeName)
-=======
 							FName PropertyNameToFind(AttributeNameString, FNAME_Find);
 
 							if (bFoundPropertyRedirector)
@@ -94,7 +79,6 @@
 							{
 								FProperty* Property = *PropertyIt;
 								if (Property->GetFName() == PropertyNameToFind)
->>>>>>> 6bbb88c8
 								{
 									FGameplayAttribute Attribute;
 									Attribute.SetUProperty(Property);
