--- conflicted
+++ resolved
@@ -85,12 +85,8 @@
 	virtual void CustomizeHeader( TSharedRef<class IPropertyHandle> StructPropertyHandle, class FDetailWidgetRow& HeaderRow, IPropertyTypeCustomizationUtils& StructCustomizationUtils ) override;
 	virtual void CustomizeChildren( TSharedRef<class IPropertyHandle> StructPropertyHandle, class IDetailChildrenBuilder& StructBuilder, IPropertyTypeCustomizationUtils& StructCustomizationUtils ) override;              
 
-<<<<<<< HEAD
-	bool IsEditable( ) const;
-=======
 	bool IsEditable() const;
 	void UpdatePreviewLevels();
->>>>>>> 6bbb88c8
 
 	// Curve Table selector
 	TSharedRef<SWidget> CreateCurveTableWidget();
@@ -122,10 +118,7 @@
 	EVisibility GetRowNameVisibility() const;
 	FText GetRowNameComboBoxContentText() const;
 	FText GetRowNameComboBoxContentTooltip() const;
-<<<<<<< HEAD
-=======
 	void OnRowNameChanged();
->>>>>>> 6bbb88c8
 
 	// Preview widgets
 	EVisibility GetPreviewVisibility() const;
