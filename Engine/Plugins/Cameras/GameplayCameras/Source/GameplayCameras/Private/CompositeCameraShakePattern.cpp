// Copyright Epic Games, Inc. All Rights Reserved.

#include "CompositeCameraShakePattern.h"
#include "Camera/PlayerCameraManager.h"

#include UE_INLINE_GENERATED_CPP_BY_NAME(CompositeCameraShakePattern)

#include UE_INLINE_GENERATED_CPP_BY_NAME(CompositeCameraShakePattern)

void UCompositeCameraShakePattern::GetShakePatternInfoImpl(FCameraShakeInfo& OutInfo) const
{
<<<<<<< HEAD
	OutInfo.Duration = FCameraShakeDuration::Custom();

	for (UCameraShakePattern* Pattern : ChildPatterns)
	{
		if (Pattern != nullptr)
		{
			FCameraShakeInfo ChildInfo;
			Pattern->GetShakePatternInfo(ChildInfo);

			if (ChildInfo.Duration.IsInfinite())
			{
				OutInfo = ChildInfo;
				break;
			}
			else
			{
				OutInfo.Duration = FMath::Max(ChildInfo.Duration.Get(), OutInfo.Duration.Get());
			}
		}
	}
}

void UCompositeCameraShakePattern::StartShakePatternImpl(const FCameraShakeStartParams& Params)
{
	// Create states for all our children patterns.
	ChildStates.Reset();
	ChildStates.Reserve(ChildPatterns.Num());
=======
	// Set the duration to custom (since we want to handle timing ourselves),
	// but let's set a hint duration e.g. for when we are shown as a clip in
	// a sequence. The hint duration is the max of all our children's durations.
	OutInfo.Duration = FCameraShakeDuration::Custom();
>>>>>>> 4af6daef

	for (UCameraShakePattern* Pattern : ChildPatterns)
	{
		if (Pattern != nullptr)
		{
			FCameraShakeInfo ChildInfo;
			Pattern->GetShakePatternInfo(ChildInfo);

			if (ChildInfo.Duration.IsInfinite())
			{
				// If one of our children is infinite, we are infinite.
				OutInfo.Duration = ChildInfo.Duration;
				break;
			}
			else
			{
				// If a child has a fixed duration, or custom duration with hint,
				// let's include that in our own hint.
				OutInfo.Duration = FCameraShakeDuration::Custom(
					FMath::Max(ChildInfo.Duration.Get(), OutInfo.Duration.Get()));
			}
		}
	}
}

void UCompositeCameraShakePattern::StartShakePatternImpl(const FCameraShakeStartParams& Params)
{
	for (UCameraShakePattern* Pattern : ChildPatterns)
	{
		if (Pattern != nullptr)
		{
			// Start the child pattern.
			Pattern->StartShakePattern(Params);
		}
	}
}

void UCompositeCameraShakePattern::UpdateShakePatternImpl(const FCameraShakeUpdateParams& Params, FCameraShakeUpdateResult& OutResult)
{
	UCameraShakeBase* ShakeInstance = GetShakeInstance();
	checkf(ShakeInstance, TEXT("Running a shake pattern without an outer shake instance"));

	FCameraShakeUpdateParams ChildParams(Params);

	for (UCameraShakePattern* Pattern : ChildPatterns)
	{
<<<<<<< HEAD
		if (Index < (uint32)ChildStates.Num())
		{
			FCameraShakeState& PatternState = ChildStates[Index];
			UCameraShakePattern* Pattern = ChildPatterns[Index];
			if (Pattern != nullptr)
			{
				// Update the child state.
				float ChildBlendingWeight = PatternState.Update(Params.DeltaTime);
				if (!PatternState.IsActive())
				{
					continue;
				}

				// Let the child pattern run on the current result, with its own blending weight.
				ChildParams.BlendingWeight = Params.BlendingWeight * ChildBlendingWeight;

				FCameraShakeUpdateResult ChildResult;

				Pattern->UpdateShakePattern(ChildParams, ChildResult);

				if (IsChildPatternFinished(PatternState, Pattern))
				{
					// This pattern just ended now. Reset its state and move on to the next.
					ChildStates[Index] = FCameraShakeState();
					continue;
				}
			
				// Apply this result and pass it on to the next child pattern.
				FCameraShakeApplyResultParams ApplyParams;
				ApplyParams.Scale = ChildParams.GetTotalScale();
				ApplyParams.PlaySpace = ShakeInstance->GetPlaySpace();
				ApplyParams.UserPlaySpaceMatrix = ShakeInstance->GetUserPlaySpaceMatrix();
=======
		if (Pattern != nullptr && !Pattern->IsFinished())
		{
			// Let the child pattern run on the current result, with its own blending weight.
			FCameraShakeUpdateResult ChildResult;
			Pattern->UpdateShakePattern(ChildParams, ChildResult);

			if (!Pattern->IsFinished())
			{
				// Apply this result and pass it on to the next child pattern.
				FCameraShakeApplyResultParams ApplyParams;
				ApplyParams.Scale = Params.GetTotalScale();
				ApplyParams.PlaySpace = ShakeInstance->GetPlaySpace();
				ApplyParams.UserPlaySpaceMatrix = ShakeInstance->GetUserPlaySpaceMatrix();
				ApplyParams.CameraManager = ShakeInstance->GetCameraManager();
>>>>>>> 4af6daef
				// This applies the current pattern's update to the parameters we'll pass
				// to the next one.
				UCameraShakeBase::ApplyResult(ApplyParams, ChildResult, ChildParams.POV);
			}
		}
	}

	// All our children patterns have applied their logic to our temp view, so we can put this in
	// our own result, marking it as absolute.
	OutResult.Location = ChildParams.POV.Location;
	OutResult.Rotation = ChildParams.POV.Rotation;
	OutResult.FOV = ChildParams.POV.FOV;
	OutResult.Flags = ECameraShakeUpdateResultFlags::ApplyAsAbsolute;
}

void UCompositeCameraShakePattern::ScrubShakePatternImpl(const FCameraShakeScrubParams& Params, FCameraShakeUpdateResult& OutResult)
{
	// This method is similar to the UpdateShakePatternImpl method above, but calls the scrub methods
	// instead of the update methods.

	UCameraShakeBase* ShakeInstance = GetShakeInstance();
	checkf(ShakeInstance, TEXT("Running a shake pattern without an outer shake instance"));

	FCameraShakeScrubParams ChildParams(Params);

	for (UCameraShakePattern* Pattern : ChildPatterns)
	{
<<<<<<< HEAD
		if (Index < (uint32)ChildStates.Num())
		{
			FCameraShakeState& PatternState = ChildStates[Index];
			if (!PatternState.IsActive())
			{
				// This pattern was finished for some time already.
				continue;
			}

			UCameraShakePattern* Pattern = ChildPatterns[Index];
			if (Pattern != nullptr)
			{
				// Scrub the child state.
				float ChildBlendingWeight = PatternState.Scrub(Params.AbsoluteTime);

				// Let the child pattern run on the current result, with its own blending weight.
				ChildParams.BlendingWeight = Params.BlendingWeight * ChildBlendingWeight;

				FCameraShakeUpdateResult ChildResult;

				Pattern->ScrubShakePattern(ChildParams, ChildResult);

				if (IsChildPatternFinished(PatternState, Pattern))
				{
					// This pattern just ended now. Reset its state and move on to the next.
					ChildStates[Index] = FCameraShakeState();
					continue;
				}
			
				// Apply this result and pass it on to the next child pattern.
				FCameraShakeApplyResultParams ApplyParams;
				ApplyParams.Scale = ChildParams.GetTotalScale();
=======
		if (Pattern != nullptr) // Don't check for IsFinished here, we might scrub anywhere.
		{
			// Let the child pattern run on the current result, with its own blending weight.
			FCameraShakeUpdateResult ChildResult;
			Pattern->ScrubShakePattern(Params, ChildResult);

			if (!Pattern->IsFinished())
			{
				// Apply this result and pass it on to the next child pattern.
				FCameraShakeApplyResultParams ApplyParams;
				ApplyParams.Scale = Params.GetTotalScale();
>>>>>>> 4af6daef
				ApplyParams.PlaySpace = ShakeInstance->GetPlaySpace();
				ApplyParams.UserPlaySpaceMatrix = ShakeInstance->GetUserPlaySpaceMatrix();
				// This applies the current pattern's scrubbing to the parameters we'll pass
				// to the next one.
				UCameraShakeBase::ApplyResult(ApplyParams, ChildResult, ChildParams.POV);
			}
		}
	}

	// All our children patterns have applied their logic to our temp view, so we can put this in
	// our own result, marking it as absolute.
	OutResult.Location = ChildParams.POV.Location;
	OutResult.Rotation = ChildParams.POV.Rotation;
	OutResult.FOV = ChildParams.POV.FOV;
	OutResult.Flags = ECameraShakeUpdateResultFlags::ApplyAsAbsolute;
}

bool UCompositeCameraShakePattern::IsFinishedImpl() const
{
	// We're not finished if any of our child patterns is not finished.
	for (UCameraShakePattern* Pattern : ChildPatterns)
	{
<<<<<<< HEAD
		const UCameraShakePattern* Pattern = ChildPatterns[Index];
		if (Index < (uint32)ChildStates.Num())
=======
		if (Pattern != nullptr && !Pattern->IsFinished())
>>>>>>> 4af6daef
		{
			const FCameraShakeState& PatternState = ChildStates[Index];

			const bool bIsChildFinished = IsChildPatternFinished(PatternState, Pattern);
			if (!bIsChildFinished)
			{
				return false;
			}
		}
	}
	return true;
}

void UCompositeCameraShakePattern::StopShakePatternImpl(const FCameraShakeStopParams& Params)
{
	// Stop all our children.
	for (UCameraShakePattern* Pattern : ChildPatterns)
	{
<<<<<<< HEAD
		UCameraShakePattern* Pattern = ChildPatterns[Index];
		if (Index < (uint32)ChildStates.Num())
		{
			FCameraShakeState& PatternState = ChildStates[Index];

			if (PatternState.IsActive())
			{
				PatternState.Stop(Params.bImmediately);

				if (Pattern != nullptr)
				{
					Pattern->StopShakePattern(Params);
				}
			}
=======
		if (Pattern != nullptr)
		{
			Pattern->StopShakePattern(Params);
>>>>>>> 4af6daef
		}
	}
}

void UCompositeCameraShakePattern::TeardownShakePatternImpl()
{
	// Teardown are all our children.
	for (UCameraShakePattern* Pattern : ChildPatterns)
	{
		if (Pattern != nullptr)
		{
			Pattern->TeardownShakePattern();
		}
	}
}

<|MERGE_RESOLUTION|>--- conflicted
+++ resolved
@@ -5,44 +5,12 @@
 
 #include UE_INLINE_GENERATED_CPP_BY_NAME(CompositeCameraShakePattern)
 
-#include UE_INLINE_GENERATED_CPP_BY_NAME(CompositeCameraShakePattern)
-
 void UCompositeCameraShakePattern::GetShakePatternInfoImpl(FCameraShakeInfo& OutInfo) const
 {
-<<<<<<< HEAD
-	OutInfo.Duration = FCameraShakeDuration::Custom();
-
-	for (UCameraShakePattern* Pattern : ChildPatterns)
-	{
-		if (Pattern != nullptr)
-		{
-			FCameraShakeInfo ChildInfo;
-			Pattern->GetShakePatternInfo(ChildInfo);
-
-			if (ChildInfo.Duration.IsInfinite())
-			{
-				OutInfo = ChildInfo;
-				break;
-			}
-			else
-			{
-				OutInfo.Duration = FMath::Max(ChildInfo.Duration.Get(), OutInfo.Duration.Get());
-			}
-		}
-	}
-}
-
-void UCompositeCameraShakePattern::StartShakePatternImpl(const FCameraShakeStartParams& Params)
-{
-	// Create states for all our children patterns.
-	ChildStates.Reset();
-	ChildStates.Reserve(ChildPatterns.Num());
-=======
 	// Set the duration to custom (since we want to handle timing ourselves),
 	// but let's set a hint duration e.g. for when we are shown as a clip in
 	// a sequence. The hint duration is the max of all our children's durations.
 	OutInfo.Duration = FCameraShakeDuration::Custom();
->>>>>>> 4af6daef
 
 	for (UCameraShakePattern* Pattern : ChildPatterns)
 	{
@@ -89,40 +57,6 @@
 
 	for (UCameraShakePattern* Pattern : ChildPatterns)
 	{
-<<<<<<< HEAD
-		if (Index < (uint32)ChildStates.Num())
-		{
-			FCameraShakeState& PatternState = ChildStates[Index];
-			UCameraShakePattern* Pattern = ChildPatterns[Index];
-			if (Pattern != nullptr)
-			{
-				// Update the child state.
-				float ChildBlendingWeight = PatternState.Update(Params.DeltaTime);
-				if (!PatternState.IsActive())
-				{
-					continue;
-				}
-
-				// Let the child pattern run on the current result, with its own blending weight.
-				ChildParams.BlendingWeight = Params.BlendingWeight * ChildBlendingWeight;
-
-				FCameraShakeUpdateResult ChildResult;
-
-				Pattern->UpdateShakePattern(ChildParams, ChildResult);
-
-				if (IsChildPatternFinished(PatternState, Pattern))
-				{
-					// This pattern just ended now. Reset its state and move on to the next.
-					ChildStates[Index] = FCameraShakeState();
-					continue;
-				}
-			
-				// Apply this result and pass it on to the next child pattern.
-				FCameraShakeApplyResultParams ApplyParams;
-				ApplyParams.Scale = ChildParams.GetTotalScale();
-				ApplyParams.PlaySpace = ShakeInstance->GetPlaySpace();
-				ApplyParams.UserPlaySpaceMatrix = ShakeInstance->GetUserPlaySpaceMatrix();
-=======
 		if (Pattern != nullptr && !Pattern->IsFinished())
 		{
 			// Let the child pattern run on the current result, with its own blending weight.
@@ -137,7 +71,6 @@
 				ApplyParams.PlaySpace = ShakeInstance->GetPlaySpace();
 				ApplyParams.UserPlaySpaceMatrix = ShakeInstance->GetUserPlaySpaceMatrix();
 				ApplyParams.CameraManager = ShakeInstance->GetCameraManager();
->>>>>>> 4af6daef
 				// This applies the current pattern's update to the parameters we'll pass
 				// to the next one.
 				UCameraShakeBase::ApplyResult(ApplyParams, ChildResult, ChildParams.POV);
@@ -165,40 +98,6 @@
 
 	for (UCameraShakePattern* Pattern : ChildPatterns)
 	{
-<<<<<<< HEAD
-		if (Index < (uint32)ChildStates.Num())
-		{
-			FCameraShakeState& PatternState = ChildStates[Index];
-			if (!PatternState.IsActive())
-			{
-				// This pattern was finished for some time already.
-				continue;
-			}
-
-			UCameraShakePattern* Pattern = ChildPatterns[Index];
-			if (Pattern != nullptr)
-			{
-				// Scrub the child state.
-				float ChildBlendingWeight = PatternState.Scrub(Params.AbsoluteTime);
-
-				// Let the child pattern run on the current result, with its own blending weight.
-				ChildParams.BlendingWeight = Params.BlendingWeight * ChildBlendingWeight;
-
-				FCameraShakeUpdateResult ChildResult;
-
-				Pattern->ScrubShakePattern(ChildParams, ChildResult);
-
-				if (IsChildPatternFinished(PatternState, Pattern))
-				{
-					// This pattern just ended now. Reset its state and move on to the next.
-					ChildStates[Index] = FCameraShakeState();
-					continue;
-				}
-			
-				// Apply this result and pass it on to the next child pattern.
-				FCameraShakeApplyResultParams ApplyParams;
-				ApplyParams.Scale = ChildParams.GetTotalScale();
-=======
 		if (Pattern != nullptr) // Don't check for IsFinished here, we might scrub anywhere.
 		{
 			// Let the child pattern run on the current result, with its own blending weight.
@@ -210,7 +109,6 @@
 				// Apply this result and pass it on to the next child pattern.
 				FCameraShakeApplyResultParams ApplyParams;
 				ApplyParams.Scale = Params.GetTotalScale();
->>>>>>> 4af6daef
 				ApplyParams.PlaySpace = ShakeInstance->GetPlaySpace();
 				ApplyParams.UserPlaySpaceMatrix = ShakeInstance->GetUserPlaySpaceMatrix();
 				// This applies the current pattern's scrubbing to the parameters we'll pass
@@ -233,20 +131,9 @@
 	// We're not finished if any of our child patterns is not finished.
 	for (UCameraShakePattern* Pattern : ChildPatterns)
 	{
-<<<<<<< HEAD
-		const UCameraShakePattern* Pattern = ChildPatterns[Index];
-		if (Index < (uint32)ChildStates.Num())
-=======
 		if (Pattern != nullptr && !Pattern->IsFinished())
->>>>>>> 4af6daef
 		{
-			const FCameraShakeState& PatternState = ChildStates[Index];
-
-			const bool bIsChildFinished = IsChildPatternFinished(PatternState, Pattern);
-			if (!bIsChildFinished)
-			{
-				return false;
-			}
+			return false;
 		}
 	}
 	return true;
@@ -257,26 +144,9 @@
 	// Stop all our children.
 	for (UCameraShakePattern* Pattern : ChildPatterns)
 	{
-<<<<<<< HEAD
-		UCameraShakePattern* Pattern = ChildPatterns[Index];
-		if (Index < (uint32)ChildStates.Num())
-		{
-			FCameraShakeState& PatternState = ChildStates[Index];
-
-			if (PatternState.IsActive())
-			{
-				PatternState.Stop(Params.bImmediately);
-
-				if (Pattern != nullptr)
-				{
-					Pattern->StopShakePattern(Params);
-				}
-			}
-=======
 		if (Pattern != nullptr)
 		{
 			Pattern->StopShakePattern(Params);
->>>>>>> 4af6daef
 		}
 	}
 }
@@ -292,4 +162,3 @@
 		}
 	}
 }
-
