--- conflicted
+++ resolved
@@ -19,8 +19,6 @@
 	OutInfo.BlendOut = BlendOutTime;
 }
 
-<<<<<<< HEAD
-=======
 void USimpleCameraShakePattern::StartShakePatternImpl(const FCameraShakeStartParams& Params)
 {
 	State.Start(this);
@@ -40,4 +38,3 @@
 {
 	State = FCameraShakeState();
 }
->>>>>>> 4af6daef
