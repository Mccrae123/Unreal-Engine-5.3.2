--- conflicted
+++ resolved
@@ -43,11 +43,7 @@
 bool SetExternalFragments(FMassStateTreeExecutionContext& Context, const FMassEntityManager& EntityManager)
 {
 	bool bFoundAllFragments = true;
-<<<<<<< HEAD
-	const FMassEntityView EntityView(EntitySubsystem, Context.GetEntity());
-=======
 	const FMassEntityView EntityView(EntityManager, Context.GetEntity());
->>>>>>> d731a049
 	for (const FStateTreeExternalDataDesc& DataDesc : Context.GetExternalDataDescs())
 	{
 		if (DataDesc.Struct == nullptr)
@@ -59,7 +55,6 @@
 		{
 			const UScriptStruct* ScriptStruct = Cast<const UScriptStruct>(DataDesc.Struct);
 			FStructView Fragment = EntityView.GetFragmentDataStruct(ScriptStruct);
-<<<<<<< HEAD
 			if (Fragment.IsValid())
 			{
 				Context.SetExternalData(DataDesc.Handle, FStateTreeDataView(Fragment));
@@ -80,50 +75,21 @@
 			if (Fragment.IsValid())
 			{
 				Context.SetExternalData(DataDesc.Handle, FStateTreeDataView(Fragment.GetScriptStruct(), const_cast<uint8*>(Fragment.GetMemory())));
-=======
-			if (Fragment.IsValid())
-			{
-				Context.SetExternalData(DataDesc.Handle, FStateTreeDataView(Fragment));
->>>>>>> d731a049
 			}
 			else
 			{
 				if (DataDesc.Requirement == EStateTreeExternalDataRequirement::Required)
 				{
 					// Note: Not breaking here, so that we can validate all missing ones in one go with FMassStateTreeExecutionContext::AreExternalDataViewsValid().
-<<<<<<< HEAD
-=======
 					bFoundAllFragments = false;
 				}
 			}
 		}
-		else if (DataDesc.Struct->IsChildOf(FMassSharedFragment::StaticStruct()))
-		{
-			const UScriptStruct* ScriptStruct = Cast<const UScriptStruct>(DataDesc.Struct);
-			FConstStructView Fragment = EntityView.GetConstSharedFragmentDataStruct(ScriptStruct);
-			if (Fragment.IsValid())
-			{
-				Context.SetExternalData(DataDesc.Handle, FStateTreeDataView(Fragment.GetScriptStruct(), const_cast<uint8*>(Fragment.GetMemory())));
-			}
-			else
-			{
-				if (DataDesc.Requirement == EStateTreeExternalDataRequirement::Required)
-				{
-					// Note: Not breaking here, so that we can validate all missing ones in one go with FMassStateTreeExecutionContext::AreExternalDataViewsValid().
->>>>>>> d731a049
-					bFoundAllFragments = false;
-				}
-			}
-		}
 	}
 	return bFoundAllFragments;
 }
 	
-<<<<<<< HEAD
-bool SetExternalSubsystems(FMassStateTreeExecutionContext& Context)
-=======
 bool CollectExternalSubsystems(const UWorld* World, const UStateTree& StateTree, FCachedExternalData& CachedExternalData)
->>>>>>> d731a049
 {
 	CachedExternalData.CachedStateTree = &StateTree;
 	CachedExternalData.DataViews.Reset();
@@ -134,17 +100,6 @@
 	}
 
 	bool bFoundAllSubsystems = true;
-<<<<<<< HEAD
-	for (const FStateTreeExternalDataDesc& DataDesc : Context.GetExternalDataDescs())
-	{
-		if (DataDesc.Struct && DataDesc.Struct->IsChildOf(UWorldSubsystem::StaticClass()))
-		{
-			const TSubclassOf<UWorldSubsystem> SubClass = Cast<UClass>(const_cast<UStruct*>(DataDesc.Struct));
-			UWorldSubsystem* Subsystem = World->GetSubsystemBase(SubClass);
-			if (Subsystem)
-			{
-				Context.SetExternalData(DataDesc.Handle, FStateTreeDataView(Subsystem));
-=======
 	for (const FStateTreeExternalDataDesc& DataDesc : StateTree.GetExternalDataDescs())
 	{
 		if (DataDesc.Struct && DataDesc.Struct->IsChildOf(UWorldSubsystem::StaticClass()))
@@ -154,7 +109,6 @@
 			if (Subsystem)
 			{
 				CachedExternalData.DataViews.Emplace(DataDesc.Handle, FStateTreeDataView(Subsystem));
->>>>>>> d731a049
 			}
 			else
 			{
@@ -169,15 +123,6 @@
 	return bFoundAllSubsystems;
 }
 
-<<<<<<< HEAD
-void ForEachEntityInChunk(
-	FMassStateTreeExecutionContext& StateTreeContext,
-	UMassStateTreeSubsystem& MassStateTreeSubsystem,
-	const TFunctionRef<void(FMassStateTreeExecutionContext&, FStateTreeDataView)> ForEachEntityCallback)
-{
-	const FMassExecutionContext& Context = StateTreeContext.GetEntitySubsystemExecutionContext();
-	const TConstArrayView<FMassStateTreeFragment> StateTreeList = Context.GetFragmentView<FMassStateTreeFragment>();
-=======
 template<typename TFunc>
 void ForEachEntityInChunk(FCachedExternalData& CachedExternalData, FMassExecutionContext& Context,
 							FMassEntityManager& EntityManager, UMassSignalSubsystem& SignalSubsystem, UMassStateTreeSubsystem& MassStateTreeSubsystem,
@@ -185,7 +130,6 @@
 {
 	const TArrayView<FMassStateTreeInstanceFragment> StateTreeInstanceList = Context.GetMutableFragmentView<FMassStateTreeInstanceFragment>();
 	const FMassStateTreeSharedFragment& SharedStateTree = Context.GetConstSharedFragment<FMassStateTreeSharedFragment>();
->>>>>>> d731a049
 
 	// Assuming that all the entities share same StateTree, because they all should have the same storage fragment.
 	const int32 NumEntities = Context.GetNumEntities();
@@ -196,10 +140,6 @@
 	// Initialize the execution context if changed between chunks.
 	if (CachedExternalData.CachedStateTree != StateTree)
 	{
-<<<<<<< HEAD
-		// Gather subsystems.
-		if (StateTreeContext.Init(MassStateTreeSubsystem, *StateTree, EStateTreeStorage::External))
-=======
 		if (StateTree == nullptr || !StateTree->IsReadyToRun())
 		{
 			return;
@@ -208,22 +148,12 @@
 		CSV_SCOPED_TIMING_STAT_EXCLUSIVE(StateTreeProcessorExternalSubsystems);
 		if (!ensureMsgf(UE::MassBehavior::CollectExternalSubsystems(MassStateTreeSubsystem.GetWorld(), *StateTree, CachedExternalData),
 			TEXT("StateTree will not execute due to missing subsystem requirements.")))
->>>>>>> d731a049
 		{
 			return;
 		}
-		else
-		{
-			return;
-		}
-	}
-
-<<<<<<< HEAD
-	const UScriptStruct* StorageScriptStruct = StateTree->GetInstanceStorageStruct();
-	for (int32 i = 0; i < NumEntities; ++i)
-=======
+	}
+
 	for (int32 EntityIndex = 0; EntityIndex < NumEntities; EntityIndex++)
->>>>>>> d731a049
 	{
 		const FMassEntityHandle Entity = Context.GetEntity(EntityIndex);
 		FMassStateTreeInstanceFragment& StateTreeFragment = StateTreeInstanceList[EntityIndex];
@@ -247,15 +177,7 @@
 				}
 			}
 
-<<<<<<< HEAD
-		// Make sure all required external data are set.
-		{
-			CSV_SCOPED_TIMING_STAT_EXCLUSIVE(StateTreeProcessorExternalDataValidation);
-			// TODO: disable this when not in debug.
-			if (!ensureMsgf(StateTreeContext.AreExternalDataViewsValid(), TEXT("StateTree will not execute due to missing external data.")))
-=======
 			// Make sure all required external data are set.
->>>>>>> d731a049
 			{
 				CSV_SCOPED_TIMING_STAT_EXCLUSIVE(StateTreeProcessorExternalDataValidation);
 				// TODO: disable this when not in debug.
@@ -265,12 +187,8 @@
 				}
 			}
 
-<<<<<<< HEAD
-		ForEachEntityCallback(StateTreeContext, StateTreeContext.GetEntitySubsystem().GetFragmentDataStruct(Entity, StorageScriptStruct));
-=======
 			Callback(StateTreeContext, StateTreeFragment);
 		}
->>>>>>> d731a049
 	}
 }
 
@@ -281,19 +199,12 @@
 // UMassStateTreeFragmentDestructor
 //----------------------------------------------------------------------//
 UMassStateTreeFragmentDestructor::UMassStateTreeFragmentDestructor()
-<<<<<<< HEAD
-{
-	ExecutionFlags = (int32)(EProcessorExecutionFlags::Standalone | EProcessorExecutionFlags::Server);
-	ObservedType = FMassStateTreeFragment::StaticStruct();
-	Operation = EMassObservedOperation::Remove;
-=======
 	: EntityQuery(*this)
 {
 	ExecutionFlags = (int32)(EProcessorExecutionFlags::Standalone | EProcessorExecutionFlags::Server);
 	ObservedType = FMassStateTreeInstanceFragment::StaticStruct();
 	Operation = EMassObservedOperation::Remove;
 	bRequiresGameThreadExecution = true;
->>>>>>> d731a049
 }
 
 void UMassStateTreeFragmentDestructor::Initialize(UObject& Owner)
@@ -303,34 +214,6 @@
 
 void UMassStateTreeFragmentDestructor::ConfigureQueries()
 {
-<<<<<<< HEAD
-	EntityQuery.AddRequirement<FMassStateTreeFragment>(EMassFragmentAccess::ReadOnly);
-}
-
-void UMassStateTreeFragmentDestructor::Execute(UMassEntitySubsystem& EntitySubsystem, FMassExecutionContext& Context)
-{
-	if (SignalSubsystem == nullptr)
-	{
-		return;
-	}
-		
-	FMassStateTreeExecutionContext StateTreeContext(EntitySubsystem, *SignalSubsystem, Context);
-	UMassStateTreeSubsystem* MassStateTreeSubsystem = UWorld::GetSubsystem<UMassStateTreeSubsystem>(EntitySubsystem.GetWorld());
-
-	EntityQuery.ForEachEntityChunk(
-		EntitySubsystem,
-		Context,
-		[this, &StateTreeContext, &MassStateTreeSubsystem](FMassExecutionContext&)
-		{
-			UE::MassBehavior::ForEachEntityInChunk(
-				StateTreeContext,
-				*MassStateTreeSubsystem,
-				[](FMassStateTreeExecutionContext& StateTreeExecutionContext, FStateTreeDataView Storage)
-				{
-					// Stop the tree instance
-					StateTreeExecutionContext.Stop(Storage);
-				});
-=======
 	EntityQuery.AddRequirement<FMassStateTreeInstanceFragment>(EMassFragmentAccess::ReadWrite);
 	EntityQuery.AddConstSharedRequirement<FMassStateTreeSharedFragment>();
 	EntityQuery.AddSubsystemRequirement<UMassStateTreeSubsystem>(EMassFragmentAccess::ReadWrite);
@@ -371,7 +254,6 @@
 					StateTreeInstance.InstanceHandle = FMassStateTreeInstanceHandle();
 				}
 			}
->>>>>>> d731a049
 		});
 }
 
@@ -379,80 +261,6 @@
 // UMassStateTreeActivationProcessor
 //----------------------------------------------------------------------//
 UMassStateTreeActivationProcessor::UMassStateTreeActivationProcessor()
-<<<<<<< HEAD
-{
-	ExecutionOrder.ExecuteAfter.Add(UE::Mass::ProcessorGroupNames::LOD);
-	ExecutionOrder.ExecuteBefore.Add(UE::Mass::ProcessorGroupNames::Behavior);
-	MaxActivationsPerLOD[EMassLOD::High] = 100;
-	MaxActivationsPerLOD[EMassLOD::Medium] = 100;
-	MaxActivationsPerLOD[EMassLOD::Low] = 100;
-	MaxActivationsPerLOD[EMassLOD::Off] = 100;
-}
-
-void UMassStateTreeActivationProcessor::Initialize(UObject& Owner)
-{
-	SignalSubsystem = UWorld::GetSubsystem<UMassSignalSubsystem>(Owner.GetWorld());
-}
-
-void UMassStateTreeActivationProcessor::ConfigureQueries()
-{
-	EntityQuery.AddRequirement<FMassStateTreeFragment>(EMassFragmentAccess::ReadOnly);
-	EntityQuery.AddTagRequirement<FMassStateTreeActivatedTag>(EMassFragmentPresence::None);
-	EntityQuery.AddChunkRequirement<FMassSimulationVariableTickChunkFragment>(EMassFragmentAccess::ReadOnly, EMassFragmentPresence::Optional);
-}
-
-void UMassStateTreeActivationProcessor::Execute(UMassEntitySubsystem& EntitySubsystem, FMassExecutionContext& Context)
-{
-	if (SignalSubsystem == nullptr)
-	{
-		return;
-	}
-
-	// StateTree processor relies on signals to be ticked but we need an 'initial tick' to set the tree in the proper state.
-	// The initializer provides that by sending a signal to all new entities that use StateTree.
-
-	FMassStateTreeExecutionContext StateTreeContext(EntitySubsystem, *SignalSubsystem, Context);
-	UMassStateTreeSubsystem* MassStateTreeSubsystem = UWorld::GetSubsystem<UMassStateTreeSubsystem>(EntitySubsystem.GetWorld());
-
-	TArray<FMassEntityHandle> EntitiesToSignal;
-	int32 ActivationCounts[EMassLOD::Max] {0,0,0,0};
-	EntityQuery.ForEachEntityChunk(EntitySubsystem, Context, [&EntitiesToSignal, &ActivationCounts, MaxActivationsPerLOD = MaxActivationsPerLOD, &StateTreeContext, MassStateTreeSubsystem](FMassExecutionContext& Context)
-	{
-		const int32 NumEntities = Context.GetNumEntities();
-		// Check if we already reached the maximum for this frame
-		const EMassLOD::Type ChunkLOD = FMassSimulationVariableTickChunkFragment::GetChunkLOD(Context);
-		if (ActivationCounts[ChunkLOD] > MaxActivationsPerLOD[ChunkLOD])
-		{
-			return;
-		}
-		ActivationCounts[ChunkLOD] += NumEntities;
-
-		// Start StateTree. This may do substantial amount of work, as we select and enter the first state.
-		UE::MassBehavior::ForEachEntityInChunk(
-			StateTreeContext,
-			*MassStateTreeSubsystem,
-			[MassStateTreeSubsystem](FMassStateTreeExecutionContext& StateTreeExecutionContext, FStateTreeDataView Storage)
-			{
-				// Init object instances
-				StateTreeExecutionContext.InitInstanceData(*MassStateTreeSubsystem, Storage);
-				// Start the tree instance
-				StateTreeExecutionContext.Start(Storage);
-			});
-
-		// Append all entities of the current chunk to the consolidated list to send signal once
-		EntitiesToSignal.Append(Context.GetEntities().GetData(), Context.GetEntities().Num());
-		// Adding a tag on each entities to remember we have sent the state tree initialization signal
-		for (int32 i = 0; i < NumEntities; ++i)
-		{
-			Context.Defer().AddTag<FMassStateTreeActivatedTag>(Context.GetEntity(i));
-		}
-	});
-	// Signal all entities inside the consolidated list
-	if (EntitiesToSignal.Num())
-	{
-		checkf(SignalSubsystem != nullptr, TEXT("Expecting a valid MassSignalSubsystem when activating state trees."));
-		SignalSubsystem->SignalEntities(UE::Mass::Signals::StateTreeActivate, EntitiesToSignal);
-=======
 	: EntityQuery(*this)
 {
 	ExecutionOrder.ExecuteAfter.Add(UE::Mass::ProcessorGroupNames::LOD);
@@ -536,7 +344,6 @@
 	if (EntitiesToSignal.Num())
 	{
 		SignalSubsystem.SignalEntities(UE::Mass::Signals::StateTreeActivate, EntitiesToSignal);
->>>>>>> d731a049
 	}
 }
 
@@ -560,17 +367,6 @@
 void UMassStateTreeProcessor::Initialize(UObject& Owner)
 {
 	Super::Initialize(Owner);
-<<<<<<< HEAD
-	
-	MassStateTreeSubsystem = UWorld::GetSubsystem<UMassStateTreeSubsystem>(Owner.GetWorld());
-	SignalSubsystem = UWorld::GetSubsystem<UMassSignalSubsystem>(Owner.GetWorld());
-
-	SubscribeToSignal(UE::Mass::Signals::StateTreeActivate);
-	SubscribeToSignal(UE::Mass::Signals::LookAtFinished);
-	SubscribeToSignal(UE::Mass::Signals::NewStateTreeTaskRequired);
-	SubscribeToSignal(UE::Mass::Signals::StandTaskFinished);
-	SubscribeToSignal(UE::Mass::Signals::DelayedTransitionWakeup);
-=======
 
 	UMassSignalSubsystem* SignalSubsystem = UWorld::GetSubsystem<UMassSignalSubsystem>(Owner.GetWorld());
 
@@ -579,7 +375,6 @@
 	SubscribeToSignal(*SignalSubsystem, UE::Mass::Signals::NewStateTreeTaskRequired);
 	SubscribeToSignal(*SignalSubsystem, UE::Mass::Signals::StandTaskFinished);
 	SubscribeToSignal(*SignalSubsystem, UE::Mass::Signals::DelayedTransitionWakeup);
->>>>>>> d731a049
 
 	// @todo MassStateTree: add a way to register/unregister from enter/exit state (need reference counting)
 	SubscribeToSignal(*SignalSubsystem, UE::Mass::Signals::SmartObjectRequestCandidates);
@@ -610,26 +405,13 @@
 
 void UMassStateTreeProcessor::SignalEntities(FMassEntityManager& EntityManager, FMassExecutionContext& Context, FMassSignalNameLookup& EntitySignals)
 {
-<<<<<<< HEAD
-	if (MassStateTreeSubsystem == nullptr || SignalSubsystem == nullptr)
-	{
-		return;
-	}
+	UWorld* World = EntityManager.GetWorld();
+	UMassSignalSubsystem& SignalSubsystem = Context.GetMutableSubsystemChecked<UMassSignalSubsystem>(World);
+	
 	QUICK_SCOPE_CYCLE_COUNTER(StateTreeProcessor_Run);
 	CSV_SCOPED_TIMING_STAT_EXCLUSIVE(StateTreeProcessorExecute);
 
-	const float TimeDelta = Context.GetDeltaTimeSeconds();
-	FMassStateTreeExecutionContext StateTreeContext(EntitySubsystem, *SignalSubsystem, Context);
-	const float TimeInSeconds = EntitySubsystem.GetWorld()->GetTimeSeconds();
-=======
-	UWorld* World = EntityManager.GetWorld();
-	UMassSignalSubsystem& SignalSubsystem = Context.GetMutableSubsystemChecked<UMassSignalSubsystem>(World);
-	
-	QUICK_SCOPE_CYCLE_COUNTER(StateTreeProcessor_Run);
-	CSV_SCOPED_TIMING_STAT_EXCLUSIVE(StateTreeProcessorExecute);
-
 	const float TimeInSeconds = EntityManager.GetWorld()->GetTimeSeconds();
->>>>>>> d731a049
 
 	UE::MassBehavior::FCachedExternalData CachedExternalData;
 	TArray<FMassEntityHandle> EntitiesToSignal;
@@ -640,20 +422,11 @@
 			// Keep stats regarding the amount of tree instances ticked per frame
 			CSV_CUSTOM_STAT(StateTreeProcessor, NumTickedStateTree, Context.GetNumEntities(), ECsvCustomStatOp::Accumulate);
 
-<<<<<<< HEAD
-			TArrayView<FMassStateTreeFragment> StateTreeList = Context.GetMutableFragmentView<FMassStateTreeFragment>();
-
-			UE::MassBehavior::ForEachEntityInChunk(
-				StateTreeContext,
-				*MassStateTreeSubsystem,
-				[&StateTreeList, TimeDelta, TimeInSeconds, &EntitiesToSignal](FMassStateTreeExecutionContext& StateTreeExecutionContext, const FStateTreeDataView Storage)
-=======
 			UMassStateTreeSubsystem& MassStateTreeSubsystem = Context.GetMutableSubsystemChecked<UMassStateTreeSubsystem>(World);
 
 			UE::MassBehavior::ForEachEntityInChunk(CachedExternalData, Context, EntityManager, *SignalSubsystem, MassStateTreeSubsystem,
 				[TimeInSeconds, &EntitiesToSignal, &EntitySignals, &MassStateTreeSubsystem]
 				(FMassStateTreeExecutionContext& StateTreeExecutionContext, FMassStateTreeInstanceFragment& StateTreeFragment)
->>>>>>> d731a049
 				{
 					// Compute adjusted delta time
 					const float AdjustedDeltaTime = TimeInSeconds - StateTreeFragment.LastUpdateTimeInSeconds;
