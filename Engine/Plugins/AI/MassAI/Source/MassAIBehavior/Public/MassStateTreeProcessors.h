--- conflicted
+++ resolved
@@ -29,11 +29,7 @@
 	FMassEntityQuery EntityQuery;
 
 	UPROPERTY(Transient)
-<<<<<<< HEAD
-	UMassSignalSubsystem* SignalSubsystem = nullptr;
-=======
 	TObjectPtr<UMassSignalSubsystem> SignalSubsystem = nullptr;
->>>>>>> d731a049
 };
 
 /**
@@ -53,22 +49,10 @@
 public:
 	UMassStateTreeActivationProcessor();
 protected:
-	virtual void Initialize(UObject& Owner) override;
 	virtual void ConfigureQueries() override;
-<<<<<<< HEAD
-	virtual void Execute(UMassEntitySubsystem& EntitySubsystem, FMassExecutionContext& Context) override;
-
-	UPROPERTY(Transient)
-	UMassSignalSubsystem* SignalSubsystem = nullptr;
-=======
 	virtual void Execute(FMassEntityManager& EntityManager, FMassExecutionContext& Context) override;
->>>>>>> d731a049
 	
 	FMassEntityQuery EntityQuery;
-
-	/** The maximum number of entities to signal activation per LOD for each update, -1 means no limit */
-	UPROPERTY(EditAnywhere, Category = "Mass|LOD", config)
-	int32 MaxActivationsPerLOD[EMassLOD::Max];
 };
 
 /** 
