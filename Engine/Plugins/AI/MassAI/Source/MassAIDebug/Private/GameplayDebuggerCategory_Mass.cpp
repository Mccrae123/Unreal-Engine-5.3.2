// Copyright Epic Games, Inc. All Rights Reserved.

#include "GameplayDebuggerCategory_Mass.h"

#if WITH_GAMEPLAY_DEBUGGER && WITH_MASSGAMEPLAY_DEBUG
#include "MassGameplayDebugTypes.h"
#include "MassEntityView.h"
#include "GameplayDebuggerConfig.h"
#include "GameplayDebuggerCategoryReplicator.h"
#include "MassDebuggerSubsystem.h"
#include "MassSignalSubsystem.h"
#include "MassActorSubsystem.h"
#include "GameFramework/PlayerController.h"
#include "MassAgentComponent.h"
#include "MassEntityManager.h"
#include "MassEntitySubsystem.h"
#include "MassNavigationFragments.h"
#include "Steering/MassSteeringFragments.h"
#include "MassLookAtFragments.h"
#include "MassStateTreeFragments.h"
#include "MassStateTreeExecutionContext.h"
#include "MassZoneGraphNavigationFragments.h"
<<<<<<< HEAD
=======
#include "MassSmartObjectFragments.h"
#include "SmartObjectSubsystem.h"
>>>>>>> d731a049
#include "Util/ColorConstants.h"
#include "MassSimulationLOD.h"
#include "CanvasItem.h"
#include "Engine/World.h"
#include "MassDebugger.h"

namespace UE::Mass::Debug
{
	FMassEntityHandle GetEntityFromActor(const AActor& Actor, const UMassAgentComponent*& OutMassAgentComponent)
	{
		FMassEntityHandle EntityHandle;
		if (const UMassAgentComponent* AgentComp = Actor.FindComponentByClass<UMassAgentComponent>())
		{
			EntityHandle = AgentComp->GetEntityHandle();
			OutMassAgentComponent = AgentComp;
		}
		else if (UMassActorSubsystem* ActorSubsystem = UWorld::GetSubsystem<UMassActorSubsystem>(Actor.GetWorld()))
		{
			EntityHandle = ActorSubsystem->GetEntityHandleFromActor(&Actor);
		}
		return EntityHandle;
	};

	FMassEntityHandle GetBestEntity(const FVector ViewLocation, const FVector ViewDirection, const TConstArrayView<FMassEntityHandle> Entities, const TConstArrayView<FVector> Locations, const bool bLimitAngle)
	{
		// Reusing similar algorithm as UGameplayDebuggerLocalController for now 
		constexpr float MaxScanDistanceSq = 25000.0f * 25000.0f;
		constexpr float MinViewDirDot = 0.707f; // 45 degrees

		checkf(Entities.Num() == Locations.Num(), TEXT("Both Entities and Locations lists are expected to be of the same size: %d vs %d"), Entities.Num(), Locations.Num());
		
		float BestScore = bLimitAngle ? MinViewDirDot : (-1.f - KINDA_SMALL_NUMBER);	
		FMassEntityHandle BestEntity;

		for (int i = 0; i < Entities.Num(); ++i)
		{
			if (Entities[i].IsSet() == false)
			{
				continue;
			}
			
			const FVector DirToEntity = (Locations[i] - ViewLocation);
			const float DistToEntitySq = DirToEntity.SizeSquared();
			if (DistToEntitySq > MaxScanDistanceSq)
			{
				continue;
			}

			const FVector DirToEntityNormal = (FMath::IsNearlyZero(DistToEntitySq)) ? ViewDirection : (DirToEntity / FMath::Sqrt(DistToEntitySq));
			const float ViewDot = FVector::DotProduct(ViewDirection, DirToEntityNormal);
			if (ViewDot > BestScore)
			{
				BestScore = ViewDot;
				BestEntity = Entities[i];
			}
		}

		return BestEntity;
	}
} // namespace UE::Mass:Debug

namespace UE::Mass::Debug
{
	FMassEntityHandle GetEntityFromActor(const AActor& Actor, const UMassAgentComponent*& OutMassAgentComponent)
	{
		FMassEntityHandle EntityHandle;
		if (const UMassAgentComponent* AgentComp = Actor.FindComponentByClass<UMassAgentComponent>())
		{
			EntityHandle = AgentComp->GetEntityHandle();
			OutMassAgentComponent = AgentComp;
		}
		else if (UMassActorSubsystem* ActorSubsystem = UWorld::GetSubsystem<UMassActorSubsystem>(Actor.GetWorld()))
		{
			EntityHandle = ActorSubsystem->GetEntityHandleFromActor(&Actor);
		}
		return EntityHandle;
	};
	
	FMassEntityHandle GetBestEntity(const FVector ViewLocation, const FVector ViewDirection, const TConstArrayView<FMassEntityHandle> Entities, const TConstArrayView<FVector> Locations, const bool bLimitAngle)
	{
		// Reusing similar algorithm as UGameplayDebuggerLocalController for now 
		constexpr float MaxScanDistanceSq = 25000.0f * 25000.0f;
		constexpr float MinViewDirDot = 0.707f; // 45 degrees

		checkf(Entities.Num() == Locations.Num(), TEXT("Both Entities and Locations lists are expected to be of the same size: %d vs %d"), Entities.Num(), Locations.Num());
		
		float BestScore = bLimitAngle ? MinViewDirDot : (-1.f - KINDA_SMALL_NUMBER);	
		FMassEntityHandle BestEntity;

		for (int i = 0; i < Entities.Num(); ++i)
		{
			if (Entities[i].IsSet() == false)
			{
				continue;
			}
			
			const FVector DirToEntity = (Locations[i] - ViewLocation);
			const float DistToEntitySq = DirToEntity.SizeSquared();
			if (DistToEntitySq > MaxScanDistanceSq)
			{
				continue;
			}

			const FVector DirToEntityNormal = (FMath::IsNearlyZero(DistToEntitySq)) ? ViewDirection : (DirToEntity / FMath::Sqrt(DistToEntitySq));
			const float ViewDot = FVector::DotProduct(ViewDirection, DirToEntityNormal);
			if (ViewDot > BestScore)
			{
				BestScore = ViewDot;
				BestEntity = Entities[i];
			}
		}

		return BestEntity;
	}
} // namespace UE::Mass:Debug

//----------------------------------------------------------------------//
//  FGameplayDebuggerCategory_Mass
//----------------------------------------------------------------------//
FGameplayDebuggerCategory_Mass::FGameplayDebuggerCategory_Mass()
{
	CachedDebugActor = nullptr;
	bShowOnlyWithDebugActor = false;

	// @todo would be nice to have these saved in per-user settings 
	bShowArchetypes = false;
	bShowShapes = false;
	bShowAgentFragments = false;
	bPickEntity = false;
	bShowEntityDetails = false;
	bShowNearEntityOverview = true;
	bShowNearEntityAvoidance = false;
	bShowNearEntityPath = false;
	bMarkEntityBeingDebugged = true;

	BindKeyPress(EKeys::A.GetFName(), FGameplayDebuggerInputModifier::Shift, this, &FGameplayDebuggerCategory_Mass::OnToggleArchetypes, EGameplayDebuggerInputMode::Replicated);
	BindKeyPress(EKeys::S.GetFName(), FGameplayDebuggerInputModifier::Shift, this, &FGameplayDebuggerCategory_Mass::OnToggleShapes, EGameplayDebuggerInputMode::Replicated);
	BindKeyPress(EKeys::G.GetFName(), FGameplayDebuggerInputModifier::Shift, this, &FGameplayDebuggerCategory_Mass::OnToggleAgentFragments, EGameplayDebuggerInputMode::Replicated);
	BindKeyPress(EKeys::P.GetFName(), FGameplayDebuggerInputModifier::Shift, this, &FGameplayDebuggerCategory_Mass::OnPickEntity, EGameplayDebuggerInputMode::Replicated);
	BindKeyPress(EKeys::D.GetFName(), FGameplayDebuggerInputModifier::Shift, this, &FGameplayDebuggerCategory_Mass::OnToggleEntityDetails, EGameplayDebuggerInputMode::Replicated);
	BindKeyPress(EKeys::O.GetFName(), FGameplayDebuggerInputModifier::Shift, this, &FGameplayDebuggerCategory_Mass::OnToggleNearEntityOverview, EGameplayDebuggerInputMode::Replicated);
	BindKeyPress(EKeys::V.GetFName(), FGameplayDebuggerInputModifier::Shift, this, &FGameplayDebuggerCategory_Mass::OnToggleNearEntityAvoidance, EGameplayDebuggerInputMode::Replicated);
	BindKeyPress(EKeys::C.GetFName(), FGameplayDebuggerInputModifier::Shift, this, &FGameplayDebuggerCategory_Mass::OnToggleNearEntityPath, EGameplayDebuggerInputMode::Replicated);
}

<<<<<<< HEAD
void FGameplayDebuggerCategory_Mass::SetCachedEntity(const FMassEntityHandle Entity, UMassDebuggerSubsystem& Debugger)
=======
void FGameplayDebuggerCategory_Mass::SetCachedEntity(const FMassEntityHandle Entity, const FMassEntityManager& EntityManager)
>>>>>>> d731a049
{
	CachedEntity = Entity;
	FMassDebugger::SelectEntity(EntityManager, Entity);
}

<<<<<<< HEAD
void FGameplayDebuggerCategory_Mass::PickEntity(const APlayerController& OwnerPC, const UWorld& World, UMassDebuggerSubsystem& Debugger, const bool bLimitAngle)
=======
void FGameplayDebuggerCategory_Mass::PickEntity(const APlayerController& OwnerPC, const UWorld& World, FMassEntityManager& EntityManager, const bool bLimitAngle)
>>>>>>> d731a049
{
	FVector ViewLocation = FVector::ZeroVector;
	FVector ViewDirection = FVector::ForwardVector;
	ensureMsgf(GetViewPoint(&OwnerPC, ViewLocation, ViewDirection), TEXT("GetViewPoint is expected to always succeed when passing a valid controller."));

	FMassEntityHandle BestEntity;
	// entities indicated by UE::Mass::Debug take precedence 
    if (UE::Mass::Debug::HasDebugEntities())
    {
<<<<<<< HEAD
	    if (const UMassEntitySubsystem* EntitySystem = UWorld::GetSubsystem<UMassEntitySubsystem>(&World))
	    {
	    	TArray<FMassEntityHandle> Entities;
	    	TArray<FVector> Locations;
	    	UE::Mass::Debug::GetDebugEntitiesAndLocations(*EntitySystem, Entities, Locations);
	    	BestEntity = UE::Mass::Debug::GetBestEntity(ViewLocation, ViewDirection, Entities, Locations, bLimitAngle);
	    }
    }
	else
	{
		BestEntity = UE::Mass::Debug::GetBestEntity(ViewLocation, ViewDirection, Debugger.GetEntities(), Debugger.GetLocations(), bLimitAngle);
=======
		TArray<FMassEntityHandle> Entities;
	    TArray<FVector> Locations;
	    UE::Mass::Debug::GetDebugEntitiesAndLocations(EntityManager, Entities, Locations);
	    BestEntity = UE::Mass::Debug::GetBestEntity(ViewLocation, ViewDirection, Entities, Locations, bLimitAngle);
    }
	else
	{
		TArray<FMassEntityHandle> Entities;
		TArray<FVector> Locations;
		FMassExecutionContext ExecutionContext;
		FMassEntityQuery Query;
		Query.AddRequirement<FTransformFragment>(EMassFragmentAccess::ReadOnly);
		Query.ForEachEntityChunk(EntityManager, ExecutionContext, [&Entities, &Locations](FMassExecutionContext& Context)
		{
			Entities.Append(Context.GetEntities().GetData(), Context.GetEntities().Num());
			TConstArrayView<FTransformFragment> InLocations = Context.GetFragmentView<FTransformFragment>();
			Locations.Reserve(Locations.Num() + InLocations.Num());
			for (const FTransformFragment& TransformFragment : InLocations)
			{
				Locations.Add(TransformFragment.GetTransform().GetLocation());
			}
		});

		BestEntity = UE::Mass::Debug::GetBestEntity(ViewLocation, ViewDirection, Entities, Locations, bLimitAngle);
>>>>>>> d731a049
	}

	AActor* BestActor = nullptr;
	if (BestEntity.IsSet())
	{
		if (const UMassActorSubsystem* ActorSubsystem = World.GetSubsystem<UMassActorSubsystem>())
		{
			BestActor = ActorSubsystem->GetActorFromHandle(FMassEntityHandle(BestEntity));
		}
	}

<<<<<<< HEAD
	SetCachedEntity(BestEntity, Debugger);
=======
	SetCachedEntity(BestEntity, EntityManager);
>>>>>>> d731a049
	CachedDebugActor = BestActor;
	GetReplicator()->SetDebugActor(BestActor);
}

TSharedRef<FGameplayDebuggerCategory> FGameplayDebuggerCategory_Mass::MakeInstance()
{
	return MakeShareable(new FGameplayDebuggerCategory_Mass());
}

void FGameplayDebuggerCategory_Mass::CollectData(APlayerController* OwnerPC, AActor* DebugActor)
{
	UWorld* World = GetDataWorld(OwnerPC, DebugActor);
	check(World);

	UMassEntitySubsystem* EntitySubsystem = UWorld::GetSubsystem<UMassEntitySubsystem>(World);
	if (EntitySubsystem == nullptr)
	{
		AddTextLine(FString::Printf(TEXT("{Red}EntitySubsystem instance is missing")));
		return;
	}
	FMassEntityManager& EntityManager = EntitySubsystem->GetMutableEntityManager();
	UMassDebuggerSubsystem* Debugger = World->GetSubsystem<UMassDebuggerSubsystem>();

	const UMassAgentComponent* AgentComp = nullptr;
	if (DebugActor)
	{
		const FMassEntityHandle EntityHandle = UE::Mass::Debug::GetEntityFromActor(*DebugActor, AgentComp);	
<<<<<<< HEAD
		SetCachedEntity(EntityHandle, *Debugger);
=======
		SetCachedEntity(EntityHandle, EntityManager);
>>>>>>> d731a049
		CachedDebugActor = DebugActor;
	}
	else if (CachedDebugActor)
	{
<<<<<<< HEAD
		SetCachedEntity(FMassEntityHandle(), *Debugger);
=======
		SetCachedEntity(FMassEntityHandle(), EntityManager);
>>>>>>> d731a049
		CachedDebugActor = nullptr;
	}

	if (OwnerPC)
	{
		// Ideally we would have a way to register in the main picking flow but that would require more changes to
		// also support client-server picking. For now, we handle explicit mass picking requests on the authority
		if (bPickEntity)
<<<<<<< HEAD
		{
			PickEntity(*OwnerPC, *World, *Debugger);
			bPickEntity = false;
		}
		// if we're debugging based on UE::Mass::Debug and the range changed
		else if (CachedDebugActor == nullptr && UE::Mass::Debug::HasDebugEntities() && UE::Mass::Debug::IsDebuggingEntity(CachedEntity) == false)
		{
			// using bLimitAngle = false to not limit the selection to only the things in from of the player
			PickEntity(*OwnerPC, *World, *Debugger, /*bLimitAngle=*/false);
		}
=======
		{
			PickEntity(*OwnerPC, *World, EntityManager);
			bPickEntity = false;
		}
		// if we're debugging based on UE::Mass::Debug and the range changed
		else if (CachedDebugActor == nullptr && UE::Mass::Debug::HasDebugEntities() && UE::Mass::Debug::IsDebuggingEntity(CachedEntity) == false)
		{
			// using bLimitAngle = false to not limit the selection to only the things in from of the player
			PickEntity(*OwnerPC, *World, EntityManager, /*bLimitAngle=*/false);
		}
	}

	AddTextLine(FString::Printf(TEXT("{Green}Entities count active{grey}/all: {white}%d{grey}/%d"), EntityManager.DebugGetEntityCount(), EntityManager.DebugGetEntityCount()));
	AddTextLine(FString::Printf(TEXT("{Green}Registered Archetypes count: {white}%d {green}data ver: {white}%d"), EntityManager.DebugGetArchetypesCount(), EntityManager.GetArchetypeDataVersion()));

	if (UE::Mass::Debug::HasDebugEntities())
	{
		int32 RangeBegin, RangeEnd;
		UE::Mass::Debug::GetDebugEntitiesRange(RangeBegin, RangeEnd);
		AddTextLine(FString::Printf(TEXT("{Green}Debugged entity range: {orange}%d-%d"), RangeBegin, RangeEnd));
>>>>>>> d731a049
	}

	if (bShowArchetypes)
	{
<<<<<<< HEAD
		AddTextLine(FString::Printf(TEXT("{Green}Entities count active{grey}/all: {white}%d{grey}/%d"), EntitySystem->DebugGetEntityCount(), EntitySystem->DebugGetEntityCount()));
		AddTextLine(FString::Printf(TEXT("{Green}Registered Archetypes count: {white}%d {green}data ver: {white}%d"), EntitySystem->DebugGetArchetypesCount(), EntitySystem->GetArchetypeDataVersion()));

		if (UE::Mass::Debug::HasDebugEntities())
		{
			int32 RangeBegin, RangeEnd;
			UE::Mass::Debug::GetDebugEntitiesRange(RangeBegin, RangeEnd);
			AddTextLine(FString::Printf(TEXT("{Green}Debugged entity range: {orange}%d-%d"), RangeBegin, RangeEnd));
		}

		if (bShowArchetypes)
		{
			FStringOutputDevice Ar;
			Ar.SetAutoEmitLineTerminator(true);
			EntitySystem->DebugPrintArchetypes(Ar, /*bIncludeEmpty*/false);

			AddTextLine(Ar);
		}

		if (CachedEntity.IsSet() && bMarkEntityBeingDebugged)
		{
			if (const FTransformFragment* TransformFragment = EntitySystem->GetFragmentDataPtr<FTransformFragment>(CachedEntity))
			{
				const FVector Location = TransformFragment->GetTransform().GetLocation();
				AddShape(FGameplayDebuggerShape::MakeBox(Location, FVector(3,3,250), FColor::Purple));
				AddShape(FGameplayDebuggerShape::MakePoint(Location, 10, FColor::Purple));
			}
		}
=======
		FStringOutputDevice Ar;
		Ar.SetAutoEmitLineTerminator(true);
		EntityManager.DebugPrintArchetypes(Ar, /*bIncludeEmpty*/false);

		AddTextLine(Ar);
>>>>>>> d731a049
	}

	if (CachedEntity.IsSet() && bMarkEntityBeingDebugged)
	{
		if (const FTransformFragment* TransformFragment = EntityManager.GetFragmentDataPtr<FTransformFragment>(CachedEntity))
		{
			const FVector Location = TransformFragment->GetTransform().GetLocation();
			AddShape(FGameplayDebuggerShape::MakeBox(Location, FVector(8,8,500), FColor::Purple,  FString::Printf(TEXT("[%s]"), *CachedEntity.DebugGetDescription())));
			AddShape(FGameplayDebuggerShape::MakePoint(Location, 10, FColor::Purple));
		}
	}

	if (CachedEntity.IsSet() && Debugger)
	{
		AddTextLine(Debugger->GetSelectedEntityInfo());
	}

	//@todo could shave off some perf cost if UMassDebuggerSubsystem used FGameplayDebuggerShape directly
	if (bShowShapes && Debugger)
	{
		const TArray<UMassDebuggerSubsystem::FShapeDesc>* Shapes = Debugger->GetShapes();
		check(Shapes);
		// EMassEntityDebugShape::Box
		for (const UMassDebuggerSubsystem::FShapeDesc& Desc : Shapes[uint8(EMassEntityDebugShape::Box)])
		{
			AddShape(FGameplayDebuggerShape::MakeBox(Desc.Location, FVector(Desc.Size), FColor::Blue));
		}
		// EMassEntityDebugShape::Cone
		// note that we're modifying the Size here because MakeCone is using the third param as Cone's "height", while all mass debugger shapes are created with agent radius
		// FGameplayDebuggerShape::Draw is using 0.25 rad for cone angle, so that's what we'll use here
		static const float Tan025Rad = FMath::Tan(0.25f);
		for (const UMassDebuggerSubsystem::FShapeDesc& Desc : Shapes[uint8(EMassEntityDebugShape::Cone)])
		{
			AddShape(FGameplayDebuggerShape::MakeCone(Desc.Location, FVector::UpVector, Desc.Size / Tan025Rad, FColor::Orange));
		}
		// EMassEntityDebugShape::Cylinder
		for (const UMassDebuggerSubsystem::FShapeDesc& Desc : Shapes[uint8(EMassEntityDebugShape::Cylinder)])
		{
			AddShape(FGameplayDebuggerShape::MakeCylinder(Desc.Location, Desc.Size, Desc.Size * 2, FColor::Yellow));
		}
		// EMassEntityDebugShape::Capsule
		for (const UMassDebuggerSubsystem::FShapeDesc& Desc : Shapes[uint8(EMassEntityDebugShape::Capsule)])
		{
			AddShape(FGameplayDebuggerShape::MakeCapsule(Desc.Location, Desc.Size, Desc.Size * 2, FColor::Green));
		}
	}

	if (bShowAgentFragments)
	{
<<<<<<< HEAD
		if (CachedEntity.IsSet() && EntitySystem)
=======
		if (CachedEntity.IsSet())
>>>>>>> d731a049
		{
			// CachedEntity can become invalid if the entity "dies" or in editor mode when related actor gets moved 
			// (which causes the MassAgentComponent destruction and recreation).
			if (EntityManager.IsEntityActive(CachedEntity))
			{
				AddTextLine(FString::Printf(TEXT("{Green}Entity: {White}%s"), *CachedEntity.DebugGetDescription()));
				AddTextLine(FString::Printf(TEXT("{Green}Type: {White}%s"), (AgentComp == nullptr) ? TEXT("N/A") : AgentComp->IsPuppet() ? TEXT("PUPPET") : TEXT("AGENT")));

				if (bShowEntityDetails)
				{
					FStringOutputDevice FragmentsDesc;
					FragmentsDesc.SetAutoEmitLineTerminator(true);
					const TCHAR* PrefixToRemove = TEXT("DataFragment_");
					FMassDebugger::OutputEntityDescription(FragmentsDesc, EntityManager, CachedEntity, PrefixToRemove);
					AddTextLine(FString::Printf(TEXT("{Green}Fragments:\n{White}%s"), *FragmentsDesc));
				}
				else
				{
<<<<<<< HEAD
					const FMassArchetypeHandle Archetype = EntitySystem->GetArchetypeForEntity(CachedEntity);
					TArray<FName> ComponentNames;
					TArray<FName> TagNames;
					EntitySystem->DebugGetArchetypeStrings(Archetype, ComponentNames, TagNames);

					FString Tags;
					int i = 0;
					for (const FName Name : TagNames)
					{
						Tags += FString::Printf(TEXT("%s, "), *Name.ToString());
						if (i++ % 2)
						{
							Tags += TEXT("\n");
						}
					}
					AddTextLine(FString::Printf(TEXT("{Green}Tags:\n{White}%s"), *Tags));

					AddTextLine(FString::Printf(TEXT("{Green}Fragments:{White}")));
					constexpr int ColumnsCount = 2;
					i = 0;
					while (i + ColumnsCount < ComponentNames.Num())
					{
						AddTextLine(FString::Printf(TEXT("%-42s, %-42s"), *ComponentNames[i].ToString(), *ComponentNames[i + 1].ToString()));
						i += ColumnsCount;
					}
					if (i < ComponentNames.Num())
					{
						AddTextLine(FString::Printf(TEXT("%s"), *ComponentNames[i].ToString()));
					}
=======
					const FMassArchetypeHandle Archetype = EntityManager.GetArchetypeForEntity(CachedEntity);
					const FMassArchetypeCompositionDescriptor& Composition = EntityManager.GetArchetypeComposition(Archetype);
					
					auto DescriptionBuilder = [](const TArray<FName>& ItemNames) -> FString {
						constexpr int ColumnsCount = 2;
						FString Description;
						int i = 0;
						for (const FName Name : ItemNames)
						{
							if ((i++ % ColumnsCount) == 0)
							{
								Description += TEXT("\n");
							}
							Description += FString::Printf(TEXT("%s,\t"), *Name.ToString());
						}
						return Description;
					};

					TArray<FName> ItemNames;
					Composition.Tags.DebugGetIndividualNames(ItemNames);
					AddTextLine(FString::Printf(TEXT("{Green}Tags:{White}%s"), *DescriptionBuilder(ItemNames)));
					
					ItemNames.Reset();
					Composition.Fragments.DebugGetIndividualNames(ItemNames);
					AddTextLine(FString::Printf(TEXT("{Green}Fragments:{White}%s"), *DescriptionBuilder(ItemNames)));
					
					ItemNames.Reset();
					Composition.ChunkFragments.DebugGetIndividualNames(ItemNames);
					AddTextLine(FString::Printf(TEXT("{Green}Chunk Fragments:{White}%s"), *DescriptionBuilder(ItemNames)));
>>>>>>> d731a049

					ItemNames.Reset();
					Composition.SharedFragments.DebugGetIndividualNames(ItemNames);
					AddTextLine(FString::Printf(TEXT("{Green}Shared Fragments:{White}%s"), *DescriptionBuilder(ItemNames)));
				}

<<<<<<< HEAD
				const FTransformFragment& TransformFragment = EntitySystem->GetFragmentDataChecked<FTransformFragment>(CachedEntity);
=======
				const FTransformFragment& TransformFragment = EntityManager.GetFragmentDataChecked<FTransformFragment>(CachedEntity);
>>>>>>> d731a049
				constexpr float CapsuleRadius = 50.f;
				AddShape(FGameplayDebuggerShape::MakeCapsule(TransformFragment.GetTransform().GetLocation() + 2.f * CapsuleRadius * FVector::UpVector, CapsuleRadius, CapsuleRadius * 2.f, FColor::Orange));
			}
			else
			{
				CachedEntity.Reset();
			}
		}
		else
		{
			AddTextLine(FString::Printf(TEXT("{Green}Entity: {Red}INACTIVE")));
		}
	}

	NearEntityDescriptions.Reset();
	if (bShowNearEntityOverview && OwnerPC)
	{
		FVector ViewLocation = FVector::ZeroVector;
		FVector ViewDirection = FVector::ForwardVector;
		ensureMsgf(GetViewPoint(OwnerPC, ViewLocation, ViewDirection), TEXT("GetViewPoint is expected to always succeed when passing a valid controller."));

		FMassEntityQuery EntityQuery;
<<<<<<< HEAD
		EntityQuery.AddRequirement<FMassStateTreeFragment>(EMassFragmentAccess::ReadOnly);
=======
		EntityQuery.AddRequirement<FMassStateTreeInstanceFragment>(EMassFragmentAccess::ReadOnly);
		EntityQuery.AddConstSharedRequirement<FMassStateTreeSharedFragment>();
>>>>>>> d731a049
		EntityQuery.AddRequirement<FTransformFragment>(EMassFragmentAccess::ReadOnly);
		EntityQuery.AddRequirement<FAgentRadiusFragment>(EMassFragmentAccess::ReadOnly);
		EntityQuery.AddRequirement<FMassSteeringFragment>(EMassFragmentAccess::ReadOnly);
		EntityQuery.AddRequirement<FMassStandingSteeringFragment>(EMassFragmentAccess::ReadOnly);
		EntityQuery.AddRequirement<FMassGhostLocationFragment>(EMassFragmentAccess::ReadOnly);
		EntityQuery.AddRequirement<FMassVelocityFragment>(EMassFragmentAccess::ReadOnly);
		EntityQuery.AddRequirement<FMassForceFragment>(EMassFragmentAccess::ReadOnly);
		EntityQuery.AddRequirement<FMassMoveTargetFragment>(EMassFragmentAccess::ReadOnly);
		EntityQuery.AddRequirement<FMassLookAtFragment>(EMassFragmentAccess::ReadOnly, EMassFragmentPresence::Optional);
		EntityQuery.AddRequirement<FMassSimulationLODFragment>(EMassFragmentAccess::ReadOnly, EMassFragmentPresence::Optional);
		EntityQuery.AddRequirement<FMassZoneGraphShortPathFragment>(EMassFragmentAccess::ReadOnly);
		EntityQuery.AddRequirement<FMassSmartObjectUserFragment>(EMassFragmentAccess::ReadOnly, EMassFragmentPresence::Optional);

		const float CurrentTime = World->GetTimeSeconds();
		
		UMassStateTreeSubsystem* MassStateTreeSubsystem = World->GetSubsystem<UMassStateTreeSubsystem>();
		UMassSignalSubsystem* SignalSubsystem = World->GetSubsystem<UMassSignalSubsystem>();
<<<<<<< HEAD
		
		if (MassStateTreeSubsystem && EntitySystem && SignalSubsystem)
=======
		USmartObjectSubsystem* SmartObjectSubsystem = World->GetSubsystem<USmartObjectSubsystem>();
		
		if (MassStateTreeSubsystem && SignalSubsystem && SmartObjectSubsystem)
>>>>>>> d731a049
		{
			FMassExecutionContext Context(EntityManager.AsShared(), 0.0f);
		
<<<<<<< HEAD
			EntityQuery.ForEachEntityChunk(*EntitySystem, Context, [this, MassStateTreeSubsystem, SignalSubsystem, EntitySystem, OwnerPC, ViewLocation, ViewDirection, CurrentTime](FMassExecutionContext& Context)
=======
			EntityQuery.ForEachEntityChunk(EntityManager, Context, [this, MassStateTreeSubsystem, SignalSubsystem, SmartObjectSubsystem, OwnerPC, ViewLocation, ViewDirection, CurrentTime](FMassExecutionContext& Context)
>>>>>>> d731a049
			{
				FMassEntityManager& EntityManager = Context.GetEntityManagerChecked();

				const int32 NumEntities = Context.GetNumEntities();
<<<<<<< HEAD
				const TConstArrayView<FMassStateTreeFragment> StateTreeList = Context.GetFragmentView<FMassStateTreeFragment>();
=======
				const TConstArrayView<FMassStateTreeInstanceFragment> StateTreeInstanceList = Context.GetFragmentView<FMassStateTreeInstanceFragment>();
>>>>>>> d731a049
				const TConstArrayView<FTransformFragment> TransformList = Context.GetFragmentView<FTransformFragment>();
				const TConstArrayView<FAgentRadiusFragment> RadiusList = Context.GetFragmentView<FAgentRadiusFragment>();
				const TConstArrayView<FMassSteeringFragment> SteeringList = Context.GetFragmentView<FMassSteeringFragment>();
				const TConstArrayView<FMassStandingSteeringFragment> StandingSteeringList = Context.GetFragmentView<FMassStandingSteeringFragment>();
				const TConstArrayView<FMassGhostLocationFragment> GhostList = Context.GetFragmentView<FMassGhostLocationFragment>();
				const TConstArrayView<FMassVelocityFragment> VelocityList = Context.GetFragmentView<FMassVelocityFragment>();
				const TConstArrayView<FMassForceFragment> ForceList = Context.GetFragmentView<FMassForceFragment>();
				const TConstArrayView<FMassMoveTargetFragment> MoveTargetList = Context.GetFragmentView<FMassMoveTargetFragment>();
				const TConstArrayView<FMassLookAtFragment> LookAtList = Context.GetFragmentView<FMassLookAtFragment>();
<<<<<<< HEAD
				const bool bHasLookAt = (LookAtList.Num() > 0);
				const TConstArrayView<FMassSimulationLODFragment> SimLODList = Context.GetFragmentView<FMassSimulationLODFragment>();
				const bool bHasLOD = (SimLODList.Num() > 0);
				const TConstArrayView<FMassZoneGraphShortPathFragment> ShortPathList = Context.GetFragmentView<FMassZoneGraphShortPathFragment>();
=======
				const TConstArrayView<FMassSimulationLODFragment> SimLODList = Context.GetFragmentView<FMassSimulationLODFragment>();
				const TConstArrayView<FMassZoneGraphShortPathFragment> ShortPathList = Context.GetFragmentView<FMassZoneGraphShortPathFragment>();
				const TConstArrayView<FMassSmartObjectUserFragment> SOUserList = Context.GetFragmentView<FMassSmartObjectUserFragment>();
				const FMassStateTreeSharedFragment& SharedStateTree = Context.GetConstSharedFragment<FMassStateTreeSharedFragment>();

				const bool bHasLOD = (SimLODList.Num() > 0);
				const bool bHasLookAt = (LookAtList.Num() > 0);
				const bool bHasSOUser = (SOUserList.Num() > 0);
>>>>>>> d731a049

				const UGameplayDebuggerUserSettings* Settings = GetDefault<UGameplayDebuggerUserSettings>();
				const float MaxViewDistance = Settings->MaxViewDistance;
				const float MinViewDirDot = FMath::Cos(FMath::DegreesToRadians(Settings->MaxViewAngle));

<<<<<<< HEAD
				const UStateTree* StateTree = MassStateTreeSubsystem->GetRegisteredStateTreeAsset(StateTreeList[0].StateTreeHandle);
=======
				const UStateTree* StateTree = SharedStateTree.StateTree;
>>>>>>> d731a049

				for (int32 EntityIndex = 0; EntityIndex < NumEntities; ++EntityIndex)
				{
					const FTransformFragment& Transform = TransformList[EntityIndex];
					const FVector EntityLocation = Transform.GetTransform().GetLocation();
					
					// Cull entities
					const FVector DirToEntity = EntityLocation - ViewLocation;
					const float DistanceToEntitySq = DirToEntity.SquaredLength();
					if (DistanceToEntitySq > FMath::Square(MaxViewDistance))
					{
						continue;
					}
					const float ViewDot = FVector::DotProduct(DirToEntity.GetSafeNormal(), ViewDirection);
					if (ViewDot < MinViewDirDot)
					{
						continue;
					}

					const FAgentRadiusFragment& Radius = RadiusList[EntityIndex];
					const FMassSteeringFragment& Steering = SteeringList[EntityIndex];
					const FMassStandingSteeringFragment& StandingSteering = StandingSteeringList[EntityIndex];
					const FMassGhostLocationFragment& Ghost = GhostList[EntityIndex];
					const FMassVelocityFragment& Velocity = VelocityList[EntityIndex];
					const FMassForceFragment& Force = ForceList[EntityIndex];
					const FMassMoveTargetFragment& MoveTarget = MoveTargetList[EntityIndex];
					const FMassSimulationLODFragment& SimLOD = bHasLOD ? SimLODList[EntityIndex] : FMassSimulationLODFragment();
					const FMassZoneGraphShortPathFragment& ShortPath = ShortPathList[EntityIndex];
					const FMassStateTreeInstanceFragment& StateTreeInstance = StateTreeInstanceList[EntityIndex];

					const FVector EntityForward = Transform.GetTransform().GetRotation().GetForwardVector();

					constexpr float EyeHeight = 160.0f; // @todo: add eye height to agent.

					// Draw entity position and orientation.
					FVector BasePos = EntityLocation + FVector(0.0f ,0.0f ,25.0f );

					AddShape(FGameplayDebuggerShape::MakeCircle(BasePos, FVector::UpVector, Radius.Radius, FColor::White));
					AddShape(FGameplayDebuggerShape::MakeSegment(BasePos, BasePos + EntityForward * Radius.Radius * 1.25f, FColor::White));

					// Velocity and steering target
					BasePos += FVector(0.0f ,0.0f ,5.0f );
					AddShape(FGameplayDebuggerShape::MakeArrow(BasePos, BasePos + Velocity.Value, 10.0f, 2.0f, FColor::Yellow));
					BasePos += FVector(0.0f ,0.0f ,5.0f );
					AddShape(FGameplayDebuggerShape::MakeArrow(BasePos, BasePos + Steering.DesiredVelocity, 10.0f, 1.0f, FColorList::Pink));

					// Move target
					const FVector MoveBasePos = MoveTarget.Center + FVector(0,0,5);
					AddShape(FGameplayDebuggerShape::MakeArrow(MoveBasePos - MoveTarget.Forward * Radius.Radius, MoveBasePos + MoveTarget.Forward * Radius.Radius, 10.0f, 2.0f, FColorList::MediumVioletRed));

					// Look at
					constexpr float LookArrowLength = 100.0f;
					BasePos = EntityLocation + FVector(0,0,EyeHeight);

					if (bHasLookAt)
					{
						const FMassLookAtFragment& LookAt = LookAtList[EntityIndex];
						const FVector WorldLookDirection = Transform.GetTransform().TransformVector(LookAt.Direction);
						bool bLookArrowDrawn = false;
<<<<<<< HEAD
						if (LookAt.LookAtMode == EMassLookAtMode::LookAtEntity && EntitySystem->IsEntityValid(LookAt.TrackedEntity))
						{
							if (const FTransformFragment* TargetTransform = EntitySystem->GetFragmentDataPtr<FTransformFragment>(LookAt.TrackedEntity))
=======
						if (LookAt.LookAtMode == EMassLookAtMode::LookAtEntity && EntityManager.IsEntityValid(LookAt.TrackedEntity))
						{
							if (const FTransformFragment* TargetTransform = EntityManager.GetFragmentDataPtr<FTransformFragment>(LookAt.TrackedEntity))
>>>>>>> d731a049
							{
								FVector TargetPosition = TargetTransform->GetTransform().GetLocation();
								TargetPosition.Z = BasePos.Z;
								AddShape(FGameplayDebuggerShape::MakeCircle(TargetPosition, FVector::UpVector, Radius.Radius, FColor::Red));

								const float TargetDistance = FMath::Max(LookArrowLength, FVector::DotProduct(WorldLookDirection, TargetPosition - BasePos));
								AddShape(FGameplayDebuggerShape::MakeSegment(BasePos, BasePos + WorldLookDirection * TargetDistance, FColorList::LightGrey));
								bLookArrowDrawn = true;
							}
						}

<<<<<<< HEAD
						if (LookAt.bRandomGazeEntities && EntitySystem->IsEntityValid(LookAt.GazeTrackedEntity))
						{
							if (const FTransformFragment* TargetTransform = EntitySystem->GetFragmentDataPtr<FTransformFragment>(LookAt.GazeTrackedEntity))
=======
						if (LookAt.bRandomGazeEntities && EntityManager.IsEntityValid(LookAt.GazeTrackedEntity))
						{
							if (const FTransformFragment* TargetTransform = EntityManager.GetFragmentDataPtr<FTransformFragment>(LookAt.GazeTrackedEntity))
>>>>>>> d731a049
							{
								FVector TargetPosition = TargetTransform->GetTransform().GetLocation();
								TargetPosition.Z = BasePos.Z;
								AddShape(FGameplayDebuggerShape::MakeCircle(TargetPosition, FVector::UpVector, Radius.Radius, FColor::Turquoise));
							}
<<<<<<< HEAD
=======
						}

						if (!bLookArrowDrawn)
						{
							AddShape(FGameplayDebuggerShape::MakeArrow(BasePos, BasePos + WorldLookDirection * LookArrowLength, 10.0f, 1.0f, FColor::Turquoise));
>>>>>>> d731a049
						}

<<<<<<< HEAD
						if (!bLookArrowDrawn)
						{
							AddShape(FGameplayDebuggerShape::MakeArrow(BasePos, BasePos + WorldLookDirection * LookArrowLength, 10.0f, 1.0f, FColor::Turquoise));
=======
					// SmartObject
					if (bHasSOUser)
					{
						const FMassSmartObjectUserFragment& SOUser = SOUserList[EntityIndex];
						if (SOUser.InteractionHandle.IsValid())
						{
							const FVector ZOffset = FVector(0.0f , 0.0f , 25.0f );
							const FTransform SlotTransform = SmartObjectSubsystem->GetSlotTransform(SOUser.InteractionHandle).Get(FTransform::Identity);
							const FVector SlotLocation = SlotTransform.GetLocation();
							AddShape(FGameplayDebuggerShape::MakeSegment(EntityLocation + ZOffset, SlotLocation + ZOffset, 3.0f, FColorList::Orange));
>>>>>>> d731a049
						}
					}

					// Path
					if (bShowNearEntityPath)
					{
						const FVector ZOffset = FVector(0.0f , 0.0f , 25.0f );
						for (uint8 PointIndex = 0; PointIndex < ShortPath.NumPoints - 1; PointIndex++)
						{
							const FMassZoneGraphPathPoint& CurrPoint = ShortPath.Points[PointIndex];
							const FMassZoneGraphPathPoint& NextPoint = ShortPath.Points[PointIndex + 1];
							AddShape(FGameplayDebuggerShape::MakeSegment(CurrPoint.Position + ZOffset, NextPoint.Position + ZOffset, 3.0f, FColorList::Grey));
						}
					
						for (uint8 PointIndex = 0; PointIndex < ShortPath.NumPoints; PointIndex++)
						{
							const FMassZoneGraphPathPoint& CurrPoint = ShortPath.Points[PointIndex];
							const FVector CurrBase = CurrPoint.Position + ZOffset;
							// Lane tangents
							AddShape(FGameplayDebuggerShape::MakeSegment(CurrBase, CurrBase + CurrPoint.Tangent.GetVector() * 50.0f, 1.0f, FColorList::LightGrey));
						}
					}
					
					if (bShowNearEntityAvoidance)
					{
						// Standing avoidance.
						if (Ghost.IsValid(MoveTarget.GetCurrentActionID()))
						{
							FVector GhostBasePos = Ghost.Location + FVector(0.0f ,0.0f ,25.0f );
							AddShape(FGameplayDebuggerShape::MakeCircle(GhostBasePos, FVector::UpVector, Radius.Radius, FColorList::LightGrey));
							GhostBasePos += FVector(0,0,5);
							AddShape(FGameplayDebuggerShape::MakeArrow(GhostBasePos, GhostBasePos + Ghost.Velocity, 10.0f, 2.0f, FColorList::LightGrey));

							const FVector GhostTargetBasePos = StandingSteering.TargetLocation + FVector(0.0f ,0.0f ,25.0f );
							AddShape(FGameplayDebuggerShape::MakeCircle(GhostTargetBasePos, FVector::UpVector, Radius.Radius * 0.75f, FColorList::Orange));
						}
					}
					
					// Status
					if (DistanceToEntitySq < FMath::Square(MaxViewDistance * 0.5f))
					{
						FString Status;

						// Entity name
						FMassEntityHandle Entity = Context.GetEntity(EntityIndex);
						Status += TEXT("{orange}");
						Status += Entity.DebugGetDescription();
						Status += TEXT(" {white}LOD ");
						switch (SimLOD.LOD) {
						case EMassLOD::High:
							Status += TEXT("High");
							break;
						case EMassLOD::Medium:
							Status += TEXT("Med");
							break;
						case EMassLOD::Low:
							Status += TEXT("Low");
							break;
						case EMassLOD::Off:
							Status += TEXT("Off");
							break;
						default:
							Status += TEXT("?");
							break;
						}
						Status += TEXT("\n");
						
						// Current StateTree task
						if (StateTree != nullptr)
						{
<<<<<<< HEAD
							FMassStateTreeExecutionContext StateTreeContext(*EntitySystem, *SignalSubsystem, Context);
							StateTreeContext.Init(*OwnerPC, *StateTree, EStateTreeStorage::External);
							StateTreeContext.SetEntity(Entity);
							
							FStructView Storage = EntitySystem->GetFragmentDataStruct(Entity, StateTree->GetInstanceStorageStruct());
							
							Status += StateTreeContext.GetActiveStateName(Storage);
							Status += TEXT("\n");
=======
							if (FStateTreeInstanceData* InstanceData = MassStateTreeSubsystem->GetInstanceData(StateTreeInstance.InstanceHandle))
							{
								FMassStateTreeExecutionContext StateTreeContext(*OwnerPC, *StateTree, *InstanceData, EntityManager, *SignalSubsystem, Context);
								StateTreeContext.SetEntity(Entity);

								Status += StateTreeContext.GetActiveStateName();
								Status += FString::Printf(TEXT("  {yellow}%d{white}\n"), StateTreeContext.GetStateChangeCount());
							}
							else
							{
								Status += TEXT("{red}<No StateTree instance>{white}\n");
							}
>>>>>>> d731a049
						}

						// Movement info
						Status += FString::Printf(TEXT("{yellow}%s/%03d {lightgrey}Speed:{white}%.1f {lightgrey}Force:{white}%.1f\n"),
							*UEnum::GetDisplayValueAsText(MoveTarget.GetCurrentAction()).ToString(), MoveTarget.GetCurrentActionID(), Velocity.Value.Length(), Force.Value.Length());
						Status += FString::Printf(TEXT("{pink}-> %s {white}Dist: %.1f\n"),
							*UEnum::GetDisplayValueAsText(MoveTarget.IntentAtGoal).ToString(), MoveTarget.DistanceToGoal);

						// Look
						if (bHasLookAt)
						{
							const FMassLookAtFragment& LookAt = LookAtList[EntityIndex];
							const float RemainingTime = LookAt.GazeDuration - (CurrentTime - LookAt.GazeStartTime);
							Status += FString::Printf(TEXT("{turquoise}%s/%s {lightgrey}%.1f\n"),
								*UEnum::GetDisplayValueAsText(LookAt.LookAtMode).ToString(), *UEnum::GetDisplayValueAsText(LookAt.RandomGazeMode).ToString(), RemainingTime);
						}
						
						if (!Status.IsEmpty())
						{
							BasePos += FVector(0,0,50);
							constexpr float ViewWeight = 0.6f; // Higher the number the more the view angle affects the score.
							const float ViewScale = 1.f - (ViewDot / MinViewDirDot); // Zero at center of screen
							NearEntityDescriptions.Emplace(DistanceToEntitySq * ((1.0f - ViewWeight) + ViewScale * ViewWeight), BasePos, Status);
						}
					}
				}
			});
		}

		if (bShowNearEntityAvoidance)
		{
			FMassEntityQuery EntityColliderQuery;
			EntityColliderQuery.AddRequirement<FMassAvoidanceColliderFragment>(EMassFragmentAccess::ReadOnly);
			EntityColliderQuery.AddRequirement<FTransformFragment>(EMassFragmentAccess::ReadOnly);
<<<<<<< HEAD
			FMassExecutionContext Context(0.f);
			EntityColliderQuery.ForEachEntityChunk(*EntitySystem, Context, [this, ViewLocation, ViewDirection](const FMassExecutionContext& Context)
=======
			FMassExecutionContext Context(EntityManager.AsShared(), 0.f);
			EntityColliderQuery.ForEachEntityChunk(EntityManager, Context, [this, ViewLocation, ViewDirection](const FMassExecutionContext& Context)
>>>>>>> d731a049
			{
				const int32 NumEntities = Context.GetNumEntities();
				const TConstArrayView<FTransformFragment> TransformList = Context.GetFragmentView<FTransformFragment>();
				const TConstArrayView<FMassAvoidanceColliderFragment> CollidersList = Context.GetFragmentView<FMassAvoidanceColliderFragment>();

				for (int32 EntityIndex = 0; EntityIndex < NumEntities; ++EntityIndex)
				{
					const FTransformFragment& Transform = TransformList[EntityIndex];
					const FVector EntityLocation = Transform.GetTransform().GetLocation();
					const FVector EntityForward = Transform.GetTransform().GetRotation().GetForwardVector();
					
					FVector BasePos = EntityLocation + FVector(0.0f ,0.0f ,25.0f );

					// Cull entities
					if (!IsLocationInViewCone(ViewLocation, ViewDirection, EntityLocation))
					{
						continue;
					}
					
					// Display colliders
					const FMassAvoidanceColliderFragment& Collider = CollidersList[EntityIndex];
					if (Collider.Type == EMassColliderType::Circle)
					{
						AddShape(FGameplayDebuggerShape::MakeCircle(BasePos, FVector::UpVector, Collider.GetCircleCollider().Radius, FColor::Blue));
					}
					else if (Collider.Type == EMassColliderType::Pill)
					{
						const FMassPillCollider& Pill = Collider.GetPillCollider();
						AddShape(FGameplayDebuggerShape::MakeCircle(BasePos + Pill.HalfLength * EntityForward, FVector::UpVector, Pill.Radius, FColor::Blue));
						AddShape(FGameplayDebuggerShape::MakeCircle(BasePos - Pill.HalfLength * EntityForward, FVector::UpVector, Pill.Radius, FColor::Blue));
					}
				}
			});
		}
		
		// Cap labels to closest ones.
		NearEntityDescriptions.Sort([](const FEntityDescription& LHS, const FEntityDescription& RHS){ return LHS.Score < RHS.Score; });
		constexpr int32 MaxLabels = 15;
		if (NearEntityDescriptions.Num() > MaxLabels)
		{
			NearEntityDescriptions.RemoveAt(MaxLabels, NearEntityDescriptions.Num() - MaxLabels);
		}
	}
	
}

void FGameplayDebuggerCategory_Mass::DrawData(APlayerController* OwnerPC, FGameplayDebuggerCanvasContext& CanvasContext)
{
	CanvasContext.Printf(TEXT("\n[{yellow}%s{white}] %s Archetypes"), *GetInputHandlerDescription(0), bShowArchetypes ? TEXT("Hide") : TEXT("Show"));
	CanvasContext.Printf(TEXT("[{yellow}%s{white}] %s Shapes"), *GetInputHandlerDescription(1), bShowShapes ? TEXT("Hide") : TEXT("Show"));
	CanvasContext.Printf(TEXT("[{yellow}%s{white}] %s Agent Fragments"), *GetInputHandlerDescription(2), bShowAgentFragments ? TEXT("Hide") : TEXT("Show"));
	if (bShowAgentFragments)
	{
		CanvasContext.Printf(TEXT("[{yellow}%s{white}] %s Entity details"), *GetInputHandlerDescription(4), bShowEntityDetails ? TEXT("Hide") : TEXT("Show"));
	}
	else
	{
		CanvasContext.Printf(TEXT("{grey}[%s] Entity details [enable Agent Fragments]{white}"), *GetInputHandlerDescription(4));
	}
	CanvasContext.Printf(TEXT("[{yellow}%s{white}] Pick Entity"), *GetInputHandlerDescription(3));
	CanvasContext.Printf(TEXT("[{yellow}%s{white}] %s Entity overview"), *GetInputHandlerDescription(5), bShowNearEntityOverview ? TEXT("Hide") : TEXT("Show"));
	CanvasContext.Printf(TEXT("[{yellow}%s{white}] %s Entity avoidance"), *GetInputHandlerDescription(6), bShowNearEntityAvoidance ? TEXT("Hide") : TEXT("Show"));
	CanvasContext.Printf(TEXT("[{yellow}%s{white}] %s Entity path"), *GetInputHandlerDescription(7), bShowNearEntityPath ? TEXT("Hide") : TEXT("Show"));

	struct FEntityLayoutRect
	{
		FVector2D Min = FVector2D::ZeroVector;
		FVector2D Max = FVector2D::ZeroVector;
		int32 Index = INDEX_NONE;
		float Alpha = 1.0f;
	};

	TArray<FEntityLayoutRect> Layout;

	// The loop below is O(N^2), make sure to keep the N small.
	constexpr int32 MaxDesc = 20;
	const int32 NumDescs = FMath::Min(NearEntityDescriptions.Num(), MaxDesc);
	
	// The labels are assumed to have been ordered in order of importance (i.e. front to back).
	for (int32 Index = 0; Index < NumDescs; Index++)
	{
		const FEntityDescription& Desc = NearEntityDescriptions[Index];
		if (Desc.Description.Len() && CanvasContext.IsLocationVisible(Desc.Location))
		{
			float SizeX = 0, SizeY = 0;
			const FVector2D ScreenLocation = CanvasContext.ProjectLocation(Desc.Location);
			CanvasContext.MeasureString(Desc.Description, SizeX, SizeY);
			
			FEntityLayoutRect Rect;
			Rect.Min = ScreenLocation + FVector2D(0, -SizeY * 0.5f);
			Rect.Max = Rect.Min + FVector2D(SizeX, SizeY);
			Rect.Index = Index;
			Rect.Alpha = 0.0f;

			// Calculate transparency based on how much more important rects are overlapping the new rect.
			const float Area = FMath::Max(0.0f, Rect.Max.X - Rect.Min.X) * FMath::Max(0.0f, Rect.Max.Y - Rect.Min.Y);
			const float InvArea = Area > KINDA_SMALL_NUMBER ? 1.0f / Area : 0.0f;
			float Coverage = 0.0;

			for (const FEntityLayoutRect& Other : Layout)
			{
				// Calculate rect intersection
				const float MinX = FMath::Max(Rect.Min.X, Other.Min.X);
				const float MinY = FMath::Max(Rect.Min.Y, Other.Min.Y);
				const float MaxX = FMath::Min(Rect.Max.X, Other.Max.X);
				const float MaxY = FMath::Min(Rect.Max.Y, Other.Max.Y);

				// return zero area if not overlapping
				const float IntersectingArea = FMath::Max(0.0f, MaxX - MinX) * FMath::Max(0.0f, MaxY - MinY);
				Coverage += (IntersectingArea * InvArea) * Other.Alpha;
			}

			Rect.Alpha = FMath::Square(1.0f - FMath::Min(Coverage, 1.0f));
			
			if (Rect.Alpha > KINDA_SMALL_NUMBER)
			{
				Layout.Add(Rect);
			}
		}
	}

	// Render back to front so that the most important item renders at top.
	const FVector2D Padding(5, 5);
	for (int32 Index = Layout.Num() - 1; Index >= 0; Index--)
	{
		const FEntityLayoutRect& Rect = Layout[Index];
		const FEntityDescription& Desc = NearEntityDescriptions[Rect.Index];

		const FVector2D BackgroundPosition(Rect.Min - Padding);
		FCanvasTileItem Background(Rect.Min - Padding, Rect.Max - Rect.Min + Padding * 2.0f, FLinearColor(0.0f, 0.0f, 0.0f, 0.35f * Rect.Alpha));
		Background.BlendMode = SE_BLEND_TranslucentAlphaOnly;
		CanvasContext.DrawItem(Background, BackgroundPosition.X, BackgroundPosition.Y);
		
		CanvasContext.PrintAt(Rect.Min.X, Rect.Min.Y, FColor::White, Rect.Alpha, Desc.Description);
	}

	FGameplayDebuggerCategory::DrawData(OwnerPC, CanvasContext);
}
#endif // WITH_GAMEPLAY_DEBUGGER && WITH_MASSGAMEPLAY_DEBUG
<|MERGE_RESOLUTION|>--- conflicted
+++ resolved
@@ -20,11 +20,8 @@
 #include "MassStateTreeFragments.h"
 #include "MassStateTreeExecutionContext.h"
 #include "MassZoneGraphNavigationFragments.h"
-<<<<<<< HEAD
-=======
 #include "MassSmartObjectFragments.h"
 #include "SmartObjectSubsystem.h"
->>>>>>> d731a049
 #include "Util/ColorConstants.h"
 #include "MassSimulationLOD.h"
 #include "CanvasItem.h"
@@ -48,61 +45,6 @@
 		return EntityHandle;
 	};
 
-	FMassEntityHandle GetBestEntity(const FVector ViewLocation, const FVector ViewDirection, const TConstArrayView<FMassEntityHandle> Entities, const TConstArrayView<FVector> Locations, const bool bLimitAngle)
-	{
-		// Reusing similar algorithm as UGameplayDebuggerLocalController for now 
-		constexpr float MaxScanDistanceSq = 25000.0f * 25000.0f;
-		constexpr float MinViewDirDot = 0.707f; // 45 degrees
-
-		checkf(Entities.Num() == Locations.Num(), TEXT("Both Entities and Locations lists are expected to be of the same size: %d vs %d"), Entities.Num(), Locations.Num());
-		
-		float BestScore = bLimitAngle ? MinViewDirDot : (-1.f - KINDA_SMALL_NUMBER);	
-		FMassEntityHandle BestEntity;
-
-		for (int i = 0; i < Entities.Num(); ++i)
-		{
-			if (Entities[i].IsSet() == false)
-			{
-				continue;
-			}
-			
-			const FVector DirToEntity = (Locations[i] - ViewLocation);
-			const float DistToEntitySq = DirToEntity.SizeSquared();
-			if (DistToEntitySq > MaxScanDistanceSq)
-			{
-				continue;
-			}
-
-			const FVector DirToEntityNormal = (FMath::IsNearlyZero(DistToEntitySq)) ? ViewDirection : (DirToEntity / FMath::Sqrt(DistToEntitySq));
-			const float ViewDot = FVector::DotProduct(ViewDirection, DirToEntityNormal);
-			if (ViewDot > BestScore)
-			{
-				BestScore = ViewDot;
-				BestEntity = Entities[i];
-			}
-		}
-
-		return BestEntity;
-	}
-} // namespace UE::Mass:Debug
-
-namespace UE::Mass::Debug
-{
-	FMassEntityHandle GetEntityFromActor(const AActor& Actor, const UMassAgentComponent*& OutMassAgentComponent)
-	{
-		FMassEntityHandle EntityHandle;
-		if (const UMassAgentComponent* AgentComp = Actor.FindComponentByClass<UMassAgentComponent>())
-		{
-			EntityHandle = AgentComp->GetEntityHandle();
-			OutMassAgentComponent = AgentComp;
-		}
-		else if (UMassActorSubsystem* ActorSubsystem = UWorld::GetSubsystem<UMassActorSubsystem>(Actor.GetWorld()))
-		{
-			EntityHandle = ActorSubsystem->GetEntityHandleFromActor(&Actor);
-		}
-		return EntityHandle;
-	};
-	
 	FMassEntityHandle GetBestEntity(const FVector ViewLocation, const FVector ViewDirection, const TConstArrayView<FMassEntityHandle> Entities, const TConstArrayView<FVector> Locations, const bool bLimitAngle)
 	{
 		// Reusing similar algorithm as UGameplayDebuggerLocalController for now 
@@ -170,21 +112,13 @@
 	BindKeyPress(EKeys::C.GetFName(), FGameplayDebuggerInputModifier::Shift, this, &FGameplayDebuggerCategory_Mass::OnToggleNearEntityPath, EGameplayDebuggerInputMode::Replicated);
 }
 
-<<<<<<< HEAD
-void FGameplayDebuggerCategory_Mass::SetCachedEntity(const FMassEntityHandle Entity, UMassDebuggerSubsystem& Debugger)
-=======
 void FGameplayDebuggerCategory_Mass::SetCachedEntity(const FMassEntityHandle Entity, const FMassEntityManager& EntityManager)
->>>>>>> d731a049
 {
 	CachedEntity = Entity;
 	FMassDebugger::SelectEntity(EntityManager, Entity);
 }
 
-<<<<<<< HEAD
-void FGameplayDebuggerCategory_Mass::PickEntity(const APlayerController& OwnerPC, const UWorld& World, UMassDebuggerSubsystem& Debugger, const bool bLimitAngle)
-=======
 void FGameplayDebuggerCategory_Mass::PickEntity(const APlayerController& OwnerPC, const UWorld& World, FMassEntityManager& EntityManager, const bool bLimitAngle)
->>>>>>> d731a049
 {
 	FVector ViewLocation = FVector::ZeroVector;
 	FVector ViewDirection = FVector::ForwardVector;
@@ -194,19 +128,6 @@
 	// entities indicated by UE::Mass::Debug take precedence 
     if (UE::Mass::Debug::HasDebugEntities())
     {
-<<<<<<< HEAD
-	    if (const UMassEntitySubsystem* EntitySystem = UWorld::GetSubsystem<UMassEntitySubsystem>(&World))
-	    {
-	    	TArray<FMassEntityHandle> Entities;
-	    	TArray<FVector> Locations;
-	    	UE::Mass::Debug::GetDebugEntitiesAndLocations(*EntitySystem, Entities, Locations);
-	    	BestEntity = UE::Mass::Debug::GetBestEntity(ViewLocation, ViewDirection, Entities, Locations, bLimitAngle);
-	    }
-    }
-	else
-	{
-		BestEntity = UE::Mass::Debug::GetBestEntity(ViewLocation, ViewDirection, Debugger.GetEntities(), Debugger.GetLocations(), bLimitAngle);
-=======
 		TArray<FMassEntityHandle> Entities;
 	    TArray<FVector> Locations;
 	    UE::Mass::Debug::GetDebugEntitiesAndLocations(EntityManager, Entities, Locations);
@@ -231,7 +152,6 @@
 		});
 
 		BestEntity = UE::Mass::Debug::GetBestEntity(ViewLocation, ViewDirection, Entities, Locations, bLimitAngle);
->>>>>>> d731a049
 	}
 
 	AActor* BestActor = nullptr;
@@ -243,11 +163,7 @@
 		}
 	}
 
-<<<<<<< HEAD
-	SetCachedEntity(BestEntity, Debugger);
-=======
 	SetCachedEntity(BestEntity, EntityManager);
->>>>>>> d731a049
 	CachedDebugActor = BestActor;
 	GetReplicator()->SetDebugActor(BestActor);
 }
@@ -275,20 +191,12 @@
 	if (DebugActor)
 	{
 		const FMassEntityHandle EntityHandle = UE::Mass::Debug::GetEntityFromActor(*DebugActor, AgentComp);	
-<<<<<<< HEAD
-		SetCachedEntity(EntityHandle, *Debugger);
-=======
 		SetCachedEntity(EntityHandle, EntityManager);
->>>>>>> d731a049
 		CachedDebugActor = DebugActor;
 	}
 	else if (CachedDebugActor)
 	{
-<<<<<<< HEAD
-		SetCachedEntity(FMassEntityHandle(), *Debugger);
-=======
 		SetCachedEntity(FMassEntityHandle(), EntityManager);
->>>>>>> d731a049
 		CachedDebugActor = nullptr;
 	}
 
@@ -297,18 +205,6 @@
 		// Ideally we would have a way to register in the main picking flow but that would require more changes to
 		// also support client-server picking. For now, we handle explicit mass picking requests on the authority
 		if (bPickEntity)
-<<<<<<< HEAD
-		{
-			PickEntity(*OwnerPC, *World, *Debugger);
-			bPickEntity = false;
-		}
-		// if we're debugging based on UE::Mass::Debug and the range changed
-		else if (CachedDebugActor == nullptr && UE::Mass::Debug::HasDebugEntities() && UE::Mass::Debug::IsDebuggingEntity(CachedEntity) == false)
-		{
-			// using bLimitAngle = false to not limit the selection to only the things in from of the player
-			PickEntity(*OwnerPC, *World, *Debugger, /*bLimitAngle=*/false);
-		}
-=======
 		{
 			PickEntity(*OwnerPC, *World, EntityManager);
 			bPickEntity = false;
@@ -329,47 +225,15 @@
 		int32 RangeBegin, RangeEnd;
 		UE::Mass::Debug::GetDebugEntitiesRange(RangeBegin, RangeEnd);
 		AddTextLine(FString::Printf(TEXT("{Green}Debugged entity range: {orange}%d-%d"), RangeBegin, RangeEnd));
->>>>>>> d731a049
 	}
 
 	if (bShowArchetypes)
 	{
-<<<<<<< HEAD
-		AddTextLine(FString::Printf(TEXT("{Green}Entities count active{grey}/all: {white}%d{grey}/%d"), EntitySystem->DebugGetEntityCount(), EntitySystem->DebugGetEntityCount()));
-		AddTextLine(FString::Printf(TEXT("{Green}Registered Archetypes count: {white}%d {green}data ver: {white}%d"), EntitySystem->DebugGetArchetypesCount(), EntitySystem->GetArchetypeDataVersion()));
-
-		if (UE::Mass::Debug::HasDebugEntities())
-		{
-			int32 RangeBegin, RangeEnd;
-			UE::Mass::Debug::GetDebugEntitiesRange(RangeBegin, RangeEnd);
-			AddTextLine(FString::Printf(TEXT("{Green}Debugged entity range: {orange}%d-%d"), RangeBegin, RangeEnd));
-		}
-
-		if (bShowArchetypes)
-		{
-			FStringOutputDevice Ar;
-			Ar.SetAutoEmitLineTerminator(true);
-			EntitySystem->DebugPrintArchetypes(Ar, /*bIncludeEmpty*/false);
-
-			AddTextLine(Ar);
-		}
-
-		if (CachedEntity.IsSet() && bMarkEntityBeingDebugged)
-		{
-			if (const FTransformFragment* TransformFragment = EntitySystem->GetFragmentDataPtr<FTransformFragment>(CachedEntity))
-			{
-				const FVector Location = TransformFragment->GetTransform().GetLocation();
-				AddShape(FGameplayDebuggerShape::MakeBox(Location, FVector(3,3,250), FColor::Purple));
-				AddShape(FGameplayDebuggerShape::MakePoint(Location, 10, FColor::Purple));
-			}
-		}
-=======
 		FStringOutputDevice Ar;
 		Ar.SetAutoEmitLineTerminator(true);
 		EntityManager.DebugPrintArchetypes(Ar, /*bIncludeEmpty*/false);
 
 		AddTextLine(Ar);
->>>>>>> d731a049
 	}
 
 	if (CachedEntity.IsSet() && bMarkEntityBeingDebugged)
@@ -419,11 +283,7 @@
 
 	if (bShowAgentFragments)
 	{
-<<<<<<< HEAD
-		if (CachedEntity.IsSet() && EntitySystem)
-=======
 		if (CachedEntity.IsSet())
->>>>>>> d731a049
 		{
 			// CachedEntity can become invalid if the entity "dies" or in editor mode when related actor gets moved 
 			// (which causes the MassAgentComponent destruction and recreation).
@@ -442,37 +302,6 @@
 				}
 				else
 				{
-<<<<<<< HEAD
-					const FMassArchetypeHandle Archetype = EntitySystem->GetArchetypeForEntity(CachedEntity);
-					TArray<FName> ComponentNames;
-					TArray<FName> TagNames;
-					EntitySystem->DebugGetArchetypeStrings(Archetype, ComponentNames, TagNames);
-
-					FString Tags;
-					int i = 0;
-					for (const FName Name : TagNames)
-					{
-						Tags += FString::Printf(TEXT("%s, "), *Name.ToString());
-						if (i++ % 2)
-						{
-							Tags += TEXT("\n");
-						}
-					}
-					AddTextLine(FString::Printf(TEXT("{Green}Tags:\n{White}%s"), *Tags));
-
-					AddTextLine(FString::Printf(TEXT("{Green}Fragments:{White}")));
-					constexpr int ColumnsCount = 2;
-					i = 0;
-					while (i + ColumnsCount < ComponentNames.Num())
-					{
-						AddTextLine(FString::Printf(TEXT("%-42s, %-42s"), *ComponentNames[i].ToString(), *ComponentNames[i + 1].ToString()));
-						i += ColumnsCount;
-					}
-					if (i < ComponentNames.Num())
-					{
-						AddTextLine(FString::Printf(TEXT("%s"), *ComponentNames[i].ToString()));
-					}
-=======
 					const FMassArchetypeHandle Archetype = EntityManager.GetArchetypeForEntity(CachedEntity);
 					const FMassArchetypeCompositionDescriptor& Composition = EntityManager.GetArchetypeComposition(Archetype);
 					
@@ -502,18 +331,13 @@
 					ItemNames.Reset();
 					Composition.ChunkFragments.DebugGetIndividualNames(ItemNames);
 					AddTextLine(FString::Printf(TEXT("{Green}Chunk Fragments:{White}%s"), *DescriptionBuilder(ItemNames)));
->>>>>>> d731a049
 
 					ItemNames.Reset();
 					Composition.SharedFragments.DebugGetIndividualNames(ItemNames);
 					AddTextLine(FString::Printf(TEXT("{Green}Shared Fragments:{White}%s"), *DescriptionBuilder(ItemNames)));
 				}
 
-<<<<<<< HEAD
-				const FTransformFragment& TransformFragment = EntitySystem->GetFragmentDataChecked<FTransformFragment>(CachedEntity);
-=======
 				const FTransformFragment& TransformFragment = EntityManager.GetFragmentDataChecked<FTransformFragment>(CachedEntity);
->>>>>>> d731a049
 				constexpr float CapsuleRadius = 50.f;
 				AddShape(FGameplayDebuggerShape::MakeCapsule(TransformFragment.GetTransform().GetLocation() + 2.f * CapsuleRadius * FVector::UpVector, CapsuleRadius, CapsuleRadius * 2.f, FColor::Orange));
 			}
@@ -536,12 +360,8 @@
 		ensureMsgf(GetViewPoint(OwnerPC, ViewLocation, ViewDirection), TEXT("GetViewPoint is expected to always succeed when passing a valid controller."));
 
 		FMassEntityQuery EntityQuery;
-<<<<<<< HEAD
-		EntityQuery.AddRequirement<FMassStateTreeFragment>(EMassFragmentAccess::ReadOnly);
-=======
 		EntityQuery.AddRequirement<FMassStateTreeInstanceFragment>(EMassFragmentAccess::ReadOnly);
 		EntityQuery.AddConstSharedRequirement<FMassStateTreeSharedFragment>();
->>>>>>> d731a049
 		EntityQuery.AddRequirement<FTransformFragment>(EMassFragmentAccess::ReadOnly);
 		EntityQuery.AddRequirement<FAgentRadiusFragment>(EMassFragmentAccess::ReadOnly);
 		EntityQuery.AddRequirement<FMassSteeringFragment>(EMassFragmentAccess::ReadOnly);
@@ -559,31 +379,18 @@
 		
 		UMassStateTreeSubsystem* MassStateTreeSubsystem = World->GetSubsystem<UMassStateTreeSubsystem>();
 		UMassSignalSubsystem* SignalSubsystem = World->GetSubsystem<UMassSignalSubsystem>();
-<<<<<<< HEAD
-		
-		if (MassStateTreeSubsystem && EntitySystem && SignalSubsystem)
-=======
 		USmartObjectSubsystem* SmartObjectSubsystem = World->GetSubsystem<USmartObjectSubsystem>();
 		
 		if (MassStateTreeSubsystem && SignalSubsystem && SmartObjectSubsystem)
->>>>>>> d731a049
 		{
 			FMassExecutionContext Context(EntityManager.AsShared(), 0.0f);
 		
-<<<<<<< HEAD
-			EntityQuery.ForEachEntityChunk(*EntitySystem, Context, [this, MassStateTreeSubsystem, SignalSubsystem, EntitySystem, OwnerPC, ViewLocation, ViewDirection, CurrentTime](FMassExecutionContext& Context)
-=======
 			EntityQuery.ForEachEntityChunk(EntityManager, Context, [this, MassStateTreeSubsystem, SignalSubsystem, SmartObjectSubsystem, OwnerPC, ViewLocation, ViewDirection, CurrentTime](FMassExecutionContext& Context)
->>>>>>> d731a049
 			{
 				FMassEntityManager& EntityManager = Context.GetEntityManagerChecked();
 
 				const int32 NumEntities = Context.GetNumEntities();
-<<<<<<< HEAD
-				const TConstArrayView<FMassStateTreeFragment> StateTreeList = Context.GetFragmentView<FMassStateTreeFragment>();
-=======
 				const TConstArrayView<FMassStateTreeInstanceFragment> StateTreeInstanceList = Context.GetFragmentView<FMassStateTreeInstanceFragment>();
->>>>>>> d731a049
 				const TConstArrayView<FTransformFragment> TransformList = Context.GetFragmentView<FTransformFragment>();
 				const TConstArrayView<FAgentRadiusFragment> RadiusList = Context.GetFragmentView<FAgentRadiusFragment>();
 				const TConstArrayView<FMassSteeringFragment> SteeringList = Context.GetFragmentView<FMassSteeringFragment>();
@@ -593,12 +400,6 @@
 				const TConstArrayView<FMassForceFragment> ForceList = Context.GetFragmentView<FMassForceFragment>();
 				const TConstArrayView<FMassMoveTargetFragment> MoveTargetList = Context.GetFragmentView<FMassMoveTargetFragment>();
 				const TConstArrayView<FMassLookAtFragment> LookAtList = Context.GetFragmentView<FMassLookAtFragment>();
-<<<<<<< HEAD
-				const bool bHasLookAt = (LookAtList.Num() > 0);
-				const TConstArrayView<FMassSimulationLODFragment> SimLODList = Context.GetFragmentView<FMassSimulationLODFragment>();
-				const bool bHasLOD = (SimLODList.Num() > 0);
-				const TConstArrayView<FMassZoneGraphShortPathFragment> ShortPathList = Context.GetFragmentView<FMassZoneGraphShortPathFragment>();
-=======
 				const TConstArrayView<FMassSimulationLODFragment> SimLODList = Context.GetFragmentView<FMassSimulationLODFragment>();
 				const TConstArrayView<FMassZoneGraphShortPathFragment> ShortPathList = Context.GetFragmentView<FMassZoneGraphShortPathFragment>();
 				const TConstArrayView<FMassSmartObjectUserFragment> SOUserList = Context.GetFragmentView<FMassSmartObjectUserFragment>();
@@ -607,17 +408,12 @@
 				const bool bHasLOD = (SimLODList.Num() > 0);
 				const bool bHasLookAt = (LookAtList.Num() > 0);
 				const bool bHasSOUser = (SOUserList.Num() > 0);
->>>>>>> d731a049
 
 				const UGameplayDebuggerUserSettings* Settings = GetDefault<UGameplayDebuggerUserSettings>();
 				const float MaxViewDistance = Settings->MaxViewDistance;
 				const float MinViewDirDot = FMath::Cos(FMath::DegreesToRadians(Settings->MaxViewAngle));
 
-<<<<<<< HEAD
-				const UStateTree* StateTree = MassStateTreeSubsystem->GetRegisteredStateTreeAsset(StateTreeList[0].StateTreeHandle);
-=======
 				const UStateTree* StateTree = SharedStateTree.StateTree;
->>>>>>> d731a049
 
 				for (int32 EntityIndex = 0; EntityIndex < NumEntities; ++EntityIndex)
 				{
@@ -677,15 +473,9 @@
 						const FMassLookAtFragment& LookAt = LookAtList[EntityIndex];
 						const FVector WorldLookDirection = Transform.GetTransform().TransformVector(LookAt.Direction);
 						bool bLookArrowDrawn = false;
-<<<<<<< HEAD
-						if (LookAt.LookAtMode == EMassLookAtMode::LookAtEntity && EntitySystem->IsEntityValid(LookAt.TrackedEntity))
-						{
-							if (const FTransformFragment* TargetTransform = EntitySystem->GetFragmentDataPtr<FTransformFragment>(LookAt.TrackedEntity))
-=======
 						if (LookAt.LookAtMode == EMassLookAtMode::LookAtEntity && EntityManager.IsEntityValid(LookAt.TrackedEntity))
 						{
 							if (const FTransformFragment* TargetTransform = EntityManager.GetFragmentDataPtr<FTransformFragment>(LookAt.TrackedEntity))
->>>>>>> d731a049
 							{
 								FVector TargetPosition = TargetTransform->GetTransform().GetLocation();
 								TargetPosition.Z = BasePos.Z;
@@ -697,35 +487,22 @@
 							}
 						}
 
-<<<<<<< HEAD
-						if (LookAt.bRandomGazeEntities && EntitySystem->IsEntityValid(LookAt.GazeTrackedEntity))
-						{
-							if (const FTransformFragment* TargetTransform = EntitySystem->GetFragmentDataPtr<FTransformFragment>(LookAt.GazeTrackedEntity))
-=======
 						if (LookAt.bRandomGazeEntities && EntityManager.IsEntityValid(LookAt.GazeTrackedEntity))
 						{
 							if (const FTransformFragment* TargetTransform = EntityManager.GetFragmentDataPtr<FTransformFragment>(LookAt.GazeTrackedEntity))
->>>>>>> d731a049
 							{
 								FVector TargetPosition = TargetTransform->GetTransform().GetLocation();
 								TargetPosition.Z = BasePos.Z;
 								AddShape(FGameplayDebuggerShape::MakeCircle(TargetPosition, FVector::UpVector, Radius.Radius, FColor::Turquoise));
 							}
-<<<<<<< HEAD
-=======
 						}
 
 						if (!bLookArrowDrawn)
 						{
 							AddShape(FGameplayDebuggerShape::MakeArrow(BasePos, BasePos + WorldLookDirection * LookArrowLength, 10.0f, 1.0f, FColor::Turquoise));
->>>>>>> d731a049
-						}
-
-<<<<<<< HEAD
-						if (!bLookArrowDrawn)
-						{
-							AddShape(FGameplayDebuggerShape::MakeArrow(BasePos, BasePos + WorldLookDirection * LookArrowLength, 10.0f, 1.0f, FColor::Turquoise));
-=======
+						}
+					}
+
 					// SmartObject
 					if (bHasSOUser)
 					{
@@ -736,7 +513,6 @@
 							const FTransform SlotTransform = SmartObjectSubsystem->GetSlotTransform(SOUser.InteractionHandle).Get(FTransform::Identity);
 							const FVector SlotLocation = SlotTransform.GetLocation();
 							AddShape(FGameplayDebuggerShape::MakeSegment(EntityLocation + ZOffset, SlotLocation + ZOffset, 3.0f, FColorList::Orange));
->>>>>>> d731a049
 						}
 					}
 
@@ -807,16 +583,6 @@
 						// Current StateTree task
 						if (StateTree != nullptr)
 						{
-<<<<<<< HEAD
-							FMassStateTreeExecutionContext StateTreeContext(*EntitySystem, *SignalSubsystem, Context);
-							StateTreeContext.Init(*OwnerPC, *StateTree, EStateTreeStorage::External);
-							StateTreeContext.SetEntity(Entity);
-							
-							FStructView Storage = EntitySystem->GetFragmentDataStruct(Entity, StateTree->GetInstanceStorageStruct());
-							
-							Status += StateTreeContext.GetActiveStateName(Storage);
-							Status += TEXT("\n");
-=======
 							if (FStateTreeInstanceData* InstanceData = MassStateTreeSubsystem->GetInstanceData(StateTreeInstance.InstanceHandle))
 							{
 								FMassStateTreeExecutionContext StateTreeContext(*OwnerPC, *StateTree, *InstanceData, EntityManager, *SignalSubsystem, Context);
@@ -829,7 +595,6 @@
 							{
 								Status += TEXT("{red}<No StateTree instance>{white}\n");
 							}
->>>>>>> d731a049
 						}
 
 						// Movement info
@@ -864,13 +629,8 @@
 			FMassEntityQuery EntityColliderQuery;
 			EntityColliderQuery.AddRequirement<FMassAvoidanceColliderFragment>(EMassFragmentAccess::ReadOnly);
 			EntityColliderQuery.AddRequirement<FTransformFragment>(EMassFragmentAccess::ReadOnly);
-<<<<<<< HEAD
-			FMassExecutionContext Context(0.f);
-			EntityColliderQuery.ForEachEntityChunk(*EntitySystem, Context, [this, ViewLocation, ViewDirection](const FMassExecutionContext& Context)
-=======
 			FMassExecutionContext Context(EntityManager.AsShared(), 0.f);
 			EntityColliderQuery.ForEachEntityChunk(EntityManager, Context, [this, ViewLocation, ViewDirection](const FMassExecutionContext& Context)
->>>>>>> d731a049
 			{
 				const int32 NumEntities = Context.GetNumEntities();
 				const TConstArrayView<FTransformFragment> TransformList = Context.GetFragmentView<FTransformFragment>();
