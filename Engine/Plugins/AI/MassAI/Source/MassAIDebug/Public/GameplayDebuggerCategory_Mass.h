// Copyright Epic Games, Inc. All Rights Reserved.

#pragma once

// Required first for WITH_MASSGAMEPLAY_DEBUG
#include "MassCommonTypes.h"

#if WITH_GAMEPLAY_DEBUGGER && WITH_MASSGAMEPLAY_DEBUG

#include "GameplayDebuggerCategory.h"

struct FMassEntityManager;
class UMassDebuggerSubsystem;
class APlayerController;
class AActor;

class FGameplayDebuggerCategory_Mass : public FGameplayDebuggerCategory
{
public:
	FGameplayDebuggerCategory_Mass();

	static TSharedRef<FGameplayDebuggerCategory> MakeInstance();

protected:
	virtual void CollectData(APlayerController* OwnerPC, AActor* DebugActor) override;
	virtual void DrawData(APlayerController* OwnerPC, FGameplayDebuggerCanvasContext& CanvasContext) override;
	
	void SetCachedEntity(const FMassEntityHandle Entity, const FMassEntityManager& EntityManager);

	void OnToggleArchetypes() { bShowArchetypes = !bShowArchetypes; }
	void OnToggleShapes() { bShowShapes = !bShowShapes; }
	void OnToggleAgentFragments() { bShowAgentFragments = !bShowAgentFragments; }
	void OnPickEntity() { bPickEntity = true; }
	void OnToggleEntityDetails() { bShowEntityDetails = !bShowEntityDetails; }
	void OnToggleNearEntityOverview() { bShowNearEntityOverview = !bShowNearEntityOverview; }
	void OnToggleNearEntityAvoidance() { bShowNearEntityAvoidance = !bShowNearEntityAvoidance; }
	void OnToggleNearEntityPath() { bShowNearEntityPath = !bShowNearEntityPath; }
	
<<<<<<< HEAD
	void PickEntity(const APlayerController& OwnerPC, const UWorld& World, UMassDebuggerSubsystem& Debugger, const bool bLimitAngle = true);
=======
	void PickEntity(const APlayerController& OwnerPC, const UWorld& World, FMassEntityManager& EntityManager, const bool bLimitAngle = true);
>>>>>>> d731a049

protected:
	AActor* CachedDebugActor;
	FMassEntityHandle CachedEntity;
	bool bShowArchetypes;
	bool bShowShapes;
	bool bShowAgentFragments;
	bool bPickEntity;
	bool bShowEntityDetails;
	bool bShowNearEntityOverview;
	bool bShowNearEntityAvoidance;
	bool bShowNearEntityPath;
	bool bMarkEntityBeingDebugged;

	struct FEntityDescription
	{
		FEntityDescription() = default;
		FEntityDescription(const float InScore, const FVector& InLocation, const FString& InDescription) : Score(InScore), Location(InLocation), Description(InDescription) {}

		float Score = 0.0f;
		FVector Location = FVector::ZeroVector;
		FString Description;
	};
	TArray<FEntityDescription> NearEntityDescriptions;

};

#endif // WITH_GAMEPLAY_DEBUGGER && WITH_MASSGAMEPLAY_DEBUG<|MERGE_RESOLUTION|>--- conflicted
+++ resolved
@@ -36,11 +36,7 @@
 	void OnToggleNearEntityAvoidance() { bShowNearEntityAvoidance = !bShowNearEntityAvoidance; }
 	void OnToggleNearEntityPath() { bShowNearEntityPath = !bShowNearEntityPath; }
 	
-<<<<<<< HEAD
-	void PickEntity(const APlayerController& OwnerPC, const UWorld& World, UMassDebuggerSubsystem& Debugger, const bool bLimitAngle = true);
-=======
 	void PickEntity(const APlayerController& OwnerPC, const UWorld& World, FMassEntityManager& EntityManager, const bool bLimitAngle = true);
->>>>>>> d731a049
 
 protected:
 	AActor* CachedDebugActor;
