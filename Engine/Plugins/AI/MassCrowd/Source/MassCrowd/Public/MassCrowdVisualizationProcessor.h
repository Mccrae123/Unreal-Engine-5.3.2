--- conflicted
+++ resolved
@@ -44,17 +44,10 @@
 	 * @param EntitySubsystem is the system to execute the lambdas on each entity chunk
 	 * @param Context is the execution context to be passed when executing the lambdas
 	 */
-<<<<<<< HEAD
-	virtual void Execute(UMassEntitySubsystem& EntitySubsystem, FMassExecutionContext& Context) override;
-
-	UPROPERTY(Transient)
-	UWorld* World;
-=======
 	virtual void Execute(FMassEntityManager& EntityManager, FMassExecutionContext& Context) override;
 
 	UPROPERTY(Transient)
 	TObjectPtr<UWorld> World;
->>>>>>> d731a049
 
 	FMassEntityQuery EntityQuery;
 };