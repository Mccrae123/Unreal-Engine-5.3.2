// Copyright Epic Games, Inc. All Rights Reserved.

#include "ZoneGraphCrowdLaneAnnotations.h"
#include "ZoneGraphAnnotationSubsystem.h"
#include "ZoneGraphRenderingUtilities.h"
#include "ZoneGraphSubsystem.h"
#include "ZoneGraphTypes.h"
#include "ZoneGraphQuery.h"
#include "ZoneGraphSettings.h"
#include "MassNavigationTypes.h"
#include "VisualLogger/VisualLogger.h"

#if UE_ENABLE_DEBUG_DRAWING
#include "Engine/Canvas.h"
#endif // UE_ENABLE_DEBUG_DRAWING

void UZoneGraphCrowdLaneAnnotations::PostSubsystemsInitialized()
{
	Super::PostSubsystemsInitialized();

	CrowdSubsystem = UWorld::GetSubsystem<UMassCrowdSubsystem>(GetWorld());
	checkf(CrowdSubsystem, TEXT("Expecting MassCrowdSubsystem to be present."));
}

FZoneGraphTagMask UZoneGraphCrowdLaneAnnotations::GetAnnotationTags() const
{
	FZoneGraphTagMask AllTags;
	AllTags.Add(CloseLaneTag);
	AllTags.Add(WaitingLaneTag);

	return AllTags;
}

void UZoneGraphCrowdLaneAnnotations::HandleEvents(TConstArrayView<const UScriptStruct*> AllEventStructs, const FInstancedStructStream& Events)
{
	Events.ForEach([this](const FConstStructView View)
	{
		if (const FZoneGraphCrowdLaneStateChangeEvent* const StateChangeEvent = View.GetPtr<FZoneGraphCrowdLaneStateChangeEvent>())
		{
			StateChangeEvents.Add(*StateChangeEvent);
		}
	});
}

void UZoneGraphCrowdLaneAnnotations::TickAnnotation(const float DeltaTime, FZoneGraphAnnotationTagContainer& AnnotationTagContainer)
{
	if (!CloseLaneTag.IsValid())
	{
		return;
	}

	FZoneGraphTagMask AllTags;
	AllTags.Add(CloseLaneTag);
	AllTags.Add(WaitingLaneTag);

	// Process events
	for (const FZoneGraphCrowdLaneStateChangeEvent& Event : StateChangeEvents)
	{
		if (Event.Lane.IsValid())
		{
			TArrayView<FZoneGraphTagMask> LaneTags = AnnotationTagContainer.GetMutableAnnotationTagsForData(Event.Lane.DataHandle);
			FZoneGraphTagMask& LaneTagMask = LaneTags[Event.Lane.Index];

			LaneTagMask.Remove(AllTags);

			if (Event.State == ECrowdLaneState::Closed)
			{
				const FCrowdWaitAreaData* WaitArea = CrowdSubsystem->GetCrowdWaitingAreaData(Event.Lane);

				if (WaitArea && !WaitArea->IsFull())
				{
					LaneTagMask.Add(WaitingLaneTag);
				}
				else
				{
					LaneTagMask.Add(CloseLaneTag);
				}
			}
		}
		else
		{
			UE_VLOG_UELOG(this, LogMassNavigation, Warning, TEXT("Trying to set lane state %s on an invalid lane %s\n"), *UEnum::GetValueAsString(Event.State), *Event.Lane.ToString());
		}
	}
	StateChangeEvents.Reset();

<<<<<<< HEAD
#if !UE_BUILD_SHIPPING && !UE_BUILD_TEST
=======
#if UE_ENABLE_DEBUG_DRAWING
>>>>>>> d731a049
	if (bEnableDebugDrawing)
	{
		MarkRenderStateDirty();
	}
<<<<<<< HEAD
#endif
=======
#endif // UE_ENABLE_DEBUG_DRAWING
>>>>>>> d731a049
}

#if UE_ENABLE_DEBUG_DRAWING
void UZoneGraphCrowdLaneAnnotations::DebugDraw(FZoneGraphAnnotationSceneProxy* DebugProxy)
{
	UZoneGraphSubsystem* ZoneGraph = UWorld::GetSubsystem<UZoneGraphSubsystem>(GetWorld());
	UZoneGraphAnnotationSubsystem* ZoneGraphAnnotationSubsystem = UWorld::GetSubsystem<UZoneGraphAnnotationSubsystem>(GetWorld());
	if (!ZoneGraph || !ZoneGraphAnnotationSubsystem)
	{
		return;
	}

	const UZoneGraphSettings* ZoneGraphSettings = GetDefault<UZoneGraphSettings>();
	check(ZoneGraphSettings);

	static const FVector ZOffset(0, 0, 35.0f);
	static const FLinearColor WaitingColor(FColor(255, 196, 0));
	static const FLinearColor ClosedColor(FColor(255, 61, 0));

	FZoneGraphTagMask AllTags;
	AllTags.Add(CloseLaneTag);
	AllTags.Add(WaitingLaneTag);

	FVector ViewLocation = FVector::ZeroVector;
	FRotator ViewRotation = FRotator::ZeroRotator;
	GetFirstViewPoint(ViewLocation, ViewRotation);

	const float DrawDistance = GetMaxDebugDrawDistance();
	const float DrawDistanceSq = FMath::Square(DrawDistance);

	for (const FRegisteredCrowdLaneData& RegisteredLaneData : CrowdSubsystem->RegisteredLaneData)
	{
		const FZoneGraphStorage* ZoneStorage = ZoneGraph->GetZoneGraphStorage(RegisteredLaneData.DataHandle);
		if (ZoneStorage == nullptr)
		{
			continue;
		}

		for (const FZoneData& Zone : ZoneStorage->Zones)
		{
			const float DistanceSq = FVector::DistSquared(ViewLocation, Zone.Bounds.GetCenter());
			if (DistanceSq > DrawDistanceSq)
			{
				continue;
			}

			for (int32 LaneIdx = Zone.LanesBegin; LaneIdx < Zone.LanesEnd; LaneIdx++)
			{
				const FZoneGraphCrowdLaneData& LaneData = RegisteredLaneData.CrowdLaneDataArray[LaneIdx];
				if (LaneData.GetState() == ECrowdLaneState::Closed)
				{
					const FZoneGraphLaneHandle LaneHandle(LaneIdx, RegisteredLaneData.DataHandle);

					FLinearColor Color = ClosedColor;

					const FCrowdWaitAreaData* WaitArea = CrowdSubsystem->GetCrowdWaitingAreaData(LaneHandle);
					if (WaitArea && !WaitArea->IsFull())
					{
						Color = WaitingColor;
					}

					UE::ZoneGraph::RenderingUtilities::AppendLane(DebugProxy, *ZoneStorage, LaneHandle, Color.ToFColor(/*sRGB*/true), 4.0f, ZOffset);
				}
			}
		}
		
		auto AppendCircleXY = [DebugProxy](const FVector& Center, const float Radius, const FColor Color, const float LineThickness)
		{
			static int32 NumDivs = 16;

			FVector PrevPoint;
			for (int32 Index = 0; Index <= NumDivs; Index++)
			{
				const float Angle = (float)Index / (float)NumDivs * PI * 2.0f;
				float DirX, DirY;
				FMath::SinCos(&DirX, &DirY, Angle);
				const FVector Dir(DirX, DirY, 0.0f);
				const FVector Point = Center + Dir * Radius;
				if (Index > 0)
				{
					DebugProxy->Lines.Emplace(PrevPoint, Point, Color, LineThickness);
				}
				PrevPoint = Point;
			}
		};

		const FColor SlotColor = FColor::Orange;
		for (const FCrowdWaitAreaData& WaitArea : RegisteredLaneData.WaitAreas)
		{
			if (WaitArea.Slots.Num() > 0)
			{
				const float DistanceSq = FVector::DistSquared(ViewLocation, WaitArea.Slots[0].Position);
				if (DistanceSq < DrawDistanceSq)
				{
					for (const FCrowdWaitSlot& Slot : WaitArea.Slots)
					{
						AppendCircleXY(Slot.Position + ZOffset, Slot.Radius, SlotColor, 1.0f);
						DebugProxy->Lines.Emplace(Slot.Position + ZOffset, Slot.Position + Slot.Forward * Slot.Radius + ZOffset, SlotColor, 4.0f);
					}
				}
			}
		}
	}
}

void UZoneGraphCrowdLaneAnnotations::DebugDrawCanvas(UCanvas* Canvas, APlayerController*)
{
	if (!bEnableDebugDrawing)
	{
		return;
	}

	const FColor OldDrawColor = Canvas->DrawColor;
	const UFont* RenderFont = GEngine->GetSmallFont();

<<<<<<< HEAD
	const FFontRenderInfo FontInfo = Canvas->CreateFontRenderInfo(true, true);
=======
	const FFontRenderInfo FontInfo = Canvas->CreateFontRenderInfo(/*bClipText*/true, /*bEnableShadow*/true);
>>>>>>> d731a049

	Canvas->SetDrawColor(FColor::White);
	static const FVector ZOffset(0, 0, 35.0f);

	UZoneGraphSubsystem* ZoneGraph = UWorld::GetSubsystem<UZoneGraphSubsystem>(GetWorld());
	UZoneGraphAnnotationSubsystem* ZoneGraphAnnotationSubsystem = UWorld::GetSubsystem<UZoneGraphAnnotationSubsystem>(GetWorld());
	if (!ZoneGraph)
	{
		return;
	}

	if (Canvas->SceneView == nullptr)
	{
		return;
	}
	
	const FVector ViewLocation = Canvas->SceneView->ViewLocation;
	const float DrawDistance = GetMaxDebugDrawDistance() * 0.25f;
	const float DrawDistanceSq = FMath::Square(DrawDistance);

	auto InFrustum = [Canvas](const FVector& Location)
	{
		return Canvas->SceneView->ViewFrustum.IntersectBox(Location, FVector::ZeroVector);
	};

	for (const FRegisteredCrowdLaneData& RegisteredLaneData : CrowdSubsystem->RegisteredLaneData)
	{
		const FZoneGraphStorage* ZoneStorage = RegisteredLaneData.DataHandle.IsValid() ? ZoneGraph->GetZoneGraphStorage(RegisteredLaneData.DataHandle) : nullptr;
		if (ZoneStorage == nullptr)
		{
			continue;
		}

		for (const FZoneData& Zone : ZoneStorage->Zones)
		{
			const float DistanceSq = FVector::DistSquared(ViewLocation, Zone.Bounds.GetCenter());
			if (DistanceSq > DrawDistanceSq)
			{
				continue;
			}

			for (int32 LaneIdx = Zone.LanesBegin; LaneIdx < Zone.LanesEnd; LaneIdx++)
			{
				const FZoneGraphLaneHandle LaneHandle(LaneIdx, RegisteredLaneData.DataHandle);
				
				FZoneGraphLaneLocation CenterLoc;
				UE::ZoneGraph::Query::CalculateLocationAlongLaneFromRatio(*ZoneStorage, LaneIdx, 0.5f, CenterLoc);

				if (!InFrustum(CenterLoc.Position))
				{
					continue;
				}
				
				const FVector ScreenLoc = Canvas->Project(CenterLoc.Position, /*bClampToNearPlane*/false);
				
				// Flags
				if (bDisplayTags)
				{
					const FZoneGraphTagMask Mask = ZoneGraphAnnotationSubsystem->GetAnnotationTags(LaneHandle);
<<<<<<< HEAD
					Canvas->DrawText(RenderFont, FString::Printf(TEXT("%s\n0x%08X"), *UE::ZoneGraph::Helpers::GetTagMaskString(Mask, TEXT(", ")), Mask.GetValue()), ScreenLoc.X, ScreenLoc.Y, 1.0f, 1.0f, FontInfo);
=======
					Canvas->DrawText(RenderFont, FString::Printf(TEXT("%s\n0x%08X"), *UE::ZoneGraph::Helpers::GetTagMaskString(Mask, TEXT(", ")), Mask.GetValue()), ScreenLoc.X, ScreenLoc.Y, /*XScale*/1.0f, /*YScale*/1.0f, FontInfo);
>>>>>>> d731a049
				}

				// Tracking
				if (const FCrowdTrackingLaneData* TrackingData = RegisteredLaneData.LaneToTrackingDataLookup.Find(LaneIdx))
				{
					if (TrackingData->NumEntitiesOnLane > 0)
					{
<<<<<<< HEAD
						Canvas->DrawText(RenderFont, FString::Printf(TEXT("Num Entities: %d"), TrackingData->NumEntitiesOnLane), ScreenLoc.X, ScreenLoc.Y + 20, 1.0f, 1.0f, FontInfo);
=======
						Canvas->DrawText(RenderFont, FString::Printf(TEXT("Num Entities: %d"), TrackingData->NumEntitiesOnLane), ScreenLoc.X, ScreenLoc.Y + 20, /*XScale*/1.0f, /*YScale*/1.0f, FontInfo);
>>>>>>> d731a049
					}
				}
			}
		}

		// Waiting areas
		for (const FCrowdWaitAreaData& WaitArea : RegisteredLaneData.WaitAreas)
		{
			if (WaitArea.Slots.Num() > 0)
			{
				const float DistanceSq = FVector::DistSquared(ViewLocation, WaitArea.Slots[0].Position);
				if (DistanceSq < DrawDistanceSq)
				{
					for (const FCrowdWaitSlot& Slot : WaitArea.Slots)
					{
						if (Slot.bOccupied)
						{
							if (!InFrustum(Slot.Position + ZOffset))
							{
								continue;
							}

							const FVector ScreenLoc = Canvas->Project(Slot.Position + ZOffset);
<<<<<<< HEAD
							Canvas->DrawText(RenderFont, TEXT("OCCUPIED"), ScreenLoc.X, ScreenLoc.Y, 1.0f, 1.0f, FontInfo);
=======
							Canvas->DrawText(RenderFont, TEXT("OCCUPIED"), ScreenLoc.X, ScreenLoc.Y, /*XScale*/1.0f, /*YScale*/1.0f, FontInfo);
>>>>>>> d731a049
						}
					}
				}
			}
		}
	}

	Canvas->SetDrawColor(OldDrawColor);
}

#endif // UE_ENABLE_DEBUG_DRAWING<|MERGE_RESOLUTION|>--- conflicted
+++ resolved
@@ -84,20 +84,12 @@
 	}
 	StateChangeEvents.Reset();
 
-<<<<<<< HEAD
-#if !UE_BUILD_SHIPPING && !UE_BUILD_TEST
-=======
 #if UE_ENABLE_DEBUG_DRAWING
->>>>>>> d731a049
 	if (bEnableDebugDrawing)
 	{
 		MarkRenderStateDirty();
 	}
-<<<<<<< HEAD
-#endif
-=======
 #endif // UE_ENABLE_DEBUG_DRAWING
->>>>>>> d731a049
 }
 
 #if UE_ENABLE_DEBUG_DRAWING
@@ -213,11 +205,7 @@
 	const FColor OldDrawColor = Canvas->DrawColor;
 	const UFont* RenderFont = GEngine->GetSmallFont();
 
-<<<<<<< HEAD
-	const FFontRenderInfo FontInfo = Canvas->CreateFontRenderInfo(true, true);
-=======
 	const FFontRenderInfo FontInfo = Canvas->CreateFontRenderInfo(/*bClipText*/true, /*bEnableShadow*/true);
->>>>>>> d731a049
 
 	Canvas->SetDrawColor(FColor::White);
 	static const FVector ZOffset(0, 0, 35.0f);
@@ -277,11 +265,7 @@
 				if (bDisplayTags)
 				{
 					const FZoneGraphTagMask Mask = ZoneGraphAnnotationSubsystem->GetAnnotationTags(LaneHandle);
-<<<<<<< HEAD
-					Canvas->DrawText(RenderFont, FString::Printf(TEXT("%s\n0x%08X"), *UE::ZoneGraph::Helpers::GetTagMaskString(Mask, TEXT(", ")), Mask.GetValue()), ScreenLoc.X, ScreenLoc.Y, 1.0f, 1.0f, FontInfo);
-=======
 					Canvas->DrawText(RenderFont, FString::Printf(TEXT("%s\n0x%08X"), *UE::ZoneGraph::Helpers::GetTagMaskString(Mask, TEXT(", ")), Mask.GetValue()), ScreenLoc.X, ScreenLoc.Y, /*XScale*/1.0f, /*YScale*/1.0f, FontInfo);
->>>>>>> d731a049
 				}
 
 				// Tracking
@@ -289,11 +273,7 @@
 				{
 					if (TrackingData->NumEntitiesOnLane > 0)
 					{
-<<<<<<< HEAD
-						Canvas->DrawText(RenderFont, FString::Printf(TEXT("Num Entities: %d"), TrackingData->NumEntitiesOnLane), ScreenLoc.X, ScreenLoc.Y + 20, 1.0f, 1.0f, FontInfo);
-=======
 						Canvas->DrawText(RenderFont, FString::Printf(TEXT("Num Entities: %d"), TrackingData->NumEntitiesOnLane), ScreenLoc.X, ScreenLoc.Y + 20, /*XScale*/1.0f, /*YScale*/1.0f, FontInfo);
->>>>>>> d731a049
 					}
 				}
 			}
@@ -317,11 +297,7 @@
 							}
 
 							const FVector ScreenLoc = Canvas->Project(Slot.Position + ZOffset);
-<<<<<<< HEAD
-							Canvas->DrawText(RenderFont, TEXT("OCCUPIED"), ScreenLoc.X, ScreenLoc.Y, 1.0f, 1.0f, FontInfo);
-=======
 							Canvas->DrawText(RenderFont, TEXT("OCCUPIED"), ScreenLoc.X, ScreenLoc.Y, /*XScale*/1.0f, /*YScale*/1.0f, FontInfo);
->>>>>>> d731a049
 						}
 					}
 				}
