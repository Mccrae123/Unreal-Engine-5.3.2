--- conflicted
+++ resolved
@@ -24,19 +24,10 @@
 	Linker.LinkExternalData(ZoneGraphAnnotationSubsystemHandle);
 	Linker.LinkExternalData(MassCrowdSubsystemHandle);
 
-<<<<<<< HEAD
-	Linker.LinkInstanceDataProperty(WanderTargetLocationHandle, STATETREE_INSTANCEDATA_PROPERTY(FMassZoneGraphFindWanderTargetInstanceData, WanderTargetLocation));
-
-	return true;
-}
-
-EStateTreeRunStatus FMassZoneGraphFindWanderTarget::EnterState(FStateTreeExecutionContext& Context, const EStateTreeStateChangeType ChangeType, const FStateTreeTransitionResult& Transition) const
-=======
 	return true;
 }
 
 EStateTreeRunStatus FMassZoneGraphFindWanderTarget::EnterState(FStateTreeExecutionContext& Context, const FStateTreeTransitionResult& Transition) const
->>>>>>> d731a049
 {
 	const FMassStateTreeExecutionContext& MassContext = static_cast<FMassStateTreeExecutionContext&>(Context);
 
@@ -44,11 +35,8 @@
 	const UZoneGraphSubsystem& ZoneGraphSubsystem = Context.GetExternalData(ZoneGraphSubsystemHandle);
 	UZoneGraphAnnotationSubsystem& ZoneGraphAnnotationSubsystem = Context.GetExternalData(ZoneGraphAnnotationSubsystemHandle);
 	const UMassCrowdSubsystem& MassCrowdSubsystem = Context.GetExternalData(MassCrowdSubsystemHandle);
-<<<<<<< HEAD
-=======
 
 	FInstanceDataType& InstanceData = Context.GetInstanceData(*this);
->>>>>>> d731a049
 
 	bool bDisplayDebug = false;
 #if WITH_MASSGAMEPLAY_DEBUG
@@ -70,23 +58,12 @@
 
 	const float MoveDistance = GetDefault<UMassCrowdSettings>()->GetMoveDistance();
 
-<<<<<<< HEAD
-	FMassZoneGraphTargetLocation& WanderTargetLocation = Context.GetInstanceData(WanderTargetLocationHandle);
-
-	WanderTargetLocation.LaneHandle = LaneLocation.LaneHandle;
-	WanderTargetLocation.TargetDistance = LaneLocation.DistanceAlongLane + MoveDistance;
-	WanderTargetLocation.NextExitLinkType = EZoneLaneLinkType::None;
-	WanderTargetLocation.NextLaneHandle.Reset();
-	WanderTargetLocation.bMoveReverse = false;
-	WanderTargetLocation.EndOfPathIntent = EMassMovementAction::Move;
-=======
 	InstanceData.WanderTargetLocation.LaneHandle = LaneLocation.LaneHandle;
 	InstanceData.WanderTargetLocation.TargetDistance = LaneLocation.DistanceAlongLane + MoveDistance;
 	InstanceData.WanderTargetLocation.NextExitLinkType = EZoneLaneLinkType::None;
 	InstanceData.WanderTargetLocation.NextLaneHandle.Reset();
 	InstanceData.WanderTargetLocation.bMoveReverse = false;
 	InstanceData.WanderTargetLocation.EndOfPathIntent = EMassMovementAction::Move;
->>>>>>> d731a049
 
 	if (bDisplayDebug)
 	{
@@ -96,15 +73,9 @@
 	EStateTreeRunStatus Status = EStateTreeRunStatus::Running;
 	
 	// When close to end of a lane, choose next lane.
-<<<<<<< HEAD
-	if (WanderTargetLocation.TargetDistance > LaneLocation.LaneLength)
-	{
-		WanderTargetLocation.TargetDistance = FMath::Min(WanderTargetLocation.TargetDistance, LaneLocation.LaneLength);
-=======
 	if (InstanceData.WanderTargetLocation.TargetDistance > LaneLocation.LaneLength)
 	{
 		InstanceData.WanderTargetLocation.TargetDistance = FMath::Min(InstanceData.WanderTargetLocation.TargetDistance, LaneLocation.LaneLength);
->>>>>>> d731a049
 
 		typedef TTuple<const FZoneGraphLinkedLane, const float> FBranchingCandidate;
 		TArray<FBranchingCandidate, TInlineAllocator<8>> Candidates;
@@ -136,44 +107,28 @@
 
 		if (FindCandidates(EZoneLaneLinkType::Outgoing))
 		{
-<<<<<<< HEAD
-			WanderTargetLocation.NextExitLinkType = EZoneLaneLinkType::Outgoing;
-=======
 			InstanceData.WanderTargetLocation.NextExitLinkType = EZoneLaneLinkType::Outgoing;
->>>>>>> d731a049
 		}
 		else
 		{
 			// Could not continue, try to switch to an adjacent lane.
 			// @todo: we could try to do something smarter here so that agents do not clump up. May need to have some heuristic,
 			//		  i.e. at intersections it looks better to switch lane immediately, with flee, it looks better to vary the location randomly.
-<<<<<<< HEAD
-			WanderTargetLocation.TargetDistance = LaneLocation.DistanceAlongLane;
-=======
 			InstanceData.WanderTargetLocation.TargetDistance = LaneLocation.DistanceAlongLane;
->>>>>>> d731a049
 
 			// Try adjacent lanes
 			if (FindCandidates(EZoneLaneLinkType::Adjacent))
 			{
 				// Found adjacent lane, choose it once followed the short path. Keeping the random offset from above,
 				// so that all agents dont follow until the end of the path to turn.
-<<<<<<< HEAD
-				WanderTargetLocation.NextExitLinkType = EZoneLaneLinkType::Adjacent;
-=======
 				InstanceData.WanderTargetLocation.NextExitLinkType = EZoneLaneLinkType::Adjacent;
->>>>>>> d731a049
 			}
 		}
 
 		if (Candidates.IsEmpty())
 		{
 			// Could not find next lane, fail.
-<<<<<<< HEAD
-			WanderTargetLocation.Reset();
-=======
 			InstanceData.WanderTargetLocation.Reset();
->>>>>>> d731a049
 			Status = EStateTreeRunStatus::Failed;
 		}
 		else
@@ -186,11 +141,7 @@
 				if (Rand < CandidateCombinedWeight)
 				{
 					const FZoneGraphLinkedLane& LinkedLane = Candidate.Get<0>();
-<<<<<<< HEAD
-					WanderTargetLocation.NextLaneHandle = LinkedLane.DestLane;
-=======
 					InstanceData.WanderTargetLocation.NextLaneHandle = LinkedLane.DestLane;
->>>>>>> d731a049
 					break;
 				}
 			}
