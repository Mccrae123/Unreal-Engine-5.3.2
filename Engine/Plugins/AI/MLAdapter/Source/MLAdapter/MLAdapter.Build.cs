// Copyright Epic Games, Inc. All Rights Reserved.

namespace UnrealBuildTool.Rules
{
	public class MLAdapter : ModuleRules
    {
        public MLAdapter(ReadOnlyTargetRules Target) : base(Target)
        {
            // rcplib is using exceptions so we have to enable that
            bEnableExceptions = true;
            PCHUsage = ModuleRules.PCHUsageMode.UseExplicitOrSharedPCHs;

<<<<<<< HEAD
            PublicIncludePaths.AddRange(
                new string[] {
                "Runtime/AIModule/Public",
                ModuleDirectory + "/Public",
                }
            );

=======
>>>>>>> 4af6daef
            PublicDependencyModuleNames.AddRange(
                new string[] {
                    "Core",
                    "CoreUObject",
                    "Engine",
					"EnhancedInput",
                    "GameplayTags",
                    "AIModule",
                    "InputCore",
                    "Json",
                    "JsonUtilities",
                    "GameplayAbilities",
<<<<<<< HEAD
					"NNECore"
=======
					"NNE"
>>>>>>> 4af6daef
				}
            );

            PrivateDependencyModuleNames.AddRange(
                new string[] {
                    "DeveloperSettings"
                }
            );

            // RPCLib disabled on other platforms
            if (Target.Platform == UnrealTargetPlatform.Win64 ||
				Target.Platform == UnrealTargetPlatform.Mac ||
				Target.Platform == UnrealTargetPlatform.Linux)
            {
                PublicDefinitions.Add("WITH_RPCLIB=1");
				PrivateDependencyModuleNames.Add("RPCLib");
			}
            else
            {
                PublicDefinitions.Add("WITH_RPCLIB=0");
            }

            if (Target.bBuildEditor == true)
            {
                PrivateDependencyModuleNames.Add("EditorFramework");
                PrivateDependencyModuleNames.Add("UnrealEd");
            }

            SetupGameplayDebuggerSupport(Target);
        }
    }
}<|MERGE_RESOLUTION|>--- conflicted
+++ resolved
@@ -10,16 +10,6 @@
             bEnableExceptions = true;
             PCHUsage = ModuleRules.PCHUsageMode.UseExplicitOrSharedPCHs;
 
-<<<<<<< HEAD
-            PublicIncludePaths.AddRange(
-                new string[] {
-                "Runtime/AIModule/Public",
-                ModuleDirectory + "/Public",
-                }
-            );
-
-=======
->>>>>>> 4af6daef
             PublicDependencyModuleNames.AddRange(
                 new string[] {
                     "Core",
@@ -32,11 +22,7 @@
                     "Json",
                     "JsonUtilities",
                     "GameplayAbilities",
-<<<<<<< HEAD
-					"NNECore"
-=======
 					"NNE"
->>>>>>> 4af6daef
 				}
             );
 
