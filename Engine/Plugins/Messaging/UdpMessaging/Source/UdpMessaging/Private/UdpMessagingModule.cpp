--- conflicted
+++ resolved
@@ -477,8 +477,6 @@
 		return bParsedAddr;
 	}
 
-<<<<<<< HEAD
-=======
 	TArray<FIPv4Endpoint> ParseStringArrayAddresses(const TArray<FString>& StringAddresses)
 	{
 		TArray<FIPv4Endpoint> Endpoints;
@@ -498,7 +496,6 @@
 		return Endpoints;
 	}
 
->>>>>>> d731a049
 	/** Initializes the message bridge with the current settings. */
 	void InitializeBridge()
 	{
@@ -538,24 +535,8 @@
 		TArray<FIPv4Endpoint> StaticEndpoints = AdditionalStaticEndpoints.Array();
 		StaticEndpoints += ParseStringArrayAddresses(Settings->StaticEndpoints);
 
-<<<<<<< HEAD
-		for (auto& StaticEndpoint : Settings->StaticEndpoints)
-		{
-			FIPv4Endpoint Endpoint;
-
-			if (ParseEndpoint(StaticEndpoint, Endpoint))
-			{
-				StaticEndpoints.Add(Endpoint);
-			}
-			else
-			{
-				UE_LOG(LogUdpMessaging, Warning, TEXT("Invalid UDP Messaging Static Endpoint '%s'"), *StaticEndpoint);
-			}
-		}
-=======
 		// Addresses to deny on transport.
 		TArray<FIPv4Endpoint> ExcludedEndpoints = ParseStringArrayAddresses(Settings->ExcludedEndpoints);
->>>>>>> d731a049
 
 		if (Settings->MulticastTimeToLive == 0)
 		{
