// Copyright Epic Games, Inc. All Rights Reserved.

#include "Transport/UdpDeserializedMessage.h"

#include "Backends/JsonStructDeserializerBackend.h"
#include "Backends/CborStructDeserializerBackend.h"
#include "StructDeserializer.h"
#include "Serialization/MemoryReader.h"
#include "IMessageAttachment.h"
#include "Transport/UdpReassembledMessage.h"
#include "UObject/Class.h"
#include "UObject/Package.h"
#include "UdpMessagingPrivate.h"
#include "UdpMessagingSettings.h"
#include "UdpMessagingTracing.h"

/* FUdpDeserializedMessage structors
*****************************************************************************/

FUdpDeserializedMessage::FUdpDeserializedMessage(const TSharedPtr<IMessageAttachment, ESPMode::ThreadSafe>& InAttachment)
	: Attachment(InAttachment)
	, MessageData(nullptr)
	, Flags(EMessageFlags::None)
{ }


FUdpDeserializedMessage::~FUdpDeserializedMessage()
{
	if (MessageData != nullptr)
	{
		if (TypeInfo.IsValid())
		{
			TypeInfo->DestroyStruct(MessageData);
		}

		FMemory::Free(MessageData);
		MessageData = nullptr;
	}
}

/** Helper class for protocol deserialization dispatching */
class FUdpDeserializedMessageDetails
{
public:
	static bool DeserializeV10(FUdpDeserializedMessage& DeserializedMessage, FMemoryReader& MessageReader);
	static bool DeserializeV11_15(FUdpDeserializedMessage& DeserializedMessage, FMemoryReader& MessageReader, bool bIsLWCBackwardCompatibilityMode);
<<<<<<< HEAD
=======
	static bool DeserializeV16(FUdpDeserializedMessage& DeserializedMessage, FMemoryReader& MessageReader);
>>>>>>> d731a049
	static bool Deserialize(FUdpDeserializedMessage& DeserializedMessage, const FUdpReassembledMessage& ReassembledMessage);
};

/* FUdpDeserializedMessage interface
 *****************************************************************************/

bool FUdpDeserializedMessage::Deserialize(const FUdpReassembledMessage& ReassembledMessage)
{
	SCOPED_MESSAGING_TRACE(FUdpDeserializedMessage_Deserialize);
	return FUdpDeserializedMessageDetails::Deserialize(*this, ReassembledMessage);
}

/* IMessageContext interface
 *****************************************************************************/

const TMap<FName, FString>& FUdpDeserializedMessage::GetAnnotations() const
{
	return Annotations;
}


TSharedPtr<IMessageAttachment, ESPMode::ThreadSafe> FUdpDeserializedMessage::GetAttachment() const
{
	return Attachment;
}


const FDateTime& FUdpDeserializedMessage::GetExpiration() const
{
	return Expiration;
}


const void* FUdpDeserializedMessage::GetMessage() const
{
	return MessageData;
}


const TWeakObjectPtr<UScriptStruct>& FUdpDeserializedMessage::GetMessageTypeInfo() const
{
	return TypeInfo;
}


TSharedPtr<IMessageContext, ESPMode::ThreadSafe> FUdpDeserializedMessage::GetOriginalContext() const
{
	return nullptr;
}


const TArray<FMessageAddress>& FUdpDeserializedMessage::GetRecipients() const
{
	return Recipients;
}


EMessageScope FUdpDeserializedMessage::GetScope() const
{
	return Scope;
}


EMessageFlags FUdpDeserializedMessage::GetFlags() const
{
	return Flags;
}


const FMessageAddress& FUdpDeserializedMessage::GetSender() const
{
	return Sender;
}


const FMessageAddress& FUdpDeserializedMessage::GetForwarder() const
{
	return Sender;
}


ENamedThreads::Type FUdpDeserializedMessage::GetSenderThread() const
{
	return ENamedThreads::AnyThread;
}


const FDateTime& FUdpDeserializedMessage::GetTimeForwarded() const
{
	return TimeSent;
}


const FDateTime& FUdpDeserializedMessage::GetTimeSent() const
{
	return TimeSent;
}


/* FUdpDeserializedMessageDetails implementation
*****************************************************************************/


bool FUdpDeserializedMessageDetails::DeserializeV10(FUdpDeserializedMessage& DeserializedMessage, FMemoryReader& MessageReader)
{
	// message type info
	{
		FName MessageType;
		MessageReader << MessageType;

		// @todo gmp: cache message types for faster lookup
		DeserializedMessage.TypeInfo = FindFirstObjectSafe<UScriptStruct>(*MessageType.ToString(), EFindFirstObjectOptions::EnsureIfAmbiguous);

		if (!DeserializedMessage.TypeInfo.IsValid(false, true))
		{
			return false;
		}
	}

	// sender address
	{
		MessageReader << DeserializedMessage.Sender;
	}

	// recipient addresses
	{
		int32 NumRecipients = 0;
		MessageReader << NumRecipients;

		if ((NumRecipients < 0) || (NumRecipients > UDP_MESSAGING_MAX_RECIPIENTS))
		{
			return false;
		}

		DeserializedMessage.Recipients.Empty(NumRecipients);

		while (0 < NumRecipients--)
		{
			MessageReader << DeserializedMessage.Recipients.AddDefaulted_GetRef();
		}
	}

	// message scope
	{
		MessageReader << DeserializedMessage.Scope;

		if (DeserializedMessage.Scope > EMessageScope::All)
		{
			return false;
		}
	}

	// time sent & expiration
	{
		MessageReader << DeserializedMessage.TimeSent;
		MessageReader << DeserializedMessage.Expiration;
	}

	// annotations
	{
		int32 NumAnnotations = 0;
		MessageReader << NumAnnotations;

		if (NumAnnotations > UDP_MESSAGING_MAX_ANNOTATIONS)
		{
			return false;
		}

		while (0 < NumAnnotations--)
		{
			FName Key;
			FString Value;

			MessageReader << Key;
			MessageReader << Value;

			DeserializedMessage.Annotations.Add(Key, Value);
		}
	}

	// create message body
	DeserializedMessage.MessageData = FMemory::Malloc(DeserializedMessage.TypeInfo->GetStructureSize());
	DeserializedMessage.TypeInfo->InitializeStruct(DeserializedMessage.MessageData);

	// deserialize message body
	FJsonStructDeserializerBackend Backend(MessageReader);
	return FStructDeserializer::Deserialize(DeserializedMessage.MessageData, *DeserializedMessage.TypeInfo, Backend);
}

bool FUdpDeserializedMessageDetails::DeserializeV11_15(FUdpDeserializedMessage& DeserializedMessage, FMemoryReader& MessageReader, bool bIsLWCBackwardCompatibilityMode)
{
	// message type info
	{
		FName MessageType;
		MessageReader << MessageType;

		// @todo gmp: cache message types for faster lookup
		DeserializedMessage.TypeInfo = FindFirstObjectSafe<UScriptStruct>(*MessageType.ToString(), EFindFirstObjectOptions::EnsureIfAmbiguous);

		if (!DeserializedMessage.TypeInfo.IsValid(false, true))
		{
			UE_LOG(LogUdpMessaging, Verbose, TEXT("No valid type info found for message type %s"), *MessageType.ToString());
			return false;
		}
	}

	// sender address
	{
		MessageReader << DeserializedMessage.Sender;
	}

	// recipient addresses
	{
		int32 NumRecipients = 0;
		MessageReader << NumRecipients;

		if ((NumRecipients < 0) || (NumRecipients > UDP_MESSAGING_MAX_RECIPIENTS))
		{
			return false;
		}

		DeserializedMessage.Recipients.Empty(NumRecipients);

		while (0 < NumRecipients--)
		{
			MessageReader << DeserializedMessage.Recipients.AddDefaulted_GetRef();
		}
	}

	// message scope
	{
		MessageReader << DeserializedMessage.Scope;

		if (DeserializedMessage.Scope > EMessageScope::All)
		{
			return false;
		}
	}

	// message flags
	{
		MessageReader << DeserializedMessage.Flags;
	}

	// time sent & expiration
	{
		MessageReader << DeserializedMessage.TimeSent;
		MessageReader << DeserializedMessage.Expiration;
	}

	// annotations
	{
		int32 NumAnnotations = 0;
		MessageReader << NumAnnotations;

		if (NumAnnotations > UDP_MESSAGING_MAX_ANNOTATIONS)
		{
			return false;
		}

		while (0 < NumAnnotations--)
		{
			FName Key;
			FString Value;

			MessageReader << Key;
			MessageReader << Value;

			DeserializedMessage.Annotations.Add(Key, Value);
		}
	}

	// wire format 
	uint8 FormatId;
	MessageReader << FormatId;
	EUdpMessageFormat MessageFormat = (EUdpMessageFormat)FormatId;
	
	// create message body
	DeserializedMessage.MessageData = FMemory::Malloc(DeserializedMessage.TypeInfo->GetStructureSize());
	DeserializedMessage.TypeInfo->InitializeStruct(DeserializedMessage.MessageData);

	switch (MessageFormat)
	{
	case EUdpMessageFormat::Json:
	{
		// deserialize json
		FJsonStructDeserializerBackend Backend(MessageReader);
		return FStructDeserializer::Deserialize(DeserializedMessage.MessageData, *DeserializedMessage.TypeInfo, Backend);
	}
	break;
	case EUdpMessageFormat::CborPlatformEndianness:
	{
		// deserialize cbor (using this platform endianness).
		FCborStructDeserializerBackend Backend(MessageReader, ECborEndianness::Platform, bIsLWCBackwardCompatibilityMode);
		return FStructDeserializer::Deserialize(DeserializedMessage.MessageData, *DeserializedMessage.TypeInfo, Backend);
	}
	break;
	case EUdpMessageFormat::CborStandardEndianness:
	{
		// deserialize cbor (using the CBOR standard endianness - big endian).
		FCborStructDeserializerBackend Backend(MessageReader, ECborEndianness::StandardCompliant, bIsLWCBackwardCompatibilityMode);
<<<<<<< HEAD
=======
		return FStructDeserializer::Deserialize(DeserializedMessage.MessageData, *DeserializedMessage.TypeInfo, Backend);
	}
	break;
	case EUdpMessageFormat::TaggedProperty:
	{
		// deserialize message body using tagged property
		// Hack : this binary serialization should use a more standard protocol, should use cbor
		DeserializedMessage.TypeInfo->SerializeItem(MessageReader, DeserializedMessage.MessageData, nullptr);
		return !MessageReader.GetError();
	}
	break;
	default:
		// Unsupported format
		return false;
	}
}

bool FUdpDeserializedMessageDetails::DeserializeV16(FUdpDeserializedMessage& DeserializedMessage, FMemoryReader& MessageReader)
{
	// message type info
	{
		FTopLevelAssetPath MessageType;
		MessageReader << MessageType;

		// @todo gmp: cache message types for faster lookup
		DeserializedMessage.TypeInfo = FindObjectSafe<UScriptStruct>(MessageType);

		if (!DeserializedMessage.TypeInfo.IsValid(false, true))
		{
			UE_LOG(LogUdpMessaging, Verbose, TEXT("No valid type info found for message type %s"), *MessageType.ToString());
			return false;
		}
	}

	// sender address
	{
		MessageReader << DeserializedMessage.Sender;
	}

	// recipient addresses
	{
		int32 NumRecipients = 0;
		MessageReader << NumRecipients;

		if ((NumRecipients < 0) || (NumRecipients > UDP_MESSAGING_MAX_RECIPIENTS))
		{
			return false;
		}

		DeserializedMessage.Recipients.Empty(NumRecipients);

		while (0 < NumRecipients--)
		{
			MessageReader << DeserializedMessage.Recipients.AddDefaulted_GetRef();
		}
	}

	// message scope
	{
		MessageReader << DeserializedMessage.Scope;

		if (DeserializedMessage.Scope > EMessageScope::All)
		{
			return false;
		}
	}

	// message flags
	{
		MessageReader << DeserializedMessage.Flags;
	}

	// time sent & expiration
	{
		MessageReader << DeserializedMessage.TimeSent;
		MessageReader << DeserializedMessage.Expiration;
	}

	// annotations
	{
		int32 NumAnnotations = 0;
		MessageReader << NumAnnotations;

		if (NumAnnotations > UDP_MESSAGING_MAX_ANNOTATIONS)
		{
			return false;
		}

		while (0 < NumAnnotations--)
		{
			FName Key;
			FString Value;

			MessageReader << Key;
			MessageReader << Value;

			DeserializedMessage.Annotations.Add(Key, Value);
		}
	}

	// wire format 
	uint8 FormatId;
	MessageReader << FormatId;
	EUdpMessageFormat MessageFormat = (EUdpMessageFormat)FormatId;
	
	// create message body
	DeserializedMessage.MessageData = FMemory::Malloc(DeserializedMessage.TypeInfo->GetStructureSize());
	DeserializedMessage.TypeInfo->InitializeStruct(DeserializedMessage.MessageData);

	constexpr bool bIsLWCBackwardCompatibilityMode = false;
	switch (MessageFormat)
	{
	case EUdpMessageFormat::Json:
	{
		// deserialize json
		FJsonStructDeserializerBackend Backend(MessageReader);
		return FStructDeserializer::Deserialize(DeserializedMessage.MessageData, *DeserializedMessage.TypeInfo, Backend);
	}
	break;
	case EUdpMessageFormat::CborPlatformEndianness:
	{
		// deserialize cbor (using this platform endianness).
		FCborStructDeserializerBackend Backend(MessageReader, ECborEndianness::Platform, bIsLWCBackwardCompatibilityMode);
		return FStructDeserializer::Deserialize(DeserializedMessage.MessageData, *DeserializedMessage.TypeInfo, Backend);
	}
	break;
	case EUdpMessageFormat::CborStandardEndianness:
	{
		// deserialize cbor (using the CBOR standard endianness - big endian).
		FCborStructDeserializerBackend Backend(MessageReader, ECborEndianness::StandardCompliant, bIsLWCBackwardCompatibilityMode);
>>>>>>> d731a049
		return FStructDeserializer::Deserialize(DeserializedMessage.MessageData, *DeserializedMessage.TypeInfo, Backend);
	}
	break;
	case EUdpMessageFormat::TaggedProperty:
	{
		// deserialize message body using tagged property
		// Hack : this binary serialization should use a more standard protocol, should use cbor
		DeserializedMessage.TypeInfo->SerializeItem(MessageReader, DeserializedMessage.MessageData, nullptr);
		return !MessageReader.GetError();
	}
	break;
	default:
		// Unsupported format
		return false;
	}
}

bool FUdpDeserializedMessageDetails::Deserialize(FUdpDeserializedMessage& DeserializedMessage, const FUdpReassembledMessage& ReassembledMessage)
{
	// Note that some complex values are deserialized manually here, so that we
	// can sanity check their values. @see FUdpSerializeMessageTask::DoTask()

	FMemoryReader MessageReader(ReassembledMessage.GetData());
	MessageReader.ArMaxSerializeSize = NAME_SIZE;

	switch (ReassembledMessage.GetProtocolVersion())
	{
	case 10:
		return DeserializeV10(DeserializedMessage, MessageReader);
		break;

	case 11:
		// fallthrough
	case 12:
		// fallthrough
	case 13:
		// fallthrough
	case 14:
	{
		// Protocol version 11-14 requires LWC backward compat mode
		constexpr bool bIsLWCBackwardCompatibilityMode = true;
		return DeserializeV11_15(DeserializedMessage, MessageReader, bIsLWCBackwardCompatibilityMode);
<<<<<<< HEAD
		break;
	}
	case 15:
	{
		constexpr bool bIsLWCBackwardCompatibilityMode = false;
		return DeserializeV11_15(DeserializedMessage, MessageReader, bIsLWCBackwardCompatibilityMode);
=======
		break;
	}
	case 15:
	{
		constexpr bool bIsLWCBackwardCompatibilityMode = false;
		return DeserializeV11_15(DeserializedMessage, MessageReader, bIsLWCBackwardCompatibilityMode);
		break;
	}
	case 16:
	{
		return DeserializeV16(DeserializedMessage, MessageReader);
>>>>>>> d731a049
		break;
	}

	default:
		UE_LOG(LogUdpMessaging, Error, TEXT("Unsupported Protocol Version message tasked for deserialization, discarding..."));
		break;
	}
	return false;
}
<|MERGE_RESOLUTION|>--- conflicted
+++ resolved
@@ -44,10 +44,7 @@
 public:
 	static bool DeserializeV10(FUdpDeserializedMessage& DeserializedMessage, FMemoryReader& MessageReader);
 	static bool DeserializeV11_15(FUdpDeserializedMessage& DeserializedMessage, FMemoryReader& MessageReader, bool bIsLWCBackwardCompatibilityMode);
-<<<<<<< HEAD
-=======
 	static bool DeserializeV16(FUdpDeserializedMessage& DeserializedMessage, FMemoryReader& MessageReader);
->>>>>>> d731a049
 	static bool Deserialize(FUdpDeserializedMessage& DeserializedMessage, const FUdpReassembledMessage& ReassembledMessage);
 };
 
@@ -349,8 +346,6 @@
 	{
 		// deserialize cbor (using the CBOR standard endianness - big endian).
 		FCborStructDeserializerBackend Backend(MessageReader, ECborEndianness::StandardCompliant, bIsLWCBackwardCompatibilityMode);
-<<<<<<< HEAD
-=======
 		return FStructDeserializer::Deserialize(DeserializedMessage.MessageData, *DeserializedMessage.TypeInfo, Backend);
 	}
 	break;
@@ -481,7 +476,6 @@
 	{
 		// deserialize cbor (using the CBOR standard endianness - big endian).
 		FCborStructDeserializerBackend Backend(MessageReader, ECborEndianness::StandardCompliant, bIsLWCBackwardCompatibilityMode);
->>>>>>> d731a049
 		return FStructDeserializer::Deserialize(DeserializedMessage.MessageData, *DeserializedMessage.TypeInfo, Backend);
 	}
 	break;
@@ -524,14 +518,6 @@
 		// Protocol version 11-14 requires LWC backward compat mode
 		constexpr bool bIsLWCBackwardCompatibilityMode = true;
 		return DeserializeV11_15(DeserializedMessage, MessageReader, bIsLWCBackwardCompatibilityMode);
-<<<<<<< HEAD
-		break;
-	}
-	case 15:
-	{
-		constexpr bool bIsLWCBackwardCompatibilityMode = false;
-		return DeserializeV11_15(DeserializedMessage, MessageReader, bIsLWCBackwardCompatibilityMode);
-=======
 		break;
 	}
 	case 15:
@@ -543,7 +529,6 @@
 	case 16:
 	{
 		return DeserializeV16(DeserializedMessage, MessageReader);
->>>>>>> d731a049
 		break;
 	}
 
