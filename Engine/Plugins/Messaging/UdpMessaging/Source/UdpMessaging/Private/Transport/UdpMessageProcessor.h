--- conflicted
+++ resolved
@@ -4,11 +4,8 @@
 
 #include "Containers/Queue.h"
 
-<<<<<<< HEAD
-=======
 #include "ModuleDescriptor.h"
 
->>>>>>> 4af6daef
 #include "HAL/Runnable.h"
 
 #include "INetworkMessagingExtension.h"
@@ -573,13 +570,10 @@
 	 */
 	FMessageTransportStatistics GetStats(FGuid Node) const;
 
-<<<<<<< HEAD
-=======
 	void SetShareKnownNodesState(bool bInShareKnownNodes)
 	{
 		bShareKnownNodes = bInShareKnownNodes;
 	}
->>>>>>> 4af6daef
 public:
 
 	// @todo gmp: remove the need for this typedef
@@ -845,8 +839,6 @@
 
 private:
 
-<<<<<<< HEAD
-=======
 	/** Send our list of known nodes to the known nodes. */
 	void SendKnownNodesToKnownNodes();
 
@@ -859,7 +851,6 @@
 	/** Delegate invoke when plugin phase has been completed. */
 	void OnPluginLoadingPhaseComplete(ELoadingPhase::Type LoadingPhase, bool bPhaseSuccessful);
 
->>>>>>> 4af6daef
 	/** Handles a communication error to a particular endpoint.*/
 	void HandleSocketError(const FNodeInfo& NodeInfo) const;
 
