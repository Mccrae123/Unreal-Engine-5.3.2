// Copyright Epic Games, Inc. All Rights Reserved.

#include "Transport/UdpMessageProcessor.h"
#include "Algo/AllOf.h"
#include "Algo/Transform.h"
#include "UdpMessagingPrivate.h"

#include "Common/UdpSocketSender.h"
#include "HAL/Event.h"
#include "HAL/RunnableThread.h"
#include "IMessageAttachment.h"
#include "Serialization/ArrayReader.h"
#include "Serialization/ArrayWriter.h"
#include "Sockets.h"
#include "Math/UnrealMathUtility.h"
#include "UObject/Class.h"

#include "UdpMessagingTracing.h"
#include "Shared/UdpMessagingSettings.h"
#include "Transport/UdpMessageBeacon.h"
#include "Transport/UdpMessageSegmenter.h"
#include "Transport/UdpReassembledMessage.h"
#include "Transport/UdpSerializedMessage.h"
#include "Transport/UdpSerializeMessageTask.h"


/* FUdpMessageHelloSender static initialization
 *****************************************************************************/

const int32 FUdpMessageProcessor::DeadHelloIntervals = 5;


/* FUdpMessageProcessor structors
 *****************************************************************************/

FUdpMessageProcessor::FUdpMessageProcessor(FSocket& InSocket, const FGuid& InNodeId, const FIPv4Endpoint& InMulticastEndpoint)
	: Beacon(nullptr)
	, LocalNodeId(InNodeId)
	, LastSentMessage(-1)
	, MulticastEndpoint(InMulticastEndpoint)
	, Socket(&InSocket)
	, SocketSender(nullptr)
	, bStopping(false)
<<<<<<< HEAD
=======
	, bIsInitialized(false)
>>>>>>> 6bbb88c8
	, MessageFormat(GetDefault<UUdpMessagingSettings>()->MessageFormat) // NOTE: When the message format changes (in the Udp Messaging settings panel), the service is restarted and the processor recreated.
{
	Init();

	WorkEvent = MakeShareable(FPlatformProcess::GetSynchEventFromPool(), [](FEvent* EventToDelete)
	{
		FPlatformProcess::ReturnSynchEventToPool(EventToDelete);
	});

	CurrentTime = FDateTime::UtcNow();
	Thread = FRunnableThread::Create(this, TEXT("FUdpMessageProcessor"), 128 * 1024, TPri_AboveNormal, FPlatformAffinity::GetPoolThreadMask());
}


FUdpMessageProcessor::~FUdpMessageProcessor()
{
	// shut down worker thread if it is still running
	Thread->Kill();

	delete Thread;
	Thread = nullptr;

	delete Beacon;
	Beacon = nullptr;

	delete SocketSender;
	SocketSender = nullptr;

	// remove all transport nodes
	if (NodeLostDelegate.IsBound())
	{
		for (auto& KnownNodePair : KnownNodes)
		{
			NodeLostDelegate.Execute(KnownNodePair.Key);
		}
	}

	KnownNodes.Empty();
}


void FUdpMessageProcessor::AddStaticEndpoint(const FIPv4Endpoint& InEndpoint)
{
	if (Beacon)
	{
		Beacon->AddStaticEndpoint(InEndpoint);
	}
}


void FUdpMessageProcessor::RemoveStaticEndpoint(const FIPv4Endpoint& InEndpoint)
{
	if (Beacon)
	{
		Beacon->RemoveStaticEndpoint(InEndpoint);
	}
}

/* FUdpMessageProcessor interface
 *****************************************************************************/

TMap<uint8, TArray<FGuid>> FUdpMessageProcessor::GetRecipientsPerProtocolVersion(const TArray<FGuid>& Recipients)
{
	TMap<uint8, TArray<FGuid>> NodesPerVersion;
	{
		FScopeLock NodeVersionsLock(&NodeVersionCS);

		// No recipients means a publish, so broadcast to all known nodes (static nodes are in known nodes.)
		// We used to broadcast on the multicast endpoint, but the discovery of nodes should have found available nodes using multicast already
		if (Recipients.Num() == 0)
		{
			for (auto& NodePair : NodeVersions)
			{
				NodesPerVersion.FindOrAdd(NodePair.Value).Add(NodePair.Key);
			}
		}
		else
		{
			for (const FGuid& Recipient : Recipients)
			{
				uint8* Version = NodeVersions.Find(Recipient);
				if (Version)
				{
					NodesPerVersion.FindOrAdd(*Version).Add(Recipient);
				}
			}
		}
	}
	return NodesPerVersion;
}

bool FUdpMessageProcessor::EnqueueInboundSegment(const TSharedPtr<FArrayReader, ESPMode::ThreadSafe>& Data, const FIPv4Endpoint& InSender)
{
	if (bStopping)
	{
		return false;
	}

	if (!InboundSegments.Enqueue(FInboundSegment(Data, InSender)))
	{
		return false;
	}

	WorkEvent->Trigger();

	return true;
}

bool FUdpMessageProcessor::EnqueueOutboundMessage(const TSharedRef<IMessageContext, ESPMode::ThreadSafe>& MessageContext, const TArray<FGuid>& Recipients)
{
	if (bStopping)
	{
		return false;
	}

	TMap<uint8, TArray<FGuid>> RecipientPerVersions = GetRecipientsPerProtocolVersion(Recipients);
	for (const auto& RecipientVersion : RecipientPerVersions)
	{
		// Create a message to serialize using that protocol version
		TSharedRef<FUdpSerializedMessage, ESPMode::ThreadSafe> SerializedMessage = MakeShared<FUdpSerializedMessage, ESPMode::ThreadSafe>(MessageFormat, RecipientVersion.Key, MessageContext->GetFlags());

		// Kick off the serialization task
		TGraphTask<FUdpSerializeMessageTask>::CreateTask().ConstructAndDispatchWhenReady(MessageContext, SerializedMessage, WorkEvent);

		// Enqueue the message
		if (!OutboundMessages.Enqueue(FOutboundMessage(SerializedMessage, RecipientVersion.Value, MessageContext->GetFlags())))
		{
			return false;
		}
	}

	return true;
}

FUdpMessageTransportStatistics FUdpMessageProcessor::GetStats(FGuid Node) const
{
	FScopeLock NodeVersionLock(&StatisticsCS);
	if (FUdpMessageTransportStatistics const* Stats = NodeStats.Find(Node))
	{
		return *Stats;
	}
	return {};
}

void FUdpMessageProcessor::SendSegmenterStatsToListeners(int32 MessageId, FGuid NodeId, const TSharedPtr<FUdpMessageSegmenter>& Segmenter)
{
	if(!SegmenterUpdatedDelegate.IsBound())
	{
		return;
	}

	if (!Segmenter->IsInitialized() || Segmenter->IsInvalid())
	{
		return;
	}
	uint32 SegmentCount = Segmenter->GetSegmentCount();
	SegmenterUpdatedDelegate.Execute(
		{
			NodeId,
			MessageId,
			SegmentCount - Segmenter->GetPendingSendSegmentsCount(),
			Segmenter->GetAcknowledgedSegmentsCount(),
			SegmentCount
		});
}

void FUdpMessageProcessor::UpdateNetworkStatistics()
{
	FScopeLock NodeVersionLock(&StatisticsCS);
	NodeStats.Reset();
	for (const auto& NodePair : KnownNodes)
	{
		NodeStats.Add(NodePair.Key, NodePair.Value.Statistics);
	}
}

/* FRunnable interface
 *****************************************************************************/

FSingleThreadRunnable* FUdpMessageProcessor::GetSingleThreadInterface()
{
	return this;
}


bool FUdpMessageProcessor::Init()
{
	if (!bIsInitialized)
	{
		Beacon = new FUdpMessageBeacon(Socket, LocalNodeId, MulticastEndpoint);
		SocketSender = new FUdpSocketSender(Socket, TEXT("FUdpMessageProcessor.Sender"));

		// Current protocol version 15
		SupportedProtocolVersions.Add(UDP_MESSAGING_TRANSPORT_PROTOCOL_VERSION);
		// Support Protocol version 10, 11, 12, 13, 14
		SupportedProtocolVersions.Add(14);
		SupportedProtocolVersions.Add(13);
		SupportedProtocolVersions.Add(12);
		SupportedProtocolVersions.Add(11);
		SupportedProtocolVersions.Add(10);
		bIsInitialized = true;
	}
	return bIsInitialized;
}


uint32 FUdpMessageProcessor::Run()
{
	while (!bStopping)
	{
		WorkEvent->Wait(CalculateWaitTime());

		do
		{
			FDateTime LastTime = CurrentTime;
			CurrentTime = FDateTime::UtcNow();
			DeltaTime = CurrentTime - LastTime;

			ConsumeInboundSegments();
			ConsumeOutboundMessages();
			UpdateKnownNodes();
			UpdateNetworkStatistics();
		} while ((!InboundSegments.IsEmpty() || MoreToSend()) && !bStopping);
	}

	return 0;
}


void FUdpMessageProcessor::Stop()
{
	bStopping = true;
	WorkEvent->Trigger();
}


void FUdpMessageProcessor::WaitAsyncTaskCompletion()
{
	// Stop to prevent any new work from being queued.
	Stop();

	// Wait for the processor thread, so we can access KnownNodes safely
	Thread->WaitForCompletion();

	// Check if processor has in-flight serialization task(s).
	auto HasIncompleteSerializationTasks = [this]()
	{
		for (const TPair<FGuid, FNodeInfo>& GuidNodeInfoPair : KnownNodes)
		{
			for (const TPair<int32, TSharedPtr<FUdpMessageSegmenter>>& SegmenterPair: GuidNodeInfoPair.Value.Segmenters)
			{
				if (!SegmenterPair.Value->IsMessageSerializationDone())
				{
					return true;
				}
			}
		}

		return false;
	};

	// Ensures the task graph doesn't contain any pending/running serialization tasks after the processor exit. If the engine is shutting down, the serialization (UStruct) might
	// not be available anymore when the task is run (The task graph shuts down after the UStruct stuff).
	while (HasIncompleteSerializationTasks())
	{
		FPlatformProcess::Sleep(0); // Yield.
	}
}

/* FSingleThreadRunnable interface
*****************************************************************************/

void FUdpMessageProcessor::Tick()
{
	CurrentTime = FDateTime::UtcNow();

	ConsumeInboundSegments();
	ConsumeOutboundMessages();
	UpdateKnownNodes();
	UpdateNetworkStatistics();
}

/* FUdpMessageProcessor implementation
 *****************************************************************************/

void FUdpMessageProcessor::AcknowledgeReceipt(int32 MessageId, const FNodeInfo& NodeInfo)
{
	FUdpMessageSegment::FHeader Header;
	{
		Header.ProtocolVersion = NodeInfo.ProtocolVersion;
		Header.RecipientNodeId = NodeInfo.NodeId;
		Header.SenderNodeId = LocalNodeId;
		Header.SegmentType = EUdpMessageSegments::Acknowledge;
	}

	FUdpMessageSegment::FAcknowledgeChunk AcknowledgeChunk;
	{
		AcknowledgeChunk.MessageId = MessageId;
	}

	FArrayWriter Writer;
	{
		Writer << Header;
		AcknowledgeChunk.Serialize(Writer, NodeInfo.ProtocolVersion);
	}

	int32 OutSent;
	Socket->SendTo(Writer.GetData(), Writer.Num(), OutSent, *NodeInfo.Endpoint.ToInternetAddr());
	UE_LOG(LogUdpMessaging, Verbose, TEXT("Sending EUdpMessageSegments::Acknowledge for msg %d from %s"), MessageId, *NodeInfo.NodeId.ToString());
}


FTimespan FUdpMessageProcessor::CalculateWaitTime() const
{
	return FTimespan::FromMilliseconds(10);
}


FTimespan ComputeMaxWorkTimespan(const int32 DeadHelloIntervals, FUdpMessageBeacon* Beacon)
{
	return 0.25 * DeadHelloIntervals * Beacon->GetBeaconInterval();
}

void FUdpMessageProcessor::ConsumeInboundSegments()
{
	SCOPED_MESSAGING_TRACE(FUdpMessageProcessor_ConsumeInboundSegments);
	FInboundSegment Segment;

	FTimespan MaxWorkTimespan = ComputeMaxWorkTimespan(DeadHelloIntervals, Beacon);
	while (InboundSegments.Dequeue(Segment))
	{
		// quick hack for TTP# 247103
		if (!Segment.Data.IsValid())
		{
			continue;
		}

		FUdpMessageSegment::FHeader Header;
		*Segment.Data << Header;

		if (FilterSegment(Header))
		{
			FNodeInfo& NodeInfo = KnownNodes.FindOrAdd(Header.SenderNodeId);

			if (!NodeInfo.NodeId.IsValid())
			{
				NodeInfo.NodeId = Header.SenderNodeId;
				NodeInfo.ProtocolVersion = Header.ProtocolVersion;
				NodeDiscoveredDelegate.ExecuteIfBound(NodeInfo.NodeId);
			}

			NodeInfo.ProtocolVersion = Header.ProtocolVersion;
			NodeInfo.Endpoint = Segment.Sender;
			NodeInfo.LastSegmentReceivedTime = CurrentTime;

			switch (Header.SegmentType)
			{
			case EUdpMessageSegments::Abort:
				ProcessAbortSegment(Segment, NodeInfo);
				break;

			case EUdpMessageSegments::Acknowledge:
				ProcessAcknowledgeSegment(Segment, NodeInfo);
				break;

			case EUdpMessageSegments::AcknowledgeSegments:
				ProcessAcknowledgeSegmentsSegment(Segment, NodeInfo);
				break;

			case EUdpMessageSegments::Bye:
				ProcessByeSegment(Segment, NodeInfo);
				break;

			case EUdpMessageSegments::Data:
				ProcessDataSegment(Segment, NodeInfo);
				break;

			case EUdpMessageSegments::Hello:
				ProcessHelloSegment(Segment, NodeInfo);
				break;

			case EUdpMessageSegments::Ping:
				ProcessPingSegment(Segment, NodeInfo);
				break;

			case EUdpMessageSegments::Pong:
				ProcessPongSegment(Segment, NodeInfo);
				break;

			case EUdpMessageSegments::Retransmit:
				ProcessRetransmitSegment(Segment, NodeInfo);
				break;

			case EUdpMessageSegments::Timeout:
				ProcessTimeoutSegment(Segment, NodeInfo);
				break;

			default:
				ProcessUnknownSegment(Segment, NodeInfo, (uint8)Header.SegmentType);
			}
		}

		if ((CurrentTime + MaxWorkTimespan) <= FDateTime::UtcNow())
		{
			break;
		}
	}
}

bool FUdpMessageProcessor::ConsumeOneOutboundMessage(const FOutboundMessage& OutboundMessage)
{
	const auto FindNodeWithLog = [this](const FGuid &Id)
	{
		FNodeInfo *NodeInfo = KnownNodes.Find(Id);
		if (NodeInfo == nullptr)
		{
			UE_LOG(LogUdpMessaging, Verbose, TEXT("No recipient NodeInfo found for %s"), *Id.ToString());
		}
		return NodeInfo;
	};

	TArray<FNodeInfo*> Recipients;
	Algo::TransformIf(OutboundMessage.RecipientIds, Recipients,
					  [FindNodeWithLog](const FGuid &Id) {return FindNodeWithLog(Id);},
					  [this](const FGuid &Id) {return KnownNodes.Find(Id);} );

	const bool bCanConsume = Algo::AllOf(Recipients, [](FNodeInfo *Node) {return !Node->WorkQueue.IsFull();});
	const bool bIsReliable = EnumHasAnyFlags(OutboundMessage.MessageFlags, EMessageFlags::Reliable);
	if (bCanConsume)
	{
		++LastSentMessage;
		if (LastSentMessage < 0)
<<<<<<< HEAD
		{
			// Prevent negative message ids
			//
			LastSentMessage = 0;
		}
		for (FNodeInfo *RecipientNodeInfo : Recipients)
		{
=======
		{
			// Prevent negative message ids
			//
			LastSentMessage = 0;
		}
		for (FNodeInfo *RecipientNodeInfo : Recipients)
		{
>>>>>>> 6bbb88c8
			UE_LOG(LogUdpMessaging, Verbose, TEXT("Passing %d byte message to be segement-sent to %s with id %s"),
				   OutboundMessage.SerializedMessage->TotalSize(),
				   *RecipientNodeInfo->Endpoint.ToString(),
				   *RecipientNodeInfo->NodeId.ToString());

			if (!bIsReliable && !RecipientNodeInfo->CanSendSegments())
			{
				// Discard unreliable messages that cannot be sent.
				continue;
			}
			TSharedPtr<FUdpMessageSegmenter> Segmenter = MakeShared<FUdpMessageSegmenter>(OutboundMessage.SerializedMessage.ToSharedRef(), UDP_MESSAGING_SEGMENT_SIZE);
			RecipientNodeInfo->Segmenters.Add(
				LastSentMessage, Segmenter);

			RecipientNodeInfo->WorkQueue.Enqueue(LastSentMessage);
			SendSegmenterStatsToListeners(LastSentMessage, RecipientNodeInfo->NodeId, Segmenter);
		}
	}

	// Return true that it was consumed or not reliable. Unreliable messages can be discarded.
	return bCanConsume || !bIsReliable;
}

void FUdpMessageProcessor::ConsumeOutboundMessages()
{
	SCOPED_MESSAGING_TRACE(FUdpMessageProcessor_ConsumeOutputMessages);
	FOutboundMessage OutboundMessage;

	const auto CannotConsumeMsg = []()
	{
		UE_LOG(LogUdpMessaging, Warning, TEXT("Can't consume outbound messages. Work queue on one or more receipents is full. Will try again next tick."));
		// We can't queue any messages at the moment because our some/all of our work queues are full.
		//
	};

	if (DeferredOutboundMessage)
	{
		if (ConsumeOneOutboundMessage(DeferredOutboundMessage.GetValue()))
		{
			DeferredOutboundMessage.Reset();
		}
		else
		{
			CannotConsumeMsg();
			return ;
		}
	}

	while (OutboundMessages.Dequeue(OutboundMessage))
	{
		if (!ConsumeOneOutboundMessage(OutboundMessage))
		{
			CannotConsumeMsg();
			DeferredOutboundMessage = OutboundMessage;
			return ;
		}
	}
}

bool FUdpMessageProcessor::FilterSegment(const FUdpMessageSegment::FHeader& Header)
{
	// filter locally generated segments
	if (Header.SenderNodeId == LocalNodeId)
	{
		return false;
	}

	// filter unsupported protocol versions
	if (!SupportedProtocolVersions.Contains(Header.ProtocolVersion))
	{
		return false;
	}

	return true;
}


void FUdpMessageProcessor::ProcessAbortSegment(FInboundSegment& Segment, FNodeInfo& NodeInfo)
{
	FUdpMessageSegment::FAbortChunk AbortChunk;
	AbortChunk.Serialize(*Segment.Data, NodeInfo.ProtocolVersion);

	NodeInfo.Segmenters.Remove(AbortChunk.MessageId);
}


void FUdpMessageProcessor::ProcessAcknowledgeSegment(FInboundSegment& Segment, FNodeInfo& NodeInfo)
{
	FUdpMessageSegment::FAcknowledgeChunk AcknowledgeChunk;
	AcknowledgeChunk.Serialize(*Segment.Data, NodeInfo.ProtocolVersion);

	TSharedPtr<FUdpMessageSegmenter>* FoundSegmenter = NodeInfo.Segmenters.Find(AcknowledgeChunk.MessageId);
	if (FoundSegmenter)
	{
		TSharedPtr<FUdpMessageSegmenter>& Segmenter = *FoundSegmenter;
		if (EnumHasAnyFlags(Segmenter->GetMessageFlags(), EMessageFlags::Reliable))
		{
			NodeInfo.MarkComplete(AcknowledgeChunk.MessageId, CurrentTime);
		}
		SendSegmenterStatsToListeners(AcknowledgeChunk.MessageId, NodeInfo.NodeId, Segmenter);
	}

	NodeInfo.Segmenters.Remove(AcknowledgeChunk.MessageId);

	UE_LOG(LogUdpMessaging, Verbose, TEXT("Received Acknowledge for %d from %s"), AcknowledgeChunk.MessageId , *NodeInfo.NodeId.ToString());
}


void FUdpMessageProcessor::ProcessAcknowledgeSegmentsSegment(FInboundSegment& Segment, FNodeInfo& NodeInfo) // TODO: Rename function
{
	FUdpMessageSegment::FAcknowledgeSegmentsChunk AcknowledgeChunk;
	AcknowledgeChunk.Serialize(*Segment.Data, NodeInfo.ProtocolVersion);

	UE_LOG(LogUdpMessaging, Verbose, TEXT("Received AcknowledgeSegments for %d from %s"), AcknowledgeChunk.MessageId, *NodeInfo.NodeId.ToString());

	NodeInfo.MarkAcks(AcknowledgeChunk.MessageId, AcknowledgeChunk.Segments, CurrentTime);
}


void FUdpMessageProcessor::ProcessByeSegment(FInboundSegment& Segment, FNodeInfo& NodeInfo)
{
	FGuid RemoteNodeId;
	*Segment.Data << RemoteNodeId;

	if (RemoteNodeId.IsValid() && (RemoteNodeId == NodeInfo.NodeId))
	{
		RemoveKnownNode(RemoteNodeId);
	}
}


void FUdpMessageProcessor::ProcessDataSegment(FInboundSegment& Segment, FNodeInfo& NodeInfo)
{
	FUdpMessageSegment::FDataChunk DataChunk;
	DataChunk.Serialize(*Segment.Data, NodeInfo.ProtocolVersion);

	if (Segment.Data->IsError())
	{
		UE_LOG(LogUdpMessaging, Warning, TEXT("FUdpMessageProcessor::ProcessDataSegment: Failed to serialize DataChunk. Sender=%s"),
			*(Segment.Sender.ToString()));
		return;
	}

	TSharedPtr<FUdpReassembledMessage, ESPMode::ThreadSafe>& ReassembledMessage = NodeInfo.ReassembledMessages.FindOrAdd(DataChunk.MessageId);

	// Reassemble message
	if (!ReassembledMessage.IsValid())
	{
		ReassembledMessage = MakeShared<FUdpReassembledMessage, ESPMode::ThreadSafe>(NodeInfo.ProtocolVersion, DataChunk.MessageFlags, DataChunk.MessageSize, DataChunk.TotalSegments, DataChunk.Sequence, Segment.Sender);

		if (ReassembledMessage->IsMalformed())
		{
			// Go ahead and throw away the message.
			// The sender should see the NAK and resend, so we'll attempt to recreate it later.
			UE_LOG(LogUdpMessaging, Warning, TEXT("FUdpMessageProcessor::ProcessDataSegment: Ignoring malformed Message %s"), *(ReassembledMessage->Describe()));
			NodeInfo.ReassembledMessages.Remove(DataChunk.MessageId);
			ReassembledMessage.Reset();
			return;
		}
	}

	NodeInfo.Statistics.SegmentsReceived++;
	ReassembledMessage->Reassemble(DataChunk.SegmentNumber, DataChunk.SegmentOffset, DataChunk.Data, CurrentTime);

	// Deliver or re-sequence message
	if (!ReassembledMessage->IsComplete() || ReassembledMessage->IsDelivered())
	{
		return;
	}

	UE_LOG(LogUdpMessaging, Verbose, TEXT("FUdpMessageProcessor::ProcessDataSegment: Reassembled %d bytes message %s with %d for %s (%s)"),
		ReassembledMessage->GetData().Num(),
		*ReassembledMessage->Describe(),
		DataChunk.MessageId,
		*NodeInfo.NodeId.ToString(),
		*NodeInfo.Endpoint.ToString());

	AcknowledgeReceipt(DataChunk.MessageId, NodeInfo);
	DeliverMessage(ReassembledMessage, NodeInfo);
}


void FUdpMessageProcessor::ProcessHelloSegment(FInboundSegment& Segment, FNodeInfo& NodeInfo)
{
	FGuid RemoteNodeId;
	*Segment.Data << RemoteNodeId;

	if (RemoteNodeId.IsValid())
	{
		NodeInfo.ResetIfRestarted(RemoteNodeId);
	}
}

void FUdpMessageProcessor::ProcessPingSegment(FInboundSegment& Segment, FNodeInfo& NodeInfo)
{
	FGuid RemoteNodeId;
	*Segment.Data << RemoteNodeId;
	uint8 NodeProtocolVersion;
	*Segment.Data << NodeProtocolVersion;

	if (RemoteNodeId.IsValid())
	{
		NodeInfo.ResetIfRestarted(RemoteNodeId);
	}

	// The protocol version we are going to use to communicate to this node is the smallest between its version and our own
	uint8 ProtocolVersion = FMath::Min<uint8>(NodeProtocolVersion, UDP_MESSAGING_TRANSPORT_PROTOCOL_VERSION);

	// if that protocol isn't in our supported protocols we do not reply to the pong and remove this node since we don't support its version
	if (!SupportedProtocolVersions.Contains(ProtocolVersion))
	{
		RemoveKnownNode(NodeInfo.NodeId);
		return;
	}

	// Set this node protocol to our agreed protocol
	NodeInfo.ProtocolVersion = ProtocolVersion;

	// Send the pong
	FUdpMessageSegment::FHeader Header;
	{
		// Reply to the ping using the agreed protocol
		Header.ProtocolVersion = ProtocolVersion;
		Header.RecipientNodeId = NodeInfo.NodeId;
		Header.SenderNodeId = LocalNodeId;
		Header.SegmentType = EUdpMessageSegments::Pong;
	}

	FArrayWriter Writer;
	{
		Writer << Header;
		Writer << LocalNodeId;
	}

	int32 OutSent;
	Socket->SendTo(Writer.GetData(), Writer.Num(), OutSent, *NodeInfo.Endpoint.ToInternetAddr());
}


void FUdpMessageProcessor::ProcessPongSegment(FInboundSegment& Segment, FNodeInfo& NodeInfo)
{
	FGuid RemoteNodeId;
	*Segment.Data << RemoteNodeId;

	if (RemoteNodeId.IsValid())
	{
		NodeInfo.ResetIfRestarted(RemoteNodeId);
	}
}


void FUdpMessageProcessor::ProcessRetransmitSegment(FInboundSegment& Segment, FNodeInfo& NodeInfo)
{
	FUdpMessageSegment::FRetransmitChunk RetransmitChunk;
	RetransmitChunk.Serialize(*Segment.Data, NodeInfo.ProtocolVersion);

	TSharedPtr<FUdpMessageSegmenter> Segmenter = NodeInfo.Segmenters.FindRef(RetransmitChunk.MessageId);

	UE_LOG(LogUdpMessaging, Verbose, TEXT("Received retransmit for %d from %s"), RetransmitChunk.MessageId, *NodeInfo.NodeId.ToString());

	if (Segmenter.IsValid())
	{
		Segmenter->MarkForRetransmission(RetransmitChunk.Segments);
	}
	else
	{
		UE_LOG(LogUdpMessaging, Verbose, TEXT("No such segmenter for message %d"), RetransmitChunk.MessageId);
	}
}


void FUdpMessageProcessor::ProcessTimeoutSegment(FInboundSegment& Segment, FNodeInfo& NodeInfo)
{
	FUdpMessageSegment::FTimeoutChunk TimeoutChunk;
	TimeoutChunk.Serialize(*Segment.Data, NodeInfo.ProtocolVersion);

	TSharedPtr<FUdpMessageSegmenter> Segmenter = NodeInfo.Segmenters.FindRef(TimeoutChunk.MessageId);

	if (Segmenter.IsValid())
	{
		Segmenter->MarkForRetransmission();
	}
}


void FUdpMessageProcessor::ProcessUnknownSegment(FInboundSegment& Segment, FNodeInfo& EndpointInfo, uint8 SegmentType)
{
	UE_LOG(LogUdpMessaging, Verbose, TEXT("Received unknown segment type '%i' from %s"), SegmentType, *Segment.Sender.ToText().ToString());
}


void FUdpMessageProcessor::DeliverMessage(const TSharedPtr<FUdpReassembledMessage, ESPMode::ThreadSafe>& ReassembledMessage, FNodeInfo& NodeInfo)
{
	// Do not deliver message while saving or garbage collecting since those deliveries will fail anyway...
	if (GIsSavingPackage || IsGarbageCollecting())
	{
		UE_LOG(LogUdpMessaging, Verbose, TEXT("Skipping delivery of %s"), *ReassembledMessage->Describe());
		return;
	}

	if (NodeInfo.NodeId.IsValid())
	{
		MessageReassembledDelegate.ExecuteIfBound(*ReassembledMessage, nullptr, NodeInfo.NodeId);
	}

	// Mark the message delivered but do not remove it from the list yet, this is to prevent the double delivery of reliable message
	ReassembledMessage->MarkDelivered();
}


void FUdpMessageProcessor::RemoveKnownNode(const FGuid& NodeId)
{
	NodeLostDelegate.ExecuteIfBound(NodeId);
	KnownNodes.Remove(NodeId);
}

int32 GetMaxSendRate()
{
	const uint32 OneGbitPerSecondInBytes = 125000000;
	return static_cast< uint32 > ( GetDefault<UUdpMessagingSettings>()->MaxSendRate * OneGbitPerSecondInBytes );
}
<<<<<<< HEAD

bool HasTimedOut(const FDateTime& ReceivedTime, const FDateTime& CurrentTime)
{
	const int32 TimeoutInSeconds = 5;
	FTimespan TimeoutInterval = TimeoutInSeconds * FTimespan::FromMilliseconds(1000);
	return (ReceivedTime + TimeoutInterval) < CurrentTime;
}

void FUdpMessageProcessor::RemoveDeadNodes()
{
=======

bool HasTimedOut(const FDateTime& ReceivedTime, const FDateTime& CurrentTime)
{
	const int32 TimeoutInSeconds = 5;
	FTimespan TimeoutInterval = TimeoutInSeconds * FTimespan::FromMilliseconds(1000);
	return (ReceivedTime + TimeoutInterval) < CurrentTime;
}

void FUdpMessageProcessor::RemoveDeadNodes()
{
>>>>>>> 6bbb88c8
	// Remove dead nodes
	FTimespan DeadHelloTimespan = DeadHelloIntervals * Beacon->GetBeaconInterval();
	for (auto It = KnownNodes.CreateIterator(); It; ++It)
	{
		FGuid& NodeId = It->Key;
		FNodeInfo& NodeInfo = It->Value;

		if ((NodeId.IsValid()) && HasTimedOut(NodeInfo.LastSegmentReceivedTime,CurrentTime))
		{
			UE_LOG(LogUdpMessaging, Verbose, TEXT("FUdpMessageProcessor::UpdateKnownNodes: Removing Node %s (%s)"), *NodeInfo.NodeId.ToString(), *NodeInfo.Endpoint.ToString());
			NodeLostDelegate.ExecuteIfBound(NodeId);
			It.RemoveCurrent();
		}
	}
}

bool FUdpMessageProcessor::MoreToSend()
{
	for (auto& KnownNodePair : KnownNodes)
	{
		if (KnownNodePair.Value.CanSendSegments() && KnownNodePair.Value.HasSegmenterThatCanSend(CurrentTime))
		{
			return true;
		}
	}
	return false;
}

void FUdpMessageProcessor::UpdateKnownNodes()
{
	SCOPED_MESSAGING_TRACE(FUdpMessageProcessor_UpdateKnownNodes);

	RemoveDeadNodes();

	UpdateNodesPerVersion();
	Beacon->SetEndpointCount(KnownNodes.Num() + 1);

	bool bSuccess = true;
	for (auto& KnownNodePair : KnownNodes)
	{
		int32 NodeByteSent = UpdateSegmenters(KnownNodePair.Value);
		// if NodByteSent is negative, there is a socket error, continuing is useless
		bSuccess = NodeByteSent >= 0;
		if (!bSuccess)
		{
<<<<<<< HEAD
			UE_LOG(LogUdpMessaging, Warning, TEXT("FUdpMessageProcessor::UpdateKnownNodes received negative NodeByteSent (%d) from socket."), NodeByteSent);
=======
			UE_LOG(LogUdpMessaging, Verbose, TEXT("FUdpMessageProcessor::UpdateKnownNodes received negative NodeByteSent (%d) from socket sender."), NodeByteSent);
>>>>>>> 6bbb88c8
			break;
		}

		bSuccess = UpdateReassemblers(KnownNodePair.Value);
		// if there is a socket error, continuing is useless
		if (!bSuccess)
		{
			break;
		}

		KnownNodePair.Value.RemoveOldUnreliables(CurrentTime);
	}

	// if we had socket error, fire up the error delegate
	if (!bSuccess || Beacon->HasSocketError())
	{
		ErrorDelegate.ExecuteIfBound();
	}
}

TSharedPtr<FUdpMessageSegmenter>* FUdpMessageProcessor::GetInitializedSegmenter(FNodeInfo& NodeInfo, int32 MessageId)
{
	TSharedPtr<FUdpMessageSegmenter>* FoundSegmenter = NodeInfo.Segmenters.Find(MessageId);
	if (!FoundSegmenter)
	{
		// It's possible that a segmenter was fully ack and removed from the segmenter list.
		return nullptr;
	}

	TSharedPtr<FUdpMessageSegmenter>& Segmenter = *FoundSegmenter;
	if (!Segmenter->IsInitialized())
	{
		Segmenter->Initialize();
	}

	if (Segmenter->IsInvalid())
	{
		UE_LOG(LogUdpMessaging, Warning, TEXT("FUdpMessageProcessor::GetInitializedSegments segmenter is invalid. Removing from send queue."));
		NodeInfo.Segmenters.Remove(MessageId);
		return nullptr;
	}

	return  FoundSegmenter;
}

FUdpMessageSegment::FDataChunk FUdpMessageProcessor::GetDataChunk(FNodeInfo& NodeInfo, TSharedPtr<FUdpMessageSegmenter>& Segmenter, int32 MessageId)
{
	FUdpMessageSegment::FDataChunk DataChunk;

	// Track the segments we sent as we'll update the segmenter to keep track
	TConstSetBitIterator<> BIt(Segmenter->GetPendingSendSegments());
	Segmenter->GetPendingSegment(BIt.GetIndex(), DataChunk.Data);
	DataChunk.SegmentNumber = BIt.GetIndex();

	DataChunk.MessageId = MessageId;
	DataChunk.MessageFlags = Segmenter->GetMessageFlags();
	DataChunk.MessageSize = Segmenter->GetMessageSize();
	DataChunk.SegmentOffset = UDP_MESSAGING_SEGMENT_SIZE * DataChunk.SegmentNumber;
	DataChunk.Sequence = 0; // This should be kept 0 for legacy support.
	DataChunk.TotalSegments = Segmenter->GetSegmentCount();
	return DataChunk;
}

FSentSegmentInfo FUdpMessageProcessor::SendNextSegmentForMessageId(FNodeInfo& NodeInfo, FUdpMessageSegment::FHeader& Header, int32 MessageId)
{
	TSharedPtr<FUdpMessageSegmenter>* FoundSegmenter = GetInitializedSegmenter(NodeInfo, MessageId);
	if (!FoundSegmenter)
	{
		// It's possible that a segmenter was fully ack and removed from the segmenter list.
		return {};
	}

	TSharedPtr<FUdpMessageSegmenter>& Segmenter = *FoundSegmenter;

	FSentSegmentInfo SentInfo;
	if (Segmenter->IsInitialized() && Segmenter->NeedSending(CurrentTime))
	{
		FUdpMessageSegment::FDataChunk DataChunk = GetDataChunk(NodeInfo, Segmenter, MessageId);

		// validate with are sending message in the proper protocol version
		check(Header.ProtocolVersion == Segmenter->GetProtocolVersion());

		TSharedRef<FArrayWriter, ESPMode::ThreadSafe> Writer = MakeShared<FArrayWriter, ESPMode::ThreadSafe>();
		{
			*Writer << Header;
			DataChunk.Serialize(*Writer, Header.ProtocolVersion);
		}

		UE_LOG(LogUdpMessaging, Verbose, TEXT("FUdpMessageProcessor::UpdateSegmenters: Sending msg %d as segment %d/%d of %d bytes to %s"),
			   DataChunk.MessageId,
			   DataChunk.SegmentNumber + 1,
			   DataChunk.TotalSegments,
			   Segmenter->GetMessageSize(),
			   *NodeInfo.NodeId.ToString());
<<<<<<< HEAD

		if (!SocketSender->Send(Writer, NodeInfo.Endpoint))
		{
			SentInfo.bSendSocketError = true;
			return MoveTemp(SentInfo);
		}

		Segmenter->MarkAsSent(DataChunk.SegmentNumber);

		NodeInfo.Statistics.SegmentsSent++;
		SentInfo.BytesSent += Writer->Num();
		SentInfo.SequenceNumber = ++NodeInfo.SequenceId;
		SentInfo.bIsReliable = EnumHasAnyFlags(Segmenter->GetMessageFlags(), EMessageFlags::Reliable);
		SentInfo.bRequiresRequeue = !Segmenter->IsSendingComplete() || SentInfo.bIsReliable;

		Segmenter->UpdateSentTime(CurrentTime);

		NodeInfo.InflightSegments.Add(
			NodeInfo.Remap(MessageId,DataChunk.SegmentNumber),
			SentInfo.AsSentData(MessageId,DataChunk.SegmentNumber,CurrentTime));

=======

		if (!SocketSender->Send(Writer, NodeInfo.Endpoint))
		{
			SentInfo.bSendSocketError = true;
			return MoveTemp(SentInfo);
		}

		Segmenter->MarkAsSent(DataChunk.SegmentNumber);

		NodeInfo.Statistics.SegmentsSent++;
		SentInfo.BytesSent += Writer->Num();
		SentInfo.SequenceNumber = ++NodeInfo.SequenceId;
		SentInfo.bIsReliable = EnumHasAnyFlags(Segmenter->GetMessageFlags(), EMessageFlags::Reliable);
		SentInfo.bRequiresRequeue = !Segmenter->IsSendingComplete() || SentInfo.bIsReliable;

		Segmenter->UpdateSentTime(CurrentTime);

		NodeInfo.InflightSegments.Add(
			NodeInfo.Remap(MessageId,DataChunk.SegmentNumber),
			SentInfo.AsSentData(MessageId,DataChunk.SegmentNumber,CurrentTime));

>>>>>>> 6bbb88c8
		SendSegmenterStatsToListeners(MessageId, NodeInfo.NodeId, Segmenter);

		if (Segmenter->IsSendingComplete() && !SentInfo.bIsReliable)
		{
			// Not reliably sent so we don't need to wait for acks.
			UE_LOG(LogUdpMessaging, VeryVerbose, TEXT("FUdpMessageProcessor::UpdateSegmenters: Finished with message segmenter for %s"), *NodeInfo.NodeId.ToString());
			NodeInfo.Segmenters.Remove(MessageId);
		}
	}
	else
	{
		SentInfo.bRequiresRequeue = true;
	}

	NodeInfo.Statistics.BytesSent += SentInfo.BytesSent;
	NodeInfo.Statistics.IpAddress = NodeInfo.Endpoint;
	NodeInfo.Statistics.SegmentsInFlight = NodeInfo.InflightSegments.Num();
	return MoveTemp(SentInfo);
}

int32 FUdpMessageProcessor::UpdateSegmenters(FNodeInfo& NodeInfo)
{
	SCOPED_MESSAGING_TRACE(FUdpMessageProcessor_UpdateSegmenters);
	FUdpMessageSegment::FHeader Header
	{
		NodeInfo.ProtocolVersion,		// Header.ProtocolVersion - Send data segment using the node protocol version
		NodeInfo.NodeId,				// Header.RecipientNodeId
		LocalNodeId,					// Header.SenderNodeId
		EUdpMessageSegments::Data		// Header.SegmentType
	};


	int32 MessageId;
	int32 BytesSent = 0;
	TArray<int32,TInlineAllocator<64>> MessagesForRequeue;
	while (NodeInfo.CanSendSegments() && NodeInfo.WorkQueue.Dequeue(MessageId))
	{
		FSentSegmentInfo Info = SendNextSegmentForMessageId(NodeInfo, Header, MessageId);
		if (Info.bSendSocketError)
		{
			return -1;
		}

		if (Info.bRequiresRequeue)
		{
			MessagesForRequeue.Add(MessageId);
		}

		BytesSent += Info.BytesSent;
	}

	// Requeue for the next round.
	for (int32 RequeueMessageId : MessagesForRequeue)
	{
		NodeInfo.WorkQueue.Enqueue(RequeueMessageId);
	}
	return BytesSent;
}



const FTimespan FUdpMessageProcessor::StaleReassemblyInterval = FTimespan::FromSeconds(30);

bool FUdpMessageProcessor::UpdateReassemblers(FNodeInfo& NodeInfo)
{
	SCOPED_MESSAGING_TRACE(FUdpMessageProcessor_UpdateReassemblers);
	FUdpMessageSegment::FHeader Header
	{
		FMath::Max(NodeInfo.ProtocolVersion, (uint8)11),	// Header.ProtocolVersion, AcknowledgeSegments are version 11 and onward segment
		NodeInfo.NodeId,									// Header.RecipientNodeId
		LocalNodeId,										// Header.SenderNodeId
		EUdpMessageSegments::AcknowledgeSegments			// Header.SegmentType
	};

	const uint32 MaxSendRate = GetMaxSendRate();
	double DeltaSeconds = DeltaTime.GetTotalSeconds();
	const int32 MaxSendRateDelta = MaxSendRate * DeltaSeconds;
	int32 MaxNodeByteSend = (MaxSendRateDelta) / KnownNodes.Num();

	for (TMap<int32, TSharedPtr<FUdpReassembledMessage, ESPMode::ThreadSafe>>::TIterator It(NodeInfo.ReassembledMessages); It; ++It)
	{
		TSharedPtr<FUdpReassembledMessage, ESPMode::ThreadSafe>& ReassembledMessage = It.Value();

		int BytesSent = 0;
		while (ReassembledMessage->HasPendingAcknowledgements() && BytesSent < MaxNodeByteSend)
		{
			TArray<uint32> PendingAcknowledgments = ReassembledMessage->GetPendingAcknowledgments();
			const int32 AckCount = PendingAcknowledgments.Num();

			FUdpMessageSegment::FAcknowledgeSegmentsChunk AcknowledgeChunk(It.Key()/*MessageId*/, MoveTemp(PendingAcknowledgments)/*Segments*/);
			TSharedRef<FArrayWriter, ESPMode::ThreadSafe> Writer = MakeShared<FArrayWriter, ESPMode::ThreadSafe>();
			{
				*Writer << Header;
				AcknowledgeChunk.Serialize(*Writer, Header.ProtocolVersion);
			}
			BytesSent += Writer->Num();

			UE_LOG(LogUdpMessaging, Verbose, TEXT("FUdpMessageProcessor::UpdateReassemblers: Sending EUdpMessageSegments::AcknowledgeSegments for %d segments for message %d from %s"), AckCount, It.Key(), *ReassembledMessage->Describe());

			if (!SocketSender->Send(Writer, NodeInfo.Endpoint))
			{
				UE_LOG(LogUdpMessaging, Error, TEXT("FUdpMessageProcessor::UpdateReassemblers: error sending EUdpMessageSegments::AcknowledgeSegments from %s"), *NodeInfo.NodeId.ToString());

				return false;
			}

			UE_LOG(LogUdpMessaging, Verbose, TEXT("FUdpMessageProcessor::UpdateReassemblers: sending acknowledgement for reliable msg %d from %s"),
				It.Key(),
				*NodeInfo.NodeId.ToString());
		}

		// Try to deliver completed message that couldn't be delivered the first time around
		if (ReassembledMessage->IsComplete() && !ReassembledMessage->IsDelivered())
		{
			DeliverMessage(ReassembledMessage, NodeInfo);
		}

		// Remove stale reassembled message if they aren't reliable or are marked delivered
		if (ReassembledMessage->GetLastSegmentTime() + StaleReassemblyInterval <= CurrentTime &&
			(!EnumHasAnyFlags(ReassembledMessage->GetFlags(), EMessageFlags::Reliable) || ReassembledMessage->IsDelivered()))
		{
			if (!ReassembledMessage->IsDelivered())
			{
				const int ReceivedSegments = ReassembledMessage->GetTotalSegmentsCount() - ReassembledMessage->GetPendingSegmentsCount();
				UE_LOG(LogUdpMessaging, Warning, TEXT("FUdpMessageProcessor::UpdateReassemblers Discarding %d/%d of stale message segements from %s"),
					ReceivedSegments,
					ReassembledMessage->GetTotalSegmentsCount(),
					*ReassembledMessage->Describe());
			}
			It.RemoveCurrent();
		}
	}
	return true;
}


void FUdpMessageProcessor::UpdateNodesPerVersion()
{
	FScopeLock NodeVersionLock(&NodeVersionCS);
	NodeVersions.Empty();
	for (auto& NodePair : KnownNodes)
	{
		NodeVersions.Add(NodePair.Key, NodePair.Value.ProtocolVersion);
	}
}<|MERGE_RESOLUTION|>--- conflicted
+++ resolved
@@ -41,10 +41,7 @@
 	, Socket(&InSocket)
 	, SocketSender(nullptr)
 	, bStopping(false)
-<<<<<<< HEAD
-=======
 	, bIsInitialized(false)
->>>>>>> 6bbb88c8
 	, MessageFormat(GetDefault<UUdpMessagingSettings>()->MessageFormat) // NOTE: When the message format changes (in the Udp Messaging settings panel), the service is restarted and the processor recreated.
 {
 	Init();
@@ -477,7 +474,6 @@
 	{
 		++LastSentMessage;
 		if (LastSentMessage < 0)
-<<<<<<< HEAD
 		{
 			// Prevent negative message ids
 			//
@@ -485,15 +481,6 @@
 		}
 		for (FNodeInfo *RecipientNodeInfo : Recipients)
 		{
-=======
-		{
-			// Prevent negative message ids
-			//
-			LastSentMessage = 0;
-		}
-		for (FNodeInfo *RecipientNodeInfo : Recipients)
-		{
->>>>>>> 6bbb88c8
 			UE_LOG(LogUdpMessaging, Verbose, TEXT("Passing %d byte message to be segement-sent to %s with id %s"),
 				   OutboundMessage.SerializedMessage->TotalSize(),
 				   *RecipientNodeInfo->Endpoint.ToString(),
@@ -815,7 +802,6 @@
 	const uint32 OneGbitPerSecondInBytes = 125000000;
 	return static_cast< uint32 > ( GetDefault<UUdpMessagingSettings>()->MaxSendRate * OneGbitPerSecondInBytes );
 }
-<<<<<<< HEAD
 
 bool HasTimedOut(const FDateTime& ReceivedTime, const FDateTime& CurrentTime)
 {
@@ -826,18 +812,6 @@
 
 void FUdpMessageProcessor::RemoveDeadNodes()
 {
-=======
-
-bool HasTimedOut(const FDateTime& ReceivedTime, const FDateTime& CurrentTime)
-{
-	const int32 TimeoutInSeconds = 5;
-	FTimespan TimeoutInterval = TimeoutInSeconds * FTimespan::FromMilliseconds(1000);
-	return (ReceivedTime + TimeoutInterval) < CurrentTime;
-}
-
-void FUdpMessageProcessor::RemoveDeadNodes()
-{
->>>>>>> 6bbb88c8
 	// Remove dead nodes
 	FTimespan DeadHelloTimespan = DeadHelloIntervals * Beacon->GetBeaconInterval();
 	for (auto It = KnownNodes.CreateIterator(); It; ++It)
@@ -883,11 +857,7 @@
 		bSuccess = NodeByteSent >= 0;
 		if (!bSuccess)
 		{
-<<<<<<< HEAD
-			UE_LOG(LogUdpMessaging, Warning, TEXT("FUdpMessageProcessor::UpdateKnownNodes received negative NodeByteSent (%d) from socket."), NodeByteSent);
-=======
 			UE_LOG(LogUdpMessaging, Verbose, TEXT("FUdpMessageProcessor::UpdateKnownNodes received negative NodeByteSent (%d) from socket sender."), NodeByteSent);
->>>>>>> 6bbb88c8
 			break;
 		}
 
@@ -982,7 +952,6 @@
 			   DataChunk.TotalSegments,
 			   Segmenter->GetMessageSize(),
 			   *NodeInfo.NodeId.ToString());
-<<<<<<< HEAD
 
 		if (!SocketSender->Send(Writer, NodeInfo.Endpoint))
 		{
@@ -1004,29 +973,6 @@
 			NodeInfo.Remap(MessageId,DataChunk.SegmentNumber),
 			SentInfo.AsSentData(MessageId,DataChunk.SegmentNumber,CurrentTime));
 
-=======
-
-		if (!SocketSender->Send(Writer, NodeInfo.Endpoint))
-		{
-			SentInfo.bSendSocketError = true;
-			return MoveTemp(SentInfo);
-		}
-
-		Segmenter->MarkAsSent(DataChunk.SegmentNumber);
-
-		NodeInfo.Statistics.SegmentsSent++;
-		SentInfo.BytesSent += Writer->Num();
-		SentInfo.SequenceNumber = ++NodeInfo.SequenceId;
-		SentInfo.bIsReliable = EnumHasAnyFlags(Segmenter->GetMessageFlags(), EMessageFlags::Reliable);
-		SentInfo.bRequiresRequeue = !Segmenter->IsSendingComplete() || SentInfo.bIsReliable;
-
-		Segmenter->UpdateSentTime(CurrentTime);
-
-		NodeInfo.InflightSegments.Add(
-			NodeInfo.Remap(MessageId,DataChunk.SegmentNumber),
-			SentInfo.AsSentData(MessageId,DataChunk.SegmentNumber,CurrentTime));
-
->>>>>>> 6bbb88c8
 		SendSegmenterStatsToListeners(MessageId, NodeInfo.NodeId, Segmenter);
 
 		if (Segmenter->IsSendingComplete() && !SentInfo.bIsReliable)
