--- conflicted
+++ resolved
@@ -15,11 +15,7 @@
 #include "Transport/UdpReassembledMessage.h"
 #include "Transport/UdpSerializedMessage.h"
 #include "Transport/UdpSerializeMessageTask.h"
-<<<<<<< HEAD
-#include "UdpMessageSegment.h"
-=======
 #include "Shared/UdpMessageSegment.h"
->>>>>>> 4af6daef
 
 #include "Interfaces/IPluginManager.h"
 
@@ -84,21 +80,12 @@
 	static FOnInboundTransferDataUpdated OnTransferUpdated;
 	return OnTransferUpdated;
 }
-<<<<<<< HEAD
 
 uint16 GetMessageProcessorWorkQueueSize()
 {
 	return GetDefault<UUdpMessagingSettings>()->WorkQueueSize;
 }
 
-=======
-
-uint16 GetMessageProcessorWorkQueueSize()
-{
-	return GetDefault<UUdpMessagingSettings>()->WorkQueueSize;
-}
-
->>>>>>> 4af6daef
 }
 /* FUdpMessageProcessor structors
  *****************************************************************************/
@@ -110,10 +97,6 @@
 {
 	ComputeWindowSize(0,0);
 }
-<<<<<<< HEAD
-
-=======
->>>>>>> 4af6daef
 
 FUdpMessageProcessor::FUdpMessageProcessor(FSocket& InSocket, const FGuid& InNodeId, const FIPv4Endpoint& InMulticastEndpoint)
 	: Beacon(nullptr)
@@ -149,12 +132,6 @@
 FUdpMessageProcessor::~FUdpMessageProcessor()
 {
 	// shut down worker thread if it is still running
-<<<<<<< HEAD
-	Thread->Kill();
-
-	delete Thread;
-	Thread = nullptr;
-=======
 	if (Thread)
 	{
 		Thread->Kill();
@@ -165,13 +142,6 @@
 	SocketSender = {};
 
 	IPluginManager::Get().OnLoadingPhaseComplete().RemoveAll(this);
->>>>>>> 4af6daef
-
-	delete Beacon;
-	Beacon = nullptr;
-
-	delete SocketSender;
-	SocketSender = nullptr;
 
 	// remove all transport nodes
 	if (NodeLostDelegate.IsBound())
@@ -363,16 +333,10 @@
 		Beacon = MakeUnique<FUdpMessageBeacon>(Socket, LocalNodeId, MulticastEndpoint);
 		SocketSender = MakeUnique<FUdpSocketSender>(Socket, TEXT("FUdpMessageProcessor.Sender"));
 
-<<<<<<< HEAD
-		// Current protocol version 16
-		SupportedProtocolVersions.Add(UDP_MESSAGING_TRANSPORT_PROTOCOL_VERSION);
-		// Support Protocol version 10, 11, 12, 13, 14, 15
-=======
 		// Current protocol version 17
 		SupportedProtocolVersions.Add(UDP_MESSAGING_TRANSPORT_PROTOCOL_VERSION);
 		// Support Protocol version 10, 11, 12, 13, 14, 15, 16
 		SupportedProtocolVersions.Add(16);
->>>>>>> 4af6daef
 		SupportedProtocolVersions.Add(15);
 		SupportedProtocolVersions.Add(14);
 		SupportedProtocolVersions.Add(13);
@@ -421,14 +385,10 @@
 	Stop();
 
 	// Wait for the processor thread, so we can access KnownNodes safely
-<<<<<<< HEAD
-	Thread->WaitForCompletion();
-=======
 	if (Thread)
 	{
 		Thread->WaitForCompletion();
 	}
->>>>>>> 4af6daef
 
 	// Check if processor has in-flight serialization task(s).
 	auto HasIncompleteSerializationTasks = [this]()
@@ -514,11 +474,7 @@
 	SCOPED_MESSAGING_TRACE(FUdpMessageProcessor_ConsumeInboundSegments);
 	FInboundSegment Segment;
 
-<<<<<<< HEAD
-	FTimespan MaxWorkTimespan = ComputeMaxWorkTimespan(DeadHelloIntervals, Beacon);
-=======
 	FTimespan MaxWorkTimespan = ComputeMaxWorkTimespan(DeadHelloIntervals, Beacon.Get());
->>>>>>> 4af6daef
 	while (InboundSegments.Dequeue(Segment))
 	{
 		// quick hack for TTP# 247103
@@ -665,7 +621,6 @@
 {
 	SCOPED_MESSAGING_TRACE(FUdpMessageProcessor_ConsumeOutputMessages);
 	FOutboundMessage OutboundMessage;
-<<<<<<< HEAD
 
 	if (DeferredOutboundMessage)
 	{
@@ -679,21 +634,6 @@
 		}
 	}
 
-=======
-
-	if (DeferredOutboundMessage)
-	{
-		if (ConsumeOneOutboundMessage(DeferredOutboundMessage.GetValue()))
-		{
-			DeferredOutboundMessage.Reset();
-		}
-		else
-		{
-			return ;
-		}
-	}
-
->>>>>>> 4af6daef
 	while (OutboundMessages.Dequeue(OutboundMessage))
 	{
 		if (!ConsumeOneOutboundMessage(OutboundMessage))
@@ -1008,13 +948,6 @@
 bool FUdpMessageProcessor::MoreToSend()
 {
 	for (auto& KnownNodePair : KnownNodes)
-<<<<<<< HEAD
-	{
-		if (KnownNodePair.Value.CanSendSegments() && KnownNodePair.Value.HasSegmenterThatCanSend(CurrentTime))
-		{
-			return true;
-		}
-=======
 	{
 		if (KnownNodePair.Value.CanSendSegments() && KnownNodePair.Value.HasSegmenterThatCanSend(CurrentTime))
 		{
@@ -1051,28 +984,8 @@
 	{
 		EndpointIds.Add(NodePair.Key);
 		Endpoints.Add(NodePair.Value.Endpoint);
->>>>>>> 4af6daef
-	}
-	return false;
-}
-
-<<<<<<< HEAD
-void FUdpMessageProcessor::HandleSocketError(const FNodeInfo& NodeInfo) const
-{
-	UE_LOG(LogUdpMessaging, Error,
-		   TEXT("Socket error detected when communicating with %s. Banning communication to that endpoint."), *NodeInfo.Endpoint.ToString());
-	ErrorSendingToEndpointDelegate.Execute(NodeInfo.NodeId, NodeInfo.Endpoint);
-}
-
-void FUdpMessageProcessor::UpdateKnownNodes()
-{
-	SCOPED_MESSAGING_TRACE(FUdpMessageProcessor_UpdateKnownNodes);
-
-	RemoveDeadNodes();
-
-	UpdateNodesPerVersion();
-	Beacon->SetEndpointCount(KnownNodes.Num() + 1);
-=======
+	}
+
 	// We use TArrayView to slice parts of the array for sending in parts (in case we exceed segment sending limits).
 	TArrayView<FIPv4Endpoint> KnownEndpointsView(Endpoints);
 	TArrayView<FGuid> KnownIdView(EndpointIds);
@@ -1144,7 +1057,6 @@
 	{
 		SendKnownNodesToKnownNodes();
 	}
->>>>>>> 4af6daef
 
 	bool bSuccess = true;
 	for (auto& KnownNodePair : KnownNodes)
@@ -1336,8 +1248,6 @@
 		if (SocketError())
 		{
 			return -1;
-<<<<<<< HEAD
-=======
 		}
 	}
 
@@ -1351,30 +1261,11 @@
 		else if (Info.bRequiresRequeue)
 		{
 			NodeInfo.WorkQueue.Enqueue(Info.MessageId);
->>>>>>> 4af6daef
 		}
 
 		BytesSent += Info.BytesSent;
 	}
 
-<<<<<<< HEAD
-	for (const FSentSegmentInfo& Info : ProcessedMessages)
-	{
-		if ((Info.bFullySent && Info.bRequiresRequeue) ||
-			(Info.bRequiresRequeue && NodeInfo.WorkQueue.IsFull()) )
-		{
-			NodeInfo.OverflowForPendingAck.Add(Info.MessageId);
-		}
-		else if (Info.bRequiresRequeue)
-		{
-			NodeInfo.WorkQueue.Enqueue(Info.MessageId);
-		}
-
-		BytesSent += Info.BytesSent;
-	}
-
-=======
->>>>>>> 4af6daef
 	NodeInfo.Statistics.PacketsInFlight = NodeInfo.InflightSegments.Num();
 	NodeInfo.Statistics.BytesInflight = NodeInfo.InflightSegments.Num() * UDP_MESSAGING_SEGMENT_SIZE;
 
