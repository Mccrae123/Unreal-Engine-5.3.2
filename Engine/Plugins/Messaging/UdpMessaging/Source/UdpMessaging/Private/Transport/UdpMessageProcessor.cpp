// Copyright Epic Games, Inc. All Rights Reserved.

#include "Transport/UdpMessageProcessor.h"
#include "Algo/AllOf.h"
#include "Algo/Transform.h"
#include "HAL/IConsoleManager.h"
#include "INetworkMessagingExtension.h"
#include "Interfaces/IPv4/IPv4Endpoint.h"
#include "Misc/AssertionMacros.h"
#include "UdpMessagingPrivate.h"

#include "Common/UdpSocketSender.h"
#include "HAL/Event.h"
#include "HAL/RunnableThread.h"
#include "IMessageAttachment.h"
#include "Serialization/ArrayReader.h"
#include "Serialization/ArrayWriter.h"
#include "Sockets.h"
#include "Math/UnrealMathUtility.h"
#include "UObject/Class.h"

#include "UdpMessagingTracing.h"
#include "Shared/UdpMessagingSettings.h"
#include "Transport/UdpMessageBeacon.h"
#include "Transport/UdpMessageSegmenter.h"
#include "Transport/UdpReassembledMessage.h"
#include "Transport/UdpSerializedMessage.h"
#include "Transport/UdpSerializeMessageTask.h"


/* FUdpMessageHelloSender static initialization
 *****************************************************************************/

const int32 FUdpMessageProcessor::DeadHelloIntervals = 5;

TAutoConsoleVariable<int32> CVarFakeSocketError(
	TEXT("MessageBus.UDP.InduceSocketError"),
	0,
	TEXT("This CVar can be used to induce a socket failure on outbound communication.\n")
	TEXT("Any non zero value will force the output socket connection to fail if the IP address matches\n")
	TEXT("one of the values in MessageBus.UDP.ConnectionsToError. The list can be cleared by invoking\n")
	TEXT("MessageBus.UDP.ClearDenyList."),
	ECVF_Default
);

TAutoConsoleVariable<FString> CVarConnectionsToError(
	TEXT("MessageBus.UDP.ConnectionsToError"),
	TEXT(""),
	TEXT("Connections to error out on when MessageBus.UDP.InduceSocketError is enabled.\n")
	TEXT("This can be a comma separated list in the form IPAddr2:port,IPAddr3:port"),
	ECVF_Default);

namespace UE::Private::MessageProcessor
{

bool ShouldErrorOnConnection(const FIPv4Endpoint& InEndpoint)
{
	if (CVarFakeSocketError.GetValueOnAnyThread() == 0)
	{
		return false;
	}

	const FString ConnectionsToErrorString = CVarConnectionsToError.GetValueOnAnyThread();
	TArray<FString> EndpointStrings;
	ConnectionsToErrorString.ParseIntoArray(EndpointStrings, TEXT(","));
	for (const FString& EndpointString : EndpointStrings)
	{
		FIPv4Endpoint Endpoint;
		if (FIPv4Endpoint::Parse(EndpointString, Endpoint))
		{
			if (Endpoint.Address == InEndpoint.Address &&
				(Endpoint.Port == 0 || Endpoint.Port == InEndpoint.Port))
			{
				return true;
			}
		}
	}
	return false;
}

FOnOutboundTransferDataUpdated& OnSegmenterUpdated()
{
	static FOnOutboundTransferDataUpdated OnTransferUpdated;
	return OnTransferUpdated;
}

FOnInboundTransferDataUpdated& OnReassemblerUpdated()
{
	static FOnInboundTransferDataUpdated OnTransferUpdated;
	return OnTransferUpdated;
}

uint16 GetMessageProcessorWorkQueueSize()
{
	return GetDefault<UUdpMessagingSettings>()->WorkQueueSize;
}

}
/* FUdpMessageProcessor structors
 *****************************************************************************/
FUdpMessageProcessor::FNodeInfo::FNodeInfo()
	: LastSegmentReceivedTime(FDateTime::MinValue())
	, NodeId()
	, ProtocolVersion(UDP_MESSAGING_TRANSPORT_PROTOCOL_VERSION)
	, WorkQueue(UE::Private::MessageProcessor::GetMessageProcessorWorkQueueSize())
{
	ComputeWindowSize(0,0);
}


FUdpMessageProcessor::FUdpMessageProcessor(FSocket& InSocket, const FGuid& InNodeId, const FIPv4Endpoint& InMulticastEndpoint)
	: Beacon(nullptr)
	, LocalNodeId(InNodeId)
	, LastSentMessage(-1)
	, MulticastEndpoint(InMulticastEndpoint)
	, Socket(&InSocket)
	, SocketSender(nullptr)
	, bStopping(false)
	, bIsInitialized(false)
	, MessageFormat(GetDefault<UUdpMessagingSettings>()->MessageFormat) // NOTE: When the message format changes (in the Udp Messaging settings panel), the service is restarted and the processor recreated.
{
	Init();

	WorkEvent = MakeShareable(FPlatformProcess::GetSynchEventFromPool(), [](FEvent* EventToDelete)
	{
		FPlatformProcess::ReturnSynchEventToPool(EventToDelete);
	});

	CurrentTime = FDateTime::UtcNow();
	Thread = FRunnableThread::Create(this, TEXT("FUdpMessageProcessor"), 128 * 1024, TPri_AboveNormal, FPlatformAffinity::GetPoolThreadMask());
}


FUdpMessageProcessor::~FUdpMessageProcessor()
{
	// shut down worker thread if it is still running
	Thread->Kill();

	delete Thread;
	Thread = nullptr;

	delete Beacon;
	Beacon = nullptr;

	delete SocketSender;
	SocketSender = nullptr;

	// remove all transport nodes
	if (NodeLostDelegate.IsBound())
	{
		for (auto& KnownNodePair : KnownNodes)
		{
			NodeLostDelegate.Execute(KnownNodePair.Key);
		}
	}

	KnownNodes.Empty();
}


void FUdpMessageProcessor::AddStaticEndpoint(const FIPv4Endpoint& InEndpoint)
{
	if (Beacon)
	{
		Beacon->AddStaticEndpoint(InEndpoint);
	}
}


void FUdpMessageProcessor::RemoveStaticEndpoint(const FIPv4Endpoint& InEndpoint)
{
	if (Beacon)
	{
		Beacon->RemoveStaticEndpoint(InEndpoint);
	}
}

TArray<FIPv4Endpoint> FUdpMessageProcessor::GetKnownEndpoints() const
{
	TArray<FIPv4Endpoint> Endpoints;
	for (const auto& NodePair : KnownNodes)
	{
		Endpoints.Add(NodePair.Value.Endpoint);
	}
	return Endpoints;
}

/* FUdpMessageProcessor interface
 *****************************************************************************/

TMap<uint8, TArray<FGuid>> FUdpMessageProcessor::GetRecipientsPerProtocolVersion(const TArray<FGuid>& Recipients)
{
	TMap<uint8, TArray<FGuid>> NodesPerVersion;
	{
		FScopeLock NodeVersionsLock(&NodeVersionCS);

		// No recipients means a publish, so broadcast to all known nodes (static nodes are in known nodes.)
		// We used to broadcast on the multicast endpoint, but the discovery of nodes should have found available nodes using multicast already
		if (Recipients.Num() == 0)
		{
			for (auto& NodePair : NodeVersions)
			{
				NodesPerVersion.FindOrAdd(NodePair.Value).Add(NodePair.Key);
			}
		}
		else
		{
			for (const FGuid& Recipient : Recipients)
			{
				uint8* Version = NodeVersions.Find(Recipient);
				if (Version)
				{
					NodesPerVersion.FindOrAdd(*Version).Add(Recipient);
				}
			}
		}
	}
	return NodesPerVersion;
}

bool FUdpMessageProcessor::EnqueueInboundSegment(const TSharedPtr<FArrayReader, ESPMode::ThreadSafe>& Data, const FIPv4Endpoint& InSender)
{
	if (bStopping)
	{
		return false;
	}

	if (!InboundSegments.Enqueue(FInboundSegment(Data, InSender)))
	{
		return false;
	}

	WorkEvent->Trigger();

	return true;
}

bool FUdpMessageProcessor::EnqueueOutboundMessage(const TSharedRef<IMessageContext, ESPMode::ThreadSafe>& MessageContext, const TArray<FGuid>& Recipients)
{
	if (bStopping)
	{
		return false;
	}

	TMap<uint8, TArray<FGuid>> RecipientPerVersions = GetRecipientsPerProtocolVersion(Recipients);
	for (const auto& RecipientVersion : RecipientPerVersions)
	{
		// Create a message to serialize using that protocol version
		TSharedRef<FUdpSerializedMessage, ESPMode::ThreadSafe> SerializedMessage = MakeShared<FUdpSerializedMessage, ESPMode::ThreadSafe>(MessageFormat, RecipientVersion.Key, MessageContext->GetFlags());

		// Kick off the serialization task
		TGraphTask<FUdpSerializeMessageTask>::CreateTask().ConstructAndDispatchWhenReady(MessageContext, SerializedMessage, WorkEvent);

		// Enqueue the message
		if (!OutboundMessages.Enqueue(FOutboundMessage(SerializedMessage, RecipientVersion.Value, MessageContext->GetFlags())))
		{
			return false;
		}
	}

	return true;
}

FMessageTransportStatistics FUdpMessageProcessor::GetStats(FGuid Node) const
{
	FScopeLock NodeVersionLock(&StatisticsCS);
	if (FMessageTransportStatistics const* Stats = NodeStats.Find(Node))
	{
		return *Stats;
	}
	return {};
}

void FUdpMessageProcessor::SendSegmenterStatsToListeners(int32 MessageId, FGuid NodeId, const TSharedPtr<FUdpMessageSegmenter>& Segmenter)
{
	FOnOutboundTransferDataUpdated& SegmenterUpdatedDelegate = UE::Private::MessageProcessor::OnSegmenterUpdated();
	if(!SegmenterUpdatedDelegate.IsBound())
	{
		return;
	}

	if (!Segmenter->IsInitialized() || Segmenter->IsInvalid())
	{
		return;
	}
	uint32 SegmentCount = Segmenter->GetSegmentCount();
	SegmenterUpdatedDelegate.Broadcast(
		{
			NodeId,
			MessageId,
			// Convert segment data into bytes.
			UDP_MESSAGING_SEGMENT_SIZE * SegmentCount,
			UDP_MESSAGING_SEGMENT_SIZE * (SegmentCount - Segmenter->GetPendingSendSegmentsCount()),
			UDP_MESSAGING_SEGMENT_SIZE * (Segmenter->GetAcknowledgedSegmentsCount())
		});
}

void FUdpMessageProcessor::UpdateNetworkStatistics()
{
	FScopeLock NodeVersionLock(&StatisticsCS);
	NodeStats.Reset();
	for (const auto& NodePair : KnownNodes)
	{
		NodeStats.Add(NodePair.Key, NodePair.Value.Statistics);
	}
}

/* FRunnable interface
 *****************************************************************************/

FSingleThreadRunnable* FUdpMessageProcessor::GetSingleThreadInterface()
{
	return this;
}


bool FUdpMessageProcessor::Init()
{
	if (!bIsInitialized)
	{
		Beacon = new FUdpMessageBeacon(Socket, LocalNodeId, MulticastEndpoint);
		SocketSender = new FUdpSocketSender(Socket, TEXT("FUdpMessageProcessor.Sender"));

<<<<<<< HEAD
		// Current protocol version 15
		SupportedProtocolVersions.Add(UDP_MESSAGING_TRANSPORT_PROTOCOL_VERSION);
		// Support Protocol version 10, 11, 12, 13, 14
=======
		// Current protocol version 16
		SupportedProtocolVersions.Add(UDP_MESSAGING_TRANSPORT_PROTOCOL_VERSION);
		// Support Protocol version 10, 11, 12, 13, 14, 15
		SupportedProtocolVersions.Add(15);
>>>>>>> d731a049
		SupportedProtocolVersions.Add(14);
		SupportedProtocolVersions.Add(13);
		SupportedProtocolVersions.Add(12);
		SupportedProtocolVersions.Add(11);
		SupportedProtocolVersions.Add(10);
		bIsInitialized = true;
	}
	return bIsInitialized;
}


uint32 FUdpMessageProcessor::Run()
{
	while (!bStopping)
	{
		WorkEvent->Wait(CalculateWaitTime());

		do
		{
			FDateTime LastTime = CurrentTime;
			CurrentTime = FDateTime::UtcNow();
			DeltaTime = CurrentTime - LastTime;

			ConsumeInboundSegments();
			ConsumeOutboundMessages();
			UpdateKnownNodes();
			UpdateNetworkStatistics();
		} while ((!InboundSegments.IsEmpty() || MoreToSend()) && !bStopping);
	}

	return 0;
}


void FUdpMessageProcessor::Stop()
{
	bStopping = true;
	WorkEvent->Trigger();
}


void FUdpMessageProcessor::WaitAsyncTaskCompletion()
{
	// Stop to prevent any new work from being queued.
	Stop();

	// Wait for the processor thread, so we can access KnownNodes safely
	Thread->WaitForCompletion();

	// Check if processor has in-flight serialization task(s).
	auto HasIncompleteSerializationTasks = [this]()
	{
		for (const TPair<FGuid, FNodeInfo>& GuidNodeInfoPair : KnownNodes)
		{
			for (const TPair<int32, TSharedPtr<FUdpMessageSegmenter>>& SegmenterPair: GuidNodeInfoPair.Value.Segmenters)
			{
				if (!SegmenterPair.Value->IsMessageSerializationDone())
				{
					return true;
				}
			}
		}

		return false;
	};

	// Ensures the task graph doesn't contain any pending/running serialization tasks after the processor exit. If the engine is shutting down, the serialization (UStruct) might
	// not be available anymore when the task is run (The task graph shuts down after the UStruct stuff).
	while (HasIncompleteSerializationTasks())
	{
		FPlatformProcess::Sleep(0); // Yield.
	}
}

/* FSingleThreadRunnable interface
*****************************************************************************/

void FUdpMessageProcessor::Tick()
{
	CurrentTime = FDateTime::UtcNow();

	ConsumeInboundSegments();
	ConsumeOutboundMessages();
	UpdateKnownNodes();
	UpdateNetworkStatistics();
}

/* FUdpMessageProcessor implementation
 *****************************************************************************/

void FUdpMessageProcessor::AcknowledgeReceipt(int32 MessageId, const FNodeInfo& NodeInfo)
{
	FUdpMessageSegment::FHeader Header;
	{
		Header.ProtocolVersion = NodeInfo.ProtocolVersion;
		Header.RecipientNodeId = NodeInfo.NodeId;
		Header.SenderNodeId = LocalNodeId;
		Header.SegmentType = EUdpMessageSegments::Acknowledge;
	}

	FUdpMessageSegment::FAcknowledgeChunk AcknowledgeChunk;
	{
		AcknowledgeChunk.MessageId = MessageId;
	}

	FArrayWriter Writer;
	{
		Writer << Header;
		AcknowledgeChunk.Serialize(Writer, NodeInfo.ProtocolVersion);
	}

	int32 OutSent;
	Socket->SendTo(Writer.GetData(), Writer.Num(), OutSent, *NodeInfo.Endpoint.ToInternetAddr());
	UE_LOG(LogUdpMessaging, Verbose, TEXT("Sending EUdpMessageSegments::Acknowledge for msg %d from %s"), MessageId, *NodeInfo.NodeId.ToString());
}


FTimespan FUdpMessageProcessor::CalculateWaitTime() const
{
	return FTimespan::FromMilliseconds(10);
}


FTimespan ComputeMaxWorkTimespan(const int32 DeadHelloIntervals, FUdpMessageBeacon* Beacon)
{
	return 0.25 * DeadHelloIntervals * Beacon->GetBeaconInterval();
}

void FUdpMessageProcessor::ConsumeInboundSegments()
{
	SCOPED_MESSAGING_TRACE(FUdpMessageProcessor_ConsumeInboundSegments);
	FInboundSegment Segment;

	FTimespan MaxWorkTimespan = ComputeMaxWorkTimespan(DeadHelloIntervals, Beacon);
	while (InboundSegments.Dequeue(Segment))
	{
		// quick hack for TTP# 247103
		if (!Segment.Data.IsValid())
		{
			continue;
		}

		FUdpMessageSegment::FHeader Header;
		*Segment.Data << Header;

		if (FilterSegment(Header, Segment.Sender))
		{
			FNodeInfo& NodeInfo = KnownNodes.FindOrAdd(Header.SenderNodeId);

			if (!NodeInfo.NodeId.IsValid())
			{
				NodeInfo.NodeId = Header.SenderNodeId;
				NodeInfo.ProtocolVersion = Header.ProtocolVersion;
				NodeDiscoveredDelegate.ExecuteIfBound(NodeInfo.NodeId);
			}

			NodeInfo.ProtocolVersion = Header.ProtocolVersion;
			NodeInfo.Endpoint = Segment.Sender;
			NodeInfo.LastSegmentReceivedTime = CurrentTime;

			switch (Header.SegmentType)
			{
			case EUdpMessageSegments::Abort:
				ProcessAbortSegment(Segment, NodeInfo);
				break;

			case EUdpMessageSegments::Acknowledge:
				ProcessAcknowledgeSegment(Segment, NodeInfo);
				break;

			case EUdpMessageSegments::AcknowledgeSegments:
				ProcessAcknowledgeSegmentsSegment(Segment, NodeInfo);
				break;

			case EUdpMessageSegments::Bye:
				ProcessByeSegment(Segment, NodeInfo);
				break;

			case EUdpMessageSegments::Data:
				ProcessDataSegment(Segment, NodeInfo);
				break;

			case EUdpMessageSegments::Hello:
				ProcessHelloSegment(Segment, NodeInfo);
				break;

			case EUdpMessageSegments::Ping:
				ProcessPingSegment(Segment, NodeInfo);
				break;

			case EUdpMessageSegments::Pong:
				ProcessPongSegment(Segment, NodeInfo);
				break;

			case EUdpMessageSegments::Retransmit:
				ProcessRetransmitSegment(Segment, NodeInfo);
				break;

			case EUdpMessageSegments::Timeout:
				ProcessTimeoutSegment(Segment, NodeInfo);
				break;

			default:
				ProcessUnknownSegment(Segment, NodeInfo, (uint8)Header.SegmentType);
			}
		}

		if ((CurrentTime + MaxWorkTimespan) <= FDateTime::UtcNow())
		{
			break;
		}
	}
}

bool FUdpMessageProcessor::ConsumeOneOutboundMessage(const FOutboundMessage& OutboundMessage)
{
	const auto FindNodeWithLog = [this](const FGuid &Id)
	{
		FNodeInfo *NodeInfo = KnownNodes.Find(Id);
		if (NodeInfo == nullptr)
		{
			UE_LOG(LogUdpMessaging, Verbose, TEXT("No recipient NodeInfo found for %s"), *Id.ToString());
		}
		return NodeInfo;
	};

	TArray<FNodeInfo*> Recipients;
	Algo::TransformIf(OutboundMessage.RecipientIds, Recipients,
					  [FindNodeWithLog](const FGuid &Id) {return FindNodeWithLog(Id);},
					  [this](const FGuid &Id) {return KnownNodes.Find(Id);} );

	const bool bCanConsume = Algo::AllOf(Recipients, [this](FNodeInfo *Node)
		{
			return Node->CanCommitToWorkQueue(CurrentTime);
		});

	const bool bIsReliable = EnumHasAnyFlags(OutboundMessage.MessageFlags, EMessageFlags::Reliable);
	if (bCanConsume)
	{
		++LastSentMessage;
		if (LastSentMessage < 0)
		{
			// Prevent negative message ids
			//
			LastSentMessage = 0;
		}
		for (FNodeInfo *RecipientNodeInfo : Recipients)
		{
			UE_LOG(LogUdpMessaging, Verbose, TEXT("Passing %d byte message to be segement-sent to %s with id %s"),
				   OutboundMessage.SerializedMessage->TotalSize(),
				   *RecipientNodeInfo->Endpoint.ToString(),
				   *RecipientNodeInfo->NodeId.ToString());

			if (!bIsReliable && !RecipientNodeInfo->CanSendSegments())
			{
				// Discard unreliable messages that cannot be sent.
				continue;
			}
			TSharedPtr<FUdpMessageSegmenter> Segmenter = MakeShared<FUdpMessageSegmenter>(OutboundMessage.SerializedMessage.ToSharedRef(), UDP_MESSAGING_SEGMENT_SIZE);
			RecipientNodeInfo->Segmenters.Add(
				LastSentMessage, Segmenter);

			RecipientNodeInfo->WorkQueue.Enqueue(LastSentMessage);
			SendSegmenterStatsToListeners(LastSentMessage, RecipientNodeInfo->NodeId, Segmenter);
		}
	}

	// Return true that it was consumed or not reliable. Unreliable messages can be discarded.
	return bCanConsume || !bIsReliable;
}

void FUdpMessageProcessor::ConsumeOutboundMessages()
{
	SCOPED_MESSAGING_TRACE(FUdpMessageProcessor_ConsumeOutputMessages);
	FOutboundMessage OutboundMessage;

	if (DeferredOutboundMessage)
	{
		if (ConsumeOneOutboundMessage(DeferredOutboundMessage.GetValue()))
		{
			DeferredOutboundMessage.Reset();
		}
		else
		{
			return ;
		}
	}

	while (OutboundMessages.Dequeue(OutboundMessage))
	{
		if (!ConsumeOneOutboundMessage(OutboundMessage))
		{
			DeferredOutboundMessage = OutboundMessage;
			return ;
		}
	}
}

bool FUdpMessageProcessor::FilterSegment(const FUdpMessageSegment::FHeader& Header, const FIPv4Endpoint& Sender)
{
	// filter locally generated segments
	if (Header.SenderNodeId == LocalNodeId)
	{
		return false;
	}

	if (!CanAcceptEndpointDelegate.Execute(Header.SenderNodeId, Sender))
	{
		return false;
	}

	// filter unsupported protocol versions
	if (!SupportedProtocolVersions.Contains(Header.ProtocolVersion))
	{
		return false;
	}

	return true;
}


void FUdpMessageProcessor::ProcessAbortSegment(FInboundSegment& Segment, FNodeInfo& NodeInfo)
{
	FUdpMessageSegment::FAbortChunk AbortChunk;
	AbortChunk.Serialize(*Segment.Data, NodeInfo.ProtocolVersion);

	NodeInfo.Segmenters.Remove(AbortChunk.MessageId);
}


void FUdpMessageProcessor::ProcessAcknowledgeSegment(FInboundSegment& Segment, FNodeInfo& NodeInfo)
{
	FUdpMessageSegment::FAcknowledgeChunk AcknowledgeChunk;
	AcknowledgeChunk.Serialize(*Segment.Data, NodeInfo.ProtocolVersion);

	TSharedPtr<FUdpMessageSegmenter>* FoundSegmenter = NodeInfo.Segmenters.Find(AcknowledgeChunk.MessageId);
	if (FoundSegmenter)
	{
		TSharedPtr<FUdpMessageSegmenter>& Segmenter = *FoundSegmenter;
		if (EnumHasAnyFlags(Segmenter->GetMessageFlags(), EMessageFlags::Reliable))
		{
			NodeInfo.MarkComplete(AcknowledgeChunk.MessageId, CurrentTime);
		}
		SendSegmenterStatsToListeners(AcknowledgeChunk.MessageId, NodeInfo.NodeId, Segmenter);
	}

	NodeInfo.Segmenters.Remove(AcknowledgeChunk.MessageId);

	UE_LOG(LogUdpMessaging, Verbose, TEXT("Received Acknowledge for %d from %s"), AcknowledgeChunk.MessageId , *NodeInfo.NodeId.ToString());
}


void FUdpMessageProcessor::ProcessAcknowledgeSegmentsSegment(FInboundSegment& Segment, FNodeInfo& NodeInfo) // TODO: Rename function
{
	FUdpMessageSegment::FAcknowledgeSegmentsChunk AcknowledgeChunk;
	AcknowledgeChunk.Serialize(*Segment.Data, NodeInfo.ProtocolVersion);

	UE_LOG(LogUdpMessaging, Verbose, TEXT("Received AcknowledgeSegments for %d from %s"), AcknowledgeChunk.MessageId, *NodeInfo.NodeId.ToString());

	NodeInfo.MarkAcks(AcknowledgeChunk.MessageId, AcknowledgeChunk.Segments, CurrentTime);
}


void FUdpMessageProcessor::ProcessByeSegment(FInboundSegment& Segment, FNodeInfo& NodeInfo)
{
	FGuid RemoteNodeId;
	*Segment.Data << RemoteNodeId;

	if (RemoteNodeId.IsValid() && (RemoteNodeId == NodeInfo.NodeId))
	{
		RemoveKnownNode(RemoteNodeId);
	}
}


void FUdpMessageProcessor::ProcessDataSegment(FInboundSegment& Segment, FNodeInfo& NodeInfo)
{
	FUdpMessageSegment::FDataChunk DataChunk;
	DataChunk.Serialize(*Segment.Data, NodeInfo.ProtocolVersion);

	if (Segment.Data->IsError())
	{
		UE_LOG(LogUdpMessaging, Warning, TEXT("FUdpMessageProcessor::ProcessDataSegment: Failed to serialize DataChunk. Sender=%s"),
			*(Segment.Sender.ToString()));
		return;
	}

	TSharedPtr<FUdpReassembledMessage, ESPMode::ThreadSafe>& ReassembledMessage = NodeInfo.ReassembledMessages.FindOrAdd(DataChunk.MessageId);

	// Reassemble message
	if (!ReassembledMessage.IsValid())
	{
		ReassembledMessage = MakeShared<FUdpReassembledMessage, ESPMode::ThreadSafe>(NodeInfo.ProtocolVersion, DataChunk.MessageFlags, DataChunk.MessageSize, DataChunk.TotalSegments, DataChunk.Sequence, Segment.Sender);

		if (ReassembledMessage->IsMalformed())
		{
			// Go ahead and throw away the message.
			// The sender should see the NAK and resend, so we'll attempt to recreate it later.
			UE_LOG(LogUdpMessaging, Warning, TEXT("FUdpMessageProcessor::ProcessDataSegment: Ignoring malformed Message %s"), *(ReassembledMessage->Describe()));
			NodeInfo.ReassembledMessages.Remove(DataChunk.MessageId);
			ReassembledMessage.Reset();
			return;
		}
	}

	NodeInfo.Statistics.TotalBytesReceived += DataChunk.Data.Num();
	NodeInfo.Statistics.PacketsReceived++;
	ReassembledMessage->Reassemble(DataChunk.SegmentNumber, DataChunk.SegmentOffset, DataChunk.Data, CurrentTime);
	FOnInboundTransferDataUpdated& ReassemblerUpdated = UE::Private::MessageProcessor::OnReassemblerUpdated();
	if(ReassemblerUpdated.IsBound())
	{
		ReassemblerUpdated.Broadcast(
			{NodeInfo.NodeId,
			 DataChunk.MessageId,
			 UDP_MESSAGING_SEGMENT_SIZE * ReassembledMessage->GetPendingSegmentsCount(),
			 ReassembledMessage->GetReceivedBytes()}
			);
	}

	// Deliver or re-sequence message
	if (!ReassembledMessage->IsComplete() || ReassembledMessage->IsDelivered())
	{
		return;
	}

	UE_LOG(LogUdpMessaging, Verbose, TEXT("FUdpMessageProcessor::ProcessDataSegment: Reassembled %d bytes message %s with %d for %s (%s)"),
		ReassembledMessage->GetData().Num(),
		*ReassembledMessage->Describe(),
		DataChunk.MessageId,
		*NodeInfo.NodeId.ToString(),
		*NodeInfo.Endpoint.ToString());

	AcknowledgeReceipt(DataChunk.MessageId, NodeInfo);
	DeliverMessage(ReassembledMessage, NodeInfo);
}


void FUdpMessageProcessor::ProcessHelloSegment(FInboundSegment& Segment, FNodeInfo& NodeInfo)
{
	FGuid RemoteNodeId;
	*Segment.Data << RemoteNodeId;

	if (RemoteNodeId.IsValid())
	{
		NodeInfo.ResetIfRestarted(RemoteNodeId);
	}
}

void FUdpMessageProcessor::ProcessPingSegment(FInboundSegment& Segment, FNodeInfo& NodeInfo)
{
	FGuid RemoteNodeId;
	*Segment.Data << RemoteNodeId;
	uint8 NodeProtocolVersion;
	*Segment.Data << NodeProtocolVersion;

	if (RemoteNodeId.IsValid())
	{
		NodeInfo.ResetIfRestarted(RemoteNodeId);
	}

	// The protocol version we are going to use to communicate to this node is the smallest between its version and our own
	uint8 ProtocolVersion = FMath::Min<uint8>(NodeProtocolVersion, UDP_MESSAGING_TRANSPORT_PROTOCOL_VERSION);

	// if that protocol isn't in our supported protocols we do not reply to the pong and remove this node since we don't support its version
	if (!SupportedProtocolVersions.Contains(ProtocolVersion))
	{
		RemoveKnownNode(NodeInfo.NodeId);
		return;
	}

	// Set this node protocol to our agreed protocol
	NodeInfo.ProtocolVersion = ProtocolVersion;

	// Send the pong
	FUdpMessageSegment::FHeader Header;
	{
		// Reply to the ping using the agreed protocol
		Header.ProtocolVersion = ProtocolVersion;
		Header.RecipientNodeId = NodeInfo.NodeId;
		Header.SenderNodeId = LocalNodeId;
		Header.SegmentType = EUdpMessageSegments::Pong;
	}

	FArrayWriter Writer;
	{
		Writer << Header;
		Writer << LocalNodeId;
	}

	int32 OutSent;
	Socket->SendTo(Writer.GetData(), Writer.Num(), OutSent, *NodeInfo.Endpoint.ToInternetAddr());
}


void FUdpMessageProcessor::ProcessPongSegment(FInboundSegment& Segment, FNodeInfo& NodeInfo)
{
	FGuid RemoteNodeId;
	*Segment.Data << RemoteNodeId;

	if (RemoteNodeId.IsValid())
	{
		NodeInfo.ResetIfRestarted(RemoteNodeId);
	}
}


void FUdpMessageProcessor::ProcessRetransmitSegment(FInboundSegment& Segment, FNodeInfo& NodeInfo)
{
	FUdpMessageSegment::FRetransmitChunk RetransmitChunk;
	RetransmitChunk.Serialize(*Segment.Data, NodeInfo.ProtocolVersion);

	TSharedPtr<FUdpMessageSegmenter> Segmenter = NodeInfo.Segmenters.FindRef(RetransmitChunk.MessageId);

	UE_LOG(LogUdpMessaging, Verbose, TEXT("Received retransmit for %d from %s"), RetransmitChunk.MessageId, *NodeInfo.NodeId.ToString());

	if (Segmenter.IsValid())
	{
		Segmenter->MarkForRetransmission(RetransmitChunk.Segments);
	}
	else
	{
		UE_LOG(LogUdpMessaging, Verbose, TEXT("No such segmenter for message %d"), RetransmitChunk.MessageId);
	}
}


void FUdpMessageProcessor::ProcessTimeoutSegment(FInboundSegment& Segment, FNodeInfo& NodeInfo)
{
	FUdpMessageSegment::FTimeoutChunk TimeoutChunk;
	TimeoutChunk.Serialize(*Segment.Data, NodeInfo.ProtocolVersion);

	TSharedPtr<FUdpMessageSegmenter> Segmenter = NodeInfo.Segmenters.FindRef(TimeoutChunk.MessageId);

	if (Segmenter.IsValid())
	{
		Segmenter->MarkForRetransmission();
	}
}


void FUdpMessageProcessor::ProcessUnknownSegment(FInboundSegment& Segment, FNodeInfo& EndpointInfo, uint8 SegmentType)
{
	UE_LOG(LogUdpMessaging, Verbose, TEXT("Received unknown segment type '%i' from %s"), SegmentType, *Segment.Sender.ToText().ToString());
}


void FUdpMessageProcessor::DeliverMessage(const TSharedPtr<FUdpReassembledMessage, ESPMode::ThreadSafe>& ReassembledMessage, FNodeInfo& NodeInfo)
{
	// Do not deliver message while saving or garbage collecting since those deliveries will fail anyway...
	if (GIsSavingPackage || IsGarbageCollecting())
	{
		UE_LOG(LogUdpMessaging, Verbose, TEXT("Skipping delivery of %s"), *ReassembledMessage->Describe());
		return;
	}

	if (NodeInfo.NodeId.IsValid())
	{
		MessageReassembledDelegate.ExecuteIfBound(*ReassembledMessage, nullptr, NodeInfo.NodeId);
	}

	// Mark the message delivered but do not remove it from the list yet, this is to prevent the double delivery of reliable message
	ReassembledMessage->MarkDelivered();
}


void FUdpMessageProcessor::RemoveKnownNode(const FGuid& NodeId)
{
	NodeLostDelegate.ExecuteIfBound(NodeId);
	KnownNodes.Remove(NodeId);
}

int32 GetMaxSendRate()
{
	const uint32 OneGbitPerSecondInBytes = 125000000;
	return static_cast< uint32 > ( GetDefault<UUdpMessagingSettings>()->MaxSendRate * OneGbitPerSecondInBytes );
}

bool HasTimedOut(const FDateTime& ReceivedTime, const FDateTime& CurrentTime)
{
	const int32 TimeoutInSeconds = 5;
	FTimespan TimeoutInterval = TimeoutInSeconds * FTimespan::FromMilliseconds(1000);
	return (ReceivedTime + TimeoutInterval) < CurrentTime;
}

void FUdpMessageProcessor::RemoveDeadNodes()
{
	// Remove dead nodes
	FTimespan DeadHelloTimespan = DeadHelloIntervals * Beacon->GetBeaconInterval();
	for (auto It = KnownNodes.CreateIterator(); It; ++It)
	{
		FGuid& NodeId = It->Key;
		FNodeInfo& NodeInfo = It->Value;

		if ((NodeId.IsValid()) && HasTimedOut(NodeInfo.LastSegmentReceivedTime,CurrentTime))
		{
			UE_LOG(LogUdpMessaging, Verbose, TEXT("FUdpMessageProcessor::UpdateKnownNodes: Removing Node %s (%s)"), *NodeInfo.NodeId.ToString(), *NodeInfo.Endpoint.ToString());
			NodeLostDelegate.ExecuteIfBound(NodeId);
			It.RemoveCurrent();
		}
	}
}

bool FUdpMessageProcessor::MoreToSend()
{
	for (auto& KnownNodePair : KnownNodes)
	{
		if (KnownNodePair.Value.CanSendSegments() && KnownNodePair.Value.HasSegmenterThatCanSend(CurrentTime))
		{
			return true;
		}
	}
	return false;
}

void FUdpMessageProcessor::HandleSocketError(const FNodeInfo& NodeInfo) const
{
	UE_LOG(LogUdpMessaging, Error,
		   TEXT("Socket error detected when communicating with %s. Banning communication to that endpoint."), *NodeInfo.Endpoint.ToString());
	ErrorSendingToEndpointDelegate.Execute(NodeInfo.NodeId, NodeInfo.Endpoint);
}

void FUdpMessageProcessor::UpdateKnownNodes()
{
	SCOPED_MESSAGING_TRACE(FUdpMessageProcessor_UpdateKnownNodes);

	RemoveDeadNodes();

	UpdateNodesPerVersion();
	Beacon->SetEndpointCount(KnownNodes.Num() + 1);

	bool bSuccess = true;
	for (auto& KnownNodePair : KnownNodes)
	{
		int32 NodeByteSent = UpdateSegmenters(KnownNodePair.Value);
		// if NodByteSent is negative, there is a socket error, continuing is useless
		bSuccess = NodeByteSent >= 0;
		if (!bSuccess || UE::Private::MessageProcessor::ShouldErrorOnConnection(KnownNodePair.Value.Endpoint))
		{
<<<<<<< HEAD
			UE_LOG(LogUdpMessaging, Verbose, TEXT("FUdpMessageProcessor::UpdateKnownNodes received negative NodeByteSent (%d) from socket sender."), NodeByteSent);
=======
			bSuccess = false; // To ensure we trigger the delegate on a forced error.
			HandleSocketError(KnownNodePair.Value);
>>>>>>> d731a049
			break;
		}

		bSuccess = UpdateReassemblers(KnownNodePair.Value);
		// if there is a socket error, continuing is useless
		if (!bSuccess)
		{
			HandleSocketError(KnownNodePair.Value);
			break;
		}

		KnownNodePair.Value.RemoveOldUnreliables(CurrentTime);
	}

	// if we had socket error, fire up the error delegate
	if (!bSuccess || Beacon->HasSocketError())
	{
		bStopping = true;
		ErrorDelegate.ExecuteIfBound();
	}
}

TSharedPtr<FUdpMessageSegmenter>* FUdpMessageProcessor::GetInitializedSegmenter(FNodeInfo& NodeInfo, int32 MessageId)
{
	TSharedPtr<FUdpMessageSegmenter>* FoundSegmenter = NodeInfo.Segmenters.Find(MessageId);
	if (!FoundSegmenter)
	{
		// It's possible that a segmenter was fully ack and removed from the segmenter list.
		return nullptr;
	}

	TSharedPtr<FUdpMessageSegmenter>& Segmenter = *FoundSegmenter;
	if (!Segmenter->IsInitialized())
	{
		Segmenter->Initialize();
	}

	if (Segmenter->IsInvalid())
	{
		UE_LOG(LogUdpMessaging, Warning, TEXT("FUdpMessageProcessor::GetInitializedSegments segmenter is invalid. Removing from send queue."));
		NodeInfo.Segmenters.Remove(MessageId);
		return nullptr;
	}

	return  FoundSegmenter;
}

FUdpMessageSegment::FDataChunk FUdpMessageProcessor::GetDataChunk(FNodeInfo& NodeInfo, TSharedPtr<FUdpMessageSegmenter>& Segmenter, int32 MessageId)
{
	FUdpMessageSegment::FDataChunk DataChunk;

	// Track the segments we sent as we'll update the segmenter to keep track
	TConstSetBitIterator<> BIt(Segmenter->GetPendingSendSegments());
	Segmenter->GetPendingSegment(BIt.GetIndex(), DataChunk.Data);
	DataChunk.SegmentNumber = BIt.GetIndex();

	DataChunk.MessageId = MessageId;
	DataChunk.MessageFlags = Segmenter->GetMessageFlags();
	DataChunk.MessageSize = Segmenter->GetMessageSize();
	DataChunk.SegmentOffset = UDP_MESSAGING_SEGMENT_SIZE * DataChunk.SegmentNumber;
	DataChunk.Sequence = 0; // This should be kept 0 for legacy support.
	DataChunk.TotalSegments = Segmenter->GetSegmentCount();
	return DataChunk;
}

FSentSegmentInfo FUdpMessageProcessor::SendNextSegmentForMessageId(FNodeInfo& NodeInfo, FUdpMessageSegment::FHeader& Header, int32 MessageId)
{
	TSharedPtr<FUdpMessageSegmenter>* FoundSegmenter = GetInitializedSegmenter(NodeInfo, MessageId);
	if (!FoundSegmenter)
	{
		// It's possible that a segmenter was fully ack and removed from the segmenter list.
		return {};
	}

	TSharedPtr<FUdpMessageSegmenter>& Segmenter = *FoundSegmenter;

	FSentSegmentInfo SentInfo;
	if (Segmenter->IsInitialized() && Segmenter->NeedSending(CurrentTime))
	{
		FUdpMessageSegment::FDataChunk DataChunk = GetDataChunk(NodeInfo, Segmenter, MessageId);

		// validate with are sending message in the proper protocol version
		check(Header.ProtocolVersion == Segmenter->GetProtocolVersion());

		TSharedRef<FArrayWriter, ESPMode::ThreadSafe> Writer = MakeShared<FArrayWriter, ESPMode::ThreadSafe>();
		{
			*Writer << Header;
			DataChunk.Serialize(*Writer, Header.ProtocolVersion);
		}

		UE_LOG(LogUdpMessaging, Verbose, TEXT("FUdpMessageProcessor::UpdateSegmenters: Sending msg %d as segment %d/%d of %d bytes to %s"),
			   DataChunk.MessageId,
			   DataChunk.SegmentNumber + 1,
			   DataChunk.TotalSegments,
			   Segmenter->GetMessageSize(),
			   *NodeInfo.NodeId.ToString());

		if (!SocketSender->Send(Writer, NodeInfo.Endpoint))
		{
			SentInfo.bSendSocketError = true;
			return MoveTemp(SentInfo);
		}

		Segmenter->MarkAsSent(DataChunk.SegmentNumber);

		NodeInfo.Statistics.PacketsSent++;
		SentInfo.BytesSent += Writer->Num();
		SentInfo.SequenceNumber = ++NodeInfo.SequenceId;
		SentInfo.bIsReliable = EnumHasAnyFlags(Segmenter->GetMessageFlags(), EMessageFlags::Reliable);
		SentInfo.bRequiresRequeue = !Segmenter->IsSendingComplete() || SentInfo.bIsReliable;

		Segmenter->UpdateSentTime(CurrentTime);

		NodeInfo.InflightSegments.Add(
			NodeInfo.Remap(MessageId,DataChunk.SegmentNumber),
			SentInfo.AsSentData(MessageId,DataChunk.SegmentNumber,CurrentTime));

		SendSegmenterStatsToListeners(MessageId, NodeInfo.NodeId, Segmenter);

		if (Segmenter->IsSendingComplete() && !SentInfo.bIsReliable)
		{
			// Not reliably sent so we don't need to wait for acks.
			UE_LOG(LogUdpMessaging, VeryVerbose, TEXT("FUdpMessageProcessor::UpdateSegmenters: Finished with message segmenter for %s"), *NodeInfo.NodeId.ToString());
			NodeInfo.Segmenters.Remove(MessageId);
		}
	}
	else
	{
		SentInfo.bRequiresRequeue = true;
	}

	NodeInfo.Statistics.TotalBytesSent += SentInfo.BytesSent;
	NodeInfo.Statistics.IPv4AsString = NodeInfo.Endpoint.ToString();
	return MoveTemp(SentInfo);
}

int32 FUdpMessageProcessor::UpdateSegmenters(FNodeInfo& NodeInfo)
{
	SCOPED_MESSAGING_TRACE(FUdpMessageProcessor_UpdateSegmenters);
	FUdpMessageSegment::FHeader Header
	{
		NodeInfo.ProtocolVersion,		// Header.ProtocolVersion - Send data segment using the node protocol version
		NodeInfo.NodeId,				// Header.RecipientNodeId
		LocalNodeId,					// Header.SenderNodeId
		EUdpMessageSegments::Data		// Header.SegmentType
	};


	int32 MessageId;
	int32 BytesSent = 0;
	TArray<int32,TInlineAllocator<64>> MessagesForRequeue;
	while (NodeInfo.CanSendSegments() && NodeInfo.WorkQueue.Dequeue(MessageId))
	{
		FSentSegmentInfo Info = SendNextSegmentForMessageId(NodeInfo, Header, MessageId);
		if (Info.bSendSocketError)
		{
			return -1;
		}

		if (Info.bRequiresRequeue)
		{
			MessagesForRequeue.Add(MessageId);
		}

		BytesSent += Info.BytesSent;
	}
	
	NodeInfo.Statistics.PacketsInFlight = NodeInfo.InflightSegments.Num();
	NodeInfo.Statistics.BytesInflight = NodeInfo.InflightSegments.Num() * UDP_MESSAGING_SEGMENT_SIZE;

	// Requeue for the next round.
	for (int32 RequeueMessageId : MessagesForRequeue)
	{
		NodeInfo.WorkQueue.Enqueue(RequeueMessageId);
	}
	return BytesSent;
}



const FTimespan FUdpMessageProcessor::StaleReassemblyInterval = FTimespan::FromSeconds(30);

bool FUdpMessageProcessor::UpdateReassemblers(FNodeInfo& NodeInfo)
{
	SCOPED_MESSAGING_TRACE(FUdpMessageProcessor_UpdateReassemblers);
	FUdpMessageSegment::FHeader Header
	{
		FMath::Max(NodeInfo.ProtocolVersion, (uint8)11),	// Header.ProtocolVersion, AcknowledgeSegments are version 11 and onward segment
		NodeInfo.NodeId,									// Header.RecipientNodeId
		LocalNodeId,										// Header.SenderNodeId
		EUdpMessageSegments::AcknowledgeSegments			// Header.SegmentType
	};

	const uint32 MaxSendRate = GetMaxSendRate();
	double DeltaSeconds = DeltaTime.GetTotalSeconds();
	const int32 MaxSendRateDelta = MaxSendRate * DeltaSeconds;
	int32 MaxNodeByteSend = (MaxSendRateDelta) / KnownNodes.Num();

	for (TMap<int32, TSharedPtr<FUdpReassembledMessage, ESPMode::ThreadSafe>>::TIterator It(NodeInfo.ReassembledMessages); It; ++It)
	{
		TSharedPtr<FUdpReassembledMessage, ESPMode::ThreadSafe>& ReassembledMessage = It.Value();

		int BytesSent = 0;
		while (ReassembledMessage->HasPendingAcknowledgements() && BytesSent < MaxNodeByteSend)
		{
			TArray<uint32> PendingAcknowledgments = ReassembledMessage->GetPendingAcknowledgments();
			const int32 AckCount = PendingAcknowledgments.Num();

			FUdpMessageSegment::FAcknowledgeSegmentsChunk AcknowledgeChunk(It.Key()/*MessageId*/, MoveTemp(PendingAcknowledgments)/*Segments*/);
			TSharedRef<FArrayWriter, ESPMode::ThreadSafe> Writer = MakeShared<FArrayWriter, ESPMode::ThreadSafe>();
			{
				*Writer << Header;
				AcknowledgeChunk.Serialize(*Writer, Header.ProtocolVersion);
			}
			BytesSent += Writer->Num();

			UE_LOG(LogUdpMessaging, Verbose, TEXT("FUdpMessageProcessor::UpdateReassemblers: Sending EUdpMessageSegments::AcknowledgeSegments for %d segments for message %d from %s"), AckCount, It.Key(), *ReassembledMessage->Describe());

			if (!SocketSender->Send(Writer, NodeInfo.Endpoint))
			{
				UE_LOG(LogUdpMessaging, Error, TEXT("FUdpMessageProcessor::UpdateReassemblers: error sending EUdpMessageSegments::AcknowledgeSegments from %s"), *NodeInfo.NodeId.ToString());

				return false;
			}

			UE_LOG(LogUdpMessaging, Verbose, TEXT("FUdpMessageProcessor::UpdateReassemblers: sending acknowledgement for reliable msg %d from %s"),
				It.Key(),
				*NodeInfo.NodeId.ToString());
		}

		// Try to deliver completed message that couldn't be delivered the first time around
		if (ReassembledMessage->IsComplete() && !ReassembledMessage->IsDelivered())
		{
			DeliverMessage(ReassembledMessage, NodeInfo);
		}

		// Remove stale reassembled message if they aren't reliable or are marked delivered
		if (ReassembledMessage->GetLastSegmentTime() + StaleReassemblyInterval <= CurrentTime &&
			(!EnumHasAnyFlags(ReassembledMessage->GetFlags(), EMessageFlags::Reliable) || ReassembledMessage->IsDelivered()))
		{
			if (!ReassembledMessage->IsDelivered())
			{
				const int ReceivedSegments = ReassembledMessage->GetTotalSegmentsCount() - ReassembledMessage->GetPendingSegmentsCount();
				UE_LOG(LogUdpMessaging, Warning, TEXT("FUdpMessageProcessor::UpdateReassemblers Discarding %d/%d of stale message segements from %s"),
					ReceivedSegments,
					ReassembledMessage->GetTotalSegmentsCount(),
					*ReassembledMessage->Describe());
			}
			It.RemoveCurrent();
		}
	}
	return true;
}


void FUdpMessageProcessor::UpdateNodesPerVersion()
{
	FScopeLock NodeVersionLock(&NodeVersionCS);
	NodeVersions.Empty();
	for (auto& NodePair : KnownNodes)
	{
		NodeVersions.Add(NodePair.Key, NodePair.Value.ProtocolVersion);
	}
}<|MERGE_RESOLUTION|>--- conflicted
+++ resolved
@@ -321,16 +321,10 @@
 		Beacon = new FUdpMessageBeacon(Socket, LocalNodeId, MulticastEndpoint);
 		SocketSender = new FUdpSocketSender(Socket, TEXT("FUdpMessageProcessor.Sender"));
 
-<<<<<<< HEAD
-		// Current protocol version 15
-		SupportedProtocolVersions.Add(UDP_MESSAGING_TRANSPORT_PROTOCOL_VERSION);
-		// Support Protocol version 10, 11, 12, 13, 14
-=======
 		// Current protocol version 16
 		SupportedProtocolVersions.Add(UDP_MESSAGING_TRANSPORT_PROTOCOL_VERSION);
 		// Support Protocol version 10, 11, 12, 13, 14, 15
 		SupportedProtocolVersions.Add(15);
->>>>>>> d731a049
 		SupportedProtocolVersions.Add(14);
 		SupportedProtocolVersions.Add(13);
 		SupportedProtocolVersions.Add(12);
@@ -969,12 +963,8 @@
 		bSuccess = NodeByteSent >= 0;
 		if (!bSuccess || UE::Private::MessageProcessor::ShouldErrorOnConnection(KnownNodePair.Value.Endpoint))
 		{
-<<<<<<< HEAD
-			UE_LOG(LogUdpMessaging, Verbose, TEXT("FUdpMessageProcessor::UpdateKnownNodes received negative NodeByteSent (%d) from socket sender."), NodeByteSent);
-=======
 			bSuccess = false; // To ensure we trigger the delegate on a forced error.
 			HandleSocketError(KnownNodePair.Value);
->>>>>>> d731a049
 			break;
 		}
 
