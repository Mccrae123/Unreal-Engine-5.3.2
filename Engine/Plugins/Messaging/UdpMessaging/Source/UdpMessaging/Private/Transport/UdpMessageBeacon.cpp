--- conflicted
+++ resolved
@@ -99,13 +99,8 @@
 	{
 		FDateTime CurrentTime = FDateTime::UtcNow();
 		Update(CurrentTime, BeaconInterval);
-<<<<<<< HEAD
-		// Clamp the wait time to a positive value
-		uint32 WaitTimeMs = (uint32)FMath::Max((NextHelloTime - CurrentTime).GetTotalMilliseconds(), 0.0);
-=======
 		// Clamp the wait time to a positive value of at least 100ms.
 		uint32 WaitTimeMs = (uint32)FMath::Max((NextHelloTime - CurrentTime).GetTotalMilliseconds(), 100.0);
->>>>>>> 5edfa17c
 		EndpointLeftEvent->Wait(WaitTimeMs);
 	}
 
