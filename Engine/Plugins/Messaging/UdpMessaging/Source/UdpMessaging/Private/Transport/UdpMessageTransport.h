// Copyright Epic Games, Inc. All Rights Reserved.

#pragma once

#include "CoreTypes.h"
#include "Delegates/IDelegateInstance.h"
#include "IMessageTransport.h"
#include "Interfaces/IPv4/IPv4Endpoint.h"
#include "IMessageAttachment.h"
#include "Templates/SharedPointer.h"
#include "Async/Future.h"
#include "Containers/Ticker.h"

class FArrayReader;
class FUdpReassembledMessage;
class FRunnableThread;
class FSocket;
class FUdpMessageProcessor;
class FUdpSocketReceiver;
class IMessageAttachment;
class IMessageContext;
class IMessageTransportHandler;
class ISocketSubsystem;

struct FGuid;


/**
 * Implements a message transport technology using an UDP network connection.
 *
 * On platforms that support multiple processes, the transport is using two sockets,
 * one for per-process unicast sending/receiving, and one for multicast receiving.
 * Console and mobile platforms use a single multicast socket for all sending and receiving.
 */
class FUdpMessageTransport
	: public TSharedFromThis<FUdpMessageTransport, ESPMode::ThreadSafe>
	, public IMessageTransport
{
public:

	/**
	 * Creates and initializes a new instance.
	 *
	 * @param InLocalEndpoint The local IP endpoint to receive messages on.
	 * @param InMulticastEndpoint The multicast group endpoint to transport messages to.
	 * @param InMulticastTtl The multicast time-to-live.
	 */
	FUdpMessageTransport(const FIPv4Endpoint& InLocalEndpoint, const FIPv4Endpoint& InMulticastEndpoint, TArray<FIPv4Endpoint> InStaticEndpoints, uint8 InMulticastTtl);

	/** Virtual destructor. */
	virtual ~FUdpMessageTransport();

	/** Notifies the transport that the application is about to exit. */
	void OnAppPreExit();

public:
	/**
	 * Add a static endpoint to the transport
	 * @param InEndpoint the endpoint to add
	 */
	void AddStaticEndpoint(const FIPv4Endpoint& InEndpoint);

	/**
	 * Remove a static endpoint from the transport
	 * @param InEndpoint the endpoint to remove
	 */
	void RemoveStaticEndpoint(const FIPv4Endpoint& InEndpoint);

	//~ IMessageTransport interface
	virtual FName GetDebugName() const override;
	virtual bool StartTransport(IMessageTransportHandler& Handler) override;
	virtual void StopTransport() override;
	virtual bool TransportMessage(const TSharedRef<IMessageContext, ESPMode::ThreadSafe>& Context, const TArray<FGuid>& Recipients) override;

private:

	/** Handles received transport messages. */
	void HandleProcessorMessageReassembled(const FUdpReassembledMessage& ReassembledMessage, const TSharedPtr<IMessageAttachment, ESPMode::ThreadSafe>& Attachment, const FGuid& NodeId);

	/** Handles discovered transport endpoints. */
	void HandleProcessorNodeDiscovered(const FGuid& DiscoveredNodeId);

	/** Handles lost transport endpoints. */
	void HandleProcessorNodeLost(const FGuid& LostNodeId);

	/** */
	void HandleProcessorError();

	/** Launches a routine that attempts to restart the transport. */
	void StartAutoRepairRoutine(uint32 MaxRetryAttempt);

	/** Halts any currently running transport restart routine. */
	void StopAutoRepairRoutine();

	/**
	 * Restart the transport using the same Transport handler.
	 * @return true if the restart was successful
	 */
	bool RestartTransport();

	/** Handles received socket data. */
	void HandleSocketDataReceived(const TSharedPtr<FArrayReader, ESPMode::ThreadSafe>& Data, const FIPv4Endpoint& Sender);

private:
	/** Holds any pending restart request. */
	TFuture<void> ErrorFuture;

	/** Holds the delegate handle for the auto repair routine. */
<<<<<<< HEAD
	FDelegateHandle AutoRepairHandle;
=======
	FTSTicker::FDelegateHandle AutoRepairHandle;
>>>>>>> 6bbb88c8

	/** Holds the message processor. */
	FUdpMessageProcessor* MessageProcessor;

	/** Holds the multicast endpoint. */
	FIPv4Endpoint MulticastEndpoint;

	/** Holds the multicast socket receiver. */
	FUdpSocketReceiver* MulticastReceiver;

	/** Holds the multicast socket. */
	FSocket* MulticastSocket;

	/** Holds the multicast time to live. */
	uint8 MulticastTtl;

	/** Holds a pointer to the socket sub-system. */
	ISocketSubsystem* SocketSubsystem;

	/** Message transport handler. */
	IMessageTransportHandler* TransportHandler;

	/** Holds the local endpoint to receive messages on. */
	FIPv4Endpoint UnicastEndpoint;

#if PLATFORM_DESKTOP
	/** Holds the unicast socket receiver. */
	FUdpSocketReceiver* UnicastReceiver;

	/** Holds the unicast socket. */
	FSocket* UnicastSocket;
#endif

	/** Holds the static endpoints. */
	TSet<FIPv4Endpoint> StaticEndpoints;
};<|MERGE_RESOLUTION|>--- conflicted
+++ resolved
@@ -106,11 +106,7 @@
 	TFuture<void> ErrorFuture;
 
 	/** Holds the delegate handle for the auto repair routine. */
-<<<<<<< HEAD
-	FDelegateHandle AutoRepairHandle;
-=======
 	FTSTicker::FDelegateHandle AutoRepairHandle;
->>>>>>> 6bbb88c8
 
 	/** Holds the message processor. */
 	FUdpMessageProcessor* MessageProcessor;
