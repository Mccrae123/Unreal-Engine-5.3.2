--- conflicted
+++ resolved
@@ -186,14 +186,11 @@
 			case 15:
 				ProtocolMaxSegmentSize = UDP_MESSAGING_SEGMENT_SIZE * (int64)INT32_MAX;
 				UdpSerializeMessageTaskDetails::SerializeMessageV11_15(Archive, MessageContext, SerializedMessage->GetFormat(), EStructSerializerBackendFlags::Default);
-<<<<<<< HEAD
-=======
 				break;
 
 			case 16:
 				ProtocolMaxSegmentSize = UDP_MESSAGING_SEGMENT_SIZE * (int64)INT32_MAX;
 				UdpSerializeMessageTaskDetails::SerializeMessageV16(Archive, MessageContext, SerializedMessage->GetFormat(), EStructSerializerBackendFlags::Default);
->>>>>>> d731a049
 				break;
 
 			default:
