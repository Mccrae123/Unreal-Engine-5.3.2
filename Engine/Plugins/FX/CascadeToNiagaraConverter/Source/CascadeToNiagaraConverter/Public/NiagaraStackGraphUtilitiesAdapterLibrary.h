// Copyright Epic Games, Inc. All Rights Reserved.

#pragma once

#include "AssetRegistry/AssetData.h"
#include "CascadeToNiagaraConverterModule.h"
#include "CoreMinimal.h"
#include "Curves/RichCurve.h"
#include "Kismet/BlueprintFunctionLibrary.h"
#include "NiagaraEmitter.h"
#include "NiagaraMessages.h"
#include "Particles/Acceleration/ParticleModuleAccelerationDragScaleOverLife.h"
#include "Particles/Acceleration/ParticleModuleAccelerationOverLifetime.h"
#include "Particles/Attractor/ParticleModuleAttractorParticle.h"
#include "Particles/Camera/ParticleModuleCameraOffset.h"
#include "Particles/Collision/ParticleModuleCollisionBase.h"
#include "Particles/Location/ParticleModuleLocationBoneSocket.h"
#include "Particles/Location/ParticleModuleLocationPrimitiveCylinder.h"
#include "Particles/Orbit/ParticleModuleOrbit.h"
#include "Particles/Orientation/ParticleModuleOrientationAxisLock.h"
#include "Particles/Parameter/ParticleModuleParameterDynamic.h"
#include "Particles/ParticleEmitter.h"
#include "Particles/ParticleModuleRequired.h"
#include "Particles/ParticleSpriteEmitter.h"
#include "Particles/SubUVAnimation.h"
#include "Particles/Trail/ParticleModuleTrailSource.h"
#include "Particles/TypeData/ParticleModuleTypeDataGpu.h"
#include "Particles/TypeData/ParticleModuleTypeDataMesh.h"
#include "Particles/TypeData/ParticleModuleTypeDataRibbon.h"
#include "Particles/Velocity/ParticleModuleVelocityInheritParent.h"
#include "ViewModels/Stack/NiagaraStackGraphUtilities.h"
#include "NiagaraStackGraphUtilitiesAdapterLibrary.generated.h"

class UNiagaraScriptConversionContextInput;
class UNiagaraScriptConversionContext;
class UNiagaraSystem;
class UNiagaraEmitter;
class UNiagaraRendererProperties;
class UNiagaraLightRendererProperties;
class UNiagaraComponentRendererProperties;
class UParticleEmitter;
class UParticleLODLevel;
class UParticleModule;
class FNiagaraEmitterHandleViewModel;
class FNiagaraSystemViewModel;
class UNiagaraClipboardFunction;
class UNiagaraClipboardFunctionInput;
class UDistributionFloat;
class UNiagaraDataInterfaceSkeletalMesh;

struct FParticleBurst;
struct FNiagaraMeshMaterialOverride;

///////////////////////////////////////////////////////////////////////////////////////////////////////////////////////
/////	Enums																									  /////
///////////////////////////////////////////////////////////////////////////////////////////////////////////////////////
UENUM()
enum class EScriptExecutionCategory : uint8
{
	EmitterSpawn = 0,
	EmitterUpdate,
	ParticleSpawn,
	ParticleUpdate,
	ParticleEvent UMETA(Hidden),

	NONE
};

UENUM()
enum class EDistributionType : uint8
{
	Const = 0,
	ConstCurve,
	Uniform,
	UniformCurve,
	Parameter,

	NONE
};

UENUM()
enum class EDistributionValueType : uint8
{
	Float = 0,
	Vector,

	NONE
};

UENUM()
enum class ECascadeRendererType : uint8
{ 
	Sprite = 0,
	Mesh,
	Ribbon,
	Beam,
	AnimTrail,

	NONE
};

UENUM()
enum class ENiagaraScriptInputType : uint8
{
	Int = 0,
	Float,
	Vec2,
	Vec3,
	Vec4,
	LinearColor,
	Quaternion,
	Struct,
	Enum,
	DataInterface,
	Bool,
	Position,

	NONE
};

UENUM()
enum class ERibbonConversionMode : uint8
{
	Event = 0,
	DirectRead,

	NONE
};

UENUM()
enum class EStackEntryAddActionMode : uint8
{
	Module = 0,
	SetParameter,

	NONE
};

UENUM()
enum class ENiagaraEventHandlerAddMode : uint8
{
	AddEvent,
	AddEventAndEventGenerator,

	NONE
};

///////////////////////////////////////////////////////////////////////////////////////////////////////////////////////
/////	Wrapper Structs																							  /////
///////////////////////////////////////////////////////////////////////////////////////////////////////////////////////


/** BlueprintType wrapper around FEmitterDynamicParameter to allow managing in blueprint/python logic. */
USTRUCT(BlueprintInternalUseOnly)
struct FEmitterDynamicParameterBP
{
	GENERATED_USTRUCT_BODY()

	/** The parameter name - from the material DynamicParameter expression. READ-ONLY */
	UPROPERTY(BlueprintReadWrite, Category = EmitterDynamicParameter)
	FName ParamName;

	/** If true, use the EmitterTime to retrieve the value, otherwise use Particle RelativeTime. */
	UPROPERTY(BlueprintReadWrite, Category = EmitterDynamicParameter)
	bool bUseEmitterTime;

	/** If true, only set the value at spawn time of the particle, otherwise update each frame. */
	UPROPERTY(BlueprintReadWrite, Category = EmitterDynamicParameter)
	bool bSpawnTimeOnly;

	/** Where to get the parameter value from. */
	UPROPERTY(BlueprintReadWrite, Category = EmitterDynamicParameter)
	TEnumAsByte<EEmitterDynamicParameterValue> ValueMethod;

	/** If true, scale the velocity value selected in ValueMethod by the evaluated ParamValue. */
	UPROPERTY(BlueprintReadWrite, Category = EmitterDynamicParameter)
	bool bScaleVelocityByParamValue;

	/** The distribution for the parameter value. */
	UPROPERTY(EditAnywhere, Category = EmitterDynamicParameter)
	struct FRawDistributionFloat ParamValue;


	FEmitterDynamicParameterBP()
		: bUseEmitterTime(false)
		, bSpawnTimeOnly(false)
		, ValueMethod(0)
		, bScaleVelocityByParamValue(false)
	{
	}
	FEmitterDynamicParameterBP(FName InParamName, uint32 InUseEmitterTime, TEnumAsByte<EEmitterDynamicParameterValue> InValueMethod, UDistributionFloatConstant* InDistribution)
		: ParamName(InParamName)
		, bUseEmitterTime((bool)InUseEmitterTime)
		, bSpawnTimeOnly(false)
		, ValueMethod(InValueMethod)
		, bScaleVelocityByParamValue(false)
	{
		ParamValue.Distribution = InDistribution;
	}

	FEmitterDynamicParameterBP(const FEmitterDynamicParameter& DynamicParameter)
		: ParamName(DynamicParameter.ParamName)
		, bUseEmitterTime(DynamicParameter.bUseEmitterTime)
		, bSpawnTimeOnly(DynamicParameter.bSpawnTimeOnly)
		, ValueMethod(DynamicParameter.ValueMethod)
		, bScaleVelocityByParamValue(DynamicParameter.bScaleVelocityByParamValue)
	{
		ParamValue.Distribution = DynamicParameter.ParamValue.Distribution;
	}
};

/** BlueprintType wrapper around FOrbitOptions to allow managing in blueprint/python logic. */
USTRUCT(BlueprintInternalUseOnly)
struct FOrbitOptionsBP
{
	GENERATED_USTRUCT_BODY()

	/**
	 *	Whether to process the data during spawning.
	 */
	UPROPERTY(EditAnywhere, Category=OrbitOptions)
	bool bProcessDuringSpawn;

	/**
	 *	Whether to process the data during updating.
	 */
	UPROPERTY(EditAnywhere, Category=OrbitOptions)
	bool bProcessDuringUpdate;

	/**
	 *	Whether to use emitter time during data retrieval.
	 */
	UPROPERTY(EditAnywhere, Category=OrbitOptions)
	bool bUseEmitterTime;

	FOrbitOptionsBP()
		: bProcessDuringSpawn(true)
		, bProcessDuringUpdate(false)
		, bUseEmitterTime(false)
	{
	}

	FOrbitOptionsBP(const FOrbitOptions& OrbitOptions)
		: bProcessDuringSpawn(OrbitOptions.bProcessDuringSpawn)
		, bProcessDuringUpdate(OrbitOptions.bProcessDuringUpdate)
		, bUseEmitterTime(OrbitOptions.bUseEmitterTime)
	{
	}
};

/** BlueprintType wrapper around FParticleBurst to allow managing in blueprint/python logic. */
USTRUCT(BlueprintInternalUseOnly)
struct FParticleBurstBlueprint
{
	GENERATED_USTRUCT_BODY()

	FParticleBurstBlueprint()
	{
		Count = 0;
		CountLow = 0;
		Time = 0.0f;
	};

	FParticleBurstBlueprint(const FParticleBurst& InParticleBurst)
		: Count(InParticleBurst.Count)
		, CountLow(InParticleBurst.CountLow)
		, Time(InParticleBurst.Time)
	{};

	/** The number of particles to burst */
	UPROPERTY(BlueprintReadWrite, Category = ParticleBurst)
	int32 Count;

	/** If >= 0, use as a range [CountLow..Count] */
	UPROPERTY(BlueprintReadWrite, Category = ParticleBurst)
	int32 CountLow;

	/** The time at which to burst them (0..1: emitter lifetime) */
	UPROPERTY(BlueprintReadWrite, Category = ParticleBurst)
	float Time;
};

USTRUCT(BlueprintInternalUseOnly)
struct FRichCurveKeyBP : public FRichCurveKey
{
	GENERATED_BODY()

	FRichCurveKeyBP()
		:FRichCurveKey()
	{};

	FRichCurveKeyBP(const FRichCurveKey& Other) 
		:FRichCurveKey(Other) 
	{};

	FRichCurveKey ToBase() const { return FRichCurveKey(Time, Value, ArriveTangent, LeaveTangent, InterpMode); };

	static TArray<FRichCurveKey> KeysToBase(const TArray<FRichCurveKeyBP>& InKeyBPs);
};

USTRUCT(BlueprintInternalUseOnly)
struct FLocationBoneSocketInfoBP : public FLocationBoneSocketInfo
{
	GENERATED_BODY()

	FLocationBoneSocketInfoBP()
		:FLocationBoneSocketInfo()
	{};

	FLocationBoneSocketInfoBP(const FLocationBoneSocketInfo& Other)
		:FLocationBoneSocketInfo(Other)
	{};
};

USTRUCT(BlueprintInternalUseOnly)
struct FNiagaraAddEventGeneratorOptions
{
	GENERATED_BODY()

	FNiagaraAddEventGeneratorOptions() = default;

	/** The name to lookup the emitter which has the event generator. */
	UPROPERTY(BlueprintReadWrite, Category = "Event Generator Options")
	FName SourceEmitterName;

	/** AssetData pointing to the UNiagaraScript that generates the event. */
	UPROPERTY(BlueprintReadWrite, Category = "Event Generator Options")
	FAssetData EventGeneratorScriptAssetData;
};

USTRUCT(BlueprintInternalUseOnly)
struct FNiagaraEventHandlerAddAction
{
	GENERATED_BODY()

	FNiagaraEventHandlerAddAction()
		: Mode(ENiagaraEventHandlerAddMode::AddEvent)
		, AddEventGeneratorOptions()
		, ExecutionMode(EScriptExecutionMode::EveryParticle)
		, SpawnNumber(0)
		, MaxEventsPerFrame(0)
		, SourceEmitterID()
		, SourceEventName()
		, bRandomSpawnNumber(false)
		, MinSpawnNumber(0)
	{};

	FNiagaraEventHandlerAddAction(const FNiagaraEventHandlerAddAction& Other) = default;

	UPROPERTY(BlueprintReadWrite, Category = "Event Handler Options")
	ENiagaraEventHandlerAddMode Mode;

	UPROPERTY(BlueprintReadWrite, Category = "Event Handler Options")
	FNiagaraAddEventGeneratorOptions AddEventGeneratorOptions;

	// Begin FNiagaraEventScriptProperties
	/** Controls which particles have the event script run on them.*/
	UPROPERTY(BlueprintReadWrite, Category = "Event Handler Options")
	EScriptExecutionMode ExecutionMode;

	/** Controls whether or not particles are spawned as a result of handling the event. Only valid for EScriptExecutionMode::SpawnedParticles. If Random Spawn Number is used, this will act as the maximum spawn range. */
	UPROPERTY(BlueprintReadWrite, Category = "Event Handler Options")
	int32 SpawnNumber;

	/** Controls how many events are consumed by this event handler. If there are more events generated than this value, they will be ignored.*/
	UPROPERTY(BlueprintReadWrite, Category = "Event Handler Options")
	int32 MaxEventsPerFrame;

	/** Id of the Emitter Handle that generated the event. If all zeroes, the event generator is assumed to be this emitter.*/
	UPROPERTY()
	FGuid SourceEmitterID;

	/** The name of the event generated. This will be "Collision" for collision events and the Event Name field on the DataSetWrite node in the module graph for others. */
	UPROPERTY(BlueprintReadWrite, Category = "Event Handler Options")
	FName SourceEventName;

	/** Whether using a random spawn number. */
	UPROPERTY(BlueprintReadWrite, Category = "Event Handler Options")
	bool bRandomSpawnNumber;

	/** The minimum spawn number when random spawn is used. Spawn Number is used as the maximum range. */
	UPROPERTY(BlueprintReadWrite, Category = "Event Handler Options")
	int32 MinSpawnNumber;
	// End FNiagaraEventScriptProperties

	FNiagaraEventScriptProperties GetEventScriptProperties() const;
};

USTRUCT(BlueprintType)
struct FStackEntryID
{
	GENERATED_BODY()

	FStackEntryID()
		: ScriptExecutionCategory(EScriptExecutionCategory::EmitterSpawn)
		, EventName()
	{};

	FStackEntryID(EScriptExecutionCategory TargetExecutionCategory)
		: ScriptExecutionCategory(TargetExecutionCategory)
		, EventName()
	{};

	FStackEntryID(const FNiagaraEventHandlerAddAction& TargetEventHandlerStackEntry)
		: ScriptExecutionCategory(EScriptExecutionCategory::ParticleEvent)
		, EventName(TargetEventHandlerStackEntry.SourceEventName)
	{};

	// The stack group to put a stack entry in.
	UPROPERTY()
	EScriptExecutionCategory ScriptExecutionCategory;

	// If the ScriptExecutionCategory is ParticleEvent, this FName is the key to find the desired event stack group.
	UPROPERTY()
	FName EventName;
};

USTRUCT()
struct FStackEntryAddAction
{
	GENERATED_BODY()

		FStackEntryAddAction() = default;

	FStackEntryAddAction(UNiagaraScriptConversionContext* InScriptConversionContext, const FStackEntryID& InStackEntryID, const FName& InModuleName)
		: Mode(EStackEntryAddActionMode::Module)
		, ScriptConversionContext(InScriptConversionContext)
		, StackEntryID(InStackEntryID)
		, ModuleName(InModuleName)
	{};

	FStackEntryAddAction(UNiagaraClipboardFunction* InParameterSetClipboardFunction, const FStackEntryID& InStackEntryID)
		: Mode(EStackEntryAddActionMode::SetParameter)
		, ClipboardFunction(InParameterSetClipboardFunction)
		, StackEntryID(InStackEntryID)
	{};

	// The mode of the AddStackEntryAction: when the action is applied to a UNiagaraEmitterConversionContext during Finalize(), the mode chooses what form of stack entry to add.
	UPROPERTY()
	EStackEntryAddActionMode Mode = EStackEntryAddActionMode::Module;

	// If Mode is Module, represents the pending module script to create a stack entry for. Otherwise this value is ignored.
	UPROPERTY()
	TObjectPtr<UNiagaraScriptConversionContext> ScriptConversionContext = nullptr;

	// If mode is SetParameter, represents the pending parameter to set directly and create a stack entry for. Otherwise this value is ignored.
	UPROPERTY()
	TObjectPtr<UNiagaraClipboardFunction> ClipboardFunction = nullptr;

	// Info to find the category of the stack to add the stack entry to.
	UPROPERTY()
	FStackEntryID StackEntryID;

	// If Mode is Module, acts as a key to lookup the ScriptConversionContext.
	UPROPERTY()
	FName ModuleName;
};

USTRUCT(BlueprintInternalUseOnly)
struct FNiagaraScriptVersion
{
	GENERATED_BODY()

public:
	FNiagaraScriptVersion() = default;

	FNiagaraScriptVersion(const int32 InMajorVersion, const int32 InMinorVersion)
		: MajorVersion(InMajorVersion)
		, MinorVersion(InMinorVersion)
	{};

	UPROPERTY(BlueprintReadOnly, Category = AssetData, transient)
	int32 MajorVersion = 1;

	UPROPERTY(BlueprintReadOnly, Category = AssetData, transient)
	int32 MinorVersion = 0;
};

USTRUCT(BlueprintInternalUseOnly)
struct FCreateScriptContextArgs
{
	GENERATED_BODY()

public:
	FCreateScriptContextArgs() = default;

	FCreateScriptContextArgs(FAssetData InScriptAsset)
		: ScriptAsset(InScriptAsset)
<<<<<<< HEAD
		, bScriptVersionSet(false)
=======
>>>>>>> d731a049
		, ScriptVersion()
	{};

	FCreateScriptContextArgs(FAssetData InScriptAsset, FNiagaraScriptVersion InScriptVersion)
		: ScriptAsset(InScriptAsset)
		, bScriptVersionSet(true)
		, ScriptVersion(InScriptVersion)
	{};

	UPROPERTY(BlueprintReadOnly, Category = AssetData, transient)
	FAssetData ScriptAsset;

	UPROPERTY()
<<<<<<< HEAD
	bool bScriptVersionSet;
=======
	bool bScriptVersionSet = false;
>>>>>>> d731a049

	UPROPERTY(BlueprintReadOnly, Category = AssetData, transient)
	FNiagaraScriptVersion ScriptVersion;
};

///////////////////////////////////////////////////////////////////////////////////////////////////////////////////////
/////	Logging Framework																						  /////
///////////////////////////////////////////////////////////////////////////////////////////////////////////////////////
USTRUCT(BlueprintInternalUseOnly)
struct FGenericConverterMessage
{
	GENERATED_BODY()

public:
	FGenericConverterMessage() {};

	FGenericConverterMessage(FString InMessage, ENiagaraMessageSeverity InMessageSeverity, bool bInIsVerbose)
		: Message(InMessage)
		, MessageSeverity(InMessageSeverity)
		, bIsVerbose(bInIsVerbose)
	{};

	FString Message;
	ENiagaraMessageSeverity MessageSeverity;
	bool bIsVerbose;
};

///////////////////////////////////////////////////////////////////////////////////////////////////////////////////////
/////	Wrapper Classes																							  /////
///////////////////////////////////////////////////////////////////////////////////////////////////////////////////////
/**
 * Wrapper for modifying a UNiagaraSystem by adding Emitters through UNiagaraEmitterConversionContexts.
 */
UCLASS(BlueprintInternalUseOnly)
class UNiagaraSystemConversionContext : public UObject
{
	GENERATED_BODY()

public:
	UNiagaraSystemConversionContext() {};

	/**
	 * Init the System Conversion Context.
	 * @param InSystem					The System to convert.
	 * @param InSystemViewModelGuid		A Guid key to the FNiagaraSystemViewModel pointing at the InSystem.
	 */
	void Init(UNiagaraSystem* InSystem, const TSharedPtr<FNiagaraSystemViewModel>& InSystemViewModel)
	{
		System = InSystem;
		SystemViewModel = InSystemViewModel;
	}

	UFUNCTION(BlueprintCallable, Category = "FXConverterUtilities")
	void Cleanup();

	/** Add an empty emitter to the system and return an emitter conversion context. */
	UFUNCTION(BlueprintCallable, Category = "FXConverterUtilities")
	UNiagaraEmitterConversionContext* AddEmptyEmitter(FString NewEmitterNameString);

	/**
	 * Apply all pending UNiagaraScriptConversionContexts and UNiagaraRendererProperties to the owned
	 * UNiagaraEmitterContexts by creating clipboard inputs and pasting them onto the emitter conversion context's
	 * Emitter.
	 */
	UFUNCTION(BlueprintCallable, Category = "FXConverterUtilities")
	void Finalize();

	UNiagaraEmitterConversionContext* const* FindEmitterConversionContextByName(const FName& EmitterName);

private:
	UNiagaraSystem* System;

	TSharedPtr<FNiagaraSystemViewModel> SystemViewModel;

	TMap<FName, UNiagaraEmitterConversionContext*> EmitterNameToConversionContextMap;
};

/** 
 * Wrapper for modifying a UNiagaraEmitter by adding Scripts and Renderers through UNiagaraScriptConversionContexts and 
 * UNiagaraRendererProperties, respectively. 
 */
UCLASS(BlueprintInternalUseOnly)
class UNiagaraEmitterConversionContext : public UObject
{
	GENERATED_BODY()

	DECLARE_DYNAMIC_DELEGATE_OneParam(FOnPasteScript, int32, ScriptIdx);

public:
	UNiagaraEmitterConversionContext()
		: PastedFunctionCallNode(nullptr)
	{};

	UFUNCTION(BlueprintCallable, Category = "FXConverterUtilities")
	void Cleanup();

	/** 
	 * Find or add a script conversion context to this emitter conversion context. If a script conversion context
	 * is not found by name string then a new one is created and initialized from the NiagaraScriptAssetData.
	 */
	UFUNCTION(BlueprintCallable, Category = "FXConverterUtilities")
	UNiagaraScriptConversionContext* FindOrAddModuleScript(
		FString ScriptNameString
		, FCreateScriptContextArgs CreateScriptContextArgs
		, EScriptExecutionCategory ModuleScriptExecutionCategory
	);

	/**
	 * Find a module script conversion context or add a module script conversion context  to this emitter conversion context for an event category. If a script conversion context
	 * is not found by name string then a new one is created and initialized from the NiagaraScriptAssetData.
	 */
	UFUNCTION(BlueprintCallable, Category = "FXConverterUtilities")
	UNiagaraScriptConversionContext* FindOrAddModuleEventScript(
		FString ScriptNameString
		, FCreateScriptContextArgs CreateScriptContextArgs
		, FNiagaraEventHandlerAddAction EventScriptProps
	);

	
	UFUNCTION(BlueprintCallable, Category = "FXConverterUtilities")
	UNiagaraScriptConversionContext* FindModuleScript(FString ScriptNameString);

	UFUNCTION(BlueprintCallable, Category = "FXConverterUtilities")
	void AddModuleScript(
		FString ScriptNameString
		, UNiagaraScriptConversionContext* ScriptConversionContext
		, EScriptExecutionCategory ModuleScriptExecutionCategory
	);

	UFUNCTION(BlueprintCallable, Category = "FXConverterUtilities")
	void AddModuleEventScript(
		FString ScriptNameString
		, UNiagaraScriptConversionContext* ScriptConversionContext
		, FNiagaraEventHandlerAddAction EventScriptProps
	);

	/**
	 * Add a set parameter module to the emitter handled by this emitter conversion context.
	 */
	UFUNCTION(BlueprintCallable, Category = "FXConverterUtilities")
	void SetParameterDirectly(
		FString ParameterNameString
		, UNiagaraScriptConversionContextInput* ParameterInput
		, EScriptExecutionCategory SetParameterExecutionCategory
	);

	/** Add a renderer to this emitter conversion context through renderer properties. */
	UFUNCTION(BlueprintCallable, Category = "FXConverterUtilities")
	void AddRenderer(FString RendererNameString, UNiagaraRendererProperties* NewRendererProperties);

	/** Find an added renderer properties by name string. */
	UFUNCTION(BlueprintCallable, Category = "FXConverterUtilities")
	UNiagaraRendererProperties* FindRenderer(FString RendererNameString);

	UFUNCTION(BlueprintCallable, Category = "FXConverterUtilities")
	TArray<UNiagaraRendererProperties*> GetAllRenderers();

	/**
	 * Log a message to the niagara message log for the emitter.
	 * @param Message		The message string to display.
	 * @param Severity		The severity of the message.
	 * @param bIsVerbose	Whether the message is verbose and should be displayed conditionally.
	 */
	UFUNCTION(BlueprintCallable, Category = "FXConverterUtilities")
	void Log(FString Message, ENiagaraMessageSeverity Severity, bool bIsVerbose = false);

	/** 
	 * Apply all pending UNiagaraScriptConversionContexts and UNiagaraRendererProperties to this
	 * UNiagaraEmitterContext by creating clipboard inputs and pasting them onto the emitter conversion context's
	 * Emitter.
	 */
	UFUNCTION(BlueprintCallable, Category = "FXConverterUtilities")
	void Finalize();

	UFUNCTION(BlueprintCallable, Category = "FXConverterUtilities")
	UNiagaraEmitter* GetEmitter() {return Emitter.Emitter;}

	UFUNCTION(BlueprintCallable, Category = "FXConverterUtilities")
	void SetSimTarget(ENiagaraSimTarget InTarget) { if (GetEmitter() && GetEmitter()->GetLatestEmitterData()) { GetEmitter()->GetLatestEmitterData()->SimTarget = InTarget; } }

	UFUNCTION(BlueprintCallable, Category = "FXConverterUtilities")
	void SetLocalSpace(bool bLocalSpace) {if (GetEmitter() && GetEmitter()->GetLatestEmitterData()) { GetEmitter()->GetLatestEmitterData()->bLocalSpace = bLocalSpace; }}

	void InternalFinalizeEvents(UNiagaraSystemConversionContext* OwningSystemConversionContext);

	void InternalFinalizeStackEntryAddActions();

	/**
	 * Init the Emitter Conversion Context. 
	 * @param InEmitter						The Emitter to convert.
	 * @param InEmitterHandleViewModelGuid	A Guid key to the FNiagaraEmitterHandleViewModel pointing at the InEmitter.
	 */
	void Init(FVersionedNiagaraEmitter InEmitter, const TSharedPtr<FNiagaraEmitterHandleViewModel>& InEmitterHandleViewModel)
	{
		Emitter = InEmitter;
		EmitterHandleViewModel = InEmitterHandleViewModel;
		bEnabled = true;
	};

	FGuid GetEmitterHandleId() const;

	UFUNCTION(BlueprintCallable, Category = "FXConverterUtilities")
	void SetEnabled(bool bInEnabled) {bEnabled = bInEnabled;};

	UFUNCTION(BlueprintCallable, Category = "FXConverterUtilities")
	bool GetEnabled() const {return bEnabled;};

	UFUNCTION(BlueprintCallable, Category = "FXConverterUtilities")
	void AddEventHandler(FNiagaraEventHandlerAddAction EventScriptPropertiesBP);

	UFUNCTION(BlueprintCallable, Category = "FXConverterUtilities")
	void SetRendererBinding(UNiagaraRendererProperties* InRendererProperties, FName BindingName, FName VariableToBindName, ENiagaraRendererSourceDataMode SourceDataMode);

	UFUNCTION(BlueprintCallable, Category = "FXConverterUtilities")
	void RemoveModuleScriptsForAssets(TArray<FAssetData> ScriptsToRemove);

private:
	FVersionedNiagaraEmitter Emitter;

	TSharedPtr<FNiagaraEmitterHandleViewModel> EmitterHandleViewModel;

	TArray<FNiagaraEventHandlerAddAction> EventHandlerAddActions;

	TArray<FStackEntryAddAction> StackEntryAddActions;

	TMap<FString, UNiagaraRendererProperties*> RendererNameToStagedRendererPropertiesMap;

	TArray<FGenericConverterMessage> EmitterMessages;

	bool bEnabled;

	UNiagaraNodeFunctionCall* PastedFunctionCallNode;

	UFUNCTION()
	void SetPastedFunctionCallNode(UNiagaraNodeFunctionCall* InFunctionCallNode) {PastedFunctionCallNode = InFunctionCallNode;};

	UNiagaraScriptConversionContext* PrivateFindOrAddModuleScript(
		const FString& ScriptNameString
		, const FCreateScriptContextArgs& CreateScriptContextArgs
		, const FStackEntryID& StackEntryID
	);
};

/** Wrapper for programmatically adding scripts to a UNiagaraEmitter through a UNiagaraEmitterConversionContext. */
UCLASS(BlueprintInternalUseOnly)
class UNiagaraScriptConversionContext : public UObject
{
	GENERATED_BODY()

public:
	UNiagaraScriptConversionContext() 
		: TargetExecutionCategory(EScriptExecutionCategory::NONE)
		, FunctionInputs()
		, Script(nullptr)
		, ScriptVersionGuid()
		, StackMessages()
		, InputNameToTypeDefMap()
		, bModuleEnabled(true)
	{};

	/** Init the Niagara Script Conversion Context with the assetdata to a UNiagaraScript. */
	void Init(const FAssetData& InNiagaraScriptAssetData, TOptional<FNiagaraScriptVersion> InNiagaraScriptVersion = TOptional<FNiagaraScriptVersion>());

	/** 
	 * Set a parameter on the Script this Script Conversion Context holds. 
	 * @param ParameterName		The target parameter name.
	 * @param ParameterInput	Value to set on the parameter.
	 * @return Whether setting the parameter was successful. 
	 */
	UFUNCTION(BlueprintCallable, Category = "FXConverterUtilities")
	bool SetParameter(FString ParameterName, UNiagaraScriptConversionContextInput* ParameterInput, bool bInHasEditCondition = false, bool bInEditConditionValue = false);

	/**
	 * Log a message to the stack and the niagara message log for the module associated with this script.
	 * @param Message		The message string to display.
	 * @param Severity		The severity of the message.
	 * @param bIsVerbose	Whether the message is verbose and should be displayed conditionally.
	 */
	UFUNCTION(BlueprintCallable, Category = "FXConverterUtilities")
	void Log(FString Message, ENiagaraMessageSeverity Severity, bool bIsVerbose = false);

	UFUNCTION(BlueprintCallable, Category = "FXConverterUtilities")
	void SetModuleEnabled(bool bInModuleEnabled) {bModuleEnabled = bInModuleEnabled;};

	UFUNCTION(BlueprintCallable, Category = "FXConverterUtilities")
	bool GetModuleEnabled() const {return bModuleEnabled;};

	const TArray<const UNiagaraClipboardFunctionInput*>& GetClipboardFunctionInputs() { return FunctionInputs; };

	UNiagaraScript* GetScript() { return Script; };

	const FGuid& GetScriptVersionGuid() { return ScriptVersionGuid; };

	const TArray<FGenericConverterMessage>& GetStackMessages() const {return StackMessages;};

private:
	// Execution category to add this script to when it is finalized to a system or emitter.
	EScriptExecutionCategory TargetExecutionCategory;

	TArray<const UNiagaraClipboardFunctionInput*> FunctionInputs;

	UNiagaraScript* Script;

	FGuid ScriptVersionGuid;

	TArray<FGenericConverterMessage> StackMessages;

	// Map of input variable names to their type defs for verifying inputs.
	TMap<FString, FNiagaraTypeDefinition> InputNameToTypeDefMap;

	bool bModuleEnabled;
};

/** Wrapper for setting the value on a parameter of a UNiagaraScript, applied through a UNiagaraScriptConversionContext. */
UCLASS(BlueprintInternalUseOnly)
class UNiagaraScriptConversionContextInput : public UObject
{
	GENERATED_BODY()

public:
	UNiagaraScriptConversionContextInput() {};

	UFUNCTION()
	void Init(UNiagaraClipboardFunctionInput* InClipboardFunctionInput, const ENiagaraScriptInputType InInputType, const FNiagaraTypeDefinition& InTypeDefinition);

	UPROPERTY()
	TObjectPtr<UNiagaraClipboardFunctionInput> ClipboardFunctionInput;

	UPROPERTY(BlueprintReadOnly, Category = StaticValue)
	ENiagaraScriptInputType InputType;

	UPROPERTY()
	FNiagaraTypeDefinition TypeDefinition;

	TArray<FGenericConverterMessage> StackMessages;
};

///////////////////////////////////////////////////////////////////////////////////////////////////////////////////////
/////	UFXConverterUtilitiesLibrary																			  /////
///////////////////////////////////////////////////////////////////////////////////////////////////////////////////////
/**
* A C++ and Blueprint accessible library for converting fx type assets (Cascade and Niagara)
*/
UCLASS(BlueprintType)
class UFXConverterUtilitiesLibrary : public UBlueprintFunctionLibrary
{
	GENERATED_BODY()

public:
	// Generic Utilities
	UFUNCTION(BlueprintCallable, Category = "FXConverterUtilities")
	static FString GetLongPackagePath(const FString& InLongPackageName) { return FPackageName::GetLongPackagePath(InLongPackageName); }


	// Cascade Emitter and ParticleLodLevel Getters
	UFUNCTION(BlueprintCallable, meta = (ScriptMethod), Category = "FXConverterUtilities")
	static TArray<UParticleEmitter*> GetCascadeSystemEmitters(const UParticleSystem* System);

	UFUNCTION(BlueprintCallable, meta = (ScriptMethod), Category = "FXConverterUtilities")
	static UParticleLODLevel* GetCascadeEmitterLodLevel(UParticleEmitter* Emitter, const int32 Idx);

	UFUNCTION(BlueprintCallable, meta = (ScriptMethod), Category = "FXConverterUtilities")
	static bool GetLodLevelIsEnabled(UParticleLODLevel* LodLevel);

	UFUNCTION(BlueprintCallable, meta = (ScriptMethod), Category = "FXConverterUtilities")
	static TArray<UParticleModule*> GetLodLevelModules(UParticleLODLevel* LodLevel);

	UFUNCTION(BlueprintCallable, meta = (ScriptMethod), Category = "FXConverterUtilities")
	static UParticleModuleSpawn* GetLodLevelSpawnModule(UParticleLODLevel* LodLevel);

	UFUNCTION(BlueprintCallable, meta = (ScriptMethod), Category = "FXConverterUtilities")
	static UParticleModuleRequired* GetLodLevelRequiredModule(UParticleLODLevel* LodLevel);

	UFUNCTION(BlueprintCallable, meta = (ScriptMethod), Category = "FXConverterUtilities")
	static UParticleModuleTypeDataBase* GetLodLevelTypeDataModule(UParticleLODLevel* LodLevel);

	UFUNCTION(BlueprintCallable, meta = (ScriptMethod), Category = "FXConverterUtilities")
	static FName GetCascadeEmitterName(UParticleEmitter* Emitter);


	// Niagara Script and Script Input Helpers
	UFUNCTION(BlueprintCallable, meta = (ScriptMethod), Category = "FXConverterUtilities")
	static UNiagaraScriptConversionContext* CreateScriptContext(const FCreateScriptContextArgs& Args);
<<<<<<< HEAD
=======


	UFUNCTION(BlueprintCallable, Category = "FXConverterUtilities")
	static FAssetData CreateAssetData(FString InPath);
>>>>>>> d731a049

	UFUNCTION(BlueprintCallable, Category = "FXConverterUtilities")
	static UNiagaraScriptConversionContextInput* CreateScriptInputLinkedParameter(FString ParameterNameString, ENiagaraScriptInputType InputType);

	UFUNCTION(BlueprintCallable, Category = "FXConverterUtilities")
	static UNiagaraScriptConversionContextInput* CreateScriptInputFloat(float Value);

	UFUNCTION(BlueprintCallable, Category = "FXConverterUtilities")
	static UNiagaraScriptConversionContextInput* CreateScriptInputVec2(FVector2D Value);

	UFUNCTION(BlueprintCallable, Category = "FXConverterUtilities")
	static UNiagaraScriptConversionContextInput* CreateScriptInputVector(FVector Value);

	UFUNCTION(BlueprintCallable, Category = "FXConverterUtilities")
	static UNiagaraScriptConversionContextInput* CreateScriptInputStruct(UUserDefinedStruct* Value);

	UFUNCTION(BlueprintCallable, Category = "FXConverterUtilities")
	static UNiagaraScriptConversionContextInput* CreateScriptInputEnum(const FString& UserDefinedEnumAssetPath, const FString& UserDefinedEnumValueNameString);

	UFUNCTION(BlueprintCallable, Category = "FXConverterUtilities")
	static UNiagaraScriptConversionContextInput* CreateScriptInputInt(int32 Value);

	UFUNCTION(BlueprintCallable, Category = "FXConverterUtilities")
	static UNiagaraScriptConversionContextInput* CreateScriptInputDynamic(UNiagaraScriptConversionContext* Value, ENiagaraScriptInputType InputType);

	UFUNCTION(BlueprintCallable, Category = "FXConverterUtilities")
	static UNiagaraScriptConversionContextInput* CreateScriptInputDI(UNiagaraDataInterface* Value);

	UFUNCTION(BlueprintCallable, Category = "FXConverterUtilities")
	static UNiagaraScriptConversionContextInput* CreateScriptInputBool(bool Value);

	UFUNCTION(BlueprintCallable, Category = "FXConverterUtilities")
	static UNiagaraRibbonRendererProperties* CreateRibbonRendererProperties();

	UFUNCTION(BlueprintCallable, Category = "FXConverterUtilities")
	static UNiagaraMeshRendererProperties* CreateMeshRendererProperties();

	UFUNCTION(BlueprintCallable, Category = "FXConverterUtilities")
	static UNiagaraLightRendererProperties* CreateLightRendererProperties();

	UFUNCTION(BlueprintCallable, Category = "FXConverterUtilities")
	static UNiagaraComponentRendererProperties* CreateComponentRendererProperties();


	// Niagara DI Helpers
	UFUNCTION(BlueprintCallable, Category = "FXConverterUtilities")
	static UNiagaraDataInterfaceSkeletalMesh* CreateSkeletalMeshDataInterface();

	UFUNCTION(BlueprintCallable, Category = "FXConverterUtilities")
	static UNiagaraDataInterfaceCurve* CreateFloatCurveDI(TArray<FRichCurveKeyBP> Keys);

	UFUNCTION(BlueprintCallable, Category = "FXConverterUtilities")
	static UNiagaraDataInterfaceVector2DCurve* CreateVec2CurveDI(TArray<FRichCurveKeyBP> X_Keys, TArray<FRichCurveKeyBP> Y_Keys);

	UFUNCTION(BlueprintCallable, Category = "FXConverterUtilities")
	static UNiagaraDataInterfaceVectorCurve* CreateVec3CurveDI(
		TArray<FRichCurveKeyBP> X_Keys,
		TArray<FRichCurveKeyBP> Y_Keys,
		TArray<FRichCurveKeyBP> Z_Keys
	);

	UFUNCTION(BlueprintCallable, Category = "FXConverterUtilities")
	static UNiagaraDataInterfaceVector4Curve* CreateVec4CurveDI(
	TArray<FRichCurveKeyBP> X_Keys,
	TArray<FRichCurveKeyBP> Y_Keys,
	TArray<FRichCurveKeyBP> Z_Keys,
	TArray<FRichCurveKeyBP> W_Keys
	);


	// Niagara System and Emitter Helpers
	UFUNCTION(BlueprintCallable, meta = (ScriptMethod), Category = "FXConverterUtilities")
	static UNiagaraSystemConversionContext* CreateSystemConversionContext(UNiagaraSystem* InSystem);

	UFUNCTION(BlueprintCallable, meta = (ScriptMethod), Category = "FXConverterUtilities")
	static void GetParticleModuleTypeDataGpuProps(UParticleModuleTypeDataGpu* ParticleModule);

	UFUNCTION(BlueprintCallable, meta = (ScriptMethod), Category = "FXConverterUtilities")
	static void GetParticleModuleTypeDataMeshProps(
			UParticleModuleTypeDataMesh* ParticleModule
			, UStaticMesh*& OutMesh
			, float& OutLODSizeScale
			, bool& bOutUseStaticMeshLODs
			, bool& bOutCastShadows
			, bool& bOutDoCollisions
			, TEnumAsByte<EMeshScreenAlignment>& OutMeshAlignment
			, bool& bOutOverrideMaterial
			, bool& bOutOverrideDefaultMotionBlurSettings
			, bool& bOutEnableMotionBlur
			, UDistribution*& OutRollPitchYawRange
			, TEnumAsByte<EParticleAxisLock>& OutAxisLockOption
			, bool& bOutCameraFacing
			, TEnumAsByte<EMeshCameraFacingUpAxis>& OutCameraFacingUpAxisOption_DEPRECATED
			, TEnumAsByte<EMeshCameraFacingOptions>& OutCameraFacingOption
			, bool& bOutApplyParticleRotationAsSpin
			, bool& bOutFacingCameraDirectionRatherThanPosition
			, bool& bOutCollisionsConsiderParticleSize
		);

	UFUNCTION(BlueprintCallable, Category = "FXConverterUtilities")
	static UClass* GetParticleModuleTypeDataRibbonClass();

	UFUNCTION(BlueprintCallable, meta = (ScriptMethod), Category = "FXConverterUtilities")
	static void GetParticleModuleTypeDataRibbonProps(
		UParticleModuleTypeDataRibbon* ParticleModule
		, int32& OutMaxTessellationBetweenParticles
		, int32& OutSheetsPerTrail
		, int32& OutMaxTrailCount
		, int32& OutMaxParticleInTrailCount
		, bool& bOutDeadTrailsOnDeactivate
		, bool& bOutClipSourceSegment
		, bool& bOutEnablePreviousTangentRecalculation
		, bool& bOutTangentRecalculationEveryFrame
		, bool& bOutSpawnInitialParticle
		, TEnumAsByte<ETrailsRenderAxisOption>& OutRenderAxis
		, float& OutTangentSpawningScalar
		, bool& bOutRenderGeometry
		, bool& bOutRenderSpawnPoints
		, bool& bOutRenderTangents
		, bool& bOutRenderTessellation
		, float& OutTilingDistance
		, float& OutDistanceTessellationStepSize
		, bool& bOutEnableTangentDiffInterpScale
		, float& OutTangentTessellationScalar
	);
	
	UFUNCTION(BlueprintCallable, meta = (ScriptMethod), Category = "FXConverterUtilities")
	static void GetParticleModuleSpawnProps(
		  UParticleModuleSpawn* ParticleModuleSpawn
		, UDistribution*& OutRate
		, UDistribution*& OutRateScale
		, TEnumAsByte<EParticleBurstMethod>& OutBurstMethod
		, TArray<FParticleBurstBlueprint>& OutBurstList
		, UDistribution*& OutBurstScale
		, bool& bOutApplyGlobalSpawnRateScale
		, bool& bOutProcessSpawnRate
		, bool& bOutProcessSpawnBurst
	);

	UFUNCTION(BlueprintCallable, meta = (ScriptMethod), Category = "FXConverterUtilities")
	static void GetParticleModuleSpawnPerUnitProps(
		UParticleModuleSpawnPerUnit* ParticleModule
		, float& OutUnitScalar
		, float& OutMovementTolerance
		, UDistribution*& OutSpawnPerUnit
		, float& OutMaxFrameDistance
		, bool& bOutIgnoreSpawnRateWhenMoving
		, bool& bOutIgnoreMovementAlongX
		, bool& bOutIgnoreMovementAlongY
		, bool& bOutIgnoreMovementAlongZ
		, bool& bOutProcessSpawnRate
		, bool& bOutProcessBurstList
	);

	UFUNCTION(BlueprintCallable, meta = (ScriptMethod), Category = "FXConverterUtilities")
	static void GetParticleModuleRequiredPerRendererProps(
		  UParticleModuleRequired* ParticleModuleRequired
		, UMaterialInterface*& OutMaterialInterface
		, TEnumAsByte<EParticleScreenAlignment>& OutScreenAlignment
		, int32& OutSubImages_Horizontal
		, int32& OutSubImages_Vertical
		, TEnumAsByte<EParticleSortMode>& OutSortMode
		, TEnumAsByte<EParticleSubUVInterpMethod>& OutInterpolationMethod
		, uint8& bOutRemoveHMDRoll
		, float& OutMinFacingCameraBlendDistance
		, float& OutMaxFacingCameraBlendDistance
		, UTexture2D*& OutCutoutTexture
		, TEnumAsByte<ESubUVBoundingVertexCount>& OutBoundingMode
		, TEnumAsByte<EOpacitySourceMode>& OutOpacitySourceMode
		, TEnumAsByte< EEmitterNormalsMode>& OutEmitterNormalsMode
		, float& OutAlphaThreshold
	);

	UFUNCTION(BlueprintCallable, meta = (ScriptMethod), Category = "FXConverterUtilities")
	static void GetParticleModuleRequiredPerModuleProps(
		UParticleModuleRequired* ParticleModuleRequired
		, bool& bOutOrbitModuleAffectsVelocityAlignment
		, float& OutRandomImageTime
		, int32& OutRandomImageChanges
		, bool& bOutOverrideSystemMacroUV
		, FVector& OutMacroUVPosition
		, float& OutMacroUVRadius
	);

	UFUNCTION(BlueprintCallable, meta = (ScriptMethod), Category = "FXConverterUtilities")
	static void GetParticleModuleRequiredPerEmitterProps(
		UParticleModuleRequired* ParticleModuleRequired
		, FVector& OutEmitterOrigin
		, FRotator& OutEmitterRotation
		, bool& bOutUseLocalSpace
		, bool& bOutKillOnDeactivate
		, bool& bOutKillOnCompleted
		, bool& bOutUseLegacyEmitterTime
		, bool& bOutEmitterDurationUseRange
		, float& OutEmitterDuration
		, float& OutEmitterDurationLow
		, bool& bOUtEmitterDelayUseRange
		, bool& bOutDelayFirstLoopOnly
		, float& OutEmitterDelay
		, float& OutEmitterDelayLow
		, bool& bOutDurationRecalcEachLoop
		, int32& OutEmitterLoops
	);
	
	UFUNCTION(BlueprintCallable, meta = (ScriptMethod), Category = "FXConverterUtilities")
	static void GetParticleModuleColorProps(UParticleModuleColor* ParticleModule, UDistribution*& OutStartColor, UDistribution*& OutStartAlpha, bool& bOutClampAlpha);

	UFUNCTION(BlueprintCallable, meta = (ScriptMethod), Category = "FXConverterUtilities")
	static void GetParticleModuleColorOverLifeProps(UParticleModuleColorOverLife* ParticleModule, UDistribution*& OutColorOverLife, UDistribution*& OutAlphaOverLife, bool& bOutClampAlpha);
	
	UFUNCTION(BlueprintCallable, meta = (ScriptMethod), Category = "FXConverterUtilities")
	static void GetParticleModuleLifetimeProps(UParticleModuleLifetime* ParticleModule, UDistribution*& OutLifetime);

	UFUNCTION(BlueprintCallable, meta = (ScriptMethod), Category = "FXConverterUtilities")
	static void GetParticleModuleSizeProps(UParticleModuleSize* ParticleModule, UDistribution*& OutStartSize);

	UFUNCTION(BlueprintCallable, meta = (ScriptMethod), Category = "FXConverterUtilities")
	static void GetParticleModuleVelocityProps(UParticleModuleVelocity* ParticleModule, UDistribution*& OutStartVelocity, UDistribution*& OutStartVelocityRadial, bool& bOutInWorldSpace, bool& bOutApplyOwnerScale);

	UFUNCTION(BlueprintCallable, meta = (ScriptMethod), Category = "FXConverterUtilities")
	static void GetParticleModuleVelocityOverLifetimeProps(
		UParticleModuleVelocityOverLifetime* ParticleModule
		, UDistribution*& OutVelOverLife
		, bool& bOutAbsolute
		, bool& bOutInWorldSpace
		, bool& bOutApplyOwnerScale
	);

	UFUNCTION(BlueprintCallable, meta = (ScriptMethod), Category = "FXConverterUtilities")
	static void GetParticleModuleConstantAccelerationProps(UParticleModuleAccelerationConstant* ParticleModule, FVector& OutConstAcceleration);

	UFUNCTION(BlueprintCallable, meta = (ScriptMethod), Category = "FXConverterUtilities")
	static void GetParticleModuleLocationPrimitiveSphereProps(
		UParticleModuleLocationPrimitiveSphere* ParticleModule
		, UDistribution*& OutStartRadius
		, bool& bOutPositiveX
		, bool& bOutPositiveY
		, bool& bOutPositiveZ
		, bool& bOutNegativeX
		, bool& bOutNegativeY
		, bool& bOutNegativeZ
		, bool& bOutSurfaceOnly
		, bool& bOutVelocity
		, UDistribution*& OutVelocityScale
		, UDistribution*& OutStartLocation
	);

	UFUNCTION(BlueprintCallable, meta = (ScriptMethod), Category = "FXConverterUtilities")
	static void GetParticleModuleLocationPrimitiveCylinderProps(
		UParticleModuleLocationPrimitiveCylinder* ParticleModule
		, bool& bOutRadialVelocity
		, UDistribution*& OutStartRadius
		, UDistribution*& OutStartHeight
		, TEnumAsByte<CylinderHeightAxis>& OutHeightAxis
		, bool& bOutPositiveX
		, bool& bOutPositiveY
		, bool& bOutPositiveZ
		, bool& bOutNegativeX
		, bool& bOutNegativeY
		, bool& bOutNegativeZ
		, bool& bOutSurfaceOnly
		, bool& bOutVelocity
		, UDistribution*& OutVelocityScale
		, UDistribution*& OutStartLocation
	);
	
	UFUNCTION(BlueprintCallable, meta = (ScriptMethod), Category = "FXConverterUtilities")
	static void GetParticleModuleOrientationAxisLockProps(UParticleModuleOrientationAxisLock* ParticleModule, TEnumAsByte<EParticleAxisLock>& OutLockAxisFlags);
	
	UFUNCTION(BlueprintCallable, meta = (ScriptMethod), Category = "FXConverterUtilities")
	static void GetParticleModuleVelocityInheritParentProps(
		UParticleModuleVelocityInheritParent* ParticleModule
		, UDistribution*& OutScale
		, bool& bOutInWorldSpace
		, bool& bOutApplyOwnerScale
	);

	UFUNCTION(BlueprintCallable, meta = (ScriptMethod), Category = "FXConverterUtilities")
	static void GetParticleModuleMeshRotationProps(UParticleModuleMeshRotation* ParticleModule, UDistribution*& OutStartRotation, bool& bOutInheritParentRotation);

	UFUNCTION(BlueprintCallable, meta = (ScriptMethod), Category = "FXConverterUtilities")
	static void GetParticleModuleCollisionProps(
		UParticleModuleCollision* ParticleModule
		, UDistribution*& OutDampingFactor
		, UDistribution*& OutDampingFactorRotation
		, UDistribution*& OutMaxCollisions
		, TEnumAsByte<EParticleCollisionComplete>& OutCollisionCompleteOption
		, TArray<TEnumAsByte<EObjectTypeQuery>>& OutCollisionTypes
		, bool& bOutApplyPhysics
		, bool& bOutIgnoreTriggerVolumes
		, UDistribution*& OutParticleMass
		, float& OutDirScalar
		, bool& bOutPawnsDoNotDecrementCount
		, bool& bOutOnlyVerticalNormalsDecrementCount
		, float& OutVerticalFudgeFactor
		, UDistribution*& OutDelayAmount
		, bool& bOutDropDetail
		, bool& bOutCollideOnlyIfVisible
		, bool& bOutIgnoreSourceActor
		, float& OutMaxCollisionDistance
	);

	UFUNCTION(BlueprintCallable, meta = (ScriptMethod), Category = "FXConverterUtilities")
	static void GetParticleModuleSizeScaleProps(UParticleModuleSizeScale* ParticleModule, UDistribution*& OutSizeScale);

	UFUNCTION(BlueprintCallable, meta = (ScriptMethod), Category = "FXConverterUtilities")
	static void GetParticleModuleSizeScaleBySpeedProps(UParticleModuleSizeScaleBySpeed* ParticleModule, FVector2D& OutSpeedScale, FVector2D& OutMaxScale);

	UFUNCTION(BlueprintCallable, meta = (ScriptMethod), Category = "FXConverterUtilities")
	static void GetParticleModuleVectorFieldLocalProps(
		  UParticleModuleVectorFieldLocal* ParticleModule
		, UVectorField* OutVectorField
		, FVector& OutRelativeTranslation
		, FRotator& OutRelativeRotation
		, FVector& OutRelativeScale3D
		, float& OutIntensity
		, float& OutTightness
		, bool& bOutIgnoreComponentTransform
		, bool& bOutTileX
		, bool& bOutTileY
		, bool& bOutTileZ
		, bool& bOutUseFixDT
	);

	UFUNCTION(BlueprintCallable, meta = (ScriptMethod), Category = "FXConverterUtilities")
	static void GetParticleModuleVectorFieldRotationRateProps(UParticleModuleVectorFieldRotationRate* ParticleModule, FVector& OutRotationRate);

	UFUNCTION(BlueprintCallable, Category = "FXConverterUtilities")
	static void GetParticleModuleOrbitProps(
		UParticleModuleOrbit* ParticleModule
		, TEnumAsByte<EOrbitChainMode>& OutChainMode
		, UDistribution*& OutOffsetAmount
		, FOrbitOptionsBP& OutOffsetOptions
		, UDistribution*& OutRotationAmount
		, FOrbitOptionsBP& OutRotationOptions
		, UDistribution*& OutRotationRateAmount
		, FOrbitOptionsBP& OutRotationRateOptions
	);

	UFUNCTION(BlueprintCallable, Category = "FXConverterUtilities")
	static void GetParticleModuleSizeMultiplyLifeProps(
		UParticleModuleSizeMultiplyLife* ParticleModule
		, UDistribution*& OutLifeMultiplier
		, bool& OutMultiplyX
		, bool& OutMultiplyY
		, bool& OutMultiplyZ
	);

	UFUNCTION(BlueprintCallable, Category = "FXConverterUtilities")
	static void GetParticleModuleColorScaleOverLifeProps(
		UParticleModuleColorScaleOverLife* ParticleModule
		, UDistribution*& OutColorScaleOverLife
		, UDistribution*& OutAlphaScaleOverLife
		, bool& bOutEmitterTime
	);

	UFUNCTION(BlueprintCallable, Category = "FXConverterUtilities")
	static void GetParticleModuleRotationProps(UParticleModuleRotation* ParticleModule, UDistribution*& OutStartRotation);
	
	UFUNCTION(BlueprintCallable, Category = "FXConverterUtilities")
	static void GetParticleModuleRotationRateProps(UParticleModuleRotationRate* ParticleModule, UDistribution*& OutStartRotationRate);
	
	UFUNCTION(BlueprintCallable, Category = "FXConverterUtilities")
	static void GetParticleModuleMeshRotationRateProps(UParticleModuleMeshRotationRate* ParticleModule, UDistribution*& OutStartRotationRate);
	
	UFUNCTION(BlueprintCallable, Category = "FXConverterUtilities")
	static void GetParticleModuleRotationOverLifetimeProps(UParticleModuleRotationOverLifetime* ParticleModule, UDistribution*& OutRotationOverLife, bool& bOutScale);

	UFUNCTION(BlueprintCallable, Category = "FXConverterUtilities")
	static void GetParticleModuleMeshRotationRateMultiplyLifeProps(UParticleModuleMeshRotationRateMultiplyLife* ParticleModule, UDistribution*& OutLifeMultiplier);
	
	UFUNCTION(BlueprintCallable, Category = "FXConverterUtilities")
	static void GetParticleModulePivotOffsetProps(UParticleModulePivotOffset* ParticleModule, FVector2D& OutPivotOffset);

	UFUNCTION(BlueprintCallable, Category = "FXConverterUtilities")
	static void GetParticleModuleSubUVProps(
		UParticleModuleSubUV* ParticleModule
		, USubUVAnimation*& OutAnimation
		, UDistribution*& OutSubImageIndex
		, bool& bOutUseRealTime
	);
	
	UFUNCTION(BlueprintCallable, Category = "FXConverterUtilities")
	static void GetParticleModuleCameraOffsetProps(
		UParticleModuleCameraOffset* ParticleModule
		, UDistribution*& OutCameraOffset
		, bool& bOutSpawnTimeOnly
		, TEnumAsByte<EParticleCameraOffsetUpdateMethod>& OutUpdateMethod
	);
	
	UFUNCTION(BlueprintCallable, Category = "FXConverterUtilities")
	static void GetParticleModuleSubUVMovieProps(
		UParticleModuleSubUVMovie* ParticleModule
		, bool& bOutUseEmitterTime
		, UDistribution*& OutFrameRate
		, int32& OutStartingFrame
	);
	
	UFUNCTION(BlueprintCallable, Category = "FXConverterUtilities")
	static void GetParticleModuleParameterDynamicProps(UParticleModuleParameterDynamic* ParticleModule, TArray<FEmitterDynamicParameterBP>& OutDynamicParams, bool& bOutUsesVelocity);
	
	UFUNCTION(BlueprintCallable, Category = "FXConverterUtilities")	
	static void GetParticleModuleAccelerationDragProps(UParticleModuleAccelerationDrag* ParticleModule, UDistribution*& OutDragCoefficientRaw);
	
	UFUNCTION(BlueprintCallable, Category = "FXConverterUtilities")
	static void GetParticleModuleAccelerationDragScaleOverLifeProps(UParticleModuleAccelerationDragScaleOverLife* ParticleModule, UDistribution*& OutDragScaleRaw);

	UFUNCTION(BlueprintCallable, Category = "FXConverterUtilities")
	static void GetParticleModuleAccelerationProps(UParticleModuleAcceleration* ParticleModule, UDistribution*& OutAcceleration, bool& bOutApplyOwnerScale);

	UFUNCTION(BlueprintCallable, Category = "FXConverterUtilities")
	static void GetParticleModuleAccelerationOverLifetimeProps(UParticleModuleAccelerationOverLifetime* ParticleModule, UDistribution*& OutAccelOverLife);

	UFUNCTION(BlueprintCallable, Category = "FXConverterUtilities")
	static void GetParticleModuleTrailSourceProps(
		UParticleModuleTrailSource* ParticleModule
		, TEnumAsByte<ETrail2SourceMethod>& OutSourceMethod
		, FName& OutSourceName
		, UDistribution*& OutSourceStrength
		, bool& bOutLockSourceStrength
		, int32& OutSourceOffsetCount
		, TArray<FVector>& OutSourceOffsetDefaults
		, TEnumAsByte<EParticleSourceSelectionMethod>& OutSelectionMethod
		, bool& bOutInheritRotation
	);
	
	UFUNCTION(BlueprintCallable, Category = "FXConverterUtilities")
	static void GetParticleModuleAttractorParticleProps(
		UParticleModuleAttractorParticle* ParticleModule
		, FName& OutEmitterName, UDistribution*& OutRange
		, bool& bOutStrengthByDistance
		, UDistribution*& OutStrength
		, bool& bOutAffectBaseVelocity
		, TEnumAsByte<EAttractorParticleSelectionMethod>& OutSelectionMethod
		, bool& bOutRenewSource
		, bool& bOutInheritSourceVelocity
	);
	
	UFUNCTION(BlueprintCallable, Category = "FXConverterUtilities")
	static void GetParticleModuleAttractorPointProps(
		UParticleModuleAttractorPoint* ParticleModule
		, UDistribution*& OutPosition
		, UDistribution*& OutRange
		, UDistribution*& OutStrength
		, bool& boutStrengthByDistance
		, bool& bOutAffectsBaseVelocity
		, bool& bOutOverrideVelocity
		, bool& bOutUseWorldSpacePosition
		, bool& bOutPositiveX
		, bool& bOutPositiveY
		, bool& bOutPositiveZ
		, bool& bOutNegativeX
		, bool& bOutNegativeY
		, bool& bOutNegativeZ
	);

	UFUNCTION(BlueprintCallable, Category = "FXConverterUtilities")
	static void GetParticleModuleAttractorLineProps(
		UParticleModuleAttractorLine* ParticleModule
		, FVector& OutStartPoint
		, FVector& OutEndPoint
		, UDistribution*& OutRange
		, UDistribution*& OutStrength
	);
	
	UFUNCTION(BlueprintCallable, Category = "FXConverterUtilities")
	static void GetParticleModuleLocationDirectProps(
		UParticleModuleLocationDirect* ParticleModule
		, UDistribution*& OutLocation
		, UDistribution*& OutLocationOffset
		, UDistribution*& OutScaleFactor
	);
	
	UFUNCTION(BlueprintCallable, Category = "FXConverterUtilities")
	static void GetParticleModuleLocationProps(
		UParticleModuleLocation* ParticleModule
		, UDistribution*& OutStartLocation
		, float& OutDistributeOverNPoints
		, float& OutDistributeThreshold
	);

	UFUNCTION(BlueprintCallable, Category = "FXConverterUtilities")
	static void GetParticleModuleLocationBoneSocketProps(
		UParticleModuleLocationBoneSocket* ParticleModule
		, TEnumAsByte<ELocationBoneSocketSource>& OutSourceType
		, FVector& OutUniversalOffset
		, TArray<FLocationBoneSocketInfoBP>& OutSourceLocations
		, TEnumAsByte<ELocationBoneSocketSelectionMethod>& OutSelectionMethod
		, bool& bOutUpdatePositionEachFrame
		, bool& bOutOrientMeshEmitters
		, bool& bOutInheritBoneVelocity
		, float& OutInheritVelocityScale
		, FName& OutSkelMeshActorParamName
		, int32& OutNumPreSelectedIndices
		, USkeletalMesh*& OutEditorSkelMesh
	);
	
	UFUNCTION(BlueprintCallable, Category = "FXConverterUtilities")
	static void GetParticleModuleKillBoxProps(
		UParticleModuleKillBox* ParticleModule
		, UDistribution*& OutLowerLeftCorner
		, UDistribution*& OutUpperRightCorner
		, bool& bOutWorldSpaceCoords
		, bool& bOutKillInside
		, bool& bOutAxisAlignedAndFixedSize
	);
	
	UFUNCTION(BlueprintCallable, Category = "FXConverterUtilities")
	static void GetParticleModuleLightProps(
		UParticleModuleLight* ParticleModule
		, bool& bOutUseInverseSquaredFalloff
		, bool& bOutAffectsTranslucency
		, bool& bOutPreviewLightRadius
		, float& OutSpawnFraction
		, UDistribution*& OutColorScaleOverLife
		, UDistribution*& OutBrightnessOverLife
		, UDistribution*& OutRadiusScale
		, UDistribution*& OutLightExponent
		, FLightingChannels& OutLightingChannels
		, float& OutVolumetricScatteringIntensity
		, bool& bOutHighQualityLights
		, bool& bOutShadowCastingLights
	);
	
	UFUNCTION(BlueprintCallable, Category = "FXConverterUtilities")
	static void GetParticleModuleMeshMaterialProps(UParticleModuleMeshMaterial* ParticleModule, TArray<UMaterialInterface*>& OutMeshMaterials);
	
	UFUNCTION(BlueprintCallable, Category = "FXConverterUtilities")
	static void SetMeshRendererMaterialOverridesFromCascade(UNiagaraMeshRendererProperties* MeshRendererProps, TArray<UMaterialInterface*> MeshMaterials);
	
	// Cascade Distribution Getters
	UFUNCTION(BlueprintCallable, meta = (ScriptMethod), Category = "FXConverterUtilities")
	static void GetDistributionMinMaxValues(
		UDistribution* Distribution,
		bool& bOutSuccess,
		FVector& OutMinValue,
		FVector& OutMaxValue
	);

	UFUNCTION(BlueprintCallable, meta = (ScriptMethod), Category = "FXConverterUtilities")
	static TArray<TEnumAsByte<EDistributionVectorLockFlags>> GetDistributionLockedAxes(UDistribution* Distribution);
	
	UFUNCTION(BlueprintCallable, meta = (ScriptMethod), Category = "FXConverterUtilities")
	static void GetDistributionType(
		UDistribution* Distribution
		, EDistributionType& OutDistributionType
		, EDistributionValueType& OutCascadeDistributionValueType
	);

	UFUNCTION(BlueprintCallable, meta = (ScriptMethod), Category = "FXConverterUtilities")
	static void GetFloatDistributionConstValues(UDistributionFloatConstant* Distribution, float& OutConstFloat);

	UFUNCTION(BlueprintCallable, meta = (ScriptMethod), Category = "FXConverterUtilities")
	static void GetVectorDistributionConstValues(UDistributionVectorConstant* Distribution, FVector& OutConstVector);

	UFUNCTION(BlueprintCallable, meta = (ScriptMethod), Category = "FXConverterUtilities")
	static void GetFloatDistributionUniformValues(UDistributionFloatUniform* Distribution, float& OutMin, float& OutMax);

	UFUNCTION(BlueprintCallable, meta = (ScriptMethod), Category = "FXConverterUtilities")
	static void GetVectorDistributionUniformValues(UDistributionVectorUniform* Distribution, FVector& OutMin, FVector& OutMax);

	UFUNCTION(BlueprintCallable, meta = (ScriptMethod), Category = "FXConverterUtilities")
	static void GetFloatDistributionConstCurveValues(UDistributionFloatConstantCurve* Distribution, FInterpCurveFloat& OutInterpCurveFloat);

	UFUNCTION(BlueprintCallable, meta = (ScriptMethod), Category = "FXConverterUtilities")
	static void GetVectorDistributionConstCurveValues(UDistributionVectorConstantCurve* Distribution, FInterpCurveVector& OutInterpCurveVector);

	UFUNCTION(BlueprintCallable, meta = (ScriptMethod), Category = "FXConverterUtilities")
	static void GetFloatDistributionUniformCurveValues(UDistributionFloatUniformCurve* Distribution, FInterpCurveVector2D& OutInterpCurveVector2D);

	UFUNCTION(BlueprintCallable, meta = (ScriptMethod), Category = "FXConverterUtilities")
	static void GetVectorDistributionUniformCurveValues(UDistributionVectorUniformCurve* Distribution, FInterpCurveTwoVectors& OutInterpCurveTwoVectors);

	UFUNCTION(BlueprintCallable, meta = (ScriptMethod), Category = "FXConverterUtilities")
	static void GetFloatDistributionParameterValues(UDistributionFloatParameterBase* Distribution, FName& OutParameterName, float& OutMinInput, float& OutMaxInput, float& OutMinOutput, float& OutMaxOutput);

	UFUNCTION(BlueprintCallable, meta = (ScriptMethod), Category = "FXConverterUtilities")
	static void GetVectorDistributionParameterValues(UDistributionVectorParameterBase* Distribution, FName& OutParameterName, FVector& OutMinInput, FVector& OutMaxInput, FVector& OutMinOutput, FVector& OutMaxOutput);


	// Cascade curve helpers
	UFUNCTION(BlueprintCallable, meta = (ScriptMethod), Category = "FXConverterUtilities")
	static TArray<FRichCurveKeyBP> KeysFromInterpCurveFloat(FInterpCurveFloat Curve);

	UFUNCTION(BlueprintCallable, meta = (ScriptMethod), Category = "FXConverterUtilities")
	static TArray<FRichCurveKeyBP> KeysFromInterpCurveVector(FInterpCurveVector Curve, int32 ComponentIdx);

	UFUNCTION(BlueprintCallable, meta = (ScriptMethod), Category = "FXConverterUtilities")
	static TArray<FRichCurveKeyBP> KeysFromInterpCurveVector2D(FInterpCurveVector2D Curve, int32 ComponentIdx);

	UFUNCTION(BlueprintCallable, meta = (ScriptMethod), Category = "FXConverterUtilities")
	static TArray<FRichCurveKeyBP> KeysFromInterpCurveTwoVectors(FInterpCurveTwoVectors Curve, int32 ComponentIdx);


	// Code only utilities
	static FName GetNiagaraScriptInputTypeName(ENiagaraScriptInputType InputType);

private:
	// Internal cascade module getters
	static void GetParticleModuleLocationPrimitiveBaseProps(
		UParticleModuleLocationPrimitiveBase* ParticleModule
		, bool& bOutPositiveX
		, bool& bOutPositiveY
		, bool& bOutPositiveZ
		, bool& bOutNegativeX
		, bool& bOutNegativeY
		, bool& bOutNegativeZ
		, bool& bOutSurfaceOnly
		, bool& bOutVelocity
		, UDistribution*& OutVelocityScale
		, UDistribution*& OutStartLocation
	);
};

/**
* Wrapper class for passing results back from the ConvertCascadeToNiagara python script.
*/
UCLASS(BlueprintType)
class UConvertCascadeToNiagaraResults : public UObject
{
	GENERATED_BODY()

public:
	UFUNCTION()
		void Init() { bCancelledByUser = false; bCancelledByPythonError = true; };

public:
	// Whether the converter process was cancelled by the user.
	UPROPERTY(BlueprintReadWrite, Category = "Results")
		bool bCancelledByUser;

	// Whether the converter process was cancelled due to an unrecoverable error in the python script process.
	UPROPERTY(BlueprintReadWrite, Category = "Results")
		bool bCancelledByPythonError;
};<|MERGE_RESOLUTION|>--- conflicted
+++ resolved
@@ -486,10 +486,6 @@
 
 	FCreateScriptContextArgs(FAssetData InScriptAsset)
 		: ScriptAsset(InScriptAsset)
-<<<<<<< HEAD
-		, bScriptVersionSet(false)
-=======
->>>>>>> d731a049
 		, ScriptVersion()
 	{};
 
@@ -503,11 +499,7 @@
 	FAssetData ScriptAsset;
 
 	UPROPERTY()
-<<<<<<< HEAD
-	bool bScriptVersionSet;
-=======
 	bool bScriptVersionSet = false;
->>>>>>> d731a049
 
 	UPROPERTY(BlueprintReadOnly, Category = AssetData, transient)
 	FNiagaraScriptVersion ScriptVersion;
@@ -891,13 +883,10 @@
 	// Niagara Script and Script Input Helpers
 	UFUNCTION(BlueprintCallable, meta = (ScriptMethod), Category = "FXConverterUtilities")
 	static UNiagaraScriptConversionContext* CreateScriptContext(const FCreateScriptContextArgs& Args);
-<<<<<<< HEAD
-=======
 
 
 	UFUNCTION(BlueprintCallable, Category = "FXConverterUtilities")
 	static FAssetData CreateAssetData(FString InPath);
->>>>>>> d731a049
 
 	UFUNCTION(BlueprintCallable, Category = "FXConverterUtilities")
 	static UNiagaraScriptConversionContextInput* CreateScriptInputLinkedParameter(FString ParameterNameString, ENiagaraScriptInputType InputType);
