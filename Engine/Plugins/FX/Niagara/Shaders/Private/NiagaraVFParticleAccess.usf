// Copyright Epic Games, Inc. All Rights Reserved.

/*********************************************************************************
 *							Niagara Vertex Factory data access
 *********************************************************************************/

<<<<<<< HEAD
//Currently we have no integer data being fed into the renderers.
//Buffer<int> NiagaraParticleDataInt;
//uint NiagaraIntDataOffset;
//uint NiagaraIntDataStride;

bool GetIsHalfAndFixupRegister(inout int RegisterIdx)
{
	// this was originally: bool IsHalf = RegisterIdx & (1 << 31);
	// but the glsl comes out as -2147483648 and this appears to be upsetting some old android glsl compilers. Doing this forces an
	// unsigned 2147483648u literal into glsl. FORT-286011.
	const uint HalfBit = (1 << 31);
	const bool bIsHalf = RegisterIdx & HalfBit;

	RegisterIdx &= ~HalfBit;	

	return bIsHalf;
}

float GetFloat(Buffer<float> FloatBuffer, int RegisterIdx, uint InstanceID)
{
	return FloatBuffer[RegisterIdx * NiagaraVFLooseParameters.NiagaraFloatDataStride + InstanceID];
}

float2 GetVec2(Buffer<float> FloatBuffer, int RegisterIdx, uint InstanceID)
{
	return float2(GetFloat(FloatBuffer, RegisterIdx + 0, InstanceID),
				  GetFloat(FloatBuffer, RegisterIdx + 1, InstanceID));
}

float3 GetVec3(Buffer<float> FloatBuffer, int RegisterIdx, uint InstanceID)
{
	return float3(GetFloat(FloatBuffer, RegisterIdx + 0, InstanceID),
				  GetFloat(FloatBuffer, RegisterIdx + 1, InstanceID),
				  GetFloat(FloatBuffer, RegisterIdx + 2, InstanceID));
}

float4 GetVec4(Buffer<float> FloatBuffer, int RegisterIdx, uint InstanceID)
{
	return float4(GetFloat(FloatBuffer, RegisterIdx + 0, InstanceID),
				  GetFloat(FloatBuffer, RegisterIdx + 1, InstanceID),
				  GetFloat(FloatBuffer, RegisterIdx + 2, InstanceID),
				  GetFloat(FloatBuffer, RegisterIdx + 3, InstanceID));
}

float GetFloat(int RegisterIdx, uint InstanceID)
{
	BRANCH
	if (GetIsHalfAndFixupRegister(RegisterIdx))
	{
		return GetFloat(NiagaraVFLooseParameters.NiagaraParticleDataHalf, RegisterIdx, InstanceID);
	}
	else
	{
		return GetFloat(NiagaraVFLooseParameters.NiagaraParticleDataFloat, RegisterIdx, InstanceID);
	}
}

float2 GetVec2(int RegisterIdx, uint InstanceID)
{
	BRANCH
	if (GetIsHalfAndFixupRegister(RegisterIdx))
	{
		return GetVec2(NiagaraVFLooseParameters.NiagaraParticleDataHalf, RegisterIdx, InstanceID);
	}
	else
	{
		return GetVec2(NiagaraVFLooseParameters.NiagaraParticleDataFloat, RegisterIdx, InstanceID);
	}
}

float3 GetVec3(int RegisterIdx, uint InstanceID)
{
	BRANCH
	if (GetIsHalfAndFixupRegister(RegisterIdx))
	{
		return GetVec3(NiagaraVFLooseParameters.NiagaraParticleDataHalf, RegisterIdx, InstanceID);
	}
	else
	{
		return GetVec3(NiagaraVFLooseParameters.NiagaraParticleDataFloat, RegisterIdx, InstanceID);
	}
}

float4 GetVec4(int RegisterIdx, uint InstanceID)
{
	BRANCH
	if (GetIsHalfAndFixupRegister(RegisterIdx))
	{
		return GetVec4(NiagaraVFLooseParameters.NiagaraParticleDataHalf, RegisterIdx, InstanceID);
	}
	else
	{
		return GetVec4(NiagaraVFLooseParameters.NiagaraParticleDataFloat, RegisterIdx, InstanceID);
	}
}

float SafeGetFloat(int RegisterIdx, uint InstanceID, float Default)
{
	// NOTE: Branch to prevent unnecessary loads
	BRANCH
	if (RegisterIdx == -1)
		return Default;
	return GetFloat(RegisterIdx, InstanceID);
}

float2 SafeGetVec2(int RegisterIdx, uint InstanceID, float2 Default)
{
	// NOTE: Branch to prevent unnecessary loads
	BRANCH
	if (RegisterIdx == -1)
		return Default;
	return GetVec2(RegisterIdx, InstanceID);
}

float3 SafeGetVec3(int RegisterIdx, uint InstanceID, float3 Default)
{
	// NOTE: Branch to prevent unnecessary loads
	BRANCH
	if (RegisterIdx == -1)
		return Default;
	return GetVec3(RegisterIdx, InstanceID);
}

float4 SafeGetVec4(int RegisterIdx, uint InstanceID, float4 Default)
{
	// NOTE: Branch to prevent unnecessary loads
	BRANCH
	if (RegisterIdx == -1)
		return Default;
	return GetVec4(RegisterIdx, InstanceID);
}
=======
// These lines set up access to Niagara particle data buffers for Vertex Factories
// NOTE: the buffer accessors have to be macros to appease certain shader platforms
#define NiagaraGetFloatBuffer() (NiagaraVFLooseParameters.NiagaraParticleDataFloat)
#define NiagaraGetHalfBuffer() (NiagaraVFLooseParameters.NiagaraParticleDataHalf)
uint NiagaraGetFloatDataStride() { return NiagaraVFLooseParameters.NiagaraFloatDataStride; }
#define USE_GLOBAL_NIAGARA_DATA_BUFFERS 0 // We provided the buffer accessors above
#define ENABLE_NIAGARA_INT_DATA_ACCESS 0 // Currently, ints not supported in VFs (but could be)
#include "/Plugin/FX/Niagara/Private/NiagaraParticleAccess.ush"

// Define some shorter name functions for legacy use in existing VFs
float GetFloat(int RegisterIdx, uint InstanceID) { return NiagaraGetFloat(RegisterIdx, InstanceID); }	
float2 GetVec2(int RegisterIdx, uint InstanceID) { return NiagaraGetVec2(RegisterIdx, InstanceID); }
float3 GetVec3(int RegisterIdx, uint InstanceID) { return NiagaraGetVec3(RegisterIdx, InstanceID); }
float4 GetVec4(int RegisterIdx, uint InstanceID) { return NiagaraGetVec4(RegisterIdx, InstanceID); }
float SafeGetFloat(int RegisterIdx, uint InstanceID, float Default) { return NiagaraSafeGetFloat(RegisterIdx, InstanceID, Default); }
float2 SafeGetVec2(int RegisterIdx, uint InstanceID, float2 Default) { return NiagaraSafeGetVec2(RegisterIdx, InstanceID, Default); }
float3 SafeGetVec3(int RegisterIdx, uint InstanceID, float3 Default) { return NiagaraSafeGetVec3(RegisterIdx, InstanceID, Default); }
float4 SafeGetVec4(int RegisterIdx, uint InstanceID, float4 Default) { return NiagaraSafeGetVec4(RegisterIdx, InstanceID, Default); }
>>>>>>> 6bbb88c8
<|MERGE_RESOLUTION|>--- conflicted
+++ resolved
@@ -4,139 +4,6 @@
  *							Niagara Vertex Factory data access
  *********************************************************************************/
 
-<<<<<<< HEAD
-//Currently we have no integer data being fed into the renderers.
-//Buffer<int> NiagaraParticleDataInt;
-//uint NiagaraIntDataOffset;
-//uint NiagaraIntDataStride;
-
-bool GetIsHalfAndFixupRegister(inout int RegisterIdx)
-{
-	// this was originally: bool IsHalf = RegisterIdx & (1 << 31);
-	// but the glsl comes out as -2147483648 and this appears to be upsetting some old android glsl compilers. Doing this forces an
-	// unsigned 2147483648u literal into glsl. FORT-286011.
-	const uint HalfBit = (1 << 31);
-	const bool bIsHalf = RegisterIdx & HalfBit;
-
-	RegisterIdx &= ~HalfBit;	
-
-	return bIsHalf;
-}
-
-float GetFloat(Buffer<float> FloatBuffer, int RegisterIdx, uint InstanceID)
-{
-	return FloatBuffer[RegisterIdx * NiagaraVFLooseParameters.NiagaraFloatDataStride + InstanceID];
-}
-
-float2 GetVec2(Buffer<float> FloatBuffer, int RegisterIdx, uint InstanceID)
-{
-	return float2(GetFloat(FloatBuffer, RegisterIdx + 0, InstanceID),
-				  GetFloat(FloatBuffer, RegisterIdx + 1, InstanceID));
-}
-
-float3 GetVec3(Buffer<float> FloatBuffer, int RegisterIdx, uint InstanceID)
-{
-	return float3(GetFloat(FloatBuffer, RegisterIdx + 0, InstanceID),
-				  GetFloat(FloatBuffer, RegisterIdx + 1, InstanceID),
-				  GetFloat(FloatBuffer, RegisterIdx + 2, InstanceID));
-}
-
-float4 GetVec4(Buffer<float> FloatBuffer, int RegisterIdx, uint InstanceID)
-{
-	return float4(GetFloat(FloatBuffer, RegisterIdx + 0, InstanceID),
-				  GetFloat(FloatBuffer, RegisterIdx + 1, InstanceID),
-				  GetFloat(FloatBuffer, RegisterIdx + 2, InstanceID),
-				  GetFloat(FloatBuffer, RegisterIdx + 3, InstanceID));
-}
-
-float GetFloat(int RegisterIdx, uint InstanceID)
-{
-	BRANCH
-	if (GetIsHalfAndFixupRegister(RegisterIdx))
-	{
-		return GetFloat(NiagaraVFLooseParameters.NiagaraParticleDataHalf, RegisterIdx, InstanceID);
-	}
-	else
-	{
-		return GetFloat(NiagaraVFLooseParameters.NiagaraParticleDataFloat, RegisterIdx, InstanceID);
-	}
-}
-
-float2 GetVec2(int RegisterIdx, uint InstanceID)
-{
-	BRANCH
-	if (GetIsHalfAndFixupRegister(RegisterIdx))
-	{
-		return GetVec2(NiagaraVFLooseParameters.NiagaraParticleDataHalf, RegisterIdx, InstanceID);
-	}
-	else
-	{
-		return GetVec2(NiagaraVFLooseParameters.NiagaraParticleDataFloat, RegisterIdx, InstanceID);
-	}
-}
-
-float3 GetVec3(int RegisterIdx, uint InstanceID)
-{
-	BRANCH
-	if (GetIsHalfAndFixupRegister(RegisterIdx))
-	{
-		return GetVec3(NiagaraVFLooseParameters.NiagaraParticleDataHalf, RegisterIdx, InstanceID);
-	}
-	else
-	{
-		return GetVec3(NiagaraVFLooseParameters.NiagaraParticleDataFloat, RegisterIdx, InstanceID);
-	}
-}
-
-float4 GetVec4(int RegisterIdx, uint InstanceID)
-{
-	BRANCH
-	if (GetIsHalfAndFixupRegister(RegisterIdx))
-	{
-		return GetVec4(NiagaraVFLooseParameters.NiagaraParticleDataHalf, RegisterIdx, InstanceID);
-	}
-	else
-	{
-		return GetVec4(NiagaraVFLooseParameters.NiagaraParticleDataFloat, RegisterIdx, InstanceID);
-	}
-}
-
-float SafeGetFloat(int RegisterIdx, uint InstanceID, float Default)
-{
-	// NOTE: Branch to prevent unnecessary loads
-	BRANCH
-	if (RegisterIdx == -1)
-		return Default;
-	return GetFloat(RegisterIdx, InstanceID);
-}
-
-float2 SafeGetVec2(int RegisterIdx, uint InstanceID, float2 Default)
-{
-	// NOTE: Branch to prevent unnecessary loads
-	BRANCH
-	if (RegisterIdx == -1)
-		return Default;
-	return GetVec2(RegisterIdx, InstanceID);
-}
-
-float3 SafeGetVec3(int RegisterIdx, uint InstanceID, float3 Default)
-{
-	// NOTE: Branch to prevent unnecessary loads
-	BRANCH
-	if (RegisterIdx == -1)
-		return Default;
-	return GetVec3(RegisterIdx, InstanceID);
-}
-
-float4 SafeGetVec4(int RegisterIdx, uint InstanceID, float4 Default)
-{
-	// NOTE: Branch to prevent unnecessary loads
-	BRANCH
-	if (RegisterIdx == -1)
-		return Default;
-	return GetVec4(RegisterIdx, InstanceID);
-}
-=======
 // These lines set up access to Niagara particle data buffers for Vertex Factories
 // NOTE: the buffer accessors have to be macros to appease certain shader platforms
 #define NiagaraGetFloatBuffer() (NiagaraVFLooseParameters.NiagaraParticleDataFloat)
@@ -154,5 +21,4 @@
 float SafeGetFloat(int RegisterIdx, uint InstanceID, float Default) { return NiagaraSafeGetFloat(RegisterIdx, InstanceID, Default); }
 float2 SafeGetVec2(int RegisterIdx, uint InstanceID, float2 Default) { return NiagaraSafeGetVec2(RegisterIdx, InstanceID, Default); }
 float3 SafeGetVec3(int RegisterIdx, uint InstanceID, float3 Default) { return NiagaraSafeGetVec3(RegisterIdx, InstanceID, Default); }
-float4 SafeGetVec4(int RegisterIdx, uint InstanceID, float4 Default) { return NiagaraSafeGetVec4(RegisterIdx, InstanceID, Default); }
->>>>>>> 6bbb88c8
+float4 SafeGetVec4(int RegisterIdx, uint InstanceID, float4 Default) { return NiagaraSafeGetVec4(RegisterIdx, InstanceID, Default); }