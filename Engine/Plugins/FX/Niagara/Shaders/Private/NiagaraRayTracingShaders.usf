--- conflicted
+++ resolved
@@ -23,26 +23,6 @@
 uint MaxRetraces;
 
 #if NIAGARA_SUPPORTS_COLLISION_GROUPS
-<<<<<<< HEAD
-uint GetGPUSceneInstanceIndex(uint PrimitiveIndex, uint InstanceIndex)
-{
-#if VF_USE_PRIMITIVE_SCENE_DATA
-	FPrimitiveSceneData PrimData = GetPrimitiveData(PrimitiveIndex);
-	// Handle ray tracing auto instancing which can cause PrimitiveInstanceIndex to be above 0 for meshes with a single instance
-	if (PrimData.NumInstanceSceneDataEntries == 1)
-	{
-		InstanceIndex = 0;
-	}
-
-	return PrimData.InstanceSceneDataOffset + InstanceIndex;
-#else
-
-	return 0;
-#endif
-}
-
-=======
->>>>>>> 4af6daef
 bool FindCollisionGroup(int GPUSceneIndexId, out int CollisionGroup)
 {
 	int Index;
