// Copyright Epic Games, Inc. All Rights Reserved.

#pragma once

#include "/Engine/Private/Common.ush"
#include "/Engine/Public/StrataPublic.ush"

#define NDICOLLISIONQUERY_USE_GBUFFER_NORMAL    (FEATURE_LEVEL >= FEATURE_LEVEL_SM5)

float NDICollisionQuery_GetCustomSceneDepth(float2 ScreenUV)
<<<<<<< HEAD
=======
{
#if (FEATURE_LEVEL <= FEATURE_LEVEL_ES3_1)
	return ConvertFromDeviceZ(Texture2DSampleLevel(MobileSceneTextures.CustomDepthTexture, MobileSceneTextures.CustomDepthTextureSampler, ScreenUV, 0).r);
#else
	return ConvertFromDeviceZ(Texture2DSampleLevel(SceneTexturesStruct.CustomDepthTexture, SceneTexturesStruct_CustomDepthTextureSampler, ScreenUV, 0).r);
#endif
}

float NDICollisionQuery_GetScenePartialDepth(float2 ScreenUV)
>>>>>>> 4af6daef
{
#if (FEATURE_LEVEL <= FEATURE_LEVEL_ES3_1)
	return ConvertFromDeviceZ(Texture2DSampleLevel(MobileSceneTextures.ScenePartialDepthTexture, MobileSceneTextures.ScenePartialDepthTextureSampler, ScreenUV, 0).r);
#else
	return ConvertFromDeviceZ(Texture2DSampleLevel(SceneTexturesStruct.ScenePartialDepthTexture, SceneTexturesStruct_ScenePartialDepthTextureSampler, ScreenUV, 0).r);
#endif
}

void NDICollisionQuery_QuerySceneDepthGPU(in float3 In_SamplePos, in float3 In_LWCTile, out float Out_SceneDepth, out float3 Out_CameraPosWorld, out bool Out_IsInsideView, out float3 Out_WorldPos, out float3 Out_WorldNormal)
{
	Out_SceneDepth = -1;
	Out_WorldPos = float3(0.0, 0.0, 0.0);
	Out_WorldNormal = float3(0.0, 0.0, 1.0);
	Out_IsInsideView = true;
	FLWCVector3 CameraPos = PrimaryView.WorldCameraOrigin;
	LWCSetTile(CameraPos, LWCGetTile(CameraPos) - In_LWCTile); // convert to simulation space
	Out_CameraPosWorld = LWCToFloat(CameraPos);

	FLWCVector3 LwcSamplePos = MakeLWCVector3(In_LWCTile, In_SamplePos);
	float4 SamplePosition = float4(LWCToFloat(LWCAdd(LwcSamplePos, PrimaryView.PreViewTranslation)), 1); // TODO[mg]: LWCToFloat here?
	float4 ClipPosition = mul(SamplePosition, View.TranslatedWorldToClip);
	float2 ScreenPosition = ClipPosition.xy / ClipPosition.w;

	// Check if the sample is inside the view.
	if (all(abs(ScreenPosition.xy) <= float2(1, 1)))
	{
		// Sample the depth buffer to get a world position near the sample position.
		float2 ScreenUV = ScreenPosition * View.ScreenPositionScaleBias.xy + View.ScreenPositionScaleBias.wz;
		float SceneDepth = CalcSceneDepth(ScreenUV);
		FLWCVector3 WorldPosition = WorldPositionFromSceneDepth(ScreenPosition.xy, SceneDepth);

#if NDICOLLISIONQUERY_USE_GBUFFER_NORMAL
#if STRATA_ENABLED
		uint2 ScreenPos = uint2(ScreenUV * View.BufferSizeAndInvSize.xy);
		float3 WorldNormal = StrataPublic_GetWorldNormal(ScreenPos);
#else
		float3 WorldNormal = Texture2DSampleLevel(SceneTexturesStruct.GBufferATexture, SceneTexturesStruct_GBufferATextureSampler, ScreenUV, 0).xyz * 2.0 - 1.0;
#endif
#else
		float CollisionDepthBounds = 500.0f;
		float SceneDepth0 = CalcSceneDepth(ScreenUV + float2(View.BufferSizeAndInvSize.z, 0.0));
		float SceneDepth1 = CalcSceneDepth(ScreenUV + float2(0.0, View.BufferSizeAndInvSize.w));
		// When using the forward shading, the normal of the pixel is approximated by the derivative of the world position
		// of the pixel. But in on the visible edge this derivative can become very high, making CollisionPlane almost
		// perpendicular to the view plane. In these case the particle may collide the visible edges of the diferent meshes
		// in the view frustum. To avoid this, we disable the collision test if one of the derivate is above a threshold.
		if (max(abs(SceneDepth - SceneDepth0), abs(SceneDepth - SceneDepth1)) > CollisionDepthBounds)
		{
			return;
		}

		FLWCVector3 WorldPosition0 = WorldPositionFromSceneDepth(ScreenPosition.xy + float2(2 * View.ViewSizeAndInvSize.z, 0.0), SceneDepth0);
		FLWCVector3 WorldPosition1 = WorldPositionFromSceneDepth(ScreenPosition.xy - float2(0.0, 2 * View.ViewSizeAndInvSize.w), SceneDepth1);
		float3 WorldNormal = normalize(cross(LWCSubtract(WorldPosition0, WorldPosition).Offset, LWCSubtract(WorldPosition1, WorldPosition).Offset));
#endif

		// convert LWC position back to simulation space
		LWCSetTile(WorldPosition, LWCGetTile(WorldPosition) - In_LWCTile);
		
		// Set outputs
		Out_SceneDepth = SceneDepth;
		Out_WorldPos = LWCToFloat(WorldPosition);
		Out_WorldNormal = WorldNormal;
	}
	else
	{
		Out_IsInsideView = false;
	}
}

<<<<<<< HEAD
void NDICollisionQuery_QueryCustomDepthGPU(in float3 In_SamplePos, in float3 In_LWCTile, out float Out_SceneDepth, out float3 Out_CameraPosWorld, out bool Out_IsInsideView, out float3 Out_WorldPos, out float3 Out_WorldNormal)
=======
void NDICollisionQuery_QueryScenePartialDepthGPU(in float3 In_SamplePos, in float3 In_LWCTile, out float Out_SceneDepth, out float3 Out_CameraPosWorld, out bool Out_IsInsideView, out float3 Out_WorldPos, out float3 Out_WorldNormal)
>>>>>>> 4af6daef
{
	Out_SceneDepth = -1;
	Out_WorldPos = float3(0.0, 0.0, 0.0);
	Out_WorldNormal = float3(0.0, 0.0, 1.0);
	Out_IsInsideView = true;
	FLWCVector3 CameraPos = PrimaryView.WorldCameraOrigin;
	LWCSetTile(CameraPos, LWCGetTile(CameraPos) - In_LWCTile); // convert to simulation space
	Out_CameraPosWorld = LWCToFloat(CameraPos);

	FLWCVector3 LwcSamplePos = MakeLWCVector3(In_LWCTile, In_SamplePos);
	float4 SamplePosition = float4(LWCToFloat(LWCAdd(LwcSamplePos, PrimaryView.PreViewTranslation)), 1); // TODO[mg]: LWCToFloat here?
	float4 ClipPosition = mul(SamplePosition, View.TranslatedWorldToClip);
	float2 ScreenPosition = ClipPosition.xy / ClipPosition.w;

	// Check if the sample is inside the view.
	if (all(abs(ScreenPosition.xy) <= float2(1, 1)))
	{
		// Sample the depth buffer to get a world position near the sample position.
		float2 ScreenUV = ScreenPosition * View.ScreenPositionScaleBias.xy + View.ScreenPositionScaleBias.wz;
<<<<<<< HEAD
		float SceneDepth = NDICollisionQuery_GetCustomSceneDepth(ScreenUV);
		FLWCVector3 WorldPosition = WorldPositionFromSceneDepth(ScreenPosition.xy, SceneDepth);

#if NDICOLLISIONQUERY_USE_GBUFFER_NORMAL
#if STRATA_ENABLED
		uint2 ScreenPos = uint2(ScreenUV * View.BufferSizeAndInvSize.xy);
		float3 WorldNormal = StrataPublic_GetWorldNormal(ScreenPos);
#else
		float3 WorldNormal = Texture2DSampleLevel(SceneTexturesStruct.GBufferATexture, SceneTexturesStruct_GBufferATextureSampler, ScreenUV, 0).xyz * 2.0 - 1.0;
#endif

#else
=======

		float SceneDepth = NDICollisionQuery_GetScenePartialDepth(ScreenUV);

		FLWCVector3 WorldPosition = WorldPositionFromSceneDepth(ScreenPosition.xy, SceneDepth);

		// We cannot sample the normal from the GBuffer when using partial depth collision queries.
		// => It must be derived form the partial depth buffer itself to get a match.

>>>>>>> 4af6daef
		float CollisionDepthBounds = 500.0f;
		float SceneDepth0 = NDICollisionQuery_GetScenePartialDepth(ScreenUV + float2(View.BufferSizeAndInvSize.z, 0.0));
		float SceneDepth1 = NDICollisionQuery_GetScenePartialDepth(ScreenUV + float2(0.0, View.BufferSizeAndInvSize.w));
		// When using the forward shading, the normal of the pixel is approximated by the derivative of the world position
		// of the pixel. But in on the visible edge this derivative can become very high, making CollisionPlane almost
		// perpendicular to the view plane. In these case the particle may collide the visible edges of the diferent meshes
		// in the view frustum. To avoid this, we disable the collision test if one of the derivate is above a threshold.
		if (max(abs(SceneDepth - SceneDepth0), abs(SceneDepth - SceneDepth1)) > CollisionDepthBounds)
		{
			return;
		}

		FLWCVector3 WorldPosition0 = WorldPositionFromSceneDepth(ScreenPosition.xy + float2(2 * View.ViewSizeAndInvSize.z, 0.0), SceneDepth0);
		FLWCVector3 WorldPosition1 = WorldPositionFromSceneDepth(ScreenPosition.xy - float2(0.0, 2 * View.ViewSizeAndInvSize.w), SceneDepth1);
		float3 WorldNormal = normalize(cross(LWCSubtract(WorldPosition0, WorldPosition).Offset, LWCSubtract(WorldPosition1, WorldPosition).Offset));
<<<<<<< HEAD
#endif
=======

		// convert LWC position back to simulation space
		LWCSetTile(WorldPosition, LWCGetTile(WorldPosition) - In_LWCTile);
>>>>>>> 4af6daef

		// convert LWC position back to simulation space
		LWCSetTile(WorldPosition, LWCGetTile(WorldPosition) - In_LWCTile);
		
		// Set outputs
		Out_SceneDepth = SceneDepth;
		Out_WorldPos = LWCToFloat(WorldPosition);
		Out_WorldNormal = WorldNormal;
	}
	else
	{
		Out_IsInsideView = false;
	}
}

<<<<<<< HEAD
void NDICollisionQuery_QueryMeshDistanceFieldGPU(in float3 In_SamplePos, in float3 In_LWCTile, out float Out_DistanceToNearestSurface, out float3 Out_FieldGradient, out bool Out_IsDistanceFieldValid)
{
#if PLATFORM_SUPPORTS_DISTANCE_FIELDS && (FEATURE_LEVEL >= FEATURE_LEVEL_SM5)
=======
void NDICollisionQuery_QueryCustomDepthGPU(in float3 In_SamplePos, in float3 In_LWCTile, out float Out_SceneDepth, out float3 Out_CameraPosWorld, out bool Out_IsInsideView, out float3 Out_WorldPos, out float3 Out_WorldNormal)
{
	Out_SceneDepth = -1;
	Out_WorldPos = float3(0.0, 0.0, 0.0);
	Out_WorldNormal = float3(0.0, 0.0, 1.0);
	Out_IsInsideView = true;
	FLWCVector3 CameraPos = PrimaryView.WorldCameraOrigin;
	LWCSetTile(CameraPos, LWCGetTile(CameraPos) - In_LWCTile); // convert to simulation space
	Out_CameraPosWorld = LWCToFloat(CameraPos);

	FLWCVector3 LwcSamplePos = MakeLWCVector3(In_LWCTile, In_SamplePos);
	float4 SamplePosition = float4(LWCToFloat(LWCAdd(LwcSamplePos, PrimaryView.PreViewTranslation)), 1); // TODO[mg]: LWCToFloat here?
	float4 ClipPosition = mul(SamplePosition, View.TranslatedWorldToClip);
	float2 ScreenPosition = ClipPosition.xy / ClipPosition.w;

	// Check if the sample is inside the view.
	if (all(abs(ScreenPosition.xy) <= float2(1, 1)))
	{
		// Sample the depth buffer to get a world position near the sample position.
		float2 ScreenUV = ScreenPosition * View.ScreenPositionScaleBias.xy + View.ScreenPositionScaleBias.wz;
		float SceneDepth = NDICollisionQuery_GetCustomSceneDepth(ScreenUV);
		FLWCVector3 WorldPosition = WorldPositionFromSceneDepth(ScreenPosition.xy, SceneDepth);

		float CollisionDepthBounds = 500.0f;
		float SceneDepth0 = NDICollisionQuery_GetCustomSceneDepth(ScreenUV + float2(View.BufferSizeAndInvSize.z, 0.0));
		float SceneDepth1 = NDICollisionQuery_GetCustomSceneDepth(ScreenUV + float2(0.0, View.BufferSizeAndInvSize.w));
		// When using the forward shading, the normal of the pixel is approximated by the derivative of the world position
		// of the pixel. But in on the visible edge this derivative can become very high, making CollisionPlane almost
		// perpendicular to the view plane. In these case the particle may collide the visible edges of the diferent meshes
		// in the view frustum. To avoid this, we disable the collision test if one of the derivate is above a threshold.
		if (max(abs(SceneDepth - SceneDepth0), abs(SceneDepth - SceneDepth1)) > CollisionDepthBounds)
		{
			return;
		}

		FLWCVector3 WorldPosition0 = WorldPositionFromSceneDepth(ScreenPosition.xy + float2(2 * View.ViewSizeAndInvSize.z, 0.0), SceneDepth0);
		FLWCVector3 WorldPosition1 = WorldPositionFromSceneDepth(ScreenPosition.xy - float2(0.0, 2 * View.ViewSizeAndInvSize.w), SceneDepth1);
		float3 WorldNormal = normalize(cross(LWCSubtract(WorldPosition0, WorldPosition).Offset, LWCSubtract(WorldPosition1, WorldPosition).Offset));

		// convert LWC position back to simulation space
		LWCSetTile(WorldPosition, LWCGetTile(WorldPosition) - In_LWCTile);
		
		// Set outputs
		Out_SceneDepth = SceneDepth;
		Out_WorldPos = LWCToFloat(WorldPosition);
		Out_WorldNormal = WorldNormal;
	}
	else
	{
		Out_IsInsideView = false;
	}
}

void NDICollisionQuery_QueryMeshDistanceFieldGPU(in float3 In_SamplePos, in float3 In_LWCTile, out float Out_DistanceToNearestSurface, out float3 Out_FieldGradient, out bool Out_IsDistanceFieldValid)
{
#if PLATFORM_SUPPORTS_DISTANCE_FIELDS
>>>>>>> 4af6daef
	FLWCVector3 LwcSamplePos = MakeLWCVector3(In_LWCTile, In_SamplePos);
	float3 SamplePosition = LWCToFloat(LWCAdd(LwcSamplePos, PrimaryView.PreViewTranslation));
	
	Out_DistanceToNearestSurface = GetDistanceToNearestSurfaceGlobal(SamplePosition);
	Out_FieldGradient = GetDistanceFieldGradientGlobal(SamplePosition);
	Out_IsDistanceFieldValid = (MaxGlobalDFAOConeDistance > 0) && !(Out_DistanceToNearestSurface > 0 && all(Out_FieldGradient == float3(0,0,0.001f)));
#else
	Out_DistanceToNearestSurface = 0;
	Out_FieldGradient = (float3)0;
	Out_IsDistanceFieldValid = false;
#endif
}<|MERGE_RESOLUTION|>--- conflicted
+++ resolved
@@ -8,8 +8,6 @@
 #define NDICOLLISIONQUERY_USE_GBUFFER_NORMAL    (FEATURE_LEVEL >= FEATURE_LEVEL_SM5)
 
 float NDICollisionQuery_GetCustomSceneDepth(float2 ScreenUV)
-<<<<<<< HEAD
-=======
 {
 #if (FEATURE_LEVEL <= FEATURE_LEVEL_ES3_1)
 	return ConvertFromDeviceZ(Texture2DSampleLevel(MobileSceneTextures.CustomDepthTexture, MobileSceneTextures.CustomDepthTextureSampler, ScreenUV, 0).r);
@@ -19,7 +17,6 @@
 }
 
 float NDICollisionQuery_GetScenePartialDepth(float2 ScreenUV)
->>>>>>> 4af6daef
 {
 #if (FEATURE_LEVEL <= FEATURE_LEVEL_ES3_1)
 	return ConvertFromDeviceZ(Texture2DSampleLevel(MobileSceneTextures.ScenePartialDepthTexture, MobileSceneTextures.ScenePartialDepthTextureSampler, ScreenUV, 0).r);
@@ -90,11 +87,7 @@
 	}
 }
 
-<<<<<<< HEAD
-void NDICollisionQuery_QueryCustomDepthGPU(in float3 In_SamplePos, in float3 In_LWCTile, out float Out_SceneDepth, out float3 Out_CameraPosWorld, out bool Out_IsInsideView, out float3 Out_WorldPos, out float3 Out_WorldNormal)
-=======
 void NDICollisionQuery_QueryScenePartialDepthGPU(in float3 In_SamplePos, in float3 In_LWCTile, out float Out_SceneDepth, out float3 Out_CameraPosWorld, out bool Out_IsInsideView, out float3 Out_WorldPos, out float3 Out_WorldNormal)
->>>>>>> 4af6daef
 {
 	Out_SceneDepth = -1;
 	Out_WorldPos = float3(0.0, 0.0, 0.0);
@@ -114,20 +107,6 @@
 	{
 		// Sample the depth buffer to get a world position near the sample position.
 		float2 ScreenUV = ScreenPosition * View.ScreenPositionScaleBias.xy + View.ScreenPositionScaleBias.wz;
-<<<<<<< HEAD
-		float SceneDepth = NDICollisionQuery_GetCustomSceneDepth(ScreenUV);
-		FLWCVector3 WorldPosition = WorldPositionFromSceneDepth(ScreenPosition.xy, SceneDepth);
-
-#if NDICOLLISIONQUERY_USE_GBUFFER_NORMAL
-#if STRATA_ENABLED
-		uint2 ScreenPos = uint2(ScreenUV * View.BufferSizeAndInvSize.xy);
-		float3 WorldNormal = StrataPublic_GetWorldNormal(ScreenPos);
-#else
-		float3 WorldNormal = Texture2DSampleLevel(SceneTexturesStruct.GBufferATexture, SceneTexturesStruct_GBufferATextureSampler, ScreenUV, 0).xyz * 2.0 - 1.0;
-#endif
-
-#else
-=======
 
 		float SceneDepth = NDICollisionQuery_GetScenePartialDepth(ScreenUV);
 
@@ -136,7 +115,6 @@
 		// We cannot sample the normal from the GBuffer when using partial depth collision queries.
 		// => It must be derived form the partial depth buffer itself to get a match.
 
->>>>>>> 4af6daef
 		float CollisionDepthBounds = 500.0f;
 		float SceneDepth0 = NDICollisionQuery_GetScenePartialDepth(ScreenUV + float2(View.BufferSizeAndInvSize.z, 0.0));
 		float SceneDepth1 = NDICollisionQuery_GetScenePartialDepth(ScreenUV + float2(0.0, View.BufferSizeAndInvSize.w));
@@ -152,17 +130,10 @@
 		FLWCVector3 WorldPosition0 = WorldPositionFromSceneDepth(ScreenPosition.xy + float2(2 * View.ViewSizeAndInvSize.z, 0.0), SceneDepth0);
 		FLWCVector3 WorldPosition1 = WorldPositionFromSceneDepth(ScreenPosition.xy - float2(0.0, 2 * View.ViewSizeAndInvSize.w), SceneDepth1);
 		float3 WorldNormal = normalize(cross(LWCSubtract(WorldPosition0, WorldPosition).Offset, LWCSubtract(WorldPosition1, WorldPosition).Offset));
-<<<<<<< HEAD
-#endif
-=======
 
 		// convert LWC position back to simulation space
 		LWCSetTile(WorldPosition, LWCGetTile(WorldPosition) - In_LWCTile);
->>>>>>> 4af6daef
-
-		// convert LWC position back to simulation space
-		LWCSetTile(WorldPosition, LWCGetTile(WorldPosition) - In_LWCTile);
-		
+
 		// Set outputs
 		Out_SceneDepth = SceneDepth;
 		Out_WorldPos = LWCToFloat(WorldPosition);
@@ -174,11 +145,6 @@
 	}
 }
 
-<<<<<<< HEAD
-void NDICollisionQuery_QueryMeshDistanceFieldGPU(in float3 In_SamplePos, in float3 In_LWCTile, out float Out_DistanceToNearestSurface, out float3 Out_FieldGradient, out bool Out_IsDistanceFieldValid)
-{
-#if PLATFORM_SUPPORTS_DISTANCE_FIELDS && (FEATURE_LEVEL >= FEATURE_LEVEL_SM5)
-=======
 void NDICollisionQuery_QueryCustomDepthGPU(in float3 In_SamplePos, in float3 In_LWCTile, out float Out_SceneDepth, out float3 Out_CameraPosWorld, out bool Out_IsInsideView, out float3 Out_WorldPos, out float3 Out_WorldNormal)
 {
 	Out_SceneDepth = -1;
@@ -235,7 +201,6 @@
 void NDICollisionQuery_QueryMeshDistanceFieldGPU(in float3 In_SamplePos, in float3 In_LWCTile, out float Out_DistanceToNearestSurface, out float3 Out_FieldGradient, out bool Out_IsDistanceFieldValid)
 {
 #if PLATFORM_SUPPORTS_DISTANCE_FIELDS
->>>>>>> 4af6daef
 	FLWCVector3 LwcSamplePos = MakeLWCVector3(In_LWCTile, In_SamplePos);
 	float3 SamplePosition = LWCToFloat(LWCAdd(LwcSamplePos, PrimaryView.PreViewTranslation));
 	
