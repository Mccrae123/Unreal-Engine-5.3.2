// Copyright Epic Games, Inc. All Rights Reserved.

#pragma once

#define DISKELMESH_BONE_INFLUENCES_DEFAULT		0
#define DISKELMESH_BONE_INFLUENCES_EXTRA		1
#define DISKELMESH_BONE_INFLUENCES_UNLIMITED	2

#ifndef DISKELMESH_BONE_INFLUENCES
#define DISKELMESH_BONE_INFLUENCES	DISKELMESH_BONE_INFLUENCES_DEFAULT
#endif

struct FDISkelMeshContext
{
	Buffer<uint>	MeshIndexBuffer;
	Buffer<float>	MeshVertexBuffer;
	Buffer<uint>	MeshSkinWeightBuffer;
	Buffer<uint>	MeshSkinWeightLookupBuffer;
	Buffer<float4>	MeshCurrBonesBuffer;
	Buffer<float4>	MeshPrevBonesBuffer;
	Buffer<float4>	MeshCurrSamplingBonesBuffer;
    Buffer<float4>	MeshPrevSamplingBonesBuffer;
	Buffer<float4>	MeshTangentBuffer;
	Buffer<float2>	MeshTexCoordBuffer;
    Buffer<float4>	MeshColorBuffer;
	Buffer<float>	MeshTriangleSamplerProbaBuffer;
	Buffer<uint>	MeshTriangleSamplerAliasBuffer;
	uint			MeshNumSamplingRegionTriangles;
	uint			MeshNumSamplingRegionVertices;
	Buffer<float>	MeshSamplingRegionsProbaBuffer;
	Buffer<uint>	MeshSamplingRegionsAliasBuffer;
	Buffer<uint>	MeshSampleRegionsTriangleIndices;
	Buffer<uint>	MeshSampleRegionsVertices;
	Buffer<uint>	MeshTriangleMatricesOffsetBuffer;
	uint			MeshTriangleCount;
	uint			MeshVertexCount;
    uint			MeshWeightStride;
	uint			MeshSkinWeightIndexSize;
	uint			MeshNumTexCoord;
	uint			MeshNumWeights;
	int				NumBones;
	int				NumFilteredBones;
	int				NumUnfilteredBones;
	int				RandomMaxBone;
	int				ExcludeBoneIndex;
	Buffer<uint>	FilteredAndUnfilteredBones;
	int				NumFilteredSockets;
	int				FilteredSocketBoneOffset;
	float4x4		InstanceTransform;
	float4x4		InstancePrevTransform;
	float4			InstanceRotation;
	float4			InstancePrevRotation;
	float			InstanceInvDeltaTime;
	bool			UniformTriangleSamplingEnable;
	bool			UniformSamplingRegionEnabled;
	bool			UnlimitedBoneInfluences;
};

////////////////////////////////////////////////////////////////////////////////////////////////////////////////////////////////////////////////////////////////
// Triangle Sampling

//-TODO: We need to consolodate the random interface inside NiagaraEmitterInstanceShader.usf it's a bit messy at the moment but should follow what FNDIRandomHelper does
float DISKelMesh_Random(uint S1, uint S2, uint S3)
{
	return S3 == 0xffffffff ? NiagaraInternalNoise(S1, S2, S3) : rand(1.0f, S1, S2, S3);
}

struct FDISkelMeshSkinnedVertex
{
	float3	Position;
	float3	PrevPosition;
	float3	TangentX;
	float3	TangentY;
	float3	TangentZ;
};

float3 DISKelMesh_RandomBarycentricCoord(uint Seed1, uint Seed2, uint Seed3)
{
	float r0 = DISKelMesh_Random(Seed1, Seed2, Seed3);
	float r1 = DISKelMesh_Random(Seed1, Seed2, Seed3);
	float sqrt0 = sqrt(r0);
	float sqrt1 = sqrt(r1);
	return float3(1.0f - sqrt0, sqrt0 * (1.0 - r1), r1 * sqrt0);
}

float3x4 DISkelMesh_GetPrevBoneSkinningMatrix(in FDISkelMeshContext DIContext, uint Bone)
{
    return float3x4(DIContext.MeshPrevBonesBuffer[Bone * 3], DIContext.MeshPrevBonesBuffer[Bone * 3 + 1], DIContext.MeshPrevBonesBuffer[Bone * 3 + 2]);
}

float3x4 DISkelMesh_GetPrevSkinningMatrix(in FDISkelMeshContext DIContext, uint VertexIndex, int4 BlendIndices, float4 BlendWeights)
{
	// Get the matrix offset for each vertex because BlendIndices are stored relatively to each section start vertex.
    uint MatrixOffset = DIContext.MeshTriangleMatricesOffsetBuffer[VertexIndex];

	float3x4 Result;
    Result = DISkelMesh_GetPrevBoneSkinningMatrix(DIContext, MatrixOffset + BlendIndices.x) * BlendWeights.x;
    Result += DISkelMesh_GetPrevBoneSkinningMatrix(DIContext, MatrixOffset + BlendIndices.y) * BlendWeights.y;
    Result += DISkelMesh_GetPrevBoneSkinningMatrix(DIContext, MatrixOffset + BlendIndices.z) * BlendWeights.z;
    Result += DISkelMesh_GetPrevBoneSkinningMatrix(DIContext, MatrixOffset + BlendIndices.w) * BlendWeights.w;
	return Result;
}

float3x4 DISkelMesh_GetCurrBoneSkinningMatrix(in FDISkelMeshContext DIContext, uint Bone)
{
	return float3x4(DIContext.MeshCurrBonesBuffer[Bone * 3], DIContext.MeshCurrBonesBuffer[Bone * 3 + 1], DIContext.MeshCurrBonesBuffer[Bone * 3 + 2]);
}

float3x4 DISkelMesh_GetCurrSkinningMatrix(in FDISkelMeshContext DIContext, uint VertexIndex, int4 BlendIndices, float4 BlendWeights)
{
	// Get the matrix offset for each vertex because BlendIndices are stored relatively to each section start vertex.
	uint MatrixOffset = DIContext.MeshTriangleMatricesOffsetBuffer[VertexIndex];

	float3x4 Result;
    Result = DISkelMesh_GetCurrBoneSkinningMatrix(DIContext, MatrixOffset + BlendIndices.x) * BlendWeights.x;
    Result += DISkelMesh_GetCurrBoneSkinningMatrix(DIContext, MatrixOffset + BlendIndices.y) * BlendWeights.y;
    Result += DISkelMesh_GetCurrBoneSkinningMatrix(DIContext, MatrixOffset + BlendIndices.z) * BlendWeights.z;
    Result += DISkelMesh_GetCurrBoneSkinningMatrix(DIContext, MatrixOffset + BlendIndices.w) * BlendWeights.w;
	return Result;
}

int4 DISkelMesh_UnpackIndices4(uint Packed)
{
	return int4(Packed & 0xff, Packed >> 8 & 0xff, Packed >> 16 & 0xff, Packed >> 24 & 0xff);
}

float4 DISkelMesh_UnpackWeights4(uint Packed)
{
	return float4(Packed & 0xff, Packed >> 8 & 0xff, Packed >> 16 & 0xff, Packed >> 24 & 0xff) / 255.0f;
}

FDISkelMeshSkinnedVertex DISkelMesh_GetSkinnedVertex(in FDISkelMeshContext DIContext, uint VertexIndex)
{
	//-TODO: Use a R32G32B32 format
	float3 CurrPosition = float3(DIContext.MeshVertexBuffer[VertexIndex * 3], DIContext.MeshVertexBuffer[VertexIndex * 3 + 1], DIContext.MeshVertexBuffer[VertexIndex * 3 + 2]);
	float3 PrevPosition = CurrPosition;

	float3 TangentX = TangentBias(DIContext.MeshTangentBuffer[VertexIndex * 2    ].xyz);
	float4 TangentZ = TangentBias(DIContext.MeshTangentBuffer[VertexIndex * 2 + 1].xyzw);
	
	if ( DIContext.MeshNumWeights > 0 )
	{
		float3x4 PrevBoneMatrix;
		float3x4 CurrBoneMatrix;

#if DISKELMESH_BONE_INFLUENCES == DISKELMESH_BONE_INFLUENCES_UNLIMITED
		BRANCH
		if (DIContext.UnlimitedBoneInfluences)
		{
			uint BlendOffsetCount = DIContext.MeshSkinWeightLookupBuffer[VertexIndex];
			int NumBoneInfluences = BlendOffsetCount & 0xff;
			int StreamOffset = BlendOffsetCount >> 8;
			int WeightsOffset = StreamOffset + (DIContext.MeshSkinWeightIndexSize * NumBoneInfluences);

			PrevBoneMatrix = float3x4(float4(0,0,0,0), float4(0,0,0,0), float4(0,0,0,0));
			CurrBoneMatrix = float3x4(float4(0,0,0,0), float4(0,0,0,0), float4(0,0,0,0));
			for (int InfluenceIdx = 0; InfluenceIdx < NumBoneInfluences; InfluenceIdx++)
			{
				int BoneIndexOffset = StreamOffset + (DIContext.MeshSkinWeightIndexSize * InfluenceIdx);
				int BoneIndex = DIContext.MeshSkinWeightBuffer[BoneIndexOffset];
				if (DIContext.MeshSkinWeightIndexSize > 1)
				{
					BoneIndex = DIContext.MeshSkinWeightBuffer[BoneIndexOffset + 1] << 8 | BoneIndex;
					//@todo-lh: Workaround to fix issue in SPIRVEmitter of DXC; this block must be inside the if branch
					float BoneWeight = float(DIContext.MeshSkinWeightBuffer[WeightsOffset + InfluenceIdx]) / 255.0f;
					PrevBoneMatrix += DISkelMesh_GetPrevBoneSkinningMatrix(DIContext, BoneIndex) * BoneWeight;
					CurrBoneMatrix += DISkelMesh_GetCurrBoneSkinningMatrix(DIContext, BoneIndex) * BoneWeight;
				}
				else
				{
					//@todo-lh: Workaround to fix issue in SPIRVEmitter of DXC; this block must be inside the if branch
					float BoneWeight = float(DIContext.MeshSkinWeightBuffer[WeightsOffset + InfluenceIdx]) / 255.0f;
					PrevBoneMatrix += DISkelMesh_GetPrevBoneSkinningMatrix(DIContext, BoneIndex) * BoneWeight;
					CurrBoneMatrix += DISkelMesh_GetCurrBoneSkinningMatrix(DIContext, BoneIndex) * BoneWeight;
				}
			}	
		}
		else
#endif
		{
			uint WeightOffset = DIContext.MeshNumWeights == 8 ? 2 : 1;
#if DISKELMESH_BONE_INFLUENCES > DISKELMESH_BONE_INFLUENCES_DEFAULT
			int4 BlendIndices = DISkelMesh_UnpackIndices4(DIContext.MeshSkinWeightBuffer[VertexIndex * DIContext.MeshWeightStride]);
			float4 BlendWeights = DISkelMesh_UnpackWeights4(DIContext.MeshSkinWeightBuffer[VertexIndex * DIContext.MeshWeightStride + WeightOffset]);
			CurrBoneMatrix = DISkelMesh_GetCurrSkinningMatrix(DIContext, VertexIndex, BlendIndices, BlendWeights);
			PrevBoneMatrix = DISkelMesh_GetPrevSkinningMatrix(DIContext, VertexIndex, BlendIndices, BlendWeights);
			if (DIContext.MeshNumWeights == 8)
			{
            BlendIndices = DISkelMesh_UnpackIndices4(DIContext.MeshSkinWeightBuffer[VertexIndex * DIContext.MeshWeightStride + 1]);
			    BlendWeights = DISkelMesh_UnpackWeights4(DIContext.MeshSkinWeightBuffer[VertexIndex * DIContext.MeshWeightStride + WeightOffset + 1]);
				CurrBoneMatrix += DISkelMesh_GetCurrSkinningMatrix(DIContext, VertexIndex, BlendIndices, BlendWeights);
				PrevBoneMatrix += DISkelMesh_GetPrevSkinningMatrix(DIContext, VertexIndex, BlendIndices, BlendWeights);
			}
#else
			int4 BlendIndices = DISkelMesh_UnpackIndices4(DIContext.MeshSkinWeightBuffer[VertexIndex * DIContext.MeshWeightStride]);
        float4 BlendWeights = DISkelMesh_UnpackWeights4(DIContext.MeshSkinWeightBuffer[VertexIndex * DIContext.MeshWeightStride + WeightOffset]);
			CurrBoneMatrix = DISkelMesh_GetCurrSkinningMatrix(DIContext, VertexIndex, BlendIndices, BlendWeights);
			PrevBoneMatrix = DISkelMesh_GetPrevSkinningMatrix(DIContext, VertexIndex, BlendIndices, BlendWeights);
#endif
		}

		CurrPosition = mul(CurrBoneMatrix, float4(CurrPosition, 1.0f)).xyz;
		PrevPosition = mul(PrevBoneMatrix, float4(PrevPosition, 1.0f)).xyz;

		// Not using InverseTranspose of matrices so assuming uniform scaling only (same as SkinCache)
		TangentX.xyz = mul(CurrBoneMatrix, float4(TangentX.xyz, 0.0f)).xyz;
		TangentZ.xyz = mul(CurrBoneMatrix, float4(TangentZ.xyz, 0.0f)).xyz;
	}

	FDISkelMeshSkinnedVertex SkinnedVertex;
	SkinnedVertex.Position = CurrPosition;
	SkinnedVertex.PrevPosition = PrevPosition;
	SkinnedVertex.TangentX = TangentX;
	SkinnedVertex.TangentY = cross(TangentZ.xyz, TangentX.xyz);
	SkinnedVertex.TangentZ = TangentZ.xyz;
	return SkinnedVertex;
}

FDISkelMeshSkinnedVertex DISkelMesh_GetSkinnedPointOnTriangle(in FDISkelMeshContext DIContext, uint TriangleIndex, float3 BaryCoord)
{
	uint IndexBufferOffset = TriangleIndex * 3;
	uint VertexIndex0 = DIContext.MeshIndexBuffer[IndexBufferOffset];
	uint VertexIndex1 = DIContext.MeshIndexBuffer[IndexBufferOffset + 1];
	uint VertexIndex2 = DIContext.MeshIndexBuffer[IndexBufferOffset + 2];

	FDISkelMeshSkinnedVertex SkinnedVertex0 = DISkelMesh_GetSkinnedVertex(DIContext, VertexIndex0);
	FDISkelMeshSkinnedVertex SkinnedVertex1 = DISkelMesh_GetSkinnedVertex(DIContext, VertexIndex1);
	FDISkelMeshSkinnedVertex SkinnedVertex2 = DISkelMesh_GetSkinnedVertex(DIContext, VertexIndex2);

	FDISkelMeshSkinnedVertex FinalVertex;
	FinalVertex.Position		= (SkinnedVertex0.Position * BaryCoord.x) + (SkinnedVertex1.Position * BaryCoord.y) + (SkinnedVertex2.Position * BaryCoord.z);
	FinalVertex.PrevPosition	= (SkinnedVertex0.PrevPosition * BaryCoord.x) + (SkinnedVertex1.PrevPosition * BaryCoord.y) + (SkinnedVertex2.PrevPosition * BaryCoord.z);
	FinalVertex.TangentX		= (SkinnedVertex0.TangentX * BaryCoord.x) + (SkinnedVertex1.TangentX * BaryCoord.y) + (SkinnedVertex2.TangentX * BaryCoord.z);
	FinalVertex.TangentY		= (SkinnedVertex0.TangentY * BaryCoord.x) + (SkinnedVertex1.TangentY * BaryCoord.y) + (SkinnedVertex2.TangentY * BaryCoord.z);
	FinalVertex.TangentZ		= (SkinnedVertex0.TangentZ * BaryCoord.x) + (SkinnedVertex1.TangentZ * BaryCoord.y) + (SkinnedVertex2.TangentZ * BaryCoord.z);

	return FinalVertex;
}

FDISkelMeshSkinnedVertex DISkelMesh_GetSkinnedPointOnTriangleWS(in FDISkelMeshContext DIContext, uint TriangleIndex, float3 BaryCoord)
{
	FDISkelMeshSkinnedVertex FinalVertex = DISkelMesh_GetSkinnedPointOnTriangle(DIContext, TriangleIndex, BaryCoord);
	FinalVertex.Position		= mul(float4(FinalVertex.Position, 1.0f), DIContext.InstanceTransform).xyz;
	FinalVertex.PrevPosition	= mul(float4(FinalVertex.PrevPosition, 1.0f), DIContext.InstancePrevTransform).xyz;
	FinalVertex.TangentX		= mul(float4(FinalVertex.TangentX, 0.0f), DIContext.InstanceTransform).xyz;
	FinalVertex.TangentY		= mul(float4(FinalVertex.TangentY, 0.0f), DIContext.InstanceTransform).xyz;
	FinalVertex.TangentZ		= mul(float4(FinalVertex.TangentZ, 0.0f), DIContext.InstanceTransform).xyz;

	return FinalVertex;
}

void DISKelMesh_RandomTriCoord(in FDISkelMeshContext DIContext, uint Seed1, uint Seed2, uint Seed3, out int OutTriangle, out float3 OutBaryCoord)
{
	float RandT0 = DISKelMesh_Random(Seed1, Seed2, Seed3);

	[branch]
	if ( !DIContext.UniformTriangleSamplingEnable )
	{
		// Uniform triangle id selection
		OutTriangle = min(uint(RandT0 * float(DIContext.MeshTriangleCount)), DIContext.MeshTriangleCount - 1); // avoid % by using mul/min to Tri = MeshTriangleCountName
	}
	else
	{
		// Uniform area weighted position selection (using alias method from Alias method from FWeightedRandomSampler)
		uint TriangleIndex = min(uint(RandT0*float(DIContext.MeshTriangleCount)), DIContext.MeshTriangleCount - 1);
		float TriangleProbability = DIContext.MeshTriangleSamplerProbaBuffer[TriangleIndex];

		// Alias check
		float RandT1 = DISKelMesh_Random(Seed1, Seed2, Seed3);
		if( RandT1 > TriangleProbability )
		{
			TriangleIndex = DIContext.MeshTriangleSamplerAliasBuffer[TriangleIndex];
		}
		OutTriangle = TriangleIndex;
	}

	OutBaryCoord = DISKelMesh_RandomBarycentricCoord(Seed1, Seed2, Seed3);
}

void DISKelMesh_GetSkinnedTriangleDataWS(in FDISkelMeshContext DIContext, in uint TriangleIndex, in float3 BaryCoord, out float3 OutPosition, out float3 OutVelocity, out float3 OutNormal, out float3 OutBinormal, out float3 OutTangent)
{
    FDISkelMeshSkinnedVertex SkinnedVertex = DISkelMesh_GetSkinnedPointOnTriangleWS(DIContext, TriangleIndex, BaryCoord);
	OutPosition	= SkinnedVertex.Position;
	OutVelocity	= (SkinnedVertex.Position - SkinnedVertex.PrevPosition) * DIContext.InstanceInvDeltaTime;
	OutNormal	= normalize(SkinnedVertex.TangentZ);
	OutBinormal	= normalize(SkinnedVertex.TangentY);
	OutTangent	= normalize(SkinnedVertex.TangentX);
}

void DISKelMesh_GetSkinnedTriangleData(in FDISkelMeshContext DIContext, in uint TriangleIndex, in float3 BaryCoord, out float3 OutPosition, out float3 OutVelocity, out float3 OutNormal, out float3 OutBinormal, out float3 OutTangent)
{
    FDISkelMeshSkinnedVertex SkinnedVertex = DISkelMesh_GetSkinnedPointOnTriangle(DIContext, TriangleIndex, BaryCoord);
	OutPosition	= SkinnedVertex.Position;
	OutVelocity	= (SkinnedVertex.Position - SkinnedVertex.PrevPosition) * DIContext.InstanceInvDeltaTime;
	OutNormal	= normalize(SkinnedVertex.TangentZ);
	OutBinormal	= normalize(SkinnedVertex.TangentY);
	OutTangent	= normalize(SkinnedVertex.TangentX);
}

void DISKelMesh_GetSkinnedTriangleDataInterpolatedWS(in FDISkelMeshContext DIContext, in uint TriangleIndex, in float3 BaryCoord, in float Interp, out float3 OutPosition, out float3 OutVelocity, out float3 OutNormal, out float3 OutBinormal, out float3 OutTangent)
{
    FDISkelMeshSkinnedVertex SkinnedVertex = DISkelMesh_GetSkinnedPointOnTriangleWS(DIContext, TriangleIndex, BaryCoord);
	OutPosition	= lerp(SkinnedVertex.PrevPosition, SkinnedVertex.Position, Interp);
	OutVelocity	= (SkinnedVertex.Position - SkinnedVertex.PrevPosition) * DIContext.InstanceInvDeltaTime;
	OutNormal	= normalize(SkinnedVertex.TangentZ);
	OutBinormal	= normalize(SkinnedVertex.TangentY);
	OutTangent	= normalize(SkinnedVertex.TangentX);
}

void DISKelMesh_GetSkinnedTriangleDataInterpolated(in FDISkelMeshContext DIContext, in uint TriangleIndex, in float3 BaryCoord, in float Interp, out float3 OutPosition, out float3 OutVelocity, out float3 OutNormal, out float3 OutBinormal, out float3 OutTangent)
{
    FDISkelMeshSkinnedVertex SkinnedVertex = DISkelMesh_GetSkinnedPointOnTriangle(DIContext, TriangleIndex, BaryCoord);
	OutPosition	= lerp(SkinnedVertex.PrevPosition, SkinnedVertex.Position, Interp);
	OutVelocity	= (SkinnedVertex.Position - SkinnedVertex.PrevPosition) * DIContext.InstanceInvDeltaTime;
	OutNormal	= normalize(SkinnedVertex.TangentZ);
	OutBinormal	= normalize(SkinnedVertex.TangentY);
	OutTangent	= normalize(SkinnedVertex.TangentX);
}

void DISKelMesh_GetTriUV(in FDISkelMeshContext DIContext, in uint TriangleIndex, in float3 BaryCoord, in int UVSet, out float2 OutUV)
{
    if (DIContext.MeshNumTexCoord > 0)
	{
        uint IndexBufferOffset = TriangleIndex * 3;
		uint VertexIndex0 = DIContext.MeshIndexBuffer[IndexBufferOffset  ];
		uint VertexIndex1 = DIContext.MeshIndexBuffer[IndexBufferOffset+1];
		uint VertexIndex2 = DIContext.MeshIndexBuffer[IndexBufferOffset+2];

        uint Stride = DIContext.MeshNumTexCoord;
        uint SelectedUVSet = clamp((uint) UVSet, 0, DIContext.MeshNumTexCoord - 1);
		float2 UV0 = DIContext.MeshTexCoordBuffer[VertexIndex0 * Stride + SelectedUVSet];
		float2 UV1 = DIContext.MeshTexCoordBuffer[VertexIndex1 * Stride + SelectedUVSet];
		float2 UV2 = DIContext.MeshTexCoordBuffer[VertexIndex2 * Stride + SelectedUVSet];

		OutUV = UV0 * BaryCoord.x + UV1 * BaryCoord.y + UV2 * BaryCoord.z;
	}
	else	
	{
		OutUV = 0.0f;
	}
}

void DISKelMesh_RandomTriangle(in FDISkelMeshContext DIContext, uint Seed1, uint Seed2, uint Seed3, out int OutTriangle, out float3 OutBaryCoord)
{
	float RandT0 = DISKelMesh_Random(Seed1, Seed2, Seed3);
	int TriangleIndex = min(int(RandT0 * float(DIContext.MeshTriangleCount)), (int)DIContext.MeshTriangleCount - 1); // avoid % by using mul/min to Tri = MeshTriangleCountName

	[branch]
	if ( DIContext.UniformTriangleSamplingEnable )
	{
		// Uniform area weighted position selection (using alias method from Alias method from FWeightedRandomSampler)
		float TriangleProbability = DIContext.MeshTriangleSamplerProbaBuffer[TriangleIndex];

		// Alias check
		float RandT1 = DISKelMesh_Random(Seed1, Seed2, Seed3);
		if( RandT1 > TriangleProbability )
		{
			TriangleIndex = (int)DIContext.MeshTriangleSamplerAliasBuffer[TriangleIndex];
		}
	}

	OutTriangle = TriangleIndex;
	OutBaryCoord = DISKelMesh_RandomBarycentricCoord(Seed1, Seed2, Seed3);
}

void DISKelMesh_GetTriangleCount(in FDISkelMeshContext DIContext, out int OutCount)
{
	OutCount = DIContext.MeshTriangleCount;
}

void DISKelMesh_RandomFilteredTriangle(in FDISkelMeshContext DIContext, uint Seed1, uint Seed2, uint Seed3, out int OutTriangle, out float3 OutBaryCoord)
{
	float RandT0 = DISKelMesh_Random(Seed1, Seed2, Seed3);
	uint RegionTriangle = min(uint(RandT0 * float(DIContext.MeshNumSamplingRegionTriangles)), DIContext.MeshNumSamplingRegionTriangles - 1); // avoid % by using mul/min to Tri = MeshTriangleCountName

	[branch]
	if ( DIContext.UniformSamplingRegionEnabled )
	{
		float TriangleProbability = DIContext.MeshSamplingRegionsProbaBuffer[RegionTriangle];
		float RandT1 = DISKelMesh_Random(Seed1, Seed2, Seed3);
		if ( RandT1 > TriangleProbability )
		{
			RegionTriangle = (int)DIContext.MeshSamplingRegionsAliasBuffer[RegionTriangle];
		}
	}
	OutTriangle = (int)DIContext.MeshSampleRegionsTriangleIndices[RegionTriangle];
	OutBaryCoord = DISKelMesh_RandomBarycentricCoord(Seed1, Seed2, Seed3);
}

void DISKelMesh_GetFilteredTriangleCount(in FDISkelMeshContext DIContext, out int OutCount)
{
	OutCount = DIContext.MeshNumSamplingRegionTriangles;
}

void DISKelMesh_GetFilteredTriangleAt(in FDISkelMeshContext DIContext, int FilteredIndex, out int OutTriangle, out float3 OutBaryCoord)
{
	if ( DIContext.MeshNumSamplingRegionTriangles > 0 )
	{
		FilteredIndex = clamp(FilteredIndex, 0, (int)DIContext.MeshNumSamplingRegionTriangles - 1);
		OutTriangle = (int)DIContext.MeshSampleRegionsTriangleIndices[FilteredIndex];
	}
	else
	{
		OutTriangle = 0;
	}
	OutBaryCoord = 1.0f / 3.0f;
}

////////////////////////////////////////////////////////////////////////////////////////////////////////////////////////////////////////////////////////////////
// Bone Sampling

float4 DISKelMesh_QuatSlerp(float4 Quat1, float4 Quat2, float Slerp)
{
    const float RawCosom = dot(Quat1, Quat2);
    const float Cosom = abs(RawCosom);
	
    float Scale0, Scale1;
    if (Cosom < 0.9999f)
    {
        const float Omega = acos(Cosom);
        const float InvSin = 1.f / sin(Omega);
        Scale0 = sin((1.f - Slerp) * Omega) * InvSin;
        Scale1 = sin(Slerp * Omega) * InvSin;
    }
    else
    {
        Scale0 = 1.0f - Slerp;
        Scale1 = Slerp;
    }

	// In keeping with our flipped Cosom:
    Scale1 = RawCosom >= 0.0f ? Scale1 : -Scale1;

    return (Scale0 * Quat1) + (Scale1 * Quat2);
}

float4 DISKelMesh_QuatMul(float4 Q1, float4 Q2)
{
	float4 QOut;
	QOut.x = Q1.w*Q2.x + Q1.x*Q2.w + Q1.y*Q2.z - Q1.z*Q2.y;
	QOut.y = Q1.w*Q2.y - Q1.x*Q2.z + Q1.y*Q2.w + Q1.z*Q2.x;
	QOut.z = Q1.w*Q2.z + Q1.x*Q2.y - Q1.y*Q2.x + Q1.z*Q2.w;
	QOut.w = Q1.w*Q2.w - Q1.x*Q2.x - Q1.y*Q2.y - Q1.z*Q2.z;
	return QOut;
}

void DISkelMesh_GetSkinnedBoneCommon(in FDISkelMeshContext DIContext, in int Bone, in float Interp, in bool bWorldSpace, out float3 OutPosition, out float4 OutRotation, out float3 OutVelocity)
{
    float3 PrevPosition = DIContext.MeshPrevSamplingBonesBuffer[Bone * 2].xyz;
    float4 PrevRotation = DIContext.MeshPrevSamplingBonesBuffer[Bone * 2 + 1];
    float3 CurrPosition = DIContext.MeshCurrSamplingBonesBuffer[Bone * 2].xyz;
    float4 CurrRotation = DIContext.MeshCurrSamplingBonesBuffer[Bone * 2 + 1];

    if (bWorldSpace)
    {
        PrevPosition = mul(float4(PrevPosition, 1), DIContext.InstancePrevTransform).xyz;
        CurrPosition = mul(float4(CurrPosition, 1), DIContext.InstanceTransform).xyz;
<<<<<<< HEAD
		PrevRotation = DISKelMesh_QuatMul(DIContext.InstancePrevRotation, PrevRotation);
		CurrRotation = DISKelMesh_QuatMul(DIContext.InstanceRotation, CurrRotation);
=======
		PrevRotation = NiagaraGPU_QuatMul(DIContext.InstancePrevRotation, PrevRotation);
		CurrRotation = NiagaraGPU_QuatMul(DIContext.InstanceRotation, CurrRotation);
>>>>>>> 24776ab6
    }
    CurrPosition = lerp(PrevPosition, CurrPosition, Interp);

    OutPosition = CurrPosition;
    OutRotation = DISKelMesh_QuatSlerp(PrevRotation, CurrRotation, Interp);
    OutVelocity = (CurrPosition - PrevPosition) * DIContext.InstanceInvDeltaTime;
}

void DISkelMesh_GetSkinnedBone(in FDISkelMeshContext DIContext, in int Bone, out float3 OutPosition, out float4 OutRotation, out float3 OutVelocity)
{
    DISkelMesh_GetSkinnedBoneCommon(DIContext, Bone, 1.0f, false, OutPosition, OutRotation, OutVelocity);
}

void DISkelMesh_GetSkinnedBoneInterpolated(in FDISkelMeshContext DIContext, in int Bone, in float Interp, out float3 OutPosition, out float4 OutRotation, out float3 OutVelocity)
{
    DISkelMesh_GetSkinnedBoneCommon(DIContext, Bone, Interp, false, OutPosition, OutRotation, OutVelocity);
}

void DISkelMesh_GetSkinnedBoneWS(in FDISkelMeshContext DIContext, in int Bone, out float3 OutPosition, out float4 OutRotation, out float3 OutVelocity)
{
    DISkelMesh_GetSkinnedBoneCommon(DIContext, Bone, 1.0f, true, OutPosition, OutRotation, OutVelocity);
}

void DISkelMesh_GetSkinnedBoneInterpolatedWS(in FDISkelMeshContext DIContext, in int Bone, in float Interp, out float3 OutPosition, out float4 OutRotation, out float3 OutVelocity)
{
    DISkelMesh_GetSkinnedBoneCommon(DIContext, Bone, Interp, true, OutPosition, OutRotation, OutVelocity);
}

////////////////////////////////////////////////////////////////////////////////////////////////////////////////////////////////////////////////////////////////
// Vertex Sampling

void DISkelMesh_GetTriVertices(in FDISkelMeshContext DIContext, in uint TriangleIndex, out int VertexIndex0, out int VertexIndex1, out int VertexIndex2)
{
    uint IndexBufferOffset = TriangleIndex * 3;
    VertexIndex0 = DIContext.MeshIndexBuffer[IndexBufferOffset];
    VertexIndex1 = DIContext.MeshIndexBuffer[IndexBufferOffset + 1];
    VertexIndex2 = DIContext.MeshIndexBuffer[IndexBufferOffset + 2];
}

void DISkelMesh_GetTriColor(in FDISkelMeshContext DIContext, in uint TriangleIndex, in float3 BaryCoord, out float4 OutColor)
{
    uint IndexBufferOffset = TriangleIndex * 3;
    uint VertexIndex0 = DIContext.MeshIndexBuffer[IndexBufferOffset];
    uint VertexIndex1 = DIContext.MeshIndexBuffer[IndexBufferOffset + 1];
    uint VertexIndex2 = DIContext.MeshIndexBuffer[IndexBufferOffset + 2];
    OutColor = (DIContext.MeshColorBuffer[VertexIndex0] * BaryCoord.x) + (DIContext.MeshColorBuffer[VertexIndex1] * BaryCoord.y) + (DIContext.MeshColorBuffer[VertexIndex2] * BaryCoord.z);
}

void DISkelMesh_GetSkinnedVertex(in FDISkelMeshContext DIContext, in int VertexIndex, out float3 OutPosition, out float3 OutVelocity, out float3 OutNormal, out float3 OutBinormal, out float3 OutTangent)
{
    FDISkelMeshSkinnedVertex SkinnedVertex = DISkelMesh_GetSkinnedVertex(DIContext, VertexIndex);
    OutPosition = SkinnedVertex.Position;
    OutVelocity = (SkinnedVertex.Position - SkinnedVertex.PrevPosition) * DIContext.InstanceInvDeltaTime;
	OutNormal = SkinnedVertex.TangentZ;
	OutBinormal = SkinnedVertex.TangentY;
	OutTangent = SkinnedVertex.TangentX;
}

void DISkelMesh_GetSkinnedVertexWS(in FDISkelMeshContext DIContext, in int VertexIndex, out float3 OutPosition, out float3 OutVelocity, out float3 OutNormal, out float3 OutBinormal, out float3 OutTangent)
{
    FDISkelMeshSkinnedVertex SkinnedVertex = DISkelMesh_GetSkinnedVertex(DIContext, VertexIndex);
    OutPosition = mul(float4(SkinnedVertex.Position, 1.0f), DIContext.InstanceTransform).xyz;
    float3 PrevPosition = mul(float4(SkinnedVertex.PrevPosition, 1.0f), DIContext.InstancePrevTransform).xyz;
    OutVelocity = (SkinnedVertex.Position - SkinnedVertex.PrevPosition) * DIContext.InstanceInvDeltaTime;
	OutNormal = SkinnedVertex.TangentZ;
	OutBinormal = SkinnedVertex.TangentY;
	OutTangent = SkinnedVertex.TangentX;
}

void DISkelMesh_GetVertexColor(in FDISkelMeshContext DIContext, in int VertexIndex, out float4 OutColor)
{
    OutColor = DIContext.MeshColorBuffer[VertexIndex];
}

void DISkelMesh_GetVertexUV(in FDISkelMeshContext DIContext, in int VertexIndex, in int UVSet, out float2 OutUV)
{
    if (DIContext.MeshNumTexCoord > 0)
    {
        uint Stride = DIContext.MeshNumTexCoord;
        uint SelectedUVSet = clamp((uint) UVSet, 0, DIContext.MeshNumTexCoord - 1);
        OutUV = DIContext.MeshTexCoordBuffer[VertexIndex * Stride + SelectedUVSet];
    }
    else
    {
        OutUV = 0.0f;
    }
}

void DISkelMesh_IsValidVertex(in FDISkelMeshContext DIContext, int Vertex, out bool IsValid)
{
    IsValid = Vertex < (int)DIContext.MeshVertexCount;
}

void DISkelMesh_GetRandomVertex(in FDISkelMeshContext DIContext, uint Seed1, uint Seed2, uint Seed3, out int OutVertex)
{
	float RandT0 = DISKelMesh_Random(Seed1, Seed2, Seed3);
	OutVertex = (int)min(uint(RandT0 * float(DIContext.MeshVertexCount)), DIContext.MeshVertexCount - 1); // avoid % by using mul/min to Tri = MeshVertexCount
}

void DISkelMesh_GetVertexCount(in FDISkelMeshContext DIContext, out int VertexCount)
{
	VertexCount = (int)DIContext.MeshVertexCount;
}

void DISkelMesh_IsValidFilteredVertex(in FDISkelMeshContext DIContext, int FilteredIndex, out bool IsValid)
{
	IsValid = FilteredIndex < (int)DIContext.MeshNumSamplingRegionVertices;
}

void DISkelMesh_GetRandomFilteredVertex(in FDISkelMeshContext DIContext, uint Seed1, uint Seed2, uint Seed3, out int OutVertex)
{
	float RandT0 = DISKelMesh_Random(Seed1, Seed2, Seed3);
	int FilteredIndex = (int)min(uint(RandT0 * float(DIContext.MeshNumSamplingRegionVertices)), DIContext.MeshNumSamplingRegionVertices - 1); // avoid % by using mul/min to Tri = MeshVertexCount
	OutVertex = (int)DIContext.MeshSampleRegionsVertices[FilteredIndex];
}

void DISkelMesh_GetFilteredVertexCount(in FDISkelMeshContext DIContext, out int VertexCount)
{
	VertexCount = (int)DIContext.MeshNumSamplingRegionVertices;
}

void DISkelMesh_GetFilteredVertexAt(in FDISkelMeshContext DIContext, int FilteredIndex, out int VertexIndex)
{
	FilteredIndex = clamp(FilteredIndex, 0, (int)DIContext.MeshNumSamplingRegionVertices - 1);
	VertexIndex = (int)DIContext.MeshSampleRegionsVertices[FilteredIndex];
}

////////////////////////////////////////////////////////////////////////////////////////////////////////////////////////////////////////////////////////////////
// Filtered Bones / Sockets
void DISkelMesh_IsValidBone(in FDISkelMeshContext DIContext, in int BoneIndex, out bool IsValid)
{
	IsValid = BoneIndex >= 0 && BoneIndex < DIContext.NumBones;
}

void DISkelMesh_RandomBone(in FDISkelMeshContext DIContext, uint Seed1, uint Seed2, uint Seed3, out int Bone)
{
	float RandT0 = DISKelMesh_Random(Seed1, Seed2, Seed3);
	Bone = min(int(RandT0 * float(DIContext.RandomMaxBone)), DIContext.RandomMaxBone);
	Bone = Bone != DIContext.ExcludeBoneIndex ? Bone : Bone + 1;
}

void DISkelMesh_GetBoneCount(in FDISkelMeshContext DIContext, out int Count)
{
	Count = DIContext.NumBones;
}

void DISkelMesh_GetFilteredBoneCount(in FDISkelMeshContext DIContext, out int Count)
{
    Count = DIContext.NumFilteredBones;
}

void DISkelMesh_GetFilteredBoneAt(in FDISkelMeshContext DIContext, in int InBoneIndex, out int Bone)
{
    int BoneIndex = min(InBoneIndex, DIContext.NumFilteredBones - 1);
    Bone = (int)DIContext.FilteredAndUnfilteredBones[BoneIndex];
}

void DISkelMesh_RandomFilteredBone(in FDISkelMeshContext DIContext, uint Seed1, uint Seed2, uint Seed3, out int Bone)
{
	float RandT0 = DISKelMesh_Random(Seed1, Seed2, Seed3);
    int FilteredBone = min(int(RandT0 * float(DIContext.NumFilteredBones)), DIContext.NumFilteredBones - 1); // avoid % by using mul/min to Tri = MeshVertexCount
    Bone = (int)DIContext.FilteredAndUnfilteredBones[FilteredBone];
}

void DISkelMesh_GetUnfilteredBoneCount(in FDISkelMeshContext DIContext, out int Count)
{
    Count = DIContext.NumUnfilteredBones;
}

void DISkelMesh_GetUnfilteredBoneAt(in FDISkelMeshContext DIContext, in int InBoneIndex, out int Bone)
{
    int BoneIndex = min(InBoneIndex, DIContext.NumUnfilteredBones - 1);
    Bone = DIContext.NumFilteredBones > 0 ? (int)DIContext.FilteredAndUnfilteredBones[BoneIndex + DIContext.NumFilteredBones] : BoneIndex;
}

void DISkelMesh_RandomUnfilteredBone(in FDISkelMeshContext DIContext, uint Seed1, uint Seed2, uint Seed3, out int Bone)
{
	float RandT0 = DISKelMesh_Random(Seed1, Seed2, Seed3);
	if ( DIContext.NumFilteredBones == 0 )
	{
		Bone = min(int(RandT0 * float(DIContext.RandomMaxBone)), DIContext.RandomMaxBone);
		Bone = Bone != DIContext.ExcludeBoneIndex ? Bone : Bone + 1;
	}
	else
	{
		int UnfilteredBone = min(int(RandT0 * float(DIContext.NumUnfilteredBones)), DIContext.NumUnfilteredBones - 1); // avoid % by using mul/min to Tri = MeshVertexCount
		Bone = DIContext.NumFilteredBones > 0 ? (int)DIContext.FilteredAndUnfilteredBones[UnfilteredBone + DIContext.NumFilteredBones] : UnfilteredBone;
	}
}

void DISkelMesh_GetFilteredSocketCount(in FDISkelMeshContext DIContext, out int Count)
{
    Count = DIContext.NumFilteredSockets;
}

void DISkelMesh_GetFilteredSocketBoneAt(in FDISkelMeshContext DIContext, in int InSocketIndex, out int Bone)
{
    Bone = DIContext.FilteredSocketBoneOffset + clamp(InSocketIndex, 0, DIContext.NumFilteredSockets - 1);
}

void DISkelMesh_RandomFilteredSocket(in FDISkelMeshContext DIContext, uint Seed1, uint Seed2, uint Seed3, out int SocketBone)
{
	float RandT0 = DISKelMesh_Random(Seed1, Seed2, Seed3);
    SocketBone = DIContext.FilteredSocketBoneOffset + min(int(RandT0 * float(DIContext.NumFilteredSockets)), DIContext.NumFilteredSockets - 1); // avoid % by using mul/min to Tri = MeshVertexCount
}

void DISkelMesh_RandomFilteredSocketOrBone(in FDISkelMeshContext DIContext, uint Seed1, uint Seed2, uint Seed3, out int Bone)
{
	float RandT0 = DISKelMesh_Random(Seed1, Seed2, Seed3);
	int NumFilteredSocketsAndBones = DIContext.NumFilteredBones + DIContext.NumFilteredSockets;
    int FilteredIndex = min(int(RandT0 * float(NumFilteredSocketsAndBones)), NumFilteredSocketsAndBones - 1);
	if ( FilteredIndex < DIContext.NumFilteredBones )
	{
		Bone = (int)DIContext.FilteredAndUnfilteredBones[FilteredIndex];
	}
	else
	{
		Bone = DIContext.FilteredSocketBoneOffset + FilteredIndex - DIContext.NumFilteredBones;
	}
}

void DISkelMesh_GetFilteredSocketOrBoneCount(in FDISkelMeshContext DIContext, out int Count)
{
	Count = DIContext.NumFilteredBones + DIContext.NumFilteredSockets;
}

void DISkelMesh_GetFilteredSocketOrBoneAt(in FDISkelMeshContext DIContext, int FilteredIndex, out int Bone)
{
	int NumFilteredSocketsAndBones = DIContext.NumFilteredBones + DIContext.NumFilteredSockets;
	FilteredIndex = clamp(FilteredIndex, 0, NumFilteredSocketsAndBones - 1);
	if ( FilteredIndex < DIContext.NumFilteredBones )
	{
		Bone = (int)DIContext.FilteredAndUnfilteredBones[FilteredIndex];
	}
	else
	{
		Bone = DIContext.FilteredSocketBoneOffset + FilteredIndex - DIContext.NumFilteredBones;
	}
}

////////////////////////////////////////////////////////////////////////////////////////////////////////////////////////////////////////////////////////////////

#define DISKELMESH_DECLARE_CONSTANTS(NAME) \
	Buffer<uint>	MeshIndexBuffer_ ## NAME; \
	Buffer<float>	MeshVertexBuffer_ ## NAME; \
	Buffer<uint>	MeshSkinWeightBuffer_ ## NAME; \
	Buffer<uint>	MeshSkinWeightLookupBuffer_ ## NAME; \
	Buffer<float4>	MeshCurrBonesBuffer_ ## NAME; \
	Buffer<float4>	MeshPrevBonesBuffer_ ## NAME; \
	Buffer<float4>	MeshCurrSamplingBonesBuffer_ ## NAME; \
	Buffer<float4>	MeshPrevSamplingBonesBuffer_ ## NAME; \
	Buffer<float4>	MeshTangentBuffer_ ## NAME; \
	Buffer<float2>	MeshTexCoordBuffer_ ## NAME; \
	Buffer<float4>	MeshColorBuffer_ ## NAME; \
	Buffer<float>	MeshTriangleSamplerProbaBuffer_ ## NAME; \
	Buffer<uint>	MeshTriangleSamplerAliasBuffer_ ## NAME; \
	uint			MeshNumSamplingRegionTriangles_ ## NAME; \
	uint			MeshNumSamplingRegionVertices_ ## NAME; \
	Buffer<float>	MeshSamplingRegionsProbaBuffer_ ## NAME; \
	Buffer<uint>	MeshSamplingRegionsAliasBuffer_ ## NAME; \
	Buffer<uint>	MeshSampleRegionsTriangleIndices_ ## NAME; \
	Buffer<uint>	MeshSampleRegionsVertices_ ## NAME; \
	Buffer<uint>	MeshTriangleMatricesOffsetBuffer_ ## NAME; \
	uint			MeshTriangleCount_ ## NAME; \
	uint			MeshVertexCount_ ## NAME; \
	uint			MeshWeightStride_ ## NAME; \
	uint			MeshSkinWeightIndexSize_ ## NAME; \
	uint			MeshNumTexCoord_ ## NAME; \
	uint			MeshNumWeights_ ## NAME; \
	int				NumBones_ ## NAME; \
	int				NumFilteredBones_ ## NAME; \
	int				NumUnfilteredBones_ ## NAME; \
	int				RandomMaxBone_ ## NAME; \
	int				ExcludeBoneIndex_ ## NAME; \
	Buffer<uint>	FilteredAndUnfilteredBones_ ## NAME; \
	int				NumFilteredSockets_ ## NAME; \
	int				FilteredSocketBoneOffset_ ## NAME; \
	float4x4		InstanceTransform_ ## NAME; \
	float4x4		InstancePrevTransform_ ## NAME; \
	float4			InstanceRotation_ ## NAME; \
	float4			InstancePrevRotation_ ## NAME; \
	float			InstanceInvDeltaTime_ ## NAME; \
	uint			EnabledFeatures_ ## NAME; \

#define DISKELMESH_MAKE_CONTEXT(NAME) \
	FDISkelMeshContext	DIContext; \
	DIContext.MeshIndexBuffer = MeshIndexBuffer_ ## NAME; \
	DIContext.MeshVertexBuffer = MeshVertexBuffer_ ## NAME; \
	DIContext.MeshSkinWeightBuffer = MeshSkinWeightBuffer_ ## NAME; \
	DIContext.MeshSkinWeightLookupBuffer = MeshSkinWeightLookupBuffer_ ## NAME; \
	DIContext.MeshCurrBonesBuffer = MeshCurrBonesBuffer_ ## NAME; \
	DIContext.MeshPrevBonesBuffer = MeshPrevBonesBuffer_ ## NAME; \
	DIContext.MeshCurrSamplingBonesBuffer = MeshCurrSamplingBonesBuffer_ ## NAME; \
	DIContext.MeshPrevSamplingBonesBuffer = MeshPrevSamplingBonesBuffer_ ## NAME; \
	DIContext.MeshTangentBuffer = MeshTangentBuffer_ ## NAME; \
	DIContext.MeshTexCoordBuffer = MeshTexCoordBuffer_ ## NAME; \
	DIContext.MeshColorBuffer = MeshColorBuffer_ ## NAME; \
	DIContext.MeshTriangleSamplerProbaBuffer = MeshTriangleSamplerProbaBuffer_ ## NAME; \
	DIContext.MeshTriangleSamplerAliasBuffer = MeshTriangleSamplerAliasBuffer_ ## NAME; \
	DIContext.MeshNumSamplingRegionTriangles = MeshNumSamplingRegionTriangles_ ## NAME; \
	DIContext.MeshNumSamplingRegionVertices = MeshNumSamplingRegionVertices_ ## NAME; \
	DIContext.MeshSamplingRegionsProbaBuffer = MeshSamplingRegionsProbaBuffer_ ## NAME; \
	DIContext.MeshSamplingRegionsAliasBuffer = MeshSamplingRegionsAliasBuffer_ ## NAME; \
	DIContext.MeshSampleRegionsTriangleIndices = MeshSampleRegionsTriangleIndices_ ## NAME; \
	DIContext.MeshSampleRegionsVertices = MeshSampleRegionsVertices_ ## NAME; \
	DIContext.MeshTriangleMatricesOffsetBuffer = MeshTriangleMatricesOffsetBuffer_ ## NAME; \
	DIContext.MeshTriangleCount = MeshTriangleCount_ ## NAME; \
	DIContext.MeshVertexCount = MeshVertexCount_ ## NAME; \
	DIContext.MeshNumTexCoord = MeshNumTexCoord_ ## NAME; \
	DIContext.MeshNumWeights = MeshNumWeights_ ## NAME; \
	DIContext.NumBones = NumBones_ ## NAME; \
	DIContext.NumFilteredBones	= NumFilteredBones_ ## NAME; \
	DIContext.NumUnfilteredBones = NumUnfilteredBones_ ## NAME; \
	DIContext.RandomMaxBone = RandomMaxBone_ ## NAME; \
	DIContext.ExcludeBoneIndex = ExcludeBoneIndex_ ## NAME; \
	DIContext.FilteredAndUnfilteredBones	= FilteredAndUnfilteredBones_ ## NAME; \
	DIContext.NumFilteredSockets = NumFilteredSockets_ ## NAME; \
	DIContext.FilteredSocketBoneOffset = FilteredSocketBoneOffset_ ## NAME; \
	DIContext.MeshWeightStride = MeshWeightStride_ ## NAME; \
	DIContext.MeshSkinWeightIndexSize = MeshSkinWeightIndexSize_ ## NAME; \
	DIContext.InstanceTransform = InstanceTransform_ ## NAME; \
	DIContext.InstancePrevTransform = InstancePrevTransform_ ## NAME; \
	DIContext.InstanceRotation = InstanceRotation_ ## NAME; \
	DIContext.InstancePrevRotation = InstancePrevRotation_ ## NAME; \
	DIContext.InstanceInvDeltaTime = InstanceInvDeltaTime_ ## NAME; \
	DIContext.UniformTriangleSamplingEnable = EnabledFeatures_ ## NAME & 0x1; \
	DIContext.UniformSamplingRegionEnabled = EnabledFeatures_ ## NAME & 0x2; \
	DIContext.UnlimitedBoneInfluences = EnabledFeatures_ ## NAME & 0x4; \<|MERGE_RESOLUTION|>--- conflicted
+++ resolved
@@ -434,16 +434,6 @@
     return (Scale0 * Quat1) + (Scale1 * Quat2);
 }
 
-float4 DISKelMesh_QuatMul(float4 Q1, float4 Q2)
-{
-	float4 QOut;
-	QOut.x = Q1.w*Q2.x + Q1.x*Q2.w + Q1.y*Q2.z - Q1.z*Q2.y;
-	QOut.y = Q1.w*Q2.y - Q1.x*Q2.z + Q1.y*Q2.w + Q1.z*Q2.x;
-	QOut.z = Q1.w*Q2.z + Q1.x*Q2.y - Q1.y*Q2.x + Q1.z*Q2.w;
-	QOut.w = Q1.w*Q2.w - Q1.x*Q2.x - Q1.y*Q2.y - Q1.z*Q2.z;
-	return QOut;
-}
-
 void DISkelMesh_GetSkinnedBoneCommon(in FDISkelMeshContext DIContext, in int Bone, in float Interp, in bool bWorldSpace, out float3 OutPosition, out float4 OutRotation, out float3 OutVelocity)
 {
     float3 PrevPosition = DIContext.MeshPrevSamplingBonesBuffer[Bone * 2].xyz;
@@ -455,13 +445,8 @@
     {
         PrevPosition = mul(float4(PrevPosition, 1), DIContext.InstancePrevTransform).xyz;
         CurrPosition = mul(float4(CurrPosition, 1), DIContext.InstanceTransform).xyz;
-<<<<<<< HEAD
-		PrevRotation = DISKelMesh_QuatMul(DIContext.InstancePrevRotation, PrevRotation);
-		CurrRotation = DISKelMesh_QuatMul(DIContext.InstanceRotation, CurrRotation);
-=======
 		PrevRotation = NiagaraGPU_QuatMul(DIContext.InstancePrevRotation, PrevRotation);
 		CurrRotation = NiagaraGPU_QuatMul(DIContext.InstanceRotation, CurrRotation);
->>>>>>> 24776ab6
     }
     CurrPosition = lerp(PrevPosition, CurrPosition, Interp);
 
