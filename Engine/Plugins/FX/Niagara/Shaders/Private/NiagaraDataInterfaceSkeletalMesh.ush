// Copyright Epic Games, Inc. All Rights Reserved.

#pragma once

#include "NiagaraBaryCentricUtils.ush"

#define DISKELMESH_BONE_INFLUENCES_MAX4			0
#define DISKELMESH_BONE_INFLUENCES_MAX8			1
#define DISKELMESH_BONE_INFLUENCES_UNLIMITED	2

#ifndef DISKELMESH_BONE_INFLUENCES
#define DISKELMESH_BONE_INFLUENCES	DISKELMESH_BONE_INFLUENCES_UNLIMITED
#endif

#define DISKELMESH_PROBALIAS_FORMAT_64			0		// 64 bits : Float probability	: uint alias
#define DISKELMESH_PROBALIAS_FORMAT_24_8		1		// 32 bits : 8 bits probability	: 24 bits alias
#define DISKELMESH_PROBALIAS_FORMAT_23_9		2		// 32 bits : 9 bits probability	: 23 bits alias

#ifndef DISKELMESH_PROBALIAS_FORMAT
#define DISKELMESH_PROBALIAS_FORMAT	DISKELMESH_PROBALIAS_FORMAT_64
#endif

#define DISKELMESH_ADJ_INDEX_FORMAT_FULL 0				// 32 bits
#define DISKELMESH_ADJ_INDEX_FORMAT_HALF 1				// 16 bits

#ifndef DISKELMESH_ADJ_INDEX_FORMAT
#define DISKELMESH_ADJ_INDEX_FORMAT DISKELMESH_ADJ_INDEX_FORMAT_FULL
#endif

//-TODO: We need to consolodate the random interface inside NiagaraEmitterInstanceShader.usf it's a bit messy at the moment but should follow what FNDIRandomHelper does
float DISKelMesh_Random(uint S1, uint S2, uint S3)
{
	return S3 == 0xffffffff ? NiagaraInternalNoise(S1, S2, S3) : rand(1.0f, S1, S2, S3);
}

struct FDISkelMeshSkinnedVertex
{
	float3	Position;
	float3	PrevPosition;
	float3	TangentX;
	float3	TangentY;
	float3	TangentZ;
};

float3 DISKelMesh_RandomBarycentricCoord(uint Seed1, uint Seed2, uint Seed3)
{
	float r0 = DISKelMesh_Random(Seed1, Seed2, Seed3);
	float r1 = DISKelMesh_Random(Seed1, Seed2, Seed3);
	float sqrt0 = sqrt(r0);
	float sqrt1 = sqrt(r1);
	return float3(1.0f - sqrt0, sqrt0 * (1.0 - r1), r1 * sqrt0);
}

int4 DISkelMesh_UnpackIndices4(uint Packed)
{
	return int4(Packed & 0xff, Packed >> 8 & 0xff, Packed >> 16 & 0xff, Packed >> 24 & 0xff);
}

float4 DISkelMesh_UnpackWeights4(uint Packed)
{
	return float4(Packed & 0xff, Packed >> 8 & 0xff, Packed >> 16 & 0xff, Packed >> 24 & 0xff) / 255.0f;
}

// UvMappingBuffer organized as an array of:
//struct FFrozenNode
//{
//	int32 ChildOffsets[4]
//	int32 ElementCount
//	int32 TriangleIndices[]
//};

#define DISkelMesh_ElementCountOffset 4
#define DISkelMesh_TriangleIndexOffset 5
#define DISkelMesh_MinValidUvMappingBufferSize 24 // minimum size (in bytes) for a quadtree to have valid data

bool DISkelMesh_NormalizedAabbTriangleIntersection(float2 A, float2 B, float2 C)
{
	float2 TriAabbMin = float2(min3(A.x, B.x, C.x), min3(A.y, B.y, C.y));
	float2 TriAabbMax = float2(max3(A.x, B.x, C.x), max3(A.y, B.y, C.y));

	if (any(TriAabbMin > 1.0f) || any(TriAabbMax < 0.0f))
	{
		return false;
	}

	#define AXIS_COUNT 3
	float2 TriangleEdges[AXIS_COUNT] = { C - B, A - C, B - A };

	for (int i = 0; i < AXIS_COUNT; ++i)
	{
		float2 Axis = TriangleEdges[i].yx * (float2(-1.0f, 0.0f));
		float AabbSegmentMin = min(0.0f, min3(Axis.x, Axis.y, Axis.x + Axis.y));
		float AabbSegmentMax = max(0.0f, max3(Axis.x, Axis.y, Axis.x + Axis.y));
		float TriangleSegmentMin = min3(dot(A, Axis), dot(B, Axis), dot(C, Axis));
		float TriangleSegmentMax = max3(dot(A, Axis), dot(B, Axis), dot(C, Axis));
		if (AabbSegmentMin > TriangleSegmentMax || AabbSegmentMax < TriangleSegmentMin)
		{
			return false;
		}
	}

	return true;
}

float4 DISKelMesh_QuatSlerp(float4 Quat1, float4 Quat2, float Slerp)
{
    const float RawCosom = dot(Quat1, Quat2);
    const float Cosom = abs(RawCosom);
	
    float Scale0, Scale1;
    if (Cosom < 0.9999f)
    {
        const float Omega = acos(Cosom);
        const float InvSin = 1.f / sin(Omega);
        Scale0 = sin((1.f - Slerp) * Omega) * InvSin;
        Scale1 = sin(Slerp * Omega) * InvSin;
    }
    else
    {
        Scale0 = 1.0f - Slerp;
        Scale1 = Slerp;
    }

	// In keeping with our flipped Cosom:
    Scale1 = RawCosom >= 0.0f ? Scale1 : -Scale1;

    return (Scale0 * Quat1) + (Scale1 * Quat2);
<<<<<<< HEAD
}

void DISkelMesh_GetSkinnedBoneCommon(in FDISkelMeshContext DIContext, in int Bone, in float Interp, in bool bWorldSpace, out float3 OutPosition, out float4 OutRotation, out float3 OutVelocity)
{
    float3 PrevPosition = DIContext.MeshPrevSamplingBonesBuffer[Bone * 3].xyz;
    float4 PrevRotation = DIContext.MeshPrevSamplingBonesBuffer[Bone * 3 + 1];
    float3 CurrPosition = DIContext.MeshCurrSamplingBonesBuffer[Bone * 3].xyz;
    float4 CurrRotation = DIContext.MeshCurrSamplingBonesBuffer[Bone * 3 + 1];

    if (bWorldSpace)
    {
        PrevPosition = mul(float4(PrevPosition, 1), DIContext.InstancePrevTransform).xyz;
        CurrPosition = mul(float4(CurrPosition, 1), DIContext.InstanceTransform).xyz;
		PrevRotation = NiagaraGPU_QuatMul(DIContext.InstancePrevRotation, PrevRotation);
		CurrRotation = NiagaraGPU_QuatMul(DIContext.InstanceRotation, CurrRotation);
    }
    CurrPosition = lerp(PrevPosition, CurrPosition, Interp);

    OutPosition = CurrPosition;
    OutRotation = DISKelMesh_QuatSlerp(PrevRotation, CurrRotation, Interp);
    OutVelocity = (CurrPosition - PrevPosition) * DIContext.InstanceInvDeltaTime;
}

void DISkelMesh_GetSkinnedBone(in FDISkelMeshContext DIContext, in int Bone, out float3 OutPosition, out float4 OutRotation, out float3 OutVelocity)
{
    DISkelMesh_GetSkinnedBoneCommon(DIContext, Bone, 1.0f, false, OutPosition, OutRotation, OutVelocity);
}

void DISkelMesh_GetSkinnedBoneInterpolated(in FDISkelMeshContext DIContext, in int Bone, in float Interp, out float3 OutPosition, out float4 OutRotation, out float3 OutVelocity)
{
    DISkelMesh_GetSkinnedBoneCommon(DIContext, Bone, Interp, false, OutPosition, OutRotation, OutVelocity);
}

void DISkelMesh_GetSkinnedBoneWS(in FDISkelMeshContext DIContext, in int Bone, out float3 OutPosition, out float4 OutRotation, out float3 OutVelocity)
{
    DISkelMesh_GetSkinnedBoneCommon(DIContext, Bone, 1.0f, true, OutPosition, OutRotation, OutVelocity);
}

void DISkelMesh_GetSkinnedBoneInterpolatedWS(in FDISkelMeshContext DIContext, in int Bone, in float Interp, out float3 OutPosition, out float4 OutRotation, out float3 OutVelocity)
{
    DISkelMesh_GetSkinnedBoneCommon(DIContext, Bone, Interp, true, OutPosition, OutRotation, OutVelocity);
}

////////////////////////////////////////////////////////////////////////////////////////////////////////////////////////////////////////////////////////////////
// Vertex Sampling

void DISkelMesh_GetTriVertices(in FDISkelMeshContext DIContext, in uint TriangleIndex, out int VertexIndex0, out int VertexIndex1, out int VertexIndex2)
{
    uint IndexBufferOffset = TriangleIndex * 3;
    VertexIndex0 = DIContext.MeshIndexBuffer[IndexBufferOffset];
    VertexIndex1 = DIContext.MeshIndexBuffer[IndexBufferOffset + 1];
    VertexIndex2 = DIContext.MeshIndexBuffer[IndexBufferOffset + 2];
}

void DISkelMesh_GetTriColor(in FDISkelMeshContext DIContext, in uint TriangleIndex, in float3 BaryCoord, out float4 OutColor)
{
    uint IndexBufferOffset = TriangleIndex * 3;
    uint VertexIndex0 = DIContext.MeshIndexBuffer[IndexBufferOffset];
    uint VertexIndex1 = DIContext.MeshIndexBuffer[IndexBufferOffset + 1];
    uint VertexIndex2 = DIContext.MeshIndexBuffer[IndexBufferOffset + 2];
    OutColor = (DIContext.MeshColorBuffer[VertexIndex0] FMANUALFETCH_COLOR_COMPONENT_SWIZZLE * BaryCoord.x) + (DIContext.MeshColorBuffer[VertexIndex1] FMANUALFETCH_COLOR_COMPONENT_SWIZZLE * BaryCoord.y) + (DIContext.MeshColorBuffer[VertexIndex2] FMANUALFETCH_COLOR_COMPONENT_SWIZZLE * BaryCoord.z);
}

void DISkelMesh_GetSkinnedVertex(in FDISkelMeshContext DIContext, in int VertexIndex, out float3 OutPosition, out float3 OutVelocity, out float3 OutNormal, out float3 OutBinormal, out float3 OutTangent)
{
    FDISkelMeshSkinnedVertex SkinnedVertex = DISkelMesh_GetSkinnedVertex(DIContext, VertexIndex);
    OutPosition = SkinnedVertex.Position;
    OutVelocity = (SkinnedVertex.Position - SkinnedVertex.PrevPosition) * DIContext.InstanceInvDeltaTime;
	OutNormal = SkinnedVertex.TangentZ;
	OutBinormal = SkinnedVertex.TangentY;
	OutTangent = SkinnedVertex.TangentX;
}

void DISkelMesh_GetSkinnedVertexWS(in FDISkelMeshContext DIContext, in int VertexIndex, out float3 OutPosition, out float3 OutVelocity, out float3 OutNormal, out float3 OutBinormal, out float3 OutTangent)
{
    FDISkelMeshSkinnedVertex SkinnedVertex = DISkelMesh_GetSkinnedVertex(DIContext, VertexIndex);
    OutPosition = mul(float4(SkinnedVertex.Position, 1.0f), DIContext.InstanceTransform).xyz;
    float3 PrevPosition = mul(float4(SkinnedVertex.PrevPosition, 1.0f), DIContext.InstancePrevTransform).xyz;
    OutVelocity = (SkinnedVertex.Position - SkinnedVertex.PrevPosition) * DIContext.InstanceInvDeltaTime;
    OutNormal   = normalize(mul(float4(SkinnedVertex.TangentZ, 0.0f), DIContext.InstanceTransform).xyz);
    OutBinormal = normalize(mul(float4(SkinnedVertex.TangentY, 0.0f), DIContext.InstanceTransform).xyz);
    OutTangent  = normalize(mul(float4(SkinnedVertex.TangentX, 0.0f), DIContext.InstanceTransform).xyz);
}

void DISkelMesh_GetVertexColor(in FDISkelMeshContext DIContext, in int VertexIndex, out float4 OutColor)
{
    OutColor = DIContext.MeshColorBuffer[VertexIndex] FMANUALFETCH_COLOR_COMPONENT_SWIZZLE;
}

void DISkelMesh_GetVertexUV(in FDISkelMeshContext DIContext, in int VertexIndex, in int UVSet, out float2 OutUV)
{
    if (DIContext.MeshNumTexCoord > 0)
    {
        uint Stride = DIContext.MeshNumTexCoord;
        uint SelectedUVSet = clamp((uint) UVSet, 0, DIContext.MeshNumTexCoord - 1);
        OutUV = DIContext.MeshTexCoordBuffer[VertexIndex * Stride + SelectedUVSet];
    }
    else
    {
        OutUV = 0.0f;
    }
}

void DISkelMesh_IsValidVertex(in FDISkelMeshContext DIContext, int Vertex, out bool IsValid)
{
    IsValid = Vertex < (int)DIContext.MeshVertexCount;
}

void DISkelMesh_GetRandomVertex(in FDISkelMeshContext DIContext, uint Seed1, uint Seed2, uint Seed3, out int OutVertex)
{
	float RandT0 = DISKelMesh_Random(Seed1, Seed2, Seed3);
	OutVertex = (int)min(uint(RandT0 * float(DIContext.MeshVertexCount)), DIContext.MeshVertexCount - 1); // avoid % by using mul/min to Tri = MeshVertexCount
}

void DISkelMesh_GetVertexCount(in FDISkelMeshContext DIContext, out int VertexCount)
{
	VertexCount = (int)DIContext.MeshVertexCount;
}

void DISkelMesh_IsValidFilteredVertex(in FDISkelMeshContext DIContext, int FilteredIndex, out bool IsValid)
{
	IsValid = FilteredIndex < (int)DIContext.MeshNumSamplingRegionVertices;
}

void DISkelMesh_GetRandomFilteredVertex(in FDISkelMeshContext DIContext, uint Seed1, uint Seed2, uint Seed3, out int OutVertex)
{
	float RandT0 = DISKelMesh_Random(Seed1, Seed2, Seed3);
	int FilteredIndex = (int)min(uint(RandT0 * float(DIContext.MeshNumSamplingRegionVertices)), DIContext.MeshNumSamplingRegionVertices - 1); // avoid % by using mul/min to Tri = MeshVertexCount
	OutVertex = (int)DIContext.MeshSampleRegionsVertices[FilteredIndex];
}

void DISkelMesh_GetFilteredVertexCount(in FDISkelMeshContext DIContext, out int VertexCount)
{
	VertexCount = (int)DIContext.MeshNumSamplingRegionVertices;
}

void DISkelMesh_GetFilteredVertexAt(in FDISkelMeshContext DIContext, int FilteredIndex, out int VertexIndex)
{
	FilteredIndex = clamp(FilteredIndex, 0, (int)DIContext.MeshNumSamplingRegionVertices - 1);
	VertexIndex = (int)DIContext.MeshSampleRegionsVertices[FilteredIndex];
}

////////////////////////////////////////////////////////////////////////////////////////////////////////////////////////////////////////////////////////////////
// Filtered Bones / Sockets
void DISkelMesh_IsValidBone(in FDISkelMeshContext DIContext, in int BoneIndex, out bool IsValid)
{
	IsValid = BoneIndex >= 0 && BoneIndex < DIContext.NumBones;
}

void DISkelMesh_RandomBone(in FDISkelMeshContext DIContext, uint Seed1, uint Seed2, uint Seed3, out int Bone)
{
	float RandT0 = DISKelMesh_Random(Seed1, Seed2, Seed3);
	Bone = min(int(RandT0 * float(DIContext.RandomMaxBone)), DIContext.RandomMaxBone);
	Bone = Bone != DIContext.ExcludeBoneIndex ? Bone : Bone + 1;
}

void DISkelMesh_GetBoneCount(in FDISkelMeshContext DIContext, out int Count)
{
	Count = DIContext.NumBones;
}

void DISkelMesh_GetParentBone(in FDISkelMeshContext DIContext, int BoneIndex, out int ParentIndex)
{
	ParentIndex = -1;
	if ( BoneIndex >= 0 && BoneIndex < DIContext.NumBones )
	{
		ParentIndex = asint(DIContext.MeshCurrSamplingBonesBuffer[BoneIndex * 3 + 2].w);
		
	}
}

void DISkelMesh_GetFilteredBoneCount(in FDISkelMeshContext DIContext, out int Count)
{
    Count = DIContext.NumFilteredBones;
}

void DISkelMesh_GetFilteredBoneAt(in FDISkelMeshContext DIContext, in int InBoneIndex, out int Bone)
{
    int BoneIndex = min(InBoneIndex, DIContext.NumFilteredBones - 1);
    Bone = (int)DIContext.FilteredAndUnfilteredBones[BoneIndex];
}

void DISkelMesh_RandomFilteredBone(in FDISkelMeshContext DIContext, uint Seed1, uint Seed2, uint Seed3, out int Bone)
{
	float RandT0 = DISKelMesh_Random(Seed1, Seed2, Seed3);
    int FilteredBone = min(int(RandT0 * float(DIContext.NumFilteredBones)), DIContext.NumFilteredBones - 1); // avoid % by using mul/min to Tri = MeshVertexCount
    Bone = (int)DIContext.FilteredAndUnfilteredBones[FilteredBone];
}

void DISkelMesh_GetUnfilteredBoneCount(in FDISkelMeshContext DIContext, out int Count)
{
    Count = DIContext.NumUnfilteredBones;
}

void DISkelMesh_GetUnfilteredBoneAt(in FDISkelMeshContext DIContext, in int InBoneIndex, out int Bone)
{
    int BoneIndex = min(InBoneIndex, DIContext.NumUnfilteredBones - 1);
    Bone = DIContext.NumFilteredBones > 0 ? (int)DIContext.FilteredAndUnfilteredBones[BoneIndex + DIContext.NumFilteredBones] : BoneIndex;
}

void DISkelMesh_RandomUnfilteredBone(in FDISkelMeshContext DIContext, uint Seed1, uint Seed2, uint Seed3, out int Bone)
{
	float RandT0 = DISKelMesh_Random(Seed1, Seed2, Seed3);
	if ( DIContext.NumFilteredBones == 0 )
	{
		Bone = min(int(RandT0 * float(DIContext.RandomMaxBone)), DIContext.RandomMaxBone);
		Bone = Bone != DIContext.ExcludeBoneIndex ? Bone : Bone + 1;
	}
	else
	{
		int UnfilteredBone = min(int(RandT0 * float(DIContext.NumUnfilteredBones)), DIContext.NumUnfilteredBones - 1); // avoid % by using mul/min to Tri = MeshVertexCount
		Bone = DIContext.NumFilteredBones > 0 ? (int)DIContext.FilteredAndUnfilteredBones[UnfilteredBone + DIContext.NumFilteredBones] : UnfilteredBone;
	}
}

void DISkelMesh_GetFilteredSocketCount(in FDISkelMeshContext DIContext, out int Count)
{
    Count = DIContext.NumFilteredSockets;
}

void DISkelMesh_GetFilteredSocketTransform(in FDISkelMeshContext DIContext, in int SocketIndex, in bool bApplyTransform, out float3 OutTranslation, out float4 OutRotation, out float3 OutScale)
{
    if ( DIContext.NumFilteredSockets > 0 )
	{
		SocketIndex = clamp(SocketIndex, 0, DIContext.NumFilteredSockets - 1);
		int BufferOffset = (DIContext.FilteredSocketBoneOffset + SocketIndex) * 3;

		OutTranslation = DIContext.MeshCurrSamplingBonesBuffer[BufferOffset + 0].xyz;
		OutRotation = DIContext.MeshCurrSamplingBonesBuffer[BufferOffset + 1];
		OutScale = DIContext.MeshCurrSamplingBonesBuffer[BufferOffset + 2].xyz;

		if (bApplyTransform)
		{
			OutTranslation = mul(float4(OutTranslation, 1), DIContext.InstanceTransform).xyz;
			OutRotation = NiagaraGPU_QuatMul(DIContext.InstanceRotation, OutRotation);
			OutScale = mul(OutScale, (float3x3)DIContext.InstanceTransform);
		}
	}
	else
	{
		OutTranslation = float3(0.0f, 0.0f, 0.0f);
		OutRotation = float4(0.0f, 0.0f, 0.0f, 1.0f);
		OutScale = float3(0.0f, 0.0f, 0.0f);
	}
}

void DISkelMesh_GetFilteredSocketBoneAt(in FDISkelMeshContext DIContext, in int InSocketIndex, out int Bone)
{
    Bone = DIContext.FilteredSocketBoneOffset + clamp(InSocketIndex, 0, DIContext.NumFilteredSockets - 1);
}

void DISkelMesh_RandomFilteredSocket(in FDISkelMeshContext DIContext, uint Seed1, uint Seed2, uint Seed3, out int SocketBone)
{
	float RandT0 = DISKelMesh_Random(Seed1, Seed2, Seed3);
    SocketBone = DIContext.FilteredSocketBoneOffset + min(int(RandT0 * float(DIContext.NumFilteredSockets)), DIContext.NumFilteredSockets - 1); // avoid % by using mul/min to Tri = MeshVertexCount
}

void DISkelMesh_RandomFilteredSocketOrBone(in FDISkelMeshContext DIContext, uint Seed1, uint Seed2, uint Seed3, out int Bone)
{
	float RandT0 = DISKelMesh_Random(Seed1, Seed2, Seed3);
	int NumFilteredSocketsAndBones = DIContext.NumFilteredBones + DIContext.NumFilteredSockets;
    int FilteredIndex = min(int(RandT0 * float(NumFilteredSocketsAndBones)), NumFilteredSocketsAndBones - 1);
	if ( FilteredIndex < DIContext.NumFilteredBones )
	{
		Bone = (int)DIContext.FilteredAndUnfilteredBones[FilteredIndex];
	}
	else
	{
		Bone = DIContext.FilteredSocketBoneOffset + FilteredIndex - DIContext.NumFilteredBones;
	}
}

void DISkelMesh_GetFilteredSocketOrBoneCount(in FDISkelMeshContext DIContext, out int Count)
{
	Count = DIContext.NumFilteredBones + DIContext.NumFilteredSockets;
}

void DISkelMesh_GetFilteredSocketOrBoneAt(in FDISkelMeshContext DIContext, int FilteredIndex, out int Bone)
{
	int NumFilteredSocketsAndBones = DIContext.NumFilteredBones + DIContext.NumFilteredSockets;
	FilteredIndex = clamp(FilteredIndex, 0, NumFilteredSocketsAndBones - 1);
	if ( FilteredIndex < DIContext.NumFilteredBones )
	{
		Bone = (int)DIContext.FilteredAndUnfilteredBones[FilteredIndex];
	}
	else
	{
		Bone = DIContext.FilteredSocketBoneOffset + FilteredIndex - DIContext.NumFilteredBones;
	}
}

////////////////////////////////////////////////////////////////////////////////////////////////////////////////////////////////////////////////////////////////
// Connectivity

void DISkelMesh_GetAdjacentTriangleIndex(in FDISkelMeshContext DIContext, int VertexId, uint AdjacencyIndex, out int TriangleIndex)
{
	TriangleIndex = -1;

	if (AdjacencyIndex < DIContext.ConnectivityMaxAdjacentPerVertex)
	{
#if DISKELMESH_ADJ_INDEX_FORMAT == DISKELMESH_ADJ_INDEX_FORMAT_FULL
		const uint ReadIndex = (VertexId * DIContext.ConnectivityMaxAdjacentPerVertex + AdjacencyIndex);
		if (ReadIndex < DIContext.ConnectivityBufferLength)
		{
			TriangleIndex = DIContext.ConnectivityBuffer[ReadIndex];
		}
#elif DISKELMESH_ADJ_INDEX_FORMAT == DISKELMESH_ADJ_INDEX_FORMAT_HALF
		const uint ReadIndex = ((VertexId * DIContext.ConnectivityMaxAdjacentPerVertex + AdjacencyIndex) & ~0x1) >> 1;
		if (ReadIndex < DIContext.ConnectivityBufferLength)
		{
			uint PackedIndices = DIContext.ConnectivityBuffer[ReadIndex];
			uint UnpackedIndex = uint2(PackedIndices & 0xFFFF, PackedIndices >> 16)[AdjacencyIndex & 1];
			TriangleIndex = UnpackedIndex == 0xFFFF ? -1 : int(UnpackedIndex);
		}
#else
		#error Unsupported index format for adjacency information
#endif
	}
}

bool IsAdjacent(FDISkelMeshContext DIContext, int VertexIndex, int TriangleIndex)
{
	for (uint AdjIt = 0; AdjIt < DIContext.ConnectivityMaxAdjacentPerVertex; ++AdjIt)
	{
		int AdjTriangleIndex = -1;
		DISkelMesh_GetAdjacentTriangleIndex(DIContext, VertexIndex, AdjIt, AdjTriangleIndex);
		if (AdjTriangleIndex == -1)
		{
			break;
		}
		if (AdjTriangleIndex == TriangleIndex)
		{
			return true;
		}
	}
	return false;
}

void DISkelMesh_GetTriangleNeighbor(in FDISkelMeshContext DIContext, int TriangleIndex, int EdgeIndex, out int NeighborTriangleIndex, out int NeighborEdgeIndex)
{
	NeighborTriangleIndex = -1;
	NeighborEdgeIndex = -1;

	int3 SourceVertexIndices;

	DISkelMesh_GetTriVertices(DIContext, TriangleIndex, SourceVertexIndices.x, SourceVertexIndices.y, SourceVertexIndices.z);

	int StartSourceIndex = SourceVertexIndices[(EdgeIndex + 1) % 3];
	int EndSourceIndex = SourceVertexIndices[(EdgeIndex + 2) % 3];

	for (uint SourceAdjIt = 0; SourceAdjIt < DIContext.ConnectivityMaxAdjacentPerVertex; ++SourceAdjIt)
	{
		int SourceAdjTriangleIndex = -1;
		DISkelMesh_GetAdjacentTriangleIndex(DIContext, StartSourceIndex, SourceAdjIt, SourceAdjTriangleIndex);

		if (SourceAdjTriangleIndex == TriangleIndex) // ignore self
		{
			continue;
		}
		if (SourceAdjTriangleIndex == -1) // stop looking
		{
			break;
		}

		if (IsAdjacent(DIContext, EndSourceIndex, SourceAdjTriangleIndex))
		{
			NeighborTriangleIndex = SourceAdjTriangleIndex;

			// now to find the edge index for the neighbor
			int3 NeighborVertexIndices;
			DISkelMesh_GetTriVertices(DIContext, NeighborTriangleIndex, NeighborVertexIndices.x, NeighborVertexIndices.y, NeighborVertexIndices.z);

			bool3 NeighborVertMatches = bool3(
				IsAdjacent(DIContext, NeighborVertexIndices.x, TriangleIndex),
				IsAdjacent(DIContext, NeighborVertexIndices.y, TriangleIndex),
				IsAdjacent(DIContext, NeighborVertexIndices.z, TriangleIndex));

			if (all(NeighborVertMatches.xy))
			{
				NeighborEdgeIndex = 2;
			}
			else if (all(NeighborVertMatches.yz))
			{
				NeighborEdgeIndex = 0;
			}
			else if (all(NeighborVertMatches.zx))
			{
				NeighborEdgeIndex = 1;
			}
			break;
		}
	}
}

////////////////////////////////////////////////////////////////////////////////////////////////////////////////////////////////////////////////////////////////

#define DISKELMESH_DECLARE_CONSTANTS(NAME) \
	Buffer<uint>	MeshIndexBuffer_ ## NAME; \
	Buffer<float>	MeshVertexBuffer_ ## NAME; \
	Buffer<uint>	MeshSkinWeightBuffer_ ## NAME; \
	Buffer<uint>	MeshSkinWeightLookupBuffer_ ## NAME; \
	Buffer<float4>	MeshCurrBonesBuffer_ ## NAME; \
	Buffer<float4>	MeshPrevBonesBuffer_ ## NAME; \
	Buffer<float4>	MeshCurrSamplingBonesBuffer_ ## NAME; \
	Buffer<float4>	MeshPrevSamplingBonesBuffer_ ## NAME; \
	Buffer<float4>	MeshTangentBuffer_ ## NAME; \
	Buffer<float2>	MeshTexCoordBuffer_ ## NAME; \
	Buffer<float4>	MeshColorBuffer_ ## NAME; \
	Buffer<uint>	MeshTriangleSamplerProbAliasBuffer_ ## NAME; \
	uint			MeshNumSamplingRegionTriangles_ ## NAME; \
	uint			MeshNumSamplingRegionVertices_ ## NAME; \
	Buffer<uint>	MeshSamplingRegionsProbAliasBuffer_ ## NAME; \
	Buffer<uint>	MeshSampleRegionsTriangleIndices_ ## NAME; \
	Buffer<uint>	MeshSampleRegionsVertices_ ## NAME; \
	Buffer<uint>	MeshTriangleMatricesOffsetBuffer_ ## NAME; \
	uint			MeshTriangleCount_ ## NAME; \
	uint			MeshVertexCount_ ## NAME; \
	uint			MeshWeightStride_ ## NAME; \
	uint			MeshSkinWeightIndexSize_ ## NAME; \
	uint			MeshNumTexCoord_ ## NAME; \
	uint			MeshNumWeights_ ## NAME; \
	int				NumBones_ ## NAME; \
	int				NumFilteredBones_ ## NAME; \
	int				NumUnfilteredBones_ ## NAME; \
	int				RandomMaxBone_ ## NAME; \
	int				ExcludeBoneIndex_ ## NAME; \
	Buffer<uint>	FilteredAndUnfilteredBones_ ## NAME; \
	int				NumFilteredSockets_ ## NAME; \
	int				FilteredSocketBoneOffset_ ## NAME; \
	Buffer<int>		UvMappingBuffer_ ## NAME; \
	uint			UvMappingBufferLength_ ## NAME; \
	uint			UvMappingSet_ ## NAME; \
	Buffer<uint>		ConnectivityBuffer_ ## NAME; \
	uint			ConnectivityBufferLength_ ## NAME; \
	uint			ConnectivityMaxAdjacentPerVertex_ ## NAME; \
	float4x4		InstanceTransform_ ## NAME; \
	float4x4		InstancePrevTransform_ ## NAME; \
	float4			InstanceRotation_ ## NAME; \
	float4			InstancePrevRotation_ ## NAME; \
	float			InstanceInvDeltaTime_ ## NAME; \
	uint			EnabledFeatures_ ## NAME; \

#define DISKELMESH_MAKE_CONTEXT(NAME) \
	FDISkelMeshContext	DIContext; \
	DIContext.MeshIndexBuffer = MeshIndexBuffer_ ## NAME; \
	DIContext.MeshVertexBuffer = MeshVertexBuffer_ ## NAME; \
	DIContext.MeshSkinWeightBuffer = MeshSkinWeightBuffer_ ## NAME; \
	DIContext.MeshSkinWeightLookupBuffer = MeshSkinWeightLookupBuffer_ ## NAME; \
	DIContext.MeshCurrBonesBuffer = MeshCurrBonesBuffer_ ## NAME; \
	DIContext.MeshPrevBonesBuffer = MeshPrevBonesBuffer_ ## NAME; \
	DIContext.MeshCurrSamplingBonesBuffer = MeshCurrSamplingBonesBuffer_ ## NAME; \
	DIContext.MeshPrevSamplingBonesBuffer = MeshPrevSamplingBonesBuffer_ ## NAME; \
	DIContext.MeshTangentBuffer = MeshTangentBuffer_ ## NAME; \
	DIContext.MeshTexCoordBuffer = MeshTexCoordBuffer_ ## NAME; \
	DIContext.MeshColorBuffer = MeshColorBuffer_ ## NAME; \
	DIContext.MeshTriangleSamplerProbAliasBuffer = MeshTriangleSamplerProbAliasBuffer_ ## NAME; \
	DIContext.MeshNumSamplingRegionTriangles = MeshNumSamplingRegionTriangles_ ## NAME; \
	DIContext.MeshNumSamplingRegionVertices = MeshNumSamplingRegionVertices_ ## NAME; \
	DIContext.MeshSamplingRegionsProbAliasBuffer = MeshSamplingRegionsProbAliasBuffer_ ## NAME; \
	DIContext.MeshSampleRegionsTriangleIndices = MeshSampleRegionsTriangleIndices_ ## NAME; \
	DIContext.MeshSampleRegionsVertices = MeshSampleRegionsVertices_ ## NAME; \
	DIContext.MeshTriangleMatricesOffsetBuffer = MeshTriangleMatricesOffsetBuffer_ ## NAME; \
	DIContext.MeshTriangleCount = MeshTriangleCount_ ## NAME; \
	DIContext.MeshVertexCount = MeshVertexCount_ ## NAME; \
	DIContext.MeshNumTexCoord = MeshNumTexCoord_ ## NAME; \
	DIContext.MeshNumWeights = MeshNumWeights_ ## NAME; \
	DIContext.NumBones = NumBones_ ## NAME; \
	DIContext.NumFilteredBones	= NumFilteredBones_ ## NAME; \
	DIContext.NumUnfilteredBones = NumUnfilteredBones_ ## NAME; \
	DIContext.RandomMaxBone = RandomMaxBone_ ## NAME; \
	DIContext.ExcludeBoneIndex = ExcludeBoneIndex_ ## NAME; \
	DIContext.FilteredAndUnfilteredBones	= FilteredAndUnfilteredBones_ ## NAME; \
	DIContext.NumFilteredSockets = NumFilteredSockets_ ## NAME; \
	DIContext.FilteredSocketBoneOffset = FilteredSocketBoneOffset_ ## NAME; \
	DIContext.UvMappingBuffer = UvMappingBuffer_ ## NAME; \
	DIContext.UvMappingBufferLength = UvMappingBufferLength_ ## NAME; \
	DIContext.UvMappingSet = UvMappingSet_ ## NAME; \
	DIContext.ConnectivityBuffer = ConnectivityBuffer_ ## NAME; \
	DIContext.ConnectivityBufferLength = ConnectivityBufferLength_ ## NAME; \
	DIContext.ConnectivityMaxAdjacentPerVertex = ConnectivityMaxAdjacentPerVertex_ ## NAME; \
	DIContext.MeshWeightStride = MeshWeightStride_ ## NAME; \
	DIContext.MeshSkinWeightIndexSize = MeshSkinWeightIndexSize_ ## NAME; \
	DIContext.InstanceTransform = InstanceTransform_ ## NAME; \
	DIContext.InstancePrevTransform = InstancePrevTransform_ ## NAME; \
	DIContext.InstanceRotation = InstanceRotation_ ## NAME; \
	DIContext.InstancePrevRotation = InstancePrevRotation_ ## NAME; \
	DIContext.InstanceInvDeltaTime = InstanceInvDeltaTime_ ## NAME; \
	DIContext.UniformTriangleSamplingEnable = EnabledFeatures_ ## NAME & 0x1; \
	DIContext.UniformSamplingRegionEnabled = EnabledFeatures_ ## NAME & 0x2; \
	DIContext.UnlimitedBoneInfluences = EnabledFeatures_ ## NAME & 0x4; \
=======
}
>>>>>>> d731a049
<|MERGE_RESOLUTION|>--- conflicted
+++ resolved
@@ -125,497 +125,4 @@
     Scale1 = RawCosom >= 0.0f ? Scale1 : -Scale1;
 
     return (Scale0 * Quat1) + (Scale1 * Quat2);
-<<<<<<< HEAD
-}
-
-void DISkelMesh_GetSkinnedBoneCommon(in FDISkelMeshContext DIContext, in int Bone, in float Interp, in bool bWorldSpace, out float3 OutPosition, out float4 OutRotation, out float3 OutVelocity)
-{
-    float3 PrevPosition = DIContext.MeshPrevSamplingBonesBuffer[Bone * 3].xyz;
-    float4 PrevRotation = DIContext.MeshPrevSamplingBonesBuffer[Bone * 3 + 1];
-    float3 CurrPosition = DIContext.MeshCurrSamplingBonesBuffer[Bone * 3].xyz;
-    float4 CurrRotation = DIContext.MeshCurrSamplingBonesBuffer[Bone * 3 + 1];
-
-    if (bWorldSpace)
-    {
-        PrevPosition = mul(float4(PrevPosition, 1), DIContext.InstancePrevTransform).xyz;
-        CurrPosition = mul(float4(CurrPosition, 1), DIContext.InstanceTransform).xyz;
-		PrevRotation = NiagaraGPU_QuatMul(DIContext.InstancePrevRotation, PrevRotation);
-		CurrRotation = NiagaraGPU_QuatMul(DIContext.InstanceRotation, CurrRotation);
-    }
-    CurrPosition = lerp(PrevPosition, CurrPosition, Interp);
-
-    OutPosition = CurrPosition;
-    OutRotation = DISKelMesh_QuatSlerp(PrevRotation, CurrRotation, Interp);
-    OutVelocity = (CurrPosition - PrevPosition) * DIContext.InstanceInvDeltaTime;
-}
-
-void DISkelMesh_GetSkinnedBone(in FDISkelMeshContext DIContext, in int Bone, out float3 OutPosition, out float4 OutRotation, out float3 OutVelocity)
-{
-    DISkelMesh_GetSkinnedBoneCommon(DIContext, Bone, 1.0f, false, OutPosition, OutRotation, OutVelocity);
-}
-
-void DISkelMesh_GetSkinnedBoneInterpolated(in FDISkelMeshContext DIContext, in int Bone, in float Interp, out float3 OutPosition, out float4 OutRotation, out float3 OutVelocity)
-{
-    DISkelMesh_GetSkinnedBoneCommon(DIContext, Bone, Interp, false, OutPosition, OutRotation, OutVelocity);
-}
-
-void DISkelMesh_GetSkinnedBoneWS(in FDISkelMeshContext DIContext, in int Bone, out float3 OutPosition, out float4 OutRotation, out float3 OutVelocity)
-{
-    DISkelMesh_GetSkinnedBoneCommon(DIContext, Bone, 1.0f, true, OutPosition, OutRotation, OutVelocity);
-}
-
-void DISkelMesh_GetSkinnedBoneInterpolatedWS(in FDISkelMeshContext DIContext, in int Bone, in float Interp, out float3 OutPosition, out float4 OutRotation, out float3 OutVelocity)
-{
-    DISkelMesh_GetSkinnedBoneCommon(DIContext, Bone, Interp, true, OutPosition, OutRotation, OutVelocity);
-}
-
-////////////////////////////////////////////////////////////////////////////////////////////////////////////////////////////////////////////////////////////////
-// Vertex Sampling
-
-void DISkelMesh_GetTriVertices(in FDISkelMeshContext DIContext, in uint TriangleIndex, out int VertexIndex0, out int VertexIndex1, out int VertexIndex2)
-{
-    uint IndexBufferOffset = TriangleIndex * 3;
-    VertexIndex0 = DIContext.MeshIndexBuffer[IndexBufferOffset];
-    VertexIndex1 = DIContext.MeshIndexBuffer[IndexBufferOffset + 1];
-    VertexIndex2 = DIContext.MeshIndexBuffer[IndexBufferOffset + 2];
-}
-
-void DISkelMesh_GetTriColor(in FDISkelMeshContext DIContext, in uint TriangleIndex, in float3 BaryCoord, out float4 OutColor)
-{
-    uint IndexBufferOffset = TriangleIndex * 3;
-    uint VertexIndex0 = DIContext.MeshIndexBuffer[IndexBufferOffset];
-    uint VertexIndex1 = DIContext.MeshIndexBuffer[IndexBufferOffset + 1];
-    uint VertexIndex2 = DIContext.MeshIndexBuffer[IndexBufferOffset + 2];
-    OutColor = (DIContext.MeshColorBuffer[VertexIndex0] FMANUALFETCH_COLOR_COMPONENT_SWIZZLE * BaryCoord.x) + (DIContext.MeshColorBuffer[VertexIndex1] FMANUALFETCH_COLOR_COMPONENT_SWIZZLE * BaryCoord.y) + (DIContext.MeshColorBuffer[VertexIndex2] FMANUALFETCH_COLOR_COMPONENT_SWIZZLE * BaryCoord.z);
-}
-
-void DISkelMesh_GetSkinnedVertex(in FDISkelMeshContext DIContext, in int VertexIndex, out float3 OutPosition, out float3 OutVelocity, out float3 OutNormal, out float3 OutBinormal, out float3 OutTangent)
-{
-    FDISkelMeshSkinnedVertex SkinnedVertex = DISkelMesh_GetSkinnedVertex(DIContext, VertexIndex);
-    OutPosition = SkinnedVertex.Position;
-    OutVelocity = (SkinnedVertex.Position - SkinnedVertex.PrevPosition) * DIContext.InstanceInvDeltaTime;
-	OutNormal = SkinnedVertex.TangentZ;
-	OutBinormal = SkinnedVertex.TangentY;
-	OutTangent = SkinnedVertex.TangentX;
-}
-
-void DISkelMesh_GetSkinnedVertexWS(in FDISkelMeshContext DIContext, in int VertexIndex, out float3 OutPosition, out float3 OutVelocity, out float3 OutNormal, out float3 OutBinormal, out float3 OutTangent)
-{
-    FDISkelMeshSkinnedVertex SkinnedVertex = DISkelMesh_GetSkinnedVertex(DIContext, VertexIndex);
-    OutPosition = mul(float4(SkinnedVertex.Position, 1.0f), DIContext.InstanceTransform).xyz;
-    float3 PrevPosition = mul(float4(SkinnedVertex.PrevPosition, 1.0f), DIContext.InstancePrevTransform).xyz;
-    OutVelocity = (SkinnedVertex.Position - SkinnedVertex.PrevPosition) * DIContext.InstanceInvDeltaTime;
-    OutNormal   = normalize(mul(float4(SkinnedVertex.TangentZ, 0.0f), DIContext.InstanceTransform).xyz);
-    OutBinormal = normalize(mul(float4(SkinnedVertex.TangentY, 0.0f), DIContext.InstanceTransform).xyz);
-    OutTangent  = normalize(mul(float4(SkinnedVertex.TangentX, 0.0f), DIContext.InstanceTransform).xyz);
-}
-
-void DISkelMesh_GetVertexColor(in FDISkelMeshContext DIContext, in int VertexIndex, out float4 OutColor)
-{
-    OutColor = DIContext.MeshColorBuffer[VertexIndex] FMANUALFETCH_COLOR_COMPONENT_SWIZZLE;
-}
-
-void DISkelMesh_GetVertexUV(in FDISkelMeshContext DIContext, in int VertexIndex, in int UVSet, out float2 OutUV)
-{
-    if (DIContext.MeshNumTexCoord > 0)
-    {
-        uint Stride = DIContext.MeshNumTexCoord;
-        uint SelectedUVSet = clamp((uint) UVSet, 0, DIContext.MeshNumTexCoord - 1);
-        OutUV = DIContext.MeshTexCoordBuffer[VertexIndex * Stride + SelectedUVSet];
-    }
-    else
-    {
-        OutUV = 0.0f;
-    }
-}
-
-void DISkelMesh_IsValidVertex(in FDISkelMeshContext DIContext, int Vertex, out bool IsValid)
-{
-    IsValid = Vertex < (int)DIContext.MeshVertexCount;
-}
-
-void DISkelMesh_GetRandomVertex(in FDISkelMeshContext DIContext, uint Seed1, uint Seed2, uint Seed3, out int OutVertex)
-{
-	float RandT0 = DISKelMesh_Random(Seed1, Seed2, Seed3);
-	OutVertex = (int)min(uint(RandT0 * float(DIContext.MeshVertexCount)), DIContext.MeshVertexCount - 1); // avoid % by using mul/min to Tri = MeshVertexCount
-}
-
-void DISkelMesh_GetVertexCount(in FDISkelMeshContext DIContext, out int VertexCount)
-{
-	VertexCount = (int)DIContext.MeshVertexCount;
-}
-
-void DISkelMesh_IsValidFilteredVertex(in FDISkelMeshContext DIContext, int FilteredIndex, out bool IsValid)
-{
-	IsValid = FilteredIndex < (int)DIContext.MeshNumSamplingRegionVertices;
-}
-
-void DISkelMesh_GetRandomFilteredVertex(in FDISkelMeshContext DIContext, uint Seed1, uint Seed2, uint Seed3, out int OutVertex)
-{
-	float RandT0 = DISKelMesh_Random(Seed1, Seed2, Seed3);
-	int FilteredIndex = (int)min(uint(RandT0 * float(DIContext.MeshNumSamplingRegionVertices)), DIContext.MeshNumSamplingRegionVertices - 1); // avoid % by using mul/min to Tri = MeshVertexCount
-	OutVertex = (int)DIContext.MeshSampleRegionsVertices[FilteredIndex];
-}
-
-void DISkelMesh_GetFilteredVertexCount(in FDISkelMeshContext DIContext, out int VertexCount)
-{
-	VertexCount = (int)DIContext.MeshNumSamplingRegionVertices;
-}
-
-void DISkelMesh_GetFilteredVertexAt(in FDISkelMeshContext DIContext, int FilteredIndex, out int VertexIndex)
-{
-	FilteredIndex = clamp(FilteredIndex, 0, (int)DIContext.MeshNumSamplingRegionVertices - 1);
-	VertexIndex = (int)DIContext.MeshSampleRegionsVertices[FilteredIndex];
-}
-
-////////////////////////////////////////////////////////////////////////////////////////////////////////////////////////////////////////////////////////////////
-// Filtered Bones / Sockets
-void DISkelMesh_IsValidBone(in FDISkelMeshContext DIContext, in int BoneIndex, out bool IsValid)
-{
-	IsValid = BoneIndex >= 0 && BoneIndex < DIContext.NumBones;
-}
-
-void DISkelMesh_RandomBone(in FDISkelMeshContext DIContext, uint Seed1, uint Seed2, uint Seed3, out int Bone)
-{
-	float RandT0 = DISKelMesh_Random(Seed1, Seed2, Seed3);
-	Bone = min(int(RandT0 * float(DIContext.RandomMaxBone)), DIContext.RandomMaxBone);
-	Bone = Bone != DIContext.ExcludeBoneIndex ? Bone : Bone + 1;
-}
-
-void DISkelMesh_GetBoneCount(in FDISkelMeshContext DIContext, out int Count)
-{
-	Count = DIContext.NumBones;
-}
-
-void DISkelMesh_GetParentBone(in FDISkelMeshContext DIContext, int BoneIndex, out int ParentIndex)
-{
-	ParentIndex = -1;
-	if ( BoneIndex >= 0 && BoneIndex < DIContext.NumBones )
-	{
-		ParentIndex = asint(DIContext.MeshCurrSamplingBonesBuffer[BoneIndex * 3 + 2].w);
-		
-	}
-}
-
-void DISkelMesh_GetFilteredBoneCount(in FDISkelMeshContext DIContext, out int Count)
-{
-    Count = DIContext.NumFilteredBones;
-}
-
-void DISkelMesh_GetFilteredBoneAt(in FDISkelMeshContext DIContext, in int InBoneIndex, out int Bone)
-{
-    int BoneIndex = min(InBoneIndex, DIContext.NumFilteredBones - 1);
-    Bone = (int)DIContext.FilteredAndUnfilteredBones[BoneIndex];
-}
-
-void DISkelMesh_RandomFilteredBone(in FDISkelMeshContext DIContext, uint Seed1, uint Seed2, uint Seed3, out int Bone)
-{
-	float RandT0 = DISKelMesh_Random(Seed1, Seed2, Seed3);
-    int FilteredBone = min(int(RandT0 * float(DIContext.NumFilteredBones)), DIContext.NumFilteredBones - 1); // avoid % by using mul/min to Tri = MeshVertexCount
-    Bone = (int)DIContext.FilteredAndUnfilteredBones[FilteredBone];
-}
-
-void DISkelMesh_GetUnfilteredBoneCount(in FDISkelMeshContext DIContext, out int Count)
-{
-    Count = DIContext.NumUnfilteredBones;
-}
-
-void DISkelMesh_GetUnfilteredBoneAt(in FDISkelMeshContext DIContext, in int InBoneIndex, out int Bone)
-{
-    int BoneIndex = min(InBoneIndex, DIContext.NumUnfilteredBones - 1);
-    Bone = DIContext.NumFilteredBones > 0 ? (int)DIContext.FilteredAndUnfilteredBones[BoneIndex + DIContext.NumFilteredBones] : BoneIndex;
-}
-
-void DISkelMesh_RandomUnfilteredBone(in FDISkelMeshContext DIContext, uint Seed1, uint Seed2, uint Seed3, out int Bone)
-{
-	float RandT0 = DISKelMesh_Random(Seed1, Seed2, Seed3);
-	if ( DIContext.NumFilteredBones == 0 )
-	{
-		Bone = min(int(RandT0 * float(DIContext.RandomMaxBone)), DIContext.RandomMaxBone);
-		Bone = Bone != DIContext.ExcludeBoneIndex ? Bone : Bone + 1;
-	}
-	else
-	{
-		int UnfilteredBone = min(int(RandT0 * float(DIContext.NumUnfilteredBones)), DIContext.NumUnfilteredBones - 1); // avoid % by using mul/min to Tri = MeshVertexCount
-		Bone = DIContext.NumFilteredBones > 0 ? (int)DIContext.FilteredAndUnfilteredBones[UnfilteredBone + DIContext.NumFilteredBones] : UnfilteredBone;
-	}
-}
-
-void DISkelMesh_GetFilteredSocketCount(in FDISkelMeshContext DIContext, out int Count)
-{
-    Count = DIContext.NumFilteredSockets;
-}
-
-void DISkelMesh_GetFilteredSocketTransform(in FDISkelMeshContext DIContext, in int SocketIndex, in bool bApplyTransform, out float3 OutTranslation, out float4 OutRotation, out float3 OutScale)
-{
-    if ( DIContext.NumFilteredSockets > 0 )
-	{
-		SocketIndex = clamp(SocketIndex, 0, DIContext.NumFilteredSockets - 1);
-		int BufferOffset = (DIContext.FilteredSocketBoneOffset + SocketIndex) * 3;
-
-		OutTranslation = DIContext.MeshCurrSamplingBonesBuffer[BufferOffset + 0].xyz;
-		OutRotation = DIContext.MeshCurrSamplingBonesBuffer[BufferOffset + 1];
-		OutScale = DIContext.MeshCurrSamplingBonesBuffer[BufferOffset + 2].xyz;
-
-		if (bApplyTransform)
-		{
-			OutTranslation = mul(float4(OutTranslation, 1), DIContext.InstanceTransform).xyz;
-			OutRotation = NiagaraGPU_QuatMul(DIContext.InstanceRotation, OutRotation);
-			OutScale = mul(OutScale, (float3x3)DIContext.InstanceTransform);
-		}
-	}
-	else
-	{
-		OutTranslation = float3(0.0f, 0.0f, 0.0f);
-		OutRotation = float4(0.0f, 0.0f, 0.0f, 1.0f);
-		OutScale = float3(0.0f, 0.0f, 0.0f);
-	}
-}
-
-void DISkelMesh_GetFilteredSocketBoneAt(in FDISkelMeshContext DIContext, in int InSocketIndex, out int Bone)
-{
-    Bone = DIContext.FilteredSocketBoneOffset + clamp(InSocketIndex, 0, DIContext.NumFilteredSockets - 1);
-}
-
-void DISkelMesh_RandomFilteredSocket(in FDISkelMeshContext DIContext, uint Seed1, uint Seed2, uint Seed3, out int SocketBone)
-{
-	float RandT0 = DISKelMesh_Random(Seed1, Seed2, Seed3);
-    SocketBone = DIContext.FilteredSocketBoneOffset + min(int(RandT0 * float(DIContext.NumFilteredSockets)), DIContext.NumFilteredSockets - 1); // avoid % by using mul/min to Tri = MeshVertexCount
-}
-
-void DISkelMesh_RandomFilteredSocketOrBone(in FDISkelMeshContext DIContext, uint Seed1, uint Seed2, uint Seed3, out int Bone)
-{
-	float RandT0 = DISKelMesh_Random(Seed1, Seed2, Seed3);
-	int NumFilteredSocketsAndBones = DIContext.NumFilteredBones + DIContext.NumFilteredSockets;
-    int FilteredIndex = min(int(RandT0 * float(NumFilteredSocketsAndBones)), NumFilteredSocketsAndBones - 1);
-	if ( FilteredIndex < DIContext.NumFilteredBones )
-	{
-		Bone = (int)DIContext.FilteredAndUnfilteredBones[FilteredIndex];
-	}
-	else
-	{
-		Bone = DIContext.FilteredSocketBoneOffset + FilteredIndex - DIContext.NumFilteredBones;
-	}
-}
-
-void DISkelMesh_GetFilteredSocketOrBoneCount(in FDISkelMeshContext DIContext, out int Count)
-{
-	Count = DIContext.NumFilteredBones + DIContext.NumFilteredSockets;
-}
-
-void DISkelMesh_GetFilteredSocketOrBoneAt(in FDISkelMeshContext DIContext, int FilteredIndex, out int Bone)
-{
-	int NumFilteredSocketsAndBones = DIContext.NumFilteredBones + DIContext.NumFilteredSockets;
-	FilteredIndex = clamp(FilteredIndex, 0, NumFilteredSocketsAndBones - 1);
-	if ( FilteredIndex < DIContext.NumFilteredBones )
-	{
-		Bone = (int)DIContext.FilteredAndUnfilteredBones[FilteredIndex];
-	}
-	else
-	{
-		Bone = DIContext.FilteredSocketBoneOffset + FilteredIndex - DIContext.NumFilteredBones;
-	}
-}
-
-////////////////////////////////////////////////////////////////////////////////////////////////////////////////////////////////////////////////////////////////
-// Connectivity
-
-void DISkelMesh_GetAdjacentTriangleIndex(in FDISkelMeshContext DIContext, int VertexId, uint AdjacencyIndex, out int TriangleIndex)
-{
-	TriangleIndex = -1;
-
-	if (AdjacencyIndex < DIContext.ConnectivityMaxAdjacentPerVertex)
-	{
-#if DISKELMESH_ADJ_INDEX_FORMAT == DISKELMESH_ADJ_INDEX_FORMAT_FULL
-		const uint ReadIndex = (VertexId * DIContext.ConnectivityMaxAdjacentPerVertex + AdjacencyIndex);
-		if (ReadIndex < DIContext.ConnectivityBufferLength)
-		{
-			TriangleIndex = DIContext.ConnectivityBuffer[ReadIndex];
-		}
-#elif DISKELMESH_ADJ_INDEX_FORMAT == DISKELMESH_ADJ_INDEX_FORMAT_HALF
-		const uint ReadIndex = ((VertexId * DIContext.ConnectivityMaxAdjacentPerVertex + AdjacencyIndex) & ~0x1) >> 1;
-		if (ReadIndex < DIContext.ConnectivityBufferLength)
-		{
-			uint PackedIndices = DIContext.ConnectivityBuffer[ReadIndex];
-			uint UnpackedIndex = uint2(PackedIndices & 0xFFFF, PackedIndices >> 16)[AdjacencyIndex & 1];
-			TriangleIndex = UnpackedIndex == 0xFFFF ? -1 : int(UnpackedIndex);
-		}
-#else
-		#error Unsupported index format for adjacency information
-#endif
-	}
-}
-
-bool IsAdjacent(FDISkelMeshContext DIContext, int VertexIndex, int TriangleIndex)
-{
-	for (uint AdjIt = 0; AdjIt < DIContext.ConnectivityMaxAdjacentPerVertex; ++AdjIt)
-	{
-		int AdjTriangleIndex = -1;
-		DISkelMesh_GetAdjacentTriangleIndex(DIContext, VertexIndex, AdjIt, AdjTriangleIndex);
-		if (AdjTriangleIndex == -1)
-		{
-			break;
-		}
-		if (AdjTriangleIndex == TriangleIndex)
-		{
-			return true;
-		}
-	}
-	return false;
-}
-
-void DISkelMesh_GetTriangleNeighbor(in FDISkelMeshContext DIContext, int TriangleIndex, int EdgeIndex, out int NeighborTriangleIndex, out int NeighborEdgeIndex)
-{
-	NeighborTriangleIndex = -1;
-	NeighborEdgeIndex = -1;
-
-	int3 SourceVertexIndices;
-
-	DISkelMesh_GetTriVertices(DIContext, TriangleIndex, SourceVertexIndices.x, SourceVertexIndices.y, SourceVertexIndices.z);
-
-	int StartSourceIndex = SourceVertexIndices[(EdgeIndex + 1) % 3];
-	int EndSourceIndex = SourceVertexIndices[(EdgeIndex + 2) % 3];
-
-	for (uint SourceAdjIt = 0; SourceAdjIt < DIContext.ConnectivityMaxAdjacentPerVertex; ++SourceAdjIt)
-	{
-		int SourceAdjTriangleIndex = -1;
-		DISkelMesh_GetAdjacentTriangleIndex(DIContext, StartSourceIndex, SourceAdjIt, SourceAdjTriangleIndex);
-
-		if (SourceAdjTriangleIndex == TriangleIndex) // ignore self
-		{
-			continue;
-		}
-		if (SourceAdjTriangleIndex == -1) // stop looking
-		{
-			break;
-		}
-
-		if (IsAdjacent(DIContext, EndSourceIndex, SourceAdjTriangleIndex))
-		{
-			NeighborTriangleIndex = SourceAdjTriangleIndex;
-
-			// now to find the edge index for the neighbor
-			int3 NeighborVertexIndices;
-			DISkelMesh_GetTriVertices(DIContext, NeighborTriangleIndex, NeighborVertexIndices.x, NeighborVertexIndices.y, NeighborVertexIndices.z);
-
-			bool3 NeighborVertMatches = bool3(
-				IsAdjacent(DIContext, NeighborVertexIndices.x, TriangleIndex),
-				IsAdjacent(DIContext, NeighborVertexIndices.y, TriangleIndex),
-				IsAdjacent(DIContext, NeighborVertexIndices.z, TriangleIndex));
-
-			if (all(NeighborVertMatches.xy))
-			{
-				NeighborEdgeIndex = 2;
-			}
-			else if (all(NeighborVertMatches.yz))
-			{
-				NeighborEdgeIndex = 0;
-			}
-			else if (all(NeighborVertMatches.zx))
-			{
-				NeighborEdgeIndex = 1;
-			}
-			break;
-		}
-	}
-}
-
-////////////////////////////////////////////////////////////////////////////////////////////////////////////////////////////////////////////////////////////////
-
-#define DISKELMESH_DECLARE_CONSTANTS(NAME) \
-	Buffer<uint>	MeshIndexBuffer_ ## NAME; \
-	Buffer<float>	MeshVertexBuffer_ ## NAME; \
-	Buffer<uint>	MeshSkinWeightBuffer_ ## NAME; \
-	Buffer<uint>	MeshSkinWeightLookupBuffer_ ## NAME; \
-	Buffer<float4>	MeshCurrBonesBuffer_ ## NAME; \
-	Buffer<float4>	MeshPrevBonesBuffer_ ## NAME; \
-	Buffer<float4>	MeshCurrSamplingBonesBuffer_ ## NAME; \
-	Buffer<float4>	MeshPrevSamplingBonesBuffer_ ## NAME; \
-	Buffer<float4>	MeshTangentBuffer_ ## NAME; \
-	Buffer<float2>	MeshTexCoordBuffer_ ## NAME; \
-	Buffer<float4>	MeshColorBuffer_ ## NAME; \
-	Buffer<uint>	MeshTriangleSamplerProbAliasBuffer_ ## NAME; \
-	uint			MeshNumSamplingRegionTriangles_ ## NAME; \
-	uint			MeshNumSamplingRegionVertices_ ## NAME; \
-	Buffer<uint>	MeshSamplingRegionsProbAliasBuffer_ ## NAME; \
-	Buffer<uint>	MeshSampleRegionsTriangleIndices_ ## NAME; \
-	Buffer<uint>	MeshSampleRegionsVertices_ ## NAME; \
-	Buffer<uint>	MeshTriangleMatricesOffsetBuffer_ ## NAME; \
-	uint			MeshTriangleCount_ ## NAME; \
-	uint			MeshVertexCount_ ## NAME; \
-	uint			MeshWeightStride_ ## NAME; \
-	uint			MeshSkinWeightIndexSize_ ## NAME; \
-	uint			MeshNumTexCoord_ ## NAME; \
-	uint			MeshNumWeights_ ## NAME; \
-	int				NumBones_ ## NAME; \
-	int				NumFilteredBones_ ## NAME; \
-	int				NumUnfilteredBones_ ## NAME; \
-	int				RandomMaxBone_ ## NAME; \
-	int				ExcludeBoneIndex_ ## NAME; \
-	Buffer<uint>	FilteredAndUnfilteredBones_ ## NAME; \
-	int				NumFilteredSockets_ ## NAME; \
-	int				FilteredSocketBoneOffset_ ## NAME; \
-	Buffer<int>		UvMappingBuffer_ ## NAME; \
-	uint			UvMappingBufferLength_ ## NAME; \
-	uint			UvMappingSet_ ## NAME; \
-	Buffer<uint>		ConnectivityBuffer_ ## NAME; \
-	uint			ConnectivityBufferLength_ ## NAME; \
-	uint			ConnectivityMaxAdjacentPerVertex_ ## NAME; \
-	float4x4		InstanceTransform_ ## NAME; \
-	float4x4		InstancePrevTransform_ ## NAME; \
-	float4			InstanceRotation_ ## NAME; \
-	float4			InstancePrevRotation_ ## NAME; \
-	float			InstanceInvDeltaTime_ ## NAME; \
-	uint			EnabledFeatures_ ## NAME; \
-
-#define DISKELMESH_MAKE_CONTEXT(NAME) \
-	FDISkelMeshContext	DIContext; \
-	DIContext.MeshIndexBuffer = MeshIndexBuffer_ ## NAME; \
-	DIContext.MeshVertexBuffer = MeshVertexBuffer_ ## NAME; \
-	DIContext.MeshSkinWeightBuffer = MeshSkinWeightBuffer_ ## NAME; \
-	DIContext.MeshSkinWeightLookupBuffer = MeshSkinWeightLookupBuffer_ ## NAME; \
-	DIContext.MeshCurrBonesBuffer = MeshCurrBonesBuffer_ ## NAME; \
-	DIContext.MeshPrevBonesBuffer = MeshPrevBonesBuffer_ ## NAME; \
-	DIContext.MeshCurrSamplingBonesBuffer = MeshCurrSamplingBonesBuffer_ ## NAME; \
-	DIContext.MeshPrevSamplingBonesBuffer = MeshPrevSamplingBonesBuffer_ ## NAME; \
-	DIContext.MeshTangentBuffer = MeshTangentBuffer_ ## NAME; \
-	DIContext.MeshTexCoordBuffer = MeshTexCoordBuffer_ ## NAME; \
-	DIContext.MeshColorBuffer = MeshColorBuffer_ ## NAME; \
-	DIContext.MeshTriangleSamplerProbAliasBuffer = MeshTriangleSamplerProbAliasBuffer_ ## NAME; \
-	DIContext.MeshNumSamplingRegionTriangles = MeshNumSamplingRegionTriangles_ ## NAME; \
-	DIContext.MeshNumSamplingRegionVertices = MeshNumSamplingRegionVertices_ ## NAME; \
-	DIContext.MeshSamplingRegionsProbAliasBuffer = MeshSamplingRegionsProbAliasBuffer_ ## NAME; \
-	DIContext.MeshSampleRegionsTriangleIndices = MeshSampleRegionsTriangleIndices_ ## NAME; \
-	DIContext.MeshSampleRegionsVertices = MeshSampleRegionsVertices_ ## NAME; \
-	DIContext.MeshTriangleMatricesOffsetBuffer = MeshTriangleMatricesOffsetBuffer_ ## NAME; \
-	DIContext.MeshTriangleCount = MeshTriangleCount_ ## NAME; \
-	DIContext.MeshVertexCount = MeshVertexCount_ ## NAME; \
-	DIContext.MeshNumTexCoord = MeshNumTexCoord_ ## NAME; \
-	DIContext.MeshNumWeights = MeshNumWeights_ ## NAME; \
-	DIContext.NumBones = NumBones_ ## NAME; \
-	DIContext.NumFilteredBones	= NumFilteredBones_ ## NAME; \
-	DIContext.NumUnfilteredBones = NumUnfilteredBones_ ## NAME; \
-	DIContext.RandomMaxBone = RandomMaxBone_ ## NAME; \
-	DIContext.ExcludeBoneIndex = ExcludeBoneIndex_ ## NAME; \
-	DIContext.FilteredAndUnfilteredBones	= FilteredAndUnfilteredBones_ ## NAME; \
-	DIContext.NumFilteredSockets = NumFilteredSockets_ ## NAME; \
-	DIContext.FilteredSocketBoneOffset = FilteredSocketBoneOffset_ ## NAME; \
-	DIContext.UvMappingBuffer = UvMappingBuffer_ ## NAME; \
-	DIContext.UvMappingBufferLength = UvMappingBufferLength_ ## NAME; \
-	DIContext.UvMappingSet = UvMappingSet_ ## NAME; \
-	DIContext.ConnectivityBuffer = ConnectivityBuffer_ ## NAME; \
-	DIContext.ConnectivityBufferLength = ConnectivityBufferLength_ ## NAME; \
-	DIContext.ConnectivityMaxAdjacentPerVertex = ConnectivityMaxAdjacentPerVertex_ ## NAME; \
-	DIContext.MeshWeightStride = MeshWeightStride_ ## NAME; \
-	DIContext.MeshSkinWeightIndexSize = MeshSkinWeightIndexSize_ ## NAME; \
-	DIContext.InstanceTransform = InstanceTransform_ ## NAME; \
-	DIContext.InstancePrevTransform = InstancePrevTransform_ ## NAME; \
-	DIContext.InstanceRotation = InstanceRotation_ ## NAME; \
-	DIContext.InstancePrevRotation = InstancePrevRotation_ ## NAME; \
-	DIContext.InstanceInvDeltaTime = InstanceInvDeltaTime_ ## NAME; \
-	DIContext.UniformTriangleSamplingEnable = EnabledFeatures_ ## NAME & 0x1; \
-	DIContext.UniformSamplingRegionEnabled = EnabledFeatures_ ## NAME & 0x2; \
-	DIContext.UnlimitedBoneInfluences = EnabledFeatures_ ## NAME & 0x4; \
-=======
-}
->>>>>>> d731a049
+}