--- conflicted
+++ resolved
@@ -232,13 +232,8 @@
 			uint WeightOffset = DIContext.MeshNumWeights == 8 ? 2 : 1;
 			int4 BlendIndices = DISkelMesh_UnpackIndices4(DIContext.MeshSkinWeightBuffer[VertexIndex * DIContext.MeshWeightStride]);
 	        float4 BlendWeights = DISkelMesh_UnpackWeights4(DIContext.MeshSkinWeightBuffer[VertexIndex * DIContext.MeshWeightStride + WeightOffset]);
-<<<<<<< HEAD
-			CurrBoneMatrix = DISkelMesh_GetCurrSkinningMatrix(DIContext, VertexIndex, BlendIndices, BlendWeights);
-			PrevBoneMatrix = DISkelMesh_GetPrevSkinningMatrix(DIContext, VertexIndex, BlendIndices, BlendWeights);
-=======
 			CurrBoneMatrix = DISkelMesh_GetCurrSkinningMatrix(DIContext, SectionBoneOffset, BlendIndices, BlendWeights);
 			PrevBoneMatrix = DISkelMesh_GetPrevSkinningMatrix(DIContext, SectionBoneOffset, BlendIndices, BlendWeights);
->>>>>>> 6bbb88c8
 #if DISKELMESH_BONE_INFLUENCES != DISKELMESH_BONE_INFLUENCES_MAX4
 			// We are in 8 or unlimited mode so need to check for the extended weights
 			if (DIContext.MeshNumWeights == 8)
