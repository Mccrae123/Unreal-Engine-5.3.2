--- conflicted
+++ resolved
@@ -154,13 +154,8 @@
 
 void GetVertexColor_{ParameterName}(int Vertex, out float4 Color)
 {
-<<<<<<< HEAD
-	Vertex = clamp(Vertex, 0, NumVertices_{ParameterName} - 1);
-	Color = HasColors_{ParameterName} ? ColorBuffer_{ParameterName}[Vertex] FMANUALFETCH_COLOR_COMPONENT_SWIZZLE : float4(1, 1, 1, 1);
-=======
 	Vertex = clamp(Vertex, 0, {ParameterName}_NumVertices - 1);
 	Color = {ParameterName}_HasColors ? {ParameterName}_ColorBuffer[Vertex] FMANUALFETCH_COLOR_COMPONENT_SWIZZLE : float4(1, 1, 1, 1);
->>>>>>> d731a049
 }
 
 void GetVertexUV_{ParameterName}(int Vertex, int UVSet, out float2 UV)
@@ -730,56 +725,33 @@
 
 void GetWorldVelocity_{ParameterName}(out float3 Velocity)
 {
-<<<<<<< HEAD
-	Velocity = InstanceWorldVelocity_{ParameterName};
-=======
 	Velocity = {ParameterName}_InstanceWorldVelocity;
->>>>>>> d731a049
 }
 
 //////////////////////////////////////////////////////////////////////////
 // Experimental Distance Field Functions
-<<<<<<< HEAD
+void QueryDistanceField_{ParameterName}(bool bExecute, float3 WorldPosition, bool bUseMaxDistance, float MaxDistance, out bool OutIsValid, out float OutDistance)
+{
+	const FLWCVector3 LWCWorldPosition = MakeLWCVector3({ParameterName}_SystemLWCTile, WorldPosition);
+
+	if ( !bUseMaxDistance )
+	{
+		MaxDistance = 1e38;
+	}
+
 #if DISTATICMESH_ALLOWDISTANCEFIELD
-int		InstanceDistanceFieldIndex_{ParameterName};
-#endif
-
-void QueryDistanceField_{ParameterName}(bool bExecute, float3 WorldPosition, bool bUseMaxDistance, float MaxDistance, out bool OutIsValid, out float OutDistance)
-{
-=======
-void QueryDistanceField_{ParameterName}(bool bExecute, float3 WorldPosition, bool bUseMaxDistance, float MaxDistance, out bool OutIsValid, out float OutDistance)
-{
-	const FLWCVector3 LWCWorldPosition = MakeLWCVector3({ParameterName}_SystemLWCTile, WorldPosition);
-
->>>>>>> d731a049
-	if ( !bUseMaxDistance )
-	{
-		MaxDistance = 1e38;
-	}
-
-#if DISTATICMESH_ALLOWDISTANCEFIELD
-<<<<<<< HEAD
-	OutIsValid = bExecute && InstanceDistanceFieldIndex_{ParameterName} != int(-1);
-=======
 	OutIsValid = bExecute && {ParameterName}_InstanceDistanceFieldIndex != int(-1);
->>>>>>> d731a049
 	OutDistance = MaxDistance;
 	if ( OutIsValid )
 	{
 		// Needs to be a smidge over 0.0 for DistanceToNearestSurfaceForObject to query the SDF
 		MaxDistance = max(0.001, MaxDistance);
-<<<<<<< HEAD
-		OutDistance = DistanceToNearestSurfaceForObject(InstanceDistanceFieldIndex_{ParameterName}, WorldPosition, MaxDistance);
-=======
 		OutDistance = DistanceToNearestSurfaceForObject({ParameterName}_InstanceDistanceFieldIndex, LWCWorldPosition, MaxDistance);
->>>>>>> d731a049
 	}
 #else
 	OutIsValid = false;
 	OutDistance = MaxDistance;
 #endif
-<<<<<<< HEAD
-=======
 }
 
 
@@ -809,5 +781,4 @@
 	MappingParam.UvMappingSet = {ParameterName}_UvMappingSet;
 
 	UvMapping_GetTriangleCoordInAabb(MappingParam, Enabled, InUvMin, InUvMax, OutTriangle, OutBaryCoord, OutIsValid);
->>>>>>> d731a049
 }