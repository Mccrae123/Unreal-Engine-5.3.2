// Copyright Epic Games, Inc. All Rights Reserved.

#pragma once

#include "CoreMinimal.h"
#include "UObject/ObjectMacros.h"
#include "Animation/AnimNotifies/AnimNotifyState.h"
#include "Animation/AnimInstance.h"
#include "AnimNotifyState_TimedNiagaraEffect.generated.h"

class UNiagaraSystem;
class USkeletalMeshComponent;
class UFXSystemAsset;
class UFXSystemComponent;
class UAnimInstance;

// Timed Niagara Effect Notify
// Allows a looping Niagara effect to be played in an animation that will activate
// at the beginning of the notify and deactivate at the end.
UCLASS(Blueprintable, meta = (DisplayName = "Timed Niagara Effect"))
class NIAGARAANIMNOTIFIES_API UAnimNotifyState_TimedNiagaraEffect : public UAnimNotifyState
{
	GENERATED_UCLASS_BODY()

	// The niagara system template to use when spawning the niagara component
	UPROPERTY(EditAnywhere, Category = NiagaraSystem, meta = (ToolTip = "The niagara system to spawn for the notify state"))
	TObjectPtr<UNiagaraSystem> Template;

	// The socket within our mesh component to attach to when we spawn the Niagara component
	UPROPERTY(EditAnywhere, Category = NiagaraSystem, meta = (ToolTip = "The socket or bone to attach the system to", AnimNotifyBoneName = "true"))
	FName SocketName;

	// Offset from the socket / bone location
	UPROPERTY(EditAnywhere, Category = NiagaraSystem, meta = (ToolTip = "Offset from the socket or bone to place the Niagara system"))
	FVector LocationOffset;

	// Offset from the socket / bone rotation
	UPROPERTY(EditAnywhere, Category = NiagaraSystem, meta = (ToolTip = "Rotation offset from the socket or bone for the Niagara system"))
	FRotator RotationOffset;

	// Whether or not we destroy the component at the end of the notify or instead just stop
	// the emitters.
	UPROPERTY(EditAnywhere, Category = NiagaraSystem, meta = (DisplayName = "Destroy Immediately", ToolTip = "Whether the Niagara system should be immediately destroyed at the end of the notify state or be allowed to finish"))
	bool bDestroyAtEnd;

<<<<<<< HEAD
	virtual void NotifyBegin(class USkeletalMeshComponent * MeshComp, class UAnimSequenceBase * Animation, float TotalDuration) override;
=======
	UE_DEPRECATED(5.0, "Please use the other NotifyBegin function instead")
	virtual void NotifyBegin(class USkeletalMeshComponent * MeshComp, class UAnimSequenceBase * Animation, float TotalDuration) override;

	UE_DEPRECATED(5.0, "Please use the other NotifyEnd function instead")
>>>>>>> 6bbb88c8
	virtual void NotifyEnd(class USkeletalMeshComponent * MeshComp, class UAnimSequenceBase * Animation) override;
	
	virtual void NotifyBegin(class USkeletalMeshComponent * MeshComp, class UAnimSequenceBase * Animation, float TotalDuration, const FAnimNotifyEventReference& EventReference) override;
	virtual void NotifyEnd(class USkeletalMeshComponent * MeshComp, class UAnimSequenceBase * Animation, const FAnimNotifyEventReference& EventReference) override;

	// Overridden from UAnimNotifyState to provide custom notify name.
	FString GetNotifyName_Implementation() const override;

	// Return FXSystemComponent created from SpawnEffect
	UFUNCTION(BlueprintCallable, Category = "AnimNotify")
	UFXSystemComponent* GetSpawnedEffect(UMeshComponent* MeshComp);

protected:
	// Spawns the NiagaraSystemComponent. Called from Notify.
	virtual UFXSystemComponent* SpawnEffect(USkeletalMeshComponent* MeshComp, UAnimSequenceBase* Animation) const;

	bool ValidateParameters(USkeletalMeshComponent* MeshComp) const;

	FORCEINLINE FName GetSpawnedComponentTag()const { return GetFName(); }
};

<<<<<<< HEAD
=======
USTRUCT(BlueprintType)
struct FCurveParameterPair
{
	GENERATED_BODY();
public:
	UPROPERTY(EditAnywhere, BlueprintReadOnly, Category = AnimCurves, meta = (DisplayName = "Anim Curve Name", ToolTip = "Name of the curve in this montage."))
		FName AnimCurveName;
	UPROPERTY(EditAnywhere, BlueprintReadOnly, Category = AnimCurves, meta = (DisplayName = "Niagara User Float", ToolTip = "Name of the Niagara user float variable."))
		FName UserVariableName;
};

>>>>>>> 6bbb88c8
/**
Same as Timed Niagara Effect but also provides some more advanced abilities at an additional cost. 
*/
UCLASS(Blueprintable, meta = (DisplayName = "Advanced Timed Niagara Effect"))
class NIAGARAANIMNOTIFIES_API UAnimNotifyState_TimedNiagaraEffectAdvanced : public UAnimNotifyState_TimedNiagaraEffect
{
	GENERATED_UCLASS_BODY()

public:
<<<<<<< HEAD
	virtual void NotifyBegin(class USkeletalMeshComponent* MeshComp, class UAnimSequenceBase* Animation, float TotalDuration) override;
	virtual void NotifyEnd(class USkeletalMeshComponent* MeshComp, class UAnimSequenceBase* Animation) override;
	virtual void NotifyTick(USkeletalMeshComponent * MeshComp, UAnimSequenceBase * Animation, float FrameDeltaTime) override;
=======
	UE_DEPRECATED(5.0, "Please use the other NotifyBegin function instead")
	virtual void NotifyBegin(class USkeletalMeshComponent* MeshComp, class UAnimSequenceBase* Animation, float TotalDuration) override;

	UE_DEPRECATED(5.0, "Please use the other NotifyEnd function instead")
	virtual void NotifyEnd(class USkeletalMeshComponent* MeshComp, class UAnimSequenceBase* Animation) override;

	UE_DEPRECATED(5.0, "Please use the other NotifyTick function instead")
	virtual void NotifyTick(USkeletalMeshComponent * MeshComp, UAnimSequenceBase * Animation, float FrameDeltaTime) override;
	
	virtual void NotifyBegin(class USkeletalMeshComponent* MeshComp, class UAnimSequenceBase* Animation, float TotalDuration, const FAnimNotifyEventReference& EventReference) override;
	virtual void NotifyEnd(class USkeletalMeshComponent* MeshComp, class UAnimSequenceBase* Animation, const FAnimNotifyEventReference& EventReference) override;
	virtual void NotifyTick(USkeletalMeshComponent * MeshComp, UAnimSequenceBase * Animation, float FrameDeltaTime, const FAnimNotifyEventReference& EventReference) override;
>>>>>>> 6bbb88c8

	// Returns a 0 to 1 value for the progress of this component along the notify.
	UFUNCTION(BlueprintCallable, Category = "AnimNotify")
	float GetNotifyProgress(UMeshComponent* MeshComp);

<<<<<<< HEAD
=======
	UPROPERTY(EditAnywhere, Category = NotifyProgress, meta = (DisplayName = "Enable Normalized Notify Progress", ToolTip = "This send a 0-1 value of the normalized progress to the FX Component to the float User Parameter."))
	bool bEnableNormalizedNotifyProgress = true;

	UPROPERTY(EditAnywhere, Category = NotifyProgress, meta = (DisplayName = "User Parameter", ToolTip = "The name of your niagara user variable you would like to send the normalized notify progress to."))
	FName NotifyProgressUserParameter;

	UPROPERTY(EditAnywhere, Category = AnimCurves, meta = (DisplayName = "Anim Curve Parameters", ToolTip = "Array of fnames to map Anim Curve names to Niagara Parameters."))
	TArray<FCurveParameterPair> AnimCurves;

>>>>>>> 6bbb88c8
protected:

	struct FInstanceProgressInfo
	{
		float Duration = 1.0f;
		float Elapsed = 0.0f;
	};
	TMap<UMeshComponent*, FInstanceProgressInfo> ProgressInfoMap;
};<|MERGE_RESOLUTION|>--- conflicted
+++ resolved
@@ -43,14 +43,10 @@
 	UPROPERTY(EditAnywhere, Category = NiagaraSystem, meta = (DisplayName = "Destroy Immediately", ToolTip = "Whether the Niagara system should be immediately destroyed at the end of the notify state or be allowed to finish"))
 	bool bDestroyAtEnd;
 
-<<<<<<< HEAD
-	virtual void NotifyBegin(class USkeletalMeshComponent * MeshComp, class UAnimSequenceBase * Animation, float TotalDuration) override;
-=======
 	UE_DEPRECATED(5.0, "Please use the other NotifyBegin function instead")
 	virtual void NotifyBegin(class USkeletalMeshComponent * MeshComp, class UAnimSequenceBase * Animation, float TotalDuration) override;
 
 	UE_DEPRECATED(5.0, "Please use the other NotifyEnd function instead")
->>>>>>> 6bbb88c8
 	virtual void NotifyEnd(class USkeletalMeshComponent * MeshComp, class UAnimSequenceBase * Animation) override;
 	
 	virtual void NotifyBegin(class USkeletalMeshComponent * MeshComp, class UAnimSequenceBase * Animation, float TotalDuration, const FAnimNotifyEventReference& EventReference) override;
@@ -72,8 +68,6 @@
 	FORCEINLINE FName GetSpawnedComponentTag()const { return GetFName(); }
 };
 
-<<<<<<< HEAD
-=======
 USTRUCT(BlueprintType)
 struct FCurveParameterPair
 {
@@ -85,7 +79,6 @@
 		FName UserVariableName;
 };
 
->>>>>>> 6bbb88c8
 /**
 Same as Timed Niagara Effect but also provides some more advanced abilities at an additional cost. 
 */
@@ -95,11 +88,6 @@
 	GENERATED_UCLASS_BODY()
 
 public:
-<<<<<<< HEAD
-	virtual void NotifyBegin(class USkeletalMeshComponent* MeshComp, class UAnimSequenceBase* Animation, float TotalDuration) override;
-	virtual void NotifyEnd(class USkeletalMeshComponent* MeshComp, class UAnimSequenceBase* Animation) override;
-	virtual void NotifyTick(USkeletalMeshComponent * MeshComp, UAnimSequenceBase * Animation, float FrameDeltaTime) override;
-=======
 	UE_DEPRECATED(5.0, "Please use the other NotifyBegin function instead")
 	virtual void NotifyBegin(class USkeletalMeshComponent* MeshComp, class UAnimSequenceBase* Animation, float TotalDuration) override;
 
@@ -112,14 +100,11 @@
 	virtual void NotifyBegin(class USkeletalMeshComponent* MeshComp, class UAnimSequenceBase* Animation, float TotalDuration, const FAnimNotifyEventReference& EventReference) override;
 	virtual void NotifyEnd(class USkeletalMeshComponent* MeshComp, class UAnimSequenceBase* Animation, const FAnimNotifyEventReference& EventReference) override;
 	virtual void NotifyTick(USkeletalMeshComponent * MeshComp, UAnimSequenceBase * Animation, float FrameDeltaTime, const FAnimNotifyEventReference& EventReference) override;
->>>>>>> 6bbb88c8
 
 	// Returns a 0 to 1 value for the progress of this component along the notify.
 	UFUNCTION(BlueprintCallable, Category = "AnimNotify")
 	float GetNotifyProgress(UMeshComponent* MeshComp);
 
-<<<<<<< HEAD
-=======
 	UPROPERTY(EditAnywhere, Category = NotifyProgress, meta = (DisplayName = "Enable Normalized Notify Progress", ToolTip = "This send a 0-1 value of the normalized progress to the FX Component to the float User Parameter."))
 	bool bEnableNormalizedNotifyProgress = true;
 
@@ -129,7 +114,6 @@
 	UPROPERTY(EditAnywhere, Category = AnimCurves, meta = (DisplayName = "Anim Curve Parameters", ToolTip = "Array of fnames to map Anim Curve names to Niagara Parameters."))
 	TArray<FCurveParameterPair> AnimCurves;
 
->>>>>>> 6bbb88c8
 protected:
 
 	struct FInstanceProgressInfo
