// Copyright Epic Games, Inc. All Rights Reserved.

#include "AnimNotifyState_TimedNiagaraEffect.h"

#include "Components/SkeletalMeshComponent.h"
#include "Kismet/GameplayStatics.h"

#include "NiagaraComponent.h"
#include "NiagaraSystem.h"
#include "NiagaraFunctionLibrary.h"

UAnimNotifyState_TimedNiagaraEffect::UAnimNotifyState_TimedNiagaraEffect(const FObjectInitializer& ObjectInitializer)
	: Super(ObjectInitializer)
{
	Template = nullptr;
	LocationOffset.Set(0.0f, 0.0f, 0.0f);
	RotationOffset = FRotator(0.0f, 0.0f, 0.0f);
}

UFXSystemComponent* UAnimNotifyState_TimedNiagaraEffect::SpawnEffect(USkeletalMeshComponent* MeshComp, UAnimSequenceBase* Animation) const
{
	// Only spawn if we've got valid params
	if (ValidateParameters(MeshComp))
	{
		return UNiagaraFunctionLibrary::SpawnSystemAttached(Template, MeshComp, SocketName, LocationOffset, RotationOffset, EAttachLocation::KeepRelativeOffset, !bDestroyAtEnd);
	}
	return nullptr;
}

UFXSystemComponent* UAnimNotifyState_TimedNiagaraEffect::GetSpawnedEffect(UMeshComponent* MeshComp)
<<<<<<< HEAD
{
	if (MeshComp)
	{
		TArray<USceneComponent*> Children;
		MeshComp->GetChildrenComponents(false, Children);

		if (Children.Num())
		{
			for (USceneComponent* Component : Children)
			{
				if (Component && Component->ComponentHasTag(GetSpawnedComponentTag()))
				{
					if (UFXSystemComponent* FXComponent = CastChecked<UFXSystemComponent>(Component))
					{
						return FXComponent;
					}
				}
			}
		}
	}

	return nullptr;
}

void UAnimNotifyState_TimedNiagaraEffect::NotifyBegin(USkeletalMeshComponent * MeshComp, class UAnimSequenceBase * Animation, float TotalDuration)
=======
{
	if (MeshComp)
	{
		TArray<USceneComponent*> Children;
		MeshComp->GetChildrenComponents(false, Children);

		if (Children.Num())
		{
			for (USceneComponent* Component : Children)
			{
				if (Component && Component->ComponentHasTag(GetSpawnedComponentTag()))
				{
					if (UFXSystemComponent* FXComponent = CastChecked<UFXSystemComponent>(Component))
					{
						return FXComponent;
					}
				}
			}
		}
	}

	return nullptr;
}

void UAnimNotifyState_TimedNiagaraEffect::NotifyBegin(USkeletalMeshComponent * MeshComp, class UAnimSequenceBase * Animation, float TotalDuration)
{
}

void UAnimNotifyState_TimedNiagaraEffect::NotifyBegin(USkeletalMeshComponent * MeshComp, class UAnimSequenceBase * Animation, float TotalDuration, const FAnimNotifyEventReference& EventReference)
>>>>>>> 6bbb88c8
{
	if (UFXSystemComponent* Component = SpawnEffect(MeshComp, Animation))
	{
		// tag the component with the AnimNotify that is triggering the animation so that we can properly clean it up
		Component->ComponentTags.AddUnique(GetSpawnedComponentTag());
	}

<<<<<<< HEAD
	Super::NotifyBegin(MeshComp, Animation, TotalDuration);
=======
	Super::NotifyBegin(MeshComp, Animation, TotalDuration, EventReference);
>>>>>>> 6bbb88c8
}

void UAnimNotifyState_TimedNiagaraEffect::NotifyEnd(USkeletalMeshComponent * MeshComp, class UAnimSequenceBase * Animation)
{
<<<<<<< HEAD
=======
}

void UAnimNotifyState_TimedNiagaraEffect::NotifyEnd(USkeletalMeshComponent * MeshComp, class UAnimSequenceBase * Animation, const FAnimNotifyEventReference& EventReference)
{
>>>>>>> 6bbb88c8
	if (UFXSystemComponent* FXComponent = GetSpawnedEffect(MeshComp))
	{
		// untag the component
		FXComponent->ComponentTags.Remove(GetSpawnedComponentTag());

		// Either destroy the component or deactivate it to have it's active FXSystems finish.
		// The component will auto destroy once all FXSystem are gone.
		if (bDestroyAtEnd)
		{
			FXComponent->DestroyComponent();
		}
		else
		{
			FXComponent->Deactivate();
		}
	}

<<<<<<< HEAD
	Super::NotifyEnd(MeshComp, Animation);
=======
	Super::NotifyEnd(MeshComp, Animation, EventReference);
>>>>>>> 6bbb88c8
}

bool UAnimNotifyState_TimedNiagaraEffect::ValidateParameters(USkeletalMeshComponent* MeshComp) const
{
	bool bValid = true;

	if (!Template)
	{
		bValid = false;
	}
	else if (!MeshComp->DoesSocketExist(SocketName) && MeshComp->GetBoneIndex(SocketName) == INDEX_NONE)
	{
		bValid = false;
	}

	return bValid;
}

FString UAnimNotifyState_TimedNiagaraEffect::GetNotifyName_Implementation() const
{
	if (Template)
	{
		return Template->GetName();
	}

	return UAnimNotifyState::GetNotifyName_Implementation();
}

//////////////////////////////////////////////////////////////////////////

UAnimNotifyState_TimedNiagaraEffectAdvanced::UAnimNotifyState_TimedNiagaraEffectAdvanced(const FObjectInitializer& ObjectInitializer)
	: Super(ObjectInitializer)
{
<<<<<<< HEAD
=======
	NotifyProgressUserParameter = FName("NormalizedNotifyProgress");
>>>>>>> 6bbb88c8
}

void UAnimNotifyState_TimedNiagaraEffectAdvanced::NotifyBegin(USkeletalMeshComponent* MeshComp, class UAnimSequenceBase* Animation, float TotalDuration)
{
<<<<<<< HEAD
	Super::NotifyBegin(MeshComp, Animation, TotalDuration);
=======
}

void UAnimNotifyState_TimedNiagaraEffectAdvanced::NotifyBegin(USkeletalMeshComponent* MeshComp, class UAnimSequenceBase* Animation, float TotalDuration, const FAnimNotifyEventReference& EventReference)
{
	Super::NotifyBegin(MeshComp, Animation, TotalDuration, EventReference);
>>>>>>> 6bbb88c8

	FInstanceProgressInfo& NewInfo = ProgressInfoMap.Add(MeshComp);
	NewInfo.Duration = TotalDuration;
	NewInfo.Elapsed = 0.0f;
}

void UAnimNotifyState_TimedNiagaraEffectAdvanced::NotifyEnd(USkeletalMeshComponent* MeshComp, class UAnimSequenceBase* Animation)
{
<<<<<<< HEAD
	Super::NotifyEnd(MeshComp, Animation);
=======
}

void UAnimNotifyState_TimedNiagaraEffectAdvanced::NotifyEnd(USkeletalMeshComponent* MeshComp, class UAnimSequenceBase* Animation, const FAnimNotifyEventReference& EventReference)
{
	Super::NotifyEnd(MeshComp, Animation, EventReference);
>>>>>>> 6bbb88c8
	ProgressInfoMap.Remove(MeshComp);
}

void UAnimNotifyState_TimedNiagaraEffectAdvanced::NotifyTick(USkeletalMeshComponent* MeshComp, UAnimSequenceBase* Animation, float FrameDeltaTime)
{
<<<<<<< HEAD
	Super::NotifyTick(MeshComp, Animation, FrameDeltaTime);
=======
}

void UAnimNotifyState_TimedNiagaraEffectAdvanced::NotifyTick(USkeletalMeshComponent* MeshComp, UAnimSequenceBase* Animation, float FrameDeltaTime, const FAnimNotifyEventReference& EventReference)
{
	Super::NotifyTick(MeshComp, Animation, FrameDeltaTime, EventReference);
>>>>>>> 6bbb88c8

	//Advance the progress.
	//TODO: There must be some way to avoid this map and lookup. The information about the current elapsed time and a mapping onto the notify range should be available somewhere in the mesh comp and notify.
	if (FInstanceProgressInfo* ProgressInfo = ProgressInfoMap.Find(MeshComp))
	{
		ProgressInfo->Elapsed += FrameDeltaTime;
<<<<<<< HEAD
=======
	}

	if (UFXSystemComponent* FXComponent = GetSpawnedEffect(MeshComp))
	{
		//send the notify progress to the FX Component
		if (bEnableNormalizedNotifyProgress && !NotifyProgressUserParameter.IsNone())
		{
			FXComponent->SetFloatParameter(NotifyProgressUserParameter, GetNotifyProgress(MeshComp));
		}
		//Send anim curve data to the FX Component
		if (AnimCurves.Num() != 0)
		{
			if (UAnimInstance* AnimInst = MeshComp->GetAnimInstance())
			{
				for (int32 Index = 0; Index != AnimCurves.Num(); ++Index)
				{
					FName CurveName = AnimCurves[Index].AnimCurveName;
					FName NiagaraUserVariableName = AnimCurves[Index].UserVariableName;
					if ((!CurveName.IsNone()) && (!NiagaraUserVariableName.IsNone()))
					{
						float CurveValue = 0.0f;
						if (AnimInst->GetCurveValue(CurveName, CurveValue))
						{
							FXComponent->SetFloatParameter(NiagaraUserVariableName, CurveValue);
						}
					}
				}
			}
		}
>>>>>>> 6bbb88c8
	}
}

float UAnimNotifyState_TimedNiagaraEffectAdvanced::GetNotifyProgress(UMeshComponent* MeshComp)
{
	if (FInstanceProgressInfo* ProgressInfo = ProgressInfoMap.Find(MeshComp))
	{
		return FMath::Clamp(ProgressInfo->Elapsed / FMath::Max(ProgressInfo->Duration, SMALL_NUMBER), 0.0f, 1.0f);
	}
	return 0.0f;
}<|MERGE_RESOLUTION|>--- conflicted
+++ resolved
@@ -28,7 +28,6 @@
 }
 
 UFXSystemComponent* UAnimNotifyState_TimedNiagaraEffect::GetSpawnedEffect(UMeshComponent* MeshComp)
-<<<<<<< HEAD
 {
 	if (MeshComp)
 	{
@@ -54,37 +53,10 @@
 }
 
 void UAnimNotifyState_TimedNiagaraEffect::NotifyBegin(USkeletalMeshComponent * MeshComp, class UAnimSequenceBase * Animation, float TotalDuration)
-=======
-{
-	if (MeshComp)
-	{
-		TArray<USceneComponent*> Children;
-		MeshComp->GetChildrenComponents(false, Children);
-
-		if (Children.Num())
-		{
-			for (USceneComponent* Component : Children)
-			{
-				if (Component && Component->ComponentHasTag(GetSpawnedComponentTag()))
-				{
-					if (UFXSystemComponent* FXComponent = CastChecked<UFXSystemComponent>(Component))
-					{
-						return FXComponent;
-					}
-				}
-			}
-		}
-	}
-
-	return nullptr;
-}
-
-void UAnimNotifyState_TimedNiagaraEffect::NotifyBegin(USkeletalMeshComponent * MeshComp, class UAnimSequenceBase * Animation, float TotalDuration)
 {
 }
 
 void UAnimNotifyState_TimedNiagaraEffect::NotifyBegin(USkeletalMeshComponent * MeshComp, class UAnimSequenceBase * Animation, float TotalDuration, const FAnimNotifyEventReference& EventReference)
->>>>>>> 6bbb88c8
 {
 	if (UFXSystemComponent* Component = SpawnEffect(MeshComp, Animation))
 	{
@@ -92,22 +64,15 @@
 		Component->ComponentTags.AddUnique(GetSpawnedComponentTag());
 	}
 
-<<<<<<< HEAD
-	Super::NotifyBegin(MeshComp, Animation, TotalDuration);
-=======
 	Super::NotifyBegin(MeshComp, Animation, TotalDuration, EventReference);
->>>>>>> 6bbb88c8
 }
 
 void UAnimNotifyState_TimedNiagaraEffect::NotifyEnd(USkeletalMeshComponent * MeshComp, class UAnimSequenceBase * Animation)
 {
-<<<<<<< HEAD
-=======
 }
 
 void UAnimNotifyState_TimedNiagaraEffect::NotifyEnd(USkeletalMeshComponent * MeshComp, class UAnimSequenceBase * Animation, const FAnimNotifyEventReference& EventReference)
 {
->>>>>>> 6bbb88c8
 	if (UFXSystemComponent* FXComponent = GetSpawnedEffect(MeshComp))
 	{
 		// untag the component
@@ -125,11 +90,7 @@
 		}
 	}
 
-<<<<<<< HEAD
-	Super::NotifyEnd(MeshComp, Animation);
-=======
 	Super::NotifyEnd(MeshComp, Animation, EventReference);
->>>>>>> 6bbb88c8
 }
 
 bool UAnimNotifyState_TimedNiagaraEffect::ValidateParameters(USkeletalMeshComponent* MeshComp) const
@@ -163,23 +124,16 @@
 UAnimNotifyState_TimedNiagaraEffectAdvanced::UAnimNotifyState_TimedNiagaraEffectAdvanced(const FObjectInitializer& ObjectInitializer)
 	: Super(ObjectInitializer)
 {
-<<<<<<< HEAD
-=======
 	NotifyProgressUserParameter = FName("NormalizedNotifyProgress");
->>>>>>> 6bbb88c8
 }
 
 void UAnimNotifyState_TimedNiagaraEffectAdvanced::NotifyBegin(USkeletalMeshComponent* MeshComp, class UAnimSequenceBase* Animation, float TotalDuration)
 {
-<<<<<<< HEAD
-	Super::NotifyBegin(MeshComp, Animation, TotalDuration);
-=======
 }
 
 void UAnimNotifyState_TimedNiagaraEffectAdvanced::NotifyBegin(USkeletalMeshComponent* MeshComp, class UAnimSequenceBase* Animation, float TotalDuration, const FAnimNotifyEventReference& EventReference)
 {
 	Super::NotifyBegin(MeshComp, Animation, TotalDuration, EventReference);
->>>>>>> 6bbb88c8
 
 	FInstanceProgressInfo& NewInfo = ProgressInfoMap.Add(MeshComp);
 	NewInfo.Duration = TotalDuration;
@@ -188,37 +142,27 @@
 
 void UAnimNotifyState_TimedNiagaraEffectAdvanced::NotifyEnd(USkeletalMeshComponent* MeshComp, class UAnimSequenceBase* Animation)
 {
-<<<<<<< HEAD
-	Super::NotifyEnd(MeshComp, Animation);
-=======
 }
 
 void UAnimNotifyState_TimedNiagaraEffectAdvanced::NotifyEnd(USkeletalMeshComponent* MeshComp, class UAnimSequenceBase* Animation, const FAnimNotifyEventReference& EventReference)
 {
 	Super::NotifyEnd(MeshComp, Animation, EventReference);
->>>>>>> 6bbb88c8
 	ProgressInfoMap.Remove(MeshComp);
 }
 
 void UAnimNotifyState_TimedNiagaraEffectAdvanced::NotifyTick(USkeletalMeshComponent* MeshComp, UAnimSequenceBase* Animation, float FrameDeltaTime)
 {
-<<<<<<< HEAD
-	Super::NotifyTick(MeshComp, Animation, FrameDeltaTime);
-=======
 }
 
 void UAnimNotifyState_TimedNiagaraEffectAdvanced::NotifyTick(USkeletalMeshComponent* MeshComp, UAnimSequenceBase* Animation, float FrameDeltaTime, const FAnimNotifyEventReference& EventReference)
 {
 	Super::NotifyTick(MeshComp, Animation, FrameDeltaTime, EventReference);
->>>>>>> 6bbb88c8
 
 	//Advance the progress.
 	//TODO: There must be some way to avoid this map and lookup. The information about the current elapsed time and a mapping onto the notify range should be available somewhere in the mesh comp and notify.
 	if (FInstanceProgressInfo* ProgressInfo = ProgressInfoMap.Find(MeshComp))
 	{
 		ProgressInfo->Elapsed += FrameDeltaTime;
-<<<<<<< HEAD
-=======
 	}
 
 	if (UFXSystemComponent* FXComponent = GetSpawnedEffect(MeshComp))
@@ -248,7 +192,6 @@
 				}
 			}
 		}
->>>>>>> 6bbb88c8
 	}
 }
 
