--- conflicted
+++ resolved
@@ -656,7 +656,6 @@
 		}
 
 		return SplitNameBuilder.ToString();
-<<<<<<< HEAD
 	}
 }
 
@@ -666,16 +665,6 @@
 	{
 		LowDetailTitleCache.Key = Title;
 		LowDetailTitleCache.Value = FText::FromString(NiagaraOverviewStackNode::PrettySplitString(Title));
-=======
-	}
-}
-
-FText SNiagaraOverviewStackNode::GetLowDetailNodeTitle() const
-{
-	if (FString Title = GetEditableNodeTitle(); LowDetailTitleCache.Key != Title)
-	{
-		LowDetailTitleCache.Key = Title;
-		LowDetailTitleCache.Value = FText::FromString(NiagaraOverviewStackNode::PrettySplitString(Title));
 	}
 	return LowDetailTitleCache.Value;
 }
@@ -694,26 +683,6 @@
 			bTopContentBarRefreshPending = true;
 			break;
 		}
->>>>>>> 4af6daef
-	}
-	return LowDetailTitleCache.Value;
-}
-
-void SNiagaraOverviewStackNode::StackViewModelStructureChanged(ENiagaraStructureChangedFlags Flags)
-{
-	bTopContentBarRefreshPending = true;
-}
-
-<<<<<<< HEAD
-void SNiagaraOverviewStackNode::StackViewModelDataObjectChanged(TArray<UObject*> ChangedObjects, ENiagaraDataObjectChange ChangeType)
-{
-	for (UObject* ChangedObject : ChangedObjects)
-	{
-		if (ChangedObject->IsA<UNiagaraRendererProperties>())
-		{
-			bTopContentBarRefreshPending = true;
-			break;
-		}
 	}
 }
 
@@ -723,14 +692,6 @@
 	{
 		TopContentBar->ClearChildren();
 	}
-=======
-void SNiagaraOverviewStackNode::FillTopContentBar()
-{
-	if (TopContentBar.IsValid() && TopContentBar->GetChildren())
-	{
-		TopContentBar->ClearChildren();
-	}
->>>>>>> 4af6daef
 	if (EmitterHandleViewModelWeak.IsValid())
 	{		
 		// Isolate toggle button
@@ -1042,11 +1003,7 @@
 
 FReply SNiagaraOverviewStackNode::ExpandSummaryViewClicked()
 {
-<<<<<<< HEAD
-	if (UNiagaraEmitterEditorData* EditorData = EmitterHandleViewModelWeak.IsValid()? &EmitterHandleViewModelWeak.Pin()->GetEmitterViewModel()->GetOrCreateEditorData() : nullptr)
-=======
 	if (UNiagaraEmitterEditorData* EditorData = EmitterHandleViewModelWeak.IsValid()? &EmitterHandleViewModelWeak.Pin()->GetEmitterViewModel()->GetEditorData() : nullptr)
->>>>>>> 4af6daef
 	{
 		EditorData->ToggleShowSummaryView();
 	}
