--- conflicted
+++ resolved
@@ -30,10 +30,7 @@
 #include "Materials/MaterialInterface.h"
 #include "Materials/Material.h"
 #include "Framework/MultiBox/MultiBoxBuilder.h"
-<<<<<<< HEAD
-=======
 #include "Styling/StyleColors.h"
->>>>>>> 6bbb88c8
 
 #define LOCTEXT_NAMESPACE "NiagaraOverviewStackNode"
 
@@ -50,11 +47,7 @@
 	CurrentIssueIndex = -1;
 
 	EmitterHandleViewModelWeak.Reset();
-<<<<<<< HEAD
-	ThumbnailPool = MakeShared<FAssetThumbnailPool>(10, TAttribute<bool>::Create(TAttribute<bool>::FGetter::CreateSP(this, &SNiagaraOverviewStackNode::IsHoveringThumbnail)));
-=======
-
->>>>>>> 6bbb88c8
+
 	TopContentBar = SNew(SHorizontalBox);
 	
 	if (OverviewStackNode->GetOwningSystem() != nullptr)
@@ -473,10 +466,6 @@
 		FNiagaraEmitterInstance* InInstance = EmitterHandleViewModelWeak.Pin()->GetEmitterViewModel()->GetSimulation().IsValid() ? EmitterHandleViewModelWeak.Pin()->GetEmitterViewModel()->GetSimulation().Pin().Get() : nullptr;
 
 		FToolBarBuilder ToolBarBuilder(nullptr, FMultiBoxCustomization::None, nullptr, true);
-<<<<<<< HEAD
-		ToolBarBuilder.SetStyle(&FNiagaraEditorStyle::Get(), FName("OverviewStackNodeThumbnailToolBar"));
-=======
->>>>>>> 6bbb88c8
 		ToolBarBuilder.SetLabelVisibility(EVisibility::Collapsed);
 		
 		for (int32 StackEntryIndex = 0; StackEntryIndex < PreviewStackEntries.Num(); StackEntryIndex++)
@@ -485,32 +474,6 @@
 			if (UNiagaraStackRendererItem* RendererItem = Cast<UNiagaraStackRendererItem>(Entry))
 			{
 				TArray<TSharedPtr<SWidget>> Widgets;
-<<<<<<< HEAD
-				RendererItem->GetRendererProperties()->GetRendererWidgets(InInstance, Widgets, ThumbnailPool);
-				TArray<TSharedPtr<SWidget>> TooltipWidgets;
-				RendererItem->GetRendererProperties()->GetRendererTooltipWidgets(InInstance, TooltipWidgets, ThumbnailPool);
-
-				for (int32 WidgetIndex = 0; WidgetIndex < Widgets.Num(); WidgetIndex++)
-				{
-					ToolBarBuilder.AddWidget(
-						SNew(SBox)
-						.VAlign(VAlign_Center)
-						.HAlign(HAlign_Center)
-						.MinDesiredHeight(ThumbnailSize)
-						.MinDesiredWidth(ThumbnailSize)
-						.MaxDesiredHeight(ThumbnailSize)
-						.MaxDesiredWidth(ThumbnailSize)
-						.Visibility(this, &SNiagaraOverviewStackNode::GetEnabledCheckBoxVisibility)
-						[
-							CreateThumbnailWidget(Entry, Widgets[WidgetIndex], TooltipWidgets[WidgetIndex])
-						]
-					);
-				}
-
-				// if we had a widget for this entry, add a separator for the next entry's widgets, except for the last entry
-				if(Widgets.Num() > 0 && StackEntryIndex < PreviewStackEntries.Num() - 1)
-				{
-=======
 				RendererItem->GetRendererProperties()->GetRendererWidgets(InInstance, Widgets, UThumbnailManager::Get().GetSharedThumbnailPool());
 				TArray<TSharedPtr<SWidget>> TooltipWidgets;
 				RendererItem->GetRendererProperties()->GetRendererTooltipWidgets(InInstance, TooltipWidgets, UThumbnailManager::Get().GetSharedThumbnailPool());
@@ -535,7 +498,6 @@
 				// if we had a widget for this entry, add a separator for the next entry's widgets, except for the last entry
 				if(Widgets.Num() > 0 && StackEntryIndex < PreviewStackEntries.Num() - 1)
 				{
->>>>>>> 6bbb88c8
 					ToolBarBuilder.AddSeparator();
 				}
 			}
