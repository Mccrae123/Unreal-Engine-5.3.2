--- conflicted
+++ resolved
@@ -33,13 +33,7 @@
 #include "ViewModels/Stack/NiagaraStackViewModel.h"
 #include "Widgets/Input/SButton.h"
 #include "Widgets/Input/SCheckBox.h"
-<<<<<<< HEAD
-#include "AssetThumbnail.h"
-#include "NiagaraEmitterInstance.h"
-#include "Widgets/SToolTip.h"
-=======
 #include "Widgets/Layout/SBox.h"
->>>>>>> d731a049
 #include "Widgets/SBoxPanel.h"
 #include "Widgets/SToolTip.h"
 #include "Widgets/SWidget.h"
@@ -375,11 +369,7 @@
 
 void SNiagaraOverviewStackNode::CreateBottomSummaryExpander()
 {
-<<<<<<< HEAD
-	UNiagaraEmitter* Emitter = EmitterHandleViewModelWeak.IsValid()? EmitterHandleViewModelWeak.Pin()->GetEmitterViewModel()->GetEmitter() : nullptr;
-=======
 	UNiagaraEmitter* Emitter = EmitterHandleViewModelWeak.IsValid()? EmitterHandleViewModelWeak.Pin()->GetEmitterViewModel()->GetEmitter().Emitter : nullptr;
->>>>>>> d731a049
 	if (BottomSummaryExpander.IsValid() || !Emitter)
 	{
 		return;
@@ -392,11 +382,7 @@
 	.VAlign(VAlign_Fill)
 	[
 		SNew(SButton)
-<<<<<<< HEAD
-		.ButtonStyle(FEditorStyle::Get(), "NoBorder")
-=======
 		.ButtonStyle(FAppStyle::Get(), "NoBorder")
->>>>>>> d731a049
 		.HAlign(HAlign_Center)
 		.ContentPadding(2)
 		.ToolTipText(this, &SNiagaraOverviewStackNode::GetSummaryViewCollapseTooltipText)
@@ -411,8 +397,6 @@
 	];
 }
 
-<<<<<<< HEAD
-=======
 EVisibility SNiagaraOverviewStackNode::GetScalabilityIndicatorVisibility() const
 {
 	TSharedPtr<FNiagaraEmitterHandleViewModel> EmitterHandleViewModel = EmitterHandleViewModelWeak.Pin();
@@ -436,7 +420,6 @@
 	return EVisibility::Collapsed;
 }
 
->>>>>>> d731a049
 TSharedRef<SWidget> SNiagaraOverviewStackNode::CreateNodeContentArea()
 {
 	TSharedPtr<SWidget> ContentWidget;
@@ -483,31 +466,6 @@
 				+SHorizontalBox::Slot()
 				.AutoWidth()
 				.HAlign(HAlign_Left)
-<<<<<<< HEAD
-				[
-					// LEFT
-					SAssignNew(LeftNodeBox, SVerticalBox)
-				]
-				+SHorizontalBox::Slot()
-				[
-					SNew(SBorder)
-					.BorderImage(FNiagaraEditorWidgetsStyle::Get().GetBrush("NiagaraEditor.SystemOverview.NodeBackgroundBorder"))
-					.BorderBackgroundColor(FStyleColors::Panel)
-					.HAlign(HAlign_Fill)
-					.VAlign(VAlign_Fill)
-					.Padding(FMargin(0, 0, 0, 4))
-					[
-						ContentWidget.ToSharedRef()
-					]
-				]
-				+SHorizontalBox::Slot()
-				.AutoWidth()
-				.HAlign(HAlign_Right)
-				[
-					// RIGHT
-					SAssignNew(RightNodeBox, SVerticalBox)
-				]
-=======
 				[
 					// LEFT
 					SAssignNew(LeftNodeBox, SVerticalBox)
@@ -561,7 +519,6 @@
 				.TextStyle(&FNiagaraEditorWidgetsStyle::Get().GetWidgetStyle<FTextBlockStyle>("NiagaraEditor.SystemOverview.ZoomedOutNodeFont"))
 				.Visibility(EVisibility::HitTestInvisible)
 				.Clipping(EWidgetClipping::Inherit)
->>>>>>> d731a049
 			]
 		]
 		.HighDetail()
@@ -569,21 +526,6 @@
 			NodeWidget
 		];
 
-<<<<<<< HEAD
-	CreateBottomSummaryExpander();
-
-	if (BottomSummaryExpander.IsValid())
-	{
-		NodeBox->AddSlot()
-		.AutoHeight()
-		.HAlign(HAlign_Fill)
-		.VAlign(VAlign_Center)
-		.Padding(2.0f, 2.0f)
-		[
-			BottomSummaryExpander.ToSharedRef()
-		];
-	}
-=======
 	ScalabilityWrapper = SNew(SOverlay)
 	+ SOverlay::Slot()
 	[
@@ -711,7 +653,6 @@
 			}
 			RunningLength += Split.Len();
 		}
->>>>>>> d731a049
 
 		return SplitNameBuilder.ToString();
 	}
@@ -964,8 +905,6 @@
 		: EVisibility::Collapsed;
 }
 
-<<<<<<< HEAD
-=======
 EVisibility SNiagaraOverviewStackNode::GetVersionSelectorVisibility() const
 {
 	TSharedPtr<FNiagaraEmitterHandleViewModel> EmitterHandleViewModel = EmitterHandleViewModelWeak.Pin();
@@ -1037,7 +976,6 @@
 		FNiagaraEditorUtilities::SwitchParentEmitterVersion(EmitterHandleViewModel->GetEmitterViewModel(), EmitterHandleViewModel->GetOwningSystemViewModel(), Version.VersionGuid);
 	}
 }
->>>>>>> d731a049
 
 const FSlateBrush* SNiagaraOverviewStackNode::GetSummaryViewButtonBrush() const
 {
@@ -1045,24 +983,14 @@
 	if (BottomSummaryExpander->IsHovered())
 	{
 		return EditorData && EditorData->ShouldShowSummaryView()
-<<<<<<< HEAD
-			? FEditorStyle::GetBrush("DetailsView.PulldownArrow.Down.Hovered")
-			: FEditorStyle::GetBrush("DetailsView.PulldownArrow.Up.Hovered");
-=======
 			? FAppStyle::GetBrush("DetailsView.PulldownArrow.Down.Hovered")
 			: FAppStyle::GetBrush("DetailsView.PulldownArrow.Up.Hovered");
->>>>>>> d731a049
 	}
 	else
 	{
 		return EditorData && EditorData->ShouldShowSummaryView()
-<<<<<<< HEAD
-			? FEditorStyle::GetBrush("DetailsView.PulldownArrow.Down")
-			: FEditorStyle::GetBrush("DetailsView.PulldownArrow.Up");
-=======
 			? FAppStyle::GetBrush("DetailsView.PulldownArrow.Down")
 			: FAppStyle::GetBrush("DetailsView.PulldownArrow.Up");
->>>>>>> d731a049
 	}	
 }
 
@@ -1074,12 +1002,7 @@
 
 FReply SNiagaraOverviewStackNode::ExpandSummaryViewClicked()
 {
-<<<<<<< HEAD
-	UNiagaraEmitterEditorData* EditorData = EmitterHandleViewModelWeak.IsValid()? &EmitterHandleViewModelWeak.Pin()->GetEmitterViewModel()->GetOrCreateEditorData() : nullptr;
-	if (EditorData)
-=======
 	if (UNiagaraEmitterEditorData* EditorData = EmitterHandleViewModelWeak.IsValid()? &EmitterHandleViewModelWeak.Pin()->GetEmitterViewModel()->GetOrCreateEditorData() : nullptr)
->>>>>>> d731a049
 	{
 		EditorData->ToggleShowSummaryView();
 	}
