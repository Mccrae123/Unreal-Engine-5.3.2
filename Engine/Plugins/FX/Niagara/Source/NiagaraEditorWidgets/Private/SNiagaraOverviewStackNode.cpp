// Copyright 1998-2019 Epic Games, Inc. All Rights Reserved.

#include "SNiagaraOverviewStackNode.h"
#include "NiagaraOverviewNode.h"
#include "ViewModels/NiagaraSystemViewModel.h"
#include "ViewModels/NiagaraEmitterHandleViewModel.h"
#include "ViewModels/Stack/NiagaraStackViewModel.h"
#include "SNiagaraOverviewStack.h"
#include "NiagaraEditorModule.h"
#include "NiagaraEditorStyle.h"
#include "NiagaraEditorWidgetsStyle.h"
#include "Stack/SNiagaraStackIssueIcon.h"
#include "Modules/ModuleManager.h"
#include "Widgets/Layout/SBox.h"
#include "Widgets/Input/SButton.h"
#include "Widgets/Input/SCheckBox.h"
#include "AssetThumbnail.h"
#include "ViewModels/NiagaraEmitterViewModel.h"
#include "Widgets/SToolTip.h"
#include "Widgets/SBoxPanel.h"
#include "NiagaraRendererProperties.h"
#include "ViewModels/NiagaraSystemSelectionViewModel.h"

#define LOCTEXT_NAMESPACE "NiagaraOverviewStackNode"

const float ThumbnailSize = 24.0f;

void SNiagaraOverviewStackNode::Construct(const FArguments& InArgs, UNiagaraOverviewNode* InNode)
{
	GraphNode = InNode;
	OverviewStackNode = InNode;
	StackViewModel = nullptr;
	OverviewSelectionViewModel = nullptr;
	EmitterHandleViewModelWeak.Reset();
	if (OverviewStackNode->GetOwningSystem() != nullptr)
	{
		FNiagaraEditorModule& NiagaraEditorModule = FModuleManager::Get().LoadModuleChecked<FNiagaraEditorModule>("NiagaraEditor");
		TSharedPtr<FNiagaraSystemViewModel> OwningSystemViewModel = NiagaraEditorModule.GetExistingViewModelForSystem(OverviewStackNode->GetOwningSystem());
		if (OwningSystemViewModel.IsValid())
		{
			if (OverviewStackNode->GetEmitterHandleGuid().IsValid() == false)
			{
				StackViewModel = OwningSystemViewModel->GetSystemStackViewModel();
			}
			else
			{
				EmitterHandleViewModelWeak = OwningSystemViewModel->GetEmitterHandleViewModelById(OverviewStackNode->GetEmitterHandleGuid());
				if (EmitterHandleViewModelWeak.IsValid())
				{
					StackViewModel = EmitterHandleViewModelWeak.Pin()->GetEmitterStackViewModel();
				}
			}
			if (StackViewModel)
			{
				StackViewModel->OnDataObjectChanged().AddRaw(this, &SNiagaraOverviewStackNode::FillThumbnailBar, true);
			}
			OverviewSelectionViewModel = OwningSystemViewModel->GetSelectionViewModel();
		}
	}
	UpdateGraphNode();
}

TSharedRef<SWidget> SNiagaraOverviewStackNode::CreateTitleWidget(TSharedPtr<SNodeTitle> NodeTitle)
{
	TSharedRef<SWidget> DefaultTitle = SGraphNode::CreateTitleWidget(NodeTitle);

	if (StackViewModel == nullptr)
	{
		return SNew(SHorizontalBox)
			+ SHorizontalBox::Slot()
			.Padding(0, 0, 5, 0)
			[
				SNew(STextBlock)
				.Text(LOCTEXT("InvalidNode", "INVALID"))
			]
			+ SHorizontalBox::Slot()
			[
				DefaultTitle
			];
	}

	return SNew(SHorizontalBox)
		// Enabled checkbox
		+ SHorizontalBox::Slot()
		.AutoWidth()
		.Padding(0)
		[
			SNew(SCheckBox)
			.Visibility(this, &SNiagaraOverviewStackNode::GetEnabledCheckBoxVisibility)
			.IsChecked(this, &SNiagaraOverviewStackNode::GetEnabledCheckState)
			.OnCheckStateChanged(this, &SNiagaraOverviewStackNode::OnEnabledCheckStateChanged)
		]
		// Isolate toggle
		+ SHorizontalBox::Slot()
		.AutoWidth()
		.VAlign(VAlign_Center)
		.Padding(3, 0, 0, 0)
		[
			SNew(SButton)
			.ButtonStyle(FEditorStyle::Get(), "HoverHintOnly")
			.HAlign(HAlign_Center)
			.ContentPadding(1)
			.ToolTipText(this, &SNiagaraOverviewStackNode::GetToggleIsolateToolTip)
			.OnClicked(this, &SNiagaraOverviewStackNode::OnToggleIsolateButtonClicked)
			.Visibility(this, &SNiagaraOverviewStackNode::GetToggleIsolateVisibility)
			.Content()
			[
				SNew(SImage)
				.Image(FNiagaraEditorStyle::Get().GetBrush("NiagaraEditor.Isolate"))
				.ColorAndOpacity(this, &SNiagaraOverviewStackNode::GetToggleIsolateImageColor)
			]
		]
		// Name
		+ SHorizontalBox::Slot()
		.Padding(3, 0, 0, 0)
		.FillWidth(1.0f)
		[
			DefaultTitle
		]
		// Stack issues icon
		+ SHorizontalBox::Slot()
		.AutoWidth()
		.VAlign(VAlign_Center)
		.HAlign(HAlign_Right)
		.Padding(5, 0, 0, 0)
		[
			SNew(SNiagaraStackIssueIcon, StackViewModel, StackViewModel->GetRootEntry())
			.Visibility(this, &SNiagaraOverviewStackNode::GetIssueIconVisibility)
		];
}

<<<<<<< HEAD
TSharedRef<SWidget> SNiagaraOverviewStackNode::CreateThumbnailWidget(float InThumbnailSize, FRendererPreviewData InData)
{
	TSharedPtr<FAssetThumbnail> AssetThumbnail = MakeShareable(new FAssetThumbnail(InData.RenderingObject, InThumbnailSize, InThumbnailSize, ThumbnailPool));
	TSharedRef<SWidget> ThumbnailWidget = AssetThumbnail->MakeThumbnailWidget();
	TSharedPtr<FAssetThumbnail> TooltipThumbnail = MakeShareable(new FAssetThumbnail(InData.RenderingObject, 64.0f, 64.0f, ThumbnailPool));
=======
TSharedRef<SWidget> SNiagaraOverviewStackNode::CreateThumbnailWidget(float InThumbnailSize, FRendererPreviewData* InData)
{
	TSharedPtr<FAssetThumbnail> AssetThumbnail = MakeShareable(new FAssetThumbnail(InData->RenderingObject, InThumbnailSize, InThumbnailSize, ThumbnailPool));
	TSharedRef<SWidget> ThumbnailWidget = AssetThumbnail->MakeThumbnailWidget();
	TSharedPtr<FAssetThumbnail> TooltipThumbnail = MakeShareable(new FAssetThumbnail(InData->RenderingObject, 64.0f, 64.0f, ThumbnailPool));
>>>>>>> 5a0ce42d
	TSharedRef<SToolTip> ThumbnailTooltipWidget = SNew(SToolTip)
		.Content()
		[
			SNew(SBox)
			.MinDesiredHeight(64.0f)
			.MaxDesiredHeight(64.0f)
			.MinDesiredWidth(64.0f)
			.MaxDesiredWidth(64.0f)
			[
				TooltipThumbnail->MakeThumbnailWidget()
			]
		];
<<<<<<< HEAD
	ThumbnailWidget->SetOnMouseButtonDown(FPointerEventHandler::CreateSP(this, &SNiagaraOverviewStackNode::OnClickedRenderingPreview, InData.RenderingEntry));
=======
	ThumbnailWidget->SetOnMouseButtonDown(FPointerEventHandler::CreateSP(this, &SNiagaraOverviewStackNode::OnClickedRenderingPreview, InData->RenderingEntry));
>>>>>>> 5a0ce42d
	ThumbnailWidget->SetToolTip(ThumbnailTooltipWidget);
	return ThumbnailWidget;
}

FReply SNiagaraOverviewStackNode::OnClickedRenderingPreview(const FGeometry& InGeometry, const FPointerEvent& InEvent, UNiagaraStackEntry* InEntry)
{
	if (InEvent.GetEffectingButton() == EKeys::LeftMouseButton)
	{
		TArray<UNiagaraStackEntry*> SelectedEntries;
		SelectedEntries.Add(InEntry);
		TArray<UNiagaraStackEntry*> DeselectedEntries;
		OverviewSelectionViewModel->UpdateSelectedEntries(SelectedEntries, DeselectedEntries, true);
		return FReply::Handled();
	}
	return FReply::Unhandled();
}

TSharedRef<SWidget> SNiagaraOverviewStackNode::CreateNodeContentArea()
{
	TSharedPtr<SWidget> ContentWidget;
	if (StackViewModel != nullptr && OverviewSelectionViewModel != nullptr)
	{
		ContentWidget = SNew(SBox)
			.WidthOverride(210)
			[
				SNew(SNiagaraOverviewStack, *StackViewModel, *OverviewSelectionViewModel)
			];
	}
	else
	{
		ContentWidget = SNullWidget::NullWidget;
	}

	ThumbnailBar = SNew(SHorizontalBox);
	FillThumbnailBar(nullptr, false);

	// NODE CONTENT AREA
	TSharedRef<SWidget> NodeWidget = SNew(SBorder)
		.BorderImage(FEditorStyle::GetBrush("NoBorder"))
		.HAlign(HAlign_Fill)
		.VAlign(VAlign_Fill)
		.Padding(FMargin(2, 2, 2, 4))
		[
			SNew(SVerticalBox)
			+ SVerticalBox::Slot()
			.AutoHeight()
			.HAlign(HAlign_Fill)
			.VAlign(VAlign_Center)
			.Padding(2.0f, 2.0f)
			[
				ThumbnailBar.ToSharedRef()
			]
			+ SVerticalBox::Slot()
			.FillHeight(1.0f)
			.HAlign(HAlign_Fill)
			.VAlign(VAlign_Center)
			.Padding(0.0f)
			[
				SNew(SHorizontalBox)
				+SHorizontalBox::Slot()
				.AutoWidth()
				.HAlign(HAlign_Left)
				[
					// LEFT
					SAssignNew(LeftNodeBox, SVerticalBox)
				]
				+SHorizontalBox::Slot()
				[
					SNew(SBorder)
					.BorderImage(FNiagaraEditorWidgetsStyle::Get().GetBrush("NiagaraEditor.SystemOverview.NodeBackgroundBorder"))
					.BorderBackgroundColor(FNiagaraEditorWidgetsStyle::Get().GetColor("NiagaraEditor.SystemOverview.NodeBackgroundColor"))
					.HAlign(HAlign_Fill)
					.VAlign(VAlign_Fill)
					.Padding(FMargin(0, 0, 0, 4))
					[
						ContentWidget.ToSharedRef()
					]
				]
				+SHorizontalBox::Slot()
				.AutoWidth()
				.HAlign(HAlign_Right)
				[
					// RIGHT
					SAssignNew(RightNodeBox, SVerticalBox)
				]
			]
		];


	return NodeWidget;

}

void SNiagaraOverviewStackNode::FillThumbnailBar(UObject* ChangedObject, const bool bIsTriggeredByObjectUpdate)
{
	UNiagaraRendererProperties* RendererProperties = Cast< UNiagaraRendererProperties>(ChangedObject);
	if (!bIsTriggeredByObjectUpdate || RendererProperties != nullptr)
	{
		ThumbnailBar->ClearChildren();
		ThumbnailPool = MakeShared<FAssetThumbnailPool>(100, /*InAreRealTileThumbnailsAllowed=*/true);
		if (EmitterHandleViewModelWeak.IsValid())
		{
			EmitterHandleViewModelWeak.Pin()->GetRendererPreviewData(PreviewData);

<<<<<<< HEAD
			for (FRendererPreviewData Preview : PreviewData)
			{
				if (Preview.RenderingObject)
=======
			for (FRendererPreviewData* Preview : PreviewData)
			{
				if (Preview->RenderingObject)
>>>>>>> 5a0ce42d
				{
					ThumbnailBar->AddSlot()
						.AutoWidth()
						.HAlign(HAlign_Left)
						.VAlign(VAlign_Center)
						.Padding(2.0f, 2.0f, 4.0f, 4.0f)
						.MaxWidth(ThumbnailSize)
						[
							SNew(SBox)
							.MinDesiredHeight(ThumbnailSize)
							.MaxDesiredHeight(ThumbnailSize)
							.MinDesiredWidth(ThumbnailSize)
							.Visibility(this, &SNiagaraOverviewStackNode::GetEnabledCheckBoxVisibility)
							[
								CreateThumbnailWidget(ThumbnailSize, Preview)
							]
						];
				}
			}
		}

		ThumbnailBar->AddSlot()
			.HAlign(HAlign_Fill)
			.VAlign(VAlign_Center)
			.FillWidth(1.0f)
			[
				SNullWidget::NullWidget
			];
	}
}

EVisibility SNiagaraOverviewStackNode::GetIssueIconVisibility() const
{
	return StackViewModel->HasIssues() ? EVisibility::Visible : EVisibility::Collapsed;
}

EVisibility SNiagaraOverviewStackNode::GetEnabledCheckBoxVisibility() const
{
	return EmitterHandleViewModelWeak.IsValid() ? EVisibility::Visible : EVisibility::Collapsed;
}

ECheckBoxState SNiagaraOverviewStackNode::GetEnabledCheckState() const
{
	return EmitterHandleViewModelWeak.IsValid() && EmitterHandleViewModelWeak.Pin()->GetIsEnabled() ? ECheckBoxState::Checked : ECheckBoxState::Unchecked;
}

void SNiagaraOverviewStackNode::OnEnabledCheckStateChanged(ECheckBoxState InCheckState)
{
	TSharedPtr<FNiagaraEmitterHandleViewModel> EmitterHandleViewModel = EmitterHandleViewModelWeak.Pin();
	if (EmitterHandleViewModel.IsValid())
	{
		EmitterHandleViewModel->SetIsEnabled(InCheckState == ECheckBoxState::Checked);
	}
}

FReply SNiagaraOverviewStackNode::OnToggleIsolateButtonClicked()
{
	TSharedPtr<FNiagaraEmitterHandleViewModel> EmitterHandleViewModel = EmitterHandleViewModelWeak.Pin();
	if (EmitterHandleViewModel.IsValid())
	{
		bool bShouldBeIsolated = !EmitterHandleViewModel->GetIsIsolated();
		EmitterHandleViewModel->SetIsIsolated(bShouldBeIsolated);
	}
	return FReply::Handled();
}

FText SNiagaraOverviewStackNode::GetToggleIsolateToolTip() const
{
	TSharedPtr<FNiagaraEmitterHandleViewModel> EmitterHandleViewModel = EmitterHandleViewModelWeak.Pin();
	return EmitterHandleViewModel.IsValid() && EmitterHandleViewModel->GetIsIsolated()
		? LOCTEXT("TurnOffEmitterIsolation", "Disable emitter isolation.")
		: LOCTEXT("IsolateThisEmitter", "Enable isolation for this emitter.");
}

EVisibility SNiagaraOverviewStackNode::GetToggleIsolateVisibility() const
{
	TSharedPtr<FNiagaraEmitterHandleViewModel> EmitterHandleViewModel = EmitterHandleViewModelWeak.Pin();
	return EmitterHandleViewModel.IsValid() &&
		EmitterHandleViewModel->GetOwningSystemEditMode() == ENiagaraSystemViewModelEditMode::SystemAsset 
		? EVisibility::Visible 
		: EVisibility::Collapsed;
}

FSlateColor SNiagaraOverviewStackNode::GetToggleIsolateImageColor() const
{
	TSharedPtr<FNiagaraEmitterHandleViewModel> EmitterHandleViewModel = EmitterHandleViewModelWeak.Pin();
	return EmitterHandleViewModel.IsValid() && 
		EmitterHandleViewModel->GetIsIsolated()
		? FEditorStyle::GetSlateColor("SelectionColor")
		: FLinearColor::Gray;
}

#undef LOCTEXT_NAMESPACE<|MERGE_RESOLUTION|>--- conflicted
+++ resolved
@@ -20,6 +20,7 @@
 #include "Widgets/SBoxPanel.h"
 #include "NiagaraRendererProperties.h"
 #include "ViewModels/NiagaraSystemSelectionViewModel.h"
+#include "Widgets/SWidget.h"
 
 #define LOCTEXT_NAMESPACE "NiagaraOverviewStackNode"
 
@@ -32,6 +33,8 @@
 	StackViewModel = nullptr;
 	OverviewSelectionViewModel = nullptr;
 	EmitterHandleViewModelWeak.Reset();
+	ThumbnailPool = MakeShared<FAssetThumbnailPool>(100, TAttribute<bool>::Create(TAttribute<bool>::FGetter::CreateSP(this, &SNiagaraOverviewStackNode::IsHoveringThumbnail)));
+	ThumbnailBar = SNew(SHorizontalBox);
 	if (OverviewStackNode->GetOwningSystem() != nullptr)
 	{
 		FNiagaraEditorModule& NiagaraEditorModule = FModuleManager::Get().LoadModuleChecked<FNiagaraEditorModule>("NiagaraEditor");
@@ -52,11 +55,12 @@
 			}
 			if (StackViewModel)
 			{
-				StackViewModel->OnDataObjectChanged().AddRaw(this, &SNiagaraOverviewStackNode::FillThumbnailBar, true);
+				StackViewModel->OnDataObjectChanged().AddSP(this, &SNiagaraOverviewStackNode::FillThumbnailBar, true);
 			}
 			OverviewSelectionViewModel = OwningSystemViewModel->GetSelectionViewModel();
 		}
 	}
+
 	UpdateGraphNode();
 }
 
@@ -129,37 +133,31 @@
 		];
 }
 
-<<<<<<< HEAD
-TSharedRef<SWidget> SNiagaraOverviewStackNode::CreateThumbnailWidget(float InThumbnailSize, FRendererPreviewData InData)
-{
-	TSharedPtr<FAssetThumbnail> AssetThumbnail = MakeShareable(new FAssetThumbnail(InData.RenderingObject, InThumbnailSize, InThumbnailSize, ThumbnailPool));
-	TSharedRef<SWidget> ThumbnailWidget = AssetThumbnail->MakeThumbnailWidget();
-	TSharedPtr<FAssetThumbnail> TooltipThumbnail = MakeShareable(new FAssetThumbnail(InData.RenderingObject, 64.0f, 64.0f, ThumbnailPool));
-=======
 TSharedRef<SWidget> SNiagaraOverviewStackNode::CreateThumbnailWidget(float InThumbnailSize, FRendererPreviewData* InData)
 {
+	TSharedRef<SWidget> ThumbnailWidget = SNullWidget::NullWidget;
 	TSharedPtr<FAssetThumbnail> AssetThumbnail = MakeShareable(new FAssetThumbnail(InData->RenderingObject, InThumbnailSize, InThumbnailSize, ThumbnailPool));
-	TSharedRef<SWidget> ThumbnailWidget = AssetThumbnail->MakeThumbnailWidget();
-	TSharedPtr<FAssetThumbnail> TooltipThumbnail = MakeShareable(new FAssetThumbnail(InData->RenderingObject, 64.0f, 64.0f, ThumbnailPool));
->>>>>>> 5a0ce42d
-	TSharedRef<SToolTip> ThumbnailTooltipWidget = SNew(SToolTip)
-		.Content()
-		[
-			SNew(SBox)
-			.MinDesiredHeight(64.0f)
-			.MaxDesiredHeight(64.0f)
-			.MinDesiredWidth(64.0f)
-			.MaxDesiredWidth(64.0f)
-			[
-				TooltipThumbnail->MakeThumbnailWidget()
-			]
-		];
-<<<<<<< HEAD
-	ThumbnailWidget->SetOnMouseButtonDown(FPointerEventHandler::CreateSP(this, &SNiagaraOverviewStackNode::OnClickedRenderingPreview, InData.RenderingEntry));
-=======
-	ThumbnailWidget->SetOnMouseButtonDown(FPointerEventHandler::CreateSP(this, &SNiagaraOverviewStackNode::OnClickedRenderingPreview, InData->RenderingEntry));
->>>>>>> 5a0ce42d
-	ThumbnailWidget->SetToolTip(ThumbnailTooltipWidget);
+	if (AssetThumbnail)
+	{
+		ThumbnailWidget = AssetThumbnail->MakeThumbnailWidget();
+		TSharedPtr<FAssetThumbnail> TooltipThumbnail = MakeShareable(new FAssetThumbnail(InData->RenderingObject, 64.0f, 64.0f, ThumbnailPool));
+		TSharedRef<SToolTip> ThumbnailTooltipWidget = SNew(SToolTip)
+			.Content()
+			[
+				SNew(SBox)
+				.MinDesiredHeight(64.0f)
+				.MaxDesiredHeight(64.0f)
+				.MinDesiredWidth(64.0f)
+				.MaxDesiredWidth(64.0f)
+				[
+					TooltipThumbnail->MakeThumbnailWidget()
+				]
+			];
+		ThumbnailWidget->SetOnMouseButtonDown(FPointerEventHandler::CreateSP(this, &SNiagaraOverviewStackNode::OnClickedRenderingPreview, InData->RenderingEntry));
+		ThumbnailWidget->SetOnMouseEnter(FNoReplyPointerEventHandler::CreateSP(this, &SNiagaraOverviewStackNode::SetIsHoveringThumbnail, true));
+		ThumbnailWidget->SetOnMouseLeave(FSimpleNoReplyPointerEventHandler::CreateSP(this, &SNiagaraOverviewStackNode::SetIsHoveringThumbnail, false));
+		ThumbnailWidget->SetToolTip(ThumbnailTooltipWidget);
+	}
 	return ThumbnailWidget;
 }
 
@@ -176,6 +174,18 @@
 	return FReply::Unhandled();
 }
 
+void SNiagaraOverviewStackNode::Tick(const FGeometry& AllottedGeometry, const double InCurrentTime, const float InDeltaTime)
+{
+	if (OverviewStackNode != nullptr)
+	{
+		if (OverviewStackNode->IsRenamePending() && !SGraphNode::IsRenamePending())
+		{
+			SGraphNode::RequestRename();
+			OverviewStackNode->RenameStarted();
+		}
+	}
+}
+
 TSharedRef<SWidget> SNiagaraOverviewStackNode::CreateNodeContentArea()
 {
 	TSharedPtr<SWidget> ContentWidget;
@@ -192,7 +202,6 @@
 		ContentWidget = SNullWidget::NullWidget;
 	}
 
-	ThumbnailBar = SNew(SHorizontalBox);
 	FillThumbnailBar(nullptr, false);
 
 	// NODE CONTENT AREA
@@ -217,33 +226,33 @@
 			.VAlign(VAlign_Center)
 			.Padding(0.0f)
 			[
-				SNew(SHorizontalBox)
-				+SHorizontalBox::Slot()
-				.AutoWidth()
-				.HAlign(HAlign_Left)
+			SNew(SHorizontalBox)
+			+SHorizontalBox::Slot()
+			.AutoWidth()
+			.HAlign(HAlign_Left)
+			[
+				// LEFT
+				SAssignNew(LeftNodeBox, SVerticalBox)
+			]
+			+SHorizontalBox::Slot()
+			[
+				SNew(SBorder)
+				.BorderImage(FNiagaraEditorWidgetsStyle::Get().GetBrush("NiagaraEditor.SystemOverview.NodeBackgroundBorder"))
+				.BorderBackgroundColor(FNiagaraEditorWidgetsStyle::Get().GetColor("NiagaraEditor.SystemOverview.NodeBackgroundColor"))
+				.HAlign(HAlign_Fill)
+				.VAlign(VAlign_Fill)
+				.Padding(FMargin(0, 0, 0, 4))
 				[
-					// LEFT
-					SAssignNew(LeftNodeBox, SVerticalBox)
+					ContentWidget.ToSharedRef()
 				]
-				+SHorizontalBox::Slot()
-				[
-					SNew(SBorder)
-					.BorderImage(FNiagaraEditorWidgetsStyle::Get().GetBrush("NiagaraEditor.SystemOverview.NodeBackgroundBorder"))
-					.BorderBackgroundColor(FNiagaraEditorWidgetsStyle::Get().GetColor("NiagaraEditor.SystemOverview.NodeBackgroundColor"))
-					.HAlign(HAlign_Fill)
-					.VAlign(VAlign_Fill)
-					.Padding(FMargin(0, 0, 0, 4))
-					[
-						ContentWidget.ToSharedRef()
-					]
-				]
-				+SHorizontalBox::Slot()
-				.AutoWidth()
-				.HAlign(HAlign_Right)
-				[
-					// RIGHT
-					SAssignNew(RightNodeBox, SVerticalBox)
-				]
+			]
+			+SHorizontalBox::Slot()
+			.AutoWidth()
+			.HAlign(HAlign_Right)
+			[
+				// RIGHT
+				SAssignNew(RightNodeBox, SVerticalBox)
+			]
 			]
 		];
 
@@ -257,21 +266,17 @@
 	UNiagaraRendererProperties* RendererProperties = Cast< UNiagaraRendererProperties>(ChangedObject);
 	if (!bIsTriggeredByObjectUpdate || RendererProperties != nullptr)
 	{
-		ThumbnailBar->ClearChildren();
-		ThumbnailPool = MakeShared<FAssetThumbnailPool>(100, /*InAreRealTileThumbnailsAllowed=*/true);
+		if (ThumbnailBar.IsValid() && ThumbnailBar->GetChildren())
+		{
+			ThumbnailBar->ClearChildren();
+		}
 		if (EmitterHandleViewModelWeak.IsValid())
 		{
 			EmitterHandleViewModelWeak.Pin()->GetRendererPreviewData(PreviewData);
 
-<<<<<<< HEAD
-			for (FRendererPreviewData Preview : PreviewData)
-			{
-				if (Preview.RenderingObject)
-=======
 			for (FRendererPreviewData* Preview : PreviewData)
 			{
 				if (Preview->RenderingObject)
->>>>>>> 5a0ce42d
 				{
 					ThumbnailBar->AddSlot()
 						.AutoWidth()
