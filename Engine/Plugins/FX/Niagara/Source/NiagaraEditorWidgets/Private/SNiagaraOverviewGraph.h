--- conflicted
+++ resolved
@@ -22,12 +22,6 @@
 
 	virtual void Tick(const FGeometry& AllottedGeometry, const double InCurrentTime, const float InDeltaTime) override;
 
-<<<<<<< HEAD
-public:
-	FRefreshItemSelectorDelegate RefreshItemSelector;
-
-=======
->>>>>>> 6bbb88c8
 private:
 	void ViewModelSelectionChanged();
 
@@ -50,18 +44,11 @@
 	/** Called when nodes are pasted in the System Overview View Model. */
 	void NodesPasted(const TSet<UEdGraphNode*>& PastedNodes);
 
-<<<<<<< HEAD
-	/** Sets the position on a group of newly pasted nodes. */
-	void PositionPastedNodes(const TSet<UEdGraphNode*>& PastedNodes);
-
-	void CreateAddEmitterMenuContent(FMenuBuilder& MenuBuilder, UEdGraph* InGraph);
-=======
 	/** A callback function to position nodes after they've been created */
 	void OnNodesCreated(const FEdGraphEditAction& Action);
 	
 	/** Sets the position on a group of newly pasted nodes. */
 	void PositionPastedNodes(const TSet<UEdGraphNode*>& PastedNodes);
->>>>>>> 6bbb88c8
 
 	void ZoomToFit();
 	void ZoomToFitAll();
