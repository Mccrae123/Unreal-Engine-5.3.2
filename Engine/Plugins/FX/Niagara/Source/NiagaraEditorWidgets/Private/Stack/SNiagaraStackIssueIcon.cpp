﻿// Copyright Epic Games, Inc. All Rights Reserved.

#include "SNiagaraStackIssueIcon.h"
#include "ViewModels/Stack/NiagaraStackViewModel.h"
#include "ViewModels/Stack/NiagaraStackEntry.h"

#include "Widgets/Images/SImage.h"
#include "Widgets/Input/SButton.h"
#include "Widgets/Layout/SBox.h"
#include "Styling/AppStyle.h"
#include "NiagaraEditorStyle.h"
#include "Internationalization/Text.h"
#include "NiagaraEditorWidgetsStyle.h"
#include "Styling/StyleColors.h"

#define LOCTEXT_NAMESPACE "SNiagaraStackIssueIcon"

const float SNiagaraStackIssueIcon::NormalSize = 16.0f;
const float SNiagaraStackIssueIcon::CompactSize = 10.0f;

void SNiagaraStackIssueIcon::Construct(const FArguments& InArgs, UNiagaraStackViewModel* InStackViewModel, UNiagaraStackEntry* InStackEntry)
{
	StackViewModel = InStackViewModel;
	StackEntry = InStackEntry;
	IconMode = InArgs._IconMode;
	if (StackEntry != nullptr)
	{
		StackEntry->OnStructureChanged().AddSP(this, &SNiagaraStackIssueIcon::UpdateFromEntry);
	}

	TSharedPtr<SWidget> IconWidget;
	if (IconMode == EIconMode::Normal)
	{
		IconWidget =
			SNew(SBox)
			.IsEnabled(this, &SNiagaraStackIssueIcon::GetIconIsEnabled)
			.ToolTipText(this, &SNiagaraStackIssueIcon::GetIconToolTip)
			.HeightOverride(this, &SNiagaraStackIssueIcon::GetIconHeight)
			.WidthOverride(NormalSize)
			.HAlign(HAlign_Center)
			.VAlign(VAlign_Center)
			[
				SNew(SImage)
				.Image(this, &SNiagaraStackIssueIcon::GetIconBrush)
			];

		if (InArgs._OnClicked.IsBound())
		{
			TSharedRef<SButton> IconButton =
				SNew(SButton)
				.ContentPadding(0)
				.ButtonStyle(FAppStyle::Get(), "SimpleButton")
				.OnClicked(InArgs._OnClicked)
				.Content()
				[
					IconWidget.ToSharedRef()
				];

			IconWidget = IconButton;
		}
	}
	else if (IconMode == EIconMode::Compact)
	{
		IconWidget = 
			SNew(SBorder)
			.BorderImage(FNiagaraEditorWidgetsStyle::Get().GetBrush("NiagaraEditor.Stack.ModuleHighlightLarge"))
			.BorderBackgroundColor(FStyleColors::Panel)
			.IsEnabled(this, &SNiagaraStackIssueIcon::GetIconIsEnabled)
			.ToolTipText(this, &SNiagaraStackIssueIcon::GetIconToolTip)
			[
				SNew(SBox)
				.HeightOverride(this, &SNiagaraStackIssueIcon::GetIconHeight)
				.WidthOverride(CompactSize)
				.HAlign(HAlign_Center)
				.VAlign(VAlign_Center)
				[
					SNew(SImage)
					.Image(this, &SNiagaraStackIssueIcon::GetIconBrush)
				]
			];
	}

	ChildSlot
	[
		IconWidget.ToSharedRef()
	];
	UpdateFromEntry(ENiagaraStructureChangedFlags::StructureChanged);
}

SNiagaraStackIssueIcon::~SNiagaraStackIssueIcon()
{
	if (StackEntry.IsValid())
	{
		StackEntry->OnStructureChanged().RemoveAll(this);
	}
}

bool SNiagaraStackIssueIcon::GetIconIsEnabled() const
{
	return StackEntry.IsValid() && StackEntry->IsFinalized() == false && StackEntry->GetOwnerIsEnabled() && StackEntry->GetIsEnabled();
}

const FSlateBrush* SNiagaraStackIssueIcon::GetIconBrush() const
{
	return IconBrush;
}

FText SNiagaraStackIssueIcon::GetIconToolTip() const
{
	if (IconToolTipCache.IsSet() == false)
	{
		if (StackEntry.IsValid() == false || StackEntry->IsFinalized())
		{
			IconToolTipCache = FText();
		}
		else
		{
			FTextBuilder ToolTipBuilder;
			TArray<FText> ToolTipParts;
			if (StackEntry->GetTotalNumberOfErrorIssues() > 0)
			{
				if (StackEntry->GetTotalNumberOfErrorIssues() == 1)
				{
					ToolTipParts.Add(LOCTEXT("ErrorFormatSingle", "1 error"));
				}
				else
				{
					ToolTipParts.Add(FText::Format(LOCTEXT("ErrorFormatMultiple", "{0} errors"), FText::AsNumber(StackEntry->GetTotalNumberOfErrorIssues())));
				}
			}
			if (StackEntry->GetTotalNumberOfWarningIssues() > 0)
			{
				if (StackEntry->GetTotalNumberOfWarningIssues() == 1)
				{
					ToolTipParts.Add(LOCTEXT("WarningFormatSingle", "1 warning"));
				}
				else
				{
					ToolTipParts.Add(FText::Format(LOCTEXT("WarningFormatMultiple", "{0} warnings"), FText::AsNumber(StackEntry->GetTotalNumberOfWarningIssues())));
				}
			}
			if (StackEntry->GetTotalNumberOfInfoIssues() > 0)
			{
				if (StackEntry->GetTotalNumberOfInfoIssues() == 1)
				{
					ToolTipParts.Add(LOCTEXT("InfoFormatSingle", "1 info"));
				}
				else
				{
					ToolTipParts.Add(FText::Format(LOCTEXT("InfoFormatMultiple", "{0} infos"), FText::AsNumber(StackEntry->GetTotalNumberOfInfoIssues())));
				}
			}
			if (StackEntry->GetTotalNumberOfCustomNotes() > 0)
			{
				if (StackEntry->GetTotalNumberOfCustomNotes() == 1)
				{
					ToolTipParts.Add(LOCTEXT("CustomNotesFormatSingle", "1 custom note"));
				}
				else
				{
					ToolTipParts.Add(FText::Format(LOCTEXT("CustomNotesFormatMultiple", "{0} custom notes"), FText::AsNumber(StackEntry->GetTotalNumberOfCustomNotes())));
				}
			}

			if (ToolTipParts.Num() == 4)
			{
				ToolTipBuilder.AppendLineFormat(LOCTEXT("FourPartFormat", "{0}, {1}, {2}, and {3}"), ToolTipParts[0], ToolTipParts[1], ToolTipParts[2], ToolTipParts[3]);				
			}
			else if (ToolTipParts.Num() == 3)
			{
				ToolTipBuilder.AppendLineFormat(LOCTEXT("ThreePartFormat", "{0}, {1}, and {2}"), ToolTipParts[0], ToolTipParts[1], ToolTipParts[2]);
			}
			else if (ToolTipParts.Num() == 2)
			{
				ToolTipBuilder.AppendLineFormat(LOCTEXT("TwoPartFormat", "{0} and {1}"), ToolTipParts[0], ToolTipParts[1]);
			}
			else if (ToolTipParts.Num() == 1)
			{
				ToolTipBuilder.AppendLine(ToolTipParts[0]);
			}

			FText IssueLineFormat = LOCTEXT("IssueLineFormat", "{0} - {1} - {2}");
			auto SeverityToText = [](EStackIssueSeverity Severity)
			{
				switch (Severity)
				{
				case EStackIssueSeverity::Error:
					return LOCTEXT("Error", "Error");
				case EStackIssueSeverity::Warning:
					return LOCTEXT("Warning", "Warning");
				case EStackIssueSeverity::Info:
					return LOCTEXT("Issue", "Issue");
				case EStackIssueSeverity::CustomNote:
					return LOCTEXT("CustomNote", "Custom Note");
				default:
					return FText();
				}
			};

			auto GetFullDisplayName = [](const UNiagaraStackViewModel* InStackViewModel, UNiagaraStackEntry* EntryWithIssue)
			{
				TArray<UNiagaraStackEntry*> EntryPath;
				InStackViewModel->GetPathForEntry(EntryWithIssue, EntryPath);
				EntryPath.Add(EntryWithIssue);
				TArray<FText> DisplayNameParts;
				for (UNiagaraStackEntry* Entry : EntryPath)
				{
					if (Entry->GetDisplayName().IsEmpty() == false)
					{
						DisplayNameParts.Add(Entry->GetDisplayName());
					}
				}
				return FText::Join(LOCTEXT("DisplayNameJoinDelimiter", " - "), DisplayNameParts);
			};

			int32 IssueLinesAppended = 0;
			int32 MaxIssueLines = 5;
			int32 TotalIssues = 0;
			TArray<UNiagaraStackEntry*> EntriesToCheck;
			EntriesToCheck.Add(StackEntry.Get());
			EntriesToCheck.Append(StackEntry->GetAllChildrenWithIssues());
			for (UNiagaraStackEntry* EntryToCheck : EntriesToCheck)
			{
				for (int32 IssueIndex = 0; IssueIndex < EntryToCheck->GetIssues().Num() && IssueLinesAppended < MaxIssueLines; IssueIndex++, IssueLinesAppended++)
				{
					const UNiagaraStackEntry::FStackIssue& Issue = EntryToCheck->GetIssues()[IssueIndex];
					ToolTipBuilder.AppendLineFormat(IssueLineFormat, GetFullDisplayName(StackViewModel, EntryToCheck), SeverityToText(Issue.GetSeverity()), Issue.GetShortDescription());

					if (Issue.GetSeverity() == EStackIssueSeverity::CustomNote)
					{
						ToolTipBuilder.AppendLine(Issue.GetLongDescription());
					}
				}
				TotalIssues += EntryToCheck->GetIssues().Num();
			}

			if (TotalIssues > MaxIssueLines)
			{
				ToolTipBuilder.AppendLineFormat(LOCTEXT("MoreIssuesFormat", "(And {0} more {0}|plural(one=issue,other=issues)...)"), FText::AsNumber(TotalIssues - MaxIssueLines));
				//"There {NumCats}|plural(one=is,other=are) {NumCats} {NumCats}|plural(one=cat,other=cats)"
			}

			IconToolTipCache = ToolTipBuilder.ToText();
		}
	}
	return IconToolTipCache.GetValue();
}

FOptionalSize SNiagaraStackIssueIcon::GetIconHeight() const
{
	return IconHeight;
}

void SNiagaraStackIssueIcon::UpdateFromEntry(ENiagaraStructureChangedFlags Flags)
{
	if (StackEntry.IsValid() == false || StackEntry->IsFinalized() || StackEntry->HasIssuesOrAnyChildHasIssues() == false)
	{
<<<<<<< HEAD
		IconBrush = FEditorStyle::GetBrush("NoBrush");
=======
		IconBrush = FAppStyle::GetBrush("NoBrush");
>>>>>>> d731a049
		IconHeight = 0;
		IconToolTipCache = FText();
		return;
	}

	IconHeight = IconMode == EIconMode::Compact ? CompactSize : NormalSize;
	if (StackEntry->GetTotalNumberOfErrorIssues() > 0)
	{
		IconBrush = IconMode == EIconMode::Compact
			? FNiagaraEditorWidgetsStyle::Get().GetBrush("Niagara.CompactStackIssue.Error")
			: FAppStyle::Get().GetBrush("Icons.ErrorWithColor");
	}
	else if (StackEntry->GetTotalNumberOfWarningIssues() > 0)
	{
		IconBrush = IconMode == EIconMode::Compact
			? FNiagaraEditorWidgetsStyle::Get().GetBrush("Niagara.CompactStackIssue.Warning")
			: FAppStyle::Get().GetBrush("Icons.WarningWithColor");
	}
	else if (StackEntry->GetTotalNumberOfInfoIssues() > 0)
	{
		IconBrush = IconMode == EIconMode::Compact
			? FNiagaraEditorWidgetsStyle::Get().GetBrush("Niagara.CompactStackIssue.Info")
			: FAppStyle::Get().GetBrush("Icons.InfoWithColor");
	}
	else if (StackEntry->GetTotalNumberOfCustomNotes() > 0)
	{
		IconBrush = IconMode == EIconMode::Compact
			? FNiagaraEditorWidgetsStyle::Get().GetBrush("Niagara.CompactStackIssue.Message")
			: FNiagaraEditorStyle::Get().GetBrush("NiagaraEditor.Message.CustomNote");
	}

	IconToolTipCache.Reset();
}

#undef LOCTEXT_NAMESPACE<|MERGE_RESOLUTION|>--- conflicted
+++ resolved
@@ -255,11 +255,7 @@
 {
 	if (StackEntry.IsValid() == false || StackEntry->IsFinalized() || StackEntry->HasIssuesOrAnyChildHasIssues() == false)
 	{
-<<<<<<< HEAD
-		IconBrush = FEditorStyle::GetBrush("NoBrush");
-=======
 		IconBrush = FAppStyle::GetBrush("NoBrush");
->>>>>>> d731a049
 		IconHeight = 0;
 		IconToolTipCache = FText();
 		return;
