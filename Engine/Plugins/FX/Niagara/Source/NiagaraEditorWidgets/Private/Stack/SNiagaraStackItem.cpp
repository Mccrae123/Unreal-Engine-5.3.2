--- conflicted
+++ resolved
@@ -72,30 +72,13 @@
 	// Edit Mode Button
 	if (Item->SupportsEditMode())
 	{
-<<<<<<< HEAD
-=======
 		TSharedPtr<SButton> EditButton;
 		
->>>>>>> 4af6daef
-		RowBox->AddSlot()
-		.AutoWidth()
-		.VAlign(VAlign_Center)
-		.Padding(0, 0, 2, 0)
-		[
-<<<<<<< HEAD
-			SNew(SButton)
-			.IsFocusable(false)
-			.ToolTipText(this, &SNiagaraStackItem::GetEditModeButtonToolTipText)
-			.ButtonStyle(FNiagaraEditorWidgetsStyle::Get(), "NiagaraEditor.Stack.SimpleButton")
-			.OnClicked(this, &SNiagaraStackItem::EditModeButtonClicked)
-			.ContentPadding(1)
-			[
-				SNew(SImage)
-				.Image(FAppStyle::Get().GetBrush("Icons.Edit"))
-				.ColorAndOpacity(this, &SNiagaraStackItem::GetEditModeButtonIconColor)
-			]
-		];
-=======
+		RowBox->AddSlot()
+		.AutoWidth()
+		.VAlign(VAlign_Center)
+		.Padding(0, 0, 2, 0)
+		[
 			SAssignNew(EditButton, SButton)
 			.IsFocusable(false)
 			.ToolTipText(this, &SNiagaraStackItem::GetEditModeButtonToolTipText)
@@ -121,7 +104,6 @@
 				.Image(FAppStyle::Get().GetBrush("Icons.Edit"))
 			);
 		}
->>>>>>> 4af6daef
 	}
 
 	// Reset to base button
@@ -224,35 +206,18 @@
 
 FText SNiagaraStackItem::GetEditModeButtonToolTipText() const
 {
-<<<<<<< HEAD
-	return Item->GetEditModeIsActive() 
-		? LOCTEXT("DisableEditModeToolTip", "Disable Edit Mode")
-		: LOCTEXT("EnableEditModeToolTip", "Enable Edit Mode");
-=======
 	return Item->GetEditModeButtonTooltip().IsSet() ? Item->GetEditModeButtonTooltip().GetValue() : LOCTEXT("EditButtonDefaultTooltip", "Activate Edit Mode");
->>>>>>> 4af6daef
 }
 
 FReply SNiagaraStackItem::EditModeButtonClicked()
 {
 	if (Item->SupportsEditMode())
 	{
-<<<<<<< HEAD
-		Item->SetEditModeIsActive(!Item->GetEditModeIsActive());
-=======
 		Item->OnEditButtonClicked();
->>>>>>> 4af6daef
 	}
 	return FReply::Handled();
 }
 
-<<<<<<< HEAD
-FSlateColor SNiagaraStackItem::GetEditModeButtonIconColor() const
-{
-	return Item->GetEditModeIsActive()
-		? FStyleColors::AccentYellow
-		: FSlateColor::UseSubduedForeground();
-=======
 EVisibility SNiagaraStackItem::IsEditButtonVisible() const
 {
 	if(Item->SupportsEditMode())
@@ -261,7 +226,6 @@
 	}
 
 	return EVisibility::Collapsed;
->>>>>>> 4af6daef
 }
 
 EVisibility SNiagaraStackItem::GetResetToBaseButtonVisibility() const
