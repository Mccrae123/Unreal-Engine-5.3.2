// Copyright Epic Games, Inc. All Rights Reserved.

#include "Stack/SNiagaraStackFunctionInputValue.h"
#include "AssetRegistry/AssetRegistryModule.h"
#include "EditorFontGlyphs.h"
#include "Framework/Application/SlateApplication.h"
#include "Framework/MultiBox/MultiBoxBuilder.h"
#include "INiagaraEditorTypeUtilities.h"
#include "IStructureDetailsView.h"
#include "Modules/ModuleManager.h"
#include "NiagaraActions.h"
#include "NiagaraCommon.h"
#include "NiagaraConstants.h"
#include "NiagaraEditorModule.h"
#include "NiagaraEditorSettings.h"
#include "NiagaraEditorStyle.h"
#include "NiagaraEditorUtilities.h"
#include "NiagaraEditorWidgetsStyle.h"
#include "NiagaraEditorWidgetsUtilities.h"
#include "NiagaraNodeAssignment.h"
<<<<<<< HEAD
#include "NiagaraNodeCustomHlsl.h"
#include "NiagaraNodeFunctionCall.h"
#include "NiagaraParameterCollection.h"
#include "NiagaraScriptVariable.h"
#include "NiagaraScriptVariable.h"
#include "NiagaraSettings.h"
#include "NiagaraSystem.h"
=======
#include "NiagaraNodeFunctionCall.h"
#include "NiagaraParameterCollection.h"
#include "NiagaraStackCommandContext.h"
#include "NiagaraScriptVariable.h"
#include "NiagaraSettings.h"
#include "NiagaraSystem.h"
#include "PropertyCustomizationHelpers.h"
>>>>>>> 4af6daef
#include "PropertyEditorModule.h"
#include "SDropTarget.h"
#include "SNiagaraGraphActionWidget.h"
#include "SNiagaraParameterDropTarget.h"
#include "SNiagaraParameterEditor.h"
#include "ScopedTransaction.h"
#include "Stack/SNiagaraStackIndent.h"
#include "Styling/AppStyle.h"
#include "Subsystems/AssetEditorSubsystem.h"
#include "ViewModels/NiagaraEmitterViewModel.h"
#include "ViewModels/NiagaraScratchPadScriptViewModel.h"
#include "ViewModels/NiagaraScratchPadViewModel.h"
#include "ViewModels/NiagaraSystemViewModel.h"
#include "ViewModels/Stack/NiagaraStackFunctionInput.h"
#include "ViewModels/Stack/NiagaraStackFunctionInputCollection.h"
#include "ViewModels/Stack/NiagaraStackGraphUtilities.h"
#include "ViewModels/Stack/NiagaraStackInputCategory.h"
#include "ViewModels/Stack/NiagaraStackSummaryViewInputCollection.h"
#include "Widgets/Images/SImage.h"
#include "Widgets/Input/SButton.h"
#include "Widgets/Input/SCheckBox.h"
#include "Widgets/Input/SComboButton.h"
#include "Widgets/Input/SEditableTextBox.h"
#include "Widgets/Input/SNumericEntryBox.h"
#include "Widgets/Input/SSpinBox.h"
#include "Widgets/Layout/SBox.h"
#include "Widgets/NiagaraHLSLSyntaxHighlighter.h"
#include "Widgets/SBoxPanel.h"
#include "Widgets/SNiagaraParameterName.h"
#include "Widgets/Text/SMultiLineEditableText.h"
#include "Widgets/Text/SRichTextBlock.h"

#define LOCTEXT_NAMESPACE "NiagaraStackFunctionInputValue"

const float TextIconSize = 16;

bool SNiagaraStackFunctionInputValue::bLibraryOnly = true;

void SNiagaraStackFunctionInputValue::Construct(const FArguments& InArgs, UNiagaraStackFunctionInput* InFunctionInput)
{
	FunctionInput = InFunctionInput;
	LayoutMode = InArgs._LayoutMode;
	CompactActionMenuButtonVisibilityAttribute = InArgs._CompactActionMenuButtonVisibility;
	FunctionInput->OnValueChanged().AddSP(this, &SNiagaraStackFunctionInputValue::OnInputValueChanged);
	SyntaxHighlighter = FNiagaraHLSLSyntaxHighlighter::Create();

<<<<<<< HEAD
	TSharedPtr<SHorizontalBox> ChildrenBox;
	
	ChildSlot
	[
		SAssignNew(ChildrenBox, SHorizontalBox)
=======
	TSharedPtr<SHorizontalBox> OuterChildrenBox;
	TSharedPtr<SHorizontalBox> ChildrenBox;
	ChildSlot
	[
		SAssignNew(OuterChildrenBox, SHorizontalBox)
>>>>>>> 4af6daef
		+ SHorizontalBox::Slot()
		[
			SNew(SNiagaraParameterDropTarget)
			.TypeToTestAgainst(FunctionInput->GetInputType())
			.ExecutionCategory(FunctionInput->GetExecutionCategoryName())
			.TargetParameter(FNiagaraVariable(FunctionInput->GetInputType(), FunctionInput->GetInputParameterHandle().GetParameterHandleString()))
			.DropTargetArgs(SDropTarget::FArguments()
			.OnAllowDrop(this, &SNiagaraStackFunctionInputValue::OnFunctionInputAllowDrop)
			.OnDropped(this, &SNiagaraStackFunctionInputValue::OnFunctionInputDrop)
			.HorizontalImage(FNiagaraEditorWidgetsStyle::Get().GetBrush("NiagaraEditor.Stack.DropTarget.BorderHorizontal"))
			.VerticalImage(FNiagaraEditorWidgetsStyle::Get().GetBrush("NiagaraEditor.Stack.DropTarget.BorderVertical"))
			.IsEnabled_UObject(FunctionInput, &UNiagaraStackEntry::GetOwnerIsEnabled)
			.bUseAllowDropCache(true)
			.Content()
			[
<<<<<<< HEAD
				// Values
				SNew(SHorizontalBox)
				.IsEnabled(this, &SNiagaraStackFunctionInputValue::GetInputEnabled)
				+ SHorizontalBox::Slot()
=======
				SAssignNew(ChildrenBox, SHorizontalBox)
				.IsEnabled(this, &SNiagaraStackFunctionInputValue::GetInputEnabled)
			])
		]
	];
			// Values
	if (LayoutMode == ELayoutMode::FullRow)
	{
			ChildrenBox->AddSlot()
>>>>>>> 4af6daef
				.AutoWidth()
				.Padding(0, 0, 3, 0)
				[
					SNew(SNiagaraStackIndent, FunctionInput, ENiagaraStackIndentMode::Value)
<<<<<<< HEAD
				]
				+ SHorizontalBox::Slot()
=======
				];
	}
	if (LayoutMode == ELayoutMode::FullRow || LayoutMode == ELayoutMode::CompactInline)
	{
			ChildrenBox->AddSlot()
>>>>>>> 4af6daef
				.VAlign(VAlign_Center)
				.AutoWidth()
				.Padding(0, 0, 3, 0)
				[
					// Value Icon
<<<<<<< HEAD
					SNew(SBox)
					.WidthOverride(TextIconSize)
					.VAlign(VAlign_Center)
					.Visibility(this, &SNiagaraStackFunctionInputValue::GetInputIconVisibility)
					[
						SNew(STextBlock)
						.Font(FAppStyle::Get().GetFontStyle("FontAwesome.10"))
						.Text(this, &SNiagaraStackFunctionInputValue::GetInputIconText)
						.ToolTipText(this, &SNiagaraStackFunctionInputValue::GetInputIconToolTip)
						.ColorAndOpacity(this, &SNiagaraStackFunctionInputValue::GetInputIconColor)
					]
				]
				+ SHorizontalBox::Slot()
=======
					SNew(SHorizontalBox)
					.Visibility(this, &SNiagaraStackFunctionInputValue::GetInputIconVisibility)
					+ SHorizontalBox::Slot()
					.AutoWidth()
					[
						// icons without type info (e.g. data interfaces)
						SNew(SBox)
						.WidthOverride(TextIconSize)
						.VAlign(VAlign_Center)
						.Visibility_Lambda([this]()
						{
							return (FunctionInput->GetValueMode() == UNiagaraStackFunctionInput::EValueMode::Dynamic || FunctionInput->GetValueMode() == UNiagaraStackFunctionInput::EValueMode::Linked) ? EVisibility::Collapsed : EVisibility::Visible;
						})
						[
							SNew(STextBlock)
							.Font(FAppStyle::Get().GetFontStyle("FontAwesome.10"))
							.Text(this, &SNiagaraStackFunctionInputValue::GetInputIconText)
							.ToolTipText(this, &SNiagaraStackFunctionInputValue::GetInputIconToolTip)
							.ColorAndOpacity(this, &SNiagaraStackFunctionInputValue::GetInputIconColor)
						]
					]
				];

				ChildrenBox->AddSlot()
					.AutoWidth()
					[
						// icons type info pill
						SNew(SBorder)
						.BorderImage(FNiagaraEditorStyle::Get().GetBrush("NiagaraEditor.Module.InputTypeBorder"))
						.BorderBackgroundColor(FLinearColor::White)
						.Padding(FMargin(2, 2, 2, 2))
						[
							SNew(SHorizontalBox)
							.Visibility_Lambda([this]()
							{
								return (FunctionInput->GetValueMode() == UNiagaraStackFunctionInput::EValueMode::Dynamic || FunctionInput->GetValueMode() == UNiagaraStackFunctionInput::EValueMode::Linked) ? EVisibility::Visible : EVisibility::Collapsed;
							})
							+ SHorizontalBox::Slot()
							.VAlign(VAlign_Center)
							.HAlign(HAlign_Center)
							.AutoWidth()
							[
								SNew(SImage)
								.Visibility_Lambda([this](){ return (FunctionInput->GetValueMode() == UNiagaraStackFunctionInput::EValueMode::Dynamic || FunctionInput->GetValueMode() == UNiagaraStackFunctionInput::EValueMode::Linked) ? EVisibility::Visible : EVisibility::Collapsed; })
								.ToolTipText(this, &SNiagaraStackFunctionInputValue::GetInputIconToolTip)
								.ColorAndOpacity_Lambda([this]() { return UEdGraphSchema_Niagara::GetTypeColor(FunctionInput->GetInputType()); })
								.Image(FNiagaraEditorStyle::Get().GetBrush("NiagaraEditor.Module.TypeIconPill"))
							]
							+ SHorizontalBox::Slot()
							.VAlign(VAlign_Center)
							.HAlign(HAlign_Center)
							.AutoWidth()
							[
								SNew(SImage)
								.Visibility_Lambda([this](){ return FunctionInput->GetValueMode() == UNiagaraStackFunctionInput::EValueMode::Dynamic ? EVisibility::Visible : EVisibility::Collapsed; })
								.ToolTipText(this, &SNiagaraStackFunctionInputValue::GetInputIconToolTip)
								.ColorAndOpacity(FLinearColor::White)
								.Image(FNiagaraEditorStyle::Get().GetBrush("NiagaraEditor.Module.DynamicInput"))
							]
						]
					];

			ChildrenBox->AddSlot()
>>>>>>> 4af6daef
				.VAlign(VAlign_Center)
				.AutoWidth()
				.Padding(0, 0, 3, 0)
				[
					// Type Modifier Icon
					SNew(SBox)
					.WidthOverride(TextIconSize)
					.VAlign(VAlign_Center)
					.Visibility(this, &SNiagaraStackFunctionInputValue::GetTypeModifierIconVisibility)
					[
						SNew(SImage)
						.Image(GetTypeModifierIcon())
						.ToolTipText(GetTypeModifierIconToolTip())
					]
<<<<<<< HEAD
				]
				+ SHorizontalBox::Slot()
=======
				];

			ChildrenBox->AddSlot()
>>>>>>> 4af6daef
				.VAlign(VAlign_Center)
				[
					// Value container and widgets.
					SAssignNew(ValueContainer, SBox)
					.ToolTipText_UObject(FunctionInput, &UNiagaraStackFunctionInput::GetValueToolTip)
					[
						ConstructValueWidgets()
					]
<<<<<<< HEAD
				]

				// Handle drop-down button
				+ SHorizontalBox::Slot()
=======
				];
	}

	if (LayoutMode == ELayoutMode::FullRow)
	{ 
				// Handle drop-down button
				ChildrenBox->AddSlot()
>>>>>>> 4af6daef
				.AutoWidth()
				.VAlign(VAlign_Center)
				.Padding(3, 0, 0, 0)
				[
					SAssignNew(SetFunctionInputButton, SComboButton)
					.ButtonStyle(FAppStyle::Get(), "HoverHintOnly")
					.IsFocusable(false)
					.ForegroundColor(FSlateColor::UseForeground())
					.OnGetMenuContent(this, &SNiagaraStackFunctionInputValue::OnGetAvailableHandleMenu)
					.ContentPadding(FMargin(2))
					.Visibility(this, &SNiagaraStackFunctionInputValue::GetDropdownButtonVisibility)
					.MenuPlacement(MenuPlacement_BelowRightAnchor)
					.HAlign(HAlign_Center)
					.VAlign(VAlign_Center)
<<<<<<< HEAD
				]

				// Reset Button
				+ SHorizontalBox::Slot()
=======
				];

				// Reset Button
				ChildrenBox->AddSlot()
>>>>>>> 4af6daef
				.AutoWidth()
				.VAlign(VAlign_Center)
				.Padding(3, 0, 0, 0)
				[
					SNew(SButton)
					.IsFocusable(false)
					.ToolTipText(LOCTEXT("ResetToolTip", "Reset to the default value"))
					.ButtonStyle(FAppStyle::Get(), "NoBorder")
					.ContentPadding(0)
					.Visibility(this, &SNiagaraStackFunctionInputValue::GetResetButtonVisibility)
					.OnClicked(this, &SNiagaraStackFunctionInputValue::ResetButtonPressed)
					.Content()
					[
						SNew(SImage)
						.Image(FAppStyle::GetBrush("PropertyWindow.DiffersFromDefault"))
					]
<<<<<<< HEAD
				]

				// Reset to base Button
				+ SHorizontalBox::Slot()
=======
				];

				// Reset to base Button
				ChildrenBox->AddSlot()
>>>>>>> 4af6daef
				.AutoWidth()
				.VAlign(VAlign_Center)
				.Padding(3, 0, 0, 0)
				[
					SNew(SButton)
					.IsFocusable(false)
					.ToolTipText(LOCTEXT("ResetToBaseToolTip", "Reset this input to the value defined by the parent emitter"))
					.ButtonStyle(FAppStyle::Get(), "NoBorder")
					.ContentPadding(0)
					.Visibility(this, &SNiagaraStackFunctionInputValue::GetResetToBaseButtonVisibility)
					.OnClicked(this, &SNiagaraStackFunctionInputValue::ResetToBaseButtonPressed)
					.Content()
					[
						SNew(SImage)
						.Image(FAppStyle::GetBrush("PropertyWindow.DiffersFromDefault"))
						.ColorAndOpacity(FSlateColor(FLinearColor::Green))
					]
<<<<<<< HEAD
				]			
			])
		]
	];
=======
				];
	}

	if (LayoutMode == ELayoutMode::CompactInline || LayoutMode == ELayoutMode::EditDropDownOnly)
	{
		ChildrenBox->AddSlot()
		.AutoWidth()
		.VAlign(VAlign_Center)
		[
			SNew(SComboButton)
			.ComboButtonStyle(FNiagaraEditorWidgetsStyle::Get(), "NiagaraEditor.Stack.CompactComboButton")
			.IsFocusable(false)
			.ForegroundColor(FSlateColor::UseForeground())
			.OnGetMenuContent(this, &SNiagaraStackFunctionInputValue::OnGetCompactActionMenu)
			.Visibility(CompactActionMenuButtonVisibilityAttribute)
			.MenuPlacement(MenuPlacement_BelowRightAnchor)
			.HAlign(HAlign_Center)
			.VAlign(VAlign_Center)
		];
	}
>>>>>>> 4af6daef

	if (FunctionInput->GetTypedOuter<UNiagaraStackSummaryViewObject>() != nullptr)
	{
		ChildrenBox->AddSlot()
		.AutoWidth()
		.VAlign(VAlign_Center)
		.Padding(3, 0, 0, 0)
		[
			SNew(SComboButton)
			.ButtonStyle(FNiagaraEditorWidgetsStyle::Get(), "NiagaraEditor.Stack.SimpleButton")
			.OnGetMenuContent(this, &SNiagaraStackFunctionInputValue::GetFilteredViewPropertiesContent)
			.Visibility(this, &SNiagaraStackFunctionInputValue::GetFilteredViewContextButtonVisibility)
			.ToolTipText(LOCTEXT("InputSummaryOptionsToolTip", "Input Summary Options"))
			.IsEnabled(true)
			.ButtonContent()
			[
				SNew(STextBlock)
				.Font(FAppStyle::Get().GetFontStyle("FontAwesome.10"))
				.Text(FText::FromString(FString(TEXT("\xf0ca")/* fa-list-ul */)))
				.ColorAndOpacity(FStyleColors::AccentYellow)
			]
		];
	}

	ValueModeForGeneratedWidgets = FunctionInput->GetValueMode();
}

void SNiagaraStackFunctionInputValue::Tick(const FGeometry& AllottedGeometry, const double InCurrentTime, const float InDeltaTime)
{
	if (FunctionInput->GetIsDynamicInputScriptReassignmentPending())
	{
		FunctionInput->SetIsDynamicInputScriptReassignmentPending(false);
		ShowReassignDynamicInputScriptMenu();
	}
}

TSharedRef<SWidget> SNiagaraStackFunctionInputValue::ConstructValueWidgets()
{
	DisplayedLocalValueStruct.Reset();
	LocalValueStructParameterEditor.Reset();
	LocalValueStructDetailsView.Reset();

	switch (FunctionInput->GetValueMode())
	{
	case UNiagaraStackFunctionInput::EValueMode::Local:
	{
		return ConstructLocalValueStructWidget();
	}
	case UNiagaraStackFunctionInput::EValueMode::Linked:
	{
		TSharedRef<SWidget> ParameterWidget = SNew(SNiagaraParameterName)
			.ReadOnlyTextStyle(FNiagaraEditorStyle::Get(), "NiagaraEditor.ParameterText")
			.ParameterName(this, &SNiagaraStackFunctionInputValue::GetLinkedValueHandleName)
			.OnDoubleClicked(this, &SNiagaraStackFunctionInputValue::OnLinkedInputDoubleClicked);

		if(FunctionInput->GetLinkedValueHandle().IsUserHandle())
		{
			FNiagaraParameterHandle ParameterHandle = FunctionInput->GetLinkedValueHandle();
			TArray<FNiagaraVariable> UserParameters;
			FunctionInput->GetSystemViewModel()->GetSystem().GetExposedParameters().GetUserParameters(UserParameters);
			FNiagaraVariable* MatchingVariable = UserParameters.FindByPredicate([ParameterHandle](const FNiagaraVariable& Variable)
			{
				return Variable.GetName().ToString() == ParameterHandle.GetName().ToString();
			});

			if(MatchingVariable)
			{
				FText Tooltip = FNiagaraEditorUtilities::GetScriptVariableForUserParameter(*MatchingVariable, FunctionInput->GetSystemViewModel())->Metadata.Description;
				if(!Tooltip.IsEmpty())
				{
					ParameterWidget->SetToolTipText(Tooltip);
				}
			}
		}
			
		return ParameterWidget; 
	}
	case UNiagaraStackFunctionInput::EValueMode::Data:
	{
		return SNew(STextBlock)
			.TextStyle(FNiagaraEditorStyle::Get(), "NiagaraEditor.ParameterText")
			.Text(this, &SNiagaraStackFunctionInputValue::GetDataValueText);
	}
	case UNiagaraStackFunctionInput::EValueMode::ObjectAsset:
	{
		return SNew(SObjectPropertyEntryBox)
			.AllowedClass(FunctionInput->GetInputType().GetClass())
			.ObjectPath_Lambda(
				[this]() -> FString
				{
					UObject* ObjectAsset = FunctionInput->GetObjectAssetValue();
					return ObjectAsset ? ObjectAsset->GetPathName() : FString();
				}
			)
			.DisplayBrowse(true)
			.DisplayUseSelected(true)
			.DisplayThumbnail(true)
			.EnableContentPicker(true)
			.OnObjectChanged_Lambda(
				[this](const FAssetData& AssetData)
				{
					FunctionInput->SetObjectAssetValue(AssetData.GetAsset());
				}
			);
	}
	case UNiagaraStackFunctionInput::EValueMode::Dynamic:
	{
		TSharedRef<SWidget> DynamicInputText = SNew(STextBlock)
			.TextStyle(FNiagaraEditorStyle::Get(), "NiagaraEditor.ParameterText")
			.Text(this, &SNiagaraStackFunctionInputValue::GetDynamicValueText)
			.OnDoubleClicked(this, &SNiagaraStackFunctionInputValue::DynamicInputTextDoubleClicked);
		if (FunctionInput->IsScratchDynamicInput())
		{
			return SNew(SHorizontalBox)
				+ SHorizontalBox::Slot()
				.VAlign(VAlign_Center)
				[
					DynamicInputText
				]
				+ SHorizontalBox::Slot()
				.AutoWidth()
				[
					SNew(SButton)
					.ButtonStyle(FAppStyle::Get(), "RoundButton")
					.OnClicked(this, &SNiagaraStackFunctionInputValue::ScratchButtonPressed)
					.ToolTipText(LOCTEXT("OpenInScratchToolTip", "Open this dynamic input in the scratch pad."))
					.ContentPadding(FMargin(1.0f, 0.0f))
					.Content()
					[
						SNew(SImage)
						.Image(FNiagaraEditorStyle::Get().GetBrush("Tab.ScratchPad"))
					]
				];
		}
		// the function script could be wiped (deleted scratch pad script or missing asset)
		else if (FunctionInput->GetDynamicInputNode()->FunctionScript && FunctionInput->GetDynamicInputNode()->FunctionScript->IsVersioningEnabled())
		{
			return SNew(SHorizontalBox)
                + SHorizontalBox::Slot()
                .VAlign(VAlign_Center)
                [
                    DynamicInputText
                ]
                + SHorizontalBox::Slot()
                .AutoWidth()
                [
	                SNew(SComboButton)
				    .HasDownArrow(false)
				    .ButtonStyle(FAppStyle::Get(), "HoverHintOnly")
				    .ForegroundColor(FSlateColor::UseForeground())
				    .OnGetMenuContent(this, &SNiagaraStackFunctionInputValue::GetVersionSelectorDropdownMenu)
				    .ContentPadding(FMargin(2))
				    .ToolTipText(LOCTEXT("VersionTooltip", "Change the version of this module script"))
				    .HAlign(HAlign_Center)
				    .VAlign(VAlign_Center)
				    .ButtonContent()
				    [
				        SNew(STextBlock)
				        .Font(FAppStyle::Get().GetFontStyle("FontAwesome.10"))
				        .ColorAndOpacity(this, &SNiagaraStackFunctionInputValue::GetVersionSelectorColor)
				        .Text(FEditorFontGlyphs::Random)
				    ]
                ];
		}
		else
		{
			return DynamicInputText;
		}
	}
	case UNiagaraStackFunctionInput::EValueMode::DefaultFunction:
	{
		return SNew(STextBlock)
			.TextStyle(FNiagaraEditorStyle::Get(), "NiagaraEditor.ParameterText")
			.Text(this, &SNiagaraStackFunctionInputValue::GetDefaultFunctionText);
	}
	case UNiagaraStackFunctionInput::EValueMode::Expression:
	{
		const FEditableTextBoxStyle& TextBoxStyle = FCoreStyle::Get().GetWidgetStyle<FEditableTextBoxStyle>("NormalEditableTextBox");
		return SNew(SBorder)
			.BorderBackgroundColor(TextBoxStyle.BackgroundColor)
			.Padding(TextBoxStyle.Padding)
			.BorderImage(&TextBoxStyle.BackgroundImageNormal)
			[
				SNew(SMultiLineEditableText)
				.IsReadOnly(false)
				.Marshaller(SyntaxHighlighter)
				.AllowMultiLine(false)
				.Text_UObject(FunctionInput, &UNiagaraStackFunctionInput::GetCustomExpressionText)
				.OnTextCommitted(this, &SNiagaraStackFunctionInputValue::OnExpressionTextCommitted)
			];
	}
	case UNiagaraStackFunctionInput::EValueMode::InvalidOverride:
	{
		return SNew(STextBlock)
			.TextStyle(FNiagaraEditorStyle::Get(), "NiagaraEditor.ParameterText")
			.Text(LOCTEXT("InvalidOverrideText", "Invalid Script Value"));
	}
	case UNiagaraStackFunctionInput::EValueMode::UnsupportedDefault:
	{
		return SNew(STextBlock)
			.TextStyle(FNiagaraEditorStyle::Get(), "NiagaraEditor.ParameterText")
			.Text(LOCTEXT("UnsupportedDefault", "Custom Default"));
	}
	default:
		return SNullWidget::NullWidget;
	}
}

TSharedRef<SWidget> SNiagaraStackFunctionInputValue::GetVersionSelectorDropdownMenu()
{
	const bool bShouldCloseWindowAfterMenuSelection = true;
	FMenuBuilder MenuBuilder(bShouldCloseWindowAfterMenuSelection, nullptr);

	UNiagaraScript* Script = FunctionInput->GetDynamicInputNode()->FunctionScript;
	TArray<FNiagaraAssetVersion> AssetVersions = Script->GetAllAvailableVersions();
	for (FNiagaraAssetVersion& Version : AssetVersions)
	{
		if (!Version.bIsVisibleInVersionSelector)
    	{
    		continue;
    	}
		FVersionedNiagaraScriptData* ScriptData = Script->GetScriptData(Version.VersionGuid);
		bool bIsSelected = FunctionInput->GetDynamicInputNode()->SelectedScriptVersion == Version.VersionGuid;
		
		FText Tooltip = LOCTEXT("NiagaraSelectVersion_Tooltip", "Select this version to use for the dynamic input");
		if (!ScriptData->VersionChangeDescription.IsEmpty())
		{
			Tooltip = FText::Format(LOCTEXT("NiagaraSelectVersionChangelist_Tooltip", "Select this version to use for the dynamic input. Change description for this version:\n{0}"), ScriptData->VersionChangeDescription);
		}
		
		FUIAction UIAction(FExecuteAction::CreateSP(this, &SNiagaraStackFunctionInputValue::SwitchToVersion, Version),
        FCanExecuteAction(),
        FIsActionChecked::CreateLambda([bIsSelected]() { return bIsSelected; }));
		FText Format = (Version == Script->GetExposedVersion()) ? FText::FromString("{0}.{1}*") : FText::FromString("{0}.{1}");
		FText Label = FText::Format(Format, Version.MajorVersion, Version.MinorVersion);
		MenuBuilder.AddMenuEntry(Label, Tooltip, FSlateIcon(), UIAction, NAME_None, EUserInterfaceActionType::RadioButton);	
	}

	return MenuBuilder.MakeWidget();
}

void SNiagaraStackFunctionInputValue::SwitchToVersion(FNiagaraAssetVersion Version)
{
	FunctionInput->ChangeScriptVersion(Version.VersionGuid);
}

FSlateColor SNiagaraStackFunctionInputValue::GetVersionSelectorColor() const
{
	UNiagaraScript* Script = FunctionInput->GetDynamicInputNode()->FunctionScript;
	
	if (Script && Script->IsVersioningEnabled())
	{
		FVersionedNiagaraScriptData* ScriptData = Script->GetScriptData(FunctionInput->GetDynamicInputNode()->SelectedScriptVersion);
		if (ScriptData && ScriptData->Version < Script->GetExposedVersion())
		{
			return FNiagaraEditorWidgetsStyle::Get().GetColor("NiagaraEditor.Stack.IconColor.VersionUpgrade");
		}
	}
	return FNiagaraEditorWidgetsStyle::Get().GetColor("NiagaraEditor.Stack.FlatButtonColor");
}

void SNiagaraStackFunctionInputValue::SetToLocalValue()
{
	const UScriptStruct* LocalValueStruct = FunctionInput->GetInputType().GetScriptStruct();
	if (LocalValueStruct != nullptr)
	{
		TSharedRef<FStructOnScope> LocalValue = MakeShared<FStructOnScope>(LocalValueStruct);
		TArray<uint8> DefaultValueData;
		FNiagaraEditorUtilities::GetTypeDefaultValue(FunctionInput->GetInputType(), DefaultValueData);
		if (DefaultValueData.Num() == LocalValueStruct->GetStructureSize())
		{
			FMemory::Memcpy(LocalValue->GetStructMemory(), DefaultValueData.GetData(), DefaultValueData.Num());
			FunctionInput->SetLocalValue(LocalValue);
		}
	}
}

bool SNiagaraStackFunctionInputValue::GetInputEnabled() const
{
	return FunctionInput->GetHasEditCondition() == false || FunctionInput->GetEditConditionEnabled();
}

TSharedRef<SWidget> SNiagaraStackFunctionInputValue::ConstructLocalValueStructWidget()
{
	LocalValueStructParameterEditor.Reset();
	LocalValueStructDetailsView.Reset();

	DisplayedLocalValueStruct = MakeShared<FStructOnScope>(FunctionInput->GetInputType().GetStruct());
	FNiagaraEditorUtilities::CopyDataTo(*DisplayedLocalValueStruct.Get(), *FunctionInput->GetLocalValueStruct().Get());
	if (DisplayedLocalValueStruct.IsValid())
	{
		FNiagaraEditorModule& NiagaraEditorModule = FModuleManager::GetModuleChecked<FNiagaraEditorModule>("NiagaraEditor");
		TSharedPtr<INiagaraEditorTypeUtilities, ESPMode::ThreadSafe> TypeEditorUtilities = NiagaraEditorModule.GetTypeUtilities(FunctionInput->GetInputType());
		if (TypeEditorUtilities.IsValid() && TypeEditorUtilities->CanCreateParameterEditor())
		{
			TSharedPtr<SNiagaraParameterEditor> ParameterEditor = TypeEditorUtilities->CreateParameterEditor(FunctionInput->GetInputType(), FunctionInput->GetInputDisplayUnit(), FunctionInput->GetInputWidgetCustomization());
			if (LayoutMode == ELayoutMode::CompactInline && ParameterEditor->GetMinimumDesiredWidth().IsSet())
			{
				ParameterEditor->SetMinimumDesiredWidth(ParameterEditor->GetMinimumDesiredWidth().GetValue() / 2.0f);
			}
			ParameterEditor->UpdateInternalValueFromStruct(DisplayedLocalValueStruct.ToSharedRef());
			ParameterEditor->SetOnBeginValueChange(SNiagaraParameterEditor::FOnValueChange::CreateSP(
				this, &SNiagaraStackFunctionInputValue::ParameterBeginValueChange));
			ParameterEditor->SetOnEndValueChange(SNiagaraParameterEditor::FOnValueChange::CreateSP(
				this, &SNiagaraStackFunctionInputValue::ParameterEndValueChange));
			ParameterEditor->SetOnValueChanged(SNiagaraParameterEditor::FOnValueChange::CreateSP(
				this, &SNiagaraStackFunctionInputValue::ParameterValueChanged, TWeakPtr<SNiagaraParameterEditor>(ParameterEditor)));

			LocalValueStructParameterEditor = ParameterEditor;

			return SNew(SBox)
				.HAlign(ParameterEditor->GetHorizontalAlignment())
				.VAlign(ParameterEditor->GetVerticalAlignment())
				[
					ParameterEditor.ToSharedRef()
				];
		}
		else
		{
			FPropertyEditorModule& PropertyEditorModule = FModuleManager::GetModuleChecked<FPropertyEditorModule>("PropertyEditor");

			// Originally FDetailsViewArgs(false, false, false, FDetailsViewArgs::HideNameArea, true)
			FDetailsViewArgs Args; 
			Args.bUpdatesFromSelection = false;
			Args.bLockable = false;
			Args.bAllowSearch = false;
			Args.NameAreaSettings = FDetailsViewArgs::HideNameArea;
			Args.bHideSelectionTip = true;

			TSharedRef<IStructureDetailsView> StructureDetailsView = PropertyEditorModule.CreateStructureDetailView(
				Args,
				FStructureDetailsViewArgs(),
				nullptr);

			StructureDetailsView->SetStructureData(DisplayedLocalValueStruct);
			StructureDetailsView->GetOnFinishedChangingPropertiesDelegate().AddSP(this, &SNiagaraStackFunctionInputValue::ParameterPropertyValueChanged);

			LocalValueStructDetailsView = StructureDetailsView;
			return StructureDetailsView->GetWidget().ToSharedRef();
		}
	}
	else
	{
		return SNullWidget::NullWidget;
	}
}

void SNiagaraStackFunctionInputValue::OnInputValueChanged()
{
	if (LayoutMode == ELayoutMode::EditDropDownOnly)
	{
		return;
	}

	if (ValueModeForGeneratedWidgets != FunctionInput->GetValueMode())
	{
		ValueContainer->SetContent(ConstructValueWidgets());
		ValueModeForGeneratedWidgets = FunctionInput->GetValueMode();
	}
	else
	{
		if (ValueModeForGeneratedWidgets == UNiagaraStackFunctionInput::EValueMode::Local && DisplayedLocalValueStruct.IsValid())
		{
			if (DisplayedLocalValueStruct->GetStruct() == FunctionInput->GetLocalValueStruct()->GetStruct())
			{
				FNiagaraEditorUtilities::CopyDataTo(*DisplayedLocalValueStruct.Get(), *FunctionInput->GetLocalValueStruct().Get());
				if (LocalValueStructParameterEditor.IsValid())
				{
					LocalValueStructParameterEditor->UpdateInternalValueFromStruct(DisplayedLocalValueStruct.ToSharedRef());
				}
				if (LocalValueStructDetailsView.IsValid())
				{
					LocalValueStructDetailsView->SetStructureData(TSharedPtr<FStructOnScope>());
					LocalValueStructDetailsView->SetStructureData(DisplayedLocalValueStruct);
				}
			}
			else
			{
				ValueContainer->SetContent(ConstructLocalValueStructWidget());
			}
		}
	}
}

void SNiagaraStackFunctionInputValue::ParameterBeginValueChange()
{
	FunctionInput->NotifyBeginLocalValueChange();
}

void SNiagaraStackFunctionInputValue::ParameterEndValueChange()
{
	FunctionInput->NotifyEndLocalValueChange();
}

void SNiagaraStackFunctionInputValue::ParameterValueChanged(TWeakPtr<SNiagaraParameterEditor> ParameterEditor)
{
	TSharedPtr<SNiagaraParameterEditor> ParameterEditorPinned = ParameterEditor.Pin();
	if (ParameterEditorPinned.IsValid())
	{
		ParameterEditorPinned->UpdateStructFromInternalValue(DisplayedLocalValueStruct.ToSharedRef());
		FunctionInput->SetLocalValue(DisplayedLocalValueStruct.ToSharedRef());
	}
}

void SNiagaraStackFunctionInputValue::ParameterPropertyValueChanged(const FPropertyChangedEvent& PropertyChangedEvent)
{
	FunctionInput->SetLocalValue(DisplayedLocalValueStruct.ToSharedRef());
}

FName SNiagaraStackFunctionInputValue::GetLinkedValueHandleName() const
{
	return FunctionInput->GetLinkedValueHandle().GetParameterHandleString();
}

FText SNiagaraStackFunctionInputValue::GetDataValueText() const
{
	if (FunctionInput->GetDataValueObject() != nullptr)
	{
		return FunctionInput->GetInputType().GetClass()->GetDisplayNameText();
	}
	else
	{
		return FText::Format(LOCTEXT("InvalidDataObjectFormat", "{0} (Invalid)"), FunctionInput->GetInputType().GetClass()->GetDisplayNameText());
	}
}
UEnum* GetDisplayUnitEnum()
{
	static UEnum* UnitEnum = FindObjectChecked<UEnum>(nullptr, TEXT("/Script/CoreUObject.EUnit"));
	return UnitEnum;
}

FText SNiagaraStackFunctionInputValue::GetObjectAssetValueText() const
{
	if (FunctionInput->GetObjectAssetValue() != nullptr)
	{
		return FunctionInput->GetInputType().GetClass()->GetDisplayNameText();
	}
	else
	{
		return FText::Format(LOCTEXT("InvalidObjectAssetFormat", "{0} (null)"), FunctionInput->GetInputType().GetClass()->GetDisplayNameText());
	}
}

FText SNiagaraStackFunctionInputValue::GetDynamicValueText() const
{
	if (UNiagaraNodeFunctionCall* NodeFunctionCall = FunctionInput->GetDynamicInputNode())
	{
		if (!FunctionInput->GetIsExpanded())
		{
			FText CollapsedText = FunctionInput->GetCollapsedStateText();
			if (!CollapsedText.IsEmptyOrWhitespace())
			{
				return CollapsedText;
			}
		}
		FString FunctionName = NodeFunctionCall->FunctionScript ? NodeFunctionCall->FunctionScript->GetName() : NodeFunctionCall->Signature.Name.ToString();
		FText DisplayString = FText::FromString(FName::NameToDisplayString(FunctionName, false));
		EUnit DisplayUnit = FunctionInput->GetInputDisplayUnit();
		if (DisplayUnit != EUnit::Unspecified)
		{
			UEnum* Enum = GetDisplayUnitEnum();
			return FText::Format(FText::FromString("{0} ({1})"), DisplayString, FText::FromString(Enum->GetNameStringByValue(static_cast<int64>(DisplayUnit))));
		}
		return DisplayString;
	}
	return LOCTEXT("InvalidDynamicDisplayName", "(Invalid)");
}

FText SNiagaraStackFunctionInputValue::GetDefaultFunctionText() const
{
	if (FunctionInput->GetDefaultFunctionNode() != nullptr)
	{
		return FText::FromString(FName::NameToDisplayString(FunctionInput->GetDefaultFunctionNode()->GetFunctionName(), false));
	}
	else
	{
		return LOCTEXT("InvalidDefaultFunctionDisplayName", "(Invalid)");
	}
}

void SNiagaraStackFunctionInputValue::OnExpressionTextCommitted(const FText& Name, ETextCommit::Type CommitInfo)
{
	FunctionInput->SetCustomExpression(Name.ToString());
}

FReply SNiagaraStackFunctionInputValue::DynamicInputTextDoubleClicked(const FGeometry& MyGeometry, const FPointerEvent& PointerEvent)
{
	if (FunctionInput->OpenSourceAsset())
	{
		return FReply::Handled();
	}
	
	return FReply::Unhandled();
}

FReply SNiagaraStackFunctionInputValue::OnLinkedInputDoubleClicked(const FGeometry& MyGeometry, const FPointerEvent& PointerEvent)
{
	FString ParamCollection;
	FString ParamName;
	FunctionInput->GetLinkedValueHandle().GetName().ToString().Split(TEXT("."), &ParamCollection, &ParamName);

	FAssetRegistryModule& AssetRegistryModule = FModuleManager::LoadModuleChecked<FAssetRegistryModule>("AssetRegistry");
	TArray<FAssetData> CollectionAssets;
	AssetRegistryModule.Get().GetAssetsByClass(UNiagaraParameterCollection::StaticClass()->GetClassPathName(), CollectionAssets);

	for (FAssetData& CollectionAsset : CollectionAssets)
	{
		UNiagaraParameterCollection* Collection = CastChecked<UNiagaraParameterCollection>(CollectionAsset.GetAsset());
		if (Collection && Collection->GetNamespace() == *ParamCollection)
		{
			if (UNiagaraParameterCollectionInstance* NPCInst = FunctionInput->GetSystemViewModel()->GetSystem().GetParameterCollectionOverride(Collection))
			{
				//If we override this NPC then open the instance.
				GEditor->GetEditorSubsystem<UAssetEditorSubsystem>()->OpenEditorForAsset(NPCInst);
			}
			else
			{
				GEditor->GetEditorSubsystem<UAssetEditorSubsystem>()->OpenEditorForAsset(Collection); 
			}
			
			return FReply::Handled();
		}
	}

	return FReply::Unhandled();
}

TSharedRef<SExpanderArrow> SNiagaraStackFunctionInputValue::CreateCustomNiagaraFunctionInputActionExpander(const FCustomExpanderData& ActionMenuData)
{
	return SNew(SNiagaraFunctionInputActionMenuExpander, ActionMenuData);
}

TSharedRef<SWidget> SNiagaraStackFunctionInputValue::OnGetAvailableHandleMenu()
{
	SNiagaraFilterBox::FFilterOptions FilterOptions;
	FilterOptions.SetAddLibraryFilter(true);
	FilterOptions.SetAddSourceFilter(true);
	
	SAssignNew(FilterBox, SNiagaraFilterBox, FilterOptions)
	.bLibraryOnly(this, &SNiagaraStackFunctionInputValue::GetLibraryOnly)
	.OnLibraryOnlyChanged(this, &SNiagaraStackFunctionInputValue::SetLibraryOnly)
    .OnSourceFiltersChanged(this, &SNiagaraStackFunctionInputValue::TriggerRefresh);
	
	TSharedRef<SBorder> MenuWidget = SNew(SBorder)
	.BorderImage(FAppStyle::GetBrush("Menu.Background"))
	.Padding(5)
	[
		SNew(SVerticalBox)
		+SVerticalBox::Slot()
		.AutoHeight()
        [
			FilterBox.ToSharedRef()
        ]
		+SVerticalBox::Slot()
		[
			SNew(SBox)
			.WidthOverride(450)
			.HeightOverride(400)
			[
				SAssignNew(ActionSelector, SNiagaraMenuActionSelector)
				.Items(CollectActions())
				.OnGetCategoriesForItem(this, &SNiagaraStackFunctionInputValue::OnGetCategoriesForItem)
                .OnGetSectionsForItem(this, &SNiagaraStackFunctionInputValue::OnGetSectionsForItem)
                .OnCompareSectionsForEquality(this, &SNiagaraStackFunctionInputValue::OnCompareSectionsForEquality)
                .OnCompareSectionsForSorting(this, &SNiagaraStackFunctionInputValue::OnCompareSectionsForSorting)
                .OnCompareCategoriesForEquality(this, &SNiagaraStackFunctionInputValue::OnCompareCategoriesForEquality)
                .OnCompareCategoriesForSorting(this, &SNiagaraStackFunctionInputValue::OnCompareCategoriesForSorting)
                .OnCompareItemsForSorting(this, &SNiagaraStackFunctionInputValue::OnCompareItemsForSorting)
                .OnDoesItemMatchFilterText_Static(&FNiagaraEditorUtilities::DoesItemMatchFilterText)
                .OnGenerateWidgetForSection(this, &SNiagaraStackFunctionInputValue::OnGenerateWidgetForSection)
                .OnGenerateWidgetForCategory(this, &SNiagaraStackFunctionInputValue::OnGenerateWidgetForCategory)
                .OnGenerateWidgetForItem(this, &SNiagaraStackFunctionInputValue::OnGenerateWidgetForItem)
                .OnGetItemWeight_Static(&FNiagaraEditorUtilities::GetWeightForItem)
                .OnItemActivated(this, &SNiagaraStackFunctionInputValue::OnItemActivated)
                .AllowMultiselect(false)
                .OnDoesItemPassCustomFilter(this, &SNiagaraStackFunctionInputValue::DoesItemPassCustomFilter)
                .ClickActivateMode(EItemSelectorClickActivateMode::SingleClick)
                .ExpandInitially(false)
                .OnGetSectionData_Lambda([](const ENiagaraMenuSections& Section)
                {
                    if(Section == ENiagaraMenuSections::Suggested)
                    {
                        return SNiagaraMenuActionSelector::FSectionData(SNiagaraMenuActionSelector::FSectionData::List, true);
                    }

                    return SNiagaraMenuActionSelector::FSectionData(SNiagaraMenuActionSelector::FSectionData::Tree, false);
                })
			]
		]
	];

	if(SetFunctionInputButton.IsValid())
	{ 
		SetFunctionInputButton->SetMenuContentWidgetToFocus(ActionSelector->GetSearchBox());
	}
	return MenuWidget;
}

TSharedRef<SWidget> SNiagaraStackFunctionInputValue::OnGetCompactActionMenu()
{
	if (StackCommandContext.IsValid() == false)
	{
		StackCommandContext = MakeShared<FNiagaraStackCommandContext>();
		TArray<UNiagaraStackEntry*> SelectedEntries;
		SelectedEntries.Add(FunctionInput);
		StackCommandContext->SetSelectedEntries(SelectedEntries);
	}

	FMenuBuilder MenuBuilder(true, StackCommandContext->GetCommands());
	MenuBuilder.BeginSection("Value", LOCTEXT("ValueHeader", "Value"));
	{
		MenuBuilder.AddSubMenu(
			LOCTEXT("AssignSubMenu", "Assign..."),
			LOCTEXT("AssignSubMenuToolTip", "Assign this input a new value..."),
			FNewMenuDelegate::CreateSP(this, &SNiagaraStackFunctionInputValue::OnFillAssignSubMenu));
		MenuBuilder.AddMenuEntry(
			LOCTEXT("ResetToDefaultMenuEntry", "Reset to Default"),
			LOCTEXT("ResetToDefaultMenuEntryToolTip", "Reset this input to the value defined in the script."),
			FSlateIcon(),
			FUIAction(
				FExecuteAction::CreateUObject(FunctionInput, &UNiagaraStackFunctionInput::Reset),
				FCanExecuteAction::CreateUObject(FunctionInput, &UNiagaraStackFunctionInput::CanReset)));
		if (FunctionInput->HasBaseEmitter())
		{
			MenuBuilder.AddMenuEntry(
				LOCTEXT("ResetToBaseMenuEntry", "Reset to Base"),
				LOCTEXT("ResetToBaseMenuEntryToolTip", "Reset this input to the value defined in the base emitter."),
				FSlateIcon(),
				FUIAction(
					FExecuteAction::CreateUObject(FunctionInput, &UNiagaraStackFunctionInput::ResetToBase),
					FCanExecuteAction::CreateUObject(FunctionInput, &UNiagaraStackFunctionInput::CanResetToBase)));
		}
	}
	MenuBuilder.EndSection();

	StackCommandContext->AddEditMenuItems(MenuBuilder);

	return MenuBuilder.MakeWidget();
}

void SNiagaraStackFunctionInputValue::OnFillAssignSubMenu(FMenuBuilder& MenuBuilder)
{
	MenuBuilder.AddWidget(OnGetAvailableHandleMenu(), FText());
}

void SNiagaraStackFunctionInputValue::DynamicInputScriptSelected(UNiagaraScript* DynamicInputScript)
{
	FunctionInput->SetDynamicInput(DynamicInputScript);
}

void SNiagaraStackFunctionInputValue::CustomExpressionSelected()
{
	FText CustomHLSLComment = LOCTEXT("NewCustomExpressionComment", "Custom HLSL!");
	FunctionInput->SetCustomExpression(INiagaraHlslTranslator::GetHlslDefaultForType(FunctionInput->GetInputType()) + TEXT(" /* ") + CustomHLSLComment.ToString() + TEXT(" */"));
}

void SNiagaraStackFunctionInputValue::CreateScratchSelected()
{
	FunctionInput->SetScratch();
}

void SNiagaraStackFunctionInputValue::ParameterHandleSelected(FNiagaraParameterHandle Handle)
{
	FunctionInput->SetLinkedValueHandle(Handle);
}

void SNiagaraStackFunctionInputValue::ConversionHandleSelected(FNiagaraVariable Handle, UNiagaraScript* ConversionScript)
{
	FunctionInput->SetLinkedInputViaConversionScript(Handle, ConversionScript);
}

EVisibility SNiagaraStackFunctionInputValue::GetResetButtonVisibility() const
{
	return FunctionInput->CanReset() ? EVisibility::Visible : EVisibility::Hidden;
}

EVisibility SNiagaraStackFunctionInputValue::GetDropdownButtonVisibility() const
{
	return FunctionInput->IsStaticParameter() ? EVisibility::Hidden : EVisibility::Visible;
}

FReply SNiagaraStackFunctionInputValue::ResetButtonPressed() const
{
	FunctionInput->Reset();
	return FReply::Handled();
}

EVisibility SNiagaraStackFunctionInputValue::GetResetToBaseButtonVisibility() const
{
	if (FunctionInput->HasBaseEmitter() && FunctionInput->GetEmitterViewModel().IsValid())
	{
		return FunctionInput->CanResetToBase() ? EVisibility::Visible : EVisibility::Hidden;
	}
	else
	{
		return EVisibility::Collapsed;
	}
}

FReply SNiagaraStackFunctionInputValue::ResetToBaseButtonPressed() const
{
	FunctionInput->ResetToBase();
	return FReply::Handled();
}

EVisibility SNiagaraStackFunctionInputValue::GetInputIconVisibility() const
{
	return FunctionInput->GetValueMode() == UNiagaraStackFunctionInput::EValueMode::Local
		? EVisibility::Collapsed
		: EVisibility::Visible;
}

FText SNiagaraStackFunctionInputValue::GetInputIconText() const
{
	return FNiagaraStackEditorWidgetsUtilities::GetIconTextForInputMode(FunctionInput->GetValueMode());
}

FText SNiagaraStackFunctionInputValue::GetInputIconToolTip() const
{
	return FNiagaraStackEditorWidgetsUtilities::GetIconToolTipForInputMode(FunctionInput->GetValueMode());
}

FSlateColor SNiagaraStackFunctionInputValue::GetInputIconColor() const
{
	return FNiagaraEditorWidgetsStyle::Get().GetColor(FNiagaraStackEditorWidgetsUtilities::GetIconColorNameForInputMode(FunctionInput->GetValueMode()));
}

EVisibility SNiagaraStackFunctionInputValue::GetTypeModifierIconVisibility() const
{
	return FunctionInput->GetInputType().IsStatic() ? EVisibility::Visible : EVisibility::Collapsed;
}

const FSlateBrush* SNiagaraStackFunctionInputValue::GetTypeModifierIcon() const
{
	return FNiagaraEditorWidgetsStyle::Get().GetBrush("NiagaraEditor.Stack.StaticInputValue");
}

FText SNiagaraStackFunctionInputValue::GetTypeModifierIconToolTip() const
{
	return LOCTEXT("TypeModifierTooltip", "Static variables can only be set once in the graph and are meant to communicate inputs to static switches across the emitter.");
}

FSlateColor SNiagaraStackFunctionInputValue::GetTypeModifierIconColor() const
{
	return UEdGraphSchema_Niagara::GetTypeColor(FunctionInput->GetInputType());
}

FReply SNiagaraStackFunctionInputValue::OnFunctionInputDrop(const FGeometry& InGeometry, const FDragDropEvent& InDragDropEvent)
{
	TSharedPtr<FNiagaraParameterDragOperation> InputDragDropOperation = InDragDropEvent.GetOperationAs<FNiagaraParameterDragOperation>();
	if (InputDragDropOperation)
	{
		TSharedPtr<FNiagaraParameterAction> Action = StaticCastSharedPtr<FNiagaraParameterAction>(InputDragDropOperation->GetSourceAction());
		if (Action.IsValid())
		{
			FNiagaraTypeDefinition FromType = Action->GetParameter().GetType();
			FNiagaraTypeDefinition ToType = FunctionInput->GetInputType();
			if (FNiagaraEditorUtilities::AreTypesAssignable(FromType, ToType))
			{
				// the types are the same, so we can just link the value directly
				FunctionInput->SetLinkedValueHandle(FNiagaraParameterHandle(Action->GetParameter().GetName()));
			}
			else
			{
				// the types don't match, so we use a dynamic input to convert from one to the other
				FunctionInput->SetLinkedInputViaConversionScript(Action->GetParameter().GetName(), FromType);
			}
			return FReply::Handled();
		}
	}

	return FReply::Unhandled();
}

bool SNiagaraStackFunctionInputValue::OnFunctionInputAllowDrop(TSharedPtr<FDragDropOperation> DragDropOperation)
{
	if (FunctionInput && DragDropOperation->IsOfType<FNiagaraParameterDragOperation>())
	{
		if (FunctionInput->IsStaticParameter())
		{
			return false;
		}

		TSharedPtr<FNiagaraParameterDragOperation> InputDragDropOperation = StaticCastSharedPtr<FNiagaraParameterDragOperation>(DragDropOperation);
		TSharedPtr<FNiagaraParameterAction> Action = StaticCastSharedPtr<FNiagaraParameterAction>(InputDragDropOperation->GetSourceAction());
		bool bAllowedInExecutionCategory = FNiagaraStackGraphUtilities::ParameterAllowedInExecutionCategory(Action->GetParameter().GetName(), FunctionInput->GetExecutionCategoryName());
		FNiagaraTypeDefinition DropType = Action->GetParameter().GetType();
		
		// check if we can simply link the input directly
		if (bAllowedInExecutionCategory && FNiagaraEditorUtilities::AreTypesAssignable(DropType, FunctionInput->GetInputType()))
		{
			return true;
		}

		// check if we can use a conversion script
		if (bAllowedInExecutionCategory && FunctionInput->GetPossibleConversionScripts(DropType).Num() > 0)
		{
			return true;
		}
	}

	return false;
}

void ReassignDynamicInputScript(UNiagaraStackFunctionInput* FunctionInput, UNiagaraScript* NewDynamicInputScript)
{
	FunctionInput->ReassignDynamicInputScript(NewDynamicInputScript);
}

TArray<TSharedPtr<FNiagaraMenuAction_Generic>> SNiagaraStackFunctionInputValue::CollectDynamicInputActionsForReassign() const
{
	TArray<TSharedPtr<FNiagaraMenuAction_Generic>> DynamicInputActions;
	
	const FText CategoryName = LOCTEXT("DynamicInputValueCategory", "Dynamic Inputs");
	TArray<UNiagaraScript*> DynamicInputScripts;
	FunctionInput->GetAvailableDynamicInputs(DynamicInputScripts, true);
	
	TSet<UNiagaraScript*> ScratchPadDynamicInputs;
	for (TSharedRef<FNiagaraScratchPadScriptViewModel> ScratchPadScriptViewModel : FunctionInput->GetSystemViewModel()->GetScriptScratchPadViewModel()->GetScriptViewModels())
	{
		ScratchPadDynamicInputs.Add(ScratchPadScriptViewModel->GetOriginalScript());
	}
	
	for (UNiagaraScript* DynamicInputScript : DynamicInputScripts)
	{
		FVersionedNiagaraScriptData* ScriptData = DynamicInputScript->GetLatestScriptData();
		bool bIsInLibrary = ScriptData->LibraryVisibility == ENiagaraScriptLibraryVisibility::Library;
		const FText DisplayName = FNiagaraEditorUtilities::FormatScriptName(DynamicInputScript->GetFName(), bIsInLibrary);
		const FText Tooltip = FNiagaraEditorUtilities::FormatScriptDescription(ScriptData->Description, FSoftObjectPath(DynamicInputScript), bIsInLibrary);
		TTuple<EScriptSource, FText> Source = FNiagaraEditorUtilities::GetScriptSource(FAssetData(DynamicInputScript));

		// scratch pad dynamic inputs are always considered to be in the library and will have Niagara as the source
		if(ScratchPadDynamicInputs.Contains(DynamicInputScript))
		{
			Source = TTuple<EScriptSource, FText>(EScriptSource::Niagara, FText::FromString("Scratch Pad"));
			bIsInLibrary = true;
		}
		
		TSharedPtr<FNiagaraMenuAction_Generic> DynamicInputAction(new FNiagaraMenuAction_Generic(
			FNiagaraMenuAction_Generic::FOnExecuteAction::CreateStatic(&ReassignDynamicInputScript, FunctionInput, DynamicInputScript),
			DisplayName, ScriptData->bSuggested ? ENiagaraMenuSections::Suggested : ENiagaraMenuSections::General, {CategoryName.ToString()}, Tooltip, ScriptData->Keywords
            ));
		DynamicInputAction->SourceData = FNiagaraActionSourceData(Source.Key, Source.Value, true);
		DynamicInputAction->bIsInLibrary = bIsInLibrary;

		DynamicInputActions.Add(DynamicInputAction);
	}

	return DynamicInputActions;
}

void SNiagaraStackFunctionInputValue::ShowReassignDynamicInputScriptMenu()
{
	SNiagaraFilterBox::FFilterOptions FilterOptions;
	FilterOptions.SetAddLibraryFilter(true);
	FilterOptions.SetAddSourceFilter(true);
	
	SAssignNew(FilterBox, SNiagaraFilterBox, FilterOptions)
	.bLibraryOnly(this, &SNiagaraStackFunctionInputValue::GetLibraryOnly)
	.OnLibraryOnlyChanged(this, &SNiagaraStackFunctionInputValue::SetLibraryOnly)
	.OnSourceFiltersChanged(this, &SNiagaraStackFunctionInputValue::TriggerRefresh);
	
	TSharedRef<SBorder> MenuWidget = SNew(SBorder)
	.BorderImage(FAppStyle::GetBrush("Menu.Background"))
	.Padding(5)
	[
		SNew(SVerticalBox)		
		+SVerticalBox::Slot()
		.AutoHeight()
        [
			FilterBox.ToSharedRef()
        ]
		+SVerticalBox::Slot()
		[
			SNew(SBox)
			.WidthOverride(450)
			.HeightOverride(400)
			[
				SAssignNew(ActionSelector, SNiagaraMenuActionSelector)
				.Items(CollectDynamicInputActionsForReassign())
				.OnGetCategoriesForItem(this, &SNiagaraStackFunctionInputValue::OnGetCategoriesForItem)
                .OnGetSectionsForItem(this, &SNiagaraStackFunctionInputValue::OnGetSectionsForItem)
                .OnCompareSectionsForEquality(this, &SNiagaraStackFunctionInputValue::OnCompareSectionsForEquality)
                .OnCompareSectionsForSorting(this, &SNiagaraStackFunctionInputValue::OnCompareSectionsForSorting)
                .OnCompareCategoriesForEquality(this, &SNiagaraStackFunctionInputValue::OnCompareCategoriesForEquality)
                .OnCompareCategoriesForSorting(this, &SNiagaraStackFunctionInputValue::OnCompareCategoriesForSorting)
                .OnCompareItemsForSorting(this, &SNiagaraStackFunctionInputValue::OnCompareItemsForSorting)
                .OnDoesItemMatchFilterText_Static(&FNiagaraEditorUtilities::DoesItemMatchFilterText)
                .OnGenerateWidgetForSection(this, &SNiagaraStackFunctionInputValue::OnGenerateWidgetForSection)
                .OnGenerateWidgetForCategory(this, &SNiagaraStackFunctionInputValue::OnGenerateWidgetForCategory)
                .OnGenerateWidgetForItem(this, &SNiagaraStackFunctionInputValue::OnGenerateWidgetForItem)
                .OnGetItemWeight_Static(&FNiagaraEditorUtilities::GetWeightForItem)
                .OnItemActivated(this, &SNiagaraStackFunctionInputValue::OnItemActivated)
                .AllowMultiselect(false)
                .OnDoesItemPassCustomFilter(this, &SNiagaraStackFunctionInputValue::DoesItemPassCustomFilter)
                .ClickActivateMode(EItemSelectorClickActivateMode::SingleClick)
                .ExpandInitially(false)
                .OnGetSectionData_Lambda([](const ENiagaraMenuSections& Section)
                {
                    if(Section == ENiagaraMenuSections::Suggested)
                    {
                        return SNiagaraMenuActionSelector::FSectionData(SNiagaraMenuActionSelector::FSectionData::List, true);
                    }

                    return SNiagaraMenuActionSelector::FSectionData(SNiagaraMenuActionSelector::FSectionData::Tree, false);
                })
			]
		]
	];

	FGeometry ThisGeometry = GetCachedGeometry();
	bool bAutoAdjustForDpiScale = false; // Don't adjust for dpi scale because the push menu command is expecting an unscaled position.
	FVector2D MenuPosition = FSlateApplication::Get().CalculatePopupWindowPosition(ThisGeometry.GetLayoutBoundingRect(), MenuWidget->GetDesiredSize(), bAutoAdjustForDpiScale);
	FSlateApplication::Get().PushMenu(AsShared(), FWidgetPath(), MenuWidget, MenuPosition, FPopupTransitionEffect::ContextMenu);
}

bool SNiagaraStackFunctionInputValue::GetLibraryOnly() const
{
	return bLibraryOnly;
}

void SNiagaraStackFunctionInputValue::SetLibraryOnly(bool bInIsLibraryOnly)
{
	bLibraryOnly = bInIsLibraryOnly;
	ActionSelector->RefreshAllCurrentItems(true);
}

FReply SNiagaraStackFunctionInputValue::ScratchButtonPressed() const
{
	TSharedPtr<FNiagaraScratchPadScriptViewModel> ScratchDynamicInputViewModel = 
		FunctionInput->GetSystemViewModel()->GetScriptScratchPadViewModel()->GetViewModelForScript(FunctionInput->GetDynamicInputNode()->FunctionScript);
	if (ScratchDynamicInputViewModel.IsValid())
	{
		FunctionInput->GetSystemViewModel()->GetScriptScratchPadViewModel()->FocusScratchPadScriptViewModel(ScratchDynamicInputViewModel.ToSharedRef());
		return FReply::Handled();
	}
	return FReply::Unhandled();
}

TArray<TSharedPtr<FNiagaraMenuAction_Generic>> SNiagaraStackFunctionInputValue::CollectActions()
{
	TArray<TSharedPtr<FNiagaraMenuAction_Generic>> OutAllActions;
	bool bIsDataInterfaceOrObject = FunctionInput->GetInputType().IsDataInterface() || FunctionInput->GetInputType().IsUObject();

	FNiagaraActionSourceData NiagaraSourceData(EScriptSource::Niagara, FText::FromString(TEXT("Niagara")), true);
	
	// Set a local value
	if(bIsDataInterfaceOrObject == false)
	{
		bool bCanSetLocalValue = FunctionInput->GetValueMode() != UNiagaraStackFunctionInput::EValueMode::Local;

		const FText DisplayName = LOCTEXT("LocalValue", "New Local Value");
		const FText Tooltip = FText::Format(LOCTEXT("LocalValueToolTip", "Set a local editable value for this input."), DisplayName);
		TSharedPtr<FNiagaraMenuAction_Generic> SetLocalValueAction(new FNiagaraMenuAction_Generic(
			FNiagaraMenuAction_Generic::FOnExecuteAction::CreateSP(this, &SNiagaraStackFunctionInputValue::SetToLocalValue),
			FNiagaraMenuAction_Generic::FCanExecuteAction::CreateLambda([=]() { return bCanSetLocalValue; }),
            DisplayName, ENiagaraMenuSections::General, {}, Tooltip, FText()));
		SetLocalValueAction->SourceData = NiagaraSourceData;
		OutAllActions.Add(SetLocalValueAction);
	}

	// Add a dynamic input
	{
		const FText CategoryName = LOCTEXT("DynamicInputValueCategory", "Dynamic Inputs");
		TArray<UNiagaraScript*> DynamicInputScripts;
		FunctionInput->GetAvailableDynamicInputs(DynamicInputScripts, bLibraryOnly == false);

		// we add scratch pad scripts here so we can check if an available dynamic input is a scratch pad script or asset based
		TSet<UNiagaraScript*> ScratchPadDynamicInputs;
		for (TSharedRef<FNiagaraScratchPadScriptViewModel> ScratchPadScriptViewModel : FunctionInput->GetSystemViewModel()->GetScriptScratchPadViewModel()->GetScriptViewModels())
		{
			ScratchPadDynamicInputs.Add(ScratchPadScriptViewModel->GetOriginalScript());
		}
		
		for (UNiagaraScript* DynamicInputScript : DynamicInputScripts)
		{
			TTuple<EScriptSource, FText> Source = FNiagaraEditorUtilities::GetScriptSource(DynamicInputScript);
			
			FVersionedNiagaraScriptData* ScriptData = DynamicInputScript->GetLatestScriptData();
			bool bIsInLibrary = ScriptData->LibraryVisibility == ENiagaraScriptLibraryVisibility::Library;
			const FText DisplayName = FNiagaraEditorUtilities::FormatScriptName(DynamicInputScript->GetFName(), bIsInLibrary);
			const FText Tooltip = FNiagaraEditorUtilities::FormatScriptDescription(ScriptData->Description, FSoftObjectPath(DynamicInputScript), bIsInLibrary);

			// scratch pad dynamic inputs are always considered to be in the library and will have Niagara as the source
			if(ScratchPadDynamicInputs.Contains(DynamicInputScript))
			{
				Source = TTuple<EScriptSource, FText>(EScriptSource::Niagara, FText::FromString("Scratch Pad"));
				bIsInLibrary = true;
			}
			
			TSharedPtr<FNiagaraMenuAction_Generic> DynamicInputAction(new FNiagaraMenuAction_Generic(
                FNiagaraMenuAction_Generic::FOnExecuteAction::CreateSP(this, &SNiagaraStackFunctionInputValue::DynamicInputScriptSelected, DynamicInputScript),
                DisplayName, ScriptData->bSuggested ? ENiagaraMenuSections::Suggested : ENiagaraMenuSections::General, {CategoryName.ToString()}, Tooltip, ScriptData->Keywords));
			
			DynamicInputAction->SourceData = FNiagaraActionSourceData(Source.Key, Source.Value, true);

			
			
			DynamicInputAction->bIsExperimental = ScriptData->bExperimental;
			DynamicInputAction->bIsInLibrary = bIsInLibrary;
			OutAllActions.Add(DynamicInputAction);
		}
	}

	// Link existing attribute
	TArray<FNiagaraParameterHandle> AvailableHandles;
	TMap<FNiagaraVariable, UNiagaraScript*> AvailableConversionHandles;
	FunctionInput->GetAvailableParameterHandles(AvailableHandles, AvailableConversionHandles);

	const FString RootCategoryName = FString("Link Inputs");
	const FText MapInputFormat = LOCTEXT("LinkInputFormat", "Link this input to {0}");
	for (const FNiagaraParameterHandle& AvailableHandle : AvailableHandles)
	{
		TArray<FName> HandleParts = AvailableHandle.GetHandleParts();
		FNiagaraNamespaceMetadata NamespaceMetadata = GetDefault<UNiagaraEditorSettings>()->GetMetaDataForNamespaces(HandleParts);
		if (NamespaceMetadata.IsValid())
		{			
			// Only add handles which are in known namespaces to prevent collecting parameter handles
			// which are being used to configure modules and dynamic inputs in the stack graphs.
			const FText Category = NamespaceMetadata.DisplayName;
			const FText DisplayName = FText::FromName(AvailableHandle.GetParameterHandleString());
			const FText Tooltip = FText::Format(MapInputFormat, FText::FromName(AvailableHandle.GetParameterHandleString()));
			
			TSharedPtr<FNiagaraMenuAction_Generic> LinkAction(new FNiagaraMenuAction_Generic(
				FNiagaraMenuAction_Generic::FOnExecuteAction::CreateSP(this, &SNiagaraStackFunctionInputValue::ParameterHandleSelected, AvailableHandle),
				DisplayName, ENiagaraMenuSections::General, {RootCategoryName, Category.ToString()}, Tooltip, FText()));
			
			LinkAction->SetParameterVariable(FNiagaraVariable(FunctionInput->GetInputType(), AvailableHandle.GetParameterHandleString()));
			LinkAction->SourceData = NiagaraSourceData;

			OutAllActions.Add(LinkAction);
		}
	}

	const UNiagaraSettings* Settings = GetDefault<UNiagaraSettings>();
	if (ensure(Settings) && Settings->bShowConvertibleInputsInStack == false)
	{
		AvailableConversionHandles.Empty();
	}
	const FText ConvertInputFormat = LOCTEXT("ConvertInputFormat", "Link this input to {0} via a conversion script");
	for (const auto& Entry : AvailableConversionHandles)
	{
		FNiagaraVariable ParameterVariable = Entry.Key;
		UNiagaraScript* ConversionScript = Entry.Value;
		const FNiagaraParameterHandle& AvailableHandle(ParameterVariable.GetName());
		TArray<FName> HandleParts = AvailableHandle.GetHandleParts();
		FNiagaraNamespaceMetadata NamespaceMetadata = GetDefault<UNiagaraEditorSettings>()->GetMetaDataForNamespaces(HandleParts);
		if (NamespaceMetadata.IsValid())
		{			
			// Only add handles which are in known namespaces to prevent collecting parameter handles
			// which are being used to configure modules and dynamic inputs in the stack graphs.
			const FText Category = NamespaceMetadata.DisplayName;
			const FText DisplayName = FText::FromName(AvailableHandle.GetParameterHandleString());
			const FText Tooltip = FText::Format(ConvertInputFormat, FText::FromName(AvailableHandle.GetParameterHandleString()));

			TSharedPtr<FNiagaraMenuAction_Generic> LinkAction(new FNiagaraMenuAction_Generic(
				FNiagaraMenuAction_Generic::FOnExecuteAction::CreateSP(this, &SNiagaraStackFunctionInputValue::ConversionHandleSelected, ParameterVariable, ConversionScript),
				DisplayName, ENiagaraMenuSections::General, {RootCategoryName, Category.ToString()}, Tooltip, FText()));

			LinkAction->SetParameterVariable(ParameterVariable);

			// set the source data from the script
			TTuple<EScriptSource, FText> Source = FNiagaraEditorUtilities::GetScriptSource(ConversionScript);
			LinkAction->SourceData = FNiagaraActionSourceData(Source.Key, Source.Value, true);;

			OutAllActions.Add(LinkAction);
		}
	}

	// Read from new attribute
	{
		const FText CategoryName = LOCTEXT("MakeCategory", "Make");

		TArray<FName> AvailableNamespaces;
		FunctionInput->GetNamespacesForNewReadParameters(AvailableNamespaces);

		TArray<FString> InputNames;
		for (int32 i = FunctionInput->GetInputParameterHandlePath().Num() - 1; i >= 0; i--)
		{
			InputNames.Add(FunctionInput->GetInputParameterHandlePath()[i].GetName().ToString());
		}
		FName InputName = *FString::Join(InputNames, TEXT("_")).Replace(TEXT("."), TEXT("_"));

		for (const FName& AvailableNamespace : AvailableNamespaces)
		{
			FNiagaraParameterHandle HandleToRead(AvailableNamespace, InputName);
			bool bIsContained = AvailableHandles.Contains(HandleToRead);

			if(bIsContained)
			{
				TSet<FName> ExistingNames;
				for(const FNiagaraParameterHandle& Handle : AvailableHandles)
				{
					ExistingNames.Add(Handle.GetName());
				}

				// let's get a unique name as the previous parameter already existed
				HandleToRead = FNiagaraParameterHandle(AvailableNamespace, FNiagaraUtilities::GetUniqueName(InputName, ExistingNames));
			}
			
			FFormatNamedArguments Args;
			Args.Add(TEXT("AvailableNamespace"), FText::FromName(AvailableNamespace));

			const FText DisplayName = FText::Format(LOCTEXT("ReadLabelFormat", "Read from new {AvailableNamespace} parameter"), Args);
			const FText Tooltip = FText::Format(LOCTEXT("ReadToolTipFormat", "Read this input from a new parameter in the {AvailableNamespace} namespace."), Args);

			TSharedPtr<FNiagaraMenuAction_Generic> MakeAction(new FNiagaraMenuAction_Generic(
				FNiagaraMenuAction_Generic::FOnExecuteAction::CreateSP(this, &SNiagaraStackFunctionInputValue::ParameterHandleSelected, HandleToRead),         
		        DisplayName, ENiagaraMenuSections::General, {CategoryName.ToString()}, Tooltip, FText()));

			MakeAction->SourceData = NiagaraSourceData;

			OutAllActions.Add(MakeAction);
		}
	}

	if (bIsDataInterfaceOrObject == false && FunctionInput->SupportsCustomExpressions())
	{
		// Leaving the internal usage of bIsDataInterfaceObject that the tooltip and disabling will work properly when they're moved out of a graph action menu.
		const FText DisplayName = LOCTEXT("ExpressionLabel", "New Expression");
		const FText Tooltip = bIsDataInterfaceOrObject
			? LOCTEXT("NoExpresionsForObjects", "Expressions can not be used to set object or data interface parameters.")
			: LOCTEXT("ExpressionToolTipl", "Resolve this variable with a custom expression.");

		TSharedPtr<FNiagaraMenuAction_Generic> ExpressionAction(new FNiagaraMenuAction_Generic(
                FNiagaraMenuAction_Generic::FOnExecuteAction::CreateSP(this, &SNiagaraStackFunctionInputValue::CustomExpressionSelected),
                DisplayName, ENiagaraMenuSections::General, {}, Tooltip, FText()));

		ExpressionAction->SourceData = NiagaraSourceData;

		OutAllActions.Add(ExpressionAction);
	}

	if (bIsDataInterfaceOrObject == false)
	{
		// Leaving the internal usage of bIsDataInterfaceObject that the tooltip and disabling will work properly when they're moved out of a graph action menu.
		const FText DisplayName = LOCTEXT("ScratchLabel", "New Scratch Dynamic Input");
		const FText Tooltip = bIsDataInterfaceOrObject
			? LOCTEXT("NoScratchForObjects", "Dynamic inputs can not be used to set object or data interface parameters.")
			: LOCTEXT("ScratchToolTipl", "Create a new dynamic input in the scratch pad.");

		TSharedPtr<FNiagaraMenuAction_Generic> CreateScratchAction(new FNiagaraMenuAction_Generic(
           FNiagaraMenuAction_Generic::FOnExecuteAction::CreateSP(this, &SNiagaraStackFunctionInputValue::CreateScratchSelected),
           DisplayName, ENiagaraMenuSections::General, {}, Tooltip, FText()));

		CreateScratchAction->SourceData = NiagaraSourceData;

		OutAllActions.Add(CreateScratchAction);
	}

	if (FunctionInput->CanDeleteInput())
	{
		const FText DisplayName = LOCTEXT("DeleteInput", "Remove this input");
		const FText Tooltip = FText::Format(LOCTEXT("DeleteInputTooltip", "Remove input from module."), DisplayName);

		TSharedPtr<FNiagaraMenuAction_Generic> DeleteInputAction(new FNiagaraMenuAction_Generic(
                FNiagaraMenuAction_Generic::FOnExecuteAction::CreateUObject(FunctionInput, &UNiagaraStackFunctionInput::DeleteInput),
                FNiagaraMenuAction_Generic::FCanExecuteAction::CreateUObject(FunctionInput, &UNiagaraStackFunctionInput::CanDeleteInput),
                DisplayName, ENiagaraMenuSections::General, {}, Tooltip, FText()));

		DeleteInputAction->SourceData = NiagaraSourceData;
		OutAllActions.Add(DeleteInputAction);
	}

	return OutAllActions;
}

TArray<FString> SNiagaraStackFunctionInputValue::OnGetCategoriesForItem(
	const TSharedPtr<FNiagaraMenuAction_Generic>& Item)
{
	return Item->Categories;
}

TArray<ENiagaraMenuSections> SNiagaraStackFunctionInputValue::OnGetSectionsForItem(
	const TSharedPtr<FNiagaraMenuAction_Generic>& Item)
{
	if(Item->Section == ENiagaraMenuSections::Suggested)
	{
		return { ENiagaraMenuSections::General, ENiagaraMenuSections::Suggested };
	}
		
	return {Item->Section};
}

bool SNiagaraStackFunctionInputValue::OnCompareSectionsForEquality(const ENiagaraMenuSections& SectionA,
	const ENiagaraMenuSections& SectionB)
{
	return SectionA == SectionB;
}

bool SNiagaraStackFunctionInputValue::OnCompareSectionsForSorting(const ENiagaraMenuSections& SectionA,
	const ENiagaraMenuSections& SectionB)
{
	return SectionA < SectionB;
}

bool SNiagaraStackFunctionInputValue::OnCompareCategoriesForEquality(const FString& CategoryA, const FString& CategoryB)
{
	return CategoryA.Compare(CategoryB) == 0;
}

bool SNiagaraStackFunctionInputValue::OnCompareCategoriesForSorting(const FString& CategoryA, const FString& CategoryB)
{
	return CategoryA.Compare(CategoryB) == -1;
}

bool SNiagaraStackFunctionInputValue::OnCompareItemsForEquality(const TSharedPtr<FNiagaraMenuAction_Generic>& ItemA,
	const TSharedPtr<FNiagaraMenuAction_Generic>& ItemB)
{
	return ItemA->DisplayName.EqualTo(ItemB->DisplayName);
}

bool SNiagaraStackFunctionInputValue::OnCompareItemsForSorting(const TSharedPtr<FNiagaraMenuAction_Generic>& ItemA,
	const TSharedPtr<FNiagaraMenuAction_Generic>& ItemB)
{
	return ItemA->DisplayName.CompareTo(ItemB->DisplayName) == -1;
}

TSharedRef<SWidget> SNiagaraStackFunctionInputValue::OnGenerateWidgetForSection(const ENiagaraMenuSections& Section)
{
	UEnum* SectionEnum = StaticEnum<ENiagaraMenuSections>();
	FText TextContent = SectionEnum->GetDisplayNameTextByValue((int64) Section);
	
	return SNew(STextBlock)
        .Text(TextContent)
        .TextStyle(FNiagaraEditorStyle::Get(), "NiagaraEditor.AssetPickerAssetCategoryText");
}

TSharedRef<SWidget> SNiagaraStackFunctionInputValue::OnGenerateWidgetForCategory(const FString& Category)
{
	FText TextContent = FText::FromString(Category);

	return SNew(SRichTextBlock)
        .Text(TextContent)
        .DecoratorStyleSet(&FAppStyle::Get())
        .TextStyle(FNiagaraEditorStyle::Get(), "ActionMenu.HeadingTextBlock");
}

TSharedRef<SWidget> SNiagaraStackFunctionInputValue::OnGenerateWidgetForItem(
	const TSharedPtr<FNiagaraMenuAction_Generic>& Item)
{
	FCreateNiagaraWidgetForActionData ActionData(Item);
	ActionData.HighlightText = TAttribute<FText>::Create(TAttribute<FText>::FGetter::CreateRaw(this, &SNiagaraStackFunctionInputValue::GetFilterText));
	return SNew(SNiagaraActionWidget, ActionData).bShowTypeIfParameter(false);
}

bool SNiagaraStackFunctionInputValue::DoesItemPassCustomFilter(const TSharedPtr<FNiagaraMenuAction_Generic>& Item)
{
	bool bLibraryConditionFulfilled = (bLibraryOnly && Item->bIsInLibrary) || !bLibraryOnly;
	return FilterBox->IsSourceFilterActive(Item->SourceData.Source) && bLibraryConditionFulfilled;
}

void SNiagaraStackFunctionInputValue::OnItemActivated(const TSharedPtr<FNiagaraMenuAction_Generic>& Item)
{
	TSharedPtr<FNiagaraMenuAction_Generic> CurrentAction = StaticCastSharedPtr<FNiagaraMenuAction_Generic>(Item);

	if (CurrentAction.IsValid())
	{
		FSlateApplication::Get().DismissAllMenus();
		CurrentAction->Execute();
	}

	ActionSelector.Reset();
	FilterBox.Reset();
}

void SNiagaraStackFunctionInputValue::TriggerRefresh(const TMap<EScriptSource, bool>& SourceState)
{
	ActionSelector->RefreshAllCurrentItems();

	TArray<bool> States;
	SourceState.GenerateValueArray(States);

	int32 NumActive = 0;
	for(bool& State : States)
	{
		if(State == true)
		{
			NumActive++;
		}
	}

	ActionSelector->ExpandTree();
}

const FSlateBrush* SNiagaraStackFunctionInputValue::GetFilteredViewIcon() const
{
	return FAppStyle::GetBrush(TEXT("TextureEditor.GreenChannel.Small"));
}

EVisibility SNiagaraStackFunctionInputValue::GetFilteredViewContextButtonVisibility() const
{
	UNiagaraEmitterEditorData* EditorData = FunctionInput->GetEmitterViewModel()? &FunctionInput->GetEmitterViewModel()->GetOrCreateEditorData() : nullptr;
	
	if (!EditorData || EditorData->ShouldShowSummaryView() || FunctionInput->GetTypedOuter<UNiagaraStackSummaryViewObject>() == nullptr || FunctionInput->GetEmitterViewModel()->GetSummaryIsInEditMode() == false)
	{
		return EVisibility::Hidden;
	}
	
	UNiagaraStackFunctionInput* ParentInput = FNiagaraStackEditorWidgetsUtilities::GetParentInputForSummaryView(FunctionInput);
	TOptional<FFunctionInputSummaryViewKey> Key = FNiagaraStackEditorWidgetsUtilities::GetSummaryViewInputKeyForFunctionInput(ParentInput);
	TOptional<FFunctionInputSummaryViewMetadata> Metadata = Key.IsSet() ? EditorData->GetSummaryViewMetaData(Key.GetValue()) : TOptional<FFunctionInputSummaryViewMetadata>();
	return Metadata.IsSet() ? EVisibility::Visible : EVisibility::Collapsed;
}

bool SNiagaraStackFunctionInputValue::GetSummaryViewChangeEnabledStateAllowed() const
{
	// Only show if we aren't a child input, and if we're in the summary view category
	UNiagaraStackFunctionInput* ParentInput = FNiagaraStackEditorWidgetsUtilities::GetParentInputForSummaryView(FunctionInput);
	return FunctionInput == ParentInput;	
}

bool SNiagaraStackFunctionInputValue::GetSummaryViewChangeDisplayNameAllowed() const
{
	// Only show if we aren't a child input, and if we're in the summary view category
	// Also disallow changing display name on a direct attribute set.
	UNiagaraStackFunctionInput* ParentInput = FNiagaraStackEditorWidgetsUtilities::GetParentInputForSummaryView(FunctionInput);	
	const UNiagaraNodeFunctionCall& InputCallNode = FunctionInput->GetInputFunctionCallNode();
	return FunctionInput == ParentInput && !InputCallNode.IsA<UNiagaraNodeAssignment>();
}

bool SNiagaraStackFunctionInputValue::GetSummaryViewChangeCategoryAllowed() const
{
	// Only show if we aren't a child input, and if we're in the summary view category
	UNiagaraStackFunctionInput* ParentInput = FNiagaraStackEditorWidgetsUtilities::GetParentInputForSummaryView(FunctionInput);
	return FunctionInput == ParentInput;	
}

TSharedRef<SWidget> SNiagaraStackFunctionInputValue::GetFilteredViewPropertiesContent()
{
	FMenuBuilder MenuBuilder(false, MakeShared<FUICommandList>());
	MenuBuilder.BeginSection("SummaryViewDetails", LOCTEXT("SummaryViewDetails", "Emitter Summary Details"));


	// Display Name
	TSharedRef<SWidget> NameWidget =
		SNew(SBox)
		.WidthOverride(100)
		.Padding(FMargin(5, 0, 0, 0))
		[
			SNew(SEditableTextBox)
			.Text(this, &SNiagaraStackFunctionInputValue::GetFilteredViewDisplayName)
			.IsEnabled(this, &SNiagaraStackFunctionInputValue::GetSummaryViewChangeDisplayNameAllowed)
			.OnVerifyTextChanged(this, &SNiagaraStackFunctionInputValue::VerifyFilteredViewDisplayName)
			.OnTextCommitted(this, &SNiagaraStackFunctionInputValue::FilteredViewDisplayNameTextCommitted)
		];
	MenuBuilder.AddWidget(NameWidget, LOCTEXT("FilteredViewDisplayName", "Display Name"));


	// Category
	TSharedRef<SWidget> CategoryWidget =
		SNew(SBox)
		.WidthOverride(100)
		.Padding(FMargin(5, 0, 0, 0))
		[
			SNew(SEditableTextBox)
			.IsEnabled(this, &SNiagaraStackFunctionInputValue::GetSummaryViewChangeCategoryAllowed)
			.Text(this, &SNiagaraStackFunctionInputValue::GetFilteredViewCategory)
			.OnVerifyTextChanged(this, &SNiagaraStackFunctionInputValue::VerifyFilteredViewCategory)
			.OnTextCommitted(this, &SNiagaraStackFunctionInputValue::FilteredViewCategoryTextCommitted)
		];
	MenuBuilder.AddWidget(CategoryWidget, LOCTEXT("FilteredViewCategory", "Category"));


	// Sort Index
	TSharedRef<SWidget> SortIndexWidget =
		SNew(SBox)
		.WidthOverride(100)
		.Padding(FMargin(5, 0, 0, 0))
		[			
			SNew(SEditableTextBox)
			.Text(this, &SNiagaraStackFunctionInputValue::GetFilteredViewSortIndex)
			.OnVerifyTextChanged(this, &SNiagaraStackFunctionInputValue::VerifyFilteredSortIndex)
			.OnTextCommitted(this, &SNiagaraStackFunctionInputValue::FilteredSortIndexTextCommitted)
		];
	MenuBuilder.AddWidget(SortIndexWidget, LOCTEXT("FilteredViewSortIndex", "Sort Index"));

	// Visible
	TSharedRef<SWidget> VisibleWidget =
		SNew(SBox)
		.WidthOverride(100)
		.Padding(FMargin(5, 0, 0, 0))
		[
			SNew(SCheckBox)
			.IsChecked(this, &SNiagaraStackFunctionInputValue::GetFilteredViewVisibleCheckState)
			.OnCheckStateChanged(this, &SNiagaraStackFunctionInputValue::FilteredVisibleCheckStateChanged)
		];
	MenuBuilder.AddWidget(VisibleWidget, LOCTEXT("FilteredViewVisible", "Is Visible"));

	return MenuBuilder.MakeWidget();
}

FText SNiagaraStackFunctionInputValue::GetFilteredViewDisplayName() const
{
	const UNiagaraEmitterEditorData* EditorData = FunctionInput->GetEmitterViewModel()? &FunctionInput->GetEmitterViewModel()->GetEditorData() : nullptr;
	UNiagaraStackFunctionInput* ParentInput = FNiagaraStackEditorWidgetsUtilities::GetParentInputForSummaryView(FunctionInput);

	TOptional<FFunctionInputSummaryViewKey> Key = FNiagaraStackEditorWidgetsUtilities::GetSummaryViewInputKeyForFunctionInput(ParentInput);
	TOptional<FFunctionInputSummaryViewMetadata> Metadata = EditorData != nullptr && Key.IsSet() ? EditorData->GetSummaryViewMetaData(Key.GetValue()) : TOptional<FFunctionInputSummaryViewMetadata>();

	const FName SummaryViewName = Metadata.IsSet() ? Metadata->DisplayName : NAME_None;
	return (SummaryViewName != NAME_None) ? FText::FromName(SummaryViewName) : FunctionInput->GetDisplayName();
}

bool SNiagaraStackFunctionInputValue::VerifyFilteredViewDisplayName(const FText& InText, FText& OutErrorMessage) const
{
	const FString DisplayName = InText.ToString();

	if (DisplayName.Len() >= FNiagaraConstants::MaxCategoryNameLength)
	{
		OutErrorMessage = FText::FormatOrdered(LOCTEXT("FilteredViewDisplayNameTooLong", "Display name name cannot exceed {0} characters."), FNiagaraConstants::MaxCategoryNameLength);
		return false;
	}

	return true;
}

void SNiagaraStackFunctionInputValue::FilteredViewDisplayNameTextCommitted(const FText& Text, ETextCommit::Type CommitType)
{
	UNiagaraEmitterEditorData* EditorData = FunctionInput->GetEmitterViewModel()? &FunctionInput->GetEmitterViewModel()->GetOrCreateEditorData() : nullptr;	
	UNiagaraStackFunctionInput* ParentInput = FNiagaraStackEditorWidgetsUtilities::GetParentInputForSummaryView(FunctionInput);
	TOptional<FFunctionInputSummaryViewKey> Key = FNiagaraStackEditorWidgetsUtilities::GetSummaryViewInputKeyForFunctionInput(ParentInput);
	
	if (EditorData && Key.IsSet())
	{
		const FName NewName = Text.IsEmptyOrWhitespace()? NAME_None : FName(Text.ToString());
		TOptional<FFunctionInputSummaryViewMetadata> SummaryViewMetaData = EditorData->GetSummaryViewMetaData(Key.GetValue());	
		if (SummaryViewMetaData.IsSet() == false)
		{
			SummaryViewMetaData = FFunctionInputSummaryViewMetadata();
		}
		if (NewName != SummaryViewMetaData->DisplayName)
		{
			FScopedTransaction ScopedTransaction(FText::Format(LOCTEXT("SummaryViewChangedInputDisplayName", "Changed summary view display name for {0}"), FunctionInput->GetDisplayName()));
			EditorData->Modify();
			
			SummaryViewMetaData->DisplayName = NewName;
			EditorData->SetSummaryViewMetaData(Key.GetValue(), SummaryViewMetaData);
		}		
	}
}

FText GetFunctionInputCategory(UNiagaraStackFunctionInput* Input)
{
	UNiagaraStackInputCategory* Category = Cast<UNiagaraStackInputCategory>(Input->GetOuter());

	return Category && !Category->GetCategoryName().EqualTo(UNiagaraStackFunctionInputCollectionBase::UncategorizedName)? Category->GetCategoryName() : FText();
}

FText SNiagaraStackFunctionInputValue::GetFilteredViewCategory() const
{
	const UNiagaraEmitterEditorData* EditorData = FunctionInput->GetEmitterViewModel()? &FunctionInput->GetEmitterViewModel()->GetEditorData() : nullptr;	
	UNiagaraStackFunctionInput* ParentInput = FNiagaraStackEditorWidgetsUtilities::GetParentInputForSummaryView(FunctionInput);
	
	TOptional<FFunctionInputSummaryViewKey> Key = FNiagaraStackEditorWidgetsUtilities::GetSummaryViewInputKeyForFunctionInput(ParentInput);
	TOptional<FFunctionInputSummaryViewMetadata> Metadata = EditorData != nullptr && Key.IsSet() ? EditorData->GetSummaryViewMetaData(Key.GetValue()) : TOptional<FFunctionInputSummaryViewMetadata>();

	const FName SummaryViewCategory = Metadata.IsSet() ? Metadata->Category : NAME_None;
	return (SummaryViewCategory != NAME_None) ? FText::FromName(SummaryViewCategory) : GetFunctionInputCategory(FunctionInput);
}

bool SNiagaraStackFunctionInputValue::VerifyFilteredViewCategory(const FText& InText, FText& OutErrorMessage) const
{
	const FString CategoryName = InText.ToString();

	if (CategoryName.Len() >= FNiagaraConstants::MaxCategoryNameLength)
	{
		OutErrorMessage = FText::FormatOrdered(LOCTEXT("FilteredViewCategoryNameTooLong", "Category name cannot exceed {0} characters."), FNiagaraConstants::MaxCategoryNameLength);
		return false;
	}

	return true;
}

void SNiagaraStackFunctionInputValue::FilteredViewCategoryTextCommitted(const FText& Text, ETextCommit::Type CommitType)
{
	UNiagaraEmitterEditorData* EditorData = FunctionInput->GetEmitterViewModel()? &FunctionInput->GetEmitterViewModel()->GetOrCreateEditorData() : nullptr;	
	UNiagaraStackFunctionInput* ParentInput = FNiagaraStackEditorWidgetsUtilities::GetParentInputForSummaryView(FunctionInput);
	TOptional<FFunctionInputSummaryViewKey> Key = FNiagaraStackEditorWidgetsUtilities::GetSummaryViewInputKeyForFunctionInput(ParentInput);
	
	if (EditorData && Key.IsSet())
	{
		const FName NewCategory = Text.IsEmptyOrWhitespace()? NAME_None : FName(Text.ToString());
		TOptional<FFunctionInputSummaryViewMetadata> SummaryViewMetaData = EditorData->GetSummaryViewMetaData(Key.GetValue());	
		if (SummaryViewMetaData.IsSet() == false)
		{
			SummaryViewMetaData = FFunctionInputSummaryViewMetadata();
		}
		if (NewCategory != SummaryViewMetaData->Category)
		{
			FScopedTransaction ScopedTransaction(FText::Format(LOCTEXT("SummaryViewChangedInputCategory", "Changed summary view category for {0}"), FunctionInput->GetDisplayName()));
			EditorData->Modify();
			
			SummaryViewMetaData->Category = NewCategory;
			EditorData->SetSummaryViewMetaData(Key.GetValue(), SummaryViewMetaData);
		}		
	}
}


FText SNiagaraStackFunctionInputValue::GetFilteredViewSortIndex() const
{
	UNiagaraEmitterEditorData* EditorData = FunctionInput->GetEmitterViewModel()? &FunctionInput->GetEmitterViewModel()->GetOrCreateEditorData() : nullptr;	
	UNiagaraStackFunctionInput* ParentInput = FNiagaraStackEditorWidgetsUtilities::GetParentInputForSummaryView(FunctionInput);

	TOptional<FFunctionInputSummaryViewKey> Key = FNiagaraStackEditorWidgetsUtilities::GetSummaryViewInputKeyForFunctionInput(ParentInput);
	TOptional<FFunctionInputSummaryViewMetadata> Metadata = EditorData != nullptr && Key.IsSet() ? EditorData->GetSummaryViewMetaData(Key.GetValue()) : TOptional<FFunctionInputSummaryViewMetadata>();

	int32 SortIndex = Metadata.IsSet() ? Metadata->SortIndex : INDEX_NONE;
	return SortIndex != INDEX_NONE ? FText::FromString(FString::FromInt(SortIndex)) : FText::GetEmpty();
}

bool SNiagaraStackFunctionInputValue::VerifyFilteredSortIndex(const FText& InText, FText& OutErrorMessage) const
{
	if (!InText.IsEmptyOrWhitespace() && !InText.IsNumeric())
	{
		OutErrorMessage = LOCTEXT("FilteredSortIndexNotValid", "Sort Index must be empty or a valid whole number");
		return false;		
	}
	return true;
}

void SNiagaraStackFunctionInputValue::FilteredSortIndexTextCommitted(const FText& Text, ETextCommit::Type CommitType)
{
	UNiagaraEmitterEditorData* EditorData = FunctionInput->GetEmitterViewModel()? &FunctionInput->GetEmitterViewModel()->GetOrCreateEditorData() : nullptr;	
	UNiagaraStackFunctionInput* ParentInput = FNiagaraStackEditorWidgetsUtilities::GetParentInputForSummaryView(FunctionInput);
	TOptional<FFunctionInputSummaryViewKey> Key = FNiagaraStackEditorWidgetsUtilities::GetSummaryViewInputKeyForFunctionInput(ParentInput);

	int32 NewValue = !Text.IsEmptyOrWhitespace() && Text.IsNumeric()? FCString::Atoi(*Text.ToString()) : INDEX_NONE;
	
	if (EditorData && Key.IsSet())
	{		
		TOptional<FFunctionInputSummaryViewMetadata> SummaryViewMetaData = EditorData->GetSummaryViewMetaData(Key.GetValue());	
		if (SummaryViewMetaData.IsSet() == false)
		{
			SummaryViewMetaData = FFunctionInputSummaryViewMetadata();
		}
		if (NewValue != SummaryViewMetaData->SortIndex)
		{
			FScopedTransaction ScopedTransaction(FText::Format(LOCTEXT("SummaryViewChangedInputSortIndex", "Changed summary view sorty index for {0}"), FunctionInput->GetDisplayName()));
			EditorData->Modify();
			
			SummaryViewMetaData->SortIndex = NewValue;
			EditorData->SetSummaryViewMetaData(Key.GetValue(), SummaryViewMetaData);
		}		
	}
}

ECheckBoxState SNiagaraStackFunctionInputValue::GetFilteredViewVisibleCheckState() const
{
	UNiagaraEmitterEditorData* EditorData = FunctionInput->GetEmitterViewModel() ? &FunctionInput->GetEmitterViewModel()->GetOrCreateEditorData() : nullptr;
	UNiagaraStackFunctionInput* ParentInput = FNiagaraStackEditorWidgetsUtilities::GetParentInputForSummaryView(FunctionInput);

	TOptional<FFunctionInputSummaryViewKey> Key = FNiagaraStackEditorWidgetsUtilities::GetSummaryViewInputKeyForFunctionInput(ParentInput);
	TOptional<FFunctionInputSummaryViewMetadata> Metadata = EditorData != nullptr && Key.IsSet() ? EditorData->GetSummaryViewMetaData(Key.GetValue()) : TOptional<FFunctionInputSummaryViewMetadata>();

	return Metadata.IsSet() && Metadata->bVisible ? ECheckBoxState::Checked : ECheckBoxState::Unchecked;
}

void SNiagaraStackFunctionInputValue::FilteredVisibleCheckStateChanged(ECheckBoxState CheckBoxState)
{
	UNiagaraEmitterEditorData* EditorData = FunctionInput->GetEmitterViewModel() ? &FunctionInput->GetEmitterViewModel()->GetOrCreateEditorData() : nullptr;
	UNiagaraStackFunctionInput* ParentInput = FNiagaraStackEditorWidgetsUtilities::GetParentInputForSummaryView(FunctionInput);
	TOptional<FFunctionInputSummaryViewKey> Key = FNiagaraStackEditorWidgetsUtilities::GetSummaryViewInputKeyForFunctionInput(ParentInput);

	bool bNewValue = CheckBoxState == ECheckBoxState::Checked;
	if (EditorData && Key.IsSet())
	{
		TOptional<FFunctionInputSummaryViewMetadata> SummaryViewMetaData = EditorData->GetSummaryViewMetaData(Key.GetValue());
		if (SummaryViewMetaData.IsSet() == false)
		{
			SummaryViewMetaData = FFunctionInputSummaryViewMetadata();
		}
		if (bNewValue != SummaryViewMetaData->bVisible)
		{
			FScopedTransaction ScopedTransaction(FText::Format(LOCTEXT("SummaryViewChangedVisibilityForInput", "Changed summary view visibility for {0}"), FunctionInput->GetDisplayName()));
			EditorData->Modify();

			SummaryViewMetaData->bVisible = bNewValue;
			EditorData->SetSummaryViewMetaData(Key.GetValue(), SummaryViewMetaData);
		}
	}
}


#undef LOCTEXT_NAMESPACE<|MERGE_RESOLUTION|>--- conflicted
+++ resolved
@@ -18,15 +18,6 @@
 #include "NiagaraEditorWidgetsStyle.h"
 #include "NiagaraEditorWidgetsUtilities.h"
 #include "NiagaraNodeAssignment.h"
-<<<<<<< HEAD
-#include "NiagaraNodeCustomHlsl.h"
-#include "NiagaraNodeFunctionCall.h"
-#include "NiagaraParameterCollection.h"
-#include "NiagaraScriptVariable.h"
-#include "NiagaraScriptVariable.h"
-#include "NiagaraSettings.h"
-#include "NiagaraSystem.h"
-=======
 #include "NiagaraNodeFunctionCall.h"
 #include "NiagaraParameterCollection.h"
 #include "NiagaraStackCommandContext.h"
@@ -34,7 +25,6 @@
 #include "NiagaraSettings.h"
 #include "NiagaraSystem.h"
 #include "PropertyCustomizationHelpers.h"
->>>>>>> 4af6daef
 #include "PropertyEditorModule.h"
 #include "SDropTarget.h"
 #include "SNiagaraGraphActionWidget.h"
@@ -81,19 +71,11 @@
 	FunctionInput->OnValueChanged().AddSP(this, &SNiagaraStackFunctionInputValue::OnInputValueChanged);
 	SyntaxHighlighter = FNiagaraHLSLSyntaxHighlighter::Create();
 
-<<<<<<< HEAD
-	TSharedPtr<SHorizontalBox> ChildrenBox;
-	
-	ChildSlot
-	[
-		SAssignNew(ChildrenBox, SHorizontalBox)
-=======
 	TSharedPtr<SHorizontalBox> OuterChildrenBox;
 	TSharedPtr<SHorizontalBox> ChildrenBox;
 	ChildSlot
 	[
 		SAssignNew(OuterChildrenBox, SHorizontalBox)
->>>>>>> 4af6daef
 		+ SHorizontalBox::Slot()
 		[
 			SNew(SNiagaraParameterDropTarget)
@@ -109,12 +91,6 @@
 			.bUseAllowDropCache(true)
 			.Content()
 			[
-<<<<<<< HEAD
-				// Values
-				SNew(SHorizontalBox)
-				.IsEnabled(this, &SNiagaraStackFunctionInputValue::GetInputEnabled)
-				+ SHorizontalBox::Slot()
-=======
 				SAssignNew(ChildrenBox, SHorizontalBox)
 				.IsEnabled(this, &SNiagaraStackFunctionInputValue::GetInputEnabled)
 			])
@@ -124,41 +100,20 @@
 	if (LayoutMode == ELayoutMode::FullRow)
 	{
 			ChildrenBox->AddSlot()
->>>>>>> 4af6daef
 				.AutoWidth()
 				.Padding(0, 0, 3, 0)
 				[
 					SNew(SNiagaraStackIndent, FunctionInput, ENiagaraStackIndentMode::Value)
-<<<<<<< HEAD
-				]
-				+ SHorizontalBox::Slot()
-=======
 				];
 	}
 	if (LayoutMode == ELayoutMode::FullRow || LayoutMode == ELayoutMode::CompactInline)
 	{
 			ChildrenBox->AddSlot()
->>>>>>> 4af6daef
 				.VAlign(VAlign_Center)
 				.AutoWidth()
 				.Padding(0, 0, 3, 0)
 				[
 					// Value Icon
-<<<<<<< HEAD
-					SNew(SBox)
-					.WidthOverride(TextIconSize)
-					.VAlign(VAlign_Center)
-					.Visibility(this, &SNiagaraStackFunctionInputValue::GetInputIconVisibility)
-					[
-						SNew(STextBlock)
-						.Font(FAppStyle::Get().GetFontStyle("FontAwesome.10"))
-						.Text(this, &SNiagaraStackFunctionInputValue::GetInputIconText)
-						.ToolTipText(this, &SNiagaraStackFunctionInputValue::GetInputIconToolTip)
-						.ColorAndOpacity(this, &SNiagaraStackFunctionInputValue::GetInputIconColor)
-					]
-				]
-				+ SHorizontalBox::Slot()
-=======
 					SNew(SHorizontalBox)
 					.Visibility(this, &SNiagaraStackFunctionInputValue::GetInputIconVisibility)
 					+ SHorizontalBox::Slot()
@@ -222,7 +177,6 @@
 					];
 
 			ChildrenBox->AddSlot()
->>>>>>> 4af6daef
 				.VAlign(VAlign_Center)
 				.AutoWidth()
 				.Padding(0, 0, 3, 0)
@@ -237,14 +191,9 @@
 						.Image(GetTypeModifierIcon())
 						.ToolTipText(GetTypeModifierIconToolTip())
 					]
-<<<<<<< HEAD
-				]
-				+ SHorizontalBox::Slot()
-=======
 				];
 
 			ChildrenBox->AddSlot()
->>>>>>> 4af6daef
 				.VAlign(VAlign_Center)
 				[
 					// Value container and widgets.
@@ -253,12 +202,6 @@
 					[
 						ConstructValueWidgets()
 					]
-<<<<<<< HEAD
-				]
-
-				// Handle drop-down button
-				+ SHorizontalBox::Slot()
-=======
 				];
 	}
 
@@ -266,7 +209,6 @@
 	{ 
 				// Handle drop-down button
 				ChildrenBox->AddSlot()
->>>>>>> 4af6daef
 				.AutoWidth()
 				.VAlign(VAlign_Center)
 				.Padding(3, 0, 0, 0)
@@ -281,17 +223,10 @@
 					.MenuPlacement(MenuPlacement_BelowRightAnchor)
 					.HAlign(HAlign_Center)
 					.VAlign(VAlign_Center)
-<<<<<<< HEAD
-				]
-
-				// Reset Button
-				+ SHorizontalBox::Slot()
-=======
 				];
 
 				// Reset Button
 				ChildrenBox->AddSlot()
->>>>>>> 4af6daef
 				.AutoWidth()
 				.VAlign(VAlign_Center)
 				.Padding(3, 0, 0, 0)
@@ -308,17 +243,10 @@
 						SNew(SImage)
 						.Image(FAppStyle::GetBrush("PropertyWindow.DiffersFromDefault"))
 					]
-<<<<<<< HEAD
-				]
-
-				// Reset to base Button
-				+ SHorizontalBox::Slot()
-=======
 				];
 
 				// Reset to base Button
 				ChildrenBox->AddSlot()
->>>>>>> 4af6daef
 				.AutoWidth()
 				.VAlign(VAlign_Center)
 				.Padding(3, 0, 0, 0)
@@ -336,12 +264,6 @@
 						.Image(FAppStyle::GetBrush("PropertyWindow.DiffersFromDefault"))
 						.ColorAndOpacity(FSlateColor(FLinearColor::Green))
 					]
-<<<<<<< HEAD
-				]			
-			])
-		]
-	];
-=======
 				];
 	}
 
@@ -360,30 +282,6 @@
 			.MenuPlacement(MenuPlacement_BelowRightAnchor)
 			.HAlign(HAlign_Center)
 			.VAlign(VAlign_Center)
-		];
-	}
->>>>>>> 4af6daef
-
-	if (FunctionInput->GetTypedOuter<UNiagaraStackSummaryViewObject>() != nullptr)
-	{
-		ChildrenBox->AddSlot()
-		.AutoWidth()
-		.VAlign(VAlign_Center)
-		.Padding(3, 0, 0, 0)
-		[
-			SNew(SComboButton)
-			.ButtonStyle(FNiagaraEditorWidgetsStyle::Get(), "NiagaraEditor.Stack.SimpleButton")
-			.OnGetMenuContent(this, &SNiagaraStackFunctionInputValue::GetFilteredViewPropertiesContent)
-			.Visibility(this, &SNiagaraStackFunctionInputValue::GetFilteredViewContextButtonVisibility)
-			.ToolTipText(LOCTEXT("InputSummaryOptionsToolTip", "Input Summary Options"))
-			.IsEnabled(true)
-			.ButtonContent()
-			[
-				SNew(STextBlock)
-				.Font(FAppStyle::Get().GetFontStyle("FontAwesome.10"))
-				.Text(FText::FromString(FString(TEXT("\xf0ca")/* fa-list-ul */)))
-				.ColorAndOpacity(FStyleColors::AccentYellow)
-			]
 		];
 	}
 
@@ -1648,304 +1546,4 @@
 	ActionSelector->ExpandTree();
 }
 
-const FSlateBrush* SNiagaraStackFunctionInputValue::GetFilteredViewIcon() const
-{
-	return FAppStyle::GetBrush(TEXT("TextureEditor.GreenChannel.Small"));
-}
-
-EVisibility SNiagaraStackFunctionInputValue::GetFilteredViewContextButtonVisibility() const
-{
-	UNiagaraEmitterEditorData* EditorData = FunctionInput->GetEmitterViewModel()? &FunctionInput->GetEmitterViewModel()->GetOrCreateEditorData() : nullptr;
-	
-	if (!EditorData || EditorData->ShouldShowSummaryView() || FunctionInput->GetTypedOuter<UNiagaraStackSummaryViewObject>() == nullptr || FunctionInput->GetEmitterViewModel()->GetSummaryIsInEditMode() == false)
-	{
-		return EVisibility::Hidden;
-	}
-	
-	UNiagaraStackFunctionInput* ParentInput = FNiagaraStackEditorWidgetsUtilities::GetParentInputForSummaryView(FunctionInput);
-	TOptional<FFunctionInputSummaryViewKey> Key = FNiagaraStackEditorWidgetsUtilities::GetSummaryViewInputKeyForFunctionInput(ParentInput);
-	TOptional<FFunctionInputSummaryViewMetadata> Metadata = Key.IsSet() ? EditorData->GetSummaryViewMetaData(Key.GetValue()) : TOptional<FFunctionInputSummaryViewMetadata>();
-	return Metadata.IsSet() ? EVisibility::Visible : EVisibility::Collapsed;
-}
-
-bool SNiagaraStackFunctionInputValue::GetSummaryViewChangeEnabledStateAllowed() const
-{
-	// Only show if we aren't a child input, and if we're in the summary view category
-	UNiagaraStackFunctionInput* ParentInput = FNiagaraStackEditorWidgetsUtilities::GetParentInputForSummaryView(FunctionInput);
-	return FunctionInput == ParentInput;	
-}
-
-bool SNiagaraStackFunctionInputValue::GetSummaryViewChangeDisplayNameAllowed() const
-{
-	// Only show if we aren't a child input, and if we're in the summary view category
-	// Also disallow changing display name on a direct attribute set.
-	UNiagaraStackFunctionInput* ParentInput = FNiagaraStackEditorWidgetsUtilities::GetParentInputForSummaryView(FunctionInput);	
-	const UNiagaraNodeFunctionCall& InputCallNode = FunctionInput->GetInputFunctionCallNode();
-	return FunctionInput == ParentInput && !InputCallNode.IsA<UNiagaraNodeAssignment>();
-}
-
-bool SNiagaraStackFunctionInputValue::GetSummaryViewChangeCategoryAllowed() const
-{
-	// Only show if we aren't a child input, and if we're in the summary view category
-	UNiagaraStackFunctionInput* ParentInput = FNiagaraStackEditorWidgetsUtilities::GetParentInputForSummaryView(FunctionInput);
-	return FunctionInput == ParentInput;	
-}
-
-TSharedRef<SWidget> SNiagaraStackFunctionInputValue::GetFilteredViewPropertiesContent()
-{
-	FMenuBuilder MenuBuilder(false, MakeShared<FUICommandList>());
-	MenuBuilder.BeginSection("SummaryViewDetails", LOCTEXT("SummaryViewDetails", "Emitter Summary Details"));
-
-
-	// Display Name
-	TSharedRef<SWidget> NameWidget =
-		SNew(SBox)
-		.WidthOverride(100)
-		.Padding(FMargin(5, 0, 0, 0))
-		[
-			SNew(SEditableTextBox)
-			.Text(this, &SNiagaraStackFunctionInputValue::GetFilteredViewDisplayName)
-			.IsEnabled(this, &SNiagaraStackFunctionInputValue::GetSummaryViewChangeDisplayNameAllowed)
-			.OnVerifyTextChanged(this, &SNiagaraStackFunctionInputValue::VerifyFilteredViewDisplayName)
-			.OnTextCommitted(this, &SNiagaraStackFunctionInputValue::FilteredViewDisplayNameTextCommitted)
-		];
-	MenuBuilder.AddWidget(NameWidget, LOCTEXT("FilteredViewDisplayName", "Display Name"));
-
-
-	// Category
-	TSharedRef<SWidget> CategoryWidget =
-		SNew(SBox)
-		.WidthOverride(100)
-		.Padding(FMargin(5, 0, 0, 0))
-		[
-			SNew(SEditableTextBox)
-			.IsEnabled(this, &SNiagaraStackFunctionInputValue::GetSummaryViewChangeCategoryAllowed)
-			.Text(this, &SNiagaraStackFunctionInputValue::GetFilteredViewCategory)
-			.OnVerifyTextChanged(this, &SNiagaraStackFunctionInputValue::VerifyFilteredViewCategory)
-			.OnTextCommitted(this, &SNiagaraStackFunctionInputValue::FilteredViewCategoryTextCommitted)
-		];
-	MenuBuilder.AddWidget(CategoryWidget, LOCTEXT("FilteredViewCategory", "Category"));
-
-
-	// Sort Index
-	TSharedRef<SWidget> SortIndexWidget =
-		SNew(SBox)
-		.WidthOverride(100)
-		.Padding(FMargin(5, 0, 0, 0))
-		[			
-			SNew(SEditableTextBox)
-			.Text(this, &SNiagaraStackFunctionInputValue::GetFilteredViewSortIndex)
-			.OnVerifyTextChanged(this, &SNiagaraStackFunctionInputValue::VerifyFilteredSortIndex)
-			.OnTextCommitted(this, &SNiagaraStackFunctionInputValue::FilteredSortIndexTextCommitted)
-		];
-	MenuBuilder.AddWidget(SortIndexWidget, LOCTEXT("FilteredViewSortIndex", "Sort Index"));
-
-	// Visible
-	TSharedRef<SWidget> VisibleWidget =
-		SNew(SBox)
-		.WidthOverride(100)
-		.Padding(FMargin(5, 0, 0, 0))
-		[
-			SNew(SCheckBox)
-			.IsChecked(this, &SNiagaraStackFunctionInputValue::GetFilteredViewVisibleCheckState)
-			.OnCheckStateChanged(this, &SNiagaraStackFunctionInputValue::FilteredVisibleCheckStateChanged)
-		];
-	MenuBuilder.AddWidget(VisibleWidget, LOCTEXT("FilteredViewVisible", "Is Visible"));
-
-	return MenuBuilder.MakeWidget();
-}
-
-FText SNiagaraStackFunctionInputValue::GetFilteredViewDisplayName() const
-{
-	const UNiagaraEmitterEditorData* EditorData = FunctionInput->GetEmitterViewModel()? &FunctionInput->GetEmitterViewModel()->GetEditorData() : nullptr;
-	UNiagaraStackFunctionInput* ParentInput = FNiagaraStackEditorWidgetsUtilities::GetParentInputForSummaryView(FunctionInput);
-
-	TOptional<FFunctionInputSummaryViewKey> Key = FNiagaraStackEditorWidgetsUtilities::GetSummaryViewInputKeyForFunctionInput(ParentInput);
-	TOptional<FFunctionInputSummaryViewMetadata> Metadata = EditorData != nullptr && Key.IsSet() ? EditorData->GetSummaryViewMetaData(Key.GetValue()) : TOptional<FFunctionInputSummaryViewMetadata>();
-
-	const FName SummaryViewName = Metadata.IsSet() ? Metadata->DisplayName : NAME_None;
-	return (SummaryViewName != NAME_None) ? FText::FromName(SummaryViewName) : FunctionInput->GetDisplayName();
-}
-
-bool SNiagaraStackFunctionInputValue::VerifyFilteredViewDisplayName(const FText& InText, FText& OutErrorMessage) const
-{
-	const FString DisplayName = InText.ToString();
-
-	if (DisplayName.Len() >= FNiagaraConstants::MaxCategoryNameLength)
-	{
-		OutErrorMessage = FText::FormatOrdered(LOCTEXT("FilteredViewDisplayNameTooLong", "Display name name cannot exceed {0} characters."), FNiagaraConstants::MaxCategoryNameLength);
-		return false;
-	}
-
-	return true;
-}
-
-void SNiagaraStackFunctionInputValue::FilteredViewDisplayNameTextCommitted(const FText& Text, ETextCommit::Type CommitType)
-{
-	UNiagaraEmitterEditorData* EditorData = FunctionInput->GetEmitterViewModel()? &FunctionInput->GetEmitterViewModel()->GetOrCreateEditorData() : nullptr;	
-	UNiagaraStackFunctionInput* ParentInput = FNiagaraStackEditorWidgetsUtilities::GetParentInputForSummaryView(FunctionInput);
-	TOptional<FFunctionInputSummaryViewKey> Key = FNiagaraStackEditorWidgetsUtilities::GetSummaryViewInputKeyForFunctionInput(ParentInput);
-	
-	if (EditorData && Key.IsSet())
-	{
-		const FName NewName = Text.IsEmptyOrWhitespace()? NAME_None : FName(Text.ToString());
-		TOptional<FFunctionInputSummaryViewMetadata> SummaryViewMetaData = EditorData->GetSummaryViewMetaData(Key.GetValue());	
-		if (SummaryViewMetaData.IsSet() == false)
-		{
-			SummaryViewMetaData = FFunctionInputSummaryViewMetadata();
-		}
-		if (NewName != SummaryViewMetaData->DisplayName)
-		{
-			FScopedTransaction ScopedTransaction(FText::Format(LOCTEXT("SummaryViewChangedInputDisplayName", "Changed summary view display name for {0}"), FunctionInput->GetDisplayName()));
-			EditorData->Modify();
-			
-			SummaryViewMetaData->DisplayName = NewName;
-			EditorData->SetSummaryViewMetaData(Key.GetValue(), SummaryViewMetaData);
-		}		
-	}
-}
-
-FText GetFunctionInputCategory(UNiagaraStackFunctionInput* Input)
-{
-	UNiagaraStackInputCategory* Category = Cast<UNiagaraStackInputCategory>(Input->GetOuter());
-
-	return Category && !Category->GetCategoryName().EqualTo(UNiagaraStackFunctionInputCollectionBase::UncategorizedName)? Category->GetCategoryName() : FText();
-}
-
-FText SNiagaraStackFunctionInputValue::GetFilteredViewCategory() const
-{
-	const UNiagaraEmitterEditorData* EditorData = FunctionInput->GetEmitterViewModel()? &FunctionInput->GetEmitterViewModel()->GetEditorData() : nullptr;	
-	UNiagaraStackFunctionInput* ParentInput = FNiagaraStackEditorWidgetsUtilities::GetParentInputForSummaryView(FunctionInput);
-	
-	TOptional<FFunctionInputSummaryViewKey> Key = FNiagaraStackEditorWidgetsUtilities::GetSummaryViewInputKeyForFunctionInput(ParentInput);
-	TOptional<FFunctionInputSummaryViewMetadata> Metadata = EditorData != nullptr && Key.IsSet() ? EditorData->GetSummaryViewMetaData(Key.GetValue()) : TOptional<FFunctionInputSummaryViewMetadata>();
-
-	const FName SummaryViewCategory = Metadata.IsSet() ? Metadata->Category : NAME_None;
-	return (SummaryViewCategory != NAME_None) ? FText::FromName(SummaryViewCategory) : GetFunctionInputCategory(FunctionInput);
-}
-
-bool SNiagaraStackFunctionInputValue::VerifyFilteredViewCategory(const FText& InText, FText& OutErrorMessage) const
-{
-	const FString CategoryName = InText.ToString();
-
-	if (CategoryName.Len() >= FNiagaraConstants::MaxCategoryNameLength)
-	{
-		OutErrorMessage = FText::FormatOrdered(LOCTEXT("FilteredViewCategoryNameTooLong", "Category name cannot exceed {0} characters."), FNiagaraConstants::MaxCategoryNameLength);
-		return false;
-	}
-
-	return true;
-}
-
-void SNiagaraStackFunctionInputValue::FilteredViewCategoryTextCommitted(const FText& Text, ETextCommit::Type CommitType)
-{
-	UNiagaraEmitterEditorData* EditorData = FunctionInput->GetEmitterViewModel()? &FunctionInput->GetEmitterViewModel()->GetOrCreateEditorData() : nullptr;	
-	UNiagaraStackFunctionInput* ParentInput = FNiagaraStackEditorWidgetsUtilities::GetParentInputForSummaryView(FunctionInput);
-	TOptional<FFunctionInputSummaryViewKey> Key = FNiagaraStackEditorWidgetsUtilities::GetSummaryViewInputKeyForFunctionInput(ParentInput);
-	
-	if (EditorData && Key.IsSet())
-	{
-		const FName NewCategory = Text.IsEmptyOrWhitespace()? NAME_None : FName(Text.ToString());
-		TOptional<FFunctionInputSummaryViewMetadata> SummaryViewMetaData = EditorData->GetSummaryViewMetaData(Key.GetValue());	
-		if (SummaryViewMetaData.IsSet() == false)
-		{
-			SummaryViewMetaData = FFunctionInputSummaryViewMetadata();
-		}
-		if (NewCategory != SummaryViewMetaData->Category)
-		{
-			FScopedTransaction ScopedTransaction(FText::Format(LOCTEXT("SummaryViewChangedInputCategory", "Changed summary view category for {0}"), FunctionInput->GetDisplayName()));
-			EditorData->Modify();
-			
-			SummaryViewMetaData->Category = NewCategory;
-			EditorData->SetSummaryViewMetaData(Key.GetValue(), SummaryViewMetaData);
-		}		
-	}
-}
-
-
-FText SNiagaraStackFunctionInputValue::GetFilteredViewSortIndex() const
-{
-	UNiagaraEmitterEditorData* EditorData = FunctionInput->GetEmitterViewModel()? &FunctionInput->GetEmitterViewModel()->GetOrCreateEditorData() : nullptr;	
-	UNiagaraStackFunctionInput* ParentInput = FNiagaraStackEditorWidgetsUtilities::GetParentInputForSummaryView(FunctionInput);
-
-	TOptional<FFunctionInputSummaryViewKey> Key = FNiagaraStackEditorWidgetsUtilities::GetSummaryViewInputKeyForFunctionInput(ParentInput);
-	TOptional<FFunctionInputSummaryViewMetadata> Metadata = EditorData != nullptr && Key.IsSet() ? EditorData->GetSummaryViewMetaData(Key.GetValue()) : TOptional<FFunctionInputSummaryViewMetadata>();
-
-	int32 SortIndex = Metadata.IsSet() ? Metadata->SortIndex : INDEX_NONE;
-	return SortIndex != INDEX_NONE ? FText::FromString(FString::FromInt(SortIndex)) : FText::GetEmpty();
-}
-
-bool SNiagaraStackFunctionInputValue::VerifyFilteredSortIndex(const FText& InText, FText& OutErrorMessage) const
-{
-	if (!InText.IsEmptyOrWhitespace() && !InText.IsNumeric())
-	{
-		OutErrorMessage = LOCTEXT("FilteredSortIndexNotValid", "Sort Index must be empty or a valid whole number");
-		return false;		
-	}
-	return true;
-}
-
-void SNiagaraStackFunctionInputValue::FilteredSortIndexTextCommitted(const FText& Text, ETextCommit::Type CommitType)
-{
-	UNiagaraEmitterEditorData* EditorData = FunctionInput->GetEmitterViewModel()? &FunctionInput->GetEmitterViewModel()->GetOrCreateEditorData() : nullptr;	
-	UNiagaraStackFunctionInput* ParentInput = FNiagaraStackEditorWidgetsUtilities::GetParentInputForSummaryView(FunctionInput);
-	TOptional<FFunctionInputSummaryViewKey> Key = FNiagaraStackEditorWidgetsUtilities::GetSummaryViewInputKeyForFunctionInput(ParentInput);
-
-	int32 NewValue = !Text.IsEmptyOrWhitespace() && Text.IsNumeric()? FCString::Atoi(*Text.ToString()) : INDEX_NONE;
-	
-	if (EditorData && Key.IsSet())
-	{		
-		TOptional<FFunctionInputSummaryViewMetadata> SummaryViewMetaData = EditorData->GetSummaryViewMetaData(Key.GetValue());	
-		if (SummaryViewMetaData.IsSet() == false)
-		{
-			SummaryViewMetaData = FFunctionInputSummaryViewMetadata();
-		}
-		if (NewValue != SummaryViewMetaData->SortIndex)
-		{
-			FScopedTransaction ScopedTransaction(FText::Format(LOCTEXT("SummaryViewChangedInputSortIndex", "Changed summary view sorty index for {0}"), FunctionInput->GetDisplayName()));
-			EditorData->Modify();
-			
-			SummaryViewMetaData->SortIndex = NewValue;
-			EditorData->SetSummaryViewMetaData(Key.GetValue(), SummaryViewMetaData);
-		}		
-	}
-}
-
-ECheckBoxState SNiagaraStackFunctionInputValue::GetFilteredViewVisibleCheckState() const
-{
-	UNiagaraEmitterEditorData* EditorData = FunctionInput->GetEmitterViewModel() ? &FunctionInput->GetEmitterViewModel()->GetOrCreateEditorData() : nullptr;
-	UNiagaraStackFunctionInput* ParentInput = FNiagaraStackEditorWidgetsUtilities::GetParentInputForSummaryView(FunctionInput);
-
-	TOptional<FFunctionInputSummaryViewKey> Key = FNiagaraStackEditorWidgetsUtilities::GetSummaryViewInputKeyForFunctionInput(ParentInput);
-	TOptional<FFunctionInputSummaryViewMetadata> Metadata = EditorData != nullptr && Key.IsSet() ? EditorData->GetSummaryViewMetaData(Key.GetValue()) : TOptional<FFunctionInputSummaryViewMetadata>();
-
-	return Metadata.IsSet() && Metadata->bVisible ? ECheckBoxState::Checked : ECheckBoxState::Unchecked;
-}
-
-void SNiagaraStackFunctionInputValue::FilteredVisibleCheckStateChanged(ECheckBoxState CheckBoxState)
-{
-	UNiagaraEmitterEditorData* EditorData = FunctionInput->GetEmitterViewModel() ? &FunctionInput->GetEmitterViewModel()->GetOrCreateEditorData() : nullptr;
-	UNiagaraStackFunctionInput* ParentInput = FNiagaraStackEditorWidgetsUtilities::GetParentInputForSummaryView(FunctionInput);
-	TOptional<FFunctionInputSummaryViewKey> Key = FNiagaraStackEditorWidgetsUtilities::GetSummaryViewInputKeyForFunctionInput(ParentInput);
-
-	bool bNewValue = CheckBoxState == ECheckBoxState::Checked;
-	if (EditorData && Key.IsSet())
-	{
-		TOptional<FFunctionInputSummaryViewMetadata> SummaryViewMetaData = EditorData->GetSummaryViewMetaData(Key.GetValue());
-		if (SummaryViewMetaData.IsSet() == false)
-		{
-			SummaryViewMetaData = FFunctionInputSummaryViewMetadata();
-		}
-		if (bNewValue != SummaryViewMetaData->bVisible)
-		{
-			FScopedTransaction ScopedTransaction(FText::Format(LOCTEXT("SummaryViewChangedVisibilityForInput", "Changed summary view visibility for {0}"), FunctionInput->GetDisplayName()));
-			EditorData->Modify();
-
-			SummaryViewMetaData->bVisible = bNewValue;
-			EditorData->SetSummaryViewMetaData(Key.GetValue(), SummaryViewMetaData);
-		}
-	}
-}
-
-
 #undef LOCTEXT_NAMESPACE