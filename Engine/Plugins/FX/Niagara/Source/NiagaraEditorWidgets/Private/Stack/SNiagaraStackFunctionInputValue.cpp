--- conflicted
+++ resolved
@@ -1,18 +1,11 @@
 // Copyright Epic Games, Inc. All Rights Reserved.
 
 #include "Stack/SNiagaraStackFunctionInputValue.h"
-<<<<<<< HEAD
-
-=======
->>>>>>> 6bbb88c8
 #include "AssetRegistryModule.h"
 #include "EditorFontGlyphs.h"
 #include "INiagaraEditorTypeUtilities.h"
 #include "IStructureDetailsView.h"
-<<<<<<< HEAD
-=======
 #include "NiagaraConstants.h"
->>>>>>> 6bbb88c8
 #include "NiagaraActions.h"
 #include "NiagaraEditorModule.h"
 #include "NiagaraEditorSettings.h"
@@ -38,29 +31,16 @@
 #include "ViewModels/NiagaraScratchPadViewModel.h"
 #include "ViewModels/NiagaraSystemViewModel.h"
 #include "ViewModels/Stack/NiagaraStackFunctionInput.h"
-<<<<<<< HEAD
-#include "ViewModels/Stack/NiagaraStackGraphUtilities.h"
-#include "Widgets/SBoxPanel.h"
-#include "Widgets/Text/SRichTextBlock.h"
-#include "Widgets/SNiagaraLibraryOnlyToggleHeader.h"
-=======
 #include "ViewModels/Stack/NiagaraStackFunctionInputCollection.h"
 #include "ViewModels/Stack/NiagaraStackGraphUtilities.h"
 #include "ViewModels/Stack/NiagaraStackInputCategory.h"
 #include "ViewModels/Stack/NiagaraStackSummaryViewInputCollection.h"
 #include "Widgets/SBoxPanel.h"
 #include "Widgets/Text/SRichTextBlock.h"
->>>>>>> 6bbb88c8
 #include "Widgets/SNiagaraParameterName.h"
 #include "Widgets/Images/SImage.h"
 #include "Widgets/Input/SButton.h"
 #include "Widgets/Input/SComboButton.h"
-<<<<<<< HEAD
-#include "Widgets/Input/SEditableTextBox.h"
-#include "Widgets/Layout/SBox.h"
-#include "Widgets/Layout/SSpacer.h"
-#include "Widgets/Layout/SSeparator.h"
-=======
 #include "Widgets/Input/SCheckBox.h"
 #include "Widgets/Input/SEditableTextBox.h"
 #include "Widgets/Layout/SBox.h"
@@ -73,7 +53,6 @@
 #include "NiagaraSettings.h"
 #include "SNiagaraParameterDropTarget.h"
 #include "Stack/SNiagaraStackIndent.h"
->>>>>>> 6bbb88c8
 
 #define LOCTEXT_NAMESPACE "NiagaraStackFunctionInputValue"
 
@@ -87,11 +66,8 @@
 	FunctionInput->OnValueChanged().AddSP(this, &SNiagaraStackFunctionInputValue::OnInputValueChanged);
 	SyntaxHighlighter = FNiagaraHLSLSyntaxHighlighter::Create();
 
-<<<<<<< HEAD
-=======
 	TSharedPtr<SHorizontalBox> ChildrenBox;
 	
->>>>>>> 6bbb88c8
 	ChildSlot
 	[
 		SAssignNew(ChildrenBox, SHorizontalBox)
@@ -760,8 +736,6 @@
 }
 
 void SNiagaraStackFunctionInputValue::DynamicInputScriptSelected(UNiagaraScript* DynamicInputScript)
-<<<<<<< HEAD
-=======
 {
 	FunctionInput->SetDynamicInput(DynamicInputScript);
 }
@@ -1302,7 +1276,6 @@
 
 bool SNiagaraStackFunctionInputValue::OnCompareSectionsForEquality(const ENiagaraMenuSections& SectionA,
 	const ENiagaraMenuSections& SectionB)
->>>>>>> 6bbb88c8
 {
 	return SectionA == SectionB;
 }
@@ -1371,9 +1344,6 @@
 
 void SNiagaraStackFunctionInputValue::OnItemActivated(const TSharedPtr<FNiagaraMenuAction_Generic>& Item)
 {
-<<<<<<< HEAD
-	return FNiagaraStackEditorWidgetsUtilities::GetIconTextForInputMode(FunctionInput->GetValueMode());
-=======
 	TSharedPtr<FNiagaraMenuAction_Generic> CurrentAction = StaticCastSharedPtr<FNiagaraMenuAction_Generic>(Item);
 
 	if (CurrentAction.IsValid())
@@ -1384,14 +1354,10 @@
 
 	ActionSelector.Reset();
 	FilterBox.Reset();
->>>>>>> 6bbb88c8
 }
 
 void SNiagaraStackFunctionInputValue::TriggerRefresh(const TMap<EScriptSource, bool>& SourceState)
 {
-<<<<<<< HEAD
-	return FNiagaraStackEditorWidgetsUtilities::GetIconToolTipForInputMode(FunctionInput->GetValueMode());
-=======
 	ActionSelector->RefreshAllCurrentItems();
 
 	TArray<bool> States;
@@ -1407,14 +1373,10 @@
 	}
 
 	ActionSelector->ExpandTree();
->>>>>>> 6bbb88c8
 }
 
 const FSlateBrush* SNiagaraStackFunctionInputValue::GetFilteredViewIcon() const
 {
-<<<<<<< HEAD
-	return FNiagaraEditorWidgetsStyle::Get().GetColor(FNiagaraStackEditorWidgetsUtilities::GetIconColorNameForInputMode(FunctionInput->GetValueMode()));
-=======
 	return FEditorStyle::GetBrush(TEXT("TextureEditor.GreenChannel.Small"));
 }
 
@@ -1518,7 +1480,6 @@
 	MenuBuilder.AddWidget(VisibleWidget, LOCTEXT("FilteredViewVisible", "Is Visible"));
 
 	return MenuBuilder.MakeWidget();
->>>>>>> 6bbb88c8
 }
 
 FText SNiagaraStackFunctionInputValue::GetFilteredViewDisplayName() const
@@ -1590,34 +1551,6 @@
 	return (SummaryViewCategory != NAME_None) ? FText::FromName(SummaryViewCategory) : GetFunctionInputCategory(FunctionInput);
 }
 
-<<<<<<< HEAD
-TArray<TSharedPtr<FNiagaraMenuAction_Generic>> SNiagaraStackFunctionInputValue::CollectDynamicInputActionsForReassign() const
-{
-	TArray<TSharedPtr<FNiagaraMenuAction_Generic>> DynamicInputActions;
-	
-	const FText CategoryName = LOCTEXT("DynamicInputValueCategory", "Dynamic Inputs");
-	TArray<UNiagaraScript*> DynamicInputScripts;
-	FunctionInput->GetAvailableDynamicInputs(DynamicInputScripts, true);
-	for (UNiagaraScript* DynamicInputScript : DynamicInputScripts)
-	{
-		FVersionedNiagaraScriptData* ScriptData = DynamicInputScript->GetLatestScriptData();
-		bool bIsInLibrary = ScriptData->LibraryVisibility == ENiagaraScriptLibraryVisibility::Library;
-		const FText DisplayName = FNiagaraEditorUtilities::FormatScriptName(DynamicInputScript->GetFName(), bIsInLibrary);
-		const FText Tooltip = FNiagaraEditorUtilities::FormatScriptDescription(ScriptData->Description, *DynamicInputScript->GetPathName(), bIsInLibrary);
-		TTuple<EScriptSource, FText> Source = FNiagaraEditorUtilities::GetScriptSource(FAssetData(DynamicInputScript));
-		
-		TSharedPtr<FNiagaraMenuAction_Generic> DynamicInputAction(new FNiagaraMenuAction_Generic(
-			FNiagaraMenuAction_Generic::FOnExecuteAction::CreateStatic(&ReassignDynamicInputScript, FunctionInput, DynamicInputScript),
-			DisplayName, ScriptData->bSuggested ? ENiagaraMenuSections::Suggested : ENiagaraMenuSections::General, {CategoryName.ToString()}, Tooltip, ScriptData->Keywords
-            ));
-		DynamicInputAction->SourceData = FNiagaraActionSourceData(Source.Key, Source.Value, true);
-		DynamicInputAction->bIsInLibrary = ScriptData->LibraryVisibility == ENiagaraScriptLibraryVisibility::Library;
-
-		DynamicInputActions.Add(DynamicInputAction);
-	}
-
-	return DynamicInputActions;
-=======
 bool SNiagaraStackFunctionInputValue::VerifyFilteredViewCategory(const FText& InText, FText& OutErrorMessage) const
 {
 	const FString CategoryName = InText.ToString();
@@ -1629,69 +1562,10 @@
 	}
 
 	return true;
->>>>>>> 6bbb88c8
 }
 
 void SNiagaraStackFunctionInputValue::FilteredViewCategoryTextCommitted(const FText& Text, ETextCommit::Type CommitType)
 {
-<<<<<<< HEAD
-	SNiagaraFilterBox::FFilterOptions FilterOptions;
-	FilterOptions.SetAddLibraryFilter(true);
-	FilterOptions.SetAddSourceFilter(true);
-	
-	SAssignNew(FilterBox, SNiagaraFilterBox, FilterOptions)
-	.bLibraryOnly(this, &SNiagaraStackFunctionInputValue::GetLibraryOnly)
-	.OnLibraryOnlyChanged(this, &SNiagaraStackFunctionInputValue::SetLibraryOnly)
-	.OnSourceFiltersChanged(this, &SNiagaraStackFunctionInputValue::TriggerRefresh);
-	
-	TSharedRef<SBorder> MenuWidget = SNew(SBorder)
-	.BorderImage(FEditorStyle::GetBrush("Menu.Background"))
-	.Padding(5)
-	[
-		SNew(SVerticalBox)		
-		+SVerticalBox::Slot()
-		.AutoHeight()
-        [
-			FilterBox.ToSharedRef()
-        ]
-		+SVerticalBox::Slot()
-		[
-			SNew(SBox)
-			.WidthOverride(450)
-			.HeightOverride(400)
-			[
-				SAssignNew(ActionSelector, SNiagaraMenuActionSelector)
-				.Items(CollectDynamicInputActionsForReassign())
-				.OnGetCategoriesForItem(this, &SNiagaraStackFunctionInputValue::OnGetCategoriesForItem)
-                .OnGetSectionsForItem(this, &SNiagaraStackFunctionInputValue::OnGetSectionsForItem)
-                .OnCompareSectionsForEquality(this, &SNiagaraStackFunctionInputValue::OnCompareSectionsForEquality)
-                .OnCompareSectionsForSorting(this, &SNiagaraStackFunctionInputValue::OnCompareSectionsForSorting)
-                .OnCompareCategoriesForEquality(this, &SNiagaraStackFunctionInputValue::OnCompareCategoriesForEquality)
-                .OnCompareCategoriesForSorting(this, &SNiagaraStackFunctionInputValue::OnCompareCategoriesForSorting)
-                .OnCompareItemsForSorting(this, &SNiagaraStackFunctionInputValue::OnCompareItemsForSorting)
-                .OnDoesItemMatchFilterText_Static(&FNiagaraEditorUtilities::DoesItemMatchFilterText)
-                .OnGenerateWidgetForSection(this, &SNiagaraStackFunctionInputValue::OnGenerateWidgetForSection)
-                .OnGenerateWidgetForCategory(this, &SNiagaraStackFunctionInputValue::OnGenerateWidgetForCategory)
-                .OnGenerateWidgetForItem(this, &SNiagaraStackFunctionInputValue::OnGenerateWidgetForItem)
-                .OnGetItemWeight_Static(&FNiagaraEditorUtilities::GetWeightForItem)
-                .OnItemActivated(this, &SNiagaraStackFunctionInputValue::OnItemActivated)
-                .AllowMultiselect(false)
-                .OnDoesItemPassCustomFilter(this, &SNiagaraStackFunctionInputValue::DoesItemPassCustomFilter)
-                .ClickActivateMode(EItemSelectorClickActivateMode::SingleClick)
-                .ExpandInitially(false)
-                .OnGetSectionData_Lambda([](const ENiagaraMenuSections& Section)
-                {
-                    if(Section == ENiagaraMenuSections::Suggested)
-                    {
-                        return SNiagaraMenuActionSelector::FSectionData(SNiagaraMenuActionSelector::FSectionData::List, true);
-                    }
-
-                    return SNiagaraMenuActionSelector::FSectionData(SNiagaraMenuActionSelector::FSectionData::Tree, false);
-                })
-			]
-		]
-	];
-=======
 	UNiagaraEmitterEditorData* EditorData = FunctionInput->GetEmitterViewModel()? &FunctionInput->GetEmitterViewModel()->GetOrCreateEditorData() : nullptr;	
 	UNiagaraStackFunctionInput* ParentInput = FNiagaraStackEditorWidgetsUtilities::GetParentInputForSummaryView(FunctionInput);
 	TOptional<FFunctionInputSummaryViewKey> Key = FNiagaraStackEditorWidgetsUtilities::GetSummaryViewInputKeyForFunctionInput(ParentInput);
@@ -1720,7 +1594,6 @@
 {
 	UNiagaraEmitterEditorData* EditorData = FunctionInput->GetEmitterViewModel()? &FunctionInput->GetEmitterViewModel()->GetOrCreateEditorData() : nullptr;	
 	UNiagaraStackFunctionInput* ParentInput = FNiagaraStackEditorWidgetsUtilities::GetParentInputForSummaryView(FunctionInput);
->>>>>>> 6bbb88c8
 
 	TOptional<FFunctionInputSummaryViewKey> Key = FNiagaraStackEditorWidgetsUtilities::GetSummaryViewInputKeyForFunctionInput(ParentInput);
 	TOptional<FFunctionInputSummaryViewMetadata> Metadata = EditorData != nullptr && Key.IsSet() ? EditorData->GetSummaryViewMetaData(Key.GetValue()) : TOptional<FFunctionInputSummaryViewMetadata>();
@@ -1741,10 +1614,6 @@
 
 void SNiagaraStackFunctionInputValue::FilteredSortIndexTextCommitted(const FText& Text, ETextCommit::Type CommitType)
 {
-<<<<<<< HEAD
-	bLibraryOnly = bInIsLibraryOnly;
-	ActionSelector->RefreshAllCurrentItems(true);
-=======
 	UNiagaraEmitterEditorData* EditorData = FunctionInput->GetEmitterViewModel()? &FunctionInput->GetEmitterViewModel()->GetOrCreateEditorData() : nullptr;	
 	UNiagaraStackFunctionInput* ParentInput = FNiagaraStackEditorWidgetsUtilities::GetParentInputForSummaryView(FunctionInput);
 	TOptional<FFunctionInputSummaryViewKey> Key = FNiagaraStackEditorWidgetsUtilities::GetSummaryViewInputKeyForFunctionInput(ParentInput);
@@ -1767,7 +1636,6 @@
 			EditorData->SetSummaryViewMetaData(Key.GetValue(), SummaryViewMetaData);
 		}		
 	}
->>>>>>> 6bbb88c8
 }
 
 ECheckBoxState SNiagaraStackFunctionInputValue::GetFilteredViewVisibleCheckState() const
@@ -1806,302 +1674,5 @@
 	}
 }
 
-<<<<<<< HEAD
-TArray<TSharedPtr<FNiagaraMenuAction_Generic>> SNiagaraStackFunctionInputValue::CollectActions()
-{
-	TArray<TSharedPtr<FNiagaraMenuAction_Generic>> OutAllActions;
-	bool bIsDataInterfaceOrObject = FunctionInput->GetInputType().IsDataInterface() || FunctionInput->GetInputType().IsUObject();
-
-	FNiagaraActionSourceData NiagaraSourceData(EScriptSource::Niagara, FText::FromString(TEXT("Niagara")), true);
-	
-	// Set a local value
-	if(bIsDataInterfaceOrObject == false)
-	{
-		bool bCanSetLocalValue = FunctionInput->GetValueMode() != UNiagaraStackFunctionInput::EValueMode::Local;
-
-		const FText DisplayName = LOCTEXT("LocalValue", "New Local Value");
-		const FText Tooltip = FText::Format(LOCTEXT("LocalValueToolTip", "Set a local editable value for this input."), DisplayName);
-		TSharedPtr<FNiagaraMenuAction_Generic> SetLocalValueAction(new FNiagaraMenuAction_Generic(
-			FNiagaraMenuAction_Generic::FOnExecuteAction::CreateSP(this, &SNiagaraStackFunctionInputValue::SetToLocalValue),
-			FNiagaraMenuAction_Generic::FCanExecuteAction::CreateLambda([=]() { return bCanSetLocalValue; }),
-            DisplayName, ENiagaraMenuSections::General, {}, Tooltip, FText()));
-		SetLocalValueAction->SourceData = NiagaraSourceData;
-		OutAllActions.Add(SetLocalValueAction);
-	}
-
-	// Add a dynamic input
-	{
-		const FText CategoryName = LOCTEXT("DynamicInputValueCategory", "Dynamic Inputs");
-		TArray<UNiagaraScript*> DynamicInputScripts;
-		FunctionInput->GetAvailableDynamicInputs(DynamicInputScripts, bLibraryOnly == false);
-
-		for (UNiagaraScript* DynamicInputScript : DynamicInputScripts)
-		{
-			TTuple<EScriptSource, FText> Source = FNiagaraEditorUtilities::GetScriptSource(DynamicInputScript);
-			
-			FVersionedNiagaraScriptData* ScriptData = DynamicInputScript->GetLatestScriptData();
-			bool bIsInLibrary = ScriptData->LibraryVisibility == ENiagaraScriptLibraryVisibility::Library;
-			const FText DisplayName = FNiagaraEditorUtilities::FormatScriptName(DynamicInputScript->GetFName(), bIsInLibrary);
-			const FText Tooltip = FNiagaraEditorUtilities::FormatScriptDescription(ScriptData->Description, *DynamicInputScript->GetPathName(), bIsInLibrary);
-
-			TSharedPtr<FNiagaraMenuAction_Generic> DynamicInputAction(new FNiagaraMenuAction_Generic(
-                FNiagaraMenuAction_Generic::FOnExecuteAction::CreateSP(this, &SNiagaraStackFunctionInputValue::DynamicInputScriptSelected, DynamicInputScript),
-                DisplayName, ScriptData->bSuggested ? ENiagaraMenuSections::Suggested : ENiagaraMenuSections::General, {CategoryName.ToString()}, Tooltip, ScriptData->Keywords));
-			
-			DynamicInputAction->SourceData = FNiagaraActionSourceData(Source.Key, Source.Value, true);
-			DynamicInputAction->bIsExperimental = ScriptData->bExperimental;
-			DynamicInputAction->bIsInLibrary = bIsInLibrary;
-			OutAllActions.Add(DynamicInputAction);
-		}
-	}
-
-	// Link existing attribute
-	TArray<FNiagaraParameterHandle> AvailableHandles;
-	FunctionInput->GetAvailableParameterHandles(AvailableHandles);
-
-	const FString RootCategoryName = FString("Link Inputs");
-	const FText MapInputFormat = LOCTEXT("LinkInputFormat", "Link this input to {0}");
-	for (const FNiagaraParameterHandle& AvailableHandle : AvailableHandles)
-	{
-		TArray<FName> HandleParts = AvailableHandle.GetHandleParts();
-		FNiagaraNamespaceMetadata NamespaceMetadata = GetDefault<UNiagaraEditorSettings>()->GetMetaDataForNamespaces(HandleParts);
-		if (NamespaceMetadata.IsValid())
-		{			
-			// Only add handles which are in known namespaces to prevent collecting parameter handles
-			// which are being used to configure modules and dynamic inputs in the stack graphs.
-			const FText Category = NamespaceMetadata.DisplayName;
-			const FText DisplayName = FText::FromName(AvailableHandle.GetParameterHandleString());
-			const FText Tooltip = FText::Format(MapInputFormat, FText::FromName(AvailableHandle.GetParameterHandleString()));
-			
-			TSharedPtr<FNiagaraMenuAction_Generic> LinkAction(new FNiagaraMenuAction_Generic(
-				FNiagaraMenuAction_Generic::FOnExecuteAction::CreateSP(this, &SNiagaraStackFunctionInputValue::ParameterHandleSelected, AvailableHandle),
-				DisplayName, ENiagaraMenuSections::General, {RootCategoryName, Category.ToString()}, Tooltip, FText()));
-			
-			LinkAction->SetParameterVariable(FNiagaraVariable(FunctionInput->GetInputType(), AvailableHandle.GetParameterHandleString()));
-			LinkAction->SourceData = NiagaraSourceData;
-
-			OutAllActions.Add(LinkAction);
-		}
-	}
-
-	// Read from new attribute
-	{
-		const FText CategoryName = LOCTEXT("MakeCategory", "Make");
-
-		TArray<FName> AvailableNamespaces;
-		FunctionInput->GetNamespacesForNewReadParameters(AvailableNamespaces);
-
-		TArray<FString> InputNames;
-		for (int32 i = FunctionInput->GetInputParameterHandlePath().Num() - 1; i >= 0; i--)
-		{
-			InputNames.Add(FunctionInput->GetInputParameterHandlePath()[i].GetName().ToString());
-		}
-		FName InputName = *FString::Join(InputNames, TEXT("_")).Replace(TEXT("."), TEXT("_"));
-
-		for (const FName& AvailableNamespace : AvailableNamespaces)
-		{
-			FNiagaraParameterHandle HandleToRead(AvailableNamespace, InputName);
-			bool bIsContained = AvailableHandles.Contains(HandleToRead);
-
-			if(bIsContained)
-			{
-				TSet<FName> ExistingNames;
-				for(const FNiagaraParameterHandle& Handle : AvailableHandles)
-				{
-					ExistingNames.Add(Handle.GetName());
-				}
-
-				// let's get a unique name as the previous parameter already existed
-				HandleToRead = FNiagaraParameterHandle(AvailableNamespace, FNiagaraUtilities::GetUniqueName(InputName, ExistingNames));
-			}
-			
-			FFormatNamedArguments Args;
-			Args.Add(TEXT("AvailableNamespace"), FText::FromName(AvailableNamespace));
-
-			const FText DisplayName = FText::Format(LOCTEXT("ReadLabelFormat", "Read from new {AvailableNamespace} parameter"), Args);
-			const FText Tooltip = FText::Format(LOCTEXT("ReadToolTipFormat", "Read this input from a new parameter in the {AvailableNamespace} namespace."), Args);
-
-			TSharedPtr<FNiagaraMenuAction_Generic> MakeAction(new FNiagaraMenuAction_Generic(
-				FNiagaraMenuAction_Generic::FOnExecuteAction::CreateSP(this, &SNiagaraStackFunctionInputValue::ParameterHandleSelected, HandleToRead),         
-		        DisplayName, ENiagaraMenuSections::General, {CategoryName.ToString()}, Tooltip, FText()));
-
-			MakeAction->SourceData = NiagaraSourceData;
-
-			OutAllActions.Add(MakeAction);
-		}
-	}
-
-	if (bIsDataInterfaceOrObject == false)
-	{
-		// Leaving the internal usage of bIsDataInterfaceObject that the tooltip and disabling will work properly when they're moved out of a graph action menu.
-		const FText DisplayName = LOCTEXT("ExpressionLabel", "New Expression");
-		const FText Tooltip = bIsDataInterfaceOrObject
-			? LOCTEXT("NoExpresionsForObjects", "Expressions can not be used to set object or data interface parameters.")
-			: LOCTEXT("ExpressionToolTipl", "Resolve this variable with a custom expression.");
-
-		TSharedPtr<FNiagaraMenuAction_Generic> ExpressionAction(new FNiagaraMenuAction_Generic(
-                FNiagaraMenuAction_Generic::FOnExecuteAction::CreateSP(this, &SNiagaraStackFunctionInputValue::CustomExpressionSelected),
-                FNiagaraMenuAction_Generic::FCanExecuteAction::CreateLambda([bIsDataInterfaceOrObject]() { return bIsDataInterfaceOrObject == false; }),
-                DisplayName, ENiagaraMenuSections::General, {}, Tooltip, FText()));
-
-		ExpressionAction->SourceData = NiagaraSourceData;
-
-		OutAllActions.Add(ExpressionAction);
-	}
-
-	if (bIsDataInterfaceOrObject == false)
-	{
-		// Leaving the internal usage of bIsDataInterfaceObject that the tooltip and disabling will work properly when they're moved out of a graph action menu.
-		const FText DisplayName = LOCTEXT("ScratchLabel", "New Scratch Dynamic Input");
-		const FText Tooltip = bIsDataInterfaceOrObject
-			? LOCTEXT("NoScratchForObjects", "Dynamic inputs can not be used to set object or data interface parameters.")
-			: LOCTEXT("ScratchToolTipl", "Create a new dynamic input in the scratch pad.");
-
-		TSharedPtr<FNiagaraMenuAction_Generic> CreateScratchAction(new FNiagaraMenuAction_Generic(
-           FNiagaraMenuAction_Generic::FOnExecuteAction::CreateSP(this, &SNiagaraStackFunctionInputValue::CreateScratchSelected),
-           FNiagaraMenuAction_Generic::FCanExecuteAction::CreateLambda([bIsDataInterfaceOrObject]() { return bIsDataInterfaceOrObject == false; }),
-           DisplayName, ENiagaraMenuSections::General, {}, Tooltip, FText()));
-
-		CreateScratchAction->SourceData = NiagaraSourceData;
-
-		OutAllActions.Add(CreateScratchAction);
-	}
-
-	if (FunctionInput->CanDeleteInput())
-	{
-		const FText DisplayName = LOCTEXT("DeleteInput", "Remove this input");
-		const FText Tooltip = FText::Format(LOCTEXT("DeleteInputTooltip", "Remove input from module."), DisplayName);
-
-		TSharedPtr<FNiagaraMenuAction_Generic> DeleteInputAction(new FNiagaraMenuAction_Generic(
-                FNiagaraMenuAction_Generic::FOnExecuteAction::CreateUObject(FunctionInput, &UNiagaraStackFunctionInput::DeleteInput),
-                FNiagaraMenuAction_Generic::FCanExecuteAction::CreateUObject(FunctionInput, &UNiagaraStackFunctionInput::CanDeleteInput),
-                DisplayName, ENiagaraMenuSections::General, {}, Tooltip, FText()));
-
-		DeleteInputAction->SourceData = NiagaraSourceData;
-		OutAllActions.Add(DeleteInputAction);
-	}
-
-	return OutAllActions;
-}
-
-TArray<FString> SNiagaraStackFunctionInputValue::OnGetCategoriesForItem(
-	const TSharedPtr<FNiagaraMenuAction_Generic>& Item)
-{
-	return Item->Categories;
-}
-
-TArray<ENiagaraMenuSections> SNiagaraStackFunctionInputValue::OnGetSectionsForItem(
-	const TSharedPtr<FNiagaraMenuAction_Generic>& Item)
-{
-	if(Item->Section == ENiagaraMenuSections::Suggested)
-	{
-		return { ENiagaraMenuSections::General, ENiagaraMenuSections::Suggested };
-	}
-		
-	return {Item->Section};
-}
-
-bool SNiagaraStackFunctionInputValue::OnCompareSectionsForEquality(const ENiagaraMenuSections& SectionA,
-	const ENiagaraMenuSections& SectionB)
-{
-	return SectionA == SectionB;
-}
-
-bool SNiagaraStackFunctionInputValue::OnCompareSectionsForSorting(const ENiagaraMenuSections& SectionA,
-	const ENiagaraMenuSections& SectionB)
-{
-	return SectionA < SectionB;
-}
-
-bool SNiagaraStackFunctionInputValue::OnCompareCategoriesForEquality(const FString& CategoryA, const FString& CategoryB)
-{
-	return CategoryA.Compare(CategoryB) == 0;
-}
-
-bool SNiagaraStackFunctionInputValue::OnCompareCategoriesForSorting(const FString& CategoryA, const FString& CategoryB)
-{
-	return CategoryA.Compare(CategoryB) == -1;
-}
-
-bool SNiagaraStackFunctionInputValue::OnCompareItemsForEquality(const TSharedPtr<FNiagaraMenuAction_Generic>& ItemA,
-	const TSharedPtr<FNiagaraMenuAction_Generic>& ItemB)
-{
-	return ItemA->DisplayName.EqualTo(ItemB->DisplayName);
-}
-
-bool SNiagaraStackFunctionInputValue::OnCompareItemsForSorting(const TSharedPtr<FNiagaraMenuAction_Generic>& ItemA,
-	const TSharedPtr<FNiagaraMenuAction_Generic>& ItemB)
-{
-	return ItemA->DisplayName.CompareTo(ItemB->DisplayName) == -1;
-}
-
-TSharedRef<SWidget> SNiagaraStackFunctionInputValue::OnGenerateWidgetForSection(const ENiagaraMenuSections& Section)
-{
-	UEnum* SectionEnum = StaticEnum<ENiagaraMenuSections>();
-	FText TextContent = SectionEnum->GetDisplayNameTextByValue((int64) Section);
-	
-	return SNew(STextBlock)
-        .Text(TextContent)
-        .TextStyle(FNiagaraEditorStyle::Get(), "NiagaraEditor.AssetPickerAssetCategoryText");
-}
-
-TSharedRef<SWidget> SNiagaraStackFunctionInputValue::OnGenerateWidgetForCategory(const FString& Category)
-{
-	FText TextContent = FText::FromString(Category);
-
-	return SNew(SRichTextBlock)
-        .Text(TextContent)
-        .DecoratorStyleSet(&FEditorStyle::Get())
-        .TextStyle(FNiagaraEditorStyle::Get(), "ActionMenu.HeadingTextBlock");
-}
-
-TSharedRef<SWidget> SNiagaraStackFunctionInputValue::OnGenerateWidgetForItem(
-	const TSharedPtr<FNiagaraMenuAction_Generic>& Item)
-{
-	FCreateNiagaraWidgetForActionData ActionData(Item);
-	ActionData.HighlightText = TAttribute<FText>::Create(TAttribute<FText>::FGetter::CreateRaw(this, &SNiagaraStackFunctionInputValue::GetFilterText));
-	return SNew(SNiagaraActionWidget, ActionData).bShowTypeIfParameter(false);
-}
-
-bool SNiagaraStackFunctionInputValue::DoesItemPassCustomFilter(const TSharedPtr<FNiagaraMenuAction_Generic>& Item)
-{
-	bool bLibraryConditionFulfilled = (bLibraryOnly && Item->bIsInLibrary) || !bLibraryOnly;
-	return FilterBox->IsSourceFilterActive(Item->SourceData.Source) && bLibraryConditionFulfilled;
-}
-
-void SNiagaraStackFunctionInputValue::OnItemActivated(const TSharedPtr<FNiagaraMenuAction_Generic>& Item)
-{
-	TSharedPtr<FNiagaraMenuAction_Generic> CurrentAction = StaticCastSharedPtr<FNiagaraMenuAction_Generic>(Item);
-
-	if (CurrentAction.IsValid())
-	{
-		FSlateApplication::Get().DismissAllMenus();
-		CurrentAction->Execute();
-	}
-
-	ActionSelector.Reset();
-	FilterBox.Reset();
-}
-
-void SNiagaraStackFunctionInputValue::TriggerRefresh(const TMap<EScriptSource, bool>& SourceState)
-{
-	ActionSelector->RefreshAllCurrentItems();
-
-	TArray<bool> States;
-	SourceState.GenerateValueArray(States);
-
-	int32 NumActive = 0;
-	for(bool& State : States)
-	{
-		if(State == true)
-		{
-			NumActive++;
-		}
-	}
-
-	ActionSelector->ExpandTree();
-}
-=======
->>>>>>> 6bbb88c8
 
 #undef LOCTEXT_NAMESPACE