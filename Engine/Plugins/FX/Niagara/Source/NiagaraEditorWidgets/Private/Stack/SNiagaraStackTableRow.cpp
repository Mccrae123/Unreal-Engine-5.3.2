--- conflicted
+++ resolved
@@ -253,11 +253,7 @@
 		.HAlign(HAlign_Left)
 		[
 			SNew(SBorder)
-<<<<<<< HEAD
-			.BorderImage(FEditorStyle::GetBrush("WhiteBrush"))
-=======
 			.BorderImage(FAppStyle::GetBrush("WhiteBrush"))
->>>>>>> d731a049
 			.BorderBackgroundColor(AccentColor.GetValue())
 			.Padding(0)
 			[
@@ -273,11 +269,7 @@
 		.HAlign(HAlign_Right)
 		[
 			SNew(SBorder)
-<<<<<<< HEAD
-			.BorderImage(FEditorStyle::GetBrush("WhiteBrush"))
-=======
 			.BorderImage(FAppStyle::GetBrush("WhiteBrush"))
->>>>>>> d731a049
 			.BorderBackgroundColor(IndicatorColor.GetValue())
 			.Padding(0)
 			[
@@ -530,18 +522,10 @@
 		{
 			// TODO: Move this parent handling to the UNiagaraStackFunctionInput and merge manager.
 			bool bHasParentSummaryData = false;;
-<<<<<<< HEAD
-			UNiagaraEmitter* ParentEmitter = FunctionInput->GetEmitterViewModel()->GetEmitter()->GetParent();
-			if (ParentEmitter != nullptr)
-			{
-				UNiagaraEmitterEditorData* ParentEmitterEditorData = Cast<UNiagaraEmitterEditorData>(ParentEmitter->GetEditorData());
-				if (ParentEmitterEditorData != nullptr)
-=======
 			FVersionedNiagaraEmitter ParentEmitter = FunctionInput->GetEmitterViewModel()->GetEmitter().GetEmitterData()->GetParent();
 			if (ParentEmitter.GetEmitterData())
 			{
 				if (UNiagaraEmitterEditorData* ParentEmitterEditorData = Cast<UNiagaraEmitterEditorData>(ParentEmitter.GetEmitterData()->GetEditorData()))
->>>>>>> d731a049
 				{
 					bHasParentSummaryData = ParentEmitterEditorData->GetSummaryViewMetaData(Key.GetValue()).IsSet();
 				}
