--- conflicted
+++ resolved
@@ -23,13 +23,10 @@
 #include "Styling/StyleColors.h"
 #include "ScopedTransaction.h"
 #include "NiagaraEmitterEditorData.h"
-<<<<<<< HEAD
-=======
 #include "ViewModels/HierarchyEditor/NiagaraSummaryViewViewModel.h"
 #include "ViewModels/Stack/NiagaraStackPropertyRow.h"
 #include "ViewModels/Stack/NiagaraStackRendererItem.h"
 #include "ViewModels/Stack/NiagaraStackSimulationStageGroup.h"
->>>>>>> 4af6daef
 
 #define LOCTEXT_NAMESPACE "NiagaraStackTableRow"
 
@@ -48,12 +45,7 @@
 	StackCommandContext = InStackCommandContext;
 	OwnerTree = InOwnerTree;
 
-<<<<<<< HEAD
-	NameVerticalAlignment = VAlign_Center;
-	NameHorizontalAlignment = HAlign_Fill;
-=======
 	Reset();
->>>>>>> 4af6daef
 
 	ExpandedImage = FCoreStyle::Get().GetBrush("TreeArrow_Expanded");
 	CollapsedImage = FCoreStyle::Get().GetBrush("TreeArrow_Collapsed");
@@ -130,17 +122,10 @@
 	{
 		IconColor = FNiagaraEditorWidgetsStyle::Get().GetColor(FNiagaraStackEditorWidgetsUtilities::GetIconColorNameForExecutionCategory(StackEntry->GetExecutionCategoryName()));
 	}
-<<<<<<< HEAD
 
 	FName IconName = FNiagaraStackEditorWidgetsUtilities::GetIconNameForExecutionSubcategory(StackEntry->GetExecutionSubcategoryName(), bIsCategoryIconHighlighted);
 	const FSlateBrush* IconBrush = nullptr;
 
-=======
-
-	FName IconName = FNiagaraStackEditorWidgetsUtilities::GetIconNameForExecutionSubcategory(StackEntry->GetExecutionSubcategoryName(), bIsCategoryIconHighlighted);
-	const FSlateBrush* IconBrush = nullptr;
-
->>>>>>> 4af6daef
 	if(IconName != NAME_None)
 	{
 		IconBrush = FNiagaraEditorWidgetsStyle::Get().GetBrush(IconName);
@@ -406,24 +391,6 @@
 			FUIAction(FExecuteAction::CreateSP(this, &SNiagaraStackTableRow::CollapseChildren)));
 		MenuBuilder.EndSection();
 
-<<<<<<< HEAD
-
-		if (IsValidForSummaryView())
-		{
-			FUIAction ShowHideSummaryViewAction(
-			FExecuteAction::CreateSP(this, &SNiagaraStackTableRow::ToggleShowInSummaryView),
-				FCanExecuteAction(),
-				FIsActionChecked::CreateSP(this, &SNiagaraStackTableRow::ShouldShowInSummaryView));
-		
-			MenuBuilder.BeginSection("SummaryViewActions", LOCTEXT("SummaryViewActions", "Emitter Summary"));
-			MenuBuilder.AddMenuEntry(
-				LOCTEXT("SummaryViewShow", "Show in Emitter Summary"),
-				LOCTEXT("SummaryViewShowTooltip", "Should this parameter be visible in the emitter summary?"),
-				FSlateIcon(),
-				ShowHideSummaryViewAction,
-				NAME_None, EUserInterfaceActionType::ToggleButton);
-			MenuBuilder.EndSection();
-=======
 		if(StackEntry->GetEmitterViewModel().IsValid() && StackEntry->GetEmitterViewModel())
 		{			
 			if(StackEntry->SupportsSummaryView())
@@ -462,7 +429,6 @@
 					MenuBuilder.EndSection();
 				}						
 			}
->>>>>>> 4af6daef
 		}
 
 		FWidgetPath WidgetPath = MouseEvent.GetEventPath() != nullptr ? *MouseEvent.GetEventPath() : FWidgetPath();
@@ -566,87 +532,6 @@
 }
 
 void SNiagaraStackTableRow::NavigateTo(UNiagaraStackEntry* Item)
-<<<<<<< HEAD
-{
-	OwnerTree->RequestNavigateToItem(Item, 0);
-}
-
-bool SNiagaraStackTableRow::IsValidForSummaryView() const
-{
-	UNiagaraStackFunctionInput* FunctionInput = Cast<UNiagaraStackFunctionInput>(StackEntry);
-	const UNiagaraEmitterEditorData* EditorData = (FunctionInput && FunctionInput->GetEmitterViewModel())? &FunctionInput->GetEmitterViewModel()->GetEditorData() : nullptr;
-
-	if (EditorData)
-	{
-		UNiagaraStackFunctionInput* ParentInput = FNiagaraStackEditorWidgetsUtilities::GetParentInputForSummaryView(FunctionInput);
-		return FNiagaraStackEditorWidgetsUtilities::GetSummaryViewInputKeyForFunctionInput(ParentInput).IsSet();
-	}
-	return false;
-}
-
-void SNiagaraStackTableRow::ToggleShowInSummaryView()
-{
-	UNiagaraStackFunctionInput* FunctionInput = Cast<UNiagaraStackFunctionInput>(StackEntry);
-	UNiagaraEmitterEditorData* EditorData = (FunctionInput && FunctionInput->GetEmitterViewModel())? &FunctionInput->GetEmitterViewModel()->GetOrCreateEditorData() : nullptr;
-	
-	if (EditorData)
-	{
-		UNiagaraStackFunctionInput* ParentInput = FNiagaraStackEditorWidgetsUtilities::GetParentInputForSummaryView(FunctionInput);
-		TOptional<FFunctionInputSummaryViewKey> Key = FNiagaraStackEditorWidgetsUtilities::GetSummaryViewInputKeyForFunctionInput(ParentInput);
-	
-		if (Key.IsSet())
-		{
-			// TODO: Move this parent handling to the UNiagaraStackFunctionInput and merge manager.
-			bool bHasParentSummaryData = false;;
-			FVersionedNiagaraEmitter ParentEmitter = FunctionInput->GetEmitterViewModel()->GetEmitter().GetEmitterData()->GetParent();
-			if (ParentEmitter.GetEmitterData())
-			{
-				if (UNiagaraEmitterEditorData* ParentEmitterEditorData = Cast<UNiagaraEmitterEditorData>(ParentEmitter.GetEmitterData()->GetEditorData()))
-				{
-					bHasParentSummaryData = ParentEmitterEditorData->GetSummaryViewMetaData(Key.GetValue()).IsSet();
-				}
-			}
-
-			TOptional<FFunctionInputSummaryViewMetadata> SummaryViewMetaData = EditorData->GetSummaryViewMetaData(Key.GetValue());
-			if (SummaryViewMetaData.IsSet() == false)
-			{
-				SummaryViewMetaData = FFunctionInputSummaryViewMetadata();
-			}
-
-			FScopedTransaction ScopedTransaction(FText::Format(LOCTEXT("SummaryViewChangedInputVisibility", "Changed summary view visibility for {0}"), FunctionInput->GetDisplayName()));
-			EditorData->Modify();
-			
-			SummaryViewMetaData->bVisible = !SummaryViewMetaData->bVisible;
-			if (bHasParentSummaryData == false && SummaryViewMetaData->bVisible == false)
-			{
-				// If there is no parent summary data, and the input is no longer visible, reset the optional value
-				// to remove the input from the summary.
-				SummaryViewMetaData.Reset();
-			}
-			EditorData->SetSummaryViewMetaData(Key.GetValue(), SummaryViewMetaData);
-		}
-	}	
-}
-
-bool SNiagaraStackTableRow::ShouldShowInSummaryView() const
-{
-	UNiagaraStackFunctionInput* FunctionInput = Cast<UNiagaraStackFunctionInput>(StackEntry);
-	const UNiagaraEmitterEditorData* EditorData = (FunctionInput && FunctionInput->GetEmitterViewModel())? &FunctionInput->GetEmitterViewModel()->GetEditorData() : nullptr;
-	
-	if (EditorData)
-	{
-		UNiagaraStackFunctionInput* ParentInput = FNiagaraStackEditorWidgetsUtilities::GetParentInputForSummaryView(FunctionInput);
-		TOptional<FFunctionInputSummaryViewKey> Key = FNiagaraStackEditorWidgetsUtilities::GetSummaryViewInputKeyForFunctionInput(ParentInput);
-	
-		if (Key.IsSet())
-		{
-			TOptional<FFunctionInputSummaryViewMetadata> Metadata = EditorData->GetSummaryViewMetaData(Key.GetValue());
-			return Metadata.IsSet() && Metadata->bVisible;
-		}			
-	}
-
-	return false;
-=======
 {
 	OwnerTree->RequestNavigateToItem(Item, 0);
 }
@@ -767,7 +652,6 @@
 	}
 
 	return nullptr;
->>>>>>> 4af6daef
 }
 
 #undef LOCTEXT_NAMESPACE