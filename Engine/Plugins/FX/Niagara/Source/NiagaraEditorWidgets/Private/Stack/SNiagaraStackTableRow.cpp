// Copyright Epic Games, Inc. All Rights Reserved.

#include "Stack/SNiagaraStackTableRow.h"
#include "NiagaraEditorWidgetsStyle.h"
#include "EditorStyleSet.h"
#include "ViewModels/Stack/NiagaraStackViewModel.h"
#include "ViewModels/Stack/NiagaraStackItem.h"
#include "ViewModels/Stack/NiagaraStackItemGroup.h"
#include "ViewModels/Stack/NiagaraStackEntry.h"
#include "NiagaraEditorWidgetsUtilities.h"
<<<<<<< HEAD
=======
#include "NiagaraStackCommandContext.h"
>>>>>>> 90fae962
#include "Stack/SNiagaraStackIssueIcon.h"
#include "Widgets/Input/SButton.h"
#include "Widgets/Images/SImage.h"
#include "Widgets/Layout/SBox.h"
#include "Framework/Application/SlateApplication.h"

#define LOCTEXT_NAMESPACE "NiagaraStackTableRow"

const float IndentSize = 12;

void SNiagaraStackTableRow::Construct(const FArguments& InArgs, UNiagaraStackViewModel* InStackViewModel, UNiagaraStackEntry* InStackEntry, TSharedRef<FNiagaraStackCommandContext> InStackCommandContext, const TSharedRef<STreeView<UNiagaraStackEntry*>>& InOwnerTree)
{
	ContentPadding = InArgs._ContentPadding;
	bIsCategoryIconHighlighted = InArgs._IsCategoryIconHighlighted;
	bShowExecutionCategoryIcon = InArgs._ShowExecutionCategoryIcon;
	NameColumnWidth = InArgs._NameColumnWidth;
	ValueColumnWidth = InArgs._ValueColumnWidth;
	NameColumnWidthChanged = InArgs._OnNameColumnWidthChanged;
	ValueColumnWidthChanged = InArgs._OnValueColumnWidthChanged;
	IssueIconVisibility = InArgs._IssueIconVisibility;
	RowPadding = InArgs._RowPadding;
	StackViewModel = InStackViewModel;
	StackEntry = InStackEntry;
	StackCommandContext = InStackCommandContext;
	OwnerTree = InOwnerTree;

	ExpandedImage = FCoreStyle::Get().GetBrush("TreeArrow_Expanded");
	CollapsedImage = FCoreStyle::Get().GetBrush("TreeArrow_Collapsed");

	ItemBackgroundColor = InArgs._ItemBackgroundColor;
	DisabledItemBackgroundColor = ItemBackgroundColor + FLinearColor(.02f, .02f, .02f, 0.0f);
	ForegroundColor = InArgs._ItemForegroundColor;

	ExecutionCategoryToolTipText = InStackEntry->GetExecutionSubcategoryName() != NAME_None
		? FText::Format(LOCTEXT("ExecutionCategoryToolTipFormat", "{0} - {1}"), FText::FromName(InStackEntry->GetExecutionCategoryName()), FText::FromName(InStackEntry->GetExecutionSubcategoryName()))
		: FText::FromName(InStackEntry->GetExecutionCategoryName());

	ConstructInternal(
		STableRow<UNiagaraStackEntry*>::FArguments()
			.Style(FNiagaraEditorWidgetsStyle::Get(), "NiagaraEditor.Stack.TableViewRow")
			.OnDragDetected(InArgs._OnDragDetected)
			.OnDragLeave(InArgs._OnDragLeave)
			.OnCanAcceptDrop(InArgs._OnCanAcceptDrop)
			.OnAcceptDrop(InArgs._OnAcceptDrop)
		, OwnerTree.ToSharedRef());
}

void SNiagaraStackTableRow::SetOverrideNameWidth(TOptional<float> InMinWidth, TOptional<float> InMaxWidth)
{
	NameMinWidth = InMinWidth;
	NameMaxWidth = InMaxWidth;
}

void SNiagaraStackTableRow::SetOverrideNameAlignment(EHorizontalAlignment InHAlign, EVerticalAlignment InVAlign)
{
	NameHorizontalAlignment = InHAlign;
	NameVerticalAlignment = InVAlign;
}

void SNiagaraStackTableRow::SetOverrideValueWidth(TOptional<float> InMinWidth, TOptional<float> InMaxWidth)
{
	ValueMinWidth = InMinWidth;
	ValueMaxWidth = InMaxWidth;
}

void SNiagaraStackTableRow::SetOverrideValueAlignment(EHorizontalAlignment InHAlign, EVerticalAlignment InVAlign)
{
	ValueHorizontalAlignment = InHAlign;
	ValueVerticalAlignment = InVAlign;
}

FMargin SNiagaraStackTableRow::GetContentPadding() const
{
	return ContentPadding;
}

void SNiagaraStackTableRow::SetContentPadding(FMargin InContentPadding)
{
	ContentPadding = InContentPadding;
}

void SNiagaraStackTableRow::SetNameAndValueContent(TSharedRef<SWidget> InNameWidget, TSharedPtr<SWidget> InValueWidget)
{
	FSlateColor IconColor = FNiagaraEditorWidgetsStyle::Get().GetColor(FNiagaraStackEditorWidgetsUtilities::GetColorNameForExecutionCategory(StackEntry->GetExecutionCategoryName()));
	if (bIsCategoryIconHighlighted)
	{
		IconColor = FNiagaraEditorWidgetsStyle::Get().GetColor(FNiagaraStackEditorWidgetsUtilities::GetIconColorNameForExecutionCategory(StackEntry->GetExecutionCategoryName()));
	}
	TSharedRef<SHorizontalBox> NameContent = SNew(SHorizontalBox)
	.Clipping(EWidgetClipping::OnDemand)
	// Indent
	+ SHorizontalBox::Slot()
	.AutoWidth()
	[
		SNew(SBox)
		.WidthOverride(this, &SNiagaraStackTableRow::GetIndentSize)
	]
	// Expand button
	+ SHorizontalBox::Slot()
	.AutoWidth()
	.VAlign(VAlign_Center)
	.Padding(0, 0, 1, 0)
	[
		SNew(SBox)
		.WidthOverride(14)
		[
			SNew(SButton)
			.ButtonStyle(FCoreStyle::Get(), "NoBorder")
			.Visibility(this, &SNiagaraStackTableRow::GetExpanderVisibility)
			.OnClicked(this, &SNiagaraStackTableRow::ExpandButtonClicked)
			.ForegroundColor(FSlateColor::UseForeground())
			.ContentPadding(2)
			.HAlign(HAlign_Center)
			[
				SNew(SImage)
				.Image(this, &SNiagaraStackTableRow::GetExpandButtonImage)
				.ColorAndOpacity(FSlateColor::UseForeground())
			]
		]
	]
	// Execution sub-category icon
	+ SHorizontalBox::Slot()
	.AutoWidth()
	.Padding(FMargin(1, 1, 2, 1))
	.VAlign(EVerticalAlignment::VAlign_Center)
	.HAlign(EHorizontalAlignment::HAlign_Center)
	[
		SNew(SBox)
		.WidthOverride(FNiagaraEditorWidgetsStyle::Get().GetFloat("NiagaraEditor.Stack.IconHighlightedSize"))
		.HAlign(EHorizontalAlignment::HAlign_Center)
		.VAlign(EVerticalAlignment::VAlign_Center)
		.ToolTipText(ExecutionCategoryToolTipText)
		.Visibility(this, &SNiagaraStackTableRow::GetExecutionCategoryIconVisibility)
		.IsEnabled_UObject(StackEntry, &UNiagaraStackEntry::GetIsEnabledAndOwnerIsEnabled)
		[
			SNew(SImage)
			.Visibility(this, &SNiagaraStackTableRow::GetExecutionCategoryIconVisibility)
			.Image(FNiagaraEditorWidgetsStyle::Get().GetBrush(FNiagaraStackEditorWidgetsUtilities::GetIconNameForExecutionSubcategory(StackEntry->GetExecutionSubcategoryName(), bIsCategoryIconHighlighted)))
			.ColorAndOpacity(IconColor)
		]
	]
	// Name content
	+ SHorizontalBox::Slot()
	[
		InNameWidget
	];

	TSharedPtr<SWidget> ChildContent;

	if (InValueWidget.IsValid())
	{
		ChildContent = SNew(SSplitter)
		.Style(FNiagaraEditorWidgetsStyle::Get(), "NiagaraEditor.Stack.Splitter")
		.PhysicalSplitterHandleSize(1.0f)
		.HitDetectionSplitterHandleSize(5.0f)

		+ SSplitter::Slot()
		.Value(NameColumnWidth)
		.OnSlotResized(SSplitter::FOnSlotResized::CreateSP(this, &SNiagaraStackTableRow::OnNameColumnWidthChanged))
		[
			SNew(SBox)
			.Padding(FMargin(ContentPadding.Left, ContentPadding.Top, 5, ContentPadding.Bottom))
			.HAlign(NameHorizontalAlignment)
			.VAlign(NameVerticalAlignment)
			.MinDesiredWidth(NameMinWidth.IsSet() ? NameMinWidth.GetValue() : FOptionalSize())
			.MaxDesiredWidth(NameMaxWidth.IsSet() ? NameMaxWidth.GetValue() : FOptionalSize())
			[
				NameContent
			]
		]

		// Value
		+ SSplitter::Slot()
		.Value(ValueColumnWidth)
		.OnSlotResized(SSplitter::FOnSlotResized::CreateSP(this, &SNiagaraStackTableRow::OnValueColumnWidthChanged))
		[
			SNew(SBox)
			.Padding(FMargin(4, ContentPadding.Top, ContentPadding.Right, ContentPadding.Bottom))
			.HAlign(ValueHorizontalAlignment)
			.VAlign(ValueVerticalAlignment)
			.MinDesiredWidth(ValueMinWidth.IsSet() ? ValueMinWidth.GetValue() : FOptionalSize())
			.MaxDesiredWidth(ValueMaxWidth.IsSet() ? ValueMaxWidth.GetValue() : FOptionalSize())
			[
				InValueWidget.ToSharedRef()
			]
		];
	}
	else
	{
		ChildContent = SNew(SBox)
		.Padding(ContentPadding)
		.HAlign(NameHorizontalAlignment)
		.VAlign(NameVerticalAlignment)
		.MinDesiredWidth(NameMinWidth.IsSet() ? NameMinWidth.GetValue() : FOptionalSize())
		.MaxDesiredWidth(NameMaxWidth.IsSet() ? NameMaxWidth.GetValue() : FOptionalSize())
		[
			NameContent
		];
	}

	FName AccentColorName = FNiagaraStackEditorWidgetsUtilities::GetIconColorNameForExecutionCategory(StackEntry->GetExecutionCategoryName());
	FLinearColor AccentColor = AccentColorName != NAME_None ? FNiagaraEditorWidgetsStyle::Get().GetColor(AccentColorName) : FLinearColor::Transparent;
	ChildSlot
	[
		SNew(SHorizontalBox)
		.Visibility(this, &SNiagaraStackTableRow::GetRowVisibility)
		// Accent color.
		+ SHorizontalBox::Slot()
		.AutoWidth()
		.Padding(1, 0, 6, 0)
		[
<<<<<<< HEAD
			SNew(SHorizontalBox)
			.Visibility(this, &SNiagaraStackTableRow::GetRowVisibility)
			+ SHorizontalBox::Slot()
			.AutoWidth()
			.Padding(1, 0, 6, 0)
			[
				SNew(SBorder)
				.BorderImage(FEditorStyle::GetBrush("WhiteBrush"))
				.BorderBackgroundColor(AccentColor)
				.Padding(0)
				[
					SNew(SBox)
					.WidthOverride(4)
				]
			]
			+ SHorizontalBox::Slot()
			[
				SNew(SBox)
				.Padding(RowPadding)
=======
			SNew(SBorder)
			.BorderImage(FEditorStyle::GetBrush("WhiteBrush"))
			.BorderBackgroundColor(AccentColor)
			.Padding(0)
			[
				SNew(SBox)
				.WidthOverride(4)
			]
		]
		// Content
		+ SHorizontalBox::Slot()
		[
			// Row content
			SNew(SBox)
			.Padding(RowPadding)
			[
				SNew(SBorder)
				.BorderImage(FEditorStyle::GetBrush("WhiteBrush"))
				.BorderBackgroundColor(this, &SNiagaraStackTableRow::GetItemBackgroundColor)
				.ForegroundColor(ForegroundColor)
				.Padding(0)
>>>>>>> 90fae962
				[
					SNew(SBorder)
					.BorderImage(this, &SNiagaraStackTableRow::GetSearchResultBorderBrush)
					.BorderBackgroundColor(FNiagaraEditorWidgetsStyle::Get().GetColor("NiagaraEditor.Stack.SearchHighlightColor"))
					.Padding(0)
					[
						SNew(SBorder)
						.BorderImage(this, &SNiagaraStackTableRow::GetSelectionBorderBrush)
						.Padding(0)
						[
							ChildContent.ToSharedRef()
						]
					]
				]
			]
			+ SHorizontalBox::Slot()
			.AutoWidth()
			.Padding(3, 0, 0, 0)
			[
				SNew(SNiagaraStackIssueIcon, StackViewModel, StackEntry)
				.Visibility(IssueIconVisibility)
			]
		]
		+ SHorizontalBox::Slot()
		.AutoWidth()
		.Padding(3, 0, 0, 0)
		[
			SNew(SNiagaraStackIssueIcon, StackViewModel, StackEntry)
			.Visibility(IssueIconVisibility)
		]
	];
}

void SNiagaraStackTableRow::AddFillRowContextMenuHandler(FOnFillRowContextMenu FillRowContextMenuHandler)
{
	OnFillRowContextMenuHanders.Add(FillRowContextMenuHandler);
}

FReply SNiagaraStackTableRow::OnMouseButtonDoubleClick(const FGeometry& InMyGeometry, const FPointerEvent& InMouseEvent)
{
	return FReply::Unhandled();
}

FReply SNiagaraStackTableRow::OnMouseButtonUp(const FGeometry& MyGeometry, const FPointerEvent& MouseEvent)
{
	if (MouseEvent.GetEffectingButton() == EKeys::RightMouseButton)
	{
		TSharedPtr<ITypedTableView<UNiagaraStackEntry*>> OwnerTable = OwnerTablePtr.Pin();
		if (OwnerTable.IsValid())
		{
			if (OwnerTable->GetSelectedItems().Contains(StackEntry) == false)
			{
				OwnerTable->Private_ClearSelection();
				OwnerTable->Private_SetItemSelection(StackEntry, true, true);
				OwnerTable->Private_SignalSelectionChanged(ESelectInfo::OnMouseClick);
			}
		}

		FMenuBuilder MenuBuilder(true, StackCommandContext->GetCommands());
		for (FOnFillRowContextMenu& OnFillRowContextMenuHandler : OnFillRowContextMenuHanders)
		{
			OnFillRowContextMenuHandler.ExecuteIfBound(MenuBuilder);
		}

		FNiagaraStackEditorWidgetsUtilities::AddStackEntryAssetContextMenuActions(MenuBuilder, *StackEntry);
		StackCommandContext->AddEditMenuItems(MenuBuilder);

		TArray<UNiagaraStackEntry*> EntriesToProcess;
		TArray<UNiagaraStackEntry*> NavigationEntries;
		StackViewModel->GetPathForEntry(StackEntry, EntriesToProcess);
		for (UNiagaraStackEntry* Parent : EntriesToProcess)
		{
			UNiagaraStackItemGroup* GroupParent = Cast<UNiagaraStackItemGroup>(Parent);
			UNiagaraStackItem* ItemParent = Cast<UNiagaraStackItem>(Parent);
			if (GroupParent != nullptr || ItemParent != nullptr)
			{
				MenuBuilder.BeginSection("StackRowNavigation", LOCTEXT("NavigationMenuSection", "Navigation"));
				{
					if (GroupParent != nullptr)
					{
						MenuBuilder.AddMenuEntry(
							LOCTEXT("TopOfSection", "Top of Section"),
							FText::Format(LOCTEXT("NavigateToFormatted", "Navigate to {0}"), Parent->GetDisplayName()),
							FSlateIcon(),
							FUIAction(FExecuteAction::CreateSP(this, &SNiagaraStackTableRow::NavigateTo, Parent)));
					}
					if (ItemParent != nullptr)
					{
						MenuBuilder.AddMenuEntry(
							LOCTEXT("TopOfModule", "Top of Module"),
							FText::Format(LOCTEXT("NavigateToFormatted", "Navigate to {0}"), Parent->GetDisplayName()),
							FSlateIcon(),
							FUIAction(FExecuteAction::CreateSP(this, &SNiagaraStackTableRow::NavigateTo, Parent)));
					}
				}
				MenuBuilder.EndSection();
			}
		}

		MenuBuilder.BeginSection("StackActions", LOCTEXT("StackActions", "Stack Actions"));
		MenuBuilder.AddMenuEntry(
			LOCTEXT("ExpandAllItems", "Expand All"),
			LOCTEXT("ExpandAllItemsToolTip", "Expand all items under this header."),
			FSlateIcon(),
			FUIAction(FExecuteAction::CreateSP(this, &SNiagaraStackTableRow::ExpandChildren)));
		MenuBuilder.AddMenuEntry(
			LOCTEXT("CollapseAllItems", "Collapse All"),
			LOCTEXT("CollapseAllItemsToolTip", "Collapse all items under this header."),
			FSlateIcon(),
			FUIAction(FExecuteAction::CreateSP(this, &SNiagaraStackTableRow::CollapseChildren)));
		MenuBuilder.EndSection();

		FWidgetPath WidgetPath = MouseEvent.GetEventPath() != nullptr ? *MouseEvent.GetEventPath() : FWidgetPath();
		FSlateApplication::Get().PushMenu(AsShared(), WidgetPath, MenuBuilder.MakeWidget(), MouseEvent.GetScreenSpacePosition(), FPopupTransitionEffect(FPopupTransitionEffect::ContextMenu));
		return FReply::Handled();
	}
	return STableRow<UNiagaraStackEntry*>::OnMouseButtonUp(MyGeometry, MouseEvent);
}

const FSlateBrush* SNiagaraStackTableRow::GetBorder() const
{
	// Return no brush here so that the background doesn't change.  The border color changing will be handled by an internal border.
	return FEditorStyle::GetBrush("NoBrush");
}

void SetExpansionStateRecursive(UNiagaraStackEntry* StackEntry, bool bIsExpanded)
{
	if (StackEntry->GetCanExpand())
	{
		StackEntry->SetIsExpanded(bIsExpanded);
	}

	TArray<UNiagaraStackEntry*> Children;
	StackEntry->GetUnfilteredChildren(Children);
	for (UNiagaraStackEntry* Child : Children)
	{
		SetExpansionStateRecursive(Child, bIsExpanded);
	}
}

void SNiagaraStackTableRow::CollapseChildren()
{
	bool bIsExpanded = false;
	SetExpansionStateRecursive(StackEntry, bIsExpanded);

	// Calling SetIsExpanded doesn't broadcast structure change automatically due to the expense of synchronizing
	// expanded state with the tree to prevent items being expanded on tick, so we call this manually here.
	StackEntry->OnStructureChanged().Broadcast();
}

void SNiagaraStackTableRow::ExpandChildren()
{
	bool bIsExpanded = true;
	SetExpansionStateRecursive(StackEntry, bIsExpanded);

	// Calling SetIsExpanded doesn't broadcast structure change automatically due to the expense of synchronizing
	// expanded state with the tree to prevent items being expanded on tick, so we call this manually here.
	StackEntry->OnStructureChanged().Broadcast();
}

EVisibility SNiagaraStackTableRow::GetRowVisibility() const
{
	return StackEntry->GetShouldShowInStack()
		? EVisibility::Visible
		: EVisibility::Collapsed;
}

EVisibility SNiagaraStackTableRow::GetExecutionCategoryIconVisibility() const
{
	return bShowExecutionCategoryIcon && StackEntry->GetExecutionSubcategoryName() != NAME_None
		? EVisibility::Visible
		: EVisibility::Collapsed;
}

FOptionalSize SNiagaraStackTableRow::GetIndentSize() const
{
	return StackEntry->GetIndentLevel() * IndentSize;
}

EVisibility SNiagaraStackTableRow::GetExpanderVisibility() const
{
	if (StackEntry->GetCanExpand())
	{
		// TODO Cache this and refresh the cache when the entries structure changes.
		TArray<UNiagaraStackEntry*> Children;
		StackEntry->GetFilteredChildren(Children);
		return Children.Num() > 0
			? EVisibility::Visible
			: EVisibility::Hidden;
	}
	else
	{
		return EVisibility::Collapsed;
	}
}

FReply SNiagaraStackTableRow::ExpandButtonClicked()
{
	const bool bWillBeExpanded = !StackEntry->GetIsExpanded();
	// Recurse the expansion if "shift" is being pressed
	const FModifierKeysState ModKeyState = FSlateApplication::Get().GetModifierKeys();
	if (ModKeyState.IsShiftDown())
	{
		StackEntry->SetIsExpanded_Recursive(bWillBeExpanded);
	}
	else
	{
		StackEntry->SetIsExpanded(bWillBeExpanded);
	}
	// Calling SetIsExpanded doesn't broadcast structure change automatically due to the expense of synchronizing
	// expanded state with the tree to prevent items being expanded on tick, so we call this manually here.
	StackEntry->OnStructureChanged().Broadcast();
	return FReply::Handled();
}

const FSlateBrush* SNiagaraStackTableRow::GetExpandButtonImage() const
{
	return StackEntry->GetIsExpanded() ? ExpandedImage : CollapsedImage;
}

void SNiagaraStackTableRow::OnNameColumnWidthChanged(float Width)
{
	NameColumnWidthChanged.ExecuteIfBound(Width);
}

void SNiagaraStackTableRow::OnValueColumnWidthChanged(float Width)
{
	ValueColumnWidthChanged.ExecuteIfBound(Width);
}

FSlateColor SNiagaraStackTableRow::GetItemBackgroundColor() const
{
	return StackEntry->GetIsEnabledAndOwnerIsEnabled() 
		? ItemBackgroundColor 
		: DisabledItemBackgroundColor;
}

const FSlateBrush* SNiagaraStackTableRow::GetSelectionBorderBrush() const
{
	return STableRow<UNiagaraStackEntry*>::GetBorder();
}

const FSlateBrush* SNiagaraStackTableRow::GetSearchResultBorderBrush() const
{
	return StackViewModel->GetCurrentFocusedEntry() == StackEntry
		? FNiagaraEditorWidgetsStyle::Get().GetBrush("NiagaraEditor.Stack.SearchResult")
		: FEditorStyle::GetBrush("NoBrush");
}

void SNiagaraStackTableRow::NavigateTo(UNiagaraStackEntry* Item)
{
	OwnerTree->RequestNavigateToItem(Item, 0);
}

#undef LOCTEXT_NAMESPACE<|MERGE_RESOLUTION|>--- conflicted
+++ resolved
@@ -8,10 +8,7 @@
 #include "ViewModels/Stack/NiagaraStackItemGroup.h"
 #include "ViewModels/Stack/NiagaraStackEntry.h"
 #include "NiagaraEditorWidgetsUtilities.h"
-<<<<<<< HEAD
-=======
 #include "NiagaraStackCommandContext.h"
->>>>>>> 90fae962
 #include "Stack/SNiagaraStackIssueIcon.h"
 #include "Widgets/Input/SButton.h"
 #include "Widgets/Images/SImage.h"
@@ -223,27 +220,6 @@
 		.AutoWidth()
 		.Padding(1, 0, 6, 0)
 		[
-<<<<<<< HEAD
-			SNew(SHorizontalBox)
-			.Visibility(this, &SNiagaraStackTableRow::GetRowVisibility)
-			+ SHorizontalBox::Slot()
-			.AutoWidth()
-			.Padding(1, 0, 6, 0)
-			[
-				SNew(SBorder)
-				.BorderImage(FEditorStyle::GetBrush("WhiteBrush"))
-				.BorderBackgroundColor(AccentColor)
-				.Padding(0)
-				[
-					SNew(SBox)
-					.WidthOverride(4)
-				]
-			]
-			+ SHorizontalBox::Slot()
-			[
-				SNew(SBox)
-				.Padding(RowPadding)
-=======
 			SNew(SBorder)
 			.BorderImage(FEditorStyle::GetBrush("WhiteBrush"))
 			.BorderBackgroundColor(AccentColor)
@@ -265,7 +241,6 @@
 				.BorderBackgroundColor(this, &SNiagaraStackTableRow::GetItemBackgroundColor)
 				.ForegroundColor(ForegroundColor)
 				.Padding(0)
->>>>>>> 90fae962
 				[
 					SNew(SBorder)
 					.BorderImage(this, &SNiagaraStackTableRow::GetSearchResultBorderBrush)
@@ -280,13 +255,6 @@
 						]
 					]
 				]
-			]
-			+ SHorizontalBox::Slot()
-			.AutoWidth()
-			.Padding(3, 0, 0, 0)
-			[
-				SNew(SNiagaraStackIssueIcon, StackViewModel, StackEntry)
-				.Visibility(IssueIconVisibility)
 			]
 		]
 		+ SHorizontalBox::Slot()
