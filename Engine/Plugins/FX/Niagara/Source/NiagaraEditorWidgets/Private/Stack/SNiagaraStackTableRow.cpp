// Copyright Epic Games, Inc. All Rights Reserved.

#include "Stack/SNiagaraStackTableRow.h"
#include "NiagaraEditorWidgetsStyle.h"
#include "EditorStyleSet.h"
#include "ViewModels/Stack/NiagaraStackViewModel.h"
#include "ViewModels/Stack/NiagaraStackItem.h"
#include "ViewModels/Stack/NiagaraStackItemGroup.h"
#include "ViewModels/Stack/NiagaraStackEntry.h"
#include "NiagaraEditorWidgetsUtilities.h"
#include "NiagaraEmitter.h"
#include "NiagaraNodeFunctionCall.h"
#include "NiagaraStackCommandContext.h"
#include "Stack/SNiagaraStackIndent.h"
#include "Stack/SNiagaraStackIssueIcon.h"
#include "Widgets/Input/SButton.h"
#include "Widgets/Images/SImage.h"
#include "Widgets/Layout/SBox.h"
#include "Widgets/SOverlay.h"
#include "Framework/Application/SlateApplication.h"
#include "ViewModels/NiagaraEmitterViewModel.h"
#include "Styling/StyleColors.h"
#include "ScopedTransaction.h"
#include "NiagaraEmitterEditorData.h"

#define LOCTEXT_NAMESPACE "NiagaraStackTableRow"

void SNiagaraStackTableRow::Construct(const FArguments& InArgs, UNiagaraStackViewModel* InStackViewModel, UNiagaraStackEntry* InStackEntry, TSharedRef<FNiagaraStackCommandContext> InStackCommandContext, const TSharedRef<STreeView<UNiagaraStackEntry*>>& InOwnerTree)
{
	ContentPadding = InArgs._ContentPadding;
	bIsCategoryIconHighlighted = InArgs._IsCategoryIconHighlighted;
	bShowExecutionCategoryIcon = InArgs._ShowExecutionCategoryIcon;
	NameColumnWidth = InArgs._NameColumnWidth;
	ValueColumnWidth = InArgs._ValueColumnWidth;
	NameColumnWidthChanged = InArgs._OnNameColumnWidthChanged;
	ValueColumnWidthChanged = InArgs._OnValueColumnWidthChanged;
	IssueIconVisibility = InArgs._IssueIconVisibility;
	StackViewModel = InStackViewModel;
	StackEntry = InStackEntry;
	StackCommandContext = InStackCommandContext;
	OwnerTree = InOwnerTree;

	NameVerticalAlignment = VAlign_Center;
	NameHorizontalAlignment = HAlign_Fill;

	ExpandedImage = FCoreStyle::Get().GetBrush("TreeArrow_Expanded");
	CollapsedImage = FCoreStyle::Get().GetBrush("TreeArrow_Collapsed");

	IndicatorColor = InArgs._IndicatorColor;

	ExecutionCategoryToolTipText = (InStackEntry->GetExecutionSubcategoryName() != NAME_None)
		? FText::Format(LOCTEXT("ExecutionCategoryToolTipFormat", "{0} - {1}"), FText::FromName(InStackEntry->GetExecutionCategoryName()), FText::FromName(InStackEntry->GetExecutionSubcategoryName()))
		: FText::FromName(InStackEntry->GetExecutionCategoryName());

	ConstructInternal(
		STableRow<UNiagaraStackEntry*>::FArguments()
			.Style(InArgs._Style)
			.OnDragDetected(InArgs._OnDragDetected)
			.OnDragLeave(InArgs._OnDragLeave)
			.OnCanAcceptDrop(InArgs._OnCanAcceptDrop)
			.OnAcceptDrop(InArgs._OnAcceptDrop)
		, OwnerTree.ToSharedRef());
}

void SNiagaraStackTableRow::SetOverrideNameWidth(TOptional<float> InMinWidth, TOptional<float> InMaxWidth)
{
	NameMinWidth = InMinWidth;
	NameMaxWidth = InMaxWidth;
}

void SNiagaraStackTableRow::SetOverrideNameAlignment(EHorizontalAlignment InHAlign, EVerticalAlignment InVAlign)
{
	NameHorizontalAlignment = InHAlign;
	NameVerticalAlignment = InVAlign;
}

void SNiagaraStackTableRow::SetOverrideValueWidth(TOptional<float> InMinWidth, TOptional<float> InMaxWidth)
{
	ValueMinWidth = InMinWidth;
	ValueMaxWidth = InMaxWidth;
}

void SNiagaraStackTableRow::SetOverrideValueAlignment(EHorizontalAlignment InHAlign, EVerticalAlignment InVAlign)
{
	ValueHorizontalAlignment = InHAlign;
	ValueVerticalAlignment = InVAlign;
}

FMargin SNiagaraStackTableRow::GetContentPadding() const
{
	return ContentPadding;
}

void SNiagaraStackTableRow::SetContentPadding(FMargin InContentPadding)
{
	ContentPadding = InContentPadding;
}

// searches for the first parent stack entry without a front divider
UNiagaraStackEntry* GetParentEntryNoDivider(UNiagaraStackEntry* Entry)
{
	UNiagaraStackEntry* Outer = Cast<UNiagaraStackEntry>(Entry->GetOuter());
	if (Outer == nullptr || !Outer->HasFrontDivider())
	{
		return Outer;
	}
	return GetParentEntryNoDivider(Outer);
}

UNiagaraStackEntry* GetEntryAbove(UNiagaraStackEntry* Entry)
{
	UNiagaraStackEntry* Outer = Cast<UNiagaraStackEntry>(Entry->GetOuter());
	if (Outer)
	{
		TArray<UNiagaraStackEntry*> FilteredChildren;
		Outer->GetFilteredChildren(FilteredChildren);
		for (int32 Index = 1; Index < FilteredChildren.Num(); Index++)
		{
			if (FilteredChildren[Index] == Entry)
			{
				return FilteredChildren[Index - 1];
			}
		}
	}
	return nullptr;
}

bool HasVisibleChildren(UNiagaraStackEntry* Entry)
{
	if (!Entry)
	{
		return false;
	}
	TArray<UNiagaraStackEntry*> Children;
	Entry->GetFilteredChildren(Children);
	return Children.Num() > 0;
}

void SNiagaraStackTableRow::SetNameAndValueContent(TSharedRef<SWidget> InNameWidget, TSharedPtr<SWidget> InValueWidget)
{
	FSlateColor IconColor = FNiagaraEditorWidgetsStyle::Get().GetColor(FNiagaraStackEditorWidgetsUtilities::GetColorNameForExecutionCategory(StackEntry->GetExecutionCategoryName()));
	if (bIsCategoryIconHighlighted)
	{
		IconColor = FNiagaraEditorWidgetsStyle::Get().GetColor(FNiagaraStackEditorWidgetsUtilities::GetIconColorNameForExecutionCategory(StackEntry->GetExecutionCategoryName()));
	}

	FName IconName = FNiagaraStackEditorWidgetsUtilities::GetIconNameForExecutionSubcategory(StackEntry->GetExecutionSubcategoryName(), bIsCategoryIconHighlighted);
	const FSlateBrush* IconBrush = nullptr;

	if(IconName != NAME_None)
	{
		IconBrush = FNiagaraEditorWidgetsStyle::Get().GetBrush(IconName);
	}
	
	TSharedRef<SHorizontalBox> NameContent = SNew(SHorizontalBox)
	.Clipping(EWidgetClipping::OnDemand)
	// Indent
	+ SHorizontalBox::Slot()
	.AutoWidth()
	.Padding(0)
	[
		SNew(SNiagaraStackIndent, StackEntry, ENiagaraStackIndentMode::Name)
	]
	// Expand button
	+ SHorizontalBox::Slot()
	.AutoWidth()
	.VAlign(VAlign_Center)
	.Padding(0)
	[
		SNew(SButton)
		.ButtonStyle(FNiagaraEditorWidgetsStyle::Get(), "NiagaraEditor.Stack.SimpleButton")
		.Visibility(this, &SNiagaraStackTableRow::GetExpanderVisibility)
		.OnClicked(this, &SNiagaraStackTableRow::ExpandButtonClicked)
		.ContentPadding(FMargin(1, 2, 1, 2))
		.HAlign(HAlign_Center)
		[
			SNew(SImage)
			.Image(this, &SNiagaraStackTableRow::GetExpandButtonImage)
			.ColorAndOpacity(FSlateColor::UseForeground())
		]
	]
	// Execution sub-category icon
	+ SHorizontalBox::Slot()
	.AutoWidth()
	.Padding(FMargin(1, 1, 2, 1))
	.VAlign(EVerticalAlignment::VAlign_Center)
	.HAlign(EHorizontalAlignment::HAlign_Center)
	[
		SNew(SBox)
		.WidthOverride(FNiagaraEditorWidgetsStyle::Get().GetFloat("NiagaraEditor.Stack.IconHighlightedSize"))
		.HAlign(EHorizontalAlignment::HAlign_Center)
		.VAlign(EVerticalAlignment::VAlign_Center)
		.ToolTipText(ExecutionCategoryToolTipText)
		.Visibility(this, &SNiagaraStackTableRow::GetExecutionCategoryIconVisibility)
		.IsEnabled_UObject(StackEntry, &UNiagaraStackEntry::GetIsEnabledAndOwnerIsEnabled)
		[
			SNew(SImage)
			.Visibility(this, &SNiagaraStackTableRow::GetExecutionCategoryIconVisibility)
			.Image(IconBrush ? IconBrush : FCoreStyle::Get().GetDefaultBrush())
			.ColorAndOpacity(IconColor)
		]
	]
	// Name content
	+ SHorizontalBox::Slot()
	.HAlign(NameHorizontalAlignment)
	.VAlign(NameVerticalAlignment)
	.Padding(FMargin(0, ContentPadding.Top, 0, ContentPadding.Bottom))
	[
		InNameWidget
	];

<<<<<<< HEAD
	UNiagaraStackEntry* ParentEntry = GetParentEntryNoDivider(StackEntry);
	bool bIsDisplayedInCategory = StackEntry->HasFrontDivider() && ParentEntry && ParentEntry->GetShouldShowInStack();
	UNiagaraStackEntry* AboveEntry = GetEntryAbove(StackEntry);
	if (!StackEntry->HasFrontDivider() && AboveEntry && AboveEntry->HasFrontDivider())
	{
		ContentPadding.Top += 6;
	}
	if (StackEntry->HasFrontDivider())
	{
		ContentPadding.Left += IndentSize * (bIsDisplayedInCategory ? 3 : 2) - 4;
	}
	bool bInsertDivAbove = StackEntry->GetStackRowStyle() == UNiagaraStackEntry::EStackRowStyle::ItemCategory && HasVisibleChildren(AboveEntry);

=======
>>>>>>> 6bbb88c8
	TSharedPtr<SWidget> ChildContent;
	if (InValueWidget.IsValid())
	{
		ChildContent = SNew(SSplitter)
		.Style(FAppStyle::Get(), "DetailsView.Splitter")
		.PhysicalSplitterHandleSize(1.0f)
		.HitDetectionSplitterHandleSize(5.0f)

		+ SSplitter::Slot()
		.Value(NameColumnWidth)
		.OnSlotResized(SSplitter::FOnSlotResized::CreateSP(this, &SNiagaraStackTableRow::OnNameColumnWidthChanged))
		[
<<<<<<< HEAD
			SNew(SHorizontalBox)
			+ SHorizontalBox::Slot()
			.Padding(FMargin(ContentPadding.Left, 0, 0, 0))
		    .AutoWidth()
		    [
				 SNew(SBorder)
		        .BorderImage(FEditorStyle::GetBrush("WhiteBrush"))
		        .BorderBackgroundColor(FNiagaraEditorWidgetsStyle::Get().GetColor("NiagaraEditor.Stack.DividerColor"))
		        .Padding(0)
		        [
		            SNew(SBox)
		            .WidthOverride(StackEntry->HasFrontDivider() ? 1 : 0)
		        ]
		    ]
		    + SHorizontalBox::Slot()
            [
				SNew(SBox)
				.Padding(FMargin(0, ContentPadding.Top, 5, ContentPadding.Bottom))
				.HAlign(NameHorizontalAlignment)
				.VAlign(NameVerticalAlignment)
				.MinDesiredWidth(NameMinWidth.IsSet() ? NameMinWidth.GetValue() : FOptionalSize())
				.MaxDesiredWidth(NameMaxWidth.IsSet() ? NameMaxWidth.GetValue() : FOptionalSize())
				[
                    NameContent
                ]
=======
			SNew(SBox)
			.Padding(FMargin(ContentPadding.Left, 0, 5, 0))
			.MinDesiredWidth(NameMinWidth.IsSet() ? NameMinWidth.GetValue() : FOptionalSize())
			.MaxDesiredWidth(NameMaxWidth.IsSet() ? NameMaxWidth.GetValue() : FOptionalSize())
			[
				NameContent
>>>>>>> 6bbb88c8
			]
		]

		// Value
		+ SSplitter::Slot()
		.Value(ValueColumnWidth)
		.OnSlotResized(SSplitter::FOnSlotResized::CreateSP(this, &SNiagaraStackTableRow::OnValueColumnWidthChanged))
		[
			SNew(SBox)
			.Padding(FMargin(4, ContentPadding.Top, ContentPadding.Right, ContentPadding.Bottom))
			.HAlign(ValueHorizontalAlignment)
			.VAlign(ValueVerticalAlignment)
			.MinDesiredWidth(ValueMinWidth.IsSet() ? ValueMinWidth.GetValue() : FOptionalSize())
			.MaxDesiredWidth(ValueMaxWidth.IsSet() ? ValueMaxWidth.GetValue() : FOptionalSize())
			[
				InValueWidget.ToSharedRef()
			]
		];
	}
	else
	{
		ChildContent = SNew(SBox)
		.Padding(FMargin(ContentPadding.Left, 0, ContentPadding.Right, 0))
		.MinDesiredWidth(NameMinWidth.IsSet() ? NameMinWidth.GetValue() : FOptionalSize())
		.MaxDesiredWidth(NameMaxWidth.IsSet() ? NameMaxWidth.GetValue() : FOptionalSize())
		[
			NameContent
		];
	}

	FName AccentColorName = FNiagaraStackEditorWidgetsUtilities::GetColorNameForExecutionCategory(StackEntry->GetExecutionCategoryName());
	TOptional<FSlateColor> AccentColor = (AccentColorName != NAME_None) ? FNiagaraEditorWidgetsStyle::Get().GetColor(AccentColorName) : FStyleColors::Transparent;

	TSharedRef<SOverlay> RowOverlay = SNew(SOverlay)
		.Visibility(this, &SNiagaraStackTableRow::GetRowVisibility)
		+ SOverlay::Slot()
		[
			// Row content
			SNew(SBorder)
			.BorderImage(FNiagaraEditorWidgetsStyle::Get().GetBrush("Niagara.TableViewRowBorder"))
			.ToolTipText_UObject(StackEntry, &UNiagaraStackEntry::GetTooltipText)
			.Padding(FMargin(5, 0, 0, 1))
			[
				SNew(SHorizontalBox)
				+ SHorizontalBox::Slot()
				.Padding(0.0f)
				[
					ChildContent.ToSharedRef()
				]
				// Issue Icon
				+ SHorizontalBox::Slot()
				.AutoWidth()
				.Padding(3, 0)
				[
					SNew(SNiagaraStackIssueIcon, StackViewModel, StackEntry)
					.Visibility(IssueIconVisibility)
				]
			]
		];

	if (AccentColor.IsSet())
	{
		RowOverlay->AddSlot()
		.HAlign(HAlign_Left)
		[
			SNew(SBorder)
			.BorderImage(FEditorStyle::GetBrush("WhiteBrush"))
			.BorderBackgroundColor(AccentColor.GetValue())
			.Padding(0)
			[
				SNew(SBox)
				.WidthOverride(4)
			]
		];
	}

	if (IndicatorColor.IsSet())
	{
		RowOverlay->AddSlot()
		.HAlign(HAlign_Right)
		[
			SNew(SBorder)
			.BorderImage(FEditorStyle::GetBrush("WhiteBrush"))
			.BorderBackgroundColor(IndicatorColor.GetValue())
			.Padding(0)
			[
<<<<<<< HEAD
				SNew(SBorder)
				.BorderImage(FEditorStyle::GetBrush("WhiteBrush"))
				.BorderBackgroundColor(this, &SNiagaraStackTableRow::GetItemBackgroundColor)
				.ForegroundColor(ForegroundColor)
				.Padding(0)
				[
					SNew(SVerticalBox)
					+SVerticalBox::Slot()
					.Padding(bInsertDivAbove ? FMargin(8, 8, 8, 4) : 0)
					.AutoHeight()
                    [
	                    SNew(SBorder)
			            .BorderImage(FEditorStyle::GetBrush("WhiteBrush"))
			            .BorderBackgroundColor(FNiagaraEditorWidgetsStyle::Get().GetColor("NiagaraEditor.Stack.DividerColor"))
			            .Visibility(bInsertDivAbove ? EVisibility::Visible : EVisibility::Collapsed)
			            .Padding(0)
			            [
			                SNew(SBox)
			                .HeightOverride(1)
			            ]
                    ]
					+SVerticalBox::Slot()
					[
						SNew(SBorder)
						.BorderImage(this, &SNiagaraStackTableRow::GetSearchResultBorderBrush)
						.BorderBackgroundColor(FNiagaraEditorWidgetsStyle::Get().GetColor("NiagaraEditor.Stack.SearchHighlightColor"))
						.Padding(0)
						[
							SNew(SBorder)
							.BorderImage(this, &SNiagaraStackTableRow::GetSelectionBorderBrush)
							.Padding(0)
							[
								ChildContent.ToSharedRef()
							]
						]
					]
				]
=======
				SNew(SBox)
				.WidthOverride(2)
>>>>>>> 6bbb88c8
			]
		];
	}

	// Search result indicator.
	RowOverlay->AddSlot()
	[
		SNew(SBorder)
		.BorderImage(FNiagaraEditorWidgetsStyle::Get().GetBrush("NiagaraEditor.Stack.SearchResult"))
		.Visibility(this, &SNiagaraStackTableRow::GetSearchResultBorderVisibility)
	];

	ChildSlot
	[
		RowOverlay
	];
}

void SNiagaraStackTableRow::AddFillRowContextMenuHandler(FOnFillRowContextMenu FillRowContextMenuHandler)
{
	OnFillRowContextMenuHanders.Add(FillRowContextMenuHandler);
}

FReply SNiagaraStackTableRow::OnMouseButtonDoubleClick(const FGeometry& InMyGeometry, const FPointerEvent& InMouseEvent)
{
	return FReply::Unhandled();
}

FReply SNiagaraStackTableRow::OnMouseButtonUp(const FGeometry& MyGeometry, const FPointerEvent& MouseEvent)
{
	if (MouseEvent.GetEffectingButton() == EKeys::RightMouseButton)
	{
		TSharedPtr<ITypedTableView<UNiagaraStackEntry*>> OwnerTable = OwnerTablePtr.Pin();
		if (OwnerTable.IsValid())
		{
			if (OwnerTable->GetSelectedItems().Contains(StackEntry) == false)
			{
				OwnerTable->Private_ClearSelection();
				OwnerTable->Private_SetItemSelection(StackEntry, true, true);
				OwnerTable->Private_SignalSelectionChanged(ESelectInfo::OnMouseClick);
			}
		}

		FMenuBuilder MenuBuilder(true, StackCommandContext->GetCommands());
		for (FOnFillRowContextMenu& OnFillRowContextMenuHandler : OnFillRowContextMenuHanders)
		{
			OnFillRowContextMenuHandler.ExecuteIfBound(MenuBuilder);
		}

		FNiagaraStackEditorWidgetsUtilities::AddStackEntryAssetContextMenuActions(MenuBuilder, *StackEntry);
		StackCommandContext->AddEditMenuItems(MenuBuilder);

		TArray<UNiagaraStackEntry*> EntriesToProcess;
		TArray<UNiagaraStackEntry*> NavigationEntries;
		StackViewModel->GetPathForEntry(StackEntry, EntriesToProcess);
		for (UNiagaraStackEntry* Parent : EntriesToProcess)
		{
			UNiagaraStackItemGroup* GroupParent = Cast<UNiagaraStackItemGroup>(Parent);
			UNiagaraStackItem* ItemParent = Cast<UNiagaraStackItem>(Parent);
			if (GroupParent != nullptr || ItemParent != nullptr)
			{
				MenuBuilder.BeginSection("StackRowNavigation", LOCTEXT("NavigationMenuSection", "Navigation"));
				{
					if (GroupParent != nullptr)
					{
						MenuBuilder.AddMenuEntry(
							LOCTEXT("TopOfSection", "Top of Section"),
							FText::Format(LOCTEXT("NavigateToFormatted", "Navigate to {0}"), Parent->GetDisplayName()),
							FSlateIcon(),
							FUIAction(FExecuteAction::CreateSP(this, &SNiagaraStackTableRow::NavigateTo, Parent)));
					}
					if (ItemParent != nullptr)
					{
						MenuBuilder.AddMenuEntry(
							LOCTEXT("TopOfModule", "Top of Module"),
							FText::Format(LOCTEXT("NavigateToFormatted", "Navigate to {0}"), Parent->GetDisplayName()),
							FSlateIcon(),
							FUIAction(FExecuteAction::CreateSP(this, &SNiagaraStackTableRow::NavigateTo, Parent)));
					}
				}
				MenuBuilder.EndSection();
			}
		}

		MenuBuilder.BeginSection("StackActions", LOCTEXT("StackActions", "Stack Actions"));
		MenuBuilder.AddMenuEntry(
			LOCTEXT("ExpandAllItems", "Expand All"),
			LOCTEXT("ExpandAllItemsToolTip", "Expand all items under this header."),
			FSlateIcon(),
			FUIAction(FExecuteAction::CreateSP(this, &SNiagaraStackTableRow::ExpandChildren)));
		MenuBuilder.AddMenuEntry(
			LOCTEXT("CollapseAllItems", "Collapse All"),
			LOCTEXT("CollapseAllItemsToolTip", "Collapse all items under this header."),
			FSlateIcon(),
			FUIAction(FExecuteAction::CreateSP(this, &SNiagaraStackTableRow::CollapseChildren)));
		MenuBuilder.EndSection();


		if (IsValidForSummaryView())
		{
			FUIAction ShowHideSummaryViewAction(
			FExecuteAction::CreateSP(this, &SNiagaraStackTableRow::ToggleShowInSummaryView),
				FCanExecuteAction(),
				FIsActionChecked::CreateSP(this, &SNiagaraStackTableRow::ShouldShowInSummaryView));
		
			MenuBuilder.BeginSection("SummaryViewActions", LOCTEXT("SummaryViewActions", "Emitter Summary"));
			MenuBuilder.AddMenuEntry(
				LOCTEXT("SummaryViewShow", "Show in Emitter Summary"),
				LOCTEXT("SummaryViewShowTooltip", "Should this parameter be visible in the emitter summary?"),
				FSlateIcon(),
				ShowHideSummaryViewAction,
				NAME_None, EUserInterfaceActionType::ToggleButton);
			MenuBuilder.EndSection();
		}

		FWidgetPath WidgetPath = MouseEvent.GetEventPath() != nullptr ? *MouseEvent.GetEventPath() : FWidgetPath();
		FSlateApplication::Get().PushMenu(AsShared(), WidgetPath, MenuBuilder.MakeWidget(), MouseEvent.GetScreenSpacePosition(), FPopupTransitionEffect(FPopupTransitionEffect::ContextMenu));
		return FReply::Handled();
	}
	return STableRow<UNiagaraStackEntry*>::OnMouseButtonUp(MyGeometry, MouseEvent);
}

void SetExpansionStateRecursive(UNiagaraStackEntry* StackEntry, bool bIsExpanded)
{
	if (StackEntry->GetCanExpand())
	{
		StackEntry->SetIsExpanded(bIsExpanded);
	}

	TArray<UNiagaraStackEntry*> Children;
	StackEntry->GetUnfilteredChildren(Children);
	for (UNiagaraStackEntry* Child : Children)
	{
		SetExpansionStateRecursive(Child, bIsExpanded);
	}
}

void SNiagaraStackTableRow::CollapseChildren()
{
	bool bIsExpanded = false;
	SetExpansionStateRecursive(StackEntry, bIsExpanded);
}

void SNiagaraStackTableRow::ExpandChildren()
{
	bool bIsExpanded = true;
	SetExpansionStateRecursive(StackEntry, bIsExpanded);
}

EVisibility SNiagaraStackTableRow::GetRowVisibility() const
{
	return StackEntry->GetShouldShowInStack()
		? EVisibility::Visible
		: EVisibility::Collapsed;
}

EVisibility SNiagaraStackTableRow::GetExecutionCategoryIconVisibility() const
{
	return bShowExecutionCategoryIcon && (StackEntry->GetExecutionSubcategoryName() != NAME_None)
		? EVisibility::Visible
		: EVisibility::Collapsed;
}

<<<<<<< HEAD
FOptionalSize SNiagaraStackTableRow::GetIndentSize() const
{
	if (StackEntry->HasFrontDivider())
	{
		UNiagaraStackEntry* ParentEntry = GetParentEntryNoDivider(StackEntry);
		return (StackEntry->GetIndentLevel() - (ParentEntry && ParentEntry->GetShouldShowInStack() ? 1 : 0)) * IndentSize;
	}
	return StackEntry->GetIndentLevel() * IndentSize;
}

=======
>>>>>>> 6bbb88c8
EVisibility SNiagaraStackTableRow::GetExpanderVisibility() const
{
	if (StackEntry->GetCanExpand())
	{
		TArray<UNiagaraStackEntry*> Children;
		StackEntry->GetFilteredChildren(Children);
		return Children.Num() > 0
			? EVisibility::Visible
			: EVisibility::Hidden;
	}
	else
	{
		return EVisibility::Collapsed;
	}
}

FReply SNiagaraStackTableRow::ExpandButtonClicked()
{
	const bool bWillBeExpanded = !StackEntry->GetIsExpanded();
	// Recurse the expansion if "shift" is being pressed
	const FModifierKeysState ModKeyState = FSlateApplication::Get().GetModifierKeys();
	if (ModKeyState.IsShiftDown())
	{
		StackEntry->SetIsExpanded_Recursive(bWillBeExpanded);
	}
	else
	{
		StackEntry->SetIsExpanded(bWillBeExpanded);
	}
	return FReply::Handled();
}

const FSlateBrush* SNiagaraStackTableRow::GetExpandButtonImage() const
{
	return StackEntry->GetIsExpanded() ? ExpandedImage : CollapsedImage;
}

void SNiagaraStackTableRow::OnNameColumnWidthChanged(float Width)
{
	NameColumnWidthChanged.ExecuteIfBound(Width);
}

void SNiagaraStackTableRow::OnValueColumnWidthChanged(float Width)
{
	ValueColumnWidthChanged.ExecuteIfBound(Width);
}

EVisibility SNiagaraStackTableRow::GetSearchResultBorderVisibility() const
{
	return StackViewModel->GetCurrentFocusedEntry() == StackEntry ? EVisibility::HitTestInvisible : EVisibility::Collapsed;
}

void SNiagaraStackTableRow::NavigateTo(UNiagaraStackEntry* Item)
{
	OwnerTree->RequestNavigateToItem(Item, 0);
}

bool SNiagaraStackTableRow::IsValidForSummaryView() const
{
	UNiagaraStackFunctionInput* FunctionInput = Cast<UNiagaraStackFunctionInput>(StackEntry);
	const UNiagaraEmitterEditorData* EditorData = (FunctionInput && FunctionInput->GetEmitterViewModel())? &FunctionInput->GetEmitterViewModel()->GetEditorData() : nullptr;

	if (EditorData)
	{
		UNiagaraStackFunctionInput* ParentInput = FNiagaraStackEditorWidgetsUtilities::GetParentInputForSummaryView(FunctionInput);
		return FNiagaraStackEditorWidgetsUtilities::GetSummaryViewInputKeyForFunctionInput(ParentInput).IsSet();
	}
	return false;
}

void SNiagaraStackTableRow::ToggleShowInSummaryView()
{
	UNiagaraStackFunctionInput* FunctionInput = Cast<UNiagaraStackFunctionInput>(StackEntry);
	UNiagaraEmitterEditorData* EditorData = (FunctionInput && FunctionInput->GetEmitterViewModel())? &FunctionInput->GetEmitterViewModel()->GetOrCreateEditorData() : nullptr;
	
	if (EditorData)
	{
		UNiagaraStackFunctionInput* ParentInput = FNiagaraStackEditorWidgetsUtilities::GetParentInputForSummaryView(FunctionInput);
		TOptional<FFunctionInputSummaryViewKey> Key = FNiagaraStackEditorWidgetsUtilities::GetSummaryViewInputKeyForFunctionInput(ParentInput);
	
		if (Key.IsSet())
		{
			// TODO: Move this parent handling to the UNiagaraStackFunctionInput and merge manager.
			bool bHasParentSummaryData = false;;
			UNiagaraEmitter* ParentEmitter = FunctionInput->GetEmitterViewModel()->GetEmitter()->GetParent();
			if (ParentEmitter != nullptr)
			{
				UNiagaraEmitterEditorData* ParentEmitterEditorData = Cast<UNiagaraEmitterEditorData>(ParentEmitter->GetEditorData());
				if (ParentEmitterEditorData != nullptr)
				{
					bHasParentSummaryData = ParentEmitterEditorData->GetSummaryViewMetaData(Key.GetValue()).IsSet();
				}
			}

			TOptional<FFunctionInputSummaryViewMetadata> SummaryViewMetaData = EditorData->GetSummaryViewMetaData(Key.GetValue());
			if (SummaryViewMetaData.IsSet() == false)
			{
				SummaryViewMetaData = FFunctionInputSummaryViewMetadata();
			}

			FScopedTransaction ScopedTransaction(FText::Format(LOCTEXT("SummaryViewChangedInputVisibility", "Changed summary view visibility for {0}"), FunctionInput->GetDisplayName()));
			EditorData->Modify();
			
			SummaryViewMetaData->bVisible = !SummaryViewMetaData->bVisible;
			if (bHasParentSummaryData == false && SummaryViewMetaData->bVisible == false)
			{
				// If there is no parent summary data, and the input is no longer visible, reset the optional value
				// to remove the input from the summary.
				SummaryViewMetaData.Reset();
			}
			EditorData->SetSummaryViewMetaData(Key.GetValue(), SummaryViewMetaData);
		}
	}	
}

bool SNiagaraStackTableRow::ShouldShowInSummaryView() const
{
	UNiagaraStackFunctionInput* FunctionInput = Cast<UNiagaraStackFunctionInput>(StackEntry);
	const UNiagaraEmitterEditorData* EditorData = (FunctionInput && FunctionInput->GetEmitterViewModel())? &FunctionInput->GetEmitterViewModel()->GetEditorData() : nullptr;
	
	if (EditorData)
	{
		UNiagaraStackFunctionInput* ParentInput = FNiagaraStackEditorWidgetsUtilities::GetParentInputForSummaryView(FunctionInput);
		TOptional<FFunctionInputSummaryViewKey> Key = FNiagaraStackEditorWidgetsUtilities::GetSummaryViewInputKeyForFunctionInput(ParentInput);
	
		if (Key.IsSet())
		{
			TOptional<FFunctionInputSummaryViewMetadata> Metadata = EditorData->GetSummaryViewMetaData(Key.GetValue());
			return Metadata.IsSet() && Metadata->bVisible;
		}			
	}

	return false;
}

#undef LOCTEXT_NAMESPACE<|MERGE_RESOLUTION|>--- conflicted
+++ resolved
@@ -96,46 +96,6 @@
 	ContentPadding = InContentPadding;
 }
 
-// searches for the first parent stack entry without a front divider
-UNiagaraStackEntry* GetParentEntryNoDivider(UNiagaraStackEntry* Entry)
-{
-	UNiagaraStackEntry* Outer = Cast<UNiagaraStackEntry>(Entry->GetOuter());
-	if (Outer == nullptr || !Outer->HasFrontDivider())
-	{
-		return Outer;
-	}
-	return GetParentEntryNoDivider(Outer);
-}
-
-UNiagaraStackEntry* GetEntryAbove(UNiagaraStackEntry* Entry)
-{
-	UNiagaraStackEntry* Outer = Cast<UNiagaraStackEntry>(Entry->GetOuter());
-	if (Outer)
-	{
-		TArray<UNiagaraStackEntry*> FilteredChildren;
-		Outer->GetFilteredChildren(FilteredChildren);
-		for (int32 Index = 1; Index < FilteredChildren.Num(); Index++)
-		{
-			if (FilteredChildren[Index] == Entry)
-			{
-				return FilteredChildren[Index - 1];
-			}
-		}
-	}
-	return nullptr;
-}
-
-bool HasVisibleChildren(UNiagaraStackEntry* Entry)
-{
-	if (!Entry)
-	{
-		return false;
-	}
-	TArray<UNiagaraStackEntry*> Children;
-	Entry->GetFilteredChildren(Children);
-	return Children.Num() > 0;
-}
-
 void SNiagaraStackTableRow::SetNameAndValueContent(TSharedRef<SWidget> InNameWidget, TSharedPtr<SWidget> InValueWidget)
 {
 	FSlateColor IconColor = FNiagaraEditorWidgetsStyle::Get().GetColor(FNiagaraStackEditorWidgetsUtilities::GetColorNameForExecutionCategory(StackEntry->GetExecutionCategoryName()));
@@ -209,22 +169,6 @@
 		InNameWidget
 	];
 
-<<<<<<< HEAD
-	UNiagaraStackEntry* ParentEntry = GetParentEntryNoDivider(StackEntry);
-	bool bIsDisplayedInCategory = StackEntry->HasFrontDivider() && ParentEntry && ParentEntry->GetShouldShowInStack();
-	UNiagaraStackEntry* AboveEntry = GetEntryAbove(StackEntry);
-	if (!StackEntry->HasFrontDivider() && AboveEntry && AboveEntry->HasFrontDivider())
-	{
-		ContentPadding.Top += 6;
-	}
-	if (StackEntry->HasFrontDivider())
-	{
-		ContentPadding.Left += IndentSize * (bIsDisplayedInCategory ? 3 : 2) - 4;
-	}
-	bool bInsertDivAbove = StackEntry->GetStackRowStyle() == UNiagaraStackEntry::EStackRowStyle::ItemCategory && HasVisibleChildren(AboveEntry);
-
-=======
->>>>>>> 6bbb88c8
 	TSharedPtr<SWidget> ChildContent;
 	if (InValueWidget.IsValid())
 	{
@@ -237,40 +181,12 @@
 		.Value(NameColumnWidth)
 		.OnSlotResized(SSplitter::FOnSlotResized::CreateSP(this, &SNiagaraStackTableRow::OnNameColumnWidthChanged))
 		[
-<<<<<<< HEAD
-			SNew(SHorizontalBox)
-			+ SHorizontalBox::Slot()
-			.Padding(FMargin(ContentPadding.Left, 0, 0, 0))
-		    .AutoWidth()
-		    [
-				 SNew(SBorder)
-		        .BorderImage(FEditorStyle::GetBrush("WhiteBrush"))
-		        .BorderBackgroundColor(FNiagaraEditorWidgetsStyle::Get().GetColor("NiagaraEditor.Stack.DividerColor"))
-		        .Padding(0)
-		        [
-		            SNew(SBox)
-		            .WidthOverride(StackEntry->HasFrontDivider() ? 1 : 0)
-		        ]
-		    ]
-		    + SHorizontalBox::Slot()
-            [
-				SNew(SBox)
-				.Padding(FMargin(0, ContentPadding.Top, 5, ContentPadding.Bottom))
-				.HAlign(NameHorizontalAlignment)
-				.VAlign(NameVerticalAlignment)
-				.MinDesiredWidth(NameMinWidth.IsSet() ? NameMinWidth.GetValue() : FOptionalSize())
-				.MaxDesiredWidth(NameMaxWidth.IsSet() ? NameMaxWidth.GetValue() : FOptionalSize())
-				[
-                    NameContent
-                ]
-=======
 			SNew(SBox)
 			.Padding(FMargin(ContentPadding.Left, 0, 5, 0))
 			.MinDesiredWidth(NameMinWidth.IsSet() ? NameMinWidth.GetValue() : FOptionalSize())
 			.MaxDesiredWidth(NameMaxWidth.IsSet() ? NameMaxWidth.GetValue() : FOptionalSize())
 			[
 				NameContent
->>>>>>> 6bbb88c8
 			]
 		]
 
@@ -357,48 +273,8 @@
 			.BorderBackgroundColor(IndicatorColor.GetValue())
 			.Padding(0)
 			[
-<<<<<<< HEAD
-				SNew(SBorder)
-				.BorderImage(FEditorStyle::GetBrush("WhiteBrush"))
-				.BorderBackgroundColor(this, &SNiagaraStackTableRow::GetItemBackgroundColor)
-				.ForegroundColor(ForegroundColor)
-				.Padding(0)
-				[
-					SNew(SVerticalBox)
-					+SVerticalBox::Slot()
-					.Padding(bInsertDivAbove ? FMargin(8, 8, 8, 4) : 0)
-					.AutoHeight()
-                    [
-	                    SNew(SBorder)
-			            .BorderImage(FEditorStyle::GetBrush("WhiteBrush"))
-			            .BorderBackgroundColor(FNiagaraEditorWidgetsStyle::Get().GetColor("NiagaraEditor.Stack.DividerColor"))
-			            .Visibility(bInsertDivAbove ? EVisibility::Visible : EVisibility::Collapsed)
-			            .Padding(0)
-			            [
-			                SNew(SBox)
-			                .HeightOverride(1)
-			            ]
-                    ]
-					+SVerticalBox::Slot()
-					[
-						SNew(SBorder)
-						.BorderImage(this, &SNiagaraStackTableRow::GetSearchResultBorderBrush)
-						.BorderBackgroundColor(FNiagaraEditorWidgetsStyle::Get().GetColor("NiagaraEditor.Stack.SearchHighlightColor"))
-						.Padding(0)
-						[
-							SNew(SBorder)
-							.BorderImage(this, &SNiagaraStackTableRow::GetSelectionBorderBrush)
-							.Padding(0)
-							[
-								ChildContent.ToSharedRef()
-							]
-						]
-					]
-				]
-=======
 				SNew(SBox)
 				.WidthOverride(2)
->>>>>>> 6bbb88c8
 			]
 		];
 	}
@@ -562,19 +438,6 @@
 		: EVisibility::Collapsed;
 }
 
-<<<<<<< HEAD
-FOptionalSize SNiagaraStackTableRow::GetIndentSize() const
-{
-	if (StackEntry->HasFrontDivider())
-	{
-		UNiagaraStackEntry* ParentEntry = GetParentEntryNoDivider(StackEntry);
-		return (StackEntry->GetIndentLevel() - (ParentEntry && ParentEntry->GetShouldShowInStack() ? 1 : 0)) * IndentSize;
-	}
-	return StackEntry->GetIndentLevel() * IndentSize;
-}
-
-=======
->>>>>>> 6bbb88c8
 EVisibility SNiagaraStackTableRow::GetExpanderVisibility() const
 {
 	if (StackEntry->GetCanExpand())
