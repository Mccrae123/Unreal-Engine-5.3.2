// Copyright Epic Games, Inc. All Rights Reserved.

#include "SNiagaraOverviewGraph.h"
#include "NiagaraOverviewGraphNodeFactory.h"
#include "SNiagaraStack.h"
#include "ViewModels/NiagaraSystemViewModel.h"
#include "ViewModels/NiagaraEmitterHandleViewModel.h"
#include "ViewModels/NiagaraOverviewGraphViewModel.h"
#include "ViewModels/Stack/NiagaraStackViewModel.h"
#include "NiagaraSystem.h"
#include "NiagaraOverviewNode.h"
#include "NiagaraSystemEditorData.h"
#include "NiagaraObjectSelection.h"
#include "ViewModels/NiagaraOverviewGraphViewModel.h"
#include "EdGraphSchema_Niagara.h"
#include "NiagaraEditorCommands.h"
#include "NiagaraEditorModule.h"
#include "GraphEditorActions.h"
#include "Framework/MultiBox/MultiBoxBuilder.h"
#include "ScopedTransaction.h"
#include "Framework/Application/SlateApplication.h"
#include "Templates/SharedPointer.h"
#include "EdGraph/EdGraph.h"
#include "EdGraph/EdGraphNode.h"
#include "Framework/Commands/GenericCommands.h"
#include "Widgets/Input/SCheckBox.h"
#include "NiagaraEditor/Private/SNiagaraAssetPickerList.h"
#include "Widgets/SItemSelector.h"

#define LOCTEXT_NAMESPACE "NiagaraOverviewGraph"

void SNiagaraOverviewGraph::Construct(const FArguments& InArgs, TSharedRef<FNiagaraOverviewGraphViewModel> InViewModel)
{
	ViewModel = InViewModel;
	ViewModel->GetNodeSelection()->OnSelectedObjectsChanged().AddSP(this, &SNiagaraOverviewGraph::ViewModelSelectionChanged);
	ViewModel->GetSystemViewModel()->OnPreClose().AddSP(this, &SNiagaraOverviewGraph::PreClose);
	ViewModel->OnNodesPasted().AddSP(this, &SNiagaraOverviewGraph::NodesPasted);

	bUpdatingViewModelSelectionFromGraph = false;
	bUpdatingGraphSelectionFromViewModel = false;

	SGraphEditor::FGraphEditorEvents Events;
	Events.OnSelectionChanged = SGraphEditor::FOnSelectionChanged::CreateSP(this, &SNiagaraOverviewGraph::GraphSelectionChanged);
	Events.OnCreateActionMenu = SGraphEditor::FOnCreateActionMenu::CreateSP(this, &SNiagaraOverviewGraph::OnCreateGraphActionMenu);
	Events.OnVerifyTextCommit = FOnNodeVerifyTextCommit::CreateSP(this, &SNiagaraOverviewGraph::OnVerifyNodeTitle);
	Events.OnTextCommitted = FOnNodeTextCommitted::CreateSP(this, &SNiagaraOverviewGraph::OnNodeTitleCommitted);

	FGraphAppearanceInfo AppearanceInfo;
	if (ViewModel->GetSystemViewModel()->GetEditMode() == ENiagaraSystemViewModelEditMode::EmitterAsset)
	{
		AppearanceInfo.CornerText = LOCTEXT("NiagaraOverview_AppearanceCornerTextEmitter", "EMITTER");

	}
	else if (ViewModel->GetSystemViewModel()->GetEditMode() == ENiagaraSystemViewModelEditMode::SystemAsset)
	{
		AppearanceInfo.CornerText = LOCTEXT("NiagaraOverview_AppearanceCornerTextSystem", "SYSTEM");
	}
	else
	{
		ensureMsgf(false, TEXT("Encountered unhandled SystemViewModel Edit Mode!"));
		AppearanceInfo.CornerText = LOCTEXT("NiagaraOverview_AppearanceCornerTextGeneric", "NIAGARA");
	}
	
	TSharedRef<SWidget> TitleBarWidget = SNew(SBorder)
	.BorderImage(FEditorStyle::GetBrush(TEXT("Graph.TitleBackground")))
	.HAlign(HAlign_Fill)
	[
		SNew(STextBlock)
		.Text(ViewModel.ToSharedRef(), &FNiagaraOverviewGraphViewModel::GetDisplayName)
		.TextStyle(FEditorStyle::Get(), TEXT("GraphBreadcrumbButtonText"))
		.Justification(ETextJustify::Center)
	];

	TSharedRef<FUICommandList> Commands = ViewModel->GetCommands();
	Commands->MapAction(
		FGraphEditorCommands::Get().CreateComment,
		FExecuteAction::CreateSP(this, &SNiagaraOverviewGraph::OnCreateComment));
	Commands->MapAction(
		FNiagaraEditorModule::Get().GetCommands().ZoomToFit,
		FExecuteAction::CreateSP(this, &SNiagaraOverviewGraph::ZoomToFit));
	Commands->MapAction(
		FNiagaraEditorModule::Get().GetCommands().ZoomToFitAll,
		FExecuteAction::CreateSP(this, &SNiagaraOverviewGraph::ZoomToFitAll));
	// Alignment Commands
	Commands->MapAction(FGraphEditorCommands::Get().AlignNodesTop,
		FExecuteAction::CreateSP(this, &SNiagaraOverviewGraph::OnAlignTop)
	);

	Commands->MapAction(FGraphEditorCommands::Get().AlignNodesMiddle,
		FExecuteAction::CreateSP(this, &SNiagaraOverviewGraph::OnAlignMiddle)
	);

	Commands->MapAction(FGraphEditorCommands::Get().AlignNodesBottom,
		FExecuteAction::CreateSP(this, &SNiagaraOverviewGraph::OnAlignBottom)
	);

	// Distribution Commands
	Commands->MapAction(FGraphEditorCommands::Get().DistributeNodesHorizontally,
		FExecuteAction::CreateSP(this, &SNiagaraOverviewGraph::OnDistributeNodesH)
	);

	Commands->MapAction(FGraphEditorCommands::Get().DistributeNodesVertically,
		FExecuteAction::CreateSP(this, &SNiagaraOverviewGraph::OnDistributeNodesV)
	);


	GraphEditor = SNew(SGraphEditor)
		.AdditionalCommands(Commands)
		.Appearance(AppearanceInfo)
		.TitleBar(TitleBarWidget)
		.GraphToEdit(ViewModel->GetGraph())
		.GraphEvents(Events)
		.ShowGraphStateOverlay(false);

	GraphEditor->SetNodeFactory(MakeShared<FNiagaraOverviewGraphNodeFactory>());

	FNiagaraGraphViewSettings ViewSettings = ViewModel->GetViewSettings();
	if (ViewSettings.IsValid())
	{
		GraphEditor->SetViewLocation(ViewSettings.GetLocation(), ViewSettings.GetZoom());
		ZoomToFitFrameDelay = 0;
	}
	else
	{
		// When initialzing the graph control the stacks inside the nodes aren't actually available until two frames later due to
		// how the underlying list view works.  In order to zoom to fix correctly we have to delay for an extra fram so we use a
		// counter here instead of a simple bool.
		ZoomToFitFrameDelay = 2;
	}

	ChildSlot
	[
		GraphEditor.ToSharedRef()
	];
}

void SNiagaraOverviewGraph::Tick(const FGeometry& AllottedGeometry, const double InCurrentTime, const float InDeltaTime)
{
	if (ZoomToFitFrameDelay > 0)
	{
		ZoomToFitFrameDelay--;
		if(ZoomToFitFrameDelay == 0)
		{
			GraphEditor->ZoomToFit(false);
		}
	}
}

void SNiagaraOverviewGraph::ViewModelSelectionChanged()
{
	if (bUpdatingViewModelSelectionFromGraph == false)
	{
		if (FNiagaraEditorUtilities::SetsMatch(GraphEditor->GetSelectedNodes(), ViewModel->GetNodeSelection()->GetSelectedObjects()) == false)
		{
			TGuardValue<bool> UpdateGuard(bUpdatingGraphSelectionFromViewModel, true);
			GraphEditor->ClearSelectionSet();
			for (UObject* SelectedNode : ViewModel->GetNodeSelection()->GetSelectedObjects())
			{
				UEdGraphNode* GraphNode = Cast<UEdGraphNode>(SelectedNode);
				if (GraphNode != nullptr)
				{
					GraphEditor->SetNodeSelection(GraphNode, true);
				}
			}
		}
	}
}

void SNiagaraOverviewGraph::GraphSelectionChanged(const TSet<UObject*>& SelectedNodes)
{
	if (bUpdatingGraphSelectionFromViewModel == false)
	{
		TGuardValue<bool> UpdateGuard(bUpdatingViewModelSelectionFromGraph, true);
		if (SelectedNodes.Num() == 0)
		{
			ViewModel->GetNodeSelection()->ClearSelectedObjects();
		}
		else
		{
			ViewModel->GetNodeSelection()->SetSelectedObjects(SelectedNodes);
		}
	}
}

void SNiagaraOverviewGraph::PreClose()
{
	if (ViewModel.IsValid() && GraphEditor.IsValid())
	{
		FVector2D Location;
		float Zoom;
		GraphEditor->GetViewLocation(Location, Zoom);
		ViewModel->SetViewSettings(FNiagaraGraphViewSettings(Location, Zoom));
	}
}

FActionMenuContent SNiagaraOverviewGraph::OnCreateGraphActionMenu(UEdGraph* InGraph, const FVector2D& InNodePosition, const TArray<UEdGraphPin*>& InDraggedPins, bool bAutoExpand, SGraphEditor::FActionMenuClosed InOnMenuClosed)
{
	if (ViewModel->GetSystemViewModel()->GetEditMode() == ENiagaraSystemViewModelEditMode::SystemAsset)
	{
		FMenuBuilder MenuBuilder(true, ViewModel->GetCommands());

		MenuBuilder.BeginSection(TEXT("NiagaraOverview_EditGraph"), LOCTEXT("EditGraph", "Edit Graph"));
		{
			MenuBuilder.AddSubMenu(
				LOCTEXT("EmitterAddLabel", "Add Emitter"),
				LOCTEXT("EmitterAddToolTip", "Add an existing emitter"),
				FNewMenuDelegate::CreateSP(this, &SNiagaraOverviewGraph::CreateAddEmitterMenuContent, InGraph));

			MenuBuilder.AddMenuEntry(
				LOCTEXT("CommentsLabel", "Add Comment"),
				LOCTEXT("CommentsToolTip", "Add a comment box"),
				FSlateIcon(),
				FExecuteAction::CreateSP(this, &SNiagaraOverviewGraph::OnCreateComment));

			MenuBuilder.AddMenuEntry(
				LOCTEXT("ClearIsolatedLabel", "Clear Isolated"),
				LOCTEXT("ClearIsolatedToolTip", "Clear the current set of isolated emitters."),
				FSlateIcon(),
				FExecuteAction::CreateSP(this, &SNiagaraOverviewGraph::OnClearIsolated));
		}
		MenuBuilder.EndSection();

		MenuBuilder.BeginSection(TEXT("NiagaraOverview_View"), LOCTEXT("View", "View"));
		{
			MenuBuilder.AddMenuEntry(FNiagaraEditorCommands::Get().ZoomToFit);
			MenuBuilder.AddMenuEntry(FNiagaraEditorCommands::Get().ZoomToFitAll);
		}
		MenuBuilder.EndSection();

		MenuBuilder.BeginSection(TEXT("NiagaraOverview_Edit"), LOCTEXT("Edit", "Edit"));
		{
			MenuBuilder.AddMenuEntry(FGenericCommands::Get().Paste);
		}
		MenuBuilder.EndSection();

		TSharedRef<SWidget> ActionMenu = MenuBuilder.MakeWidget();

		return FActionMenuContent(ActionMenu, ActionMenu);
	}
	return FActionMenuContent(SNullWidget::NullWidget, SNullWidget::NullWidget);
}

void SNiagaraOverviewGraph::OnCreateComment()
{
	FNiagaraSchemaAction_NewComment CommentAction = FNiagaraSchemaAction_NewComment(GraphEditor);
	CommentAction.PerformAction(ViewModel->GetGraph(), nullptr, GraphEditor->GetPasteLocation(), false);
}

void SNiagaraOverviewGraph::OnClearIsolated()
{
	ViewModel->GetSystemViewModel()->IsolateEmitters(TArray<FGuid>());
}

bool SNiagaraOverviewGraph::OnVerifyNodeTitle(const FText& NewText, UEdGraphNode* Node, FText& OutErrorMessage) const
{
	UNiagaraOverviewNode* NiagaraNode = Cast<UNiagaraOverviewNode>(Node);
	if (NiagaraNode != nullptr)
	{
		TSharedPtr<FNiagaraEmitterHandleViewModel> NodeEmitterHandleViewModel = ViewModel->GetSystemViewModel()->GetEmitterHandleViewModelById(NiagaraNode->GetEmitterHandleGuid());
		if (ensureMsgf(NodeEmitterHandleViewModel.IsValid(), TEXT("Failed to find EmitterHandleViewModel with matching Emitter GUID to Overview Node!")))
		{
			return NodeEmitterHandleViewModel->VerifyNameTextChanged(NewText, OutErrorMessage);
		}
	}

	return true;
}

void SNiagaraOverviewGraph::OnNodeTitleCommitted(const FText& NewText, ETextCommit::Type CommitInfo, UEdGraphNode* NodeBeingChanged)
{
	if (NodeBeingChanged)
	{
		// When you request rename on spawn but accept the value, we want to not add a transaction if they just hit "Enter".
		bool bRename = true;
		FText CurrentNodeTitleText = NodeBeingChanged->GetNodeTitle(ENodeTitleType::FullTitle);
		if (CurrentNodeTitleText.EqualTo(NewText))
		{
			return;
		}

		if (NodeBeingChanged->IsA(UNiagaraOverviewNode::StaticClass())) //@TODO System Overview: renaming system or emitters locally through this view
		{
			UNiagaraOverviewNode* OverviewNodeBeingChanged = Cast<UNiagaraOverviewNode>(NodeBeingChanged);
			TSharedPtr<FNiagaraEmitterHandleViewModel> NodeEmitterHandleViewModel = ViewModel->GetSystemViewModel()->GetEmitterHandleViewModelById(OverviewNodeBeingChanged->GetEmitterHandleGuid());
			if (ensureMsgf(NodeEmitterHandleViewModel.IsValid(), TEXT("Failed to find EmitterHandleViewModel with matching Emitter GUID to Overview Node!")))
			{
				NodeEmitterHandleViewModel->OnNameTextComitted(NewText, CommitInfo);
			}
			else
			{
				bRename = false;
			}
		}

		if (bRename)
		{
			const FScopedTransaction Transaction(LOCTEXT("RenameNode", "Rename Node"));
			NodeBeingChanged->Modify();
			NodeBeingChanged->OnRenameNode(NewText.ToString());
		}
	}
}

void SNiagaraOverviewGraph::NodesPasted(const TSet<UEdGraphNode*>& PastedNodes)
{
	if (PastedNodes.Num() != 0)
	{
		PositionPastedNodes(PastedNodes);
		GraphEditor->NotifyGraphChanged();
	}
}

void SNiagaraOverviewGraph::PositionPastedNodes(const TSet<UEdGraphNode*>& PastedNodes)
{
	FVector2D AvgNodePosition(0.0f, 0.0f);

	for (UEdGraphNode* PastedNode : PastedNodes)
	{
		AvgNodePosition.X += PastedNode->NodePosX;
		AvgNodePosition.Y += PastedNode->NodePosY;
	}

	float InvNumNodes = 1.0f / float(PastedNodes.Num());
	AvgNodePosition.X *= InvNumNodes;
	AvgNodePosition.Y *= InvNumNodes;

	FVector2D PasteLocation = GraphEditor->GetPasteLocation();
	for (UEdGraphNode* PastedNode : PastedNodes)
	{
		
		PastedNode->NodePosX = (PastedNode->NodePosX - AvgNodePosition.X) + PasteLocation.X;
		PastedNode->NodePosY = (PastedNode->NodePosY - AvgNodePosition.Y) + PasteLocation.Y;

		PastedNode->SnapToGrid(16);
	}
}

void SNiagaraOverviewGraph::CreateAddEmitterMenuContent(FMenuBuilder& MenuBuilder, UEdGraph* InGraph)
{
	TArray<FRefreshItemSelectorDelegate*> RefreshItemSelectorDelegates;
	RefreshItemSelectorDelegates.Add(&RefreshItemSelector);
	FNiagaraAssetPickerListViewOptions ViewOptions;
	ViewOptions.SetCategorizeUserDefinedCategory(true);
	ViewOptions.SetCategorizeLibraryAssets(true);

	SNiagaraTemplateTabBox::FNiagaraTemplateTabOptions TabOptions;
	TabOptions.ChangeTabState(ENiagaraScriptTemplateSpecification::Template, true);
	TabOptions.ChangeTabState(ENiagaraScriptTemplateSpecification::None, true);
	TabOptions.ChangeTabState(ENiagaraScriptTemplateSpecification::Behavior, true);	

	TSharedPtr<SNiagaraAssetPickerList> AssetPickerList;
	
	SAssignNew(AssetPickerList, SNiagaraAssetPickerList, UNiagaraEmitter::StaticClass())
	.ClickActivateMode(EItemSelectorClickActivateMode::SingleClick)
	.ViewOptions(ViewOptions)
	.TabOptions(TabOptions)
	.RefreshItemSelectorDelegates(RefreshItemSelectorDelegates)
	.OnTemplateAssetActivated_Lambda([this, InGraph](const FAssetData& AssetData) {
		FSlateApplication::Get().DismissAllMenus();
		ViewModel->GetSystemViewModel()->AddEmitterFromAssetData(AssetData);
	});
	
	TSharedRef<SWidget> EmitterAddSubMenu =
		SNew(SBorder)
		.BorderImage(FEditorStyle::GetBrush("Menu.Background"))
		.Padding(0.0f)
		[
			SNew(SBox)
			.WidthOverride(450.0f)
			.HeightOverride(500.0f)
			[
				AssetPickerList.ToSharedRef()
			]
		];

	MenuBuilder.AddWidget(EmitterAddSubMenu, FText());
	FSlateApplication::Get().SetKeyboardFocus(AssetPickerList->GetSearchBox());
}

void SNiagaraOverviewGraph::ZoomToFit()
{
	GraphEditor->ZoomToFit(true);
}

void SNiagaraOverviewGraph::ZoomToFitAll()
{
	GraphEditor->ZoomToFit(false);
}


void SNiagaraOverviewGraph::OnAlignTop()
{
	if (GraphEditor.IsValid())
	{
		GraphEditor->OnAlignTop();
	}
}

void SNiagaraOverviewGraph::OnAlignMiddle()
{
	if (GraphEditor.IsValid())
	{
		GraphEditor->OnAlignMiddle();
	}
}

void SNiagaraOverviewGraph::OnAlignBottom()
{
	if (GraphEditor.IsValid())
	{
		GraphEditor->OnAlignBottom();
	}
}

void SNiagaraOverviewGraph::OnDistributeNodesH()
{
	if (GraphEditor.IsValid())
	{
		GraphEditor->OnDistributeNodesH();
	}
}

void SNiagaraOverviewGraph::OnDistributeNodesV()
{
	if (GraphEditor.IsValid())
	{
		GraphEditor->OnDistributeNodesV();
	}
}

<<<<<<< HEAD
void SNiagaraOverviewGraph::LibraryCheckBoxStateChanged(ECheckBoxState InCheckbox)
{
	SNiagaraOverviewGraph::bShowLibraryOnly = (InCheckbox == ECheckBoxState::Checked);
	RefreshAssetView.ExecuteIfBound(true);
}

ECheckBoxState SNiagaraOverviewGraph::GetLibraryCheckBoxState() const
{
	return SNiagaraOverviewGraph::bShowLibraryOnly ? ECheckBoxState::Checked : ECheckBoxState::Unchecked;
}

void SNiagaraOverviewGraph::TemplateCheckBoxStateChanged(ECheckBoxState InCheckbox)
{
	SNiagaraOverviewGraph::bShowTemplateOnly = (InCheckbox == ECheckBoxState::Checked);
	RefreshAssetView.ExecuteIfBound(true);
}

ECheckBoxState SNiagaraOverviewGraph::GetTemplateCheckBoxState() const
{
	return SNiagaraOverviewGraph::bShowTemplateOnly ? ECheckBoxState::Checked : ECheckBoxState::Unchecked;
}


bool SNiagaraOverviewGraph::ShouldFilterEmitter(const FAssetData& AssetData)
{
	// Check if library script
	bool bScriptAllowed = true;
	bool bInLibrary = false;
	bool bIsTemplate = false;
	if (SNiagaraOverviewGraph::bShowLibraryOnly == true)
	{
		bool bFoundLibraryTag = AssetData.GetTagValue(GET_MEMBER_NAME_CHECKED(UNiagaraEmitter, bExposeToLibrary), bInLibrary);

		if (bFoundLibraryTag == false)
		{
			if (AssetData.IsAssetLoaded())
			{
				UNiagaraEmitter* EmitterAsset = static_cast<UNiagaraEmitter*>(AssetData.GetAsset());
				if (EmitterAsset != nullptr)
				{
					bInLibrary = EmitterAsset->bExposeToLibrary;
				}
			}
		}
		bScriptAllowed &= bInLibrary;
	}
	if (SNiagaraOverviewGraph::bShowTemplateOnly == true)
	{
		bool bFoundTemplateTag = AssetData.GetTagValue(GET_MEMBER_NAME_CHECKED(UNiagaraEmitter, bIsTemplateAsset), bIsTemplate);

		if (bFoundTemplateTag == false)
		{
			if (AssetData.IsAssetLoaded())
			{
				UNiagaraEmitter* EmitterAsset = static_cast<UNiagaraEmitter*>(AssetData.GetAsset());
				if (EmitterAsset != nullptr)
				{
					bIsTemplate = EmitterAsset->bIsTemplateAsset;
				}
			}
		}
		bScriptAllowed &= bIsTemplate;
	}

	return !bScriptAllowed;
}


=======
>>>>>>> 3aae9151
#undef LOCTEXT_NAMESPACE // "NiagaraOverviewGraph"<|MERGE_RESOLUTION|>--- conflicted
+++ resolved
@@ -428,75 +428,4 @@
 	}
 }
 
-<<<<<<< HEAD
-void SNiagaraOverviewGraph::LibraryCheckBoxStateChanged(ECheckBoxState InCheckbox)
-{
-	SNiagaraOverviewGraph::bShowLibraryOnly = (InCheckbox == ECheckBoxState::Checked);
-	RefreshAssetView.ExecuteIfBound(true);
-}
-
-ECheckBoxState SNiagaraOverviewGraph::GetLibraryCheckBoxState() const
-{
-	return SNiagaraOverviewGraph::bShowLibraryOnly ? ECheckBoxState::Checked : ECheckBoxState::Unchecked;
-}
-
-void SNiagaraOverviewGraph::TemplateCheckBoxStateChanged(ECheckBoxState InCheckbox)
-{
-	SNiagaraOverviewGraph::bShowTemplateOnly = (InCheckbox == ECheckBoxState::Checked);
-	RefreshAssetView.ExecuteIfBound(true);
-}
-
-ECheckBoxState SNiagaraOverviewGraph::GetTemplateCheckBoxState() const
-{
-	return SNiagaraOverviewGraph::bShowTemplateOnly ? ECheckBoxState::Checked : ECheckBoxState::Unchecked;
-}
-
-
-bool SNiagaraOverviewGraph::ShouldFilterEmitter(const FAssetData& AssetData)
-{
-	// Check if library script
-	bool bScriptAllowed = true;
-	bool bInLibrary = false;
-	bool bIsTemplate = false;
-	if (SNiagaraOverviewGraph::bShowLibraryOnly == true)
-	{
-		bool bFoundLibraryTag = AssetData.GetTagValue(GET_MEMBER_NAME_CHECKED(UNiagaraEmitter, bExposeToLibrary), bInLibrary);
-
-		if (bFoundLibraryTag == false)
-		{
-			if (AssetData.IsAssetLoaded())
-			{
-				UNiagaraEmitter* EmitterAsset = static_cast<UNiagaraEmitter*>(AssetData.GetAsset());
-				if (EmitterAsset != nullptr)
-				{
-					bInLibrary = EmitterAsset->bExposeToLibrary;
-				}
-			}
-		}
-		bScriptAllowed &= bInLibrary;
-	}
-	if (SNiagaraOverviewGraph::bShowTemplateOnly == true)
-	{
-		bool bFoundTemplateTag = AssetData.GetTagValue(GET_MEMBER_NAME_CHECKED(UNiagaraEmitter, bIsTemplateAsset), bIsTemplate);
-
-		if (bFoundTemplateTag == false)
-		{
-			if (AssetData.IsAssetLoaded())
-			{
-				UNiagaraEmitter* EmitterAsset = static_cast<UNiagaraEmitter*>(AssetData.GetAsset());
-				if (EmitterAsset != nullptr)
-				{
-					bIsTemplate = EmitterAsset->bIsTemplateAsset;
-				}
-			}
-		}
-		bScriptAllowed &= bIsTemplate;
-	}
-
-	return !bScriptAllowed;
-}
-
-
-=======
->>>>>>> 3aae9151
 #undef LOCTEXT_NAMESPACE // "NiagaraOverviewGraph"