--- conflicted
+++ resolved
@@ -149,8 +149,6 @@
 			ViewMaxOutput = 1;
 		}
 
-<<<<<<< HEAD
-=======
 		if (FMath::IsNearlyEqual(ViewMinInput, ViewMaxInput))
 		{
 			if (FMath::IsWithinInclusive(ViewMinInput, 0.0f, 1.0f))
@@ -179,7 +177,6 @@
 			}
 		}
 
->>>>>>> 90fae962
 		float ViewInputRange = ViewMaxInput - ViewMinInput;
 		float ViewOutputRange = ViewMaxOutput - ViewMinOutput;
 		float ViewInputPadding = ViewInputRange * .05f;
