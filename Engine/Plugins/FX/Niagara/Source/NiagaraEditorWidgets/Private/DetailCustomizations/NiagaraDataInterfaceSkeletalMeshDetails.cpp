// Copyright 1998-2018 Epic Games, Inc. All Rights Reserved.

#include "NiagaraDataInterfaceSkeletalMeshDetails.h"
#include "NiagaraDetailSourcedArrayBuilder.h"
#include "NiagaraDataInterfaceDetails.h"
#include "NiagaraDataInterfaceSkeletalMesh.h" 
#include "DetailLayoutBuilder.h"
#include "DetailCategoryBuilder.h"
#include "IDetailGroup.h"
#include "NiagaraComponent.h"
#include "Engine/SkeletalMeshSocket.h"

 #define LOCTEXT_NAMESPACE "FNiagaraDataInterfaceSkeletalMeshDetails"

void FNiagaraDataInterfaceSkeletalMeshDetails::CustomizeDetails(IDetailLayoutBuilder& DetailBuilder)
{
	 LayoutBuilder = &DetailBuilder;
	 static const FName MeshCategoryName = TEXT("Mesh");
	 static const FName SkelCategoryName = TEXT("Skeleton");

	 TArray<TWeakObjectPtr<UObject>> SelectedObjects;
	 DetailBuilder.GetObjectsBeingCustomized(SelectedObjects);
	 if(SelectedObjects.Num() != 1 || SelectedObjects[0]->IsA<UNiagaraDataInterfaceSkeletalMesh>() == false)
	 {
<<<<<<< HEAD
		 MeshInterface->OnChanged().RemoveAll(this);
		 MeshInterface->OnChanged().AddRaw(this, &FNiagaraDataInterfaceSkeletalMeshDetails::OnInterfaceChanged);
=======
	 	return;
>>>>>>> 9232998f
	 }

	 MeshInterface = CastChecked<UNiagaraDataInterfaceSkeletalMesh>(SelectedObjects[0].Get());
	 MeshInterface->OnChanged().RemoveAll(this);
	 MeshInterface->OnChanged().AddSP(this, &FNiagaraDataInterfaceSkeletalMeshDetails::OnInterfaceChanged);

	 TWeakObjectPtr<USceneComponent> SceneComponent;
	 USkeletalMeshComponent* FoundSkelComp = nullptr;
	 MeshObject = UNiagaraDataInterfaceSkeletalMesh::GetSkeletalMeshHelper(MeshInterface.Get(), Cast<UNiagaraComponent>(MeshInterface->GetOuter()), SceneComponent, FoundSkelComp);
	 if (MeshObject.IsValid())
	 {
		 MeshObject->GetOnMeshChanged().RemoveAll(this);
		 MeshObject->GetOnMeshChanged().AddSP(this, &FNiagaraDataInterfaceSkeletalMeshDetails::OnDataChanged);
	 }

	 MeshCategory = &DetailBuilder.EditCategory(MeshCategoryName, LOCTEXT("Mesh", "Mesh"));
	 {
		 TArray<TSharedRef<IPropertyHandle>> MeshProperties;
		 MeshCategory->GetDefaultProperties(MeshProperties, true, true);

		 TSharedPtr<IPropertyHandle> RegionsProperty = DetailBuilder.GetProperty(GET_MEMBER_NAME_CHECKED(UNiagaraDataInterfaceSkeletalMesh, SamplingRegions));
		
		 for (TSharedPtr<IPropertyHandle> Property : MeshProperties)
		 {
			 UProperty* PropertyPtr = Property->GetProperty();
			 TArray<TSharedPtr<FName>> PossibleNames;
			 if (PropertyPtr == RegionsProperty->GetProperty())
			 {
				 GenerateRegionsArray(PossibleNames);
				 RegionsBuilder = TSharedPtr<FNiagaraDetailSourcedArrayBuilder>(new FNiagaraDetailSourcedArrayBuilder(Property.ToSharedRef(), PossibleNames));
				 MeshCategory->AddCustomBuilder(RegionsBuilder.ToSharedRef());
			 }
			 else
			 {
				 MeshCategory->AddProperty(Property);
			 }
		 }
	 }

	 SkelCategory = &DetailBuilder.EditCategory(SkelCategoryName, LOCTEXT("SkeletonCat", "Skeleton"));
	 {
		 TArray<TSharedRef<IPropertyHandle>> SkelProperties;
		 SkelCategory->GetDefaultProperties(SkelProperties, true, true);

		 TSharedPtr<IPropertyHandle> BonesProperty = DetailBuilder.GetProperty(GET_MEMBER_NAME_CHECKED(UNiagaraDataInterfaceSkeletalMesh, SpecificBones));
		 TSharedPtr<IPropertyHandle> SocketsProperty = DetailBuilder.GetProperty(GET_MEMBER_NAME_CHECKED(UNiagaraDataInterfaceSkeletalMesh, SpecificSockets));

		 for (TSharedPtr<IPropertyHandle> Property : SkelProperties)
		 {
			 UProperty* PropertyPtr = Property->GetProperty();
			 TArray<TSharedPtr<FName>> PossibleNames;

			if (PropertyPtr == BonesProperty->GetProperty())
			 {
				GenerateBonesArray(PossibleNames);
				BonesBuilder = TSharedPtr<FNiagaraDetailSourcedArrayBuilder>(new FNiagaraDetailSourcedArrayBuilder(Property.ToSharedRef(), PossibleNames));
				SkelCategory->AddCustomBuilder(BonesBuilder.ToSharedRef());
			 }
			 else if (PropertyPtr == SocketsProperty->GetProperty())
			 {
				 GenerateSocketsArray(PossibleNames);
				 SocketsBuilder = TSharedPtr<FNiagaraDetailSourcedArrayBuilder>(new FNiagaraDetailSourcedArrayBuilder(Property.ToSharedRef(), PossibleNames));
				 SkelCategory->AddCustomBuilder(SocketsBuilder.ToSharedRef());
			 }
			 else
			 {
				 SkelCategory->AddProperty(Property);
			 }			 
		 }
	 }
 }

 TSharedRef<IDetailCustomization> FNiagaraDataInterfaceSkeletalMeshDetails::MakeInstance()
 {
	 return MakeShared<FNiagaraDataInterfaceSkeletalMeshDetails>();
 }

 void FNiagaraDataInterfaceSkeletalMeshDetails::OnInterfaceChanged()
 {
<<<<<<< HEAD
     // Rebuild the data changed listener
	 TWeakObjectPtr<USceneComponent> SceneComponent;
	 USkeletalMeshComponent* FoundSkelComp = nullptr;
	 if (MeshObject != nullptr)
	 {
		 MeshObject->GetOnMeshChanged().RemoveAll(this);
	 }
	 MeshObject = UNiagaraDataInterfaceSkeletalMesh::GetSkeletalMeshHelper(MeshInterface, Cast<UNiagaraComponent>(MeshInterface->GetOuter()), SceneComponent, FoundSkelComp);
	 if (MeshObject != nullptr)
	 {
		 MeshObject->GetOnMeshChanged().AddRaw(this, &FNiagaraDataInterfaceSkeletalMeshDetails::OnDataChanged);
=======
	 // Rebuild the data changed listener
	 TWeakObjectPtr<USceneComponent> SceneComponent;
	 USkeletalMeshComponent* FoundSkelComp = nullptr;
	 if (MeshObject.IsValid())
	 {
		 MeshObject->GetOnMeshChanged().RemoveAll(this);
	 }
	 MeshObject = UNiagaraDataInterfaceSkeletalMesh::GetSkeletalMeshHelper(MeshInterface.Get(), Cast<UNiagaraComponent>(MeshInterface->GetOuter()), SceneComponent, FoundSkelComp);
	 if (MeshObject.IsValid())
	 {
		 MeshObject->GetOnMeshChanged().AddSP(this, &FNiagaraDataInterfaceSkeletalMeshDetails::OnDataChanged);
>>>>>>> 9232998f
	 }
	 OnDataChanged();
 }

 void FNiagaraDataInterfaceSkeletalMeshDetails::OnDataChanged()
 {
	TArray<TSharedPtr<FName>> PossibleNames;
	GenerateRegionsArray(PossibleNames);
	RegionsBuilder->SetSourceArray(PossibleNames);

	GenerateBonesArray(PossibleNames);
	BonesBuilder->SetSourceArray(PossibleNames);

	GenerateSocketsArray(PossibleNames);
	SocketsBuilder->SetSourceArray(PossibleNames);
 }

void FNiagaraDataInterfaceSkeletalMeshDetails::GenerateRegionsArray(TArray<TSharedPtr<FName>>& SourceArray)
 {
	SourceArray.Reset();
	 if (MeshInterface.IsValid())
	 {
		 TWeakObjectPtr<USceneComponent> SceneComponent;
		 USkeletalMeshComponent* FoundSkelComp = nullptr;
		 USkeletalMesh* Mesh = UNiagaraDataInterfaceSkeletalMesh::GetSkeletalMeshHelper(MeshInterface.Get(), Cast<UNiagaraComponent>(MeshInterface->GetOuter()), SceneComponent, FoundSkelComp);

		 if (Mesh != nullptr)
		 {
			 for (FSkeletalMeshSamplingRegion Region : Mesh->GetSamplingInfo().Regions)
			 {
				 SourceArray.Add(MakeShared<FName>(Region.Name));
			 }
		 }
	 }
 }

 void FNiagaraDataInterfaceSkeletalMeshDetails::GenerateBonesArray(TArray<TSharedPtr<FName>>& SourceArray)
 {
	 SourceArray.Reset();
	 if (MeshInterface.IsValid())
	 {
		 TWeakObjectPtr<USceneComponent> SceneComponent;
		 USkeletalMeshComponent* FoundSkelComp = nullptr;
		 USkeletalMesh* Mesh = UNiagaraDataInterfaceSkeletalMesh::GetSkeletalMeshHelper(MeshInterface.Get(), Cast<UNiagaraComponent>(MeshInterface->GetOuter()), SceneComponent, FoundSkelComp);

		 if (Mesh != nullptr)
		 {
			 for (const FMeshBoneInfo& Bone : Mesh->RefSkeleton.GetRefBoneInfo())
			 {
				 SourceArray.Add(MakeShared<FName>(Bone.Name));
			 }
		 }
	 }
 }

void FNiagaraDataInterfaceSkeletalMeshDetails::GenerateSocketsArray(TArray<TSharedPtr<FName>>& SourceArray)
 {
	SourceArray.Reset();
	 if (MeshInterface.IsValid())
	 {
		 TWeakObjectPtr<USceneComponent> SceneComponent;
		 USkeletalMeshComponent* FoundSkelComp = nullptr;
		 USkeletalMesh* Mesh = UNiagaraDataInterfaceSkeletalMesh::GetSkeletalMeshHelper(MeshInterface.Get(), Cast<UNiagaraComponent>(MeshInterface->GetOuter()), SceneComponent, FoundSkelComp);

		 if (Mesh != nullptr)
		 {
			 for (int32 SocketIdx = 0; SocketIdx < Mesh->NumSockets(); ++SocketIdx)
			 {
				 const USkeletalMeshSocket* SocketInfo = Mesh->GetSocketByIndex(SocketIdx);
				 SourceArray.Add(MakeShared<FName>(SocketInfo->SocketName));
			 }
		 }
	 }
 }

 FNiagaraDataInterfaceSkeletalMeshDetails::~FNiagaraDataInterfaceSkeletalMeshDetails()
 {
	 if (MeshInterface.IsValid())
	 {
		 MeshInterface->OnChanged().RemoveAll(this);
	 }
	 if (MeshObject.IsValid())
	 {
		MeshObject->GetOnMeshChanged().RemoveAll(this);
	 }
 }

#undef LOCTEXT_NAMESPACE<|MERGE_RESOLUTION|>--- conflicted
+++ resolved
@@ -22,12 +22,7 @@
 	 DetailBuilder.GetObjectsBeingCustomized(SelectedObjects);
 	 if(SelectedObjects.Num() != 1 || SelectedObjects[0]->IsA<UNiagaraDataInterfaceSkeletalMesh>() == false)
 	 {
-<<<<<<< HEAD
-		 MeshInterface->OnChanged().RemoveAll(this);
-		 MeshInterface->OnChanged().AddRaw(this, &FNiagaraDataInterfaceSkeletalMeshDetails::OnInterfaceChanged);
-=======
 	 	return;
->>>>>>> 9232998f
 	 }
 
 	 MeshInterface = CastChecked<UNiagaraDataInterfaceSkeletalMesh>(SelectedObjects[0].Get());
@@ -107,19 +102,6 @@
 
  void FNiagaraDataInterfaceSkeletalMeshDetails::OnInterfaceChanged()
  {
-<<<<<<< HEAD
-     // Rebuild the data changed listener
-	 TWeakObjectPtr<USceneComponent> SceneComponent;
-	 USkeletalMeshComponent* FoundSkelComp = nullptr;
-	 if (MeshObject != nullptr)
-	 {
-		 MeshObject->GetOnMeshChanged().RemoveAll(this);
-	 }
-	 MeshObject = UNiagaraDataInterfaceSkeletalMesh::GetSkeletalMeshHelper(MeshInterface, Cast<UNiagaraComponent>(MeshInterface->GetOuter()), SceneComponent, FoundSkelComp);
-	 if (MeshObject != nullptr)
-	 {
-		 MeshObject->GetOnMeshChanged().AddRaw(this, &FNiagaraDataInterfaceSkeletalMeshDetails::OnDataChanged);
-=======
 	 // Rebuild the data changed listener
 	 TWeakObjectPtr<USceneComponent> SceneComponent;
 	 USkeletalMeshComponent* FoundSkelComp = nullptr;
@@ -131,7 +113,6 @@
 	 if (MeshObject.IsValid())
 	 {
 		 MeshObject->GetOnMeshChanged().AddSP(this, &FNiagaraDataInterfaceSkeletalMeshDetails::OnDataChanged);
->>>>>>> 9232998f
 	 }
 	 OnDataChanged();
  }
