--- conflicted
+++ resolved
@@ -110,19 +110,11 @@
 	if (auto Interface = DataInterface.Get())
 	{
 		UNiagaraSystem* System = nullptr;
-<<<<<<< HEAD
-		UNiagaraEmitter* Emitter = nullptr;
-		FNiagaraEditorModule::Get().GetTargetSystemAndEmitterForDataInterface(Interface, System, Emitter);
-		if (System && Emitter)
-		{
-			for (auto RendererProps : Emitter->GetRenderers())
-=======
 		FVersionedNiagaraEmitter EmitterHandle;
 		FNiagaraEditorModule::Get().GetTargetSystemAndEmitterForDataInterface(Interface, System, EmitterHandle);
 		if (System && EmitterHandle.GetEmitterData())
 		{
 			for (auto RendererProps : EmitterHandle.GetEmitterData()->GetRenderers())
->>>>>>> d731a049
 			{
 				if (auto MeshProps = Cast<UNiagaraMeshRendererProperties>(RendererProps))
 				{
@@ -194,11 +186,7 @@
 	UNiagaraEmitter* Emitter = Properties->GetTypedOuter<UNiagaraEmitter>();
 	check(Emitter);
 
-<<<<<<< HEAD
-	UNiagaraEmitterEditorData* EmitterEditorData = static_cast<UNiagaraEmitterEditorData*>(Emitter->GetEditorData());
-=======
 	UNiagaraEmitterEditorData* EmitterEditorData = static_cast<UNiagaraEmitterEditorData*>(Properties->GetEmitterData()->GetEditorData());
->>>>>>> d731a049
 	if (EmitterEditorData == nullptr)
 	{
 		return LOCTEXT("NoneOption", "None");
