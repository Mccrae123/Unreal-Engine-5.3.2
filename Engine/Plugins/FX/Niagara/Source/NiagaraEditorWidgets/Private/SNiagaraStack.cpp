--- conflicted
+++ resolved
@@ -979,14 +979,6 @@
 			[
 				PropertyRowWidgets.WholeRowWidget.ToSharedRef()
 			];
-<<<<<<< HEAD
-			RowBox->AddSlot()
-			.AutoWidth()
-			.Padding(3, 0, 0, 0)
-			[
-				SNew(SResetToDefaultPropertyEditor, PropertyRow->GetDetailTreeNode()->CreatePropertyHandle())
-			];
-=======
 
 			// do not add reset widget if it is customized
 			TSharedPtr<IPropertyHandle> PropertyHandle = PropertyRow->GetDetailTreeNode()->CreatePropertyHandle();
@@ -1000,7 +992,6 @@
 				];
 			}
 
->>>>>>> d731a049
 			return FRowWidgets(RowBox); 
 		}
 		else
@@ -1031,21 +1022,6 @@
 				NameWidget = PropertyRowWidgets.NameWidget;
 			}
 
-<<<<<<< HEAD
-			TSharedRef<SWidget> ValueWidget = SNew(SHorizontalBox)
-			+ SHorizontalBox::Slot()
-			[
-				PropertyRowWidgets.ValueWidget.ToSharedRef()
-			]
-			+ SHorizontalBox::Slot()
-			.AutoWidth()
-			.VAlign(VAlign_Center)
-			.Padding(3, 0, 0, 0)
-			[
-				SNew(SResetToDefaultPropertyEditor, PropertyRow->GetDetailTreeNode()->CreatePropertyHandle())
-			];
-
-=======
 			TSharedRef<SHorizontalBox> ValueWidget = SNew(SHorizontalBox)
 			+ SHorizontalBox::Slot()
 			[
@@ -1065,7 +1041,6 @@
 				];
 			}
 
->>>>>>> d731a049
 			return FRowWidgets(NameWidget.ToSharedRef(), ValueWidget);
 		}
 	}
