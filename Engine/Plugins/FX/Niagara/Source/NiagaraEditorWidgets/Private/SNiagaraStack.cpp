--- conflicted
+++ resolved
@@ -24,7 +24,7 @@
 #include "ViewModels/Stack/NiagaraStackModuleItem.h"
 #include "ViewModels/Stack/NiagaraStackRendererItem.h"
 #include "ViewModels/Stack/NiagaraStackParameterStoreEntry.h"
-#include "ViewModels/Stack/NiagaraStackEmitterSpawnScriptItemGroup.h"
+#include "ViewModels/Stack/NiagaraStackEmitterSettingsGroup.h"
 #include "ViewModels/Stack/NiagaraStackEventScriptItemGroup.h"
 #include "Framework/Application/SlateApplication.h"
 #include "IContentBrowserSingleton.h"
@@ -54,10 +54,7 @@
 #include "ScopedTransaction.h"
 #include "Widgets/Layout/SWrapBox.h"
 #include "Stack/SNiagaraStackSpacer.h"
-<<<<<<< HEAD
 #include "ViewModels/Stack/NiagaraStackRoot.h"
-=======
->>>>>>> 271e2139
 
 /** Contains data for a socket drag and drop operation in the StackEntry node. */
 class FNiagaraStackEntryDragDropOp : public FDecoratedDragDropOp
@@ -139,24 +136,6 @@
 			FMenuBuilder MenuBuilder(true, nullptr);
 			MenuBuilder.BeginSection("EmitterInlineMenuActions", LOCTEXT("EmitterActions", "Emitter Actions"));
 			{
-<<<<<<< HEAD
-=======
-				if (!GetEmitterNameIsReadOnly()) // Only allow renaming local copies of Emitters in Systems
-				{
-					MenuBuilder.AddMenuEntry(
-						LOCTEXT("RenameEmitter", "Rename Emitter"),
-						LOCTEXT("RenameEmitterToolTip", "Rename this local emitter copy"),
-						FSlateIcon(),
-						FUIAction(FExecuteAction::CreateSP(InlineEditableTextBlock.Get(), &SInlineEditableTextBlock::EnterEditingMode)));
-				}
-
-				MenuBuilder.AddMenuEntry(
-					LOCTEXT("ShowEmitterInContentBrowser", "Show in Content Browser"),
-					LOCTEXT("ShowEmitterInContentBrowserToolTip", "Show the emitter in this stack in the Content Browser"),
-					FSlateIcon(),
-					FUIAction(FExecuteAction::CreateSP(this, &SNiagaraStack::ShowEmitterInContentBrowser))); 
-				
->>>>>>> 271e2139
 				FUIAction Action(FExecuteAction::CreateSP(this, &SNiagaraStack::SetEmitterEnabled, !StackViewModel->GetEmitterHandleViewModel()->GetIsEnabled()),
 					FCanExecuteAction(),
 					FIsActionChecked::CreateSP(this, &SNiagaraStack::CheckEmitterEnabledStatus, true));
@@ -322,7 +301,6 @@
 					]
 				]
 				// Name and Source Emitter Name
-<<<<<<< HEAD
 				+ SHorizontalBox::Slot()
 				.Padding(2)
 				[
@@ -354,39 +332,6 @@
  				]
 				// Open and Focus Source Emitter
 				+ SHorizontalBox::Slot()
-=======
-				+ SHorizontalBox::Slot()
-				.Padding(2)
-				[
-					SNew(SWrapBox)
-					.Clipping(EWidgetClipping::ClipToBoundsAlways) 
-					.UseAllottedWidth(true)
-					+ SWrapBox::Slot()
-					.Padding(3, 0)
-					[						
-						SAssignNew(InlineEditableTextBlock, SInlineEditableTextBlock)
-						.ToolTipText(this, &SNiagaraStack::GetEmitterNameToolTip)
-						.Style(FNiagaraEditorStyle::Get(), "NiagaraEditor.HeadingInlineEditableText") 
-						.Clipping(EWidgetClipping::ClipToBoundsAlways)
-						.Text(StackViewModel->GetEmitterHandleViewModel()->AsShared(), &FNiagaraEmitterHandleViewModel::GetNameText)
-						.OnTextCommitted(this, &SNiagaraStack::OnStackViewNameTextCommitted)
-						.OnVerifyTextChanged(StackViewModel->GetEmitterHandleViewModel()->AsShared(), &FNiagaraEmitterHandleViewModel::VerifyNameTextChanged)
-						.IsReadOnly(this, &SNiagaraStack::GetEmitterNameIsReadOnly)
-					]
-					+ SWrapBox::Slot()
-					.Padding(3, 0)
-					[
-						SNew(STextBlock)
-						.ToolTipText(this, &SNiagaraStack::GetEmitterNameToolTip)
-						.TextStyle(FNiagaraEditorStyle::Get(), "NiagaraEditor.SubduedHeadingTextBox")
-						.Clipping(EWidgetClipping::ClipToBoundsAlways)
-						.Text(this, &SNiagaraStack::GetSourceEmitterNameText)
-						.Visibility(this, &SNiagaraStack::GetSourceEmitterNameVisibility) 
-					]
- 				]
-				// Open and Focus Source Emitter
-				+ SHorizontalBox::Slot()
->>>>>>> 271e2139
 				.HAlign(HAlign_Fill)
 				.VAlign(VAlign_Center)
 				.AutoWidth()
@@ -394,19 +339,11 @@
 				[
 					SNew(SButton)
 					.IsFocusable(false)
-<<<<<<< HEAD
 					.ToolTipText(LOCTEXT("OpenAndFocusParentEmitterToolTip", "Open and Focus Parent Emitter"))
 					.ButtonStyle(FEditorStyle::Get(), "HoverHintOnly")
 					.ForegroundColor(this, &SNiagaraStack::GetPinColor)
 					.ContentPadding(2)
 					.OnClicked(this, &SNiagaraStack::OpenParentEmitter)
-=======
-					.ToolTipText(LOCTEXT("OpenAndFocusSourceEmitterToolTip", "Open and Focus Source Emitter"))
-					.ButtonStyle(FEditorStyle::Get(), "HoverHintOnly")
-					.ForegroundColor(this, &SNiagaraStack::GetPinColor)
-					.ContentPadding(2)
-					.OnClicked(this, &SNiagaraStack::OpenSourceEmitter)
->>>>>>> 271e2139
 					.Visibility(this, &SNiagaraStack::GetOpenSourceEmitterVisibility)
 					// GoToSource icon is 30x30px so we scale it down to stay in line with other 12x12px UI
 					.DesiredSizeScale(FVector2D(0.55f, 0.55f))
@@ -593,11 +530,7 @@
 	return false;
 }
 
-<<<<<<< HEAD
 FReply SNiagaraStack::OpenParentEmitter() 
-=======
-FReply SNiagaraStack::OpenSourceEmitter() 
->>>>>>> 271e2139
 {
 	if (StackViewModel && StackViewModel->GetEmitterHandleViewModel().IsValid() && StackViewModel->GetEmitterHandleViewModel()->GetEmitterViewModel().IsValid())
 	{
@@ -622,10 +555,7 @@
 
 EVisibility SNiagaraStack::GetOpenSourceEmitterVisibility() const
 {
-<<<<<<< HEAD
 	return StackViewModel->HasParentEmitter() ? EVisibility::Visible : EVisibility::Collapsed;
-=======
-	return CanOpenSourceEmitter() ? EVisibility::Visible : EVisibility::Collapsed;
 }
 
 bool SNiagaraStack::GetEmitterNameIsReadOnly() const
@@ -633,26 +563,6 @@
 	if (StackViewModel && StackViewModel->GetSystemViewModel().IsValid())
 	{
 		return StackViewModel->GetSystemViewModel()->GetEditMode() == ENiagaraSystemViewModelEditMode::EmitterAsset;
-	}
-	return true;
->>>>>>> 271e2139
-}
-
-bool SNiagaraStack::GetEmitterNameIsReadOnly() const
-{
-<<<<<<< HEAD
-	if (StackViewModel && StackViewModel->GetSystemViewModel().IsValid())
-	{
-		return StackViewModel->GetSystemViewModel()->GetEditMode() == ENiagaraSystemViewModelEditMode::EmitterAsset;
-=======
-	if (StackViewModel && StackViewModel->GetEmitterHandleViewModel().IsValid() && StackViewModel->GetEmitterHandleViewModel()->GetEmitterHandle()
-		&& StackViewModel->GetEmitterHandleViewModel()->GetEmitterHandle()->GetSource())
-	{
-		if (StackViewModel->GetSystemViewModel()->GetEditMode() == ENiagaraSystemViewModelEditMode::SystemAsset)
-		{
-			return true;
-		}
->>>>>>> 271e2139
 	}
 	return true;
 }
@@ -719,7 +629,6 @@
 		NAME_None, EUserInterfaceActionType::Check);
 
 	MenuBuilder.AddMenuEntry(
-<<<<<<< HEAD
 		LOCTEXT("ShowLinkedInputsLabel", "Show Linked Script Inputs"),
 		LOCTEXT("ShowLinkedInputsToolTip", "Whether or not to show internal module linked inputs in the stack."),
 		FSlateIcon(),
@@ -732,10 +641,6 @@
 	MenuBuilder.AddMenuEntry(
 		LOCTEXT("ShowOutputsLabel", "Show Outputs"),
 		LOCTEXT("ShowOutputsToolTip", "Whether or not to show module outputs in the stack."),
-=======
-		LOCTEXT("ShowOutputsLabel", "Show Outputs"),
-		LOCTEXT("ShowOutputsToolTip", "Whether or now to show module outputs in the stack."),
->>>>>>> 271e2139
 		FSlateIcon(),
 		FUIAction(
 			FExecuteAction::CreateLambda([=]() { StackViewModel->SetShowOutputs(!StackViewModel->GetShowOutputs()); }),
@@ -1148,38 +1053,22 @@
 
 void SNiagaraStack::StackStructureChanged()
 {
-<<<<<<< HEAD
 	SynchronizeTreeExpansion();
-=======
-	PrimeTreeExpansion();
->>>>>>> 271e2139
 	StackTree->RequestTreeRefresh();
 }
 
 FText SNiagaraStack::GetSourceEmitterNameText() const 
 {
-<<<<<<< HEAD
 	return StackViewModel->GetEmitterHandleViewModel()->GetEmitterViewModel()->GetParentNameText();
-=======
-	return StackViewModel->GetEmitterHandleViewModel()->GetSourceNameText();
->>>>>>> 271e2139
 }
 
 FText SNiagaraStack::GetEmitterNameToolTip() const
 {
-<<<<<<< HEAD
 	if (StackViewModel->HasParentEmitter())
 	{
 		// We are looking at this Emitter in a System Asset and it has a valid parent Emitter
 		TSharedPtr<FNiagaraEmitterHandleViewModel> ThisViewModel = StackViewModel->GetEmitterHandleViewModel();
 		return FText::Format(LOCTEXT("EmitterNameAndPath", "{0}\nParent: {1}"), ThisViewModel->GetNameText(), ThisViewModel->GetEmitterViewModel()->GetParentPathNameText());
-=======
-	if (CanOpenSourceEmitter())
-	{
-		// We are looking at this Emitter in a System Asset and it has a valid parent Emitter
-		TSharedPtr<FNiagaraEmitterHandleViewModel> ThisViewModel = StackViewModel->GetEmitterHandleViewModel();
-		return FText::Format(LOCTEXT("EmitterNameAndPath", "{0}\nParent: {1}"), ThisViewModel->GetNameText(), ThisViewModel->GetSourcePathNameText());
->>>>>>> 271e2139
 	}
 	else
 	{
@@ -1190,26 +1079,19 @@
 
 void SNiagaraStack::OnStackViewNameTextCommitted(const FText& InText, ETextCommit::Type CommitInfo) const
 {
-	StackViewModel->GetEmitterHandleViewModel()->OnNameTextComitted(InText, CommitInfo);
+	const FGuid EditedEmitterGuid = StackViewModel->GetEmitterHandleViewModel()->GetEmitterHandle()->GetId();
+	StackViewModel->GetSystemViewModel()->EmitterNameChanged(InText, EditedEmitterGuid);
 }
 
 EVisibility SNiagaraStack::GetSourceEmitterNameVisibility() const
 {
-<<<<<<< HEAD
 	return StackViewModel->HasParentEmitter() && GetIsEmitterRenamed() ? EVisibility::Visible : EVisibility::Collapsed;
-=======
-	return CanOpenSourceEmitter() && GetIsEmitterRenamed() ? EVisibility::Visible : EVisibility::Collapsed;
->>>>>>> 271e2139
 }
 
 bool SNiagaraStack::GetIsEmitterRenamed() const
 {
 	const FText CurrentNameText = StackViewModel->GetEmitterHandleViewModel()->GetNameText();
-<<<<<<< HEAD
 	const FText SourceNameText = StackViewModel->GetEmitterHandleViewModel()->GetEmitterViewModel()->GetParentNameText();
-=======
-	const FText SourceNameText = StackViewModel->GetEmitterHandleViewModel()->GetSourceNameText();
->>>>>>> 271e2139
 	return !CurrentNameText.EqualTo(SourceNameText);
 }
 
