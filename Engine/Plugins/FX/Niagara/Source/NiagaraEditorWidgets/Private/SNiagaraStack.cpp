--- conflicted
+++ resolved
@@ -62,11 +62,8 @@
 #include "Framework/Commands/UICommandList.h"
 #include "ViewModels/NiagaraOverviewGraphViewModel.h"
 #include "Widgets/SNiagaraParameterName.h"
-<<<<<<< HEAD
-=======
 #include "Styling/StyleColors.h"
 #include "SResetToDefaultPropertyEditor.h"
->>>>>>> 6bbb88c8
 
 #define LOCTEXT_NAMESPACE "NiagaraStack"
 
@@ -798,9 +795,6 @@
 			case EStackIssueSeverity::CustomNote:
 				IndicatorColor = FStyleColors::Transparent;
 				break;
-			case EStackIssueSeverity::CustomNote:
-				ItemBackgroundColor = FNiagaraEditorWidgetsStyle::Get().GetColor("NiagaraEditor.Stack.Item.CustomNoteBackgroundColor");
-				break;
 			default:
 				checkf(false, TEXT("Issue severity not set for stack issue."));
 		}
