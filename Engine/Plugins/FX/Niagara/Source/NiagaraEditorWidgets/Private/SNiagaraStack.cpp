--- conflicted
+++ resolved
@@ -54,10 +54,7 @@
 #include "ScopedTransaction.h"
 #include "Widgets/Layout/SWrapBox.h"
 #include "Stack/SNiagaraStackSpacer.h"
-<<<<<<< HEAD
-=======
 #include "ViewModels/Stack/NiagaraStackRoot.h"
->>>>>>> 5edfa17c
 
 /** Contains data for a socket drag and drop operation in the StackEntry node. */
 class FNiagaraStackEntryDragDropOp : public FDecoratedDragDropOp
@@ -635,10 +632,6 @@
 		NAME_None, EUserInterfaceActionType::Check);
 
 	MenuBuilder.AddMenuEntry(
-<<<<<<< HEAD
-		LOCTEXT("ShowOutputsLabel", "Show Outputs"),
-		LOCTEXT("ShowOutputsToolTip", "Whether or now to show module outputs in the stack."),
-=======
 		LOCTEXT("ShowLinkedInputsLabel", "Show Linked Script Inputs"),
 		LOCTEXT("ShowLinkedInputsToolTip", "Whether or not to show internal module linked inputs in the stack."),
 		FSlateIcon(),
@@ -651,7 +644,6 @@
 	MenuBuilder.AddMenuEntry(
 		LOCTEXT("ShowOutputsLabel", "Show Outputs"),
 		LOCTEXT("ShowOutputsToolTip", "Whether or not to show module outputs in the stack."),
->>>>>>> 5edfa17c
 		FSlateIcon(),
 		FUIAction(
 			FExecuteAction::CreateLambda([=]() { StackViewModel->SetShowOutputs(!StackViewModel->GetShowOutputs()); }),
@@ -1064,11 +1056,7 @@
 
 void SNiagaraStack::StackStructureChanged()
 {
-<<<<<<< HEAD
-	PrimeTreeExpansion();
-=======
 	SynchronizeTreeExpansion();
->>>>>>> 5edfa17c
 	StackTree->RequestTreeRefresh();
 }
 
