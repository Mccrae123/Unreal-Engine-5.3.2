// Copyright Epic Games, Inc. All Rights Reserved.

#include "SNiagaraOverviewStack.h"
#include "NiagaraSystem.h"
#include "NiagaraSystemEditorData.h"
#include "ViewModels/NiagaraEmitterViewModel.h"
#include "ViewModels/NiagaraSystemViewModel.h"
#include "ViewModels/NiagaraEmitterHandleViewModel.h"
#include "ViewModels/NiagaraSystemSelectionViewModel.h"
<<<<<<< HEAD
=======
#include "ViewModels/NiagaraScratchPadViewModel.h"
#include "ViewModels/NiagaraScratchPadScriptViewModel.h"
>>>>>>> 90fae962
#include "ViewModels/Stack/NiagaraStackEntry.h"
#include "ViewModels/Stack/NiagaraStackItemGroup.h"
#include "ViewModels/Stack/NiagaraStackItem.h"
#include "ViewModels/Stack/NiagaraStackModuleItem.h"
#include "ViewModels/Stack/NiagaraStackViewModel.h"
#include "ViewModels/Stack/NiagaraStackSelection.h"
#include "NiagaraEditorWidgetsStyle.h"
#include "NiagaraEditorWidgetsUtilities.h"
#include "SNiagaraStack.h"
#include "Stack/SNiagaraStackItemGroupAddButton.h"
#include "Stack/SNiagaraStackIssueIcon.h"
<<<<<<< HEAD
#include "NiagaraEditorCommon.h"
=======
#include "NiagaraStackCommandContext.h"
#include "NiagaraNodeFunctionCall.h"
#include "NiagaraEditorModule.h"
#include "NiagaraNodeAssignment.h"
#include "Widgets/SNiagaraParameterName.h"
>>>>>>> 90fae962

#include "Widgets/Layout/SScrollBox.h"
#include "Widgets/Layout/SGridPanel.h"
#include "Widgets/Layout/SScaleBox.h"
#include "Widgets/Images/SImage.h"
#include "Widgets/Input/SButton.h"
<<<<<<< HEAD
#include "Widgets/Notifications/SNotificationList.h"
=======
#include "Widgets/SToolTip.h"
>>>>>>> 90fae962
#include "EditorStyleSet.h"
#include "Styling/CoreStyle.h"
#include "Framework/Application/SlateApplication.h"
#include "Framework/MultiBox/MultiBoxBuilder.h"
#include "Framework/Commands/GenericCommands.h"
<<<<<<< HEAD
#include "Framework/Notifications/NotificationManager.h"
#include "ScopedTransaction.h"
#include "Logging/LogMacros.h"
=======
#include "Subsystems/AssetEditorSubsystem.h"
>>>>>>> 90fae962

#define LOCTEXT_NAMESPACE "NiagaraOverviewStack"

class SNiagaraSystemOverviewEntryListRow : public STableRow<UNiagaraStackEntry*>
{
	SLATE_BEGIN_ARGS(SNiagaraSystemOverviewEntryListRow) {}
		SLATE_ATTRIBUTE(EVisibility, IssueIconVisibility)
		SLATE_EVENT(FOnDragDetected, OnDragDetected)
		SLATE_EVENT(FOnTableRowDragLeave, OnDragLeave)
		SLATE_EVENT(FOnCanAcceptDrop, OnCanAcceptDrop)
		SLATE_EVENT(FOnAcceptDrop, OnAcceptDrop)
		SLATE_DEFAULT_SLOT(FArguments, Content);
	SLATE_END_ARGS();

<<<<<<< HEAD
	void Construct(const FArguments& InArgs, UNiagaraStackViewModel* InStackViewModel, UNiagaraStackEntry* InStackEntry, const TSharedRef<STableViewBase>& InOwnerTableView)
	{
		StackViewModel = InStackViewModel;
		StackEntry = InStackEntry;
=======
	void Construct(const FArguments& InArgs, UNiagaraStackViewModel* InStackViewModel, UNiagaraStackEntry* InStackEntry, TSharedRef<FNiagaraStackCommandContext> InStackCommandContext, const TSharedRef<STableViewBase>& InOwnerTableView)
	{
		StackViewModel = InStackViewModel;
		StackEntry = InStackEntry;
		StackCommandContext = InStackCommandContext;
>>>>>>> 90fae962
		IssueIconVisibility = InArgs._IssueIconVisibility;
		FSlateColor IconColor = FNiagaraEditorWidgetsStyle::Get().GetColor(FNiagaraStackEditorWidgetsUtilities::GetColorNameForExecutionCategory(StackEntry->GetExecutionCategoryName()));

		FMargin ContentPadding;
		if (StackEntry->IsA<UNiagaraStackItem>())
		{
			BackgroundColor = FNiagaraEditorWidgetsStyle::Get().GetColor("NiagaraEditor.SystemOverview.Item.BackgroundColor");
<<<<<<< HEAD
			ContentPadding = FMargin(0, 2, 0, 2);
=======
			ContentPadding = FMargin(0, 1, 0, 1);
>>>>>>> 90fae962
		}
		else
		{
			BackgroundColor = FNiagaraEditorWidgetsStyle::Get().GetColor("NiagaraEditor.SystemOverview.Group.BackgroundColor");
<<<<<<< HEAD
			ContentPadding = FMargin(0, 5, 0, 5);
=======
			ContentPadding = FMargin(0, 2, 0, 2);
		}

		DisabledBackgroundColor = BackgroundColor + FLinearColor(.02f, .02f, .02f, 0.0f);
		IsolatedBackgroundColor = BackgroundColor - FLinearColor(.03f, .03f, .03f, 0.0f);

		TSharedRef<FNiagaraSystemViewModel> SystemViewModel = StackEntry->GetSystemViewModel();
		TSharedPtr<FNiagaraEmitterViewModel> EmitterViewModel = StackEntry->GetEmitterViewModel();
		if (EmitterViewModel.IsValid())
		{
			EmitterHandleViewModel = SystemViewModel->GetEmitterHandleViewModelForEmitter(EmitterViewModel->GetEmitter());
>>>>>>> 90fae962
		}
		DisabledBackgroundColor = BackgroundColor + FLinearColor(.02f, .02f, .02f, 0.0f);

		STableRow<UNiagaraStackEntry*>::Construct(STableRow<UNiagaraStackEntry*>::FArguments()
			.Style(FNiagaraEditorWidgetsStyle::Get(), "NiagaraEditor.SystemOverview.TableViewRow")
			.OnDragDetected(InArgs._OnDragDetected)
			.OnDragLeave(InArgs._OnDragLeave)
			.OnCanAcceptDrop(InArgs._OnCanAcceptDrop)
			.OnAcceptDrop(InArgs._OnAcceptDrop)
		[
			SNew(SBox)
			.Padding(FMargin(0, 1, 0, 1))
			[
				SNew(SBorder)
				.BorderImage(FEditorStyle::GetBrush("WhiteBrush"))
<<<<<<< HEAD
				.BorderBackgroundColor(this, &SNiagaraSystemOverviewEntryListRow::GetBackgroundColor, StackEntry)
=======
				.BorderBackgroundColor(this, &SNiagaraSystemOverviewEntryListRow::GetBackgroundColor)
>>>>>>> 90fae962
				.ToolTipText_UObject(StackEntry, &UNiagaraStackEntry::GetTooltipText)
				.Padding(FMargin(0))
				[
					SNew(SBorder)
					.BorderImage(this, &SNiagaraSystemOverviewEntryListRow::GetBorder)
					.Padding(ContentPadding)
					[
						SNew(SHorizontalBox)
						+ SHorizontalBox::Slot()
						.Padding(TAttribute<FMargin>(this, &SNiagaraSystemOverviewEntryListRow::GetInnerContentPadding))
						[
							InArgs._Content.Widget
						]
						+ SHorizontalBox::Slot()
						.AutoWidth()
						.VAlign(VAlign_Center)
						.Padding(2, 0, 2, 0)
						[
							SNew(SNiagaraStackIssueIcon, StackViewModel, StackEntry)
							.Visibility(IssueIconVisibility)
						]
					]
				]
			]
		],
		InOwnerTableView);
	}

	virtual FReply OnMouseButtonDown(const FGeometry& MyGeometry, const FPointerEvent& MouseEvent) override
	{
		if (MouseEvent.GetEffectingButton() == EKeys::RightMouseButton)
		{
			return FReply::Handled()
				.SetUserFocus(OwnerTablePtr.Pin()->AsWidget(), EFocusCause::Mouse)
				.CaptureMouse(SharedThis(this));
		}
		return STableRow<UNiagaraStackEntry*>::OnMouseButtonDown(MyGeometry, MouseEvent);
	}

	virtual FReply OnMouseButtonUp(const FGeometry& MyGeometry, const FPointerEvent& MouseEvent) override
	{
		if (MouseEvent.GetEffectingButton() == EKeys::RightMouseButton)
		{
			// Add the item represented by this row to the selection.
			UNiagaraSystemSelectionViewModel* Selection = StackEntry->GetSystemViewModel()->GetSelectionViewModel();
			if (Selection->ContainsEntry(StackEntry) == false)
			{
				TArray<UNiagaraStackEntry*> SelectedEntries;
				TArray<UNiagaraStackEntry*> DeselectedEntries;
				SelectedEntries.Add(StackEntry);
				bool bClearSelection = true;
				Selection->UpdateSelectedEntries(SelectedEntries, DeselectedEntries, bClearSelection);
			}

			FMenuBuilder MenuBuilder(true, StackCommandContext->GetCommands());
			bool bMenuItemsAdded = false;

			if (StackEntry->IsA<UNiagaraStackModuleItem>())
			{
				bMenuItemsAdded |= FNiagaraStackEditorWidgetsUtilities::AddStackModuleItemContextMenuActions(MenuBuilder, *CastChecked<UNiagaraStackModuleItem>(StackEntry), this->AsShared());
			}

			if (StackEntry->IsA<UNiagaraStackItem>())
			{
				bMenuItemsAdded |= FNiagaraStackEditorWidgetsUtilities::AddStackItemContextMenuActions(MenuBuilder, *CastChecked<UNiagaraStackItem>(StackEntry));
			}

			bMenuItemsAdded |= FNiagaraStackEditorWidgetsUtilities::AddStackEntryAssetContextMenuActions(MenuBuilder, *StackEntry);
			bMenuItemsAdded |= StackCommandContext->AddEditMenuItems(MenuBuilder);
		
			if (bMenuItemsAdded)
			{
				FWidgetPath WidgetPath = MouseEvent.GetEventPath() != nullptr ? *MouseEvent.GetEventPath() : FWidgetPath();
				FSlateApplication::Get().PushMenu(AsShared(), WidgetPath, MenuBuilder.MakeWidget(), MouseEvent.GetScreenSpacePosition(), FPopupTransitionEffect(FPopupTransitionEffect::ContextMenu));
				return FReply::Handled().ReleaseMouseCapture();
			}
			return STableRow<UNiagaraStackEntry*>::OnMouseButtonUp(MyGeometry, MouseEvent).ReleaseMouseCapture();
		}
		return STableRow<UNiagaraStackEntry*>::OnMouseButtonUp(MyGeometry, MouseEvent);
	}

	virtual FReply OnMouseButtonDoubleClick(const FGeometry& InMyGeometry, const FPointerEvent& InMouseEvent) override
	{
		UNiagaraStackModuleItem* ModuleItem = Cast<UNiagaraStackModuleItem>(StackEntry);
		if (ModuleItem != nullptr)
		{
			const UNiagaraNodeFunctionCall& ModuleFunctionCall = ModuleItem->GetModuleNode();
			if (ModuleFunctionCall.FunctionScript != nullptr)
			{
				if (ModuleFunctionCall.FunctionScript->IsAsset() || GbShowNiagaraDeveloperWindows > 0)
				{
					GEditor->GetEditorSubsystem<UAssetEditorSubsystem>()->OpenEditorForAsset(const_cast<UNiagaraScript*>(ModuleFunctionCall.FunctionScript));
					return FReply::Handled();
				}
				else if (ModuleItem->IsScratchModule())
				{
					TSharedPtr<FNiagaraScratchPadScriptViewModel> ScratchPadScriptViewModel = ModuleItem->GetSystemViewModel()->GetScriptScratchPadViewModel()->GetViewModelForScript(ModuleFunctionCall.FunctionScript);
					if (ScratchPadScriptViewModel.IsValid())
					{
						ModuleItem->GetSystemViewModel()->GetScriptScratchPadViewModel()->FocusScratchPadScriptViewModel(ScratchPadScriptViewModel.ToSharedRef());
						return FReply::Handled();
					}
				}
			}
		}
		return FReply::Unhandled();
	}

private:
<<<<<<< HEAD
	FSlateColor GetBackgroundColor(UNiagaraStackEntry* Entry) const
	{
		return Entry->GetIsEnabled() && Entry->GetOwnerIsEnabled() ? BackgroundColor : DisabledBackgroundColor;
=======
	FSlateColor GetBackgroundColor() const
	{
		TSharedRef<FNiagaraSystemViewModel> SystemViewModel = StackEntry->GetSystemViewModel();
		if (SystemViewModel->GetSystem().GetIsolateEnabled())
		{
			TSharedPtr<FNiagaraEmitterHandleViewModel> EmitterHandleViewModelPtr = EmitterHandleViewModel.Pin();
			if (EmitterHandleViewModelPtr.IsValid() && !EmitterHandleViewModelPtr->GetIsIsolated())
			{
				return IsolatedBackgroundColor;
			}
		}

		return StackEntry->GetIsEnabledAndOwnerIsEnabled() ? BackgroundColor : DisabledBackgroundColor;
>>>>>>> 90fae962
	}

	FMargin GetInnerContentPadding() const
	{
		if (IssueIconVisibility.Get() == EVisibility::Visible)
		{
<<<<<<< HEAD
			return FMargin(6, 0, 1, 0);
		}
		else
		{
			return FMargin(6, 0, 5, 0);
=======
			return FMargin(5, 0, 1, 0);
		}
		else
		{
			return FMargin(5, 0, 5, 0);
>>>>>>> 90fae962
		}
	}

private:
	UNiagaraStackViewModel* StackViewModel;
	UNiagaraStackEntry* StackEntry;
<<<<<<< HEAD
	FLinearColor BackgroundColor;
	FLinearColor DisabledBackgroundColor;
	TAttribute<EVisibility> IssueIconVisibility;
=======
	TSharedPtr<FNiagaraStackCommandContext> StackCommandContext;
	FLinearColor BackgroundColor;
	FLinearColor DisabledBackgroundColor;
	FLinearColor IsolatedBackgroundColor;
	TAttribute<EVisibility> IssueIconVisibility;
	TWeakPtr<FNiagaraEmitterHandleViewModel> EmitterHandleViewModel;
>>>>>>> 90fae962
};

class SNiagaraSystemOverviewEnabledCheckBox : public SCompoundWidget
{
public:
	DECLARE_DELEGATE_OneParam(FOnCheckedChanged, bool /*bIsChecked*/);

	SLATE_BEGIN_ARGS(SNiagaraSystemOverviewEnabledCheckBox) {}
		SLATE_ATTRIBUTE(bool, IsChecked)
		SLATE_EVENT(FOnCheckedChanged, OnCheckedChanged);
	SLATE_END_ARGS();

	void Construct(const FArguments& InArgs)
	{
		IsChecked = InArgs._IsChecked;
		OnCheckedChanged = InArgs._OnCheckedChanged;

		ChildSlot
		[
			SNew(SButton)
			.ButtonStyle(FEditorStyle::Get(), "HoverHintOnly")
			.ForegroundColor(FSlateColor::UseSubduedForeground())
			.OnClicked(this, &SNiagaraSystemOverviewEnabledCheckBox::OnButtonClicked)
			.ToolTipText(LOCTEXT("EnableCheckBoxToolTip", "Enable or disable this item."))
			.ContentPadding(FMargin(3, 2, 2, 2))
			[
				SNew(STextBlock)
				.Font(FEditorStyle::Get().GetFontStyle("FontAwesome.10"))
				.Text(this, &SNiagaraSystemOverviewEnabledCheckBox::GetButtonText)
			]
		];
	}

private:
	FReply OnButtonClicked()
	{
		OnCheckedChanged.ExecuteIfBound(IsChecked.IsBound() && !IsChecked.Get());
		return FReply::Handled();
	}

	FText GetButtonText() const
	{
		return IsChecked.IsBound() && IsChecked.Get()
			? LOCTEXT("CheckedText", "\xf14a")
			: LOCTEXT("UncheckedText", "\xf0c8");
	}

private:
	TAttribute<bool> IsChecked;
	FOnCheckedChanged OnCheckedChanged;
};

class SNiagaraSystemOverviewItemName : public SCompoundWidget
{
	SLATE_BEGIN_ARGS(SNiagaraSystemOverviewItemName) {}
	SLATE_END_ARGS();

	void Construct(const FArguments& InArgs, UNiagaraStackItem* InStackItem)
	{
		StackItem = InStackItem;
		StackItem->OnAlternateDisplayNameChanged().AddSP(this, &SNiagaraSystemOverviewItemName::UpdateFromAlternateDisplayName);

		if (StackItem->IsA<UNiagaraStackModuleItem>() &&
			CastChecked<UNiagaraStackModuleItem>(StackItem)->GetModuleNode().IsA<UNiagaraNodeAssignment>())
		{
			UNiagaraNodeAssignment* AssignmentNode = CastChecked<UNiagaraNodeAssignment>(&CastChecked<UNiagaraStackModuleItem>(StackItem)->GetModuleNode());
			AssignmentNode->OnAssignmentTargetsChanged().AddSP(this, &SNiagaraSystemOverviewItemName::UpdateFromAssignmentTargets);
		}

		UpdateContent();
	}

	~SNiagaraSystemOverviewItemName()
	{
		if (StackItem.IsValid() && StackItem->IsFinalized() == false)
		{
			StackItem->OnAlternateDisplayNameChanged().RemoveAll(this);

			if (StackItem->IsA<UNiagaraStackModuleItem>() &&
				CastChecked<UNiagaraStackModuleItem>(StackItem)->GetModuleNode().IsA<UNiagaraNodeAssignment>())
			{
				UNiagaraNodeAssignment* AssignmentNode = CastChecked<UNiagaraNodeAssignment>(&CastChecked<UNiagaraStackModuleItem>(StackItem)->GetModuleNode());
				AssignmentNode->OnAssignmentTargetsChanged().RemoveAll(this);
			}
		}
	}

private:
	void UpdateContent()
	{
		UNiagaraStackModuleItem* ModuleItem = Cast<UNiagaraStackModuleItem>(StackItem);
		UNiagaraNodeAssignment* AssignmentNode = ModuleItem != nullptr 
			? Cast<UNiagaraNodeAssignment>(&ModuleItem->GetModuleNode())
			: nullptr;

		if (StackItem->GetAlternateDisplayName().IsSet() == false &&
			AssignmentNode != nullptr &&
			AssignmentNode->GetAssignmentTargets().Num() > 0)
		{
			NameTextBlock.Reset();

			TSharedPtr<SWidget> ParameterWidget;
			if (AssignmentNode->GetAssignmentTargets().Num() == 1)
			{
				ParameterWidget = SNew(SNiagaraParameterName)
					.ParameterName(AssignmentNode->GetAssignmentTargets()[0].GetName())
					.IsReadOnly(true);
			}
			else
			{
				TSharedRef<SVerticalBox> ParameterBox = SNew(SVerticalBox);
				for (const FNiagaraVariable& AssignmentTarget : AssignmentNode->GetAssignmentTargets())
				{
					ParameterBox->AddSlot()
					.AutoHeight()
					.Padding(0.0f, 1.0f, 0.0f, 1.0f)
					[
						SNew(SScaleBox)
						.UserSpecifiedScale(0.85f)
						.Stretch(EStretch::UserSpecified)
						.HAlign(HAlign_Left)
						[
							SNew(SNiagaraParameterName)
							.ParameterName(AssignmentTarget.GetName())
							.IsReadOnly(true)
						]
					];
				}
				ParameterWidget = ParameterBox;
			}

			ChildSlot
			[
				SNew(SHorizontalBox)
				.IsEnabled_UObject(StackItem.Get(), &UNiagaraStackEntry::GetIsEnabledAndOwnerIsEnabled)
				+ SHorizontalBox::Slot()
				.AutoWidth()
				.Padding(0.0f, 0.0f, 6.0f, 0.0f)
				[
					SNew(STextBlock)
					.TextStyle(FNiagaraEditorWidgetsStyle::Get(), "NiagaraEditor.SystemOverview.ItemText")
					.Text(LOCTEXT("SetVariablesPrefix", "Set:"))
				]
				+ SHorizontalBox::Slot()
				[
					ParameterWidget.ToSharedRef()
				]
			];
		}
		else
		{
			ChildSlot
			[
				SAssignNew(NameTextBlock, STextBlock)
				.Text(this, &SNiagaraSystemOverviewItemName::GetItemDisplayName)
				.ToolTipText(this, &SNiagaraSystemOverviewItemName::GetItemToolTip)
				.IsEnabled_UObject(StackItem.Get(), &UNiagaraStackEntry::GetIsEnabledAndOwnerIsEnabled)
			];
			UpdateTextStyle();
		}
	}

	void UpdateTextStyle()
	{
		if (NameTextBlock.IsValid())
		{
			if (StackItem->GetAlternateDisplayName().IsSet())
			{
				NameTextBlock->SetTextStyle(&FNiagaraEditorWidgetsStyle::Get().GetWidgetStyle<FTextBlockStyle>("NiagaraEditor.SystemOverview.AlternateItemText"));
			}
			else
			{
				NameTextBlock->SetTextStyle(&FNiagaraEditorWidgetsStyle::Get().GetWidgetStyle<FTextBlockStyle>("NiagaraEditor.SystemOverview.ItemText"));
			}
		}
	}

	FText GetItemDisplayName() const
	{
		if (StackItem.IsValid() && StackItem->IsFinalized() == false)
		{
			return StackItem->GetAlternateDisplayName().IsSet() ? StackItem->GetAlternateDisplayName().GetValue() : StackItem->GetDisplayName();
		}
		return FText::GetEmpty();
	}

	FText GetItemToolTip() const
	{
		if (StackItem.IsValid() && StackItem->IsFinalized() == false)
		{
			FText CurrentToolTip = StackItem->GetTooltipText();
			if (ToolTipCache.IsSet() == false || LastToolTipCache.IdenticalTo(CurrentToolTip) == false)
			{
				if(StackItem->GetAlternateDisplayName().IsSet())
				{
					FText AlternateNameAndOriginalName = FText::Format(LOCTEXT("AlternateNameAndOriginalNameFormat", "{0} ({1})"), StackItem->GetAlternateDisplayName().GetValue(), StackItem->GetDisplayName());
					if (CurrentToolTip.IsEmptyOrWhitespace())
					{
						ToolTipCache = AlternateNameAndOriginalName;
					}
					else
					{
						ToolTipCache = FText::Format(LOCTEXT("AlternateDisplayNameToolTipFormat", "{0}\n\n{1}"), AlternateNameAndOriginalName, StackItem->GetTooltipText());
					}
				}
				else
				{
					ToolTipCache = CurrentToolTip;
				}
			}
			LastToolTipCache = CurrentToolTip;
			return ToolTipCache.GetValue();
		}
		return FText::GetEmpty();
	}

	void UpdateFromAlternateDisplayName()
	{
		if (StackItem.IsValid() && StackItem->IsFinalized() == false)
		{
			if (StackItem->GetAlternateDisplayName().IsSet())
			{
				if (NameTextBlock.IsValid() == false)
				{
					UpdateContent();
				}
				else
				{
					UpdateTextStyle();
				}
			}
			else
			{
				if (NameTextBlock.IsValid())
				{
					UpdateContent();
				}
			}
		}
		ToolTipCache.Reset();
	}

	void UpdateFromAssignmentTargets()
	{
		if (StackItem.IsValid() && StackItem->IsFinalized() == false)
		{
			UpdateContent();
		}
		ToolTipCache.Reset();
	}

private:
	mutable FText LastToolTipCache;
	mutable TOptional<FText> ToolTipCache;
	TSharedPtr<STextBlock> NameTextBlock;
	TWeakObjectPtr<UNiagaraStackItem> StackItem;
};

void SNiagaraOverviewStack::Construct(const FArguments& InArgs, UNiagaraStackViewModel& InStackViewModel, UNiagaraSystemSelectionViewModel& InOverviewSelectionViewModel)
{
<<<<<<< HEAD
	Commands = MakeShared<FUICommandList>();

	SetupCommands();
=======
	StackCommandContext = MakeShared<FNiagaraStackCommandContext>();
>>>>>>> 90fae962

	bUpdatingOverviewSelectionFromStackSelection = false;
	bUpdatingStackSelectionFromOverviewSelection = false;

	StackViewModel = &InStackViewModel;
	OverviewSelectionViewModel = &InOverviewSelectionViewModel;
	OverviewSelectionViewModel->OnEntrySelectionChanged().AddSP(this, &SNiagaraOverviewStack::SystemSelectionChanged);

	ChildSlot
	[
		SAssignNew(EntryListView, SListView<UNiagaraStackEntry*>)
		.ListItemsSource(&FlattenedEntryList)
		.OnGenerateRow(this, &SNiagaraOverviewStack::OnGenerateRowForEntry)
		.OnSelectionChanged(this, &SNiagaraOverviewStack::OnSelectionChanged)
		.SelectionMode(ESelectionMode::Multi)
		.OnItemToString_Debug_Static(&FNiagaraStackEditorWidgetsUtilities::StackEntryToStringForListDebug)
	];

	InStackViewModel.OnStructureChanged().AddSP(this, &SNiagaraOverviewStack::EntryStructureChanged);
		
	bRefreshEntryListPending = true;
	RefreshEntryList();
	SystemSelectionChanged();
}

SNiagaraOverviewStack::~SNiagaraOverviewStack()
{
	if (StackViewModel != nullptr)
	{
		StackViewModel->OnStructureChanged().RemoveAll(this);
	}

	if (OverviewSelectionViewModel != nullptr)
	{
		OverviewSelectionViewModel->OnEntrySelectionChanged().RemoveAll(this);
	}
<<<<<<< HEAD
}

bool SNiagaraOverviewStack::SupportsKeyboardFocus() const
{
	return true;
}

FReply SNiagaraOverviewStack::OnKeyDown(const FGeometry& MyGeometry, const FKeyEvent& InKeyEvent)
{
	if (Commands->ProcessCommandBindings(InKeyEvent))
	{
		return FReply::Handled();
	}
	return SCompoundWidget::OnKeyDown(MyGeometry, InKeyEvent);
=======
>>>>>>> 90fae962
}

bool SNiagaraOverviewStack::SupportsKeyboardFocus() const
{
<<<<<<< HEAD
	RefreshEntryList();
}

void SNiagaraOverviewStack::SetupCommands()
{
	Commands->MapAction(FGenericCommands::Get().Delete, FUIAction(
		FExecuteAction::CreateSP(this, &SNiagaraOverviewStack::DeleteSelectedEntries)));
}

void SNiagaraOverviewStack::DeleteSelectedEntries()
{
	bool bIncompleteDelete = false;
	TArray<UNiagaraStackItem*> ItemsToDelete;
	TArray<UNiagaraStackEntry*> SelectedEntries;
	OverviewSelectionViewModel->GetSelectedEntries(SelectedEntries);
	for (UNiagaraStackEntry* SelectedEntry : SelectedEntries)
	{
		UNiagaraStackItem* SelectedItem = Cast<UNiagaraStackItem>(SelectedEntry);
		if (SelectedItem != nullptr)
		{
			FText DeleteMessage;
			if (SelectedItem->SupportsDelete() && SelectedItem->TestCanDeleteWithMessage(DeleteMessage))
			{
				ItemsToDelete.Add(SelectedItem);
			}
			else
			{
				bIncompleteDelete = true;
			}
		}
		else
		{
			bIncompleteDelete = true;
		}
	}

	if (ItemsToDelete.Num() > 0)
	{
		const FScopedTransaction Transaction(LOCTEXT("DeleteSelected", "Delete items from the system overview"));
		for (UNiagaraStackItem* ItemToDelete : ItemsToDelete)
		{
			ItemToDelete->Delete();
		}
	}

	if (bIncompleteDelete)
	{
		FText IncompleteDeleteMessage = LOCTEXT("DeleteIncompleteMessage", "Not all items could be deleted because they either\ndon't support being deleted or they are inherited.");
		FNotificationInfo Warning(IncompleteDeleteMessage);
		Warning.ExpireDuration = 5.0f;
		Warning.bFireAndForget = true;
		Warning.bUseLargeFont = false;
		Warning.Image = FCoreStyle::Get().GetBrush(TEXT("MessageLog.Warning"));
		FSlateNotificationManager::Get().AddNotification(Warning);
		UE_LOG(LogNiagaraEditor, Warning, TEXT("%s"), *IncompleteDeleteMessage.ToString());
=======
	return true;
}

FReply SNiagaraOverviewStack::OnKeyDown(const FGeometry& MyGeometry, const FKeyEvent& InKeyEvent)
{
	if (StackCommandContext->ProcessCommandBindings(InKeyEvent))
	{
		return FReply::Handled();
>>>>>>> 90fae962
	}
	return SCompoundWidget::OnKeyDown(MyGeometry, InKeyEvent);
}

void SNiagaraOverviewStack::Tick(const FGeometry& AllottedGeometry, const double InCurrentTime, const float InDeltaTime)
{
	RefreshEntryList();
}

void SNiagaraOverviewStack::AddEntriesRecursive(UNiagaraStackEntry& EntryToAdd, TArray<UNiagaraStackEntry*>& EntryList, const TArray<UClass*>& AcceptableClasses, TArray<UNiagaraStackEntry*> ParentChain)
{
	if (AcceptableClasses.ContainsByPredicate([&] (UClass* Class) { return EntryToAdd.IsA(Class); }))
	{
		EntryList.Add(&EntryToAdd);
		EntryObjectKeyToParentChain.Add(FObjectKey(&EntryToAdd), ParentChain);
		TArray<UNiagaraStackEntry*> Children;
		EntryToAdd.GetFilteredChildren(Children);
		ParentChain.Add(&EntryToAdd);
		for (UNiagaraStackEntry* Child : Children)
		{
			checkf(Child != nullptr, TEXT("Stack entry had null child."));
			AddEntriesRecursive(*Child, EntryList, AcceptableClasses, ParentChain);
		}
	}
}

void SNiagaraOverviewStack::RefreshEntryList()
{
	if (bRefreshEntryListPending)
	{
		FlattenedEntryList.Empty();
		EntryObjectKeyToParentChain.Empty();
		TArray<UClass*> AcceptableClasses;
		AcceptableClasses.Add(UNiagaraStackItemGroup::StaticClass());
		AcceptableClasses.Add(UNiagaraStackItem::StaticClass());

		UNiagaraStackEntry* RootEntry = StackViewModel->GetRootEntry();
		checkf(RootEntry != nullptr, TEXT("Root entry was null."));
		TArray<UNiagaraStackEntry*> RootChildren;
		RootEntry->GetFilteredChildren(RootChildren);
		for (UNiagaraStackEntry* RootChild : RootChildren)
		{
			checkf(RootEntry != nullptr, TEXT("Root entry child was null."));
			TArray<UNiagaraStackEntry*> ParentChain;
			AddEntriesRecursive(*RootChild, FlattenedEntryList, AcceptableClasses, ParentChain);
		}

		bRefreshEntryListPending = false;
		EntryListView->RequestListRefresh();
	}
}

void SNiagaraOverviewStack::EntryStructureChanged()
{
	bRefreshEntryListPending = true;
}

TSharedRef<ITableRow> SNiagaraOverviewStack::OnGenerateRowForEntry(UNiagaraStackEntry* Item, const TSharedRef<STableViewBase>& OwnerTable)
{
	FVector2D IconSize = FNiagaraEditorWidgetsStyle::Get().GetVector("NiagaraEditor.Stack.IconSize");
	TSharedPtr<SWidget> Content;
	if (Item->IsA<UNiagaraStackItem>())
	{
		UNiagaraStackItem* StackItem = CastChecked<UNiagaraStackItem>(Item);
		TSharedPtr<SWidget> IndentContent;
		if (StackItem->SupportsHighlights())
		{

			TArray<FNiagaraScriptHighlight> ScriptHighlights;
			for (const FNiagaraScriptHighlight& ScriptHighlight : StackItem->GetHighlights())
			{
				if (ScriptHighlight.IsValid())
				{
					ScriptHighlights.Add(ScriptHighlight);
				}
			}

			TSharedRef<SHorizontalBox> ToolTipBox = SNew(SHorizontalBox);
			if (ScriptHighlights.Num() > 0)
			{
				for (const FNiagaraScriptHighlight& ScriptHighlight : ScriptHighlights)
				{
					ToolTipBox->AddSlot()
						.AutoWidth()
						.VAlign(VAlign_Center)
						.Padding(0, 0, 5, 0)
						[
							SNew(SImage)
							.Image(FNiagaraEditorWidgetsStyle::Get().GetBrush("NiagaraEditor.Stack.ModuleHighlightLarge"))
							.ColorAndOpacity(ScriptHighlight.Color)
						];
					ToolTipBox->AddSlot()
						.AutoWidth()
						.VAlign(VAlign_Center)
						.Padding(0, 0, 10, 0)
						[
							SNew(STextBlock)
							.Text(ScriptHighlight.DisplayName)
						];
				}
			}

			TSharedRef<SBox> IndentBox = SNew(SBox)
				.ToolTip(SNew(SToolTip) [ ToolTipBox ])
				.IsEnabled_UObject(Item, &UNiagaraStackEntry::GetIsEnabledAndOwnerIsEnabled)
				.Visibility(EVisibility::Visible)
				.WidthOverride(IconSize.X)
				.HeightOverride(IconSize.Y);
			
			if (ScriptHighlights.Num() > 0)
			{
				IndentBox->SetHAlign(HAlign_Left);
				IndentBox->SetVAlign(VAlign_Top);

				TSharedPtr<SGridPanel> HighlightsGrid;
				IndentBox->SetContent(SAssignNew(HighlightsGrid, SGridPanel));

				int32 HighlightsAdded = 0;
				for (int32 HighlightIndex = 0; HighlightIndex < ScriptHighlights.Num() && HighlightsAdded < 4; HighlightIndex++)
				{
					if (ScriptHighlights[HighlightIndex].IsValid())
					{
						FName HighlightImageBrushName;
						FLinearColor HighlightImageColor;
						if (HighlightIndex < 3)
						{
							HighlightImageBrushName = "NiagaraEditor.Stack.ModuleHighlight";
							HighlightImageColor = ScriptHighlights[HighlightIndex].Color;
						}
						else
						{
							HighlightImageBrushName = "NiagaraEditor.Stack.ModuleHighlightMore";
							HighlightImageColor = FLinearColor::White;
						}

						int32 Column = HighlightIndex % 2;
						int32 Row = HighlightIndex / 2;
						HighlightsGrid->AddSlot(Column, Row)
							.Padding(0, 0, 1 - Column, 1 - Row)
							[
								SNew(SImage)
								.Image(FNiagaraEditorWidgetsStyle::Get().GetBrush(HighlightImageBrushName))
								.ColorAndOpacity(HighlightImageColor)
							];
						HighlightsAdded++;
					}
				}
			}
			IndentContent = IndentBox;
		}
		else if (StackItem->SupportsIcon())
		{
			IndentContent = SNew(SBox)
				.IsEnabled_UObject(Item, &UNiagaraStackEntry::GetIsEnabledAndOwnerIsEnabled)
				.WidthOverride(IconSize.X)
				.HeightOverride(IconSize.Y)
				.HAlign(HAlign_Center)
				.VAlign(VAlign_Center)
				[
					SNew(SImage)
					.Image_UObject(StackItem, &UNiagaraStackItem::GetIconBrush)
				];
		}
		else
		{
			IndentContent = SNew(SBox)
				.WidthOverride(IconSize.X)
				.HeightOverride(IconSize.Y);
		}

		Content = SNew(SHorizontalBox)
<<<<<<< HEAD
			// Name
=======
			// Indent content
>>>>>>> 90fae962
			+ SHorizontalBox::Slot()
			.Padding(0, 1, 2, 1)
			.AutoWidth()
			.VAlign(VAlign_Center)
			.Padding(2, 3, 0, 3)
			[
				IndentContent.ToSharedRef()
			]
			// Name
			+ SHorizontalBox::Slot()
			.VAlign(VAlign_Center)
			.Padding(3, 2, 0, 2)
			[
				SNew(SNiagaraSystemOverviewItemName, StackItem)
			]
			// Enabled checkbox
			+ SHorizontalBox::Slot()
			.VAlign(VAlign_Center)
			.AutoWidth()
			.Padding(3, 0, 0, 0)
			[
				SNew(SNiagaraSystemOverviewEnabledCheckBox)
				.Visibility(this, &SNiagaraOverviewStack::GetEnabledCheckBoxVisibility, StackItem)
				.IsEnabled_UObject(StackItem, &UNiagaraStackEntry::GetOwnerIsEnabled)
				.IsChecked_UObject(StackItem, &UNiagaraStackEntry::GetIsEnabled)
				.OnCheckedChanged_UObject(StackItem, &UNiagaraStackItem::SetIsEnabled)
			];
	}
	else if (Item->IsA<UNiagaraStackItemGroup>())
	{
		UNiagaraStackItemGroup* StackItemGroup = CastChecked<UNiagaraStackItemGroup>(Item);
		TSharedRef<SHorizontalBox> ContentBox = SNew(SHorizontalBox)
			// Execution category icon
			+ SHorizontalBox::Slot()
<<<<<<< HEAD
			.Padding(0, 0, 4, 0)
=======
			.Padding(0, 0, 2, 0)
>>>>>>> 90fae962
			.VAlign(VAlign_Center)
			.AutoWidth()
			[
				SNew(SBox)
				.WidthOverride(IconSize.X)
				.HeightOverride(IconSize.Y)
				.HAlign(HAlign_Center)
				.VAlign(VAlign_Center)
				[
					SNew(SImage)
					.Image(FNiagaraEditorWidgetsStyle::Get().GetBrush(FNiagaraStackEditorWidgetsUtilities::GetIconNameForExecutionSubcategory(Item->GetExecutionSubcategoryName(), true)))
					.ColorAndOpacity(FNiagaraEditorWidgetsStyle::Get().GetColor(FNiagaraStackEditorWidgetsUtilities::GetIconColorNameForExecutionCategory(Item->GetExecutionCategoryName())))
					.IsEnabled_UObject(Item, &UNiagaraStackEntry::GetIsEnabledAndOwnerIsEnabled)
				]
			]
			// Name
			+ SHorizontalBox::Slot()
			.VAlign(VAlign_Center)
<<<<<<< HEAD
			.Padding(0, 2, 0, 2)
=======
			.Padding(3, 2, 0, 2)
>>>>>>> 90fae962
			[
				SNew(STextBlock)
				.TextStyle(FNiagaraEditorWidgetsStyle::Get(), "NiagaraEditor.SystemOverview.GroupHeaderText")
				.Text_UObject(Item, &UNiagaraStackEntry::GetDisplayName)
				.IsEnabled_UObject(Item, &UNiagaraStackEntry::GetIsEnabledAndOwnerIsEnabled)
			];

		if (StackItemGroup->GetAddUtilities() != nullptr)
		{
			ContentBox->AddSlot()
			.AutoWidth()
			.Padding(0, 0, 1, 0)
			[
				SNew(SNiagaraStackItemGroupAddButton, *StackItemGroup)
				.Width(22)
			];
		}

		Content = ContentBox;
	}
	else
	{
		Content = SNullWidget::NullWidget;
	}


<<<<<<< HEAD
	return SNew(SNiagaraSystemOverviewEntryListRow, StackViewModel, Item, OwnerTable)
=======
	return SNew(SNiagaraSystemOverviewEntryListRow, StackViewModel, Item, StackCommandContext.ToSharedRef(), OwnerTable)
>>>>>>> 90fae962
		.OnDragDetected(this, &SNiagaraOverviewStack::OnRowDragDetected, TWeakObjectPtr<UNiagaraStackEntry>(Item))
		.OnDragLeave(this, &SNiagaraOverviewStack::OnRowDragLeave)
		.OnCanAcceptDrop(this, &SNiagaraOverviewStack::OnRowCanAcceptDrop)
		.OnAcceptDrop(this, &SNiagaraOverviewStack::OnRowAcceptDrop)
		.IssueIconVisibility(this, &SNiagaraOverviewStack::GetIssueIconVisibility)
	[
		Content.ToSharedRef()
	];
}

EVisibility SNiagaraOverviewStack::GetEnabledCheckBoxVisibility(UNiagaraStackItem* Item) const
{
	return Item->SupportsChangeEnabled() ? EVisibility::Visible : EVisibility::Collapsed;
}

void SNiagaraOverviewStack::OnSelectionChanged(UNiagaraStackEntry* InNewSelection, ESelectInfo::Type SelectInfo)
{
	if (bUpdatingStackSelectionFromOverviewSelection == false)
	{
		TGuardValue<bool> UpdateGuard(bUpdatingOverviewSelectionFromStackSelection, true);
		TArray<UNiagaraStackEntry*> SelectedEntries;
		EntryListView->GetSelectedItems(SelectedEntries);

		TArray<UNiagaraStackEntry*> DeselectedEntries;

		for (TWeakObjectPtr<UNiagaraStackEntry> PreviousSelectedEntry : PreviousSelection)
		{
			if (PreviousSelectedEntry.IsValid() && SelectedEntries.Contains(PreviousSelectedEntry.Get()) == false)
			{
				DeselectedEntries.Add(PreviousSelectedEntry.Get());
			}
		}

		bool bClearCurrentSelection = FSlateApplication::Get().GetModifierKeys().IsControlDown() == false;
		OverviewSelectionViewModel->UpdateSelectedEntries(SelectedEntries, DeselectedEntries, bClearCurrentSelection);

		PreviousSelection.Empty();
		for (UNiagaraStackEntry* SelectedEntry : SelectedEntries)
		{
			PreviousSelection.Add(SelectedEntry);
		}

		UpdateCommandContextSelection();
	}
}

void SNiagaraOverviewStack::SystemSelectionChanged()
{
	if (bUpdatingOverviewSelectionFromStackSelection == false)
	{
		TGuardValue<bool> UpdateGuard(bUpdatingStackSelectionFromOverviewSelection, true);

		TArray<UNiagaraStackEntry*> SelectedListViewStackEntries;
		EntryListView->GetSelectedItems(SelectedListViewStackEntries);
		TArray<UNiagaraStackEntry*> SelectedOverviewEntries;
		OverviewSelectionViewModel->GetSelectedEntries(SelectedOverviewEntries);

		TArray<UNiagaraStackEntry*> EntriesToDeselect;
		for (UNiagaraStackEntry* SelectedListViewStackEntry : SelectedListViewStackEntries)
<<<<<<< HEAD
		{
			if (SelectedOverviewEntries.Contains(SelectedListViewStackEntry) == false)
			{
				EntriesToDeselect.Add(SelectedListViewStackEntry);
			}
		}

		TArray<UNiagaraStackEntry*> EntriesToSelect;
		RefreshEntryList();
		for (UNiagaraStackEntry* SelectedOverviewEntry : SelectedOverviewEntries)
		{
			if (FlattenedEntryList.Contains(SelectedOverviewEntry))
			{
=======
		{
			if (SelectedOverviewEntries.Contains(SelectedListViewStackEntry) == false)
			{
				EntriesToDeselect.Add(SelectedListViewStackEntry);
			}
		}

		TArray<UNiagaraStackEntry*> EntriesToSelect;
		RefreshEntryList();
		for (UNiagaraStackEntry* SelectedOverviewEntry : SelectedOverviewEntries)
		{
			if (FlattenedEntryList.Contains(SelectedOverviewEntry))
			{
>>>>>>> 90fae962
				EntriesToSelect.Add(SelectedOverviewEntry);
			}
		}

		for (UNiagaraStackEntry* EntryToDeselect : EntriesToDeselect)
		{
			EntryListView->SetItemSelection(EntryToDeselect, false);
		}

		for (UNiagaraStackEntry* EntryToSelect : EntriesToSelect)
		{
			EntryListView->SetItemSelection(EntryToSelect, true);
		}
<<<<<<< HEAD
	}
}

=======

		UpdateCommandContextSelection();
	}
}

void SNiagaraOverviewStack::UpdateCommandContextSelection()
{
	TArray<UNiagaraStackEntry*> SelectedListViewStackEntries;
	EntryListView->GetSelectedItems(SelectedListViewStackEntries);
	StackCommandContext->SetSelectedEntries(SelectedListViewStackEntries);
}

>>>>>>> 90fae962
FReply SNiagaraOverviewStack::OnRowDragDetected(const FGeometry& InGeometry, const FPointerEvent& InPointerEvent, TWeakObjectPtr<UNiagaraStackEntry> InStackEntryWeak)
{
	UNiagaraStackEntry* StackEntry = InStackEntryWeak.Get();
	if (StackEntry != nullptr && StackEntry->CanDrag())
	{
		TArray<UNiagaraStackEntry*> EntriesToDrag;
		StackEntry->GetSystemViewModel()->GetSelectionViewModel()->GetSelectedEntries(EntriesToDrag);
		EntriesToDrag.AddUnique(StackEntry);
		return FReply::Handled().BeginDragDrop(FNiagaraStackEditorWidgetsUtilities::ConstructDragDropOperationForStackEntries(EntriesToDrag));
	}
	return FReply::Unhandled();
}

void SNiagaraOverviewStack::OnRowDragLeave(const FDragDropEvent& InDragDropEvent)
{
	FNiagaraStackEditorWidgetsUtilities::HandleDragLeave(InDragDropEvent);
}

TOptional<EItemDropZone> SNiagaraOverviewStack::OnRowCanAcceptDrop(const FDragDropEvent& InDragDropEvent, EItemDropZone InDropZone, UNiagaraStackEntry* InTargetEntry)
{
	return FNiagaraStackEditorWidgetsUtilities::RequestDropForStackEntry(InDragDropEvent, InDropZone, InTargetEntry, UNiagaraStackEntry::EDropOptions::Overview);
}

FReply SNiagaraOverviewStack::OnRowAcceptDrop(const FDragDropEvent& InDragDropEvent, EItemDropZone InDropZone, UNiagaraStackEntry* InTargetEntry)
{
	bool bHandled = FNiagaraStackEditorWidgetsUtilities::HandleDropForStackEntry(InDragDropEvent, InDropZone, InTargetEntry, UNiagaraStackEntry::EDropOptions::Overview);
	return bHandled ? FReply::Handled() : FReply::Unhandled();
}

EVisibility SNiagaraOverviewStack::GetIssueIconVisibility() const
{
	return StackViewModel->HasIssues() ? EVisibility::Visible : EVisibility::Collapsed;
}

#undef LOCTEXT_NAMESPACE<|MERGE_RESOLUTION|>--- conflicted
+++ resolved
@@ -7,11 +7,8 @@
 #include "ViewModels/NiagaraSystemViewModel.h"
 #include "ViewModels/NiagaraEmitterHandleViewModel.h"
 #include "ViewModels/NiagaraSystemSelectionViewModel.h"
-<<<<<<< HEAD
-=======
 #include "ViewModels/NiagaraScratchPadViewModel.h"
 #include "ViewModels/NiagaraScratchPadScriptViewModel.h"
->>>>>>> 90fae962
 #include "ViewModels/Stack/NiagaraStackEntry.h"
 #include "ViewModels/Stack/NiagaraStackItemGroup.h"
 #include "ViewModels/Stack/NiagaraStackItem.h"
@@ -23,38 +20,24 @@
 #include "SNiagaraStack.h"
 #include "Stack/SNiagaraStackItemGroupAddButton.h"
 #include "Stack/SNiagaraStackIssueIcon.h"
-<<<<<<< HEAD
-#include "NiagaraEditorCommon.h"
-=======
 #include "NiagaraStackCommandContext.h"
 #include "NiagaraNodeFunctionCall.h"
 #include "NiagaraEditorModule.h"
 #include "NiagaraNodeAssignment.h"
 #include "Widgets/SNiagaraParameterName.h"
->>>>>>> 90fae962
 
 #include "Widgets/Layout/SScrollBox.h"
 #include "Widgets/Layout/SGridPanel.h"
 #include "Widgets/Layout/SScaleBox.h"
 #include "Widgets/Images/SImage.h"
 #include "Widgets/Input/SButton.h"
-<<<<<<< HEAD
-#include "Widgets/Notifications/SNotificationList.h"
-=======
 #include "Widgets/SToolTip.h"
->>>>>>> 90fae962
 #include "EditorStyleSet.h"
 #include "Styling/CoreStyle.h"
 #include "Framework/Application/SlateApplication.h"
 #include "Framework/MultiBox/MultiBoxBuilder.h"
 #include "Framework/Commands/GenericCommands.h"
-<<<<<<< HEAD
-#include "Framework/Notifications/NotificationManager.h"
-#include "ScopedTransaction.h"
-#include "Logging/LogMacros.h"
-=======
 #include "Subsystems/AssetEditorSubsystem.h"
->>>>>>> 90fae962
 
 #define LOCTEXT_NAMESPACE "NiagaraOverviewStack"
 
@@ -69,18 +52,11 @@
 		SLATE_DEFAULT_SLOT(FArguments, Content);
 	SLATE_END_ARGS();
 
-<<<<<<< HEAD
-	void Construct(const FArguments& InArgs, UNiagaraStackViewModel* InStackViewModel, UNiagaraStackEntry* InStackEntry, const TSharedRef<STableViewBase>& InOwnerTableView)
-	{
-		StackViewModel = InStackViewModel;
-		StackEntry = InStackEntry;
-=======
 	void Construct(const FArguments& InArgs, UNiagaraStackViewModel* InStackViewModel, UNiagaraStackEntry* InStackEntry, TSharedRef<FNiagaraStackCommandContext> InStackCommandContext, const TSharedRef<STableViewBase>& InOwnerTableView)
 	{
 		StackViewModel = InStackViewModel;
 		StackEntry = InStackEntry;
 		StackCommandContext = InStackCommandContext;
->>>>>>> 90fae962
 		IssueIconVisibility = InArgs._IssueIconVisibility;
 		FSlateColor IconColor = FNiagaraEditorWidgetsStyle::Get().GetColor(FNiagaraStackEditorWidgetsUtilities::GetColorNameForExecutionCategory(StackEntry->GetExecutionCategoryName()));
 
@@ -88,18 +64,11 @@
 		if (StackEntry->IsA<UNiagaraStackItem>())
 		{
 			BackgroundColor = FNiagaraEditorWidgetsStyle::Get().GetColor("NiagaraEditor.SystemOverview.Item.BackgroundColor");
-<<<<<<< HEAD
-			ContentPadding = FMargin(0, 2, 0, 2);
-=======
 			ContentPadding = FMargin(0, 1, 0, 1);
->>>>>>> 90fae962
 		}
 		else
 		{
 			BackgroundColor = FNiagaraEditorWidgetsStyle::Get().GetColor("NiagaraEditor.SystemOverview.Group.BackgroundColor");
-<<<<<<< HEAD
-			ContentPadding = FMargin(0, 5, 0, 5);
-=======
 			ContentPadding = FMargin(0, 2, 0, 2);
 		}
 
@@ -111,9 +80,7 @@
 		if (EmitterViewModel.IsValid())
 		{
 			EmitterHandleViewModel = SystemViewModel->GetEmitterHandleViewModelForEmitter(EmitterViewModel->GetEmitter());
->>>>>>> 90fae962
-		}
-		DisabledBackgroundColor = BackgroundColor + FLinearColor(.02f, .02f, .02f, 0.0f);
+		}
 
 		STableRow<UNiagaraStackEntry*>::Construct(STableRow<UNiagaraStackEntry*>::FArguments()
 			.Style(FNiagaraEditorWidgetsStyle::Get(), "NiagaraEditor.SystemOverview.TableViewRow")
@@ -127,11 +94,7 @@
 			[
 				SNew(SBorder)
 				.BorderImage(FEditorStyle::GetBrush("WhiteBrush"))
-<<<<<<< HEAD
-				.BorderBackgroundColor(this, &SNiagaraSystemOverviewEntryListRow::GetBackgroundColor, StackEntry)
-=======
 				.BorderBackgroundColor(this, &SNiagaraSystemOverviewEntryListRow::GetBackgroundColor)
->>>>>>> 90fae962
 				.ToolTipText_UObject(StackEntry, &UNiagaraStackEntry::GetTooltipText)
 				.Padding(FMargin(0))
 				[
@@ -241,11 +204,6 @@
 	}
 
 private:
-<<<<<<< HEAD
-	FSlateColor GetBackgroundColor(UNiagaraStackEntry* Entry) const
-	{
-		return Entry->GetIsEnabled() && Entry->GetOwnerIsEnabled() ? BackgroundColor : DisabledBackgroundColor;
-=======
 	FSlateColor GetBackgroundColor() const
 	{
 		TSharedRef<FNiagaraSystemViewModel> SystemViewModel = StackEntry->GetSystemViewModel();
@@ -259,44 +217,29 @@
 		}
 
 		return StackEntry->GetIsEnabledAndOwnerIsEnabled() ? BackgroundColor : DisabledBackgroundColor;
->>>>>>> 90fae962
 	}
 
 	FMargin GetInnerContentPadding() const
 	{
 		if (IssueIconVisibility.Get() == EVisibility::Visible)
 		{
-<<<<<<< HEAD
-			return FMargin(6, 0, 1, 0);
+			return FMargin(5, 0, 1, 0);
 		}
 		else
 		{
-			return FMargin(6, 0, 5, 0);
-=======
-			return FMargin(5, 0, 1, 0);
-		}
-		else
-		{
 			return FMargin(5, 0, 5, 0);
->>>>>>> 90fae962
 		}
 	}
 
 private:
 	UNiagaraStackViewModel* StackViewModel;
 	UNiagaraStackEntry* StackEntry;
-<<<<<<< HEAD
-	FLinearColor BackgroundColor;
-	FLinearColor DisabledBackgroundColor;
-	TAttribute<EVisibility> IssueIconVisibility;
-=======
 	TSharedPtr<FNiagaraStackCommandContext> StackCommandContext;
 	FLinearColor BackgroundColor;
 	FLinearColor DisabledBackgroundColor;
 	FLinearColor IsolatedBackgroundColor;
 	TAttribute<EVisibility> IssueIconVisibility;
 	TWeakPtr<FNiagaraEmitterHandleViewModel> EmitterHandleViewModel;
->>>>>>> 90fae962
 };
 
 class SNiagaraSystemOverviewEnabledCheckBox : public SCompoundWidget
@@ -557,13 +500,7 @@
 
 void SNiagaraOverviewStack::Construct(const FArguments& InArgs, UNiagaraStackViewModel& InStackViewModel, UNiagaraSystemSelectionViewModel& InOverviewSelectionViewModel)
 {
-<<<<<<< HEAD
-	Commands = MakeShared<FUICommandList>();
-
-	SetupCommands();
-=======
 	StackCommandContext = MakeShared<FNiagaraStackCommandContext>();
->>>>>>> 90fae962
 
 	bUpdatingOverviewSelectionFromStackSelection = false;
 	bUpdatingStackSelectionFromOverviewSelection = false;
@@ -600,7 +537,6 @@
 	{
 		OverviewSelectionViewModel->OnEntrySelectionChanged().RemoveAll(this);
 	}
-<<<<<<< HEAD
 }
 
 bool SNiagaraOverviewStack::SupportsKeyboardFocus() const
@@ -610,83 +546,9 @@
 
 FReply SNiagaraOverviewStack::OnKeyDown(const FGeometry& MyGeometry, const FKeyEvent& InKeyEvent)
 {
-	if (Commands->ProcessCommandBindings(InKeyEvent))
+	if (StackCommandContext->ProcessCommandBindings(InKeyEvent))
 	{
 		return FReply::Handled();
-	}
-	return SCompoundWidget::OnKeyDown(MyGeometry, InKeyEvent);
-=======
->>>>>>> 90fae962
-}
-
-bool SNiagaraOverviewStack::SupportsKeyboardFocus() const
-{
-<<<<<<< HEAD
-	RefreshEntryList();
-}
-
-void SNiagaraOverviewStack::SetupCommands()
-{
-	Commands->MapAction(FGenericCommands::Get().Delete, FUIAction(
-		FExecuteAction::CreateSP(this, &SNiagaraOverviewStack::DeleteSelectedEntries)));
-}
-
-void SNiagaraOverviewStack::DeleteSelectedEntries()
-{
-	bool bIncompleteDelete = false;
-	TArray<UNiagaraStackItem*> ItemsToDelete;
-	TArray<UNiagaraStackEntry*> SelectedEntries;
-	OverviewSelectionViewModel->GetSelectedEntries(SelectedEntries);
-	for (UNiagaraStackEntry* SelectedEntry : SelectedEntries)
-	{
-		UNiagaraStackItem* SelectedItem = Cast<UNiagaraStackItem>(SelectedEntry);
-		if (SelectedItem != nullptr)
-		{
-			FText DeleteMessage;
-			if (SelectedItem->SupportsDelete() && SelectedItem->TestCanDeleteWithMessage(DeleteMessage))
-			{
-				ItemsToDelete.Add(SelectedItem);
-			}
-			else
-			{
-				bIncompleteDelete = true;
-			}
-		}
-		else
-		{
-			bIncompleteDelete = true;
-		}
-	}
-
-	if (ItemsToDelete.Num() > 0)
-	{
-		const FScopedTransaction Transaction(LOCTEXT("DeleteSelected", "Delete items from the system overview"));
-		for (UNiagaraStackItem* ItemToDelete : ItemsToDelete)
-		{
-			ItemToDelete->Delete();
-		}
-	}
-
-	if (bIncompleteDelete)
-	{
-		FText IncompleteDeleteMessage = LOCTEXT("DeleteIncompleteMessage", "Not all items could be deleted because they either\ndon't support being deleted or they are inherited.");
-		FNotificationInfo Warning(IncompleteDeleteMessage);
-		Warning.ExpireDuration = 5.0f;
-		Warning.bFireAndForget = true;
-		Warning.bUseLargeFont = false;
-		Warning.Image = FCoreStyle::Get().GetBrush(TEXT("MessageLog.Warning"));
-		FSlateNotificationManager::Get().AddNotification(Warning);
-		UE_LOG(LogNiagaraEditor, Warning, TEXT("%s"), *IncompleteDeleteMessage.ToString());
-=======
-	return true;
-}
-
-FReply SNiagaraOverviewStack::OnKeyDown(const FGeometry& MyGeometry, const FKeyEvent& InKeyEvent)
-{
-	if (StackCommandContext->ProcessCommandBindings(InKeyEvent))
-	{
-		return FReply::Handled();
->>>>>>> 90fae962
 	}
 	return SCompoundWidget::OnKeyDown(MyGeometry, InKeyEvent);
 }
@@ -858,16 +720,11 @@
 		}
 
 		Content = SNew(SHorizontalBox)
-<<<<<<< HEAD
-			// Name
-=======
 			// Indent content
->>>>>>> 90fae962
 			+ SHorizontalBox::Slot()
 			.Padding(0, 1, 2, 1)
 			.AutoWidth()
 			.VAlign(VAlign_Center)
-			.Padding(2, 3, 0, 3)
 			[
 				IndentContent.ToSharedRef()
 			]
@@ -897,11 +754,7 @@
 		TSharedRef<SHorizontalBox> ContentBox = SNew(SHorizontalBox)
 			// Execution category icon
 			+ SHorizontalBox::Slot()
-<<<<<<< HEAD
-			.Padding(0, 0, 4, 0)
-=======
 			.Padding(0, 0, 2, 0)
->>>>>>> 90fae962
 			.VAlign(VAlign_Center)
 			.AutoWidth()
 			[
@@ -920,11 +773,7 @@
 			// Name
 			+ SHorizontalBox::Slot()
 			.VAlign(VAlign_Center)
-<<<<<<< HEAD
-			.Padding(0, 2, 0, 2)
-=======
 			.Padding(3, 2, 0, 2)
->>>>>>> 90fae962
 			[
 				SNew(STextBlock)
 				.TextStyle(FNiagaraEditorWidgetsStyle::Get(), "NiagaraEditor.SystemOverview.GroupHeaderText")
@@ -951,11 +800,7 @@
 	}
 
 
-<<<<<<< HEAD
-	return SNew(SNiagaraSystemOverviewEntryListRow, StackViewModel, Item, OwnerTable)
-=======
 	return SNew(SNiagaraSystemOverviewEntryListRow, StackViewModel, Item, StackCommandContext.ToSharedRef(), OwnerTable)
->>>>>>> 90fae962
 		.OnDragDetected(this, &SNiagaraOverviewStack::OnRowDragDetected, TWeakObjectPtr<UNiagaraStackEntry>(Item))
 		.OnDragLeave(this, &SNiagaraOverviewStack::OnRowDragLeave)
 		.OnCanAcceptDrop(this, &SNiagaraOverviewStack::OnRowCanAcceptDrop)
@@ -1015,7 +860,6 @@
 
 		TArray<UNiagaraStackEntry*> EntriesToDeselect;
 		for (UNiagaraStackEntry* SelectedListViewStackEntry : SelectedListViewStackEntries)
-<<<<<<< HEAD
 		{
 			if (SelectedOverviewEntries.Contains(SelectedListViewStackEntry) == false)
 			{
@@ -1029,21 +873,6 @@
 		{
 			if (FlattenedEntryList.Contains(SelectedOverviewEntry))
 			{
-=======
-		{
-			if (SelectedOverviewEntries.Contains(SelectedListViewStackEntry) == false)
-			{
-				EntriesToDeselect.Add(SelectedListViewStackEntry);
-			}
-		}
-
-		TArray<UNiagaraStackEntry*> EntriesToSelect;
-		RefreshEntryList();
-		for (UNiagaraStackEntry* SelectedOverviewEntry : SelectedOverviewEntries)
-		{
-			if (FlattenedEntryList.Contains(SelectedOverviewEntry))
-			{
->>>>>>> 90fae962
 				EntriesToSelect.Add(SelectedOverviewEntry);
 			}
 		}
@@ -1057,11 +886,6 @@
 		{
 			EntryListView->SetItemSelection(EntryToSelect, true);
 		}
-<<<<<<< HEAD
-	}
-}
-
-=======
 
 		UpdateCommandContextSelection();
 	}
@@ -1074,7 +898,6 @@
 	StackCommandContext->SetSelectedEntries(SelectedListViewStackEntries);
 }
 
->>>>>>> 90fae962
 FReply SNiagaraOverviewStack::OnRowDragDetected(const FGeometry& InGeometry, const FPointerEvent& InPointerEvent, TWeakObjectPtr<UNiagaraStackEntry> InStackEntryWeak)
 {
 	UNiagaraStackEntry* StackEntry = InStackEntryWeak.Get();
