--- conflicted
+++ resolved
@@ -31,10 +31,7 @@
             "EditorWidgets",
 			"ApplicationCore",
 			"CurveEditor",
-<<<<<<< HEAD
-=======
 			"ToolWidgets",
->>>>>>> 6bbb88c8
 		});
 
 		PrivateIncludePathModuleNames.AddRange(new string[] {
