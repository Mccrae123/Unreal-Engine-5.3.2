// Copyright Epic Games, Inc. All Rights Reserved.

using System.IO;
using UnrealBuildTool;

public class NiagaraEditorWidgets : ModuleRules
{
	public NiagaraEditorWidgets(ReadOnlyTargetRules Target) : base(Target)
	{
		PrivateIncludePaths.AddRange(new string[] {
			System.IO.Path.Combine(GetModuleDirectory("Niagara"), "Private"),
			System.IO.Path.Combine(GetModuleDirectory("NiagaraEditor"), "Private"),
			System.IO.Path.Combine(GetModuleDirectory("GraphEditor"), "Private"),
		});

		PrivateDependencyModuleNames.AddRange(new string[] {
            "NiagaraCore",
			"Niagara",
			"NiagaraEditor",
			"Engine",
			"Core",
			"CoreUObject",
			"Slate",
			"SlateCore",
			"InputCore",
			"EditorFramework",
			"UnrealEd",
			"GraphEditor",
			"EditorStyle",
			"PropertyEditor",
			"AppFramework",
			"Projects",
			"Sequencer",
            "EditorWidgets",
			"ApplicationCore",
			"CurveEditor",
<<<<<<< HEAD
			"ToolWidgets",
=======
			"DesktopPlatform",
			"ToolWidgets",
			"KismetWidgets"
>>>>>>> d731a049
		});

		PrivateIncludePathModuleNames.AddRange(new string[] {
		});

		PublicDependencyModuleNames.AddRange(new string[] {
		});

		PublicIncludePathModuleNames.AddRange(new string[] {
		});
	}
}<|MERGE_RESOLUTION|>--- conflicted
+++ resolved
@@ -34,13 +34,9 @@
             "EditorWidgets",
 			"ApplicationCore",
 			"CurveEditor",
-<<<<<<< HEAD
-			"ToolWidgets",
-=======
 			"DesktopPlatform",
 			"ToolWidgets",
 			"KismetWidgets"
->>>>>>> d731a049
 		});
 
 		PrivateIncludePathModuleNames.AddRange(new string[] {
