--- conflicted
+++ resolved
@@ -17,15 +17,6 @@
 class FNiagaraGpuComputeDispatchInterface;
 
 using FNiagaraSystemSimulationPtr = TSharedPtr<FNiagaraSystemSimulation, ESPMode::ThreadSafe>;
-
-enum class ENiagaraGPUTickHandlingMode
-{
-	None, /** No GPU Ticks needed. */
-	GameThread,/** Each system has to submit it's GPU tick individually on the game thread. */
-	Concurrent,/** Each system has to submit it's GPU tick individually during it's concurrent tick. */
-	GameThreadBatched,/** Systems can submit their GPU ticks in batches but it must be done on the game thread. */
-	ConcurrentBatched,/** Systems can submit their GPU ticks in batches during concurrent tick. */
-};
 
 enum class ENiagaraGPUTickHandlingMode
 {
@@ -114,11 +105,7 @@
 				{
 					// if parameter sets don't support half, then we need to write in floats into the parameter set, and
 					// for that we need to adjust the offset based on the difference in stride between float & half
-<<<<<<< HEAD
-					// In reality 
-=======
 					// In reality
->>>>>>> 6bbb88c8
 					const int32 ParamOffset = ParameterOffset + sizeof(float) * Layout.LayoutInfo.HalfComponentByteOffsets[CompIdx] / sizeof(FFloat16);
 					const int32 DataSetOffset = Layout.HalfComponentStart + CompIdx;
 					HalfOffsets.Emplace(ParamOffset, DataSetOffset, !ParameterSetsSupportHalf);
@@ -225,15 +212,9 @@
 {
 public:
 	FNiagaraSystemSimulationTickContext(class FNiagaraSystemSimulation* InOwner, TArray<FNiagaraSystemInstance*>& InInstances, FNiagaraDataSet& InDataSet, float InDeltaSeconds, int32 InSpawnNum, bool bAllowAsync);
-<<<<<<< HEAD
 
 	bool IsRunningAsync() const { return bRunningAsync; }
 
-=======
-
-	bool IsRunningAsync() const { return bRunningAsync; }
-
->>>>>>> 6bbb88c8
 public:
 	class FNiagaraSystemSimulation*		Owner;
 	UNiagaraSystem*						System;
@@ -328,15 +309,9 @@
 
 	ETickingGroup GetTickGroup() const { return SystemTickGroup; }
 
-<<<<<<< HEAD
-	FORCEINLINE NiagaraEmitterInstanceBatcher* GetBatcher()const { return Batcher; }
-
-	ENiagaraGPUTickHandlingMode GetGPUTickHandlingMode()const;
-=======
 	FORCEINLINE FNiagaraGpuComputeDispatchInterface* GetDispatchInterface() const { return DispatchInterface; }
 
 	ENiagaraGPUTickHandlingMode GetGPUTickHandlingMode() const;
->>>>>>> 6bbb88c8
 
 	/** If true we use legacy simulation contexts that could not handle per instance DI calls in the system scripts and would force the whole simulation solo. */
 	static bool UseLegacySystemSimulationContexts();
@@ -367,11 +342,8 @@
 	void AddSystemToTickBatch(FNiagaraSystemInstance* Instance, FNiagaraSystemSimulationTickContext& Context);
 	void FlushTickBatch(FNiagaraSystemSimulationTickContext& Context);
 
-<<<<<<< HEAD
-=======
 	void Tick_GameThread_Internal(float DeltaSeconds, const FGraphEventRef& MyCompletionGraphEvent);
 
->>>>>>> 6bbb88c8
 	TArray<FNiagaraSystemInstance*>& GetSystemInstances(ENiagaraSystemInstanceState State) { check(State != ENiagaraSystemInstanceState::None); return SystemInstancesPerState[int32(State)]; }
 
 	/** System of instances being simulated.  We use a weak object ptr here because once the last referencing object goes away this system may be come invalid at runtime. */
@@ -386,14 +358,11 @@
 	/** World this system simulation belongs to. */
 	UWorld* World;
 
-<<<<<<< HEAD
-=======
 	uint32 bCanExecute : 1;
 	uint32 bBindingsInitialized : 1;
 	uint32 bInSpawnPhase : 1;
 	uint32 bIsSolo : 1;
 
->>>>>>> 6bbb88c8
 	/** System instance per state. */
 	TArray<FNiagaraSystemInstance*> SystemInstancesPerState[int32(ENiagaraSystemInstanceState::Num)];
 
@@ -447,14 +416,6 @@
 
 	void InitParameterDataSetBindings(FNiagaraSystemInstance* SystemInst);
 
-<<<<<<< HEAD
-	uint32 bCanExecute : 1;
-	uint32 bBindingsInitialized : 1;
-	uint32 bInSpawnPhase : 1;
-	uint32 bIsSolo : 1;
-
-=======
->>>>>>> 6bbb88c8
 	/** A parameter store which contains the data interfaces parameters which were defined by the scripts. */
 	FNiagaraParameterStore ScriptDefinedDataInterfaceParameters;
 
@@ -470,15 +431,9 @@
 
 	mutable FString CrashReporterTag;
 
-<<<<<<< HEAD
-	NiagaraEmitterInstanceBatcher* Batcher = nullptr;
+	FNiagaraGpuComputeDispatchInterface* DispatchInterface = nullptr;
 
 	static bool bUseLegacyExecContexts;
-=======
-	FNiagaraGpuComputeDispatchInterface* DispatchInterface = nullptr;
-
-	static bool bUseLegacyExecContexts;
 
 	float FixedDeltaTickAge = 0;
->>>>>>> 6bbb88c8
 };