--- conflicted
+++ resolved
@@ -26,11 +26,7 @@
 public:
 	struct FMaterialOverride
 	{
-<<<<<<< HEAD
-		UMaterialInterface* Material = nullptr;
-=======
 		TObjectPtr<UMaterialInterface> Material = nullptr;
->>>>>>> 4af6daef
 		const UNiagaraRendererProperties* EmitterRendererProperty = nullptr; // Pointer only used for lookups, don't actually dereference
 		uint32 MaterialSubIndex = 0;
 	};
