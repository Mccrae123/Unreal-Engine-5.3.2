// Copyright 1998-2019 Epic Games, Inc. All Rights Reserved.

#pragma once

#include "CoreMinimal.h"
#include "Stats/Stats.h"
#include "Modules/ModuleInterface.h"
#include "Engine/World.h"
#include "NiagaraTypes.h"
#include "Templates/SharedPointer.h"

class FNiagaraWorldManager;
class UNiagaraEmitter;
struct FNiagaraVMExecutableData;
class UNiagaraScript;
class FNiagaraCompileOptions;
class FNiagaraCompileRequestDataBase;
class INiagaraMergeManager;
class INiagaraEditorOnlyDataUtilities;
struct FNiagaraParameterStore;

extern NIAGARA_API int32 GEnableVerboseNiagaraChangeIdLogging;

/**
* Niagara module interface
*/
class NIAGARA_API INiagaraModule : public IModuleInterface
{
public:
#if WITH_EDITOR
	typedef TSharedPtr<FNiagaraCompileRequestDataBase, ESPMode::ThreadSafe> CompileRequestPtr;
	DECLARE_DELEGATE_RetVal_TwoParams(TSharedPtr<FNiagaraVMExecutableData>, FScriptCompiler,const FNiagaraCompileRequestDataBase*, const FNiagaraCompileOptions&);
	DECLARE_DELEGATE_RetVal_OneParam(CompileRequestPtr, FOnPrecompile, UObject*);
#endif
	DECLARE_DELEGATE_RetVal(void, FOnProcessQueue);

public:
	virtual void StartupModule()override;
	virtual void ShutdownModule()override;
	void ShutdownRenderingResources();

	FDelegateHandle SetOnProcessShaderCompilationQueue(FOnProcessQueue InOnProcessQueue);
	void ResetOnProcessShaderCompilationQueue(FDelegateHandle DelegateHandle);
	void ProcessShaderCompilationQueue();

<<<<<<< HEAD

	static FNiagaraWorldManager* GetWorldManager(UWorld* World);

	// Gamethread callback to cleanup references to the given batcher before it gets deleted on the renderthread.
	static void OnBatcherDestroyed(class NiagaraEmitterInstanceBatcher* InBatcher);

	void DestroyAllSystemSimulations(class UNiagaraSystem* System);

	// Callback function registered with global world delegates to instantiate world manager when a game world is created
	void OnWorldInit(UWorld* World, const UWorld::InitializationValues IVS);

	// Callback function registered with global world delegates to cleanup world manager contents
	void OnWorldCleanup(UWorld* World, bool bSessionEnded, bool bCleanupResources);

	// Callback function registered with global world delegates to cleanup world manager when a game world is destroyed
	void OnPreWorldFinishDestroy(UWorld* World);

	void TickWorld(UWorld* World, ELevelTick TickType, float DeltaSeconds);

=======
>>>>>>> 69078e53
#if WITH_EDITOR
	const INiagaraMergeManager& GetMergeManager() const;

	void RegisterMergeManager(TSharedRef<INiagaraMergeManager> InMergeManager);

	void UnregisterMergeManager(TSharedRef<INiagaraMergeManager> InMergeManager);

	const INiagaraEditorOnlyDataUtilities& GetEditorOnlyDataUtilities() const;

	void RegisterEditorOnlyDataUtilities(TSharedRef<INiagaraEditorOnlyDataUtilities> InEditorOnlyDataUtilities);

	void UnregisterEditorOnlyDataUtilities(TSharedRef<INiagaraEditorOnlyDataUtilities> InEditorOnlyDataUtilities);

	TSharedPtr<FNiagaraVMExecutableData> CompileScript(const FNiagaraCompileRequestDataBase* InCompileData, const FNiagaraCompileOptions& InCompileOptions);
	FDelegateHandle RegisterScriptCompiler(FScriptCompiler ScriptCompiler);
	void UnregisterScriptCompiler(FDelegateHandle DelegateHandle);

	TSharedPtr<FNiagaraCompileRequestDataBase, ESPMode::ThreadSafe> Precompile(UObject* InObj);
	FDelegateHandle RegisterPrecompiler(FOnPrecompile PreCompiler);
	void UnregisterPrecompiler(FDelegateHandle DelegateHandle);

#endif

	FORCEINLINE static int32 GetDetailLevel() { return EngineDetailLevel; }
	FORCEINLINE static float GetGlobalSpawnCountScale() { return EngineGlobalSpawnCountScale; }
	FORCEINLINE static float GetGlobalSystemCountScale() { return EngineGlobalSystemCountScale; }
	static bool IsTargetPlatformIncludedInLevelRangeForCook(const ITargetPlatform* InTargetPlatform, const class UNiagaraEmitter* InEmitter);

	static float EngineGlobalSpawnCountScale;
	static float EngineGlobalSystemCountScale;

	FORCEINLINE static const FNiagaraVariable&  GetVar_Engine_DeltaTime() { return Engine_DeltaTime; }
	FORCEINLINE static const FNiagaraVariable&  GetVar_Engine_InvDeltaTime() { return Engine_InvDeltaTime; }
	FORCEINLINE static const FNiagaraVariable&  GetVar_Engine_Time() { return Engine_Time; }
	FORCEINLINE static const FNiagaraVariable&  GetVar_Engine_RealTime() { return Engine_RealTime; }

	FORCEINLINE static const FNiagaraVariable&  GetVar_Engine_Owner_Position() { return Engine_Owner_Position; }
	FORCEINLINE static const FNiagaraVariable&  GetVar_Engine_Owner_Velocity() { return Engine_Owner_Velocity; }
	FORCEINLINE static const FNiagaraVariable&  GetVar_Engine_Owner_XAxis() { return Engine_Owner_XAxis; }
	FORCEINLINE static const FNiagaraVariable&  GetVar_Engine_Owner_YAxis() { return Engine_Owner_YAxis; }
	FORCEINLINE static const FNiagaraVariable&  GetVar_Engine_Owner_ZAxis() { return Engine_Owner_ZAxis; }
	FORCEINLINE static const FNiagaraVariable&  GetVar_Engine_Owner_Scale() { return Engine_Owner_Scale; }
	FORCEINLINE static const FNiagaraVariable&  GetVar_Engine_Owner_Rotation() { return Engine_Owner_Rotation; }

	FORCEINLINE static const FNiagaraVariable&  GetVar_Engine_Owner_SystemLocalToWorld() { return Engine_Owner_SystemLocalToWorld; }
	FORCEINLINE static const FNiagaraVariable&  GetVar_Engine_Owner_SystemWorldToLocal() { return Engine_Owner_SystemWorldToLocal; }
	FORCEINLINE static const FNiagaraVariable&  GetVar_Engine_Owner_SystemLocalToWorldTransposed() { return Engine_Owner_SystemLocalToWorldTransposed; }
	FORCEINLINE static const FNiagaraVariable&  GetVar_Engine_Owner_SystemWorldToLocalTransposed() { return Engine_Owner_SystemWorldToLocalTransposed; }
	FORCEINLINE static const FNiagaraVariable&  GetVar_Engine_Owner_SystemLocalToWorldNoScale() { return Engine_Owner_SystemLocalToWorldNoScale; }
	FORCEINLINE static const FNiagaraVariable&  GetVar_Engine_Owner_SystemWorldToLocalNoScale() { return Engine_Owner_SystemWorldToLocalNoScale; }

	FORCEINLINE static const FNiagaraVariable&  GetVar_Engine_Owner_TimeSinceRendered() { return Engine_Owner_TimeSinceRendered; }
	FORCEINLINE static const FNiagaraVariable&  GetVar_Engine_Owner_LODDistance() { return Engine_Owner_LODDistance; }

	FORCEINLINE static const FNiagaraVariable&  GetVar_Engine_Owner_ExecutionState() { return Engine_Owner_ExecutionState; }

	FORCEINLINE static const FNiagaraVariable&  GetVar_Engine_ExecutionCount() { return Engine_ExecutionCount; }
	FORCEINLINE static const FNiagaraVariable&  GetVar_Engine_Emitter_NumParticles() { return Engine_Emitter_NumParticles; }
	FORCEINLINE static const FNiagaraVariable&  GetVar_Engine_Emitter_TotalSpawnedParticles() { return Engine_Emitter_TotalSpawnedParticles; }
	FORCEINLINE static const FNiagaraVariable&  GetVar_Engine_Emitter_SpawnCountScale() { return Engine_Emitter_SpawnCountScale; }
	FORCEINLINE static const FNiagaraVariable&  GetVar_Engine_System_TickCount() { return Engine_System_TickCount; }
	FORCEINLINE static const FNiagaraVariable&  GetVar_Engine_System_NumEmittersAlive() { return Engine_System_NumEmittersAlive; }
	FORCEINLINE static const FNiagaraVariable&  GetVar_Engine_System_NumEmitters() { return Engine_System_NumEmitters; }
	FORCEINLINE static const FNiagaraVariable&  GetVar_Engine_NumSystemInstances() { return Engine_NumSystemInstances; }

	FORCEINLINE static const FNiagaraVariable&  GetVar_Engine_GlobalSpawnCountScale() { return Engine_GlobalSpawnCountScale; }
	FORCEINLINE static const FNiagaraVariable&  GetVar_Engine_GlobalSystemScale() { return Engine_GlobalSystemScale; }

	FORCEINLINE static const FNiagaraVariable&  GetVar_Engine_System_Age() { return Engine_System_Age; }
	FORCEINLINE static const FNiagaraVariable&  GetVar_Emitter_Age() { return Emitter_Age; }
	FORCEINLINE static const FNiagaraVariable&  GetVar_Emitter_LocalSpace() { return Emitter_LocalSpace; }
	FORCEINLINE static const FNiagaraVariable&  GetVar_Emitter_Determinism() { return Emitter_Determinism; }
	FORCEINLINE static const FNiagaraVariable&  GetVar_Emitter_OverrideGlobalSpawnCountScale() { return Emitter_OverrideGlobalSpawnCountScale; }
	FORCEINLINE static const FNiagaraVariable&  GetVar_Emitter_RandomSeed() { return Emitter_RandomSeed; }
	FORCEINLINE static const FNiagaraVariable&  GetVar_Emitter_SpawnRate() { return Emitter_SpawnRate; }
	FORCEINLINE static const FNiagaraVariable&  GetVar_Emitter_SpawnInterval() { return Emitter_SpawnInterval; }
	FORCEINLINE static const FNiagaraVariable&  GetVar_Emitter_SimulationTarget() { return Emitter_SimulationTarget; }
	FORCEINLINE static const FNiagaraVariable&  GetVar_ScriptUsage() { return ScriptUsage; }
	FORCEINLINE static const FNiagaraVariable&  GetVar_Emitter_InterpSpawnStartDt() { return Emitter_InterpSpawnStartDt; }
	FORCEINLINE static const FNiagaraVariable&  GetVar_Emitter_SpawnGroup() { return Emitter_SpawnGroup; }

	FORCEINLINE static const FNiagaraVariable&  GetVar_Particles_UniqueID() { return Particles_UniqueID; }
	FORCEINLINE static const FNiagaraVariable&  GetVar_Particles_ID() { return Particles_ID; }
	FORCEINLINE static const FNiagaraVariable&  GetVar_Particles_Position() { return Particles_Position; }
	FORCEINLINE static const FNiagaraVariable&  GetVar_Particles_Velocity() { return Particles_Velocity; }
	FORCEINLINE static const FNiagaraVariable&  GetVar_Particles_Color() { return Particles_Color; }
	FORCEINLINE static const FNiagaraVariable&  GetVar_Particles_SpriteRotation() { return Particles_SpriteRotation; }
	FORCEINLINE static const FNiagaraVariable&  GetVar_Particles_NormalizedAge() { return Particles_NormalizedAge; }
	FORCEINLINE static const FNiagaraVariable&  GetVar_Particles_SpriteSize() { return Particles_SpriteSize; }
	FORCEINLINE static const FNiagaraVariable&  GetVar_Particles_SpriteFacing() { return Particles_SpriteFacing; }
	FORCEINLINE static const FNiagaraVariable&  GetVar_Particles_SpriteAlignment() { return Particles_SpriteAlignment; }
	FORCEINLINE static const FNiagaraVariable&  GetVar_Particles_SubImageIndex() { return Particles_SubImageIndex; }
	FORCEINLINE static const FNiagaraVariable&  GetVar_Particles_DynamicMaterialParameter() { return Particles_DynamicMaterialParameter; }
	FORCEINLINE static const FNiagaraVariable&  GetVar_Particles_DynamicMaterialParameter1() { return Particles_DynamicMaterialParameter1; }
	FORCEINLINE static const FNiagaraVariable&  GetVar_Particles_DynamicMaterialParameter2() { return Particles_DynamicMaterialParameter2; }
	FORCEINLINE static const FNiagaraVariable&  GetVar_Particles_DynamicMaterialParameter3() { return Particles_DynamicMaterialParameter3; }
	FORCEINLINE static const FNiagaraVariable&  GetVar_Particles_Scale() { return Particles_Scale; }
	FORCEINLINE static const FNiagaraVariable&  GetVar_Particles_Lifetime() { return Particles_Lifetime; }
	FORCEINLINE static const FNiagaraVariable&  GetVar_Particles_MeshOrientation() { return Particles_MeshOrientation; }
	FORCEINLINE static const FNiagaraVariable&  GetVar_Particles_UVScale() { return Particles_UVScale; }
	FORCEINLINE static const FNiagaraVariable&  GetVar_Particles_CameraOffset() { return Particles_CameraOffset; }
	FORCEINLINE static const FNiagaraVariable&  GetVar_Particles_MaterialRandom() { return Particles_MaterialRandom; }
	FORCEINLINE static const FNiagaraVariable&  GetVar_Particles_LightRadius() { return Particles_LightRadius; }
	FORCEINLINE static const FNiagaraVariable&  GetVar_Particles_LightExponent() { return Particles_LightExponent; }
	FORCEINLINE static const FNiagaraVariable&  GetVar_Particles_LightEnabled() { return Particles_LightEnabled; }
	FORCEINLINE static const FNiagaraVariable&  GetVar_Particles_LightVolumetricScattering() { return Particles_LightVolumetricScattering; }
	FORCEINLINE static const FNiagaraVariable&  GetVar_Particles_RibbonID() { return Particles_RibbonID; }
	FORCEINLINE static const FNiagaraVariable&  GetVar_Particles_RibbonWidth() { return Particles_RibbonWidth; }
	FORCEINLINE static const FNiagaraVariable&  GetVar_Particles_RibbonTwist() { return Particles_RibbonTwist; }
	FORCEINLINE static const FNiagaraVariable&  GetVar_Particles_RibbonFacing() { return Particles_RibbonFacing; }
	FORCEINLINE static const FNiagaraVariable&  GetVar_Particles_RibbonLinkOrder() { return Particles_RibbonLinkOrder; }
	
	FORCEINLINE static const FNiagaraVariable&  GetVar_DataInstance_Alive() { return DataInstance_Alive; }
	FORCEINLINE static const FNiagaraVariable&  GetVar_BeginDefaults() { return Translator_BeginDefaults; }

#if WITH_EDITORONLY_DATA
	FORCEINLINE static const FNiagaraParameterStore& GetFixedSystemInstanceParameterStore() { return FixedSystemInstanceParameters; }
#endif
private:

#if WITH_EDITORONLY_DATA
	void InitFixedSystemInstanceParameterStore();
#endif

	FOnProcessQueue OnProcessQueue;

#if WITH_EDITORONLY_DATA
	TSharedPtr<INiagaraMergeManager> MergeManager;
	TSharedPtr<INiagaraEditorOnlyDataUtilities> EditorOnlyDataUtilities;

	FScriptCompiler ScriptCompilerDelegate;
	FOnPrecompile ObjectPrecompilerDelegate;
#endif

	void OnChangeDetailLevel(class IConsoleVariable* CVar);
	static int32 EngineDetailLevel;

private:
	static FNiagaraVariable Engine_DeltaTime;
	static FNiagaraVariable Engine_InvDeltaTime;
	static FNiagaraVariable Engine_Time; 
	static FNiagaraVariable Engine_RealTime; 

	static FNiagaraVariable Engine_Owner_Position;
	static FNiagaraVariable Engine_Owner_Velocity;
	static FNiagaraVariable Engine_Owner_XAxis;
	static FNiagaraVariable Engine_Owner_YAxis;
	static FNiagaraVariable Engine_Owner_ZAxis;
	static FNiagaraVariable Engine_Owner_Scale;
	static FNiagaraVariable Engine_Owner_Rotation;

	static FNiagaraVariable Engine_Owner_SystemLocalToWorld;
	static FNiagaraVariable Engine_Owner_SystemWorldToLocal;
	static FNiagaraVariable Engine_Owner_SystemLocalToWorldTransposed;
	static FNiagaraVariable Engine_Owner_SystemWorldToLocalTransposed;
	static FNiagaraVariable Engine_Owner_SystemLocalToWorldNoScale;
	static FNiagaraVariable Engine_Owner_SystemWorldToLocalNoScale;

	static FNiagaraVariable Engine_Owner_TimeSinceRendered;
	static FNiagaraVariable Engine_Owner_LODDistance;
	
	static FNiagaraVariable Engine_Owner_ExecutionState;

	static FNiagaraVariable Engine_ExecutionCount;
	static FNiagaraVariable Engine_Emitter_NumParticles;
	static FNiagaraVariable Engine_Emitter_TotalSpawnedParticles;
	static FNiagaraVariable Engine_Emitter_SpawnCountScale;
	static FNiagaraVariable Engine_System_TickCount;
	static FNiagaraVariable Engine_System_NumEmittersAlive;
	static FNiagaraVariable Engine_System_NumEmitters;
	static FNiagaraVariable Engine_NumSystemInstances;

	static FNiagaraVariable Engine_GlobalSpawnCountScale;
	static FNiagaraVariable Engine_GlobalSystemScale;

	static FNiagaraVariable Engine_System_Age;
	static FNiagaraVariable Emitter_Age;
	static FNiagaraVariable Emitter_LocalSpace;
	static FNiagaraVariable Emitter_Determinism;
	static FNiagaraVariable Emitter_OverrideGlobalSpawnCountScale;
	static FNiagaraVariable Emitter_SimulationTarget;
	static FNiagaraVariable Emitter_RandomSeed;
	static FNiagaraVariable Emitter_SpawnRate;
	static FNiagaraVariable Emitter_SpawnInterval;
	static FNiagaraVariable Emitter_InterpSpawnStartDt;
	static FNiagaraVariable Emitter_SpawnGroup;

	static FNiagaraVariable Particles_UniqueID;
	static FNiagaraVariable Particles_ID;
	static FNiagaraVariable Particles_Position;
	static FNiagaraVariable Particles_Velocity;
	static FNiagaraVariable Particles_Color;
	static FNiagaraVariable Particles_SpriteRotation;
	static FNiagaraVariable Particles_NormalizedAge;
	static FNiagaraVariable Particles_SpriteSize;
	static FNiagaraVariable Particles_SpriteFacing;
	static FNiagaraVariable Particles_SpriteAlignment;
	static FNiagaraVariable Particles_SubImageIndex;
	static FNiagaraVariable Particles_DynamicMaterialParameter;
	static FNiagaraVariable Particles_DynamicMaterialParameter1;
	static FNiagaraVariable Particles_DynamicMaterialParameter2;
	static FNiagaraVariable Particles_DynamicMaterialParameter3;
	static FNiagaraVariable Particles_Scale;
	static FNiagaraVariable Particles_Lifetime;
	static FNiagaraVariable Particles_MeshOrientation;
	static FNiagaraVariable Particles_UVScale;
	static FNiagaraVariable Particles_CameraOffset;
	static FNiagaraVariable Particles_MaterialRandom;
	static FNiagaraVariable Particles_LightRadius;
	static FNiagaraVariable Particles_LightExponent;
	static FNiagaraVariable Particles_LightEnabled;
	static FNiagaraVariable Particles_LightVolumetricScattering;
	static FNiagaraVariable Particles_RibbonID;
	static FNiagaraVariable Particles_RibbonWidth;
	static FNiagaraVariable Particles_RibbonTwist;
	static FNiagaraVariable Particles_RibbonFacing;
	static FNiagaraVariable Particles_RibbonLinkOrder;

	static FNiagaraVariable ScriptUsage;
	static FNiagaraVariable DataInstance_Alive;
	static FNiagaraVariable Translator_BeginDefaults;

#if WITH_EDITORONLY_DATA
	static FNiagaraParameterStore FixedSystemInstanceParameters;
#endif
};
<|MERGE_RESOLUTION|>--- conflicted
+++ resolved
@@ -43,28 +43,6 @@
 	void ResetOnProcessShaderCompilationQueue(FDelegateHandle DelegateHandle);
 	void ProcessShaderCompilationQueue();
 
-<<<<<<< HEAD
-
-	static FNiagaraWorldManager* GetWorldManager(UWorld* World);
-
-	// Gamethread callback to cleanup references to the given batcher before it gets deleted on the renderthread.
-	static void OnBatcherDestroyed(class NiagaraEmitterInstanceBatcher* InBatcher);
-
-	void DestroyAllSystemSimulations(class UNiagaraSystem* System);
-
-	// Callback function registered with global world delegates to instantiate world manager when a game world is created
-	void OnWorldInit(UWorld* World, const UWorld::InitializationValues IVS);
-
-	// Callback function registered with global world delegates to cleanup world manager contents
-	void OnWorldCleanup(UWorld* World, bool bSessionEnded, bool bCleanupResources);
-
-	// Callback function registered with global world delegates to cleanup world manager when a game world is destroyed
-	void OnPreWorldFinishDestroy(UWorld* World);
-
-	void TickWorld(UWorld* World, ELevelTick TickType, float DeltaSeconds);
-
-=======
->>>>>>> 69078e53
 #if WITH_EDITOR
 	const INiagaraMergeManager& GetMergeManager() const;
 
