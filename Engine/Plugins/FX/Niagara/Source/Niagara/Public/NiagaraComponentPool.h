--- conflicted
+++ resolved
@@ -77,11 +77,7 @@
 	double LastParticleSytemPoolCleanTime;
 
 public:
-<<<<<<< HEAD
-	static bool Enabled();
-=======
 	static NIAGARA_API bool Enabled();
->>>>>>> 4af6daef
 
 	NIAGARA_API ~UNiagaraComponentPool();
 
@@ -103,11 +99,7 @@
 	NIAGARA_API void RemoveComponentsBySystem(UNiagaraSystem* System);
 
 	/** Dumps the current state of the pool to the log. */
-<<<<<<< HEAD
-	void Dump();
-=======
 	NIAGARA_API void Dump();
->>>>>>> 4af6daef
 
 #if ENABLE_NC_POOL_DEBUGGING
 	//Array of currently in flight components that will auto release.
