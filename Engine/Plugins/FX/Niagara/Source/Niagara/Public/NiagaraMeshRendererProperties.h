--- conflicted
+++ resolved
@@ -61,11 +61,7 @@
 
 	/** Use this UMaterialInterface if set to a valid value. This will be subordinate to UserParamBinding if it is set to a valid user variable.*/
 	UPROPERTY(EditAnywhere, Category = "Mesh Rendering", meta = (EditCondition = "bOverrideMaterials"))
-<<<<<<< HEAD
-	UMaterialInterface* ExplicitMat;
-=======
 	TObjectPtr<UMaterialInterface> ExplicitMat;
->>>>>>> 6bbb88c8
 
 	/** Use the UMaterialInterface bound to this user variable if it is set to a valid value. If this is bound to a valid value and ExplicitMat is also set, UserParamBinding wins.*/
 	UPROPERTY(EditAnywhere, Category = "Mesh Rendering", meta = (EditCondition = "bOverrideMaterials"))
@@ -84,7 +80,6 @@
 	{
 		WithStructuredSerializeFromMismatchedTag = true,
 		WithIdenticalViaEquality = true
-<<<<<<< HEAD
 	};
 };
 
@@ -120,43 +115,6 @@
 	};
 };
 
-=======
-	};
-};
-
-namespace ENiagaraMeshVFLayout
-{
-	enum Type
-	{
-		Position,
-		Velocity,
-		Color,
-		Scale,
-		Rotation,
-		MaterialRandom,
-		NormalizedAge,
-		CustomSorting,
-		SubImage,
-		DynamicParam0,
-		DynamicParam1,
-		DynamicParam2,
-		DynamicParam3,
-		CameraOffset,
-
-		Num_Default,
-
-		// The remaining layout params aren't needed unless accurate motion vectors are required
-		PrevPosition = Num_Default,
-		PrevScale,
-		PrevRotation,
-		PrevCameraOffset,
-		PrevVelocity,
-
-		Num_Max,
-	};
-};
-
->>>>>>> 6bbb88c8
 USTRUCT()
 struct NIAGARA_API FNiagaraMeshRendererMeshProperties
 {
@@ -166,27 +124,20 @@
 
 	/** The mesh to use when rendering this slot */
 	UPROPERTY(EditAnywhere, Category = "Mesh")
-<<<<<<< HEAD
-	UStaticMesh* Mesh;
-=======
 	TObjectPtr<UStaticMesh> Mesh;
 
 	/** Use the UStaticMesh bound to this user variable if it is set to a valid value. If this is bound to a valid value and Mesh is also set, UserParamBinding wins.*/
 	UPROPERTY(EditAnywhere, Category = "Mesh")
 	FNiagaraUserParameterBinding UserParamBinding;
->>>>>>> 6bbb88c8
 
 	/** Scale of the mesh */
 	UPROPERTY(EditAnywhere, Category = "Mesh")
 	FVector Scale;
 
-<<<<<<< HEAD
-=======
 	/** Rotation of the mesh */
 	UPROPERTY(EditAnywhere, Category = "Mesh")
 	FRotator Rotation;
 
->>>>>>> 6bbb88c8
 	/** Offset of the mesh pivot */
 	UPROPERTY(EditAnywhere, Category = "Mesh")
 	FVector PivotOffset;
@@ -194,12 +145,9 @@
 	/** What space is the pivot offset in? */
 	UPROPERTY(EditAnywhere, Category = "Mesh")
 	ENiagaraMeshPivotOffsetSpace PivotOffsetSpace;
-<<<<<<< HEAD
-=======
 
     UStaticMesh* ResolveStaticMesh(const FNiagaraEmitterInstance* Emitter) const;
 	bool HasValidMeshProperties() const;
->>>>>>> 6bbb88c8
 };
 
 UCLASS(editinlinenew, meta = (DisplayName = "Mesh Renderer"))
@@ -226,11 +174,7 @@
 	static void InitCDOPropertiesAfterModuleStartup();
 
 	//~ UNiagaraRendererProperties interface
-<<<<<<< HEAD
-	virtual FNiagaraRenderer* CreateEmitterRenderer(ERHIFeatureLevel::Type FeatureLevel, const FNiagaraEmitterInstance* Emitter, const UNiagaraComponent* InComponent) override;
-=======
 	virtual FNiagaraRenderer* CreateEmitterRenderer(ERHIFeatureLevel::Type FeatureLevel, const FNiagaraEmitterInstance* Emitter, const FNiagaraSystemInstanceController& InController) override;
->>>>>>> 6bbb88c8
 	virtual class FNiagaraBoundsCalculator* CreateBoundsCalculator() override;
 	virtual void GetUsedMaterials(const FNiagaraEmitterInstance* InEmitter, TArray<UMaterialInterface*>& OutMaterials) const override;
 	virtual bool IsSimTargetSupported(ENiagaraSimTarget InSimTarget) const override { return true; };
@@ -249,7 +193,6 @@
 	void CheckMaterialUsage();
 #endif // WITH_EDITORONLY_DATA
 	virtual void CacheFromCompiledData(const FNiagaraDataSetCompiledData* CompiledData) override;
-<<<<<<< HEAD
 
 #if WITH_EDITORONLY_DATA
 	bool IsSupportedVariableForBinding(const FNiagaraVariableBase& InSourceForBinding, const FName& InTargetBindingName) const;
@@ -258,16 +201,6 @@
 	virtual ENiagaraRendererSourceDataMode GetCurrentSourceMode() const override { return SourceMode; }
 	//UNiagaraRendererProperties Interface END
 
-=======
-
-#if WITH_EDITORONLY_DATA
-	bool IsSupportedVariableForBinding(const FNiagaraVariableBase& InSourceForBinding, const FName& InTargetBindingName) const;
-#endif
-
-	virtual ENiagaraRendererSourceDataMode GetCurrentSourceMode() const override { return SourceMode; }
-	//UNiagaraRendererProperties Interface END
-
->>>>>>> 6bbb88c8
 	void GetUsedMeshMaterials(int32 MeshIndex, const FNiagaraEmitterInstance* Emitter, TArray<UMaterialInterface*>& OutMaterials) const;	
 
 	/**
@@ -443,11 +376,7 @@
 	 * will not be found or used.
 	 */
 	UPROPERTY(EditAnywhere, Category = "Mesh Flipbook", meta = (EditCondition = "bEnableMeshFlipbook"))
-<<<<<<< HEAD
-	UStaticMesh* FirstFlipbookFrame;
-=======
 	TObjectPtr<UStaticMesh> FirstFlipbookFrame;
->>>>>>> 6bbb88c8
 
 	/**
 	 * Provides the format of the suffix of the names of the static meshes when searching for flipbook frames. "{frame_number}" is used to mark
@@ -491,11 +420,7 @@
 
 	// These properties are deprecated and moved to FNiagaraMeshRendererMeshProperties
 	UPROPERTY()
-<<<<<<< HEAD
-	UStaticMesh* ParticleMesh_DEPRECATED;
-=======
 	TObjectPtr<UStaticMesh> ParticleMesh_DEPRECATED;
->>>>>>> 6bbb88c8
 
 	UPROPERTY()
 	FVector PivotOffset_DEPRECATED;
