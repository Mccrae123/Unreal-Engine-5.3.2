// Copyright Epic Games, Inc. All Rights Reserved.

#pragma once

#include "Kismet/BlueprintFunctionLibrary.h"
#include "NiagaraDataInterface.h"
#include "NiagaraCommon.h"
#include "VectorVM.h"
#include "NiagaraDataInterfaceRigidMeshCollisionQuery.generated.h"

// Forward declaration
class AActor;

/** Element offsets in the array list */
struct FNDIRigidMeshCollisionElementOffset
{
	FNDIRigidMeshCollisionElementOffset(const uint32 InBoxOffset, const uint32 InSphereOffset, const uint32 InCapsuleOffset, const uint32 InNumElements) :
		BoxOffset(InBoxOffset), SphereOffset(InSphereOffset), CapsuleOffset(InCapsuleOffset), NumElements(InNumElements)
	{}

	FNDIRigidMeshCollisionElementOffset() :
		BoxOffset(0), SphereOffset(0), CapsuleOffset(0), NumElements(0)
	{}
	uint32 BoxOffset;
	uint32 SphereOffset;
	uint32 CapsuleOffset;
	uint32 NumElements;
};

/** Arrays in which the cpu datas will be str */
struct FNDIRigidMeshCollisionArrays
{
<<<<<<< HEAD
	FElementOffset ElementOffsets;
	TArray<FVector4f> WorldTransform;
	TArray<FVector4f> InverseTransform;
=======
	FNDIRigidMeshCollisionElementOffset ElementOffsets;
>>>>>>> d731a049
	TArray<FVector4f> CurrentTransform;
	TArray<FVector4f> CurrentInverse;
	TArray<FVector4f> PreviousTransform;
	TArray<FVector4f> PreviousInverse;
	TArray<FVector4f> ElementExtent;
	TArray<uint32> PhysicsType;
<<<<<<< HEAD
	TArray<uint32> DFIndex;
	TArray<FPrimitiveSceneProxy*> SourceSceneProxy;

	FNDIRigidMeshCollisionArrays()
	{
		Resize(100);
	}

	FNDIRigidMeshCollisionArrays(uint32 Num)
	{
		Resize(Num);
	}

	void CopyFrom(const FNDIRigidMeshCollisionArrays* Other)
	{
		Resize(Other->MaxPrimitives);

		ElementOffsets = Other->ElementOffsets;
		WorldTransform = Other->WorldTransform;
		InverseTransform = Other->InverseTransform;
		CurrentTransform = Other->CurrentTransform;
		CurrentInverse = Other->CurrentInverse;
		PreviousTransform = Other->PreviousTransform;
		PreviousInverse = Other->PreviousInverse;
		ElementExtent = Other->ElementExtent;
		PhysicsType = Other->PhysicsType;
		DFIndex = Other->DFIndex;
		SourceSceneProxy = Other->SourceSceneProxy;
	}

	void Resize(uint32 Num)
	{
		MaxPrimitives = Num;
		MaxTransforms = MaxPrimitives * 2;				

		WorldTransform.Init(FVector4f(0, 0, 0, 0), 3 * MaxTransforms);
		InverseTransform.Init(FVector4f(0, 0, 0, 0), 3 * MaxTransforms);
=======
	TArray<int32> ComponentIdIndex;
	TArray<FPrimitiveComponentId> UniqueCompnentId;

	FNDIRigidMeshCollisionArrays() = delete;
	FNDIRigidMeshCollisionArrays(uint32 Num)
		: MaxPrimitives(Num)
	{
		Reset();
	}

	void Reset()
	{
		ElementOffsets = FNDIRigidMeshCollisionElementOffset();
>>>>>>> d731a049
		CurrentTransform.Init(FVector4f(0, 0, 0, 0), 3 * MaxPrimitives);
		CurrentInverse.Init(FVector4f(0, 0, 0, 0), 3 * MaxPrimitives);
		PreviousTransform.Init(FVector4f(0, 0, 0, 0), 3 * MaxPrimitives);
		PreviousInverse.Init(FVector4f(0, 0, 0, 0), 3 * MaxPrimitives);
		ElementExtent.Init(FVector4f(0, 0, 0, 0), MaxPrimitives);
		PhysicsType.Init(0, MaxPrimitives);
<<<<<<< HEAD
		DFIndex.Init(0, MaxPrimitives);
		SourceSceneProxy.Init(nullptr, MaxPrimitives);
	}

	uint32 MaxPrimitives = 100;
	uint32 MaxTransforms = MaxPrimitives * 2;
=======
		ComponentIdIndex.Init(INDEX_NONE, MaxPrimitives);
		UniqueCompnentId.Reset();
	}

	const uint32 MaxPrimitives;
>>>>>>> d731a049
};

/** Render buffers that will be used in hlsl functions */
struct FNDIRigidMeshCollisionBuffer : public FRenderResource
{
	/** Init the buffer */
	virtual void InitRHI() override;

	/** Release the buffer */
	virtual void ReleaseRHI() override;

	/** Get the resource name */
	virtual FString GetFriendlyName() const override { return TEXT("FNDIRigidMeshCollisionBuffer"); }

	/** World transform buffer */
	FReadBuffer WorldTransformBuffer;

	/** Inverse transform buffer*/
	FReadBuffer InverseTransformBuffer;

	/** Element extent buffer */
	FReadBuffer ElementExtentBuffer;

	/** Physics type buffer */
	FReadBuffer PhysicsTypeBuffer;

	/** Distance field index buffer */
<<<<<<< HEAD
	FRWBuffer DFIndexBuffer;
=======
	FReadBuffer DFIndexBuffer;
>>>>>>> d731a049

	/** Max number of primitives */
	uint32 MaxNumPrimitives;

	/** Max number of transforms (prev and next needed) */
	uint32 MaxNumTransforms;

	void SetMaxNumPrimitives(uint32 Num)
	{
		MaxNumPrimitives = Num;
		MaxNumTransforms = 2 * Num;
	}
};

/** Data stored per DI instance*/
struct FNDIRigidMeshCollisionData
{
	FNDIRigidMeshCollisionData(const FNiagaraSystemInstance* InSystemInstance, bool InRequiresSourceActors, bool InHasScriptedFindActor)
	: SystemInstance(InSystemInstance)
	, bRequiresSourceActors(InRequiresSourceActors)
	, bHasScriptedFindActor(InHasScriptedFindActor)
	{}

	/** Initialize the cpu datas */
	void Init(int32 MaxNumPrimitives);

	/** Update the gpu datas */
	void Update(UNiagaraDataInterfaceRigidMeshCollisionQuery* Interface);

	/** Release the buffers */
	void ReleaseBuffers();

	bool HasActors() const;
	bool ShouldRunGlobalSearch(UNiagaraDataInterfaceRigidMeshCollisionQuery* Interface) const;

	using FMergedActorArray = TArray<AActor*, TInlineAllocator<16>>;
	void MergeActors(FMergedActorArray& MergedActors) const;

	/** Physics asset Gpu buffer */
	FNDIRigidMeshCollisionBuffer* AssetBuffer = nullptr;

	/** Physics asset Cpu arrays */
<<<<<<< HEAD
	FNDIRigidMeshCollisionArrays *AssetArrays = nullptr;

	/** Static Mesh Components **/
	TArray<AActor*> Actors;
=======
	TUniquePtr<FNDIRigidMeshCollisionArrays> AssetArrays = nullptr;

	/** Source actors **/
	TArray<TWeakObjectPtr<AActor>> ExplicitActors;

	/** Source actors **/
	TArray<TWeakObjectPtr<AActor>> FoundActors;

	const FNiagaraSystemInstance* SystemInstance = nullptr;

	/** If false indicates that the instance is not dependent on any RigidBodies, and processing can be skipped. */
	const bool bRequiresSourceActors;

	/** Indicates that the instance is being used in a call to FindActors */
	const bool bHasScriptedFindActor;

	/** Indicates that something has updated the list of FoundActors */
	bool bFoundActorsUpdated = false;

	/** Indicates that a full update of the arrays is required */
	bool bRequiresFullUpdate = false;

>>>>>>> d731a049
};

/** Data Interface used to collide against static meshes - whether it is the mesh distance field or a physics asset's collision primitive */
UCLASS(EditInlineNew, Category = "Collision", meta = (DisplayName = "Rigid Mesh Collision Query"))
class UNiagaraDataInterfaceRigidMeshCollisionQuery : public UNiagaraDataInterface
{
	GENERATED_UCLASS_BODY()

public:
#if WITH_EDITORONLY_DATA
	UPROPERTY()
	FString Tag_DEPRECATED = TEXT("");
#endif

	/** Set of tags used to match against actors when searching for RigidBody providers.  Empty tags will be ignored, and only a single 
		tag is required for an actor to be matched. */
	UPROPERTY(EditAnywhere, Category = "Search")
	TArray<FName> ActorTags;

<<<<<<< HEAD
	UPROPERTY(EditAnywhere, Category = "Static Mesh")
	FString Tag = TEXT("");

	UPROPERTY(EditAnywhere, Category = "Static Mesh")
	bool OnlyUseMoveable = true;

=======
	/** Set of tags used to match against components when searching for RigidBody providers.  Empty tags will be ignored, and only a
		single tag is required for a component to be matched. */
	UPROPERTY(EditAnywhere, Category = "Source")
	TArray<FName> ComponentTags;

	/** Hardcoded references to actors that will be used as RigidBody providers. */
	UPROPERTY(EditAnywhere, Category = "Source")
	TArray<TSoftObjectPtr<AActor>> SourceActors;

	/** If enabled only actors that are considered moveable will be searched for RigidBodies. */
	UPROPERTY(EditAnywhere, Category = "Source")
	bool OnlyUseMoveable = true;

	/** If enabled the global search can be executed dependeing on GlobalSearchForced and GlobalSearchFallback_Unscripted */
	UPROPERTY(EditAnywhere, Category = "Source", meta = (DisplayName = "Global Search Allowed"))
	bool GlobalSearchAllowed = true;

	/** If enabled the global search will be performed only if there are no explicit actors specified */
	UPROPERTY(EditAnywhere, Category = "Source", meta = (DisplayName = "Global Search Forced", EditCondition = GlobalSearchAllowed))
	bool GlobalSearchForced = false;

	/** If enabled the global search will be performed only if there are no explicit actors specified */
	UPROPERTY(EditAnywhere, Category = "Source", meta = (DisplayName = "Global Search Only If Unscripted", EditCondition = GlobalSearchAllowed))
	bool GlobalSearchFallback_Unscripted = true;

	/** Maximum number of RigidBody represented by this DataInterface. */
>>>>>>> d731a049
	UPROPERTY(EditAnywhere, Category = "General")
	int MaxNumPrimitives = 100;

	/** UObject Interface */
	virtual void PostInitProperties() override;
	virtual void PostLoad() override;

	/** UNiagaraDataInterface Interface */
	virtual void GetFunctions(TArray<FNiagaraFunctionSignature>& OutFunctions) override;
	virtual void GetVMExternalFunction(const FVMExternalFunctionBindingInfo& BindingInfo, void* InstanceData, FVMExternalFunction& OutFunc) override;
	virtual bool CanExecuteOnTarget(ENiagaraSimTarget Target) const override { return Target == ENiagaraSimTarget::GPUComputeSim; }
#if WITH_NIAGARA_DEBUGGER
	virtual void DrawDebugHud(UCanvas* Canvas, FNiagaraSystemInstance* SystemInstance, FString& VariableDataString, bool bVerbose) const override;
#endif
	virtual bool InitPerInstanceData(void* PerInstanceData, FNiagaraSystemInstance* SystemInstance) override;
	virtual void DestroyPerInstanceData(void* PerInstanceData, FNiagaraSystemInstance* SystemInstance)override;
	virtual bool PerInstanceTick(void* PerInstanceData, FNiagaraSystemInstance* SystemInstance, float DeltaSeconds) override;
	virtual int32 PerInstanceDataSize()const override { return sizeof(FNDIRigidMeshCollisionData); }
	virtual bool Equals(const UNiagaraDataInterface* Other) const override;
	virtual bool HasPreSimulateTick() const override { return true; }
	virtual bool HasTickGroupPrereqs() const override { return true; }
	virtual ETickingGroup CalculateTickGroup(const void* PerInstanceData) const override;

	virtual bool RequiresDistanceFieldData() const override { return true; }

	/** GPU simulation  functionality */
#if WITH_EDITORONLY_DATA
	virtual void GetCommonHLSL(FString& OutHLSL) override;
	virtual void GetParameterDefinitionHLSL(const FNiagaraDataInterfaceGPUParamInfo& ParamInfo, FString& OutHLSL) override;
	virtual bool AppendCompileHash(FNiagaraCompileHashVisitor* InVisitor) const override;

	virtual bool GetFunctionHLSL(const FNiagaraDataInterfaceGPUParamInfo& ParamInfo, const FNiagaraDataInterfaceGeneratedFunction& FunctionInfo, int FunctionInstanceIndex, FString& OutHLSL) override;
	virtual bool UpgradeFunctionCall(FNiagaraFunctionSignature& FunctionSignature) override;

	virtual void ValidateFunction(const FNiagaraFunctionSignature& Function, TArray<FText>& OutValidationErrors) override;
#endif
<<<<<<< HEAD
	virtual void ProvidePerInstanceDataForRenderThread(void* DataForRenderThread, void* PerInstanceData, const FNiagaraSystemInstanceID& SystemInstance) override;

	/** Name of element offsets */
	static const FString MaxTransformsName;

	/** Name of element offsets */
	static const FString CurrentOffsetName;

	/** Name of element offsets */
	static const FString PreviousOffsetName;

	/** Name of element offsets */
	static const FString ElementOffsetsName;

	/** Name of the world transform buffer */
	static const FString WorldTransformBufferName;
=======
	virtual bool UseLegacyShaderBindings() const override { return false; }
	virtual void BuildShaderParameters(FNiagaraShaderParametersBuilder& ShaderParametersBuilder) const override;
	virtual void SetShaderParameters(const FNiagaraDataInterfaceSetShaderParametersContext& Context) const override;
>>>>>>> d731a049

	virtual void ProvidePerInstanceDataForRenderThread(void* DataForRenderThread, void* PerInstanceData, const FNiagaraSystemInstanceID& SystemInstance) override;

	bool UpdateSourceActors(FNiagaraSystemInstance* SystemInstance, FNDIRigidMeshCollisionData& InstanceData) const;

	bool GetExplicitActors(FNDIRigidMeshCollisionData& InstanceData);
	bool FindActors(UWorld* World, FNDIRigidMeshCollisionData& InstanceData, ECollisionChannel Channel, const FVector& OverlapLocation, const FVector& OverlapExtent, const FQuat& OverlapRotation) const;
	bool GlobalFindActors(UWorld* World, FNDIRigidMeshCollisionData& InstanceData) const;

	void FindActorsCPU(FVectorVMExternalFunctionContext& Context);

protected:
	/** Copy one niagara DI to this */
	virtual bool CopyToInternal(UNiagaraDataInterface* Destination) const override;

	bool FilterComponent(const UPrimitiveComponent* Component) const;
	bool FilterActor(const AActor* Actor) const;
};

/**
* C++ and Blueprint library for accessing array types
*/
UCLASS()
class NIAGARA_API UNiagaraDIRigidMeshCollisionFunctionLibrary : public UBlueprintFunctionLibrary
{
	GENERATED_BODY()

public:

	UFUNCTION(BlueprintCallable, Category = Niagara, meta = (DisplayName = "Niagara Set Source Actors"))
	static void SetSourceActors(UNiagaraComponent* NiagaraSystem, FName OverrideName, const TArray<AActor*>& SourceActors);
};<|MERGE_RESOLUTION|>--- conflicted
+++ resolved
@@ -30,58 +30,13 @@
 /** Arrays in which the cpu datas will be str */
 struct FNDIRigidMeshCollisionArrays
 {
-<<<<<<< HEAD
-	FElementOffset ElementOffsets;
-	TArray<FVector4f> WorldTransform;
-	TArray<FVector4f> InverseTransform;
-=======
 	FNDIRigidMeshCollisionElementOffset ElementOffsets;
->>>>>>> d731a049
 	TArray<FVector4f> CurrentTransform;
 	TArray<FVector4f> CurrentInverse;
 	TArray<FVector4f> PreviousTransform;
 	TArray<FVector4f> PreviousInverse;
 	TArray<FVector4f> ElementExtent;
 	TArray<uint32> PhysicsType;
-<<<<<<< HEAD
-	TArray<uint32> DFIndex;
-	TArray<FPrimitiveSceneProxy*> SourceSceneProxy;
-
-	FNDIRigidMeshCollisionArrays()
-	{
-		Resize(100);
-	}
-
-	FNDIRigidMeshCollisionArrays(uint32 Num)
-	{
-		Resize(Num);
-	}
-
-	void CopyFrom(const FNDIRigidMeshCollisionArrays* Other)
-	{
-		Resize(Other->MaxPrimitives);
-
-		ElementOffsets = Other->ElementOffsets;
-		WorldTransform = Other->WorldTransform;
-		InverseTransform = Other->InverseTransform;
-		CurrentTransform = Other->CurrentTransform;
-		CurrentInverse = Other->CurrentInverse;
-		PreviousTransform = Other->PreviousTransform;
-		PreviousInverse = Other->PreviousInverse;
-		ElementExtent = Other->ElementExtent;
-		PhysicsType = Other->PhysicsType;
-		DFIndex = Other->DFIndex;
-		SourceSceneProxy = Other->SourceSceneProxy;
-	}
-
-	void Resize(uint32 Num)
-	{
-		MaxPrimitives = Num;
-		MaxTransforms = MaxPrimitives * 2;				
-
-		WorldTransform.Init(FVector4f(0, 0, 0, 0), 3 * MaxTransforms);
-		InverseTransform.Init(FVector4f(0, 0, 0, 0), 3 * MaxTransforms);
-=======
 	TArray<int32> ComponentIdIndex;
 	TArray<FPrimitiveComponentId> UniqueCompnentId;
 
@@ -95,27 +50,17 @@
 	void Reset()
 	{
 		ElementOffsets = FNDIRigidMeshCollisionElementOffset();
->>>>>>> d731a049
 		CurrentTransform.Init(FVector4f(0, 0, 0, 0), 3 * MaxPrimitives);
 		CurrentInverse.Init(FVector4f(0, 0, 0, 0), 3 * MaxPrimitives);
 		PreviousTransform.Init(FVector4f(0, 0, 0, 0), 3 * MaxPrimitives);
 		PreviousInverse.Init(FVector4f(0, 0, 0, 0), 3 * MaxPrimitives);
 		ElementExtent.Init(FVector4f(0, 0, 0, 0), MaxPrimitives);
 		PhysicsType.Init(0, MaxPrimitives);
-<<<<<<< HEAD
-		DFIndex.Init(0, MaxPrimitives);
-		SourceSceneProxy.Init(nullptr, MaxPrimitives);
-	}
-
-	uint32 MaxPrimitives = 100;
-	uint32 MaxTransforms = MaxPrimitives * 2;
-=======
 		ComponentIdIndex.Init(INDEX_NONE, MaxPrimitives);
 		UniqueCompnentId.Reset();
 	}
 
 	const uint32 MaxPrimitives;
->>>>>>> d731a049
 };
 
 /** Render buffers that will be used in hlsl functions */
@@ -143,11 +88,7 @@
 	FReadBuffer PhysicsTypeBuffer;
 
 	/** Distance field index buffer */
-<<<<<<< HEAD
-	FRWBuffer DFIndexBuffer;
-=======
 	FReadBuffer DFIndexBuffer;
->>>>>>> d731a049
 
 	/** Max number of primitives */
 	uint32 MaxNumPrimitives;
@@ -190,12 +131,6 @@
 	FNDIRigidMeshCollisionBuffer* AssetBuffer = nullptr;
 
 	/** Physics asset Cpu arrays */
-<<<<<<< HEAD
-	FNDIRigidMeshCollisionArrays *AssetArrays = nullptr;
-
-	/** Static Mesh Components **/
-	TArray<AActor*> Actors;
-=======
 	TUniquePtr<FNDIRigidMeshCollisionArrays> AssetArrays = nullptr;
 
 	/** Source actors **/
@@ -218,7 +153,6 @@
 	/** Indicates that a full update of the arrays is required */
 	bool bRequiresFullUpdate = false;
 
->>>>>>> d731a049
 };
 
 /** Data Interface used to collide against static meshes - whether it is the mesh distance field or a physics asset's collision primitive */
@@ -238,14 +172,6 @@
 	UPROPERTY(EditAnywhere, Category = "Search")
 	TArray<FName> ActorTags;
 
-<<<<<<< HEAD
-	UPROPERTY(EditAnywhere, Category = "Static Mesh")
-	FString Tag = TEXT("");
-
-	UPROPERTY(EditAnywhere, Category = "Static Mesh")
-	bool OnlyUseMoveable = true;
-
-=======
 	/** Set of tags used to match against components when searching for RigidBody providers.  Empty tags will be ignored, and only a
 		single tag is required for a component to be matched. */
 	UPROPERTY(EditAnywhere, Category = "Source")
@@ -272,7 +198,6 @@
 	bool GlobalSearchFallback_Unscripted = true;
 
 	/** Maximum number of RigidBody represented by this DataInterface. */
->>>>>>> d731a049
 	UPROPERTY(EditAnywhere, Category = "General")
 	int MaxNumPrimitives = 100;
 
@@ -309,28 +234,9 @@
 
 	virtual void ValidateFunction(const FNiagaraFunctionSignature& Function, TArray<FText>& OutValidationErrors) override;
 #endif
-<<<<<<< HEAD
-	virtual void ProvidePerInstanceDataForRenderThread(void* DataForRenderThread, void* PerInstanceData, const FNiagaraSystemInstanceID& SystemInstance) override;
-
-	/** Name of element offsets */
-	static const FString MaxTransformsName;
-
-	/** Name of element offsets */
-	static const FString CurrentOffsetName;
-
-	/** Name of element offsets */
-	static const FString PreviousOffsetName;
-
-	/** Name of element offsets */
-	static const FString ElementOffsetsName;
-
-	/** Name of the world transform buffer */
-	static const FString WorldTransformBufferName;
-=======
 	virtual bool UseLegacyShaderBindings() const override { return false; }
 	virtual void BuildShaderParameters(FNiagaraShaderParametersBuilder& ShaderParametersBuilder) const override;
 	virtual void SetShaderParameters(const FNiagaraDataInterfaceSetShaderParametersContext& Context) const override;
->>>>>>> d731a049
 
 	virtual void ProvidePerInstanceDataForRenderThread(void* DataForRenderThread, void* PerInstanceData, const FNiagaraSystemInstanceID& SystemInstance) override;
 
