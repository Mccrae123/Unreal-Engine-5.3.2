--- conflicted
+++ resolved
@@ -357,17 +357,10 @@
 
 	UPROPERTY(EditAnywhere, Category = "Variable", DisplayName = "Property Metadata", meta = (ToolTip = "Property Metadata"))
 	TMap<FName, FString> PropertyMetaData;
-<<<<<<< HEAD
 
 	UPROPERTY(AdvancedDisplay, VisibleAnywhere, Category = "Variable", meta = (ToolTip = "This is a read-only variable that designates if the metadata is tied to a static switch or not."))
 	bool bIsStaticSwitch;
 
-=======
-
-	UPROPERTY(AdvancedDisplay, VisibleAnywhere, Category = "Variable", meta = (ToolTip = "This is a read-only variable that designates if the metadata is tied to a static switch or not."))
-	bool bIsStaticSwitch;
-
->>>>>>> a1e6ec07
 	/** The default value to use when creating new pins or stack entries for a static switch parameter */
 	UPROPERTY()
 	int32 StaticSwitchDefaultValue;
