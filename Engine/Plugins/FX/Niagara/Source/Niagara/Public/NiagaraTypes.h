// Copyright 1998-2019 Epic Games, Inc. All Rights Reserved.

#pragma once

#include "CoreMinimal.h"
#include "UObject/UnrealType.h"
#include "Engine/UserDefinedStruct.h"
#include "Templates/SharedPointer.h"
#include "NiagaraTypes.generated.h"

class UNiagaraDataInterfaceBase;
DECLARE_LOG_CATEGORY_EXTERN(LogNiagara, Log, Verbose);

// basic type struct definitions

USTRUCT(meta = (DisplayName = "float"))
struct FNiagaraFloat
{
	GENERATED_USTRUCT_BODY()

	UPROPERTY(EditAnywhere, Category=Parameters)//Parameters? These are used for attrs too.
	float Value;
};

USTRUCT(meta = (DisplayName = "int32"))
struct FNiagaraInt32
{
	GENERATED_USTRUCT_BODY()

	UPROPERTY(EditAnywhere, Category = Parameters)//Parameters? These are used for attrs too.
	int32 Value;
};

USTRUCT(meta=(DisplayName="bool"))
struct FNiagaraBool
{
	GENERATED_USTRUCT_BODY()

		// The Niagara VM expects this bitmask for its compare and select operators for false.
	enum BoolValues { 
		True = INDEX_NONE,
		False = 0
	}; 

	

	void SetValue(bool bValue) { Value = bValue ? True : False; }
	bool GetValue() const { return Value != False; }

	/** Sets this niagara bool's raw integer value directly using the special raw integer values expected by the VM and HLSL. */
	FORCEINLINE void SetRawValue(int32 RawValue) { Value = RawValue; }

	/** Gets this niagara bools raw integer value expected by the VM and HLSL. */
	FORCEINLINE int32 GetRawValue() const { return Value; }

	bool IsValid() const { return Value == True || Value == False; }
	
	FNiagaraBool():Value(False) {}
	FNiagaraBool(bool bInValue) : Value(bInValue ? True : False) {}
	FORCEINLINE operator bool() { return GetValue(); }

private:
	UPROPERTY(EditAnywhere, Category = Parameters)//Parameters? These are used for attrs too. Must be either FNiagaraBool::True or FNiagaraBool::False.
	int32 Value;
};

USTRUCT()
struct FNiagaraNumeric
{
	GENERATED_USTRUCT_BODY()
};


USTRUCT()
struct FNiagaraParameterMap
{
	GENERATED_USTRUCT_BODY()
};

USTRUCT()
struct FNiagaraTestStructInner
{
	GENERATED_USTRUCT_BODY()

	UPROPERTY(EditAnywhere, Category = TestStruct)
	FVector InnerVector1;

	UPROPERTY(EditAnywhere, Category = TestStruct)
	FVector InnerVector2;
};

USTRUCT()
struct FNiagaraTestStruct
{
	GENERATED_USTRUCT_BODY()

	UPROPERTY(EditAnywhere, Category = TestStruct)
	FVector Vector1;

	UPROPERTY(EditAnywhere, Category = TestStruct)
	FVector Vector2;

	UPROPERTY(EditAnywhere, Category = TestStruct)
	FNiagaraTestStructInner InnerStruct1;

	UPROPERTY(EditAnywhere, Category = TestStruct)
	FNiagaraTestStructInner InnerStruct2;
};

USTRUCT(meta = (DisplayName = "Matrix"))
struct FNiagaraMatrix
{
	GENERATED_USTRUCT_BODY()

	UPROPERTY(EditAnywhere, Category=NiagaraMatrix)
	FVector4 Row0;

	UPROPERTY(EditAnywhere, Category = NiagaraMatrix)
	FVector4 Row1;

	UPROPERTY(EditAnywhere, Category = NiagaraMatrix)
	FVector4 Row2;

	UPROPERTY(EditAnywhere, Category = NiagaraMatrix)
	FVector4 Row3;
};

/** Data controlling the spawning of particles */
USTRUCT(meta = (DisplayName = "Spawn Info", NiagaraClearEachFrame = "true"))
struct FNiagaraSpawnInfo
{
	GENERATED_USTRUCT_BODY();
	
	FNiagaraSpawnInfo()
		: Count(0)
		, InterpStartDt(0.0f)
		, IntervalDt(1.0f)
		, SpawnGroup(0)
	{}

	/** How many particles to spawn. */
	UPROPERTY(EditAnywhere, Category = SpawnInfo)
	int32 Count;
	/** The sub frame delta time at which to spawn the first particle. */
	UPROPERTY(EditAnywhere, Category = SpawnInfo)
	float InterpStartDt;
	/** The sub frame delta time between each particle. */
	UPROPERTY(EditAnywhere, Category = SpawnInfo)
	float IntervalDt;
	/**
	 * An integer used to identify this spawn info.
	 * Typically this is unused.
	 * An example usage is when using multiple spawn modules to spawn from multiple discreet locations.
	 */
	UPROPERTY(EditAnywhere, Category = SpawnInfo)
	int32 SpawnGroup;
};

USTRUCT(Blueprintable, meta = (DisplayName = "Niagara ID"))
struct FNiagaraID
{
	GENERATED_USTRUCT_BODY()

	/** 
	Index in the indirection table for this particle. Allows fast access to this particles data.
	Is always unique among currently living particles but will be reused after the particle dies.
	*/
	UPROPERTY(EditAnywhere, Category = ID)
	int32 Index;

	/** 
	A unique tag for when this ID was acquired. 
	Allows us to differentiate between particles when one dies and another reuses it's Index.
	*/
	UPROPERTY(EditAnywhere, Category = ID)
	int32 AcquireTag;

	bool operator==(const FNiagaraID& Other)const { return Index == Other.Index && AcquireTag == Other.AcquireTag; }
	bool operator<(const FNiagaraID& Other)const { return Index < Other.Index && AcquireTag < Other.AcquireTag; }
};

FORCEINLINE uint32 GetTypeHash(const FNiagaraID& ID)
{
	return HashCombine(GetTypeHash(ID.Index), GetTypeHash(ID.AcquireTag));
}

/** Information about how this type should be laid out in an FNiagaraDataSet */
struct FNiagaraTypeLayoutInfo
{
	FNiagaraTypeLayoutInfo()
	{}

	/** Byte offset of each float component in a structured layout. */
	TArray<uint32> FloatComponentByteOffsets;
	/** Offset into register table for each float component. */
	TArray<uint32> FloatComponentRegisterOffsets;

	/** Byte offset of each int32 component in a structured layout. */
	TArray<uint32> Int32ComponentByteOffsets;
	/** Offset into register table for each int32 component. */
	TArray<uint32> Int32ComponentRegisterOffsets;

	FORCEINLINE uint32 GetNumComponents()const { return FloatComponentByteOffsets.Num() + Int32ComponentByteOffsets.Num(); }

	static void GenerateLayoutInfo(FNiagaraTypeLayoutInfo& Layout, const UScriptStruct* Struct)
	{
		Layout.FloatComponentByteOffsets.Empty();
		Layout.FloatComponentRegisterOffsets.Empty();
		Layout.Int32ComponentByteOffsets.Empty();
		Layout.Int32ComponentRegisterOffsets.Empty();
		GenerateLayoutInfoInternal(Layout, Struct);
	}

private:
	static void GenerateLayoutInfoInternal(FNiagaraTypeLayoutInfo& Layout, const UScriptStruct* Struct, int32 BaseOffest = 0)
	{
		for (TFieldIterator<UProperty> PropertyIt(Struct, EFieldIteratorFlags::IncludeSuper); PropertyIt; ++PropertyIt)
		{
			UProperty* Property = *PropertyIt;
			int32 PropOffset = BaseOffest + Property->GetOffset_ForInternal();
			if (Property->IsA(UFloatProperty::StaticClass()))
			{
				Layout.FloatComponentRegisterOffsets.Add(Layout.GetNumComponents());
				Layout.FloatComponentByteOffsets.Add(PropOffset);
			}
			else if (Property->IsA(UIntProperty::StaticClass()) || Property->IsA(UBoolProperty::StaticClass()))
			{
				Layout.Int32ComponentRegisterOffsets.Add(Layout.GetNumComponents());
				Layout.Int32ComponentByteOffsets.Add(PropOffset);
			}
			//Should be able to support double easily enough
			else if (UStructProperty* StructProp = CastChecked<UStructProperty>(Property))
			{
				GenerateLayoutInfoInternal(Layout, StructProp->Struct, PropOffset);
			}
			else
			{
				check(false);
			}
		}
	}
};

/*
*  Can convert a UStruct with fields of base types only (float, int... - will likely add native vector types here as well)
*	to an FNiagaraTypeDefinition (internal representation)
*/
class NIAGARA_API FNiagaraTypeHelper
{
public:
	static FString ToString(const uint8* ValueData, const UScriptStruct* Struct);

};

/** Defines different modes for selecting the output numeric type of a function or operation based on the types of the inputs. */
UENUM()
enum class ENiagaraNumericOutputTypeSelectionMode : uint8
{
	/** Output type selection not supported. */
	None UMETA(Hidden),
	/** Select the largest of the numeric inputs. */
	Largest,
	/** Select the smallest of the numeric inputs. */
	Smallest,
	/** Selects the base scalar type for this numeric inputs. */
	Scalar,
};

/** 
The source from which a script execution state was set. Used to allow scalability etc to change the state but only if the state has not been defined by something with higher precedence. 
If this changes, all scripts must be recompiled by bumping the NiagaraCustomVersion
*/
UENUM()
enum class ENiagaraExecutionStateSource : uint32
{
	Scalability, //State set by Scalability logic. Lowest precedence.
	Internal, //Misc internal state. For example becoming inactive after we finish our set loops.
	Owner, //State requested by the owner. Takes precedence over everything but internal completion logic.
	InternalCompletion, // Internal completion logic. Has to take highest precedence for completion to be ensured.
};

UENUM()
enum class ENiagaraExecutionState : uint32
{
	/**  Run all scripts. Allow spawning.*/
	Active,
	/** Run all scripts but suppress any new spawning.*/
	Inactive,
	/** Clear all existing particles and move to inactive.*/
	InactiveClear,
	/** Complete. When the system or all emitters are complete the effect is considered finished. */
	Complete,
	/** Emitter only. Emitter is disabled. Will not tick or render again until a full re initialization of the system. */
	Disabled,

	// insert new states before
	Num
};

/** Defines options for conditionally editing and showing script inputs in the UI. */
USTRUCT()
struct NIAGARA_API FNiagaraInputConditionMetadata
{
	GENERATED_USTRUCT_BODY()
public:
	/** The name of the input to use for matching the target values. */
	UPROPERTY(EditAnywhere, Category="Input Condition")
	FName InputName;

	/** The list of target values which will satisfy the input condition.  If this is empty it's assumed to be a single value of "true" for matching bool inputs. */
	UPROPERTY(EditAnywhere, Category="Input Condition")
	TArray<FString> TargetValues;
};

USTRUCT()
struct NIAGARA_API FNiagaraVariableMetaData
{
	GENERATED_USTRUCT_BODY()
public:
	FNiagaraVariableMetaData()
		: bAdvancedDisplay(false)
		, EditorSortPriority(0)
		, bInlineEditConditionToggle(false)
		, bIsStaticSwitch(false)
		, StaticSwitchDefaultValue(0)
	{
	}
public:
	UPROPERTY(EditAnywhere, Category = "Variable", meta = (MultiLine = true))
	FText Description;

	UPROPERTY(EditAnywhere, Category = "Variable")
	FText CategoryName;

	/** Declares that this input is advanced and should only be visible if expanded inputs have been expanded. */
	UPROPERTY(EditAnywhere, Category = "Variable")
	bool bAdvancedDisplay;

	UPROPERTY(EditAnywhere, Category = "Variable", meta = (ToolTip = "Affects the sort order in the editor stacks. Use a smaller number to push it to the top. Defaults to zero."))
	int32 EditorSortPriority;

	/** Declares the associated input is used as an inline edit condition toggle, so it should be hidden and edited as a 
	checkbox inline with the input which was designated as its edit condition. */
	UPROPERTY(EditAnywhere, Category = "Variable")
	bool bInlineEditConditionToggle;

	/** Declares the associated input should be conditionally editable based on the value of another input. */
	UPROPERTY(EditAnywhere, Category = "Input Conditions", meta = (EditCondition = "!bIsStaticSwitch"))
	FNiagaraInputConditionMetadata EditCondition;

	/** Declares the associated input should be conditionally visible based on the value of another input. */
	UPROPERTY(EditAnywhere, Category = "Input Conditions", meta = (EditCondition = "!bIsStaticSwitch"))
	FNiagaraInputConditionMetadata VisibleCondition;

	UPROPERTY(EditAnywhere, Category = "Variable", DisplayName = "Property Metadata", meta = (ToolTip = "Property Metadata"))
	TMap<FName, FString> PropertyMetaData;

	UPROPERTY(AdvancedDisplay, VisibleAnywhere, Category = "Variable", meta = (ToolTip = "This is a read-only variable that designates if the metadata is tied to a static switch or not."))
	bool bIsStaticSwitch;

	/** The default value to use when creating new pins or stack entries for a static switch parameter */
	UPROPERTY()
	int32 StaticSwitchDefaultValue;
};

USTRUCT()
struct NIAGARA_API FNiagaraTypeDefinition
{
	GENERATED_USTRUCT_BODY()
public:

	// Construct blank raw type definition 
	FNiagaraTypeDefinition(UClass *ClassDef)
		: Struct(ClassDef), Enum(nullptr), Size(INDEX_NONE), Alignment(INDEX_NONE)
	{
		checkSlow(Struct != nullptr);
	}

	FNiagaraTypeDefinition(UEnum *EnumDef)
		: Struct(IntStruct), Enum(EnumDef), Size(INDEX_NONE), Alignment(INDEX_NONE)
	{
		checkSlow(Struct != nullptr);
	}

	FNiagaraTypeDefinition(UScriptStruct *StructDef)
		: Struct(StructDef), Enum(nullptr), Size(INDEX_NONE), Alignment(INDEX_NONE)
	{
		checkSlow(Struct != nullptr);
	}

	FNiagaraTypeDefinition(const FNiagaraTypeDefinition &Other)
		: Struct(Other.Struct), Enum(Other.Enum), Size(INDEX_NONE), Alignment(INDEX_NONE)
	{
	}

	// Construct a blank raw type definition
	FNiagaraTypeDefinition()
		: Struct(nullptr), Enum(nullptr), Size(INDEX_NONE), Alignment(INDEX_NONE)
	{}

	bool operator !=(const FNiagaraTypeDefinition &Other) const
	{
		return !(*this == Other);
	}

	bool operator == (const FNiagaraTypeDefinition &Other) const
	{
		return Struct == Other.Struct && Enum == Other.Enum;
	}

	FText GetNameText()const
	{
		if (IsValid() == false)
		{
			return NSLOCTEXT("NiagaraTypeDefinition", "InvalidNameText", "Invalid (null type)");
		}

		if (Enum != nullptr)
		{
			return  FText::FromString(Enum->GetName());
		}

#if WITH_EDITOR
		return GetStruct()->GetDisplayNameText();
#else
		return FText::FromString( GetStruct()->GetName() );
#endif
	}

	FName GetFName() const
	{
		if ( IsValid() == false )
		{
			return FName();
		}
		if ( Enum != nullptr )
		{
			return Enum->GetFName();
		}
		return GetStruct()->GetFName();
	}

	FString GetName()const
	{
		if (IsValid() == false)
		{
			return TEXT("Invalid");
		}

		if (Enum != nullptr)
		{
			return  Enum->GetName();
		}
		return GetStruct()->GetName();
	}

	UStruct* GetStruct()const
	{
		return Struct;
	}

	UScriptStruct* GetScriptStruct()const
	{
		return Cast<UScriptStruct>(Struct);
	}

	/** Gets the class ptr for this type if it is a class. */
	UClass* GetClass()const
	{
		return Cast<UClass>(Struct);
	}

	UEnum* GetEnum() const
	{
		return Enum;
	}

	bool IsDataInterface()const;

	FORCEINLINE bool IsUObject()const
	{
		return Struct->IsChildOf<UObject>();
	}

	bool IsEnum() const { return Enum != nullptr; }
	
	int32 GetSize()const
	{
		if (Size == INDEX_NONE)
		{
			checkfSlow(IsValid(), TEXT("Type definition is not valid."));
			if (GetClass())
			{
				Size = 0;//TODO: sizeof(void*);//If we're a class then we allocate space for the user to instantiate it. This and stopping it being GCd is up to the user.
			}
			else
			{
				Size = CastChecked<UScriptStruct>(Struct)->GetStructureSize();	// TODO: cache this here?
			}
		}
		return Size;
	}

	int32 GetAlignment()const
	{
		if (Alignment == INDEX_NONE)
		{
			checkfSlow(IsValid(), TEXT("Type definition is not valid."));
			if (GetClass())
			{
				Alignment = 0;//TODO: sizeof(void*);//If we're a class then we allocate space for the user to instantiate it. This and stopping it being GCd is up to the user.
			}
			else
			{
				Alignment = CastChecked<UScriptStruct>(Struct)->GetMinAlignment();
			}
		}
		return Alignment;
	}

	bool IsFloatPrimitive() const
	{
		return Struct == FNiagaraTypeDefinition::GetFloatStruct() || Struct == FNiagaraTypeDefinition::GetVec2Struct() || Struct == FNiagaraTypeDefinition::GetVec3Struct() || Struct == FNiagaraTypeDefinition::GetVec4Struct() ||
			Struct == FNiagaraTypeDefinition::GetMatrix4Struct() || Struct == FNiagaraTypeDefinition::GetColorStruct() || Struct == FNiagaraTypeDefinition::GetQuatStruct();
 	}

	bool IsValid() const 
	{ 
		return Struct != nullptr;
	}

	/**
	UStruct specifying the type for this variable.
	For most types this will be a UScriptStruct pointing to a something like the struct for an FVector etc.
	In occasional situations this may be a UClass when we're dealing with DataInterface etc.
	*/
	UPROPERTY()
	UStruct *Struct;

	UPROPERTY()
	UEnum* Enum;

private:
	mutable int16 Size;
	mutable int16 Alignment;

public:

	static void Init();
	static void RecreateUserDefinedTypeRegistry();
	static const FNiagaraTypeDefinition& GetFloatDef() { return FloatDef; }
	static const FNiagaraTypeDefinition& GetBoolDef() { return BoolDef; }
	static const FNiagaraTypeDefinition& GetIntDef() { return IntDef; }
	static const FNiagaraTypeDefinition& GetVec2Def() { return Vec2Def; }
	static const FNiagaraTypeDefinition& GetVec3Def() { return Vec3Def; }
	static const FNiagaraTypeDefinition& GetVec4Def() { return Vec4Def; }
	static const FNiagaraTypeDefinition& GetColorDef() { return ColorDef; }
	static const FNiagaraTypeDefinition& GetQuatDef() { return QuatDef; }
	static const FNiagaraTypeDefinition& GetMatrix4Def() { return Matrix4Def; }
	static const FNiagaraTypeDefinition& GetGenericNumericDef() { return NumericDef; }
	static const FNiagaraTypeDefinition& GetParameterMapDef() { return ParameterMapDef; }
	static const FNiagaraTypeDefinition& GetIDDef() { return IDDef; }
	static const FNiagaraTypeDefinition& GetUObjectDef() { return UObjectDef; }

	static UScriptStruct* GetFloatStruct() { return FloatStruct; }
	static UScriptStruct* GetBoolStruct() { return BoolStruct; }
	static UScriptStruct* GetIntStruct() { return IntStruct; }
	static UScriptStruct* GetVec2Struct() { return Vec2Struct; }
	static UScriptStruct* GetVec3Struct() { return Vec3Struct; }
	static UScriptStruct* GetVec4Struct() { return Vec4Struct; }
	static UScriptStruct* GetColorStruct() { return ColorStruct; }
	static UScriptStruct* GetQuatStruct() { return QuatStruct; }
	static UScriptStruct* GetMatrix4Struct() { return Matrix4Struct; }
	static UScriptStruct* GetGenericNumericStruct() { return NumericStruct; }
	static UScriptStruct* GetParameterMapStruct() { return ParameterMapStruct; }
	static UScriptStruct* GetIDStruct() { return IDStruct; }

	static UEnum* GetExecutionStateEnum() { return ExecutionStateEnum; }
	static UEnum* GetSimulationTargetEnum() { return SimulationTargetEnum; }
	static UEnum* GetScriptUsageEnum() { return ScriptUsageEnum; }

	static const FNiagaraTypeDefinition& GetCollisionEventDef() { return CollisionEventDef; }

	static bool IsScalarDefinition(const FNiagaraTypeDefinition& Type);

	FString ToString(const uint8* ValueData)const
	{
		checkf(IsValid(), TEXT("Type definition is not valid."));
		if (ValueData == nullptr)
		{
			return TEXT("(null)");
		}
		return FNiagaraTypeHelper::ToString(ValueData, CastChecked<UScriptStruct>(Struct));
	}

	static bool TypesAreAssignable(const FNiagaraTypeDefinition& TypeA, const FNiagaraTypeDefinition& TypeB);
	static bool IsLossyConversion(const FNiagaraTypeDefinition& TypeA, const FNiagaraTypeDefinition& TypeB);
	static FNiagaraTypeDefinition GetNumericOutputType(const TArray<FNiagaraTypeDefinition> TypeDefinintions, ENiagaraNumericOutputTypeSelectionMode SelectionMode);

	static const TArray<FNiagaraTypeDefinition>& GetNumericTypes() { return OrderedNumericTypes; }
	static bool IsValidNumericInput(const FNiagaraTypeDefinition& TypeDef);
private:

	static FNiagaraTypeDefinition FloatDef;
	static FNiagaraTypeDefinition BoolDef;
	static FNiagaraTypeDefinition IntDef;
	static FNiagaraTypeDefinition Vec2Def;
	static FNiagaraTypeDefinition Vec3Def;
	static FNiagaraTypeDefinition Vec4Def;
	static FNiagaraTypeDefinition ColorDef;
	static FNiagaraTypeDefinition QuatDef;
	static FNiagaraTypeDefinition Matrix4Def;
	static FNiagaraTypeDefinition NumericDef;
	static FNiagaraTypeDefinition ParameterMapDef;
	static FNiagaraTypeDefinition IDDef;
	static FNiagaraTypeDefinition UObjectDef;

	static UScriptStruct* FloatStruct;
	static UScriptStruct* BoolStruct;
	static UScriptStruct* IntStruct;
	static UScriptStruct* Vec2Struct;
	static UScriptStruct* Vec3Struct;
	static UScriptStruct* Vec4Struct;
	static UScriptStruct* QuatStruct;
	static UScriptStruct* ColorStruct;
	static UScriptStruct* Matrix4Struct;
	static UScriptStruct* NumericStruct;

<<<<<<< HEAD
=======
	static UClass* UObjectClass;

>>>>>>> 710d7cac
	static UEnum* SimulationTargetEnum;
	static UEnum* ScriptUsageEnum;
	static UEnum* ExecutionStateEnum;
	static UEnum* ExecutionStateSourceEnum;

	static UScriptStruct* ParameterMapStruct;
	static UScriptStruct* IDStruct;

	static TSet<UScriptStruct*> NumericStructs;
	static TArray<FNiagaraTypeDefinition> OrderedNumericTypes;

	static TSet<UScriptStruct*> ScalarStructs;

	static TSet<UStruct*> FloatStructs;
	static TSet<UStruct*> IntStructs;
	static TSet<UStruct*> BoolStructs;

	static FNiagaraTypeDefinition CollisionEventDef;

};

/* Contains all types currently available for use in Niagara
* Used by UI to provide selection; new uniforms and variables
* may be instanced using the types provided here
*/
class NIAGARA_API FNiagaraTypeRegistry
{
public:
	static const TArray<FNiagaraTypeDefinition> &GetRegisteredTypes()
	{
		return RegisteredTypes;
	}

	static const TArray<FNiagaraTypeDefinition> &GetRegisteredParameterTypes()
	{
		return RegisteredParamTypes;
	}

	static const TArray<FNiagaraTypeDefinition> &GetRegisteredPayloadTypes()
	{
		return RegisteredPayloadTypes;
	}

	static const TArray<FNiagaraTypeDefinition>& GetUserDefinedTypes()
	{
		return RegisteredUserDefinedTypes;
	}

	static const TArray<FNiagaraTypeDefinition>& GetNumericTypes()
	{ 
		return RegisteredNumericTypes;
	}

	static UNiagaraDataInterfaceBase* GetDefaultDataInterfaceByName(const FString& DIClassName);

	static void ClearUserDefinedRegistry()
	{
		for (const FNiagaraTypeDefinition& Def : RegisteredUserDefinedTypes)
		{
			RegisteredTypes.Remove(Def);
			RegisteredPayloadTypes.Remove(Def);
			RegisteredParamTypes.Remove(Def);
		}

		RegisteredNumericTypes.Empty();
		RegisteredUserDefinedTypes.Empty();
	}

	static void Register(const FNiagaraTypeDefinition &NewType, bool bCanBeParameter, bool bCanBePayload, bool bIsUserDefined)
	{
		//TODO: Make this a map of type to a more verbose set of metadata? Such as the hlsl defs, offset table for conversions etc.
		RegisteredTypes.AddUnique(NewType);

		if (bCanBeParameter)
		{
			RegisteredParamTypes.AddUnique(NewType);
		}

		if (bCanBePayload)
		{
			RegisteredPayloadTypes.AddUnique(NewType);
		}

		if (bIsUserDefined)
		{
			RegisteredUserDefinedTypes.AddUnique(NewType);
		}

		if (FNiagaraTypeDefinition::IsValidNumericInput(NewType))
		{
			RegisteredNumericTypes.AddUnique(NewType);
		}
	}

	FNiagaraTypeDefinition GetTypeDefFromStruct(UStruct* Struct)
	{
		for (FNiagaraTypeDefinition& TypeDef : RegisteredTypes)
		{
			if (Struct == TypeDef.GetStruct())
			{
				return TypeDef;
			}
		}

		return FNiagaraTypeDefinition();
	}

private:
	static TArray<FNiagaraTypeDefinition> RegisteredTypes;
	static TArray<FNiagaraTypeDefinition> RegisteredParamTypes;
	static TArray<FNiagaraTypeDefinition> RegisteredPayloadTypes;
	static TArray<FNiagaraTypeDefinition> RegisteredUserDefinedTypes;
	static TArray<FNiagaraTypeDefinition> RegisteredNumericTypes;
};

FORCEINLINE uint32 GetTypeHash(const FNiagaraTypeDefinition& Type)
{
	return HashCombine(GetTypeHash(Type.GetStruct()), GetTypeHash(Type.GetEnum()));
}

//////////////////////////////////////////////////////////////////////////

USTRUCT()
struct FNiagaraVariable
{
	GENERATED_USTRUCT_BODY()

	FNiagaraVariable()
		: Name(NAME_None)
		, TypeDef(FNiagaraTypeDefinition::GetVec4Def())
	{
	}

	FNiagaraVariable(const FNiagaraVariable &Other)
		: Name(Other.Name)
		, TypeDef(Other.TypeDef)
	{
		if (Other.IsDataAllocated())
		{
			SetData(Other.GetData());
		}
	}

	FNiagaraVariable(FNiagaraTypeDefinition InType, FName InName)
		: Name(InName)
		, TypeDef(InType)
	{
	}
	
	/** Check if Name and Type definition are the same. The actual stored value is not checked here.*/
	bool operator==(const FNiagaraVariable& Other)const
	{
		return Name == Other.Name && TypeDef == Other.TypeDef;
	}

	/** Check if Name and Type definition are not the same. The actual stored value is not checked here.*/
	bool operator!=(const FNiagaraVariable& Other)const
	{
		return !(*this == Other);
	}

	/** Variables are the same name but if types are auto-assignable, allow them to match. */
	bool IsEquivalent(const FNiagaraVariable& Other, bool bAllowAssignableTypes = true)const
	{
		return Name == Other.Name && (TypeDef == Other.TypeDef || (bAllowAssignableTypes && FNiagaraTypeDefinition::TypesAreAssignable(TypeDef, Other.TypeDef)));
	}
	
	void SetName(FName InName) { Name = InName; }
	FName GetName()const { return Name; }

	void SetType(const FNiagaraTypeDefinition& InTypeDef) { TypeDef = InTypeDef; }
	const FNiagaraTypeDefinition& GetType()const { return TypeDef; }

	FORCEINLINE bool IsDataInterface()const { return GetType().IsDataInterface(); }
	FORCEINLINE bool IsUObject()const { return GetType().IsUObject(); }

	void AllocateData()
	{
		if (VarData.Num() != TypeDef.GetSize())
		{
			VarData.SetNumZeroed(TypeDef.GetSize());
		}
	}

	bool IsDataAllocated()const { return VarData.Num() > 0 && VarData.Num() == TypeDef.GetSize(); }

	void CopyTo(uint8* Dest) const
	{
		check(TypeDef.GetSize() == VarData.Num());
		check(IsDataAllocated());
		FMemory::Memcpy(Dest, VarData.GetData(), VarData.Num());
	}
		
	template<typename T>
	void SetValue(const T& Data)
	{
		check(sizeof(T) == TypeDef.GetSize());
		AllocateData();
		FMemory::Memcpy(VarData.GetData(), &Data, VarData.Num());
	}

	template<typename T>
	T GetValue() const
	{
		check(sizeof(T) == TypeDef.GetSize());
		check(IsDataAllocated());
		T Value;
		FMemory::Memcpy(&Value, GetData(), TypeDef.GetSize());
		return Value;
	}

	void SetData(const uint8* Data)
	{
		check(Data);
		AllocateData();
		FMemory::Memcpy(VarData.GetData(), Data, VarData.Num());
	}

	const uint8* GetData() const
	{
		return VarData.GetData();
	}

	uint8* GetData()
	{
		return VarData.GetData();
	}

	int32 GetSizeInBytes() const
	{
		return TypeDef.GetSize();
	}

	int32 GetAlignment()const
	{
		return TypeDef.GetAlignment();
	}

	int32 GetAllocatedSizeInBytes() const
	{
		return VarData.Num();
	}

	FString ToString()const
	{
		FString Ret = Name.ToString() + TEXT("(");
		Ret += TypeDef.ToString(VarData.GetData());
		Ret += TEXT(")");
		return Ret;
	}

	bool IsValid() const
	{
		return Name != NAME_None && TypeDef.IsValid();
	}

	FORCEINLINE bool IsInNameSpace(FString Namespace) const
	{
		return Name.ToString().StartsWith(Namespace + TEXT("."));
	}

	static FNiagaraVariable ResolveAliases(const FNiagaraVariable& InVar, const TMap<FString, FString>& InAliases, const TCHAR* InJoinSeparator = TEXT("."))
	{
		FNiagaraVariable OutVar = InVar;

		FString OutVarStrName = InVar.GetName().ToString();
		TArray<FString> SplitName;
		OutVarStrName.ParseIntoArray(SplitName, TEXT("."));

		for (int32 i = 0; i < SplitName.Num() - 1; i++)
		{
			TMap<FString, FString>::TConstIterator It = InAliases.CreateConstIterator();
			while (It)
			{
				if (SplitName[i].Equals(It.Key()))
				{
					SplitName[i] = It.Value();
				}
				++It;
			}
		}

		OutVarStrName = FString::Join(SplitName, InJoinSeparator);

		OutVar.SetName(*OutVarStrName);
		return OutVar;
	}

	static int32 SearchArrayForPartialNameMatch(const TArray<FNiagaraVariable>& Variables, const FName& VariableName)
	{
		FString VarNameStr = VariableName.ToString();
		FString BestMatchSoFar;
		int32 BestMatchIdx = INDEX_NONE;

		for (int32 i = 0; i < Variables.Num(); i++)
		{
			const FNiagaraVariable& TestVar = Variables[i];
			FString TestVarNameStr = TestVar.GetName().ToString();
			if (TestVarNameStr == VarNameStr)
			{
				return i;
			}
			else if (VarNameStr.StartsWith(TestVarNameStr + TEXT(".")) && (BestMatchSoFar.Len() == 0 || TestVarNameStr.Len() > BestMatchSoFar.Len()))
			{
				BestMatchIdx = i;
				BestMatchSoFar = TestVarNameStr;
			}
		}

		return BestMatchIdx;
	}

private:
	UPROPERTY(EditAnywhere, Category = "Variable")
	FName Name;
	UPROPERTY(EditAnywhere, Category = "Variable")
	FNiagaraTypeDefinition TypeDef;
	//This gets serialized but do we need to worry about endianness doing things like this? If not, where does that get handled?
	//TODO: Remove storage here entirely and move everything to an FNiagaraParameterStore.
	UPROPERTY()
	TArray<uint8> VarData;
};

FORCEINLINE uint32 GetTypeHash(const FNiagaraVariable& Var)
{
	return HashCombine(GetTypeHash(Var.GetType()), GetTypeHash(Var.GetName()));
}

template<>
inline bool FNiagaraVariable::GetValue<bool>() const
{
	check(TypeDef == FNiagaraTypeDefinition::GetBoolDef());
	check(IsDataAllocated());
	FNiagaraBool* BoolStruct = (FNiagaraBool*)GetData();
	return BoolStruct->GetValue();
}

template<>
inline void FNiagaraVariable::SetValue<bool>(const bool& Data)
{
	check(TypeDef == FNiagaraTypeDefinition::GetBoolDef());
	AllocateData();
	FNiagaraBool* BoolStruct = (FNiagaraBool*)GetData();
	BoolStruct->SetValue(Data);
}<|MERGE_RESOLUTION|>--- conflicted
+++ resolved
@@ -626,11 +626,8 @@
 	static UScriptStruct* Matrix4Struct;
 	static UScriptStruct* NumericStruct;
 
-<<<<<<< HEAD
-=======
 	static UClass* UObjectClass;
 
->>>>>>> 710d7cac
 	static UEnum* SimulationTargetEnum;
 	static UEnum* ScriptUsageEnum;
 	static UEnum* ExecutionStateEnum;
