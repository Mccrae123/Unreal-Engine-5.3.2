--- conflicted
+++ resolved
@@ -684,11 +684,8 @@
 		return ClassStructOrEnum != nullptr;
 	}
 
-<<<<<<< HEAD
 	bool AppendCompileHash(FNiagaraCompileHashVisitor* InVisitor) const;
 
-=======
->>>>>>> fa8a8d0d
 	/*
 	Underlying type for this variable, use FUnderlyingType to determine type without casting
 	This can be a UClass, UStruct or UEnum.  Pointing to something like the struct for an FVector, etc.
@@ -1198,4 +1195,79 @@
 	AllocateData();
 	FNiagaraBool* BoolStruct = (FNiagaraBool*)GetData();
 	BoolStruct->SetValue(Data);
-}+}
+
+// Any change to this structure, or it's GetVariables implementation will require a bump in the CustomNiagaraVersion so that we
+// properly rebuild the scripts
+struct alignas(16) FNiagaraGlobalParameters
+{
+#if WITH_EDITOR
+	NIAGARA_API static const TArray<FNiagaraVariable>& GetVariables();
+#endif
+
+	float EngineDeltaTime =  0.0f;
+	float EngineInvDeltaTime = 0.0f;
+	float EngineTime = 0.0f;
+	float EngineRealTime = 0.0f;
+};
+
+// Any change to this structure, or it's GetVariables implementation will require a bump in the CustomNiagaraVersion so that we
+// properly rebuild the scripts
+struct alignas(16) FNiagaraSystemParameters
+{
+#if WITH_EDITOR
+	NIAGARA_API static const TArray<FNiagaraVariable>& GetVariables();
+#endif
+
+	float EngineTimeSinceRendered = 0.0f;
+	float EngineLodDistance = 0.0f;
+	float EngineLodDistanceFraction = 0.0f;
+	float EngineSystemAge = 0.0f;
+	uint32 EngineExecutionState = 0;
+	int32 EngineTickCount = 0;
+	int32 EngineEmitterCount = 0;
+	int32 EngineAliveEmitterCount = 0;
+};
+
+// Any change to this structure, or it's GetVariables implementation will require a bump in the CustomNiagaraVersion so that we
+// properly rebuild the scripts
+struct alignas(16) FNiagaraOwnerParameters
+{
+#if WITH_EDITOR
+	NIAGARA_API static const TArray<FNiagaraVariable>& GetVariables();
+#endif
+
+	FMatrix EngineLocalToWorld = FMatrix::Identity;
+	FMatrix EngineWorldToLocal = FMatrix::Identity;
+	FMatrix EngineLocalToWorldTransposed = FMatrix::Identity;
+	FMatrix EngineWorldToLocalTransposed = FMatrix::Identity;
+	FMatrix EngineLocalToWorldNoScale = FMatrix::Identity;
+	FMatrix EngineWorldToLocalNoScale = FMatrix::Identity;
+	FQuat EngineRotation = FQuat::Identity;
+	FVector4 EnginePosition = FVector4(EForceInit::ForceInitToZero);
+	FVector4 EngineVelocity = FVector4(EForceInit::ForceInitToZero);
+	FVector4 EngineXAxis = FVector4(1.0f, 0.0f, 0.0f, 0.0f);
+	FVector4 EngineYAxis = FVector4(0.0f, 1.0f, 0.0f, 0.0f);
+	FVector4 EngineZAxis = FVector4(0.0f, 0.0f, 1.0f, 0.0f);
+	FVector4 EngineScale = FVector4(1.0f, 1.0f, 1.0f, 0.0f);
+};
+
+// Any change to this structure, or it's GetVariables implementation will require a bump in the CustomNiagaraVersion so that we
+// properly rebuild the scripts
+struct alignas(16) FNiagaraEmitterParameters
+{
+#if WITH_EDITOR
+	NIAGARA_API static const TArray<FNiagaraVariable>& GetVariables();
+#endif
+
+	int32 EmitterNumParticles = 0;
+	int32 EmitterTotalSpawnedParticles = 0;
+	float EmitterSpawnCountScale = 1.0f;
+	float EmitterAge = 0.0f;
+	int32 EmitterRandomSeed = 0;
+
+	// todo - what else should be inserted here?  we could put an array of spawninfos/interp spawn values
+	int32 _Pad0;
+	int32 _Pad1;
+	int32 _Pad2;
+};