--- conflicted
+++ resolved
@@ -11,11 +11,8 @@
 #include "Engine/Texture2D.h"
 #endif
 #include "NiagaraCore.h"
-<<<<<<< HEAD
-=======
 #include "Math/UnitConversion.h"
 #include "Math/UnitConversion.inl"
->>>>>>> 4af6daef
 
 #include "NiagaraTypes.generated.h"
 
@@ -82,7 +79,6 @@
 private:
 	UPROPERTY(EditAnywhere, Category = Parameters)// Must be either FNiagaraBool::True or FNiagaraBool::False.
 	int32 Value = False;
-<<<<<<< HEAD
 };
 
 USTRUCT(meta = (DisplayName = "Position"))
@@ -100,25 +96,6 @@
 	FORCEINLINE FNiagaraPosition(const FVector& Other) : Super(Other) {}
 };
 
-=======
-};
-
-USTRUCT(meta = (DisplayName = "Position"))
-struct FNiagaraPosition : public FVector3f
-{
-	GENERATED_USTRUCT_BODY()
-
-	FNiagaraPosition() {}
-	
-	explicit FORCEINLINE FNiagaraPosition(EForceInit Init) : Super(Init) {}
-
-	FORCEINLINE FNiagaraPosition(const float& X, const float& Y, const float& Z) : Super(X, Y, Z) {}
-
-	FORCEINLINE FNiagaraPosition(const FVector3f& Other) : Super(Other) {}
-	FORCEINLINE FNiagaraPosition(const FVector& Other) : Super(Other) {}
-};
-
->>>>>>> 4af6daef
 
 USTRUCT(meta = (DisplayName = "Half", NiagaraInternalType = "true"))
 struct FNiagaraHalf
@@ -215,7 +192,7 @@
 };
 
 USTRUCT()
-struct NIAGARA_API FNiagaraAssetVersion
+struct FNiagaraAssetVersion
 {
 	GENERATED_USTRUCT_BODY()
 
@@ -240,11 +217,7 @@
 	bool operator<(const FNiagaraAssetVersion& Other) const { return MajorVersion < Other.MajorVersion || (MajorVersion == Other.MajorVersion && MinorVersion < Other.MinorVersion); }
 	bool operator<=(const FNiagaraAssetVersion& Other) const { return *this < Other || (MajorVersion == Other.MajorVersion && MinorVersion == Other.MinorVersion); }
 
-<<<<<<< HEAD
-	static FGuid CreateStableVersionGuid(UObject* Object);
-=======
 	static NIAGARA_API FGuid CreateStableVersionGuid(UObject* Object);
->>>>>>> 4af6daef
 
 	friend FORCEINLINE uint32 GetTypeHash(const FNiagaraAssetVersion& Version)
 	{
@@ -252,17 +225,6 @@
 	}
 };
 
-<<<<<<< HEAD
-struct NIAGARA_API FNiagaraLWCConverter
-{
-	FNiagaraLWCConverter(FVector InSystemWorldPos = FVector::ZeroVector);
-
-	FVector3f ConvertWorldToSimulationVector(FVector WorldPosition) const;
-	FNiagaraPosition ConvertWorldToSimulationPosition(FVector WorldPosition) const;
-	
-	FVector ConvertSimulationPositionToWorld(FNiagaraPosition SimulationPosition) const;
-	FVector ConvertSimulationVectorToWorld(FVector3f SimulationPosition) const;
-=======
 struct FNiagaraLWCConverter
 {
 	NIAGARA_API explicit FNiagaraLWCConverter(FVector InSystemWorldPos = FVector::ZeroVector);
@@ -275,7 +237,6 @@
 
 	[[nodiscard]] NIAGARA_API FMatrix ConvertWorldToSimulationMatrix(const FMatrix& Matrix) const;
 	[[nodiscard]] NIAGARA_API FMatrix ConvertSimulationToWorldMatrix(const FMatrix& Matrix) const;
->>>>>>> 4af6daef
 
 private:
 	FVector SystemWorldPos;
@@ -333,16 +294,6 @@
 
 /** Can convert struct data from custom structs containing LWC data such as FVector3d into struct data suitable for Niagara simulations and vice versa. */
 USTRUCT()
-<<<<<<< HEAD
-struct NIAGARA_API FNiagaraLwcStructConverter
-{
-	GENERATED_USTRUCT_BODY();
-
-	void ConvertDataToSimulation(uint8* DestinationData, const uint8* SourceData, int32 Count = 1) const;
-	void ConvertDataFromSimulation(uint8* DestinationData, const uint8* SourceData, int32 Count = 1) const;
-	
-	void AddConversionStep(int32 InSourceBytes, int32 InSourceOffset, int32 InSimulationBytes, int32 InSimulationOffset, ENiagaraStructConversionType ConversionType);
-=======
 struct FNiagaraLwcStructConverter
 {
 	GENERATED_USTRUCT_BODY();
@@ -351,7 +302,6 @@
 	NIAGARA_API void ConvertDataFromSimulation(uint8* DestinationData, const uint8* SourceData, int32 Count = 1) const;
 	
 	NIAGARA_API void AddConversionStep(int32 InSourceBytes, int32 InSourceOffset, int32 InSimulationBytes, int32 InSimulationOffset, ENiagaraStructConversionType ConversionType);
->>>>>>> 4af6daef
 	bool IsValid() const { return ConversionSteps.Num() > 0 && LWCSize > 0 && SWCSize > 0; }
 	
 private:
@@ -455,21 +405,6 @@
 *  Can convert a UStruct with fields of base types only (float, int... - will likely add native vector types here as well)
 *	to an FNiagaraTypeDefinition (internal representation)
 */
-<<<<<<< HEAD
-class NIAGARA_API FNiagaraTypeHelper
-{
-public:
-	static FString ToString(const uint8* ValueData, const UObject* StructOrEnum);
-	static bool IsLWCStructure(UStruct* InStruct);
-	static bool IsLWCType(const FNiagaraTypeDefinition& InType);
-	static UScriptStruct* FindNiagaraFriendlyTopLevelStruct(UScriptStruct* InStruct, ENiagaraStructConversion StructConversion);
-	static bool IsNiagaraFriendlyTopLevelStruct(UScriptStruct* InStruct, ENiagaraStructConversion StructConversion);
-	static UScriptStruct* GetSWCStruct(UScriptStruct* LWCStruct);
-	static UScriptStruct* GetLWCStruct(UScriptStruct* LWCStruct);
-	static FNiagaraTypeDefinition GetSWCType(const FNiagaraTypeDefinition& InType);
-	static void TickTypeRemap();
-
-=======
 class FNiagaraTypeHelper
 {
 public:
@@ -496,7 +431,6 @@
 	static NIAGARA_API FNiagaraTypeDefinition GetQuatDef();
 
 	static NIAGARA_API void InitStaticTypes();
->>>>>>> 4af6daef
 private:
 	struct FRemapEntry
 	{
@@ -518,15 +452,12 @@
 	static FRWLock RemapTableLock;
 	static TMap<TWeakObjectPtr<UScriptStruct>, FRemapEntry> RemapTable;
 	static std::atomic<bool> RemapTableDirty;
-<<<<<<< HEAD
-=======
 
 	/** LWC Counterparts to Niagara's base simulation types. */
 	static FNiagaraTypeDefinition Vector2DDef;
 	static FNiagaraTypeDefinition VectorDef;
 	static FNiagaraTypeDefinition Vector4Def;
 	static FNiagaraTypeDefinition QuatDef;
->>>>>>> 4af6daef
 };
 
 /** Information about how this type should be laid out in an FNiagaraDataSet */
@@ -566,42 +497,6 @@
 	NIAGARA_API void GenerateLayoutInfo(const UScriptStruct* Struct);
 
 private:
-<<<<<<< HEAD
-	static void GenerateLayoutInfoInternal(FNiagaraTypeLayoutInfo& Layout, const UScriptStruct* Struct, int32 BaseOffest = 0)
-	{
-		for (TFieldIterator<FProperty> PropertyIt(Struct, EFieldIteratorFlags::IncludeSuper); PropertyIt; ++PropertyIt)
-		{
-			FProperty* Property = *PropertyIt;
-			int32 PropOffset = BaseOffest + Property->GetOffset_ForInternal();
-			if (Property->IsA(FFloatProperty::StaticClass()))
-			{
-				Layout.FloatComponentRegisterOffsets.Add(Layout.FloatComponentByteOffsets.Num());
-				Layout.FloatComponentByteOffsets.Add(PropOffset);
-			}
-			else if (Property->IsA(FUInt16Property::StaticClass()))
-			{
-				Layout.HalfComponentRegisterOffsets.Add(Layout.HalfComponentByteOffsets.Num());
-				Layout.HalfComponentByteOffsets.Add(PropOffset);
-			}
-			else if (Property->IsA(FIntProperty::StaticClass()) || Property->IsA(FBoolProperty::StaticClass()))
-			{
-				Layout.Int32ComponentRegisterOffsets.Add(Layout.Int32ComponentByteOffsets.Num());
-				Layout.Int32ComponentByteOffsets.Add(PropOffset);
-			}
-			//Should be able to support double easily enough
-			else if (FStructProperty* StructProp = CastField<FStructProperty>(Property))
-			{
-				GenerateLayoutInfoInternal(Layout, FNiagaraTypeHelper::FindNiagaraFriendlyTopLevelStruct(StructProp->Struct, ENiagaraStructConversion::Simulation), PropOffset);
-			}
-			else
-			{
-				checkf(false, TEXT("Property(%s) Class(%s) is not a supported type"), *Property->GetName(), *Property->GetClass()->GetName());
-			}
-		}
-	}
-};
-
-=======
 	int32 GetFloatArrayByteOffset() const { return 0; }
 	int32 GetFloatArrayRegisterOffset() const { return NumFloatComponents; }
 
@@ -613,7 +508,6 @@
 
 	void GenerateLayoutInfoInternal(const UScriptStruct* Struct, int32& FloatCount, int32& Int32Count, int32& HalfCount, bool bCountComponentsOnly, int32 BaseOffset = 0);
 };
->>>>>>> 4af6daef
 
 
 /** Defines different modes for selecting the output numeric type of a function or operation based on the types of the inputs. */
@@ -702,18 +596,13 @@
 
 /** Defines options for conditionally editing and showing script inputs in the UI. */
 USTRUCT()
-<<<<<<< HEAD
-struct NIAGARA_API FNiagaraInputConditionMetadata
-=======
 struct FNiagaraInputConditionMetadata
->>>>>>> 4af6daef
 {
 	GENERATED_USTRUCT_BODY()
 public:
 	/** The name of the input to use for matching the target values. */
 	UPROPERTY(EditAnywhere, Category="Input Condition")
 	FName InputName;
-<<<<<<< HEAD
 
 	/** The list of target values which will satisfy the input condition.  If this is empty it's assumed to be a single value of "true" for matching bool inputs. */
 	UPROPERTY(EditAnywhere, Category="Input Condition")
@@ -722,7 +611,7 @@
 
 /** Defines override data for enum parameters displayed in the UI. */
 USTRUCT()
-struct NIAGARA_API FNiagaraEnumParameterMetaData
+struct FNiagaraEnumParameterMetaData
 {
 	GENERATED_BODY()
 	
@@ -741,34 +630,6 @@
 	FLinearColor ColorOverride = FLinearColor::White;
 };
 
-=======
-
-	/** The list of target values which will satisfy the input condition.  If this is empty it's assumed to be a single value of "true" for matching bool inputs. */
-	UPROPERTY(EditAnywhere, Category="Input Condition")
-	TArray<FString> TargetValues;
-};
-
-/** Defines override data for enum parameters displayed in the UI. */
-USTRUCT()
-struct FNiagaraEnumParameterMetaData
-{
-	GENERATED_BODY()
-	
-	/** If specified, this name will be used for the given enum entry. Useful for shortening names. */
-	UPROPERTY(EditAnywhere, Category="Enum Override")
-	FName OverrideName;
-
-	/** If specified, this icon will be used for the given enum entry. If OverrideName isn't empty, the icon takes priority. */
-	UPROPERTY(EditAnywhere, Category="Enum Override")
-	TObjectPtr<UTexture2D> IconOverride = nullptr;
-
-	UPROPERTY(EditAnywhere, Category="Enum Override", meta=(InlineEditConditionToggle))
-	bool bUseColorOverride = false;
-	
-	UPROPERTY(EditAnywhere, Category="Enum Override", meta=(EditCondition="bUseColorOverride"))
-	FLinearColor ColorOverride = FLinearColor::White;
-};
-
 UENUM()
 enum class ENiagaraInputWidgetType : uint8
 {
@@ -860,7 +721,6 @@
 	//bool bCreateViewPortEditWidget = false;
 };
 
->>>>>>> 4af6daef
 UENUM()
 enum class ENiagaraBoolDisplayMode : uint8
 {
@@ -870,11 +730,7 @@
 };
 
 USTRUCT()
-<<<<<<< HEAD
-struct NIAGARA_API FNiagaraBoolParameterMetaData
-=======
 struct FNiagaraBoolParameterMetaData
->>>>>>> 4af6daef
 {
 	GENERATED_BODY()
 
@@ -981,13 +837,10 @@
 	UPROPERTY(EditAnywhere, Category = "Variable", DisplayName = "Alternate Aliases For Variable", AdvancedDisplay, meta = (ToolTip = "List of alternate/previous names for this variable. Note that this is not normally needed if you rename through the UX. However, if you delete and then add a different variable, intending for it to match, you will likely want to add the prior name here.\n\nYou may need to restart and reload assets after making this change to have it take effect on already loaded assets."))
 	TArray<FName> AlternateAliases;
 
-<<<<<<< HEAD
-=======
 	/** Changes how the input is displayed. */
 	UPROPERTY(EditAnywhere, Category = "Variable", meta = (SkipForCompileHash = "true"))
 	FNiagaraInputParameterCustomization WidgetCustomization;
 
->>>>>>> 4af6daef
 	bool GetIsStaticSwitch_DEPRECATED() const { return bIsStaticSwitch_DEPRECATED; };
 
 	int32 GetStaticSwitchDefaultValue_DEPRECATED() const { return StaticSwitchDefaultValue_DEPRECATED; };
@@ -1050,7 +903,6 @@
 	// Construct blank raw type definition 
 	FORCEINLINE FNiagaraTypeDefinition(UObject* Object)
 		: ClassStructOrEnum(Object), Flags(TF_None), Size(INDEX_NONE), Alignment(INDEX_NONE)
-<<<<<<< HEAD
 #if WITH_EDITORONLY_DATA
 		, Struct_DEPRECATED(nullptr), Enum_DEPRECATED(nullptr)
 #endif
@@ -1075,37 +927,15 @@
 
 	FORCEINLINE FNiagaraTypeDefinition(UClass *ClassDef)
 		: ClassStructOrEnum(ClassDef), UnderlyingType(UT_Class), Flags(TF_None), Size(INDEX_NONE), Alignment(INDEX_NONE)
-=======
->>>>>>> 4af6daef
 #if WITH_EDITORONLY_DATA
 		, Struct_DEPRECATED(nullptr), Enum_DEPRECATED(nullptr)
 #endif
 	{
-		if(UClass* Class = Cast<UClass>(Object))
-		{
-			*this = FNiagaraTypeDefinition(Class);
-		}
-		else if (UScriptStruct* Struct = Cast<UScriptStruct>(Object))
-		{
-			*this = FNiagaraTypeDefinition(Struct, EAllowUnfriendlyStruct::Deny);
-		}
-		else if(UEnum* Enum = Cast<UEnum>(Object))
-		{
-			*this = FNiagaraTypeDefinition(Enum);
-		}
-		else
-		{
-			check(0);
-		}
-	}
-
-<<<<<<< HEAD
+		checkSlow(ClassStructOrEnum != nullptr);
+	}
+
 	FORCEINLINE FNiagaraTypeDefinition(UEnum *EnumDef)
 		: ClassStructOrEnum(EnumDef), UnderlyingType(UT_Enum), Flags(TF_None), Size(INDEX_NONE), Alignment(INDEX_NONE)
-=======
-	FORCEINLINE FNiagaraTypeDefinition(UClass *ClassDef)
-		: ClassStructOrEnum(ClassDef), UnderlyingType(UT_Class), Flags(TF_None), Size(INDEX_NONE), Alignment(INDEX_NONE)
->>>>>>> 4af6daef
 #if WITH_EDITORONLY_DATA
 		, Struct_DEPRECATED(nullptr), Enum_DEPRECATED(nullptr)
 #endif
@@ -1113,14 +943,9 @@
 		checkSlow(ClassStructOrEnum != nullptr);
 	}
 
-<<<<<<< HEAD
 	enum class EAllowUnfriendlyStruct : uint8 { Deny, Allow };
 	FORCEINLINE FNiagaraTypeDefinition(UScriptStruct* StructDef, EAllowUnfriendlyStruct AllowUnfriendlyStruct)
 		: ClassStructOrEnum(StructDef), UnderlyingType(UT_Struct), Flags(TF_None), Size(INDEX_NONE), Alignment(INDEX_NONE)
-=======
-	FORCEINLINE FNiagaraTypeDefinition(UEnum *EnumDef)
-		: ClassStructOrEnum(EnumDef), UnderlyingType(UT_Enum), Flags(TF_None), Size(INDEX_NONE), Alignment(INDEX_NONE)
->>>>>>> 4af6daef
 #if WITH_EDITORONLY_DATA
 		, Struct_DEPRECATED(nullptr), Enum_DEPRECATED(nullptr)
 #endif
@@ -1130,37 +955,6 @@
 	}
 	
 	FORCEINLINE FNiagaraTypeDefinition(UScriptStruct* StructDef) : FNiagaraTypeDefinition(StructDef, EAllowUnfriendlyStruct::Deny) {}
-
-<<<<<<< HEAD
-	FORCEINLINE FNiagaraTypeDefinition(const FNiagaraTypeDefinition &Other)
-		: ClassStructOrEnum(Other.ClassStructOrEnum), UnderlyingType(Other.UnderlyingType), Flags(Other.Flags), Size(INDEX_NONE), Alignment(INDEX_NONE)
-=======
-	enum class EAllowUnfriendlyStruct : uint8 { Deny, Allow };
-	FORCEINLINE FNiagaraTypeDefinition(UScriptStruct* StructDef, EAllowUnfriendlyStruct AllowUnfriendlyStruct)
-		: ClassStructOrEnum(StructDef), UnderlyingType(UT_Struct), Flags(TF_None), Size(INDEX_NONE), Alignment(INDEX_NONE)
->>>>>>> 4af6daef
-#if WITH_EDITORONLY_DATA
-		, Struct_DEPRECATED(nullptr), Enum_DEPRECATED(nullptr)
-#endif
-	{
-		checkSlow(ClassStructOrEnum != nullptr);
-		ensureAlwaysMsgf(AllowUnfriendlyStruct == EAllowUnfriendlyStruct::Allow || FNiagaraTypeHelper::IsNiagaraFriendlyTopLevelStruct(StructDef, ENiagaraStructConversion::UserFacing), TEXT("Struct(%s) is not supported."), *StructDef->GetName());
-	}
-	
-	FORCEINLINE FNiagaraTypeDefinition(UScriptStruct* StructDef) : FNiagaraTypeDefinition(StructDef, EAllowUnfriendlyStruct::Deny) {}
-
-	FORCEINLINE FNiagaraTypeDefinition(FProperty* Property, EAllowUnfriendlyStruct AllowUnfriendlyStruct)
-	{
-		if (Property->IsA(FFloatProperty::StaticClass())) { *this = FNiagaraTypeDefinition::GetFloatDef(); }
-		else if (Property->IsA(FUInt16Property::StaticClass())) { *this = FNiagaraTypeDefinition::GetHalfDef(); }
-		else if (Property->IsA(FIntProperty::StaticClass())) { *this = FNiagaraTypeDefinition::GetIntDef(); }
-		else if (Property->IsA(FBoolProperty::StaticClass())) { *this = FNiagaraTypeDefinition::GetBoolDef(); }
-		else if (FStructProperty* StructProp = CastField<FStructProperty>(Property)) { *this = FNiagaraTypeDefinition(StructProp->Struct, AllowUnfriendlyStruct); }
-		else
-		{
-			checkf(0, TEXT("Invalid Type"))
-		}
-	}
 
 	FORCEINLINE FNiagaraTypeDefinition(FProperty* Property, EAllowUnfriendlyStruct AllowUnfriendlyStruct)
 	{
@@ -1310,14 +1104,6 @@
 	}
 
 	uint32 GetFlags()const { return Flags; }
-<<<<<<< HEAD
-	
-
-	bool IsIndexWildcard() const { return ClassStructOrEnum == FNiagaraTypeDefinition::GetWildcardStruct(); }
-
-	FNiagaraTypeDefinition ToStaticDef() const;
-=======
->>>>>>> 4af6daef
 	
 
 	bool IsIndexWildcard() const { return ClassStructOrEnum == FNiagaraTypeDefinition::GetWildcardStruct(); }
@@ -1398,11 +1184,7 @@
 	UPROPERTY(EditAnywhere, Category=Type)
 	uint16 UnderlyingType;
 
-<<<<<<< HEAD
-	bool Serialize(FArchive& Ar);
-=======
 	NIAGARA_API bool Serialize(FArchive& Ar);
->>>>>>> 4af6daef
 
 private:
 	UPROPERTY(EditAnywhere, Category = Type)
@@ -1500,105 +1282,17 @@
 		return FNiagaraTypeHelper::ToString(ValueData, ClassStructOrEnum);
 	}
 	
-<<<<<<< HEAD
-	static bool TypesAreAssignable(const FNiagaraTypeDefinition& TypeA, const FNiagaraTypeDefinition& TypeB, bool bAllowLossyLWCConversions = false);
-	static bool IsLossyConversion(const FNiagaraTypeDefinition& FromType, const FNiagaraTypeDefinition& ToType);
-	static FNiagaraTypeDefinition GetNumericOutputType(const TArray<FNiagaraTypeDefinition> TypeDefinintions, ENiagaraNumericOutputTypeSelectionMode SelectionMode);
-
-	static const TArray<FNiagaraTypeDefinition>& GetNumericTypes() { return OrderedNumericTypes; }
-	static bool IsValidNumericInput(const FNiagaraTypeDefinition& TypeDef);
-=======
 	static NIAGARA_API bool TypesAreAssignable(const FNiagaraTypeDefinition& TypeA, const FNiagaraTypeDefinition& TypeB, bool bAllowLossyLWCConversions = false);
 	static NIAGARA_API bool IsLossyConversion(const FNiagaraTypeDefinition& FromType, const FNiagaraTypeDefinition& ToType);
 	static NIAGARA_API FNiagaraTypeDefinition GetNumericOutputType(TConstArrayView<FNiagaraTypeDefinition> TypeDefinintions, ENiagaraNumericOutputTypeSelectionMode SelectionMode);
 
 	static const TArray<FNiagaraTypeDefinition>& GetNumericTypes() { return OrderedNumericTypes; }
 	static NIAGARA_API bool IsValidNumericInput(const FNiagaraTypeDefinition& TypeDef);
->>>>>>> 4af6daef
 
 	
 
 private:
 
-<<<<<<< HEAD
-	static FNiagaraTypeDefinition FloatDef;
-	static FNiagaraTypeDefinition BoolDef;
-	static FNiagaraTypeDefinition IntDef;
-	static FNiagaraTypeDefinition Vec2Def;
-	static FNiagaraTypeDefinition Vec3Def;
-	static FNiagaraTypeDefinition Vec4Def;
-	static FNiagaraTypeDefinition ColorDef;
-	static FNiagaraTypeDefinition PositionDef;
-	static FNiagaraTypeDefinition QuatDef;
-	static FNiagaraTypeDefinition Matrix4Def;
-	static FNiagaraTypeDefinition NumericDef;
-	static FNiagaraTypeDefinition ParameterMapDef;
-	static FNiagaraTypeDefinition IDDef;
-	static FNiagaraTypeDefinition RandInfoDef;
-	static FNiagaraTypeDefinition UObjectDef;
-	static FNiagaraTypeDefinition UMaterialDef;
-	static FNiagaraTypeDefinition UTextureDef;
-	static FNiagaraTypeDefinition UTextureRenderTargetDef;
-	static FNiagaraTypeDefinition UStaticMeshDef;
-	static FNiagaraTypeDefinition USimCacheClassDef;
-	static FNiagaraTypeDefinition WildcardDef;
-
-	static FNiagaraTypeDefinition HalfDef;
-	static FNiagaraTypeDefinition HalfVec2Def;
-	static FNiagaraTypeDefinition HalfVec3Def;
-	static FNiagaraTypeDefinition HalfVec4Def;
-
-	static UScriptStruct* FloatStruct;
-	static UScriptStruct* BoolStruct;
-	static UScriptStruct* IntStruct;
-	static UScriptStruct* Vec2Struct;
-	static UScriptStruct* Vec3Struct;
-	static UScriptStruct* Vec4Struct;
-	static UScriptStruct* QuatStruct;
-	static UScriptStruct* ColorStruct;
-	static UScriptStruct* Matrix4Struct;
-	static UScriptStruct* NumericStruct;
-	static UScriptStruct* WildcardStruct;
-	static UScriptStruct* PositionStruct;
-
-	static UScriptStruct* HalfStruct;
-	static UScriptStruct* HalfVec2Struct;
-	static UScriptStruct* HalfVec3Struct;
-	static UScriptStruct* HalfVec4Struct;
-
-	static UClass* UObjectClass;
-	static UClass* UMaterialClass;
-	static UClass* UTextureClass;
-	static UClass* UTextureRenderTargetClass;
-
-	static UEnum* SimulationTargetEnum;
-	static UEnum* ScriptUsageEnum;
-	static UEnum* ScriptContextEnum;
-	static UEnum* ExecutionStateEnum;
-	static UEnum* CoordinateSpaceEnum;
-	static UEnum* OrientationAxisEnum;
-	static UEnum* ExecutionStateSourceEnum;
-
-	static UEnum* ParameterScopeEnum;
-	static UEnum* ParameterPanelCategoryEnum;
-
-	static UEnum* FunctionDebugStateEnum;
-
-	static UScriptStruct* ParameterMapStruct;
-	static UScriptStruct* IDStruct;
-	static UScriptStruct* RandInfoStruct;
-
-	static TSet<UScriptStruct*> NumericStructs;
-	static TArray<FNiagaraTypeDefinition> OrderedNumericTypes;
-
-	static TSet<UScriptStruct*> ScalarStructs;
-
-	static TSet<UStruct*> FloatStructs;
-	static TSet<UStruct*> IntStructs;
-	static TSet<UStruct*> BoolStructs;
-
-	static FNiagaraTypeDefinition CollisionEventDef;
-=======
 	static NIAGARA_API FNiagaraTypeDefinition FloatDef;
 	static NIAGARA_API FNiagaraTypeDefinition BoolDef;
 	static NIAGARA_API FNiagaraTypeDefinition IntDef;
@@ -1676,7 +1370,6 @@
 	static NIAGARA_API TSet<UStruct*> BoolStructs;
 
 	static NIAGARA_API FNiagaraTypeDefinition CollisionEventDef;
->>>>>>> 4af6daef
 
 	friend FORCEINLINE uint32 GetTypeHash(const FNiagaraTypeDefinition& Type)
 	{
@@ -1988,13 +1681,8 @@
 private:
 	friend class FLazySingleton;
 
-<<<<<<< HEAD
-	FNiagaraTypeRegistry();
-	virtual ~FNiagaraTypeRegistry();
-=======
 	NIAGARA_API FNiagaraTypeRegistry();
 	NIAGARA_API virtual ~FNiagaraTypeRegistry();
->>>>>>> 4af6daef
 
 	RegisteredTypesArray RegisteredTypes;
 
@@ -2151,12 +1839,11 @@
 	*/
 	NIAGARA_API bool ReplaceRootNamespace(const FStringView& ExpectedNamespace, const FStringView& NewNamespace);
 
-<<<<<<< HEAD
-	FORCEINLINE bool IsInNameSpace(const FStringView& Namespace) const
+	static bool IsInNameSpace(const FStringView& Namespace, FName VariableName)
 	{
 		FNameBuilder NameString;
-		Name.ToString(NameString);
-		
+		VariableName.ToString(NameString);
+
 		FStringView NameStringView = NameString.ToView();
 		if (Namespace.Len() > 1 && Namespace[Namespace.Len() - 1] == '.') // Includes period in namespace
 		{
@@ -2166,27 +1853,11 @@
 		{
 			return (NameStringView.Len() > Namespace.Len() + 1) && (NameStringView[Namespace.Len()] == '.') && NameStringView.StartsWith(Namespace);
 		}
-=======
-	static bool IsInNameSpace(const FStringView& Namespace, FName VariableName)
-	{
-		FNameBuilder NameString;
-		VariableName.ToString(NameString);
-
-		FStringView NameStringView = NameString.ToView();
-		if (Namespace.Len() > 1 && Namespace[Namespace.Len() - 1] == '.') // Includes period in namespace
-		{
-			return (NameStringView.Len() > Namespace.Len()) && NameStringView.StartsWith(Namespace);
-		}
-		else // Skips period, makes sure it's in the name string to delineate
-		{
-			return (NameStringView.Len() > Namespace.Len() + 1) && (NameStringView[Namespace.Len()] == '.') && NameStringView.StartsWith(Namespace);
-		}
 	}
 
 	FORCEINLINE bool IsInNameSpace(const FStringView& Namespace) const
 	{
 		return IsInNameSpace(Namespace, Name);
->>>>>>> 4af6daef
 	}
 
 #if WITH_EDITORONLY_DATA
@@ -2204,8 +1875,6 @@
 	void PostSerialize(const FArchive& Ar);
 #endif
 	bool SerializeFromMismatchedTag(const struct FPropertyTag& Tag, FStructuredArchive::FSlot Slot);
-
-	bool NIAGARA_API AppendCompileHash(FNiagaraCompileHashVisitor* InVisitor) const;
 
 	bool NIAGARA_API AppendCompileHash(FNiagaraCompileHashVisitor* InVisitor) const;
 
@@ -2258,28 +1927,6 @@
 		: FNiagaraVariableBase(InType, InName)
 	{
 	}
-<<<<<<< HEAD
-	
-	/** Check if Name and Type definition are the same. The actual stored value is not checked here.*/
-	bool operator==(const FNiagaraVariable& Other)const
-	{
-		//-TODO: Should this check the value???
-		return Name == Other.Name && TypeDefHandle == Other.TypeDefHandle;
-	}
-
-	/** Check if Name and Type definition are the same. The actual stored value is not checked here.*/
-	bool operator==(const FNiagaraVariableBase& Other)const
-	{
-		return FNiagaraVariableBase(*this) == Other;
-	}
-
-	/** Check if Name and Type definition are not the same. The actual stored value is not checked here.*/
-	bool operator!=(const FNiagaraVariable& Other)const
-	{
-		return !(*this == Other);
-	}
-=======
->>>>>>> 4af6daef
 
 	/** Checks if the types match and either both variables are uninitialized or both hold exactly the same data.*/
 	bool HoldsSameData(const FNiagaraVariable& Other) const
@@ -2529,11 +2176,8 @@
 	int32 CurrentTimeStep = 0;
 	int32 NumTimeSteps = 0;
 	float TimeStepFraction = 0.0f;
-<<<<<<< HEAD
-=======
 
 	uint32 NumParticles = 0;
->>>>>>> 4af6daef
 
 	int32 _Pad0;
 	int32 _Pad1;
@@ -2598,11 +2242,7 @@
 
 /** Struct combining an emitter with a specific version.*/
 USTRUCT()
-<<<<<<< HEAD
-struct NIAGARA_API FVersionedNiagaraEmitter
-=======
 struct FVersionedNiagaraEmitter
->>>>>>> 4af6daef
 {
 	GENERATED_USTRUCT_BODY()
 	
@@ -2611,13 +2251,8 @@
 		: Emitter(InEmitter), Version(InVersion)
 	{};
 
-<<<<<<< HEAD
-	FVersionedNiagaraEmitterData* GetEmitterData() const;
-	FVersionedNiagaraEmitterWeakPtr ToWeakPtr() const;
-=======
 	NIAGARA_API FVersionedNiagaraEmitterData* GetEmitterData() const;
 	NIAGARA_API FVersionedNiagaraEmitterWeakPtr ToWeakPtr() const;
->>>>>>> 4af6daef
 
 	UPROPERTY()
 	TObjectPtr<UNiagaraEmitter> Emitter = nullptr;
@@ -2641,15 +2276,6 @@
 	}
 };
 
-<<<<<<< HEAD
-struct NIAGARA_API FVersionedNiagaraEmitterWeakPtr
-{
-	FVersionedNiagaraEmitterWeakPtr() : Emitter(nullptr) {}
-	FVersionedNiagaraEmitterWeakPtr(UNiagaraEmitter* InEmitter, const FGuid& InVersion);
-	FVersionedNiagaraEmitter ResolveWeakPtr() const;
-	FVersionedNiagaraEmitterData* GetEmitterData() const;
-	bool IsValid() const;
-=======
 struct FVersionedNiagaraEmitterWeakPtr
 {
 	FVersionedNiagaraEmitterWeakPtr() : Emitter(nullptr) {}
@@ -2657,7 +2283,6 @@
 	NIAGARA_API FVersionedNiagaraEmitter ResolveWeakPtr() const;
 	NIAGARA_API FVersionedNiagaraEmitterData* GetEmitterData() const;
 	NIAGARA_API bool IsValid() const;
->>>>>>> 4af6daef
 	bool operator==(const FVersionedNiagaraEmitterWeakPtr& Other) const
 	{
 		return Emitter == Other.Emitter && Version == Other.Version;
