// Copyright Epic Games, Inc. All Rights Reserved.

#pragma once

#include "CoreMinimal.h"
#include "Engine/UserDefinedStruct.h"
#include "Misc/SecureHash.h"
#include "UObject/GCObject.h"
#include "UObject/UnrealType.h"
<<<<<<< HEAD
=======
#include "Engine/Texture2D.h"
>>>>>>> 6bbb88c8

#include "NiagaraTypes.generated.h"

struct FNiagaraTypeDefinition;
class UNiagaraDataInterfaceBase;

DECLARE_LOG_CATEGORY_EXTERN(LogNiagara, Log, Verbose);

// basic type struct definitions

USTRUCT(meta = (DisplayName = "Wildcard"))
struct FNiagaraWildcard
{
	GENERATED_BODY()
	
};

USTRUCT(meta = (DisplayName = "float"))
struct FNiagaraFloat
{
	GENERATED_USTRUCT_BODY()

	UPROPERTY(EditAnywhere, Category=Parameters)
	float Value = 0;
};

USTRUCT(meta = (DisplayName = "int32"))
struct FNiagaraInt32
{
	GENERATED_USTRUCT_BODY()

	UPROPERTY(EditAnywhere, Category = Parameters)
	int32 Value = 0;
};

USTRUCT(meta=(DisplayName="bool"))
struct FNiagaraBool
{
	GENERATED_USTRUCT_BODY()

	// The Niagara VM expects this bitmask for its compare and select operators for false.
	enum BoolValues { 
		True = INDEX_NONE,
		False = 0
	}; 

	void SetValue(bool bValue) { Value = bValue ? True : False; }
	bool GetValue() const { return Value != False; }

	/** Sets this niagara bool's raw integer value directly using the special raw integer values expected by the VM and HLSL. */
	FORCEINLINE void SetRawValue(int32 RawValue) { Value = RawValue; }

	/** Gets this niagara bools raw integer value expected by the VM and HLSL. */
	FORCEINLINE int32 GetRawValue() const { return Value; }

	bool IsValid() const { return Value == True || Value == False; }
	
	FNiagaraBool() : Value(False) {}
	FNiagaraBool(bool bInValue) : Value(bInValue ? True : False) {}
	FORCEINLINE operator bool() const { return GetValue(); }

private:
	UPROPERTY(EditAnywhere, Category = Parameters)// Must be either FNiagaraBool::True or FNiagaraBool::False.
	int32 Value = False;
};

USTRUCT(meta = (DisplayName = "Position"))
struct FNiagaraPosition : public FVector3f
{
	GENERATED_USTRUCT_BODY()

	FNiagaraPosition() {}
	
	explicit FORCEINLINE FNiagaraPosition(EForceInit Init) : Super(Init) {}

	FORCEINLINE FNiagaraPosition(const float& X, const float& Y, const float& Z) : Super(X, Y, Z) {}

	FORCEINLINE FNiagaraPosition(const FVector3f& Other) : Super(Other) {}
	FORCEINLINE FNiagaraPosition(const FVector& Other) : Super(Other) {}
};

<<<<<<< HEAD
=======

>>>>>>> 6bbb88c8
USTRUCT(meta = (DisplayName = "Half", NiagaraInternalType = "true"))
struct FNiagaraHalf
{
	GENERATED_USTRUCT_BODY()

	UPROPERTY(EditAnywhere, Category = Parameters)
	uint16 Value = 0;
};

USTRUCT(meta = (DisplayName = "Half Vector2", NiagaraInternalType = "true"))
struct FNiagaraHalfVector2
{
	GENERATED_USTRUCT_BODY()

	UPROPERTY(EditAnywhere, Category = Parameters)
	uint16 x = 0;

	UPROPERTY(EditAnywhere, Category = Parameters)
	uint16 y = 0;
};

USTRUCT(meta = (DisplayName = "Half Vector3", NiagaraInternalType = "true"))
struct FNiagaraHalfVector3
{
	GENERATED_USTRUCT_BODY()

	UPROPERTY(EditAnywhere, Category = Parameters)
	uint16 x = 0;

	UPROPERTY(EditAnywhere, Category = Parameters)
	uint16 y = 0;

	UPROPERTY(EditAnywhere, Category = Parameters)
	uint16 z = 0;
};

USTRUCT(meta = (DisplayName = "Half Vector4", NiagaraInternalType = "true"))
struct FNiagaraHalfVector4
{
	GENERATED_USTRUCT_BODY()

	UPROPERTY(EditAnywhere, Category = Parameters)
	uint16 x = 0;

	UPROPERTY(EditAnywhere, Category = Parameters)
	uint16 y = 0;

	UPROPERTY(EditAnywhere, Category = Parameters)
	uint16 z = 0;

	UPROPERTY(EditAnywhere, Category = Parameters)
	uint16 w = 0;
};

USTRUCT()
struct FNiagaraNumeric
{
	GENERATED_USTRUCT_BODY()
};


USTRUCT()
struct FNiagaraParameterMap
{
	GENERATED_USTRUCT_BODY()
};

<<<<<<< HEAD
=======

USTRUCT(meta = (DisplayName = "Matrix"))
struct FNiagaraMatrix
{
	GENERATED_USTRUCT_BODY()

	UPROPERTY(EditAnywhere, Category=NiagaraMatrix)
	FVector4f Row0 = FVector4f(ForceInitToZero);

	UPROPERTY(EditAnywhere, Category = NiagaraMatrix)
	FVector4f Row1 = FVector4f(ForceInitToZero);

	UPROPERTY(EditAnywhere, Category = NiagaraMatrix)
	FVector4f Row2 = FVector4f(ForceInitToZero);

	UPROPERTY(EditAnywhere, Category = NiagaraMatrix)
	FVector4f Row3 = FVector4f(ForceInitToZero);
};

USTRUCT()
struct FNiagaraAssetVersion
{
	GENERATED_USTRUCT_BODY()

	/** The major version is used to track breaking changes between asset versions */
	UPROPERTY(VisibleAnywhere, Category = "Version Control")
	int32 MajorVersion = 1;

	/** The minor version is used to track non-breaking changes between asset versions */
	UPROPERTY(VisibleAnywhere, Category = "Version Control")
	int32 MinorVersion = 0;

	/** The guid is used to keep track of specific asset version references. The minor and major versions do not provide enough uniqueness to guard against collisions when e.g. the same version was created in different branches. */
	UPROPERTY(VisibleAnywhere, Category = "Version Control", meta=(IgnoreForMemberInitializationTest))
	FGuid VersionGuid = FGuid::NewGuid();
	
	/** If false then this version is not visible in the version selector dropdown menu of the stack. */
	UPROPERTY()
	bool bIsVisibleInVersionSelector = true;

	bool operator==(const FNiagaraAssetVersion& Other) const { return VersionGuid == Other.VersionGuid; }
	bool operator!=(const FNiagaraAssetVersion& Other) const { return !(*this == Other); }
	bool operator<(const FNiagaraAssetVersion& Other) const { return MajorVersion < Other.MajorVersion || (MajorVersion == Other.MajorVersion && MinorVersion < Other.MinorVersion); }
	bool operator<=(const FNiagaraAssetVersion& Other) const { return *this < Other || *this == Other; }
};

struct NIAGARA_API FNiagaraLWCConverter
{
	FNiagaraLWCConverter(FVector InSystemWorldPos = FVector::ZeroVector);

	FVector3f ConvertWorldToSimulationVector(FVector WorldPosition) const;
	FNiagaraPosition ConvertWorldToSimulationPosition(FVector WorldPosition) const;
	
	FVector ConvertSimulationPositionToWorld(FNiagaraPosition SimulationPosition) const;
	FVector ConvertSimulationVectorToWorld(FVector3f SimulationPosition) const;

private:
	FVector SystemWorldPos;
};
>>>>>>> 6bbb88c8

UENUM()
enum class ENiagaraStructConversionType : uint8
{
	CopyOnly, // no conversion, just copy the data
	
	DoubleToFloat,
	Vector2,
	Vector3,
	Vector4,
	Quat,
};

USTRUCT()
struct FNiagaraStructConversionStep
{
	GENERATED_USTRUCT_BODY();
	
	UPROPERTY()
	int32 SourceBytes = 0;

	UPROPERTY()
	int32 SourceOffset = 0;
	
	UPROPERTY()
	int32 SimulationBytes = 0;

	UPROPERTY()
	int32 SimulationOffset = 0;
	
	UPROPERTY()
	ENiagaraStructConversionType ConversionType = ENiagaraStructConversionType::CopyOnly;

	FNiagaraStructConversionStep();
	FNiagaraStructConversionStep(int32 InSourceBytes, int32 InSourceOffset, int32 InSimulationBytes, int32 InSimulationOffset, ENiagaraStructConversionType InConversionType);

	void CopyToSim(uint8* DestinationData, const uint8* SourceData) const;
	void CopyFromSim(uint8* DestinationData, const uint8* SourceData) const;
};

<<<<<<< HEAD
USTRUCT()
struct FNiagaraAssetVersion
{
	GENERATED_USTRUCT_BODY()

	/** The major version is used to track breaking changes between asset versions */
	UPROPERTY(VisibleAnywhere, Category = "Version Control")
	int32 MajorVersion = 1;

	/** The minor version is used to track non-breaking changes between asset versions */
	UPROPERTY(VisibleAnywhere, Category = "Version Control")
	int32 MinorVersion = 0;

	/** The guid is used to keep track of specific asset version references. The minor and major versions do not provide enough uniqueness to guard against collisions when e.g. the same version was created in different branches. */
	UPROPERTY(VisibleAnywhere, Category = "Version Control", meta=(IgnoreForMemberInitializationTest))
	FGuid VersionGuid = FGuid::NewGuid();
	
	/** If false then this version is not visible in the version selector dropdown menu of the stack. */
	UPROPERTY()
	bool bIsVisibleInVersionSelector = true;

	bool operator==(const FNiagaraAssetVersion& Other) const { return VersionGuid == Other.VersionGuid; }
	bool operator!=(const FNiagaraAssetVersion& Other) const { return !(*this == Other); }
	bool operator<(const FNiagaraAssetVersion& Other) const { return MajorVersion < Other.MajorVersion || (MajorVersion == Other.MajorVersion && MinorVersion < Other.MinorVersion); }
	bool operator<=(const FNiagaraAssetVersion& Other) const { return *this < Other || *this == Other; }
=======
/** Can convert struct data from custom structs containing LWC data such as FVector3d into struct data suitable for Niagara simulations and vice versa. */
USTRUCT()
struct NIAGARA_API FNiagaraLwcStructConverter
{
	GENERATED_USTRUCT_BODY();
	
	void ConvertDataToSimulation(uint8* DestinationData, const uint8* SourceData) const;
	void ConvertDataFromSimulation(uint8* DestinationData, const uint8* SourceData) const;
	
	void AddConversionStep(int32 InSourceBytes, int32 InSourceOffset, int32 InSimulationBytes, int32 InSimulationOffset, ENiagaraStructConversionType ConversionType);
	bool IsValid() const { return ConversionSteps.Num() > 0; }
	
private:
	UPROPERTY()
	TArray<FNiagaraStructConversionStep> ConversionSteps;
>>>>>>> 6bbb88c8
};

FORCEINLINE uint32 GetTypeHash(const FNiagaraAssetVersion& Version)
{
	return HashCombine(GetTypeHash(Version.MajorVersion), GetTypeHash(Version.MinorVersion));
}

/** Data controlling the spawning of particles */
USTRUCT(BlueprintType, meta = (DisplayName = "Spawn Info", NiagaraClearEachFrame = "true"))
struct FNiagaraSpawnInfo
{
	GENERATED_USTRUCT_BODY();
	
	/** How many particles to spawn. */
	UPROPERTY(BlueprintReadWrite, Category = SpawnInfo)
	int32 Count = 0;
	/** The sub frame delta time at which to spawn the first particle. */
	UPROPERTY(BlueprintReadWrite, Category = SpawnInfo)
	float InterpStartDt = 0.0f;
	/** The sub frame delta time between each particle. */
	UPROPERTY(BlueprintReadWrite, Category = SpawnInfo)
	float IntervalDt = 1.0f;
	/**
	 * An integer used to identify this spawn info.
	 * Typically this is unused.
	 * An example usage is when using multiple spawn modules to spawn from multiple discreet locations.
	 */
	UPROPERTY(BlueprintReadWrite, Category = SpawnInfo)
	int32 SpawnGroup = 0;
};

USTRUCT(BlueprintType, meta = (DisplayName = "Niagara ID"))
struct FNiagaraID
{
	GENERATED_USTRUCT_BODY()

	/** 
	Index in the indirection table for this particle. Allows fast access to this particles data.
	Is always unique among currently living particles but will be reused after the particle dies.
	*/
	UPROPERTY(BlueprintReadWrite, Category = ID)
	int32 Index = 0;

	/** 
	A unique tag for when this ID was acquired. 
	Allows us to differentiate between particles when one dies and another reuses it's Index.
	*/
	UPROPERTY(BlueprintReadWrite, Category = ID)
	int32 AcquireTag = 0;

	FNiagaraID() : Index(INDEX_NONE), AcquireTag(INDEX_NONE) {}
	FNiagaraID(int32 InIndex, int32 InAcquireTag): Index(InIndex), AcquireTag(InAcquireTag){}

	bool operator==(const FNiagaraID& Other)const { return Index == Other.Index && AcquireTag == Other.AcquireTag; }
	bool operator!=(const FNiagaraID& Other)const { return !(*this == Other); }
	bool operator<(const FNiagaraID& Other)const { return Index < Other.Index || (Index == Other.Index && AcquireTag < Other.AcquireTag); }
};

USTRUCT()
struct FNiagaraRandInfo
{
	GENERATED_USTRUCT_BODY()

	UPROPERTY(EditAnywhere, Category = "Random")
	int32 Seed1 = 0;
	
	UPROPERTY(EditAnywhere, Category = "Random")
	int32 Seed2 = 0;

	UPROPERTY(EditAnywhere, Category = "Random")
	int32 Seed3 = 0;
};

#define NIAGARA_INVALID_ID (FNiagaraID({(INDEX_NONE), (INDEX_NONE)}))

FORCEINLINE uint32 GetTypeHash(const FNiagaraID& ID)
{
	return HashCombine(GetTypeHash(ID.Index), GetTypeHash(ID.AcquireTag));
}

enum class ENiagaraStructConversion : uint8
{
	/** Do not modify struct data members, even if they are not compatible with the Niagara VM, as the struct is user facing (or from an external api). */
	UserFacing,
	
	/** Convert struct members that are not compatible with the simulation (e.g. lwc types) into compatible types and return a simulation-friendly struct for the VM. */
	Simulation,
};

/*
*  Can convert a UStruct with fields of base types only (float, int... - will likely add native vector types here as well)
*	to an FNiagaraTypeDefinition (internal representation)
*/
class NIAGARA_API FNiagaraTypeHelper
{
public:
	static FString ToString(const uint8* ValueData, const UObject* StructOrEnum);
	static bool IsLWCStructure(UStruct* InStruct);
	static bool IsLWCType(const FNiagaraTypeDefinition& InType);
	static UScriptStruct* FindNiagaraFriendlyTopLevelStruct(UScriptStruct* InStruct, ENiagaraStructConversion StructConversion);
	static bool IsNiagaraFriendlyTopLevelStruct(UScriptStruct* InStruct, ENiagaraStructConversion StructConversion);
	static UScriptStruct* GetSWCStruct(UScriptStruct* LWCStruct);
};

/** Information about how this type should be laid out in an FNiagaraDataSet */
USTRUCT()
struct FNiagaraTypeLayoutInfo
{
	GENERATED_BODY()

	FNiagaraTypeLayoutInfo()
	{}

	/** Byte offset of each float component in a structured layout. */
	UPROPERTY()
	TArray<uint32> FloatComponentByteOffsets;

	/** Offset into register table for each float component. */
	UPROPERTY()
	TArray<uint32> FloatComponentRegisterOffsets;

	/** Byte offset of each int32 component in a structured layout. */
	UPROPERTY()
	TArray<uint32> Int32ComponentByteOffsets;

	/** Offset into register table for each int32 component. */
	UPROPERTY()
	TArray<uint32> Int32ComponentRegisterOffsets;

	/** Byte offset of each half component in a structured layout. */
	UPROPERTY()
	TArray<uint32> HalfComponentByteOffsets;

	/** Offset into register table for each half component. */
	UPROPERTY()
	TArray<uint32> HalfComponentRegisterOffsets;

	static void GenerateLayoutInfo(FNiagaraTypeLayoutInfo& Layout, const UScriptStruct* Struct)
	{
		Layout.FloatComponentByteOffsets.Empty();
		Layout.FloatComponentRegisterOffsets.Empty();
		Layout.Int32ComponentByteOffsets.Empty();
		Layout.Int32ComponentRegisterOffsets.Empty();
		Layout.HalfComponentByteOffsets.Empty();
		Layout.HalfComponentRegisterOffsets.Empty();
		GenerateLayoutInfoInternal(Layout, Struct);
	}

private:
	static void GenerateLayoutInfoInternal(FNiagaraTypeLayoutInfo& Layout, const UScriptStruct* Struct, int32 BaseOffest = 0)
	{
		for (TFieldIterator<FProperty> PropertyIt(Struct, EFieldIteratorFlags::IncludeSuper); PropertyIt; ++PropertyIt)
		{
			FProperty* Property = *PropertyIt;
			int32 PropOffset = BaseOffest + Property->GetOffset_ForInternal();
			if (Property->IsA(FFloatProperty::StaticClass()))
			{
				Layout.FloatComponentRegisterOffsets.Add(Layout.FloatComponentByteOffsets.Num());
				Layout.FloatComponentByteOffsets.Add(PropOffset);
			}
			else if (Property->IsA(FUInt16Property::StaticClass()))
			{
				Layout.HalfComponentRegisterOffsets.Add(Layout.HalfComponentByteOffsets.Num());
				Layout.HalfComponentByteOffsets.Add(PropOffset);
			}
			else if (Property->IsA(FIntProperty::StaticClass()) || Property->IsA(FBoolProperty::StaticClass()))
			{
				Layout.Int32ComponentRegisterOffsets.Add(Layout.Int32ComponentByteOffsets.Num());
				Layout.Int32ComponentByteOffsets.Add(PropOffset);
			}
			//Should be able to support double easily enough
			else if (FStructProperty* StructProp = CastFieldChecked<FStructProperty>(Property))
			{
				GenerateLayoutInfoInternal(Layout, FNiagaraTypeHelper::FindNiagaraFriendlyTopLevelStruct(StructProp->Struct, ENiagaraStructConversion::Simulation), PropOffset);
			}
			else
			{
				check(false);
			}
		}
	}
};


/** Defines different modes for selecting the output numeric type of a function or operation based on the types of the inputs. */
UENUM()
enum class ENiagaraNumericOutputTypeSelectionMode : uint8
{
	/** Output type selection not supported. */
	None UMETA(Hidden),
	/** Select the largest of the numeric inputs. */
	Largest,
	/** Select the smallest of the numeric inputs. */
	Smallest,
	/** Selects the base scalar type for this numeric inputs. */
	Scalar,
	/** Selects the type based on custom logic from the node. */
	Custom,
};

/** 
The source from which a script execution state was set. Used to allow scalability etc to change the state but only if the state has not been defined by something with higher precedence. 
If this changes, all scripts must be recompiled by bumping the NiagaraCustomVersion
*/
UENUM()
enum class ENiagaraExecutionStateSource : uint32
{
	Scalability, //State set by Scalability logic. Lowest precedence.
	Internal, //Misc internal state. For example becoming inactive after we finish our set loops.
	Owner, //State requested by the owner. Takes precedence over everything but internal completion logic.
	InternalCompletion, // Internal completion logic. Has to take highest precedence for completion to be ensured.
};

UENUM()
enum class ENiagaraExecutionState : uint32
{
	/**  Run all scripts. Allow spawning.*/
	Active,
	/** Run all scripts but suppress any new spawning.*/
	Inactive,
	/** Clear all existing particles and move to inactive.*/
	InactiveClear,
	/** Complete. When the system or all emitters are complete the effect is considered finished. */
	Complete,
	/** Emitter only. Emitter is disabled. Will not tick or render again until a full re initialization of the system. */
	Disabled UMETA(Hidden),

	// insert new states before
	Num UMETA(Hidden)
};

UENUM()
enum class ENiagaraCoordinateSpace : uint32
{
	/** Use the coordinate space specified by the Emitter*/
	Simulation,
	/** Use the world coordinate space*/
	World,
	/** Use the local coordinate space*/
	Local,

	// insert new states before
	//NewEnumerator0 = 0 UMETA(Hidden),
	//NewEnumerator1 = 1 UMETA(Hidden),
	//NewEnumerator2 = 2 UMETA(Hidden)
};

UENUM()
enum class ENiagaraPythonUpdateScriptReference : uint8
{
	None,
    ScriptAsset,
    DirectTextEntry
};

UENUM()
enum class ENiagaraOrientationAxis : uint32
{
	XAxis UMETA(DisplayName="X Axis"),
	YAxis UMETA(DisplayName = "Y Axis"),
	ZAxis UMETA(DisplayName = "Z Axis"),
};


USTRUCT()
struct NIAGARA_API FNiagaraCompileHashVisitorDebugInfo
{
	GENERATED_USTRUCT_BODY()
public:
	UPROPERTY()
	FString Object;

	UPROPERTY()
	TArray<FString> PropertyKeys;

	UPROPERTY()
	TArray<FString> PropertyValues;
};

/**
Used to store the state of a graph when deciding if it has been dirtied for recompile.
*/
struct NIAGARA_API FNiagaraCompileHashVisitor
{
public:
	FNiagaraCompileHashVisitor(FSHA1& InHashState) : HashState(InHashState) {}

	FSHA1& HashState;
	TArray<const void*> ObjectList;

	static int LogCompileIdGeneration;

#if WITH_EDITORONLY_DATA

	// Debug data about the compilation hash, including key value pairs to detect differences.
	TArray<FNiagaraCompileHashVisitorDebugInfo> Values;

	template<typename T>
	void ToDebugString(const T* InData, uint64 InDataCount, FString& OutStr)
	{
		for (int32 i = 0; i < InDataCount; i++)
		{
			FString DataStr = LexToString(InData[i]);
			OutStr.Appendf(TEXT("%s "), *DataStr);
		}
	}
#endif
	/**
	Registers a pointer for later reference in the compile id in a deterministic manner.
	*/
	int32 RegisterReference(const void* InObject)
	{
		if (InObject == nullptr)
		{
			return -1;
		}

		int32 Index = ObjectList.Find(InObject);
		if (Index < 0)
		{
			Index = ObjectList.Add(InObject);
		}
		return Index;
	}

	/**
	We don't usually want to save GUID's or pointer values because they have nondeterministic values. Consider a PostLoad upgrade operation that creates a new node.
	Each pin and node gets a unique ID. If you close the editor and reopen, you'll get a different set of values. One of the characteristics we want for compilation
	behavior is that the same graph structure produces the same compile results, so we only want to embed information that is deterministic. This method is for use
	when registering a pointer to an object that is serialized within the compile hash.
	*/
	bool UpdateReference(const TCHAR* InDebugName, const void* InObject)
	{
		int32 Index = RegisterReference(InObject);
		return UpdatePOD(InDebugName, Index);
	}

	/**
	Adds an array of POD (plain old data) values to the hash.
	*/
	template<typename T>
	bool UpdateArray(const TCHAR* InDebugName, const T* InData, uint64 InDataCount = 1)
	{
		static_assert(TIsPODType<T>::Value, "UpdateArray does not support a constructor / destructor on the element class.");
		HashState.Update((const uint8 *)InData, sizeof(T)*InDataCount);
#if WITH_EDITORONLY_DATA
		if (LogCompileIdGeneration != 0)
		{
			FString ValuesStr = InDebugName;
			ValuesStr.Append(TEXT(" = "));
			ToDebugString(InData, InDataCount, ValuesStr);
			Values.Top().PropertyKeys.Push(InDebugName);
			Values.Top().PropertyValues.Push(ValuesStr);
		}
#endif
		return true;
	}

	/**
	Adds a single value of typed POD (plain old data) to the hash.
	*/
	template<typename T>
	bool UpdatePOD(const TCHAR* InDebugName, const T& InData)
	{
		static_assert(TIsPODType<T>::Value, "Update does not support a constructor / destructor on the element class.");
		HashState.Update((const uint8 *)&InData, sizeof(T));
#if WITH_EDITORONLY_DATA
		if (LogCompileIdGeneration != 0)
		{
			FString ValuesStr;
			ToDebugString(&InData, 1, ValuesStr);
			Values.Top().PropertyKeys.Push(InDebugName);
			Values.Top().PropertyValues.Push(ValuesStr);
		}
#endif
		return true;
	}

	/**
	Adds an string value to the hash.
	*/
	bool UpdateString(const TCHAR* InDebugName, FStringView InData)
	{
		HashState.Update((const uint8 *)InData.GetData(), sizeof(TCHAR)*InData.Len());
#if WITH_EDITORONLY_DATA
		if (LogCompileIdGeneration != 0)
		{
			Values.Top().PropertyKeys.Push(InDebugName);
			Values.Top().PropertyValues.Push(FString(InData));
		}
#endif
		return true;
	}
};

/** Defines options for conditionally editing and showing script inputs in the UI. */
USTRUCT()
struct NIAGARA_API FNiagaraInputConditionMetadata
{
	GENERATED_USTRUCT_BODY()
public:
	/** The name of the input to use for matching the target values. */
	UPROPERTY(EditAnywhere, Category="Input Condition")
	FName InputName;

	/** The list of target values which will satisfy the input condition.  If this is empty it's assumed to be a single value of "true" for matching bool inputs. */
	UPROPERTY(EditAnywhere, Category="Input Condition")
	TArray<FString> TargetValues;
};

/** Defines override data for enum parameters displayed in the UI. */
USTRUCT()
<<<<<<< HEAD
=======
struct NIAGARA_API FNiagaraEnumParameterMetaData
{
	GENERATED_BODY()
	
	/** If specified, this name will be used for the given enum entry. Useful for shortening names. */
	UPROPERTY(EditAnywhere, Category="Enum Override")
	FName OverrideName;

	/** If specified, this icon will be used for the given enum entry. If OverrideName isn't empty, the icon takes priority. */
	UPROPERTY(EditAnywhere, Category="Enum Override")
	TObjectPtr<UTexture2D> IconOverride = nullptr;

	UPROPERTY(EditAnywhere, Category="Enum Override", meta=(InlineEditConditionToggle))
	bool bUseColorOverride = false;
	
	UPROPERTY(EditAnywhere, Category="Enum Override", meta=(EditCondition="bUseColorOverride"))
	FLinearColor ColorOverride = FLinearColor::White;
};

UENUM()
enum class ENiagaraBoolDisplayMode : uint8
{
	DisplayAlways,
	DisplayIfTrue,
	DisplayIfFalse
};

USTRUCT()
struct NIAGARA_API FNiagaraBoolParameterMetaData
{
	GENERATED_BODY()

	/** The mode used determines the cases in which a bool parameter is displayed.
	 *  If set to DisplayAlways, both True and False cases will display. 
	 *  If set to DisplayIfTrue, it will only display if the bool evaluates to True.
	 */
	UPROPERTY(EditAnywhere, Category="Bool Override")
	ENiagaraBoolDisplayMode DisplayMode = ENiagaraBoolDisplayMode::DisplayAlways;
	
	/** If specified, this name will be used for the given bool if it evaluates to True. */
	UPROPERTY(EditAnywhere, Category="Bool Override")
	FName OverrideNameTrue;

	/** If specified, this name will be used for the given bool if it evaluates to False. */
	UPROPERTY(EditAnywhere, Category="Bool Override")
	FName OverrideNameFalse;

	/** If specified, this icon will be used for the given bool if it evaluates to True. If OverrideName isn't empty, the icon takes priority. */
	UPROPERTY(EditAnywhere, Category="Bool Override")
	TObjectPtr<UTexture2D> IconOverrideTrue = nullptr;

	/** If specified, this icon will be used for the given bool if it evaluates to False. If OverrideName isn't empty, the icon takes priority. */
	UPROPERTY(EditAnywhere, Category="Bool Override")
	TObjectPtr<UTexture2D> IconOverrideFalse = nullptr;
};

USTRUCT()
>>>>>>> 6bbb88c8
struct NIAGARA_API FNiagaraVariableMetaData
{
	GENERATED_USTRUCT_BODY()

	FNiagaraVariableMetaData()
		: bAdvancedDisplay(false)
		, bDisplayInOverviewStack(false)
		, InlineParameterSortPriority(0)
		, bOverrideColor(false)
		, InlineParameterColorOverride(FLinearColor(ForceInit))
		, bEnableBoolOverride(false)
		, EditorSortPriority(0)
		, bInlineEditConditionToggle(false)
		, bIsStaticSwitch_DEPRECATED(false)
		, StaticSwitchDefaultValue_DEPRECATED(0)
	{};

	UPROPERTY(EditAnywhere, Category = "Variable", meta = (MultiLine = true, SkipForCompileHash = "true"))
	FText Description;

	UPROPERTY(EditAnywhere, Category = "Variable", meta = (SkipForCompileHash = "true"))
	FText CategoryName;

	/** Declares that this input is advanced and should only be visible if expanded inputs have been expanded. */
	UPROPERTY(EditAnywhere, Category = "Variable", meta = (SkipForCompileHash = "true"))
	bool bAdvancedDisplay;

	/** Declares that this parameter's value will be shown in the overview node if it's set to a local value. */
	UPROPERTY(EditAnywhere, Category = "Variable", meta = (SkipForCompileHash = "true"))
	bool bDisplayInOverviewStack;

	UPROPERTY(EditAnywhere, Category = "Variable", meta = (EditCondition="bDisplayInOverviewStack", ToolTip = "Affects the sort order for parameters shown inline in the overview. Use a smaller number to push it to the top. Defaults to zero.", SkipForCompileHash = "true"))
	int32 InlineParameterSortPriority;

	UPROPERTY(EditAnywhere, Category = "Variable", meta = (InlineEditConditionToggle, ToolTip = "The color used to display a parameter in the overview. If no color is specified, the type color is used.", SkipForCompileHash = "true"))
	bool bOverrideColor;
	
	UPROPERTY(EditAnywhere, Category = "Variable", meta = (EditCondition="bOverrideColor", ToolTip = "The color used to display a parameter in the overview. If no color is specified, the type color is used.", SkipForCompileHash = "true"))
	FLinearColor InlineParameterColorOverride;

	UPROPERTY(EditAnywhere, Category = "Variable", meta = (EditCondition="bDisplayInOverviewStack", ToolTip = "The index of the entry maps to the index of an enum value. Useful for overriding how an enum parameter is displayed in the overview.", SkipForCompileHash = "true"))
	TArray<FNiagaraEnumParameterMetaData> InlineParameterEnumOverrides;

	UPROPERTY(EditAnywhere, Category = "Variable", meta = (InlineEditConditionToggle, ToolTip = "Useful to override inline bool visualization in the overview.", SkipForCompileHash = "true"))
	bool bEnableBoolOverride;
	
	UPROPERTY(EditAnywhere, Category = "Variable", meta = (EditCondition="bEnableBoolOverride", ToolTip = "Useful to override inline bool visualization in the overview.", SkipForCompileHash = "true"))
	FNiagaraBoolParameterMetaData InlineParameterBoolOverride;
	
	UPROPERTY(EditAnywhere, Category = "Variable", meta = (ToolTip = "Affects the sort order in the editor stacks. Use a smaller number to push it to the top. Defaults to zero.", SkipForCompileHash = "true"))
	int32 EditorSortPriority;

	/** Declares the associated input is used as an inline edit condition toggle, so it should be hidden and edited as a 
	checkbox inline with the input which was designated as its edit condition. */
	UPROPERTY(EditAnywhere, Category = "Variable", meta = (SkipForCompileHash = "true"))
	bool bInlineEditConditionToggle;

	/** Declares the associated input should be conditionally editable based on the value of another input. */
	UPROPERTY(EditAnywhere, Category = "Variable", meta = (SkipForCompileHash = "true"))
	FNiagaraInputConditionMetadata EditCondition;

	/** Declares the associated input should be conditionally visible based on the value of another input. */
	UPROPERTY(EditAnywhere, Category = "Variable", meta = (SkipForCompileHash = "true"))
	FNiagaraInputConditionMetadata VisibleCondition;

	UPROPERTY(EditAnywhere, Category = "Variable", DisplayName = "Property Metadata", meta = (ToolTip = "Property Metadata", SkipForCompileHash = "true"))
	TMap<FName, FString> PropertyMetaData;

	UPROPERTY(EditAnywhere, Category = "Variable", meta = (ToolTip = "If set, this attribute is visually displayed as a child under the given parent attribute. Currently, only static switches are supported as parent attributes!", SkipForCompileHash = "true"))
	FName ParentAttribute;

	bool GetIsStaticSwitch_DEPRECATED() const { return bIsStaticSwitch_DEPRECATED; };

	int32 GetStaticSwitchDefaultValue_DEPRECATED() const { return StaticSwitchDefaultValue_DEPRECATED; };

	/** Copies all the properties that are marked as editable for the user (e.g. EditAnywhere). */
	void CopyUserEditableMetaData(const FNiagaraVariableMetaData& OtherMetaData);

	FGuid GetVariableGuid() const { return VariableGuid; };

	/** Note, the Variable Guid is generally expected to be immutable. This method is provided to upgrade existing variables to have the same Guid as variable definitions. */
	void SetVariableGuid(const FGuid& InVariableGuid ) { VariableGuid = InVariableGuid; };
	void CreateNewGuid() { VariableGuid = FGuid::NewGuid(); };

private:
	/** A unique identifier for the variable that can be used by function call nodes to find renamed variables. */
	UPROPERTY(meta = (SkipForCompileHash = "true"))
	FGuid VariableGuid;

	/** This is a read-only variable that designates if the metadata is tied to a static switch or not.
	 * DEPRECATED: Migrated to UNiagaraScriptVariable::bIsStaticSwitch.
	 */
	UPROPERTY()
	bool bIsStaticSwitch_DEPRECATED;

	/** The default value to use when creating new pins or stack entries for a static switch parameter
	 * DEPRECATED: Migrated to UNiagaraScriptVariable::StaticSwitchDefaultValue.
	 */
	UPROPERTY()
	int32 StaticSwitchDefaultValue_DEPRECATED;  // TODO: This should be moved to the UNiagaraScriptVariable in the future

};

USTRUCT()
struct NIAGARA_API FNiagaraTypeDefinition
{
	GENERATED_USTRUCT_BODY()

	enum FUnderlyingType
	{
		UT_None = 0,
		UT_Class,
		UT_Struct,
		UT_Enum
	};

	enum FTypeFlags
	{
		TF_None = 0,
		TF_Static
	};

public:

	// Construct blank raw type definition 
	FORCEINLINE FNiagaraTypeDefinition(UClass *ClassDef)
		: ClassStructOrEnum(ClassDef), UnderlyingType(UT_Class), Flags(TF_None), Size(INDEX_NONE), Alignment(INDEX_NONE)
#if WITH_EDITORONLY_DATA
		, Struct_DEPRECATED(nullptr), Enum_DEPRECATED(nullptr)
#endif
	{
		checkSlow(ClassStructOrEnum != nullptr);
	}

	FORCEINLINE FNiagaraTypeDefinition(UEnum *EnumDef)
		: ClassStructOrEnum(EnumDef), UnderlyingType(UT_Enum), Flags(TF_None), Size(INDEX_NONE), Alignment(INDEX_NONE)
#if WITH_EDITORONLY_DATA
		, Struct_DEPRECATED(nullptr), Enum_DEPRECATED(nullptr)
#endif
	{
		checkSlow(ClassStructOrEnum != nullptr);
	}

	enum class EAllowUnfriendlyStruct : uint8 { Deny, Allow };
	FORCEINLINE FNiagaraTypeDefinition(UScriptStruct* StructDef, EAllowUnfriendlyStruct AllowUnfriendlyStruct)
		: ClassStructOrEnum(StructDef), UnderlyingType(UT_Struct), Flags(TF_None), Size(INDEX_NONE), Alignment(INDEX_NONE)
#if WITH_EDITORONLY_DATA
		, Struct_DEPRECATED(nullptr), Enum_DEPRECATED(nullptr)
#endif
	{
		checkSlow(ClassStructOrEnum != nullptr);
		ensureAlwaysMsgf(AllowUnfriendlyStruct == EAllowUnfriendlyStruct::Allow || FNiagaraTypeHelper::IsNiagaraFriendlyTopLevelStruct(StructDef, ENiagaraStructConversion::UserFacing), TEXT("Struct(%s) is not supported."), *StructDef->GetName());
	}
	FORCEINLINE FNiagaraTypeDefinition(UScriptStruct* StructDef) : FNiagaraTypeDefinition(StructDef, EAllowUnfriendlyStruct::Deny) {}

	FORCEINLINE FNiagaraTypeDefinition(const FNiagaraTypeDefinition &Other)
		: ClassStructOrEnum(Other.ClassStructOrEnum), UnderlyingType(Other.UnderlyingType), Flags(Other.Flags), Size(INDEX_NONE), Alignment(INDEX_NONE)
#if WITH_EDITORONLY_DATA
		, Struct_DEPRECATED(nullptr), Enum_DEPRECATED(nullptr)
#endif
	{
	}

	// Construct a blank raw type definition
	FORCEINLINE FNiagaraTypeDefinition()
		: ClassStructOrEnum(nullptr), UnderlyingType(UT_None), Flags(TF_None), Size(INDEX_NONE), Alignment(INDEX_NONE)
#if WITH_EDITORONLY_DATA
		, Struct_DEPRECATED(nullptr), Enum_DEPRECATED(nullptr)
#endif
	{}

	FORCEINLINE bool operator !=(const FNiagaraTypeDefinition &Other) const
	{
		return !(*this == Other);
	}

	FORCEINLINE bool operator == (const FNiagaraTypeDefinition &Other) const
	{
		return ClassStructOrEnum == Other.ClassStructOrEnum && UnderlyingType == Other.UnderlyingType && Flags == Other.Flags;
	}

	FORCEINLINE bool IsSameBaseDefinition(const FNiagaraTypeDefinition& Other) const
	{
		return ClassStructOrEnum == Other.ClassStructOrEnum && UnderlyingType == Other.UnderlyingType;
	}

	FText GetNameText() const
	{
		if (IsValid() == false)
		{
			return NSLOCTEXT("NiagaraTypeDefinition", "InvalidNameText", "Invalid (null type)");
		}

		FText NameText;
#if WITH_EDITOR
		if ( UnderlyingType != UT_Enum )
		{
			// fix names for common types after LWC changes
			if (*this == GetVec2Def())
			{
				NameText = FText::FromString("Vector 2D");
			}
			else if (*this == GetVec3Def())
			{
				NameText = FText::FromString("Vector");
			}
			else if (*this == GetVec4Def())
			{
				NameText = FText::FromString("Vector 4");
			}
			else if (*this == GetQuatDef())
			{
				NameText = FText::FromString("Quat");
			}
			else
			{
				NameText = GetStruct()->GetDisplayNameText();
			}
		}
		else
#endif
		{
			NameText = FText::FromString(ClassStructOrEnum->GetName());
		}

		if (Flags != 0)
		{
			if (IsStatic())
			{
				NameText = FText::Format(NSLOCTEXT("NiagaraTypeDefinition", "FlagFormatNameText", "Static {0}"), NameText);
			}
			else
			{
				NameText = FText::Format(NSLOCTEXT("NiagaraTypeDefinition", "UnknownNameText", "Unknown Flag Type {0}"), NameText);
			}
		}
		
		return NameText;
		
	}

	FName GetFName() const
	{
		if ( IsValid() == false )
		{
			return FName();
		}
		return ClassStructOrEnum->GetFName();
	}

	FString GetName()const
	{
		if (IsValid() == false)
		{
			return TEXT("Invalid");
		}
		return ClassStructOrEnum->GetName();
	}

	UStruct* GetStruct() const
	{
		return UnderlyingType == UT_Enum ? IntStruct : Cast<UStruct>(ClassStructOrEnum);
	}

	UScriptStruct* GetScriptStruct()const
	{
		return Cast<UScriptStruct>(GetStruct());
	}

	/** Gets the class ptr for this type if it is a class. */
	UClass* GetClass() const
	{
		return UnderlyingType == UT_Class ? CastChecked<UClass>(ClassStructOrEnum) : nullptr;
	}

	UEnum* GetEnum() const
	{
		return UnderlyingType == UT_Enum ? CastChecked<UEnum>(ClassStructOrEnum) : nullptr;
	}

	bool IsDataInterface() const;

	FORCEINLINE bool IsUObject() const
	{
		return GetStruct()->IsChildOf<UObject>();
	}

	bool IsEnum() const { return UnderlyingType == UT_Enum; }

<<<<<<< HEAD
	bool IsIndexWildcard() const { return ClassStructOrEnum == FNiagaraTypeDefinition::GetWildcardStruct(); }
=======
	bool IsStatic() const {
		return (GetFlags() & TF_Static) != 0;
	}

	void SetFlags(FTypeFlags InFlags)
	{
		Flags = InFlags;
	}

	uint32 GetFlags()const { return Flags; }
	

	bool IsIndexWildcard() const { return ClassStructOrEnum == FNiagaraTypeDefinition::GetWildcardStruct(); }

	FNiagaraTypeDefinition ToStaticDef() const;
>>>>>>> 6bbb88c8
	
	int32 GetSize() const
	{
		if (Size == INDEX_NONE)
		{
			checkfSlow(IsValid(), TEXT("Type definition is not valid."));
			if (ClassStructOrEnum == nullptr || GetClass())
			{
				Size = 0;//TODO: sizeof(void*);//If we're a class then we allocate space for the user to instantiate it. This and stopping it being GCd is up to the user.
			}
			else
			{
				Size = CastChecked<UScriptStruct>(GetStruct())->GetStructureSize();
			}
		}
		return Size;
	}

	int32 GetAlignment() const
	{
		if (Alignment == INDEX_NONE)
		{
			checkfSlow(IsValid(), TEXT("Type definition is not valid."));
			if (ClassStructOrEnum == nullptr || GetClass())
			{
				Alignment = 0;//TODO: sizeof(void*);//If we're a class then we allocate space for the user to instantiate it. This and stopping it being GCd is up to the user.
			}
			else
			{
				Alignment = CastChecked<UScriptStruct>(GetStruct())->GetMinAlignment();
			}
		}
		return Alignment;
	}

	bool IsFloatPrimitive() const
	{
		return ClassStructOrEnum == GetFloatStruct() || ClassStructOrEnum == GetVec2Struct() || ClassStructOrEnum ==
			GetVec3Struct() || ClassStructOrEnum == GetVec4Struct() ||
			ClassStructOrEnum == GetMatrix4Struct() || ClassStructOrEnum == GetColorStruct() || ClassStructOrEnum ==
			GetQuatStruct() || ClassStructOrEnum == GetPositionStruct();
 	}

	bool IsIndexType() const
	{
<<<<<<< HEAD
		return ClassStructOrEnum == FNiagaraTypeDefinition::GetIntStruct() || ClassStructOrEnum == FNiagaraTypeDefinition::GetBoolStruct() || IsEnum();
=======
		return ClassStructOrEnum == GetIntStruct() || ClassStructOrEnum == GetBoolStruct() || IsEnum();
>>>>>>> 6bbb88c8
	}
	bool IsValid() const 
	{ 
		return ClassStructOrEnum != nullptr;
	}

	bool AppendCompileHash(FNiagaraCompileHashVisitor* InVisitor) const;

#if WITH_EDITORONLY_DATA
	bool IsInternalType() const;
#endif

	/*
	Underlying type for this variable, use FUnderlyingType to determine type without casting
	This can be a UClass, UStruct or UEnum.  Pointing to something like the struct for an FVector, etc.
	In occasional situations this may be a UClass when we're dealing with DataInterface etc.
	*/
	UPROPERTY(EditAnywhere, Category=Type)
	TObjectPtr<UObject> ClassStructOrEnum;

	// See enumeration FUnderlyingType for possible values
	UPROPERTY(EditAnywhere, Category=Type)
	uint16 UnderlyingType;

	bool Serialize(FArchive& Ar);
	void PostSerialize(const FArchive& Ar);

private:
	UPROPERTY(EditAnywhere, Category = Type)
	uint8 Flags;

	mutable int16 Size;
	mutable int16 Alignment;

#if WITH_EDITORONLY_DATA
	UPROPERTY()
	TObjectPtr<UStruct> Struct_DEPRECATED;

	UPROPERTY()
	TObjectPtr<UEnum> Enum_DEPRECATED;
#endif

public:
	static void Init();
#if WITH_EDITOR
	static void RecreateUserDefinedTypeRegistry();
#endif
	static const FNiagaraTypeDefinition& GetFloatDef() { return FloatDef; }
	static const FNiagaraTypeDefinition& GetBoolDef() { return BoolDef; }
	static const FNiagaraTypeDefinition& GetIntDef() { return IntDef; }
	static const FNiagaraTypeDefinition& GetVec2Def() { return Vec2Def; }
	static const FNiagaraTypeDefinition& GetVec3Def() { return Vec3Def; }
	static const FNiagaraTypeDefinition& GetVec4Def() { return Vec4Def; }
	static const FNiagaraTypeDefinition& GetColorDef() { return ColorDef; }
	static const FNiagaraTypeDefinition& GetPositionDef() { return PositionDef; }
	static const FNiagaraTypeDefinition& GetQuatDef() { return QuatDef; }
	static const FNiagaraTypeDefinition& GetMatrix4Def() { return Matrix4Def; }
	static const FNiagaraTypeDefinition& GetGenericNumericDef() { return NumericDef; }
	static const FNiagaraTypeDefinition& GetParameterMapDef() { return ParameterMapDef; }
	static const FNiagaraTypeDefinition& GetIDDef() { return IDDef; }
	static const FNiagaraTypeDefinition& GetRandInfoDef() { return RandInfoDef; }
	static const FNiagaraTypeDefinition& GetUObjectDef() { return UObjectDef; }
	static const FNiagaraTypeDefinition& GetUMaterialDef() { return UMaterialDef; }
<<<<<<< HEAD
=======
	static const FNiagaraTypeDefinition& GetUStaticMeshDef() { return UStaticMeshDef; }
>>>>>>> 6bbb88c8
	static const FNiagaraTypeDefinition& GetUTextureDef() { return UTextureDef; }
	static const FNiagaraTypeDefinition& GetUTextureRenderTargetDef() { return UTextureRenderTargetDef; }
	static const FNiagaraTypeDefinition& GetWildcardDef() { return WildcardDef; }
	static const FNiagaraTypeDefinition& GetHalfDef() { return HalfDef; }
	static const FNiagaraTypeDefinition& GetHalfVec2Def() { return HalfVec2Def; }
	static const FNiagaraTypeDefinition& GetHalfVec3Def() { return HalfVec3Def; }
	static const FNiagaraTypeDefinition& GetHalfVec4Def() { return HalfVec4Def; }

	template<typename T>
	static const FNiagaraTypeDefinition& Get();

	static UScriptStruct* GetFloatStruct() { return FloatStruct; }
	static UScriptStruct* GetBoolStruct() { return BoolStruct; }
	static UScriptStruct* GetIntStruct() { return IntStruct; }
	static UScriptStruct* GetVec2Struct() { return Vec2Struct; }
	static UScriptStruct* GetVec3Struct() { return Vec3Struct; }
	static UScriptStruct* GetVec4Struct() { return Vec4Struct; }
	static UScriptStruct* GetColorStruct() { return ColorStruct; }
	static UScriptStruct* GetPositionStruct() { return PositionStruct; }
	static UScriptStruct* GetQuatStruct() { return QuatStruct; }
	static UScriptStruct* GetMatrix4Struct() { return Matrix4Struct; }
	static UScriptStruct* GetGenericNumericStruct() { return NumericStruct; }
	static UScriptStruct* GetWildcardStruct() { return WildcardStruct; }
	static UScriptStruct* GetParameterMapStruct() { return ParameterMapStruct; }
	static UScriptStruct* GetIDStruct() { return IDStruct; }
	static UScriptStruct* GetRandInfoStruct() { return RandInfoStruct; }

	static UScriptStruct* GetHalfStruct() { return HalfStruct; }
	static UScriptStruct* GetHalfVec2Struct() { return HalfVec2Struct; }
	static UScriptStruct* GetHalfVec3Struct() { return HalfVec3Struct; }
	static UScriptStruct* GetHalfVec4Struct() { return HalfVec4Struct; }

	static UEnum* GetExecutionStateEnum() { return ExecutionStateEnum; }
	static UEnum* GetCoordinateSpaceEnum() { return CoordinateSpaceEnum; }
	static UEnum* GetOrientationAxisEnum() { return OrientationAxisEnum; }
	static UEnum* GetExecutionStateSouceEnum() { return ExecutionStateSourceEnum; }
	static UEnum* GetSimulationTargetEnum() { return SimulationTargetEnum; }
	static UEnum* GetScriptUsageEnum() { return ScriptUsageEnum; }
	static UEnum* GetScriptContextEnum() { return ScriptContextEnum; }
	static UEnum* GetParameterPanelCategoryEnum() { return ParameterPanelCategoryEnum; }
	static UEnum* GetFunctionDebugStateEnum() { return FunctionDebugStateEnum; }

	static UEnum* GetParameterScopeEnum() { return ParameterScopeEnum; }

	static const FNiagaraTypeDefinition& GetCollisionEventDef() { return CollisionEventDef; }

	static bool IsScalarDefinition(const FNiagaraTypeDefinition& Type);

	FString ToString(const uint8* ValueData)const
	{
		checkf(IsValid(), TEXT("Type definition is not valid."));
		if (ValueData == nullptr)
		{
			return TEXT("(null)");
		}
		return FNiagaraTypeHelper::ToString(ValueData, ClassStructOrEnum);
	}
	
	static bool TypesAreAssignable(const FNiagaraTypeDefinition& TypeA, const FNiagaraTypeDefinition& TypeB, bool bAllowLossyLWCConversions = false);
	static bool IsLossyConversion(const FNiagaraTypeDefinition& FromType, const FNiagaraTypeDefinition& ToType);
	static FNiagaraTypeDefinition GetNumericOutputType(const TArray<FNiagaraTypeDefinition> TypeDefinintions, ENiagaraNumericOutputTypeSelectionMode SelectionMode);

	static const TArray<FNiagaraTypeDefinition>& GetNumericTypes() { return OrderedNumericTypes; }
	static bool IsValidNumericInput(const FNiagaraTypeDefinition& TypeDef);

	

private:

	static FNiagaraTypeDefinition FloatDef;
	static FNiagaraTypeDefinition BoolDef;
	static FNiagaraTypeDefinition IntDef;
	static FNiagaraTypeDefinition Vec2Def;
	static FNiagaraTypeDefinition Vec3Def;
	static FNiagaraTypeDefinition Vec4Def;
	static FNiagaraTypeDefinition ColorDef;
	static FNiagaraTypeDefinition PositionDef;
	static FNiagaraTypeDefinition QuatDef;
	static FNiagaraTypeDefinition Matrix4Def;
	static FNiagaraTypeDefinition NumericDef;
	static FNiagaraTypeDefinition ParameterMapDef;
	static FNiagaraTypeDefinition IDDef;
	static FNiagaraTypeDefinition RandInfoDef;
	static FNiagaraTypeDefinition UObjectDef;
	static FNiagaraTypeDefinition UMaterialDef;
	static FNiagaraTypeDefinition UTextureDef;
	static FNiagaraTypeDefinition UTextureRenderTargetDef;
<<<<<<< HEAD
=======
	static FNiagaraTypeDefinition UStaticMeshDef;
>>>>>>> 6bbb88c8
	static FNiagaraTypeDefinition WildcardDef;

	static FNiagaraTypeDefinition HalfDef;
	static FNiagaraTypeDefinition HalfVec2Def;
	static FNiagaraTypeDefinition HalfVec3Def;
	static FNiagaraTypeDefinition HalfVec4Def;

	static UScriptStruct* FloatStruct;
	static UScriptStruct* BoolStruct;
	static UScriptStruct* IntStruct;
	static UScriptStruct* Vec2Struct;
	static UScriptStruct* Vec3Struct;
	static UScriptStruct* Vec4Struct;
	static UScriptStruct* QuatStruct;
	static UScriptStruct* ColorStruct;
	static UScriptStruct* Matrix4Struct;
	static UScriptStruct* NumericStruct;
	static UScriptStruct* WildcardStruct;
<<<<<<< HEAD
=======
	static UScriptStruct* PositionStruct;
>>>>>>> 6bbb88c8

	static UScriptStruct* HalfStruct;
	static UScriptStruct* HalfVec2Struct;
	static UScriptStruct* HalfVec3Struct;
	static UScriptStruct* HalfVec4Struct;

	static UClass* UObjectClass;
	static UClass* UMaterialClass;
	static UClass* UTextureClass;
	static UClass* UTextureRenderTargetClass;

	static UEnum* SimulationTargetEnum;
	static UEnum* ScriptUsageEnum;
	static UEnum* ScriptContextEnum;
	static UEnum* ExecutionStateEnum;
	static UEnum* CoordinateSpaceEnum;
	static UEnum* OrientationAxisEnum;
	static UEnum* ExecutionStateSourceEnum;

	static UEnum* ParameterScopeEnum;
	static UEnum* ParameterPanelCategoryEnum;

	static UEnum* FunctionDebugStateEnum;

	static UScriptStruct* ParameterMapStruct;
	static UScriptStruct* IDStruct;
	static UScriptStruct* RandInfoStruct;

	static TSet<UScriptStruct*> NumericStructs;
	static TArray<FNiagaraTypeDefinition> OrderedNumericTypes;

	static TSet<UScriptStruct*> ScalarStructs;

	static TSet<UStruct*> FloatStructs;
	static TSet<UStruct*> IntStructs;
	static TSet<UStruct*> BoolStructs;

	static FNiagaraTypeDefinition CollisionEventDef;
};

template<>
struct TStructOpsTypeTraits<FNiagaraTypeDefinition> : public TStructOpsTypeTraitsBase2<FNiagaraTypeDefinition>
{
	enum
	{
		WithSerializer = true,
		WithPostSerialize = true,
	};
};


//Helper to get the correct typedef for templated code.
template<typename T>
const FNiagaraTypeDefinition& FNiagaraTypeDefinition::Get()
{
<<<<<<< HEAD
	if (TIsSame<T, float>::Value) { return FNiagaraTypeDefinition::GetFloatDef(); }
	if (TIsSame<T, FVector2D>::Value) { return FNiagaraTypeDefinition::GetVec2Def(); }
	if (TIsSame<T, FVector>::Value) { return FNiagaraTypeDefinition::GetVec3Def(); }
	if (TIsSame<T, FVector4>::Value) { return FNiagaraTypeDefinition::GetVec4Def(); }
	if (TIsSame<T, int32>::Value) { return FNiagaraTypeDefinition::GetIntDef(); }
	if (TIsSame<T, FNiagaraBool>::Value) { return FNiagaraTypeDefinition::GetBoolDef(); }
	if (TIsSame<T, FQuat>::Value) { return FNiagaraTypeDefinition::GetQuatDef(); }
	if (TIsSame<T, FMatrix>::Value) { return FNiagaraTypeDefinition::GetMatrix4Def(); }
	if (TIsSame<T, FLinearColor>::Value) { return FNiagaraTypeDefinition::GetColorDef(); }
	if (TIsSame<T, FNiagaraID>::Value) { return FNiagaraTypeDefinition::GetIDDef(); }
=======
	if (TIsSame<T, float>::Value) { return GetFloatDef(); }
	if (TIsSame<T, FVector2f>::Value) { return GetVec2Def(); }
	if (TIsSame<T, FVector3f>::Value) { return GetVec3Def(); }	
	if (TIsSame<T, FNiagaraPosition>::Value) { return GetPositionDef(); }	
	if (TIsSame<T, FVector4f>::Value) { return GetVec4Def(); }
	if (TIsSame<T, int32>::Value) { return GetIntDef(); }
	if (TIsSame<T, FNiagaraBool>::Value) { return GetBoolDef(); }
	if (TIsSame<T, FQuat4f>::Value) { return GetQuatDef(); }
	if (TIsSame<T, FMatrix44f>::Value) { return GetMatrix4Def(); }
	if (TIsSame<T, FLinearColor>::Value) { return GetColorDef(); }
	if (TIsSame<T, FNiagaraID>::Value) { return GetIDDef(); }
	if (TIsSame<T, FNiagaraRandInfo>::Value) { return GetRandInfoDef(); }
}

FORCEINLINE uint32 GetTypeHash(const FNiagaraTypeDefinition& Type)
{
	return HashCombine(HashCombine(GetTypeHash(Type.ClassStructOrEnum), GetTypeHash(Type.UnderlyingType)), GetTypeHash(Type.GetFlags()));
>>>>>>> 6bbb88c8
}

FORCEINLINE uint32 GetTypeHash(const FNiagaraTypeDefinition& Type)
{
	return HashCombine(GetTypeHash(Type.GetStruct()), GetTypeHash(Type.GetEnum()));
}

//////////////////////////////////////////////////////////////////////////

enum class ENiagaraTypeRegistryFlags : uint32
{
	None					= 0,

	AllowUserVariable		= (1 << 0),
	AllowSystemVariable		= (1 << 1),
	AllowEmitterVariable	= (1 << 2),
	AllowParticleVariable	= (1 << 3),
	AllowAnyVariable		= (AllowUserVariable | AllowSystemVariable | AllowEmitterVariable | AllowParticleVariable),

	AllowParameter			= (1 << 4),
	AllowPayload			= (1 << 5),

	IsUserDefined			= (1 << 6),

};

ENUM_CLASS_FLAGS(ENiagaraTypeRegistryFlags)

/* Contains all types currently available for use in Niagara
* Used by UI to provide selection; new uniforms and variables
* may be instanced using the types provided here
*/
class NIAGARA_API FNiagaraTypeRegistry : public FGCObject
{
public:
	enum
	{
		MaxRegisteredTypes = 512,
	};

	using RegisteredTypesArray = TArray<FNiagaraTypeDefinition, TFixedAllocator<MaxRegisteredTypes>>;

	static const RegisteredTypesArray& GetRegisteredTypes()
	{
		return Get().RegisteredTypes;
	}

	static const TArray<FNiagaraTypeDefinition>& GetRegisteredUserVariableTypes()
	{
		return Get().RegisteredUserVariableTypes;
	}

	static const TArray<FNiagaraTypeDefinition>& GetRegisteredSystemVariableTypes()
	{
		return Get().RegisteredSystemVariableTypes;
	}

	static const TArray<FNiagaraTypeDefinition>& GetRegisteredEmitterVariableTypes()
<<<<<<< HEAD
	{
		return Get().RegisteredEmitterVariableTypes;
	}

	static const TArray<FNiagaraTypeDefinition>& GetRegisteredParticleVariableTypes()
	{
		return Get().RegisteredParticleVariableTypes;
	}

	static const TArray<FNiagaraTypeDefinition>& GetRegisteredParameterTypes()
	{
		return Get().RegisteredParamTypes;
	}

	static const TArray<FNiagaraTypeDefinition>& GetRegisteredPayloadTypes()
	{
=======
	{
		return Get().RegisteredEmitterVariableTypes;
	}

	static const TArray<FNiagaraTypeDefinition>& GetRegisteredParticleVariableTypes()
	{
		return Get().RegisteredParticleVariableTypes;
	}

	static const TArray<FNiagaraTypeDefinition>& GetRegisteredParameterTypes()
	{
		return Get().RegisteredParamTypes;
	}

	static const TArray<FNiagaraTypeDefinition>& GetRegisteredPayloadTypes()
	{
>>>>>>> 6bbb88c8
		return Get().RegisteredPayloadTypes;
	}

	static const TArray<FNiagaraTypeDefinition>& GetUserDefinedTypes()
	{
		return Get().RegisteredUserDefinedTypes;
	}

	static const TArray<FNiagaraTypeDefinition>& GetNumericTypes()
	{ 
		return Get().RegisteredNumericTypes;
	}

	static const TArray<FNiagaraTypeDefinition>& GetIndexTypes()
	{
		return Get().RegisteredIndexTypes;
	}

	static UNiagaraDataInterfaceBase* GetDefaultDataInterfaceByName(const FString& DIClassName);

	static void ClearUserDefinedRegistry()
	{
		FNiagaraTypeRegistry& Registry = Get();

<<<<<<< HEAD
		FRWScopeLock Lock(Registry.RegisteredTypesLock, FRWScopeLockType::SLT_Write);
=======
		FRWScopeLock Lock(Registry.RegisteredTypesLock, SLT_Write);
>>>>>>> 6bbb88c8

		for (const FNiagaraTypeDefinition& Def : Registry.RegisteredUserDefinedTypes)
		{
			Registry.RegisteredPayloadTypes.Remove(Def);
			Registry.RegisteredParamTypes.Remove(Def);
			Registry.RegisteredNumericTypes.Remove(Def);
			Registry.RegisteredIndexTypes.Remove(Def);
		}

		Registry.RegisteredUserDefinedTypes.Empty();

		// note that we don't worry about cleaning up RegisteredTypes or RegisteredTypeIndexMap because we don't
		// want to invalidate any indexes that are already stored in FNiagaraTypeDefinitionHandle.  If re-registered
		// they will be given the same index, and if they are orphaned we don't want to have invalid indices on the handle.
<<<<<<< HEAD
	}

	UE_DEPRECATED(4.27, "This overload is deprecated, please use the Register function that takes registration flags instead.")
	static void Register(const FNiagaraTypeDefinition& NewType, bool bCanBeParameter, bool bCanBePayload, bool bIsUserDefined)
	{
		ENiagaraTypeRegistryFlags Flags =
			ENiagaraTypeRegistryFlags::AllowUserVariable |
			ENiagaraTypeRegistryFlags::AllowSystemVariable |
			ENiagaraTypeRegistryFlags::AllowEmitterVariable;
		if (bCanBeParameter)
		{
			Flags |= ENiagaraTypeRegistryFlags::AllowParameter;
		}
		if (bCanBePayload)
		{
			Flags |= ENiagaraTypeRegistryFlags::AllowPayload;
		}
		if (bIsUserDefined)
		{
			Flags |= ENiagaraTypeRegistryFlags::IsUserDefined;
		}
										
		Register(NewType, Flags);
	}

	static void Register(const FNiagaraTypeDefinition &NewType, ENiagaraTypeRegistryFlags Flags)
	{
		FNiagaraTypeRegistry& Registry = Get();

		FRWScopeLock Lock(Registry.RegisteredTypesLock, FRWScopeLockType::SLT_Write);
=======
	}

	UE_DEPRECATED(4.27, "This overload is deprecated, please use the Register function that takes registration flags instead.")
	static void Register(const FNiagaraTypeDefinition& NewType, bool bCanBeParameter, bool bCanBePayload, bool bIsUserDefined)
	{
		ENiagaraTypeRegistryFlags Flags =
			ENiagaraTypeRegistryFlags::AllowUserVariable |
			ENiagaraTypeRegistryFlags::AllowSystemVariable |
			ENiagaraTypeRegistryFlags::AllowEmitterVariable;
		if (bCanBeParameter)
		{
			Flags |= ENiagaraTypeRegistryFlags::AllowParameter;
		}
		if (bCanBePayload)
		{
			Flags |= ENiagaraTypeRegistryFlags::AllowPayload;
		}
		if (bIsUserDefined)
		{
			Flags |= ENiagaraTypeRegistryFlags::IsUserDefined;
		}
										
		Register(NewType, Flags);
	}

	static void Register(const FNiagaraTypeDefinition &NewType, ENiagaraTypeRegistryFlags Flags)
	{
		FNiagaraTypeRegistry& Registry = Get();

		FRWScopeLock Lock(Registry.RegisteredTypesLock, SLT_Write);
>>>>>>> 6bbb88c8

		//TODO: Make this a map of type to a more verbose set of metadata? Such as the hlsl defs, offset table for conversions etc.
		Registry.RegisteredTypeIndexMap.Add(GetTypeHash(NewType), Registry.RegisteredTypes.AddUnique(NewType));

		if (EnumHasAnyFlags(Flags, ENiagaraTypeRegistryFlags::AllowUserVariable))
		{
			Registry.RegisteredUserVariableTypes.AddUnique(NewType);
		}

		if (EnumHasAnyFlags(Flags, ENiagaraTypeRegistryFlags::AllowSystemVariable))
		{
			Registry.RegisteredSystemVariableTypes.AddUnique(NewType);
		}

		if (EnumHasAnyFlags(Flags, ENiagaraTypeRegistryFlags::AllowEmitterVariable))
<<<<<<< HEAD
		{
			Registry.RegisteredEmitterVariableTypes.AddUnique(NewType);
		}

		if (EnumHasAnyFlags(Flags, ENiagaraTypeRegistryFlags::AllowParticleVariable))
		{
=======
		{
			Registry.RegisteredEmitterVariableTypes.AddUnique(NewType);
		}

		if (EnumHasAnyFlags(Flags, ENiagaraTypeRegistryFlags::AllowParticleVariable))
		{
>>>>>>> 6bbb88c8
			Registry.RegisteredParticleVariableTypes.AddUnique(NewType);
		}

		if (EnumHasAnyFlags(Flags, ENiagaraTypeRegistryFlags::AllowParameter))
		{
			Registry.RegisteredParamTypes.AddUnique(NewType);
		}

		if (EnumHasAnyFlags(Flags, ENiagaraTypeRegistryFlags::AllowPayload))
		{
			Registry.RegisteredPayloadTypes.AddUnique(NewType);
		}

		if (EnumHasAnyFlags(Flags, ENiagaraTypeRegistryFlags::IsUserDefined))
		{
			Registry.RegisteredUserDefinedTypes.AddUnique(NewType);
		}

		if (FNiagaraTypeDefinition::IsValidNumericInput(NewType))
		{
			Registry.RegisteredNumericTypes.AddUnique(NewType);
<<<<<<< HEAD
=======
		}

		if(NewType.IsIndexType())
		{
			Registry.RegisteredIndexTypes.AddUnique(NewType);
>>>>>>> 6bbb88c8
		}

<<<<<<< HEAD
		if(NewType.IsIndexType())
		{
			Registry.RegisteredIndexTypes.AddUnique(NewType);
		}
=======
	static bool IsStaticPossible(const FNiagaraTypeDefinition& InSrc) 
	{
		if (InSrc.IsStatic())
			return true;

		for (const FNiagaraTypeDefinition& TypeDef : Get().RegisteredTypes)
		{
			if (InSrc.IsSameBaseDefinition(TypeDef) && TypeDef.IsStatic())
				return true;
		}

		return false;
>>>>>>> 6bbb88c8
	}

	static int32 RegisterIndexed(const FNiagaraTypeDefinition& NewType)
	{
		FNiagaraTypeRegistry& Registry = Get();

		{
			FReadScopeLock Lock(Registry.RegisteredTypesLock);
			const uint32 TypeHash = GetTypeHash(NewType);
			if (const int32* ExistingIndex = Registry.RegisteredTypeIndexMap.Find(TypeHash))
			{
				return *ExistingIndex;
			}
		}

<<<<<<< HEAD
		FRWScopeLock Lock(Registry.RegisteredTypesLock, FRWScopeLockType::SLT_Write);
		const int32 Index = Registry.RegisteredTypes.AddUnique(NewType);
		Registry.RegisteredTypeIndexMap.Add(GetTypeHash(NewType), Index);
		return Index;
	}

=======
		FRWScopeLock Lock(Registry.RegisteredTypesLock, SLT_Write);
		const int32 Index = Registry.RegisteredTypes.AddUnique(NewType);
		Registry.RegisteredTypeIndexMap.Add(GetTypeHash(NewType), Index);
		return Index;
	}

	static void RegisterStructConverter(const FNiagaraTypeDefinition& SourceType, const FNiagaraLwcStructConverter& StructConverter)
	{
		int32 TypeIndex = RegisterIndexed(SourceType);
		FNiagaraTypeRegistry& Registry = Get();
		
		FRWScopeLock Lock(Registry.RegisteredTypesLock, SLT_Write);
		Registry.RegisteredStructConversionMap.Add(TypeIndex, StructConverter);
	}

	static FNiagaraLwcStructConverter GetStructConverter(const FNiagaraTypeDefinition& SourceType)
	{
		FNiagaraTypeRegistry& Registry = Get();
		
		FReadScopeLock Lock(Registry.RegisteredTypesLock);
		const uint32 TypeHash = GetTypeHash(SourceType);
		if (const int32* TypeIndex = Registry.RegisteredTypeIndexMap.Find(TypeHash))
		{
			if (FNiagaraLwcStructConverter* Converter = Registry.RegisteredStructConversionMap.Find(*TypeIndex))
			{
				return *Converter;
			}
		}
		
		return FNiagaraLwcStructConverter();
	}

>>>>>>> 6bbb88c8
	/** LazySingleton interface */
	static FNiagaraTypeRegistry& Get();
	static void TearDown();

	/** FGCObject interface */
	virtual void AddReferencedObjects(FReferenceCollector& Collector) override;
	virtual FString GetReferencerName() const;

private:
	RegisteredTypesArray RegisteredTypes;

	TArray<FNiagaraTypeDefinition> RegisteredUserVariableTypes;
	TArray<FNiagaraTypeDefinition> RegisteredSystemVariableTypes;
	TArray<FNiagaraTypeDefinition> RegisteredEmitterVariableTypes;
	TArray<FNiagaraTypeDefinition> RegisteredParticleVariableTypes;
	TArray<FNiagaraTypeDefinition> RegisteredParamTypes;
	TArray<FNiagaraTypeDefinition> RegisteredPayloadTypes;
	TArray<FNiagaraTypeDefinition> RegisteredUserDefinedTypes;
	TArray<FNiagaraTypeDefinition> RegisteredNumericTypes;
	TArray<FNiagaraTypeDefinition> RegisteredIndexTypes;


	TMap<uint32, int32> RegisteredTypeIndexMap;
<<<<<<< HEAD
=======
	TMap<TWeakObjectPtr<UScriptStruct>, TWeakObjectPtr<UScriptStruct>> LWCRegisteredStructRemapping;
	TMap<uint32, FNiagaraLwcStructConverter> RegisteredStructConversionMap;
>>>>>>> 6bbb88c8
	FRWLock RegisteredTypesLock;
};

USTRUCT()
struct FNiagaraTypeDefinitionHandle
{
	GENERATED_USTRUCT_BODY()
<<<<<<< HEAD

	FNiagaraTypeDefinitionHandle() : RegisteredTypeIndex(INDEX_NONE) {}
	explicit FNiagaraTypeDefinitionHandle(const FNiagaraTypeDefinition& Type) : RegisteredTypeIndex(Register(Type)) {}
	explicit FNiagaraTypeDefinitionHandle(const FNiagaraTypeDefinitionHandle& Handle) : RegisteredTypeIndex(Handle.RegisteredTypeIndex) {}

	const FNiagaraTypeDefinition& operator*() const { return Resolve(); }
	const FNiagaraTypeDefinition* operator->() const { return &Resolve(); }

	bool operator==(const FNiagaraTypeDefinitionHandle& Other) const
	{
		return RegisteredTypeIndex == Other.RegisteredTypeIndex;
	}
	bool operator!=(const FNiagaraTypeDefinitionHandle& Other) const
	{
		return RegisteredTypeIndex != Other.RegisteredTypeIndex;
	}

	bool AppendCompileHash(FNiagaraCompileHashVisitor* InVisitor) const
	{
		return Resolve().AppendCompileHash(InVisitor);
	}

private:
	friend FArchive& operator<<(FArchive& Ar, FNiagaraTypeDefinitionHandle& Handle);

	NIAGARA_API const FNiagaraTypeDefinition& Resolve() const;
	NIAGARA_API int32 Register(const FNiagaraTypeDefinition& TypeDef) const;

	UPROPERTY()
	int32 RegisteredTypeIndex = INDEX_NONE;
};
=======
>>>>>>> 6bbb88c8

	FNiagaraTypeDefinitionHandle() : RegisteredTypeIndex(INDEX_NONE) {}
	explicit FNiagaraTypeDefinitionHandle(const FNiagaraTypeDefinition& Type) : RegisteredTypeIndex(Register(Type)) {}
	explicit FNiagaraTypeDefinitionHandle(const FNiagaraTypeDefinitionHandle& Handle) : RegisteredTypeIndex(Handle.RegisteredTypeIndex) {}

	const FNiagaraTypeDefinition& operator*() const { return Resolve(); }
	const FNiagaraTypeDefinition* operator->() const { return &Resolve(); }

	bool operator==(const FNiagaraTypeDefinitionHandle& Other) const
	{
		return RegisteredTypeIndex == Other.RegisteredTypeIndex;
	}
	bool operator!=(const FNiagaraTypeDefinitionHandle& Other) const
	{
		return RegisteredTypeIndex != Other.RegisteredTypeIndex;
	}

	bool IsSameBase(const FNiagaraTypeDefinition& Other) const
	{
		return Resolve().IsSameBaseDefinition(Other);
	}

	bool AppendCompileHash(FNiagaraCompileHashVisitor* InVisitor) const
	{
		return Resolve().AppendCompileHash(InVisitor);
	}

private:
	friend FArchive& operator<<(FArchive& Ar, FNiagaraTypeDefinitionHandle& Handle);

	NIAGARA_API const FNiagaraTypeDefinition& Resolve() const;
	NIAGARA_API int32 Register(const FNiagaraTypeDefinition& TypeDef) const;

	UPROPERTY()
	int32 RegisteredTypeIndex = INDEX_NONE;
};

//////////////////////////////////////////////////////////////////////////
USTRUCT()
struct FNiagaraVariableBase
{
	GENERATED_USTRUCT_BODY()

	FORCEINLINE FNiagaraVariableBase()
		: Name(NAME_None)
		, TypeDefHandle(FNiagaraTypeDefinition::GetVec4Def())
#if WITH_EDITORONLY_DATA
		, TypeDef_DEPRECATED(FNiagaraTypeDefinition::GetVec4Def())
#endif
		{}

	FORCEINLINE FNiagaraVariableBase(const FNiagaraVariableBase &Other)
		: Name(Other.Name)
		, TypeDefHandle(Other.TypeDefHandle)
#if WITH_EDITORONLY_DATA
		, TypeDef_DEPRECATED(Other.TypeDef_DEPRECATED)
#endif
		{}

	FORCEINLINE FNiagaraVariableBase(const FNiagaraTypeDefinition& InType, const FName& InName)
		: Name(InName)
		, TypeDefHandle(InType)
#if WITH_EDITORONLY_DATA
		, TypeDef_DEPRECATED(InType)
#endif
		{}
<<<<<<< HEAD
	
=======

>>>>>>> 6bbb88c8
	/** Check if Name and Type definition are the same. The actual stored value is not checked here.*/
	bool operator==(const FNiagaraVariableBase& Other)const
	{
		return Name == Other.Name && TypeDefHandle == Other.TypeDefHandle;
	}

	/** Check if Name and Type definition are not the same. The actual stored value is not checked here.*/
	bool operator!=(const FNiagaraVariableBase& Other)const
	{
		return !(*this == Other);
	}

	/** Variables are the same name but if types are auto-assignable, allow them to match. */
	bool IsEquivalent(const FNiagaraVariableBase& Other, bool bAllowAssignableTypes = true)const
	{
		return Name == Other.Name && (TypeDefHandle == Other.TypeDefHandle || (bAllowAssignableTypes && FNiagaraTypeDefinition::TypesAreAssignable(*TypeDefHandle, *Other.TypeDefHandle)));
	}
	
	FORCEINLINE void SetName(FName InName)
	{
		Name = InName;
	}
	FORCEINLINE const FName& GetName() const
	{
		return Name;
	}

<<<<<<< HEAD
=======
	void SetNamespacedName(const FString& InNamespace, FName InVariableName);

>>>>>>> 6bbb88c8
	void SetType(const FNiagaraTypeDefinition& InTypeDef)
	{
		TypeDefHandle = FNiagaraTypeDefinitionHandle(InTypeDef);
	}
	const FNiagaraTypeDefinition& GetType()const
	{
		return *TypeDefHandle;
	}

	FORCEINLINE bool IsDataInterface()const { return GetType().IsDataInterface(); }
	FORCEINLINE bool IsUObject()const { return GetType().IsUObject(); }

	int32 GetSizeInBytes() const
	{
		return TypeDefHandle->GetSize();
	}

	int32 GetAlignment()const
	{
		return TypeDefHandle->GetAlignment();
	}

	bool IsValid() const
	{
		return Name != NAME_None && TypeDefHandle->IsValid();
	}

	FORCEINLINE bool IsInNameSpace(const FStringView& Namespace) const
	{
		TStringBuilder<128> NameString;
		Name.ToString(NameString);
		
		FStringView NameStringView = NameString.ToView();
		return (NameStringView.Len() > Namespace.Len() + 1) && (NameStringView[Namespace.Len()] == '.') && NameStringView.StartsWith(Namespace);
	}

<<<<<<< HEAD
	FORCEINLINE bool IsInNameSpace(const FName& Namespace) const
	{
		return Name.ToString().StartsWith(Namespace.ToString() + TEXT("."));
	}
=======
#if WITH_EDITORONLY_DATA
	// This method should not be used at runtime as we have pre-defined strings in FNiagaraConstants for runtime cases
	FORCEINLINE bool IsInNameSpace(const FName& Namespace) const
	{
		TStringBuilder<128> NamespaceString;
		Namespace.ToString(NamespaceString);
		return IsInNameSpace(NamespaceString.ToView());
	}
#endif
>>>>>>> 6bbb88c8

	bool Serialize(FArchive& Ar);
#if WITH_EDITORONLY_DATA
	void PostSerialize(const FArchive& Ar);
#endif

protected:
	UPROPERTY(EditAnywhere, Category = "Variable")
	FName Name;

	UPROPERTY(EditAnywhere, Category = "Variable")
	FNiagaraTypeDefinitionHandle TypeDefHandle;

#if WITH_EDITORONLY_DATA
	UPROPERTY(meta = (DeprecatedProperty))
	FNiagaraTypeDefinition TypeDef_DEPRECATED;
#endif
};

template<>
struct TStructOpsTypeTraits<FNiagaraVariableBase> : public TStructOpsTypeTraitsBase2<FNiagaraVariableBase>
{
	enum
	{
		WithSerializer = true,
#if WITH_EDITORONLY_DATA
		WithPostSerialize = true,
#endif
	};
};

FORCEINLINE uint32 GetTypeHash(const FNiagaraVariableBase& Var)
{
	return HashCombine(GetTypeHash(Var.GetType()), GetTypeHash(Var.GetName()));
}

USTRUCT()
struct FNiagaraVariable : public FNiagaraVariableBase
{
	GENERATED_USTRUCT_BODY()

	FNiagaraVariable()
	{
	}

	FNiagaraVariable(const FNiagaraVariable &Other)
		: FNiagaraVariableBase(Other)
	{
		if (Other.GetType().IsValid() && Other.IsDataAllocated())
		{
			SetData(Other.GetData());
		}
	}

	FNiagaraVariable(const FNiagaraVariableBase& Other)
		: FNiagaraVariableBase(Other)
	{
	}

	FORCEINLINE FNiagaraVariable(const FNiagaraTypeDefinition& InType, const FName& InName)
		: FNiagaraVariableBase(InType, InName)
	{
	}
	
	/** Check if Name and Type definition are the same. The actual stored value is not checked here.*/
	bool operator==(const FNiagaraVariable& Other)const
	{
		//-TODO: Should this check the value???
		return Name == Other.Name && TypeDefHandle == Other.TypeDefHandle;
	}

	/** Check if Name and Type definition are not the same. The actual stored value is not checked here.*/
	bool operator!=(const FNiagaraVariable& Other)const
	{
		return !(*this == Other);
	}

	/** Checks if the types match and either both variables are uninitialized or both hold exactly the same data.*/
	bool HoldsSameData(const FNiagaraVariable& Other) const
	{
		if (TypeDefHandle != Other.TypeDefHandle) {
			return false;
		}
		if (!IsDataAllocated() && !Other.IsDataAllocated()) {
			return true;
		}
		return IsDataAllocated() && Other.IsDataAllocated() && VarData.Num() == Other.VarData.Num() && FMemory::Memcmp(VarData.GetData(), Other.VarData.GetData(), VarData.Num()) == 0;
	}

	// Var data operations
	void AllocateData()
	{
		if (VarData.Num() != TypeDefHandle->GetSize())
		{
			VarData.SetNumZeroed(TypeDefHandle->GetSize());
		}
	}

	bool IsDataAllocated() const
	{
		return VarData.Num() > 0 && VarData.Num() == TypeDefHandle->GetSize();
	}

	void CopyTo(uint8* Dest) const
	{
		check(TypeDefHandle->GetSize() == VarData.Num());
		check(IsDataAllocated());
		FMemory::Memcpy(Dest, VarData.GetData(), VarData.Num());
	}
		
	template<typename T>
	void SetValue(const T& Data)
	{
<<<<<<< HEAD
=======
		static_assert(!TIsUECoreVariant<T, double>::Value, "Double core variant, please use SetDoubleValue.");
>>>>>>> 6bbb88c8
		check(sizeof(T) == TypeDefHandle->GetSize());
		AllocateData();
		FMemory::Memcpy(VarData.GetData(), &Data, VarData.Num());
	}

	template<typename T>
	T GetValue() const
	{
<<<<<<< HEAD
=======
		static_assert(!TIsUECoreVariant<T, double>::Value, "Double core variant, please use GetDoubleValue.");
		check(sizeof(T) == TypeDefHandle->GetSize());
		check(IsDataAllocated());
		T Value;
		FMemory::Memcpy(&Value, GetData(), TypeDefHandle->GetSize());
		return Value;
	}

	template<typename T>
	void SetDoubleValue(const T& Data)
	{
		static_assert(TIsUECoreVariant<T, double>::Value, "Float core variant, please use SetValue.");
		check(sizeof(T) == TypeDefHandle->GetSize());
		AllocateData();
		FMemory::Memcpy(VarData.GetData(), &Data, VarData.Num());
	}

	template<typename T>
	T GetDoubleValue() const
	{
		static_assert(TIsUECoreVariant<T, double>::Value, "Float core variant, please use GetValue.");
>>>>>>> 6bbb88c8
		check(sizeof(T) == TypeDefHandle->GetSize());
		check(IsDataAllocated());
		T Value;
		FMemory::Memcpy(&Value, GetData(), TypeDefHandle->GetSize());
		return Value;
	}

	void SetData(const uint8* Data)
	{
		check(Data);
		AllocateData();
		FMemory::Memcpy(VarData.GetData(), Data, VarData.Num());
	}

	const uint8* GetData() const
	{
		return VarData.GetData();
	}

	uint8* GetData()
	{
		return VarData.GetData();
	}

	void ClearData()
	{
		VarData.Empty();
	}

	int32 GetAllocatedSizeInBytes() const
	{
		return VarData.Num();
	}

	FString ToString()const
	{
		FString Ret = Name.ToString() + TEXT("(");
		Ret += TypeDefHandle->ToString(VarData.GetData());
		Ret += TEXT(")");
		return Ret;
	}

	static int32 SearchArrayForPartialNameMatch(const TArray<FNiagaraVariable>& Variables, const FName& VariableName)
	{
		FString VarNameStr = VariableName.ToString();
		FString BestMatchSoFar;
		int32 BestMatchIdx = INDEX_NONE;

		for (int32 i = 0; i < Variables.Num(); i++)
		{
			const FNiagaraVariable& TestVar = Variables[i];
			FString TestVarNameStr = TestVar.GetName().ToString();
			if (TestVarNameStr == VarNameStr)
			{
				return i;
			}
			else if (VarNameStr.StartsWith(TestVarNameStr + TEXT(".")) && (BestMatchSoFar.Len() == 0 || TestVarNameStr.Len() > BestMatchSoFar.Len()))
			{
				BestMatchIdx = i;
				BestMatchSoFar = TestVarNameStr;
			}
		}

		return BestMatchIdx;
	}

	bool Serialize(FArchive& Ar);
#if WITH_EDITORONLY_DATA
	void PostSerialize(const FArchive& Ar);
#endif

private:
	//This gets serialized but do we need to worry about endianness doing things like this? If not, where does that get handled?
	//TODO: Remove storage here entirely and move everything to an FNiagaraParameterStore.
	UPROPERTY(meta = (SkipForCompileHash = "true"))
	TArray<uint8> VarData;
};


template<>
struct TStructOpsTypeTraits<FNiagaraVariable> : public TStructOpsTypeTraitsBase2<FNiagaraVariable>
{
	enum
	{
		WithSerializer = true,
#if WITH_EDITORONLY_DATA
		WithPostSerialize = true,
#endif
	};
};

template<>
struct TStructOpsTypeTraits<FNiagaraVariable> : public TStructOpsTypeTraitsBase2<FNiagaraVariable>
{
	enum
	{
		WithSerializer = true,
#if WITH_EDITORONLY_DATA
		WithPostSerialize = true,
#endif
	};
};

template<>
inline bool FNiagaraVariable::GetValue<bool>() const
{
<<<<<<< HEAD
	check(*TypeDefHandle == FNiagaraTypeDefinition::GetBoolDef());
=======
	check(TypeDefHandle.IsSameBase(FNiagaraTypeDefinition::GetBoolDef()));
>>>>>>> 6bbb88c8
	check(IsDataAllocated());
	FNiagaraBool* BoolStruct = (FNiagaraBool*)GetData();
	return BoolStruct->GetValue();
}

template<>
inline void FNiagaraVariable::SetValue<bool>(const bool& Data)
{
<<<<<<< HEAD
	check(*TypeDefHandle == FNiagaraTypeDefinition::GetBoolDef());
=======
	check(TypeDefHandle.IsSameBase(FNiagaraTypeDefinition::GetBoolDef()));
>>>>>>> 6bbb88c8
	AllocateData();
	FNiagaraBool* BoolStruct = (FNiagaraBool*)GetData();
	BoolStruct->SetValue(Data);
}



// Any change to this structure, or it's GetVariables implementation will require a bump in the CustomNiagaraVersion so that we
// properly rebuild the scripts
// You must pad this struct and the results of GetVariables() to a 16 byte boundry.
struct alignas(16) FNiagaraGlobalParameters
{
#if WITH_EDITOR
	NIAGARA_API static const TArray<FNiagaraVariable>& GetVariables();
#endif

	float EngineDeltaTime =  0.0f;
	float EngineInvDeltaTime = 0.0f;
	float EngineTime = 0.0f;
	float EngineRealTime = 0.0f;
	int32 QualityLevel = 0;

	int32 _Pad0;
	int32 _Pad1;
	int32 _Pad2;
};

// Any change to this structure, or it's GetVariables implementation will require a bump in the CustomNiagaraVersion so that we
// properly rebuild the scripts
<<<<<<< HEAD
// You must pad this struct and the results of GetVariables() to a 16 byte boundry.
=======
// You must pad this struct and the results of GetVariables() to a 16 byte boundary.
>>>>>>> 6bbb88c8
struct alignas(16) FNiagaraSystemParameters
{
#if WITH_EDITOR
	NIAGARA_API static const TArray<FNiagaraVariable>& GetVariables();
#endif

	float EngineTimeSinceRendered = 0.0f;
	float EngineLodDistance = 0.0f;
	float EngineLodDistanceFraction = 0.0f;
	float EngineSystemAge = 0.0f;
	uint32 EngineExecutionState = 0;
	int32 EngineTickCount = 0;
	int32 EngineEmitterCount = 0;
	int32 EngineAliveEmitterCount = 0;
	int32 SignificanceIndex = 0;
<<<<<<< HEAD

	int32 _Pad0;
=======
	int32 RandomSeed = 0;

>>>>>>> 6bbb88c8
	int32 _Pad1;
	int32 _Pad2;
};

// Any change to this structure, or it's GetVariables implementation will require a bump in the CustomNiagaraVersion so that we
// properly rebuild the scripts
<<<<<<< HEAD
// You must pad this struct and the results of GetVariables() to a 16 byte boundry.
=======
// You must pad this struct and the results of GetVariables() to a 16 byte boundary.
>>>>>>> 6bbb88c8
struct alignas(16) FNiagaraOwnerParameters
{
#if WITH_EDITOR
	NIAGARA_API static const TArray<FNiagaraVariable>& GetVariables();
#endif

	FMatrix44f EngineLocalToWorld = FMatrix44f::Identity;
	FMatrix44f EngineWorldToLocal = FMatrix44f::Identity;
	FMatrix44f EngineLocalToWorldTransposed = FMatrix44f::Identity;
	FMatrix44f EngineWorldToLocalTransposed = FMatrix44f::Identity;
	FMatrix44f EngineLocalToWorldNoScale = FMatrix44f::Identity;
	FMatrix44f EngineWorldToLocalNoScale = FMatrix44f::Identity;
	FQuat4f EngineRotation = FQuat4f::Identity;
	FVector4f EnginePosition = FVector4f(ForceInitToZero);
	FVector4f EngineVelocity = FVector4f(ForceInitToZero);
	FVector4f EngineXAxis = FVector4f(1.0f, 0.0f, 0.0f, 0.0f);
	FVector4f EngineYAxis = FVector4f(0.0f, 1.0f, 0.0f, 0.0f);
	FVector4f EngineZAxis = FVector4f(0.0f, 0.0f, 1.0f, 0.0f);
	FVector4f EngineScale = FVector4f(1.0f, 1.0f, 1.0f, 0.0f);
	FVector4f EngineLWCTile = FVector4f(ForceInitToZero);
};

// Any change to this structure, or it's GetVariables implementation will require a bump in the CustomNiagaraVersion so that we
// properly rebuild the scripts
<<<<<<< HEAD
// You must pad this struct and the results of GetVariables() to a 16 byte boundry.
=======
// You must pad this struct and the results of GetVariables() to a 16 byte boundary.
>>>>>>> 6bbb88c8
struct alignas(16) FNiagaraEmitterParameters
{
#if WITH_EDITOR
	NIAGARA_API static const TArray<FNiagaraVariable>& GetVariables();
#endif

	int32 EmitterNumParticles = 0;
	int32 EmitterTotalSpawnedParticles = 0;
	float EmitterSpawnCountScale = 1.0f;
	float EmitterAge = 0.0f;
	int32 EmitterRandomSeed = 0;
	int32 EmitterInstanceSeed = 0;

	// todo - what else should be inserted here?  we could put an array of spawninfos/interp spawn values
	int32 _Pad0;
	int32 _Pad1;
};<|MERGE_RESOLUTION|>--- conflicted
+++ resolved
@@ -7,10 +7,7 @@
 #include "Misc/SecureHash.h"
 #include "UObject/GCObject.h"
 #include "UObject/UnrealType.h"
-<<<<<<< HEAD
-=======
 #include "Engine/Texture2D.h"
->>>>>>> 6bbb88c8
 
 #include "NiagaraTypes.generated.h"
 
@@ -92,10 +89,7 @@
 	FORCEINLINE FNiagaraPosition(const FVector& Other) : Super(Other) {}
 };
 
-<<<<<<< HEAD
-=======
-
->>>>>>> 6bbb88c8
+
 USTRUCT(meta = (DisplayName = "Half", NiagaraInternalType = "true"))
 struct FNiagaraHalf
 {
@@ -163,8 +157,6 @@
 	GENERATED_USTRUCT_BODY()
 };
 
-<<<<<<< HEAD
-=======
 
 USTRUCT(meta = (DisplayName = "Matrix"))
 struct FNiagaraMatrix
@@ -224,7 +216,6 @@
 private:
 	FVector SystemWorldPos;
 };
->>>>>>> 6bbb88c8
 
 UENUM()
 enum class ENiagaraStructConversionType : uint8
@@ -265,33 +256,6 @@
 	void CopyFromSim(uint8* DestinationData, const uint8* SourceData) const;
 };
 
-<<<<<<< HEAD
-USTRUCT()
-struct FNiagaraAssetVersion
-{
-	GENERATED_USTRUCT_BODY()
-
-	/** The major version is used to track breaking changes between asset versions */
-	UPROPERTY(VisibleAnywhere, Category = "Version Control")
-	int32 MajorVersion = 1;
-
-	/** The minor version is used to track non-breaking changes between asset versions */
-	UPROPERTY(VisibleAnywhere, Category = "Version Control")
-	int32 MinorVersion = 0;
-
-	/** The guid is used to keep track of specific asset version references. The minor and major versions do not provide enough uniqueness to guard against collisions when e.g. the same version was created in different branches. */
-	UPROPERTY(VisibleAnywhere, Category = "Version Control", meta=(IgnoreForMemberInitializationTest))
-	FGuid VersionGuid = FGuid::NewGuid();
-	
-	/** If false then this version is not visible in the version selector dropdown menu of the stack. */
-	UPROPERTY()
-	bool bIsVisibleInVersionSelector = true;
-
-	bool operator==(const FNiagaraAssetVersion& Other) const { return VersionGuid == Other.VersionGuid; }
-	bool operator!=(const FNiagaraAssetVersion& Other) const { return !(*this == Other); }
-	bool operator<(const FNiagaraAssetVersion& Other) const { return MajorVersion < Other.MajorVersion || (MajorVersion == Other.MajorVersion && MinorVersion < Other.MinorVersion); }
-	bool operator<=(const FNiagaraAssetVersion& Other) const { return *this < Other || *this == Other; }
-=======
 /** Can convert struct data from custom structs containing LWC data such as FVector3d into struct data suitable for Niagara simulations and vice versa. */
 USTRUCT()
 struct NIAGARA_API FNiagaraLwcStructConverter
@@ -307,7 +271,6 @@
 private:
 	UPROPERTY()
 	TArray<FNiagaraStructConversionStep> ConversionSteps;
->>>>>>> 6bbb88c8
 };
 
 FORCEINLINE uint32 GetTypeHash(const FNiagaraAssetVersion& Version)
@@ -720,8 +683,6 @@
 
 /** Defines override data for enum parameters displayed in the UI. */
 USTRUCT()
-<<<<<<< HEAD
-=======
 struct NIAGARA_API FNiagaraEnumParameterMetaData
 {
 	GENERATED_BODY()
@@ -779,7 +740,6 @@
 };
 
 USTRUCT()
->>>>>>> 6bbb88c8
 struct NIAGARA_API FNiagaraVariableMetaData
 {
 	GENERATED_USTRUCT_BODY()
@@ -1069,9 +1029,6 @@
 
 	bool IsEnum() const { return UnderlyingType == UT_Enum; }
 
-<<<<<<< HEAD
-	bool IsIndexWildcard() const { return ClassStructOrEnum == FNiagaraTypeDefinition::GetWildcardStruct(); }
-=======
 	bool IsStatic() const {
 		return (GetFlags() & TF_Static) != 0;
 	}
@@ -1087,7 +1044,6 @@
 	bool IsIndexWildcard() const { return ClassStructOrEnum == FNiagaraTypeDefinition::GetWildcardStruct(); }
 
 	FNiagaraTypeDefinition ToStaticDef() const;
->>>>>>> 6bbb88c8
 	
 	int32 GetSize() const
 	{
@@ -1133,11 +1089,7 @@
 
 	bool IsIndexType() const
 	{
-<<<<<<< HEAD
-		return ClassStructOrEnum == FNiagaraTypeDefinition::GetIntStruct() || ClassStructOrEnum == FNiagaraTypeDefinition::GetBoolStruct() || IsEnum();
-=======
 		return ClassStructOrEnum == GetIntStruct() || ClassStructOrEnum == GetBoolStruct() || IsEnum();
->>>>>>> 6bbb88c8
 	}
 	bool IsValid() const 
 	{ 
@@ -1201,10 +1153,7 @@
 	static const FNiagaraTypeDefinition& GetRandInfoDef() { return RandInfoDef; }
 	static const FNiagaraTypeDefinition& GetUObjectDef() { return UObjectDef; }
 	static const FNiagaraTypeDefinition& GetUMaterialDef() { return UMaterialDef; }
-<<<<<<< HEAD
-=======
 	static const FNiagaraTypeDefinition& GetUStaticMeshDef() { return UStaticMeshDef; }
->>>>>>> 6bbb88c8
 	static const FNiagaraTypeDefinition& GetUTextureDef() { return UTextureDef; }
 	static const FNiagaraTypeDefinition& GetUTextureRenderTargetDef() { return UTextureRenderTargetDef; }
 	static const FNiagaraTypeDefinition& GetWildcardDef() { return WildcardDef; }
@@ -1292,10 +1241,7 @@
 	static FNiagaraTypeDefinition UMaterialDef;
 	static FNiagaraTypeDefinition UTextureDef;
 	static FNiagaraTypeDefinition UTextureRenderTargetDef;
-<<<<<<< HEAD
-=======
 	static FNiagaraTypeDefinition UStaticMeshDef;
->>>>>>> 6bbb88c8
 	static FNiagaraTypeDefinition WildcardDef;
 
 	static FNiagaraTypeDefinition HalfDef;
@@ -1314,10 +1260,7 @@
 	static UScriptStruct* Matrix4Struct;
 	static UScriptStruct* NumericStruct;
 	static UScriptStruct* WildcardStruct;
-<<<<<<< HEAD
-=======
 	static UScriptStruct* PositionStruct;
->>>>>>> 6bbb88c8
 
 	static UScriptStruct* HalfStruct;
 	static UScriptStruct* HalfVec2Struct;
@@ -1373,18 +1316,6 @@
 template<typename T>
 const FNiagaraTypeDefinition& FNiagaraTypeDefinition::Get()
 {
-<<<<<<< HEAD
-	if (TIsSame<T, float>::Value) { return FNiagaraTypeDefinition::GetFloatDef(); }
-	if (TIsSame<T, FVector2D>::Value) { return FNiagaraTypeDefinition::GetVec2Def(); }
-	if (TIsSame<T, FVector>::Value) { return FNiagaraTypeDefinition::GetVec3Def(); }
-	if (TIsSame<T, FVector4>::Value) { return FNiagaraTypeDefinition::GetVec4Def(); }
-	if (TIsSame<T, int32>::Value) { return FNiagaraTypeDefinition::GetIntDef(); }
-	if (TIsSame<T, FNiagaraBool>::Value) { return FNiagaraTypeDefinition::GetBoolDef(); }
-	if (TIsSame<T, FQuat>::Value) { return FNiagaraTypeDefinition::GetQuatDef(); }
-	if (TIsSame<T, FMatrix>::Value) { return FNiagaraTypeDefinition::GetMatrix4Def(); }
-	if (TIsSame<T, FLinearColor>::Value) { return FNiagaraTypeDefinition::GetColorDef(); }
-	if (TIsSame<T, FNiagaraID>::Value) { return FNiagaraTypeDefinition::GetIDDef(); }
-=======
 	if (TIsSame<T, float>::Value) { return GetFloatDef(); }
 	if (TIsSame<T, FVector2f>::Value) { return GetVec2Def(); }
 	if (TIsSame<T, FVector3f>::Value) { return GetVec3Def(); }	
@@ -1402,12 +1333,6 @@
 FORCEINLINE uint32 GetTypeHash(const FNiagaraTypeDefinition& Type)
 {
 	return HashCombine(HashCombine(GetTypeHash(Type.ClassStructOrEnum), GetTypeHash(Type.UnderlyingType)), GetTypeHash(Type.GetFlags()));
->>>>>>> 6bbb88c8
-}
-
-FORCEINLINE uint32 GetTypeHash(const FNiagaraTypeDefinition& Type)
-{
-	return HashCombine(GetTypeHash(Type.GetStruct()), GetTypeHash(Type.GetEnum()));
 }
 
 //////////////////////////////////////////////////////////////////////////
@@ -1461,7 +1386,6 @@
 	}
 
 	static const TArray<FNiagaraTypeDefinition>& GetRegisteredEmitterVariableTypes()
-<<<<<<< HEAD
 	{
 		return Get().RegisteredEmitterVariableTypes;
 	}
@@ -1478,24 +1402,6 @@
 
 	static const TArray<FNiagaraTypeDefinition>& GetRegisteredPayloadTypes()
 	{
-=======
-	{
-		return Get().RegisteredEmitterVariableTypes;
-	}
-
-	static const TArray<FNiagaraTypeDefinition>& GetRegisteredParticleVariableTypes()
-	{
-		return Get().RegisteredParticleVariableTypes;
-	}
-
-	static const TArray<FNiagaraTypeDefinition>& GetRegisteredParameterTypes()
-	{
-		return Get().RegisteredParamTypes;
-	}
-
-	static const TArray<FNiagaraTypeDefinition>& GetRegisteredPayloadTypes()
-	{
->>>>>>> 6bbb88c8
 		return Get().RegisteredPayloadTypes;
 	}
 
@@ -1520,11 +1426,7 @@
 	{
 		FNiagaraTypeRegistry& Registry = Get();
 
-<<<<<<< HEAD
-		FRWScopeLock Lock(Registry.RegisteredTypesLock, FRWScopeLockType::SLT_Write);
-=======
 		FRWScopeLock Lock(Registry.RegisteredTypesLock, SLT_Write);
->>>>>>> 6bbb88c8
 
 		for (const FNiagaraTypeDefinition& Def : Registry.RegisteredUserDefinedTypes)
 		{
@@ -1539,7 +1441,6 @@
 		// note that we don't worry about cleaning up RegisteredTypes or RegisteredTypeIndexMap because we don't
 		// want to invalidate any indexes that are already stored in FNiagaraTypeDefinitionHandle.  If re-registered
 		// they will be given the same index, and if they are orphaned we don't want to have invalid indices on the handle.
-<<<<<<< HEAD
 	}
 
 	UE_DEPRECATED(4.27, "This overload is deprecated, please use the Register function that takes registration flags instead.")
@@ -1569,39 +1470,7 @@
 	{
 		FNiagaraTypeRegistry& Registry = Get();
 
-		FRWScopeLock Lock(Registry.RegisteredTypesLock, FRWScopeLockType::SLT_Write);
-=======
-	}
-
-	UE_DEPRECATED(4.27, "This overload is deprecated, please use the Register function that takes registration flags instead.")
-	static void Register(const FNiagaraTypeDefinition& NewType, bool bCanBeParameter, bool bCanBePayload, bool bIsUserDefined)
-	{
-		ENiagaraTypeRegistryFlags Flags =
-			ENiagaraTypeRegistryFlags::AllowUserVariable |
-			ENiagaraTypeRegistryFlags::AllowSystemVariable |
-			ENiagaraTypeRegistryFlags::AllowEmitterVariable;
-		if (bCanBeParameter)
-		{
-			Flags |= ENiagaraTypeRegistryFlags::AllowParameter;
-		}
-		if (bCanBePayload)
-		{
-			Flags |= ENiagaraTypeRegistryFlags::AllowPayload;
-		}
-		if (bIsUserDefined)
-		{
-			Flags |= ENiagaraTypeRegistryFlags::IsUserDefined;
-		}
-										
-		Register(NewType, Flags);
-	}
-
-	static void Register(const FNiagaraTypeDefinition &NewType, ENiagaraTypeRegistryFlags Flags)
-	{
-		FNiagaraTypeRegistry& Registry = Get();
-
 		FRWScopeLock Lock(Registry.RegisteredTypesLock, SLT_Write);
->>>>>>> 6bbb88c8
 
 		//TODO: Make this a map of type to a more verbose set of metadata? Such as the hlsl defs, offset table for conversions etc.
 		Registry.RegisteredTypeIndexMap.Add(GetTypeHash(NewType), Registry.RegisteredTypes.AddUnique(NewType));
@@ -1617,21 +1486,12 @@
 		}
 
 		if (EnumHasAnyFlags(Flags, ENiagaraTypeRegistryFlags::AllowEmitterVariable))
-<<<<<<< HEAD
 		{
 			Registry.RegisteredEmitterVariableTypes.AddUnique(NewType);
 		}
 
 		if (EnumHasAnyFlags(Flags, ENiagaraTypeRegistryFlags::AllowParticleVariable))
 		{
-=======
-		{
-			Registry.RegisteredEmitterVariableTypes.AddUnique(NewType);
-		}
-
-		if (EnumHasAnyFlags(Flags, ENiagaraTypeRegistryFlags::AllowParticleVariable))
-		{
->>>>>>> 6bbb88c8
 			Registry.RegisteredParticleVariableTypes.AddUnique(NewType);
 		}
 
@@ -1653,22 +1513,14 @@
 		if (FNiagaraTypeDefinition::IsValidNumericInput(NewType))
 		{
 			Registry.RegisteredNumericTypes.AddUnique(NewType);
-<<<<<<< HEAD
-=======
 		}
 
 		if(NewType.IsIndexType())
 		{
 			Registry.RegisteredIndexTypes.AddUnique(NewType);
->>>>>>> 6bbb88c8
-		}
-
-<<<<<<< HEAD
-		if(NewType.IsIndexType())
-		{
-			Registry.RegisteredIndexTypes.AddUnique(NewType);
-		}
-=======
+		}
+	}
+
 	static bool IsStaticPossible(const FNiagaraTypeDefinition& InSrc) 
 	{
 		if (InSrc.IsStatic())
@@ -1681,7 +1533,6 @@
 		}
 
 		return false;
->>>>>>> 6bbb88c8
 	}
 
 	static int32 RegisterIndexed(const FNiagaraTypeDefinition& NewType)
@@ -1697,14 +1548,6 @@
 			}
 		}
 
-<<<<<<< HEAD
-		FRWScopeLock Lock(Registry.RegisteredTypesLock, FRWScopeLockType::SLT_Write);
-		const int32 Index = Registry.RegisteredTypes.AddUnique(NewType);
-		Registry.RegisteredTypeIndexMap.Add(GetTypeHash(NewType), Index);
-		return Index;
-	}
-
-=======
 		FRWScopeLock Lock(Registry.RegisteredTypesLock, SLT_Write);
 		const int32 Index = Registry.RegisteredTypes.AddUnique(NewType);
 		Registry.RegisteredTypeIndexMap.Add(GetTypeHash(NewType), Index);
@@ -1737,7 +1580,6 @@
 		return FNiagaraLwcStructConverter();
 	}
 
->>>>>>> 6bbb88c8
 	/** LazySingleton interface */
 	static FNiagaraTypeRegistry& Get();
 	static void TearDown();
@@ -1761,11 +1603,8 @@
 
 
 	TMap<uint32, int32> RegisteredTypeIndexMap;
-<<<<<<< HEAD
-=======
 	TMap<TWeakObjectPtr<UScriptStruct>, TWeakObjectPtr<UScriptStruct>> LWCRegisteredStructRemapping;
 	TMap<uint32, FNiagaraLwcStructConverter> RegisteredStructConversionMap;
->>>>>>> 6bbb88c8
 	FRWLock RegisteredTypesLock;
 };
 
@@ -1773,40 +1612,6 @@
 struct FNiagaraTypeDefinitionHandle
 {
 	GENERATED_USTRUCT_BODY()
-<<<<<<< HEAD
-
-	FNiagaraTypeDefinitionHandle() : RegisteredTypeIndex(INDEX_NONE) {}
-	explicit FNiagaraTypeDefinitionHandle(const FNiagaraTypeDefinition& Type) : RegisteredTypeIndex(Register(Type)) {}
-	explicit FNiagaraTypeDefinitionHandle(const FNiagaraTypeDefinitionHandle& Handle) : RegisteredTypeIndex(Handle.RegisteredTypeIndex) {}
-
-	const FNiagaraTypeDefinition& operator*() const { return Resolve(); }
-	const FNiagaraTypeDefinition* operator->() const { return &Resolve(); }
-
-	bool operator==(const FNiagaraTypeDefinitionHandle& Other) const
-	{
-		return RegisteredTypeIndex == Other.RegisteredTypeIndex;
-	}
-	bool operator!=(const FNiagaraTypeDefinitionHandle& Other) const
-	{
-		return RegisteredTypeIndex != Other.RegisteredTypeIndex;
-	}
-
-	bool AppendCompileHash(FNiagaraCompileHashVisitor* InVisitor) const
-	{
-		return Resolve().AppendCompileHash(InVisitor);
-	}
-
-private:
-	friend FArchive& operator<<(FArchive& Ar, FNiagaraTypeDefinitionHandle& Handle);
-
-	NIAGARA_API const FNiagaraTypeDefinition& Resolve() const;
-	NIAGARA_API int32 Register(const FNiagaraTypeDefinition& TypeDef) const;
-
-	UPROPERTY()
-	int32 RegisteredTypeIndex = INDEX_NONE;
-};
-=======
->>>>>>> 6bbb88c8
 
 	FNiagaraTypeDefinitionHandle() : RegisteredTypeIndex(INDEX_NONE) {}
 	explicit FNiagaraTypeDefinitionHandle(const FNiagaraTypeDefinition& Type) : RegisteredTypeIndex(Register(Type)) {}
@@ -1873,11 +1678,7 @@
 		, TypeDef_DEPRECATED(InType)
 #endif
 		{}
-<<<<<<< HEAD
-	
-=======
-
->>>>>>> 6bbb88c8
+
 	/** Check if Name and Type definition are the same. The actual stored value is not checked here.*/
 	bool operator==(const FNiagaraVariableBase& Other)const
 	{
@@ -1905,11 +1706,8 @@
 		return Name;
 	}
 
-<<<<<<< HEAD
-=======
 	void SetNamespacedName(const FString& InNamespace, FName InVariableName);
 
->>>>>>> 6bbb88c8
 	void SetType(const FNiagaraTypeDefinition& InTypeDef)
 	{
 		TypeDefHandle = FNiagaraTypeDefinitionHandle(InTypeDef);
@@ -1946,12 +1744,6 @@
 		return (NameStringView.Len() > Namespace.Len() + 1) && (NameStringView[Namespace.Len()] == '.') && NameStringView.StartsWith(Namespace);
 	}
 
-<<<<<<< HEAD
-	FORCEINLINE bool IsInNameSpace(const FName& Namespace) const
-	{
-		return Name.ToString().StartsWith(Namespace.ToString() + TEXT("."));
-	}
-=======
 #if WITH_EDITORONLY_DATA
 	// This method should not be used at runtime as we have pre-defined strings in FNiagaraConstants for runtime cases
 	FORCEINLINE bool IsInNameSpace(const FName& Namespace) const
@@ -1961,7 +1753,6 @@
 		return IsInNameSpace(NamespaceString.ToView());
 	}
 #endif
->>>>>>> 6bbb88c8
 
 	bool Serialize(FArchive& Ar);
 #if WITH_EDITORONLY_DATA
@@ -2075,10 +1866,7 @@
 	template<typename T>
 	void SetValue(const T& Data)
 	{
-<<<<<<< HEAD
-=======
 		static_assert(!TIsUECoreVariant<T, double>::Value, "Double core variant, please use SetDoubleValue.");
->>>>>>> 6bbb88c8
 		check(sizeof(T) == TypeDefHandle->GetSize());
 		AllocateData();
 		FMemory::Memcpy(VarData.GetData(), &Data, VarData.Num());
@@ -2087,8 +1875,6 @@
 	template<typename T>
 	T GetValue() const
 	{
-<<<<<<< HEAD
-=======
 		static_assert(!TIsUECoreVariant<T, double>::Value, "Double core variant, please use GetDoubleValue.");
 		check(sizeof(T) == TypeDefHandle->GetSize());
 		check(IsDataAllocated());
@@ -2110,7 +1896,6 @@
 	T GetDoubleValue() const
 	{
 		static_assert(TIsUECoreVariant<T, double>::Value, "Float core variant, please use GetValue.");
->>>>>>> 6bbb88c8
 		check(sizeof(T) == TypeDefHandle->GetSize());
 		check(IsDataAllocated());
 		T Value;
@@ -2203,25 +1988,9 @@
 };
 
 template<>
-struct TStructOpsTypeTraits<FNiagaraVariable> : public TStructOpsTypeTraitsBase2<FNiagaraVariable>
-{
-	enum
-	{
-		WithSerializer = true,
-#if WITH_EDITORONLY_DATA
-		WithPostSerialize = true,
-#endif
-	};
-};
-
-template<>
 inline bool FNiagaraVariable::GetValue<bool>() const
 {
-<<<<<<< HEAD
-	check(*TypeDefHandle == FNiagaraTypeDefinition::GetBoolDef());
-=======
 	check(TypeDefHandle.IsSameBase(FNiagaraTypeDefinition::GetBoolDef()));
->>>>>>> 6bbb88c8
 	check(IsDataAllocated());
 	FNiagaraBool* BoolStruct = (FNiagaraBool*)GetData();
 	return BoolStruct->GetValue();
@@ -2230,11 +1999,7 @@
 template<>
 inline void FNiagaraVariable::SetValue<bool>(const bool& Data)
 {
-<<<<<<< HEAD
-	check(*TypeDefHandle == FNiagaraTypeDefinition::GetBoolDef());
-=======
 	check(TypeDefHandle.IsSameBase(FNiagaraTypeDefinition::GetBoolDef()));
->>>>>>> 6bbb88c8
 	AllocateData();
 	FNiagaraBool* BoolStruct = (FNiagaraBool*)GetData();
 	BoolStruct->SetValue(Data);
@@ -2264,11 +2029,7 @@
 
 // Any change to this structure, or it's GetVariables implementation will require a bump in the CustomNiagaraVersion so that we
 // properly rebuild the scripts
-<<<<<<< HEAD
-// You must pad this struct and the results of GetVariables() to a 16 byte boundry.
-=======
 // You must pad this struct and the results of GetVariables() to a 16 byte boundary.
->>>>>>> 6bbb88c8
 struct alignas(16) FNiagaraSystemParameters
 {
 #if WITH_EDITOR
@@ -2284,24 +2045,15 @@
 	int32 EngineEmitterCount = 0;
 	int32 EngineAliveEmitterCount = 0;
 	int32 SignificanceIndex = 0;
-<<<<<<< HEAD
-
-	int32 _Pad0;
-=======
 	int32 RandomSeed = 0;
 
->>>>>>> 6bbb88c8
 	int32 _Pad1;
 	int32 _Pad2;
 };
 
 // Any change to this structure, or it's GetVariables implementation will require a bump in the CustomNiagaraVersion so that we
 // properly rebuild the scripts
-<<<<<<< HEAD
-// You must pad this struct and the results of GetVariables() to a 16 byte boundry.
-=======
 // You must pad this struct and the results of GetVariables() to a 16 byte boundary.
->>>>>>> 6bbb88c8
 struct alignas(16) FNiagaraOwnerParameters
 {
 #if WITH_EDITOR
@@ -2326,11 +2078,7 @@
 
 // Any change to this structure, or it's GetVariables implementation will require a bump in the CustomNiagaraVersion so that we
 // properly rebuild the scripts
-<<<<<<< HEAD
-// You must pad this struct and the results of GetVariables() to a 16 byte boundry.
-=======
 // You must pad this struct and the results of GetVariables() to a 16 byte boundary.
->>>>>>> 6bbb88c8
 struct alignas(16) FNiagaraEmitterParameters
 {
 #if WITH_EDITOR
