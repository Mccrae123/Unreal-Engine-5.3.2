--- conflicted
+++ resolved
@@ -60,11 +60,7 @@
 	GENERATED_BODY()
 
 public:
-<<<<<<< HEAD
-	/** Binding to a bool parameter which dynamically controls if the simulation stage is enabled or not. */
-=======
 	/** Optional bool binding allowing scripts to control if the simulation stage is enabled or not. */
->>>>>>> d731a049
 	UPROPERTY(EditAnywhere, Category = "Simulation Stage")
 	FNiagaraVariableAttributeBinding EnabledBinding;
 
@@ -102,15 +98,11 @@
 	UPROPERTY(EditAnywhere, Category = "Simulation Stage")
 	ENiagaraIterationSource IterationSource;
 
-<<<<<<< HEAD
-	UPROPERTY(EditAnywhere, Category = "Simulation Stage", meta = (NoSpinbox = "true", ClampMin = 1, DisplayName = "Num Iterations", Tooltip = "The number of times we run this simulation stage before moving to the next stage."))
-=======
 	/**
 	Number of times (or iterations) the simulation stage will execute in a row.
 	For example, setting this to 10 will mean this simulation stage runs 10 times in a row before the next stage.
 	*/
 	UPROPERTY(EditAnywhere, Category = "Simulation Stage", meta = (NoSpinbox = "true", ClampMin = 1, DisplayName = "Num Iterations"))
->>>>>>> d731a049
 	int32 Iterations = 1;
 
 	/**
@@ -139,14 +131,11 @@
 	UPROPERTY(EditAnywhere, Category = "Simulation Stage", meta = (editcondition = "IterationSource == ENiagaraIterationSource::DataInterface"))
 	FNiagaraVariableDataInterfaceBinding DataInterface;
 
-<<<<<<< HEAD
-=======
 	/**
 	When enabled we iterate over the subset of particles that satisfy the binding & range selected.
 	For example, if the binding was set to Particles.MyStateIndex and the range was 1-3 only the particles
 	with values of 1, 2 or 3 for Particles.MyStateIndex would run the script, all others would be ignored.
 	*/
->>>>>>> d731a049
 	UPROPERTY(EditAnywhere, Category = "Simulation Stage", meta = (editcondition = "IterationSource == ENiagaraIterationSource::Particles"))
 	uint32 bParticleIterationStateEnabled : 1;
 
@@ -158,12 +147,6 @@
 	UPROPERTY(EditAnywhere, Category = "Simulation Stage", meta = (editcondition = "IterationSource == ENiagaraIterationSource::Particles"))
 	FIntPoint ParticleIterationStateRange = FIntPoint(0, 0);
 
-<<<<<<< HEAD
-	/** When enabled we force the dispatch to be linear (i.e. one dimension is used). */
-	UPROPERTY(EditAnywhere, Category = "Simulation Stage")
-	uint32 bGpuDispatchForceLinear : 1;
-
-=======
 	/**
 	When enabled we force the dispatch to be linear (i.e. one dimension is used).
 	NOTE: Cannot be used with OverrideGpuDispatchType.
@@ -182,7 +165,6 @@
 	UPROPERTY(EditAnywhere, Category = "Simulation Stage", meta = (DisplayName = "Gpu Dispatch Type"))
 	ENiagaraGpuDispatchType OverrideGpuDispatchType = ENiagaraGpuDispatchType::OneD;
 
->>>>>>> d731a049
 	/** When enabled we use a custom number of threads for the dispatch. */
 	UPROPERTY(EditAnywhere, Category = "Simulation Stage")
 	uint32 bOverrideGpuDispatchNumThreads : 1;
