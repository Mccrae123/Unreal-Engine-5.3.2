// Copyright Epic Games, Inc. All Rights Reserved.

#pragma once

#include "NiagaraMergeable.h"
#include "NiagaraScriptBase.h"
#include "NiagaraCommon.h"
#include "NiagaraTypes.h"
#include "NiagaraConstants.h"
#include "NiagaraSimulationStageBase.generated.h"

class UNiagaraScript;

/**
* A base class for niagara simulation stages.  This class should be derived to add stage specific information.
*/
UCLASS()
class NIAGARA_API UNiagaraSimulationStageBase : public UNiagaraMergeable
{
	GENERATED_BODY()

public:
<<<<<<< HEAD
=======
	static const FName ParticleSpawnUpdateName;

>>>>>>> 6bbb88c8
	UNiagaraSimulationStageBase()
	{
		bEnabled = true;
	}

	UPROPERTY()
	TObjectPtr<UNiagaraScript> Script;

	UPROPERTY(EditAnywhere, Category = "Simulation Stage")
	FName SimulationStageName;

	UPROPERTY()
	uint32 bEnabled : 1;

	virtual bool AppendCompileHash(FNiagaraCompileHashVisitor* InVisitor) const;
#if WITH_EDITOR
	/** Return the FName to use in place of the default for the location in the stack context. If this would be the default, return NAME_None.*/
	virtual FName GetStackContextReplacementName() const { return NAME_None; }
	void SetEnabled(bool bEnabled);
	void RequestRecompile();
	virtual void PostEditChangeProperty(struct FPropertyChangedEvent& PropertyChangedEvent) override;
#endif
};

UCLASS(meta = (DisplayName = "Generic Simulation Stage"))
class NIAGARA_API UNiagaraSimulationStageGeneric : public UNiagaraSimulationStageBase
{
	GENERATED_BODY()

public:
	/** Binding to a bool parameter which dynamically controls if the simulation stage is enabled or not. */
	UPROPERTY(EditAnywhere, Category = "Simulation Stage")
	FNiagaraVariableAttributeBinding EnabledBinding;

	/** Determine which elements this script is iterating over. You are not allowed to */
	UPROPERTY(EditAnywhere, Category = "Simulation Stage")
	ENiagaraIterationSource IterationSource;

<<<<<<< HEAD
	UPROPERTY(EditAnywhere, Category = "Simulation Stage", meta = (NoSpinbox = "true", ClampMin = 1, Tooltip = "The number of times we run this simulation stage before moving to the next stage."))
	int32 Iterations;
=======
	UPROPERTY(EditAnywhere, Category = "Simulation Stage", meta = (NoSpinbox = "true", ClampMin = 1, DisplayName = "Num Iterations", Tooltip = "The number of times we run this simulation stage before moving to the next stage."))
	int32 Iterations = 1;

	/** Binding to an int parameter which dynamically controls the number of times the simulation stage runs. */
	UPROPERTY(EditAnywhere, Category = "Simulation Stage")
	FNiagaraVariableAttributeBinding NumIterationsBinding;
>>>>>>> 6bbb88c8

	UPROPERTY()
	uint32 bSpawnOnly_DEPRECATED : 1;

<<<<<<< HEAD
=======
	UPROPERTY(EditAnywhere, Category = "Simulation Stage", meta = (Tooltip = "Controls when the simulation stage should execute, only valid for data interface iteration stages", EditCondition = "IterationSource == ENiagaraIterationSource::DataInterface"))
	ENiagaraSimStageExecuteBehavior ExecuteBehavior = ENiagaraSimStageExecuteBehavior::Always;

>>>>>>> 6bbb88c8
	UPROPERTY(EditAnywhere, AdvancedDisplay, Category = "Simulation Stage", meta = (Tooltip = "Disables the ability to read / write from the same particle buffer, i.e. only update position and no other attributes.  By default this should not be changed and is a debugging tool.", EditCondition = "IterationSource == ENiagaraIterationSource::Particles"))
	uint32 bDisablePartialParticleUpdate : 1;

	/** Source data interface to use for the simulation stage. The data interface needs to be a subclass of UNiagaraDataInterfaceRWBase, for example the Grid2D and Grid3D data interfaces. */
	UPROPERTY(EditAnywhere, Category = "Simulation Stage", meta = (editcondition = "IterationSource == ENiagaraIterationSource::DataInterface"))
	FNiagaraVariableDataInterfaceBinding DataInterface;

	UPROPERTY(EditAnywhere, Category = "Simulation Stage", meta = (editcondition = "IterationSource == ENiagaraIterationSource::Particles"))
	uint32 bParticleIterationStateEnabled : 1;

	/** Particle state attribute binding, when enabled we will only allow particles who pass the state range check to be processed. */
	UPROPERTY(EditAnywhere, Category = "Simulation Stage", meta = (editcondition = "IterationSource == ENiagaraIterationSource::Particles"))
	FNiagaraVariableAttributeBinding ParticleIterationStateBinding;

	/** The inclusive range used to check particle state binding against when enabled. */
	UPROPERTY(EditAnywhere, Category = "Simulation Stage", meta = (editcondition = "IterationSource == ENiagaraIterationSource::Particles"))
	FIntPoint ParticleIterationStateRange = FIntPoint(0, 0);

	/** When enabled we force the dispatch to be linear (i.e. one dimension is used). */
	UPROPERTY(EditAnywhere, Category = "Simulation Stage")
	uint32 bGpuDispatchForceLinear : 1;

	/** When enabled we use a custom number of threads for the dispatch. */
	UPROPERTY(EditAnywhere, Category = "Simulation Stage")
	uint32 bOverrideGpuDispatchNumThreads : 1;

	UPROPERTY(EditAnywhere, Category = "Simulation Stage")
	FIntVector OverrideGpuDispatchNumThreads = FIntVector(64, 1, 1);

	virtual void PostInitProperties() override;
	virtual bool AppendCompileHash(FNiagaraCompileHashVisitor* InVisitor) const override;
#if WITH_EDITOR
	virtual FName GetStackContextReplacementName() const override; 

	virtual void PostEditChangeProperty(struct FPropertyChangedEvent& PropertyChangedEvent) override;
#endif
};<|MERGE_RESOLUTION|>--- conflicted
+++ resolved
@@ -20,11 +20,8 @@
 	GENERATED_BODY()
 
 public:
-<<<<<<< HEAD
-=======
 	static const FName ParticleSpawnUpdateName;
 
->>>>>>> 6bbb88c8
 	UNiagaraSimulationStageBase()
 	{
 		bEnabled = true;
@@ -63,27 +60,19 @@
 	UPROPERTY(EditAnywhere, Category = "Simulation Stage")
 	ENiagaraIterationSource IterationSource;
 
-<<<<<<< HEAD
-	UPROPERTY(EditAnywhere, Category = "Simulation Stage", meta = (NoSpinbox = "true", ClampMin = 1, Tooltip = "The number of times we run this simulation stage before moving to the next stage."))
-	int32 Iterations;
-=======
 	UPROPERTY(EditAnywhere, Category = "Simulation Stage", meta = (NoSpinbox = "true", ClampMin = 1, DisplayName = "Num Iterations", Tooltip = "The number of times we run this simulation stage before moving to the next stage."))
 	int32 Iterations = 1;
 
 	/** Binding to an int parameter which dynamically controls the number of times the simulation stage runs. */
 	UPROPERTY(EditAnywhere, Category = "Simulation Stage")
 	FNiagaraVariableAttributeBinding NumIterationsBinding;
->>>>>>> 6bbb88c8
 
 	UPROPERTY()
 	uint32 bSpawnOnly_DEPRECATED : 1;
 
-<<<<<<< HEAD
-=======
 	UPROPERTY(EditAnywhere, Category = "Simulation Stage", meta = (Tooltip = "Controls when the simulation stage should execute, only valid for data interface iteration stages", EditCondition = "IterationSource == ENiagaraIterationSource::DataInterface"))
 	ENiagaraSimStageExecuteBehavior ExecuteBehavior = ENiagaraSimStageExecuteBehavior::Always;
 
->>>>>>> 6bbb88c8
 	UPROPERTY(EditAnywhere, AdvancedDisplay, Category = "Simulation Stage", meta = (Tooltip = "Disables the ability to read / write from the same particle buffer, i.e. only update position and no other attributes.  By default this should not be changed and is a debugging tool.", EditCondition = "IterationSource == ENiagaraIterationSource::Particles"))
 	uint32 bDisablePartialParticleUpdate : 1;
 
