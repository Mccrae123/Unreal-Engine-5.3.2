// Copyright Epic Games, Inc. All Rights Reserved.

#pragma once

#include "NiagaraMergeable.h"
#include "NiagaraScriptBase.h"
#include "NiagaraCommon.h"
#include "NiagaraTypes.h"
#include "NiagaraConstants.h"
<<<<<<< HEAD
=======
#include "NiagaraParameterBinding.h"
>>>>>>> 4af6daef
#include "NiagaraSimulationStageCompileData.h"
#include "NiagaraSimulationStageBase.generated.h"

class UNiagaraScript;

/**
* A base class for niagara simulation stages.  This class should be derived to add stage specific information.
*/
<<<<<<< HEAD
UCLASS(abstract)
class NIAGARA_API UNiagaraSimulationStageBase : public UNiagaraMergeable
=======
UCLASS(abstract, MinimalAPI)
class UNiagaraSimulationStageBase : public UNiagaraMergeable
>>>>>>> 4af6daef
{
	GENERATED_BODY()

public:
<<<<<<< HEAD
	static const FName ParticleSpawnUpdateName;
=======
	static NIAGARA_API const FName ParticleSpawnUpdateName;
>>>>>>> 4af6daef

	UNiagaraSimulationStageBase()
	{
		bEnabled = true;
	}

	UPROPERTY()
	TObjectPtr<UNiagaraScript> Script;

	UPROPERTY(EditAnywhere, Category = "Simulation Stage")
	FName SimulationStageName;

	UPROPERTY()
	uint32 bEnabled : 1;

<<<<<<< HEAD
	virtual bool AppendCompileHash(FNiagaraCompileHashVisitor* InVisitor) const;
#if WITH_EDITORONLY_DATA
	virtual bool FillCompilationData(TArray<FNiagaraSimulationStageCompilationData>& CompilationSimStageData) const PURE_VIRTUAL(UNiagaraSimulationStageBase::FillCompileSimStageData, return false;);
	/** Return the FName to use in place of the default for the location in the stack context. If this would be the default, return NAME_None.*/
	virtual FName GetStackContextReplacementName() const { return NAME_None; }
	void SetEnabled(bool bEnabled);
	void RequestRecompile();
	virtual void PostEditChangeProperty(struct FPropertyChangedEvent& PropertyChangedEvent) override;
=======
#if WITH_EDITORONLY_DATA
	NIAGARA_API virtual bool AppendCompileHash(FNiagaraCompileHashVisitor* InVisitor) const;

	NIAGARA_API virtual bool FillCompilationData(TArray<FNiagaraSimulationStageCompilationData>& CompilationSimStageData) const PURE_VIRTUAL(UNiagaraSimulationStageBase::FillCompileSimStageData, return false;);
	/** Return the FName to use in place of the default for the location in the stack context. If this would be the default, return NAME_None.*/
	virtual FName GetStackContextReplacementName() const { return NAME_None; }
	NIAGARA_API void SetEnabled(bool bEnabled);
	NIAGARA_API void RequestRecompile();
	NIAGARA_API virtual void PostEditChangeProperty(struct FPropertyChangedEvent& PropertyChangedEvent) override;
>>>>>>> 4af6daef

	UPROPERTY()
	FGuid OuterEmitterVersion;
	
<<<<<<< HEAD
	FVersionedNiagaraEmitterData* GetEmitterData() const;
	FVersionedNiagaraEmitter GetOuterEmitter() const;
=======
	NIAGARA_API FVersionedNiagaraEmitterData* GetEmitterData() const;
	NIAGARA_API FVersionedNiagaraEmitter GetOuterEmitter() const;
>>>>>>> 4af6daef
#endif
};

UCLASS(meta = (DisplayName = "Generic Simulation Stage"), MinimalAPI)
class UNiagaraSimulationStageGeneric : public UNiagaraSimulationStageBase
{
	GENERATED_BODY()

public:
	/** Optional bool binding allowing scripts to control if the simulation stage is enabled or not. */
	UPROPERTY(EditAnywhere, Category = "Simulation Stage")
	FNiagaraVariableAttributeBinding EnabledBinding;

	/**
	Select what we should be iterating over, particles or data interfaces.
	The source provides things such as element count (when not overriden) and stack context variables (i.e. attributes on grids)
	*/
	UPROPERTY(EditAnywhere, Category = "Simulation Stage")
	ENiagaraIterationSource IterationSource;

	/**
	Number of times (or iterations) the simulation stage will execute in a row.
	For example, setting this to 10 will mean this simulation stage runs 10 times in a row before the next stage.
<<<<<<< HEAD
	*/
	UPROPERTY(EditAnywhere, Category = "Simulation Stage", meta = (NoSpinbox = "true", ClampMin = 1, DisplayName = "Num Iterations"))
	int32 Iterations = 1;

	/**
	Optional integer binding allowing scripts to control the number of iterations.
	*/
	UPROPERTY(EditAnywhere, Category = "Simulation Stage")
	FNiagaraVariableAttributeBinding NumIterationsBinding;
=======
	Can also be bound to a attribute so the simulation can dynamically decide
	*/
	UPROPERTY(EditAnywhere, Category = "Simulation Stage")
	FNiagaraParameterBindingWithValue NumIterations;
>>>>>>> 4af6daef

	/**
	Controls when the simulation stage should execute, only valid for data interface iteration stages
	*/
	UPROPERTY(EditAnywhere, Category = "Simulation Stage")
	ENiagaraSimStageExecuteBehavior ExecuteBehavior = ENiagaraSimStageExecuteBehavior::Always;

	/**
	Disables the ability to read / write from the same particle buffer, i.e. only update position and no other attributes.
	By default this should not be changed, but can be used to debug issues.
	*/
	UPROPERTY(EditAnywhere, AdvancedDisplay, Category = "Simulation Stage")
	uint32 bDisablePartialParticleUpdate : 1;

	/** Source data interface to use for the simulation stage. The data interface needs to be a subclass of UNiagaraDataInterfaceRWBase, for example the Grid2D and Grid3D data interfaces. */
	UPROPERTY(EditAnywhere, Category = "Simulation Stage")
	FNiagaraVariableDataInterfaceBinding DataInterface;

	/**
	When enabled we iterate over the subset of particles that satisfy the binding & range selected.
	For example, if the binding was set to Particles.MyStateIndex and the range was 1-3 only the particles
	with values of 1, 2 or 3 for Particles.MyStateIndex would run the script, all others would be ignored.
	*/
	UPROPERTY(EditAnywhere, Category = "Simulation Stage")
	uint32 bParticleIterationStateEnabled : 1;

	/** Particle state attribute binding, when enabled we will only allow particles who pass the state range check to be processed. */
	UPROPERTY(EditAnywhere, Category = "Simulation Stage")
	FNiagaraVariableAttributeBinding ParticleIterationStateBinding;

	/** The inclusive range used to check particle state binding against when enabled. */
	UPROPERTY(EditAnywhere, Category = "Simulation Stage")
	FIntPoint ParticleIterationStateRange = FIntPoint(0, 0);

	/**
	When enabled we force the dispatch to be linear (i.e. one dimension is used).
	NOTE: Cannot be used with OverrideGpuDispatchType.
	*/
	UPROPERTY(EditAnywhere, Category = "Simulation Stage")
	uint32 bGpuDispatchForceLinear : 1;

	/** When enabled we use a custom number of threads for the dispatch. */
	UPROPERTY(EditAnywhere, Category = "Simulation Stage")
	uint32 bOverrideGpuDispatchNumThreads : 1;

<<<<<<< HEAD
	UPROPERTY(EditAnywhere, Category = "Simulation Stage")
	FIntVector OverrideGpuDispatchNumThreads = FIntVector(64, 1, 1);
=======
	/** Parameter binding / constant value for Num Threads X */
	UPROPERTY(EditAnywhere, Category = "Simulation Stage")
	FNiagaraParameterBindingWithValue OverrideGpuDispatchNumThreadsX;

	/** Parameter binding / constant value for Num Threads Y */
	UPROPERTY(EditAnywhere, Category = "Simulation Stage", meta = (EditCondition = "DirectDispatchType == ENiagaraGpuDispatchType::TwoD || DirectDispatchType == ENiagaraGpuDispatchType::ThreeD"))
	FNiagaraParameterBindingWithValue OverrideGpuDispatchNumThreadsY;

	/** Parameter binding / constant value for Num Threads Z */
	UPROPERTY(EditAnywhere, Category = "Simulation Stage", meta = (EditCondition = "DirectDispatchType == ENiagaraGpuDispatchType::ThreeD"))
	FNiagaraParameterBindingWithValue OverrideGpuDispatchNumThreadsZ;
>>>>>>> 4af6daef

	/** Dimensions to use for dispatch. */
	UPROPERTY(EditAnywhere, Category = "Simulation Stage")
	ENiagaraGpuDispatchType DirectDispatchType = ENiagaraGpuDispatchType::OneD;

	/** Customizes what the element count means for a direct dispatch. */
	UPROPERTY(EditAnywhere, Category = "Simulation Stage")
	ENiagaraDirectDispatchElementType DirectDispatchElementType = ENiagaraDirectDispatchElementType::NumThreads;

	/**
	Integer binding to override the number of elements the stage will execute along X.
	For example, if you want to iterate over a custom source such as triangles on a mesh you can
	set an int to the triangle count in an emitter script and bind that as the element count.
	*/
	UPROPERTY(EditAnywhere, Category = "Simulation Stage", meta = (DisplayName = "ElementCount X"))
<<<<<<< HEAD
	FNiagaraVariableAttributeBinding ElementCountXBinding;
=======
	FNiagaraParameterBindingWithValue ElementCountX;
>>>>>>> 4af6daef

	/**
	Integer binding to override the number of elements the stage will execute along Y.
	For example, if you want to iterate over a 2D texture you can set an int to the texture height
	in an emitter script and bind that as the element count.
	*/
	UPROPERTY(EditAnywhere, Category = "Simulation Stage", meta = (DisplayName = "ElementCount Y", EditCondition = "DirectDispatchType == ENiagaraGpuDispatchType::TwoD || DirectDispatchType == ENiagaraGpuDispatchType::ThreeD"))
<<<<<<< HEAD
	FNiagaraVariableAttributeBinding ElementCountYBinding;
=======
	FNiagaraParameterBindingWithValue ElementCountY;
>>>>>>> 4af6daef

	/**
	Integer binding to override the number of elements the stage will execute along Z.
	For example, if you want to iterate over a 3D texture you can set an int to the texture depth
	in an emitter script and bind that as the element count.
	*/
	UPROPERTY(EditAnywhere, Category = "Simulation Stage", meta = (DisplayName = "ElementCount Z", EditCondition = "DirectDispatchType == ENiagaraGpuDispatchType::ThreeD"))
<<<<<<< HEAD
	FNiagaraVariableAttributeBinding ElementCountZBinding;
=======
	FNiagaraParameterBindingWithValue ElementCountZ;
>>>>>>> 4af6daef

#if WITH_EDITORONLY_DATA
	// Deprecated Properties
	UPROPERTY()
	FNiagaraVariableAttributeBinding ElementCountBinding_DEPRECATED;

	UPROPERTY()
<<<<<<< HEAD
=======
	FNiagaraVariableAttributeBinding ElementCountXBinding_DEPRECATED;

	UPROPERTY()
	FNiagaraVariableAttributeBinding ElementCountYBinding_DEPRECATED;

	UPROPERTY()
	FNiagaraVariableAttributeBinding ElementCountZBinding_DEPRECATED;

	UPROPERTY()
>>>>>>> 4af6daef
	uint32 bSpawnOnly_DEPRECATED : 1;
	
	UPROPERTY()
	uint32 bOverrideGpuDispatchType_DEPRECATED : 1;

	UPROPERTY()
	ENiagaraGpuDispatchType OverrideGpuDispatchType_DEPRECATED = ENiagaraGpuDispatchType::OneD;
<<<<<<< HEAD
=======

	UPROPERTY()
	int32 Iterations_DEPRECATED = 1;

	UPROPERTY()
	FNiagaraVariableAttributeBinding NumIterationsBinding_DEPRECATED;

	UPROPERTY()
	FIntVector OverrideGpuDispatchNumThreads_DEPRECATED = FIntVector(64, 1, 1);
>>>>>>> 4af6daef
#endif
	//////////////////////////////////////////////////////////////////////////////////////////////////////////////////////////////////


<<<<<<< HEAD
	virtual void PostInitProperties() override;
	virtual void PostLoad() override;
	virtual bool AppendCompileHash(FNiagaraCompileHashVisitor* InVisitor) const override;
#if WITH_EDITORONLY_DATA
	virtual bool FillCompilationData(TArray<FNiagaraSimulationStageCompilationData>& CompilationSimStageData) const override;
=======
	NIAGARA_API virtual void PostInitProperties() override;
	NIAGARA_API virtual void PostLoad() override;
#if WITH_EDITORONLY_DATA
	NIAGARA_API virtual bool AppendCompileHash(FNiagaraCompileHashVisitor* InVisitor) const override;
	NIAGARA_API virtual bool FillCompilationData(TArray<FNiagaraSimulationStageCompilationData>& CompilationSimStageData) const override;
	NIAGARA_API virtual void RenameEmitter(const FName& InOldName, const UNiagaraEmitter* InRenamedEmitter);
	NIAGARA_API virtual void RenameVariable(const FNiagaraVariableBase& OldVariable, const FNiagaraVariableBase& NewVariable, const FVersionedNiagaraEmitter& InEmitter);
	NIAGARA_API virtual void RemoveVariable(const FNiagaraVariableBase& OldVariable, const FVersionedNiagaraEmitter& InEmitter);
>>>>>>> 4af6daef
#endif
#if WITH_EDITOR
	NIAGARA_API virtual FName GetStackContextReplacementName() const override; 

	NIAGARA_API virtual void PostEditChangeProperty(struct FPropertyChangedEvent& PropertyChangedEvent) override;
#endif
};<|MERGE_RESOLUTION|>--- conflicted
+++ resolved
@@ -7,10 +7,7 @@
 #include "NiagaraCommon.h"
 #include "NiagaraTypes.h"
 #include "NiagaraConstants.h"
-<<<<<<< HEAD
-=======
 #include "NiagaraParameterBinding.h"
->>>>>>> 4af6daef
 #include "NiagaraSimulationStageCompileData.h"
 #include "NiagaraSimulationStageBase.generated.h"
 
@@ -19,22 +16,13 @@
 /**
 * A base class for niagara simulation stages.  This class should be derived to add stage specific information.
 */
-<<<<<<< HEAD
-UCLASS(abstract)
-class NIAGARA_API UNiagaraSimulationStageBase : public UNiagaraMergeable
-=======
 UCLASS(abstract, MinimalAPI)
 class UNiagaraSimulationStageBase : public UNiagaraMergeable
->>>>>>> 4af6daef
 {
 	GENERATED_BODY()
 
 public:
-<<<<<<< HEAD
-	static const FName ParticleSpawnUpdateName;
-=======
 	static NIAGARA_API const FName ParticleSpawnUpdateName;
->>>>>>> 4af6daef
 
 	UNiagaraSimulationStageBase()
 	{
@@ -50,16 +38,6 @@
 	UPROPERTY()
 	uint32 bEnabled : 1;
 
-<<<<<<< HEAD
-	virtual bool AppendCompileHash(FNiagaraCompileHashVisitor* InVisitor) const;
-#if WITH_EDITORONLY_DATA
-	virtual bool FillCompilationData(TArray<FNiagaraSimulationStageCompilationData>& CompilationSimStageData) const PURE_VIRTUAL(UNiagaraSimulationStageBase::FillCompileSimStageData, return false;);
-	/** Return the FName to use in place of the default for the location in the stack context. If this would be the default, return NAME_None.*/
-	virtual FName GetStackContextReplacementName() const { return NAME_None; }
-	void SetEnabled(bool bEnabled);
-	void RequestRecompile();
-	virtual void PostEditChangeProperty(struct FPropertyChangedEvent& PropertyChangedEvent) override;
-=======
 #if WITH_EDITORONLY_DATA
 	NIAGARA_API virtual bool AppendCompileHash(FNiagaraCompileHashVisitor* InVisitor) const;
 
@@ -69,18 +47,12 @@
 	NIAGARA_API void SetEnabled(bool bEnabled);
 	NIAGARA_API void RequestRecompile();
 	NIAGARA_API virtual void PostEditChangeProperty(struct FPropertyChangedEvent& PropertyChangedEvent) override;
->>>>>>> 4af6daef
 
 	UPROPERTY()
 	FGuid OuterEmitterVersion;
 	
-<<<<<<< HEAD
-	FVersionedNiagaraEmitterData* GetEmitterData() const;
-	FVersionedNiagaraEmitter GetOuterEmitter() const;
-=======
 	NIAGARA_API FVersionedNiagaraEmitterData* GetEmitterData() const;
 	NIAGARA_API FVersionedNiagaraEmitter GetOuterEmitter() const;
->>>>>>> 4af6daef
 #endif
 };
 
@@ -104,22 +76,10 @@
 	/**
 	Number of times (or iterations) the simulation stage will execute in a row.
 	For example, setting this to 10 will mean this simulation stage runs 10 times in a row before the next stage.
-<<<<<<< HEAD
-	*/
-	UPROPERTY(EditAnywhere, Category = "Simulation Stage", meta = (NoSpinbox = "true", ClampMin = 1, DisplayName = "Num Iterations"))
-	int32 Iterations = 1;
-
-	/**
-	Optional integer binding allowing scripts to control the number of iterations.
-	*/
-	UPROPERTY(EditAnywhere, Category = "Simulation Stage")
-	FNiagaraVariableAttributeBinding NumIterationsBinding;
-=======
 	Can also be bound to a attribute so the simulation can dynamically decide
 	*/
 	UPROPERTY(EditAnywhere, Category = "Simulation Stage")
 	FNiagaraParameterBindingWithValue NumIterations;
->>>>>>> 4af6daef
 
 	/**
 	Controls when the simulation stage should execute, only valid for data interface iteration stages
@@ -165,10 +125,6 @@
 	UPROPERTY(EditAnywhere, Category = "Simulation Stage")
 	uint32 bOverrideGpuDispatchNumThreads : 1;
 
-<<<<<<< HEAD
-	UPROPERTY(EditAnywhere, Category = "Simulation Stage")
-	FIntVector OverrideGpuDispatchNumThreads = FIntVector(64, 1, 1);
-=======
 	/** Parameter binding / constant value for Num Threads X */
 	UPROPERTY(EditAnywhere, Category = "Simulation Stage")
 	FNiagaraParameterBindingWithValue OverrideGpuDispatchNumThreadsX;
@@ -180,7 +136,6 @@
 	/** Parameter binding / constant value for Num Threads Z */
 	UPROPERTY(EditAnywhere, Category = "Simulation Stage", meta = (EditCondition = "DirectDispatchType == ENiagaraGpuDispatchType::ThreeD"))
 	FNiagaraParameterBindingWithValue OverrideGpuDispatchNumThreadsZ;
->>>>>>> 4af6daef
 
 	/** Dimensions to use for dispatch. */
 	UPROPERTY(EditAnywhere, Category = "Simulation Stage")
@@ -196,11 +151,7 @@
 	set an int to the triangle count in an emitter script and bind that as the element count.
 	*/
 	UPROPERTY(EditAnywhere, Category = "Simulation Stage", meta = (DisplayName = "ElementCount X"))
-<<<<<<< HEAD
-	FNiagaraVariableAttributeBinding ElementCountXBinding;
-=======
 	FNiagaraParameterBindingWithValue ElementCountX;
->>>>>>> 4af6daef
 
 	/**
 	Integer binding to override the number of elements the stage will execute along Y.
@@ -208,11 +159,7 @@
 	in an emitter script and bind that as the element count.
 	*/
 	UPROPERTY(EditAnywhere, Category = "Simulation Stage", meta = (DisplayName = "ElementCount Y", EditCondition = "DirectDispatchType == ENiagaraGpuDispatchType::TwoD || DirectDispatchType == ENiagaraGpuDispatchType::ThreeD"))
-<<<<<<< HEAD
-	FNiagaraVariableAttributeBinding ElementCountYBinding;
-=======
 	FNiagaraParameterBindingWithValue ElementCountY;
->>>>>>> 4af6daef
 
 	/**
 	Integer binding to override the number of elements the stage will execute along Z.
@@ -220,11 +167,7 @@
 	in an emitter script and bind that as the element count.
 	*/
 	UPROPERTY(EditAnywhere, Category = "Simulation Stage", meta = (DisplayName = "ElementCount Z", EditCondition = "DirectDispatchType == ENiagaraGpuDispatchType::ThreeD"))
-<<<<<<< HEAD
-	FNiagaraVariableAttributeBinding ElementCountZBinding;
-=======
 	FNiagaraParameterBindingWithValue ElementCountZ;
->>>>>>> 4af6daef
 
 #if WITH_EDITORONLY_DATA
 	// Deprecated Properties
@@ -232,8 +175,6 @@
 	FNiagaraVariableAttributeBinding ElementCountBinding_DEPRECATED;
 
 	UPROPERTY()
-<<<<<<< HEAD
-=======
 	FNiagaraVariableAttributeBinding ElementCountXBinding_DEPRECATED;
 
 	UPROPERTY()
@@ -243,7 +184,6 @@
 	FNiagaraVariableAttributeBinding ElementCountZBinding_DEPRECATED;
 
 	UPROPERTY()
->>>>>>> 4af6daef
 	uint32 bSpawnOnly_DEPRECATED : 1;
 	
 	UPROPERTY()
@@ -251,8 +191,6 @@
 
 	UPROPERTY()
 	ENiagaraGpuDispatchType OverrideGpuDispatchType_DEPRECATED = ENiagaraGpuDispatchType::OneD;
-<<<<<<< HEAD
-=======
 
 	UPROPERTY()
 	int32 Iterations_DEPRECATED = 1;
@@ -262,18 +200,10 @@
 
 	UPROPERTY()
 	FIntVector OverrideGpuDispatchNumThreads_DEPRECATED = FIntVector(64, 1, 1);
->>>>>>> 4af6daef
 #endif
 	//////////////////////////////////////////////////////////////////////////////////////////////////////////////////////////////////
 
 
-<<<<<<< HEAD
-	virtual void PostInitProperties() override;
-	virtual void PostLoad() override;
-	virtual bool AppendCompileHash(FNiagaraCompileHashVisitor* InVisitor) const override;
-#if WITH_EDITORONLY_DATA
-	virtual bool FillCompilationData(TArray<FNiagaraSimulationStageCompilationData>& CompilationSimStageData) const override;
-=======
 	NIAGARA_API virtual void PostInitProperties() override;
 	NIAGARA_API virtual void PostLoad() override;
 #if WITH_EDITORONLY_DATA
@@ -282,7 +212,6 @@
 	NIAGARA_API virtual void RenameEmitter(const FName& InOldName, const UNiagaraEmitter* InRenamedEmitter);
 	NIAGARA_API virtual void RenameVariable(const FNiagaraVariableBase& OldVariable, const FNiagaraVariableBase& NewVariable, const FVersionedNiagaraEmitter& InEmitter);
 	NIAGARA_API virtual void RemoveVariable(const FNiagaraVariableBase& OldVariable, const FVersionedNiagaraEmitter& InEmitter);
->>>>>>> 4af6daef
 #endif
 #if WITH_EDITOR
 	NIAGARA_API virtual FName GetStackContextReplacementName() const override; 
