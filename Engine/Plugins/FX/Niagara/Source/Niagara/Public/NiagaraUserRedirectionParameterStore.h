// Copyright Epic Games, Inc. All Rights Reserved.

#pragma once

#include "NiagaraCommon.h"
#include "NiagaraDataInterface.h"
#include "NiagaraParameterStore.h"
#include "NiagaraUserRedirectionParameterStore.generated.h"

/**
* Extension of the base parameter store to allow the user in the editor to use variable names without 
* the "User." namespace prefix. The names without the prefix just redirect to the original variables, it is just done
* for better usability.
*/
USTRUCT()
struct FNiagaraUserRedirectionParameterStore : public FNiagaraParameterStore
{
	GENERATED_USTRUCT_BODY()
public:
	FNiagaraUserRedirectionParameterStore();
	FNiagaraUserRedirectionParameterStore(const FNiagaraParameterStore& Other);
	FNiagaraUserRedirectionParameterStore& operator=(const FNiagaraParameterStore& Other);

	virtual ~FNiagaraUserRedirectionParameterStore() = default;

	void RecreateRedirections();

	/** If necessary it will replace the supplied variable with the fully qualified namespace (User.) appropriate for a user variable.
		Will return false if the variable wasn't able to be converted into a valid user namespaced variable.
	*/
	bool RedirectUserVariable(FNiagaraVariableBase& UserVar) const;

	/** Get the list of FNiagaraVariables that are exposed to the user. Note that the values will be stale and are not to be trusted directly. Get the Values using the offset specified by IndexOf or GetParameterValue.*/
	FORCEINLINE void GetUserParameters(TArray<FNiagaraVariable>& OutParameters) const { return UserParameterRedirects.GenerateKeyArray(OutParameters); }

	// ~ Begin FNiagaraParameterStore overrides
	FORCEINLINE_DEBUGGABLE virtual const int32* FindParameterOffset(const FNiagaraVariableBase& Parameter, bool IgnoreType = false) const override
	{
		if (IgnoreType)
		{
			for (auto it = UserParameterRedirects.CreateConstIterator(); it; ++it)
			{
				if (it->Key.GetName() == Parameter.GetName())
				{
					return FNiagaraParameterStore::FindParameterOffset(it->Value);
				}
			}
			return FNiagaraParameterStore::FindParameterOffset(Parameter, IgnoreType);
		}
		else
		{
			const FNiagaraVariable* Redirection = UserParameterRedirects.Find(Parameter);
			return FNiagaraParameterStore::FindParameterOffset(Redirection ? *Redirection : Parameter);
		}
<<<<<<< HEAD
=======
	}
	
	FORCEINLINE_DEBUGGABLE virtual const FNiagaraVariableWithOffset* FindParameterVariable(const FNiagaraVariable& Parameter, bool IgnoreType = false) const override
	{
		if (IgnoreType)
		{
			for (auto it = UserParameterRedirects.CreateConstIterator(); it; ++it)
			{
				if (it->Key.GetName() == Parameter.GetName())
				{
					return FNiagaraParameterStore::FindParameterVariable(it->Value);
				}
			}
			return FNiagaraParameterStore::FindParameterVariable(Parameter, IgnoreType);
		}
		else
		{
			const FNiagaraVariable* Redirection = UserParameterRedirects.Find(Parameter);
			return FNiagaraParameterStore::FindParameterVariable(Redirection ? *Redirection : Parameter);
		}
>>>>>>> 6bbb88c8
	}

	virtual bool AddParameter(const FNiagaraVariable& Param, bool bInitialize = true, bool bTriggerRebind = true, int32* OutOffset = nullptr) override;
	virtual bool RemoveParameter(const FNiagaraVariableBase& InVar) override;
	virtual void InitFromSource(const FNiagaraParameterStore* SrcStore, bool bNotifyAsDirty) override;
	virtual void Empty(bool bClearBindings = true) override;
	virtual void Reset(bool bClearBindings = true) override;
	virtual bool SetPositionParameterValue(const FVector& InValue, const FName& ParamName, bool bAdd=false) override;
	virtual const FVector* GetPositionParameterValue(const FName& ParamName) const override;

#if WITH_EDITORONLY_DATA
	virtual void ConvertParameterType(const FNiagaraVariable& ExistingParam, const FNiagaraTypeDefinition& NewType) override;
#endif

	virtual void SanityCheckData(bool bInitInterfaces = true) override;
	// ~ End FNiagaraParameterStore overrides

	/** Used to upgrade a serialized FNiagaraParameterStore property to our own struct */
	bool SerializeFromMismatchedTag(const struct FPropertyTag& Tag, FStructuredArchive::FSlot Slot);

	/** Turn the input NiagaraVariable into the User namespaced version if needed, independent of whether or not it is in a redirection table.*/
	NIAGARA_API static void MakeUserVariable(FNiagaraVariableBase& InVar);
	static bool IsUserParameter(const FNiagaraVariableBase& InVar);
<<<<<<< HEAD

=======
>>>>>>> 6bbb88c8
private:

	/** Map from the variables with shortened display names to the original variables with the full namespace */
	UPROPERTY()
	TMap<FNiagaraVariable, FNiagaraVariable> UserParameterRedirects;

	FNiagaraVariable GetUserRedirection(const FNiagaraVariable& InVar) const;
};

template<>
struct TStructOpsTypeTraits<FNiagaraUserRedirectionParameterStore> : public TStructOpsTypeTraitsBase2<FNiagaraUserRedirectionParameterStore>
{
	enum
	{
		WithStructuredSerializeFromMismatchedTag = true,
	};
};<|MERGE_RESOLUTION|>--- conflicted
+++ resolved
@@ -52,8 +52,6 @@
 			const FNiagaraVariable* Redirection = UserParameterRedirects.Find(Parameter);
 			return FNiagaraParameterStore::FindParameterOffset(Redirection ? *Redirection : Parameter);
 		}
-<<<<<<< HEAD
-=======
 	}
 	
 	FORCEINLINE_DEBUGGABLE virtual const FNiagaraVariableWithOffset* FindParameterVariable(const FNiagaraVariable& Parameter, bool IgnoreType = false) const override
@@ -74,7 +72,6 @@
 			const FNiagaraVariable* Redirection = UserParameterRedirects.Find(Parameter);
 			return FNiagaraParameterStore::FindParameterVariable(Redirection ? *Redirection : Parameter);
 		}
->>>>>>> 6bbb88c8
 	}
 
 	virtual bool AddParameter(const FNiagaraVariable& Param, bool bInitialize = true, bool bTriggerRebind = true, int32* OutOffset = nullptr) override;
@@ -98,10 +95,6 @@
 	/** Turn the input NiagaraVariable into the User namespaced version if needed, independent of whether or not it is in a redirection table.*/
 	NIAGARA_API static void MakeUserVariable(FNiagaraVariableBase& InVar);
 	static bool IsUserParameter(const FNiagaraVariableBase& InVar);
-<<<<<<< HEAD
-
-=======
->>>>>>> 6bbb88c8
 private:
 
 	/** Map from the variables with shortened display names to the original variables with the full namespace */
