--- conflicted
+++ resolved
@@ -35,8 +35,6 @@
 enum class ENCPoolMethod : uint8;
 using FNiagaraSystemInstanceControllerPtr = TSharedPtr<FNiagaraSystemInstanceController, ESPMode::ThreadSafe>;
 using FNiagaraSystemInstanceControllerConstPtr = TSharedPtr<const FNiagaraSystemInstanceController, ESPMode::ThreadSafe>;
-<<<<<<< HEAD
-=======
 
 UENUM()
 enum class ENiagaraOcclusionQueryMode : uint8
@@ -48,7 +46,6 @@
 	/** Occlusion queries will always be disabled for Niagara. */
 	AlwaysDisabled,
 };
->>>>>>> 4af6daef
 
 // Called when the particle system is done
 DECLARE_DYNAMIC_MULTICAST_DELEGATE_OneParam(FOnNiagaraSystemFinished, class UNiagaraComponent*, PSystem);
@@ -58,13 +55,8 @@
 * @see ANiagaraActor
 * @see UNiagaraSystem
 */
-<<<<<<< HEAD
-UCLASS(ClassGroup = (Rendering, Common), Blueprintable, hidecategories = Object, hidecategories = Physics, hidecategories = Collision, showcategories = Trigger, editinlinenew, meta = (BlueprintSpawnableComponent, DisplayName = "Niagara Particle System Component"))
-class NIAGARA_API UNiagaraComponent : public UFXSystemComponent
-=======
 UCLASS(ClassGroup = (Rendering, Common), Blueprintable, hidecategories = Object, hidecategories = Physics, hidecategories = Collision, showcategories = Trigger, editinlinenew, meta = (BlueprintSpawnableComponent, DisplayName = "Niagara Particle System Component"), MinimalAPI)
 class UNiagaraComponent : public UFXSystemComponent
->>>>>>> 4af6daef
 {
 	friend struct FNiagaraScalabilityManager;
 	GENERATED_UCLASS_BODY()
@@ -91,11 +83,7 @@
 	NIAGARA_API virtual void ActivateSystem(bool bFlagAsJustAttached = false) override;
 	/********* UFXSystemComponent *********/
 
-<<<<<<< HEAD
-	virtual FName GetFNameForStatID() const override;
-=======
 	NIAGARA_API virtual FName GetFNameForStatID() const override;
->>>>>>> 4af6daef
 
 private:
 	UPROPERTY(EditAnywhere, Category="Niagara", meta = (DisplayName = "Niagara System Asset"))
@@ -187,16 +175,6 @@
 
 	//~ Begin UActorComponent Interface.
 protected:
-<<<<<<< HEAD
-	virtual void OnRegister() override;
-	virtual void OnUnregister() override; 
-	virtual void ApplyWorldOffset(const FVector& InOffset, bool bWorldShift) override;
-	virtual void OnEndOfFrameUpdateDuringTick() override;
-	virtual void CreateRenderState_Concurrent(FRegisterComponentContext* Context) override;
-	virtual void DestroyRenderState_Concurrent() override;
-	virtual void SendRenderDynamicData_Concurrent() override;
-	virtual void BeginDestroy() override;
-=======
 	NIAGARA_API virtual void OnRegister() override;
 	NIAGARA_API virtual void OnUnregister() override; 
 	NIAGARA_API virtual void ApplyWorldOffset(const FVector& InOffset, bool bWorldShift) override;
@@ -205,7 +183,6 @@
 	NIAGARA_API virtual void DestroyRenderState_Concurrent() override;
 	NIAGARA_API virtual void SendRenderDynamicData_Concurrent() override;
 	NIAGARA_API virtual void BeginDestroy() override;
->>>>>>> 4af6daef
 	//virtual void OnAttachmentChanged() override;
 
 public:
@@ -246,17 +223,10 @@
 	NIAGARA_API virtual void DeactivateImmediate() override;
 	NIAGARA_API virtual void GetResourceSizeEx(FResourceSizeEx& CumulativeResourceSize) override;
 
-<<<<<<< HEAD
-	ENiagaraExecutionState GetRequestedExecutionState() const;
-	ENiagaraExecutionState GetExecutionState() const;
-
-	bool IsComplete() const;
-=======
 	NIAGARA_API ENiagaraExecutionState GetRequestedExecutionState() const;
 	NIAGARA_API ENiagaraExecutionState GetExecutionState() const;
 
 	NIAGARA_API bool IsComplete() const;
->>>>>>> 4af6daef
 
 private:
 	//Internal versions that can be called from the scalability code.
@@ -276,29 +246,6 @@
 
 public:
 
-<<<<<<< HEAD
-	virtual void TickComponent(float DeltaTime, enum ELevelTick TickType, FActorComponentTickFunction* ThisTickFunction) override;
-	virtual const UObject* AdditionalStatObject() const override;
-	virtual bool IsReadyForOwnerToAutoDestroy() const override;
-	virtual void OnComponentDestroyed(bool bDestroyingHierarchy) override;
-	virtual void OnComponentCreated() override;
-	virtual void PostApplyToComponent() override;
-	//~ End UActorComponent Interface.
-
-	//~ Begin UPrimitiveComponent Interface
-	virtual int32 GetNumMaterials() const override;
-	virtual FBoxSphereBounds CalcBounds(const FTransform& LocalToWorld) const override;
-	virtual FPrimitiveSceneProxy* CreateSceneProxy() override;
-	virtual void GetUsedMaterials(TArray<UMaterialInterface*>& OutMaterials, bool bGetDebugMaterials = false) const override;
-	virtual void GetStreamingRenderAssetInfo(FStreamingTextureLevelContext& LevelContext, TArray<FStreamingRenderAssetPrimitiveInfo>& OutStreamingRenderAssets) const override;
-	virtual void OnAttachmentChanged() override;
-	//~ End UPrimitiveComponent Interface
-
-	//~ Begin USceneComponent Interface
-	virtual void OnChildAttached(USceneComponent* ChildComponent) override;
-	virtual void OnChildDetached(USceneComponent* ChildComponent) override;
-	virtual bool IsVisible() const override;
-=======
 	NIAGARA_API virtual void TickComponent(float DeltaTime, enum ELevelTick TickType, FActorComponentTickFunction* ThisTickFunction) override;
 	NIAGARA_API virtual const UObject* AdditionalStatObject() const override;
 	NIAGARA_API virtual bool IsReadyForOwnerToAutoDestroy() const override;
@@ -320,21 +267,14 @@
 	NIAGARA_API virtual void OnChildAttached(USceneComponent* ChildComponent) override;
 	NIAGARA_API virtual void OnChildDetached(USceneComponent* ChildComponent) override;
 	NIAGARA_API virtual bool IsVisible() const override;
->>>>>>> 4af6daef
 	//~ Begin USceneComponent Interface
 
 	UE_DEPRECATED(5.0, "This interface is no longer safe to access directly. Use the interface provided by GetSystemInstanceController instead.")
 	NIAGARA_API TSharedPtr<FNiagaraSystemSimulation, ESPMode::ThreadSafe> GetSystemSimulation();
 
-<<<<<<< HEAD
-	bool InitializeSystem();
-	void DestroyInstance();
-	void DestroyInstanceNotComponent();
-=======
 	NIAGARA_API bool InitializeSystem();
 	NIAGARA_API void DestroyInstance();
 	NIAGARA_API void DestroyInstanceNotComponent();
->>>>>>> 4af6daef
 
 	NIAGARA_API void OnPooledReuse(UWorld* NewWorld);
 
@@ -362,13 +302,8 @@
 	bool GetForceSolo()const { return bForceSolo; }
 
 private:
-<<<<<<< HEAD
-	bool RequiresSoloMode() const;
-	void UpdateInstanceSoloMode();
-=======
 	NIAGARA_API bool RequiresSoloMode() const;
 	NIAGARA_API void UpdateInstanceSoloMode();
->>>>>>> 4af6daef
 public:
 
 	UFUNCTION(BlueprintCallable, Category = Niagara)
@@ -450,11 +385,7 @@
 	NIAGARA_API void SetAutoDestroy(bool bInAutoDestroy);
 
 	UE_DEPRECATED(5.0, "This interface is no longer safe to access directly. Use the interface provided by GetSystemInstanceController instead.")
-<<<<<<< HEAD
-	FNiagaraSystemInstance* GetSystemInstance() const;
-=======
 	NIAGARA_API FNiagaraSystemInstance* GetSystemInstance() const;
->>>>>>> 4af6daef
 
 	FNiagaraSystemInstanceControllerPtr GetSystemInstanceController() { return SystemInstanceController; }
 	FNiagaraSystemInstanceControllerConstPtr GetSystemInstanceController() const { return SystemInstanceController; }
@@ -471,11 +402,7 @@
 	A default uninitialized box will clear the fixed bounds and revert back to system fixed / dynamic bounds.
 	*/
 	UFUNCTION(BlueprintCallable, Category = Niagara)
-<<<<<<< HEAD
-	void SetSystemFixedBounds(FBox LocalBounds);
-=======
 	NIAGARA_API void SetSystemFixedBounds(FBox LocalBounds);
->>>>>>> 4af6daef
 
 	/**
 	Gets the fixed bounds for the system instance.
@@ -483,19 +410,11 @@
 	Note: The returned box may be invalid if no fixed bounds exist
 	*/
 	UFUNCTION(BlueprintCallable, Category = Niagara)
-<<<<<<< HEAD
-	FBox GetSystemFixedBounds() const;
+	NIAGARA_API FBox GetSystemFixedBounds() const;
 
 	/** Clear any previously set fixed bounds for the system instance. */
 	UFUNCTION(BlueprintCallable, Category = Niagara)
-	void ClearSystemFixedBounds();
-=======
-	NIAGARA_API FBox GetSystemFixedBounds() const;
-
-	/** Clear any previously set fixed bounds for the system instance. */
-	UFUNCTION(BlueprintCallable, Category = Niagara)
 	NIAGARA_API void ClearSystemFixedBounds();
->>>>>>> 4af6daef
 
 	/**
 	Sets the fixed bounds for an emitter instance, this overrides all other bounds.
@@ -503,11 +422,7 @@
 	A default uninitialized box will clear the fixed bounds and revert back to emitter fixed / dynamic bounds.
 	*/
 	UFUNCTION(BlueprintCallable, Category = Niagara)
-<<<<<<< HEAD
-	void SetEmitterFixedBounds(FName EmitterName, FBox LocalBounds);
-=======
 	NIAGARA_API void SetEmitterFixedBounds(FName EmitterName, FBox LocalBounds);
->>>>>>> 4af6daef
 
 	/**
 	Gets the fixed bounds for an emitter instance.
@@ -515,19 +430,11 @@
 	Note: The returned box may be invalid if no fixed bounds exist
 	*/
 	UFUNCTION(BlueprintCallable, Category = Niagara)
-<<<<<<< HEAD
-	FBox GetEmitterFixedBounds(FName EmitterName) const;
+	NIAGARA_API FBox GetEmitterFixedBounds(FName EmitterName) const;
 
 	/** Clear any previously set fixed bounds for the emitter instance. */
 	UFUNCTION(BlueprintCallable, Category = Niagara)
-	void ClearEmitterFixedBounds(FName EmitterName);
-=======
-	NIAGARA_API FBox GetEmitterFixedBounds(FName EmitterName) const;
-
-	/** Clear any previously set fixed bounds for the emitter instance. */
-	UFUNCTION(BlueprintCallable, Category = Niagara)
 	NIAGARA_API void ClearEmitterFixedBounds(FName EmitterName);
->>>>>>> 4af6daef
 
 	UFUNCTION(BlueprintCallable, Category = Niagara, meta = (DisplayName = "Set Random Seed Offset"))
 	NIAGARA_API void SetRandomSeedOffset(int32 NewRandomSeedOffset);
@@ -536,107 +443,6 @@
 	int32 GetRandomSeedOffset() const { return RandomSeedOffset; }
 
 	/** Sets a Niagara FLinearColor parameter by name, overriding locally if necessary.*/
-<<<<<<< HEAD
-	UFUNCTION(BlueprintCallable, Category = Niagara, meta = (DisplayName = "Set Niagara Variable By String (LinearColor)", Keywords="user parameter variable color"))
-	void SetNiagaraVariableLinearColor(const FString& InVariableName, const FLinearColor& InValue);
-
-	/** Sets a Niagara FLinearColor parameter by name, overriding locally if necessary.*/
-	UFUNCTION(BlueprintCallable, Category = Niagara, meta = (DisplayName = "Set Niagara Variable (LinearColor)", Keywords="user parameter variable color"))
-	void SetVariableLinearColor(FName InVariableName, const FLinearColor& InValue);
-
-	/** Sets a Niagara Vector4 parameter by name, overriding locally if necessary.*/
-	UFUNCTION(BlueprintCallable, Category = Niagara, meta = (DisplayName = "Set Niagara Variable By String (Vector4)", Keywords="user parameter variable vector"))
-	void SetNiagaraVariableVec4(const FString& InVariableName, const FVector4& InValue);
-
-	/** Sets a Niagara Vector4 parameter by name, overriding locally if necessary.*/
-	UFUNCTION(BlueprintCallable, Category = Niagara, meta = (DisplayName = "Set Niagara Variable (Vector4)", Keywords="user parameter variable vector"))
-	void SetVariableVec4(FName InVariableName, const FVector4& InValue);
-
-	/** Sets a Niagara quaternion parameter by name, overriding locally if necessary.*/
-	UFUNCTION(BlueprintCallable, Category = Niagara, meta = (DisplayName = "Set Niagara Variable By String (Quaternion)", Keywords="user parameter variable quaternion rotation"))
-	void SetNiagaraVariableQuat(const FString& InVariableName, const FQuat& InValue);
-
-	/** Sets a Niagara quaternion parameter by name, overriding locally if necessary.*/
-	UFUNCTION(BlueprintCallable, Category = Niagara, meta = (DisplayName = "Set Niagara Variable (Quaternion)", Keywords="user parameter variable quaternion rotation"))
-	void SetVariableQuat(FName InVariableName, const FQuat& InValue);
-
-	/** Sets a Niagara matrix parameter by name, overriding locally if necessary.*/
-	UFUNCTION(BlueprintCallable, Category = Niagara, meta = (DisplayName = "Set Niagara Variable By String (Matrix)", Keywords="user parameter variable matrix"))
-	void SetNiagaraVariableMatrix(const FString& InVariableName, const FMatrix& InValue);
-
-	/** Sets a Niagara matrix parameter by name, overriding locally if necessary.*/
-	UFUNCTION(BlueprintCallable, Category = Niagara, meta = (DisplayName = "Set Niagara Variable (Matrix)", Keywords="user parameter variable matrix"))
-	void SetVariableMatrix(FName InVariableName, const FMatrix& InValue);
-
-	/** Sets a Niagara Vector3 parameter by name, overriding locally if necessary.*/
-	UFUNCTION(BlueprintCallable, Category = Niagara, meta = (DisplayName = "Set Niagara Variable By String (Vector3)", Keywords="user parameter variable vector"))
-	void SetNiagaraVariableVec3(const FString& InVariableName, FVector InValue);
-
-	/** Sets a Niagara Vector3 parameter by name, overriding locally if necessary.*/
-	UFUNCTION(BlueprintCallable, Category = Niagara, meta = (DisplayName = "Set Niagara Variable (Vector3)", Keywords="user parameter variable vector"))
-	void SetVariableVec3(FName InVariableName, FVector InValue);
-
-	/** Sets a Niagara Position parameter by name, overriding locally if necessary.*/
-	UFUNCTION(BlueprintCallable, Category = Niagara, meta = (DisplayName = "Set Niagara Variable By String (Position)", Keywords="user parameter variable vector position lwc"))
-	void SetNiagaraVariablePosition(const FString& InVariableName, FVector InValue);
-
-	/** Sets a Niagara Position parameter by name, overriding locally if necessary.*/
-	UFUNCTION(BlueprintCallable, Category = Niagara, meta = (DisplayName = "Set Niagara Variable (Position)", Keywords="user parameter variable vector position lwc"))
-	void SetVariablePosition(FName InVariableName, FVector InValue);
-
-	/** Sets a Niagara Vector2 parameter by name, overriding locally if necessary.*/
-	UFUNCTION(BlueprintCallable, Category = Niagara, meta = (DisplayName = "Set Niagara Variable By String (Vector2)", Keywords="user parameter variable vector"))
-	void SetNiagaraVariableVec2(const FString& InVariableName, FVector2D InValue);
-
-	/** Sets a Niagara Vector2 parameter by name, overriding locally if necessary.*/
-	UFUNCTION(BlueprintCallable, Category = Niagara, meta = (DisplayName = "Set Niagara Variable (Vector2)", Keywords="user parameter variable vector"))
-	void SetVariableVec2(FName InVariableName, FVector2D InValue);
-
-	/** Sets a Niagara float parameter by name, overriding locally if necessary.*/
-	UFUNCTION(BlueprintCallable, Category = Niagara, meta = (DisplayName = "Set Niagara Variable By String (Float)", Keywords="user parameter variable float"))
-	void SetNiagaraVariableFloat(const FString& InVariableName, float InValue);
-
-	/** Sets a Niagara float parameter by name, overriding locally if necessary.*/
-	UFUNCTION(BlueprintCallable, Category = Niagara, meta = (DisplayName = "Set Niagara Variable (Float)", Keywords="user parameter variable float"))
-	void SetVariableFloat(FName InVariableName, float InValue);
-
-	/** Sets a Niagara int parameter by name, overriding locally if necessary.*/
-	UFUNCTION(BlueprintCallable, Category = Niagara, meta = (DisplayName = "Set Niagara Variable By String (Int32)", Keywords="user parameter variable int"))
-	void SetNiagaraVariableInt(const FString& InVariableName, int32 InValue);
-
-	/** Sets a Niagara int parameter by name, overriding locally if necessary.*/
-	UFUNCTION(BlueprintCallable, Category = Niagara, meta = (DisplayName = "Set Niagara Variable (Int32)", Keywords="user parameter variable int"))
-	void SetVariableInt(FName InVariableName, int32 InValue);
-
-	/** Sets a Niagara bool parameter by name, overriding locally if necessary.*/
-	UFUNCTION(BlueprintCallable, Category = Niagara, meta = (DisplayName = "Set Niagara Variable By String (Bool)", Keywords="user parameter variable bool"))
-	void SetNiagaraVariableBool(const FString& InVariableName, bool InValue);
-
-	/** Sets a Niagara bool parameter by name, overriding locally if necessary.*/
-	UFUNCTION(BlueprintCallable, Category = Niagara, meta = (DisplayName = "Set Niagara Variable (Bool)", Keywords="user parameter variable bool"))
-	void SetVariableBool(FName InVariableName, bool InValue);
-
-	UFUNCTION(BlueprintCallable, Category = Niagara, meta = (DisplayName = "Set Niagara Variable By String (Actor)", Keywords="user parameter variable actor"))
-	void SetNiagaraVariableActor(const FString& InVariableName, AActor* Actor);
-
-	UFUNCTION(BlueprintCallable, Category = Niagara, meta = (DisplayName = "Set Niagara Variable (Actor)", Keywords="user parameter variable actor"))
-	void SetVariableActor(FName InVariableName, AActor* Actor);
-
-	UFUNCTION(BlueprintCallable, Category = Niagara, meta = (DisplayName = "Set Niagara Variable By String (Object)", Keywords="user parameter variable object"))
-	void SetNiagaraVariableObject(const FString& InVariableName, UObject* Object);
-
-	UFUNCTION(BlueprintCallable, Category = Niagara, meta = (DisplayName = "Set Niagara Variable (Object)", Keywords="user parameter variable object"))
-	void SetVariableObject(FName InVariableName, UObject* Object);
-
-	UFUNCTION(BlueprintCallable, Category = Niagara, meta = (DisplayName = "Set Niagara Variable (Material)", Keywords="user parameter variable material"))
-	void SetVariableMaterial(FName InVariableName, UMaterialInterface* Object);
-
-	UFUNCTION(BlueprintCallable, Category = Niagara, meta = (DisplayName = "Set Niagara Variable (Static Mesh)", Keywords="user parameter variable mesh"))
-	void SetVariableStaticMesh(FName InVariableName, UStaticMesh* InValue);
-
-	UFUNCTION(BlueprintCallable, Category = Niagara, meta = (DisplayName = "Set Niagara Variable (Texture)", Keywords="user parameter variable texture"))
-	void SetVariableTexture(FName InVariableName, class UTexture* Texture);
-=======
 	UE_DEPRECATED(5.3, "This method will be removed in a future release.  Please update to use the FName variant")
 	UFUNCTION(BlueprintCallable, Category = Niagara, meta = (DisplayName = "Set Niagara Variable By String (LinearColor)", Keywords="user parameter variable color"))
 	NIAGARA_API void SetNiagaraVariableLinearColor(const FString& InVariableName, const FLinearColor& InValue);
@@ -748,7 +554,6 @@
 
 	UFUNCTION(BlueprintCallable, Category = Niagara, meta = (DisplayName = "Set Niagara Variable (Texture)", Keywords="user parameter variable texture"))
 	NIAGARA_API void SetVariableTexture(FName InVariableName, class UTexture* Texture);
->>>>>>> 4af6daef
 
 	UFUNCTION(BlueprintCallable, Category = Niagara, meta = (DisplayName = "Set Niagara Variable (TextureRenderTarget)"))
 	NIAGARA_API void SetVariableTextureRenderTarget(FName InVariableName, class UTextureRenderTarget* TextureRenderTarget);
@@ -802,15 +607,6 @@
 		The significant index for this component. i.e. this is the Nth most significant instance of it's system in the scene.
 		Passed to the script to allow us to scale down internally for less significant systems instances.
 	*/
-<<<<<<< HEAD
-	void SetSystemSignificanceIndex(int32 InIndex);
-
-	//~ Begin UObject Interface.
-	virtual void Serialize(FStructuredArchive::FRecord Record) override;
-	virtual void PostLoad() override;
-#if WITH_EDITORONLY_DATA
-	static void DeclareConstructClasses(TArray<FTopLevelAssetPath>& OutConstructClasses, const UClass* SpecificSubclass);
-=======
 	NIAGARA_API void SetSystemSignificanceIndex(int32 InIndex);
 
 	//~ Begin UObject Interface.
@@ -818,7 +614,6 @@
 	NIAGARA_API virtual void PostLoad() override;
 #if WITH_EDITORONLY_DATA
 	static NIAGARA_API void DeclareConstructClasses(TArray<FTopLevelAssetPath>& OutConstructClasses, const UClass* SpecificSubclass);
->>>>>>> 4af6daef
 #endif
 
 #if WITH_EDITOR
@@ -835,17 +630,10 @@
 
 	/** Gets the current value of a parameter which is being used by the simulation.  This value will reflect runtime changes such as
 	  * those made by sequencer, or in PIE through code or blueprint. */
-<<<<<<< HEAD
-	FNiagaraVariant GetCurrentParameterValue(const FNiagaraVariableBase& InKey) const;
-
-	bool HasParameterOverride(const FNiagaraVariableBase& InKey) const;
-	void SetParameterOverride(const FNiagaraVariableBase& InKey, const FNiagaraVariant& InValue);
-=======
 	NIAGARA_API FNiagaraVariant GetCurrentParameterValue(const FNiagaraVariableBase& InKey) const;
 
 	NIAGARA_API bool HasParameterOverride(const FNiagaraVariableBase& InKey) const;
 	NIAGARA_API void SetParameterOverride(const FNiagaraVariableBase& InKey, const FNiagaraVariant& InValue);
->>>>>>> 4af6daef
 
 	/** Remove an override for a given parameter if one exists. */
 	NIAGARA_API void RemoveParameterOverride(const FNiagaraVariableBase& InKey);
@@ -856,11 +644,7 @@
 	//~ End UObject Interface
 
 	UFUNCTION(BlueprintCallable, Category = Preview, meta = (Keywords = "preview LOD Distance scalability"))
-<<<<<<< HEAD
-	void SetPreviewLODDistance(bool bEnablePreviewLODDistance, float PreviewLODDistance, float PreviewMaxDistance);
-=======
 	NIAGARA_API void SetPreviewLODDistance(bool bEnablePreviewLODDistance, float PreviewLODDistance, float PreviewMaxDistance);
->>>>>>> 4af6daef
 
 	UFUNCTION(BlueprintCallable, Category = Preview, meta = (Keywords = "preview LOD Distance scalability"))
 	NIAGARA_API FORCEINLINE bool GetPreviewLODDistanceEnabled()const;
@@ -875,11 +659,7 @@
 	UFUNCTION(BlueprintCallable, Category = Performance, meta = (Keywords = "Niagara Performance"))
 	NIAGARA_API void InitForPerformanceBaseline();
 
-<<<<<<< HEAD
-	void SetLODDistance(float InLODDistance, float InMaxLODDistance);
-=======
 	NIAGARA_API void SetLODDistance(float InLODDistance, float InMaxLODDistance);
->>>>>>> 4af6daef
 
 #if WITH_EDITOR
 	NIAGARA_API void PostLoadNormalizeOverrideNames();
@@ -905,9 +685,6 @@
 
 	/** Is this an effect on or linked to the local player. */
 	NIAGARA_API bool IsLocalPlayerEffect()const;
-
-	/** Is this an effect on or linked to the local player. */
-	bool IsLocalPlayerEffect()const;
 
 private:
 	/** Compare local overrides with the source System. Remove any that have mismatched types or no longer exist on the System.*/
@@ -999,21 +776,13 @@
 	simulation due to missing simulation data.
 	*/
 	UFUNCTION(BlueprintCallable, Category = SimCache)
-<<<<<<< HEAD
-	void SetSimCache(UNiagaraSimCache* SimCache, bool bResetSystem = false);
-=======
 	NIAGARA_API void SetSimCache(UNiagaraSimCache* SimCache, bool bResetSystem = false);
->>>>>>> 4af6daef
 
 	/**
 	Get the active simulation cache, will return null if we do not have an active one.
 	*/
 	UFUNCTION(BlueprintCallable, Category = SimCache)
-<<<<<<< HEAD
-	UNiagaraSimCache* GetSimCache() const;
-=======
 	NIAGARA_API UNiagaraSimCache* GetSimCache() const;
->>>>>>> 4af6daef
 
 	/**
 	Clear any active simulation cache.
@@ -1026,18 +795,6 @@
 
 	/** Set whether this component is allowed to perform scalability checks and potentially be culled etc. Occasionally it is useful to disable this for specific components. E.g. Effects on the local player. */
 	UFUNCTION(BlueprintSetter, Category = Scalability, meta = (Keywords = "LOD scalability"))
-<<<<<<< HEAD
-	void SetAllowScalability(bool bAllow);
-	
-	UFUNCTION(BlueprintGetter)
-	bool GetAllowScalability()const;
-	
-	UFUNCTION(BlueprintSetter, Category = Scalability, meta = (Keywords = "LOD scalability"))
-	void SetForceLocalPlayerEffect(bool bIsPlayerEffect);
-	
-	UFUNCTION(BlueprintGetter)
-	bool GetForceLocalPlayerEffect()const;
-=======
 	NIAGARA_API void SetAllowScalability(bool bAllow);
 	
 	UFUNCTION(BlueprintGetter)
@@ -1048,7 +805,6 @@
 	
 	UFUNCTION(BlueprintGetter)
 	NIAGARA_API bool GetForceLocalPlayerEffect()const;
->>>>>>> 4af6daef
 
 	FORCEINLINE bool IsRegisteredWithScalabilityManager()const { return ScalabilityManagerHandle != INDEX_NONE; }
 	FORCEINLINE int32 GetScalabilityManagerHandle()const { return ScalabilityManagerHandle; }
@@ -1063,11 +819,7 @@
 
 	FORCEINLINE bool IsUsingCullProxy()const { return CullProxy != nullptr; }
 
-<<<<<<< HEAD
-	bool ResolveOwnerAllowsScalability(bool bRegister=true);
-=======
 	NIAGARA_API bool ResolveOwnerAllowsScalability(bool bRegister=true);
->>>>>>> 4af6daef
 
 private:
 	/** Did we try and activate but fail due to the asset being not yet ready. Keep looping.*/
@@ -1123,7 +875,6 @@
 
 
 	float CustomTimeDilation = 1.0f;
-<<<<<<< HEAD
 
 	UPROPERTY(transient)
 	TObjectPtr<class UNiagaraSimCache> SimCache;
@@ -1131,25 +882,11 @@
 	UPROPERTY(transient)
 	TObjectPtr<class UNiagaraCullProxyComponent> CullProxy;
 
-	void CreateCullProxy(bool bForce = false);
-	void DestroyCullProxy();
-
-public:
-	FParticlePerfStatsContext GetPerfStatsContext();
-=======
-
-	UPROPERTY(transient)
-	TObjectPtr<class UNiagaraSimCache> SimCache;
-
-	UPROPERTY(transient)
-	TObjectPtr<class UNiagaraCullProxyComponent> CullProxy;
-
 	NIAGARA_API void CreateCullProxy(bool bForce = false);
 	NIAGARA_API void DestroyCullProxy();
 
 public:
 	NIAGARA_API FParticlePerfStatsContext GetPerfStatsContext();
->>>>>>> 4af6daef
 };
 
 FORCEINLINE bool UNiagaraComponent::GetPreviewLODDistanceEnabled()const { return bEnablePreviewLODDistance; }
