--- conflicted
+++ resolved
@@ -27,26 +27,6 @@
 // Called when the particle system is done
 DECLARE_DYNAMIC_MULTICAST_DELEGATE_OneParam(FOnNiagaraSystemFinished, class UNiagaraComponent*, PSystem);
 
-<<<<<<< HEAD
-#define WITH_NIAGARA_COMPONENT_PREVIEW_DATA (!UE_BUILD_SHIPPING) || NIAGARA_PERF_BASELINES
-
-USTRUCT()
-struct FNiagaraMaterialOverride
-{
-	GENERATED_USTRUCT_BODY();
-
-	UPROPERTY()
-	class UMaterialInterface* Material = nullptr;
-
-	UPROPERTY()
-	uint32 MaterialSubIndex = 0;
-
-	UPROPERTY()
-	UNiagaraRendererProperties* EmitterRendererProperty = nullptr;
-};
-
-=======
->>>>>>> 6bbb88c8
 /**
 * UNiagaraComponent is the primitive component for a Niagara System.
 * @see ANiagaraActor
@@ -125,11 +105,7 @@
 	UPROPERTY(EditAnywhere, Category = Parameters)
 	uint32 bEnableGpuComputeDebug : 1;
 
-<<<<<<< HEAD
-	TUniquePtr<FNiagaraSystemInstance> SystemInstance;
-=======
 	FNiagaraSystemInstanceControllerPtr SystemInstanceController;
->>>>>>> 6bbb88c8
 
 	/** Defines the mode use when updating the System age. */
 	ENiagaraAgeUpdateMode AgeUpdateMode;
@@ -159,7 +135,6 @@
 
 	UPROPERTY()
 	uint32 bRenderingEnabled : 1;
-
 
 	//~ Begin UActorComponent Interface.
 protected:
@@ -172,11 +147,6 @@
 	virtual void BeginDestroy() override;
 	//virtual void OnAttachmentChanged() override;
 
-<<<<<<< HEAD
-	void UpdateEmitterMaterials(bool bForceUpdateEmitterMaterials = false);
-
-=======
->>>>>>> 6bbb88c8
 public:
 	/**
 	* True if we should automatically attach to AutoAttachParent when activated, and detach from our parent when completed.
@@ -202,10 +172,6 @@
 	UPROPERTY()
 	float MaxTimeBeforeForceUpdateTransform;
 
-
-	UPROPERTY(transient, duplicatetransient)
-	TArray<FNiagaraMaterialOverride> EmitterMaterials;
-
 	/** How to handle pooling for this component instance. */
 	ENCPoolMethod PoolingMethod;
 
@@ -233,11 +199,6 @@
 
 	void PostSystemTick_GameThread();
 	void OnSystemComplete(bool bExternalCompletion);
-<<<<<<< HEAD
-
-	public:
-=======
->>>>>>> 6bbb88c8
 
 public:
 
@@ -246,10 +207,7 @@
 	virtual bool IsReadyForOwnerToAutoDestroy() const override;
 	virtual void OnComponentDestroyed(bool bDestroyingHierarchy) override;
 	virtual void OnComponentCreated() override;
-<<<<<<< HEAD
-=======
 	virtual void PostApplyToComponent() override;
->>>>>>> 6bbb88c8
 	//~ End UActorComponent Interface.
 
 	//~ Begin UPrimitiveComponent Interface
@@ -270,11 +228,7 @@
 	UE_DEPRECATED(5.0, "This interface is no longer safe to access directly. Use the interface provided by GetSystemInstanceController instead.")
 	TSharedPtr<FNiagaraSystemSimulation, ESPMode::ThreadSafe> GetSystemSimulation();
 
-<<<<<<< HEAD
-	bool InitializeSystem();	
-=======
 	bool InitializeSystem();
->>>>>>> 6bbb88c8
 	void DestroyInstance();
 
 	void OnPooledReuse(UWorld* NewWorld);
@@ -296,11 +250,6 @@
 	UFUNCTION(BlueprintCallable, Category = Niagara, meta = (DisplayName = "Is In Forced Solo Mode"))
 	bool GetForceSolo()const { return bForceSolo; }
 
-<<<<<<< HEAD
-	UFUNCTION(BlueprintCallable, Category = Niagara)
-	void SetGpuComputeDebug(bool bEnableDebug);
-
-=======
 private:
 	bool RequiresSoloMode() const;
 	void UpdateInstanceSoloMode();
@@ -319,7 +268,6 @@
 	UFUNCTION(BlueprintCallable, Category = Niagara)
 	float GetCustomTimeDilation() const { return CustomTimeDilation; }
 
->>>>>>> 6bbb88c8
 	UFUNCTION(BlueprintCallable, Category = Niagara, meta = (DisplayName = "Get Age Update Mode"))
 	ENiagaraAgeUpdateMode GetAgeUpdateMode() const;
 
@@ -355,35 +303,22 @@
 	void SetSeekDelta(float InSeekDelta);
 
 	/** Gets whether or not the delta time used to tick the system instance when using desired age is locked to the seek delta.  When true, the system instance
-<<<<<<< HEAD
-	will only be ticked when the desired age has changed by more than the seek delta.  When false the system instance will be ticked by the change in desired 
-=======
 	will only be ticked when the desired age has changed by more than the seek delta.  When false the system instance will be ticked by the change in desired
->>>>>>> 6bbb88c8
 	age when not seeking. */
 	UFUNCTION(BlueprintCallable, Category = Niagara, meta = (DisplayName = "Get whether or not to lock the desired age delta time to the seek delta."))
 	bool GetLockDesiredAgeDeltaTimeToSeekDelta() const;
 
 	/** Sets whether or not the delta time used to tick the system instance when using desired age is locked to the seek delta.  When true, the system instance
-<<<<<<< HEAD
-	will only be ticked when the desired age has changed by more than the seek delta.  When false the system instance will be ticked by the change in desired 
-=======
 	will only be ticked when the desired age has changed by more than the seek delta.  When false the system instance will be ticked by the change in desired
->>>>>>> 6bbb88c8
 	age when not seeking. */
 	UFUNCTION(BlueprintCallable, Category = Niagara, meta = (DisplayName = "Set whether or not to lock the desired age delta time to the seek delta."))
 	void SetLockDesiredAgeDeltaTimeToSeekDelta(bool bLock);
 
-<<<<<<< HEAD
-	/** Sets the maximum time that you can jump within a tick which is used when seeking from the current age, to the desired age.  This is only relevant
-	when using the DesiredAge age update mode. */
-=======
 	/**
 	Get the maximum CPU time in seconds we will simulate to the desired age, when we go beyond this limit ticks will be processed in the next frame.
 	This is only relevant when using the DesiredAge age update mode.
 	Note: The componet will not be visibile if we have ticks to process and SetCanRenderWhileSeeking is set to true
 	*/
->>>>>>> 6bbb88c8
 	UFUNCTION(BlueprintCallable, Category = Niagara, meta = (DisplayName = "Get Max Desired Age Tick Delta"))
 	float GetMaxSimTime() const;
 
@@ -401,20 +336,15 @@
 	UE_DEPRECATED(5.0, "This interface is no longer safe to access directly. Use the interface provided by GetSystemInstanceController instead.")
 	FNiagaraSystemInstance* GetSystemInstance() const { return SystemInstanceController ? SystemInstanceController->GetSystemInstance_Unsafe() : nullptr; }
 
-<<<<<<< HEAD
-=======
 	FNiagaraSystemInstanceControllerPtr GetSystemInstanceController() { return SystemInstanceController; }
 	FNiagaraSystemInstanceControllerConstPtr GetSystemInstanceController() const { return SystemInstanceController; }
 
->>>>>>> 6bbb88c8
 	UFUNCTION(BlueprintCallable, Category = Niagara, meta = (DisplayName = "Set Tick Behavior"))
 	void SetTickBehavior(ENiagaraTickBehavior NewTickBehavior);
 
 	UFUNCTION(BlueprintCallable, Category = Niagara, meta = (DisplayName = "Get Tick Behavior"))
 	ENiagaraTickBehavior GetTickBehavior() const { return TickBehavior; }
 
-<<<<<<< HEAD
-=======
 	/**
 	Sets the fixed bounds for the system instance, this overrides all other bounds.
 	The box is expected to be in local space not world space.
@@ -455,7 +385,6 @@
 	UFUNCTION(BlueprintCallable, Category = Niagara)
 	void ClearEmitterFixedBounds(FName EmitterName);
 
->>>>>>> 6bbb88c8
 	UFUNCTION(BlueprintCallable, Category = Niagara, meta = (DisplayName = "Set Random Seed Offset"))
 	void SetRandomSeedOffset(int32 NewRandomSeedOffset);
 
@@ -551,15 +480,12 @@
 	UFUNCTION(BlueprintCallable, Category = Niagara, meta = (DisplayName = "Set Niagara Variable (Material)"))
 	void SetVariableMaterial(FName InVariableName, UMaterialInterface* Object);
 
-<<<<<<< HEAD
-=======
 	UFUNCTION(BlueprintCallable, Category = Niagara, meta = (DisplayName = "Set Niagara Variable (Static Mesh)"))
 	void SetVariableStaticMesh(FName InVariableName, UStaticMesh* InValue);
 
 	UFUNCTION(BlueprintCallable, Category = Niagara, meta = (DisplayName = "Set Niagara Variable (Texture)"))
 	void SetVariableTexture(FName InVariableName, class UTexture* Texture);
 
->>>>>>> 6bbb88c8
 	UFUNCTION(BlueprintCallable, Category = Niagara, meta = (DisplayName = "Set Niagara Variable (TextureRenderTarget)"))
 	void SetVariableTextureRenderTarget(FName InVariableName, class UTextureRenderTarget* TextureRenderTarget);
 
@@ -608,19 +534,11 @@
 	UFUNCTION(BlueprintCallable, Category = Niagara)
 	UNiagaraDataInterface* GetDataInterface(const FString &Name);
 
-<<<<<<< HEAD
-	/** 
-		The significant index for this component. i.e. this is the Nth most significant instance of it's system in the scene. 
-		Passed to the script to allow us to scale down internally for less significant systems instances.
-	*/
-	FORCEINLINE void SetSystemSignificanceIndex(int32 InIndex) 	{ if(SystemInstance) SystemInstance->SetSystemSignificanceIndex(InIndex); }
-=======
 	/**
 		The significant index for this component. i.e. this is the Nth most significant instance of it's system in the scene.
 		Passed to the script to allow us to scale down internally for less significant systems instances.
 	*/
 	FORCEINLINE void SetSystemSignificanceIndex(int32 InIndex) 	{ if(SystemInstanceController) SystemInstanceController->SetSystemSignificanceIndex(InIndex); }
->>>>>>> 6bbb88c8
 
 	//~ Begin UObject Interface.
 	virtual void Serialize(FStructuredArchive::FRecord Record) override;
@@ -673,10 +591,6 @@
 
 #if WITH_EDITOR
 	void PostLoadNormalizeOverrideNames();
-<<<<<<< HEAD
-	
-=======
->>>>>>> 6bbb88c8
 	FOnSystemInstanceChanged& OnSystemInstanceChanged() { return OnSystemInstanceChangedDelegate; }
 
 	FOnSynchronizedWithAssetParameters& OnSynchronizedWithAssetParameters() { return OnSynchronizedWithAssetParametersDelegate; }
@@ -709,20 +623,12 @@
 	void AssetExposedParametersChanged();
 
 	void CopyParametersFromAsset(bool bResetExistingOverrideParameters = true);
-<<<<<<< HEAD
-	
-=======
-
->>>>>>> 6bbb88c8
+
 #if WITH_EDITOR
 	void SetOverrideParameterStoreValue(const FNiagaraVariableBase& InKey, const FNiagaraVariant& InValue);
 	void ApplyOverridesToParameterStore();
 
-<<<<<<< HEAD
-	/** 
-=======
-	/**
->>>>>>> 6bbb88c8
+	/**
 	 * Ensures that the data interfaces in the template parameter overrides, instance parameter overrides, and in the override parameters
 	 * parameter store have this component as their outer and have their archetype cleared.  This is required to hack around issues with
 	 * subobject handling on components when they're spawned from templates which can cause invalid cross package references.
@@ -814,13 +720,10 @@
 	FNiagaraScalabilityState DebugCachedScalabilityState;
 #endif
 
-<<<<<<< HEAD
-=======
 	FORCEINLINE bool IsUsingCullProxy()const { return CullProxy != nullptr; }
 
 	bool ResolveOwnerAllowsScalability(bool bRegister=true);
 
->>>>>>> 6bbb88c8
 private:
 	/** Did we try and activate but fail due to the asset being not yet ready. Keep looping.*/
 	uint32 bAwaitingActivationDueToNotReady : 1;
@@ -850,12 +753,6 @@
 	/** True if we're currently inside an update context reset. This will prevent us from doing some completion work such as releaseing to the pool or auto destroy etc during a reset. */
 	uint32 bDuringUpdateContextReset : 1;
 
-<<<<<<< HEAD
-	/** True if UpdateEmitterMaterials needs to be called*/
-	uint32 bNeedsUpdateEmitterMaterials : 1;
-
-=======
->>>>>>> 6bbb88c8
 	/** Restore relative transform from auto attachment and optionally detach from parent (regardless of whether it was an auto attachment). */
 	void CancelAutoAttachment(bool bDetachFromParent);
 
@@ -872,8 +769,6 @@
 	float ForceUpdateTransformTime;
 	FBox CurrLocalBounds;
 
-<<<<<<< HEAD
-=======
 	FBox SystemFixedBounds;
 	TMap<FName, FBox> EmitterFixedBounds;
 
@@ -885,7 +780,6 @@
 
 	void CreateCullProxy(bool bForce = false);
 	void DestroyCullProxy();
->>>>>>> 6bbb88c8
 
 public:
 	FORCEINLINE FParticlePerfStatsContext GetPerfStatsContext(){ return FParticlePerfStatsContext(GetWorld(), Asset, this); }
@@ -893,13 +787,6 @@
 
 FORCEINLINE bool UNiagaraComponent::GetPreviewLODDistanceEnabled()const { return bEnablePreviewLODDistance; }
 FORCEINLINE float UNiagaraComponent::GetPreviewLODDistance()const { return bEnablePreviewLODDistance ? PreviewLODDistance : 0.0f; }
-<<<<<<< HEAD
-#else
-FORCEINLINE bool UNiagaraComponent::GetPreviewLODDistanceEnabled()const { return false; }
-FORCEINLINE float UNiagaraComponent::GetPreviewLODDistance()const { return 0.0f; }
-#endif
-=======
->>>>>>> 6bbb88c8
 
 /**
 * Scene proxy for drawing niagara particle simulations.
@@ -914,9 +801,6 @@
 
 	/** Retrieves the render data for a single system */
 	FNiagaraSystemRenderData* GetSystemRenderData() { return RenderData; }
-
-	/** Called to allow renderers to free render state */
-	void DestroyRenderState_Concurrent();
 
 	/** Called to allow renderers to free render state */
 	void DestroyRenderState_Concurrent();
@@ -967,15 +851,6 @@
 
 	virtual void GetDynamicMeshElements(const TArray<const FSceneView*>& Views, const FSceneViewFamily& ViewFamily, uint32 VisibilityMap, FMeshElementCollector& Collector) const override;
 
-<<<<<<< HEAD
-	
-	virtual bool CanBeOccluded() const override
-	{
-		// TODO account for MaterialRelevance.bDisableDepthTest as well
-		return !ShouldRenderCustomDepth();
-	}
-	
-=======
 
 	virtual bool CanBeOccluded() const override
 	{
@@ -983,7 +858,6 @@
 		return !ShouldRenderCustomDepth();
 	}
 
->>>>>>> 6bbb88c8
 
 	/** Callback from the renderer to gather simple lights that this proxy wants renderered. */
 	virtual void GatherSimpleLights(const FSceneViewFamily& ViewFamily, FSimpleLightArray& OutParticleLights) const override;
@@ -1004,21 +878,8 @@
 	FMatrix LocalToWorldInverse;
 
 	TStatId SystemStatID;
-<<<<<<< HEAD
-#endif
-#if WITH_PARTICLE_PERF_STATS
-public:
-	FParticlePerfStatsContext PerfStatsContext;
-#endif
-
-#if WITH_NIAGARA_COMPONENT_PREVIEW_DATA
-public:
-	float PreviewLODDistance;
-#endif
-=======
 
 	FDynamicData DynamicData;
->>>>>>> 6bbb88c8
 };
 
 extern float GLastRenderTimeSafetyBias;
