--- conflicted
+++ resolved
@@ -435,16 +435,10 @@
 	~FNiagaraSceneProxy();
 
 	/** Called on render thread to assign new dynamic data */
-<<<<<<< HEAD
-	void SetDynamicData_RenderThread(struct FNiagaraDynamicDataBase* NewDynamicData);
-	TArray<class NiagaraRenderer*>& GetEmitterRenderers() { return EmitterRenderers; }
-	void UpdateEmitterRenderers(const TArray<NiagaraRenderer*>& InRenderers);
-=======
 	const TArray<class FNiagaraRenderer*>& GetEmitterRenderers() { return EmitterRenderers; }
 
 	void CreateRenderers(const UNiagaraComponent* InComponent);
 	void ReleaseRenderers();
->>>>>>> 9ba46998
 
 	/** Gets whether or not this scene proxy should be rendered. */
 	bool GetRenderingEnabled() const;
