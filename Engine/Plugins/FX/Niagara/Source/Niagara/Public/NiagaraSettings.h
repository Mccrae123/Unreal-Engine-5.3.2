// Copyright Epic Games, Inc. All Rights Reserved.

#pragma once

#include "NiagaraSystem.h"
#include "NiagaraEmitter.h"
#include "NiagaraScript.h"
#include "Engine/DeveloperSettings.h"
#include "InputCoreTypes.h"
#include "NiagaraSettings.generated.h"

// This enum must match the order in NiagaraDataInterfaceSkeletalMesh.ush
UENUM()
namespace ENDISkelMesh_GpuMaxInfluences
{
	enum Type
	{
		/** Allow up to 4 bones to be sampled. */
		AllowMax4 = 0,
		/** Allow up to 8 bones to be sampled. */
		AllowMax8 = 1,
		/** Allow an unlimited amount of bones to be sampled. */
		Unlimited = 2,
	};
}

// This enum must match the order in NiagaraDataInterfaceSkeletalMesh.ush
UENUM()
namespace ENDISkelMesh_GpuUniformSamplingFormat
{
	enum Type
	{
		/** 64 bits per entry. Allow for the full int32 range of triangles (2 billion). */
		Full = 0,
		/** 32 bits per entry. Allow for ~16.7 million triangles and 8 bits of probability precision. */
		Limited_24_8 = 1,
		/** 32 bits per entry. Allow for ~8.4 millions triangles and 9 bits of probability precision. */
		Limited_23_9 = 2,
	};
}

// This enum must match the order in NiagaraDataInterfaceSkeletalMesh.ush
UENUM()
namespace ENDISkelMesh_AdjacencyTriangleIndexFormat
{
	enum Type
	{
		/** 32 bits per entry. Allow for the full int32 range of triangles (2 billion). */
		Full = 0,
		/** 16 bits per entry. Allow for half (int16) range of triangles (64k). */
		Half = 1,
	};
}

UCLASS(config = Niagara, defaultconfig, meta=(DisplayName="Niagara"))
class NIAGARA_API UNiagaraSettings : public UDeveloperSettings
{
	GENERATED_UCLASS_BODY()

#if WITH_EDITORONLY_DATA
	UPROPERTY(config, EditAnywhere, Category = Niagara, meta = (AllowedClasses = "ScriptStruct"))
	TArray<FSoftObjectPath> AdditionalParameterTypes;

	UPROPERTY(config, EditAnywhere, Category = Niagara, meta = (AllowedClasses = "ScriptStruct"))
	TArray<FSoftObjectPath> AdditionalPayloadTypes;

	UPROPERTY(config, EditAnywhere, Category = Niagara, meta = (AllowedClasses = "Enum"))
	TArray<FSoftObjectPath> AdditionalParameterEnums;

	/** Sets the default navigation behavior for the system preview viewport. */
	UPROPERTY(config, EditAnywhere, Category = Viewport)
	bool bSystemViewportInOrbitMode = true;
#endif // WITH_EDITORONLY_DATA

	/** Default effect type to use for effects that don't define their own. Can be null. */
	UPROPERTY(config, EditAnywhere, Category = Niagara, meta = (AllowedClasses = "NiagaraEffectType"))
	FSoftObjectPath DefaultEffectType;

	/** The quality levels Niagara uses. */
	UPROPERTY(config, EditAnywhere, Category = Scalability)
	TArray<FText> QualityLevels;

	/** Info texts that the component renderer shows the user depending on the selected component class. */
	UPROPERTY(config, EditAnywhere, Category = Renderer)
	TMap<FString, FText> ComponentRendererWarningsPerClass;

	/** The default render target format used by all Niagara Render Target Data Interfaces unless overridden. */
	UPROPERTY(config, EditAnywhere, Category = Renderer)
	TEnumAsByte<ETextureRenderTargetFormat> DefaultRenderTargetFormat = RTF_RGBA16f;

	/** The default buffer format used by all Niagara Grid Data Interfaces unless overridden. */
	UPROPERTY(config, EditAnywhere, Category = Renderer)
	ENiagaraGpuBufferFormat DefaultGridFormat = ENiagaraGpuBufferFormat::HalfFloat;

<<<<<<< HEAD
=======
	/** The default setting for motion vectors in Niagara renderers */
	UPROPERTY(config, EditAnywhere, Category = Renderer)
	ENiagaraDefaultRendererMotionVectorSetting DefaultRendererMotionVectorSetting = ENiagaraDefaultRendererMotionVectorSetting::Precise;

	UPROPERTY(config, EditAnywhere, Category=SkeletalMeshDI, meta = ( DisplayName = "Gpu Max Bone Influences", ToolTip = "Controls the maximum number of influences we allow the Skeletal Mesh Data Interface to use on the GPU.  Changing this setting requires restarting the editor.", ConfigRestartRequired = true))
	TEnumAsByte<ENDISkelMesh_GpuMaxInfluences::Type> NDISkelMesh_GpuMaxInfluences;

	UPROPERTY(config, EditAnywhere, Category = SkeletalMeshDI, meta = (DisplayName = "Gpu Uniform Sampling Format", ToolTip = "Controls the format used for uniform sampling on the GPU.  Changing this setting requires restarting the editor.", ConfigRestartRequired = true))
	TEnumAsByte<ENDISkelMesh_GpuUniformSamplingFormat::Type> NDISkelMesh_GpuUniformSamplingFormat;

	UPROPERTY(config, EditAnywhere, Category = SkeletalMeshDI, meta = (DisplayName = "Adjacency Triangle Index Format", ToolTip = "Controls the format used for specifying triangle indexes in adjacency buffers.  Changing this setting requires restarting the editor.", ConfigRestartRequired = true))
	TEnumAsByte<ENDISkelMesh_AdjacencyTriangleIndexFormat::Type> NDISkelMesh_AdjacencyTriangleIndexFormat;

>>>>>>> 3aae9151
	// Begin UDeveloperSettings Interface
	virtual FName GetCategoryName() const override;
#if WITH_EDITOR
	void AddEnumParameterType(UEnum* Enum);
	virtual FText GetSectionText() const override;
#endif
	// END UDeveloperSettings Interface

	UNiagaraEffectType* GetDefaultEffectType()const;

	virtual void PostInitProperties();
#if WITH_EDITOR
	virtual void PostEditChangeProperty(FPropertyChangedEvent& PropertyChangedEvent) override;

public:
	DECLARE_MULTICAST_DELEGATE_TwoParams(FOnNiagaraSettingsChanged, const FName&, const UNiagaraSettings*);

	/** Gets a multicast delegate which is called whenever one of the parameters in this settings object changes. */
	static FOnNiagaraSettingsChanged& OnSettingsChanged();

protected:
	static FOnNiagaraSettingsChanged SettingsChangedDelegate;
#endif


private:
	UPROPERTY(transient)
	mutable UNiagaraEffectType* DefaultEffectTypePtr;
};<|MERGE_RESOLUTION|>--- conflicted
+++ resolved
@@ -92,8 +92,6 @@
 	UPROPERTY(config, EditAnywhere, Category = Renderer)
 	ENiagaraGpuBufferFormat DefaultGridFormat = ENiagaraGpuBufferFormat::HalfFloat;
 
-<<<<<<< HEAD
-=======
 	/** The default setting for motion vectors in Niagara renderers */
 	UPROPERTY(config, EditAnywhere, Category = Renderer)
 	ENiagaraDefaultRendererMotionVectorSetting DefaultRendererMotionVectorSetting = ENiagaraDefaultRendererMotionVectorSetting::Precise;
@@ -107,7 +105,6 @@
 	UPROPERTY(config, EditAnywhere, Category = SkeletalMeshDI, meta = (DisplayName = "Adjacency Triangle Index Format", ToolTip = "Controls the format used for specifying triangle indexes in adjacency buffers.  Changing this setting requires restarting the editor.", ConfigRestartRequired = true))
 	TEnumAsByte<ENDISkelMesh_AdjacencyTriangleIndexFormat::Type> NDISkelMesh_AdjacencyTriangleIndexFormat;
 
->>>>>>> 3aae9151
 	// Begin UDeveloperSettings Interface
 	virtual FName GetCategoryName() const override;
 #if WITH_EDITOR
