--- conflicted
+++ resolved
@@ -88,10 +88,7 @@
 
 	/** Dumps system instance state and info to the log (Used by fx.Niagara.DumpComponents commandlet) */
 	void DebugDump(bool bFullDump);
-<<<<<<< HEAD
-=======
 	SIZE_T GetTotalBytesUsed() const;
->>>>>>> 4af6daef
 
 	// Deferred methods - With NIAGARA_SYSTEM_INSTANCE_CONTROLLER_ASYNC, these are executed in a deferred queue
 	NIAGARA_SYSTEM_INSTANCE_CONTROLLER_DEFFERED_METHOD(Reset)
