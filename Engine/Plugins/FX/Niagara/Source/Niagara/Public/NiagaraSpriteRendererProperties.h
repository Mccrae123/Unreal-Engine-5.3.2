--- conflicted
+++ resolved
@@ -38,8 +38,6 @@
 	FaceCameraDistanceBlend
 };
 
-<<<<<<< HEAD
-=======
 UENUM()
 enum class ENiagaraRendererPixelCoverageMode : uint8
 {
@@ -57,7 +55,6 @@
 	Enabled_A UMETA(DisplayName = "Enabled (A)"),
 };
 
->>>>>>> 6bbb88c8
 namespace ENiagaraSpriteVFLayout
 {
 	enum Type
@@ -113,11 +110,7 @@
 	virtual void PostInitProperties() override;
 	virtual void Serialize(FStructuredArchive::FRecord Record) override;
 #if WITH_EDITORONLY_DATA
-<<<<<<< HEAD
-	virtual void PostEditChangeProperty(struct FPropertyChangedEvent& PropertyChangedEvent) override;	
-=======
 	virtual void PostEditChangeProperty(struct FPropertyChangedEvent& PropertyChangedEvent) override;
->>>>>>> 6bbb88c8
 	virtual void RenameVariable(const FNiagaraVariableBase& OldVariable, const FNiagaraVariableBase& NewVariable, const UNiagaraEmitter* InEmitter) override;
 	virtual void RemoveVariable(const FNiagaraVariableBase& OldVariable, const UNiagaraEmitter* InEmitter) override;
 
@@ -127,17 +120,10 @@
 	static void InitCDOPropertiesAfterModuleStartup();
 
 	//UNiagaraRendererProperties interface
-<<<<<<< HEAD
-	virtual FNiagaraRenderer* CreateEmitterRenderer(ERHIFeatureLevel::Type FeatureLevel, const FNiagaraEmitterInstance* Emitter, const UNiagaraComponent* InComponent) override;
-	virtual class FNiagaraBoundsCalculator* CreateBoundsCalculator() override;
-	virtual void GetUsedMaterials(const FNiagaraEmitterInstance* InEmitter, TArray<UMaterialInterface*>& OutMaterials) const override;
-	virtual bool IsSimTargetSupported(ENiagaraSimTarget InSimTarget) const override { return true; };	
-=======
 	virtual FNiagaraRenderer* CreateEmitterRenderer(ERHIFeatureLevel::Type FeatureLevel, const FNiagaraEmitterInstance* Emitter, const FNiagaraSystemInstanceController& InController) override;
 	virtual class FNiagaraBoundsCalculator* CreateBoundsCalculator() override;
 	virtual void GetUsedMaterials(const FNiagaraEmitterInstance* InEmitter, TArray<UMaterialInterface*>& OutMaterials) const override;
 	virtual bool IsSimTargetSupported(ENiagaraSimTarget InSimTarget) const override { return true; };
->>>>>>> 6bbb88c8
 	virtual bool PopulateRequiredBindings(FNiagaraParameterStore& InParameterStore)  override;
 #if WITH_EDITOR
 	virtual bool IsMaterialValidForRenderer(UMaterial* Material, FText& InvalidMessage) override;
@@ -164,10 +150,6 @@
 	UPROPERTY(EditAnywhere, Category = "Sprite Rendering")
 	ENiagaraRendererSourceDataMode SourceMode;
 
-	/** Whether or not to draw a single element for the Emitter or to draw the particles.*/
-	UPROPERTY(EditAnywhere, Category = "Sprite Rendering")
-	ENiagaraRendererSourceDataMode SourceMode;
-
 	/** Use the UMaterialInterface bound to this user variable if it is set to a valid value. If this is bound to a valid value and Material is also set, UserParamBinding wins.*/
 	UPROPERTY(EditAnywhere, Category = "Sprite Rendering")
 	FNiagaraUserParameterBinding MaterialUserParamBinding;
@@ -219,8 +201,6 @@
 	UPROPERTY(EditAnywhere, AdvancedDisplay, Category = "Rendering")
 	uint32 bGpuLowLatencyTranslucency : 1;
 
-<<<<<<< HEAD
-=======
 	/**
 	This setting controls what happens when a sprite becomes less than a pixel in size.
 	Disabling will apply nothing and can result in flickering issues, especially with Temporal Super Resolution.
@@ -239,7 +219,6 @@
 	UPROPERTY(EditAnywhere, Category = "Sprite Rendering", meta = (EditCondition = "PixelCoverageMode != ENiagaraRendererPixelCoverageMode::Disabled", UIMin=0.0f, UIMax=1.0f))
 	float PixelCoverageBlend = 1.0f;
 
->>>>>>> 6bbb88c8
 	/** When FacingMode is FacingCameraDistanceBlend, the distance at which the sprite is fully facing the camera plane. */
 	UPROPERTY(EditAnywhere, Category = "Sprite Rendering", meta = (UIMin = "0"))
 	float MinFacingCameraBlendDistance;
@@ -402,21 +381,12 @@
 	FNiagaraRendererLayout RendererLayoutWithCustomSort;
 	FNiagaraRendererLayout RendererLayoutWithoutCustomSort;
 	uint32 MaterialParamValidMask = 0;
-<<<<<<< HEAD
-	
+
 protected:
 	void InitBindings();
 	void SetPreviousBindings(const UNiagaraEmitter* SrcEmitter, ENiagaraRendererSourceDataMode InSourceMode);
 	virtual void UpdateSourceModeDerivates(ENiagaraRendererSourceDataMode InSourceMode, bool bFromPropertyEdit = false) override;
 
-=======
-
-protected:
-	void InitBindings();
-	void SetPreviousBindings(const UNiagaraEmitter* SrcEmitter, ENiagaraRendererSourceDataMode InSourceMode);
-	virtual void UpdateSourceModeDerivates(ENiagaraRendererSourceDataMode InSourceMode, bool bFromPropertyEdit = false) override;
-
->>>>>>> 6bbb88c8
 #if WITH_EDITORONLY_DATA
 	virtual FNiagaraVariable GetBoundAttribute(const FNiagaraVariableAttributeBinding* Binding) const override;
 #endif
