// Copyright Epic Games, Inc. All Rights Reserved.

#pragma once

#include "CoreMinimal.h"
#include "NiagaraCommon.h"
#include "NiagaraGPUSortInfo.h"
#include "NiagaraRendererProperties.h"
#include "Particles/SubUVAnimation.h"
#include "NiagaraSpriteRendererProperties.generated.h"

class UMaterialInstanceConstant;
class FVertexFactoryType;

/** This enum decides how a sprite particle will orient its "up" axis. Must keep these in sync with NiagaraSpriteVertexFactory.ush*/
UENUM()
enum class ENiagaraSpriteAlignment : uint8
{
	/** Only Particles.SpriteRotation and FacingMode impact the alignment of the particle.*/
	Unaligned,
	/** Imagine the particle texture having an arrow pointing up, this mode makes the arrow point in the direction of the Particles.Velocity attribute. FacingMode is ignored unless CustomFacingVector is set.*/
	VelocityAligned,
	/** Imagine the particle texture having an arrow pointing up, this mode makes the arrow point towards the axis defined by the "Particles.SpriteAlignment" attribute. FacingMode is ignored unless CustomFacingVector is set. If the "Particles.SpriteAlignment" attribute is missing, this falls back to Unaligned mode.*/
	CustomAlignment,

	/** Automatically select between Unaligned & CustomAlignment depending on if SpriteAlignment Binding is valid. */
	Automatic
};


/** This enum decides how a sprite particle will orient its "facing" axis. Must keep these in sync with NiagaraSpriteVertexFactory.ush*/
UENUM()
enum class ENiagaraSpriteFacingMode : uint8
{
	/** The sprite billboard origin is always "looking at" the camera origin, trying to keep its up axis aligned to the camera's up axis. */
	FaceCamera,
	/** The sprite billboard plane is completely parallel to the camera plane. Particle always looks "flat" */
	FaceCameraPlane,
	/** The sprite billboard faces toward the "Particles.SpriteFacing" vector attribute. If the "Particles.SpriteFacing" attribute is missing, this falls back to FaceCamera mode.*/
	CustomFacingVector,
	/** Faces the camera position, but is not dependent on the camera rotation.  This method produces more stable particles under camera rotation. Uses the up axis of (0,0,1).*/
	FaceCameraPosition,
	/** Blends between FaceCamera and FaceCameraPosition.*/
	FaceCameraDistanceBlend,

	/** Automatically select between FaceCamera & CustomFacingVector depending on if SpriteFacing binding is valid. */
	Automatic
};

UENUM()
enum class ENiagaraRendererPixelCoverageMode : uint8
{
	/** Automatically determine if we want pixel coverage enabled or disabled, based on project setting and the material used on the renderer. */
	Automatic,
	/** Disable pixel coverage. */
	Disabled,
	/** Enable pixel coverage with no color adjustment based on coverage. */
	Enabled UMETA(DisplayName = "Enabled (No Color Adjustment)"),
	/** Enable pixel coverage and adjust the RGBA channels according to coverage. */
	Enabled_RGBA UMETA(DisplayName = "Enabled (RGBA)"),
	/** Enable pixel coverage and adjust the RGB channels according to coverage. */
	Enabled_RGB UMETA(DisplayName = "Enabled (RGB)"),
	/** Enable pixel coverage and adjust the Alpha channel only according to coverage. */
	Enabled_A UMETA(DisplayName = "Enabled (A)"),
};

UENUM()
enum class ENiagaraRendererPixelCoverageMode : uint8
{
	/** Automatically determine if we want pixel coverage enabled or disabled, based on project setting and the material used on the renderer. */
	Automatic,
	/** Disable pixel coverage. */
	Disabled,
	/** Enable pixel coverage with no color adjustment based on coverage. */
	Enabled UMETA(DisplayName = "Enabled (No Color Adjustment)"),
	/** Enable pixel coverage and adjust the RGBA channels according to coverage. */
	Enabled_RGBA UMETA(DisplayName = "Enabled (RGBA)"),
	/** Enable pixel coverage and adjust the RGB channels according to coverage. */
	Enabled_RGB UMETA(DisplayName = "Enabled (RGB)"),
	/** Enable pixel coverage and adjust the Alpha channel only according to coverage. */
	Enabled_A UMETA(DisplayName = "Enabled (A)"),
};

namespace ENiagaraSpriteVFLayout
{
	enum Type
	{
		Position,
		Color,
		Velocity,
		Rotation,
		Size,
		Facing,
		Alignment,
		SubImage,
		MaterialParam0,
		MaterialParam1,
		MaterialParam2,
		MaterialParam3,
		CameraOffset,
		UVScale,
		PivotOffset,
		MaterialRandom,
		CustomSorting,
		NormalizedAge,

		Num_Default,

		// The remaining layout params aren't needed unless accurate motion vectors are required
		PrevPosition = Num_Default,
		PrevVelocity,
		PrevRotation,
		PrevSize,
		PrevFacing,
		PrevAlignment,
		PrevCameraOffset,
		PrevPivotOffset,

		Num_Max,
	};
};

class FAssetThumbnailPool;
class SWidget;

UCLASS(editinlinenew, meta = (DisplayName = "Sprite Renderer"), MinimalAPI)
class UNiagaraSpriteRendererProperties : public UNiagaraRendererProperties
{
public:
	GENERATED_BODY()

	NIAGARA_API UNiagaraSpriteRendererProperties();

	//UObject Interface
	NIAGARA_API virtual void PostLoad() override;
	NIAGARA_API virtual void PostInitProperties() override;
	NIAGARA_API virtual void Serialize(FStructuredArchive::FRecord Record) override;
	NIAGARA_API virtual void GetResourceSizeEx(FResourceSizeEx& CumulativeResourceSize) override;
#if WITH_EDITORONLY_DATA
<<<<<<< HEAD
	virtual void PostEditChangeProperty(struct FPropertyChangedEvent& PropertyChangedEvent) override;
	virtual void RenameVariable(const FNiagaraVariableBase& OldVariable, const FNiagaraVariableBase& NewVariable, const FVersionedNiagaraEmitter& InEmitter) override;
	virtual void RemoveVariable(const FNiagaraVariableBase& OldVariable, const FVersionedNiagaraEmitter& InEmitter) override;
	virtual TArray<FNiagaraVariable> GetBoundAttributes() const override;

=======
	NIAGARA_API virtual void PostEditChangeProperty(struct FPropertyChangedEvent& PropertyChangedEvent) override;
	NIAGARA_API virtual void RenameVariable(const FNiagaraVariableBase& OldVariable, const FNiagaraVariableBase& NewVariable, const FVersionedNiagaraEmitter& InEmitter) override;
	NIAGARA_API virtual void RemoveVariable(const FNiagaraVariableBase& OldVariable, const FVersionedNiagaraEmitter& InEmitter) override;
	NIAGARA_API virtual TArray<FNiagaraVariable> GetBoundAttributes() const override;
>>>>>>> 4af6daef
#endif // WITH_EDITORONLY_DATA
	//UObject Interface END

	static NIAGARA_API void InitCDOPropertiesAfterModuleStartup();

	//UNiagaraRendererProperties interface
<<<<<<< HEAD
	virtual FNiagaraRenderer* CreateEmitterRenderer(ERHIFeatureLevel::Type FeatureLevel, const FNiagaraEmitterInstance* Emitter, const FNiagaraSystemInstanceController& InController) override;
	virtual class FNiagaraBoundsCalculator* CreateBoundsCalculator() override;
	virtual void GetUsedMaterials(const FNiagaraEmitterInstance* InEmitter, TArray<UMaterialInterface*>& OutMaterials) const override;
	virtual const FVertexFactoryType* GetVertexFactoryType() const override;
=======
	NIAGARA_API virtual FNiagaraRenderer* CreateEmitterRenderer(ERHIFeatureLevel::Type FeatureLevel, const FNiagaraEmitterInstance* Emitter, const FNiagaraSystemInstanceController& InController) override;
	NIAGARA_API virtual class FNiagaraBoundsCalculator* CreateBoundsCalculator() override;
	NIAGARA_API virtual void GetUsedMaterials(const FNiagaraEmitterInstance* InEmitter, TArray<UMaterialInterface*>& OutMaterials) const override;
	NIAGARA_API virtual const FVertexFactoryType* GetVertexFactoryType() const override;
>>>>>>> 4af6daef
	virtual bool IsSimTargetSupported(ENiagaraSimTarget InSimTarget) const override { return true; };
	NIAGARA_API virtual bool PopulateRequiredBindings(FNiagaraParameterStore& InParameterStore)  override;
	NIAGARA_API virtual void CollectPSOPrecacheData(FPSOPrecacheParamsList& OutParams) override;
#if WITH_EDITOR
<<<<<<< HEAD
	virtual const TArray<FNiagaraVariable>& GetOptionalAttributes() override;
	virtual void GetAdditionalVariables(TArray<FNiagaraVariableBase>& OutArray) const override;
	virtual void GetRendererWidgets(const FNiagaraEmitterInstance* InEmitter, TArray<TSharedPtr<SWidget>>& OutWidgets, TSharedPtr<FAssetThumbnailPool> InThumbnailPool) const override;
	virtual void GetRendererTooltipWidgets(const FNiagaraEmitterInstance* InEmitter, TArray<TSharedPtr<SWidget>>& OutWidgets, TSharedPtr<FAssetThumbnailPool> InThumbnailPool) const override;
	virtual void GetRendererFeedback(const FVersionedNiagaraEmitter& InEmitter, TArray<FText>& OutErrors, TArray<FText>& OutWarnings, TArray<FText>& OutInfo) const override;
	virtual void GetRendererFeedback(const FVersionedNiagaraEmitter& InEmitter, TArray<FNiagaraRendererFeedback>& OutErrors, TArray<FNiagaraRendererFeedback>& OutWarnings, TArray<FNiagaraRendererFeedback>& OutInfo) const override;
=======
	NIAGARA_API virtual const TArray<FNiagaraVariable>& GetOptionalAttributes() override;
	NIAGARA_API virtual void GetAdditionalVariables(TArray<FNiagaraVariableBase>& OutArray) const override;
	NIAGARA_API virtual void GetRendererWidgets(const FNiagaraEmitterInstance* InEmitter, TArray<TSharedPtr<SWidget>>& OutWidgets, TSharedPtr<FAssetThumbnailPool> InThumbnailPool) const override;
	NIAGARA_API virtual void GetRendererTooltipWidgets(const FNiagaraEmitterInstance* InEmitter, TArray<TSharedPtr<SWidget>>& OutWidgets, TSharedPtr<FAssetThumbnailPool> InThumbnailPool) const override;
	NIAGARA_API virtual void GetRendererFeedback(const FVersionedNiagaraEmitter& InEmitter, TArray<FText>& OutErrors, TArray<FText>& OutWarnings, TArray<FText>& OutInfo) const override;
	NIAGARA_API virtual void GetRendererFeedback(const FVersionedNiagaraEmitter& InEmitter, TArray<FNiagaraRendererFeedback>& OutErrors, TArray<FNiagaraRendererFeedback>& OutWarnings, TArray<FNiagaraRendererFeedback>& OutInfo) const override;
>>>>>>> 4af6daef
#endif
	virtual ENiagaraRendererSourceDataMode GetCurrentSourceMode() const override { return SourceMode; }

	NIAGARA_API virtual void CacheFromCompiledData(const FNiagaraDataSetCompiledData* CompiledData) override;
	//UNiagaraMaterialRendererProperties interface END

	NIAGARA_API int32 GetNumCutoutVertexPerSubimage() const;
	NIAGARA_API uint32 GetNumIndicesPerInstance() const;

	/** The material used to render the particle. Note that it must have the Use with Niagara Sprites flag checked.*/
	UPROPERTY(EditAnywhere, Category = "Sprite Rendering")
	TObjectPtr<UMaterialInterface> Material;

#if WITH_EDITORONLY_DATA
	UPROPERTY(transient)
	TObjectPtr<UMaterialInstanceConstant> MICMaterial;
#endif
<<<<<<< HEAD

	/** Whether or not to draw a single element for the Emitter or to draw the particles.*/
	UPROPERTY(EditAnywhere, Category = "Sprite Rendering")
	ENiagaraRendererSourceDataMode SourceMode;
=======
>>>>>>> 4af6daef

	/** Use the UMaterialInterface bound to this user variable if it is set to a valid value. If this is bound to a valid value and Material is also set, UserParamBinding wins.*/
	UPROPERTY(EditAnywhere, Category = "Sprite Rendering")
	FNiagaraUserParameterBinding MaterialUserParamBinding;

	/** Whether or not to draw a single element for the Emitter or to draw the particles.*/
	UPROPERTY(EditAnywhere, Category = "Sprite Rendering")
	ENiagaraRendererSourceDataMode SourceMode = ENiagaraRendererSourceDataMode::Particles;

	/** Imagine the particle texture having an arrow pointing up, these modes define how the particle aligns that texture to other particle attributes.*/
	UPROPERTY(EditAnywhere, Category = "Sprite Rendering")
	ENiagaraSpriteAlignment Alignment = ENiagaraSpriteAlignment::Automatic;

	/** Determines how the particle billboard orients itself relative to the camera.*/
	UPROPERTY(EditAnywhere, Category = "Sprite Rendering")
	ENiagaraSpriteFacingMode FacingMode = ENiagaraSpriteFacingMode::Automatic;

	/** Determines how we sort the particles prior to rendering.*/
	UPROPERTY(EditAnywhere, Category = "Sorting")
	ENiagaraSortMode SortMode = ENiagaraSortMode::None;

	/** World space radius that UVs generated with the ParticleMacroUV material node will tile based on. */
	UPROPERTY(EditAnywhere, Category = "Sprite Rendering")
	float MacroUVRadius = 0.0f;

	/**
	 * Determines the location of the pivot point of this particle. It follows Unreal's UV space, which has the upper left of the image at 0,0 and bottom right at 1,1. The middle is at 0.5, 0.5.
	 * NOTE: This value is ignored if "Pivot Offset Binding" is bound to a valid attribute
	 */
	UPROPERTY(EditAnywhere, Category = "Sprite Rendering", meta = (DisplayName = "Default Pivot in UV Space"))
<<<<<<< HEAD
	FVector2D PivotInUVSpace;

	/** World space radius that UVs generated with the ParticleMacroUV material node will tile based on. */
	UPROPERTY(EditAnywhere, Category = "Sprite Rendering")
	float MacroUVRadius = 0.0f;

	/** Determines how we sort the particles prior to rendering.*/
	UPROPERTY(EditAnywhere, Category = "Sorting")
	ENiagaraSortMode SortMode;

	/** When using SubImage lookups for particles, this variable contains the number of columns in X and the number of rows in Y.*/
	UPROPERTY(EditAnywhere, Category = "SubUV", meta = (DisplayAfter = bSubImageBlend))
	FVector2D SubImageSize;
=======
	FVector2D PivotInUVSpace = FVector2D(0.5f, 0.5f);

	/** When using SubImage lookups for particles, this variable contains the number of columns in X and the number of rows in Y.*/
	UPROPERTY(EditAnywhere, Category = "SubUV", meta = (DisplayAfter = bSubImageBlend))
	FVector2D SubImageSize = FVector2D(1.0f, 1.0f);
>>>>>>> 4af6daef

	/** If true, blends the sub-image UV lookup with its next adjacent member using the fractional part of the SubImageIndex float value as the linear interpolation factor.*/
	UPROPERTY(EditAnywhere, Category = "SubUV", meta = (DisplayName = "Sub UV Blending Enabled"))
	uint8 bSubImageBlend : 1;

	/** If true, removes the HMD view roll (e.g. in VR) */
	UPROPERTY(EditAnywhere, Category = "Sprite Rendering", meta = (DisplayName = "Remove HMD Roll"))
	uint8 bRemoveHMDRollInVR : 1;

	/** If true, the particles are only sorted when using a translucent material. */
	UPROPERTY(EditAnywhere, Category = "Sorting", meta = (EditCondition = "SortMode != ENiagaraSortMode::None", EditConditionHides))
<<<<<<< HEAD
	uint32 bSortOnlyWhenTranslucent : 1;
=======
	uint8 bSortOnlyWhenTranslucent : 1;

	/** Enables frustum culling of individual sprites */
	UPROPERTY(EditAnywhere, Category = "Visibility")
	uint8 bEnableCameraDistanceCulling : 1;

	/** Sort precision to use when sorting is active. */
	UPROPERTY(EditAnywhere, Category = "Sorting", meta = (EditCondition = "SortMode != ENiagaraSortMode::None", EditConditionHides))
	ENiagaraRendererSortPrecision SortPrecision = ENiagaraRendererSortPrecision::Default;

	/**
	Gpu simulations run at different points in the frame depending on what features are used, i.e. depth buffer, distance fields, etc.
	Opaque materials will run latent when these features are used.
	Translucent materials can choose if they want to use this frames or the previous frames data to match opaque draws.
	*/
	UPROPERTY(EditAnywhere, AdvancedDisplay, Category = "Sprite Rendering")
	ENiagaraRendererGpuTranslucentLatency GpuTranslucentLatency = ENiagaraRendererGpuTranslucentLatency::ProjectDefault;
>>>>>>> 4af6daef

	/** Sort precision to use when sorting is active. */
	UPROPERTY(EditAnywhere, Category = "Sorting", meta = (EditCondition = "SortMode != ENiagaraSortMode::None", EditConditionHides))
	ENiagaraRendererSortPrecision SortPrecision = ENiagaraRendererSortPrecision::Default;

	/**
<<<<<<< HEAD
	Gpu simulations run at different points in the frame depending on what features are used, i.e. depth buffer, distance fields, etc.
	Opaque materials will run latent when these features are used.
	Translucent materials can choose if they want to use this frames or the previous frames data to match opaque draws.
	*/
	UPROPERTY(EditAnywhere, AdvancedDisplay, Category = "Sprite Rendering")
	ENiagaraRendererGpuTranslucentLatency GpuTranslucentLatency = ENiagaraRendererGpuTranslucentLatency::ProjectDefault;

	/**
	This setting controls what happens when a sprite becomes less than a pixel in size.
	Disabling will apply nothing and can result in flickering issues, especially with Temporal Super Resolution.
	Automatic will enable the appropriate settings when the material blend mode is some form of translucency, project setting must also be enabled.
	When coverage is less than a pixel, we also calculate a percentage of coverage, and then darken or reduce opacity
	to visually compensate.	The different enabled settings allow you to control how the coverage amount is applied to
	your particle color.  If particle color is not connected to your material the compensation will not be applied.
	*/
=======
	This setting controls what happens when a sprite becomes less than a pixel in size.
	Disabling will apply nothing and can result in flickering issues, especially with Temporal Super Resolution.
	Automatic will enable the appropriate settings when the material blend mode is some form of translucency, project setting must also be enabled.
	When coverage is less than a pixel, we also calculate a percentage of coverage, and then darken or reduce opacity
	to visually compensate.	The different enabled settings allow you to control how the coverage amount is applied to
	your particle color.  If particle color is not connected to your material the compensation will not be applied.
	*/
>>>>>>> 4af6daef
	UPROPERTY(EditAnywhere, Category = "Sprite Rendering")
	ENiagaraRendererPixelCoverageMode PixelCoverageMode = ENiagaraRendererPixelCoverageMode::Automatic;

	/**
	When pixel coverage is enabled this allows you to control the blend of the pixel coverage color adjustment.
	i.e. 1.0 = full, 0.5 = 50/50 blend, 0.0 = none
	*/
	UPROPERTY(EditAnywhere, Category = "Sprite Rendering", meta = (EditCondition = "PixelCoverageMode != ENiagaraRendererPixelCoverageMode::Disabled", UIMin=0.0f, UIMax=1.0f, EditConditionHides))
	float PixelCoverageBlend = 1.0f;

	/** When FacingMode is FacingCameraDistanceBlend, the distance at which the sprite is fully facing the camera plane. */
	UPROPERTY(EditAnywhere, Category = "Sprite Rendering", meta = (UIMin = "0"))
	float MinFacingCameraBlendDistance = 0.0f;

	/** When FacingMode is FacingCameraDistanceBlend, the distance at which the sprite is fully facing the camera position */
	UPROPERTY(EditAnywhere, Category = "Sprite Rendering", meta = (UIMin = "0"))
	float MaxFacingCameraBlendDistance = 0.0f;

	UPROPERTY(EditAnywhere, Category = "Visibility", meta = (EditCondition = "bEnableCameraDistanceCulling", UIMin = 0.0f, EditConditionHides))
	float MinCameraDistance;

	UPROPERTY(EditAnywhere, Category = "Visibility", meta = (EditCondition = "bEnableCameraDistanceCulling", UIMin = 0.0f, EditConditionHides))
	float MaxCameraDistance = 1000.0f;

	/** If a render visibility tag is present, particles whose tag matches this value will be visible in this renderer. */
	UPROPERTY(EditAnywhere, Category = "Visibility")
	uint32 RendererVisibility = 0;

	/** Which attribute should we use for position when generating sprites?*/
	UPROPERTY(EditAnywhere, Category = "Bindings")
	FNiagaraVariableAttributeBinding PositionBinding;

	/** Which attribute should we use for color when generating sprites?*/
	UPROPERTY(EditAnywhere, Category = "Bindings")
	FNiagaraVariableAttributeBinding ColorBinding;

	/** Which attribute should we use for velocity when generating sprites?*/
	UPROPERTY(EditAnywhere, Category = "Bindings")
	FNiagaraVariableAttributeBinding VelocityBinding;

	/** Which attribute should we use for sprite rotation (in degrees) when generating sprites?*/
	UPROPERTY(EditAnywhere, Category = "Bindings")
	FNiagaraVariableAttributeBinding SpriteRotationBinding;

	/** Which attribute should we use for sprite size when generating sprites?*/
	UPROPERTY(EditAnywhere, Category = "Bindings")
	FNiagaraVariableAttributeBinding SpriteSizeBinding;

	/** Which attribute should we use for sprite facing when generating sprites?*/
	UPROPERTY(EditAnywhere, Category = "Bindings")
	FNiagaraVariableAttributeBinding SpriteFacingBinding;

	/** Which attribute should we use for sprite alignment when generating sprites?*/
	UPROPERTY(EditAnywhere, Category = "Bindings")
	FNiagaraVariableAttributeBinding SpriteAlignmentBinding;

	/** Which attribute should we use for sprite sub-image indexing when generating sprites?*/
	UPROPERTY(EditAnywhere, Category = "Bindings")
	FNiagaraVariableAttributeBinding SubImageIndexBinding;

	/** Which attribute should we use for dynamic material parameters when generating sprites?*/
	UPROPERTY(EditAnywhere, Category = "Bindings")
	FNiagaraVariableAttributeBinding DynamicMaterialBinding;

	/** Which attribute should we use for dynamic material parameters when generating sprites?*/
	UPROPERTY(EditAnywhere, Category = "Bindings")
	FNiagaraVariableAttributeBinding DynamicMaterial1Binding;

	/** Which attribute should we use for dynamic material parameters when generating sprites?*/
	UPROPERTY(EditAnywhere, Category = "Bindings")
	FNiagaraVariableAttributeBinding DynamicMaterial2Binding;

	/** Which attribute should we use for dynamic material parameters when generating sprites?*/
	UPROPERTY(EditAnywhere, Category = "Bindings")
	FNiagaraVariableAttributeBinding DynamicMaterial3Binding;

	/** Which attribute should we use for camera offset when generating sprites?*/
	UPROPERTY(EditAnywhere, Category = "Bindings")
	FNiagaraVariableAttributeBinding CameraOffsetBinding;

	/** Which attribute should we use for UV scale when generating sprites?*/
	UPROPERTY(EditAnywhere, Category = "Bindings")
	FNiagaraVariableAttributeBinding UVScaleBinding;

	/** Which attribute should we use for pivot offset? (NOTE: Values are expected to be in UV space). */
	UPROPERTY(EditAnywhere, Category = "Bindings")
	FNiagaraVariableAttributeBinding PivotOffsetBinding;

	/** Which attribute should we use for material randoms when generating sprites?*/
	UPROPERTY(EditAnywhere, Category = "Bindings")
	FNiagaraVariableAttributeBinding MaterialRandomBinding;

	/** Which attribute should we use for custom sorting? Defaults to Particles.NormalizedAge. */
	UPROPERTY(EditAnywhere, Category = "Bindings", meta = (EditCondition = "SourceMode != ENiagaraRendererSourceDataMode::Emitter"))
	FNiagaraVariableAttributeBinding CustomSortingBinding;

	/** Which attribute should we use for Normalized Age? */
	UPROPERTY(EditAnywhere, Category = "Bindings")
	FNiagaraVariableAttributeBinding NormalizedAgeBinding;

	/** Which attribute should we use for RendererVisibilityTag? */
	UPROPERTY(EditAnywhere, Category = "Bindings")
	FNiagaraVariableAttributeBinding RendererVisibilityTagBinding;

	/** If this array has entries, we will create a MaterialInstanceDynamic per Emitter instance from Material and set the Material parameters using the Niagara simulation variables listed.*/
	UPROPERTY(EditAnywhere, Category = "Bindings")
	FNiagaraRendererMaterialParameters MaterialParameters;

#if WITH_EDITORONLY_DATA
	UPROPERTY()
	TArray<FNiagaraMaterialAttributeBinding> MaterialParameterBindings_DEPRECATED;
#endif

	// The following bindings are only needed for accurate motion vectors

	UPROPERTY(Transient)
	FNiagaraVariableAttributeBinding PrevPositionBinding;
	UPROPERTY(Transient)
	FNiagaraVariableAttributeBinding PrevVelocityBinding;
	UPROPERTY(Transient)
	FNiagaraVariableAttributeBinding PrevSpriteRotationBinding;
	UPROPERTY(Transient)
	FNiagaraVariableAttributeBinding PrevSpriteSizeBinding;
	UPROPERTY(Transient)
	FNiagaraVariableAttributeBinding PrevSpriteFacingBinding;
	UPROPERTY(Transient)
	FNiagaraVariableAttributeBinding PrevSpriteAlignmentBinding;
	UPROPERTY(Transient)
	FNiagaraVariableAttributeBinding PrevCameraOffsetBinding;
	UPROPERTY(Transient)
	FNiagaraVariableAttributeBinding PrevPivotOffsetBinding;

	virtual bool NeedsMIDsForMaterials() const { return MaterialParameters.HasAnyBindings(); }


#if WITH_EDITORONLY_DATA
	/** Use the cutout texture from the material opacity mask, or if none exist, from the material opacity.	*/
	UPROPERTY(EditAnywhere, BlueprintReadOnly, Category = "Cutout")
	bool bUseMaterialCutoutTexture;

	/** Texture to generate bounding geometry from.	*/
	UPROPERTY(EditAnywhere, Category="Cutout", meta = (EditCondition = "!bUseMaterialCutoutTexture", EditConditionHides))
	TObjectPtr<UTexture2D> CutoutTexture;

	/**
	* More bounding vertices results in reduced overdraw, but adds more triangle overhead.
	* The eight vertex mode is best used when the SubUV texture has a lot of space to cut out that is not captured by the four vertex version,
	* and when the particles using the texture will be few and large.
	*/
	UPROPERTY(EditAnywhere, Category= "Cutout")
	TEnumAsByte<enum ESubUVBoundingVertexCount> BoundingMode;

	UPROPERTY(EditAnywhere, Category="Cutout")
	TEnumAsByte<enum EOpacitySourceMode> OpacitySourceMode;

	/**
	* Alpha channel values larger than the threshold are considered occupied and will be contained in the bounding geometry.
	* Raising this threshold slightly can reduce overdraw in particles using this animation asset.
	*/
	UPROPERTY(EditAnywhere, Category="Cutout", meta=(UIMin = "0", UIMax = "1"))
	float AlphaThreshold;

	NIAGARA_API void UpdateCutoutTexture();
	NIAGARA_API void CacheDerivedData();
#endif

<<<<<<< HEAD
=======
	UPROPERTY()
	uint32 MaterialParamValidMask = 0;

>>>>>>> 4af6daef
	const TArray<FVector2f>& GetCutoutData() const { return DerivedData.BoundingGeometry; }

	FNiagaraRendererLayout RendererLayoutWithCustomSort;
	FNiagaraRendererLayout RendererLayoutWithoutCustomSort;

protected:
<<<<<<< HEAD
	void InitBindings();
	void SetPreviousBindings(const FVersionedNiagaraEmitter& SrcEmitter, ENiagaraRendererSourceDataMode InSourceMode);
	virtual void UpdateSourceModeDerivates(ENiagaraRendererSourceDataMode InSourceMode, bool bFromPropertyEdit = false) override;
=======
	NIAGARA_API void InitBindings();
	NIAGARA_API void SetPreviousBindings(const FVersionedNiagaraEmitter& SrcEmitter, ENiagaraRendererSourceDataMode InSourceMode);
	NIAGARA_API virtual void UpdateSourceModeDerivates(ENiagaraRendererSourceDataMode InSourceMode, bool bFromPropertyEdit = false) override;

	NIAGARA_API void UpdateMICs();

#if WITH_EDITORONLY_DATA
	NIAGARA_API virtual FNiagaraVariable GetBoundAttribute(const FNiagaraVariableAttributeBinding* Binding) const override;
#endif
>>>>>>> 4af6daef

	void UpdateMICs();

#if WITH_EDITORONLY_DATA
	virtual FNiagaraVariable GetBoundAttribute(const FNiagaraVariableAttributeBinding* Binding) const override;
#endif

private:
	/** Derived data for this asset, generated off of SubUVTexture. */
	FSubUVDerivedData DerivedData;

	static NIAGARA_API TArray<TWeakObjectPtr<UNiagaraSpriteRendererProperties>> SpriteRendererPropertiesToDeferredInit;
};<|MERGE_RESOLUTION|>--- conflicted
+++ resolved
@@ -45,23 +45,6 @@
 
 	/** Automatically select between FaceCamera & CustomFacingVector depending on if SpriteFacing binding is valid. */
 	Automatic
-};
-
-UENUM()
-enum class ENiagaraRendererPixelCoverageMode : uint8
-{
-	/** Automatically determine if we want pixel coverage enabled or disabled, based on project setting and the material used on the renderer. */
-	Automatic,
-	/** Disable pixel coverage. */
-	Disabled,
-	/** Enable pixel coverage with no color adjustment based on coverage. */
-	Enabled UMETA(DisplayName = "Enabled (No Color Adjustment)"),
-	/** Enable pixel coverage and adjust the RGBA channels according to coverage. */
-	Enabled_RGBA UMETA(DisplayName = "Enabled (RGBA)"),
-	/** Enable pixel coverage and adjust the RGB channels according to coverage. */
-	Enabled_RGB UMETA(DisplayName = "Enabled (RGB)"),
-	/** Enable pixel coverage and adjust the Alpha channel only according to coverage. */
-	Enabled_A UMETA(DisplayName = "Enabled (A)"),
 };
 
 UENUM()
@@ -137,54 +120,30 @@
 	NIAGARA_API virtual void Serialize(FStructuredArchive::FRecord Record) override;
 	NIAGARA_API virtual void GetResourceSizeEx(FResourceSizeEx& CumulativeResourceSize) override;
 #if WITH_EDITORONLY_DATA
-<<<<<<< HEAD
-	virtual void PostEditChangeProperty(struct FPropertyChangedEvent& PropertyChangedEvent) override;
-	virtual void RenameVariable(const FNiagaraVariableBase& OldVariable, const FNiagaraVariableBase& NewVariable, const FVersionedNiagaraEmitter& InEmitter) override;
-	virtual void RemoveVariable(const FNiagaraVariableBase& OldVariable, const FVersionedNiagaraEmitter& InEmitter) override;
-	virtual TArray<FNiagaraVariable> GetBoundAttributes() const override;
-
-=======
 	NIAGARA_API virtual void PostEditChangeProperty(struct FPropertyChangedEvent& PropertyChangedEvent) override;
 	NIAGARA_API virtual void RenameVariable(const FNiagaraVariableBase& OldVariable, const FNiagaraVariableBase& NewVariable, const FVersionedNiagaraEmitter& InEmitter) override;
 	NIAGARA_API virtual void RemoveVariable(const FNiagaraVariableBase& OldVariable, const FVersionedNiagaraEmitter& InEmitter) override;
 	NIAGARA_API virtual TArray<FNiagaraVariable> GetBoundAttributes() const override;
->>>>>>> 4af6daef
 #endif // WITH_EDITORONLY_DATA
 	//UObject Interface END
 
 	static NIAGARA_API void InitCDOPropertiesAfterModuleStartup();
 
 	//UNiagaraRendererProperties interface
-<<<<<<< HEAD
-	virtual FNiagaraRenderer* CreateEmitterRenderer(ERHIFeatureLevel::Type FeatureLevel, const FNiagaraEmitterInstance* Emitter, const FNiagaraSystemInstanceController& InController) override;
-	virtual class FNiagaraBoundsCalculator* CreateBoundsCalculator() override;
-	virtual void GetUsedMaterials(const FNiagaraEmitterInstance* InEmitter, TArray<UMaterialInterface*>& OutMaterials) const override;
-	virtual const FVertexFactoryType* GetVertexFactoryType() const override;
-=======
 	NIAGARA_API virtual FNiagaraRenderer* CreateEmitterRenderer(ERHIFeatureLevel::Type FeatureLevel, const FNiagaraEmitterInstance* Emitter, const FNiagaraSystemInstanceController& InController) override;
 	NIAGARA_API virtual class FNiagaraBoundsCalculator* CreateBoundsCalculator() override;
 	NIAGARA_API virtual void GetUsedMaterials(const FNiagaraEmitterInstance* InEmitter, TArray<UMaterialInterface*>& OutMaterials) const override;
 	NIAGARA_API virtual const FVertexFactoryType* GetVertexFactoryType() const override;
->>>>>>> 4af6daef
 	virtual bool IsSimTargetSupported(ENiagaraSimTarget InSimTarget) const override { return true; };
 	NIAGARA_API virtual bool PopulateRequiredBindings(FNiagaraParameterStore& InParameterStore)  override;
 	NIAGARA_API virtual void CollectPSOPrecacheData(FPSOPrecacheParamsList& OutParams) override;
 #if WITH_EDITOR
-<<<<<<< HEAD
-	virtual const TArray<FNiagaraVariable>& GetOptionalAttributes() override;
-	virtual void GetAdditionalVariables(TArray<FNiagaraVariableBase>& OutArray) const override;
-	virtual void GetRendererWidgets(const FNiagaraEmitterInstance* InEmitter, TArray<TSharedPtr<SWidget>>& OutWidgets, TSharedPtr<FAssetThumbnailPool> InThumbnailPool) const override;
-	virtual void GetRendererTooltipWidgets(const FNiagaraEmitterInstance* InEmitter, TArray<TSharedPtr<SWidget>>& OutWidgets, TSharedPtr<FAssetThumbnailPool> InThumbnailPool) const override;
-	virtual void GetRendererFeedback(const FVersionedNiagaraEmitter& InEmitter, TArray<FText>& OutErrors, TArray<FText>& OutWarnings, TArray<FText>& OutInfo) const override;
-	virtual void GetRendererFeedback(const FVersionedNiagaraEmitter& InEmitter, TArray<FNiagaraRendererFeedback>& OutErrors, TArray<FNiagaraRendererFeedback>& OutWarnings, TArray<FNiagaraRendererFeedback>& OutInfo) const override;
-=======
 	NIAGARA_API virtual const TArray<FNiagaraVariable>& GetOptionalAttributes() override;
 	NIAGARA_API virtual void GetAdditionalVariables(TArray<FNiagaraVariableBase>& OutArray) const override;
 	NIAGARA_API virtual void GetRendererWidgets(const FNiagaraEmitterInstance* InEmitter, TArray<TSharedPtr<SWidget>>& OutWidgets, TSharedPtr<FAssetThumbnailPool> InThumbnailPool) const override;
 	NIAGARA_API virtual void GetRendererTooltipWidgets(const FNiagaraEmitterInstance* InEmitter, TArray<TSharedPtr<SWidget>>& OutWidgets, TSharedPtr<FAssetThumbnailPool> InThumbnailPool) const override;
 	NIAGARA_API virtual void GetRendererFeedback(const FVersionedNiagaraEmitter& InEmitter, TArray<FText>& OutErrors, TArray<FText>& OutWarnings, TArray<FText>& OutInfo) const override;
 	NIAGARA_API virtual void GetRendererFeedback(const FVersionedNiagaraEmitter& InEmitter, TArray<FNiagaraRendererFeedback>& OutErrors, TArray<FNiagaraRendererFeedback>& OutWarnings, TArray<FNiagaraRendererFeedback>& OutInfo) const override;
->>>>>>> 4af6daef
 #endif
 	virtual ENiagaraRendererSourceDataMode GetCurrentSourceMode() const override { return SourceMode; }
 
@@ -202,13 +161,6 @@
 	UPROPERTY(transient)
 	TObjectPtr<UMaterialInstanceConstant> MICMaterial;
 #endif
-<<<<<<< HEAD
-
-	/** Whether or not to draw a single element for the Emitter or to draw the particles.*/
-	UPROPERTY(EditAnywhere, Category = "Sprite Rendering")
-	ENiagaraRendererSourceDataMode SourceMode;
-=======
->>>>>>> 4af6daef
 
 	/** Use the UMaterialInterface bound to this user variable if it is set to a valid value. If this is bound to a valid value and Material is also set, UserParamBinding wins.*/
 	UPROPERTY(EditAnywhere, Category = "Sprite Rendering")
@@ -239,27 +191,11 @@
 	 * NOTE: This value is ignored if "Pivot Offset Binding" is bound to a valid attribute
 	 */
 	UPROPERTY(EditAnywhere, Category = "Sprite Rendering", meta = (DisplayName = "Default Pivot in UV Space"))
-<<<<<<< HEAD
-	FVector2D PivotInUVSpace;
-
-	/** World space radius that UVs generated with the ParticleMacroUV material node will tile based on. */
-	UPROPERTY(EditAnywhere, Category = "Sprite Rendering")
-	float MacroUVRadius = 0.0f;
-
-	/** Determines how we sort the particles prior to rendering.*/
-	UPROPERTY(EditAnywhere, Category = "Sorting")
-	ENiagaraSortMode SortMode;
-
-	/** When using SubImage lookups for particles, this variable contains the number of columns in X and the number of rows in Y.*/
-	UPROPERTY(EditAnywhere, Category = "SubUV", meta = (DisplayAfter = bSubImageBlend))
-	FVector2D SubImageSize;
-=======
 	FVector2D PivotInUVSpace = FVector2D(0.5f, 0.5f);
 
 	/** When using SubImage lookups for particles, this variable contains the number of columns in X and the number of rows in Y.*/
 	UPROPERTY(EditAnywhere, Category = "SubUV", meta = (DisplayAfter = bSubImageBlend))
 	FVector2D SubImageSize = FVector2D(1.0f, 1.0f);
->>>>>>> 4af6daef
 
 	/** If true, blends the sub-image UV lookup with its next adjacent member using the fractional part of the SubImageIndex float value as the linear interpolation factor.*/
 	UPROPERTY(EditAnywhere, Category = "SubUV", meta = (DisplayName = "Sub UV Blending Enabled"))
@@ -271,9 +207,6 @@
 
 	/** If true, the particles are only sorted when using a translucent material. */
 	UPROPERTY(EditAnywhere, Category = "Sorting", meta = (EditCondition = "SortMode != ENiagaraSortMode::None", EditConditionHides))
-<<<<<<< HEAD
-	uint32 bSortOnlyWhenTranslucent : 1;
-=======
 	uint8 bSortOnlyWhenTranslucent : 1;
 
 	/** Enables frustum culling of individual sprites */
@@ -285,20 +218,6 @@
 	ENiagaraRendererSortPrecision SortPrecision = ENiagaraRendererSortPrecision::Default;
 
 	/**
-	Gpu simulations run at different points in the frame depending on what features are used, i.e. depth buffer, distance fields, etc.
-	Opaque materials will run latent when these features are used.
-	Translucent materials can choose if they want to use this frames or the previous frames data to match opaque draws.
-	*/
-	UPROPERTY(EditAnywhere, AdvancedDisplay, Category = "Sprite Rendering")
-	ENiagaraRendererGpuTranslucentLatency GpuTranslucentLatency = ENiagaraRendererGpuTranslucentLatency::ProjectDefault;
->>>>>>> 4af6daef
-
-	/** Sort precision to use when sorting is active. */
-	UPROPERTY(EditAnywhere, Category = "Sorting", meta = (EditCondition = "SortMode != ENiagaraSortMode::None", EditConditionHides))
-	ENiagaraRendererSortPrecision SortPrecision = ENiagaraRendererSortPrecision::Default;
-
-	/**
-<<<<<<< HEAD
 	Gpu simulations run at different points in the frame depending on what features are used, i.e. depth buffer, distance fields, etc.
 	Opaque materials will run latent when these features are used.
 	Translucent materials can choose if they want to use this frames or the previous frames data to match opaque draws.
@@ -314,15 +233,6 @@
 	to visually compensate.	The different enabled settings allow you to control how the coverage amount is applied to
 	your particle color.  If particle color is not connected to your material the compensation will not be applied.
 	*/
-=======
-	This setting controls what happens when a sprite becomes less than a pixel in size.
-	Disabling will apply nothing and can result in flickering issues, especially with Temporal Super Resolution.
-	Automatic will enable the appropriate settings when the material blend mode is some form of translucency, project setting must also be enabled.
-	When coverage is less than a pixel, we also calculate a percentage of coverage, and then darken or reduce opacity
-	to visually compensate.	The different enabled settings allow you to control how the coverage amount is applied to
-	your particle color.  If particle color is not connected to your material the compensation will not be applied.
-	*/
->>>>>>> 4af6daef
 	UPROPERTY(EditAnywhere, Category = "Sprite Rendering")
 	ENiagaraRendererPixelCoverageMode PixelCoverageMode = ENiagaraRendererPixelCoverageMode::Automatic;
 
@@ -489,23 +399,15 @@
 	NIAGARA_API void CacheDerivedData();
 #endif
 
-<<<<<<< HEAD
-=======
 	UPROPERTY()
 	uint32 MaterialParamValidMask = 0;
 
->>>>>>> 4af6daef
 	const TArray<FVector2f>& GetCutoutData() const { return DerivedData.BoundingGeometry; }
 
 	FNiagaraRendererLayout RendererLayoutWithCustomSort;
 	FNiagaraRendererLayout RendererLayoutWithoutCustomSort;
 
 protected:
-<<<<<<< HEAD
-	void InitBindings();
-	void SetPreviousBindings(const FVersionedNiagaraEmitter& SrcEmitter, ENiagaraRendererSourceDataMode InSourceMode);
-	virtual void UpdateSourceModeDerivates(ENiagaraRendererSourceDataMode InSourceMode, bool bFromPropertyEdit = false) override;
-=======
 	NIAGARA_API void InitBindings();
 	NIAGARA_API void SetPreviousBindings(const FVersionedNiagaraEmitter& SrcEmitter, ENiagaraRendererSourceDataMode InSourceMode);
 	NIAGARA_API virtual void UpdateSourceModeDerivates(ENiagaraRendererSourceDataMode InSourceMode, bool bFromPropertyEdit = false) override;
@@ -515,13 +417,6 @@
 #if WITH_EDITORONLY_DATA
 	NIAGARA_API virtual FNiagaraVariable GetBoundAttribute(const FNiagaraVariableAttributeBinding* Binding) const override;
 #endif
->>>>>>> 4af6daef
-
-	void UpdateMICs();
-
-#if WITH_EDITORONLY_DATA
-	virtual FNiagaraVariable GetBoundAttribute(const FNiagaraVariableAttributeBinding* Binding) const override;
-#endif
 
 private:
 	/** Derived data for this asset, generated off of SubUVTexture. */
