// Copyright Epic Games, Inc. All Rights Reserved.

#pragma once

#include "CoreMinimal.h"
#include "UObject/ObjectMacros.h"
#include "Engine/EngineTypes.h"
#include "Kismet/BlueprintFunctionLibrary.h"
#include "NiagaraComponentPool.h"
#include "NiagaraCommon.h"
#include "VectorVM.h"
#include "NiagaraSystem.h"
#include "Particles/ParticleSystemComponent.h"
#include "NiagaraFunctionLibrary.generated.h"

class UNiagaraComponent;
class USceneComponent;
class UVolumeTexture;

/**
* A C++ and Blueprint accessible library of utility functions for accessing Niagara simulations
* All positions & orientations are returned in Unreal reference frame & units, assuming the Leap device is located at the origin.
*/
UCLASS(MinimalAPI)
class UNiagaraFunctionLibrary : public UBlueprintFunctionLibrary
{
	GENERATED_UCLASS_BODY()

public:

	UFUNCTION(BlueprintCallable, Category = Niagara, meta = (Keywords = "niagara System", WorldContext = "WorldContextObject", UnsafeDuringActorConstruction = "true"))
<<<<<<< HEAD
	static UNiagaraComponent* SpawnSystemAtLocationWithParams(FFXSystemSpawnParameters& SpawnParams);

	UFUNCTION(BlueprintCallable, Category = Niagara, meta = (Keywords = "niagara System", UnsafeDuringActorConstruction = "true"))
	static UNiagaraComponent* SpawnSystemAttachedWithParams(FFXSystemSpawnParameters& SpawnParams);
=======
	static NIAGARA_API UNiagaraComponent* SpawnSystemAtLocationWithParams(const FFXSystemSpawnParameters& SpawnParams);

	UFUNCTION(BlueprintCallable, Category = Niagara, meta = (Keywords = "niagara System", UnsafeDuringActorConstruction = "true"))
	static NIAGARA_API UNiagaraComponent* SpawnSystemAttachedWithParams(const FFXSystemSpawnParameters& SpawnParams);
>>>>>>> 4af6daef

	/**
	* Spawns a Niagara System at the specified world location/rotation
	* @return			The spawned UNiagaraComponent
	*/
	UFUNCTION(BlueprintCallable, Category = Niagara, meta = (Keywords = "niagara System", WorldContext = "WorldContextObject", UnsafeDuringActorConstruction = "true"))
	static NIAGARA_API UNiagaraComponent* SpawnSystemAtLocation(const UObject* WorldContextObject, class UNiagaraSystem* SystemTemplate, FVector Location, FRotator Rotation = FRotator::ZeroRotator, FVector Scale = FVector(1.f), bool bAutoDestroy = true, bool bAutoActivate = true, ENCPoolMethod PoolingMethod = ENCPoolMethod::None, bool bPreCullCheck = true);

	UFUNCTION(BlueprintCallable, Category = Niagara, meta = (Keywords = "niagara System", UnsafeDuringActorConstruction = "true"))
	static NIAGARA_API UNiagaraComponent* SpawnSystemAttached(UNiagaraSystem* SystemTemplate, USceneComponent* AttachToComponent, FName AttachPointName, FVector Location, FRotator Rotation, EAttachLocation::Type LocationType, bool bAutoDestroy, bool bAutoActivate = true, ENCPoolMethod PoolingMethod = ENCPoolMethod::None, bool bPreCullCheck = true);

	static NIAGARA_API UNiagaraComponent* SpawnSystemAttached(UNiagaraSystem* SystemTemplate, USceneComponent* AttachToComponent, FName AttachPointName, FVector Location, FRotator Rotation, FVector Scale, EAttachLocation::Type LocationType, bool bAutoDestroy, ENCPoolMethod PoolingMethod, bool bAutoActivate = true, bool bPreCullCheck = true);

	/** Sets a Niagara StaticMesh parameter by name, overriding locally if necessary.*/
	UFUNCTION(BlueprintCallable, Category = Niagara, meta = (DisplayName = "Set Niagara Static Mesh Component"))
	static NIAGARA_API void OverrideSystemUserVariableStaticMeshComponent(UNiagaraComponent* NiagaraSystem, const FString& OverrideName, UStaticMeshComponent* StaticMeshComponent);

	UFUNCTION(BlueprintCallable, Category = Niagara, meta = (DisplayName = "Set Niagara Static Mesh Directly"))
	static NIAGARA_API void OverrideSystemUserVariableStaticMesh(UNiagaraComponent* NiagaraSystem, const FString& OverrideName, UStaticMesh* StaticMesh);

	/** Get the skeletal mesh data interface by name .*/
	static NIAGARA_API class UNiagaraDataInterfaceSkeletalMesh* GetSkeletalMeshDataInterface(UNiagaraComponent* NiagaraSystem, const FString& OverrideName);

	/** Sets a Niagara StaticMesh parameter by name, overriding locally if necessary.*/
	UFUNCTION(BlueprintCallable, Category = Niagara, meta = (DisplayName = "Set Niagara Skeletal Mesh Component"))
	static NIAGARA_API void OverrideSystemUserVariableSkeletalMeshComponent(UNiagaraComponent* NiagaraSystem, const FString& OverrideName, USkeletalMeshComponent* SkeletalMeshComponent);

	/** Sets the SamplingRegion to use on the skeletal mesh data interface, this is destructive as it modifies the data interface. */
	UFUNCTION(BlueprintCallable, Category = Niagara)
	static NIAGARA_API void SetSkeletalMeshDataInterfaceSamplingRegions(UNiagaraComponent* NiagaraSystem, const FString& OverrideName, const TArray<FName>& SamplingRegions);

	/** Sets the Filtered Bones to use on the skeletal mesh data interface, this is destructive as it modifies the data interface. */
	UFUNCTION(BlueprintCallable, Category = Niagara)
	static NIAGARA_API void SetSkeletalMeshDataInterfaceFilteredBones(UNiagaraComponent* NiagaraSystem, const FString& OverrideName, const TArray<FName>& FilteredBones);

	/** Sets the Filtered Sockets to use on the skeletal mesh data interface, this is destructive as it modifies the data interface. */
	UFUNCTION(BlueprintCallable, Category = Niagara)
	static NIAGARA_API void SetSkeletalMeshDataInterfaceFilteredSockets(UNiagaraComponent* NiagaraSystem, const FString& OverrideName, const TArray<FName>& FilteredSockets);

	/** Sets the Filtered Bones to use on the skeletal mesh data interface, this is destructive as it modifies the data interface. */
	UFUNCTION(BlueprintCallable, Category = Niagara)
	static void SetSkeletalMeshDataInterfaceFilteredBones(UNiagaraComponent* NiagaraSystem, const FString& OverrideName, const TArray<FName>& FilteredBones);

	/** Sets the Filtered Sockets to use on the skeletal mesh data interface, this is destructive as it modifies the data interface. */
	UFUNCTION(BlueprintCallable, Category = Niagara)
	static void SetSkeletalMeshDataInterfaceFilteredSockets(UNiagaraComponent* NiagaraSystem, const FString& OverrideName, const TArray<FName>& FilteredSockets);

	/** Overrides the Texture Object for a Niagara Texture Data Interface User Parameter.*/
	UFUNCTION(BlueprintCallable, Category = Niagara)
	static NIAGARA_API void SetTextureObject(UNiagaraComponent* NiagaraSystem, const FString& OverrideName, UTexture* Texture);

	/** Overrides the 2D Array Texture for a Niagara 2D Array Texture Data Interface User Parameter.*/
	UFUNCTION(BlueprintCallable, Category = Niagara)
	static NIAGARA_API void SetTexture2DArrayObject(UNiagaraComponent* NiagaraSystem, const FString& OverrideName, class UTexture2DArray* Texture);

	/** Overrides the Volume Texture for a Niagara Volume Texture Data Interface User Parameter.*/
	UFUNCTION(BlueprintCallable, Category = Niagara)
	static NIAGARA_API void SetVolumeTextureObject(UNiagaraComponent* NiagaraSystem, const FString& OverrideName, UVolumeTexture* Texture);
	
	/** Finds an array interface of the given class. */
	static NIAGARA_API UNiagaraDataInterface* GetDataInterface(UClass* DIClass, UNiagaraComponent* NiagaraSystem, FName OverrideName);

	/** Finds an array interface of the given class. */
	template<class TDIType>
	static TDIType* GetDataInterface(UNiagaraComponent* NiagaraSystem, FName OverrideName)
	{
		return (TDIType*)GetDataInterface(TDIType::StaticClass(), NiagaraSystem, OverrideName);
	}

	//This is gonna be totally reworked
// 	UFUNCTION(BlueprintCallable, Category = Niagara, meta = (Keywords = "niagara System", UnsafeDuringActorConstruction = "true"))
// 	static void SetUpdateScriptConstant(UNiagaraComponent* Component, FName EmitterName, FName ConstantName, FVector Value);

	UFUNCTION(BlueprintCallable, Category = Niagara, meta = (Keywords = "niagara parameter collection", WorldContext = "WorldContextObject"))
	static NIAGARA_API UNiagaraParameterCollectionInstance* GetNiagaraParameterCollection(UObject* WorldContextObject, UNiagaraParameterCollection* Collection);

	static NIAGARA_API const TArray<FNiagaraFunctionSignature>& GetVectorVMFastPathOps(bool bIgnoreConsoleVariable = false);
	static NIAGARA_API bool DefineFunctionHLSL(const FNiagaraFunctionSignature& FunctionSignature, FString& HlslOutput);

	static NIAGARA_API bool GetVectorVMFastPathExternalFunction(const FVMExternalFunctionBindingInfo& BindingInfo, FVMExternalFunction &OutFunc);


	//Functions providing access to HWRT collision specific features

	/** Sets the Niagara GPU ray traced collision group for the give primitive component. */
	UFUNCTION(BlueprintCallable, Category = Niagara, meta = (Keywords = "niagara collision ray tracing", WorldContext = "WorldContextObject"))
	static NIAGARA_API void SetComponentNiagaraGPURayTracedCollisionGroup(UObject* WorldContextObject, UPrimitiveComponent* Primitive, int32 CollisionGroup);
	
	/** Sets the Niagara GPU ray traced collision group for all primitive components on the given actor. */
	UFUNCTION(BlueprintCallable, Category = Niagara, meta = (Keywords = "niagara collision ray tracing", WorldContext = "WorldContextObject"))
	static NIAGARA_API void SetActorNiagaraGPURayTracedCollisionGroup(UObject* WorldContextObject, AActor* Actor, int32 CollisionGroup);

	/** Returns a free collision group for use in HWRT collision group filtering. Returns -1 on failure. */
	UFUNCTION(BlueprintCallable, Category = Niagara, meta = (Keywords = "niagara collision ray tracing", WorldContext = "WorldContextObject"))
	static NIAGARA_API int32 AcquireNiagaraGPURayTracedCollisionGroup(UObject* WorldContextObject);

<<<<<<< HEAD

	//Functions providing access to HWRT collision specific features

	/** Sets the Niagara GPU ray traced collision group for the give primitive component. */
	UFUNCTION(BlueprintCallable, Category = Niagara, meta = (Keywords = "niagara collision ray tracing", WorldContext = "WorldContextObject"))
	static void SetComponentNiagaraGPURayTracedCollisionGroup(UObject* WorldContextObject, UPrimitiveComponent* Primitive, int32 CollisionGroup);
	
	/** Sets the Niagara GPU ray traced collision group for all primitive components on the given actor. */
	UFUNCTION(BlueprintCallable, Category = Niagara, meta = (Keywords = "niagara collision ray tracing", WorldContext = "WorldContextObject"))
	static void SetActorNiagaraGPURayTracedCollisionGroup(UObject* WorldContextObject, AActor* Actor, int32 CollisionGroup);

	/** Returns a free collision group for use in HWRT collision group filtering. Returns -1 on failure. */
	UFUNCTION(BlueprintCallable, Category = Niagara, meta = (Keywords = "niagara collision ray tracing", WorldContext = "WorldContextObject"))
	static int32 AcquireNiagaraGPURayTracedCollisionGroup(UObject* WorldContextObject);

	/** Releases a collision group back to the system for use by ohers. */
	UFUNCTION(BlueprintCallable, Category = Niagara, meta = (Keywords = "niagara collision ray tracing", WorldContext = "WorldContextObject"))
	static void ReleaseNiagaraGPURayTracedCollisionGroup(UObject* WorldContextObject, int32 CollisionGroup);
=======
	/** Releases a collision group back to the system for use by ohers. */
	UFUNCTION(BlueprintCallable, Category = Niagara, meta = (Keywords = "niagara collision ray tracing", WorldContext = "WorldContextObject"))
	static NIAGARA_API void ReleaseNiagaraGPURayTracedCollisionGroup(UObject* WorldContextObject, int32 CollisionGroup);
>>>>>>> 4af6daef
private:
	static NIAGARA_API void InitVectorVMFastPathOps();
	static NIAGARA_API TArray<FNiagaraFunctionSignature> VectorVMOps;
	static NIAGARA_API TArray<FString> VectorVMOpsHLSL;
};<|MERGE_RESOLUTION|>--- conflicted
+++ resolved
@@ -29,17 +29,10 @@
 public:
 
 	UFUNCTION(BlueprintCallable, Category = Niagara, meta = (Keywords = "niagara System", WorldContext = "WorldContextObject", UnsafeDuringActorConstruction = "true"))
-<<<<<<< HEAD
-	static UNiagaraComponent* SpawnSystemAtLocationWithParams(FFXSystemSpawnParameters& SpawnParams);
-
-	UFUNCTION(BlueprintCallable, Category = Niagara, meta = (Keywords = "niagara System", UnsafeDuringActorConstruction = "true"))
-	static UNiagaraComponent* SpawnSystemAttachedWithParams(FFXSystemSpawnParameters& SpawnParams);
-=======
 	static NIAGARA_API UNiagaraComponent* SpawnSystemAtLocationWithParams(const FFXSystemSpawnParameters& SpawnParams);
 
 	UFUNCTION(BlueprintCallable, Category = Niagara, meta = (Keywords = "niagara System", UnsafeDuringActorConstruction = "true"))
 	static NIAGARA_API UNiagaraComponent* SpawnSystemAttachedWithParams(const FFXSystemSpawnParameters& SpawnParams);
->>>>>>> 4af6daef
 
 	/**
 	* Spawns a Niagara System at the specified world location/rotation
@@ -78,14 +71,6 @@
 	/** Sets the Filtered Sockets to use on the skeletal mesh data interface, this is destructive as it modifies the data interface. */
 	UFUNCTION(BlueprintCallable, Category = Niagara)
 	static NIAGARA_API void SetSkeletalMeshDataInterfaceFilteredSockets(UNiagaraComponent* NiagaraSystem, const FString& OverrideName, const TArray<FName>& FilteredSockets);
-
-	/** Sets the Filtered Bones to use on the skeletal mesh data interface, this is destructive as it modifies the data interface. */
-	UFUNCTION(BlueprintCallable, Category = Niagara)
-	static void SetSkeletalMeshDataInterfaceFilteredBones(UNiagaraComponent* NiagaraSystem, const FString& OverrideName, const TArray<FName>& FilteredBones);
-
-	/** Sets the Filtered Sockets to use on the skeletal mesh data interface, this is destructive as it modifies the data interface. */
-	UFUNCTION(BlueprintCallable, Category = Niagara)
-	static void SetSkeletalMeshDataInterfaceFilteredSockets(UNiagaraComponent* NiagaraSystem, const FString& OverrideName, const TArray<FName>& FilteredSockets);
 
 	/** Overrides the Texture Object for a Niagara Texture Data Interface User Parameter.*/
 	UFUNCTION(BlueprintCallable, Category = Niagara)
@@ -136,30 +121,9 @@
 	UFUNCTION(BlueprintCallable, Category = Niagara, meta = (Keywords = "niagara collision ray tracing", WorldContext = "WorldContextObject"))
 	static NIAGARA_API int32 AcquireNiagaraGPURayTracedCollisionGroup(UObject* WorldContextObject);
 
-<<<<<<< HEAD
-
-	//Functions providing access to HWRT collision specific features
-
-	/** Sets the Niagara GPU ray traced collision group for the give primitive component. */
-	UFUNCTION(BlueprintCallable, Category = Niagara, meta = (Keywords = "niagara collision ray tracing", WorldContext = "WorldContextObject"))
-	static void SetComponentNiagaraGPURayTracedCollisionGroup(UObject* WorldContextObject, UPrimitiveComponent* Primitive, int32 CollisionGroup);
-	
-	/** Sets the Niagara GPU ray traced collision group for all primitive components on the given actor. */
-	UFUNCTION(BlueprintCallable, Category = Niagara, meta = (Keywords = "niagara collision ray tracing", WorldContext = "WorldContextObject"))
-	static void SetActorNiagaraGPURayTracedCollisionGroup(UObject* WorldContextObject, AActor* Actor, int32 CollisionGroup);
-
-	/** Returns a free collision group for use in HWRT collision group filtering. Returns -1 on failure. */
-	UFUNCTION(BlueprintCallable, Category = Niagara, meta = (Keywords = "niagara collision ray tracing", WorldContext = "WorldContextObject"))
-	static int32 AcquireNiagaraGPURayTracedCollisionGroup(UObject* WorldContextObject);
-
-	/** Releases a collision group back to the system for use by ohers. */
-	UFUNCTION(BlueprintCallable, Category = Niagara, meta = (Keywords = "niagara collision ray tracing", WorldContext = "WorldContextObject"))
-	static void ReleaseNiagaraGPURayTracedCollisionGroup(UObject* WorldContextObject, int32 CollisionGroup);
-=======
 	/** Releases a collision group back to the system for use by ohers. */
 	UFUNCTION(BlueprintCallable, Category = Niagara, meta = (Keywords = "niagara collision ray tracing", WorldContext = "WorldContextObject"))
 	static NIAGARA_API void ReleaseNiagaraGPURayTracedCollisionGroup(UObject* WorldContextObject, int32 CollisionGroup);
->>>>>>> 4af6daef
 private:
 	static NIAGARA_API void InitVectorVMFastPathOps();
 	static NIAGARA_API TArray<FNiagaraFunctionSignature> VectorVMOps;
