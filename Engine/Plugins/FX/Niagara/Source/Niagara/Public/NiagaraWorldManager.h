--- conflicted
+++ resolved
@@ -26,10 +26,7 @@
 class UNiagaraParameterCollection;
 class UNiagaraParameterCollectionInstance;
 class UNiagaraComponentPool;
-<<<<<<< HEAD
-=======
 struct FNiagaraScalabilityState;
->>>>>>> 90fae962
 
 class FNiagaraViewDataMgr : public FRenderResource
 {
@@ -145,8 +142,6 @@
 	// Dump details about what's inside the world manager
 	void DumpDetails(FOutputDevice& Ar);
 	
-<<<<<<< HEAD
-=======
 	UWorld* GetWorld();
 	FORCEINLINE UWorld* GetWorld()const { return World; }
 
@@ -168,7 +163,6 @@
 	void DumpScalabilityState();
 #endif
 
->>>>>>> 90fae962
 private:
 
 	// Callback function registered with global world delegates to instantiate world manager when a game world is created
