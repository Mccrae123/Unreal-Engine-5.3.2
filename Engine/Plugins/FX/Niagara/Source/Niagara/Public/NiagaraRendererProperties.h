// Copyright Epic Games, Inc. All Rights Reserved.

#pragma once

#include "CoreMinimal.h"
#include "Containers/ArrayView.h"
#include "UObject/Object.h"
#include "RHIDefinitions.h"
#include "NiagaraTypes.h"
#include "NiagaraCommon.h"
#include "NiagaraMergeable.h"
#include "NiagaraGPUSortInfo.h"
#include "NiagaraPlatformSet.h"
#include "NiagaraRendererProperties.generated.h"

class FNiagaraRenderer;
class FNiagaraSystemInstanceController;
class UMaterial;
class UMaterialInterface;
class FNiagaraEmitterInstance;
class SWidget;
class FAssetThumbnailPool;
struct FNiagaraDataSetCompiledData;
struct FSlateBrush;

#if WITH_EDITOR
// Helper class for GUI error handling
DECLARE_DELEGATE(FNiagaraRendererFeedbackFix);
class FNiagaraRendererFeedback
{
public:
	FNiagaraRendererFeedback(FText InDescriptionText, FText InSummaryText, FText InFixDescription = FText(), FNiagaraRendererFeedbackFix InFix = FNiagaraRendererFeedbackFix(), bool InDismissable = false)
		: DescriptionText(InDescriptionText)
		  , SummaryText(InSummaryText)
		  , FixDescription(InFixDescription)
		  , Fix(InFix)
		  , Dismissable(InDismissable)
	{}

	FNiagaraRendererFeedback(FText InSummaryText)
        : DescriptionText(FText())
          , SummaryText(InSummaryText)
          , FixDescription(FText())
          , Fix(FNiagaraRendererFeedbackFix())
		  , Dismissable(false)
	{}

	FNiagaraRendererFeedback()
	{}

	/** Returns true if the problem can be fixed automatically. */
	bool IsFixable() const
	{
		return Fix.IsBound();
	}

	/** Applies the fix if a delegate is bound for it.*/
	void TryFix() const
	{
		if (Fix.IsBound())
		{
			Fix.Execute();
		}
	}

	/** Full description text */
	FText GetDescriptionText() const
	{
		return DescriptionText;
	}
<<<<<<< HEAD

	/** Shortened error description text*/
	FText GetSummaryText() const
	{
		return SummaryText;
	}

	/** Full description text */
	FText GetFixDescriptionText() const
	{
		return FixDescription;
	}

	bool IsDismissable() const
	{
		return Dismissable;
	}

private:
	FText DescriptionText;
	FText SummaryText;
	FText FixDescription;
	FNiagaraRendererFeedbackFix Fix;
	bool Dismissable;
};
#endif

/** Mapping between a variable in the source dataset and the location we place it in the GPU buffer passed to the VF. */
struct FNiagaraRendererVariableInfo
{
	FNiagaraRendererVariableInfo() {}
	FNiagaraRendererVariableInfo(int32 InDataOffset, int32 InGPUBufferOffset, int32 InNumComponents, bool bInUpload, bool bInHalfType)
		: DatasetOffset(InDataOffset)
		, GPUBufferOffset(InGPUBufferOffset)
		, NumComponents(InNumComponents)
		, bUpload(bInUpload)
		, bHalfType(bInHalfType)
	{
	}

	FORCEINLINE int32 GetGPUOffset() const
	{
		int32 Offset = GPUBufferOffset;
		if (bHalfType)
		{
			Offset |= 1 << 31;
		}
		return Offset;
	}

	FORCEINLINE int32 GetEncodedDatasetOffset() const
	{
		return DatasetOffset | (bHalfType ? (1<<31) : 0);
	}

	int32 DatasetOffset = INDEX_NONE;
	int32 GPUBufferOffset = INDEX_NONE;
	int32 NumComponents = 0;
	bool bUpload = false;
	bool bHalfType = false;
};

/** Used for building renderer layouts for vertex factories */
struct FNiagaraRendererLayout
{
	void Initialize(int32 NumVariables);
	bool SetVariable(const FNiagaraDataSetCompiledData* CompiledData, const FNiagaraVariableBase& Variable, int32 VFVarOffset);
	bool SetVariableFromBinding(const FNiagaraDataSetCompiledData* CompiledData, const FNiagaraVariableAttributeBinding& VariableBinding, int32 VFVarOffset);
	void Finalize();

=======

	/** Shortened error description text*/
	FText GetSummaryText() const
	{
		return SummaryText;
	}

	/** Full description text */
	FText GetFixDescriptionText() const
	{
		return FixDescription;
	}

	bool IsDismissable() const
	{
		return Dismissable;
	}

private:
	FText DescriptionText;
	FText SummaryText;
	FText FixDescription;
	FNiagaraRendererFeedbackFix Fix;
	bool Dismissable;
};
#endif

/** Mapping between a variable in the source dataset and the location we place it in the GPU buffer passed to the VF. */
struct FNiagaraRendererVariableInfo
{
	FNiagaraRendererVariableInfo() {}
	FNiagaraRendererVariableInfo(int32 InDataOffset, int32 InGPUBufferOffset, int32 InNumComponents, bool bInUpload, bool bInHalfType)
		: DatasetOffset(InDataOffset)
		, GPUBufferOffset(InGPUBufferOffset)
		, NumComponents(InNumComponents)
		, bUpload(bInUpload)
		, bHalfType(bInHalfType)
	{
	}

	FORCEINLINE int32 GetGPUOffset() const
	{
		int32 Offset = GPUBufferOffset;
		if (bHalfType)
		{
			Offset |= 1 << 31;
		}
		return Offset;
	}

	FORCEINLINE int32 GetEncodedDatasetOffset() const
	{
		return DatasetOffset | (bHalfType ? (1<<31) : 0);
	}

	int32 DatasetOffset = INDEX_NONE;
	int32 GPUBufferOffset = INDEX_NONE;
	int32 NumComponents = 0;
	bool bUpload = false;
	bool bHalfType = false;
};

/** Used for building renderer layouts for vertex factories */
struct FNiagaraRendererLayout
{
	void Initialize(int32 NumVariables);
	bool SetVariable(const FNiagaraDataSetCompiledData* CompiledData, const FNiagaraVariableBase& Variable, int32 VFVarOffset);
	bool SetVariableFromBinding(const FNiagaraDataSetCompiledData* CompiledData, const FNiagaraVariableAttributeBinding& VariableBinding, int32 VFVarOffset);
	void Finalize();

>>>>>>> 6bbb88c8
	TConstArrayView<FNiagaraRendererVariableInfo> GetVFVariables_RenderThread() const { check(IsInRenderingThread()); return MakeArrayView(VFVariables_RT); }
	int32 GetTotalFloatComponents_RenderThread() const { check(IsInRenderingThread()); return TotalFloatComponents_RT; }
	int32 GetTotalHalfComponents_RenderThread() const { check(IsInRenderingThread()); return TotalHalfComponents_RT; }

private:
	TArray<FNiagaraRendererVariableInfo> VFVariables_GT;
	int32 TotalFloatComponents_GT;
	int32 TotalHalfComponents_GT;

	TArray<FNiagaraRendererVariableInfo> VFVariables_RT;
	int32 TotalFloatComponents_RT;
	int32 TotalHalfComponents_RT;
};

/**
* Emitter properties base class
* Each EmitterRenderer derives from this with its own class, and returns it in GetProperties; a copy
* of those specific properties is stored on UNiagaraEmitter (on the System) for serialization
* and handed back to the System renderer on load.
*/
UCLASS(ABSTRACT)
class NIAGARA_API UNiagaraRendererProperties : public UNiagaraMergeable
{
	GENERATED_BODY()

public:
	UNiagaraRendererProperties()		
		: bIsEnabled(true)
<<<<<<< HEAD
=======
		, bAllowInCullProxies(true)
>>>>>>> 6bbb88c8
		, bMotionBlurEnabled_DEPRECATED(true)
	{
	}

	//UObject Interface Begin
	virtual void PostInitProperties() override;
	virtual void PostLoad() override;
#if WITH_EDITORONLY_DATA
	virtual void PostEditChangeProperty(struct FPropertyChangedEvent& PropertyChangedEvent) override;
#endif
	//UObject Interface End
	
<<<<<<< HEAD
	virtual FNiagaraRenderer* CreateEmitterRenderer(ERHIFeatureLevel::Type FeatureLevel, const FNiagaraEmitterInstance* Emitter, const UNiagaraComponent* InComponent) PURE_VIRTUAL ( UNiagaraRendererProperties::CreateEmitterRenderer, return nullptr;);
=======
	virtual FNiagaraRenderer* CreateEmitterRenderer(ERHIFeatureLevel::Type FeatureLevel, const FNiagaraEmitterInstance* Emitter, const FNiagaraSystemInstanceController& InController) PURE_VIRTUAL ( UNiagaraRendererProperties::CreateEmitterRenderer, return nullptr;);
>>>>>>> 6bbb88c8
	virtual class FNiagaraBoundsCalculator* CreateBoundsCalculator() PURE_VIRTUAL(UNiagaraRendererProperties::CreateBoundsCalculator, return nullptr;);
	virtual void GetUsedMaterials(const FNiagaraEmitterInstance* InEmitter, TArray<UMaterialInterface*>& OutMaterials) const PURE_VIRTUAL(UNiagaraRendererProperties::GetUsedMaterials,);

	virtual bool IsSimTargetSupported(ENiagaraSimTarget InSimTarget) const { return false; };

	const TArray<const FNiagaraVariableAttributeBinding*>& GetAttributeBindings() const { return AttributeBindings; }
	uint32 ComputeMaxUsedComponents(const FNiagaraDataSetCompiledData* CompiledDataSetData) const;

	virtual bool NeedsLoadForTargetPlatform(const class ITargetPlatform* TargetPlatform) const override;

	/** Method to add asset tags that are specific to this renderer. By default we add in how many instances of this class exist in the list.*/
	virtual void GetAssetTagsForContext(const UObject* InAsset, const TArray<const UNiagaraRendererProperties*>& InProperties, TMap<FName, uint32>& NumericKeys, TMap<FName, FString>& StringKeys) const;

	/** In the case that we need parameters bound in that aren't Particle variables, these should be set up here so that the data is appropriately populated after the simulation.*/
<<<<<<< HEAD
	virtual bool PopulateRequiredBindings(FNiagaraParameterStore& InParameterStore) { return false; }	
=======
	virtual bool PopulateRequiredBindings(FNiagaraParameterStore& InParameterStore);
>>>>>>> 6bbb88c8

#if WITH_EDITORONLY_DATA

	virtual bool IsSupportedVariableForBinding(const FNiagaraVariableBase& InSourceForBinding, const FName& InTargetBindingName) const;

	/** Internal handling of any emitter variable renames. Note that this doesn't modify the renderer, the caller will need to do that if it is desired.*/
	virtual void RenameEmitter(const FName& InOldName, const UNiagaraEmitter* InRenamedEmitter);
	virtual void RenameVariable(const FNiagaraVariableBase& OldVariable, const FNiagaraVariableBase& NewVariable, const UNiagaraEmitter* InEmitter);
	virtual void RemoveVariable(const FNiagaraVariableBase& OldVariable, const UNiagaraEmitter* InEmitter);
	virtual bool IsMaterialValidForRenderer(UMaterial* Material, FText& InvalidMessage) { return true; }

	virtual void FixMaterial(UMaterial* Material) { }

	virtual TArray<FNiagaraVariable> GetBoundAttributes() const;

	virtual const TArray<FNiagaraVariable>& GetRequiredAttributes() { static TArray<FNiagaraVariable> Vars; return Vars; };
	virtual const TArray<FNiagaraVariable>& GetOptionalAttributes() { static TArray<FNiagaraVariable> Vars; return Vars; };

	virtual void GetAdditionalVariables(TArray<FNiagaraVariableBase>& OutArray) const { };

	UNiagaraRendererProperties* StaticDuplicateWithNewMergeId(UObject* InOuter) const
	{
		return CastChecked<UNiagaraRendererProperties>(Super::StaticDuplicateWithNewMergeIdInternal(InOuter));
	}

	virtual void GetRendererWidgets(const FNiagaraEmitterInstance* InEmitter, TArray<TSharedPtr<SWidget>>& OutWidgets, TSharedPtr<FAssetThumbnailPool> InThumbnailPool) const PURE_VIRTUAL(UNiagaraRendererProperties::GetRendererWidgets, );
	virtual void GetRendererTooltipWidgets(const FNiagaraEmitterInstance* InEmitter, TArray<TSharedPtr<SWidget>>& OutWidgets, TSharedPtr<FAssetThumbnailPool> InThumbnailPool) const PURE_VIRTUAL(UNiagaraRendererProperties::GetRendererTooltipWidgets, );
	virtual void GetRendererFeedback(const UNiagaraEmitter* InEmitter, TArray<FText>& OutErrors, TArray<FText>& OutWarnings, TArray<FText>& OutInfo) const {};
	virtual void GetRendererFeedback(UNiagaraEmitter* InEmitter, TArray<FNiagaraRendererFeedback>& OutErrors, TArray<FNiagaraRendererFeedback>& OutWarnings, TArray<FNiagaraRendererFeedback>& OutInfo) const;

	// The icon to display in the niagara stack widget under the renderer section
	virtual const FSlateBrush* GetStackIcon() const;

	// The text to display in the niagara stack widget under the renderer section
	virtual FText GetWidgetDisplayName() const;
<<<<<<< HEAD

#endif // WITH_EDITORONLY_DATA

	virtual ENiagaraRendererSourceDataMode GetCurrentSourceMode() const {	return ENiagaraRendererSourceDataMode::Particles;}

=======

#endif // WITH_EDITORONLY_DATA

	virtual ENiagaraRendererSourceDataMode GetCurrentSourceMode() const {	return ENiagaraRendererSourceDataMode::Particles;}

>>>>>>> 6bbb88c8
	virtual bool GetIsActive() const;
	virtual bool GetIsEnabled() const { return bIsEnabled; }
	virtual void SetIsEnabled(bool bInIsEnabled);

	virtual void CacheFromCompiledData(const FNiagaraDataSetCompiledData* CompiledData) {}

	virtual bool NeedsMIDsForMaterials() const { return false; }

	/** When true, the renderer will be opted in to get its PostSystemTick_GameThread overload called */
	virtual bool NeedsSystemPostTick() const { return false; }
	/** When true, the renderer will be opted in to get its OnSystemComplete_GameThread overload called */
	virtual bool NeedsSystemCompletion() const { return false; }

	bool NeedsPreciseMotionVectors() const;

	/** Platforms on which this renderer is enabled. */
	UPROPERTY(EditAnywhere, Category = "Scalability")
	FNiagaraPlatformSet Platforms;

	/** By default, emitters are drawn in the order that they are added to the system. This value will allow you to control the order in a more fine-grained manner.
	Materials of the same type (i.e. Transparent) will draw in order from lowest to highest within the system. The default value is 0.*/
	UPROPERTY(EditAnywhere, Category = "Sort Order")
	int32 SortOrderHint;

	/** Hint about how to generate motion (velocity) vectors for this renderer. */
	UPROPERTY(EditAnywhere, Category = "Motion Blur")
	ENiagaraRendererMotionVectorSetting MotionVectorSetting;

<<<<<<< HEAD
	UPROPERTY()
	bool bIsEnabled;

=======
	/** Optional bool binding to dynamically enable / disable the renderer. */
	UPROPERTY(EditAnywhere, Category = "Bindings")
	FNiagaraVariableAttributeBinding RendererEnabledBinding;

	UPROPERTY()
	bool bIsEnabled;

	UPROPERTY(EditAnywhere, Category = "Scalability")
	bool bAllowInCullProxies;

>>>>>>> 6bbb88c8
protected:
	UPROPERTY()
	bool bMotionBlurEnabled_DEPRECATED; // This has been rolled into MotionVectorSetting

	TArray<const FNiagaraVariableAttributeBinding*> AttributeBindings;

	virtual void PostLoadBindings(ENiagaraRendererSourceDataMode InSourceMode);
	virtual void UpdateSourceModeDerivates(ENiagaraRendererSourceDataMode InSourceMode, bool bFromPropertyEdit = false);
<<<<<<< HEAD

#if WITH_EDITORONLY_DATA
	/** returns the variable associated with the supplied binding if it should be bound given the current settings of the RendererProperties. */
	virtual FNiagaraVariable GetBoundAttribute(const FNiagaraVariableAttributeBinding* Binding) const;
=======

#if WITH_EDITORONLY_DATA
	/** returns the variable associated with the supplied binding if it should be bound given the current settings of the RendererProperties. */
	virtual FNiagaraVariable GetBoundAttribute(const FNiagaraVariableAttributeBinding* Binding) const;

	/** utility function that can be used to fix up old vec3 bindings into position bindings. */
	static void ChangeToPositionBinding(FNiagaraVariableAttributeBinding& Binding);
>>>>>>> 6bbb88c8
#endif
};<|MERGE_RESOLUTION|>--- conflicted
+++ resolved
@@ -68,7 +68,6 @@
 	{
 		return DescriptionText;
 	}
-<<<<<<< HEAD
 
 	/** Shortened error description text*/
 	FText GetSummaryText() const
@@ -139,78 +138,6 @@
 	bool SetVariableFromBinding(const FNiagaraDataSetCompiledData* CompiledData, const FNiagaraVariableAttributeBinding& VariableBinding, int32 VFVarOffset);
 	void Finalize();
 
-=======
-
-	/** Shortened error description text*/
-	FText GetSummaryText() const
-	{
-		return SummaryText;
-	}
-
-	/** Full description text */
-	FText GetFixDescriptionText() const
-	{
-		return FixDescription;
-	}
-
-	bool IsDismissable() const
-	{
-		return Dismissable;
-	}
-
-private:
-	FText DescriptionText;
-	FText SummaryText;
-	FText FixDescription;
-	FNiagaraRendererFeedbackFix Fix;
-	bool Dismissable;
-};
-#endif
-
-/** Mapping between a variable in the source dataset and the location we place it in the GPU buffer passed to the VF. */
-struct FNiagaraRendererVariableInfo
-{
-	FNiagaraRendererVariableInfo() {}
-	FNiagaraRendererVariableInfo(int32 InDataOffset, int32 InGPUBufferOffset, int32 InNumComponents, bool bInUpload, bool bInHalfType)
-		: DatasetOffset(InDataOffset)
-		, GPUBufferOffset(InGPUBufferOffset)
-		, NumComponents(InNumComponents)
-		, bUpload(bInUpload)
-		, bHalfType(bInHalfType)
-	{
-	}
-
-	FORCEINLINE int32 GetGPUOffset() const
-	{
-		int32 Offset = GPUBufferOffset;
-		if (bHalfType)
-		{
-			Offset |= 1 << 31;
-		}
-		return Offset;
-	}
-
-	FORCEINLINE int32 GetEncodedDatasetOffset() const
-	{
-		return DatasetOffset | (bHalfType ? (1<<31) : 0);
-	}
-
-	int32 DatasetOffset = INDEX_NONE;
-	int32 GPUBufferOffset = INDEX_NONE;
-	int32 NumComponents = 0;
-	bool bUpload = false;
-	bool bHalfType = false;
-};
-
-/** Used for building renderer layouts for vertex factories */
-struct FNiagaraRendererLayout
-{
-	void Initialize(int32 NumVariables);
-	bool SetVariable(const FNiagaraDataSetCompiledData* CompiledData, const FNiagaraVariableBase& Variable, int32 VFVarOffset);
-	bool SetVariableFromBinding(const FNiagaraDataSetCompiledData* CompiledData, const FNiagaraVariableAttributeBinding& VariableBinding, int32 VFVarOffset);
-	void Finalize();
-
->>>>>>> 6bbb88c8
 	TConstArrayView<FNiagaraRendererVariableInfo> GetVFVariables_RenderThread() const { check(IsInRenderingThread()); return MakeArrayView(VFVariables_RT); }
 	int32 GetTotalFloatComponents_RenderThread() const { check(IsInRenderingThread()); return TotalFloatComponents_RT; }
 	int32 GetTotalHalfComponents_RenderThread() const { check(IsInRenderingThread()); return TotalHalfComponents_RT; }
@@ -239,10 +166,7 @@
 public:
 	UNiagaraRendererProperties()		
 		: bIsEnabled(true)
-<<<<<<< HEAD
-=======
 		, bAllowInCullProxies(true)
->>>>>>> 6bbb88c8
 		, bMotionBlurEnabled_DEPRECATED(true)
 	{
 	}
@@ -255,11 +179,7 @@
 #endif
 	//UObject Interface End
 	
-<<<<<<< HEAD
-	virtual FNiagaraRenderer* CreateEmitterRenderer(ERHIFeatureLevel::Type FeatureLevel, const FNiagaraEmitterInstance* Emitter, const UNiagaraComponent* InComponent) PURE_VIRTUAL ( UNiagaraRendererProperties::CreateEmitterRenderer, return nullptr;);
-=======
 	virtual FNiagaraRenderer* CreateEmitterRenderer(ERHIFeatureLevel::Type FeatureLevel, const FNiagaraEmitterInstance* Emitter, const FNiagaraSystemInstanceController& InController) PURE_VIRTUAL ( UNiagaraRendererProperties::CreateEmitterRenderer, return nullptr;);
->>>>>>> 6bbb88c8
 	virtual class FNiagaraBoundsCalculator* CreateBoundsCalculator() PURE_VIRTUAL(UNiagaraRendererProperties::CreateBoundsCalculator, return nullptr;);
 	virtual void GetUsedMaterials(const FNiagaraEmitterInstance* InEmitter, TArray<UMaterialInterface*>& OutMaterials) const PURE_VIRTUAL(UNiagaraRendererProperties::GetUsedMaterials,);
 
@@ -274,11 +194,7 @@
 	virtual void GetAssetTagsForContext(const UObject* InAsset, const TArray<const UNiagaraRendererProperties*>& InProperties, TMap<FName, uint32>& NumericKeys, TMap<FName, FString>& StringKeys) const;
 
 	/** In the case that we need parameters bound in that aren't Particle variables, these should be set up here so that the data is appropriately populated after the simulation.*/
-<<<<<<< HEAD
-	virtual bool PopulateRequiredBindings(FNiagaraParameterStore& InParameterStore) { return false; }	
-=======
 	virtual bool PopulateRequiredBindings(FNiagaraParameterStore& InParameterStore);
->>>>>>> 6bbb88c8
 
 #if WITH_EDITORONLY_DATA
 
@@ -314,19 +230,11 @@
 
 	// The text to display in the niagara stack widget under the renderer section
 	virtual FText GetWidgetDisplayName() const;
-<<<<<<< HEAD
 
 #endif // WITH_EDITORONLY_DATA
 
 	virtual ENiagaraRendererSourceDataMode GetCurrentSourceMode() const {	return ENiagaraRendererSourceDataMode::Particles;}
 
-=======
-
-#endif // WITH_EDITORONLY_DATA
-
-	virtual ENiagaraRendererSourceDataMode GetCurrentSourceMode() const {	return ENiagaraRendererSourceDataMode::Particles;}
-
->>>>>>> 6bbb88c8
 	virtual bool GetIsActive() const;
 	virtual bool GetIsEnabled() const { return bIsEnabled; }
 	virtual void SetIsEnabled(bool bInIsEnabled);
@@ -355,11 +263,6 @@
 	UPROPERTY(EditAnywhere, Category = "Motion Blur")
 	ENiagaraRendererMotionVectorSetting MotionVectorSetting;
 
-<<<<<<< HEAD
-	UPROPERTY()
-	bool bIsEnabled;
-
-=======
 	/** Optional bool binding to dynamically enable / disable the renderer. */
 	UPROPERTY(EditAnywhere, Category = "Bindings")
 	FNiagaraVariableAttributeBinding RendererEnabledBinding;
@@ -370,7 +273,6 @@
 	UPROPERTY(EditAnywhere, Category = "Scalability")
 	bool bAllowInCullProxies;
 
->>>>>>> 6bbb88c8
 protected:
 	UPROPERTY()
 	bool bMotionBlurEnabled_DEPRECATED; // This has been rolled into MotionVectorSetting
@@ -379,19 +281,12 @@
 
 	virtual void PostLoadBindings(ENiagaraRendererSourceDataMode InSourceMode);
 	virtual void UpdateSourceModeDerivates(ENiagaraRendererSourceDataMode InSourceMode, bool bFromPropertyEdit = false);
-<<<<<<< HEAD
 
 #if WITH_EDITORONLY_DATA
 	/** returns the variable associated with the supplied binding if it should be bound given the current settings of the RendererProperties. */
 	virtual FNiagaraVariable GetBoundAttribute(const FNiagaraVariableAttributeBinding* Binding) const;
-=======
-
-#if WITH_EDITORONLY_DATA
-	/** returns the variable associated with the supplied binding if it should be bound given the current settings of the RendererProperties. */
-	virtual FNiagaraVariable GetBoundAttribute(const FNiagaraVariableAttributeBinding* Binding) const;
 
 	/** utility function that can be used to fix up old vec3 bindings into position bindings. */
 	static void ChangeToPositionBinding(FNiagaraVariableAttributeBinding& Binding);
->>>>>>> 6bbb88c8
 #endif
 };