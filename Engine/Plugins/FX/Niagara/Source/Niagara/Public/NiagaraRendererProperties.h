// Copyright Epic Games, Inc. All Rights Reserved.

#pragma once

#include "CoreMinimal.h"
#include "Containers/ArrayView.h"
#include "UObject/Object.h"
#include "RHIDefinitions.h"
#include "NiagaraTypes.h"
#include "NiagaraCommon.h"
#include "NiagaraMergeable.h"
#include "NiagaraGPUSortInfo.h"
#include "NiagaraPlatformSet.h"
#include "NiagaraRendererProperties.generated.h"

class FNiagaraRenderer;
class UMaterial;
class UMaterialInterface;
class FNiagaraEmitterInstance;
class SWidget;
class FAssetThumbnailPool;
<<<<<<< HEAD
class FNiagaraDataSet;
=======
struct FNiagaraDataSetCompiledData;
struct FSlateBrush;

extern int32 GbEnableMinimalGPUBuffers;

#if WITH_EDITOR
// Helper class for GUI error handling
DECLARE_DELEGATE(FNiagaraRendererFeedbackFix);
class FNiagaraRendererFeedback
{
public:
	FNiagaraRendererFeedback(FText InDescriptionText, FText InSummaryText, FText InFixDescription = FText(), FNiagaraRendererFeedbackFix InFix = FNiagaraRendererFeedbackFix(), bool InDismissable = false)
		: DescriptionText(InDescriptionText)
		  , SummaryText(InSummaryText)
		  , FixDescription(InFixDescription)
		  , Fix(InFix)
		  , Dismissable(InDismissable)
	{}

	FNiagaraRendererFeedback(FText InSummaryText)
        : DescriptionText(FText())
          , SummaryText(InSummaryText)
          , FixDescription(FText())
          , Fix(FNiagaraRendererFeedbackFix())
		  , Dismissable(false)
	{}

	FNiagaraRendererFeedback()
	{}

	/** Returns true if the problem can be fixed automatically. */
	bool IsFixable() const
	{
		return Fix.IsBound();
	}

	/** Applies the fix if a delegate is bound for it.*/
	void TryFix() const
	{
		if (Fix.IsBound())
		{
			Fix.Execute();
		}
	}

	/** Full description text */
	FText GetDescriptionText() const
	{
		return DescriptionText;
	}

	/** Shortened error description text*/
	FText GetSummaryText() const
	{
		return SummaryText;
	}

	/** Full description text */
	FText GetFixDescriptionText() const
	{
		return FixDescription;
	}

	bool IsDismissable() const 
	{
		return Dismissable;
	}

private:
	FText DescriptionText;
	FText SummaryText;
	FText FixDescription;
	FNiagaraRendererFeedbackFix Fix;
	bool Dismissable;
};
#endif
>>>>>>> 24776ab6

/** Mapping between a variable in the source dataset and the location we place it in the GPU buffer passed to the VF. */
struct FNiagaraRendererVariableInfo
{
	FNiagaraRendererVariableInfo() {}
	FNiagaraRendererVariableInfo(int32 InDataOffset, int32 InGPUBufferOffset, int32 InNumComponents, bool bInUpload, bool bInHalfType)
		: DatasetOffset(InDataOffset)
		, GPUBufferOffset(InGPUBufferOffset)
		, NumComponents(InNumComponents)
		, bUpload(bInUpload)
		, bHalfType(bInHalfType)
	{
	}

	FORCEINLINE int32 GetGPUOffset() const
	{
		int32 Offset = GbEnableMinimalGPUBuffers ? GPUBufferOffset : DatasetOffset;
		if (bHalfType)
		{
			Offset |= 1 << 31;
		}
		return Offset;
	}

	int32 DatasetOffset = INDEX_NONE;
	int32 GPUBufferOffset = INDEX_NONE;
	int32 NumComponents = 0;
	bool bUpload = false;
	bool bHalfType = false;
};

/** Used for building renderer layouts for vertex factories */
struct FNiagaraRendererLayout
{
	void Initialize(int32 NumVariables);
	bool SetVariable(const FNiagaraDataSetCompiledData* CompiledData, const FNiagaraVariable& Variable, int32 VFVarOffset);
	bool SetVariableFromBinding(const FNiagaraDataSetCompiledData* CompiledData, const FNiagaraVariableAttributeBinding& VariableBinding, int32 VFVarOffset);
	void Finalize();

	TConstArrayView<FNiagaraRendererVariableInfo> GetVFVariables_RenderThread() const { check(IsInRenderingThread()); return MakeArrayView(VFVariables_RT); }
	int32 GetTotalFloatComponents_RenderThread() const { check(IsInRenderingThread()); return TotalFloatComponents_RT; }
	int32 GetTotalHalfComponents_RenderThread() const { check(IsInRenderingThread()); return TotalHalfComponents_RT; }

private:
	TArray<FNiagaraRendererVariableInfo> VFVariables_GT;
	int32 TotalFloatComponents_GT;
	int32 TotalHalfComponents_GT;

	TArray<FNiagaraRendererVariableInfo> VFVariables_RT;
	int32 TotalFloatComponents_RT;
	int32 TotalHalfComponents_RT;
};

/**
* Emitter properties base class
* Each EmitterRenderer derives from this with its own class, and returns it in GetProperties; a copy
* of those specific properties is stored on UNiagaraEmitter (on the System) for serialization
* and handed back to the System renderer on load.
*/
UCLASS(ABSTRACT)
class NIAGARA_API UNiagaraRendererProperties : public UNiagaraMergeable
{
	GENERATED_BODY()

public:
	UNiagaraRendererProperties()
		: bIsEnabled(true)
		, bMotionBlurEnabled(true)
	{
	}


	virtual void PostInitProperties() override;

	//UObject Interface End
	virtual FNiagaraRenderer* CreateEmitterRenderer(ERHIFeatureLevel::Type FeatureLevel, const FNiagaraEmitterInstance* Emitter, const UNiagaraComponent* InComponent) PURE_VIRTUAL ( UNiagaraRendererProperties::CreateEmitterRenderer, return nullptr;);
	virtual class FNiagaraBoundsCalculator* CreateBoundsCalculator() PURE_VIRTUAL(UNiagaraRendererProperties::CreateBoundsCalculator, return nullptr;);
	virtual void GetUsedMaterials(const FNiagaraEmitterInstance* InEmitter, TArray<UMaterialInterface*>& OutMaterials) const PURE_VIRTUAL(UNiagaraRendererProperties::GetUsedMaterials,);

	virtual bool IsSimTargetSupported(ENiagaraSimTarget InSimTarget) const { return false; };

	const TArray<const FNiagaraVariableAttributeBinding*>& GetAttributeBindings() const { return AttributeBindings; }
<<<<<<< HEAD
	uint32 ComputeMaxUsedComponents(const FNiagaraDataSet& DataSet) const;

=======
	uint32 ComputeMaxUsedComponents(const FNiagaraDataSetCompiledData* CompiledDataSetData) const;

	virtual bool NeedsLoadForTargetPlatform(const class ITargetPlatform* TargetPlatform) const override;	

	/** In the case that we need parameters bound in that aren't Particle variables, these should be set up here so that the data is appropriately populated after the simulation.*/
	virtual bool PopulateRequiredBindings(FNiagaraParameterStore& InParameterStore) { return false; }
	
>>>>>>> 24776ab6
#if WITH_EDITORONLY_DATA

	virtual bool IsSupportedVariableForBinding(const FNiagaraVariableBase& InSourceForBinding, const FName& InTargetBindingName) const;

	/** Internal handling of any emitter variable renames. Note that this doesn't modify the renderer, the caller will need to do that if it is desired.*/
	virtual void RenameEmitter(const FName& InOldName, const UNiagaraEmitter* InRenamedEmitter);
	virtual void RenameVariable(const FNiagaraVariableBase& OldVariable, const FNiagaraVariableBase& NewVariable, const UNiagaraEmitter* InEmitter);
	virtual void RemoveVariable(const FNiagaraVariableBase& OldVariable, const UNiagaraEmitter* InEmitter);
	virtual bool IsMaterialValidForRenderer(UMaterial* Material, FText& InvalidMessage) { return true; }

	virtual void FixMaterial(UMaterial* Material) { }

	virtual const TArray<FNiagaraVariable>& GetBoundAttributes();
	virtual const TArray<FNiagaraVariable>& GetRequiredAttributes() { static TArray<FNiagaraVariable> Vars; return Vars; };
	virtual const TArray<FNiagaraVariable>& GetOptionalAttributes() { static TArray<FNiagaraVariable> Vars; return Vars; };

	UNiagaraRendererProperties* StaticDuplicateWithNewMergeId(UObject* InOuter) const
	{
		return CastChecked<UNiagaraRendererProperties>(Super::StaticDuplicateWithNewMergeIdInternal(InOuter));
	}

	virtual void GetRendererWidgets(const FNiagaraEmitterInstance* InEmitter, TArray<TSharedPtr<SWidget>>& OutWidgets, TSharedPtr<FAssetThumbnailPool> InThumbnailPool) const PURE_VIRTUAL(UNiagaraRendererProperties::GetRendererWidgets, );
	virtual void GetRendererTooltipWidgets(const FNiagaraEmitterInstance* InEmitter, TArray<TSharedPtr<SWidget>>& OutWidgets, TSharedPtr<FAssetThumbnailPool> InThumbnailPool) const PURE_VIRTUAL(UNiagaraRendererProperties::GetRendererTooltipWidgets, );
	virtual void GetRendererFeedback(const UNiagaraEmitter* InEmitter, TArray<FText>& OutErrors, TArray<FText>& OutWarnings, TArray<FText>& OutInfo) const {};
	virtual void GetRendererFeedback(UNiagaraEmitter* InEmitter, TArray<FNiagaraRendererFeedback>& OutErrors, TArray<FNiagaraRendererFeedback>& OutWarnings, TArray<FNiagaraRendererFeedback>& OutInfo) const;
	
	// The icon to display in the niagara stack widget under the renderer section
	virtual const FSlateBrush* GetStackIcon() const;

	// The text to display in the niagara stack widget under the renderer section
	virtual FText GetWidgetDisplayName() const;

#endif // WITH_EDITORONLY_DATA

	virtual ENiagaraRendererSourceDataMode GetCurrentSourceMode() const {	return ENiagaraRendererSourceDataMode::Particles;}


	// GPU simulation uses DrawIndirect, so the sim step needs to know indices per instance in order to prepare the draw call parameters
	virtual uint32 GetNumIndicesPerInstance() const { return 0; }

	virtual bool GetIsActive() const;
	virtual bool GetIsEnabled() const { return bIsEnabled; }
	virtual void SetIsEnabled(bool bInIsEnabled);

	virtual void CacheFromCompiledData(const FNiagaraDataSetCompiledData* CompiledData) {}

	virtual bool NeedsMIDsForMaterials() const { return false; }	
	
	/** Platforms on which this renderer is enabled. */
	UPROPERTY(EditAnywhere, Category = "Scalability")
	FNiagaraPlatformSet Platforms;

	/** By default, emitters are drawn in the order that they are added to the system. This value will allow you to control the order in a more fine-grained manner. 
	Materials of the same type (i.e. Transparent) will draw in order from lowest to highest within the system. The default value is 0.*/
	UPROPERTY(EditAnywhere, Category = "Sort Order")
	int32 SortOrderHint;
	
	UPROPERTY()
	bool bIsEnabled;

	/** Is motion blur enabled on this renderer or not, the material must also have motion blur enabled. */
	UPROPERTY(EditAnywhere, Category = "Rendering")
	bool bMotionBlurEnabled;

protected:
	TArray<const FNiagaraVariableAttributeBinding*> AttributeBindings;

<<<<<<< HEAD
	// Copy of variables in the attribute binding, updated when GetBoundAttributes() is called.
	TArray<FNiagaraVariable> CurrentBoundAttributes;
=======
	virtual void PostLoadBindings(ENiagaraRendererSourceDataMode InSourceMode);
	virtual void UpdateSourceModeDerivates(ENiagaraRendererSourceDataMode InSourceMode, bool bFromPropertyEdit = false);
>>>>>>> 24776ab6

	// Copy of variables in the attribute binding, updated when GetBoundAttributes() is called.
	TArray<FNiagaraVariable> CurrentBoundAttributes;
};<|MERGE_RESOLUTION|>--- conflicted
+++ resolved
@@ -19,9 +19,6 @@
 class FNiagaraEmitterInstance;
 class SWidget;
 class FAssetThumbnailPool;
-<<<<<<< HEAD
-class FNiagaraDataSet;
-=======
 struct FNiagaraDataSetCompiledData;
 struct FSlateBrush;
 
@@ -98,7 +95,6 @@
 	bool Dismissable;
 };
 #endif
->>>>>>> 24776ab6
 
 /** Mapping between a variable in the source dataset and the location we place it in the GPU buffer passed to the VF. */
 struct FNiagaraRendererVariableInfo
@@ -181,10 +177,6 @@
 	virtual bool IsSimTargetSupported(ENiagaraSimTarget InSimTarget) const { return false; };
 
 	const TArray<const FNiagaraVariableAttributeBinding*>& GetAttributeBindings() const { return AttributeBindings; }
-<<<<<<< HEAD
-	uint32 ComputeMaxUsedComponents(const FNiagaraDataSet& DataSet) const;
-
-=======
 	uint32 ComputeMaxUsedComponents(const FNiagaraDataSetCompiledData* CompiledDataSetData) const;
 
 	virtual bool NeedsLoadForTargetPlatform(const class ITargetPlatform* TargetPlatform) const override;	
@@ -192,7 +184,6 @@
 	/** In the case that we need parameters bound in that aren't Particle variables, these should be set up here so that the data is appropriately populated after the simulation.*/
 	virtual bool PopulateRequiredBindings(FNiagaraParameterStore& InParameterStore) { return false; }
 	
->>>>>>> 24776ab6
 #if WITH_EDITORONLY_DATA
 
 	virtual bool IsSupportedVariableForBinding(const FNiagaraVariableBase& InSourceForBinding, const FName& InTargetBindingName) const;
@@ -260,13 +251,8 @@
 protected:
 	TArray<const FNiagaraVariableAttributeBinding*> AttributeBindings;
 
-<<<<<<< HEAD
-	// Copy of variables in the attribute binding, updated when GetBoundAttributes() is called.
-	TArray<FNiagaraVariable> CurrentBoundAttributes;
-=======
 	virtual void PostLoadBindings(ENiagaraRendererSourceDataMode InSourceMode);
 	virtual void UpdateSourceModeDerivates(ENiagaraRendererSourceDataMode InSourceMode, bool bFromPropertyEdit = false);
->>>>>>> 24776ab6
 
 	// Copy of variables in the attribute binding, updated when GetBoundAttributes() is called.
 	TArray<FNiagaraVariable> CurrentBoundAttributes;
