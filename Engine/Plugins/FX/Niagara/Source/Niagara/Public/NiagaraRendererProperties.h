--- conflicted
+++ resolved
@@ -118,26 +118,6 @@
 		check(int32(InNumComponents) <= TNumericLimits<uint16>::Max());
 	}
 
-<<<<<<< HEAD
-	FORCEINLINE int32 GetGPUOffset() const
-	{
-		int32 Offset = GPUBufferOffset;
-		if (bHalfType)
-		{
-			Offset |= 1 << 31;
-		}
-		return Offset;
-	}
-
-	FORCEINLINE int32 GetEncodedDatasetOffset() const
-	{
-		return DatasetOffset | (bHalfType ? (1<<31) : 0);
-	}
-
-	int32 DatasetOffset = INDEX_NONE;
-	int32 GPUBufferOffset = INDEX_NONE;
-	int32 NumComponents = 0;
-=======
 	FORCEINLINE int32 GetNumComponents() const { return NumComponents; }
 
 	FORCEINLINE int32 GetRawGPUOffset() const { return GPUBufferOffset == kInvalidOffset ? INDEX_NONE : GPUBufferOffset; }
@@ -153,13 +133,12 @@
 	uint16 DatasetOffset = kInvalidOffset;
 	uint16 GPUBufferOffset = kInvalidOffset;
 	uint16 NumComponents = 0;
->>>>>>> 4af6daef
 	bool bUpload = false;
 	bool bHalfType = false;
 };
 
 /** Used for building renderer layouts for vertex factories */
-struct NIAGARA_API FNiagaraRendererLayout
+struct FNiagaraRendererLayout
 {
 	NIAGARA_API void Initialize(int32 NumVariables);
 	NIAGARA_API bool SetVariable(const FNiagaraDataSetCompiledData* CompiledData, const FNiagaraVariableBase& Variable, int32 VFVarOffset);
@@ -283,113 +262,6 @@
 	NIAGARA_API void RenameVariable(const FNiagaraVariableBase& OldVariable, const FNiagaraVariableBase& NewVariable, const FVersionedNiagaraEmitter& InEmitter, ENiagaraRendererSourceDataMode SourceMode);
 	NIAGARA_API void RemoveVariable(const FNiagaraVariableBase& OldVariable, const FVersionedNiagaraEmitter& InEmitter, ENiagaraRendererSourceDataMode SourceMode);
 	NIAGARA_API void GetFeedback(TArrayView<UMaterialInterface*> Materials, TArray<FNiagaraRendererFeedback>& OutWarnings) const;
-#endif
-
-	bool HasAnyBindings() const
-	{
-		return AttributeBindings.Num() > 0 || ScalarParameters.Num() > 0 || VectorParameters.Num() > 0 || TextureParameters.Num() > 0;
-	}
-};
-
-UENUM()
-enum class ENiagaraRendererSortPrecision : uint8
-{
-	/** Uses the project settings value. */
-	Default,
-	/** Low precision sorting, half float (fp16) precision, faster and adequate for most cases. */
-	Low,
-	/** High precision sorting, float (fp32) precision, slower but may fix sorting artifacts. */
-	High,
-};
-
-UENUM()
-enum class ENiagaraRendererGpuTranslucentLatency : uint8
-{
-	/** Uses the project default value. */
-	ProjectDefault,
-	/** Gpu simulations will always read this frames data for translucent materials. */
-	Immediate,
-	/** Gpu simulations will read the previous frames data if the simulation has to run in PostRenderOpaque. */
-	Latent,
-};
-
-USTRUCT()
-struct FNiagaraRendererMaterialScalarParameter
-{
-	GENERATED_BODY()
-
-	UPROPERTY(EditAnywhere, Category = "Material")
-	FName MaterialParameterName;
-
-	UPROPERTY(EditAnywhere, Category = "Material")
-	float Value = 0.0f;
-};
-
-USTRUCT()
-struct FNiagaraRendererMaterialVectorParameter
-{
-	GENERATED_BODY()
-
-	UPROPERTY(EditAnywhere, Category = "Material")
-	FName MaterialParameterName;
-
-	UPROPERTY(EditAnywhere, Category = "Material")
-	FLinearColor Value = FLinearColor::Black;
-};
-
-USTRUCT()
-struct FNiagaraRendererMaterialTextureParameter
-{
-	GENERATED_BODY()
-
-	UPROPERTY(EditAnywhere, Category = "Material")
-	FName MaterialParameterName;
-
-	UPROPERTY(EditAnywhere, Category = "Material")
-	TObjectPtr<UTexture> Texture;
-};
-
-USTRUCT()
-struct FNiagaraRendererMaterialStaticBoolParameter
-{
-	GENERATED_BODY()
-
-	UPROPERTY(EditAnywhere, Category = "Material")
-	FName MaterialParameterName;
-
-	UPROPERTY(EditAnywhere, Category = "Material")
-	FName StaticVariableName;
-};
-
-
-/**
-* Parameters to apply to the material, these are both constant and dynamic bindings
-* Having any bindings set will cause a MID to be generated
-*/
-USTRUCT()
-struct FNiagaraRendererMaterialParameters
-{
-	GENERATED_BODY()
-
-	UPROPERTY(EditAnywhere, Category = "Material")
-	TArray<FNiagaraMaterialAttributeBinding> AttributeBindings;
-
-	UPROPERTY(EditAnywhere, Category = "Material")
-	TArray<FNiagaraRendererMaterialScalarParameter> ScalarParameters;
-
-	UPROPERTY(EditAnywhere, Category = "Material")
-	TArray<FNiagaraRendererMaterialVectorParameter> VectorParameters;
-
-	UPROPERTY(EditAnywhere, Category = "Material")
-	TArray<FNiagaraRendererMaterialTextureParameter> TextureParameters;
-
-	UPROPERTY(EditAnywhere, Category = "Material")
-	TArray<FNiagaraRendererMaterialStaticBoolParameter> StaticBoolParameters;
-
-#if WITH_EDITORONLY_DATA
-	void RenameVariable(const FNiagaraVariableBase& OldVariable, const FNiagaraVariableBase& NewVariable, const FVersionedNiagaraEmitter& InEmitter, ENiagaraRendererSourceDataMode SourceMode);
-	void RemoveVariable(const FNiagaraVariableBase& OldVariable, const FVersionedNiagaraEmitter& InEmitter, ENiagaraRendererSourceDataMode SourceMode);
-	void GetFeedback(TArrayView<UMaterialInterface*> Materials, TArray<FNiagaraRendererFeedback>& OutWarnings) const;
 #endif
 
 	bool HasAnyBindings() const
@@ -417,10 +289,6 @@
 	UNiagaraRendererProperties()		
 		: bIsEnabled(true)
 		, bAllowInCullProxies(true)
-<<<<<<< HEAD
-		, bMotionBlurEnabled_DEPRECATED(true)
-=======
->>>>>>> 4af6daef
 	{
 	}
 
@@ -433,15 +301,9 @@
 
 	//UObject Interface End
 	
-<<<<<<< HEAD
-	virtual FNiagaraRenderer* CreateEmitterRenderer(ERHIFeatureLevel::Type FeatureLevel, const FNiagaraEmitterInstance* Emitter, const FNiagaraSystemInstanceController& InController) PURE_VIRTUAL ( UNiagaraRendererProperties::CreateEmitterRenderer, return nullptr;);
-	virtual class FNiagaraBoundsCalculator* CreateBoundsCalculator() PURE_VIRTUAL(UNiagaraRendererProperties::CreateBoundsCalculator, return nullptr;);
-	virtual void GetUsedMaterials(const FNiagaraEmitterInstance* InEmitter, TArray<UMaterialInterface*>& OutMaterials) const PURE_VIRTUAL(UNiagaraRendererProperties::GetUsedMaterials,);
-=======
 	NIAGARA_API virtual FNiagaraRenderer* CreateEmitterRenderer(ERHIFeatureLevel::Type FeatureLevel, const FNiagaraEmitterInstance* Emitter, const FNiagaraSystemInstanceController& InController) PURE_VIRTUAL ( UNiagaraRendererProperties::CreateEmitterRenderer, return nullptr;);
 	NIAGARA_API virtual class FNiagaraBoundsCalculator* CreateBoundsCalculator() PURE_VIRTUAL(UNiagaraRendererProperties::CreateBoundsCalculator, return nullptr;);
 	NIAGARA_API virtual void GetUsedMaterials(const FNiagaraEmitterInstance* InEmitter, TArray<UMaterialInterface*>& OutMaterials) const PURE_VIRTUAL(UNiagaraRendererProperties::GetUsedMaterials,);
->>>>>>> 4af6daef
 	virtual const FVertexFactoryType* GetVertexFactoryType() const { return nullptr; }
 	virtual bool IsBackfaceCullingDisabled() const { return false; }
 
@@ -455,12 +317,6 @@
 	NIAGARA_API virtual bool NeedsLoadForTargetPlatform(const class ITargetPlatform* TargetPlatform) const override;
 
 	/** Method to add asset tags that are specific to this renderer. By default we add in how many instances of this class exist in the list.*/
-<<<<<<< HEAD
-	virtual void GetAssetTagsForContext(const UObject* InAsset, FGuid AssetVersion, const TArray<const UNiagaraRendererProperties*>& InProperties, TMap<FName, uint32>& NumericKeys, TMap<FName, FString>& StringKeys) const;
-
-	/** In the case that we need parameters bound in that aren't Particle variables, these should be set up here so that the data is appropriately populated after the simulation.*/
-	virtual bool PopulateRequiredBindings(FNiagaraParameterStore& InParameterStore);
-=======
 	NIAGARA_API virtual void GetAssetTagsForContext(const UObject* InAsset, FGuid AssetVersion, const TArray<const UNiagaraRendererProperties*>& InProperties, TMap<FName, uint32>& NumericKeys, TMap<FName, FString>& StringKeys) const;
 
 	/** In the case that we need parameters bound in that aren't Particle variables, these should be set up here so that the data is appropriately populated after the simulation.*/
@@ -477,31 +333,20 @@
 	};
 	typedef TArray<FPSOPrecacheParams, TInlineAllocator<2> > FPSOPrecacheParamsList;
 	virtual void CollectPSOPrecacheData(FPSOPrecacheParamsList& OutParams) {};
->>>>>>> 4af6daef
 
 #if WITH_EDITORONLY_DATA
 
 	NIAGARA_API virtual bool IsSupportedVariableForBinding(const FNiagaraVariableBase& InSourceForBinding, const FName& InTargetBindingName) const;
 
 	/** Internal handling of any emitter variable renames. Note that this doesn't modify the renderer, the caller will need to do that if it is desired.*/
-<<<<<<< HEAD
-	virtual void RenameEmitter(const FName& InOldName, const UNiagaraEmitter* InRenamedEmitter);
-	virtual void RenameVariable(const FNiagaraVariableBase& OldVariable, const FNiagaraVariableBase& NewVariable, const FVersionedNiagaraEmitter& InEmitter);
-	virtual void RemoveVariable(const FNiagaraVariableBase& OldVariable, const FVersionedNiagaraEmitter& InEmitter);
-=======
 	NIAGARA_API virtual void RenameEmitter(const FName& InOldName, const UNiagaraEmitter* InRenamedEmitter);
 	NIAGARA_API virtual void RenameVariable(const FNiagaraVariableBase& OldVariable, const FNiagaraVariableBase& NewVariable, const FVersionedNiagaraEmitter& InEmitter);
 	NIAGARA_API virtual void RemoveVariable(const FNiagaraVariableBase& OldVariable, const FVersionedNiagaraEmitter& InEmitter);
->>>>>>> 4af6daef
 	virtual bool IsMaterialValidForRenderer(UMaterial* Material, FText& InvalidMessage) { return true; }
 
 	virtual void FixMaterial(UMaterial* Material) { }
 
-<<<<<<< HEAD
-	virtual TArray<FNiagaraVariable> GetBoundAttributes() const;
-=======
 	NIAGARA_API virtual TArray<FNiagaraVariable> GetBoundAttributes() const;
->>>>>>> 4af6daef
 
 	virtual const TArray<FNiagaraVariable>& GetRequiredAttributes() { static TArray<FNiagaraVariable> Vars; return Vars; };
 	virtual const TArray<FNiagaraVariable>& GetOptionalAttributes() { static TArray<FNiagaraVariable> Vars; return Vars; };
@@ -513,35 +358,20 @@
 		return CastChecked<UNiagaraRendererProperties>(Super::StaticDuplicateWithNewMergeIdInternal(InOuter));
 	}
 
-<<<<<<< HEAD
-	virtual void GetRendererWidgets(const FNiagaraEmitterInstance* InEmitter, TArray<TSharedPtr<SWidget>>& OutWidgets, TSharedPtr<FAssetThumbnailPool> InThumbnailPool) const PURE_VIRTUAL(UNiagaraRendererProperties::GetRendererWidgets, );
-	virtual void GetRendererTooltipWidgets(const FNiagaraEmitterInstance* InEmitter, TArray<TSharedPtr<SWidget>>& OutWidgets, TSharedPtr<FAssetThumbnailPool> InThumbnailPool) const PURE_VIRTUAL(UNiagaraRendererProperties::GetRendererTooltipWidgets, );
-	virtual void GetRendererFeedback(const FVersionedNiagaraEmitter& InEmitter, TArray<FText>& OutErrors, TArray<FText>& OutWarnings, TArray<FText>& OutInfo) const {};
-	virtual void GetRendererFeedback(const FVersionedNiagaraEmitter& InEmitter, TArray<FNiagaraRendererFeedback>& OutErrors, TArray<FNiagaraRendererFeedback>& OutWarnings, TArray<FNiagaraRendererFeedback>& OutInfo) const;
-=======
 	NIAGARA_API virtual void GetRendererWidgets(const FNiagaraEmitterInstance* InEmitter, TArray<TSharedPtr<SWidget>>& OutWidgets, TSharedPtr<FAssetThumbnailPool> InThumbnailPool) const PURE_VIRTUAL(UNiagaraRendererProperties::GetRendererWidgets, );
 	NIAGARA_API virtual void GetRendererTooltipWidgets(const FNiagaraEmitterInstance* InEmitter, TArray<TSharedPtr<SWidget>>& OutWidgets, TSharedPtr<FAssetThumbnailPool> InThumbnailPool) const PURE_VIRTUAL(UNiagaraRendererProperties::GetRendererTooltipWidgets, );
 	virtual void GetRendererFeedback(const FVersionedNiagaraEmitter& InEmitter, TArray<FText>& OutErrors, TArray<FText>& OutWarnings, TArray<FText>& OutInfo) const {};
 	NIAGARA_API virtual void GetRendererFeedback(const FVersionedNiagaraEmitter& InEmitter, TArray<FNiagaraRendererFeedback>& OutErrors, TArray<FNiagaraRendererFeedback>& OutWarnings, TArray<FNiagaraRendererFeedback>& OutInfo) const;
->>>>>>> 4af6daef
 
 	// The icon to display in the niagara stack widget under the renderer section
 	NIAGARA_API virtual const FSlateBrush* GetStackIcon() const;
 
 	// The text to display in the niagara stack widget under the renderer section
-<<<<<<< HEAD
-	virtual FText GetWidgetDisplayName() const;
-#endif // WITH_EDITORONLY_DATA
-
-#if WITH_EDITOR
-	FOnPropertiesChanged& OnPropertiesChanged();
-=======
 	NIAGARA_API virtual FText GetWidgetDisplayName() const;
 #endif // WITH_EDITORONLY_DATA
 
 #if WITH_EDITOR
 	NIAGARA_API FOnPropertiesChanged& OnPropertiesChanged();
->>>>>>> 4af6daef
 #endif
 	virtual ENiagaraRendererSourceDataMode GetCurrentSourceMode() const {	return ENiagaraRendererSourceDataMode::Particles;}
 
@@ -558,17 +388,6 @@
 	/** When true, the renderer will be opted in to get its OnSystemComplete_GameThread overload called */
 	virtual bool NeedsSystemCompletion() const { return false; }
 
-<<<<<<< HEAD
-	bool NeedsPreciseMotionVectors() const;
-	virtual bool UseHeterogeneousVolumes() const { return false; }
-
-	static bool IsSortHighPrecision(ENiagaraRendererSortPrecision SortPrecision);
-
-	/** Should the Gpu translucent data be this frame or not? */
-	static bool ShouldGpuTranslucentThisFrame(ENiagaraRendererGpuTranslucentLatency Latency);
-	/** Is the Gpu translucent data going to be this frame, this can be restricted by things like feature level. */
-	static bool IsGpuTranslucentThisFrame(ERHIFeatureLevel::Type FeatureLevel, ENiagaraRendererGpuTranslucentLatency Latency);
-=======
 	NIAGARA_API bool NeedsPreciseMotionVectors() const;
 	virtual bool UseHeterogeneousVolumes() const { return false; }
 
@@ -578,18 +397,12 @@
 	static NIAGARA_API bool ShouldGpuTranslucentThisFrame(ENiagaraRendererGpuTranslucentLatency Latency);
 	/** Is the Gpu translucent data going to be this frame, this can be restricted by things like feature level. */
 	static NIAGARA_API bool IsGpuTranslucentThisFrame(ERHIFeatureLevel::Type FeatureLevel, ENiagaraRendererGpuTranslucentLatency Latency);
->>>>>>> 4af6daef
 
 	template<typename TAction>
 	void ForEachPlatformSet(TAction Func);
 
-<<<<<<< HEAD
-	FVersionedNiagaraEmitterData* GetEmitterData() const;
-	FVersionedNiagaraEmitter GetOuterEmitter() const;
-=======
 	NIAGARA_API FVersionedNiagaraEmitterData* GetEmitterData() const;
 	NIAGARA_API FVersionedNiagaraEmitter GetOuterEmitter() const;
->>>>>>> 4af6daef
 
 	/** Platforms on which this renderer is enabled. */
 	UPROPERTY(EditAnywhere, Category = "Scalability", meta=(DisplayInScalabilityContext))
@@ -620,11 +433,7 @@
 
 	UPROPERTY()
 	FGuid OuterEmitterVersion;
-<<<<<<< HEAD
-	
-=======
-
->>>>>>> 4af6daef
+
 protected:
 #if WITH_EDITORONLY_DATA
 	UPROPERTY()
@@ -646,41 +455,22 @@
 	/** Update MIC Static Parameters. */
 	NIAGARA_API bool UpdateMaterialStaticParameters(const FNiagaraRendererMaterialParameters& MaterialParameters, UMaterialInstanceConstant* MIC);
 
-<<<<<<< HEAD
-#if WITH_EDITORONLY_DATA
-	/** returns the variable associated with the supplied binding if it should be bound given the current settings of the RendererProperties. */
-	virtual FNiagaraVariable GetBoundAttribute(const FNiagaraVariableAttributeBinding* Binding) const;
-
-	/** utility function that can be used to fix up old vec3 bindings into position bindings. */
-	static void ChangeToPositionBinding(FNiagaraVariableAttributeBinding& Binding);
-
-	/** Update MIC Static Parameters. */
-	bool UpdateMaterialStaticParameters(const FNiagaraRendererMaterialParameters& MaterialParameters, UMaterialInstanceConstant* MIC);
-
-	/** Utility function to updates MICs. */
-	void UpdateMaterialParametersMIC(const FNiagaraRendererMaterialParameters& MaterialParameters, TObjectPtr<UMaterialInterface>& InOutMaterial, TObjectPtr<UMaterialInstanceConstant>& InOutMIC);
-	void UpdateMaterialParametersMIC(const FNiagaraRendererMaterialParameters& MaterialParameters, TArrayView<UMaterialInterface*> Materials, TArray<TObjectPtr<UMaterialInstanceConstant>>& InOutMICs);
-=======
 	/** Utility function to updates MICs. */
 	NIAGARA_API void UpdateMaterialParametersMIC(const FNiagaraRendererMaterialParameters& MaterialParameters, TObjectPtr<UMaterialInterface>& InOutMaterial, TObjectPtr<UMaterialInstanceConstant>& InOutMIC);
 	NIAGARA_API void UpdateMaterialParametersMIC(const FNiagaraRendererMaterialParameters& MaterialParameters, TArrayView<UMaterialInterface*> Materials, TArray<TObjectPtr<UMaterialInstanceConstant>>& InOutMICs);
 
 	NIAGARA_API int32 GetDynamicParameterChannelMask(const FVersionedNiagaraEmitterData* EmitterData, FName BindingName, int32 DefaultChannelMask) const;
->>>>>>> 4af6daef
 #endif
 
 #if WITH_EDITOR
 	FOnPropertiesChanged OnPropertiesChangedDelegate;
 #endif
-<<<<<<< HEAD
-=======
 
 	template<typename TAccessorType>
 	void InitParticleDataSetAccessor(TAccessorType& Accessor, const FNiagaraDataSetCompiledData* CompiledData, const FNiagaraVariableAttributeBinding& Binding)
 	{
 		Accessor.Init(Binding.IsParticleBinding() ? CompiledData : nullptr, Binding.GetDataSetBindableVariable().GetName());
 	}
->>>>>>> 4af6daef
 };
 
 template<typename TAction>
