--- conflicted
+++ resolved
@@ -16,10 +16,7 @@
 class FNiagaraSystemInstance;
 class FNiagaraSystemSimulation;
 class NiagaraEmitterInstanceBatcher;
-<<<<<<< HEAD
-=======
 class FNiagaraGPUSystemTick;
->>>>>>> 9ba46998
 
 class NIAGARA_API FNiagaraSystemInstance 
 {
@@ -212,15 +209,12 @@
 
 	NiagaraEmitterInstanceBatcher* GetBatcher() const { return Batcher; }
 
-<<<<<<< HEAD
-=======
 	static bool AllocateSystemInstance(class UNiagaraComponent* InComponent, TUniquePtr< FNiagaraSystemInstance >& OutSystemInstanceAllocation);
 	static bool DeallocateSystemInstance(TUniquePtr< FNiagaraSystemInstance >& SystemInstanceAllocation);
 	/*void SetHasGPUEmitters(bool bInHasGPUEmitters) { bHasGPUEmitters = bInHasGPUEmitters; }*/
 	bool HasGPUEmitters() { return bHasGPUEmitters;  }
 
 	int32 GetDetailLevel()const;
->>>>>>> 9ba46998
 private:
 
 	/** Builds the emitter simulations. */
@@ -340,12 +334,9 @@
 	bool bDataInterfacesInitialized;
 
 	NiagaraEmitterInstanceBatcher* Batcher = nullptr;
-<<<<<<< HEAD
-=======
 public:
 	// Transient data that is accumulated during tick.
 	uint32 TotalParamSize = 0;
 	uint32 ActiveGPUEmitterCount = 0;
 	int32 GPUDataInterfaceInstanceDataSize = 0;
->>>>>>> 9ba46998
 };