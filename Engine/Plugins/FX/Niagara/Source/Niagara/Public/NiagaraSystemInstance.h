// Copyright 1998-2019 Epic Games, Inc. All Rights Reserved.

#pragma once

#include "NiagaraEmitterInstance.h"
#include "NiagaraEmitter.h"
#include "NiagaraEmitterHandle.h"
#include "NiagaraSystem.h"
#include "NiagaraDataInterfaceBindingInstance.h"
#include "Templates/UniquePtr.h"
#include "NiagaraCommon.h"
#include "NiagaraDataInterface.h"
#include "NiagaraSystemFastPath.h"

class FNiagaraWorldManager;
class UNiagaraComponent;
class FNiagaraSystemInstance;
class FNiagaraSystemSimulation;
class NiagaraEmitterInstanceBatcher;
class FNiagaraGPUSystemTick;

class NIAGARA_API FNiagaraSystemInstance 
{
	friend class FNiagaraSystemSimulation;
	friend class FNiagaraGPUSystemTick;

public:
	DECLARE_MULTICAST_DELEGATE(FOnInitialized);
	DECLARE_MULTICAST_DELEGATE_OneParam(FOnComplete, FNiagaraSystemInstance*);
	
#if WITH_EDITOR
	DECLARE_MULTICAST_DELEGATE(FOnReset);
	DECLARE_MULTICAST_DELEGATE(FOnDestroyed);
#endif

public:

	/** Defines modes for resetting the System instance. */
	enum class EResetMode
	{
		/** Resets the System instance and simulations. */
		ResetAll,
		/** Resets the System instance but not the simualtions */
		ResetSystem,
		/** Full reinitialization of the system and emitters.  */
		ReInit,
		/** No reset */
		None
	};

	FORCEINLINE bool GetAreDataInterfacesInitialized() const { return bDataInterfacesInitialized; }

	/** Creates a new niagara System instance with the supplied component. */
	explicit FNiagaraSystemInstance(UNiagaraComponent* InComponent);

	/** Cleanup*/
	virtual ~FNiagaraSystemInstance();

	void Cleanup();

	/** Initializes this System instance to simulate the supplied System. */
	void Init(bool bInForceSolo=false);

	void Activate(EResetMode InResetMode = EResetMode::ResetAll);
	void Deactivate(bool bImmediate = false);
	void Complete();

	void SetPaused(bool bInPaused);
	FORCEINLINE bool IsPaused()const { return bPaused; }

	void SetSolo(bool bInSolo);

	void UpdatePrereqs();

	//void RebindParameterCollection(UNiagaraParameterCollectionInstance* OldInstance, UNiagaraParameterCollectionInstance* NewInstance);
	void BindParameters();
	void UnbindParameters(bool bFromComplete = false);

	FORCEINLINE FNiagaraParameterStore& GetInstanceParameters() { return InstanceParameters; }
	
	FNiagaraWorldManager* GetWorldManager()const;
	bool RequiresDistanceFieldData() const;

	/** Requests the the simulation be reset on the next tick. */
	void Reset(EResetMode Mode);
<<<<<<< HEAD
=======

	void ComponentTick(float DeltaSeconds, const FGraphEventRef& MyCompletionGraphEvent);

	/** Initial phase of system instance tick. Must be executed on the game thread. */
	void Tick_GameThread(float DeltaSeconds);
	/** Secondary phase of the system instance tick that can be executed on any thread. */
	void Tick_Concurrent();
	/** Final phase of system instance tick. Must be executed on the game thread. */
	void FinalizeTick_GameThread();

	/** Blocks until any async work for this system instance has completed. Must be called on the game thread. */
	void WaitForAsyncTick(bool bEnsureComplete=false);
>>>>>>> 69078e53

	/** Handles completion of the system and returns true if the system is complete. */
	bool HandleCompletion();

	void SetEmitterEnable(FName EmitterName, bool bNewEnableState);

	/** Perform per-tick updates on data interfaces that need it. This can cause systems to complete so cannot be parallelized. */
	void TickDataInterfaces(float DeltaSeconds, bool bPostSimulate);

	ENiagaraExecutionState GetRequestedExecutionState() { return RequestedExecutionState; }
	void SetRequestedExecutionState(ENiagaraExecutionState InState);

	ENiagaraExecutionState GetActualExecutionState() { return ActualExecutionState; }
	void SetActualExecutionState(ENiagaraExecutionState InState);

	float GetSystemTimeSinceRendered() const { return SystemTimeSinceRenderedParam.GetValue(); }

	float GetOwnerLODDistance() const { return OwnerLODDistanceParam.GetValue(); }

	int32 GetNumParticles(int32 EmitterIndex) const { return ParameterNumParticleBindings[EmitterIndex].GetValue(); }
	float GetSpawnCountScale(int32 EmitterIndex) const { return ParameterSpawnCountScaleBindings[EmitterIndex].GetValue(); }

	FVector GetOwnerVelocity() const { return OwnerVelocityParam.GetValue(); }

	FORCEINLINE bool IsComplete()const { return ActualExecutionState == ENiagaraExecutionState::Complete || ActualExecutionState == ENiagaraExecutionState::Disabled; }
	FORCEINLINE bool IsDisabled()const { return ActualExecutionState == ENiagaraExecutionState::Disabled; }

	/** Gets the simulation for the supplied emitter handle. */
	TSharedPtr<FNiagaraEmitterInstance, ESPMode::ThreadSafe> GetSimulationForHandle(const FNiagaraEmitterHandle& EmitterHandle);

	UNiagaraSystem* GetSystem()const;
	FORCEINLINE UNiagaraComponent *GetComponent() { return Component; }
	FORCEINLINE TArray<TSharedRef<FNiagaraEmitterInstance, ESPMode::ThreadSafe> > &GetEmitters()	{ return Emitters; }
	FORCEINLINE const FBox& GetLocalBounds() { return LocalBounds;  }

	FNiagaraEmitterInstance* GetEmitterByID(FGuid InID);

	FORCEINLINE bool IsSolo()const { return bSolo; }

	//TEMPORARY. We wont have a single set of parameters when we're executing system scripts.
	//System params will be pulled in from a data set.
	FORCEINLINE FNiagaraParameterStore& GetParameters() { return InstanceParameters; }

	/** Gets a data set either from another emitter or one owned by the System itself. */
	FNiagaraDataSet* GetDataSet(FNiagaraDataSetID SetID, FName EmitterName = NAME_None);

	/** Gets a multicast delegate which is called whenever this instance is initialized with an System asset. */
	FOnInitialized& OnInitialized();

	/** Gets a multicast delegate which is called whenever this instance is complete. */
	FOnComplete& OnComplete();

#if WITH_EDITOR
	/** Gets a multicast delegate which is called whenever this instance is reset due to external changes in the source System asset. */
	FOnReset& OnReset();

	FOnDestroyed& OnDestroyed();
#endif

#if WITH_EDITORONLY_DATA
	bool GetIsolateEnabled() const;
#endif

	FNiagaraSystemInstanceID GetId() { return ID; }

	/** Returns the instance data for a particular interface for this System. */
	FORCEINLINE void* FindDataInterfaceInstanceData(UNiagaraDataInterface* Interface) 
	{
		if (int32* InstDataOffset = DataInterfaceInstanceDataOffsets.Find(Interface))
		{
			return &DataInterfaceInstanceData[*InstDataOffset];
		}
		return nullptr;
	}

	bool UsesEmitter(const UNiagaraEmitter* Emitter)const;
	bool UsesScript(const UNiagaraScript* Script)const;
	//bool UsesDataInterface(UNiagaraDataInterface* Interface);
	bool UsesCollection(const UNiagaraParameterCollection* Collection)const;

	FORCEINLINE bool IsPendingSpawn()const { return bPendingSpawn; }
	FORCEINLINE void SetPendingSpawn(bool bInValue) { bPendingSpawn = bInValue; }

	FORCEINLINE float GetAge()const { return Age; }
	FORCEINLINE int32 GetTickCount() const { return TickCount; }
	
	FORCEINLINE TSharedPtr<FNiagaraSystemSimulation, ESPMode::ThreadSafe> GetSystemSimulation()const
	{
		return SystemSimulation; 
	}

	bool IsReadyToRun() const;

	FORCEINLINE bool HasTickingEmitters()const { return bHasTickingEmitters; }

	UNiagaraParameterCollectionInstance* GetParameterCollectionInstance(UNiagaraParameterCollection* Collection);

	/** 
	Manually advances this system's simulation by the specified number of ticks and tick delta. 
	To be advanced in this way a system must be in solo mode or moved into solo mode which will add additional overhead.
	*/
	void AdvanceSimulation(int32 TickCountToSimulate, float TickDeltaSeconds);

#if WITH_EDITORONLY_DATA
	/** Request that this simulation capture a frame. Cannot capture if disabled or already completed.*/
	bool RequestCapture(const FGuid& RequestId);

	/** Poll for previous frame capture requests. Once queried and bool is returned, the results are cleared from this system instance.*/
	bool QueryCaptureResults(const FGuid& RequestId, TArray<TSharedPtr<struct FNiagaraScriptDebuggerInfo, ESPMode::ThreadSafe>>& OutCaptureResults);

	/** Only call from within the script execution states. Value is null if not capturing a frame.*/
	TArray<TSharedPtr<struct FNiagaraScriptDebuggerInfo, ESPMode::ThreadSafe>>* GetActiveCaptureResults();

	/** Only call from within the script execution states. Does nothing if not capturing a frame.*/
	void FinishCapture();

	/** Only call from within the script execution states. Value is false if not capturing a frame.*/
	bool ShouldCaptureThisFrame() const;

	/** Only call from within the script execution states. Value is nullptr if not capturing a frame.*/
	TSharedPtr<struct FNiagaraScriptDebuggerInfo, ESPMode::ThreadSafe> GetActiveCaptureWrite(const FName& InHandleName, ENiagaraScriptUsage InUsage, const FGuid& InUsageId);

#endif

	/** Dumps all of this systems info to the log. */
	void Dump()const;

	/** Dumps information about the instances tick to the log */
	void DumpTickInfo(FOutputDevice& Ar);

	bool GetPerInstanceDataAndOffsets(void*& OutData, uint32& OutDataSize, TMap<TWeakObjectPtr<UNiagaraDataInterface>, int32>*& OutOffsets);

	NiagaraEmitterInstanceBatcher* GetBatcher() const { return Batcher; }

	static bool AllocateSystemInstance(class UNiagaraComponent* InComponent, TUniquePtr< FNiagaraSystemInstance >& OutSystemInstanceAllocation);
	static bool DeallocateSystemInstance(TUniquePtr< FNiagaraSystemInstance >& SystemInstanceAllocation);
	/*void SetHasGPUEmitters(bool bInHasGPUEmitters) { bHasGPUEmitters = bInHasGPUEmitters; }*/
	bool HasGPUEmitters() { return bHasGPUEmitters;  }

	int32 GetDetailLevel()const;

	FORCEINLINE void BeginAsyncWork()
	{
		bAsyncWorkInProgress = true;
		bNeedsFinalize = true;
	}

	void TickInstanceParameters_GameThread(float DeltaSeconds);

	void TickInstanceParameters_Concurrent();

	void TickFastPathBindings();

	void ResetFastPathBindings();

	FNiagaraSystemFastPath::FParamMap0& GetFastPathMap() { return FastPathMap; }

private:

	void DestroyDataInterfaceInstanceData();

	/** Builds the emitter simulations. */
	void InitEmitters();

	/** Resets the System, emitter simulations, and renderers to initial conditions. */
	void ReInitInternal();
	/** Resets for restart, assumes no change in emitter setup */
	void ResetInternal(bool bResetSimulations);

	/** Call PrepareForSImulation on each data source from the simulations and determine which need per-tick updates.*/
	void InitDataInterfaces();	
	
	/** Calculates the distance to use for distance based LODing / culling. */
	float GetLODDistance();

	/** Calculates which tick group the instance should be in. */
	ETickingGroup CalculateTickGroup();

	/** Index of this instance in the system simulation. */
	int32 SystemInstanceIndex;

	TSharedPtr<class FNiagaraSystemSimulation, ESPMode::ThreadSafe> SystemSimulation;

	UNiagaraComponent* Component;

	UActorComponent* PrereqComponent;

	ENiagaraTickBehavior TickBehavior;

	/** The age of the System instance. */
	float Age;

	/** The tick count of the System instance. */
	int32 TickCount;

	TMap<FNiagaraDataSetID, FNiagaraDataSet> ExternalEvents;

	TArray< TSharedRef<FNiagaraEmitterInstance, ESPMode::ThreadSafe> > Emitters;

	FOnInitialized OnInitializedDelegate;
	FOnComplete OnCompleteDelegate;

#if WITH_EDITOR
	FOnReset OnResetDelegate;
	FOnDestroyed OnDestroyedDelegate;
#endif

#if WITH_EDITORONLY_DATA
	TSharedPtr<TArray<TSharedPtr<struct FNiagaraScriptDebuggerInfo, ESPMode::ThreadSafe>>, ESPMode::ThreadSafe> CurrentCapture;
	TSharedPtr<FGuid, ESPMode::ThreadSafe> CurrentCaptureGuid;
	bool bWasSoloPriorToCaptureRequest;
	TMap<FGuid, TSharedPtr<TArray<TSharedPtr<struct FNiagaraScriptDebuggerInfo, ESPMode::ThreadSafe>>, ESPMode::ThreadSafe> > CapturedFrames;
#endif

	FNiagaraSystemInstanceID ID;
	FName IDName;
	
	/** Per instance data for any data interfaces requiring it. */
	TArray<uint8, TAlignedHeapAllocator<16>> DataInterfaceInstanceData;

	/** Map of data interfaces to their instance data. */
	TMap<TWeakObjectPtr<UNiagaraDataInterface>, int32> DataInterfaceInstanceDataOffsets;

	/** Per system instance parameters. These can be fed by the component and are placed into a dataset for execution for the system scripts. */
	FNiagaraParameterStore InstanceParameters;
	
	FNiagaraParameterDirectBinding<FVector> OwnerPositionParam;
	FNiagaraParameterDirectBinding<FVector> OwnerScaleParam;
	FNiagaraParameterDirectBinding<FVector> OwnerVelocityParam;
	FNiagaraParameterDirectBinding<FVector> OwnerXAxisParam;
	FNiagaraParameterDirectBinding<FVector> OwnerYAxisParam;
	FNiagaraParameterDirectBinding<FVector> OwnerZAxisParam;

	FNiagaraParameterDirectBinding<FQuat> OwnerRotationParam;

	FNiagaraParameterDirectBinding<FMatrix> OwnerTransformParam;
	FNiagaraParameterDirectBinding<FMatrix> OwnerInverseParam;
	FNiagaraParameterDirectBinding<FMatrix> OwnerTransposeParam;
	FNiagaraParameterDirectBinding<FMatrix> OwnerInverseTransposeParam;
	FNiagaraParameterDirectBinding<FMatrix> OwnerTransformNoScaleParam;
	FNiagaraParameterDirectBinding<FMatrix> OwnerInverseNoScaleParam;

	FNiagaraParameterDirectBinding<float> OwnerDeltaSecondsParam;
	FNiagaraParameterDirectBinding<float> OwnerInverseDeltaSecondsParam;
	FNiagaraParameterDirectBinding<float> OwnerEngineTimeParam;
	FNiagaraParameterDirectBinding<float> OwnerEngineRealtimeParam;
	FNiagaraParameterDirectBinding<float> SystemAgeParam;
	FNiagaraParameterDirectBinding<int32> SystemTickCountParam;

	FNiagaraParameterDirectBinding<float> OwnerLODDistanceParam;
	FNiagaraParameterDirectBinding<int32> SystemNumEmittersParam;
	FNiagaraParameterDirectBinding<int32> SystemNumEmittersAliveParam;

	FNiagaraParameterDirectBinding<float> SystemTimeSinceRenderedParam;

	FNiagaraParameterDirectBinding<int32> OwnerExecutionStateParam;

	TArray<FNiagaraParameterDirectBinding<float>> ParameterSpawnCountScaleBindings;
	TArray<FNiagaraParameterDirectBinding<int32>> ParameterNumParticleBindings;
	TArray<FNiagaraParameterDirectBinding<int32>> ParameterTotalSpawnedParticlesBindings;

	/** Indicates whether this instance must update itself rather than being batched up as most instances are. */
	uint32 bSolo : 1;
	uint32 bForceSolo : 1;

	uint32 bPendingSpawn : 1;
	uint32 bNotifyOnCompletion : 1;

	/** If this instance has any currently ticking emitters. If false, allows us to skip some work. */
	uint32 bHasTickingEmitters : 1;

	/** If this system is paused. When paused it will not tick and never complete etc. */
	uint32 bPaused : 1;
	/** If this system has emitters that will run GPU Simulations */
	uint32 bHasGPUEmitters : 1;
	/** The system contains data interfaces that can have tick group prerequisites. */
	uint32 bDataInterfacesHaveTickPrereqs : 1;

	/** True if our bounds have changed and we require pushing that to the rendering thread. */
	uint32 bIsTransformDirty : 1;

	/** True if we require a call to FinalizeTick_GameThread(). Typically this is called from a GT task but can be called in WaitForAsync. */
	uint32 bNeedsFinalize : 1;

	uint32 bDataInterfacesInitialized : 1;

	uint32 bAlreadyBound : 1;

	/** True if we have async work in flight. */
	volatile bool bAsyncWorkInProgress;

	/** Cached delta time, written during Tick_GameThread and used during other phases. */
	float CachedDeltaSeconds;

	/** Time since we last forced a bounds update. */
	float TimeSinceLastForceUpdateTransform;

	/** Current calculated local bounds. */
	FBox LocalBounds;

	/* Execution state requested by external code/BPs calling Activate/Deactivate. */
	ENiagaraExecutionState RequestedExecutionState;

	/** Copy of simulations internal state so that it can be passed to emitters etc. */
	ENiagaraExecutionState ActualExecutionState;

	NiagaraEmitterInstanceBatcher* Batcher = nullptr;

public:
	// Transient data that is accumulated during tick.
	uint32 TotalParamSize = 0;
	uint32 ActiveGPUEmitterCount = 0;
	int32 GPUDataInterfaceInstanceDataSize = 0;

	struct FInstanceParameters
	{
		float DeltaSeconds;

		FTransform ComponentTrans;
		FVector OldPos;

		float LODDistance;
		float TimeSeconds;
		float RealTimeSeconds;

		float Age;
		int32 TickCount;

		TArray<int32> EmitterNumParticles;
		TArray<int32> EmitterTotalSpawnedParticles;
		TArray<float> EmitterSpawnCountScale;
		int32 NumAlive;

		float SafeTimeSinceRendererd;

		ENiagaraExecutionState RequestedExecutionState;

		void Init(int32 NumEmitters)
		{
			EmitterNumParticles.AddUninitialized(NumEmitters);
			EmitterTotalSpawnedParticles.AddUninitialized(NumEmitters);
			EmitterSpawnCountScale.AddUninitialized(NumEmitters);
		}
	};

	FInstanceParameters GatheredInstanceParameters;

	FNiagaraSystemFastPath::FParamMap0 FastPathMap;

	TArray<TNiagaraFastPathRangedInputBinding<int32>> FastPathIntUpdateRangedInputBindings;
	TArray<TNiagaraFastPathRangedInputBinding<float>> FastPathFloatUpdateRangedInputBindings;
	TArray<TNiagaraFastPathUserParameterInputBinding<int32>> FastPathIntUserParameterInputBindings;
	TArray<TNiagaraFastPathUserParameterInputBinding<float>> FastPathFloatUserParameterInputBindings;
};<|MERGE_RESOLUTION|>--- conflicted
+++ resolved
@@ -83,8 +83,6 @@
 
 	/** Requests the the simulation be reset on the next tick. */
 	void Reset(EResetMode Mode);
-<<<<<<< HEAD
-=======
 
 	void ComponentTick(float DeltaSeconds, const FGraphEventRef& MyCompletionGraphEvent);
 
@@ -97,7 +95,6 @@
 
 	/** Blocks until any async work for this system instance has completed. Must be called on the game thread. */
 	void WaitForAsyncTick(bool bEnsureComplete=false);
->>>>>>> 69078e53
 
 	/** Handles completion of the system and returns true if the system is complete. */
 	bool HandleCompletion();
