// Copyright Epic Games, Inc. All Rights Reserved.

#pragma once

#include "NiagaraEmitterInstance.h"
#include "NiagaraEmitter.h"
#include "NiagaraEmitterHandle.h"
#include "NiagaraSystem.h"
#include "NiagaraDataInterfaceBindingInstance.h"
#include "Templates/UniquePtr.h"
#include "NiagaraCommon.h"
#include "NiagaraDataInterface.h"

class FNiagaraWorldManager;
class FNiagaraSystemInstance;
class FNiagaraSystemSimulation;
class NiagaraEmitterInstanceBatcher;
class FNiagaraGPUSystemTick;
class FNiagaraSystemGpuComputeProxy;

struct FNiagaraSystemInstanceFinalizeRef
{
	FNiagaraSystemInstanceFinalizeRef() {}
	explicit FNiagaraSystemInstanceFinalizeRef(FNiagaraSystemInstance** InTaskEntry) : TaskEntry(InTaskEntry) {}

	bool IsPending() const
	{
		return TaskEntry != nullptr;
	}
	void Clear()
	{
		check(TaskEntry != nullptr);
		*TaskEntry = nullptr;
		TaskEntry = nullptr;
#if DO_CHECK
		--(*DebugCounter);
#endif
	}
	void ConditionalClear()
	{
		if ( TaskEntry != nullptr )
		{
			*TaskEntry = nullptr;
			TaskEntry = nullptr;
#if DO_CHECK
			--(*DebugCounter);
#endif
		}
	}

#if DO_CHECK
	void SetDebugCounter(std::atomic<int>* InDebugCounter)
	{
		DebugCounter = InDebugCounter;
		++(*DebugCounter);
	}
#endif

private:
	class FNiagaraSystemInstance** TaskEntry = nullptr;
#if DO_CHECK
	std::atomic<int>* DebugCounter = nullptr;
#endif
};

class NIAGARA_API FNiagaraSystemInstance 
{
	friend class FNiagaraSystemSimulation;
	friend class FNiagaraGPUSystemTick;
	friend class FNiagaraDebugHud;

public:
	DECLARE_DELEGATE(FOnPostTick);
	DECLARE_DELEGATE_OneParam(FOnComplete, bool /*bExternalCompletion*/);

#if WITH_EDITOR
	DECLARE_MULTICAST_DELEGATE(FOnInitialized);
	
	DECLARE_MULTICAST_DELEGATE(FOnReset);
	DECLARE_MULTICAST_DELEGATE(FOnDestroyed);
#endif

public:

	/** Defines modes for resetting the System instance. */
	enum class EResetMode
	{
		/** Resets the System instance and simulations. */
		ResetAll,
		/** Resets the System instance but not the simulations */
		ResetSystem,
		/** Full reinitialization of the system and emitters.  */
		ReInit,
		/** No reset */
		None
	};

	ENiagaraSystemInstanceState SystemInstanceState = ENiagaraSystemInstanceState::None;

	FORCEINLINE bool GetAreDataInterfacesInitialized() const { return bDataInterfacesInitialized; }

	/** Creates a new Niagara system instance. */
	FNiagaraSystemInstance(UWorld& InWorld, UNiagaraSystem& InAsset, FNiagaraUserRedirectionParameterStore* InOverrideParameters = nullptr,
		USceneComponent* InAttachComponent = nullptr, ENiagaraTickBehavior InTickBehavior = ENiagaraTickBehavior::UsePrereqs, bool bInPooled = false);

	/** Cleanup*/
	virtual ~FNiagaraSystemInstance();

	void Cleanup();

	/** Initializes this System instance to simulate the supplied System. */
	void Init(bool bInForceSolo=false);

	void Activate(EResetMode InResetMode = EResetMode::ResetAll);
	void Deactivate(bool bImmediate = false);
	void Complete(bool bExternalCompletion);

	void OnPooledReuse(UWorld& NewWorld);

	void SetPaused(bool bInPaused);
	FORCEINLINE bool IsPaused() const { return (SystemInstanceState == ENiagaraSystemInstanceState::PendingSpawnPaused) || (SystemInstanceState == ENiagaraSystemInstanceState::Paused); }

	void SetSolo(bool bInSolo);

	void SetGpuComputeDebug(bool bEnableDebug);

<<<<<<< HEAD
	void UpdatePrereqs();
=======
	UActorComponent* GetPrereqComponent() const;
>>>>>>> 3aae9151

	//void RebindParameterCollection(UNiagaraParameterCollectionInstance* OldInstance, UNiagaraParameterCollectionInstance* NewInstance);
	void BindParameters();
	void UnbindParameters(bool bFromComplete = false);

	FORCEINLINE FNiagaraParameterStore& GetInstanceParameters() { return InstanceParameters; }

	FORCEINLINE uint32 GetParameterIndex(bool PreviousFrame = false) const
	{
		return (!!(PreviousFrame && ParametersValid) ^ !!CurrentFrameIndex) ? 1 : 0;
	}

	FORCEINLINE void FlipParameterBuffers()
	{
		CurrentFrameIndex = ~CurrentFrameIndex;
		
		// when we've hit both buffers, we'll mark the parameters as being valid
		if (CurrentFrameIndex == 1)
		{
			ParametersValid = true;
		}
	}

	FORCEINLINE const FNiagaraGlobalParameters& GetGlobalParameters(bool PreviousFrame = false) const { return GlobalParameters[GetParameterIndex(PreviousFrame)]; }
	FORCEINLINE const FNiagaraSystemParameters& GetSystemParameters(bool PreviousFrame = false) const { return SystemParameters[GetParameterIndex(PreviousFrame)]; }
	FORCEINLINE const FNiagaraOwnerParameters& GetOwnerParameters(bool PreviousFrame = false) const { return OwnerParameters[GetParameterIndex(PreviousFrame)]; }
	FORCEINLINE const FNiagaraEmitterParameters& GetEmitterParameters(int32 EmitterIdx, bool PreviousFrame = false) const { return EmitterParameters[EmitterIdx * 2 + GetParameterIndex(PreviousFrame)]; }
	FORCEINLINE FNiagaraEmitterParameters& EditEmitterParameters(int32 EmitterIdx) { return EmitterParameters[EmitterIdx * 2 + GetParameterIndex()]; }
	
	FNiagaraWorldManager* GetWorldManager()const;
	bool RequiresDistanceFieldData() const;
	bool RequiresDepthBuffer() const;
	bool RequiresEarlyViewData() const;
	bool RequiresViewUniformBuffer() const;

	/** Requests the the simulation be reset on the next tick. */
	void Reset(EResetMode Mode);

	void ManualTick(float DeltaSeconds, const FGraphEventRef& MyCompletionGraphEvent);

	/** Initial phase of system instance tick. Must be executed on the game thread. */
	void Tick_GameThread(float DeltaSeconds);
	/** Secondary phase of the system instance tick that can be executed on any thread. */
	void Tick_Concurrent(bool bEnqueueGPUTickIfNeeded = true);
	/** 
		Final phase of system instance tick. Must be executed on the game thread. 
		Returns whether the Finalize was actually done. It's possible for the finalize in a task to have already been done earlier on the GT by a WaitForAsyncAndFinalize call.
	*/
	void FinalizeTick_GameThread(bool bEnqueueGPUTickIfNeeded = true);

	void GenerateAndSubmitGPUTick();
	void InitGPUTick(FNiagaraGPUSystemTick& OutTick);

	void SetPendingFinalize(FNiagaraSystemInstanceFinalizeRef InFinalizeRef) { FinalizeRef = InFinalizeRef; }
	bool HasPendingFinalize() const { return FinalizeRef.IsPending(); }

	/**
	Wait for any pending concurrent work to complete, must be called on the GameThread.
	This will NOT call finalize on the instance so can leave a dangling finalize task.
	*/
	void WaitForConcurrentTickDoNotFinalize(bool bEnsureComplete = false);

	/**
	Wait for any pending concurrent work to complete, must be called on the GameThread.
	The instance will be finalized if pending, this can complete the instance and remove it from the system simulation.
	*/
	void WaitForConcurrentTickAndFinalize(bool bEnsureComplete = false);

	/** Handles completion of the system and returns true if the system is complete. */
	bool HandleCompletion();

	void SetEmitterEnable(FName EmitterName, bool bNewEnableState);

	/** Perform per-tick updates on data interfaces that need it. This can cause systems to complete so cannot be parallelized. */
	void TickDataInterfaces(float DeltaSeconds, bool bPostSimulate);

	ENiagaraExecutionState GetRequestedExecutionState()const { return RequestedExecutionState; }
	void SetRequestedExecutionState(ENiagaraExecutionState InState);

	ENiagaraExecutionState GetActualExecutionState() { return ActualExecutionState; }
	void SetActualExecutionState(ENiagaraExecutionState InState);

//	float GetSystemTimeSinceRendered() const { return SystemTimeSinceRenderedParam.GetValue(); }

	//int32 GetNumParticles(int32 EmitterIndex) const { return ParameterNumParticleBindings[EmitterIndex].GetValue(); }
	//float GetSpawnCountScale(int32 EmitterIndex) const { return ParameterSpawnCountScaleBindings[EmitterIndex].GetValue(); }

//	FVector GetOwnerVelocity() const { return OwnerVelocityParam.GetValue(); }

	FORCEINLINE bool IsComplete()const { return ActualExecutionState == ENiagaraExecutionState::Complete || ActualExecutionState == ENiagaraExecutionState::Disabled; }
	FORCEINLINE bool IsDisabled()const { return ActualExecutionState == ENiagaraExecutionState::Disabled; }

	/** Gets the simulation for the supplied emitter handle. */
	TSharedPtr<FNiagaraEmitterInstance, ESPMode::ThreadSafe> GetSimulationForHandle(const FNiagaraEmitterHandle& EmitterHandle);

	FORCEINLINE UWorld* GetWorld() const { return World; }
	FORCEINLINE UNiagaraSystem* GetSystem() const { return Asset.Get(); }
	FORCEINLINE USceneComponent* GetAttachComponent() { return AttachComponent.Get(); }
	FORCEINLINE FNiagaraUserRedirectionParameterStore* GetOverrideParameters() { return OverrideParameters; }
	FORCEINLINE const FNiagaraUserRedirectionParameterStore* GetOverrideParameters() const { return OverrideParameters; }
	FORCEINLINE TArray<TSharedRef<FNiagaraEmitterInstance, ESPMode::ThreadSafe> > &GetEmitters() { return Emitters; }
	FORCEINLINE const TArray<TSharedRef<FNiagaraEmitterInstance, ESPMode::ThreadSafe> >& GetEmitters() const { return Emitters; }
<<<<<<< HEAD
	FORCEINLINE const FBox& GetLocalBounds() { return LocalBounds;  }
=======
	FORCEINLINE const FBox& GetLocalBounds() const { return LocalBounds;  }
>>>>>>> 3aae9151
	TConstArrayView<FNiagaraEmitterExecutionIndex> GetEmitterExecutionOrder() const;

	FNiagaraEmitterInstance* GetEmitterByID(FGuid InID);

	FORCEINLINE bool IsSolo() const { return bSolo; }

	FORCEINLINE bool NeedsGPUTick() const { return ActiveGPUEmitterCount > 0 /*&& Component->IsRegistered()*/ && !IsComplete();}

	FNiagaraSystemGpuComputeProxy* GetSystemGpuComputeProxy() { return SystemGpuComputeProxy.Get(); }

	/** Gets a multicast delegate which is called after this instance has finished ticking for the frame on the game thread */
	FORCEINLINE void SetOnPostTick(const FOnPostTick& InPostTickDelegate) { OnPostTickDelegate = InPostTickDelegate; }
	/** Gets a multicast delegate which is called whenever this instance is complete. */
	FORCEINLINE void SetOnComplete(const FOnComplete& InOnCompleteDelegate) { OnCompleteDelegate = InOnCompleteDelegate; }

#if WITH_EDITOR
	/** Gets a multicast delegate which is called whenever this instance is initialized with an System asset. */
	FOnInitialized& OnInitialized();

	/** Gets a multicast delegate which is called whenever this instance is reset due to external changes in the source System asset. */
	FOnReset& OnReset();

	FOnDestroyed& OnDestroyed();
#endif

#if WITH_EDITORONLY_DATA
	bool GetIsolateEnabled() const;
#endif

	FNiagaraSystemInstanceID GetId() const { return ID; }

	/** Returns the instance data for a particular interface for this System. */
	FORCEINLINE void* FindDataInterfaceInstanceData(UNiagaraDataInterface* Interface) 
	{
		if (auto* InstDataOffsetPair = DataInterfaceInstanceDataOffsets.FindByPredicate([&](auto& Pair){ return Pair.Key.Get() == Interface;}))
		{
			return &DataInterfaceInstanceData[InstDataOffsetPair->Value];
		}
		return nullptr;
	}

	FORCEINLINE const FNiagaraPerInstanceDIFuncInfo& GetPerInstanceDIFunction(ENiagaraSystemSimulationScript ScriptType, int32 FuncIndex)const { return PerInstanceDIFunctions[(int32)ScriptType][FuncIndex]; }

	void EvaluateBoundFunction(FName FunctionName, bool& UsedOnCpu, bool& UsedOnGpu) const;

#if WITH_EDITORONLY_DATA
	bool UsesEmitter(const UNiagaraEmitter* Emitter) const;
	bool UsesScript(const UNiagaraScript* Script) const;
	//bool UsesDataInterface(UNiagaraDataInterface* Interface);
	bool UsesCollection(const UNiagaraParameterCollection* Collection) const;
#endif

	FORCEINLINE bool IsPendingSpawn() const { return (SystemInstanceState == ENiagaraSystemInstanceState::PendingSpawn) || (SystemInstanceState == ENiagaraSystemInstanceState::PendingSpawnPaused); }

	FORCEINLINE float GetAge() const { return Age; }
	FORCEINLINE int32 GetTickCount() const { return TickCount; }
	FORCEINLINE bool RequiresGpuBufferReset() const { return bHasSimulationReset && (TickCount == 1); }

	FORCEINLINE float GetLastRenderTime() const { return LastRenderTime; }
	FORCEINLINE void SetLastRenderTime(float TimeSeconds) { LastRenderTime = TimeSeconds; }
	
	FORCEINLINE TSharedPtr<FNiagaraSystemSimulation, ESPMode::ThreadSafe> GetSystemSimulation()const
	{
		return SystemSimulation; 
	}

	bool IsReadyToRun() const;

	UNiagaraParameterCollectionInstance* GetParameterCollectionInstance(UNiagaraParameterCollection* Collection);

	/** 
	Manually advances this system's simulation by the specified number of ticks and tick delta. 
	To be advanced in this way a system must be in solo mode or moved into solo mode which will add additional overhead.
	*/
	void AdvanceSimulation(int32 TickCountToSimulate, float TickDeltaSeconds);

#if WITH_EDITORONLY_DATA
	/** Request that this simulation capture a frame. Cannot capture if disabled or already completed.*/
	bool RequestCapture(const FGuid& RequestId);

	/** Poll for previous frame capture requests. Once queried and bool is returned, the results are cleared from this system instance.*/
	bool QueryCaptureResults(const FGuid& RequestId, TArray<TSharedPtr<struct FNiagaraScriptDebuggerInfo, ESPMode::ThreadSafe>>& OutCaptureResults);

	/** Only call from within the script execution states. Value is null if not capturing a frame.*/
	TArray<TSharedPtr<struct FNiagaraScriptDebuggerInfo, ESPMode::ThreadSafe>>* GetActiveCaptureResults();

	/** Only call from within the script execution states. Does nothing if not capturing a frame.*/
	void FinishCapture();

	/** Only call from within the script execution states. Value is false if not capturing a frame.*/
	bool ShouldCaptureThisFrame() const;

	/** Only call from within the script execution states. Value is nullptr if not capturing a frame.*/
	TSharedPtr<struct FNiagaraScriptDebuggerInfo, ESPMode::ThreadSafe> GetActiveCaptureWrite(const FName& InHandleName, ENiagaraScriptUsage InUsage, const FGuid& InUsageId);

#endif

	/** Dumps all of this systems info to the log. */
	void Dump()const;

	/** Dumps information about the instances tick to the log */
	void DumpTickInfo(FOutputDevice& Ar);

	NiagaraEmitterInstanceBatcher* GetBatcher() const { return Batcher; }

	static bool AllocateSystemInstance(TUniquePtr<FNiagaraSystemInstance>& OutSystemInstanceAllocation, UWorld& InWorld, UNiagaraSystem& InAsset,
		FNiagaraUserRedirectionParameterStore* InOverrideParameters = nullptr, USceneComponent* InAttachComponent = nullptr,
		ENiagaraTickBehavior InTickBehavior = ENiagaraTickBehavior::UsePrereqs, bool bInPooled = false);
	static bool DeallocateSystemInstance(TUniquePtr<FNiagaraSystemInstance>& SystemInstanceAllocation);
	/*void SetHasGPUEmitters(bool bInHasGPUEmitters) { bHasGPUEmitters = bInHasGPUEmitters; }*/
	bool HasGPUEmitters() { return bHasGPUEmitters;  }

	void TickInstanceParameters_GameThread(float DeltaSeconds);

	void TickInstanceParameters_Concurrent();

	FNiagaraDataSet* CreateEventDataSet(FName EmitterName, FName EventName);
	FNiagaraDataSet* GetEventDataSet(FName EmitterName, FName EventName) const;
	void ClearEventDataSets();

	FORCEINLINE void SetLODDistance(float InLODDistance, float InMaxLODDistance);

	const FString& GetCrashReporterTag()const;

#if WITH_EDITOR
	void RaiseNeedsUIResync();
	bool HandleNeedsUIResync();
#endif

	/** Get the current tick behavior */
	ENiagaraTickBehavior GetTickBehavior() const { return TickBehavior; }
	/** Set a new tick behavior, this will not move the instance straight away and will wait until the next time it is evaluated */
	void SetTickBehavior(ENiagaraTickBehavior NewTickBehavior);
	
	/** Calculates which tick group the instance should be in. */
	ETickingGroup CalculateTickGroup() const;

	/** Gets the current world transform of the system */
	FORCEINLINE const FTransform& GetWorldTransform() const { return WorldTransform; }
	/** Sets the world transform */
	FORCEINLINE void SetWorldTransform(const FTransform& InTransform) { WorldTransform = InTransform; }

	int32 GetSystemInstanceIndex() const 
	{
		return SystemInstanceIndex;
	}

	/**
	The significant index for this component. i.e. this is the Nth most significant instance of it's system in the scene.
	Passed to the script to allow us to scale down internally for less significant systems instances.
*/
	FORCEINLINE void SetSystemSignificanceIndex(int32 InIndex) { SignificanceIndex = InIndex; }

	/** Calculates the distance to use for distance based LODing / culling. */
	float GetLODDistance();
<<<<<<< HEAD

	void OnSimulationDestroyed();

=======
	float GetMaxLODDistance() const { return MaxLODDistance ;}

	void OnSimulationDestroyed();

	void SetRandomSeedOffset(int32 Offset) { RandomSeedOffset = Offset; }
	int32 GetRandomSeedOffset() const { return RandomSeedOffset; }

>>>>>>> 3aae9151
private:
	void DestroyDataInterfaceInstanceData();

	/** Builds the emitter simulations. */
	void InitEmitters();

	/** Resets the System, emitter simulations, and renderers to initial conditions. */
	void ReInitInternal();
	/** Resets for restart, assumes no change in emitter setup */
	void ResetInternal(bool bResetSimulations);

	/** Resets the parameter structs */
	void ResetParameters();

	/** Call PrepareForSImulation on each data source from the simulations and determine which need per-tick updates.*/
<<<<<<< HEAD
	void InitDataInterfaces();	
	
	void ProcessComponentRendererTasks();
=======
	void InitDataInterfaces();
>>>>>>> 3aae9151

	/** Callback for whenever any blueprint components are reinstanced */
	void OnObjectsReplacedCallback(const TMap<UObject*, UObject*>& ReplacementsMap);

	/** Index of this instance in the system simulation. */
	int32 SystemInstanceIndex;

	/** Index of how significant this system is in the scene. 0 = Most significant instance of this systems in the scene. */
	int32 SignificanceIndex;

	TSharedPtr<class FNiagaraSystemSimulation, ESPMode::ThreadSafe> SystemSimulation;

	UWorld* World;
	TWeakObjectPtr<UNiagaraSystem> Asset;
	FNiagaraUserRedirectionParameterStore* OverrideParameters;
	TWeakObjectPtr<USceneComponent> AttachComponent;

	FTransform WorldTransform;

	ENiagaraTickBehavior TickBehavior;

	/** The age of the System instance. */
	float Age;

	/** The last time this system rendered */
	float LastRenderTime;

	/** The tick count of the System instance. */
	int32 TickCount;

	/** A system-wide offset to permute the deterministic random seed (allows for variance among multiple instances while still being deterministic) */
	int32 RandomSeedOffset;

	/** LODDistance driven by our component. */
	float LODDistance;
	float MaxLODDistance;

	TArray< TSharedRef<FNiagaraEmitterInstance, ESPMode::ThreadSafe> > Emitters;

	FOnPostTick OnPostTickDelegate;
	FOnComplete OnCompleteDelegate;

#if WITH_EDITOR
	FOnInitialized OnInitializedDelegate;

	FOnReset OnResetDelegate;
	FOnDestroyed OnDestroyedDelegate;
#endif

#if WITH_EDITORONLY_DATA
	TSharedPtr<TArray<TSharedPtr<struct FNiagaraScriptDebuggerInfo, ESPMode::ThreadSafe>>, ESPMode::ThreadSafe> CurrentCapture;
	TSharedPtr<FGuid, ESPMode::ThreadSafe> CurrentCaptureGuid;
	bool bWasSoloPriorToCaptureRequest;
	TMap<FGuid, TSharedPtr<TArray<TSharedPtr<struct FNiagaraScriptDebuggerInfo, ESPMode::ThreadSafe>>, ESPMode::ThreadSafe>> CapturedFrames;
#endif

	FNiagaraSystemInstanceID ID;
	FName IDName;
	
	/** Per instance data for any data interfaces requiring it. */
	TArray<uint8, TAlignedHeapAllocator<16>> DataInterfaceInstanceData;
	TArray<int32> PreTickDataInterfaces;
	TArray<int32> PostTickDataInterfaces;

	/** Map of data interfaces to their instance data. */
	TArray<TPair<TWeakObjectPtr<UNiagaraDataInterface>, int32>> DataInterfaceInstanceDataOffsets;

	/** 
	A set of function bindings for DI calls that must be made per system instance.
	*/
	TArray<FNiagaraPerInstanceDIFuncInfo> PerInstanceDIFunctions[(int32)ENiagaraSystemSimulationScript::Num];

	/** Per system instance parameters. These can be fed by the component and are placed into a dataset for execution for the system scripts. */
	FNiagaraParameterStore InstanceParameters;
	
	static constexpr int32 ParameterBufferCount = 2;
	FNiagaraGlobalParameters GlobalParameters[ParameterBufferCount];
	FNiagaraSystemParameters SystemParameters[ParameterBufferCount];
	FNiagaraOwnerParameters OwnerParameters[ParameterBufferCount];
	TArray<FNiagaraEmitterParameters> EmitterParameters;

	/** Used for double buffered global/system/emitter parameters */
	uint32 CurrentFrameIndex : 1;
	uint32 ParametersValid : 1;

	// registered events for each of the emitters
	typedef TPair<FName, FName> EmitterEventKey;
	typedef TMap<EmitterEventKey, FNiagaraDataSet*> EventDataSetMap;
	EventDataSetMap EmitterEventDataSetMap;

	/** Indicates whether this instance must update itself rather than being batched up as most instances are. */
	uint32 bSolo : 1;
	uint32 bForceSolo : 1;

	uint32 bNotifyOnCompletion : 1;

	/** If this system has emitters that will run GPU Simulations */
	uint32 bHasGPUEmitters : 1;
	/** The system contains data interfaces that can have tick group prerequisites. */
	uint32 bDataInterfacesHaveTickPrereqs : 1;

	uint32 bDataInterfacesInitialized : 1;

	uint32 bAlreadyBound : 1;

	uint32 bLODDistanceIsValid : 1;

	/** True if the system instance is pooled. Prevents unbinding of parameters on completing the system */
	uint32 bPooled : 1;

	/** Will be set to true when the the simulation needs a full reset from ResetInternal() */
	uint32 bHasSimulationReset : 1;

#if WITH_EDITOR
	uint32 bNeedsUIResync : 1;
#endif

	/** If async work was running when we request an Activate we will store the reset mode and perform in finalize to avoid stalling the GameThread. */
	EResetMode DeferredResetMode = EResetMode::None;

	/** Graph event to track pending concurrent work. */
	FGraphEventRef ConcurrentTickGraphEvent;

	/** When using concurrent ticking this will be valid until it's complete. */
	FNiagaraSystemInstanceFinalizeRef FinalizeRef;

	/** Cached delta time, written during Tick_GameThread and used during other phases. */
	float CachedDeltaSeconds;

	/** Time since we last forced a bounds update. */
	float TimeSinceLastForceUpdateTransform;

	/** Current calculated local bounds. */
	FBox LocalBounds;

	/* Execution state requested by external code/BPs calling Activate/Deactivate. */
	ENiagaraExecutionState RequestedExecutionState;

	/** Copy of simulations internal state so that it can be passed to emitters etc. */
	ENiagaraExecutionState ActualExecutionState;

	NiagaraEmitterInstanceBatcher* Batcher = nullptr;
	TUniquePtr<FNiagaraSystemGpuComputeProxy> SystemGpuComputeProxy;

	/** Tag we feed into crash reporter for this instance. */
	mutable FString CrashReporterTag;

	/** The feature level of for this component instance. */
	ERHIFeatureLevel::Type FeatureLevel = ERHIFeatureLevel::Num;

public:

	ERHIFeatureLevel::Type GetFeatureLevel() const { return FeatureLevel; }

	// Transient data that is accumulated during tick.
	uint32 TotalGPUParamSize = 0;
	uint32 ActiveGPUEmitterCount = 0;

	int32 GPUDataInterfaceInstanceDataSize = 0;
	bool GPUParamIncludeInterpolation = false;
	TArray<TPair<TWeakObjectPtr<UNiagaraDataInterface>, int32>> GPUDataInterfaces;

	struct FInstanceParameters
	{
		FTransform ComponentTrans = FTransform::Identity;

		float DeltaSeconds = 0.0f;
		float TimeSeconds = 0.0f;
		float RealTimeSeconds = 0.0f;

		int32 EmitterCount = 0;
		int32 NumAlive = 0;
		int32 TransformMatchCount = 0;

		ENiagaraExecutionState RequestedExecutionState = ENiagaraExecutionState::Active;

		void Init(int32 NumEmitters)
		{
			ComponentTrans = FTransform::Identity;
			DeltaSeconds = 0.0f;
			TimeSeconds = 0.0f;
			RealTimeSeconds = 0.0f;

			EmitterCount = 0;
			NumAlive = 0;
			TransformMatchCount = 0;

			RequestedExecutionState = ENiagaraExecutionState::Active;
		}
	};

	FInstanceParameters GatheredInstanceParameters;
};

FORCEINLINE void FNiagaraSystemInstance::SetLODDistance(float InLODDistance, float InMaxLODDistance)
{
	bLODDistanceIsValid = true;
	LODDistance = InLODDistance; 
	MaxLODDistance = InMaxLODDistance;
}<|MERGE_RESOLUTION|>--- conflicted
+++ resolved
@@ -124,11 +124,7 @@
 
 	void SetGpuComputeDebug(bool bEnableDebug);
 
-<<<<<<< HEAD
-	void UpdatePrereqs();
-=======
 	UActorComponent* GetPrereqComponent() const;
->>>>>>> 3aae9151
 
 	//void RebindParameterCollection(UNiagaraParameterCollectionInstance* OldInstance, UNiagaraParameterCollectionInstance* NewInstance);
 	void BindParameters();
@@ -231,11 +227,7 @@
 	FORCEINLINE const FNiagaraUserRedirectionParameterStore* GetOverrideParameters() const { return OverrideParameters; }
 	FORCEINLINE TArray<TSharedRef<FNiagaraEmitterInstance, ESPMode::ThreadSafe> > &GetEmitters() { return Emitters; }
 	FORCEINLINE const TArray<TSharedRef<FNiagaraEmitterInstance, ESPMode::ThreadSafe> >& GetEmitters() const { return Emitters; }
-<<<<<<< HEAD
-	FORCEINLINE const FBox& GetLocalBounds() { return LocalBounds;  }
-=======
 	FORCEINLINE const FBox& GetLocalBounds() const { return LocalBounds;  }
->>>>>>> 3aae9151
 	TConstArrayView<FNiagaraEmitterExecutionIndex> GetEmitterExecutionOrder() const;
 
 	FNiagaraEmitterInstance* GetEmitterByID(FGuid InID);
@@ -292,7 +284,6 @@
 
 	FORCEINLINE float GetAge() const { return Age; }
 	FORCEINLINE int32 GetTickCount() const { return TickCount; }
-	FORCEINLINE bool RequiresGpuBufferReset() const { return bHasSimulationReset && (TickCount == 1); }
 
 	FORCEINLINE float GetLastRenderTime() const { return LastRenderTime; }
 	FORCEINLINE void SetLastRenderTime(float TimeSeconds) { LastRenderTime = TimeSeconds; }
@@ -391,11 +382,6 @@
 
 	/** Calculates the distance to use for distance based LODing / culling. */
 	float GetLODDistance();
-<<<<<<< HEAD
-
-	void OnSimulationDestroyed();
-
-=======
 	float GetMaxLODDistance() const { return MaxLODDistance ;}
 
 	void OnSimulationDestroyed();
@@ -403,7 +389,6 @@
 	void SetRandomSeedOffset(int32 Offset) { RandomSeedOffset = Offset; }
 	int32 GetRandomSeedOffset() const { return RandomSeedOffset; }
 
->>>>>>> 3aae9151
 private:
 	void DestroyDataInterfaceInstanceData();
 
@@ -419,16 +404,7 @@
 	void ResetParameters();
 
 	/** Call PrepareForSImulation on each data source from the simulations and determine which need per-tick updates.*/
-<<<<<<< HEAD
-	void InitDataInterfaces();	
-	
-	void ProcessComponentRendererTasks();
-=======
 	void InitDataInterfaces();
->>>>>>> 3aae9151
-
-	/** Callback for whenever any blueprint components are reinstanced */
-	void OnObjectsReplacedCallback(const TMap<UObject*, UObject*>& ReplacementsMap);
 
 	/** Index of this instance in the system simulation. */
 	int32 SystemInstanceIndex;
@@ -536,9 +512,6 @@
 	/** True if the system instance is pooled. Prevents unbinding of parameters on completing the system */
 	uint32 bPooled : 1;
 
-	/** Will be set to true when the the simulation needs a full reset from ResetInternal() */
-	uint32 bHasSimulationReset : 1;
-
 #if WITH_EDITOR
 	uint32 bNeedsUIResync : 1;
 #endif
