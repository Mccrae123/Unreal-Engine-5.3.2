--- conflicted
+++ resolved
@@ -126,13 +126,8 @@
 
 	NIAGARA_API void SetSolo(bool bInSolo);
 
-<<<<<<< HEAD
-	void SetGpuComputeDebug(bool bEnableDebug);
-	void SetWarmupSettings(int32 WarmupTickCount, float WarmupTickDelta);
-=======
 	NIAGARA_API void SetGpuComputeDebug(bool bEnableDebug);
 	NIAGARA_API void SetWarmupSettings(int32 WarmupTickCount, float WarmupTickDelta);
->>>>>>> 4af6daef
 
 	NIAGARA_API UActorComponent* GetPrereqComponent() const;
 
@@ -141,12 +136,8 @@
 	NIAGARA_API void UnbindParameters(bool bFromComplete = false);
 
 	FORCEINLINE FNiagaraParameterStore& GetInstanceParameters() { return InstanceParameters; }
-<<<<<<< HEAD
-	FNiagaraLWCConverter GetLWCConverter(bool bLocalSpaceEmitter = false) const;
-=======
 	NIAGARA_API FNiagaraLWCConverter GetLWCConverter(bool bLocalSpaceEmitter = false) const;
 	NIAGARA_API FTransform GetLWCSimToWorld(bool bLocalSpaceEmitter = false) const;
->>>>>>> 4af6daef
 
 	FORCEINLINE uint32 GetParameterIndex(bool PreviousFrame = false) const
 	{
@@ -186,11 +177,6 @@
 	NIAGARA_API void SimCacheTick_GameThread(UNiagaraSimCache* SimCache, float DesiredAge, float DeltaSeconds, const FGraphEventRef& MyCompletionGraphEvent);
 	/** Concurrent work for SimCache tick */
 	NIAGARA_API void SimCacheTick_Concurrent(UNiagaraSimCache* SimCache);
-
-	/** Ticks the system using the a SimCache. */
-	void SimCacheTick_GameThread(UNiagaraSimCache* SimCache, float DesiredAge, float DeltaSeconds, const FGraphEventRef& MyCompletionGraphEvent);
-	/** Concurrent work for SimCache tick */
-	void SimCacheTick_Concurrent(UNiagaraSimCache* SimCache);
 
 	/** Initial phase of system instance tick. Must be executed on the game thread. */
 	NIAGARA_API void Tick_GameThread(float DeltaSeconds);
@@ -256,18 +242,6 @@
 	FORCEINLINE const TArray<TSharedRef<FNiagaraEmitterInstance, ESPMode::ThreadSafe> >& GetEmitters() const { return Emitters; }
 	FORCEINLINE const FBox& GetLocalBounds() const { return LocalBounds;  }
 	FORCEINLINE const FVector3f& GetLWCTile() const { return LWCTile;  }
-<<<<<<< HEAD
-	TConstArrayView<FNiagaraEmitterExecutionIndex> GetEmitterExecutionOrder() const;
-
-	FORCEINLINE void SetSystemFixedBounds(const FBox& InLocalBounds) { FixedBounds_GT = InLocalBounds; }
-	FBox GetSystemFixedBounds() const;
-	void SetEmitterFixedBounds(FName EmitterName, const FBox& InLocalBounds);
-	FBox GetEmitterFixedBounds(FName EmitterName) const;
-
-	FNiagaraEmitterInstance* GetEmitterByID(FGuid InID);
-
-	void SetForceSolo(bool bForceSolo);
-=======
 	NIAGARA_API TConstArrayView<FNiagaraEmitterExecutionIndex> GetEmitterExecutionOrder() const;
 
 	FORCEINLINE void SetSystemFixedBounds(const FBox& InLocalBounds) { FixedBounds_GT = InLocalBounds; }
@@ -278,7 +252,6 @@
 	NIAGARA_API FNiagaraEmitterInstance* GetEmitterByID(FGuid InID);
 
 	NIAGARA_API void SetForceSolo(bool bForceSolo);
->>>>>>> 4af6daef
 	FORCEINLINE bool IsSolo() const { return bSolo; }
 
 	FORCEINLINE bool NeedsGPUTick() const { return ActiveGPUEmitterCount > 0 /*&& Component->IsRegistered()*/ && !IsComplete();}
@@ -326,8 +299,6 @@
 		return nullptr;
 	}
 
-<<<<<<< HEAD
-=======
 	FORCEINLINE int32 FindDataInterfaceInstanceDataIndex(UNiagaraDataInterface* Interface)
 	{
 		return DataInterfaceInstanceDataOffsets.IndexOfByPredicate([&](auto& Pair) { return Pair.Key.Get() == Interface; });
@@ -351,17 +322,12 @@
 	template<typename TDataType>
 	FORCEINLINE const TDataType* FindTypedDataInterfaceInstanceData(const UNiagaraDataInterface* Interface) const { return const_cast<FNiagaraSystemInstance*>(this)->FindTypedDataInterfaceInstanceData<TDataType>(Interface); }
 
->>>>>>> 4af6daef
 	FORCEINLINE const FNiagaraPerInstanceDIFuncInfo& GetPerInstanceDIFunction(ENiagaraSystemSimulationScript ScriptType, int32 FuncIndex)const { return PerInstanceDIFunctions[(int32)ScriptType][FuncIndex]; }
 
 	NIAGARA_API void EvaluateBoundFunction(FName FunctionName, bool& UsedOnCpu, bool& UsedOnGpu) const;
 
 #if WITH_EDITORONLY_DATA
-<<<<<<< HEAD
-	bool UsesCollection(const UNiagaraParameterCollection* Collection) const;
-=======
 	NIAGARA_API bool UsesCollection(const UNiagaraParameterCollection* Collection) const;
->>>>>>> 4af6daef
 #endif
 
 	FORCEINLINE bool IsPendingSpawn() const { return (SystemInstanceState == ENiagaraSystemInstanceState::PendingSpawn) || (SystemInstanceState == ENiagaraSystemInstanceState::PendingSpawnPaused); }
@@ -431,13 +397,8 @@
 	NIAGARA_API FNiagaraDataSet* GetEventDataSet(FName EmitterName, FName EventName) const;
 	NIAGARA_API void ClearEventDataSets();
 
-<<<<<<< HEAD
-	FORCEINLINE void SetLODDistance(float InLODDistance, float InMaxLODDistance, bool bOverride);
-	FORCEINLINE void ClearLODDistance();
-=======
 	NIAGARA_API FORCEINLINE void SetLODDistance(float InLODDistance, float InMaxLODDistance, bool bOverride);
 	NIAGARA_API FORCEINLINE void ClearLODDistance();
->>>>>>> 4af6daef
 
 	NIAGARA_API const FString& GetCrashReporterTag()const;
 
@@ -481,15 +442,9 @@
 
 	NIAGARA_API FNDIStageTickHandler* GetSystemDIStageTickHandler(ENiagaraScriptUsage Usage);
 private:
-<<<<<<< HEAD
-	void DumpStalledInfo();
-
-	void DestroyDataInterfaceInstanceData();
-=======
 	NIAGARA_API void DumpStalledInfo();
 
 	NIAGARA_API void DestroyDataInterfaceInstanceData();
->>>>>>> 4af6daef
 
 	/** Builds the emitter simulations. */
 	NIAGARA_API void InitEmitters();
@@ -506,9 +461,6 @@
 	NIAGARA_API void InitDataInterfaces();
 
 	NIAGARA_API void ResolveUserDataInterfaceBindings();
-
-	/** The LWC tile of this system instance, used to offset all local simulation relative to the origin */
-	FVector3f LWCTile = FVector3f::ZeroVector;
 
 	/** The LWC tile of this system instance, used to offset all local simulation relative to the origin */
 	FVector3f LWCTile = FVector3f::ZeroVector;
