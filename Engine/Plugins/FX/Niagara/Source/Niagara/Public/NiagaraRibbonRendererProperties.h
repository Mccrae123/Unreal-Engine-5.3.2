--- conflicted
+++ resolved
@@ -54,11 +54,7 @@
 	Disabled
 };
 
-<<<<<<< HEAD
-UCLASS(editinlinenew)
-=======
 UCLASS(editinlinenew, meta = (DisplayName = "Ribbon Renderer"))
->>>>>>> 69078e53
 class UNiagaraRibbonRendererProperties : public UNiagaraRendererProperties
 {
 public:
@@ -182,6 +178,7 @@
 	/** Which attribute should we use for ribbon facing when generating ribbons?*/
 	UPROPERTY(EditAnywhere, AdvancedDisplay, Category = "Bindings")
 	FNiagaraVariableAttributeBinding RibbonFacingBinding;
+	
 	/** Which attribute should we use for ribbon id when generating ribbons?*/
 	UPROPERTY(EditAnywhere, AdvancedDisplay, Category = "Bindings")
 	FNiagaraVariableAttributeBinding RibbonIdBinding;
