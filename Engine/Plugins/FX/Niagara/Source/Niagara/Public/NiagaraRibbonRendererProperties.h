// Copyright Epic Games, Inc. All Rights Reserved.

#pragma once

#include "CoreMinimal.h"
#include "UObject/ObjectMacros.h"
#include "NiagaraRendererProperties.h"
#include "NiagaraCommon.h"
#include "NiagaraDataSetAccessor.h"
#include "NiagaraRibbonRendererProperties.generated.h"

class UMaterialInstanceConstant;
class FNiagaraEmitterInstance;
class FAssetThumbnailPool;
class FVertexFactoryType;
class SWidget;

UENUM()
enum class ENiagaraRibbonFacingMode : uint8
{
	/** Have the ribbon face the screen. */
	Screen = 0,

	/** Use Particles.RibbonFacing as the facing vector. */
	Custom,

	/** Use Particles.RibbonFacing as the side vector, and calculate the facing vector from that.
	 *  Using ribbon twist with this mode is NOT supported.
	 */
	CustomSideVector
};

/** Defines different modes for offsetting UVs by age when ordering ribbon particles using normalized age. */
UENUM()
enum class ENiagaraRibbonAgeOffsetMode : uint8
{
	/** Offset the UVs by age for smooth texture movement, but scale the 0-1 UV range to the current normalized age range of the particles. */
	Scale,
	/** Offset the UVs by age for smooth texture movement, but use the normalized age range directly as the UV range which will clip the texture for normalized age ranges that don't go from 0-1. */
	Clip
};

/** This enum decides in which order the ribbon segments will be rendered */
UENUM()
enum class ENiagaraRibbonDrawDirection : uint8
{
	FrontToBack,
	BackToFront
};

UENUM()
enum class ENiagaraRibbonShapeMode : uint8
{
	/** Default shape, flat plane facing the camera. */
	Plane,
	/** Multiple Planes evenly rotated around the axis to 180 degrees. */
	MultiPlane,
	/** 3D Tube shape, from triangular to cylindrical depending on vertex count. */
	Tube,
	/** Custom shape, defined by cross section. */
	Custom
};

USTRUCT()
struct FNiagaraRibbonShapeCustomVertex
{
	GENERATED_BODY();

	FNiagaraRibbonShapeCustomVertex();

	UPROPERTY(EditAnywhere, Category = "Ribbon Rendering")
	FVector2f Position;

	UPROPERTY(EditAnywhere, Category = "Ribbon Rendering")
	FVector2f Normal;

	UPROPERTY(EditAnywhere, Category = "Ribbon Rendering")
	float TextureV;
};

UENUM()
enum class ENiagaraRibbonTessellationMode : uint8
{
	/** Default tessellation parameters. */
	Automatic,
	/** Custom tessellation parameters. */
	Custom,
	/** Disable tessellation entirely. */
	Disabled
};

/** Specifies options for handling UVs at the leading and trailing edges of ribbons. */
UENUM()
enum class ENiagaraRibbonUVEdgeMode : uint8
{
	/** The UV value at the edge will smoothly transition across the segment using normalized age.
	This will result in	UV values which are outside of the standard 0-1 range and works best with
	clamped textures. */
	SmoothTransition,
	/** The UV value at the edge will be locked to 0 at the leading edge, or locked to 1 at the
	Trailing edge. */
	Locked,
};

/** Specifies options for distributing UV values across ribbon segments. */
UENUM()
enum class ENiagaraRibbonUVDistributionMode : uint8
{
	/** Ribbon UVs will stretch the length of the ribbon, without repeating, but distributed by segment, so can be uneven with unequal length segments. */
	ScaledUniformly UMETA(DisplayName = "Uniform Scale (By Segment)"),
	/** Ribbon UVs will stretch the length of the ribbon, without repeating, but account for segment length to make an even distribution the entire length of the ribbon. */
	ScaledUsingRibbonSegmentLength UMETA(DisplayName = "Non-Uniform Scale (By Total Length)"),
	/** Ribbon UVs will be tiled along the length of the ribbon evenly, based on TilingLength setting. */
	TiledOverRibbonLength UMETA(DisplayName = "Tiled (By Segment Length)"),
	/** Ribbon UVs will be tiled along the length of the ribbon evenly, based on RibbonUVDistance parameter and the TilingLength scale value, to create 'traintrack' style UVs. NOTE: Dependent on Particle Attribute RibbonUVDistance */
	TiledFromStartOverRibbonLength UMETA(DisplayName = "Tiled By Distance (By Particles.RibbonUVDistance)")
};



/** Defines settings for UV behavior for a UV channel on ribbons. */
USTRUCT()
struct FNiagaraRibbonUVSettings
{
	GENERATED_BODY();

	FNiagaraRibbonUVSettings();


	/** Specifies how ribbon UVs are distributed along the length of a ribbon. */
	UPROPERTY(EditAnywhere, Category = UVs, meta = (DisplayName="UV Mode", EditCondition = "!bEnablePerParticleUOverride", EditConditionHides))
	ENiagaraRibbonUVDistributionMode DistributionMode;

	/** Specifies how UVs transition into life at the leading edge of the ribbon. */
	UPROPERTY(EditAnywhere, Category = UVs, meta = (DisplayName="Leading Edge Transition", EditCondition = "!bEnablePerParticleUOverride && DistributionMode != ENiagaraRibbonUVDistributionMode::TiledFromStartOverRibbonLength", EditConditionHides))
	ENiagaraRibbonUVEdgeMode LeadingEdgeMode;

	/** Specifies how UVs transition out of life at the trailing edge of the ribbon. */
	UPROPERTY(EditAnywhere, Category = UVs, meta = (DisplayName="Trailing Edge Transition", EditCondition = "!bEnablePerParticleUOverride && DistributionMode != ENiagaraRibbonUVDistributionMode::TiledOverRibbonLength && DistributionMode != ENiagaraRibbonUVDistributionMode::TiledFromStartOverRibbonLength", EditConditionHides))
	ENiagaraRibbonUVEdgeMode TrailingEdgeMode;

	/** Enables overriding the U component with values read from the particles. When enabled, edge behavior and distribution are ignored. */
	UPROPERTY(EditAnywhere, Category = UVs)
	uint8 bEnablePerParticleUOverride : 1;

	/** Enables overriding the range of the V component with values read from the particles. */
	UPROPERTY(EditAnywhere, Category = UVs)
	uint8 bEnablePerParticleVRangeOverride : 1;

	/** Specifies the length in world units to use when tiling UVs across the ribbon when using one of the tiled distribution modes. */
	UPROPERTY(EditAnywhere, Category = UVs, meta = (EditCondition="!bEnablePerParticleUOverride && DistributionMode == ENiagaraRibbonUVDistributionMode::TiledOverRibbonLength || DistributionMode == ENiagaraRibbonUVDistributionMode::TiledFromStartOverRibbonLength", EditConditionHides))
	float TilingLength;

	/** Specifies an additional offset which is applied to the UV range */
	UPROPERTY(EditAnywhere, Category = UVs)
	FVector2D Offset;

	/** Specifies an additional scaler which is applied to the UV range. */
	UPROPERTY(EditAnywhere, Category = UVs)
	FVector2D Scale;
};

namespace ENiagaraRibbonVFLayout
{
	enum Type
	{
		Position,
		Velocity,
		Color,
		Width,
		Twist,
		Facing,
		NormalizedAge,
		MaterialRandom,
		MaterialParam0,
		MaterialParam1,
		MaterialParam2,
		MaterialParam3,
		DistanceFromStart,
		U0Override,
		V0RangeOverride,
		U1Override,
		V1RangeOverride,
		PrevPosition,
		PrevRibbonWidth,
		PrevRibbonFacing,
		PrevRibbonTwist,
<<<<<<< HEAD
		LinkOrder,
=======
>>>>>>> 4af6daef
		Num,
	};
};

UCLASS(editinlinenew, meta = (DisplayName = "Ribbon Renderer"), MinimalAPI)
class UNiagaraRibbonRendererProperties : public UNiagaraRendererProperties
{
public:
	GENERATED_BODY()

	NIAGARA_API UNiagaraRibbonRendererProperties();

	//UObject Interface
<<<<<<< HEAD
	virtual void PostLoad() override;
	virtual void PostInitProperties() override;
	virtual void Serialize(FStructuredArchive::FRecord Record) override;
#if WITH_EDITOR
	virtual void PostEditChangeProperty(struct FPropertyChangedEvent& PropertyChangedEvent) override;
	virtual void RenameVariable(const FNiagaraVariableBase& OldVariable, const FNiagaraVariableBase& NewVariable, const FVersionedNiagaraEmitter& InEmitter) override;
	virtual void RemoveVariable(const FNiagaraVariableBase& OldVariable, const FVersionedNiagaraEmitter& InEmitter) override;
=======
	NIAGARA_API virtual void PostLoad() override;
	NIAGARA_API virtual void PostInitProperties() override;
	NIAGARA_API virtual void Serialize(FStructuredArchive::FRecord Record) override;
	NIAGARA_API virtual void GetResourceSizeEx(FResourceSizeEx& CumulativeResourceSize) override;
#if WITH_EDITOR
	NIAGARA_API virtual void PostEditChangeProperty(struct FPropertyChangedEvent& PropertyChangedEvent) override;
	NIAGARA_API virtual void RenameVariable(const FNiagaraVariableBase& OldVariable, const FNiagaraVariableBase& NewVariable, const FVersionedNiagaraEmitter& InEmitter) override;
	NIAGARA_API virtual void RemoveVariable(const FNiagaraVariableBase& OldVariable, const FVersionedNiagaraEmitter& InEmitter) override;
>>>>>>> 4af6daef
#endif
	//UObject Interface END

	static NIAGARA_API void InitCDOPropertiesAfterModuleStartup();

	//UNiagaraRendererProperties Interface
<<<<<<< HEAD
	virtual FNiagaraRenderer* CreateEmitterRenderer(ERHIFeatureLevel::Type FeatureLevel, const FNiagaraEmitterInstance* Emitter, const FNiagaraSystemInstanceController& InController) override;
	virtual class FNiagaraBoundsCalculator* CreateBoundsCalculator() override;
	virtual void GetUsedMaterials(const FNiagaraEmitterInstance* InEmitter, TArray<UMaterialInterface*>& OutMaterials) const override;
	virtual const FVertexFactoryType* GetVertexFactoryType() const override;
	virtual bool IsBackfaceCullingDisabled() const override;
	virtual bool IsSimTargetSupported(ENiagaraSimTarget InSimTarget) const override { return true; };
	virtual bool PopulateRequiredBindings(FNiagaraParameterStore& InParameterStore) override;

#if WITH_EDITOR
	virtual const TArray<FNiagaraVariable>& GetOptionalAttributes() override;
	virtual void GetAdditionalVariables(TArray<FNiagaraVariableBase>& OutArray) const override;
	virtual FNiagaraVariable GetBoundAttribute(const FNiagaraVariableAttributeBinding* Binding) const override;
	virtual void GetRendererWidgets(const FNiagaraEmitterInstance* InEmitter, TArray<TSharedPtr<SWidget>>& OutWidgets, TSharedPtr<FAssetThumbnailPool> InThumbnailPool) const override;
	virtual void GetRendererTooltipWidgets(const FNiagaraEmitterInstance* InEmitter, TArray<TSharedPtr<SWidget>>& OutWidgets, TSharedPtr<FAssetThumbnailPool> InThumbnailPool) const override;
	virtual void GetRendererFeedback(const FVersionedNiagaraEmitter& InEmitter, TArray<FNiagaraRendererFeedback>& OutErrors, TArray<FNiagaraRendererFeedback>& OutWarnings, TArray<FNiagaraRendererFeedback>& OutInfo) const override;

	virtual TArray<FNiagaraVariable> GetBoundAttributes() const override; 
#endif
	virtual void CacheFromCompiledData(const FNiagaraDataSetCompiledData* CompiledData) override;
=======
	NIAGARA_API virtual FNiagaraRenderer* CreateEmitterRenderer(ERHIFeatureLevel::Type FeatureLevel, const FNiagaraEmitterInstance* Emitter, const FNiagaraSystemInstanceController& InController) override;
	NIAGARA_API virtual class FNiagaraBoundsCalculator* CreateBoundsCalculator() override;
	NIAGARA_API virtual void GetUsedMaterials(const FNiagaraEmitterInstance* InEmitter, TArray<UMaterialInterface*>& OutMaterials) const override;
	NIAGARA_API virtual const FVertexFactoryType* GetVertexFactoryType() const override;
	NIAGARA_API virtual bool IsBackfaceCullingDisabled() const override;
	virtual bool IsSimTargetSupported(ENiagaraSimTarget InSimTarget) const override { return true; };
	NIAGARA_API virtual bool PopulateRequiredBindings(FNiagaraParameterStore& InParameterStore) override;
	NIAGARA_API virtual void CollectPSOPrecacheData(FPSOPrecacheParamsList& OutParams) override;

#if WITH_EDITOR
	NIAGARA_API virtual const TArray<FNiagaraVariable>& GetOptionalAttributes() override;
	NIAGARA_API virtual void GetAdditionalVariables(TArray<FNiagaraVariableBase>& OutArray) const override;
	NIAGARA_API virtual FNiagaraVariable GetBoundAttribute(const FNiagaraVariableAttributeBinding* Binding) const override;
	NIAGARA_API virtual void GetRendererWidgets(const FNiagaraEmitterInstance* InEmitter, TArray<TSharedPtr<SWidget>>& OutWidgets, TSharedPtr<FAssetThumbnailPool> InThumbnailPool) const override;
	NIAGARA_API virtual void GetRendererTooltipWidgets(const FNiagaraEmitterInstance* InEmitter, TArray<TSharedPtr<SWidget>>& OutWidgets, TSharedPtr<FAssetThumbnailPool> InThumbnailPool) const override;
	NIAGARA_API virtual void GetRendererFeedback(const FVersionedNiagaraEmitter& InEmitter, TArray<FNiagaraRendererFeedback>& OutErrors, TArray<FNiagaraRendererFeedback>& OutWarnings, TArray<FNiagaraRendererFeedback>& OutInfo) const override;

	NIAGARA_API virtual TArray<FNiagaraVariable> GetBoundAttributes() const override; 
#endif
#if WITH_EDITORONLY_DATA
	NIAGARA_API virtual bool IsSupportedVariableForBinding(const FNiagaraVariableBase& InSourceForBinding, const FName& InTargetBindingName) const override;
#endif
	NIAGARA_API virtual void CacheFromCompiledData(const FNiagaraDataSetCompiledData* CompiledData) override;
>>>>>>> 4af6daef
	//UNiagaraRendererProperties Interface END

	UPROPERTY(EditAnywhere, Category = "Ribbon Rendering")
	TObjectPtr<UMaterialInterface> Material;

#if WITH_EDITORONLY_DATA
	UPROPERTY(transient)
	TObjectPtr<UMaterialInstanceConstant> MICMaterial;
#endif

	/** Use the UMaterialInterface bound to this user variable if it is set to a valid value. If this is bound to a valid value and Material is also set, UserParamBinding wins.*/
	UPROPERTY(EditAnywhere, Category = "Ribbon Rendering")
	FNiagaraUserParameterBinding MaterialUserParamBinding;

	UPROPERTY(EditAnywhere, Category = "Ribbon Rendering", meta=(DisplayName="UV0 Settings"))
	FNiagaraRibbonUVSettings UV0Settings;

	UPROPERTY(EditAnywhere, Category = "Ribbon Rendering", meta=(DisplayName="UV1 Settings"))
	FNiagaraRibbonUVSettings UV1Settings;

	UPROPERTY(EditAnywhere, Category = "Ribbon Rendering", meta=(DisplayAfter="MaterialUserParamBinding"))
	ENiagaraRibbonFacingMode FacingMode = ENiagaraRibbonFacingMode::Screen;

#if WITH_EDITORONLY_DATA
private:
	/** Tiles UV0 based on the distance traversed by the ribbon. Disables offsetting UVs by age. */
	UPROPERTY()
	float UV0TilingDistance_DEPRECATED;
	UPROPERTY()
	FVector2D UV0Scale_DEPRECATED;
	UPROPERTY()
	FVector2D UV0Offset_DEPRECATED;

	/** Defines the mode to use when offsetting UV channel 0 by age which enables smooth texture movement when particles are added and removed at the end of the ribbon.  Not used when the RibbonLinkOrder binding is in use or when tiling distance is in use. */
	UPROPERTY()
	ENiagaraRibbonAgeOffsetMode UV0AgeOffsetMode_DEPRECATED;

	/** Tiles UV1 based on the distance traversed by the ribbon. Disables offsetting UVs by age. */
	UPROPERTY()
	float UV1TilingDistance_DEPRECATED;
	UPROPERTY()
	FVector2D UV1Scale_DEPRECATED;
	UPROPERTY()
	FVector2D UV1Offset_DEPRECATED;

	/** Defines the mode to use when offsetting UV channel 1 by age which enables smooth texture movement when particles are added and removed at the end of the ribbon.  Not used when the RibbonLinkOrder binding is in use or when tiling distance is in use. */
	UPROPERTY()
	ENiagaraRibbonAgeOffsetMode UV1AgeOffsetMode_DEPRECATED;
#endif

public:

	UPROPERTY(EditAnywhere, Category = "Ribbon Rendering")	
	int32 MaxNumRibbons;
	
<<<<<<< HEAD
	/**
	*	Whether we use the CPU or GPU to generate ribbon geometry for CPU systems.
	*	GPU systems will always use a fully GPU initialization pipeline,
	*	Will fall back to CPU init when GPU init isn't available.
	*/ 
	UPROPERTY(EditAnywhere, Category = "Ribbon Rendering")	
	bool bUseGPUInit;


	

=======
>>>>>>> 4af6daef
	/** If true, the particles are only sorted when using a translucent material. */
	UPROPERTY(EditAnywhere, Category = "Ribbon Rendering")
	ENiagaraRibbonDrawDirection DrawDirection;

	/** Shape of the ribbon, from flat plane, multiplane, 3d tube, and custom shapes. */
	UPROPERTY(EditAnywhere, Category = "Ribbon Shape")
	ENiagaraRibbonShapeMode Shape;

	/** Disables two-sided forced rendering (Will still respect material settings)
	  * MultiPlane will double geometry count to have triangles facing both sides. With this off MultiPlane will switch normal direction to face view.
	  * 3D Ribbons will render like normal meshes with backface culling enabled.
	  */
	UPROPERTY(EditAnywhere, Category = "Ribbon Shape", meta = (EditCondition = "Shape != ENiagaraRibbonShapeMode::Plane", EditConditionHides))
<<<<<<< HEAD
	bool bEnableAccurateGeometry;
=======
	uint8 bEnableAccurateGeometry : 1;

	/** When enabled the ribbons renderer will not override how backface culling works depending on shape type, but instad use the material culling mode */
	UPROPERTY(EditAnywhere, Category = "Ribbon Shape")
	uint8 bUseMaterialBackfaceCulling : 1;

	/**
	*	Whether we use the CPU or GPU to generate ribbon geometry for CPU systems.
	*	GPU systems will always use a fully GPU initialization pipeline,
	*	Will fall back to CPU init when GPU init isn't available.
	*/ 
	UPROPERTY(EditAnywhere, Category = "Ribbon Rendering")	
	uint8 bUseGPUInit : 1;

	/** If checked, use the above constant factor. Otherwise, adaptively select the tessellation factor based on the below parameters. */
	UPROPERTY(EditAnywhere, Category = "Ribbon Tessellation", meta = (EditCondition = "TessellationMode == ENiagaraRibbonTessellationMode::Custom", EditConditionHides, DisplayAfter="TessellationFactor"))
	uint8 bUseConstantFactor : 1;

	/** If checked, use the ribbon's screen space percentage to adaptively adjust the tessellation factor. */
	UPROPERTY(EditAnywhere, Category = "Ribbon Tessellation", meta = (DisplayName = "Screen Space", EditCondition = "TessellationMode == ENiagaraRibbonTessellationMode::Custom && !bUseConstantFactor", EditConditionHides, DisplayAfter="TessellationAngle"))
	uint8 bScreenSpaceTessellation : 1;

	UPROPERTY()
	uint8 bLinkOrderUseUniqueID : 1;
>>>>>>> 4af6daef

	/** Tessellation factor to apply to the width of the ribbon.
	* Ranges from 1 to 16. Greater values increase amount of tessellation.
	*/
	UPROPERTY(EditAnywhere, Category = "Ribbon Shape", meta = (EditCondition = "Shape == ENiagaraRibbonShapeMode::Plane || Shape == ENiagaraRibbonShapeMode::MultiPlane", ClampMin = "1", ClampMax = "16", EditConditionHides))
	int32 WidthSegmentationCount;

	/** Number of planes in multiplane shape. Evenly distributed from 0-90 or 0-180 degrees off camera facing depending on setting */
	UPROPERTY(EditAnywhere, Category = "Ribbon Shape", meta = (EditCondition = "Shape == ENiagaraRibbonShapeMode::MultiPlane", ClampMin = "2", ClampMax = "8", EditConditionHides))
	int32 MultiPlaneCount;

	/** Number of vertices/faces in a tube.  */
	UPROPERTY(EditAnywhere, Category = "Ribbon Shape", meta = (EditCondition = "Shape == ENiagaraRibbonShapeMode::Tube", ClampMin = "3", ClampMax = "16", EditConditionHides))
	int32 TubeSubdivisions;

	/** Vertices for a cross section of the ribbon in custom shape mode. */
	UPROPERTY(EditAnywhere, Category = "Ribbon Shape", meta = (EditCondition = "Shape == ENiagaraRibbonShapeMode::Custom", EditConditionHides))
	TArray<FNiagaraRibbonShapeCustomVertex> CustomVertices;

	/** Defines the tessellation mode allowing custom tessellation parameters or disabling tessellation entirely. */
	UPROPERTY(EditAnywhere, Category = "Ribbon Tessellation", meta = (DisplayName = "Mode"))
	ENiagaraRibbonTessellationMode TessellationMode;

	/** Defines the curve tension, or how long the curve's tangents are.
	  * Ranges from 0 to 1. The higher the value, the sharper the curve becomes.
	  */
	UPROPERTY(EditAnywhere, Category = "Ribbon Tessellation", meta = (EditCondition = "TessellationMode != ENiagaraRibbonTessellationMode::Disabled", EditConditionHides, ClampMin = "0", ClampMax = "0.99"))
	float CurveTension;

	/** Custom tessellation factor.
	  * Ranges from 1 to 16. Greater values increase amount of tessellation.
	  */
	UPROPERTY(EditAnywhere, Category = "Ribbon Tessellation", meta = (DisplayName = "Max Tessellation Factor", EditCondition = "TessellationMode == ENiagaraRibbonTessellationMode::Custom", EditConditionHides, ClampMin = "1", ClampMax = "16"))
	int32 TessellationFactor;

<<<<<<< HEAD
	/** If checked, use the above constant factor. Otherwise, adaptively select the tessellation factor based on the below parameters. */
	UPROPERTY(EditAnywhere, Category = "Ribbon Tessellation", meta = (EditCondition = "TessellationMode == ENiagaraRibbonTessellationMode::Custom", EditConditionHides))
	bool bUseConstantFactor;

=======
>>>>>>> 4af6daef
	/** Defines the angle in degrees at which tessellation occurs.
	  * Ranges from 1 to 180. Smaller values increase amount of tessellation.
	  * If set to 0, use the maximum tessellation set above.
	  */
	UPROPERTY(EditAnywhere, Category = "Ribbon Tessellation", meta = (EditCondition = "TessellationMode == ENiagaraRibbonTessellationMode::Custom && !bUseConstantFactor", ClampMin = "0", ClampMax = "180", UIMin = "1", UIMax = "180", EditConditionHides))
	float TessellationAngle;

<<<<<<< HEAD
	/** If checked, use the ribbon's screen space percentage to adaptively adjust the tessellation factor. */
	UPROPERTY(EditAnywhere, Category = "Ribbon Tessellation", meta = (DisplayName = "Screen Space", EditCondition = "TessellationMode == ENiagaraRibbonTessellationMode::Custom && !bUseConstantFactor", EditConditionHides))
	bool bScreenSpaceTessellation;

=======
>>>>>>> 4af6daef
	/** Which attribute should we use for position when generating ribbons?*/
	UPROPERTY(EditAnywhere, Category = "Bindings")
	FNiagaraVariableAttributeBinding PositionBinding;

	/** Which attribute should we use for color when generating ribbons?*/
	UPROPERTY(EditAnywhere, Category = "Bindings")
	FNiagaraVariableAttributeBinding ColorBinding;

	/** Which attribute should we use for velocity when generating ribbons?*/
	UPROPERTY(EditAnywhere, Category = "Bindings")
	FNiagaraVariableAttributeBinding VelocityBinding;

	/** Which attribute should we use for normalized age when generating ribbons?*/
	UPROPERTY(EditAnywhere, Category = "Bindings")
	FNiagaraVariableAttributeBinding NormalizedAgeBinding;

	/** Which attribute should we use for ribbon twist when generating ribbons?*/
	UPROPERTY(EditAnywhere, Category = "Bindings")
	FNiagaraVariableAttributeBinding RibbonTwistBinding;

	/** Which attribute should we use for ribbon width when generating ribbons?*/
	UPROPERTY(EditAnywhere, Category = "Bindings")
	FNiagaraVariableAttributeBinding RibbonWidthBinding;

	/** Which attribute should we use for ribbon facing when generating ribbons?*/
	UPROPERTY(EditAnywhere, Category = "Bindings")
	FNiagaraVariableAttributeBinding RibbonFacingBinding;

	/** Which attribute should we use for ribbon id when generating ribbons?*/
	UPROPERTY(EditAnywhere, Category = "Bindings")
	FNiagaraVariableAttributeBinding RibbonIdBinding;

	/** Which attribute should we use for RibbonLinkOrder when generating ribbons?*/
	UPROPERTY(EditAnywhere, Category = "Bindings")
	FNiagaraVariableAttributeBinding RibbonLinkOrderBinding;

	/** Which attribute should we use for MaterialRandom when generating ribbons?*/
	UPROPERTY(EditAnywhere, Category = "Bindings")
	FNiagaraVariableAttributeBinding MaterialRandomBinding;

	/** Which attribute should we use for dynamic material parameters when generating ribbons?*/
	UPROPERTY(EditAnywhere, Category = "Bindings")
	FNiagaraVariableAttributeBinding DynamicMaterialBinding;

	/** Which attribute should we use for dynamic material parameters when generating ribbons?*/
	UPROPERTY(EditAnywhere, Category = "Bindings")
	FNiagaraVariableAttributeBinding DynamicMaterial1Binding;

	/** Which attribute should we use for dynamic material parameters when generating ribbons?*/
	UPROPERTY(EditAnywhere, Category = "Bindings")
	FNiagaraVariableAttributeBinding DynamicMaterial2Binding;

	/** Which attribute should we use for dynamic material parameters when generating ribbons?*/
	UPROPERTY(EditAnywhere, Category = "Bindings")
	FNiagaraVariableAttributeBinding DynamicMaterial3Binding;

	/** Which attribute should we use for ribbon distance traveled for use in UV operations when generating ribbons?*/
	UPROPERTY(EditAnywhere, Category = "Bindings")
	FNiagaraVariableAttributeBinding RibbonUVDistance;

	/** Which attribute should we use for UV0 U when generating ribbons?*/
	UPROPERTY(EditAnywhere, Category = "Bindings")
	FNiagaraVariableAttributeBinding U0OverrideBinding;

	/** Which attribute should we use for UV0 V when generating ribbons?*/
	UPROPERTY(EditAnywhere, Category = "Bindings")
	FNiagaraVariableAttributeBinding V0RangeOverrideBinding;

	/** Which attribute should we use for UV1 U when generating ribbons?*/
	UPROPERTY(EditAnywhere, Category = "Bindings")
	FNiagaraVariableAttributeBinding U1OverrideBinding;

	/** Which attribute should we use for UV1 V when generating ribbons?*/
	UPROPERTY(EditAnywhere, Category = "Bindings")
	FNiagaraVariableAttributeBinding V1RangeOverrideBinding;

	/** If this array has entries, we will create a MaterialInstanceDynamic per Emitter instance from Material and set the Material parameters using the Niagara simulation variables listed.*/
	UPROPERTY(EditAnywhere, Category = "Bindings")
	FNiagaraRendererMaterialParameters MaterialParameters;
<<<<<<< HEAD

#if WITH_EDITORONLY_DATA
	UPROPERTY()
	TArray<FNiagaraMaterialAttributeBinding> MaterialParameterBindings_DEPRECATED;
#endif

	/** Implicit binding for previous position */
	UPROPERTY(Transient)
	FNiagaraVariableAttributeBinding PrevPositionBinding;

	/** Implicit binding for previous ribbon width */
	UPROPERTY(Transient)
	FNiagaraVariableAttributeBinding PrevRibbonWidthBinding;

	/** Implicit binding for previous ribbon facing */
	UPROPERTY(Transient)
	FNiagaraVariableAttributeBinding PrevRibbonFacingBinding;

	/** Implicit binding for previous ribbon twist */
	UPROPERTY(Transient)
	FNiagaraVariableAttributeBinding PrevRibbonTwistBinding;


	bool								bSortKeyDataSetAccessorIsAge = false;
	FNiagaraDataSetAccessor<float>		SortKeyDataSetAccessor;
=======

#if WITH_EDITORONLY_DATA
	UPROPERTY()
	TArray<FNiagaraMaterialAttributeBinding> MaterialParameterBindings_DEPRECATED;
#endif

	/** Implicit binding for previous position */
	UPROPERTY(Transient)
	FNiagaraVariableAttributeBinding PrevPositionBinding;

	/** Implicit binding for previous ribbon width */
	UPROPERTY(Transient)
	FNiagaraVariableAttributeBinding PrevRibbonWidthBinding;

	/** Implicit binding for previous ribbon facing */
	UPROPERTY(Transient)
	FNiagaraVariableAttributeBinding PrevRibbonFacingBinding;

	/** Implicit binding for previous ribbon twist */
	UPROPERTY(Transient)
	FNiagaraVariableAttributeBinding PrevRibbonTwistBinding;

	UPROPERTY()
	uint32 MaterialParamValidMask = 0;

	FNiagaraDataSetAccessor<float>		RibbonLinkOrderFloatAccessor;
	FNiagaraDataSetAccessor<int32>		RibbonLinkOrderInt32Accessor;
>>>>>>> 4af6daef
	FNiagaraDataSetAccessor<FNiagaraPosition>	PositionDataSetAccessor;
	FNiagaraDataSetAccessor<float>		NormalizedAgeAccessor;
	FNiagaraDataSetAccessor<float>		SizeDataSetAccessor;
	FNiagaraDataSetAccessor<float>		TwistDataSetAccessor;
	FNiagaraDataSetAccessor<FVector3f>	FacingDataSetAccessor;
	FNiagaraDataSetAccessor<FVector4f>	MaterialParam0DataSetAccessor;
	FNiagaraDataSetAccessor<FVector4f>	MaterialParam1DataSetAccessor;
	FNiagaraDataSetAccessor<FVector4f>	MaterialParam2DataSetAccessor;
	FNiagaraDataSetAccessor<FVector4f>	MaterialParam3DataSetAccessor;
	bool								DistanceFromStartIsBound;
	bool								U0OverrideIsBound;
	bool								U1OverrideIsBound;

	FNiagaraDataSetAccessor<int32>		RibbonIdDataSetAccessor;
	FNiagaraDataSetAccessor<FNiagaraID>	RibbonFullIDDataSetAccessor;
	
<<<<<<< HEAD
	FNiagaraDataSetAccessor<float>		RibbonLinkOrderDataSetAccessor;
=======
	bool								bGpuRibbonLinkIsFloat = false;
	uint32								GpuRibbonLinkOrderOffset = INDEX_NONE;
>>>>>>> 4af6daef

	FNiagaraRendererLayout RendererLayout;

protected:
<<<<<<< HEAD
	void InitBindings();
	void SetPreviousBindings(const FVersionedNiagaraEmitter& SrcEmitter);
=======
	NIAGARA_API void InitBindings();
	NIAGARA_API void SetPreviousBindings(const FVersionedNiagaraEmitter& SrcEmitter);

	NIAGARA_API void UpdateSourceModeDerivates(ENiagaraRendererSourceDataMode InSourceMode, bool bFromPropertyEdit);
>>>>>>> 4af6daef

	NIAGARA_API void UpdateMICs();

<<<<<<< HEAD
	void UpdateMICs();

	virtual bool NeedsMIDsForMaterials() const { return MaterialParameters.HasAnyBindings(); }
private: 
	static TArray<TWeakObjectPtr<UNiagaraRibbonRendererProperties>> RibbonRendererPropertiesToDeferredInit;
=======
	virtual bool NeedsMIDsForMaterials() const { return MaterialParameters.HasAnyBindings(); }
>>>>>>> 4af6daef
};<|MERGE_RESOLUTION|>--- conflicted
+++ resolved
@@ -185,10 +185,6 @@
 		PrevRibbonWidth,
 		PrevRibbonFacing,
 		PrevRibbonTwist,
-<<<<<<< HEAD
-		LinkOrder,
-=======
->>>>>>> 4af6daef
 		Num,
 	};
 };
@@ -202,15 +198,6 @@
 	NIAGARA_API UNiagaraRibbonRendererProperties();
 
 	//UObject Interface
-<<<<<<< HEAD
-	virtual void PostLoad() override;
-	virtual void PostInitProperties() override;
-	virtual void Serialize(FStructuredArchive::FRecord Record) override;
-#if WITH_EDITOR
-	virtual void PostEditChangeProperty(struct FPropertyChangedEvent& PropertyChangedEvent) override;
-	virtual void RenameVariable(const FNiagaraVariableBase& OldVariable, const FNiagaraVariableBase& NewVariable, const FVersionedNiagaraEmitter& InEmitter) override;
-	virtual void RemoveVariable(const FNiagaraVariableBase& OldVariable, const FVersionedNiagaraEmitter& InEmitter) override;
-=======
 	NIAGARA_API virtual void PostLoad() override;
 	NIAGARA_API virtual void PostInitProperties() override;
 	NIAGARA_API virtual void Serialize(FStructuredArchive::FRecord Record) override;
@@ -219,34 +206,12 @@
 	NIAGARA_API virtual void PostEditChangeProperty(struct FPropertyChangedEvent& PropertyChangedEvent) override;
 	NIAGARA_API virtual void RenameVariable(const FNiagaraVariableBase& OldVariable, const FNiagaraVariableBase& NewVariable, const FVersionedNiagaraEmitter& InEmitter) override;
 	NIAGARA_API virtual void RemoveVariable(const FNiagaraVariableBase& OldVariable, const FVersionedNiagaraEmitter& InEmitter) override;
->>>>>>> 4af6daef
 #endif
 	//UObject Interface END
 
 	static NIAGARA_API void InitCDOPropertiesAfterModuleStartup();
 
 	//UNiagaraRendererProperties Interface
-<<<<<<< HEAD
-	virtual FNiagaraRenderer* CreateEmitterRenderer(ERHIFeatureLevel::Type FeatureLevel, const FNiagaraEmitterInstance* Emitter, const FNiagaraSystemInstanceController& InController) override;
-	virtual class FNiagaraBoundsCalculator* CreateBoundsCalculator() override;
-	virtual void GetUsedMaterials(const FNiagaraEmitterInstance* InEmitter, TArray<UMaterialInterface*>& OutMaterials) const override;
-	virtual const FVertexFactoryType* GetVertexFactoryType() const override;
-	virtual bool IsBackfaceCullingDisabled() const override;
-	virtual bool IsSimTargetSupported(ENiagaraSimTarget InSimTarget) const override { return true; };
-	virtual bool PopulateRequiredBindings(FNiagaraParameterStore& InParameterStore) override;
-
-#if WITH_EDITOR
-	virtual const TArray<FNiagaraVariable>& GetOptionalAttributes() override;
-	virtual void GetAdditionalVariables(TArray<FNiagaraVariableBase>& OutArray) const override;
-	virtual FNiagaraVariable GetBoundAttribute(const FNiagaraVariableAttributeBinding* Binding) const override;
-	virtual void GetRendererWidgets(const FNiagaraEmitterInstance* InEmitter, TArray<TSharedPtr<SWidget>>& OutWidgets, TSharedPtr<FAssetThumbnailPool> InThumbnailPool) const override;
-	virtual void GetRendererTooltipWidgets(const FNiagaraEmitterInstance* InEmitter, TArray<TSharedPtr<SWidget>>& OutWidgets, TSharedPtr<FAssetThumbnailPool> InThumbnailPool) const override;
-	virtual void GetRendererFeedback(const FVersionedNiagaraEmitter& InEmitter, TArray<FNiagaraRendererFeedback>& OutErrors, TArray<FNiagaraRendererFeedback>& OutWarnings, TArray<FNiagaraRendererFeedback>& OutInfo) const override;
-
-	virtual TArray<FNiagaraVariable> GetBoundAttributes() const override; 
-#endif
-	virtual void CacheFromCompiledData(const FNiagaraDataSetCompiledData* CompiledData) override;
-=======
 	NIAGARA_API virtual FNiagaraRenderer* CreateEmitterRenderer(ERHIFeatureLevel::Type FeatureLevel, const FNiagaraEmitterInstance* Emitter, const FNiagaraSystemInstanceController& InController) override;
 	NIAGARA_API virtual class FNiagaraBoundsCalculator* CreateBoundsCalculator() override;
 	NIAGARA_API virtual void GetUsedMaterials(const FNiagaraEmitterInstance* InEmitter, TArray<UMaterialInterface*>& OutMaterials) const override;
@@ -270,7 +235,6 @@
 	NIAGARA_API virtual bool IsSupportedVariableForBinding(const FNiagaraVariableBase& InSourceForBinding, const FName& InTargetBindingName) const override;
 #endif
 	NIAGARA_API virtual void CacheFromCompiledData(const FNiagaraDataSetCompiledData* CompiledData) override;
->>>>>>> 4af6daef
 	//UNiagaraRendererProperties Interface END
 
 	UPROPERTY(EditAnywhere, Category = "Ribbon Rendering")
@@ -326,20 +290,6 @@
 	UPROPERTY(EditAnywhere, Category = "Ribbon Rendering")	
 	int32 MaxNumRibbons;
 	
-<<<<<<< HEAD
-	/**
-	*	Whether we use the CPU or GPU to generate ribbon geometry for CPU systems.
-	*	GPU systems will always use a fully GPU initialization pipeline,
-	*	Will fall back to CPU init when GPU init isn't available.
-	*/ 
-	UPROPERTY(EditAnywhere, Category = "Ribbon Rendering")	
-	bool bUseGPUInit;
-
-
-	
-
-=======
->>>>>>> 4af6daef
 	/** If true, the particles are only sorted when using a translucent material. */
 	UPROPERTY(EditAnywhere, Category = "Ribbon Rendering")
 	ENiagaraRibbonDrawDirection DrawDirection;
@@ -353,9 +303,6 @@
 	  * 3D Ribbons will render like normal meshes with backface culling enabled.
 	  */
 	UPROPERTY(EditAnywhere, Category = "Ribbon Shape", meta = (EditCondition = "Shape != ENiagaraRibbonShapeMode::Plane", EditConditionHides))
-<<<<<<< HEAD
-	bool bEnableAccurateGeometry;
-=======
 	uint8 bEnableAccurateGeometry : 1;
 
 	/** When enabled the ribbons renderer will not override how backface culling works depending on shape type, but instad use the material culling mode */
@@ -380,7 +327,6 @@
 
 	UPROPERTY()
 	uint8 bLinkOrderUseUniqueID : 1;
->>>>>>> 4af6daef
 
 	/** Tessellation factor to apply to the width of the ribbon.
 	* Ranges from 1 to 16. Greater values increase amount of tessellation.
@@ -416,13 +362,6 @@
 	UPROPERTY(EditAnywhere, Category = "Ribbon Tessellation", meta = (DisplayName = "Max Tessellation Factor", EditCondition = "TessellationMode == ENiagaraRibbonTessellationMode::Custom", EditConditionHides, ClampMin = "1", ClampMax = "16"))
 	int32 TessellationFactor;
 
-<<<<<<< HEAD
-	/** If checked, use the above constant factor. Otherwise, adaptively select the tessellation factor based on the below parameters. */
-	UPROPERTY(EditAnywhere, Category = "Ribbon Tessellation", meta = (EditCondition = "TessellationMode == ENiagaraRibbonTessellationMode::Custom", EditConditionHides))
-	bool bUseConstantFactor;
-
-=======
->>>>>>> 4af6daef
 	/** Defines the angle in degrees at which tessellation occurs.
 	  * Ranges from 1 to 180. Smaller values increase amount of tessellation.
 	  * If set to 0, use the maximum tessellation set above.
@@ -430,13 +369,6 @@
 	UPROPERTY(EditAnywhere, Category = "Ribbon Tessellation", meta = (EditCondition = "TessellationMode == ENiagaraRibbonTessellationMode::Custom && !bUseConstantFactor", ClampMin = "0", ClampMax = "180", UIMin = "1", UIMax = "180", EditConditionHides))
 	float TessellationAngle;
 
-<<<<<<< HEAD
-	/** If checked, use the ribbon's screen space percentage to adaptively adjust the tessellation factor. */
-	UPROPERTY(EditAnywhere, Category = "Ribbon Tessellation", meta = (DisplayName = "Screen Space", EditCondition = "TessellationMode == ENiagaraRibbonTessellationMode::Custom && !bUseConstantFactor", EditConditionHides))
-	bool bScreenSpaceTessellation;
-
-=======
->>>>>>> 4af6daef
 	/** Which attribute should we use for position when generating ribbons?*/
 	UPROPERTY(EditAnywhere, Category = "Bindings")
 	FNiagaraVariableAttributeBinding PositionBinding;
@@ -516,7 +448,6 @@
 	/** If this array has entries, we will create a MaterialInstanceDynamic per Emitter instance from Material and set the Material parameters using the Niagara simulation variables listed.*/
 	UPROPERTY(EditAnywhere, Category = "Bindings")
 	FNiagaraRendererMaterialParameters MaterialParameters;
-<<<<<<< HEAD
 
 #if WITH_EDITORONLY_DATA
 	UPROPERTY()
@@ -539,38 +470,11 @@
 	UPROPERTY(Transient)
 	FNiagaraVariableAttributeBinding PrevRibbonTwistBinding;
 
-
-	bool								bSortKeyDataSetAccessorIsAge = false;
-	FNiagaraDataSetAccessor<float>		SortKeyDataSetAccessor;
-=======
-
-#if WITH_EDITORONLY_DATA
-	UPROPERTY()
-	TArray<FNiagaraMaterialAttributeBinding> MaterialParameterBindings_DEPRECATED;
-#endif
-
-	/** Implicit binding for previous position */
-	UPROPERTY(Transient)
-	FNiagaraVariableAttributeBinding PrevPositionBinding;
-
-	/** Implicit binding for previous ribbon width */
-	UPROPERTY(Transient)
-	FNiagaraVariableAttributeBinding PrevRibbonWidthBinding;
-
-	/** Implicit binding for previous ribbon facing */
-	UPROPERTY(Transient)
-	FNiagaraVariableAttributeBinding PrevRibbonFacingBinding;
-
-	/** Implicit binding for previous ribbon twist */
-	UPROPERTY(Transient)
-	FNiagaraVariableAttributeBinding PrevRibbonTwistBinding;
-
 	UPROPERTY()
 	uint32 MaterialParamValidMask = 0;
 
 	FNiagaraDataSetAccessor<float>		RibbonLinkOrderFloatAccessor;
 	FNiagaraDataSetAccessor<int32>		RibbonLinkOrderInt32Accessor;
->>>>>>> 4af6daef
 	FNiagaraDataSetAccessor<FNiagaraPosition>	PositionDataSetAccessor;
 	FNiagaraDataSetAccessor<float>		NormalizedAgeAccessor;
 	FNiagaraDataSetAccessor<float>		SizeDataSetAccessor;
@@ -587,35 +491,18 @@
 	FNiagaraDataSetAccessor<int32>		RibbonIdDataSetAccessor;
 	FNiagaraDataSetAccessor<FNiagaraID>	RibbonFullIDDataSetAccessor;
 	
-<<<<<<< HEAD
-	FNiagaraDataSetAccessor<float>		RibbonLinkOrderDataSetAccessor;
-=======
 	bool								bGpuRibbonLinkIsFloat = false;
 	uint32								GpuRibbonLinkOrderOffset = INDEX_NONE;
->>>>>>> 4af6daef
 
 	FNiagaraRendererLayout RendererLayout;
 
 protected:
-<<<<<<< HEAD
-	void InitBindings();
-	void SetPreviousBindings(const FVersionedNiagaraEmitter& SrcEmitter);
-=======
 	NIAGARA_API void InitBindings();
 	NIAGARA_API void SetPreviousBindings(const FVersionedNiagaraEmitter& SrcEmitter);
 
 	NIAGARA_API void UpdateSourceModeDerivates(ENiagaraRendererSourceDataMode InSourceMode, bool bFromPropertyEdit);
->>>>>>> 4af6daef
 
 	NIAGARA_API void UpdateMICs();
 
-<<<<<<< HEAD
-	void UpdateMICs();
-
 	virtual bool NeedsMIDsForMaterials() const { return MaterialParameters.HasAnyBindings(); }
-private: 
-	static TArray<TWeakObjectPtr<UNiagaraRibbonRendererProperties>> RibbonRendererPropertiesToDeferredInit;
-=======
-	virtual bool NeedsMIDsForMaterials() const { return MaterialParameters.HasAnyBindings(); }
->>>>>>> 4af6daef
 };