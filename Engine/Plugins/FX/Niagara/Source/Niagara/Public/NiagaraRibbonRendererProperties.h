// Copyright Epic Games, Inc. All Rights Reserved.

#pragma once

#include "CoreMinimal.h"
#include "UObject/ObjectMacros.h"
#include "NiagaraRendererProperties.h"
#include "NiagaraCommon.h"
#include "NiagaraDataSetAccessor.h"
#include "NiagaraRibbonRendererProperties.generated.h"

class FNiagaraEmitterInstance;
class FAssetThumbnailPool;
class SWidget;

UENUM()
enum class ENiagaraRibbonFacingMode : uint8
{
	/** Have the ribbon face the screen. */
	Screen = 0,

	/** Use Particles.RibbonFacing as the facing vector. */
	Custom,

	/** Use Particles.RibbonFacing as the side vector, and calculate the facing vector from that.
	 *  Using ribbon twist with this mode is NOT supported.
	 */
	CustomSideVector
};

/** Defines different modes for offsetting UVs by age when ordering ribbon particles using normalized age. */
UENUM()
enum class ENiagaraRibbonAgeOffsetMode : uint8
{
	/** Offset the UVs by age for smooth texture movement, but scale the 0-1 UV range to the current normalized age range of the particles. */
	Scale,
	/** Offset the UVs by age for smooth texture movement, but use the normalized age range directly as the UV range which will clip the texture for normalized age ranges that don't go from 0-1. */
	Clip
};

/** This enum decides in which order the ribbon segments will be rendered */
UENUM()
enum class ENiagaraRibbonDrawDirection : uint8
{
	FrontToBack,
	BackToFront
};

UENUM()
enum class ENiagaraRibbonShapeMode : uint8
{
	/** Default shape, flat plane facing the camera. */
	Plane,
	/** Multiple Planes evenly rotated around the axis to 180 degrees. */
	MultiPlane,
	/** 3D Tube shape, from triangular to cylindrical depending on vertex count. */
	Tube,
	/** Custom shape, defined by cross section. */
	Custom
};

USTRUCT()
struct FNiagaraRibbonShapeCustomVertex
{
	GENERATED_BODY();

	FNiagaraRibbonShapeCustomVertex();

	UPROPERTY(EditAnywhere, Category = "Ribbon Rendering")
	FVector2f Position;

	UPROPERTY(EditAnywhere, Category = "Ribbon Rendering")
	FVector2f Normal;

	UPROPERTY(EditAnywhere, Category = "Ribbon Rendering")
	float TextureV;
};

UENUM()
enum class ENiagaraRibbonTessellationMode : uint8
{
	/** Default tessellation parameters. */
	Automatic,
	/** Custom tessellation parameters. */
	Custom,
	/** Disable tessellation entirely. */
	Disabled
};

/** Specifies options for handling UVs at the leading and trailing edges of ribbons. */
UENUM()
enum class ENiagaraRibbonUVEdgeMode
{
	/** The UV value at the edge will smoothly transition across the segment using normalized age.
	This will result in	UV values which are outside of the standard 0-1 range and works best with
	clamped textures. */
	SmoothTransition,
	/** The UV value at the edge will be locked to 0 at the leading edge, or locked to 1 at the
	Trailing edge. */
	Locked,
};

/** Specifies options for distributing UV values across ribbon segments. */
UENUM()
enum class ENiagaraRibbonUVDistributionMode
{
	/** Ribbon UVs will stretch the length of the ribbon, without repeating, but distributed by segment, so can be uneven with unequal length segments. */
	ScaledUniformly UMETA(DisplayName = "Uniform Scale (By Segment)"),
	/** Ribbon UVs will stretch the length of the ribbon, without repeating, but account for segment length to make an even distribution the entire length of the ribbon. */
	ScaledUsingRibbonSegmentLength UMETA(DisplayName = "Non-Uniform Scale (By Total Length)"),
	/** Ribbon UVs will be tiled along the length of the ribbon evenly, based on TilingLength setting. */
	TiledOverRibbonLength UMETA(DisplayName = "Tiled (By Segment Length)"),
	/** Ribbon UVs will be tiled along the length of the ribbon evenly, based on RibbonUVDistance parameter and the TilingLength scale value, to create 'traintrack' style UVs. NOTE: Dependent on Particle Attribute RibbonUVDistance */
	TiledFromStartOverRibbonLength UMETA(DisplayName = "Tiled By Distance (By Particles.RibbonUVDistance)")
};



/** Defines settings for UV behavior for a UV channel on ribbons. */
USTRUCT()
struct FNiagaraRibbonUVSettings
{
	GENERATED_BODY();

	FNiagaraRibbonUVSettings();


	/** Specifies how ribbon UVs are distributed along the length of a ribbon. */
	UPROPERTY(EditAnywhere, Category = UVs, meta = (DisplayName="UV Mode", EditCondition = "!bEnablePerParticleUOverride"))
	ENiagaraRibbonUVDistributionMode DistributionMode;

	/** Specifies how UVs transition into life at the leading edge of the ribbon. */
	UPROPERTY(EditAnywhere, Category = UVs, meta = (DisplayName="Leading Edge Transition", EditCondition = "!bEnablePerParticleUOverride && DistributionMode != ENiagaraRibbonUVDistributionMode::TiledFromStartOverRibbonLength"))
	ENiagaraRibbonUVEdgeMode LeadingEdgeMode;

	/** Specifies how UVs transition out of life at the trailing edge of the ribbon. */
	UPROPERTY(EditAnywhere, Category = UVs, meta = (DisplayName="Trailing Edge Transition", EditCondition = "!bEnablePerParticleUOverride && DistributionMode != ENiagaraRibbonUVDistributionMode::TiledOverRibbonLength && DistributionMode != ENiagaraRibbonUVDistributionMode::TiledFromStartOverRibbonLength"))
	ENiagaraRibbonUVEdgeMode TrailingEdgeMode;

	/** Specifies the length in world units to use when tiling UVs across the ribbon when using one of the tiled distribution modes. */
	UPROPERTY(EditAnywhere, Category = UVs, meta = (EditCondition="!bEnablePerParticleUOverride && DistributionMode == ENiagaraRibbonUVDistributionMode::TiledOverRibbonLength || DistributionMode == ENiagaraRibbonUVDistributionMode::TiledFromStartOverRibbonLength"))
	float TilingLength;

	/** Specifies an additional offset which is applied to the UV range */
	UPROPERTY(EditAnywhere, Category = UVs)
	FVector2D Offset;

	/** Specifies an additional scaler which is applied to the UV range. */
	UPROPERTY(EditAnywhere, Category = UVs)
	FVector2D Scale;

	/** Enables overriding the U component with values read from the particles. When enabled, edge behavior and distribution are ignored. */
	UPROPERTY(EditAnywhere, Category = UVs)
	bool bEnablePerParticleUOverride;

	/** Enables overriding the range of the V component with values read from the particles. */
	UPROPERTY(EditAnywhere, Category = UVs)
	bool bEnablePerParticleVRangeOverride;
};

namespace ENiagaraRibbonVFLayout
{
	enum Type
	{
		Position,
		Velocity,
		Color,
		Width,
		Twist,
		Facing,
		NormalizedAge,
		MaterialRandom,
		MaterialParam0,
		MaterialParam1,
		MaterialParam2,
		MaterialParam3,
		DistanceFromStart,
		U0Override,
		V0RangeOverride,
		U1Override,
		V1RangeOverride,
		PrevPosition,
		PrevRibbonWidth,
		PrevRibbonFacing,
		PrevRibbonTwist,
<<<<<<< HEAD
=======
		LinkOrder,
>>>>>>> d731a049
		Num,
	};
};

UCLASS(editinlinenew, meta = (DisplayName = "Ribbon Renderer"))
class NIAGARA_API UNiagaraRibbonRendererProperties : public UNiagaraRendererProperties
{
public:
	GENERATED_BODY()

	UNiagaraRibbonRendererProperties();

	//UObject Interface
	virtual void PostLoad() override;
	virtual void PostInitProperties() override;
#if WITH_EDITOR
	virtual void PostEditChangeProperty(struct FPropertyChangedEvent& PropertyChangedEvent) override;
	virtual bool CanEditChange(const FProperty* InProperty) const override;
	virtual void RenameVariable(const FNiagaraVariableBase& OldVariable, const FNiagaraVariableBase& NewVariable, const FVersionedNiagaraEmitter& InEmitter) override;
	virtual void RemoveVariable(const FNiagaraVariableBase& OldVariable, const FVersionedNiagaraEmitter& InEmitter) override;
#endif
	//UObject Interface END

	static void InitCDOPropertiesAfterModuleStartup();

	//UNiagaraRendererProperties Interface
	virtual FNiagaraRenderer* CreateEmitterRenderer(ERHIFeatureLevel::Type FeatureLevel, const FNiagaraEmitterInstance* Emitter, const FNiagaraSystemInstanceController& InController) override;
	virtual class FNiagaraBoundsCalculator* CreateBoundsCalculator() override;
	virtual void GetUsedMaterials(const FNiagaraEmitterInstance* InEmitter, TArray<UMaterialInterface*>& OutMaterials) const override;
	virtual const FVertexFactoryType* GetVertexFactoryType() const override;
	virtual bool IsBackfaceCullingDisabled() const override;
	virtual bool IsSimTargetSupported(ENiagaraSimTarget InSimTarget) const override { return true; };
	virtual bool PopulateRequiredBindings(FNiagaraParameterStore& InParameterStore) override;

#if WITH_EDITOR
	virtual const TArray<FNiagaraVariable>& GetOptionalAttributes() override;
	virtual void GetAdditionalVariables(TArray<FNiagaraVariableBase>& OutArray) const override;
	virtual FNiagaraVariable GetBoundAttribute(const FNiagaraVariableAttributeBinding* Binding) const override;
	virtual void GetRendererWidgets(const FNiagaraEmitterInstance* InEmitter, TArray<TSharedPtr<SWidget>>& OutWidgets, TSharedPtr<FAssetThumbnailPool> InThumbnailPool) const override;
	virtual void GetRendererTooltipWidgets(const FNiagaraEmitterInstance* InEmitter, TArray<TSharedPtr<SWidget>>& OutWidgets, TSharedPtr<FAssetThumbnailPool> InThumbnailPool) const override;
	virtual void GetRendererFeedback(const FVersionedNiagaraEmitter& InEmitter, TArray<FNiagaraRendererFeedback>& OutErrors, TArray<FNiagaraRendererFeedback>& OutWarnings, TArray<FNiagaraRendererFeedback>& OutInfo) const override;

	virtual TArray<FNiagaraVariable> GetBoundAttributes() const override; 
#endif
	virtual void CacheFromCompiledData(const FNiagaraDataSetCompiledData* CompiledData) override;
	
#if WITH_EDITORONLY_DATA
	virtual bool IsSupportedVariableForBinding(const FNiagaraVariableBase& InSourceForBinding, const FName& InTargetBindingName) const override;
#endif
	//UNiagaraRendererProperties Interface END

	UPROPERTY(EditAnywhere, Category = "Ribbon Rendering")
	TObjectPtr<UMaterialInterface> Material;

	/** Use the UMaterialInterface bound to this user variable if it is set to a valid value. If this is bound to a valid value and Material is also set, UserParamBinding wins.*/
	UPROPERTY(EditAnywhere, Category = "Ribbon Rendering")
	FNiagaraUserParameterBinding MaterialUserParamBinding;

	UPROPERTY(EditAnywhere, Category = "Ribbon Rendering")
	ENiagaraRibbonFacingMode FacingMode;

	UPROPERTY(EditAnywhere, Category = "Ribbon Rendering", meta=(DisplayName="UV0 Settings"))
	FNiagaraRibbonUVSettings UV0Settings;

	UPROPERTY(EditAnywhere, Category = "Ribbon Rendering", meta=(DisplayName="UV1 Settings"))
	FNiagaraRibbonUVSettings UV1Settings;

#if WITH_EDITORONLY_DATA
private:
	/** Tiles UV0 based on the distance traversed by the ribbon. Disables offsetting UVs by age. */
	UPROPERTY()
	float UV0TilingDistance_DEPRECATED;
	UPROPERTY()
	FVector2D UV0Scale_DEPRECATED;
	UPROPERTY()
	FVector2D UV0Offset_DEPRECATED;

	/** Defines the mode to use when offsetting UV channel 0 by age which enables smooth texture movement when particles are added and removed at the end of the ribbon.  Not used when the RibbonLinkOrder binding is in use or when tiling distance is in use. */
	UPROPERTY()
	ENiagaraRibbonAgeOffsetMode UV0AgeOffsetMode_DEPRECATED;

	/** Tiles UV1 based on the distance traversed by the ribbon. Disables offsetting UVs by age. */
	UPROPERTY()
	float UV1TilingDistance_DEPRECATED;
	UPROPERTY()
	FVector2D UV1Scale_DEPRECATED;
	UPROPERTY()
	FVector2D UV1Offset_DEPRECATED;

	/** Defines the mode to use when offsetting UV channel 1 by age which enables smooth texture movement when particles are added and removed at the end of the ribbon.  Not used when the RibbonLinkOrder binding is in use or when tiling distance is in use. */
	UPROPERTY()
	ENiagaraRibbonAgeOffsetMode UV1AgeOffsetMode_DEPRECATED;
#endif

public:

	UPROPERTY(EditAnywhere, Category = "Ribbon Rendering")	
	int32 MaxNumRibbons;
	
	/**
	*	Whether we use the CPU or GPU to generate ribbon geometry for CPU systems.
	*	GPU systems will always use a fully GPU initialization pipeline,
	*	Will fall back to CPU init when GPU init isn't available.
	*/ 
	UPROPERTY(EditAnywhere, Category = "Ribbon Rendering")	
	bool bUseGPUInit;


	

	/** If true, the particles are only sorted when using a translucent material. */
	UPROPERTY(EditAnywhere, Category = "Ribbon Rendering")
	ENiagaraRibbonDrawDirection DrawDirection;

	/** Shape of the ribbon, from flat plane, multiplane, 3d tube, and custom shapes. */
	UPROPERTY(EditAnywhere, Category = "Ribbon Shape")
	ENiagaraRibbonShapeMode Shape;

	/** Disables two-sided forced rendering (Will still respect material settings)
	  * MultiPlane will double geometry count to have triangles facing both sides. With this off MultiPlane will switch normal direction to face view.
	  * 3D Ribbons will render like normal meshes with backface culling enabled.
	  */
	UPROPERTY(EditAnywhere, Category = "Ribbon Shape", meta = (EditCondition = "Shape != ENiagaraRibbonShapeMode::Plane"))
	bool bEnableAccurateGeometry;

	/** Tessellation factor to apply to the width of the ribbon.
	* Ranges from 1 to 16. Greater values increase amount of tessellation.
	*/
	UPROPERTY(EditAnywhere, Category = "Ribbon Shape", meta = (EditCondition = "Shape == ENiagaraRibbonShapeMode::Plane || Shape == ENiagaraRibbonShapeMode::MultiPlane", ClampMin = "1", ClampMax = "16"))
	int32 WidthSegmentationCount;

	/** Number of planes in multiplane shape. Evenly distributed from 0-90 or 0-180 degrees off camera facing depending on setting */
	UPROPERTY(EditAnywhere, Category = "Ribbon Shape", meta = (EditCondition = "Shape == ENiagaraRibbonShapeMode::MultiPlane", ClampMin = "2", ClampMax = "8"))
	int32 MultiPlaneCount;

	/** Number of vertices/faces in a tube.  */
	UPROPERTY(EditAnywhere, Category = "Ribbon Shape", meta = (EditCondition = "Shape == ENiagaraRibbonShapeMode::Tube", ClampMin = "3", ClampMax = "16"))
	int32 TubeSubdivisions;

	/** Vertices for a cross section of the ribbon in custom shape mode. */
	UPROPERTY(EditAnywhere, Category = "Ribbon Shape", meta = (EditCondition = "Shape == ENiagaraRibbonShapeMode::Custom"))
	TArray<FNiagaraRibbonShapeCustomVertex> CustomVertices;


	/** Defines the curve tension, or how long the curve's tangents are.
	  * Ranges from 0 to 1. The higher the value, the sharper the curve becomes.
	  */
	UPROPERTY(EditAnywhere, Category = "Tessellation", meta = (ClampMin = "0", ClampMax = "0.99"))
	float CurveTension;

	/** Defines the tessellation mode allowing custom tessellation parameters or disabling tessellation entirely. */
	UPROPERTY(EditAnywhere, Category = "Tessellation", meta = (DisplayName = "Mode"))
	ENiagaraRibbonTessellationMode TessellationMode;

	/** Custom tessellation factor.
	  * Ranges from 1 to 16. Greater values increase amount of tessellation.
	  */
	UPROPERTY(EditAnywhere, Category = "Tessellation", meta = (DisplayName = "Max Tessellation Factor", ClampMin = "1", ClampMax = "16"))
	int32 TessellationFactor;

	/** If checked, use the above constant factor. Otherwise, adaptively select the tessellation factor based on the below parameters. */
	UPROPERTY(EditAnywhere, Category = "Tessellation")
	bool bUseConstantFactor;

	/** Defines the angle in degrees at which tessellation occurs.
	  * Ranges from 1 to 180. Smaller values increase amount of tessellation.
	  * If set to 0, use the maximum tessellation set above.
	  */
	UPROPERTY(EditAnywhere, Category = "Tessellation", meta = (EditCondition = "!bUseConstantFactor", ClampMin = "0", ClampMax = "180", UIMin = "1", UIMax = "180"))
	float TessellationAngle;

	/** If checked, use the ribbon's screen space percentage to adaptively adjust the tessellation factor. */
	UPROPERTY(EditAnywhere, Category = "Tessellation", meta = (DisplayName = "Screen Space", EditCondition = "!bUseConstantFactor"))
	bool bScreenSpaceTessellation;

	/** Which attribute should we use for position when generating ribbons?*/
	UPROPERTY(EditAnywhere, Category = "Bindings")
	FNiagaraVariableAttributeBinding PositionBinding;

	/** Which attribute should we use for color when generating ribbons?*/
	UPROPERTY(EditAnywhere, Category = "Bindings")
	FNiagaraVariableAttributeBinding ColorBinding;

	/** Which attribute should we use for velocity when generating ribbons?*/
	UPROPERTY(EditAnywhere, Category = "Bindings")
	FNiagaraVariableAttributeBinding VelocityBinding;

	/** Which attribute should we use for normalized age when generating ribbons?*/
	UPROPERTY(EditAnywhere, Category = "Bindings")
	FNiagaraVariableAttributeBinding NormalizedAgeBinding;

	/** Which attribute should we use for ribbon twist when generating ribbons?*/
	UPROPERTY(EditAnywhere, Category = "Bindings")
	FNiagaraVariableAttributeBinding RibbonTwistBinding;

	/** Which attribute should we use for ribbon width when generating ribbons?*/
	UPROPERTY(EditAnywhere, Category = "Bindings")
	FNiagaraVariableAttributeBinding RibbonWidthBinding;

	/** Which attribute should we use for ribbon facing when generating ribbons?*/
	UPROPERTY(EditAnywhere, Category = "Bindings")
	FNiagaraVariableAttributeBinding RibbonFacingBinding;

	/** Which attribute should we use for ribbon id when generating ribbons?*/
	UPROPERTY(EditAnywhere, Category = "Bindings")
	FNiagaraVariableAttributeBinding RibbonIdBinding;

	/** Which attribute should we use for RibbonLinkOrder when generating ribbons?*/
	UPROPERTY(EditAnywhere, Category = "Bindings")
	FNiagaraVariableAttributeBinding RibbonLinkOrderBinding;

	/** Which attribute should we use for MaterialRandom when generating ribbons?*/
	UPROPERTY(EditAnywhere, Category = "Bindings")
	FNiagaraVariableAttributeBinding MaterialRandomBinding;

	/** Which attribute should we use for dynamic material parameters when generating ribbons?*/
	UPROPERTY(EditAnywhere, Category = "Bindings")
	FNiagaraVariableAttributeBinding DynamicMaterialBinding;

	/** Which attribute should we use for dynamic material parameters when generating ribbons?*/
	UPROPERTY(EditAnywhere, Category = "Bindings")
	FNiagaraVariableAttributeBinding DynamicMaterial1Binding;

	/** Which attribute should we use for dynamic material parameters when generating ribbons?*/
	UPROPERTY(EditAnywhere, Category = "Bindings")
	FNiagaraVariableAttributeBinding DynamicMaterial2Binding;

	/** Which attribute should we use for dynamic material parameters when generating ribbons?*/
	UPROPERTY(EditAnywhere, Category = "Bindings")
	FNiagaraVariableAttributeBinding DynamicMaterial3Binding;

	/** Which attribute should we use for ribbon distance traveled for use in UV operations when generating ribbons?*/
	UPROPERTY(EditAnywhere, Category = "Bindings")
	FNiagaraVariableAttributeBinding RibbonUVDistance;

	/** Which attribute should we use for UV0 U when generating ribbons?*/
	UPROPERTY(EditAnywhere, Category = "Bindings")
	FNiagaraVariableAttributeBinding U0OverrideBinding;

	/** Which attribute should we use for UV0 V when generating ribbons?*/
	UPROPERTY(EditAnywhere, Category = "Bindings")
	FNiagaraVariableAttributeBinding V0RangeOverrideBinding;

	/** Which attribute should we use for UV1 U when generating ribbons?*/
	UPROPERTY(EditAnywhere, Category = "Bindings")
	FNiagaraVariableAttributeBinding U1OverrideBinding;

	/** Which attribute should we use for UV1 V when generating ribbons?*/
	UPROPERTY(EditAnywhere, Category = "Bindings")
	FNiagaraVariableAttributeBinding V1RangeOverrideBinding;

	/** If this array has entries, we will create a MaterialInstanceDynamic per Emitter instance from Material and set the Material parameters using the Niagara simulation variables listed.*/
	UPROPERTY(EditAnywhere, Category = "Bindings")
	FNiagaraRendererMaterialParameters MaterialParameters;

#if WITH_EDITORONLY_DATA
	UPROPERTY()
	TArray<FNiagaraMaterialAttributeBinding> MaterialParameterBindings_DEPRECATED;
#endif

	/** Implicit binding for previous position */
	UPROPERTY(Transient)
	FNiagaraVariableAttributeBinding PrevPositionBinding;

	/** Implicit binding for previous ribbon width */
	UPROPERTY(Transient)
	FNiagaraVariableAttributeBinding PrevRibbonWidthBinding;

	/** Implicit binding for previous ribbon facing */
	UPROPERTY(Transient)
	FNiagaraVariableAttributeBinding PrevRibbonFacingBinding;

	/** Implicit binding for previous ribbon twist */
	UPROPERTY(Transient)
	FNiagaraVariableAttributeBinding PrevRibbonTwistBinding;


	/** Implicit binding for previous position */
	UPROPERTY(Transient)
	FNiagaraVariableAttributeBinding PrevPositionBinding;

	/** Implicit binding for previous ribbon width */
	UPROPERTY(Transient)
	FNiagaraVariableAttributeBinding PrevRibbonWidthBinding;

	/** Implicit binding for previous ribbon facing */
	UPROPERTY(Transient)
	FNiagaraVariableAttributeBinding PrevRibbonFacingBinding;

	/** Implicit binding for previous ribbon twist */
	UPROPERTY(Transient)
	FNiagaraVariableAttributeBinding PrevRibbonTwistBinding;


	bool								bSortKeyDataSetAccessorIsAge = false;
	FNiagaraDataSetAccessor<float>		SortKeyDataSetAccessor;
	FNiagaraDataSetAccessor<FNiagaraPosition>	PositionDataSetAccessor;
	FNiagaraDataSetAccessor<float>		NormalizedAgeAccessor;
	FNiagaraDataSetAccessor<float>		SizeDataSetAccessor;
	FNiagaraDataSetAccessor<float>		TwistDataSetAccessor;
	FNiagaraDataSetAccessor<FVector3f>	FacingDataSetAccessor;
	FNiagaraDataSetAccessor<FVector4f>	MaterialParam0DataSetAccessor;
	FNiagaraDataSetAccessor<FVector4f>	MaterialParam1DataSetAccessor;
	FNiagaraDataSetAccessor<FVector4f>	MaterialParam2DataSetAccessor;
	FNiagaraDataSetAccessor<FVector4f>	MaterialParam3DataSetAccessor;
	bool								DistanceFromStartIsBound;
	bool								U0OverrideIsBound;
	bool								U1OverrideIsBound;

	FNiagaraDataSetAccessor<int32>		RibbonIdDataSetAccessor;
	FNiagaraDataSetAccessor<FNiagaraID>	RibbonFullIDDataSetAccessor;
	
	FNiagaraDataSetAccessor<float>		RibbonLinkOrderDataSetAccessor;

	uint32 MaterialParamValidMask = 0;
	FNiagaraRendererLayout RendererLayout;

protected:
	void InitBindings();
<<<<<<< HEAD
	void SetPreviousBindings(const UNiagaraEmitter* SrcEmitter);
=======
	void SetPreviousBindings(const FVersionedNiagaraEmitter& SrcEmitter);
>>>>>>> d731a049

	void UpdateSourceModeDerivates(ENiagaraRendererSourceDataMode InSourceMode, bool bFromPropertyEdit);

	virtual bool NeedsMIDsForMaterials() const { return MaterialParameters.HasAnyBindings(); }
private: 
	static TArray<TWeakObjectPtr<UNiagaraRibbonRendererProperties>> RibbonRendererPropertiesToDeferredInit;
};<|MERGE_RESOLUTION|>--- conflicted
+++ resolved
@@ -183,10 +183,7 @@
 		PrevRibbonWidth,
 		PrevRibbonFacing,
 		PrevRibbonTwist,
-<<<<<<< HEAD
-=======
 		LinkOrder,
->>>>>>> d731a049
 		Num,
 	};
 };
@@ -446,23 +443,6 @@
 	UPROPERTY()
 	TArray<FNiagaraMaterialAttributeBinding> MaterialParameterBindings_DEPRECATED;
 #endif
-
-	/** Implicit binding for previous position */
-	UPROPERTY(Transient)
-	FNiagaraVariableAttributeBinding PrevPositionBinding;
-
-	/** Implicit binding for previous ribbon width */
-	UPROPERTY(Transient)
-	FNiagaraVariableAttributeBinding PrevRibbonWidthBinding;
-
-	/** Implicit binding for previous ribbon facing */
-	UPROPERTY(Transient)
-	FNiagaraVariableAttributeBinding PrevRibbonFacingBinding;
-
-	/** Implicit binding for previous ribbon twist */
-	UPROPERTY(Transient)
-	FNiagaraVariableAttributeBinding PrevRibbonTwistBinding;
-
 
 	/** Implicit binding for previous position */
 	UPROPERTY(Transient)
@@ -506,11 +486,7 @@
 
 protected:
 	void InitBindings();
-<<<<<<< HEAD
-	void SetPreviousBindings(const UNiagaraEmitter* SrcEmitter);
-=======
 	void SetPreviousBindings(const FVersionedNiagaraEmitter& SrcEmitter);
->>>>>>> d731a049
 
 	void UpdateSourceModeDerivates(ENiagaraRendererSourceDataMode InSourceMode, bool bFromPropertyEdit);
 
