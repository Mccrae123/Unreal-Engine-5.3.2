--- conflicted
+++ resolved
@@ -104,11 +104,7 @@
 UENUM()
 enum class ENiagaraRibbonUVDistributionMode
 {
-<<<<<<< HEAD
-	/** Ribbon UVs will stretch the length of the ribbon, without repeating, but distributed by segment, so can be uneven with unequal length segments. */	
-=======
 	/** Ribbon UVs will stretch the length of the ribbon, without repeating, but distributed by segment, so can be uneven with unequal length segments. */
->>>>>>> 6bbb88c8
 	ScaledUniformly UMETA(DisplayName = "Uniform Scale (By Segment)"),
 	/** Ribbon UVs will stretch the length of the ribbon, without repeating, but account for segment length to make an even distribution the entire length of the ribbon. */
 	ScaledUsingRibbonSegmentLength UMETA(DisplayName = "Non-Uniform Scale (By Total Length)"),
@@ -181,13 +177,10 @@
 		V0RangeOverride,
 		U1Override,
 		V1RangeOverride,
-<<<<<<< HEAD
-=======
 		PrevPosition,
 		PrevRibbonWidth,
 		PrevRibbonFacing,
 		PrevRibbonTwist,
->>>>>>> 6bbb88c8
 		Num,
 	};
 };
@@ -214,11 +207,7 @@
 	static void InitCDOPropertiesAfterModuleStartup();
 
 	//UNiagaraRendererProperties Interface
-<<<<<<< HEAD
-	virtual FNiagaraRenderer* CreateEmitterRenderer(ERHIFeatureLevel::Type FeatureLevel, const FNiagaraEmitterInstance* Emitter, const UNiagaraComponent* InComponent) override;
-=======
 	virtual FNiagaraRenderer* CreateEmitterRenderer(ERHIFeatureLevel::Type FeatureLevel, const FNiagaraEmitterInstance* Emitter, const FNiagaraSystemInstanceController& InController) override;
->>>>>>> 6bbb88c8
 	virtual class FNiagaraBoundsCalculator* CreateBoundsCalculator() override;
 	virtual void GetUsedMaterials(const FNiagaraEmitterInstance* InEmitter, TArray<UMaterialInterface*>& OutMaterials) const override;
 	virtual bool IsSimTargetSupported(ENiagaraSimTarget InSimTarget) const override { return (InSimTarget == ENiagaraSimTarget::CPUSim); };
@@ -294,18 +283,11 @@
 	UPROPERTY(EditAnywhere, Category = "Ribbon Shape")
 	ENiagaraRibbonShapeMode Shape;
 
-<<<<<<< HEAD
-	/** Double geometry count, to allow for correct geometry on both sides of MultiPlane. With this off, 
-	  * MultiPlane will switch normals based on view direction, but this could potentially cause issues in some materials 
-	  */
-	UPROPERTY(EditAnywhere, Category = "Ribbon Shape", meta = (EditCondition = "Shape == ENiagaraRibbonShapeMode::MultiPlane"))
-=======
 	/** Disables two-sided forced rendering (Will still respect material settings)
 	  * MultiPlane will double geometry count to have triangles facing both sides. With this off MultiPlane will switch normal direction to face view.
 	  * 3D Ribbons will render like normal meshes with backface culling enabled.
 	  */
 	UPROPERTY(EditAnywhere, Category = "Ribbon Shape", meta = (EditCondition = "Shape != ENiagaraRibbonShapeMode::Plane"))
->>>>>>> 6bbb88c8
 	bool bEnableAccurateGeometry;
 
 	/** Tessellation factor to apply to the width of the ribbon.
@@ -438,19 +420,6 @@
 	UPROPERTY(EditAnywhere, Category = "Bindings")
 	TArray<FNiagaraMaterialAttributeBinding> MaterialParameterBindings;
 
-<<<<<<< HEAD
-	bool								bSortKeyDataSetAccessorIsAge = false;
-	FNiagaraDataSetAccessor<float>		SortKeyDataSetAccessor;
-	FNiagaraDataSetAccessor<FVector>	PositionDataSetAccessor;
-	FNiagaraDataSetAccessor<float>		NormalizedAgeAccessor;
-	FNiagaraDataSetAccessor<float>		SizeDataSetAccessor;
-	FNiagaraDataSetAccessor<float>		TwistDataSetAccessor;
-	FNiagaraDataSetAccessor<FVector>	FacingDataSetAccessor;
-	FNiagaraDataSetAccessor<FVector4>	MaterialParam0DataSetAccessor;
-	FNiagaraDataSetAccessor<FVector4>	MaterialParam1DataSetAccessor;
-	FNiagaraDataSetAccessor<FVector4>	MaterialParam2DataSetAccessor;
-	FNiagaraDataSetAccessor<FVector4>	MaterialParam3DataSetAccessor;
-=======
 	/** Implicit binding for previous position */
 	UPROPERTY(Transient)
 	FNiagaraVariableAttributeBinding PrevPositionBinding;
@@ -479,7 +448,6 @@
 	FNiagaraDataSetAccessor<FVector4f>	MaterialParam1DataSetAccessor;
 	FNiagaraDataSetAccessor<FVector4f>	MaterialParam2DataSetAccessor;
 	FNiagaraDataSetAccessor<FVector4f>	MaterialParam3DataSetAccessor;
->>>>>>> 6bbb88c8
 	bool								DistanceFromStartIsBound;
 	bool								U0OverrideIsBound;
 	bool								U1OverrideIsBound;
@@ -496,11 +464,6 @@
 
 	void UpdateSourceModeDerivates(ENiagaraRendererSourceDataMode InSourceMode, bool bFromPropertyEdit);
 
-<<<<<<< HEAD
-	void UpdateSourceModeDerivates(ENiagaraRendererSourceDataMode InSourceMode, bool bFromPropertyEdit);
-
-=======
->>>>>>> 6bbb88c8
 	virtual bool NeedsMIDsForMaterials() const { return MaterialParameterBindings.Num() > 0; }
 private: 
 	static TArray<TWeakObjectPtr<UNiagaraRibbonRendererProperties>> RibbonRendererPropertiesToDeferredInit;
