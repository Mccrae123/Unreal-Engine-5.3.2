// Copyright Epic Games, Inc. All Rights Reserved.

#pragma once

#include <atomic>
#include "CoreMinimal.h"
#include "NiagaraCommon.h"
#include "NiagaraEmitter.h"
#include "NiagaraRendererProperties.h"
#include "Components/PointLightComponent.h"
#include "NiagaraComponentRendererProperties.generated.h"

class FNiagaraEmitterInstance;
class SWidget;

USTRUCT()
struct FNiagaraComponentPropertyBinding
{
	GENERATED_USTRUCT_BODY();

	UPROPERTY()
	FNiagaraVariableAttributeBinding AttributeBinding;

	/** Actual name of the property we are bound to */
	UPROPERTY()
	FName PropertyName;

	/** Type of the target property (used for auto-conversion) */
	UPROPERTY()
	FNiagaraTypeDefinition PropertyType;

	/** (Optional) name of the property setter as defined in the metadata */
	UPROPERTY()
	FName MetadataSetterName;

	/** (Optional) If we have a setter with more than one parameter, this holds the default values of any optional function parameters */
	UPROPERTY()
	TMap<FString, FString> PropertySetterParameterDefaults;
};

struct FNiagaraPropertySetter
{
	UFunction* Function;
	bool bIgnoreConversion = false;

};

UCLASS(editinlinenew, MinimalAPI, meta = (DisplayName = "Component Renderer"))
class UNiagaraComponentRendererProperties : public UNiagaraRendererProperties
{
public:
	GENERATED_BODY()

	UNiagaraComponentRendererProperties();
	virtual ~UNiagaraComponentRendererProperties() override;

	//UObject Interface
	virtual void PostLoad() override;
	virtual void PostInitProperties() override;
	virtual void PostDuplicate(bool bDuplicateForPIE) override;
	//UObject Interface END

	static void InitCDOPropertiesAfterModuleStartup();

	//~ UNiagaraRendererProperties interface
	virtual FNiagaraRenderer* CreateEmitterRenderer(ERHIFeatureLevel::Type FeatureLevel, const FNiagaraEmitterInstance* Emitter, const FNiagaraSystemInstanceController& InController) override;
	virtual class FNiagaraBoundsCalculator* CreateBoundsCalculator() override { return nullptr; }
	virtual bool IsSimTargetSupported(ENiagaraSimTarget InSimTarget) const override { return (InSimTarget == ENiagaraSimTarget::CPUSim); };
	virtual void GetUsedMaterials(const FNiagaraEmitterInstance* InEmitter, TArray<UMaterialInterface*>& OutMaterials) const override {};
#if WITH_EDITORONLY_DATA
	virtual void PostEditChangeProperty(struct FPropertyChangedEvent& e) override;

	virtual void GetRendererWidgets(const FNiagaraEmitterInstance* InEmitter, TArray<TSharedPtr<SWidget>>& OutWidgets, TSharedPtr<FAssetThumbnailPool> InThumbnailPool) const override;
	virtual void GetRendererTooltipWidgets(const FNiagaraEmitterInstance* InEmitter, TArray<TSharedPtr<SWidget>>& OutWidgets, TSharedPtr<FAssetThumbnailPool> InThumbnailPool) const override;
	virtual void GetRendererFeedback(const FVersionedNiagaraEmitter& InEmitter, TArray<FNiagaraRendererFeedback>& OutErrors, TArray<FNiagaraRendererFeedback>& OutWarnings, TArray<FNiagaraRendererFeedback>& OutInfo) const override;
	virtual const FSlateBrush* GetStackIcon() const override;
	virtual FText GetWidgetDisplayName() const override;

	virtual TArray<FNiagaraVariable> GetBoundAttributes() const override;
	virtual const TArray<FNiagaraVariable>& GetOptionalAttributes() override;
#endif // WITH_EDITORONLY_DATA

	/** The scene component class to instantiate */
	UPROPERTY(EditAnywhere, Category = "Component Rendering")
	TSubclassOf<USceneComponent> ComponentType;

	/** The max number of components that this emitter will spawn or update each frame. */
	UPROPERTY(EditAnywhere, Category = "Component Rendering", meta = (ClampMin = 1))
	uint32 ComponentCountLimit;

	/** Which attribute should we use to check if component rendering should be enabled for a particle? This can be used to control the spawn-rate on a per-particle basis. */
	UPROPERTY(EditAnywhere, Category = "Component Rendering")
	FNiagaraVariableAttributeBinding EnabledBinding;

	/** Which attribute should we use to check if component rendering should be enabled for a particle? This can be used to control the spawn-rate on a per-particle basis. */
	UPROPERTY(EditAnywhere, Category = "Component Rendering")
	FNiagaraVariableAttributeBinding RendererVisibilityTagBinding;

	/** If true then components will not be automatically assigned to the first particle available, but try to stick to the same particle based on its unique id.
	 * Disabling this option is faster, but a particle can get a different component each tick, which can lead to problems with for example motion blur. */
	UPROPERTY(EditAnywhere, AdvancedDisplay, Category = "Component Rendering")
	bool bAssignComponentsOnParticleID;

	/** If true then new components can only be created on newly spawned particles. If a particle is not able to create a component on it's first frame (e.g. because the component
	 * limit was reached) then it will be blocked from spawning a component on subsequent frames. */
	UPROPERTY(EditAnywhere, AdvancedDisplay, Category = "Component Rendering", DisplayName="Only Create Components on Particle Spawn", meta = (EditCondition = "bAssignComponentsOnParticleID"))
	bool bCreateComponentFirstParticleFrame = false;
	
	/** 
	If true then components will only be activated when newly acquired. e.g. on particle spawn or when the particle enables/disables the component.
	If false, components will be always kept active while they are used by an enabled particle.
	This can be useful for component types that can internally activate and deactivate during their lifetimes while still being used by an enabled particle.
	For example NiagaraComponents that deactivate/reactivate according to scalability settings.
	This setting is only valid when bAssignComponentsOnParticleID is true.
	*/
	UPROPERTY(EditAnywhere, AdvancedDisplay, Category = "Component Rendering", meta = (EditCondition = "bAssignComponentsOnParticleID"))
<<<<<<< HEAD
	bool bOnlyCreateComponentsOnParticleSpawn;
	
	/** 
	If true then components will only be activated when newly acquired. e.g. on particle spawn or when the particle enables/disables the component.
	If false, components will be always kept active while they are used by an enabled particle.
	This can be useful for component types that can internally activate and deactivate during their lifetimes while still being used by an enabled particle.
	For example NiagaraComponents that deactivate/reactivate according to scalability settings.
	This setting is only valid when bAssignComponentsOnParticleID is true.
	*/
	UPROPERTY(EditAnywhere, AdvancedDisplay, Category = "Component Rendering", meta = (EditCondition = "bAssignComponentsOnParticleID"))
=======
>>>>>>> d731a049
	bool bOnlyActivateNewlyAquiredComponents;

#if WITH_EDITORONLY_DATA

	/** If true then the editor visualization is enabled for the component; has no effect in-game. */
	UPROPERTY(EditAnywhere, AdvancedDisplay, Category = "Component Rendering")
	bool bVisualizeComponents;

	UPROPERTY()
	bool bOnlyCreateComponentsOnParticleSpawn_DEPRECATED;

#endif

	/** If a render visibility tag is present, particles whose tag matches this value will be visible in this renderer. */
	UPROPERTY(EditAnywhere, Category = "Component Rendering")
	int32 RendererVisibility;

	/** The object template used to create new components at runtime. */
	UPROPERTY(Export, Instanced, EditAnywhere, Category = "Component Properties")
	TObjectPtr<USceneComponent> TemplateComponent;

	UPROPERTY()
	TArray<FNiagaraComponentPropertyBinding> PropertyBindings;

	TMap<FName, FNiagaraPropertySetter> SetterFunctionMapping;

	NIAGARA_API static bool IsConvertible(const FNiagaraTypeDefinition& SourceType, const FNiagaraTypeDefinition& TargetType);
	NIAGARA_API static FNiagaraTypeDefinition ToNiagaraType(FProperty* Property);
	static FNiagaraTypeDefinition GetFColorDef();
	static FNiagaraTypeDefinition GetFRotatorDef();
	static FNiagaraTypeDefinition GetFVector2DDef();
	static FNiagaraTypeDefinition GetFVectorDef();
	static FNiagaraTypeDefinition GetFVector4Def();
	static FNiagaraTypeDefinition GetFVector3fDef();
	static FNiagaraTypeDefinition GetFQuatDef();

	virtual void CacheFromCompiledData(const FNiagaraDataSetCompiledData* CompiledData) override;

#if WITH_EDITORONLY_DATA
	virtual bool IsSupportedVariableForBinding(const FNiagaraVariableBase& InSourceForBinding, const FName& InTargetBindingName) const override;
#endif

	virtual bool NeedsSystemPostTick() const override { return true; }
	virtual bool NeedsSystemCompletion() const override { return true; }

protected:
	virtual void UpdateSourceModeDerivates(ENiagaraRendererSourceDataMode InSourceMode, bool bFromPropertyEdit = false) override;

private:
	static TArray<TWeakObjectPtr<UNiagaraComponentRendererProperties>> ComponentRendererPropertiesToDeferredInit;

	// this is just used to check for localspace when creating a new template component
	FVersionedNiagaraEmitter EmitterPtr;

	void CreateTemplateComponent();

	void UpdateSetterFunctions();

	bool HasPropertyBinding(FName PropertyName) const;

#if WITH_EDITOR
	/** Callback for whenever any blueprint components are reinstanced */
	void OnObjectsReplacedCallback(const TMap<UObject*, UObject*>& ReplacementsMap);

#endif

	std::atomic_bool IsSetterMappingDirty;
};<|MERGE_RESOLUTION|>--- conflicted
+++ resolved
@@ -114,19 +114,6 @@
 	This setting is only valid when bAssignComponentsOnParticleID is true.
 	*/
 	UPROPERTY(EditAnywhere, AdvancedDisplay, Category = "Component Rendering", meta = (EditCondition = "bAssignComponentsOnParticleID"))
-<<<<<<< HEAD
-	bool bOnlyCreateComponentsOnParticleSpawn;
-	
-	/** 
-	If true then components will only be activated when newly acquired. e.g. on particle spawn or when the particle enables/disables the component.
-	If false, components will be always kept active while they are used by an enabled particle.
-	This can be useful for component types that can internally activate and deactivate during their lifetimes while still being used by an enabled particle.
-	For example NiagaraComponents that deactivate/reactivate according to scalability settings.
-	This setting is only valid when bAssignComponentsOnParticleID is true.
-	*/
-	UPROPERTY(EditAnywhere, AdvancedDisplay, Category = "Component Rendering", meta = (EditCondition = "bAssignComponentsOnParticleID"))
-=======
->>>>>>> d731a049
 	bool bOnlyActivateNewlyAquiredComponents;
 
 #if WITH_EDITORONLY_DATA
