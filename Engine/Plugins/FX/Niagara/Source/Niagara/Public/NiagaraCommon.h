// Copyright Epic Games, Inc. All Rights Reserved.

#pragma once

#include "CoreMinimal.h"
#include "Engine/EngineBaseTypes.h"
#include "UObject/ObjectMacros.h"
#include "NiagaraTypes.h"
#include "UObject/SoftObjectPath.h"
#include "RHI.h"
#include "NiagaraCore.h"
#include "UObject/ObjectKey.h"
#include "UObject/WeakFieldPtr.h"
#include "NiagaraCommon.generated.h"

class UNiagaraSystem;
class UNiagaraScript;
class UNiagaraDataInterface;
class UNiagaraEmitter;
class FNiagaraSystemInstance;
class UNiagaraParameterCollection;
struct FNiagaraParameterStore;

//#define NIAGARA_NAN_CHECKING 1
#define NIAGARA_NAN_CHECKING 0

const uint32 NIAGARA_COMPUTE_THREADGROUP_SIZE = 64;
const uint32 NIAGARA_MAX_COMPUTE_THREADGROUPS = 65535;

#define INTERPOLATED_PARAMETER_PREFIX TEXT("PREV_")

/** The maximum number of spawn infos we can run on the GPU, modifying this will require a version update as it is used in the shader compiler  */
constexpr uint32 NIAGARA_MAX_GPU_SPAWN_INFOS = 8;

/** TickGroup information for Niagara.  */
constexpr ETickingGroup NiagaraFirstTickGroup = TG_PrePhysics;
constexpr ETickingGroup NiagaraLastTickGroup = TG_LastDemotable;
constexpr int NiagaraNumTickGroups = NiagaraLastTickGroup - NiagaraFirstTickGroup + 1;

/** Niagara ticking behaviour */
UENUM()
enum class ENiagaraTickBehavior : uint8
{
	/** Niagara will tick after all prereqs have ticked for attachements / data interfaces, this is the safest option. */
	UsePrereqs,
	/** Niagara will ignore prereqs (attachments / data interface dependencies) and use the tick group set on the component. */
	UseComponentTickGroup,
	/** Niagara will tick in the first tick group (default is TG_PrePhysics). */
	ForceTickFirst,
	/** Niagara will tick in the last tick group (default is TG_LastDemotable). */
	ForceTickLast,
};

enum ENiagaraBaseTypes
{
	NBT_Half,
	NBT_Float,
	NBT_Int32,
	NBT_Bool,
	NBT_Max,
};

// TODO: Custom will eventually mean that the default value or binding will be overridden by a subgraph default, i.e. expose it to a "Initialize variable" node. 
// TODO: Should we add an "Uninitialized" entry, or is that too much friction? 
UENUM()
enum class ENiagaraDefaultMode : uint8
{
	// Default initialize using a value widget in the Selected Details panel. 
	Value = 0, 
	// Default initialize using a dropdown widget in the Selected Details panel. 
	Binding,   
	// Default initialization is done using a sub-graph.
	Custom,    
};

UENUM()
enum class ENiagaraSimTarget : uint8
{
	CPUSim,
	GPUComputeSim
};


/** Defines modes for updating the component's age. */
UENUM()
enum class ENiagaraAgeUpdateMode : uint8
{
	/** Update the age using the delta time supplied to the component tick function. */
	TickDeltaTime,
	/** Update the age by seeking to the DesiredAge. To prevent major perf loss, we clamp to MaxClampTime*/
	DesiredAge,
	/** Update the age by tracking changes to the desired age, but when the desired age goes backwards in time,
	or jumps forwards in time by more than a few steps, the system is reset and simulated forward by a single step.
	This mode is useful for continuous effects controlled by sequencer. */
	DesiredAgeNoSeek
};


UENUM()
enum class ENiagaraDataSetType : uint8
{
	ParticleData,
	Shared,
	Event,
};


UENUM()
enum class ENiagaraInputNodeUsage : uint8
{
	Undefined = 0 UMETA(Hidden),
	Parameter,
	Attribute,
	SystemConstant,
	TranslatorConstant,
	RapidIterationParameter
};

/**
* Enumerates states a Niagara script can be in.
*/
UENUM()
enum class ENiagaraScriptCompileStatus : uint8
{
	/** Niagara script is in an unknown state. */
	NCS_Unknown,
	/** Niagara script has been modified but not recompiled. */
	NCS_Dirty,
	/** Niagara script tried but failed to be compiled. */
	NCS_Error,
	/** Niagara script has been compiled since it was last modified. */
	NCS_UpToDate,
	/** Niagara script is in the process of being created for the first time. */
	NCS_BeingCreated,
	/** Niagara script has been compiled since it was last modified. There are warnings. */
	NCS_UpToDateWithWarnings,
	/** Niagara script has been compiled for compute since it was last modified. There are warnings. */
	NCS_ComputeUpToDateWithWarnings,
	NCS_MAX,
};

USTRUCT()
struct FNiagaraDataSetID
{
	GENERATED_USTRUCT_BODY()

	FNiagaraDataSetID()
	: Name(NAME_None)
	, Type(ENiagaraDataSetType::Event)
	{}

	FNiagaraDataSetID(FName InName, ENiagaraDataSetType InType)
		: Name(InName)
		, Type(InType)
	{}

	UPROPERTY(EditAnywhere, Category = "Data Set")
	FName Name;

	UPROPERTY()
	ENiagaraDataSetType Type;

	FORCEINLINE bool operator==(const FNiagaraDataSetID& Other)const
	{
		return Name == Other.Name && Type == Other.Type;
	}

	FORCEINLINE bool operator!=(const FNiagaraDataSetID& Other)const
	{
		return !(*this == Other);
	}
};


FORCEINLINE FArchive& operator<<(FArchive& Ar, FNiagaraDataSetID& VarInfo)
{
	Ar << VarInfo.Name << VarInfo.Type;
	return Ar;
}

FORCEINLINE uint32 GetTypeHash(const FNiagaraDataSetID& Var)
{
	return HashCombine(GetTypeHash(Var.Name), (uint32)Var.Type);
}

USTRUCT()
struct FNiagaraDataSetProperties
{
	GENERATED_BODY()
	
	UPROPERTY(VisibleAnywhere, Category = "Data Set")
	FNiagaraDataSetID ID;

	UPROPERTY()
	TArray<FNiagaraVariable> Variables;
};

/** Information about an input or output of a Niagara operation node. */
class FNiagaraOpInOutInfo
{
public:
	FName Name;
	FNiagaraTypeDefinition DataType;
	FText FriendlyName;
	FText Description;
	FString Default;
	FString HlslSnippet;

	FNiagaraOpInOutInfo(FName InName, FNiagaraTypeDefinition InType, FText InFriendlyName, FText InDescription, FString InDefault, FString InHlslSnippet = TEXT(""))
		: Name(InName)
		, DataType(InType)
		, FriendlyName(InFriendlyName)
		, Description(InDescription)
		, Default(InDefault)
		, HlslSnippet(InHlslSnippet)
	{

	}
};


/** Struct containing usage information about a script. Things such as whether it reads attribute data, reads or writes events data etc.*/
USTRUCT()
struct FNiagaraScriptDataUsageInfo
{
	GENERATED_BODY()

		FNiagaraScriptDataUsageInfo()
		: bReadsAttributeData(false)
	{}

	/** If true, this script reads attribute data. */
	UPROPERTY()
	bool bReadsAttributeData;
};


USTRUCT()
struct NIAGARA_API FNiagaraFunctionSignature
{
	GENERATED_BODY()

	/** Name of the function. */
	UPROPERTY()
	FName Name;
	/** Input parameters to this function. */
	UPROPERTY()
	TArray<FNiagaraVariable> Inputs;
	/** Input parameters of this function. */
	UPROPERTY()
	TArray<FNiagaraVariable> Outputs;
	/** Id of the owner is this is a member function. */
	UPROPERTY()
	FName OwnerName;
	UPROPERTY()
	uint32 bRequiresContext : 1;
	/** True if this is the signature for a "member" function of a data interface. If this is true, the first input is the owner. */
	UPROPERTY()
	uint32 bMemberFunction : 1;
	/** Is this function experimental? */
	UPROPERTY()
	uint32 bExperimental : 1;

#if WITH_EDITORONLY_DATA
	/** The message to display when a function is marked experimental. */
	UPROPERTY(EditAnywhere, Category = Script, meta = (EditCondition = "bExperimental", MultiLine = true, SkipForCompileHash = true))
	FText ExperimentalMessage;

	/** Per function version, it is up to the discretion of the function as to what the version means. */
	UPROPERTY()
	uint32 FunctionVersion = 0;
#endif

	/** Support running on the CPU. */
	UPROPERTY()
	uint32 bSupportsCPU : 1;
	/** Support running on the GPU. */
	UPROPERTY()
	uint32 bSupportsGPU : 1;

	/** Writes to the variable this is bound to */
	UPROPERTY()
	uint32 bWriteFunction : 1;

	/** Function specifiers verified at bind time. */
	UPROPERTY()
	TMap<FName, FName> FunctionSpecifiers;

	/** Localized description of this node. Note that this is *not* used during the operator == below since it may vary from culture to culture.*/
#if WITH_EDITORONLY_DATA
	UPROPERTY(meta = (SkipForCompileHash = true))
	FText Description;
#endif

	FNiagaraFunctionSignature() 
		: bRequiresContext(false)
		, bMemberFunction(false)
		, bExperimental(false)
		, bSupportsCPU(true)
		, bSupportsGPU(true)
		, bWriteFunction(false)
	{
	}

	FNiagaraFunctionSignature(FName InName, TArray<FNiagaraVariable>& InInputs, TArray<FNiagaraVariable>& InOutputs, FName InSource, bool bInRequiresContext, bool bInMemberFunction)
		: Name(InName)
		, Inputs(InInputs)
		, Outputs(InOutputs)
		, bRequiresContext(bInRequiresContext)
		, bMemberFunction(bInMemberFunction)
		, bExperimental(false)
		, bSupportsCPU(true)
		, bSupportsGPU(true)
		, bWriteFunction(false)
	{

	}

	FNiagaraFunctionSignature(FName InName, TArray<FNiagaraVariable>& InInputs, TArray<FNiagaraVariable>& InOutputs, FName InSource, bool bInRequiresContext, bool bInMemberFunction, TMap<FName, FName>& InFunctionSpecifiers)
		: Name(InName)
		, Inputs(InInputs)
		, Outputs(InOutputs)
		, bRequiresContext(bInRequiresContext)
		, bMemberFunction(bInMemberFunction)
		, bExperimental(false)
		, bSupportsCPU(true)
		, bSupportsGPU(true)
		, bWriteFunction(false)
		, FunctionSpecifiers(InFunctionSpecifiers)
	{

	}

	bool operator==(const FNiagaraFunctionSignature& Other) const
	{
		bool bFunctionSpecifiersEqual = [&]()
		{
			if (Other.FunctionSpecifiers.Num() != FunctionSpecifiers.Num())
			{
				return false;
			}
			for (const TTuple<FName, FName>& Specifier : FunctionSpecifiers)
			{
				if (Other.FunctionSpecifiers.FindRef(Specifier.Key) != Specifier.Value)
				{
					return false;
				}
			}
			return true;
		}();
		return EqualsIgnoringSpecifiers(Other) && bFunctionSpecifiersEqual;
	}

	bool EqualsIgnoringSpecifiers(const FNiagaraFunctionSignature& Other) const
	{
		bool bMatches = Name.ToString().Equals(Other.Name.ToString());
		bMatches &= Inputs == Other.Inputs;
		bMatches &= Outputs == Other.Outputs;
		bMatches &= bRequiresContext == Other.bRequiresContext;
		bMatches &= bMemberFunction == Other.bMemberFunction;
		bMatches &= OwnerName == Other.OwnerName;
		return bMatches;
	}

	FString GetName()const { return Name.ToString(); }

	void SetDescription(const FText& Desc)
	{
	#if WITH_EDITORONLY_DATA
		Description = Desc;
	#endif
	}
	FText GetDescription() const
	{
	#if WITH_EDITORONLY_DATA
		return Description;
	#else
		return FText::FromName(Name);
	#endif
	}
	bool IsValid()const { return Name != NAME_None && (Inputs.Num() > 0 || Outputs.Num() > 0); }
};



USTRUCT()
struct NIAGARA_API FNiagaraScriptDataInterfaceInfo
{
	GENERATED_USTRUCT_BODY()
public:
	FNiagaraScriptDataInterfaceInfo()
		: DataInterface(nullptr)
		, Name(NAME_None)
		, UserPtrIdx(INDEX_NONE)
	{

	}

	UPROPERTY()
	class UNiagaraDataInterface* DataInterface;
	
	UPROPERTY()
	FName Name;

	/** Index of the user pointer for this data interface. */
	UPROPERTY()
	int32 UserPtrIdx;

	UPROPERTY()
	FNiagaraTypeDefinition Type;

	UPROPERTY()
	FName RegisteredParameterMapRead;

	UPROPERTY()
	FName RegisteredParameterMapWrite;

	//TODO: Allow data interfaces to own datasets
	void CopyTo(FNiagaraScriptDataInterfaceInfo* Destination, UObject* Outer) const;
};

USTRUCT()
struct NIAGARA_API FNiagaraScriptDataInterfaceCompileInfo
{
	GENERATED_USTRUCT_BODY()
public:
	FNiagaraScriptDataInterfaceCompileInfo()
		: Name(NAME_None)
		, UserPtrIdx(INDEX_NONE)
		, bIsPlaceholder(false)
	{

	}

	UPROPERTY()
	FName Name;

	/** Index of the user pointer for this data interface. */
	UPROPERTY()
	int32 UserPtrIdx;

	UPROPERTY()
	FNiagaraTypeDefinition Type;

	// Removed from cooked builds, if we need to add this back the TMap<FName, FName> FunctionSpecifiers should be replaced with an array
#if WITH_EDITORONLY_DATA
	UPROPERTY()
	TArray<FNiagaraFunctionSignature> RegisteredFunctions;
#endif

	UPROPERTY()
	FName RegisteredParameterMapRead;

	UPROPERTY()
	FName RegisteredParameterMapWrite;

	UPROPERTY()
	bool bIsPlaceholder;

	/** Would this data interface work on the target execution type? Only call this on the game thread.*/
	bool CanExecuteOnTarget(ENiagaraSimTarget SimTarget) const;

	/** Note that this is the CDO for this type of data interface, as we often cannot guarantee that the same instance of the data interface we compiled with is the one the user ultimately executes.  Only call this on the game thread.*/
	UNiagaraDataInterface* GetDefaultDataInterface() const;
};

USTRUCT()
struct FNiagaraStatScope
{
	GENERATED_USTRUCT_BODY();

	FNiagaraStatScope() {}
	FNiagaraStatScope(FName InFullName, FName InFriendlyName):FullName(InFullName), FriendlyName(InFriendlyName){}

	UPROPERTY()
	FName FullName;

	UPROPERTY()
	FName FriendlyName;

	bool operator==(const FNiagaraStatScope& Other) const { return FullName == Other.FullName; }
};

USTRUCT()
struct FVMFunctionSpecifier
{
	GENERATED_USTRUCT_BODY();

	FVMFunctionSpecifier() {}
	explicit FVMFunctionSpecifier(FName InKey, FName InValue) : Key(InKey), Value(InValue) {}

	UPROPERTY()
	FName Key;

	UPROPERTY()
	FName Value;
};

USTRUCT()
struct FVMExternalFunctionBindingInfo
{
	GENERATED_USTRUCT_BODY();

	UPROPERTY()
	FName Name;

	UPROPERTY()
	FName OwnerName;

	UPROPERTY()
	TArray<bool> InputParamLocations;

	UPROPERTY()
	int32 NumOutputs;

	UPROPERTY()
	TArray<FVMFunctionSpecifier> FunctionSpecifiers;

	FORCEINLINE int32 GetNumInputs() const { return InputParamLocations.Num(); }
	FORCEINLINE int32 GetNumOutputs() const { return NumOutputs; }

	const FVMFunctionSpecifier* FindSpecifier(const FName& Key) const
	{
		return FunctionSpecifiers.FindByPredicate([&](const FVMFunctionSpecifier& v) -> bool { return v.Key == Key; });
	}

	bool Serialize(FArchive& Ar);

#if WITH_EDITORONLY_DATA
private:
	UPROPERTY()
	TMap<FName, FName> Specifiers_DEPRECATED;
#endif
};

template<>
struct TStructOpsTypeTraits<FVMExternalFunctionBindingInfo> : public TStructOpsTypeTraitsBase2<FVMExternalFunctionBindingInfo>
{
	enum
	{
		WithSerializer = true,
	};
};

/**
Helper for reseting/reinitializing Niagara systems currently active when they are being edited. 
Can be used inside a scope with Systems being reinitialized on destruction or you can store the context and use CommitUpdate() to trigger reinitialization.
For example, this can be split between PreEditChange and PostEditChange to ensure problematic data is not modified during execution of a system.
This can be made a UPROPERTY() to ensure safey in cases where a GC could be possible between Add() and CommitUpdate().
*/
USTRUCT()
struct NIAGARA_API FNiagaraSystemUpdateContext
{
	GENERATED_BODY()

	FNiagaraSystemUpdateContext(const UNiagaraSystem* System, bool bReInit, bool bInDestroyOnAdd = false, bool bInOnlyActive = false) :bDestroyOnAdd(bInDestroyOnAdd), bOnlyActive(bInOnlyActive) { Add(System, bReInit); }
#if WITH_EDITORONLY_DATA
	FNiagaraSystemUpdateContext(const UNiagaraEmitter* Emitter, bool bReInit, bool bInDestroyOnAdd = false, bool bInOnlyActive = false) :bDestroyOnAdd(bInDestroyOnAdd), bOnlyActive(bInOnlyActive)  { Add(Emitter, bReInit); }
	FNiagaraSystemUpdateContext(const UNiagaraScript* Script, bool bReInit, bool bInDestroyOnAdd = false, bool bInOnlyActive = false) :bDestroyOnAdd(bInDestroyOnAdd), bOnlyActive(bInOnlyActive)  { Add(Script, bReInit); }
	//FNiagaraSystemUpdateContext(UNiagaraDataInterface* Interface, bool bReinit) : Add(Interface, bReinit) {}
	FNiagaraSystemUpdateContext(const UNiagaraParameterCollection* Collection, bool bReInit, bool bInDestroyOnAdd = false, bool bInOnlyActive = false) :bDestroyOnAdd(bInDestroyOnAdd), bOnlyActive(bInOnlyActive) { Add(Collection, bReInit); }
#endif
	FNiagaraSystemUpdateContext():bDestroyOnAdd(false), bOnlyActive(false){ }

	~FNiagaraSystemUpdateContext();

	void SetDestroyOnAdd(bool bInDestroyOnAdd) { bDestroyOnAdd = bInDestroyOnAdd; }
	void SetOnlyActive(bool bInOnlyActive) { bOnlyActive = bInOnlyActive; }

	void Add(const UNiagaraSystem* System, bool bReInit);
#if WITH_EDITORONLY_DATA
	void Add(const UNiagaraEmitter* Emitter, bool bReInit);
	void Add(const UNiagaraScript* Script, bool bReInit);
	//void Add(UNiagaraDataInterface* Interface, bool bReinit);
	void Add(const UNiagaraParameterCollection* Collection, bool bReInit);
#endif

	/** Adds all currently active systems.*/
	void AddAll(bool bReInit);

	/** Handles any pending reinits or resets of system instances in this update context. */
	void CommitUpdate();

private:
	void AddInternal(class UNiagaraComponent* Comp, bool bReInit);
	FNiagaraSystemUpdateContext(FNiagaraSystemUpdateContext& Other) :bDestroyOnAdd(false) { }

	UPROPERTY(transient)
	TArray<UNiagaraComponent*> ComponentsToReset;
	UPROPERTY(transient)
	TArray<UNiagaraComponent*> ComponentsToReInit;
	UPROPERTY(transient)
	TArray<UNiagaraSystem*> SystemSimsToDestroy;

	bool bDestroyOnAdd;
	bool bOnlyActive;
	//TODO: When we allow component less systems we'll also want to find and reset those.
};

struct FComponentPropertyAddress
{
	TWeakFieldPtr<FProperty> Property;
	void* Address;

	FProperty* GetProperty() const
	{
		FProperty* PropertyPtr = Property.Get();
		if (PropertyPtr && Address && !PropertyPtr->HasAnyFlags(RF_BeginDestroyed | RF_FinishDestroyed))
		{
			return PropertyPtr;
		}
		return nullptr;
	}

	FComponentPropertyAddress() : Property(nullptr), Address(nullptr) {}
};

struct FNiagaraComponentRenderPoolEntry
{
	TWeakObjectPtr<USceneComponent> Component;
	float InactiveTimeLeft = 0;
	TMap<FName, FComponentPropertyAddress> PropertyAddressMapping;
	int32 LastAssignedToParticleID = -1;
};

struct FNiagaraComponentUpdateTask
{
	TWeakObjectPtr<USceneComponent> TemplateObject;
	TFunction<void(USceneComponent*, FNiagaraComponentRenderPoolEntry&)> UpdateCallback;
	int32 ParticleID = -1;
	int32 SmallestID = -1;
#if WITH_EDITORONLY_DATA
	bool bVisualizeComponents = true;
#endif
};

struct FNiagaraComponentRenderPool
{
	TMap<TObjectKey<USceneComponent>, TArray<FNiagaraComponentRenderPoolEntry>> PoolsByTemplate;
};

/** Defines different usages for a niagara script. */
UENUM()
enum class ENiagaraScriptUsage : uint8
{
	/** The script defines a function for use in modules. */
	Function,
	/** The script defines a module for use in particle, emitter, or system scripts. */
	Module,
	/** The script defines a dynamic input for use in particle, emitter, or system scripts. */
	DynamicInput,
	/** The script is called when spawning particles. */
	ParticleSpawnScript,
	/** Particle spawn script that handles intra-frame spawning and also pulls in the update script. */
	ParticleSpawnScriptInterpolated UMETA(Hidden),
	/** The script is called to update particles every frame. */
	ParticleUpdateScript,
	/** The script is called to update particles in response to an event. */
	ParticleEventScript ,
	/** The script is called as a particle simulation stage. */
	ParticleSimulationStageScript,
	/** The script is called to update particles on the GPU. */
	ParticleGPUComputeScript UMETA(Hidden),
	/** The script is called once when the emitter spawns. */
	EmitterSpawnScript,
	/** The script is called every frame to tick the emitter. */
	EmitterUpdateScript ,
	/** The script is called once when the system spawns. */
	SystemSpawnScript ,
	/** The script is called every frame to tick the system. */
	SystemUpdateScript,
};

<<<<<<< HEAD
=======
/** Defines different usages for a niagara script. */
UENUM()
enum class ENiagaraCompileUsageStaticSwitch : uint8
{
	/** The script is called during the spawn phase. */
	Spawn,
	/** The script is called during the update phase. */
	Update,
	/** The script is called in an event context. */
	Event,
	/** The script is called as part of a simulation stage. */
	SimulationStage,
	/** The default value if the compiler cannot map the compilation context. */
	Default,
};

/** Defines different execution contexts for a niagara script. */
UENUM()
enum class ENiagaraScriptContextStaticSwitch : uint8
{
	/** The script is called in a system context. */
	System,
	/** The script is called in a emitter context. */
	Emitter,
	/** The script is called in a particle context. */
	Particle,
};

>>>>>>> 241c9085
UENUM()
enum class ENiagaraScriptGroup : uint8
{
	Particle = 0,
	Emitter,
	System,
	Max
};


UENUM()
enum class ENiagaraIterationSource : uint8
{
	Particles = 0,
	DataInterface
};


/** Defines all you need to know about a variable.*/
USTRUCT()
struct FNiagaraVariableInfo
{
	GENERATED_USTRUCT_BODY();

	FNiagaraVariableInfo() : DataInterface(nullptr) {}

	UPROPERTY()
	FNiagaraVariable Variable;

	UPROPERTY()
	FText Definition;

	UPROPERTY()
	UNiagaraDataInterface* DataInterface;
};

USTRUCT()
struct FNiagaraVariableAttributeBinding
{
	GENERATED_USTRUCT_BODY();

	FNiagaraVariableAttributeBinding() {}
	FNiagaraVariableAttributeBinding(const FNiagaraVariable& InVar, const FNiagaraVariable& InAttrVar) : BoundVariable(InVar), DataSetVariable(InAttrVar), DefaultValueIfNonExistent(InAttrVar)
	{
		check(InVar.GetType() == InAttrVar.GetType());
	}
	FNiagaraVariableAttributeBinding(const FNiagaraVariable& InVar, const FNiagaraVariable& InAttrVar, const FNiagaraVariable& InNonExistentValue) : BoundVariable(InVar), DataSetVariable(InAttrVar), DefaultValueIfNonExistent(InNonExistentValue)
	{
		check(InVar.GetType() == InAttrVar.GetType() && InNonExistentValue.GetType() == InAttrVar.GetType());
	}


	UPROPERTY()
	FNiagaraVariable BoundVariable;

	UPROPERTY()
	FNiagaraVariable DataSetVariable;

	UPROPERTY()
	FNiagaraVariable DefaultValueIfNonExistent;
};

USTRUCT()
struct FNiagaraVariableDataInterfaceBinding
{
	GENERATED_USTRUCT_BODY();

	FNiagaraVariableDataInterfaceBinding() {}
	FNiagaraVariableDataInterfaceBinding(const FNiagaraVariable& InVar) : BoundVariable(InVar)
	{
		ensure(InVar.IsDataInterface() == true);
	}

	UPROPERTY()
	FNiagaraVariable BoundVariable;

};

/** Primarily a wrapper around an FName to be used for customizations in the Selected Details panel 
    to select a default binding to initialize module inputs. The customization implementation
    is FNiagaraScriptVariableBindingCustomization. */
USTRUCT()
struct FNiagaraScriptVariableBinding
{
	GENERATED_USTRUCT_BODY();

	FNiagaraScriptVariableBinding() {}
	FNiagaraScriptVariableBinding(const FNiagaraVariable& InVar) : Name(InVar.GetName())
	{
		
	}
	FNiagaraScriptVariableBinding(const FName& InName) : Name(InName)
	{
		
	}

	UPROPERTY(EditAnywhere, Category = "Variable")
	FName Name;

	FName GetName() const { return Name; }
	void SetName(FName InName) { Name = InName; }
	bool IsValid() const { return Name != NAME_None; }
};

namespace FNiagaraUtilities
{
	/** Builds a unique name from a candidate name and a set of existing names.  The candidate name will be made unique
	if necessary by adding a 3 digit index to the end. */
	FName NIAGARA_API GetUniqueName(FName CandidateName, const TSet<FName>& ExistingNames);

	FNiagaraVariable NIAGARA_API ConvertVariableToRapidIterationConstantName(FNiagaraVariable InVar, const TCHAR* InEmitterName, ENiagaraScriptUsage InUsage);

	void CollectScriptDataInterfaceParameters(const UObject& Owner, const TArrayView<UNiagaraScript*>& Scripts, FNiagaraParameterStore& OutDataInterfaceParameters);

	inline bool SupportsNiagaraRendering(ERHIFeatureLevel::Type FeatureLevel)
	{
		return FeatureLevel == ERHIFeatureLevel::SM5 || FeatureLevel == ERHIFeatureLevel::ES3_1;
	}

	inline bool SupportsNiagaraRendering(EShaderPlatform ShaderPlatform)
	{
		// Note:
		// IsFeatureLevelSupported does a FeatureLevel < MaxFeatureLevel(ShaderPlatform) so checking ES3.1 support will return true for SM5. I added it explicitly to be clear what we are doing.
		return IsFeatureLevelSupported(ShaderPlatform, ERHIFeatureLevel::SM5) || IsFeatureLevelSupported(ShaderPlatform, ERHIFeatureLevel::ES3_1);
	}

	// Whether the platform supports GPU particles. A static function that doesn't not rely on any runtime switches.
	inline bool SupportsGPUParticles(EShaderPlatform ShaderPlatform)
	{
		return RHISupportsComputeShaders(ShaderPlatform);
	}

	// Whether GPU particles are currently allowed. Could change depending on config and runtime switches.
	bool AllowGPUParticles(EShaderPlatform ShaderPlatform);

	// Whether compute shaders are allowed. Could change depending on config and runtime switches.
	bool AllowComputeShaders(EShaderPlatform ShaderPlatform);
	
#if WITH_EDITORONLY_DATA
	/**
	 * Prepares rapid iteration parameter stores for simulation by removing old parameters no longer used by functions, by initializing new parameters
	 * added to functions, and by copying parameters across parameter stores for interscript dependencies.
	 * @param Scripts The scripts who's rapid iteration parameter stores will be processed.
	 * @param ScriptDependencyMap A map of script dependencies where the key is the source script and the value is the script which depends on the source.  All scripts in this
	 * map must be contained in the Scripts array, both keys and values.
	 * @param ScriptToEmitterNameMap An array of scripts to the name of the emitter than owns them.  If this is a system script the name can be empty.  All scripts in the
	 * scripts array must have an entry in this map.
	 */
	void NIAGARA_API PrepareRapidIterationParameters(const TArray<UNiagaraScript*>& Scripts, const TMap<UNiagaraScript*, UNiagaraScript*>& ScriptDependencyMap, const TMap<UNiagaraScript*, const UNiagaraEmitter*>& ScriptToEmitterNameMap);
#endif

	void NIAGARA_API DumpHLSLText(const FString& SourceCode, const FString& DebugName);

	NIAGARA_API FString SystemInstanceIDToString(FNiagaraSystemInstanceID ID);
};

USTRUCT()
struct NIAGARA_API FNiagaraUserParameterBinding
{
	GENERATED_USTRUCT_BODY()

	FNiagaraUserParameterBinding();

	UPROPERTY(EditAnywhere, Category = "User Parameter")
	FNiagaraVariable Parameter;

	FORCEINLINE bool operator==(const FNiagaraUserParameterBinding& Other)const
	{
		return Other.Parameter == Parameter;
	}
};

USTRUCT()
struct FNiagaraRandInfo
{
	GENERATED_USTRUCT_BODY()

	UPROPERTY(EditAnywhere, Category = "Random")
	int32 Seed1;
	
	UPROPERTY(EditAnywhere, Category = "Random")
	int32 Seed2;

	UPROPERTY(EditAnywhere, Category = "Random")
	int32 Seed3;
};


//////////////////////////////////////////////////////////////////////////
// Legacy Anim Trail Support


/** 
Controls the way that the width scale property affects animation trails. 
Only used for Legacy Anim Trail support when converting from Cascade to Niagara.
*/
UENUM()
enum class ENiagaraLegacyTrailWidthMode : uint32
{
	FromCentre,
	FromFirst,
	FromSecond,
};


//////////////////////////////////////////////////////////////////////////
/// FNiagaraCompiledDataReference
//////////////////////////////////////////////////////////////////////////

// Simple struct intended to hide the details of passing a reference to compiled data.  In
// particular for editor builds it will actually make a copy of the data to help try to avoid the many
// edge cases of recompiling/editing, while regular builds can reap the wins of just referencing the data
// and saving memory.
template<typename T>
struct FNiagaraCompiledDataReference
{
public:
	void Init(const T* SourceValue)
	{
#if WITH_EDITOR
		OptionalStructValue = *SourceValue;
#else
		StructPtr = SourceValue;
#endif
	}

	const T* operator->() const
	{
		return Get();
	}

	const T* Get() const
	{
#if WITH_EDITOR
		if (OptionalStructValue.IsSet())
		{
			return &OptionalStructValue.GetValue();
		}
		return nullptr;
#else
		return StructPtr;
#endif
	}

	void Reset()
	{
#if WITH_EDITOR
		OptionalStructValue.Reset();
#else
		StructPtr = nullptr;
#endif
	}

private:
#if WITH_EDITOR
	TOptional<T> OptionalStructValue;
#else
	const T* StructPtr = nullptr;
#endif
};<|MERGE_RESOLUTION|>--- conflicted
+++ resolved
@@ -671,8 +671,6 @@
 	SystemUpdateScript,
 };
 
-<<<<<<< HEAD
-=======
 /** Defines different usages for a niagara script. */
 UENUM()
 enum class ENiagaraCompileUsageStaticSwitch : uint8
@@ -701,7 +699,6 @@
 	Particle,
 };
 
->>>>>>> 241c9085
 UENUM()
 enum class ENiagaraScriptGroup : uint8
 {
