--- conflicted
+++ resolved
@@ -20,36 +20,10 @@
 	int32 MaxUpdateCount = 0;
 	float WorstGlobalBudgetUse = 0.0f;
 
-<<<<<<< HEAD
-struct FNiagaraScalabilityState
-{
-	FNiagaraScalabilityState()
-		: Significance(1.0f)
-		, bDirty(0)
-		, bCulled(0)
-#if DEBUG_SCALABILITY_STATE
-		, bCulledByDistance(0)
-		, bCulledByInstanceCount(0)
-		, bCulledByVisibility(0)
-#endif
-	{
-	}
-
-	float Significance;
-	uint8 bDirty : 1;
-	uint8 bCulled : 1;
-
-#if DEBUG_SCALABILITY_STATE
-	uint8 bCulledByDistance : 1;
-	uint8 bCulledByInstanceCount : 1;
-	uint8 bCulledByVisibility : 1;
-#endif
-=======
 	bool bNewOnly = false;
 	bool bProcessAllComponents = false;
 	bool bHasDirtyState = false;
 	bool bRequiresGlobalSignificancePass = false;
->>>>>>> 3aae9151
 };
 
 USTRUCT()
@@ -69,11 +43,7 @@
 
 	FNiagaraScalabilityManager();
 	~FNiagaraScalabilityManager();
-<<<<<<< HEAD
-	void Update(FNiagaraWorldManager* Owner, bool bNewOnly);
-=======
 	void Update(FNiagaraWorldManager* Owner, float DeltaSeconds, bool bNewOnly);
->>>>>>> 3aae9151
 	void Register(UNiagaraComponent* Component);
 	void Unregister(UNiagaraComponent* Component);
 
