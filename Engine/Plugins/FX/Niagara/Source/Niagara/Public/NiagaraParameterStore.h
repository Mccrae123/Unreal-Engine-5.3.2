// Copyright Epic Games, Inc. All Rights Reserved.

#pragma once

#include "NiagaraCommon.h"
#include "NiagaraDataInterface.h"
#include "NiagaraParameterStore.generated.h"

// When not cooked, sort by actual name to ensure deterministic cooked data
#define NIAGARA_VARIABLE_LEXICAL_SORTING WITH_EDITORONLY_DATA

struct FNiagaraParameterStore;

USTRUCT()
struct FNiagaraBoundParameter
{
	GENERATED_USTRUCT_BODY()

	UPROPERTY()
	FNiagaraVariable Parameter;
	UPROPERTY()
	int32 SrcOffset = 0;
	UPROPERTY()
	int32 DestOffset = 0;

};

USTRUCT()
struct FNiagaraPositionSource
{
	GENERATED_USTRUCT_BODY()

	FNiagaraPositionSource() : Value(FVector::ZeroVector) {}
	FNiagaraPositionSource(FName InName, FVector InValue) : Name(InName), Value(InValue) {}
	
	UPROPERTY()
	FName Name;
	
	UPROPERTY()
	FVector Value;
};

typedef TArray<FNiagaraBoundParameter> FNiagaraBoundParameterArray;

//Binding from one parameter store to another.
//This does no tracking of lifetimes etc so the owner must ensure safe use and rebinding when needed etc.
struct FNiagaraParameterStoreBinding
{
	struct FParameterBinding
	{
		FParameterBinding(int32 InSrcOffset, int32 InDestOffset, int32 InSize)
			: SrcOffset((uint16)InSrcOffset), DestOffset((uint16)InDestOffset), Size((uint16)InSize)
		{
			//No way these offsets could ever be higher but check just in case.
			check(InSrcOffset < (int32)0xFFFF);
			check(InDestOffset < (int32)0xFFFF);
			check(InSize < (int32)0xFFFF);
		}
		FORCEINLINE bool operator==(const FParameterBinding& Other)const
		{
			return SrcOffset == Other.SrcOffset && DestOffset == Other.DestOffset && Size == Other.Size;
		}
		uint16 SrcOffset;
		uint16 DestOffset;
		uint16 Size;
	};
	/** Bindings of parameter data. Src offset, Dest offset and Size. */
	TArray<FParameterBinding> ParameterBindings;

	struct FInterfaceBinding
	{
		FInterfaceBinding(int32 InSrcOffset, int32 InDestOffset) 
			: SrcOffset((uint16)InSrcOffset), DestOffset((uint16)InDestOffset)
		{
			//No way these offsets could ever be higher but check just in case.
			check(InSrcOffset < (int32)0xFFFF);
			check(InDestOffset < (int32)0xFFFF);
		}
		FORCEINLINE bool operator==(const FInterfaceBinding& Other)const
		{
			return SrcOffset == Other.SrcOffset && DestOffset == Other.DestOffset;
		}
		uint16 SrcOffset;
		uint16 DestOffset;
	};
	/** Bindings of data interfaces. Src and Dest offsets.*/
	TArray<FInterfaceBinding> InterfaceBindings;

	struct FUObjectBinding
	{
		FUObjectBinding(int32 InSrcOffset, int32 InDestOffset)
			: SrcOffset((uint16)InSrcOffset), DestOffset((uint16)InDestOffset)
		{
			//No way these offsets could ever be higher but check just in case.
			check(InSrcOffset < (int32)0xFFFF);
			check(InDestOffset < (int32)0xFFFF);
		}
		FORCEINLINE bool operator==(const FUObjectBinding& Other)const
		{
			return SrcOffset == Other.SrcOffset && DestOffset == Other.DestOffset;
		}
		uint16 SrcOffset;
		uint16 DestOffset;
	};
	/** Bindings of UObject params. Src and Dest offsets.*/
	TArray<FUObjectBinding> UObjectBindings;

	FNiagaraParameterStoreBinding()
	{
	}
	
	FORCEINLINE_DEBUGGABLE void Empty(FNiagaraParameterStore* DestStore, FNiagaraParameterStore* SrcStore);
	FORCEINLINE_DEBUGGABLE bool Initialize(FNiagaraParameterStore* DestStore, FNiagaraParameterStore* SrcStore, const FNiagaraBoundParameterArray* BoundParameters = nullptr);
	FORCEINLINE_DEBUGGABLE bool VerifyBinding(const FNiagaraParameterStore* DestStore, const FNiagaraParameterStore* SrcStore)const;
	FORCEINLINE_DEBUGGABLE void Tick(FNiagaraParameterStore* DestStore, FNiagaraParameterStore* SrcStore, bool bForce = false);
	FORCEINLINE_DEBUGGABLE void Dump(const FNiagaraParameterStore* DestStore, const FNiagaraParameterStore* SrcStore)const;
	/** TODO: Merge contiguous ranges into a single binding? */
	//FORCEINLINE_DEBUGGABLE void Optimize();

	static void GetBindingData(FNiagaraParameterStore* DestStore, FNiagaraParameterStore* SrcStore, FNiagaraBoundParameterArray& OutBoundParameters);

private:
	
	template <typename TVisitor>
	FORCEINLINE_DEBUGGABLE static void MatchParameters(FNiagaraParameterStore* DestStore, FNiagaraParameterStore* SrcStore, TVisitor Visitor);

	bool BindParameters(FNiagaraParameterStore* DestStore, FNiagaraParameterStore* SrcStore, const FNiagaraBoundParameterArray* BoundParameters = nullptr);
};

USTRUCT()
struct FNiagaraVariableWithOffset : public FNiagaraVariableBase
{
	GENERATED_USTRUCT_BODY()

	// Those constructor enforce that there are no data allocated.
	FORCEINLINE FNiagaraVariableWithOffset() : Offset(INDEX_NONE) {}
	FORCEINLINE FNiagaraVariableWithOffset(const FNiagaraVariableWithOffset& InRef) : FNiagaraVariableBase(InRef.GetType(), InRef.GetName()), Offset(InRef.Offset), StructConverter(InRef.StructConverter) {}
	FORCEINLINE FNiagaraVariableWithOffset(const FNiagaraVariableBase& InVariable, int32 InOffset, const FNiagaraLwcStructConverter& InStructConverter) : FNiagaraVariableBase(InVariable.GetType(), InVariable.GetName()), Offset(InOffset), StructConverter(InStructConverter) {}

	bool Serialize(FArchive& Ar);
#if WITH_EDITORONLY_DATA
	void PostSerialize(const FArchive& Ar);
#endif

	bool Serialize(FArchive& Ar);
#if WITH_EDITORONLY_DATA
	void PostSerialize(const FArchive& Ar);
#endif

	UPROPERTY()
	int32 Offset;

	UPROPERTY()
	FNiagaraLwcStructConverter StructConverter;
};

template<>
struct TStructOpsTypeTraits<FNiagaraVariableWithOffset> : public TStructOpsTypeTraitsBase2<FNiagaraVariableWithOffset>
{
	enum
	{
		WithSerializer = true,
#if WITH_EDITORONLY_DATA
		WithPostSerialize = true,
#endif
	};
};

template<>
struct TStructOpsTypeTraits<FNiagaraVariableWithOffset> : public TStructOpsTypeTraitsBase2<FNiagaraVariableWithOffset>
{
	enum
	{
		WithSerializer = true,
#if WITH_EDITORONLY_DATA
		WithPostSerialize = true,
#endif
	};
};

/** Base storage class for Niagara parameter values. */
USTRUCT()
struct NIAGARA_API FNiagaraParameterStore
{
#if WITH_EDITOR
	DECLARE_MULTICAST_DELEGATE(FOnChanged);
#endif

	GENERATED_USTRUCT_BODY()

	/** The View of the set of variables represented by this ParameterStore.  By default it will be the variables defined by the
	SortedParameterOffsets, but child classes can override it so that we can share the list of Variables across different
	instances as it's generally read only data in game */
	virtual TArrayView<const FNiagaraVariableWithOffset> ReadParameterVariables() const { return MakeArrayView(SortedParameterOffsets); }

private:
	/** Owner of this store. Used to provide an outer to data interfaces in this store. */
	UPROPERTY(Transient)
	TObjectPtr<UObject> Owner;
	
#if WITH_EDITORONLY_DATA
	/** Map from parameter defs to their offset in the data table or the data interface. TODO: Separate out into a layout and instance class to reduce duplicated data for this?  */
	UPROPERTY(meta=(DeprecatedProperty))
	TMap<FNiagaraVariable, int32> ParameterOffsets;
#endif // WITH_EDITORONLY_DATA

	/** Storage for the set of variables that are represented by this ParameterStore.  Shouldn't be accessed directly, instead use
	ReadParameterVariables() */
	UPROPERTY()
	TArray<FNiagaraVariableWithOffset> SortedParameterOffsets;

	/** Buffer containing parameter data. Indexed using offsets in ParameterOffsets */
	UPROPERTY()
	TArray<uint8> ParameterData;
	
	/** Data interfaces for this script. Possibly overridden with externally owned interfaces. Also indexed by ParameterOffsets. */
	UPROPERTY()
	TArray<TObjectPtr<UNiagaraDataInterface>> DataInterfaces;

	/** UObjects referenced by this store. Also indexed by ParameterOffsets.*/
	UPROPERTY()
	TArray<TObjectPtr<UObject>> UObjects;

	/** Holds position type source data to be later converted to LWC format. We use an array here instead of a map to save some memory and because linear search is faster with the few elements in here. */
	UPROPERTY()
	TArray<FNiagaraPositionSource> OriginalPositionData;	
	
	/** Bindings between this parameter store and others we push data into when we tick. */
	typedef TPair<FNiagaraParameterStore*, FNiagaraParameterStoreBinding> BindingPair;
	TArray<BindingPair> Bindings;

	/** Parameter stores we've been bound to and are feeding data into us. */
	TArray<FNiagaraParameterStore*> SourceStores;

	/** Marks our parameters as dirty. They will be pushed to any bound stores on tick if true. */
	uint32 bParametersDirty : 1;
	/** Marks our interfaces as dirty. They will be pushed to any bound stores on tick if true. */
	uint32 bInterfacesDirty : 1;
	/** Marks our UObjects as dirty. They will be pushed to any bound stores on tick if true. */
	uint32 bUObjectsDirty : 1;

	uint32 bPositionDataDirty : 1; 

	/** Uniquely identifies the current layout of this parameter store for detecting layout changes. */
	uint32 LayoutVersion;

#if WITH_EDITOR
	FOnChanged OnChangedDelegate;
#endif

	void SetPositionData(const FName& Name, const FVector& Position);
	bool HasPositionData(const FName& Name) const;
	const FVector* GetPositionData(const FName& Name) const;
	void RemovePositionData(const FName& Name);

public:
	FNiagaraParameterStore();
	FNiagaraParameterStore(const FNiagaraParameterStore& Other);
	FNiagaraParameterStore& operator=(const FNiagaraParameterStore& Other);

	virtual ~FNiagaraParameterStore();
	
#if WITH_EDITORONLY_DATA
	UPROPERTY()
	FString DebugName;

	/** Guid data to remap rapid iteration parameters after a function input was renamed. */
	UPROPERTY()
	TMap<FNiagaraVariable, FGuid> ParameterGuidMapping;
#endif

	void SetOwner(UObject* InOwner);
	UObject* GetOwner()const { return Owner; }

	void Dump();
	void DumpParameters(bool bDumpBindings = false)const;

	FORCEINLINE uint32 GetParametersDirty() const { return bParametersDirty; }
	FORCEINLINE uint32 GetInterfacesDirty() const { return bInterfacesDirty; }
	FORCEINLINE uint32 GetUObjectsDirty() const { return bUObjectsDirty; }
	FORCEINLINE uint32 GetPositionDataDirty() const { return bPositionDataDirty; }

	FORCEINLINE void MarkParametersDirty() { bParametersDirty = true; }
	FORCEINLINE void MarkInterfacesDirty() { bInterfacesDirty = true; }
	FORCEINLINE void MarkUObjectsDirty() { bUObjectsDirty = true; }
	FORCEINLINE void MarkPositionDataDirty() { bPositionDataDirty = true; }

	FORCEINLINE uint32 GetLayoutVersion() const { return LayoutVersion; }

	/** Binds this parameter store to another, by default if we find no matching parameters we will not maintain a pointer to the store. */
	void Bind(FNiagaraParameterStore* DestStore, const FNiagaraBoundParameterArray* BoundParameters = nullptr);
	/** Unbinds this store form one it's bound to. */
	void Unbind(FNiagaraParameterStore* DestStore);
	/** Unbinds this store from all source and destination stores. */
	void UnbindAll();
	/** Recreates any bindings to reflect a layout change etc. */
	void Rebind();
	/** Recreates any bindings to reflect a layout change etc. */
	void TransferBindings(FNiagaraParameterStore& OtherStore);
	/** Handles any update such as pushing parameters to bound stores etc. */
	FORCEINLINE_DEBUGGABLE void Tick();
	/** Unbinds this store from all stores it's being driven by. */
	void UnbindFromSourceStores();
	
	bool VerifyBinding(const FNiagaraParameterStore* InDestStore) const;

	void CheckForNaNs() const;

	/**
	Adds the passed parameter to this store.
	Does nothing if this parameter is already present.
	Returns true if we added a new parameter.
	*/
	virtual bool AddParameter(const FNiagaraVariable& Param, bool bInitialize = true, bool bTriggerRebind = true, int32* OutOffset = nullptr);

#if WITH_EDITORONLY_DATA
	virtual void ConvertParameterType(const FNiagaraVariable& ExistingParam, const FNiagaraTypeDefinition& NewType);
	
	template<typename BufferType>
	void AddConstantBuffer()
	{
		for (const FNiagaraVariable& BufferVariable : BufferType::GetVariables())
		{
			AddParameter(BufferVariable, true, false);
		}
	}
#endif

	/** Removes the passed parameter if it exists in the store. */
	virtual bool RemoveParameter(const FNiagaraVariableBase& Param);

	/** Renames the passed parameter. */
	virtual void RenameParameter(const FNiagaraVariableBase& Param, FName NewName);

	/** Changes the type of the passed parameter. */
	virtual void ChangeParameterType(const FNiagaraVariableBase& Param, const FNiagaraTypeDefinition& NewType);

	/** Removes all parameters from this store and releases any data. */
	virtual void Empty(bool bClearBindings = true);

	/** Removes all parameters from this store but doesn't change memory allocations. */
	virtual void Reset(bool bClearBindings = true);

	FORCEINLINE void GetParameters(TArray<FNiagaraVariable>& OutParameters) const
	{
		auto ParameterVariables = ReadParameterVariables();

		OutParameters.Reserve(ParameterVariables.Num());
		for (const FNiagaraVariableWithOffset& ParamWithOffset : ParameterVariables)
		{
			OutParameters.Add(ParamWithOffset);
		}
	}

	FORCEINLINE TArray<FNiagaraParameterStore*>& GetSourceParameterStores() { return SourceStores; }

	FORCEINLINE const TArray<UObject*>& GetUObjects()const { return UObjects; }
	FORCEINLINE const TArray<UNiagaraDataInterface*>& GetDataInterfaces()const { return DataInterfaces; }
	FORCEINLINE const TArray<uint8>& GetParameterDataArray()const { return ParameterData; }

	FORCEINLINE int32 Num() const {return SortedParameterOffsets.Num(); }
	FORCEINLINE bool IsEmpty() const { return SortedParameterOffsets.Num() == 0; }

<<<<<<< HEAD
	void SanityCheckData(bool bInitInterfaces = true);
=======
	virtual void SanityCheckData(bool bInitInterfaces = true);
>>>>>>> 6bbb88c8

	// Called to initially set up the parameter store to *exactly* match the input store (other than any bindings and the internal name of it).
	virtual void InitFromSource(const FNiagaraParameterStore* SrcStore, bool bNotifyAsDirty);

	/** Gets the index of the passed parameter. If it is a data interface, this is an offset into the data interface table, otherwise a byte offset into he parameter data buffer. */
	FORCEINLINE_DEBUGGABLE int32 IndexOf(const FNiagaraVariable& Parameter) const
	{
		const int32* Off = FindParameterOffset(Parameter);
		return Off ? *Off : (int32)INDEX_NONE;
	}
	
	virtual const FNiagaraVariableWithOffset* FindParameterVariable(const FNiagaraVariable& Parameter, bool IgnoreType = false) const;

	/** Gets the typed parameter data. */
	template<typename T>
	FORCEINLINE_DEBUGGABLE void GetParameterValue(T& OutValue, const FNiagaraVariable& Parameter)const
	{
		check(Parameter.GetSizeInBytes() == sizeof(T));
		int32 Offset = IndexOf(Parameter);
		if (Offset != INDEX_NONE)
		{
			OutValue = *(const T*)(GetParameterData(Offset));
		}
	}

	template<typename T>
	FORCEINLINE_DEBUGGABLE T GetParameterValue(const FNiagaraVariable& Parameter)const
	{
		check(Parameter.GetSizeInBytes() == sizeof(T));
		int32 Offset = IndexOf(Parameter);
		if (Offset != INDEX_NONE)
		{
			return *(const T*)(GetParameterData(Offset));
		}
		return T();
	}

	FORCEINLINE const uint8* GetParameterData(int32 Offset)const
	{
		return ParameterData.GetData() + Offset;
	}

	/** Returns the parameter data for the passed parameter if it exists in this store. Null if not. */
	FORCEINLINE_DEBUGGABLE const uint8* GetParameterData(const FNiagaraVariable& Parameter)const
	{
		int32 Offset = IndexOf(Parameter);
		if (Offset != INDEX_NONE)
		{
			return GetParameterData(Offset);
		}
		return nullptr;
	}

	/** Copies the data stored for the given variable to the target pointer. This method automatically converts custom struct data back to lwc types.
	 * Just using the raw parameter store pointer via IndexOf() will be wrong if the target struct contains a lwc type like FVector.
	 * Returns true if the data was copied, false if the parameter could not be found in the store.
	 */
	bool CopyParameterData(const FNiagaraVariable& Parameter, uint8* DestinationData) const;

	/** Returns the data interface at the passed offset. */
	FORCEINLINE UNiagaraDataInterface* GetDataInterface(int32 Offset)const
	{
		if (DataInterfaces.IsValidIndex(Offset))
		{
			return DataInterfaces[Offset];
		}

		return nullptr;
	}

	/** Returns the data interface for the passed parameter if it exists in this store. */
	FORCEINLINE_DEBUGGABLE UNiagaraDataInterface* GetDataInterface(const FNiagaraVariable& Parameter)const
	{
		int32 Offset = IndexOf(Parameter);
		UNiagaraDataInterface* Interface = GetDataInterface(Offset);
		checkSlow(!Interface || Parameter.GetType().GetClass() == Interface->GetClass());
		return Interface;
	}

	/** Returns a struct converter for the given variable, if the store contains the variable and it's a LWC type. */
	FNiagaraLwcStructConverter GetStructConverter(const FNiagaraVariable& Parameter) const;

	/** Returns the associated FNiagaraVariable for the passed data interface if it exists in the store. Null if not.*/
	const FNiagaraVariableBase* FindVariable(const UNiagaraDataInterface* Interface) const;

	virtual const int32* FindParameterOffset(const FNiagaraVariableBase& Parameter, bool IgnoreType = false) const;

	void PostLoad();
	void SortParameters();

	/** Returns the UObject at the passed offset. */
	FORCEINLINE UObject* GetUObject(int32 Offset)const
	{
		if (UObjects.IsValidIndex(Offset))
		{
			return UObjects[Offset];
		}

		return nullptr;
	}

	FORCEINLINE UObject* GetUObject(const FNiagaraVariable& Parameter)const
	{
		int32 Offset = IndexOf(Parameter);
		UObject* Obj = GetUObject(Offset);
		checkSlow(!Obj || Obj->IsA(Parameter.GetType().GetClass()));
		return Obj;
	}

	/** Copies the passed parameter from this parameter store into another. */
	FORCEINLINE_DEBUGGABLE void CopyParameterData(FNiagaraParameterStore& DestStore, const FNiagaraVariable& Parameter) const
	{
		int32 DestIndex = DestStore.IndexOf(Parameter);
		int32 SrcIndex = IndexOf(Parameter);
		if (DestIndex != INDEX_NONE && SrcIndex != INDEX_NONE)
		{
			if (Parameter.IsDataInterface())
			{
				ensure(DestStore.DataInterfaces.IsValidIndex(DestIndex));
				UNiagaraDataInterface* DestDataInterface = DestStore.DataInterfaces[DestIndex];
				if (DestDataInterface == nullptr)
				{
					if (ensureMsgf(DestStore.Owner != nullptr, TEXT("Destination data interface pointer was null and a new one couldn't be created because the destination store's owner pointer was also null.")))
					{
						UE_LOG(LogNiagara, Warning, TEXT("While trying to copy parameter data the destination data interface was null, creating a new one.  Parameter: %s Destination Store Owner: %s"), *Parameter.GetName().ToString(), *DestStore.Owner->GetPathName());
						DestDataInterface = NewObject<UNiagaraDataInterface>(DestStore.Owner, Parameter.GetType().GetClass(), NAME_None, RF_Transactional | RF_Public);
						DestStore.DataInterfaces[DestIndex] = DestDataInterface;
					}
					else
					{
						return;
					}
				}
				DataInterfaces[SrcIndex]->CopyTo(DestDataInterface);
				DestStore.OnInterfaceChange();
			}
			else if (Parameter.IsUObject())
			{
				DestStore.SetUObject(GetUObject(SrcIndex), DestIndex);
			}
			else if (Parameter.GetType() == FNiagaraTypeDefinition::GetPositionDef())
			{
				const FVector* SourceVector = GetPositionParameterValue(Parameter.GetName());
				DestStore.SetPositionParameterValue(SourceVector ? *SourceVector : FVector::ZeroVector, Parameter.GetName());
			}
			else
			{
				DestStore.SetParameterData(GetParameterData(SrcIndex), DestIndex, Parameter.GetSizeInBytes());
			}
		}
	}

	enum class EDataInterfaceCopyMethod
	{
		/** A new data interface will be created and it will be synchronized using the CopyTo method. */
		Value,
		/** A reference to the source data interface will be added to the destination. */
		Reference,
		/** Do not copy data interfaces.  This will cause an assert if there are data interfaces in the source
		  * store, and bOnlyAdd is false. */
		None
	};

	/** Copies all parameters from this parameter store into another.*/
	void CopyParametersTo(FNiagaraParameterStore& DestStore, bool bOnlyAdd, EDataInterfaceCopyMethod DataInterfaceCopyMethod = EDataInterfaceCopyMethod::None) const;

	/** Remove all parameters from this parameter store from another.*/
	void RemoveParameters(FNiagaraParameterStore& DestStore);

	FString ToString() const;

	virtual bool SetPositionParameterValue(const FVector& InValue, const FName& ParamName, bool bAdd=false);
	virtual const FVector* GetPositionParameterValue(const FName& ParamName) const;
	void ResolvePositions(FNiagaraLWCConverter LwcConverter);

	template<typename T>
	FORCEINLINE_DEBUGGABLE bool SetParameterValue(const T& InValue, const FNiagaraVariable& Param, bool bAdd=false)
	{
		check(Param.GetSizeInBytes() == sizeof(T));
#if WITH_EDITOR
		ensure(FNiagaraTypeHelper::IsLWCType(Param.GetType()) == false);
		if (Param.GetType() == FNiagaraTypeDefinition::GetPositionDef())
		{
			check(HasPositionData(Param.GetName()));
		}
#endif
		int32 Offset = IndexOf(Param);
		if (Offset != INDEX_NONE)
		{
			//*(T*)(GetParameterData_Internal(Offset)) = InValue;
			//Until we solve our alignment issues, temporarily just doing a memcpy here.
			T* ParamData = reinterpret_cast<T*>( GetParameterData_Internal(Offset) );
			FMemory::Memcpy(ParamData, &InValue, sizeof(T));
			OnParameterChange();
			return true;
		}
		else
		{
			if (bAdd)
			{
				bool bInitInterfaces = false;
				bool bTriggerRebind = false;
				AddParameter(Param, bInitInterfaces, bTriggerRebind, &Offset);
				check(Offset != INDEX_NONE);
				//Until we solve our alignment issues, temporarily just doing a memcpy here.
				//*(T*)(GetParameterData_Internal(Offset)) = InValue;
				T* ParamData = reinterpret_cast<T*>(GetParameterData_Internal(Offset));
				FMemory::Memcpy(ParamData, &InValue, sizeof(T));
				OnLayoutChange();
				return true;
			}
		}
		return false;
	}

	FORCEINLINE_DEBUGGABLE void SetParameterData(const uint8* Data, int32 Offset, int32 Size)
	{
		checkSlow(Data != nullptr);
		checkSlow((Offset + Size) <= ParameterData.Num());
		uint8* Dest = GetParameterData_Internal(Offset);
		if (Dest != Data)
		{
			FMemory::Memcpy(Dest, Data, Size);
		}
		OnParameterChange();
	}

	bool SetParameterData(const uint8* Data, FNiagaraVariable Param, bool bAdd = false);

	FORCEINLINE_DEBUGGABLE void SetDataInterface(UNiagaraDataInterface* InInterface, int32 Offset)
	{
		DataInterfaces[Offset] = InInterface;
		OnInterfaceChange();
	}

	FORCEINLINE_DEBUGGABLE void SetDataInterface(UNiagaraDataInterface* InInterface, const FNiagaraVariable& Parameter)
	{
		int32 Offset = IndexOf(Parameter);
		if (Offset != INDEX_NONE)
		{
			DataInterfaces[Offset] = InInterface;
			OnInterfaceChange();
		}
	}

	FORCEINLINE_DEBUGGABLE void SetUObject(UObject* InObject, int32 Offset)
	{
		UObjects[Offset] = InObject;
		OnUObjectChange();
	}

	FORCEINLINE_DEBUGGABLE void SetUObject(UObject* InObject, const FNiagaraVariable& Parameter)
	{
		int32 Offset = IndexOf(Parameter);
		if (Offset != INDEX_NONE)
		{
			UObjects[Offset] = InObject;
			OnUObjectChange();
		}
	}

	FORCEINLINE void OnParameterChange() 
	{ 
		bParametersDirty = true;
#if WITH_EDITOR
		OnChangedDelegate.Broadcast();
#endif
	}

	FORCEINLINE void OnInterfaceChange() 
	{ 
		bInterfacesDirty = true;
#if WITH_EDITOR
		OnChangedDelegate.Broadcast();
#endif
	}

	FORCEINLINE void OnUObjectChange()
	{
		bUObjectsDirty = true;
#if WITH_EDITOR
		OnChangedDelegate.Broadcast();
#endif
	}

	FORCEINLINE void PostGenericEditChange()
	{
		bUObjectsDirty = true;
		bInterfacesDirty = true;
		bParametersDirty = true;
#if WITH_EDITOR
		OnChangedDelegate.Broadcast();
#endif
	}

#if WITH_EDITOR
	FDelegateHandle AddOnChangedHandler(FOnChanged::FDelegate InOnChanged);
	void RemoveOnChangedHandler(FDelegateHandle DelegateHandle);
	void RemoveAllOnChangedHandlers(const void* InUserObject);
#endif

	void TriggerOnLayoutChanged() { OnLayoutChange(); }

protected:
	void TickBindings();
	void OnLayoutChange();
	void CopySortedParameterOffsets(TArrayView<const FNiagaraVariableWithOffset> Src);
	void AssignParameterData(TConstArrayView<uint8> SourceParameterData);
	static int32 PaddedParameterSize(int32 ParameterSize);

	/** Returns the parameter data at the passed offset. */
	FORCEINLINE uint8* GetParameterData_Internal(int32 Offset) 
	{
		return ParameterData.GetData() + Offset;
	}

	template<typename ParamType>
	void SetParameterByOffset(uint32 ParamOffset, const ParamType& Param)
	{
		ParamType* ParamPtr = (ParamType*)(GetParameterDataArray().GetData() + ParamOffset);
		*ParamPtr = Param;
		//SetParameterData((const uint8*)&Param, ParamOffset, sizeof(ParamType)); // TODO why aren't we using this path instead of SetParametersByOffset?
	}

	void SetParameterDataArray(const TArray<uint8>& InParameterDataArray, bool bNotifyAsDirty = true);
	void SetDataInterfaces(const TArray<UNiagaraDataInterface*>& InDataInterfaces, bool bNotifyAsDirty = true);
	void SetUObjects(const TArray<UObject*>& InUObjects, bool bNotifyAsDirty = true);
	void SetOriginalPositionData(const TArray<FNiagaraPositionSource>& InOriginalPositionData);

	friend struct FNiagaraParameterStoreToDataSetBinding;    // this should be the only class calling SetParameterByOffset
};

template<>
FORCEINLINE bool FNiagaraParameterStore::SetParameterValue(const FVector3d& InValue, const FNiagaraVariable& Param, bool bAdd)
{
	return SetParameterValue((FVector3f)InValue, Param, bAdd);
}

template<>
FORCEINLINE bool FNiagaraParameterStore::SetParameterValue(const FVector4d& InValue, const FNiagaraVariable& Param, bool bAdd)
{
	return SetParameterValue((FVector4f)InValue, Param, bAdd);
}

template<>
FORCEINLINE bool FNiagaraParameterStore::SetParameterValue(const FQuat4d& InValue, const FNiagaraVariable& Param, bool bAdd)
{
	return SetParameterValue((FQuat4f)InValue, Param, bAdd);
}

FORCEINLINE_DEBUGGABLE void FNiagaraParameterStore::Tick()
{
#if NIAGARA_NAN_CHECKING
	CheckForNaNs();
#endif
	if (Bindings.Num() > 0 && (bParametersDirty || bInterfacesDirty || bUObjectsDirty))
	{
		TickBindings();
	}

	//We have to have ticked all our source stores before now.
	bParametersDirty = false;
	bInterfacesDirty = false;
	bUObjectsDirty = false;
}

FORCEINLINE_DEBUGGABLE void FNiagaraParameterStoreBinding::Empty(FNiagaraParameterStore* DestStore, FNiagaraParameterStore* SrcStore)
{
	if (DestStore)
	{
		//UE_LOG(LogNiagara, Log, TEXT("Remove Src Binding: Src: 0x%p - Dst: 0x%p"), SrcStore, DestStore);
		DestStore->GetSourceParameterStores().RemoveSingleSwap(SrcStore, false);
	}
	DestStore = nullptr;
	ParameterBindings.Reset();
	InterfaceBindings.Reset();
	UObjectBindings.Reset();
}

FORCEINLINE_DEBUGGABLE bool FNiagaraParameterStoreBinding::Initialize(FNiagaraParameterStore* DestStore, FNiagaraParameterStore* SrcStore, const FNiagaraBoundParameterArray* BoundParameters)
{
	checkSlow(DestStore);
	checkSlow(SrcStore);

	if (BindParameters(DestStore, SrcStore, BoundParameters))
	{
		//UE_LOG(LogNiagara, Log, TEXT("Add Src Binding: Src: 0x%p - Dst: 0x%p"), SrcStore, DestStore);
		DestStore->GetSourceParameterStores().AddUnique(SrcStore);
		return true;
	}
	else
	{
		return false;
	}
}

FORCEINLINE_DEBUGGABLE bool FNiagaraParameterStoreBinding::VerifyBinding(const FNiagaraParameterStore* DestStore, const FNiagaraParameterStore* SrcStore)const
{
	bool bBindingValid = true;
#if WITH_EDITORONLY_DATA
	TArray<FName, TInlineAllocator<32>> MissingParameterNames;
	for (const FNiagaraVariableWithOffset& ParamWithOffset : DestStore->ReadParameterVariables())
	{
		const FNiagaraVariable& Parameter = ParamWithOffset;
		int32 DestOffset = ParamWithOffset.Offset;
		int32 SrcOffset = SrcStore->IndexOf(Parameter);

		if (SrcOffset == INDEX_NONE)
		{
			continue;//Parameter is not present in SrcStore so shouldn't/cant be bound.
		}

		if (Parameter.IsDataInterface())
		{
			if (InterfaceBindings.Find(FInterfaceBinding(SrcOffset, DestOffset)) == INDEX_NONE)
			{
				MissingParameterNames.Add(Parameter.GetName());
				bBindingValid = false;
			}
		}
		else if (Parameter.IsUObject())
		{
			if (UObjectBindings.Find(FUObjectBinding(SrcOffset, DestOffset)) == INDEX_NONE)
			{
				MissingParameterNames.Add(Parameter.GetName());
				bBindingValid = false;
			}
		}
		else
		{
			if (ParameterBindings.Find(FParameterBinding(SrcOffset, DestOffset, Parameter.GetSizeInBytes())) == INDEX_NONE)
			{
				MissingParameterNames.Add(Parameter.GetName());
				bBindingValid = false;
			}
		}
	}

	if(MissingParameterNames.Num())
	{
		UE_LOG(LogNiagara, Warning, TEXT("Invalid ParameterStore Binding: Parameters missing from binding between %s and %s. Stores should have been rebound when one changed!"), *SrcStore->DebugName, *DestStore->DebugName);
		for (FName MissingParam : MissingParameterNames)
		{
			UE_LOG(LogNiagara, Warning, TEXT("%s"), *MissingParam.ToString());
		}
	}
#endif
	return bBindingValid;
}

/** Merge contiguous ranges into a single binding. */
// FORCEINLINE_DEBUGGABLE void FNiagaraParameterStoreBinding::Optimize()
// {
// 	//TODO
// }

FORCEINLINE_DEBUGGABLE void FNiagaraParameterStoreBinding::Tick(FNiagaraParameterStore* DestStore, FNiagaraParameterStore* SrcStore, bool bForce)
{
	if (SrcStore->GetParametersDirty() || bForce)
	{
		for (FParameterBinding& Binding : ParameterBindings)
		{
			DestStore->SetParameterData(SrcStore->GetParameterData(Binding.SrcOffset), Binding.DestOffset, Binding.Size);
		}
	}

	if (SrcStore->GetInterfacesDirty() || bForce)
	{
		for (FInterfaceBinding& Binding : InterfaceBindings)
		{
			DestStore->SetDataInterface(SrcStore->GetDataInterface(Binding.SrcOffset), Binding.DestOffset);
		}
	}

	if (SrcStore->GetUObjectsDirty() || bForce)
	{
		for (FUObjectBinding& Binding : UObjectBindings)
		{
			DestStore->SetUObject(SrcStore->GetUObject(Binding.SrcOffset), Binding.DestOffset);
		}
	}

#if NIAGARA_NAN_CHECKING
	DestStore->CheckForNaNs();
#endif
}

FORCEINLINE_DEBUGGABLE void FNiagaraParameterStoreBinding::Dump(const FNiagaraParameterStore* DestStore, const FNiagaraParameterStore* SrcStore)const
{
#if WITH_EDITORONLY_DATA
	UE_LOG(LogNiagara, Log, TEXT("\n\nDest Store: %s\n"), *DestStore->DebugName);
	for (const FParameterBinding& Binding : ParameterBindings)
	{
		ensure(Binding.Size != 0);
		ensure(Binding.SrcOffset != -1);
		ensure(Binding.DestOffset != -1);
		FNiagaraVariable Param;
		bool bFound = false;
		for (const FNiagaraVariableWithOffset& ParamWithOffset : DestStore->ReadParameterVariables())
		{
			if (ParamWithOffset.Offset == Binding.DestOffset && !ParamWithOffset.IsDataInterface())
			{
				bFound = true;
				Param = ParamWithOffset;
			}
		}
		if (ensure(bFound))
		{
			UE_LOG(LogNiagara, Log, TEXT("| Param | %s %s: Src:%d - Dest:%d - Size:%d\n"), *Param.GetType().GetName(), *Param.GetName().ToString(), Binding.SrcOffset, Binding.DestOffset, Binding.Size);

			//Also ensure the param has been pushed correctly.
			const uint8* SrcData = SrcStore->GetParameterData(Binding.SrcOffset);
			const uint8* DestData = DestStore->GetParameterData(Binding.DestOffset);
			if (!ensure(FMemory::Memcmp(SrcData, DestData, Binding.Size) == 0))
			{
				UE_LOG(LogNiagara, Log, TEXT("Parameter in dest store has incorrect data!\n"));
			}
		}
		else
		{
			UE_LOG(LogNiagara, Log, TEXT("Failed to find matching param in bound store!\n"));
		}
	}

	for (const FInterfaceBinding& Binding : InterfaceBindings)
	{
		ensure(Binding.SrcOffset != -1);
		ensure(Binding.DestOffset != -1);
		FNiagaraVariable Param;
		bool bFound = false;
		for (const FNiagaraVariableWithOffset& ParamWithOffset : DestStore->ReadParameterVariables())
		{
			if (ParamWithOffset.Offset == Binding.DestOffset && ParamWithOffset.IsDataInterface())
			{
				bFound = true;
				Param = ParamWithOffset;
			}
		}
		if (ensure(bFound))
		{
			UE_LOG(LogNiagara, Log, TEXT("| DI | %s %s: Src:%d - Dest:%d\n"), *Param.GetType().GetName(), *Param.GetName().ToString(), Binding.SrcOffset, Binding.DestOffset);

			//Also ensure the param has been pushed correctly.
			const UNiagaraDataInterface* SrcData = SrcStore->GetDataInterfaces()[Binding.SrcOffset];
			const UNiagaraDataInterface* DestData = DestStore->GetDataInterfaces()[Binding.DestOffset];
			if (!ensure(SrcData == DestData))
			{
				UE_LOG(LogNiagara, Log, TEXT("Data interface parameter in dest store is incorrect!\n"));
			}
		}
		else
		{
			UE_LOG(LogNiagara, Log, TEXT("Failed to find matching data interface param in bound store!\n"));
		}
	}

	for (const FUObjectBinding& Binding : UObjectBindings)
	{
		ensure(Binding.SrcOffset != -1);
		ensure(Binding.DestOffset != -1);
		FNiagaraVariable Param;
		bool bFound = false;
		for (const FNiagaraVariableWithOffset& ParamWithOffset : DestStore->ReadParameterVariables())
		{
			if (ParamWithOffset.Offset == Binding.DestOffset && ParamWithOffset.IsUObject())
			{
				bFound = true;
				Param = ParamWithOffset;
			}
		}
		if (ensure(bFound))
		{
			UE_LOG(LogNiagara, Log, TEXT("| UObject | %s %s: Src:%d - Dest:%d\n"), *Param.GetType().GetName(), *Param.GetName().ToString(), Binding.SrcOffset, Binding.DestOffset);

			//Also ensure the param has been pushed correctly.
			const UObject* SrcData = SrcStore->GetUObjects()[Binding.SrcOffset];
			const UObject* DestData = DestStore->GetUObjects()[Binding.DestOffset];
			if (!ensure(SrcData == DestData))
			{
				UE_LOG(LogNiagara, Log, TEXT("Data interface parameter in dest store is incorrect!\n"));
			}
		}
		else
		{
			UE_LOG(LogNiagara, Log, TEXT("Failed to find matching data interface param in bound store!\n"));
		}
	}
#endif
}

//////////////////////////////////////////////////////////////////////////

#define NIAGARA_VALIDATE_DIRECT_BINDINGS	DO_CHECK

/**
Direct binding to a parameter store to allow efficient gets/sets from code etc. 
Does no tracking of lifetimes etc so users are responsible for safety.
*/
template<typename T>
struct FNiagaraParameterDirectBinding
{
	static_assert(!TIsUECoreVariant<T, double>::Value, "Double core variant. Must be float type!");

	mutable T* ValuePtr;
#if NIAGARA_VALIDATE_DIRECT_BINDINGS
	FNiagaraParameterStore* BoundStore;
	FNiagaraVariable BoundVariable;
	uint32 LayoutVersion;
#endif

	FNiagaraParameterDirectBinding()
		: ValuePtr(nullptr)
#if NIAGARA_VALIDATE_DIRECT_BINDINGS
		, BoundStore(nullptr)
#endif
	{}

	T* Init(FNiagaraParameterStore& InStore, const FNiagaraVariable& DestVariable)
	{
#if NIAGARA_VALIDATE_DIRECT_BINDINGS
		BoundStore = &InStore;
		BoundVariable = DestVariable;
		LayoutVersion = BoundStore->GetLayoutVersion();
#endif
		check(DestVariable.GetSizeInBytes() == sizeof(T));
		ValuePtr = (T*)InStore.GetParameterData(DestVariable);
		return ValuePtr;
	}

	FORCEINLINE void SetValue(const T& InValue)
	{
#if NIAGARA_VALIDATE_DIRECT_BINDINGS
		checkSlow(BoundVariable.GetSizeInBytes() == sizeof(T));
		checkfSlow(LayoutVersion == BoundStore->GetLayoutVersion(), TEXT("This binding is invalid, its bound parameter store's layout was changed since it was created"));
#endif
		if (ValuePtr)
		{
			*ValuePtr = InValue;
		}
	}

	FORCEINLINE T GetValue()const 
	{
#if NIAGARA_VALIDATE_DIRECT_BINDINGS
		checkSlow(BoundVariable.GetSizeInBytes() == sizeof(T));
		checkfSlow(LayoutVersion == BoundStore->GetLayoutVersion(), TEXT("This binding is invalid, its bound parameter store's layout was changed since it was created"));
#endif
		if (ValuePtr)
		{
			return *ValuePtr;
		}
		return T();
	}
};

template<>
struct FNiagaraParameterDirectBinding<FMatrix44f>
{
	mutable FMatrix44f* ValuePtr;
#if NIAGARA_VALIDATE_DIRECT_BINDINGS
	FNiagaraParameterStore* BoundStore;
	FNiagaraVariable BoundVariable;
	uint32 LayoutVersion;
#endif

	FNiagaraParameterDirectBinding()
		: ValuePtr(nullptr)
#if NIAGARA_VALIDATE_DIRECT_BINDINGS
		, BoundStore(nullptr)
#endif
	{}

	FMatrix44f* Init(FNiagaraParameterStore& InStore, const FNiagaraVariable& DestVariable)
	{
#if NIAGARA_VALIDATE_DIRECT_BINDINGS
		BoundStore = &InStore;
		BoundVariable = DestVariable;
		LayoutVersion = BoundStore->GetLayoutVersion();
#endif
		check(DestVariable.GetSizeInBytes() == sizeof(FMatrix44f));
		ValuePtr = (FMatrix44f*)InStore.GetParameterData(DestVariable);
		return ValuePtr;
	}

	FORCEINLINE void SetValue(const FMatrix44f& InValue)
	{
#if NIAGARA_VALIDATE_DIRECT_BINDINGS
		checkSlow(BoundVariable.GetSizeInBytes() == sizeof(FMatrix44f));
		checkfSlow(LayoutVersion == BoundStore->GetLayoutVersion(), TEXT("This binding is invalid, its bound parameter store's layout was changed since it was created"));
#endif
		if (ValuePtr)
		{
			FMemory::Memcpy(ValuePtr, &InValue, sizeof(FMatrix44f));//Temp annoyance until we fix the alignment issues with parameter stores.
		}
	}

	FORCEINLINE FMatrix44f GetValue()const
	{
#if NIAGARA_VALIDATE_DIRECT_BINDINGS
		checkSlow(BoundVariable.GetSizeInBytes() == sizeof(FMatrix44f));
		checkfSlow(LayoutVersion == BoundStore->GetLayoutVersion(), TEXT("This binding is invalid, its bound parameter store's layout was changed since it was created"));
#endif
		FMatrix44f Ret;
		if (ValuePtr)
		{
			FMemory::Memcpy(&Ret, ValuePtr, sizeof(FMatrix44f));//Temp annoyance until we fix the alignment issues with parameter stores.
		}
		return Ret;
	}
};

template<>
struct FNiagaraParameterDirectBinding<FVector4f>
{
	mutable FVector4f* ValuePtr;
#if NIAGARA_VALIDATE_DIRECT_BINDINGS
	FNiagaraParameterStore* BoundStore;
	FNiagaraVariable BoundVariable;
	uint32 LayoutVersion;
#endif

	FNiagaraParameterDirectBinding()
		: ValuePtr(nullptr)
#if NIAGARA_VALIDATE_DIRECT_BINDINGS
		, BoundStore(nullptr)
#endif
	{}

	FVector4f* Init(FNiagaraParameterStore& InStore, const FNiagaraVariable& DestVariable)
	{
#if NIAGARA_VALIDATE_DIRECT_BINDINGS
		BoundStore = &InStore;
		BoundVariable = DestVariable;
		LayoutVersion = BoundStore->GetLayoutVersion();
#endif
		check(DestVariable.GetSizeInBytes() == sizeof(FVector4f));
		ValuePtr = (FVector4f*)InStore.GetParameterData(DestVariable);
		return ValuePtr;
	}

	FORCEINLINE void SetValue(const FVector4f& InValue)
	{
#if NIAGARA_VALIDATE_DIRECT_BINDINGS
		checkSlow(BoundVariable.GetSizeInBytes() == sizeof(FVector4f));
		checkfSlow(LayoutVersion == BoundStore->GetLayoutVersion(), TEXT("This binding is invalid, its bound parameter store's layout was changed since it was created"));
#endif
		if (ValuePtr)
		{
			FMemory::Memcpy(ValuePtr, &InValue, sizeof(FVector4f));//Temp annoyance until we fix the alignment issues with parameter stores.
		}
	}

	FORCEINLINE FVector4f GetValue()const
	{
#if NIAGARA_VALIDATE_DIRECT_BINDINGS
		check(BoundVariable.GetSizeInBytes() == sizeof(FVector4f));
		checkfSlow(LayoutVersion == BoundStore->GetLayoutVersion(), TEXT("This binding is invalid, its bound parameter store's layout was changed since it was created"));
#endif
		FVector4f Ret;
		if (ValuePtr)
		{
			FMemory::Memcpy(&Ret, ValuePtr, sizeof(FVector4f));//Temp annoyance until we fix the alignment issues with parameter stores.
		}
		return Ret;
	}
};

template<>
struct FNiagaraParameterDirectBinding<FQuat4f>
{
	mutable FQuat4f* ValuePtr;
#if NIAGARA_VALIDATE_DIRECT_BINDINGS
	FNiagaraParameterStore* BoundStore;
	FNiagaraVariable BoundVariable;
	uint32 LayoutVersion;
#endif

	FNiagaraParameterDirectBinding()
		: ValuePtr(nullptr)
#if NIAGARA_VALIDATE_DIRECT_BINDINGS
		, BoundStore(nullptr)
#endif
	{}

	FQuat4f* Init(FNiagaraParameterStore& InStore, const FNiagaraVariable& DestVariable)
	{
#if NIAGARA_VALIDATE_DIRECT_BINDINGS
		BoundStore = &InStore;
		BoundVariable = DestVariable;
		LayoutVersion = BoundStore->GetLayoutVersion();
#endif
		check(DestVariable.GetSizeInBytes() == sizeof(FQuat4f));
		ValuePtr = (FQuat4f*)InStore.GetParameterData(DestVariable);
		return ValuePtr;
	}

	FORCEINLINE void SetValue(const FQuat4f& InValue)
	{
#if NIAGARA_VALIDATE_DIRECT_BINDINGS
		checkSlow(BoundVariable.GetSizeInBytes() == sizeof(FQuat4f));
		checkfSlow(LayoutVersion == BoundStore->GetLayoutVersion(), TEXT("This binding is invalid, its bound parameter store's layout was changed since it was created"));
#endif
		if (ValuePtr)
		{
			FMemory::Memcpy(ValuePtr, &InValue, sizeof(FQuat4f));//Temp annoyance until we fix the alignment issues with parameter stores.
		}
	}

	FORCEINLINE FQuat4f GetValue()const
	{
#if NIAGARA_VALIDATE_DIRECT_BINDINGS
		checkSlow(BoundVariable.GetSizeInBytes() == sizeof(FQuat4f));
		checkfSlow(LayoutVersion == BoundStore->GetLayoutVersion(), TEXT("This binding is invalid, its bound parameter store's layout was changed since it was created"));
#endif
		FQuat4f Ret;
		if (ValuePtr)
		{
			FMemory::Memcpy(&Ret, ValuePtr, sizeof(FQuat4f));//Temp annoyance until we fix the alignment issues with parameter stores.
		}
		return Ret;
	}
};

template<>
struct FNiagaraParameterDirectBinding<FNiagaraBool>
{
	mutable uint32* ValuePtr;
#if NIAGARA_VALIDATE_DIRECT_BINDINGS
	FNiagaraParameterStore* BoundStore;
	FNiagaraVariable BoundVariable;
	uint32 LayoutVersion;
#endif

	FNiagaraParameterDirectBinding()
		: ValuePtr(nullptr)
#if NIAGARA_VALIDATE_DIRECT_BINDINGS
		, BoundStore(nullptr)
#endif
	{}

	uint32* Init(FNiagaraParameterStore& InStore, const FNiagaraVariable& DestVariable)
	{
#if NIAGARA_VALIDATE_DIRECT_BINDINGS
		BoundStore = &InStore;
		BoundVariable = DestVariable;
		LayoutVersion = BoundStore->GetLayoutVersion();
#endif
		check(DestVariable.GetSizeInBytes() == sizeof(FNiagaraBool));
		check(sizeof(uint32) == sizeof(FNiagaraBool));
		ValuePtr = (uint32*)InStore.GetParameterData(DestVariable);
		return ValuePtr;
	}

	FORCEINLINE void SetValue(const FNiagaraBool& InValue)
	{
#if NIAGARA_VALIDATE_DIRECT_BINDINGS
		checkSlow(BoundVariable.GetSizeInBytes() == sizeof(FNiagaraBool));
		checkSlow(sizeof(uint32) == sizeof(FNiagaraBool));
		checkfSlow(LayoutVersion == BoundStore->GetLayoutVersion(), TEXT("This binding is invalid, its bound parameter store's layout was changed since it was created"));
#endif
		if (ValuePtr)
		{
			FMemory::Memcpy(ValuePtr, &InValue, sizeof(FNiagaraBool));
		}
	}

	FORCEINLINE void SetValue(const bool& InValue)
	{
#if NIAGARA_VALIDATE_DIRECT_BINDINGS
		checkSlow(BoundVariable.GetSizeInBytes() == sizeof(FNiagaraBool));
		checkfSlow(LayoutVersion == BoundStore->GetLayoutVersion(), TEXT("This binding is invalid, its bound parameter store's layout was changed since it was created"));
#endif
		if (ValuePtr)
		{
			if (!InValue)
			{
				*ValuePtr = FNiagaraBool::False;
			}
			else
			{
				*ValuePtr = FNiagaraBool::True;
			}
		}
	}

	FORCEINLINE FNiagaraBool GetValue()const
	{
#if NIAGARA_VALIDATE_DIRECT_BINDINGS
		checkSlow(BoundVariable.GetSizeInBytes() == sizeof(FNiagaraBool));
		checkfSlow(LayoutVersion == BoundStore->GetLayoutVersion(), TEXT("This binding is invalid, its bound parameter store's layout was changed since it was created"));
#endif
		FNiagaraBool Ret(false);
		if (ValuePtr)
		{
			if (FNiagaraBool::False == *ValuePtr)
			{
				Ret = FNiagaraBool(false);
			}
			else
			{
				Ret = FNiagaraBool(true);
			}
		}
		return Ret;
	}
};

template<>
struct FNiagaraParameterDirectBinding<UObject*>
{
	int32 UObjectOffset;
	FNiagaraParameterStore* BoundStore;
	FNiagaraVariable BoundVariable;
	uint32 LayoutVersion;

	FNiagaraParameterDirectBinding()
		: UObjectOffset(INDEX_NONE), BoundStore(nullptr)
	{}

	UObject* Init(FNiagaraParameterStore& InStore, const FNiagaraVariable& DestVariable)
	{
		if (DestVariable.IsValid())
		{
			BoundStore = &InStore;
			BoundVariable = DestVariable;
			LayoutVersion = BoundStore->GetLayoutVersion();

			check(BoundVariable.GetType().IsUObject());
			UObjectOffset = BoundStore->IndexOf(DestVariable);
			UObject* Ret = BoundStore->GetUObject(UObjectOffset);
			return Ret;
		}
		return nullptr;
	}

	FORCEINLINE void SetValue(UObject* InValue)
	{
		if (UObjectOffset != INDEX_NONE)
		{
			checkSlow(BoundVariable.GetType().IsUObject());
			checkfSlow(LayoutVersion == BoundStore->GetLayoutVersion(), TEXT("This binding is invalid, its bound parameter store's layout was changed since it was created"));

			BoundStore->SetUObject(InValue, UObjectOffset);
		}
	}

	FORCEINLINE UObject* GetValue() const
	{
		if (UObjectOffset != INDEX_NONE)
		{
			checkSlow(BoundVariable.GetType().IsUObject());
			checkfSlow(LayoutVersion == BoundStore->GetLayoutVersion(), TEXT("This binding is invalid, its bound parameter store's layout was changed since it was created"));

			return BoundStore->GetUObject(UObjectOffset);
		}
		return nullptr;
	}

	template<class TObjectType>
<<<<<<< HEAD
	FORCEINLINE TObjectType* GetValue() const
=======
	FORCEINLINE TObjectType* GetValueOrDefault(TObjectType* DefaultValue) const
>>>>>>> 6bbb88c8
	{
		if (UObjectOffset != INDEX_NONE)
		{
			checkSlow(BoundVariable.GetType().IsUObject());
			checkfSlow(LayoutVersion == BoundStore->GetLayoutVersion(), TEXT("This binding is invalid, its bound parameter store's layout was changed since it was created"));

			return Cast<TObjectType>(BoundStore->GetUObject(UObjectOffset));
		}
<<<<<<< HEAD
		return nullptr;
=======
		return DefaultValue;
	}

	template<class TObjectType>
	FORCEINLINE TObjectType* GetValue() const
	{
		return GetValueOrDefault<TObjectType>(nullptr);
>>>>>>> 6bbb88c8
	}
};<|MERGE_RESOLUTION|>--- conflicted
+++ resolved
@@ -142,28 +142,11 @@
 	void PostSerialize(const FArchive& Ar);
 #endif
 
-	bool Serialize(FArchive& Ar);
-#if WITH_EDITORONLY_DATA
-	void PostSerialize(const FArchive& Ar);
-#endif
-
 	UPROPERTY()
 	int32 Offset;
 
 	UPROPERTY()
 	FNiagaraLwcStructConverter StructConverter;
-};
-
-template<>
-struct TStructOpsTypeTraits<FNiagaraVariableWithOffset> : public TStructOpsTypeTraitsBase2<FNiagaraVariableWithOffset>
-{
-	enum
-	{
-		WithSerializer = true,
-#if WITH_EDITORONLY_DATA
-		WithPostSerialize = true,
-#endif
-	};
 };
 
 template<>
@@ -361,11 +344,7 @@
 	FORCEINLINE int32 Num() const {return SortedParameterOffsets.Num(); }
 	FORCEINLINE bool IsEmpty() const { return SortedParameterOffsets.Num() == 0; }
 
-<<<<<<< HEAD
-	void SanityCheckData(bool bInitInterfaces = true);
-=======
 	virtual void SanityCheckData(bool bInitInterfaces = true);
->>>>>>> 6bbb88c8
 
 	// Called to initially set up the parameter store to *exactly* match the input store (other than any bindings and the internal name of it).
 	virtual void InitFromSource(const FNiagaraParameterStore* SrcStore, bool bNotifyAsDirty);
@@ -1325,11 +1304,7 @@
 	}
 
 	template<class TObjectType>
-<<<<<<< HEAD
-	FORCEINLINE TObjectType* GetValue() const
-=======
 	FORCEINLINE TObjectType* GetValueOrDefault(TObjectType* DefaultValue) const
->>>>>>> 6bbb88c8
 	{
 		if (UObjectOffset != INDEX_NONE)
 		{
@@ -1338,9 +1313,6 @@
 
 			return Cast<TObjectType>(BoundStore->GetUObject(UObjectOffset));
 		}
-<<<<<<< HEAD
-		return nullptr;
-=======
 		return DefaultValue;
 	}
 
@@ -1348,6 +1320,5 @@
 	FORCEINLINE TObjectType* GetValue() const
 	{
 		return GetValueOrDefault<TObjectType>(nullptr);
->>>>>>> 6bbb88c8
 	}
 };