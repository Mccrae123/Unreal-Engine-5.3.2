// Copyright Epic Games, Inc. All Rights Reserved.
#pragma once

#include "NiagaraCommon.h"
#include "NiagaraShared.h"
#include "VectorVM.h"
#include "StaticMeshResources.h"
#include "Curves/RichCurve.h"
#include "Niagara/Private/NiagaraStats.h"
#include "NiagaraDataInterface.h"
#include "NiagaraDataInterfaceCurveBase.generated.h"

/** Base class for curve data proxy data. */
struct FNiagaraDataInterfaceProxyCurveBase : public FNiagaraDataInterfaceProxy
{
	virtual ~FNiagaraDataInterfaceProxyCurveBase()
	{
		check(IsInRenderingThread());
		DEC_MEMORY_STAT_BY(STAT_NiagaraGPUDataInterfaceMemory, CurveLUT.NumBytes);
		CurveLUT.Release();
	}

	float LUTMinTime = 0.0f;
	float LUTMaxTime = 0.0f;
	float LUTInvTimeRange = 0.0f;
	float CurveLUTNumMinusOne = 0.0f;
	uint32 LUTOffset = INDEX_NONE;
	FReadBuffer CurveLUT;

	virtual int32 PerInstanceDataPassedToRenderThreadSize() const override
	{
		return 0;
	}

	// @todo REMOVEME
	virtual void ConsumePerInstanceDataFromGameThread(void* PerInstanceData, const FNiagaraSystemInstanceID& Instance) override { check(false); }
};

/** Base class for curve data interfaces which facilitates handling the curve data in a standardized way. */
UCLASS(EditInlineNew, Category = "Curves", meta = (DisplayName = "Float Curve"))
class NIAGARA_API UNiagaraDataInterfaceCurveBase : public UNiagaraDataInterface
{
public:
	static constexpr float DefaultOptimizeThreshold = 0.01f;

protected:
	GENERATED_BODY()

	UPROPERTY()
	TArray<float> ShaderLUT;

	UPROPERTY()
	float LUTMinTime;

	UPROPERTY()
	float LUTMaxTime;

	UPROPERTY()
	float LUTInvTimeRange;

	UPROPERTY()
	float LUTNumSamplesMinusOne;
<<<<<<< HEAD
=======

	uint32 LUTOffset = INDEX_NONE;
>>>>>>> 6bbb88c8

	/** Remap a sample time for this curve to 0 to 1 between first and last keys for LUT access.*/
	FORCEINLINE float NormalizeTime(float T) const
	{
		return (T - LUTMinTime) * LUTInvTimeRange;
	}

	/** Remap a 0 to 1 value between the first and last keys to a real sample time for this curve. */
	FORCEINLINE float UnnormalizeTime(float T) const
	{
		return (T / LUTInvTimeRange) + LUTMinTime;
	}

public:
	DECLARE_NIAGARA_DI_PARAMETER();

	UPROPERTY(EditAnywhere, AdvancedDisplay, Category = "Curve")
	uint32 bUseLUT : 1;

	/** Generates a texture for the curve which can be exposed to material bindings. */
	UPROPERTY(EditAnywhere, AdvancedDisplay, Category = "Curve", meta = (DisplayName = "Expose Curve to Material"))
	uint32 bExposeCurve : 1;

#if WITH_EDITORONLY_DATA
	/** Do we optimize the LUT, this saves memory but may introduce errors.  Errors can be reduced modifying the threshold. */
	UPROPERTY(EditAnywhere, AdvancedDisplay, Category = "Curve")
	uint32 bOptimizeLUT : 1;

	UPROPERTY(EditAnywhere, AdvancedDisplay, Category = "Curve")
	uint32 bOverrideOptimizeThreshold : 1;

	UPROPERTY(Transient)
	uint32 HasEditorData : 1;

	/** Threshold used to optimize the LUT. */
	UPROPERTY(EditAnywhere, AdvancedDisplay, Category = "Curve", meta = (EditCondition = "bOverrideOptimizeThreshold"))
	float OptimizeThreshold;
#endif

	/** Sets a custom name for the binding to make it easier to identify. */
	UPROPERTY(EditAnywhere, AdvancedDisplay, Category = "Curve", meta = (DisplayName = "Exposed Curve Name"))
	FName ExposedName;

	/** The texture generated and exposed to materials, will be nullptr if we do not expose to the renderers. */
	UPROPERTY()
<<<<<<< HEAD
	class UTexture2D* ExposedTexture;
=======
	TObjectPtr<class UTexture2D> ExposedTexture;
>>>>>>> 6bbb88c8

#if WITH_EDITOR	
	/** Refreshes and returns the errors detected with the corresponding data, if any.*/
	virtual TArray<FNiagaraDataInterfaceError> GetErrors() override;
#endif

public:
	UNiagaraDataInterfaceCurveBase()
		: LUTMinTime(0.0f)
		, LUTMaxTime(1.0f)
		, LUTInvTimeRange(1.0f)
		, bUseLUT(true)
		, bExposeCurve(false)
#if WITH_EDITORONLY_DATA
		, bOptimizeLUT(true)
		, bOverrideOptimizeThreshold(false)
		, HasEditorData(true)
		, OptimizeThreshold(DefaultOptimizeThreshold)
#endif
		, ExposedName(TEXT("Curve"))
	{
		Proxy.Reset(new FNiagaraDataInterfaceProxyCurveBase());
	}

	UNiagaraDataInterfaceCurveBase(FObjectInitializer const& ObjectInitializer)
		: LUTMinTime(0.0f)
		, LUTMaxTime(1.0f)
		, LUTInvTimeRange(1.0f)
		, bUseLUT(true)
		, bExposeCurve(false)
#if WITH_EDITORONLY_DATA
		, bOptimizeLUT(true)
		, bOverrideOptimizeThreshold(false)
		, HasEditorData(true)
		, OptimizeThreshold(DefaultOptimizeThreshold)
#endif
		, ExposedName(TEXT("Curve"))
	{
		Proxy.Reset(new FNiagaraDataInterfaceProxyCurveBase());
	}

	enum
	{
		CurveLUTDefaultWidth = 128,
	};

	/** Structure to facilitate getting standardized curve information from a curve data interface. */
	struct FCurveData
	{
		FCurveData(FRichCurve* InCurve, FName InName, FLinearColor InColor)
			: Curve(InCurve)
			, Name(InName)
			, Color(InColor)
		{
		}
		/** A pointer to the curve. */
		FRichCurve* Curve;
		/** The name of the curve, unique within the data interface, which identifies the curve in the UI. */
		FName Name;
		/** The color to use when displaying this curve in the UI. */
		FLinearColor Color;
	};

	//UObject Interface
	virtual void PostLoad() override;
	virtual void Serialize(FArchive& Ar) override;
#if WITH_EDITOR
	virtual void PostEditChangeProperty(struct FPropertyChangedEvent& PropertyChangedEvent) override;
#endif
	//UObject Interface End

	/** Gets information for all of the curves owned by this curve data interface. */
	virtual void GetCurveData(TArray<FCurveData>& OutCurveData) { }

<<<<<<< HEAD
=======
	virtual void CacheStaticBuffers(struct FNiagaraSystemStaticBuffers& StaticBuffers, const struct FNiagaraScriptDataInterfaceInfo& DataInterfaceInfo, bool bUsedByCPU, bool bUsedByGPU) override;
>>>>>>> 6bbb88c8
#if WITH_EDITORONLY_DATA
	virtual void GetParameterDefinitionHLSL(const FNiagaraDataInterfaceGPUParamInfo& ParamInfo, FString& OutHLSL) override;
#endif

	void SetDefaultLUT();
#if WITH_EDITORONLY_DATA
	void UpdateLUT(bool bFromSerialize = false);
	void OptimizeLUT();
	void UpdateExposedTexture();
#endif

	//UNiagaraDataInterface interface
	virtual bool Equals(const UNiagaraDataInterface* Other) const override;
	virtual bool CanExecuteOnTarget(ENiagaraSimTarget Target) const override { return true; }

	virtual bool CanExposeVariables() const override { return true; }
	virtual void GetExposedVariables(TArray<FNiagaraVariableBase>& OutVariables) const override;
	virtual bool GetExposedVariableValue(const FNiagaraVariableBase& InVariable, void* InPerInstanceData, FNiagaraSystemInstance* InSystemInstance, void* OutData) const override;

	virtual int32 GetCurveNumElems() const { checkf(false, TEXT("You must implement this function in your derived class")); return 0; }

	virtual void UpdateTimeRanges() { checkf(false, TEXT("You must implement this function in your derived class")); }
	virtual TArray<float> BuildLUT(int32 NumEntries) const { checkf(false, TEXT("You must implement this function in your derived class")); return TArray<float>(); }

	FORCEINLINE float GetMinTime()const { return LUTMinTime; }
	FORCEINLINE float GetMaxTime()const { return LUTMaxTime; }
	FORCEINLINE float GetInvTimeRange()const { return LUTInvTimeRange; }

protected:
	virtual void PushToRenderThreadImpl() override;
	virtual bool CopyToInternal(UNiagaraDataInterface* Destination) const override;
	virtual bool CompareLUTS(const TArray<float>& OtherLUT) const;
	//UNiagaraDataInterface interface END
};

//External function binder choosing between template specializations based on if a curve should use the LUT over full evaluation.
template<typename NextBinder>
struct TCurveUseLUTBinder
{
	template<typename... ParamTypes>
	static void Bind(UNiagaraDataInterface* Interface, const FVMExternalFunctionBindingInfo& BindingInfo, void* InstanceData, FVMExternalFunction &OutFunc)
	{
		UNiagaraDataInterfaceCurveBase* CurveInterface = CastChecked<UNiagaraDataInterfaceCurveBase>(Interface);
		if (CurveInterface->bUseLUT)
		{
			NextBinder::template Bind<ParamTypes..., TIntegralConstant<bool, true>>(Interface, BindingInfo, InstanceData, OutFunc);
		}
		else
		{
			NextBinder::template Bind<ParamTypes..., TIntegralConstant<bool, false>>(Interface, BindingInfo, InstanceData, OutFunc);
		}
	}
};

struct FNiagaraDataInterfaceParametersCS_Curve : public FNiagaraDataInterfaceParametersCS
{
	DECLARE_TYPE_LAYOUT(FNiagaraDataInterfaceParametersCS_Curve, NonVirtual);

	void Bind(const FNiagaraDataInterfaceGPUParamInfo& ParameterInfo, const class FShaderParameterMap& ParameterMap);
	void Set(FRHICommandList& RHICmdList, const FNiagaraDataInterfaceSetArgs& Context) const;

	LAYOUT_FIELD(FShaderParameter, MinTime);
	LAYOUT_FIELD(FShaderParameter, MaxTime);
	LAYOUT_FIELD(FShaderParameter, InvTimeRange);
	LAYOUT_FIELD(FShaderParameter, CurveLUTNumMinusOne);
	LAYOUT_FIELD(FShaderParameter, LUTOffset);
	LAYOUT_FIELD(FShaderResourceParameter, CurveLUT);
};<|MERGE_RESOLUTION|>--- conflicted
+++ resolved
@@ -60,11 +60,8 @@
 
 	UPROPERTY()
 	float LUTNumSamplesMinusOne;
-<<<<<<< HEAD
-=======
 
 	uint32 LUTOffset = INDEX_NONE;
->>>>>>> 6bbb88c8
 
 	/** Remap a sample time for this curve to 0 to 1 between first and last keys for LUT access.*/
 	FORCEINLINE float NormalizeTime(float T) const
@@ -110,11 +107,7 @@
 
 	/** The texture generated and exposed to materials, will be nullptr if we do not expose to the renderers. */
 	UPROPERTY()
-<<<<<<< HEAD
-	class UTexture2D* ExposedTexture;
-=======
 	TObjectPtr<class UTexture2D> ExposedTexture;
->>>>>>> 6bbb88c8
 
 #if WITH_EDITOR	
 	/** Refreshes and returns the errors detected with the corresponding data, if any.*/
@@ -189,10 +182,7 @@
 	/** Gets information for all of the curves owned by this curve data interface. */
 	virtual void GetCurveData(TArray<FCurveData>& OutCurveData) { }
 
-<<<<<<< HEAD
-=======
 	virtual void CacheStaticBuffers(struct FNiagaraSystemStaticBuffers& StaticBuffers, const struct FNiagaraScriptDataInterfaceInfo& DataInterfaceInfo, bool bUsedByCPU, bool bUsedByGPU) override;
->>>>>>> 6bbb88c8
 #if WITH_EDITORONLY_DATA
 	virtual void GetParameterDefinitionHLSL(const FNiagaraDataInterfaceGPUParamInfo& ParamInfo, FString& OutHLSL) override;
 #endif
