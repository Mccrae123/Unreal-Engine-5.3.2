--- conflicted
+++ resolved
@@ -58,13 +58,8 @@
 		CurveLUTNumElems = 4,
 	};
 
-<<<<<<< HEAD
-	virtual void UpdateTimeRanges() override;
-	virtual TArray<float> BuildLUT(int32 NumEntries) const override;
-=======
 	NIAGARA_API virtual void UpdateTimeRanges() override;
 	NIAGARA_API virtual TArray<float> BuildLUT(int32 NumEntries) const override;
->>>>>>> 4af6daef
 
 	NIAGARA_API virtual void GetFunctions(TArray<FNiagaraFunctionSignature>& OutFunctions)override;
 	NIAGARA_API virtual void GetVMExternalFunction(const FVMExternalFunctionBindingInfo& BindingInfo, void* InstanceData, FVMExternalFunction &OutFunc) override;
@@ -87,14 +82,6 @@
 	virtual FName GetCurveSampleFunctionName() const override { return SampleCurveName; }
 #endif
 
-<<<<<<< HEAD
-	virtual int32 GetCurveNumElems() const override { return CurveLUTNumElems; }
-#if WITH_EDITORONLY_DATA
-	virtual FName GetCurveSampleFunctionName() const override { return SampleCurveName; }
-#endif
-
-=======
->>>>>>> 4af6daef
 protected:
 	NIAGARA_API virtual bool CopyToInternal(UNiagaraDataInterface* Destination) const override;
 
