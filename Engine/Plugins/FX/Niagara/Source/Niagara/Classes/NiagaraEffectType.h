// Copyright Epic Games, Inc. All Rights Reserved.

#pragma once

#include "InGamePerformanceTracker.h"
#include "RenderCommandFence.h"
#include "NiagaraPlatformSet.h"
#include "NiagaraPerfBaseline.h"
#include "NiagaraEffectType.generated.h"

#define DEBUG_SCALABILITY_STATE (!UE_BUILD_SHIPPING)

/** Controls what action is taken by a Niagara system that fails it's cull checks. */
UENUM()
enum class ENiagaraCullReaction
{
	/** The system instance will be deactivated. Particles will be allowed to die naturally. It will not be reactivated automatically by the scalability system. */
	Deactivate UMETA(DisplayName = "Kill"),
	/** The system instance will be deactivated and particles killed immediately. It will not be reactivated automatically by the scalability system. */
	DeactivateImmediate UMETA(DisplayName = "Kill and Clear"),
	/** The system instance will be deactivated. Particles will be allowed to die naturally. Will reactivate when it passes cull tests again. */
	DeactivateResume UMETA(DisplayName = "Asleep"),
	/** The system instance will be deactivated and particles killed immediately. Will reactivate when it passes cull tests again. */
	DeactivateImmediateResume UMETA(DisplayName = "Asleep and Clear"),
	/** The system instance will be paused but will resume ticking when it passes cull tests again. */
	//PauseResume,
};

/** Controls how often should we update scalability states for these effects. */
UENUM()
enum class ENiagaraScalabilityUpdateFrequency
{
	/** Scalability will be checked only on spawn. */
	SpawnOnly,
	/** Scalability will be checked infrequently.*/
	Low,
	/** Scalability will be occasionally. */
	Medium,
	/** Scalability will be checked regularly. */
	High,
	/** Scalability will be checked every frame. */
	Continuous,
};

/** Controls how cull proxies should be handled for a system. */
UENUM()
enum class ENiagaraCullProxyMode
{
	/** No cull proxy replaces culled systems. */
	None,
	/** A single simulation is used but rendered in place of all culled systems. This saves on simulation cost but can still incur significant render thread cost. */
	Instanced_Rendered,
	
	/** TODO: Some method of instancing that bypasses the need to fully re-render the system in each location. */
	//Instanced_NoRender,
	/** TODO: When we have baked simulations we could us these as cull proxies. */
	//BakedSimulation,
	/** TODO: Possible to get very cheap proxies using an impostor billboard using a pre-generated flipbook of the system using the Baker tool. */
	//FlipbookImpostor,
};

/** 
Simple linear ramp to drive scaling values. 
TODO: Replace with Curve that can baked down for fast eval and has good inline UI widgets.
*/
USTRUCT()
struct FNiagaraLinearRamp
{
	GENERATED_USTRUCT_BODY()
	
	UPROPERTY(EditAnywhere, Category = "Ramp")
	float StartX = 0.0f;
	
	UPROPERTY(EditAnywhere, Category = "Ramp")
	float StartY = 0.0f;
	
	UPROPERTY(EditAnywhere, Category = "Ramp")
	float EndX = 1.0f;
	
	UPROPERTY(EditAnywhere, Category = "Ramp")
	float EndY = 1.0f;

	FORCEINLINE float Evaluate(float X)const 
	{
		if (X <= StartX)
		{
			return StartY;
		}
		else if (X >= EndX)
		{
			return EndY;
		}

		float Alpha = (X - StartX) / (EndX - StartX);
		return FMath::Lerp(StartY, EndY, Alpha);
	}
	
	FNiagaraLinearRamp(float InStartX = 0.0f, float InStartY = 0.0f, float InEndX = 1.0f, float InEndY = 1.0f)
	: StartX(InStartX)
	, StartY(InStartY)
	, EndX(InEndX)
	, EndY(InEndY)
	{}
};

USTRUCT()
struct FNiagaraGlobalBudgetScaling
{
	GENERATED_USTRUCT_BODY()	
	
	FNiagaraGlobalBudgetScaling();

	/** Controls whether global budget based culling is enabled. */
	UPROPERTY(EditAnywhere, Category = "Scalability", meta = (InlineEditConditionToggle))
	uint32 bCullByGlobalBudget : 1;

	/** Controls whether we scale down the MaxDistance based on the global budget use. Allows us to increase aggression of culling when performance is poor. */
	UPROPERTY(EditAnywhere, Category = "Scalability", meta = (InlineEditConditionToggle))
	uint32 bScaleMaxDistanceByGlobalBudgetUse : 1;

	/** Controls whether we scale down the system instance counts by global budget usage. Allows us to increase aggression of culling when performance is poor. */
	UPROPERTY(EditAnywhere, Category = "Scalability", meta = (InlineEditConditionToggle))
	uint32 bScaleMaxInstanceCountByGlobalBudgetUse : 1;

	/** Controls whether we scale down the effect type instance counts by global budget usage. Allows us to increase aggression of culling when performance is poor. */
	UPROPERTY(EditAnywhere, Category = "Scalability", meta = (InlineEditConditionToggle))
	uint32 bScaleSystemInstanceCountByGlobalBudgetUse : 1;

	/** Effects will be culled if the global budget usage exceeds this fraction. A global budget usage of 1.0 means current global FX workload has reached it's max budget. Budgets are set by CVars under FX.Budget... */
	UPROPERTY(EditAnywhere, Category = "Scalability", meta = (EditCondition = "bCullByGlobalBudget"))
	float MaxGlobalBudgetUsage;

	/** When enabled, MaxDistance is scaled down by the global budget use based on this curve. Allows us to cull more aggressively when performance is poor.	*/
	UPROPERTY(EditAnywhere, Category = "Budget Scaling", meta = (EditCondition = "bScaleMaxDistanceByGlobalBudgetUse"))
	FNiagaraLinearRamp MaxDistanceScaleByGlobalBudgetUse;
	
	/** When enabled, Max Effect Type Instances is scaled down by the global budget use based on this curve. Allows us to cull more aggressively when performance is poor.	*/
	UPROPERTY(EditAnywhere, Category = "Budget Scaling", meta = (EditCondition = "bScaleMaxInstanceCountByGlobalBudgetUse"))
	FNiagaraLinearRamp MaxInstanceCountScaleByGlobalBudgetUse;
	
	/** When enabled, Max System Instances is scaled down by the global budget use based on this curve. Allows us to cull more aggressively when performance is poor.	*/
	UPROPERTY(EditAnywhere, Category = "Budget Scaling", meta = (EditCondition = "bScaleSystemInstanceCountByGlobalBudgetUse"))
	FNiagaraLinearRamp MaxSystemInstanceCountScaleByGlobalBudgetUse;
};

//////////////////////////////////////////////////////////////////////////

/** Scalability settings for Niagara Systems for a particular platform set (unless overridden). */
USTRUCT()
struct FNiagaraSystemScalabilitySettings
{
	GENERATED_USTRUCT_BODY()

	/** The platforms on which these settings are active (unless overridden). */
	UPROPERTY(EditAnywhere, Category = "Scalability")
	FNiagaraPlatformSet Platforms;

	/** Controls whether distance culling is enabled. */
	UPROPERTY(EditAnywhere, Category = "Scalability", meta = (InlineEditConditionToggle))
	uint32 bCullByDistance : 1;
	/** Controls whether we should cull systems based on how many instances with the same Effect Type are active. */
	UPROPERTY(EditAnywhere, Category = "Scalability", DisplayName = "Cull By Effect Type Instance Count", meta = (InlineEditConditionToggle))
	uint32 bCullMaxInstanceCount : 1;
	/** Controls whether we should cull systems based on how many instances of the system are active. */
	UPROPERTY(EditAnywhere, Category = "Scalability", DisplayName = "Cull By System Instance Count", meta = (InlineEditConditionToggle))
	uint32 bCullPerSystemMaxInstanceCount : 1;
	/** Controls whether visibility culling is enabled. */
	UPROPERTY(EditAnywhere, Category = "Scalability", meta = (InlineEditConditionToggle))
	uint32 bCullByMaxTimeWithoutRender : 1;
	/** Controls whether global budget based culling is enabled. */
	UPROPERTY(EditAnywhere, Category = "Scalability", meta = (InlineEditConditionToggle))
	uint32 bCullByGlobalBudget : 1;


	/** Effects of this type are culled beyond this distance. */
	UPROPERTY(EditAnywhere, Category = "Scalability", meta = (EditCondition = "bCullByDistance"))
	float MaxDistance;

	/** 
	Effects of this type will be culled when total active instances using this same EffectType exceeds this number. 
	If the effect type has a significance handler, instances are sorted by their significance and only the N most significant will be kept. The rest are culled.
	If it does not have a significance handler, instance count culling will be applied at spawn time only. New FX that would exceed the counts are not spawned/activated.
	*/
	UPROPERTY(EditAnywhere, Category = "Scalability", DisplayName = "Max Effect Type Instances", meta = (EditCondition = "bCullMaxInstanceCount"))
	int32 MaxInstances;

	/**
	Effects of this type will be culled when total active instances of the same NiagaraSystem exceeds this number. 
	If the effect type has a significance handler, instances are sorted by their significance and only the N most significant will be kept. The rest are culled.
	If it does not have a significance handler, instance count culling will be applied at spawn time only. New FX that would exceed the counts are not spawned/activated.
	*/
	UPROPERTY(EditAnywhere, Category = "Scalability", meta = (EditCondition = "bCullPerSystemMaxInstanceCount"))
	int32 MaxSystemInstances;

	//TODO:
	/** The effect is culled when it's bounds take up less that this fraction of the total screen area. Only usable with fixed bounds. */
	//float ScreenFraction;

	/** Effects will be culled if they go more than this length of time without being rendered. */
	UPROPERTY(EditAnywhere, Category = "Scalability", meta = (EditCondition = "bCullByMaxTimeWithoutRender"))
	float MaxTimeWithoutRender;
<<<<<<< HEAD

	/** Effects will be culled if the global budget usage exceeds this fraction. A global budget usage of 1.0 means current global FX workload has reached it's max budget. Budgets are set by CVars under FX.Budget... */
	UPROPERTY(EditAnywhere, Category = "Scalability", meta = (EditCondition = "bCullByGlobalBudget"))
	float MaxGlobalBudgetUsage;
=======
		
	/** Controls what, if any, proxy will be used in place of culled systems.  */
	UPROPERTY(EditAnywhere, Category = "Scalability")
	ENiagaraCullProxyMode CullProxyMode = ENiagaraCullProxyMode::None;

	/** 
	Limit on the number of proxies that can be used at once per system.
	While much cheaper than full FX instances, proxies still incur some cost so must have a limit.
	When significance information is available using a significance handler, the most significance proxies will be kept up to this limit.
	*/
	UPROPERTY(EditAnywhere, Category = "Scalability")
	int32 MaxSystemProxies = 32;

	/** Settings related to scaling down FX based on the current budget usage. */
	UPROPERTY(EditAnywhere, Category = "Scalability")
	FNiagaraGlobalBudgetScaling BudgetScaling;
>>>>>>> 6bbb88c8
	
	FNiagaraSystemScalabilitySettings();

	void Clear();
};

/** Container struct for an array of system scalability settings. Enables details customization and data validation. */
USTRUCT()
struct FNiagaraSystemScalabilitySettingsArray
{
	GENERATED_USTRUCT_BODY()

	UPROPERTY(EditAnywhere, Category = "Scalability")
	TArray<FNiagaraSystemScalabilitySettings> Settings;
};

USTRUCT()
struct FNiagaraSystemScalabilityOverride : public FNiagaraSystemScalabilitySettings
{
	GENERATED_USTRUCT_BODY()

	FNiagaraSystemScalabilityOverride();

	/** Controls whether we override the distance culling settings. */
	UPROPERTY(EditAnywhere, Category = "Override")
	uint32 bOverrideDistanceSettings : 1;
	/** Controls whether we override the instance count culling settings. */
	UPROPERTY(EditAnywhere, Category = "Override", DisplayName = "Override Effect Type Instance Count Settings")
	uint32 bOverrideInstanceCountSettings : 1;
	/** Controls whether we override the per system instance count culling settings. */
	UPROPERTY(EditAnywhere, Category = "Override", DisplayName = "Override System Instance Count Settings")
	uint32 bOverridePerSystemInstanceCountSettings : 1;
	/** Controls whether we override the visibility culling settings. */
	UPROPERTY(EditAnywhere, Category = "Override")
	uint32 bOverrideTimeSinceRendererSettings : 1;
<<<<<<< HEAD
	/** Controls whether we override the global budget culling settings. */
	UPROPERTY(EditAnywhere, Category = "Override")
	uint32 bOverrideGlobalBudgetCullingSettings : 1;
=======
	/** Controls whether we override the global budget scaling settings. */
	UPROPERTY(EditAnywhere, Category = "Override")
	uint32 bOverrideGlobalBudgetScalingSettings : 1;
	/** Controls whether we override the cull proxy settings. */
	UPROPERTY(EditAnywhere, Category = "Override")
	uint32 bOverrideCullProxySettings : 1;
>>>>>>> 6bbb88c8
};

/** Container struct for an array of system scalability overrides. Enables details customization and data validation. */
USTRUCT()
struct FNiagaraSystemScalabilityOverrides
{
	GENERATED_USTRUCT_BODY()
	
	UPROPERTY(EditAnywhere, Category = "Override")
	TArray<FNiagaraSystemScalabilityOverride> Overrides;
};

/** Scalability settings for Niagara Emitters on a particular platform set. */
USTRUCT()
struct FNiagaraEmitterScalabilitySettings
{
	GENERATED_USTRUCT_BODY()

	/** The platforms on which these settings are active (unless overridden). */
	UPROPERTY(EditAnywhere, Category = "Scalability")
	FNiagaraPlatformSet Platforms;

	/** Enable spawn count scaling */
	UPROPERTY(EditAnywhere, Category = "Scalability", meta = (InlineEditConditionToggle))
	uint32 bScaleSpawnCount : 1;

	/** Scale factor applied to spawn counts for this emitter. */
	UPROPERTY(EditAnywhere, Category = "Scalability", meta = (EditCondition = "bScaleSpawnCount"))
	float SpawnCountScale;

	FNiagaraEmitterScalabilitySettings();
	void Clear();
};

/** Container struct for an array of emitter scalability settings. Enables details customization and data validation. */
USTRUCT()
struct FNiagaraEmitterScalabilitySettingsArray
{
	GENERATED_USTRUCT_BODY()

	UPROPERTY(EditAnywhere, Category = "Scalability")
	TArray<FNiagaraEmitterScalabilitySettings> Settings;
};

USTRUCT()
struct FNiagaraEmitterScalabilityOverride : public FNiagaraEmitterScalabilitySettings
{
	GENERATED_USTRUCT_BODY()

	FNiagaraEmitterScalabilityOverride();

	//Controls whether spawn count scale should be overridden.
	UPROPERTY(EditAnywhere, Category = "Override")
	uint32 bOverrideSpawnCountScale : 1;
};

/** Container struct for an array of emitter scalability overrides. Enables details customization and data validation. */
USTRUCT()
struct FNiagaraEmitterScalabilityOverrides
{
	GENERATED_USTRUCT_BODY()

	UPROPERTY(EditAnywhere, Category = "Override")
	TArray<FNiagaraEmitterScalabilityOverride> Overrides;
};

//////////////////////////////////////////////////////////////////////////

class UNiagaraComponent;
struct FNiagaraScalabilityState;
<<<<<<< HEAD
=======
struct FNiagaraScalabilitySystemData;
>>>>>>> 6bbb88c8

/**
Base class for significance handlers. 
These allow Niagara's scalability system to determine the relative significance of different FX in the scene.
Some basic ones are provided but projects are free to implement their own more complex determinations of significance.
For example, FX attached to the player character could be given higher priority.
*/
UCLASS(abstract, EditInlineNew)
class NIAGARA_API UNiagaraSignificanceHandler : public UObject
{
	GENERATED_BODY()

public:
<<<<<<< HEAD
	virtual void CalculateSignificance(TArray<UNiagaraComponent*>& Components, TArray<FNiagaraScalabilityState>& OutState, TArray<int32>& OutIndices)PURE_VIRTUAL(CalculateSignificance, );
=======
	virtual void CalculateSignificance(TConstArrayView<UNiagaraComponent*> Components, TArrayView<FNiagaraScalabilityState> OutState, TConstArrayView<FNiagaraScalabilitySystemData> SystemData, TArray<int32>& OutIndices)PURE_VIRTUAL(CalculateSignificance, );
>>>>>>> 6bbb88c8
};

/** Significance is determined by the system's distance to the nearest camera. Closer systems are more significant. */
UCLASS(EditInlineNew, meta = (DisplayName = "Distance"))
class NIAGARA_API UNiagaraSignificanceHandlerDistance : public UNiagaraSignificanceHandler
{
	GENERATED_BODY()

public:
<<<<<<< HEAD
	virtual void CalculateSignificance(TArray<UNiagaraComponent*>& Components, TArray<FNiagaraScalabilityState>& OutState, TArray<int32>& OutIndices) override;
=======
	virtual void CalculateSignificance(TConstArrayView<UNiagaraComponent*> Components, TArrayView<FNiagaraScalabilityState> OutState, TConstArrayView<FNiagaraScalabilitySystemData> SystemData, TArray<int32>& OutIndices) override;
>>>>>>> 6bbb88c8
};

/** Significance is determined by the system's age. Newer systems are more significant. */
UCLASS(EditInlineNew, meta = (DisplayName = "Age"))
class NIAGARA_API UNiagaraSignificanceHandlerAge : public UNiagaraSignificanceHandler
{
	GENERATED_BODY()

public:
<<<<<<< HEAD
	virtual void CalculateSignificance(TArray<UNiagaraComponent*>& Components, TArray<FNiagaraScalabilityState>& OutState, TArray<int32>& OutIndices) override;
=======
	virtual void CalculateSignificance(TConstArrayView<UNiagaraComponent*> Components, TArrayView<FNiagaraScalabilityState> OutState, TConstArrayView<FNiagaraScalabilitySystemData> SystemData, TArray<int32>& OutIndices) override;
>>>>>>> 6bbb88c8
};

//////////////////////////////////////////////////////////////////////////

/** Contains settings and working data shared among many NiagaraSystems that share some commonality of type. For example ImpactFX vs EnvironmentalFX. */
UCLASS(config = Niagara, perObjectConfig)
class NIAGARA_API UNiagaraEffectType : public UObject
{
	GENERATED_UCLASS_BODY()

	//UObject Interface
	virtual void BeginDestroy()override;
	virtual bool IsReadyForFinishDestroy()override;
	virtual void Serialize(FArchive& Ar)override;
	virtual void PostLoad()override;
#if WITH_EDITOR
	virtual void PostEditChangeProperty(struct FPropertyChangedEvent& PropertyChangedEvent);
#endif
	//UObject Interface END

	/** Controls whether or not culling is allowed for FX that are owned by, attached to or instigated by a locally controlled pawn. */
	UPROPERTY(EditAnywhere, Category = "Scalability")
	bool bAllowCullingForLocalPlayers = false;

	/** How regularly effects of this type are checked for scalability. */
	UPROPERTY(EditAnywhere, Category = "Scalability")
	ENiagaraScalabilityUpdateFrequency UpdateFrequency;

	/** How effects of this type react when they fail the cull checks. */
	UPROPERTY(EditAnywhere, Category = "Scalability")
	ENiagaraCullReaction CullReaction;

	/** Used to determine the relative significance of FX in the scene which is used in other scalability systems such as instance count culling. */
	UPROPERTY(EditAnywhere, Instanced, Category = "Scalability")
<<<<<<< HEAD
	UNiagaraSignificanceHandler* SignificanceHandler;
=======
	TObjectPtr<UNiagaraSignificanceHandler> SignificanceHandler;
>>>>>>> 6bbb88c8

	/** Cull settings to use at each detail level. */
	UPROPERTY()
	TArray<FNiagaraSystemScalabilitySettings> DetailLevelScalabilitySettings_DEPRECATED;

	UPROPERTY(EditAnywhere, Category = "Scalability")
	FNiagaraSystemScalabilitySettingsArray SystemScalabilitySettings;
	
	UPROPERTY(EditAnywhere, Category = "Scalability")
	FNiagaraEmitterScalabilitySettingsArray EmitterScalabilitySettings;

<<<<<<< HEAD
	//TODO: Dynamic budgetting from perf data.
	//void ApplyDynamicBudget(float InDynamicBudget_GT, float InDynamicBudget_GT_CNC, float InDynamicBudget_RT);

=======
>>>>>>> 6bbb88c8
	FORCEINLINE const FNiagaraSystemScalabilitySettingsArray& GetSystemScalabilitySettings()const { return SystemScalabilitySettings; }
	FORCEINLINE const FNiagaraEmitterScalabilitySettingsArray& GetEmitterScalabilitySettings()const { return EmitterScalabilitySettings; }

	const FNiagaraSystemScalabilitySettings& GetActiveSystemScalabilitySettings()const;
	const FNiagaraEmitterScalabilitySettings& GetActiveEmitterScalabilitySettings()const;

	UNiagaraSignificanceHandler* GetSignificanceHandler()const { return SignificanceHandler; }

	/** Total number of instances across all systems for this effect type. */
	int32 NumInstances;

	/** Marks that there have been new systems added for this effect type since it's last scalability manager update. Will force a manager update. */
	uint32 bNewSystemsSinceLastScalabilityUpdate : 1;

#if NIAGARA_PERF_BASELINES
	UNiagaraBaselineController* GetPerfBaselineController() { return PerformanceBaselineController; }
<<<<<<< HEAD
	FNiagaraPerfBaselineStats& GetPerfBaselineStats(){return PerfBaselineStats;}
	FORCEINLINE bool IsPerfBaselineValid(){ return PerfBaselineVersion == CurrentPerfBaselineVersion; }
=======
	FNiagaraPerfBaselineStats& GetPerfBaselineStats()const { return PerfBaselineStats; }
	FORCEINLINE bool IsPerfBaselineValid()const { return PerfBaselineVersion == CurrentPerfBaselineVersion; }
>>>>>>> 6bbb88c8
	void UpdatePerfBaselineStats(FNiagaraPerfBaselineStats& NewBaselineStats);

	void InvalidatePerfBaseline();

	void SpawnBaselineActor(UWorld* World);
#endif

private:

	/** Controls generation of performance baseline data for this effect type. */
	UPROPERTY(EditAnywhere, Category="Performance", Instanced)
<<<<<<< HEAD
	UNiagaraBaselineController* PerformanceBaselineController;
=======
	TObjectPtr<UNiagaraBaselineController> PerformanceBaselineController;
>>>>>>> 6bbb88c8

	/**
	Performance data gathered from the Baseline System. 
	These give artists a good idea of the perf to aim for in their own FX.
	*/
	UPROPERTY(config)
<<<<<<< HEAD
	FNiagaraPerfBaselineStats PerfBaselineStats;
=======
	mutable FNiagaraPerfBaselineStats PerfBaselineStats;
>>>>>>> 6bbb88c8

	//Version guid at the time these baseline stats were generated.
	//Allows us to invalidate perf baseline results if there are significant performance optimizations
	UPROPERTY(config)
	FGuid PerfBaselineVersion;

#if NIAGARA_PERF_BASELINES
	/** The current version for perf baselines. Regenerate this if there are significant performance improvements that would invalidate existing baseline data. */
	static const FGuid CurrentPerfBaselineVersion;

	DECLARE_DELEGATE_OneParam(FGeneratePerfBaselines, TArray<UNiagaraEffectType*>&/**BaselinesToGenerate*/);

	/** Delegate allowing us to call into editor code to generate performance baselines. */
	static FGeneratePerfBaselines GeneratePerfBaselinesDelegate;
public:
	static FGeneratePerfBaselines& OnGeneratePerfBaselines(){ return GeneratePerfBaselinesDelegate; }
	static void GeneratePerfBaselines();
#endif
};<|MERGE_RESOLUTION|>--- conflicted
+++ resolved
@@ -167,9 +167,6 @@
 	/** Controls whether visibility culling is enabled. */
 	UPROPERTY(EditAnywhere, Category = "Scalability", meta = (InlineEditConditionToggle))
 	uint32 bCullByMaxTimeWithoutRender : 1;
-	/** Controls whether global budget based culling is enabled. */
-	UPROPERTY(EditAnywhere, Category = "Scalability", meta = (InlineEditConditionToggle))
-	uint32 bCullByGlobalBudget : 1;
 
 
 	/** Effects of this type are culled beyond this distance. */
@@ -199,12 +196,6 @@
 	/** Effects will be culled if they go more than this length of time without being rendered. */
 	UPROPERTY(EditAnywhere, Category = "Scalability", meta = (EditCondition = "bCullByMaxTimeWithoutRender"))
 	float MaxTimeWithoutRender;
-<<<<<<< HEAD
-
-	/** Effects will be culled if the global budget usage exceeds this fraction. A global budget usage of 1.0 means current global FX workload has reached it's max budget. Budgets are set by CVars under FX.Budget... */
-	UPROPERTY(EditAnywhere, Category = "Scalability", meta = (EditCondition = "bCullByGlobalBudget"))
-	float MaxGlobalBudgetUsage;
-=======
 		
 	/** Controls what, if any, proxy will be used in place of culled systems.  */
 	UPROPERTY(EditAnywhere, Category = "Scalability")
@@ -221,7 +212,6 @@
 	/** Settings related to scaling down FX based on the current budget usage. */
 	UPROPERTY(EditAnywhere, Category = "Scalability")
 	FNiagaraGlobalBudgetScaling BudgetScaling;
->>>>>>> 6bbb88c8
 	
 	FNiagaraSystemScalabilitySettings();
 
@@ -257,18 +247,12 @@
 	/** Controls whether we override the visibility culling settings. */
 	UPROPERTY(EditAnywhere, Category = "Override")
 	uint32 bOverrideTimeSinceRendererSettings : 1;
-<<<<<<< HEAD
-	/** Controls whether we override the global budget culling settings. */
-	UPROPERTY(EditAnywhere, Category = "Override")
-	uint32 bOverrideGlobalBudgetCullingSettings : 1;
-=======
 	/** Controls whether we override the global budget scaling settings. */
 	UPROPERTY(EditAnywhere, Category = "Override")
 	uint32 bOverrideGlobalBudgetScalingSettings : 1;
 	/** Controls whether we override the cull proxy settings. */
 	UPROPERTY(EditAnywhere, Category = "Override")
 	uint32 bOverrideCullProxySettings : 1;
->>>>>>> 6bbb88c8
 };
 
 /** Container struct for an array of system scalability overrides. Enables details customization and data validation. */
@@ -339,10 +323,7 @@
 
 class UNiagaraComponent;
 struct FNiagaraScalabilityState;
-<<<<<<< HEAD
-=======
 struct FNiagaraScalabilitySystemData;
->>>>>>> 6bbb88c8
 
 /**
 Base class for significance handlers. 
@@ -356,11 +337,7 @@
 	GENERATED_BODY()
 
 public:
-<<<<<<< HEAD
-	virtual void CalculateSignificance(TArray<UNiagaraComponent*>& Components, TArray<FNiagaraScalabilityState>& OutState, TArray<int32>& OutIndices)PURE_VIRTUAL(CalculateSignificance, );
-=======
 	virtual void CalculateSignificance(TConstArrayView<UNiagaraComponent*> Components, TArrayView<FNiagaraScalabilityState> OutState, TConstArrayView<FNiagaraScalabilitySystemData> SystemData, TArray<int32>& OutIndices)PURE_VIRTUAL(CalculateSignificance, );
->>>>>>> 6bbb88c8
 };
 
 /** Significance is determined by the system's distance to the nearest camera. Closer systems are more significant. */
@@ -370,11 +347,7 @@
 	GENERATED_BODY()
 
 public:
-<<<<<<< HEAD
-	virtual void CalculateSignificance(TArray<UNiagaraComponent*>& Components, TArray<FNiagaraScalabilityState>& OutState, TArray<int32>& OutIndices) override;
-=======
 	virtual void CalculateSignificance(TConstArrayView<UNiagaraComponent*> Components, TArrayView<FNiagaraScalabilityState> OutState, TConstArrayView<FNiagaraScalabilitySystemData> SystemData, TArray<int32>& OutIndices) override;
->>>>>>> 6bbb88c8
 };
 
 /** Significance is determined by the system's age. Newer systems are more significant. */
@@ -384,11 +357,7 @@
 	GENERATED_BODY()
 
 public:
-<<<<<<< HEAD
-	virtual void CalculateSignificance(TArray<UNiagaraComponent*>& Components, TArray<FNiagaraScalabilityState>& OutState, TArray<int32>& OutIndices) override;
-=======
 	virtual void CalculateSignificance(TConstArrayView<UNiagaraComponent*> Components, TArrayView<FNiagaraScalabilityState> OutState, TConstArrayView<FNiagaraScalabilitySystemData> SystemData, TArray<int32>& OutIndices) override;
->>>>>>> 6bbb88c8
 };
 
 //////////////////////////////////////////////////////////////////////////
@@ -423,11 +392,7 @@
 
 	/** Used to determine the relative significance of FX in the scene which is used in other scalability systems such as instance count culling. */
 	UPROPERTY(EditAnywhere, Instanced, Category = "Scalability")
-<<<<<<< HEAD
-	UNiagaraSignificanceHandler* SignificanceHandler;
-=======
 	TObjectPtr<UNiagaraSignificanceHandler> SignificanceHandler;
->>>>>>> 6bbb88c8
 
 	/** Cull settings to use at each detail level. */
 	UPROPERTY()
@@ -439,12 +404,6 @@
 	UPROPERTY(EditAnywhere, Category = "Scalability")
 	FNiagaraEmitterScalabilitySettingsArray EmitterScalabilitySettings;
 
-<<<<<<< HEAD
-	//TODO: Dynamic budgetting from perf data.
-	//void ApplyDynamicBudget(float InDynamicBudget_GT, float InDynamicBudget_GT_CNC, float InDynamicBudget_RT);
-
-=======
->>>>>>> 6bbb88c8
 	FORCEINLINE const FNiagaraSystemScalabilitySettingsArray& GetSystemScalabilitySettings()const { return SystemScalabilitySettings; }
 	FORCEINLINE const FNiagaraEmitterScalabilitySettingsArray& GetEmitterScalabilitySettings()const { return EmitterScalabilitySettings; }
 
@@ -461,13 +420,8 @@
 
 #if NIAGARA_PERF_BASELINES
 	UNiagaraBaselineController* GetPerfBaselineController() { return PerformanceBaselineController; }
-<<<<<<< HEAD
-	FNiagaraPerfBaselineStats& GetPerfBaselineStats(){return PerfBaselineStats;}
-	FORCEINLINE bool IsPerfBaselineValid(){ return PerfBaselineVersion == CurrentPerfBaselineVersion; }
-=======
 	FNiagaraPerfBaselineStats& GetPerfBaselineStats()const { return PerfBaselineStats; }
 	FORCEINLINE bool IsPerfBaselineValid()const { return PerfBaselineVersion == CurrentPerfBaselineVersion; }
->>>>>>> 6bbb88c8
 	void UpdatePerfBaselineStats(FNiagaraPerfBaselineStats& NewBaselineStats);
 
 	void InvalidatePerfBaseline();
@@ -479,22 +433,14 @@
 
 	/** Controls generation of performance baseline data for this effect type. */
 	UPROPERTY(EditAnywhere, Category="Performance", Instanced)
-<<<<<<< HEAD
-	UNiagaraBaselineController* PerformanceBaselineController;
-=======
 	TObjectPtr<UNiagaraBaselineController> PerformanceBaselineController;
->>>>>>> 6bbb88c8
 
 	/**
 	Performance data gathered from the Baseline System. 
 	These give artists a good idea of the perf to aim for in their own FX.
 	*/
 	UPROPERTY(config)
-<<<<<<< HEAD
-	FNiagaraPerfBaselineStats PerfBaselineStats;
-=======
 	mutable FNiagaraPerfBaselineStats PerfBaselineStats;
->>>>>>> 6bbb88c8
 
 	//Version guid at the time these baseline stats were generated.
 	//Allows us to invalidate perf baseline results if there are significant performance optimizations
