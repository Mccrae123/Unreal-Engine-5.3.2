--- conflicted
+++ resolved
@@ -56,18 +56,12 @@
 	/** Controls whether distance culling is enabled. */
 	UPROPERTY(EditAnywhere, Category = "Scalability", meta = (InlineEditConditionToggle))
 	uint32 bCullByDistance : 1;
-<<<<<<< HEAD
-	/** Controls whether instance count culling is enabled. */
-	UPROPERTY(EditAnywhere, Category = "Scalability", meta = (InlineEditConditionToggle))
-	uint32 bCullMaxInstanceCount : 1;
-=======
 	/** Controls whether we should cull systems based on how many instances with the same Effect Type are active. */
 	UPROPERTY(EditAnywhere, Category = "Scalability", DisplayName = "Cull By Effect Type Instance Count", meta = (InlineEditConditionToggle))
 	uint32 bCullMaxInstanceCount : 1;
 	/** Controls whether we should cull systems based on how many instances of the system are active. */
 	UPROPERTY(EditAnywhere, Category = "Scalability", DisplayName = "Cull By System Instance Count", meta = (InlineEditConditionToggle))
 	uint32 bCullPerSystemMaxInstanceCount : 1;
->>>>>>> 24776ab6
 	/** Controls whether visibility culling is enabled. */
 	UPROPERTY(EditAnywhere, Category = "Scalability", meta = (InlineEditConditionToggle))
 	uint32 bCullByMaxTimeWithoutRender : 1;
@@ -126,16 +120,11 @@
 	UPROPERTY(EditAnywhere, Category = "Override")
 	uint32 bOverrideDistanceSettings : 1;
 	/** Controls whether we override the instance count culling settings. */
-<<<<<<< HEAD
-	UPROPERTY(EditAnywhere, Category = "Override")
-	uint32 bOverrideInstanceCountSettings : 1;
-=======
 	UPROPERTY(EditAnywhere, Category = "Override", DisplayName = "Override Effect Type Instance Count Settings")
 	uint32 bOverrideInstanceCountSettings : 1;
 	/** Controls whether we override the per system instance count culling settings. */
 	UPROPERTY(EditAnywhere, Category = "Override", DisplayName = "Override System Instance Count Settings")
 	uint32 bOverridePerSystemInstanceCountSettings : 1;
->>>>>>> 24776ab6
 	/** Controls whether we override the visibility culling settings. */
 	UPROPERTY(EditAnywhere, Category = "Override")
 	uint32 bOverrideTimeSinceRendererSettings : 1;
