// Copyright Epic Games, Inc. All Rights Reserved.

#pragma once

#include "Kismet/BlueprintFunctionLibrary.h"
#include "NiagaraDataInterfaceArrayFunctionLibrary.generated.h"

class UNiagaraComponent;

/**
* C++ and Blueprint library for accessing array types
*/
UCLASS(MinimalAPI)
class UNiagaraDataInterfaceArrayFunctionLibrary : public UBlueprintFunctionLibrary
{
	GENERATED_BODY()

public:
	/** Sets Niagara Array Float Data. */
	UFUNCTION(BlueprintCallable, Category = Niagara, meta=(DisplayName = "Niagara Set Float Array"))
	static NIAGARA_API void SetNiagaraArrayFloat(UNiagaraComponent* NiagaraSystem, FName OverrideName, const TArray<float>& ArrayData);
	/** Sets Niagara Array FVector2D Data. */
	UFUNCTION(BlueprintCallable, Category = Niagara, meta = (DisplayName = "Niagara Set Vector 2D Array"))
	static NIAGARA_API void SetNiagaraArrayVector2D(UNiagaraComponent* NiagaraSystem, FName OverrideName, const TArray<FVector2D>& ArrayData);
	/** Sets Niagara Array FVector Data. */
	UFUNCTION(BlueprintCallable, Category = Niagara, meta = (DisplayName = "Niagara Set Vector Array"))
<<<<<<< HEAD
	static void SetNiagaraArrayVector(UNiagaraComponent* NiagaraSystem, FName OverrideName, const TArray<FVector>& ArrayData);
	/** Sets Niagara Array FVector Data. */
	UFUNCTION(BlueprintCallable, Category = Niagara, meta = (DisplayName = "Niagara Set Position Array"))
	static void SetNiagaraArrayPosition(UNiagaraComponent* NiagaraSystem, FName OverrideName, const TArray<FVector>& ArrayData);
=======
	static NIAGARA_API void SetNiagaraArrayVector(UNiagaraComponent* NiagaraSystem, FName OverrideName, const TArray<FVector>& ArrayData);
	/** Sets Niagara Array FVector Data. */
	UFUNCTION(BlueprintCallable, Category = Niagara, meta = (DisplayName = "Niagara Set Position Array"))
	static NIAGARA_API void SetNiagaraArrayPosition(UNiagaraComponent* NiagaraSystem, FName OverrideName, const TArray<FVector>& ArrayData);
>>>>>>> 4af6daef
	/** Sets Niagara Array FVector4 Data. */
	UFUNCTION(BlueprintCallable, Category = Niagara, meta = (DisplayName = "Niagara Set Vector 4 Array"))
	static NIAGARA_API void SetNiagaraArrayVector4(UNiagaraComponent* NiagaraSystem, FName OverrideName, const TArray<FVector4>& ArrayData);
	/** Sets Niagara Array FLinearColor Data. */
	UFUNCTION(BlueprintCallable, Category = Niagara, meta = (DisplayName = "Niagara Set Color Array"))
	static NIAGARA_API void SetNiagaraArrayColor(UNiagaraComponent* NiagaraSystem, FName OverrideName, const TArray<FLinearColor>& ArrayData);
	/** Sets Niagara Array FQuat Data. */
	UFUNCTION(BlueprintCallable, Category = Niagara, meta = (DisplayName = "Niagara Set Quaternion Array"))
	static NIAGARA_API void SetNiagaraArrayQuat(UNiagaraComponent* NiagaraSystem, FName OverrideName, const TArray<FQuat>& ArrayData);
	/**
	 * Sets Niagara Array FMatrix Data.
	 * @param bApplyLWCRebase When enabled the matrix translation will have the simulation tile offset subtracted from it
	 */
	UFUNCTION(BlueprintCallable, Category = Niagara, meta = (DisplayName = "Niagara Set Matrix Array"))
	static NIAGARA_API void SetNiagaraArrayMatrix(UNiagaraComponent* NiagaraSystem, FName OverrideName, const TArray<FMatrix>& ArrayData, bool bApplyLWCRebase = true);
	/** Sets Niagara Array Int32 Data. */
	UFUNCTION(BlueprintCallable, Category = Niagara, meta = (DisplayName = "Niagara Set Int32 Array"))
<<<<<<< HEAD
	static void SetNiagaraArrayInt32(UNiagaraComponent* NiagaraSystem, FName OverrideName, const TArray<int32>& ArrayData);
	/** Sets Niagara Array UInt8 Data. */
	UFUNCTION(BlueprintCallable, Category = Niagara, meta = (DisplayName = "Niagara Set UInt8 Array"))
	static void SetNiagaraArrayUInt8(UNiagaraComponent* NiagaraSystem, FName OverrideName, const TArray<int32>& ArrayData);
=======
	static NIAGARA_API void SetNiagaraArrayInt32(UNiagaraComponent* NiagaraSystem, FName OverrideName, const TArray<int32>& ArrayData);
	/** Sets Niagara Array UInt8 Data. */
	UFUNCTION(BlueprintCallable, Category = Niagara, meta = (DisplayName = "Niagara Set UInt8 Array"))
	static NIAGARA_API void SetNiagaraArrayUInt8(UNiagaraComponent* NiagaraSystem, FName OverrideName, const TArray<int32>& ArrayData);
>>>>>>> 4af6daef
	/** Sets Niagara Array Bool Data. */
	UFUNCTION(BlueprintCallable, Category = Niagara, meta = (DisplayName = "Niagara Set Bool Array"))
	static NIAGARA_API void SetNiagaraArrayBool(UNiagaraComponent* NiagaraSystem, FName OverrideName, const TArray<bool>& ArrayData);

	/** Gets a copy of Niagara Float Data. */
	UFUNCTION(BlueprintCallable, Category = Niagara, meta = (DisplayName = "Niagara Get Float Array"))
	static NIAGARA_API TArray<float> GetNiagaraArrayFloat(UNiagaraComponent* NiagaraSystem, FName OverrideName);
	/** Gets a copy of Niagara FVector2D Data. */
	UFUNCTION(BlueprintCallable, Category = Niagara, meta = (DisplayName = "Niagara Get Vector 2D Array"))
	static NIAGARA_API TArray<FVector2D> GetNiagaraArrayVector2D(UNiagaraComponent* NiagaraSystem, FName OverrideName);
	/** Gets a copy of Niagara FVector Data. */
	UFUNCTION(BlueprintCallable, Category = Niagara, meta = (DisplayName = "Niagara Get Vector Array"))
<<<<<<< HEAD
	static TArray<FVector> GetNiagaraArrayVector(UNiagaraComponent* NiagaraSystem, FName OverrideName);
	/** Gets a copy of Niagara Position Data. */
	UFUNCTION(BlueprintCallable, Category = Niagara, meta = (DisplayName = "Niagara Get Position Array"))
	static TArray<FVector> GetNiagaraArrayPosition(UNiagaraComponent* NiagaraSystem, FName OverrideName);
=======
	static NIAGARA_API TArray<FVector> GetNiagaraArrayVector(UNiagaraComponent* NiagaraSystem, FName OverrideName);
	/** Gets a copy of Niagara Position Data. */
	UFUNCTION(BlueprintCallable, Category = Niagara, meta = (DisplayName = "Niagara Get Position Array"))
	static NIAGARA_API TArray<FVector> GetNiagaraArrayPosition(UNiagaraComponent* NiagaraSystem, FName OverrideName);
>>>>>>> 4af6daef
	/** Gets a copy of Niagara FVector4 Data. */
	UFUNCTION(BlueprintCallable, Category = Niagara, meta = (DisplayName = "Niagara Get Vector 4 Array"))
	static NIAGARA_API TArray<FVector4> GetNiagaraArrayVector4(UNiagaraComponent* NiagaraSystem, FName OverrideName);
	/** Gets a copy of Niagara FLinearColor Data. */
	UFUNCTION(BlueprintCallable, Category = Niagara, meta = (DisplayName = "Niagara Get Color Array"))
	static NIAGARA_API TArray<FLinearColor> GetNiagaraArrayColor(UNiagaraComponent* NiagaraSystem, FName OverrideName);
	/** Gets a copy of Niagara FQuat Data. */
	UFUNCTION(BlueprintCallable, Category = Niagara, meta = (DisplayName = "Niagara Get Quaternion Array"))
	static NIAGARA_API TArray<FQuat> GetNiagaraArrayQuat(UNiagaraComponent* NiagaraSystem, FName OverrideName);
	/**
	 * Gets a copy of Niagara FMatrix Data.
	 * @param bApplyLWCRebase When enabled the matrix translation will have the simulation tile offset added to it
	 */
	UFUNCTION(BlueprintCallable, Category = Niagara, meta = (DisplayName = "Niagara Get Matrix Array"))
	static NIAGARA_API TArray<FMatrix> GetNiagaraArrayMatrix(UNiagaraComponent* NiagaraSystem, FName OverrideName, bool bApplyLWCRebase = true);
	/** Gets a copy of Niagara Int32 Data. */
	UFUNCTION(BlueprintCallable, Category = Niagara, meta = (DisplayName = "Niagara Get Int32 Array"))
<<<<<<< HEAD
	static TArray<int32> GetNiagaraArrayInt32(UNiagaraComponent* NiagaraSystem, FName OverrideName);
	/** Gets a copy of Niagara UInt8 Data. */
	UFUNCTION(BlueprintCallable, Category = Niagara, meta = (DisplayName = "Niagara Get UInt8 Array"))
	static TArray<int32> GetNiagaraArrayUInt8(UNiagaraComponent* NiagaraSystem, FName OverrideName);
=======
	static NIAGARA_API TArray<int32> GetNiagaraArrayInt32(UNiagaraComponent* NiagaraSystem, FName OverrideName);
	/** Gets a copy of Niagara UInt8 Data. */
	UFUNCTION(BlueprintCallable, Category = Niagara, meta = (DisplayName = "Niagara Get UInt8 Array"))
	static NIAGARA_API TArray<int32> GetNiagaraArrayUInt8(UNiagaraComponent* NiagaraSystem, FName OverrideName);
>>>>>>> 4af6daef
	/** Gets a copy of Niagara Bool Data. */
	UFUNCTION(BlueprintCallable, Category = Niagara, meta = (DisplayName = "Niagara Get Bool Array"))
	static NIAGARA_API TArray<bool> GetNiagaraArrayBool(UNiagaraComponent* NiagaraSystem, FName OverrideName);

	/** Sets a single value within a Niagara Array Float. */
	UFUNCTION(BlueprintCallable, Category = Niagara, meta = (DisplayName = "Niagara Set Float Array Value"))
	static NIAGARA_API void SetNiagaraArrayFloatValue(UNiagaraComponent* NiagaraSystem, FName OverrideName, int Index, float Value, bool bSizeToFit);
	/** Sets a single value within a Niagara Array FVector2D. */
	UFUNCTION(BlueprintCallable, Category = Niagara, meta = (DisplayName = "Niagara Set Vector 2D Array Value"))
	static NIAGARA_API void SetNiagaraArrayVector2DValue(UNiagaraComponent* NiagaraSystem, FName OverrideName, int Index, const FVector2D& Value, bool bSizeToFit);
	/** Sets a single value within a Niagara Array FVector. */
	UFUNCTION(BlueprintCallable, Category = Niagara, meta = (DisplayName = "Niagara Set Vector Array Value"))
<<<<<<< HEAD
	static void SetNiagaraArrayVectorValue(UNiagaraComponent* NiagaraSystem, FName OverrideName, int Index, const FVector& Value, bool bSizeToFit);
	UFUNCTION(BlueprintCallable, Category = Niagara, meta = (DisplayName = "Niagara Set Position Array Value"))
	static void SetNiagaraArrayPositionValue(UNiagaraComponent* NiagaraSystem, FName OverrideName, int Index, const FVector& Value, bool bSizeToFit);
=======
	static NIAGARA_API void SetNiagaraArrayVectorValue(UNiagaraComponent* NiagaraSystem, FName OverrideName, int Index, const FVector& Value, bool bSizeToFit);
	UFUNCTION(BlueprintCallable, Category = Niagara, meta = (DisplayName = "Niagara Set Position Array Value"))
	static NIAGARA_API void SetNiagaraArrayPositionValue(UNiagaraComponent* NiagaraSystem, FName OverrideName, int Index, const FVector& Value, bool bSizeToFit);
>>>>>>> 4af6daef
	/** Sets a single value within a Niagara Array FVector4. */
	UFUNCTION(BlueprintCallable, Category = Niagara, meta = (DisplayName = "Niagara Set Vector 4 Array Value"))
	static NIAGARA_API void SetNiagaraArrayVector4Value(UNiagaraComponent* NiagaraSystem, FName OverrideName, int Index, const FVector4& Value, bool bSizeToFit);
	/** Sets a single value within a Niagara Array FLinearColor. */
	UFUNCTION(BlueprintCallable, Category = Niagara, meta = (DisplayName = "Niagara Set Color Array Value"))
	static NIAGARA_API void SetNiagaraArrayColorValue(UNiagaraComponent* NiagaraSystem, FName OverrideName, int Index, const FLinearColor& Value, bool bSizeToFit);
	/** Sets a single value within a Niagara Array FQuat. */
	UFUNCTION(BlueprintCallable, Category = Niagara, meta = (DisplayName = "Niagara Set Quaternion Array Value"))
	static NIAGARA_API void SetNiagaraArrayQuatValue(UNiagaraComponent* NiagaraSystem, FName OverrideName, int Index, const FQuat& Value, bool bSizeToFit);
	/**
	 * Sets a single value within a Niagara Array FMatrix.
	 * @param bApplyLWCRebase When enabled the matrix translation will have the simulation tile offset subtracted from it
	 */
	UFUNCTION(BlueprintCallable, Category = Niagara, meta = (DisplayName = "Niagara Set Matrix Array Value"))
	static NIAGARA_API void SetNiagaraArrayMatrixValue(UNiagaraComponent* NiagaraSystem, FName OverrideName, int Index, const FMatrix& Value, bool bSizeToFit, bool bApplyLWCRebase = true);
	/** Sets a single value within a Niagara Array Int32. */
	UFUNCTION(BlueprintCallable, Category = Niagara, meta = (DisplayName = "Niagara Set Int32 Array Value"))
<<<<<<< HEAD
	static void SetNiagaraArrayInt32Value(UNiagaraComponent* NiagaraSystem, FName OverrideName, int Index, int32 Value, bool bSizeToFit);
	/** Sets a single value within a Niagara Array UInt8. */
	UFUNCTION(BlueprintCallable, Category = Niagara, meta = (DisplayName = "Niagara Set UInt8 Array Value"))
	static void SetNiagaraArrayUInt8Value(UNiagaraComponent* NiagaraSystem, FName OverrideName, int Index, int32 Value, bool bSizeToFit);
=======
	static NIAGARA_API void SetNiagaraArrayInt32Value(UNiagaraComponent* NiagaraSystem, FName OverrideName, int Index, int32 Value, bool bSizeToFit);
	/** Sets a single value within a Niagara Array UInt8. */
	UFUNCTION(BlueprintCallable, Category = Niagara, meta = (DisplayName = "Niagara Set UInt8 Array Value"))
	static NIAGARA_API void SetNiagaraArrayUInt8Value(UNiagaraComponent* NiagaraSystem, FName OverrideName, int Index, int32 Value, bool bSizeToFit);
>>>>>>> 4af6daef
	/** Sets a single value within a Niagara Array Bool. */
	UFUNCTION(BlueprintCallable, Category = Niagara, meta = (DisplayName = "Niagara Set Bool Array Value"))
	static NIAGARA_API void SetNiagaraArrayBoolValue(UNiagaraComponent* NiagaraSystem, FName OverrideName, int Index, const bool& Value, bool bSizeToFit);

	/** Gets a single value within a Niagara Array Float. */
	UFUNCTION(BlueprintCallable, Category = Niagara, meta = (DisplayName = "Niagara Get Float Array Value"))
	static NIAGARA_API float GetNiagaraArrayFloatValue(UNiagaraComponent* NiagaraSystem, FName OverrideName, int Index);
	/** Gets a single value within a Niagara Array FVector2D. */
	UFUNCTION(BlueprintCallable, Category = Niagara, meta = (DisplayName = "Niagara Get Vector 2D Array Value"))
	static NIAGARA_API FVector2D GetNiagaraArrayVector2DValue(UNiagaraComponent* NiagaraSystem, FName OverrideName, int Index);
	/** Gets a single value within a Niagara Array FVector. */
	UFUNCTION(BlueprintCallable, Category = Niagara, meta = (DisplayName = "Niagara Get Vector Array Value"))
<<<<<<< HEAD
	static FVector GetNiagaraArrayVectorValue(UNiagaraComponent* NiagaraSystem, FName OverrideName, int Index);
	/** Gets a single value within a Niagara Array Position. */
	UFUNCTION(BlueprintCallable, Category = Niagara, meta = (DisplayName = "Niagara Get Position Array Value"))
	static FVector GetNiagaraArrayPositionValue(UNiagaraComponent* NiagaraSystem, FName OverrideName, int Index);
=======
	static NIAGARA_API FVector GetNiagaraArrayVectorValue(UNiagaraComponent* NiagaraSystem, FName OverrideName, int Index);
	/** Gets a single value within a Niagara Array Position. */
	UFUNCTION(BlueprintCallable, Category = Niagara, meta = (DisplayName = "Niagara Get Position Array Value"))
	static NIAGARA_API FVector GetNiagaraArrayPositionValue(UNiagaraComponent* NiagaraSystem, FName OverrideName, int Index);
>>>>>>> 4af6daef
	/** Gets a single value within a Niagara Array FVector4. */
	UFUNCTION(BlueprintCallable, Category = Niagara, meta = (DisplayName = "Niagara Get Vector 4 Array Value"))
	static NIAGARA_API FVector4 GetNiagaraArrayVector4Value(UNiagaraComponent* NiagaraSystem, FName OverrideName, int Index);
	/** Gets a single value within a Niagara Array FLinearColor. */
	UFUNCTION(BlueprintCallable, Category = Niagara, meta = (DisplayName = "Niagara Get Color Array Value"))
	static NIAGARA_API FLinearColor GetNiagaraArrayColorValue(UNiagaraComponent* NiagaraSystem, FName OverrideName, int Index);
	/** Gets a single value within a Niagara Array FQuat. */
	UFUNCTION(BlueprintCallable, Category = Niagara, meta = (DisplayName = "Niagara Get Quaternion Array Value"))
	static NIAGARA_API FQuat GetNiagaraArrayQuatValue(UNiagaraComponent* NiagaraSystem, FName OverrideName, int Index);
	/**
	 * Gets a single value within a Niagara Array FMatrix.
	 * @param bApplyLWCRebase When enabled the matrix translation will have the simulation tile offset added to it
	 */
	UFUNCTION(BlueprintCallable, Category = Niagara, meta = (DisplayName = "Niagara Get Matrix Array Value"))
	static NIAGARA_API FMatrix GetNiagaraArrayMatrixValue(UNiagaraComponent* NiagaraSystem, FName OverrideName, int Index, bool bApplyLWCRebase = true);
	/** Gets a single value within a Niagara Array Int32. */
	UFUNCTION(BlueprintCallable, Category = Niagara, meta = (DisplayName = "Niagara Get Int32 Array Value"))
<<<<<<< HEAD
	static int32 GetNiagaraArrayInt32Value(UNiagaraComponent* NiagaraSystem, FName OverrideName, int Index);
	/** Gets a single value within a Niagara Array UInt8. */
	UFUNCTION(BlueprintCallable, Category = Niagara, meta = (DisplayName = "Niagara Get UInt8 Array Value"))
	static int32 GetNiagaraArrayUInt8Value(UNiagaraComponent* NiagaraSystem, FName OverrideName, int Index);
	/** Gets a single value within a Niagara Array Bool. */
	UFUNCTION(BlueprintCallable, Category = Niagara, meta = (DisplayName = "Niagara Get Bool Array Value"))
	static bool GetNiagaraArrayBoolValue(UNiagaraComponent* NiagaraSystem, FName OverrideName, int Index);

	//////////////////////////////////////////////////////////////////////////////////////////////////////////////////
	// None BP compatable set functions
	static void SetNiagaraArrayVector2D(UNiagaraComponent* NiagaraSystem, FName OverrideName, TConstArrayView<FVector2f> ArrayData);
	static void SetNiagaraArrayVector(UNiagaraComponent* NiagaraSystem, FName OverrideName, TConstArrayView<FVector3f> ArrayData);
	static void SetNiagaraArrayVector4(UNiagaraComponent* NiagaraSystem, FName OverrideName, TConstArrayView<FVector4f> ArrayData);
	static void SetNiagaraArrayQuat(UNiagaraComponent* NiagaraSystem, FName OverrideName, TConstArrayView<FQuat4f> ArrayData);
	static void SetNiagaraArrayUInt8(UNiagaraComponent* NiagaraSystem, FName OverrideName, TConstArrayView<uint8> ArrayData);
=======
	static NIAGARA_API int32 GetNiagaraArrayInt32Value(UNiagaraComponent* NiagaraSystem, FName OverrideName, int Index);
	/** Gets a single value within a Niagara Array UInt8. */
	UFUNCTION(BlueprintCallable, Category = Niagara, meta = (DisplayName = "Niagara Get UInt8 Array Value"))
	static NIAGARA_API int32 GetNiagaraArrayUInt8Value(UNiagaraComponent* NiagaraSystem, FName OverrideName, int Index);
	/** Gets a single value within a Niagara Array Bool. */
	UFUNCTION(BlueprintCallable, Category = Niagara, meta = (DisplayName = "Niagara Get Bool Array Value"))
	static NIAGARA_API bool GetNiagaraArrayBoolValue(UNiagaraComponent* NiagaraSystem, FName OverrideName, int Index);

	//////////////////////////////////////////////////////////////////////////////////////////////////////////////////
	// None BP compatable set functions
	static NIAGARA_API void SetNiagaraArrayVector2D(UNiagaraComponent* NiagaraSystem, FName OverrideName, TConstArrayView<FVector2f> ArrayData);
	static NIAGARA_API void SetNiagaraArrayVector(UNiagaraComponent* NiagaraSystem, FName OverrideName, TConstArrayView<FVector3f> ArrayData);
	static NIAGARA_API void SetNiagaraArrayVector4(UNiagaraComponent* NiagaraSystem, FName OverrideName, TConstArrayView<FVector4f> ArrayData);
	static NIAGARA_API void SetNiagaraArrayQuat(UNiagaraComponent* NiagaraSystem, FName OverrideName, TConstArrayView<FQuat4f> ArrayData);
	static NIAGARA_API void SetNiagaraArrayMatrix(UNiagaraComponent* NiagaraSystem, FName OverrideName, TConstArrayView<FMatrix44f> ArrayData);
	static NIAGARA_API void SetNiagaraArrayUInt8(UNiagaraComponent* NiagaraSystem, FName OverrideName, TConstArrayView<uint8> ArrayData);
>>>>>>> 4af6daef
};<|MERGE_RESOLUTION|>--- conflicted
+++ resolved
@@ -24,17 +24,10 @@
 	static NIAGARA_API void SetNiagaraArrayVector2D(UNiagaraComponent* NiagaraSystem, FName OverrideName, const TArray<FVector2D>& ArrayData);
 	/** Sets Niagara Array FVector Data. */
 	UFUNCTION(BlueprintCallable, Category = Niagara, meta = (DisplayName = "Niagara Set Vector Array"))
-<<<<<<< HEAD
-	static void SetNiagaraArrayVector(UNiagaraComponent* NiagaraSystem, FName OverrideName, const TArray<FVector>& ArrayData);
-	/** Sets Niagara Array FVector Data. */
-	UFUNCTION(BlueprintCallable, Category = Niagara, meta = (DisplayName = "Niagara Set Position Array"))
-	static void SetNiagaraArrayPosition(UNiagaraComponent* NiagaraSystem, FName OverrideName, const TArray<FVector>& ArrayData);
-=======
 	static NIAGARA_API void SetNiagaraArrayVector(UNiagaraComponent* NiagaraSystem, FName OverrideName, const TArray<FVector>& ArrayData);
 	/** Sets Niagara Array FVector Data. */
 	UFUNCTION(BlueprintCallable, Category = Niagara, meta = (DisplayName = "Niagara Set Position Array"))
 	static NIAGARA_API void SetNiagaraArrayPosition(UNiagaraComponent* NiagaraSystem, FName OverrideName, const TArray<FVector>& ArrayData);
->>>>>>> 4af6daef
 	/** Sets Niagara Array FVector4 Data. */
 	UFUNCTION(BlueprintCallable, Category = Niagara, meta = (DisplayName = "Niagara Set Vector 4 Array"))
 	static NIAGARA_API void SetNiagaraArrayVector4(UNiagaraComponent* NiagaraSystem, FName OverrideName, const TArray<FVector4>& ArrayData);
@@ -52,17 +45,10 @@
 	static NIAGARA_API void SetNiagaraArrayMatrix(UNiagaraComponent* NiagaraSystem, FName OverrideName, const TArray<FMatrix>& ArrayData, bool bApplyLWCRebase = true);
 	/** Sets Niagara Array Int32 Data. */
 	UFUNCTION(BlueprintCallable, Category = Niagara, meta = (DisplayName = "Niagara Set Int32 Array"))
-<<<<<<< HEAD
-	static void SetNiagaraArrayInt32(UNiagaraComponent* NiagaraSystem, FName OverrideName, const TArray<int32>& ArrayData);
-	/** Sets Niagara Array UInt8 Data. */
-	UFUNCTION(BlueprintCallable, Category = Niagara, meta = (DisplayName = "Niagara Set UInt8 Array"))
-	static void SetNiagaraArrayUInt8(UNiagaraComponent* NiagaraSystem, FName OverrideName, const TArray<int32>& ArrayData);
-=======
 	static NIAGARA_API void SetNiagaraArrayInt32(UNiagaraComponent* NiagaraSystem, FName OverrideName, const TArray<int32>& ArrayData);
 	/** Sets Niagara Array UInt8 Data. */
 	UFUNCTION(BlueprintCallable, Category = Niagara, meta = (DisplayName = "Niagara Set UInt8 Array"))
 	static NIAGARA_API void SetNiagaraArrayUInt8(UNiagaraComponent* NiagaraSystem, FName OverrideName, const TArray<int32>& ArrayData);
->>>>>>> 4af6daef
 	/** Sets Niagara Array Bool Data. */
 	UFUNCTION(BlueprintCallable, Category = Niagara, meta = (DisplayName = "Niagara Set Bool Array"))
 	static NIAGARA_API void SetNiagaraArrayBool(UNiagaraComponent* NiagaraSystem, FName OverrideName, const TArray<bool>& ArrayData);
@@ -75,17 +61,10 @@
 	static NIAGARA_API TArray<FVector2D> GetNiagaraArrayVector2D(UNiagaraComponent* NiagaraSystem, FName OverrideName);
 	/** Gets a copy of Niagara FVector Data. */
 	UFUNCTION(BlueprintCallable, Category = Niagara, meta = (DisplayName = "Niagara Get Vector Array"))
-<<<<<<< HEAD
-	static TArray<FVector> GetNiagaraArrayVector(UNiagaraComponent* NiagaraSystem, FName OverrideName);
-	/** Gets a copy of Niagara Position Data. */
-	UFUNCTION(BlueprintCallable, Category = Niagara, meta = (DisplayName = "Niagara Get Position Array"))
-	static TArray<FVector> GetNiagaraArrayPosition(UNiagaraComponent* NiagaraSystem, FName OverrideName);
-=======
 	static NIAGARA_API TArray<FVector> GetNiagaraArrayVector(UNiagaraComponent* NiagaraSystem, FName OverrideName);
 	/** Gets a copy of Niagara Position Data. */
 	UFUNCTION(BlueprintCallable, Category = Niagara, meta = (DisplayName = "Niagara Get Position Array"))
 	static NIAGARA_API TArray<FVector> GetNiagaraArrayPosition(UNiagaraComponent* NiagaraSystem, FName OverrideName);
->>>>>>> 4af6daef
 	/** Gets a copy of Niagara FVector4 Data. */
 	UFUNCTION(BlueprintCallable, Category = Niagara, meta = (DisplayName = "Niagara Get Vector 4 Array"))
 	static NIAGARA_API TArray<FVector4> GetNiagaraArrayVector4(UNiagaraComponent* NiagaraSystem, FName OverrideName);
@@ -103,17 +82,10 @@
 	static NIAGARA_API TArray<FMatrix> GetNiagaraArrayMatrix(UNiagaraComponent* NiagaraSystem, FName OverrideName, bool bApplyLWCRebase = true);
 	/** Gets a copy of Niagara Int32 Data. */
 	UFUNCTION(BlueprintCallable, Category = Niagara, meta = (DisplayName = "Niagara Get Int32 Array"))
-<<<<<<< HEAD
-	static TArray<int32> GetNiagaraArrayInt32(UNiagaraComponent* NiagaraSystem, FName OverrideName);
-	/** Gets a copy of Niagara UInt8 Data. */
-	UFUNCTION(BlueprintCallable, Category = Niagara, meta = (DisplayName = "Niagara Get UInt8 Array"))
-	static TArray<int32> GetNiagaraArrayUInt8(UNiagaraComponent* NiagaraSystem, FName OverrideName);
-=======
 	static NIAGARA_API TArray<int32> GetNiagaraArrayInt32(UNiagaraComponent* NiagaraSystem, FName OverrideName);
 	/** Gets a copy of Niagara UInt8 Data. */
 	UFUNCTION(BlueprintCallable, Category = Niagara, meta = (DisplayName = "Niagara Get UInt8 Array"))
 	static NIAGARA_API TArray<int32> GetNiagaraArrayUInt8(UNiagaraComponent* NiagaraSystem, FName OverrideName);
->>>>>>> 4af6daef
 	/** Gets a copy of Niagara Bool Data. */
 	UFUNCTION(BlueprintCallable, Category = Niagara, meta = (DisplayName = "Niagara Get Bool Array"))
 	static NIAGARA_API TArray<bool> GetNiagaraArrayBool(UNiagaraComponent* NiagaraSystem, FName OverrideName);
@@ -126,15 +98,9 @@
 	static NIAGARA_API void SetNiagaraArrayVector2DValue(UNiagaraComponent* NiagaraSystem, FName OverrideName, int Index, const FVector2D& Value, bool bSizeToFit);
 	/** Sets a single value within a Niagara Array FVector. */
 	UFUNCTION(BlueprintCallable, Category = Niagara, meta = (DisplayName = "Niagara Set Vector Array Value"))
-<<<<<<< HEAD
-	static void SetNiagaraArrayVectorValue(UNiagaraComponent* NiagaraSystem, FName OverrideName, int Index, const FVector& Value, bool bSizeToFit);
-	UFUNCTION(BlueprintCallable, Category = Niagara, meta = (DisplayName = "Niagara Set Position Array Value"))
-	static void SetNiagaraArrayPositionValue(UNiagaraComponent* NiagaraSystem, FName OverrideName, int Index, const FVector& Value, bool bSizeToFit);
-=======
 	static NIAGARA_API void SetNiagaraArrayVectorValue(UNiagaraComponent* NiagaraSystem, FName OverrideName, int Index, const FVector& Value, bool bSizeToFit);
 	UFUNCTION(BlueprintCallable, Category = Niagara, meta = (DisplayName = "Niagara Set Position Array Value"))
 	static NIAGARA_API void SetNiagaraArrayPositionValue(UNiagaraComponent* NiagaraSystem, FName OverrideName, int Index, const FVector& Value, bool bSizeToFit);
->>>>>>> 4af6daef
 	/** Sets a single value within a Niagara Array FVector4. */
 	UFUNCTION(BlueprintCallable, Category = Niagara, meta = (DisplayName = "Niagara Set Vector 4 Array Value"))
 	static NIAGARA_API void SetNiagaraArrayVector4Value(UNiagaraComponent* NiagaraSystem, FName OverrideName, int Index, const FVector4& Value, bool bSizeToFit);
@@ -152,17 +118,10 @@
 	static NIAGARA_API void SetNiagaraArrayMatrixValue(UNiagaraComponent* NiagaraSystem, FName OverrideName, int Index, const FMatrix& Value, bool bSizeToFit, bool bApplyLWCRebase = true);
 	/** Sets a single value within a Niagara Array Int32. */
 	UFUNCTION(BlueprintCallable, Category = Niagara, meta = (DisplayName = "Niagara Set Int32 Array Value"))
-<<<<<<< HEAD
-	static void SetNiagaraArrayInt32Value(UNiagaraComponent* NiagaraSystem, FName OverrideName, int Index, int32 Value, bool bSizeToFit);
-	/** Sets a single value within a Niagara Array UInt8. */
-	UFUNCTION(BlueprintCallable, Category = Niagara, meta = (DisplayName = "Niagara Set UInt8 Array Value"))
-	static void SetNiagaraArrayUInt8Value(UNiagaraComponent* NiagaraSystem, FName OverrideName, int Index, int32 Value, bool bSizeToFit);
-=======
 	static NIAGARA_API void SetNiagaraArrayInt32Value(UNiagaraComponent* NiagaraSystem, FName OverrideName, int Index, int32 Value, bool bSizeToFit);
 	/** Sets a single value within a Niagara Array UInt8. */
 	UFUNCTION(BlueprintCallable, Category = Niagara, meta = (DisplayName = "Niagara Set UInt8 Array Value"))
 	static NIAGARA_API void SetNiagaraArrayUInt8Value(UNiagaraComponent* NiagaraSystem, FName OverrideName, int Index, int32 Value, bool bSizeToFit);
->>>>>>> 4af6daef
 	/** Sets a single value within a Niagara Array Bool. */
 	UFUNCTION(BlueprintCallable, Category = Niagara, meta = (DisplayName = "Niagara Set Bool Array Value"))
 	static NIAGARA_API void SetNiagaraArrayBoolValue(UNiagaraComponent* NiagaraSystem, FName OverrideName, int Index, const bool& Value, bool bSizeToFit);
@@ -175,17 +134,10 @@
 	static NIAGARA_API FVector2D GetNiagaraArrayVector2DValue(UNiagaraComponent* NiagaraSystem, FName OverrideName, int Index);
 	/** Gets a single value within a Niagara Array FVector. */
 	UFUNCTION(BlueprintCallable, Category = Niagara, meta = (DisplayName = "Niagara Get Vector Array Value"))
-<<<<<<< HEAD
-	static FVector GetNiagaraArrayVectorValue(UNiagaraComponent* NiagaraSystem, FName OverrideName, int Index);
-	/** Gets a single value within a Niagara Array Position. */
-	UFUNCTION(BlueprintCallable, Category = Niagara, meta = (DisplayName = "Niagara Get Position Array Value"))
-	static FVector GetNiagaraArrayPositionValue(UNiagaraComponent* NiagaraSystem, FName OverrideName, int Index);
-=======
 	static NIAGARA_API FVector GetNiagaraArrayVectorValue(UNiagaraComponent* NiagaraSystem, FName OverrideName, int Index);
 	/** Gets a single value within a Niagara Array Position. */
 	UFUNCTION(BlueprintCallable, Category = Niagara, meta = (DisplayName = "Niagara Get Position Array Value"))
 	static NIAGARA_API FVector GetNiagaraArrayPositionValue(UNiagaraComponent* NiagaraSystem, FName OverrideName, int Index);
->>>>>>> 4af6daef
 	/** Gets a single value within a Niagara Array FVector4. */
 	UFUNCTION(BlueprintCallable, Category = Niagara, meta = (DisplayName = "Niagara Get Vector 4 Array Value"))
 	static NIAGARA_API FVector4 GetNiagaraArrayVector4Value(UNiagaraComponent* NiagaraSystem, FName OverrideName, int Index);
@@ -203,23 +155,6 @@
 	static NIAGARA_API FMatrix GetNiagaraArrayMatrixValue(UNiagaraComponent* NiagaraSystem, FName OverrideName, int Index, bool bApplyLWCRebase = true);
 	/** Gets a single value within a Niagara Array Int32. */
 	UFUNCTION(BlueprintCallable, Category = Niagara, meta = (DisplayName = "Niagara Get Int32 Array Value"))
-<<<<<<< HEAD
-	static int32 GetNiagaraArrayInt32Value(UNiagaraComponent* NiagaraSystem, FName OverrideName, int Index);
-	/** Gets a single value within a Niagara Array UInt8. */
-	UFUNCTION(BlueprintCallable, Category = Niagara, meta = (DisplayName = "Niagara Get UInt8 Array Value"))
-	static int32 GetNiagaraArrayUInt8Value(UNiagaraComponent* NiagaraSystem, FName OverrideName, int Index);
-	/** Gets a single value within a Niagara Array Bool. */
-	UFUNCTION(BlueprintCallable, Category = Niagara, meta = (DisplayName = "Niagara Get Bool Array Value"))
-	static bool GetNiagaraArrayBoolValue(UNiagaraComponent* NiagaraSystem, FName OverrideName, int Index);
-
-	//////////////////////////////////////////////////////////////////////////////////////////////////////////////////
-	// None BP compatable set functions
-	static void SetNiagaraArrayVector2D(UNiagaraComponent* NiagaraSystem, FName OverrideName, TConstArrayView<FVector2f> ArrayData);
-	static void SetNiagaraArrayVector(UNiagaraComponent* NiagaraSystem, FName OverrideName, TConstArrayView<FVector3f> ArrayData);
-	static void SetNiagaraArrayVector4(UNiagaraComponent* NiagaraSystem, FName OverrideName, TConstArrayView<FVector4f> ArrayData);
-	static void SetNiagaraArrayQuat(UNiagaraComponent* NiagaraSystem, FName OverrideName, TConstArrayView<FQuat4f> ArrayData);
-	static void SetNiagaraArrayUInt8(UNiagaraComponent* NiagaraSystem, FName OverrideName, TConstArrayView<uint8> ArrayData);
-=======
 	static NIAGARA_API int32 GetNiagaraArrayInt32Value(UNiagaraComponent* NiagaraSystem, FName OverrideName, int Index);
 	/** Gets a single value within a Niagara Array UInt8. */
 	UFUNCTION(BlueprintCallable, Category = Niagara, meta = (DisplayName = "Niagara Get UInt8 Array Value"))
@@ -236,5 +171,4 @@
 	static NIAGARA_API void SetNiagaraArrayQuat(UNiagaraComponent* NiagaraSystem, FName OverrideName, TConstArrayView<FQuat4f> ArrayData);
 	static NIAGARA_API void SetNiagaraArrayMatrix(UNiagaraComponent* NiagaraSystem, FName OverrideName, TConstArrayView<FMatrix44f> ArrayData);
 	static NIAGARA_API void SetNiagaraArrayUInt8(UNiagaraComponent* NiagaraSystem, FName OverrideName, TConstArrayView<uint8> ArrayData);
->>>>>>> 4af6daef
 };