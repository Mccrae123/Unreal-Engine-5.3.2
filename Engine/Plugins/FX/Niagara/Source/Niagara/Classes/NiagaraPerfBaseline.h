--- conflicted
+++ resolved
@@ -167,19 +167,11 @@
 class FNiagaraPerfBaselineStatsListener : public FParticlePerfStatsListener
 {
 public:
-<<<<<<< HEAD
-	FNiagaraPerfBaselineStatsListener(UNiagaraBaselineController* OwnerBaseline);
-	virtual void Begin()override;
-	virtual void End()override;
-	virtual bool Tick()override;
-	virtual void TickRT()override;
-=======
 	NIAGARA_API FNiagaraPerfBaselineStatsListener(UNiagaraBaselineController* OwnerBaseline);
 	NIAGARA_API virtual void Begin()override;
 	NIAGARA_API virtual void End()override;
 	NIAGARA_API virtual bool Tick()override;
 	NIAGARA_API virtual void TickRT()override;
->>>>>>> 4af6daef
 
 	virtual bool NeedsWorldStats()const override { return false; }
 	virtual bool NeedsSystemStats()const override { return true; }
@@ -224,13 +216,8 @@
 public:
 	NIAGARA_API FParticlePerfStatsListener_NiagaraPerformanceReporter(UWorld* InWorld);
 
-<<<<<<< HEAD
-	virtual bool Tick()override;
-	virtual void TickRT()override;
-=======
 	NIAGARA_API virtual bool Tick()override;
 	NIAGARA_API virtual void TickRT()override;
->>>>>>> 4af6daef
 	virtual bool NeedsWorldStats()const override { return false; }
 	virtual bool NeedsSystemStats()const override { return true; }
 
