// Copyright Epic Games, Inc. All Rights Reserved.

#pragma once

#include "NiagaraDataInterfaceArray.h"
#include "NiagaraDataInterfaceArrayImpl.h"
#include "NiagaraDataInterfaceArrayInt.generated.h"

<<<<<<< HEAD
template<>
struct FNDIArrayImplHelper<int32> : public FNDIArrayImplHelperBase<int32>
{
	typedef int32 TVMArrayType;

	static constexpr bool bSupportsAtomicOps = true;

	static constexpr TCHAR const* HLSLVariableType = TEXT("int");
	static constexpr EPixelFormat ReadPixelFormat = PF_R32_SINT;
	static constexpr TCHAR const* ReadHLSLBufferType = TEXT("int");
	static constexpr TCHAR const* ReadHLSLBufferRead = TEXT("Value = BUFFER_NAME[Index];");
	static constexpr EPixelFormat RWPixelFormat = PF_R32_SINT;
	static constexpr TCHAR const* RWHLSLBufferType = TEXT("int");
	static constexpr TCHAR const* RWHLSLBufferRead = TEXT("Value = BUFFER_NAME[Index];");
	static constexpr TCHAR const* RWHLSLBufferWrite = TEXT("BUFFER_NAME[Index] = Value;");

	static const FNiagaraTypeDefinition& GetTypeDefinition() { return FNiagaraTypeDefinition::GetIntDef(); }
	static const int32 GetDefaultValue() { return 0; }

	static int32 AtomicAdd(int32* Dest, int32 Value)
	{
		return FPlatformAtomics::InterlockedAdd(Dest, Value);
	}
	static int32 AtomicMin(int32* Dest, int32 Value)
	{
		int32 PrevValue = *Dest;
		while (PrevValue > Value)
		{
			PrevValue = FPlatformAtomics::InterlockedCompareExchange(Dest, Value, PrevValue);
		}
		return PrevValue;
	}
	static int32 AtomicMax(int32* Dest, int32 Value)
	{
		int32 PrevValue = *Dest;
		while (PrevValue < Value)
		{
			PrevValue = FPlatformAtomics::InterlockedCompareExchange(Dest, Value, PrevValue);
		}
		return PrevValue;
	}

	static void AppendValueToString(const int32 Value, FString& OutString)
	{
		OutString.AppendInt(Value);
	}
};

template<>
struct FNDIArrayImplHelper<uint8> : public FNDIArrayImplHelperBase<uint8>
{
	typedef int32 TVMArrayType;

	static constexpr TCHAR const* HLSLVariableType = TEXT("int");
	static constexpr EPixelFormat ReadPixelFormat = PF_R8_UINT;
	static constexpr TCHAR const* ReadHLSLBufferType = TEXT("int");
	static constexpr TCHAR const* ReadHLSLBufferRead = TEXT("Value = BUFFER_NAME[Index];");
	static constexpr EPixelFormat RWPixelFormat = PF_R8_UINT;
	static constexpr TCHAR const* RWHLSLBufferType = TEXT("int");
	static constexpr TCHAR const* RWHLSLBufferRead = TEXT("Value = BUFFER_NAME[Index];");
	static constexpr TCHAR const* RWHLSLBufferWrite = TEXT("BUFFER_NAME[Index] = Value;");

	static const FNiagaraTypeDefinition& GetTypeDefinition() { return FNiagaraTypeDefinition::GetIntDef(); }
	static const int32 GetDefaultValue() { return 0; }

	static void CopyCpuToCpuMemory(uint8* Dest, const uint8* Src, int32 NumElements)
	{
		FMemory::Memcpy(Dest, Src, NumElements * sizeof(uint8));
	}

	static void CopyCpuToCpuMemory(uint8* Dest, const int32* Src, int32 NumElements)
	{
		for (int32 i = 0; i < NumElements; ++i)
		{
			Dest[i] = uint8(Src[i]);
		}
	}

	static void CopyCpuToCpuMemory(int32* Dest, const uint8* Src, int32 NumElements)
	{
		for (int32 i = 0; i < NumElements; ++i)
		{
			Dest[i] = int32(Src[i]);
		}
	}

	static void AppendValueToString(const uint8 Value, FString& OutString)
	{
		OutString.AppendInt(Value);
	}
};

template<>
struct FNDIArrayImplHelper<bool> : public FNDIArrayImplHelperBase<bool>
{
	typedef FNiagaraBool TVMArrayType;

	static constexpr TCHAR const* HLSLVariableType = TEXT("bool");
	static constexpr EPixelFormat ReadPixelFormat = PF_R8_UINT;
	static constexpr TCHAR const* ReadHLSLBufferType = TEXT("uint");
	static constexpr TCHAR const* ReadHLSLBufferRead = TEXT("Value = BUFFER_NAME[Index];");
	static constexpr EPixelFormat RWPixelFormat = PF_R8_UINT;
	static constexpr TCHAR const* RWHLSLBufferType = TEXT("uint");
	static constexpr TCHAR const* RWHLSLBufferRead = TEXT("Value = BUFFER_NAME[Index];");
	static constexpr TCHAR const* RWHLSLBufferWrite = TEXT("BUFFER_NAME[Index] = Value;");

	static const FNiagaraTypeDefinition& GetTypeDefinition() { return FNiagaraTypeDefinition::GetBoolDef(); }
	static const FNiagaraBool GetDefaultValue() { return FNiagaraBool::False; }

	static void CopyCpuToGpuMemory(void* Dest, const bool* Src, int32 NumElements)
	{
		uint8* TypedDest = reinterpret_cast<uint8*>(Dest);
		while (NumElements--)
		{
			*TypedDest++ = *Src++ == false ? 0 : 0xff;
		}
	}

	static void CopyGpuToCpuMemory(void* Dest, const void* Src, int32 NumElements)
	{
		FNiagaraBool* TypedDest = reinterpret_cast<FNiagaraBool*>(Dest);
		const uint8* TypedSrc = reinterpret_cast<const uint8*>(Src);
		while (NumElements--)
		{
			*TypedDest++ = *TypedSrc++ == 0 ? false : true;
		}
	}

	static void AppendValueToString(const bool Value, FString& OutString)
	{
		OutString.Append(Value ? TEXT("True") : TEXT("False"));
	}
};

UCLASS(EditInlineNew, Category = "Array", meta = (DisplayName = "Int32 Array"), Blueprintable, BlueprintType)
class NIAGARA_API UNiagaraDataInterfaceArrayInt32 : public UNiagaraDataInterfaceArray
=======
UCLASS(EditInlineNew, Category = "Array", CollapseCategories, meta = (DisplayName = "Int32 Array"), Blueprintable, BlueprintType, MinimalAPI)
class UNiagaraDataInterfaceArrayInt32 : public UNiagaraDataInterfaceArray
>>>>>>> 4af6daef
{
public:
	GENERATED_BODY()

<<<<<<< HEAD
	UPROPERTY(EditAnywhere, BlueprintReadWrite, Category = "Array")
	TArray<int32> IntData;

	NDIARRAY_GENERATE_BODY(UNiagaraDataInterfaceArrayInt32, int32, IntData)
};

UCLASS(EditInlineNew, Category = "Array", meta = (DisplayName = "UInt8 Array"), Blueprintable, BlueprintType)
class NIAGARA_API UNiagaraDataInterfaceArrayUInt8 : public UNiagaraDataInterfaceArray
{
public:
	GENERATED_BODY()

#if WITH_EDITORONLY_DATA
=======
>>>>>>> 4af6daef
	UPROPERTY(EditAnywhere, BlueprintReadWrite, Category = "Array")
	TArray<int32> IntData;
#endif

<<<<<<< HEAD
	UPROPERTY()
	TArray<uint8> InternalIntData;

	NDIARRAY_GENERATE_BODY_LWC(UNiagaraDataInterfaceArrayUInt8, uint8, IntData)
};

UCLASS(EditInlineNew, Category = "Array", meta = (DisplayName = "Bool Array"), Blueprintable, BlueprintType)
class NIAGARA_API UNiagaraDataInterfaceArrayBool : public UNiagaraDataInterfaceArray
=======
	NDIARRAY_GENERATE_BODY(UNiagaraDataInterfaceArrayInt32, int32, IntData)
};

UCLASS(EditInlineNew, Category = "Array", CollapseCategories, meta = (DisplayName = "UInt8 Array"), Blueprintable, BlueprintType, MinimalAPI)
class UNiagaraDataInterfaceArrayUInt8 : public UNiagaraDataInterfaceArray
>>>>>>> 4af6daef
{
public:
	GENERATED_BODY()

<<<<<<< HEAD
=======
#if WITH_EDITORONLY_DATA
	UPROPERTY(EditAnywhere, BlueprintReadWrite, Category = "Array")
	TArray<int32> IntData;
#endif

	UPROPERTY()
	TArray<uint8> InternalIntData;

	NDIARRAY_GENERATE_BODY_LWC(UNiagaraDataInterfaceArrayUInt8, uint8, IntData)
};

UCLASS(EditInlineNew, Category = "Array", CollapseCategories, meta = (DisplayName = "Bool Array"), Blueprintable, BlueprintType, MinimalAPI)
class UNiagaraDataInterfaceArrayBool : public UNiagaraDataInterfaceArray
{
public:
	GENERATED_BODY()

>>>>>>> 4af6daef
	UPROPERTY(EditAnywhere, BlueprintReadWrite, Category = "Array")
	TArray<bool> BoolData;

	NDIARRAY_GENERATE_BODY(UNiagaraDataInterfaceArrayBool, bool, BoolData)
};<|MERGE_RESOLUTION|>--- conflicted
+++ resolved
@@ -3,196 +3,26 @@
 #pragma once
 
 #include "NiagaraDataInterfaceArray.h"
-#include "NiagaraDataInterfaceArrayImpl.h"
 #include "NiagaraDataInterfaceArrayInt.generated.h"
 
-<<<<<<< HEAD
-template<>
-struct FNDIArrayImplHelper<int32> : public FNDIArrayImplHelperBase<int32>
-{
-	typedef int32 TVMArrayType;
-
-	static constexpr bool bSupportsAtomicOps = true;
-
-	static constexpr TCHAR const* HLSLVariableType = TEXT("int");
-	static constexpr EPixelFormat ReadPixelFormat = PF_R32_SINT;
-	static constexpr TCHAR const* ReadHLSLBufferType = TEXT("int");
-	static constexpr TCHAR const* ReadHLSLBufferRead = TEXT("Value = BUFFER_NAME[Index];");
-	static constexpr EPixelFormat RWPixelFormat = PF_R32_SINT;
-	static constexpr TCHAR const* RWHLSLBufferType = TEXT("int");
-	static constexpr TCHAR const* RWHLSLBufferRead = TEXT("Value = BUFFER_NAME[Index];");
-	static constexpr TCHAR const* RWHLSLBufferWrite = TEXT("BUFFER_NAME[Index] = Value;");
-
-	static const FNiagaraTypeDefinition& GetTypeDefinition() { return FNiagaraTypeDefinition::GetIntDef(); }
-	static const int32 GetDefaultValue() { return 0; }
-
-	static int32 AtomicAdd(int32* Dest, int32 Value)
-	{
-		return FPlatformAtomics::InterlockedAdd(Dest, Value);
-	}
-	static int32 AtomicMin(int32* Dest, int32 Value)
-	{
-		int32 PrevValue = *Dest;
-		while (PrevValue > Value)
-		{
-			PrevValue = FPlatformAtomics::InterlockedCompareExchange(Dest, Value, PrevValue);
-		}
-		return PrevValue;
-	}
-	static int32 AtomicMax(int32* Dest, int32 Value)
-	{
-		int32 PrevValue = *Dest;
-		while (PrevValue < Value)
-		{
-			PrevValue = FPlatformAtomics::InterlockedCompareExchange(Dest, Value, PrevValue);
-		}
-		return PrevValue;
-	}
-
-	static void AppendValueToString(const int32 Value, FString& OutString)
-	{
-		OutString.AppendInt(Value);
-	}
-};
-
-template<>
-struct FNDIArrayImplHelper<uint8> : public FNDIArrayImplHelperBase<uint8>
-{
-	typedef int32 TVMArrayType;
-
-	static constexpr TCHAR const* HLSLVariableType = TEXT("int");
-	static constexpr EPixelFormat ReadPixelFormat = PF_R8_UINT;
-	static constexpr TCHAR const* ReadHLSLBufferType = TEXT("int");
-	static constexpr TCHAR const* ReadHLSLBufferRead = TEXT("Value = BUFFER_NAME[Index];");
-	static constexpr EPixelFormat RWPixelFormat = PF_R8_UINT;
-	static constexpr TCHAR const* RWHLSLBufferType = TEXT("int");
-	static constexpr TCHAR const* RWHLSLBufferRead = TEXT("Value = BUFFER_NAME[Index];");
-	static constexpr TCHAR const* RWHLSLBufferWrite = TEXT("BUFFER_NAME[Index] = Value;");
-
-	static const FNiagaraTypeDefinition& GetTypeDefinition() { return FNiagaraTypeDefinition::GetIntDef(); }
-	static const int32 GetDefaultValue() { return 0; }
-
-	static void CopyCpuToCpuMemory(uint8* Dest, const uint8* Src, int32 NumElements)
-	{
-		FMemory::Memcpy(Dest, Src, NumElements * sizeof(uint8));
-	}
-
-	static void CopyCpuToCpuMemory(uint8* Dest, const int32* Src, int32 NumElements)
-	{
-		for (int32 i = 0; i < NumElements; ++i)
-		{
-			Dest[i] = uint8(Src[i]);
-		}
-	}
-
-	static void CopyCpuToCpuMemory(int32* Dest, const uint8* Src, int32 NumElements)
-	{
-		for (int32 i = 0; i < NumElements; ++i)
-		{
-			Dest[i] = int32(Src[i]);
-		}
-	}
-
-	static void AppendValueToString(const uint8 Value, FString& OutString)
-	{
-		OutString.AppendInt(Value);
-	}
-};
-
-template<>
-struct FNDIArrayImplHelper<bool> : public FNDIArrayImplHelperBase<bool>
-{
-	typedef FNiagaraBool TVMArrayType;
-
-	static constexpr TCHAR const* HLSLVariableType = TEXT("bool");
-	static constexpr EPixelFormat ReadPixelFormat = PF_R8_UINT;
-	static constexpr TCHAR const* ReadHLSLBufferType = TEXT("uint");
-	static constexpr TCHAR const* ReadHLSLBufferRead = TEXT("Value = BUFFER_NAME[Index];");
-	static constexpr EPixelFormat RWPixelFormat = PF_R8_UINT;
-	static constexpr TCHAR const* RWHLSLBufferType = TEXT("uint");
-	static constexpr TCHAR const* RWHLSLBufferRead = TEXT("Value = BUFFER_NAME[Index];");
-	static constexpr TCHAR const* RWHLSLBufferWrite = TEXT("BUFFER_NAME[Index] = Value;");
-
-	static const FNiagaraTypeDefinition& GetTypeDefinition() { return FNiagaraTypeDefinition::GetBoolDef(); }
-	static const FNiagaraBool GetDefaultValue() { return FNiagaraBool::False; }
-
-	static void CopyCpuToGpuMemory(void* Dest, const bool* Src, int32 NumElements)
-	{
-		uint8* TypedDest = reinterpret_cast<uint8*>(Dest);
-		while (NumElements--)
-		{
-			*TypedDest++ = *Src++ == false ? 0 : 0xff;
-		}
-	}
-
-	static void CopyGpuToCpuMemory(void* Dest, const void* Src, int32 NumElements)
-	{
-		FNiagaraBool* TypedDest = reinterpret_cast<FNiagaraBool*>(Dest);
-		const uint8* TypedSrc = reinterpret_cast<const uint8*>(Src);
-		while (NumElements--)
-		{
-			*TypedDest++ = *TypedSrc++ == 0 ? false : true;
-		}
-	}
-
-	static void AppendValueToString(const bool Value, FString& OutString)
-	{
-		OutString.Append(Value ? TEXT("True") : TEXT("False"));
-	}
-};
-
-UCLASS(EditInlineNew, Category = "Array", meta = (DisplayName = "Int32 Array"), Blueprintable, BlueprintType)
-class NIAGARA_API UNiagaraDataInterfaceArrayInt32 : public UNiagaraDataInterfaceArray
-=======
 UCLASS(EditInlineNew, Category = "Array", CollapseCategories, meta = (DisplayName = "Int32 Array"), Blueprintable, BlueprintType, MinimalAPI)
 class UNiagaraDataInterfaceArrayInt32 : public UNiagaraDataInterfaceArray
->>>>>>> 4af6daef
 {
 public:
 	GENERATED_BODY()
 
-<<<<<<< HEAD
 	UPROPERTY(EditAnywhere, BlueprintReadWrite, Category = "Array")
 	TArray<int32> IntData;
 
 	NDIARRAY_GENERATE_BODY(UNiagaraDataInterfaceArrayInt32, int32, IntData)
 };
 
-UCLASS(EditInlineNew, Category = "Array", meta = (DisplayName = "UInt8 Array"), Blueprintable, BlueprintType)
-class NIAGARA_API UNiagaraDataInterfaceArrayUInt8 : public UNiagaraDataInterfaceArray
+UCLASS(EditInlineNew, Category = "Array", CollapseCategories, meta = (DisplayName = "UInt8 Array"), Blueprintable, BlueprintType, MinimalAPI)
+class UNiagaraDataInterfaceArrayUInt8 : public UNiagaraDataInterfaceArray
 {
 public:
 	GENERATED_BODY()
 
-#if WITH_EDITORONLY_DATA
-=======
->>>>>>> 4af6daef
-	UPROPERTY(EditAnywhere, BlueprintReadWrite, Category = "Array")
-	TArray<int32> IntData;
-#endif
-
-<<<<<<< HEAD
-	UPROPERTY()
-	TArray<uint8> InternalIntData;
-
-	NDIARRAY_GENERATE_BODY_LWC(UNiagaraDataInterfaceArrayUInt8, uint8, IntData)
-};
-
-UCLASS(EditInlineNew, Category = "Array", meta = (DisplayName = "Bool Array"), Blueprintable, BlueprintType)
-class NIAGARA_API UNiagaraDataInterfaceArrayBool : public UNiagaraDataInterfaceArray
-=======
-	NDIARRAY_GENERATE_BODY(UNiagaraDataInterfaceArrayInt32, int32, IntData)
-};
-
-UCLASS(EditInlineNew, Category = "Array", CollapseCategories, meta = (DisplayName = "UInt8 Array"), Blueprintable, BlueprintType, MinimalAPI)
-class UNiagaraDataInterfaceArrayUInt8 : public UNiagaraDataInterfaceArray
->>>>>>> 4af6daef
-{
-public:
-	GENERATED_BODY()
-
-<<<<<<< HEAD
-=======
 #if WITH_EDITORONLY_DATA
 	UPROPERTY(EditAnywhere, BlueprintReadWrite, Category = "Array")
 	TArray<int32> IntData;
@@ -210,7 +40,6 @@
 public:
 	GENERATED_BODY()
 
->>>>>>> 4af6daef
 	UPROPERTY(EditAnywhere, BlueprintReadWrite, Category = "Array")
 	TArray<bool> BoolData;
 
