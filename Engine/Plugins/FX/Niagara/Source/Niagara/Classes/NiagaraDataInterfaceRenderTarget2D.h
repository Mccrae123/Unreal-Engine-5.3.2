--- conflicted
+++ resolved
@@ -47,8 +47,6 @@
 	bool bRebuildMips = false;
 	bool bReadThisFrame = false;
 	bool bWroteThisFrame = false;
-<<<<<<< HEAD
-=======
 
 	FSamplerStateRHIRef	SamplerStateRHI;
 	FTexture2DRHIRef	TextureRHI;
@@ -56,7 +54,6 @@
 	FRDGTextureRef		TransientRDGTexture = nullptr;
 	FRDGTextureSRVRef	TransientRDGSRV = nullptr;
 	FRDGTextureUAVRef	TransientRDGUAV = nullptr;
->>>>>>> d731a049
 
 #if WITH_EDITORONLY_DATA
 	uint32 bPreviewTexture : 1;
