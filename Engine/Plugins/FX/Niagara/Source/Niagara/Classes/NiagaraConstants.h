--- conflicted
+++ resolved
@@ -236,10 +236,7 @@
 	static const FString StackContextNamespaceString;
 	static const FString SystemNamespaceString;
 	static const FString UserNamespaceString;
-<<<<<<< HEAD
-=======
 	static const FString InternalNamespaceString;
->>>>>>> d731a049
 
 	static const int32 MaxCategoryNameLength;
 	static const int32 MaxParameterLength;
