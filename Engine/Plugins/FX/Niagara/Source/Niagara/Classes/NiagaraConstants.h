--- conflicted
+++ resolved
@@ -75,10 +75,7 @@
 #define SYS_PARAM_ENGINE_SYSTEM_CURRENT_TIME_STEP		 INiagaraModule::GetVar_Engine_System_CurrentTimeStep()
 #define SYS_PARAM_ENGINE_SYSTEM_NUM_TIME_STEPS			 INiagaraModule::GetVar_Engine_System_NumTimeSteps()
 #define SYS_PARAM_ENGINE_SYSTEM_TIME_STEP_FRACTION			 INiagaraModule::GetVar_Engine_System_TimeStepFraction()
-<<<<<<< HEAD
-=======
 #define SYS_PARAM_ENGINE_SYSTEM_NUM_PARTICLES			INiagaraModule::GetVar_Engine_System_NumParticles()
->>>>>>> 4af6daef
 
 
 #define SYS_PARAM_ENGINE_SYSTEM_NUM_EMITTERS             INiagaraModule::GetVar_Engine_System_NumEmitters()
@@ -172,18 +169,6 @@
 	const ENiagaraKnownConstantType ConstantType = ENiagaraKnownConstantType::Other;
 };
 
-<<<<<<< HEAD
-struct NIAGARA_API FNiagaraConstants
-{
-	static void Init();
-	static const TArray<FNiagaraVariable>& GetEngineConstants();
-	static const TArray<FNiagaraVariable>& GetTranslatorConstants();
-	static const TArray<FNiagaraVariable>& GetStaticSwitchConstants();
-	static FNiagaraVariable UpdateEngineConstant(const FNiagaraVariable& InVar);
-	static const FNiagaraVariable *FindEngineConstant(const FNiagaraVariable& InVar);
-	static FText GetEngineConstantDescription(const FNiagaraVariable& InVar);
-	static const TArray<FNiagaraVariable>& GetOldPositionTypeVariables();
-=======
 struct FNiagaraConstants
 {
 	static NIAGARA_API void Init();
@@ -194,7 +179,6 @@
 	static NIAGARA_API const FNiagaraVariable *FindEngineConstant(const FNiagaraVariable& InVar);
 	static NIAGARA_API FText GetEngineConstantDescription(const FNiagaraVariable& InVar);
 	static NIAGARA_API const TArray<FNiagaraVariable>& GetOldPositionTypeVariables();
->>>>>>> 4af6daef
 
 	static NIAGARA_API const TArray<FNiagaraVariable>& GetCommonParticleAttributes();
 	static NIAGARA_API FText GetAttributeDescription(const FNiagaraVariable& InVar);
@@ -207,15 +191,9 @@
 	static NIAGARA_API bool IsNiagaraConstant(const FNiagaraVariable& InVar);
 	static NIAGARA_API const FNiagaraVariableMetaData* GetConstantMetaData(const FNiagaraVariable& InVar);
 
-<<<<<<< HEAD
-	static const FNiagaraVariable* GetKnownConstant(const FName& InName, bool bAllowPartialNameMatch);
-	static const FNiagaraKnownConstantInfo GetKnownConstantInfo(const FName& InName, bool bAllowPartialNameMatch);
-	static const FNiagaraVariable *FindStaticSwitchConstant(const FName& InName);
-=======
 	static NIAGARA_API const FNiagaraVariable* GetKnownConstant(const FName& InName, bool bAllowPartialNameMatch);
 	static NIAGARA_API const FNiagaraKnownConstantInfo GetKnownConstantInfo(const FName& InName, bool bAllowPartialNameMatch);
 	static NIAGARA_API const FNiagaraVariable *FindStaticSwitchConstant(const FName& InName);
->>>>>>> 4af6daef
 
 	static NIAGARA_API bool IsEngineManagedAttribute(const FNiagaraVariable& Var);
 
@@ -224,56 +202,6 @@
 
 
 	/** Reserved Namespace Names and Scope Names */
-<<<<<<< HEAD
-	static const FName UserNamespace;
-	static const FName EngineNamespace;
-	static const FName SystemNamespace;
-	static const FName EmitterNamespace;
-	static const FName ParticleAttributeNamespace;
-	static const FName ModuleNamespace;
-	static const FName OutputNamespace;
-	static const FName TransientNamespace;
-	static const FName StackContextNamespace;
-	static const FName DataInstanceNamespace;
-	static const FName StaticSwitchNamespace;
-	static const FName ArrayNamespace;
-	static const FName ParameterCollectionNamespace;
-	static const FString InitialPrefix;
-	static const FName LocalNamespace;
-	static const FName InitialNamespace;
-	static const FName PreviousNamespace;
-	static const FName OwnerNamespace;
-
-	static const FName EngineOwnerScopeName;
-	static const FName EngineSystemScopeName;
-	static const FName EngineEmitterScopeName;
-
-	static const FName ScriptTransientScopeName;
-	static const FName ScriptPersistentScopeName;
-	static const FName InputScopeName;
-	static const FName OutputScopeName;
-	static const FName UniqueOutputScopeName;
-	static const FName CustomScopeName;
-
-	/** String version of namespaces */
-	static const FString AssignmentNodePrefixString;
-	static const FString EngineNamespaceString;
-	static const FString EmitterNamespaceString;
-	static const FString ModuleNamespaceString;
-	static const FString OutputNamespaceString;
-	static const FString ParameterCollectionNamespaceString;
-	static const FString ParticleAttributeNamespaceString;
-	static const FString RapidIterationParametersNamespaceString;
-	static const FString StackContextNamespaceString;
-	static const FString SystemNamespaceString;
-	static const FString UserNamespaceString;
-	static const FString InternalNamespaceString;
-	static const FString PreviousNamespaceString;
-
-	static const int32 MaxCategoryNameLength;
-	static const int32 MaxParameterLength;
-	static const int32 MaxScriptNameLength;
-=======
 	static NIAGARA_API const FName UserNamespace;
 	static NIAGARA_API const FName EngineNamespace;
 	static NIAGARA_API const FName SystemNamespace;
@@ -322,7 +250,6 @@
 	static NIAGARA_API const int32 MaxCategoryNameLength;
 	static NIAGARA_API const int32 MaxParameterLength;
 	static NIAGARA_API const int32 MaxScriptNameLength;
->>>>>>> 4af6daef
 private:
 	static TArray<FNiagaraVariable> SystemParameters;
 	static TArray<FNiagaraVariable> TranslatorParameters;
