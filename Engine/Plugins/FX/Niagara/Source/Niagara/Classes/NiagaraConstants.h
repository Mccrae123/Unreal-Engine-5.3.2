// Copyright Epic Games, Inc. All Rights Reserved.

#pragma once
#include "NiagaraTypes.h"
#include "NiagaraCommon.h"

#define PARAM_MAP_NPC_STR TEXT("NPC.")
#define PARAM_MAP_ENGINE_STR TEXT("Engine.")
#define PARAM_MAP_ENGINE_OWNER_STR TEXT("Engine.Owner.")
#define PARAM_MAP_ENGINE_SYSTEM_STR TEXT("Engine.System.")
#define PARAM_MAP_ENGINE_EMITTER_STR TEXT("Engine.Emitter.")
#define PARAM_MAP_LOCAL_MODULE_STR TEXT("Local.Module.")
#define PARAM_MAP_OUTPUT_MODULE_STR TEXT("Output.Module.")
#define PARAM_MAP_USER_STR TEXT("User.")
#define PARAM_MAP_SYSTEM_STR TEXT("System.")
#define PARAM_MAP_EMITTER_STR TEXT("Emitter.")
#define PARAM_MAP_MODULE_STR TEXT("Module.")
#define PARAM_MAP_ATTRIBUTE_STR TEXT("Particles.")
#define PARAM_MAP_INITIAL_STR TEXT("Initial.")
#define PARAM_MAP_INITIAL_BASE_STR TEXT("Initial")
#define PARAM_MAP_PREVIOUS_BASE_STR TEXT("Previous")
#define PARAM_MAP_RAPID_ITERATION_STR TEXT("Constants.")
#define PARAM_MAP_INDICES_STR TEXT("Array.")
#define PARAM_MAP_RAPID_ITERATION_BASE_STR TEXT("Constants")
#define PARAM_MAP_SCRIPT_PERSISTENT_STR TEXT("ScriptPersistent.")
#define PARAM_MAP_SCRIPT_TRANSIENT_STR TEXT("ScriptTransient.")
#define PARAM_MAP_INTERMEDIATE_STR TEXT("Intermedate.")
#define PARAM_MAP_LOCAL_STR TEXT("Local.")
#define PARAM_MAP_OUTPUT_STR TEXT("Output.")
#define PARAM_MAP_TRANSIENT_STR TEXT("Transient.")

#define TRANSLATOR_SET_VARIABLES_STR TEXT("SetVariables")
#define TRANSLATOR_SET_VARIABLES_UNDERSCORE_STR TEXT("SetVariables_")

#define SYS_PARAM_ENGINE_DELTA_TIME                      INiagaraModule::GetVar_Engine_DeltaTime()
#define SYS_PARAM_ENGINE_INV_DELTA_TIME                  INiagaraModule::GetVar_Engine_InvDeltaTime()
#define SYS_PARAM_ENGINE_TIME                            INiagaraModule::GetVar_Engine_Time()
#define SYS_PARAM_ENGINE_REAL_TIME                       INiagaraModule::GetVar_Engine_RealTime()
#define SYS_PARAM_ENGINE_QUALITY_LEVEL                   INiagaraModule::GetVar_Engine_QualityLevel()
#define SYS_PARAM_ENGINE_POSITION                        INiagaraModule::GetVar_Engine_Owner_Position()
#define SYS_PARAM_ENGINE_VELOCITY                        INiagaraModule::GetVar_Engine_Owner_Velocity()
#define SYS_PARAM_ENGINE_X_AXIS                          INiagaraModule::GetVar_Engine_Owner_XAxis()
#define SYS_PARAM_ENGINE_Y_AXIS                          INiagaraModule::GetVar_Engine_Owner_YAxis()
#define SYS_PARAM_ENGINE_Z_AXIS                          INiagaraModule::GetVar_Engine_Owner_ZAxis()
#define SYS_PARAM_ENGINE_ROTATION                        INiagaraModule::GetVar_Engine_Owner_Rotation()
#define SYS_PARAM_ENGINE_SCALE                           INiagaraModule::GetVar_Engine_Owner_Scale()
#define SYS_PARAM_ENGINE_LWC_TILE                        INiagaraModule::GetVar_Engine_Owner_LWC_Tile()

#define SYS_PARAM_ENGINE_LOCAL_TO_WORLD                  INiagaraModule::GetVar_Engine_Owner_SystemLocalToWorld()
#define SYS_PARAM_ENGINE_WORLD_TO_LOCAL                  INiagaraModule::GetVar_Engine_Owner_SystemWorldToLocal()
#define SYS_PARAM_ENGINE_LOCAL_TO_WORLD_TRANSPOSED       INiagaraModule::GetVar_Engine_Owner_SystemLocalToWorldTransposed()
#define SYS_PARAM_ENGINE_WORLD_TO_LOCAL_TRANSPOSED       INiagaraModule::GetVar_Engine_Owner_SystemWorldToLocalTransposed()
#define SYS_PARAM_ENGINE_LOCAL_TO_WORLD_NO_SCALE         INiagaraModule::GetVar_Engine_Owner_SystemLocalToWorldNoScale()
#define SYS_PARAM_ENGINE_WORLD_TO_LOCAL_NO_SCALE         INiagaraModule::GetVar_Engine_Owner_SystemWorldToLocalNoScale()


#define SYS_PARAM_ENGINE_TIME_SINCE_RENDERED			 INiagaraModule::GetVar_Engine_Owner_TimeSinceRendered()
#define SYS_PARAM_ENGINE_LOD_DISTANCE					 INiagaraModule::GetVar_Engine_Owner_LODDistance()
#define SYS_PARAM_ENGINE_LOD_DISTANCE_FRACTION			 INiagaraModule::GetVar_Engine_Owner_LODDistanceFraction()


#define SYS_PARAM_ENGINE_EXECUTION_STATE                 INiagaraModule::GetVar_Engine_Owner_ExecutionState()

#define SYS_PARAM_ENGINE_EXEC_COUNT                      INiagaraModule::GetVar_Engine_ExecutionCount()
#define SYS_PARAM_ENGINE_EMITTER_NUM_PARTICLES           INiagaraModule::GetVar_Engine_Emitter_NumParticles()
#define SYS_PARAM_ENGINE_EMITTER_SIMULATION_POSITION	 INiagaraModule::GetVar_Engine_Emitter_SimulationPosition()
#define SYS_PARAM_ENGINE_EMITTER_TOTAL_SPAWNED_PARTICLES INiagaraModule::GetVar_Engine_Emitter_TotalSpawnedParticles()
#define SYS_PARAM_ENGINE_EMITTER_SPAWN_COUNT_SCALE       INiagaraModule::GetVar_Engine_Emitter_SpawnCountScale()
#define SYS_PARAM_ENGINE_EMITTER_INSTANCE_SEED           INiagaraModule::GetVar_Engine_Emitter_InstanceSeed()
#define SYS_PARAM_ENGINE_SYSTEM_NUM_EMITTERS_ALIVE       INiagaraModule::GetVar_Engine_System_NumEmittersAlive()
#define SYS_PARAM_ENGINE_SYSTEM_SIGNIFICANCE_INDEX		 INiagaraModule::GetVar_Engine_System_SignificanceIndex()
<<<<<<< HEAD
=======
#define SYS_PARAM_ENGINE_SYSTEM_RANDOM_SEED				INiagaraModule::GetVar_Engine_System_RandomSeed()
>>>>>>> 6bbb88c8
#define SYS_PARAM_ENGINE_SYSTEM_NUM_EMITTERS             INiagaraModule::GetVar_Engine_System_NumEmitters()
#define SYS_PARAM_ENGINE_NUM_SYSTEM_INSTANCES            INiagaraModule::GetVar_Engine_NumSystemInstances()

#define SYS_PARAM_ENGINE_GLOBAL_SPAWN_COUNT_SCALE        INiagaraModule::GetVar_Engine_GlobalSpawnCountScale()
#define SYS_PARAM_ENGINE_GLOBAL_SYSTEM_COUNT_SCALE       INiagaraModule::GetVar_Engine_GlobalSystemScale()

#define SYS_PARAM_ENGINE_SYSTEM_AGE                      INiagaraModule::GetVar_Engine_System_Age()
#define SYS_PARAM_ENGINE_SYSTEM_TICK_COUNT               INiagaraModule::GetVar_Engine_System_TickCount()

#define SYS_PARAM_EMITTER_AGE                            INiagaraModule::GetVar_Emitter_Age()
#define SYS_PARAM_EMITTER_LOCALSPACE                     INiagaraModule::GetVar_Emitter_LocalSpace()
#define SYS_PARAM_EMITTER_DETERMINISM                    INiagaraModule::GetVar_Emitter_Determinism()
#define SYS_PARAM_EMITTER_INTERP_SPAWN                   INiagaraModule::GetVar_Emitter_InterpolatedSpawn()
#define SYS_PARAM_EMITTER_OVERRIDE_GLOBAL_SPAWN_COUNT_SCALE       INiagaraModule::GetVar_Emitter_OverrideGlobalSpawnCountScale()
#define SYS_PARAM_EMITTER_RANDOM_SEED                    INiagaraModule::GetVar_Emitter_RandomSeed()
#define SYS_PARAM_EMITTER_SPAWNRATE                      INiagaraModule::GetVar_Emitter_SpawnRate()
#define SYS_PARAM_EMITTER_SPAWN_INTERVAL                 INiagaraModule::GetVar_Emitter_SpawnInterval()
#define SYS_PARAM_EMITTER_SIMULATION_TARGET              INiagaraModule::GetVar_Emitter_SimulationTarget()
#define SYS_PARAM_EMITTER_INTERP_SPAWN_START_DT          INiagaraModule::GetVar_Emitter_InterpSpawnStartDt()
#define SYS_PARAM_EMITTER_SPAWN_GROUP                    INiagaraModule::GetVar_Emitter_SpawnGroup()

#define SYS_PARAM_PARTICLES_UNIQUE_ID                    INiagaraModule::GetVar_Particles_UniqueID()
#define SYS_PARAM_PARTICLES_ID                           INiagaraModule::GetVar_Particles_ID()
#define SYS_PARAM_PARTICLES_POSITION                     INiagaraModule::GetVar_Particles_Position()
#define SYS_PARAM_PARTICLES_VELOCITY                     INiagaraModule::GetVar_Particles_Velocity()
#define SYS_PARAM_PARTICLES_COLOR                        INiagaraModule::GetVar_Particles_Color()
#define SYS_PARAM_PARTICLES_SPRITE_ROTATION              INiagaraModule::GetVar_Particles_SpriteRotation()
#define SYS_PARAM_PARTICLES_NORMALIZED_AGE               INiagaraModule::GetVar_Particles_NormalizedAge()
#define SYS_PARAM_PARTICLES_SPRITE_SIZE                  INiagaraModule::GetVar_Particles_SpriteSize()
#define SYS_PARAM_PARTICLES_SPRITE_FACING                INiagaraModule::GetVar_Particles_SpriteFacing()
#define SYS_PARAM_PARTICLES_SPRITE_ALIGNMENT             INiagaraModule::GetVar_Particles_SpriteAlignment()
#define SYS_PARAM_PARTICLES_SUB_IMAGE_INDEX              INiagaraModule::GetVar_Particles_SubImageIndex()
#define SYS_PARAM_PARTICLES_DYNAMIC_MATERIAL_PARAM       INiagaraModule::GetVar_Particles_DynamicMaterialParameter()
#define SYS_PARAM_PARTICLES_DYNAMIC_MATERIAL_PARAM_1     INiagaraModule::GetVar_Particles_DynamicMaterialParameter1()
#define SYS_PARAM_PARTICLES_DYNAMIC_MATERIAL_PARAM_2     INiagaraModule::GetVar_Particles_DynamicMaterialParameter2()
#define SYS_PARAM_PARTICLES_DYNAMIC_MATERIAL_PARAM_3     INiagaraModule::GetVar_Particles_DynamicMaterialParameter3()
#define SYS_PARAM_PARTICLES_SCALE                        INiagaraModule::GetVar_Particles_Scale()
#define SYS_PARAM_PARTICLES_LIFETIME                     INiagaraModule::GetVar_Particles_Lifetime()
#define SYS_PARAM_PARTICLES_MESH_ORIENTATION             INiagaraModule::GetVar_Particles_MeshOrientation()
#define SYS_PARAM_PARTICLES_UV_SCALE                     INiagaraModule::GetVar_Particles_UVScale()
#define SYS_PARAM_PARTICLES_PIVOT_OFFSET				 INiagaraModule::GetVar_Particles_PivotOffset()
#define SYS_PARAM_PARTICLES_CAMERA_OFFSET                INiagaraModule::GetVar_Particles_CameraOffset()
#define SYS_PARAM_PARTICLES_MATERIAL_RANDOM              INiagaraModule::GetVar_Particles_MaterialRandom()
#define SYS_PARAM_PARTICLES_LIGHT_RADIUS                 INiagaraModule::GetVar_Particles_LightRadius()
#define SYS_PARAM_PARTICLES_LIGHT_EXPONENT               INiagaraModule::GetVar_Particles_LightExponent()
#define SYS_PARAM_PARTICLES_LIGHT_ENABLED                INiagaraModule::GetVar_Particles_LightEnabled()
#define SYS_PARAM_PARTICLES_LIGHT_VOLUMETRIC_SCATTERING  INiagaraModule::GetVar_Particles_LightVolumetricScattering()
#define SYS_PARAM_PARTICLES_VISIBILITY_TAG				 INiagaraModule::GetVar_Particles_VisibilityTag()
#define SYS_PARAM_PARTICLES_MESH_INDEX					 INiagaraModule::GetVar_Particles_MeshIndex()
#define SYS_PARAM_PARTICLES_COMPONENTS_ENABLED           INiagaraModule::GetVar_Particles_ComponentsEnabled()

#define SYS_PARAM_PARTICLES_RIBBONID                     INiagaraModule::GetVar_Particles_RibbonID()
#define SYS_PARAM_PARTICLES_RIBBONWIDTH                  INiagaraModule::GetVar_Particles_RibbonWidth()
#define SYS_PARAM_PARTICLES_RIBBONTWIST                  INiagaraModule::GetVar_Particles_RibbonTwist()
#define SYS_PARAM_PARTICLES_RIBBONFACING                 INiagaraModule::GetVar_Particles_RibbonFacing()
#define SYS_PARAM_PARTICLES_RIBBONLINKORDER              INiagaraModule::GetVar_Particles_RibbonLinkOrder()
#define RIBBONUVDISTANCE 								 INiagaraModule::GetVar_Particles_RibbonUVDistance()
#define SYS_PARAM_PARTICLES_RIBBONU0OVERRIDE             INiagaraModule::GetVar_Particles_RibbonU0Override()
#define SYS_PARAM_PARTICLES_RIBBONV0RANGEOVERRIDE        INiagaraModule::GetVar_Particles_RibbonV0RangeOverride()
#define SYS_PARAM_PARTICLES_RIBBONU1OVERRIDE             INiagaraModule::GetVar_Particles_RibbonU1Override()
#define SYS_PARAM_PARTICLES_RIBBONV1RANGEOVERRIDE        INiagaraModule::GetVar_Particles_RibbonV1RangeOverride()

#define SYS_PARAM_INSTANCE_ALIVE                         INiagaraModule::GetVar_DataInstance_Alive()
#define SYS_PARAM_SCRIPT_USAGE                           INiagaraModule::GetVar_ScriptUsage()
#define SYS_PARAM_SCRIPT_CONTEXT                         INiagaraModule::GetVar_ScriptContext()
#define SYS_PARAM_FUNCTION_DEBUG_STATE					 INiagaraModule::GetVar_FunctionDebugState()
#define TRANSLATOR_PARAM_BEGIN_DEFAULTS                  INiagaraModule::GetVar_BeginDefaults()
#define TRANSLATOR_PARAM_CALL_ID                  		 INiagaraModule::GetVar_CallID()

struct NIAGARA_API FNiagaraConstants
{
	static void Init();
	static const TArray<FNiagaraVariable>& GetEngineConstants();
	static const TArray<FNiagaraVariable>& GetTranslatorConstants();
	static const TArray<FNiagaraVariable>& GetStaticSwitchConstants();
	static FNiagaraVariable UpdateEngineConstant(const FNiagaraVariable& InVar);
	static const FNiagaraVariable *FindEngineConstant(const FNiagaraVariable& InVar);
	static FText GetEngineConstantDescription(const FNiagaraVariable& InVar);
	static const TArray<FNiagaraVariable>& GetOldPositionTypeVariables();

	static const TArray<FNiagaraVariable>& GetCommonParticleAttributes();
	static FText GetAttributeDescription(const FNiagaraVariable& InVar);
	static FString GetAttributeDefaultValue(const FNiagaraVariable& InVar);
	static FNiagaraVariable GetAttributeWithDefaultValue(const FNiagaraVariable& InAttribute);
	static FNiagaraVariable GetAttributeAsParticleDataSetKey(const FNiagaraVariable& InAttribute);
	static FNiagaraVariable GetAttributeAsEmitterDataSetKey(const FNiagaraVariable& InAttribute);
	static FNiagaraVariableAttributeBinding GetAttributeDefaultBinding(const FNiagaraVariable& InAttribute);

	static bool IsNiagaraConstant(const FNiagaraVariable& InVar);
	static const FNiagaraVariableMetaData* GetConstantMetaData(const FNiagaraVariable& InVar);

	static const FNiagaraVariable* GetKnownConstant(const FName& InName, bool bAllowPartialNameMatch);
	static const FNiagaraVariable *FindStaticSwitchConstant(const FName& InName);

	static bool IsEngineManagedAttribute(const FNiagaraVariable& Var);

	static const FName InputPinName;
	static const FName OutputPinName;


	/** Reserved Namespace Names and Scope Names */
	static const FName UserNamespace;
	static const FName EngineNamespace;
	static const FName SystemNamespace;
	static const FName EmitterNamespace;
	static const FName ParticleAttributeNamespace;
	static const FName ModuleNamespace;
	static const FName OutputNamespace;
	static const FName TransientNamespace;
	static const FName StackContextNamespace;
	static const FName DataInstanceNamespace;
	static const FName StaticSwitchNamespace;
	static const FName ArrayNamespace;
	static const FName ParameterCollectionNamespace;
	static const FString InitialPrefix;
	static const FName LocalNamespace;
	static const FName InitialNamespace;
	static const FName PreviousNamespace;
	static const FName OwnerNamespace;

	static const FName EngineOwnerScopeName;
	static const FName EngineSystemScopeName;
	static const FName EngineEmitterScopeName;

	static const FName ScriptTransientScopeName;
	static const FName ScriptPersistentScopeName;
	static const FName InputScopeName;
	static const FName OutputScopeName;
	static const FName UniqueOutputScopeName;
	static const FName CustomScopeName;
<<<<<<< HEAD
	
=======

	/** String version of namespaces */
	static const FString AssignmentNodePrefixString;
	static const FString EngineNamespaceString;
	static const FString EmitterNamespaceString;
	static const FString ModuleNamespaceString;
	static const FString OutputNamespaceString;
	static const FString ParameterCollectionNamespaceString;
	static const FString ParticleAttributeNamespaceString;
	static const FString RapidIterationParametersNamespaceString;
	static const FString StackContextNamespaceString;
	static const FString SystemNamespaceString;
	static const FString UserNamespaceString;

	static const int32 MaxCategoryNameLength;
>>>>>>> 6bbb88c8
	static const int32 MaxParameterLength;
	static const int32 MaxScriptNameLength;
private:
	static TArray<FNiagaraVariable> SystemParameters;
	static TArray<FNiagaraVariable> TranslatorParameters;
	static TArray<FNiagaraVariable> SwitchParameters;
	static TArray<FNiagaraVariable> OldPositionTypes;
	static TMap<FName, FNiagaraVariable> UpdatedSystemParameters;
	static TMap<FNiagaraVariable, FText> SystemStrMap;
	static TArray<FNiagaraVariable> Attributes;
	static TMap<FNiagaraVariable, FString> AttrDefaultsStrMap;
	static TMap<FNiagaraVariable, FNiagaraVariable> AttrDefaultsValueMap;
	static TMap<FNiagaraVariable, FNiagaraVariable> AttrDataSetKeyMap;
	static TMap<FNiagaraVariable, FText> AttrDescStrMap;
	static TMap<FNiagaraVariable, FNiagaraVariableMetaData> AttrMetaData;
	
	static TArray<FNiagaraVariable> EngineManagedAttributes;

};<|MERGE_RESOLUTION|>--- conflicted
+++ resolved
@@ -69,10 +69,7 @@
 #define SYS_PARAM_ENGINE_EMITTER_INSTANCE_SEED           INiagaraModule::GetVar_Engine_Emitter_InstanceSeed()
 #define SYS_PARAM_ENGINE_SYSTEM_NUM_EMITTERS_ALIVE       INiagaraModule::GetVar_Engine_System_NumEmittersAlive()
 #define SYS_PARAM_ENGINE_SYSTEM_SIGNIFICANCE_INDEX		 INiagaraModule::GetVar_Engine_System_SignificanceIndex()
-<<<<<<< HEAD
-=======
 #define SYS_PARAM_ENGINE_SYSTEM_RANDOM_SEED				INiagaraModule::GetVar_Engine_System_RandomSeed()
->>>>>>> 6bbb88c8
 #define SYS_PARAM_ENGINE_SYSTEM_NUM_EMITTERS             INiagaraModule::GetVar_Engine_System_NumEmitters()
 #define SYS_PARAM_ENGINE_NUM_SYSTEM_INSTANCES            INiagaraModule::GetVar_Engine_NumSystemInstances()
 
@@ -203,9 +200,6 @@
 	static const FName OutputScopeName;
 	static const FName UniqueOutputScopeName;
 	static const FName CustomScopeName;
-<<<<<<< HEAD
-	
-=======
 
 	/** String version of namespaces */
 	static const FString AssignmentNodePrefixString;
@@ -221,7 +215,6 @@
 	static const FString UserNamespaceString;
 
 	static const int32 MaxCategoryNameLength;
->>>>>>> 6bbb88c8
 	static const int32 MaxParameterLength;
 	static const int32 MaxScriptNameLength;
 private:
