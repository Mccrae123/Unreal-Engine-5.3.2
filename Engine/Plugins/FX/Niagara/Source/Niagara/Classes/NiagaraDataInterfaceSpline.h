// Copyright Epic Games, Inc. All Rights Reserved.
#pragma once

#include "NiagaraDataInterface.h"
#include "NiagaraCommon.h"
#include "VectorVM.h"
#include "NiagaraParameterStore.h"
#include "Components/SplineComponent.h"
#include "Niagara/Private/NiagaraStats.h"
#include "NiagaraDataInterfaceSpline.generated.h"

class UNiagaraDataInterfaceSpline;

/** Proxy data for splines */
struct FNDISpline_InstanceData_RenderThread
{
	~FNDISpline_InstanceData_RenderThread()
	{
		Reset();
	}
	
	FMatrix44f SplineTransform;
	FMatrix44f SplineTransformRotationMat;
	FMatrix44f SplineTransformInverseTranspose;
	FQuat4f SplineTransformRotation;

	FVector3f DefaultUpVector;

	float SplineLength;
	float SplineDistanceStep;
	float InvSplineDistanceStep;
	int32 MaxIndex;
	
	FReadBuffer SplinePositionsLUT;
	FReadBuffer SplineScalesLUT;
	FReadBuffer SplineRotationsLUT;

	void Reset()
	{
		check(IsInRenderingThread());
		DEC_MEMORY_STAT_BY(STAT_NiagaraGPUDataInterfaceMemory, SplinePositionsLUT.NumBytes);
		DEC_MEMORY_STAT_BY(STAT_NiagaraGPUDataInterfaceMemory, SplineScalesLUT.NumBytes);
		DEC_MEMORY_STAT_BY(STAT_NiagaraGPUDataInterfaceMemory, SplineRotationsLUT.NumBytes);
		SplinePositionsLUT.Release();
		SplineScalesLUT.Release();
		SplineRotationsLUT.Release();


		SplineTransform = FMatrix44f::Identity;
		SplineTransformRotationMat = FMatrix44f::Identity;
		SplineTransformInverseTranspose = FMatrix44f::Identity;
		SplineTransformRotation = FQuat4f::Identity;

		DefaultUpVector = FVector3f::ZAxisVector;

		SplineLength = 0.0f;
		SplineDistanceStep = 0.0f;
		InvSplineDistanceStep = 0.0f;
		MaxIndex = INDEX_NONE;
	}
};


struct FNiagaraDataInterfaceProxySpline : public FNiagaraDataInterfaceProxy
{	
	virtual void ConsumePerInstanceDataFromGameThread(void* PerInstanceData, const FNiagaraSystemInstanceID& Instance) override {}
	virtual int32 PerInstanceDataPassedToRenderThreadSize() const override { return 0; }

	// List of proxy data for each system instance
	TMap<FNiagaraSystemInstanceID, FNDISpline_InstanceData_RenderThread> SystemInstancesToProxyData_RT;
};



USTRUCT()
struct FNiagaraDataInterfaceSplineLUT
{
	GENERATED_BODY()
public:	
	UPROPERTY()
	TArray<FVector> Positions;
	UPROPERTY()
	TArray<FVector> Scales;
	UPROPERTY()
	TArray<FQuat> Rotations;
	UPROPERTY()
	float SplineLength = 0;
	UPROPERTY()
	float SplineDistanceStep = 0;
	UPROPERTY()
	float InvSplineDistanceStep = 0;
	UPROPERTY()
	int32 MaxIndex = INDEX_NONE;

	void BuildLUT(const FSplineCurves& SplineCurves, int32 NumSteps);
	void Reset();

	void FindNeighborKeys(float InDistance, int32& PrevKey, int32& NextKey, float& Alpha) const;
};

struct FNDISpline_InstanceData
{
<<<<<<< HEAD
	FNDISpline_InstanceData() :CachedUserParam(nullptr){}
=======
	FNDISpline_InstanceData()
		: CachedUserParam(nullptr)
		, bSyncedGPUCopy(false)
	{}
>>>>>>> 6bbb88c8
	//Cached ptr to component we sample from. 
	TWeakObjectPtr<USplineComponent> Component;

	UObject* CachedUserParam;

	/** A binding to the user ptr we're reading the mesh from (if we are). */
	FNiagaraParameterDirectBinding<UObject*> UserParamBinding;

<<<<<<< HEAD
=======

	//Cached ComponentToWorld Rotation
	FQuat TransformQuat;
>>>>>>> 6bbb88c8
	//Cached ComponentToWorld.
	FMatrix Transform;
	//InverseTranspose of above for transforming normals/tangents.
	FMatrix TransformInverseTransposed;
	FTransform ComponentTransform;
<<<<<<< HEAD

	FVector DefaultUpVector;

	FSplineCurves SplineCurves;

	FORCEINLINE_DEBUGGABLE bool ResetRequired(UNiagaraDataInterfaceSpline* Interface, FNiagaraSystemInstance* SystemInstance) const;

	float GetSplineLength() const;
	bool IsValid() const; 
	FVector GetLocationAtDistanceAlongSpline(float Distance, ESplineCoordinateSpace::Type CoordinateSpace) const;
	FVector GetLocationAtSplineInputKey(float InKey, ESplineCoordinateSpace::Type CoordinateSpace) const;
	FQuat GetQuaternionAtSplineInputKey(float InKey, ESplineCoordinateSpace::Type CoordinateSpace) const;
	FQuat GetQuaternionAtDistanceAlongSpline(float Distance, ESplineCoordinateSpace::Type CoordinateSpace) const;
	FVector GetUpVectorAtDistanceAlongSpline(float Distance, ESplineCoordinateSpace::Type CoordinateSpace) const;
	FVector GetUpVectorAtSplineInputKey(float InKey, ESplineCoordinateSpace::Type CoordinateSpace) const;
	float FindInputKeyClosestToWorldLocation(const FVector& WorldLocation) const;
	FVector GetDirectionAtSplineInputKey(float InKey, ESplineCoordinateSpace::Type CoordinateSpace) const;
	FVector GetTangentAtSplineInputKey(float InKey, ESplineCoordinateSpace::Type CoordinateSpace) const;
	FVector GetDirectionAtDistanceAlongSpline(float Distance, ESplineCoordinateSpace::Type CoordinateSpace) const;
	FVector GetTangentAtDistanceAlongSpline(float Distance, ESplineCoordinateSpace::Type CoordinateSpace) const;

	FVector GetRightVectorAtDistanceAlongSpline(float Distance, ESplineCoordinateSpace::Type CoordinateSpace) const;
	FVector GetRightVectorAtSplineInputKey(float InKey, ESplineCoordinateSpace::Type CoordinateSpace) const;

	FInterpCurveVector& GetSplinePointsPosition() { return SplineCurves.Position; }

=======
	FNiagaraLWCConverter LwcConverter;

	FVector DefaultUpVector;
	FSplineCurves SplineCurves;
	FNiagaraDataInterfaceSplineLUT SplineLUT;

	bool bSyncedGPUCopy;
	

	// We cache the version of the current spline curves so that we can reset the curves structure if we're using the LUT
	uint32 SplineCurvesVersion;

	FORCEINLINE_DEBUGGABLE bool ResetRequired(UNiagaraDataInterfaceSpline* Interface, FNiagaraSystemInstance* SystemInstance) const;
	
	template<typename UseLUT>
	float GetSplineLength() const;
	
	bool IsValid() const;



	
	template<typename UseLUT>
	FVector GetLocationAtDistanceAlongSpline(float Distance, ESplineCoordinateSpace::Type CoordinateSpace) const;	
	template<typename UseLUT>
	FQuat GetQuaternionAtDistanceAlongSpline(float Distance, ESplineCoordinateSpace::Type CoordinateSpace) const;
	template<typename UseLUT>
	FVector GetDirectionAtDistanceAlongSpline(float Distance, ESplineCoordinateSpace::Type CoordinateSpace) const;
	template<typename UseLUT>
	FVector GetTangentAtDistanceAlongSpline(float Distance, ESplineCoordinateSpace::Type CoordinateSpace) const;
	template<typename UseLUT>
	FVector GetUpVectorAtDistanceAlongSpline(float Distance, ESplineCoordinateSpace::Type CoordinateSpace) const;
	template<typename UseLUT>
	FVector GetRightVectorAtDistanceAlongSpline(float Distance, ESplineCoordinateSpace::Type CoordinateSpace) const;
	
	template<typename UseLUT>
	float FindInputKeyClosestToWorldLocation(const FVector& WorldLocation) const;


	FInterpCurveVector& GetSplinePointsPosition() { return SplineCurves.Position; }

private:
	template<typename UseLUT>
	float ConvertDistanceToKey(float InDistance) const;

	template<typename UseLUT>
	FVector EvaluatePosition(float InKey) const;

	template<typename UseLUT>
	FVector EvaluateScale(float InKey) const;

	template<typename UseLUT>
	FQuat EvaluateRotation(float InKey) const;

	template<typename UseLUT>
	float EvaluateFindNearestPosition(FVector InPosition) const;

	template<typename UseLUT>
	FVector EvaluateDerivativePosition(float InKey) const;
>>>>>>> 6bbb88c8
};


/** Data Interface allowing sampling of in-world spline components. Note that this data interface is very experimental. */
UCLASS(EditInlineNew, Category = "Splines", meta = (DisplayName = "Spline"))
class NIAGARA_API UNiagaraDataInterfaceSpline : public UNiagaraDataInterface
{
	GENERATED_UCLASS_BODY()

	DECLARE_NIAGARA_DI_PARAMETER();
public:
	
	/** The source actor from which to sample.  Note that this can only be set when used as a user variable on a component in the world.*/
	UPROPERTY(EditAnywhere, Category = "Spline")
<<<<<<< HEAD
	AActor* Source;
=======
	TObjectPtr<AActor> Source;
>>>>>>> 6bbb88c8

	/** Reference to a user parameter if we're reading one. This should  be an Object user parameter that is either a USplineComponent or an AActor containing a USplineComponent. */
	UPROPERTY(EditAnywhere, Category = "Spline")
	FNiagaraUserParameterBinding SplineUserParameter;
<<<<<<< HEAD
=======

	UPROPERTY(EditAnywhere, Category = "Spline")
	bool bUseLUT;

	UPROPERTY(EditAnywhere, Category = "Spline", Meta=(EditCondition="bUseLuT"))
	int32 NumLUTSteps;
>>>>>>> 6bbb88c8
	
	//UObject Interface
	virtual void PostInitProperties()override;
	//UObject Interface End

	//UNiagaraDataInterface Interface
	virtual bool InitPerInstanceData(void* PerInstanceData, FNiagaraSystemInstance* SystemInstance) override;
	virtual void DestroyPerInstanceData(void* PerInstanceData, FNiagaraSystemInstance* SystemInstance)override;
	virtual bool PerInstanceTick(void* PerInstanceData, FNiagaraSystemInstance* SystemInstance, float DeltaSeconds) override;
	virtual int32 PerInstanceDataSize()const override;
	virtual void GetFunctions(TArray<FNiagaraFunctionSignature>& OutFunctions)override;
	virtual void GetVMExternalFunction(const FVMExternalFunctionBindingInfo& BindingInfo, void* InstanceData, FVMExternalFunction &OutFunc) override;
	virtual bool Equals(const UNiagaraDataInterface* Other) const override;
<<<<<<< HEAD
	virtual bool CanExecuteOnTarget(ENiagaraSimTarget Target)const override { return Target == ENiagaraSimTarget::CPUSim; }
=======
	virtual bool CanExecuteOnTarget(ENiagaraSimTarget Target)const override { return true; }
>>>>>>> 6bbb88c8
	virtual bool HasPreSimulateTick() const override { return true; }
	//UNiagaraDataInterface Interface End

	template<typename UseLUT, typename TransformHandlerType, typename SplineSampleType>
	void SampleSplinePositionByUnitDistance(FVectorVMExternalFunctionContext& Context);
	template<typename UseLUT, typename TransformHandlerType, typename SplineSampleType>
	void SampleSplineRotationByUnitDistance(FVectorVMExternalFunctionContext& Context);
	template<typename UseLUT, typename TransformHandlerType, typename SplineSampleType>
	void SampleSplineUpVectorByUnitDistance(FVectorVMExternalFunctionContext& Context);
	template<typename UseLUT, typename TransformHandlerType, typename SplineSampleType>
	void SampleSplineRightVectorByUnitDistance(FVectorVMExternalFunctionContext& Context);
	template<typename UseLUT, typename TransformHandlerType, typename SplineSampleType>
	void SampleSplineDirectionByUnitDistance(FVectorVMExternalFunctionContext& Context);
	template<typename UseLUT, typename TransformHandlerType, typename SplineSampleType>
	void SampleSplineTangentByUnitDistance(FVectorVMExternalFunctionContext& Context);
	template<typename UseLUT>
	void FindClosestUnitDistanceFromPositionWS(FVectorVMExternalFunctionContext& Context);
	
	void GetLocalToWorld(FVectorVMExternalFunctionContext& Context);
	void GetLocalToWorldInverseTransposed(FVectorVMExternalFunctionContext& Context);

	virtual int32 PerInstanceDataPassedToRenderThreadSize() const override
	{
		return 0;
	}

protected:
	virtual bool CopyToInternal(UNiagaraDataInterface* Destination) const override;

#if WITH_EDITORONLY_DATA
	virtual bool UpgradeFunctionCall(FNiagaraFunctionSignature& FunctionSignature) override;
	virtual void GetCommonHLSL(FString& OutHLSL) override;
	virtual void GetParameterDefinitionHLSL(const FNiagaraDataInterfaceGPUParamInfo& ParamInfo, FString& OutHLSL) override;

	virtual bool GetFunctionHLSL(const FNiagaraDataInterfaceGPUParamInfo& ParamInfo, const FNiagaraDataInterfaceGeneratedFunction& FunctionInfo, int FunctionInstanceIndex, FString& OutHLSL) override;

	virtual bool AppendCompileHash(FNiagaraCompileHashVisitor* InVisitor) const override;
#endif

private:
	
	void WriteTransform(const FMatrix& ToWrite, FVectorVMExternalFunctionContext& Context);

	TMap<FNiagaraSystemInstanceID, FNDISpline_InstanceData*> SystemInstancesToProxyData_GT;
};<|MERGE_RESOLUTION|>--- conflicted
+++ resolved
@@ -100,14 +100,10 @@
 
 struct FNDISpline_InstanceData
 {
-<<<<<<< HEAD
-	FNDISpline_InstanceData() :CachedUserParam(nullptr){}
-=======
 	FNDISpline_InstanceData()
 		: CachedUserParam(nullptr)
 		, bSyncedGPUCopy(false)
 	{}
->>>>>>> 6bbb88c8
 	//Cached ptr to component we sample from. 
 	TWeakObjectPtr<USplineComponent> Component;
 
@@ -116,45 +112,14 @@
 	/** A binding to the user ptr we're reading the mesh from (if we are). */
 	FNiagaraParameterDirectBinding<UObject*> UserParamBinding;
 
-<<<<<<< HEAD
-=======
 
 	//Cached ComponentToWorld Rotation
 	FQuat TransformQuat;
->>>>>>> 6bbb88c8
 	//Cached ComponentToWorld.
 	FMatrix Transform;
 	//InverseTranspose of above for transforming normals/tangents.
 	FMatrix TransformInverseTransposed;
 	FTransform ComponentTransform;
-<<<<<<< HEAD
-
-	FVector DefaultUpVector;
-
-	FSplineCurves SplineCurves;
-
-	FORCEINLINE_DEBUGGABLE bool ResetRequired(UNiagaraDataInterfaceSpline* Interface, FNiagaraSystemInstance* SystemInstance) const;
-
-	float GetSplineLength() const;
-	bool IsValid() const; 
-	FVector GetLocationAtDistanceAlongSpline(float Distance, ESplineCoordinateSpace::Type CoordinateSpace) const;
-	FVector GetLocationAtSplineInputKey(float InKey, ESplineCoordinateSpace::Type CoordinateSpace) const;
-	FQuat GetQuaternionAtSplineInputKey(float InKey, ESplineCoordinateSpace::Type CoordinateSpace) const;
-	FQuat GetQuaternionAtDistanceAlongSpline(float Distance, ESplineCoordinateSpace::Type CoordinateSpace) const;
-	FVector GetUpVectorAtDistanceAlongSpline(float Distance, ESplineCoordinateSpace::Type CoordinateSpace) const;
-	FVector GetUpVectorAtSplineInputKey(float InKey, ESplineCoordinateSpace::Type CoordinateSpace) const;
-	float FindInputKeyClosestToWorldLocation(const FVector& WorldLocation) const;
-	FVector GetDirectionAtSplineInputKey(float InKey, ESplineCoordinateSpace::Type CoordinateSpace) const;
-	FVector GetTangentAtSplineInputKey(float InKey, ESplineCoordinateSpace::Type CoordinateSpace) const;
-	FVector GetDirectionAtDistanceAlongSpline(float Distance, ESplineCoordinateSpace::Type CoordinateSpace) const;
-	FVector GetTangentAtDistanceAlongSpline(float Distance, ESplineCoordinateSpace::Type CoordinateSpace) const;
-
-	FVector GetRightVectorAtDistanceAlongSpline(float Distance, ESplineCoordinateSpace::Type CoordinateSpace) const;
-	FVector GetRightVectorAtSplineInputKey(float InKey, ESplineCoordinateSpace::Type CoordinateSpace) const;
-
-	FInterpCurveVector& GetSplinePointsPosition() { return SplineCurves.Position; }
-
-=======
 	FNiagaraLWCConverter LwcConverter;
 
 	FVector DefaultUpVector;
@@ -214,7 +179,6 @@
 
 	template<typename UseLUT>
 	FVector EvaluateDerivativePosition(float InKey) const;
->>>>>>> 6bbb88c8
 };
 
 
@@ -229,24 +193,17 @@
 	
 	/** The source actor from which to sample.  Note that this can only be set when used as a user variable on a component in the world.*/
 	UPROPERTY(EditAnywhere, Category = "Spline")
-<<<<<<< HEAD
-	AActor* Source;
-=======
 	TObjectPtr<AActor> Source;
->>>>>>> 6bbb88c8
 
 	/** Reference to a user parameter if we're reading one. This should  be an Object user parameter that is either a USplineComponent or an AActor containing a USplineComponent. */
 	UPROPERTY(EditAnywhere, Category = "Spline")
 	FNiagaraUserParameterBinding SplineUserParameter;
-<<<<<<< HEAD
-=======
 
 	UPROPERTY(EditAnywhere, Category = "Spline")
 	bool bUseLUT;
 
 	UPROPERTY(EditAnywhere, Category = "Spline", Meta=(EditCondition="bUseLuT"))
 	int32 NumLUTSteps;
->>>>>>> 6bbb88c8
 	
 	//UObject Interface
 	virtual void PostInitProperties()override;
@@ -260,11 +217,7 @@
 	virtual void GetFunctions(TArray<FNiagaraFunctionSignature>& OutFunctions)override;
 	virtual void GetVMExternalFunction(const FVMExternalFunctionBindingInfo& BindingInfo, void* InstanceData, FVMExternalFunction &OutFunc) override;
 	virtual bool Equals(const UNiagaraDataInterface* Other) const override;
-<<<<<<< HEAD
-	virtual bool CanExecuteOnTarget(ENiagaraSimTarget Target)const override { return Target == ENiagaraSimTarget::CPUSim; }
-=======
 	virtual bool CanExecuteOnTarget(ENiagaraSimTarget Target)const override { return true; }
->>>>>>> 6bbb88c8
 	virtual bool HasPreSimulateTick() const override { return true; }
 	//UNiagaraDataInterface Interface End
 
