// Copyright Epic Games, Inc. All Rights Reserved.

#pragma once

#include "CoreMinimal.h"
#include "Misc/Guid.h"
#include "NiagaraTypes.h"

#if UE_ENABLE_INCLUDE_ORDER_DEPRECATED_IN_5_2
#include "NiagaraEmitter.h"
#include "NiagaraScript.h"
#endif

#include "NiagaraEmitterHandle.generated.h"

class UNiagaraSystem;

/** 
 * Stores emitter information within the context of a System.
 */
USTRUCT()
struct FNiagaraEmitterHandle
{
	GENERATED_USTRUCT_BODY()
public:
	/** Creates a new invalid emitter handle. */
	NIAGARA_API FNiagaraEmitterHandle();

#if WITH_EDITORONLY_DATA
	/** Creates a new emitter handle from an emitter. */
<<<<<<< HEAD
	FNiagaraEmitterHandle(UNiagaraEmitter& InEmitter, const FGuid& Version);
	
	/** Creates a new emitter handle from an emitter. */
	FNiagaraEmitterHandle(const FVersionedNiagaraEmitter& InEmitter);
=======
	NIAGARA_API FNiagaraEmitterHandle(UNiagaraEmitter& InEmitter, const FGuid& Version);
	
	/** Creates a new emitter handle from an emitter. */
	NIAGARA_API FNiagaraEmitterHandle(const FVersionedNiagaraEmitter& InEmitter);
>>>>>>> 4af6daef
#endif

	/** Whether or not this is a valid emitter handle. */
	NIAGARA_API bool IsValid() const;

	/** Gets the unique id for this handle. */
	NIAGARA_API FGuid GetId() const;

	// HACK!  Data sets used to use the emitter name, but this isn't guaranteed to be unique.  This is a temporary hack
	// to allow the data sets to continue work with using names, but that code needs to be refactored to use the id defined here.
	NIAGARA_API FName GetIdName() const;

	/** Gets the display name for this emitter in the System. */
	NIAGARA_API FName GetName() const;

	/** Sets the display name for this emitter in the System. The system is needed here in order to ensure uniqueness of the name. */
	NIAGARA_API void SetName(FName InName, UNiagaraSystem& InOwnerSystem);

	/** Gets whether or not this emitter is enabled within the System.  Disabled emitters aren't simulated. */
	NIAGARA_API bool GetIsEnabled() const;

	/** Sets whether or not this emitter is enabled within the System.  Disabled emitters aren't simulated. Returns whether or not the enabled state changed. */
	NIAGARA_API bool SetIsEnabled(bool bInIsEnabled, UNiagaraSystem& InOwnerSystem, bool bRecompileIfChanged);

#if WITH_EDITORONLY_DATA
	bool IsIsolated() const {	return bIsolated; }
	void SetIsolated(bool bInIsolated) { bIsolated = bInIsolated; }
#endif

	/** Gets the copied instance of the emitter this handle references. */
<<<<<<< HEAD
	FVersionedNiagaraEmitter GetInstance() const;
	FVersionedNiagaraEmitter& GetInstance();

	FVersionedNiagaraEmitterData* GetEmitterData() const;
=======
	NIAGARA_API FVersionedNiagaraEmitter GetInstance() const;
	NIAGARA_API FVersionedNiagaraEmitter& GetInstance();

	NIAGARA_API FVersionedNiagaraEmitterData* GetEmitterData() const;
>>>>>>> 4af6daef

	/** Gets a unique name for this emitter instance for use in scripts and parameter stores etc.*/
	NIAGARA_API FString GetUniqueInstanceName()const;

#if WITH_EDITORONLY_DATA
	/** Determine whether or not the Instance script is in synch with its graph.*/
	NIAGARA_API bool NeedsRecompile() const;

	/** Calls conditional post load on all sub-objects this handle references. */
	NIAGARA_API void ConditionalPostLoad(int32 NiagaraCustomVersion);

	/** Whether or not this handle uses the supplied emitter. */
<<<<<<< HEAD
	bool UsesEmitter(const FVersionedNiagaraEmitter& InEmitter) const;
	bool UsesEmitter(const UNiagaraEmitter& InEmitter) const;
=======
	NIAGARA_API bool UsesEmitter(const FVersionedNiagaraEmitter& InEmitter) const;
	NIAGARA_API bool UsesEmitter(const UNiagaraEmitter& InEmitter) const;
>>>>>>> 4af6daef

	NIAGARA_API void ClearEmitter();

	bool GetDebugShowBounds() const { return bDebugShowBounds; }
	void SetDebugShowBounds(bool bShowBounds) { bDebugShowBounds = bShowBounds; }
#endif
public:
	/** A static const invalid handle. */
	static NIAGARA_API const FNiagaraEmitterHandle InvalidHandle;

private:
	/** The id of this emitter handle. */
	UPROPERTY(VisibleAnywhere, Category="Emitter ID")
	FGuid Id;

	// HACK!  Data sets used to use the emitter name, but this isn't guaranteed to be unique.  This is a temporary hack
	// to allow the data sets to continue work with using names, but that code needs to be refactored to use the id defined here.
	UPROPERTY(VisibleAnywhere, Category = "Emitter ID")
	FName IdName;

	/** Whether or not this emitter is enabled within the System.  Disabled emitters aren't simulated. */
	UPROPERTY()
	bool bIsEnabled;
	
	/** The display name for this emitter in the System. */
	UPROPERTY()
	FName Name;

#if WITH_EDITORONLY_DATA
	/** The source emitter this emitter handle was built from. */
	UPROPERTY()
	TObjectPtr<UNiagaraEmitter> Source_DEPRECATED;

	/** An unmodified copy of the emitter this handle references for use when merging change from the source emitter. */
	UPROPERTY()
	TObjectPtr<UNiagaraEmitter> LastMergedSource_DEPRECATED;

	UPROPERTY(Transient)
	bool bIsolated;

<<<<<<< HEAD
=======
	/** The copied instance of the emitter this handle references. */
	UPROPERTY()
	TObjectPtr<UNiagaraEmitter> Instance_DEPRECATED;

	bool bDebugShowBounds = false;
>>>>>>> 4af6daef
#endif

	/** The copied instance of the emitter this handle references. */
	UPROPERTY()
<<<<<<< HEAD
	TObjectPtr<UNiagaraEmitter> Instance_DEPRECATED;

	/** The copied instance of the emitter this handle references. */
	UPROPERTY()
=======
>>>>>>> 4af6daef
	FVersionedNiagaraEmitter VersionedInstance;
};<|MERGE_RESOLUTION|>--- conflicted
+++ resolved
@@ -28,17 +28,10 @@
 
 #if WITH_EDITORONLY_DATA
 	/** Creates a new emitter handle from an emitter. */
-<<<<<<< HEAD
-	FNiagaraEmitterHandle(UNiagaraEmitter& InEmitter, const FGuid& Version);
-	
-	/** Creates a new emitter handle from an emitter. */
-	FNiagaraEmitterHandle(const FVersionedNiagaraEmitter& InEmitter);
-=======
 	NIAGARA_API FNiagaraEmitterHandle(UNiagaraEmitter& InEmitter, const FGuid& Version);
 	
 	/** Creates a new emitter handle from an emitter. */
 	NIAGARA_API FNiagaraEmitterHandle(const FVersionedNiagaraEmitter& InEmitter);
->>>>>>> 4af6daef
 #endif
 
 	/** Whether or not this is a valid emitter handle. */
@@ -69,17 +62,10 @@
 #endif
 
 	/** Gets the copied instance of the emitter this handle references. */
-<<<<<<< HEAD
-	FVersionedNiagaraEmitter GetInstance() const;
-	FVersionedNiagaraEmitter& GetInstance();
-
-	FVersionedNiagaraEmitterData* GetEmitterData() const;
-=======
 	NIAGARA_API FVersionedNiagaraEmitter GetInstance() const;
 	NIAGARA_API FVersionedNiagaraEmitter& GetInstance();
 
 	NIAGARA_API FVersionedNiagaraEmitterData* GetEmitterData() const;
->>>>>>> 4af6daef
 
 	/** Gets a unique name for this emitter instance for use in scripts and parameter stores etc.*/
 	NIAGARA_API FString GetUniqueInstanceName()const;
@@ -92,13 +78,8 @@
 	NIAGARA_API void ConditionalPostLoad(int32 NiagaraCustomVersion);
 
 	/** Whether or not this handle uses the supplied emitter. */
-<<<<<<< HEAD
-	bool UsesEmitter(const FVersionedNiagaraEmitter& InEmitter) const;
-	bool UsesEmitter(const UNiagaraEmitter& InEmitter) const;
-=======
 	NIAGARA_API bool UsesEmitter(const FVersionedNiagaraEmitter& InEmitter) const;
 	NIAGARA_API bool UsesEmitter(const UNiagaraEmitter& InEmitter) const;
->>>>>>> 4af6daef
 
 	NIAGARA_API void ClearEmitter();
 
@@ -139,24 +120,14 @@
 	UPROPERTY(Transient)
 	bool bIsolated;
 
-<<<<<<< HEAD
-=======
 	/** The copied instance of the emitter this handle references. */
 	UPROPERTY()
 	TObjectPtr<UNiagaraEmitter> Instance_DEPRECATED;
 
 	bool bDebugShowBounds = false;
->>>>>>> 4af6daef
 #endif
 
 	/** The copied instance of the emitter this handle references. */
 	UPROPERTY()
-<<<<<<< HEAD
-	TObjectPtr<UNiagaraEmitter> Instance_DEPRECATED;
-
-	/** The copied instance of the emitter this handle references. */
-	UPROPERTY()
-=======
->>>>>>> 4af6daef
 	FVersionedNiagaraEmitter VersionedInstance;
 };