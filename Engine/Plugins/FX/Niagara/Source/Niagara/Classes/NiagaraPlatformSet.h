--- conflicted
+++ resolved
@@ -108,7 +108,6 @@
 
 struct FNiagaraPlatformSetEnabledStateDetails
 {
-<<<<<<< HEAD
 #if WITH_EDITOR
 	int32 DefaultQualityMask = INDEX_NONE;
 	int32 AvailableQualityMask = INDEX_NONE;
@@ -121,20 +120,6 @@
 };
 
 #if WITH_EDITOR
-=======
-#if WITH_EDITOR
-	int32 DefaultQualityMask = INDEX_NONE;
-	int32 AvailableQualityMask = INDEX_NONE;
-
-	/** Provide reasons why this profile is not currently active. */
-	TArray<FText> ReasonsForInActive;
-	/** Provide reasons why this profile could never be active. */
-	TArray<FText> ReasonsForDisabled;
-#endif
-};
-
-#if WITH_EDITOR
->>>>>>> 4af6daef
 
 struct FNiagaraCVarValue
 {
@@ -207,11 +192,7 @@
 	NIAGARA_API FNiagaraPlatformSetCVarCondition();
 
 	/** Return true if this condition is met for the given device profile. */
-<<<<<<< HEAD
-	bool Evaluate(const UDeviceProfile* DeviceProfile, int32 QualityLevel, bool bCheckCurrentStateOnly, bool& bOutCanEverPass, bool& bOutCanEverFail)const;
-=======
 	NIAGARA_API bool Evaluate(const UDeviceProfile* DeviceProfile, int32 QualityLevel, bool bCheckCurrentStateOnly, bool& bOutCanEverPass, bool& bOutCanEverFail)const;
->>>>>>> 4af6daef
 
 	/** Returns the CVar for this condition. Can be null if the name give is not a valid CVar or the CVar is removed. */
 	NIAGARA_API IConsoleVariable* GetCVar()const;
@@ -290,7 +271,6 @@
 	CVar,
 	/** Replace Device Profile Reference with a different Device Profile. */
 	DeviceProfile,
-<<<<<<< HEAD
 };
 
 /**
@@ -322,39 +302,6 @@
 	/** When in CVar mode, the CVar condition to replace this device profile entry with when the profile entry is in the Disabled state. */
 	UPROPERTY(EditAnywhere, Category = Redirect, meta = (EditCondition = "Mode == ENiagaraDeviceProfileRedirectMode::CVar"))
 	FNiagaraPlatformSetCVarCondition CVarConditionDisabled;
-=======
->>>>>>> 4af6daef
-};
-
-/**
-Allows us to replace a specific device profile usage condition in all NiagaraPlatformSets.
-Helpful when dealing with changes to device profile structure.
-*/
-USTRUCT()
-struct FNiagaraPlatformSetRedirect
-{
-	GENERATED_BODY()
-
-	FNiagaraPlatformSetRedirect();
-
-	/** The names of any device profile entry that will apply this redirect. */
-	UPROPERTY(EditAnywhere, Category = Redirect)
-	TArray<FName> ProfileNames;
-
-	UPROPERTY(EditAnywhere, Category = Redirect)
-	ENiagaraDeviceProfileRedirectMode Mode = ENiagaraDeviceProfileRedirectMode::CVar;
-
-	/** When in Device Profile mode, the name of the device profile to redirect to. */
-	UPROPERTY(EditAnywhere, Category = Redirect, meta = (EditCondition = "Mode == ENiagaraDeviceProfileRedirectMode::DeviceProfile"))
-	FName RedirectProfileName;
-
-	/** When in CVar mode, the CVar condition to replace this device profile entry with when the profile entry is in the Enabled state. */
-	UPROPERTY(EditAnywhere, Category = Redirect, meta = (EditCondition = "Mode == ENiagaraDeviceProfileRedirectMode::CVar"))
-	FNiagaraPlatformSetCVarCondition CVarConditionEnabled;
-	
-	/** When in CVar mode, the CVar condition to replace this device profile entry with when the profile entry is in the Disabled state. */
-	UPROPERTY(EditAnywhere, Category = Redirect, meta = (EditCondition = "Mode == ENiagaraDeviceProfileRedirectMode::CVar"))
-	FNiagaraPlatformSetCVarCondition CVarConditionDisabled;
 };
 
 USTRUCT()
@@ -367,19 +314,11 @@
 	static NIAGARA_API FText GetQualityLevelText(int32 QualityLevel);
 	static NIAGARA_API FText GetQualityLevelMaskText(int32 QualityLevelMask);
 
-<<<<<<< HEAD
-	static int32 GetQualityLevel();
-	static int32 GetMinQualityLevel();
-	static int32 GetMaxQualityLevel();
-	static int32 GetAvailableQualityLevelMask();
-	static int32 GetFullQualityLevelMask(int32 NumQualityLevels);
-=======
 	static NIAGARA_API int32 GetQualityLevel();
 	static NIAGARA_API int32 GetMinQualityLevel();
 	static NIAGARA_API int32 GetMaxQualityLevel();
 	static NIAGARA_API int32 GetAvailableQualityLevelMask();
 	static NIAGARA_API int32 GetFullQualityLevelMask(int32 NumQualityLevels);
->>>>>>> 4af6daef
 	
 public:
 
@@ -394,17 +333,10 @@
 	NIAGARA_API bool IsActive()const;
 	
 	/** Is this platform set enabled for the give device profile. */
-<<<<<<< HEAD
-	int32 IsEnabledForDeviceProfile(const UDeviceProfile* DeviceProfile)const;
-=======
 	NIAGARA_API int32 IsEnabledForDeviceProfile(const UDeviceProfile* DeviceProfile)const;
 
 	/** Is this platform set enabled on any quality level for the passed device profile. Returns the QualityLevelMask for all enabled effects qualities for this profile. */
 	NIAGARA_API int32 GetEnabledMaskForDeviceProfile(const UDeviceProfile* DeviceProfile)const;
->>>>>>> 4af6daef
-
-	/** Is this platform set enabled on any quality level for the passed device profile. Returns the QualityLevelMask for all enabled effects qualities for this profile. */
-	int32 GetEnabledMaskForDeviceProfile(const UDeviceProfile* DeviceProfile)const;
 
 	/** Is this platform set enabled at this quality level on any device profile. */
 	NIAGARA_API bool IsEnabledForQualityLevel(int32 QualityLevel)const;
@@ -424,16 +356,8 @@
 	/** Returns the currenlty(or default) active quality mask for a profile. */
 	static NIAGARA_API int32 GetActiveQualityMaskForDeviceProfile(const UDeviceProfile* Profile);
 
-<<<<<<< HEAD
-	/** Returns the currenlty(or default) active quality mask for a profile. */
-	static int32 GetActiveQualityMaskForDeviceProfile(const UDeviceProfile* Profile);
-
-	/** Returns the mask of all available quality levels for a device profile. */
-	static int32 GetAvailableQualityMaskForDeviceProfile(const UDeviceProfile* Profile);
-=======
 	/** Returns the mask of all available quality levels for a device profile. */
 	static NIAGARA_API int32 GetAvailableQualityMaskForDeviceProfile(const UDeviceProfile* Profile);
->>>>>>> 4af6daef
 
 	/** Returns true if the passed platform should prune emitters on cook. */
 	static NIAGARA_API bool ShouldPruneEmittersOnCook(const FString& PlatformName);
@@ -451,17 +375,6 @@
 	static NIAGARA_API void OnCVarChanged(IConsoleVariable* CVar);
 	static NIAGARA_API void OnCVarUnregistered(IConsoleVariable* CVar);
 	static NIAGARA_API IConsoleVariable* GetCVar(FName CVarName);
-
-	FNiagaraPlatformSetEnabledState IsEnabled(const UDeviceProfile* Profile, int32 QualityLevel, bool bCheckCurrentStateOnly, FNiagaraPlatformSetEnabledStateDetails* OutDetails=nullptr)const;
-
-	bool CanConsiderDeviceProfile(const UDeviceProfile* Profile)const;
-
-	bool ApplyRedirects();
-
-	static void RefreshScalability();
-	static void OnCVarChanged(IConsoleVariable* CVar);
-	static void OnCVarUnregistered(IConsoleVariable* CVar);
-	static IConsoleVariable* GetCVar(FName CVarName);
 
 	//Editor only public API
 #if WITH_EDITOR
@@ -481,11 +394,7 @@
 	NIAGARA_API void OnChanged();
 
 	/** Inspects the passed sets and generates an array of all conflicts between these sets. Used to keep arrays of platform sets orthogonal. */
-<<<<<<< HEAD
-	static bool GatherConflicts(const TArray<const FNiagaraPlatformSet*>& PlatformSets, TArray<FNiagaraPlatformSetConflictInfo>& OutConflicts);
-=======
 	static NIAGARA_API bool GatherConflicts(TConstArrayView<const FNiagaraPlatformSet*> PlatformSets, TArray<FNiagaraPlatformSetConflictInfo>& OutConflicts);
->>>>>>> 4af6daef
 	
 	DECLARE_DELEGATE_RetVal(int32, FOnOverrideQualityLevel);
 	FOnOverrideQualityLevel OnOverrideQualityLevelDelegate;
@@ -501,13 +410,10 @@
 	UPROPERTY(EditAnywhere, Category = Platforms)
 	TArray<FNiagaraPlatformSetCVarCondition> CVarConditions;
 
-<<<<<<< HEAD
-=======
 	/** Mask defining which effects qualities this set matches. */
 	UPROPERTY(EditAnywhere, Category = Platforms)
 	int32 QualityLevelMask;
 
->>>>>>> 4af6daef
 #if WITH_EDITOR
 	//Data we pull from platform ini files.
 	struct FPlatformIniSettings
@@ -523,26 +429,15 @@
 
 		TArray<int32> QualityLevelsPerEffectsQuality;
 	};
-<<<<<<< HEAD
-	static FPlatformIniSettings& GetPlatformIniSettings(const FString& PlatformName);
-
-	static int32 GetEffectQualityMaskForPlatform(const FString& PlatformName);
-=======
 	static NIAGARA_API FPlatformIniSettings& GetPlatformIniSettings(const FString& PlatformName);
 
 	static NIAGARA_API int32 GetEffectQualityMaskForPlatform(const FString& PlatformName);
->>>>>>> 4af6daef
 #endif
 
 	static uint32 GetLastDirtiedFrame(){ return LastDirtiedFrame; }
 
-<<<<<<< HEAD
-	static void SetNiagaraQualityLevelOverride(int32 Override);
-	static void ClearNiagaraQualityLevelOverride();
-=======
 	static NIAGARA_API void SetNiagaraQualityLevelOverride(int32 Override);
 	static NIAGARA_API void ClearNiagaraQualityLevelOverride();
->>>>>>> 4af6daef
 
 private:
 
@@ -552,16 +447,6 @@
 	mutable uint32 LastBuiltFrame;
 
 	//Set from outside when we need to force all cached values to be regenerated. For example on CVar changes.
-<<<<<<< HEAD
-	static uint32 LastDirtiedFrame;
-
-	/** Cached value of the CVar fx.Niagara.QualityLevel. Allows us to detect when it has changed so we can properly apply scalability changes. */
-	static int32 CachedQualityLevel;
-	static int32 CachedAvailableQualityLevelMask;
-
-	/** An override for Niagara quality level, driven from the Niagara UI. */
-	static int32 QualityLevelOverride;
-=======
 	static NIAGARA_API uint32 LastDirtiedFrame;
 
 	/** Cached value of the CVar fx.Niagara.QualityLevel. Allows us to detect when it has changed so we can properly apply scalability changes. */
@@ -570,18 +455,13 @@
 
 	/** An override for Niagara quality level, driven from the Niagara UI. */
 	static NIAGARA_API int32 QualityLevelOverride;
->>>>>>> 4af6daef
 
 #if WITH_EDITOR
 	//Cached data read from platform ini files.
 	static NIAGARA_API TMap<FName, FPlatformIniSettings> CachedPlatformIniSettings;
 
 	//Cached final QualityLevel setting for each device profile.
-<<<<<<< HEAD
-	static TMap<const UDeviceProfile*, int32> CachedQLMasksPerDeviceProfile;
-=======
 	static NIAGARA_API TMap<const UDeviceProfile*, int32> CachedQLMasksPerDeviceProfile;
->>>>>>> 4af6daef
 #endif
 
 	/**
@@ -592,17 +472,10 @@
 		IConsoleVariable* CVar = nullptr;
 		FDelegateHandle ChangedHandle;
 	};
-<<<<<<< HEAD
-	static TMap<FName, FCachedCVarInfo> CachedCVarInfo;
-	static FCriticalSection CachedCVarInfoCritSec;
-
-	static TArray<FName> ChangedCVars;
-=======
 	static NIAGARA_API TMap<FName, FCachedCVarInfo> CachedCVarInfo;
 	static NIAGARA_API FCriticalSection CachedCVarInfoCritSec;
 
 	static NIAGARA_API TArray<FName> ChangedCVars;
->>>>>>> 4af6daef
 };
 
 
