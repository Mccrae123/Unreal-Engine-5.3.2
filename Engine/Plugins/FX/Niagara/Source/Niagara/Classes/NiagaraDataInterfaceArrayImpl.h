--- conflicted
+++ resolved
@@ -4,27 +4,19 @@
 
 #include "NiagaraClearCounts.h"
 #include "NiagaraDataInterfaceArray.h"
-<<<<<<< HEAD
-=======
 #include "NiagaraDataInterfaceUtilities.h"
->>>>>>> d731a049
 #include "NiagaraGpuComputeDispatchInterface.h"
 #include "Niagara/Private/NiagaraGpuReadbackManager.h"
 #include "Niagara/Private/NiagaraStats.h"
 #include "NiagaraSystemInstance.h"
 
 #include "Async/Async.h"
-<<<<<<< HEAD
-=======
 #include "Containers/ArrayView.h"
->>>>>>> d731a049
 #include "ShaderParameterUtils.h"
 #include "ShaderCompilerCore.h"
 
 //////////////////////////////////////////////////////////////////////////
 // Helpers
-<<<<<<< HEAD
-=======
 
 #define NDIARRAY_GENERATE_BODY(CLASSNAME, TYPENAME, MEMBERNAME) \
 	using FProxyType = FNDIArrayProxyImpl<TYPENAME, CLASSNAME>; \
@@ -78,17 +70,13 @@
 #else
 	#define NDIARRAY_GENERATE_BODY_LWC(CLASSNAME, TYPENAME, MEMBERNAME) NDIARRAY_GENERATE_BODY(CLASSNAME, TYPENAME, Internal##MEMBERNAME)
 #endif
->>>>>>> d731a049
 
 template<typename TArrayType>
 struct FNDIArrayImplHelperBase
 {
 	static constexpr bool bSupportsCPU = true;
 	static constexpr bool bSupportsGPU = true;
-<<<<<<< HEAD
-=======
 	static constexpr bool bSupportsAtomicOps = false;
->>>>>>> d731a049
 
 	//-OPT: We can reduce the differences between read and RW if we have typed UAV loads
 	//static constexpr TCHAR const* HLSLVariableType		= TEXT("float");
@@ -103,21 +91,11 @@
 	//static const FNiagaraTypeDefinition& GetTypeDefinition() { return FNiagaraTypeDefinition::GetFloatDef(); }
 	//static const TArrayType GetDefaultValue();
 
-<<<<<<< HEAD
-	static void CopyToGpuMemory(void* Dest, const TArrayType* Src, int32 NumElements)
-=======
 	static void CopyCpuToCpuMemory(TArrayType* Dest, const TArrayType* Src, int32 NumElements)
->>>>>>> d731a049
 	{
 		FMemory::Memcpy(Dest, Src, NumElements * sizeof(TArrayType));
 	}
 
-<<<<<<< HEAD
-	static void CopyToCpuMemory(void* Dest, const void* Src, int32 NumElements)
-	{
-		FMemory::Memcpy(Dest, Src, NumElements * sizeof(TArrayType));
-	}
-=======
 	static void CopyCpuToGpuMemory(void* Dest, const TArrayType* Src, int32 NumElements)
 	{
 		FMemory::Memcpy(Dest, Src, NumElements * sizeof(TArrayType));
@@ -131,7 +109,6 @@
 	//static TArrayType AtomicAdd(TArrayType* Dest, TArrayType Value) { check(false); }
 	//static TArrayType AtomicMin(TArrayType* Dest, TArrayType Value) { check(false); }
 	//static TArrayType AtomicMax(TArrayType* Dest, TArrayType Value) { check(false); }
->>>>>>> d731a049
 };
 
 template<typename TArrayType>
@@ -167,34 +144,6 @@
 	static const FName Function_AddName;
 	static const FName Function_RemoveLastElemName;
 
-<<<<<<< HEAD
-#if WITH_EDITORONLY_DATA
-	static bool UpgradeFunctionCall(FNiagaraFunctionSignature& FunctionSignature);
-#endif
-	static const TCHAR* GetHLSLTemplateFile()
-	{
-		return SupportsGpuRW() ? FNiagaraDataInterfaceArrayImplHelper::HLSLReadWriteTemplateFile : FNiagaraDataInterfaceArrayImplHelper::HLSLReadTemplateFile;
-	}
-	static bool SupportsGpuRW();
-};
-
-//////////////////////////////////////////////////////////////////////////
-// Compute Shader Impl
-struct FNiagaraDataInterfaceParametersCS_ArrayImpl : public FNiagaraDataInterfaceParametersCS
-{
-	DECLARE_TYPE_LAYOUT(FNiagaraDataInterfaceParametersCS_ArrayImpl, NonVirtual);
-
-	LAYOUT_FIELD(FShaderResourceParameter, BufferParam);
-	LAYOUT_FIELD(FShaderParameter, BufferParamsParam);
-};
-
-//////////////////////////////////////////////////////////////////////////
-// Instance Data, Proxy with Impl
-
-template<typename TArrayType>
-struct FNDIArrayInstanceData_GameThread
-{
-=======
 	static const FName Function_AtomicAddName;
 	static const FName Function_AtomicMinName;
 	static const FName Function_AtomicMaxName;
@@ -215,7 +164,6 @@
 template<typename TArrayType>
 struct FNDIArrayInstanceData_GameThread
 {
->>>>>>> d731a049
 	bool				bIsModified = false;		// True if the array has ever been modified and we are reading instance data
 	bool				bIsRenderDirty = true;		// True if we have made modifications that could be pushed to the render thread
 	FRWLock				ArrayRWGuard;
@@ -240,22 +188,14 @@
 
 	bool IsReadOnly() const { return CountOffset == INDEX_NONE; }
 
-<<<<<<< HEAD
-	void Initialize(FRHICommandListImmediate& RHICmdList, FNiagaraGpuComputeDispatchInterface* InComputeInterface, int32 InDefaultElements)
-=======
 	void Initialize(FRHICommandListImmediate& RHICmdList, FNiagaraGpuComputeDispatchInterface* InComputeInterface, int32 InDefaultElements, bool bRWGpuArray)
->>>>>>> d731a049
 	{
 		ComputeInterface = InComputeInterface;
 		DefaultElements = 0;
 		NumElements = INDEX_NONE;
 		CountOffset = INDEX_NONE;
 
-<<<<<<< HEAD
-		if (FNiagaraDataInterfaceArrayImplHelper::SupportsGpuRW())
-=======
 		if (bRWGpuArray)
->>>>>>> d731a049
 		{
 			DefaultElements = InDefaultElements;
 			CountOffset = ComputeInterface->GetGPUInstanceCounterManager().AcquireOrAllocateEntry(RHICmdList);
@@ -283,11 +223,7 @@
 
 			// Create Buffer
 			FRHIResourceCreateInfo CreateInfo(TEXT("NiagaraDataInterfaceArray"));
-<<<<<<< HEAD
-			const EBufferUsageFlags BufferUsage = BUF_ShaderResource | BUF_VertexBuffer | (IsReadOnly() ? BUF_None : BUF_UnorderedAccess | BUF_SourceCopy);
-=======
 			const EBufferUsageFlags BufferUsage = BUF_Static | BUF_ShaderResource | BUF_VertexBuffer | (IsReadOnly() ? BUF_None : BUF_UnorderedAccess | BUF_SourceCopy);
->>>>>>> d731a049
 			const ERHIAccess DefaultAccess = IsReadOnly() ? ERHIAccess::SRVCompute : ERHIAccess::UAVCompute;
 			ArrayBuffer = RHICreateBuffer(ArrayNumBytes, BufferUsage, TypeStride, DefaultAccess, CreateInfo);
 
@@ -303,19 +239,11 @@
 			uint8* GPUMemory = reinterpret_cast<uint8*>(RHILockBuffer(ArrayBuffer, 0, ArrayNumBytes, RLM_WriteOnly));
 			if (InArrayData.Num() > 0)
 			{
-<<<<<<< HEAD
-				T::CopyToGpuMemory(GPUMemory, InArrayData.GetData(), InArrayData.Num());
-			}
-
-			const TArrayType DefaultValue = TArrayType(FNDIArrayImplHelper<TArrayType>::GetDefaultValue());
-			T::CopyToGpuMemory(GPUMemory + (sizeof(TVMArrayType) * NumElements), &DefaultValue, 1);
-=======
 				T::CopyCpuToGpuMemory(GPUMemory, InArrayData.GetData(), InArrayData.Num());
 			}
 
 			const TArrayType DefaultValue = TArrayType(FNDIArrayImplHelper<TArrayType>::GetDefaultValue());
 			T::CopyCpuToGpuMemory(GPUMemory + (sizeof(TVMArrayType) * NumElements), &DefaultValue, 1);
->>>>>>> d731a049
 
 			RHIUnlockBuffer(ArrayBuffer);
 		}
@@ -394,45 +322,6 @@
 		}
 
 		const TArray<TArrayType>& GetArray() { return *ArrayData; }
-<<<<<<< HEAD
-
-	private:
-		FRWLock*					LockObject = nullptr;
-		const TArray<TArrayType>*	ArrayData = nullptr;
-		UE_NONCOPYABLE(FReadArrayRef);
-	};
-
-	struct FWriteArrayRef
-	{
-		FWriteArrayRef(TOwnerType* Owner, FNDIArrayInstanceData_GameThread<TArrayType>* InstanceData)
-		{
-			if (InstanceData)
-			{
-				LockObject = &InstanceData->ArrayRWGuard;
-				LockObject->WriteLock();
-
-				if (InstanceData->bIsModified == false)
-				{
-					InstanceData->bIsModified = true;
-					InstanceData->ArrayData = Owner->GetArrayReference();
-				}
-				ArrayData = &InstanceData->ArrayData;
-			}
-			else
-			{
-				ArrayData = &Owner->GetArrayReference();
-			}
-		}
-
-		~FWriteArrayRef()
-		{
-			if (LockObject)
-			{
-				LockObject->WriteUnlock();
-			}
-		}
-
-=======
 
 	private:
 		FRWLock*					LockObject = nullptr;
@@ -483,7 +372,6 @@
 			}
 		}
 
->>>>>>> d731a049
 		TArray<TArrayType>& GetArray() { return *ArrayData; }
 
 	private:
@@ -508,7 +396,6 @@
 	{
 		bShouldSyncToGpu = FNiagaraUtilities::ShouldSyncCpuToGpu(Owner->GpuSyncMode);
 		bShouldSyncToCpu = FNiagaraUtilities::ShouldSyncGpuToCpu(Owner->GpuSyncMode) && Owner->IsUsedByCPUEmitter();
-<<<<<<< HEAD
 	}
 
 	//////////////////////////////////////////////////////////////////////////
@@ -533,32 +420,6 @@
 		}
 	}
 
-=======
-	}
-
-	//////////////////////////////////////////////////////////////////////////
-	// FNiagaraDataInterfaceProxyRW
-	virtual int32 PerInstanceDataPassedToRenderThreadSize() const override
-	{
-		return sizeof(FGameToRenderInstanceData);
-	}
-	
-	virtual void ProvidePerInstanceDataForRenderThread(void* InDataForRenderThread, void* PerInstanceData, const FNiagaraSystemInstanceID& InstanceID)
-	{
-		FGameToRenderInstanceData* GameToRenderInstanceData = new(InDataForRenderThread) FGameToRenderInstanceData();
-		FNDIArrayInstanceData_GameThread<TArrayType>* InstanceData_GT = reinterpret_cast<FNDIArrayInstanceData_GameThread<TArrayType>*>(PerInstanceData);
-		if (InstanceData_GT->bIsRenderDirty)
-		{
-			FReadArrayRef ArrayData(Owner, InstanceData_GT);
-
-			GameToRenderInstanceData->bUpdateData	= true;
-			GameToRenderInstanceData->ArrayData		= ArrayData.GetArray();
-
-			InstanceData_GT->bIsRenderDirty = false;
-		}
-	}
-
->>>>>>> d731a049
 	virtual void ConsumePerInstanceDataFromGameThread(void* PerInstanceData, const FNiagaraSystemInstanceID& InstanceID) override
 	{
 		FGameToRenderInstanceData* GameToRenderInstanceData = reinterpret_cast<FGameToRenderInstanceData*>(PerInstanceData);
@@ -591,34 +452,21 @@
 		return INDEX_NONE;
 	}
 
-<<<<<<< HEAD
-	virtual void PostSimulate(FRHICommandList& RHICmdList, const FNiagaraDataInterfaceArgs& Context) override
-=======
 	virtual void PostSimulate(const FNDIGpuComputePostSimulateContext& Context) override
->>>>>>> d731a049
 	{
 		if (bShouldSyncToCpu == false)
 		{
 			return;
 		}
 		
-<<<<<<< HEAD
-		const FNDIArrayInstanceData_RenderThread<TArrayType>* InstanceData_RT = PerInstanceData_RenderThread.Find(Context.SystemInstanceID);
-=======
 		const FNDIArrayInstanceData_RenderThread<TArrayType>* InstanceData_RT = PerInstanceData_RenderThread.Find(Context.GetSystemInstanceID());
->>>>>>> d731a049
 		if ( !InstanceData_RT || InstanceData_RT->IsReadOnly() || (InstanceData_RT->ArrayNumBytes == 0) )
 		{
 			return;
 		}
 
-<<<<<<< HEAD
-		const FNiagaraGPUInstanceCountManager& CountManager = Context.ComputeDispatchInterface->GetGPUInstanceCounterManager();
-		FNiagaraGpuReadbackManager* ReadbackManager = Context.ComputeDispatchInterface->GetGpuReadbackManager();
-=======
 		const FNiagaraGPUInstanceCountManager& CountManager = Context.GetComputeDispatchInterface().GetGPUInstanceCounterManager();
 		FNiagaraGpuReadbackManager* ReadbackManager = Context.GetComputeDispatchInterface().GetGpuReadbackManager();
->>>>>>> d731a049
 
 		const FNiagaraGpuReadbackManager::FBufferRequest BufferRequests[] =
 		{
@@ -637,38 +485,6 @@
 			FRHITransitionInfo(InstanceData_RT->ArrayBuffer, ERHIAccess::CopySrc, ERHIAccess::UAVCompute),
 		};
 
-<<<<<<< HEAD
-		RHICmdList.Transition(TransitionsBefore);
-		ReadbackManager->EnqueueReadbacks(
-			RHICmdList,
-			BufferRequests,
-			[SystemInstanceID=Context.SystemInstanceID, WeakOwner=TWeakObjectPtr(Owner), Proxy=this](TConstArrayView<TPair<void*, uint32>> ReadbackData)
-			{
-				const int32 NumElements = *reinterpret_cast<const uint32*>(ReadbackData[0].Key);
-				TArray<TArrayType> ArrayData;
-				if ( NumElements > 0 )
-				{
-					ArrayData.AddUninitialized(NumElements);
-					FNDIArrayImplHelper<TArrayType>::CopyToCpuMemory(ArrayData.GetData(), reinterpret_cast<const TVMArrayType*>(ReadbackData[1].Key), NumElements);
-				}
-
-				AsyncTask(
-					ENamedThreads::GameThread,
-					[SystemInstanceID, ArrayData=MoveTemp(ArrayData), WeakOwner, Proxy]()
-					{
-						// If this is nullptr the proxy is no longer valid so discard
-						if ( WeakOwner.Get() == nullptr )
-						{
-							return;
-						}
-
-						Proxy->SetArrayData(SystemInstanceID, ArrayData);
-					}
-				);
-			}
-		);
-		RHICmdList.Transition(TransitionsAfter);
-=======
 		AddPass(
 			Context.GetGraphBuilder(),
 			RDG_EVENT_NAME("NDIArrayReadback"),
@@ -706,18 +522,10 @@
 				RHICmdList.Transition(TransitionsAfter);
 			}
 		);
->>>>>>> d731a049
 	}
 
 	//////////////////////////////////////////////////////////////////////////
 	// BP user parameter accessors, should remove if we every start to share the object between instances
-<<<<<<< HEAD
-	void SetArrayData(const TArray<TArrayType>& InArrayData)
-	{
-		if (PerInstanceData_GameThread.IsEmpty())
-		{
-			Owner->GetArrayReference() = InArrayData;
-=======
 	template<typename TFromArrayType>
 	void SetArrayData(TConstArrayView<TFromArrayType> InArrayData)
 	{
@@ -725,22 +533,12 @@
 		{
 			Owner->GetArrayReference().SetNumUninitialized(InArrayData.Num());
 			FNDIArrayImplHelper<TArrayType>::CopyCpuToCpuMemory(Owner->GetArrayReference().GetData(), InArrayData.GetData(), InArrayData.Num());
->>>>>>> d731a049
 		}
 		else
 		{
 			ensure(PerInstanceData_GameThread.Num() == 1);
 			FNDIArrayInstanceData_GameThread<TArrayType>* InstanceData = PerInstanceData_GameThread.CreateConstIterator().Value();
 			FWriteScopeLock	ScopeLock(InstanceData->ArrayRWGuard);
-<<<<<<< HEAD
-			InstanceData->bIsModified = true;
-			InstanceData->bIsRenderDirty = bShouldSyncToGpu;
-			InstanceData->ArrayData = InArrayData;
-		}
-	}
-
-	TArray<TArrayType> GetArrayData()
-=======
 			InstanceData->bIsModified = false;
 			InstanceData->bIsRenderDirty = bShouldSyncToGpu;
 			InstanceData->ArrayData.Empty();
@@ -751,22 +549,10 @@
 
 	template<typename TToArrayType>
 	TArray<TToArrayType> GetArrayDataCopy()
->>>>>>> d731a049
 	{
 		ensure(PerInstanceData_GameThread.Num() <= 1);
 		FNDIArrayInstanceData_GameThread<TArrayType>* InstanceData = PerInstanceData_GameThread.IsEmpty() ? nullptr : PerInstanceData_GameThread.CreateConstIterator().Value();
 		FReadArrayRef ArrayRef(Owner, InstanceData);
-<<<<<<< HEAD
-		return ArrayRef.GetArray();
-	}
-
-	void SetArrayValue(int Index, const TArrayType& Value, bool bSizeToFit)
-	{
-		ensure(PerInstanceData_GameThread.Num() <= 1);
-		FNDIArrayInstanceData_GameThread<TArrayType>* InstanceData = PerInstanceData_GameThread.IsEmpty() ? nullptr : PerInstanceData_GameThread.CreateConstIterator().Value();
-		FWriteArrayRef ArrayRef(Owner, InstanceData);
-
-=======
 		TArray<TToArrayType> OutArray;
 		OutArray.SetNum(ArrayRef.GetArray().Num());
 		FNDIArrayImplHelper<TArrayType>::CopyCpuToCpuMemory(OutArray.GetData(), ArrayRef.GetArray().GetData(), ArrayRef.GetArray().Num());
@@ -779,7 +565,6 @@
 		ensure(PerInstanceData_GameThread.Num() <= 1);
 		FNDIArrayInstanceData_GameThread<TArrayType>* InstanceData = PerInstanceData_GameThread.IsEmpty() ? nullptr : PerInstanceData_GameThread.CreateConstIterator().Value();
 		FWriteArrayRef ArrayRef(Owner, InstanceData, true);
->>>>>>> d731a049
 		if (!ArrayRef.GetArray().IsValidIndex(Index))
 		{
 			if (!bSizeToFit)
@@ -789,18 +574,11 @@
 			ArrayRef.GetArray().AddDefaulted(Index + 1 - ArrayRef.GetArray().Num());
 		}
 
-<<<<<<< HEAD
-		ArrayRef.GetArray()[Index] = Value;
-	}
-
-	TArrayType GetArrayValue(int Index)
-=======
 		FNDIArrayImplHelper<TArrayType>::CopyCpuToCpuMemory(ArrayRef.GetArray().GetData() + Index, &Value, 1);
 	}
 
 	template<typename TToArrayType>
 	TToArrayType GetArrayValue(int Index)
->>>>>>> d731a049
 	{
 		TArrayType ValueOut = TArrayType(FNDIArrayImplHelper<TArrayType>::GetDefaultValue());
 
@@ -813,22 +591,14 @@
 			ValueOut = ArrayRef.GetArray()[Index];
 		}
 
-<<<<<<< HEAD
-		return ValueOut;
-=======
 		TToArrayType ToValueOut;
 		FNDIArrayImplHelper<TArrayType>::CopyCpuToCpuMemory(&ToValueOut, &ValueOut, 1);
 		return ToValueOut;
->>>>>>> d731a049
 	}
 
 	//////////////////////////////////////////////////////////////////////////
 	// VM accessors to ensure we maintain per correctness for shared data interfaces
-<<<<<<< HEAD
-	void SetArrayData(FNiagaraSystemInstanceID InstanceID, const TArray<TArrayType>& InArrayData)
-=======
 	void SetInstanceArrayData(FNiagaraSystemInstanceID InstanceID, const TArray<TArrayType>& InArrayData)
->>>>>>> d731a049
 	{
 		if ( FNDIArrayInstanceData_GameThread<TArrayType>* InstanceData = PerInstanceData_GameThread.FindRef(InstanceID) )
 		{
@@ -903,35 +673,20 @@
 		{
 			FNiagaraFunctionSignature& Sig = OutFunctions.Add_GetRef(DefaultImmutableSig);
 			Sig.Name = FNiagaraDataInterfaceArrayImplHelper::Function_LengthName;
-<<<<<<< HEAD
-			#if WITH_EDITORONLY_DATA
-				Sig.Description = NSLOCTEXT("Niagara", "Array_LengthDesc", "Gets the number of elements in the array.");
-			#endif
-			Sig.Outputs.Emplace(FNiagaraTypeDefinition::GetIntDef(), TEXT("Num"));
-=======
 			Sig.Outputs.Emplace(FNiagaraTypeDefinition::GetIntDef(), TEXT("Num"));
 		#if WITH_EDITORONLY_DATA
 			Sig.Description = NSLOCTEXT("Niagara", "Array_LengthDesc", "Gets the number of elements in the array.");
 		#endif
->>>>>>> d731a049
 		}
 
 		{
 			FNiagaraFunctionSignature& Sig = OutFunctions.Add_GetRef(DefaultImmutableSig);
 			Sig.Name = FNiagaraDataInterfaceArrayImplHelper::Function_IsValidIndexName;
-<<<<<<< HEAD
-			#if WITH_EDITORONLY_DATA
-				Sig.Description = NSLOCTEXT("Niagara", "Array_IsValidIndexDesc", "Tests to see if the index is valid and exists in the array.");
-			#endif
-			Sig.Inputs.Emplace(FNiagaraTypeDefinition::GetIntDef(), TEXT("Index"));
-			Sig.Outputs.Emplace(FNiagaraTypeDefinition::GetBoolDef(), TEXT("Valid"));
-=======
 			Sig.Inputs.Emplace(FNiagaraTypeDefinition::GetIntDef(), TEXT("Index"));
 			Sig.Outputs.Emplace(FNiagaraTypeDefinition::GetBoolDef(), TEXT("Valid"));
 		#if WITH_EDITORONLY_DATA
 			Sig.Description = NSLOCTEXT("Niagara", "Array_IsValidIndexDesc", "Tests to see if the index is valid and exists in the array.");
 		#endif
->>>>>>> d731a049
 		}
 
 		{
@@ -940,85 +695,45 @@
 			Sig.Outputs.Emplace(FNiagaraTypeDefinition::GetIntDef(), TEXT("Index"));
 		#if WITH_EDITORONLY_DATA
 			Sig.Description = NSLOCTEXT("Niagara", "Array_LastIndexDesc", "Returns the last valid index in the array, will be -1 if no elements.");
-<<<<<<< HEAD
-#endif
-			Sig.Outputs.Emplace(FNiagaraTypeDefinition::GetIntDef(), TEXT("Index"));
-=======
 		#endif
->>>>>>> d731a049
 		}
 
 		{
 			FNiagaraFunctionSignature& Sig = OutFunctions.Add_GetRef(DefaultImmutableSig);
 			Sig.Name = FNiagaraDataInterfaceArrayImplHelper::Function_GetName;
-<<<<<<< HEAD
-			#if WITH_EDITORONLY_DATA
-				Sig.Description = NSLOCTEXT("Niagara", "Array_GetDesc", "Gets the value from the array at the given zero based index.");
-			#endif
-			Sig.Inputs.Emplace(FNiagaraTypeDefinition::GetIntDef(), TEXT("Index"));
-			Sig.Outputs.Emplace(FNDIArrayImplHelper<TArrayType>::GetTypeDefinition(), TEXT("Value"));
-=======
 			Sig.Inputs.Emplace(FNiagaraTypeDefinition::GetIntDef(), TEXT("Index"));
 			Sig.Outputs.Emplace(FNDIArrayImplHelper<TArrayType>::GetTypeDefinition(), TEXT("Value"));
 		#if WITH_EDITORONLY_DATA
 			Sig.Description = NSLOCTEXT("Niagara", "Array_GetDesc", "Gets the value from the array at the given zero based index.");
 		#endif
->>>>>>> d731a049
 		}
 
 		// Mutable functions
 		FNiagaraFunctionSignature DefaultMutableSig = DefaultImmutableSig;
-<<<<<<< HEAD
-		DefaultMutableSig.bSupportsGPU = FNDIArrayImplHelper<TArrayType>::bSupportsGPU && FNiagaraDataInterfaceArrayImplHelper::SupportsGpuRW();
-=======
 		DefaultMutableSig.bSupportsGPU = FNDIArrayImplHelper<TArrayType>::bSupportsGPU;
->>>>>>> d731a049
 		DefaultMutableSig.bRequiresExecPin = true;
 		{
 			FNiagaraFunctionSignature& Sig = OutFunctions.Add_GetRef(DefaultMutableSig);
 			Sig.Name = FNiagaraDataInterfaceArrayImplHelper::Function_ClearName;
-<<<<<<< HEAD
-			#if WITH_EDITORONLY_DATA
-				Sig.Description = NSLOCTEXT("Niagara", "Array_ClearDesc", "Clears the array, removing all elements");
-			#endif
-			Sig.ModuleUsageBitmask = ENiagaraScriptUsageMask::System | ENiagaraScriptUsageMask::Emitter;
-=======
 			Sig.ModuleUsageBitmask = ENiagaraScriptUsageMask::System | ENiagaraScriptUsageMask::Emitter;
 		#if WITH_EDITORONLY_DATA
 			Sig.Description = NSLOCTEXT("Niagara", "Array_ClearDesc", "Clears the array, removing all elements");
 		#endif
->>>>>>> d731a049
 		}
 
 		{
 			FNiagaraFunctionSignature& Sig = OutFunctions.Add_GetRef(DefaultMutableSig);
 			Sig.Name = FNiagaraDataInterfaceArrayImplHelper::Function_ResizeName;
-<<<<<<< HEAD
-			#if WITH_EDITORONLY_DATA
-				Sig.Description = NSLOCTEXT("Niagara", "Array_ResizeDesc", "Resizes the array to the specified size, initializing new elements with the default value.");
-			#endif
-			Sig.ModuleUsageBitmask = ENiagaraScriptUsageMask::System | ENiagaraScriptUsageMask::Emitter;
-			Sig.Inputs.Emplace(FNiagaraTypeDefinition::GetIntDef(), TEXT("Num"));
-=======
 			Sig.ModuleUsageBitmask = ENiagaraScriptUsageMask::System | ENiagaraScriptUsageMask::Emitter;
 			Sig.Inputs.Emplace(FNiagaraTypeDefinition::GetIntDef(), TEXT("Num"));
 		#if WITH_EDITORONLY_DATA
 			Sig.Description = NSLOCTEXT("Niagara", "Array_ResizeDesc", "Resizes the array to the specified size, initializing new elements with the default value.");
 		#endif
->>>>>>> d731a049
 		}
 
 		{
 			FNiagaraFunctionSignature& Sig = OutFunctions.Add_GetRef(DefaultMutableSig);
 			Sig.Name = FNiagaraDataInterfaceArrayImplHelper::Function_SetArrayElemName;
-<<<<<<< HEAD
-			#if WITH_EDITORONLY_DATA
-				Sig.Description = NSLOCTEXT("Niagara", "Array_SetArrayElemDesc", "Sets the value at the given zero based index (i.e the first element is 0).");
-			#endif
-			Sig.Inputs.Emplace(FNiagaraTypeDefinition::GetBoolDef(), TEXT("SkipSet"));
-			Sig.Inputs.Emplace(FNiagaraTypeDefinition::GetIntDef(), TEXT("Index"));
-			Sig.Inputs.Emplace(FNDIArrayImplHelper<TArrayType>::GetTypeDefinition(), TEXT("Value"));
-=======
 			Sig.Inputs.Emplace(FNiagaraTypeDefinition::GetBoolDef(), TEXT("SkipSet"));
 			Sig.Inputs.Emplace(FNiagaraTypeDefinition::GetIntDef(), TEXT("Index"));
 			Sig.Inputs.Emplace(FNDIArrayImplHelper<TArrayType>::GetTypeDefinition(), TEXT("Value"));
@@ -1026,26 +741,17 @@
 			Sig.Description = NSLOCTEXT("Niagara", "Array_SetArrayElemDesc", "Sets the value at the given zero based index (i.e the first element is 0).");
 			Sig.InputDescriptions.Add(Sig.Inputs[1], NSLOCTEXT("Niagara", "Array_SetArrayElemDesc_SkipSet", "When enabled will not set the array value."));
 		#endif
->>>>>>> d731a049
 		}
 
 		{
 			FNiagaraFunctionSignature& Sig = OutFunctions.Add_GetRef(DefaultMutableSig);
 			Sig.Name = FNiagaraDataInterfaceArrayImplHelper::Function_AddName;
-<<<<<<< HEAD
-			#if WITH_EDITORONLY_DATA
-				Sig.Description = NSLOCTEXT("Niagara", "Array_AddDesc", "Optionally add a value onto the end of the array.");
-			#endif
-			Sig.Inputs.Emplace(FNiagaraTypeDefinition::GetBoolDef(), TEXT("SkipAdd"));
-			Sig.Inputs.Emplace(FNDIArrayImplHelper<TArrayType>::GetTypeDefinition(), TEXT("Value"));
-=======
 			Sig.Inputs.Emplace(FNiagaraTypeDefinition::GetBoolDef(), TEXT("SkipAdd"));
 			Sig.Inputs.Emplace(FNDIArrayImplHelper<TArrayType>::GetTypeDefinition(), TEXT("Value"));
 		#if WITH_EDITORONLY_DATA
 			Sig.Description = NSLOCTEXT("Niagara", "Array_AddDesc", "Optionally add a value onto the end of the array.");
 			Sig.InputDescriptions.Add(Sig.Inputs[1], NSLOCTEXT("Niagara", "Array_AddDesc_SkipAdd", "When enabled we will not add an element to the array."));
 		#endif
->>>>>>> d731a049
 		}
 
 		{
@@ -1056,12 +762,6 @@
 			Sig.Outputs.Emplace(FNiagaraTypeDefinition::GetBoolDef(), TEXT("IsValid"));
 		#if WITH_EDITORONLY_DATA
 			Sig.Description = NSLOCTEXT("Niagara", "Array_RemoveLastElemDesc", "Optionally remove the last element from the array.  Returns the default value if no elements are in the array or you skip the remove.");
-<<<<<<< HEAD
-#endif
-			Sig.Inputs.Emplace(FNiagaraTypeDefinition::GetBoolDef(), TEXT("SkipRemove"));
-			Sig.Outputs.Emplace(FNDIArrayImplHelper<TArrayType>::GetTypeDefinition(), TEXT("Value"));
-			Sig.Outputs.Emplace(FNiagaraTypeDefinition::GetBoolDef(), TEXT("IsValid"));
-=======
 			Sig.InputDescriptions.Add(Sig.Inputs[1], NSLOCTEXT("Niagara", "Array_RemoveLastElemDesc_SkipRemove", "When enabled will not remove a value from the array, the return value will therefore be invalid."));
 			Sig.OutputDescriptions.Add(Sig.Outputs[1], NSLOCTEXT("Niagara", "Array_RemoveLastElemDesc_IsValid", "True if we removed a value from the array, False if no entries or we skipped the remove."));
 		#endif
@@ -1108,7 +808,6 @@
 				Sig.SetOutputDescription(Sig.Inputs[0], NSLOCTEXT("Niagara", "Array_AtomicMax_PrevValue", "The value before the operation was performed."));
 				Sig.SetOutputDescription(Sig.Inputs[1], NSLOCTEXT("Niagara", "Array_AtomicMax_CurrValue", "The value after the operation was performed."));
 			}
->>>>>>> d731a049
 		}
 	}
 
@@ -1211,7 +910,6 @@
 		);
 	}
 
-#if WITH_EDITORONLY_DATA
 	template<typename T = FNDIArrayImplHelper<TArrayType>>
 	typename TEnableIf<T::bSupportsGPU>::Type GetParameterDefinitionHLSL_Internal(const FNiagaraDataInterfaceGPUParamInfo& ParamInfo, FString& OutHLSL) const
 	{
@@ -1224,18 +922,11 @@
 			{TEXT("RWBufferType"),		FNDIArrayImplHelper<TArrayType>::RWHLSLBufferType},
 			{TEXT("RWBufferRead"),		FNDIArrayImplHelper<TArrayType>::RWHLSLBufferRead},
 			{TEXT("RWBufferWrite"),		FNDIArrayImplHelper<TArrayType>::RWHLSLBufferWrite},
-<<<<<<< HEAD
-		};
-
-		FString TemplateFile;
-		LoadShaderSourceFile(FNiagaraDataInterfaceArrayImplHelper::GetHLSLTemplateFile(), EShaderPlatform::SP_PCD3D_SM5, &TemplateFile, nullptr);
-=======
 			{TEXT("bSupportsAtomicOps"),	FNDIArrayImplHelper<TArrayType>::bSupportsAtomicOps ? 1 : 0},
 		};
 
 		FString TemplateFile;
 		LoadShaderSourceFile(FNiagaraDataInterfaceArrayImplHelper::GetHLSLTemplateFile(IsRWGpuArray(ParamInfo)), EShaderPlatform::SP_PCD3D_SM5, &TemplateFile, nullptr);
->>>>>>> d731a049
 		OutHLSL += FString::Format(*TemplateFile, TemplateArgs);
 	}
 
@@ -1260,34 +951,6 @@
 			{
 				return true;
 			}
-<<<<<<< HEAD
-
-			if ( FNiagaraDataInterfaceArrayImplHelper::SupportsGpuRW() )
-			{
-				if ((FunctionInfo.DefinitionName == FNiagaraDataInterfaceArrayImplHelper::Function_ClearName) ||
-					(FunctionInfo.DefinitionName == FNiagaraDataInterfaceArrayImplHelper::Function_ResizeName) ||
-					(FunctionInfo.DefinitionName == FNiagaraDataInterfaceArrayImplHelper::Function_SetArrayElemName) ||
-					(FunctionInfo.DefinitionName == FNiagaraDataInterfaceArrayImplHelper::Function_AddName) ||
-					(FunctionInfo.DefinitionName == FNiagaraDataInterfaceArrayImplHelper::Function_RemoveLastElemName))
-				{
-					return true;
-				}
-			}
-		}
-		return false;
-	}
-
-	virtual bool AppendCompileHash(FNiagaraCompileHashVisitor* InVisitor) const override
-	{
-		if (FNDIArrayImplHelper<TArrayType>::bSupportsGPU)
-		{
-			const bool bSupportsRWArrays = FNiagaraDataInterfaceArrayImplHelper::SupportsGpuRW();
-
-			FSHAHash Hash = GetShaderFileHash(FNiagaraDataInterfaceArrayImplHelper::GetHLSLTemplateFile(), EShaderPlatform::SP_PCD3D_SM5);
-			InVisitor->UpdateString(TEXT("NiagaraDataInterfaceArrayTemplateHLSLSource"), Hash.ToString());
-
-			InVisitor->UpdatePOD(TEXT("NDIArray_SupportsGpuRW"), bSupportsRWArrays);
-=======
 
 			if ((FunctionInfo.DefinitionName == FNiagaraDataInterfaceArrayImplHelper::Function_ClearName) ||
 				(FunctionInfo.DefinitionName == FNiagaraDataInterfaceArrayImplHelper::Function_ResizeName) ||
@@ -1319,7 +982,6 @@
 			InVisitor->UpdateString(TEXT("NiagaraDataInterfaceArrayTemplateHLSLSource"), Hash.ToString());
 			Hash = GetShaderFileHash(FNiagaraDataInterfaceArrayImplHelper::GetHLSLTemplateFile(true), EShaderPlatform::SP_PCD3D_SM5);
 			InVisitor->UpdateString(TEXT("NiagaraDataInterfaceArrayTemplateHLSLSource"), Hash.ToString());
->>>>>>> d731a049
 		}
 		return true;
 	}
@@ -1329,11 +991,6 @@
 		return FNiagaraDataInterfaceArrayImplHelper::UpgradeFunctionCall(FunctionSignature);
 	}
 #endif
-<<<<<<< HEAD
-
-	virtual bool CopyToInternal(INDIArrayProxyBase* InDestination) const override
-	{
-=======
 #if WITH_NIAGARA_DEBUGGER
 	virtual void DrawDebugHud(UCanvas* Canvas, FNiagaraSystemInstance* SystemInstance, FString& VariableDataString, bool bVerbose) const override
 	{
@@ -1349,7 +1006,6 @@
 
 	virtual bool CopyToInternal(INDIArrayProxyBase* InDestination) const override
 	{
->>>>>>> d731a049
 		auto Destination = static_cast<FNDIArrayProxyImpl<TArrayType, TOwnerType>*>(InDestination);
 		Destination->Owner->GetArrayReference() = Owner->GetArrayReference();
 		return true;
@@ -1366,11 +1022,7 @@
 		return sizeof(FNDIArrayInstanceData_GameThread<TArrayType>);
 	}
 
-<<<<<<< HEAD
-	virtual bool InitPerInstanceData(void* InPerInstanceData, FNiagaraSystemInstance* SystemInstance) override
-=======
 	virtual bool InitPerInstanceData(UNiagaraDataInterface* DataInterface, void* InPerInstanceData, FNiagaraSystemInstance* SystemInstance) override
->>>>>>> d731a049
 	{
 		// Ensure we have the latest sync mode settings
 		CachePropertiesFromOwner();
@@ -1382,38 +1034,6 @@
 
 		if ( FNDIArrayImplHelper<TArrayType>::bSupportsGPU && Owner->IsUsedWithGPUEmitter() )
 		{
-<<<<<<< HEAD
-			ENQUEUE_RENDER_COMMAND(FNDIArrayProxyImpl_AddProxy)
-			(
-				[Proxy_RT=this, InstanceID_RT=SystemInstance->GetId(), ComputeInterface_RT=SystemInstance->GetComputeDispatchInterface(), MaxElements_RT=Owner->MaxElements](FRHICommandListImmediate& RHICmdList)
-				{
-					FNDIArrayInstanceData_RenderThread<TArrayType>* InstanceData_RT = &Proxy_RT->PerInstanceData_RenderThread.Add(InstanceID_RT);
-					InstanceData_RT->Initialize(RHICmdList, ComputeInterface_RT, MaxElements_RT);
-				}
-			);
-		}
-
-		return true;
-	}
-
-	virtual void DestroyPerInstanceData(void* InPerInstanceData, FNiagaraSystemInstance* SystemInstance) override
-	{
-		auto* InstanceData_GT = reinterpret_cast<FNDIArrayInstanceData_GameThread<TArrayType>*>(InPerInstanceData);
-
-		if ( FNDIArrayImplHelper<TArrayType>::bSupportsGPU && Owner->IsUsedWithGPUEmitter() )
-		{
-			ENQUEUE_RENDER_COMMAND(FNDIArrayProxyImpl_RemoveProxy)
-			(
-				[Proxy_RT=this, InstanceID_RT=SystemInstance->GetId()](FRHICommandListImmediate& RHICmdList)
-				{
-					Proxy_RT->PerInstanceData_RenderThread.Remove(InstanceID_RT);
-				}
-			);
-		}
-		PerInstanceData_GameThread.Remove(SystemInstance->GetId());
-		InstanceData_GT->~FNDIArrayInstanceData_GameThread<TArrayType>();
-	}
-=======
 			bool bRWGpuArray = false;
 			FNiagaraDataInterfaceUtilities::ForEachGpuFunction(
 				DataInterface, SystemInstance,
@@ -1440,7 +1060,6 @@
 	virtual void DestroyPerInstanceData(void* InPerInstanceData, FNiagaraSystemInstance* SystemInstance) override
 	{
 		auto* InstanceData_GT = reinterpret_cast<FNDIArrayInstanceData_GameThread<TArrayType>*>(InPerInstanceData);
->>>>>>> d731a049
 
 		if ( FNDIArrayImplHelper<TArrayType>::bSupportsGPU && Owner->IsUsedWithGPUEmitter() )
 		{
@@ -1471,64 +1090,6 @@
 			ShaderParameters->ArrayBufferParams.Y	= InstanceData_RT->NumElements;
 			ShaderParameters->ArrayRWBuffer			= InstanceData_RT->ArrayUAV;
 		}
-<<<<<<< HEAD
-		return nullptr;
-	}
-
-	void BindParameters(FNiagaraDataInterfaceParametersCS* Base, const FNiagaraDataInterfaceGPUParamInfo& ParameterInfo, const class FShaderParameterMap& ParameterMap)
-	{
-		check(FNDIArrayImplHelper<TArrayType>::bSupportsGPU);
-
-		FNiagaraDataInterfaceParametersCS_ArrayImpl* TypedCS = static_cast<FNiagaraDataInterfaceParametersCS_ArrayImpl*>(Base);
-		TypedCS->BufferParam.Bind(ParameterMap, *(TEXT("ArrayBuffer_") + ParameterInfo.DataInterfaceHLSLSymbol));
-		TypedCS->BufferParamsParam.Bind(ParameterMap, *(TEXT("ArrayBufferParams_") + ParameterInfo.DataInterfaceHLSLSymbol));
-	}
-
-	void SetParameters(const FNiagaraDataInterfaceParametersCS* Base, FRHICommandList& RHICmdList, const FNiagaraDataInterfaceSetArgs& Context) const
-	{
-		check(FNDIArrayImplHelper<TArrayType>::bSupportsGPU);
-
-		const FNiagaraDataInterfaceParametersCS_ArrayImpl* TypedCS = static_cast<const FNiagaraDataInterfaceParametersCS_ArrayImpl*>(Base);
-		FRHIComputeShader* ComputeShaderRHI = Context.Shader.GetComputeShader();
-
-		const auto* ArrayProxy = static_cast<const FNDIArrayProxyImpl<TArrayType, TOwnerType>*>(Context.DataInterface);
-		const auto* InstanceData_RT = &ArrayProxy->PerInstanceData_RenderThread.FindChecked(Context.SystemInstanceID);
-
-		if ( InstanceData_RT->IsReadOnly() )
-		{
-			SetSRVParameter(RHICmdList, ComputeShaderRHI, TypedCS->BufferParam, InstanceData_RT->ArraySRV);
-
-			// Where x=Length & y=max(Length-1,0)
-			const int32 BufferParams[] = { InstanceData_RT->NumElements, FMath::Max(0, InstanceData_RT->NumElements - 1) };
-			SetShaderValue(RHICmdList, ComputeShaderRHI, TypedCS->BufferParamsParam, BufferParams);
-		}
-		else
-		{
-			SetUAVParameter(RHICmdList, ComputeShaderRHI, TypedCS->BufferParam, InstanceData_RT->ArrayUAV);
-
-			// Where x=CountOffset & y=BufferCapacity
-			const int32 BufferParams[] = { (int32)InstanceData_RT->CountOffset, InstanceData_RT->NumElements };
-			SetShaderValue(RHICmdList, ComputeShaderRHI, TypedCS->BufferParamsParam, BufferParams);
-		}
-	}
-
-	void UnsetParameters(const FNiagaraDataInterfaceParametersCS* Base, FRHICommandList& RHICmdList, const FNiagaraDataInterfaceSetArgs& Context) const
-	{
-		check(FNDIArrayImplHelper<TArrayType>::bSupportsGPU);
-
-		const FNiagaraDataInterfaceParametersCS_ArrayImpl* TypedCS = static_cast<const FNiagaraDataInterfaceParametersCS_ArrayImpl*>(Base);
-		FRHIComputeShader* ComputeShaderRHI = Context.Shader.GetComputeShader();
-		const auto* ArrayProxy = static_cast<const FNDIArrayProxyImpl<TArrayType, TOwnerType>*>(Context.DataInterface);
-		const auto* InstanceData_RT = &ArrayProxy->PerInstanceData_RenderThread.FindChecked(Context.SystemInstanceID);
-
-		if ( !InstanceData_RT->IsReadOnly() )
-		{
-			SetUAVParameter(RHICmdList, ComputeShaderRHI, TypedCS->BufferParam, nullptr);
-			//-OPT: Should be batched
-			RHICmdList.Transition(FRHITransitionInfo(InstanceData_RT->ArrayUAV, ERHIAccess::UAVCompute, ERHIAccess::UAVCompute));
-		}
-=======
->>>>>>> d731a049
 	}
 
 	//////////////////////////////////////////////////////////////////////////
@@ -1603,17 +1164,10 @@
 	{
 		ensureMsgf(Context.GetNumInstances() == 1, TEXT("Setting the number of values in an array with more than one instance, which doesn't make sense"));
 		VectorVM::FUserPtrHandler<FNDIArrayInstanceData_GameThread<TArrayType>> InstanceData(Context);
-<<<<<<< HEAD
 
 		FWriteArrayRef ArrayData(Owner, InstanceData);
 		ArrayData.GetArray().Reset();
 
-=======
-
-		FWriteArrayRef ArrayData(Owner, InstanceData);
-		ArrayData.GetArray().Reset();
-
->>>>>>> d731a049
 		InstanceData->bIsRenderDirty = bShouldSyncToGpu;
 	}
 
@@ -1711,8 +1265,6 @@
 		}
 
 		InstanceData->bIsRenderDirty = bShouldSyncToGpu;
-<<<<<<< HEAD
-=======
 	}
 
 	template<typename T = FNDIArrayImplHelper<TArrayType>>
@@ -1825,7 +1377,6 @@
 		}
 
 		InstanceData->bIsRenderDirty = bShouldSyncToGpu;
->>>>>>> d731a049
 	}
 
 private:
