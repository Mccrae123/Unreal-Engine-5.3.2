// Copyright Epic Games, Inc. All Rights Reserved.
#pragma once

#include "NiagaraCommon.h"
#include "NiagaraShared.h"
#include "VectorVM.h"
#include "StaticMeshResources.h"
#include "Curves/RichCurve.h"
#include "NiagaraDataInterfaceCurveBase.h"
#include "NiagaraDataInterfaceCurve.generated.h"


/** Data Interface allowing sampling of float curves. */
UCLASS(EditInlineNew, Category = "Curves", CollapseCategories, meta = (DisplayName = "Curve for Floats"), MinimalAPI)
class UNiagaraDataInterfaceCurve : public UNiagaraDataInterfaceCurveBase
{
	GENERATED_UCLASS_BODY()

public:
	UPROPERTY(EditAnywhere, Category = "Curve")
	FRichCurve Curve; 

#if WITH_EDITORONLY_DATA
private:
	UPROPERTY()
	FRichCurve CurveCookedEditorCache;
public:
#endif

	enum
	{
		CurveLUTNumElems = 1,
	};

	//UObject Interface
	NIAGARA_API virtual void PostInitProperties() override;
	NIAGARA_API virtual void Serialize(FArchive& Ar) override;
	//UObject Interface End

	NIAGARA_API virtual void UpdateTimeRanges() override;
	NIAGARA_API virtual TArray<float> BuildLUT(int32 NumEntries) const override;

	NIAGARA_API virtual void GetFunctions(TArray<FNiagaraFunctionSignature>& OutFunctions)override;
	NIAGARA_API virtual void GetVMExternalFunction(const FVMExternalFunctionBindingInfo& BindingInfo, void* InstanceData, FVMExternalFunction &OutFunc) override;

	template<typename UseLUT>
	void SampleCurve(FVectorVMExternalFunctionContext& Context);
	
	NIAGARA_API virtual bool Equals(const UNiagaraDataInterface* Other) const override;

	//~ UNiagaraDataInterfaceCurveBase interface
	NIAGARA_API virtual void GetCurveData(TArray<FCurveData>& OutCurveData) override;

#if WITH_EDITORONLY_DATA
	NIAGARA_API virtual void SyncCurvesToAsset() override;
	NIAGARA_API virtual bool GetFunctionHLSL(const FNiagaraDataInterfaceGPUParamInfo& ParamInfo, const FNiagaraDataInterfaceGeneratedFunction& FunctionInfo, int FunctionInstanceIndex, FString& OutHLSL) override;
#endif

	virtual int32 GetCurveNumElems() const override { return CurveLUTNumElems; }
#if WITH_EDITORONLY_DATA
	virtual FName GetCurveSampleFunctionName() const override { return SampleCurveName; }
#endif

<<<<<<< HEAD
	virtual int32 GetCurveNumElems() const override { return CurveLUTNumElems; }
#if WITH_EDITORONLY_DATA
	virtual FName GetCurveSampleFunctionName() const override { return SampleCurveName; }
#endif

=======
>>>>>>> 4af6daef
protected:
	NIAGARA_API virtual bool CopyToInternal(UNiagaraDataInterface* Destination) const override;

private:
	template<typename UseLUT>
	FORCEINLINE_DEBUGGABLE float SampleCurveInternal(float X);

	static NIAGARA_API const FName SampleCurveName;
};<|MERGE_RESOLUTION|>--- conflicted
+++ resolved
@@ -61,14 +61,6 @@
 	virtual FName GetCurveSampleFunctionName() const override { return SampleCurveName; }
 #endif
 
-<<<<<<< HEAD
-	virtual int32 GetCurveNumElems() const override { return CurveLUTNumElems; }
-#if WITH_EDITORONLY_DATA
-	virtual FName GetCurveSampleFunctionName() const override { return SampleCurveName; }
-#endif
-
-=======
->>>>>>> 4af6daef
 protected:
 	NIAGARA_API virtual bool CopyToInternal(UNiagaraDataInterface* Destination) const override;
 
