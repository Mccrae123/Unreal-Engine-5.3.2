--- conflicted
+++ resolved
@@ -241,14 +241,10 @@
 	virtual void PostRename(UObject* OldOuter, const FName OldName) override;
 	virtual void PostDuplicate(EDuplicateMode::Type DuplicateMode) override;
 	virtual void PostEditChangeProperty(struct FPropertyChangedEvent& PropertyChangedEvent) override;
-<<<<<<< HEAD
-	virtual void PreSave(const class ITargetPlatform* TargetPlatform) override;
-=======
 	PRAGMA_DISABLE_DEPRECATION_WARNINGS // Suppress compiler warning on override of deprecated function
 	UE_DEPRECATED(5.0, "Use version that takes FObjectPreSaveContext instead.")
 	PRAGMA_ENABLE_DEPRECATION_WARNINGS
 	virtual void PreSave(FObjectPreSaveContext ObjectSaveContext) override;
->>>>>>> 6bbb88c8
 	NIAGARA_API FOnPropertiesChanged& OnPropertiesChanged();
 	NIAGARA_API FOnRenderersChanged& OnRenderersChanged();
 	/** Helper method for when a rename has been detected within the graph. Covers renaming the internal renderer bindings.*/
@@ -258,11 +254,8 @@
 
 	/** Helper method for binding the notifications needed for proper editor integration. */
 	NIAGARA_API void BindNotifications();
-<<<<<<< HEAD
-=======
 
 	NIAGARA_API void GatherStaticVariables(TArray<FNiagaraVariable>& OutVars) const;
->>>>>>> 6bbb88c8
 #endif
 	virtual bool NeedsLoadForTargetPlatform(const ITargetPlatform* TargetPlatform) const override;
 	void Serialize(FArchive& Ar)override;
@@ -286,12 +279,9 @@
 	/** Get All adapters to editor only script vars owned directly by this subscriber. */
 	virtual TArray<UNiagaraEditorParametersAdapterBase*> GetEditorOnlyParametersAdapters() override;
 	//~ End INiagaraParameterDefinitionsSubscriber Interface
-<<<<<<< HEAD
-=======
 
 	/** Get the cached parameter map traversal for this emitter.  */
 	NIAGARA_API const TSharedPtr<FNiagaraGraphCachedDataBase, ESPMode::ThreadSafe>& GetCachedTraversalData() const;
->>>>>>> 6bbb88c8
 #endif
 
 	bool IsEnabledOnPlatform(const FString& PlatformName)const;
@@ -336,19 +326,12 @@
 	UPROPERTY()
 	FNiagaraEmitterScriptProperties EmitterUpdateScriptProps;
 
-<<<<<<< HEAD
-	/** A whitelist of Particle attributes (e.g. "Particle.Position" or "Particle.Age") that will not be removed from the DataSet  even if they aren't read by the VM.
-	    Used in conjunction with UNiagaraSystem::bTrimAttributes */
-	UPROPERTY(EditAnywhere, AdvancedDisplay, Category = "Emitter")
-	TArray<FString> AttributesToPreserve;
-=======
 	/** An allow list of Particle attributes (e.g. "Particle.Position" or "Particle.Age") that will not be removed from the DataSet  even if they aren't read by the VM.
 	    Used in conjunction with UNiagaraSystem::bTrimAttributes */
 	UPROPERTY(EditAnywhere, AdvancedDisplay, Category = "Emitter")
 	TArray<FString> AttributesToPreserve;
 
 	const static FGuid EmitterMergeMessageId;
->>>>>>> 6bbb88c8
 #endif
 
 	UPROPERTY(EditAnywhere, Category = "Emitter")
@@ -408,15 +391,11 @@
 	UPROPERTY(EditAnywhere, AdvancedDisplay, Category = "Emitter", meta = (InlineEditConditionToggle))
 	uint32 bLimitDeltaTime : 1;
 
-<<<<<<< HEAD
-	void NIAGARA_API GetScripts(TArray<UNiagaraScript*>& OutScripts, bool bCompilableOnly = true, bool bEnabledOnly = false) const;
-=======
 	/** An override on the max number of GPU particles we expect to spawn in a single frame. A value of 0 means it'll use fx.MaxNiagaraGPUParticlesSpawnPerFrame.*/
 	UPROPERTY(EditAnywhere, AdvancedDisplay, Category = "Emitter", meta = (EditCondition = "SimTarget == ENiagaraSimTarget::GPUComputeSim", DisplayName = "Max GPU Particles Spawn per Frame"))
 	int32 MaxGPUParticlesSpawnPerFrame;
 
 	NIAGARA_API void GetScripts(TArray<UNiagaraScript*>& OutScripts, bool bCompilableOnly = true, bool bEnabledOnly = false) const;
->>>>>>> 6bbb88c8
 
 	NIAGARA_API UNiagaraScript* GetScript(ENiagaraScriptUsage Usage, FGuid UsageId);
 
@@ -431,24 +410,12 @@
 #if WITH_EDITORONLY_DATA
 	/** 'Source' data/graphs for the scripts used by this emitter. */
 	UPROPERTY()
-<<<<<<< HEAD
-	class UNiagaraScriptSourceBase*	GraphSource;
-
-	/** Should we enable rapid iteration removal if the system is also set to remove rapid iteration parameters on compile? This value defaults to true.*/
-	UPROPERTY(EditAnywhere, AdvancedDisplay, Category = "Emitter", meta = (DisplayName = "Supports Baked Rapid Iteration"))
-	uint32 bBakeOutRapidIteration : 1;
-=======
 	TObjectPtr<class UNiagaraScriptSourceBase>	GraphSource;
->>>>>>> 6bbb88c8
 
 	NIAGARA_API bool AreAllScriptAndSourcesSynchronized() const;
 	NIAGARA_API void OnPostCompile();
 
-<<<<<<< HEAD
-	void NIAGARA_API InvalidateCompileResults();
-=======
 	NIAGARA_API void InvalidateCompileResults();
->>>>>>> 6bbb88c8
 
 	/* Gets a Guid which is updated any time data in this emitter is changed. */
 	NIAGARA_API FGuid GetChangeId() const;
@@ -472,15 +439,6 @@
 	
 	/** If this emitter is exposed to the library, or should be explicitly hidden. */
 	UPROPERTY(EditAnywhere, AdvancedDisplay, Category = "Asset Options", AssetRegistrySearchable)
-<<<<<<< HEAD
-	bool bExposeToLibrary;
-	
-	UPROPERTY()
-	bool bIsTemplateAsset_DEPRECATED;
-
-	UPROPERTY(EditAnywhere, AdvancedDisplay, Category = "Asset Options", AssetRegistrySearchable)
-	ENiagaraScriptTemplateSpecification TemplateSpecification;
-=======
 	ENiagaraScriptLibraryVisibility LibraryVisibility = ENiagaraScriptLibraryVisibility::Unexposed;
 
 	/** Deprecated template asset bool. Use the TemplateSpecification enum instead. */
@@ -490,17 +448,12 @@
 	/** If this emitter is a standard parent emitter, a template or a behavior example. Templates and behavior examples get copied rather than inherited from. */
 	UPROPERTY(EditAnywhere, AdvancedDisplay, Category = "Asset Options", AssetRegistrySearchable)
 	ENiagaraScriptTemplateSpecification TemplateSpecification = ENiagaraScriptTemplateSpecification::None;
->>>>>>> 6bbb88c8
 	
 	UPROPERTY(EditAnywhere, AdvancedDisplay, Category = "Asset Options", AssetRegistrySearchable)
 	FText TemplateAssetDescription;
 
 	/** Category to collate this emitter into for "add new emitter" dialogs.*/
-<<<<<<< HEAD
-	UPROPERTY(AssetRegistrySearchable, EditAnywhere, Category = Script)
-=======
 	UPROPERTY(EditAnywhere, AdvancedDisplay, Category = "Asset Options", AssetRegistrySearchable)
->>>>>>> 6bbb88c8
 	FText Category;
 
 	UPROPERTY()
@@ -548,15 +501,6 @@
 	bool UsesScript(const UNiagaraScript* Script)const;
 	//bool UsesDataInterface(UNiagaraDataInterface* Interface);
 	bool UsesCollection(const class UNiagaraParameterCollection* Collection)const;
-<<<<<<< HEAD
-	bool CanObtainParticleAttribute(const FNiagaraVariableBase& InVar) const;
-	bool CanObtainEmitterAttribute(const FNiagaraVariableBase& InVarWithUniqueNameNamespace) const;
-	bool CanObtainSystemAttribute(const FNiagaraVariableBase& InVar) const;
-	bool CanObtainUserVariable(const FNiagaraVariableBase& InVar) const;
-
-#if !UE_BUILD_SHIPPING
-	const TCHAR* GetDebugSimName() const { return *DebugSimName; }
-=======
 	bool CanObtainParticleAttribute(const FNiagaraVariableBase& InVar, FNiagaraTypeDefinition& OutBoundType) const;
 	bool CanObtainEmitterAttribute(const FNiagaraVariableBase& InVarWithUniqueNameNamespace, FNiagaraTypeDefinition& OutBoundType) const;
 	bool CanObtainSystemAttribute(const FNiagaraVariableBase& InVar, FNiagaraTypeDefinition& OutBoundType) const;
@@ -566,22 +510,12 @@
 	const TCHAR* GetDebugSimName() const { return *DebugSimName; }
 #else
 	const TCHAR* GetDebugSimName() const { return TEXT(""); }
->>>>>>> 6bbb88c8
 #endif
 
 	NIAGARA_API const FString& GetUniqueEmitterName() const;
 	NIAGARA_API bool SetUniqueEmitterName(const FString& InName);
 
 	const TArray<UNiagaraRendererProperties*>& GetRenderers() const { return RendererProperties; }
-<<<<<<< HEAD
-
-	template<typename TAction>
-	void ForEachEnabledRenderer(TAction Func) const;
-
-	template<typename TAction>
-	void ForEachScript(TAction Func) const;
-=======
->>>>>>> 6bbb88c8
 
 	template<typename TAction>
 	void ForEachEnabledRenderer(TAction Func) const;
@@ -644,24 +578,6 @@
 	NIAGARA_API	void Reparent(UNiagaraEmitter& InParent);
 
 	NIAGARA_API void NotifyScratchPadScriptsChanged();
-<<<<<<< HEAD
-#endif
-
-	void OnScalabilityCVarChanged();
-
-#if WITH_EDITORONLY_DATA
-	NIAGARA_API const TMap<FGuid, UNiagaraMessageDataBase*>& GetMessages() const { return MessageKeyToMessageMap; };
-	NIAGARA_API void AddMessage(const FGuid& MessageKey, UNiagaraMessageDataBase* NewMessage) { MessageKeyToMessageMap.Add(MessageKey, NewMessage); };
-	NIAGARA_API void RemoveMessage(const FGuid& MessageKey) { MessageKeyToMessageMap.Remove(MessageKey); };
-	void RemoveMessageDelegateable(const FGuid MessageKey) { MessageKeyToMessageMap.Remove(MessageKey); };
-#endif
-
-	bool RequiresViewUniformBuffer() const { return bRequiresViewUniformBuffer; }
-
-	uint32 GetMaxInstanceCount() const { return MaxInstanceCount; }
-
-	TConstArrayView<TUniquePtr<FNiagaraBoundsCalculator>> GetBoundsCalculators() const { return MakeArrayView(BoundsCalculators); }
-=======
 #endif
 
 	void OnScalabilityCVarChanged();
@@ -681,7 +597,6 @@
 	FNiagaraParameterStore RendererBindings;
 
 	void RebuildRendererBindings();
->>>>>>> 6bbb88c8
 
 protected:
 	virtual void BeginDestroy() override;
@@ -720,10 +635,6 @@
 	UPROPERTY()
 	TObjectPtr<UNiagaraEditorParametersAdapterBase> EditorParameters;
 
-	/** Wrapper for editor only parameters. */
-	UPROPERTY()
-	UNiagaraEditorParametersAdapterBase* EditorParameters;
-
 	/** A multicast delegate which is called whenever all the scripts for this emitter have been compiled (successfully or not). */
 	FOnEmitterCompiled OnVMScriptCompiledDelegate;
 
@@ -735,11 +646,7 @@
 
 	bool bFullyLoaded = false;
 
-<<<<<<< HEAD
-#if !UE_BUILD_SHIPPING
-=======
 #if WITH_NIAGARA_DEBUG_EMITTER_NAME
->>>>>>> 6bbb88c8
 	FString DebugSimName;
 #endif
 
@@ -766,19 +673,12 @@
 	TObjectPtr<UNiagaraEmitter> Parent;
 
 	UPROPERTY()
-<<<<<<< HEAD
-	UNiagaraEmitter* ParentAtLastMerge;
-=======
 	TObjectPtr<UNiagaraEmitter> ParentAtLastMerge;
->>>>>>> 6bbb88c8
 
 	/** Subscriptions to definitions of parameters. */
 	UPROPERTY()
 	TArray<FParameterDefinitionsSubscription> ParameterDefinitionsSubscriptions;
-<<<<<<< HEAD
-=======
-
->>>>>>> 6bbb88c8
+
 #endif
 
 #if WITH_EDITOR
@@ -795,33 +695,22 @@
 	mutable TStatId StatID_RT;
 	mutable TStatId StatID_RT_CNC;
 	FNiagaraStatDatabase StatDatabase;
-<<<<<<< HEAD
 #endif
 
 	/** Indicates that the GPU script requires the view uniform buffer. */
 	uint32 bRequiresViewUniformBuffer : 1;
 
+#if WITH_EDITORONLY_DATA
+	/* Flag set on load based on whether the serialized data includes editor only data */
+	uint32 IsCooked : 1;
+#endif
+
 	/** Maximum number of instances we can create for this emitter. */
 	uint32 MaxInstanceCount = 0;
 
-=======
-#endif
-
-	/** Indicates that the GPU script requires the view uniform buffer. */
-	uint32 bRequiresViewUniformBuffer : 1;
-
-#if WITH_EDITORONLY_DATA
-	/* Flag set on load based on whether the serialized data includes editor only data */
-	uint32 IsCooked : 1;
-#endif
-
-	/** Maximum number of instances we can create for this emitter. */
-	uint32 MaxInstanceCount = 0;
-
 	/** Maximum instance allocations size for the emitter, can be larger than MaxInstanceCount */
 	uint32 MaxAllocationCount = 0;
 
->>>>>>> 6bbb88c8
 	/** Optional list of bounds calculators. */
 	TArray<TUniquePtr<FNiagaraBoundsCalculator>, TInlineAllocator<1>> BoundsCalculators;
 
@@ -833,11 +722,7 @@
 #if WITH_EDITORONLY_DATA
 	/** Messages associated with the Emitter asset. */
 	UPROPERTY()
-<<<<<<< HEAD
-	TMap<FGuid, UNiagaraMessageDataBase*> MessageKeyToMessageMap;
-=======
 	TMap<FGuid, TObjectPtr<UNiagaraMessageDataBase>> MessageKeyToMessageMap;
->>>>>>> 6bbb88c8
 #endif
 };
 
