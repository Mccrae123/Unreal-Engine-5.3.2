// Copyright Epic Games, Inc. All Rights Reserved.

#pragma once

#include "NiagaraCommon.h"
#include "CoreMinimal.h"
#include "UObject/ObjectMacros.h"
#include "UObject/Object.h"
#include "NiagaraScript.h"
#include "NiagaraMessageDataBase.h"
#include "INiagaraMergeManager.h"
#include "NiagaraEffectType.h"
#include "NiagaraDataSetAccessor.h"
#include "NiagaraBoundsCalculator.h"
#include "NiagaraRendererProperties.h"
#include "NiagaraParameterDefinitionsBase.h"
#include "NiagaraParameterDefinitionsSubscriber.h"
#include "NiagaraEmitter.generated.h"

class UMaterial;
class UNiagaraEmitter;
class UNiagaraEventReceiverEmitterAction;
class UNiagaraSimulationStageBase;
class UNiagaraEditorDataBase;

//TODO: Event action that spawns other whole Systems?
//One that calls a BP exposed delegate?

USTRUCT()
struct FNiagaraEventReceiverProperties
{
	GENERATED_BODY()

	FNiagaraEventReceiverProperties()
	: Name(NAME_None)
	, SourceEventGenerator(NAME_None)
	, SourceEmitter(NAME_None)
	{

	}

	FNiagaraEventReceiverProperties(FName InName, FName InEventGenerator, FName InSourceEmitter)
		: Name(InName)
		, SourceEventGenerator(InEventGenerator)
		, SourceEmitter(InSourceEmitter)
	{

	}

	/** The name of this receiver. */
	UPROPERTY(EditAnywhere, Category = "Event Receiver")
	FName Name;

	/** The name of the EventGenerator to bind to. */
	UPROPERTY(EditAnywhere, Category = "Event Receiver")
	FName SourceEventGenerator;

	/** The name of the emitter from which the Event Generator is taken. */
	UPROPERTY(EditAnywhere, Category = "Event Receiver")
	FName SourceEmitter;

	//UPROPERTY(EditAnywhere, Category = "Event Receiver")
	//TArray<UNiagaraEventReceiverEmitterAction*> EmitterActions;
};

USTRUCT()
struct FNiagaraEventGeneratorProperties
{
	GENERATED_BODY()

	FNiagaraEventGeneratorProperties() = default;

	FNiagaraEventGeneratorProperties(FNiagaraDataSetProperties &Props, FName InEventGenerator)
		: ID(Props.ID.Name)
	{
		DataSetCompiledData.Variables = Props.Variables;
		DataSetCompiledData.ID = Props.ID;
		DataSetCompiledData.SimTarget = ENiagaraSimTarget::CPUSim;
		DataSetCompiledData.BuildLayout();
	}

	/** Max Number of Events that can be generated per frame. */
	UPROPERTY(EditAnywhere, Category = "Event Receiver")
	int32 MaxEventsPerFrame = 64; //TODO - More complex allocation so that we can grow dynamically if more space is needed ?

	UPROPERTY()
	FName ID;

	UPROPERTY()
	FNiagaraDataSetCompiledData DataSetCompiledData;
};


UENUM()
enum class EScriptExecutionMode : uint8
{
	/** The event script is run on every existing particle in the emitter.*/
	EveryParticle = 0,
	/** The event script is run only on the particles that were spawned in response to the current event in the emitter.*/
	SpawnedParticles,
	/** The event script is run only on the particle whose int32 ParticleIndex is specified in the event payload.*/
	SingleParticle UMETA(Hidden)
};

UENUM()
enum class EParticleAllocationMode : uint8
{
	/** This mode tries to estimate the max particle count at runtime by using previous simulations as reference.*/
	AutomaticEstimate = 0,
	/** This mode is useful if the particle count can vary wildly at runtime (e.g. due to user parameters) and a lot of reallocations happen.*/
	ManualEstimate
};

USTRUCT()
struct FNiagaraEmitterScriptProperties
{
	FNiagaraEmitterScriptProperties() : Script(nullptr)
	{

	}

	GENERATED_BODY()
	
	UPROPERTY()
	UNiagaraScript *Script;

	UPROPERTY()
	TArray<FNiagaraEventReceiverProperties> EventReceivers;

	UPROPERTY()
	TArray<FNiagaraEventGeneratorProperties> EventGenerators;

	NIAGARA_API void InitDataSetAccess();

	NIAGARA_API bool DataSetAccessSynchronized() const;
};

USTRUCT()
struct FNiagaraEventScriptProperties : public FNiagaraEmitterScriptProperties
{
	GENERATED_BODY()
			
	FNiagaraEventScriptProperties() : FNiagaraEmitterScriptProperties()
	{
		ExecutionMode = EScriptExecutionMode::EveryParticle;
		SpawnNumber = 0;
		MaxEventsPerFrame = 0;
		bRandomSpawnNumber = false;
		MinSpawnNumber = 0;
	}
	
	/** Controls which particles have the event script run on them.*/
	UPROPERTY(EditAnywhere, Category="Event Handler Options")
	EScriptExecutionMode ExecutionMode;

	/** Controls whether or not particles are spawned as a result of handling the event. Only valid for EScriptExecutionMode::SpawnedParticles. If Random Spawn Number is used, this will act as the maximum spawn range. */
	UPROPERTY(EditAnywhere, Category="Event Handler Options")
	uint32 SpawnNumber;

	/** Controls how many events are consumed by this event handler. If there are more events generated than this value, they will be ignored.*/
	UPROPERTY(EditAnywhere, Category="Event Handler Options")
	uint32 MaxEventsPerFrame;

	/** Id of the Emitter Handle that generated the event. If all zeroes, the event generator is assumed to be this emitter.*/
	UPROPERTY(EditAnywhere, Category="Event Handler Options")
	FGuid SourceEmitterID;

	/** The name of the event generated. This will be "Collision" for collision events and the Event Name field on the DataSetWrite node in the module graph for others.*/
	UPROPERTY(EditAnywhere, Category="Event Handler Options")
	FName SourceEventName;

	/** Whether using a random spawn number. */
	UPROPERTY(EditAnywhere, Category = "Event Handler Options")
	bool bRandomSpawnNumber;

	/** The minimum spawn number when random spawn is used. Spawn Number is used as the maximum range. */
	UPROPERTY(EditAnywhere, Category = "Event Handler Options")
	uint32 MinSpawnNumber;
};

/** Legacy struct for spawn count scale overrides. This is now done in FNiagaraEmitterScalabilityOverrides*/
USTRUCT()
struct FNiagaraDetailsLevelScaleOverrides 
{
	GENERATED_BODY()

	FNiagaraDetailsLevelScaleOverrides();
	UPROPERTY()
	float Low;
	UPROPERTY()
	float Medium;
	UPROPERTY()
	float High;
	UPROPERTY()
	float Epic;
	UPROPERTY()
	float Cine;
};

struct MemoryRuntimeEstimation
{
	TMap<uint64, int32> RuntimeAllocations;
	bool IsEstimationDirty = false;
	int32 AllocationEstimate = 0;
};

/** 
 *	UNiagaraEmitter stores the attributes of an FNiagaraEmitterInstance
 *	that need to be serialized and are used for its initialization 
 */
UCLASS(MinimalAPI)
class UNiagaraEmitter : public UObject, public INiagaraParameterDefinitionsSubscriber
{
	GENERATED_UCLASS_BODY()

	friend struct FNiagaraEmitterHandle;

public:
#if WITH_EDITOR
	DECLARE_MULTICAST_DELEGATE(FOnPropertiesChanged);
	DECLARE_MULTICAST_DELEGATE(FOnRenderersChanged);
	DECLARE_MULTICAST_DELEGATE_OneParam(FOnEmitterCompiled, UNiagaraEmitter*);

	struct NIAGARA_API PrivateMemberNames
	{
		static const FName EventHandlerScriptProps;
	};
#endif

public:
#if WITH_EDITOR
	/** Creates a new emitter with the supplied emitter as a parent emitter and the supplied system as its owner. */
	NIAGARA_API static UNiagaraEmitter* CreateWithParentAndOwner(UNiagaraEmitter& InParentEmitter, UObject* InOwner, FName InName, EObjectFlags FlagMask);

	/** Creates a new emitter by duplicating an existing emitter. The new emitter will reference the same parent emitter if one is available. */
	static UNiagaraEmitter* CreateAsDuplicate(const UNiagaraEmitter& InEmitterToDuplicate, FName InDuplicateName, UNiagaraSystem& InDuplicateOwnerSystem);

	//Begin UObject Interface
	virtual void PostRename(UObject* OldOuter, const FName OldName) override;
	virtual void PostDuplicate(EDuplicateMode::Type DuplicateMode) override;
	virtual void PostEditChangeProperty(struct FPropertyChangedEvent& PropertyChangedEvent) override;
	virtual void PreSave(const class ITargetPlatform* TargetPlatform) override;
	NIAGARA_API FOnPropertiesChanged& OnPropertiesChanged();
	NIAGARA_API FOnRenderersChanged& OnRenderersChanged();
	/** Helper method for when a rename has been detected within the graph. Covers renaming the internal renderer bindings.*/
	NIAGARA_API void HandleVariableRenamed(const FNiagaraVariable& InOldVariable, const FNiagaraVariable& InNewVariable, bool bUpdateContexts);
	/** Helper method for when a rename has been detected within the graph. Covers resetting the internal renderer bindings.*/
	NIAGARA_API void HandleVariableRemoved(const FNiagaraVariable& InOldVariable, bool bUpdateContexts);

<<<<<<< HEAD
=======
	/** Helper method for binding the notifications needed for proper editor integration. */
	NIAGARA_API void BindNotifications();
>>>>>>> 3aae9151
#endif
	virtual bool NeedsLoadForTargetPlatform(const ITargetPlatform* TargetPlatform) const override;
	void Serialize(FArchive& Ar)override;
	virtual void PostInitProperties() override;
	virtual void PostLoad() override;
	virtual bool IsEditorOnly() const override;
	virtual void GetAssetRegistryTags(TArray<FAssetRegistryTag>& OutTags) const override;
	//End UObject Interface

#if WITH_EDITORONLY_DATA
	//~ Begin INiagaraParameterDefinitionsSubscriber Interface
	virtual const TArray<FParameterDefinitionsSubscription>& GetParameterDefinitionsSubscriptions() const override { return ParameterDefinitionsSubscriptions; };
	virtual TArray<FParameterDefinitionsSubscription>& GetParameterDefinitionsSubscriptions() override { return ParameterDefinitionsSubscriptions; };

	/** Get all UNiagaraScriptSourceBase of this subscriber. */
	virtual TArray<UNiagaraScriptSourceBase*> GetAllSourceScripts() override;

	/** Get the path to the UObject of this subscriber. */
	virtual FString GetSourceObjectPathName() const override;

	/** Get All adapters to editor only script vars owned directly by this subscriber. */
	virtual TArray<UNiagaraEditorParametersAdapterBase*> GetEditorOnlyParametersAdapters() override;
	//~ End INiagaraParameterDefinitionsSubscriber Interface
#endif

	bool IsEnabledOnPlatform(const FString& PlatformName)const;

	/** Toggles whether or not the particles within this emitter are relative to the emitter origin or in global space. */ 
	UPROPERTY(EditAnywhere, Category = "Emitter")
	bool bLocalSpace;

	/** Toggles whether to globally make the random number generator be deterministic or non-deterministic. Any random calculation that is set to the emitter defaults will inherit this value. It is still possible to tweak individual random to be deterministic or not. In this case deterministic means that it will return the same results for the same configuration of the emitter as long as delta time is not variable. Any changes to the emitter's individual scripts will adjust the results. */
	UPROPERTY(EditAnywhere, Category = "Emitter")
	bool bDeterminism;

	/** An emitter-based seed for the deterministic random number generator. */
	UPROPERTY(EditAnywhere, Category = "Emitter", meta = (EditCondition = "bDeterminism"))
	int32 RandomSeed;

	/**
	The emitter needs to allocate memory for the particles each tick.
	To prevent reallocations, the emitter should allocate as much memory as is needed for the max particle count.
	This setting controls if the allocation size should be automatically determined or manually entered.
	*/
	UPROPERTY(EditAnywhere, AdvancedDisplay, Category = "Emitter")
	EParticleAllocationMode AllocationMode;
	
	/** 
	The emitter will allocate at least this many particles on it's first tick.
	This can aid performance by avoiding many allocations as an emitter ramps up to it's max size.
	*/
	UPROPERTY(EditAnywhere, AdvancedDisplay, Category = "Emitter", meta = (EditCondition = "AllocationMode == EParticleAllocationMode::ManualEstimate"))
	int32 PreAllocationCount;

	UPROPERTY()
	FNiagaraEmitterScriptProperties UpdateScriptProps;

	UPROPERTY()
	FNiagaraEmitterScriptProperties SpawnScriptProps;

#if WITH_EDITORONLY_DATA
	UPROPERTY()
	FNiagaraEmitterScriptProperties EmitterSpawnScriptProps;

	UPROPERTY()
	FNiagaraEmitterScriptProperties EmitterUpdateScriptProps;

	/** A whitelist of Particle attributes (e.g. "Particle.Position" or "Particle.Age") that will not be removed from the DataSet  even if they aren't read by the VM.
	    Used in conjunction with UNiagaraSystem::bTrimAttributes */
	UPROPERTY(EditAnywhere, AdvancedDisplay, Category = "Emitter")
	TArray<FString> AttributesToPreserve;
#endif

	UPROPERTY(EditAnywhere, Category = "Emitter")
	ENiagaraSimTarget SimTarget;
	
	/** The fixed bounding box value. bFixedBounds is the condition whether the fixed bounds can be edited. */
	UPROPERTY(EditAnywhere, Category = "Emitter", meta = (EditCondition = "bFixedBounds"))
	FBox FixedBounds;
	
	UPROPERTY()
	int32 MinDetailLevel_DEPRECATED;
	UPROPERTY()
	int32 MaxDetailLevel_DEPRECATED;
	UPROPERTY()
	FNiagaraDetailsLevelScaleOverrides GlobalSpawnCountScaleOverrides_DEPRECATED;
	
	UPROPERTY(EditAnywhere, Category = "Scalability")
	FNiagaraPlatformSet Platforms;

	UPROPERTY(EditAnywhere, Category = "Scalability")
	FNiagaraEmitterScalabilityOverrides ScalabilityOverrides;

	/** When enabled, this will spawn using interpolated parameter values and perform a partial update at spawn time. This adds significant additional cost for spawning but will produce much smoother spawning for high spawn rates, erratic frame rates and fast moving emitters. */
	UPROPERTY(EditAnywhere, Category = "Emitter")
	uint32 bInterpolatedSpawning : 1;

	/** Whether or not fixed bounds are enabled. */
	UPROPERTY(EditAnywhere, Category = "Emitter", meta = (InlineEditConditionToggle))
	uint32 bFixedBounds : 1;

	/** Whether to use the min detail or not. */
	UPROPERTY()
	uint32 bUseMinDetailLevel_DEPRECATED : 1;
	
	/** Whether to use the min detail or not. */
	UPROPERTY()
	uint32 bUseMaxDetailLevel_DEPRECATED : 1;

	/** Legacy bool to control overriding the global spawn count scales. */
	UPROPERTY()
	uint32 bOverrideGlobalSpawnCountScale_DEPRECATED : 1;

	/** Do particles in this emitter require a persistent ID? */
	UPROPERTY(EditAnywhere, Category = "Emitter")
	uint32 bRequiresPersistentIDs : 1;

	/** Performance option to allow event based spawning to be combined into a single spawn.  This will result in a single exec from 0 to number of particles rather than several, when using ExecIndex() it is recommended not to do this. */
	UPROPERTY(EditAnywhere, Category = "Emitter")
	uint32 bCombineEventSpawn : 1;

	/** Limits the delta time per tick to prevent simulation spikes due to frame lags. */
	UPROPERTY(EditAnywhere, AdvancedDisplay, Category = "Emitter", meta = (EditCondition = "bLimitDeltaTime"))
	float MaxDeltaTimePerTick;

	/** Get the default shader stage index. */
	UPROPERTY(EditAnywhere, AdvancedDisplay, Category = "Simulation Stages", meta = (EditCondition = "bDeprecatedShaderStagesEnabled", DisplayAfter = "bDeprecatedShaderStagesEnabled"))
	uint32 DefaultShaderStageIndex;

	/** Get the number of shader stages that we fire off. */
	UPROPERTY(EditAnywhere, AdvancedDisplay, Category = "Simulation Stages", meta = (EditCondition = "bDeprecatedShaderStagesEnabled", DisplayAfter = "DefaultShaderStageIndex"))
	uint32 MaxUpdateIterations;

	/** Get whether or not shaderstages spwn. */
	UPROPERTY(EditAnywhere, AdvancedDisplay, Category = "Simulation Stages", meta = (EditCondition = "bDeprecatedShaderStagesEnabled", DisplayAfter = "MaxUpdateIterations"))
	TSet<uint32> SpawnStages;

	/** Get whether or not to use simulation stages. */
	UPROPERTY(EditAnywhere, AdvancedDisplay, Category = "Simulation Stages", meta = (DisplayName = "Enable Simulation Stages (Experimental GPU Only)"))
	uint32 bSimulationStagesEnabled : 1;

	/** Get whether or not to use shader stages. */
	UPROPERTY(EditAnywhere, AdvancedDisplay, Category = "Simulation Stages", meta = (DisplayName = "Enable Deprecated Shader Stages (Experimental GPU Only)"))
	uint32 bDeprecatedShaderStagesEnabled : 1;

	/** Whether to limit the max tick delta time or not. */
	UPROPERTY(EditAnywhere, AdvancedDisplay, Category = "Emitter", meta = (InlineEditConditionToggle))
	uint32 bLimitDeltaTime : 1;

	void NIAGARA_API GetScripts(TArray<UNiagaraScript*>& OutScripts, bool bCompilableOnly = true, bool bEnabledOnly = false) const;

	NIAGARA_API UNiagaraScript* GetScript(ENiagaraScriptUsage Usage, FGuid UsageId);

	NIAGARA_API UNiagaraScript* GetGPUComputeScript() { return GPUComputeScript; }
	NIAGARA_API const UNiagaraScript* GetGPUComputeScript() const { return GPUComputeScript; }

	void CacheFromCompiledData(const FNiagaraDataSetCompiledData* CompiledData);
	void CacheFromShaderCompiled();

	NIAGARA_API void UpdateEmitterAfterLoad();

#if WITH_EDITORONLY_DATA
	/** 'Source' data/graphs for the scripts used by this emitter. */
	UPROPERTY()
	class UNiagaraScriptSourceBase*	GraphSource;

	/** Should we enable rapid iteration removal if the system is also set to remove rapid iteration parameters on compile? This value defaults to true.*/
	UPROPERTY(EditAnywhere, AdvancedDisplay, Category = "Emitter", meta = (DisplayName = "Supports Baked Rapid Iteration"))
	uint32 bBakeOutRapidIteration : 1;

	bool NIAGARA_API AreAllScriptAndSourcesSynchronized() const;
	void NIAGARA_API OnPostCompile();

	void NIAGARA_API InvalidateCompileResults();

	/* Gets a Guid which is updated any time data in this emitter is changed. */
	FGuid NIAGARA_API GetChangeId() const;

	NIAGARA_API UNiagaraEditorDataBase* GetEditorData() const;
	NIAGARA_API UNiagaraEditorParametersAdapterBase* GetEditorParameters();

	NIAGARA_API void SetEditorData(UNiagaraEditorDataBase* InEditorData);

	/** Internal: The thumbnail image.*/
	UPROPERTY()
	class UTexture2D* ThumbnailImage;

	/** Internal: Indicates the thumbnail image is out of date.*/
	UPROPERTY()
	uint32 ThumbnailImageOutOfDate : 1;

	/* If this emitter is exposed to the library. */
	UPROPERTY(EditAnywhere, AdvancedDisplay, Category = "Asset Options", AssetRegistrySearchable)
	bool bExposeToLibrary;
	
	UPROPERTY()
	bool bIsTemplateAsset_DEPRECATED;

	UPROPERTY(EditAnywhere, AdvancedDisplay, Category = "Asset Options", AssetRegistrySearchable)
	ENiagaraScriptTemplateSpecification TemplateSpecification;
	
	UPROPERTY(EditAnywhere, AdvancedDisplay, Category = "Asset Options", AssetRegistrySearchable)
	FText TemplateAssetDescription;

	/** Category to collate this emitter into for "add new emitter" dialogs.*/
	UPROPERTY(AssetRegistrySearchable, EditAnywhere, Category = Script)
	FText Category;

	UPROPERTY()
	TArray<UNiagaraScript*> ScratchPadScripts;

	UPROPERTY()
	TArray<UNiagaraScript*> ParentScratchPadScripts;
	
	/** Callback issued whenever a VM compilation successfully happened (even if the results are a script that cannot be executed due to errors)*/
	NIAGARA_API FOnEmitterCompiled& OnEmitterVMCompiled();

	/** Callback issued whenever a VM compilation successfully happened (even if the results are a script that cannot be executed due to errors)*/
	NIAGARA_API FOnEmitterCompiled& OnEmitterGPUCompiled();

	/** Callback issued whenever a GPU compilation successfully happened (even if the results are a script that cannot be executed due to errors)*/
	NIAGARA_API FOnEmitterCompiled& OnGPUCompilationComplete()
	{
		return OnGPUScriptCompiledDelegate;
	}
	
	NIAGARA_API static bool GetForceCompileOnLoad();

	/** Whether or not this emitter is synchronized with its parent emitter. */
	NIAGARA_API bool IsSynchronizedWithParent() const;

	/** Merges in any changes from the parent emitter into this emitter. */
	NIAGARA_API INiagaraMergeManager::FMergeEmitterResults MergeChangesFromParent();

	/** Whether or not this emitter uses the supplied emitter */
	bool UsesEmitter(const UNiagaraEmitter& InEmitter) const;

	/** Duplicates this emitter, but prevents the duplicate from merging in changes from the parent emitter.  The resulting duplicate will have no parent information. */
	NIAGARA_API UNiagaraEmitter* DuplicateWithoutMerging(UObject* InOuter);
#endif

	FORCEINLINE const FNiagaraEmitterScalabilitySettings& GetScalabilitySettings()const { return CurrentScalabilitySettings; }

	/** Returns true if this emitter's platform filter allows it on this platform and quality level. */
	NIAGARA_API bool IsAllowedByScalability()const;

	NIAGARA_API bool RequiresPersistentIDs() const;

	NIAGARA_API bool IsValid()const;
	NIAGARA_API bool IsReadyToRun() const;
	bool UsesScript(const UNiagaraScript* Script)const;
	//bool UsesDataInterface(UNiagaraDataInterface* Interface);
	bool UsesCollection(const class UNiagaraParameterCollection* Collection)const;
	bool CanObtainParticleAttribute(const FNiagaraVariableBase& InVar) const;
	bool CanObtainEmitterAttribute(const FNiagaraVariableBase& InVarWithUniqueNameNamespace) const;
	bool CanObtainSystemAttribute(const FNiagaraVariableBase& InVar) const;
	bool CanObtainUserVariable(const FNiagaraVariableBase& InVar) const;

#if !UE_BUILD_SHIPPING
	const TCHAR* GetDebugSimName() const { return *DebugSimName; }
#endif

	FString NIAGARA_API GetUniqueEmitterName()const;
	bool NIAGARA_API SetUniqueEmitterName(const FString& InName);

	const TArray<UNiagaraRendererProperties*>& GetRenderers() const { return RendererProperties; }

	template<typename TAction>
	void ForEachEnabledRenderer(TAction Func) const;

	template<typename TAction>
	void ForEachScript(TAction Func) const;

	void NIAGARA_API AddRenderer(UNiagaraRendererProperties* Renderer);

	void NIAGARA_API RemoveRenderer(UNiagaraRendererProperties* Renderer);

	FORCEINLINE const TArray<FNiagaraEventScriptProperties>& GetEventHandlers() const { return EventHandlerScriptProps; }

	/* Gets a pointer to an event handler by script usage id.  This method is potentially unsafe because modifications to
	   the event handler array can make this pointer become invalid without warning. */
	NIAGARA_API FNiagaraEventScriptProperties* GetEventHandlerByIdUnsafe(FGuid ScriptUsageId);

	void NIAGARA_API AddEventHandler(FNiagaraEventScriptProperties EventHandler);

	void NIAGARA_API RemoveEventHandlerByUsageId(FGuid EventHandlerUsageId);

	NIAGARA_API const TArray<UNiagaraSimulationStageBase*>& GetSimulationStages() const { return SimulationStages; }

	NIAGARA_API UNiagaraSimulationStageBase* GetSimulationStageById(FGuid ScriptUsageId) const;

	void NIAGARA_API AddSimulationStage(UNiagaraSimulationStageBase* SimulationStage);

	void NIAGARA_API RemoveSimulationStage(UNiagaraSimulationStageBase* SimulationStage);

	void NIAGARA_API MoveSimulationStageToIndex(UNiagaraSimulationStageBase* SimulationStage, int32 TargetIndex);

	/* Gets whether or not the supplied event generator id matches an event generator which is shared between the particle spawn and update scrips. */
	bool IsEventGeneratorShared(FName EventGeneratorId) const;

	TStatId GetStatID(bool bGameThread, bool bConcurrent) const;

	void ClearRuntimeAllocationEstimate(uint64 ReportHandle = INDEX_NONE);
	/* This is used by the emitter instances to report runtime allocations to reduce reallocation in future simulation runs. */
	int32 AddRuntimeAllocation(uint64 ReporterHandle, int32 AllocationCount);
#if STATS
	NIAGARA_API FNiagaraStatDatabase& GetStatData() { return StatDatabase; }
#endif

	/* Returns the number of max expected particles for memory allocations. */
	NIAGARA_API int32 GetMaxParticleCountEstimate();

#if WITH_EDITORONLY_DATA
	NIAGARA_API UNiagaraEmitter* GetParent() const;

	NIAGARA_API UNiagaraEmitter* GetParentAtLastMerge() const;

	NIAGARA_API void RemoveParent();

	NIAGARA_API void SetParent(UNiagaraEmitter& InParent);

	NIAGARA_API	void Reparent(UNiagaraEmitter& InParent);

	NIAGARA_API void NotifyScratchPadScriptsChanged();
#endif

	void OnScalabilityCVarChanged();

#if WITH_EDITORONLY_DATA
	NIAGARA_API const TMap<FGuid, UNiagaraMessageDataBase*>& GetMessages() const { return MessageKeyToMessageMap; };
	NIAGARA_API void AddMessage(const FGuid& MessageKey, UNiagaraMessageDataBase* NewMessage) { MessageKeyToMessageMap.Add(MessageKey, NewMessage); };
	NIAGARA_API void RemoveMessage(const FGuid& MessageKey) { MessageKeyToMessageMap.Remove(MessageKey); };
	void RemoveMessageDelegateable(const FGuid MessageKey) { MessageKeyToMessageMap.Remove(MessageKey); };
#endif

	bool RequiresViewUniformBuffer() const { return bRequiresViewUniformBuffer; }

	uint32 GetMaxInstanceCount() const { return MaxInstanceCount; }

	TConstArrayView<TUniquePtr<FNiagaraBoundsCalculator>> GetBoundsCalculators() const { return MakeArrayView(BoundsCalculators); }

protected:
	virtual void BeginDestroy() override;

	void ResolveScalabilitySettings();

#if WITH_EDITORONLY_DATA
private:
	void UpdateFromMergedCopy(const INiagaraMergeManager& MergeManager, UNiagaraEmitter* MergedEmitter);

	void SyncEmitterAlias(const FString& InOldName, const FString& InNewName);

	void UpdateChangeId(const FString& Reason);

	void ScriptRapidIterationParameterChanged();

	void SimulationStageChanged();

	void RendererChanged();

	void GraphSourceChanged();

	void PersistentEditorDataChanged();

private:
	/** Adjusted every time that we compile this emitter. Lets us know that we might differ from any cached versions.*/
	UPROPERTY()
	FGuid ChangeId;

	/** Data used by the editor to maintain UI state etc.. */
	UPROPERTY()
	UNiagaraEditorDataBase* EditorData;

	/** Wrapper for editor only parameters. */
	UPROPERTY()
	UNiagaraEditorParametersAdapterBase* EditorParameters;

	/** A multicast delegate which is called whenever all the scripts for this emitter have been compiled (successfully or not). */
	FOnEmitterCompiled OnVMScriptCompiledDelegate;

	/** A multicast delegate which is called whenever all the scripts for this emitter have been compiled (successfully or not). */
	FOnEmitterCompiled OnGPUScriptCompiledDelegate;

	void RaiseOnEmitterGPUCompiled(UNiagaraScript* InScript, const FGuid& ScriptVersion);
#endif

	bool bFullyLoaded = false;

#if !UE_BUILD_SHIPPING
	FString DebugSimName;
#endif

	UPROPERTY()
	FString UniqueEmitterName;

	UPROPERTY()
	TArray<UNiagaraRendererProperties*> RendererProperties;

	UPROPERTY(EditAnywhere, Category = "Events", meta=(NiagaraNoMerge))
	TArray<FNiagaraEventScriptProperties> EventHandlerScriptProps;

	UPROPERTY(meta = (NiagaraNoMerge))
	TArray<UNiagaraSimulationStageBase*> SimulationStages;

	UPROPERTY()
	UNiagaraScript* GPUComputeScript;

	UPROPERTY()
	TArray<FName> SharedEventGeneratorIds;

#if WITH_EDITORONLY_DATA
	UPROPERTY()
	UNiagaraEmitter* Parent;

	UPROPERTY()
	UNiagaraEmitter* ParentAtLastMerge;

	/** Subscriptions to definitions of parameters. */
	UPROPERTY()
	TArray<FParameterDefinitionsSubscription> ParameterDefinitionsSubscriptions;
#endif

#if WITH_EDITOR
	FOnPropertiesChanged OnPropertiesChangedDelegate;
	FOnRenderersChanged OnRenderersChangedDelegate;
#endif

	void EnsureScriptsPostLoaded();

	void GenerateStatID()const;
#if STATS
	mutable TStatId StatID_GT;
	mutable TStatId StatID_GT_CNC;
	mutable TStatId StatID_RT;
	mutable TStatId StatID_RT_CNC;
	FNiagaraStatDatabase StatDatabase;
#endif

	/** Indicates that the GPU script requires the view uniform buffer. */
	uint32 bRequiresViewUniformBuffer : 1;

	/** Maximum number of instances we can create for this emitter. */
	uint32 MaxInstanceCount = 0;

	/** Optional list of bounds calculators. */
	TArray<TUniquePtr<FNiagaraBoundsCalculator>, TInlineAllocator<1>> BoundsCalculators;

	MemoryRuntimeEstimation RuntimeEstimation;
	FCriticalSection EstimationCriticalSection;

	FNiagaraEmitterScalabilitySettings CurrentScalabilitySettings;

#if WITH_EDITORONLY_DATA
	/** Messages associated with the Emitter asset. */
	UPROPERTY()
	TMap<FGuid, UNiagaraMessageDataBase*> MessageKeyToMessageMap;
#endif
};


template<typename TAction>
void UNiagaraEmitter::ForEachEnabledRenderer(TAction Func) const
{
	for (UNiagaraRendererProperties* Renderer : RendererProperties)
	{
		if (Renderer && Renderer->GetIsEnabled() && Renderer->IsSimTargetSupported(this->SimTarget))
		{
			Func(Renderer);
		}
	}
}
template<typename TAction>
void UNiagaraEmitter::ForEachScript(TAction Func) const
{
	Func(SpawnScriptProps.Script);
	Func(UpdateScriptProps.Script);

	Func(GPUComputeScript);

	for (auto& EventScriptProps : EventHandlerScriptProps)
	{
		Func(EventScriptProps.Script);
	}
}<|MERGE_RESOLUTION|>--- conflicted
+++ resolved
@@ -247,11 +247,8 @@
 	/** Helper method for when a rename has been detected within the graph. Covers resetting the internal renderer bindings.*/
 	NIAGARA_API void HandleVariableRemoved(const FNiagaraVariable& InOldVariable, bool bUpdateContexts);
 
-<<<<<<< HEAD
-=======
 	/** Helper method for binding the notifications needed for proper editor integration. */
 	NIAGARA_API void BindNotifications();
->>>>>>> 3aae9151
 #endif
 	virtual bool NeedsLoadForTargetPlatform(const ITargetPlatform* TargetPlatform) const override;
 	void Serialize(FArchive& Ar)override;
