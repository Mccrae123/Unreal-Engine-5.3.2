// Copyright Epic Games, Inc. All Rights Reserved.
#pragma once

#include "NiagaraDataInterfaceRW.h"
#include "ClearQuad.h"
#include "NiagaraComponent.h"
#include "NiagaraDataInterfaceRenderTargetCube.generated.h"

class FNiagaraSystemInstance;
class UTextureRenderTargetCube;


struct FRenderTargetCubeRWInstanceData_GameThread
{
	FRenderTargetCubeRWInstanceData_GameThread()
	{
#if WITH_EDITORONLY_DATA
		bPreviewTexture = false;
#endif
	}

	int Size = 0;
	EPixelFormat Format = EPixelFormat::PF_A16B16G16R16;

	UTextureRenderTargetCube* TargetTexture = nullptr;
#if WITH_EDITORONLY_DATA
	uint32 bPreviewTexture : 1;
#endif
	FNiagaraParameterDirectBinding<UObject*> RTUserParamBinding;
};

struct FRenderTargetCubeRWInstanceData_RenderThread
{
	FRenderTargetCubeRWInstanceData_RenderThread()
	{
#if WITH_EDITORONLY_DATA
		bPreviewTexture = false;
#endif
	}

	int Size = 0;
	bool bWroteThisFrame = false;
	bool bReadThisFrame = false;
<<<<<<< HEAD
=======
	bool bNeedsTransition = false;
>>>>>>> d731a049

	FSamplerStateRHIRef SamplerStateRHI;
	TRefCountPtr<IPooledRenderTarget> RenderTarget;

	FRDGTextureRef		TransientRDGTexture = nullptr;
	FRDGTextureSRVRef	TransientRDGSRV = nullptr;
	FRDGTextureUAVRef	TransientRDGUAV = nullptr;
#if WITH_EDITORONLY_DATA
	uint32 bPreviewTexture : 1;
#endif
#if STATS
	void UpdateMemoryStats();
	uint64 MemorySize = 0;
#endif
};

struct FNiagaraDataInterfaceProxyRenderTargetCubeProxy : public FNiagaraDataInterfaceProxyRW
{
	virtual int32 PerInstanceDataPassedToRenderThreadSize() const override { return 0; }
	virtual void PostSimulate(const FNDIGpuComputePostSimulateContext& Context) override;

	virtual FIntVector GetElementCount(FNiagaraSystemInstanceID SystemInstanceID) const override;

	/* List of proxy data for each system instances*/
	// #todo(dmp): this should all be refactored to avoid duplicate code
	TMap<FNiagaraSystemInstanceID, FRenderTargetCubeRWInstanceData_RenderThread> SystemInstancesToProxyData_RT;
};

UCLASS(EditInlineNew, Category = "Grid", meta = (DisplayName = "Render Target Cube", Experimental), Blueprintable, BlueprintType)
class NIAGARA_API UNiagaraDataInterfaceRenderTargetCube : public UNiagaraDataInterfaceRWBase
{
	GENERATED_UCLASS_BODY()

public:
	virtual void PostInitProperties() override;
	
	//~ UNiagaraDataInterface interface
	// VM functionality
	virtual bool CanExecuteOnTarget(ENiagaraSimTarget Target)const override { return true; }
	virtual void GetFunctions(TArray<FNiagaraFunctionSignature>& OutFunctions) override;
#if WITH_EDITORONLY_DATA
	virtual bool UpgradeFunctionCall(FNiagaraFunctionSignature& FunctionSignature) override;
#endif
	virtual void GetVMExternalFunction(const FVMExternalFunctionBindingInfo& BindingInfo, void* InstanceData, FVMExternalFunction &OutFunc) override;

	virtual bool Equals(const UNiagaraDataInterface* Other) const override;
	virtual bool CopyToInternal(UNiagaraDataInterface* Destination) const override;

	// GPU sim functionality
#if WITH_EDITORONLY_DATA
	virtual bool AppendCompileHash(FNiagaraCompileHashVisitor* InVisitor) const override;
	virtual void GetParameterDefinitionHLSL(const FNiagaraDataInterfaceGPUParamInfo& ParamInfo, FString& OutHLSL) override;
	virtual bool GetFunctionHLSL(const FNiagaraDataInterfaceGPUParamInfo& ParamInfo, const FNiagaraDataInterfaceGeneratedFunction& FunctionInfo, int FunctionInstanceIndex, FString& OutHLSL) override;
#endif
	virtual bool UseLegacyShaderBindings() const  override { return false; }
	virtual void BuildShaderParameters(FNiagaraShaderParametersBuilder& ShaderParametersBuilder) const override;
	virtual void SetShaderParameters(const FNiagaraDataInterfaceSetShaderParametersContext& Context) const override;

	virtual void ProvidePerInstanceDataForRenderThread(void* DataForRenderThread, void* PerInstanceData, const FNiagaraSystemInstanceID& SystemInstance) override {}
	virtual bool InitPerInstanceData(void* PerInstanceData, FNiagaraSystemInstance* SystemInstance) override;
	virtual void DestroyPerInstanceData(void* PerInstanceData, FNiagaraSystemInstance* SystemInstance) override;
	virtual bool PerInstanceTick(void* PerInstanceData, FNiagaraSystemInstance* SystemInstance, float DeltaSeconds) override;
	virtual int32 PerInstanceDataSize()const override { return sizeof(FRenderTargetCubeRWInstanceData_GameThread); }
	virtual bool PerInstanceTickPostSimulate(void* PerInstanceData, FNiagaraSystemInstance* InSystemInstance, float DeltaSeconds) override;
	virtual bool HasPreSimulateTick() const override { return true; }
	virtual bool HasPostSimulateTick() const override { return true; }

	virtual bool CanExposeVariables() const override { return true;}
	virtual void GetExposedVariables(TArray<FNiagaraVariableBase>& OutVariables) const override;
	virtual bool GetExposedVariableValue(const FNiagaraVariableBase& InVariable, void* InPerInstanceData, FNiagaraSystemInstance* InSystemInstance, void* OutData) const override;
	//~ UNiagaraDataInterface interface END
	
	void VMGetSize(FVectorVMExternalFunctionContext& Context);
	void VMSetSize(FVectorVMExternalFunctionContext& Context);

	UPROPERTY(EditAnywhere, Category = "Render Target", meta = (EditCondition = "!bInheritUserParameterSettings"))
	int Size;

	/** When enabled overrides the format of the render target, otherwise uses the project default setting. */
	UPROPERTY(EditAnywhere, Category = "Render Target", meta = (EditCondition = "!bInheritUserParameterSettings && bOverrideFormat"))
	TEnumAsByte<ETextureRenderTargetFormat> OverrideRenderTargetFormat;

	/**
	When enabled texture parameters (size / etc) are taken from the user provided render target.
	If no valid user parameter is set the system will be invalid.
	Note: The resource will be recreated if UAV access is not available, which will reset the contents.
	*/
	UPROPERTY(EditAnywhere, Category = "Render Target")
	uint8 bInheritUserParameterSettings : 1;

	UPROPERTY(EditAnywhere, Category = "Render Target")
	uint8 bOverrideFormat : 1;

#if WITH_EDITORONLY_DATA
	UPROPERTY(EditAnywhere, Category = "Render Target")
	uint8 bPreviewRenderTarget : 1;
#endif

	UPROPERTY(EditAnywhere, Category = "Render Target", meta = (ToolTip = "When valid the user parameter is used as the render target rather than creating one internal, note that the input render target will be adjusted by the Niagara simulation"))
	FNiagaraUserParameterBinding RenderTargetUserParameter;

protected:
	//~ UNiagaraDataInterface interface END

	static FNiagaraVariableBase ExposedRTVar;
	
	UPROPERTY(Transient, DuplicateTransient)
	TMap<uint64, TObjectPtr<UTextureRenderTargetCube>> ManagedRenderTargets;
};<|MERGE_RESOLUTION|>--- conflicted
+++ resolved
@@ -41,10 +41,7 @@
 	int Size = 0;
 	bool bWroteThisFrame = false;
 	bool bReadThisFrame = false;
-<<<<<<< HEAD
-=======
 	bool bNeedsTransition = false;
->>>>>>> d731a049
 
 	FSamplerStateRHIRef SamplerStateRHI;
 	TRefCountPtr<IPooledRenderTarget> RenderTarget;
