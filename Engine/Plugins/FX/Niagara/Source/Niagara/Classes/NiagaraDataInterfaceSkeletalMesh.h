// Copyright 1998-2019 Epic Games, Inc. All Rights Reserved.
#pragma once

#include "NiagaraDataInterfaceMeshCommon.h"
#include "WeightedRandomSampler.h"
#include "Engine/SkeletalMesh.h"
#include "Rendering/SkeletalMeshRenderData.h"
#include "Components/SkeletalMeshComponent.h"
#include "Containers/Array.h"
#include "NiagaraDataInterfaceSkeletalMesh.generated.h"

class UNiagaraDataInterfaceSkeletalMesh;
class USkeletalMesh;
struct FSkeletalMeshSkinningData;
struct FNDISkeletalMesh_InstanceData;
class FSkinWeightVertexBuffer;
struct FSkeletalMeshSamplingRegion;
struct FSkeletalMeshSamplingRegionLODBuiltData;
struct FSkeletalMeshAccessorHelper;

//////////////////////////////////////////////////////////////////////////

struct FSkeletalMeshSkinningDataUsage
{
	FSkeletalMeshSkinningDataUsage()
		: LODIndex(INDEX_NONE)
		, bUsesBoneMatrices(false)
		, bUsesPreSkinnedVerts(false)
		, bNeedDataImmediately(false)
	{}

	FSkeletalMeshSkinningDataUsage(int32 InLODIndex, bool bInUsesBoneMatrices, bool bInUsesPreSkinnedVerts, bool bInNeedDataImmediately)
		: LODIndex(InLODIndex)
		, bUsesBoneMatrices(bInUsesBoneMatrices)
		, bUsesPreSkinnedVerts(bInUsesPreSkinnedVerts)
		, bNeedDataImmediately(bInNeedDataImmediately)
	{}

	FORCEINLINE bool NeedBoneMatrices()const { return bUsesBoneMatrices || bUsesPreSkinnedVerts; }
	FORCEINLINE bool NeedPreSkinnedVerts()const { return bUsesPreSkinnedVerts; }
	FORCEINLINE bool NeedsDataImmediately()const { return bNeedDataImmediately; }
	FORCEINLINE int32 GetLODIndex()const { return LODIndex; }
private:
	int32 LODIndex;
	uint32 bUsesBoneMatrices : 1;
	uint32 bUsesPreSkinnedVerts : 1;
	/** Some users need valid data immediately after the register call rather than being able to wait until the next tick. */
	uint32 bNeedDataImmediately : 1;
};

struct FSkeletalMeshSkinningDataHandle
{
	FSkeletalMeshSkinningDataHandle();
	FSkeletalMeshSkinningDataHandle(FSkeletalMeshSkinningDataUsage InUsage, TSharedPtr<struct FSkeletalMeshSkinningData> InSkinningData);

	FSkeletalMeshSkinningDataHandle& operator=(FSkeletalMeshSkinningDataHandle&& Other)
	{
		if (this != &Other)
		{
			Usage = Other.Usage;
			SkinningData = Other.SkinningData;
			Other.SkinningData = nullptr;
		}
		return *this;
	}

	FSkeletalMeshSkinningDataHandle(FSkeletalMeshSkinningDataHandle&& Other)
	{
		Usage = Other.Usage;
		SkinningData = Other.SkinningData;
	}

	~FSkeletalMeshSkinningDataHandle();

	FSkeletalMeshSkinningDataUsage Usage;
	TSharedPtr<FSkeletalMeshSkinningData> SkinningData;

private:

	FSkeletalMeshSkinningDataHandle& operator=(FSkeletalMeshSkinningDataHandle& Other)
	{
		return *this;
	}

	FSkeletalMeshSkinningDataHandle(FSkeletalMeshSkinningDataHandle& Other)
	{
	}
};

struct FSkeletalMeshSkinningData
{
	FSkeletalMeshSkinningData(TWeakObjectPtr<USkeletalMeshComponent> InMeshComp)
		: MeshComp(InMeshComp)
		, DeltaSeconds(.0333f)
		, CurrIndex(0)
		, BoneMatrixUsers(0)
	{}

	void RegisterUser(FSkeletalMeshSkinningDataUsage Usage);
	void UnregisterUser(FSkeletalMeshSkinningDataUsage Usage);
	bool IsUsed()const;
	void ForceDataRefresh();

	bool Tick(float InDeltaSeconds);

	FORCEINLINE FVector GetPosition(int32 LODIndex, int32 VertexIndex)const
	{
		return LODData[LODIndex].SkinnedCPUPositions[CurrIndex][VertexIndex];
	}

	FORCEINLINE FVector GetPreviousPosition(int32 LODIndex, int32 VertexIndex)const
	{
		return LODData[LODIndex].SkinnedCPUPositions[CurrIndex ^ 1][VertexIndex];
	}

	FORCEINLINE TArray<FVector>& CurrSkinnedPositions(int32 LODIndex)
	{
		return LODData[LODIndex].SkinnedCPUPositions[CurrIndex];
	}

	FORCEINLINE TArray<FVector>& PrevSkinnedPositions(int32 LODIndex)
	{
		return LODData[LODIndex].SkinnedCPUPositions[CurrIndex ^ 1];
	}

	FORCEINLINE TArray<FMatrix>& CurrBoneRefToLocals()
	{
		return BoneRefToLocals[CurrIndex];
	}

	FORCEINLINE TArray<FMatrix>& PrevBoneRefToLocals()
	{
		return BoneRefToLocals[CurrIndex ^ 1];
	}

private:

	FCriticalSection CriticalSection; 
	
	TWeakObjectPtr<USkeletalMeshComponent> MeshComp;

	/** Delta seconds between calculations of the previous and current skinned positions. */
	float DeltaSeconds;

	/** Index of the current frames skinned positions and bone matrices. */
	int32 CurrIndex;

	/** Number of users for cached bone matrices. */
	volatile int32 BoneMatrixUsers;

	/** Cached bone matrices. */
	TArray<FMatrix> BoneRefToLocals[2];

	struct FLODData
	{
		FLODData() : PreSkinnedVertsUsers(0) { }

		/** Number of users for pre skinned verts. */
		volatile int32 PreSkinnedVertsUsers;

		/** CPU Skinned vertex positions. Double buffered to allow accurate velocity calculation. */
		TArray<FVector> SkinnedCPUPositions[2];
	};
	TArray<FLODData> LODData;

	bool bForceDataRefresh;
};

class FNDI_SkeletalMesh_GeneratedData
{
	TMap<TWeakObjectPtr<USkeletalMeshComponent>, TSharedPtr<FSkeletalMeshSkinningData>> CachedSkinningData;
public:

	FSkeletalMeshSkinningDataHandle GetCachedSkinningData(TWeakObjectPtr<USkeletalMeshComponent>& InComponent, FSkeletalMeshSkinningDataUsage Usage);

	void TickGeneratedData(float DeltaSeconds);

	FCriticalSection CriticalSection;
};

//////////////////////////////////////////////////////////////////////////

UENUM()
enum class ENDISkeletalMesh_SkinningMode : uint8
{
	/** No skinning. */
	None,
	/** Skin vertex locations as you need them. Use if you have a high poly mesh or you are sampling the interface a small number of times. */
	SkinOnTheFly,
	/**
	Pre skins the whole mesh. Makes access to location data on the mesh much faster but incurs a significant initial cost in cpu time and memory to skin the mesh.
	Cost is proportional to vertex count in the mesh.
	Use if you are sampling skinned data from the mesh many times and are able to provide a low poly LOD to sample from.
	*/
	PreSkin,
};

enum class ENDISkeletalMesh_FilterMode : uint8
{
	/** No filtering, use all triangles. */
	None,
	/** Filtered to a single region. */
	SingleRegion,
	/** Filtered to multiple regions. */
	MultiRegion,
};

enum class ENDISkelMesh_AreaWeightingMode : uint8
{
	None,
	AreaWeighted,
};

/** Allows perfect area weighted sampling between different skeletal mesh Sampling regions. */
struct FSkeletalMeshSamplingRegionAreaWeightedSampler : FWeightedRandomSampler
{
	FSkeletalMeshSamplingRegionAreaWeightedSampler();
	void Init(FNDISkeletalMesh_InstanceData* InOwner);
	virtual float GetWeights(TArray<float>& OutWeights)override;

	FORCEINLINE bool IsValid() { return TotalWeight > 0.0f; }

	int32 GetEntries() const { return Alias.Num(); }
protected:
	FNDISkeletalMesh_InstanceData* Owner;
};

/** 
 * This contains static data created once from the DI.
 * This should be in a proxy create by GT and accessible on RT. 
 * Right now we cannot follow a real Proxy pattern since Niagara does not prevent unloading of UI while RT data is still in use. 
 * See https://jira.it.epicgames.net/browse/UE-69336
 */
class FSkeletalMeshGpuSpawnStaticBuffers : public FRenderResource
{
public:

	virtual ~FSkeletalMeshGpuSpawnStaticBuffers();

	FORCEINLINE_DEBUGGABLE void Initialise(struct FNDISkeletalMesh_InstanceData* InstData, const FSkeletalMeshLODRenderData& SkeletalMeshLODRenderData,const FSkeletalMeshSamplingLODBuiltData& SkeletalMeshSamplingLODBuiltData);

	virtual void InitRHI() override;
	virtual void ReleaseRHI() override;

	virtual FString GetFriendlyName() const override { return TEXT("FSkeletalMeshGpuSpawnStaticBuffers"); }

	FShaderResourceViewRHIRef GetBufferTriangleUniformSamplerProbaSRV() const { return BufferTriangleUniformSamplerProbaSRV; }
	FShaderResourceViewRHIRef GetBufferTriangleUniformSamplerAliasSRV() const { return BufferTriangleUniformSamplerAliasSRV; }
	FShaderResourceViewRHIRef GetBufferTriangleMatricesOffsetSRV() const { return BufferTriangleMatricesOffsetSRV; }
	uint32 GetTriangleCount() const { return TriangleCount; }
	uint32 GetVertexCount() const { return VertexCount; }

	FRHIShaderResourceView* GetBufferPositionSRV() const { return MeshVertexBufferSrv; }
	FRHIShaderResourceView* GetBufferIndexSRV() const { return MeshIndexBufferSrv; }
	FRHIShaderResourceView* GetBufferTangentSRV() const { return MeshTangentBufferSRV; }
	FRHIShaderResourceView* GetBufferTexCoordSRV() const { return MeshTexCoordBufferSrv; }
	FRHIShaderResourceView* GetBufferColorSRV() const { return MeshColorBufferSrv; }

	uint32 GetNumTexCoord() const { return NumTexCoord; }
	uint32 GetNumWeights() const { return NumWeights; }

	uint32 GetNumSpecificBones() const { return NumSpecificBones; }
	FRHIShaderResourceView* GetSpecificBonesSRV() const { return SpecificBonesSRV; }

	uint32 GetNumSpecificSockets() const { return NumSpecificSockets; }
	uint32 GetSpecificSocketBoneOffset() const { return SpecificSocketBoneOffset; }

protected:

	FVertexBufferRHIRef BufferTriangleUniformSamplerProbaRHI = nullptr;
	FShaderResourceViewRHIRef BufferTriangleUniformSamplerProbaSRV = nullptr;
	FVertexBufferRHIRef BufferTriangleUniformSamplerAliasRHI = nullptr;
	FShaderResourceViewRHIRef BufferTriangleUniformSamplerAliasSRV = nullptr;
	FVertexBufferRHIRef BufferTriangleMatricesOffsetRHI = nullptr;
	FShaderResourceViewRHIRef BufferTriangleMatricesOffsetSRV = nullptr;

	uint32 NumSpecificBones = 0;
	TResourceArray<uint16> SpecificBonesArray;
	FVertexBufferRHIRef SpecificBonesBuffer;
	FShaderResourceViewRHIRef SpecificBonesSRV;

	uint32 NumSpecificSockets = 0;
	uint32 SpecificSocketBoneOffset = 0;

	/** Cached SRV to gpu buffers of the mesh we spawn from */
	FRHIShaderResourceView* MeshVertexBufferSrv;
	FRHIShaderResourceView* MeshIndexBufferSrv;
	FRHIShaderResourceView* MeshTangentBufferSRV;
	FRHIShaderResourceView* MeshTexCoordBufferSrv;
	FRHIShaderResourceView* MeshColorBufferSrv;

	uint32 NumTexCoord = 0;
	uint32 NumWeights = 0;

	// Cached data for resource creation on RenderThread
	const FSkeletalMeshLODRenderData* LODRenderData = nullptr;
	const FSkeletalMeshSamplingLODBuiltData* SkeletalMeshSamplingLODBuiltData = nullptr;
	uint32 TriangleCount = 0;
	uint32 VertexCount = 0;
	uint32 InputWeightStride = 0;
	bool bUseGpuUniformlyDistributedSampling = false;
};

/**
 * This contains dynamic data created per frame from the DI.
 * This should be in a proxy create by GT and accessible on RT. Right now we cannot follow a real Proxy pattern since Niagara does not prevent unloading of UI while RT data is still in use.
 * See https://jira.it.epicgames.net/browse/UE-69336
 */
class FSkeletalMeshGpuDynamicBufferProxy : public FRenderResource
{
public:

	FSkeletalMeshGpuDynamicBufferProxy();
	virtual ~FSkeletalMeshGpuDynamicBufferProxy();

	void Initialise(const FReferenceSkeleton& RefSkel, const FSkeletalMeshLODRenderData& SkeletalMeshLODRenderData, uint32 InSamplingSocketCount);

	virtual void InitRHI() override;
	virtual void ReleaseRHI() override;

	void NewFrame(const FNDISkeletalMesh_InstanceData* InstanceData, int32 LODIndex);

	bool DoesBoneDataExist() const { return bBoneGpuBufferValid;}

	/** Encapsulates a GPU read / CPU write buffer for bone data */
	struct FSkeletalBuffer
	{
		FVertexBufferRHIRef SectionBuffer;
		FShaderResourceViewRHIRef SectionSRV;

		FVertexBufferRHIRef SamplingBuffer;
		FShaderResourceViewRHIRef SamplingSRV;
	};

	FSkeletalBuffer& GetRWBufferBone() { return RWBufferBones[CurrentBoneBufferId % 2]; }
	FSkeletalBuffer& GetRWBufferPrevBone() { return bPrevBoneGpuBufferValid ? RWBufferBones[(CurrentBoneBufferId + 1) % 2] : GetRWBufferBone(); }

private:
	uint32 SamplingBoneCount = 0;
	uint32 SamplingSocketCount = 0;
	uint32 SectionBoneCount = 0;

	enum { BufferBoneCount = 2 };
	FSkeletalBuffer RWBufferBones[BufferBoneCount];
	uint8 CurrentBoneBufferId = 0;

	bool bBoneGpuBufferValid = false;
	bool bPrevBoneGpuBufferValid = false;
};

struct FNDISkeletalMesh_InstanceData
{
	//Cached ptr to component we sample from. 
	TWeakObjectPtr<USceneComponent> Component;

	USkeletalMesh* Mesh;

	TWeakObjectPtr<USkeletalMesh> MeshSafe;

	/** Handle to our skinning data. */
	FSkeletalMeshSkinningDataHandle SkinningData;
	
	/** Indices of all valid Sampling regions on the mesh to sample from. */
	TArray<int32> SamplingRegionIndices;
			
	/** Additional sampler for if we need to do area weighting sampling across multiple area weighted regions. */
	FSkeletalMeshSamplingRegionAreaWeightedSampler SamplingRegionAreaWeightedSampler;

	//Cached ComponentToWorld.
	FMatrix Transform;
	//InverseTranspose of above for transforming normals/tangents.
	FMatrix TransformInverseTransposed;

	//Cached ComponentToWorld from previous tick.
	FMatrix PrevTransform;
	//InverseTranspose of above for transforming normals/tangents.
	FMatrix PrevTransformInverseTransposed;

	/** Time separating Transform and PrevTransform. */
	float DeltaSeconds;

	/** Indices of the bones specifically referenced by the interface. */
	TArray<int32> SpecificBones;

	/** Name of all the sockets we use. */
	TArray<FName> SpecificSockets;
	/** Bone index of the first socket, sockets are appended to the end of the bone array */
	int32 SpecificSocketBoneOffset = 0;

	/** Index into which socket transforms to use.  */
	uint32 SpecificSocketTransformsIndex = 0;
	/** Transforms for sockets. */
	TStaticArray<TArray<FTransform>, 2> SpecificSocketTransforms;

	uint32 ChangeId;

	/** True if the mesh we're using allows area weighted sampling on GPU. */
	uint32 bIsGpuUniformlyDistributedSampling : 1;

	FRHIShaderResourceView* MeshSkinWeightBufferSrv;
	uint32 MeshWeightStrideByte;

	/** Extra mesh data upload to GPU.*/
	FSkeletalMeshGpuSpawnStaticBuffers* MeshGpuSpawnStaticBuffers;
	FSkeletalMeshGpuDynamicBufferProxy* MeshGpuSpawnDynamicBuffers;

	FORCEINLINE_DEBUGGABLE bool ResetRequired(UNiagaraDataInterfaceSkeletalMesh* Interface)const;

	bool Init(UNiagaraDataInterfaceSkeletalMesh* Interface, FNiagaraSystemInstance* SystemInstance);
	FORCEINLINE_DEBUGGABLE bool Cleanup(UNiagaraDataInterfaceSkeletalMesh* Interface, FNiagaraSystemInstance* SystemInstance);
	FORCEINLINE_DEBUGGABLE bool Tick(UNiagaraDataInterfaceSkeletalMesh* Interface, FNiagaraSystemInstance* SystemInstance, float InDeltaSeconds);
	FORCEINLINE_DEBUGGABLE void Release();
	FORCEINLINE int32 GetLODIndex()const { return SkinningData.Usage.GetLODIndex(); }

	FORCEINLINE_DEBUGGABLE FSkeletalMeshLODRenderData& GetLODRenderDataAndSkinWeights(FSkinWeightVertexBuffer*& OutSkinWeightBuffer)
	{
		FSkeletalMeshLODRenderData& Ret = Mesh->GetResourceForRendering()->LODRenderData[GetLODIndex()];
		if (USkeletalMeshComponent* SkelComp = Cast<USkeletalMeshComponent>(Component.Get()))
		{
			OutSkinWeightBuffer = SkelComp->GetSkinWeightBuffer(GetLODIndex());
		}
		else
		{
			OutSkinWeightBuffer = &Ret.SkinWeightVertexBuffer; // Todo @sckime fix this when main comes in for real
		}
		return Ret;
	}

<<<<<<< HEAD
	void UpdateSpecificSocketTransforms();
	TArray<FTransform>& GetSpecificSocketsWriteBuffer() { return SpecificSocketTransforms[SpecificSocketTransformsIndex]; }
	const TArray<FTransform>& GetSpecificSocketsCurrBuffer() const { return SpecificSocketTransforms[SpecificSocketTransformsIndex]; }
	const TArray<FTransform>& GetSpecificSocketsPrevBuffer() const { return SpecificSocketTransforms[(SpecificSocketTransformsIndex + 1) % SpecificSocketTransforms.Num()]; }

=======
>>>>>>> 271e2139
	bool HasColorData();
};

/** Data Interface allowing sampling of static meshes. */
UCLASS(EditInlineNew, Category = "Meshes", meta = (DisplayName = "Skeletal Mesh"))
class NIAGARA_API UNiagaraDataInterfaceSkeletalMesh : public UNiagaraDataInterface
{
	GENERATED_UCLASS_BODY()

public:
	
	/** Mesh used to sample from when not overridden by a source actor from the scene. Also useful for previewing in the editor. */
	UPROPERTY(EditAnywhere, Category = "Mesh")
	USkeletalMesh* DefaultMesh;

	/** The source actor from which to sample. Takes precedence over the direct mesh. */
	UPROPERTY(EditAnywhere, Category = "Mesh")
	AActor* Source;
	
	/** The source component from which to sample. Takes precedence over the direct mesh. Not exposed to the user, only indirectly accessible from blueprints. */
	UPROPERTY(Transient)
	USkeletalMeshComponent* SourceComponent;

	UPROPERTY(EditAnywhere, Category="Mesh")
	ENDISkeletalMesh_SkinningMode SkinningMode;

	/** Sampling regions on the mesh from which to sample. Leave this empty to sample from the whole mesh. */
	UPROPERTY(EditAnywhere, Category="Mesh")
	TArray<FName> SamplingRegions;

	/** If no regions are specified, we'll sample the whole mesh at this LODIndex. -1 indicates to use the last LOD.*/
	UPROPERTY(EditAnywhere, Category="Mesh")
	int32 WholeMeshLOD;

	/** Set of specific bones that can be used for sampling. Select from these with GetSpecificBoneAt and RandomSpecificBone. */
	UPROPERTY(EditAnywhere, Category = "Skeleton")
	TArray<FName> SpecificBones;

	/** Set of specific sockets that can be used for sampling. Select from these with GetSpecificSocketAt and RandomSpecificSocket. */
	UPROPERTY(EditAnywhere, Category = "Skeleton")
	TArray<FName> SpecificSockets;

	/** Whether any triangle sampling function is bound. Only used in game. */
	UPROPERTY()
	bool bUseTriangleSampling;

	/** Whether any vertex sampling function is bound. Only used in game. */
	UPROPERTY()
	bool bUseVertexSampling;

	/** Whether any skeleton sampling function is bound. Only used in game. */
	UPROPERTY()
	bool bUseSkeletonSampling;

	/** Cached change id off of the data interface.*/
	uint32 ChangeId;

	//~ UObject interface
	virtual void PostInitProperties()override; 
#if WITH_EDITOR
	virtual void PostEditChangeProperty(struct FPropertyChangedEvent& PropertyChangedEvent) override;
#endif
	//~ UObject interface END


	//~ UNiagaraDataInterface interface
	virtual bool InitPerInstanceData(void* PerInstanceData, FNiagaraSystemInstance* SystemInstance)override;
	virtual void DestroyPerInstanceData(void* PerInstanceData, FNiagaraSystemInstance* SystemInstance)override;
	virtual bool PerInstanceTick(void* PerInstanceData, FNiagaraSystemInstance* SystemInstance, float DeltaSeconds) override;
	virtual int32 PerInstanceDataSize()const override { return sizeof(FNDISkeletalMesh_InstanceData); }

	virtual void GetFunctions(TArray<FNiagaraFunctionSignature>& OutFunctions)override;
	virtual void GetVMExternalFunction(const FVMExternalFunctionBindingInfo& BindingInfo, void* InstanceData, FVMExternalFunction &OutFunc)override;
	virtual bool Equals(const UNiagaraDataInterface* Other) const override;
	virtual bool CanExecuteOnTarget(ENiagaraSimTarget Target)const override { return true; }
#if WITH_EDITOR	
	virtual TArray<FNiagaraDataInterfaceError> GetErrors() override;
	virtual void ValidateFunction(const FNiagaraFunctionSignature& Function, TArray<FText>& OutValidationErrors) override;
#endif
	//~ UNiagaraDataInterface interface END

	static USkeletalMesh* GetSkeletalMeshHelper(UNiagaraDataInterfaceSkeletalMesh* Interface, class UNiagaraComponent* OwningComponent, TWeakObjectPtr<USceneComponent>& SceneComponent, USkeletalMeshComponent*& FoundSkelComp);

	virtual void GetCommonHLSL(FString& OutHLSL) override;
	virtual bool GetFunctionHLSL(const FName&  DefinitionFunctionName, FString InstanceFunctionName, FNiagaraDataInterfaceGPUParamInfo& ParamInfo, FString& OutHLSL) override;
	virtual void GetParameterDefinitionHLSL(FNiagaraDataInterfaceGPUParamInfo& ParamInfo, FString& OutHLSL) override;
	virtual FNiagaraDataInterfaceParametersCS* ConstructComputeParameters() const override;

	virtual void ProvidePerInstanceDataForRenderThread(void* DataForRenderThread, void* PerInstanceData, const FGuid& SystemInstance) override;

	static const FString MeshIndexBufferName;
	static const FString MeshVertexBufferName;
	static const FString MeshSkinWeightBufferName;
	static const FString MeshCurrBonesBufferName;
	static const FString MeshPrevBonesBufferName;
	static const FString MeshCurrSamplingBonesBufferName;
	static const FString MeshPrevSamplingBonesBufferName;
	static const FString MeshTangentBufferName;
	static const FString MeshTexCoordBufferName;
	static const FString MeshColorBufferName;
	static const FString MeshTriangleSamplerProbaBufferName;
	static const FString MeshTriangleSamplerAliasBufferName;
	static const FString MeshTriangleMatricesOffsetBufferName;
	static const FString MeshTriangleCountName;
	static const FString MeshVertexCountName;
	static const FString MeshWeightStrideName;
	static const FString MeshNumTexCoordName;
	static const FString MeshNumWeightsName;
	static const FString NumSpecificBonesName;
	static const FString SpecificBonesName;
	static const FString NumSpecificSocketsName;
	static const FString SpecificSocketBoneOffsetName;
	static const FString InstanceTransformName;
	static const FString InstancePrevTransformName;
	static const FString InstanceInvDeltaTimeName;
	static const FString EnabledFeaturesName;

protected:
	virtual bool CopyToInternal(UNiagaraDataInterface* Destination) const override;

	//////////////////////////////////////////////////////////////////////////
	//Triangle sampling
	//Triangles are sampled a using MeshTriangleCoordinates which are composed of Triangle index and a bary centric coordinate on that triangle.
public:

	void GetTriangleSamplingFunctions(TArray<FNiagaraFunctionSignature>& OutFunctions);
	void BindTriangleSamplingFunction(const FVMExternalFunctionBindingInfo& BindingInfo, FNDISkeletalMesh_InstanceData* InstData, FVMExternalFunction &OutFunc);

	template<typename FilterMode, typename AreaWeightingMode>
	void GetFilteredTriangleCount(FVectorVMContext& Context);

	template<typename FilterMode, typename AreaWeightingMode>
	void GetFilteredTriangleAt(FVectorVMContext& Context);

	template<typename FilterMode, typename AreaWeightingMode>
	void RandomTriCoord(FVectorVMContext& Context);

	template<typename FilterMode, typename AreaWeightingMode>
	void IsValidTriCoord(FVectorVMContext& Context);

<<<<<<< HEAD
	template<typename SkinningHandlerType, typename TransformHandlerType, typename VertexAccessorType, typename bInterpolated>
=======
	template<typename SkinningHandlerType, typename TransformHandlerType, typename VertexAccessorType>
	void GetTriCoordSkinnedData_Opt(FVectorVMContext& Context);

	template<typename SkinningHandlerType, typename TransformHandlerType, typename VertexAccessorType>
>>>>>>> 271e2139
	void GetTriCoordSkinnedData(FVectorVMContext& Context);

	void GetTriCoordColor(FVectorVMContext& Context);

	void GetTriCoordColorFallback(FVectorVMContext& Context);

	template<typename VertexAccessorType>
	void GetTriCoordUV(FVectorVMContext& Context);

	template<typename SkinningHandlerType>
	void GetTriCoordVertices(FVectorVMContext& Context);

private:
	template<typename FilterMode, typename AreaWeightingMode>
	FORCEINLINE int32 RandomTriIndex(FRandomStream& RandStream, FSkeletalMeshAccessorHelper& Accessor, FNDISkeletalMesh_InstanceData* InstData);

	template<typename FilterMode, typename AreaWeightingMode>
	FORCEINLINE int32 GetSpecificTriangleCount(FSkeletalMeshAccessorHelper& Accessor, FNDISkeletalMesh_InstanceData* InstData);

	template<typename FilterMode, typename AreaWeightingMode>
	FORCEINLINE int32 GetSpecificTriangleAt(FSkeletalMeshAccessorHelper& Accessor, FNDISkeletalMesh_InstanceData* InstData, int32 FilteredIdx);
	//End of Mesh Sampling
	//////////////////////////////////////////////////////////////////////////

	//////////////////////////////////////////////////////////////////////////
	//Vertex Sampling
	//Vertex sampling done with direct vertex indices.
public:
	
	void GetVertexSamplingFunctions(TArray<FNiagaraFunctionSignature>& OutFunctions);
	void BindVertexSamplingFunction(const FVMExternalFunctionBindingInfo& BindingInfo, FNDISkeletalMesh_InstanceData* InstData, FVMExternalFunction &OutFunc);

	template<typename FilterMode>
	void GetFilteredVertexCount(FVectorVMContext& Context);

	template<typename FilterMode>
	void GetFilteredVertexAt(FVectorVMContext& Context);

	template<typename FilterMode>
	void RandomVertex(FVectorVMContext& Context);

	template<typename FilterMode>
	void IsValidVertex(FVectorVMContext& Context);

	template<typename SkinningHandlerType, typename TransformHandlerType, typename VertexAccessorType>
	void GetVertexSkinnedData(FVectorVMContext& Context);

	void GetVertexColor(FVectorVMContext& Context);

	void GetVertexColorFallback(FVectorVMContext& Context);

	template<typename VertexAccessorType>
	void GetVertexUV(FVectorVMContext& Context);

private:
	template<typename FilterMode>
	FORCEINLINE int32 RandomVertIndex(FRandomStream& RandStream, FSkeletalMeshAccessorHelper& Accessor, FNDISkeletalMesh_InstanceData* InstData);

	template<typename FilterMode>
	FORCEINLINE int32 GetSpecificVertexCount(FSkeletalMeshAccessorHelper& Accessor, FNDISkeletalMesh_InstanceData* InstData);

	template<typename FilterMode>
	FORCEINLINE int32 GetSpecificVertexAt(FSkeletalMeshAccessorHelper& Accessor, FNDISkeletalMesh_InstanceData* InstData, int32 FilteredIdx);

	//End of Vertex Sampling
	//////////////////////////////////////////////////////////////////////////

	//////////////////////////////////////////////////////////////////////////
	// Direct Bone + Socket Sampling

public:
	void GetSkeletonSamplingFunctions(TArray<FNiagaraFunctionSignature>& OutFunctions);
	void BindSkeletonSamplingFunction(const FVMExternalFunctionBindingInfo& BindingInfo, FNDISkeletalMesh_InstanceData* InstData, FVMExternalFunction &OutFunc);

	void IsValidBone(FVectorVMContext& Context);

	void GetSpecificBoneCount(FVectorVMContext& Context);

	void GetSpecificBoneAt(FVectorVMContext& Context);

	void RandomSpecificBone(FVectorVMContext& Context);

<<<<<<< HEAD
	template<typename SkinningHandlerType, typename TransformHandlerType, typename bInterpolated>
=======
	template<typename SkinningHandlerType, typename TransformHandlerType>
>>>>>>> 271e2139
	void GetSkinnedBoneData(FVectorVMContext& Context);
	
	void GetSpecificSocketCount(FVectorVMContext& Context);

	void GetSpecificSocketBoneAt(FVectorVMContext& Context);

	void RandomSpecificSocketBone(FVectorVMContext& Context);
		
	// End of Direct Bone + Socket Sampling
	//////////////////////////////////////////////////////////////////////////

	void SetSourceComponentFromBlueprints(USkeletalMeshComponent* ComponentToUse);
};


class FSkeletalMeshInterfaceHelper
{
public:
	// Triangle Sampling
	static const FName RandomTriCoordName;
	static const FName IsValidTriCoordName;
	static const FName GetSkinnedTriangleDataName;
	static const FName GetSkinnedTriangleDataWSName;
	static const FName GetSkinnedTriangleDataInterpName;
	static const FName GetSkinnedTriangleDataWSInterpName;
	static const FName GetTriColorName;
	static const FName GetTriUVName;
	static const FName GetTriangleCountName;
	static const FName GetTriangleAtName;
	static const FName GetTriCoordVerticesName;

	// Bone Sampling
	static const FName GetSkinnedBoneDataName;
	static const FName GetSkinnedBoneDataWSName;
	static const FName GetSkinnedBoneDataInterpolatedName;
	static const FName GetSkinnedBoneDataWSInterpolatedName;
	static const FName RandomSpecificBoneName;
	static const FName IsValidBoneName;
	static const FName GetSpecificBoneCountName;
	static const FName GetSpecificBoneAtName;
	static const FName RandomSpecificSocketBoneName;
	static const FName GetSpecificSocketCountName;
	static const FName GetSpecificSocketBoneAtName;

	// Vertex Sampling
	static const FName IsValidVertexName;
	static const FName RandomVertexName;
	static const FName GetSkinnedVertexDataName;
	static const FName GetSkinnedVertexDataWSName;
	static const FName GetVertexColorName;
	static const FName GetVertexUVName;
	static const FName GetVertexCountName;
	static const FName GetVertexAtName;
};

struct FNiagaraDISkeletalMeshPassedDataToRT
{
	FSkeletalMeshGpuSpawnStaticBuffers* StaticBuffers;
	FSkeletalMeshGpuDynamicBufferProxy* DynamicBuffer;
	FRHIShaderResourceView* MeshSkinWeightBufferSrv;

	bool bIsGpuUniformlyDistributedSampling;

	uint32 MeshWeightStrideByte;
	FMatrix Transform;
	FMatrix PrevTransform;
	float DeltaSeconds;
};

typedef FNiagaraDISkeletalMeshPassedDataToRT FNiagaraDataInterfaceProxySkeletalMeshData;

struct FNiagaraDataInterfaceProxySkeletalMesh : public FNiagaraDataInterfaceProxy
{
	virtual int32 PerInstanceDataPassedToRenderThreadSize() const override 
	{
		return sizeof(FNiagaraDISkeletalMeshPassedDataToRT);
	}

	virtual void ConsumePerInstanceDataFromGameThread(void* PerInstanceData, const FGuid& Instance) override;

	TMap<FGuid, FNiagaraDataInterfaceProxySkeletalMeshData> SystemInstancesToData;
};<|MERGE_RESOLUTION|>--- conflicted
+++ resolved
@@ -7,6 +7,7 @@
 #include "Rendering/SkeletalMeshRenderData.h"
 #include "Components/SkeletalMeshComponent.h"
 #include "Containers/Array.h"
+#include "NiagaraParameterStore.h"
 #include "NiagaraDataInterfaceSkeletalMesh.generated.h"
 
 class UNiagaraDataInterfaceSkeletalMesh;
@@ -353,6 +354,11 @@
 	//Cached ptr to component we sample from. 
 	TWeakObjectPtr<USceneComponent> Component;
 
+	/** A binding to the user ptr we're reading the mesh from (if we are). */
+	FNiagaraParameterDirectBinding<UObject*> UserParamBinding;
+
+	UObject* CachedUserParam;
+
 	USkeletalMesh* Mesh;
 
 	TWeakObjectPtr<USkeletalMesh> MeshSafe;
@@ -403,6 +409,9 @@
 	/** Extra mesh data upload to GPU.*/
 	FSkeletalMeshGpuSpawnStaticBuffers* MeshGpuSpawnStaticBuffers;
 	FSkeletalMeshGpuDynamicBufferProxy* MeshGpuSpawnDynamicBuffers;
+
+	/** Temporary flag to deny binding VM functions that rely on mesh data being accessible on the CPU */
+	bool bAllowCPUMeshDataAccess;
 
 	FORCEINLINE_DEBUGGABLE bool ResetRequired(UNiagaraDataInterfaceSkeletalMesh* Interface)const;
 
@@ -426,14 +435,11 @@
 		return Ret;
 	}
 
-<<<<<<< HEAD
 	void UpdateSpecificSocketTransforms();
 	TArray<FTransform>& GetSpecificSocketsWriteBuffer() { return SpecificSocketTransforms[SpecificSocketTransformsIndex]; }
 	const TArray<FTransform>& GetSpecificSocketsCurrBuffer() const { return SpecificSocketTransforms[SpecificSocketTransformsIndex]; }
 	const TArray<FTransform>& GetSpecificSocketsPrevBuffer() const { return SpecificSocketTransforms[(SpecificSocketTransformsIndex + 1) % SpecificSocketTransforms.Num()]; }
 
-=======
->>>>>>> 271e2139
 	bool HasColorData();
 };
 
@@ -452,6 +458,10 @@
 	/** The source actor from which to sample. Takes precedence over the direct mesh. */
 	UPROPERTY(EditAnywhere, Category = "Mesh")
 	AActor* Source;
+
+	/** Reference to a user parameter if we're reading one. */
+	UPROPERTY(EditAnywhere, Category = "Mesh")
+	FNiagaraUserParameterBinding MeshUserParameter;
 	
 	/** The source component from which to sample. Takes precedence over the direct mesh. Not exposed to the user, only indirectly accessible from blueprints. */
 	UPROPERTY(Transient)
@@ -476,17 +486,11 @@
 	UPROPERTY(EditAnywhere, Category = "Skeleton")
 	TArray<FName> SpecificSockets;
 
-	/** Whether any triangle sampling function is bound. Only used in game. */
-	UPROPERTY()
-	bool bUseTriangleSampling;
-
-	/** Whether any vertex sampling function is bound. Only used in game. */
-	UPROPERTY()
-	bool bUseVertexSampling;
-
-	/** Whether any skeleton sampling function is bound. Only used in game. */
-	UPROPERTY()
-	bool bUseSkeletonSampling;
+#if WITH_EDITORONLY_DATA
+	/** Do we require CPU access to the data, this is set during GetVMExternalFunction. */
+	UPROPERTY(transient)
+	bool bRequiresCPUAccess;
+#endif
 
 	/** Cached change id off of the data interface.*/
 	uint32 ChangeId;
@@ -515,7 +519,7 @@
 #endif
 	//~ UNiagaraDataInterface interface END
 
-	static USkeletalMesh* GetSkeletalMeshHelper(UNiagaraDataInterfaceSkeletalMesh* Interface, class UNiagaraComponent* OwningComponent, TWeakObjectPtr<USceneComponent>& SceneComponent, USkeletalMeshComponent*& FoundSkelComp);
+	USkeletalMesh* GetSkeletalMesh(class UNiagaraComponent* OwningComponent, TWeakObjectPtr<USceneComponent>& SceneComponent, USkeletalMeshComponent*& FoundSkelComp, FNDISkeletalMesh_InstanceData* InstData = nullptr);
 
 	virtual void GetCommonHLSL(FString& OutHLSL) override;
 	virtual bool GetFunctionHLSL(const FName&  DefinitionFunctionName, FString InstanceFunctionName, FNiagaraDataInterfaceGPUParamInfo& ParamInfo, FString& OutHLSL) override;
@@ -574,14 +578,7 @@
 	template<typename FilterMode, typename AreaWeightingMode>
 	void IsValidTriCoord(FVectorVMContext& Context);
 
-<<<<<<< HEAD
 	template<typename SkinningHandlerType, typename TransformHandlerType, typename VertexAccessorType, typename bInterpolated>
-=======
-	template<typename SkinningHandlerType, typename TransformHandlerType, typename VertexAccessorType>
-	void GetTriCoordSkinnedData_Opt(FVectorVMContext& Context);
-
-	template<typename SkinningHandlerType, typename TransformHandlerType, typename VertexAccessorType>
->>>>>>> 271e2139
 	void GetTriCoordSkinnedData(FVectorVMContext& Context);
 
 	void GetTriCoordColor(FVectorVMContext& Context);
@@ -596,7 +593,7 @@
 
 private:
 	template<typename FilterMode, typename AreaWeightingMode>
-	FORCEINLINE int32 RandomTriIndex(FRandomStream& RandStream, FSkeletalMeshAccessorHelper& Accessor, FNDISkeletalMesh_InstanceData* InstData);
+	FORCEINLINE int32 RandomTriIndex(FNDIRandomHelper& RandHelper, FSkeletalMeshAccessorHelper& Accessor, FNDISkeletalMesh_InstanceData* InstData, int32 InstanceIndex);
 
 	template<typename FilterMode, typename AreaWeightingMode>
 	FORCEINLINE int32 GetSpecificTriangleCount(FSkeletalMeshAccessorHelper& Accessor, FNDISkeletalMesh_InstanceData* InstData);
@@ -664,11 +661,7 @@
 
 	void RandomSpecificBone(FVectorVMContext& Context);
 
-<<<<<<< HEAD
 	template<typename SkinningHandlerType, typename TransformHandlerType, typename bInterpolated>
-=======
-	template<typename SkinningHandlerType, typename TransformHandlerType>
->>>>>>> 271e2139
 	void GetSkinnedBoneData(FVectorVMContext& Context);
 	
 	void GetSpecificSocketCount(FVectorVMContext& Context);
