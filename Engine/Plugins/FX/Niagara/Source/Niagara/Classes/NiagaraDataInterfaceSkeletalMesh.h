// Copyright Epic Games, Inc. All Rights Reserved.
#pragma once

#include "Components/SkeletalMeshComponent.h"
#include "Containers/Array.h"
#include "Engine/SkeletalMesh.h"
#include "Experimental/NiagaraMeshUvMappingHandle.h"
#include "NiagaraDataInterfaceMeshCommon.h"
#include "NiagaraParameterStore.h"
#include "Rendering/SkeletalMeshRenderData.h"
#include "WeightedRandomSampler.h"

#include "NiagaraDataInterfaceSkeletalMesh.generated.h"

class UNiagaraDataInterfaceSkeletalMesh;
class USkeletalMesh;
struct FSkeletalMeshSkinningData;
struct FSkeletalMeshConnectivity;
class FSkeletalMeshConnectivityProxy;
struct FSkeletalMeshUvMapping;
class FMeshUvMappingBufferProxy;
struct FNDISkeletalMesh_InstanceData;
class FSkinWeightVertexBuffer;
struct FSkeletalMeshSamplingRegion;
struct FSkeletalMeshSamplingRegionLODBuiltData;
struct FSkeletalMeshAccessorHelper;

//////////////////////////////////////////////////////////////////////////

struct FSkeletalMeshSkinningDataUsage
{
	FSkeletalMeshSkinningDataUsage()
		: LODIndex(INDEX_NONE)
		, bUsesBoneMatrices(false)
		, bUsesPreSkinnedVerts(false)
	{}

	FSkeletalMeshSkinningDataUsage(int32 InLODIndex, bool bInUsesBoneMatrices, bool bInUsesPreSkinnedVerts)
		: LODIndex(InLODIndex)
		, bUsesBoneMatrices(bInUsesBoneMatrices)
		, bUsesPreSkinnedVerts(bInUsesPreSkinnedVerts)
	{}

	FORCEINLINE bool NeedBoneMatrices()const { return bUsesBoneMatrices || bUsesPreSkinnedVerts; }
	FORCEINLINE bool NeedPreSkinnedVerts()const { return bUsesPreSkinnedVerts; }
	FORCEINLINE int32 GetLODIndex()const { return LODIndex; }
private:
	int32 LODIndex;
	uint32 bUsesBoneMatrices : 1;
	uint32 bUsesPreSkinnedVerts : 1;
};

struct FSkeletalMeshSkinningDataHandle
{
	FSkeletalMeshSkinningDataHandle();
	FSkeletalMeshSkinningDataHandle(FSkeletalMeshSkinningDataUsage InUsage, const TSharedPtr<struct FSkeletalMeshSkinningData>& InSkinningData, bool bNeedsDataImmediately);
	FSkeletalMeshSkinningDataHandle(const FSkeletalMeshSkinningDataHandle& Other) = delete;
	FSkeletalMeshSkinningDataHandle(FSkeletalMeshSkinningDataHandle&& Other) noexcept;
	~FSkeletalMeshSkinningDataHandle();

	FSkeletalMeshSkinningDataHandle& operator=(const FSkeletalMeshSkinningDataHandle& Other) = delete;
	FSkeletalMeshSkinningDataHandle& operator=(FSkeletalMeshSkinningDataHandle&& Other) noexcept;

	FSkeletalMeshSkinningDataUsage Usage;
	TSharedPtr<FSkeletalMeshSkinningData> SkinningData;
};

struct FSkeletalMeshSkinningData
{
	FSkeletalMeshSkinningData(TWeakObjectPtr<USkeletalMeshComponent> InMeshComp)
		: MeshComp(InMeshComp)
		, DeltaSeconds(.0333f)
		, CurrIndex(0)
		, BoneMatrixUsers(0)
		, TotalPreSkinnedVertsUsers(0)
		, bForceDataRefresh(false)
	{}

	void RegisterUser(FSkeletalMeshSkinningDataUsage Usage, bool bNeedsDataImmediately);
	void UnregisterUser(FSkeletalMeshSkinningDataUsage Usage);
	bool IsUsed()const;
	void ForceDataRefresh();

	bool Tick(float InDeltaSeconds, bool bRequirePreskin = true);

	FORCEINLINE void EnterRead()
	{
		RWGuard.ReadLock();
	}

	FORCEINLINE void ExitRead()
	{
		RWGuard.ReadUnlock();
	}

	FORCEINLINE int32 GetBoneCount(bool RequiresPrevious) const
	{
		int32 BoneCount = CurrComponentTransforms().Num();
		if (RequiresPrevious)
		{
			BoneCount = FMath::Min(BoneCount, PrevComponentTransforms().Num());
		}

		return BoneCount;
	}

	FORCEINLINE FVector3f GetPosition(int32 LODIndex, int32 VertexIndex) const
	{
		return LODData.IsValidIndex(LODIndex) ? LODData[LODIndex].SkinnedCPUPositions[CurrIndex][VertexIndex] : FVector3f::ZeroVector;
	}

	FORCEINLINE FVector3f GetPreviousPosition(int32 LODIndex, int32 VertexIndex) const
	{
		return LODData.IsValidIndex(LODIndex) ? LODData[LODIndex].SkinnedCPUPositions[CurrIndex ^ 1][VertexIndex] : FVector3f::ZeroVector;
	}

	FORCEINLINE void GetTangentBasis(int32 LODIndex, int32 VertexIndex, FVector3f& OutTangentX, FVector3f& OutTangentY, FVector3f& OutTangentZ)
	{
		const bool bValidLOD = LODData.IsValidIndex(LODIndex);
		OutTangentX = bValidLOD ? LODData[LODIndex].SkinnedTangentBasis[CurrIndex][(VertexIndex * 3) + 0] : FVector3f(1.0f, 0.0f, 0.0f);
		OutTangentY = bValidLOD ? LODData[LODIndex].SkinnedTangentBasis[CurrIndex][(VertexIndex * 3) + 1] : FVector3f(0.0f, 1.0f, 0.0f);
		OutTangentZ = bValidLOD ? LODData[LODIndex].SkinnedTangentBasis[CurrIndex][(VertexIndex * 3) + 2] : FVector3f(0.0f, 0.0f, 1.0f);
	}

	FORCEINLINE void GetPreviousTangentBasis(int32 LODIndex, int32 VertexIndex, FVector3f& OutTangentX, FVector3f& OutTangentY, FVector3f& OutTangentZ)
	{
		const bool bValidLOD = LODData.IsValidIndex(LODIndex);
		OutTangentX = bValidLOD ? LODData[LODIndex].SkinnedTangentBasis[CurrIndex ^ 1][(VertexIndex * 3) + 0] : FVector3f(1.0f, 0.0f, 0.0f);
		OutTangentY = bValidLOD ? LODData[LODIndex].SkinnedTangentBasis[CurrIndex ^ 1][(VertexIndex * 3) + 1] : FVector3f(0.0f, 1.0f, 0.0f);
		OutTangentZ = bValidLOD ? LODData[LODIndex].SkinnedTangentBasis[CurrIndex ^ 1][(VertexIndex * 3) + 2] : FVector3f(0.0f, 0.0f, 1.0f);
	}

private:
	FORCEINLINE TArray<FVector3f>& CurrSkinnedPositions(int32 LODIndex)
	{
		return LODData[LODIndex].SkinnedCPUPositions[CurrIndex];
	}

	FORCEINLINE TArray<FVector3f>& PrevSkinnedPositions(int32 LODIndex)
	{
		return LODData[LODIndex].SkinnedCPUPositions[CurrIndex ^ 1];
	}

	FORCEINLINE TArray<FVector3f>& CurrSkinnedTangentBasis(int32 LODIndex)
	{
		return LODData[LODIndex].SkinnedTangentBasis[CurrIndex];
	}

	FORCEINLINE TArray<FVector3f>& PrevSkinnedTangentBasis(int32 LODIndex)
	{
		return LODData[LODIndex].SkinnedTangentBasis[CurrIndex ^ 1];
	}

public:
	FORCEINLINE TArray<FMatrix44f>& CurrBoneRefToLocals()
	{
		return BoneRefToLocals[CurrIndex];
	}

	FORCEINLINE const TArray<FMatrix44f>& CurrBoneRefToLocals() const
	{
		return BoneRefToLocals[CurrIndex];
	}

	FORCEINLINE TArray<FMatrix44f>& PrevBoneRefToLocals()
	{
		return BoneRefToLocals[CurrIndex ^ 1];
	}

	FORCEINLINE const TArray<FMatrix44f>& PrevBoneRefToLocals() const
	{
		return BoneRefToLocals[CurrIndex ^ 1];
	}

	FORCEINLINE TArray<FTransform3f>& CurrComponentTransforms()
	{
		return ComponentTransforms[CurrIndex];
	}

	FORCEINLINE const TArray<FTransform3f>& CurrComponentTransforms() const
	{
		return ComponentTransforms[CurrIndex];
	}

	FORCEINLINE TArray<FTransform3f>& PrevComponentTransforms()
	{
		return ComponentTransforms[CurrIndex ^ 1];
	}

	FORCEINLINE const TArray<FTransform3f>& PrevComponentTransforms() const
	{
		return ComponentTransforms[CurrIndex ^ 1];
	}

	FORCEINLINE bool NeedPreSkinnedVerts() const
	{
		return TotalPreSkinnedVertsUsers > 0;
	}

	/** Whether this has been ticked this frame.*/
	mutable bool bHasTicked = false;

private:

	void UpdateBoneTransforms();

	FRWLock RWGuard;

	TWeakObjectPtr<USkeletalMeshComponent> MeshComp;

	/** Delta seconds between calculations of the previous and current skinned positions. */
	float DeltaSeconds;

	/** Index of the current frames skinned positions and bone matrices. */
	int32 CurrIndex;

	/** Number of users for cached bone matrices. */
	int32 BoneMatrixUsers;
	/** Total number of users for pre skinned verts.  (From LODData) */
	int32 TotalPreSkinnedVertsUsers;

	/** Cached bone matrices. */
	TArray<FMatrix44f> BoneRefToLocals[2];

	/** Component space transforms */
	TArray<FTransform3f> ComponentTransforms[2];

	struct FLODData
	{

		/** Number of users for pre skinned verts. */
		int32 PreSkinnedVertsUsers = 0;

		/** CPU Skinned vertex positions. Double buffered to allow accurate velocity calculation. */
		TArray<FVector3f> SkinnedCPUPositions[2];

		/** CPU Skinned tangent basis, where each vertex will map to TangentX + TangentZ */
		TArray<FVector3f> SkinnedTangentBasis[2];
	};
	TArray<FLODData> LODData;

	bool bForceDataRefresh;
};

<<<<<<< HEAD
struct FSkeletalMeshUvMappingUsage
{
	FSkeletalMeshUvMappingUsage() = default;
	FSkeletalMeshUvMappingUsage(bool InRequiresCpuAccess, bool InrequiresGpuAccess)
		: RequiresCpuAccess(InRequiresCpuAccess)
		, RequiresGpuAccess(InrequiresGpuAccess)
	{}

	bool IsValid() const { return RequiresCpuAccess || RequiresGpuAccess; }

	bool RequiresCpuAccess = false;
	bool RequiresGpuAccess = false;
};

struct NIAGARA_API FSkeletalMeshUvMappingHandle
{
	FSkeletalMeshUvMappingHandle();
	FSkeletalMeshUvMappingHandle(FSkeletalMeshUvMappingUsage InUsage, const TSharedPtr<struct FSkeletalMeshUvMapping>& InUvMappingData, bool bNeedsDataImmediately);
	FSkeletalMeshUvMappingHandle(const FSkeletalMeshUvMappingHandle& Other) = delete;
	FSkeletalMeshUvMappingHandle(FSkeletalMeshUvMappingHandle&& Other) noexcept;
	~FSkeletalMeshUvMappingHandle();

	FSkeletalMeshUvMappingHandle& operator=(const FSkeletalMeshUvMappingHandle& Other) = delete;
	FSkeletalMeshUvMappingHandle& operator=(FSkeletalMeshUvMappingHandle&& Other) noexcept;
	explicit operator bool() const;

	FSkeletalMeshUvMappingUsage Usage;

	void FindOverlappingTriangles(const FVector2D& InUv, float Tolerance, TArray<int32>& TriangleIndices) const;
	int32 FindFirstTriangle(const FVector2D& InUv, float Tolerance, FVector3f& BarycentricCoord) const;
	int32 FindFirstTriangle(const FBox2D& InUvBox, FVector3f& BarycentricCoord) const;
	const FSkeletalMeshUvMappingBufferProxy* GetQuadTreeProxy() const;
	int32 GetUvSetIndex() const;
	int32 GetLodIndex() const;

	void PinAndInvalidateHandle();

private:
	TSharedPtr<FSkeletalMeshUvMapping> UvMappingData;
};

=======
>>>>>>> d731a049
struct FSkeletalMeshConnectivityUsage
{
	FSkeletalMeshConnectivityUsage() = default;
	FSkeletalMeshConnectivityUsage(bool InRequiresCpuAccess, bool InRequiresGpuAccess)
		: RequiresCpuAccess(InRequiresCpuAccess)
		, RequiresGpuAccess(InRequiresGpuAccess)
	{}

	bool IsValid() const { return RequiresCpuAccess || RequiresGpuAccess; }

	bool RequiresCpuAccess = false;
	bool RequiresGpuAccess = false;
};

struct NIAGARA_API FSkeletalMeshConnectivityHandle
{
	FSkeletalMeshConnectivityHandle();
	FSkeletalMeshConnectivityHandle(FSkeletalMeshConnectivityUsage InUsage, const TSharedPtr<struct FSkeletalMeshConnectivity>& InConnectivityData, bool bNeedsDataImmediately);
	FSkeletalMeshConnectivityHandle(const FSkeletalMeshConnectivityHandle& Other) = delete;
	FSkeletalMeshConnectivityHandle(FSkeletalMeshConnectivityHandle&& Other) noexcept;
	~FSkeletalMeshConnectivityHandle();

	FSkeletalMeshConnectivityHandle& operator=(const FSkeletalMeshConnectivityHandle& Other) = delete;
	FSkeletalMeshConnectivityHandle& operator=(FSkeletalMeshConnectivityHandle&& Other) noexcept;
	explicit operator bool() const;

	FSkeletalMeshConnectivityUsage Usage;

	int32 GetAdjacentTriangleIndex(int32 VertexIndex, int32 AdjacencyIndex) const;

	const FSkeletalMeshConnectivityProxy* GetProxy() const;

	void PinAndInvalidateHandle();

private:
	TSharedPtr<FSkeletalMeshConnectivity> ConnectivityData;
};

class NIAGARA_API FNDI_SkeletalMesh_GeneratedData : public FNDI_GeneratedData
{
	FRWLock CachedSkinningDataGuard;
	TMap<TWeakObjectPtr<USkeletalMeshComponent>, TSharedPtr<FSkeletalMeshSkinningData> > CachedSkinningData;

	FRWLock CachedUvMappingGuard;
	TArray<TSharedPtr<FSkeletalMeshUvMapping>> CachedUvMapping;

	FRWLock CachedConnectivityGuard;
	TArray<TSharedPtr<FSkeletalMeshConnectivity>> CachedConnectivity;

public:
	FSkeletalMeshSkinningDataHandle GetCachedSkinningData(TWeakObjectPtr<USkeletalMeshComponent>& InComponent, FSkeletalMeshSkinningDataUsage Usage, bool bNeedsDataImmediately);
	FSkeletalMeshUvMappingHandle GetCachedUvMapping(TWeakObjectPtr<USkeletalMesh>& InMeshObject, int32 InLodIndex, int32 InUvSetIndex, FMeshUvMappingUsage Usage, bool bNeedsDataImmediately);
	FSkeletalMeshConnectivityHandle GetCachedConnectivity(TWeakObjectPtr<USkeletalMesh>& InMeshObject, int32 InLodIndex, FSkeletalMeshConnectivityUsage Usage, bool bNeedsDataImmediately);

	virtual void Tick(ETickingGroup TickGroup, float DeltaSeconds) override;

	static TypeHash GetTypeHash()
	{
		static const TypeHash Hash = ::GetTypeHash(TEXT("FNDI_SkeletalMesh_GeneratedData"));
		return Hash;
	}
};

//////////////////////////////////////////////////////////////////////////

UENUM()
enum class ENDISkeletalMesh_SourceMode : uint8
{
	/**
	Default behavior.
	- Use "Source" when specified (either set explicitly or via blueprint with Set Niagara Skeletal Mesh Component).
	- When no source is specified, fall back on attached actor or component.
	*/
	Default,

	/**
	Only use "Source" (either set explicitly or via blueprint with Set Niagara Skeletal Mesh Component).
	*/
	Source,

	/**
	Only use the parent actor or component the system is attached to.
	*/
	AttachParent
};

UENUM()
enum class ENDISkeletalMesh_SkinningMode : uint8
{
	Invalid = (uint8)-1 UMETA(Hidden),

	/**
	No skinning, use for reference pose only.
	- Bone and socket sampling will be calculated on demand.
	- Triangle and vertex sampling will be calculated on demand.
	*/
	None = 0,
	/**
	Skin as required, use for bone or socket sampling or when reading a subset of triangles or vertices.
	- Bone and socket sampling will be calculated up front.
	- Triangle and vertex sampling will be calculated on demand (Note: CPU Access required).
	*/
	SkinOnTheFly,
	/**
	Pre-skin the whole mesh, can be more optimal when reading a lot of triangle or vertex data.
	- Bone and socket sampling will be calculated up front.
	- Triangle and vertex sampling will be calculated up front (Note: CPU Access required).
	*/
	PreSkin,
};

enum class ENDISkeletalMesh_FilterMode : uint8
{
	/** No filtering, use all triangles. */
	None,
	/** Filtered to a single region. */
	SingleRegion,
	/** Filtered to multiple regions. */
	MultiRegion,
};

enum class ENDISkelMesh_AreaWeightingMode : uint8
{
	None,
	AreaWeighted,
};

/** Allows perfect area weighted sampling between different skeletal mesh Sampling regions. */
struct FSkeletalMeshSamplingRegionAreaWeightedSampler : FWeightedRandomSampler
{
	FSkeletalMeshSamplingRegionAreaWeightedSampler();
	void Init(FNDISkeletalMesh_InstanceData* InOwner);
	virtual float GetWeights(TArray<float>& OutWeights)override;

	FORCEINLINE bool IsValid() { return TotalWeight > 0.0f; }

	int32 GetEntries() const { return Alias.Num(); }
protected:
	FNDISkeletalMesh_InstanceData* Owner;
};

/**
 * This contains static data created once from the DI.
 * This should be in a proxy create by GT and accessible on RT.
 * Right now we cannot follow a real Proxy pattern since Niagara does not prevent unloading of UI while RT data is still in use.
 * See https://jira.it.epicgames.net/browse/UE-69336
 */
class FSkeletalMeshGpuSpawnStaticBuffers : public FRenderResource
{
public:

	virtual ~FSkeletalMeshGpuSpawnStaticBuffers() override;

	FORCEINLINE_DEBUGGABLE void Initialise(struct FNDISkeletalMesh_InstanceData* InstData, const FSkeletalMeshLODRenderData& SkeletalMeshLODRenderData,const FSkeletalMeshSamplingLODBuiltData* SkeletalMeshSamplingLODBuiltData, FNiagaraSystemInstance* SystemInstance);

	virtual void InitRHI() override;
	virtual void ReleaseRHI() override;

	virtual FString GetFriendlyName() const override { return TEXT("FSkeletalMeshGpuSpawnStaticBuffers"); }

	FRHIShaderResourceView* GetBufferTriangleUniformSamplerProbAliasSRV() const { return BufferTriangleUniformSamplerProbAliasSRV; }
	FRHIShaderResourceView* GetBufferTriangleMatricesOffsetSRV() const { return BufferTriangleMatricesOffsetSRV; }
	uint32 GetTriangleCount() const { return TriangleCount; }
	uint32 GetVertexCount() const { return VertexCount; }

	bool IsSamplingRegionsAllAreaWeighted() const { return bSamplingRegionsAllAreaWeighted; }
	bool IsUseGpuUniformlyDistributedSampling() const { return bUseGpuUniformlyDistributedSampling; }
	int32 GetNumSamplingRegionTriangles() const { return NumSamplingRegionTriangles; }
	int32 GetNumSamplingRegionVertices() const { return NumSamplingRegionVertices; }
	FRHIShaderResourceView* GetSampleRegionsProbAliasSRV() const { return SampleRegionsProbAliasSRV; }
	FRHIShaderResourceView* GetSampleRegionsTriangleIndicesSRV() const { return SampleRegionsTriangleIndicesSRV; }
	FRHIShaderResourceView* GetSampleRegionsVerticesSRV() const { return SampleRegionsVerticesSRV; }

<<<<<<< HEAD
=======
	bool IsMeshValid() const { return bMeshValid; }
	bool HasMeshColors() const { return bHasMeshColors; }

>>>>>>> d731a049
	FRHIShaderResourceView* GetBufferPositionSRV() const { return MeshVertexBufferSRV; }
	FRHIShaderResourceView* GetBufferIndexSRV() const { return MeshIndexBufferSRV; }
	FRHIShaderResourceView* GetBufferTangentSRV() const { return MeshTangentBufferSRV; }
	FRHIShaderResourceView* GetBufferTexCoordSRV() const { return MeshTexCoordBufferSRV; }
	FRHIShaderResourceView* GetBufferColorSRV() const { return MeshColorBufferSRV; }

	uint32 GetNumTexCoord() const { return NumTexCoord; }
	uint32 GetNumWeights() const { return NumWeights; }

	int32 GetNumFilteredBones() const { return NumFilteredBones; }
	int32 GetNumUnfilteredBones() const { return NumUnfilteredBones;  }
	int32 GetExcludedBoneIndex() const { return ExcludedBoneIndex; }
	FRHIShaderResourceView* GetFilteredAndUnfilteredBonesSRV() const { return FilteredAndUnfilteredBonesSRV; }

	int32 GetNumFilteredSockets() const { return NumFilteredSockets; }
	int32 GetFilteredSocketBoneOffset() const { return FilteredSocketBoneOffset; }

protected:
	FBufferRHIRef BufferTriangleUniformSamplerProbAliasRHI = nullptr;
	FShaderResourceViewRHIRef BufferTriangleUniformSamplerProbAliasSRV = nullptr;
	FBufferRHIRef BufferTriangleMatricesOffsetRHI = nullptr;
	FShaderResourceViewRHIRef BufferTriangleMatricesOffsetSRV = nullptr;

	bool bSamplingRegionsAllAreaWeighted = false;
	int32 NumSamplingRegionTriangles = 0;
	int32 NumSamplingRegionVertices = 0;
	TResourceArray<uint32> SampleRegionsProbAlias;
	TResourceArray<int32> SampleRegionsTriangleIndicies;
	TResourceArray<int32> SampleRegionsVertices;

	FBufferRHIRef SampleRegionsProbAliasBuffer;
	FShaderResourceViewRHIRef SampleRegionsProbAliasSRV;
	FBufferRHIRef SampleRegionsTriangleIndicesBuffer;
	FShaderResourceViewRHIRef SampleRegionsTriangleIndicesSRV;
	FBufferRHIRef SampleRegionsVerticesBuffer;
	FShaderResourceViewRHIRef SampleRegionsVerticesSRV;

	int32 NumFilteredBones = 0;
	int32 NumUnfilteredBones = 0;
	int32 ExcludedBoneIndex = INDEX_NONE;
	TResourceArray<uint16> FilteredAndUnfilteredBonesArray;
	FBufferRHIRef FilteredAndUnfilteredBonesBuffer;
	FShaderResourceViewRHIRef FilteredAndUnfilteredBonesSRV;

	int32 NumFilteredSockets = 0;
	int32 FilteredSocketBoneOffset = 0;

	/** Cached SRV to gpu buffers of the mesh we spawn from */
<<<<<<< HEAD
=======
	bool bMeshValid = false;
	bool bHasMeshColors = false;
>>>>>>> d731a049
	FShaderResourceViewRHIRef MeshVertexBufferSRV;
	FShaderResourceViewRHIRef MeshIndexBufferSRV;
	FShaderResourceViewRHIRef MeshTangentBufferSRV;
	FShaderResourceViewRHIRef MeshTexCoordBufferSRV;
	FShaderResourceViewRHIRef MeshColorBufferSRV;

	uint32 NumTexCoord = 0;
	uint32 NumWeights = 0;

	// Cached data for resource creation on RenderThread
	const FSkeletalMeshLODRenderData* LODRenderData = nullptr;
	const FSkeletalMeshSamplingLODBuiltData* SkeletalMeshSamplingLODBuiltData = nullptr;
	uint32 TriangleCount = 0;
	uint32 VertexCount = 0;
	uint32 InputWeightStride = 0;
	bool bUseGpuUniformlyDistributedSampling = false;

#if STATS
	int64 GPUMemoryUsage = 0;
#endif
};

/**
 * This contains dynamic data created per frame from the DI.
 * This should be in a proxy create by GT and accessible on RT. Right now we cannot follow a real Proxy pattern since Niagara does not prevent unloading of UI while RT data is still in use.
 * See https://jira.it.epicgames.net/browse/UE-69336
 */
class FSkeletalMeshGpuDynamicBufferProxy : public FRenderResource
{
public:

	FSkeletalMeshGpuDynamicBufferProxy();
	virtual ~FSkeletalMeshGpuDynamicBufferProxy() override;

	void Initialise(const FReferenceSkeleton& RefSkel, const FSkeletalMeshLODRenderData& SkeletalMeshLODRenderData, uint32 InSamplingSocketCount);

	virtual void InitRHI() override;
	virtual void ReleaseRHI() override;

	void NewFrame(const FNDISkeletalMesh_InstanceData* InstanceData, int32 LODIndex);

	bool DoesBoneDataExist() const { return bBoneGpuBufferValid;}

	int32 GetNumBones() const { return (int32)SamplingBoneCount;  }

	/** Encapsulates a GPU read / CPU write buffer for bone data */
	struct FSkeletalBuffer
	{
		FBufferRHIRef SectionBuffer;
		FShaderResourceViewRHIRef SectionSRV;

		FBufferRHIRef SamplingBuffer;
		FShaderResourceViewRHIRef SamplingSRV;
	};

	FSkeletalBuffer& GetRWBufferBone() { return RWBufferBones[CurrentBoneBufferId % 2]; }
	FSkeletalBuffer& GetRWBufferPrevBone() { return bPrevBoneGpuBufferValid ? RWBufferBones[(CurrentBoneBufferId + 1) % 2] : GetRWBufferBone(); }

private:
	uint32 SamplingBoneCount = 0;
	uint32 SamplingSocketCount = 0;
	uint32 SectionBoneCount = 0;

	enum { BufferBoneCount = 2 };
	FSkeletalBuffer RWBufferBones[BufferBoneCount];
	uint8 CurrentBoneBufferId = 0;

	bool bBoneGpuBufferValid = false;
	bool bPrevBoneGpuBufferValid = false;

#if STATS
	int64 GPUMemoryUsage = 0;
#endif
};

struct FNDISkeletalMesh_InstanceData
{
	/** Cached ptr to SkeletalMeshComponent we sample from, when found. Otherwise, the scene component to use to transform the PreviewMesh */
	TWeakObjectPtr<USceneComponent> SceneComponent;

	/** A binding to the user ptr we're reading the mesh from (if we are). */
	FNiagaraParameterDirectBinding<UObject*> UserParamBinding;

	/** Always reset the DI when the attach parent changes. */
	TWeakObjectPtr<USceneComponent> CachedAttachParent;

	UObject* CachedUserParam;

	TWeakObjectPtr<USkeletalMesh> SkeletalMesh;

	/** Handle to our skinning data. */
	FSkeletalMeshSkinningDataHandle SkinningData;

	/** Handle to our uv mapping data. */
	FSkeletalMeshUvMappingHandle UvMapping;

	/** Handle to connectivity data. */
	FSkeletalMeshConnectivityHandle Connectivity;

	/** Indices of all valid Sampling regions on the mesh to sample from. */
	TArray<int32> SamplingRegionIndices;

	/** Additional sampler for if we need to do area weighting sampling across multiple area weighted regions. */
	FSkeletalMeshSamplingRegionAreaWeightedSampler SamplingRegionAreaWeightedSampler;

	/** Cached ComponentToWorld of the mesh (falls back to WorldTransform of the system instance). */
	FMatrix Transform;
	/** InverseTranspose of above for transforming normals/tangents. */
	FMatrix TransformInverseTransposed;

	/** Cached ComponentToWorld from previous tick. */
	FMatrix PrevTransform;

	/** Time separating Transform and PrevTransform. */
	float DeltaSeconds;

	/** Preskinned local bounds pulled from attached skeletal mesh */
	FVector3f PreSkinnedLocalBoundsCenter = FVector3f::ZeroVector;
	FVector3f PreSkinnedLocalBoundsExtents = FVector3f::ZeroVector;

	/* Excluded bone for some specific functions, generally the root bone which you don't want to include when picking a random bone. */
	int32 ExcludedBoneIndex = INDEX_NONE;

	/** Number of filtered bones in the array. */
	int32 NumFilteredBones = 0;
	/** Number of unfiltered bones in the array. */
	int32 NumUnfilteredBones = 0;
	/** Indices of the bones filtered by the user followed by the unfiltered bones, if this array is empty no filtering is in effect. */
	TArray<uint16> FilteredAndUnfilteredBones;

	/** Name of all the sockets we use. */
	struct FCachedSocketInfo
	{
		FCachedSocketInfo() : BoneIdx(INDEX_NONE){}
		FTransform3f Transform;
		int32 BoneIdx;
	};
	TArray<FCachedSocketInfo> FilteredSocketInfo;

	/** Bone index of the first socket, sockets are appended to the end of the bone array */
	int32 FilteredSocketBoneOffset = 0;

	/** Index into which socket transforms to use.  */
	uint32 FilteredSocketTransformsIndex = 0;
	/** Transforms for sockets. */
	TStaticArray<TArray<FTransform3f>, 2> FilteredSocketTransforms;

	uint32 ChangeId;

	/** True if SceneComponent was valid on initialization (used to track invalidation of the component on tick) */
	uint32 bComponentValid : 1;

	/** True if StaticMesh was valid on initialization (used to track invalidation of the mesh on tick) */
	uint32 bMeshValid : 1;

	/** True if the mesh we're using allows area weighted sampling on GPU. */
	uint32 bIsGpuUniformlyDistributedSampling : 1;

	/** True if the mesh we're using is to be rendered in unlimited bone influences mode. */
	uint32 bUnlimitedBoneInfluences : 1;
	const FSkinWeightDataVertexBuffer* MeshSkinWeightBuffer;
	const FSkinWeightLookupVertexBuffer* MeshSkinWeightLookupBuffer;
	uint32 MeshWeightStrideByte;
	uint32 MeshSkinWeightIndexSizeByte;

	/** Extra mesh data upload to GPU.*/
	FSkeletalMeshGpuSpawnStaticBuffers* MeshGpuSpawnStaticBuffers;
	FSkeletalMeshGpuDynamicBufferProxy* MeshGpuSpawnDynamicBuffers;

	/** Flag to stub VM functions that rely on mesh data being accessible on the CPU */
	bool bAllowCPUMeshDataAccess;

	/** Whether to reset the emitter if any LOD get streamed in. Used when the required LOD was not initially available. */
	bool bResetOnLODStreamedIn = false;
	/** The cached LODIdx used to initialize the FNDIStaticMesh_InstanceData.*/
	int32 CachedLODIdx = 0;
	/** The referenced LOD data, used to prevent streaming out LODs while they are being referenced*/
	TRefCountPtr<const FSkeletalMeshLODRenderData> CachedLODData;

	bool ResetRequired(UNiagaraDataInterfaceSkeletalMesh* Interface, FNiagaraSystemInstance* SystemInstance) const;

	bool Init(UNiagaraDataInterfaceSkeletalMesh* Interface, FNiagaraSystemInstance* SystemInstance);
	bool Tick(UNiagaraDataInterfaceSkeletalMesh* Interface, FNiagaraSystemInstance* SystemInstance, float InDeltaSeconds);
	void Release();

	FORCEINLINE int32 GetLODIndex()const { return CachedLODIdx; }

	FORCEINLINE_DEBUGGABLE const FSkinWeightVertexBuffer* GetSkinWeights()
	{
		USkeletalMeshComponent* SkelComp = Cast<USkeletalMeshComponent>(SceneComponent.Get());
		if (SkelComp != nullptr && SkelComp->GetSkeletalMeshAsset() != nullptr)
		{
			return SkelComp->GetSkinWeightBuffer(CachedLODIdx);
		}
		return CachedLODData ? &CachedLODData->SkinWeightVertexBuffer : nullptr;
	}

	void UpdateFilteredSocketTransforms();
	TArray<FTransform3f>& GetFilteredSocketsWriteBuffer() { return FilteredSocketTransforms[FilteredSocketTransformsIndex]; }
	const TArray<FTransform3f>& GetFilteredSocketsCurrBuffer() const { return FilteredSocketTransforms[FilteredSocketTransformsIndex]; }
	const TArray<FTransform3f>& GetFilteredSocketsPrevBuffer() const { return FilteredSocketTransforms[(FilteredSocketTransformsIndex + 1) % FilteredSocketTransforms.Num()]; }

	bool HasColorData();
};

/** Data Interface allowing sampling of skeletal meshes. */
UCLASS(EditInlineNew, Category = "Meshes", meta = (DisplayName = "Skeletal Mesh"))
class NIAGARA_API UNiagaraDataInterfaceSkeletalMesh : public UNiagaraDataInterface
{
	GENERATED_UCLASS_BODY()

public:
	/** Controls how to retrieve the Skeletal Mesh Component to attach to. */
	UPROPERTY(EditAnywhere, Category = "Mesh")
	ENDISkeletalMesh_SourceMode SourceMode;

#if WITH_EDITORONLY_DATA
	/** Mesh used to sample from when not overridden by a source actor from the scene. Only available in editor for previewing. This is removed in cooked builds. */
	UPROPERTY(EditAnywhere, Category = "Mesh", meta = (DisallowedClasses = "/Script/ApexDestruction.DestructibleMesh"))
	TSoftObjectPtr<USkeletalMesh> PreviewMesh;
#endif

protected:
	/** The source actor from which to sample. Takes precedence over the direct mesh. Note that this can only be set when used as a user variable on a component in the world.*/
	UPROPERTY(EditAnywhere, Category = "Mesh", meta = (DisplayName = "Source Actor"))
	TSoftObjectPtr<AActor> SoftSourceActor;

	/** If defined, the supplied tags will be used to identify a valid component */
	UPROPERTY(EditAnywhere, Category = "Mesh")
	TArray<FName> ComponentTags;

#if WITH_EDITORONLY_DATA
	UPROPERTY()
	TObjectPtr<AActor> Source_DEPRECATED;
#endif

	/** The source component from which to sample. Takes precedence over the direct mesh. Not exposed to the user, only indirectly accessible from blueprints. */
	UPROPERTY(Transient)
	TObjectPtr<USkeletalMeshComponent> SourceComponent;

public:
	/** Reference to a user parameter if we're reading one. */
	UPROPERTY(EditAnywhere, Category = "Mesh")
	FNiagaraUserParameterBinding MeshUserParameter;

	/** Selects which skinning mode to use, for most cases Skin On The Fly will cover your requirements, see individual tooltips for more information. */
	UPROPERTY(EditAnywhere, Category="Mesh")
	ENDISkeletalMesh_SkinningMode SkinningMode;

	/** Sampling regions on the mesh from which to sample. Leave this empty to sample from the whole mesh. */
	UPROPERTY(EditAnywhere, Category="Mesh")
	TArray<FName> SamplingRegions;

	/** If no regions are specified, we'll sample the whole mesh at this LODIndex. -1 indicates to use the last LOD.*/
	UPROPERTY(EditAnywhere, Category="Mesh")
	int32 WholeMeshLOD;

	/** Set of filtered bones that can be used for sampling. Select from these with GetFilteredBoneAt and RandomFilteredBone. */
	UPROPERTY(EditAnywhere, Category = "Skeleton")
	TArray<FName> FilteredBones;

	/** Set of filtered sockets that can be used for sampling. Select from these with GetFilteredSocketAt and RandomFilteredSocket. */
	UPROPERTY(EditAnywhere, Category = "Skeleton")
	TArray<FName> FilteredSockets;

	/**
	Optionally remove a single bone from Random / Random Unfiltered access.
	You can still include this bone in filtered list and access using the direct index functionality.
	*/
	UPROPERTY(EditAnywhere, Category = "Skeleton", meta=(EditCondition="bExcludeBone"))
	FName ExcludeBoneName;

	UPROPERTY(EditAnywhere, Category = "Skeleton", meta = (InlineEditConditionToggle))
	uint8 bExcludeBone : 1;

	UPROPERTY(EditAnywhere, Category = "Experimental - UV Mapping")
	int32 UvSetIndex = 0;

	/** When this option is disabled, we use the previous frame's data for the skeletal mesh and can often issue the simulation early. This greatly
	reduces overhead and allows the game thread to run faster, but comes at a tradeoff if the dependencies might leave gaps or other visual artifacts.*/
	UPROPERTY(EditAnywhere, Category = "Performance")
	bool bRequireCurrentFrameData = true;

	/** Cached change id off of the data interface.*/
	uint32 ChangeId;

	//~ UObject interface
	virtual void PostInitProperties()override;
	virtual void PostLoad()override;
#if WITH_EDITOR
	virtual void PostEditChangeProperty(struct FPropertyChangedEvent& PropertyChangedEvent) override;
	virtual bool CanEditChange(const FProperty* InProperty) const override;
#endif
	//~ UObject interface END


	//~ UNiagaraDataInterface interface
	virtual bool InitPerInstanceData(void* PerInstanceData, FNiagaraSystemInstance* SystemInstance)override;
	virtual void DestroyPerInstanceData(void* PerInstanceData, FNiagaraSystemInstance* SystemInstance)override;
	virtual bool PerInstanceTick(void* PerInstanceData, FNiagaraSystemInstance* SystemInstance, float DeltaSeconds) override;
	virtual int32 PerInstanceDataSize()const override { return sizeof(FNDISkeletalMesh_InstanceData); }
	virtual bool HasPreSimulateTick() const override { return true; }

	virtual void GetFunctions(TArray<FNiagaraFunctionSignature>& OutFunctions)override;
	virtual void GetVMExternalFunction(const FVMExternalFunctionBindingInfo& BindingInfo, void* InstanceData, FVMExternalFunction &OutFunc)override;
	virtual bool Equals(const UNiagaraDataInterface* Other) const override;
	virtual bool CanExecuteOnTarget(ENiagaraSimTarget Target)const override { return true; }
#if WITH_NIAGARA_DEBUGGER
	virtual void DrawDebugHud(UCanvas* Canvas, FNiagaraSystemInstance* SystemInstance, FString& VariableDataString, bool bVerbose) const override;
#endif
#if WITH_EDITOR
	virtual void GetFeedback(UNiagaraSystem* Asset, UNiagaraComponent* Component, TArray<FNiagaraDataInterfaceError>& OutErrors,
		TArray<FNiagaraDataInterfaceFeedback>& Warnings, TArray<FNiagaraDataInterfaceFeedback>& Info) override;
	virtual void ValidateFunction(const FNiagaraFunctionSignature& Function, TArray<FText>& OutValidationErrors) override;
#endif
	virtual bool HasTickGroupPrereqs() const override { return true; }
	virtual ETickingGroup CalculateTickGroup(const void* PerInstanceData) const override;

#if WITH_EDITOR
	virtual void ModifyCompilationEnvironment(EShaderPlatform ShaderPlatform, struct FShaderCompilerEnvironment& OutEnvironment) const override;
#endif
#if WITH_EDITORONLY_DATA
	virtual bool AppendCompileHash(FNiagaraCompileHashVisitor* InVisitor) const override;
	virtual void GetCommonHLSL(FString& OutHLSL) override;
	virtual void GetParameterDefinitionHLSL(const FNiagaraDataInterfaceGPUParamInfo& ParamInfo, FString& OutHLSL) override;
	virtual bool GetFunctionHLSL(const FNiagaraDataInterfaceGPUParamInfo& ParamInfo, const FNiagaraDataInterfaceGeneratedFunction& FunctionInfo, int FunctionInstanceIndex, FString& OutHLSL) override;
	virtual bool UpgradeFunctionCall(FNiagaraFunctionSignature& FunctionSignature) override;
#endif
	virtual bool UseLegacyShaderBindings() const override { return false; }
	virtual void BuildShaderParameters(FNiagaraShaderParametersBuilder& ShaderParametersBuilder) const override;
	virtual void SetShaderParameters(const FNiagaraDataInterfaceSetShaderParametersContext& Context) const override;
	//~ UNiagaraDataInterface interface END

	/** This overload is for use when initializing per-instance data. It possibly uses the SystemInstance and instance data to initialize a user binding */
	USkeletalMesh* GetSkeletalMesh(FNiagaraSystemInstance* SystemInstance, USceneComponent* AttachComponent, TWeakObjectPtr<USceneComponent>& SceneComponent, USkeletalMeshComponent*& FoundSkelComp, FNDISkeletalMesh_InstanceData* InstData);
	/** Finds the skeletal mesh based on settings of the DI and the hierarchy of the object provided */
	USkeletalMesh* GetSkeletalMesh(UNiagaraComponent* Component);

	USkeletalMeshComponent* GetSourceComponent() const { return SourceComponent; }
	AActor* GetSourceActor() const { return SoftSourceActor.Get(); }

	int32 CalculateLODIndexAndSamplingRegions(USkeletalMesh* InMesh, TArray<int32>& OutSamplingRegionIndices, bool& OutAllRegionsAreAreaWeighting) const;

	virtual void ProvidePerInstanceDataForRenderThread(void* DataForRenderThread, void* PerInstanceData, const FNiagaraSystemInstanceID& SystemInstance) override;

protected:
	virtual bool CopyToInternal(UNiagaraDataInterface* Destination) const override;

	// Bind/unbind delegates to release references to the source actor & component.
	void UnbindSourceDelegates();
	void BindSourceDelegates();

	UFUNCTION()
	void OnSourceEndPlay(AActor* InSource, EEndPlayReason::Type Reason);

	//////////////////////////////////////////////////////////////////////////
	// Misc Functions
	void VMGetPreSkinnedLocalBounds(FVectorVMExternalFunctionContext& Context);

	//////////////////////////////////////////////////////////////////////////
	//Triangle sampling
	//Triangles are sampled a using MeshTriangleCoordinates which are composed of Triangle index and a bary centric coordinate on that triangle.
public:

	void GetTriangleSamplingFunctions(TArray<FNiagaraFunctionSignature>& OutFunctions);
	void BindTriangleSamplingFunction(const FVMExternalFunctionBindingInfo& BindingInfo, FNDISkeletalMesh_InstanceData* InstData, FVMExternalFunction &OutFunc);

	template<typename FilterMode, typename AreaWeightingMode>
	void GetFilteredTriangleCount(FVectorVMExternalFunctionContext& Context);

	template<typename FilterMode, typename AreaWeightingMode>
	void GetFilteredTriangleAt(FVectorVMExternalFunctionContext& Context);

	template<typename FilterMode, typename AreaWeightingMode>
	void RandomTriCoord(FVectorVMExternalFunctionContext& Context);

	template<typename FilterMode, typename AreaWeightingMode>
	void IsValidTriCoord(FVectorVMExternalFunctionContext& Context);

	void GetTriangleData(FVectorVMExternalFunctionContext& Context);

	template<typename SkinningHandlerType, typename TransformHandlerType, typename VertexAccessorType, typename bInterpolated>
	void GetTriCoordSkinnedData(FVectorVMExternalFunctionContext& Context);

	template<typename TransformHandlerType, typename bInterpolated>
	void GetTriCoordSkinnedDataFallback(FVectorVMExternalFunctionContext& Context);

	void GetTriCoordColor(FVectorVMExternalFunctionContext& Context);

	void GetTriCoordColorFallback(FVectorVMExternalFunctionContext& Context);

	template<typename VertexAccessorType>
	void GetTriCoordUV(FVectorVMExternalFunctionContext& Context);

	template<typename SkinningHandlerType>
	void GetTriCoordVertices(FVectorVMExternalFunctionContext& Context);

	template<typename VertexAccessorType>
	void GetTriangleCoordAtUV(FVectorVMExternalFunctionContext& Context);

	template<typename VertexAccessorType>
	void GetTriangleCoordInAabb(FVectorVMExternalFunctionContext& Context);

private:
	template<typename FilterMode, typename AreaWeightingMode>
	FORCEINLINE int32 RandomTriIndex(FNDIRandomHelper& RandHelper, FSkeletalMeshAccessorHelper& Accessor, FNDISkeletalMesh_InstanceData* InstData, int32 InstanceIndex);

	void RandomTriangle(FVectorVMExternalFunctionContext& Context);
	void GetTriangleCount(FVectorVMExternalFunctionContext& Context);

	template<typename FilterMode, typename AreaWeightingMode>
	FORCEINLINE int32 GetFilteredTriangleCount(FSkeletalMeshAccessorHelper& Accessor, FNDISkeletalMesh_InstanceData* InstData);

	template<typename FilterMode, typename AreaWeightingMode>
	FORCEINLINE int32 GetFilteredTriangleAt(FSkeletalMeshAccessorHelper& Accessor, FNDISkeletalMesh_InstanceData* InstData, int32 FilteredIdx);
	//End of Mesh Sampling
	//////////////////////////////////////////////////////////////////////////

	//////////////////////////////////////////////////////////////////////////
	//Vertex Sampling
	//Vertex sampling done with direct vertex indices.
public:

	void GetVertexSamplingFunctions(TArray<FNiagaraFunctionSignature>& OutFunctions);
	void BindVertexSamplingFunction(const FVMExternalFunctionBindingInfo& BindingInfo, FNDISkeletalMesh_InstanceData* InstData, FVMExternalFunction &OutFunc);

	void IsValidVertex(FVectorVMExternalFunctionContext& Context);
	void RandomVertex(FVectorVMExternalFunctionContext& Context);
	void GetVertexCount(FVectorVMExternalFunctionContext& Context);

	template<typename FilterMode>
	void IsValidFilteredVertex(FVectorVMExternalFunctionContext& Context);
	template<typename FilterMode>
	void RandomFilteredVertex(FVectorVMExternalFunctionContext& Context);
	template<typename FilterMode>
	void GetFilteredVertexCount(FVectorVMExternalFunctionContext& Context);
	template<typename FilterMode>
	void GetFilteredVertexAt(FVectorVMExternalFunctionContext& Context);

	template<typename VertexAccessorType>
	void GetVertexData(FVectorVMExternalFunctionContext& Context);

	template<typename SkinningHandlerType, typename TransformHandlerType, typename VertexAccessorType>
	void GetVertexSkinnedData(FVectorVMExternalFunctionContext& Context);

	void GetVertexColor(FVectorVMExternalFunctionContext& Context);

	void GetVertexColorFallback(FVectorVMExternalFunctionContext& Context);

	template<typename VertexAccessorType>
	void GetVertexUV(FVectorVMExternalFunctionContext& Context);

private:
	template<typename FilterMode>
	FORCEINLINE int32 RandomFilteredVertIndex(FNDIRandomHelper& RandHelper, int32 Instance, FSkeletalMeshAccessorHelper& Accessor, FNDISkeletalMesh_InstanceData* InstData);

	template<typename FilterMode>
	FORCEINLINE int32 GetFilteredVertexCount(FSkeletalMeshAccessorHelper& Accessor, FNDISkeletalMesh_InstanceData* InstData);

	template<typename FilterMode>
	FORCEINLINE int32 GetFilteredVertexAt(FSkeletalMeshAccessorHelper& Accessor, FNDISkeletalMesh_InstanceData* InstData, int32 FilteredIdx);

	//End of Vertex Sampling
	//////////////////////////////////////////////////////////////////////////

	//////////////////////////////////////////////////////////////////////////
	// Direct Bone + Socket Sampling

public:
	void GetSkeletonSamplingFunctions(TArray<FNiagaraFunctionSignature>& OutFunctions);
	void BindSkeletonSamplingFunction(const FVMExternalFunctionBindingInfo& BindingInfo, FNDISkeletalMesh_InstanceData* InstData, FVMExternalFunction &OutFunc);

	template<typename SkinningHandlerType, typename TransformHandlerType, typename bInterpolated>
	void GetSkinnedBoneData(FVectorVMExternalFunctionContext& Context);

	void IsValidBone(FVectorVMExternalFunctionContext& Context);
	void RandomBone(FVectorVMExternalFunctionContext& Context);
	void GetBoneCount(FVectorVMExternalFunctionContext& Context);
	void GetParentBone(FVectorVMExternalFunctionContext& Context);

	void GetFilteredBoneCount(FVectorVMExternalFunctionContext& Context);
	void GetFilteredBoneAt(FVectorVMExternalFunctionContext& Context);
	void RandomFilteredBone(FVectorVMExternalFunctionContext& Context);

	void GetUnfilteredBoneCount(FVectorVMExternalFunctionContext& Context);
	void GetUnfilteredBoneAt(FVectorVMExternalFunctionContext& Context);
	void RandomUnfilteredBone(FVectorVMExternalFunctionContext& Context);

	void GetFilteredSocketCount(FVectorVMExternalFunctionContext& Context);
	void GetFilteredSocketBoneAt(FVectorVMExternalFunctionContext& Context);
	void GetFilteredSocketTransform(FVectorVMExternalFunctionContext& Context);
	void RandomFilteredSocket(FVectorVMExternalFunctionContext& Context);

	void RandomFilteredSocketOrBone(FVectorVMExternalFunctionContext& Context);
	void GetFilteredSocketOrBoneCount(FVectorVMExternalFunctionContext& Context);
	void GetFilteredSocketOrBoneBoneAt(FVectorVMExternalFunctionContext& Context);
	// End of Direct Bone + Socket Sampling
	//////////////////////////////////////////////////////////////////////////

	void SetSourceComponentFromBlueprints(USkeletalMeshComponent* ComponentToUse);
	void SetSamplingRegionsFromBlueprints(const TArray<FName>& InSamplingRegions);
	void SetFilteredBonesFromBlueprints(const TArray<FName>& InFilteredBones);
	void SetFilteredSocketsFromBlueprints(const TArray<FName>& InFilteredSockets);
	void SetWholeMeshLODFromBlueprints(int32 MeshLODLevel);
};


class FSkeletalMeshInterfaceHelper
{
public:
	// Triangle Sampling
	static const FName RandomTriCoordName;
	static const FName IsValidTriCoordName;
	static const FName GetTriangleDataName;
	static const FName GetSkinnedTriangleDataName;
	static const FName GetSkinnedTriangleDataWSName;
	static const FName GetSkinnedTriangleDataInterpName;
	static const FName GetSkinnedTriangleDataWSInterpName;
	static const FName GetTriColorName;
	static const FName GetTriUVName;
	static const FName GetTriCoordVerticesName;
	static const FName RandomTriangleName;
	static const FName GetTriangleCountName;
	static const FName RandomFilteredTriangleName;
	static const FName GetFilteredTriangleCountName;
	static const FName GetFilteredTriangleAtName;

	// Bone Sampling
	static const FName GetSkinnedBoneDataName;
	static const FName GetSkinnedBoneDataWSName;
	static const FName GetSkinnedBoneDataInterpolatedName;
	static const FName GetSkinnedBoneDataWSInterpolatedName;
	static const FName IsValidBoneName;
	static const FName RandomBoneName;
	static const FName GetBoneCountName;
	static const FName GetParentBoneName;

	static const FName RandomFilteredBoneName;
	static const FName GetFilteredBoneCountName;
	static const FName GetFilteredBoneAtName;

	static const FName RandomUnfilteredBoneName;
	static const FName GetUnfilteredBoneCountName;
	static const FName GetUnfilteredBoneAtName;

	static const FName RandomFilteredSocketName;
	static const FName GetFilteredSocketCountName;
	static const FName GetFilteredSocketBoneAtName;
	static const FName GetFilteredSocketTransformName;

	static const FName RandomFilteredSocketOrBoneName;
	static const FName GetFilteredSocketOrBoneCountName;
	static const FName GetFilteredSocketOrBoneAtName;

	// Vertex Sampling
	static const FName GetVertexDataName;
	static const FName GetSkinnedVertexDataName;
	static const FName GetSkinnedVertexDataWSName;
	static const FName GetVertexColorName;
	static const FName GetVertexUVName;

	static const FName IsValidVertexName;
	static const FName RandomVertexName;
	static const FName GetVertexCountName;

	static const FName IsValidFilteredVertexName;
	static const FName RandomFilteredVertexName;
	static const FName GetFilteredVertexCountName;
	static const FName GetFilteredVertexAtName;

	// Uv Mapping
	static const FName GetTriangleCoordAtUVName;
	static const FName GetTriangleCoordInAabbName;

	// Adjacency
	static const FName GetAdjacentTriangleIndexName;
	static const FName GetTriangleNeighborName;
};

struct FNiagaraDISkeletalMeshPassedDataToRT
{
	FSkeletalMeshGpuSpawnStaticBuffers* StaticBuffers = nullptr;
	FSkeletalMeshGpuDynamicBufferProxy* DynamicBuffer = nullptr;
	const FSkinWeightDataVertexBuffer* MeshSkinWeightBuffer = nullptr;
	const FSkinWeightLookupVertexBuffer* MeshSkinWeightLookupBuffer = nullptr;
	const FMeshUvMappingBufferProxy* UvMappingBuffer = nullptr;
	const FSkeletalMeshConnectivityProxy* ConnectivityBuffer = nullptr;

	bool bIsGpuUniformlyDistributedSampling = false;

	bool bUnlimitedBoneInfluences = false;
	uint32 MeshWeightStrideByte = 0;
	uint32 MeshSkinWeightIndexSizeByte = 0;
	FMatrix44f Transform = FMatrix44f::Identity;
	FMatrix44f PrevTransform = FMatrix44f::Identity;
	float DeltaSeconds = 0.0f;
	uint32 UvMappingSet = 0;
	FVector3f PreSkinnedLocalBoundsCenter = FVector3f::ZeroVector;
	FVector3f PreSkinnedLocalBoundsExtents = FVector3f::ZeroVector;
};

typedef FNiagaraDISkeletalMeshPassedDataToRT FNiagaraDataInterfaceProxySkeletalMeshData;

struct FNiagaraDataInterfaceProxySkeletalMesh : public FNiagaraDataInterfaceProxy
{
	virtual int32 PerInstanceDataPassedToRenderThreadSize() const override
	{
		return sizeof(FNiagaraDISkeletalMeshPassedDataToRT);
	}

	virtual void ConsumePerInstanceDataFromGameThread(void* PerInstanceData, const FNiagaraSystemInstanceID& Instance) override;

	TMap<FNiagaraSystemInstanceID, FNiagaraDataInterfaceProxySkeletalMeshData> SystemInstancesToData;
};<|MERGE_RESOLUTION|>--- conflicted
+++ resolved
@@ -242,50 +242,6 @@
 	bool bForceDataRefresh;
 };
 
-<<<<<<< HEAD
-struct FSkeletalMeshUvMappingUsage
-{
-	FSkeletalMeshUvMappingUsage() = default;
-	FSkeletalMeshUvMappingUsage(bool InRequiresCpuAccess, bool InrequiresGpuAccess)
-		: RequiresCpuAccess(InRequiresCpuAccess)
-		, RequiresGpuAccess(InrequiresGpuAccess)
-	{}
-
-	bool IsValid() const { return RequiresCpuAccess || RequiresGpuAccess; }
-
-	bool RequiresCpuAccess = false;
-	bool RequiresGpuAccess = false;
-};
-
-struct NIAGARA_API FSkeletalMeshUvMappingHandle
-{
-	FSkeletalMeshUvMappingHandle();
-	FSkeletalMeshUvMappingHandle(FSkeletalMeshUvMappingUsage InUsage, const TSharedPtr<struct FSkeletalMeshUvMapping>& InUvMappingData, bool bNeedsDataImmediately);
-	FSkeletalMeshUvMappingHandle(const FSkeletalMeshUvMappingHandle& Other) = delete;
-	FSkeletalMeshUvMappingHandle(FSkeletalMeshUvMappingHandle&& Other) noexcept;
-	~FSkeletalMeshUvMappingHandle();
-
-	FSkeletalMeshUvMappingHandle& operator=(const FSkeletalMeshUvMappingHandle& Other) = delete;
-	FSkeletalMeshUvMappingHandle& operator=(FSkeletalMeshUvMappingHandle&& Other) noexcept;
-	explicit operator bool() const;
-
-	FSkeletalMeshUvMappingUsage Usage;
-
-	void FindOverlappingTriangles(const FVector2D& InUv, float Tolerance, TArray<int32>& TriangleIndices) const;
-	int32 FindFirstTriangle(const FVector2D& InUv, float Tolerance, FVector3f& BarycentricCoord) const;
-	int32 FindFirstTriangle(const FBox2D& InUvBox, FVector3f& BarycentricCoord) const;
-	const FSkeletalMeshUvMappingBufferProxy* GetQuadTreeProxy() const;
-	int32 GetUvSetIndex() const;
-	int32 GetLodIndex() const;
-
-	void PinAndInvalidateHandle();
-
-private:
-	TSharedPtr<FSkeletalMeshUvMapping> UvMappingData;
-};
-
-=======
->>>>>>> d731a049
 struct FSkeletalMeshConnectivityUsage
 {
 	FSkeletalMeshConnectivityUsage() = default;
@@ -459,12 +415,9 @@
 	FRHIShaderResourceView* GetSampleRegionsTriangleIndicesSRV() const { return SampleRegionsTriangleIndicesSRV; }
 	FRHIShaderResourceView* GetSampleRegionsVerticesSRV() const { return SampleRegionsVerticesSRV; }
 
-<<<<<<< HEAD
-=======
 	bool IsMeshValid() const { return bMeshValid; }
 	bool HasMeshColors() const { return bHasMeshColors; }
 
->>>>>>> d731a049
 	FRHIShaderResourceView* GetBufferPositionSRV() const { return MeshVertexBufferSRV; }
 	FRHIShaderResourceView* GetBufferIndexSRV() const { return MeshIndexBufferSRV; }
 	FRHIShaderResourceView* GetBufferTangentSRV() const { return MeshTangentBufferSRV; }
@@ -513,11 +466,8 @@
 	int32 FilteredSocketBoneOffset = 0;
 
 	/** Cached SRV to gpu buffers of the mesh we spawn from */
-<<<<<<< HEAD
-=======
 	bool bMeshValid = false;
 	bool bHasMeshColors = false;
->>>>>>> d731a049
 	FShaderResourceViewRHIRef MeshVertexBufferSRV;
 	FShaderResourceViewRHIRef MeshIndexBufferSRV;
 	FShaderResourceViewRHIRef MeshTangentBufferSRV;
