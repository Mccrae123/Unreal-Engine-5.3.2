--- conflicted
+++ resolved
@@ -571,42 +571,11 @@
 	bool Init(UNiagaraDataInterfaceSkeletalMesh* Interface, FNiagaraSystemInstance* SystemInstance);
 	FORCEINLINE_DEBUGGABLE bool Tick(UNiagaraDataInterfaceSkeletalMesh* Interface, FNiagaraSystemInstance* SystemInstance, float InDeltaSeconds);
 	FORCEINLINE_DEBUGGABLE void Release();
-<<<<<<< HEAD
-	FORCEINLINE int32 GetLODIndex()const { return SkinningData.Usage.GetLODIndex(); }
-
-	FORCEINLINE_DEBUGGABLE FSkeletalMeshLODRenderData* GetLODRenderDataAndSkinWeights(FSkinWeightVertexBuffer*& OutSkinWeightBuffer)
-	{
-		FSkeletalMeshLODRenderData* Ret = nullptr;
-		OutSkinWeightBuffer = nullptr;
-		if (Mesh)
-		{
-			Ret = &Mesh->GetResourceForRendering()->LODRenderData[GetLODIndex()];
-			if (bAllowCPUMeshDataAccess)
-			{
-				USkeletalMeshComponent* SkelComp = Cast<USkeletalMeshComponent>(Component.Get());
-				if (SkelComp != nullptr && SkelComp->SkeletalMesh != nullptr)
-				{
-					OutSkinWeightBuffer = SkelComp->GetSkinWeightBuffer(GetLODIndex());
-				}
-				else
-				{
-					OutSkinWeightBuffer = &Ret->SkinWeightVertexBuffer; // Todo @sckime fix this when main comes in for real
-				}
-			}
-		}
-		return Ret;
-	}
-=======
 	FORCEINLINE int32 GetLODIndex()const { return CachedLODIdx; }
->>>>>>> 24776ab6
 
 	FORCEINLINE_DEBUGGABLE const FSkinWeightVertexBuffer* GetSkinWeights()
 	{
-<<<<<<< HEAD
-		USkeletalMeshComponent* SkelComp = Cast<USkeletalMeshComponent>(Component.Get());
-=======
 		USkeletalMeshComponent* SkelComp = Cast<USkeletalMeshComponent>(SceneComponent.Get());
->>>>>>> 24776ab6
 		if (SkelComp != nullptr && SkelComp->SkeletalMesh != nullptr)
 		{
 			return SkelComp->GetSkinWeightBuffer(CachedLODIdx);			
