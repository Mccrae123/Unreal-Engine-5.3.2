// Copyright Epic Games, Inc. All Rights Reserved.

#pragma once

#include "CoreMinimal.h"
#include "Camera/CameraTypes.h"
#if UE_ENABLE_INCLUDE_ORDER_DEPRECATED_IN_5_2
#include "Engine/TextureRenderTarget2D.h"
#endif
#include "Misc/PathViews.h"
#include "UObject/ObjectMacros.h"
#include "UObject/Object.h"
#include "UObject/SoftObjectPtr.h"

#include "NiagaraBakerOutput.h"
#include "NiagaraBakerSettings.generated.h"

UENUM()
enum class ENiagaraBakerViewMode
{
	Perspective,
	OrthoFront,
	OrthoBack,
	OrthoLeft,
	OrthoRight,
	OrthoTop,
	OrthoBottom,
	Num UMETA(Hidden)
};

USTRUCT()
struct FNiagaraBakerCameraSettings
{
	GENERATED_BODY()

	UPROPERTY()
	ENiagaraBakerViewMode ViewMode = ENiagaraBakerViewMode::Perspective;

	UPROPERTY()
	FVector ViewportLocation = FVector::ZeroVector;

	UPROPERTY()
	FRotator ViewportRotation = FRotator::ZeroRotator;

	UPROPERTY()
	float OrbitDistance = 200.f;

	UPROPERTY()
	float FOV = 90.0f;

	UPROPERTY()
	float OrthoWidth = 512.0f;

	UPROPERTY()
	bool bUseAspectRatio = false;

	UPROPERTY()
	float AspectRatio = 1.0f;

	bool IsOrthographic() const { return ViewMode != ENiagaraBakerViewMode::Perspective; }
	bool IsPerspective() const { return ViewMode == ENiagaraBakerViewMode::Perspective; }

	void ResetToDefault()
	{
		if (IsPerspective())
		{
			ViewportLocation = FVector(0.0f, -200.0f, 0.0f);
			ViewportRotation = FRotator(180.0f, 0.0f, 90.0f);
		}
		else
		{
			ViewportLocation = FVector::ZeroVector;
			ViewportRotation = FRotator::ZeroRotator;
		}
		OrbitDistance = 200.0f;
		FOV = 90.0f;
		OrthoWidth = 512.0f;
		bUseAspectRatio = false;
		AspectRatio = 1.0f;
	}

	bool operator==(const FNiagaraBakerCameraSettings& Other) const
	{
		return
			ViewMode == Other.ViewMode &&
			ViewportLocation.Equals(Other.ViewportLocation) &&
			ViewportRotation.Equals(Other.ViewportRotation) &&
			OrbitDistance == Other.OrbitDistance &&
			FOV == Other.FOV &&
			OrthoWidth == Other.OrthoWidth &&
			bUseAspectRatio == Other.bUseAspectRatio &&
			AspectRatio == Other.AspectRatio;
	}
};

USTRUCT()
struct FNiagaraBakerTextureSettings
{
	GENERATED_BODY()

	FNiagaraBakerTextureSettings()
		: bUseFrameSize(false)
	{
	}

	/** Optional output name, if left empty a name will be auto generated using the index of the texture/ */
	UPROPERTY(EditAnywhere, Category = "Texture")
	FName OutputName;
	
	/** Source visualization we should capture, i.e. Scene Color, World Normal, etc */
	UPROPERTY(EditAnywhere, Category = "Texture")
	FNiagaraBakerTextureSource SourceBinding;

	UPROPERTY(EditAnywhere, Category = "Texture", meta = (PinHiddenByDefault, InlineEditConditionToggle))
	uint8 bUseFrameSize : 1;

	/** Size of each frame generated. */
	UPROPERTY(EditAnywhere, Category = "Texture", meta = (EditCondition="bUseFrameSize"))
	FIntPoint FrameSize = FIntPoint(128, 128);

	/** Overall texture size that will be generated. */
	UPROPERTY(EditAnywhere, Category = "Texture", meta = (EditCondition="!bUseFrameSize"))
	FIntPoint TextureSize = FIntPoint(128 * 8, 128 * 8);

	//-TODO: Add property to control generated texture compression format
	//UPROPERTY(EditAnywhere, Category = "Texture")
	//TEnumAsByte<ETextureRenderTargetFormat> Format = RTF_RGBA16f;

	/** Final texture generated, an existing entry will be updated with new capture data. */
	UPROPERTY(EditAnywhere, Category = "Texture")
	TObjectPtr<UTexture2D> GeneratedTexture = nullptr;
};

struct FNiagaraBakerOutputFrameIndices
{
	int		NumFrames = 1;
	float	NormalizedTime = 0.0f;
	int		FrameIndexA = 0;
	int		FrameIndexB = 0;
	float	Interp = 0.0f;
};

<<<<<<< HEAD
UCLASS(config=Niagara, defaultconfig)
class NIAGARA_API UNiagaraBakerSettings : public UObject
=======
UCLASS(config=Niagara, defaultconfig, MinimalAPI)
class UNiagaraBakerSettings : public UObject
>>>>>>> 4af6daef
{
	GENERATED_BODY()

public:
<<<<<<< HEAD
	UNiagaraBakerSettings(const FObjectInitializer& Init);
=======
	NIAGARA_API UNiagaraBakerSettings(const FObjectInitializer& Init);
>>>>>>> 4af6daef

	/**
	This is the start time of the simulation where we begin the capture.
	I.e. 2.0 would mean the simulation warms up by 2 seconds before we begin capturing.
	*/
	UPROPERTY(EditAnywhere, Category="Settings")
	float StartSeconds = 0.0f;

	/** Duration in seconds to take the capture over. */
	UPROPERTY(EditAnywhere, Category = "Settings")
	float DurationSeconds = 4.0f;

	/**
	The frame rate to run the simulation at during capturing.
	This is only used for the preview view and calculating the number of ticks to execute
	as we capture the generated texture.
	*/
	UPROPERTY(EditAnywhere, Category = "Settings", AdvancedDisplay, meta = (ClampMin=1, ClampMax=480))
	int FramesPerSecond = 60;

	/** Should the preview playback as looping or not. */
	UPROPERTY(EditAnywhere, Category = "Settings")
	uint8 bPreviewLooping : 1;

	/** Number of frames in each dimension. */
	UPROPERTY(EditAnywhere, Category = "Settings")
	FIntPoint FramesPerDimension = FIntPoint(8, 8);	//-TODO: Remove me...

	/** Array of outputs for the baker to generate. */
	UPROPERTY(EditAnywhere, Category = "Settings")
	TArray<TObjectPtr<UNiagaraBakerOutput>> Outputs;
<<<<<<< HEAD

	/** Camera Settings, will always be at least ENiagaraBakerViewMode::Num elements and those are fixed cameras. */
	UPROPERTY(EditAnywhere, Category = "Settings")
	TArray<FNiagaraBakerCameraSettings> CameraSettings;

	/** Active camera that we were saved with */
	UPROPERTY(EditAnywhere, Category = "Settings")
	int32 CurrentCameraIndex = 0;

	/** What quality level to use when baking the simulation, where None means use the current quality level. */
	UPROPERTY(EditAnywhere, Category = "Settings", config)
	FName BakeQualityLevel;

	/** Should we render just the component or the whole scene. */
	UPROPERTY(EditAnywhere, Category = "Settings")
	uint8 bRenderComponentOnly : 1;

	bool Equals(const UNiagaraBakerSettings& Other) const;

	float GetSeekDelta() const { return 1.0f / float(FramesPerSecond); }

	FVector GetCameraLocation() const;
	FRotator GetCameraRotation() const;
	FMatrix GetViewportMatrix() const;
	FMatrix GetViewMatrix() const;
	FMatrix GetProjectionMatrix() const;

	FNiagaraBakerCameraSettings& GetCurrentCamera() { return CameraSettings[CurrentCameraIndex]; }
	const FNiagaraBakerCameraSettings& GetCurrentCamera() const { return CameraSettings[CurrentCameraIndex]; }

	int GetOutputNumFrames(UNiagaraBakerOutput* BakerOutput) const;
	FNiagaraBakerOutputFrameIndices GetOutputFrameIndices(UNiagaraBakerOutput* BakerOutput, float RelativeTime) const;

	int GetOutputNumFrames(int OutputIndex) const;
	FNiagaraBakerOutputFrameIndices GetOutputFrameIndices(int OutputIndex, float RelativeTime) const;

	virtual void PostLoad() override;
#if WITH_EDITORONLY_DATA
	static void DeclareConstructClasses(TArray<FTopLevelAssetPath>& OutConstructClasses, const UClass* SpecificSubclass);
#endif

#if WITH_EDITORONLY_DATA
	virtual void PostEditChangeProperty(struct FPropertyChangedEvent& PropertyChangedEvent) override;
#endif

	// Deprecated properties
	UPROPERTY()
	TArray<FNiagaraBakerTextureSettings> OutputTextures_DEPRECATED;

	UPROPERTY()
	ENiagaraBakerViewMode CameraViewportMode_DEPRECATED = ENiagaraBakerViewMode::Perspective;

	UPROPERTY()
	FVector CameraViewportLocation_DEPRECATED[(int)ENiagaraBakerViewMode::Num];

	UPROPERTY()
	FRotator CameraViewportRotation_DEPRECATED[(int)ENiagaraBakerViewMode::Num];

	UPROPERTY()
	float CameraOrbitDistance_DEPRECATED = 200.f;

	UPROPERTY()
	float CameraFOV_DEPRECATED = 90.0f;

=======

	/** Camera Settings, will always be at least ENiagaraBakerViewMode::Num elements and those are fixed cameras. */
	UPROPERTY(EditAnywhere, Category = "Settings")
	TArray<FNiagaraBakerCameraSettings> CameraSettings;

	/** Active camera that we were saved with */
	UPROPERTY(EditAnywhere, Category = "Settings")
	int32 CurrentCameraIndex = 0;

	/** What quality level to use when baking the simulation, where None means use the current quality level. */
	UPROPERTY(EditAnywhere, Category = "Settings", config)
	FName BakeQualityLevel;

	/** Should we render just the component or the whole scene. */
	UPROPERTY(EditAnywhere, Category = "Settings")
	uint8 bRenderComponentOnly : 1;

	NIAGARA_API bool Equals(const UNiagaraBakerSettings& Other) const;

	float GetSeekDelta() const { return 1.0f / float(FramesPerSecond); }

	NIAGARA_API FVector GetCameraLocation() const;
	NIAGARA_API FRotator GetCameraRotation() const;
	NIAGARA_API FMatrix GetViewportMatrix() const;
	NIAGARA_API FMatrix GetViewMatrix() const;
	NIAGARA_API FMatrix GetProjectionMatrix() const;

	FNiagaraBakerCameraSettings& GetCurrentCamera() { return CameraSettings[CurrentCameraIndex]; }
	const FNiagaraBakerCameraSettings& GetCurrentCamera() const { return CameraSettings[CurrentCameraIndex]; }

	NIAGARA_API int GetOutputNumFrames(UNiagaraBakerOutput* BakerOutput) const;
	NIAGARA_API FNiagaraBakerOutputFrameIndices GetOutputFrameIndices(UNiagaraBakerOutput* BakerOutput, float RelativeTime) const;

	NIAGARA_API int GetOutputNumFrames(int OutputIndex) const;
	NIAGARA_API FNiagaraBakerOutputFrameIndices GetOutputFrameIndices(int OutputIndex, float RelativeTime) const;

	NIAGARA_API virtual void PostLoad() override;
#if WITH_EDITORONLY_DATA
	static NIAGARA_API void DeclareConstructClasses(TArray<FTopLevelAssetPath>& OutConstructClasses, const UClass* SpecificSubclass);
#endif

#if WITH_EDITORONLY_DATA
	NIAGARA_API virtual void PostEditChangeProperty(struct FPropertyChangedEvent& PropertyChangedEvent) override;
#endif

	// Deprecated properties
	UPROPERTY()
	TArray<FNiagaraBakerTextureSettings> OutputTextures_DEPRECATED;

	UPROPERTY()
	ENiagaraBakerViewMode CameraViewportMode_DEPRECATED = ENiagaraBakerViewMode::Perspective;

	UPROPERTY()
	FVector CameraViewportLocation_DEPRECATED[(int)ENiagaraBakerViewMode::Num];

	UPROPERTY()
	FRotator CameraViewportRotation_DEPRECATED[(int)ENiagaraBakerViewMode::Num];

	UPROPERTY()
	float CameraOrbitDistance_DEPRECATED = 200.f;

	UPROPERTY()
	float CameraFOV_DEPRECATED = 90.0f;

>>>>>>> 4af6daef
	UPROPERTY()
	float CameraOrthoWidth_DEPRECATED = 512.0f;

	UPROPERTY()
	uint8 bUseCameraAspectRatio_DEPRECATED : 1;

	UPROPERTY()
	float CameraAspectRatio_DEPRECATED = 1.0f;
};<|MERGE_RESOLUTION|>--- conflicted
+++ resolved
@@ -140,22 +140,13 @@
 	float	Interp = 0.0f;
 };
 
-<<<<<<< HEAD
-UCLASS(config=Niagara, defaultconfig)
-class NIAGARA_API UNiagaraBakerSettings : public UObject
-=======
 UCLASS(config=Niagara, defaultconfig, MinimalAPI)
 class UNiagaraBakerSettings : public UObject
->>>>>>> 4af6daef
 {
 	GENERATED_BODY()
 
 public:
-<<<<<<< HEAD
-	UNiagaraBakerSettings(const FObjectInitializer& Init);
-=======
 	NIAGARA_API UNiagaraBakerSettings(const FObjectInitializer& Init);
->>>>>>> 4af6daef
 
 	/**
 	This is the start time of the simulation where we begin the capture.
@@ -187,72 +178,6 @@
 	/** Array of outputs for the baker to generate. */
 	UPROPERTY(EditAnywhere, Category = "Settings")
 	TArray<TObjectPtr<UNiagaraBakerOutput>> Outputs;
-<<<<<<< HEAD
-
-	/** Camera Settings, will always be at least ENiagaraBakerViewMode::Num elements and those are fixed cameras. */
-	UPROPERTY(EditAnywhere, Category = "Settings")
-	TArray<FNiagaraBakerCameraSettings> CameraSettings;
-
-	/** Active camera that we were saved with */
-	UPROPERTY(EditAnywhere, Category = "Settings")
-	int32 CurrentCameraIndex = 0;
-
-	/** What quality level to use when baking the simulation, where None means use the current quality level. */
-	UPROPERTY(EditAnywhere, Category = "Settings", config)
-	FName BakeQualityLevel;
-
-	/** Should we render just the component or the whole scene. */
-	UPROPERTY(EditAnywhere, Category = "Settings")
-	uint8 bRenderComponentOnly : 1;
-
-	bool Equals(const UNiagaraBakerSettings& Other) const;
-
-	float GetSeekDelta() const { return 1.0f / float(FramesPerSecond); }
-
-	FVector GetCameraLocation() const;
-	FRotator GetCameraRotation() const;
-	FMatrix GetViewportMatrix() const;
-	FMatrix GetViewMatrix() const;
-	FMatrix GetProjectionMatrix() const;
-
-	FNiagaraBakerCameraSettings& GetCurrentCamera() { return CameraSettings[CurrentCameraIndex]; }
-	const FNiagaraBakerCameraSettings& GetCurrentCamera() const { return CameraSettings[CurrentCameraIndex]; }
-
-	int GetOutputNumFrames(UNiagaraBakerOutput* BakerOutput) const;
-	FNiagaraBakerOutputFrameIndices GetOutputFrameIndices(UNiagaraBakerOutput* BakerOutput, float RelativeTime) const;
-
-	int GetOutputNumFrames(int OutputIndex) const;
-	FNiagaraBakerOutputFrameIndices GetOutputFrameIndices(int OutputIndex, float RelativeTime) const;
-
-	virtual void PostLoad() override;
-#if WITH_EDITORONLY_DATA
-	static void DeclareConstructClasses(TArray<FTopLevelAssetPath>& OutConstructClasses, const UClass* SpecificSubclass);
-#endif
-
-#if WITH_EDITORONLY_DATA
-	virtual void PostEditChangeProperty(struct FPropertyChangedEvent& PropertyChangedEvent) override;
-#endif
-
-	// Deprecated properties
-	UPROPERTY()
-	TArray<FNiagaraBakerTextureSettings> OutputTextures_DEPRECATED;
-
-	UPROPERTY()
-	ENiagaraBakerViewMode CameraViewportMode_DEPRECATED = ENiagaraBakerViewMode::Perspective;
-
-	UPROPERTY()
-	FVector CameraViewportLocation_DEPRECATED[(int)ENiagaraBakerViewMode::Num];
-
-	UPROPERTY()
-	FRotator CameraViewportRotation_DEPRECATED[(int)ENiagaraBakerViewMode::Num];
-
-	UPROPERTY()
-	float CameraOrbitDistance_DEPRECATED = 200.f;
-
-	UPROPERTY()
-	float CameraFOV_DEPRECATED = 90.0f;
-
-=======
 
 	/** Camera Settings, will always be at least ENiagaraBakerViewMode::Num elements and those are fixed cameras. */
 	UPROPERTY(EditAnywhere, Category = "Settings")
@@ -317,7 +242,6 @@
 	UPROPERTY()
 	float CameraFOV_DEPRECATED = 90.0f;
 
->>>>>>> 4af6daef
 	UPROPERTY()
 	float CameraOrthoWidth_DEPRECATED = 512.0f;
 
