--- conflicted
+++ resolved
@@ -205,11 +205,7 @@
 
 	/** Optional set of MPC that can drive scalar and vector parameters */
 	UPROPERTY(EditAnywhere, Category = "Parameter Collection")
-<<<<<<< HEAD
-	UMaterialParameterCollection* SourceMaterialCollection;
-=======
 	TObjectPtr<UMaterialParameterCollection> SourceMaterialCollection;
->>>>>>> 6bbb88c8
 	
 	UPROPERTY()
 	TObjectPtr<UNiagaraParameterCollectionInstance> DefaultInstance;
