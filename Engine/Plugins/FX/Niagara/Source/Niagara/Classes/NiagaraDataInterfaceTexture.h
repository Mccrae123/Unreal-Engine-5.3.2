// Copyright Epic Games, Inc. All Rights Reserved.

#pragma once

#include "NiagaraDataInterface.h"
#include "NiagaraCommon.h"
#include "VectorVM.h"
#include "NiagaraDataInterfaceTexture.generated.h"

/** Data Interface allowing sampling of a texture */
UCLASS(EditInlineNew, Category = "Texture", meta = (DisplayName = "Texture Sample"))
class NIAGARA_API UNiagaraDataInterfaceTexture : public UNiagaraDataInterface
{
	GENERATED_UCLASS_BODY()
public:

	DECLARE_NIAGARA_DI_PARAMETER();

	UPROPERTY(EditAnywhere, Category = "Texture")
	UTexture* Texture;

	//UObject Interface
	virtual void PostInitProperties()override;
	virtual void PostLoad() override;
#if WITH_EDITOR
	virtual void PostEditChangeProperty(struct FPropertyChangedEvent& PropertyChangedEvent) override;
#endif
	virtual void Serialize(FArchive& Ar) override;
	//UObject Interface End

	//UNiagaraDataInterface Interface
	virtual void GetFunctions(TArray<FNiagaraFunctionSignature>& OutFunctions)override;
	virtual void GetVMExternalFunction(const FVMExternalFunctionBindingInfo& BindingInfo, void* InstanceData, FVMExternalFunction &OutFunc) override;
	virtual bool CanExecuteOnTarget(ENiagaraSimTarget Target)const override { return Target==ENiagaraSimTarget::GPUComputeSim; }
	//UNiagaraDataInterface Interface End

	void SampleTexture(FVectorVMContext& Context);
	void GetTextureDimensions(FVectorVMContext& Context);
	void SamplePseudoVolumeTexture(FVectorVMContext& Context);

	virtual bool Equals(const UNiagaraDataInterface* Other) const override;

	// GPU sim functionality
	virtual void GetParameterDefinitionHLSL(const FNiagaraDataInterfaceGPUParamInfo& ParamInfo, FString& OutHLSL) override;
	virtual bool GetFunctionHLSL(const FNiagaraDataInterfaceGPUParamInfo& ParamInfo, const FNiagaraDataInterfaceGeneratedFunction& FunctionInfo, int FunctionInstanceIndex, FString& OutHLSL) override;

	void SetTexture(UTexture* InTexture);

	//FRWBuffer& GetGPUBuffer();
	static const FString TextureName;
	static const FString SamplerName;
	static const FString DimensionsBaseName;

protected:
	virtual bool CopyToInternal(UNiagaraDataInterface* Destination) const override;

	void PushToRenderThread();

	static const FName SampleTexture2DName;
	static const FName SampleVolumeTextureName;
	static const FName SamplePseudoVolumeTextureName;
	static const FName TextureDimsName;
<<<<<<< HEAD
};

struct FNiagaraDataInterfaceProxyTexture : public FNiagaraDataInterfaceProxy
{
	FTextureReferenceRHIRef TextureReferenceRHI;
	FSamplerStateRHIRef SamplerStateRHI;
	FVector2D TexDims;

	virtual void ConsumePerInstanceDataFromGameThread(void* PerInstanceData, const FNiagaraSystemInstanceID& Instance) override { check(false); }
	virtual int32 PerInstanceDataPassedToRenderThreadSize() const override
	{
		return 0;
	}
=======
>>>>>>> 7d5968f5
};<|MERGE_RESOLUTION|>--- conflicted
+++ resolved
@@ -60,20 +60,4 @@
 	static const FName SampleVolumeTextureName;
 	static const FName SamplePseudoVolumeTextureName;
 	static const FName TextureDimsName;
-<<<<<<< HEAD
-};
-
-struct FNiagaraDataInterfaceProxyTexture : public FNiagaraDataInterfaceProxy
-{
-	FTextureReferenceRHIRef TextureReferenceRHI;
-	FSamplerStateRHIRef SamplerStateRHI;
-	FVector2D TexDims;
-
-	virtual void ConsumePerInstanceDataFromGameThread(void* PerInstanceData, const FNiagaraSystemInstanceID& Instance) override { check(false); }
-	virtual int32 PerInstanceDataPassedToRenderThreadSize() const override
-	{
-		return 0;
-	}
-=======
->>>>>>> 7d5968f5
 };