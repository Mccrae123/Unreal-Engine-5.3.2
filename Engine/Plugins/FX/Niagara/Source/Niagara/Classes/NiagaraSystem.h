// Copyright Epic Games, Inc. All Rights Reserved.

#pragma once

#include "CoreMinimal.h"
#include "UObject/ObjectMacros.h"
#include "UObject/Object.h"
#include "Particles/ParticleSystem.h"
#include "Particles/ParticlePerfStats.h"
#include "NiagaraCommon.h"
#include "NiagaraDataSet.h"
#include "NiagaraDataSetAccessor.h"
#include "NiagaraEmitterInstance.h"
#include "NiagaraEmitterHandle.h"
#include "NiagaraParameterCollection.h"
#include "NiagaraUserRedirectionParameterStore.h"
#include "NiagaraEffectType.h"

#include "NiagaraSystem.generated.h"

#if WITH_EDITORONLY_DATA
class UNiagaraEditorDataBase;
#endif

USTRUCT()
struct FNiagaraEmitterCompiledData
{
	GENERATED_USTRUCT_BODY()

	FNiagaraEmitterCompiledData();
	
	/** Attribute names in the data set that are driving each emitter's spawning. */
	UPROPERTY()
	TArray<FName> SpawnAttributes;

	/** Explicit list of Niagara Variables to bind to Emitter instances. */
	UPROPERTY()
	FNiagaraVariable EmitterSpawnIntervalVar;

	UPROPERTY()
	FNiagaraVariable EmitterInterpSpawnStartDTVar;

	UPROPERTY()
	FNiagaraVariable EmitterSpawnGroupVar;

	UPROPERTY()
	FNiagaraVariable EmitterAgeVar;

	UPROPERTY()
	FNiagaraVariable EmitterRandomSeedVar;

	UPROPERTY()
	FNiagaraVariable EmitterTotalSpawnedParticlesVar;

	/** Per-Emitter DataSet Data. */
	UPROPERTY()
	FNiagaraDataSetCompiledData DataSetCompiledData;

#if WITH_EDITORONLY_DATA
	UPROPERTY()
	FNiagaraDataSetCompiledData GPUCaptureDataSetCompiledData;
#endif
};

USTRUCT()
struct FNiagaraParameterDataSetBinding
{
	GENERATED_USTRUCT_BODY()

	UPROPERTY()
	int32 ParameterOffset;

	UPROPERTY()
	int32 DataSetComponentOffset;
};

USTRUCT()
struct FNiagaraParameterDataSetBindingCollection
{
	GENERATED_USTRUCT_BODY()

	UPROPERTY()
	TArray<FNiagaraParameterDataSetBinding> FloatOffsets;

	UPROPERTY()
	TArray<FNiagaraParameterDataSetBinding> Int32Offsets;

#if WITH_EDITORONLY_DATA
	template<typename BufferType>
	void Build(const FNiagaraDataSetCompiledData& DataSet)
	{
		BuildInternal(BufferType::GetVariables(), DataSet, TEXT(""), TEXT(""));
	}

	template<typename BufferType>
	void Build(const FNiagaraDataSetCompiledData& DataSet, const FString& NamespaceBase, const FString& NamespaceReplacement)
	{
		BuildInternal(BufferType::GetVariables(), DataSet, NamespaceBase, NamespaceReplacement);
	}

protected:
	void BuildInternal(const TArray<FNiagaraVariable>& ParameterVars, const FNiagaraDataSetCompiledData& DataSet, const FString& NamespaceBase, const FString& NamespaceReplacement);

#endif
};

USTRUCT()
struct FNiagaraSystemCompiledData
{
	GENERATED_USTRUCT_BODY()

	UPROPERTY()
	FNiagaraParameterStore InstanceParamStore;

	UPROPERTY()
	FNiagaraDataSetCompiledData DataSetCompiledData;

	UPROPERTY()
	FNiagaraDataSetCompiledData SpawnInstanceParamsDataSetCompiledData;

	UPROPERTY()
	FNiagaraDataSetCompiledData UpdateInstanceParamsDataSetCompiledData;

	UPROPERTY()
	FNiagaraParameterDataSetBindingCollection SpawnInstanceGlobalBinding;
	UPROPERTY()
	FNiagaraParameterDataSetBindingCollection SpawnInstanceSystemBinding;
	UPROPERTY()
	FNiagaraParameterDataSetBindingCollection SpawnInstanceOwnerBinding;
	UPROPERTY()
	TArray<FNiagaraParameterDataSetBindingCollection> SpawnInstanceEmitterBindings;

	UPROPERTY()
	FNiagaraParameterDataSetBindingCollection UpdateInstanceGlobalBinding;
	UPROPERTY()
	FNiagaraParameterDataSetBindingCollection UpdateInstanceSystemBinding;
	UPROPERTY()
	FNiagaraParameterDataSetBindingCollection UpdateInstanceOwnerBinding;
	UPROPERTY()
	TArray<FNiagaraParameterDataSetBindingCollection> UpdateInstanceEmitterBindings;
};

USTRUCT()
struct FEmitterCompiledScriptPair
{
	GENERATED_USTRUCT_BODY()
	
	bool bResultsReady;
	UNiagaraEmitter* Emitter;
	UNiagaraScript* CompiledScript;
	uint32 PendingJobID = INDEX_NONE; // this is the ID for any active shader compiler worker job
	FNiagaraVMExecutableDataId CompileId;
	TSharedPtr<FNiagaraVMExecutableData> CompileResults;
};

USTRUCT()
struct FNiagaraSystemCompileRequest
{
	GENERATED_USTRUCT_BODY()

	double StartTime = 0.0;

	UPROPERTY()
	TArray<UObject*> RootObjects;

	TArray<FEmitterCompiledScriptPair> EmitterCompiledScriptPairs;
	
	TMap<UNiagaraScript*, TSharedPtr<FNiagaraCompileRequestDataBase, ESPMode::ThreadSafe> > MappedData;

	bool bIsValid = true;

	bool bForced = false;
};

/** Container for multiple emitters that combine together to create a particle system effect.*/
UCLASS(BlueprintType)
class NIAGARA_API UNiagaraSystem : public UFXSystemAsset
{
	GENERATED_UCLASS_BODY()

public:
#if WITH_EDITOR
	DECLARE_MULTICAST_DELEGATE_OneParam(FOnSystemCompiled, UNiagaraSystem*);
	DECLARE_MULTICAST_DELEGATE_OneParam(FOnSystemPostEditChange, UNiagaraSystem*);
#endif
	//TestChange

	UNiagaraSystem(FVTableHelper& Helper);

	//~ UObject interface
	void PostInitProperties();
	void Serialize(FArchive& Ar)override;
	virtual void PostLoad() override; 
	virtual void BeginDestroy() override;
	virtual void PreSave(const class ITargetPlatform* TargetPlatform) override;
#if WITH_EDITOR
	virtual void PreEditChange(FProperty* PropertyThatWillChange)override;
	virtual void PostEditChangeProperty(struct FPropertyChangedEvent& PropertyChangedEvent) override; 
	virtual void BeginCacheForCookedPlatformData(const ITargetPlatform *TargetPlatform) override;
#endif

	/** Gets an array of the emitter handles. */
	const TArray<FNiagaraEmitterHandle>& GetEmitterHandles();
	const TArray<FNiagaraEmitterHandle>& GetEmitterHandles()const;

private:
	bool IsValidInternal() const;
public:
	/** Returns true if this system is valid and can be instanced. False otherwise. */
	bool IsValid() const { return FPlatformProperties::RequiresCookedData() ? bIsValidCached : IsValidInternal(); }

#if WITH_EDITORONLY_DATA
	/** Adds a new emitter handle to this System.  The new handle exposes an Instance value which is a copy of the
		original asset. */
	FNiagaraEmitterHandle AddEmitterHandle(UNiagaraEmitter& SourceEmitter, FName EmitterName);

	/** Duplicates an existing emitter handle and adds it to the System.  The new handle will reference the same source asset,
		but will have a copy of the duplicated Instance value. */
	FNiagaraEmitterHandle DuplicateEmitterHandle(const FNiagaraEmitterHandle& EmitterHandleToDuplicate, FName EmitterName);

	/** Removes the provided emitter handle. */
	void RemoveEmitterHandle(const FNiagaraEmitterHandle& EmitterHandleToDelete);

	/** Removes the emitter handles which have an Id in the supplied set. */
	void RemoveEmitterHandlesById(const TSet<FGuid>& HandlesToRemove);
#endif


	FNiagaraEmitterHandle& GetEmitterHandle(int Idx)
	{
		check(Idx < EmitterHandles.Num());
		return EmitterHandles[Idx];
	};

	const FNiagaraEmitterHandle& GetEmitterHandle(int Idx) const
	{
		check(Idx < EmitterHandles.Num());
		return EmitterHandles[Idx];
	};

	int GetNumEmitters()
	{
		return EmitterHandles.Num();
	}

	/** From the last compile, what are the variables that were exported out of the system for external use?*/
	const FNiagaraUserRedirectionParameterStore& GetExposedParameters() const {	return ExposedParameters; }
	FNiagaraUserRedirectionParameterStore& GetExposedParameters()  { return ExposedParameters; }

	/** Gets the System script which is used to populate the System parameters and parameter bindings. */
	UNiagaraScript* GetSystemSpawnScript();
	UNiagaraScript* GetSystemUpdateScript();

	TOptional<float> GetMaxDeltaTime() const { return MaxDeltaTime; }
	const FNiagaraDataSetAccessor<ENiagaraExecutionState>& GetSystemExecutionStateAccessor() const { return SystemExecutionStateAccessor; }
	TConstArrayView<FNiagaraDataSetAccessor<ENiagaraExecutionState>> GetEmitterExecutionStateAccessors() const { return MakeArrayView(EmitterExecutionStateAccessors); }
	TConstArrayView<FNiagaraDataSetAccessor<FNiagaraSpawnInfo>> GetEmitterSpawnInfoAccessors(int32 EmitterIndex) const { return MakeArrayView(EmitterSpawnInfoAccessors[EmitterIndex]);  }

private:
	bool IsReadyToRunInternal() const;

	void PostLoadPrimePools();
public:
	bool IsReadyToRun() const { return FPlatformProperties::RequiresCookedData() ? bIsReadyToRunCached : IsReadyToRunInternal(); }

	FORCEINLINE bool NeedsWarmup()const { return WarmupTickCount > 0 && WarmupTickDelta > SMALL_NUMBER; }
	FORCEINLINE float GetWarmupTime()const { return WarmupTime; }
	FORCEINLINE int32 GetWarmupTickCount()const { return WarmupTickCount; }
	FORCEINLINE float GetWarmupTickDelta()const { return WarmupTickDelta; }

#if WITH_EDITORONLY_DATA
	/** Are there any pending compile requests?*/
	bool HasOutstandingCompilationRequests(bool bIncludingGPUShaders = false) const;

	/** Determines if this system has the supplied emitter as an editable and simulating emitter instance. */
	bool ReferencesInstanceEmitter(UNiagaraEmitter& Emitter);

	/** Updates the system's rapid iteration parameters from a specific emitter. */
	void RefreshSystemParametersFromEmitter(const FNiagaraEmitterHandle& EmitterHandle);

	/** Removes the system's rapid iteration parameters for a specific emitter. */
	void RemoveSystemParametersForEmitter(const FNiagaraEmitterHandle& EmitterHandle);

	/** Request that any dirty scripts referenced by this system be compiled.*/
	bool RequestCompile(bool bForce, FNiagaraSystemUpdateContext* OptionalUpdateContext = nullptr);

	/** If we have a pending compile request, is it done with yet? */
	bool PollForCompilationComplete();

	/** Blocks until all active compile jobs have finished */
	void WaitForCompilationComplete(bool bIncludingGPUShaders = false, bool bShowProgress = true);

	/** Invalidates any active compilation requests which will ignore their results. */
	void InvalidateActiveCompiles();

	/** Delegate called when the system's dependencies have all been compiled.*/
	FOnSystemCompiled& OnSystemCompiled();

	/** Delegate called on PostEditChange.*/
	FOnSystemPostEditChange& OnSystemPostEditChange();

	/** Gets editor specific data stored with this system. */
	UNiagaraEditorDataBase* GetEditorData();

	/** Gets editor specific data stored with this system. */
	const UNiagaraEditorDataBase* GetEditorData() const;

	/** Internal: The thumbnail image.*/
	UPROPERTY()
	class UTexture2D* ThumbnailImage;

	/** Internal: Indicates the thumbnail image is out of date.*/
	UPROPERTY()
	uint32 ThumbnailImageOutOfDate : 1;

	/* If this system is exposed to the library. */
	UPROPERTY(EditAnywhere, AdvancedDisplay, Category = "Asset Options", AssetRegistrySearchable)
	bool bExposeToLibrary;

	UPROPERTY(EditAnywhere, AdvancedDisplay, Category = "Asset Options", AssetRegistrySearchable)
	bool bIsTemplateAsset;

	UPROPERTY(EditAnywhere, AdvancedDisplay, Category = "Asset Options", AssetRegistrySearchable)
	FText TemplateAssetDescription;

	UPROPERTY()
	TArray<UNiagaraScript*> ScratchPadScripts;

	UPROPERTY(transient)
	FNiagaraParameterStore EditorOnlyAddedParameters;

	bool GetIsolateEnabled() const;
	void SetIsolateEnabled(bool bIsolate);
	
	UPROPERTY(transient)
	FNiagaraSystemUpdateContext UpdateContext;
#endif

	bool ShouldAutoDeactivate() const { return bAutoDeactivate; }
	bool IsLooping() const;

	const TArray<TSharedRef<const FNiagaraEmitterCompiledData>>& GetEmitterCompiledData() const { return EmitterCompiledData; };

	const FNiagaraSystemCompiledData& GetSystemCompiledData() const { return SystemCompiledData; };

	bool UsesCollection(const UNiagaraParameterCollection* Collection)const;
#if WITH_EDITORONLY_DATA
	bool UsesEmitter(const UNiagaraEmitter* Emitter) const;
	bool UsesScript(const UNiagaraScript* Script)const; 
	void ForceGraphToRecompileOnNextCheck();

	static void RequestCompileForEmitter(UNiagaraEmitter* InEmitter);
	static void RecomputeExecutionOrderForEmitter(UNiagaraEmitter* InEmitter);
	static void RecomputeExecutionOrderForDataInterface(class UNiagaraDataInterface* DataInterface);

	/** Experimental feature that allows us to bake out rapid iteration parameters during the normal compile process. */
	UPROPERTY(EditAnywhere, AdvancedDisplay, Category = "Performance")
	uint32 bBakeOutRapidIteration : 1;

	/** If true bBakeOutRapidIteration will be made to be true during cooks  */
	UPROPERTY(EditAnywhere, AdvancedDisplay, Category = "Performance")
	uint32 bBakeOutRapidIterationOnCook : 1;

	/** Toggles whether or not emitters within this system will try and compress their particle attributes.
	In some cases, this precision change can lead to perceivable differences, but memory costs and or performance (especially true for GPU emitters) can improve. */
	UPROPERTY(EditAnywhere, AdvancedDisplay, Category = "Performance")
	uint32 bCompressAttributes : 1;

	/** If true Particle attributes will be removed from the DataSet if they are unnecessary (are never read by ParameterMap) */
	UPROPERTY(EditAnywhere, AdvancedDisplay, Category = "Performance")
	uint32 bTrimAttributes : 1;

	/** If true bTrimAttributes will be made to be true during cooks */
	UPROPERTY(EditAnywhere, AdvancedDisplay, Category = "Performance")
	uint32 bTrimAttributesOnCook : 1;

#endif

	/** Computes emitter priorities based on the dependency information. */
	bool ComputeEmitterPriority(int32 EmitterIdx, TArray<int32, TInlineAllocator<32>>& EmitterPriorities, const TBitArray<TInlineAllocator<32>>& EmitterDependencyGraph);

	/** Queries all the data interfaces in the array for emitter dependencies. */
	void FindDataInterfaceDependencies(UNiagaraEmitter* Emitter, UNiagaraScript* Script, TArray<class UNiagaraEmitter*>& Dependencies);

	/** Looks at all the event handlers in the emitter to determine which other emitters it depends on. */
	void FindEventDependencies(UNiagaraEmitter* Emitter, TArray<UNiagaraEmitter*>& Dependencies);

	/** Computes the order in which the emitters in the Emitters array will be ticked and stores the results in EmitterExecutionOrder. */
	void ComputeEmittersExecutionOrder();

	/** Computes the order in which renderers will render */
	void ComputeRenderersDrawOrder();

	/** Cache data & accessors from the compiled data, allows us to avoid per instance. */
	void CacheFromCompiledData();

	FORCEINLINE TConstArrayView<int32> GetEmitterExecutionOrder() const { return MakeArrayView(EmitterExecutionOrder); }

	FORCEINLINE TConstArrayView<int32> GetRendererDrawOrder() const { return MakeArrayView(RendererDrawOrder); }

<<<<<<< HEAD
=======
	/** When an index inside the EmitterExecutionOrder array has this bit set, it means the corresponding emitter cannot execute in parallel with the previous emitters due to a data dependency. */
	static constexpr int32 kStartNewOverlapGroupBit = (1 << 31);

>>>>>>> 7d5968f5
	FORCEINLINE UNiagaraParameterCollectionInstance* GetParameterCollectionOverride(UNiagaraParameterCollection* Collection)
	{
		UNiagaraParameterCollectionInstance** Found = ParameterCollectionOverrides.FindByPredicate(
			[&](const UNiagaraParameterCollectionInstance* CheckInst)
		{
			return CheckInst && Collection == CheckInst->Collection;
		});

		return Found ? *Found : nullptr;
	}
	
	UPROPERTY(EditAnywhere, Category = "Debug")
	bool bDumpDebugSystemInfo;

	UPROPERTY(EditAnywhere, Category = "Debug")
	bool bDumpDebugEmitterInfo;


	/** When enabled, we follow the settings on the UNiagaraComponent for tick order. When this option is disabled, we ignore any dependencies from data interfaces or other variables and instead fire off the simulation as early in the frame as possible. This greatly
	reduces overhead and allows the game thread to run faster, but comes at a tradeoff if the dependencies might leave gaps or other visual artifacts.*/
	UPROPERTY(EditAnywhere, Category = "Performance")
	bool bRequireCurrentFrameData = true;

	bool HasSystemScriptDIsWithPerInstanceData() const;
	FORCEINLINE bool HasDIsWithPostSimulateTick()const{ return bHasDIsWithPostSimulateTick; }
	FORCEINLINE bool HasAnyGPUEmitters()const{ return bHasAnyGPUEmitters; }

	const TArray<FName>& GetUserDINamesReadInSystemScripts() const;

	FBox GetFixedBounds() const;

	FORCEINLINE int32* GetCycleCounter(bool bGameThread, bool bConcurrent);

#if WITH_EDITOR
	void SetEffectType(UNiagaraEffectType* EffectType);

	FORCEINLINE bool GetOverrideScalabilitySettings()const { return bOverrideScalabilitySettings; }
	FORCEINLINE void SetOverrideScalabilitySettings(bool bOverride) { bOverrideScalabilitySettings = bOverride; }
#endif
	UNiagaraEffectType* GetEffectType()const;
	FORCEINLINE const FNiagaraSystemScalabilitySettings& GetScalabilitySettings() { return CurrentScalabilitySettings; }
	
	void OnQualityLevelChanged();

	/** Whether or not fixed bounds are enabled. */
	UPROPERTY(EditAnywhere, Category = "System", meta = (InlineEditConditionToggle))
	uint32 bFixedBounds : 1;

	TStatId GetStatID(bool bGameThread, bool bConcurrent)const;
	void AddToInstanceCountStat(int32 NumInstances, bool bSolo)const;

	const FString& GetCrashReporterTag()const;
	bool CanObtainEmitterAttribute(const FNiagaraVariableBase& InVarWithUniqueNameNamespace) const;
	bool CanObtainSystemAttribute(const FNiagaraVariableBase& InVar) const;
	bool CanObtainUserVariable(const FNiagaraVariableBase& InVar) const;

#if WITH_EDITORONLY_DATA
	const TMap<FGuid, UNiagaraMessageDataBase*>& GetMessages() const { return MessageKeyToMessageMap; };
	void AddMessage(const FGuid& MessageKey, UNiagaraMessageDataBase* NewMessage) { MessageKeyToMessageMap.Add(MessageKey, NewMessage); };
	void RemoveMessage(const FGuid& MessageKey) { MessageKeyToMessageMap.Remove(MessageKey); };
	void RemoveMessageDelegateable(const FGuid MessageKey) { MessageKeyToMessageMap.Remove(MessageKey); };
	const FGuid& GetAssetGuid() const {return AssetGuid;};
#endif

private:
#if WITH_EDITORONLY_DATA
	/** Checks the ddc for vm execution data for the given script. Return true if the data was loaded from the ddc, false otherwise. */
	bool GetFromDDC(FEmitterCompiledScriptPair& ScriptPair);

	/** Since the shader compilation is done in another process, this is used to check if the result for any ongoing compilations is done.
	*   If bWait is true then this *blocks* the game thread (and ui) until all running compilations are finished.
	*/
	bool QueryCompileComplete(bool bWait, bool bDoPost, bool bDoNotApply = false);

	bool ProcessCompilationResult(FEmitterCompiledScriptPair& ScriptPair, bool bWait, bool bDoNotApply);

	bool CompilationResultsValid(const FNiagaraSystemCompileRequest& CompileRequest) const;

	void InitEmitterCompiledData();

	void InitSystemCompiledData();

	/** Helper for filling in precomputed variable names per emitter. Converts an emitter paramter "Emitter.XXXX" into it's real parameter name. */
	void InitEmitterVariableAliasNames(FNiagaraEmitterCompiledData& EmitterCompiledDataToInit, const UNiagaraEmitter* InAssociatedEmitter);

	/** Helper for generating aliased FNiagaraVariable names for the Emitter they are associated with. */
	const FName GetEmitterVariableAliasName(const FNiagaraVariable& InEmitterVar, const UNiagaraEmitter* InEmitter) const;

	/** Helper for filling in attribute datasets per emitter. */
	void InitEmitterDataSetCompiledData(FNiagaraDataSetCompiledData& DataSetToInit, const UNiagaraEmitter* InAssociatedEmitter, const FNiagaraEmitterHandle& InAssociatedEmitterHandle);
#endif

	void ResolveScalabilitySettings();
	void UpdatePostCompileDIInfo();
	void UpdateDITickFlags();
	void UpdateHasGPUEmitters();

protected:
	UPROPERTY(EditAnywhere, Category = "System")
	UNiagaraEffectType* EffectType;

	UPROPERTY(EditAnywhere, Category = "System", meta=(InlineEditConditionToggle))
	bool bOverrideScalabilitySettings;

	UPROPERTY()
	TArray<FNiagaraSystemScalabilityOverride> ScalabilityOverrides_DEPRECATED;

	UPROPERTY(EditAnywhere, Category = "System", meta = (EditCondition="bOverrideScalabilitySettings"))
	FNiagaraSystemScalabilityOverrides SystemScalabilityOverrides;

	/** Handles to the emitter this System will simulate. */
	UPROPERTY()
	TArray<FNiagaraEmitterHandle> EmitterHandles;

	UPROPERTY(EditAnywhere, Category="System")
	TArray<UNiagaraParameterCollectionInstance*> ParameterCollectionOverrides;

#if WITH_EDITORONLY_DATA
	UPROPERTY(Transient)
	TArray<FNiagaraSystemCompileRequest> ActiveCompilations;
#endif

// 	/** Category of this system. */
// 	UPROPERTY(EditAnywhere, Category = System)
// 	UNiagaraSystemCategory* Category;

	/** The script which defines the System parameters, and which generates the bindings from System
		parameter to emitter parameter. */
	UPROPERTY()
	UNiagaraScript* SystemSpawnScript;

	/** The script which defines the System parameters, and which generates the bindings from System
	parameter to emitter parameter. */
	UPROPERTY()
	UNiagaraScript* SystemUpdateScript;

	//** Post compile generated data used for initializing Emitter Instances during runtime. */
	TArray<TSharedRef<const FNiagaraEmitterCompiledData>> EmitterCompiledData;

	//** Post compile generated data used for initializing System Instances during runtime. */
	UPROPERTY()
	FNiagaraSystemCompiledData SystemCompiledData;

	/** Variables exposed to the outside work for tweaking*/
	UPROPERTY()
	FNiagaraUserRedirectionParameterStore ExposedParameters;

#if WITH_EDITORONLY_DATA
	/** Data used by the editor to maintain UI state etc.. */
	UPROPERTY()
	UNiagaraEditorDataBase* EditorData;

	bool bIsolateEnabled;

	/** A multicast delegate which is called whenever the script has been compiled (successfully or not). */
	FOnSystemCompiled OnSystemCompiledDelegate;

	/** A multicast delegate which is called whenever this system's properties are changed. */
	FOnSystemPostEditChange OnSystemPostEditChangeDelegate;
#endif

	/** The fixed bounding box value. bFixedBounds is the condition whether the fixed bounds can be edited. */
	UPROPERTY(EditAnywhere, Category = "System", meta = (EditCondition = "bFixedBounds"))
	FBox FixedBounds;

	UPROPERTY(EditAnywhere, Category = Performance, meta = (ToolTip = "Auto-deactivate system if all emitters are determined to not spawn particles again, regardless of lifetime."))
	bool bAutoDeactivate;

	/** Warm up time in seconds. Used to calculate WarmupTickCount. Rounds down to the nearest multiple of WarmupTickDelta. */
	UPROPERTY(EditAnywhere, Category = Warmup)
	float WarmupTime;

	/** Number of ticks to process for warmup. You can set by this or by time via WarmupTime. */
	UPROPERTY(EditAnywhere, Category = Warmup)
	int32 WarmupTickCount;

	/** Delta time to use for warmup ticks. */
	UPROPERTY(EditAnywhere, Category = Warmup)
	float WarmupTickDelta;

	UPROPERTY()
	bool bHasSystemScriptDIsWithPerInstanceData;

	UPROPERTY()
	TArray<FName> UserDINamesReadInSystemScripts;

	/** Array of emitter indices sorted by execution priority. The emitters will be ticked in this order. Please note that some indices may have the top bit set (kStartNewOverlapGroupBit)
	* to indicate synchronization points in parallel execution, so mask it out before using the values as indices in the emitters array.
	*/
	TArray<int32> EmitterExecutionOrder;

	/** Precomputed emitter renderer draw order, since emitters & renderers are not dynamic we can do this. */
	TArray<int32> RendererDrawOrder;

	uint32 bIsValidCached : 1;
	uint32 bIsReadyToRunCached : 1;

	TOptional<float> MaxDeltaTime;
	FNiagaraDataSetAccessor<ENiagaraExecutionState> SystemExecutionStateAccessor;
	TArray<FNiagaraDataSetAccessor<ENiagaraExecutionState>> EmitterExecutionStateAccessors;
	TArray<TArray<FNiagaraDataSetAccessor<FNiagaraSpawnInfo>>> EmitterSpawnInfoAccessors;

	void GenerateStatID()const;
#if STATS
	mutable TStatId StatID_GT;
	mutable TStatId StatID_GT_CNC;
	mutable TStatId StatID_RT;
	mutable TStatId StatID_RT_CNC;

	mutable TStatId StatID_InstanceCount;
	mutable TStatId StatID_InstanceCountSolo;
#endif

	FNiagaraSystemScalabilitySettings CurrentScalabilitySettings;

	mutable FString CrashReporterTag;

	uint32 bHasDIsWithPostSimulateTick : 1;
	uint32 bHasAnyGPUEmitters : 1;

#if WITH_EDITORONLY_DATA
	/** Messages associated with the System asset. */
	UPROPERTY()
	TMap<FGuid, UNiagaraMessageDataBase*> MessageKeyToMessageMap;

	FGuid AssetGuid;
#endif
};

extern int32 GEnableNiagaraRuntimeCycleCounts;
FORCEINLINE int32* UNiagaraSystem::GetCycleCounter(bool bGameThread, bool bConcurrent)
{
	if (GEnableNiagaraRuntimeCycleCounts && EffectType)
	{
		return EffectType->GetCycleCounter(bGameThread, bConcurrent);
	}
	return nullptr;
}<|MERGE_RESOLUTION|>--- conflicted
+++ resolved
@@ -398,12 +398,9 @@
 
 	FORCEINLINE TConstArrayView<int32> GetRendererDrawOrder() const { return MakeArrayView(RendererDrawOrder); }
 
-<<<<<<< HEAD
-=======
 	/** When an index inside the EmitterExecutionOrder array has this bit set, it means the corresponding emitter cannot execute in parallel with the previous emitters due to a data dependency. */
 	static constexpr int32 kStartNewOverlapGroupBit = (1 << 31);
 
->>>>>>> 7d5968f5
 	FORCEINLINE UNiagaraParameterCollectionInstance* GetParameterCollectionOverride(UNiagaraParameterCollection* Collection)
 	{
 		UNiagaraParameterCollectionInstance** Found = ParameterCollectionOverrides.FindByPredicate(
