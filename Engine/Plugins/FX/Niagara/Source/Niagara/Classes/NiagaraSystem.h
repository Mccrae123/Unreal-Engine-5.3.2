--- conflicted
+++ resolved
@@ -6,13 +6,9 @@
 
 #include "NiagaraDataSetCompiledData.h"
 #include "NiagaraDataSetAccessor.h"
-<<<<<<< HEAD
-#include "NiagaraEmitterHandle.h"
-=======
 #include "NiagaraEffectType.h"
 #include "NiagaraEmitterHandle.h"
 #include "NiagaraMessageStore.h"
->>>>>>> 4af6daef
 #include "NiagaraParameterCollection.h"
 #include "NiagaraParameterDefinitionsSubscriber.h"
 #include "NiagaraUserRedirectionParameterStore.h"
@@ -24,10 +20,6 @@
 #include "NiagaraBakerSettings.h"
 #include "NiagaraCommon.h"
 #include "NiagaraDataSet.h"
-<<<<<<< HEAD
-#include "NiagaraEffectType.h"
-=======
->>>>>>> 4af6daef
 #include "NiagaraEmitterInstance.h"
 #include "NiagaraSystemStaticBuffers.h"
 #include "Particles/ParticlePerfStats.h"
@@ -38,11 +30,7 @@
 
 #include "NiagaraSystem.generated.h"
 
-<<<<<<< HEAD
-class FNiagaraAsyncCompileTask;
-=======
 class FNiagaraActiveCompilation;
->>>>>>> 4af6daef
 class UNiagaraEffectType;
 enum class ENiagaraCullProxyMode : uint32;
 enum class ERendererStencilMask : uint8;
@@ -60,10 +48,6 @@
 #endif
 
 class UNiagaraDataChannel;
-<<<<<<< HEAD
-class UNiagaraDataChannelDefinitions;
-=======
->>>>>>> 4af6daef
 
 USTRUCT()
 struct FNiagaraEmitterCompiledData
@@ -187,45 +171,6 @@
 	TArray<FNiagaraParameterDataSetBindingCollection> UpdateInstanceEmitterBindings;
 };
 
-<<<<<<< HEAD
-USTRUCT()
-struct FNiagaraSystemCompileRequest
-{
-	GENERATED_USTRUCT_BODY()
-
-	double StartTime = 0.0;
-
-	UPROPERTY()
-	TArray<TObjectPtr<UObject>> RootObjects;
-
-	using FAsyncTaskPtr = TSharedPtr<FNiagaraAsyncCompileTask, ESPMode::ThreadSafe>;
-
-#if WITH_EDITORONLY_DATA
-	void Abort();
-	FAsyncTaskPtr* FindTask(const UNiagaraScript* Script);
-	bool QueryCompileComplete(UNiagaraSystem* OwningSystem, bool bWait, const double& MaxDuration);
-	bool Resolve(UNiagaraSystem* OwningSystem, FNiagaraParameterStore& ExposedParameters);
-	void Reset();
-	void UpdateSpawnDataInterfaces();
-	void Launch(UNiagaraSystem* OwningSystem, TConstArrayView<UNiagaraScript*> ScriptsNeedingCompile, TConstArrayView<FAsyncTaskPtr> Tasks);
-
-	bool bIsValid = true;
-	bool bForced = false;
-	bool bAllScriptsSynchronized = false;
-	bool bEvaluateParametersPending = false;
-
-	float CombinedCompileTime = 0.0f;
-
-private:
-	TArray<FAsyncTaskPtr> DDCTasks;
-
-	bool bDDCGetCompleted = false;
-
-#endif
-};
-
-=======
->>>>>>> 4af6daef
 struct FNiagaraEmitterExecutionIndex
 {
 	FNiagaraEmitterExecutionIndex() { bStartNewOverlapGroup = false; EmitterIndex = 0; }
@@ -248,21 +193,12 @@
 
 /** Container struct for an array of system scalability overrides. Enables details customization and data validation. */
 USTRUCT()
-<<<<<<< HEAD
-struct NIAGARA_API FNiagaraSystemScalabilityOverrides
-{
-	GENERATED_USTRUCT_BODY()
-
-	FNiagaraSystemScalabilityOverrides();
-	~FNiagaraSystemScalabilityOverrides();
-=======
 struct FNiagaraSystemScalabilityOverrides
 {
 	GENERATED_USTRUCT_BODY()
 
 	NIAGARA_API FNiagaraSystemScalabilityOverrides();
 	NIAGARA_API ~FNiagaraSystemScalabilityOverrides();
->>>>>>> 4af6daef
 
 	UPROPERTY(EditAnywhere, Category = "Override")
 	TArray<FNiagaraSystemScalabilityOverride> Overrides;
@@ -271,13 +207,8 @@
 
 /** A Niagara System contains multiple Niagara Emitters to create various effects.
  * Niagara Systems can be placed in the world, unlike Emitters, and expose User Parameters to configure an effect at runtime.*/
-<<<<<<< HEAD
-UCLASS(BlueprintType, meta= (LoadBehavior = "LazyOnDemand"))
-class NIAGARA_API UNiagaraSystem : public UFXSystemAsset, public INiagaraParameterDefinitionsSubscriber
-=======
 UCLASS(BlueprintType, meta= (LoadBehavior = "LazyOnDemand"), MinimalAPI)
 class UNiagaraSystem : public UFXSystemAsset, public INiagaraParameterDefinitionsSubscriber
->>>>>>> 4af6daef
 {
 	GENERATED_UCLASS_BODY()
 
@@ -289,19 +220,6 @@
 #endif
 	//TestChange
 
-<<<<<<< HEAD
-	UNiagaraSystem(FVTableHelper& Helper);
-	~UNiagaraSystem();
-
-	//~ UObject interface
-	void PostInitProperties();
-	virtual void Serialize(FArchive& Ar) override;
-	virtual void PostLoad() override; 
-#if WITH_EDITORONLY_DATA
-	static void DeclareConstructClasses(TArray<FTopLevelAssetPath>& OutConstructClasses, const UClass* SpecificSubclass);
-#endif
-	virtual void BeginDestroy() override;
-=======
 	NIAGARA_API UNiagaraSystem(FVTableHelper& Helper);
 	NIAGARA_API ~UNiagaraSystem();
 
@@ -317,24 +235,16 @@
 #endif
 	NIAGARA_API virtual void BeginDestroy() override;
 	NIAGARA_API virtual bool IsReadyForFinishDestroy() override;
->>>>>>> 4af6daef
 	PRAGMA_DISABLE_DEPRECATION_WARNINGS // Suppress compiler warning on override of deprecated function
 	UE_DEPRECATED(5.0, "Use version that takes FObjectPreSaveContext instead.")
 	NIAGARA_API virtual void PreSave(const class ITargetPlatform* TargetPlatform) override;
 	NIAGARA_API PRAGMA_ENABLE_DEPRECATION_WARNINGS
 	virtual void PreSave(FObjectPreSaveContext ObjectSaveContext) override;
 #if WITH_EDITOR
-<<<<<<< HEAD
-	virtual void PreEditChange(FProperty* PropertyThatWillChange)override;
-	virtual void PostEditChangeProperty(struct FPropertyChangedEvent& PropertyChangedEvent) override; 
-	virtual void BeginCacheForCookedPlatformData(const ITargetPlatform *TargetPlatform) override;
-	virtual bool IsCachedCookedPlatformDataLoaded(const ITargetPlatform* TargetPlatform) override;
-=======
 	NIAGARA_API virtual void PreEditChange(FProperty* PropertyThatWillChange)override;
 	NIAGARA_API virtual void PostEditChangeProperty(struct FPropertyChangedEvent& PropertyChangedEvent) override; 
 	NIAGARA_API virtual void BeginCacheForCookedPlatformData(const ITargetPlatform *TargetPlatform) override;
 	NIAGARA_API virtual bool IsCachedCookedPlatformDataLoaded(const ITargetPlatform* TargetPlatform) override;
->>>>>>> 4af6daef
 	//~ End UObject interface
 
 	/** Helper method to handle when an internal variable has been renamed. Renames any downstream dependencies in the emitters or exposed variables.*/
@@ -364,36 +274,20 @@
 	NIAGARA_API virtual TArray<INiagaraParameterDefinitionsSubscriber*> GetOwnedParameterDefinitionsSubscribers() override;
 	//~ End INiagaraParameterDefinitionsSubscriber interface
 
-<<<<<<< HEAD
-	virtual bool ChangeEmitterVersion(const FVersionedNiagaraEmitter& Emitter, const FGuid& NewVersion);
-#endif 
-
-	/** Gets an array of the emitter handles. */
-	TArray<FNiagaraEmitterHandle>& GetEmitterHandles();
-	const TArray<FNiagaraEmitterHandle>& GetEmitterHandles()const;
-=======
 	NIAGARA_API virtual bool ChangeEmitterVersion(const FVersionedNiagaraEmitter& Emitter, const FGuid& NewVersion);
 #endif 
 
 	/** Gets an array of the emitter handles. */
 	NIAGARA_API TArray<FNiagaraEmitterHandle>& GetEmitterHandles();
 	NIAGARA_API const TArray<FNiagaraEmitterHandle>& GetEmitterHandles()const;
->>>>>>> 4af6daef
 	
 	FNiagaraSystemScalabilityOverrides& GetScalabilityOverrides(){return SystemScalabilityOverrides; }
 
 private:
-<<<<<<< HEAD
-	bool IsValidInternal() const;
-
-#if WITH_EDITORONLY_DATA
-	void FixupPositionUserParameters();
-=======
 	NIAGARA_API bool IsValidInternal() const;
 
 #if WITH_EDITORONLY_DATA
 	NIAGARA_API void FixupPositionUserParameters();
->>>>>>> 4af6daef
 #endif
 	
 public:
@@ -403,11 +297,7 @@
 #if WITH_EDITORONLY_DATA
 	/** Adds a new emitter handle to this System.  The new handle exposes an Instance value which is a copy of the
 		original asset. */
-<<<<<<< HEAD
-	FNiagaraEmitterHandle AddEmitterHandle(UNiagaraEmitter& SourceEmitter, FName EmitterName, FGuid EmitterVersion);
-=======
 	NIAGARA_API FNiagaraEmitterHandle AddEmitterHandle(UNiagaraEmitter& SourceEmitter, FName EmitterName, FGuid EmitterVersion);
->>>>>>> 4af6daef
 
 	/** Adds a new emitter handle to this system without copying the original asset. This should only be used for temporary systems and never for live assets. */
 	NIAGARA_API void AddEmitterHandleDirect(FNiagaraEmitterHandle& EmitterHandleToAdd);
@@ -467,25 +357,15 @@
 	template<typename TAction>
 	inline void ForEachPlatformSet(TAction Func);
 
-<<<<<<< HEAD
-	bool AllowScalabilityForLocalPlayerFX()const;
-
-	void PrecachePSOs();
-=======
 	NIAGARA_API bool AllowScalabilityForLocalPlayerFX()const;
 
 	NIAGARA_API void PrecachePSOs();
->>>>>>> 4af6daef
 
 private:
 	NIAGARA_API bool IsReadyToRunInternal() const;
 
 public:
-<<<<<<< HEAD
-	bool IsReadyToRun() const;
-=======
 	NIAGARA_API bool IsReadyToRun() const;
->>>>>>> 4af6daef
 
 	FORCEINLINE bool NeedsWarmup()const { return WarmupTickCount > 0 && WarmupTickDelta > SMALL_NUMBER; }
 	FORCEINLINE float GetWarmupTime()const { return WarmupTime; }
@@ -493,9 +373,6 @@
 	FORCEINLINE float GetWarmupTickDelta()const { return WarmupTickDelta; }
 	FORCEINLINE bool HasFixedTickDelta() const { return bFixedTickDelta; }
 	FORCEINLINE float GetFixedTickDeltaTime()const { return FixedTickDeltaTime; }
-<<<<<<< HEAD
-	virtual void GetAssetRegistryTags(TArray<FAssetRegistryTag>& OutTags)  const override;
-=======
 	NIAGARA_API virtual void GetAssetRegistryTags(TArray<FAssetRegistryTag>& OutTags)  const override;
 
 	FORCEINLINE bool NeedsDeterminism() const { return bDeterminism; }
@@ -504,14 +381,6 @@
 	FORCEINLINE void SetWarmupTime(float InWarmupTime) { WarmupTime = InWarmupTime; ResolveWarmupTickCount(); }
 	FORCEINLINE void SetWarmupTickDelta(float InWarmupTickDelta) { WarmupTickDelta = InWarmupTickDelta; ResolveWarmupTickCount(); }
 	NIAGARA_API void ResolveWarmupTickCount();
->>>>>>> 4af6daef
-
-	FORCEINLINE bool NeedsDeterminism() const { return bDeterminism; }
-	FORCEINLINE int32 GetRandomSeed() const { return RandomSeed; }
-
-	FORCEINLINE void SetWarmupTime(float InWarmupTime) { WarmupTime = InWarmupTime; ResolveWarmupTickCount(); }
-	FORCEINLINE void SetWarmupTickDelta(float InWarmupTickDelta) { WarmupTickDelta = InWarmupTickDelta; ResolveWarmupTickCount(); }
-	void ResolveWarmupTickCount();
 
 #if STATS
 	FNiagaraStatDatabase& GetStatData() { return StatDatabase; }
@@ -522,11 +391,7 @@
 	NIAGARA_API bool HasOutstandingCompilationRequests(bool bIncludingGPUShaders = false) const;
 
 	/** Determines if this system has the supplied emitter as an editable and simulating emitter instance. */
-<<<<<<< HEAD
-	bool ReferencesInstanceEmitter(const FVersionedNiagaraEmitter& Emitter) const;
-=======
 	NIAGARA_API bool ReferencesInstanceEmitter(const FVersionedNiagaraEmitter& Emitter) const;
->>>>>>> 4af6daef
 
 	/** Updates the system's rapid iteration parameters from a specific emitter. */
 	NIAGARA_API void RefreshSystemParametersFromEmitter(const FNiagaraEmitterHandle& EmitterHandle);
@@ -538,11 +403,7 @@
 	NIAGARA_API bool RequestCompile(bool bForce, FNiagaraSystemUpdateContext* OptionalUpdateContext = nullptr);
 
 	/** If we have a pending compile request, is it done with yet? */
-<<<<<<< HEAD
-	bool PollForCompilationComplete(bool bFlushRequestCompile = true);
-=======
 	NIAGARA_API bool PollForCompilationComplete(bool bFlushRequestCompile = true);
->>>>>>> 4af6daef
 
 	/** Blocks until all active compile jobs have finished */
 	NIAGARA_API void WaitForCompilationComplete(bool bIncludingGPUShaders = false, bool bShowProgress = true);
@@ -550,9 +411,6 @@
 	/** Tries to abort all running shader compilations */
 	NIAGARA_API void KillAllActiveCompilations();
 
-	/** Tries to abort all running shader compilations */
-	void KillAllActiveCompilations();
-
 	/** Invalidates any active compilation requests which will ignore their results. */
 	NIAGARA_API void InvalidateActiveCompiles();
 
@@ -564,9 +422,6 @@
 
 	/** Delegate called on effect type or effect type value change */
 	NIAGARA_API FOnScalabilityChanged& OnScalabilityChanged();
-
-	/** Delegate called on effect type or effect type value change */
-	FOnScalabilityChanged& OnScalabilityChanged();
 
 	/** Gets editor specific data stored with this system. */
 	NIAGARA_API UNiagaraEditorDataBase* GetEditorData();
@@ -630,26 +485,12 @@
 
 	const FNiagaraSystemCompiledData& GetSystemCompiledData() const { return SystemCompiledData; };
 
-<<<<<<< HEAD
-	bool UsesCollection(const UNiagaraParameterCollection* Collection)const;
-=======
 	NIAGARA_API bool UsesCollection(const UNiagaraParameterCollection* Collection)const;
->>>>>>> 4af6daef
 
 	bool SupportsLargeWorldCoordinates() const { return bSupportLargeWorldCoordinates && bLwcEnabledSettingCached; }
 	FORCEINLINE bool ShouldDisableExperimentalVM() const { return bDisableExperimentalVM; }
 
 #if WITH_EDITORONLY_DATA
-<<<<<<< HEAD
-	bool UsesEmitter(UNiagaraEmitter* Emitter) const;
-	bool UsesEmitter(const FVersionedNiagaraEmitter& VersionedEmitter) const;
-	bool UsesScript(const UNiagaraScript* Script)const; 
-	void ForceGraphToRecompileOnNextCheck();
-
-	static void RequestCompileForEmitter(const FVersionedNiagaraEmitter& InEmitter);
-	static void RecomputeExecutionOrderForEmitter(const FVersionedNiagaraEmitter& InEmitter);
-	static void RecomputeExecutionOrderForDataInterface(class UNiagaraDataInterface* DataInterface);
-=======
 	NIAGARA_API bool UsesEmitter(UNiagaraEmitter* Emitter) const;
 	NIAGARA_API bool UsesEmitter(const FVersionedNiagaraEmitter& VersionedEmitter) const;
 	NIAGARA_API bool UsesScript(const UNiagaraScript* Script)const; 
@@ -658,7 +499,6 @@
 	static NIAGARA_API void RequestCompileForEmitter(const FVersionedNiagaraEmitter& InEmitter);
 	static NIAGARA_API void RecomputeExecutionOrderForEmitter(const FVersionedNiagaraEmitter& InEmitter);
 	static NIAGARA_API void RecomputeExecutionOrderForDataInterface(class UNiagaraDataInterface* DataInterface);
->>>>>>> 4af6daef
 
 	FORCEINLINE bool ShouldUseRapidIterationParameters() const { return bCompileForEdit ? !bBakeOutRapidIteration : !bBakeOutRapidIterationOnCook; }
 	FORCEINLINE bool ShouldTrimAttributes() const { return bCompileForEdit ? bTrimAttributes : bTrimAttributesOnCook; }
@@ -704,17 +544,10 @@
 	/** When enabled debug switches are disabled when compiling the system. */
 	UPROPERTY(EditAnywhere, AdvancedDisplay, Category = "Performance", meta = (DisplayName="Disable Debug Switches"))
 	uint32 bDisableDebugSwitchesOnCook : 1;
-<<<<<<< HEAD
 
 	/* When set the system needs to compile before it can be activated. */
 	uint32 bNeedsRequestCompile : 1;
 
-=======
-
-	/* When set the system needs to compile before it can be activated. */
-	uint32 bNeedsRequestCompile : 1;
-
->>>>>>> 4af6daef
 public:
 	/** Subscriptions to definitions of parameters. */
 	UPROPERTY()
@@ -801,27 +634,17 @@
 	UPROPERTY(EditAnywhere, BlueprintReadOnly, AdvancedDisplay, Category="Rendering", meta=(editcondition="bOverrideTranslucencySortDistanceOffset"))
 	float TranslucencySortDistanceOffset = 0.0f;
 
-<<<<<<< HEAD
-=======
 	//UPROPERTY()
 	//TArray<TArray<uint8>> CachedDataInterfaceEmitterDependencies;
 
->>>>>>> 4af6daef
 	/** Computes emitter priorities based on the dependency information. */
 	NIAGARA_API bool ComputeEmitterPriority(int32 EmitterIdx, TArray<int32, TInlineAllocator<32>>& EmitterPriorities, const TBitArray<TInlineAllocator<32>>& EmitterDependencyGraph);
 
 	/** Queries all the data interfaces in the array for emitter dependencies. */
-<<<<<<< HEAD
-	void FindDataInterfaceDependencies(FVersionedNiagaraEmitterData* EmitterData, UNiagaraScript* Script, TArray<FVersionedNiagaraEmitter>& Dependencies);
-
-	/** Looks at all the event handlers in the emitter to determine which other emitters it depends on. */
-	void FindEventDependencies(FVersionedNiagaraEmitterData* EmitterData, TArray<FVersionedNiagaraEmitter>& Dependencies);
-=======
 	NIAGARA_API void FindDataInterfaceDependencies(FVersionedNiagaraEmitterData* EmitterData, UNiagaraScript* Script, TArray<FVersionedNiagaraEmitter>& Dependencies);
 
 	/** Looks at all the event handlers in the emitter to determine which other emitters it depends on. */
 	NIAGARA_API void FindEventDependencies(FVersionedNiagaraEmitterData* EmitterData, TArray<FVersionedNiagaraEmitter>& Dependencies);
->>>>>>> 4af6daef
 
 	/** Computes the order in which the emitters in the Emitters array will be ticked and stores the results in EmitterExecutionOrder. */
 	NIAGARA_API void ComputeEmittersExecutionOrder();
@@ -831,10 +654,6 @@
 
 	/** Cache data & accessors from the compiled data, allows us to avoid per instance. */
 	NIAGARA_API void CacheFromCompiledData();
-
-#if WITH_EDITORONLY_DATA
-	bool NeedsRequestCompile() const { return bNeedsRequestCompile; }
-#endif
 
 #if WITH_EDITORONLY_DATA
 	bool NeedsRequestCompile() const { return bNeedsRequestCompile; }
@@ -860,17 +679,10 @@
 		return Found ? *Found : nullptr;
 	}
 	
-<<<<<<< HEAD
-	UPROPERTY(EditAnywhere, Category = "Debug", Transient)
-	bool bDumpDebugSystemInfo = false;
-
-	UPROPERTY(EditAnywhere, Category = "Debug", Transient)
-=======
 	UPROPERTY(EditAnywhere, Category = "Debug", Transient, AdvancedDisplay)
 	bool bDumpDebugSystemInfo = false;
 
 	UPROPERTY(EditAnywhere, Category = "Debug", Transient, AdvancedDisplay)
->>>>>>> 4af6daef
 	bool bDumpDebugEmitterInfo = false;
 
 	bool bFullyLoaded = false;
@@ -880,17 +692,6 @@
 	UPROPERTY(EditAnywhere, Category = "Performance")
 	bool bRequireCurrentFrameData = true;
 
-<<<<<<< HEAD
-	bool HasSystemScriptDIsWithPerInstanceData() const;
-	FORCEINLINE bool HasDIsWithPostSimulateTick() const { return bHasDIsWithPostSimulateTick; }
-	FORCEINLINE bool AllDIsPostSimulateCanOverlapFrames() const { return bAllDIsPostSimulateCanOverlapFrames; }
-	FORCEINLINE bool HasAnyGPUEmitters()const{ return bHasAnyGPUEmitters; }
-	FORCEINLINE bool NeedsGPUContextInitForDataInterfaces() const { return bNeedsGPUContextInitForDataInterfaces; }
-
-	const TArray<FName>& GetUserDINamesReadInSystemScripts() const;
-
-	FBox GetFixedBounds() const;
-=======
 	NIAGARA_API bool HasSystemScriptDIsWithPerInstanceData() const;
 	FORCEINLINE bool HasDIsWithPostSimulateTick() const { return bHasDIsWithPostSimulateTick; }
 	FORCEINLINE bool AllDIsPostSimulateCanOverlapFrames() const { return bAllDIsPostSimulateCanOverlapFrames; }
@@ -899,7 +700,6 @@
 	FORCEINLINE bool NeedsGPUContextInitForDataInterfaces() const { return bNeedsGPUContextInitForDataInterfaces; }
 
 	NIAGARA_API FBox GetFixedBounds() const;
->>>>>>> 4af6daef
 	FORCEINLINE void SetFixedBounds(const FBox& Box) { FixedBounds = Box;  }
 
 #if WITH_EDITOR
@@ -910,18 +710,6 @@
 	FORCEINLINE void SetOverrideScalabilitySettings(bool bOverride) { bOverrideScalabilitySettings = bOverride; }
 
 
-<<<<<<< HEAD
-	void GatherStaticVariables(TArray<FNiagaraVariable>& OutVars, TArray<FNiagaraVariable>& OutEmitterVars) const;
-#endif
-	UNiagaraEffectType* GetEffectType()const;
-	FORCEINLINE const FNiagaraSystemScalabilitySettings& GetScalabilitySettings()const { return CurrentScalabilitySettings; }
-	const FNiagaraSystemScalabilityOverride& GetCurrentOverrideSettings() const;
-	FORCEINLINE bool NeedsSortedSignificanceCull()const{ return bNeedsSortedSignificanceCull; }
-	
-	void UpdateScalability();
-
-	ENiagaraCullProxyMode GetCullProxyMode()const;
-=======
 	NIAGARA_API void GatherStaticVariables(TArray<FNiagaraVariable>& OutVars, TArray<FNiagaraVariable>& OutEmitterVars) const;
 #endif
 	NIAGARA_API UNiagaraEffectType* GetEffectType()const;
@@ -932,7 +720,6 @@
 	NIAGARA_API void UpdateScalability();
 
 	NIAGARA_API ENiagaraCullProxyMode GetCullProxyMode()const;
->>>>>>> 4af6daef
 
 	/** Whether or not fixed bounds are enabled. */
 	UPROPERTY(EditAnywhere, Category = "System", meta = (SkipSystemResetOnChange = "true", InlineEditConditionToggle))
@@ -941,17 +728,10 @@
 	NIAGARA_API TStatId GetStatID(bool bGameThread, bool bConcurrent)const;
 	NIAGARA_API void AddToInstanceCountStat(int32 NumInstances, bool bSolo)const;
 
-<<<<<<< HEAD
-	const FString& GetCrashReporterTag()const;
-	bool CanObtainEmitterAttribute(const FNiagaraVariableBase& InVarWithUniqueNameNamespace, FNiagaraTypeDefinition& OutBoundType) const;
-	bool CanObtainSystemAttribute(const FNiagaraVariableBase& InVar, FNiagaraTypeDefinition& OutBoundType) const;
-	bool CanObtainUserVariable(const FNiagaraVariableBase& InVar) const;
-=======
 	NIAGARA_API const FString& GetCrashReporterTag()const;
 	NIAGARA_API bool CanObtainEmitterAttribute(const FNiagaraVariableBase& InVarWithUniqueNameNamespace, FNiagaraTypeDefinition& OutBoundType) const;
 	NIAGARA_API bool CanObtainSystemAttribute(const FNiagaraVariableBase& InVar, FNiagaraTypeDefinition& OutBoundType) const;
 	NIAGARA_API bool CanObtainUserVariable(const FNiagaraVariableBase& InVar) const;
->>>>>>> 4af6daef
 
 #if WITH_EDITORONLY_DATA
 	FNiagaraMessageStore& GetMessageStore() { return MessageStore; }
@@ -965,26 +745,6 @@
 #if WITH_EDITORONLY_DATA
 	NIAGARA_API UNiagaraBakerSettings* GetBakerSettings();
 	const UNiagaraBakerSettings* GetBakerGeneratedSettings() const { return BakerGeneratedSettings; }
-<<<<<<< HEAD
-	void SetBakerGeneratedSettings(UNiagaraBakerSettings* Settings);
-
-	/** Get the cached parameter map traversal for this emitter.  */
-	const TSharedPtr<FNiagaraGraphCachedDataBase, ESPMode::ThreadSafe>& GetCachedTraversalData() const;
-	void InvalidateCachedData();
-	void GraphSourceChanged();
-
-	/** Resets internal data leaving it in a state which would have minimal cost to exist in headless builds (servers) */
-	void ResetToEmptySystem();
-
-	/** Registers that this System uses the passed DI. No symmetrical unregister as this is cleared and rebuilt on compile. */
-	void RegisterDataChannelUse(const UNiagaraDataChannel* DataChannel);
-
-	/** Updates any post compile data based upon data interfaces. */
-	void OnCompiledDataInterfaceChanged();
-
-	/** Updates the rapid iteration parameters for all scripts referenced by the system. */
-	void PrepareRapidIterationParametersForCompilation();
-=======
 	NIAGARA_API void SetBakerGeneratedSettings(UNiagaraBakerSettings* Settings);
 
 	/** Get the cached parameter map traversal for this emitter.  */
@@ -1003,7 +763,6 @@
 
 	/** Updates the rapid iteration parameters for all scripts referenced by the system. */
 	NIAGARA_API void PrepareRapidIterationParametersForCompilation();
->>>>>>> 4af6daef
 #endif
 
 private:
@@ -1012,30 +771,15 @@
 
 	/** Since the shader compilation is done in another process, this is used to check if the result for any ongoing compilations is done.
 	*   If bWait is true then this *blocks* the game thread (and ui) until all shader compilations are finished.
-<<<<<<< HEAD
-=======
 	*	Results from the compilation will be applied to the system unless there's already another compilation queued up
->>>>>>> 4af6daef
 	*/
 	NIAGARA_API bool QueryCompileComplete(bool bWait);
 
-<<<<<<< HEAD
-	void BroadcastOnSystemCompiled();
-
-	void PreProcessWaitingDDCTasks(bool bProcessForWait);
-=======
 	NIAGARA_API void BroadcastOnSystemCompiled();
->>>>>>> 4af6daef
 
 	NIAGARA_API void EvaluateCompileResultDependencies() const;
 
-<<<<<<< HEAD
-	void EvaluateCompileResultDependencies() const;
-
-	void InitEmitterCompiledData();
-=======
 	NIAGARA_API void InitEmitterCompiledData();
->>>>>>> 4af6daef
 
 	NIAGARA_API void InitSystemCompiledData();
 
@@ -1046,13 +790,9 @@
 	NIAGARA_API const FName GetEmitterVariableAliasName(const FNiagaraVariableBase& InEmitterVar, const UNiagaraEmitter* InEmitter) const;
 
 	/** Helper for filling in attribute datasets per emitter. */
-<<<<<<< HEAD
-	void InitEmitterDataSetCompiledData(FNiagaraDataSetCompiledData& DataSetToInit, const FNiagaraEmitterHandle& InAssociatedEmitterHandle);
-=======
 	NIAGARA_API void InitEmitterDataSetCompiledData(FNiagaraDataSetCompiledData& DataSetToInit, const FNiagaraEmitterHandle& InAssociatedEmitterHandle);
 
 	NIAGARA_API void ResolveParameterStoreBindings();
->>>>>>> 4af6daef
 #endif
 
 	NIAGARA_API void ResolveScalabilitySettings();
@@ -1077,12 +817,6 @@
 	/** The override value for bAllowCullingForLocalPlayers from the Effect Type. */
 	UPROPERTY(EditAnywhere, Category = "Scalability", meta = (EditCondition = bOverrideAllowCullingForLocalPlayers))
 	uint32 bAllowCullingForLocalPlayersOverride : 1;
-<<<<<<< HEAD
-
-	UPROPERTY()
-	TArray<FNiagaraSystemScalabilityOverride> ScalabilityOverrides_DEPRECATED;
-=======
->>>>>>> 4af6daef
 
 	UPROPERTY(EditAnywhere, Category = "Scalability", meta = (EditCondition="bOverrideScalabilitySettings", DisplayInScalabilityContext))
 	FNiagaraSystemScalabilityOverrides SystemScalabilityOverrides;
@@ -1096,19 +830,12 @@
 
 #if WITH_EDITORONLY_DATA
 	bool bCompilationReentrantGuard = false;
-<<<<<<< HEAD
-
-	UPROPERTY(Transient)
-	TArray<FNiagaraSystemCompileRequest> ActiveCompilations;
-
-=======
 
 	UPROPERTY()
 	TArray<FNiagaraSystemScalabilityOverride> ScalabilityOverrides_DEPRECATED;
 
 	TArray<TUniquePtr<FNiagaraActiveCompilation>> ActiveCompilations;
 
->>>>>>> 4af6daef
 	mutable TSharedPtr<FNiagaraGraphCachedDataBase, ESPMode::ThreadSafe> CachedTraversalData;
 #endif
 
@@ -1210,16 +937,6 @@
 	UPROPERTY()
 	bool bNeedsGPUContextInitForDataInterfaces;
 
-<<<<<<< HEAD
-
-	UPROPERTY()
-	TArray<FName> UserDINamesReadInSystemScripts;
-
-	UPROPERTY()
-	TArray<TObjectPtr<UNiagaraDataChannelDefinitions>> ReferencedDataChannelDefinitions;
-
-=======
->>>>>>> 4af6daef
 	/** Array of emitter indices sorted by execution priority. The emitters will be ticked in this order. Please note that some indices may have the top bit set (kStartNewOverlapGroupBit)
 	* to indicate synchronization points in parallel execution, so mask it out before using the values as indices in the emitters array.
 	*/
@@ -1247,26 +964,16 @@
 	FGraphEventRef PSOPrecacheCompletionEvent;
 
 public:
-<<<<<<< HEAD
-	void AsyncOptimizeAllScripts();
-
-	FGraphEventRef GetScriptOptimizationCompletionEvent();
-=======
 	NIAGARA_API void AsyncOptimizeAllScripts();
 
 	NIAGARA_API FGraphEventRef GetScriptOptimizationCompletionEvent();
->>>>>>> 4af6daef
 
 	bool AllowCullingForLocalPlayers() const { return bAllowCullingForLocalPlayers; }
 
 	const FNiagaraSystemStaticBuffers* GetStaticBuffers() const { return StaticBuffers.Get(); }
 
 protected:
-<<<<<<< HEAD
-	void GenerateStatID()const;
-=======
 	NIAGARA_API void GenerateStatID()const;
->>>>>>> 4af6daef
 #if STATS
 	mutable TStatId StatID_GT;
 	mutable TStatId StatID_GT_CNC;
@@ -1286,10 +993,7 @@
 
 	uint32 bHasDIsWithPostSimulateTick : 1;
 	uint32 bAllDIsPostSimulateCanOverlapFrames : 1;
-<<<<<<< HEAD
-=======
 	uint32 bAllDIsPostStageCanOverlapTickGroups : 1;
->>>>>>> 4af6daef
 	uint32 bHasAnyGPUEmitters : 1;
 	uint32 bNeedsSortedSignificanceCull : 1;
 
@@ -1309,11 +1013,8 @@
 
 	struct FStaticBuffersDeletor { void operator()(FNiagaraSystemStaticBuffers* Ptr) const; };
 	TUniquePtr<FNiagaraSystemStaticBuffers, FStaticBuffersDeletor> StaticBuffers;
-<<<<<<< HEAD
-=======
 
 	FRenderCommandFence WaitRenderCommandsFence;
->>>>>>> 4af6daef
 };
 
 FORCEINLINE void UNiagaraSystem::RegisterActiveInstance()
