--- conflicted
+++ resolved
@@ -188,8 +188,6 @@
 	uint32 EmitterIndex : 31;
 };
 
-<<<<<<< HEAD
-=======
 struct FNiagaraRendererExecutionIndex
 {
 	/** The index of the emitter */
@@ -200,7 +198,6 @@
 	uint32 SystemRendererIndex = INDEX_NONE;
 };
 
->>>>>>> 3aae9151
 /** Container for multiple emitters that combine together to create a particle system effect.*/
 UCLASS(BlueprintType)
 class NIAGARA_API UNiagaraSystem : public UFXSystemAsset, public INiagaraParameterDefinitionsSubscriber
@@ -226,10 +223,7 @@
 	virtual void PreEditChange(FProperty* PropertyThatWillChange)override;
 	virtual void PostEditChangeProperty(struct FPropertyChangedEvent& PropertyChangedEvent) override; 
 	virtual void BeginCacheForCookedPlatformData(const ITargetPlatform *TargetPlatform) override;
-<<<<<<< HEAD
-=======
 	//~ End UObject interface
->>>>>>> 3aae9151
 
 	/** Helper method to handle when an internal variable has been renamed. Renames any downstream dependencies in the emitters or exposed variables.*/
 	void HandleVariableRenamed(const FNiagaraVariable& InOldVariable, const FNiagaraVariable& InNewVariable, bool bUpdateContexts);
@@ -342,10 +336,6 @@
 	FNiagaraStatDatabase& GetStatData() { return StatDatabase; }
 #endif
 
-#if STATS
-	FNiagaraStatDatabase& GetStatData() { return StatDatabase; }
-#endif
-
 #if WITH_EDITORONLY_DATA
 	/** Are there any pending compile requests?*/
 	bool HasOutstandingCompilationRequests(bool bIncludingGPUShaders = false) const;
@@ -398,16 +388,11 @@
 	UPROPERTY(EditAnywhere, AdvancedDisplay, Category = "Asset Options", AssetRegistrySearchable, meta = (SkipSystemResetOnChange = "true"))
 	bool bExposeToLibrary;
 
-<<<<<<< HEAD
-	UPROPERTY(EditAnywhere, AdvancedDisplay, Category = "Asset Options", AssetRegistrySearchable, meta = (SkipSystemResetOnChange = "true"))
-	bool bIsTemplateAsset;
-=======
 	UPROPERTY()
 	bool bIsTemplateAsset_DEPRECATED;
 
 	UPROPERTY(EditAnywhere, AdvancedDisplay, Category = "Asset Options", AssetRegistrySearchable, meta = (SkipSystemResetOnChange = "true"))
 	ENiagaraScriptTemplateSpecification TemplateSpecification;;
->>>>>>> 3aae9151
 
 	UPROPERTY(EditAnywhere, AdvancedDisplay, Category = "Asset Options", AssetRegistrySearchable, meta = (SkipSystemResetOnChange = "true"))
 	FText TemplateAssetDescription;
@@ -494,11 +479,8 @@
 	void CacheFromCompiledData();
 
 	FORCEINLINE TConstArrayView<FNiagaraEmitterExecutionIndex> GetEmitterExecutionOrder() const { return MakeArrayView(EmitterExecutionOrder); }
-<<<<<<< HEAD
-=======
 	FORCEINLINE TConstArrayView<FNiagaraRendererExecutionIndex> GetRendererPostTickOrder() const { return MakeArrayView(RendererPostTickOrder); }
 	FORCEINLINE TConstArrayView<FNiagaraRendererExecutionIndex> GetRendererCompletionOrder() const { return MakeArrayView(RendererCompletionOrder); }
->>>>>>> 3aae9151
 
 	FORCEINLINE TConstArrayView<int32> GetRendererDrawOrder() const { return MakeArrayView(RendererDrawOrder); }
 
@@ -725,14 +707,11 @@
 	* to indicate synchronization points in parallel execution, so mask it out before using the values as indices in the emitters array.
 	*/
 	TArray<FNiagaraEmitterExecutionIndex> EmitterExecutionOrder;
-<<<<<<< HEAD
-=======
 
 	/** Array of renderer indices to notify system PostTick, in order of execution */
 	TArray<FNiagaraRendererExecutionIndex> RendererPostTickOrder;
 	/** Array of renderer indices to notify system Completion, in order of execution */
 	TArray<FNiagaraRendererExecutionIndex> RendererCompletionOrder;
->>>>>>> 3aae9151
 
 	/** Precomputed emitter renderer draw order, since emitters & renderers are not dynamic we can do this. */
 	TArray<int32> RendererDrawOrder;
