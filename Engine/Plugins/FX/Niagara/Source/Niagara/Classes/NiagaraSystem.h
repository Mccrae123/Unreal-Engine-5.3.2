--- conflicted
+++ resolved
@@ -463,11 +463,8 @@
 	bool UsesCollection(const UNiagaraParameterCollection* Collection)const;
 
 	bool SupportsLargeWorldCoordinates() const { return bSupportLargeWorldCoordinates && bLwcEnabledSettingCached; }
-<<<<<<< HEAD
-=======
 	FORCEINLINE bool ShouldDisableExperimentalVM() const { return bDisableExperimentalVM; }
 
->>>>>>> d731a049
 #if WITH_EDITORONLY_DATA
 	bool UsesEmitter(UNiagaraEmitter* Emitter) const;
 	bool UsesEmitter(const FVersionedNiagaraEmitter& VersionedEmitter) const;
@@ -724,12 +721,9 @@
 	const TSharedPtr<FNiagaraGraphCachedDataBase, ESPMode::ThreadSafe>& GetCachedTraversalData() const;
 	void InvalidateCachedData();
 	void GraphSourceChanged();
-<<<<<<< HEAD
-=======
 
 	/** Resets internal data leaving it in a state which would have minimal cost to exist in headless builds (servers) */
 	void ResetToEmptySystem();
->>>>>>> d731a049
 #endif
 
 private:
@@ -762,9 +756,6 @@
 	/** Helper for filling in attribute datasets per emitter. */
 	void InitEmitterDataSetCompiledData(FNiagaraDataSetCompiledData& DataSetToInit, const FNiagaraEmitterHandle& InAssociatedEmitterHandle);
 	void PrepareRapidIterationParametersForCompilation();
-
-	/** Resets internal data leaving it in a state which would have minimal cost to exist in headless builds (servers) */
-	void ResetToEmptySystem();
 #endif
 
 	void ResolveScalabilitySettings();
