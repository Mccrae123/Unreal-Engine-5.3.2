--- conflicted
+++ resolved
@@ -8,28 +8,17 @@
 #include "NiagaraCommon.h"
 #include "NiagaraDataSet.h"
 #include "NiagaraDataSetAccessor.h"
-<<<<<<< HEAD
-#include "NiagaraEmitterInstance.h"
-#include "NiagaraEmitterHandle.h"
-#include "NiagaraBakerSettings.h"
-=======
 #include "NiagaraEffectType.h"
 #include "NiagaraEmitterHandle.h"
 #include "NiagaraEmitterInstance.h"
->>>>>>> 6bbb88c8
 #include "NiagaraParameterCollection.h"
 #include "NiagaraParameterDefinitionsSubscriber.h"
 #include "NiagaraSystemStaticBuffers.h"
 #include "NiagaraUserRedirectionParameterStore.h"
-<<<<<<< HEAD
-#include "NiagaraEffectType.h"
-#include "NiagaraParameterDefinitionsSubscriber.h"
-=======
 #include "Particles/ParticlePerfStats.h"
 #include "Particles/ParticleSystem.h"
 #include "UObject/Object.h"
 #include "UObject/ObjectMacros.h"
->>>>>>> 6bbb88c8
 
 #include "NiagaraSystem.generated.h"
 
@@ -169,7 +158,6 @@
 	uint32 PendingJobID = INDEX_NONE; // this is the ID for any active shader compiler worker job
 	FNiagaraVMExecutableDataId CompileId;
 	TSharedPtr<FNiagaraVMExecutableData> CompileResults;
-	int32 ParentIndex = INDEX_NONE;
 };
 
 UENUM()
@@ -281,18 +269,6 @@
 {
 	FNiagaraEmitterExecutionIndex() { bStartNewOverlapGroup = false; EmitterIndex = 0; }
 
-<<<<<<< HEAD
-	bool bIsValid = true;
-
-	bool bForced = false;
-};
-
-struct FNiagaraEmitterExecutionIndex
-{
-	FNiagaraEmitterExecutionIndex() { bStartNewOverlapGroup = false; EmitterIndex = 0; }
-
-=======
->>>>>>> 6bbb88c8
 	/** Flag to denote if the batcher should start a new overlap group, i.e. when we have a dependency ensure we don't overlap with the emitter we depend on. */
 	uint32 bStartNewOverlapGroup : 1;
 	/** Emitter index to use */
@@ -332,11 +308,8 @@
 	PRAGMA_DISABLE_DEPRECATION_WARNINGS // Suppress compiler warning on override of deprecated function
 	UE_DEPRECATED(5.0, "Use version that takes FObjectPreSaveContext instead.")
 	virtual void PreSave(const class ITargetPlatform* TargetPlatform) override;
-<<<<<<< HEAD
-=======
 	PRAGMA_ENABLE_DEPRECATION_WARNINGS
 	virtual void PreSave(FObjectPreSaveContext ObjectSaveContext) override;
->>>>>>> 6bbb88c8
 #if WITH_EDITOR
 	virtual void PreEditChange(FProperty* PropertyThatWillChange)override;
 	virtual void PostEditChangeProperty(struct FPropertyChangedEvent& PropertyChangedEvent) override; 
@@ -376,13 +349,10 @@
 
 private:
 	bool IsValidInternal() const;
-<<<<<<< HEAD
-=======
 
 #if WITH_EDITORONLY_DATA
 	void FixupPositionUserParameters();
 #endif
->>>>>>> 6bbb88c8
 	
 public:
 	/** Returns true if this system is valid and can be instanced. False otherwise. */
@@ -444,11 +414,8 @@
 	/** Performs the passed action for all scripts in this system. */
 	template<typename TAction>
 	void ForEachScript(TAction Func) const;
-<<<<<<< HEAD
-=======
 
 	bool AllowScalabilityForLocalPlayerFX()const;
->>>>>>> 6bbb88c8
 
 private:
 	bool IsReadyToRunInternal() const;
@@ -460,10 +427,6 @@
 	FORCEINLINE float GetWarmupTime()const { return WarmupTime; }
 	FORCEINLINE int32 GetWarmupTickCount()const { return WarmupTickCount; }
 	FORCEINLINE float GetWarmupTickDelta()const { return WarmupTickDelta; }
-<<<<<<< HEAD
-	virtual void GetAssetRegistryTags(TArray<FAssetRegistryTag>& OutTags)  const override;
-
-=======
 	FORCEINLINE bool HasFixedTickDelta() const { return bFixedTickDelta; }
 	FORCEINLINE float GetFixedTickDeltaTime()const { return FixedTickDeltaTime; }
 	virtual void GetAssetRegistryTags(TArray<FAssetRegistryTag>& OutTags)  const override;
@@ -471,7 +434,6 @@
 	FORCEINLINE bool NeedsDeterminism() const { return bDeterminism; }
 	FORCEINLINE int32 GetRandomSeed() const { return RandomSeed; }
 
->>>>>>> 6bbb88c8
 #if STATS
 	FNiagaraStatDatabase& GetStatData() { return StatDatabase; }
 #endif
@@ -497,12 +459,9 @@
 
 	/** Blocks until all active compile jobs have finished */
 	void WaitForCompilationComplete(bool bIncludingGPUShaders = false, bool bShowProgress = true);
-<<<<<<< HEAD
-=======
 
 	/** Tries to abort all running shader compilations */
 	void KillAllActiveCompilations();
->>>>>>> 6bbb88c8
 
 	/** Invalidates any active compilation requests which will ignore their results. */
 	void InvalidateActiveCompiles();
@@ -530,17 +489,6 @@
 	UPROPERTY()
 	uint32 ThumbnailImageOutOfDate : 1;
 
-<<<<<<< HEAD
-	/* If this system is exposed to the library. */
-	UPROPERTY(EditAnywhere, AdvancedDisplay, Category = "Asset Options", AssetRegistrySearchable, meta = (SkipSystemResetOnChange = "true"))
-	bool bExposeToLibrary;
-
-	UPROPERTY()
-	bool bIsTemplateAsset_DEPRECATED;
-
-	UPROPERTY(EditAnywhere, AdvancedDisplay, Category = "Asset Options", AssetRegistrySearchable, meta = (SkipSystemResetOnChange = "true"))
-	ENiagaraScriptTemplateSpecification TemplateSpecification;;
-=======
 	/** Deprecated library exposure bool. Use the LibraryVisibility enum instead. FNiagaraEditorUtilities has accessor functions that takes deprecation into account */
 	UPROPERTY()
 	bool bExposeToLibrary_DEPRECATED;
@@ -556,7 +504,6 @@
 	/** If this system is a regular system, a template or a behavior example. */
 	UPROPERTY(EditAnywhere, AdvancedDisplay, Category = "Asset Options", AssetRegistrySearchable, meta = (SkipSystemResetOnChange = "true"))
 	ENiagaraScriptTemplateSpecification TemplateSpecification = ENiagaraScriptTemplateSpecification::None;
->>>>>>> 6bbb88c8
 
 	UPROPERTY(EditAnywhere, AdvancedDisplay, Category = "Asset Options", AssetRegistrySearchable, meta = (SkipSystemResetOnChange = "true"))
 	FText TemplateAssetDescription;
@@ -599,15 +546,6 @@
 	static void RequestCompileForEmitter(UNiagaraEmitter* InEmitter);
 	static void RecomputeExecutionOrderForEmitter(UNiagaraEmitter* InEmitter);
 	static void RecomputeExecutionOrderForDataInterface(class UNiagaraDataInterface* DataInterface);
-<<<<<<< HEAD
-
-	/** Experimental feature that allows us to bake out rapid iteration parameters during the normal compile process. */
-	UPROPERTY(EditAnywhere, AdvancedDisplay, Category = "Performance")
-	uint32 bBakeOutRapidIteration : 1;
-
-	/** If true bBakeOutRapidIteration will be made to be true during cooks  */
-	UPROPERTY(EditAnywhere, AdvancedDisplay, Category = "Performance", meta = (SkipSystemResetOnChange = "true"))
-=======
 
 	FORCEINLINE bool ShouldUseRapidIterationParameters() const { return bCompileForEdit ? !bBakeOutRapidIteration : !bBakeOutRapidIterationOnCook; }
 	FORCEINLINE bool ShouldTrimAttributes() const { return bCompileForEdit ? bTrimAttributes : bTrimAttributesOnCook; }
@@ -629,7 +567,6 @@
 
 	/** When enabled constant values are baked into scripts to improve performance. */
 	UPROPERTY(EditAnywhere, AdvancedDisplay, Category = "Performance", meta=(DisplayName="Bake Rapid Iteration Parameters"))
->>>>>>> 6bbb88c8
 	uint32 bBakeOutRapidIterationOnCook : 1;
 
 	/** Toggles whether or not emitters within this system will try and compress their particle attributes.
@@ -637,25 +574,6 @@
 	UPROPERTY(EditAnywhere, AdvancedDisplay, Category = "Performance")
 	uint32 bCompressAttributes : 1;
 
-<<<<<<< HEAD
-	/** If true Particle attributes will be removed from the DataSet if they are unnecessary (are never read by ParameterMap) */
-	UPROPERTY(EditAnywhere, AdvancedDisplay, Category = "Performance")
-	uint32 bTrimAttributes : 1;
-
-	/** If true bTrimAttributes will be made to be true during cooks */
-	UPROPERTY(EditAnywhere, AdvancedDisplay, Category = "Performance", meta = (SkipSystemResetOnChange = "true"))
-	uint32 bTrimAttributesOnCook : 1;
-
-	/** If true, forcefully disables all debug switches */
-	UPROPERTY(meta = (SkipSystemResetOnChange = "true"))
-	uint32 bDisableAllDebugSwitches : 1;
-	/** Subscriptions to definitions of parameters. */
-	UPROPERTY()
-	TArray<FParameterDefinitionsSubscription> ParameterDefinitionsSubscriptions;
-
-#endif
-
-=======
 	/** When enabled we trim particle attributes while editing the system. */
 	UPROPERTY(EditAnywhere, AdvancedDisplay, Category = "Performance", meta=(DisplayName="Trim Attributes During Edit"))
 	uint32 bTrimAttributes : 1;
@@ -737,7 +655,6 @@
 	int32 CustomDepthStencilValue = 0;
 	//////////////////////////////////////////////////////////////////////////
 
->>>>>>> 6bbb88c8
 	/** Computes emitter priorities based on the dependency information. */
 	bool ComputeEmitterPriority(int32 EmitterIdx, TArray<int32, TInlineAllocator<32>>& EmitterPriorities, const TBitArray<TInlineAllocator<32>>& EmitterDependencyGraph);
 
@@ -789,20 +706,9 @@
 	UPROPERTY(EditAnywhere, Category = "Performance")
 	bool bRequireCurrentFrameData = true;
 
-	bool bFullyLoaded = false;
-
-	/** When enabled, we follow the settings on the UNiagaraComponent for tick order. When this option is disabled, we ignore any dependencies from data interfaces or other variables and instead fire off the simulation as early in the frame as possible. This greatly
-	reduces overhead and allows the game thread to run faster, but comes at a tradeoff if the dependencies might leave gaps or other visual artifacts.*/
-	UPROPERTY(EditAnywhere, Category = "Performance")
-	bool bRequireCurrentFrameData = true;
-
 	bool HasSystemScriptDIsWithPerInstanceData() const;
-<<<<<<< HEAD
-	FORCEINLINE bool HasDIsWithPostSimulateTick()const{ return bHasDIsWithPostSimulateTick; }
-=======
 	FORCEINLINE bool HasDIsWithPostSimulateTick() const { return bHasDIsWithPostSimulateTick; }
 	FORCEINLINE bool AllDIsPostSimulateCanOverlapFrames() const { return bAllDIsPostSimulateCanOverlapFrames; }
->>>>>>> 6bbb88c8
 	FORCEINLINE bool HasAnyGPUEmitters()const{ return bHasAnyGPUEmitters; }
 	FORCEINLINE bool NeedsGPUContextInitForDataInterfaces() const { return bNeedsGPUContextInitForDataInterfaces; }
 
@@ -821,19 +727,12 @@
 	void GatherStaticVariables(TArray<FNiagaraVariable>& OutVars, TArray<FNiagaraVariable>& OutEmitterVars) const;
 #endif
 	UNiagaraEffectType* GetEffectType()const;
-<<<<<<< HEAD
-	FORCEINLINE const FNiagaraSystemScalabilitySettings& GetScalabilitySettings() { return CurrentScalabilitySettings; }
-	FORCEINLINE bool NeedsSortedSignificanceCull()const{ return bNeedsSortedSignificanceCull; }
-	
-	void OnScalabilityCVarChanged();
-=======
 	FORCEINLINE const FNiagaraSystemScalabilitySettings& GetScalabilitySettings()const { return CurrentScalabilitySettings; }
 	FORCEINLINE bool NeedsSortedSignificanceCull()const{ return bNeedsSortedSignificanceCull; }
 	
 	void OnScalabilityCVarChanged();
 
 	FORCEINLINE ENiagaraCullProxyMode GetCullProxyMode()const { return GetScalabilitySettings().CullProxyMode; }
->>>>>>> 6bbb88c8
 
 	/** Whether or not fixed bounds are enabled. */
 	UPROPERTY(EditAnywhere, Category = "System", meta = (SkipSystemResetOnChange = "true", InlineEditConditionToggle))
@@ -843,21 +742,12 @@
 	void AddToInstanceCountStat(int32 NumInstances, bool bSolo)const;
 
 	const FString& GetCrashReporterTag()const;
-<<<<<<< HEAD
-	bool CanObtainEmitterAttribute(const FNiagaraVariableBase& InVarWithUniqueNameNamespace) const;
-	bool CanObtainSystemAttribute(const FNiagaraVariableBase& InVar) const;
-	bool CanObtainUserVariable(const FNiagaraVariableBase& InVar) const;
-
-#if WITH_EDITORONLY_DATA
-	const TMap<FGuid, UNiagaraMessageDataBase*>& GetMessages() const { return MessageKeyToMessageMap; };
-=======
 	bool CanObtainEmitterAttribute(const FNiagaraVariableBase& InVarWithUniqueNameNamespace, FNiagaraTypeDefinition& OutBoundType) const;
 	bool CanObtainSystemAttribute(const FNiagaraVariableBase& InVar, FNiagaraTypeDefinition& OutBoundType) const;
 	bool CanObtainUserVariable(const FNiagaraVariableBase& InVar) const;
 
 #if WITH_EDITORONLY_DATA
 	const TMap<FGuid, TObjectPtr<UNiagaraMessageDataBase>>& GetMessages() const { return MessageKeyToMessageMap; };
->>>>>>> 6bbb88c8
 	void AddMessage(const FGuid& MessageKey, UNiagaraMessageDataBase* NewMessage) { MessageKeyToMessageMap.Add(MessageKey, NewMessage); };
 	void RemoveMessage(const FGuid& MessageKey) { MessageKeyToMessageMap.Remove(MessageKey); };
 	void RemoveMessageDelegateable(const FGuid MessageKey) { MessageKeyToMessageMap.Remove(MessageKey); };
@@ -872,15 +762,12 @@
 	UNiagaraBakerSettings* GetBakerSettings();
 	const UNiagaraBakerSettings* GetBakerGeneratedSettings() const { return BakerGeneratedSettings; }
 	void SetBakerGeneratedSettings(UNiagaraBakerSettings* Settings) { BakerGeneratedSettings = Settings; }
-<<<<<<< HEAD
-=======
 
 
 	/** Get the cached parameter map traversal for this emitter.  */
 	const TSharedPtr<FNiagaraGraphCachedDataBase, ESPMode::ThreadSafe>& GetCachedTraversalData() const;
 	void InvalidateCachedData();
 	void GraphSourceChanged();
->>>>>>> 6bbb88c8
 #endif
 
 private:
@@ -898,8 +785,6 @@
 
 	void EvaluateCompileResultDependencies() const;
 
-	bool CompilationResultsValid(FNiagaraSystemCompileRequest& CompileRequest) const;
-
 	void InitEmitterCompiledData();
 
 	void InitSystemCompiledData();
@@ -989,10 +874,6 @@
 	/** Wrapper for editor only parameters. */
 	UPROPERTY()
 	TObjectPtr<UNiagaraEditorParametersAdapterBase> EditorParameters;
-
-	/** Wrapper for editor only parameters. */
-	UPROPERTY()
-	UNiagaraEditorParametersAdapterBase* EditorParameters;
 
 	bool bIsolateEnabled;
 
@@ -1033,16 +914,6 @@
 	UPROPERTY(EditAnywhere, Category = Warmup, meta = (ForceUnits=s))
 	float WarmupTickDelta;
 
-<<<<<<< HEAD
-#if WITH_EDITORONLY_DATA
-	/** Settings used inside the baker */
-	UPROPERTY(Export)
-	UNiagaraBakerSettings* BakerSettings;
-
-	/** Generated data baker settings, will be null until we have generated at least once. */
-	UPROPERTY(Export)
-	UNiagaraBakerSettings* BakerGeneratedSettings;
-=======
 	UPROPERTY(EditAnywhere, Category = "System", meta = (InlineEditConditionToggle))
 	bool bFixedTickDelta = false;
 
@@ -1064,7 +935,6 @@
 	/** Generated data baker settings, will be null until we have generated at least once. */
 	UPROPERTY(Export)
 	TObjectPtr<UNiagaraBakerSettings> BakerGeneratedSettings;
->>>>>>> 6bbb88c8
 #endif
 
 	UPROPERTY()
@@ -1092,19 +962,14 @@
 
 	uint32 bIsValidCached : 1;
 	uint32 bIsReadyToRunCached : 1;
-<<<<<<< HEAD
-=======
 	uint32 bNeedsAsyncOptimize : 1;
 	uint32 bLwcEnabledSettingCached : 1;
->>>>>>> 6bbb88c8
 
 	TOptional<float> MaxDeltaTime;
 	FNiagaraDataSetAccessor<ENiagaraExecutionState> SystemExecutionStateAccessor;
 	TArray<FNiagaraDataSetAccessor<ENiagaraExecutionState>> EmitterExecutionStateAccessors;
 	TArray<TArray<FNiagaraDataSetAccessor<FNiagaraSpawnInfo>>> EmitterSpawnInfoAccessors;
 
-<<<<<<< HEAD
-=======
 	FGraphEventRef ScriptOptimizationCompletionEvent;
 
 public:
@@ -1128,7 +993,6 @@
 	const FNiagaraSystemStaticBuffers* GetStaticBuffers() const { return StaticBuffers.Get(); }
 
 protected:
->>>>>>> 6bbb88c8
 	void GenerateStatID()const;
 #if STATS
 	mutable TStatId StatID_GT;
@@ -1143,40 +1007,27 @@
 
 	//Scalability settings
 	FNiagaraSystemScalabilitySettings CurrentScalabilitySettings;
-<<<<<<< HEAD
-=======
 	bool bAllowCullingForLocalPlayers = false;
->>>>>>> 6bbb88c8
 
 	mutable FString CrashReporterTag;
 
 	uint32 bHasDIsWithPostSimulateTick : 1;
-<<<<<<< HEAD
-=======
 	uint32 bAllDIsPostSimulateCanOverlapFrames : 1;
->>>>>>> 6bbb88c8
 	uint32 bHasAnyGPUEmitters : 1;
 	uint32 bNeedsSortedSignificanceCull : 1;
 
 #if WITH_EDITORONLY_DATA
 	/** Messages associated with the System asset. */
 	UPROPERTY()
-<<<<<<< HEAD
-	TMap<FGuid, UNiagaraMessageDataBase*> MessageKeyToMessageMap;
-=======
 	TMap<FGuid, TObjectPtr<UNiagaraMessageDataBase>> MessageKeyToMessageMap;
->>>>>>> 6bbb88c8
 
 	FGuid AssetGuid;
 #endif
 
 	/** Total active instances of this system. */
 	int32 ActiveInstances;
-<<<<<<< HEAD
-=======
 
 	TUniquePtr<FNiagaraSystemStaticBuffers, FNiagaraSystemStaticBuffers::FDeletor> StaticBuffers;
->>>>>>> 6bbb88c8
 };
 
 FORCEINLINE void UNiagaraSystem::RegisterActiveInstance()
