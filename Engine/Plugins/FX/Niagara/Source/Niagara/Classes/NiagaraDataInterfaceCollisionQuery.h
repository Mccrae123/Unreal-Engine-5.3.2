--- conflicted
+++ resolved
@@ -29,11 +29,6 @@
 
 	DECLARE_NIAGARA_DI_PARAMETER();
 
-<<<<<<< HEAD
-	FNiagaraSystemInstance *SystemInstance;
-
-=======
->>>>>>> 6bbb88c8
 	//UObject Interface
 	virtual void PostInitProperties() override;
 	//UObject Interface End
@@ -51,20 +46,10 @@
 	virtual void GetFunctions(TArray<FNiagaraFunctionSignature>& OutFunctions) override;
 	virtual void GetVMExternalFunction(const FVMExternalFunctionBindingInfo& BindingInfo, void* InstanceData, FVMExternalFunction &OutFunc) override;
 	virtual void GetAssetTagsForContext(const UObject* InAsset, const TArray<const UNiagaraDataInterface*>& InProperties, TMap<FName, uint32>& NumericKeys, TMap<FName, FString>& StringKeys) const override;
-<<<<<<< HEAD
-
-
-	// VM functions
-	void PerformQuerySyncCPU(FVectorVMContext& Context);
-	void PerformQueryAsyncCPU(FVectorVMContext& Context);
-	void QuerySceneDepth(FVectorVMContext& Context);
-	void QueryMeshDistanceField(FVectorVMContext& Context);
-=======
 
 	// VM functions
 	void PerformQuerySyncCPU(FVectorVMExternalFunctionContext& Context);
 	void PerformQueryAsyncCPU(FVectorVMExternalFunctionContext& Context);
->>>>>>> 6bbb88c8
 
 	virtual bool CanExecuteOnTarget(ENiagaraSimTarget Target) const override { return true; }
 	virtual bool RequiresDistanceFieldData() const override { return true; }
@@ -84,11 +69,7 @@
 	
 	virtual bool HasPreSimulateTick() const override{ return true; }
 	virtual bool HasPostSimulateTick() const override { return true; }
-<<<<<<< HEAD
-private:
-=======
 	virtual bool PostSimulateCanOverlapFrames() const { return false; }
->>>>>>> 6bbb88c8
 
 private:
 	static FCriticalSection CriticalSection;
