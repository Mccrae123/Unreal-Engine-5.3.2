// Copyright Epic Games, Inc. All Rights Reserved.

#pragma once


#include "NiagaraActor.h"
#include "Camera/CameraLensEffectInterface.h"

#include "NiagaraLensEffectBase.generated.h"

class APlayerCameraManager;

/**
 * Niagara equivalent of AEmitterCameraLensEffectBase.
 * This class is supported by APlayerCameraManager (via ICameraLensEffectInterface) as a camera lens effect.
 */
UCLASS(abstract, Blueprintable, hideCategories=(NiagaraActorActivation, "Components|Activation", Input, Collision, "Game|Damage"), MinimalAPI)
class ANiagaraLensEffectBase : public ANiagaraActor, public ICameraLensEffectInterface
{
	GENERATED_BODY()


protected:
	NIAGARA_API ANiagaraLensEffectBase(const FObjectInitializer& ObjectInitializer);

	/**
	 * Relative offset from the camera (where X is out from the camera)
	 * Might be changed slightly when the FOV is different than expected.
	 */
	UPROPERTY(EditDefaultsOnly, Category = "Positioning And Scale")
	FTransform DesiredRelativeTransform;

	/**
	 * FOVs that differ from this may cause adjustments in positioning.
	 * This is the FOV which the effect was tested with.
	 */
	UPROPERTY(EditDefaultsOnly, Category = "Positioning And Scale")
	float BaseAuthoredFOV;

	/**
	 * Are multiple instances of the effect allowed? 
	 * When disabled, a single instance of the effect may be retriggered!
	 */
	UPROPERTY(EditDefaultsOnly, Category = "Effect Activation")
	uint8 bAllowMultipleInstances:1;

	/**
	 * When an instance of this effect is retriggered (because more than one instance is not allowed)
	 * should the particle system be explicitly reset? Activate(bReset = true);
	 */
	UPROPERTY(EditDefaultsOnly, Category = "Effect Activation", meta = (EditCondition = "!bAllowMultipleInstances"))
	uint8 bResetWhenRetriggered:1;
	
	/** 
	 *  If an effect class in this array is currently playing, do not play this effect.
	 *  Useful for preventing multiple similar or expensive camera effects from playing simultaneously.
	 */
	UPROPERTY(EditDefaultsOnly, Category = "Effect Activation", meta = (MustImplement = "/Script/Engine.CameraLensEffectInterface"))
	TArray<TSubclassOf<AActor>> EmittersToTreatAsSame;

	UPROPERTY()
	TObjectPtr<APlayerCameraManager> OwningCameraManager;

protected:

	//~ Begin ICameraLensEffectInterface interface
<<<<<<< HEAD
	virtual const FTransform& GetRelativeTransform() const override;
	virtual float GetBaseFOV() const override;
	virtual bool ShouldAllowMultipleInstances() const override;
	virtual bool ResetWhenTriggered() const override;
	virtual bool ShouldTreatEmitterAsSame(TSubclassOf<AActor> OtherEmitter) const override;
	virtual void NotifyWillBePooled() override;
	virtual void AdjustBaseFOV(float NewFOV);
	virtual void RegisterCamera(APlayerCameraManager* CameraManager) override;
	virtual void NotifyRetriggered() override;
	virtual void ActivateLensEffect() override;
	virtual void DeactivateLensEffect() override;
	virtual bool IsLooping() const override;
=======
	NIAGARA_API virtual const FTransform& GetRelativeTransform() const override;
	NIAGARA_API virtual float GetBaseFOV() const override;
	NIAGARA_API virtual bool ShouldAllowMultipleInstances() const override;
	NIAGARA_API virtual bool ResetWhenTriggered() const override;
	NIAGARA_API virtual bool ShouldTreatEmitterAsSame(TSubclassOf<AActor> OtherEmitter) const override;
	NIAGARA_API virtual void NotifyWillBePooled() override;
	NIAGARA_API virtual void AdjustBaseFOV(float NewFOV);
	NIAGARA_API virtual void RegisterCamera(APlayerCameraManager* CameraManager) override;
	NIAGARA_API virtual void NotifyRetriggered() override;
	NIAGARA_API virtual void ActivateLensEffect() override;
	NIAGARA_API virtual void DeactivateLensEffect() override;
	NIAGARA_API virtual bool IsLooping() const override;
>>>>>>> 4af6daef
	//~ End ICameraLensEffectInterface interface

	NIAGARA_API virtual void EndPlay(const EEndPlayReason::Type EndPlayReason) override;
};<|MERGE_RESOLUTION|>--- conflicted
+++ resolved
@@ -64,20 +64,6 @@
 protected:
 
 	//~ Begin ICameraLensEffectInterface interface
-<<<<<<< HEAD
-	virtual const FTransform& GetRelativeTransform() const override;
-	virtual float GetBaseFOV() const override;
-	virtual bool ShouldAllowMultipleInstances() const override;
-	virtual bool ResetWhenTriggered() const override;
-	virtual bool ShouldTreatEmitterAsSame(TSubclassOf<AActor> OtherEmitter) const override;
-	virtual void NotifyWillBePooled() override;
-	virtual void AdjustBaseFOV(float NewFOV);
-	virtual void RegisterCamera(APlayerCameraManager* CameraManager) override;
-	virtual void NotifyRetriggered() override;
-	virtual void ActivateLensEffect() override;
-	virtual void DeactivateLensEffect() override;
-	virtual bool IsLooping() const override;
-=======
 	NIAGARA_API virtual const FTransform& GetRelativeTransform() const override;
 	NIAGARA_API virtual float GetBaseFOV() const override;
 	NIAGARA_API virtual bool ShouldAllowMultipleInstances() const override;
@@ -90,7 +76,6 @@
 	NIAGARA_API virtual void ActivateLensEffect() override;
 	NIAGARA_API virtual void DeactivateLensEffect() override;
 	NIAGARA_API virtual bool IsLooping() const override;
->>>>>>> 4af6daef
 	//~ End ICameraLensEffectInterface interface
 
 	NIAGARA_API virtual void EndPlay(const EEndPlayReason::Type EndPlayReason) override;
