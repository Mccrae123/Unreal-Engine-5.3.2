// Copyright Epic Games, Inc. All Rights Reserved.

#pragma once

#include "CoreMinimal.h"
#include "HAL/ThreadSafeBool.h"
#include "UObject/ObjectMacros.h"
#include "UObject/Object.h"
#include "NiagaraCommon.h"
#include "NiagaraScriptBase.h"
#include "NiagaraShared.h"
#include "NiagaraParameters.h"
#include "NiagaraDataSet.h"
#include "NiagaraScriptExecutionParameterStore.h"
#include "NiagaraStackSection.h"
#include "NiagaraParameterDefinitionsSubscriber.h"
#include "NiagaraValidationRule.h"
#include "NiagaraVersionedObject.h"
#include "HAL/CriticalSection.h"
#include "VectorVM.h"

#include "NiagaraScript.generated.h"

class UNiagaraDataInterface;
class FNiagaraCompileRequestDataBase;
class FNiagaraCompileRequestDuplicateDataBase;
class UNiagaraConvertInPlaceUtilityBase;

#define NIAGARA_INVALID_MEMORY (0xBA)

#define NIAGARA_SCRIPT_COMPILE_LOGGING_MEDIUM

DECLARE_STATS_GROUP(TEXT("Niagara Detailed"), STATGROUP_NiagaraDetailed, STATCAT_Advanced);

/** Defines what will happen to unused attributes when a script is run. */
UENUM()
enum class EUnusedAttributeBehaviour : uint8
{
	/** The previous value of the attribute is copied across. */
	Copy,
	/** The attribute is set to zero. */
	Zero,
	/** The attribute is untouched. */
	None,
	/** The memory for the attribute is set to NIAGARA_INVALID_MEMORY. */
	MarkInvalid, 
	/** The attribute is passed through without double buffering */
	PassThrough,
};

UENUM()
enum class ENiagaraModuleDependencyType : uint8
{
	/** The dependency belongs before the module. */
	PreDependency,
	/** The dependency belongs after the module. */
	PostDependency
};

UENUM()
enum class ENiagaraModuleDependencyScriptConstraint : uint8
{
	/** The module providing the dependency must be in the same script e.g. if the module requiring the dependency is in "Particle Spawn" the module providing the dependency must also be in "Particle Spawn". */
	SameScript,
	/** The module providing the dependency can be in any script as long as it satisfies the dependency type, e.g. if the module requiring the dependency is in "Particle Spawn" the module providing the dependency could be in "Emitter Spawn". */
	AllScripts
};

UENUM()
enum class ENiagaraScriptLibraryVisibility : uint8
{
	Invalid = 0 UMETA(Hidden),
	
	/** The script is not visible by default to the user, but can be made visible by disabling the "Library only" filter option. */
	Unexposed UMETA(DisplayName = "Unexposed"),

	/** The script is exposed to the asset library and always visible to the user. */
	Library UMETA(DisplayName = "Exposed"),

	/** The script is never visible to the user. This is useful to "soft deprecate" assets that should not be shown to a user, but should also not generate errors for existing usages. */
	Hidden UMETA(DisplayName = "Hidden")
};

UENUM()
enum class ENiagaraScriptTemplateSpecification : uint8
{
	None,
	Template,
	Behavior UMETA(DisplayName = "Learning Example")
};

UENUM()
enum class ENiagaraEmitterDefaultSummaryState : uint8
{
	/** The emitter will be added in default, full view by default. */
	Default,
	/** The emitter will be added in summary state by default. */
	Summary
};


/** Defines different usages for a niagara script's module dependecies. */
UENUM()
enum class ENiagaraModuleDependencyUsage : uint8
{
	/** Default entry to catch invalid usages */
	None UMETA(Hidden),
	/** Evaluate when the script is called during the spawn phase. */
	Spawn,
	/** Evaluate when the script is called during the update phase. */
	Update,
	/** Evaluate when the script is called in an event context. */
	Event,
	/** Evaluate when the script is called in a simulation stage. */
	SimulationStage
};

/** Defines different usages for a niagara script's module dependecies. */
UENUM()
enum class ENiagaraModuleDependencyUsage : uint8
{
	/** Default entry to catch invalid usages */
	None UMETA(Hidden),
	/** Evaluate when the script is called during the spawn phase. */
	Spawn,
	/** Evaluate when the script is called during the update phase. */
	Update,
	/** Evaluate when the script is called in an event context. */
	Event,
	/** Evaluate when the script is called in a simulation stage. */
	SimulationStage
};

USTRUCT()
struct FNiagaraModuleDependency
{
	GENERATED_USTRUCT_BODY()
public:
	/** Specifies the provided id of the required dependent module (e.g. 'ProvidesNormalizedAge') */
	UPROPERTY(AssetRegistrySearchable, EditAnywhere, Category = Script)
	FName Id;

	/** Whether the dependency belongs before or after this module */
	UPROPERTY(AssetRegistrySearchable, EditAnywhere, Category = Script)
	ENiagaraModuleDependencyType Type; // e.g. PreDependency

	/** Specifies constraints related to the source script a modules provides as dependency. */
	UPROPERTY(AssetRegistrySearchable, EditAnywhere, Category = Script)
	ENiagaraModuleDependencyScriptConstraint ScriptConstraint;

	// Specifies the version constraint that module providing the dependency must fulfill.
	// Example usages:
	// '1.2' requires the exact version 1.2 of the source script
	// '1.2+' requires at least version 1.2, but any higher version is also ok
	// '1.2-2.0' requires any version between 1.2 and 2.0
	UPROPERTY(AssetRegistrySearchable, EditAnywhere, Category = Script)
	FString RequiredVersion;

	/** This property can limit where the dependency is evaluated. By default, the dependency is enforced in all script usages */
	UPROPERTY(AssetRegistrySearchable, EditAnywhere, Category = Script, meta = (Bitmask, BitmaskEnum = "/Script/Niagara.ENiagaraModuleDependencyUsage"))
	int32 OnlyEvaluateInScriptUsage;
	
	/** Detailed description of the dependency */
	UPROPERTY(AssetRegistrySearchable, EditAnywhere, Category = Script, meta = (MultiLine = true))
	FText Description;

	FNiagaraModuleDependency()
	{
		Type = ENiagaraModuleDependencyType::PreDependency;
		ScriptConstraint = ENiagaraModuleDependencyScriptConstraint::SameScript;
		OnlyEvaluateInScriptUsage = 1 << static_cast<int32>(ENiagaraModuleDependencyUsage::Spawn) |
									1 << static_cast<int32>(ENiagaraModuleDependencyUsage::Update) |
									1 << static_cast<int32>(ENiagaraModuleDependencyUsage::Event) |
									1 << static_cast<int32>(ENiagaraModuleDependencyUsage::SimulationStage);
	}

#if WITH_EDITOR
	bool HasValidVersionDependency() const;
	NIAGARA_API bool IsVersionAllowed(const FNiagaraAssetVersion& Version) const;
	
	void CheckVersionCache() const;
#endif
private:
	
	struct FResolvedVersions
	{
		bool bValid = false;
		FString SourceProperty;
		int32 MinMajorVersion = 0;
		int32 MinMinorVersion = 0;
		int32 MaxMajorVersion = 0;
		int32 MaxMinorVersion = 0;
	};
	mutable FResolvedVersions VersionDependencyCache;
};

USTRUCT()
struct FNiagaraCompilerTag
{
	GENERATED_USTRUCT_BODY()
public:
	FNiagaraCompilerTag() {}
	FNiagaraCompilerTag(const FNiagaraVariable& InVariable, const FString& InStringValue) : Variable(InVariable), StringValue(InStringValue) {}
	UPROPERTY()
	FNiagaraVariable Variable;

	UPROPERTY()
	FString StringValue;

	static NIAGARA_API FNiagaraCompilerTag* FindTag(TArray< FNiagaraCompilerTag>& InTags,  const FNiagaraVariableBase& InSearchVar);
	static NIAGARA_API const FNiagaraCompilerTag* FindTag(const TArray< FNiagaraCompilerTag>& InTags, const FNiagaraVariableBase& InSearchVar);

};


struct FNiagaraScriptDebuggerInfo
{
	FNiagaraScriptDebuggerInfo();
	FNiagaraScriptDebuggerInfo(FName InName, ENiagaraScriptUsage InUsage, const FGuid& InUsageId);

	bool bWaitForGPU;

	FName HandleName;

	ENiagaraScriptUsage Usage;

	FGuid UsageId;

	int32 FrameLastWriteId;

	FNiagaraDataSet Frame;

	FNiagaraParameterStore Parameters;

	TAtomic<bool> bWritten;
};

/** Struct containing all of the data necessary to look up a NiagaraScript's VM executable results from the Derived Data Cache.*/
USTRUCT()
struct FNiagaraVMExecutableDataId
{
	GENERATED_USTRUCT_BODY()
public:
	/** The version of the compiler that this needs to be built against.*/
	UPROPERTY()
	FGuid CompilerVersionID;

	/** The type of script this was used for.*/
	UPROPERTY()
	ENiagaraScriptUsage ScriptUsageType;

	/** The instance id of this script usage type.*/
	UPROPERTY()
	FGuid ScriptUsageTypeID;

#if WITH_EDITORONLY_DATA
	/** Configuration options*/
	UPROPERTY()
	TArray<FString> AdditionalDefines;

	UPROPERTY()
	TArray<FNiagaraVariableBase> AdditionalVariables;

	NIAGARA_API TArray<FString> GetAdditionalVariableStrings();
#endif

	/** Whether or not we need to bake Rapid Iteration params. True to keep params, false to bake.*/
	UPROPERTY()
	uint32 bUsesRapidIterationParams : 1;

	/** Whether or not we allow debug switches to be used. */
	UPROPERTY()
	uint32 bDisableDebugSwitches : 1;

	/** Do we require interpolated spawning */
	UPROPERTY()
	uint32 bInterpolatedSpawn : 1;

	/** Do we require persistent IDs */
	UPROPERTY()
	uint32 bRequiresPersistentIDs : 1;

	/**
	* The GUID of the subgraph this shader primarily represents.
	*/
	UPROPERTY()
	FGuid BaseScriptID_DEPRECATED;

	/**
	* The hash of the subgraph this shader primarily represents.
	*/
	UPROPERTY()
	FNiagaraCompileHash BaseScriptCompileHash;

#if WITH_EDITORONLY_DATA
	/** Compile hashes of any top level scripts the script was dependent on that might trigger a recompile if they change. */
	UPROPERTY()
	TArray<FNiagaraCompileHash> ReferencedCompileHashes;

	/** Temp storage while generating the Id. This is NOT serialized and shouldn't be used in any comparisons*/
	TArray<FString> DebugReferencedObjects;
#endif

	/** The version of the script that was compiled. If empty then just the latest version. */
	UPROPERTY()
	FGuid ScriptVersionID;

	FNiagaraVMExecutableDataId()
		: CompilerVersionID()
		, ScriptUsageType(ENiagaraScriptUsage::Function)
		, bUsesRapidIterationParams(true)
		, bDisableDebugSwitches(false)
		, bInterpolatedSpawn(false)
		, bRequiresPersistentIDs(false)
		, BaseScriptID_DEPRECATED(0, 0, 0, 0)
	{ }


	~FNiagaraVMExecutableDataId()
	{ }

	NIAGARA_API bool IsValid() const;
	NIAGARA_API void Invalidate();
	
	friend uint32 GetTypeHash(const FNiagaraVMExecutableDataId& Ref)
	{
		return Ref.BaseScriptCompileHash.GetTypeHash();
	}

	SIZE_T GetSizeBytes() const
	{
		return sizeof(*this);
	}

	NIAGARA_API bool HasInterpolatedParameters() const;
	NIAGARA_API bool RequiresPersistentIDs() const;
#if 0
	/** Hashes the script-specific part of this shader map Id. */
	NIAGARA_API void GetScriptHash(FSHAHash& OutHash) const;
#endif

	/**
	* Tests this set against another for equality, disregarding override settings.
	*
	* @param ReferenceSet	The set to compare against
	* @return				true if the sets are equal
	*/
	NIAGARA_API bool operator==(const FNiagaraVMExecutableDataId& ReferenceSet) const;

	bool operator!=(const FNiagaraVMExecutableDataId& ReferenceSet) const
	{
		return !(*this == ReferenceSet);
	}

#if WITH_EDITORONLY_DATA
	/** Appends string representations of this Id to a key string. */
	NIAGARA_API void AppendKeyString(FString& KeyString, const FString& Delimiter = TEXT("_"), bool bAppendObjectForDebugging = false) const;

#endif
};

USTRUCT()
<<<<<<< HEAD
struct NIAGARA_API FNiagaraVMExecutableByteCode
=======
struct FNiagaraVMExecutableByteCode
>>>>>>> 4af6daef
{
	GENERATED_USTRUCT_BODY()
private:
	UPROPERTY()
	TArray<uint8> Data;

	UPROPERTY()
	int32 UncompressedSize = INDEX_NONE;

public:
<<<<<<< HEAD
	bool HasByteCode() const;
	bool IsCompressed() const;
	bool Compress();
	bool Uncompress();

	void Reset();

	void SetData(const TArray<uint8>& InData);
	void SetData(TArray<uint8>&& InData);
=======
	NIAGARA_API bool HasByteCode() const;
	NIAGARA_API bool IsCompressed() const;
	NIAGARA_API bool Compress();
	NIAGARA_API bool Uncompress();

	NIAGARA_API void Reset();

	NIAGARA_API void SetData(const TArray<uint8>& InData);
	NIAGARA_API void SetData(TArray<uint8>&& InData);
>>>>>>> 4af6daef

	const TArray<uint8>& GetData() const { return Data; }
	TArray<uint8>& GetData() { return Data; }
	const uint8* GetDataPtr() const { return Data.GetData(); }
	int32 GetLength() const { return Data.Num(); }

	void Reserve(int32 Number) { Data.Reserve(Number); }
	void Shrink() { Data.Shrink(); }

	/** Used to upgrade a serialized property to our own struct */
<<<<<<< HEAD
	bool SerializeFromMismatchedTag(const struct FPropertyTag& Tag, FStructuredArchive::FSlot Slot);
=======
	NIAGARA_API bool SerializeFromMismatchedTag(const struct FPropertyTag& Tag, FStructuredArchive::FSlot Slot);
>>>>>>> 4af6daef
};

template<>
struct TStructOpsTypeTraits<FNiagaraVMExecutableByteCode> : public TStructOpsTypeTraitsBase2<FNiagaraVMExecutableByteCode>
{
	enum
	{
		WithStructuredSerializeFromMismatchedTag = true,
	};
};

// Carrier for uncompressed, and optimmized bytecode returned from optimization task
<<<<<<< HEAD
struct NIAGARA_API FNiagaraScriptAsyncOptimizeTaskState
=======
struct FNiagaraScriptAsyncOptimizeTaskState
>>>>>>> 4af6daef
{
	FNiagaraVMExecutableDataId CachedScriptVMId;
	FNiagaraVMExecutableByteCode SourceByteCode;
	FNiagaraVMExecutableByteCode OptimizedByteCode;

	TArray<uint8, TInlineAllocator<32>> ExternalFunctionRegisterCounts;
	
	bool bShouldOptimizeByteCode = false;
	bool bShouldFreeSourceByteCodeOnCooked = false;
	bool bOptimizationComplete = false;
		
<<<<<<< HEAD
	void OptimizeByteCode();
=======
	NIAGARA_API void OptimizeByteCode();
>>>>>>> 4af6daef
};
using FNiagaraScriptAsyncOptimizeTaskStatePtr = TSharedPtr<FNiagaraScriptAsyncOptimizeTaskState, ESPMode::ThreadSafe>;


/** Struct containing all of the data needed to run a Niagara VM executable script.*/
USTRUCT()
struct FNiagaraVMExecutableData
{
	GENERATED_USTRUCT_BODY()
public:
	NIAGARA_API FNiagaraVMExecutableData();

	/** Byte code to execute for this system. */
	UPROPERTY()
	FNiagaraVMExecutableByteCode ByteCode;
<<<<<<< HEAD

	/** Optimized version of the byte code to execute for this system */
	UPROPERTY(Transient)
	FNiagaraVMExecutableByteCode OptimizedByteCode;
	// Container for the optimization task that doesn't copy the task over when the executable data is copied
	struct FOptimizationTask
	{
		FOptimizationTask() { }
		FOptimizationTask(const FOptimizationTask&) { }
		FOptimizationTask& operator=(const FOptimizationTask&) { return *this; }

		// Optimization task if one is pending, that should be applied before execution
		FNiagaraScriptAsyncOptimizeTaskStatePtr State;

=======

	/** Optimized version of the byte code to execute for this system */
	UPROPERTY(Transient)
	FNiagaraVMExecutableByteCode OptimizedByteCode;
	// Container for the optimization task that doesn't copy the task over when the executable data is copied
	struct FOptimizationTask
	{
		FOptimizationTask() { }
		FOptimizationTask(const FOptimizationTask&) { }
		FOptimizationTask& operator=(const FOptimizationTask&) { return *this; }

		// Optimization task if one is pending, that should be applied before execution
		FNiagaraScriptAsyncOptimizeTaskStatePtr State;

>>>>>>> 4af6daef
		// Lock used to apply the optimization results
		FCriticalSection Lock;
	} OptimizationTask;

	/** Number of temp registers used by this script. */
	UPROPERTY()
	int32 NumTempRegisters;

	/** Number of user pointers we must pass to the VM. */
	UPROPERTY()
	int32 NumUserPtrs;

#if WITH_EDITORONLY_DATA
	/** All the data for using external constants in the script, laid out in the order they are expected in the uniform table.*/
	UPROPERTY()
	FNiagaraParameters Parameters;

	/** All the data for using external constants in the script, laid out in the order they are expected in the uniform table.*/
	UPROPERTY()
	FNiagaraParameters InternalParameters;

	/** List of all external dependencies of this script. If not met, linking should result in an error.*/
	UPROPERTY()
	TArray<FNiagaraCompileDependency> ExternalDependencies;

	/** The default set of rapid iteration parameters defined by the script that this data represents.  In the case of baked
	    in RI parameters this will be the values that are baked in, otherwise it will be the set of defaults based on the graphs. */
	UPROPERTY()
	TArray<FNiagaraVariable> BakedRapidIterationParameters;
<<<<<<< HEAD
=======

	UPROPERTY()
	TArray<FNiagaraCompilerTag> CompileTagsEditorOnly;
>>>>>>> 4af6daef
#endif

	UPROPERTY()
	TArray<FNiagaraCompilerTag> CompileTags;

	UPROPERTY()
	TArray<uint8> ScriptLiterals;

	/** Attributes used by this script. */
	UPROPERTY()
	TArray<FNiagaraVariableBase> Attributes;

	/** Contains various usage information for this script. */
	UPROPERTY()
	FNiagaraScriptDataUsageInfo DataUsage;

#if WITH_EDITORONLY_DATA
	UPROPERTY()
	TMap<FName, FNiagaraParameters> DataSetToParameters;

	UPROPERTY()
	TArray<FNiagaraFunctionSignature> AdditionalExternalFunctions;
#endif

	/** Information about all the UObjects used by this script. */
	UPROPERTY()
	TArray<FNiagaraScriptUObjectCompileInfo> UObjectInfos;

	/** Information about all data interfaces used by this script. */
	UPROPERTY()
	TArray<FNiagaraScriptDataInterfaceCompileInfo> DataInterfaceInfo;

	/** Array of ordered vm external functions to place in the function table. */
	UPROPERTY()
	TArray<FVMExternalFunctionBindingInfo> CalledVMExternalFunctions;

	TArray<FVMExternalFunction> CalledVMExternalFunctionBindings;

	UPROPERTY()
	TArray<FNiagaraDataSetID> ReadDataSets;

	UPROPERTY()
	TArray<FNiagaraDataSetProperties> WriteDataSets;

	/** Scopes we'll track with stats.*/
	UPROPERTY()
	TArray<FNiagaraStatScope> StatScopes;

#if WITH_EDITORONLY_DATA
	UPROPERTY()
	FString LastHlslTranslation;

	UPROPERTY()
	FString LastHlslTranslationGPU;

	UPROPERTY()
	FString LastAssemblyTranslation;

	UPROPERTY()
	uint32 LastOpCount;
#endif

	UPROPERTY()
	FNiagaraShaderScriptParametersMetadata ShaderScriptParametersMetadata; //TODO: GPU Param info should not be in the "VM executable data"

#if WITH_EDITORONLY_DATA
	/** The parameter collections used by this script. */
	UPROPERTY()
	TArray<FString> ParameterCollectionPaths;
#endif

	/** Last known compile status. Lets us determine the latest state of the script byte buffer.*/
	UPROPERTY()
	ENiagaraScriptCompileStatus LastCompileStatus;

	UPROPERTY()
	TArray<FSimulationStageMetaData> SimulationStageMetaData;

#if WITH_EDITORONLY_DATA
	UPROPERTY()
	bool bReadsAttributeData;

	/** List of all attributes explicitly written by this VM script graph. Used to verify external dependencies.*/
	UPROPERTY()
	TArray<FNiagaraVariableBase> AttributesWritten;

	/** List of all attributes explicitly written by this VM script graph. Used to verify external dependencies.*/
	UPROPERTY()
	TArray<FNiagaraVariable> StaticVariablesWritten;

	UPROPERTY()
	FString ErrorMsg;

	/** Array of all compile events generated last time the script was compiled.*/
	UPROPERTY()
	TArray<FNiagaraCompileEvent> LastCompileEvents;
#endif

	UPROPERTY()
	TArray<uint8> ExperimentalContextData;

	UPROPERTY()
	uint32 bReadsSignificanceIndex : 1;

	UPROPERTY()
	uint32 bNeedsGPUContextInit : 1;

<<<<<<< HEAD
	void ApplyFinishedOptimization(const FNiagaraVMExecutableDataId& CachedScriptVMId, const FNiagaraScriptAsyncOptimizeTaskStatePtr& Result);

	void SerializeData(FArchive& Ar, bool bDDCData);
=======
	NIAGARA_API void ApplyFinishedOptimization(const FNiagaraVMExecutableDataId& CachedScriptVMId, const FNiagaraScriptAsyncOptimizeTaskStatePtr& Result);

	NIAGARA_API void SerializeData(FArchive& Ar, bool bDDCData);
>>>>>>> 4af6daef
	
	NIAGARA_API bool IsValid() const;

	NIAGARA_API void Reset();

#if WITH_EDITORONLY_DATA
	NIAGARA_API void BakeScriptLiterals(TArray<uint8>& OutLiterals) const;
#endif

	NIAGARA_API bool HasByteCode() const;

#if VECTORVM_SUPPORTS_EXPERIMENTAL
	NIAGARA_API bool SupportsExperimentalVM() const;
	NIAGARA_API FVectorVMOptimizeContext BuildExperimentalContext() const;
#endif //VECTORVM_SUPPORTS_EXPERIMENTAL

	NIAGARA_API void PostSerialize(const FArchive& Ar);
};

template<>
struct TStructOpsTypeTraits<FNiagaraVMExecutableData> : public TStructOpsTypeTraitsBase2<FNiagaraVMExecutableData>
{
	enum
	{
		WithPostSerialize = true,
	};
};

struct FNiagaraGraphCachedDataBase
{
	virtual ~FNiagaraGraphCachedDataBase() = default;
	virtual void GetStaticVariables(TArray<FNiagaraVariable>& OutVars) {}

	virtual bool IsValidForSystem(const UNiagaraSystem* InSystem) const { return false; };
	virtual void SetSourceSystem(const UNiagaraSystem* InSystem) {};

	virtual bool IsValidForEmitter(const FVersionedNiagaraEmitterData* InEmitterData) const { return false; };
	virtual void SetSourceEmitter(const FVersionedNiagaraEmitterData* InEmitterData) {};
};

/** Defines usages for inline dynamic input format tokens. */
UENUM()
enum class ENiagaraInlineDynamicInputFormatTokenUsage
{
	/** The format token refers to a dynamic input function input. */
	Input,
	/** The format token represents text which is displayed along with inputs. */
	Decorator,
	/** The format token represents a line break which will force the start a new row when sorting format tokens into groups. */
	LineBreak
};

/** Defines a single token in a format for displaying dynamic input trees inline in the UI.  These tokens can represent the
	inputs to the dynamic input or additional text and layout options. */
USTRUCT()
struct FNiagaraInlineDynamicInputFormatToken
{
	GENERATED_BODY();
#if WITH_EDITORONLY_DATA

	FNiagaraInlineDynamicInputFormatToken()
		: Usage(ENiagaraInlineDynamicInputFormatTokenUsage::Decorator)
	{
	}

	FNiagaraInlineDynamicInputFormatToken(ENiagaraInlineDynamicInputFormatTokenUsage InUsage, const FString& InValue)
		: Usage(InUsage)
		, Value(InValue)
	{
	}

	/** Defines how the value of this token should be used when formatting the dynamic input tree. */
	UPROPERTY(EditAnywhere, Category="Format")
	ENiagaraInlineDynamicInputFormatTokenUsage Usage;

	/** The value of this token which is used for formatting an inline dynamic input tree.  The purpose of this value is different
		depending on the value of the Usage property. */
	UPROPERTY(EditAnywhere, Category ="Format")
	FString Value;
#endif

	bool HasByteCode() const;

#if VECTORVM_SUPPORTS_EXPERIMENTAL
	bool SupportsExperimentalVM() const;
	FVectorVMOptimizeContext BuildExperimentalContext() const;
#endif //VECTORVM_SUPPORTS_EXPERIMENTAL

	void PostSerialize(const FArchive& Ar);
};

template<>
struct TStructOpsTypeTraits<FNiagaraVMExecutableData> : public TStructOpsTypeTraitsBase2<FNiagaraVMExecutableData>
{
	enum
	{
		WithPostSerialize = true,
	};
};

struct NIAGARA_API FNiagaraGraphCachedDataBase
{
	virtual ~FNiagaraGraphCachedDataBase() = default;
	virtual void GetStaticVariables(TArray<FNiagaraVariable>& OutVars) {}

	virtual bool IsValidForSystem(const UNiagaraSystem* InSystem) const { return false; };
	virtual void SetSourceSystem(const UNiagaraSystem* InSystem) {};

	virtual bool IsValidForEmitter(const FVersionedNiagaraEmitterData* InEmitterData) const { return false; };
	virtual void SetSourceEmitter(const FVersionedNiagaraEmitterData* InEmitterData) {};
};

/** Struct containing all of the data that can be different between different script versions.*/
USTRUCT()
struct FVersionedNiagaraScriptData
{
	GENERATED_USTRUCT_BODY()

#if WITH_EDITORONLY_DATA
public:
	NIAGARA_API FVersionedNiagaraScriptData();

	UPROPERTY()
	FNiagaraAssetVersion Version;
	
	/** What changed in this version compared to the last? Displayed to the user when upgrading to a new script version. */
	UPROPERTY()
	FText VersionChangeDescription;

	/** When used as a module, what are the appropriate script types for referencing this module?*/
	UPROPERTY(EditAnywhere, Category = Script, meta = (Bitmask, BitmaskEnum = "/Script/Niagara.ENiagaraScriptUsage"))
	int32 ModuleUsageBitmask;

	/** Used to break up scripts of the same Usage type in UI display.*/
	UPROPERTY(EditAnywhere, Category = Script)
	FText Category;

	/** If true, this script will be added to a 'Suggested' category at the top of menus during searches */
	UPROPERTY(AssetRegistrySearchable, EditAnywhere, Category = Script)
	bool bSuggested = false;
	
	/** Array of Ids of dependencies provided by this module to other modules on the stack (e.g. 'ProvidesNormalizedAge') */
	UPROPERTY(EditAnywhere, Category = Script)
	TArray<FName> ProvidedDependencies;

	/** Dependencies required by this module from other modules on the stack */
	UPROPERTY(EditAnywhere, Category = Script)
	TArray<FNiagaraModuleDependency> RequiredDependencies;
	
	/* If this script is no longer meant to be used, this option should be set.*/
	UPROPERTY()
	bool bDeprecated;
	
	/* Message to display when the script is deprecated. */
	UPROPERTY()
	FText DeprecationMessage;

	/* Which script to use if this is deprecated.*/
	UPROPERTY(EditAnywhere, Category = Script)
	TObjectPtr<UNiagaraScript> DeprecationRecommendation;

	/* If true then a python script will be executed when changing from this script to the selected deprectation recommendation. This allows the current script to transfer its inputs to the new script. */
	UPROPERTY(EditAnywhere, Category = Script)
	bool bUsePythonScriptConversion = false;

	/** Reference to a python script that is executed when the user updates from a previous version to this version. */
	UPROPERTY(EditAnywhere, Category = Script, meta=(EditCondition="bUsePythonScriptConversion", EditConditionHides))
	ENiagaraPythonUpdateScriptReference ConversionScriptExecution = ENiagaraPythonUpdateScriptReference::ScriptAsset;

	/** Python script to run when converting this script to the recommended deprecation update script. */
	UPROPERTY(EditAnywhere, Category = Script, meta=(MultiLine = true, EditCondition="bUsePythonScriptConversion && ConversionScriptExecution == ENiagaraPythonUpdateScriptReference::DirectTextEntry", EditConditionHides))
	FString PythonConversionScript;

	/** Asset reference to a python script to run when converting this script to the recommended deprecation update script. */
	UPROPERTY(EditAnywhere, Category = Script, meta=(EditCondition="bUsePythonScriptConversion && ConversionScriptExecution == ENiagaraPythonUpdateScriptReference::ScriptAsset", EditConditionHides))
	FFilePath ConversionScriptAsset;

	/* Custom logic to convert the contents of an existing script assignment to this script.*/
	UPROPERTY(EditAnywhere, Category = Script, meta=(EditCondition="!bUsePythonScriptConversion", EditConditionHides))
	TSubclassOf<UNiagaraConvertInPlaceUtilityBase> ConversionUtility;

	/** Is this script experimental and less supported? */
	UPROPERTY(EditAnywhere, Category = Script)
	uint32 bExperimental : 1;

	/** The message to display when a function is marked experimental. */
	UPROPERTY(EditAnywhere, Category = Script, meta = (EditCondition = "bExperimental", MultiLine = true))
	FText ExperimentalMessage;

	/** A message to display when adding the module to the stack. This is useful to highlight pitfalls or weird behavior of the module. */
	UPROPERTY(EditAnywhere, Category = Script, meta = (MultiLine = true))
	FText NoteMessage;

	/* Defines if this script is visible to the user when searching for modules to add to an emitter.  */
	UPROPERTY(AssetRegistrySearchable, EditAnywhere, Category = Script)
	ENiagaraScriptLibraryVisibility LibraryVisibility;

	/** The mode to use when deducing the type of numeric output pins from the types of the input pins. */
	UPROPERTY(EditAnywhere, Category=Script)
	ENiagaraNumericOutputTypeSelectionMode NumericOutputTypeSelectionMode;

	UPROPERTY(AssetRegistrySearchable, EditAnywhere, Category = Script, meta = (MultiLine = true))
	FText Description;

	/** A list of space separated keywords which can be used to find this script in editor menus. */
	UPROPERTY(AssetRegistrySearchable, EditAnywhere, Category = Script)
	FText Keywords;

	/** The format for the text to display in the stack if the value is collapsed.
	*  This supports formatting placeholders for the function inputs, for example "myfunc({0}, {1})" will be converted to "myfunc(1.23, Particles.Position)". */
	UPROPERTY(EditAnywhere, Category = Script)
	FText CollapsedViewFormat;

<<<<<<< HEAD
=======
	UPROPERTY(EditAnywhere, Category = "Script")
	TArray<FNiagaraInlineDynamicInputFormatToken> InlineExpressionFormat;

	UPROPERTY(EditAnywhere, Category = "Script")
	TArray<FNiagaraInlineDynamicInputFormatToken> InlineGraphFormat;

>>>>>>> 4af6daef
	/* If used as a dynamic input with exactly one input and output of different types, setting this to true will auto-insert this script to convert from one type to another when dragging and dropping parameters in the stack.
	   For example, a script with a bool as input and a float as output will be automatically inserted in the stack when dropping a bool parameter into the float input of a module in the stack. */
	UPROPERTY(EditAnywhere, Category = Script)
	uint32 bCanBeUsedForTypeConversions : 1;

	UPROPERTY(EditAnywhere, Category = Script, DisplayName = "Script Metadata", meta = (ToolTip = "Script Metadata"))
	TMap<FName, FString> ScriptMetaData;
	
	UPROPERTY(EditAnywhere, Category = Script)
	TArray<FNiagaraStackSection> InputSections;

	/** Adjusted every time ComputeVMCompilationId is called.*/
	UPROPERTY()
	mutable FNiagaraVMExecutableDataId LastGeneratedVMId;

	/** Reference to a python script that is executed when the user updates from a previous version to this version. */
	UPROPERTY()
	ENiagaraPythonUpdateScriptReference UpdateScriptExecution = ENiagaraPythonUpdateScriptReference::None;

	/** Python script to run when updating to this script version. */
	UPROPERTY()
	FString PythonUpdateScript;

	/** Asset reference to a python script to run when updating to this script version. */
	UPROPERTY()
	FFilePath ScriptAsset;

	/** Subscriptions to parameter definitions for this script version */
	UPROPERTY()
	TArray<FParameterDefinitionsSubscription> ParameterDefinitionsSubscriptions;
	NIAGARA_API TArray<ENiagaraScriptUsage> GetSupportedUsageContexts() const;

private:
	friend class UNiagaraScript;

	/** 'Source' data/graphs for this script */
	UPROPERTY()
	TObjectPtr<class UNiagaraScriptSourceBase>	Source = nullptr;
#endif	
};

/** Runtime script for a Niagara system */
UCLASS(MinimalAPI)
class UNiagaraScript : public UNiagaraScriptBase, public FNiagaraVersionedObject
{
	GENERATED_UCLASS_BODY()
public:
	UNiagaraScript();

#if WITH_EDITORONLY_DATA
	/** If true then this script asset uses active version control to track changes. */
<<<<<<< HEAD
	NIAGARA_API virtual bool IsVersioningEnabled() const override { return bVersioningEnabled; }
=======
	virtual bool IsVersioningEnabled() const override { return bVersioningEnabled; }
>>>>>>> 4af6daef

	/** Returns the script data for latest exposed version. */
	NIAGARA_API FVersionedNiagaraScriptData* GetLatestScriptData();
	NIAGARA_API const FVersionedNiagaraScriptData* GetLatestScriptData() const;

	/** Returns the script data for a specific version or nullptr if no such version is found. For the null-Guid it returns the exposed version.  */
	NIAGARA_API FVersionedNiagaraScriptData* GetScriptData(const FGuid& VersionGuid);
	NIAGARA_API const FVersionedNiagaraScriptData* GetScriptData(const FGuid& VersionGuid) const;

	/** Returns all available versions for this script. */
	NIAGARA_API virtual TArray<FNiagaraAssetVersion> GetAllAvailableVersions() const override;

	/** Returns the version of the exposed version data (i.e. the version used when adding a module to the stack) */
	NIAGARA_API virtual FNiagaraAssetVersion GetExposedVersion() const override;

	/** Returns the version data for the given guid, if it exists. Otherwise returns nullptr. */
	NIAGARA_API virtual FNiagaraAssetVersion const* FindVersionData(const FGuid& VersionGuid) const override;
	
	/** Creates a new data entry for the given version number. The version must be > 1.0 and must not collide with an already existing version. The data will be a copy of the previous minor version. */
	NIAGARA_API virtual FGuid AddNewVersion(int32 MajorVersion, int32 MinorVersion) override;

	/** Deletes the version data for an existing version. The exposed version cannot be deleted and will result in an error. Does nothing if the guid does not exist in the script's version data. */
	NIAGARA_API virtual void DeleteVersion(const FGuid& VersionGuid) override;

	/** Changes the exposed version. Does nothing if the guid does not exist in the script's version data. */
	NIAGARA_API virtual void ExposeVersion(const FGuid& VersionGuid) override;

	/** Enables versioning for this script asset. */
	NIAGARA_API virtual void EnableVersioning() override;

	/** Disables versioning and keeps only the data from the given version guid. Note that this breaks ALL references from existing assets and should only be used when creating a copy of a script, as the effect is very destructive.  */
	NIAGARA_API virtual void DisableVersioning(const FGuid& VersionGuidToUse) override;

	NIAGARA_API virtual TSharedPtr<FNiagaraVersionDataAccessor> GetVersionDataAccessor(const FGuid& Version) override; 

	/** Makes sure that the default version data is available and fixes old script assets. */
	NIAGARA_API void CheckVersionDataAvailable();

	/** Creates a shallow transient copy of this script for compilation purposes. */
	NIAGARA_API UNiagaraScript* CreateCompilationCopy();

	/** A set of rules to apply when this script is used in the stack. To create your own rules, write a custom class that extends UNiagaraValidationRule. */
	UPROPERTY(EditAnywhere, Category = "Validation", Instanced)
	TArray<TObjectPtr<UNiagaraValidationRule>> ValidationRules;
#endif

	/** Workaround for emitter versioning because we used a lot of Script->GetOuter() previously. */
	NIAGARA_API FVersionedNiagaraEmitter GetOuterEmitter() const;

	// how this script is to be used. cannot be private due to use of GET_MEMBER_NAME_CHECKED
	UPROPERTY(AssetRegistrySearchable)
	ENiagaraScriptUsage Usage;

#if WITH_EDITOR
	DECLARE_MULTICAST_DELEGATE_TwoParams(FOnScriptCompiled, UNiagaraScript*, const FGuid&);
	DECLARE_MULTICAST_DELEGATE_OneParam(FOnPropertyChanged, FPropertyChangedEvent& /* PropertyChangedEvent */)
#endif

private:
	/** Specifies a unique id for use when there are multiple scripts with the same usage, e.g. events. */
	UPROPERTY()
	FGuid UsageId;

#if WITH_EDITORONLY_DATA
	/** The exposed version is the version that is used by default when a user adds this script somewhere. It is basically the published version and allows a script maintainer to create and test newer versions that are not used by normal users. */
	UPROPERTY()
	FGuid ExposedVersion;

	/** If true then this script asset uses active version control to track changes. */
	UPROPERTY()
	bool bVersioningEnabled = false;

	/** Contains all of the versioned script data. */
	UPROPERTY()
	TArray<FVersionedNiagaraScriptData> VersionData;

	/** Editor time adapters to a specific VersionData and this Script ptr to handle synchronizing changes made by parameter definitions. */
	TArray<struct FVersionedNiagaraScript> VersionedScriptAdapters;
#endif

public:

	/** Contains all of the top-level values that are iterated on in the UI. These are usually "Module" variables in the graph. They don't necessarily have to be in the order that they are expected in the uniform table.*/
	UPROPERTY()
	FNiagaraParameterStore RapidIterationParameters;
	
#if WITH_EDITORONLY_DATA
	UPROPERTY()
	FNiagaraParameterStore RapidIterationParametersCookedEditorCache;

	/** This is used as a transient value to open a specific version in the graph editor */
	UPROPERTY(Transient)
	FGuid VersionToOpenInEditor;

	/** Which instance of the usage in the graph to use.  This is now deprecated and is handled by UsageId. */
	UPROPERTY()
	int32 UsageIndex_DEPRECATED;
	
	/** Use property in struct returned from GetScriptData() instead */
	UPROPERTY(meta = (DeprecatedProperty))
	int32 ModuleUsageBitmask_DEPRECATED;

	/** Use property in struct returned from GetScriptData() instead */
	UPROPERTY(meta = (DeprecatedProperty))
	FText Category_DEPRECATED;

	/** Use property in struct returned from GetScriptData() instead */
	UPROPERTY(meta = (DeprecatedProperty))
	TArray<FName> ProvidedDependencies_DEPRECATED;
	
	/** Use property in struct returned from GetScriptData() instead */
	UPROPERTY(meta = (DeprecatedProperty))
	TArray<FNiagaraModuleDependency> RequiredDependencies_DEPRECATED;

	/** Use property in struct returned from GetScriptData() instead */
	UPROPERTY(meta = (DeprecatedProperty))
	uint32 bDeprecated_DEPRECATED : 1;

	/** Use property in struct returned from GetScriptData() instead */
	UPROPERTY(meta = (DeprecatedProperty))
	FText DeprecationMessage_DEPRECATED;

	/** Use property in struct returned from GetScriptData() instead */
	UPROPERTY(meta = (DeprecatedProperty))
	TObjectPtr<UNiagaraScript> DeprecationRecommendation_DEPRECATED;

	/** Use property in struct returned from GetScriptData() instead */
	UPROPERTY(meta = (DeprecatedProperty))
	TSubclassOf<UNiagaraConvertInPlaceUtilityBase> ConversionUtility_DEPRECATED;

	/** Use property in struct returned from GetScriptData() instead */
	UPROPERTY(meta = (DeprecatedProperty))
	uint32 bExperimental_DEPRECATED : 1;

	/** Use property in struct returned from GetScriptData() instead */
	UPROPERTY(meta = (DeprecatedProperty))
	FText ExperimentalMessage_DEPRECATED;

	/** Use property in struct returned from GetScriptData() instead */
	UPROPERTY(meta = (DeprecatedProperty))
	FText NoteMessage_DEPRECATED;

	/* Deprecated, use LibraryVisibility instead. */
	UPROPERTY(meta = (DeprecatedProperty))
	uint32 bExposeToLibrary_DEPRECATED : 1;
	
	/** Use property in struct returned from GetScriptData() instead */
	UPROPERTY(meta = (DeprecatedProperty))
	ENiagaraScriptLibraryVisibility LibraryVisibility_DEPRECATED;

	/** Use property in struct returned from GetScriptData() instead */
	UPROPERTY(meta = (DeprecatedProperty))
	ENiagaraNumericOutputTypeSelectionMode NumericOutputTypeSelectionMode_DEPRECATED;

	/** Use property in struct returned from GetScriptData() instead */
	UPROPERTY(meta = (DeprecatedProperty))
	FText Description_DEPRECATED;

	/** Use property in struct returned from GetScriptData() instead */
	UPROPERTY(meta = (DeprecatedProperty))
	FText Keywords_DEPRECATED;

	/* Deprecated, use LibraryVisibility instead. */
	UPROPERTY(meta = (DeprecatedProperty))
	FText CollapsedViewFormat_DEPRECATED;

	/* Deprecated, use LibraryVisibility instead. */
	UPROPERTY(meta = (DeprecatedProperty))
	TMap<FName, FString> ScriptMetaData_DEPRECATED;

	/** 'Source' data/graphs for this script */
	UPROPERTY(meta = (DeprecatedProperty))
	TObjectPtr<class UNiagaraScriptSourceBase>	Source_DEPRECATED;

	NIAGARA_API static const FName NiagaraCustomVersionTagName;
#endif

	NIAGARA_API void ComputeVMCompilationId(FNiagaraVMExecutableDataId& Id, const FGuid& VersionGuid) const;
	const FNiagaraVMExecutableDataId& GetComputedVMCompilationId() const
	{
#if WITH_EDITORONLY_DATA
		if (!IsCooked)
		{
			return GetLastGeneratedVMId();
		}
#endif
		return CachedScriptVMId;
	}

	void SetUsage(ENiagaraScriptUsage InUsage) { Usage = InUsage; }
	ENiagaraScriptUsage GetUsage() const { return Usage; }

	void SetUsageId(const FGuid& InUsageId) { UsageId = InUsageId; }
	FGuid GetUsageId() const { return UsageId; }

	NIAGARA_API bool ContainsUsage(ENiagaraScriptUsage InUsage) const;
	bool IsEquivalentUsage(ENiagaraScriptUsage InUsage) const {return (InUsage == Usage) || (Usage == ENiagaraScriptUsage::ParticleSpawnScript && InUsage == ENiagaraScriptUsage::ParticleSpawnScriptInterpolated) || (Usage == ENiagaraScriptUsage::ParticleSpawnScriptInterpolated && InUsage == ENiagaraScriptUsage::ParticleSpawnScript);}
	static bool IsEquivalentUsage(ENiagaraScriptUsage InUsageA, ENiagaraScriptUsage InUsageB) { return (InUsageA == InUsageB) || (InUsageB == ENiagaraScriptUsage::ParticleSpawnScript && InUsageA == ENiagaraScriptUsage::ParticleSpawnScriptInterpolated) || (InUsageB == ENiagaraScriptUsage::ParticleSpawnScriptInterpolated && InUsageA == ENiagaraScriptUsage::ParticleSpawnScript); }
	/** Is usage A dependent on Usage B?*/
	NIAGARA_API static bool IsUsageDependentOn(ENiagaraScriptUsage InUsageA, ENiagaraScriptUsage InUsageB);

	bool IsParticleSpawnScript() const { return IsParticleSpawnScript(Usage); }
	bool IsInterpolatedParticleSpawnScript() const { return IsInterpolatedParticleSpawnScript(Usage); }
	bool IsParticleUpdateScript() const { return IsParticleUpdateScript(Usage); }
	bool IsModuleScript() const { return IsModuleScript(Usage); }
	bool IsFunctionScript()	const { return IsFunctionScript(Usage); }
	bool IsDynamicInputScript() const { return IsDynamicInputScript(Usage); }
	bool IsParticleEventScript() const { return IsParticleEventScript(Usage); }
	bool IsParticleScript() const {	return IsParticleScript(Usage);}

	bool IsNonParticleScript() const { return IsNonParticleScript(Usage); }
	
	bool IsSystemSpawnScript() const { return IsSystemSpawnScript(Usage); }
	bool IsSystemUpdateScript() const { return IsSystemUpdateScript(Usage); }
	bool IsEmitterSpawnScript() const { return IsEmitterSpawnScript(Usage); }
	bool IsEmitterUpdateScript() const { return IsEmitterUpdateScript(Usage); }
	bool IsStandaloneScript() const { return IsStandaloneScript(Usage); }

	bool IsSpawnScript() const { return IsParticleSpawnScript() || IsEmitterSpawnScript() || IsSystemSpawnScript(); }

	bool IsCompilable() const { return IsCompilable(Usage); }


	static bool IsGPUScript(ENiagaraScriptUsage Usage) { return Usage == ENiagaraScriptUsage::ParticleGPUComputeScript; }
	static bool IsParticleSpawnScript(ENiagaraScriptUsage Usage)  { return Usage == ENiagaraScriptUsage::ParticleSpawnScript || Usage == ENiagaraScriptUsage::ParticleSpawnScriptInterpolated; }
	static bool IsInterpolatedParticleSpawnScript(ENiagaraScriptUsage Usage) { return Usage == ENiagaraScriptUsage::ParticleSpawnScriptInterpolated; }
	static bool IsParticleUpdateScript(ENiagaraScriptUsage Usage) { return Usage == ENiagaraScriptUsage::ParticleUpdateScript; }
	static bool IsParticleStageScript(ENiagaraScriptUsage Usage) { return Usage == ENiagaraScriptUsage::ParticleSimulationStageScript; }
	static bool IsModuleScript(ENiagaraScriptUsage Usage) { return Usage == ENiagaraScriptUsage::Module; }
	static bool IsFunctionScript(ENiagaraScriptUsage Usage)	 { return Usage == ENiagaraScriptUsage::Function; }
	static bool IsDynamicInputScript(ENiagaraScriptUsage Usage)	 { return Usage == ENiagaraScriptUsage::DynamicInput; }
	static bool IsParticleEventScript(ENiagaraScriptUsage Usage) { return Usage == ENiagaraScriptUsage::ParticleEventScript; }
	static bool IsParticleScript(ENiagaraScriptUsage Usage)  { return Usage >= ENiagaraScriptUsage::ParticleSpawnScript && Usage <= ENiagaraScriptUsage::ParticleGPUComputeScript; }

	static bool IsNonParticleScript(ENiagaraScriptUsage Usage) { return Usage >= ENiagaraScriptUsage::EmitterSpawnScript; }

	static bool IsSystemSpawnScript(ENiagaraScriptUsage Usage) { return Usage == ENiagaraScriptUsage::SystemSpawnScript; }
	static bool IsSystemUpdateScript(ENiagaraScriptUsage Usage) { return Usage == ENiagaraScriptUsage::SystemUpdateScript; }
	static bool IsSystemScript(ENiagaraScriptUsage Usage) { return IsSystemSpawnScript(Usage) || IsSystemUpdateScript(Usage);}

	static bool IsEmitterScript(ENiagaraScriptUsage Usage) { return IsEmitterSpawnScript(Usage) || IsEmitterUpdateScript(Usage); }
	static bool IsEmitterSpawnScript(ENiagaraScriptUsage Usage) { return Usage == ENiagaraScriptUsage::EmitterSpawnScript; }
	static bool IsEmitterUpdateScript(ENiagaraScriptUsage Usage) { return Usage == ENiagaraScriptUsage::EmitterUpdateScript; }
	static bool IsStandaloneScript(ENiagaraScriptUsage Usage)  { return IsDynamicInputScript(Usage) || IsFunctionScript(Usage) || IsModuleScript(Usage); }

	static bool IsSpawnScript(ENiagaraScriptUsage Usage) { return IsParticleSpawnScript(Usage) || IsEmitterSpawnScript(Usage) || IsSystemSpawnScript(Usage); }

	static bool IsCompilable(ENiagaraScriptUsage Usage)  { return !IsEmitterSpawnScript(Usage) && !IsEmitterUpdateScript(Usage); }

	static bool NIAGARA_API ConvertUsageToGroup(ENiagaraScriptUsage InUsage, ENiagaraScriptGroup& OutGroup);

#if WITH_EDITORONLY_DATA
	static NIAGARA_API TArray<ENiagaraScriptUsage> GetSupportedUsageContextsForBitmask(int32 InModuleUsageBitmask, bool bIncludeHiddenUsages = false);
	static NIAGARA_API bool IsSupportedUsageContextForBitmask(int32 InModuleUsageBitmask, ENiagaraScriptUsage InUsageContext, bool bIncludeHiddenUsages = false);
	static NIAGARA_API bool ContainsEquivilentUsage(const TArray<ENiagaraScriptUsage>& Usages, ENiagaraScriptUsage InUsage);
#endif

	NIAGARA_API bool CanBeRunOnGpu() const;
	NIAGARA_API bool IsReadyToRun(ENiagaraSimTarget SimTarget) const;
#if WITH_EDITORONLY_DATA
	NIAGARA_API static void SetPreviewFeatureLevel(ERHIFeatureLevel::Type PreviewFeatureLevel);
#endif

#if WITH_EDITORONLY_DATA
	NIAGARA_API class UNiagaraScriptSourceBase* GetLatestSource();
	NIAGARA_API const class UNiagaraScriptSourceBase* GetLatestSource() const;
	NIAGARA_API class UNiagaraScriptSourceBase* GetSource(const FGuid& VersionGuid);
	NIAGARA_API const class UNiagaraScriptSourceBase* GetSource(const FGuid& VersionGuid) const;
	NIAGARA_API void SetLatestSource(class UNiagaraScriptSourceBase* InSource);
	NIAGARA_API void SetSource(class UNiagaraScriptSourceBase* InSource, const FGuid& VersionGuid);

	NIAGARA_API FGuid GetBaseChangeID(const FGuid& VersionGuid = FGuid()) const;
	NIAGARA_API ENiagaraScriptCompileStatus GetLastCompileStatus() const;

	NIAGARA_API bool HandleVariableRenames(const TMap<FNiagaraVariable, FNiagaraVariable>& OldToNewVars, const FString& UniqueEmitterName);
#endif

	//~ Begin UObject interface
	PRAGMA_DISABLE_DEPRECATION_WARNINGS // Suppress compiler warning on override of deprecated function
	UE_DEPRECATED(5.0, "Use version that takes FObjectPreSaveContext instead.")
	virtual void PreSave(const class ITargetPlatform* TargetPlatform) override;
	PRAGMA_ENABLE_DEPRECATION_WARNINGS
	virtual void PreSave(FObjectPreSaveContext ObjectSaveContext) override;
	virtual void Serialize(FArchive& Ar)override;
	virtual void PostLoad() override;
#if WITH_EDITOR
	virtual void PostEditChangeProperty(FPropertyChangedEvent& PropertyChangedEvent) override;
	virtual void PostEditChangeVersionedProperty(FPropertyChangedEvent& PropertyChangedEvent, const FGuid& Version);
	virtual void PostEditUndo();
#endif
	virtual void GetAssetRegistryTags(TArray<FAssetRegistryTag>& OutTags) const override;

	virtual bool IsEditorOnly() const override;

	virtual NIAGARA_API void BeginDestroy() override;
	virtual NIAGARA_API bool IsReadyForFinishDestroy() override;
	//~ End UObject interface

	//~ Begin UNiagaraScriptBase interface
	virtual bool ShouldCompile(EShaderPlatform Platform) const override;
	virtual void ModifyCompilationEnvironment(EShaderPlatform Platform, struct FShaderCompilerEnvironment& OutEnvironment) const override;
	virtual TConstArrayView<FSimulationStageMetaData> GetSimulationStageMetaData() const override { return MakeArrayView(CachedScriptVM.SimulationStageMetaData); }
	//~ End UNiagaraScriptBase interface

	// Infrastructure for GPU compute Shaders
#if WITH_EDITOR
	NIAGARA_API void CacheResourceShadersForCooking(EShaderPlatform ShaderPlatform, TArray<TUniquePtr<FNiagaraShaderScript>>& InOutCachedResources, const ITargetPlatform* TargetPlatform = nullptr);

	NIAGARA_API void CacheResourceShadersForRendering(bool bRegenerateId, bool bForceRecompile=false);
	void BeginCacheForCookedPlatformData(const ITargetPlatform *TargetPlatform);
	virtual bool IsCachedCookedPlatformDataLoaded(const ITargetPlatform* TargetPlatform) override;
	void CacheShadersForResources(FNiagaraShaderScript* ResourceToCache, bool bApplyCompletedShaderMapForRendering, bool bForceRecompile = false, bool bCooking=false, const ITargetPlatform* TargetPlatform = nullptr);
	void SaveShaderStableKeys(const class ITargetPlatform* TP);

	TArray<FName> FindShaderFormatsForCooking(const ITargetPlatform* TargetPlatform) const;

#endif // WITH_EDITOR
	FNiagaraShaderScript* GetRenderThreadScript()
	{
		return ScriptResource.Get();
	}

	const FNiagaraShaderScript* GetRenderThreadScript() const
	{
		return ScriptResource.Get();
	}

	NIAGARA_API void GenerateStatIDs();

	NIAGARA_API bool IsScriptCompilationPending(bool bGPUScript) const;
	NIAGARA_API bool DidScriptCompilationSucceed(bool bGPUScript) const;

#if WITH_EDITORONLY_DATA
	template<typename T>
	TOptional<T> GetStaticVariableValue(const FNiagaraVariableBase& InVar) const
	{
		for (const FNiagaraVariable& StaticVariable : CachedScriptVM.StaticVariablesWritten)
		{
			if (static_cast<const FNiagaraVariableBase&>(StaticVariable) == InVar)
			{
				if (StaticVariable.IsDataAllocated())
				{
					return TOptional<T>(StaticVariable.GetValue<T>());
				}
			}
		}

		return TOptional<T>();
	}
#endif

	template<typename T>
	TOptional<T> GetCompilerTag(const FNiagaraVariableBase& InVar, const FNiagaraParameterStore* FallbackParameterStore = nullptr) const
	{
		for (const FNiagaraCompilerTag& Tag : CachedScriptVM.CompileTags)
		{
			if (static_cast<const FNiagaraVariableBase&>(Tag.Variable) == InVar)
			{
				if (Tag.Variable.IsDataAllocated())
				{
					return TOptional<T>(Tag.Variable.GetValue<T>());
				}
				else if (const int32* Offset = RapidIterationParameters.FindParameterOffset(FNiagaraVariableBase(Tag.Variable.GetType(), *Tag.StringValue)))
				{
					return TOptional<T>(*(T*)RapidIterationParameters.GetParameterData(*Offset));
				}
				else if (FallbackParameterStore)
				{
					if (const int32* OffsetAlternate = FallbackParameterStore->FindParameterOffset(FNiagaraVariableBase(Tag.Variable.GetType(), *Tag.StringValue)))
						return TOptional<T>(*(T*)FallbackParameterStore->GetParameterData(*OffsetAlternate));
				}
			}
		}

		return TOptional<T>();
	}

	TOptional<FVector3d> GetCompilerTag(const FNiagaraVariableBase& InVar, const FNiagaraParameterStore* FallbackParameterStore) const
	{
<<<<<<< HEAD
		TOptional<FVector3f> Optional(*GetCompilerTag<FVector3f>(InVar, FallbackParameterStore));
		if (Optional.IsSet())
		{
			return TOptional<FVector3d>((FVector3d)Optional.GetValue());
=======
		TOptional<FVector3f> Optional = GetCompilerTag<FVector3f>(InVar, FallbackParameterStore);
		if (Optional.IsSet())
		{
			return TOptional(FVector3d(Optional.GetValue()));
>>>>>>> 4af6daef
		}
		return TOptional<FVector3d>();
	}

#if WITH_EDITORONLY_DATA
	NIAGARA_API void InvalidateCompileResults(const FString& Reason);
	NIAGARA_API FText GetDescription(const FGuid& VersionGuid);

	NIAGARA_API static bool ShouldUseDDC();

	/** Helper to convert the struct from its binary data out of the DDC to it's actual in-memory version.
		Do not call this on anything other than the game thread as it depends on the FObjectAndNameAsStringProxyArchive,
		which calls FindStaticObject which can fail when used in any other thread!*/
	static bool BinaryToExecData(const UNiagaraScript* Script, const TArray<uint8>& InBinaryData, FNiagaraVMExecutableData& OutExecData);

	/** Reverse of the BinaryToExecData() function */
	static bool ExecToBinaryData(const UNiagaraScript* Script, TArray<uint8>& OutBinaryData, FNiagaraVMExecutableData& InExecData);

	/** Determine if the Script and its source graph are in sync.*/
	NIAGARA_API bool AreScriptAndSourceSynchronized(const FGuid& VersionGuid = FGuid()) const;

	/** Ensure that the Script and its source graph are marked out of sync.*/
	NIAGARA_API void MarkScriptAndSourceDesynchronized(FString Reason, const FGuid& VersionGuid);
	
	/** Request a synchronous compile for the script, possibly forcing it to compile.*/
	NIAGARA_API void RequestCompile(const FGuid& ScriptVersion, bool bForceCompile = false);

	/** Request an asynchronous compile for the script, possibly forcing it to compile. The output values are the compilation id of the data as well as the async handle to 
		gather up the results with. The function returns whether or not any compiles were actually issued. */
	NIAGARA_API bool RequestExternallyManagedAsyncCompile(const TSharedPtr<FNiagaraCompileRequestDataBase, ESPMode::ThreadSafe>& RequestData, const TSharedPtr<FNiagaraCompileRequestDuplicateDataBase, ESPMode::ThreadSafe>& RequestDuplicateData, FNiagaraVMExecutableDataId& OutCompileId, uint32& OutAsyncHandle);

	/** Builds the DDC string for the derived data cache using the supplied CompiledId and ScriptPath */
	static FString BuildNiagaraDDCKeyString(const FNiagaraVMExecutableDataId& CompileId, const FString& ScriptPath);

	/** Creates a string key for the derived data cache */
	FString GetNiagaraDDCKeyString(const FGuid& ScriptVersion, const FString& ScriptPath);

	/** Callback issued whenever a VM script compilation successfully happened (even if the results are a script that cannot be executed due to errors)*/
	NIAGARA_API FOnScriptCompiled& OnVMScriptCompiled();

	/** Callback issued whenever a GPU script compilation successfully happened (even if the results are a script that cannot be executed due to errors)*/
	NIAGARA_API FOnScriptCompiled& OnGPUScriptCompiled();

	/** Callback issues whenever post edit changed is called on this script. */
	NIAGARA_API FOnPropertyChanged& OnPropertyChanged();

	/** External call used to identify the values for a successful VM script compilation. OnVMScriptCompiled will be issued in this case.*/
<<<<<<< HEAD
	void SetVMCompilationResults(const FNiagaraVMExecutableDataId& InCompileId, FNiagaraVMExecutableData& InScriptVM, FString EmitterUniqueName, const TMap<FName, UNiagaraDataInterface*>& ObjectNameMap, bool ApplyRapidIterationParameters);
=======
	void SetVMCompilationResults(const FNiagaraVMExecutableDataId& InCompileId, FNiagaraVMExecutableData& InScriptVM, const FString& EmitterUniqueName, const TMap<FName, UNiagaraDataInterface*>& ObjectNameMap, bool ApplyRapidIterationParameters);

	/** Updates the RI parameter store based on the provided variables (missing entries will be
	    added and stale entries will be removed.  Returns true if the parameter store was modified. */
	bool ApplyRapidIterationParameters(TConstArrayView<FNiagaraVariable> InParameters, bool bAllowRemoval);
>>>>>>> 4af6daef

	/** In the event where we "merge" we duplicate the changes of the source script onto the newly cloned copy. This function will synchronize the compiled script 
		results assuming that the scripts themselves are bound to the same key. This saves looking things up in the DDC. It returns true if successfully synchronized and 
		false if not.*/
	NIAGARA_API bool SynchronizeExecutablesWithCompilation(const UNiagaraScript* Script, const TMap<FString, FString>& RenameMap);

	NIAGARA_API FString GetFriendlyName() const;

	NIAGARA_API void SyncAliases(const FNiagaraAliasContext& ResolveAliasesContext);
#endif
	
	UFUNCTION()
	void RaiseOnGPUCompilationComplete();


	FORCEINLINE FNiagaraVMExecutableData& GetVMExecutableData() { return CachedScriptVM; }
	FORCEINLINE const FNiagaraVMExecutableData& GetVMExecutableData() const { return CachedScriptVM; }
	FORCEINLINE const FNiagaraVMExecutableDataId& GetVMExecutableDataCompilationId() const { return CachedScriptVMId; }

	TConstArrayView<FNiagaraDataInterfaceGPUParamInfo> GetDataInterfaceGPUParamInfos() const { return CachedScriptVM.ShaderScriptParametersMetadata.DataInterfaceParamInfo; }

<<<<<<< HEAD
	NIAGARA_API TConstArrayView<FNiagaraDataInterfaceGPUParamInfo> GetDataInterfaceGPUParamInfos() const { return CachedScriptVM.ShaderScriptParametersMetadata.DataInterfaceParamInfo; }

	NIAGARA_API TArray<UNiagaraParameterCollection*>& GetCachedParameterCollectionReferences();
	TArray<FNiagaraScriptDataInterfaceInfo>& GetCachedDefaultDataInterfaces() { return CachedDefaultDataInterfaces; }
	TConstArrayView<FNiagaraScriptDataInterfaceInfo> GetCachedDefaultDataInterfaces() const { return MakeArrayView(CachedDefaultDataInterfaces); }
=======
	NIAGARA_API TArray<TObjectPtr<UNiagaraParameterCollection>>& GetCachedParameterCollectionReferences();

#if WITH_EDITORONLY_DATA
	TArray<FNiagaraScriptDataInterfaceInfo>& GetCachedDefaultDataInterfaces() { return CachedDefaultDataInterfaces; }
	TConstArrayView<FNiagaraScriptDataInterfaceInfo> GetCachedDefaultDataInterfaces() const { return MakeArrayView(CachedDefaultDataInterfaces); }
	void SetResolvedDataInterfaces(const TArray<FNiagaraScriptResolvedDataInterfaceInfo>& InResolvedDataInterfaces) { ResolvedDataInterfaces = InResolvedDataInterfaces; }
	void SetResolvedUserDataInterfaceBindings(const TArray<FNiagaraResolvedUserDataInterfaceBinding>& InResolvedUserDataInterfaceBindings) { ResolvedUserDataInterfaceBindings = InResolvedUserDataInterfaceBindings; }
#endif
	TConstArrayView<FNiagaraScriptResolvedDataInterfaceInfo> GetResolvedDataInterfaces() const { return MakeArrayView(ResolvedDataInterfaces); }
	TConstArrayView<FNiagaraResolvedUserDataInterfaceBinding> GetResolvedUserDataInterfaceBindings() const { return MakeArrayView(ResolvedUserDataInterfaceBindings); }

#if WITH_EDITORONLY_DATA
	TArrayView<FNiagaraScriptUObjectCompileInfo> GetCachedDefaultUObjects() { return CachedDefaultUObjects; }
	TConstArrayView<FNiagaraScriptUObjectCompileInfo> GetCachedDefaultUObjects() const { return CachedDefaultUObjects; }
	void SetResolvedUObjects(TConstArrayView<FNiagaraResolvedUObjectInfo> InResolvedUObjectInfos) { ResolvedUObjectInfos = InResolvedUObjectInfos; }
#endif
	TConstArrayView<FNiagaraResolvedUObjectInfo> GetResolvedUObjects() const { return MakeArrayView(ResolvedUObjectInfos); }
>>>>>>> 4af6daef

#if STATS
	TArrayView<const TStatId> GetStatScopeIDs() const { return MakeArrayView(StatScopesIDs); }
#elif ENABLE_STATNAMEDEVENTS
	TArrayView<const FString> GetStatNamedEvents() const { return MakeArrayView(StatNamedEvents); }
#endif

	bool UsesCollection(const class UNiagaraParameterCollection* Collection)const;
	
	NIAGARA_API const FNiagaraScriptExecutionParameterStore* GetExecutionReadyParameterStore(ENiagaraSimTarget SimTarget);
	void InvalidateExecutionReadyParameterStores();

	bool IsScriptCooked() const
	{
#if WITH_EDITORONLY_DATA
		return IsCooked;
#else
		return true;
#endif
	}

private:
	bool OwnerCanBeRunOnGpu() const;
	bool LegacyCanBeRunOnGpu()const;

	void ProcessSerializedShaderMaps();
	void SerializeNiagaraShaderMaps(FArchive& Ar, int32 NiagaraVer, bool IsValidShaderScript);

	/** Return the expected SimTarget for this script. Only returns a valid target if there is valid data to run with. */
	TOptional<ENiagaraSimTarget> GetSimTarget() const;

	bool ShouldDecompressByteCode() const;
	bool ShouldOptimizeByteCode() const;
	bool ShouldFreeUnoptimizedByteCode() const;

public:
	/** Kicks off an async job to convert the ByteCode into an optimized version for the platform we are running on. */
	FGraphEventRef HandleByteCodeOptimization(bool bShouldForceNow = false);

	static int32 NIAGARA_API LogCompileStaticVars;

private:
	/** Generates all of the function bindings for DI that don't require user data */
	void GenerateDefaultFunctionBindings();

	/** Returns whether the parameter store bindings are valid */
	bool HasValidParameterBindings() const;

#if WITH_EDITORONLY_DATA
	/* Safely resolves soft object parameter collection references into hard references. */
	void ResolveParameterCollectionReferences();

	UPROPERTY(Transient)
	FNiagaraScriptExecutionParameterStore ScriptExecutionParamStoreCPU;

	UPROPERTY(Transient)
	FNiagaraScriptExecutionParameterStore ScriptExecutionParamStoreGPU;
#endif // WITH_EDITORONLY_DATA

	/** The equivalent of ScriptExecutionParamStoreCPU (or GPU) cooked for the given platform.*/
	UPROPERTY()
	FNiagaraScriptExecutionParameterStore ScriptExecutionParamStore;
	/** The cooked binding data between ScriptExecutionParamStore and RapidIterationParameters.*/
	UPROPERTY()
	TArray<FNiagaraBoundParameter> ScriptExecutionBoundParameters;

#if WITH_EDITORONLY_DATA
	class UNiagaraSystem* FindRootSystem();

	bool HasIdsRequiredForShaderCaching() const;

	/** A multicast delegate which is called whenever the script has been compiled (successfully or not). */
	FOnScriptCompiled OnVMScriptCompiledDelegate;
	FOnScriptCompiled OnGPUScriptCompiledDelegate;
	FOnPropertyChanged OnPropertyChangedDelegate;

	mutable FNiagaraVMExecutableDataId LastReportedVMId;

	mutable TOptional<TMap<FName, FString>> CustomAssetRegistryTagCache;
#endif

	/** Adjusted every time that we compile this script. Lets us know that we might differ from any cached versions.*/
	UPROPERTY()
	FNiagaraVMExecutableDataId CachedScriptVMId;

#if WITH_EDITORONLY_DATA
	FNiagaraVMExecutableDataId& GetLastGeneratedVMId(const FGuid& VersionGuid = FGuid()) const;
#endif

	TSharedPtr<FNiagaraShaderScript> ScriptResource;

#if WITH_EDITORONLY_DATA
	TArray<FNiagaraShaderScript> LoadedScriptResources;
	TSharedPtr<FNiagaraShaderScript> ScriptResourcesByFeatureLevel[ERHIFeatureLevel::Num];
#endif

	/** Compute shader compiled for this script */
	FComputeShaderRHIRef ScriptShader;

	/** Runtime stat IDs generated from StatScopes. */
#if STATS
	TArray<TStatId> StatScopesIDs;
#elif ENABLE_STATNAMEDEVENTS
	TArray<FString> StatNamedEvents;
#endif

#if WITH_EDITORONLY_DATA
	/* script resources being cached for cooking. */
	TMap<const class ITargetPlatform*, TArray<TUniquePtr<FNiagaraShaderScript>>> CachedScriptResourcesForCooking;

	UPROPERTY(Transient)
	TArray<TObjectPtr<UObject>> ActiveCompileRoots;

	/* Flag set on load based on whether we're loading from a cooked package. */
	bool IsCooked = false;
#endif

	/** Compiled VM bytecode and data necessary to run this script.*/
	UPROPERTY()
	FNiagaraVMExecutableData CachedScriptVM;
	
	UPROPERTY()
	TArray<TObjectPtr<UNiagaraParameterCollection>> CachedParameterCollectionReferences;

#if WITH_EDITORONLY_DATA
	UPROPERTY()
	TArray<FNiagaraScriptDataInterfaceInfo> CachedDefaultDataInterfaces;
#endif

	UPROPERTY()
	TArray<FNiagaraScriptResolvedDataInterfaceInfo> ResolvedDataInterfaces;

	UPROPERTY()
	TArray<FNiagaraResolvedUserDataInterfaceBinding> ResolvedUserDataInterfaceBindings;

#if WITH_EDITORONLY_DATA
	// Populated from compilation process, used to generate resolved list
	UPROPERTY()
	TArray<FNiagaraScriptUObjectCompileInfo> CachedDefaultUObjects;
#endif

	// Resolved objects are used to populate the script parameter stores, they are 1:1 mapping from variable -> object
	UPROPERTY()
	TArray<FNiagaraResolvedUObjectInfo> ResolvedUObjectInfos;

	static UNiagaraDataInterface* CopyDataInterface(UNiagaraDataInterface* Src, UObject* Owner);

	/** Flag used to guarantee that the RT isn't accessing the FNiagaraScriptResource before cleanup. */
	FThreadSafeBool ReleasedByRT;

	private :

#if WITH_EDITORONLY_DATA
		void ComputeVMCompilationId_EmitterShared(FNiagaraVMExecutableDataId& Id, const FVersionedNiagaraEmitter& Emitter, ENiagaraRendererSourceDataMode InSourceMode) const;
#endif
};

// Forward decl FVersionedNiagaraScriptWeakPtr to suport FVersionedNiagaraScript::ToWeakPtr().
struct FVersionedNiagaraScriptWeakPtr;

/** Struct combining a script with a specific version.*/
struct FVersionedNiagaraScript : public INiagaraParameterDefinitionsSubscriber
{
#if WITH_EDITORONLY_DATA
public:
	FVersionedNiagaraScript() //@todo(ng) refactor to never allow constructing with null script
		: Script(nullptr)
		, Version(FGuid())
	{};

	FVersionedNiagaraScript(UNiagaraScript* InScript)
		: Script(InScript)
		, Version(FGuid())
	{
	};

	FVersionedNiagaraScript(UNiagaraScript* InScript, const FGuid& InVersion)
		: Script(InScript)
		, Version(InVersion)
	{
	};

	//~ Begin INiagaraParameterDefinitionsSubscriber Interface
	virtual const TArray<FParameterDefinitionsSubscription>& GetParameterDefinitionsSubscriptions() const override { return GetScriptData()->ParameterDefinitionsSubscriptions; };
	virtual TArray<FParameterDefinitionsSubscription>& GetParameterDefinitionsSubscriptions() override { return GetScriptData()->ParameterDefinitionsSubscriptions; };

	/** Get all UNiagaraScriptSourceBase of this subscriber. */
	NIAGARA_API virtual TArray<UNiagaraScriptSourceBase*> GetAllSourceScripts() override;

	/** Get the path to the UObject of this subscriber. */
	NIAGARA_API virtual FString GetSourceObjectPathName() const override;
	//~ End INiagaraParameterDefinitionsSubscriber Interface

	NIAGARA_API FVersionedNiagaraScriptWeakPtr ToWeakPtr();
	NIAGARA_API FVersionedNiagaraScriptData* GetScriptData() const;

public:
	TObjectPtr<UNiagaraScript> Script = nullptr;

	FGuid Version;
#endif
};

/** Struct combining a script with a specific version.*/
struct FVersionedNiagaraScriptWeakPtr : public INiagaraParameterDefinitionsSubscriber
{
#if WITH_EDITORONLY_DATA
public:
	FVersionedNiagaraScriptWeakPtr(UNiagaraScript* InScript, const FGuid& InVersion)
		: Script(InScript)
		, Version(InVersion)
	{
	};

	//~ Begin INiagaraParameterDefinitionsSubscriber Interface
	virtual const TArray<FParameterDefinitionsSubscription>& GetParameterDefinitionsSubscriptions() const override { return Pin().GetScriptData()->ParameterDefinitionsSubscriptions; };
	virtual TArray<FParameterDefinitionsSubscription>& GetParameterDefinitionsSubscriptions() override { return Pin().GetScriptData()->ParameterDefinitionsSubscriptions; };

	/** Get all UNiagaraScriptSourceBase of this subscriber. */
	NIAGARA_API virtual TArray<UNiagaraScriptSourceBase*> GetAllSourceScripts() override;

	/** Get the path to the UObject of this subscriber. */
	NIAGARA_API virtual FString GetSourceObjectPathName() const override;
	//~ End INiagaraParameterDefinitionsSubscriber Interface

	NIAGARA_API const FVersionedNiagaraScript Pin() const;
	NIAGARA_API FVersionedNiagaraScript Pin();

public:
	TWeakObjectPtr<UNiagaraScript> Script;

	FGuid Version;
#endif
};<|MERGE_RESOLUTION|>--- conflicted
+++ resolved
@@ -115,22 +115,6 @@
 	SimulationStage
 };
 
-/** Defines different usages for a niagara script's module dependecies. */
-UENUM()
-enum class ENiagaraModuleDependencyUsage : uint8
-{
-	/** Default entry to catch invalid usages */
-	None UMETA(Hidden),
-	/** Evaluate when the script is called during the spawn phase. */
-	Spawn,
-	/** Evaluate when the script is called during the update phase. */
-	Update,
-	/** Evaluate when the script is called in an event context. */
-	Event,
-	/** Evaluate when the script is called in a simulation stage. */
-	SimulationStage
-};
-
 USTRUCT()
 struct FNiagaraModuleDependency
 {
@@ -360,11 +344,7 @@
 };
 
 USTRUCT()
-<<<<<<< HEAD
-struct NIAGARA_API FNiagaraVMExecutableByteCode
-=======
 struct FNiagaraVMExecutableByteCode
->>>>>>> 4af6daef
 {
 	GENERATED_USTRUCT_BODY()
 private:
@@ -375,17 +355,6 @@
 	int32 UncompressedSize = INDEX_NONE;
 
 public:
-<<<<<<< HEAD
-	bool HasByteCode() const;
-	bool IsCompressed() const;
-	bool Compress();
-	bool Uncompress();
-
-	void Reset();
-
-	void SetData(const TArray<uint8>& InData);
-	void SetData(TArray<uint8>&& InData);
-=======
 	NIAGARA_API bool HasByteCode() const;
 	NIAGARA_API bool IsCompressed() const;
 	NIAGARA_API bool Compress();
@@ -395,7 +364,6 @@
 
 	NIAGARA_API void SetData(const TArray<uint8>& InData);
 	NIAGARA_API void SetData(TArray<uint8>&& InData);
->>>>>>> 4af6daef
 
 	const TArray<uint8>& GetData() const { return Data; }
 	TArray<uint8>& GetData() { return Data; }
@@ -406,11 +374,7 @@
 	void Shrink() { Data.Shrink(); }
 
 	/** Used to upgrade a serialized property to our own struct */
-<<<<<<< HEAD
-	bool SerializeFromMismatchedTag(const struct FPropertyTag& Tag, FStructuredArchive::FSlot Slot);
-=======
 	NIAGARA_API bool SerializeFromMismatchedTag(const struct FPropertyTag& Tag, FStructuredArchive::FSlot Slot);
->>>>>>> 4af6daef
 };
 
 template<>
@@ -423,11 +387,7 @@
 };
 
 // Carrier for uncompressed, and optimmized bytecode returned from optimization task
-<<<<<<< HEAD
-struct NIAGARA_API FNiagaraScriptAsyncOptimizeTaskState
-=======
 struct FNiagaraScriptAsyncOptimizeTaskState
->>>>>>> 4af6daef
 {
 	FNiagaraVMExecutableDataId CachedScriptVMId;
 	FNiagaraVMExecutableByteCode SourceByteCode;
@@ -439,11 +399,7 @@
 	bool bShouldFreeSourceByteCodeOnCooked = false;
 	bool bOptimizationComplete = false;
 		
-<<<<<<< HEAD
-	void OptimizeByteCode();
-=======
 	NIAGARA_API void OptimizeByteCode();
->>>>>>> 4af6daef
 };
 using FNiagaraScriptAsyncOptimizeTaskStatePtr = TSharedPtr<FNiagaraScriptAsyncOptimizeTaskState, ESPMode::ThreadSafe>;
 
@@ -459,7 +415,6 @@
 	/** Byte code to execute for this system. */
 	UPROPERTY()
 	FNiagaraVMExecutableByteCode ByteCode;
-<<<<<<< HEAD
 
 	/** Optimized version of the byte code to execute for this system */
 	UPROPERTY(Transient)
@@ -474,22 +429,6 @@
 		// Optimization task if one is pending, that should be applied before execution
 		FNiagaraScriptAsyncOptimizeTaskStatePtr State;
 
-=======
-
-	/** Optimized version of the byte code to execute for this system */
-	UPROPERTY(Transient)
-	FNiagaraVMExecutableByteCode OptimizedByteCode;
-	// Container for the optimization task that doesn't copy the task over when the executable data is copied
-	struct FOptimizationTask
-	{
-		FOptimizationTask() { }
-		FOptimizationTask(const FOptimizationTask&) { }
-		FOptimizationTask& operator=(const FOptimizationTask&) { return *this; }
-
-		// Optimization task if one is pending, that should be applied before execution
-		FNiagaraScriptAsyncOptimizeTaskStatePtr State;
-
->>>>>>> 4af6daef
 		// Lock used to apply the optimization results
 		FCriticalSection Lock;
 	} OptimizationTask;
@@ -519,12 +458,9 @@
 	    in RI parameters this will be the values that are baked in, otherwise it will be the set of defaults based on the graphs. */
 	UPROPERTY()
 	TArray<FNiagaraVariable> BakedRapidIterationParameters;
-<<<<<<< HEAD
-=======
 
 	UPROPERTY()
 	TArray<FNiagaraCompilerTag> CompileTagsEditorOnly;
->>>>>>> 4af6daef
 #endif
 
 	UPROPERTY()
@@ -632,15 +568,9 @@
 	UPROPERTY()
 	uint32 bNeedsGPUContextInit : 1;
 
-<<<<<<< HEAD
-	void ApplyFinishedOptimization(const FNiagaraVMExecutableDataId& CachedScriptVMId, const FNiagaraScriptAsyncOptimizeTaskStatePtr& Result);
-
-	void SerializeData(FArchive& Ar, bool bDDCData);
-=======
 	NIAGARA_API void ApplyFinishedOptimization(const FNiagaraVMExecutableDataId& CachedScriptVMId, const FNiagaraScriptAsyncOptimizeTaskStatePtr& Result);
 
 	NIAGARA_API void SerializeData(FArchive& Ar, bool bDDCData);
->>>>>>> 4af6daef
 	
 	NIAGARA_API bool IsValid() const;
 
@@ -721,36 +651,6 @@
 	UPROPERTY(EditAnywhere, Category ="Format")
 	FString Value;
 #endif
-
-	bool HasByteCode() const;
-
-#if VECTORVM_SUPPORTS_EXPERIMENTAL
-	bool SupportsExperimentalVM() const;
-	FVectorVMOptimizeContext BuildExperimentalContext() const;
-#endif //VECTORVM_SUPPORTS_EXPERIMENTAL
-
-	void PostSerialize(const FArchive& Ar);
-};
-
-template<>
-struct TStructOpsTypeTraits<FNiagaraVMExecutableData> : public TStructOpsTypeTraitsBase2<FNiagaraVMExecutableData>
-{
-	enum
-	{
-		WithPostSerialize = true,
-	};
-};
-
-struct NIAGARA_API FNiagaraGraphCachedDataBase
-{
-	virtual ~FNiagaraGraphCachedDataBase() = default;
-	virtual void GetStaticVariables(TArray<FNiagaraVariable>& OutVars) {}
-
-	virtual bool IsValidForSystem(const UNiagaraSystem* InSystem) const { return false; };
-	virtual void SetSourceSystem(const UNiagaraSystem* InSystem) {};
-
-	virtual bool IsValidForEmitter(const FVersionedNiagaraEmitterData* InEmitterData) const { return false; };
-	virtual void SetSourceEmitter(const FVersionedNiagaraEmitterData* InEmitterData) {};
 };
 
 /** Struct containing all of the data that can be different between different script versions.*/
@@ -854,15 +754,12 @@
 	UPROPERTY(EditAnywhere, Category = Script)
 	FText CollapsedViewFormat;
 
-<<<<<<< HEAD
-=======
 	UPROPERTY(EditAnywhere, Category = "Script")
 	TArray<FNiagaraInlineDynamicInputFormatToken> InlineExpressionFormat;
 
 	UPROPERTY(EditAnywhere, Category = "Script")
 	TArray<FNiagaraInlineDynamicInputFormatToken> InlineGraphFormat;
 
->>>>>>> 4af6daef
 	/* If used as a dynamic input with exactly one input and output of different types, setting this to true will auto-insert this script to convert from one type to another when dragging and dropping parameters in the stack.
 	   For example, a script with a bool as input and a float as output will be automatically inserted in the stack when dropping a bool parameter into the float input of a module in the stack. */
 	UPROPERTY(EditAnywhere, Category = Script)
@@ -914,11 +811,7 @@
 
 #if WITH_EDITORONLY_DATA
 	/** If true then this script asset uses active version control to track changes. */
-<<<<<<< HEAD
-	NIAGARA_API virtual bool IsVersioningEnabled() const override { return bVersioningEnabled; }
-=======
 	virtual bool IsVersioningEnabled() const override { return bVersioningEnabled; }
->>>>>>> 4af6daef
 
 	/** Returns the script data for latest exposed version. */
 	NIAGARA_API FVersionedNiagaraScriptData* GetLatestScriptData();
@@ -1298,17 +1191,10 @@
 
 	TOptional<FVector3d> GetCompilerTag(const FNiagaraVariableBase& InVar, const FNiagaraParameterStore* FallbackParameterStore) const
 	{
-<<<<<<< HEAD
-		TOptional<FVector3f> Optional(*GetCompilerTag<FVector3f>(InVar, FallbackParameterStore));
-		if (Optional.IsSet())
-		{
-			return TOptional<FVector3d>((FVector3d)Optional.GetValue());
-=======
 		TOptional<FVector3f> Optional = GetCompilerTag<FVector3f>(InVar, FallbackParameterStore);
 		if (Optional.IsSet())
 		{
 			return TOptional(FVector3d(Optional.GetValue()));
->>>>>>> 4af6daef
 		}
 		return TOptional<FVector3d>();
 	}
@@ -1356,15 +1242,11 @@
 	NIAGARA_API FOnPropertyChanged& OnPropertyChanged();
 
 	/** External call used to identify the values for a successful VM script compilation. OnVMScriptCompiled will be issued in this case.*/
-<<<<<<< HEAD
-	void SetVMCompilationResults(const FNiagaraVMExecutableDataId& InCompileId, FNiagaraVMExecutableData& InScriptVM, FString EmitterUniqueName, const TMap<FName, UNiagaraDataInterface*>& ObjectNameMap, bool ApplyRapidIterationParameters);
-=======
 	void SetVMCompilationResults(const FNiagaraVMExecutableDataId& InCompileId, FNiagaraVMExecutableData& InScriptVM, const FString& EmitterUniqueName, const TMap<FName, UNiagaraDataInterface*>& ObjectNameMap, bool ApplyRapidIterationParameters);
 
 	/** Updates the RI parameter store based on the provided variables (missing entries will be
 	    added and stale entries will be removed.  Returns true if the parameter store was modified. */
 	bool ApplyRapidIterationParameters(TConstArrayView<FNiagaraVariable> InParameters, bool bAllowRemoval);
->>>>>>> 4af6daef
 
 	/** In the event where we "merge" we duplicate the changes of the source script onto the newly cloned copy. This function will synchronize the compiled script 
 		results assuming that the scripts themselves are bound to the same key. This saves looking things up in the DDC. It returns true if successfully synchronized and 
@@ -1386,13 +1268,6 @@
 
 	TConstArrayView<FNiagaraDataInterfaceGPUParamInfo> GetDataInterfaceGPUParamInfos() const { return CachedScriptVM.ShaderScriptParametersMetadata.DataInterfaceParamInfo; }
 
-<<<<<<< HEAD
-	NIAGARA_API TConstArrayView<FNiagaraDataInterfaceGPUParamInfo> GetDataInterfaceGPUParamInfos() const { return CachedScriptVM.ShaderScriptParametersMetadata.DataInterfaceParamInfo; }
-
-	NIAGARA_API TArray<UNiagaraParameterCollection*>& GetCachedParameterCollectionReferences();
-	TArray<FNiagaraScriptDataInterfaceInfo>& GetCachedDefaultDataInterfaces() { return CachedDefaultDataInterfaces; }
-	TConstArrayView<FNiagaraScriptDataInterfaceInfo> GetCachedDefaultDataInterfaces() const { return MakeArrayView(CachedDefaultDataInterfaces); }
-=======
 	NIAGARA_API TArray<TObjectPtr<UNiagaraParameterCollection>>& GetCachedParameterCollectionReferences();
 
 #if WITH_EDITORONLY_DATA
@@ -1410,7 +1285,6 @@
 	void SetResolvedUObjects(TConstArrayView<FNiagaraResolvedUObjectInfo> InResolvedUObjectInfos) { ResolvedUObjectInfos = InResolvedUObjectInfos; }
 #endif
 	TConstArrayView<FNiagaraResolvedUObjectInfo> GetResolvedUObjects() const { return MakeArrayView(ResolvedUObjectInfos); }
->>>>>>> 4af6daef
 
 #if STATS
 	TArrayView<const TStatId> GetStatScopeIDs() const { return MakeArrayView(StatScopesIDs); }
