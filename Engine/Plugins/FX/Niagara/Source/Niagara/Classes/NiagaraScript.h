--- conflicted
+++ resolved
@@ -180,11 +180,7 @@
 		, bUsesRapidIterationParams(true)
 		, bInterpolatedSpawn(false)
 		, bRequiresPersistentIDs(false)
-<<<<<<< HEAD
 		, BaseScriptID_DEPRECATED(0, 0, 0, 0)
-=======
-		, BaseScriptID(0, 0, 0, 0)
->>>>>>> fa8a8d0d
 	{ }
 
 
@@ -390,12 +386,21 @@
 	UPROPERTY(AssetRegistrySearchable, EditAnywhere, Category = Script)
 	uint32 bDeprecated : 1;
 
+	/* Message to display when the script is deprecated. */
+	UPROPERTY(EditAnywhere, Category = Script, meta = (EditCondition = "bDeprecated", MultiLine = true))
+	FText DeprecationMessage;
+
 	/* Which script to use if this is deprecated.*/
 	UPROPERTY(EditAnywhere, Category = Script, meta = (EditCondition = "bDeprecated"))
 	UNiagaraScript* DeprecationRecommendation;
 
+	/** Is this script experimental and less supported? */
 	UPROPERTY(EditAnywhere, Category = Script)
 	uint32 bExperimental : 1;
+
+	/** The message to display when a function is marked experimental. */
+	UPROPERTY(EditAnywhere, Category = Script, meta = (EditCondition = "bExperimental", MultiLine = true))
+	FText ExperimentalMessage;
 
 	/* If this script is exposed to the library. */
 	UPROPERTY(AssetRegistrySearchable, EditAnywhere, Category = Script)
@@ -567,6 +572,14 @@
 	NIAGARA_API void InvalidateCompileResults();
 	FText GetDescription() { return Description.IsEmpty() ? FText::FromString(GetName()) : Description; }
 
+	/** Helper to convert the struct from its binary data out of the DDC to it's actual in-memory version.
+		Do not call this on anything other than the game thread as it depends on the FObjectAndNameAsStringProxyArchive,
+		which calls FindStaticObject which can fail when used in any other thread!*/
+	static bool BinaryToExecData(const TArray<uint8>& InBinaryData, FNiagaraVMExecutableData& OutExecData);
+
+	/** Reverse of the BinaryToExecData() function */
+	static bool ExecToBinaryData(TArray<uint8>& OutBinaryData, FNiagaraVMExecutableData& InExecData);
+
 	/** Makes a deep copy of any script dependencies, including itself.*/
 	NIAGARA_API virtual UNiagaraScript* MakeRecursiveDeepCopy(UObject* DestOuter, TMap<const UObject*, UObject*>& ExistingConversions) const;
 
@@ -583,9 +596,11 @@
 	NIAGARA_API void RequestCompile(bool bForceCompile = false);
 
 	/** Request an asynchronous compile for the script, possibly forcing it to compile. The output values are the compilation id of the data as well as the async handle to 
-		gather up the results with. bTrulyAsync tells the system whether or not the compile task must be completed on the main thread (mostly used for debugging). The
-		overall function returns whether or not any compiles were actually issued. They will be skipped if none of the data is dirty.*/
-	NIAGARA_API bool RequestExternallyManagedAsyncCompile(const TSharedPtr<FNiagaraCompileRequestDataBase, ESPMode::ThreadSafe>& RequestData, FNiagaraVMExecutableDataId& OutCompileId, uint32& OutAsyncHandle, bool bTrulyAsync);
+		gather up the results with. The function returns whether or not any compiles were actually issued. */
+	NIAGARA_API bool RequestExternallyManagedAsyncCompile(const TSharedPtr<FNiagaraCompileRequestDataBase, ESPMode::ThreadSafe>& RequestData, FNiagaraVMExecutableDataId& OutCompileId, uint32& OutAsyncHandle);
+
+	/** Creates a string key for the derived data cache */
+	FString GetNiagaraDDCKeyString();
 
 	/** Callback issued whenever a compilation successfully happened (even if the results are a script that cannot be executed due to errors)*/
 	NIAGARA_API FOnScriptCompiled& OnVMScriptCompiled();
@@ -650,6 +665,8 @@
 #if WITH_EDITORONLY_DATA
 	class UNiagaraSystem* FindRootSystem();
 
+	bool HasIdsRequiredForShaderCaching() const;
+
 	/** 'Source' data/graphs for this script */
 	UPROPERTY()
 	class UNiagaraScriptSourceBase*	Source;
