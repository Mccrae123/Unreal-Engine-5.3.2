--- conflicted
+++ resolved
@@ -14,14 +14,10 @@
 #include "NiagaraDataSet.h"
 #include "NiagaraScriptExecutionParameterStore.h"
 #include "NiagaraScriptHighlight.h"
-<<<<<<< HEAD
-#include "NiagaraParameterDefinitionsSubscriber.h"
-=======
 #include "NiagaraStackSection.h"
 #include "NiagaraParameterDefinitionsSubscriber.h"
 #include "HAL/CriticalSection.h"
 #include "HAL/PlatformAtomics.h"
->>>>>>> 6bbb88c8
 
 #include "NiagaraScript.generated.h"
 
@@ -479,13 +475,10 @@
 	UPROPERTY()
 	TArray<FNiagaraVariableBase> AttributesWritten;
 
-<<<<<<< HEAD
-=======
 	/** List of all attributes explicitly written by this VM script graph. Used to verify external dependencies.*/
 	UPROPERTY()
 	TArray<FNiagaraVariable> StaticVariablesWritten;
 
->>>>>>> 6bbb88c8
 	UPROPERTY()
 	FString ErrorMsg;
 
@@ -503,11 +496,8 @@
 	UPROPERTY()
 	uint32 bNeedsGPUContextInit : 1;
 
-<<<<<<< HEAD
-=======
 	void ApplyFinishedOptimization(const FNiagaraVMExecutableDataId& CachedScriptVMId, const FNiagaraScriptAsyncOptimizeTaskStatePtr& Result);
 
->>>>>>> 6bbb88c8
 	void SerializeData(FArchive& Ar, bool bDDCData);
 	
 	bool IsValid() const;
@@ -519,7 +509,12 @@
 #endif
 };
 
-<<<<<<< HEAD
+struct NIAGARA_API FNiagaraGraphCachedDataBase
+{
+	virtual ~FNiagaraGraphCachedDataBase() {}
+	virtual void GetStaticVariables(TArray<FNiagaraVariable>& OutVars) {}
+};
+
 /** Struct containing all of the data that can be different between different script versions.*/
 USTRUCT()
 struct NIAGARA_API FVersionedNiagaraScriptData
@@ -535,29 +530,6 @@
 	
 	/** What changed in this version compared to the last? Displayed to the user when upgrading to a new script version. */
 	UPROPERTY()
-=======
-struct NIAGARA_API FNiagaraGraphCachedDataBase
-{
-	virtual ~FNiagaraGraphCachedDataBase() {}
-	virtual void GetStaticVariables(TArray<FNiagaraVariable>& OutVars) {}
-};
-
-/** Struct containing all of the data that can be different between different script versions.*/
-USTRUCT()
-struct NIAGARA_API FVersionedNiagaraScriptData
-{
-	GENERATED_USTRUCT_BODY()
-
-#if WITH_EDITORONLY_DATA
-public:
-	FVersionedNiagaraScriptData();
-
-	UPROPERTY()
-	FNiagaraAssetVersion Version;
-	
-	/** What changed in this version compared to the last? Displayed to the user when upgrading to a new script version. */
-	UPROPERTY()
->>>>>>> 6bbb88c8
 	FText VersionChangeDescription;
 
 	/** When used as a module, what are the appropriate script types for referencing this module?*/
@@ -628,23 +600,17 @@
 	UPROPERTY(EditAnywhere, Category = Script)
 	FText CollapsedViewFormat;
 
-<<<<<<< HEAD
-=======
 	/* If used as a dynamic input with exactly one input and output of different types, setting this to true will auto-insert this script to convert from one type to another when dragging and dropping parameters in the stack.
 	   For example, a script with a bool as input and a float as output will be automatically inserted in the stack when dropping a bool parameter into the float input of a module in the stack. */
->>>>>>> 6bbb88c8
 	UPROPERTY(EditAnywhere, Category = Script)
 	uint32 bCanBeUsedForTypeConversions : 1;
 
 	UPROPERTY(EditAnywhere, Category = Script, DisplayName = "Script Metadata", meta = (ToolTip = "Script Metadata"))
 	TMap<FName, FString> ScriptMetaData;
 	
-<<<<<<< HEAD
-=======
 	UPROPERTY(EditAnywhere, Category = Script)
 	TArray<FNiagaraStackSection> InputSections;
 	
->>>>>>> 6bbb88c8
 	/** Adjusted every time ComputeVMCompilationId is called.*/
 	UPROPERTY()
 	mutable FNiagaraVMExecutableDataId LastGeneratedVMId;
@@ -671,12 +637,7 @@
 
 	/** 'Source' data/graphs for this script */
 	UPROPERTY()
-<<<<<<< HEAD
-	class UNiagaraScriptSourceBase*	Source = nullptr;
-
-=======
 	TObjectPtr<class UNiagaraScriptSourceBase>	Source = nullptr;
->>>>>>> 6bbb88c8
 #endif	
 };
 
@@ -715,30 +676,21 @@
 
 	/** Deletes the version data for an existing version. The exposed version cannot be deleted and will result in an error. Does nothing if the guid does not exist in the script's version data. */
 	NIAGARA_API void DeleteVersion(const FGuid& VersionGuid);
-<<<<<<< HEAD
-	
-=======
-
->>>>>>> 6bbb88c8
+
 	/** Changes the exposed version. Does nothing if the guid does not exist in the script's version data. */
 	NIAGARA_API void ExposeVersion(const FGuid& VersionGuid);
 
 	/** Enables versioning for this script asset. */
 	NIAGARA_API void EnableVersioning();
 
-<<<<<<< HEAD
+	/** Disables versioning and keeps only the data from the given version guid. Note that this breaks ALL references from existing assets and should only be used when creating a copy of a script, as the effect is very destructive.  */
+	NIAGARA_API void DisableVersioning(const FGuid& VersionGuidToUse);
+
 	/** Makes sure that the default version data is available and fixes old script assets. */
 	NIAGARA_API void CheckVersionDataAvailable();
-=======
-	/** Disables versioning and keeps only the data from the given version guid. Note that this breaks ALL references from existing assets and should only be used when creating a copy of a script, as the effect is very destructive.  */
-	NIAGARA_API void DisableVersioning(const FGuid& VersionGuidToUse);
-
-	/** Makes sure that the default version data is available and fixes old script assets. */
-	NIAGARA_API void CheckVersionDataAvailable();
 
 	/** Creates a shallow transient copy of this script for compilation purposes. */
 	NIAGARA_API UNiagaraScript* CreateCompilationCopy();
->>>>>>> 6bbb88c8
 #endif
 
 	// how this script is to be used. cannot be private due to use of GET_MEMBER_NAME_CHECKED
@@ -770,7 +722,6 @@
 
 	/** Editor time adapters to a specific VersionData and this Script ptr to handle synchronizing changes made by parameter definitions. */
 	TArray<struct FVersionedNiagaraScript> VersionedScriptAdapters;
-<<<<<<< HEAD
 #endif
 
 public:
@@ -814,7 +765,7 @@
 
 	/** Use property in struct returned from GetScriptData() instead */
 	UPROPERTY(meta = (DeprecatedProperty))
-	UNiagaraScript* DeprecationRecommendation_DEPRECATED;
+	TObjectPtr<UNiagaraScript> DeprecationRecommendation_DEPRECATED;
 
 	/** Use property in struct returned from GetScriptData() instead */
 	UPROPERTY(meta = (DeprecatedProperty))
@@ -858,117 +809,15 @@
 
 	/* Deprecated, use LibraryVisibility instead. */
 	UPROPERTY(meta = (DeprecatedProperty))
-	TArray<FNiagaraScriptHighlight> Highlights_DEPRECATED;
-
-	/* Deprecated, use LibraryVisibility instead. */
-	UPROPERTY(meta = (DeprecatedProperty))
 	TMap<FName, FString> ScriptMetaData_DEPRECATED;
 
 	/** 'Source' data/graphs for this script */
 	UPROPERTY(meta = (DeprecatedProperty))
-	class UNiagaraScriptSourceBase*	Source_DEPRECATED;
+	TObjectPtr<class UNiagaraScriptSourceBase>	Source_DEPRECATED;
 
 	NIAGARA_API static const FName NiagaraCustomVersionTagName;
 #endif
 
-=======
-#endif
-
-public:
-
-	/** Contains all of the top-level values that are iterated on in the UI. These are usually "Module" variables in the graph. They don't necessarily have to be in the order that they are expected in the uniform table.*/
-	UPROPERTY()
-	FNiagaraParameterStore RapidIterationParameters;
-	
-#if WITH_EDITORONLY_DATA
-	/** This is used as a transient value to open a specific version in the graph editor */
-	UPROPERTY(Transient)
-	FGuid VersionToOpenInEditor;
-
-	/** Which instance of the usage in the graph to use.  This is now deprecated and is handled by UsageId. */
-	UPROPERTY()
-	int32 UsageIndex_DEPRECATED;
-	
-	/** Use property in struct returned from GetScriptData() instead */
-	UPROPERTY(meta = (DeprecatedProperty))
-	int32 ModuleUsageBitmask_DEPRECATED;
-
-	/** Use property in struct returned from GetScriptData() instead */
-	UPROPERTY(meta = (DeprecatedProperty))
-	FText Category_DEPRECATED;
-
-	/** Use property in struct returned from GetScriptData() instead */
-	UPROPERTY(meta = (DeprecatedProperty))
-	TArray<FName> ProvidedDependencies_DEPRECATED;
-	
-	/** Use property in struct returned from GetScriptData() instead */
-	UPROPERTY(meta = (DeprecatedProperty))
-	TArray<FNiagaraModuleDependency> RequiredDependencies_DEPRECATED;
-
-	/** Use property in struct returned from GetScriptData() instead */
-	UPROPERTY(meta = (DeprecatedProperty))
-	uint32 bDeprecated_DEPRECATED : 1;
-
-	/** Use property in struct returned from GetScriptData() instead */
-	UPROPERTY(meta = (DeprecatedProperty))
-	FText DeprecationMessage_DEPRECATED;
-
-	/** Use property in struct returned from GetScriptData() instead */
-	UPROPERTY(meta = (DeprecatedProperty))
-	TObjectPtr<UNiagaraScript> DeprecationRecommendation_DEPRECATED;
-
-	/** Use property in struct returned from GetScriptData() instead */
-	UPROPERTY(meta = (DeprecatedProperty))
-	TSubclassOf<UNiagaraConvertInPlaceUtilityBase> ConversionUtility_DEPRECATED;
-
-	/** Use property in struct returned from GetScriptData() instead */
-	UPROPERTY(meta = (DeprecatedProperty))
-	uint32 bExperimental_DEPRECATED : 1;
-
-	/** Use property in struct returned from GetScriptData() instead */
-	UPROPERTY(meta = (DeprecatedProperty))
-	FText ExperimentalMessage_DEPRECATED;
-
-	/** Use property in struct returned from GetScriptData() instead */
-	UPROPERTY(meta = (DeprecatedProperty))
-	FText NoteMessage_DEPRECATED;
-
-	/* Deprecated, use LibraryVisibility instead. */
-	UPROPERTY(meta = (DeprecatedProperty))
-	uint32 bExposeToLibrary_DEPRECATED : 1;
-	
-	/** Use property in struct returned from GetScriptData() instead */
-	UPROPERTY(meta = (DeprecatedProperty))
-	ENiagaraScriptLibraryVisibility LibraryVisibility_DEPRECATED;
-
-	/** Use property in struct returned from GetScriptData() instead */
-	UPROPERTY(meta = (DeprecatedProperty))
-	ENiagaraNumericOutputTypeSelectionMode NumericOutputTypeSelectionMode_DEPRECATED;
-
-	/** Use property in struct returned from GetScriptData() instead */
-	UPROPERTY(meta = (DeprecatedProperty))
-	FText Description_DEPRECATED;
-
-	/** Use property in struct returned from GetScriptData() instead */
-	UPROPERTY(meta = (DeprecatedProperty))
-	FText Keywords_DEPRECATED;
-
-	/* Deprecated, use LibraryVisibility instead. */
-	UPROPERTY(meta = (DeprecatedProperty))
-	FText CollapsedViewFormat_DEPRECATED;
-
-	/* Deprecated, use LibraryVisibility instead. */
-	UPROPERTY(meta = (DeprecatedProperty))
-	TMap<FName, FString> ScriptMetaData_DEPRECATED;
-
-	/** 'Source' data/graphs for this script */
-	UPROPERTY(meta = (DeprecatedProperty))
-	TObjectPtr<class UNiagaraScriptSourceBase>	Source_DEPRECATED;
-
-	NIAGARA_API static const FName NiagaraCustomVersionTagName;
-#endif
-
->>>>>>> 6bbb88c8
 	NIAGARA_API void ComputeVMCompilationId(FNiagaraVMExecutableDataId& Id, FGuid VersionGuid) const;
 	NIAGARA_API const FNiagaraVMExecutableDataId& GetComputedVMCompilationId() const
 	{
@@ -1078,10 +927,7 @@
 #if WITH_EDITOR
 	virtual void PostEditChangeProperty(FPropertyChangedEvent& PropertyChangedEvent) override;
 	virtual void PostEditChangeVersionedProperty(FPropertyChangedEvent& PropertyChangedEvent, const FGuid& Version);
-<<<<<<< HEAD
-=======
 	virtual void PostEditUndo();
->>>>>>> 6bbb88c8
 #endif
 	virtual void GetAssetRegistryTags(TArray<FAssetRegistryTag>& OutTags) const override;
 
@@ -1092,12 +938,8 @@
 	//~ End UObject interface
 
 	//~ Begin UNiagaraScriptBase interface
-<<<<<<< HEAD
-	virtual void ModifyCompilationEnvironment(struct FShaderCompilerEnvironment& OutEnvironment) const override;
-=======
 	virtual bool ShouldCompile(EShaderPlatform Platform) const override;
 	virtual void ModifyCompilationEnvironment(EShaderPlatform Platform, struct FShaderCompilerEnvironment& OutEnvironment) const override;
->>>>>>> 6bbb88c8
 	virtual TConstArrayView<FSimulationStageMetaData> GetSimulationStageMetaData() const override { return MakeArrayView(CachedScriptVM.SimulationStageMetaData); }
 	//~ End UNiagaraScriptBase interface
 
@@ -1123,7 +965,6 @@
 	}
 
 	NIAGARA_API void GenerateStatIDs();
-<<<<<<< HEAD
 
 	NIAGARA_API bool IsScriptCompilationPending(bool bGPUScript) const;
 	NIAGARA_API bool DidScriptCompilationSucceed(bool bGPUScript) const;
@@ -1152,35 +993,6 @@
 		}
 
 		return TOptional<T>();
-=======
-
-	NIAGARA_API bool IsScriptCompilationPending(bool bGPUScript) const;
-	NIAGARA_API bool DidScriptCompilationSucceed(bool bGPUScript) const;
-
-	template<typename T>
-	TOptional<T> GetCompilerTag(const FNiagaraVariableBase& InVar, const FNiagaraParameterStore* FallbackParameterStore = nullptr) const
-	{
-		for (const FNiagaraCompilerTag& Tag : CachedScriptVM.CompileTags)
-		{
-			if (Tag.Variable == InVar)
-			{
-				if (Tag.Variable.IsDataAllocated())
-				{
-					return TOptional<T>(Tag.Variable.GetValue<T>());
-				}
-				else if (const int32* Offset = RapidIterationParameters.FindParameterOffset(FNiagaraVariableBase(Tag.Variable.GetType(), *Tag.StringValue)))
-				{
-					return TOptional<T>(*(T*)RapidIterationParameters.GetParameterData(*Offset));
-				}
-				else if (FallbackParameterStore)
-				{
-					if (const int32* OffsetAlternate = FallbackParameterStore->FindParameterOffset(FNiagaraVariableBase(Tag.Variable.GetType(), *Tag.StringValue)))
-						return TOptional<T>(*(T*)FallbackParameterStore->GetParameterData(*OffsetAlternate));
-				}
-			}
-		}
-
-		return TOptional<T>();
 	}
 
 	TOptional<FVector3d> GetCompilerTag(const FNiagaraVariableBase& InVar, const FNiagaraParameterStore* FallbackParameterStore) const
@@ -1191,7 +1003,6 @@
 			return TOptional<FVector3d>((FVector3d)Optional.GetValue());
 		}
 		return TOptional<FVector3d>();
->>>>>>> 6bbb88c8
 	}
 
 #if WITH_EDITORONLY_DATA
@@ -1218,9 +1029,6 @@
 	/** Request an asynchronous compile for the script, possibly forcing it to compile. The output values are the compilation id of the data as well as the async handle to 
 		gather up the results with. The function returns whether or not any compiles were actually issued. */
 	NIAGARA_API bool RequestExternallyManagedAsyncCompile(const TSharedPtr<FNiagaraCompileRequestDataBase, ESPMode::ThreadSafe>& RequestData, const TSharedPtr<FNiagaraCompileRequestDuplicateDataBase, ESPMode::ThreadSafe>& RequestDuplicateData, FNiagaraVMExecutableDataId& OutCompileId, uint32& OutAsyncHandle);
-
-	/** Builds the DDC string for the derived data cache using the supplied CompiledId */
-	static FString BuildNiagaraDDCKeyString(const FNiagaraVMExecutableDataId& CompileId);
 
 	/** Builds the DDC string for the derived data cache using the supplied CompiledId */
 	static FString BuildNiagaraDDCKeyString(const FNiagaraVMExecutableDataId& CompileId);
@@ -1372,11 +1180,7 @@
 	TMap<const class ITargetPlatform*, TArray<FNiagaraShaderScript*>> CachedScriptResourcesForCooking;
 
 	UPROPERTY(Transient)
-<<<<<<< HEAD
-	TArray<UObject*> ActiveCompileRoots;
-=======
 	TArray<TObjectPtr<UObject>> ActiveCompileRoots;
->>>>>>> 6bbb88c8
 
 	/* Flag set on load based on whether the serialized data includes editor only data */
 	bool IsCooked;
