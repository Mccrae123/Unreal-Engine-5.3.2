// Copyright Epic Games, Inc. All Rights Reserved.
#pragma once

#include "CoreMinimal.h"
#include "NiagaraCommon.h"
#include "Containers/DynamicRHIResourceArray.h"
#include "RHI.h"
#include "VectorVM.h"
#include "RenderingThread.h"
#include "NiagaraDataSet.generated.h"

/** Helper class defining the layout and location of an FNiagaraVariable in an FNiagaraDataBuffer-> */
USTRUCT()
struct FNiagaraVariableLayoutInfo
{
	GENERATED_BODY()

	/** Start index for the float components in the main buffer. */
	UPROPERTY()
	uint32 FloatComponentStart;

	/** Start index for the int32 components in the main buffer. */
	UPROPERTY()
	uint32 Int32ComponentStart;

	/** Start index for the half components in the main buffer. */
	UPROPERTY()
	uint32 HalfComponentStart;

	uint32 GetNumFloatComponents()const { return LayoutInfo.FloatComponentByteOffsets.Num(); }
	uint32 GetNumInt32Components()const { return LayoutInfo.Int32ComponentByteOffsets.Num(); }
	uint32 GetNumHalfComponents()const { return LayoutInfo.HalfComponentByteOffsets.Num(); }

	/** This variable's type layout info. */
	UPROPERTY()
	FNiagaraTypeLayoutInfo LayoutInfo;
};

class FNiagaraDataSet;
class FNiagaraShader;
class FNiagaraGPUInstanceCountManager;
class NiagaraEmitterInstanceBatcher;
struct FNiagaraComputeExecutionContext;

//Base class for objects in Niagara that are owned by one object but are then passed for reading to other objects, potentially on other threads.
//This class allows us to know if the object is being used so we do not overwrite it and to ensure it's lifetime so we do not access freed data.
class FNiagaraSharedObject
{
public:
	FNiagaraSharedObject()
		: ReadRefCount(0)
	{}

	/** The owner of this object is now done with it but it may still be in use by others, possibly on other threads. Add to the deletion queue so it can be safely freed when it's no longer in use. */
	void Destroy();
	static void FlushDeletionList();

	FORCEINLINE bool IsInUse()const { return ReadRefCount.Load() != 0; }
	FORCEINLINE bool IsBeingRead()const { return ReadRefCount.Load() > 0; }
	FORCEINLINE bool IsBeingWritten()const { return ReadRefCount.Load() == INDEX_NONE; }

	FORCEINLINE void AddReadRef()
	{
		check(!IsBeingWritten());
		ReadRefCount++;
	}

	FORCEINLINE void ReleaseReadRef()
	{
		check(IsBeingRead());
		ReadRefCount--;
	}

	FORCEINLINE bool TryLock()
	{
		//Only lock if we have no readers.
		//Using INDEX_NONE as a special case value for write locks.
		int32 Expected = 0;
		return ReadRefCount.CompareExchange(Expected, INDEX_NONE);
	}

	FORCEINLINE void Unlock()
	{
		int32 Expected = INDEX_NONE;
		ensureAlwaysMsgf(ReadRefCount.CompareExchange(Expected, 0), TEXT("Trying to release a write lock on a Niagara shared object that is not locked for write."));
	}

protected:

	/**
	Count of other object currently reading this data. Keeps us from writing to or deleting this data while it's in use. These reads can be on any thread so atomic is used.
	INDEX_NONE used as special case marking this object as locked for write.
	*/
	TAtomic<int32> ReadRefCount;

	static FCriticalSection CritSec;
	static TArray<FNiagaraSharedObject*> DeferredDeletionList;

	virtual ~FNiagaraSharedObject() {}
};

/** Buffer containing one frame of Niagara simulation data. */
class NIAGARA_API FNiagaraDataBuffer : public FNiagaraSharedObject
{
	friend class FScopedNiagaraDataSetGPUReadback;
protected:
	virtual ~FNiagaraDataBuffer();

public:
	FNiagaraDataBuffer(FNiagaraDataSet* InOwner);
	void Allocate(uint32 NumInstances, bool bMaintainExisting = false);
	void AllocateGPU(uint32 InNumInstances, FNiagaraGPUInstanceCountManager& GPUInstanceCountManager, FRHICommandList& RHICmdList, ERHIFeatureLevel::Type FeatureLevel, const TCHAR* DebugSimName);
	void SwapInstances(uint32 OldIndex, uint32 NewIndex);
	void KillInstance(uint32 InstanceIdx);
	void CopyTo(FNiagaraDataBuffer& DestBuffer, int32 SrcStartIdx, int32 DestStartIdx, int32 NumInstances)const;
	void GPUCopyFrom(const float* GPUReadBackFloat, const int* GPUReadBackInt, const FFloat16* GPUReadBackHalf, int32 StartIdx, int32 NumInstances, uint32 InSrcFloatStride, uint32 InSrcIntStride, uint32 InSrcHalfStride);
	void Dump(int32 StartIndex, int32 NumInstances, const FString& Label)const;

	FORCEINLINE TArrayView<uint8 const* RESTRICT const> GetRegisterTable() const { return TArrayView<uint8 const* RESTRICT const>(RegisterTable); }
	
	typedef uint32 RegisterTypeOffsetType[3];
	FORCEINLINE const RegisterTypeOffsetType& GetRegisterTypeOffsets() { return RegisterTypeOffsets; }

	FORCEINLINE const TArray<uint8>& GetFloatBuffer() const { return FloatData; }
	FORCEINLINE const TArray<uint8>& GetInt32Buffer() const { return Int32Data; }
	FORCEINLINE const TArray<uint8>& GetHalfBuffer() const { return HalfData; }

	FORCEINLINE const uint8* GetComponentPtrFloat(uint32 ComponentIdx) const { return FloatData.GetData() + FloatStride * ComponentIdx; }
	FORCEINLINE const uint8* GetComponentPtrInt32(uint32 ComponentIdx) const { return Int32Data.GetData() + Int32Stride * ComponentIdx; }
	FORCEINLINE const uint8* GetComponentPtrHalf(uint32 ComponentIdx) const { return HalfData.GetData() + HalfStride * ComponentIdx; }
	FORCEINLINE uint8* GetComponentPtrFloat(uint32 ComponentIdx) { return FloatData.GetData() + FloatStride * ComponentIdx; }
	FORCEINLINE uint8* GetComponentPtrInt32(uint32 ComponentIdx) { return Int32Data.GetData() + Int32Stride * ComponentIdx;	}
	FORCEINLINE uint8* GetComponentPtrHalf(uint32 ComponentIdx) { return HalfData.GetData() + HalfStride * ComponentIdx; }

	FORCEINLINE float* GetInstancePtrFloat(uint32 ComponentIdx, uint32 InstanceIdx)	{ return (float*)(GetComponentPtrFloat(ComponentIdx)) + InstanceIdx; }
	FORCEINLINE int32* GetInstancePtrInt32(uint32 ComponentIdx, uint32 InstanceIdx)	{ return (int32*)(GetComponentPtrInt32(ComponentIdx)) + InstanceIdx; }
	FORCEINLINE FFloat16* GetInstancePtrHalf(uint32 ComponentIdx, uint32 InstanceIdx) { return (FFloat16*)(GetComponentPtrHalf(ComponentIdx)) + InstanceIdx; }

	FORCEINLINE const float* GetInstancePtrFloat(uint32 ComponentIdx, uint32 InstanceIdx) const { return (float*)(GetComponentPtrFloat(ComponentIdx)) + InstanceIdx; }
	FORCEINLINE const int32* GetInstancePtrInt32(uint32 ComponentIdx, uint32 InstanceIdx) const { return (int32*)(GetComponentPtrInt32(ComponentIdx)) + InstanceIdx; }
	FORCEINLINE const FFloat16* GetInstancePtrHalf(uint32 ComponentIdx, uint32 InstanceIdx) const { return (FFloat16*)(GetComponentPtrHalf(ComponentIdx)) + InstanceIdx; }

	FORCEINLINE uint8* GetComponentPtrFloat(float* BasePtr, uint32 ComponentIdx) const { return (uint8*)BasePtr + FloatStride * ComponentIdx; }
	FORCEINLINE uint8* GetComponentPtrInt32(int* BasePtr, uint32 ComponentIdx) const { return (uint8*)BasePtr + Int32Stride * ComponentIdx; }
	FORCEINLINE uint8* GetComponentPtrHalf(FFloat16* BasePtr, uint32 ComponentIdx) const { return (uint8*)(BasePtr) + HalfStride * ComponentIdx; }

	FORCEINLINE float* GetInstancePtrFloat(float* BasePtr, uint32 ComponentIdx, uint32 InstanceIdx)const { return (float*)GetComponentPtrFloat(BasePtr, ComponentIdx) + InstanceIdx; }
	FORCEINLINE int32* GetInstancePtrInt32(int* BasePtr, uint32 ComponentIdx, uint32 InstanceIdx)const { return (int32*)GetComponentPtrInt32(BasePtr, ComponentIdx) + InstanceIdx; }
	FORCEINLINE FFloat16* GetInstancePtrHalf(FFloat16 *BasePtr, uint32 ComponentIdx, uint32 InstanceIdx)const { return (FFloat16*)GetComponentPtrHalf(BasePtr, ComponentIdx) + InstanceIdx; }

	FORCEINLINE uint32 GetNumInstances()const { return NumInstances; }
	FORCEINLINE uint32 GetNumInstancesAllocated()const { return NumInstancesAllocated; }
	FORCEINLINE uint32 GetNumSpawnedInstances() const { return NumSpawnedInstances; }

	FORCEINLINE void SetNumInstances(uint32 InNumInstances) { check(InNumInstances <= NumInstancesAllocated); NumInstances = InNumInstances; }
	FORCEINLINE void SetNumSpawnedInstances(uint32 InNumSpawnedInstances) { NumSpawnedInstances = InNumSpawnedInstances; }
	FORCEINLINE uint32 GetSizeBytes()const { return FloatData.Num() + Int32Data.Num(); }
	FORCEINLINE FRWBuffer& GetGPUBufferFloat() { return GPUBufferFloat; }
	FORCEINLINE FRWBuffer& GetGPUBufferInt() { return GPUBufferInt; }
	FORCEINLINE FRWBuffer& GetGPUBufferHalf() { return GPUBufferHalf; }
	FORCEINLINE uint32 GetGPUInstanceCountBufferOffset() const { return GPUInstanceCountBufferOffset; }
	FORCEINLINE void ClearGPUInstanceCountBufferOffset() { GPUInstanceCountBufferOffset = INDEX_NONE; }
	FORCEINLINE FRWBuffer& GetGPUIDToIndexTable() { return GPUIDToIndexTable; }

	FORCEINLINE int32 GetSafeComponentBufferSize() const { return GetSafeComponentBufferSize(GetNumInstancesAllocated()); }
	FORCEINLINE uint32 GetFloatStride() const { return FloatStride; }
	FORCEINLINE uint32 GetInt32Stride() const { return Int32Stride; }
	FORCEINLINE uint32 GetHalfStride() const { return HalfStride; }

	FORCEINLINE uint32 GetIDAcquireTag() const { return IDAcquireTag; }
	FORCEINLINE void SetIDAcquireTag(uint32 InTag) { IDAcquireTag = InTag; }

	FORCEINLINE FNiagaraDataSet* GetOwner()const { return Owner; }

	int32 TransferInstance(FNiagaraDataBuffer& SourceBuffer, int32 InstanceIndex, bool bRemoveFromSource=true);

	bool CheckForNaNs()const;

	FORCEINLINE TArray<int32>& GetIDTable() { return IDToIndexTable; }
	FORCEINLINE const TArray<int32>& GetIDTable() const { return IDToIndexTable; }

	static void SetInputShaderParams(FRHICommandList& RHICmdList, class FNiagaraShader* Shader, FNiagaraDataBuffer* Buffer);
	static void SetOutputShaderParams(FRHICommandList& RHICmdList, class FNiagaraShader* Shader, FNiagaraDataBuffer* Buffer);
	static void UnsetShaderParams(FRHICommandList& RHICmdList, class FNiagaraShader* Shader);

	void ReleaseGPUInstanceCount(FNiagaraGPUInstanceCountManager& GPUInstanceCountManager);

	void BuildRegisterTable();
private:

	FORCEINLINE void CheckUsage(bool bReadOnly)const;

	FORCEINLINE int32 GetSafeComponentBufferSize(int32 RequiredSize) const
	{
		//Round up to VECTOR_WIDTH_BYTES.
		//Both aligns the component buffers to the vector width but also ensures their ops cannot stomp over one another.		
		return Align(RequiredSize, VECTOR_WIDTH_BYTES) + VECTOR_WIDTH_BYTES;
	}

	/** Back ptr to our owning data set. Used to access layout info for the buffer. */
	FNiagaraDataSet* Owner;

	//////////////////////////////////////////////////////////////////////////
	//CPU Data
	/** Float components of simulation data. */
	TArray<uint8> FloatData;
	/** Int32 components of simulation data. */
	TArray<uint8> Int32Data;
	/** Half components of simulation data. */
	TArray<uint8> HalfData;

	/** Table of IDs to real buffer indices. */
	TArray<int32> IDToIndexTable;
	//////////////////////////////////////////////////////////////////////////

	//////////////////////////////////////////////////////////////////////////
	// GPU Data
	/** The buffer offset where the instance count is accumulated. */
	uint32 GPUInstanceCountBufferOffset;
<<<<<<< HEAD
	/** The num of allocated instances, which is aligned to ALLOC_CHUNKSIZE and usually larger than the needed number to amortize allocation cost. */
	uint32 NumInstancesAllocatedForGPU;
=======
>>>>>>> 24776ab6
	/** GPU Buffer containing floating point values for GPU simulations. */
	FRWBuffer GPUBufferFloat;
	/** GPU Buffer containing integer values for GPU simulations. */
	FRWBuffer GPUBufferInt;
	/** GPU table which maps particle ID to index. */
	FRWBuffer GPUIDToIndexTable;
	/** GPU Buffer containing half values for GPU simulations. */
	FRWBuffer GPUBufferHalf;
	//////////////////////////////////////////////////////////////////////////

	/** Number of instances in data. */
	uint32 NumInstances;
	/** Number of instances the buffer has been allocated for. */
	uint32 NumInstancesAllocated;
	/** Stride between components in the float buffer. */
	uint32 FloatStride;
	/** Stride between components in the int32 buffer. */
	uint32 Int32Stride;
	/** Stride between components in the half buffer. */
	uint32 HalfStride;
	/** Number of instances spawned in the last tick. */
	uint32 NumSpawnedInstances;
	/** ID acquire tag used in the last tick. */
	uint32 IDAcquireTag;

	/** Table containing current base locations for all registers in this dataset. */
	TArray<uint8*> RegisterTable;//TODO: Should make inline? Feels like a useful size to keep local would be too big.
	RegisterTypeOffsetType RegisterTypeOffsets;
};

//////////////////////////////////////////////////////////////////////////

USTRUCT()
struct NIAGARA_API FNiagaraDataSetCompiledData
{
	GENERATED_BODY()

	/** Variables in the data set. */
	UPROPERTY()
	TArray<FNiagaraVariable> Variables;

	/** Data describing the layout of variable data. */
	UPROPERTY()
	TArray<FNiagaraVariableLayoutInfo> VariableLayouts;

	/** Unique ID for this DataSet. Used to allow referencing from other emitters and Systems. */
	UPROPERTY()
	FNiagaraDataSetID ID;

	/** Total number of components of each type in the data set. */
	UPROPERTY()
	uint32 TotalFloatComponents;

	UPROPERTY()
	uint32 TotalInt32Components;

	UPROPERTY()
	uint32 TotalHalfComponents;

	/** Whether or not this dataset require persistent IDs. */
	UPROPERTY()
	uint32 bRequiresPersistentIDs : 1;

	/** Sim target this DataSet is targeting (CPU/GPU). */
	UPROPERTY()
	ENiagaraSimTarget SimTarget;

	FNiagaraDataSetCompiledData();
	void BuildLayout();
	void Empty();

	static FNiagaraDataSetCompiledData DummyCompiledData;
};


//////////////////////////////////////////////////////////////////////////

/**
General storage class for all per instance simulation data in Niagara.
*/
class NIAGARA_API FNiagaraDataSet
{
	friend FNiagaraDataBuffer;
public:

	FNiagaraDataSet();
	~FNiagaraDataSet();
	FNiagaraDataSet& operator=(const FNiagaraDataSet&) = delete;

	/** Initialize the data set with the compiled data */
	void Init(const FNiagaraDataSetCompiledData* InDataSetCompiledData);

	/** Resets current data but leaves variable/layout information etc intact. */
	void ResetBuffers();

	/** Begins a new simulation pass and grabs a destination buffer. Returns the new destination data buffer. */
	FNiagaraDataBuffer& BeginSimulate(bool bResetDestinationData = true);

	/** Ends a simulation pass and sets the current simulation state. */
	void EndSimulate(bool SetCurrentData = true);

	/** Allocates space for NumInstances in the current destination buffer. */
	void Allocate(int32 NumInstances, bool bMaintainExisting = false);

	/** Returns size in bytes for all data buffers currently allocated by this dataset. */
	uint32 GetSizeBytes()const;

	FORCEINLINE bool IsInitialized() const { return bInitialized; }
	FORCEINLINE ENiagaraSimTarget GetSimTarget() const { return CompiledData->SimTarget; }
	FORCEINLINE FNiagaraDataSetID GetID() const { return CompiledData->ID; }	
	FORCEINLINE bool RequiresPersistentIDs() const { return CompiledData->bRequiresPersistentIDs; }

	FORCEINLINE TArray<int32>& GetFreeIDTable() { return FreeIDsTable; }
	FORCEINLINE TArray<int32>& GetSpawnedIDsTable() { return SpawnedIDsTable; }
	FORCEINLINE int32& GetNumFreeIDs() { return NumFreeIDs; }
	FORCEINLINE int32& GetMaxUsedID() { return MaxUsedID; }
	FORCEINLINE int32& GetIDAcquireTag() { return IDAcquireTag; }
	FORCEINLINE void SetIDAcquireTag(int32 InTag) { IDAcquireTag = InTag; }
	FORCEINLINE FRWBuffer& GetGPUFreeIDs() { return GPUFreeIDs; }
	FORCEINLINE uint32 GetGPUNumAllocatedIDs() const { return GPUNumAllocatedIDs; }

	FORCEINLINE const TArray<FNiagaraVariable>& GetVariables()const { return CompiledData->Variables; }
	FORCEINLINE uint32 GetNumVariables()const { return CompiledData->Variables.Num(); }
	FORCEINLINE bool HasVariable(const FNiagaraVariable& Var)const { return CompiledData->Variables.Contains(Var); }
	FORCEINLINE bool HasVariable(const FName& Name)const { return CompiledData->Variables.FindByPredicate([&](const FNiagaraVariable& VarInfo) { return VarInfo.GetName() == Name; }) != nullptr; }
	FORCEINLINE uint32 GetNumFloatComponents()const { return CompiledData->TotalFloatComponents; }
	FORCEINLINE uint32 GetNumInt32Components()const { return CompiledData->TotalInt32Components; }
	FORCEINLINE uint32 GetNumHalfComponents()const { return CompiledData->TotalHalfComponents; }

	const TArray<FNiagaraVariableLayoutInfo>& GetVariableLayouts() const { return CompiledData->VariableLayouts; }
	const FNiagaraVariableLayoutInfo* GetVariableLayout(const FNiagaraVariable& Var) const;
	bool GetVariableComponentOffsets(const FNiagaraVariable& Var, int32 &FloatStart, int32 &IntStart, int32& HalfStart) const;

	void CopyTo(FNiagaraDataSet& Other, int32 StartIdx = 0, int32 NumInstances = INDEX_NONE, bool bResetOther=true)const;

	void CopyFromGPUReadback(const float* GPUReadBackFloat, const int* GPUReadBackInt, const FFloat16* GPUReadBackHalf, int32 StartIdx = 0, int32 NumInstances = INDEX_NONE, uint32 FloatStride = 0, uint32 IntStride = 0, uint32 HalfStride = 0);

	void CheckForNaNs() const;

	void Dump(int32 StartIndex, int32 NumInstances, const FString& Label) const;

	FORCEINLINE bool IsCurrentDataValid()const { return CurrentData != nullptr; }
	FORCEINLINE FNiagaraDataBuffer* GetCurrentData()const {	return CurrentData; }
	FORCEINLINE FNiagaraDataBuffer* GetDestinationData()const { return DestinationData; }

	FORCEINLINE FNiagaraDataBuffer& GetCurrentDataChecked() const
	{
		check(CurrentData);
		return *CurrentData;
	}

	FORCEINLINE FNiagaraDataBuffer& GetDestinationDataChecked() const
	{
		check(DestinationData);
		return *DestinationData;
	}

	/** Release the GPU instance counts so that they can be reused */
	void ReleaseGPUInstanceCounts(FNiagaraGPUInstanceCountManager& GPUInstanceCountManager);

	void AllocateGPUFreeIDs(uint32 InNumInstances, FRHICommandList& RHICmdList, ERHIFeatureLevel::Type FeatureLevel, const TCHAR* DebugSimName);

	void SetMaxInstanceCount(uint32 InInstanceCount) { MaxInstanceCount = InInstanceCount; }
	uint32 GetMaxInstanceCount() const { return MaxInstanceCount; }

<<<<<<< HEAD
=======
	const FNiagaraDataSetCompiledData& GetCompiledData() const { check(CompiledData.Get() != nullptr); return *CompiledData.Get(); }

>>>>>>> 24776ab6
private:

	void Reset();

	void BuildLayout();

	void ResetBuffersInternal();

	FORCEINLINE void CheckCorrectThread()const
	{
		// In some rare occasions, the render thread might be null, like when offloading work to Lightmass 
		// The final GIsThreadedRendering check keeps us from inadvertently failing when that happens.
#if DO_GUARD_SLOW
		ENiagaraSimTarget SimTarget = GetSimTarget();
		bool CPUSimOK = (SimTarget == ENiagaraSimTarget::CPUSim && !IsInRenderingThread());
		bool GPUSimOK = (SimTarget == ENiagaraSimTarget::GPUComputeSim && IsInRenderingThread());
		checkfSlow(!GIsThreadedRendering || CPUSimOK || GPUSimOK, TEXT("NiagaraDataSet function being called on incorrect thread."));
#endif
	}

	FNiagaraCompiledDataReference<FNiagaraDataSetCompiledData> CompiledData;

	/** Table of free IDs available to allocate next tick. */
	TArray<int32> FreeIDsTable;

	/** Number of free IDs in FreeIDTable. */
	int32 NumFreeIDs;

	/** Max ID seen in last execution. Allows us to shrink the IDTable. */
	int32 MaxUsedID;

	/** Tag to use when new IDs are acquired. Should be unique per tick. */
	int32 IDAcquireTag;

	/** Table of IDs spawned in the last tick (just the index part, the acquire tag is IDAcquireTag for all of them). */
	TArray<int32> SpawnedIDsTable;

	/** GPU buffer of free IDs available on the next tick. */
	FRWBuffer GPUFreeIDs;

	/** NUmber of IDs allocated for the GPU simulation. */
	uint32 GPUNumAllocatedIDs;

	/** Buffer containing the current simulation state. */
	FNiagaraDataBuffer* CurrentData;

	/** Buffer we're currently simulating into. Only valid while we're simulating i.e between PrepareForSimulate and EndSimulate calls.*/
	FNiagaraDataBuffer* DestinationData;

	/**
	Actual data storage. These are passed to and read directly by the RT.
	This is effectively a pool of buffers for this simulation.
	Typically this should only be two or three entries and we search for a free buffer to write into on BeginSimulate();
	We keep track of the Current and Previous buffers which move with each simulate.
	Additional buffers may be in here if they are currently being used by the render thread.
	*/
	TArray<FNiagaraDataBuffer*, TInlineAllocator<2>> Data;

	uint32 MaxInstanceCount;
<<<<<<< HEAD

	bool bInitialized;
};

/**
General iterator for getting and setting data in and FNiagaraDataSet.
*/
struct FNiagaraDataSetAccessorBase
{
	FNiagaraDataSetAccessorBase()
		: DataSet(nullptr)
		, VarLayout(nullptr)
	{}

	FNiagaraDataSetAccessorBase(FNiagaraDataSet* InDataSet, FNiagaraVariable InVar)
		: DataSet(InDataSet)
	{
		Var = InVar;
		VarLayout = DataSet->GetVariableLayout(InVar);
	}

	void Create(FNiagaraDataSet* InDataSet, FNiagaraVariable InVar)
	{
		DataSet = InDataSet;
		Var = InVar;
		VarLayout = DataSet->GetVariableLayout(InVar);
	}

	FORCEINLINE void SetDataSet(FNiagaraDataSet& InDataSet)
	{
		if (Var.IsValid())
		{
			DataSet = &InDataSet;
			//checkSlow(VarLayout == InDataSet.GetVariableLayout(Var));
		}
		else
		{
			DataSet = nullptr;
			VarLayout = nullptr;
		}
	}

	FORCEINLINE bool IsValid()const { return DataSet && VarLayout != nullptr; }
protected:

	FNiagaraDataSet* DataSet;
	const FNiagaraVariableLayoutInfo* VarLayout;
	FNiagaraVariable Var;
};

template<typename T>
struct FNiagaraDataSetAccessor : public FNiagaraDataSetAccessorBase
{
	FNiagaraDataSetAccessor<T>() {}
	FNiagaraDataSetAccessor(FNiagaraDataSet& InDataSet, FNiagaraVariable InVar)
		: FNiagaraDataSetAccessorBase(&InDataSet, InVar)
	{
		check(sizeof(T) == InVar.GetType().GetSize());
		checkf(false, TEXT("You must provide a fast runtime specialization for this type."));// Allow this slow generic version?
	}

	FORCEINLINE T operator[](int32 Index)const
	{
		return Get(Index);
	}

	FORCEINLINE T Get(int32 Index)const
	{
		T Ret;
		Get(Index, Ret);
		return Ret;
	}

	FORCEINLINE void Get(int32 Index, T& OutValue)const
	{
		checkSlow(DataSet);
		uint8* ValuePtr = (uint8*)&OutValue;

		FNiagaraDataBuffer* DataBuffer = DataSet->GetCurrentData();
		checkSlow(DataBuffer);

		for (uint32 CompIdx = 0; CompIdx < VarLayout->GetNumFloatComponents(); ++CompIdx)
		{
			uint32 CompBufferOffset = VarLayout->FloatComponentStart + CompIdx;
			float* Src = DataBuffer->GetInstancePtrFloat(CompBufferOffset, Index);
			float* Dst = (float*)(ValuePtr + VarLayout->LayoutInfo.FloatComponentByteOffsets[CompIdx]);
			*Dst = *Src;
		}

		for (uint32 CompIdx = 0; CompIdx < VarLayout->GetNumInt32Components(); ++CompIdx)
		{
			uint32 CompBufferOffset = VarLayout->Int32ComponentStart + CompIdx;
			int32* Src = DataBuffer->GetInstancePtrInt32(CompBufferOffset, Index);
			int32* Dst = (int32*)(ValuePtr + VarLayout->LayoutInfo.Int32ComponentByteOffsets[CompIdx]);
			*Dst = *Src;
		}
	}

	FORCEINLINE void Set(int32 Index, const T& InValue)
	{
		checkSlow(DataSet);
		uint8* ValuePtr = (uint8*)&InValue;

		FNiagaraDataBuffer* DataBuffer = DataSet->GetDestinationData();
		checkSlow(DataBuffer);

		for (uint32 CompIdx = 0; CompIdx < VarLayout->GetNumFloatComponents(); ++CompIdx)
		{
			uint32 CompBufferOffset = VarLayout->FloatComponentStart + CompIdx;
			float* Dst = DataBuffer->GetInstancePtrFloat(CompBufferOffset, Index);
			float* Src = (float*)(ValuePtr + VarLayout->LayoutInfo.FloatComponentByteOffsets[CompIdx]);
			*Dst = *Src;
		}

		for (uint32 CompIdx = 0; CompIdx < VarLayout->GetNumInt32Components(); ++CompIdx)
		{
			uint32 CompBufferOffset = VarLayout->Int32ComponentStart + CompIdx;
			int32* Dst = DataBuffer->GetInstancePtrInt32(CompBufferOffset, Index);
			int32* Src = (int32*)(ValuePtr + VarLayout->LayoutInfo.Int32ComponentByteOffsets[CompIdx]);
			*Dst = *Src;
		}
	}
};

template<>
struct FNiagaraDataSetAccessor<FNiagaraBool> : public FNiagaraDataSetAccessorBase
{
	FNiagaraDataSetAccessor<FNiagaraBool>() {}
	FNiagaraDataSetAccessor<FNiagaraBool>(FNiagaraDataSet& InDataSet, FNiagaraVariable InVar)
		: FNiagaraDataSetAccessorBase(&InDataSet, InVar)
	{
		check(sizeof(FNiagaraBool) == InVar.GetType().GetSize());
		InitForAccess();
	}

	void InitForAccess()
	{
		SrcBase = nullptr;
		DestBase = nullptr;
		FNiagaraDataBuffer* SrcBuffer = DataSet->GetCurrentData();
		if (IsValid() && SrcBuffer)
		{
			SrcBase = (int32*)SrcBuffer->GetComponentPtrInt32(VarLayout->Int32ComponentStart);

			//Writes are only valid if we're during a simulation pass.
			FNiagaraDataBuffer* DestBuffer = DataSet->GetDestinationData();
			if (DestBuffer)
			{
				DestBase = (int32*)DestBuffer->GetComponentPtrInt32(VarLayout->Int32ComponentStart);
			}
		}
	}

	FORCEINLINE bool IsValidForRead()const { return SrcBase != nullptr; }
	FORCEINLINE bool IsValidForWrite()const { return DestBase != nullptr; }

	FORCEINLINE FNiagaraBool operator[](int32 Index)const
	{
		return Get(Index);
	}

	FORCEINLINE FNiagaraBool Get(int32 Index)const
	{
		FNiagaraBool Ret;
		Get(Index, Ret);
		return Ret;
	}

	FORCEINLINE FNiagaraBool GetSafe(int32 Index, bool Default = true)const
	{
		if (IsValidForRead())
		{
			return Get(Index);
		}

		return Default;
	}

	FORCEINLINE void Get(int32 Index, FNiagaraBool& OutValue)const
	{
		checkSlow(IsValidForRead());
		OutValue.SetRawValue(SrcBase[Index]);
	}

	FORCEINLINE void Set(int32 Index, const FNiagaraBool& InValue)
	{
		checkSlow(IsValidForWrite());
		DestBase[Index] = InValue.GetRawValue();
	}

private:

	int32* SrcBase;
	int32* DestBase;
};

template<>
struct FNiagaraDataSetAccessor<int32> : public FNiagaraDataSetAccessorBase
{
	FNiagaraDataSetAccessor<int32>() {}
	FNiagaraDataSetAccessor<int32>(FNiagaraDataSet& InDataSet, FNiagaraVariable InVar)
		: FNiagaraDataSetAccessorBase(&InDataSet, InVar)
	{
		check(sizeof(int32) == InVar.GetType().GetSize());
		InitForAccess();
	}

	void InitForAccess()
	{
		SrcBase = nullptr;
		DestBase = nullptr;
		if (IsValid())
		{
			FNiagaraDataBuffer* SrcBuffer = DataSet->GetCurrentData();
			if (SrcBuffer)
			{
				SrcBase = (int32*)SrcBuffer->GetComponentPtrInt32(VarLayout->Int32ComponentStart);

				//Writes are only valid if we're during a simulation pass.
				FNiagaraDataBuffer* DestBuffer = DataSet->GetDestinationData();
				if (DestBuffer)
				{
					DestBase = (int32*)DestBuffer->GetComponentPtrInt32(VarLayout->Int32ComponentStart);
				}
			}
		}
	}

	FORCEINLINE bool IsValidForRead()const { return SrcBase != nullptr; }
	FORCEINLINE bool IsValidForWrite()const { return DestBase != nullptr; }

	FORCEINLINE int32 operator[](int32 Index)const
	{
		return Get(Index);
	}

	FORCEINLINE int32 Get(int32 Index)const
	{
		int32 Ret;
		Get(Index, Ret);
		return Ret;
	}

	FORCEINLINE int32 GetSafe(int32 Index, int32 Default = 0)const
	{
		if (IsValidForRead())
		{
			FNiagaraDataBuffer* DataBuffer = DataSet->GetCurrentData();
			if (DataBuffer && Index >= 0 && (uint32)Index < DataBuffer->GetNumInstances())
			{
				return Get(Index);
			}
			else
			{
				ensure(DataBuffer && Index >= 0 && (uint32)Index < DataBuffer->GetNumInstances()); // just to capture the badness in the logs or debugger if attached.
			}
		}

		return Default;
	}

	FORCEINLINE void Get(int32 Index, int32& OutValue)const
	{
		checkSlow(IsValidForRead());
		OutValue = SrcBase[Index];
	}

	FORCEINLINE void Set(int32 Index, const int32& InValue)
	{
		checkSlow(IsValidForWrite());
		DestBase[Index] = InValue;
	}

private:

	int32* SrcBase;
	int32* DestBase;
};

template<>
struct FNiagaraDataSetAccessor<float> : public FNiagaraDataSetAccessorBase
{
	FNiagaraDataSetAccessor<float>() {}
	FNiagaraDataSetAccessor<float>(FNiagaraDataSet& InDataSet, FNiagaraVariable InVar)
		: FNiagaraDataSetAccessorBase(&InDataSet, InVar)
	{
		check(sizeof(float) == InVar.GetType().GetSize());
		InitForAccess();
	}

	void InitForAccess()
	{
		SrcBase = nullptr;
		DestBase = nullptr;
		FNiagaraDataBuffer* SrcBuffer = DataSet->GetCurrentData();
		if (IsValid() && SrcBuffer)
		{
			SrcBase = (float*)SrcBuffer->GetComponentPtrFloat(VarLayout->FloatComponentStart);

			//Writes are only valid if we're during a simulation pass.
			FNiagaraDataBuffer* DestBuffer = DataSet->GetDestinationData();
			if (DestBuffer)
			{
				DestBase = (float*)DestBuffer->GetComponentPtrFloat(VarLayout->FloatComponentStart);
			}
		}
	}

	FORCEINLINE bool IsValidForRead()const { return SrcBase != nullptr; }
	FORCEINLINE bool IsValidForWrite()const { return DestBase != nullptr; }

	FORCEINLINE float operator[](int32 Index)const
	{
		return Get(Index);
	}

	FORCEINLINE float GetSafe(int32 Index, float Default = 0.0f)const
	{
		if (IsValidForRead())
		{
			FNiagaraDataBuffer* DataBuffer = DataSet->GetCurrentData();
			if (DataBuffer && Index >= 0 && (uint32)Index < DataBuffer->GetNumInstances())
			{
				return Get(Index);
			}
			else
			{
				ensure(DataBuffer && Index >= 0 && (uint32)Index < DataBuffer->GetNumInstances()); // just to capture the badness in the logs or debugger if attached.
			}
		}

		return Default;
	}

	FORCEINLINE float Get(int32 Index)const
	{
		float Ret;
		Get(Index, Ret);
		return Ret;
	}

	FORCEINLINE void Get(int32 Index, float& OutValue)const
	{
		checkSlow(IsValidForRead());
		OutValue = SrcBase[Index];
	}

	FORCEINLINE void Set(int32 Index, const float& InValue)
	{
		checkSlow(IsValidForWrite());
		DestBase[Index] = InValue;
	}

	FORCEINLINE const float* const GetX() const { return SrcBase; }

private:
	float* SrcBase;
	float* DestBase;
};

template<>
struct FNiagaraDataSetAccessor<FVector2D> : public FNiagaraDataSetAccessorBase
{
	FNiagaraDataSetAccessor<FVector2D>() {}
	FNiagaraDataSetAccessor<FVector2D>(FNiagaraDataSet& InDataSet, FNiagaraVariable InVar)
		: FNiagaraDataSetAccessorBase(&InDataSet, InVar)
	{
		check(sizeof(FVector2D) == InVar.GetType().GetSize());
		InitForAccess();
	}

	void InitForAccess()
	{
		SrcXBase = nullptr;
		SrcYBase = nullptr;
		DestXBase = nullptr;
		DestYBase = nullptr;
		FNiagaraDataBuffer* SrcBuffer = DataSet->GetCurrentData();
		if (IsValid() && SrcBuffer)
		{
			SrcXBase = (float*)SrcBuffer->GetComponentPtrFloat(VarLayout->FloatComponentStart);
			SrcYBase = (float*)SrcBuffer->GetComponentPtrFloat(VarLayout->FloatComponentStart + 1);

			//Writes are only valid if we're during a simulation pass.
			FNiagaraDataBuffer* DestBuffer = DataSet->GetDestinationData();
			if (DestBuffer)
			{
				DestXBase = (float*)DestBuffer->GetComponentPtrFloat(VarLayout->FloatComponentStart);
				DestYBase = (float*)DestBuffer->GetComponentPtrFloat(VarLayout->FloatComponentStart + 1);
			}
		}
	}

	FORCEINLINE bool IsValidForRead()const { return SrcXBase != nullptr && SrcYBase != nullptr; }
	FORCEINLINE bool IsValidForWrite()const { return DestXBase != nullptr && DestYBase != nullptr; }

	FORCEINLINE FVector2D operator[](int32 Index)const
	{
		return Get(Index);
	}

	FORCEINLINE FVector2D GetSafe(int32 Index, FVector2D Default = FVector2D::ZeroVector)const
	{
		if (IsValidForRead())
		{
			FNiagaraDataBuffer* DataBuffer = DataSet->GetCurrentData();
			if (DataBuffer && Index >= 0 && (uint32)Index < DataBuffer->GetNumInstances())
			{
				return Get(Index);
			}
			else
			{
				ensure(DataBuffer && Index >= 0 && (uint32)Index < DataBuffer->GetNumInstances()); // just to capture the badness in the logs or debugger if attached.
			}
		}

		return Default;
	}

	FORCEINLINE FVector2D Get(int32 Index)const
	{
		FVector2D Ret;
		Get(Index, Ret);
		return Ret;
	}

	FORCEINLINE void Get(int32 Index, FVector2D& OutValue)const
	{
		checkSlow(IsValidForRead());
		OutValue.X = SrcXBase[Index];
		OutValue.Y = SrcYBase[Index];
	}

	FORCEINLINE void Set(int32 Index, const FVector2D& InValue)
	{
		checkSlow(IsValidForWrite());
		DestXBase[Index] = InValue.X;
		DestYBase[Index] = InValue.Y;
	}

	FORCEINLINE const float* const GetX() const { return SrcXBase; }
	FORCEINLINE const float* const GetY() const { return SrcYBase; }

private:

	float* SrcXBase;
	float* SrcYBase;
	float* DestXBase;
	float* DestYBase;
};

template<>
struct FNiagaraDataSetAccessor<FVector> : public FNiagaraDataSetAccessorBase
{
	FNiagaraDataSetAccessor<FVector>() {}
	FNiagaraDataSetAccessor<FVector>(FNiagaraDataSet& InDataSet, FNiagaraVariable InVar)
		: FNiagaraDataSetAccessorBase(&InDataSet, InVar)
	{
		check(sizeof(FVector) == InVar.GetType().GetSize());
		InitForAccess();
	}

	void InitForAccess()
	{
		SrcXBase = nullptr;
		SrcYBase = nullptr;
		SrcZBase = nullptr;
		DestXBase = nullptr;
		DestYBase = nullptr;
		DestZBase = nullptr;
		FNiagaraDataBuffer* SrcBuffer = DataSet->GetCurrentData();
		if (IsValid() && SrcBuffer)
		{
			SrcXBase = (float*)SrcBuffer->GetComponentPtrFloat(VarLayout->FloatComponentStart);
			SrcYBase = (float*)SrcBuffer->GetComponentPtrFloat(VarLayout->FloatComponentStart + 1);
			SrcZBase = (float*)SrcBuffer->GetComponentPtrFloat(VarLayout->FloatComponentStart + 2);
=======
>>>>>>> 24776ab6

	bool bInitialized;
};

/**
Iterator that will pull or push data between a NiagaraDataBuffer and some FNiagaraVariables it contains.
Super slow. Don't use at runtime.
*/
struct FNiagaraDataVariableIterator
{
	FNiagaraDataVariableIterator(const FNiagaraDataBuffer* InData, uint32 StartIdx = 0)
		: Data(InData)
		, CurrIdx(StartIdx)
	{
		Variables = Data->GetOwner()->GetVariables();
	}

	void Get()
	{
		const TArray<FNiagaraVariableLayoutInfo>& VarLayouts = Data->GetOwner()->GetVariableLayouts();
		for (int32 VarIdx = 0; VarIdx < Variables.Num(); ++VarIdx)
		{
			FNiagaraVariable& Var = Variables[VarIdx];
			const FNiagaraVariableLayoutInfo& Layout = VarLayouts[VarIdx];
			Var.AllocateData();
			const uint8* ValuePtr = Var.GetData();

			for (uint32 CompIdx = 0; CompIdx < Layout.GetNumFloatComponents(); ++CompIdx)
			{
				uint32 CompBufferOffset = Layout.FloatComponentStart + CompIdx;
				const float* Src = Data->GetInstancePtrFloat(CompBufferOffset, CurrIdx);
				float* Dst = (float*)(ValuePtr + Layout.LayoutInfo.FloatComponentByteOffsets[CompIdx]);
				*Dst = *Src;
			}

			for (uint32 CompIdx = 0; CompIdx < Layout.GetNumInt32Components(); ++CompIdx)
			{
				uint32 CompBufferOffset = Layout.Int32ComponentStart + CompIdx;
				const int32* Src = Data->GetInstancePtrInt32(CompBufferOffset, CurrIdx);
				int32* Dst = (int32*)(ValuePtr + Layout.LayoutInfo.Int32ComponentByteOffsets[CompIdx]);
				*Dst = *Src;
			}

			for (uint32 CompIdx = 0; CompIdx < Layout.GetNumHalfComponents(); ++CompIdx)
			{
				uint32 CompBufferOffset = Layout.HalfComponentStart + CompIdx;
				const FFloat16* Src = Data->GetInstancePtrHalf(CompBufferOffset, CurrIdx);
				FFloat16* Dst = (FFloat16*)(ValuePtr + Layout.LayoutInfo.HalfComponentByteOffsets[CompIdx]);
				*Dst = *Src;
			}
		}
	}

	void Advance() { ++CurrIdx; }
	bool IsValid()const { return Data && CurrIdx < Data->GetNumInstances(); }
	uint32 GetCurrIndex()const { return CurrIdx; }
	const TArray<FNiagaraVariable>& GetVariables()const { return Variables; }
private:

	const FNiagaraDataBuffer* Data;
	TArray<FNiagaraVariable> Variables;

	uint32 CurrIdx;
};

#if WITH_EDITOR
/**
Allows immediate access to GPU data on the CPU, you can then use FNiagaraDataSetAccessor to access the data.
This will make a copy of the GPU data and will stall the CPU until the data is ready from the GPU,
therefore it should only be used for tools / debugging.  For async readback see FNiagaraSystemInstance::RequestCapture.
*/
class NIAGARA_API FScopedNiagaraDataSetGPUReadback
{
public:
	FScopedNiagaraDataSetGPUReadback() {}
	FORCEINLINE ~FScopedNiagaraDataSetGPUReadback()
	{
		if (DataBuffer != nullptr)
		{
			DataBuffer->FloatData.Empty();
			DataBuffer->Int32Data.Empty();
		}
	}

	void ReadbackData(NiagaraEmitterInstanceBatcher* Batcher, FNiagaraDataSet* InDataSet);
	uint32 GetNumInstances() const { check(DataSet != nullptr); return NumInstances; }

private:
	FNiagaraDataSet*	DataSet = nullptr;
	FNiagaraDataBuffer* DataBuffer = nullptr;
	NiagaraEmitterInstanceBatcher* Batcher = nullptr;
	uint32				NumInstances = 0;
};
#endif

//////////////////////////////////////////////////////////////////////////

FORCEINLINE void FNiagaraDataBuffer::CheckUsage(bool bReadOnly)const
{
	checkSlow(Owner);

	//We can read on the RT but any modifications must be GT (or GT Task).
	//For GPU sims we must be on the RT.
	checkSlow(
		(Owner->GetSimTarget() == ENiagaraSimTarget::CPUSim && (IsInGameThread() || bReadOnly || !IsInRenderingThread())) ||
		(Owner->GetSimTarget() == ENiagaraSimTarget::GPUComputeSim && IsInRenderingThread())
	);
}
<|MERGE_RESOLUTION|>--- conflicted
+++ resolved
@@ -217,11 +217,6 @@
 	// GPU Data
 	/** The buffer offset where the instance count is accumulated. */
 	uint32 GPUInstanceCountBufferOffset;
-<<<<<<< HEAD
-	/** The num of allocated instances, which is aligned to ALLOC_CHUNKSIZE and usually larger than the needed number to amortize allocation cost. */
-	uint32 NumInstancesAllocatedForGPU;
-=======
->>>>>>> 24776ab6
 	/** GPU Buffer containing floating point values for GPU simulations. */
 	FRWBuffer GPUBufferFloat;
 	/** GPU Buffer containing integer values for GPU simulations. */
@@ -387,11 +382,8 @@
 	void SetMaxInstanceCount(uint32 InInstanceCount) { MaxInstanceCount = InInstanceCount; }
 	uint32 GetMaxInstanceCount() const { return MaxInstanceCount; }
 
-<<<<<<< HEAD
-=======
 	const FNiagaraDataSetCompiledData& GetCompiledData() const { check(CompiledData.Get() != nullptr); return *CompiledData.Get(); }
 
->>>>>>> 24776ab6
 private:
 
 	void Reset();
@@ -451,485 +443,6 @@
 	TArray<FNiagaraDataBuffer*, TInlineAllocator<2>> Data;
 
 	uint32 MaxInstanceCount;
-<<<<<<< HEAD
-
-	bool bInitialized;
-};
-
-/**
-General iterator for getting and setting data in and FNiagaraDataSet.
-*/
-struct FNiagaraDataSetAccessorBase
-{
-	FNiagaraDataSetAccessorBase()
-		: DataSet(nullptr)
-		, VarLayout(nullptr)
-	{}
-
-	FNiagaraDataSetAccessorBase(FNiagaraDataSet* InDataSet, FNiagaraVariable InVar)
-		: DataSet(InDataSet)
-	{
-		Var = InVar;
-		VarLayout = DataSet->GetVariableLayout(InVar);
-	}
-
-	void Create(FNiagaraDataSet* InDataSet, FNiagaraVariable InVar)
-	{
-		DataSet = InDataSet;
-		Var = InVar;
-		VarLayout = DataSet->GetVariableLayout(InVar);
-	}
-
-	FORCEINLINE void SetDataSet(FNiagaraDataSet& InDataSet)
-	{
-		if (Var.IsValid())
-		{
-			DataSet = &InDataSet;
-			//checkSlow(VarLayout == InDataSet.GetVariableLayout(Var));
-		}
-		else
-		{
-			DataSet = nullptr;
-			VarLayout = nullptr;
-		}
-	}
-
-	FORCEINLINE bool IsValid()const { return DataSet && VarLayout != nullptr; }
-protected:
-
-	FNiagaraDataSet* DataSet;
-	const FNiagaraVariableLayoutInfo* VarLayout;
-	FNiagaraVariable Var;
-};
-
-template<typename T>
-struct FNiagaraDataSetAccessor : public FNiagaraDataSetAccessorBase
-{
-	FNiagaraDataSetAccessor<T>() {}
-	FNiagaraDataSetAccessor(FNiagaraDataSet& InDataSet, FNiagaraVariable InVar)
-		: FNiagaraDataSetAccessorBase(&InDataSet, InVar)
-	{
-		check(sizeof(T) == InVar.GetType().GetSize());
-		checkf(false, TEXT("You must provide a fast runtime specialization for this type."));// Allow this slow generic version?
-	}
-
-	FORCEINLINE T operator[](int32 Index)const
-	{
-		return Get(Index);
-	}
-
-	FORCEINLINE T Get(int32 Index)const
-	{
-		T Ret;
-		Get(Index, Ret);
-		return Ret;
-	}
-
-	FORCEINLINE void Get(int32 Index, T& OutValue)const
-	{
-		checkSlow(DataSet);
-		uint8* ValuePtr = (uint8*)&OutValue;
-
-		FNiagaraDataBuffer* DataBuffer = DataSet->GetCurrentData();
-		checkSlow(DataBuffer);
-
-		for (uint32 CompIdx = 0; CompIdx < VarLayout->GetNumFloatComponents(); ++CompIdx)
-		{
-			uint32 CompBufferOffset = VarLayout->FloatComponentStart + CompIdx;
-			float* Src = DataBuffer->GetInstancePtrFloat(CompBufferOffset, Index);
-			float* Dst = (float*)(ValuePtr + VarLayout->LayoutInfo.FloatComponentByteOffsets[CompIdx]);
-			*Dst = *Src;
-		}
-
-		for (uint32 CompIdx = 0; CompIdx < VarLayout->GetNumInt32Components(); ++CompIdx)
-		{
-			uint32 CompBufferOffset = VarLayout->Int32ComponentStart + CompIdx;
-			int32* Src = DataBuffer->GetInstancePtrInt32(CompBufferOffset, Index);
-			int32* Dst = (int32*)(ValuePtr + VarLayout->LayoutInfo.Int32ComponentByteOffsets[CompIdx]);
-			*Dst = *Src;
-		}
-	}
-
-	FORCEINLINE void Set(int32 Index, const T& InValue)
-	{
-		checkSlow(DataSet);
-		uint8* ValuePtr = (uint8*)&InValue;
-
-		FNiagaraDataBuffer* DataBuffer = DataSet->GetDestinationData();
-		checkSlow(DataBuffer);
-
-		for (uint32 CompIdx = 0; CompIdx < VarLayout->GetNumFloatComponents(); ++CompIdx)
-		{
-			uint32 CompBufferOffset = VarLayout->FloatComponentStart + CompIdx;
-			float* Dst = DataBuffer->GetInstancePtrFloat(CompBufferOffset, Index);
-			float* Src = (float*)(ValuePtr + VarLayout->LayoutInfo.FloatComponentByteOffsets[CompIdx]);
-			*Dst = *Src;
-		}
-
-		for (uint32 CompIdx = 0; CompIdx < VarLayout->GetNumInt32Components(); ++CompIdx)
-		{
-			uint32 CompBufferOffset = VarLayout->Int32ComponentStart + CompIdx;
-			int32* Dst = DataBuffer->GetInstancePtrInt32(CompBufferOffset, Index);
-			int32* Src = (int32*)(ValuePtr + VarLayout->LayoutInfo.Int32ComponentByteOffsets[CompIdx]);
-			*Dst = *Src;
-		}
-	}
-};
-
-template<>
-struct FNiagaraDataSetAccessor<FNiagaraBool> : public FNiagaraDataSetAccessorBase
-{
-	FNiagaraDataSetAccessor<FNiagaraBool>() {}
-	FNiagaraDataSetAccessor<FNiagaraBool>(FNiagaraDataSet& InDataSet, FNiagaraVariable InVar)
-		: FNiagaraDataSetAccessorBase(&InDataSet, InVar)
-	{
-		check(sizeof(FNiagaraBool) == InVar.GetType().GetSize());
-		InitForAccess();
-	}
-
-	void InitForAccess()
-	{
-		SrcBase = nullptr;
-		DestBase = nullptr;
-		FNiagaraDataBuffer* SrcBuffer = DataSet->GetCurrentData();
-		if (IsValid() && SrcBuffer)
-		{
-			SrcBase = (int32*)SrcBuffer->GetComponentPtrInt32(VarLayout->Int32ComponentStart);
-
-			//Writes are only valid if we're during a simulation pass.
-			FNiagaraDataBuffer* DestBuffer = DataSet->GetDestinationData();
-			if (DestBuffer)
-			{
-				DestBase = (int32*)DestBuffer->GetComponentPtrInt32(VarLayout->Int32ComponentStart);
-			}
-		}
-	}
-
-	FORCEINLINE bool IsValidForRead()const { return SrcBase != nullptr; }
-	FORCEINLINE bool IsValidForWrite()const { return DestBase != nullptr; }
-
-	FORCEINLINE FNiagaraBool operator[](int32 Index)const
-	{
-		return Get(Index);
-	}
-
-	FORCEINLINE FNiagaraBool Get(int32 Index)const
-	{
-		FNiagaraBool Ret;
-		Get(Index, Ret);
-		return Ret;
-	}
-
-	FORCEINLINE FNiagaraBool GetSafe(int32 Index, bool Default = true)const
-	{
-		if (IsValidForRead())
-		{
-			return Get(Index);
-		}
-
-		return Default;
-	}
-
-	FORCEINLINE void Get(int32 Index, FNiagaraBool& OutValue)const
-	{
-		checkSlow(IsValidForRead());
-		OutValue.SetRawValue(SrcBase[Index]);
-	}
-
-	FORCEINLINE void Set(int32 Index, const FNiagaraBool& InValue)
-	{
-		checkSlow(IsValidForWrite());
-		DestBase[Index] = InValue.GetRawValue();
-	}
-
-private:
-
-	int32* SrcBase;
-	int32* DestBase;
-};
-
-template<>
-struct FNiagaraDataSetAccessor<int32> : public FNiagaraDataSetAccessorBase
-{
-	FNiagaraDataSetAccessor<int32>() {}
-	FNiagaraDataSetAccessor<int32>(FNiagaraDataSet& InDataSet, FNiagaraVariable InVar)
-		: FNiagaraDataSetAccessorBase(&InDataSet, InVar)
-	{
-		check(sizeof(int32) == InVar.GetType().GetSize());
-		InitForAccess();
-	}
-
-	void InitForAccess()
-	{
-		SrcBase = nullptr;
-		DestBase = nullptr;
-		if (IsValid())
-		{
-			FNiagaraDataBuffer* SrcBuffer = DataSet->GetCurrentData();
-			if (SrcBuffer)
-			{
-				SrcBase = (int32*)SrcBuffer->GetComponentPtrInt32(VarLayout->Int32ComponentStart);
-
-				//Writes are only valid if we're during a simulation pass.
-				FNiagaraDataBuffer* DestBuffer = DataSet->GetDestinationData();
-				if (DestBuffer)
-				{
-					DestBase = (int32*)DestBuffer->GetComponentPtrInt32(VarLayout->Int32ComponentStart);
-				}
-			}
-		}
-	}
-
-	FORCEINLINE bool IsValidForRead()const { return SrcBase != nullptr; }
-	FORCEINLINE bool IsValidForWrite()const { return DestBase != nullptr; }
-
-	FORCEINLINE int32 operator[](int32 Index)const
-	{
-		return Get(Index);
-	}
-
-	FORCEINLINE int32 Get(int32 Index)const
-	{
-		int32 Ret;
-		Get(Index, Ret);
-		return Ret;
-	}
-
-	FORCEINLINE int32 GetSafe(int32 Index, int32 Default = 0)const
-	{
-		if (IsValidForRead())
-		{
-			FNiagaraDataBuffer* DataBuffer = DataSet->GetCurrentData();
-			if (DataBuffer && Index >= 0 && (uint32)Index < DataBuffer->GetNumInstances())
-			{
-				return Get(Index);
-			}
-			else
-			{
-				ensure(DataBuffer && Index >= 0 && (uint32)Index < DataBuffer->GetNumInstances()); // just to capture the badness in the logs or debugger if attached.
-			}
-		}
-
-		return Default;
-	}
-
-	FORCEINLINE void Get(int32 Index, int32& OutValue)const
-	{
-		checkSlow(IsValidForRead());
-		OutValue = SrcBase[Index];
-	}
-
-	FORCEINLINE void Set(int32 Index, const int32& InValue)
-	{
-		checkSlow(IsValidForWrite());
-		DestBase[Index] = InValue;
-	}
-
-private:
-
-	int32* SrcBase;
-	int32* DestBase;
-};
-
-template<>
-struct FNiagaraDataSetAccessor<float> : public FNiagaraDataSetAccessorBase
-{
-	FNiagaraDataSetAccessor<float>() {}
-	FNiagaraDataSetAccessor<float>(FNiagaraDataSet& InDataSet, FNiagaraVariable InVar)
-		: FNiagaraDataSetAccessorBase(&InDataSet, InVar)
-	{
-		check(sizeof(float) == InVar.GetType().GetSize());
-		InitForAccess();
-	}
-
-	void InitForAccess()
-	{
-		SrcBase = nullptr;
-		DestBase = nullptr;
-		FNiagaraDataBuffer* SrcBuffer = DataSet->GetCurrentData();
-		if (IsValid() && SrcBuffer)
-		{
-			SrcBase = (float*)SrcBuffer->GetComponentPtrFloat(VarLayout->FloatComponentStart);
-
-			//Writes are only valid if we're during a simulation pass.
-			FNiagaraDataBuffer* DestBuffer = DataSet->GetDestinationData();
-			if (DestBuffer)
-			{
-				DestBase = (float*)DestBuffer->GetComponentPtrFloat(VarLayout->FloatComponentStart);
-			}
-		}
-	}
-
-	FORCEINLINE bool IsValidForRead()const { return SrcBase != nullptr; }
-	FORCEINLINE bool IsValidForWrite()const { return DestBase != nullptr; }
-
-	FORCEINLINE float operator[](int32 Index)const
-	{
-		return Get(Index);
-	}
-
-	FORCEINLINE float GetSafe(int32 Index, float Default = 0.0f)const
-	{
-		if (IsValidForRead())
-		{
-			FNiagaraDataBuffer* DataBuffer = DataSet->GetCurrentData();
-			if (DataBuffer && Index >= 0 && (uint32)Index < DataBuffer->GetNumInstances())
-			{
-				return Get(Index);
-			}
-			else
-			{
-				ensure(DataBuffer && Index >= 0 && (uint32)Index < DataBuffer->GetNumInstances()); // just to capture the badness in the logs or debugger if attached.
-			}
-		}
-
-		return Default;
-	}
-
-	FORCEINLINE float Get(int32 Index)const
-	{
-		float Ret;
-		Get(Index, Ret);
-		return Ret;
-	}
-
-	FORCEINLINE void Get(int32 Index, float& OutValue)const
-	{
-		checkSlow(IsValidForRead());
-		OutValue = SrcBase[Index];
-	}
-
-	FORCEINLINE void Set(int32 Index, const float& InValue)
-	{
-		checkSlow(IsValidForWrite());
-		DestBase[Index] = InValue;
-	}
-
-	FORCEINLINE const float* const GetX() const { return SrcBase; }
-
-private:
-	float* SrcBase;
-	float* DestBase;
-};
-
-template<>
-struct FNiagaraDataSetAccessor<FVector2D> : public FNiagaraDataSetAccessorBase
-{
-	FNiagaraDataSetAccessor<FVector2D>() {}
-	FNiagaraDataSetAccessor<FVector2D>(FNiagaraDataSet& InDataSet, FNiagaraVariable InVar)
-		: FNiagaraDataSetAccessorBase(&InDataSet, InVar)
-	{
-		check(sizeof(FVector2D) == InVar.GetType().GetSize());
-		InitForAccess();
-	}
-
-	void InitForAccess()
-	{
-		SrcXBase = nullptr;
-		SrcYBase = nullptr;
-		DestXBase = nullptr;
-		DestYBase = nullptr;
-		FNiagaraDataBuffer* SrcBuffer = DataSet->GetCurrentData();
-		if (IsValid() && SrcBuffer)
-		{
-			SrcXBase = (float*)SrcBuffer->GetComponentPtrFloat(VarLayout->FloatComponentStart);
-			SrcYBase = (float*)SrcBuffer->GetComponentPtrFloat(VarLayout->FloatComponentStart + 1);
-
-			//Writes are only valid if we're during a simulation pass.
-			FNiagaraDataBuffer* DestBuffer = DataSet->GetDestinationData();
-			if (DestBuffer)
-			{
-				DestXBase = (float*)DestBuffer->GetComponentPtrFloat(VarLayout->FloatComponentStart);
-				DestYBase = (float*)DestBuffer->GetComponentPtrFloat(VarLayout->FloatComponentStart + 1);
-			}
-		}
-	}
-
-	FORCEINLINE bool IsValidForRead()const { return SrcXBase != nullptr && SrcYBase != nullptr; }
-	FORCEINLINE bool IsValidForWrite()const { return DestXBase != nullptr && DestYBase != nullptr; }
-
-	FORCEINLINE FVector2D operator[](int32 Index)const
-	{
-		return Get(Index);
-	}
-
-	FORCEINLINE FVector2D GetSafe(int32 Index, FVector2D Default = FVector2D::ZeroVector)const
-	{
-		if (IsValidForRead())
-		{
-			FNiagaraDataBuffer* DataBuffer = DataSet->GetCurrentData();
-			if (DataBuffer && Index >= 0 && (uint32)Index < DataBuffer->GetNumInstances())
-			{
-				return Get(Index);
-			}
-			else
-			{
-				ensure(DataBuffer && Index >= 0 && (uint32)Index < DataBuffer->GetNumInstances()); // just to capture the badness in the logs or debugger if attached.
-			}
-		}
-
-		return Default;
-	}
-
-	FORCEINLINE FVector2D Get(int32 Index)const
-	{
-		FVector2D Ret;
-		Get(Index, Ret);
-		return Ret;
-	}
-
-	FORCEINLINE void Get(int32 Index, FVector2D& OutValue)const
-	{
-		checkSlow(IsValidForRead());
-		OutValue.X = SrcXBase[Index];
-		OutValue.Y = SrcYBase[Index];
-	}
-
-	FORCEINLINE void Set(int32 Index, const FVector2D& InValue)
-	{
-		checkSlow(IsValidForWrite());
-		DestXBase[Index] = InValue.X;
-		DestYBase[Index] = InValue.Y;
-	}
-
-	FORCEINLINE const float* const GetX() const { return SrcXBase; }
-	FORCEINLINE const float* const GetY() const { return SrcYBase; }
-
-private:
-
-	float* SrcXBase;
-	float* SrcYBase;
-	float* DestXBase;
-	float* DestYBase;
-};
-
-template<>
-struct FNiagaraDataSetAccessor<FVector> : public FNiagaraDataSetAccessorBase
-{
-	FNiagaraDataSetAccessor<FVector>() {}
-	FNiagaraDataSetAccessor<FVector>(FNiagaraDataSet& InDataSet, FNiagaraVariable InVar)
-		: FNiagaraDataSetAccessorBase(&InDataSet, InVar)
-	{
-		check(sizeof(FVector) == InVar.GetType().GetSize());
-		InitForAccess();
-	}
-
-	void InitForAccess()
-	{
-		SrcXBase = nullptr;
-		SrcYBase = nullptr;
-		SrcZBase = nullptr;
-		DestXBase = nullptr;
-		DestYBase = nullptr;
-		DestZBase = nullptr;
-		FNiagaraDataBuffer* SrcBuffer = DataSet->GetCurrentData();
-		if (IsValid() && SrcBuffer)
-		{
-			SrcXBase = (float*)SrcBuffer->GetComponentPtrFloat(VarLayout->FloatComponentStart);
-			SrcYBase = (float*)SrcBuffer->GetComponentPtrFloat(VarLayout->FloatComponentStart + 1);
-			SrcZBase = (float*)SrcBuffer->GetComponentPtrFloat(VarLayout->FloatComponentStart + 2);
-=======
->>>>>>> 24776ab6
 
 	bool bInitialized;
 };
