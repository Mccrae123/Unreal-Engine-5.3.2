--- conflicted
+++ resolved
@@ -304,17 +304,10 @@
 	/** Returns size in bytes for all data buffers currently allocated by this dataset. */
 	uint32 GetSizeBytes()const;
 
-<<<<<<< HEAD
-	FORCEINLINE bool IsInitialized()const { return bInitialized; }
-	FORCEINLINE ENiagaraSimTarget GetSimTarget()const { return CompiledData.SimTarget; }
-	FORCEINLINE FNiagaraDataSetID GetID()const { return CompiledData.ID; }	
-	FORCEINLINE bool GetNeedsPersistentIDs()const { return CompiledData.bNeedsPersistentIDs; }
-=======
 	FORCEINLINE bool IsInitialized() const { return bInitialized; }
 	FORCEINLINE ENiagaraSimTarget GetSimTarget() const { return CompiledData.SimTarget; }
 	FORCEINLINE FNiagaraDataSetID GetID() const { return CompiledData.ID; }	
 	FORCEINLINE bool RequiresPersistentIDs() const { return CompiledData.bRequiresPersistentIDs; }
->>>>>>> 90fae962
 
 	FORCEINLINE TArray<int32>& GetFreeIDTable() { return FreeIDsTable; }
 	FORCEINLINE TArray<int32>& GetSpawnedIDsTable() { return SpawnedIDsTable; }
@@ -428,11 +421,8 @@
 	*/
 	TArray<FNiagaraDataBuffer*, TInlineAllocator<2>> Data;
 
-<<<<<<< HEAD
-=======
 	uint32 MaxInstanceCount;
 
->>>>>>> 90fae962
 	bool bInitialized;
 };
 
