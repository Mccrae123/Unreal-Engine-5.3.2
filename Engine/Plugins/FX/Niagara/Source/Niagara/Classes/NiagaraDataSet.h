--- conflicted
+++ resolved
@@ -240,31 +240,11 @@
 	FORCEINLINE void SetNeedsPersistentIDs(bool bNeedsIDs) { bNeedsPersistentIDs = bNeedsIDs; }
 	FORCEINLINE bool GetNeedsPersistentIDs()const { return bNeedsPersistentIDs; }
 
-<<<<<<< HEAD
-	FORCEINLINE void ResetBuffers()
-	{
-		if (SimTarget == ENiagaraSimTarget::CPUSim)
-		{
-			ResetBuffersInternal();
-		}
-		else
-		{			
-			FNiagaraDataSet* DataSet = this;
-			ENQUEUE_RENDER_COMMAND(ResetBuffersRT)(
-				[DataSet](FRHICommandListImmediate& RHICmdList)
-				{
-					DataSet->ResetBuffersInternal();
-				}
-			);
-		}
-	}
-=======
 	FORCEINLINE TArray<int32>& GetFreeIDTable() { return FreeIDsTable; }
 	FORCEINLINE int32& GetNumFreeIDs() { return NumFreeIDs; }
 	FORCEINLINE int32& GetMaxUsedID() { return MaxUsedID; }
 	FORCEINLINE int32& GetIDAcquireTag() { return IDAcquireTag; }
 	FORCEINLINE void SetIDAcquireTag(int32 InTag) { IDAcquireTag = InTag; }
->>>>>>> 9ba46998
 
 
 	FORCEINLINE TArray<FNiagaraVariable>& GetVariables() { return Variables; }
