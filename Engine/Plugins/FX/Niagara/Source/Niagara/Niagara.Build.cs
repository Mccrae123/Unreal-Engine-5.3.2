// Copyright Epic Games, Inc. All Rights Reserved.

using UnrealBuildTool;

public class Niagara : ModuleRules
{
    public Niagara(ReadOnlyTargetRules Target) : base(Target)
    {
		PrivateIncludePaths.Add("../../../../Shaders/Shared");

        PrivateDependencyModuleNames.AddRange(
            new string[] {
                "ApplicationCore",
                "AudioPlatformConfiguration",
                "Core",
                "DeveloperSettings",
                "Engine",
<<<<<<< HEAD
                "TimeManagement",
                "TraceLog",
                "Renderer",
=======
                "HeadMountedDisplay",
                "Json",
>>>>>>> 3aae9151
                "JsonUtilities",
                "Landscape",
                "NiagaraCore",
                "NiagaraShader",
                "Renderer",
                "SignalProcessing",
                "TimeManagement",
                "TraceLog",
            }
        );


        PublicDependencyModuleNames.AddRange(
            new string[] {
                "CoreUObject",
                "IntelISPC",
                "MovieScene",
                "MovieSceneTracks",
                "NiagaraCore",
                "NiagaraShader",
                "NiagaraVertexFactories",
                "PhysicsCore",
                "RenderCore",
                "RHI",
                "VectorVM",
            }
        );


        PrivateIncludePaths.AddRange(
            new string[] {
                "Niagara/Private",
            })
        ;

        // If we're compiling with the engine, then add Core's engine dependencies
        if (Target.bCompileAgainstEngine == true)
        {
            if (!Target.bBuildRequiresCookedData)
            {
                DynamicallyLoadedModuleNames.AddRange(new string[] { "DerivedDataCache" });
            }
        }


        if (Target.bBuildEditor == true)
        {
            PrivateDependencyModuleNames.AddRange(
                new string[] {
                "TargetPlatform",
                "UnrealEd",
				"SlateCore",
				"Slate"
            });
        }
    }
}<|MERGE_RESOLUTION|>--- conflicted
+++ resolved
@@ -15,14 +15,8 @@
                 "Core",
                 "DeveloperSettings",
                 "Engine",
-<<<<<<< HEAD
-                "TimeManagement",
-                "TraceLog",
-                "Renderer",
-=======
                 "HeadMountedDisplay",
                 "Json",
->>>>>>> 3aae9151
                 "JsonUtilities",
                 "Landscape",
                 "NiagaraCore",
