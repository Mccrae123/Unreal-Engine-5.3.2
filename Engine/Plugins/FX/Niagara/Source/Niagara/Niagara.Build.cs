--- conflicted
+++ resolved
@@ -8,20 +8,8 @@
     public Niagara(ReadOnlyTargetRules Target) : base(Target)
 	{
 		NumIncludedBytesPerUnityCPPOverride = 491520; // best unity size found from using UBT ProfileUnitySizes mode
-<<<<<<< HEAD
 
 		PrivateIncludePaths.Add("../../../../Shaders/Shared");
-
-		// Specific to OpenVDB support
-		if (Target.IsInPlatformGroup(UnrealPlatformGroup.Windows))
-		{
-			bUseRTTI = true;
-			bEnableExceptions = true;
-		}
-=======
-
-		PrivateIncludePaths.Add("../../../../Shaders/Shared");
->>>>>>> 4af6daef
 		
 		PrivateDependencyModuleNames.AddRange(
             new string[] {
@@ -64,11 +52,6 @@
 
         PrivateIncludePaths.AddRange(
             new string[] {
-<<<<<<< HEAD
-				System.IO.Path.Combine(GetModuleDirectory("Engine"), "Private"),
-				System.IO.Path.Combine(GetModuleDirectory("Renderer"), "Private"),
-=======
->>>>>>> 4af6daef
 			});
 
         if (Target.bBuildEditor == true)
@@ -84,31 +67,11 @@
             });
         }
 
-<<<<<<< HEAD
-		if (Target.IsInPlatformGroup(UnrealPlatformGroup.Windows))
-		{ 
-			AddEngineThirdPartyPrivateStaticDependencies(Target,
-				"IntelTBB",
-				"Blosc",
-				"zlib",
-				"Boost",				
-				"OpenVDB"
-			);
-		}
-
-=======
->>>>>>> 4af6daef
 		PublicDefinitions.AddRange(
             new string[]
             {
                 "VECTORVM_SUPPORTS_EXPERIMENTAL=1",
                 "VECTORVM_SUPPORTS_LEGACY=1"
             });
-<<<<<<< HEAD
-
-		// TODO: Should not be including private headers in public code
-		PublicIncludePaths.Add(Path.Combine(ModuleDirectory, "Private")); // For NiagaraStats.h & NiagaraGpuReadbackManager.h
-=======
->>>>>>> 4af6daef
 	}
 }