// Copyright 1998-2019 Epic Games, Inc. All Rights Reserved.

#include "NiagaraWorldManager.h"
#include "NiagaraModule.h"
#include "Modules/ModuleManager.h"
#include "NiagaraTypes.h"
#include "NiagaraEvents.h"
#include "NiagaraSettings.h"
#include "NiagaraParameterCollection.h"
#include "NiagaraSystemInstance.h"
#include "Scalability.h"
#include "Misc/ConfigCacheIni.h"
#include "NiagaraDataInterfaceSkeletalMesh.h"
#include "GameFramework/PlayerController.h"
#include "EngineModule.h"
#include "NiagaraStats.h"
#include "NiagaraEmitterInstanceBatcher.h"

DECLARE_CYCLE_STAT(TEXT("Niagara Manager Tick [GT]"), STAT_NiagaraWorldManTick, STATGROUP_Niagara);
DECLARE_CYCLE_STAT(TEXT("Niagara Manager Wait On Render [GT]"), STAT_NiagaraWorldManWaitOnRender, STATGROUP_Niagara);

TGlobalResource<FNiagaraViewDataMgr> GNiagaraViewDataManager;

FNiagaraViewDataMgr::FNiagaraViewDataMgr() 
	: FRenderResource()
	, SceneDepthTexture(nullptr)
	, SceneNormalTexture(nullptr)
	, ViewUniformBuffer(nullptr)
{

}

void FNiagaraViewDataMgr::Init()
{
	IRendererModule& RendererModule = GetRendererModule();

	GNiagaraViewDataManager.PostOpaqueDelegate.BindRaw(&GNiagaraViewDataManager, &FNiagaraViewDataMgr::PostOpaqueRender);
	RendererModule.RegisterPostOpaqueRenderDelegate(GNiagaraViewDataManager.PostOpaqueDelegate);
}

void FNiagaraViewDataMgr::Shutdown()
{
	GNiagaraViewDataManager.ReleaseDynamicRHI();
}

void FNiagaraViewDataMgr::InitDynamicRHI()
{

}

void FNiagaraViewDataMgr::ReleaseDynamicRHI()
{
	SceneDepthTexture = nullptr;
	SceneNormalTexture = nullptr;
	ViewUniformBuffer = nullptr;
	SceneTexturesUniformParams.SafeRelease();
}

FNiagaraWorldManager::FNiagaraWorldManager(UWorld* InWorld)
	: World(InWorld)
	, CachedEffectsQuality(INDEX_NONE)
{
}

FNiagaraWorldManager* FNiagaraWorldManager::Get(UWorld* World)
{
	//INiagaraModule& NiagaraModule = FModuleManager::LoadModuleChecked<INiagaraModule>("Niagara");
	return INiagaraModule::GetWorldManager(World);
}

void FNiagaraWorldManager::AddReferencedObjects(FReferenceCollector& Collector)
{
	// World doesn't need to be added to the reference list. It will be handle via OnWorldInit & OnWorldCleanup & OnPreWorldFinishDestroy in INiagaraModule

	Collector.AddReferencedObjects(ParameterCollections);
}

FString FNiagaraWorldManager::GetReferencerName() const
{
	return TEXT("FNiagaraWorldManager");
}

UNiagaraParameterCollectionInstance* FNiagaraWorldManager::GetParameterCollection(UNiagaraParameterCollection* Collection)
{
	if (!Collection)
	{
		return nullptr;
	}

	UNiagaraParameterCollectionInstance** OverrideInst = ParameterCollections.Find(Collection);
	if (!OverrideInst)
	{
		UNiagaraParameterCollectionInstance* DefaultInstance = Collection->GetDefaultInstance();
		OverrideInst = &ParameterCollections.Add(Collection);
		*OverrideInst = CastChecked<UNiagaraParameterCollectionInstance>(StaticDuplicateObject(DefaultInstance, World));
#if WITH_EDITORONLY_DATA
		//Bind to the default instance so that changes to the collection propagate through.
		DefaultInstance->GetParameterStore().Bind(&(*OverrideInst)->GetParameterStore());
#endif
	}

	check(OverrideInst && *OverrideInst);
	return *OverrideInst;
}

void FNiagaraWorldManager::SetParameterCollection(UNiagaraParameterCollectionInstance* NewInstance)
{
	check(NewInstance);
	if (NewInstance)
	{
		UNiagaraParameterCollection* Collection = NewInstance->GetParent();
		UNiagaraParameterCollectionInstance** OverrideInst = ParameterCollections.Find(Collection);
		if (!OverrideInst)
		{
			OverrideInst = &ParameterCollections.Add(Collection);
		}
		else
		{
			if (*OverrideInst && NewInstance)
			{
				UNiagaraParameterCollectionInstance* DefaultInstance = Collection->GetDefaultInstance();
				//Need to transfer existing bindings from old instance to new one.
				FNiagaraParameterStore& ExistingStore = (*OverrideInst)->GetParameterStore();
				FNiagaraParameterStore& NewStore = NewInstance->GetParameterStore();

				ExistingStore.TransferBindings(NewStore);

#if WITH_EDITOR
				//If the existing store was this world's duplicate of the default then we must be sure it's unbound.
				DefaultInstance->GetParameterStore().Unbind(&ExistingStore);
#endif
			}
		}

		*OverrideInst = NewInstance;
	}
}

void FNiagaraWorldManager::CleanupParameterCollections()
{
#if WITH_EDITOR
	for (TPair<UNiagaraParameterCollection*, UNiagaraParameterCollectionInstance*> CollectionInstPair : ParameterCollections)
	{
		UNiagaraParameterCollection* Collection = CollectionInstPair.Key;
		UNiagaraParameterCollectionInstance* CollectionInst = CollectionInstPair.Value;
		//Ensure that the default instance is not bound to the override.
		UNiagaraParameterCollectionInstance* DefaultInst = Collection->GetDefaultInstance();
		DefaultInst->GetParameterStore().Unbind(&CollectionInst->GetParameterStore());
	}
#endif
	ParameterCollections.Empty();
}

TSharedRef<FNiagaraSystemSimulation, ESPMode::ThreadSafe> FNiagaraWorldManager::GetSystemSimulation(UNiagaraSystem* System)
{
	LLM_SCOPE(ELLMTag::Niagara);
	TSharedRef<FNiagaraSystemSimulation, ESPMode::ThreadSafe>* SimPtr = SystemSimulations.Find(System);
	if (SimPtr != nullptr)
	{
		return *SimPtr;
	}
	
	TSharedRef<FNiagaraSystemSimulation, ESPMode::ThreadSafe> Sim = MakeShared<FNiagaraSystemSimulation, ESPMode::ThreadSafe>();
	SystemSimulations.Add(System, Sim);
	Sim->Init(System, World, false);
	return Sim;
}

void FNiagaraWorldManager::DestroySystemSimulation(UNiagaraSystem* System)
{
	TSharedRef<FNiagaraSystemSimulation, ESPMode::ThreadSafe>* Sim = SystemSimulations.Find(System);
	if (Sim)
	{
		(*Sim)->Destroy();
		SystemSimulations.Remove(System);
	}	
}

void FNiagaraWorldManager::DestroySystemInstance(TUniquePtr<FNiagaraSystemInstance>& InPtr)
{
	check(IsInGameThread());
	check(InPtr != nullptr);
	DeferredDeletionQueue[DeferredDeletionQueueIndex].Queue.Emplace(MoveTemp(InPtr));
}

void FNiagaraWorldManager::OnBatcherDestroyed(NiagaraEmitterInstanceBatcher* InBatcher)
{
	// Process the deferred deletion queue before deleting the batcher of this world.
	// This is required because the batcher is accessed in FNiagaraEmitterInstance::~FNiagaraEmitterInstance
	if (World && World->FXSystem && World->FXSystem->GetInterface(NiagaraEmitterInstanceBatcher::Name) == InBatcher)
	{
		for ( int32 i=0; i < NumDeferredQueues; ++i)
		{
			DeferredDeletionQueue[DeferredDeletionQueueIndex].Fence.Wait();
			DeferredDeletionQueue[i].Queue.Empty();
		}
	}
}


void FNiagaraWorldManager::OnWorldCleanup(bool bSessionEnded, bool bCleanupResources)
{
	for (TPair<UNiagaraSystem*, TSharedRef<FNiagaraSystemSimulation, ESPMode::ThreadSafe>>& SimPair : SystemSimulations)
	{
		SimPair.Value->Destroy();
	}
	SystemSimulations.Empty();
	CleanupParameterCollections();

	for ( int32 i=0; i < NumDeferredQueues; ++i)
	{
		DeferredDeletionQueue[i].Fence.Wait();
		DeferredDeletionQueue[i].Queue.Empty();
	}
}

void FNiagaraWorldManager::Tick(float DeltaSeconds)
{
	CSV_SCOPED_TIMING_STAT_EXCLUSIVE(Niagara);
	LLM_SCOPE(ELLMTag::Niagara);
	SCOPE_CYCLE_COUNTER(STAT_NiagaraWorldManTick);
	SCOPE_CYCLE_COUNTER(STAT_NiagaraOverview_GT);

	FNiagaraSharedObject::FlushDeletionList();

	SkeletalMeshGeneratedData.TickGeneratedData(DeltaSeconds);

	// Cache player view locations for all system instances to access
<<<<<<< HEAD
	CachedPlayerViewLocations.Reset();
=======
	bCachedPlayerViewLocationsValid = true;
>>>>>>> a1e6ec07
	if (World->GetPlayerControllerIterator())
	{
		for ( FConstPlayerControllerIterator Iterator=World->GetPlayerControllerIterator(); Iterator; ++Iterator)
		{
			APlayerController* PlayerController = Iterator->Get();
			if (PlayerController && PlayerController->IsLocalPlayerController())
			{
				FVector* POVLoc = new(CachedPlayerViewLocations) FVector;
				FRotator POVRotation;
				PlayerController->GetPlayerViewPoint(*POVLoc, POVRotation);
			}
		}
	}
	else
	{
		CachedPlayerViewLocations.Append(World->ViewLocationsRenderedLastFrame);
	}

	//Tick our collections to push any changes to bound stores.
	for (TPair<UNiagaraParameterCollection*, UNiagaraParameterCollectionInstance*> CollectionInstPair : ParameterCollections)
	{
		check(CollectionInstPair.Value);
		CollectionInstPair.Value->Tick();
	}

	//Now tick all system instances. 
	TArray<UNiagaraSystem*> DeadSystems;
	for (TPair<UNiagaraSystem*, TSharedRef<FNiagaraSystemSimulation, ESPMode::ThreadSafe>>& SystemSim : SystemSimulations)
	{
		if (SystemSim.Value->Tick(DeltaSeconds) == false)
		{
			DeadSystems.Add(SystemSim.Key);
		}
	}

	for (UNiagaraSystem* DeadSystem : DeadSystems)
	{
		SystemSimulations.Remove(DeadSystem);
	}

<<<<<<< HEAD
=======
	// Clear cached player view location list, it should never be used outside of the world tick
	bCachedPlayerViewLocationsValid = false;
	CachedPlayerViewLocations.Reset();

>>>>>>> a1e6ec07
	// Enqueue fence for deferred deletion if we need to wait on anything
	if ( DeferredDeletionQueue[DeferredDeletionQueueIndex].Queue.Num() > 0 )
	{
		DeferredDeletionQueue[DeferredDeletionQueueIndex].Fence.BeginFence();
	}

	// Remove instances from oldest frame making sure they aren't in use on the RT
	DeferredDeletionQueueIndex = (DeferredDeletionQueueIndex + 1) % NumDeferredQueues;
	if ( DeferredDeletionQueue[DeferredDeletionQueueIndex].Queue.Num() > 0 )
	{
		if ( !DeferredDeletionQueue[DeferredDeletionQueueIndex].Fence.IsFenceComplete() )
		{
			SCOPE_CYCLE_COUNTER(STAT_NiagaraWorldManWaitOnRender);
			DeferredDeletionQueue[DeferredDeletionQueueIndex].Fence.Wait();
		}
		DeferredDeletionQueue[DeferredDeletionQueueIndex].Queue.Empty();
	}
}<|MERGE_RESOLUTION|>--- conflicted
+++ resolved
@@ -226,11 +226,7 @@
 	SkeletalMeshGeneratedData.TickGeneratedData(DeltaSeconds);
 
 	// Cache player view locations for all system instances to access
-<<<<<<< HEAD
-	CachedPlayerViewLocations.Reset();
-=======
 	bCachedPlayerViewLocationsValid = true;
->>>>>>> a1e6ec07
 	if (World->GetPlayerControllerIterator())
 	{
 		for ( FConstPlayerControllerIterator Iterator=World->GetPlayerControllerIterator(); Iterator; ++Iterator)
@@ -271,13 +267,10 @@
 		SystemSimulations.Remove(DeadSystem);
 	}
 
-<<<<<<< HEAD
-=======
 	// Clear cached player view location list, it should never be used outside of the world tick
 	bCachedPlayerViewLocationsValid = false;
 	CachedPlayerViewLocations.Reset();
 
->>>>>>> a1e6ec07
 	// Enqueue fence for deferred deletion if we need to wait on anything
 	if ( DeferredDeletionQueue[DeferredDeletionQueueIndex].Queue.Num() > 0 )
 	{
