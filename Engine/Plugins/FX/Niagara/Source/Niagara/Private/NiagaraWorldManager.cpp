// Copyright Epic Games, Inc. All Rights Reserved.

#include "NiagaraWorldManager.h"
#include "NiagaraModule.h"
#include "Modules/ModuleManager.h"
#include "NiagaraTypes.h"
#include "NiagaraEvents.h"
#include "NiagaraSettings.h"
#include "NiagaraParameterCollection.h"
#include "NiagaraSystemInstance.h"
#include "Scalability.h"
#include "Misc/ConfigCacheIni.h"
#include "Misc/CoreDelegates.h"
#include "NiagaraDataInterfaceSkeletalMesh.h"
#include "GameFramework/PlayerController.h"
#include "EngineModule.h"
#include "NiagaraStats.h"
#include "NiagaraComponentPool.h"
#include "NiagaraComponent.h"
#include "NiagaraEffectType.h"
#include "NiagaraDebugHud.h"
#include "NiagaraGpuComputeDispatchInterface.h"
#include "HAL/PlatformApplicationMisc.h"
#include "Particles/FXBudget.h"
#include "NiagaraFunctionLibrary.h"
#include "NiagaraCullProxyComponent.h"
#include "GameDelegates.h"
#include "DrawDebugHelpers.h"
#include "Engine/LocalPlayer.h"

#include UE_INLINE_GENERATED_CPP_BY_NAME(NiagaraWorldManager)

#if WITH_EDITORONLY_DATA
#include "EditorViewportClient.h"
#include "LevelEditorViewport.h"
#endif

DECLARE_CYCLE_STAT(TEXT("Niagara Manager Update Scalability Managers [GT]"), STAT_UpdateScalabilityManagers, STATGROUP_Niagara);
DECLARE_CYCLE_STAT(TEXT("Niagara Manager Tick [GT]"), STAT_NiagaraWorldManTick, STATGROUP_Niagara);
DECLARE_CYCLE_STAT(TEXT("Niagara Manager Wait On Render [GT]"), STAT_NiagaraWorldManWaitOnRender, STATGROUP_Niagara);
DECLARE_CYCLE_STAT(TEXT("Niagara Manager Wait Pre Garbage Collect [GT]"), STAT_NiagaraWorldManWaitPreGC, STATGROUP_Niagara); 
DECLARE_CYCLE_STAT(TEXT("Niagara Manager Refresh Owner Allows Scalability"), STAT_NiagaraWorldManRefreshOwnerAllowsScalability, STATGROUP_Niagara);

static int GNiagaraAllowAsyncWorkToEndOfFrame = 1;
static FAutoConsoleVariableRef CVarNiagaraAllowAsyncWorkToEndOfFrame(
	TEXT("fx.Niagara.AllowAsyncWorkToEndOfFrame"),
	GNiagaraAllowAsyncWorkToEndOfFrame,
	TEXT("Allow async work to continue until the end of the frame, if false it will complete within the tick group it's started in."),
	ECVF_Default
); 

static int GNiagaraWaitOnPreGC = 1;
static FAutoConsoleVariableRef CVarNiagaraWaitOnPreGC(
	TEXT("fx.Niagara.WaitOnPreGC"),
	GNiagaraWaitOnPreGC,
	TEXT("Toggles whether Niagara will wait for all async tasks to complete before any GC calls."),
	ECVF_Default
);

static int GNiagaraSpawnPerTickGroup = 1;
static FAutoConsoleVariableRef CVarNiagaraSpawnPerTickGroup(
	TEXT("fx.Niagara.WorldManager.SpawnPerTickGroup"),
	GNiagaraSpawnPerTickGroup,
	TEXT("Will attempt to spawn new systems earlier (default enabled)."),
	ECVF_Default
);

int GNigaraAllowPrimedPools = 1;
static FAutoConsoleVariableRef CVarNigaraAllowPrimedPools(
	TEXT("fx.Niagara.AllowPrimedPools"),
	GNigaraAllowPrimedPools,
	TEXT("Allow Niagara pools to be primed."),
	ECVF_Default
);

static int32 GbAllowVisibilityCullingForDynamicBounds = 1;
static FAutoConsoleVariableRef CVarAllowVisibilityCullingForDynamicBounds(
	TEXT("fx.Niagara.AllowVisibilityCullingForDynamicBounds"),
	GbAllowVisibilityCullingForDynamicBounds,
	TEXT("Allow async work to continue until the end of the frame, if false it will complete within the tick group it's started in."),
	ECVF_Default
);

FAutoConsoleCommandWithWorld DumpNiagaraWorldManagerCommand(
	TEXT("DumpNiagaraWorldManager"),
	TEXT("Dump Information About the Niagara World Manager Contents"),
	FConsoleCommandWithWorldDelegate::CreateLambda(
		[](UWorld* World)
		{
			FNiagaraWorldManager* WorldManager = FNiagaraWorldManager::Get(World);
			if (WorldManager != nullptr && GLog != nullptr)
			{
				WorldManager->DumpDetails(*GLog);
			}
		}
	)
);

static int GEnableNiagaraVisCulling = 1;
static FAutoConsoleVariableRef CVarEnableNiagaraVisCulling(
	TEXT("fx.Niagara.Scalability.VisibilityCulling"),
	GEnableNiagaraVisCulling,
	TEXT("When non-zero, high level scalability culling based on visibility is enabled."),
	ECVF_Default
);

static int GEnableNiagaraDistanceCulling = 1;
static FAutoConsoleVariableRef CVarEnableNiagaraDistanceCulling(
	TEXT("fx.Niagara.Scalability.DistanceCulling"),
	GEnableNiagaraDistanceCulling,
	TEXT("When non-zero, high level scalability culling based on distance is enabled."),
	ECVF_Default
);

static int GEnableNiagaraInstanceCountCulling = 1;
static FAutoConsoleVariableRef CVarEnableNiagaraInstanceCountCulling(
	TEXT("fx.Niagara.Scalability.InstanceCountCulling"),
	GEnableNiagaraInstanceCountCulling,
	TEXT("When non-zero, high level scalability culling based on instance count is enabled."),
	ECVF_Default
);

static int GEnableNiagaraGlobalBudgetCulling = 1;
static FAutoConsoleVariableRef CVarEnableNiagaraGlobalBudgetCulling(
	TEXT("fx.Niagara.Scalability.GlobalBudgetCulling"),
	GEnableNiagaraGlobalBudgetCulling,
	TEXT("When non-zero, high level scalability culling based on global time budget is enabled."),
	ECVF_Default
);

float GWorldLoopTime = 0.0f;
static FAutoConsoleVariableRef CVarWorldLoopTime(
	TEXT("fx.Niagara.Debug.GlobalLoopTime"),
	GWorldLoopTime,
	TEXT("If > 0 all Niagara FX will reset every N seconds. \n"),
	ECVF_Default
);

int GNiagaraAllowCullProxies = 1;
static FAutoConsoleVariableRef CVarAllowCullProxies(
	TEXT("fx.Niagara.AllowCullProxies"),
	GNiagaraAllowCullProxies,
	TEXT("Toggles whether Niagara will use Cull Proxy systems in place of systems culled by scalability."),
	ECVF_Default
);

float GNiagaraCSVSplitTime = 180.0f;
static FAutoConsoleVariableRef CVarCSVSplitTime(
	TEXT("fx.Niagara.CSVSplitTime"),
	GNiagaraCSVSplitTime,
	TEXT("Length of Niagara's split time events passed to the CSV profiler. There are used to give check more confined stat averages."),
	ECVF_Default
);

FAutoConsoleCommandWithWorldAndArgs GCmdNiagaraPlaybackMode(
	TEXT("fx.Niagara.Debug.PlaybackMode"),
	TEXT("Set playback mode\n")
	TEXT("0 - Play\n")
	TEXT("1 - Paused\n")
	TEXT("2 - Step\n"),
	FConsoleCommandWithWorldAndArgsDelegate::CreateLambda(
		[](const TArray<FString>& Args, UWorld* World)
		{
			if ( FNiagaraWorldManager* WorldManager = FNiagaraWorldManager::Get(World) )
			{
				if (Args.Num() != 1)
				{
					UE_LOG(LogNiagara, Log, TEXT("fx.Niagara.Debug.PlaybackMode %d"), (int32)WorldManager->GetDebugPlaybackMode());
				}
				else
				{
					const ENiagaraDebugPlaybackMode PlaybackMode = FMath::Clamp((ENiagaraDebugPlaybackMode)FCString::Atoi(*Args[0]), ENiagaraDebugPlaybackMode::Play, ENiagaraDebugPlaybackMode::Step);
					WorldManager->SetDebugPlaybackMode(PlaybackMode);
				}
			}
		}
	)
);

FAutoConsoleCommandWithWorldAndArgs GCmdNiagaraPlaybackRate(
	TEXT("fx.Niagara.Debug.PlaybackRate"),
	TEXT("Set playback rate\n"),
	FConsoleCommandWithWorldAndArgsDelegate::CreateLambda(
		[](const TArray<FString>& Args, UWorld* World)
		{
			if ( FNiagaraWorldManager* WorldManager = FNiagaraWorldManager::Get(World) )
			{
				if (Args.Num() != 1)
				{
					UE_LOG(LogNiagara, Log, TEXT("fx.Niagara.Debug.PlaybackRate %5.2f"), (int32)WorldManager->GetDebugPlaybackRate());
				}
				else
				{
					const float PlaybackRate = FCString::Atof(*Args[0]);
					WorldManager->SetDebugPlaybackRate(PlaybackRate);
				}
			}
		}
	)
);

FAutoConsoleCommandWithWorldAndArgs GCmdNiagaraScalabilityCullingMode(
	TEXT("fx.Niagara.Scalability.CullingMode"),
	TEXT("Set scalability culling mode\n")
	TEXT("0 - Enabled. Culling is enabled as normal.\n")
	TEXT("1 - Paused. No culling will occur but FX will still be tracked internally so culling can be resumed correctly later.\n")
	TEXT("2 - Disabled. No culling will occur and no FX will be tracked. Culling may not work correctly for some FX if enabled again after this.\n"),
	FConsoleCommandWithWorldAndArgsDelegate::CreateLambda(
		[](const TArray<FString>& Args, UWorld* World)
		{
			if (FNiagaraWorldManager* WorldManager = FNiagaraWorldManager::Get(World))
			{
				if (Args.Num() != 1 || Args[0].IsNumeric() == false)
				{
					UE_LOG(LogNiagara, Log, TEXT("fx.Niagara.ScalabililityCullingMode %d"), (int32)WorldManager->GetScalabilityCullingMode());
					UE_LOG(LogNiagara, Log, TEXT("Set scalability culling mode"));
					UE_LOG(LogNiagara, Log, TEXT("0 - Enabled. Culling is enabled as normal."));
					UE_LOG(LogNiagara, Log, TEXT("1 - Paused. No culling will occur but FX will still be tracked internally so culling can be resumed correctly later."));
					UE_LOG(LogNiagara, Log, TEXT("2 - Disabled. No culling will occur and no FX will be tracked. Culling may not work correctly for some FX if enabled again after this."));
				}
				else
				{
					const ENiagaraScalabilityCullingMode CullingMode = FMath::Clamp((ENiagaraScalabilityCullingMode)FCString::Atoi(*Args[0]), ENiagaraScalabilityCullingMode::Enabled, ENiagaraScalabilityCullingMode::Disabled);
					WorldManager->SetScalabilityCullingMode(CullingMode);
				}
			}
			else
			{
				UE_LOG(LogNiagara, Warning, TEXT("Cannot set Niagara Scalability Culling Mode on a null world."));
			}
		}
	)
);

FDelegateHandle FNiagaraWorldManager::OnWorldInitHandle;
FDelegateHandle FNiagaraWorldManager::OnWorldCleanupHandle;
FDelegateHandle FNiagaraWorldManager::OnPostWorldCleanupHandle;
FDelegateHandle FNiagaraWorldManager::OnPreWorldFinishDestroyHandle;
FDelegateHandle FNiagaraWorldManager::OnWorldBeginTearDownHandle;
FDelegateHandle FNiagaraWorldManager::TickWorldHandle;
FDelegateHandle FNiagaraWorldManager::OnWorldPreSendAllEndOfFrameUpdatesHandle;
FDelegateHandle FNiagaraWorldManager::PreGCHandle;
FDelegateHandle FNiagaraWorldManager::PostReachabilityAnalysisHandle;
FDelegateHandle FNiagaraWorldManager::PostGCHandle;
FDelegateHandle FNiagaraWorldManager::PreGCBeginDestroyHandle;
FDelegateHandle FNiagaraWorldManager::ViewTargetChangedHandle;
TMap<class UWorld*, class FNiagaraWorldManager*> FNiagaraWorldManager::WorldManagers;

namespace FNiagaraUtilities
{
	int GetNiagaraTickGroup(ETickingGroup TickGroup)
	{
		const int ActualTickGroup = FMath::Clamp(TickGroup - NiagaraFirstTickGroup, 0, NiagaraNumTickGroups - 1);
		return ActualTickGroup;
	}
}

//////////////////////////////////////////////////////////////////////////

void FNiagaraWorldManagerTickFunction::ExecuteTick(float DeltaTime, enum ELevelTick TickType, ENamedThreads::Type CurrentThread, const FGraphEventRef& MyCompletionGraphEvent)
{
	check(Owner);
	Owner->Tick(TickGroup, DeltaTime, TickType, CurrentThread, MyCompletionGraphEvent);
}

FString FNiagaraWorldManagerTickFunction::DiagnosticMessage()
{
	static const UEnum* EnumType = FindObjectChecked<UEnum>(nullptr, TEXT("/Script/Engine.ETickingGroup"));

	return TEXT("FParticleSystemManager::Tick(") + EnumType->GetNameStringByIndex(static_cast<uint32>(TickGroup)) + TEXT(")");
}

FName FNiagaraWorldManagerTickFunction::DiagnosticContext(bool bDetailed)
{
	return FName(TEXT("ParticleSystemManager"));
}

//////////////////////////////////////////////////////////////////////////

ENiagaraScalabilityCullingMode FNiagaraWorldManager::ScalabilityCullingMode = ENiagaraScalabilityCullingMode::Enabled;

void FNiagaraWorldManager::SetScalabilityCullingMode(ENiagaraScalabilityCullingMode NewMode) 
{
	//also reset fx budgets on state change.
	if (ScalabilityCullingMode != NewMode)
	{
		FFXBudget::Reset();
		ScalabilityCullingMode = NewMode;

		auto UpdateScalability = [](FNiagaraWorldManager& WorldMan)
		{
			WorldMan.UpdateScalabilityManagers(0.01f, false);
		};
		ForAllWorldManagers(UpdateScalability);
	}
}


FNiagaraWorldManager::FNiagaraWorldManager()
	: World(nullptr)
	, ActiveNiagaraTickGroup(-1)
	, bAppHasFocus(true)
{
}

void FNiagaraWorldManager::Init(UWorld* InWorld)
{
	// Reset variables that are not reset during OnWorldCleanup; Init/OnWorldCleanup can be called multiple times
	ComponentPool = nullptr; // Discard the existing ComponentPool
	bPoolIsPrimed = false;
	ActiveNiagaraTickGroup = -1;
	bAppHasFocus = true;
	bIsTearingDown = false;
	WorldLoopTime = 0.0f;
	RequestedDebugPlaybackMode = ENiagaraDebugPlaybackMode::Play;
	DebugPlaybackMode = ENiagaraDebugPlaybackMode::Play;
	DebugPlaybackRate = 1.0f;

	World = InWorld;
	for (int32 TickGroup = 0; TickGroup < NiagaraNumTickGroups; ++TickGroup)
	{
		FNiagaraWorldManagerTickFunction& TickFunc = TickFunctions[TickGroup];
		TickFunc.TickGroup = ETickingGroup(NiagaraFirstTickGroup + TickGroup);
		TickFunc.EndTickGroup = GNiagaraAllowAsyncWorkToEndOfFrame ? TG_LastDemotable : (ETickingGroup)TickFunc.TickGroup;
		TickFunc.bCanEverTick = true;
		TickFunc.bStartWithTickEnabled = true;
		TickFunc.bAllowTickOnDedicatedServer = false;
		TickFunc.bHighPriority = true;
		TickFunc.Owner = this;
		TickFunc.RegisterTickFunction(InWorld->PersistentLevel);
	}

	ComponentPool = NewObject<UNiagaraComponentPool>();

	//Ideally we'd do this here but it's too early in the init process and the world does not have a Scene yet.
	//Possibly a later hook we can use.
	//PrimePoolForAllSystems();

#if WITH_NIAGARA_DEBUGGER
	NiagaraDebugHud.Reset(new FNiagaraDebugHud(World));
#endif
}

FNiagaraWorldManager::~FNiagaraWorldManager()
{
	OnWorldCleanup(true, true);
}

FNiagaraWorldManager* FNiagaraWorldManager::Get(const UWorld* World)
{
	FNiagaraWorldManager** OutWorld = WorldManagers.Find(World);
	if (OutWorld == nullptr)
	{
		UE_LOG(LogNiagara, Warning, TEXT("Calling FNiagaraWorldManager::Get \"%s\", but Niagara has never encountered this world before. "
			" This means that WorldInit never happened. This may happen in some edge cases in the editor, like saving invisible child levels, "
			"in which case the calling context needs to be safe against this returning nullptr."), World ? *World->GetName() : TEXT("nullptr"));
		return nullptr;
	}
	return *OutWorld;
}

void FNiagaraWorldManager::OnStartup()
{
	OnWorldInitHandle = FWorldDelegates::OnPreWorldInitialization.AddStatic(&FNiagaraWorldManager::OnWorldInit);
	OnWorldCleanupHandle = FWorldDelegates::OnWorldCleanup.AddStatic(&FNiagaraWorldManager::OnWorldCleanup);
	OnPostWorldCleanupHandle = FWorldDelegates::OnPostWorldCleanup.AddStatic(&FNiagaraWorldManager::OnPostWorldCleanup);
	OnPreWorldFinishDestroyHandle = FWorldDelegates::OnPreWorldFinishDestroy.AddStatic(&FNiagaraWorldManager::OnPreWorldFinishDestroy);
	OnWorldBeginTearDownHandle = FWorldDelegates::OnWorldBeginTearDown.AddStatic(&FNiagaraWorldManager::OnWorldBeginTearDown);
	TickWorldHandle = FWorldDelegates::OnWorldPostActorTick.AddStatic(&FNiagaraWorldManager::TickWorld);
	OnWorldPreSendAllEndOfFrameUpdatesHandle = FWorldDelegates::OnWorldPreSendAllEndOfFrameUpdates.AddLambda(
		[](UWorld* InWorld)
		{
			if ( FNiagaraWorldManager* FoundManager = WorldManagers.FindRef(InWorld) )
			{
				FoundManager->PreSendAllEndOfFrameUpdates();
			}
		}
	);

	PreGCHandle = FCoreUObjectDelegates::GetPreGarbageCollectDelegate().AddStatic(&FNiagaraWorldManager::OnPreGarbageCollect);
	PostReachabilityAnalysisHandle = FCoreUObjectDelegates::PostReachabilityAnalysis.AddStatic(&FNiagaraWorldManager::OnPostReachabilityAnalysis);
	PostGCHandle = FCoreUObjectDelegates::GetPostGarbageCollect().AddStatic(&FNiagaraWorldManager::OnPostGarbageCollect);
	PreGCBeginDestroyHandle = FCoreUObjectDelegates::PreGarbageCollectConditionalBeginDestroy.AddStatic(&FNiagaraWorldManager::OnPreGarbageCollectBeginDestroy);

	if ( FApp::CanEverRender() )
	{
		ViewTargetChangedHandle = FGameDelegates::Get().GetViewTargetChangedDelegate().AddLambda(
			[](APlayerController* PC, AActor* OldTarget, AActor* NewTarget)
			{
				OnRefreshOwnerAllowsScalability();
			}
		);
	}
}

void FNiagaraWorldManager::OnShutdown()
{
	FWorldDelegates::OnPreWorldInitialization.Remove(OnWorldInitHandle);
	FWorldDelegates::OnWorldCleanup.Remove(OnWorldCleanupHandle);
	FWorldDelegates::OnPostWorldCleanup.Remove(OnPostWorldCleanupHandle);
	FWorldDelegates::OnPreWorldFinishDestroy.Remove(OnPreWorldFinishDestroyHandle);
	FWorldDelegates::OnWorldBeginTearDown.Remove(OnWorldBeginTearDownHandle);
	FWorldDelegates::OnWorldPostActorTick.Remove(TickWorldHandle);
	FWorldDelegates::OnWorldPreSendAllEndOfFrameUpdates.Remove(OnWorldPreSendAllEndOfFrameUpdatesHandle);

	FCoreUObjectDelegates::GetPreGarbageCollectDelegate().Remove(PreGCHandle);
	FCoreUObjectDelegates::PostReachabilityAnalysis.Remove(PostReachabilityAnalysisHandle);
	FCoreUObjectDelegates::GetPostGarbageCollect().Remove(PostGCHandle);
	FCoreUObjectDelegates::PreGarbageCollectConditionalBeginDestroy.Remove(PreGCBeginDestroyHandle);
	
	if ( ViewTargetChangedHandle.IsValid() )
	{
		FGameDelegates::Get().GetViewTargetChangedDelegate().Remove(ViewTargetChangedHandle);
	}

	//Should have cleared up all world managers by now.
	check(WorldManagers.Num() == 0);
	for (TPair<UWorld*, FNiagaraWorldManager*> Pair : WorldManagers)
	{
		delete Pair.Value;
		Pair.Value = nullptr;
	}
}

void FNiagaraWorldManager::AddReferencedObjects(FReferenceCollector& Collector)
{
	// World doesn't need to be added to the reference list. It will be handled via OnWorldInit & OnWorldCleanup & OnPreWorldFinishDestroy in INiagaraModule

	Collector.AddReferencedObjects(ParameterCollections);
	Collector.AddReferencedObject(ComponentPool);
	for (auto& Pair : ScalabilityManagers)
	{
		UNiagaraEffectType* EffectType = Pair.Key;
		FNiagaraScalabilityManager& ScalabilityMan = Pair.Value;

		Collector.AddReferencedObject(EffectType);
		ScalabilityMan.AddReferencedObjects(Collector);
	}

	Collector.AddReferencedObjects(CullProxyMap);
}

FString FNiagaraWorldManager::GetReferencerName() const
{
	return TEXT("FNiagaraWorldManager");
}

UNiagaraCullProxyComponent* FNiagaraWorldManager::GetCullProxy(UNiagaraComponent* Component)
{
	UNiagaraSystem* System = Component->GetAsset();
	if (ensure(System) && GNiagaraAllowCullProxies)
	{
		UNiagaraCullProxyComponent*& CullProxy = CullProxyMap.FindOrAdd(System);

		if (CullProxy == nullptr)
		{
			CullProxy = NewObject<UNiagaraCullProxyComponent>(GetWorld());
			CullProxy->SetAsset(System);
			CullProxy->SetAllowScalability(false);

			CullProxy->bAutoActivate = true;
			CullProxy->SetAutoDestroy(false);
			CullProxy->bAllowAnyoneToDestroyMe = true;
			CullProxy->RegisterComponentWithWorld(World);
			CullProxy->SetAbsolute(true, true, true);
			CullProxy->SetWorldLocationAndRotation(FVector::ZeroVector, FRotator::ZeroRotator);
			CullProxy->SetRelativeScale3D(FVector::OneVector);

			CullProxy->Activate(true);
			CullProxy->SetPaused(true);

			//Override the LODDistance to just below the max so the system is as cheap for simulation and rendering as possible. 
			float MaxDist = System->GetScalabilitySettings().MaxDistance;
			CullProxy->SetPreviewLODDistance(true, MaxDist * 0.999f, MaxDist);

			//Have to copy user parameters from first requesting component so we at least have some valid values.
			//Though this could be somewhat dangerous with DIs etc.
			Component->GetOverrideParameters().CopyParametersTo(CullProxy->GetOverrideParameters(), false, FNiagaraParameterStore::EDataInterfaceCopyMethod::Value);
		}
	
		return CullProxy;
	}
	return nullptr;
}

UNiagaraParameterCollectionInstance* FNiagaraWorldManager::GetParameterCollection(UNiagaraParameterCollection* Collection)
{
	if (!Collection || bIsTearingDown)
	{
		return nullptr;
	}

	UNiagaraParameterCollectionInstance** OverrideInst = ParameterCollections.Find(Collection);
	if (!OverrideInst)
	{
		UNiagaraParameterCollectionInstance* DefaultInstance = Collection->GetDefaultInstance();
		OverrideInst = &ParameterCollections.Add(Collection);
		*OverrideInst = CastChecked<UNiagaraParameterCollectionInstance>(StaticDuplicateObject(DefaultInstance, World));
#if WITH_EDITORONLY_DATA
		//Bind to the default instance so that changes to the collection propagate through.
		DefaultInstance->GetParameterStore().Bind(&(*OverrideInst)->GetParameterStore());
#endif

		(*OverrideInst)->Bind(World);
	}

	check(OverrideInst && *OverrideInst);
	return *OverrideInst;
}

void FNiagaraWorldManager::CleanupParameterCollections()
{
#if WITH_EDITOR
	for (TPair<UNiagaraParameterCollection*, UNiagaraParameterCollectionInstance*> CollectionInstPair : ParameterCollections)
	{
		UNiagaraParameterCollection* Collection = CollectionInstPair.Key;
		UNiagaraParameterCollectionInstance* CollectionInst = CollectionInstPair.Value;
		//Ensure that the default instance is not bound to the override.
		UNiagaraParameterCollectionInstance* DefaultInst = Collection->GetDefaultInstance();
		DefaultInst->GetParameterStore().Unbind(&CollectionInst->GetParameterStore());
	}
#endif
	ParameterCollections.Empty();
}

FNiagaraSystemSimulationRef FNiagaraWorldManager::GetSystemSimulation(ETickingGroup TickGroup, UNiagaraSystem* System)
{
	LLM_SCOPE(ELLMTag::Niagara);

	int32 ActualTickGroup = FNiagaraUtilities::GetNiagaraTickGroup(TickGroup);
	if (ActiveNiagaraTickGroup == ActualTickGroup)
	{
		int32 DemotedTickGroup = FNiagaraUtilities::GetNiagaraTickGroup((ETickingGroup)(TickGroup + 1));
		ActualTickGroup = DemotedTickGroup == ActualTickGroup ? 0 : DemotedTickGroup;
	}

	FNiagaraSystemSimulationRef* SimPtr = SystemSimulations[ActualTickGroup].Find(System);
	if (SimPtr != nullptr)
	{
		return *SimPtr;
	}
	
	FNiagaraSystemSimulationRef Sim = MakeShared<FNiagaraSystemSimulation, ESPMode::ThreadSafe>();
	SystemSimulations[ActualTickGroup].Add(System, Sim);
	Sim->Init(System, World, false, TickGroup);

#if WITH_EDITOR
	System->OnSystemPostEditChange().AddRaw(this, &FNiagaraWorldManager::OnSystemPostChange);
#endif

	return Sim;
}

void FNiagaraWorldManager::DestroySystemSimulation(UNiagaraSystem* System)
{
	for ( int TG=0; TG < NiagaraNumTickGroups; ++TG )
	{
		FNiagaraSystemSimulationRef* Simulation = SystemSimulations[TG].Find(System);
		if (Simulation != nullptr)
		{
			SimulationsWithPostActorWork.Remove(*Simulation);
			SimulationsWithEndOfFrameWait.Remove(*Simulation);

			(*Simulation)->Destroy();
			SystemSimulations[TG].Remove(System);
		}
	}
	ComponentPool->RemoveComponentsBySystem(System);

#if WITH_EDITOR
	System->OnSystemPostEditChange().RemoveAll(this);
#endif
}

void FNiagaraWorldManager::DestroySystemInstance(FNiagaraSystemInstancePtr& InPtr)
{
	check(IsInGameThread());
	check(InPtr != nullptr);
	DeferredDeletionQueue.Emplace(MoveTemp(InPtr));
}

#if WITH_EDITOR
void FNiagaraWorldManager::OnSystemPostChange(UNiagaraSystem* System)
{
	if (UNiagaraEffectType* EffectType = System->GetEffectType())
	{
		if (FNiagaraScalabilityManager* ScalabilityMan = ScalabilityManagers.Find(EffectType))
		{
			ScalabilityMan->OnSystemPostChange(System);
		}
	}
}
#endif//WITH_EDITOR

void FNiagaraWorldManager::OnComputeDispatchInterfaceDestroyed_Internal(FNiagaraGpuComputeDispatchInterface* InComputeDispatchInterface)
{
	// Process the deferred deletion queue before deleting the ComputeDispatchInterface of this world.
	// This is required because the ComputeDispatchInterface is accessed in FNiagaraEmitterInstance::~FNiagaraEmitterInstance
	if (FNiagaraGpuComputeDispatchInterface::Get(World) == InComputeDispatchInterface)
	{
		DeferredDeletionQueue.Empty();
	}
}

void FNiagaraWorldManager::OnWorldCleanup(bool bSessionEnded, bool bCleanupResources)
{
	DeferredMethods.ExecuteAndClear();
	ComponentPool->Cleanup(World);

	for (int TG = 0; TG < NiagaraNumTickGroups; ++TG)
	{
		for (TPair<UNiagaraSystem*, FNiagaraSystemSimulationRef>& SimPair : SystemSimulations[TG])
		{
#if WITH_EDITOR
			SimPair.Key->OnSystemPostEditChange().RemoveAll(this);
#endif
			SimPair.Value->Destroy();
		}
		SystemSimulations[TG].Empty();
	}
	CleanupParameterCollections();

	SimulationsWithPostActorWork.Empty();
	SimulationsWithEndOfFrameWait.Empty();

	DeferredDeletionQueue.Empty();

	ScalabilityManagers.Empty();

	CullProxyMap.Empty();
	DIGeneratedData.Empty();
}

void FNiagaraWorldManager::OnPostWorldCleanup(bool bSessionEnded, bool bCleanupResources)
{
	ComponentPool->Cleanup(World);
}

void FNiagaraWorldManager::PreGarbageCollect()
{
	if (GNiagaraWaitOnPreGC)
	{
		SCOPE_CYCLE_COUNTER(STAT_NiagaraWorldManWaitPreGC);
		// We must wait for system simulation & instance async ticks to complete before garbage collection can start
		// The reason for this is that our async ticks could be referencing GC objects, i.e. skel meshes, etc, and we don't want them to become unreachable while we are potentially using them
		for (int TG = 0; TG < NiagaraNumTickGroups; ++TG)
		{
			for (TPair<UNiagaraSystem*, FNiagaraSystemSimulationRef>& SimPair : SystemSimulations[TG])
			{
				SimPair.Value->WaitForInstancesTickComplete();
			}
		}
	}
}

void FNiagaraWorldManager::PostReachabilityAnalysis()
{
	for (TObjectIterator<UNiagaraComponent> ComponentIt; ComponentIt; ++ComponentIt)
	{
		ComponentIt->GetOverrideParameters().MarkUObjectsDirty();
	}
}


void FNiagaraWorldManager::PostGarbageCollect()
{
	//Clear out and scalability managers who's EffectTypes have been GCd.
	while (ScalabilityManagers.Remove(nullptr)) {}
}

void FNiagaraWorldManager::PreGarbageCollectBeginDestroy()
{
	//Clear out and scalability managers who's EffectTypes have been GCd.
	while (ScalabilityManagers.Remove(nullptr)) {}

	//Also tell the scalability managers to clear out any references the GC has nulled.
	for (auto& Pair : ScalabilityManagers)
	{
		FNiagaraScalabilityManager& ScalabilityMan = Pair.Value;
		UNiagaraEffectType* EffectType = Pair.Key;
		ScalabilityMan.PreGarbageCollectBeginDestroy();
	}
}

void FNiagaraWorldManager::RefreshOwnerAllowsScalability()
{
	SCOPE_CYCLE_COUNTER(STAT_NiagaraWorldManRefreshOwnerAllowsScalability);

	//Refresh all component's owner allows scalability flags and register/unreister with the manager accordingly.
	for (TObjectIterator<UNiagaraComponent> ComponentIt; ComponentIt; ++ComponentIt)
	{
		ComponentIt->ResolveOwnerAllowsScalability();
	}

	//Force a full refresh of scalability state next tick.
	for (auto& Pair : ScalabilityManagers)
	{
		UNiagaraEffectType* EffectType = Pair.Key;
		FNiagaraScalabilityManager& ScalabilityMan = Pair.Value;
		ScalabilityMan.OnRefreshOwnerAllowsScalability();
	}
}

void FNiagaraWorldManager::OnWorldInit(UWorld* World, const UWorld::InitializationValues IVS)
{
	FNiagaraWorldManager*& NewManager = WorldManagers.FindOrAdd(World);
	if (!NewManager)
	{
		NewManager = new FNiagaraWorldManager();
	}
	NewManager->Init(World);
}

void FNiagaraWorldManager::OnWorldCleanup(UWorld* World, bool bSessionEnded, bool bCleanupResources)
{
	//Cleanup world manager contents but not the manager itself.
	FNiagaraWorldManager** Manager = WorldManagers.Find(World);
	if (Manager)
	{
		(*Manager)->OnWorldCleanup(bSessionEnded, bCleanupResources);
	}
}

void FNiagaraWorldManager::OnPostWorldCleanup(UWorld* World, bool bSessionEnded, bool bCleanupResources)
{
	//Cleanup world manager contents but not the manager itself.
	FNiagaraWorldManager** Manager = WorldManagers.Find(World);
	if (Manager)
	{
		(*Manager)->OnPostWorldCleanup(bSessionEnded, bCleanupResources);
	}
}

void FNiagaraWorldManager::OnPreWorldFinishDestroy(UWorld* World)
{
	FNiagaraWorldManager** Manager = WorldManagers.Find(World);
	if (Manager)
	{
		delete (*Manager);
		WorldManagers.Remove(World);
	}
}

void FNiagaraWorldManager::OnWorldBeginTearDown(UWorld* World)
{
	FNiagaraWorldManager** Manager = WorldManagers.Find(World);
	if (Manager)
	{
		(*Manager)->bIsTearingDown = true;
	}
// 	FNiagaraWorldManager** Manager = WorldManagers.Find(World);
// 	if (Manager)
// 	{
// 		delete (*Manager);
// 		WorldManagers.Remove(World);
// 	}
// 	FNiagaraWorldManager** Manager = WorldManagers.Find(World);
// 	if (Manager)
// 	{
// 		Manager->SystemSimulations
// 	}
}

void FNiagaraWorldManager::OnComputeDispatchInterfaceDestroyed(FNiagaraGpuComputeDispatchInterface* InComputeDispatchInterface)
{
	for (TPair<UWorld*, FNiagaraWorldManager*>& Pair : WorldManagers)
	{
		Pair.Value->OnComputeDispatchInterfaceDestroyed_Internal(InComputeDispatchInterface);
	}
}

void FNiagaraWorldManager::DestroyAllSystemSimulations(class UNiagaraSystem* System)
{
	TRACE_CPUPROFILER_EVENT_SCOPE(FNiagaraWorldManager::DestroyAllSystemSimulations);

	for (TPair<UWorld*, FNiagaraWorldManager*>& Pair : WorldManagers)
	{
		Pair.Value->DestroySystemSimulation(System);
	}
}

void FNiagaraWorldManager::TickWorld(UWorld* World, ELevelTick TickType, float DeltaSeconds)
{
	Get(World)->PostActorTick(DeltaSeconds);
}

void FNiagaraWorldManager::OnPreGarbageCollect()
{
	for (TPair<UWorld*, FNiagaraWorldManager*>& Pair : WorldManagers)
	{
		Pair.Value->PreGarbageCollect();
	}
}

void FNiagaraWorldManager::OnPostReachabilityAnalysis()
{
	for (TPair<UWorld*, FNiagaraWorldManager*>& Pair : WorldManagers)
	{
		Pair.Value->PostReachabilityAnalysis();
	}
}

void FNiagaraWorldManager::OnPostGarbageCollect()
{
	for (TPair<UWorld*, FNiagaraWorldManager*>& Pair : WorldManagers)
	{
		Pair.Value->PostGarbageCollect();
	}
}

void FNiagaraWorldManager::OnPreGarbageCollectBeginDestroy()
{
	for (TPair<UWorld*, FNiagaraWorldManager*>& Pair : WorldManagers)
	{
		Pair.Value->PreGarbageCollectBeginDestroy();
	}
}

void FNiagaraWorldManager::OnRefreshOwnerAllowsScalability()
{
	for (TPair<UWorld*, FNiagaraWorldManager*>& Pair : WorldManagers)
	{
		Pair.Value->RefreshOwnerAllowsScalability();
	}
}

void FNiagaraWorldManager::PostActorTick(float DeltaSeconds)
{
	CSV_SCOPED_TIMING_STAT_EXCLUSIVE(Effects);
	LLM_SCOPE(ELLMTag::Niagara);
	SCOPE_CYCLE_COUNTER(STAT_NiagaraWorldManTick);
	SCOPE_CYCLE_COUNTER(STAT_NiagaraOverview_GT);
	QUICK_SCOPE_CYCLE_COUNTER(STAT_NiagaraPostActorTick_GT);

	DeltaSeconds *= DebugPlaybackRate;

	// Update any systems with post actor work
	// - Instances that need to move to a higher tick group
	// - Instances that are pending spawn
	// - Instances that were spawned and we need to ensure the async tick is complete
	if (SimulationsWithPostActorWork.Num() > 0)
	{
		// Ensure completion of all systems
		for (int32 i = 0; i < SimulationsWithPostActorWork.Num(); ++i)
		{
			FNiagaraSystemSimulationRef& Simulation = SimulationsWithPostActorWork[i];
			if ( Simulation->IsValid() )
			{
				Simulation->WaitForInstancesTickComplete();
			}
		}

		// Update tick groups
		for (int32 i = 0; i < SimulationsWithPostActorWork.Num(); ++i)
		{
			FNiagaraSystemSimulationRef& Simulation = SimulationsWithPostActorWork[i];
			if (Simulation->IsValid())
			{
				Simulation->UpdateTickGroups_GameThread();
			}
		}

		// Execute spawning
		TArray<FNiagaraSystemSimulationRef> LocalSimulationsWithPostActorWork;
		Swap(SimulationsWithPostActorWork, LocalSimulationsWithPostActorWork);
		for (FNiagaraSystemSimulationRef& Simulation : LocalSimulationsWithPostActorWork)
		{
			if (Simulation->IsValid())
			{
				Simulation->Spawn_GameThread(DeltaSeconds, true);
			}
		}

		// Wait for any spawning that may be required to complete in PostActorTick
		for (int32 i = 0; i < SimulationsWithPostActorWork.Num(); ++i)
		{
			FNiagaraSystemSimulationRef& Simulation = SimulationsWithPostActorWork[i];
			if (Simulation->IsValid())
			{
				Simulation->WaitForInstancesTickComplete();
			}
		}
		SimulationsWithPostActorWork.Reset();
	}

	// Clear cached player view location list, it should never be used outside of the world tick
	CachedViewInfo.Reset();

	// Delete any instances that were pending deletion
	//-TODO: This could be done after each system sim has run
	DeferredDeletionQueue.Empty();

	// Update tick groups
	for (FNiagaraWorldManagerTickFunction& TickFunc : TickFunctions )
	{
		TickFunc.EndTickGroup = GNiagaraAllowAsyncWorkToEndOfFrame ? TG_LastDemotable : (ETickingGroup)TickFunc.TickGroup;
	}

#if WITH_NIAGARA_DEBUGGER
	// Tick debug HUD for the world
	if (NiagaraDebugHud != nullptr)
	{
		NiagaraDebugHud->GatherSystemInfo();
	}
#endif

	if ( DebugPlaybackMode == ENiagaraDebugPlaybackMode::Step )
	{
		RequestedDebugPlaybackMode = ENiagaraDebugPlaybackMode::Paused;
		DebugPlaybackMode = ENiagaraDebugPlaybackMode::Paused;
	}

	for (auto it = CullProxyMap.CreateIterator(); it; ++it)
	{
		UNiagaraSystem* System = it->Key;

		if (GNiagaraAllowCullProxies && it->Value && System->GetCullProxyMode() != ENiagaraCullProxyMode::None)
		{
			it->Value->TickCullProxy();
		}
		else
		{
			if (it->Value)
			{
				it->Value->DestroyComponent();
			}
			it.RemoveCurrent();
		}
	}

#if WITH_PARTICLE_PERF_CSV_STATS
	if (FCsvProfiler* CSVProfiler = FCsvProfiler::Get())
	{
		if (CSVProfiler->IsCapturing() && FParticlePerfStats::GetCSVStatsEnabled())
		{
			//Record custom events marking split times at set intervals. Allows us to generate summary tables for averages over shorter bursts.
			if (GNiagaraCSVSplitTime > 0.0f)
			{
				float WorldTime = World->GetTimeSeconds();
				float PrevWorldTime = WorldTime - DeltaSeconds;

				int32 CurrentSplitIdx = (int32)(WorldTime / GNiagaraCSVSplitTime);
				int32 PrevSplitIdx = (int32)(PrevWorldTime / GNiagaraCSVSplitTime);
				if (CurrentSplitIdx > PrevSplitIdx)
				{
					CSVProfiler->RecordEvent(CSV_CATEGORY_INDEX(Particles), FString::Printf(TEXT("SplitTime%d"), CurrentSplitIdx));
				}
			}

			for (auto& Pair : ScalabilityManagers)
			{
				FNiagaraScalabilityManager& ScalabilityMan = Pair.Value;
				UNiagaraEffectType* EffectType = Pair.Key;
				check(EffectType);

				ScalabilityMan.CSVProfilerUpdate(CSVProfiler);
			}
		}
	}
#endif 
}

void FNiagaraWorldManager::PreSendAllEndOfFrameUpdates()
{
	if ( SimulationsWithPostActorWork.Num() > 0 )
	{
		for (const auto& Simulation : SimulationsWithPostActorWork)
		{
			if (Simulation->IsValid())
			{
				Simulation->WaitForInstancesTickComplete();
			}
		}
		// Note: We do not clear the SimulationsWithPostActorWork array as we just want to safely wait for any async work,
		//       they still require additional processing, i.e. Tick Group Changes / Spawning
	}

	for (const auto& Simulation : SimulationsWithEndOfFrameWait)
	{
		if (Simulation->IsValid())
		{
			Simulation->WaitForInstancesTickComplete();
		}
	}
	SimulationsWithEndOfFrameWait.Reset();
}

void FNiagaraWorldManager::MarkSimulationForPostActorWork(FNiagaraSystemSimulation* SystemSimulation)
{
	check(SystemSimulation != nullptr);
	check(!SystemSimulation->GetIsSolo());
	if ( !SimulationsWithPostActorWork.ContainsByPredicate([&](const FNiagaraSystemSimulationRef& Existing) { return &Existing.Get() == SystemSimulation; }) )
	{
		SimulationsWithPostActorWork.Add(SystemSimulation->AsShared());
	}
}

void FNiagaraWorldManager::MarkSimulationsForEndOfFrameWait(FNiagaraSystemSimulation* SystemSimulation)
{
	check(SystemSimulation);
	check(!SystemSimulation->GetIsSolo());
	if (!SimulationsWithEndOfFrameWait.ContainsByPredicate([&](const FNiagaraSystemSimulationRef& Existing) { return &Existing.Get() == SystemSimulation; }))
	{
		SimulationsWithEndOfFrameWait.Add(SystemSimulation->AsShared());
	}
}

bool FNiagaraWorldManager::PrepareCachedViewInfo(const APlayerController* PlayerController, FNiagaraCachedViewInfo& OutViewInfo)
{
	const ULocalPlayer* LocalPlayer = PlayerController ? PlayerController->GetLocalPlayer() : nullptr;
	if (PlayerController && LocalPlayer && LocalPlayer->ViewportClient)
	{
		FSceneViewProjectionData ProjectionData;
		if (LocalPlayer->GetProjectionData(LocalPlayer->ViewportClient->Viewport, /*out*/ ProjectionData))
		{
			FVector POVLoc;
			FRotator POVRotation;
			PlayerController->GetPlayerViewPoint(POVLoc, POVRotation);
			FRotationTranslationMatrix ViewToWorld(POVRotation, POVLoc);

			FWorldCachedViewInfo WorldViewInfo;
			WorldViewInfo.ViewMatrix = FTranslationMatrix(-ProjectionData.ViewOrigin) * ProjectionData.ViewRotationMatrix;
			WorldViewInfo.ProjectionMatrix = ProjectionData.ProjectionMatrix;
			WorldViewInfo.ViewProjectionMatrix = ProjectionData.ComputeViewProjectionMatrix();
			WorldViewInfo.ViewToWorld = ViewToWorld;

			OutViewInfo.Init(WorldViewInfo);
			return true;
		}
	}

	return false;
}

void FNiagaraWorldManager::Tick(ETickingGroup TickGroup, float DeltaSeconds, ELevelTick TickType, ENamedThreads::Type CurrentThread, const FGraphEventRef& MyCompletionGraphEvent)
{
	check(TickGroup >= NiagaraFirstTickGroup && TickGroup <= NiagaraLastTickGroup);

	DeferredMethods.ExecuteAndClear();

	CSV_SCOPED_TIMING_STAT_EXCLUSIVE(Effects);
	LLM_SCOPE(ELLMTag::Niagara);
	SCOPE_CYCLE_COUNTER(STAT_NiagaraWorldManTick);
	SCOPE_CYCLE_COUNTER(STAT_NiagaraOverview_GT);

	DeltaSeconds *= DebugPlaybackRate;

	// We do book keeping in the first tick group
	if ( TickGroup == NiagaraFirstTickGroup )
	{		
		// Update playback mode
		DebugPlaybackMode = RequestedDebugPlaybackMode;

		// Utility loop feature to trigger all systems to loop on a timer.
		if (GWorldLoopTime > 0.0f)
		{
			if (WorldLoopTime <= 0.0f)
			{
				WorldLoopTime = GWorldLoopTime;
				for (TObjectIterator<UNiagaraComponent> It; It; ++It)
				{
					if (UNiagaraComponent* Comp = *It)
					{
						if(Comp->GetWorld() == GetWorld())
						{
							Comp->ResetSystem();
						}
					}
				}
			}
			WorldLoopTime -= DeltaSeconds;
		}

		//Ensure the pools have been primed.
		//WorldInit is too early.
		if(!bPoolIsPrimed)
		{
			PrimePoolForAllSystems();
			bPoolIsPrimed = true;
		}

		FNiagaraSharedObject::FlushDeletionList();

#if WITH_EDITOR //PLATFORM_DESKTOP
		{
			QUICK_SCOPE_CYCLE_COUNTER(STAT_Niagara_IsThisApplicationForeground);
			bAppHasFocus = FApp::HasFocus();
		}
#else
		bAppHasFocus = true;
#endif

		// If we are in paused don't do anything
		if (DebugPlaybackMode == ENiagaraDebugPlaybackMode::Paused)
		{
			return;
		}

		bool bUseWorldCachedViews = !World->GetPlayerControllerIterator();
#if WITH_EDITOR
		if (GCurrentLevelEditingViewportClient && (GCurrentLevelEditingViewportClient->GetWorld() == World))
		{
			bUseWorldCachedViews = true;
		}
#endif
		// Cache player view info for all system instances to access
		//-TODO: Do we need to do this per tick group?
		if (bUseWorldCachedViews)
		{
			for (int32 i = 0; i < World->CachedViewInfoRenderedLastFrame.Num(); ++i)
			{
				FWorldCachedViewInfo& WorldViewInfo = World->CachedViewInfoRenderedLastFrame[i];

				FNiagaraCachedViewInfo& ViewInfo = CachedViewInfo.AddDefaulted_GetRef();
				ViewInfo.Init(WorldViewInfo);
			}
		}
		else
		{
			for (FConstPlayerControllerIterator Iterator = World->GetPlayerControllerIterator(); Iterator; ++Iterator)
			{
				APlayerController* PlayerController = Iterator->Get();
				if (PlayerController && PlayerController->IsLocalPlayerController())
				{
					FNiagaraCachedViewInfo& ViewInfo = CachedViewInfo.AddDefaulted_GetRef();
					
					const bool bIsValid = PrepareCachedViewInfo(PlayerController, ViewInfo);
					if (!bIsValid)
					{
						CachedViewInfo.RemoveAt(CachedViewInfo.Num() - 1);
					}
				}
			}
		}		

		UpdateScalabilityManagers(DeltaSeconds, false);

		//Tick our collections to push any changes to bound stores.
		//-TODO: Do we need to do this per tick group?
		for (TPair<UNiagaraParameterCollection*, UNiagaraParameterCollectionInstance*> CollectionInstPair : ParameterCollections)
		{
			check(CollectionInstPair.Value);
			CollectionInstPair.Value->Tick(World);
		}
	}

	// If we are in paused don't do anything
	if ( DebugPlaybackMode == ENiagaraDebugPlaybackMode::Paused )
	{
		return;
	}

	// Tick generated data
	for (auto& GeneratedData : DIGeneratedData)
	{
		GeneratedData.Value->Tick(TickGroup, DeltaSeconds);
	}

	// Now tick all system instances. 
	const int ActualTickGroup = FNiagaraUtilities::GetNiagaraTickGroup(TickGroup);

	ActiveNiagaraTickGroup = ActualTickGroup;

	TArray<UNiagaraSystem*, TInlineAllocator<4>> DeadSystems;
	for (TPair<UNiagaraSystem*, FNiagaraSystemSimulationRef>& SystemSim : SystemSimulations[ActualTickGroup])
	{
		FNiagaraSystemSimulation*  Sim = &SystemSim.Value.Get();

		if (Sim->IsValid())
		{
			Sim->Tick_GameThread(DeltaSeconds, MyCompletionGraphEvent);
		}
		else
		{
			DeadSystems.Add(SystemSim.Key);
		}
	}

	ActiveNiagaraTickGroup = -1;

	for (UNiagaraSystem* DeadSystem : DeadSystems)
	{
		SystemSimulations[ActualTickGroup].Remove(DeadSystem);
	}

	// Loop over all simulations that have been marked for post actor (i.e. ones whos TG is changing or have pending spawn systems)
	if (GNiagaraSpawnPerTickGroup && (SimulationsWithPostActorWork.Num() > 0))
	{
		//We update scalability managers here so that any new systems can be culled or setup with other scalability based parameters correctly for their spawn.
		UpdateScalabilityManagers(DeltaSeconds, true);

		QUICK_SCOPE_CYCLE_COUNTER(STAT_NiagaraSpawnPerTickGroup_GT);
		for (int32 i = 0; i < SimulationsWithPostActorWork.Num(); ++i)
		{
			const auto& Simulation = SimulationsWithPostActorWork[i];
			if (Simulation->IsValid() && (Simulation->GetTickGroup() < TickGroup))
			{
				Simulation->Spawn_GameThread(DeltaSeconds, false);
			}
		}
	}
}

void FNiagaraWorldManager::DumpDetails(FOutputDevice& Ar)
{
	Ar.Logf(TEXT("=== FNiagaraWorldManager Dumping Detailed Information"));

	static const UEnum* TickingGroupEnum = FindObjectChecked<UEnum>(nullptr, TEXT("/Script/Engine.ETickingGroup"));

	for ( int TG=0; TG < NiagaraNumTickGroups; ++TG )
	{
		if (SystemSimulations[TG].Num() == 0 )
		{
			continue;
		}

		Ar.Logf(TEXT("TickingGroup %s"), *TickingGroupEnum->GetNameStringByIndex(TG + NiagaraFirstTickGroup));

		for (TPair<UNiagaraSystem*, FNiagaraSystemSimulationRef>& SystemSim : SystemSimulations[TG])
		{
			FNiagaraSystemSimulation* Sim = &SystemSim.Value.Get();
			if ( !Sim->IsValid() )
			{
				continue;
			}

			Ar.Logf(TEXT("\tSimulation %s"), *Sim->GetSystem()->GetFullName());
			Sim->DumpTickInfo(Ar);
		}
	}
}

UWorld* FNiagaraWorldManager::GetWorld()
{
	return World;
}

//////////////////////////////////////////////////////////////////////////

void FNiagaraWorldManager::UpdateScalabilityManagers(float DeltaSeconds, bool bNewSpawnsOnly)
{
	SCOPE_CYCLE_COUNTER(STAT_UpdateScalabilityManagers);

	for (auto& Pair : ScalabilityManagers)
	{
		FNiagaraScalabilityManager& ScalabilityMan = Pair.Value;
		UNiagaraEffectType* EffectType = Pair.Key;
		check(EffectType);

		if (bNewSpawnsOnly)
		{
			ScalabilityMan.Update(this, DeltaSeconds, true);
		}
		else
		{
			ScalabilityMan.Update(this, DeltaSeconds, false);
		}
	}
}

void FNiagaraWorldManager::RegisterWithScalabilityManager(UNiagaraComponent* Component, UNiagaraEffectType* EffectType)
{
	if (GetScalabilityCullingMode() == ENiagaraScalabilityCullingMode::Disabled)
	{
		return;
	}

	check(Component);
	if ( EffectType )
	{
		FNiagaraScalabilityManager* ScalabilityManager = ScalabilityManagers.Find(EffectType);

		if (!ScalabilityManager)
		{
			ScalabilityManager = &ScalabilityManagers.Add(EffectType);
			ScalabilityManager->EffectType = EffectType;
		}

		ScalabilityManager->Register(Component);
	}
}

void FNiagaraWorldManager::UnregisterWithScalabilityManager(UNiagaraComponent* Component, UNiagaraEffectType* EffectType)
{
	check(Component);
	if ( EffectType )
	{
		//Possibly the manager has been GCd.
		if (FNiagaraScalabilityManager* ScalabilityManager = ScalabilityManagers.Find(EffectType))
		{
			ScalabilityManager->Unregister(Component);
		}
		else
		{
			//The component does this itself in unregister.
			//Component->ScalabilityManagerHandle = INDEX_NONE;
		}
	}
}

bool FNiagaraWorldManager::ShouldPreCull(UNiagaraSystem* System, UNiagaraComponent* Component)
{
	if (GetScalabilityCullingMode() == ENiagaraScalabilityCullingMode::Enabled && System)
	{
		if (UNiagaraEffectType* EffectType = System->GetEffectType())
		{
			if (CanPreCull(EffectType))
			{
				FNiagaraScalabilityState State;
				const FNiagaraSystemScalabilitySettings& ScalabilitySettings = System->GetScalabilitySettings();
				CalculateScalabilityState(System, ScalabilitySettings, EffectType, Component, true, FFXBudget::GetWorstAdjustedUsage(), State);
				return State.bCulled;
			}
		}
	}
	return false;
}

bool FNiagaraWorldManager::ShouldPreCull(UNiagaraSystem* System, FVector Location)
{
	if (GetScalabilityCullingMode() == ENiagaraScalabilityCullingMode::Enabled && System)
	{
		if (UNiagaraEffectType* EffectType = System->GetEffectType())
		{
			if (CanPreCull(EffectType))
			{
				FNiagaraScalabilityState State;
				const FNiagaraSystemScalabilitySettings& ScalabilitySettings = System->GetScalabilitySettings();
				CalculateScalabilityState(System, ScalabilitySettings, EffectType, Location, true, FFXBudget::GetWorstAdjustedUsage(), State);
				//TODO: Tell the debugger about recently PreCulled systems.
				return State.bCulled;
			}
		}
	}
	return false;
}

void FNiagaraWorldManager::CalculateScalabilityState(UNiagaraSystem* System, const FNiagaraSystemScalabilitySettings& ScalabilitySettings, UNiagaraEffectType* EffectType, FVector Location, bool bIsPreCull, float WorstGlobalBudgetUse, FNiagaraScalabilityState& OutState)
{
	if (GetScalabilityCullingMode() == ENiagaraScalabilityCullingMode::Disabled)
	{
		return;
	}

	OutState.bCulled = false;

	DistanceCull(EffectType, ScalabilitySettings, Location, OutState);

	if (GEnableNiagaraVisCulling)
	{
		if (System->bFixedBounds)//We have no component in this path so we require fixed bounds for view based checks.
		{
			FBoxSphereBounds Bounds(System->GetFixedBounds());
			Bounds.Origin = Location;
			float TimeSinceRendered = 0.0f;
			ViewBasedCulling(EffectType, ScalabilitySettings, Bounds.GetSphere(), TimeSinceRendered, bIsPreCull, OutState);
		}
	}

	//If we have no significance handler there is no concept of relative significance for these systems so we can just pre cull if we go over the instance count.
	if (GEnableNiagaraInstanceCountCulling && bIsPreCull && EffectType->GetSignificanceHandler() == nullptr)
	{
		InstanceCountCull(EffectType, System, ScalabilitySettings, OutState);
	}

	//Cull if any of our budgets are exceeded.
	bool bEnabled = GEnableNiagaraGlobalBudgetCulling && FFXBudget::Enabled() && INiagaraModule::UseGlobalFXBudget();
 	if (!OutState.bCulled && bEnabled && ScalabilitySettings.BudgetScaling.bCullByGlobalBudget)
 	{
 		GlobalBudgetCull(ScalabilitySettings, WorstGlobalBudgetUse, OutState);
 	}

	//TODO: More progressive scalability options?
}

extern float GLastRenderTimeSafetyBias;
void FNiagaraWorldManager::CalculateScalabilityState(UNiagaraSystem* System, const FNiagaraSystemScalabilitySettings& ScalabilitySettings, UNiagaraEffectType* EffectType, UNiagaraComponent* Component, bool bIsPreCull, float WorstGlobalBudgetUse, FNiagaraScalabilityState& OutState)
{
	if (GetScalabilityCullingMode() == ENiagaraScalabilityCullingMode::Disabled)
	{
		return;
	}

	OutState.bCulled = false;

	DistanceCull(EffectType, ScalabilitySettings, Component, OutState);
	
	if (GEnableNiagaraVisCulling)
	{
		FBoxSphereBounds Bounds = Component->CalcBounds(Component->GetComponentToWorld());		

		float TimeSinceRendered = FMath::Max(0.0f, GetWorld()->LastRenderTime - Component->GetLastRenderTime() - World->GetDeltaSeconds() - GLastRenderTimeSafetyBias);		

		if(bIsPreCull)
		{
			if (System->bFixedBounds)//We need valid bounds for view based culling so if we're preculling, restrict to systems with fixed bounds.
			{
				ViewBasedCulling(EffectType, ScalabilitySettings, Bounds.GetSphere(), TimeSinceRendered, bIsPreCull, OutState);
			}
		}
		else
		{
			if (GbAllowVisibilityCullingForDynamicBounds || System->bFixedBounds)
			{
				ViewBasedCulling(EffectType, ScalabilitySettings, Bounds.GetSphere(), TimeSinceRendered, bIsPreCull, OutState);
			}
		}
	}

	//Only apply hard instance count cull limit for precull if we have no significance handler.
	if (GEnableNiagaraInstanceCountCulling && bIsPreCull && EffectType->GetSignificanceHandler() == nullptr)
	{
		InstanceCountCull(EffectType, System, ScalabilitySettings, OutState);
	}

	bool bEnabled = GEnableNiagaraGlobalBudgetCulling && FFXBudget::Enabled() && INiagaraModule::UseGlobalFXBudget();
 	if (!OutState.bCulled && bEnabled && ScalabilitySettings.BudgetScaling.bCullByGlobalBudget)
	{
 		GlobalBudgetCull(ScalabilitySettings, WorstGlobalBudgetUse, OutState);
 	}

	//TODO: More progressive scalability options?
}

bool FNiagaraWorldManager::CanPreCull(UNiagaraEffectType* EffectType)
{
	checkSlow(EffectType);
	return EffectType->CullReaction == ENiagaraCullReaction::Deactivate || EffectType->CullReaction == ENiagaraCullReaction::DeactivateImmediate;
}

void FNiagaraWorldManager::SortedSignificanceCull(UNiagaraEffectType* EffectType, UNiagaraComponent* Component, const FNiagaraSystemScalabilitySettings& ScalabilitySettings, float Significance, int32& EffectTypeInstCount, uint16& SystemInstCount, FNiagaraScalabilityState& OutState)
{
	//Cull all but the N most significance FX.
	bool bCull = false;
	
	if(GetScalabilityCullingMode() == ENiagaraScalabilityCullingMode::Enabled && GEnableNiagaraInstanceCountCulling)
	{
		int32 SystemInstanceMax = ScalabilitySettings.MaxSystemInstances;
		int32 EffectTypeInstanceMax = ScalabilitySettings.MaxInstances;

		bCull = ScalabilitySettings.bCullMaxInstanceCount && EffectTypeInstCount >= EffectTypeInstanceMax;
		bCull |= ScalabilitySettings.bCullPerSystemMaxInstanceCount && SystemInstCount >= SystemInstanceMax;

		bool bBudgetCullEnabled = GEnableNiagaraGlobalBudgetCulling && FFXBudget::Enabled() && INiagaraModule::UseGlobalFXBudget();
		if (bCull)
		{
#if DEBUG_SCALABILITY_STATE
			//Clear budget culled flag if we're culling for other reasons already. Help us determine the real impact of budget culling.
			OutState.bCulledByGlobalBudget = false;
#endif
		}
		else if (bBudgetCullEnabled && ScalabilitySettings.BudgetScaling.bCullByGlobalBudget)
	 	{
			float Usage = FFXBudget::GetWorstAdjustedUsage();

			if (ScalabilitySettings.bCullMaxInstanceCount && ScalabilitySettings.BudgetScaling.bScaleMaxInstanceCountByGlobalBudgetUse)
			{
				float Scale = ScalabilitySettings.BudgetScaling.MaxInstanceCountScaleByGlobalBudgetUse.Evaluate(Usage);
				EffectTypeInstanceMax *= Scale;
				bCull = EffectTypeInstCount >= EffectTypeInstanceMax;
			}
			if (ScalabilitySettings.bCullPerSystemMaxInstanceCount && ScalabilitySettings.BudgetScaling.bScaleSystemInstanceCountByGlobalBudgetUse)
			{
				float Scale = ScalabilitySettings.BudgetScaling.MaxSystemInstanceCountScaleByGlobalBudgetUse.Evaluate(Usage);
				SystemInstanceMax *= Scale;
				bCull |= SystemInstCount >= SystemInstanceMax;
			}

#if DEBUG_SCALABILITY_STATE
			OutState.bCulledByGlobalBudget |= bCull;
#endif
	  	}
	}

	OutState.bCulled |= bCull;

	//Only increment the instance counts if this is not culled. Including other causes of culling.
	if(OutState.bCulled == false)
	{
		++EffectTypeInstCount;
		++SystemInstCount;
	}

#if DEBUG_SCALABILITY_STATE
	OutState.bCulledByInstanceCount = bCull;
#endif
}

void FNiagaraWorldManager::ViewBasedCulling(UNiagaraEffectType* EffectType, const FNiagaraSystemScalabilitySettings& ScalabilitySettings, FSphere BoundingSphere, float ComponentTimeSinceRendered, bool bIsPrecull, FNiagaraScalabilityState& OutState)
{
	if (GetScalabilityCullingMode() != ENiagaraScalabilityCullingMode::Enabled)
	{
		return;
	}

<<<<<<< HEAD
	float TimeSinceRendered = Component->GetSafeTimeSinceRendered(World->TimeSeconds);
	bool bCull = Component->GetLastRenderTime() >= 0.0f && ScalabilitySettings.bCullByMaxTimeWithoutRender && TimeSinceRendered > ScalabilitySettings.MaxTimeWithoutRender;
=======
	bool bInsideAnyView = !ScalabilitySettings.VisibilityCulling.bCullByViewFrustum;

	//Iterator over all views to calculate and check the bounds against the view frustum.
	if (ScalabilitySettings.VisibilityCulling.bCullByViewFrustum)
	{
		for (FNiagaraCachedViewInfo& ViewInfo : CachedViewInfo)
		{
			//First check the view frustums to see if any part of the sphere is inside.
			bool bInsideThisView = true;
			if (bInsideAnyView == false)//If we already know we're in any view (or not doing frustum checks) then we can skip the rest.
			{
				for (FPlane& FrustumPlane : ViewInfo.FrutumPlanes)
				{
					if (FrustumPlane.IsValid())
					{
						//((dot(Plane, BSphere.xyz) - Plane.w) > BSphere.w);
						bool bInside = FrustumPlane.PlaneDot(BoundingSphere.Center) <= BoundingSphere.W;
						if (!bInside)
						{
							bInsideThisView = false;
							break;
						}
					}
				}
			}

			if (bInsideThisView)
			{
				bInsideAnyView = true;
			}
		}

		// If we have no CachedViewInfo this can mean one of two things, we have no views or we are outside of the main loop (i.e. reregister context) so start the sim anyway
		bInsideAnyView |= CachedViewInfo.Num() == 0;
	}

	float TimeSinceInsideView = 0.0f;
	if (bInsideAnyView)
	{
		OutState.LastVisibleTime = World->GetTimeSeconds();
	}
	else
	{
		TimeSinceInsideView = World->GetTimeSeconds() - OutState.LastVisibleTime;
	}

	bool bCullByOutsideViewFrustum = ScalabilitySettings.VisibilityCulling.bCullByViewFrustum &&
		(!bIsPrecull || ScalabilitySettings.VisibilityCulling.bAllowPreCullingByViewFrustum) &&
		OutState.LastVisibleTime > ScalabilitySettings.VisibilityCulling.MaxTimeOutsideViewFrustum;

	//Check for the component having been rendered recently. If the app doesn't have focus we skip this to avoid issues when alt-tabbing away from the game/editor.
	float TimeSinceWorldRendered = World->GetTimeSeconds() - World->LastRenderTime;	
	bool bCullByNotRendered =	bAppHasFocus && 
								ScalabilitySettings.VisibilityCulling.bCullWhenNotRendered && 
		ComponentTimeSinceRendered > ScalabilitySettings.VisibilityCulling.MaxTimeWithoutRender;

	//TODO: Pull screen size out into it's own debug flag in the scalability state.
	bool bCull = bCullByNotRendered || !bInsideAnyView;
>>>>>>> d731a049

	OutState.bCulled |= bCull;
#if DEBUG_SCALABILITY_STATE
	OutState.bCulledByVisibility = bCull;
#endif
}

void FNiagaraWorldManager::InstanceCountCull(UNiagaraEffectType* EffectType, UNiagaraSystem* System, const FNiagaraSystemScalabilitySettings& ScalabilitySettings, FNiagaraScalabilityState& OutState)
{
	if (GetScalabilityCullingMode() != ENiagaraScalabilityCullingMode::Enabled)
	{
		return;
	}

	int32 SystemInstanceMax = ScalabilitySettings.MaxSystemInstances;
	int32 EffectTypeInstanceMax = ScalabilitySettings.MaxInstances;

	bool bCull = ScalabilitySettings.bCullMaxInstanceCount && EffectType->NumInstances >= EffectTypeInstanceMax;
	bCull |= ScalabilitySettings.bCullPerSystemMaxInstanceCount && System->GetActiveInstancesCount() >= SystemInstanceMax;

	bool bBudgetCullEnabled = GEnableNiagaraGlobalBudgetCulling && FFXBudget::Enabled() && INiagaraModule::UseGlobalFXBudget();
	//Apply budget based adjustments separately so we can mark this cull as being due to budgetting or not.
	if (bCull)
	{
#if DEBUG_SCALABILITY_STATE
		//Clear budget culled flag if we're culling for other reasons already. Help us determine the real impact of budget culling.
		OutState.bCulledByGlobalBudget = false;
#endif
	}
	else if (bBudgetCullEnabled && (ScalabilitySettings.BudgetScaling.bScaleMaxInstanceCountByGlobalBudgetUse || ScalabilitySettings.BudgetScaling.bScaleSystemInstanceCountByGlobalBudgetUse))
	{
		float Usage = FFXBudget::GetWorstAdjustedUsage();

		if (ScalabilitySettings.BudgetScaling.bScaleMaxInstanceCountByGlobalBudgetUse)
		{
			float Scale = ScalabilitySettings.BudgetScaling.MaxInstanceCountScaleByGlobalBudgetUse.Evaluate(Usage);
			EffectTypeInstanceMax *= Scale;
		}
		if (ScalabilitySettings.BudgetScaling.bScaleSystemInstanceCountByGlobalBudgetUse)
		{
			float Scale = ScalabilitySettings.BudgetScaling.MaxSystemInstanceCountScaleByGlobalBudgetUse.Evaluate(Usage);
			SystemInstanceMax *= Scale;
		}
		bCull = ScalabilitySettings.bCullMaxInstanceCount && EffectType->NumInstances >= EffectTypeInstanceMax;
		bCull |= ScalabilitySettings.bCullPerSystemMaxInstanceCount && System->GetActiveInstancesCount() >= SystemInstanceMax;
		OutState.bCulled |= bCull;
#if DEBUG_SCALABILITY_STATE
		OutState.bCulledByGlobalBudget |= bCull;
#endif
	}

	OutState.bCulled |= bCull;
#if DEBUG_SCALABILITY_STATE
	OutState.bCulledByInstanceCount = bCull;
#endif
}

void FNiagaraWorldManager::DistanceCull(UNiagaraEffectType* EffectType, const FNiagaraSystemScalabilitySettings& ScalabilitySettings, UNiagaraComponent* Component, FNiagaraScalabilityState& OutState)
{
	float LODDistance = 0.0f;

	if (Component->bEnablePreviewLODDistance)
	{
		LODDistance = Component->PreviewLODDistance;
	}
	else if(GetCachedViewInfo().Num() > 0)
	{
		float ClosestDistSq = FLT_MAX;
		FVector Location = Component->GetComponentLocation();
		for (const FNiagaraCachedViewInfo& ViewInfo : GetCachedViewInfo())
		{
			ClosestDistSq = FMath::Min(ClosestDistSq, FVector::DistSquared(ViewInfo.ViewToWorld.GetOrigin(), Location));
		}

		LODDistance = FMath::Sqrt(ClosestDistSq);
	}

	//Directly drive the system lod distance from here.
	float MaxDist = ScalabilitySettings.MaxDistance;
	Component->SetLODDistance(LODDistance, FMath::Max(MaxDist, 1.0f));

	if (GetScalabilityCullingMode() == ENiagaraScalabilityCullingMode::Enabled && GEnableNiagaraDistanceCulling && ScalabilitySettings.bCullByDistance)
	{
		bool bCull = LODDistance > MaxDist;
		OutState.bCulled |= bCull;

		bool bBudgetCullEnabled = GEnableNiagaraGlobalBudgetCulling && FFXBudget::Enabled() && INiagaraModule::UseGlobalFXBudget();
		//Check the budget adjusted range separately so we can tell what is down to budgets and what's distance.
		if (bCull)
		{
#if DEBUG_SCALABILITY_STATE
			//Clear budget culled flag if we're culling for other reasons already. Help us determine the real impact of budget culling.
			OutState.bCulledByGlobalBudget = false;
#endif
		}
		else if (bBudgetCullEnabled && ScalabilitySettings.BudgetScaling.bScaleMaxDistanceByGlobalBudgetUse)
		{
			float Usage = FFXBudget::GetWorstAdjustedUsage();
			float Scale = ScalabilitySettings.BudgetScaling.MaxDistanceScaleByGlobalBudgetUse.Evaluate(Usage);
			MaxDist *= Scale;

			bCull = LODDistance > MaxDist;

#if DEBUG_SCALABILITY_STATE
			OutState.bCulledByGlobalBudget |= bCull;
#endif
		}

#if DEBUG_SCALABILITY_STATE
		OutState.bCulledByDistance = bCull;
#endif
		OutState.bCulled |= bCull;
	}
}

void FNiagaraWorldManager::DistanceCull(UNiagaraEffectType* EffectType, const FNiagaraSystemScalabilitySettings& ScalabilitySettings, FVector Location, FNiagaraScalabilityState& OutState)
{
<<<<<<< HEAD
	if (GetScalabilityCullingMode() == ENiagaraScalabilityCullingMode::Enabled && bCachedPlayerViewLocationsValid)
=======
	if (GetScalabilityCullingMode() == ENiagaraScalabilityCullingMode::Enabled && GetCachedViewInfo().Num() > 0)
>>>>>>> d731a049
	{
		float ClosestDistSq = FLT_MAX;
		for (const FNiagaraCachedViewInfo& ViewInfo : GetCachedViewInfo())
		{
			ClosestDistSq = FMath::Min(ClosestDistSq, FVector::DistSquared(ViewInfo.ViewToWorld.GetOrigin(), Location));
		}

		if (GEnableNiagaraDistanceCulling && ScalabilitySettings.bCullByDistance)
		{
			float MaxDist = ScalabilitySettings.MaxDistance;
			float ClosestDist = FMath::Sqrt(ClosestDistSq);
			bool bCull = ClosestDist > MaxDist;

			bool bBudgetCullEnabled = GEnableNiagaraGlobalBudgetCulling && FFXBudget::Enabled() && INiagaraModule::UseGlobalFXBudget();
			//Check the budget adjusted range separately so we can tell what is down to budgets and what's distance.
			if (bCull)
			{
#if DEBUG_SCALABILITY_STATE
				//Clear budget culled flag if we're culling for other reasons already. Help us determine the real impact of budget culling.
				OutState.bCulledByGlobalBudget = false;
#endif
			}
			else if (bBudgetCullEnabled && ScalabilitySettings.BudgetScaling.bScaleMaxDistanceByGlobalBudgetUse)
			{
				float Usage = FFXBudget::GetWorstAdjustedUsage();
				float Scale = ScalabilitySettings.BudgetScaling.MaxDistanceScaleByGlobalBudgetUse.Evaluate(Usage);
				MaxDist *= Scale;

				bCull = ClosestDist > MaxDist;

#if DEBUG_SCALABILITY_STATE
				OutState.bCulledByGlobalBudget |= bCull;
#endif
			}

			OutState.bCulled |= bCull;
#if DEBUG_SCALABILITY_STATE
			OutState.bCulledByDistance = bCull;
#endif
		}
	}
}

void FNiagaraWorldManager::GlobalBudgetCull(const FNiagaraSystemScalabilitySettings& ScalabilitySettings, float WorstGlobalBudgetUse, FNiagaraScalabilityState& OutState)
{
 	bool bCull = GetScalabilityCullingMode() == ENiagaraScalabilityCullingMode::Enabled && WorstGlobalBudgetUse >= ScalabilitySettings.BudgetScaling.MaxGlobalBudgetUsage;
 	OutState.bCulled |= bCull;
#if DEBUG_SCALABILITY_STATE
	OutState.bCulledByGlobalBudget |= bCull;
#endif
}

bool FNiagaraWorldManager::GetScalabilityState(UNiagaraComponent* Component, FNiagaraScalabilityState& OutState) const
{
	if ( Component )
	{
		const int32 ScalabilityHandle = Component->GetScalabilityManagerHandle();
		if (ScalabilityHandle != INDEX_NONE)
		{
			if (UNiagaraSystem* System = Component->GetAsset())
			{
				if (UNiagaraEffectType* EffectType = System->GetEffectType())
				{
					if (const FNiagaraScalabilityManager* ScalabilityManager = ScalabilityManagers.Find(EffectType))
					{
						OutState = ScalabilityManager->State[ScalabilityHandle];
						return true;
					}
				}
			}
		}
	}
	return false;
}

void FNiagaraWorldManager::InvalidateCachedSystemScalabilityDataForAllWorlds()
{
	for (auto& Pair : WorldManagers)
	{
		if (Pair.Value)
		{
			Pair.Value->InvalidateCachedSystemScalabilityData();
		}
	}
}

void FNiagaraWorldManager::InvalidateCachedSystemScalabilityData()
{
	for (auto& Pair : ScalabilityManagers)
	{
		FNiagaraScalabilityManager& ScalabilityMan = Pair.Value;
		ScalabilityMan.InvalidateCachedSystemData();
	}
}

void FNiagaraWorldManager::PrimePoolForAllWorlds(UNiagaraSystem* System)
{
	if (GNigaraAllowPrimedPools)
	{
		for (auto& Pair : WorldManagers)
		{
			if (Pair.Value)
			{
				Pair.Value->PrimePool(System);
			}
		}
	}
}

void FNiagaraWorldManager::PrimePoolForAllSystems()
{
	if (GNigaraAllowPrimedPools && World && World->IsGameWorld() && !World->bIsTearingDown)
	{
		//Prime the pool for all currently loaded systems.
		for (TObjectIterator<UNiagaraSystem> It; It; ++It)
		{
			if (UNiagaraSystem* Sys = *It)
			{
				ComponentPool->PrimePool(Sys, World);
			}
		}
	}
}

void FNiagaraWorldManager::PrimePool(UNiagaraSystem* System)
{
	if (GNigaraAllowPrimedPools && World && World->IsGameWorld() && !World->bIsTearingDown)
	{
		ComponentPool->PrimePool(System, World);
	}
}

bool FNiagaraWorldManager::IsComponentLocalPlayerLinked(const USceneComponent* InComponent)
{
	check(InComponent);

	//Is our owner or instigator a locally viewed pawn?
	if (const AActor* Owner = InComponent->GetOwner())
	{
		if (const APawn* OwnerPawn = Cast<const APawn>(Owner))
		{
			if (OwnerPawn->IsLocallyViewed())
			{
				return true;
			}
		}

		if (const APawn* Instigator = Owner->GetInstigator())
		{
			if (Instigator->IsLocallyViewed())
			{
				return true;
			}
		}
	}

	//Walk the attachment hierarchy to check for locally viewed pawns.
	if (InComponent->GetAttachParent() && IsComponentLocalPlayerLinked(InComponent->GetAttachParent()))
	{
		return true;
	}

	return false;
}

#if DEBUG_SCALABILITY_STATE

void FNiagaraWorldManager::DumpScalabilityState()
{
	UE_LOG(LogNiagara, Display, TEXT("========================================================================"));
	UE_LOG(LogNiagara, Display, TEXT("Niagara World Manager Scalability State. %0xP - %s"), World, *World->GetPathName());
	UE_LOG(LogNiagara, Display, TEXT("========================================================================"));

	for (auto& Pair : ScalabilityManagers)
	{
		FNiagaraScalabilityManager& ScalabilityMan = Pair.Value;
		ScalabilityMan.Dump();
	}

	UE_LOG(LogNiagara, Display, TEXT("========================================================================"));
}


FAutoConsoleCommandWithWorld GDumpNiagaraScalabilityData(
	TEXT("fx.DumpNiagaraScalabilityState"),
	TEXT("Dumps state information for all Niagara Scalability Mangers."),
	FConsoleCommandWithWorldDelegate::CreateStatic(
		[](UWorld* World)
{
	FNiagaraWorldManager* WorldMan = FNiagaraWorldManager::Get(World);
	WorldMan->DumpScalabilityState();
}));

#endif

void FNiagaraCachedViewInfo::Init(const FWorldCachedViewInfo& WorldViewInfo)
{
	ViewMat = WorldViewInfo.ViewMatrix;
	ProjectionMat = WorldViewInfo.ProjectionMatrix;
	ViewToWorld = WorldViewInfo.ViewToWorld;
	ViewProjMat = WorldViewInfo.ViewProjectionMatrix;

	FrutumPlanes.SetNumUninitialized(6);
	if (!ViewProjMat.GetFrustumNearPlane(FrutumPlanes[0]))
	{
		FrutumPlanes[0] = FPlane(0.0f, 0.0f, 0.0f, 0.0f);
	}
	if (!ViewProjMat.GetFrustumFarPlane(FrutumPlanes[1]))
	{
		FrutumPlanes[1] = FPlane(0.0f, 0.0f, 0.0f, 0.0f);
	}
	if (!ViewProjMat.GetFrustumTopPlane(FrutumPlanes[2]))
	{
		FrutumPlanes[2] = FPlane(0.0f, 0.0f, 0.0f, 0.0f);
	}
	if (!ViewProjMat.GetFrustumBottomPlane(FrutumPlanes[3]))
	{
		FrutumPlanes[3] = FPlane(0.0f, 0.0f, 0.0f, 0.0f);
	}
	if (!ViewProjMat.GetFrustumLeftPlane(FrutumPlanes[4]))
	{
		FrutumPlanes[4] = FPlane(0.0f, 0.0f, 0.0f, 0.0f);
	}
	if (!ViewProjMat.GetFrustumRightPlane(FrutumPlanes[5]))
	{
		FrutumPlanes[5] = FPlane(0.0f, 0.0f, 0.0f, 0.0f);
	}
}
<|MERGE_RESOLUTION|>--- conflicted
+++ resolved
@@ -1493,10 +1493,6 @@
 		return;
 	}
 
-<<<<<<< HEAD
-	float TimeSinceRendered = Component->GetSafeTimeSinceRendered(World->TimeSeconds);
-	bool bCull = Component->GetLastRenderTime() >= 0.0f && ScalabilitySettings.bCullByMaxTimeWithoutRender && TimeSinceRendered > ScalabilitySettings.MaxTimeWithoutRender;
-=======
 	bool bInsideAnyView = !ScalabilitySettings.VisibilityCulling.bCullByViewFrustum;
 
 	//Iterator over all views to calculate and check the bounds against the view frustum.
@@ -1555,7 +1551,6 @@
 
 	//TODO: Pull screen size out into it's own debug flag in the scalability state.
 	bool bCull = bCullByNotRendered || !bInsideAnyView;
->>>>>>> d731a049
 
 	OutState.bCulled |= bCull;
 #if DEBUG_SCALABILITY_STATE
@@ -1673,11 +1668,7 @@
 
 void FNiagaraWorldManager::DistanceCull(UNiagaraEffectType* EffectType, const FNiagaraSystemScalabilitySettings& ScalabilitySettings, FVector Location, FNiagaraScalabilityState& OutState)
 {
-<<<<<<< HEAD
-	if (GetScalabilityCullingMode() == ENiagaraScalabilityCullingMode::Enabled && bCachedPlayerViewLocationsValid)
-=======
 	if (GetScalabilityCullingMode() == ENiagaraScalabilityCullingMode::Enabled && GetCachedViewInfo().Num() > 0)
->>>>>>> d731a049
 	{
 		float ClosestDistSq = FLT_MAX;
 		for (const FNiagaraCachedViewInfo& ViewInfo : GetCachedViewInfo())
