--- conflicted
+++ resolved
@@ -19,17 +19,12 @@
 #include "NiagaraComponent.h"
 #include "NiagaraEffectType.h"
 #include "NiagaraDebugHud.h"
-<<<<<<< HEAD
-#include "HAL/PlatformApplicationMisc.h"
-#include "Particles/FXBudget.h"
-=======
 #include "NiagaraGpuComputeDispatchInterface.h"
 #include "HAL/PlatformApplicationMisc.h"
 #include "Particles/FXBudget.h"
 #include "NiagaraFunctionLibrary.h"
 #include "NiagaraCullProxyComponent.h"
 #include "GameDelegates.h"
->>>>>>> 6bbb88c8
 
 #if WITH_EDITORONLY_DATA
 #include "EditorViewportClient.h"
@@ -137,8 +132,6 @@
 	ECVF_Default
 );
 
-<<<<<<< HEAD
-=======
 int GNiagaraAllowCullProxies = 1;
 static FAutoConsoleVariableRef CVarAllowCullProxies(
 	TEXT("fx.Niagara.AllowCullProxies"),
@@ -155,7 +148,6 @@
 	ECVF_Default
 );
 
->>>>>>> 6bbb88c8
 FAutoConsoleCommandWithWorldAndArgs GCmdNiagaraPlaybackMode(
 	TEXT("fx.Niagara.Debug.PlaybackMode"),
 	TEXT("Set playback mode\n")
@@ -226,47 +218,6 @@
 	}
 }
 
-<<<<<<< HEAD
-FNiagaraViewDataMgr::FNiagaraViewDataMgr()
-	: FRenderResource()
-	, SceneDepthTexture(nullptr)
-	, SceneNormalTexture(nullptr)
-	, ViewUniformBuffer(nullptr)
-{
-
-}
-
-void FNiagaraViewDataMgr::Init()
-{
-	IRendererModule& RendererModule = GetRendererModule();
-
-	GNiagaraViewDataManager.PostOpaqueDelegate.BindRaw(&GNiagaraViewDataManager, &FNiagaraViewDataMgr::PostOpaqueRender);
-	GNiagaraViewDataManager.PostOpaqueDelegateHandle = RendererModule.RegisterPostOpaqueRenderDelegate(GNiagaraViewDataManager.PostOpaqueDelegate);
-}
-
-void FNiagaraViewDataMgr::Shutdown()
-{
-	IRendererModule& RendererModule = GetRendererModule();
-
-	RendererModule.RemovePostOpaqueRenderDelegate(GNiagaraViewDataManager.PostOpaqueDelegateHandle);
-	GNiagaraViewDataManager.ReleaseDynamicRHI();
-}
-
-void FNiagaraViewDataMgr::InitDynamicRHI()
-{
-
-}
-
-void FNiagaraViewDataMgr::ReleaseDynamicRHI()
-{
-	SceneDepthTexture = nullptr;
-	SceneNormalTexture = nullptr;
-	ViewUniformBuffer = nullptr;
-	SceneTexturesUniformParams.SafeRelease();
-}
-
-=======
->>>>>>> 6bbb88c8
 //////////////////////////////////////////////////////////////////////////
 
 void FNiagaraWorldManagerTickFunction::ExecuteTick(float DeltaTime, enum ELevelTick TickType, ENamedThreads::Type CurrentThread, const FGraphEventRef& MyCompletionGraphEvent)
@@ -289,10 +240,6 @@
 
 //////////////////////////////////////////////////////////////////////////
 
-<<<<<<< HEAD
-FNiagaraWorldManager::FNiagaraWorldManager()
-	: World(nullptr)
-=======
 ENiagaraScalabilityCullingMode FNiagaraWorldManager::ScalabilityCullingMode = ENiagaraScalabilityCullingMode::Enabled;
 
 void FNiagaraWorldManager::SetScalabilityCullingMode(ENiagaraScalabilityCullingMode NewMode) 
@@ -315,7 +262,6 @@
 FNiagaraWorldManager::FNiagaraWorldManager()
 	: World(nullptr)
 	, ActiveNiagaraTickGroup(-1)
->>>>>>> 6bbb88c8
 	, CachedEffectsQuality(INDEX_NONE)
 	, bAppHasFocus(true)
 {
@@ -573,13 +519,10 @@
 		}
 	}
 	ComponentPool->RemoveComponentsBySystem(System);
-<<<<<<< HEAD
-=======
 
 #if WITH_EDITOR
 	System->OnSystemPostEditChange().RemoveAll(this);
 #endif
->>>>>>> 6bbb88c8
 }
 
 void FNiagaraWorldManager::DestroySystemInstance(FNiagaraSystemInstancePtr& InPtr)
@@ -637,11 +580,6 @@
 	ScalabilityManagers.Empty();
 
 	CullProxyMap.Empty();
-}
-
-void FNiagaraWorldManager::OnPostWorldCleanup(bool bSessionEnded, bool bCleanupResources)
-{
-	ComponentPool->Cleanup(World);
 }
 
 void FNiagaraWorldManager::OnPostWorldCleanup(bool bSessionEnded, bool bCleanupResources)
@@ -837,57 +775,15 @@
 	SCOPE_CYCLE_COUNTER(STAT_NiagaraWorldManTick);
 	SCOPE_CYCLE_COUNTER(STAT_NiagaraOverview_GT);
 	QUICK_SCOPE_CYCLE_COUNTER(STAT_NiagaraPostActorTick_GT);
-<<<<<<< HEAD
 
 	DeltaSeconds *= DebugPlaybackRate;
 
-=======
-
-	DeltaSeconds *= DebugPlaybackRate;
-
->>>>>>> 6bbb88c8
 	// Update any systems with post actor work
 	// - Instances that need to move to a higher tick group
 	// - Instances that are pending spawn
 	// - Instances that were spawned and we need to ensure the async tick is complete
 	if (SimulationsWithPostActorWork.Num() > 0)
 	{
-<<<<<<< HEAD
-		for (int32 i=0; i < SimulationsWithPostActorWork.Num(); ++i )
-		{
-			if (!SimulationsWithPostActorWork[i]->IsValid())
-			{
-				SimulationsWithPostActorWork.RemoveAtSwap(i, 1, false);
-				--i;
-			}
-			else
-			{
-				SimulationsWithPostActorWork[i]->WaitForInstancesTickComplete();
-			}
-		}
-
-		for (int32 i=0; i < SimulationsWithPostActorWork.Num(); ++i)
-		{
-			if (!SimulationsWithPostActorWork[i]->IsValid())
-			{
-				SimulationsWithPostActorWork.RemoveAtSwap(i, 1, false);
-				--i;
-			}
-			else
-			{
-				SimulationsWithPostActorWork[i]->UpdateTickGroups_GameThread();
-			}
-		}
-
-		for (const auto& Simulation : SimulationsWithPostActorWork)
-		{
-			if (Simulation->IsValid())
-			{
-				Simulation->Spawn_GameThread(DeltaSeconds, true);
-			}
-		}
-
-=======
 		// Ensure completion of all systems
 		for (int32 i = 0; i < SimulationsWithPostActorWork.Num(); ++i)
 		{
@@ -928,7 +824,6 @@
 				Simulation->WaitForInstancesTickComplete();
 			}
 		}
->>>>>>> 6bbb88c8
 		SimulationsWithPostActorWork.Reset();
 	}
 
@@ -957,8 +852,6 @@
 		RequestedDebugPlaybackMode = ENiagaraDebugPlaybackMode::Paused;
 		DebugPlaybackMode = ENiagaraDebugPlaybackMode::Paused;
 	}
-<<<<<<< HEAD
-=======
 
 	for (auto it = CullProxyMap.CreateIterator(); it; ++it)
 	{
@@ -1008,14 +901,10 @@
 		}
 	}
 #endif 
->>>>>>> 6bbb88c8
 }
 
 void FNiagaraWorldManager::PreSendAllEndOfFrameUpdates()
 {
-<<<<<<< HEAD
-	for (const auto& Simulation : SimulationsWithPostActorWork)
-=======
 	if ( SimulationsWithPostActorWork.Num() > 0 )
 	{
 		for (const auto& Simulation : SimulationsWithPostActorWork)
@@ -1029,29 +918,18 @@
 	}
 
 	for (const auto& Simulation : SimulationsWithEndOfFrameWait)
->>>>>>> 6bbb88c8
 	{
 		if (Simulation->IsValid())
 		{
 			Simulation->WaitForInstancesTickComplete();
 		}
 	}
-<<<<<<< HEAD
-	SimulationsWithPostActorWork.Reset();
-=======
 	SimulationsWithEndOfFrameWait.Reset();
->>>>>>> 6bbb88c8
 }
 
 void FNiagaraWorldManager::MarkSimulationForPostActorWork(FNiagaraSystemSimulation* SystemSimulation)
 {
 	check(SystemSimulation != nullptr);
-<<<<<<< HEAD
-	if ( !SimulationsWithPostActorWork.ContainsByPredicate([&](const TSharedRef<FNiagaraSystemSimulation, ESPMode::ThreadSafe>& Existing) { return &Existing.Get() == SystemSimulation; }) )
-	{
-		SimulationsWithPostActorWork.Add(SystemSimulation->AsShared());
-	}
-=======
 	check(!SystemSimulation->GetIsSolo());
 	if ( !SimulationsWithPostActorWork.ContainsByPredicate([&](const FNiagaraSystemSimulationRef& Existing) { return &Existing.Get() == SystemSimulation; }) )
 	{
@@ -1067,18 +945,14 @@
 	{
 		SimulationsWithEndOfFrameWait.Add(SystemSimulation->AsShared());
 	}
->>>>>>> 6bbb88c8
 }
 
 void FNiagaraWorldManager::Tick(ETickingGroup TickGroup, float DeltaSeconds, ELevelTick TickType, ENamedThreads::Type CurrentThread, const FGraphEventRef& MyCompletionGraphEvent)
 {
 	check(TickGroup >= NiagaraFirstTickGroup && TickGroup <= NiagaraLastTickGroup);
 
-<<<<<<< HEAD
-=======
 	DeferredMethods.ExecuteAndClear();
 
->>>>>>> 6bbb88c8
 	CSV_SCOPED_TIMING_STAT_EXCLUSIVE(Effects);
 	LLM_SCOPE(ELLMTag::Niagara);
 	SCOPE_CYCLE_COUNTER(STAT_NiagaraWorldManTick);
@@ -1375,14 +1249,11 @@
 
 void FNiagaraWorldManager::CalculateScalabilityState(UNiagaraSystem* System, const FNiagaraSystemScalabilitySettings& ScalabilitySettings, UNiagaraEffectType* EffectType, FVector Location, bool bIsPreCull, float WorstGlobalBudgetUse, FNiagaraScalabilityState& OutState)
 {
-<<<<<<< HEAD
-=======
 	if (GetScalabilityCullingMode() == ENiagaraScalabilityCullingMode::Disabled)
 	{
 		return;
 	}
 
->>>>>>> 6bbb88c8
 	OutState.bCulled = false;
 
 	DistanceCull(EffectType, ScalabilitySettings, Location, OutState);
@@ -1394,12 +1265,8 @@
 	}
 
 	//Cull if any of our budgets are exceeded.
-<<<<<<< HEAD
- 	if (FFXBudget::Enabled() && INiagaraModule::UseGlobalFXBudget() && GEnableNiagaraGlobalBudgetCulling && ScalabilitySettings.bCullByGlobalBudget)
-=======
 	bool bEnabled = GEnableNiagaraGlobalBudgetCulling && FFXBudget::Enabled() && INiagaraModule::UseGlobalFXBudget();
  	if (!OutState.bCulled && bEnabled && ScalabilitySettings.BudgetScaling.bCullByGlobalBudget)
->>>>>>> 6bbb88c8
  	{
  		GlobalBudgetCull(ScalabilitySettings, WorstGlobalBudgetUse, OutState);
  	}
@@ -1409,14 +1276,11 @@
 
 void FNiagaraWorldManager::CalculateScalabilityState(UNiagaraSystem* System, const FNiagaraSystemScalabilitySettings& ScalabilitySettings, UNiagaraEffectType* EffectType, UNiagaraComponent* Component, bool bIsPreCull, float WorstGlobalBudgetUse, FNiagaraScalabilityState& OutState)
 {
-<<<<<<< HEAD
-=======
 	if (GetScalabilityCullingMode() == ENiagaraScalabilityCullingMode::Disabled)
 	{
 		return;
 	}
 
->>>>>>> 6bbb88c8
 	OutState.bCulled = false;
 
 	DistanceCull(EffectType, ScalabilitySettings, Component, OutState);
@@ -1432,24 +1296,13 @@
 		InstanceCountCull(EffectType, System, ScalabilitySettings, OutState);
 	}
 
-<<<<<<< HEAD
- 	if (FFXBudget::Enabled() && INiagaraModule::UseGlobalFXBudget() && GEnableNiagaraGlobalBudgetCulling && ScalabilitySettings.bCullByGlobalBudget)
-=======
 	bool bEnabled = GEnableNiagaraGlobalBudgetCulling && FFXBudget::Enabled() && INiagaraModule::UseGlobalFXBudget();
  	if (!OutState.bCulled && bEnabled && ScalabilitySettings.BudgetScaling.bCullByGlobalBudget)
->>>>>>> 6bbb88c8
 	{
  		GlobalBudgetCull(ScalabilitySettings, WorstGlobalBudgetUse, OutState);
  	}
 
 	//TODO: More progressive scalability options?
-
-#if WITH_NIAGARA_DEBUGGER
-	//Tell the debugger about our scalability state.
-	//Unfortunately cannot have the debugger just read the manager state data as components are removed.
-	//To avoid extra copy in future we can have the manager keep another list of recently removed component states which is cleaned up on component destruction.
-	Component->DebugCachedScalabilityState = OutState;
-#endif
 }
 
 bool FNiagaraWorldManager::CanPreCull(UNiagaraEffectType* EffectType)
@@ -1458,21 +1311,11 @@
 	return EffectType->CullReaction == ENiagaraCullReaction::Deactivate || EffectType->CullReaction == ENiagaraCullReaction::DeactivateImmediate;
 }
 
-<<<<<<< HEAD
-void FNiagaraWorldManager::SortedSignificanceCull(UNiagaraEffectType* EffectType, const FNiagaraSystemScalabilitySettings& ScalabilitySettings, float Significance, int32& EffectTypeInstCount, int32& SystemInstCount, FNiagaraScalabilityState& OutState)
-=======
 void FNiagaraWorldManager::SortedSignificanceCull(UNiagaraEffectType* EffectType, UNiagaraComponent* Component, const FNiagaraSystemScalabilitySettings& ScalabilitySettings, float Significance, int32& EffectTypeInstCount, uint16& SystemInstCount, FNiagaraScalabilityState& OutState)
->>>>>>> 6bbb88c8
 {
 	//Cull all but the N most significance FX.
 	bool bCull = false;
 	
-<<<<<<< HEAD
-	if(GEnableNiagaraInstanceCountCulling)
-	{
-		bCull = ScalabilitySettings.bCullMaxInstanceCount && EffectTypeInstCount >= ScalabilitySettings.MaxInstances;
-		bCull |= ScalabilitySettings.bCullPerSystemMaxInstanceCount && SystemInstCount >= ScalabilitySettings.MaxSystemInstances;
-=======
 	if(GetScalabilityCullingMode() == ENiagaraScalabilityCullingMode::Enabled && GEnableNiagaraInstanceCountCulling)
 	{
 		int32 SystemInstanceMax = ScalabilitySettings.MaxSystemInstances;
@@ -1510,7 +1353,6 @@
 			OutState.bCulledByGlobalBudget |= bCull;
 #endif
 	  	}
->>>>>>> 6bbb88c8
 	}
 
 	OutState.bCulled |= bCull;
@@ -1545,10 +1387,6 @@
 
 void FNiagaraWorldManager::InstanceCountCull(UNiagaraEffectType* EffectType, UNiagaraSystem* System, const FNiagaraSystemScalabilitySettings& ScalabilitySettings, FNiagaraScalabilityState& OutState)
 {
-<<<<<<< HEAD
-	bool bCull = ScalabilitySettings.bCullMaxInstanceCount && EffectType->NumInstances >= ScalabilitySettings.MaxInstances;
-	bCull |= ScalabilitySettings.bCullPerSystemMaxInstanceCount && System->GetActiveInstancesCount() >= ScalabilitySettings.MaxSystemInstances;
-=======
 	if (GetScalabilityCullingMode() != ENiagaraScalabilityCullingMode::Enabled)
 	{
 		return;
@@ -1591,7 +1429,6 @@
 #endif
 	}
 
->>>>>>> 6bbb88c8
 	OutState.bCulled |= bCull;
 #if DEBUG_SCALABILITY_STATE
 	OutState.bCulledByInstanceCount = bCull;
@@ -1622,15 +1459,6 @@
 	float MaxDist = ScalabilitySettings.MaxDistance;
 	Component->SetLODDistance(LODDistance, FMath::Max(MaxDist, 1.0f));
 
-<<<<<<< HEAD
-	if (GEnableNiagaraDistanceCulling && ScalabilitySettings.bCullByDistance)
-	{
-		bool bCull = LODDistance > ScalabilitySettings.MaxDistance;
-		OutState.bCulled |= bCull;
-#if DEBUG_SCALABILITY_STATE
-		OutState.bCulledByDistance = bCull;
-#endif
-=======
 	if (GetScalabilityCullingMode() == ENiagaraScalabilityCullingMode::Enabled && GEnableNiagaraDistanceCulling && ScalabilitySettings.bCullByDistance)
 	{
 		bool bCull = LODDistance > MaxDist;
@@ -1662,17 +1490,12 @@
 		OutState.bCulledByDistance = bCull;
 #endif
 		OutState.bCulled |= bCull;
->>>>>>> 6bbb88c8
 	}
 }
 
 void FNiagaraWorldManager::DistanceCull(UNiagaraEffectType* EffectType, const FNiagaraSystemScalabilitySettings& ScalabilitySettings, FVector Location, FNiagaraScalabilityState& OutState)
 {
-<<<<<<< HEAD
-	if (bCachedPlayerViewLocationsValid)
-=======
 	if (GetScalabilityCullingMode() == ENiagaraScalabilityCullingMode::Enabled && bCachedPlayerViewLocationsValid)
->>>>>>> 6bbb88c8
 	{
 		float ClosestDistSq = FLT_MAX;
 		for (FVector ViewLocation : CachedPlayerViewLocations)
@@ -1681,10 +1504,33 @@
 		}
 
 		if (GEnableNiagaraDistanceCulling && ScalabilitySettings.bCullByDistance)
-<<<<<<< HEAD
-		{
+		{
+			float MaxDist = ScalabilitySettings.MaxDistance;
 			float ClosestDist = FMath::Sqrt(ClosestDistSq);
-			bool bCull = ClosestDist > ScalabilitySettings.MaxDistance;
+			bool bCull = ClosestDist > MaxDist;
+
+			bool bBudgetCullEnabled = GEnableNiagaraGlobalBudgetCulling && FFXBudget::Enabled() && INiagaraModule::UseGlobalFXBudget();
+			//Check the budget adjusted range separately so we can tell what is down to budgets and what's distance.
+			if (bCull)
+			{
+#if DEBUG_SCALABILITY_STATE
+				//Clear budget culled flag if we're culling for other reasons already. Help us determine the real impact of budget culling.
+				OutState.bCulledByGlobalBudget = false;
+#endif
+			}
+			else if (bBudgetCullEnabled && ScalabilitySettings.BudgetScaling.bScaleMaxDistanceByGlobalBudgetUse)
+			{
+				float Usage = FFXBudget::GetWorstAdjustedUsage();
+				float Scale = ScalabilitySettings.BudgetScaling.MaxDistanceScaleByGlobalBudgetUse.Evaluate(Usage);
+				MaxDist *= Scale;
+
+				bCull = ClosestDist > MaxDist;
+
+#if DEBUG_SCALABILITY_STATE
+				OutState.bCulledByGlobalBudget |= bCull;
+#endif
+			}
+
 			OutState.bCulled |= bCull;
 #if DEBUG_SCALABILITY_STATE
 			OutState.bCulledByDistance = bCull;
@@ -1695,10 +1541,10 @@
 
 void FNiagaraWorldManager::GlobalBudgetCull(const FNiagaraSystemScalabilitySettings& ScalabilitySettings, float WorstGlobalBudgetUse, FNiagaraScalabilityState& OutState)
 {
- 	bool bCull = WorstGlobalBudgetUse >= ScalabilitySettings.MaxGlobalBudgetUsage;
+ 	bool bCull = GetScalabilityCullingMode() == ENiagaraScalabilityCullingMode::Enabled && WorstGlobalBudgetUse >= ScalabilitySettings.BudgetScaling.MaxGlobalBudgetUsage;
  	OutState.bCulled |= bCull;
 #if DEBUG_SCALABILITY_STATE
-	OutState.bCulledByGlobalBudget = bCull;
+	OutState.bCulledByGlobalBudget |= bCull;
 #endif
 }
 
@@ -1725,6 +1571,26 @@
 	return false;
 }
 
+void FNiagaraWorldManager::InvalidateCachedSystemScalabilityDataForAllWorlds()
+{
+	for (auto& Pair : WorldManagers)
+	{
+		if (Pair.Value)
+		{
+			Pair.Value->InvalidateCachedSystemScalabilityData();
+		}
+	}
+}
+
+void FNiagaraWorldManager::InvalidateCachedSystemScalabilityData()
+{
+	for (auto& Pair : ScalabilityManagers)
+	{
+		FNiagaraScalabilityManager& ScalabilityMan = Pair.Value;
+		ScalabilityMan.InvalidateCachedSystemData();
+	}
+}
+
 void FNiagaraWorldManager::PrimePoolForAllWorlds(UNiagaraSystem* System)
 {
 	if (GNigaraAllowPrimedPools)
@@ -1752,121 +1618,6 @@
 			}
 		}
 	}
-=======
-		{
-			float MaxDist = ScalabilitySettings.MaxDistance;
-			float ClosestDist = FMath::Sqrt(ClosestDistSq);
-			bool bCull = ClosestDist > MaxDist;
-
-			bool bBudgetCullEnabled = GEnableNiagaraGlobalBudgetCulling && FFXBudget::Enabled() && INiagaraModule::UseGlobalFXBudget();
-			//Check the budget adjusted range separately so we can tell what is down to budgets and what's distance.
-			if (bCull)
-			{
-#if DEBUG_SCALABILITY_STATE
-				//Clear budget culled flag if we're culling for other reasons already. Help us determine the real impact of budget culling.
-				OutState.bCulledByGlobalBudget = false;
-#endif
-			}
-			else if (bBudgetCullEnabled && ScalabilitySettings.BudgetScaling.bScaleMaxDistanceByGlobalBudgetUse)
-			{
-				float Usage = FFXBudget::GetWorstAdjustedUsage();
-				float Scale = ScalabilitySettings.BudgetScaling.MaxDistanceScaleByGlobalBudgetUse.Evaluate(Usage);
-				MaxDist *= Scale;
-
-				bCull = ClosestDist > MaxDist;
-
-#if DEBUG_SCALABILITY_STATE
-				OutState.bCulledByGlobalBudget |= bCull;
-#endif
-			}
-
-			OutState.bCulled |= bCull;
-#if DEBUG_SCALABILITY_STATE
-			OutState.bCulledByDistance = bCull;
-#endif
-		}
-	}
-}
-
-void FNiagaraWorldManager::GlobalBudgetCull(const FNiagaraSystemScalabilitySettings& ScalabilitySettings, float WorstGlobalBudgetUse, FNiagaraScalabilityState& OutState)
-{
- 	bool bCull = GetScalabilityCullingMode() == ENiagaraScalabilityCullingMode::Enabled && WorstGlobalBudgetUse >= ScalabilitySettings.BudgetScaling.MaxGlobalBudgetUsage;
- 	OutState.bCulled |= bCull;
-#if DEBUG_SCALABILITY_STATE
-	OutState.bCulledByGlobalBudget |= bCull;
-#endif
-}
-
-bool FNiagaraWorldManager::GetScalabilityState(UNiagaraComponent* Component, FNiagaraScalabilityState& OutState) const
-{
-	if ( Component )
-	{
-		const int32 ScalabilityHandle = Component->GetScalabilityManagerHandle();
-		if (ScalabilityHandle != INDEX_NONE)
-		{
-			if (UNiagaraSystem* System = Component->GetAsset())
-			{
-				if (UNiagaraEffectType* EffectType = System->GetEffectType())
-				{
-					if (const FNiagaraScalabilityManager* ScalabilityManager = ScalabilityManagers.Find(EffectType))
-					{
-						OutState = ScalabilityManager->State[ScalabilityHandle];
-						return true;
-					}
-				}
-			}
-		}
-	}
-	return false;
-}
-
-void FNiagaraWorldManager::InvalidateCachedSystemScalabilityDataForAllWorlds()
-{
-	for (auto& Pair : WorldManagers)
-	{
-		if (Pair.Value)
-		{
-			Pair.Value->InvalidateCachedSystemScalabilityData();
-		}
-	}
-}
-
-void FNiagaraWorldManager::InvalidateCachedSystemScalabilityData()
-{
-	for (auto& Pair : ScalabilityManagers)
-	{
-		FNiagaraScalabilityManager& ScalabilityMan = Pair.Value;
-		ScalabilityMan.InvalidateCachedSystemData();
-	}
-}
-
-void FNiagaraWorldManager::PrimePoolForAllWorlds(UNiagaraSystem* System)
-{
-	if (GNigaraAllowPrimedPools)
-	{
-		for (auto& Pair : WorldManagers)
-		{
-			if (Pair.Value)
-			{
-				Pair.Value->PrimePool(System);
-			}
-		}
-	}
-}
-
-void FNiagaraWorldManager::PrimePoolForAllSystems()
-{
-	if (GNigaraAllowPrimedPools && World && World->IsGameWorld() && !World->bIsTearingDown)
-	{
-		//Prime the pool for all currently loaded systems.
-		for (TObjectIterator<UNiagaraSystem> It; It; ++It)
-		{
-			if (UNiagaraSystem* Sys = *It)
-			{
-				ComponentPool->PrimePool(Sys, World);
-			}
-		}
-	}
 }
 
 void FNiagaraWorldManager::PrimePool(UNiagaraSystem* System)
@@ -1908,17 +1659,7 @@
 	}
 
 	return false;
->>>>>>> 6bbb88c8
-}
-
-void FNiagaraWorldManager::PrimePool(UNiagaraSystem* System)
-{
-	if (GNigaraAllowPrimedPools && World && World->IsGameWorld() && !World->bIsTearingDown)
-	{
-		ComponentPool->PrimePool(System, World);
-	}
-}
-
+}
 
 #if DEBUG_SCALABILITY_STATE
 
