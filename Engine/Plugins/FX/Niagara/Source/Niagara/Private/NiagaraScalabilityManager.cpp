// Copyright Epic Games, Inc. All Rights Reserved.
#include "NiagaraScalabilityManager.h"
#include "NiagaraWorldManager.h"
#include "NiagaraComponent.h"
#include "Particles/FXBudget.h"

static float GScalabilityUpdateTime_Low = 1.0f;
static float GScalabilityUpdateTime_Medium = 0.5f;
static float GScalabilityUpdateTime_High = 0.25f;
static FAutoConsoleVariableRef CVarScalabilityUpdateTime_Low(TEXT("fx.NiagaraScalabilityUpdateTime_Low"), GScalabilityUpdateTime_Low, TEXT("Time in seconds between updates to scalability states for Niagara systems set to update at Low frequency. \n"), ECVF_Default);
static FAutoConsoleVariableRef CVarScalabilityUpdateTime_Medium(TEXT("fx.NiagaraScalabilityUpdateTime_Medium"), GScalabilityUpdateTime_Medium, TEXT("Time in seconds between updates to scalability states for Niagara systems set to update at Medium frequency. \n"), ECVF_Default);
static FAutoConsoleVariableRef CVarScalabilityUpdateTime_High(TEXT("fx.NiagaraScalabilityUpdateTime_High"), GScalabilityUpdateTime_High, TEXT("Time in seconds between updates to scalability states for Niagara systems set to update at High frequency. \n"), ECVF_Default);

static int32 GScalabilityManParallelThreshold = 50;
static FAutoConsoleVariableRef CVarScalabilityManParallelThreshold(TEXT("fx.ScalabilityManParallelThreshold"), GScalabilityManParallelThreshold, TEXT("Number of instances required for a niagara significance manger to go parallel for it's update. \n"), ECVF_Default);

static int32 GScalabilityMaxUpdatesPerFrame = 50;
static FAutoConsoleVariableRef CVarScalabilityMaxUpdatesPerFrame(TEXT("fx.ScalabilityMaxUpdatesPerFrame"), GScalabilityMaxUpdatesPerFrame, TEXT("Number of instances that can be processed per frame when updating scalability state. -1 for all of them. \n"), ECVF_Default);

static float GetScalabilityUpdatePeriod(ENiagaraScalabilityUpdateFrequency Frequency)
{
	switch (Frequency)
	{
	case ENiagaraScalabilityUpdateFrequency::High: return GScalabilityUpdateTime_High;
	case ENiagaraScalabilityUpdateFrequency::Medium: return GScalabilityUpdateTime_Medium;
	case ENiagaraScalabilityUpdateFrequency::Low: return GScalabilityUpdateTime_Low;
	}

	return 0.0f;
}

static int32 GetMaxUpdatesPerFrame(const UNiagaraEffectType* EffectType, int32 ItemsRemaining, float UpdatePeriod, float DeltaSeconds)
{
	if (GScalabilityMaxUpdatesPerFrame > 0)
	{
		int32 UpdateCount = ItemsRemaining;

		if ((UpdatePeriod > SMALL_NUMBER) && (DeltaSeconds < UpdatePeriod))
		{
			UpdateCount = FMath::Min(FMath::CeilToInt(((float)ItemsRemaining) * DeltaSeconds / UpdatePeriod), ItemsRemaining);
		}

		if (UpdateCount > GScalabilityMaxUpdatesPerFrame)
		{
#if !NO_LOGGING
			if (FNiagaraUtilities::LogVerboseWarnings())
			{
				static TSet<const void*> MessagedEffectTypeSet;

				bool AlreadyAdded = false;
				MessagedEffectTypeSet.Add(EffectType, &AlreadyAdded);

				if (!AlreadyAdded)
				{
					UE_LOG(LogNiagara, Warning, TEXT("NiagaraScalabilityManager needs to process %d updates (will be clamped to %d) for EffectType - %s - (%d items, %f period (s), %f delta (s)"),
						UpdateCount,
						GScalabilityMaxUpdatesPerFrame,
						*EffectType->GetName(),
						ItemsRemaining,
						UpdatePeriod,
						DeltaSeconds);
				}
			}
#endif // !NO_LOGGING
			UpdateCount = GScalabilityMaxUpdatesPerFrame;
		}
		return UpdateCount;
	}

	return ItemsRemaining;
}

FNiagaraScalabilityManager::FNiagaraScalabilityManager()
	: EffectType(nullptr)
	, LastUpdateTime(0.0f)
	, bRefreshCachedSystemData(false)
{

}

FNiagaraScalabilityManager::~FNiagaraScalabilityManager()
{
	for (UNiagaraComponent* Component : ManagedComponents)
	{
		if (Component)
		{
			Component->ScalabilityManagerHandle = INDEX_NONE;
		}
	}
	ManagedComponents.Empty();
}

void FNiagaraScalabilityManager::AddReferencedObjects(FReferenceCollector& Collector)
{
	Collector.AddReferencedObject(EffectType);
	Collector.AddReferencedObjects(ManagedComponents);
}


void FNiagaraScalabilityManager::PreGarbageCollectBeginDestroy()
{
	//After the GC has potentially nulled out references to the components we were tracking we clear them out here.
	//This should only be in the case where MarkAsGarbage() is called directly. Typical component destruction will unregister in OnComponentDestroyed() or OnUnregister().
	//Components then just clear their handle in BeginDestroy knowing they've already been removed from the manager.
	//I would prefer some pre BeginDestroy() callback into the component in which I could cleanly unregister with the manager in all cases but I don't think that's possible.
	int32 CompIdx = ManagedComponents.Num();
	while (--CompIdx >= 0)
	{
		UNiagaraComponent* Comp = ManagedComponents[CompIdx];
		if (Comp == nullptr)
		{
			//UE_LOG(LogNiagara, Warning, TEXT("Unregister from PreGCBeginDestroy @%d/%d - %s"), CompIdx, ManagedComponents.Num(), *EffectType->GetName());
			UnregisterAt(CompIdx);
		}
		else if (!IsValidChecked(Comp) || Comp->IsUnreachable())
		{
			Unregister(Comp);
		}
	}
}

void FNiagaraScalabilityManager::OnRefreshOwnerAllowsScalability()
{
	//We trigger a full refresh of scalability state when the view target changes etc to ensure we're not culling something we now shouldn't.
	bRefreshOwnerAllowsScalability = true;
}

void FNiagaraScalabilityManager::Register(UNiagaraComponent* Component)
{
	check(Component->ScalabilityManagerHandle == INDEX_NONE);
	check(ManagedComponents.Num() == State.Num());

	Component->ScalabilityManagerHandle = ManagedComponents.Add(Component);
	State.AddDefaulted();

	if (HasPendingUpdates())
	{
		DefaultContext.ComponentRequiresUpdate.Add(true);
	}

<<<<<<< HEAD
=======
	//Init System Data.
	GetSystemData(Component->ScalabilityManagerHandle);

>>>>>>> 6bbb88c8
	//UE_LOG(LogNiagara, Warning, TEXT("Registered Component %p at index %d"), Component, Component->ScalabilityManagerHandle);
}

void FNiagaraScalabilityManager::Unregister(UNiagaraComponent* Component)
{
	check(Component->ScalabilityManagerHandle != INDEX_NONE);

	int32 IndexToRemove = Component->ScalabilityManagerHandle;
	Component->ScalabilityManagerHandle = INDEX_NONE;
	UnregisterAt(IndexToRemove);
}

void FNiagaraScalabilityManager::UnregisterAt(int32 IndexToRemove)
{
	//UE_LOG(LogNiagara, Warning, TEXT("Unregistering Component %p at index %d (Replaced with %p)"), ManagedComponents[IndexToRemove], IndexToRemove, ManagedComponents.Num() > 1 ? ManagedComponents.Last() : nullptr);

	check(ManagedComponents.Num() == State.Num());
	if (ManagedComponents.IsValidIndex(IndexToRemove))
	{
		ManagedComponents.RemoveAtSwap(IndexToRemove);
		State.RemoveAtSwap(IndexToRemove);

		if (HasPendingUpdates())
		{
			DefaultContext.ComponentRequiresUpdate.RemoveAtSwap(IndexToRemove);
		}
	}
	else
	{
		UE_LOG(LogNiagara, Warning, TEXT("Attempting to unregister an invalid index from the Scalability Manager. Index: %d - Num: %d"), IndexToRemove, ManagedComponents.Num());
	}

	//Redirect the component that is now at IndexToRemove to the correct index.
	if (ManagedComponents.IsValidIndex(IndexToRemove))
	{
		if ((ManagedComponents[IndexToRemove] != nullptr))//Possible this has been GCd. It will be removed later if so.
		{
			ManagedComponents[IndexToRemove]->ScalabilityManagerHandle = IndexToRemove;
		}
	}
}

// Note that this function may unregister elements in the ManagedComponents array (if the Component or System are no longer valid).
// Returns false if there was a problem evaluating the specified index and something had to be unregistered
bool FNiagaraScalabilityManager::EvaluateCullState(FNiagaraWorldManager* WorldMan, FComponentIterationContext& Context, int32 ComponentIndex, int32& UpdateCounter)
{
	check(ManagedComponents.IsValidIndex(ComponentIndex));
	UNiagaraComponent* Component = ManagedComponents[ComponentIndex];

	if (!Component)
	{
		UnregisterAt(ComponentIndex);
		return false;
	}
<<<<<<< HEAD
	//Belt and braces GC safety. If someone calls MarkPendingKill() directly and we get here before we clear these out in the post GC callback.
	else if (Component->IsPendingKill())
	{
		Unregister(Component);
		return false;
	}

	//Don't update if we're doing new systems only and this is not new.
	//Saves the potential cost of reavaluating every effect in every tick group something new is added.
	//Though this does mean the sorted significance values will be using out of date distances etc.
	//I'm somewhat on the fence currently as to whether it's better to pay this cost for correctness.
	const bool UpdateScalability = Component->ScalabilityManagerHandle == ComponentIndex
		&& (!Context.bNewOnly || Component->GetSystemInstance()->IsPendingSpawn());

	if (UpdateScalability)
	{
		UNiagaraSystem* System = Component->GetAsset();
		if (System == nullptr)
		{
			UE_LOG(LogNiagara, Warning, TEXT("Niagara System has been destroyed with components still registered to the scalability manager. Unregistering this component.\nComponent: 0x%P - %s\nEffectType: 0x%P - %s"),
				Component, *Component->GetName(), EffectType, *EffectType->GetName());
			Unregister(Component);
			return false;
		}

		FNiagaraScalabilityState& CompState = State[ComponentIndex];
		const FNiagaraSystemScalabilitySettings& Scalability = System->GetScalabilitySettings();

#if DEBUG_SCALABILITY_STATE
		CompState.bCulledByInstanceCount = false;
		CompState.bCulledByDistance = false;
		CompState.bCulledByVisibility = false;
#endif
		WorldMan->CalculateScalabilityState(System, Scalability, EffectType, Component, false, Context.WorstGlobalBudgetUse, CompState);

		// components that are not dirty and are culled can be safely skipped because we don't care about their
		// significance.  We also don't care about the significance of those components that are dirty and culled
		// but we do have to make sure to reset their significance index
		if (!CompState.bCulled || CompState.IsDirty())
		{
			Context.bRequiresGlobalSignificancePass |= System->NeedsSortedSignificanceCull();
		}

		// we may find that this is a false positive because our CompState may get reset in ProcessSignificance
		// but that shouldn't really cost us much
		Context.bHasDirtyState |= CompState.IsDirty();

		++UpdateCounter;
	}

	return true;
}

void FNiagaraScalabilityManager::ProcessSignificance(FNiagaraWorldManager* WorldMan, UNiagaraSignificanceHandler* SignificanceHandler, FComponentIterationContext& Context)
{
	// it would be good to get a better estimate for how many indices we're going to need to process
	Context.SignificanceIndices.Reset(ManagedComponents.Num());

	SignificanceHandler->CalculateSignificance(ManagedComponents, State, Context.SignificanceIndices);

	// sort predicate which will order things in the following buckets:
	// -stale (not dirty) culled -> these can be skipped, we don't care about their significance
	// -dirty culled -> these have just been made culled, so we don't care about their significance, but we need to update their Index
	// -not culled, ordered by significance
	auto ComparePredicate = [&](const FNiagaraScalabilityState& A, const FNiagaraScalabilityState& B)
	{
		if (A.bCulled)
		{
			return !A.IsDirty();
		}
		else if (B.bCulled)
		{
			return !B.IsDirty();
		}

		return A.Significance > B.Significance;
	};

	Context.SignificanceIndices.Sort([&](int32 A, int32 B) { return ComparePredicate(State[A], State[B]); });

	const FNiagaraScalabilityState ClearSignificanceIndexMarker(FLT_MAX, true, false);
	const FNiagaraScalabilityState EvaluateSignificanceCullMarker(FLT_MAX, false, false);

	const int32 ClearSignificanceIndexBegin = Algo::LowerBoundBy(Context.SignificanceIndices, ClearSignificanceIndexMarker, [&](int32 A) { return State[A]; }, ComparePredicate);
	const int32 EvaluateSignificanceCullBegin = Algo::LowerBoundBy(Context.SignificanceIndices, EvaluateSignificanceCullMarker, [&](int32 A) { return State[A]; }, ComparePredicate);
	const int32 EvaluateSignificanceCullEnd = Context.SignificanceIndices.Num();

	// process all Culled + Dirty components, invalidating their SystemSignificanceIndex
	for (int32 SortedIt = ClearSignificanceIndexBegin; SortedIt < EvaluateSignificanceCullBegin; ++SortedIt)
	{
		const int32 ComponentIt = Context.SignificanceIndices[SortedIt];
		if (UNiagaraComponent* Component = ManagedComponents[ComponentIt])
		{
			Component->SetSystemSignificanceIndex(INDEX_NONE);
=======
	//Belt and braces GC safety. If someone calls MarkAsGarbage() directly and we get here before we clear these out in the post GC callback.
	else if (!IsValid(Component))
	{
		Unregister(Component);
		return false;
	}

	//Don't update if we're doing new systems only and this is not new.
	//Saves the potential cost of reavaluating every effect in every tick group something new is added.
	//Though this does mean the sorted significance values will be using out of date distances etc.
	//I'm somewhat on the fence currently as to whether it's better to pay this cost for correctness.
	const bool UpdateScalability = Component->ScalabilityManagerHandle == ComponentIndex
		&& (!Context.bNewOnly || Component->GetSystemInstanceController()->IsPendingSpawn());

	if (UpdateScalability)
	{
		UNiagaraSystem* System = Component->GetAsset();
		if (System == nullptr)
		{
			UE_LOG(LogNiagara, Warning, TEXT("Niagara System has been destroyed with components still registered to the scalability manager. Unregistering this component.\nComponent: 0x%P - %s\nEffectType: 0x%P - %s"),
				Component, *Component->GetName(), EffectType, *EffectType->GetName());
			Unregister(Component);
			return false;
		}

		FNiagaraScalabilityState& CompState = State[ComponentIndex];
		const FNiagaraSystemScalabilitySettings& Scalability = System->GetScalabilitySettings();

		const FNiagaraScalabilitySystemData& SysData = GetSystemData(ComponentIndex);

#if DEBUG_SCALABILITY_STATE
		CompState.bCulledByInstanceCount = false;
		CompState.bCulledByDistance = false;
		CompState.bCulledByVisibility = false;
#endif
		WorldMan->CalculateScalabilityState(System, Scalability, EffectType, Component, false, Context.WorstGlobalBudgetUse, CompState);

		// components that are not dirty and are culled can be safely skipped because we don't care about their
		// significance.  We also don't care about the significance of those components that are dirty and culled
		// but we do have to make sure to reset their significance index
		// though some systems do require full significance info for culled instances.
		bool bNeedSortedSignificane = (SysData.bNeedsSignificanceForActiveOrDirty && (!CompState.bCulled || CompState.IsDirty())) || SysData.bNeedsSignificanceForCulled;
		if (bNeedSortedSignificane)
		{
			Context.bRequiresGlobalSignificancePass |= System->NeedsSortedSignificanceCull();
		}

		// we may find that this is a false positive because our CompState may get reset in ProcessSignificance
		// but that shouldn't really cost us much
		Context.bHasDirtyState |= CompState.IsDirty();

		++UpdateCounter;
	}

	return true;
}

void FNiagaraScalabilityManager::ProcessSignificance(FNiagaraWorldManager* WorldMan, UNiagaraSignificanceHandler* SignificanceHandler, FComponentIterationContext& Context)
{
	// it would be good to get a better estimate for how many indices we're going to need to process
	Context.SignificanceIndices.Reset(ManagedComponents.Num());

	SignificanceHandler->CalculateSignificance(ManagedComponents, State, SystemData, Context.SignificanceIndices);

	auto ComparePredicate = [&](const FNiagaraScalabilityState& A, const FNiagaraScalabilityState& B)
	{
		return A.Significance > B.Significance;
	};

	Context.SignificanceIndices.Sort([&](int32 A, int32 B) { return ComparePredicate(State[A], State[B]); });

	//clear out working variables for the system data.
	for (FNiagaraScalabilitySystemData& SysData : SystemData)
	{
		SysData.InstanceCount = 0;
		SysData.CullProxyCount = 0;
	}

	int32 EffectTypeActiveInstances = 0;

	for (int32 SortedIt = 0; SortedIt < Context.SignificanceIndices.Num(); ++SortedIt)
	{
		int32 SortedIdx = Context.SignificanceIndices[SortedIt];
		UNiagaraComponent* Component = ManagedComponents[SortedIdx];
		FNiagaraScalabilityState& CompState = State[SortedIdx];
		UNiagaraSystem* System = Component->GetAsset();
		const FNiagaraSystemScalabilitySettings& ScalabilitySettings = System->GetScalabilitySettings();

		FNiagaraScalabilitySystemData& SysData = GetSystemData(SortedIdx);
		if (CompState.bCulled)
		{
			if (CompState.IsDirty())
			{
				Component->SetSystemSignificanceIndex(INDEX_NONE);
			}
		}
		else
		{
			bool bOldCulled = CompState.bCulled;

			WorldMan->SortedSignificanceCull(EffectType, Component, ScalabilitySettings, CompState.Significance, EffectTypeActiveInstances, SysData.InstanceCount, CompState);

			//Inform the component how significant it is so emitters internally can scale based on that information.
			//e.g. expensive emitters can turn off for all but the N most significant systems.
			int32 SignificanceIndex = CompState.bCulled ? INDEX_NONE : SysData.InstanceCount - 1;
			Component->SetSystemSignificanceIndex(SignificanceIndex);

			Context.bHasDirtyState |= CompState.IsDirty();
		}

		//Handle cull proxy creation here so that it can be done in significance order
		if (ScalabilitySettings.CullProxyMode != ENiagaraCullProxyMode::None)
		{
			if (CompState.bCulled)
			{
				bool bEnableCullProxy = SysData.CullProxyCount < ScalabilitySettings.MaxSystemProxies
										&& CompState.bCulledByVisibility == false;//Don't allow proxies on invisible systems. Keep them all for those culled by distance and budget etc.
				
				if (bEnableCullProxy)
				{
					++SysData.CullProxyCount;
					Component->CreateCullProxy(true);
				}
				else
				{
					Component->DestroyCullProxy();
				}
			}
			else
			{
				Component->DestroyCullProxy();
			}		
		}
	}
}

bool FNiagaraScalabilityManager::ApplyScalabilityState(int32 ComponentIndex, ENiagaraCullReaction CullReaction)
{
	FNiagaraScalabilityState& CompState = State[ComponentIndex];

	if (!CompState.IsDirty())
	{
		return true;
	}

	bool bContinueIteration = true;
	if (UNiagaraComponent* Component = ManagedComponents[ComponentIndex])
	{
		//If we're using cull proxies then override all deactivates to be immediate. No need to keep state around that won't be used.
		//TODO: Make this pause instead.
		FNiagaraScalabilitySystemData& SysData = GetSystemData(ComponentIndex);
		if (SysData.bNeedsSignificanceForCulled)
		{
			if (CullReaction == ENiagaraCullReaction::Deactivate)
			{
				CullReaction = ENiagaraCullReaction::DeactivateImmediate;
			}
			else if (CullReaction == ENiagaraCullReaction::DeactivateResume)
			{
				CullReaction = ENiagaraCullReaction::DeactivateImmediateResume;
			}
>>>>>>> 6bbb88c8
		}
	}

<<<<<<< HEAD
	// process all initially non Culled components (they still might get called because of instance count limits)
	int32 EffectTypeActiveInstances = 0;

	TMap<const UNiagaraSystem*, int32> SystemInstanceCounts;
	for (int32 SortedIt = EvaluateSignificanceCullBegin; SortedIt < EvaluateSignificanceCullEnd; ++SortedIt)
	{
		int32 SortedIdx = Context.SignificanceIndices[SortedIt];
		UNiagaraComponent* Component = ManagedComponents[SortedIdx];
		FNiagaraScalabilityState& CompState = State[SortedIdx];
		UNiagaraSystem* System = Component->GetAsset();

		int32& SystemInstanceCountRef = SystemInstanceCounts.FindOrAdd(System);

		bool bOldCulled = CompState.bCulled;

		const FNiagaraSystemScalabilitySettings& ScalabilitySettings = System->GetScalabilitySettings();
		WorldMan->SortedSignificanceCull(EffectType, ScalabilitySettings, CompState.Significance, EffectTypeActiveInstances, SystemInstanceCountRef, CompState);

		//Inform the component how significant it is so emitters internally can scale based on that information.
		//e.g. expensive emitters can turn off for all but the N most significant systems.
		int32 SignificanceIndex = CompState.bCulled ? INDEX_NONE : SystemInstanceCountRef - 1;
		Component->SetSystemSignificanceIndex(SignificanceIndex);

		Context.bHasDirtyState |= CompState.IsDirty();
	}
}

bool FNiagaraScalabilityManager::ApplyScalabilityState(int32 ComponentIndex, ENiagaraCullReaction CullReaction)
{
	FNiagaraScalabilityState& CompState = State[ComponentIndex];

	if (!CompState.IsDirty())
	{
		return true;
	}

	bool bContinueIteration = true;
	if (UNiagaraComponent* Component = ManagedComponents[ComponentIndex])
	{
		CompState.Apply();
		if (CompState.bCulled)
		{
			switch (CullReaction)
			{
			case ENiagaraCullReaction::Deactivate:					Component->DeactivateInternal(false); bContinueIteration = false; break;//We don't increment CompIdx here as this call will remove an entry from ManagedObjects;
			case ENiagaraCullReaction::DeactivateImmediate:			Component->DeactivateImmediateInternal(false); bContinueIteration = false;  break; //We don't increment CompIdx here as this call will remove an entry from ManagedObjects;
			case ENiagaraCullReaction::DeactivateResume:			Component->DeactivateInternal(true); break;
			case ENiagaraCullReaction::DeactivateImmediateResume:	Component->DeactivateImmediateInternal(true); break;
			};
		}
		else
		{
			if (CullReaction == ENiagaraCullReaction::Deactivate || CullReaction == ENiagaraCullReaction::DeactivateImmediate)
			{
				UE_LOG(LogNiagara, Error, TEXT("Niagara Component is incorrectly still registered with the scalability manager. %d - %s "), (int32)CullReaction, *Component->GetAsset()->GetFullName());
			}
			Component->ActivateInternal(false, true);
		}

		//TODO: Beyond culling by hard limits here we could progressively scale down fx by biasing detail levels they use. Could also introduce some budgeting here like N at lvl 0, M at lvl 1 etc.
		//TODO: Possibly also limiting the rate at which their instances can tick. Ofc system sims still need to run but instances can skip ticks.
	}

	return bContinueIteration;
}

void FNiagaraScalabilityManager::UpdateInternal(FNiagaraWorldManager* WorldMan, FComponentIterationContext& Context)
{
	int32 UpdateCount = 0;
	if (Context.bProcessAllComponents)
	{
		for (int32 ComponentIt = 0; ComponentIt < ManagedComponents.Num();)
		{
			if (EvaluateCullState(WorldMan, Context, ComponentIt, UpdateCount))
			{
				++ComponentIt;
			}
=======
		CompState.Apply();

#if WITH_NIAGARA_DEBUGGER
		//Tell the debugger about our scalability state.
		//Unfortunately cannot have the debugger just read the manager state data as components are removed.
		//To avoid extra copy in future we can have the manager keep another list of recently removed component states which is cleaned up on component destruction.
		Component->DebugCachedScalabilityState = CompState;
#endif

		if (CompState.bCulled)
		{
			switch (CullReaction)
			{
			case ENiagaraCullReaction::Deactivate:					Component->DeactivateInternal(false); bContinueIteration = false; break;//We don't increment CompIdx here as this call will remove an entry from ManagedObjects;
			case ENiagaraCullReaction::DeactivateImmediate:			Component->DeactivateImmediateInternal(false); bContinueIteration = false;  break; //We don't increment CompIdx here as this call will remove an entry from ManagedObjects;
			case ENiagaraCullReaction::DeactivateResume:			Component->DeactivateInternal(true); break;
			case ENiagaraCullReaction::DeactivateImmediateResume:	Component->DeactivateImmediateInternal(true); break;
			};
		}
		else
		{
			if (CullReaction == ENiagaraCullReaction::Deactivate || CullReaction == ENiagaraCullReaction::DeactivateImmediate)
			{
				UE_LOG(LogNiagara, Error, TEXT("Niagara Component is incorrectly still registered with the scalability manager. %d - %s "), (int32)CullReaction, *Component->GetAsset()->GetFullName());
			}
			Component->ActivateInternal(false, true);
		}

		//TODO: Beyond culling by hard limits here we could progressively scale down fx by biasing detail levels they use. Could also introduce some budgeting here like N at lvl 0, M at lvl 1 etc.
		//TODO: Possibly also limiting the rate at which their instances can tick. Ofc system sims still need to run but instances can skip ticks.
	}

	return bContinueIteration;
}

void FNiagaraScalabilityManager::UpdateInternal(FNiagaraWorldManager* WorldMan, FComponentIterationContext& Context)
{
	int32 UpdateCount = 0;
	if (Context.bProcessAllComponents)
	{
		for (int32 ComponentIt = 0; ComponentIt < ManagedComponents.Num();)
		{
			if (EvaluateCullState(WorldMan, Context, ComponentIt, UpdateCount))
			{
				++ComponentIt;
			}
		}
	}
	else
	{
		for (TConstSetBitIterator<> ComponentIt(Context.ComponentRequiresUpdate); UpdateCount < Context.MaxUpdateCount && ComponentIt;)
		{
			Context.ComponentRequiresUpdate[ComponentIt.GetIndex()] = false;

			if (EvaluateCullState(WorldMan, Context, ComponentIt.GetIndex(), UpdateCount))
			{
				++ComponentIt;
			}
		}
	}

	if (Context.bProcessAllComponents || !Context.ComponentRequiresUpdate.Contains(true))
	{
		if (Context.bRequiresGlobalSignificancePass && EffectType->SignificanceHandler)
		{
			ProcessSignificance(WorldMan, EffectType->SignificanceHandler, Context);
		}

		if (Context.bHasDirtyState)
		{
			const ENiagaraCullReaction CullReaction = EffectType->CullReaction;

			int32 CompIdx = 0;
			//As we'll be activating and deactivating here, this must be done on the game thread.
			while (CompIdx < ManagedComponents.Num())
			{
				if (ApplyScalabilityState(CompIdx, CullReaction))
				{
					++CompIdx;
				}
			}

			Context.bHasDirtyState = false;
		}

		Context.ComponentRequiresUpdate.Reset();
	}
}

void FNiagaraScalabilityManager::Update(FNiagaraWorldManager* WorldMan, float DeltaSeconds, bool bNewOnly)
{
	if (bRefreshCachedSystemData)
	{	
		bRefreshCachedSystemData = false;

		//Clear and refresh all cached system data.
		SystemDataIndexMap.Reset();
		SystemData.Reset();

		for (int32 CompIdx = 0; CompIdx < ManagedComponents.Num(); ++CompIdx)
		{
			GetSystemData(CompIdx, true);
>>>>>>> 6bbb88c8
		}
	}
	else
	{
		for (TConstSetBitIterator<> ComponentIt(Context.ComponentRequiresUpdate); UpdateCount < Context.MaxUpdateCount && ComponentIt;)
		{
			Context.ComponentRequiresUpdate[ComponentIt.GetIndex()] = false;

<<<<<<< HEAD
			if (EvaluateCullState(WorldMan, Context, ComponentIt.GetIndex(), UpdateCount))
			{
				++ComponentIt;
			}
		}
	}

	if (Context.bProcessAllComponents || !Context.ComponentRequiresUpdate.Contains(true))
	{
		if (Context.bRequiresGlobalSignificancePass && EffectType->SignificanceHandler)
		{
			ProcessSignificance(WorldMan, EffectType->SignificanceHandler, Context);
		}

		if (Context.bHasDirtyState)
		{
			const ENiagaraCullReaction CullReaction = EffectType->CullReaction;

			int32 CompIdx = 0;
			//As we'll be activating and deactivating here, this must be done on the game thread.
			while (CompIdx < ManagedComponents.Num())
			{
				if (ApplyScalabilityState(CompIdx, CullReaction))
				{
					++CompIdx;
				}
			}

			Context.bHasDirtyState = false;
		}

		Context.ComponentRequiresUpdate.Reset();
=======
	bool bShutdown = EffectType == nullptr || FNiagaraWorldManager::GetScalabilityCullingMode() == ENiagaraScalabilityCullingMode::Disabled;
	if (bShutdown)
	{
		while (ManagedComponents.Num())
		{
			ManagedComponents.Last()->UnregisterWithScalabilityManager();
		}

		check(ManagedComponents.Num() == 0);
		check(State.Num() == 0);
		LastUpdateTime = 0.0f;
		return;
	}

	float WorstGlobalBudgetUse = FFXBudget::GetWorstAdjustedUsage();

	if (bNewOnly)
	{
		// if we're focused on new instances, but there aren't any, then just exit early
		if (!EffectType->bNewSystemsSinceLastScalabilityUpdate)
		{
			return;
		}

		FComponentIterationContext NewComponentContext;
		NewComponentContext.bNewOnly = true;
		NewComponentContext.bProcessAllComponents = true;
		EffectType->bNewSystemsSinceLastScalabilityUpdate = false;
		NewComponentContext.WorstGlobalBudgetUse = WorstGlobalBudgetUse;

		UpdateInternal(WorldMan, NewComponentContext);
		return;
	}
	else if (EffectType->UpdateFrequency == ENiagaraScalabilityUpdateFrequency::SpawnOnly)
	{
		return;
>>>>>>> 6bbb88c8
	}

	const float CurrentTime = WorldMan->GetWorld()->GetTimeSeconds();
	const float TimeSinceUpdate = CurrentTime - LastUpdateTime;
	const float UpdatePeriod = GetScalabilityUpdatePeriod(EffectType->UpdateFrequency);

	const bool bResetUpdate = bRefreshOwnerAllowsScalability || EffectType->UpdateFrequency == ENiagaraScalabilityUpdateFrequency::Continuous
		|| ((TimeSinceUpdate >= UpdatePeriod) && !DefaultContext.ComponentRequiresUpdate.Contains(true));

	const int32 ComponentCount = ManagedComponents.Num();

	if (bResetUpdate)
	{
		LastUpdateTime = CurrentTime;

		DefaultContext.bHasDirtyState = false;
		DefaultContext.bNewOnly = false;
		DefaultContext.bRequiresGlobalSignificancePass = false;

		DefaultContext.MaxUpdateCount = GetMaxUpdatesPerFrame(EffectType, ComponentCount, UpdatePeriod, DeltaSeconds);
		DefaultContext.bProcessAllComponents = bRefreshOwnerAllowsScalability || DefaultContext.MaxUpdateCount == ComponentCount;

		if (DefaultContext.bProcessAllComponents)
		{
			DefaultContext.ComponentRequiresUpdate.Reset();
		}
		else
		{
			DefaultContext.ComponentRequiresUpdate.Init(true, ComponentCount);
		}
	}
	// if we're doing a partial update, then define how much we need to process this iteration
	else if (DefaultContext.ComponentRequiresUpdate.Num())
	{
		DefaultContext.MaxUpdateCount = GetMaxUpdatesPerFrame(EffectType, DefaultContext.ComponentRequiresUpdate.CountSetBits(), UpdatePeriod, DeltaSeconds);

		if (DefaultContext.MaxUpdateCount == ComponentCount)
		{
			DefaultContext.bProcessAllComponents = true;
			DefaultContext.ComponentRequiresUpdate.Reset();
		}
	}
	else
	{
		DefaultContext.MaxUpdateCount = 0;
	}

	// early out if we have nothing to process
	if (!DefaultContext.MaxUpdateCount)
	{
		return;
	}

	DefaultContext.WorstGlobalBudgetUse = WorstGlobalBudgetUse;

	UpdateInternal(WorldMan, DefaultContext);
	
	bRefreshOwnerAllowsScalability = false;
}

FNiagaraScalabilitySystemData& FNiagaraScalabilityManager::GetSystemData(int32 ComponentIndex, bool bForceRefresh)
{
	FNiagaraScalabilityState& CompState = State[ComponentIndex];

	if (CompState.SystemDataIndex == INDEX_NONE || bForceRefresh)
	{
		UNiagaraComponent* Component = ManagedComponents[ComponentIndex];
		UNiagaraSystem* System = Component->GetAsset();
		int32* SysDataIndex = SystemDataIndexMap.Find(System);
		if (SysDataIndex == nullptr)
		{
			CompState.SystemDataIndex = SystemData.Num();
			SystemDataIndexMap.Add(System) = CompState.SystemDataIndex;			

			FNiagaraScalabilitySystemData& NewSystemData = SystemData.AddDefaulted_GetRef();
			NewSystemData.bNeedsSignificanceForActiveOrDirty = System->NeedsSortedSignificanceCull();
			NewSystemData.bNeedsSignificanceForCulled = System->NeedsSortedSignificanceCull() && System->GetScalabilitySettings().CullProxyMode != ENiagaraCullProxyMode::None;
		}
		else
		{
			CompState.SystemDataIndex = *SysDataIndex;
		}
	}

	return SystemData[CompState.SystemDataIndex];
}

#if WITH_EDITOR
void FNiagaraScalabilityManager::OnSystemPostChange(UNiagaraSystem* System)
{
	InvalidateCachedSystemData();
}
#endif//WITH_EDITOR

void FNiagaraScalabilityManager::InvalidateCachedSystemData()
{
	bRefreshCachedSystemData = true;
}

void FNiagaraScalabilityManager::Update(FNiagaraWorldManager* WorldMan, float DeltaSeconds, bool bNewOnly)
{
	//Paranoia code in case the EffectType is GCd from under us.
	if (EffectType == nullptr)
	{
		ManagedComponents.Empty();
		State.Empty();
		LastUpdateTime = 0.0f;
		return;
	}

	float WorstGlobalBudgetUse = FFXBudget::GetWorstAdjustedUsage();

	if (bNewOnly)
	{
		// if we're focused on new instances, but there aren't any, then just exit early
		if (!EffectType->bNewSystemsSinceLastScalabilityUpdate)
		{
			return;
		}

		FComponentIterationContext NewComponentContext;
		NewComponentContext.bNewOnly = true;
		NewComponentContext.bProcessAllComponents = true;
		EffectType->bNewSystemsSinceLastScalabilityUpdate = false;
		NewComponentContext.WorstGlobalBudgetUse = WorstGlobalBudgetUse;

		UpdateInternal(WorldMan, NewComponentContext);
		return;
	}
	else if (EffectType->UpdateFrequency == ENiagaraScalabilityUpdateFrequency::SpawnOnly)
	{
		return;
	}

	const float CurrentTime = WorldMan->GetWorld()->GetTimeSeconds();
	const float TimeSinceUpdate = CurrentTime - LastUpdateTime;
	const float UpdatePeriod = GetScalabilityUpdatePeriod(EffectType->UpdateFrequency);

	const bool bResetUpdate = EffectType->UpdateFrequency == ENiagaraScalabilityUpdateFrequency::Continuous
		|| ((TimeSinceUpdate >= UpdatePeriod) && !DefaultContext.ComponentRequiresUpdate.Contains(true));
		
	const int32 ComponentCount = ManagedComponents.Num();

	if (bResetUpdate)
	{
		LastUpdateTime = CurrentTime;

		DefaultContext.bHasDirtyState = false;
		DefaultContext.bNewOnly = false;
		DefaultContext.bRequiresGlobalSignificancePass = false;

		DefaultContext.MaxUpdateCount = GetMaxUpdatesPerFrame(EffectType, ComponentCount, UpdatePeriod, DeltaSeconds);
		DefaultContext.bProcessAllComponents = DefaultContext.MaxUpdateCount == ComponentCount;

		if (DefaultContext.bProcessAllComponents)
		{
			DefaultContext.ComponentRequiresUpdate.Reset();
		}
		else
		{
			DefaultContext.ComponentRequiresUpdate.Init(true, ComponentCount);
		}
	}
	// if we're doing a partial update, then define how much we need to process this iteration
	else if (DefaultContext.ComponentRequiresUpdate.Num())
	{
		DefaultContext.MaxUpdateCount = GetMaxUpdatesPerFrame(EffectType, DefaultContext.ComponentRequiresUpdate.CountSetBits(), UpdatePeriod, DeltaSeconds);

		if (DefaultContext.MaxUpdateCount == ComponentCount)
		{
			DefaultContext.bProcessAllComponents = true;
			DefaultContext.ComponentRequiresUpdate.Reset();
		}
	}
	else
	{
		DefaultContext.MaxUpdateCount = 0;
	}

	// early out if we have nothing to process
	if (!DefaultContext.MaxUpdateCount)
	{
		return;
	}

	DefaultContext.WorstGlobalBudgetUse = WorstGlobalBudgetUse;

	UpdateInternal(WorldMan, DefaultContext);
}

#if DEBUG_SCALABILITY_STATE

void FNiagaraScalabilityManager::Dump()
{
	FString DetailString;

	struct FSummary
	{
		FSummary()
			: NumCulled(0)
			, NumCulledByDistance(0)
			, NumCulledByInstanceCount(0)
			, NumCulledByVisibility(0)
		{}

		int32 NumCulled;
		int32 NumCulledByDistance;
		int32 NumCulledByInstanceCount;
		int32 NumCulledByVisibility;
	}Summary;

	for (int32 i = 0; i < ManagedComponents.Num(); ++i)
	{
		UNiagaraComponent* Comp = ManagedComponents[i];
		FNiagaraScalabilityState& CompState = State[i];

		FString CulledStr = TEXT("Active:");
		if (CompState.bCulled)
		{
			CulledStr = TEXT("Culled:");
			++Summary.NumCulled;
		}
		if (CompState.bCulledByDistance)
		{
			CulledStr += TEXT("-Distance-");
			++Summary.NumCulledByDistance;
		}
		if (CompState.bCulledByInstanceCount)
		{
			CulledStr += TEXT("-Inst Count-");
			++Summary.NumCulledByInstanceCount;
		}
		if (CompState.bCulledByVisibility)
		{
			CulledStr += TEXT("-Visibility-");
			++Summary.NumCulledByVisibility;
		}

		DetailString += FString::Printf(TEXT("| %s | Sig: %2.4f | %p | %s | %s |\n"), *CulledStr, CompState.Significance, Comp, *Comp->GetAsset()->GetPathName(), *Comp->GetPathName());
	}

	UE_LOG(LogNiagara, Display, TEXT("-------------------------------------------------------------------------------"));
	UE_LOG(LogNiagara, Display, TEXT("Effect Type: %s"), *EffectType->GetPathName());
	UE_LOG(LogNiagara, Display, TEXT("-------------------------------------------------------------------------------"));
	UE_LOG(LogNiagara, Display, TEXT("| Summary for managed systems of this effect type. Does NOT inclued all possible Niagara FX in scene. |"));
	UE_LOG(LogNiagara, Display, TEXT("| Num Managed Components: %d |"), ManagedComponents.Num());
	UE_LOG(LogNiagara, Display, TEXT("| Num Active: %d |"), ManagedComponents.Num() - Summary.NumCulled);
	UE_LOG(LogNiagara, Display, TEXT("| Num Culled: %d |"), Summary.NumCulled);
	UE_LOG(LogNiagara, Display, TEXT("| Num Culled By Distance: %d |"), Summary.NumCulledByDistance);
	UE_LOG(LogNiagara, Display, TEXT("| Num Culled By Instance Count: %d |"), Summary.NumCulledByInstanceCount);
	UE_LOG(LogNiagara, Display, TEXT("| Num Culled By Visibility: %d |"), Summary.NumCulledByVisibility);
	UE_LOG(LogNiagara, Display, TEXT("-------------------------------------------------------------------------------"));
	UE_LOG(LogNiagara, Display, TEXT("| Details |"));
	UE_LOG(LogNiagara, Display, TEXT("-------------------------------------------------------------------------------\n%s"), *DetailString);
}

#endif

#if WITH_PARTICLE_PERF_CSV_STATS

CSV_DECLARE_CATEGORY_MODULE_EXTERN(ENGINE_API, Particles);

void FNiagaraScalabilityManager::CSVProfilerUpdate(FCsvProfiler* CSVProfiler)
{
	check(CSVProfiler && CSVProfiler->IsCapturing());
	if (!FParticlePerfStats::GetCSVStatsEnabled())
	{
		return;
	}

	static const FName Total(TEXT("NiagaraCulled/Total"));
	static const FName Distance(TEXT("NiagaraCulled/Distance"));
	static const FName InstCounts(TEXT("NiagaraCulled/InstCounts"));
	static const FName Visibility(TEXT("NiagaraCulled/Visibility"));
	static const FName Budget(TEXT("NiagaraCulled/Budgets"));

	int32 NumCulled = 0;
	int32 NumByDistance = 0;
	int32 NumByInstCounts = 0;
	int32 NumByVisibility = 0;
	int32 NumByBudget = 0;

	for (int32 i = 0; i < ManagedComponents.Num(); ++i)
	{
		UNiagaraComponent* Comp = ManagedComponents[i];
		FNiagaraScalabilityState& CompState = State[i];

		NumCulled += CompState.bCulled ? 1 : 0;
		NumByDistance += CompState.bCulledByDistance ? 1 : 0;
		NumByInstCounts += CompState.bCulledByInstanceCount ? 1 : 0;
		NumByVisibility += CompState.bCulledByVisibility ? 1 : 0;
		NumByBudget += CompState.bCulledByGlobalBudget ? 1 : 0;

		if(CompState.bCulled)
		{
			UNiagaraSystem* System = Comp->GetAsset();
			CSVProfiler->RecordCustomStat(System->CSVStat_Culled, CSV_CATEGORY_INDEX(Particles), 1, ECsvCustomStatOp::Accumulate);
		}
	}
	CSVProfiler->RecordCustomStat(Total, CSV_CATEGORY_INDEX(Particles), NumCulled, ECsvCustomStatOp::Accumulate);
	CSVProfiler->RecordCustomStat(Distance, CSV_CATEGORY_INDEX(Particles), NumByDistance, ECsvCustomStatOp::Accumulate);
	CSVProfiler->RecordCustomStat(InstCounts, CSV_CATEGORY_INDEX(Particles), NumByInstCounts, ECsvCustomStatOp::Accumulate);
	CSVProfiler->RecordCustomStat(Visibility, CSV_CATEGORY_INDEX(Particles), NumByVisibility, ECsvCustomStatOp::Accumulate);
	CSVProfiler->RecordCustomStat(Budget, CSV_CATEGORY_INDEX(Particles), NumByBudget, ECsvCustomStatOp::Accumulate);
}
#endif<|MERGE_RESOLUTION|>--- conflicted
+++ resolved
@@ -138,12 +138,9 @@
 		DefaultContext.ComponentRequiresUpdate.Add(true);
 	}
 
-<<<<<<< HEAD
-=======
 	//Init System Data.
 	GetSystemData(Component->ScalabilityManagerHandle);
 
->>>>>>> 6bbb88c8
 	//UE_LOG(LogNiagara, Warning, TEXT("Registered Component %p at index %d"), Component, Component->ScalabilityManagerHandle);
 }
 
@@ -198,102 +195,6 @@
 		UnregisterAt(ComponentIndex);
 		return false;
 	}
-<<<<<<< HEAD
-	//Belt and braces GC safety. If someone calls MarkPendingKill() directly and we get here before we clear these out in the post GC callback.
-	else if (Component->IsPendingKill())
-	{
-		Unregister(Component);
-		return false;
-	}
-
-	//Don't update if we're doing new systems only and this is not new.
-	//Saves the potential cost of reavaluating every effect in every tick group something new is added.
-	//Though this does mean the sorted significance values will be using out of date distances etc.
-	//I'm somewhat on the fence currently as to whether it's better to pay this cost for correctness.
-	const bool UpdateScalability = Component->ScalabilityManagerHandle == ComponentIndex
-		&& (!Context.bNewOnly || Component->GetSystemInstance()->IsPendingSpawn());
-
-	if (UpdateScalability)
-	{
-		UNiagaraSystem* System = Component->GetAsset();
-		if (System == nullptr)
-		{
-			UE_LOG(LogNiagara, Warning, TEXT("Niagara System has been destroyed with components still registered to the scalability manager. Unregistering this component.\nComponent: 0x%P - %s\nEffectType: 0x%P - %s"),
-				Component, *Component->GetName(), EffectType, *EffectType->GetName());
-			Unregister(Component);
-			return false;
-		}
-
-		FNiagaraScalabilityState& CompState = State[ComponentIndex];
-		const FNiagaraSystemScalabilitySettings& Scalability = System->GetScalabilitySettings();
-
-#if DEBUG_SCALABILITY_STATE
-		CompState.bCulledByInstanceCount = false;
-		CompState.bCulledByDistance = false;
-		CompState.bCulledByVisibility = false;
-#endif
-		WorldMan->CalculateScalabilityState(System, Scalability, EffectType, Component, false, Context.WorstGlobalBudgetUse, CompState);
-
-		// components that are not dirty and are culled can be safely skipped because we don't care about their
-		// significance.  We also don't care about the significance of those components that are dirty and culled
-		// but we do have to make sure to reset their significance index
-		if (!CompState.bCulled || CompState.IsDirty())
-		{
-			Context.bRequiresGlobalSignificancePass |= System->NeedsSortedSignificanceCull();
-		}
-
-		// we may find that this is a false positive because our CompState may get reset in ProcessSignificance
-		// but that shouldn't really cost us much
-		Context.bHasDirtyState |= CompState.IsDirty();
-
-		++UpdateCounter;
-	}
-
-	return true;
-}
-
-void FNiagaraScalabilityManager::ProcessSignificance(FNiagaraWorldManager* WorldMan, UNiagaraSignificanceHandler* SignificanceHandler, FComponentIterationContext& Context)
-{
-	// it would be good to get a better estimate for how many indices we're going to need to process
-	Context.SignificanceIndices.Reset(ManagedComponents.Num());
-
-	SignificanceHandler->CalculateSignificance(ManagedComponents, State, Context.SignificanceIndices);
-
-	// sort predicate which will order things in the following buckets:
-	// -stale (not dirty) culled -> these can be skipped, we don't care about their significance
-	// -dirty culled -> these have just been made culled, so we don't care about their significance, but we need to update their Index
-	// -not culled, ordered by significance
-	auto ComparePredicate = [&](const FNiagaraScalabilityState& A, const FNiagaraScalabilityState& B)
-	{
-		if (A.bCulled)
-		{
-			return !A.IsDirty();
-		}
-		else if (B.bCulled)
-		{
-			return !B.IsDirty();
-		}
-
-		return A.Significance > B.Significance;
-	};
-
-	Context.SignificanceIndices.Sort([&](int32 A, int32 B) { return ComparePredicate(State[A], State[B]); });
-
-	const FNiagaraScalabilityState ClearSignificanceIndexMarker(FLT_MAX, true, false);
-	const FNiagaraScalabilityState EvaluateSignificanceCullMarker(FLT_MAX, false, false);
-
-	const int32 ClearSignificanceIndexBegin = Algo::LowerBoundBy(Context.SignificanceIndices, ClearSignificanceIndexMarker, [&](int32 A) { return State[A]; }, ComparePredicate);
-	const int32 EvaluateSignificanceCullBegin = Algo::LowerBoundBy(Context.SignificanceIndices, EvaluateSignificanceCullMarker, [&](int32 A) { return State[A]; }, ComparePredicate);
-	const int32 EvaluateSignificanceCullEnd = Context.SignificanceIndices.Num();
-
-	// process all Culled + Dirty components, invalidating their SystemSignificanceIndex
-	for (int32 SortedIt = ClearSignificanceIndexBegin; SortedIt < EvaluateSignificanceCullBegin; ++SortedIt)
-	{
-		const int32 ComponentIt = Context.SignificanceIndices[SortedIt];
-		if (UNiagaraComponent* Component = ManagedComponents[ComponentIt])
-		{
-			Component->SetSystemSignificanceIndex(INDEX_NONE);
-=======
 	//Belt and braces GC safety. If someone calls MarkAsGarbage() directly and we get here before we clear these out in the post GC callback.
 	else if (!IsValid(Component))
 	{
@@ -455,89 +356,8 @@
 			{
 				CullReaction = ENiagaraCullReaction::DeactivateImmediateResume;
 			}
->>>>>>> 6bbb88c8
-		}
-	}
-
-<<<<<<< HEAD
-	// process all initially non Culled components (they still might get called because of instance count limits)
-	int32 EffectTypeActiveInstances = 0;
-
-	TMap<const UNiagaraSystem*, int32> SystemInstanceCounts;
-	for (int32 SortedIt = EvaluateSignificanceCullBegin; SortedIt < EvaluateSignificanceCullEnd; ++SortedIt)
-	{
-		int32 SortedIdx = Context.SignificanceIndices[SortedIt];
-		UNiagaraComponent* Component = ManagedComponents[SortedIdx];
-		FNiagaraScalabilityState& CompState = State[SortedIdx];
-		UNiagaraSystem* System = Component->GetAsset();
-
-		int32& SystemInstanceCountRef = SystemInstanceCounts.FindOrAdd(System);
-
-		bool bOldCulled = CompState.bCulled;
-
-		const FNiagaraSystemScalabilitySettings& ScalabilitySettings = System->GetScalabilitySettings();
-		WorldMan->SortedSignificanceCull(EffectType, ScalabilitySettings, CompState.Significance, EffectTypeActiveInstances, SystemInstanceCountRef, CompState);
-
-		//Inform the component how significant it is so emitters internally can scale based on that information.
-		//e.g. expensive emitters can turn off for all but the N most significant systems.
-		int32 SignificanceIndex = CompState.bCulled ? INDEX_NONE : SystemInstanceCountRef - 1;
-		Component->SetSystemSignificanceIndex(SignificanceIndex);
-
-		Context.bHasDirtyState |= CompState.IsDirty();
-	}
-}
-
-bool FNiagaraScalabilityManager::ApplyScalabilityState(int32 ComponentIndex, ENiagaraCullReaction CullReaction)
-{
-	FNiagaraScalabilityState& CompState = State[ComponentIndex];
-
-	if (!CompState.IsDirty())
-	{
-		return true;
-	}
-
-	bool bContinueIteration = true;
-	if (UNiagaraComponent* Component = ManagedComponents[ComponentIndex])
-	{
-		CompState.Apply();
-		if (CompState.bCulled)
-		{
-			switch (CullReaction)
-			{
-			case ENiagaraCullReaction::Deactivate:					Component->DeactivateInternal(false); bContinueIteration = false; break;//We don't increment CompIdx here as this call will remove an entry from ManagedObjects;
-			case ENiagaraCullReaction::DeactivateImmediate:			Component->DeactivateImmediateInternal(false); bContinueIteration = false;  break; //We don't increment CompIdx here as this call will remove an entry from ManagedObjects;
-			case ENiagaraCullReaction::DeactivateResume:			Component->DeactivateInternal(true); break;
-			case ENiagaraCullReaction::DeactivateImmediateResume:	Component->DeactivateImmediateInternal(true); break;
-			};
-		}
-		else
-		{
-			if (CullReaction == ENiagaraCullReaction::Deactivate || CullReaction == ENiagaraCullReaction::DeactivateImmediate)
-			{
-				UE_LOG(LogNiagara, Error, TEXT("Niagara Component is incorrectly still registered with the scalability manager. %d - %s "), (int32)CullReaction, *Component->GetAsset()->GetFullName());
-			}
-			Component->ActivateInternal(false, true);
-		}
-
-		//TODO: Beyond culling by hard limits here we could progressively scale down fx by biasing detail levels they use. Could also introduce some budgeting here like N at lvl 0, M at lvl 1 etc.
-		//TODO: Possibly also limiting the rate at which their instances can tick. Ofc system sims still need to run but instances can skip ticks.
-	}
-
-	return bContinueIteration;
-}
-
-void FNiagaraScalabilityManager::UpdateInternal(FNiagaraWorldManager* WorldMan, FComponentIterationContext& Context)
-{
-	int32 UpdateCount = 0;
-	if (Context.bProcessAllComponents)
-	{
-		for (int32 ComponentIt = 0; ComponentIt < ManagedComponents.Num();)
-		{
-			if (EvaluateCullState(WorldMan, Context, ComponentIt, UpdateCount))
-			{
-				++ComponentIt;
-			}
-=======
+		}
+
 		CompState.Apply();
 
 #if WITH_NIAGARA_DEBUGGER
@@ -640,49 +460,9 @@
 		for (int32 CompIdx = 0; CompIdx < ManagedComponents.Num(); ++CompIdx)
 		{
 			GetSystemData(CompIdx, true);
->>>>>>> 6bbb88c8
-		}
-	}
-	else
-	{
-		for (TConstSetBitIterator<> ComponentIt(Context.ComponentRequiresUpdate); UpdateCount < Context.MaxUpdateCount && ComponentIt;)
-		{
-			Context.ComponentRequiresUpdate[ComponentIt.GetIndex()] = false;
-
-<<<<<<< HEAD
-			if (EvaluateCullState(WorldMan, Context, ComponentIt.GetIndex(), UpdateCount))
-			{
-				++ComponentIt;
-			}
-		}
-	}
-
-	if (Context.bProcessAllComponents || !Context.ComponentRequiresUpdate.Contains(true))
-	{
-		if (Context.bRequiresGlobalSignificancePass && EffectType->SignificanceHandler)
-		{
-			ProcessSignificance(WorldMan, EffectType->SignificanceHandler, Context);
-		}
-
-		if (Context.bHasDirtyState)
-		{
-			const ENiagaraCullReaction CullReaction = EffectType->CullReaction;
-
-			int32 CompIdx = 0;
-			//As we'll be activating and deactivating here, this must be done on the game thread.
-			while (CompIdx < ManagedComponents.Num())
-			{
-				if (ApplyScalabilityState(CompIdx, CullReaction))
-				{
-					++CompIdx;
-				}
-			}
-
-			Context.bHasDirtyState = false;
-		}
-
-		Context.ComponentRequiresUpdate.Reset();
-=======
+		}
+	}
+
 	bool bShutdown = EffectType == nullptr || FNiagaraWorldManager::GetScalabilityCullingMode() == ENiagaraScalabilityCullingMode::Disabled;
 	if (bShutdown)
 	{
@@ -719,7 +499,6 @@
 	else if (EffectType->UpdateFrequency == ENiagaraScalabilityUpdateFrequency::SpawnOnly)
 	{
 		return;
->>>>>>> 6bbb88c8
 	}
 
 	const float CurrentTime = WorldMan->GetWorld()->GetTimeSeconds();
@@ -817,97 +596,6 @@
 void FNiagaraScalabilityManager::InvalidateCachedSystemData()
 {
 	bRefreshCachedSystemData = true;
-}
-
-void FNiagaraScalabilityManager::Update(FNiagaraWorldManager* WorldMan, float DeltaSeconds, bool bNewOnly)
-{
-	//Paranoia code in case the EffectType is GCd from under us.
-	if (EffectType == nullptr)
-	{
-		ManagedComponents.Empty();
-		State.Empty();
-		LastUpdateTime = 0.0f;
-		return;
-	}
-
-	float WorstGlobalBudgetUse = FFXBudget::GetWorstAdjustedUsage();
-
-	if (bNewOnly)
-	{
-		// if we're focused on new instances, but there aren't any, then just exit early
-		if (!EffectType->bNewSystemsSinceLastScalabilityUpdate)
-		{
-			return;
-		}
-
-		FComponentIterationContext NewComponentContext;
-		NewComponentContext.bNewOnly = true;
-		NewComponentContext.bProcessAllComponents = true;
-		EffectType->bNewSystemsSinceLastScalabilityUpdate = false;
-		NewComponentContext.WorstGlobalBudgetUse = WorstGlobalBudgetUse;
-
-		UpdateInternal(WorldMan, NewComponentContext);
-		return;
-	}
-	else if (EffectType->UpdateFrequency == ENiagaraScalabilityUpdateFrequency::SpawnOnly)
-	{
-		return;
-	}
-
-	const float CurrentTime = WorldMan->GetWorld()->GetTimeSeconds();
-	const float TimeSinceUpdate = CurrentTime - LastUpdateTime;
-	const float UpdatePeriod = GetScalabilityUpdatePeriod(EffectType->UpdateFrequency);
-
-	const bool bResetUpdate = EffectType->UpdateFrequency == ENiagaraScalabilityUpdateFrequency::Continuous
-		|| ((TimeSinceUpdate >= UpdatePeriod) && !DefaultContext.ComponentRequiresUpdate.Contains(true));
-		
-	const int32 ComponentCount = ManagedComponents.Num();
-
-	if (bResetUpdate)
-	{
-		LastUpdateTime = CurrentTime;
-
-		DefaultContext.bHasDirtyState = false;
-		DefaultContext.bNewOnly = false;
-		DefaultContext.bRequiresGlobalSignificancePass = false;
-
-		DefaultContext.MaxUpdateCount = GetMaxUpdatesPerFrame(EffectType, ComponentCount, UpdatePeriod, DeltaSeconds);
-		DefaultContext.bProcessAllComponents = DefaultContext.MaxUpdateCount == ComponentCount;
-
-		if (DefaultContext.bProcessAllComponents)
-		{
-			DefaultContext.ComponentRequiresUpdate.Reset();
-		}
-		else
-		{
-			DefaultContext.ComponentRequiresUpdate.Init(true, ComponentCount);
-		}
-	}
-	// if we're doing a partial update, then define how much we need to process this iteration
-	else if (DefaultContext.ComponentRequiresUpdate.Num())
-	{
-		DefaultContext.MaxUpdateCount = GetMaxUpdatesPerFrame(EffectType, DefaultContext.ComponentRequiresUpdate.CountSetBits(), UpdatePeriod, DeltaSeconds);
-
-		if (DefaultContext.MaxUpdateCount == ComponentCount)
-		{
-			DefaultContext.bProcessAllComponents = true;
-			DefaultContext.ComponentRequiresUpdate.Reset();
-		}
-	}
-	else
-	{
-		DefaultContext.MaxUpdateCount = 0;
-	}
-
-	// early out if we have nothing to process
-	if (!DefaultContext.MaxUpdateCount)
-	{
-		return;
-	}
-
-	DefaultContext.WorstGlobalBudgetUse = WorstGlobalBudgetUse;
-
-	UpdateInternal(WorldMan, DefaultContext);
 }
 
 #if DEBUG_SCALABILITY_STATE
