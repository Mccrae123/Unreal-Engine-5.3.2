--- conflicted
+++ resolved
@@ -173,13 +173,9 @@
 	}
 }
 
-<<<<<<< HEAD
-void FNiagaraScalabilityManager::Update(FNiagaraWorldManager* WorldMan, bool bNewOnly)
-=======
 // Note that this function may unregister elements in the ManagedComponents array (if the Component or System are no longer valid).
 // Returns false if there was a problem evaluating the specified index and something had to be unregistered
 bool FNiagaraScalabilityManager::EvaluateCullState(FNiagaraWorldManager* WorldMan, FComponentIterationContext& Context, int32 ComponentIndex, int32& UpdateCounter)
->>>>>>> 3aae9151
 {
 	check(ManagedComponents.IsValidIndex(ComponentIndex));
 	UNiagaraComponent* Component = ManagedComponents[ComponentIndex];
@@ -189,27 +185,6 @@
 		UnregisterAt(ComponentIndex);
 		return false;
 	}
-<<<<<<< HEAD
-
-	float WorldTime = WorldMan->GetWorld()->GetTimeSeconds();
-
-	UNiagaraSignificanceHandler* SignificanceHandler = EffectType->GetSignificanceHandler();
-	bool bShouldUpdateScalabilityStates = false;
-	if (bNewOnly)
-	{
-		bShouldUpdateScalabilityStates = EffectType->bNewSystemsSinceLastScalabilityUpdate;
-	}
-	else
-	{
-		switch (EffectType->UpdateFrequency)
-		{
-		case ENiagaraScalabilityUpdateFrequency::Continuous: bShouldUpdateScalabilityStates = true; break;
-		case ENiagaraScalabilityUpdateFrequency::High: bShouldUpdateScalabilityStates = WorldTime >= LastUpdateTime + GScalabilityUpdateTime_High; break;
-		case ENiagaraScalabilityUpdateFrequency::Medium: bShouldUpdateScalabilityStates = WorldTime >= LastUpdateTime + GScalabilityUpdateTime_Medium; break;
-		case ENiagaraScalabilityUpdateFrequency::Low: bShouldUpdateScalabilityStates = WorldTime >= LastUpdateTime + GScalabilityUpdateTime_Low; break;
-		};
-	}
-=======
 	//Belt and braces GC safety. If someone calls MarkPendingKill() directly and we get here before we clear these out in the post GC callback.
 	else if (Component->IsPendingKill())
 	{
@@ -223,7 +198,6 @@
 	//I'm somewhat on the fence currently as to whether it's better to pay this cost for correctness.
 	const bool UpdateScalability = Component->ScalabilityManagerHandle == ComponentIndex
 		&& (!Context.bNewOnly || Component->GetSystemInstance()->IsPendingSpawn());
->>>>>>> 3aae9151
 
 	if (UpdateScalability)
 	{
@@ -261,10 +235,6 @@
 		++UpdateCounter;
 	}
 
-<<<<<<< HEAD
-	LastUpdateTime = WorldTime;
-	EffectType->bNewSystemsSinceLastScalabilityUpdate = false;
-=======
 	return true;
 }
 
@@ -274,7 +244,6 @@
 	Context.SignificanceIndices.Reset(ManagedComponents.Num());
 
 	SignificanceHandler->CalculateSignificance(ManagedComponents, State, Context.SignificanceIndices);
->>>>>>> 3aae9151
 
 	// sort predicate which will order things in the following buckets:
 	// -stale (not dirty) culled -> these can be skipped, we don't care about their significance
@@ -294,17 +263,7 @@
 		return A.Significance > B.Significance;
 	};
 
-<<<<<<< HEAD
-	bool bNeedSortedSignificanceCull = false;
-	SignificanceSortedIndices.Reset();
-
-	if (SignificanceHandler)
-	{
-		SignificanceSortedIndices.Reserve(ManagedComponents.Num());
-	}
-=======
 	Context.SignificanceIndices.Sort([&](int32 A, int32 B) { return ComparePredicate(State[A], State[B]); });
->>>>>>> 3aae9151
 
 	const FNiagaraScalabilityState ClearSignificanceIndexMarker(FLT_MAX, true, false);
 	const FNiagaraScalabilityState EvaluateSignificanceCullMarker(FLT_MAX, false, false);
@@ -323,12 +282,8 @@
 		}
 	}
 
-<<<<<<< HEAD
-		FNiagaraScalabilityState& CompState = State[i];
-=======
 	// process all initially non Culled components (they still might get called because of instance count limits)
 	int32 EffectTypeActiveInstances = 0;
->>>>>>> 3aae9151
 
 	TMap<const UNiagaraSystem*, int32> SystemInstanceCounts;
 	for (int32 SortedIt = EvaluateSignificanceCullBegin; SortedIt < EvaluateSignificanceCullEnd; ++SortedIt)
@@ -338,31 +293,6 @@
 		FNiagaraScalabilityState& CompState = State[SortedIdx];
 		UNiagaraSystem* System = Component->GetAsset();
 
-<<<<<<< HEAD
-		if (System->NeedsSortedSignificanceCull() && SignificanceHandler)
-		{
-			SignificanceSortedIndices.Add(i);
-			bNeedSortedSignificanceCull = true;
-		}
-		
-		//Don't update if we're doing new systems only and this is not new.
-		//Saves the potential cost of reavaluating every effect in every tick group something new is added.
-		//Though this does mean the sorted significance values will be using out of date distances etc.
-		//I'm somewhat on the fence currently as to whether it's better to pay this cost for correctness.
-		if(!bNewOnly || Component->GetSystemInstance()->IsPendingSpawn())
-		{
-			const FNiagaraSystemScalabilitySettings& ScalabilitySettings = System->GetScalabilitySettings();
-
-	#if DEBUG_SCALABILITY_STATE
-			CompState.bCulledByInstanceCount = false;
-			CompState.bCulledByDistance = false;
-			CompState.bCulledByVisibility = false;
-	#endif
-			WorldMan->CalculateScalabilityState(System, ScalabilitySettings, EffectType, Component, false, CompState);
-
-			bAnyDirty |= CompState.bDirty;
-		}
-=======
 		int32& SystemInstanceCountRef = SystemInstanceCounts.FindOrAdd(System);
 
 		bool bOldCulled = CompState.bCulled;
@@ -376,7 +306,6 @@
 		Component->SetSystemSignificanceIndex(SignificanceIndex);
 
 		Context.bHasDirtyState |= CompState.IsDirty();
->>>>>>> 3aae9151
 	}
 }
 
@@ -386,15 +315,8 @@
 
 	if (!CompState.IsDirty())
 	{
-<<<<<<< HEAD
-		check(SignificanceHandler);
-		SignificanceHandler->CalculateSignificance(ManagedComponents, State);
-
-		SignificanceSortedIndices.Sort([&](int32 A, int32 B) { return State[A].Significance > State[B].Significance; });
-=======
 		return true;
 	}
->>>>>>> 3aae9151
 
 	bool bContinueIteration = true;
 	if (UNiagaraComponent* Component = ManagedComponents[ComponentIndex])
@@ -426,15 +348,6 @@
 	return bContinueIteration;
 }
 
-<<<<<<< HEAD
-			//Inform the component how significant it is so emitters internally can scale based on that information.
-			//e.g. expensive emitters can turn off for all but the N most significant systems.
-			int32 SignificanceIndex = CompState.bCulled ? INDEX_NONE : System->GetActiveInstancesTempCount() - 1;
-			Component->SetSystemSignificanceIndex(SignificanceIndex);
-
-			CompState.bDirty |= CompState.bCulled != bOldCulled;
-			bAnyDirty |= CompState.bDirty;
-=======
 void FNiagaraScalabilityManager::UpdateInternal(FNiagaraWorldManager* WorldMan, FComponentIterationContext& Context)
 {
 	int32 UpdateCount = 0;
@@ -446,7 +359,6 @@
 			{
 				++ComponentIt;
 			}
->>>>>>> 3aae9151
 		}
 	}
 	else
