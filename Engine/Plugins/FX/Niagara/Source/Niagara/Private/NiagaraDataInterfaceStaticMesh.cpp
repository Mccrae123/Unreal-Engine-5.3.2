// Copyright Epic Games, Inc. All Rights Reserved.

#include "NiagaraDataInterfaceStaticMesh.h"
#include "NiagaraEmitterInstance.h"
#include "Engine/StaticMeshActor.h"
#include "Engine/StaticMeshSocket.h"
#include "NiagaraComponent.h"
#include "NiagaraSystemInstance.h"
#include "NiagaraRenderer.h"
#include "Internationalization/Internationalization.h"
#include "NiagaraScript.h"
#include "ShaderParameterUtils.h"
#include "NiagaraEmitterInstanceBatcher.h"
#include "NiagaraStats.h"

#define LOCTEXT_NAMESPACE "NiagaraDataInterfaceStaticMesh"

// These are to help readability in template specializations
using TSampleModeInvalid = TIntegralConstant<UNiagaraDataInterfaceStaticMesh::ESampleMode, UNiagaraDataInterfaceStaticMesh::ESampleMode::Invalid>;
using TSampleModeDefault = TIntegralConstant<UNiagaraDataInterfaceStaticMesh::ESampleMode, UNiagaraDataInterfaceStaticMesh::ESampleMode::Default>;
using TSampleModeAreaWeighted = TIntegralConstant<UNiagaraDataInterfaceStaticMesh::ESampleMode, UNiagaraDataInterfaceStaticMesh::ESampleMode::AreaWeighted>;

const FString UNiagaraDataInterfaceStaticMesh::MeshIndexBufferName(TEXT("IndexBuffer_"));
const FString UNiagaraDataInterfaceStaticMesh::MeshVertexBufferName(TEXT("VertexBuffer_"));
const FString UNiagaraDataInterfaceStaticMesh::MeshTangentBufferName(TEXT("TangentBuffer_"));
const FString UNiagaraDataInterfaceStaticMesh::MeshTexCoordBufferName(TEXT("TexCoordBuffer_"));
const FString UNiagaraDataInterfaceStaticMesh::MeshColorBufferName(TEXT("ColorBuffer_"));
const FString UNiagaraDataInterfaceStaticMesh::MeshSectionBufferName(TEXT("SectionBuffer_"));
const FString UNiagaraDataInterfaceStaticMesh::MeshTriangleBufferName(TEXT("TriangleBuffer_"));
const FString UNiagaraDataInterfaceStaticMesh::SectionCountName(TEXT("SectionCount_"));
const FString UNiagaraDataInterfaceStaticMesh::InstanceTransformName(TEXT("InstanceTransform_"));
const FString UNiagaraDataInterfaceStaticMesh::InstanceTransformInverseTransposedName(TEXT("InstanceTransformInverseTransposed_"));
const FString UNiagaraDataInterfaceStaticMesh::InstancePrevTransformName(TEXT("InstancePrevTransform_"));
const FString UNiagaraDataInterfaceStaticMesh::InstanceRotationName(TEXT("InstanceRotation_"));
const FString UNiagaraDataInterfaceStaticMesh::InstancePrevRotationName(TEXT("InstancePrevRotation_"));
const FString UNiagaraDataInterfaceStaticMesh::InstanceInvDeltaTimeName(TEXT("InstanceInvDeltaTime_"));
const FString UNiagaraDataInterfaceStaticMesh::InstanceWorldVelocityName(TEXT("InstanceWorldVelocity_"));
const FString UNiagaraDataInterfaceStaticMesh::AreaWeightedSamplingName(TEXT("AreaWeightedSamplingName_"));
const FString UNiagaraDataInterfaceStaticMesh::NumTexCoordName(TEXT("NumTexCoordName_"));
const FString UNiagaraDataInterfaceStaticMesh::UseColorBufferName(TEXT("UseColorBuffer_"));
const FString UNiagaraDataInterfaceStaticMesh::SocketTransformsName(TEXT("SocketTransforms_"));
const FString UNiagaraDataInterfaceStaticMesh::FilteredAndUnfilteredSocketsName(TEXT("FilteredAndUnfilteredSockets_"));
const FString UNiagaraDataInterfaceStaticMesh::NumSocketsAndFilteredName(TEXT("NumSocketsAndFiltered_"));

static int32 GNiagaraFailStaticMeshDataInterface = 0;
static FAutoConsoleVariableRef CVarNiagaraFailStaticMeshDataInterface(
	TEXT("fx.Niagara.FailStaticMeshDataInterface"),
	GNiagaraFailStaticMeshDataInterface,
	TEXT("When enabled we will fail out using static mesh data interfaces."),
	ECVF_Default
);

FStaticMeshFilteredAreaWeightedSectionSampler::FStaticMeshFilteredAreaWeightedSectionSampler()
	: Res(nullptr)
	, Owner(nullptr)
{
}

void FStaticMeshFilteredAreaWeightedSectionSampler::Init(const FStaticMeshLODResources* InRes, FNDIStaticMesh_InstanceData* InOwner)
{
	Res = InRes;
	Owner = InOwner;

	Initialize();
}

float FStaticMeshFilteredAreaWeightedSectionSampler::GetWeights(TArray<float>& OutWeights)
{
	float Total = 0.0f;
<<<<<<< HEAD
	if (Owner && Owner->Mesh)
	{
		OutWeights.Empty(Owner->GetValidSections().Num());
		if (Owner->Mesh->bSupportUniformlyDistributedSampling && Res->AreaWeightedSectionSamplers.Num() > 0)
=======
	if (Owner && Owner->bMeshValid)
	{
		OutWeights.Empty(Owner->GetValidSections().Num());
		if (Owner->StaticMesh->bSupportUniformlyDistributedSampling && Res->AreaWeightedSectionSamplers.Num() > 0)
>>>>>>> 24776ab6
		{
			for (int32 i = 0; i < Owner->GetValidSections().Num(); ++i)
			{
				int32 SecIdx = Owner->GetValidSections()[i];
				float T = Res->AreaWeightedSectionSamplers[SecIdx].GetTotalWeight();
				OutWeights.Add(T);
				Total += T;
			}
		}
		else
		{
			for (int32 i = 0; i < Owner->GetValidSections().Num(); ++i)
			{
				int32 SecIdx = Owner->GetValidSections()[i];
				float T = 1.0f;
				OutWeights.Add(T);
				Total += T;
			}
		}

		// Release the reference to the LODresource to avoid blocking stream out operations.
		Res.SafeRelease();
	}
	return Total;
}

//////////////////////////////////////////////////////////////////////////
// FStaticMeshGpuSpawnBuffer
FStaticMeshGpuSpawnBuffer::~FStaticMeshGpuSpawnBuffer()
{
	//ValidSections.Empty();
}

void FStaticMeshGpuSpawnBuffer::Initialise(const FStaticMeshLODResources* Res, const UNiagaraDataInterfaceStaticMesh& Interface, struct FNDIStaticMesh_InstanceData* InstanceData)
{
	// In this function we prepare some data to be uploaded on GPU from the available mesh data. This is a thread safe place to create this data.
	// The section buffer needs to be specific to the current UI being built (section/material culling).
	SectionRenderData = Res;

	const uint32 ValidSectionCount = InstanceData->ValidSections.Num();
	TArrayView<const float> Prob = InstanceData->Sampler.GetProb();
	TArrayView<const int32> Alias = InstanceData->Sampler.GetAlias();
	check(ValidSectionCount == Prob.Num());
	// Build data that will be uploaded to GPU later from the render thread.
	// The array contains data used to select regions for uniform particle spawning on them, as well as section triangle ranges.
	ValidSections.Reserve(ValidSectionCount);
	for (uint32 i = 0; i < ValidSectionCount; ++i)
	{
		uint32 ValidSectionId = InstanceData->ValidSections[i];
		const FStaticMeshSection& Section = Res->Sections[ValidSectionId];
		SectionInfo NewSectionInfo = { Section.FirstIndex / 3, Section.NumTriangles, Prob[i], (uint32)Alias[i] };
		ValidSections.Add(NewSectionInfo);

		check(!InstanceData->bIsGpuUniformlyDistributedSampling || InstanceData->bIsGpuUniformlyDistributedSampling && Res->AreaWeightedSectionSamplers[ValidSectionId].GetProb().Num() == Section.NumTriangles);
	}

<<<<<<< HEAD
	if (bIsGpuUniformlyDistributedSampling)
	{
		BufferUniformTriangleSamplingSRV = Res->AreaWeightedSectionSamplersBuffer.GetBufferSRV(); // Cache that SRV for later
	}
=======
	if (InstanceData->bIsGpuUniformlyDistributedSampling)
	{
		BufferUniformTriangleSamplingSRV = Res->AreaWeightedSectionSamplersBuffer.GetBufferSRV(); // Cache that SRV for later
	}

	// Init socket data
	NumSockets = InstanceData->CachedSockets.Num();
	NumFilteredSockets = 0;
	if (NumSockets > 0)
	{
		SocketTransformsResourceArray.Reserve(NumFilteredSockets * 3);
		for (const FTransform& SocketTransform : InstanceData->CachedSockets)
		{
			const FQuat SocketRotation = SocketTransform.GetRotation();
			SocketTransformsResourceArray.Add(FVector4(SocketTransform.GetTranslation(), 0.0f));
			SocketTransformsResourceArray.Add(FVector4(SocketRotation.X, SocketRotation.Y, SocketRotation.Z, SocketRotation.W));
			SocketTransformsResourceArray.Add(FVector4(SocketTransform.GetScale3D(), 0.0f));
		}

		NumFilteredSockets = InstanceData->NumFilteredSockets;
		if (NumFilteredSockets > 0)
		{
			FilteredAndUnfilteredSocketsResourceArray.Reserve(InstanceData->FilteredAndUnfilteredSockets.Num());
			for (uint16 v : InstanceData->FilteredAndUnfilteredSockets)
			{
				FilteredAndUnfilteredSocketsResourceArray.Add(v);
			}
		}
	}
>>>>>>> 24776ab6
}

void FStaticMeshGpuSpawnBuffer::InitRHI()
{
#if STATS
	ensure(GPUMemoryUsage == 0);
#endif

	MeshIndexBufferSrv = RHICreateShaderResourceView(SectionRenderData->IndexBuffer.IndexBufferRHI);
	MeshVertexBufferSrv = SectionRenderData->VertexBuffers.PositionVertexBuffer.GetSRV();
	MeshTangentBufferSrv = SectionRenderData->VertexBuffers.StaticMeshVertexBuffer.GetTangentsSRV();
	MeshTexCoordBufferSrv = SectionRenderData->VertexBuffers.StaticMeshVertexBuffer.GetTexCoordsSRV();
	NumTexCoord = SectionRenderData->VertexBuffers.StaticMeshVertexBuffer.GetNumTexCoords();
	MeshColorBufferSRV = SectionRenderData->VertexBuffers.ColorVertexBuffer.GetColorComponentsSRV();

	uint32 SizeByte = ValidSections.Num() * sizeof(SectionInfo);
	if (SizeByte > 0)
	{
		FRHIResourceCreateInfo CreateInfo;
		void* BufferData = nullptr;
		BufferSectionRHI = RHICreateAndLockVertexBuffer(SizeByte, BUF_Static | BUF_ShaderResource, CreateInfo, BufferData);
		SectionInfo* SectionInfoBuffer = (SectionInfo*)BufferData;
		FMemory::Memcpy(SectionInfoBuffer, ValidSections.GetData(), SizeByte);
		RHIUnlockVertexBuffer(BufferSectionRHI);
		BufferSectionSRV = RHICreateShaderResourceView(BufferSectionRHI, sizeof(SectionInfo), PF_R32G32B32A32_UINT);
#if STATS
		GPUMemoryUsage += SizeByte;
#endif
	}

	if (SocketTransformsResourceArray.Num() > 0)
	{
		FRHIResourceCreateInfo RHICreateInfo;
		RHICreateInfo.ResourceArray = &SocketTransformsResourceArray;
		SocketTransformsBuffer = RHICreateVertexBuffer(SocketTransformsResourceArray.GetTypeSize() * SocketTransformsResourceArray.Num(), BUF_ShaderResource | BUF_Static, RHICreateInfo);
		SocketTransformsSRV = RHICreateShaderResourceView(SocketTransformsBuffer, sizeof(float) * 4, PF_A32B32G32R32F);
		SocketTransformsResourceArray.Empty();
#if STATS
		GPUMemoryUsage += SocketTransformsResourceArray.GetTypeSize() * SocketTransformsResourceArray.Num();
#endif
	}

	if (FilteredAndUnfilteredSocketsResourceArray.Num() > 0)
	{
		FRHIResourceCreateInfo RHICreateInfo;
		RHICreateInfo.ResourceArray = &FilteredAndUnfilteredSocketsResourceArray;
		FilteredAndUnfilteredSocketsBuffer = RHICreateVertexBuffer(FilteredAndUnfilteredSocketsResourceArray.GetTypeSize() * FilteredAndUnfilteredSocketsResourceArray.Num(), BUF_ShaderResource | BUF_Static, RHICreateInfo);
		FilteredAndUnfilteredSocketsSRV = RHICreateShaderResourceView(FilteredAndUnfilteredSocketsBuffer, sizeof(uint16), PF_R16_UINT);
		FilteredAndUnfilteredSocketsResourceArray.Empty();
#if STATS
		GPUMemoryUsage += FilteredAndUnfilteredSocketsResourceArray.GetTypeSize() * FilteredAndUnfilteredSocketsResourceArray.Num();
#endif
	}
#if STATS
	GPUMemoryUsage += FilteredAndUnfilteredSocketsResourceArray.GetTypeSize() * FilteredAndUnfilteredSocketsResourceArray.Num();
	INC_MEMORY_STAT_BY(STAT_NiagaraGPUDataInterfaceMemory, GPUMemoryUsage);
#endif
}

void FStaticMeshGpuSpawnBuffer::ReleaseRHI()
{
#if STATS
	DEC_MEMORY_STAT_BY(STAT_NiagaraGPUDataInterfaceMemory, GPUMemoryUsage);
	GPUMemoryUsage = 0;
#endif

	MeshIndexBufferSrv.SafeRelease();
	BufferSectionSRV.SafeRelease();
	BufferSectionRHI.SafeRelease();

	MeshIndexBufferSrv.SafeRelease();
	MeshVertexBufferSrv.SafeRelease();
	MeshTangentBufferSrv.SafeRelease();
	MeshTexCoordBufferSrv.SafeRelease();
	MeshColorBufferSRV.SafeRelease();
	BufferSectionSRV.SafeRelease();

	SocketTransformsResourceArray.Empty();
	SocketTransformsBuffer.SafeRelease();
	SocketTransformsSRV.SafeRelease();

	FilteredAndUnfilteredSocketsResourceArray.Empty();
	FilteredAndUnfilteredSocketsBuffer.SafeRelease();
	FilteredAndUnfilteredSocketsSRV.SafeRelease();
}


//////////////////////////////////////////////////////////////////////////
//FNDIStaticMesh_InstanceData

void FNDIStaticMesh_InstanceData::InitVertexColorFiltering()
{
	DynamicVertexColorSampler = FNDI_StaticMesh_GeneratedData::GetDynamicColorFilterData(this);
}

bool FNDIStaticMesh_InstanceData::Init(UNiagaraDataInterfaceStaticMesh* Interface, FNiagaraSystemInstance* SystemInstance)
{
	check(SystemInstance);
	SceneComponent = nullptr;
	StaticMesh = nullptr;

	Transform = FMatrix::Identity;
	TransformInverseTransposed = FMatrix::Identity;
	PrevTransform = FMatrix::Identity;
	DeltaSeconds = 0.0f;
	ChangeId = Interface->ChangeId;
	bUsePhysicsVelocity = Interface->bUsePhysicsBodyVelocity;
	PhysicsVelocity = FVector::ZeroVector;
	bMeshValid = false;
	bComponentValid = false;
	bMeshAllowsCpuAccess = false;
	bIsCpuUniformlyDistributedSampling = false;
	bIsGpuUniformlyDistributedSampling = false;
	ValidSections.Empty();

	UStaticMesh* Mesh = Interface->GetStaticMesh(SceneComponent, SystemInstance);	
	bComponentValid = SceneComponent.IsValid();

	Transform = (bComponentValid ? SceneComponent->GetComponentToWorld() : SystemInstance->GetWorldTransform()).ToMatrixWithScale();
	PrevTransform = Transform;
	TransformInverseTransposed = Transform.Inverse().GetTransposed();

	if (bUsePhysicsVelocity)
	{
		if (UStaticMeshComponent* MeshComponent = Cast<UStaticMeshComponent>(SceneComponent))
		{
			PhysicsVelocity = MeshComponent->GetPhysicsLinearVelocity();
		}
	}

	if (GNiagaraFailStaticMeshDataInterface != 0)
	{
		UE_LOG(LogNiagara, Log, TEXT("StaticMesh data interface aborting because \"fx.Niagara.FailStaticMeshDataInterface 1\". Failed InitPerInstanceData - %s"), *Interface->GetFullName());
		return false;
	}

	// Report missing or inaccessible meshes to the log
	if (Mesh == nullptr)
	{
		UE_LOG(LogNiagara, Log, TEXT("StaticMesh data interface has no valid mesh - %s"), *Interface->GetFullName());
	}
	else if (!Mesh->bAllowCPUAccess)
	{
		UE_LOG(LogNiagara, Log, TEXT("StaticMesh data interface using a mesh that does not allow CPU access. Interface: %s, Mesh: %s"),
			*Interface->GetFullName(), *Mesh->GetFullName());
		Mesh = nullptr; // Disallow usage of this mesh to prevent issues on cooked builds
	}

	StaticMesh = Mesh;
	bMeshValid = Mesh != nullptr;
	
	if (Mesh != nullptr)
	{
#if WITH_EDITOR
		// HACK! This only works on systems created by a Niagara component...should maybe move somewhere else to cover non-component systems
		if (UNiagaraComponent* NiagaraComponent = Cast<UNiagaraComponent>(SystemInstance->GetAttachComponent()))
		{
			Mesh->GetOnMeshChanged().AddUObject(NiagaraComponent, &UNiagaraComponent::ReinitializeSystem);
		}
#endif

	    MinLOD = Mesh->MinLOD.GetValue();
	    CachedLODIdx = Mesh->RenderData->GetCurrentFirstLODIdx(MinLOD);

		bMeshAllowsCpuAccess = Mesh->bAllowCPUAccess;
		bIsCpuUniformlyDistributedSampling = Mesh->bSupportUniformlyDistributedSampling;
		bIsGpuUniformlyDistributedSampling = bIsCpuUniformlyDistributedSampling && Mesh->bSupportGpuUniformlyDistributedSampling;

		//Init the instance filter
		TRefCountPtr<const FStaticMeshLODResources> Res = GetCurrentFirstLOD();
		for (int32 i = 0; i < Res->Sections.Num(); ++i)
		{
			if (Interface->SectionFilter.AllowedMaterialSlots.Num() == 0 || Interface->SectionFilter.AllowedMaterialSlots.Contains(Res->Sections[i].MaterialIndex))
			{
				ValidSections.Add(i);
			}
		}

		if (GetValidSections().Num() == 0)
		{
			UE_LOG(LogNiagara, Log, TEXT("StaticMesh data interface has a section filter preventing any spawning. Failed InitPerInstanceData - %s"), *Interface->GetFullName());
		}

		Sampler.Init(Res, this);

		// Init socket information
		const int32 NumMeshSockets = Mesh->Sockets.Num();
		if (NumMeshSockets > 0)
		{
			if (NumMeshSockets > TNumericLimits<uint16>::Max())
			{
				UE_LOG(LogNiagara, Warning, TEXT("Static Mesh Data Interface '%s' requires more sockets '%d' than we currently support '%d' Mesh '%s' Component '%s'"), *GetFullNameSafe(Interface), NumMeshSockets, TNumericLimits<uint16>::Max(), *GetFullNameSafe(Mesh), *GetFullNameSafe(SceneComponent.Get()));
				return false;
			}

			CachedSockets.AddDefaulted(NumMeshSockets);
			for (int32 i=0; i < NumMeshSockets; ++i)
			{
				CachedSockets[i].SetTranslation(Mesh->Sockets[i]->RelativeLocation);
				CachedSockets[i].SetRotation(FQuat(Mesh->Sockets[i]->RelativeRotation));
				CachedSockets[i].SetScale3D(Mesh->Sockets[i]->RelativeScale);
			}

			NumFilteredSockets = 0;
			if (Interface->FilteredSockets.Num() > 0)
			{
				FilteredAndUnfilteredSockets.Reserve(NumMeshSockets);
				for (int32 i = 0; i < Interface->FilteredSockets.Num(); ++i)
				{
					const FName FilteredSocketName = Interface->FilteredSockets[i];
					const int32 SocketIndex = Mesh->Sockets.IndexOfByPredicate([&](const UStaticMeshSocket* Socket) { return Socket->SocketName == FilteredSocketName; });
					if (SocketIndex == INDEX_NONE)
					{
						UE_LOG(LogNiagara, Warning, TEXT("Static Mesh Data Interface '%s' could not find socket '%s' Mesh '%s' Component '%s'"), *GetFullNameSafe(Interface), *FilteredSocketName.ToString(), *GetFullNameSafe(Mesh), *GetFullNameSafe(SceneComponent.Get()));
						continue;
					}
					++NumFilteredSockets;
					FilteredAndUnfilteredSockets.Add(uint16(SocketIndex));
				}

				for (int32 i = 0; i < NumMeshSockets; ++i)
				{
					FilteredAndUnfilteredSockets.AddUnique(uint16(i));
				}
			}
		}
	}

	return true;
}

bool FNDIStaticMesh_InstanceData::ResetRequired(UNiagaraDataInterfaceStaticMesh* Interface) const
{
	USceneComponent* Component = SceneComponent.Get();
	if (bComponentValid && !Component)
	{
		// The component we were bound to is no longer valid so we have to trigger a reset.
		return true;
	}

	UStaticMesh* Mesh = StaticMesh.Get();
	if (bMeshValid)
	{
		if (!Mesh)
		{
			// The static mesh we were bound to is no longer valid so we have to trigger a reset.
			return true;
		}
		else if (UStaticMeshComponent* StaticMeshComp = Cast<UStaticMeshComponent>(Component))
		{
			if (Mesh != StaticMeshComp->GetStaticMesh())
			{
				// The mesh changed on the component we're attached to so we have to reset
				return true;
			}
		}
	}

	if (Interface != nullptr && ChangeId != Interface->ChangeId)
	{
		return true;
	}

	if (Mesh != nullptr)
	{
		// Currently we only reset if the cached LOD was streamed out, to avoid performance hits. To revisit.
		// We could probably just recache the data derived from the LOD instead of resetting everything.
		if (Mesh->RenderData->GetCurrentFirstLODIdx(MinLOD) > CachedLODIdx)
		{
			return true;
		}

		// The following conditions look like they could only be triggered in Editor...
		//bool bPrevVCSampling = bSupportingVertexColorSampling;//TODO: Vertex color filtering needs more work.
		const bool bNewMeshAllowsCpuAccess = Mesh->bAllowCPUAccess;
		const bool bNewIsCpuAreaWeightedSampling = Mesh->bSupportUniformlyDistributedSampling;
		const bool bNewIsGpuAreaWeightedSampling = bIsCpuUniformlyDistributedSampling && Mesh->bSupportGpuUniformlyDistributedSampling;

		//bSupportingVertexColorSampling = bEnableVertexColorRangeSorting && MeshHasColors();
		return bNewMeshAllowsCpuAccess != bMeshAllowsCpuAccess || bNewIsCpuAreaWeightedSampling != bIsCpuUniformlyDistributedSampling || bNewIsGpuAreaWeightedSampling != bIsGpuUniformlyDistributedSampling /* || bSupportingVertexColorSampling != bPrevVCSampling*/;
	}
	
	return false;
}

bool FNDIStaticMesh_InstanceData::Tick(UNiagaraDataInterfaceStaticMesh* Interface, FNiagaraSystemInstance* SystemInstance, float InDeltaSeconds)
{
	if (ResetRequired(Interface))
	{
		return true;
	}
	else
	{
		DeltaSeconds = InDeltaSeconds;
		
		PrevTransform = Transform;
		Transform = (SceneComponent.IsValid() ? SceneComponent->GetComponentToWorld() : SystemInstance->GetWorldTransform()).ToMatrixWithScale();
		TransformInverseTransposed = Transform.Inverse().GetTransposed();
			
		if (bUsePhysicsVelocity)
		{
			if (UStaticMeshComponent* MeshComponent = Cast<UStaticMeshComponent>(SceneComponent))
			{
				PhysicsVelocity = MeshComponent->GetPhysicsLinearVelocity();
			}
			else
			{
				PhysicsVelocity = FVector::ZeroVector;
			}
		}
		
		return false;
	}
}

void FNDIStaticMesh_InstanceData::Release()
{
	/*if (MeshGpuSpawnBuffer)
	{
		BeginReleaseResource(MeshGpuSpawnBuffer);
		ENQUEUE_UNIQUE_RENDER_COMMAND_ONEPARAMETER(DeleteResource, FStaticMeshGpuSpawnBuffer*, ParamValidSectionVertexBuffer, MeshGpuSpawnBuffer,
			{
				delete ParamValidSectionVertexBuffer;
			});
	}*/
}

//void UNiagaraDataInterfaceStaticMesh::ResetFilter()
//{
//#if WITH_EDITOR	TODO: Make editor only and serialize this stuff out.
//	SectionFilter.Init(this, UsesAreaWeighting());

//TODO: Vertex color filtering needs some more work.
// 	// If we have enabled vertex color sorting for emission, given that these are vertex colors
// 	// and is limited to a byte, we can make lookup relatively quick by just having a bucket
// 	// for every possible entry.
// 	// Will want a better strategy in the long run, but for now this is trivial for GDC..
// 	TrianglesSortedByVertexColor.Empty();
// 	if (bEnableVertexColorRangeSorting && bSupportingVertexColorSampling)
// 	{
// 		VertexColorToTriangleStart.AddDefaulted(256);
// 		if (UStaticMesh* ActualMesh = GetActualMesh())
// 		{
// 			FStaticMeshLODResources& Res = ActualMesh->RenderData->LODResources[0];
// 
// 			// Go over all triangles for each possible vertex color and add it to that bucket
// 			for (int32 i = 0; i < VertexColorToTriangleStart.Num(); i++)
// 			{
// 				uint32 MinVertexColorRed = i;
// 				uint32 MaxVertexColorRed = i + 1;
// 				VertexColorToTriangleStart[i] = TrianglesSortedByVertexColor.Num();
// 
// 				FIndexArrayView IndexView = Res.IndexBuffer.GetArrayView();
// 				for (int32 j = 0; j < SectionFilter.GetValidSections().Num(); j++)
// 				{
// 					int32 SectionIdx = SectionFilter.GetValidSections()[j];
// 					int32 TriStartIdx = Res.Sections[SectionIdx].FirstIndex;
// 					for (uint32 TriIdx = 0; TriIdx < Res.Sections[SectionIdx].NumTriangles; TriIdx++)
// 					{
// 						uint32 V0Idx = IndexView[TriStartIdx + TriIdx * 3 + 0];
// 						uint32 V1Idx = IndexView[TriStartIdx + TriIdx * 3 + 1];
// 						uint32 V2Idx = IndexView[TriStartIdx + TriIdx * 3 + 2];
// 
// 						uint8 MaxR = FMath::Max<uint8>(Res.ColorVertexBuffer.VertexColor(V0Idx).R,
// 							FMath::Max<uint8>(Res.ColorVertexBuffer.VertexColor(V1Idx).R,
// 								Res.ColorVertexBuffer.VertexColor(V2Idx).R));
// 						if (MaxR >= MinVertexColorRed && MaxR < MaxVertexColorRed)
// 						{
// 							TrianglesSortedByVertexColor.Add(TriStartIdx + TriIdx * 3);
// 						}
// 					}
// 				}
// 			}
// 		}
// 	}
//	bFilterInitialized = true;

//#endif
//}

//////////////////////////////////////////////////////////////////////////

struct FNDIStaticMeshParametersName
{
	FString MeshIndexBufferName;
	FString MeshVertexBufferName;
	FString MeshTangentBufferName;
	FString MeshTexCoordBufferName;
	FString MeshColorBufferName;
	FString MeshSectionBufferName;
	FString MeshTriangleBufferName;
	FString SectionCountName;
	FString InstanceTransformName;
	FString InstanceTransformInverseTransposedName;
	FString InstancePrevTransformName;
	FString InstanceRotationName;
	FString InstancePrevRotationName;
	FString InstanceInvDeltaTimeName;
	FString InstanceWorldVelocityName;
	FString AreaWeightedSamplingName;
	FString NumTexCoordName;
	FString UseColorBufferName;
	FString SocketTransformsName;
	FString FilteredAndUnfilteredSocketsName;
	FString NumSocketsAndFilteredName;
};

static void GetNiagaraDataInterfaceParametersName(FNDIStaticMeshParametersName& Names, const FString& Suffix)
{
	Names.MeshIndexBufferName = UNiagaraDataInterfaceStaticMesh::MeshIndexBufferName + Suffix;
	Names.MeshVertexBufferName = UNiagaraDataInterfaceStaticMesh::MeshVertexBufferName + Suffix;
	Names.MeshTangentBufferName = UNiagaraDataInterfaceStaticMesh::MeshTangentBufferName + Suffix;
	Names.MeshTexCoordBufferName = UNiagaraDataInterfaceStaticMesh::MeshTexCoordBufferName + Suffix;
	Names.MeshColorBufferName = UNiagaraDataInterfaceStaticMesh::MeshColorBufferName + Suffix;
	Names.MeshSectionBufferName = UNiagaraDataInterfaceStaticMesh::MeshSectionBufferName + Suffix;
	Names.MeshTriangleBufferName = UNiagaraDataInterfaceStaticMesh::MeshTriangleBufferName + Suffix;
	Names.SectionCountName = UNiagaraDataInterfaceStaticMesh::SectionCountName + Suffix;
	Names.InstanceTransformName = UNiagaraDataInterfaceStaticMesh::InstanceTransformName + Suffix;
	Names.InstanceTransformInverseTransposedName = UNiagaraDataInterfaceStaticMesh::InstanceTransformInverseTransposedName + Suffix;
	Names.InstancePrevTransformName = UNiagaraDataInterfaceStaticMesh::InstancePrevTransformName + Suffix;
	Names.InstanceRotationName = UNiagaraDataInterfaceStaticMesh::InstanceRotationName + Suffix;
	Names.InstancePrevRotationName = UNiagaraDataInterfaceStaticMesh::InstancePrevRotationName + Suffix;
	Names.InstanceInvDeltaTimeName = UNiagaraDataInterfaceStaticMesh::InstanceInvDeltaTimeName + Suffix;
	Names.InstanceWorldVelocityName = UNiagaraDataInterfaceStaticMesh::InstanceWorldVelocityName + Suffix;
	Names.AreaWeightedSamplingName = UNiagaraDataInterfaceStaticMesh::AreaWeightedSamplingName + Suffix;
	Names.NumTexCoordName = UNiagaraDataInterfaceStaticMesh::NumTexCoordName + Suffix;
	Names.UseColorBufferName = UNiagaraDataInterfaceStaticMesh::UseColorBufferName + Suffix;
	Names.SocketTransformsName = UNiagaraDataInterfaceStaticMesh::SocketTransformsName + Suffix;
	Names.FilteredAndUnfilteredSocketsName = UNiagaraDataInterfaceStaticMesh::FilteredAndUnfilteredSocketsName + Suffix;
	Names.NumSocketsAndFilteredName = UNiagaraDataInterfaceStaticMesh::NumSocketsAndFilteredName + Suffix;
}

struct FNiagaraDataInterfaceParametersCS_StaticMesh : public FNiagaraDataInterfaceParametersCS
{
	DECLARE_TYPE_LAYOUT(FNiagaraDataInterfaceParametersCS_StaticMesh, NonVirtual);
public:
	void Bind(const FNiagaraDataInterfaceGPUParamInfo& ParameterInfo, const class FShaderParameterMap& ParameterMap)
	{
		FNDIStaticMeshParametersName ParamNames;
		GetNiagaraDataInterfaceParametersName(ParamNames, ParameterInfo.DataInterfaceHLSLSymbol);

		MeshIndexBuffer.Bind(ParameterMap, *ParamNames.MeshIndexBufferName);
		MeshVertexBuffer.Bind(ParameterMap, *ParamNames.MeshVertexBufferName);
		MeshTangentBuffer.Bind(ParameterMap, *ParamNames.MeshTangentBufferName);
		MeshTexCoordBuffer.Bind(ParameterMap, *ParamNames.MeshTexCoordBufferName);
		MeshColorBuffer.Bind(ParameterMap, *ParamNames.MeshColorBufferName);
		MeshSectionBuffer.Bind(ParameterMap, *ParamNames.MeshSectionBufferName);
		MeshTriangleBuffer.Bind(ParameterMap, *ParamNames.MeshTriangleBufferName);
		SectionCount.Bind(ParameterMap, *ParamNames.SectionCountName);
		InstanceTransform.Bind(ParameterMap, *ParamNames.InstanceTransformName);
		InstanceTransformInverseTransposed.Bind(ParameterMap, *ParamNames.InstanceTransformInverseTransposedName);
		InstancePrevTransform.Bind(ParameterMap, *ParamNames.InstancePrevTransformName);
		InstanceRotation.Bind(ParameterMap, *ParamNames.InstanceRotationName);
		InstancePrevRotation.Bind(ParameterMap, *ParamNames.InstancePrevRotationName);
		InstanceInvDeltaTime.Bind(ParameterMap, *ParamNames.InstanceInvDeltaTimeName);
		InstanceWorldVelocity.Bind(ParameterMap, *ParamNames.InstanceWorldVelocityName);
		AreaWeightedSampling.Bind(ParameterMap, *ParamNames.AreaWeightedSamplingName);
		NumTexCoord.Bind(ParameterMap, *ParamNames.NumTexCoordName);
		UseColorBuffer.Bind(ParameterMap, *ParamNames.UseColorBufferName);
		SocketTransforms.Bind(ParameterMap, *ParamNames.SocketTransformsName);
		FilteredAndUnfilteredSockets.Bind(ParameterMap, *ParamNames.FilteredAndUnfilteredSocketsName);
		NumSocketsAndFiltered.Bind(ParameterMap, *ParamNames.NumSocketsAndFilteredName);
	}

	void Set(FRHICommandList& RHICmdList, const FNiagaraDataInterfaceSetArgs& Context) const
	{
		check(IsInRenderingThread());

		FRHIComputeShader* ComputeShaderRHI = Context.Shader.GetComputeShader();
		
		{
			FNiagaraDataInterfaceProxyStaticMesh* InterfaceProxy = static_cast<FNiagaraDataInterfaceProxyStaticMesh*>(Context.DataInterface);
			FNiagaraStaticMeshData* Data = InterfaceProxy->SystemInstancesToMeshData.Find(Context.SystemInstanceID);
			ensureMsgf(Data, TEXT("Failed to find data for instance %s"), *FNiagaraUtilities::SystemInstanceIDToString(Context.SystemInstanceID));

			if (Data)
			{
				const float InvDeltaTime = Data->DeltaSeconds > 0.0f ? 1.0f / Data->DeltaSeconds : 0.0f;
				const FVector DeltaPosition = Data->Transform.GetOrigin() - Data->PrevTransform.GetOrigin();

				SetShaderValue(RHICmdList, ComputeShaderRHI, InstanceTransform, Data->Transform);
				SetShaderValue(RHICmdList, ComputeShaderRHI, InstanceTransformInverseTransposed, Data->Transform.Inverse().GetTransposed());
				SetShaderValue(RHICmdList, ComputeShaderRHI, InstancePrevTransform, Data->PrevTransform);
				SetShaderValue(RHICmdList, ComputeShaderRHI, InstanceRotation, Data->Transform.ToQuat());
				SetShaderValue(RHICmdList, ComputeShaderRHI, InstancePrevRotation, Data->PrevTransform.ToQuat());
				SetShaderValue(RHICmdList, ComputeShaderRHI, InstanceInvDeltaTime, InvDeltaTime);
				SetShaderValue(RHICmdList, ComputeShaderRHI, InstanceWorldVelocity, DeltaPosition * InvDeltaTime);
				SetShaderValue(RHICmdList, ComputeShaderRHI, AreaWeightedSampling, Data->bIsGpuUniformlyDistributedSampling ? 1 : 0);
			}
			else
			{
				SetShaderValue(RHICmdList, ComputeShaderRHI, InstanceTransform, FMatrix::Identity);
				SetShaderValue(RHICmdList, ComputeShaderRHI, InstanceTransformInverseTransposed, FMatrix::Identity);
				SetShaderValue(RHICmdList, ComputeShaderRHI, InstancePrevTransform, FMatrix::Identity);
				SetShaderValue(RHICmdList, ComputeShaderRHI, InstanceRotation, FQuat::Identity);
				SetShaderValue(RHICmdList, ComputeShaderRHI, InstancePrevRotation, FQuat::Identity);
				SetShaderValue(RHICmdList, ComputeShaderRHI, InstanceInvDeltaTime, 1.0f);
				SetShaderValue(RHICmdList, ComputeShaderRHI, InstanceWorldVelocity, FVector::ZeroVector);
				SetShaderValue(RHICmdList, ComputeShaderRHI, AreaWeightedSampling, 0);
			}

			FStaticMeshGpuSpawnBuffer* SpawnBuffer = Data ? Data->MeshGpuSpawnBuffer : nullptr;
			if (SpawnBuffer)
			{
				SetSRVParameter(RHICmdList, ComputeShaderRHI, MeshVertexBuffer, SpawnBuffer->GetBufferPositionSRV());
				SetSRVParameter(RHICmdList, ComputeShaderRHI, MeshTangentBuffer, SpawnBuffer->GetBufferTangentSRV());
				SetSRVParameter(RHICmdList, ComputeShaderRHI, MeshIndexBuffer, SpawnBuffer->GetBufferIndexSRV());

				SetShaderValue(RHICmdList, ComputeShaderRHI, NumTexCoord, SpawnBuffer->GetNumTexCoord());
				if (SpawnBuffer->GetNumTexCoord() > 0)
				{
					SetSRVParameter(RHICmdList, ComputeShaderRHI, MeshTexCoordBuffer, SpawnBuffer->GetBufferTexCoordSRV());
				}
				else
				{
					SetSRVParameter(RHICmdList, ComputeShaderRHI, MeshTexCoordBuffer, FNiagaraRenderer::GetDummyFloat2Buffer());
				}

				if(SpawnBuffer->GetBufferColorSRV())
				{
					SetSRVParameter(RHICmdList, ComputeShaderRHI, MeshColorBuffer, SpawnBuffer->GetBufferColorSRV());
					SetShaderValue(RHICmdList, ComputeShaderRHI, UseColorBuffer, 1);
				}
				else
				{
					SetSRVParameter(RHICmdList, ComputeShaderRHI, MeshColorBuffer, FNiagaraRenderer::GetDummyWhiteColorBuffer());
					SetShaderValue(RHICmdList, ComputeShaderRHI, UseColorBuffer, 0);
				}

				SetShaderValue(RHICmdList, ComputeShaderRHI, SectionCount, SpawnBuffer->GetValidSectionCount());
				SetSRVParameter(RHICmdList, ComputeShaderRHI, MeshSectionBuffer, SpawnBuffer->GetBufferSectionSRV());
				if (Data->bIsGpuUniformlyDistributedSampling)
				{
					SetSRVParameter(RHICmdList, ComputeShaderRHI, MeshTriangleBuffer, SpawnBuffer->GetBufferUniformTriangleSamplingSRV());
				}
				else
				{
					SetSRVParameter(RHICmdList, ComputeShaderRHI, MeshTriangleBuffer, FNiagaraRenderer::GetDummyUIntBuffer());
				}

				SetSRVParameter(RHICmdList, ComputeShaderRHI, SocketTransforms, SpawnBuffer->GetSocketTransformsSRV());
				SetSRVParameter(RHICmdList, ComputeShaderRHI, FilteredAndUnfilteredSockets, SpawnBuffer->GetFilteredAndUnfilteredSocketsSRV());
				SetShaderValue(RHICmdList, ComputeShaderRHI, NumSocketsAndFiltered, FIntVector(SpawnBuffer->GetNumSockets(), SpawnBuffer->GetNumFilteredSockets(), SpawnBuffer->GetNumSockets() - SpawnBuffer->GetNumFilteredSockets()));
			}
			else
			{
				SetSRVParameter(RHICmdList, ComputeShaderRHI, MeshVertexBuffer, FNiagaraRenderer::GetDummyFloatBuffer());
				SetSRVParameter(RHICmdList, ComputeShaderRHI, MeshTangentBuffer, FNiagaraRenderer::GetDummyFloat4Buffer());
				SetSRVParameter(RHICmdList, ComputeShaderRHI, MeshIndexBuffer, FNiagaraRenderer::GetDummyUIntBuffer());

				SetShaderValue(RHICmdList, ComputeShaderRHI, NumTexCoord, 0);
				SetSRVParameter(RHICmdList, ComputeShaderRHI, MeshTexCoordBuffer, FNiagaraRenderer::GetDummyFloat2Buffer());
				SetSRVParameter(RHICmdList, ComputeShaderRHI, MeshColorBuffer, FNiagaraRenderer::GetDummyWhiteColorBuffer());
				SetShaderValue(RHICmdList, ComputeShaderRHI, UseColorBuffer, 0);

				SetShaderValue(RHICmdList, ComputeShaderRHI, SectionCount, 0);
				SetSRVParameter(RHICmdList, ComputeShaderRHI, MeshSectionBuffer, FNiagaraRenderer::GetDummyUInt4Buffer());
				SetSRVParameter(RHICmdList, ComputeShaderRHI, MeshTriangleBuffer, FNiagaraRenderer::GetDummyUInt4Buffer());

				SetSRVParameter(RHICmdList, ComputeShaderRHI, SocketTransforms, FNiagaraRenderer::GetDummyFloat4Buffer());
				SetSRVParameter(RHICmdList, ComputeShaderRHI, FilteredAndUnfilteredSockets, FNiagaraRenderer::GetDummyUIntBuffer());
				SetShaderValue(RHICmdList, ComputeShaderRHI, NumSocketsAndFiltered, FIntVector(ForceInitToZero));
			}
		}
	}

private:
	LAYOUT_FIELD(FShaderResourceParameter, MeshIndexBuffer);
	LAYOUT_FIELD(FShaderResourceParameter, MeshVertexBuffer);
	LAYOUT_FIELD(FShaderResourceParameter, MeshTangentBuffer);
	LAYOUT_FIELD(FShaderResourceParameter, MeshTexCoordBuffer);
	LAYOUT_FIELD(FShaderResourceParameter, MeshColorBuffer);
	LAYOUT_FIELD(FShaderResourceParameter, MeshSectionBuffer);
	LAYOUT_FIELD(FShaderResourceParameter, MeshTriangleBuffer);
	LAYOUT_FIELD(FShaderParameter, SectionCount);
	LAYOUT_FIELD(FShaderParameter, InstanceTransform);
	LAYOUT_FIELD(FShaderParameter, InstanceTransformInverseTransposed);
	LAYOUT_FIELD(FShaderParameter, InstancePrevTransform);
	LAYOUT_FIELD(FShaderParameter, InstanceRotation);
	LAYOUT_FIELD(FShaderParameter, InstancePrevRotation);
	LAYOUT_FIELD(FShaderParameter, InstanceInvDeltaTime);
	LAYOUT_FIELD(FShaderParameter, InstanceWorldVelocity);
	LAYOUT_FIELD(FShaderParameter, AreaWeightedSampling);
	LAYOUT_FIELD(FShaderParameter, NumTexCoord);
	LAYOUT_FIELD(FShaderParameter, UseColorBuffer);
	LAYOUT_FIELD(FShaderResourceParameter,SocketTransforms);
	LAYOUT_FIELD(FShaderResourceParameter,FilteredAndUnfilteredSockets);
	LAYOUT_FIELD(FShaderParameter, NumSocketsAndFiltered);
};

IMPLEMENT_TYPE_LAYOUT(FNiagaraDataInterfaceParametersCS_StaticMesh);


IMPLEMENT_NIAGARA_DI_PARAMETER(UNiagaraDataInterfaceStaticMesh, FNiagaraDataInterfaceParametersCS_StaticMesh);

//////////////////////////////////////////////////////////////////////////

void FNiagaraDataInterfaceProxyStaticMesh::InitializePerInstanceData(const FNiagaraSystemInstanceID& SystemInstance, FStaticMeshGpuSpawnBuffer* MeshGPUSpawnBuffer)
{
	check(IsInRenderingThread());
	check(!SystemInstancesToMeshData.Contains(SystemInstance));

	FNiagaraStaticMeshData& Data = SystemInstancesToMeshData.Add(SystemInstance);
	Data.MeshGpuSpawnBuffer = MeshGPUSpawnBuffer;
}

void FNiagaraDataInterfaceProxyStaticMesh::DestroyPerInstanceData(NiagaraEmitterInstanceBatcher* Batcher, const FNiagaraSystemInstanceID& SystemInstance)
{
	check(IsInRenderingThread());
	//check(SystemInstancesToMeshData.Contains(SystemInstance));
	SystemInstancesToMeshData.Remove(SystemInstance);
}

void FNiagaraDataInterfaceProxyStaticMesh::ConsumePerInstanceDataFromGameThread(void* PerInstanceData, const FNiagaraSystemInstanceID& Instance)
{
	FNiagaraPassedInstanceDataForRT* SourceData = static_cast<FNiagaraPassedInstanceDataForRT*>(PerInstanceData);
	FNiagaraStaticMeshData* Data = SystemInstancesToMeshData.Find(Instance);
	// @todo-threadsafety Verify we cannot ever reach here without valid data.
	ensure(Data);
	if (Data)
	{
		//UE_LOG(LogNiagara, Log, TEXT("ConsumePerInstanceDataFromGameThread() ... found %s"), *Instance.ToString());

		Data->bIsGpuUniformlyDistributedSampling = SourceData->bIsGpuUniformlyDistributedSampling;
		Data->DeltaSeconds = SourceData->DeltaSeconds;
		Data->Transform = SourceData->Transform;
		Data->PrevTransform = SourceData->PrevTransform;
	}
	else
	{
		UE_LOG(LogNiagara, Log, TEXT("ConsumePerInstanceDataFromGameThread() ... could not find %s"), *FNiagaraUtilities::SystemInstanceIDToString(Instance));
	}
}

//////////////////////////////////////////////////////////////////////////

UNiagaraDataInterfaceStaticMesh::UNiagaraDataInterfaceStaticMesh(FObjectInitializer const& ObjectInitializer)
	: Super(ObjectInitializer)
	, SourceMode(ENDIStaticMesh_SourceMode::Default)
#if WITH_EDITORONLY_DATA
	, PreviewMesh(nullptr)
#endif
	, DefaultMesh(nullptr)
	, Source(nullptr)
	, bUsePhysicsBodyVelocity(false)
	, ChangeId(0)
	//, bSupportingVertexColorSampling(0)//Vertex color filtering needs some more work.
	//, bFilterInitialized(false)
{
	Proxy.Reset(new FNiagaraDataInterfaceProxyStaticMesh());
}

void UNiagaraDataInterfaceStaticMesh::PostInitProperties()
{
	Super::PostInitProperties();

	//Can we register data interfaces as regular types and fold them into the FNiagaraVariable framework for UI and function calls etc?
	if (HasAnyFlags(RF_ClassDefaultObject))
	{
		FNiagaraTypeRegistry::Register(FNiagaraTypeDefinition(GetClass()), true, false, false);

		//Still some issues with using custom structs. Convert node for example throws a wobbler. TODO after GDC.
		FNiagaraTypeRegistry::Register(FMeshTriCoordinate::StaticStruct(), true, true, false);
	}
}

#if WITH_EDITOR
void UNiagaraDataInterfaceStaticMesh::PostEditChangeProperty(FPropertyChangedEvent& PropertyChangedEvent)
{
	Super::PostEditChangeProperty(PropertyChangedEvent);
	ChangeId++;

	if (PropertyChangedEvent.Property &&
		PropertyChangedEvent.Property->GetFName() == GET_MEMBER_NAME_CHECKED(UNiagaraDataInterfaceStaticMesh, SourceMode))
	{
		if (SourceMode != ENDIStaticMesh_SourceMode::Default && SourceMode != ENDIStaticMesh_SourceMode::Source)
		{
			// Ensure we don't have any reference to a source actor that we'll never use
			Source = nullptr;
			SourceComponent = nullptr;
		}
	
		if (SourceMode != ENDIStaticMesh_SourceMode::Default && SourceMode != ENDIStaticMesh_SourceMode::DefaultMeshOnly)
		{
			// Ensure we don't cook in a default mesh we'll never use
			DefaultMesh = nullptr;
		}
	}
}

bool UNiagaraDataInterfaceStaticMesh::CanEditChange(const FProperty* InProperty) const
{
	if (!Super::CanEditChange(InProperty))
	{
		return false;
	}

	if (InProperty->GetFName() == GET_MEMBER_NAME_CHECKED(UNiagaraDataInterfaceStaticMesh, Source) &&
		SourceMode != ENDIStaticMesh_SourceMode::Default &&
		SourceMode != ENDIStaticMesh_SourceMode::Source)
	{
		// Disable Source if we'll never use it
		return false;
	}

	if (InProperty->GetFName() == GET_MEMBER_NAME_CHECKED(UNiagaraDataInterfaceStaticMesh, DefaultMesh) &&
		SourceMode != ENDIStaticMesh_SourceMode::Default &&
		SourceMode != ENDIStaticMesh_SourceMode::DefaultMeshOnly)
	{
		// Disable Default Mesh if we'll never use it
		return false;
	}

	return true;
}
#endif //WITH_EDITOR

namespace StaticMeshHelpers
{
	static const FName IsValidName("IsValid");
	static const FName RandomSectionName("RandomSection");
	static const FName RandomTriCoordName("RandomTriCoord");
	static const FName RandomTriCoordOnSectionName("RandomTriCoordOnSection");
	static const FName RandomTriCoordVCFilteredName("RandomTriCoordUsingVertexColorFilter");

	static const FName GetTriPositionName("GetTriPosition");
	static const FName GetTriNormalName("GetTriNormal");
	static const FName GetTriTangentsName("GetTriTangents");

	static const FName GetTriPositionWSName("GetTriPositionWS");
	static const FName GetTriNormalWSName("GetTriNormalWS");
	static const FName GetTriTangentsWSName("GetTriTangentsWS");

	static const FName GetTriColorName("GetTriColor");
	static const FName GetTriUVName("GetTriUV");

	static const FName GetTriPositionAndVelocityName("GetTriPositionAndVelocityWS");

	/** Temporary solution for exposing the transform of a mesh. Ideally this would be done by allowing interfaces to add to the uniform set for a simulation. */
	static const FName GetMeshLocalToWorldName("GetLocalToWorld");
	static const FName GetMeshLocalToWorldInverseTransposedName("GetMeshLocalToWorldInverseTransposed");
	static const FName GetMeshWorldVelocityName("GetWorldVelocity");

	static const FName GetVertexPositionName("GetVertexPosition"); 
	static const FName GetVertexPositionWSName("GetVertexPositionWS"); 

	static const FName GetSocketCountName(TEXT("GetSocketCount"));
	static const FName GetFilteredSocketCountName(TEXT("GetFilteredSocketCount"));
	static const FName GetUnfilteredSocketCountName(TEXT("GetUnfilteredSocketCount"));
	static const FName GetSocketTransformName(TEXT("GetSocketTransform"));
	static const FName GetFilteredSocketTransformName(TEXT("GetFilteredSocketTransform"));
	static const FName GetUnfilteredSocketTransformName(TEXT("GetUnfilteredSocketTransform"));
	static const FName GetSocketTransformWSName(TEXT("GetSocketTransformWS"));
	static const FName GetFilteredSocketTransformWSName(TEXT("GetFilteredSocketTransformWS"));
	static const FName GetUnfilteredSocketTransformWSName(TEXT("GetUnfilteredSocketTransformWS"));
};

void UNiagaraDataInterfaceStaticMesh::GetFunctions(TArray<FNiagaraFunctionSignature>& OutFunctions)
{
	{
		FNiagaraFunctionSignature& Sig = OutFunctions.AddDefaulted_GetRef();
		Sig.Name = StaticMeshHelpers::IsValidName;
		Sig.Inputs.Add(FNiagaraVariable(FNiagaraTypeDefinition(GetClass()), TEXT("StaticMesh")));
		Sig.Outputs.Add(FNiagaraVariable(FNiagaraTypeDefinition::GetBoolDef(), TEXT("Valid")));
		Sig.bMemberFunction = true;
		Sig.bRequiresContext = false;
	}

	{
		FNiagaraFunctionSignature& Sig = OutFunctions.AddDefaulted_GetRef();
		Sig.Name = StaticMeshHelpers::RandomSectionName;
		Sig.Inputs.Add(FNiagaraVariable(FNiagaraTypeDefinition(GetClass()), TEXT("StaticMesh")));
		Sig.Outputs.Add(FNiagaraVariable(FNiagaraTypeDefinition::GetIntDef(), TEXT("Section")));
		Sig.bMemberFunction = true;
		Sig.bRequiresContext = false;
	}

	{
		FNiagaraFunctionSignature& Sig = OutFunctions.AddDefaulted_GetRef();
		Sig.Name = StaticMeshHelpers::RandomTriCoordName;
		Sig.Inputs.Add(FNiagaraVariable(FNiagaraTypeDefinition(GetClass()), TEXT("StaticMesh")));
		Sig.Outputs.Add(FNiagaraVariable(FNiagaraTypeDefinition(FMeshTriCoordinate::StaticStruct()), TEXT("Coord")));
		Sig.bMemberFunction = true;
		Sig.bRequiresContext = false;
	}

	{
		FNiagaraFunctionSignature& Sig = OutFunctions.AddDefaulted_GetRef();
		Sig.Name = StaticMeshHelpers::RandomTriCoordVCFilteredName;
		Sig.Inputs.Add(FNiagaraVariable(FNiagaraTypeDefinition(GetClass()), TEXT("StaticMesh")));
		Sig.Inputs.Add(FNiagaraVariable(FNiagaraTypeDefinition(FNiagaraTypeDefinition::GetFloatDef()), TEXT("Start")));
		Sig.Inputs.Add(FNiagaraVariable(FNiagaraTypeDefinition(FNiagaraTypeDefinition::GetFloatDef()), TEXT("Range")));
		Sig.Outputs.Add(FNiagaraVariable(FNiagaraTypeDefinition(FMeshTriCoordinate::StaticStruct()), TEXT("Coord")));
		Sig.bMemberFunction = true;
		Sig.bRequiresContext = false;
#if WITH_EDITORONLY_DATA
		Sig.SetDescription(LOCTEXT("DataInterfaceSpline_RandomTriCoordVCFiltered", "If bSupportingVertexColorSampling is set on the data source, will randomly find a triangle whose red channel is within the Start to Start + Range color range."));
#endif
	}

	{
		FNiagaraFunctionSignature& Sig = OutFunctions.AddDefaulted_GetRef();
		Sig.Name = StaticMeshHelpers::RandomTriCoordOnSectionName;
		Sig.Inputs.Add(FNiagaraVariable(FNiagaraTypeDefinition(GetClass()), TEXT("StaticMesh")));
		Sig.Inputs.Add(FNiagaraVariable(FNiagaraTypeDefinition::GetIntDef(), TEXT("Section")));
		Sig.Outputs.Add(FNiagaraVariable(FNiagaraTypeDefinition(FMeshTriCoordinate::StaticStruct()), TEXT("Coord")));
		Sig.bMemberFunction = true;
		Sig.bRequiresContext = false;
	}

	{
		FNiagaraFunctionSignature& Sig = OutFunctions.AddDefaulted_GetRef();
		Sig.Name = StaticMeshHelpers::GetTriPositionName;
		Sig.Inputs.Add(FNiagaraVariable(FNiagaraTypeDefinition(GetClass()), TEXT("StaticMesh")));
		Sig.Inputs.Add(FNiagaraVariable(FNiagaraTypeDefinition(FMeshTriCoordinate::StaticStruct()), TEXT("Coord")));
		Sig.Outputs.Add(FNiagaraVariable(FNiagaraTypeDefinition::GetVec3Def(), TEXT("Position")));
		Sig.bMemberFunction = true;
		Sig.bRequiresContext = false;
	}

	{
		FNiagaraFunctionSignature& Sig = OutFunctions.AddDefaulted_GetRef();
		Sig.Name = StaticMeshHelpers::GetTriPositionAndVelocityName;
		Sig.Inputs.Add(FNiagaraVariable(FNiagaraTypeDefinition(GetClass()), TEXT("StaticMesh")));
		Sig.Inputs.Add(FNiagaraVariable(FNiagaraTypeDefinition(FMeshTriCoordinate::StaticStruct()), TEXT("Coord")));
		Sig.Outputs.Add(FNiagaraVariable(FNiagaraTypeDefinition::GetVec3Def(), TEXT("Position")));
		Sig.Outputs.Add(FNiagaraVariable(FNiagaraTypeDefinition::GetVec3Def(), TEXT("Velocity")));
		Sig.bMemberFunction = true;
		Sig.bRequiresContext = false;
	}

	{
		FNiagaraFunctionSignature& Sig = OutFunctions.AddDefaulted_GetRef();
		Sig.Name = StaticMeshHelpers::GetTriPositionWSName;
		Sig.Inputs.Add(FNiagaraVariable(FNiagaraTypeDefinition(GetClass()), TEXT("StaticMesh")));
		Sig.Inputs.Add(FNiagaraVariable(FNiagaraTypeDefinition(FMeshTriCoordinate::StaticStruct()), TEXT("Coord")));
		Sig.Outputs.Add(FNiagaraVariable(FNiagaraTypeDefinition::GetVec3Def(), TEXT("Position")));
		Sig.bMemberFunction = true;
		Sig.bRequiresContext = false;
	}

	{
		FNiagaraFunctionSignature& Sig = OutFunctions.AddDefaulted_GetRef();
		Sig.Name = StaticMeshHelpers::GetTriNormalName;
		Sig.Inputs.Add(FNiagaraVariable(FNiagaraTypeDefinition(GetClass()), TEXT("StaticMesh")));
		Sig.Inputs.Add(FNiagaraVariable(FNiagaraTypeDefinition(FMeshTriCoordinate::StaticStruct()), TEXT("Coord")));
		Sig.Outputs.Add(FNiagaraVariable(FNiagaraTypeDefinition::GetVec3Def(), TEXT("Normal")));
		Sig.bMemberFunction = true;
		Sig.bRequiresContext = false;
	}

	{
		FNiagaraFunctionSignature& Sig = OutFunctions.AddDefaulted_GetRef();
		Sig.Name = StaticMeshHelpers::GetTriNormalWSName;
		Sig.Inputs.Add(FNiagaraVariable(FNiagaraTypeDefinition(GetClass()), TEXT("StaticMesh")));
		Sig.Inputs.Add(FNiagaraVariable(FNiagaraTypeDefinition(FMeshTriCoordinate::StaticStruct()), TEXT("Coord")));
		Sig.Outputs.Add(FNiagaraVariable(FNiagaraTypeDefinition::GetVec3Def(), TEXT("Normal")));
		Sig.bMemberFunction = true;
		Sig.bRequiresContext = false;
	}

	{
		FNiagaraFunctionSignature& Sig = OutFunctions.AddDefaulted_GetRef();
		Sig.Name = StaticMeshHelpers::GetTriTangentsName;
		Sig.Inputs.Add(FNiagaraVariable(FNiagaraTypeDefinition(GetClass()), TEXT("StaticMesh")));
		Sig.Inputs.Add(FNiagaraVariable(FNiagaraTypeDefinition(FMeshTriCoordinate::StaticStruct()), TEXT("Coord")));
		Sig.Outputs.Add(FNiagaraVariable(FNiagaraTypeDefinition::GetVec3Def(), TEXT("Tangent")));
		Sig.Outputs.Add(FNiagaraVariable(FNiagaraTypeDefinition::GetVec3Def(), TEXT("Binormal")));
		Sig.Outputs.Add(FNiagaraVariable(FNiagaraTypeDefinition::GetVec3Def(), TEXT("Normal")));
		Sig.bMemberFunction = true;
		Sig.bRequiresContext = false;
	}

	{
		FNiagaraFunctionSignature& Sig = OutFunctions.AddDefaulted_GetRef();
		Sig.Name = StaticMeshHelpers::GetTriTangentsWSName;
		Sig.Inputs.Add(FNiagaraVariable(FNiagaraTypeDefinition(GetClass()), TEXT("StaticMesh")));
		Sig.Inputs.Add(FNiagaraVariable(FNiagaraTypeDefinition(FMeshTriCoordinate::StaticStruct()), TEXT("Coord")));
		Sig.Outputs.Add(FNiagaraVariable(FNiagaraTypeDefinition::GetVec3Def(), TEXT("Tangent")));
		Sig.Outputs.Add(FNiagaraVariable(FNiagaraTypeDefinition::GetVec3Def(), TEXT("Binormal")));
		Sig.Outputs.Add(FNiagaraVariable(FNiagaraTypeDefinition::GetVec3Def(), TEXT("Normal")));
		Sig.bMemberFunction = true;
		Sig.bRequiresContext = false;
	}

	{
		FNiagaraFunctionSignature& Sig = OutFunctions.AddDefaulted_GetRef();
		Sig.Name = StaticMeshHelpers::GetTriColorName;
		Sig.Inputs.Add(FNiagaraVariable(FNiagaraTypeDefinition(GetClass()), TEXT("StaticMesh")));
		Sig.Inputs.Add(FNiagaraVariable(FNiagaraTypeDefinition(FMeshTriCoordinate::StaticStruct()), TEXT("Coord")));
		Sig.Outputs.Add(FNiagaraVariable(FNiagaraTypeDefinition::GetColorDef(), TEXT("Color")));
		Sig.bMemberFunction = true;
		Sig.bRequiresContext = false;
	}

	{
		FNiagaraFunctionSignature& Sig = OutFunctions.AddDefaulted_GetRef();
		Sig.Name = StaticMeshHelpers::GetTriUVName;
		Sig.Inputs.Add(FNiagaraVariable(FNiagaraTypeDefinition(GetClass()), TEXT("StaticMesh")));
		Sig.Inputs.Add(FNiagaraVariable(FNiagaraTypeDefinition(FMeshTriCoordinate::StaticStruct()), TEXT("Coord")));
		Sig.Inputs.Add(FNiagaraVariable(FNiagaraTypeDefinition::GetIntDef(), TEXT("UV Set")));
		Sig.Outputs.Add(FNiagaraVariable(FNiagaraTypeDefinition::GetVec2Def(), TEXT("UV")));
		Sig.bMemberFunction = true;
		Sig.bRequiresContext = false;
	}

	{
		FNiagaraFunctionSignature& Sig = OutFunctions.AddDefaulted_GetRef();
		Sig.Name = StaticMeshHelpers::GetMeshLocalToWorldName;
		Sig.Inputs.Add(FNiagaraVariable(FNiagaraTypeDefinition(GetClass()), TEXT("StaticMesh")));
		Sig.Outputs.Add(FNiagaraVariable(FNiagaraTypeDefinition::GetMatrix4Def(), TEXT("Transform")));
		Sig.bMemberFunction = true;
		Sig.bRequiresContext = false;
	}

	{
		FNiagaraFunctionSignature& Sig = OutFunctions.AddDefaulted_GetRef();
		Sig.Name = StaticMeshHelpers::GetMeshLocalToWorldInverseTransposedName;
		Sig.Inputs.Add(FNiagaraVariable(FNiagaraTypeDefinition(GetClass()), TEXT("StaticMesh")));
		Sig.Outputs.Add(FNiagaraVariable(FNiagaraTypeDefinition::GetMatrix4Def(), TEXT("Transform")));
		Sig.bMemberFunction = true;
		Sig.bRequiresContext = false;
	}

	{
		FNiagaraFunctionSignature& Sig = OutFunctions.AddDefaulted_GetRef();
		Sig.Name = StaticMeshHelpers::GetMeshWorldVelocityName;
		Sig.Inputs.Add(FNiagaraVariable(FNiagaraTypeDefinition(GetClass()), TEXT("StaticMesh")));
		Sig.Outputs.Add(FNiagaraVariable(FNiagaraTypeDefinition::GetVec3Def(), TEXT("Velocity")));
		Sig.bMemberFunction = true;
		Sig.bRequiresContext = false;
	}

	{
		FNiagaraFunctionSignature& Sig = OutFunctions.AddDefaulted_GetRef();
		Sig.Name = StaticMeshHelpers::GetVertexPositionName;
		Sig.Inputs.Add(FNiagaraVariable(FNiagaraTypeDefinition(GetClass()), TEXT("StaticMesh")));
		Sig.Inputs.Add(FNiagaraVariable(FNiagaraTypeDefinition::GetIntDef(), TEXT("Vertex")));
		Sig.Outputs.Add(FNiagaraVariable(FNiagaraTypeDefinition::GetVec3Def(), TEXT("Position")));
		Sig.bMemberFunction = true;
		Sig.bRequiresContext = false;
#if WITH_EDITORONLY_DATA
		Sig.Description = LOCTEXT("GetVertexPositionDesc", "Returns the local space vertex position for the passed vertex.");
#endif
	} 
	
	{
		FNiagaraFunctionSignature& Sig = OutFunctions.AddDefaulted_GetRef();
		Sig.Name = StaticMeshHelpers::GetVertexPositionWSName;
		Sig.Inputs.Add(FNiagaraVariable(FNiagaraTypeDefinition(GetClass()), TEXT("StaticMesh")));
		Sig.Inputs.Add(FNiagaraVariable(FNiagaraTypeDefinition::GetIntDef(), TEXT("Vertex")));
		Sig.Outputs.Add(FNiagaraVariable(FNiagaraTypeDefinition::GetVec3Def(), TEXT("Position")));
		Sig.bMemberFunction = true;
		Sig.bRequiresContext = false;
#if WITH_EDITORONLY_DATA
		Sig.Description = LOCTEXT("GetVertexPositionWSDesc", "Returns the world space vertex position for the passed vertex.");
#endif
	}

	//////////////////////////////////////////////////////////////////////////
	// Socket functions
	{
		FNiagaraFunctionSignature Sig;
		Sig.Inputs.Add(FNiagaraVariable(FNiagaraTypeDefinition(GetClass()), TEXT("StaticMesh")));
		Sig.Outputs.Add(FNiagaraVariable(FNiagaraTypeDefinition::GetIntDef(), TEXT("Num")));
		Sig.bMemberFunction = true;
		Sig.bRequiresContext = false;

		OutFunctions.Add_GetRef(Sig).Name = StaticMeshHelpers::GetSocketCountName;
		OutFunctions.Add_GetRef(Sig).Name = StaticMeshHelpers::GetFilteredSocketCountName;
		OutFunctions.Add_GetRef(Sig).Name = StaticMeshHelpers::GetUnfilteredSocketCountName;
	}

	{
		FNiagaraFunctionSignature Sig;
		Sig.Inputs.Add(FNiagaraVariable(FNiagaraTypeDefinition(GetClass()), TEXT("StaticMesh")));
		Sig.Inputs.Add(FNiagaraVariable(FNiagaraTypeDefinition::GetIntDef(), TEXT("Index")));
		Sig.Outputs.Add(FNiagaraVariable(FNiagaraTypeDefinition::GetVec3Def(), TEXT("Position")));
		Sig.Outputs.Add(FNiagaraVariable(FNiagaraTypeDefinition::GetQuatDef(), TEXT("Rotation")));
		Sig.Outputs.Add(FNiagaraVariable(FNiagaraTypeDefinition::GetVec3Def(), TEXT("Scale")));
		Sig.bMemberFunction = true;
		Sig.bRequiresContext = false;

		OutFunctions.Add_GetRef(Sig).Name = StaticMeshHelpers::GetSocketTransformName;
		OutFunctions.Add_GetRef(Sig).Name = StaticMeshHelpers::GetSocketTransformWSName;
		OutFunctions.Add_GetRef(Sig).Name = StaticMeshHelpers::GetFilteredSocketTransformName;
		OutFunctions.Add_GetRef(Sig).Name = StaticMeshHelpers::GetFilteredSocketTransformWSName;
		OutFunctions.Add_GetRef(Sig).Name = StaticMeshHelpers::GetUnfilteredSocketTransformName;
		OutFunctions.Add_GetRef(Sig).Name = StaticMeshHelpers::GetUnfilteredSocketTransformWSName;
	}
}

//External function binder choosing between template specializations based on UsesAreaWeighting
template<typename NextBinder>
struct TSampleModeBinder
{
	template<typename... ParamTypes>
	static void Bind(UNiagaraDataInterface* Interface, const FVMExternalFunctionBindingInfo& BindingInfo, void* InstanceData, FVMExternalFunction &OutFunc)
	{
		FNDIStaticMesh_InstanceData* InstData = (FNDIStaticMesh_InstanceData*)InstanceData;
		UNiagaraDataInterfaceStaticMesh* MeshInterface = CastChecked<UNiagaraDataInterfaceStaticMesh>(Interface);
		if (!InstData->bMeshValid)
		{
			NextBinder::template Bind<ParamTypes..., TSampleModeInvalid>(Interface, BindingInfo, InstanceData, OutFunc);
		}
		else if (InstData->UsesCpuUniformlyDistributedSampling())
		{
			NextBinder::template Bind<ParamTypes..., TSampleModeAreaWeighted>(Interface, BindingInfo, InstanceData, OutFunc);
		}
		else
		{
			NextBinder::template Bind<ParamTypes..., TSampleModeDefault>(Interface, BindingInfo, InstanceData, OutFunc);
		}
	}
};

//Helper struct for stubbing access of vertex data.
struct TNullMeshVertexAccessor
{
	TNullMeshVertexAccessor(const FStaticMeshVertexBuffer&) {}

	FORCEINLINE FVector GetTangentX(int32 Idx)const { return FVector4(1.0f, 0.0f, 0.0f, 0.0f); }
	FORCEINLINE FVector GetTangentY(int32 Idx)const { return FVector4(0.0f, 1.0f, 0.0f, 0.0f); }
	FORCEINLINE FVector GetTangentZ(int32 Idx)const { return FVector4(0.0f, 0.0f, 1.0f, 0.0f); }
	FORCEINLINE FVector2D GetUV(int32 Idx, int32 UVSet)const { return FVector2D(0.0f, 0.0f); }
};

//Helper struct for accessing typed vertex data.
template<EStaticMeshVertexTangentBasisType TangentT, EStaticMeshVertexUVType UVTypeT>
struct TTypedMeshVertexAccessor
{
	const FStaticMeshVertexBuffer& Verts;
	TTypedMeshVertexAccessor(const FStaticMeshVertexBuffer& InVerts)
		: Verts(InVerts)
	{}

	FORCEINLINE FVector GetTangentX(int32 Idx)const { return Verts.VertexTangentX_Typed<TangentT>(Idx); }
	FORCEINLINE FVector GetTangentY(int32 Idx)const { return Verts.VertexTangentY_Typed<TangentT>(Idx); }
	FORCEINLINE FVector GetTangentZ(int32 Idx)const { return Verts.VertexTangentZ_Typed<TangentT>(Idx); }
	FORCEINLINE FVector2D GetUV(int32 Idx, int32 UVSet)const { return Verts.GetVertexUV_Typed<UVTypeT>(Idx, UVSet); }
};

//External function binder choosing between template specializations based on the mesh's vertex type.
template<typename NextBinder>
struct TTypedMeshAccessorBinder
{
	template<typename... ParamTypes>
	static void Bind(UNiagaraDataInterface* Interface, const FVMExternalFunctionBindingInfo& BindingInfo, void* InstanceData, FVMExternalFunction &OutFunc)
	{
		FNDIStaticMesh_InstanceData* InstData = (FNDIStaticMesh_InstanceData*)InstanceData;
		if (!InstData->bMeshValid)
		{
			NextBinder::template Bind<ParamTypes..., TNullMeshVertexAccessor>(Interface, BindingInfo, InstanceData, OutFunc);
			return;
		}

		UNiagaraDataInterfaceStaticMesh* MeshInterface = CastChecked<UNiagaraDataInterfaceStaticMesh>(Interface);
		TRefCountPtr<const FStaticMeshLODResources> Res = InstData->GetCurrentFirstLOD();
		if (Res->VertexBuffers.StaticMeshVertexBuffer.GetUseHighPrecisionTangentBasis())			
		{
			if (Res->VertexBuffers.StaticMeshVertexBuffer.GetUseFullPrecisionUVs())
			{
				NextBinder::template Bind<ParamTypes..., TTypedMeshVertexAccessor<EStaticMeshVertexTangentBasisType::HighPrecision, EStaticMeshVertexUVType::HighPrecision>>(Interface, BindingInfo, InstanceData, OutFunc);
			}
			else
			{
				NextBinder::template Bind<ParamTypes..., TTypedMeshVertexAccessor<EStaticMeshVertexTangentBasisType::HighPrecision, EStaticMeshVertexUVType::Default>>(Interface, BindingInfo, InstanceData, OutFunc);
			}
		}
		else
		{
			if (Res->VertexBuffers.StaticMeshVertexBuffer.GetUseFullPrecisionUVs())
			{
				NextBinder::template Bind<ParamTypes..., TTypedMeshVertexAccessor<EStaticMeshVertexTangentBasisType::Default, EStaticMeshVertexUVType::HighPrecision>>(Interface, BindingInfo, InstanceData, OutFunc);
			}
			else
			{
				NextBinder::template Bind<ParamTypes..., TTypedMeshVertexAccessor<EStaticMeshVertexTangentBasisType::Default, EStaticMeshVertexUVType::Default>>(Interface, BindingInfo, InstanceData, OutFunc);
			}
		}
	}
};

//Final binders for all static mesh interface functions.
DEFINE_NDI_DIRECT_FUNC_BINDER(UNiagaraDataInterfaceStaticMesh, IsValid);
DEFINE_NDI_FUNC_BINDER(UNiagaraDataInterfaceStaticMesh, RandomSection);
DEFINE_NDI_FUNC_BINDER(UNiagaraDataInterfaceStaticMesh, RandomTriCoord);
DEFINE_NDI_DIRECT_FUNC_BINDER(UNiagaraDataInterfaceStaticMesh, RandomTriCoordVertexColorFiltered);
DEFINE_NDI_FUNC_BINDER(UNiagaraDataInterfaceStaticMesh, RandomTriCoordOnSection);
DEFINE_NDI_FUNC_BINDER(UNiagaraDataInterfaceStaticMesh, GetTriCoordPosition);
DEFINE_NDI_FUNC_BINDER(UNiagaraDataInterfaceStaticMesh, GetTriCoordNormal);
DEFINE_NDI_FUNC_BINDER(UNiagaraDataInterfaceStaticMesh, GetTriCoordTangents);
DEFINE_NDI_DIRECT_FUNC_BINDER(UNiagaraDataInterfaceStaticMesh, GetTriCoordColor);
DEFINE_NDI_FUNC_BINDER(UNiagaraDataInterfaceStaticMesh, GetTriCoordUV);
DEFINE_NDI_DIRECT_FUNC_BINDER(UNiagaraDataInterfaceStaticMesh, GetTriCoordPositionAndVelocity);

DEFINE_NDI_FUNC_BINDER(UNiagaraDataInterfaceStaticMesh, GetVertexPosition);

void UNiagaraDataInterfaceStaticMesh::GetVMExternalFunction(const FVMExternalFunctionBindingInfo& BindingInfo, void* InstanceData, FVMExternalFunction &OutFunc)
{
	FNDIStaticMesh_InstanceData* InstData = (FNDIStaticMesh_InstanceData*)InstanceData;
	check(InstData);
	
	if (BindingInfo.Name == StaticMeshHelpers::IsValidName)
	{
		check(BindingInfo.GetNumInputs() == 1 && BindingInfo.GetNumOutputs() == 1);
		NDI_FUNC_BINDER(UNiagaraDataInterfaceStaticMesh, IsValid)::Bind(this, OutFunc);
	}
	else if (BindingInfo.Name == StaticMeshHelpers::RandomSectionName)
	{
		check(BindingInfo.GetNumInputs() == 1 && BindingInfo.GetNumOutputs() == 1);
		TSampleModeBinder<NDI_FUNC_BINDER(UNiagaraDataInterfaceStaticMesh, RandomSection)>::Bind(this, BindingInfo, InstanceData, OutFunc);
	}
	else if (BindingInfo.Name == StaticMeshHelpers::RandomTriCoordName)
	{
		check(BindingInfo.GetNumInputs() == 1 && BindingInfo.GetNumOutputs() == 4);
		TSampleModeBinder<NDI_FUNC_BINDER(UNiagaraDataInterfaceStaticMesh, RandomTriCoord)>::Bind(this, BindingInfo, InstanceData, OutFunc);
	}
	//TODO: Vertex color filtering needs more work.
	else if (BindingInfo.Name == StaticMeshHelpers::RandomTriCoordVCFilteredName)
	{
		InstData->InitVertexColorFiltering();
		check(BindingInfo.GetNumInputs() == 3 && BindingInfo.GetNumOutputs() == 4);
		NDI_FUNC_BINDER(UNiagaraDataInterfaceStaticMesh, RandomTriCoordVertexColorFiltered)::Bind(this, OutFunc);
	}	
	else if (BindingInfo.Name == StaticMeshHelpers::RandomTriCoordOnSectionName)
	{
		check(BindingInfo.GetNumInputs() == 2 && BindingInfo.GetNumOutputs() == 4);
		TSampleModeBinder<NDI_FUNC_BINDER(UNiagaraDataInterfaceStaticMesh, RandomTriCoordOnSection)>::Bind(this, BindingInfo, InstanceData, OutFunc);
	}
	else if (BindingInfo.Name == StaticMeshHelpers::GetTriPositionName)
	{
		check(BindingInfo.GetNumInputs() == 5 && BindingInfo.GetNumOutputs() == 3);
		TNDIExplicitBinder<FNDITransformHandlerNoop, NDI_FUNC_BINDER(UNiagaraDataInterfaceStaticMesh, GetTriCoordPosition)>::Bind(this, BindingInfo, InstanceData, OutFunc);
	}
	else if (BindingInfo.Name == StaticMeshHelpers::GetTriPositionWSName)
	{
		check(BindingInfo.GetNumInputs() == 5 && BindingInfo.GetNumOutputs() == 3);
		TNDIExplicitBinder<FNDITransformHandler, NDI_FUNC_BINDER(UNiagaraDataInterfaceStaticMesh, GetTriCoordPosition)>::Bind(this, BindingInfo, InstanceData, OutFunc);
	}
	else if (BindingInfo.Name == StaticMeshHelpers::GetTriNormalName)
	{
		check(BindingInfo.GetNumInputs() == 5 && BindingInfo.GetNumOutputs() == 3);
		TNDIExplicitBinder<FNDITransformHandlerNoop, NDI_FUNC_BINDER(UNiagaraDataInterfaceStaticMesh, GetTriCoordNormal)>::Bind(this, BindingInfo, InstanceData, OutFunc);
	}
	else if (BindingInfo.Name == StaticMeshHelpers::GetTriNormalWSName)
	{
		check(BindingInfo.GetNumInputs() == 5 && BindingInfo.GetNumOutputs() == 3);
		TNDIExplicitBinder<FNDITransformHandler, NDI_FUNC_BINDER(UNiagaraDataInterfaceStaticMesh, GetTriCoordNormal)>::Bind(this, BindingInfo, InstanceData, OutFunc);
	}
	else if (BindingInfo.Name == StaticMeshHelpers::GetTriTangentsName)
	{
		check(BindingInfo.GetNumInputs() == 5 && BindingInfo.GetNumOutputs() == 9);
		TTypedMeshAccessorBinder<TNDIExplicitBinder<FNDITransformHandlerNoop, NDI_FUNC_BINDER(UNiagaraDataInterfaceStaticMesh, GetTriCoordTangents)>>::Bind(this, BindingInfo, InstanceData, OutFunc);
	}
	else if (BindingInfo.Name == StaticMeshHelpers::GetTriTangentsWSName)
	{
		check(BindingInfo.GetNumInputs() == 5 && BindingInfo.GetNumOutputs() == 9);
		TTypedMeshAccessorBinder<TNDIExplicitBinder<FNDITransformHandler, NDI_FUNC_BINDER(UNiagaraDataInterfaceStaticMesh, GetTriCoordTangents)>>::Bind(this, BindingInfo, InstanceData, OutFunc);
	}
	else if (BindingInfo.Name == StaticMeshHelpers::GetTriColorName)
	{
		check(BindingInfo.GetNumInputs() == 5 && BindingInfo.GetNumOutputs() == 4);
		NDI_FUNC_BINDER(UNiagaraDataInterfaceStaticMesh, GetTriCoordColor)::Bind(this, OutFunc);
	}
	else if (BindingInfo.Name == StaticMeshHelpers::GetTriUVName)
	{
		check(BindingInfo.GetNumInputs() == 6 && BindingInfo.GetNumOutputs() == 2);
		TTypedMeshAccessorBinder<NDI_FUNC_BINDER(UNiagaraDataInterfaceStaticMesh, GetTriCoordUV)>::Bind(this, BindingInfo, InstanceData, OutFunc);
	}
	else if (BindingInfo.Name == StaticMeshHelpers::GetTriPositionAndVelocityName)
	{
		check(BindingInfo.GetNumInputs() == 5 && BindingInfo.GetNumOutputs() == 6);
		NDI_FUNC_BINDER(UNiagaraDataInterfaceStaticMesh, GetTriCoordPositionAndVelocity)::Bind(this, OutFunc);
	}
	else if (BindingInfo.Name == StaticMeshHelpers::GetMeshLocalToWorldName)
	{
		check(BindingInfo.GetNumInputs() == 1 && BindingInfo.GetNumOutputs() == 16);
		OutFunc = FVMExternalFunction::CreateUObject(this, &UNiagaraDataInterfaceStaticMesh::GetLocalToWorld);
	}
	else if (BindingInfo.Name == StaticMeshHelpers::GetMeshLocalToWorldInverseTransposedName)
	{
		check(BindingInfo.GetNumInputs() == 1 && BindingInfo.GetNumOutputs() == 16);
		OutFunc = FVMExternalFunction::CreateUObject(this, &UNiagaraDataInterfaceStaticMesh::GetLocalToWorldInverseTransposed);
	}
	else if (BindingInfo.Name == StaticMeshHelpers::GetMeshWorldVelocityName)
	{
		check(BindingInfo.GetNumInputs() == 1 && BindingInfo.GetNumOutputs() == 3);
		OutFunc = FVMExternalFunction::CreateUObject(this, &UNiagaraDataInterfaceStaticMesh::GetWorldVelocity);
	}
	else if (BindingInfo.Name == StaticMeshHelpers::GetVertexPositionName)
	{
		check(BindingInfo.GetNumInputs() == 2 && BindingInfo.GetNumOutputs() == 3);
		TNDIExplicitBinder<FNDITransformHandlerNoop, NDI_FUNC_BINDER(UNiagaraDataInterfaceStaticMesh, GetVertexPosition)>::Bind(this, BindingInfo, InstanceData, OutFunc);
	}
	else if (BindingInfo.Name == StaticMeshHelpers::GetVertexPositionWSName)
	{
		check(BindingInfo.GetNumInputs() == 2 && BindingInfo.GetNumOutputs() == 3);
		TNDIExplicitBinder<FNDITransformHandler, NDI_FUNC_BINDER(UNiagaraDataInterfaceStaticMesh, GetVertexPosition)>::Bind(this, BindingInfo, InstanceData, OutFunc);
	}
	//////////////////////////////////////////////////////////////////////////
	// Socket Functions
	else if (BindingInfo.Name == StaticMeshHelpers::GetSocketCountName)
	{
		check(BindingInfo.GetNumInputs() == 1 && BindingInfo.GetNumOutputs() == 1);
		OutFunc = FVMExternalFunction::CreateLambda([this](FVectorVMContext& Context) { this->GetSocketCount(Context); });
	}
	else if (BindingInfo.Name == StaticMeshHelpers::GetFilteredSocketCountName)
	{
		check(BindingInfo.GetNumInputs() == 1 && BindingInfo.GetNumOutputs() == 1);
		OutFunc = FVMExternalFunction::CreateLambda([this](FVectorVMContext& Context) { this->GetFilteredSocketCount(Context); });
	}
	else if (BindingInfo.Name == StaticMeshHelpers::GetUnfilteredSocketCountName)
	{
		check(BindingInfo.GetNumInputs() == 1 && BindingInfo.GetNumOutputs() == 1);
		OutFunc = FVMExternalFunction::CreateLambda([this](FVectorVMContext& Context) { this->GetUnfilteredSocketCount(Context); });
	}
	else if (BindingInfo.Name == StaticMeshHelpers::GetSocketTransformName)
	{
		check(BindingInfo.GetNumInputs() == 2 && BindingInfo.GetNumOutputs() == 10);
		OutFunc = FVMExternalFunction::CreateLambda([this](FVectorVMContext& Context) { this->GetSocketTransform<false>(Context); });
	}
	else if (BindingInfo.Name == StaticMeshHelpers::GetSocketTransformWSName)
	{
		check(BindingInfo.GetNumInputs() == 2 && BindingInfo.GetNumOutputs() == 10);
		OutFunc = FVMExternalFunction::CreateLambda([this](FVectorVMContext& Context) { this->GetSocketTransform<true>(Context); });
	}
	else if (BindingInfo.Name == StaticMeshHelpers::GetFilteredSocketTransformName)
	{
		check(BindingInfo.GetNumInputs() == 2 && BindingInfo.GetNumOutputs() == 10);
		OutFunc = FVMExternalFunction::CreateLambda([this](FVectorVMContext& Context) { this->GetFilteredSocketTransform<false>(Context); });
	}
	else if (BindingInfo.Name == StaticMeshHelpers::GetFilteredSocketTransformWSName)
	{
		check(BindingInfo.GetNumInputs() == 2 && BindingInfo.GetNumOutputs() == 10);
		OutFunc = FVMExternalFunction::CreateLambda([this](FVectorVMContext& Context) { this->GetFilteredSocketTransform<true>(Context); });
	}
	else if (BindingInfo.Name == StaticMeshHelpers::GetUnfilteredSocketTransformName)
	{
		check(BindingInfo.GetNumInputs() == 2 && BindingInfo.GetNumOutputs() == 10);
		OutFunc = FVMExternalFunction::CreateLambda([this](FVectorVMContext& Context) { this->GetUnfilteredSocketTransform<false>(Context); });
	}
	else if (BindingInfo.Name == StaticMeshHelpers::GetUnfilteredSocketTransformWSName)
	{
		check(BindingInfo.GetNumInputs() == 2 && BindingInfo.GetNumOutputs() == 10);
		OutFunc = FVMExternalFunction::CreateLambda([this](FVectorVMContext& Context) { this->GetUnfilteredSocketTransform<true>(Context); });
	}
}

bool UNiagaraDataInterfaceStaticMesh::CopyToInternal(UNiagaraDataInterface* Destination) const
{
	if (!Super::CopyToInternal(Destination))
	{
		return false;
	}

	UNiagaraDataInterfaceStaticMesh* OtherTyped = CastChecked<UNiagaraDataInterfaceStaticMesh>(Destination);
	OtherTyped->SourceMode = SourceMode;
	OtherTyped->Source = Source;
	OtherTyped->SourceComponent = SourceComponent;
	OtherTyped->DefaultMesh = DefaultMesh;
#if WITH_EDITORONLY_DATA
	OtherTyped->PreviewMesh = PreviewMesh;
#endif
	//OtherTyped->bEnableVertexColorRangeSorting = bEnableVertexColorRangeSorting;//TODO: Vertex color filtering needs more work.
	OtherTyped->SectionFilter = SectionFilter;
	OtherTyped->bUsePhysicsBodyVelocity = bUsePhysicsBodyVelocity;
	OtherTyped->FilteredSockets = FilteredSockets;
	return true;
}

bool UNiagaraDataInterfaceStaticMesh::Equals(const UNiagaraDataInterface* Other) const
{
	if (!Super::Equals(Other))
	{
		return false;
	}
	const UNiagaraDataInterfaceStaticMesh* OtherTyped = CastChecked<const UNiagaraDataInterfaceStaticMesh>(Other);
	return OtherTyped->SourceMode == SourceMode &&
		OtherTyped->Source == Source &&
		OtherTyped->SourceComponent == SourceComponent &&
		OtherTyped->DefaultMesh == DefaultMesh &&
		//OtherTyped->bEnableVertexColorRangeSorting == bEnableVertexColorRangeSorting &&//TODO: Vertex color filtering needs more work.
		OtherTyped->SectionFilter.AllowedMaterialSlots == SectionFilter.AllowedMaterialSlots &&
		OtherTyped->bUsePhysicsBodyVelocity == bUsePhysicsBodyVelocity &&
		OtherTyped->FilteredSockets == FilteredSockets;
}

bool UNiagaraDataInterfaceStaticMesh::InitPerInstanceData(void* PerInstanceData, FNiagaraSystemInstance* SystemInstance)
{
	FNDIStaticMesh_InstanceData* Inst = new (PerInstanceData) FNDIStaticMesh_InstanceData();
	bool bSuccess = Inst->Init(this, SystemInstance);

	//UE_LOG(LogNiagara, Log, TEXT("GT: StaticMesh DI - InitPerInstanceData %s"), *SystemInstance->GetId().ToString());

	if (bSuccess)
	{
		FStaticMeshGpuSpawnBuffer* MeshGpuSpawnBuffer = nullptr;
<<<<<<< HEAD
		if (Inst->Mesh && SystemInstance->HasGPUEmitters())
=======
		if (Inst->bMeshValid && IsUsedWithGPUEmitter(SystemInstance))
>>>>>>> 24776ab6
		{
			// Always allocate when bAllowCPUAccess (index buffer can only have SRV created in this case as of today)
			// We do not know if this interface is allocated for CPU or GPU so we allocate for both case... TODO: have some cached data created in case a GPU version is needed?
			ensure(Inst->StaticMesh->bAllowCPUAccess); // this should have been verified in Init()

			MeshGpuSpawnBuffer = new FStaticMeshGpuSpawnBuffer;
			TRefCountPtr<const FStaticMeshLODResources> Res = Inst->GetCurrentFirstLOD();
			MeshGpuSpawnBuffer->Initialise(Res, *this, Inst);
		}

		// Push instance data to RT
		{
			FNiagaraDataInterfaceProxyStaticMesh* ThisProxy = GetProxyAs<FNiagaraDataInterfaceProxyStaticMesh>();
			ENQUEUE_RENDER_COMMAND(FNiagaraDIPushInitialInstanceDataToRT) (
				[ThisProxy, InstanceID = SystemInstance->GetId(), MeshGpuSpawnBuffer](FRHICommandListImmediate& CmdList)
				{
					if (MeshGpuSpawnBuffer)
					{
						MeshGpuSpawnBuffer->InitResource();
					}
					ThisProxy->InitializePerInstanceData(InstanceID, MeshGpuSpawnBuffer);
				}
			);
		}
	}

	return bSuccess;
}

void UNiagaraDataInterfaceStaticMesh::DestroyPerInstanceData(void* PerInstanceData, FNiagaraSystemInstance* SystemInstance)
{
	FNDIStaticMesh_InstanceData* Inst = (FNDIStaticMesh_InstanceData*)PerInstanceData;

	//UE_LOG(LogNiagara, Log, TEXT("GT: StaticMesh DI - DestroyPerInstanceData %s"), *SystemInstance->GetId().ToString());

#if WITH_EDITOR
	if (Inst->StaticMesh.IsValid())
	{
		if (UNiagaraComponent* NiagaraComponent = Cast<UNiagaraComponent>(SystemInstance->GetAttachComponent()))
		{
			Inst->StaticMesh->GetOnMeshChanged().RemoveAll(NiagaraComponent);
		}
	}
#endif

	Inst->Release();
	Inst->~FNDIStaticMesh_InstanceData();

	{
		FNiagaraDataInterfaceProxyStaticMesh* ThisProxy = GetProxyAs<FNiagaraDataInterfaceProxyStaticMesh>();
		ENQUEUE_RENDER_COMMAND(FNiagaraDIDestroyInstanceData) (
			[ThisProxy, InstanceID = SystemInstance->GetId(), Batcher = SystemInstance->GetBatcher()](FRHICommandListImmediate& CmdList)
			{
				ThisProxy->DestroyPerInstanceData(Batcher, InstanceID);
			}
		);
	}
}

bool UNiagaraDataInterfaceStaticMesh::PerInstanceTick(void* PerInstanceData, FNiagaraSystemInstance* SystemInstance, float InDeltaSeconds)
{
	FNDIStaticMesh_InstanceData* Inst = (FNDIStaticMesh_InstanceData*)PerInstanceData;
	return Inst->Tick(this, SystemInstance, InDeltaSeconds);
}

#if WITH_EDITOR	
void UNiagaraDataInterfaceStaticMesh::GetFeedback(UNiagaraSystem* Asset, UNiagaraComponent* Component, TArray<FNiagaraDataInterfaceError>& OutErrors,
	TArray<FNiagaraDataInterfaceFeedback>& OutWarnings, TArray<FNiagaraDataInterfaceFeedback>& OutInfo)
{
	if (Source == nullptr && DefaultMesh != nullptr && !DefaultMesh->bAllowCPUAccess)
	{
		FNiagaraDataInterfaceError CPUAccessNotAllowedError(FText::Format(LOCTEXT("CPUAccessNotAllowedError", "This mesh needs CPU access in order to be used properly.({0})"), FText::FromString(DefaultMesh->GetName())),
			LOCTEXT("CPUAccessNotAllowedErrorSummary", "CPU access error"),
			FNiagaraDataInterfaceFix::CreateLambda([=]()
		{
			DefaultMesh->Modify();
			DefaultMesh->bAllowCPUAccess = true;
			return true;
		}));

		OutErrors.Add(CPUAccessNotAllowedError);
	}

	bool bHasNoMeshAssignedWarning = (Source == nullptr && DefaultMesh == nullptr);
#if WITH_EDITORONLY_DATA
	if (bHasNoMeshAssignedWarning && PreviewMesh != nullptr)
	{
		bHasNoMeshAssignedWarning = false;

		if (!PreviewMesh->bAllowCPUAccess)
		{
			FNiagaraDataInterfaceError CPUAccessNotAllowedError(FText::Format(LOCTEXT("CPUAccessNotAllowedError", "This mesh needs CPU access in order to be used properly.({0})"), FText::FromString(PreviewMesh->GetName())),
				LOCTEXT("CPUAccessNotAllowedErrorSummary", "CPU access error"),
				FNiagaraDataInterfaceFix::CreateLambda([=]()
			{
				PreviewMesh->Modify();
				PreviewMesh->bAllowCPUAccess = true;
				return true;
			}));

			OutErrors.Add(CPUAccessNotAllowedError);
		}
	}
#endif

	if (bHasNoMeshAssignedWarning)
	{
		FNiagaraDataInterfaceFeedback NoMeshAssignedError(LOCTEXT("NoMeshAssignedError", "This Data Interface should be assigned a static mesh to operate correctly."),
			LOCTEXT("NoMeshAssignedErrorSummary", "No mesh assigned warning"),
			FNiagaraDataInterfaceFix());

		OutWarnings.Add(NoMeshAssignedError);
	}
}
#endif

UStaticMesh* UNiagaraDataInterfaceStaticMesh::GetStaticMesh(TWeakObjectPtr<USceneComponent>& OutComponent, FNiagaraSystemInstance* SystemInstance)
{
	// Helper to scour an actor (or its parents) for a valid Static mesh component
	auto FindActorMeshComponent = [](AActor* Actor, bool bRecurseParents = false) -> UStaticMeshComponent*
	{
		if (AStaticMeshActor* MeshActor = Cast<AStaticMeshActor>(Actor))
		{
			UStaticMeshComponent* Comp = MeshActor->GetStaticMeshComponent();
			if (Comp && !Comp->IsPendingKill())
			{
				return Comp;
			}
		}

		// Fall back on any valid component on the actor
		while (Actor)
		{
			for (UActorComponent* ActorComp : Actor->GetComponents())
			{
				UStaticMeshComponent* Comp = Cast<UStaticMeshComponent>(ActorComp);
				if (Comp && !Comp->IsPendingKill() && Comp->GetStaticMesh() != nullptr)
				{
					return Comp;
				}
			}

			if (bRecurseParents)
			{
				Actor = Actor->GetParentActor();
			}
			else
			{
				break;
			}
		}

		return nullptr;
	};

	UStaticMeshComponent* FoundMeshComponent = nullptr;	

	const bool bTrySource = SourceMode == ENDIStaticMesh_SourceMode::Default || SourceMode == ENDIStaticMesh_SourceMode::Source;
	const bool bTryAttachParent = SourceMode == ENDIStaticMesh_SourceMode::Default || SourceMode == ENDIStaticMesh_SourceMode::AttachParent;
	const bool bTryDefaultMesh = SourceMode == ENDIStaticMesh_SourceMode::Default || SourceMode == ENDIStaticMesh_SourceMode::DefaultMeshOnly;

	if (bTrySource && SourceComponent && !SourceComponent->IsPendingKill())
	{
		FoundMeshComponent = SourceComponent;
	}
	else if (bTrySource && Source)
	{
		FoundMeshComponent = FindActorMeshComponent(Source);
	}
	else if (bTryAttachParent && SystemInstance)
	{
		if (USceneComponent* AttachComponent = SystemInstance->GetAttachComponent())
		{
			// First, try to find the mesh component up the attachment hierarchy
			for (USceneComponent* Curr = AttachComponent; Curr; Curr = Curr->GetAttachParent())
			{
				UStaticMeshComponent* ParentComp = Cast<UStaticMeshComponent>(Curr);
				if (ParentComp && !ParentComp->IsPendingKill())
				{
					FoundMeshComponent = ParentComp;
					break;
				}
			}
			
			if (!FoundMeshComponent)
			{
				// Next, try to find one in our outer chain
				UStaticMeshComponent* OuterComp = AttachComponent->GetTypedOuter<UStaticMeshComponent>();
				if (OuterComp && !OuterComp->IsPendingKill())
				{
					FoundMeshComponent = OuterComp;
				}
				else if (AActor* Actor = AttachComponent->GetAttachmentRootActor())
				{
					// Final fall-back, look for any mesh component on our root actor or any of its parents
					FoundMeshComponent = FindActorMeshComponent(Actor, true);
				}
			}
		}
	}

	UStaticMesh* Mesh = nullptr;
	OutComponent = nullptr;
	if (FoundMeshComponent)
	{
		Mesh = FoundMeshComponent->GetStaticMesh();
		OutComponent = FoundMeshComponent;
	}
	else if (bTryDefaultMesh)
	{
		Mesh = DefaultMesh;
	}

#if WITH_EDITORONLY_DATA
	if (!Mesh && !FoundMeshComponent && (!SystemInstance || !SystemInstance->GetWorld()->IsGameWorld()))
	{
		// NOTE: We don't fall back on the preview mesh if we have a valid static mesh component referenced
		Mesh = PreviewMesh;		
	}
#endif

	return Mesh;
}

//Whether or not there is valid mesh data on this interface
void UNiagaraDataInterfaceStaticMesh::IsValid(FVectorVMContext& Context)
{
	VectorVM::FUserPtrHandler<FNDIStaticMesh_InstanceData> InstData(Context);
	VectorVM::FExternalFuncRegisterHandler<FNiagaraBool> OutValid(Context);
	
	FNiagaraBool Valid;
<<<<<<< HEAD
	Valid.SetValue(InstData->Mesh != nullptr);
=======
	Valid.SetValue(InstData->bMeshValid);
>>>>>>> 24776ab6
	for (int32 i = 0; i < Context.NumInstances; ++i)
	{
		*OutValid.GetDest() = Valid;
		OutValid.Advance();
	}
}

//RandomSection specializations.
//Each combination for SampleMode and Section filtered. NOTE: Invalid sample mode left intentionally unimplemented
template<>
FORCEINLINE int32 UNiagaraDataInterfaceStaticMesh::RandomSection<TSampleModeAreaWeighted, true>(FRandomStream& RandStream, const FStaticMeshLODResources& Res, FNDIStaticMesh_InstanceData* InstData)
{
	if (InstData->GetAreaWeightedSampler().GetNumEntries() > 0)
	{
		int32 Idx = InstData->GetAreaWeightedSampler().GetEntryIndex(RandStream.GetFraction(), RandStream.GetFraction());
		return InstData->GetValidSections()[Idx];
	}
	else
	{
		return 0;
	}
}

template<>
FORCEINLINE int32 UNiagaraDataInterfaceStaticMesh::RandomSection<TSampleModeAreaWeighted, false>(FRandomStream& RandStream, const FStaticMeshLODResources& Res, FNDIStaticMesh_InstanceData* InstData)
{
	if (Res.AreaWeightedSampler.GetNumEntries() > 0)
	{
	return Res.AreaWeightedSampler.GetEntryIndex(RandStream.GetFraction(), RandStream.GetFraction());
}
	else
	{
		return 0;
	}
}

template<>
FORCEINLINE int32 UNiagaraDataInterfaceStaticMesh::RandomSection<TSampleModeDefault, true>(FRandomStream& RandStream, const FStaticMeshLODResources& Res, FNDIStaticMesh_InstanceData* InstData)
{
	int32 Idx = RandStream.RandRange(0, InstData->GetValidSections().Num() - 1);
	return InstData->GetValidSections()[Idx];
}

template<>
FORCEINLINE int32 UNiagaraDataInterfaceStaticMesh::RandomSection<TSampleModeDefault, false>(FRandomStream& RandStream, const FStaticMeshLODResources& Res, FNDIStaticMesh_InstanceData* InstData)
{
	return RandStream.RandRange(0, Res.Sections.Num() - 1);
}

template<typename TSampleMode>
void UNiagaraDataInterfaceStaticMesh::RandomSection(FVectorVMContext& Context)
{
	VectorVM::FUserPtrHandler<FNDIStaticMesh_InstanceData> InstData(Context);
	VectorVM::FExternalFuncRegisterHandler<int32> OutSection(Context);

	TRefCountPtr<const FStaticMeshLODResources> Res = InstData->GetCurrentFirstLOD();
	for (int32 i = 0; i < Context.NumInstances; ++i)
	{
		*OutSection.GetDestAndAdvance() = RandomSection<TSampleMode, true>(Context.RandStream, *Res, InstData);
	}
}

// Invalid mesh specialization
template<>
void UNiagaraDataInterfaceStaticMesh::RandomSection<TSampleModeInvalid>(FVectorVMContext& Context)
{
	VectorVM::FUserPtrHandler<FNDIStaticMesh_InstanceData> InstData(Context);
	VectorVM::FExternalFuncRegisterHandler<int32> OutSection(Context);

	TRefCountPtr<const FStaticMeshLODResources> Res = InstData->GetCurrentFirstLOD();
	for (int32 i = 0; i < Context.NumInstances; ++i)
	{
		*OutSection.GetDestAndAdvance() = -1;
	}
}

//RandomTriIndex specializations.
//Each combination for SampleMode and Section filtered. NOTE: Invalid sample mode left intentionally unimplemented
template<>
FORCEINLINE int32 UNiagaraDataInterfaceStaticMesh::RandomTriIndex<TSampleModeAreaWeighted, true>(FRandomStream& RandStream, const FStaticMeshLODResources& Res, FNDIStaticMesh_InstanceData* InstData)
{
	int32 SecIdx = RandomSection<TSampleModeAreaWeighted, true>(RandStream, Res, InstData);
	if (SecIdx < Res.Sections.Num() && SecIdx < Res.AreaWeightedSectionSamplers.Num())
	{
		const FStaticMeshSection&  Sec = Res.Sections[SecIdx];
		if (Res.AreaWeightedSectionSamplers[SecIdx].GetNumEntries() > 0)
		{
			int32 Tri = Res.AreaWeightedSectionSamplers[SecIdx].GetEntryIndex(RandStream.GetFraction(), RandStream.GetFraction());
			return (Sec.FirstIndex / 3) + Tri;
		}
		return (Sec.FirstIndex / 3);
	}
	return 0;
}

template<>
FORCEINLINE int32 UNiagaraDataInterfaceStaticMesh::RandomTriIndex<TSampleModeAreaWeighted, false>(FRandomStream& RandStream, const FStaticMeshLODResources& Res, FNDIStaticMesh_InstanceData* InstData)
{
	int32 SecIdx = RandomSection<TSampleModeAreaWeighted, false>(RandStream, Res, InstData);
	if (SecIdx < Res.Sections.Num() && SecIdx < Res.AreaWeightedSectionSamplers.Num())
	{
		const FStaticMeshSection&  Sec = Res.Sections[SecIdx];
		if (Res.AreaWeightedSectionSamplers[SecIdx].GetNumEntries() > 0)
		{
			int32 Tri = Res.AreaWeightedSectionSamplers[SecIdx].GetEntryIndex(RandStream.GetFraction(), RandStream.GetFraction());
			return (Sec.FirstIndex / 3) + Tri;
		}
		return (Sec.FirstIndex / 3);
	}
	return 0;
}

template<>
FORCEINLINE int32 UNiagaraDataInterfaceStaticMesh::RandomTriIndex<TSampleModeDefault, true>(FRandomStream& RandStream, const FStaticMeshLODResources& Res, FNDIStaticMesh_InstanceData* InstData)
{
	int32 SecIdx = RandomSection<TSampleModeDefault, true>(RandStream, Res, InstData);
	if (SecIdx < Res.Sections.Num())
	{
		const FStaticMeshSection&  Sec = Res.Sections[SecIdx];
		int32 Tri = RandStream.RandRange(0, Sec.NumTriangles - 1);
		return (Sec.FirstIndex / 3) + Tri;
	}
	return 0;
}

template<>
FORCEINLINE int32 UNiagaraDataInterfaceStaticMesh::RandomTriIndex<TSampleModeDefault, false>(FRandomStream& RandStream, const FStaticMeshLODResources& Res, FNDIStaticMesh_InstanceData* InstData)
{
	int32 SecIdx = RandomSection<TSampleModeDefault, false>(RandStream, Res, InstData);
	if (SecIdx < Res.Sections.Num())
	{
		const FStaticMeshSection&  Sec = Res.Sections[SecIdx];
		int32 Tri = RandStream.RandRange(0, Sec.NumTriangles - 1);
		return (Sec.FirstIndex / 3) + Tri;
	}
	return 0;
}

template<typename TSampleMode>
void UNiagaraDataInterfaceStaticMesh::RandomTriCoord(FVectorVMContext& Context)
{
	VectorVM::FUserPtrHandler<FNDIStaticMesh_InstanceData> InstData(Context);

	FNDIOutputParam<int32> OutTri(Context);
	FNDIOutputParam<FVector> OutBary(Context);

	check(InstData->StaticMesh.IsValid());
	TRefCountPtr<const FStaticMeshLODResources> Res = InstData->GetCurrentFirstLOD();
	FIndexArrayView Indices = Res->IndexBuffer.GetArrayView();
	for (int32 i = 0; i < Context.NumInstances; ++i)
	{
		OutTri.SetAndAdvance(RandomTriIndex<TSampleMode, true>(Context.RandStream, *Res, InstData));
		OutBary.SetAndAdvance(RandomBarycentricCoord(Context.RandStream));
	}
}

// Invalid mesh specialization
template<>
void UNiagaraDataInterfaceStaticMesh::RandomTriCoord<TSampleModeInvalid>(FVectorVMContext& Context)
{
	VectorVM::FUserPtrHandler<FNDIStaticMesh_InstanceData> InstData(Context);

	FNDIOutputParam<int32> OutTri(Context);
	FNDIOutputParam<FVector> OutBary(Context);

	for (int32 i = 0; i < Context.NumInstances; ++i)
	{
		OutTri.SetAndAdvance(-1);
		OutBary.SetAndAdvance(FVector::ZeroVector);
	}
}

void UNiagaraDataInterfaceStaticMesh::RandomTriCoordVertexColorFiltered(FVectorVMContext& Context)
{
	VectorVM::FUserPtrHandler<FNDIStaticMesh_InstanceData> InstData(Context);
	VectorVM::FExternalFuncRegisterHandler<int32> MinValue(Context);
	VectorVM::FExternalFuncRegisterHandler<int32> RangeValue(Context);

	FNDIOutputParam<int32> OutTri(Context);
	FNDIOutputParam<FVector> OutBary(Context);
	
	// Handle no mesh case
	//TODO: Maybe figure out a good way to stub this in bindings to prevent the branch
	if (!InstData->bMeshValid)
	{
		for (int32 i = 0; i < Context.NumInstances; ++i)
		{
			OutTri.SetAndAdvance(-1);
			OutBary.SetAndAdvance(FVector::ZeroVector);
		}
		return;
	}
	
	FDynamicVertexColorFilterData* VCFData = InstData->DynamicVertexColorSampler.Get();
	TRefCountPtr<const FStaticMeshLODResources> Res = InstData->GetCurrentFirstLOD();
	FIndexArrayView Indices = Res->IndexBuffer.GetArrayView();

	for (int32 i = 0; i < Context.NumInstances; ++i)
	{
		uint32 StartIdx = (uint32)(MinValue.GetAndAdvance()*255.0f);
		uint32 Range = (uint32)(RangeValue.GetAndAdvance()*255.0f + 0.5f);
		uint32 EndIdx = StartIdx + Range;
		// Iterate over the bucketed range and find the total number of triangles in the list.
		uint32 NumTris = 0;

		// Unfortunately, there's always the chance that the user gave us a range and value that don't have any vertex color matches.
		// In this case (hopefully rare), we keep expanding the search space until we find a valid value.
		while (NumTris == 0)
		{
			StartIdx = FMath::Clamp<uint32>(StartIdx, 0, (uint32)VCFData->VertexColorToTriangleStart.Num() - 1);
			EndIdx = FMath::Clamp<uint32>(EndIdx, StartIdx, (uint32)VCFData->VertexColorToTriangleStart.Num() - 1);
			NumTris = (EndIdx < (uint32)VCFData->VertexColorToTriangleStart.Num() - 1) ? (VCFData->VertexColorToTriangleStart[EndIdx + 1] - VCFData->VertexColorToTriangleStart[StartIdx]) :
				(uint32)VCFData->TrianglesSortedByVertexColor.Num() - VCFData->VertexColorToTriangleStart[StartIdx];

			if (NumTris == 0)
			{
				if (StartIdx > 0)
				{
					StartIdx -= 1;
				}
				Range += 1;
				EndIdx = StartIdx + Range;
			}
		}

		// Select a random triangle from the list.
		uint32 RandomTri = Context.RandStream.GetFraction()*NumTris;

		// Now emit that triangle...
		OutTri.SetAndAdvance(VCFData->TrianglesSortedByVertexColor[VCFData->VertexColorToTriangleStart[StartIdx] + RandomTri]);

		OutBary.SetAndAdvance(RandomBarycentricCoord(Context.RandStream));
	}
}

template<>
FORCEINLINE int32 UNiagaraDataInterfaceStaticMesh::RandomTriIndexOnSection<TSampleModeAreaWeighted>(FRandomStream& RandStream, const FStaticMeshLODResources& Res, int32 SecIdx, FNDIStaticMesh_InstanceData* InstData)
{
	const FStaticMeshSection&  Sec = Res.Sections[SecIdx];
	int32 Tri = Res.AreaWeightedSectionSamplers[SecIdx].GetEntryIndex(RandStream.GetFraction(), RandStream.GetFraction());
	return (Sec.FirstIndex / 3) + Tri;
}

template<>
FORCEINLINE int32 UNiagaraDataInterfaceStaticMesh::RandomTriIndexOnSection<TSampleModeDefault>(FRandomStream& RandStream, const FStaticMeshLODResources& Res, int32 SecIdx, FNDIStaticMesh_InstanceData* InstData)
{
	const FStaticMeshSection&  Sec = Res.Sections[SecIdx];
	int32 Tri = RandStream.RandRange(0, Sec.NumTriangles - 1);
	return (Sec.FirstIndex / 3) + Tri;
}

template<typename TSampleMode>
void UNiagaraDataInterfaceStaticMesh::RandomTriCoordOnSection(FVectorVMContext& Context)
{
	VectorVM::FUserPtrHandler<FNDIStaticMesh_InstanceData> InstData(Context);
	FNDIInputParam<int32> SectionIdxParam(Context);

	FNDIOutputParam<int32> OutTri(Context);
	FNDIOutputParam<FVector> OutBary(Context);

	check(InstData->bMeshValid);
	TRefCountPtr<const FStaticMeshLODResources> Res = InstData->GetCurrentFirstLOD();
	FIndexArrayView Indices = Res->IndexBuffer.GetArrayView();
	const int32 MaxSection = Res->Sections.Num() - 1;
	for (int32 i = 0; i < Context.NumInstances; ++i)
	{
		int32 SecIdx = FMath::Clamp(SectionIdxParam.GetAndAdvance(), 0, MaxSection);
		OutTri.SetAndAdvance(RandomTriIndexOnSection<TSampleMode>(Context.RandStream, *Res, SecIdx, InstData));
		OutBary.SetAndAdvance(RandomBarycentricCoord(Context.RandStream));
	}
}

// Invalid mesh specialization
template<>
void UNiagaraDataInterfaceStaticMesh::RandomTriCoordOnSection<TSampleModeInvalid>(FVectorVMContext& Context)
{
	VectorVM::FUserPtrHandler<FNDIStaticMesh_InstanceData> InstData(Context);
	FNDIInputParam<int32> SectionIdxParam(Context);

	FNDIOutputParam<int32> OutTri(Context);
	FNDIOutputParam<FVector> OutBary(Context);

	for (int32 i = 0; i < Context.NumInstances; ++i)
	{
		OutTri.SetAndAdvance(-1);
		OutBary.SetAndAdvance(FVector::ZeroVector);
	}
}

template<typename TransformHandlerType>
void UNiagaraDataInterfaceStaticMesh::GetTriCoordPosition(FVectorVMContext& Context)
{
	VectorVM::FUserPtrHandler<FNDIStaticMesh_InstanceData> InstData(Context);
	TransformHandlerType TransformHandler;
	FNDIInputParam<int32> TriParam(Context);
	FNDIInputParam<FVector> BaryParam(Context);

	FNDIOutputParam<FVector> OutPos(Context);

	// Handle no mesh case
	//TODO: Maybe figure out a good way to stub this in bindings to prevent the branch
	if (!InstData->bMeshValid)
	{
		FVector Pos(0.0f);
		TransformHandler.TransformPosition(Pos, InstData->Transform);

		for (int32 i = 0; i < Context.NumInstances; ++i)
		{
			OutPos.SetAndAdvance(Pos);
		}
		return;
	}

	TRefCountPtr<const FStaticMeshLODResources> Res = InstData->GetCurrentFirstLOD();
	const FIndexArrayView& Indices = Res->IndexBuffer.GetArrayView();
	const FPositionVertexBuffer& Positions = Res->VertexBuffers.PositionVertexBuffer;

	const int32 NumTriangles = Indices.Num() / 3;
	for (int32 i = 0; i < Context.NumInstances; ++i)
	{
		const int32 Tri = (TriParam.GetAndAdvance() % NumTriangles) * 3;
		const int32 Idx0 = Indices[Tri];
		const int32 Idx1 = Indices[Tri + 1];
		const int32 Idx2 = Indices[Tri + 2];

		FVector Pos = BarycentricInterpolate(BaryParam.GetAndAdvance(), Positions.VertexPosition(Idx0), Positions.VertexPosition(Idx1), Positions.VertexPosition(Idx2));
		TransformHandler.TransformPosition(Pos, InstData->Transform);

		OutPos.SetAndAdvance(Pos);
	}
}

template<typename TransformHandlerType>
void UNiagaraDataInterfaceStaticMesh::GetTriCoordNormal(FVectorVMContext& Context)
{
	VectorVM::FUserPtrHandler<FNDIStaticMesh_InstanceData> InstData(Context);

	TransformHandlerType TransformHandler;

	FNDIInputParam<int32> TriParam(Context);
	FNDIInputParam<FVector> BaryParam(Context);

	FNDIOutputParam<FVector> OutNorm(Context);

	// Handle no mesh case
	//TODO: Maybe figure out a good way to stub this in bindings to prevent the branch
	if (!InstData->bMeshValid)
	{
		for (int32 i = 0; i < Context.NumInstances; ++i)
		{
			OutNorm.SetAndAdvance(FVector::ZeroVector);
		}
		return;
	}

	TRefCountPtr<const FStaticMeshLODResources> Res = InstData->GetCurrentFirstLOD();
	const FIndexArrayView& Indices = Res->IndexBuffer.GetArrayView();
	const FStaticMeshVertexBuffer& Verts = Res->VertexBuffers.StaticMeshVertexBuffer;

	const int32 NumTriangles = Indices.Num() / 3;
	for (int32 i = 0; i < Context.NumInstances; ++i)
	{
		const int32 Tri = (TriParam.GetAndAdvance() % NumTriangles) * 3;
		const int32 Idx0 = Indices[Tri];
		const int32 Idx1 = Indices[Tri + 1];
		const int32 Idx2 = Indices[Tri + 2];

		FVector Norm = BarycentricInterpolate(BaryParam.GetAndAdvance(), Verts.VertexTangentZ(Idx0), Verts.VertexTangentZ(Idx1), Verts.VertexTangentZ(Idx2));
		TransformHandler.TransformVector(Norm, InstData->TransformInverseTransposed);

		OutNorm.SetAndAdvance(Norm);
	}
}

template<typename VertexAccessorType, typename TransformHandlerType>
void UNiagaraDataInterfaceStaticMesh::GetTriCoordTangents(FVectorVMContext& Context)
{
	VectorVM::FUserPtrHandler<FNDIStaticMesh_InstanceData> InstData(Context);

	TransformHandlerType TransformHandler;

	FNDIInputParam<int32> TriParam(Context);
	FNDIInputParam<FVector> BaryParam(Context);

	FNDIOutputParam<FVector> OutTangent(Context);
	FNDIOutputParam<FVector> OutBinorm(Context);
	FNDIOutputParam<FVector> OutNorm(Context);

	// Handle no mesh case
	//TODO: Maybe figure out a good way to stub this in bindings to prevent the branch
	if (!InstData->bMeshValid)
	{
		for (int32 i = 0; i < Context.NumInstances; ++i)
		{
			OutTangent.SetAndAdvance(FVector::ForwardVector);
			OutBinorm.SetAndAdvance(FVector::RightVector);
			OutNorm.SetAndAdvance(FVector::UpVector);
		}
		return;
	}

	TRefCountPtr<const FStaticMeshLODResources> Res = InstData->GetCurrentFirstLOD();
	const FIndexArrayView& Indices = Res->IndexBuffer.GetArrayView();
	const VertexAccessorType Verts(Res->VertexBuffers.StaticMeshVertexBuffer);
	const int32 NumTriangles = Indices.Num() / 3;
	for (int32 i = 0; i < Context.NumInstances; ++i)
	{
		const int32 Tri = (TriParam.GetAndAdvance() % NumTriangles) * 3;
		const int32 Idx0 = Indices[Tri];
		const int32 Idx1 = Indices[Tri + 1];
		const int32 Idx2 = Indices[Tri + 2];
		const FVector BaryCoord(BaryParam.GetAndAdvance());
		FVector Tangent = BarycentricInterpolate(BaryCoord, Verts.GetTangentX(Idx0), Verts.GetTangentX(Idx1), Verts.GetTangentX(Idx2));
		FVector Binorm = BarycentricInterpolate(BaryCoord, Verts.GetTangentY(Idx0), Verts.GetTangentY(Idx1), Verts.GetTangentY(Idx2));
		FVector Norm = BarycentricInterpolate(BaryCoord, Verts.GetTangentZ(Idx0), Verts.GetTangentZ(Idx1), Verts.GetTangentZ(Idx2));
		TransformHandler.TransformVector(Tangent, InstData->TransformInverseTransposed);
		TransformHandler.TransformVector(Binorm, InstData->TransformInverseTransposed);
		TransformHandler.TransformVector(Norm, InstData->TransformInverseTransposed);
	}
}

void UNiagaraDataInterfaceStaticMesh::GetTriCoordColor(FVectorVMContext& Context)
{
	VectorVM::FUserPtrHandler<FNDIStaticMesh_InstanceData> InstData(Context);

	FNDIInputParam<int32> TriParam(Context);
	FNDIInputParam<FVector> BaryParam(Context);

	FNDIOutputParam<FLinearColor> OutColor(Context);

	TRefCountPtr<const FStaticMeshLODResources> Res;
	if (InstData->bMeshValid)
	{
		Res = InstData->GetCurrentFirstLOD();
	}

	if (Res && Res->VertexBuffers.ColorVertexBuffer.GetNumVertices() > 0)
	{
		const FIndexArrayView& Indices = Res->IndexBuffer.GetArrayView();
		const FColorVertexBuffer& Colors = Res->VertexBuffers.ColorVertexBuffer;
		const int32 NumTriangles = Indices.Num() / 3;
		for (int32 i = 0; i < Context.NumInstances; ++i)
		{
			const int32 Tri = (TriParam.GetAndAdvance() % NumTriangles) * 3;
			const int32 Idx0 = Indices[Tri];
			const int32 Idx1 = Indices[Tri + 1];
			const int32 Idx2 = Indices[Tri + 2];
			const FVector BaryCoord(BaryParam.GetAndAdvance());

			FLinearColor Color = BarycentricInterpolate(BaryCoord, Colors.VertexColor(Idx0).ReinterpretAsLinear(), Colors.VertexColor(Idx1).ReinterpretAsLinear(), Colors.VertexColor(Idx2).ReinterpretAsLinear());

			OutColor.SetAndAdvance(Color);
		}
	}
	else
	{
		// This mesh is invalid or doesn't have color information so set the color to white.
		FLinearColor Color = FLinearColor::White;
		for (int32 i = 0; i < Context.NumInstances; ++i)
		{
			OutColor.SetAndAdvance(Color);
		}
	}
}

template<typename VertexAccessorType>
void UNiagaraDataInterfaceStaticMesh::GetTriCoordUV(FVectorVMContext& Context)
{
	VectorVM::FUserPtrHandler<FNDIStaticMesh_InstanceData> InstData(Context);

	FNDIInputParam<int32> TriParam(Context);
	FNDIInputParam<FVector> BaryParam(Context);
	FNDIInputParam<int32> UVSetParam(Context);

	FNDIOutputParam<FVector2D> OutUV(Context);

	// Handle no mesh case
	//TODO: Maybe figure out a good way to stub this in bindings to prevent the branch
	if (!InstData->bMeshValid)
	{
		for (int32 i = 0; i < Context.NumInstances; ++i)
		{
			OutUV.SetAndAdvance(FVector2D::ZeroVector);
		}
		return;
	}

	TRefCountPtr<const FStaticMeshLODResources> Res = InstData->GetCurrentFirstLOD();
	const FIndexArrayView& Indices = Res->IndexBuffer.GetArrayView();
	const VertexAccessorType Verts(Res->VertexBuffers.StaticMeshVertexBuffer);

	const int32 NumTriangles = Indices.Num() / 3;
	for (int32 i = 0; i < Context.NumInstances; ++i)
	{
		const int32 Tri = (TriParam.GetAndAdvance() % NumTriangles) * 3;
		const int32 Idx0 = Indices[Tri];
		const int32 Idx1 = Indices[Tri + 1];
		const int32 Idx2 = Indices[Tri + 2];
		const FVector BaryCoord(BaryParam.GetAndAdvance());
		const int32 UVSet = UVSetParam.GetAndAdvance();
		FVector2D UV = BarycentricInterpolate(BaryCoord,	Verts.GetUV(Idx0, UVSet), Verts.GetUV(Idx1, UVSet),	Verts.GetUV(Idx2, UVSet));

		OutUV.SetAndAdvance(UV);
	}
}

void UNiagaraDataInterfaceStaticMesh::GetTriCoordPositionAndVelocity(FVectorVMContext& Context)
{
	VectorVM::FUserPtrHandler<FNDIStaticMesh_InstanceData> InstData(Context);

	FNDIInputParam<int32> TriParam(Context);
	FNDIInputParam<FVector> BaryParam(Context);

	FNDIOutputParam<FVector> OutPos(Context);
	FNDIOutputParam<FVector> OutVel(Context);

	// Handle no mesh case
	//TODO: Maybe figure out a good way to stub this in bindings to prevent the branch
	if (!InstData->bMeshValid)
	{
		FVector WSPos = InstData->Transform.TransformPosition(FVector(0.0f));
		for (int32 i = 0; i < Context.NumInstances; ++i)
		{
			OutPos.SetAndAdvance(WSPos);
			OutVel.SetAndAdvance(FVector::ZeroVector);
		}
		return;
	}

	TRefCountPtr<const FStaticMeshLODResources> Res = InstData->GetCurrentFirstLOD();
	const FIndexArrayView& Indices = Res->IndexBuffer.GetArrayView();
	const FPositionVertexBuffer& Positions = Res->VertexBuffers.PositionVertexBuffer;

	const int32 NumTriangles = Indices.Num() / 3;
	float InvDt = InstData->DeltaSeconds > 0.0f ? (1.0f / InstData->DeltaSeconds) : 0.0f;
	for (int32 i = 0; i < Context.NumInstances; ++i)
	{
		const int32 Tri = (TriParam.GetAndAdvance() % NumTriangles) * 3;
		const int32 Idx0 = Indices[Tri];
		const int32 Idx1 = Indices[Tri + 1];
		const int32 Idx2 = Indices[Tri + 2];
		const FVector BaryCoord(BaryParam.GetAndAdvance());
		FVector Pos = BarycentricInterpolate(BaryCoord, Positions.VertexPosition(Idx0), Positions.VertexPosition(Idx1), Positions.VertexPosition(Idx2));
		FVector WSPos = InstData->Transform.TransformPosition(Pos);
		
		FVector Vel;
		if (InstData->bUsePhysicsVelocity)
		{
			Vel = InstData->PhysicsVelocity;
		}
		else
		{
			FVector PrevWSPos = InstData->PrevTransform.TransformPosition(Pos);
			Vel = (WSPos - PrevWSPos) * InvDt;
		}
		
		OutPos.SetAndAdvance(WSPos);
		OutVel.SetAndAdvance(Vel);
	}
}

void UNiagaraDataInterfaceStaticMesh::WriteTransform(const FMatrix& ToWrite, FVectorVMContext& Context)
{
	VectorVM::FExternalFuncRegisterHandler<float> Out00(Context);
	VectorVM::FExternalFuncRegisterHandler<float> Out01(Context);
	VectorVM::FExternalFuncRegisterHandler<float> Out02(Context);
	VectorVM::FExternalFuncRegisterHandler<float> Out03(Context);
	VectorVM::FExternalFuncRegisterHandler<float> Out04(Context);
	VectorVM::FExternalFuncRegisterHandler<float> Out05(Context);
	VectorVM::FExternalFuncRegisterHandler<float> Out06(Context);
	VectorVM::FExternalFuncRegisterHandler<float> Out07(Context);
	VectorVM::FExternalFuncRegisterHandler<float> Out08(Context);
	VectorVM::FExternalFuncRegisterHandler<float> Out09(Context);
	VectorVM::FExternalFuncRegisterHandler<float> Out10(Context);
	VectorVM::FExternalFuncRegisterHandler<float> Out11(Context);
	VectorVM::FExternalFuncRegisterHandler<float> Out12(Context);
	VectorVM::FExternalFuncRegisterHandler<float> Out13(Context);
	VectorVM::FExternalFuncRegisterHandler<float> Out14(Context);
	VectorVM::FExternalFuncRegisterHandler<float> Out15(Context);

	for (int32 i = 0; i < Context.NumInstances; ++i)
	{
		*Out00.GetDest() = ToWrite.M[0][0]; Out00.Advance();
		*Out01.GetDest() = ToWrite.M[0][1]; Out01.Advance();
		*Out02.GetDest() = ToWrite.M[0][2]; Out02.Advance();
		*Out03.GetDest() = ToWrite.M[0][3]; Out03.Advance();
		*Out04.GetDest() = ToWrite.M[1][0]; Out04.Advance();
		*Out05.GetDest() = ToWrite.M[1][1]; Out05.Advance();
		*Out06.GetDest() = ToWrite.M[1][2]; Out06.Advance();
		*Out07.GetDest() = ToWrite.M[1][3]; Out07.Advance();
		*Out08.GetDest() = ToWrite.M[2][0]; Out08.Advance();
		*Out09.GetDest() = ToWrite.M[2][1]; Out09.Advance();
		*Out10.GetDest() = ToWrite.M[2][2]; Out10.Advance();
		*Out11.GetDest() = ToWrite.M[2][3]; Out11.Advance();
		*Out12.GetDest() = ToWrite.M[3][0]; Out12.Advance();
		*Out13.GetDest() = ToWrite.M[3][1]; Out13.Advance();
		*Out14.GetDest() = ToWrite.M[3][2]; Out14.Advance();
		*Out15.GetDest() = ToWrite.M[3][3]; Out15.Advance();
	}
}

void UNiagaraDataInterfaceStaticMesh::GetLocalToWorld(FVectorVMContext& Context)
{
	VectorVM::FUserPtrHandler<FNDIStaticMesh_InstanceData> InstData(Context);
	WriteTransform(InstData->Transform, Context);
}

void UNiagaraDataInterfaceStaticMesh::GetLocalToWorldInverseTransposed(FVectorVMContext& Context)
{
	VectorVM::FUserPtrHandler<FNDIStaticMesh_InstanceData> InstData(Context);
	WriteTransform(InstData->TransformInverseTransposed, Context);
}

void UNiagaraDataInterfaceStaticMesh::GetWorldVelocity(FVectorVMContext& Context)
{
	VectorVM::FUserPtrHandler<FNDIStaticMesh_InstanceData> InstData(Context);

	FNDIOutputParam<FVector> OutVel(Context);

	FVector Velocity(0.0f, 0.0f, 0.0f);
	if (InstData->bUsePhysicsVelocity)
	{
		Velocity = InstData->PhysicsVelocity;
	}
	else
	{
		float InvDeltaTime = 1.0f / InstData->DeltaSeconds;
		if (InstData->DeltaSeconds > 0.0f)
		{
			Velocity = (FVector(InstData->Transform.M[3][0], InstData->Transform.M[3][1], InstData->Transform.M[3][2]) - 
                FVector(InstData->PrevTransform.M[3][0], InstData->PrevTransform.M[3][1], InstData->PrevTransform.M[3][2])) * InvDeltaTime;
		}
	}

	for (int32 i = 0; i < Context.NumInstances; i++)
	{
		OutVel.SetAndAdvance(Velocity);
	}
}

template<typename TransformHandlerType>
void UNiagaraDataInterfaceStaticMesh::GetVertexPosition(FVectorVMContext& Context)
{
	VectorVM::FUserPtrHandler<FNDIStaticMesh_InstanceData> InstData(Context);

	TransformHandlerType TransformHandler;
	FNDIInputParam<int32> VertexIndexParam(Context);

	FNDIOutputParam<FVector> OutPos(Context);

	// Handle no mesh case
	//TODO: Maybe figure out a good way to stub this in bindings to prevent the branch
	if (!InstData->bMeshValid)
	{
		FVector WSPos = InstData->Transform.TransformPosition(FVector(0.0f));
		for (int32 i = 0; i < Context.NumInstances; ++i)
		{
			OutPos.SetAndAdvance(WSPos);
		}
		return;
	}

	TRefCountPtr<const FStaticMeshLODResources> Res = InstData->GetCurrentFirstLOD();
	const FPositionVertexBuffer& Positions = Res->VertexBuffers.PositionVertexBuffer;

	const int32 NumVerts = Positions.GetNumVertices();
	FVector Pos;
	for (int32 i = 0; i < Context.NumInstances; i++)
	{
		int32 VertexIndex = VertexIndexParam.GetAndAdvance() % NumVerts;
		Pos = Positions.VertexPosition(VertexIndex);		
		TransformHandler.TransformPosition(Pos, InstData->Transform);
		OutPos.SetAndAdvance(Pos);
	}
}

void UNiagaraDataInterfaceStaticMesh::GetSocketCount(FVectorVMContext& Context)
{
	VectorVM::FUserPtrHandler<FNDIStaticMesh_InstanceData> InstData(Context);

	FNDIOutputParam<int32> OutNum(Context);

	for (int32 i = 0; i < Context.NumInstances; ++i)
	{
		OutNum.SetAndAdvance(InstData->CachedSockets.Num());
	}
}

void UNiagaraDataInterfaceStaticMesh::GetFilteredSocketCount(FVectorVMContext& Context)
{
	VectorVM::FUserPtrHandler<FNDIStaticMesh_InstanceData> InstData(Context);

	FNDIOutputParam<int32> OutNum(Context);

	for (int32 i = 0; i < Context.NumInstances; ++i)
	{
		OutNum.SetAndAdvance(InstData->NumFilteredSockets);
	}
}

void UNiagaraDataInterfaceStaticMesh::GetUnfilteredSocketCount(FVectorVMContext& Context)
{
	VectorVM::FUserPtrHandler<FNDIStaticMesh_InstanceData> InstData(Context);

	FNDIOutputParam<int32> OutNum(Context);

	const int32 NumUnfilteredSockets = InstData->CachedSockets.Num() - InstData->NumFilteredSockets;
	for (int32 i = 0; i < Context.NumInstances; ++i)
	{
		OutNum.SetAndAdvance(NumUnfilteredSockets);
	}
}

template<bool bWorldSpace>
void UNiagaraDataInterfaceStaticMesh::GetSocketTransform(FVectorVMContext& Context)
{
	VectorVM::FUserPtrHandler<FNDIStaticMesh_InstanceData> InstData(Context);
	FNDIInputParam<int32> InSocketIndex(Context);

	FNDIOutputParam<FVector> OutTranslate(Context);
	FNDIOutputParam<FQuat> OutRotate(Context);
	FNDIOutputParam<FVector> OutScale(Context);

	const FQuat InstRotation = bWorldSpace ? InstData->Transform.GetMatrixWithoutScale().ToQuat() : FQuat::Identity;

	const int32 SocketMax = InstData->CachedSockets.Num() - 1;
	if (SocketMax >= 0)
	{
		for (int32 i=0; i < Context.NumInstances; ++i)
		{
			const int32 SocketIndex = FMath::Clamp(InSocketIndex.GetAndAdvance(), 0, SocketMax);

			FTransform SocketTransform = InstData->CachedSockets[SocketIndex];
			OutTranslate.SetAndAdvance(bWorldSpace ? FVector(InstData->Transform.TransformPosition(SocketTransform.GetTranslation())) : SocketTransform.GetTranslation());
			OutRotate.SetAndAdvance(bWorldSpace ? InstRotation * SocketTransform.GetRotation() : SocketTransform.GetRotation());
			OutScale.SetAndAdvance(bWorldSpace ? FVector(InstData->Transform.TransformVector(SocketTransform.GetScale3D())) : SocketTransform.GetScale3D());
		}
	}
	else
	{
		const FVector DefaultTranslate = bWorldSpace ? InstData->Transform.GetOrigin() : FVector::ZeroVector;
		const FVector DefaultScale = bWorldSpace ? InstData->Transform.ExtractScaling() : FVector::OneVector;
		for (int32 i = 0; i < Context.NumInstances; ++i)
		{
			OutTranslate.SetAndAdvance(DefaultTranslate);
			OutRotate.SetAndAdvance(InstRotation);
			OutScale.SetAndAdvance(DefaultScale);
		}
	}
}

template<bool bWorldSpace>
void UNiagaraDataInterfaceStaticMesh::GetFilteredSocketTransform(FVectorVMContext& Context)
{
	VectorVM::FUserPtrHandler<FNDIStaticMesh_InstanceData> InstData(Context);
	FNDIInputParam<int32> InSocketIndex(Context);

	FNDIOutputParam<FVector> OutTranslate(Context);
	FNDIOutputParam<FQuat> OutRotate(Context);
	FNDIOutputParam<FVector> OutScale(Context);

	const FQuat InstRotation = bWorldSpace ? InstData->Transform.GetMatrixWithoutScale().ToQuat() : FQuat::Identity;

	const int32 SocketMax = InstData->NumFilteredSockets - 1;
	if (SocketMax >= 0)
	{
		for (int32 i = 0; i < Context.NumInstances; ++i)
		{
			const int32 SocketIndex = InstData->FilteredAndUnfilteredSockets[FMath::Clamp(InSocketIndex.GetAndAdvance(), 0, SocketMax)];

			FTransform SocketTransform = InstData->CachedSockets[SocketIndex];
			OutTranslate.SetAndAdvance(bWorldSpace ? FVector(InstData->Transform.TransformPosition(SocketTransform.GetTranslation())) : SocketTransform.GetTranslation());
			OutRotate.SetAndAdvance(bWorldSpace ? InstRotation * SocketTransform.GetRotation() : SocketTransform.GetRotation());
			OutScale.SetAndAdvance(bWorldSpace ? FVector(InstData->Transform.TransformVector(SocketTransform.GetScale3D())) : SocketTransform.GetScale3D());
		}
	}
	else
	{
		const FVector DefaultTranslate = bWorldSpace ? InstData->Transform.GetOrigin() : FVector::ZeroVector;
		const FVector DefaultScale = bWorldSpace ? InstData->Transform.ExtractScaling() : FVector::OneVector;
		for (int32 i = 0; i < Context.NumInstances; ++i)
		{
			OutTranslate.SetAndAdvance(DefaultTranslate);
			OutRotate.SetAndAdvance(InstRotation);
			OutScale.SetAndAdvance(DefaultScale);
		}
	}
}

template<bool bWorldSpace>
void UNiagaraDataInterfaceStaticMesh::GetUnfilteredSocketTransform(FVectorVMContext& Context)
{
	VectorVM::FUserPtrHandler<FNDIStaticMesh_InstanceData> InstData(Context);
	FNDIInputParam<int32> InSocketIndex(Context);

	FNDIOutputParam<FVector> OutTranslate(Context);
	FNDIOutputParam<FQuat> OutRotate(Context);
	FNDIOutputParam<FVector> OutScale(Context);

	const FQuat InstRotation = bWorldSpace ? InstData->Transform.GetMatrixWithoutScale().ToQuat() : FQuat::Identity;

	if (InstData->NumFilteredSockets > 0)
	{
		const int32 SocketMax = InstData->CachedSockets.Num() - InstData->NumFilteredSockets - 1;
		check(SocketMax >= 0);

		const int32 SocketOffset = InstData->NumFilteredSockets;
		for (int32 i = 0; i < Context.NumInstances; ++i)
		{
			const int32 SocketIndex = InstData->FilteredAndUnfilteredSockets[FMath::Clamp(InSocketIndex.GetAndAdvance(), 0, SocketMax) + SocketOffset];

			FTransform SocketTransform = InstData->CachedSockets[SocketIndex];
			OutTranslate.SetAndAdvance(bWorldSpace ? FVector(InstData->Transform.TransformPosition(SocketTransform.GetTranslation())) : SocketTransform.GetTranslation());
			OutRotate.SetAndAdvance(bWorldSpace ? InstRotation * SocketTransform.GetRotation() : SocketTransform.GetRotation());
			OutScale.SetAndAdvance(bWorldSpace ? FVector(InstData->Transform.TransformVector(SocketTransform.GetScale3D())) : SocketTransform.GetScale3D());
		}
	}
	else if (InstData->CachedSockets.Num() > 0)
	{
		const int32 SocketMax = InstData->CachedSockets.Num() - 1;
		for (int32 i = 0; i < Context.NumInstances; ++i)
		{
			const int32 SocketIndex = FMath::Clamp(InSocketIndex.GetAndAdvance(), 0, SocketMax);

			FTransform SocketTransform = InstData->CachedSockets[SocketIndex];
			OutTranslate.SetAndAdvance(bWorldSpace ? FVector(InstData->Transform.TransformPosition(SocketTransform.GetTranslation())) : SocketTransform.GetTranslation());
			OutRotate.SetAndAdvance(bWorldSpace ? InstRotation * SocketTransform.GetRotation() : SocketTransform.GetRotation());
			OutScale.SetAndAdvance(bWorldSpace ? FVector(InstData->Transform.TransformVector(SocketTransform.GetScale3D())) : SocketTransform.GetScale3D());
		}
	}
	else
	{
		const FVector DefaultTranslate = bWorldSpace ? InstData->Transform.GetOrigin() : FVector::ZeroVector;
		const FVector DefaultScale = bWorldSpace ? InstData->Transform.ExtractScaling() : FVector::OneVector;
		for (int32 i = 0; i < Context.NumInstances; ++i)
		{
			OutTranslate.SetAndAdvance(DefaultTranslate);
			OutRotate.SetAndAdvance(InstRotation);
			OutScale.SetAndAdvance(DefaultScale);
		}
	}
}

void UNiagaraDataInterfaceStaticMesh::SetSourceComponentFromBlueprints(UStaticMeshComponent* ComponentToUse)
{
	// NOTE: When ChangeId changes the next tick will be skipped and a reset of the per-instance data will be initiated. 
	ChangeId++;
	SourceComponent = ComponentToUse;
	Source = ComponentToUse->GetOwner();
}

void UNiagaraDataInterfaceStaticMesh::SetDefaultMeshFromBlueprints(UStaticMesh* MeshToUse)
{
	// NOTE: When ChangeId changes the next tick will be skipped and a reset of the per-instance data will be initiated. 
	ChangeId++;
	SourceComponent = nullptr;
	Source = nullptr;
	DefaultMesh = MeshToUse;
}

bool UNiagaraDataInterfaceStaticMesh::GetFunctionHLSL(const FNiagaraDataInterfaceGPUParamInfo& ParamInfo, const FNiagaraDataInterfaceGeneratedFunction& FunctionInfo, int FunctionInstanceIndex, FString& OutHLSL)
{
	FNDIStaticMeshParametersName ParamNames;
	GetNiagaraDataInterfaceParametersName(ParamNames, ParamInfo.DataInterfaceHLSLSymbol);

	FString MeshTriCoordinateStructName = "MeshTriCoordinate";

	TMap<FString, FStringFormatArg> ArgsSample = {
		{TEXT("InstanceFunctionName"), FunctionInfo.InstanceName},
		{TEXT("MeshTriCoordinateStructName"), MeshTriCoordinateStructName},
		{TEXT("SectionCountName"), ParamNames.SectionCountName},
		{TEXT("MeshSectionBufferName"), ParamNames.MeshSectionBufferName},
		{TEXT("MeshIndexBufferName"), ParamNames.MeshIndexBufferName},
		{TEXT("MeshTriangleBufferName"), ParamNames.MeshTriangleBufferName},
		{TEXT("MeshVertexBufferName"), ParamNames.MeshVertexBufferName},
		{TEXT("MeshTangentBufferName"), ParamNames.MeshTangentBufferName},
		{TEXT("MeshTexCoordBufferName"), ParamNames.MeshTexCoordBufferName},
		{TEXT("MeshColorBufferName"), ParamNames.MeshColorBufferName},
		{TEXT("InstanceTransformName"), ParamNames.InstanceTransformName},
		{TEXT("InstanceTransformInverseTransposed"), ParamNames.InstanceTransformInverseTransposedName},
		{TEXT("InstancePrevTransformName"), ParamNames.InstancePrevTransformName},
		{TEXT("InstanceRotation"), ParamNames.InstanceRotationName},
		{TEXT("InstancePrevRotation"), ParamNames.InstancePrevRotationName},
		{TEXT("InstanceInvDeltaTimeName"), ParamNames.InstanceInvDeltaTimeName},
		{TEXT("InstanceWorldVelocity"), ParamNames.InstanceWorldVelocityName},
		{TEXT("AreaWeightedSamplingName"), ParamNames.AreaWeightedSamplingName},
		{TEXT("NumTexCoordName"), ParamNames.NumTexCoordName},
		{TEXT("UseColorBufferName"), ParamNames.UseColorBufferName},
		{TEXT("SocketTransforms"), ParamNames.SocketTransformsName},
		{TEXT("FilteredAndUnfilteredSockets"), ParamNames.FilteredAndUnfilteredSocketsName },
		{TEXT("NumSocketsAndFiltered"), ParamNames.NumSocketsAndFilteredName},
	};

	if (FunctionInfo.DefinitionName == StaticMeshHelpers::IsValidName)
	{
		static const TCHAR* FormatSample = TEXT(R"(
			void {InstanceFunctionName} (out bool Out_Valid)
			{
				Out_Valid = {SectionCountName} > 0;				
			}
			)");
		OutHLSL += FString::Format(FormatSample, ArgsSample);
	}
	else if (FunctionInfo.DefinitionName == StaticMeshHelpers::RandomSectionName)
	{
		static const TCHAR *FormatSample = TEXT(R"(
			void {InstanceFunctionName} (out int Out_Section)
			{
				[branch]
				if ({SectionCountName} == 0)
				{
					Out_Section = -1;
					return;
				}

				float RandS0 = NiagaraInternalNoise(1, 2, 3);
				// Uniform sampling on mesh surface  (using alias method from Alias method from FWeightedRandomSampler)
				uint SectionIndex = min(uint(RandS0 * float({SectionCountName})), {SectionCountName}-1);
				uint4 SectionData = {MeshSectionBufferName}[SectionIndex];

				// Alias check
				float RandS1 = NiagaraInternalNoise(1, 2, 3);
				if( RandS1 > asfloat(SectionData.z) )
				{
					SectionIndex = SectionData.w;
				}
				Out_Section = SectionIndex;
			}
			)");
		OutHLSL += FString::Format(FormatSample, ArgsSample);
	}
	else if (FunctionInfo.DefinitionName == StaticMeshHelpers::RandomTriCoordName)
	{
		static const TCHAR *FormatSample = TEXT(R"(
			void {InstanceFunctionName} (out {MeshTriCoordinateStructName} Out_Coord)
			{
				[branch]
				if ({SectionCountName} == 0)
				{
					Out_Coord.Tri = -1;
					Out_Coord.BaryCoord = (float3)0.0f;
					return;
				}

				float RandS0 = NiagaraInternalNoise(1, 2, 3);

				// Uniform sampling on mesh surface  (using alias method from Alias method from FWeightedRandomSampler)
				uint SectionIndex = min(uint(RandS0 * float({SectionCountName})), {SectionCountName}-1);
				uint4 SectionData = {MeshSectionBufferName}[SectionIndex];

				// Alias check
				float RandS1 = NiagaraInternalNoise(1, 2, 3);
				if( RandS1 > asfloat(SectionData.z) )
				{
					SectionData = {MeshSectionBufferName}[SectionData.w];
				}

				uint SectionFirstTriangle  = SectionData.x;
				uint SectionTriangleCount = SectionData.y;

				float RandT0 = NiagaraInternalNoise(1, 2, 3);
				[branch]
				if({AreaWeightedSamplingName}==0)
				{
					// Uniform triangle id selection
					Out_Coord.Tri = SectionFirstTriangle + min(uint(RandT0*float(SectionTriangleCount)), SectionTriangleCount-1); // avoid % by using mul/min to Tri = SectionTriangleCount
				}
				else
				{
					// Uniform area weighted position selection (using alias method from Alias method from FWeightedRandomSampler)
					uint TriangleIndex = min(uint(RandT0*float(SectionTriangleCount)), SectionTriangleCount-1);
					uint4 TriangleData = {MeshTriangleBufferName}[SectionFirstTriangle + TriangleIndex];

					// Alias check
					float RandT1 = NiagaraInternalNoise(1, 2, 3);
					if( RandT1 > asfloat(TriangleData.x) )
					{
						TriangleIndex = TriangleData.y;
					}
					Out_Coord.Tri = SectionFirstTriangle + TriangleIndex;
				}

				float r0 = NiagaraInternalNoise(1, 2, 3);
				float r1 = NiagaraInternalNoise(1, 2, 3);
				float sqrt0 = sqrt(r0);
				float sqrt1 = sqrt(r1);
				Out_Coord.BaryCoord = float3(1.0f - sqrt0, sqrt0 * (1.0 - r1), r1 * sqrt0);
			}
			)");
		OutHLSL += FString::Format(FormatSample, ArgsSample);
	}
	//else if (FunctionInfo.DefinitionName == StaticMeshHelpers::RandomTriCoordVCFilteredName)
	//{
	//}
	else if (FunctionInfo.DefinitionName == StaticMeshHelpers::RandomTriCoordOnSectionName)
	{
		static const TCHAR *FormatSample = TEXT(R"(
			void {InstanceFunctionName} (in int In_Section, out {MeshTriCoordinateStructName} Out_Coord)
			{
				[branch]
				if ({SectionCountName} == 0)
				{
					Out_Coord.Tri = -1;
					Out_Coord.BaryCoord = (float3)0.0f;
					return;
				}

				int Section = clamp(In_Section, 0, (int)({SectionCountName} - 1));

				uint4 SectionData = {MeshSectionBufferName}[Section];
				uint SectionFirstTriangle = SectionData.x;
				uint SectionTriangleCount = SectionData.y;

				float RandT0 = NiagaraInternalNoise(1, 2, 3);
				[branch]
				if({AreaWeightedSamplingName}==0)
				{
					// Uniform triangle id selection
					Out_Coord.Tri = SectionFirstTriangle + min(uint(RandT0*float(SectionTriangleCount)), SectionTriangleCount-1); // avoid % by using mul/min to Tri = SectionTriangleCount
				}
				else
				{
					// Uniform area weighted position selection (using alias method from Alias method from FWeightedRandomSampler)
					uint TriangleIndex = min(uint(RandT0*float(SectionTriangleCount)), SectionTriangleCount-1);
					uint4 TriangleData = {MeshTriangleBufferName}[SectionFirstTriangle + TriangleIndex];

					// Alias check
					float RandT1 = NiagaraInternalNoise(1, 2, 3);
					if( RandT1 > asfloat(TriangleData.x) )
					{
						TriangleIndex = TriangleData.y;
					}
					Out_Coord.Tri = SectionFirstTriangle + TriangleIndex;
				}

				float r0 = NiagaraInternalNoise(1, 2, 3);
				float r1 = NiagaraInternalNoise(1, 2, 3);
				float sqrt0 = sqrt(r0);
				float sqrt1 = sqrt(r1);
				Out_Coord.BaryCoord = float3(1.0f - sqrt0, sqrt0 * (1.0 - r1), r1 * sqrt0);
			}
			)");
		OutHLSL += FString::Format(FormatSample, ArgsSample);
	}
	else if (FunctionInfo.DefinitionName == StaticMeshHelpers::GetTriPositionName)
	{
		static const TCHAR *FormatSample = TEXT(R"(
			void {InstanceFunctionName} (in {MeshTriCoordinateStructName} In_Coord, out float3 Out_Position)
			{
				[branch]
				if ({SectionCountName} == 0)
				{
					Out_Position = (float3)0.0f;
					return;
				}

				uint TriangleIndex = In_Coord.Tri * 3;
				uint VertexIndex0 = {MeshIndexBufferName}[TriangleIndex  ] * 3;
				uint VertexIndex1 = {MeshIndexBufferName}[TriangleIndex+1] * 3;
				uint VertexIndex2 = {MeshIndexBufferName}[TriangleIndex+2] * 3;

				// I could not find a R32G32B32f format to create an SRV on that buffer. So float load it is for now...
				float3 vertex0 = float3({MeshVertexBufferName}[VertexIndex0], {MeshVertexBufferName}[VertexIndex0+1], {MeshVertexBufferName}[VertexIndex0+2]);
				float3 vertex1 = float3({MeshVertexBufferName}[VertexIndex1], {MeshVertexBufferName}[VertexIndex1+1], {MeshVertexBufferName}[VertexIndex1+2]);
				float3 vertex2 = float3({MeshVertexBufferName}[VertexIndex2], {MeshVertexBufferName}[VertexIndex2+1], {MeshVertexBufferName}[VertexIndex2+2]);
				Out_Position = vertex0 * In_Coord.BaryCoord.x + vertex1 * In_Coord.BaryCoord.y + vertex2 * In_Coord.BaryCoord.z;
			}
			)");
		OutHLSL += FString::Format(FormatSample, ArgsSample);
	}
	else if (FunctionInfo.DefinitionName == StaticMeshHelpers::GetTriPositionWSName)
	{
		static const TCHAR *FormatSample = TEXT(R"(
			void {InstanceFunctionName} (in {MeshTriCoordinateStructName} In_Coord, out float3 Out_Position)
			{
				[branch]
				if ({SectionCountName} == 0)
				{
					Out_Position = {InstanceTransformName}[3].xyz;
					return;
				}

				uint TriangleIndex = In_Coord.Tri * 3;
				uint VertexIndex0 = {MeshIndexBufferName}[TriangleIndex  ] * 3;
				uint VertexIndex1 = {MeshIndexBufferName}[TriangleIndex+1] * 3;
				uint VertexIndex2 = {MeshIndexBufferName}[TriangleIndex+2] * 3;

				// I could not find a R32G32B32f format to create an SRV on that buffer. So float load it is for now...
				float3 vertex0 = float3({MeshVertexBufferName}[VertexIndex0], {MeshVertexBufferName}[VertexIndex0+1], {MeshVertexBufferName}[VertexIndex0+2]);
				float3 vertex1 = float3({MeshVertexBufferName}[VertexIndex1], {MeshVertexBufferName}[VertexIndex1+1], {MeshVertexBufferName}[VertexIndex1+2]);
				float3 vertex2 = float3({MeshVertexBufferName}[VertexIndex2], {MeshVertexBufferName}[VertexIndex2+1], {MeshVertexBufferName}[VertexIndex2+2]);
				float3 Position = vertex0 * In_Coord.BaryCoord.x + vertex1 * In_Coord.BaryCoord.y + vertex2 * In_Coord.BaryCoord.z;

				Out_Position = mul(float4(Position, 1.0), {InstanceTransformName}).xyz;
			}
			)");
		OutHLSL += FString::Format(FormatSample, ArgsSample);
	}
	else if (FunctionInfo.DefinitionName == StaticMeshHelpers::GetTriNormalName)
	{
		static const TCHAR *FormatSample = TEXT(R"(
			void {InstanceFunctionName} (in {MeshTriCoordinateStructName} In_Coord, out float3 Out_Normal)
			{
				[branch]
				if ({SectionCountName} == 0)
				{
					Out_Normal = float3(0, 0, 1);
					return;
				}

				uint TriangleIndex = In_Coord.Tri * 3;
				uint VertexIndex0 = {MeshIndexBufferName}[TriangleIndex  ] * 2;
				uint VertexIndex1 = {MeshIndexBufferName}[TriangleIndex+1] * 2;
				uint VertexIndex2 = {MeshIndexBufferName}[TriangleIndex+2] * 2;

				float3 Normal0 = TangentBias({MeshTangentBufferName}[VertexIndex0+1].xyz);
				float3 Normal1 = TangentBias({MeshTangentBufferName}[VertexIndex1+1].xyz);
				float3 Normal2 = TangentBias({MeshTangentBufferName}[VertexIndex2+1].xyz);

				float3 Normal   = Normal0 * In_Coord.BaryCoord.x + Normal1 * In_Coord.BaryCoord.y + Normal2 * In_Coord.BaryCoord.z;

				Out_Normal = normalize(Normal);
			}
			)");
		OutHLSL += FString::Format(FormatSample, ArgsSample);
	}
	else if (FunctionInfo.DefinitionName == StaticMeshHelpers::GetTriNormalWSName)
	{
		static const TCHAR *FormatSample = TEXT(R"(
			void {InstanceFunctionName} (in {MeshTriCoordinateStructName} In_Coord, out float3 Out_Normal)
			{
				[branch]
				if ({SectionCountName} == 0)
				{
					Out_Normal = float3(0, 0, 1);
					return;
				}

				uint TriangleIndex = In_Coord.Tri * 3;
				uint VertexIndex0 = {MeshIndexBufferName}[TriangleIndex  ] * 2;
				uint VertexIndex1 = {MeshIndexBufferName}[TriangleIndex+1] * 2;
				uint VertexIndex2 = {MeshIndexBufferName}[TriangleIndex+2] * 2;

				float3 Normal0 = TangentBias({MeshTangentBufferName}[VertexIndex0+1].xyz);
				float3 Normal1 = TangentBias({MeshTangentBufferName}[VertexIndex1+1].xyz);
				float3 Normal2 = TangentBias({MeshTangentBufferName}[VertexIndex2+1].xyz);

				float3 Normal   = Normal0 * In_Coord.BaryCoord.x + Normal1 * In_Coord.BaryCoord.y + Normal2 * In_Coord.BaryCoord.z;

				Out_Normal = normalize(mul(float4(Normal, 0.0), {InstanceTransformInverseTransposed}).xyz);
			}
			)");
		OutHLSL += FString::Format(FormatSample, ArgsSample);
	}
	else if (FunctionInfo.DefinitionName == StaticMeshHelpers::GetTriTangentsName)
	{
		static const TCHAR *FormatSample = TEXT(R"(
			void {InstanceFunctionName} (in {MeshTriCoordinateStructName} In_Coord, out float3 Out_Tangent, out float3 Out_Binormal, out float3 Out_Normal)
			{
				[branch]
				if ({SectionCountName} == 0)
				{
					Out_Tangent = float3(1, 0, 0);
					Out_Binormal = float3(0, 1, 0);
					Out_Normal = float3(0, 0, 1);
					return;
				}

				uint TriangleIndex = In_Coord.Tri * 3;
				uint VertexIndex0 = {MeshIndexBufferName}[TriangleIndex  ] * 2;
				uint VertexIndex1 = {MeshIndexBufferName}[TriangleIndex+1] * 2;
				uint VertexIndex2 = {MeshIndexBufferName}[TriangleIndex+2] * 2;

				float3 TangentX0 = TangentBias({MeshTangentBufferName}[VertexIndex0  ].xyz);
				float4 TangentZ0 = TangentBias({MeshTangentBufferName}[VertexIndex0+1].xyzw);
				float3 TangentX1 = TangentBias({MeshTangentBufferName}[VertexIndex1  ].xyz);
				float4 TangentZ1 = TangentBias({MeshTangentBufferName}[VertexIndex1+1].xyzw);
				float3 TangentX2 = TangentBias({MeshTangentBufferName}[VertexIndex2  ].xyz);
				float4 TangentZ2 = TangentBias({MeshTangentBufferName}[VertexIndex2+1].xyzw);

				float3 Binormal0   = cross(TangentZ0.xyz, TangentX0.xyz) * TangentZ0.w;
				float3 Binormal1   = cross(TangentZ1.xyz, TangentX1.xyz) * TangentZ1.w;
				float3 Binormal2   = cross(TangentZ2.xyz, TangentX2.xyz) * TangentZ2.w;

				Out_Normal   = normalize(TangentZ0.xyz * In_Coord.BaryCoord.x + TangentZ1.xyz * In_Coord.BaryCoord.y + TangentZ2.xyz * In_Coord.BaryCoord.z);  // Normal is TangentZ
				Out_Tangent  = normalize(TangentX0.xyz * In_Coord.BaryCoord.x + TangentX1.xyz * In_Coord.BaryCoord.y + TangentX2.xyz * In_Coord.BaryCoord.z);
				Out_Binormal = normalize(Binormal0.xyz * In_Coord.BaryCoord.x + Binormal1.xyz * In_Coord.BaryCoord.y + Binormal2.xyz * In_Coord.BaryCoord.z);
			}
			)");
		OutHLSL += FString::Format(FormatSample, ArgsSample);
	}
	else if (FunctionInfo.DefinitionName == StaticMeshHelpers::GetTriTangentsWSName)
	{
		static const TCHAR *FormatSample = TEXT(R"(
			void {InstanceFunctionName} (in {MeshTriCoordinateStructName} In_Coord, out float3 Out_Tangent, out float3 Out_Binormal, out float3 Out_Normal)
			{
				[branch]
				if ({SectionCountName} == 0)
				{
					Out_Tangent = float3(1, 0, 0);
					Out_Binormal = float3(0, 1, 0);
					Out_Normal = float3(0, 0, 1);
					return;
				}

				uint TriangleIndex = In_Coord.Tri * 3;
				uint VertexIndex0 = {MeshIndexBufferName}[TriangleIndex  ] * 2;
				uint VertexIndex1 = {MeshIndexBufferName}[TriangleIndex+1] * 2;
				uint VertexIndex2 = {MeshIndexBufferName}[TriangleIndex+2] * 2;

				float3 TangentX0 = TangentBias({MeshTangentBufferName}[VertexIndex0  ].xyz);
				float4 TangentZ0 = TangentBias({MeshTangentBufferName}[VertexIndex0+1].xyzw);
				float3 TangentX1 = TangentBias({MeshTangentBufferName}[VertexIndex1  ].xyz);
				float4 TangentZ1 = TangentBias({MeshTangentBufferName}[VertexIndex1+1].xyzw);
				float3 TangentX2 = TangentBias({MeshTangentBufferName}[VertexIndex2  ].xyz);
				float4 TangentZ2 = TangentBias({MeshTangentBufferName}[VertexIndex2+1].xyzw);

				float3 Binormal0   = cross(TangentZ0.xyz, TangentX0.xyz) * TangentZ0.w;
				float3 Binormal1   = cross(TangentZ1.xyz, TangentX1.xyz) * TangentZ1.w;
				float3 Binormal2   = cross(TangentZ2.xyz, TangentX2.xyz) * TangentZ2.w;

				float3 Normal   = TangentZ0.xyz * In_Coord.BaryCoord.x + TangentZ1.xyz * In_Coord.BaryCoord.y + TangentZ2.xyz * In_Coord.BaryCoord.z;  // Normal is TangentZ
				float3 Tangent  = TangentX0.xyz * In_Coord.BaryCoord.x + TangentX1.xyz * In_Coord.BaryCoord.y + TangentX2.xyz * In_Coord.BaryCoord.z;
				float3 Binormal = Binormal0.xyz * In_Coord.BaryCoord.x + Binormal1.xyz * In_Coord.BaryCoord.y + Binormal2.xyz * In_Coord.BaryCoord.z;

				float3 NormalWorld  = normalize(mul(float4(Normal  , 0.0), {InstanceTransformInverseTransposed}).xyz);
				float3 TangentWorld = normalize(mul(float4(Tangent , 0.0), {InstanceTransformInverseTransposed}).xyz);
				float3 BinormalWorld= normalize(mul(float4(Binormal, 0.0), {InstanceTransformInverseTransposed}).xyz);

				Out_Normal = NormalWorld;
				Out_Tangent = TangentWorld;
				Out_Binormal = BinormalWorld;
			}
			)");
		OutHLSL += FString::Format(FormatSample, ArgsSample);
	}
	else if (FunctionInfo.DefinitionName == StaticMeshHelpers::GetTriColorName)
	{
		static const TCHAR *FormatSample = TEXT(R"(
			void {InstanceFunctionName} (in {MeshTriCoordinateStructName} In_Coord, out float4 Out_Color)
			{
				Out_Color = float4(1, 1, 1, 1);
				[branch]
				if ({UseColorBufferName})
				{
					uint TriangleIndex = In_Coord.Tri * 3;
					uint VertexIndex0 = {MeshIndexBufferName}[TriangleIndex  ];
					uint VertexIndex1 = {MeshIndexBufferName}[TriangleIndex+1];
					uint VertexIndex2 = {MeshIndexBufferName}[TriangleIndex+2];

					float4 Color0 = {MeshColorBufferName}[VertexIndex0] FMANUALFETCH_COLOR_COMPONENT_SWIZZLE;
					float4 Color1 = {MeshColorBufferName}[VertexIndex1] FMANUALFETCH_COLOR_COMPONENT_SWIZZLE;
					float4 Color2 = {MeshColorBufferName}[VertexIndex2] FMANUALFETCH_COLOR_COMPONENT_SWIZZLE;

					Out_Color = Color0 * In_Coord.BaryCoord.x + Color1 * In_Coord.BaryCoord.y + Color2 * In_Coord.BaryCoord.z;
				}
			}
			)");
		OutHLSL += FString::Format(FormatSample, ArgsSample);
	}
	else if (FunctionInfo.DefinitionName == StaticMeshHelpers::GetTriUVName)
	{
		static const TCHAR *FormatSample = TEXT(R"(
			void {InstanceFunctionName} (in {MeshTriCoordinateStructName} In_Coord, in int In_UVSet, out float2 Out_UV)
			{
				[branch]
				if({NumTexCoordName}>0)
				{
					uint TriangleIndex = In_Coord.Tri * 3;
					uint VertexIndex0 = {MeshIndexBufferName}[TriangleIndex  ];
					uint VertexIndex1 = {MeshIndexBufferName}[TriangleIndex+1];
					uint VertexIndex2 = {MeshIndexBufferName}[TriangleIndex+2];

					uint stride = {NumTexCoordName};
					uint SelectedUVSet = clamp((uint)In_UVSet, 0, {NumTexCoordName}-1);
					float2 UV0 = {MeshTexCoordBufferName}[VertexIndex0 * stride + SelectedUVSet];
					float2 UV1 = {MeshTexCoordBufferName}[VertexIndex1 * stride + SelectedUVSet];
					float2 UV2 = {MeshTexCoordBufferName}[VertexIndex2 * stride + SelectedUVSet];

					Out_UV = UV0 * In_Coord.BaryCoord.x + UV1 * In_Coord.BaryCoord.y + UV2 * In_Coord.BaryCoord.z;
				}
				else	
				{
					Out_UV = 0.0f;
				}
			}
			)");
		OutHLSL += FString::Format(FormatSample, ArgsSample);
	}
	else if (FunctionInfo.DefinitionName == StaticMeshHelpers::GetTriPositionAndVelocityName)
	{
		static const TCHAR *FormatSample = TEXT(R"(
			void {InstanceFunctionName} (in {MeshTriCoordinateStructName} In_Coord, out float3 Out_Position, out float3 Out_Velocity)
			{
				[branch]
				if ({SectionCountName} == 0)
				{
					Out_Position = {InstanceTransformName}[3].xyz;
					Out_Velocity = (float3)0.0f;
					return;
				}

				uint TriangleIndex = In_Coord.Tri * 3;
				uint VertexIndex0 = {MeshIndexBufferName}[TriangleIndex  ] * 3;
				uint VertexIndex1 = {MeshIndexBufferName}[TriangleIndex+1] * 3;
				uint VertexIndex2 = {MeshIndexBufferName}[TriangleIndex+2] * 3;

				// I could not find a R32G32B32f format to create an SRV on that buffer. So float load it is for now...
				float3 vertex0 = float3({MeshVertexBufferName}[VertexIndex0], {MeshVertexBufferName}[VertexIndex0+1], {MeshVertexBufferName}[VertexIndex0+2]);
				float3 vertex1 = float3({MeshVertexBufferName}[VertexIndex1], {MeshVertexBufferName}[VertexIndex1+1], {MeshVertexBufferName}[VertexIndex1+2]);
				float3 vertex2 = float3({MeshVertexBufferName}[VertexIndex2], {MeshVertexBufferName}[VertexIndex2+1], {MeshVertexBufferName}[VertexIndex2+2]);
				float3 WSPos = vertex0 * In_Coord.BaryCoord.x + vertex1 * In_Coord.BaryCoord.y + vertex2 * In_Coord.BaryCoord.z;
				float3 PrevWSPos = WSPos;

				WSPos = mul(float4(WSPos,1.0), {InstanceTransformName}).xyz;
				PrevWSPos = mul(float4(PrevWSPos,1.0), {InstancePrevTransformName}).xyz;

				Out_Position = WSPos;
				Out_Velocity = (WSPos - PrevWSPos) * {InstanceInvDeltaTimeName};
			}
			)");
		OutHLSL += FString::Format(FormatSample, ArgsSample);
	}
	else if (FunctionInfo.DefinitionName == StaticMeshHelpers::GetMeshLocalToWorldName)
	{
		static const TCHAR *FormatSample = TEXT(R"(
			void {InstanceFunctionName} (out float4x4 Out_Transform)
			{
				Out_Transform = {InstanceTransformName};
			}
			)");
		OutHLSL += FString::Format(FormatSample, ArgsSample);
	}
	else if (FunctionInfo.DefinitionName == StaticMeshHelpers::GetMeshLocalToWorldInverseTransposedName)
	{
		static const TCHAR *FormatSample = TEXT(R"(
			void {InstanceFunctionName} (out float4x4 Out_Transform)
			{
				Out_Transform = {InstanceTransformInverseTransposed};
			}
			)");
		OutHLSL += FString::Format(FormatSample, ArgsSample);
	}
	else if (FunctionInfo.DefinitionName == StaticMeshHelpers::GetMeshWorldVelocityName)
	{
		static const TCHAR *FormatSample = TEXT(R"(
			void {InstanceFunctionName} (out float3 Out_Velocity)
			{
				Out_Velocity = {InstanceWorldVelocity};
			}
			)");
		OutHLSL += FString::Format(FormatSample, ArgsSample);
	}
	else if (FunctionInfo.DefinitionName == StaticMeshHelpers::GetVertexPositionName)
	{
		static const TCHAR *FormatSample = TEXT(R"(
			void {InstanceFunctionName} (in int VertexIndex, out float3 Out_Position)
			{
				[branch]
				if ({SectionCountName} == 0)
				{
					Out_Position = (float3)0.0f;
					return;
				}

				VertexIndex *= 3;
				Out_Position = float3({MeshVertexBufferName}[VertexIndex], {MeshVertexBufferName}[VertexIndex+1], {MeshVertexBufferName}[VertexIndex+2]);
			}
			)");
		OutHLSL += FString::Format(FormatSample, ArgsSample);
	}
	else if (FunctionInfo.DefinitionName == StaticMeshHelpers::GetVertexPositionWSName)
	{
		static const TCHAR *FormatSample = TEXT(R"(
			void {InstanceFunctionName} (in int VertexIndex, out float3 Out_Position)
			{
				[branch]
				if ({SectionCountName} == 0)
				{
					Out_Position = {InstanceTransformName}[3].xyz;
					return;
				}

				VertexIndex *= 3;
				Out_Position = float3({MeshVertexBufferName}[VertexIndex], {MeshVertexBufferName}[VertexIndex+1], {MeshVertexBufferName}[VertexIndex+2]);
				Out_Position = mul(float4(Out_Position, 1.0), {InstanceTransformName}).xyz;
			}
			)");
		OutHLSL += FString::Format(FormatSample, ArgsSample);
	}
	//////////////////////////////////////////////////////////////////////////
	// Socket Functions
	else if (FunctionInfo.DefinitionName == StaticMeshHelpers::GetSocketCountName)
	{
		static const TCHAR *FormatSample = TEXT(R"(void {InstanceFunctionName} (out int OutNumSockets) { OutNumSockets = {NumSocketsAndFiltered}[0]; } )");
		OutHLSL += FString::Format(FormatSample, ArgsSample);
	}
	else if (FunctionInfo.DefinitionName == StaticMeshHelpers::GetFilteredSocketCountName)
	{
		static const TCHAR *FormatSample = TEXT(R"(void {InstanceFunctionName} (out int OutNumSockets) { OutNumSockets = {NumSocketsAndFiltered}[1]; } )");
		OutHLSL += FString::Format(FormatSample, ArgsSample);
	}
	else if (FunctionInfo.DefinitionName == StaticMeshHelpers::GetUnfilteredSocketCountName)
	{
		static const TCHAR *FormatSample = TEXT(R"(void {InstanceFunctionName} (out int OutNumSockets) { OutNumSockets = {NumSocketsAndFiltered}[2]; } )");
		OutHLSL += FString::Format(FormatSample, ArgsSample);
	}
	else if (FunctionInfo.DefinitionName == StaticMeshHelpers::GetSocketTransformName)
	{
		static const TCHAR *FormatSample = TEXT(R"(
			void {InstanceFunctionName} (in int SocketIndex, out float3 OutPosition, out float4 OutRotation, out float3 OutScale)
			{
				int NumSockets = {NumSocketsAndFiltered}[0];
				[branch]
				if (NumSockets == 0)
				{
					OutPosition = float3(0.0f, 0.0f, 0.0f);
					OutRotation = float4(0.0f, 0.0f, 0.0f, 1.0f);
					OutScale = float3(1.0f, 1.0f, 1.0f);
				}
				else
				{
					int BufferOffset = clamp(SocketIndex, 0, NumSockets - 1) * 3;
					OutPosition = {SocketTransforms}[BufferOffset + 0].xyz;
					OutRotation = {SocketTransforms}[BufferOffset + 1];
					OutScale    = {SocketTransforms}[BufferOffset + 2].xyz;
				}
			}
		)");
		OutHLSL += FString::Format(FormatSample, ArgsSample);
	}
	else if (FunctionInfo.DefinitionName == StaticMeshHelpers::GetSocketTransformWSName)
	{
		static const TCHAR *FormatSample = TEXT(R"(
			void {InstanceFunctionName} (in int SocketIndex, out float3 OutPosition, out float4 OutRotation, out float3 OutScale)
			{
				int NumSockets = {NumSocketsAndFiltered}[0];
				[branch]
				if (NumSockets == 0)
				{
					OutPosition = float3(0.0f, 0.0f, 0.0f);
					OutRotation = float4(0.0f, 0.0f, 0.0f, 1.0f);
					OutScale = float3(1.0f, 1.0f, 1.0f);
				}
				else
				{
					int BufferOffset = clamp(SocketIndex, 0, NumSockets - 1) * 3;
					OutPosition = {SocketTransforms}[BufferOffset + 0].xyz;
					OutRotation = {SocketTransforms}[BufferOffset + 1];
					OutScale    = {SocketTransforms}[BufferOffset + 2].xyz;
				}
				OutPosition = mul(float4(OutPosition, 1.0), {InstanceTransformName}).xyz;
				OutRotation = NiagaraGPU_QuatMul({InstanceRotation}, OutRotation);
				OutScale = mul(float4(OutScale, 0.0), {InstanceTransformName}).xyz;
			}
		)");
		OutHLSL += FString::Format(FormatSample, ArgsSample);
	}
	else if (FunctionInfo.DefinitionName == StaticMeshHelpers::GetFilteredSocketTransformName)
	{
		static const TCHAR *FormatSample = TEXT(R"(
			void {InstanceFunctionName} (in int SocketIndex, out float3 OutPosition, out float4 OutRotation, out float3 OutScale)
			{
				int NumSockets = {NumSocketsAndFiltered}[1];
				[branch]
				if (NumSockets == 0)
				{
					OutPosition = float3(0.0f, 0.0f, 0.0f);
					OutRotation = float4(0.0f, 0.0f, 0.0f, 1.0f);
					OutScale = float3(1.0f, 1.0f, 1.0f);
				}
				else
				{
					SocketIndex = clamp(SocketIndex, 0, NumSockets - 1);
					int BufferOffset = {FilteredAndUnfilteredSockets}[SocketIndex] * 3;
					OutPosition = {SocketTransforms}[BufferOffset + 0].xyz;
					OutRotation = {SocketTransforms}[BufferOffset + 1];
					OutScale    = {SocketTransforms}[BufferOffset + 2].xyz;
				}
			}
		)");
		OutHLSL += FString::Format(FormatSample, ArgsSample);
	}
	else if (FunctionInfo.DefinitionName == StaticMeshHelpers::GetFilteredSocketTransformWSName)
	{
		static const TCHAR *FormatSample = TEXT(R"(
			void {InstanceFunctionName} (in int SocketIndex, out float3 OutPosition, out float4 OutRotation, out float3 OutScale)
			{
				int NumSockets = {NumSocketsAndFiltered}[1];
				[branch]
				if (NumSockets == 0)
				{
					OutPosition = float3(0.0f, 0.0f, 0.0f);
					OutRotation = float4(0.0f, 0.0f, 0.0f, 1.0f);
					OutScale = float3(1.0f, 1.0f, 1.0f);
				}
				else
				{
					SocketIndex = clamp(SocketIndex, 0, NumSockets - 1);
					int BufferOffset = {FilteredAndUnfilteredSockets}[SocketIndex] * 3;
					OutPosition = {SocketTransforms}[BufferOffset + 0].xyz;
					OutRotation = {SocketTransforms}[BufferOffset + 1];
					OutScale    = {SocketTransforms}[BufferOffset + 2].xyz;
				}
				OutPosition = mul(float4(OutPosition, 1.0), {InstanceTransformName}).xyz;
				OutRotation = NiagaraGPU_QuatMul({InstanceRotation}, OutRotation);
				OutScale = mul(float4(OutScale, 0.0), {InstanceTransformName}).xyz;
			}
		)");
		OutHLSL += FString::Format(FormatSample, ArgsSample);
	}
	else if (FunctionInfo.DefinitionName == StaticMeshHelpers::GetUnfilteredSocketTransformName)
	{
		static const TCHAR *FormatSample = TEXT(R"(
			void {InstanceFunctionName} (in int SocketIndex, out float3 OutPosition, out float4 OutRotation, out float3 OutScale)
			{
				int NumSockets = {NumSocketsAndFiltered}[0];
				int NumFilteredSockets = {NumSocketsAndFiltered}[1];
				int NumUnfilteredSockets = {NumSocketsAndFiltered}[2];
				[branch]
				if (NumSockets == 0)
				{
					OutPosition = float3(0.0f, 0.0f, 0.0f);
					OutRotation = float4(0.0f, 0.0f, 0.0f, 1.0f);
					OutScale = float3(1.0f, 1.0f, 1.0f);
				}
				else if ( NumFilteredSockets == 0 )
				{
					int BufferOffset = clamp(SocketIndex, 0, NumSockets - 1) * 3;
					OutPosition = {SocketTransforms}[BufferOffset + 0].xyz;
					OutRotation = {SocketTransforms}[BufferOffset + 1];
					OutScale    = {SocketTransforms}[BufferOffset + 2].xyz;
				}
				else
				{
					SocketIndex = clamp(SocketIndex, 0, NumUnfilteredSockets - 1) + NumFilteredSockets;
					int BufferOffset = {FilteredAndUnfilteredSockets}[SocketIndex] * 3;
					OutPosition = {SocketTransforms}[BufferOffset + 0].xyz;
					OutRotation = {SocketTransforms}[BufferOffset + 1];
					OutScale    = {SocketTransforms}[BufferOffset + 2].xyz;
				}
			}
		)");
		OutHLSL += FString::Format(FormatSample, ArgsSample);
	}
	else if (FunctionInfo.DefinitionName == StaticMeshHelpers::GetUnfilteredSocketTransformWSName)
	{
		static const TCHAR *FormatSample = TEXT(R"(
			void {InstanceFunctionName} (in int SocketIndex, out float3 OutPosition, out float4 OutRotation, out float3 OutScale)
			{
				int NumSockets = {NumSocketsAndFiltered}[0];
				int NumFilteredSockets = {NumSocketsAndFiltered}[1];
				int NumUnfilteredSockets = {NumSocketsAndFiltered}[2];
				[branch]
				if (NumSockets == 0)
				{
					OutPosition = float3(0.0f, 0.0f, 0.0f);
					OutRotation = float4(0.0f, 0.0f, 0.0f, 1.0f);
					OutScale = float3(1.0f, 1.0f, 1.0f);
				}
				else if ( NumFilteredSockets == 0 )
				{
					int BufferOffset = clamp(SocketIndex, 0, NumSockets - 1) * 3;
					OutPosition = {SocketTransforms}[BufferOffset + 0].xyz;
					OutRotation = {SocketTransforms}[BufferOffset + 1];
					OutScale    = {SocketTransforms}[BufferOffset + 2].xyz;
				}
				else
				{
					SocketIndex = clamp(SocketIndex, 0, NumUnfilteredSockets - 1) + NumFilteredSockets;
					int BufferOffset = {FilteredAndUnfilteredSockets}[SocketIndex] * 3;
					OutPosition = {SocketTransforms}[BufferOffset + 0].xyz;
					OutRotation = {SocketTransforms}[BufferOffset + 1];
					OutScale    = {SocketTransforms}[BufferOffset + 2].xyz;
				}
				OutPosition = mul(float4(OutPosition, 1.0), {InstanceTransformName}).xyz;
				OutRotation = NiagaraGPU_QuatMul({InstanceRotation}, OutRotation);
				OutScale = mul(float4(OutScale, 0.0), {InstanceTransformName}).xyz;
			}
		)");
		OutHLSL += FString::Format(FormatSample, ArgsSample);
	}
	else
	{
		// This function is not support
		return false;
	}

	OutHLSL += TEXT("\n");
	return true;
}

void UNiagaraDataInterfaceStaticMesh::GetParameterDefinitionHLSL(const FNiagaraDataInterfaceGPUParamInfo& ParamInfo, FString& OutHLSL)
{
	FNDIStaticMeshParametersName ParamNames;
	GetNiagaraDataInterfaceParametersName(ParamNames, ParamInfo.DataInterfaceHLSLSymbol);

	OutHLSL += TEXT("Buffer<uint> ") + ParamNames.MeshIndexBufferName + TEXT(";\n");
	OutHLSL += TEXT("Buffer<float> ") + ParamNames.MeshVertexBufferName + TEXT(";\n");
	OutHLSL += TEXT("Buffer<float4> ") + ParamNames.MeshTangentBufferName + TEXT(";\n");
	OutHLSL += TEXT("Buffer<float2> ") + ParamNames.MeshTexCoordBufferName + TEXT(";\n");
	OutHLSL += TEXT("Buffer<float4> ") + ParamNames.MeshColorBufferName + TEXT(";\n");
	OutHLSL += TEXT("Buffer<uint4> ") + ParamNames.MeshSectionBufferName + TEXT(";\n");
	OutHLSL += TEXT("Buffer<uint4> ") + ParamNames.MeshTriangleBufferName + TEXT(";\n");
	OutHLSL += TEXT("uint ") + ParamNames.UseColorBufferName + TEXT(";\n");
	OutHLSL += TEXT("uint ") + ParamNames.SectionCountName + TEXT(";\n");
	OutHLSL += TEXT("float4x4 ") + ParamNames.InstanceTransformName + TEXT(";\n");
	OutHLSL += TEXT("float4x4 ") + ParamNames.InstanceTransformInverseTransposedName + TEXT(";\n");
	OutHLSL += TEXT("float4x4 ") + ParamNames.InstancePrevTransformName + TEXT(";\n");
	OutHLSL += TEXT("float4 ") + ParamNames.InstanceRotationName + TEXT(";\n");
	OutHLSL += TEXT("float4 ") + ParamNames.InstancePrevRotationName + TEXT(";\n");
	OutHLSL += TEXT("float ") + ParamNames.InstanceInvDeltaTimeName + TEXT(";\n");
	OutHLSL += TEXT("float4 ") + ParamNames.InstanceWorldVelocityName + TEXT(";\n");
	OutHLSL += TEXT("uint ") + ParamNames.AreaWeightedSamplingName + TEXT(";\n");	// Could be used for other flags
	OutHLSL += TEXT("uint ") + ParamNames.NumTexCoordName + TEXT(";\n");
	OutHLSL += TEXT("Buffer<float4> ") + ParamNames.SocketTransformsName + TEXT(";\n");
	OutHLSL += TEXT("Buffer<uint> ") + ParamNames.FilteredAndUnfilteredSocketsName + TEXT(";\n");
	OutHLSL += TEXT("int3 ") + ParamNames.NumSocketsAndFilteredName + TEXT(";\n");
}

void UNiagaraDataInterfaceStaticMesh::ProvidePerInstanceDataForRenderThread(void* DataForRenderThread, void* PerInstanceData, const FNiagaraSystemInstanceID& SystemInstance)
{
	check(Proxy);

	FNDIStaticMesh_InstanceData* InstanceData = static_cast<FNDIStaticMesh_InstanceData*>(PerInstanceData);
	FNiagaraPassedInstanceDataForRT* DataToPass = static_cast<FNiagaraPassedInstanceDataForRT*>(DataForRenderThread);

	DataToPass->bIsGpuUniformlyDistributedSampling = InstanceData->bIsGpuUniformlyDistributedSampling;
	DataToPass->DeltaSeconds = InstanceData->DeltaSeconds;
	DataToPass->Transform = InstanceData->Transform;
	DataToPass->PrevTransform = InstanceData->PrevTransform;
}

//////////////////////////////////////////////////////////////////////////

bool FDynamicVertexColorFilterData::Init(FNDIStaticMesh_InstanceData* Owner)
{
	TrianglesSortedByVertexColor.Empty();
	VertexColorToTriangleStart.AddDefaulted(256);
	check(Owner->bMeshValid);

	TRefCountPtr<const FStaticMeshLODResources> Res = Owner->GetCurrentFirstLOD();
	if (Res->VertexBuffers.ColorVertexBuffer.GetNumVertices() == 0)
	{
		UE_LOG(LogNiagara, Log, TEXT("Cannot initialize vertex color filter data for a mesh with no color data - %s"), *GetFullNameSafe(Owner->StaticMesh.Get()));
		return false;
	}

	// Go over all triangles for each possible vertex color and add it to that bucket
	for (int32 i = 0; i < VertexColorToTriangleStart.Num(); i++)
	{
		uint32 MinVertexColorRed = i;
		uint32 MaxVertexColorRed = i + 1;
		VertexColorToTriangleStart[i] = TrianglesSortedByVertexColor.Num();

		FIndexArrayView IndexView = Res->IndexBuffer.GetArrayView();
		for (int32 j = 0; j < Owner->GetValidSections().Num(); j++)
		{
			int32 SectionIdx = Owner->GetValidSections()[j];
			int32 TriStartIdx = Res->Sections[SectionIdx].FirstIndex;
			for (uint32 TriIdx = 0; TriIdx < Res->Sections[SectionIdx].NumTriangles; TriIdx++)
			{
				uint32 V0Idx = IndexView[TriStartIdx + TriIdx * 3 + 0];
				uint32 V1Idx = IndexView[TriStartIdx + TriIdx * 3 + 1];
				uint32 V2Idx = IndexView[TriStartIdx + TriIdx * 3 + 2];

				uint8 MaxR = FMath::Max<uint8>(Res->VertexBuffers.ColorVertexBuffer.VertexColor(V0Idx).R,
					FMath::Max<uint8>(Res->VertexBuffers.ColorVertexBuffer.VertexColor(V1Idx).R,
						Res->VertexBuffers.ColorVertexBuffer.VertexColor(V2Idx).R));
				if (MaxR >= MinVertexColorRed && MaxR < MaxVertexColorRed)
				{
					TrianglesSortedByVertexColor.Add(TriStartIdx + TriIdx * 3);
				}
			}
		}
	}
	return true;
}

TMap<uint32, TSharedPtr<FDynamicVertexColorFilterData>> FNDI_StaticMesh_GeneratedData::DynamicVertexColorFilters;
FCriticalSection FNDI_StaticMesh_GeneratedData::CriticalSection;

TSharedPtr<FDynamicVertexColorFilterData> FNDI_StaticMesh_GeneratedData::GetDynamicColorFilterData(FNDIStaticMesh_InstanceData* Instance)
{
	FScopeLock Lock(&CriticalSection);

	check(Instance);
	check(Instance->bMeshValid);

	TSharedPtr<FDynamicVertexColorFilterData> Ret = nullptr;

	uint32 FilterDataHash = GetTypeHash(Instance->StaticMesh.Get());
	for (int32 ValidSec : Instance->GetValidSections())
	{
		FilterDataHash = HashCombine(GetTypeHash(ValidSec), FilterDataHash);
	}

	if (TSharedPtr<FDynamicVertexColorFilterData>* Existing = DynamicVertexColorFilters.Find(FilterDataHash))
	{
		check(Existing->IsValid());//We shouldn't be able to have an invalid ptr here.
		Ret = *Existing;		
	}
	else
	{
		Ret = MakeShared<FDynamicVertexColorFilterData>();
		if (Ret->Init(Instance))
		{
			DynamicVertexColorFilters.Add(FilterDataHash) = Ret;
		}
		else
		{
			Ret = nullptr;
		}
	}

	return Ret;
}

void FNDI_StaticMesh_GeneratedData::CleanupDynamicColorFilterData()
{
	TArray<uint32, TInlineAllocator<64>> ToRemove;
	for (TPair<uint32, TSharedPtr<FDynamicVertexColorFilterData>>& Pair : DynamicVertexColorFilters)
	{
		TSharedPtr<FDynamicVertexColorFilterData>& Ptr = Pair.Value;
		if (Ptr.IsUnique())
		{
			//If we're the only ref left then destroy this data
			ToRemove.Add(Pair.Key);
		}
	}

	for (uint32 Key : ToRemove)
	{
		DynamicVertexColorFilters.Remove(Key);
	}
}

#undef LOCTEXT_NAMESPACE<|MERGE_RESOLUTION|>--- conflicted
+++ resolved
@@ -67,17 +67,10 @@
 float FStaticMeshFilteredAreaWeightedSectionSampler::GetWeights(TArray<float>& OutWeights)
 {
 	float Total = 0.0f;
-<<<<<<< HEAD
-	if (Owner && Owner->Mesh)
-	{
-		OutWeights.Empty(Owner->GetValidSections().Num());
-		if (Owner->Mesh->bSupportUniformlyDistributedSampling && Res->AreaWeightedSectionSamplers.Num() > 0)
-=======
 	if (Owner && Owner->bMeshValid)
 	{
 		OutWeights.Empty(Owner->GetValidSections().Num());
 		if (Owner->StaticMesh->bSupportUniformlyDistributedSampling && Res->AreaWeightedSectionSamplers.Num() > 0)
->>>>>>> 24776ab6
 		{
 			for (int32 i = 0; i < Owner->GetValidSections().Num(); ++i)
 			{
@@ -134,12 +127,6 @@
 		check(!InstanceData->bIsGpuUniformlyDistributedSampling || InstanceData->bIsGpuUniformlyDistributedSampling && Res->AreaWeightedSectionSamplers[ValidSectionId].GetProb().Num() == Section.NumTriangles);
 	}
 
-<<<<<<< HEAD
-	if (bIsGpuUniformlyDistributedSampling)
-	{
-		BufferUniformTriangleSamplingSRV = Res->AreaWeightedSectionSamplersBuffer.GetBufferSRV(); // Cache that SRV for later
-	}
-=======
 	if (InstanceData->bIsGpuUniformlyDistributedSampling)
 	{
 		BufferUniformTriangleSamplingSRV = Res->AreaWeightedSectionSamplersBuffer.GetBufferSRV(); // Cache that SRV for later
@@ -169,7 +156,6 @@
 			}
 		}
 	}
->>>>>>> 24776ab6
 }
 
 void FStaticMeshGpuSpawnBuffer::InitRHI()
@@ -1468,11 +1454,7 @@
 	if (bSuccess)
 	{
 		FStaticMeshGpuSpawnBuffer* MeshGpuSpawnBuffer = nullptr;
-<<<<<<< HEAD
-		if (Inst->Mesh && SystemInstance->HasGPUEmitters())
-=======
 		if (Inst->bMeshValid && IsUsedWithGPUEmitter(SystemInstance))
->>>>>>> 24776ab6
 		{
 			// Always allocate when bAllowCPUAccess (index buffer can only have SRV created in this case as of today)
 			// We do not know if this interface is allocated for CPU or GPU so we allocate for both case... TODO: have some cached data created in case a GPU version is needed?
@@ -1704,11 +1686,7 @@
 	VectorVM::FExternalFuncRegisterHandler<FNiagaraBool> OutValid(Context);
 	
 	FNiagaraBool Valid;
-<<<<<<< HEAD
-	Valid.SetValue(InstData->Mesh != nullptr);
-=======
 	Valid.SetValue(InstData->bMeshValid);
->>>>>>> 24776ab6
 	for (int32 i = 0; i < Context.NumInstances; ++i)
 	{
 		*OutValid.GetDest() = Valid;
