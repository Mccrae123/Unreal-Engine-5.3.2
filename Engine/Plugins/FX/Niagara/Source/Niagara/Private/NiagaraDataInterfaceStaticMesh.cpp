// Copyright Epic Games, Inc. All Rights Reserved.

#include "NiagaraDataInterfaceStaticMesh.h"
#include "NiagaraEmitterInstance.h"
#include "Engine/StaticMeshActor.h"
#include "Engine/StaticMeshSocket.h"
#include "NiagaraComponent.h"
#include "NiagaraSystemInstance.h"
#include "NiagaraRenderer.h"
#include "Internationalization/Internationalization.h"
#include "NiagaraScript.h"
#include "ShaderParameterUtils.h"
#include "NiagaraEmitterInstanceBatcher.h"
#include "NiagaraStats.h"

#define LOCTEXT_NAMESPACE "NiagaraDataInterfaceStaticMesh"

// These are to help readability in template specializations
using TSampleModeInvalid = TIntegralConstant<UNiagaraDataInterfaceStaticMesh::ESampleMode, UNiagaraDataInterfaceStaticMesh::ESampleMode::Invalid>;
using TSampleModeDefault = TIntegralConstant<UNiagaraDataInterfaceStaticMesh::ESampleMode, UNiagaraDataInterfaceStaticMesh::ESampleMode::Default>;
using TSampleModeAreaWeighted = TIntegralConstant<UNiagaraDataInterfaceStaticMesh::ESampleMode, UNiagaraDataInterfaceStaticMesh::ESampleMode::AreaWeighted>;

const FString UNiagaraDataInterfaceStaticMesh::MeshIndexBufferName(TEXT("IndexBuffer_"));
const FString UNiagaraDataInterfaceStaticMesh::MeshVertexBufferName(TEXT("VertexBuffer_"));
const FString UNiagaraDataInterfaceStaticMesh::MeshTangentBufferName(TEXT("TangentBuffer_"));
const FString UNiagaraDataInterfaceStaticMesh::MeshTexCoordBufferName(TEXT("TexCoordBuffer_"));
const FString UNiagaraDataInterfaceStaticMesh::MeshColorBufferName(TEXT("ColorBuffer_"));
const FString UNiagaraDataInterfaceStaticMesh::MeshSectionBufferName(TEXT("SectionBuffer_"));
const FString UNiagaraDataInterfaceStaticMesh::MeshTriangleBufferName(TEXT("TriangleBuffer_"));
const FString UNiagaraDataInterfaceStaticMesh::SectionCountName(TEXT("SectionCount_"));
const FString UNiagaraDataInterfaceStaticMesh::InstanceTransformName(TEXT("InstanceTransform_"));
const FString UNiagaraDataInterfaceStaticMesh::InstanceTransformInverseTransposedName(TEXT("InstanceTransformInverseTransposed_"));
const FString UNiagaraDataInterfaceStaticMesh::InstancePrevTransformName(TEXT("InstancePrevTransform_"));
const FString UNiagaraDataInterfaceStaticMesh::InstanceRotationName(TEXT("InstanceRotation_"));
const FString UNiagaraDataInterfaceStaticMesh::InstancePrevRotationName(TEXT("InstancePrevRotation_"));
const FString UNiagaraDataInterfaceStaticMesh::InstanceInvDeltaTimeName(TEXT("InstanceInvDeltaTime_"));
const FString UNiagaraDataInterfaceStaticMesh::InstanceWorldVelocityName(TEXT("InstanceWorldVelocity_"));
const FString UNiagaraDataInterfaceStaticMesh::AreaWeightedSamplingName(TEXT("AreaWeightedSamplingName_"));
const FString UNiagaraDataInterfaceStaticMesh::NumTexCoordName(TEXT("NumTexCoordName_"));
const FString UNiagaraDataInterfaceStaticMesh::UseColorBufferName(TEXT("UseColorBuffer_"));
const FString UNiagaraDataInterfaceStaticMesh::SocketTransformsName(TEXT("SocketTransforms_"));
const FString UNiagaraDataInterfaceStaticMesh::FilteredAndUnfilteredSocketsName(TEXT("FilteredAndUnfilteredSockets_"));
const FString UNiagaraDataInterfaceStaticMesh::NumSocketsAndFilteredName(TEXT("NumSocketsAndFiltered_"));

static int32 GNiagaraFailStaticMeshDataInterface = 0;
static FAutoConsoleVariableRef CVarNiagaraFailStaticMeshDataInterface(
	TEXT("fx.Niagara.FailStaticMeshDataInterface"),
	GNiagaraFailStaticMeshDataInterface,
	TEXT("When enabled we will fail out using static mesh data interfaces."),
	ECVF_Default
);

static int32 GNDIStaticMesh_UseInlineLODsOnly = 1;
static FAutoConsoleVariableRef CVarNDIStaticMesh_UseInlineLODsOnly(
	TEXT("fx.Niagara.NDIStaticMesh.UseInlineLODsOnly"),
	GNDIStaticMesh_UseInlineLODsOnly,
	TEXT("When enabled Niagara will never use streaming LOD levels, only inline LODs."),
	ECVF_Default
);

FStaticMeshFilteredAreaWeightedSectionSampler::FStaticMeshFilteredAreaWeightedSectionSampler()
	: Res(nullptr)
	, Owner(nullptr)
{
}

void FStaticMeshFilteredAreaWeightedSectionSampler::Init(const FStaticMeshLODResources* InRes, FNDIStaticMesh_InstanceData* InOwner)
{
	Res = InRes;
	Owner = InOwner;

	Initialize();
}

float FStaticMeshFilteredAreaWeightedSectionSampler::GetWeights(TArray<float>& OutWeights)
{
	float Total = 0.0f;
	if (Owner && Owner->bMeshValid)
	{
		OutWeights.Empty(Owner->GetValidSections().Num());
		if (Owner->StaticMesh->bSupportUniformlyDistributedSampling && Res->AreaWeightedSectionSamplers.Num() > 0)
		{
			for (int32 i = 0; i < Owner->GetValidSections().Num(); ++i)
			{
				int32 SecIdx = Owner->GetValidSections()[i];
				float T = Res->AreaWeightedSectionSamplers[SecIdx].GetTotalWeight();
				OutWeights.Add(T);
				Total += T;
			}
		}
		else
		{
			for (int32 i = 0; i < Owner->GetValidSections().Num(); ++i)
			{
				int32 SecIdx = Owner->GetValidSections()[i];
				float T = 1.0f;
				OutWeights.Add(T);
				Total += T;
			}
		}

		// Release the reference to the LODresource to avoid blocking stream out operations.
		Res.SafeRelease();
	}
	return Total;
}

//////////////////////////////////////////////////////////////////////////
// FStaticMeshGpuSpawnBuffer
FStaticMeshGpuSpawnBuffer::~FStaticMeshGpuSpawnBuffer()
{
	//ValidSections.Empty();
}

void FStaticMeshGpuSpawnBuffer::Initialise(const FStaticMeshLODResources* Res, const UNiagaraDataInterfaceStaticMesh& Interface, struct FNDIStaticMesh_InstanceData* InstanceData)
{
	// In this function we prepare some data to be uploaded on GPU from the available mesh data. This is a thread safe place to create this data.
	// The section buffer needs to be specific to the current UI being built (section/material culling).
	SectionRenderData = Res;

	const uint32 ValidSectionCount = InstanceData->ValidSections.Num();
	TArrayView<const float> Prob = InstanceData->Sampler.GetProb();
	TArrayView<const int32> Alias = InstanceData->Sampler.GetAlias();
	check(ValidSectionCount == Prob.Num());
	// Build data that will be uploaded to GPU later from the render thread.
	// The array contains data used to select regions for uniform particle spawning on them, as well as section triangle ranges.
	ValidSections.Reserve(ValidSectionCount);
	for (uint32 i = 0; i < ValidSectionCount; ++i)
	{
		uint32 ValidSectionId = InstanceData->ValidSections[i];
		const FStaticMeshSection& Section = Res->Sections[ValidSectionId];
		SectionInfo NewSectionInfo = { Section.FirstIndex / 3, Section.NumTriangles, Prob[i], (uint32)Alias[i] };
		ValidSections.Add(NewSectionInfo);

		check(!InstanceData->bIsGpuUniformlyDistributedSampling || InstanceData->bIsGpuUniformlyDistributedSampling && Res->AreaWeightedSectionSamplers[ValidSectionId].GetProb().Num() == Section.NumTriangles);
	}

	if (InstanceData->bIsGpuUniformlyDistributedSampling)
	{
		BufferUniformTriangleSamplingSRV = Res->AreaWeightedSectionSamplersBuffer.GetBufferSRV(); // Cache that SRV for later
	}

	// Init socket data
	NumSockets = InstanceData->CachedSockets.Num();
	NumFilteredSockets = 0;
	if (NumSockets > 0)
	{
		SocketTransformsResourceArray.Reserve(NumFilteredSockets * 3);
		for (const FTransform& SocketTransform : InstanceData->CachedSockets)
		{
			const FQuat SocketRotation = SocketTransform.GetRotation();
			SocketTransformsResourceArray.Add(FVector4(SocketTransform.GetTranslation(), 0.0f));
			SocketTransformsResourceArray.Add(FVector4(SocketRotation.X, SocketRotation.Y, SocketRotation.Z, SocketRotation.W));
			SocketTransformsResourceArray.Add(FVector4(SocketTransform.GetScale3D(), 0.0f));
		}

		NumFilteredSockets = InstanceData->NumFilteredSockets;
		if (NumFilteredSockets > 0)
		{
			FilteredAndUnfilteredSocketsResourceArray.Reserve(InstanceData->FilteredAndUnfilteredSockets.Num());
			for (uint16 v : InstanceData->FilteredAndUnfilteredSockets)
			{
				FilteredAndUnfilteredSocketsResourceArray.Add(v);
			}
		}
	}
}

void FStaticMeshGpuSpawnBuffer::InitRHI()
{
#if STATS
	ensure(GPUMemoryUsage == 0);
#endif

	MeshIndexBufferSrv = RHICreateShaderResourceView(SectionRenderData->IndexBuffer.IndexBufferRHI);
	MeshVertexBufferSrv = SectionRenderData->VertexBuffers.PositionVertexBuffer.GetSRV();
	MeshTangentBufferSrv = SectionRenderData->VertexBuffers.StaticMeshVertexBuffer.GetTangentsSRV();
	MeshTexCoordBufferSrv = SectionRenderData->VertexBuffers.StaticMeshVertexBuffer.GetTexCoordsSRV();
	NumTexCoord = SectionRenderData->VertexBuffers.StaticMeshVertexBuffer.GetNumTexCoords();
	MeshColorBufferSRV = SectionRenderData->VertexBuffers.ColorVertexBuffer.GetColorComponentsSRV();

	uint32 SizeByte = ValidSections.Num() * sizeof(SectionInfo);
	if (SizeByte > 0)
	{
		FRHIResourceCreateInfo CreateInfo;
		void* BufferData = nullptr;
		BufferSectionRHI = RHICreateAndLockVertexBuffer(SizeByte, BUF_Static | BUF_ShaderResource, CreateInfo, BufferData);
		SectionInfo* SectionInfoBuffer = (SectionInfo*)BufferData;
		FMemory::Memcpy(SectionInfoBuffer, ValidSections.GetData(), SizeByte);
		RHIUnlockVertexBuffer(BufferSectionRHI);
		BufferSectionSRV = RHICreateShaderResourceView(BufferSectionRHI, sizeof(SectionInfo), PF_R32G32B32A32_UINT);
#if STATS
		GPUMemoryUsage += SizeByte;
#endif
	}

	if (SocketTransformsResourceArray.Num() > 0)
	{
		FRHIResourceCreateInfo RHICreateInfo;
		RHICreateInfo.ResourceArray = &SocketTransformsResourceArray;
		SocketTransformsBuffer = RHICreateVertexBuffer(SocketTransformsResourceArray.GetTypeSize() * SocketTransformsResourceArray.Num(), BUF_ShaderResource | BUF_Static, RHICreateInfo);
		SocketTransformsSRV = RHICreateShaderResourceView(SocketTransformsBuffer, sizeof(float) * 4, PF_A32B32G32R32F);
		SocketTransformsResourceArray.Empty();
#if STATS
		GPUMemoryUsage += SocketTransformsResourceArray.GetTypeSize() * SocketTransformsResourceArray.Num();
#endif
	}

	if (FilteredAndUnfilteredSocketsResourceArray.Num() > 0)
	{
		FRHIResourceCreateInfo RHICreateInfo;
		RHICreateInfo.ResourceArray = &FilteredAndUnfilteredSocketsResourceArray;
		FilteredAndUnfilteredSocketsBuffer = RHICreateVertexBuffer(FilteredAndUnfilteredSocketsResourceArray.GetTypeSize() * FilteredAndUnfilteredSocketsResourceArray.Num(), BUF_ShaderResource | BUF_Static, RHICreateInfo);
		FilteredAndUnfilteredSocketsSRV = RHICreateShaderResourceView(FilteredAndUnfilteredSocketsBuffer, sizeof(uint16), PF_R16_UINT);
		FilteredAndUnfilteredSocketsResourceArray.Empty();
#if STATS
		GPUMemoryUsage += FilteredAndUnfilteredSocketsResourceArray.GetTypeSize() * FilteredAndUnfilteredSocketsResourceArray.Num();
#endif
	}
#if STATS
	GPUMemoryUsage += FilteredAndUnfilteredSocketsResourceArray.GetTypeSize() * FilteredAndUnfilteredSocketsResourceArray.Num();
	INC_MEMORY_STAT_BY(STAT_NiagaraGPUDataInterfaceMemory, GPUMemoryUsage);
#endif
}

void FStaticMeshGpuSpawnBuffer::ReleaseRHI()
{
#if STATS
	DEC_MEMORY_STAT_BY(STAT_NiagaraGPUDataInterfaceMemory, GPUMemoryUsage);
	GPUMemoryUsage = 0;
#endif

	MeshIndexBufferSrv.SafeRelease();
	BufferSectionSRV.SafeRelease();
	BufferSectionRHI.SafeRelease();

	MeshIndexBufferSrv.SafeRelease();
	MeshVertexBufferSrv.SafeRelease();
	MeshTangentBufferSrv.SafeRelease();
	MeshTexCoordBufferSrv.SafeRelease();
	MeshColorBufferSRV.SafeRelease();
	BufferSectionSRV.SafeRelease();

	SocketTransformsResourceArray.Empty();
	SocketTransformsBuffer.SafeRelease();
	SocketTransformsSRV.SafeRelease();

	FilteredAndUnfilteredSocketsResourceArray.Empty();
	FilteredAndUnfilteredSocketsBuffer.SafeRelease();
	FilteredAndUnfilteredSocketsSRV.SafeRelease();
}


//////////////////////////////////////////////////////////////////////////
//FNDIStaticMesh_InstanceData

void FNDIStaticMesh_InstanceData::InitVertexColorFiltering()
{
	DynamicVertexColorSampler = FNDI_StaticMesh_GeneratedData::GetDynamicColorFilterData(this);
}

bool FNDIStaticMesh_InstanceData::Init(UNiagaraDataInterfaceStaticMesh* Interface, FNiagaraSystemInstance* SystemInstance)
{
	check(SystemInstance);
	SceneComponent = nullptr;
	StaticMesh = nullptr;

	Transform = FMatrix::Identity;
	TransformInverseTransposed = FMatrix::Identity;
	PrevTransform = FMatrix::Identity;
	Rotation = FQuat::Identity;
	PrevRotation = FQuat::Identity;
	DeltaSeconds = 0.0f;
	ChangeId = Interface->ChangeId;
	bUsePhysicsVelocity = Interface->bUsePhysicsBodyVelocity;
	PhysicsVelocity = FVector::ZeroVector;
	bMeshValid = false;
	bComponentValid = false;
	bMeshAllowsCpuAccess = false;
	bIsCpuUniformlyDistributedSampling = false;
	bIsGpuUniformlyDistributedSampling = false;
	ValidSections.Empty();

	UStaticMesh* Mesh = Interface->GetStaticMesh(SceneComponent, SystemInstance);	
	bComponentValid = SceneComponent.IsValid();

	const FTransform& ComponentTransform = bComponentValid ? SceneComponent->GetComponentToWorld() : SystemInstance->GetWorldTransform();

	Transform = ComponentTransform.ToMatrixWithScale();
	PrevTransform = Transform;
	TransformInverseTransposed = ComponentTransform.Inverse().ToMatrixWithScale().GetTransposed();

	Rotation = ComponentTransform.GetRotation();
	PrevRotation = Rotation;

	if (bUsePhysicsVelocity)
	{
		if (UStaticMeshComponent* MeshComponent = Cast<UStaticMeshComponent>(SceneComponent))
		{
			PhysicsVelocity = MeshComponent->GetPhysicsLinearVelocity();
		}
	}

	if (GNiagaraFailStaticMeshDataInterface != 0)
	{
		UE_LOG(LogNiagara, Log, TEXT("StaticMesh data interface aborting because \"fx.Niagara.FailStaticMeshDataInterface 1\". Failed InitPerInstanceData - %s"), *Interface->GetFullName());
		return false;
	}

	// Report missing or inaccessible meshes to the log
	if (Mesh == nullptr)
	{
		UE_LOG(LogNiagara, Log, TEXT("StaticMesh data interface has no valid mesh - %s"), *Interface->GetFullName());
	}
	else if (!Mesh->bAllowCPUAccess)
	{
		UE_LOG(LogNiagara, Log, TEXT("StaticMesh data interface using a mesh that does not allow CPU access. Interface: %s, Mesh: %s"),
			*Interface->GetFullName(), *Mesh->GetFullName());
		Mesh = nullptr; // Disallow usage of this mesh to prevent issues on cooked builds
	}

	TRefCountPtr<const FStaticMeshLODResources> LODData;
	if (Mesh != nullptr)
	{
		// Check if any valid LODs are found. If not, we won't use this mesh
		MinLOD = Mesh->GetMinLOD().GetValue();
		if ( GNDIStaticMesh_UseInlineLODsOnly )
		{
			MinLOD = Mesh->GetNumLODs() - Mesh->GetRenderData()->NumInlinedLODs;
		}

		FStaticMeshRenderData* RenderData = Mesh->GetRenderData();
		if (RenderData)
		{
			CachedLODIdx = RenderData->GetCurrentFirstLODIdx(MinLOD);
			if (RenderData->LODResources.IsValidIndex(CachedLODIdx))
			{
				LODData = &RenderData->LODResources[CachedLODIdx];
			}
		}

		if (!LODData.IsValid())
		{
			Mesh = nullptr;
		}
	}

	StaticMesh = Mesh;
	bMeshValid = Mesh != nullptr;
	
	if (Mesh != nullptr)
	{
#if WITH_EDITOR
		// HACK! This only works on systems created by a Niagara component...should maybe move somewhere else to cover non-component systems
		if (UNiagaraComponent* NiagaraComponent = Cast<UNiagaraComponent>(SystemInstance->GetAttachComponent()))
		{
			Mesh->GetOnMeshChanged().AddUObject(NiagaraComponent, &UNiagaraComponent::ReinitializeSystem);
		}
#endif

		bMeshAllowsCpuAccess = Mesh->bAllowCPUAccess;
		bIsCpuUniformlyDistributedSampling = Mesh->bSupportUniformlyDistributedSampling;
		bIsGpuUniformlyDistributedSampling = bIsCpuUniformlyDistributedSampling && Mesh->bSupportGpuUniformlyDistributedSampling;

		//Init the instance filter
		for (int32 i = 0; i < LODData->Sections.Num(); ++i)
		{
			if (Interface->SectionFilter.AllowedMaterialSlots.Num() == 0 || Interface->SectionFilter.AllowedMaterialSlots.Contains(LODData->Sections[i].MaterialIndex))
			{
				ValidSections.Add(i);
			}
		}

		if (GetValidSections().Num() == 0)
		{
			UE_LOG(LogNiagara, Log, TEXT("StaticMesh data interface either has no current LODs or has a section filter preventing any spawning - %s"), *Interface->GetFullName());
		}

		Sampler.Init(LODData, this);

		// Init socket information
		const int32 NumMeshSockets = Mesh->Sockets.Num();
		if (NumMeshSockets > 0)
		{
			if (NumMeshSockets > TNumericLimits<uint16>::Max())
			{
				UE_LOG(LogNiagara, Warning, TEXT("Static Mesh Data Interface '%s' requires more sockets '%d' than we currently support '%d' Mesh '%s' Component '%s'"), *GetFullNameSafe(Interface), NumMeshSockets, TNumericLimits<uint16>::Max(), *GetFullNameSafe(Mesh), *GetFullNameSafe(SceneComponent.Get()));
				return false;
			}

			CachedSockets.AddDefaulted(NumMeshSockets);
			for (int32 i=0; i < NumMeshSockets; ++i)
			{
				CachedSockets[i].SetTranslation(Mesh->Sockets[i]->RelativeLocation);
				CachedSockets[i].SetRotation(FQuat(Mesh->Sockets[i]->RelativeRotation));
				CachedSockets[i].SetScale3D(Mesh->Sockets[i]->RelativeScale);
			}

			NumFilteredSockets = 0;
			if (Interface->FilteredSockets.Num() > 0)
			{
				FilteredAndUnfilteredSockets.Reserve(NumMeshSockets);
				for (int32 i = 0; i < Interface->FilteredSockets.Num(); ++i)
				{
					const FName FilteredSocketName = Interface->FilteredSockets[i];
					const int32 SocketIndex = Mesh->Sockets.IndexOfByPredicate([&](const UStaticMeshSocket* Socket) { return Socket->SocketName == FilteredSocketName; });
					if (SocketIndex == INDEX_NONE)
					{
						UE_LOG(LogNiagara, Warning, TEXT("Static Mesh Data Interface '%s' could not find socket '%s' Mesh '%s' Component '%s'"), *GetFullNameSafe(Interface), *FilteredSocketName.ToString(), *GetFullNameSafe(Mesh), *GetFullNameSafe(SceneComponent.Get()));
						continue;
					}
					++NumFilteredSockets;
					FilteredAndUnfilteredSockets.Add(uint16(SocketIndex));
				}

				for (int32 i = 0; i < NumMeshSockets; ++i)
				{
					FilteredAndUnfilteredSockets.AddUnique(uint16(i));
				}
			}
		}
	}

	return true;
}

bool FNDIStaticMesh_InstanceData::ResetRequired(UNiagaraDataInterfaceStaticMesh* Interface) const
{
	USceneComponent* Component = SceneComponent.Get();
	if (bComponentValid && !Component)
	{
		// The component we were bound to is no longer valid so we have to trigger a reset.
		return true;
	}

	UStaticMesh* Mesh = StaticMesh.Get();
	if (bMeshValid)
	{
		if (!Mesh)
		{
			// The static mesh we were bound to is no longer valid so we have to trigger a reset.
			return true;
		}
		else if (UStaticMeshComponent* StaticMeshComp = Cast<UStaticMeshComponent>(Component))
		{
			if (Mesh != StaticMeshComp->GetStaticMesh())
			{
				// The mesh changed on the component we're attached to so we have to reset
				return true;
			}
		}
	}

	if (Interface != nullptr && ChangeId != Interface->ChangeId)
	{
		return true;
	}

	if (Mesh != nullptr)
	{
		// Currently we only reset if the cached LOD was streamed out, to avoid performance hits. To revisit.
		// We could probably just recache the data derived from the LOD instead of resetting everything.
		if (Mesh->GetRenderData()->GetCurrentFirstLODIdx(MinLOD) > CachedLODIdx)
		{
			return true;
		}

		// The following conditions look like they could only be triggered in Editor...
		//bool bPrevVCSampling = bSupportingVertexColorSampling;//TODO: Vertex color filtering needs more work.
		const bool bNewMeshAllowsCpuAccess = Mesh->bAllowCPUAccess;
		const bool bNewIsCpuAreaWeightedSampling = Mesh->bSupportUniformlyDistributedSampling;
		const bool bNewIsGpuAreaWeightedSampling = bIsCpuUniformlyDistributedSampling && Mesh->bSupportGpuUniformlyDistributedSampling;

		//bSupportingVertexColorSampling = bEnableVertexColorRangeSorting && MeshHasColors();
		return bNewMeshAllowsCpuAccess != bMeshAllowsCpuAccess || bNewIsCpuAreaWeightedSampling != bIsCpuUniformlyDistributedSampling || bNewIsGpuAreaWeightedSampling != bIsGpuUniformlyDistributedSampling /* || bSupportingVertexColorSampling != bPrevVCSampling*/;
	}
	
	return false;
}

bool FNDIStaticMesh_InstanceData::Tick(UNiagaraDataInterfaceStaticMesh* Interface, FNiagaraSystemInstance* SystemInstance, float InDeltaSeconds)
{
	if (ResetRequired(Interface))
	{
		return true;
	}
	else
	{
		DeltaSeconds = InDeltaSeconds;
		
		const FTransform& ComponentTransform = SceneComponent.IsValid() ? SceneComponent->GetComponentToWorld() : SystemInstance->GetWorldTransform();

		PrevTransform = Transform;
		Transform = ComponentTransform.ToMatrixWithScale();
		TransformInverseTransposed = ComponentTransform.Inverse().ToMatrixWithScale().GetTransposed();

		PrevRotation = Rotation;
		Rotation = ComponentTransform.GetRotation();

		if (bUsePhysicsVelocity)
		{
			if (UStaticMeshComponent* MeshComponent = Cast<UStaticMeshComponent>(SceneComponent))
			{
				PhysicsVelocity = MeshComponent->GetPhysicsLinearVelocity();
			}
			else
			{
				PhysicsVelocity = FVector::ZeroVector;
			}
		}
		
		return false;
	}
}

void FNDIStaticMesh_InstanceData::Release()
{
	/*if (MeshGpuSpawnBuffer)
	{
		BeginReleaseResource(MeshGpuSpawnBuffer);
		ENQUEUE_UNIQUE_RENDER_COMMAND_ONEPARAMETER(DeleteResource, FStaticMeshGpuSpawnBuffer*, ParamValidSectionVertexBuffer, MeshGpuSpawnBuffer,
			{
				delete ParamValidSectionVertexBuffer;
			});
	}*/
}

//void UNiagaraDataInterfaceStaticMesh::ResetFilter()
//{
//#if WITH_EDITOR	TODO: Make editor only and serialize this stuff out.
//	SectionFilter.Init(this, UsesAreaWeighting());

//TODO: Vertex color filtering needs some more work.
// 	// If we have enabled vertex color sorting for emission, given that these are vertex colors
// 	// and is limited to a byte, we can make lookup relatively quick by just having a bucket
// 	// for every possible entry.
// 	// Will want a better strategy in the long run, but for now this is trivial for GDC..
// 	TrianglesSortedByVertexColor.Empty();
// 	if (bEnableVertexColorRangeSorting && bSupportingVertexColorSampling)
// 	{
// 		VertexColorToTriangleStart.AddDefaulted(256);
// 		if (UStaticMesh* ActualMesh = GetActualMesh())
// 		{
// 			FStaticMeshLODResources& Res = ActualMesh->RenderData->LODResources[0];
// 
// 			// Go over all triangles for each possible vertex color and add it to that bucket
// 			for (int32 i = 0; i < VertexColorToTriangleStart.Num(); i++)
// 			{
// 				uint32 MinVertexColorRed = i;
// 				uint32 MaxVertexColorRed = i + 1;
// 				VertexColorToTriangleStart[i] = TrianglesSortedByVertexColor.Num();
// 
// 				FIndexArrayView IndexView = Res.IndexBuffer.GetArrayView();
// 				for (int32 j = 0; j < SectionFilter.GetValidSections().Num(); j++)
// 				{
// 					int32 SectionIdx = SectionFilter.GetValidSections()[j];
// 					int32 TriStartIdx = Res.Sections[SectionIdx].FirstIndex;
// 					for (uint32 TriIdx = 0; TriIdx < Res.Sections[SectionIdx].NumTriangles; TriIdx++)
// 					{
// 						uint32 V0Idx = IndexView[TriStartIdx + TriIdx * 3 + 0];
// 						uint32 V1Idx = IndexView[TriStartIdx + TriIdx * 3 + 1];
// 						uint32 V2Idx = IndexView[TriStartIdx + TriIdx * 3 + 2];
// 
// 						uint8 MaxR = FMath::Max<uint8>(Res.ColorVertexBuffer.VertexColor(V0Idx).R,
// 							FMath::Max<uint8>(Res.ColorVertexBuffer.VertexColor(V1Idx).R,
// 								Res.ColorVertexBuffer.VertexColor(V2Idx).R));
// 						if (MaxR >= MinVertexColorRed && MaxR < MaxVertexColorRed)
// 						{
// 							TrianglesSortedByVertexColor.Add(TriStartIdx + TriIdx * 3);
// 						}
// 					}
// 				}
// 			}
// 		}
// 	}
//	bFilterInitialized = true;

//#endif
//}

//////////////////////////////////////////////////////////////////////////

struct FNDIStaticMeshParametersName
{
	FString MeshIndexBufferName;
	FString MeshVertexBufferName;
	FString MeshTangentBufferName;
	FString MeshTexCoordBufferName;
	FString MeshColorBufferName;
	FString MeshSectionBufferName;
	FString MeshTriangleBufferName;
	FString SectionCountName;
	FString InstanceTransformName;
	FString InstanceTransformInverseTransposedName;
	FString InstancePrevTransformName;
	FString InstanceRotationName;
	FString InstancePrevRotationName;
	FString InstanceInvDeltaTimeName;
	FString InstanceWorldVelocityName;
	FString AreaWeightedSamplingName;
	FString NumTexCoordName;
	FString UseColorBufferName;
	FString SocketTransformsName;
	FString FilteredAndUnfilteredSocketsName;
	FString NumSocketsAndFilteredName;
};

static void GetNiagaraDataInterfaceParametersName(FNDIStaticMeshParametersName& Names, const FString& Suffix)
{
	Names.MeshIndexBufferName = UNiagaraDataInterfaceStaticMesh::MeshIndexBufferName + Suffix;
	Names.MeshVertexBufferName = UNiagaraDataInterfaceStaticMesh::MeshVertexBufferName + Suffix;
	Names.MeshTangentBufferName = UNiagaraDataInterfaceStaticMesh::MeshTangentBufferName + Suffix;
	Names.MeshTexCoordBufferName = UNiagaraDataInterfaceStaticMesh::MeshTexCoordBufferName + Suffix;
	Names.MeshColorBufferName = UNiagaraDataInterfaceStaticMesh::MeshColorBufferName + Suffix;
	Names.MeshSectionBufferName = UNiagaraDataInterfaceStaticMesh::MeshSectionBufferName + Suffix;
	Names.MeshTriangleBufferName = UNiagaraDataInterfaceStaticMesh::MeshTriangleBufferName + Suffix;
	Names.SectionCountName = UNiagaraDataInterfaceStaticMesh::SectionCountName + Suffix;
	Names.InstanceTransformName = UNiagaraDataInterfaceStaticMesh::InstanceTransformName + Suffix;
	Names.InstanceTransformInverseTransposedName = UNiagaraDataInterfaceStaticMesh::InstanceTransformInverseTransposedName + Suffix;
	Names.InstancePrevTransformName = UNiagaraDataInterfaceStaticMesh::InstancePrevTransformName + Suffix;
	Names.InstanceRotationName = UNiagaraDataInterfaceStaticMesh::InstanceRotationName + Suffix;
	Names.InstancePrevRotationName = UNiagaraDataInterfaceStaticMesh::InstancePrevRotationName + Suffix;
	Names.InstanceInvDeltaTimeName = UNiagaraDataInterfaceStaticMesh::InstanceInvDeltaTimeName + Suffix;
	Names.InstanceWorldVelocityName = UNiagaraDataInterfaceStaticMesh::InstanceWorldVelocityName + Suffix;
	Names.AreaWeightedSamplingName = UNiagaraDataInterfaceStaticMesh::AreaWeightedSamplingName + Suffix;
	Names.NumTexCoordName = UNiagaraDataInterfaceStaticMesh::NumTexCoordName + Suffix;
	Names.UseColorBufferName = UNiagaraDataInterfaceStaticMesh::UseColorBufferName + Suffix;
	Names.SocketTransformsName = UNiagaraDataInterfaceStaticMesh::SocketTransformsName + Suffix;
	Names.FilteredAndUnfilteredSocketsName = UNiagaraDataInterfaceStaticMesh::FilteredAndUnfilteredSocketsName + Suffix;
	Names.NumSocketsAndFilteredName = UNiagaraDataInterfaceStaticMesh::NumSocketsAndFilteredName + Suffix;
}

struct FNiagaraDataInterfaceParametersCS_StaticMesh : public FNiagaraDataInterfaceParametersCS
{
	DECLARE_TYPE_LAYOUT(FNiagaraDataInterfaceParametersCS_StaticMesh, NonVirtual);
public:
	void Bind(const FNiagaraDataInterfaceGPUParamInfo& ParameterInfo, const class FShaderParameterMap& ParameterMap)
	{
		FNDIStaticMeshParametersName ParamNames;
		GetNiagaraDataInterfaceParametersName(ParamNames, ParameterInfo.DataInterfaceHLSLSymbol);

		MeshIndexBuffer.Bind(ParameterMap, *ParamNames.MeshIndexBufferName);
		MeshVertexBuffer.Bind(ParameterMap, *ParamNames.MeshVertexBufferName);
		MeshTangentBuffer.Bind(ParameterMap, *ParamNames.MeshTangentBufferName);
		MeshTexCoordBuffer.Bind(ParameterMap, *ParamNames.MeshTexCoordBufferName);
		MeshColorBuffer.Bind(ParameterMap, *ParamNames.MeshColorBufferName);
		MeshSectionBuffer.Bind(ParameterMap, *ParamNames.MeshSectionBufferName);
		MeshTriangleBuffer.Bind(ParameterMap, *ParamNames.MeshTriangleBufferName);
		SectionCount.Bind(ParameterMap, *ParamNames.SectionCountName);
		InstanceTransform.Bind(ParameterMap, *ParamNames.InstanceTransformName);
		InstanceTransformInverseTransposed.Bind(ParameterMap, *ParamNames.InstanceTransformInverseTransposedName);
		InstancePrevTransform.Bind(ParameterMap, *ParamNames.InstancePrevTransformName);
		InstanceRotation.Bind(ParameterMap, *ParamNames.InstanceRotationName);
		InstancePrevRotation.Bind(ParameterMap, *ParamNames.InstancePrevRotationName);
		InstanceInvDeltaTime.Bind(ParameterMap, *ParamNames.InstanceInvDeltaTimeName);
		InstanceWorldVelocity.Bind(ParameterMap, *ParamNames.InstanceWorldVelocityName);
		AreaWeightedSampling.Bind(ParameterMap, *ParamNames.AreaWeightedSamplingName);
		NumTexCoord.Bind(ParameterMap, *ParamNames.NumTexCoordName);
		UseColorBuffer.Bind(ParameterMap, *ParamNames.UseColorBufferName);
		SocketTransforms.Bind(ParameterMap, *ParamNames.SocketTransformsName);
		FilteredAndUnfilteredSockets.Bind(ParameterMap, *ParamNames.FilteredAndUnfilteredSocketsName);
		NumSocketsAndFiltered.Bind(ParameterMap, *ParamNames.NumSocketsAndFilteredName);
	}

	void Set(FRHICommandList& RHICmdList, const FNiagaraDataInterfaceSetArgs& Context) const
	{
		check(IsInRenderingThread());

		FRHIComputeShader* ComputeShaderRHI = Context.Shader.GetComputeShader();
		
		{
			FNiagaraDataInterfaceProxyStaticMesh* InterfaceProxy = static_cast<FNiagaraDataInterfaceProxyStaticMesh*>(Context.DataInterface);
			FNiagaraStaticMeshData* Data = InterfaceProxy->SystemInstancesToMeshData.Find(Context.SystemInstanceID);
			ensureMsgf(Data, TEXT("Failed to find data for instance %s"), *FNiagaraUtilities::SystemInstanceIDToString(Context.SystemInstanceID));

			if (Data)
			{
				const float InvDeltaTime = Data->DeltaSeconds > 0.0f ? 1.0f / Data->DeltaSeconds : 0.0f;
				const FVector DeltaPosition = Data->Transform.GetOrigin() - Data->PrevTransform.GetOrigin();

				SetShaderValue(RHICmdList, ComputeShaderRHI, InstanceTransform, Data->Transform);
				SetShaderValue(RHICmdList, ComputeShaderRHI, InstanceTransformInverseTransposed, Data->Transform.Inverse().GetTransposed());
				SetShaderValue(RHICmdList, ComputeShaderRHI, InstancePrevTransform, Data->PrevTransform);
				SetShaderValue(RHICmdList, ComputeShaderRHI, InstanceRotation, Data->Rotation);
				SetShaderValue(RHICmdList, ComputeShaderRHI, InstancePrevRotation, Data->PrevRotation);
				SetShaderValue(RHICmdList, ComputeShaderRHI, InstanceInvDeltaTime, InvDeltaTime);
				SetShaderValue(RHICmdList, ComputeShaderRHI, InstanceWorldVelocity, DeltaPosition * InvDeltaTime);
				SetShaderValue(RHICmdList, ComputeShaderRHI, AreaWeightedSampling, Data->bIsGpuUniformlyDistributedSampling ? 1 : 0);
			}
			else
			{
				SetShaderValue(RHICmdList, ComputeShaderRHI, InstanceTransform, FMatrix::Identity);
				SetShaderValue(RHICmdList, ComputeShaderRHI, InstanceTransformInverseTransposed, FMatrix::Identity);
				SetShaderValue(RHICmdList, ComputeShaderRHI, InstancePrevTransform, FMatrix::Identity);
				SetShaderValue(RHICmdList, ComputeShaderRHI, InstanceRotation, FQuat::Identity);
				SetShaderValue(RHICmdList, ComputeShaderRHI, InstancePrevRotation, FQuat::Identity);
				SetShaderValue(RHICmdList, ComputeShaderRHI, InstanceInvDeltaTime, 1.0f);
				SetShaderValue(RHICmdList, ComputeShaderRHI, InstanceWorldVelocity, FVector::ZeroVector);
				SetShaderValue(RHICmdList, ComputeShaderRHI, AreaWeightedSampling, 0);
			}

			FStaticMeshGpuSpawnBuffer* SpawnBuffer = Data ? Data->MeshGpuSpawnBuffer : nullptr;
			if (SpawnBuffer)
			{
				SetSRVParameter(RHICmdList, ComputeShaderRHI, MeshVertexBuffer, SpawnBuffer->GetBufferPositionSRV());
				SetSRVParameter(RHICmdList, ComputeShaderRHI, MeshTangentBuffer, SpawnBuffer->GetBufferTangentSRV());
				SetSRVParameter(RHICmdList, ComputeShaderRHI, MeshIndexBuffer, SpawnBuffer->GetBufferIndexSRV());

				SetShaderValue(RHICmdList, ComputeShaderRHI, NumTexCoord, SpawnBuffer->GetNumTexCoord());
				if (SpawnBuffer->GetNumTexCoord() > 0)
				{
					SetSRVParameter(RHICmdList, ComputeShaderRHI, MeshTexCoordBuffer, SpawnBuffer->GetBufferTexCoordSRV());
				}
				else
				{
					SetSRVParameter(RHICmdList, ComputeShaderRHI, MeshTexCoordBuffer, FNiagaraRenderer::GetDummyFloat2Buffer());
				}

				if(SpawnBuffer->GetBufferColorSRV())
				{
					SetSRVParameter(RHICmdList, ComputeShaderRHI, MeshColorBuffer, SpawnBuffer->GetBufferColorSRV());
					SetShaderValue(RHICmdList, ComputeShaderRHI, UseColorBuffer, 1);
				}
				else
				{
					SetSRVParameter(RHICmdList, ComputeShaderRHI, MeshColorBuffer, FNiagaraRenderer::GetDummyWhiteColorBuffer());
					SetShaderValue(RHICmdList, ComputeShaderRHI, UseColorBuffer, 0);
				}

				SetShaderValue(RHICmdList, ComputeShaderRHI, SectionCount, SpawnBuffer->GetValidSectionCount());
				SetSRVParameter(RHICmdList, ComputeShaderRHI, MeshSectionBuffer, SpawnBuffer->GetBufferSectionSRV());
				if (Data->bIsGpuUniformlyDistributedSampling)
				{
					SetSRVParameter(RHICmdList, ComputeShaderRHI, MeshTriangleBuffer, SpawnBuffer->GetBufferUniformTriangleSamplingSRV());
				}
				else
				{
					SetSRVParameter(RHICmdList, ComputeShaderRHI, MeshTriangleBuffer, FNiagaraRenderer::GetDummyUIntBuffer());
				}

				SetSRVParameter(RHICmdList, ComputeShaderRHI, SocketTransforms, SpawnBuffer->GetSocketTransformsSRV());
				SetSRVParameter(RHICmdList, ComputeShaderRHI, FilteredAndUnfilteredSockets, SpawnBuffer->GetFilteredAndUnfilteredSocketsSRV());
				SetShaderValue(RHICmdList, ComputeShaderRHI, NumSocketsAndFiltered, FIntVector(SpawnBuffer->GetNumSockets(), SpawnBuffer->GetNumFilteredSockets(), SpawnBuffer->GetNumSockets() - SpawnBuffer->GetNumFilteredSockets()));
			}
			else
			{
				SetSRVParameter(RHICmdList, ComputeShaderRHI, MeshVertexBuffer, FNiagaraRenderer::GetDummyFloatBuffer());
				SetSRVParameter(RHICmdList, ComputeShaderRHI, MeshTangentBuffer, FNiagaraRenderer::GetDummyFloat4Buffer());
				SetSRVParameter(RHICmdList, ComputeShaderRHI, MeshIndexBuffer, FNiagaraRenderer::GetDummyUIntBuffer());

				SetShaderValue(RHICmdList, ComputeShaderRHI, NumTexCoord, 0);
				SetSRVParameter(RHICmdList, ComputeShaderRHI, MeshTexCoordBuffer, FNiagaraRenderer::GetDummyFloat2Buffer());
				SetSRVParameter(RHICmdList, ComputeShaderRHI, MeshColorBuffer, FNiagaraRenderer::GetDummyWhiteColorBuffer());
				SetShaderValue(RHICmdList, ComputeShaderRHI, UseColorBuffer, 0);

				SetShaderValue(RHICmdList, ComputeShaderRHI, SectionCount, 0);
				SetSRVParameter(RHICmdList, ComputeShaderRHI, MeshSectionBuffer, FNiagaraRenderer::GetDummyUInt4Buffer());
				SetSRVParameter(RHICmdList, ComputeShaderRHI, MeshTriangleBuffer, FNiagaraRenderer::GetDummyUInt4Buffer());

				SetSRVParameter(RHICmdList, ComputeShaderRHI, SocketTransforms, FNiagaraRenderer::GetDummyFloat4Buffer());
				SetSRVParameter(RHICmdList, ComputeShaderRHI, FilteredAndUnfilteredSockets, FNiagaraRenderer::GetDummyUIntBuffer());
				SetShaderValue(RHICmdList, ComputeShaderRHI, NumSocketsAndFiltered, FIntVector(ForceInitToZero));
			}
		}
	}

private:
	LAYOUT_FIELD(FShaderResourceParameter, MeshIndexBuffer);
	LAYOUT_FIELD(FShaderResourceParameter, MeshVertexBuffer);
	LAYOUT_FIELD(FShaderResourceParameter, MeshTangentBuffer);
	LAYOUT_FIELD(FShaderResourceParameter, MeshTexCoordBuffer);
	LAYOUT_FIELD(FShaderResourceParameter, MeshColorBuffer);
	LAYOUT_FIELD(FShaderResourceParameter, MeshSectionBuffer);
	LAYOUT_FIELD(FShaderResourceParameter, MeshTriangleBuffer);
	LAYOUT_FIELD(FShaderParameter, SectionCount);
	LAYOUT_FIELD(FShaderParameter, InstanceTransform);
	LAYOUT_FIELD(FShaderParameter, InstanceTransformInverseTransposed);
	LAYOUT_FIELD(FShaderParameter, InstancePrevTransform);
	LAYOUT_FIELD(FShaderParameter, InstanceRotation);
	LAYOUT_FIELD(FShaderParameter, InstancePrevRotation);
	LAYOUT_FIELD(FShaderParameter, InstanceInvDeltaTime);
	LAYOUT_FIELD(FShaderParameter, InstanceWorldVelocity);
	LAYOUT_FIELD(FShaderParameter, AreaWeightedSampling);
	LAYOUT_FIELD(FShaderParameter, NumTexCoord);
	LAYOUT_FIELD(FShaderParameter, UseColorBuffer);
	LAYOUT_FIELD(FShaderResourceParameter,SocketTransforms);
	LAYOUT_FIELD(FShaderResourceParameter,FilteredAndUnfilteredSockets);
	LAYOUT_FIELD(FShaderParameter, NumSocketsAndFiltered);
};

IMPLEMENT_TYPE_LAYOUT(FNiagaraDataInterfaceParametersCS_StaticMesh);


IMPLEMENT_NIAGARA_DI_PARAMETER(UNiagaraDataInterfaceStaticMesh, FNiagaraDataInterfaceParametersCS_StaticMesh);

//////////////////////////////////////////////////////////////////////////

void FNiagaraDataInterfaceProxyStaticMesh::InitializePerInstanceData(const FNiagaraSystemInstanceID& SystemInstance, FStaticMeshGpuSpawnBuffer* MeshGPUSpawnBuffer)
{
	check(IsInRenderingThread());
	check(!SystemInstancesToMeshData.Contains(SystemInstance));

	FNiagaraStaticMeshData& Data = SystemInstancesToMeshData.Add(SystemInstance);
	Data.MeshGpuSpawnBuffer = MeshGPUSpawnBuffer;
}

void FNiagaraDataInterfaceProxyStaticMesh::DestroyPerInstanceData(NiagaraEmitterInstanceBatcher* Batcher, const FNiagaraSystemInstanceID& SystemInstance)
{
	check(IsInRenderingThread());
	//check(SystemInstancesToMeshData.Contains(SystemInstance));
	SystemInstancesToMeshData.Remove(SystemInstance);
}

void FNiagaraDataInterfaceProxyStaticMesh::ConsumePerInstanceDataFromGameThread(void* PerInstanceData, const FNiagaraSystemInstanceID& Instance)
{
	FNiagaraPassedInstanceDataForRT* SourceData = static_cast<FNiagaraPassedInstanceDataForRT*>(PerInstanceData);
	FNiagaraStaticMeshData* Data = SystemInstancesToMeshData.Find(Instance);
	// @todo-threadsafety Verify we cannot ever reach here without valid data.
	ensure(Data);
	if (Data)
	{
		//UE_LOG(LogNiagara, Log, TEXT("ConsumePerInstanceDataFromGameThread() ... found %s"), *Instance.ToString());

		Data->bIsGpuUniformlyDistributedSampling = SourceData->bIsGpuUniformlyDistributedSampling;
		Data->DeltaSeconds = SourceData->DeltaSeconds;
		Data->Transform = SourceData->Transform;
		Data->PrevTransform = SourceData->PrevTransform;
		Data->Rotation = SourceData->Rotation;
		Data->PrevRotation = SourceData->PrevRotation;
	}
	else
	{
		UE_LOG(LogNiagara, Log, TEXT("ConsumePerInstanceDataFromGameThread() ... could not find %s"), *FNiagaraUtilities::SystemInstanceIDToString(Instance));
	}
}

//////////////////////////////////////////////////////////////////////////

UNiagaraDataInterfaceStaticMesh::UNiagaraDataInterfaceStaticMesh(FObjectInitializer const& ObjectInitializer)
	: Super(ObjectInitializer)
	, SourceMode(ENDIStaticMesh_SourceMode::Default)
#if WITH_EDITORONLY_DATA
	, PreviewMesh(nullptr)
#endif
	, DefaultMesh(nullptr)
	, Source(nullptr)
	, bUsePhysicsBodyVelocity(false)
	, ChangeId(0)
	//, bSupportingVertexColorSampling(0)//Vertex color filtering needs some more work.
	//, bFilterInitialized(false)
{
	Proxy.Reset(new FNiagaraDataInterfaceProxyStaticMesh());
}

void UNiagaraDataInterfaceStaticMesh::PostInitProperties()
{
	Super::PostInitProperties();

	//Can we register data interfaces as regular types and fold them into the FNiagaraVariable framework for UI and function calls etc?
	if (HasAnyFlags(RF_ClassDefaultObject))
	{
		ENiagaraTypeRegistryFlags DIFlags =
			ENiagaraTypeRegistryFlags::AllowAnyVariable |
			ENiagaraTypeRegistryFlags::AllowParameter;
		FNiagaraTypeRegistry::Register(FNiagaraTypeDefinition(GetClass()), DIFlags);

		//Still some issues with using custom structs. Convert node for example throws a wobbler. TODO after GDC.
		ENiagaraTypeRegistryFlags CoordFlags =
			ENiagaraTypeRegistryFlags::AllowAnyVariable |
			ENiagaraTypeRegistryFlags::AllowParameter |
			ENiagaraTypeRegistryFlags::AllowPayload;
		FNiagaraTypeRegistry::Register(FMeshTriCoordinate::StaticStruct(), CoordFlags);
	}
}

#if WITH_EDITOR
void UNiagaraDataInterfaceStaticMesh::PostEditChangeProperty(FPropertyChangedEvent& PropertyChangedEvent)
{
	Super::PostEditChangeProperty(PropertyChangedEvent);
	ChangeId++;

	if (PropertyChangedEvent.Property &&
		PropertyChangedEvent.Property->GetFName() == GET_MEMBER_NAME_CHECKED(UNiagaraDataInterfaceStaticMesh, SourceMode))
	{
		if (SourceMode != ENDIStaticMesh_SourceMode::Default && SourceMode != ENDIStaticMesh_SourceMode::Source)
		{
			// Ensure we don't have any reference to a source actor that we'll never use
			Source = nullptr;
			SourceComponent = nullptr;
		}
	
		if (SourceMode != ENDIStaticMesh_SourceMode::Default && SourceMode != ENDIStaticMesh_SourceMode::DefaultMeshOnly)
		{
			// Ensure we don't cook in a default mesh we'll never use
			DefaultMesh = nullptr;
		}
	}
}

bool UNiagaraDataInterfaceStaticMesh::CanEditChange(const FProperty* InProperty) const
{
	if (!Super::CanEditChange(InProperty))
	{
		return false;
	}

	if (InProperty->GetFName() == GET_MEMBER_NAME_CHECKED(UNiagaraDataInterfaceStaticMesh, Source) &&
		SourceMode != ENDIStaticMesh_SourceMode::Default &&
		SourceMode != ENDIStaticMesh_SourceMode::Source)
	{
		// Disable Source if we'll never use it
		return false;
	}

	if (InProperty->GetFName() == GET_MEMBER_NAME_CHECKED(UNiagaraDataInterfaceStaticMesh, DefaultMesh) &&
		SourceMode != ENDIStaticMesh_SourceMode::Default &&
		SourceMode != ENDIStaticMesh_SourceMode::DefaultMeshOnly)
	{
		// Disable Default Mesh if we'll never use it
		return false;
	}

	return true;
}
#endif //WITH_EDITOR

namespace StaticMeshHelpers
{
	static const FName IsValidName("IsValid");
	static const FName RandomSectionName("RandomSection");
	static const FName RandomTriCoordName("RandomTriCoord");
	static const FName RandomTriCoordOnSectionName("RandomTriCoordOnSection");
	static const FName RandomTriCoordVCFilteredName("RandomTriCoordUsingVertexColorFilter");

	static const FName GetTriPositionName("GetTriPosition");
	static const FName GetTriNormalName("GetTriNormal");
	static const FName GetTriTangentsName("GetTriTangents");

	static const FName GetTriPositionWSName("GetTriPositionWS");
	static const FName GetTriNormalWSName("GetTriNormalWS");
	static const FName GetTriTangentsWSName("GetTriTangentsWS");

	static const FName GetTriColorName("GetTriColor");
	static const FName GetTriUVName("GetTriUV");

	static const FName GetTriPositionAndVelocityName("GetTriPositionAndVelocityWS");

	/** Temporary solution for exposing the transform of a mesh. Ideally this would be done by allowing interfaces to add to the uniform set for a simulation. */
	static const FName GetMeshLocalToWorldName("GetLocalToWorld");
	static const FName GetMeshLocalToWorldInverseTransposedName("GetMeshLocalToWorldInverseTransposed");
	static const FName GetMeshWorldVelocityName("GetWorldVelocity");

	static const FName GetVertexPositionName("GetVertexPosition"); 
	static const FName GetVertexPositionWSName("GetVertexPositionWS"); 

	static const FName GetSocketCountName(TEXT("GetSocketCount"));
	static const FName GetFilteredSocketCountName(TEXT("GetFilteredSocketCount"));
	static const FName GetUnfilteredSocketCountName(TEXT("GetUnfilteredSocketCount"));
	static const FName GetSocketTransformName(TEXT("GetSocketTransform"));
	static const FName GetFilteredSocketTransformName(TEXT("GetFilteredSocketTransform"));
	static const FName GetUnfilteredSocketTransformName(TEXT("GetUnfilteredSocketTransform"));
	static const FName GetSocketTransformWSName(TEXT("GetSocketTransformWS"));
	static const FName GetFilteredSocketTransformWSName(TEXT("GetFilteredSocketTransformWS"));
	static const FName GetUnfilteredSocketTransformWSName(TEXT("GetUnfilteredSocketTransformWS"));
};

void UNiagaraDataInterfaceStaticMesh::GetFunctions(TArray<FNiagaraFunctionSignature>& OutFunctions)
{
	{
		FNiagaraFunctionSignature& Sig = OutFunctions.AddDefaulted_GetRef();
		Sig.Name = StaticMeshHelpers::IsValidName;
		Sig.Inputs.Add(FNiagaraVariable(FNiagaraTypeDefinition(GetClass()), TEXT("StaticMesh")));
		Sig.Outputs.Add(FNiagaraVariable(FNiagaraTypeDefinition::GetBoolDef(), TEXT("Valid")));
		Sig.bMemberFunction = true;
		Sig.bRequiresContext = false;
	}

	{
		FNiagaraFunctionSignature& Sig = OutFunctions.AddDefaulted_GetRef();
		Sig.Name = StaticMeshHelpers::RandomSectionName;
		Sig.Inputs.Add(FNiagaraVariable(FNiagaraTypeDefinition(GetClass()), TEXT("StaticMesh")));
		Sig.Outputs.Add(FNiagaraVariable(FNiagaraTypeDefinition::GetIntDef(), TEXT("Section")));
		Sig.bMemberFunction = true;
		Sig.bRequiresContext = false;
	}

	{
		FNiagaraFunctionSignature& Sig = OutFunctions.AddDefaulted_GetRef();
		Sig.Name = StaticMeshHelpers::RandomTriCoordName;
		Sig.Inputs.Add(FNiagaraVariable(FNiagaraTypeDefinition(GetClass()), TEXT("StaticMesh")));
		Sig.Outputs.Add(FNiagaraVariable(FNiagaraTypeDefinition(FMeshTriCoordinate::StaticStruct()), TEXT("Coord")));
		Sig.bMemberFunction = true;
		Sig.bRequiresContext = false;
	}

	{
		FNiagaraFunctionSignature& Sig = OutFunctions.AddDefaulted_GetRef();
		Sig.Name = StaticMeshHelpers::RandomTriCoordVCFilteredName;
		Sig.Inputs.Add(FNiagaraVariable(FNiagaraTypeDefinition(GetClass()), TEXT("StaticMesh")));
		Sig.Inputs.Add(FNiagaraVariable(FNiagaraTypeDefinition(FNiagaraTypeDefinition::GetFloatDef()), TEXT("Start")));
		Sig.Inputs.Add(FNiagaraVariable(FNiagaraTypeDefinition(FNiagaraTypeDefinition::GetFloatDef()), TEXT("Range")));
		Sig.Outputs.Add(FNiagaraVariable(FNiagaraTypeDefinition(FMeshTriCoordinate::StaticStruct()), TEXT("Coord")));
		Sig.bMemberFunction = true;
		Sig.bRequiresContext = false;
#if WITH_EDITORONLY_DATA
		Sig.SetDescription(LOCTEXT("DataInterfaceSpline_RandomTriCoordVCFiltered", "If bSupportingVertexColorSampling is set on the data source, will randomly find a triangle whose red channel is within the Start to Start + Range color range."));
#endif
	}

	{
		FNiagaraFunctionSignature& Sig = OutFunctions.AddDefaulted_GetRef();
		Sig.Name = StaticMeshHelpers::RandomTriCoordOnSectionName;
		Sig.Inputs.Add(FNiagaraVariable(FNiagaraTypeDefinition(GetClass()), TEXT("StaticMesh")));
		Sig.Inputs.Add(FNiagaraVariable(FNiagaraTypeDefinition::GetIntDef(), TEXT("Section")));
		Sig.Outputs.Add(FNiagaraVariable(FNiagaraTypeDefinition(FMeshTriCoordinate::StaticStruct()), TEXT("Coord")));
		Sig.bMemberFunction = true;
		Sig.bRequiresContext = false;
	}

	{
		FNiagaraFunctionSignature& Sig = OutFunctions.AddDefaulted_GetRef();
		Sig.Name = StaticMeshHelpers::GetTriPositionName;
		Sig.Inputs.Add(FNiagaraVariable(FNiagaraTypeDefinition(GetClass()), TEXT("StaticMesh")));
		Sig.Inputs.Add(FNiagaraVariable(FNiagaraTypeDefinition(FMeshTriCoordinate::StaticStruct()), TEXT("Coord")));
		Sig.Outputs.Add(FNiagaraVariable(FNiagaraTypeDefinition::GetVec3Def(), TEXT("Position")));
		Sig.bMemberFunction = true;
		Sig.bRequiresContext = false;
	}

	{
		FNiagaraFunctionSignature& Sig = OutFunctions.AddDefaulted_GetRef();
		Sig.Name = StaticMeshHelpers::GetTriPositionAndVelocityName;
		Sig.Inputs.Add(FNiagaraVariable(FNiagaraTypeDefinition(GetClass()), TEXT("StaticMesh")));
		Sig.Inputs.Add(FNiagaraVariable(FNiagaraTypeDefinition(FMeshTriCoordinate::StaticStruct()), TEXT("Coord")));
		Sig.Outputs.Add(FNiagaraVariable(FNiagaraTypeDefinition::GetVec3Def(), TEXT("Position")));
		Sig.Outputs.Add(FNiagaraVariable(FNiagaraTypeDefinition::GetVec3Def(), TEXT("Velocity")));
		Sig.bMemberFunction = true;
		Sig.bRequiresContext = false;
	}

	{
		FNiagaraFunctionSignature& Sig = OutFunctions.AddDefaulted_GetRef();
		Sig.Name = StaticMeshHelpers::GetTriPositionWSName;
		Sig.Inputs.Add(FNiagaraVariable(FNiagaraTypeDefinition(GetClass()), TEXT("StaticMesh")));
		Sig.Inputs.Add(FNiagaraVariable(FNiagaraTypeDefinition(FMeshTriCoordinate::StaticStruct()), TEXT("Coord")));
		Sig.Outputs.Add(FNiagaraVariable(FNiagaraTypeDefinition::GetVec3Def(), TEXT("Position")));
		Sig.bMemberFunction = true;
		Sig.bRequiresContext = false;
	}

	{
		FNiagaraFunctionSignature& Sig = OutFunctions.AddDefaulted_GetRef();
		Sig.Name = StaticMeshHelpers::GetTriNormalName;
		Sig.Inputs.Add(FNiagaraVariable(FNiagaraTypeDefinition(GetClass()), TEXT("StaticMesh")));
		Sig.Inputs.Add(FNiagaraVariable(FNiagaraTypeDefinition(FMeshTriCoordinate::StaticStruct()), TEXT("Coord")));
		Sig.Outputs.Add(FNiagaraVariable(FNiagaraTypeDefinition::GetVec3Def(), TEXT("Normal")));
		Sig.bMemberFunction = true;
		Sig.bRequiresContext = false;
	}

	{
		FNiagaraFunctionSignature& Sig = OutFunctions.AddDefaulted_GetRef();
		Sig.Name = StaticMeshHelpers::GetTriNormalWSName;
		Sig.Inputs.Add(FNiagaraVariable(FNiagaraTypeDefinition(GetClass()), TEXT("StaticMesh")));
		Sig.Inputs.Add(FNiagaraVariable(FNiagaraTypeDefinition(FMeshTriCoordinate::StaticStruct()), TEXT("Coord")));
		Sig.Outputs.Add(FNiagaraVariable(FNiagaraTypeDefinition::GetVec3Def(), TEXT("Normal")));
		Sig.bMemberFunction = true;
		Sig.bRequiresContext = false;
	}

	{
		FNiagaraFunctionSignature& Sig = OutFunctions.AddDefaulted_GetRef();
		Sig.Name = StaticMeshHelpers::GetTriTangentsName;
		Sig.Inputs.Add(FNiagaraVariable(FNiagaraTypeDefinition(GetClass()), TEXT("StaticMesh")));
		Sig.Inputs.Add(FNiagaraVariable(FNiagaraTypeDefinition(FMeshTriCoordinate::StaticStruct()), TEXT("Coord")));
		Sig.Outputs.Add(FNiagaraVariable(FNiagaraTypeDefinition::GetVec3Def(), TEXT("Tangent")));
		Sig.Outputs.Add(FNiagaraVariable(FNiagaraTypeDefinition::GetVec3Def(), TEXT("Binormal")));
		Sig.Outputs.Add(FNiagaraVariable(FNiagaraTypeDefinition::GetVec3Def(), TEXT("Normal")));
		Sig.bMemberFunction = true;
		Sig.bRequiresContext = false;
	}

	{
		FNiagaraFunctionSignature& Sig = OutFunctions.AddDefaulted_GetRef();
		Sig.Name = StaticMeshHelpers::GetTriTangentsWSName;
		Sig.Inputs.Add(FNiagaraVariable(FNiagaraTypeDefinition(GetClass()), TEXT("StaticMesh")));
		Sig.Inputs.Add(FNiagaraVariable(FNiagaraTypeDefinition(FMeshTriCoordinate::StaticStruct()), TEXT("Coord")));
		Sig.Outputs.Add(FNiagaraVariable(FNiagaraTypeDefinition::GetVec3Def(), TEXT("Tangent")));
		Sig.Outputs.Add(FNiagaraVariable(FNiagaraTypeDefinition::GetVec3Def(), TEXT("Binormal")));
		Sig.Outputs.Add(FNiagaraVariable(FNiagaraTypeDefinition::GetVec3Def(), TEXT("Normal")));
		Sig.bMemberFunction = true;
		Sig.bRequiresContext = false;
	}

	{
		FNiagaraFunctionSignature& Sig = OutFunctions.AddDefaulted_GetRef();
		Sig.Name = StaticMeshHelpers::GetTriColorName;
		Sig.Inputs.Add(FNiagaraVariable(FNiagaraTypeDefinition(GetClass()), TEXT("StaticMesh")));
		Sig.Inputs.Add(FNiagaraVariable(FNiagaraTypeDefinition(FMeshTriCoordinate::StaticStruct()), TEXT("Coord")));
		Sig.Outputs.Add(FNiagaraVariable(FNiagaraTypeDefinition::GetColorDef(), TEXT("Color")));
		Sig.bMemberFunction = true;
		Sig.bRequiresContext = false;
	}

	{
		FNiagaraFunctionSignature& Sig = OutFunctions.AddDefaulted_GetRef();
		Sig.Name = StaticMeshHelpers::GetTriUVName;
		Sig.Inputs.Add(FNiagaraVariable(FNiagaraTypeDefinition(GetClass()), TEXT("StaticMesh")));
		Sig.Inputs.Add(FNiagaraVariable(FNiagaraTypeDefinition(FMeshTriCoordinate::StaticStruct()), TEXT("Coord")));
		Sig.Inputs.Add(FNiagaraVariable(FNiagaraTypeDefinition::GetIntDef(), TEXT("UV Set")));
		Sig.Outputs.Add(FNiagaraVariable(FNiagaraTypeDefinition::GetVec2Def(), TEXT("UV")));
		Sig.bMemberFunction = true;
		Sig.bRequiresContext = false;
	}

	{
		FNiagaraFunctionSignature& Sig = OutFunctions.AddDefaulted_GetRef();
		Sig.Name = StaticMeshHelpers::GetMeshLocalToWorldName;
		Sig.Inputs.Add(FNiagaraVariable(FNiagaraTypeDefinition(GetClass()), TEXT("StaticMesh")));
		Sig.Outputs.Add(FNiagaraVariable(FNiagaraTypeDefinition::GetMatrix4Def(), TEXT("Transform")));
		Sig.bMemberFunction = true;
		Sig.bRequiresContext = false;
	}

	{
		FNiagaraFunctionSignature& Sig = OutFunctions.AddDefaulted_GetRef();
		Sig.Name = StaticMeshHelpers::GetMeshLocalToWorldInverseTransposedName;
		Sig.Inputs.Add(FNiagaraVariable(FNiagaraTypeDefinition(GetClass()), TEXT("StaticMesh")));
		Sig.Outputs.Add(FNiagaraVariable(FNiagaraTypeDefinition::GetMatrix4Def(), TEXT("Transform")));
		Sig.bMemberFunction = true;
		Sig.bRequiresContext = false;
	}

	{
		FNiagaraFunctionSignature& Sig = OutFunctions.AddDefaulted_GetRef();
		Sig.Name = StaticMeshHelpers::GetMeshWorldVelocityName;
		Sig.Inputs.Add(FNiagaraVariable(FNiagaraTypeDefinition(GetClass()), TEXT("StaticMesh")));
		Sig.Outputs.Add(FNiagaraVariable(FNiagaraTypeDefinition::GetVec3Def(), TEXT("Velocity")));
		Sig.bMemberFunction = true;
		Sig.bRequiresContext = false;
	}

	{
		FNiagaraFunctionSignature& Sig = OutFunctions.AddDefaulted_GetRef();
		Sig.Name = StaticMeshHelpers::GetVertexPositionName;
		Sig.Inputs.Add(FNiagaraVariable(FNiagaraTypeDefinition(GetClass()), TEXT("StaticMesh")));
		Sig.Inputs.Add(FNiagaraVariable(FNiagaraTypeDefinition::GetIntDef(), TEXT("Vertex")));
		Sig.Outputs.Add(FNiagaraVariable(FNiagaraTypeDefinition::GetVec3Def(), TEXT("Position")));
		Sig.bMemberFunction = true;
		Sig.bRequiresContext = false;
#if WITH_EDITORONLY_DATA
		Sig.Description = LOCTEXT("GetVertexPositionDesc", "Returns the local space vertex position for the passed vertex.");
#endif
	} 
	
	{
		FNiagaraFunctionSignature& Sig = OutFunctions.AddDefaulted_GetRef();
		Sig.Name = StaticMeshHelpers::GetVertexPositionWSName;
		Sig.Inputs.Add(FNiagaraVariable(FNiagaraTypeDefinition(GetClass()), TEXT("StaticMesh")));
		Sig.Inputs.Add(FNiagaraVariable(FNiagaraTypeDefinition::GetIntDef(), TEXT("Vertex")));
		Sig.Outputs.Add(FNiagaraVariable(FNiagaraTypeDefinition::GetVec3Def(), TEXT("Position")));
		Sig.bMemberFunction = true;
		Sig.bRequiresContext = false;
#if WITH_EDITORONLY_DATA
		Sig.Description = LOCTEXT("GetVertexPositionWSDesc", "Returns the world space vertex position for the passed vertex.");
#endif
	}

	//////////////////////////////////////////////////////////////////////////
	// Socket functions
	{
		FNiagaraFunctionSignature Sig;
		Sig.Inputs.Add(FNiagaraVariable(FNiagaraTypeDefinition(GetClass()), TEXT("StaticMesh")));
		Sig.Outputs.Add(FNiagaraVariable(FNiagaraTypeDefinition::GetIntDef(), TEXT("Num")));
		Sig.bMemberFunction = true;
		Sig.bRequiresContext = false;

		OutFunctions.Add_GetRef(Sig).Name = StaticMeshHelpers::GetSocketCountName;
		OutFunctions.Add_GetRef(Sig).Name = StaticMeshHelpers::GetFilteredSocketCountName;
		OutFunctions.Add_GetRef(Sig).Name = StaticMeshHelpers::GetUnfilteredSocketCountName;
	}

	{
		FNiagaraFunctionSignature Sig;
		Sig.Inputs.Add(FNiagaraVariable(FNiagaraTypeDefinition(GetClass()), TEXT("StaticMesh")));
		Sig.Inputs.Add(FNiagaraVariable(FNiagaraTypeDefinition::GetIntDef(), TEXT("Index")));
		Sig.Outputs.Add(FNiagaraVariable(FNiagaraTypeDefinition::GetVec3Def(), TEXT("Position")));
		Sig.Outputs.Add(FNiagaraVariable(FNiagaraTypeDefinition::GetQuatDef(), TEXT("Rotation")));
		Sig.Outputs.Add(FNiagaraVariable(FNiagaraTypeDefinition::GetVec3Def(), TEXT("Scale")));
		Sig.bMemberFunction = true;
		Sig.bRequiresContext = false;

		OutFunctions.Add_GetRef(Sig).Name = StaticMeshHelpers::GetSocketTransformName;
		OutFunctions.Add_GetRef(Sig).Name = StaticMeshHelpers::GetSocketTransformWSName;
		OutFunctions.Add_GetRef(Sig).Name = StaticMeshHelpers::GetFilteredSocketTransformName;
		OutFunctions.Add_GetRef(Sig).Name = StaticMeshHelpers::GetFilteredSocketTransformWSName;
		OutFunctions.Add_GetRef(Sig).Name = StaticMeshHelpers::GetUnfilteredSocketTransformName;
		OutFunctions.Add_GetRef(Sig).Name = StaticMeshHelpers::GetUnfilteredSocketTransformWSName;
	}
}

//External function binder choosing between template specializations based on UsesAreaWeighting
template<typename NextBinder>
struct TSampleModeBinder
{
	template<typename... ParamTypes>
	static void Bind(UNiagaraDataInterface* Interface, const FVMExternalFunctionBindingInfo& BindingInfo, void* InstanceData, FVMExternalFunction &OutFunc)
	{
		FNDIStaticMesh_InstanceData* InstData = (FNDIStaticMesh_InstanceData*)InstanceData;
		UNiagaraDataInterfaceStaticMesh* MeshInterface = CastChecked<UNiagaraDataInterfaceStaticMesh>(Interface);
		if (!InstData->bMeshValid)
		{
			NextBinder::template Bind<ParamTypes..., TSampleModeInvalid>(Interface, BindingInfo, InstanceData, OutFunc);
		}
		else if (InstData->UsesCpuUniformlyDistributedSampling())
		{
			NextBinder::template Bind<ParamTypes..., TSampleModeAreaWeighted>(Interface, BindingInfo, InstanceData, OutFunc);
		}
		else
		{
			NextBinder::template Bind<ParamTypes..., TSampleModeDefault>(Interface, BindingInfo, InstanceData, OutFunc);
		}
	}
};

//Helper struct for stubbing access of vertex data.
struct TNullMeshVertexAccessor
{
	TNullMeshVertexAccessor(const FStaticMeshVertexBuffer&) {}

	FORCEINLINE FVector GetTangentX(int32 Idx)const { return FVector4(1.0f, 0.0f, 0.0f, 0.0f); }
	FORCEINLINE FVector GetTangentY(int32 Idx)const { return FVector4(0.0f, 1.0f, 0.0f, 0.0f); }
	FORCEINLINE FVector GetTangentZ(int32 Idx)const { return FVector4(0.0f, 0.0f, 1.0f, 0.0f); }
	FORCEINLINE FVector2D GetUV(int32 Idx, int32 UVSet)const { return FVector2D(0.0f, 0.0f); }
};

//Helper struct for accessing typed vertex data.
template<EStaticMeshVertexTangentBasisType TangentT, EStaticMeshVertexUVType UVTypeT>
struct TTypedMeshVertexAccessor
{
	const FStaticMeshVertexBuffer& Verts;
	TTypedMeshVertexAccessor(const FStaticMeshVertexBuffer& InVerts)
		: Verts(InVerts)
	{}

	FORCEINLINE FVector GetTangentX(int32 Idx)const { return Verts.VertexTangentX_Typed<TangentT>(Idx); }
	FORCEINLINE FVector GetTangentY(int32 Idx)const { return Verts.VertexTangentY_Typed<TangentT>(Idx); }
	FORCEINLINE FVector GetTangentZ(int32 Idx)const { return Verts.VertexTangentZ_Typed<TangentT>(Idx); }
	FORCEINLINE FVector2D GetUV(int32 Idx, int32 UVSet)const { return Verts.GetVertexUV_Typed<UVTypeT>(Idx, UVSet); }
};

//External function binder choosing between template specializations based on the mesh's vertex type.
template<typename NextBinder>
struct TTypedMeshAccessorBinder
{
	template<typename... ParamTypes>
	static void Bind(UNiagaraDataInterface* Interface, const FVMExternalFunctionBindingInfo& BindingInfo, void* InstanceData, FVMExternalFunction &OutFunc)
	{
		FNDIStaticMesh_InstanceData* InstData = (FNDIStaticMesh_InstanceData*)InstanceData;
		check(InstData);

		TRefCountPtr<const FStaticMeshLODResources> Res;
		if (InstData->bMeshValid)
		{
			Res = InstData->GetCurrentFirstLOD();
		}
		
		if (!Res.IsValid())
		{
			NextBinder::template Bind<ParamTypes..., TNullMeshVertexAccessor>(Interface, BindingInfo, InstanceData, OutFunc);
			return;
		}

		UNiagaraDataInterfaceStaticMesh* MeshInterface = CastChecked<UNiagaraDataInterfaceStaticMesh>(Interface);
		if (Res->VertexBuffers.StaticMeshVertexBuffer.GetUseHighPrecisionTangentBasis())			
		{
			if (Res->VertexBuffers.StaticMeshVertexBuffer.GetUseFullPrecisionUVs())
			{
				NextBinder::template Bind<ParamTypes..., TTypedMeshVertexAccessor<EStaticMeshVertexTangentBasisType::HighPrecision, EStaticMeshVertexUVType::HighPrecision>>(Interface, BindingInfo, InstanceData, OutFunc);
			}
			else
			{
				NextBinder::template Bind<ParamTypes..., TTypedMeshVertexAccessor<EStaticMeshVertexTangentBasisType::HighPrecision, EStaticMeshVertexUVType::Default>>(Interface, BindingInfo, InstanceData, OutFunc);
			}
		}
		else
		{
			if (Res->VertexBuffers.StaticMeshVertexBuffer.GetUseFullPrecisionUVs())
			{
				NextBinder::template Bind<ParamTypes..., TTypedMeshVertexAccessor<EStaticMeshVertexTangentBasisType::Default, EStaticMeshVertexUVType::HighPrecision>>(Interface, BindingInfo, InstanceData, OutFunc);
			}
			else
			{
				NextBinder::template Bind<ParamTypes..., TTypedMeshVertexAccessor<EStaticMeshVertexTangentBasisType::Default, EStaticMeshVertexUVType::Default>>(Interface, BindingInfo, InstanceData, OutFunc);
			}
		}
	}
};

//Final binders for all static mesh interface functions.
DEFINE_NDI_DIRECT_FUNC_BINDER(UNiagaraDataInterfaceStaticMesh, IsValid);
DEFINE_NDI_FUNC_BINDER(UNiagaraDataInterfaceStaticMesh, RandomSection);
DEFINE_NDI_FUNC_BINDER(UNiagaraDataInterfaceStaticMesh, RandomTriCoord);
DEFINE_NDI_DIRECT_FUNC_BINDER(UNiagaraDataInterfaceStaticMesh, RandomTriCoordVertexColorFiltered);
DEFINE_NDI_FUNC_BINDER(UNiagaraDataInterfaceStaticMesh, RandomTriCoordOnSection);
DEFINE_NDI_FUNC_BINDER(UNiagaraDataInterfaceStaticMesh, GetTriCoordPosition);
DEFINE_NDI_FUNC_BINDER(UNiagaraDataInterfaceStaticMesh, GetTriCoordNormal);
DEFINE_NDI_FUNC_BINDER(UNiagaraDataInterfaceStaticMesh, GetTriCoordTangents);
DEFINE_NDI_DIRECT_FUNC_BINDER(UNiagaraDataInterfaceStaticMesh, GetTriCoordColor);
DEFINE_NDI_FUNC_BINDER(UNiagaraDataInterfaceStaticMesh, GetTriCoordUV);
DEFINE_NDI_DIRECT_FUNC_BINDER(UNiagaraDataInterfaceStaticMesh, GetTriCoordPositionAndVelocity);

DEFINE_NDI_FUNC_BINDER(UNiagaraDataInterfaceStaticMesh, GetVertexPosition);

void UNiagaraDataInterfaceStaticMesh::GetVMExternalFunction(const FVMExternalFunctionBindingInfo& BindingInfo, void* InstanceData, FVMExternalFunction &OutFunc)
{
	FNDIStaticMesh_InstanceData* InstData = (FNDIStaticMesh_InstanceData*)InstanceData;
	check(InstData);
	
	if (BindingInfo.Name == StaticMeshHelpers::IsValidName)
	{
		check(BindingInfo.GetNumInputs() == 1 && BindingInfo.GetNumOutputs() == 1);
		NDI_FUNC_BINDER(UNiagaraDataInterfaceStaticMesh, IsValid)::Bind(this, OutFunc);
	}
	else if (BindingInfo.Name == StaticMeshHelpers::RandomSectionName)
	{
		check(BindingInfo.GetNumInputs() == 1 && BindingInfo.GetNumOutputs() == 1);
		TSampleModeBinder<NDI_FUNC_BINDER(UNiagaraDataInterfaceStaticMesh, RandomSection)>::Bind(this, BindingInfo, InstanceData, OutFunc);
	}
	else if (BindingInfo.Name == StaticMeshHelpers::RandomTriCoordName)
	{
		check(BindingInfo.GetNumInputs() == 1 && BindingInfo.GetNumOutputs() == 4);
		TSampleModeBinder<NDI_FUNC_BINDER(UNiagaraDataInterfaceStaticMesh, RandomTriCoord)>::Bind(this, BindingInfo, InstanceData, OutFunc);
	}
	//TODO: Vertex color filtering needs more work.
	else if (BindingInfo.Name == StaticMeshHelpers::RandomTriCoordVCFilteredName)
	{
		InstData->InitVertexColorFiltering();
		check(BindingInfo.GetNumInputs() == 3 && BindingInfo.GetNumOutputs() == 4);
		NDI_FUNC_BINDER(UNiagaraDataInterfaceStaticMesh, RandomTriCoordVertexColorFiltered)::Bind(this, OutFunc);
	}	
	else if (BindingInfo.Name == StaticMeshHelpers::RandomTriCoordOnSectionName)
	{
		check(BindingInfo.GetNumInputs() == 2 && BindingInfo.GetNumOutputs() == 4);
		TSampleModeBinder<NDI_FUNC_BINDER(UNiagaraDataInterfaceStaticMesh, RandomTriCoordOnSection)>::Bind(this, BindingInfo, InstanceData, OutFunc);
	}
	else if (BindingInfo.Name == StaticMeshHelpers::GetTriPositionName)
	{
		check(BindingInfo.GetNumInputs() == 5 && BindingInfo.GetNumOutputs() == 3);
		TNDIExplicitBinder<FNDITransformHandlerNoop, NDI_FUNC_BINDER(UNiagaraDataInterfaceStaticMesh, GetTriCoordPosition)>::Bind(this, BindingInfo, InstanceData, OutFunc);
	}
	else if (BindingInfo.Name == StaticMeshHelpers::GetTriPositionWSName)
	{
		check(BindingInfo.GetNumInputs() == 5 && BindingInfo.GetNumOutputs() == 3);
		TNDIExplicitBinder<FNDITransformHandler, NDI_FUNC_BINDER(UNiagaraDataInterfaceStaticMesh, GetTriCoordPosition)>::Bind(this, BindingInfo, InstanceData, OutFunc);
	}
	else if (BindingInfo.Name == StaticMeshHelpers::GetTriNormalName)
	{
		check(BindingInfo.GetNumInputs() == 5 && BindingInfo.GetNumOutputs() == 3);
		TNDIExplicitBinder<FNDITransformHandlerNoop, NDI_FUNC_BINDER(UNiagaraDataInterfaceStaticMesh, GetTriCoordNormal)>::Bind(this, BindingInfo, InstanceData, OutFunc);
	}
	else if (BindingInfo.Name == StaticMeshHelpers::GetTriNormalWSName)
	{
		check(BindingInfo.GetNumInputs() == 5 && BindingInfo.GetNumOutputs() == 3);
		TNDIExplicitBinder<FNDITransformHandler, NDI_FUNC_BINDER(UNiagaraDataInterfaceStaticMesh, GetTriCoordNormal)>::Bind(this, BindingInfo, InstanceData, OutFunc);
	}
	else if (BindingInfo.Name == StaticMeshHelpers::GetTriTangentsName)
	{
		check(BindingInfo.GetNumInputs() == 5 && BindingInfo.GetNumOutputs() == 9);
		TTypedMeshAccessorBinder<TNDIExplicitBinder<FNDITransformHandlerNoop, NDI_FUNC_BINDER(UNiagaraDataInterfaceStaticMesh, GetTriCoordTangents)>>::Bind(this, BindingInfo, InstanceData, OutFunc);
	}
	else if (BindingInfo.Name == StaticMeshHelpers::GetTriTangentsWSName)
	{
		check(BindingInfo.GetNumInputs() == 5 && BindingInfo.GetNumOutputs() == 9);
		TTypedMeshAccessorBinder<TNDIExplicitBinder<FNDITransformHandler, NDI_FUNC_BINDER(UNiagaraDataInterfaceStaticMesh, GetTriCoordTangents)>>::Bind(this, BindingInfo, InstanceData, OutFunc);
	}
	else if (BindingInfo.Name == StaticMeshHelpers::GetTriColorName)
	{
		check(BindingInfo.GetNumInputs() == 5 && BindingInfo.GetNumOutputs() == 4);
		NDI_FUNC_BINDER(UNiagaraDataInterfaceStaticMesh, GetTriCoordColor)::Bind(this, OutFunc);
	}
	else if (BindingInfo.Name == StaticMeshHelpers::GetTriUVName)
	{
		check(BindingInfo.GetNumInputs() == 6 && BindingInfo.GetNumOutputs() == 2);
		TTypedMeshAccessorBinder<NDI_FUNC_BINDER(UNiagaraDataInterfaceStaticMesh, GetTriCoordUV)>::Bind(this, BindingInfo, InstanceData, OutFunc);
	}
	else if (BindingInfo.Name == StaticMeshHelpers::GetTriPositionAndVelocityName)
	{
		check(BindingInfo.GetNumInputs() == 5 && BindingInfo.GetNumOutputs() == 6);
		NDI_FUNC_BINDER(UNiagaraDataInterfaceStaticMesh, GetTriCoordPositionAndVelocity)::Bind(this, OutFunc);
	}
	else if (BindingInfo.Name == StaticMeshHelpers::GetMeshLocalToWorldName)
	{
		check(BindingInfo.GetNumInputs() == 1 && BindingInfo.GetNumOutputs() == 16);
		OutFunc = FVMExternalFunction::CreateUObject(this, &UNiagaraDataInterfaceStaticMesh::GetLocalToWorld);
	}
	else if (BindingInfo.Name == StaticMeshHelpers::GetMeshLocalToWorldInverseTransposedName)
	{
		check(BindingInfo.GetNumInputs() == 1 && BindingInfo.GetNumOutputs() == 16);
		OutFunc = FVMExternalFunction::CreateUObject(this, &UNiagaraDataInterfaceStaticMesh::GetLocalToWorldInverseTransposed);
	}
	else if (BindingInfo.Name == StaticMeshHelpers::GetMeshWorldVelocityName)
	{
		check(BindingInfo.GetNumInputs() == 1 && BindingInfo.GetNumOutputs() == 3);
		OutFunc = FVMExternalFunction::CreateUObject(this, &UNiagaraDataInterfaceStaticMesh::GetWorldVelocity);
	}
	else if (BindingInfo.Name == StaticMeshHelpers::GetVertexPositionName)
	{
		check(BindingInfo.GetNumInputs() == 2 && BindingInfo.GetNumOutputs() == 3);
		TNDIExplicitBinder<FNDITransformHandlerNoop, NDI_FUNC_BINDER(UNiagaraDataInterfaceStaticMesh, GetVertexPosition)>::Bind(this, BindingInfo, InstanceData, OutFunc);
	}
	else if (BindingInfo.Name == StaticMeshHelpers::GetVertexPositionWSName)
	{
		check(BindingInfo.GetNumInputs() == 2 && BindingInfo.GetNumOutputs() == 3);
		TNDIExplicitBinder<FNDITransformHandler, NDI_FUNC_BINDER(UNiagaraDataInterfaceStaticMesh, GetVertexPosition)>::Bind(this, BindingInfo, InstanceData, OutFunc);
	}
	//////////////////////////////////////////////////////////////////////////
	// Socket Functions
	else if (BindingInfo.Name == StaticMeshHelpers::GetSocketCountName)
	{
		check(BindingInfo.GetNumInputs() == 1 && BindingInfo.GetNumOutputs() == 1);
		OutFunc = FVMExternalFunction::CreateLambda([this](FVectorVMContext& Context) { this->GetSocketCount(Context); });
	}
	else if (BindingInfo.Name == StaticMeshHelpers::GetFilteredSocketCountName)
	{
		check(BindingInfo.GetNumInputs() == 1 && BindingInfo.GetNumOutputs() == 1);
		OutFunc = FVMExternalFunction::CreateLambda([this](FVectorVMContext& Context) { this->GetFilteredSocketCount(Context); });
	}
	else if (BindingInfo.Name == StaticMeshHelpers::GetUnfilteredSocketCountName)
	{
		check(BindingInfo.GetNumInputs() == 1 && BindingInfo.GetNumOutputs() == 1);
		OutFunc = FVMExternalFunction::CreateLambda([this](FVectorVMContext& Context) { this->GetUnfilteredSocketCount(Context); });
	}
	else if (BindingInfo.Name == StaticMeshHelpers::GetSocketTransformName)
	{
		check(BindingInfo.GetNumInputs() == 2 && BindingInfo.GetNumOutputs() == 10);
		OutFunc = FVMExternalFunction::CreateLambda([this](FVectorVMContext& Context) { this->GetSocketTransform<false>(Context); });
	}
	else if (BindingInfo.Name == StaticMeshHelpers::GetSocketTransformWSName)
	{
		check(BindingInfo.GetNumInputs() == 2 && BindingInfo.GetNumOutputs() == 10);
		OutFunc = FVMExternalFunction::CreateLambda([this](FVectorVMContext& Context) { this->GetSocketTransform<true>(Context); });
	}
	else if (BindingInfo.Name == StaticMeshHelpers::GetFilteredSocketTransformName)
	{
		check(BindingInfo.GetNumInputs() == 2 && BindingInfo.GetNumOutputs() == 10);
		OutFunc = FVMExternalFunction::CreateLambda([this](FVectorVMContext& Context) { this->GetFilteredSocketTransform<false>(Context); });
	}
	else if (BindingInfo.Name == StaticMeshHelpers::GetFilteredSocketTransformWSName)
	{
		check(BindingInfo.GetNumInputs() == 2 && BindingInfo.GetNumOutputs() == 10);
		OutFunc = FVMExternalFunction::CreateLambda([this](FVectorVMContext& Context) { this->GetFilteredSocketTransform<true>(Context); });
	}
	else if (BindingInfo.Name == StaticMeshHelpers::GetUnfilteredSocketTransformName)
	{
		check(BindingInfo.GetNumInputs() == 2 && BindingInfo.GetNumOutputs() == 10);
		OutFunc = FVMExternalFunction::CreateLambda([this](FVectorVMContext& Context) { this->GetUnfilteredSocketTransform<false>(Context); });
	}
	else if (BindingInfo.Name == StaticMeshHelpers::GetUnfilteredSocketTransformWSName)
	{
		check(BindingInfo.GetNumInputs() == 2 && BindingInfo.GetNumOutputs() == 10);
		OutFunc = FVMExternalFunction::CreateLambda([this](FVectorVMContext& Context) { this->GetUnfilteredSocketTransform<true>(Context); });
	}
}

bool UNiagaraDataInterfaceStaticMesh::CopyToInternal(UNiagaraDataInterface* Destination) const
{
	if (!Super::CopyToInternal(Destination))
	{
		return false;
	}

	UNiagaraDataInterfaceStaticMesh* OtherTyped = CastChecked<UNiagaraDataInterfaceStaticMesh>(Destination);
	OtherTyped->SourceMode = SourceMode;
	OtherTyped->Source = Source;
	OtherTyped->SourceComponent = SourceComponent;
	OtherTyped->DefaultMesh = DefaultMesh;
#if WITH_EDITORONLY_DATA
	OtherTyped->PreviewMesh = PreviewMesh;
#endif
	//OtherTyped->bEnableVertexColorRangeSorting = bEnableVertexColorRangeSorting;//TODO: Vertex color filtering needs more work.
	OtherTyped->SectionFilter = SectionFilter;
	OtherTyped->bUsePhysicsBodyVelocity = bUsePhysicsBodyVelocity;
	OtherTyped->FilteredSockets = FilteredSockets;
	return true;
}

bool UNiagaraDataInterfaceStaticMesh::Equals(const UNiagaraDataInterface* Other) const
{
	if (!Super::Equals(Other))
	{
		return false;
	}
	const UNiagaraDataInterfaceStaticMesh* OtherTyped = CastChecked<const UNiagaraDataInterfaceStaticMesh>(Other);
	return OtherTyped->SourceMode == SourceMode &&
		OtherTyped->Source == Source &&
		OtherTyped->SourceComponent == SourceComponent &&
		OtherTyped->DefaultMesh == DefaultMesh &&
		//OtherTyped->bEnableVertexColorRangeSorting == bEnableVertexColorRangeSorting &&//TODO: Vertex color filtering needs more work.
		OtherTyped->SectionFilter.AllowedMaterialSlots == SectionFilter.AllowedMaterialSlots &&
		OtherTyped->bUsePhysicsBodyVelocity == bUsePhysicsBodyVelocity &&
		OtherTyped->FilteredSockets == FilteredSockets;
}

bool UNiagaraDataInterfaceStaticMesh::InitPerInstanceData(void* PerInstanceData, FNiagaraSystemInstance* SystemInstance)
{
	FNDIStaticMesh_InstanceData* Inst = new (PerInstanceData) FNDIStaticMesh_InstanceData();
	bool bSuccess = Inst->Init(this, SystemInstance);

	//UE_LOG(LogNiagara, Log, TEXT("GT: StaticMesh DI - InitPerInstanceData %s"), *SystemInstance->GetId().ToString());

	if (bSuccess)
	{
		FStaticMeshGpuSpawnBuffer* MeshGpuSpawnBuffer = nullptr;
<<<<<<< HEAD
		if (Inst->bMeshValid && IsUsedWithGPUEmitter(SystemInstance))
=======
		TRefCountPtr<const FStaticMeshLODResources> GpuMeshLODResource;
		if (Inst->bMeshValid)
		{
			GpuMeshLODResource = Inst->GetCurrentFirstLOD();
		}

		if (GpuMeshLODResource.IsValid() && IsUsedWithGPUEmitter(SystemInstance))
>>>>>>> 3aae9151
		{
			// Always allocate when bAllowCPUAccess (index buffer can only have SRV created in this case as of today)
			// We do not know if this interface is allocated for CPU or GPU so we allocate for both case... TODO: have some cached data created in case a GPU version is needed?
			ensure(Inst->StaticMesh->bAllowCPUAccess); // this should have been verified in Init()

			MeshGpuSpawnBuffer = new FStaticMeshGpuSpawnBuffer;
			MeshGpuSpawnBuffer->Initialise(GpuMeshLODResource, *this, Inst);
		}

		// Push instance data to RT
		{
			FNiagaraDataInterfaceProxyStaticMesh* ThisProxy = GetProxyAs<FNiagaraDataInterfaceProxyStaticMesh>();
			ENQUEUE_RENDER_COMMAND(FNiagaraDIPushInitialInstanceDataToRT) (
				[ThisProxy, InstanceID=SystemInstance->GetId(), MeshGpuSpawnBuffer, RT_MeshLODResource=GpuMeshLODResource](FRHICommandListImmediate& CmdList)
				{
					if (MeshGpuSpawnBuffer)
					{
						MeshGpuSpawnBuffer->InitResource();
					}
					ThisProxy->InitializePerInstanceData(InstanceID, MeshGpuSpawnBuffer);
					// We don't use RT_MeshLODResource but it ensures the data has not been streamed out
				}
			);
		}
	}

	return bSuccess;
}

void UNiagaraDataInterfaceStaticMesh::DestroyPerInstanceData(void* PerInstanceData, FNiagaraSystemInstance* SystemInstance)
{
	FNDIStaticMesh_InstanceData* Inst = (FNDIStaticMesh_InstanceData*)PerInstanceData;

	//UE_LOG(LogNiagara, Log, TEXT("GT: StaticMesh DI - DestroyPerInstanceData %s"), *SystemInstance->GetId().ToString());

#if WITH_EDITOR
	if (Inst->StaticMesh.IsValid())
	{
		if (UNiagaraComponent* NiagaraComponent = Cast<UNiagaraComponent>(SystemInstance->GetAttachComponent()))
		{
			Inst->StaticMesh->GetOnMeshChanged().RemoveAll(NiagaraComponent);
		}
	}
#endif

	Inst->Release();
	Inst->~FNDIStaticMesh_InstanceData();

	{
		FNiagaraDataInterfaceProxyStaticMesh* ThisProxy = GetProxyAs<FNiagaraDataInterfaceProxyStaticMesh>();
		ENQUEUE_RENDER_COMMAND(FNiagaraDIDestroyInstanceData) (
			[ThisProxy, InstanceID = SystemInstance->GetId(), Batcher = SystemInstance->GetBatcher()](FRHICommandListImmediate& CmdList)
			{
				ThisProxy->DestroyPerInstanceData(Batcher, InstanceID);
			}
		);
	}
}

bool UNiagaraDataInterfaceStaticMesh::PerInstanceTick(void* PerInstanceData, FNiagaraSystemInstance* SystemInstance, float InDeltaSeconds)
{
	FNDIStaticMesh_InstanceData* Inst = (FNDIStaticMesh_InstanceData*)PerInstanceData;
	return Inst->Tick(this, SystemInstance, InDeltaSeconds);
}

#if WITH_EDITOR	
void UNiagaraDataInterfaceStaticMesh::GetFeedback(UNiagaraSystem* Asset, UNiagaraComponent* Component, TArray<FNiagaraDataInterfaceError>& OutErrors,
	TArray<FNiagaraDataInterfaceFeedback>& OutWarnings, TArray<FNiagaraDataInterfaceFeedback>& OutInfo)
{
	if (Source == nullptr && DefaultMesh != nullptr && !DefaultMesh->bAllowCPUAccess)
	{
		FNiagaraDataInterfaceError CPUAccessNotAllowedError(FText::Format(LOCTEXT("CPUAccessNotAllowedError", "This mesh needs CPU access in order to be used properly.({0})"), FText::FromString(DefaultMesh->GetName())),
			LOCTEXT("CPUAccessNotAllowedErrorSummary", "CPU access error"),
			FNiagaraDataInterfaceFix::CreateLambda([=]()
		{
			DefaultMesh->Modify();
			DefaultMesh->bAllowCPUAccess = true;
			return true;
		}));

		OutErrors.Add(CPUAccessNotAllowedError);
	}

	bool bHasNoMeshAssignedWarning = (Source == nullptr && DefaultMesh == nullptr);
#if WITH_EDITORONLY_DATA
	if (bHasNoMeshAssignedWarning)
	{
		if (UStaticMesh* LocalPreviewMesh = PreviewMesh.LoadSynchronous())
		{
			bHasNoMeshAssignedWarning = false;

			if (!LocalPreviewMesh->bAllowCPUAccess)
			{
				FNiagaraDataInterfaceError CPUAccessNotAllowedError(FText::Format(LOCTEXT("CPUAccessNotAllowedError", "This mesh needs CPU access in order to be used properly.({0})"), FText::FromString(LocalPreviewMesh->GetName())),
					LOCTEXT("CPUAccessNotAllowedErrorSummary", "CPU access error"),
					FNiagaraDataInterfaceFix::CreateLambda([=]()
					{
						LocalPreviewMesh->Modify();
						LocalPreviewMesh->bAllowCPUAccess = true;
						return true;
					}));

				OutErrors.Add(CPUAccessNotAllowedError);
			}
		}
	}
#endif

	if (bHasNoMeshAssignedWarning)
	{
		FNiagaraDataInterfaceFeedback NoMeshAssignedError(LOCTEXT("NoMeshAssignedError", "This Data Interface should be assigned a static mesh to operate correctly."),
			LOCTEXT("NoMeshAssignedErrorSummary", "No mesh assigned warning"),
			FNiagaraDataInterfaceFix());

		OutWarnings.Add(NoMeshAssignedError);
	}
}
#endif

UStaticMesh* UNiagaraDataInterfaceStaticMesh::GetStaticMesh(TWeakObjectPtr<USceneComponent>& OutComponent, FNiagaraSystemInstance* SystemInstance)
{
	// Helper to scour an actor (or its parents) for a valid Static mesh component
	auto FindActorMeshComponent = [](AActor* Actor, bool bRecurseParents = false) -> UStaticMeshComponent*
	{
		if (AStaticMeshActor* MeshActor = Cast<AStaticMeshActor>(Actor))
		{
			UStaticMeshComponent* Comp = MeshActor->GetStaticMeshComponent();
			if (Comp && !Comp->IsPendingKill())
			{
				return Comp;
			}
		}

		// Fall back on any valid component on the actor
		while (Actor)
		{
			for (UActorComponent* ActorComp : Actor->GetComponents())
			{
				UStaticMeshComponent* Comp = Cast<UStaticMeshComponent>(ActorComp);
				if (Comp && !Comp->IsPendingKill() && Comp->GetStaticMesh() != nullptr)
				{
					return Comp;
				}
			}

			if (bRecurseParents)
			{
				Actor = Actor->GetParentActor();
			}
			else
			{
				break;
			}
		}

		return nullptr;
	};

	UStaticMeshComponent* FoundMeshComponent = nullptr;	

	const bool bTrySource = SourceMode == ENDIStaticMesh_SourceMode::Default || SourceMode == ENDIStaticMesh_SourceMode::Source;
	const bool bTryAttachParent = SourceMode == ENDIStaticMesh_SourceMode::Default || SourceMode == ENDIStaticMesh_SourceMode::AttachParent;
	const bool bTryDefaultMesh = SourceMode == ENDIStaticMesh_SourceMode::Default || SourceMode == ENDIStaticMesh_SourceMode::DefaultMeshOnly;

	if (bTrySource && SourceComponent && !SourceComponent->IsPendingKill())
	{
		FoundMeshComponent = SourceComponent;
<<<<<<< HEAD
	}
	else if (bTrySource && Source)
	{
		FoundMeshComponent = FindActorMeshComponent(Source);
	}
=======
	}
	else if (bTrySource && Source)
	{
		FoundMeshComponent = FindActorMeshComponent(Source);
	}
>>>>>>> 3aae9151
	else if (bTryAttachParent && SystemInstance)
	{
		if (USceneComponent* AttachComponent = SystemInstance->GetAttachComponent())
		{
			// First, try to find the mesh component up the attachment hierarchy
			for (USceneComponent* Curr = AttachComponent; Curr; Curr = Curr->GetAttachParent())
			{
				UStaticMeshComponent* ParentComp = Cast<UStaticMeshComponent>(Curr);
				if (ParentComp && !ParentComp->IsPendingKill())
				{
					FoundMeshComponent = ParentComp;
					break;
				}
			}
			
			if (!FoundMeshComponent)
			{
				// Next, try to find one in our outer chain
				UStaticMeshComponent* OuterComp = AttachComponent->GetTypedOuter<UStaticMeshComponent>();
				if (OuterComp && !OuterComp->IsPendingKill())
				{
					FoundMeshComponent = OuterComp;
				}
				else if (AActor* Actor = AttachComponent->GetAttachmentRootActor())
				{
					// Final fall-back, look for any mesh component on our root actor or any of its parents
					FoundMeshComponent = FindActorMeshComponent(Actor, true);
				}
			}
		}
	}

	UStaticMesh* Mesh = nullptr;
	OutComponent = nullptr;
	if (FoundMeshComponent)
	{
		Mesh = FoundMeshComponent->GetStaticMesh();
		OutComponent = FoundMeshComponent;
	}
	else if (bTryDefaultMesh)
	{
		Mesh = DefaultMesh;
	}

#if WITH_EDITORONLY_DATA
	if (!Mesh && !FoundMeshComponent && (!SystemInstance || !SystemInstance->GetWorld()->IsGameWorld()))
	{
		// NOTE: We don't fall back on the preview mesh if we have a valid static mesh component referenced
<<<<<<< HEAD
		Mesh = PreviewMesh;		
=======
		Mesh = PreviewMesh.LoadSynchronous();		
>>>>>>> 3aae9151
	}
#endif

	return Mesh;
}

//Whether or not there is valid mesh data on this interface
void UNiagaraDataInterfaceStaticMesh::IsValid(FVectorVMContext& Context)
{
	VectorVM::FUserPtrHandler<FNDIStaticMesh_InstanceData> InstData(Context);
	VectorVM::FExternalFuncRegisterHandler<FNiagaraBool> OutValid(Context);
	
	FNiagaraBool Valid;
	Valid.SetValue(InstData->bMeshValid);
	for (int32 i = 0; i < Context.NumInstances; ++i)
	{
		*OutValid.GetDest() = Valid;
		OutValid.Advance();
	}
}

//RandomSection specializations.
//Each combination for SampleMode and Section filtered. NOTE: Invalid sample mode left intentionally unimplemented
template<>
FORCEINLINE int32 UNiagaraDataInterfaceStaticMesh::RandomSection<TSampleModeAreaWeighted, true>(FRandomStream& RandStream, const FStaticMeshLODResources& Res, FNDIStaticMesh_InstanceData* InstData)
{
	if (InstData->GetAreaWeightedSampler().GetNumEntries() > 0)
	{
		int32 Idx = InstData->GetAreaWeightedSampler().GetEntryIndex(RandStream.GetFraction(), RandStream.GetFraction());
		return InstData->GetValidSections()[Idx];
	}
	else
	{
		return 0;
	}
}

template<>
FORCEINLINE int32 UNiagaraDataInterfaceStaticMesh::RandomSection<TSampleModeAreaWeighted, false>(FRandomStream& RandStream, const FStaticMeshLODResources& Res, FNDIStaticMesh_InstanceData* InstData)
{
	if (Res.AreaWeightedSampler.GetNumEntries() > 0)
	{
		return Res.AreaWeightedSampler.GetEntryIndex(RandStream.GetFraction(), RandStream.GetFraction());
	}
	else
	{
		return 0;
	}
}

template<>
FORCEINLINE int32 UNiagaraDataInterfaceStaticMesh::RandomSection<TSampleModeDefault, true>(FRandomStream& RandStream, const FStaticMeshLODResources& Res, FNDIStaticMesh_InstanceData* InstData)
{
	int32 Idx = RandStream.RandRange(0, InstData->GetValidSections().Num() - 1);
	return InstData->GetValidSections()[Idx];
}

template<>
FORCEINLINE int32 UNiagaraDataInterfaceStaticMesh::RandomSection<TSampleModeDefault, false>(FRandomStream& RandStream, const FStaticMeshLODResources& Res, FNDIStaticMesh_InstanceData* InstData)
{
	return RandStream.RandRange(0, Res.Sections.Num() - 1);
}

template<typename TSampleMode>
void UNiagaraDataInterfaceStaticMesh::RandomSection(FVectorVMContext& Context)
{
	VectorVM::FUserPtrHandler<FNDIStaticMesh_InstanceData> InstData(Context);
	VectorVM::FExternalFuncRegisterHandler<int32> OutSection(Context);

	TRefCountPtr<const FStaticMeshLODResources> Res = InstData->GetCurrentFirstLOD();
	for (int32 i = 0; i < Context.NumInstances; ++i)
	{
		*OutSection.GetDestAndAdvance() = RandomSection<TSampleMode, true>(Context.RandStream, *Res, InstData);
	}
}

// Invalid mesh specialization
template<>
void UNiagaraDataInterfaceStaticMesh::RandomSection<TSampleModeInvalid>(FVectorVMContext& Context)
{
	VectorVM::FUserPtrHandler<FNDIStaticMesh_InstanceData> InstData(Context);
	VectorVM::FExternalFuncRegisterHandler<int32> OutSection(Context);

	for (int32 i = 0; i < Context.NumInstances; ++i)
	{
		*OutSection.GetDestAndAdvance() = -1;
	}
}

//RandomTriIndex specializations.
//Each combination for SampleMode and Section filtered. NOTE: Invalid sample mode left intentionally unimplemented
template<>
FORCEINLINE int32 UNiagaraDataInterfaceStaticMesh::RandomTriIndex<TSampleModeAreaWeighted, true>(FRandomStream& RandStream, const FStaticMeshLODResources& Res, FNDIStaticMesh_InstanceData* InstData)
{
	int32 SecIdx = RandomSection<TSampleModeAreaWeighted, true>(RandStream, Res, InstData);
	if (SecIdx < Res.Sections.Num() && SecIdx < Res.AreaWeightedSectionSamplers.Num())
	{
		const FStaticMeshSection&  Sec = Res.Sections[SecIdx];
		if (Res.AreaWeightedSectionSamplers[SecIdx].GetNumEntries() > 0)
		{
			int32 Tri = Res.AreaWeightedSectionSamplers[SecIdx].GetEntryIndex(RandStream.GetFraction(), RandStream.GetFraction());
			return (Sec.FirstIndex / 3) + Tri;
		}
		return (Sec.FirstIndex / 3);
	}
	return 0;
}

template<>
FORCEINLINE int32 UNiagaraDataInterfaceStaticMesh::RandomTriIndex<TSampleModeAreaWeighted, false>(FRandomStream& RandStream, const FStaticMeshLODResources& Res, FNDIStaticMesh_InstanceData* InstData)
{
	int32 SecIdx = RandomSection<TSampleModeAreaWeighted, false>(RandStream, Res, InstData);
	if (SecIdx < Res.Sections.Num() && SecIdx < Res.AreaWeightedSectionSamplers.Num())
	{
		const FStaticMeshSection&  Sec = Res.Sections[SecIdx];
		if (Res.AreaWeightedSectionSamplers[SecIdx].GetNumEntries() > 0)
		{
			int32 Tri = Res.AreaWeightedSectionSamplers[SecIdx].GetEntryIndex(RandStream.GetFraction(), RandStream.GetFraction());
			return (Sec.FirstIndex / 3) + Tri;
		}
		return (Sec.FirstIndex / 3);
	}
	return 0;
}

template<>
FORCEINLINE int32 UNiagaraDataInterfaceStaticMesh::RandomTriIndex<TSampleModeDefault, true>(FRandomStream& RandStream, const FStaticMeshLODResources& Res, FNDIStaticMesh_InstanceData* InstData)
{
	int32 SecIdx = RandomSection<TSampleModeDefault, true>(RandStream, Res, InstData);
	if (SecIdx < Res.Sections.Num())
	{
		const FStaticMeshSection&  Sec = Res.Sections[SecIdx];
		int32 Tri = RandStream.RandRange(0, Sec.NumTriangles - 1);
		return (Sec.FirstIndex / 3) + Tri;
	}
	return 0;
}

template<>
FORCEINLINE int32 UNiagaraDataInterfaceStaticMesh::RandomTriIndex<TSampleModeDefault, false>(FRandomStream& RandStream, const FStaticMeshLODResources& Res, FNDIStaticMesh_InstanceData* InstData)
{
	int32 SecIdx = RandomSection<TSampleModeDefault, false>(RandStream, Res, InstData);
	if (SecIdx < Res.Sections.Num())
	{
		const FStaticMeshSection&  Sec = Res.Sections[SecIdx];
		int32 Tri = RandStream.RandRange(0, Sec.NumTriangles - 1);
		return (Sec.FirstIndex / 3) + Tri;
	}
	return 0;
}

template<typename TSampleMode>
void UNiagaraDataInterfaceStaticMesh::RandomTriCoord(FVectorVMContext& Context)
{
	VectorVM::FUserPtrHandler<FNDIStaticMesh_InstanceData> InstData(Context);

	FNDIOutputParam<int32> OutTri(Context);
	FNDIOutputParam<FVector> OutBary(Context);

	check(InstData->StaticMesh.IsValid());
	TRefCountPtr<const FStaticMeshLODResources> Res = InstData->GetCurrentFirstLOD();
	for (int32 i = 0; i < Context.NumInstances; ++i)
	{
		OutTri.SetAndAdvance(RandomTriIndex<TSampleMode, true>(Context.RandStream, *Res, InstData));
		OutBary.SetAndAdvance(RandomBarycentricCoord(Context.RandStream));
	}
}

// Invalid mesh specialization
template<>
void UNiagaraDataInterfaceStaticMesh::RandomTriCoord<TSampleModeInvalid>(FVectorVMContext& Context)
{
	VectorVM::FUserPtrHandler<FNDIStaticMesh_InstanceData> InstData(Context);

	FNDIOutputParam<int32> OutTri(Context);
	FNDIOutputParam<FVector> OutBary(Context);

	for (int32 i = 0; i < Context.NumInstances; ++i)
	{
		OutTri.SetAndAdvance(-1);
		OutBary.SetAndAdvance(FVector::ZeroVector);
	}
}

void UNiagaraDataInterfaceStaticMesh::RandomTriCoordVertexColorFiltered(FVectorVMContext& Context)
{
	VectorVM::FUserPtrHandler<FNDIStaticMesh_InstanceData> InstData(Context);
	VectorVM::FExternalFuncRegisterHandler<int32> MinValue(Context);
	VectorVM::FExternalFuncRegisterHandler<int32> RangeValue(Context);

	FNDIOutputParam<int32> OutTri(Context);
	FNDIOutputParam<FVector> OutBary(Context);
	
	// Handle no mesh case
	//TODO: Maybe figure out a good way to stub this in bindings to prevent the branch
	if (!InstData->bMeshValid)
	{
		for (int32 i = 0; i < Context.NumInstances; ++i)
		{
			OutTri.SetAndAdvance(-1);
			OutBary.SetAndAdvance(FVector::ZeroVector);
		}
		return;
	}
	
	FDynamicVertexColorFilterData* VCFData = InstData->DynamicVertexColorSampler.Get();
	TRefCountPtr<const FStaticMeshLODResources> Res = InstData->GetCurrentFirstLOD();
	FIndexArrayView Indices = Res->IndexBuffer.GetArrayView();

	for (int32 i = 0; i < Context.NumInstances; ++i)
	{
		uint32 StartIdx = (uint32)(MinValue.GetAndAdvance()*255.0f);
		uint32 Range = (uint32)(RangeValue.GetAndAdvance()*255.0f + 0.5f);
		uint32 EndIdx = StartIdx + Range;
		// Iterate over the bucketed range and find the total number of triangles in the list.
		uint32 NumTris = 0;

		// Unfortunately, there's always the chance that the user gave us a range and value that don't have any vertex color matches.
		// In this case (hopefully rare), we keep expanding the search space until we find a valid value.
		while (NumTris == 0)
		{
			StartIdx = FMath::Clamp<uint32>(StartIdx, 0, (uint32)VCFData->VertexColorToTriangleStart.Num() - 1);
			EndIdx = FMath::Clamp<uint32>(EndIdx, StartIdx, (uint32)VCFData->VertexColorToTriangleStart.Num() - 1);
			NumTris = (EndIdx < (uint32)VCFData->VertexColorToTriangleStart.Num() - 1) ? (VCFData->VertexColorToTriangleStart[EndIdx + 1] - VCFData->VertexColorToTriangleStart[StartIdx]) :
				(uint32)VCFData->TrianglesSortedByVertexColor.Num() - VCFData->VertexColorToTriangleStart[StartIdx];

			if (NumTris == 0)
			{
				if (StartIdx > 0)
				{
					StartIdx -= 1;
				}
				Range += 1;
				EndIdx = StartIdx + Range;
			}
		}

		// Select a random triangle from the list.
		uint32 RandomTri = Context.RandStream.GetFraction()*NumTris;

		// Now emit that triangle...
		OutTri.SetAndAdvance(VCFData->TrianglesSortedByVertexColor[VCFData->VertexColorToTriangleStart[StartIdx] + RandomTri]);

		OutBary.SetAndAdvance(RandomBarycentricCoord(Context.RandStream));
	}
}

template<>
FORCEINLINE int32 UNiagaraDataInterfaceStaticMesh::RandomTriIndexOnSection<TSampleModeAreaWeighted>(FRandomStream& RandStream, const FStaticMeshLODResources& Res, int32 SecIdx, FNDIStaticMesh_InstanceData* InstData)
{
	const FStaticMeshSection&  Sec = Res.Sections[SecIdx];
	int32 Tri = Res.AreaWeightedSectionSamplers[SecIdx].GetEntryIndex(RandStream.GetFraction(), RandStream.GetFraction());
	return (Sec.FirstIndex / 3) + Tri;
}

template<>
FORCEINLINE int32 UNiagaraDataInterfaceStaticMesh::RandomTriIndexOnSection<TSampleModeDefault>(FRandomStream& RandStream, const FStaticMeshLODResources& Res, int32 SecIdx, FNDIStaticMesh_InstanceData* InstData)
{
	const FStaticMeshSection&  Sec = Res.Sections[SecIdx];
	int32 Tri = RandStream.RandRange(0, Sec.NumTriangles - 1);
	return (Sec.FirstIndex / 3) + Tri;
}

template<typename TSampleMode>
void UNiagaraDataInterfaceStaticMesh::RandomTriCoordOnSection(FVectorVMContext& Context)
{
	VectorVM::FUserPtrHandler<FNDIStaticMesh_InstanceData> InstData(Context);
	FNDIInputParam<int32> SectionIdxParam(Context);

	FNDIOutputParam<int32> OutTri(Context);
	FNDIOutputParam<FVector> OutBary(Context);

	// This is handled on bind
	check(InstData->bMeshValid);

	TRefCountPtr<const FStaticMeshLODResources> Res = InstData->GetCurrentFirstLOD();
	FIndexArrayView Indices = Res->IndexBuffer.GetArrayView();
	const int32 MaxSection = Res->Sections.Num() - 1;
	if (MaxSection >= 0)
	{
		for (int32 i = 0; i < Context.NumInstances; ++i)
		{
			int32 SecIdx = FMath::Clamp(SectionIdxParam.GetAndAdvance(), 0, MaxSection);
			OutTri.SetAndAdvance(RandomTriIndexOnSection<TSampleMode>(Context.RandStream, *Res, SecIdx, InstData));
			OutBary.SetAndAdvance(RandomBarycentricCoord(Context.RandStream));
		}
		// Early out as we are done
		return;
	}

	// Fall through that handles missing or invalid data
	for (int32 i = 0; i < Context.NumInstances; ++i)
	{
		OutTri.SetAndAdvance(-1);
		OutBary.SetAndAdvance(FVector::ZeroVector);
	}
}

// Invalid mesh specialization
template<>
void UNiagaraDataInterfaceStaticMesh::RandomTriCoordOnSection<TSampleModeInvalid>(FVectorVMContext& Context)
{
	VectorVM::FUserPtrHandler<FNDIStaticMesh_InstanceData> InstData(Context);
	FNDIInputParam<int32> SectionIdxParam(Context);

	FNDIOutputParam<int32> OutTri(Context);
	FNDIOutputParam<FVector> OutBary(Context);

	for (int32 i = 0; i < Context.NumInstances; ++i)
	{
		OutTri.SetAndAdvance(-1);
		OutBary.SetAndAdvance(FVector::ZeroVector);
	}
}

template<typename TransformHandlerType>
void UNiagaraDataInterfaceStaticMesh::GetTriCoordPosition(FVectorVMContext& Context)
{
	VectorVM::FUserPtrHandler<FNDIStaticMesh_InstanceData> InstData(Context);
	TransformHandlerType TransformHandler;
	FNDIInputParam<int32> TriParam(Context);
	FNDIInputParam<FVector> BaryParam(Context);

	FNDIOutputParam<FVector> OutPos(Context);

	if (InstData->bMeshValid)
	{
		TRefCountPtr<const FStaticMeshLODResources> Res = InstData->GetCurrentFirstLOD();
		const FIndexArrayView& Indices = Res->IndexBuffer.GetArrayView();
		const FPositionVertexBuffer& Positions = Res->VertexBuffers.PositionVertexBuffer;
		if ( (Indices.Num() > 0) && (Positions.GetNumVertices() > 0) && Positions.GetVertexData() )
		{
			const int32 NumTriangles = Indices.Num() / 3;
			for (int32 i = 0; i < Context.NumInstances; ++i)
			{
				const int32 Tri = (TriParam.GetAndAdvance() % NumTriangles) * 3;
				const int32 Idx0 = Indices[Tri];
				const int32 Idx1 = Indices[Tri + 1];
				const int32 Idx2 = Indices[Tri + 2];

				FVector Pos = BarycentricInterpolate(BaryParam.GetAndAdvance(), Positions.VertexPosition(Idx0), Positions.VertexPosition(Idx1), Positions.VertexPosition(Idx2));
				TransformHandler.TransformPosition(Pos, InstData->Transform);

				OutPos.SetAndAdvance(Pos);
			}
			// Early out as we are done
			return;
		}
	}

	// Fall through that handles missing or invalid data
	FVector Pos(0.0f);
	TransformHandler.TransformPosition(Pos, InstData->Transform);

	for (int32 i = 0; i < Context.NumInstances; ++i)
	{
		OutPos.SetAndAdvance(Pos);
	}
}

template<typename TransformHandlerType>
void UNiagaraDataInterfaceStaticMesh::GetTriCoordNormal(FVectorVMContext& Context)
{
	VectorVM::FUserPtrHandler<FNDIStaticMesh_InstanceData> InstData(Context);

	TransformHandlerType TransformHandler;

	FNDIInputParam<int32> TriParam(Context);
	FNDIInputParam<FVector> BaryParam(Context);

	FNDIOutputParam<FVector> OutNorm(Context);

	if (InstData->bMeshValid)
	{
		TRefCountPtr<const FStaticMeshLODResources> Res = InstData->GetCurrentFirstLOD();
		const FIndexArrayView& Indices = Res->IndexBuffer.GetArrayView();
		const FStaticMeshVertexBuffer& Verts = Res->VertexBuffers.StaticMeshVertexBuffer;
		if ((Indices.Num() > 0) && (Verts.GetNumVertices() > 0) && Verts.GetTangentData())
		{
			const int32 NumTriangles = Indices.Num() / 3;
			for (int32 i = 0; i < Context.NumInstances; ++i)
			{
				const int32 Tri = (TriParam.GetAndAdvance() % NumTriangles) * 3;
				const int32 Idx0 = Indices[Tri];
				const int32 Idx1 = Indices[Tri + 1];
				const int32 Idx2 = Indices[Tri + 2];

				FVector Norm = BarycentricInterpolate(BaryParam.GetAndAdvance(), Verts.VertexTangentZ(Idx0), Verts.VertexTangentZ(Idx1), Verts.VertexTangentZ(Idx2));
				TransformHandler.TransformVector(Norm, InstData->TransformInverseTransposed);

				OutNorm.SetAndAdvance(Norm);
			}
			// Early out as we are done
			return;
		}
	}

	// Fall through that handles missing or invalid data
	for (int32 i = 0; i < Context.NumInstances; ++i)
	{
		OutNorm.SetAndAdvance(FVector::ZeroVector);
	}
}

template<typename VertexAccessorType, typename TransformHandlerType>
void UNiagaraDataInterfaceStaticMesh::GetTriCoordTangents(FVectorVMContext& Context)
{
	VectorVM::FUserPtrHandler<FNDIStaticMesh_InstanceData> InstData(Context);

	TransformHandlerType TransformHandler;

	FNDIInputParam<int32> TriParam(Context);
	FNDIInputParam<FVector> BaryParam(Context);

	FNDIOutputParam<FVector> OutTangent(Context);
	FNDIOutputParam<FVector> OutBinorm(Context);
	FNDIOutputParam<FVector> OutNorm(Context);

	if (InstData->bMeshValid)
	{
		TRefCountPtr<const FStaticMeshLODResources> Res = InstData->GetCurrentFirstLOD();
		const FIndexArrayView& Indices = Res->IndexBuffer.GetArrayView();
		const VertexAccessorType Verts(Res->VertexBuffers.StaticMeshVertexBuffer);
		if ((Indices.Num() > 0) && (Res->VertexBuffers.StaticMeshVertexBuffer.GetNumVertices() > 0) && Res->VertexBuffers.StaticMeshVertexBuffer.GetTangentData())
		{
			const int32 NumTriangles = Indices.Num() / 3;
			for (int32 i = 0; i < Context.NumInstances; ++i)
			{
				const int32 Tri = (TriParam.GetAndAdvance() % NumTriangles) * 3;
				const int32 Idx0 = Indices[Tri];
				const int32 Idx1 = Indices[Tri + 1];
				const int32 Idx2 = Indices[Tri + 2];
				const FVector BaryCoord(BaryParam.GetAndAdvance());
				FVector Tangent = BarycentricInterpolate(BaryCoord, Verts.GetTangentX(Idx0), Verts.GetTangentX(Idx1), Verts.GetTangentX(Idx2));
				FVector Binorm = BarycentricInterpolate(BaryCoord, Verts.GetTangentY(Idx0), Verts.GetTangentY(Idx1), Verts.GetTangentY(Idx2));
				FVector Norm = BarycentricInterpolate(BaryCoord, Verts.GetTangentZ(Idx0), Verts.GetTangentZ(Idx1), Verts.GetTangentZ(Idx2));
				TransformHandler.TransformVector(Tangent, InstData->TransformInverseTransposed);
				TransformHandler.TransformVector(Binorm, InstData->TransformInverseTransposed);
				TransformHandler.TransformVector(Norm, InstData->TransformInverseTransposed);
			}
			// Early out as we are done
			return;
		}
	}

	// Fall through that handles missing or invalid data
	for (int32 i = 0; i < Context.NumInstances; ++i)
	{
		OutTangent.SetAndAdvance(FVector::ForwardVector);
		OutBinorm.SetAndAdvance(FVector::RightVector);
		OutNorm.SetAndAdvance(FVector::UpVector);
	}
}

void UNiagaraDataInterfaceStaticMesh::GetTriCoordColor(FVectorVMContext& Context)
{
	VectorVM::FUserPtrHandler<FNDIStaticMesh_InstanceData> InstData(Context);

	FNDIInputParam<int32> TriParam(Context);
	FNDIInputParam<FVector> BaryParam(Context);

	FNDIOutputParam<FLinearColor> OutColor(Context);

	if (InstData->bMeshValid)
	{
		TRefCountPtr<const FStaticMeshLODResources> Res = InstData->GetCurrentFirstLOD();
		const FIndexArrayView& Indices = Res->IndexBuffer.GetArrayView();
		const FColorVertexBuffer& Colors = Res->VertexBuffers.ColorVertexBuffer;
		if ((Indices.Num() > 0) && (Colors.GetNumVertices() > 0) && Colors.GetVertexData())
		{
			const int32 NumTriangles = Indices.Num() / 3;
			for (int32 i = 0; i < Context.NumInstances; ++i)
			{
				const int32 Tri = (TriParam.GetAndAdvance() % NumTriangles) * 3;
				const int32 Idx0 = Indices[Tri];
				const int32 Idx1 = Indices[Tri + 1];
				const int32 Idx2 = Indices[Tri + 2];
				const FVector BaryCoord(BaryParam.GetAndAdvance());

				FLinearColor Color = BarycentricInterpolate(BaryCoord, Colors.VertexColor(Idx0).ReinterpretAsLinear(), Colors.VertexColor(Idx1).ReinterpretAsLinear(), Colors.VertexColor(Idx2).ReinterpretAsLinear());

				OutColor.SetAndAdvance(Color);
			}
			// Early out as we are done
			return;
		}
	}

	// Fall through that handles missing or invalid data
	// This mesh is invalid or doesn't have color information so set the color to white.
	FLinearColor Color = FLinearColor::White;
	for (int32 i = 0; i < Context.NumInstances; ++i)
	{
		OutColor.SetAndAdvance(Color);
	}
}

template<typename VertexAccessorType>
void UNiagaraDataInterfaceStaticMesh::GetTriCoordUV(FVectorVMContext& Context)
{
	VectorVM::FUserPtrHandler<FNDIStaticMesh_InstanceData> InstData(Context);

	FNDIInputParam<int32> TriParam(Context);
	FNDIInputParam<FVector> BaryParam(Context);
	FNDIInputParam<int32> UVSetParam(Context);

	FNDIOutputParam<FVector2D> OutUV(Context);

	if (InstData->bMeshValid)
	{
		TRefCountPtr<const FStaticMeshLODResources> Res = InstData->GetCurrentFirstLOD();
		const FIndexArrayView& Indices = Res->IndexBuffer.GetArrayView();
		const VertexAccessorType Verts(Res->VertexBuffers.StaticMeshVertexBuffer);
		if ( (Indices.Num() > 0) && (Res->VertexBuffers.StaticMeshVertexBuffer.GetNumTexCoords() > 0) && Res->VertexBuffers.StaticMeshVertexBuffer.GetTexCoordData() )
		{
			const int32 NumTriangles = Indices.Num() / 3;
			for (int32 i = 0; i < Context.NumInstances; ++i)
			{
				const int32 Tri = (TriParam.GetAndAdvance() % NumTriangles) * 3;
				const int32 Idx0 = Indices[Tri];
				const int32 Idx1 = Indices[Tri + 1];
				const int32 Idx2 = Indices[Tri + 2];
				const FVector BaryCoord(BaryParam.GetAndAdvance());
				const int32 UVSet = UVSetParam.GetAndAdvance();
				FVector2D UV = BarycentricInterpolate(BaryCoord, Verts.GetUV(Idx0, UVSet), Verts.GetUV(Idx1, UVSet), Verts.GetUV(Idx2, UVSet));

				OutUV.SetAndAdvance(UV);
			}
			// Early out as we are done
			return;
		}
	}

	// Fall through that handles missing or invalid data
	for (int32 i = 0; i < Context.NumInstances; ++i)
	{
		OutUV.SetAndAdvance(FVector2D::ZeroVector);
	}
}

void UNiagaraDataInterfaceStaticMesh::GetTriCoordPositionAndVelocity(FVectorVMContext& Context)
{
	VectorVM::FUserPtrHandler<FNDIStaticMesh_InstanceData> InstData(Context);

	FNDIInputParam<int32> TriParam(Context);
	FNDIInputParam<FVector> BaryParam(Context);

	FNDIOutputParam<FVector> OutPos(Context);
	FNDIOutputParam<FVector> OutVel(Context);

	if (InstData->bMeshValid)
	{
		TRefCountPtr<const FStaticMeshLODResources> Res = InstData->GetCurrentFirstLOD();
		const FIndexArrayView& Indices = Res->IndexBuffer.GetArrayView();
		const FPositionVertexBuffer& Positions = Res->VertexBuffers.PositionVertexBuffer;
		if ( (Indices.Num() > 0) && (Positions.GetNumVertices() > 0) && Positions.GetVertexData() )
		{
			const int32 NumTriangles = Indices.Num() / 3;
			float InvDt = InstData->DeltaSeconds > 0.0f ? (1.0f / InstData->DeltaSeconds) : 0.0f;
			for (int32 i = 0; i < Context.NumInstances; ++i)
			{
				const int32 Tri = (TriParam.GetAndAdvance() % NumTriangles) * 3;
				const int32 Idx0 = Indices[Tri];
				const int32 Idx1 = Indices[Tri + 1];
				const int32 Idx2 = Indices[Tri + 2];
				const FVector BaryCoord(BaryParam.GetAndAdvance());
				FVector Pos = BarycentricInterpolate(BaryCoord, Positions.VertexPosition(Idx0), Positions.VertexPosition(Idx1), Positions.VertexPosition(Idx2));
				FVector WSPos = InstData->Transform.TransformPosition(Pos);

				FVector Vel;
				if (InstData->bUsePhysicsVelocity)
				{
					Vel = InstData->PhysicsVelocity;
				}
				else
				{
					FVector PrevWSPos = InstData->PrevTransform.TransformPosition(Pos);
					Vel = (WSPos - PrevWSPos) * InvDt;
				}

				OutPos.SetAndAdvance(WSPos);
				OutVel.SetAndAdvance(Vel);
			}
			// Early out as we are done
			return;
		}
	}

	// Fall through that handles missing or invalid data
	FVector WSPos = InstData->Transform.TransformPosition(FVector(0.0f));
	for (int32 i = 0; i < Context.NumInstances; ++i)
	{
		OutPos.SetAndAdvance(WSPos);
		OutVel.SetAndAdvance(FVector::ZeroVector);
	}
}

void UNiagaraDataInterfaceStaticMesh::WriteTransform(const FMatrix& ToWrite, FVectorVMContext& Context)
{
	VectorVM::FExternalFuncRegisterHandler<float> Out00(Context);
	VectorVM::FExternalFuncRegisterHandler<float> Out01(Context);
	VectorVM::FExternalFuncRegisterHandler<float> Out02(Context);
	VectorVM::FExternalFuncRegisterHandler<float> Out03(Context);
	VectorVM::FExternalFuncRegisterHandler<float> Out04(Context);
	VectorVM::FExternalFuncRegisterHandler<float> Out05(Context);
	VectorVM::FExternalFuncRegisterHandler<float> Out06(Context);
	VectorVM::FExternalFuncRegisterHandler<float> Out07(Context);
	VectorVM::FExternalFuncRegisterHandler<float> Out08(Context);
	VectorVM::FExternalFuncRegisterHandler<float> Out09(Context);
	VectorVM::FExternalFuncRegisterHandler<float> Out10(Context);
	VectorVM::FExternalFuncRegisterHandler<float> Out11(Context);
	VectorVM::FExternalFuncRegisterHandler<float> Out12(Context);
	VectorVM::FExternalFuncRegisterHandler<float> Out13(Context);
	VectorVM::FExternalFuncRegisterHandler<float> Out14(Context);
	VectorVM::FExternalFuncRegisterHandler<float> Out15(Context);

	for (int32 i = 0; i < Context.NumInstances; ++i)
	{
		*Out00.GetDest() = ToWrite.M[0][0]; Out00.Advance();
		*Out01.GetDest() = ToWrite.M[0][1]; Out01.Advance();
		*Out02.GetDest() = ToWrite.M[0][2]; Out02.Advance();
		*Out03.GetDest() = ToWrite.M[0][3]; Out03.Advance();
		*Out04.GetDest() = ToWrite.M[1][0]; Out04.Advance();
		*Out05.GetDest() = ToWrite.M[1][1]; Out05.Advance();
		*Out06.GetDest() = ToWrite.M[1][2]; Out06.Advance();
		*Out07.GetDest() = ToWrite.M[1][3]; Out07.Advance();
		*Out08.GetDest() = ToWrite.M[2][0]; Out08.Advance();
		*Out09.GetDest() = ToWrite.M[2][1]; Out09.Advance();
		*Out10.GetDest() = ToWrite.M[2][2]; Out10.Advance();
		*Out11.GetDest() = ToWrite.M[2][3]; Out11.Advance();
		*Out12.GetDest() = ToWrite.M[3][0]; Out12.Advance();
		*Out13.GetDest() = ToWrite.M[3][1]; Out13.Advance();
		*Out14.GetDest() = ToWrite.M[3][2]; Out14.Advance();
		*Out15.GetDest() = ToWrite.M[3][3]; Out15.Advance();
	}
}

void UNiagaraDataInterfaceStaticMesh::GetLocalToWorld(FVectorVMContext& Context)
{
	VectorVM::FUserPtrHandler<FNDIStaticMesh_InstanceData> InstData(Context);
	WriteTransform(InstData->Transform, Context);
}

void UNiagaraDataInterfaceStaticMesh::GetLocalToWorldInverseTransposed(FVectorVMContext& Context)
{
	VectorVM::FUserPtrHandler<FNDIStaticMesh_InstanceData> InstData(Context);
	WriteTransform(InstData->TransformInverseTransposed, Context);
}

void UNiagaraDataInterfaceStaticMesh::GetWorldVelocity(FVectorVMContext& Context)
{
	VectorVM::FUserPtrHandler<FNDIStaticMesh_InstanceData> InstData(Context);

	FNDIOutputParam<FVector> OutVel(Context);

	FVector Velocity(0.0f, 0.0f, 0.0f);
	if (InstData->bUsePhysicsVelocity)
	{
		Velocity = InstData->PhysicsVelocity;
	}
	else
	{
		float InvDeltaTime = 1.0f / InstData->DeltaSeconds;
		if (InstData->DeltaSeconds > 0.0f)
		{
			Velocity = (FVector(InstData->Transform.M[3][0], InstData->Transform.M[3][1], InstData->Transform.M[3][2]) - 
                FVector(InstData->PrevTransform.M[3][0], InstData->PrevTransform.M[3][1], InstData->PrevTransform.M[3][2])) * InvDeltaTime;
		}
	}

	for (int32 i = 0; i < Context.NumInstances; i++)
	{
		OutVel.SetAndAdvance(Velocity);
	}
}

template<typename TransformHandlerType>
void UNiagaraDataInterfaceStaticMesh::GetVertexPosition(FVectorVMContext& Context)
{
	VectorVM::FUserPtrHandler<FNDIStaticMesh_InstanceData> InstData(Context);

	TransformHandlerType TransformHandler;
	FNDIInputParam<int32> VertexIndexParam(Context);

	FNDIOutputParam<FVector> OutPos(Context);

	if (InstData->bMeshValid)
	{
		TRefCountPtr<const FStaticMeshLODResources> Res = InstData->GetCurrentFirstLOD();
		const FPositionVertexBuffer& Positions = Res->VertexBuffers.PositionVertexBuffer;
		const int32 NumVerts = Positions.GetNumVertices();
		if ((NumVerts > 0) && Positions.GetVertexData())
		{
			FVector Pos;
			for (int32 i = 0; i < Context.NumInstances; i++)
			{
				int32 VertexIndex = VertexIndexParam.GetAndAdvance() % NumVerts;
				Pos = Positions.VertexPosition(VertexIndex);		
				TransformHandler.TransformPosition(Pos, InstData->Transform);
				OutPos.SetAndAdvance(Pos);
			}

			// Early out as we are done
			return;
		}
	}

	// Fall through that handles missing or invalid data
	FVector WSPos = InstData->Transform.TransformPosition(FVector(0.0f));
	for (int32 i = 0; i < Context.NumInstances; ++i)
	{
		OutPos.SetAndAdvance(WSPos);
	}
}

void UNiagaraDataInterfaceStaticMesh::GetSocketCount(FVectorVMContext& Context)
{
	VectorVM::FUserPtrHandler<FNDIStaticMesh_InstanceData> InstData(Context);

	FNDIOutputParam<int32> OutNum(Context);

	for (int32 i = 0; i < Context.NumInstances; ++i)
	{
		OutNum.SetAndAdvance(InstData->CachedSockets.Num());
	}
}

void UNiagaraDataInterfaceStaticMesh::GetFilteredSocketCount(FVectorVMContext& Context)
{
	VectorVM::FUserPtrHandler<FNDIStaticMesh_InstanceData> InstData(Context);

	FNDIOutputParam<int32> OutNum(Context);

	for (int32 i = 0; i < Context.NumInstances; ++i)
	{
		OutNum.SetAndAdvance(InstData->NumFilteredSockets);
	}
}

void UNiagaraDataInterfaceStaticMesh::GetUnfilteredSocketCount(FVectorVMContext& Context)
{
	VectorVM::FUserPtrHandler<FNDIStaticMesh_InstanceData> InstData(Context);

	FNDIOutputParam<int32> OutNum(Context);

	const int32 NumUnfilteredSockets = InstData->CachedSockets.Num() - InstData->NumFilteredSockets;
	for (int32 i = 0; i < Context.NumInstances; ++i)
	{
		OutNum.SetAndAdvance(NumUnfilteredSockets);
	}
}

template<bool bWorldSpace>
void UNiagaraDataInterfaceStaticMesh::GetSocketTransform(FVectorVMContext& Context)
{
	VectorVM::FUserPtrHandler<FNDIStaticMesh_InstanceData> InstData(Context);
	FNDIInputParam<int32> InSocketIndex(Context);

	FNDIOutputParam<FVector> OutTranslate(Context);
	FNDIOutputParam<FQuat> OutRotate(Context);
	FNDIOutputParam<FVector> OutScale(Context);

	const FQuat InstRotation = bWorldSpace ? InstData->Rotation : FQuat::Identity;

	const int32 SocketMax = InstData->CachedSockets.Num() - 1;
	if (SocketMax >= 0)
	{
		for (int32 i=0; i < Context.NumInstances; ++i)
		{
			const int32 SocketIndex = FMath::Clamp(InSocketIndex.GetAndAdvance(), 0, SocketMax);

			FTransform SocketTransform = InstData->CachedSockets[SocketIndex];
			OutTranslate.SetAndAdvance(bWorldSpace ? FVector(InstData->Transform.TransformPosition(SocketTransform.GetTranslation())) : SocketTransform.GetTranslation());
			OutRotate.SetAndAdvance(bWorldSpace ? InstRotation * SocketTransform.GetRotation() : SocketTransform.GetRotation());
			OutScale.SetAndAdvance(bWorldSpace ? FVector(InstData->Transform.TransformVector(SocketTransform.GetScale3D())) : SocketTransform.GetScale3D());
		}
	}
	else
	{
		const FVector DefaultTranslate = bWorldSpace ? InstData->Transform.GetOrigin() : FVector::ZeroVector;
		const FVector DefaultScale = bWorldSpace ? InstData->Transform.ExtractScaling() : FVector::OneVector;
		for (int32 i = 0; i < Context.NumInstances; ++i)
		{
			OutTranslate.SetAndAdvance(DefaultTranslate);
			OutRotate.SetAndAdvance(InstRotation);
			OutScale.SetAndAdvance(DefaultScale);
		}
	}
}

template<bool bWorldSpace>
void UNiagaraDataInterfaceStaticMesh::GetFilteredSocketTransform(FVectorVMContext& Context)
{
	VectorVM::FUserPtrHandler<FNDIStaticMesh_InstanceData> InstData(Context);
	FNDIInputParam<int32> InSocketIndex(Context);

	FNDIOutputParam<FVector> OutTranslate(Context);
	FNDIOutputParam<FQuat> OutRotate(Context);
	FNDIOutputParam<FVector> OutScale(Context);

	const FQuat InstRotation = bWorldSpace ? InstData->Rotation : FQuat::Identity;

	const int32 SocketMax = InstData->NumFilteredSockets - 1;
	if (SocketMax >= 0)
	{
		for (int32 i = 0; i < Context.NumInstances; ++i)
		{
			const int32 SocketIndex = InstData->FilteredAndUnfilteredSockets[FMath::Clamp(InSocketIndex.GetAndAdvance(), 0, SocketMax)];

			FTransform SocketTransform = InstData->CachedSockets[SocketIndex];
			OutTranslate.SetAndAdvance(bWorldSpace ? FVector(InstData->Transform.TransformPosition(SocketTransform.GetTranslation())) : SocketTransform.GetTranslation());
			OutRotate.SetAndAdvance(bWorldSpace ? InstRotation * SocketTransform.GetRotation() : SocketTransform.GetRotation());
			OutScale.SetAndAdvance(bWorldSpace ? FVector(InstData->Transform.TransformVector(SocketTransform.GetScale3D())) : SocketTransform.GetScale3D());
		}
	}
	else
	{
		const FVector DefaultTranslate = bWorldSpace ? InstData->Transform.GetOrigin() : FVector::ZeroVector;
		const FVector DefaultScale = bWorldSpace ? InstData->Transform.ExtractScaling() : FVector::OneVector;
		for (int32 i = 0; i < Context.NumInstances; ++i)
		{
			OutTranslate.SetAndAdvance(DefaultTranslate);
			OutRotate.SetAndAdvance(InstRotation);
			OutScale.SetAndAdvance(DefaultScale);
		}
	}
}

template<bool bWorldSpace>
void UNiagaraDataInterfaceStaticMesh::GetUnfilteredSocketTransform(FVectorVMContext& Context)
{
	VectorVM::FUserPtrHandler<FNDIStaticMesh_InstanceData> InstData(Context);
	FNDIInputParam<int32> InSocketIndex(Context);

	FNDIOutputParam<FVector> OutTranslate(Context);
	FNDIOutputParam<FQuat> OutRotate(Context);
	FNDIOutputParam<FVector> OutScale(Context);

	const FQuat InstRotation = bWorldSpace ? InstData->Rotation : FQuat::Identity;

	if (InstData->NumFilteredSockets > 0)
	{
		const int32 SocketMax = InstData->CachedSockets.Num() - InstData->NumFilteredSockets - 1;
		check(SocketMax >= 0);

		const int32 SocketOffset = InstData->NumFilteredSockets;
		for (int32 i = 0; i < Context.NumInstances; ++i)
		{
			const int32 SocketIndex = InstData->FilteredAndUnfilteredSockets[FMath::Clamp(InSocketIndex.GetAndAdvance(), 0, SocketMax) + SocketOffset];

			FTransform SocketTransform = InstData->CachedSockets[SocketIndex];
			OutTranslate.SetAndAdvance(bWorldSpace ? FVector(InstData->Transform.TransformPosition(SocketTransform.GetTranslation())) : SocketTransform.GetTranslation());
			OutRotate.SetAndAdvance(bWorldSpace ? InstRotation * SocketTransform.GetRotation() : SocketTransform.GetRotation());
			OutScale.SetAndAdvance(bWorldSpace ? FVector(InstData->Transform.TransformVector(SocketTransform.GetScale3D())) : SocketTransform.GetScale3D());
		}
	}
	else if (InstData->CachedSockets.Num() > 0)
	{
		const int32 SocketMax = InstData->CachedSockets.Num() - 1;
		for (int32 i = 0; i < Context.NumInstances; ++i)
		{
			const int32 SocketIndex = FMath::Clamp(InSocketIndex.GetAndAdvance(), 0, SocketMax);

			FTransform SocketTransform = InstData->CachedSockets[SocketIndex];
			OutTranslate.SetAndAdvance(bWorldSpace ? FVector(InstData->Transform.TransformPosition(SocketTransform.GetTranslation())) : SocketTransform.GetTranslation());
			OutRotate.SetAndAdvance(bWorldSpace ? InstRotation * SocketTransform.GetRotation() : SocketTransform.GetRotation());
			OutScale.SetAndAdvance(bWorldSpace ? FVector(InstData->Transform.TransformVector(SocketTransform.GetScale3D())) : SocketTransform.GetScale3D());
		}
	}
	else
	{
		const FVector DefaultTranslate = bWorldSpace ? InstData->Transform.GetOrigin() : FVector::ZeroVector;
		const FVector DefaultScale = bWorldSpace ? InstData->Transform.ExtractScaling() : FVector::OneVector;
		for (int32 i = 0; i < Context.NumInstances; ++i)
		{
			OutTranslate.SetAndAdvance(DefaultTranslate);
			OutRotate.SetAndAdvance(InstRotation);
			OutScale.SetAndAdvance(DefaultScale);
		}
	}
}

void UNiagaraDataInterfaceStaticMesh::SetSourceComponentFromBlueprints(UStaticMeshComponent* ComponentToUse)
{
	// NOTE: When ChangeId changes the next tick will be skipped and a reset of the per-instance data will be initiated. 
	ChangeId++;
	SourceComponent = ComponentToUse;
	Source = ComponentToUse->GetOwner();
}

void UNiagaraDataInterfaceStaticMesh::SetDefaultMeshFromBlueprints(UStaticMesh* MeshToUse)
{
	// NOTE: When ChangeId changes the next tick will be skipped and a reset of the per-instance data will be initiated. 
	ChangeId++;
	SourceComponent = nullptr;
	Source = nullptr;
	DefaultMesh = MeshToUse;
}

#if WITH_EDITORONLY_DATA
bool UNiagaraDataInterfaceStaticMesh::GetFunctionHLSL(const FNiagaraDataInterfaceGPUParamInfo& ParamInfo, const FNiagaraDataInterfaceGeneratedFunction& FunctionInfo, int FunctionInstanceIndex, FString& OutHLSL)
{
	FNDIStaticMeshParametersName ParamNames;
	GetNiagaraDataInterfaceParametersName(ParamNames, ParamInfo.DataInterfaceHLSLSymbol);

	FString MeshTriCoordinateStructName = "MeshTriCoordinate";

	TMap<FString, FStringFormatArg> ArgsSample = {
		{TEXT("InstanceFunctionName"), FunctionInfo.InstanceName},
		{TEXT("MeshTriCoordinateStructName"), MeshTriCoordinateStructName},
		{TEXT("SectionCountName"), ParamNames.SectionCountName},
		{TEXT("MeshSectionBufferName"), ParamNames.MeshSectionBufferName},
		{TEXT("MeshIndexBufferName"), ParamNames.MeshIndexBufferName},
		{TEXT("MeshTriangleBufferName"), ParamNames.MeshTriangleBufferName},
		{TEXT("MeshVertexBufferName"), ParamNames.MeshVertexBufferName},
		{TEXT("MeshTangentBufferName"), ParamNames.MeshTangentBufferName},
		{TEXT("MeshTexCoordBufferName"), ParamNames.MeshTexCoordBufferName},
		{TEXT("MeshColorBufferName"), ParamNames.MeshColorBufferName},
		{TEXT("InstanceTransformName"), ParamNames.InstanceTransformName},
		{TEXT("InstanceTransformInverseTransposed"), ParamNames.InstanceTransformInverseTransposedName},
		{TEXT("InstancePrevTransformName"), ParamNames.InstancePrevTransformName},
		{TEXT("InstanceRotation"), ParamNames.InstanceRotationName},
		{TEXT("InstancePrevRotation"), ParamNames.InstancePrevRotationName},
		{TEXT("InstanceInvDeltaTimeName"), ParamNames.InstanceInvDeltaTimeName},
		{TEXT("InstanceWorldVelocity"), ParamNames.InstanceWorldVelocityName},
		{TEXT("AreaWeightedSamplingName"), ParamNames.AreaWeightedSamplingName},
		{TEXT("NumTexCoordName"), ParamNames.NumTexCoordName},
		{TEXT("UseColorBufferName"), ParamNames.UseColorBufferName},
		{TEXT("SocketTransforms"), ParamNames.SocketTransformsName},
		{TEXT("FilteredAndUnfilteredSockets"), ParamNames.FilteredAndUnfilteredSocketsName },
		{TEXT("NumSocketsAndFiltered"), ParamNames.NumSocketsAndFilteredName},
	};

	if (FunctionInfo.DefinitionName == StaticMeshHelpers::IsValidName)
	{
		static const TCHAR* FormatSample = TEXT(R"(
			void {InstanceFunctionName} (out bool Out_Valid)
			{
				Out_Valid = {SectionCountName} > 0;				
			}
			)");
		OutHLSL += FString::Format(FormatSample, ArgsSample);
	}
	else if (FunctionInfo.DefinitionName == StaticMeshHelpers::RandomSectionName)
	{
		static const TCHAR *FormatSample = TEXT(R"(
			void {InstanceFunctionName} (out int Out_Section)
			{
				[branch]
				if ({SectionCountName} == 0)
				{
					Out_Section = -1;
					return;
				}

				float RandS0 = NiagaraInternalNoise(1, 2, 3);
				// Uniform sampling on mesh surface  (using alias method from Alias method from FWeightedRandomSampler)
				uint SectionIndex = min(uint(RandS0 * float({SectionCountName})), {SectionCountName}-1);
				uint4 SectionData = {MeshSectionBufferName}[SectionIndex];

				// Alias check
				float RandS1 = NiagaraInternalNoise(1, 2, 3);
				if( RandS1 > asfloat(SectionData.z) )
				{
					SectionIndex = SectionData.w;
				}
				Out_Section = SectionIndex;
			}
			)");
		OutHLSL += FString::Format(FormatSample, ArgsSample);
	}
	else if (FunctionInfo.DefinitionName == StaticMeshHelpers::RandomTriCoordName)
	{
		static const TCHAR *FormatSample = TEXT(R"(
			void {InstanceFunctionName} (out {MeshTriCoordinateStructName} Out_Coord)
			{
				[branch]
				if ({SectionCountName} == 0)
				{
					Out_Coord.Tri = -1;
					Out_Coord.BaryCoord = (float3)0.0f;
					return;
				}

				float RandS0 = NiagaraInternalNoise(1, 2, 3);

				// Uniform sampling on mesh surface  (using alias method from Alias method from FWeightedRandomSampler)
				uint SectionIndex = min(uint(RandS0 * float({SectionCountName})), {SectionCountName}-1);
				uint4 SectionData = {MeshSectionBufferName}[SectionIndex];

				// Alias check
				float RandS1 = NiagaraInternalNoise(1, 2, 3);
				if( RandS1 > asfloat(SectionData.z) )
				{
					SectionData = {MeshSectionBufferName}[SectionData.w];
				}

				uint SectionFirstTriangle  = SectionData.x;
				uint SectionTriangleCount = SectionData.y;

				float RandT0 = NiagaraInternalNoise(1, 2, 3);
				[branch]
				if({AreaWeightedSamplingName}==0)
				{
					// Uniform triangle id selection
					Out_Coord.Tri = SectionFirstTriangle + min(uint(RandT0*float(SectionTriangleCount)), SectionTriangleCount-1); // avoid % by using mul/min to Tri = SectionTriangleCount
				}
				else
				{
					// Uniform area weighted position selection (using alias method from Alias method from FWeightedRandomSampler)
					uint TriangleIndex = min(uint(RandT0*float(SectionTriangleCount)), SectionTriangleCount-1);
					uint4 TriangleData = {MeshTriangleBufferName}[SectionFirstTriangle + TriangleIndex];

					// Alias check
					float RandT1 = NiagaraInternalNoise(1, 2, 3);
					if( RandT1 > asfloat(TriangleData.x) )
					{
						TriangleIndex = TriangleData.y;
					}
					Out_Coord.Tri = SectionFirstTriangle + TriangleIndex;
				}

				float r0 = NiagaraInternalNoise(1, 2, 3);
				float r1 = NiagaraInternalNoise(1, 2, 3);
				float sqrt0 = sqrt(r0);
				float sqrt1 = sqrt(r1);
				Out_Coord.BaryCoord = float3(1.0f - sqrt0, sqrt0 * (1.0 - r1), r1 * sqrt0);
			}
			)");
		OutHLSL += FString::Format(FormatSample, ArgsSample);
	}
	//else if (FunctionInfo.DefinitionName == StaticMeshHelpers::RandomTriCoordVCFilteredName)
	//{
	//}
	else if (FunctionInfo.DefinitionName == StaticMeshHelpers::RandomTriCoordOnSectionName)
	{
		static const TCHAR *FormatSample = TEXT(R"(
			void {InstanceFunctionName} (in int In_Section, out {MeshTriCoordinateStructName} Out_Coord)
			{
				[branch]
				if ({SectionCountName} == 0)
				{
					Out_Coord.Tri = -1;
					Out_Coord.BaryCoord = (float3)0.0f;
					return;
				}

				int Section = clamp(In_Section, 0, (int)({SectionCountName} - 1));

				uint4 SectionData = {MeshSectionBufferName}[Section];
				uint SectionFirstTriangle = SectionData.x;
				uint SectionTriangleCount = SectionData.y;

				float RandT0 = NiagaraInternalNoise(1, 2, 3);
				[branch]
				if({AreaWeightedSamplingName}==0)
				{
					// Uniform triangle id selection
					Out_Coord.Tri = SectionFirstTriangle + min(uint(RandT0*float(SectionTriangleCount)), SectionTriangleCount-1); // avoid % by using mul/min to Tri = SectionTriangleCount
				}
				else
				{
					// Uniform area weighted position selection (using alias method from Alias method from FWeightedRandomSampler)
					uint TriangleIndex = min(uint(RandT0*float(SectionTriangleCount)), SectionTriangleCount-1);
					uint4 TriangleData = {MeshTriangleBufferName}[SectionFirstTriangle + TriangleIndex];

					// Alias check
					float RandT1 = NiagaraInternalNoise(1, 2, 3);
					if( RandT1 > asfloat(TriangleData.x) )
					{
						TriangleIndex = TriangleData.y;
					}
					Out_Coord.Tri = SectionFirstTriangle + TriangleIndex;
				}

				float r0 = NiagaraInternalNoise(1, 2, 3);
				float r1 = NiagaraInternalNoise(1, 2, 3);
				float sqrt0 = sqrt(r0);
				float sqrt1 = sqrt(r1);
				Out_Coord.BaryCoord = float3(1.0f - sqrt0, sqrt0 * (1.0 - r1), r1 * sqrt0);
			}
			)");
		OutHLSL += FString::Format(FormatSample, ArgsSample);
	}
	else if (FunctionInfo.DefinitionName == StaticMeshHelpers::GetTriPositionName)
	{
		static const TCHAR *FormatSample = TEXT(R"(
			void {InstanceFunctionName} (in {MeshTriCoordinateStructName} In_Coord, out float3 Out_Position)
			{
				[branch]
				if ({SectionCountName} == 0)
				{
					Out_Position = (float3)0.0f;
					return;
				}

				uint TriangleIndex = In_Coord.Tri * 3;
				uint VertexIndex0 = {MeshIndexBufferName}[TriangleIndex  ] * 3;
				uint VertexIndex1 = {MeshIndexBufferName}[TriangleIndex+1] * 3;
				uint VertexIndex2 = {MeshIndexBufferName}[TriangleIndex+2] * 3;

				// I could not find a R32G32B32f format to create an SRV on that buffer. So float load it is for now...
				float3 vertex0 = float3({MeshVertexBufferName}[VertexIndex0], {MeshVertexBufferName}[VertexIndex0+1], {MeshVertexBufferName}[VertexIndex0+2]);
				float3 vertex1 = float3({MeshVertexBufferName}[VertexIndex1], {MeshVertexBufferName}[VertexIndex1+1], {MeshVertexBufferName}[VertexIndex1+2]);
				float3 vertex2 = float3({MeshVertexBufferName}[VertexIndex2], {MeshVertexBufferName}[VertexIndex2+1], {MeshVertexBufferName}[VertexIndex2+2]);
				Out_Position = vertex0 * In_Coord.BaryCoord.x + vertex1 * In_Coord.BaryCoord.y + vertex2 * In_Coord.BaryCoord.z;
			}
			)");
		OutHLSL += FString::Format(FormatSample, ArgsSample);
	}
	else if (FunctionInfo.DefinitionName == StaticMeshHelpers::GetTriPositionWSName)
	{
		static const TCHAR *FormatSample = TEXT(R"(
			void {InstanceFunctionName} (in {MeshTriCoordinateStructName} In_Coord, out float3 Out_Position)
			{
				[branch]
				if ({SectionCountName} == 0)
				{
					Out_Position = {InstanceTransformName}[3].xyz;
					return;
				}

				uint TriangleIndex = In_Coord.Tri * 3;
				uint VertexIndex0 = {MeshIndexBufferName}[TriangleIndex  ] * 3;
				uint VertexIndex1 = {MeshIndexBufferName}[TriangleIndex+1] * 3;
				uint VertexIndex2 = {MeshIndexBufferName}[TriangleIndex+2] * 3;

				// I could not find a R32G32B32f format to create an SRV on that buffer. So float load it is for now...
				float3 vertex0 = float3({MeshVertexBufferName}[VertexIndex0], {MeshVertexBufferName}[VertexIndex0+1], {MeshVertexBufferName}[VertexIndex0+2]);
				float3 vertex1 = float3({MeshVertexBufferName}[VertexIndex1], {MeshVertexBufferName}[VertexIndex1+1], {MeshVertexBufferName}[VertexIndex1+2]);
				float3 vertex2 = float3({MeshVertexBufferName}[VertexIndex2], {MeshVertexBufferName}[VertexIndex2+1], {MeshVertexBufferName}[VertexIndex2+2]);
				float3 Position = vertex0 * In_Coord.BaryCoord.x + vertex1 * In_Coord.BaryCoord.y + vertex2 * In_Coord.BaryCoord.z;

				Out_Position = mul(float4(Position, 1.0), {InstanceTransformName}).xyz;
			}
			)");
		OutHLSL += FString::Format(FormatSample, ArgsSample);
	}
	else if (FunctionInfo.DefinitionName == StaticMeshHelpers::GetTriNormalName)
	{
		static const TCHAR *FormatSample = TEXT(R"(
			void {InstanceFunctionName} (in {MeshTriCoordinateStructName} In_Coord, out float3 Out_Normal)
			{
				[branch]
				if ({SectionCountName} == 0)
				{
					Out_Normal = float3(0, 0, 1);
					return;
				}

				uint TriangleIndex = In_Coord.Tri * 3;
				uint VertexIndex0 = {MeshIndexBufferName}[TriangleIndex  ] * 2;
				uint VertexIndex1 = {MeshIndexBufferName}[TriangleIndex+1] * 2;
				uint VertexIndex2 = {MeshIndexBufferName}[TriangleIndex+2] * 2;

				float3 Normal0 = TangentBias({MeshTangentBufferName}[VertexIndex0+1].xyz);
				float3 Normal1 = TangentBias({MeshTangentBufferName}[VertexIndex1+1].xyz);
				float3 Normal2 = TangentBias({MeshTangentBufferName}[VertexIndex2+1].xyz);

				float3 Normal   = Normal0 * In_Coord.BaryCoord.x + Normal1 * In_Coord.BaryCoord.y + Normal2 * In_Coord.BaryCoord.z;

				Out_Normal = normalize(Normal);
			}
			)");
		OutHLSL += FString::Format(FormatSample, ArgsSample);
	}
	else if (FunctionInfo.DefinitionName == StaticMeshHelpers::GetTriNormalWSName)
	{
		static const TCHAR *FormatSample = TEXT(R"(
			void {InstanceFunctionName} (in {MeshTriCoordinateStructName} In_Coord, out float3 Out_Normal)
			{
				[branch]
				if ({SectionCountName} == 0)
				{
					Out_Normal = float3(0, 0, 1);
					return;
				}

				uint TriangleIndex = In_Coord.Tri * 3;
				uint VertexIndex0 = {MeshIndexBufferName}[TriangleIndex  ] * 2;
				uint VertexIndex1 = {MeshIndexBufferName}[TriangleIndex+1] * 2;
				uint VertexIndex2 = {MeshIndexBufferName}[TriangleIndex+2] * 2;

				float3 Normal0 = TangentBias({MeshTangentBufferName}[VertexIndex0+1].xyz);
				float3 Normal1 = TangentBias({MeshTangentBufferName}[VertexIndex1+1].xyz);
				float3 Normal2 = TangentBias({MeshTangentBufferName}[VertexIndex2+1].xyz);

				float3 Normal   = Normal0 * In_Coord.BaryCoord.x + Normal1 * In_Coord.BaryCoord.y + Normal2 * In_Coord.BaryCoord.z;

				Out_Normal = normalize(mul(float4(Normal, 0.0), {InstanceTransformInverseTransposed}).xyz);
			}
			)");
		OutHLSL += FString::Format(FormatSample, ArgsSample);
	}
	else if (FunctionInfo.DefinitionName == StaticMeshHelpers::GetTriTangentsName)
	{
		static const TCHAR *FormatSample = TEXT(R"(
			void {InstanceFunctionName} (in {MeshTriCoordinateStructName} In_Coord, out float3 Out_Tangent, out float3 Out_Binormal, out float3 Out_Normal)
			{
				[branch]
				if ({SectionCountName} == 0)
				{
					Out_Tangent = float3(1, 0, 0);
					Out_Binormal = float3(0, 1, 0);
					Out_Normal = float3(0, 0, 1);
					return;
				}

				uint TriangleIndex = In_Coord.Tri * 3;
				uint VertexIndex0 = {MeshIndexBufferName}[TriangleIndex  ] * 2;
				uint VertexIndex1 = {MeshIndexBufferName}[TriangleIndex+1] * 2;
				uint VertexIndex2 = {MeshIndexBufferName}[TriangleIndex+2] * 2;

				float3 TangentX0 = TangentBias({MeshTangentBufferName}[VertexIndex0  ].xyz);
				float4 TangentZ0 = TangentBias({MeshTangentBufferName}[VertexIndex0+1].xyzw);
				float3 TangentX1 = TangentBias({MeshTangentBufferName}[VertexIndex1  ].xyz);
				float4 TangentZ1 = TangentBias({MeshTangentBufferName}[VertexIndex1+1].xyzw);
				float3 TangentX2 = TangentBias({MeshTangentBufferName}[VertexIndex2  ].xyz);
				float4 TangentZ2 = TangentBias({MeshTangentBufferName}[VertexIndex2+1].xyzw);

				float3 Binormal0   = cross(TangentZ0.xyz, TangentX0.xyz) * TangentZ0.w;
				float3 Binormal1   = cross(TangentZ1.xyz, TangentX1.xyz) * TangentZ1.w;
				float3 Binormal2   = cross(TangentZ2.xyz, TangentX2.xyz) * TangentZ2.w;

				Out_Normal   = normalize(TangentZ0.xyz * In_Coord.BaryCoord.x + TangentZ1.xyz * In_Coord.BaryCoord.y + TangentZ2.xyz * In_Coord.BaryCoord.z);  // Normal is TangentZ
				Out_Tangent  = normalize(TangentX0.xyz * In_Coord.BaryCoord.x + TangentX1.xyz * In_Coord.BaryCoord.y + TangentX2.xyz * In_Coord.BaryCoord.z);
				Out_Binormal = normalize(Binormal0.xyz * In_Coord.BaryCoord.x + Binormal1.xyz * In_Coord.BaryCoord.y + Binormal2.xyz * In_Coord.BaryCoord.z);
			}
			)");
		OutHLSL += FString::Format(FormatSample, ArgsSample);
	}
	else if (FunctionInfo.DefinitionName == StaticMeshHelpers::GetTriTangentsWSName)
	{
		static const TCHAR *FormatSample = TEXT(R"(
			void {InstanceFunctionName} (in {MeshTriCoordinateStructName} In_Coord, out float3 Out_Tangent, out float3 Out_Binormal, out float3 Out_Normal)
			{
				[branch]
				if ({SectionCountName} == 0)
				{
					Out_Tangent = float3(1, 0, 0);
					Out_Binormal = float3(0, 1, 0);
					Out_Normal = float3(0, 0, 1);
					return;
				}

				uint TriangleIndex = In_Coord.Tri * 3;
				uint VertexIndex0 = {MeshIndexBufferName}[TriangleIndex  ] * 2;
				uint VertexIndex1 = {MeshIndexBufferName}[TriangleIndex+1] * 2;
				uint VertexIndex2 = {MeshIndexBufferName}[TriangleIndex+2] * 2;

				float3 TangentX0 = TangentBias({MeshTangentBufferName}[VertexIndex0  ].xyz);
				float4 TangentZ0 = TangentBias({MeshTangentBufferName}[VertexIndex0+1].xyzw);
				float3 TangentX1 = TangentBias({MeshTangentBufferName}[VertexIndex1  ].xyz);
				float4 TangentZ1 = TangentBias({MeshTangentBufferName}[VertexIndex1+1].xyzw);
				float3 TangentX2 = TangentBias({MeshTangentBufferName}[VertexIndex2  ].xyz);
				float4 TangentZ2 = TangentBias({MeshTangentBufferName}[VertexIndex2+1].xyzw);

				float3 Binormal0   = cross(TangentZ0.xyz, TangentX0.xyz) * TangentZ0.w;
				float3 Binormal1   = cross(TangentZ1.xyz, TangentX1.xyz) * TangentZ1.w;
				float3 Binormal2   = cross(TangentZ2.xyz, TangentX2.xyz) * TangentZ2.w;

				float3 Normal   = TangentZ0.xyz * In_Coord.BaryCoord.x + TangentZ1.xyz * In_Coord.BaryCoord.y + TangentZ2.xyz * In_Coord.BaryCoord.z;  // Normal is TangentZ
				float3 Tangent  = TangentX0.xyz * In_Coord.BaryCoord.x + TangentX1.xyz * In_Coord.BaryCoord.y + TangentX2.xyz * In_Coord.BaryCoord.z;
				float3 Binormal = Binormal0.xyz * In_Coord.BaryCoord.x + Binormal1.xyz * In_Coord.BaryCoord.y + Binormal2.xyz * In_Coord.BaryCoord.z;

				float3 NormalWorld  = normalize(mul(float4(Normal  , 0.0), {InstanceTransformInverseTransposed}).xyz);
				float3 TangentWorld = normalize(mul(float4(Tangent , 0.0), {InstanceTransformInverseTransposed}).xyz);
				float3 BinormalWorld= normalize(mul(float4(Binormal, 0.0), {InstanceTransformInverseTransposed}).xyz);

				Out_Normal = NormalWorld;
				Out_Tangent = TangentWorld;
				Out_Binormal = BinormalWorld;
			}
			)");
		OutHLSL += FString::Format(FormatSample, ArgsSample);
	}
	else if (FunctionInfo.DefinitionName == StaticMeshHelpers::GetTriColorName)
	{
		static const TCHAR *FormatSample = TEXT(R"(
			void {InstanceFunctionName} (in {MeshTriCoordinateStructName} In_Coord, out float4 Out_Color)
			{
				Out_Color = float4(1, 1, 1, 1);
				[branch]
				if ({UseColorBufferName})
				{
					uint TriangleIndex = In_Coord.Tri * 3;
					uint VertexIndex0 = {MeshIndexBufferName}[TriangleIndex  ];
					uint VertexIndex1 = {MeshIndexBufferName}[TriangleIndex+1];
					uint VertexIndex2 = {MeshIndexBufferName}[TriangleIndex+2];

					float4 Color0 = {MeshColorBufferName}[VertexIndex0] FMANUALFETCH_COLOR_COMPONENT_SWIZZLE;
					float4 Color1 = {MeshColorBufferName}[VertexIndex1] FMANUALFETCH_COLOR_COMPONENT_SWIZZLE;
					float4 Color2 = {MeshColorBufferName}[VertexIndex2] FMANUALFETCH_COLOR_COMPONENT_SWIZZLE;

					Out_Color = Color0 * In_Coord.BaryCoord.x + Color1 * In_Coord.BaryCoord.y + Color2 * In_Coord.BaryCoord.z;
				}
			}
			)");
		OutHLSL += FString::Format(FormatSample, ArgsSample);
	}
	else if (FunctionInfo.DefinitionName == StaticMeshHelpers::GetTriUVName)
	{
		static const TCHAR *FormatSample = TEXT(R"(
			void {InstanceFunctionName} (in {MeshTriCoordinateStructName} In_Coord, in int In_UVSet, out float2 Out_UV)
			{
				[branch]
				if({NumTexCoordName}>0)
				{
					uint TriangleIndex = In_Coord.Tri * 3;
					uint VertexIndex0 = {MeshIndexBufferName}[TriangleIndex  ];
					uint VertexIndex1 = {MeshIndexBufferName}[TriangleIndex+1];
					uint VertexIndex2 = {MeshIndexBufferName}[TriangleIndex+2];

					uint stride = {NumTexCoordName};
					uint SelectedUVSet = clamp((uint)In_UVSet, 0, {NumTexCoordName}-1);
					float2 UV0 = {MeshTexCoordBufferName}[VertexIndex0 * stride + SelectedUVSet];
					float2 UV1 = {MeshTexCoordBufferName}[VertexIndex1 * stride + SelectedUVSet];
					float2 UV2 = {MeshTexCoordBufferName}[VertexIndex2 * stride + SelectedUVSet];

					Out_UV = UV0 * In_Coord.BaryCoord.x + UV1 * In_Coord.BaryCoord.y + UV2 * In_Coord.BaryCoord.z;
				}
				else	
				{
					Out_UV = 0.0f;
				}
			}
			)");
		OutHLSL += FString::Format(FormatSample, ArgsSample);
	}
	else if (FunctionInfo.DefinitionName == StaticMeshHelpers::GetTriPositionAndVelocityName)
	{
		static const TCHAR *FormatSample = TEXT(R"(
			void {InstanceFunctionName} (in {MeshTriCoordinateStructName} In_Coord, out float3 Out_Position, out float3 Out_Velocity)
			{
				[branch]
				if ({SectionCountName} == 0)
				{
					Out_Position = {InstanceTransformName}[3].xyz;
					Out_Velocity = (float3)0.0f;
					return;
				}

				uint TriangleIndex = In_Coord.Tri * 3;
				uint VertexIndex0 = {MeshIndexBufferName}[TriangleIndex  ] * 3;
				uint VertexIndex1 = {MeshIndexBufferName}[TriangleIndex+1] * 3;
				uint VertexIndex2 = {MeshIndexBufferName}[TriangleIndex+2] * 3;

				// I could not find a R32G32B32f format to create an SRV on that buffer. So float load it is for now...
				float3 vertex0 = float3({MeshVertexBufferName}[VertexIndex0], {MeshVertexBufferName}[VertexIndex0+1], {MeshVertexBufferName}[VertexIndex0+2]);
				float3 vertex1 = float3({MeshVertexBufferName}[VertexIndex1], {MeshVertexBufferName}[VertexIndex1+1], {MeshVertexBufferName}[VertexIndex1+2]);
				float3 vertex2 = float3({MeshVertexBufferName}[VertexIndex2], {MeshVertexBufferName}[VertexIndex2+1], {MeshVertexBufferName}[VertexIndex2+2]);
				float3 WSPos = vertex0 * In_Coord.BaryCoord.x + vertex1 * In_Coord.BaryCoord.y + vertex2 * In_Coord.BaryCoord.z;
				float3 PrevWSPos = WSPos;

				WSPos = mul(float4(WSPos,1.0), {InstanceTransformName}).xyz;
				PrevWSPos = mul(float4(PrevWSPos,1.0), {InstancePrevTransformName}).xyz;

				Out_Position = WSPos;
				Out_Velocity = (WSPos - PrevWSPos) * {InstanceInvDeltaTimeName};
			}
			)");
		OutHLSL += FString::Format(FormatSample, ArgsSample);
	}
	else if (FunctionInfo.DefinitionName == StaticMeshHelpers::GetMeshLocalToWorldName)
	{
		static const TCHAR *FormatSample = TEXT(R"(
			void {InstanceFunctionName} (out float4x4 Out_Transform)
			{
				Out_Transform = {InstanceTransformName};
			}
			)");
		OutHLSL += FString::Format(FormatSample, ArgsSample);
	}
	else if (FunctionInfo.DefinitionName == StaticMeshHelpers::GetMeshLocalToWorldInverseTransposedName)
	{
		static const TCHAR *FormatSample = TEXT(R"(
			void {InstanceFunctionName} (out float4x4 Out_Transform)
			{
				Out_Transform = {InstanceTransformInverseTransposed};
			}
			)");
		OutHLSL += FString::Format(FormatSample, ArgsSample);
	}
	else if (FunctionInfo.DefinitionName == StaticMeshHelpers::GetMeshWorldVelocityName)
	{
		static const TCHAR *FormatSample = TEXT(R"(
			void {InstanceFunctionName} (out float3 Out_Velocity)
			{
				Out_Velocity = {InstanceWorldVelocity};
			}
			)");
		OutHLSL += FString::Format(FormatSample, ArgsSample);
	}
	else if (FunctionInfo.DefinitionName == StaticMeshHelpers::GetVertexPositionName)
	{
		static const TCHAR *FormatSample = TEXT(R"(
			void {InstanceFunctionName} (in int VertexIndex, out float3 Out_Position)
			{
				[branch]
				if ({SectionCountName} == 0)
				{
					Out_Position = (float3)0.0f;
					return;
				}

				VertexIndex *= 3;
				Out_Position = float3({MeshVertexBufferName}[VertexIndex], {MeshVertexBufferName}[VertexIndex+1], {MeshVertexBufferName}[VertexIndex+2]);
			}
			)");
		OutHLSL += FString::Format(FormatSample, ArgsSample);
	}
	else if (FunctionInfo.DefinitionName == StaticMeshHelpers::GetVertexPositionWSName)
	{
		static const TCHAR *FormatSample = TEXT(R"(
			void {InstanceFunctionName} (in int VertexIndex, out float3 Out_Position)
			{
				[branch]
				if ({SectionCountName} == 0)
				{
					Out_Position = {InstanceTransformName}[3].xyz;
					return;
				}

				VertexIndex *= 3;
				Out_Position = float3({MeshVertexBufferName}[VertexIndex], {MeshVertexBufferName}[VertexIndex+1], {MeshVertexBufferName}[VertexIndex+2]);
				Out_Position = mul(float4(Out_Position, 1.0), {InstanceTransformName}).xyz;
			}
			)");
		OutHLSL += FString::Format(FormatSample, ArgsSample);
	}
	//////////////////////////////////////////////////////////////////////////
	// Socket Functions
	else if (FunctionInfo.DefinitionName == StaticMeshHelpers::GetSocketCountName)
	{
		static const TCHAR *FormatSample = TEXT(R"(void {InstanceFunctionName} (out int OutNumSockets) { OutNumSockets = {NumSocketsAndFiltered}[0]; } )");
		OutHLSL += FString::Format(FormatSample, ArgsSample);
	}
	else if (FunctionInfo.DefinitionName == StaticMeshHelpers::GetFilteredSocketCountName)
	{
		static const TCHAR *FormatSample = TEXT(R"(void {InstanceFunctionName} (out int OutNumSockets) { OutNumSockets = {NumSocketsAndFiltered}[1]; } )");
		OutHLSL += FString::Format(FormatSample, ArgsSample);
	}
	else if (FunctionInfo.DefinitionName == StaticMeshHelpers::GetUnfilteredSocketCountName)
	{
		static const TCHAR *FormatSample = TEXT(R"(void {InstanceFunctionName} (out int OutNumSockets) { OutNumSockets = {NumSocketsAndFiltered}[2]; } )");
		OutHLSL += FString::Format(FormatSample, ArgsSample);
	}
	else if (FunctionInfo.DefinitionName == StaticMeshHelpers::GetSocketTransformName)
	{
		static const TCHAR *FormatSample = TEXT(R"(
			void {InstanceFunctionName} (in int SocketIndex, out float3 OutPosition, out float4 OutRotation, out float3 OutScale)
			{
				int NumSockets = {NumSocketsAndFiltered}[0];
				[branch]
				if (NumSockets == 0)
				{
					OutPosition = float3(0.0f, 0.0f, 0.0f);
					OutRotation = float4(0.0f, 0.0f, 0.0f, 1.0f);
					OutScale = float3(1.0f, 1.0f, 1.0f);
				}
				else
				{
					int BufferOffset = clamp(SocketIndex, 0, NumSockets - 1) * 3;
					OutPosition = {SocketTransforms}[BufferOffset + 0].xyz;
					OutRotation = {SocketTransforms}[BufferOffset + 1];
					OutScale    = {SocketTransforms}[BufferOffset + 2].xyz;
				}
			}
		)");
		OutHLSL += FString::Format(FormatSample, ArgsSample);
	}
	else if (FunctionInfo.DefinitionName == StaticMeshHelpers::GetSocketTransformWSName)
	{
		static const TCHAR *FormatSample = TEXT(R"(
			void {InstanceFunctionName} (in int SocketIndex, out float3 OutPosition, out float4 OutRotation, out float3 OutScale)
			{
				int NumSockets = {NumSocketsAndFiltered}[0];
				[branch]
				if (NumSockets == 0)
				{
					OutPosition = float3(0.0f, 0.0f, 0.0f);
					OutRotation = float4(0.0f, 0.0f, 0.0f, 1.0f);
					OutScale = float3(1.0f, 1.0f, 1.0f);
				}
				else
				{
					int BufferOffset = clamp(SocketIndex, 0, NumSockets - 1) * 3;
					OutPosition = {SocketTransforms}[BufferOffset + 0].xyz;
					OutRotation = {SocketTransforms}[BufferOffset + 1];
					OutScale    = {SocketTransforms}[BufferOffset + 2].xyz;
				}
				OutPosition = mul(float4(OutPosition, 1.0), {InstanceTransformName}).xyz;
				OutRotation = NiagaraGPU_QuatMul({InstanceRotation}, OutRotation);
				OutScale = mul(float4(OutScale, 0.0), {InstanceTransformName}).xyz;
			}
		)");
		OutHLSL += FString::Format(FormatSample, ArgsSample);
	}
	else if (FunctionInfo.DefinitionName == StaticMeshHelpers::GetFilteredSocketTransformName)
	{
		static const TCHAR *FormatSample = TEXT(R"(
			void {InstanceFunctionName} (in int SocketIndex, out float3 OutPosition, out float4 OutRotation, out float3 OutScale)
			{
				int NumSockets = {NumSocketsAndFiltered}[1];
				[branch]
				if (NumSockets == 0)
				{
					OutPosition = float3(0.0f, 0.0f, 0.0f);
					OutRotation = float4(0.0f, 0.0f, 0.0f, 1.0f);
					OutScale = float3(1.0f, 1.0f, 1.0f);
				}
				else
				{
					SocketIndex = clamp(SocketIndex, 0, NumSockets - 1);
					int BufferOffset = {FilteredAndUnfilteredSockets}[SocketIndex] * 3;
					OutPosition = {SocketTransforms}[BufferOffset + 0].xyz;
					OutRotation = {SocketTransforms}[BufferOffset + 1];
					OutScale    = {SocketTransforms}[BufferOffset + 2].xyz;
				}
			}
		)");
		OutHLSL += FString::Format(FormatSample, ArgsSample);
	}
	else if (FunctionInfo.DefinitionName == StaticMeshHelpers::GetFilteredSocketTransformWSName)
	{
		static const TCHAR *FormatSample = TEXT(R"(
			void {InstanceFunctionName} (in int SocketIndex, out float3 OutPosition, out float4 OutRotation, out float3 OutScale)
			{
				int NumSockets = {NumSocketsAndFiltered}[1];
				[branch]
				if (NumSockets == 0)
				{
					OutPosition = float3(0.0f, 0.0f, 0.0f);
					OutRotation = float4(0.0f, 0.0f, 0.0f, 1.0f);
					OutScale = float3(1.0f, 1.0f, 1.0f);
				}
				else
				{
					SocketIndex = clamp(SocketIndex, 0, NumSockets - 1);
					int BufferOffset = {FilteredAndUnfilteredSockets}[SocketIndex] * 3;
					OutPosition = {SocketTransforms}[BufferOffset + 0].xyz;
					OutRotation = {SocketTransforms}[BufferOffset + 1];
					OutScale    = {SocketTransforms}[BufferOffset + 2].xyz;
				}
				OutPosition = mul(float4(OutPosition, 1.0), {InstanceTransformName}).xyz;
				OutRotation = NiagaraGPU_QuatMul({InstanceRotation}, OutRotation);
				OutScale = mul(float4(OutScale, 0.0), {InstanceTransformName}).xyz;
			}
		)");
		OutHLSL += FString::Format(FormatSample, ArgsSample);
	}
	else if (FunctionInfo.DefinitionName == StaticMeshHelpers::GetUnfilteredSocketTransformName)
	{
		static const TCHAR *FormatSample = TEXT(R"(
			void {InstanceFunctionName} (in int SocketIndex, out float3 OutPosition, out float4 OutRotation, out float3 OutScale)
			{
				int NumSockets = {NumSocketsAndFiltered}[0];
				int NumFilteredSockets = {NumSocketsAndFiltered}[1];
				int NumUnfilteredSockets = {NumSocketsAndFiltered}[2];
				[branch]
				if (NumSockets == 0)
				{
					OutPosition = float3(0.0f, 0.0f, 0.0f);
					OutRotation = float4(0.0f, 0.0f, 0.0f, 1.0f);
					OutScale = float3(1.0f, 1.0f, 1.0f);
				}
				else if ( NumFilteredSockets == 0 )
				{
					int BufferOffset = clamp(SocketIndex, 0, NumSockets - 1) * 3;
					OutPosition = {SocketTransforms}[BufferOffset + 0].xyz;
					OutRotation = {SocketTransforms}[BufferOffset + 1];
					OutScale    = {SocketTransforms}[BufferOffset + 2].xyz;
				}
				else
				{
					SocketIndex = clamp(SocketIndex, 0, NumUnfilteredSockets - 1) + NumFilteredSockets;
					int BufferOffset = {FilteredAndUnfilteredSockets}[SocketIndex] * 3;
					OutPosition = {SocketTransforms}[BufferOffset + 0].xyz;
					OutRotation = {SocketTransforms}[BufferOffset + 1];
					OutScale    = {SocketTransforms}[BufferOffset + 2].xyz;
				}
			}
		)");
		OutHLSL += FString::Format(FormatSample, ArgsSample);
	}
	else if (FunctionInfo.DefinitionName == StaticMeshHelpers::GetUnfilteredSocketTransformWSName)
	{
		static const TCHAR *FormatSample = TEXT(R"(
			void {InstanceFunctionName} (in int SocketIndex, out float3 OutPosition, out float4 OutRotation, out float3 OutScale)
			{
				int NumSockets = {NumSocketsAndFiltered}[0];
				int NumFilteredSockets = {NumSocketsAndFiltered}[1];
				int NumUnfilteredSockets = {NumSocketsAndFiltered}[2];
				[branch]
				if (NumSockets == 0)
				{
					OutPosition = float3(0.0f, 0.0f, 0.0f);
					OutRotation = float4(0.0f, 0.0f, 0.0f, 1.0f);
					OutScale = float3(1.0f, 1.0f, 1.0f);
				}
				else if ( NumFilteredSockets == 0 )
				{
					int BufferOffset = clamp(SocketIndex, 0, NumSockets - 1) * 3;
					OutPosition = {SocketTransforms}[BufferOffset + 0].xyz;
					OutRotation = {SocketTransforms}[BufferOffset + 1];
					OutScale    = {SocketTransforms}[BufferOffset + 2].xyz;
				}
				else
				{
					SocketIndex = clamp(SocketIndex, 0, NumUnfilteredSockets - 1) + NumFilteredSockets;
					int BufferOffset = {FilteredAndUnfilteredSockets}[SocketIndex] * 3;
					OutPosition = {SocketTransforms}[BufferOffset + 0].xyz;
					OutRotation = {SocketTransforms}[BufferOffset + 1];
					OutScale    = {SocketTransforms}[BufferOffset + 2].xyz;
				}
				OutPosition = mul(float4(OutPosition, 1.0), {InstanceTransformName}).xyz;
				OutRotation = NiagaraGPU_QuatMul({InstanceRotation}, OutRotation);
				OutScale = mul(float4(OutScale, 0.0), {InstanceTransformName}).xyz;
			}
		)");
		OutHLSL += FString::Format(FormatSample, ArgsSample);
	}
	else
	{
		// This function is not support
		return false;
	}

	OutHLSL += TEXT("\n");
	return true;
}

void UNiagaraDataInterfaceStaticMesh::GetParameterDefinitionHLSL(const FNiagaraDataInterfaceGPUParamInfo& ParamInfo, FString& OutHLSL)
{
	FNDIStaticMeshParametersName ParamNames;
	GetNiagaraDataInterfaceParametersName(ParamNames, ParamInfo.DataInterfaceHLSLSymbol);

	OutHLSL += TEXT("Buffer<uint> ") + ParamNames.MeshIndexBufferName + TEXT(";\n");
	OutHLSL += TEXT("Buffer<float> ") + ParamNames.MeshVertexBufferName + TEXT(";\n");
	OutHLSL += TEXT("Buffer<float4> ") + ParamNames.MeshTangentBufferName + TEXT(";\n");
	OutHLSL += TEXT("Buffer<float2> ") + ParamNames.MeshTexCoordBufferName + TEXT(";\n");
	OutHLSL += TEXT("Buffer<float4> ") + ParamNames.MeshColorBufferName + TEXT(";\n");
	OutHLSL += TEXT("Buffer<uint4> ") + ParamNames.MeshSectionBufferName + TEXT(";\n");
	OutHLSL += TEXT("Buffer<uint4> ") + ParamNames.MeshTriangleBufferName + TEXT(";\n");
	OutHLSL += TEXT("uint ") + ParamNames.UseColorBufferName + TEXT(";\n");
	OutHLSL += TEXT("uint ") + ParamNames.SectionCountName + TEXT(";\n");
	OutHLSL += TEXT("float4x4 ") + ParamNames.InstanceTransformName + TEXT(";\n");
	OutHLSL += TEXT("float4x4 ") + ParamNames.InstanceTransformInverseTransposedName + TEXT(";\n");
	OutHLSL += TEXT("float4x4 ") + ParamNames.InstancePrevTransformName + TEXT(";\n");
	OutHLSL += TEXT("float4 ") + ParamNames.InstanceRotationName + TEXT(";\n");
	OutHLSL += TEXT("float4 ") + ParamNames.InstancePrevRotationName + TEXT(";\n");
	OutHLSL += TEXT("float ") + ParamNames.InstanceInvDeltaTimeName + TEXT(";\n");
	OutHLSL += TEXT("float4 ") + ParamNames.InstanceWorldVelocityName + TEXT(";\n");
	OutHLSL += TEXT("uint ") + ParamNames.AreaWeightedSamplingName + TEXT(";\n");	// Could be used for other flags
	OutHLSL += TEXT("uint ") + ParamNames.NumTexCoordName + TEXT(";\n");
	OutHLSL += TEXT("Buffer<float4> ") + ParamNames.SocketTransformsName + TEXT(";\n");
	OutHLSL += TEXT("Buffer<uint> ") + ParamNames.FilteredAndUnfilteredSocketsName + TEXT(";\n");
	OutHLSL += TEXT("int3 ") + ParamNames.NumSocketsAndFilteredName + TEXT(";\n");
}
#endif

void UNiagaraDataInterfaceStaticMesh::ProvidePerInstanceDataForRenderThread(void* DataForRenderThread, void* PerInstanceData, const FNiagaraSystemInstanceID& SystemInstance)
{
	check(Proxy);

	FNDIStaticMesh_InstanceData* InstanceData = static_cast<FNDIStaticMesh_InstanceData*>(PerInstanceData);
	FNiagaraPassedInstanceDataForRT* DataToPass = static_cast<FNiagaraPassedInstanceDataForRT*>(DataForRenderThread);

	DataToPass->bIsGpuUniformlyDistributedSampling = InstanceData->bIsGpuUniformlyDistributedSampling;
	DataToPass->DeltaSeconds = InstanceData->DeltaSeconds;
	DataToPass->Transform = InstanceData->Transform;
	DataToPass->PrevTransform = InstanceData->PrevTransform;
	DataToPass->Rotation = InstanceData->Rotation;
	DataToPass->PrevRotation = InstanceData->PrevRotation;
}

//////////////////////////////////////////////////////////////////////////

bool FDynamicVertexColorFilterData::Init(FNDIStaticMesh_InstanceData* Owner)
{
	TrianglesSortedByVertexColor.Empty();
	VertexColorToTriangleStart.AddDefaulted(256);
	check(Owner->bMeshValid);

	TRefCountPtr<const FStaticMeshLODResources> Res = Owner->GetCurrentFirstLOD();
	if (!Res.IsValid() || Res->VertexBuffers.ColorVertexBuffer.GetNumVertices() == 0)
	{
		UE_LOG(LogNiagara, Log, TEXT("Cannot initialize vertex color filter data for a mesh with no color data - %s"), *GetFullNameSafe(Owner->StaticMesh.Get()));
		return false;
	}

	// Go over all triangles for each possible vertex color and add it to that bucket
	for (int32 i = 0; i < VertexColorToTriangleStart.Num(); i++)
	{
		uint32 MinVertexColorRed = i;
		uint32 MaxVertexColorRed = i + 1;
		VertexColorToTriangleStart[i] = TrianglesSortedByVertexColor.Num();

		FIndexArrayView IndexView = Res->IndexBuffer.GetArrayView();
		for (int32 j = 0; j < Owner->GetValidSections().Num(); j++)
		{
			int32 SectionIdx = Owner->GetValidSections()[j];
			int32 TriStartIdx = Res->Sections[SectionIdx].FirstIndex;
			for (uint32 TriIdx = 0; TriIdx < Res->Sections[SectionIdx].NumTriangles; TriIdx++)
			{
				uint32 V0Idx = IndexView[TriStartIdx + TriIdx * 3 + 0];
				uint32 V1Idx = IndexView[TriStartIdx + TriIdx * 3 + 1];
				uint32 V2Idx = IndexView[TriStartIdx + TriIdx * 3 + 2];

				uint8 MaxR = FMath::Max<uint8>(Res->VertexBuffers.ColorVertexBuffer.VertexColor(V0Idx).R,
					FMath::Max<uint8>(Res->VertexBuffers.ColorVertexBuffer.VertexColor(V1Idx).R,
						Res->VertexBuffers.ColorVertexBuffer.VertexColor(V2Idx).R));
				if (MaxR >= MinVertexColorRed && MaxR < MaxVertexColorRed)
				{
					TrianglesSortedByVertexColor.Add(TriStartIdx + TriIdx * 3);
				}
			}
		}
	}
	return true;
}

TMap<uint32, TSharedPtr<FDynamicVertexColorFilterData>> FNDI_StaticMesh_GeneratedData::DynamicVertexColorFilters;
FCriticalSection FNDI_StaticMesh_GeneratedData::CriticalSection;

TSharedPtr<FDynamicVertexColorFilterData> FNDI_StaticMesh_GeneratedData::GetDynamicColorFilterData(FNDIStaticMesh_InstanceData* Instance)
{
	FScopeLock Lock(&CriticalSection);

	check(Instance);
	check(Instance->bMeshValid);

	TSharedPtr<FDynamicVertexColorFilterData> Ret = nullptr;

	uint32 FilterDataHash = GetTypeHash(Instance->StaticMesh.Get());
	for (int32 ValidSec : Instance->GetValidSections())
	{
		FilterDataHash = HashCombine(GetTypeHash(ValidSec), FilterDataHash);
	}

	if (TSharedPtr<FDynamicVertexColorFilterData>* Existing = DynamicVertexColorFilters.Find(FilterDataHash))
	{
		check(Existing->IsValid());//We shouldn't be able to have an invalid ptr here.
		Ret = *Existing;		
	}
	else
	{
		Ret = MakeShared<FDynamicVertexColorFilterData>();
		if (Ret->Init(Instance))
		{
			DynamicVertexColorFilters.Add(FilterDataHash) = Ret;
		}
		else
		{
			Ret = nullptr;
		}
	}

	return Ret;
}

void FNDI_StaticMesh_GeneratedData::CleanupDynamicColorFilterData()
{
	TArray<uint32, TInlineAllocator<64>> ToRemove;
	for (TPair<uint32, TSharedPtr<FDynamicVertexColorFilterData>>& Pair : DynamicVertexColorFilters)
	{
		TSharedPtr<FDynamicVertexColorFilterData>& Ptr = Pair.Value;
		if (Ptr.IsUnique())
		{
			//If we're the only ref left then destroy this data
			ToRemove.Add(Pair.Key);
		}
	}

	for (uint32 Key : ToRemove)
	{
		DynamicVertexColorFilters.Remove(Key);
	}
}

#undef LOCTEXT_NAMESPACE<|MERGE_RESOLUTION|>--- conflicted
+++ resolved
@@ -1512,9 +1512,6 @@
 	if (bSuccess)
 	{
 		FStaticMeshGpuSpawnBuffer* MeshGpuSpawnBuffer = nullptr;
-<<<<<<< HEAD
-		if (Inst->bMeshValid && IsUsedWithGPUEmitter(SystemInstance))
-=======
 		TRefCountPtr<const FStaticMeshLODResources> GpuMeshLODResource;
 		if (Inst->bMeshValid)
 		{
@@ -1522,7 +1519,6 @@
 		}
 
 		if (GpuMeshLODResource.IsValid() && IsUsedWithGPUEmitter(SystemInstance))
->>>>>>> 3aae9151
 		{
 			// Always allocate when bAllowCPUAccess (index buffer can only have SRV created in this case as of today)
 			// We do not know if this interface is allocated for CPU or GPU so we allocate for both case... TODO: have some cached data created in case a GPU version is needed?
@@ -1690,19 +1686,11 @@
 	if (bTrySource && SourceComponent && !SourceComponent->IsPendingKill())
 	{
 		FoundMeshComponent = SourceComponent;
-<<<<<<< HEAD
 	}
 	else if (bTrySource && Source)
 	{
 		FoundMeshComponent = FindActorMeshComponent(Source);
 	}
-=======
-	}
-	else if (bTrySource && Source)
-	{
-		FoundMeshComponent = FindActorMeshComponent(Source);
-	}
->>>>>>> 3aae9151
 	else if (bTryAttachParent && SystemInstance)
 	{
 		if (USceneComponent* AttachComponent = SystemInstance->GetAttachComponent())
@@ -1751,11 +1739,7 @@
 	if (!Mesh && !FoundMeshComponent && (!SystemInstance || !SystemInstance->GetWorld()->IsGameWorld()))
 	{
 		// NOTE: We don't fall back on the preview mesh if we have a valid static mesh component referenced
-<<<<<<< HEAD
-		Mesh = PreviewMesh;		
-=======
 		Mesh = PreviewMesh.LoadSynchronous();		
->>>>>>> 3aae9151
 	}
 #endif
 
