--- conflicted
+++ resolved
@@ -49,176 +49,6 @@
 	virtual int32 PerInstanceDataPassedToRenderThreadSize() const override { return 0; }
 };
 
-<<<<<<< HEAD
-/** The parameters used by the data interface in GPU emitters */
-struct FNiagaraDataInterfaceParametersCS_MeshRendererInfo : public FNiagaraDataInterfaceParametersCS
-{
-	DECLARE_TYPE_LAYOUT(FNiagaraDataInterfaceParametersCS_MeshRendererInfo, NonVirtual);
-public:
-	void Bind(const FNiagaraDataInterfaceGPUParamInfo& ParameterInfo, const class FShaderParameterMap& ParameterMap)
-	{
-		NumMeshesParam.Bind(ParameterMap, *(NDIMeshRendererInfoInternal::NumMeshesPrefix + ParameterInfo.DataInterfaceHLSLSymbol));
-		MeshDataBuffer.Bind(ParameterMap, *(NDIMeshRendererInfoInternal::MeshDataBufferPrefix + ParameterInfo.DataInterfaceHLSLSymbol));
-	}
-
-	void Set(FRHICommandList& RHICmdList, const FNiagaraDataInterfaceSetArgs& Context) const
-	{
-		check(IsInRenderingThread());
-		FRHIComputeShader* ComputeShaderRHI = RHICmdList.GetBoundComputeShader();
-
-		auto Proxy = static_cast<FNDIMeshRendererInfoProxy*>(Context.DataInterface);
-		FShaderResourceViewRHIRef MeshDataBufferSRV;
-		uint32 NumMeshes = 0;
-		if (Proxy->GPUData.IsValid())
-		{
-			NumMeshes = Proxy->GPUData->GetNumMeshes();
-			MeshDataBufferSRV = Proxy->GPUData->GetMeshDataBufferSRV();
-		}
-
-		if (!MeshDataBufferSRV.IsValid())
-		{
-			MeshDataBufferSRV = FNiagaraRenderer::GetDummyFloatBuffer();
-		}
-		
-		SetShaderValue(RHICmdList, ComputeShaderRHI, NumMeshesParam, NumMeshes);
-		SetSRVParameter(RHICmdList, ComputeShaderRHI, MeshDataBuffer, MeshDataBufferSRV);
-	}
-
-private:
-	LAYOUT_FIELD(FShaderParameter, NumMeshesParam);
-	LAYOUT_FIELD(FShaderResourceParameter, MeshDataBuffer);
-};
-
-IMPLEMENT_TYPE_LAYOUT(FNiagaraDataInterfaceParametersCS_MeshRendererInfo);
-
-IMPLEMENT_NIAGARA_DI_PARAMETER(UNiagaraDataInterfaceMeshRendererInfo, FNiagaraDataInterfaceParametersCS_MeshRendererInfo);
-
-///////////////////////////////////////////////////////////////////////////////////////////////
-
-FNDIMeshRendererInfo::FCacheMap FNDIMeshRendererInfo::CachedData;
-
-FNDIMeshRendererInfoGPUDataRef FNDIMeshRendererInfo::GetOrCreateGPUData()
-{
-	if (!GPUData.IsValid())
-	{
-		GPUData = MakeShared<FNDIMeshRendererInfoGPUData, ESPMode::ThreadSafe>(MeshData);
-		BeginInitResource(GPUData.Get());
-	}
-	return GPUData.ToSharedRef();
-}
-
-FNDIMeshRendererInfoRef FNDIMeshRendererInfo::Acquire(UNiagaraMeshRendererProperties& Renderer)
-{
-	FNDIMeshRendererInfoRef* RefPtr = CachedData.Find(&Renderer);
-	if (RefPtr)
-	{
-		++(*RefPtr)->RefCount;
-		return *RefPtr;
-	}
-
-	FNDIMeshRendererInfoRef Info = MakeShared<FNDIMeshRendererInfo, ESPMode::ThreadSafe>();
-	++Info->RefCount;
-
-	ResetMeshData(Renderer, Info->MeshData);
-
-#if WITH_EDITOR
-	Info->OnChangedHandle = Renderer.OnChanged().AddLambda(
-		[&Renderer, Info]()
-		{
-			if (Info->GPUData.IsValid())
-			{
-				// The render thread could be accessing the mesh data, so we have to update it in a render cmd
-				FMeshDataArray TempArray;
-				ResetMeshData(Renderer, TempArray);
-				ENQUEUE_RENDER_COMMAND(FDIMeshRendererUpdateMeshDataBuffer)
-				(
-					[Info, MeshData = MoveTemp(TempArray)](FRHICommandList& RHICmdList)
-					{
-						Info->MeshData = MeshData;
-						if (Info->GPUData.IsValid())
-						{
-							// Re-create the buffers
-							Info->GPUData->ReleaseRHI();
-							Info->GPUData->InitRHI();
-						}
-					}
-				);
-			}
-			else
-			{
-				// We've never pushed our data to the RT so we're safe to stomp this data without worry of data race
-				ResetMeshData(Renderer, Info->MeshData);
-			}
-		}
-	);
-#endif
-	
-	CachedData.Add(&Renderer, Info);
-	return Info;
-}
-
-void FNDIMeshRendererInfo::Release(UNiagaraMeshRendererProperties& Renderer, FNDIMeshRendererInfoPtr& Info)
-{
-	if (!Info.IsValid())
-	{
-		return;
-	}
-
-	check(Info->RefCount > 0);
-	if (--Info->RefCount == 0)
-	{
-		// Last reference is out, we can stop caching it and release it
-		CachedData.Remove(&Renderer);
-
-#if WITH_EDITOR
-		Renderer.OnChanged().Remove(Info->OnChangedHandle);
-		Info->OnChangedHandle.Reset();
-#endif
-
-		if (Info->GPUData.IsValid())
-		{
-			BeginReleaseResource(Info->GPUData.Get());
-
-			// We have to release this on the render thread because a render command could be holding references
-			ENQUEUE_RENDER_COMMAND(FDIMeshRendererInfoReleaseInfo)
-			(
-				[Info_RT = MoveTemp(Info)](FRHICommandList& RHICmdList) mutable
-				{
-					Info_RT->GPUData = nullptr;
-					Info_RT = nullptr;
-				}
-			);
-		}
-	}
-
-	Info = nullptr;
-}
-
-void FNDIMeshRendererInfo::ResetMeshData(const UNiagaraMeshRendererProperties& Renderer, FMeshDataArray& OutMeshData)
-{
-	OutMeshData.Reset(Renderer.Meshes.Num());
-	for (const auto& MeshSlot : Renderer.Meshes)
-	{
-		FMeshData& NewMeshData = OutMeshData.AddDefaulted_GetRef();
-		NewMeshData.MinLocalBounds = FVector3f(EForceInit::ForceInitToZero);
-		NewMeshData.MaxLocalBounds = FVector3f(EForceInit::ForceInitToZero);
-
-		if (MeshSlot.Mesh)
-		{
-			const FBox LocalBounds = MeshSlot.Mesh->GetExtendedBounds().GetBox();
-			if (LocalBounds.IsValid)
-			{
-				// Scale the local bounds if there's a scale on this slot
-				// TODO: Should we also apply the pivot offset if it's in mesh space? Seems like that might be strange
-				NewMeshData.MinLocalBounds = FVector3f(LocalBounds.Min * MeshSlot.Scale);
-				NewMeshData.MaxLocalBounds = FVector3f(LocalBounds.Max * MeshSlot.Scale);
-			}
-		}
-	}	
-}
-
-=======
->>>>>>> d731a049
 ////////////////////////////////////////////////////////////////////////////////////////////////
 
 UNiagaraDataInterfaceMeshRendererInfo::UNiagaraDataInterfaceMeshRendererInfo(FObjectInitializer const& ObjectInitializer)
