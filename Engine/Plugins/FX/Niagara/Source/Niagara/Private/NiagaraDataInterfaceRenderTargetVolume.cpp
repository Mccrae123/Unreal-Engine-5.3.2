// Copyright Epic Games, Inc. All Rights Reserved.
#include "NiagaraDataInterfaceRenderTargetVolume.h"
<<<<<<< HEAD
#include "ShaderParameterUtils.h"
#include "ClearQuad.h"
=======
#include "Engine/Engine.h"
#include "Engine/TextureRenderTarget2D.h"
>>>>>>> 4af6daef
#include "TextureResource.h"
#include "NiagaraCompileHashVisitor.h"
#include "TextureRenderTargetVolumeResource.h"
#include "Engine/TextureRenderTargetVolume.h"
#include "HAL/PlatformFileManager.h"

#include "NDIRenderTargetVolumeSimCacheData.h"
#include "NiagaraDataInterfaceRenderTargetCommon.h"
#include "NiagaraGpuComputeDispatchInterface.h"
<<<<<<< HEAD
#include "NiagaraSystemInstance.h"
#include "NiagaraStats.h"
#include "NiagaraRenderer.h"
#include "NiagaraSettings.h"
#include "NiagaraShader.h"
#include "NiagaraShaderParametersBuilder.h"
#include "NiagaraGpuComputeDebugInterface.h"
#include "VolumeCache.h"
=======
#include "NiagaraSettings.h"
#include "NiagaraSVTShaders.h"
#include "NiagaraSystemInstance.h"
#include "NiagaraStats.h"
#include "NiagaraShaderParametersBuilder.h"
#include "NiagaraShader.h"
#include "NiagaraGpuComputeDebugInterface.h"
#include "VolumeCache.h"
#include "RenderGraphBuilder.h"
#include "RenderGraphUtils.h"
>>>>>>> 4af6daef
#include "RHIStaticStates.h"
#include "Misc/PathViews.h"
#include "Misc/Paths.h"
#include "DataDrivenShaderPlatformInfo.h"
<<<<<<< HEAD

#include UE_INLINE_GENERATED_CPP_BY_NAME(NiagaraDataInterfaceRenderTargetVolume)

#define LOCTEXT_NAMESPACE "NiagaraDataInterfaceRenderTargetVolume"

namespace NDIRenderTargetVolumeLocal
{
	BEGIN_SHADER_PARAMETER_STRUCT(FShaderParameters, )
		SHADER_PARAMETER(FIntVector3, TextureSize)
		SHADER_PARAMETER(int, MipLevels)
		SHADER_PARAMETER_RDG_TEXTURE_UAV(RWTexture3D<float4>, RWTexture)
		SHADER_PARAMETER_RDG_TEXTURE_SRV(Texture3D<float4>, Texture)
		SHADER_PARAMETER_SAMPLER(SamplerState, TextureSampler)
	END_SHADER_PARAMETER_STRUCT()

	static const TCHAR* TemplateShaderFile = TEXT("/Plugin/FX/Niagara/Private/NiagaraDataInterfaceRenderTargetVolumeTemplate.ush");

	// Global VM function names, also used by the shaders code generation methods.
	static const FName SetValueFunctionName("SetRenderTargetValue");
	static const FName LoadValueFunctionName("LoadRenderTargetValue");
	static const FName SampleValueFunctionName("SampleRenderTargetValue");
	static const FName SetSizeFunctionName("SetRenderTargetSize");
	static const FName GetSizeFunctionName("GetRenderTargetSize");
	static const FName GetNumMipLevelsName("GetNumMipLevels");
	static const FName SetFormatFunctionName("SetRenderTargetFormat");
	static const FName LinearToIndexName("LinearToIndex");
	static const FName ExecToIndexName("ExecToIndex");
	static const FName ExecToUnitName("ExecToUnit");
	static const FName Deprecated_GetValueFunctionName("GetRenderTargetValue");

	struct EFunctionVersion
	{
		enum Type
		{
			InitialVersion = 0,
			AddedOptionalExecute = 1,
			AddedMipLevel = 2,

			VersionPlusOne,
			LatestVersion = VersionPlusOne - 1
		};
	};

	int32 GSimCacheEnabled = true;
	static FAutoConsoleVariableRef CVarSimCacheEnabled(
		TEXT("fx.Niagara.RenderTargetVolume.SimCacheEnabled"),
		GSimCacheEnabled,
		TEXT("When enabled we can write data into the simulation cache."),
		ECVF_Default
	);

	int32 GSimCacheCompressed = true;
	static FAutoConsoleVariableRef CVarSimCacheCompressed(
		TEXT("fx.Niagara.RenderTargetVolume.SimCacheCompressed"),
		GSimCacheCompressed,
		TEXT("When enabled compression is used for the sim cache data."),
		ECVF_Default
	);

	int32 GSimCacheUseOpenVDB = true;
	static FAutoConsoleVariableRef CVarSimCacheUseOpenVDB(
		TEXT("fx.Niagara.RenderTargetVolume.SimCacheUseOpenVDB"),
		GSimCacheUseOpenVDB,
		TEXT("Use OpenVDB as the backing data for the sim cache."),
=======
#include "GlobalRenderResources.h"

#include "RenderGraphUtils.h"

#include "SparseVolumeTexture/SparseVolumeTexture.h"
#include "SparseVolumeTexture/SparseVolumeTextureData.h"
#include "SparseVolumeTexture/ISparseVolumeTextureStreamingManager.h"


#include UE_INLINE_GENERATED_CPP_BY_NAME(NiagaraDataInterfaceRenderTargetVolume)

#define LOCTEXT_NAMESPACE "NiagaraDataInterfaceRenderTargetVolume"

namespace NDIRenderTargetVolumeLocal
{
	BEGIN_SHADER_PARAMETER_STRUCT(FShaderParameters, )
		SHADER_PARAMETER(FIntVector3, TextureSize)
		SHADER_PARAMETER(int, MipLevels)
		SHADER_PARAMETER_RDG_TEXTURE_UAV(RWTexture3D<float4>, RWTexture)
		SHADER_PARAMETER_RDG_TEXTURE_SRV(Texture3D<float4>, Texture)
		SHADER_PARAMETER_SAMPLER(SamplerState, TextureSampler)
	END_SHADER_PARAMETER_STRUCT()

	static const TCHAR* TemplateShaderFile = TEXT("/Plugin/FX/Niagara/Private/NiagaraDataInterfaceRenderTargetVolumeTemplate.ush");

	// Global VM function names, also used by the shaders code generation methods.
	static const FName SetValueFunctionName("SetRenderTargetValue");
	static const FName LoadValueFunctionName("LoadRenderTargetValue");
	static const FName SampleValueFunctionName("SampleRenderTargetValue");
	static const FName SetSizeFunctionName("SetRenderTargetSize");
	static const FName GetSizeFunctionName("GetRenderTargetSize");
	static const FName GetNumMipLevelsName("GetNumMipLevels");
	static const FName SetFormatFunctionName("SetRenderTargetFormat");
	static const FName LinearToIndexName("LinearToIndex");
	static const FName ExecToIndexName("ExecToIndex");
	static const FName ExecToUnitName("ExecToUnit");
	static const FName Deprecated_GetValueFunctionName("GetRenderTargetValue");

	struct EFunctionVersion
	{
		enum Type
		{
			InitialVersion = 0,
			AddedOptionalExecute = 1,
			AddedMipLevel = 2,

			VersionPlusOne,
			LatestVersion = VersionPlusOne - 1
		};
	};

	int32 GSimCacheEnabled = true;
	static FAutoConsoleVariableRef CVarSimCacheEnabled(
		TEXT("fx.Niagara.RenderTargetVolume.SimCacheEnabled"),
		GSimCacheEnabled,
		TEXT("When enabled we can write data into the simulation cache."),
		ECVF_Default
	);

	int32 GSimCacheCompressed = true;
	static FAutoConsoleVariableRef CVarSimCacheCompressed(
		TEXT("fx.Niagara.RenderTargetVolume.SimCacheCompressed"),
		GSimCacheCompressed,
		TEXT("When enabled compression is used for the sim cache data."),
		ECVF_Default
	);

	enum SimCacheStorageMode
	{
		Dense = 0,
		SVT = 1
	};

	int32 GSimCacheDataStorageMode = SimCacheStorageMode::SVT;
	static FAutoConsoleVariableRef CVarSimCacheDataStorageMode(
		TEXT("fx.Niagara.RenderTargetVolume.SimCacheDataStorageMode"),
		GSimCacheDataStorageMode,
		TEXT("Backing storage type for Volume RT sim cache data.  0 uses raw data, 1 uses OpenVDB, 2 uses SVT"),
		ECVF_Default
	);



	int32 GSimCacheUseOpenVDBFloatGrids = false;
	static FAutoConsoleVariableRef CVarSimCacheUseOpenVDBFloatGrids(
		TEXT("fx.Niagara.RenderTargetVolume.SimCacheUseOpenVDBFloatGrids"),
		GSimCacheUseOpenVDBFloatGrids,
		TEXT("Use OpenVDB float grids as output."),
>>>>>>> 4af6daef
		ECVF_Default
	);

	static const FName GetSimCacheCompressionType() { return GSimCacheCompressed ? NAME_Oodle : NAME_None; }
}

FNiagaraVariableBase UNiagaraDataInterfaceRenderTargetVolume::ExposedRTVar;

/*--------------------------------------------------------------------------------------------------------------------------*/

#if STATS
void FRenderTargetVolumeRWInstanceData_RenderThread::UpdateMemoryStats()
{
	DEC_MEMORY_STAT_BY(STAT_NiagaraRenderTargetMemory, MemorySize);

	MemorySize = 0;
	if (RenderTarget.IsValid())
	{
		MemorySize = RHIComputeMemorySize(RenderTarget->GetRHI());
	}

	INC_MEMORY_STAT_BY(STAT_NiagaraRenderTargetMemory, MemorySize);
}
#endif

/*--------------------------------------------------------------------------------------------------------------------------*/

UNiagaraDataInterfaceRenderTargetVolume::UNiagaraDataInterfaceRenderTargetVolume(FObjectInitializer const& ObjectInitializer)
	: Super(ObjectInitializer)
{
	Proxy.Reset(new FNiagaraDataInterfaceProxyRenderTargetVolumeProxy());

	FNiagaraTypeDefinition Def(UTextureRenderTarget::StaticClass());
	RenderTargetUserParameter.Parameter.SetType(Def);
}

void UNiagaraDataInterfaceRenderTargetVolume::PostInitProperties()
{
	Super::PostInitProperties();

	//Can we register data interfaces as regular types and fold them into the FNiagaraVariable framework for UI and function calls etc?
	if (HasAnyFlags(RF_ClassDefaultObject))
	{
		ENiagaraTypeRegistryFlags Flags = ENiagaraTypeRegistryFlags::AllowAnyVariable | ENiagaraTypeRegistryFlags::AllowParameter;
		FNiagaraTypeRegistry::Register(FNiagaraTypeDefinition(GetClass()), Flags);

		ExposedRTVar = FNiagaraVariableBase(FNiagaraTypeDefinition(UTexture::StaticClass()), TEXT("RenderTarget"));
	}
}

void UNiagaraDataInterfaceRenderTargetVolume::GetFunctions(TArray<FNiagaraFunctionSignature>& OutFunctions)
{
	using namespace NDIRenderTargetVolumeLocal;

	Super::GetFunctions(OutFunctions);

	const int32 EmitterSystemOnlyBitmask = ENiagaraScriptUsageMask::Emitter | ENiagaraScriptUsageMask::System;
	OutFunctions.Reserve(OutFunctions.Num() + 7);

	FNiagaraFunctionSignature DefaultSig;
	DefaultSig.Inputs.Emplace(FNiagaraTypeDefinition(GetClass()), TEXT("RenderTarget"));
	DefaultSig.bMemberFunction = true;
	DefaultSig.bRequiresContext = false;
	DefaultSig.bSupportsCPU = true;
	DefaultSig.bSupportsGPU = true;
	DefaultSig.SetFunctionVersion(EFunctionVersion::LatestVersion);

	{
		FNiagaraFunctionSignature& Sig = OutFunctions.Add_GetRef(DefaultSig);
		Sig.Name = GetSizeFunctionName;
		Sig.Outputs.Emplace(FNiagaraTypeDefinition::GetIntDef(), TEXT("Width"));
		Sig.Outputs.Emplace(FNiagaraTypeDefinition::GetIntDef(), TEXT("Height"));
		Sig.Outputs.Emplace(FNiagaraTypeDefinition::GetIntDef(), TEXT("Depth"));
	}

	{
		FNiagaraFunctionSignature& Sig = OutFunctions.Add_GetRef(DefaultSig);
		Sig.Name = SetSizeFunctionName;
		Sig.Inputs.Emplace(FNiagaraTypeDefinition::GetIntDef(), TEXT("Width"));
		Sig.Inputs.Emplace(FNiagaraTypeDefinition::GetIntDef(), TEXT("Height"));
		Sig.Inputs.Emplace(FNiagaraTypeDefinition::GetIntDef(), TEXT("Depth"));
		Sig.Outputs.Emplace(FNiagaraTypeDefinition::GetBoolDef(), TEXT("Success"));
		Sig.ModuleUsageBitmask = EmitterSystemOnlyBitmask;
		Sig.bRequiresExecPin = true;
		Sig.bSupportsGPU = false;
	}

	{
		FNiagaraFunctionSignature& Sig = OutFunctions.Add_GetRef(DefaultSig);
		Sig.Name = GetNumMipLevelsName;
		Sig.Outputs.Emplace(FNiagaraTypeDefinition::GetIntDef(), TEXT("MipLevels"));
	}

	{
		FNiagaraFunctionSignature& Sig = OutFunctions.Add_GetRef(DefaultSig);
		Sig.Name = SetFormatFunctionName;
		Sig.Inputs.Emplace(FNiagaraTypeDefinition(StaticEnum<ETextureRenderTargetFormat>()), TEXT("Format"));
		Sig.Outputs.Emplace(FNiagaraTypeDefinition::GetBoolDef(), TEXT("Success"));
		Sig.ModuleUsageBitmask = EmitterSystemOnlyBitmask;
		Sig.bRequiresExecPin = true;
		Sig.bSupportsGPU = false;
	}

	{
		FNiagaraFunctionSignature& Sig = OutFunctions.Add_GetRef(DefaultSig);
		Sig.Name = SetValueFunctionName;
		Sig.Inputs.Emplace_GetRef(FNiagaraTypeDefinition::GetBoolDef(), TEXT("Enabled")).SetValue(true);
		Sig.Inputs.Emplace(FNiagaraTypeDefinition::GetIntDef(), TEXT("IndexX"));
		Sig.Inputs.Emplace(FNiagaraTypeDefinition::GetIntDef(), TEXT("IndexY"));
		Sig.Inputs.Emplace(FNiagaraTypeDefinition::GetIntDef(), TEXT("IndexZ"));
		Sig.Inputs.Emplace(FNiagaraTypeDefinition::GetColorDef(), TEXT("Value"));
		Sig.bRequiresExecPin = true;
		Sig.bWriteFunction = true;
		Sig.bSupportsCPU = false;
	}

	{
		FNiagaraFunctionSignature& Sig = OutFunctions.Add_GetRef(DefaultSig);
		Sig.Name = LoadValueFunctionName;
		Sig.Inputs.Emplace(FNiagaraTypeDefinition::GetIntDef(), TEXT("IndexX"));
		Sig.Inputs.Emplace(FNiagaraTypeDefinition::GetIntDef(), TEXT("IndexY"));
		Sig.Inputs.Emplace(FNiagaraTypeDefinition::GetIntDef(), TEXT("IndexZ"));
		Sig.Inputs.Emplace(FNiagaraTypeDefinition::GetIntDef(), TEXT("MipLevel"));
		Sig.Outputs.Emplace(FNiagaraTypeDefinition::GetColorDef(), TEXT("Value"));
<<<<<<< HEAD
		Sig.bSupportsCPU = false;
	}

	{
		FNiagaraFunctionSignature& Sig = OutFunctions.Add_GetRef(DefaultSig);
		Sig.Name = Deprecated_GetValueFunctionName;
		Sig.Inputs.Emplace(FNiagaraTypeDefinition::GetIntDef(), TEXT("IndexX"));
		Sig.Inputs.Emplace(FNiagaraTypeDefinition::GetIntDef(), TEXT("IndexY"));
		Sig.Inputs.Emplace(FNiagaraTypeDefinition::GetIntDef(), TEXT("IndexZ"));
		Sig.Outputs.Emplace(FNiagaraTypeDefinition::GetColorDef(), TEXT("Value"));
=======
>>>>>>> 4af6daef
		Sig.bSupportsCPU = false;
	}

	{
		FNiagaraFunctionSignature& Sig = OutFunctions.Add_GetRef(DefaultSig);
<<<<<<< HEAD
=======
		Sig.Name = Deprecated_GetValueFunctionName;
		Sig.Inputs.Emplace(FNiagaraTypeDefinition::GetIntDef(), TEXT("IndexX"));
		Sig.Inputs.Emplace(FNiagaraTypeDefinition::GetIntDef(), TEXT("IndexY"));
		Sig.Inputs.Emplace(FNiagaraTypeDefinition::GetIntDef(), TEXT("IndexZ"));
		Sig.Outputs.Emplace(FNiagaraTypeDefinition::GetColorDef(), TEXT("Value"));
		Sig.bSupportsCPU = false;
	}

	{
		FNiagaraFunctionSignature& Sig = OutFunctions.Add_GetRef(DefaultSig);
>>>>>>> 4af6daef
		Sig.Name = SampleValueFunctionName;
		Sig.Inputs.Emplace(FNiagaraTypeDefinition::GetVec3Def(), TEXT("UVW"));
		Sig.Inputs.Emplace(FNiagaraTypeDefinition::GetFloatDef(), TEXT("MipLevel"));
		Sig.Outputs.Emplace(FNiagaraTypeDefinition::GetColorDef(), TEXT("Value"));
		Sig.bSupportsCPU = false;
	}

	{
		FNiagaraFunctionSignature& Sig = OutFunctions.Add_GetRef(DefaultSig);
		Sig.Name = LinearToIndexName;
		Sig.Inputs.Emplace(FNiagaraTypeDefinition::GetIntDef(), TEXT("Linear"));
		Sig.Outputs.Emplace(FNiagaraTypeDefinition::GetIntDef(), TEXT("IndexX"));
		Sig.Outputs.Emplace(FNiagaraTypeDefinition::GetIntDef(), TEXT("IndexY"));
		Sig.Outputs.Emplace(FNiagaraTypeDefinition::GetIntDef(), TEXT("IndexZ"));
		Sig.bSupportsCPU = false;
	}

	{
		FNiagaraFunctionSignature& Sig = OutFunctions.Add_GetRef(DefaultSig);
		Sig.Name = ExecToIndexName;
		Sig.Outputs.Emplace(FNiagaraTypeDefinition::GetIntDef(), TEXT("IndexX"));
		Sig.Outputs.Emplace(FNiagaraTypeDefinition::GetIntDef(), TEXT("IndexY"));
		Sig.Outputs.Emplace(FNiagaraTypeDefinition::GetIntDef(), TEXT("IndexZ"));
		Sig.bSupportsCPU = false;
	}

	{
		FNiagaraFunctionSignature& Sig = OutFunctions.Add_GetRef(DefaultSig);
		Sig.Name = ExecToUnitName;
		Sig.Outputs.Emplace(FNiagaraTypeDefinition::GetVec3Def(), TEXT("Unit"));
		Sig.bSupportsCPU = false;
	}
}

#if WITH_EDITORONLY_DATA
bool UNiagaraDataInterfaceRenderTargetVolume::UpgradeFunctionCall(FNiagaraFunctionSignature& FunctionSignature)
{
	using namespace NDIRenderTargetVolumeLocal;

	bool bWasChanged = false;

	if (FunctionSignature.FunctionVersion < EFunctionVersion::AddedOptionalExecute)
	{
		if (FunctionSignature.Name == SetValueFunctionName)
		{
			check(FunctionSignature.Inputs.Num() == 5);
			FunctionSignature.Inputs.Insert_GetRef(FNiagaraVariable(FNiagaraTypeDefinition::GetBoolDef(), TEXT("Enabled")), 1).SetValue(true);
			bWasChanged = true;
		}
	}
	if (FunctionSignature.FunctionVersion < EFunctionVersion::AddedMipLevel)
	{
		if (FunctionSignature.Name == SampleValueFunctionName)
		{
			FunctionSignature.Inputs.Emplace(FNiagaraTypeDefinition::GetFloatDef(), TEXT("MipLevel"));
			bWasChanged = true;
		}
	}

	// Set latest version
	FunctionSignature.FunctionVersion = EFunctionVersion::LatestVersion;

	return bWasChanged;
}
#endif

void UNiagaraDataInterfaceRenderTargetVolume::GetVMExternalFunction(const FVMExternalFunctionBindingInfo& BindingInfo, void* InstanceData, FVMExternalFunction &OutFunc)
{
	using namespace NDIRenderTargetVolumeLocal;

	Super::GetVMExternalFunction(BindingInfo, InstanceData, OutFunc);
	if (BindingInfo.Name == GetSizeFunctionName)
	{
		OutFunc = FVMExternalFunction::CreateUObject(this, &UNiagaraDataInterfaceRenderTargetVolume::VMGetSize);
	}
	else if (BindingInfo.Name == SetSizeFunctionName)
	{
		OutFunc = FVMExternalFunction::CreateUObject(this, &UNiagaraDataInterfaceRenderTargetVolume::VMSetSize);
	}
	else if (BindingInfo.Name == GetNumMipLevelsName)
	{
		OutFunc = FVMExternalFunction::CreateUObject(this, &UNiagaraDataInterfaceRenderTargetVolume::VMGetNumMipLevels);
	}
	else if (BindingInfo.Name == SetFormatFunctionName)
	{
		OutFunc = FVMExternalFunction::CreateUObject(this, &UNiagaraDataInterfaceRenderTargetVolume::VMSetFormat);
	}
}

bool UNiagaraDataInterfaceRenderTargetVolume::Equals(const UNiagaraDataInterface* Other) const
{
	if (!Super::Equals(Other))
	{
		return false;
	}
	
	const UNiagaraDataInterfaceRenderTargetVolume* OtherTyped = CastChecked<const UNiagaraDataInterfaceRenderTargetVolume>(Other);
	return
		OtherTyped != nullptr &&
#if WITH_EDITORONLY_DATA
		OtherTyped->bPreviewRenderTarget == bPreviewRenderTarget &&
#endif
		OtherTyped->RenderTargetUserParameter == RenderTargetUserParameter &&
		OtherTyped->Size == Size &&
		OtherTyped->OverrideRenderTargetFormat == OverrideRenderTargetFormat &&
		OtherTyped->OverrideRenderTargetFilter == OverrideRenderTargetFilter &&
		OtherTyped->bInheritUserParameterSettings == bInheritUserParameterSettings &&
		OtherTyped->bOverrideFormat == bOverrideFormat;
}

bool UNiagaraDataInterfaceRenderTargetVolume::CopyToInternal(UNiagaraDataInterface* Destination) const
{
	if ( !Super::CopyToInternal(Destination) )
	{
		return false;
	}

	UNiagaraDataInterfaceRenderTargetVolume* DestinationTyped = CastChecked<UNiagaraDataInterfaceRenderTargetVolume>(Destination);
	if (!DestinationTyped)
	{
		return false;
	}

	DestinationTyped->Size = Size;
	DestinationTyped->OverrideRenderTargetFormat = OverrideRenderTargetFormat;
	DestinationTyped->OverrideRenderTargetFilter = OverrideRenderTargetFilter;
	DestinationTyped->bInheritUserParameterSettings = bInheritUserParameterSettings;
	DestinationTyped->bOverrideFormat = bOverrideFormat;
#if WITH_EDITORONLY_DATA
	DestinationTyped->bPreviewRenderTarget = bPreviewRenderTarget;
#endif
	DestinationTyped->RenderTargetUserParameter = RenderTargetUserParameter;
	return true;
}

#if WITH_EDITOR
bool UNiagaraDataInterfaceRenderTargetVolume::ShouldCompile(EShaderPlatform ShaderPlatform) const
{
	return
		RHIVolumeTextureRenderingSupportGuaranteed(ShaderPlatform) &&
		Super::ShouldCompile(ShaderPlatform);
}
#endif

#if WITH_EDITORONLY_DATA
bool UNiagaraDataInterfaceRenderTargetVolume::AppendCompileHash(FNiagaraCompileHashVisitor* InVisitor) const
{
	bool bSuccess = Super::AppendCompileHash(InVisitor);
	FSHAHash Hash = GetShaderFileHash(NDIRenderTargetVolumeLocal::TemplateShaderFile, EShaderPlatform::SP_PCD3D_SM5);
	InVisitor->UpdateString(TEXT("UNiagaraDataInterfaceRenderTargetVolumeTemplateHLSLSource"), Hash.ToString());
	InVisitor->UpdateShaderParameters<NDIRenderTargetVolumeLocal::FShaderParameters>();
	return bSuccess;
}

void UNiagaraDataInterfaceRenderTargetVolume::GetParameterDefinitionHLSL(const FNiagaraDataInterfaceGPUParamInfo& ParamInfo, FString& OutHLSL)
{
	TMap<FString, FStringFormatArg> TemplateArgs =
	{
		{TEXT("ParameterName"),				ParamInfo.DataInterfaceHLSLSymbol},
	};

	FString TemplateFile;
	LoadShaderSourceFile(NDIRenderTargetVolumeLocal::TemplateShaderFile, EShaderPlatform::SP_PCD3D_SM5, &TemplateFile, nullptr);
	OutHLSL += FString::Format(*TemplateFile, TemplateArgs);
}

bool UNiagaraDataInterfaceRenderTargetVolume::GetFunctionHLSL(const FNiagaraDataInterfaceGPUParamInfo& ParamInfo, const FNiagaraDataInterfaceGeneratedFunction& FunctionInfo, int FunctionInstanceIndex, FString& OutHLSL)
{
	using namespace NDIRenderTargetVolumeLocal;

	if ((FunctionInfo.DefinitionName == SetValueFunctionName) ||
		(FunctionInfo.DefinitionName == Deprecated_GetValueFunctionName) ||
		(FunctionInfo.DefinitionName == LoadValueFunctionName) ||
		(FunctionInfo.DefinitionName == SampleValueFunctionName) ||
		(FunctionInfo.DefinitionName == GetSizeFunctionName) ||
		(FunctionInfo.DefinitionName == LinearToIndexName) ||
		(FunctionInfo.DefinitionName == ExecToIndexName) ||
		(FunctionInfo.DefinitionName == ExecToUnitName))
	{
		return true;
	}

	return false;
}
#endif

void UNiagaraDataInterfaceRenderTargetVolume::BuildShaderParameters(FNiagaraShaderParametersBuilder& ShaderParametersBuilder) const
{
	ShaderParametersBuilder.AddNestedStruct<NDIRenderTargetVolumeLocal::FShaderParameters>();
}

void UNiagaraDataInterfaceRenderTargetVolume::SetShaderParameters(const FNiagaraDataInterfaceSetShaderParametersContext& Context) const
{
	FNiagaraDataInterfaceProxyRenderTargetVolumeProxy& DIProxy = Context.GetProxy<FNiagaraDataInterfaceProxyRenderTargetVolumeProxy>();
	FRenderTargetVolumeRWInstanceData_RenderThread* InstanceData_RT = DIProxy.SystemInstancesToProxyData_RT.Find(Context.GetSystemInstanceID());
	check(InstanceData_RT);

	FRDGBuilder& GraphBuilder = Context.GetGraphBuilder();

	// Ensure RDG resources are ready to use
<<<<<<< HEAD
	if (InstanceData_RT->TransientRDGTexture == nullptr)
=======
	if (InstanceData_RT->TransientRDGTexture == nullptr && InstanceData_RT->RenderTarget)
>>>>>>> 4af6daef
	{
		InstanceData_RT->TransientRDGTexture = GraphBuilder.RegisterExternalTexture(InstanceData_RT->RenderTarget);
		InstanceData_RT->TransientRDGSRV = GraphBuilder.CreateSRV(InstanceData_RT->TransientRDGTexture);
		InstanceData_RT->TransientRDGUAV = GraphBuilder.CreateUAV(InstanceData_RT->TransientRDGTexture);
		Context.GetRDGExternalAccessQueue().Add(InstanceData_RT->TransientRDGTexture);
	}

	NDIRenderTargetVolumeLocal::FShaderParameters* Parameters = Context.GetParameterNestedStruct<NDIRenderTargetVolumeLocal::FShaderParameters>();
	Parameters->TextureSize = InstanceData_RT->Size;
	Parameters->MipLevels = InstanceData_RT->MipLevels;

	const bool bRTWrite = Context.IsResourceBound(&Parameters->RWTexture);
	const bool bRTRead = Context.IsResourceBound(&Parameters->Texture);

	if (bRTWrite)
	{
		if (InstanceData_RT->RenderTarget.IsValid())
		{
			Parameters->RWTexture = InstanceData_RT->TransientRDGUAV;
			InstanceData_RT->bWroteThisFrame = true;
		}
		else
		{
			Parameters->RWTexture = Context.GetComputeDispatchInterface().GetEmptyTextureUAV(GraphBuilder, EPixelFormat::PF_A16B16G16R16, ETextureDimension::Texture3D);
		}
	}

	if (bRTRead)
	{
<<<<<<< HEAD
		ensureMsgf(bRTWrite == false, TEXT("RenderTarget DataInterface is both wrote and read from in the same stage, this is not allowed, read will be invalid"));
=======
>>>>>>> 4af6daef
		if (bRTWrite == false && InstanceData_RT->RenderTarget.IsValid())
		{
			InstanceData_RT->bReadThisFrame = true;
			Parameters->Texture = InstanceData_RT->TransientRDGSRV;
		}
		else
		{
<<<<<<< HEAD
=======
		#if WITH_NIAGARA_DEBUG_EMITTER_NAME
			GEngine->AddOnScreenDebugMessage(uint64(this), 1.f, FColor::White, *FString::Printf(TEXT("RenderTarget is read and wrote in the same stage, this is not allowed, read will be invalid. (%s)"), *Context.GetDebugString()));
		#endif
>>>>>>> 4af6daef
			Parameters->Texture = Context.GetComputeDispatchInterface().GetBlackTextureSRV(GraphBuilder, ETextureDimension::Texture3D);
		}

		if (InstanceData_RT->SamplerStateRHI)
		{
			Parameters->TextureSampler = InstanceData_RT->SamplerStateRHI;
		}
		else
		{
			Parameters->TextureSampler = TStaticSamplerState<SF_Point, AM_Clamp, AM_Clamp, AM_Clamp>::GetRHI();
		}
	}
}

bool UNiagaraDataInterfaceRenderTargetVolume::InitPerInstanceData(void* PerInstanceData, FNiagaraSystemInstance* SystemInstance)
{
	check(Proxy);

	FRenderTargetVolumeRWInstanceData_GameThread* InstanceData = new (PerInstanceData) FRenderTargetVolumeRWInstanceData_GameThread();

<<<<<<< HEAD
	if (NiagaraDataInterfaceRenderTargetCommon::GIgnoreCookedOut && !IsUsedWithGPUEmitter())
	{
		return true;
	}
=======
	//-TEMP: Until we prune data interface on cook this will avoid consuming memory
	const bool bValidGpuDataInterface = NiagaraDataInterfaceRenderTargetCommon::GIgnoreCookedOut == 0 || IsUsedWithGPUScript();
>>>>>>> 4af6daef

	ETextureRenderTargetFormat RenderTargetFormat;
	if (NiagaraDataInterfaceRenderTargetCommon::GetRenderTargetFormat(bOverrideFormat, OverrideRenderTargetFormat, RenderTargetFormat) == false)
	{
<<<<<<< HEAD
		return false;
=======
		if (bValidGpuDataInterface)
		{
			UE_LOG(LogNiagara, Warning, TEXT("NDIRTVolume failed to find a render target format that supports UAV store"));
			return false;
		}
		return true;
>>>>>>> 4af6daef
	}

	InstanceData->Size.X = FMath::Clamp<int>(int(float(Size.X) * NiagaraDataInterfaceRenderTargetCommon::GResolutionMultiplier), 1, GMaxVolumeTextureDimensions);
	InstanceData->Size.Y = FMath::Clamp<int>(int(float(Size.Y) * NiagaraDataInterfaceRenderTargetCommon::GResolutionMultiplier), 1, GMaxVolumeTextureDimensions);
	InstanceData->Size.Z = FMath::Clamp<int>(int(float(Size.Z) * NiagaraDataInterfaceRenderTargetCommon::GResolutionMultiplier), 1, GMaxVolumeTextureDimensions);
	InstanceData->Format = GetPixelFormatFromRenderTargetFormat(RenderTargetFormat);
	InstanceData->Filter = OverrideRenderTargetFilter;
	InstanceData->RTUserParamBinding.Init(SystemInstance->GetInstanceParameters(), RenderTargetUserParameter.Parameter);
#if WITH_EDITORONLY_DATA
	InstanceData->bPreviewTexture = bPreviewRenderTarget;
#endif

	return true;
}

void UNiagaraDataInterfaceRenderTargetVolume::DestroyPerInstanceData(void* PerInstanceData, FNiagaraSystemInstance* SystemInstance)
{
	using namespace NDIRenderTargetVolumeLocal;

	FRenderTargetVolumeRWInstanceData_GameThread* InstanceData = static_cast<FRenderTargetVolumeRWInstanceData_GameThread*>(PerInstanceData);
	NiagaraDataInterfaceRenderTargetCommon::ReleaseRenderTarget(SystemInstance, InstanceData);
	InstanceData->~FRenderTargetVolumeRWInstanceData_GameThread();

	FNiagaraDataInterfaceProxyRenderTargetVolumeProxy* RT_Proxy = GetProxyAs<FNiagaraDataInterfaceProxyRenderTargetVolumeProxy>();
	ENQUEUE_RENDER_COMMAND(FNiagaraDIDestroyInstanceData) (
		[RT_Proxy, InstanceID=SystemInstance->GetId()](FRHICommandListImmediate& CmdList)
		{
#if STATS
			if (FRenderTargetVolumeRWInstanceData_RenderThread* TargetData = RT_Proxy->SystemInstancesToProxyData_RT.Find(InstanceID))
			{
				TargetData->SamplerStateRHI.SafeRelease();
				TargetData->RenderTarget.SafeRelease();
				TargetData->UpdateMemoryStats();
			}
#endif
			RT_Proxy->SystemInstancesToProxyData_RT.Remove(InstanceID);
		}
	);
<<<<<<< HEAD

	// Make sure to clear out the reference to the render target if we created one.
	using RenderTargetType = decltype(decltype(ManagedRenderTargets)::ElementType::Value);
	RenderTargetType ExistingRenderTarget = nullptr;
	if (ManagedRenderTargets.RemoveAndCopyValue(SystemInstance->GetId(), ExistingRenderTarget) && NiagaraDataInterfaceRenderTargetCommon::GReleaseResourceOnRemove)
	{
		ExistingRenderTarget->ReleaseResource();
	}
=======
>>>>>>> 4af6daef
}


void UNiagaraDataInterfaceRenderTargetVolume::GetExposedVariables(TArray<FNiagaraVariableBase>& OutVariables) const
{
	OutVariables.Emplace(ExposedRTVar);
}

bool UNiagaraDataInterfaceRenderTargetVolume::GetExposedVariableValue(const FNiagaraVariableBase& InVariable, void* InPerInstanceData, FNiagaraSystemInstance* InSystemInstance, void* OutData) const
{
	FRenderTargetVolumeRWInstanceData_GameThread* InstanceData = static_cast<FRenderTargetVolumeRWInstanceData_GameThread*>(InPerInstanceData);
	if (InVariable.IsValid() && InVariable == ExposedRTVar && InstanceData && InstanceData->TargetTexture)
	{
		UObject** Var = (UObject**)OutData;
		*Var = InstanceData->TargetTexture;
		return true;
	}
	return false;
}

UObject* UNiagaraDataInterfaceRenderTargetVolume::SimCacheBeginWrite(UObject* InSimCache, FNiagaraSystemInstance* NiagaraSystemInstance, const void* OptionalPerInstanceData, FNiagaraSimCacheFeedbackContext& FeedbackContext) const
{
<<<<<<< HEAD
	if (NDIRenderTargetVolumeLocal::GSimCacheUseOpenVDB)
	{		
		UVolumeCache* OpenVDBSimCacheData = nullptr;

		UNiagaraSimCache* SimCache = CastChecked<UNiagaraSimCache>(InSimCache);
		OpenVDBSimCacheData = NewObject<UVolumeCache>(SimCache);

		FString SystemInstanceName = NiagaraSystemInstance->GetSystem()->GetName();

		if (GetDefault<UNiagaraSettings>()->SimCacheAuxiliaryFileBasePath == "")
		{
			FeedbackContext.Errors.Emplace(TEXT("UNiagaraDataInterfaceRenderTargetVolume - You must set SimCacheAuxiliaryFileBasePath in project settings"));
			return nullptr;
		}

		const FGuid& CacheGuid = SimCache->GetCacheGuid();
		const FString DIName = Proxy->SourceDIName.ToString();
		FString FullFilePathSpec = GetDefault<UNiagaraSettings>()->SimCacheAuxiliaryFileBasePath + "/" + CacheGuid.ToString() + "/" + DIName + "_SimCache.{FrameIndex}.vdb";
		FullFilePathSpec.ReplaceInline(TEXT("//"), TEXT("/"));		
		
		FullFilePathSpec.ReplaceInline(TEXT("{project_dir}"), *FPaths::ProjectDir());

		FullFilePathSpec = FPaths::ConvertRelativePathToFull(FullFilePathSpec);

		// Create output directory		
		const FString FileDirectory = FString(FPathViews::GetPath(FullFilePathSpec));

		IPlatformFile& PlatformFile = FPlatformFileManager::Get().GetPlatformFile();
		if (!PlatformFile.DirectoryExists(*FileDirectory))
		{
			if (!PlatformFile.CreateDirectoryTree(*FileDirectory))
			{
				FeedbackContext.Errors.Emplace(FString::Printf(TEXT("Cannot Create Directory : %s"), *FileDirectory));
				return nullptr;
			}
		}

		OpenVDBSimCacheData->FilePath = FullFilePathSpec;
		OpenVDBSimCacheData->CacheType = EVolumeCacheType::OpenVDB;
		OpenVDBSimCacheData->Resolution = FIntVector3(1,1,1);
		OpenVDBSimCacheData->FrameRangeStart = TNumericLimits<int32>::Lowest();
		OpenVDBSimCacheData->FrameRangeEnd = TNumericLimits<int32>::Lowest();
		OpenVDBSimCacheData->InitData();

		return OpenVDBSimCacheData;
	}
=======
	if (NDIRenderTargetVolumeLocal::GSimCacheDataStorageMode == NDIRenderTargetVolumeLocal::SimCacheStorageMode::SVT)
	{		
		UNiagaraSimCache* SimCache = CastChecked<UNiagaraSimCache>(InSimCache);
		UAnimatedSparseVolumeTexture* CurrCache = NewObject<UAnimatedSparseVolumeTexture>(SimCache);			
		
		CurrCache->BeginInitialize(1);

		return CurrCache;
	}	
>>>>>>> 4af6daef
	else
	{
		UNDIRenderTargetVolumeSimCacheData* SimCacheData = nullptr;
		if (NDIRenderTargetVolumeLocal::GSimCacheEnabled)
		{
			SimCacheData = NewObject<UNDIRenderTargetVolumeSimCacheData>(InSimCache);
			SimCacheData->CompressionType = NDIRenderTargetVolumeLocal::GetSimCacheCompressionType();
		}

		return SimCacheData;
	}

	return nullptr;
}

bool UNiagaraDataInterfaceRenderTargetVolume::SimCacheWriteFrame(UObject* StorageObject, int FrameIndex, FNiagaraSystemInstance* SystemInstance, const void* OptionalPerInstanceData, FNiagaraSimCacheFeedbackContext& FeedbackContext) const
{
	check(OptionalPerInstanceData);

	const FRenderTargetVolumeRWInstanceData_GameThread* InstanceData_GT = reinterpret_cast<const FRenderTargetVolumeRWInstanceData_GameThread*>(OptionalPerInstanceData);

	if (InstanceData_GT->TargetTexture)
	{
		const FNiagaraDataInterfaceProxyRenderTargetVolumeProxy* RT_Proxy = GetProxyAs<FNiagaraDataInterfaceProxyRenderTargetVolumeProxy>();
		const FTextureRenderTargetResource* RT_TargetTexture = InstanceData_GT->TargetTexture->GameThread_GetRenderTargetResource();

		//-OPT: Currently we are flushing rendering commands.  Do not remove this until making access to the frame data safe across threads.
<<<<<<< HEAD
		TArray<FFloat16Color> TextureData;
		ENQUEUE_RENDER_COMMAND(NDIRenderTargetVolume_CacheFrame)
		(
			[RT_Proxy, RT_InstanceID=SystemInstance->GetId(), RT_TargetTexture, RT_TextureData=&TextureData](FRHICommandListImmediate& RHICmdList)
			{
				if (const FRenderTargetVolumeRWInstanceData_RenderThread* InstanceData_RT = RT_Proxy->SystemInstancesToProxyData_RT.Find(RT_InstanceID))
				{
					// Readback TextureData
					RHICmdList.Read3DSurfaceFloatData(
						InstanceData_RT->RenderTarget->GetRHI(),
						FIntRect(0, 0, InstanceData_RT->Size.X, InstanceData_RT->Size.Y),
						FIntPoint(0, InstanceData_RT->Size.Z),
						*RT_TextureData
					);
=======
		TArray<uint8> TextureData;

		ENQUEUE_RENDER_COMMAND(NDIRenderTargetVolume_CacheFrame)
		(
			[RT_Proxy, RT_InstanceID=SystemInstance->GetId(), RT_TargetTexture, RT_TextureData = &TextureData, RT_VolumeResolution = InstanceData_GT->Size](FRHICommandListImmediate& RHICmdList)
			{
				if (const FRenderTargetVolumeRWInstanceData_RenderThread* InstanceData_RT = RT_Proxy->SystemInstancesToProxyData_RT.Find(RT_InstanceID))
				{					
					FRHIGPUTextureReadback RenderTargetReadback("ReadVolumeTexture");

					RenderTargetReadback.EnqueueCopy(RHICmdList, InstanceData_RT->RenderTarget->GetRHI(), FIntVector(0,0,0), 0, RT_VolumeResolution);
					
					// Sync the GPU. Unfortunately we can't use the fences because not all RHIs implement them yet.
					RHICmdList.BlockUntilGPUIdle();
					RHICmdList.FlushResources();

					//Lock the readback staging texture
					int32 RowPitchInPixels;
					int32 BufferHeight;
					const uint8* LockedData = (const uint8*) RenderTargetReadback.Lock(RowPitchInPixels, &BufferHeight);
					
					uint32 BlockBytes = GPixelFormats[InstanceData_RT->RenderTarget->GetRHI()->GetFormat()].BlockBytes;
					int32 Count = InstanceData_RT->Size.X * InstanceData_RT->Size.Y * InstanceData_RT->Size.Z * BlockBytes;
					RT_TextureData->AddUninitialized(Count);

					const uint8* SliceStart = LockedData;
					for (int32 Z = 0; Z < InstanceData_RT->Size.Z; ++Z)
					{
						const uint8* RowStart = SliceStart;
						for (int32 Y = 0; Y < InstanceData_RT->Size.Y; ++Y)
						{									
							int32 Offset = 0 + Y * InstanceData_RT->Size.X + Z * InstanceData_RT->Size.X * InstanceData_RT->Size.Y;
							FMemory::Memcpy(RT_TextureData->GetData() + Offset * BlockBytes, RowStart, BlockBytes * InstanceData_RT->Size.X);

							RowStart += RowPitchInPixels * BlockBytes;
						}

						SliceStart += BufferHeight * RowPitchInPixels * BlockBytes;
					}

					//Unlock the staging texture
					RenderTargetReadback.Unlock();
>>>>>>> 4af6daef
				}
			}
		);
		FlushRenderingCommands();

		if (TextureData.Num() > 0)
		{
<<<<<<< HEAD
			if (NDIRenderTargetVolumeLocal::GSimCacheUseOpenVDB)
			{
#if PLATFORM_WINDOWS
				UVolumeCache* OpenVDBSimCacheData = CastChecked<UVolumeCache>(StorageObject);
				
				FString FullPath = OpenVDBSimCacheData->GetAssetPath(FrameIndex);

				OpenVDBTools::WriteImageDataToOpenVDBFile(FullPath, InstanceData_GT->Size, TextureData, false);

				OpenVDBSimCacheData->FrameRangeStart = FMath::Min(FrameIndex, OpenVDBSimCacheData->FrameRangeStart);
				OpenVDBSimCacheData->FrameRangeEnd = FMath::Max(FrameIndex, OpenVDBSimCacheData->FrameRangeEnd);
				OpenVDBSimCacheData->Resolution = InstanceData_GT->Size;
=======
			if (NDIRenderTargetVolumeLocal::GSimCacheDataStorageMode == NDIRenderTargetVolumeLocal::SimCacheStorageMode::SVT)
			{
#if WITH_EDITOR
				UAnimatedSparseVolumeTexture* CurrCache = CastChecked<UAnimatedSparseVolumeTexture>(StorageObject);
				
				UE::SVT::FTextureDataCreateInfo SVTCreateInfo;
				SVTCreateInfo.VirtualVolumeAABBMin = FIntVector3::ZeroValue;
				SVTCreateInfo.VirtualVolumeAABBMax = InstanceData_GT->Size;
				SVTCreateInfo.FallbackValues[0] = FVector4f(0, 0, 0, 0);
				SVTCreateInfo.FallbackValues[1] = FVector4f(0, 0, 0, 0);
				SVTCreateInfo.AttributesFormats[0] = InstanceData_GT->Format;
				SVTCreateInfo.AttributesFormats[1] = PF_Unknown;

				UE::SVT::FTextureData SparseTextureData{};
				bool Success = SparseTextureData.CreateFromDense(SVTCreateInfo, TArrayView<uint8, int64>((uint8*)TextureData.GetData(), (int64)TextureData.Num() * sizeof(TextureData[0])), TArrayView<uint8>());
				
				if (!Success)
				{
					UE_LOG(LogNiagara, Error, TEXT("Cannot create SVT for volume render target"));

					return false;
				}

				CurrCache->AppendFrame(SparseTextureData);
>>>>>>> 4af6daef
#endif
			}
			else
			{
				UNDIRenderTargetVolumeSimCacheData* SimCacheData = CastChecked<UNDIRenderTargetVolumeSimCacheData>(StorageObject);
				SimCacheData->Frames.SetNum(FMath::Max(SimCacheData->Frames.Num(), FrameIndex + 1));

				FNDIRenderTargetVolumeSimCacheFrame* CacheFrame = &SimCacheData->Frames[FrameIndex];
				
				CacheFrame->Size = InstanceData_GT->Size;
<<<<<<< HEAD
				CacheFrame->Format = EPixelFormat::PF_FloatRGBA;
=======
				CacheFrame->Format = InstanceData_GT->Format;
>>>>>>> 4af6daef

				const FName CompressionType = SimCacheData->CompressionType;
				const bool bUseCompression = CompressionType.IsNone() == false;
				const int TextureSizeBytes = TextureData.Num() * TextureData.GetTypeSize();
				int CompressedSize = bUseCompression ? FCompression::CompressMemoryBound(CompressionType, TextureSizeBytes) : TextureSizeBytes;

				CacheFrame->UncompressedSize = TextureSizeBytes;
				CacheFrame->CompressedSize = 0;
				uint8* FinalPixelData = reinterpret_cast<uint8*>(FMemory::Malloc(CompressedSize));
				if (bUseCompression)
				{
					if (FCompression::CompressMemory(CompressionType, FinalPixelData, CompressedSize, TextureData.GetData(), TextureSizeBytes, COMPRESS_BiasMemory))
					{
						CacheFrame->CompressedSize = CompressedSize;
					}
				}

				if (CacheFrame->CompressedSize == 0)
				{
					FMemory::Memcpy(FinalPixelData, TextureData.GetData(), TextureSizeBytes);
				}

				// Update bulk data
				CacheFrame->BulkData.Lock(LOCK_READ_WRITE);
				{
					const int32 FinalByteSize = CacheFrame->CompressedSize > 0 ? CacheFrame->CompressedSize : CacheFrame->UncompressedSize;
					uint8* BulkDataPtr = reinterpret_cast<uint8*>(CacheFrame->BulkData.Realloc(FinalByteSize));
					FMemory::Memcpy(BulkDataPtr, FinalPixelData, FinalByteSize);
				}
				CacheFrame->BulkData.Unlock();

				FMemory::Free(FinalPixelData);
			}
		}
	}

	return true;
}

bool UNiagaraDataInterfaceRenderTargetVolume::SimCacheEndWrite(UObject* StorageObject) const
{
<<<<<<< HEAD
=======
	if (NDIRenderTargetVolumeLocal::GSimCacheDataStorageMode == NDIRenderTargetVolumeLocal::SimCacheStorageMode::SVT)
	{	
		UAnimatedSparseVolumeTexture* CurrCache = CastChecked<UAnimatedSparseVolumeTexture>(StorageObject);
		CurrCache->EndInitialize();
		CurrCache->PostLoad();
	}

>>>>>>> 4af6daef
	return true;
}

bool UNiagaraDataInterfaceRenderTargetVolume::SimCacheReadFrame(UObject* StorageObject, int FrameA, int FrameB, float Interp, FNiagaraSystemInstance* SystemInstance, void* OptionalPerInstanceData)
{
	FRenderTargetVolumeRWInstanceData_GameThread* InstanceData_GT = reinterpret_cast<FRenderTargetVolumeRWInstanceData_GameThread*>(OptionalPerInstanceData);

	if (Cast<UVolumeCache>(StorageObject))
	{
<<<<<<< HEAD
#if PLATFORM_WINDOWS
		UVolumeCache *OpenVDBSimCacheData = CastChecked<UVolumeCache>(StorageObject);

		TSharedPtr<FVolumeCacheData> VolumeCacheData = OpenVDBSimCacheData->GetData();

		InstanceData_GT->Size = OpenVDBSimCacheData->Resolution;
		InstanceData_GT->Format = PF_FloatRGBA;
=======
		UE_LOG(LogNiagara, Error, TEXT("vdb caches are no longer supported.  Regenerate your Sim Cache, which will use SVT to store volume data."));

	}
	else if (Cast<UAnimatedSparseVolumeTexture>(StorageObject))
	{			
		UAnimatedSparseVolumeTexture* SVT = Cast<UAnimatedSparseVolumeTexture>(StorageObject);
		
		const int32 MipLevel = 0;
		const bool bBlocking = true;
		USparseVolumeTextureFrame *SVTFrame = USparseVolumeTextureFrame::GetFrameAndIssueStreamingRequest(SVT, FrameA + Interp, MipLevel, bBlocking);
		
		// The streaming manager normally ticks in FDeferredShadingSceneRenderer::Render(), but the SVT->DenseTexture conversion compute shader happens in a render command before that.
		// At execution time of that command, the streamer hasn't had the chance to do any streaming yet, so we force another tick here.
		// Assuming blocking requests are used, this guarantees that the requested frame is fully streamed in (if there is memory available).
		UE::SVT::GetStreamingManager().Update_GameThread();

		FIntVector VolumeResolution = SVT->GetVolumeResolution();						

		InstanceData_GT->Size = VolumeResolution;
		InstanceData_GT->Format = SVT->GetFormat(0);
>>>>>>> 4af6daef
		InstanceData_GT->Filter = TextureFilter::TF_Default;

		PerInstanceTick(InstanceData_GT, SystemInstance, 0.0f);
		PerInstanceTickPostSimulate(InstanceData_GT, SystemInstance, 0.0f);

<<<<<<< HEAD
		const int FrameIndex = Interp >= 0.5f ? FrameB : FrameA;
		OpenVDBSimCacheData->LoadFile(FrameIndex);

		//  write to the volume texture
		if (InstanceData_GT->TargetTexture)
		{
			FNiagaraDataInterfaceProxyRenderTargetVolumeProxy* RT_Proxy = GetProxyAs<FNiagaraDataInterfaceProxyRenderTargetVolumeProxy>();

			FTextureRenderTargetResource* RT_TargetTexture = InstanceData_GT->TargetTexture->GameThread_GetRenderTargetResource();
			ENQUEUE_RENDER_COMMAND(NDIRenderTargetVolumeUpdate)
				(
					[RT_Proxy, RT_VolumeCacheData = OpenVDBSimCacheData->GetData(), RT_InstanceID = SystemInstance->GetId(), RT_TargetTexture, RT_FrameIndex = FrameIndex](FRHICommandListImmediate& RHICmdList)
					{
						if (FRenderTargetVolumeRWInstanceData_RenderThread* InstanceData_RT = RT_Proxy->SystemInstancesToProxyData_RT.Find(RT_InstanceID))
						{
							RT_VolumeCacheData->Fill3DTexture_RenderThread(RT_FrameIndex, InstanceData_RT->RenderTarget->GetRHI(), RHICmdList);
						}
					});
		}
#endif
=======
		FNiagaraDataInterfaceProxyRenderTargetVolumeProxy* RT_Proxy = GetProxyAs<FNiagaraDataInterfaceProxyRenderTargetVolumeProxy>();


		// Execute compute shader
		ENQUEUE_RENDER_COMMAND(NDIRenderTargetVolumeUpdate)
			(
				[RT_Proxy, RT_InstanceID = SystemInstance->GetId(), RT_Format = InstanceData_GT->Format,
				RT_VolumeResolution = VolumeResolution, RT_SVTRenderResources = SVTFrame ? SVTFrame->GetTextureRenderResources() : nullptr,
				FeatureLevel = SystemInstance->GetFeatureLevel()](FRHICommandListImmediate& RHICmdList)
				{
					if (RT_SVTRenderResources == nullptr)
					{
						return;
					}

					FUintVector4 CurrentPackedUniforms0 = FUintVector4();
					FUintVector4 CurrentPackedUniforms1 = FUintVector4();
					RT_SVTRenderResources->GetPackedUniforms(CurrentPackedUniforms0, CurrentPackedUniforms1);

					if (FRenderTargetVolumeRWInstanceData_RenderThread * InstanceData_RT = RT_Proxy->SystemInstancesToProxyData_RT.Find(RT_InstanceID))
					{
						FRDGBuilder GraphBuilder(RHICmdList);

						FIntVector ThreadGroupSize = FNiagaraShader::GetDefaultThreadGroupSize(ENiagaraGpuDispatchType::ThreeD);

						TShaderMapRef<FNiagaraCopySVTToDenseBufferCS> ComputeShader(GetGlobalShaderMap(FeatureLevel));						

						const FIntVector NumThreadGroups(
							FMath::DivideAndRoundUp(RT_VolumeResolution.X, ThreadGroupSize.X),
							FMath::DivideAndRoundUp(RT_VolumeResolution.Y, ThreadGroupSize.Y),
							FMath::DivideAndRoundUp(RT_VolumeResolution.Z, ThreadGroupSize.Z)
						);
						
						FNiagaraCopySVTToDenseBufferCS::FParameters* PassParameters = GraphBuilder.AllocParameters<FNiagaraCopySVTToDenseBufferCS::FParameters>();

						if (InstanceData_RT->RenderTarget.IsValid() && InstanceData_RT->TransientRDGTexture == nullptr)
						{
							InstanceData_RT->TransientRDGTexture = GraphBuilder.RegisterExternalTexture(InstanceData_RT->RenderTarget);							
							InstanceData_RT->TransientRDGUAV = GraphBuilder.CreateUAV(InstanceData_RT->TransientRDGTexture);

							// #todo(dmp): needed?							
							//Context.GetRDGExternalAccessQueue().Add(InstanceData_RT->TransientRDGTexture);
						}

						if (InstanceData_RT->RenderTarget.IsValid() && InstanceData_RT->TransientRDGUAV != nullptr)
						{
							PassParameters->DestinationBuffer = InstanceData_RT->TransientRDGUAV;
						}
						else
						{
							PassParameters->DestinationBuffer = GraphBuilder.CreateUAV(GraphBuilder.CreateTexture(
									FRDGTextureDesc::Create3D(FIntVector(1, 1, 1), RT_Format, FClearValueBinding::Black, ETextureCreateFlags::ShaderResource | ETextureCreateFlags::UAV),
									TEXT("NiagaraEmptyTextureUAV::Texture3D")
								),
								ERDGUnorderedAccessViewFlags::SkipBarrier
							);
						}						

						FRHITexture* PageTableTexture = RT_SVTRenderResources->GetPageTableTexture();
						FRHITexture* TextureA = RT_SVTRenderResources->GetPhysicalTileDataATexture();
						FRHIShaderResourceView* StreamingInfoBufferSRV = RT_SVTRenderResources->GetStreamingInfoBufferSRV();

						PassParameters->TileDataTextureSampler = TStaticSamplerState<SF_Point, AM_Clamp, AM_Clamp, AM_Clamp>::GetRHI();
						PassParameters->SparseVolumeTexturePageTable = PageTableTexture ? PageTableTexture : GBlackUintVolumeTexture->TextureRHI.GetReference();
						PassParameters->SparseVolumeTextureA = TextureA ? TextureA : GBlackVolumeTexture->TextureRHI.GetReference();
						PassParameters->StreamingInfoBuffer = StreamingInfoBufferSRV ? StreamingInfoBufferSRV : GEmptyStructuredBufferWithUAV->ShaderResourceViewRHI.GetReference();
							
						PassParameters->PackedSVTUniforms0 = CurrentPackedUniforms0;
						PassParameters->PackedSVTUniforms1 = CurrentPackedUniforms1;

						PassParameters->TextureSize = RT_VolumeResolution;
						PassParameters->MipLevel = 0;
						
						GraphBuilder.AddPass(
							// Friendly name of the pass for profilers using printf semantics.
							RDG_EVENT_NAME("Copy SVT to Volume RT"),
							// Parameters provided to RDG.
							PassParameters,
							// Issues compute commands.
							ERDGPassFlags::Compute,
							// This is deferred until Execute. May execute in parallel with other passes.
							[PassParameters, ComputeShader, NumThreadGroups](FRHIComputeCommandList& RHICmdList)
							{
								FComputeShaderUtils::Dispatch(RHICmdList, ComputeShader, *PassParameters, NumThreadGroups);
							});

						// Execute the graph.
						GraphBuilder.Execute();						
						
						InstanceData_RT->TransientRDGTexture = nullptr;
						InstanceData_RT->TransientRDGSRV = nullptr;
						InstanceData_RT->TransientRDGUAV = nullptr;
					}					
				});	
>>>>>>> 4af6daef
	}
	else
	{
		UNDIRenderTargetVolumeSimCacheData* SimCacheData = CastChecked<UNDIRenderTargetVolumeSimCacheData>(StorageObject);

		const int FrameIndex = Interp >= 0.5f ? FrameB : FrameA;
		if (!SimCacheData->Frames.IsValidIndex(FrameIndex))
		{
			return false;
		}

		FNDIRenderTargetVolumeSimCacheFrame* CacheFrame = &SimCacheData->Frames[FrameIndex];

		InstanceData_GT->Size = CacheFrame->Size;
		InstanceData_GT->Format = CacheFrame->Format;
		InstanceData_GT->Filter = TextureFilter::TF_Default;

		PerInstanceTick(InstanceData_GT, SystemInstance, 0.0f);
		PerInstanceTickPostSimulate(InstanceData_GT, SystemInstance, 0.0f);

		if (InstanceData_GT->TargetTexture && CacheFrame->GetPixelData() != nullptr)
		{
			FNiagaraDataInterfaceProxyRenderTargetVolumeProxy* RT_Proxy = GetProxyAs<FNiagaraDataInterfaceProxyRenderTargetVolumeProxy>();
			FTextureRenderTargetResource* RT_TargetTexture = InstanceData_GT->TargetTexture->GameThread_GetRenderTargetResource();
			ENQUEUE_RENDER_COMMAND(NDIRenderTargetVolumeUpdate)
			(
<<<<<<< HEAD
				[RT_Proxy, RT_InstanceID=SystemInstance->GetId(), RT_TargetTexture, RT_CacheFrame=CacheFrame, RT_CompressionType=SimCacheData->CompressionType](FRHICommandListImmediate& RHICmdList)
=======
				[RT_Proxy, RT_InstanceID=SystemInstance->GetId(), RT_TargetTexture, RT_CacheFrame=CacheFrame, RT_CompressionType=SimCacheData->CompressionType, RT_Format = InstanceData_GT->Format](FRHICommandListImmediate& RHICmdList)
>>>>>>> 4af6daef
				{
					if (FRenderTargetVolumeRWInstanceData_RenderThread* InstanceData_RT = RT_Proxy->SystemInstancesToProxyData_RT.Find(RT_InstanceID))
					{
						FUpdateTextureRegion3D UpdateRegion(FIntVector::ZeroValue, FIntVector::ZeroValue, InstanceData_RT->Size);

						FUpdateTexture3DData UpdateTexture = RHICmdList.BeginUpdateTexture3D(InstanceData_RT->RenderTarget->GetRHI(), 0, UpdateRegion);

<<<<<<< HEAD
						const int32 SrcRowPitch = InstanceData_RT->Size.X * sizeof(FFloat16Color);
=======
						uint32 BlockBytes = GPixelFormats[RT_Format].BlockBytes;

						const int32 SrcRowPitch = InstanceData_RT->Size.X * BlockBytes;
>>>>>>> 4af6daef
						const int32 SrcDepthPitch = InstanceData_RT->Size.Y * SrcRowPitch;
						if (UpdateTexture.RowPitch == SrcRowPitch && UpdateTexture.DepthPitch == SrcDepthPitch)
						{
							if (RT_CacheFrame->CompressedSize > 0)
							{
								FCompression::UncompressMemory(RT_CompressionType, UpdateTexture.Data, UpdateTexture.DataSizeBytes, RT_CacheFrame->GetPixelData(), RT_CacheFrame->CompressedSize);
							}
							else
							{
								FMemory::Memcpy(UpdateTexture.Data, RT_CacheFrame->GetPixelData(), InstanceData_RT->Size.X * InstanceData_RT->Size.Y * sizeof(FFloat16Color));
							}
						}
						else
						{
							TArray<uint8> Decompressed;
							if (RT_CacheFrame->CompressedSize > 0)
							{
<<<<<<< HEAD
								Decompressed.AddUninitialized(sizeof(FFloat16Color) * InstanceData_RT->Size.X * InstanceData_RT->Size.Y * InstanceData_RT->Size.Z);
=======
								Decompressed.AddUninitialized(sizeof(BlockBytes) * InstanceData_RT->Size.X * InstanceData_RT->Size.Y * InstanceData_RT->Size.Z);
>>>>>>> 4af6daef
								FCompression::UncompressMemory(RT_CompressionType, Decompressed.GetData(), Decompressed.Num(), RT_CacheFrame->GetPixelData(), RT_CacheFrame->CompressedSize);
							}

							const uint8* SrcData = Decompressed.Num() > 0 ? Decompressed.GetData() : RT_CacheFrame->GetPixelData();
							for (int32 z = 0; z < InstanceData_RT->Size.Z; ++z)
							{
								uint8* DstData = UpdateTexture.Data + (z * UpdateTexture.DepthPitch);
								for (int32 y = 0; y < InstanceData_RT->Size.Y; ++y)
								{
									FMemory::Memcpy(DstData, SrcData, SrcRowPitch);
									SrcData += SrcRowPitch;
									DstData += UpdateTexture.RowPitch;
								}
							}
						}
						RHICmdList.EndUpdateTexture3D(UpdateTexture);
					}
				}
			);
		}
	}
	return true;
}

void UNiagaraDataInterfaceRenderTargetVolume::VMSetSize(FVectorVMExternalFunctionContext& Context)
{
	// This should only be called from a system or emitter script due to a need for only setting up initially.
	VectorVM::FUserPtrHandler<FRenderTargetVolumeRWInstanceData_GameThread> InstData(Context);
	FNDIInputParam<int> InSizeX(Context);
	FNDIInputParam<int> InSizeY(Context);
	FNDIInputParam<int> InSizeZ(Context);
	FNDIOutputParam<FNiagaraBool> OutSuccess(Context);

	for (int32 InstanceIdx = 0; InstanceIdx < Context.GetNumInstances(); ++InstanceIdx)
	{
		const int SizeX = InSizeX.GetAndAdvance();
		const int SizeY = InSizeY.GetAndAdvance();
		const int SizeZ = InSizeZ.GetAndAdvance();
		const bool bSuccess = (InstData.Get() != nullptr && Context.GetNumInstances() == 1 && SizeX > 0 && SizeY > 0 && SizeZ > 0);
		OutSuccess.SetAndAdvance(bSuccess);
		if (bSuccess)
		{
			InstData->Size.X = FMath::Clamp<int>(int(float(SizeX) * NiagaraDataInterfaceRenderTargetCommon::GResolutionMultiplier), 1, GMaxVolumeTextureDimensions);
			InstData->Size.Y = FMath::Clamp<int>(int(float(SizeY) * NiagaraDataInterfaceRenderTargetCommon::GResolutionMultiplier), 1, GMaxVolumeTextureDimensions);
			InstData->Size.Z = FMath::Clamp<int>(int(float(SizeZ) * NiagaraDataInterfaceRenderTargetCommon::GResolutionMultiplier), 1, GMaxVolumeTextureDimensions);

			if (bInheritUserParameterSettings && InstData->RTUserParamBinding.GetValue<UTextureRenderTargetVolume>())
			{
				UE_LOG(LogNiagara, Warning, TEXT("Overriding inherited volume render target size"));
			}
		}		
	}
}

void UNiagaraDataInterfaceRenderTargetVolume::VMGetSize(FVectorVMExternalFunctionContext& Context)
{
	VectorVM::FUserPtrHandler<FRenderTargetVolumeRWInstanceData_GameThread> InstData(Context);
	FNDIOutputParam<int> OutSizeX(Context);
	FNDIOutputParam<int> OutSizeY(Context);
	FNDIOutputParam<int> OutSizeZ(Context);

	for (int32 InstanceIdx = 0; InstanceIdx < Context.GetNumInstances(); ++InstanceIdx)
	{
		OutSizeX.SetAndAdvance(InstData->Size.X);
		OutSizeY.SetAndAdvance(InstData->Size.Y);
		OutSizeZ.SetAndAdvance(InstData->Size.Z);
	}
}

void UNiagaraDataInterfaceRenderTargetVolume::VMGetNumMipLevels(FVectorVMExternalFunctionContext& Context)
{
	VectorVM::FUserPtrHandler<FRenderTargetVolumeRWInstanceData_GameThread> InstData(Context);
	FNDIOutputParam<int> OutMipLevels(Context);

	int32 NumMipLevels = 1;
	if (InstData->TargetTexture != nullptr)
	{
		NumMipLevels = InstData->TargetTexture->GetNumMips();
	}
	//else if (InstData->MipMapGeneration != ENiagaraMipMapGeneration::Disabled)
	//{
	//	NumMipLevels = FMath::FloorLog2(FMath::Max(InstData->Size.X, InstData->Size.Y)) + 1;
	//}
	for (int32 InstanceIdx = 0; InstanceIdx < Context.GetNumInstances(); ++InstanceIdx)
	{
		OutMipLevels.SetAndAdvance(NumMipLevels);
	}
}

void UNiagaraDataInterfaceRenderTargetVolume::VMSetFormat(FVectorVMExternalFunctionContext& Context)
{
	// This should only be called from a system or emitter script due to a need for only setting up initially.
	VectorVM::FUserPtrHandler<FRenderTargetVolumeRWInstanceData_GameThread> InstData(Context);
	FNDIInputParam<ETextureRenderTargetFormat> InFormat(Context);
	FNDIOutputParam<FNiagaraBool> OutSuccess(Context);

	for (int32 InstanceIdx = 0; InstanceIdx < Context.GetNumInstances(); ++InstanceIdx)
	{
		const ETextureRenderTargetFormat Format = InFormat.GetAndAdvance();


		const bool bSuccess = (InstData.Get() != nullptr && Context.GetNumInstances() == 1);
		OutSuccess.SetAndAdvance(bSuccess);
		if (bSuccess)
		{
			InstData->Format = GetPixelFormatFromRenderTargetFormat(Format);

			if (bInheritUserParameterSettings && InstData->RTUserParamBinding.GetValue<UTextureRenderTargetVolume>())
			{
				UE_LOG(LogNiagara, Warning, TEXT("Overriding inherited volume render target format"));
			}
		}
	}
}

bool UNiagaraDataInterfaceRenderTargetVolume::PerInstanceTick(void* PerInstanceData, FNiagaraSystemInstance* SystemInstance, float DeltaSeconds)
{
	using namespace NDIRenderTargetVolumeLocal;

	FRenderTargetVolumeRWInstanceData_GameThread* InstanceData = static_cast<FRenderTargetVolumeRWInstanceData_GameThread*>(PerInstanceData);

	// Pull from user parameter
	UTextureRenderTargetVolume* UserTargetTexture = InstanceData->RTUserParamBinding.GetValue<UTextureRenderTargetVolume>();
	if (UserTargetTexture && (InstanceData->TargetTexture != UserTargetTexture))
	{
		NiagaraDataInterfaceRenderTargetCommon::ReleaseRenderTarget(SystemInstance, InstanceData);
		InstanceData->TargetTexture = UserTargetTexture;
<<<<<<< HEAD

		TObjectPtr<UTextureRenderTargetVolume> ExistingRenderTarget = nullptr;
		if (ManagedRenderTargets.RemoveAndCopyValue(SystemInstance->GetId(), ExistingRenderTarget) && NiagaraDataInterfaceRenderTargetCommon::GReleaseResourceOnRemove)
		{
			ExistingRenderTarget->ReleaseResource();
		}
=======
>>>>>>> 4af6daef
	}

	// Do we inherit the texture parameters from the user supplied texture?
	if (bInheritUserParameterSettings)
	{
		if (UserTargetTexture)
		{
			InstanceData->Size.X = UserTargetTexture->SizeX;
			InstanceData->Size.Y = UserTargetTexture->SizeY;
			InstanceData->Size.Z = UserTargetTexture->SizeZ;
			//if (UserTargetTexture->bAutoGenerateMips)
			//{
			//	// We have to take a guess at user intention
			//	InstanceData->MipMapGeneration = MipMapGeneration == ENiagaraMipMapGeneration::Disabled ? ENiagaraMipMapGeneration::PostStage : MipMapGeneration;
			//}
			//else
			//{
			//	InstanceData->MipMapGeneration = ENiagaraMipMapGeneration::Disabled;
			//}
			InstanceData->Format = InstanceData->TargetTexture->OverrideFormat;
			InstanceData->Filter = InstanceData->TargetTexture->Filter;
		}
		else
		{
			UE_LOG(LogNiagara, Error, TEXT("RenderTarget UserParam is required but invalid."));
		}
	}
		
	return false;
}

bool UNiagaraDataInterfaceRenderTargetVolume::PerInstanceTickPostSimulate(void* PerInstanceData, FNiagaraSystemInstance* SystemInstance, float DeltaSeconds)
{
	using namespace NDIRenderTargetVolumeLocal;

	// Update InstanceData as the texture may have changed
	FRenderTargetVolumeRWInstanceData_GameThread* InstanceData = static_cast<FRenderTargetVolumeRWInstanceData_GameThread*>(PerInstanceData);
#if WITH_EDITORONLY_DATA
	InstanceData->bPreviewTexture = bPreviewRenderTarget;
#endif

	//-TEMP: Until we prune data interface on cook this will avoid consuming memory
<<<<<<< HEAD
	if (NiagaraDataInterfaceRenderTargetCommon::GIgnoreCookedOut && !IsUsedWithGPUEmitter())
	{
		return false;
=======
	const bool bValidGpuDataInterface = NiagaraDataInterfaceRenderTargetCommon::GIgnoreCookedOut == 0 || IsUsedWithGPUScript();

	if (::IsValid(InstanceData->TargetTexture) == false)
	{
		InstanceData->TargetTexture = nullptr;
>>>>>>> 4af6daef
	}

	// Do we need to create a new texture?
	if (bValidGpuDataInterface && !bInheritUserParameterSettings && (InstanceData->TargetTexture == nullptr))
	{
		if (NiagaraDataInterfaceRenderTargetCommon::CreateRenderTarget<UTextureRenderTargetVolume>(SystemInstance, InstanceData) == false)
		{
			return false;
		}
		check(InstanceData->TargetTexture);
		InstanceData->TargetTexture->bCanCreateUAV = true;
		//InstanceData->TargetTexture->bAutoGenerateMips = InstanceData->MipMapGeneration != ENiagaraMipMapGeneration::Disabled;
		InstanceData->TargetTexture->ClearColor = FLinearColor(0.0, 0, 0, 0);
		InstanceData->TargetTexture->Filter = InstanceData->Filter;
		InstanceData->TargetTexture->Init(InstanceData->Size.X, InstanceData->Size.Y, InstanceData->Size.Z, InstanceData->Format);
		InstanceData->TargetTexture->UpdateResourceImmediate(true);
	}

	// Do we need to update the existing texture?
	if (InstanceData->TargetTexture)
	{
		//const bool bAutoGenerateMips = InstanceData->MipMapGeneration != ENiagaraMipMapGeneration::Disabled;
		if ((InstanceData->TargetTexture->SizeX != InstanceData->Size.X) || (InstanceData->TargetTexture->SizeY != InstanceData->Size.Y) || (InstanceData->TargetTexture->SizeZ != InstanceData->Size.Z) ||
			(InstanceData->TargetTexture->OverrideFormat != InstanceData->Format) ||
			(InstanceData->TargetTexture->Filter != InstanceData->Filter) ||
			!InstanceData->TargetTexture->bCanCreateUAV ||
			//(InstanceData->TargetTexture->bAutoGenerateMips != bAutoGenerateMips) ||
			!InstanceData->TargetTexture->GetResource())
		{
			// resize RT to match what we need for the output
			InstanceData->TargetTexture->bCanCreateUAV = true;
			//InstanceData->TargetTexture->bAutoGenerateMips = bAutoGenerateMips;
			InstanceData->TargetTexture->Filter = InstanceData->Filter;
			InstanceData->TargetTexture->Init(InstanceData->Size.X, InstanceData->Size.Y, InstanceData->Size.Z, InstanceData->Format);
			InstanceData->TargetTexture->UpdateResourceImmediate(true);
		}
	}

	//-TODO: We could avoid updating each frame if we cache the resource pointer or a serial number
	const bool bUpdateRT = true && bValidGpuDataInterface;
	if (bUpdateRT)
	{
		FNiagaraDataInterfaceProxyRenderTargetVolumeProxy* RT_Proxy = GetProxyAs<FNiagaraDataInterfaceProxyRenderTargetVolumeProxy>();
		FTextureRenderTargetResource* RT_TargetTexture = InstanceData->TargetTexture ? InstanceData->TargetTexture->GameThread_GetRenderTargetResource() : nullptr;
		ENQUEUE_RENDER_COMMAND(NDIRenderTargetVolumeUpdate)
		(
			[RT_Proxy, RT_InstanceID=SystemInstance->GetId(), RT_InstanceData=*InstanceData, RT_TargetTexture](FRHICommandListImmediate& RHICmdList)
			{
				FRenderTargetVolumeRWInstanceData_RenderThread* TargetData = &RT_Proxy->SystemInstancesToProxyData_RT.FindOrAdd(RT_InstanceID);
				TargetData->Size = RT_InstanceData.Size;
				TargetData->MipLevels = 1;
				//TargetData->MipMapGeneration = RT_InstanceData.MipMapGeneration;
			#if WITH_EDITORONLY_DATA
				TargetData->bPreviewTexture = RT_InstanceData.bPreviewTexture;
			#endif
				TargetData->SamplerStateRHI.SafeRelease();
				TargetData->RenderTarget.SafeRelease();
				if (RT_TargetTexture)
				{
					TargetData->MipLevels = RT_TargetTexture->GetCurrentMipCount();
					if (FTextureRenderTargetVolumeResource* ResourceVolume = RT_TargetTexture->GetTextureRenderTargetVolumeResource())
					{
						TargetData->SamplerStateRHI = ResourceVolume->SamplerStateRHI;
						TargetData->RenderTarget = CreateRenderTarget(ResourceVolume->GetTextureRHI(), TEXT("NiagaraRenderTargetVolume"));
					}
				}
			#if STATS
				TargetData->UpdateMemoryStats();
			#endif
			}
		);
	}

	return false;
}

void FNiagaraDataInterfaceProxyRenderTargetVolumeProxy::PostSimulate(const FNDIGpuComputePostSimulateContext& Context)
{
	FRenderTargetVolumeRWInstanceData_RenderThread* ProxyData = SystemInstancesToProxyData_RT.Find(Context.GetSystemInstanceID());
	if (ProxyData == nullptr)
	{
		return;
	}

	// We only need to transfer this frame if it was written to.
	// If also read then we need to notify that the texture is important for the simulation
	// We also assume the texture is important for rendering, without discovering renderer bindings we don't really know
	if (ProxyData->bWroteThisFrame)
	{
		Context.GetComputeDispatchInterface().MultiGPUResourceModified(Context.GetGraphBuilder(), ProxyData->RenderTarget->GetRHI(), ProxyData->bReadThisFrame, true);
	}

#if NIAGARA_COMPUTEDEBUG_ENABLED && WITH_EDITORONLY_DATA
	if (ProxyData->bPreviewTexture && ProxyData->TransientRDGTexture)
	{
		FNiagaraGpuComputeDebugInterface GpuComputeDebugInterface = Context.GetComputeDispatchInterface().GetGpuComputeDebugInterface();
		GpuComputeDebugInterface.AddTexture(Context.GetGraphBuilder(), Context.GetSystemInstanceID(), SourceDIName, ProxyData->TransientRDGTexture);
	}
#endif

	// Clean up our temporary tracking
	ProxyData->bReadThisFrame = false;
	ProxyData->bWroteThisFrame = false;

	ProxyData->TransientRDGTexture = nullptr;
	ProxyData->TransientRDGSRV = nullptr;
	ProxyData->TransientRDGUAV = nullptr;
}

void FNiagaraDataInterfaceProxyRenderTargetVolumeProxy::GetDispatchArgs(const FNDIGpuComputeDispatchArgsGenContext& Context)
{
	if ( const FRenderTargetVolumeRWInstanceData_RenderThread* TargetData = SystemInstancesToProxyData_RT.Find(Context.GetSystemInstanceID()) )
	{
		Context.SetDirect(TargetData->Size);
	}
}

#undef LOCTEXT_NAMESPACE
<|MERGE_RESOLUTION|>--- conflicted
+++ resolved
@@ -1,12 +1,7 @@
 // Copyright Epic Games, Inc. All Rights Reserved.
 #include "NiagaraDataInterfaceRenderTargetVolume.h"
-<<<<<<< HEAD
-#include "ShaderParameterUtils.h"
-#include "ClearQuad.h"
-=======
 #include "Engine/Engine.h"
 #include "Engine/TextureRenderTarget2D.h"
->>>>>>> 4af6daef
 #include "TextureResource.h"
 #include "NiagaraCompileHashVisitor.h"
 #include "TextureRenderTargetVolumeResource.h"
@@ -16,16 +11,6 @@
 #include "NDIRenderTargetVolumeSimCacheData.h"
 #include "NiagaraDataInterfaceRenderTargetCommon.h"
 #include "NiagaraGpuComputeDispatchInterface.h"
-<<<<<<< HEAD
-#include "NiagaraSystemInstance.h"
-#include "NiagaraStats.h"
-#include "NiagaraRenderer.h"
-#include "NiagaraSettings.h"
-#include "NiagaraShader.h"
-#include "NiagaraShaderParametersBuilder.h"
-#include "NiagaraGpuComputeDebugInterface.h"
-#include "VolumeCache.h"
-=======
 #include "NiagaraSettings.h"
 #include "NiagaraSVTShaders.h"
 #include "NiagaraSystemInstance.h"
@@ -36,12 +21,18 @@
 #include "VolumeCache.h"
 #include "RenderGraphBuilder.h"
 #include "RenderGraphUtils.h"
->>>>>>> 4af6daef
 #include "RHIStaticStates.h"
 #include "Misc/PathViews.h"
 #include "Misc/Paths.h"
 #include "DataDrivenShaderPlatformInfo.h"
-<<<<<<< HEAD
+#include "GlobalRenderResources.h"
+
+#include "RenderGraphUtils.h"
+
+#include "SparseVolumeTexture/SparseVolumeTexture.h"
+#include "SparseVolumeTexture/SparseVolumeTextureData.h"
+#include "SparseVolumeTexture/ISparseVolumeTextureStreamingManager.h"
+
 
 #include UE_INLINE_GENERATED_CPP_BY_NAME(NiagaraDataInterfaceRenderTargetVolume)
 
@@ -101,79 +92,6 @@
 		ECVF_Default
 	);
 
-	int32 GSimCacheUseOpenVDB = true;
-	static FAutoConsoleVariableRef CVarSimCacheUseOpenVDB(
-		TEXT("fx.Niagara.RenderTargetVolume.SimCacheUseOpenVDB"),
-		GSimCacheUseOpenVDB,
-		TEXT("Use OpenVDB as the backing data for the sim cache."),
-=======
-#include "GlobalRenderResources.h"
-
-#include "RenderGraphUtils.h"
-
-#include "SparseVolumeTexture/SparseVolumeTexture.h"
-#include "SparseVolumeTexture/SparseVolumeTextureData.h"
-#include "SparseVolumeTexture/ISparseVolumeTextureStreamingManager.h"
-
-
-#include UE_INLINE_GENERATED_CPP_BY_NAME(NiagaraDataInterfaceRenderTargetVolume)
-
-#define LOCTEXT_NAMESPACE "NiagaraDataInterfaceRenderTargetVolume"
-
-namespace NDIRenderTargetVolumeLocal
-{
-	BEGIN_SHADER_PARAMETER_STRUCT(FShaderParameters, )
-		SHADER_PARAMETER(FIntVector3, TextureSize)
-		SHADER_PARAMETER(int, MipLevels)
-		SHADER_PARAMETER_RDG_TEXTURE_UAV(RWTexture3D<float4>, RWTexture)
-		SHADER_PARAMETER_RDG_TEXTURE_SRV(Texture3D<float4>, Texture)
-		SHADER_PARAMETER_SAMPLER(SamplerState, TextureSampler)
-	END_SHADER_PARAMETER_STRUCT()
-
-	static const TCHAR* TemplateShaderFile = TEXT("/Plugin/FX/Niagara/Private/NiagaraDataInterfaceRenderTargetVolumeTemplate.ush");
-
-	// Global VM function names, also used by the shaders code generation methods.
-	static const FName SetValueFunctionName("SetRenderTargetValue");
-	static const FName LoadValueFunctionName("LoadRenderTargetValue");
-	static const FName SampleValueFunctionName("SampleRenderTargetValue");
-	static const FName SetSizeFunctionName("SetRenderTargetSize");
-	static const FName GetSizeFunctionName("GetRenderTargetSize");
-	static const FName GetNumMipLevelsName("GetNumMipLevels");
-	static const FName SetFormatFunctionName("SetRenderTargetFormat");
-	static const FName LinearToIndexName("LinearToIndex");
-	static const FName ExecToIndexName("ExecToIndex");
-	static const FName ExecToUnitName("ExecToUnit");
-	static const FName Deprecated_GetValueFunctionName("GetRenderTargetValue");
-
-	struct EFunctionVersion
-	{
-		enum Type
-		{
-			InitialVersion = 0,
-			AddedOptionalExecute = 1,
-			AddedMipLevel = 2,
-
-			VersionPlusOne,
-			LatestVersion = VersionPlusOne - 1
-		};
-	};
-
-	int32 GSimCacheEnabled = true;
-	static FAutoConsoleVariableRef CVarSimCacheEnabled(
-		TEXT("fx.Niagara.RenderTargetVolume.SimCacheEnabled"),
-		GSimCacheEnabled,
-		TEXT("When enabled we can write data into the simulation cache."),
-		ECVF_Default
-	);
-
-	int32 GSimCacheCompressed = true;
-	static FAutoConsoleVariableRef CVarSimCacheCompressed(
-		TEXT("fx.Niagara.RenderTargetVolume.SimCacheCompressed"),
-		GSimCacheCompressed,
-		TEXT("When enabled compression is used for the sim cache data."),
-		ECVF_Default
-	);
-
 	enum SimCacheStorageMode
 	{
 		Dense = 0,
@@ -195,7 +113,6 @@
 		TEXT("fx.Niagara.RenderTargetVolume.SimCacheUseOpenVDBFloatGrids"),
 		GSimCacheUseOpenVDBFloatGrids,
 		TEXT("Use OpenVDB float grids as output."),
->>>>>>> 4af6daef
 		ECVF_Default
 	);
 
@@ -320,7 +237,6 @@
 		Sig.Inputs.Emplace(FNiagaraTypeDefinition::GetIntDef(), TEXT("IndexZ"));
 		Sig.Inputs.Emplace(FNiagaraTypeDefinition::GetIntDef(), TEXT("MipLevel"));
 		Sig.Outputs.Emplace(FNiagaraTypeDefinition::GetColorDef(), TEXT("Value"));
-<<<<<<< HEAD
 		Sig.bSupportsCPU = false;
 	}
 
@@ -331,26 +247,11 @@
 		Sig.Inputs.Emplace(FNiagaraTypeDefinition::GetIntDef(), TEXT("IndexY"));
 		Sig.Inputs.Emplace(FNiagaraTypeDefinition::GetIntDef(), TEXT("IndexZ"));
 		Sig.Outputs.Emplace(FNiagaraTypeDefinition::GetColorDef(), TEXT("Value"));
-=======
->>>>>>> 4af6daef
 		Sig.bSupportsCPU = false;
 	}
 
 	{
 		FNiagaraFunctionSignature& Sig = OutFunctions.Add_GetRef(DefaultSig);
-<<<<<<< HEAD
-=======
-		Sig.Name = Deprecated_GetValueFunctionName;
-		Sig.Inputs.Emplace(FNiagaraTypeDefinition::GetIntDef(), TEXT("IndexX"));
-		Sig.Inputs.Emplace(FNiagaraTypeDefinition::GetIntDef(), TEXT("IndexY"));
-		Sig.Inputs.Emplace(FNiagaraTypeDefinition::GetIntDef(), TEXT("IndexZ"));
-		Sig.Outputs.Emplace(FNiagaraTypeDefinition::GetColorDef(), TEXT("Value"));
-		Sig.bSupportsCPU = false;
-	}
-
-	{
-		FNiagaraFunctionSignature& Sig = OutFunctions.Add_GetRef(DefaultSig);
->>>>>>> 4af6daef
 		Sig.Name = SampleValueFunctionName;
 		Sig.Inputs.Emplace(FNiagaraTypeDefinition::GetVec3Def(), TEXT("UVW"));
 		Sig.Inputs.Emplace(FNiagaraTypeDefinition::GetFloatDef(), TEXT("MipLevel"));
@@ -551,11 +452,7 @@
 	FRDGBuilder& GraphBuilder = Context.GetGraphBuilder();
 
 	// Ensure RDG resources are ready to use
-<<<<<<< HEAD
-	if (InstanceData_RT->TransientRDGTexture == nullptr)
-=======
 	if (InstanceData_RT->TransientRDGTexture == nullptr && InstanceData_RT->RenderTarget)
->>>>>>> 4af6daef
 	{
 		InstanceData_RT->TransientRDGTexture = GraphBuilder.RegisterExternalTexture(InstanceData_RT->RenderTarget);
 		InstanceData_RT->TransientRDGSRV = GraphBuilder.CreateSRV(InstanceData_RT->TransientRDGTexture);
@@ -585,10 +482,6 @@
 
 	if (bRTRead)
 	{
-<<<<<<< HEAD
-		ensureMsgf(bRTWrite == false, TEXT("RenderTarget DataInterface is both wrote and read from in the same stage, this is not allowed, read will be invalid"));
-=======
->>>>>>> 4af6daef
 		if (bRTWrite == false && InstanceData_RT->RenderTarget.IsValid())
 		{
 			InstanceData_RT->bReadThisFrame = true;
@@ -596,12 +489,9 @@
 		}
 		else
 		{
-<<<<<<< HEAD
-=======
 		#if WITH_NIAGARA_DEBUG_EMITTER_NAME
 			GEngine->AddOnScreenDebugMessage(uint64(this), 1.f, FColor::White, *FString::Printf(TEXT("RenderTarget is read and wrote in the same stage, this is not allowed, read will be invalid. (%s)"), *Context.GetDebugString()));
 		#endif
->>>>>>> 4af6daef
 			Parameters->Texture = Context.GetComputeDispatchInterface().GetBlackTextureSRV(GraphBuilder, ETextureDimension::Texture3D);
 		}
 
@@ -622,29 +512,18 @@
 
 	FRenderTargetVolumeRWInstanceData_GameThread* InstanceData = new (PerInstanceData) FRenderTargetVolumeRWInstanceData_GameThread();
 
-<<<<<<< HEAD
-	if (NiagaraDataInterfaceRenderTargetCommon::GIgnoreCookedOut && !IsUsedWithGPUEmitter())
-	{
-		return true;
-	}
-=======
 	//-TEMP: Until we prune data interface on cook this will avoid consuming memory
 	const bool bValidGpuDataInterface = NiagaraDataInterfaceRenderTargetCommon::GIgnoreCookedOut == 0 || IsUsedWithGPUScript();
->>>>>>> 4af6daef
 
 	ETextureRenderTargetFormat RenderTargetFormat;
 	if (NiagaraDataInterfaceRenderTargetCommon::GetRenderTargetFormat(bOverrideFormat, OverrideRenderTargetFormat, RenderTargetFormat) == false)
 	{
-<<<<<<< HEAD
-		return false;
-=======
 		if (bValidGpuDataInterface)
 		{
 			UE_LOG(LogNiagara, Warning, TEXT("NDIRTVolume failed to find a render target format that supports UAV store"));
 			return false;
 		}
 		return true;
->>>>>>> 4af6daef
 	}
 
 	InstanceData->Size.X = FMath::Clamp<int>(int(float(Size.X) * NiagaraDataInterfaceRenderTargetCommon::GResolutionMultiplier), 1, GMaxVolumeTextureDimensions);
@@ -683,17 +562,6 @@
 			RT_Proxy->SystemInstancesToProxyData_RT.Remove(InstanceID);
 		}
 	);
-<<<<<<< HEAD
-
-	// Make sure to clear out the reference to the render target if we created one.
-	using RenderTargetType = decltype(decltype(ManagedRenderTargets)::ElementType::Value);
-	RenderTargetType ExistingRenderTarget = nullptr;
-	if (ManagedRenderTargets.RemoveAndCopyValue(SystemInstance->GetId(), ExistingRenderTarget) && NiagaraDataInterfaceRenderTargetCommon::GReleaseResourceOnRemove)
-	{
-		ExistingRenderTarget->ReleaseResource();
-	}
-=======
->>>>>>> 4af6daef
 }
 
 
@@ -716,54 +584,6 @@
 
 UObject* UNiagaraDataInterfaceRenderTargetVolume::SimCacheBeginWrite(UObject* InSimCache, FNiagaraSystemInstance* NiagaraSystemInstance, const void* OptionalPerInstanceData, FNiagaraSimCacheFeedbackContext& FeedbackContext) const
 {
-<<<<<<< HEAD
-	if (NDIRenderTargetVolumeLocal::GSimCacheUseOpenVDB)
-	{		
-		UVolumeCache* OpenVDBSimCacheData = nullptr;
-
-		UNiagaraSimCache* SimCache = CastChecked<UNiagaraSimCache>(InSimCache);
-		OpenVDBSimCacheData = NewObject<UVolumeCache>(SimCache);
-
-		FString SystemInstanceName = NiagaraSystemInstance->GetSystem()->GetName();
-
-		if (GetDefault<UNiagaraSettings>()->SimCacheAuxiliaryFileBasePath == "")
-		{
-			FeedbackContext.Errors.Emplace(TEXT("UNiagaraDataInterfaceRenderTargetVolume - You must set SimCacheAuxiliaryFileBasePath in project settings"));
-			return nullptr;
-		}
-
-		const FGuid& CacheGuid = SimCache->GetCacheGuid();
-		const FString DIName = Proxy->SourceDIName.ToString();
-		FString FullFilePathSpec = GetDefault<UNiagaraSettings>()->SimCacheAuxiliaryFileBasePath + "/" + CacheGuid.ToString() + "/" + DIName + "_SimCache.{FrameIndex}.vdb";
-		FullFilePathSpec.ReplaceInline(TEXT("//"), TEXT("/"));		
-		
-		FullFilePathSpec.ReplaceInline(TEXT("{project_dir}"), *FPaths::ProjectDir());
-
-		FullFilePathSpec = FPaths::ConvertRelativePathToFull(FullFilePathSpec);
-
-		// Create output directory		
-		const FString FileDirectory = FString(FPathViews::GetPath(FullFilePathSpec));
-
-		IPlatformFile& PlatformFile = FPlatformFileManager::Get().GetPlatformFile();
-		if (!PlatformFile.DirectoryExists(*FileDirectory))
-		{
-			if (!PlatformFile.CreateDirectoryTree(*FileDirectory))
-			{
-				FeedbackContext.Errors.Emplace(FString::Printf(TEXT("Cannot Create Directory : %s"), *FileDirectory));
-				return nullptr;
-			}
-		}
-
-		OpenVDBSimCacheData->FilePath = FullFilePathSpec;
-		OpenVDBSimCacheData->CacheType = EVolumeCacheType::OpenVDB;
-		OpenVDBSimCacheData->Resolution = FIntVector3(1,1,1);
-		OpenVDBSimCacheData->FrameRangeStart = TNumericLimits<int32>::Lowest();
-		OpenVDBSimCacheData->FrameRangeEnd = TNumericLimits<int32>::Lowest();
-		OpenVDBSimCacheData->InitData();
-
-		return OpenVDBSimCacheData;
-	}
-=======
 	if (NDIRenderTargetVolumeLocal::GSimCacheDataStorageMode == NDIRenderTargetVolumeLocal::SimCacheStorageMode::SVT)
 	{		
 		UNiagaraSimCache* SimCache = CastChecked<UNiagaraSimCache>(InSimCache);
@@ -773,7 +593,6 @@
 
 		return CurrCache;
 	}	
->>>>>>> 4af6daef
 	else
 	{
 		UNDIRenderTargetVolumeSimCacheData* SimCacheData = nullptr;
@@ -801,22 +620,6 @@
 		const FTextureRenderTargetResource* RT_TargetTexture = InstanceData_GT->TargetTexture->GameThread_GetRenderTargetResource();
 
 		//-OPT: Currently we are flushing rendering commands.  Do not remove this until making access to the frame data safe across threads.
-<<<<<<< HEAD
-		TArray<FFloat16Color> TextureData;
-		ENQUEUE_RENDER_COMMAND(NDIRenderTargetVolume_CacheFrame)
-		(
-			[RT_Proxy, RT_InstanceID=SystemInstance->GetId(), RT_TargetTexture, RT_TextureData=&TextureData](FRHICommandListImmediate& RHICmdList)
-			{
-				if (const FRenderTargetVolumeRWInstanceData_RenderThread* InstanceData_RT = RT_Proxy->SystemInstancesToProxyData_RT.Find(RT_InstanceID))
-				{
-					// Readback TextureData
-					RHICmdList.Read3DSurfaceFloatData(
-						InstanceData_RT->RenderTarget->GetRHI(),
-						FIntRect(0, 0, InstanceData_RT->Size.X, InstanceData_RT->Size.Y),
-						FIntPoint(0, InstanceData_RT->Size.Z),
-						*RT_TextureData
-					);
-=======
 		TArray<uint8> TextureData;
 
 		ENQUEUE_RENDER_COMMAND(NDIRenderTargetVolume_CacheFrame)
@@ -859,7 +662,6 @@
 
 					//Unlock the staging texture
 					RenderTargetReadback.Unlock();
->>>>>>> 4af6daef
 				}
 			}
 		);
@@ -867,20 +669,6 @@
 
 		if (TextureData.Num() > 0)
 		{
-<<<<<<< HEAD
-			if (NDIRenderTargetVolumeLocal::GSimCacheUseOpenVDB)
-			{
-#if PLATFORM_WINDOWS
-				UVolumeCache* OpenVDBSimCacheData = CastChecked<UVolumeCache>(StorageObject);
-				
-				FString FullPath = OpenVDBSimCacheData->GetAssetPath(FrameIndex);
-
-				OpenVDBTools::WriteImageDataToOpenVDBFile(FullPath, InstanceData_GT->Size, TextureData, false);
-
-				OpenVDBSimCacheData->FrameRangeStart = FMath::Min(FrameIndex, OpenVDBSimCacheData->FrameRangeStart);
-				OpenVDBSimCacheData->FrameRangeEnd = FMath::Max(FrameIndex, OpenVDBSimCacheData->FrameRangeEnd);
-				OpenVDBSimCacheData->Resolution = InstanceData_GT->Size;
-=======
 			if (NDIRenderTargetVolumeLocal::GSimCacheDataStorageMode == NDIRenderTargetVolumeLocal::SimCacheStorageMode::SVT)
 			{
 #if WITH_EDITOR
@@ -905,7 +693,6 @@
 				}
 
 				CurrCache->AppendFrame(SparseTextureData);
->>>>>>> 4af6daef
 #endif
 			}
 			else
@@ -916,11 +703,7 @@
 				FNDIRenderTargetVolumeSimCacheFrame* CacheFrame = &SimCacheData->Frames[FrameIndex];
 				
 				CacheFrame->Size = InstanceData_GT->Size;
-<<<<<<< HEAD
-				CacheFrame->Format = EPixelFormat::PF_FloatRGBA;
-=======
 				CacheFrame->Format = InstanceData_GT->Format;
->>>>>>> 4af6daef
 
 				const FName CompressionType = SimCacheData->CompressionType;
 				const bool bUseCompression = CompressionType.IsNone() == false;
@@ -962,8 +745,6 @@
 
 bool UNiagaraDataInterfaceRenderTargetVolume::SimCacheEndWrite(UObject* StorageObject) const
 {
-<<<<<<< HEAD
-=======
 	if (NDIRenderTargetVolumeLocal::GSimCacheDataStorageMode == NDIRenderTargetVolumeLocal::SimCacheStorageMode::SVT)
 	{	
 		UAnimatedSparseVolumeTexture* CurrCache = CastChecked<UAnimatedSparseVolumeTexture>(StorageObject);
@@ -971,7 +752,6 @@
 		CurrCache->PostLoad();
 	}
 
->>>>>>> 4af6daef
 	return true;
 }
 
@@ -981,15 +761,6 @@
 
 	if (Cast<UVolumeCache>(StorageObject))
 	{
-<<<<<<< HEAD
-#if PLATFORM_WINDOWS
-		UVolumeCache *OpenVDBSimCacheData = CastChecked<UVolumeCache>(StorageObject);
-
-		TSharedPtr<FVolumeCacheData> VolumeCacheData = OpenVDBSimCacheData->GetData();
-
-		InstanceData_GT->Size = OpenVDBSimCacheData->Resolution;
-		InstanceData_GT->Format = PF_FloatRGBA;
-=======
 		UE_LOG(LogNiagara, Error, TEXT("vdb caches are no longer supported.  Regenerate your Sim Cache, which will use SVT to store volume data."));
 
 	}
@@ -1010,34 +781,11 @@
 
 		InstanceData_GT->Size = VolumeResolution;
 		InstanceData_GT->Format = SVT->GetFormat(0);
->>>>>>> 4af6daef
 		InstanceData_GT->Filter = TextureFilter::TF_Default;
 
 		PerInstanceTick(InstanceData_GT, SystemInstance, 0.0f);
 		PerInstanceTickPostSimulate(InstanceData_GT, SystemInstance, 0.0f);
 
-<<<<<<< HEAD
-		const int FrameIndex = Interp >= 0.5f ? FrameB : FrameA;
-		OpenVDBSimCacheData->LoadFile(FrameIndex);
-
-		//  write to the volume texture
-		if (InstanceData_GT->TargetTexture)
-		{
-			FNiagaraDataInterfaceProxyRenderTargetVolumeProxy* RT_Proxy = GetProxyAs<FNiagaraDataInterfaceProxyRenderTargetVolumeProxy>();
-
-			FTextureRenderTargetResource* RT_TargetTexture = InstanceData_GT->TargetTexture->GameThread_GetRenderTargetResource();
-			ENQUEUE_RENDER_COMMAND(NDIRenderTargetVolumeUpdate)
-				(
-					[RT_Proxy, RT_VolumeCacheData = OpenVDBSimCacheData->GetData(), RT_InstanceID = SystemInstance->GetId(), RT_TargetTexture, RT_FrameIndex = FrameIndex](FRHICommandListImmediate& RHICmdList)
-					{
-						if (FRenderTargetVolumeRWInstanceData_RenderThread* InstanceData_RT = RT_Proxy->SystemInstancesToProxyData_RT.Find(RT_InstanceID))
-						{
-							RT_VolumeCacheData->Fill3DTexture_RenderThread(RT_FrameIndex, InstanceData_RT->RenderTarget->GetRHI(), RHICmdList);
-						}
-					});
-		}
-#endif
-=======
 		FNiagaraDataInterfaceProxyRenderTargetVolumeProxy* RT_Proxy = GetProxyAs<FNiagaraDataInterfaceProxyRenderTargetVolumeProxy>();
 
 
@@ -1132,7 +880,6 @@
 						InstanceData_RT->TransientRDGUAV = nullptr;
 					}					
 				});	
->>>>>>> 4af6daef
 	}
 	else
 	{
@@ -1159,11 +906,7 @@
 			FTextureRenderTargetResource* RT_TargetTexture = InstanceData_GT->TargetTexture->GameThread_GetRenderTargetResource();
 			ENQUEUE_RENDER_COMMAND(NDIRenderTargetVolumeUpdate)
 			(
-<<<<<<< HEAD
-				[RT_Proxy, RT_InstanceID=SystemInstance->GetId(), RT_TargetTexture, RT_CacheFrame=CacheFrame, RT_CompressionType=SimCacheData->CompressionType](FRHICommandListImmediate& RHICmdList)
-=======
 				[RT_Proxy, RT_InstanceID=SystemInstance->GetId(), RT_TargetTexture, RT_CacheFrame=CacheFrame, RT_CompressionType=SimCacheData->CompressionType, RT_Format = InstanceData_GT->Format](FRHICommandListImmediate& RHICmdList)
->>>>>>> 4af6daef
 				{
 					if (FRenderTargetVolumeRWInstanceData_RenderThread* InstanceData_RT = RT_Proxy->SystemInstancesToProxyData_RT.Find(RT_InstanceID))
 					{
@@ -1171,13 +914,9 @@
 
 						FUpdateTexture3DData UpdateTexture = RHICmdList.BeginUpdateTexture3D(InstanceData_RT->RenderTarget->GetRHI(), 0, UpdateRegion);
 
-<<<<<<< HEAD
-						const int32 SrcRowPitch = InstanceData_RT->Size.X * sizeof(FFloat16Color);
-=======
 						uint32 BlockBytes = GPixelFormats[RT_Format].BlockBytes;
 
 						const int32 SrcRowPitch = InstanceData_RT->Size.X * BlockBytes;
->>>>>>> 4af6daef
 						const int32 SrcDepthPitch = InstanceData_RT->Size.Y * SrcRowPitch;
 						if (UpdateTexture.RowPitch == SrcRowPitch && UpdateTexture.DepthPitch == SrcDepthPitch)
 						{
@@ -1195,11 +934,7 @@
 							TArray<uint8> Decompressed;
 							if (RT_CacheFrame->CompressedSize > 0)
 							{
-<<<<<<< HEAD
-								Decompressed.AddUninitialized(sizeof(FFloat16Color) * InstanceData_RT->Size.X * InstanceData_RT->Size.Y * InstanceData_RT->Size.Z);
-=======
 								Decompressed.AddUninitialized(sizeof(BlockBytes) * InstanceData_RT->Size.X * InstanceData_RT->Size.Y * InstanceData_RT->Size.Z);
->>>>>>> 4af6daef
 								FCompression::UncompressMemory(RT_CompressionType, Decompressed.GetData(), Decompressed.Num(), RT_CacheFrame->GetPixelData(), RT_CacheFrame->CompressedSize);
 							}
 
@@ -1327,15 +1062,6 @@
 	{
 		NiagaraDataInterfaceRenderTargetCommon::ReleaseRenderTarget(SystemInstance, InstanceData);
 		InstanceData->TargetTexture = UserTargetTexture;
-<<<<<<< HEAD
-
-		TObjectPtr<UTextureRenderTargetVolume> ExistingRenderTarget = nullptr;
-		if (ManagedRenderTargets.RemoveAndCopyValue(SystemInstance->GetId(), ExistingRenderTarget) && NiagaraDataInterfaceRenderTargetCommon::GReleaseResourceOnRemove)
-		{
-			ExistingRenderTarget->ReleaseResource();
-		}
-=======
->>>>>>> 4af6daef
 	}
 
 	// Do we inherit the texture parameters from the user supplied texture?
@@ -1378,17 +1104,11 @@
 #endif
 
 	//-TEMP: Until we prune data interface on cook this will avoid consuming memory
-<<<<<<< HEAD
-	if (NiagaraDataInterfaceRenderTargetCommon::GIgnoreCookedOut && !IsUsedWithGPUEmitter())
-	{
-		return false;
-=======
 	const bool bValidGpuDataInterface = NiagaraDataInterfaceRenderTargetCommon::GIgnoreCookedOut == 0 || IsUsedWithGPUScript();
 
 	if (::IsValid(InstanceData->TargetTexture) == false)
 	{
 		InstanceData->TargetTexture = nullptr;
->>>>>>> 4af6daef
 	}
 
 	// Do we need to create a new texture?
