// Copyright Epic Games, Inc. All Rights Reserved.

#include "NiagaraScript.h"

#include "Modules/ModuleManager.h"
#include "NiagaraScriptSourceBase.h"
#include "NiagaraComponent.h"
#include "NiagaraEmitter.h"
#include "UObject/Package.h"
#include "NiagaraModule.h"
#include "NiagaraCustomVersion.h"
#include "NiagaraShaderCompilationManager.h"
#include "NiagaraShaderModule.h"
#include "NiagaraShaderParametersBuilder.h"
#include "Serialization/MemoryReader.h"
#include "Misc/SecureHash.h"
#include "ShaderParameterMetadataBuilder.h"

#include "ProfilingDebugging/CookStats.h"
#include "Stats/Stats.h"
#include "HAL/PlatformFileManager.h"
#include "Misc/FileHelper.h"
#include "UObject/EditorObjectVersion.h"
#include "UObject/ObjectSaveContext.h"
#include "UObject/ReleaseObjectVersion.h"
#include "NiagaraDataInterfaceSkeletalMesh.h"
#include "DataInterface/NiagaraDataInterfaceStaticMesh.h"
#include "Interfaces/ITargetPlatform.h"
#if WITH_EDITOR
	#include "DerivedDataCacheInterface.h"
	#include "Interfaces/ITargetPlatform.h"
	#include "NiagaraSettings.h"
	#include "Internationalization/Regex.h"
	#include "ShaderCodeLibrary.h"

	// This is a version string that mimics the old versioning scheme. In case of merge conflicts with DDC versions,
	// you MUST generate a new GUID and set this new version. If you want to bump this version, generate a new guid
	// using VS->Tools->Create GUID
	#define NIAGARASCRIPT_DERIVEDDATA_VER		TEXT("AB7397ACFEFD46158A87743735E3C773")
#endif

#include "UObject/FortniteMainBranchObjectVersion.h"
#include "UObject/RenderingObjectVersion.h"
#include "UObject/UObjectThreadContext.h"
#include "Serialization/ObjectAndNameAsStringProxyArchive.h"

#include "VectorVM.h"
#include "NiagaraSimulationStageBase.h"
#include "Async/Async.h"

#include UE_INLINE_GENERATED_CPP_BY_NAME(NiagaraScript)

#if ENABLE_COOK_STATS
namespace NiagaraScriptCookStats
{
	FCookStats::FDDCResourceUsageStats UsageStats;
	static FCookStatsManager::FAutoRegisterCallback RegisterCookStats([](FCookStatsManager::AddStatFuncRef AddStat)
	{
		UsageStats.LogStats(AddStat, TEXT("NiagaraScript.Usage"), TEXT(""));
	});
}
#endif

int32 GNiagaraDumpKeyGen = 0;
static FAutoConsoleVariableRef CVarNiagaraDumpKeyGen(
	TEXT("fx.DumpGraphKeyGen"),
	GNiagaraDumpKeyGen,
	TEXT("If > 0 the key generation will be dumped to the log. \n"),
	ECVF_Default
);

int32 GNiagaraForceSafeScriptAttributeTrim = 0;
static FAutoConsoleVariableRef CVarNiagaraForceSsafeScriptAttributeTrim(
	TEXT("fx.ForceSafeScriptAttributeTrim"),
	GNiagaraForceSafeScriptAttributeTrim,
	TEXT("If > 0 attribute trimming will use a less aggressive algorithm for removing script attributes. \n"),
	ECVF_Default
);

bool GNiagaraCompressScriptByteCode = false;
static FAutoConsoleVariableRef CVarNiagaraCompressScriptByteCode(
	TEXT("fx.Niagara.CompressScriptByteCode"),
	GNiagaraCompressScriptByteCode,
	TEXT("Should we compress script bytecode to save memory. Will be uncompressed on demand."),
	ECVF_Default
);

bool GNiagaraDelayScriptAsyncOptimization = true;
static FAutoConsoleVariableRef CVarNiagaraDelayScriptAsyncOptimization(
	TEXT("fx.Niagara.DelayScriptAsyncOptimization"),
	GNiagaraDelayScriptAsyncOptimization,
	TEXT("Should we delay the async optimization until the emitter is activated?"),
	ECVF_Default
);

int32 UNiagaraScript::LogCompileStaticVars =0;
static FAutoConsoleVariableRef CVarLogCompileStaticVars(
	TEXT("fx.LogCompileStaticVars"),
	UNiagaraScript::LogCompileStaticVars,
	TEXT("If > 0 all compile id generation dealing with static variables will be logged.  \n"),
	ECVF_Default
);

<<<<<<< HEAD
FNiagaraScriptDebuggerInfo::FNiagaraScriptDebuggerInfo() : bWaitForGPU(false), FrameLastWriteId(-1), bWritten(false)
=======
int32 GNiagaraScriptStripByteCodeOnLoad = 0;
static FAutoConsoleVariableRef CVarGNiagaraScriptStripByteCodeOnLoad(
	TEXT("fx.NiagaraScript.StripByteCodeOnLoad"),
	GNiagaraScriptStripByteCodeOnLoad,
	TEXT("If > 0 all scripts will have their legacy byte code stripped on load.  If < 0 all scripts will have their experimental data stripped on load. \n"),
	ECVF_Default
);

static int32 GbNiagaraEventSpawnsUpdateInitialAttributeValues = 1;
static FAutoConsoleVariableRef CVarNiagaraEventSpawnsUpdateInitialAttributeValues(
	TEXT("fx.Niagara.EventSpawnsUpdateAttributeInitialValues"),
	GbNiagaraEventSpawnsUpdateInitialAttributeValues,
	TEXT("If > 0 Niagara Event Spawn Scripts will update the Initial.* values for particle attributes. \n"),
	ECVF_Default
);

FNiagaraScriptDebuggerInfo::FNiagaraScriptDebuggerInfo() : bWaitForGPU(false), Usage(ENiagaraScriptUsage::Function), FrameLastWriteId(-1), bWritten(false)
>>>>>>> d731a049
{
}


FNiagaraScriptDebuggerInfo::FNiagaraScriptDebuggerInfo(FName InName, ENiagaraScriptUsage InUsage, const FGuid& InUsageId) : HandleName(InName), Usage(InUsage), UsageId(InUsageId), FrameLastWriteId(-1), bWritten(false)
{
	if (InUsage == ENiagaraScriptUsage::ParticleGPUComputeScript)
	{
		bWaitForGPU = true;
	}
	else
	{
		bWaitForGPU = false;
	}
}


UNiagaraScriptSourceBase::UNiagaraScriptSourceBase(const FObjectInitializer& ObjectInitializer)
	: Super(ObjectInitializer)
{
}


bool FNiagaraVMExecutableByteCode::SerializeFromMismatchedTag(const struct FPropertyTag& Tag, FStructuredArchive::FSlot Slot)
{
	if (Tag.Type == NAME_ArrayProperty)
	{
		Slot << Data;
		return true;
	}

	return false;
}

void FNiagaraVMExecutableByteCode::SetData(const TArray<uint8>& InData)
{
	Data = InData;
	UncompressedSize = INDEX_NONE;
}

void FNiagaraVMExecutableByteCode::SetData(TArray<uint8>&& InData)
{
	Data = MoveTemp(InData);
	UncompressedSize = INDEX_NONE;
}

bool FNiagaraVMExecutableByteCode::HasByteCode() const
{
	return Data.Num() > 0;
}

bool FNiagaraVMExecutableByteCode::IsCompressed() const
{
	return HasByteCode() && UncompressedSize != INDEX_NONE;
}

bool FNiagaraVMExecutableByteCode::Compress()
{
	if (!IsCompressed())
	{
		int32 OriginalSize = Data.Num();

		// It is possible for compression to actually increase the size of the data, so we over allocate here to handle that.
		int32 CompressedSize = OriginalSize * 4 / 3;

		TArray<uint8> CompressedData;
		CompressedData.SetNumUninitialized(CompressedSize);

		if (FCompression::CompressMemory(NAME_Zlib, CompressedData.GetData(), CompressedSize, Data.GetData(), Data.Num(), COMPRESS_BiasMemory))
		{
			// In the case that compressing it actually increases the size, we leave it uncompressed
			if (CompressedSize < OriginalSize)
			{
				CompressedData.SetNum(CompressedSize);
				Data = MoveTemp(CompressedData);
				Data.Shrink();
				UncompressedSize = OriginalSize;
			}
		}
	}

	return true;
}

bool FNiagaraVMExecutableByteCode::Uncompress()
{
	if (IsCompressed())
	{
		TArray<uint8> UncompressedData;
		UncompressedData.SetNumUninitialized(UncompressedSize);

		if (FCompression::UncompressMemory(NAME_Zlib, UncompressedData.GetData(), UncompressedSize, Data.GetData(), Data.Num()))
		{
			Data = MoveTemp(UncompressedData);
			UncompressedSize = INDEX_NONE;
		}
	}
	return true;
}

void FNiagaraVMExecutableByteCode::Reset()
{
	Data.Empty();
	UncompressedSize = INDEX_NONE;
}

FNiagaraVMExecutableData::FNiagaraVMExecutableData()
	: NumTempRegisters(0)
	, NumUserPtrs(0)
#if WITH_EDITORONLY_DATA
	, LastOpCount(0)
#endif
	, LastCompileStatus(ENiagaraScriptCompileStatus::NCS_Unknown)
#if WITH_EDITORONLY_DATA
	, bReadsAttributeData(false)
	, CompileTime(0.0f)
#endif
	, bReadsSignificanceIndex(false)
	, bNeedsGPUContextInit(false)
{
}

bool FNiagaraVMExecutableData::IsValid() const
{
	return LastCompileStatus != ENiagaraScriptCompileStatus::NCS_Unknown;
}

void FNiagaraVMExecutableData::Reset()
{
	*this = FNiagaraVMExecutableData();
}

void FNiagaraVMExecutableData::ApplyFinishedOptimization(const FNiagaraVMExecutableDataId& CachedScriptVMId, const FNiagaraScriptAsyncOptimizeTaskStatePtr& Result)
{
	check(Result->bOptimizationComplete == true);
	if ( CachedScriptVMId == Result->CachedScriptVMId )
	{
		ByteCode = MoveTemp(Result->SourceByteCode);
		OptimizedByteCode = MoveTemp(Result->OptimizedByteCode);
	}
	else
	{
 		UE_LOG(LogNiagara, Warning, TEXT("Skipping ApplyFinishedOptimization as the ID is invalid"));
	}
}

void FNiagaraVMExecutableData::SerializeData(FArchive& Ar, bool bDDCData)
{
	UScriptStruct* FNiagaraVMExecutableDataType = FNiagaraVMExecutableData::StaticStruct();
	FNiagaraVMExecutableDataType->SerializeTaggedProperties(Ar, (uint8*)this, FNiagaraVMExecutableDataType, nullptr);
}

#if WITH_EDITORONLY_DATA
void FNiagaraVMExecutableData::BakeScriptLiterals(TArray<uint8>& OutLiterals) const
{
	OutLiterals.Empty();

	const auto& Variables = InternalParameters.Parameters;
	const int32 VariableCount = Variables.Num();

	int32 TotalSize = 0;
	for (int32 Index = 0; Index < VariableCount; ++Index)
	{
		TotalSize += Variables[Index].GetAllocatedSizeInBytes();
	}

	OutLiterals.AddZeroed(TotalSize);

	uint8* LiteralData = OutLiterals.GetData();

	for (int32 Index = 0; Index < VariableCount; ++Index)
	{
		const FNiagaraVariable& Variable = Variables[Index];
		const int32 VariableSize = Variable.GetAllocatedSizeInBytes();

		FMemory::Memcpy(LiteralData, Variable.GetData(), VariableSize);
		LiteralData += VariableSize;
	}
}

FVersionedNiagaraScriptData::FVersionedNiagaraScriptData()
	: ModuleUsageBitmask( (1 << (int32)ENiagaraScriptUsage::ParticleSpawnScript) | (1 << (int32)ENiagaraScriptUsage::ParticleSpawnScriptInterpolated) | (1 << (int32)ENiagaraScriptUsage::ParticleUpdateScript) | (1 << (int32)ENiagaraScriptUsage::ParticleEventScript) | (1 << (int32)ENiagaraScriptUsage::ParticleSimulationStageScript))
	, bDeprecated(false)
	, DeprecationRecommendation(nullptr)
	, bExperimental(false)
	, LibraryVisibility(ENiagaraScriptLibraryVisibility::Unexposed)
	, NumericOutputTypeSelectionMode(ENiagaraNumericOutputTypeSelectionMode::Largest)
	, bCanBeUsedForTypeConversions(false)
{
}
#endif

#if VECTORVM_SUPPORTS_EXPERIMENTAL
bool FNiagaraVMExecutableData::SupportsExperimentalVM() const
{
	return ExperimentalContextData.Num() > 0;
}

FVectorVMOptimizeContext FNiagaraVMExecutableData::BuildExperimentalContext() const
{
	FVectorVMOptimizeContext Context;
	if (SupportsExperimentalVM())
	{
		ReinterpretVectorVMOptimizeContextData(ExperimentalContextData, Context);
	}
	else
	{
		FMemory::Memzero(Context);
	}

	return Context;
}
#endif

bool FNiagaraVMExecutableData::HasByteCode() const
{
#if VECTORVM_SUPPORTS_LEGACY
	if (ByteCode.HasByteCode() || OptimizedByteCode.HasByteCode())
	{
		return true;
	}
#endif

#if VECTORVM_SUPPORTS_EXPERIMENTAL
	if (!ExperimentalContextData.IsEmpty())
	{
		return true;
	}
#endif

	return false;
}

void FNiagaraVMExecutableData::PostSerialize(const FArchive& Ar)
{
#if VECTORVM_SUPPORTS_EXPERIMENTAL && VECTORVM_SUPPORTS_LEGACY && !WITH_EDITOR
	if (Ar.IsLoading())
	{
		if (GNiagaraScriptStripByteCodeOnLoad > 0)
		{
			ByteCode.Reset();
		}
		else if (GNiagaraScriptStripByteCodeOnLoad < 0)
		{
			ExperimentalContextData.Empty();
		}
	}
#endif
}

UNiagaraScript::UNiagaraScript()
{
}

#if WITH_EDITORONLY_DATA
FVersionedNiagaraScriptData* UNiagaraScript::GetLatestScriptData()
{
	return const_cast<FVersionedNiagaraScriptData*>(const_cast<const UNiagaraScript*>(this)->GetLatestScriptData());
}

const FVersionedNiagaraScriptData* UNiagaraScript::GetLatestScriptData() const
{
	if (VersionData.Num() == 0)
	{
		return nullptr;
	}
	if (!bVersioningEnabled)
	{
		return &VersionData[0];
	}
	const FVersionedNiagaraScriptData* VersionedNiagaraScriptData = GetScriptData(ExposedVersion);
	ensureMsgf(VersionedNiagaraScriptData, TEXT("Invalid exposed version for Niagara script %s, asset might be corrupted!"), *this->GetFriendlyName());
	return VersionedNiagaraScriptData;
}

FVersionedNiagaraScriptData* UNiagaraScript::GetScriptData(const FGuid& VersionGuid)
{
	return const_cast<FVersionedNiagaraScriptData*>(const_cast<const UNiagaraScript*>(this)->GetScriptData(VersionGuid));
}

const FVersionedNiagaraScriptData* UNiagaraScript::GetScriptData(const FGuid& VersionGuid) const
{
	if (VersionData.Num() == 0)
	{
		return nullptr;
	}
	
	// check if we even need to support different versions
	if (!bVersioningEnabled)
    {
    	return &VersionData[0];
    }

	if (!VersionGuid.IsValid())
	{
		for (const FVersionedNiagaraScriptData& Data : VersionData)
		{
			if (Data.Version.VersionGuid == ExposedVersion)
			{
				return &Data;
			}
		}
		ensureMsgf(false, TEXT("Invalid exposed version for Niagara script %s, asset might be corrupted!"), *this->GetFriendlyName());
		return nullptr;
	}
	for (const FVersionedNiagaraScriptData& Data : VersionData)
	{
		if (Data.Version.VersionGuid == VersionGuid)
		{
			return &Data;
		}
	}
	return nullptr;
}

TArray<FNiagaraAssetVersion> UNiagaraScript::GetAllAvailableVersions() const
{
	TArray<FNiagaraAssetVersion> Versions;
	for (const FVersionedNiagaraScriptData& Data : VersionData)
	{
		Versions.Add(Data.Version);
	}
	return Versions;
}

FNiagaraAssetVersion UNiagaraScript::GetExposedVersion() const
{
	const FVersionedNiagaraScriptData* ScriptData = GetLatestScriptData();
	return ScriptData ? ScriptData->Version : FNiagaraAssetVersion();
}

FNiagaraAssetVersion const* UNiagaraScript::FindVersionData(const FGuid& VersionGuid) const
{
	for (const FVersionedNiagaraScriptData& Data : VersionData)
	{
		if (Data.Version.VersionGuid == VersionGuid)
		{
			return &Data.Version;
		}
	}
	return nullptr;
}

FGuid UNiagaraScript::AddNewVersion(int32 MajorVersion, int32 MinorVersion)
{
	// check preconditions
	check(MajorVersion >= 1);
	check(MajorVersion != 1 || MinorVersion != 0);
	Modify();

	FVersionedNiagaraScriptData NewVersionData;
	for (int i = VersionData.Num() - 1; i >= 0; i--)
	{
		FVersionedNiagaraScriptData& Data = VersionData[i];
		check(Data.Version.MajorVersion != MajorVersion || Data.Version.MinorVersion != MinorVersion); // the version should not already exist

		if (Data.Version.MajorVersion < MajorVersion || (Data.Version.MajorVersion == MajorVersion && Data.Version.MinorVersion < MinorVersion))
		{
			// copy the data
			NewVersionData = Data;

			FObjectDuplicationParameters ObjParameters(NewVersionData.Source, this);
			ObjParameters.DestClass = NewVersionData.Source->GetClass();
			NewVersionData.Source = Cast<UNiagaraScriptSourceBase>(StaticDuplicateObjectEx(ObjParameters));
			break;
		}
	}

	NewVersionData.VersionChangeDescription = FText();
	NewVersionData.Version = { MajorVersion, MinorVersion, FGuid::NewGuid() };

	VersionData.Add(NewVersionData);
	VersionData.Sort([](const FVersionedNiagaraScriptData& A, const FVersionedNiagaraScriptData& B) { return A.Version < B.Version; });

	return NewVersionData.Version.VersionGuid;
}

void UNiagaraScript::DeleteVersion(const FGuid& VersionGuid)
{
	check(VersionGuid != ExposedVersion);

	for (int i = 0; i < VersionData.Num(); i++)
	{
		FNiagaraAssetVersion& AssetVersion = VersionData[i].Version;
		if (AssetVersion.VersionGuid == VersionGuid)
		{
			check(AssetVersion.MajorVersion != 1 || AssetVersion.MinorVersion != 0);
			Modify();
			VersionData.RemoveAt(i);
			return;
		}
	}
}

void UNiagaraScript::ExposeVersion(const FGuid& VersionGuid)
{
	// check if the requested version exists in the data store
	for (FVersionedNiagaraScriptData& Data : VersionData)
	{
		if (Data.Version.VersionGuid == VersionGuid)
		{
			Modify();
			ExposedVersion = VersionGuid;
			Data.Version.bIsVisibleInVersionSelector = true;
			return;
		}
	}
}

void UNiagaraScript::EnableVersioning()
{
	if (bVersioningEnabled)
	{
		return;
	}
	Modify();
	ensure(VersionData.Num() == 1);
	bVersioningEnabled = true;	
	ExposedVersion = VersionData[0].Version.VersionGuid;
}

void UNiagaraScript::DisableVersioning(const FGuid& VersionGuidToUse)
{
	CheckVersionDataAvailable();
	bVersioningEnabled = false;

	FVersionedNiagaraScriptData DataToUse = VersionData[0];
	if (VersionGuidToUse.IsValid())
	{
		for (const FVersionedNiagaraScriptData& Data : VersionData)
		{
			if (Data.Version.VersionGuid == VersionGuidToUse)
			{
				DataToUse = Data;
				break;
			}
		}
	}
	DataToUse.Version = FNiagaraAssetVersion(); // reset and create new guid
	VersionData.Empty();
	VersionData.Add(DataToUse);
}

struct FNiagaraScriptVersionDataAccessor final : FNiagaraVersionDataAccessor
{
	virtual ~FNiagaraScriptVersionDataAccessor() override = default;
	explicit FNiagaraScriptVersionDataAccessor(FVersionedNiagaraScriptData* InScriptData) : ScriptData(InScriptData) {}

	virtual FNiagaraAssetVersion& GetObjectVersion() override { return ScriptData->Version; }
	virtual FText& GetVersionChangeDescription() override { return ScriptData->VersionChangeDescription; }
	virtual bool& IsDeprecated() override { return ScriptData->bDeprecated; }
	virtual FText& GetDeprecationMessage() override { return ScriptData->DeprecationMessage; }
	virtual ENiagaraPythonUpdateScriptReference& GetUpdateScriptExecutionType() override { return ScriptData->UpdateScriptExecution; }
	virtual FString& GetPythonUpdateScript() override { return ScriptData->PythonUpdateScript; }
	virtual FFilePath& GetScriptAsset() override { return ScriptData->ScriptAsset; }
	
	FVersionedNiagaraScriptData* ScriptData;
};

TSharedPtr<FNiagaraVersionDataAccessor> UNiagaraScript::GetVersionDataAccessor(const FGuid& Version)
{
	if (FVersionedNiagaraScriptData* ScriptData = GetScriptData(Version))
	{
		return MakeShared<FNiagaraScriptVersionDataAccessor>(ScriptData);
	}
	return TSharedPtr<FNiagaraVersionDataAccessor>();
}

void UNiagaraScript::CheckVersionDataAvailable()
{
	if (VersionData.Num() > 0) {
		return;
	}

	// copy over existing data of assets that were created pre-versioning
	FVersionedNiagaraScriptData& Data = VersionData.AddDefaulted_GetRef();
	Data.Source = Source_DEPRECATED;
	Data.Keywords = Keywords_DEPRECATED;
	Data.Category = Category_DEPRECATED;
	Data.Description = Description_DEPRECATED;
	Data.bDeprecated = bDeprecated_DEPRECATED;
	Data.NoteMessage = NoteMessage_DEPRECATED;
	Data.bExperimental = bExperimental_DEPRECATED;
	Data.ScriptMetaData = ScriptMetaData_DEPRECATED;
	Data.LibraryVisibility = LibraryVisibility_DEPRECATED;
	Data.ConversionUtility = ConversionUtility_DEPRECATED;
	Data.ModuleUsageBitmask = ModuleUsageBitmask_DEPRECATED;
	Data.DeprecationMessage = DeprecationMessage_DEPRECATED;
	Data.ExperimentalMessage = ExperimentalMessage_DEPRECATED;
	Data.CollapsedViewFormat = CollapsedViewFormat_DEPRECATED;
	Data.ProvidedDependencies = ProvidedDependencies_DEPRECATED;
	Data.RequiredDependencies = RequiredDependencies_DEPRECATED;
	Data.DeprecationRecommendation = DeprecationRecommendation_DEPRECATED;
	Data.NumericOutputTypeSelectionMode = NumericOutputTypeSelectionMode_DEPRECATED;

	// create a stable initial version guid for our versioned data based on the UNiagaraScript
	Data.Version.VersionGuid = FNiagaraAssetVersion::CreateStableVersionGuid(this);

	ExposedVersion = Data.Version.VersionGuid;
}

UNiagaraScript* UNiagaraScript::CreateCompilationCopy()
{
	UNiagaraScript* Result = NewObject<UNiagaraScript>();

	// create a shallow copy
	for (TFieldIterator<FProperty> PropertyIt(GetClass(), EFieldIteratorFlags::IncludeSuper); PropertyIt; ++PropertyIt)
	{
		FProperty* Property = *PropertyIt;
		const uint8* SourceAddr = Property->ContainerPtrToValuePtr<uint8>(this);
		uint8* DestinationAddr = Property->ContainerPtrToValuePtr<uint8>(Result);

		Property->CopyCompleteValue(DestinationAddr, SourceAddr);
	}
	
	return Result;
}

#endif

FVersionedNiagaraEmitter UNiagaraScript::GetOuterEmitter() const
{
	UNiagaraEmitter* Emitter = GetTypedOuter<UNiagaraEmitter>();
	if (Emitter == nullptr)
	{
		return FVersionedNiagaraEmitter();
	}
	for (FNiagaraAssetVersion& Version : Emitter->GetAllAvailableVersions())
	{
		FVersionedNiagaraEmitterData* EmitterData = Emitter->GetEmitterData(Version.VersionGuid);
		TArray<UNiagaraScript*> OutScripts;
		EmitterData->GetScripts(OutScripts, false);
		if (OutScripts.Contains(this))
		{
			return FVersionedNiagaraEmitter(Emitter, Version.VersionGuid);
		}
	}
	return FVersionedNiagaraEmitter();
}

bool FNiagaraVMExecutableDataId::IsValid() const
{
	return CompilerVersionID.IsValid();
}

void FNiagaraVMExecutableDataId::Invalidate()
{
	*this = FNiagaraVMExecutableDataId();
}

#if WITH_EDITORONLY_DATA

TArray<FString> FNiagaraVMExecutableDataId::GetAdditionalVariableStrings()
{
	TArray<FString> Vars;
	for (const FNiagaraVariableBase& Var : AdditionalVariables)
	{
		Vars.Emplace(Var.GetName().ToString() + TEXT(" ") + Var.GetType().GetName());
	}

	return Vars;
}

#endif

bool FNiagaraVMExecutableDataId::HasInterpolatedParameters() const
{
	return bInterpolatedSpawn;
}

bool FNiagaraVMExecutableDataId::RequiresPersistentIDs() const
{
	return bRequiresPersistentIDs;
}

/**
* Tests this set against another for equality, disregarding override settings.
*
* @param ReferenceSet	The set to compare against
* @return				true if the sets are equal
*/
bool FNiagaraVMExecutableDataId::operator==(const FNiagaraVMExecutableDataId& ReferenceSet) const
{
	if (CompilerVersionID != ReferenceSet.CompilerVersionID ||
		ScriptUsageType != ReferenceSet.ScriptUsageType ||
		ScriptUsageTypeID != ReferenceSet.ScriptUsageTypeID ||
#if WITH_EDITORONLY_DATA
		BaseScriptCompileHash != ReferenceSet.BaseScriptCompileHash ||
#endif
		bUsesRapidIterationParams != ReferenceSet.bUsesRapidIterationParams ||
		bDisableDebugSwitches != ReferenceSet.bDisableDebugSwitches ||
		bInterpolatedSpawn != ReferenceSet.bInterpolatedSpawn ||
		bRequiresPersistentIDs != ReferenceSet.bRequiresPersistentIDs ||
		ScriptVersionID != ReferenceSet.ScriptVersionID)
	{
		return false;
	}

#if WITH_EDITORONLY_DATA
	if (ReferencedCompileHashes.Num() != ReferenceSet.ReferencedCompileHashes.Num())
	{
		return false;
	}

	for (int32 ReferencedHashIndex = 0; ReferencedHashIndex < ReferencedCompileHashes.Num(); ReferencedHashIndex++)
	{
		if (ReferencedCompileHashes[ReferencedHashIndex] != ReferenceSet.ReferencedCompileHashes[ReferencedHashIndex])
		{
			return false;
		}
	}

	if (AdditionalDefines.Num() != ReferenceSet.AdditionalDefines.Num())
	{
		return false;
	}


	for (int32 Idx = 0; Idx < ReferenceSet.AdditionalDefines.Num(); Idx++)
	{
		const FString& ReferenceStr = ReferenceSet.AdditionalDefines[Idx];

		if (AdditionalDefines[Idx] != ReferenceStr)
		{
			return false;
		}
	}

	if (AdditionalVariables.Num() != ReferenceSet.AdditionalVariables.Num())
	{
		return false;
	}

	for (int32 Idx = 0; Idx < ReferenceSet.AdditionalVariables.Num(); Idx++)
	{
		const FNiagaraVariableBase& ReferenceVar = ReferenceSet.AdditionalVariables[Idx];

		if (AdditionalVariables[Idx] != ReferenceVar)
		{
			return false;
		}
	}
#endif


	return true;
}

#if WITH_EDITORONLY_DATA
void FNiagaraVMExecutableDataId::AppendKeyString(FString& KeyString, const FString& Delimiter, bool bAppendObjectForDebugging) const
{
	KeyString += FString::Printf(TEXT("%d%s"), (int32)ScriptUsageType, *Delimiter);
	KeyString += ScriptUsageTypeID.ToString();
	if (bAppendObjectForDebugging)
	{
		KeyString += TEXT(" [ScriptUsageType]");
	}
	KeyString += Delimiter;

	KeyString += CompilerVersionID.ToString();
	if (bAppendObjectForDebugging)
	{
		KeyString += TEXT(" [CompilerVersionID]");
	}
	KeyString += Delimiter;

	KeyString += BaseScriptCompileHash.ToString();
	if (bAppendObjectForDebugging)
	{
		KeyString += TEXT(" [BaseScriptCompileHash]");
	}
	KeyString += Delimiter;

	if (bUsesRapidIterationParams)
	{
		KeyString += TEXT("USESRI") + Delimiter;
	}
	else
	{
		KeyString += TEXT("NORI") + Delimiter;
	}

	if (bDisableDebugSwitches)
	{
		KeyString += TEXT("DISBALEDEBUGSWITCH") + Delimiter;
	}
	else
	{
		KeyString += TEXT("ALLOWDEBUGSWITCH") + Delimiter;
	}

	if (bAppendObjectForDebugging)
	{
		KeyString += TEXT("[AdditionalDefines]") + Delimiter;
	}

	for (int32 Idx = 0; Idx < AdditionalDefines.Num(); Idx++)
	{
		KeyString += AdditionalDefines[Idx];
		KeyString += Delimiter;
	}

	if (bAppendObjectForDebugging)
	{
		KeyString += TEXT("[AdditionalVariables]") + Delimiter;
	}

	for (int32 Idx = 0; Idx < AdditionalVariables.Num(); Idx++)
	{
		KeyString += AdditionalVariables[Idx].GetName().ToString();
		KeyString += Delimiter;
		KeyString += AdditionalVariables[Idx].GetType().GetName();
		KeyString += Delimiter;
	}

	// Add any referenced script compile hashes to the key so that we will recompile when they are changed
	for (int32 HashIndex = 0; HashIndex < ReferencedCompileHashes.Num(); HashIndex++)
	{
		KeyString += ReferencedCompileHashes[HashIndex].ToString();

		if (bAppendObjectForDebugging && DebugReferencedObjects.Num() > HashIndex)
		{
			KeyString += TEXT(" [") + DebugReferencedObjects[HashIndex] + TEXT("]") ;
		}

		if (HashIndex < ReferencedCompileHashes.Num() - 1)
		{
			KeyString += Delimiter;
		}
	}
}

#endif

#if WITH_EDITORONLY_DATA
const FName UNiagaraScript::NiagaraCustomVersionTagName("NiagaraCustomVersion");
#endif

UNiagaraScript::UNiagaraScript(const FObjectInitializer& ObjectInitializer)
	: Super(ObjectInitializer)
	, Usage(ENiagaraScriptUsage::Function)
#if WITH_EDITORONLY_DATA
	, UsageIndex_DEPRECATED(0)
	, ModuleUsageBitmask_DEPRECATED( (1 << (int32)ENiagaraScriptUsage::ParticleSpawnScript) | (1 << (int32)ENiagaraScriptUsage::ParticleSpawnScriptInterpolated) | (1 << (int32)ENiagaraScriptUsage::ParticleUpdateScript) | (1 << (int32)ENiagaraScriptUsage::ParticleEventScript) | (1 << (int32)ENiagaraScriptUsage::ParticleSimulationStageScript))
	, LibraryVisibility_DEPRECATED(ENiagaraScriptLibraryVisibility::Unexposed)
	, NumericOutputTypeSelectionMode_DEPRECATED(ENiagaraNumericOutputTypeSelectionMode::Largest)
	, IsCooked(false)
#endif
{
#if WITH_EDITORONLY_DATA
	ScriptResource = MakeUnique<FNiagaraShaderScript>();
	ScriptResource->OnCompilationComplete().AddUniqueDynamic(this, &UNiagaraScript::RaiseOnGPUCompilationComplete);

	RapidIterationParameters.DebugName = *GetFullName();
#endif
}

#if WITH_EDITORONLY_DATA
class UNiagaraSystem* UNiagaraScript::FindRootSystem()
{
	UObject* Obj = GetOuter();
	if (UNiagaraEmitter* Emitter = Cast<UNiagaraEmitter>(Obj))
	{
		Obj = Emitter->GetOuter();
	}

	if (UNiagaraSystem* Sys = Cast<UNiagaraSystem>(Obj))
	{
		return Sys;
	}

	return nullptr;
}

bool UNiagaraScript::HasIdsRequiredForShaderCaching() const
{
	return CachedScriptVMId.CompilerVersionID.IsValid() && CachedScriptVMId.BaseScriptCompileHash.IsValid();
}

FNiagaraVMExecutableDataId& UNiagaraScript::GetLastGeneratedVMId(const FGuid& VersionGuid) const
{
	if (IsVersioningEnabled())
	{
		const FVersionedNiagaraScriptData* ScriptData = GetScriptData(VersionGuid.IsValid() ? VersionGuid : ExposedVersion);
		if (ScriptData)
		{
			return ScriptData->LastGeneratedVMId;
		}
	}
	return VersionData[0].LastGeneratedVMId;
}

FString UNiagaraScript::BuildNiagaraDDCKeyString(const FNiagaraVMExecutableDataId& CompileId)
{
	enum { UE_NIAGARA_COMPILATION_DERIVEDDATA_VER = 2 };

	FString KeyString = FString::Printf(TEXT("%i_%i"),
		(int32)UE_NIAGARA_COMPILATION_DERIVEDDATA_VER, GNiagaraSkipVectorVMBackendOptimizations);

	CompileId.AppendKeyString(KeyString);
	return FDerivedDataCacheInterface::BuildCacheKey(TEXT("NiagaraScriptDerivedData"), NIAGARASCRIPT_DERIVEDDATA_VER, *KeyString);
}

FString UNiagaraScript::GetNiagaraDDCKeyString(const FGuid& ScriptVersion)
{
	return BuildNiagaraDDCKeyString(GetLastGeneratedVMId(ScriptVersion));
}

void UNiagaraScript::ComputeVMCompilationId(FNiagaraVMExecutableDataId& Id, FGuid VersionGuid) const
{
	Id = FNiagaraVMExecutableDataId();

	Id.bUsesRapidIterationParams = true;
	Id.bDisableDebugSwitches = false;
	Id.bInterpolatedSpawn = false;
	Id.bRequiresPersistentIDs = false;
	Id.ScriptVersionID = IsVersioningEnabled() ? (VersionGuid.IsValid() ? VersionGuid : ExposedVersion) : FGuid();
	
	TArray<FNiagaraVariable> ReferencedStaticVars;
	TArray<const uint8*> ReferencedStaticVarValues;
	ENiagaraSimTarget SimTargetToBuild = ENiagaraSimTarget::CPUSim;
	// Ideally we wouldn't want to do this but rather than push the data down
	// from the emitter.  Checking all outers here to pick up simulation stages too.
<<<<<<< HEAD
	UNiagaraEmitter* OuterEmitter = GetTypedOuter<UNiagaraEmitter>();
=======
	FVersionedNiagaraEmitter Outer = GetOuterEmitter();
	FVersionedNiagaraEmitterData* EmitterData = Outer.GetEmitterData();
>>>>>>> d731a049
	int32 SystemSpawnIdx = INDEX_NONE;
	int32 SystemUpdateIdx = INDEX_NONE;
	TArray<UNiagaraScript*> Scripts;

<<<<<<< HEAD
	if (OuterEmitter != nullptr)
	{
		UNiagaraEmitter* Emitter = OuterEmitter;

=======
	if (EmitterData != nullptr)
	{
		UNiagaraEmitter* Emitter = Outer.Emitter;
>>>>>>> d731a049
		if (UNiagaraSystem* EmitterOwner = Cast<UNiagaraSystem>(Emitter->GetOuter()))
		{
			SystemSpawnIdx = Scripts.Add(EmitterOwner->GetSystemSpawnScript());
			SystemUpdateIdx = Scripts.Add(EmitterOwner->GetSystemUpdateScript());

			Id.bUsesRapidIterationParams = EmitterOwner->ShouldUseRapidIterationParameters();
			Id.bDisableDebugSwitches = EmitterOwner->ShouldDisableDebugSwitches();
			if (EmitterOwner->ShouldCompressAttributes())
<<<<<<< HEAD
			{
				Id.AdditionalDefines.Add(TEXT("CompressAttributes"));
			}
			if (EmitterOwner->ShouldIgnoreParticleReadsForAttributeTrim())
			{
				Id.AdditionalDefines.Add(TEXT("IgnoreParticleReadsForAttributeTrim"));
=======
			{
				Id.AdditionalDefines.Add(TEXT("CompressAttributes"));
			}
			if (EmitterOwner->ShouldIgnoreParticleReadsForAttributeTrim())
			{
				Id.AdditionalDefines.Add(TEXT("IgnoreParticleReadsForAttributeTrim"));
			}

			if (EmitterOwner->ShouldDisableExperimentalVM() || !GetDefault<UNiagaraSettings>()->bExperimentalVMEnabled)
			{
				Id.AdditionalDefines.Add(FNiagaraCompileOptions::ExperimentalVMDisabled);
>>>>>>> d731a049
			}

			bool TrimAttributes = EmitterOwner->ShouldTrimAttributes();
			if (TrimAttributes)
			{
				auto TrimAttributesSupported = [=](const FVersionedNiagaraEmitter& OtherEmitter)
				{
					TArray<const UNiagaraDataInterfaceBase*> DataInterfaces;
					if (OtherEmitter.GetEmitterData() && OtherEmitter.GetEmitterData()->GraphSource)
					{
						OtherEmitter.GetEmitterData()->GraphSource->CollectDataInterfaces(DataInterfaces);

						for (const UNiagaraDataInterfaceBase* DataInterface : DataInterfaces)
						{
							if (DataInterface->HasInternalAttributeReads(OtherEmitter.Emitter, Emitter))
							{
								return false;
							}
						}
						return true;
					}
					else
					{
						return false;
					}
				};

				// if this emitter is being referenced by another emitter (PartilceRead) then don't worry about trimming attributes
				if (!EmitterOwner->ShouldIgnoreParticleReadsForAttributeTrim())
				{
					for (const FNiagaraEmitterHandle& EmitterHandle : EmitterOwner->GetEmitterHandles())
					{
						if (EmitterHandle.GetIsEnabled() && !TrimAttributesSupported(EmitterHandle.GetInstance()))
						{
							TrimAttributes = false;
							break;
						}
					}
				}
			}

			if (TrimAttributes)
			{
				Id.AdditionalDefines.Add(GNiagaraForceSafeScriptAttributeTrim ? TEXT("TrimAttributesSafe") : TEXT("TrimAttributes"));

				TArray<FString> PreserveAttributes;
				auto AddAttributeToPreserve = 
					[&](FName AttributeName)
					{
						if ( !AttributeName.IsNone() )
						{
							PreserveAttributes.AddUnique(FString::Printf(TEXT("PreserveAttribute=%s"), *AttributeName.ToString()));
						}
					};

				// preserve the attributes that have been defined on the emitter directly
				for (const FString& Attribute : EmitterData->AttributesToPreserve)
				{
					const FString PreserveDefine = TEXT("PreserveAttribute=") + Attribute;
					PreserveAttributes.AddUnique(PreserveDefine);
				}

				// Now preserve the attributes that have been defined on the renderers in use
				for (UNiagaraRendererProperties* RendererProperty : EmitterData->GetRenderers())
				{
					if (RendererProperty->bIsEnabled)
					{
						for (const FNiagaraVariable& BoundAttribute : RendererProperty->GetBoundAttributes())
						{
							AddAttributeToPreserve(BoundAttribute.GetName());
						}
					}
				}

				for (const UNiagaraSimulationStageBase* SimStageBase : EmitterData->GetSimulationStages())
				{
					if (const UNiagaraSimulationStageGeneric* SimStageGeneric = Cast<const UNiagaraSimulationStageGeneric>(SimStageBase))
					{
						AddAttributeToPreserve(SimStageGeneric->EnabledBinding.GetParamMapBindableVariable().GetName());
						if (SimStageGeneric->bOverrideGpuDispatchType)
						{
							AddAttributeToPreserve(SimStageGeneric->ElementCountXBinding.GetParamMapBindableVariable().GetName());
							AddAttributeToPreserve(SimStageGeneric->ElementCountYBinding.GetParamMapBindableVariable().GetName());
							AddAttributeToPreserve(SimStageGeneric->ElementCountZBinding.GetParamMapBindableVariable().GetName());
						}
						AddAttributeToPreserve(SimStageGeneric->NumIterationsBinding.GetParamMapBindableVariable().GetName());
					}
				}

				// We sort the keys so that it doesn't matter what order they were defined in.
				PreserveAttributes.Sort([](const FString& A, const FString& B) -> bool { return A < B; });

				Id.AdditionalDefines.Append(PreserveAttributes);
			}

			ComputeVMCompilationId_EmitterShared(Id, Outer, ENiagaraRendererSourceDataMode::Particles);
		}

		// Gather up the scripts we will use to iterate for static rapid iteration vars later...
<<<<<<< HEAD
		Emitter->GetScripts(Scripts, false, true);

		if ((Emitter->bInterpolatedSpawning && Usage == ENiagaraScriptUsage::ParticleGPUComputeScript) ||
			(Emitter->bInterpolatedSpawning && Usage == ENiagaraScriptUsage::ParticleSpawnScript) ||
=======
		EmitterData->GetScripts(Scripts, false, true);

		if ((EmitterData->bInterpolatedSpawning && Usage == ENiagaraScriptUsage::ParticleGPUComputeScript) ||
			(EmitterData->bInterpolatedSpawning && Usage == ENiagaraScriptUsage::ParticleSpawnScript) ||
>>>>>>> d731a049
			Usage == ENiagaraScriptUsage::ParticleSpawnScriptInterpolated)
		{
			Id.bInterpolatedSpawn = true;
			Id.AdditionalDefines.Add(TEXT("InterpolatedSpawn"));
		}
<<<<<<< HEAD
		if (Emitter->bInterpolatedSpawning)
		{
			Id.AdditionalDefines.Add(TEXT("Emitter.InterpolatedSpawn"));
		}
		if (IsParticleScript(Usage))
=======
		if (EmitterData->bInterpolatedSpawning)
		{
			Id.AdditionalDefines.Add(TEXT("Emitter.InterpolatedSpawn"));
		}
		if (EmitterData->bInterpolatedSpawning == false && EmitterData->bGpuAlwaysRunParticleUpdateScript == true)
>>>>>>> d731a049
		{
			Id.AdditionalDefines.Add(TEXT("GpuAlwaysRunParticleUpdateScript"));
		}
		if (IsParticleScript(Usage) || IsParticleStageScript(Usage))
		{
			SimTargetToBuild = EmitterData->SimTarget;
		}
		if (EmitterData->RequiresPersistentIDs())
		{
			Id.bRequiresPersistentIDs = true;
			Id.AdditionalDefines.Add(TEXT("RequiresPersistentIDs"));
		}
		if (EmitterData->bLocalSpace)
		{
			Id.AdditionalDefines.Add(TEXT("Emitter.Localspace"));
		}
		if (EmitterData->bDeterminism)
		{
			Id.AdditionalDefines.Add(TEXT("Emitter.Determinism"));
		}

		// Has simulation stages
		{

			FSHA1 HashState;
			FNiagaraCompileHashVisitor Visitor(HashState);
			for (UNiagaraSimulationStageBase* Base : EmitterData->GetSimulationStages())
			{
				// bool AppendCompileHash(FNiagaraCompileHashVisitor* InVisitor) const;
				if (Base && Base->bEnabled)
				{
					Base->AppendCompileHash(&Visitor);
				}
			}
			HashState.Final();

			TArray<uint8> DataHash;
			DataHash.AddUninitialized(FSHA1::DigestSize);
			HashState.GetHash(DataHash.GetData());

			FNiagaraCompileHash Hash(DataHash);
			Id.ReferencedCompileHashes.AddUnique(Hash);
			Id.DebugReferencedObjects.Add(TEXT("SimulationStageHeaders"));
		}

		if (IsParticleEventScript(Usage))
		{
<<<<<<< HEAD
			if (const FNiagaraEventScriptProperties* EventScriptProps = Emitter->GetEventHandlerByIdUnsafe(UsageId))
=======
			if (const FNiagaraEventScriptProperties* EventScriptProps = EmitterData->GetEventHandlerByIdUnsafe(UsageId))
>>>>>>> d731a049
			{
				if (EventScriptProps->ExecutionMode == EScriptExecutionMode::SpawnedParticles)
				{
					Id.AdditionalDefines.AddUnique(FNiagaraCompileOptions::EventSpawnDefine);
<<<<<<< HEAD
=======

					if (EventScriptProps->UpdateAttributeInitialValues && GbNiagaraEventSpawnsUpdateInitialAttributeValues)
					{
						Id.AdditionalDefines.AddUnique(FNiagaraCompileOptions::EventSpawnInitialAttribWritesDefine);
					}
>>>>>>> d731a049
				}
			}
		}
	}

	UObject* Obj = GetOuter();
	if (UNiagaraSystem* System = Cast<UNiagaraSystem>(Obj))
	{
		SystemSpawnIdx = Scripts.Add(System->GetSystemSpawnScript());
		SystemUpdateIdx = Scripts.Add(System->GetSystemUpdateScript());

		Id.bUsesRapidIterationParams = System->ShouldUseRapidIterationParameters();
		Id.bDisableDebugSwitches = System->ShouldDisableDebugSwitches();
		if (System->ShouldCompressAttributes())
		{
			Id.AdditionalDefines.Add(TEXT("CompressAttributes"));
		}

		for (const FNiagaraEmitterHandle& EmitterHandle: System->GetEmitterHandles())
		{
			FVersionedNiagaraEmitterData* HandleData = EmitterHandle.GetEmitterData();
			if (HandleData && EmitterHandle.GetIsEnabled())
			{
				if (HandleData->bLocalSpace)
				{
					Id.AdditionalDefines.Add(EmitterHandle.GetUniqueInstanceName() + TEXT(".Localspace"));
				}
				if (HandleData->bDeterminism)
				{
					Id.AdditionalDefines.Add(EmitterHandle.GetUniqueInstanceName() + TEXT(".Determinism"));
				}
				if (HandleData->bInterpolatedSpawning)
				{
					Id.AdditionalDefines.Add(EmitterHandle.GetUniqueInstanceName() + TEXT(".InterpolatedSpawn"));
				}
				if (Emitter->bInterpolatedSpawning)
				{
					Id.AdditionalDefines.Add(Emitter->GetUniqueEmitterName() + TEXT(".InterpolatedSpawn"));
				}

				ComputeVMCompilationId_EmitterShared(Id, EmitterHandle.GetInstance(), ENiagaraRendererSourceDataMode::Emitter);
			}
		}
	}

	switch (SimTargetToBuild)
	{
	case ENiagaraSimTarget::CPUSim:
		Id.AdditionalDefines.AddUnique(FNiagaraCompileOptions::CpuScriptDefine);
		break;
	case ENiagaraSimTarget::GPUComputeSim:
		Id.AdditionalDefines.AddUnique(FNiagaraCompileOptions::GpuScriptDefine);
		break;
	default:
		checkf(false, TEXT("Unknown sim target type!"));
	}


	for (int32 ScriptIdx = 0; ScriptIdx < Scripts.Num(); ScriptIdx++)
	{
		UNiagaraScript* Script = Scripts[ScriptIdx];
		TArray<FNiagaraVariable> Vars;
		Script->RapidIterationParameters.GetParameters(Vars);		
		bool bIsThisEmitterUsage = UNiagaraScript::IsEmitterScript(Usage);
		bool bIsThisParticleUsage = UNiagaraScript::IsParticleScript(Usage);
	
		bool bIsOtherSystemUsage = UNiagaraScript::IsSystemScript(Script->Usage);
		bool bIsOtherParticleUsage = UNiagaraScript::IsParticleScript(Script->Usage);
		bool bIsOtherEmitterUsage = UNiagaraScript::IsEmitterScript(Script->Usage);

		// Emitter scripts don't depend on static variables from particle scripts.
		if (bIsThisEmitterUsage && bIsOtherParticleUsage)
			continue;

		for (const FNiagaraVariable& Var : Vars)
		{
			if (Var.GetType().IsStatic())
			{
				if ((bIsThisEmitterUsage || bIsThisParticleUsage) && bIsOtherSystemUsage)
				{
					TArray<FString> SplitName;
					Var.GetName().ToString().ParseIntoArray(SplitName, TEXT("."));

					// Only include System based rapid iteration static variables if we're an emitter/particle script as system scripts can contain the amalgam of 
					// it's own and any child emitter script rapid iteration variables.
					if (SplitName.Num() == 3)
					{
						//Constants.Module.Variable input, this would match up for system inputs to modules that could produce new outputs that are static.
					}
					else if (SplitName.Num() > 3 && SplitName[SplitName.Num()-2] == TEXT("System"))
					{
						// Example: Constants.SetVariables_C872846946BD27D8655B60892D599F11.System.New bool
					}
					else
					{
						continue;
					}
				}
				ReferencedStaticVars.Add(Var);
				ReferencedStaticVarValues.Add(Script->RapidIterationParameters.GetParameterData(Var));
			}
		}
	}

	// If we aren't using rapid iteration parameters, we need to bake them into the hashstate for the compile id. This
	// makes their values part of the lookup.
	
	{
		FSHA1 HashState;
		if (false == Id.bUsesRapidIterationParams)
		{
			TArray<FNiagaraVariable> Vars;
			RapidIterationParameters.GetParameters(Vars);
			//UE_LOG(LogNiagara, Display, TEXT("AreScriptAndSourceSynchronized %s ======================== "), *GetFullName());
			for (int32 i = 0; i < Vars.Num(); i++)
			{
				if (Vars[i].IsDataInterface() || Vars[i].IsUObject())
				{
					// Skip these types as they don't bake out, just normal parameters get baked.
				}
				else
				{
					// Hash the name, type, and value of each parameter..
					FString VarName = Vars[i].GetName().ToString();
					FString VarTypeName = Vars[i].GetType().GetName();
					HashState.UpdateWithString(*VarName, VarName.Len());
					HashState.UpdateWithString(*VarTypeName, VarTypeName.Len());
					TArray<uint8> DataValue;
					DataValue.AddUninitialized(Vars[i].GetSizeInBytes());
					if (RapidIterationParameters.CopyParameterData(Vars[i], DataValue.GetData()))
					{
						//UE_LOG(LogNiagara, Display, TEXT("Param %s %s %s"), *VarTypeName, *VarName, *ByteStr);
						HashState.Update(DataValue.GetData(), Vars[i].GetType().GetSize());
					}
				}
			}
		}

		for (int32 i = 0; i < ReferencedStaticVars.Num(); i++)
		{
			if (i == 0 && UNiagaraScript::LogCompileStaticVars > 0)
			{
				UE_LOG(LogNiagara, Display, TEXT("***** Referenced Static Vars %d %s"), (int32)Usage, *GetPathName());
			}

			// Hash the name, type, and value of each parameter..
			FString VarName = ReferencedStaticVars[i].GetName().ToString();
			FString VarTypeName = ReferencedStaticVars[i].GetType().GetName();
			HashState.UpdateWithString(*VarName, VarName.Len());
			HashState.UpdateWithString(*VarTypeName, VarTypeName.Len());
			const uint8* VarData = ReferencedStaticVarValues[i];

			if (VarData)
			{
				if (UNiagaraScript::LogCompileStaticVars > 0)
				{
					UE_LOG(LogNiagara, Display, TEXT("Param %s %s %d"), *VarTypeName, *VarName, (uint32)VarData[0]);
				}
				HashState.Update(VarData, ReferencedStaticVars[i].GetType().GetSize());
			}
		}
		HashState.Final();

		TArray<uint8> DataHash;
		DataHash.AddUninitialized(FSHA1::DigestSize);
		HashState.GetHash(DataHash.GetData());

		FNiagaraCompileHash Hash(DataHash);
		Id.ReferencedCompileHashes.AddUnique(Hash);
		Id.DebugReferencedObjects.Add(TEXT("RIParams"));
	}

	if (const FVersionedNiagaraScriptData* ScriptData = GetScriptData(Id.ScriptVersionID))
	{
		if (ScriptData->Source)
		{
			ScriptData->Source->ComputeVMCompilationId(Id, Usage, UsageId);
		}
	}

	// Append the state of the "Fail If Not Set severity" cvar, as it may affect the LastCompileEvents which is a member of the script's VMExecutableData.
	Id.AdditionalDefines.Add(FString::Printf(TEXT("FailIfNotSetMessageSeverity: %d"), GNiagaraTranslatorFailIfNotSetSeverity));

	FNiagaraVMExecutableDataId& LastGeneratedVMId = GetLastGeneratedVMId(VersionGuid);
	if (GNiagaraDumpKeyGen == 1 && Id != LastGeneratedVMId)
	{
		TArray<FString> OutputByLines;
		FString StrDump;
		Id.AppendKeyString(StrDump, TEXT("\n"), true);
		StrDump.ParseIntoArrayLines(OutputByLines, false);

		UE_LOG(LogNiagara, Display, TEXT("KeyGen %s\n==================\n"), *GetPathName());
		for (int32 i = 0; i < OutputByLines.Num(); i++)
		{
			UE_LOG(LogNiagara, Display, TEXT("/*%04d*/\t\t%s"), i + 1, *OutputByLines[i]);
		}
	}

	// normalize the order
	Id.AdditionalDefines.Sort();
	Id.ReferencedCompileHashes.Sort();
	Id.AdditionalVariables.Sort([](const FNiagaraVariableBase& Lhs, const FNiagaraVariableBase& Rhs) { return Lhs.GetName().LexicalLess(Rhs.GetName()); });

	LastGeneratedVMId = Id;
}


void UNiagaraScript::ComputeVMCompilationId_EmitterShared(FNiagaraVMExecutableDataId& Id, const FVersionedNiagaraEmitter& Emitter, ENiagaraRendererSourceDataMode InSourceMode) const
{
	// Gather additional variables from renderers
	for (UNiagaraRendererProperties* RendererProperty : Emitter.GetEmitterData()->GetRenderers())
	{
		// Because we currently generate the CompilationId during PostLoad (as a part of AreScriptAndSourceSynchronized)
		// we need to ensure that the RendererProperties have done their PostLoad.
		RendererProperty->ConditionalPostLoad();

		if (RendererProperty->GetCurrentSourceMode() != InSourceMode)
			continue;

		TArray<FNiagaraVariableBase> AdditionalVariables;
		RendererProperty->GetAdditionalVariables(AdditionalVariables);
		for (const FNiagaraVariableBase& AdditionalVariable : AdditionalVariables)
		{
			if (AdditionalVariable.IsValid())
			{
				Id.AdditionalVariables.AddUnique(AdditionalVariable);
			}
		}
	}

	// Sort the additional variables by name lexically so they are always in the same order
	Id.AdditionalVariables.Sort([](const FNiagaraVariableBase& A, const FNiagaraVariableBase& B) { return A.GetName().LexicalLess(B.GetName()); });
}

#endif

bool UNiagaraScript::ContainsUsage(ENiagaraScriptUsage InUsage) const
{
	if (IsEquivalentUsage(InUsage))
	{
		return true;
	}

	if (Usage == ENiagaraScriptUsage::ParticleGPUComputeScript && IsParticleScript(InUsage))
	{
		return true;
	}

	if (Usage == ENiagaraScriptUsage::ParticleGPUComputeScript && InUsage == ENiagaraScriptUsage::ParticleSimulationStageScript)
	{
		return true;
	}

	if (InUsage == ENiagaraScriptUsage::ParticleUpdateScript && Usage == ENiagaraScriptUsage::ParticleSpawnScriptInterpolated)
	{
		return true;
	}

	if (InUsage == ENiagaraScriptUsage::EmitterSpawnScript && Usage == ENiagaraScriptUsage::SystemSpawnScript)
	{
		return true;
	}

	if (InUsage == ENiagaraScriptUsage::EmitterUpdateScript && Usage == ENiagaraScriptUsage::SystemUpdateScript)
	{
		return true;
	}

	return false;
}

const FNiagaraScriptExecutionParameterStore* UNiagaraScript::GetExecutionReadyParameterStore(ENiagaraSimTarget SimTarget)
{
#if WITH_EDITORONLY_DATA
	if (!IsCooked)
	{
		if (SimTarget == ENiagaraSimTarget::CPUSim && IsReadyToRun(ENiagaraSimTarget::CPUSim))
		{
			if (!ScriptExecutionParamStoreCPU.bInitialized)
			{
				ScriptExecutionParamStoreCPU.InitFromOwningScript(this, SimTarget, false);

				// generate the function bindings for those external functions where there's no user (per-instance) data required
				GenerateDefaultFunctionBindings();
			}
			return &ScriptExecutionParamStoreCPU;
		}
		else if (SimTarget == ENiagaraSimTarget::GPUComputeSim)
		{
			if (!ScriptExecutionParamStoreGPU.bInitialized)
			{
				ScriptExecutionParamStoreGPU.InitFromOwningScript(this, SimTarget, false);
			}
			return &ScriptExecutionParamStoreGPU;
		}
	}
#endif
	TOptional<ENiagaraSimTarget> ActualSimTarget = GetSimTarget();
	if (ActualSimTarget.IsSet())
	{
		if (ActualSimTarget == SimTarget)
		{
			return &ScriptExecutionParamStore;
		}

		UE_LOG(LogNiagara, Warning, TEXT("SimTarget is '%d' but expecting '%d' on Script '%s' Usage '%d'"), ActualSimTarget.GetValue(), SimTarget, *GetFullName(), Usage);
	}
	return nullptr;
}

TOptional<ENiagaraSimTarget> UNiagaraScript::GetSimTarget() const
{
	switch (Usage)
	{
	case ENiagaraScriptUsage::ParticleSpawnScript:
	case ENiagaraScriptUsage::ParticleSpawnScriptInterpolated:
	case ENiagaraScriptUsage::ParticleUpdateScript:
	case ENiagaraScriptUsage::ParticleEventScript:
	case ENiagaraScriptUsage::ParticleSimulationStageScript:
	case ENiagaraScriptUsage::ParticleGPUComputeScript:
		if (FVersionedNiagaraEmitterData* EmitterData = GetOuterEmitter().GetEmitterData())
		{
			if (EmitterData->SimTarget != ENiagaraSimTarget::CPUSim || CachedScriptVM.IsValid())
			{
				return EmitterData->SimTarget;
			}
		}
		break;
	case ENiagaraScriptUsage::EmitterSpawnScript:
	case ENiagaraScriptUsage::EmitterUpdateScript:
	case ENiagaraScriptUsage::SystemSpawnScript:
	case ENiagaraScriptUsage::SystemUpdateScript:
		if (CachedScriptVM.IsValid())
		{
			return ENiagaraSimTarget::CPUSim;
		}
		break;
	default:
		break;
	};
	return TOptional<ENiagaraSimTarget>();
}

void FNiagaraScriptAsyncOptimizeTaskState::OptimizeByteCode()
{		
	SourceByteCode.Uncompress();

	if (bShouldOptimizeByteCode && SourceByteCode.HasByteCode())
	{
#if VECTORVM_SUPPORTS_LEGACY
		// Generate optimized byte code on any thread
		OptimizedByteCode.Reserve(SourceByteCode.GetLength());
		VectorVM::OptimizeByteCode(SourceByteCode.GetDataPtr(), OptimizedByteCode.GetData(), MakeArrayView(ExternalFunctionRegisterCounts));
		OptimizedByteCode.Shrink();
		
		if (bShouldFreeSourceByteCodeOnCooked && OptimizedByteCode.HasByteCode())
		{
			SourceByteCode.Reset();
		}
#endif
	}
	bOptimizationComplete = true;
}

struct FNiagaraScriptAsyncOptimizeTask
{
	FNiagaraScriptAsyncOptimizeTask(FNiagaraScriptAsyncOptimizeTaskStatePtr InResults)
		: Results(InResults)
	{
	}

	FORCEINLINE TStatId GetStatId() const { RETURN_QUICK_DECLARE_CYCLE_STAT(FNiagaraScriptAsyncOptimizeTask, STATGROUP_TaskGraphTasks); }
	ENamedThreads::Type GetDesiredThread() { return ENamedThreads::AnyThread; }
	static ESubsequentsMode::Type GetSubsequentsMode() { return ESubsequentsMode::TrackSubsequents; }

	void DoTask(ENamedThreads::Type CurrentThread, const FGraphEventRef& MyCompletionGraphEvent)
	{
		Results->OptimizeByteCode();
	}
	
	FNiagaraScriptAsyncOptimizeTaskStatePtr Results;
};

bool UNiagaraScript::ShouldDecompressByteCode() const
{
#if VECTORVM_SUPPORTS_LEGACY
	return CachedScriptVM.IsValid() && CachedScriptVM.ByteCode.IsCompressed();
#else
	return false;
#endif
}

bool UNiagaraScript::ShouldOptimizeByteCode() const
{
	static const IConsoleVariable* CVarOptimizeVMCode = IConsoleManager::Get().FindConsoleVariable(TEXT("vm.OptimizeVMByteCode"));
	if (!CVarOptimizeVMCode || CVarOptimizeVMCode->GetInt() == 0 )
	{
		return false;
	}
	
	return CachedScriptVM.IsValid() && CachedScriptVM.ByteCode.HasByteCode() && !CachedScriptVM.OptimizedByteCode.HasByteCode();
}

bool UNiagaraScript::ShouldFreeUnoptimizedByteCode() const
{
	static const IConsoleVariable* CVarFreeUnoptimizedByteCode = IConsoleManager::Get().FindConsoleVariable(TEXT("vm.FreeUnoptimizedByteCode"));
	return (FPlatformProperties::RequiresCookedData() || IsScriptCooked()) && CVarFreeUnoptimizedByteCode && CVarFreeUnoptimizedByteCode->GetInt() != 0;
}

FGraphEventRef UNiagaraScript::HandleByteCodeOptimization(bool bShouldForceNow)
{
	check(IsInGameThread());

	const bool bHasOptimizationTask = CachedScriptVM.OptimizationTask.State.IsValid();
	
	if ((!ShouldDecompressByteCode() && !ShouldOptimizeByteCode()) || bHasOptimizationTask)
	{
		return nullptr;
	}
	
	auto OptimizedByteCodeResults = MakeShared<FNiagaraScriptAsyncOptimizeTaskState, ESPMode::ThreadSafe>();
	OptimizedByteCodeResults->CachedScriptVMId = CachedScriptVMId;
	OptimizedByteCodeResults->SourceByteCode = CachedScriptVM.ByteCode;
	OptimizedByteCodeResults->bShouldOptimizeByteCode = ShouldOptimizeByteCode();
	OptimizedByteCodeResults->bShouldFreeSourceByteCodeOnCooked = ShouldFreeUnoptimizedByteCode();

	// This has to be done game code side as we can not access anything in CachedScriptVM
	OptimizedByteCodeResults->ExternalFunctionRegisterCounts.Reserve(CachedScriptVM.CalledVMExternalFunctions.Num());
	for (const FVMExternalFunctionBindingInfo& FunctionBindingInfo : CachedScriptVM.CalledVMExternalFunctions)
	{
		const uint8 RegisterCount = FunctionBindingInfo.GetNumInputs() + FunctionBindingInfo.GetNumOutputs();
		OptimizedByteCodeResults->ExternalFunctionRegisterCounts.Add(RegisterCount);
	}
	
	if (bShouldForceNow)
	{		
		OptimizedByteCodeResults->OptimizeByteCode();
		CachedScriptVM.ApplyFinishedOptimization(CachedScriptVMId, OptimizedByteCodeResults);
		return nullptr;
	}
	else
	{
		// Dispatch the async task to decompress/optimize the byte code
		CachedScriptVM.OptimizationTask.State = OptimizedByteCodeResults;
		return TGraphTask<FNiagaraScriptAsyncOptimizeTask>::CreateTask().ConstructAndDispatchWhenReady(OptimizedByteCodeResults);
	}	
}

void UNiagaraScript::GenerateDefaultFunctionBindings()
{
	// generate the function bindings for those external functions where there's no user (per-instance) data required
	auto SimTarget = GetSimTarget();
	const int32 ExternalFunctionCount = CachedScriptVM.CalledVMExternalFunctions.Num();

	if (SimTarget.IsSet() && ExternalFunctionCount)
	{
		CachedScriptVM.CalledVMExternalFunctionBindings.Empty(ExternalFunctionCount);

		const FNiagaraScriptExecutionParameterStore* ScriptParameterStore = GetExecutionReadyParameterStore(*SimTarget);
		const auto& ScriptDataInterfaces = ScriptParameterStore->GetDataInterfaces();

		const int32 DataInterfaceCount = FMath::Min(CachedScriptVM.DataInterfaceInfo.Num(), ScriptDataInterfaces.Num());
		check(DataInterfaceCount == CachedScriptVM.DataInterfaceInfo.Num());
		check(DataInterfaceCount == ScriptDataInterfaces.Num());

		for (const FVMExternalFunctionBindingInfo& BindingInfo : CachedScriptVM.CalledVMExternalFunctions)
		{
			FVMExternalFunction& FuncBind = CachedScriptVM.CalledVMExternalFunctionBindings.AddDefaulted_GetRef();

			for (int32 DataInterfaceIt = 0; DataInterfaceIt < DataInterfaceCount; ++DataInterfaceIt)
			{
				const FNiagaraScriptDataInterfaceCompileInfo& ScriptInfo = CachedScriptVM.DataInterfaceInfo[DataInterfaceIt];

				if (ScriptInfo.UserPtrIdx == INDEX_NONE && ScriptInfo.Name == BindingInfo.OwnerName)
				{
					ScriptDataInterfaces[DataInterfaceIt]->GetVMExternalFunction(BindingInfo, nullptr, FuncBind);
				}
			}
		}
	}
}

void UNiagaraScript::PreSave(const class ITargetPlatform* TargetPlatform)
{
	PRAGMA_DISABLE_DEPRECATION_WARNINGS;
	Super::PreSave(TargetPlatform);
	PRAGMA_ENABLE_DEPRECATION_WARNINGS;
}

void UNiagaraScript::PreSave(FObjectPreSaveContext ObjectSaveContext)
{
	Super::PreSave(ObjectSaveContext);

#if WITH_EDITORONLY_DATA
	// Pre-save can happen in any order for objects in the package and since this is now used to cache data for execution we need to make sure that the system compilation
	// is complete before caching the executable data.
	UNiagaraSystem* SystemOwner = FindRootSystem();
	if (SystemOwner)
	{
		SystemOwner->EnsureFullyLoaded();
		SystemOwner->WaitForCompilationComplete();
	}

	ScriptExecutionParamStore.Empty();
	ScriptExecutionBoundParameters.Empty();

	// Make sure the data interfaces are consistent to prevent crashes in later caching operations.
	if (CachedScriptVM.DataInterfaceInfo.Num() != CachedDefaultDataInterfaces.Num())
	{
		UE_LOG(LogNiagara, Warning, TEXT("Data interface count mismatch during script presave. Invaliding compile results (see full log for details).  Script: %s"), *GetPathName());
		UE_LOG(LogNiagara, Log, TEXT("Compiled DataInterfaceInfos:"));
		for (const FNiagaraScriptDataInterfaceCompileInfo& DataInterfaceCompileInfo : CachedScriptVM.DataInterfaceInfo)
		{
			UE_LOG(LogNiagara, Log, TEXT("Name:%s, Type: %s"), *DataInterfaceCompileInfo.Name.ToString(), *DataInterfaceCompileInfo.Type.GetName());
		}
		UE_LOG(LogNiagara, Log, TEXT("Cached DataInterfaceInfos:"));
		for (const FNiagaraScriptDataInterfaceInfo& DataInterfaceCacheInfo : CachedDefaultDataInterfaces)
		{
			UE_LOG(LogNiagara, Log, TEXT("Name:%s, Type: %s, Path:%s"),
				*DataInterfaceCacheInfo.Name.ToString(), *DataInterfaceCacheInfo.Type.GetName(),
				DataInterfaceCacheInfo.DataInterface != nullptr
					? *DataInterfaceCacheInfo.DataInterface->GetPathName()
					: TEXT("None"));
		}

		InvalidateCompileResults(TEXT("Data interface count mismatch during script presave."));
		return;
	}

	const ITargetPlatform* TargetPlatform = ObjectSaveContext.GetTargetPlatform();
	if (TargetPlatform && TargetPlatform->RequiresCookedData())
	{
		TOptional<ENiagaraSimTarget> SimTarget = GetSimTarget();
		if (SimTarget)
		{
			// Partial execution of InitFromOwningScript()
			ScriptExecutionParamStore.AddScriptParams(this, SimTarget.GetValue(), false);
			FNiagaraParameterStoreBinding::GetBindingData(&ScriptExecutionParamStore, &RapidIterationParameters, ScriptExecutionBoundParameters);
		}
	}

	ResolveParameterCollectionReferences();
#endif
}

void UNiagaraScript::Serialize(FArchive& Ar)
{
	Ar.UsingCustomVersion(FNiagaraCustomVersion::GUID);		// only changes version if not loading
	const int32 NiagaraVer = Ar.CustomVer(FNiagaraCustomVersion::GUID);

#if WITH_EDITORONLY_DATA
	if (Ar.IsCooking())
	{
<<<<<<< HEAD
		bool bUsesRapidIterationParams = true;

#if WITH_EDITORONLY_DATA
		if (UNiagaraSystem* System = GetTypedOuter<UNiagaraSystem>())
		{
			bUsesRapidIterationParams = System->ShouldUseRapidIterationParameters();
		}
#endif
=======
		// Cook optimization can temporarily modify the rapid iteration parameters for the serialize call.  We don't want this to broadcast
		// on changed messages because it will modify the change id on owning objects so we supress those messages starting here.
		FNiagaraParameterStore::FScopedSuppressOnChanged SupressOnChanged(RapidIterationParameters);
>>>>>>> d731a049

		UNiagaraSystem* System = GetTypedOuter<UNiagaraSystem>();
		bool bUsesRapidIterationParams = System != nullptr && System->ShouldUseRapidIterationParameters();
		if (!bUsesRapidIterationParams)
		{
			// Cache the unmodified rapid iteration parameters in an editor only property so that they can be restored in a cooked editor
			// and so they can be restored after this optimization.
			RapidIterationParametersCookedEditorCache = RapidIterationParameters;

			// Get the active parameters
			// Remove all parameters that aren't data interfaces or uobjects
			int32 NumRemoved = 0;
			auto ParameterVariables = RapidIterationParametersCookedEditorCache.ReadParameterVariables();
			for (const FNiagaraVariableBase& Var : ParameterVariables)
			{
				if (Var.IsDataInterface() || Var.IsUObject())
				{
					continue;
				}
				RapidIterationParameters.RemoveParameter(Var);
				NumRemoved++;
			}

			UE_LOG(LogNiagara, Verbose, TEXT("Pruned %d/%d parameters from script %s"), NumRemoved, ParameterVariables.Num(), *GetFullName());
		}

		if (Ar.IsSaving())
		{
			auto& ExecutableData = GetVMExecutableData();

			if (Usage != ENiagaraScriptUsage::ParticleGPUComputeScript)
			{
				ExecutableData.BakeScriptLiterals(ExecutableData.ScriptLiterals);

				// we only need the padding info for when we're dealing with GPU scripts (for
				// FNiagaraScriptInstanceParameterStore::CopyParameterDataToPaddedBuffer())
				ScriptExecutionParamStore.PaddingInfo.Empty();
			}
			else
			{
				ExecutableData.ScriptLiterals.Empty();
				ScriptExecutionParamStore.CoalescePaddingInfo();
			}

			if (GNiagaraCompressScriptByteCode)
			{
				ExecutableData.ByteCode.Compress();
			}
		}

		Super::Serialize(Ar);

		// If we cached the rapid iteration parameters before serialize, restore them here.
		if (RapidIterationParametersCookedEditorCache.Num() != 0)
		{
			RapidIterationParameters = RapidIterationParametersCookedEditorCache;
			RapidIterationParametersCookedEditorCache.Empty();
		}
	}
	else if (Ar.IsLoading() && GetOutermost()->HasAnyPackageFlags(PKG_Cooked))
	{
		Super::Serialize(Ar);
		if (RapidIterationParametersCookedEditorCache.Num() > 0)
		{
			// Restore the rapid iteration parameters from the cache for cooked editor builds.
			RapidIterationParameters = RapidIterationParametersCookedEditorCache;
			RapidIterationParametersCookedEditorCache.Empty();
		}
		IsCooked = true;
	}
	else
#endif
	{
		Super::Serialize(Ar);
	}

#if WITH_EDITORONLY_DATA
	if (Ar.IsCooking() && Ar.IsSaving())
	{
		if (!HasValidParameterBindings())
		{
			UE_LOG(LogNiagara, Warning, TEXT("Mismatch between binding between RapidIterationParamters and ScriptExecutionParameters for system %s"), *GetFullName());
		}
	}
#endif

	bool IsValidShaderScript = false;
	if (NiagaraVer < FNiagaraCustomVersion::DontCompileGPUWhenNotNeeded)
	{
		IsValidShaderScript = Usage != ENiagaraScriptUsage::Module && Usage != ENiagaraScriptUsage::Function && Usage != ENiagaraScriptUsage::DynamicInput
			&& (NiagaraVer < FNiagaraCustomVersion::NiagaraShaderMapCooking2 || (Usage != ENiagaraScriptUsage::SystemSpawnScript && Usage != ENiagaraScriptUsage::SystemUpdateScript))
			&& (NiagaraVer < FNiagaraCustomVersion::NiagaraCombinedGPUSpawnUpdate || (Usage != ENiagaraScriptUsage::ParticleUpdateScript && Usage != ENiagaraScriptUsage::EmitterSpawnScript && Usage != ENiagaraScriptUsage::EmitterUpdateScript));
	}
	else if (NiagaraVer < FNiagaraCustomVersion::MovedToDerivedDataCache)
	{
		IsValidShaderScript = LegacyCanBeRunOnGpu();
	}
	else
	{
		IsValidShaderScript = CanBeRunOnGpu();
	}

	if (IsValidShaderScript)
	{
		if (NiagaraVer < FNiagaraCustomVersion::UseHashesToIdentifyCompileStateOfTopLevelScripts)
		{
			// In some rare cases a GPU script could have been saved in an error state in a version where skeletal mesh or static mesh data interfaces didn't work properly on GPU.
			// This would fail in the current regime.
			for (const FNiagaraScriptDataInterfaceCompileInfo& InterfaceInfo : CachedScriptVM.DataInterfaceInfo)
			{
				if (InterfaceInfo.Type.GetClass() == UNiagaraDataInterfaceSkeletalMesh::StaticClass() ||
					InterfaceInfo.Type.GetClass() == UNiagaraDataInterfaceStaticMesh::StaticClass())
				{
					IsValidShaderScript = false;
				}
			}
		}
	}

#if WITH_EDITOR
	if (Ar.IsSaving() && Ar.IsCooking() && Ar.IsPersistent() && !Ar.IsObjectReferenceCollector() && FShaderLibraryCooker::NeedsShaderStableKeys(EShaderPlatform::SP_NumPlatforms))
	{
		SaveShaderStableKeys(Ar.CookingTarget());
	}
#endif

	SerializeNiagaraShaderMaps(Ar, NiagaraVer, IsValidShaderScript);
}

#if WITH_EDITOR
void UNiagaraScript::SaveShaderStableKeys(const class ITargetPlatform* TP)
{
	FStableShaderKeyAndValue SaveKeyVal;
	SaveKeyVal.ClassNameAndObjectPath.SetCompactFullNameFromObject(this);
	static FName FName_Niagara(TEXT("Niagara"));
	SaveKeyVal.MaterialDomain = FName_Niagara;
	const TArray<FNiagaraShaderScript*>* ScriptResourcesToSavePtr = CachedScriptResourcesForCooking.Find(TP);
	if (ScriptResourcesToSavePtr != nullptr)
	{
		for (FNiagaraShaderScript* Resource : *ScriptResourcesToSavePtr)
		{
			if (Resource)
			{
				Resource->SaveShaderStableKeys(EShaderPlatform::SP_NumPlatforms, SaveKeyVal);
			}
		}
	}
}

bool FNiagaraModuleDependency::HasValidVersionDependency() const
{
	CheckVersionCache();
	return VersionDependencyCache.bValid;
}

bool FNiagaraModuleDependency::IsVersionAllowed(const FNiagaraAssetVersion& Version) const
{
	if (HasValidVersionDependency())
	{
		FNiagaraAssetVersion MinVersion;
		FNiagaraAssetVersion MaxVersion;
		MinVersion.MajorVersion = VersionDependencyCache.MinMajorVersion;
		MinVersion.MinorVersion = VersionDependencyCache.MinMinorVersion;
		MaxVersion.MajorVersion = VersionDependencyCache.MaxMajorVersion;
		MaxVersion.MinorVersion = VersionDependencyCache.MaxMinorVersion;
		return Version <= MaxVersion && MinVersion <= Version;
	}
	return true;
}

void FNiagaraModuleDependency::CheckVersionCache() const
{
	if (VersionDependencyCache.SourceProperty != RequiredVersion)
	{
		VersionDependencyCache.SourceProperty = RequiredVersion;
		
		FString PatternString(TEXT("^\\s*(\\d+)\\.(\\d+)\\s*(?:(\\+)|(-)\\s*(\\d+)\\.(\\d+))?\\s*$"));
		FRegexPattern Pattern(PatternString);
		FRegexMatcher Matcher(Pattern, RequiredVersion);
		if (Matcher.FindNext())
		{
			VersionDependencyCache.bValid = true;
			VersionDependencyCache.MinMajorVersion = FCString::Atoi(*Matcher.GetCaptureGroup(1));
			VersionDependencyCache.MinMinorVersion = FCString::Atoi(*Matcher.GetCaptureGroup(2));
			if (Matcher.GetCaptureGroup(3) == "+")
			{
				VersionDependencyCache.MaxMajorVersion = MAX_int32;
				VersionDependencyCache.MaxMinorVersion = MAX_int32;
			}
			else if (Matcher.GetCaptureGroup(4) == "-")
			{
				VersionDependencyCache.MaxMajorVersion = FCString::Atoi(*Matcher.GetCaptureGroup(5));
				VersionDependencyCache.MaxMinorVersion = FCString::Atoi(*Matcher.GetCaptureGroup(6));
			}
			else
			{
				VersionDependencyCache.MaxMajorVersion = VersionDependencyCache.MinMajorVersion;
				VersionDependencyCache.MaxMinorVersion = VersionDependencyCache.MinMinorVersion;
			}
		}
		else
		{
			VersionDependencyCache.bValid = false;
		}
	}
}
#endif

FNiagaraCompilerTag* FNiagaraCompilerTag::FindTag(TArray< FNiagaraCompilerTag>& InTags, const FNiagaraVariableBase& InSearchVar)
{
	for (FNiagaraCompilerTag& Tag : InTags)
	{
		if (static_cast<const FNiagaraVariableBase&>(Tag.Variable) == InSearchVar)
			return &Tag;
	}
	return nullptr;
}


const FNiagaraCompilerTag* FNiagaraCompilerTag::FindTag(const TArray< FNiagaraCompilerTag>& InTags, const FNiagaraVariableBase& InSearchVar)
{
	for (const FNiagaraCompilerTag& Tag : InTags)
	{
		if (static_cast<const FNiagaraVariableBase&>(Tag.Variable) == InSearchVar)
			return &Tag;
	}
	return nullptr;
}

/** Is usage A dependent on Usage B?*/
bool UNiagaraScript::IsUsageDependentOn(ENiagaraScriptUsage InUsageA, ENiagaraScriptUsage InUsageB)
{
	if (InUsageA == InUsageB)
	{
		return false;
	}

	// Usages of the same phase are interdependent because we copy the attributes from one to the other and if those got
	// out of sync, there could be problems.

	if ((InUsageA == ENiagaraScriptUsage::ParticleSpawnScript || InUsageA == ENiagaraScriptUsage::ParticleSpawnScriptInterpolated || InUsageA == ENiagaraScriptUsage::ParticleUpdateScript || InUsageA == ENiagaraScriptUsage::ParticleEventScript)
		&& (InUsageB == ENiagaraScriptUsage::ParticleSpawnScript || InUsageB == ENiagaraScriptUsage::ParticleSpawnScriptInterpolated || InUsageB == ENiagaraScriptUsage::ParticleUpdateScript || InUsageB == ENiagaraScriptUsage::ParticleEventScript))
	{
		return true;
	}

	// The GPU compute script is always dependent on the other particle scripts.
	if ((InUsageA == ENiagaraScriptUsage::ParticleGPUComputeScript)
		&& (InUsageB == ENiagaraScriptUsage::ParticleSpawnScript || InUsageB == ENiagaraScriptUsage::ParticleSpawnScriptInterpolated || InUsageB == ENiagaraScriptUsage::ParticleUpdateScript || InUsageB == ENiagaraScriptUsage::ParticleEventScript || InUsageB == ENiagaraScriptUsage::ParticleSimulationStageScript))
	{
		return true;
	}

	if ((InUsageA == ENiagaraScriptUsage::EmitterSpawnScript || InUsageA == ENiagaraScriptUsage::EmitterUpdateScript)
		&& (InUsageB == ENiagaraScriptUsage::EmitterSpawnScript || InUsageB == ENiagaraScriptUsage::EmitterUpdateScript))
	{
		return true;
	}

	if ((InUsageA == ENiagaraScriptUsage::SystemSpawnScript || InUsageA == ENiagaraScriptUsage::SystemUpdateScript)
		&& (InUsageB == ENiagaraScriptUsage::SystemSpawnScript || InUsageB == ENiagaraScriptUsage::SystemUpdateScript))
	{
		return true;
	}

	return false;
}

bool UNiagaraScript::ConvertUsageToGroup(ENiagaraScriptUsage InUsage, ENiagaraScriptGroup& OutGroup)
{
	if (IsParticleScript(InUsage) || IsStandaloneScript(InUsage))
	{
		OutGroup = ENiagaraScriptGroup::Particle;
		return true;
	}
	else if (IsEmitterSpawnScript(InUsage) || IsEmitterUpdateScript(InUsage))
	{
		OutGroup = ENiagaraScriptGroup::Emitter;
		return true;
	}
	else if (IsSystemSpawnScript(InUsage) || IsSystemUpdateScript(InUsage))
	{
		OutGroup = ENiagaraScriptGroup::System;
		return true;
	}

	return false;
}

void UNiagaraScript::PostLoad()
{
	Super::PostLoad();

	const int32 NiagaraVer = GetLinkerCustomVersion(FNiagaraCustomVersion::GUID);

#if WITH_EDITORONLY_DATA
	CheckVersionDataAvailable();
#endif
	
	RapidIterationParameters.PostLoad();

	if (FPlatformProperties::RequiresCookedData() || IsScriptCooked())
	{
		ScriptExecutionParamStore.PostLoad();

		// if our bindings aren't valid, then something has gone wrong with our cook and we need to disable this Script, which will in turn
		// disable the owning script and system
		
		if (!HasValidParameterBindings())
		{
#if WITH_EDITOR && IS_MONOLITHIC
			UE_LOG(LogNiagara, Warning, TEXT("Mismatch between binding between RapidIterationParamters and ScriptExecutionParameters for system %s"), *GetFullName());
#else
			UE_LOG(LogNiagara, Error, TEXT("Mismatch between binding between RapidIterationParamters and ScriptExecutionParameters for system %s"), *GetFullName());
#endif
			
			CachedScriptVM.Reset();
			return;
		}

		RapidIterationParameters.Bind(&ScriptExecutionParamStore, &ScriptExecutionBoundParameters);
		ScriptExecutionParamStore.bInitialized = true;
		ScriptExecutionBoundParameters.Empty();

		// generate the function bindings for those external functions where there's no user (per-instance) data required
		GenerateDefaultFunctionBindings();
	}

	// Because we might be using these cached data interfaces, we need to make sure that they are properly postloaded.
	for (FNiagaraScriptDataInterfaceInfo& Info : CachedDefaultDataInterfaces)
	{
		if (Info.DataInterface)
		{
			Info.DataInterface->ConditionalPostLoad();
		}
	}

#if WITH_EDITORONLY_DATA
	FVersionedNiagaraScriptData* ScriptData = GetLatestScriptData();
	ensure(ScriptData);
	if (NiagaraVer < FNiagaraCustomVersion::AddSimulationStageUsageEnum)
	{
		uint8 SimulationStageIndex = (uint8)ENiagaraScriptUsage::ParticleSimulationStageScript;
		uint8 MaxIndex = (uint8)ENiagaraScriptUsage::SystemUpdateScript;
		int32& UsageBitmask = ScriptData->ModuleUsageBitmask;
		// Start at the end and shift the bits down to account for the new shader stage bit.
		for (uint8 CurrentIndex = MaxIndex; CurrentIndex > SimulationStageIndex; CurrentIndex--)
		{
			uint8 OldIndex = CurrentIndex - 1;
			if ((UsageBitmask & (1 << OldIndex)) != 0)
			{
				UsageBitmask |= 1 << CurrentIndex;
			}
			else
			{
				UsageBitmask &= ~(1 << CurrentIndex);
			}
		}
		// Clear the simulation stage bit.
		UsageBitmask &= ~(1 << SimulationStageIndex);
	}

	if (NiagaraVer < FNiagaraCustomVersion::SimulationStageInUsageBitmask)
	{
		int32& UsageBitmask = ScriptData->ModuleUsageBitmask;
		const TArray<ENiagaraScriptUsage> SupportedUsages = GetSupportedUsageContextsForBitmask(UsageBitmask);
		if (SupportedUsages.Contains(ENiagaraScriptUsage::ParticleUpdateScript))
		{
			// Set the simulation stage bit by default to true for old assets if particle update is enabled as well
			uint8 SimulationStageIndex = (uint8)ENiagaraScriptUsage::ParticleSimulationStageScript;
			UsageBitmask |= (1 << SimulationStageIndex);
		}
	}

	VersionedScriptAdapters.Reserve(VersionData.Num());
	for (FVersionedNiagaraScriptData& Data : VersionData)
	{
		UNiagaraScriptSourceBase* Source = Data.Source;
        if (Source != nullptr)
        {
        	Source->ConditionalPostLoad();

			// Synchronize with Definitions after source scripts have been postloaded.
			FVersionedNiagaraScript& VersionedScriptAdapter = VersionedScriptAdapters.Emplace_GetRef(this, Data.Version.VersionGuid);
			VersionedScriptAdapter.PostLoadDefinitionsSubscriptions();

        	bool bScriptVMNeedsRebuild = false;
        	FString RebuildReason;
        	if (NiagaraVer < FNiagaraCustomVersion::UseHashesToIdentifyCompileStateOfTopLevelScripts && CachedScriptVMId.CompilerVersionID.IsValid())
        	{
        		FGuid BaseId = Source->GetCompileBaseId(Usage, UsageId);
        		if (BaseId.IsValid() == false)
        		{
        			UE_LOG(LogNiagara, Warning,
                        TEXT("Invalidating compile ids for script %s because it doesn't have a valid base id.  The owning asset will continue to compile on load until it is resaved."),
                        *GetPathName());
        			InvalidateCompileResults(TEXT("Script didn't have a valid base id."));
        			Source->ForceGraphToRecompileOnNextCheck();
        		}
        		else
        		{
        			FNiagaraCompileHash CompileHash = Source->GetCompileHash(Usage, UsageId);
        			if (CompileHash.IsValid())
        			{
        				CachedScriptVMId.BaseScriptCompileHash = CompileHash;
        			}
        			else
        			{
        				// If the compile hash isn't valid, the vm id needs to be recalculated and the cached vm needs to be invalidated.
        				bScriptVMNeedsRebuild = true;
        				RebuildReason = TEXT("Script did not have a valid compile hash.");
        			}
        		}
        	}

        	if (CachedScriptVMId.CompilerVersionID.IsValid() && CachedScriptVMId.CompilerVersionID != FNiagaraCustomVersion::GetLatestScriptCompileVersion())
        	{
        		bScriptVMNeedsRebuild = true;
        		RebuildReason = TEXT("Niagara compiler version changed since the last time the script was compiled.");
        	}

        	if (bScriptVMNeedsRebuild)
        	{
        		// Force a rebuild on the source vm ids, and then invalidate the current cache to force the script to be unsynchronized.
        		// We modify here in post load so that it will cause the owning asset to resave when running the resave commandlet.
        		bool bForceRebuild = true;
        		Modify();
        		Source->ComputeVMCompilationId(CachedScriptVMId, Usage, UsageId, bForceRebuild);
        		InvalidateCompileResults(RebuildReason);
        	}

        	// Convert visibility of old assets
        	if (NiagaraVer < FNiagaraCustomVersion::AddLibraryAssetProperty || (NiagaraVer < FNiagaraCustomVersion::AddLibraryVisibilityProperty && bExposeToLibrary_DEPRECATED))
        	{
        		ScriptData->LibraryVisibility = ENiagaraScriptLibraryVisibility::Library;
        	}
        }

		if (Data.InputSections.Num() > 0)
		{
			for (FNiagaraStackSection& InputSection : Data.InputSections)
			{
				if (InputSection.SectionIdentifier == NAME_None)
				{
					InputSection.SectionIdentifier = *InputSection.SectionDisplayName.ToString();
				}
			}
		}
	}

#endif

	ProcessSerializedShaderMaps();

	GenerateStatIDs();

	// Optimize the VM script for runtime usage
	if (!GNiagaraDelayScriptAsyncOptimization)
	{		
		HandleByteCodeOptimization(true);
	}
}

bool UNiagaraScript::IsReadyToRun(ENiagaraSimTarget SimTarget) const
{
	if (SimTarget == ENiagaraSimTarget::CPUSim)
	{
		if (CachedScriptVM.IsValid())
		{
			return true;
		}
	}
	else if (SimTarget == ENiagaraSimTarget::GPUComputeSim)
	{
		return CanBeRunOnGpu();
	}

	return false;
}

bool UNiagaraScript::ShouldCacheShadersForCooking(const ITargetPlatform* TargetPlatform) const
{
	if (CanBeRunOnGpu())
	{
		{
			bool ShaderPlatformsSupportScript = false;

			TArray<FName> DesiredShaderFormats;
			TargetPlatform->GetAllTargetedShaderFormats(DesiredShaderFormats);

			// Cache for all the shader formats that the cooking target requires
			for (const FName& DesiredShaderFormat : DesiredShaderFormats)
			{
				const EShaderPlatform LegacyShaderPlatform = ShaderFormatToLegacyShaderPlatform(DesiredShaderFormat);
				if (ShouldCompile(LegacyShaderPlatform))
				{
					ShaderPlatformsSupportScript = true;
					break;
				}
			}

			if (!ShaderPlatformsSupportScript)
			{
				return false;
			}
		}

<<<<<<< HEAD
		UNiagaraEmitter* OwningEmitter = GetTypedOuter<UNiagaraEmitter>();
		if (OwningEmitter != nullptr && OwningEmitter->SimTarget == ENiagaraSimTarget::GPUComputeSim && OwningEmitter->NeedsLoadForTargetPlatform(TargetPlatform))
=======
		// currently only scripts that are associated with a system are appropriate for caching.  Standalone scripts or scripts
		// associated with standalone emitters are not required on cooked platforms.
		if (GetTypedOuter<UNiagaraSystem>() == nullptr)
		{
			return false;
		}

		FVersionedNiagaraEmitter OuterEmitter = GetOuterEmitter();
		FVersionedNiagaraEmitterData* EmitterData = OuterEmitter.GetEmitterData();
		if (EmitterData != nullptr && EmitterData->SimTarget == ENiagaraSimTarget::GPUComputeSim && OuterEmitter.Emitter->NeedsLoadForTargetPlatform(TargetPlatform))
>>>>>>> d731a049
		{
			return true;
		}
	}
	return false;
}

void UNiagaraScript::GenerateStatIDs()
{
#if STATS
	StatScopesIDs.Empty();
	if (IsReadyToRun(ENiagaraSimTarget::CPUSim))
	{
		StatScopesIDs.Reserve(CachedScriptVM.StatScopes.Num());
		for (FNiagaraStatScope& StatScope : CachedScriptVM.StatScopes)
		{
			StatScopesIDs.Add(FDynamicStats::CreateStatId<FStatGroup_STATGROUP_NiagaraDetailed>(StatScope.FriendlyName.ToString()));
		}
	}
#elif ENABLE_STATNAMEDEVENTS
	StatNamedEvents.Empty();

	static const IConsoleVariable* CVarOptimizeVMDetailedStats = IConsoleManager::Get().FindConsoleVariable(TEXT("vm.DetailedVMScriptStats"));
	if (CVarOptimizeVMDetailedStats && CVarOptimizeVMDetailedStats->GetInt() != 0)
	{
		if (IsReadyToRun(ENiagaraSimTarget::CPUSim))
		{
			StatNamedEvents.Reserve(CachedScriptVM.StatScopes.Num());
			for (FNiagaraStatScope& StatScope : CachedScriptVM.StatScopes)
			{
				StatNamedEvents.Add(StatScope.FriendlyName.ToString());
			}
		}
	}
#endif
}

#if WITH_EDITOR

void UNiagaraScript::PostEditUndo()
{
	Super::PostEditUndo();

	FNiagaraSystemUpdateContext UpdateContext;
	UpdateContext.SetDestroyOnAdd(true);
	UpdateContext.Add(this, true);

	InvalidateCompileResults(TEXT("Post Undo"));
}

void UNiagaraScript::PostEditChangeProperty(FPropertyChangedEvent& PropertyChangedEvent)
{
	Super::PostEditChangeProperty(PropertyChangedEvent);

	CacheResourceShadersForRendering(true);
	CustomAssetRegistryTagCache.Reset();
	OnPropertyChangedDelegate.Broadcast(PropertyChangedEvent);
}

void UNiagaraScript::PostEditChangeVersionedProperty(FPropertyChangedEvent& PropertyChangedEvent, const FGuid& Version)
{
	FName PropertyName = PropertyChangedEvent.Property->GetFName();

	if (UNiagaraScriptSourceBase* Source = GetSource(Version))
	{
		if (PropertyName == GET_MEMBER_NAME_CHECKED(FVersionedNiagaraScriptData, bDeprecated) || 
         PropertyName == GET_MEMBER_NAME_CHECKED(FVersionedNiagaraScriptData, DeprecationMessage) ||
         PropertyName == GET_MEMBER_NAME_CHECKED(FVersionedNiagaraScriptData, DeprecationRecommendation))
		{
			Source->MarkNotSynchronized(TEXT("Deprecation changed."));
		}

		if (PropertyName == GET_MEMBER_NAME_CHECKED(FVersionedNiagaraScriptData, bExperimental) || 
            PropertyName == GET_MEMBER_NAME_CHECKED(FVersionedNiagaraScriptData, ExperimentalMessage))
		{
			Source->MarkNotSynchronized(TEXT("Experimental changed."));
		}
	
		if (PropertyName == GET_MEMBER_NAME_CHECKED(FVersionedNiagaraScriptData, NoteMessage))
		{
			Source->MarkNotSynchronized(TEXT("Note changed."));
		}
	}

	PostEditChangeProperty(PropertyChangedEvent);
}

#endif

#if WITH_EDITORONLY_DATA
UNiagaraScriptSourceBase* UNiagaraScript::GetSource(const FGuid& VersionGuid)
{
	if (VersionData.Num() == 0)
	{
		// this should only happen when loading old assets where our PostLoad method was not yet called 
		return Source_DEPRECATED;
	}
	FVersionedNiagaraScriptData* ScriptData = GetScriptData(VersionGuid);
	ensure(ScriptData);
	return ScriptData ? ScriptData->Source : nullptr;
}

const UNiagaraScriptSourceBase* UNiagaraScript::GetSource(const FGuid& VersionGuid) const
{
	return const_cast<UNiagaraScript*>(this)->GetSource(VersionGuid);
}

UNiagaraScriptSourceBase* UNiagaraScript::GetLatestSource()
{
	return GetSource(FGuid());
}

const UNiagaraScriptSourceBase* UNiagaraScript::GetLatestSource() const
{
	return GetSource(FGuid());
}

void UNiagaraScript::SetLatestSource(UNiagaraScriptSourceBase* InSource)
{
	SetSource(InSource, FGuid());
}

void UNiagaraScript::SetSource(UNiagaraScriptSourceBase* InSource, const FGuid& VersionGuid)
{
	CheckVersionDataAvailable();
	GetScriptData(VersionGuid)->Source = InSource;
}

bool UNiagaraScript::AreScriptAndSourceSynchronized(const FGuid& VersionGuid) const
{
	if (!AllowShaderCompiling())
	{
		return false;
	}

	const FVersionedNiagaraScriptData* ScriptData = GetScriptData(VersionGuid);
	if (ScriptData && ScriptData->Source)
	{
		FNiagaraVMExecutableDataId NewId;
		ComputeVMCompilationId(NewId, VersionGuid);
		bool bSynchronized = (NewId.IsValid() && NewId == CachedScriptVMId);
		if (!bSynchronized && NewId.IsValid() && CachedScriptVMId.IsValid() && CachedScriptVM.IsValid())
		{
			if (NewId != LastReportedVMId)
			{
				if (GEnableVerboseNiagaraChangeIdLogging)
				{
					if (NewId.BaseScriptCompileHash != CachedScriptVMId.BaseScriptCompileHash)
					{
						UE_LOG(LogNiagara, Log, TEXT("AreScriptAndSourceSynchronized base script compile hashes don't match. %s != %s, script %s"),
							*NewId.BaseScriptCompileHash.ToString(), *CachedScriptVMId.BaseScriptCompileHash.ToString(), *GetPathName());
					}

					if (NewId.ReferencedCompileHashes.Num() != CachedScriptVMId.ReferencedCompileHashes.Num())
					{
						UE_LOG(LogNiagara, Log, TEXT("AreScriptAndSourceSynchronized num referenced compile hashes don't match. %d != %d, script %s"),
							NewId.ReferencedCompileHashes.Num(), CachedScriptVMId.ReferencedCompileHashes.Num(), *GetPathName());
					}
					else
					{
						for (int32 i = 0; i < NewId.ReferencedCompileHashes.Num(); i++)
						{
							if (NewId.ReferencedCompileHashes[i] != CachedScriptVMId.ReferencedCompileHashes[i])
							{
								UE_LOG(LogNiagara, Log, TEXT("AreScriptAndSourceSynchronized referenced compile hash %d doesn't match. %s != %s, script %s, source %s"),
									i, *NewId.ReferencedCompileHashes[i].ToString(), *CachedScriptVMId.ReferencedCompileHashes[i].ToString(), *GetPathName(),
									*NewId.DebugReferencedObjects[i]);
							}
						}
					}
				}
				LastReportedVMId = NewId;
			}
		}

		return bSynchronized;
	}
	return false;
}

void UNiagaraScript::MarkScriptAndSourceDesynchronized(FString Reason, const FGuid& VersionGuid)
{
	if (UNiagaraScriptSourceBase* Source = GetSource(VersionGuid))
	{
		Source->MarkNotSynchronized(Reason);
	}
}

bool UNiagaraScript::HandleVariableRenames(const TMap<FNiagaraVariable, FNiagaraVariable>& OldToNewVars, const FString& UniqueEmitterName)
{
	bool bConvertedAnything = false;
	auto Iter = OldToNewVars.CreateConstIterator();
	while (Iter)
	{
		// Sometimes the script is under the generic name, other times it has been converted to the unique emitter name. Handle both cases below...
		FNiagaraVariable RISrcVarA = FNiagaraUtilities::ConvertVariableToRapidIterationConstantName(Iter->Key, !UniqueEmitterName.IsEmpty() ? TEXT("Emitter") : nullptr , GetUsage());
		FNiagaraVariable RISrcVarB = FNiagaraUtilities::ConvertVariableToRapidIterationConstantName(Iter->Key, !UniqueEmitterName.IsEmpty() ? *UniqueEmitterName : nullptr, GetUsage());
		FNiagaraVariable RIDestVarA = FNiagaraUtilities::ConvertVariableToRapidIterationConstantName(Iter->Value, !UniqueEmitterName.IsEmpty() ? TEXT("Emitter") : nullptr, GetUsage());
		FNiagaraVariable RIDestVarB = FNiagaraUtilities::ConvertVariableToRapidIterationConstantName(Iter->Value, !UniqueEmitterName.IsEmpty() ? *UniqueEmitterName : nullptr, GetUsage());

		{
			if (nullptr != RapidIterationParameters.FindParameterOffset(RISrcVarA))
			{
				RapidIterationParameters.RenameParameter(RISrcVarA, RIDestVarA.GetName());
				UE_LOG(LogNiagara, Log, TEXT("Converted RI variable \"%s\" to \"%s\" in Script \"%s\""), *RISrcVarA.GetName().ToString(), *RIDestVarA.GetName().ToString(), *GetFullName());
				bConvertedAnything = true;
			}
			else if (nullptr != RapidIterationParameters.FindParameterOffset(RISrcVarB))
			{
				RapidIterationParameters.RenameParameter(RISrcVarB, RIDestVarB.GetName());
				UE_LOG(LogNiagara, Log, TEXT("Converted RI variable \"%s\" to \"%s\" in Script \"%s\""), *RISrcVarB.GetName().ToString(), *RIDestVarB.GetName().ToString(), *GetFullName());
				bConvertedAnything = true;
			}
		}

		{
			// Go ahead and convert the stored VM executable data too. I'm not 100% sure why this is necessary, since we should be recompiling.
			int32 VarIdx = GetVMExecutableData().Parameters.Parameters.IndexOfByKey(RISrcVarA);
			if (VarIdx != INDEX_NONE)
			{
				GetVMExecutableData().Parameters.Parameters[VarIdx].SetName(RIDestVarA.GetName());
				UE_LOG(LogNiagara, Log, TEXT("Converted exec param variable \"%s\" to \"%s\" in Script \"%s\""), *RISrcVarA.GetName().ToString(), *RIDestVarA.GetName().ToString(), *GetFullName());
				bConvertedAnything = true;
			}

			VarIdx = GetVMExecutableData().Parameters.Parameters.IndexOfByKey(RISrcVarB);
			if (VarIdx != INDEX_NONE)
			{
				GetVMExecutableData().Parameters.Parameters[VarIdx].SetName(RIDestVarB.GetName());
				UE_LOG(LogNiagara, Log, TEXT("Converted exec param  variable \"%s\" to \"%s\" in Script \"%s\""), *RISrcVarB.GetName().ToString(), *RIDestVarB.GetName().ToString(), *GetFullName());
				bConvertedAnything = true;
			}
		}

		{
			// Also handle any data set mappings...
			auto DS2PIterator = GetVMExecutableData().DataSetToParameters.CreateIterator();
			while (DS2PIterator)
			{
				for (int32 i = 0; i < DS2PIterator.Value().Parameters.Num(); i++)
				{
					FNiagaraVariable Var = DS2PIterator.Value().Parameters[i];
					if (Var == RISrcVarA)
					{
						DS2PIterator.Value().Parameters[i].SetName(RIDestVarA.GetName());
						bConvertedAnything = true;
					}
					else if (Var == RISrcVarB)
					{
						DS2PIterator.Value().Parameters[i].SetName(RIDestVarB.GetName());
						bConvertedAnything = true;
					}
				}
				++DS2PIterator;
			}
		}
		++Iter;
	}

	if (bConvertedAnything)
	{
		InvalidateExecutionReadyParameterStores();
	}

	return bConvertedAnything;
}

static bool ValidateExecData(const UNiagaraScript* Script, const FNiagaraVMExecutableData& ExecData, FString& ErrorString)
{
	bool IsValid = true;

	for (const auto& Attribute : ExecData.Attributes)
	{
		if (!Attribute.IsValid())
		{
			ErrorString.Appendf(TEXT("Failure - %s - Attribute [%s] is invalid!\n"), Script ? *Script->GetFullName() : TEXT("<unknown>"), *Attribute.GetName().ToString());
			IsValid = false;
		}
	}

	for (const auto& Parameter : ExecData.Parameters.Parameters)
	{
		if (!Parameter.IsValid())
		{
			ErrorString.Appendf(TEXT("Failure - %s - Parameter [%s] is invalid!\n"), Script ? *Script->GetFullName() : TEXT("<unknown>"), *Parameter.GetName().ToString());
			IsValid = false;
		}
	}

	return IsValid;
}

bool UNiagaraScript::BinaryToExecData(const UNiagaraScript* Script, const TArray<uint8>& InBinaryData, FNiagaraVMExecutableData& OutExecData)
{
	check(IsInGameThread());
	if (InBinaryData.Num() == 0)
	{
		return false;
	}

	FMemoryReader Ar(InBinaryData, true);
	FObjectAndNameAsStringProxyArchive SafeAr(Ar, false);
	OutExecData.SerializeData(SafeAr, true);

	FString ValidationErrors;
	if (!ValidateExecData(Script, OutExecData, ValidationErrors))
	{
		UE_LOG(LogNiagara, Display, TEXT("Failed to validate FNiagaraVMExecutableData received from DDC, rejecting!  Reasons:\n%s"), *ValidationErrors);
		return false;
	}

	return !SafeAr.IsError();
}

bool UNiagaraScript::ExecToBinaryData(const UNiagaraScript* Script, TArray<uint8>& OutBinaryData, FNiagaraVMExecutableData& InExecData)
{
	check(IsInGameThread());

	FString ValidationErrors;
	if (!ValidateExecData(Script, InExecData, ValidationErrors))
	{
		UE_LOG(LogNiagara, Error, TEXT("Failed to validate FNiagaraVMExecutableData being pushed to DDC, rejecting!  Errors:\n%s"), *ValidationErrors);
		return false;
	}

	FMemoryWriter Ar(OutBinaryData, true);
	FObjectAndNameAsStringProxyArchive SafeAr(Ar, false);
	InExecData.SerializeData(SafeAr, true);

	return OutBinaryData.Num() != 0 && !SafeAr.IsError();
}

void WriteTextFileToDisk(FString SaveDirectory, FString FileName, FString TextToSave, bool bAllowOverwriting)
{
	IPlatformFile& PlatformFile = FPlatformFileManager::Get().GetPlatformFile();

	// CreateDirectoryTree returns true if the destination
	// directory existed prior to call or has been created
	// during the call.
	if (PlatformFile.CreateDirectoryTree(*SaveDirectory))
	{
		// Get absolute file path
		FString AbsoluteFilePath = SaveDirectory + "/" + FileName;

		// Allow overwriting or file doesn't already exist
		if (bAllowOverwriting || !PlatformFile.FileExists(*AbsoluteFilePath))
		{
			if (FFileHelper::SaveStringToFile(TextToSave, *AbsoluteFilePath))
			{
				UE_LOG(LogNiagara, Log, TEXT("Wrote file to %s"), *AbsoluteFilePath);
				return;
			}

		}
	}
}

UNiagaraDataInterface* UNiagaraScript::CopyDataInterface(UNiagaraDataInterface* Src, UObject* Owner)
{
	if (Src)
	{
		UNiagaraDataInterface* DI = NewObject<UNiagaraDataInterface>(Owner, const_cast<UClass*>(Src->GetClass()), NAME_None, RF_Transactional | RF_Public);
		Src->CopyTo(DI);
		return DI;
	}
	return nullptr;
}

#if WITH_EDITORONLY_DATA
const FVersionedNiagaraScript FVersionedNiagaraScriptWeakPtr::Pin() const
{
	if (Script.IsValid())
	{
		return FVersionedNiagaraScript(Script.Get(), Version);
	}
	return FVersionedNiagaraScript();
}

FVersionedNiagaraScript FVersionedNiagaraScriptWeakPtr::Pin()
{
	if (Script.IsValid())
	{
		FVersionedNiagaraScript PinnedVersionedNiagaraScript = FVersionedNiagaraScript(Script.Get(), Version);
		return PinnedVersionedNiagaraScript;
	}
	return FVersionedNiagaraScript();
}

TArray<UNiagaraScriptSourceBase*> FVersionedNiagaraScriptWeakPtr::GetAllSourceScripts()
{
	if (Script.IsValid())
	{
		return { Script.Get()->GetSource(Version) };
	}
	return TArray<UNiagaraScriptSourceBase*>();
}

FString FVersionedNiagaraScriptWeakPtr::GetSourceObjectPathName() const
{
	return Script.IsValid() ? Script.Get()->GetPathName() : FString();
}

TArray<UNiagaraScriptSourceBase*> FVersionedNiagaraScript::GetAllSourceScripts()
{
	if (Script != nullptr)
	{
		return { Script->GetSource(Version) };
	}
	return TArray<UNiagaraScriptSourceBase*>();
}

FString FVersionedNiagaraScript::GetSourceObjectPathName() const
{
	return Script ? Script->GetPathName() : FString();
}

FVersionedNiagaraScriptWeakPtr FVersionedNiagaraScript::ToWeakPtr()
{
	FVersionedNiagaraScriptWeakPtr WeakVersionedNiagaraScript = FVersionedNiagaraScriptWeakPtr(Script, Version);
	return WeakVersionedNiagaraScript;
}

FVersionedNiagaraScriptData* FVersionedNiagaraScript::GetScriptData() const
{
	return Script ? Script->GetScriptData(Version) : nullptr;
}
#endif

UNiagaraDataInterface* ResolveDataInterface(const TMap<FName, UNiagaraDataInterface*>& ObjectNameMap, FName VariableName)
{
	UNiagaraDataInterface* const* FoundDI = ObjectNameMap.Find(VariableName);
	if (FoundDI && *(FoundDI))
	{
		return *FoundDI;
	}
	return nullptr;
}

void DumpNameMap(const TMap<FName, UNiagaraDataInterface*>& ObjectNameMap)
{
	for (const TPair<FName, UNiagaraDataInterface*>& Pair : ObjectNameMap)
	{
		UE_LOG(LogNiagara, Log, TEXT("%s -> %s"), *Pair.Key.ToString(), *GetPathNameSafe(Pair.Value));
	}
}

FName ResolveEmitterAlias(const FName& InName, const FString& InAlias)
{
	// If the alias is empty than the name can't be resolved.
	if (InAlias.IsEmpty())
	{
		return InName;
	}

	FNiagaraVariable Var(FNiagaraTypeDefinition::GetFloatDef(), InName);
	FNiagaraAliasContext ResolveAliasesContext(FNiagaraAliasContext::ERapidIterationParameterMode::EmitterOrParticleScript);
	ResolveAliasesContext.ChangeEmitterToEmitterName(InAlias);
	Var = FNiagaraUtilities::ResolveAliases(Var, ResolveAliasesContext);
	return Var.GetName();
}

void UNiagaraScript::SetVMCompilationResults(const FNiagaraVMExecutableDataId& InCompileId, FNiagaraVMExecutableData& InScriptVM, FString EmitterUniqueName, const TMap<FName, UNiagaraDataInterface*>& ObjectNameMap)
{
	CachedScriptVMId = InCompileId;
	CachedScriptVM = InScriptVM;
	CachedScriptVM.OptimizationTask.State = nullptr;
	CachedParameterCollectionReferences.Empty();
	// Proactively clear out the script resource, because it might be stale now.
	ScriptResource->Invalidate();

	if (CachedScriptVM.LastCompileStatus == ENiagaraScriptCompileStatus::NCS_Error)
	{
		// Compiler errors for Niagara will have a strong UI impact but the game should still function properly, there
		// will just be oddities in the visuals. It should be acted upon, but in no way should the game be blocked from
		// a successful cook because of it. Therefore, we do a warning.
		if (!CachedScriptVM.ErrorMsg.IsEmpty())
		{
			UE_ASSET_LOG(LogNiagara, Warning, this, TEXT("%s"), *CachedScriptVM.ErrorMsg);
		}
	}

	ResolveParameterCollectionReferences();

	CachedDefaultDataInterfaces.Empty(CachedScriptVM.DataInterfaceInfo.Num());
	for (const FNiagaraScriptDataInterfaceCompileInfo& Info : CachedScriptVM.DataInterfaceInfo)
	{
		int32 Idx = CachedDefaultDataInterfaces.AddDefaulted();
		CachedDefaultDataInterfaces[Idx].UserPtrIdx = Info.UserPtrIdx;
		CachedDefaultDataInterfaces[Idx].Name = ResolveEmitterAlias(Info.Name, EmitterUniqueName);
		CachedDefaultDataInterfaces[Idx].Type = Info.Type;
		CachedDefaultDataInterfaces[Idx].RegisteredParameterMapRead = ResolveEmitterAlias(Info.RegisteredParameterMapRead, EmitterUniqueName);
		CachedDefaultDataInterfaces[Idx].RegisteredParameterMapWrite = ResolveEmitterAlias(Info.RegisteredParameterMapWrite, EmitterUniqueName);

		// We compiled it just a bit ago, so we should be able to resolve it from the table that we passed in.
		UNiagaraDataInterface* FindDIById = ResolveDataInterface(ObjectNameMap, CachedDefaultDataInterfaces[Idx].Name);
		if (FindDIById != nullptr )
		{
			CachedDefaultDataInterfaces[Idx].DataInterface = CopyDataInterface(FindDIById, this);
			check(CachedDefaultDataInterfaces[Idx].DataInterface != nullptr);
		}

		if (CachedDefaultDataInterfaces[Idx].DataInterface == nullptr)
		{
			// Use the CDO since we didn't have a default..
			UObject* Obj = Info.Type.GetClass()->GetDefaultObject(true);
			CachedDefaultDataInterfaces[Idx].DataInterface = Cast<UNiagaraDataInterface>(CopyDataInterface(CastChecked<UNiagaraDataInterface>(Obj), this));

			if (Info.bIsPlaceholder == false)
			{
				UE_LOG(LogNiagara, Display, TEXT("We somehow ended up with a data interface that we couldn't match post compile. This shouldn't happen. Creating a dummy to prevent crashes. DataInterfaceInfoName:%s Object:%s"), *Info.Name.ToString(), *GetPathNameSafe(this));
				UE_LOG(LogNiagara, Log, TEXT("Object to Name map contents:"));
				DumpNameMap(ObjectNameMap);
			}
		}
		check(CachedDefaultDataInterfaces[Idx].DataInterface != nullptr);
	}

	GenerateStatIDs();

	// Now go ahead and trigger the GPU script compile now that we have a compiled GPU hlsl script.
	if (Usage == ENiagaraScriptUsage::ParticleGPUComputeScript)
	{
		if (CachedScriptVMId.CompilerVersionID.IsValid() && CachedScriptVMId.BaseScriptCompileHash.IsValid())
		{
			CacheResourceShadersForRendering(false, true);
		}
		else
		{
			UE_LOG(LogNiagara, Warning,
				TEXT("Could not cache resource shaders for rendering for script %s because it had an invalid cached script id. This should be fixed by force recompiling the owning asset using the 'Full Rebuild' option and then saving the asset."),
				*GetPathName());
		}
	}

	InvalidateExecutionReadyParameterStores();

	// If we don't have a root system force optimization now as it may never get called otherwise
	if (FindRootSystem() == nullptr)
	{
		HandleByteCodeOptimization(true);
	}
	
	OnVMScriptCompiled().Broadcast(this, InCompileId.ScriptVersionID);
}

void UNiagaraScript::InvalidateExecutionReadyParameterStores()
{
#if WITH_EDITORONLY_DATA
	// Make sure that we regenerate any parameter stores, since they must be kept in sync with the layout from script compilation.
	ScriptExecutionParamStoreCPU.Empty();
	ScriptExecutionParamStoreGPU.Empty();
#endif
}

void UNiagaraScript::RequestCompile(const FGuid& ScriptVersion, bool bForceCompile)
{
	FVersionedNiagaraScriptData* ScriptData = GetScriptData(ScriptVersion);
	if (ScriptData && (!AreScriptAndSourceSynchronized(ScriptVersion) || bForceCompile))
	{
		check(IsInGameThread());
		CachedScriptVM.OptimizationTask.State = nullptr;

		FNiagaraVMExecutableDataId& LastGeneratedVMId = GetLastGeneratedVMId(ScriptVersion);
		if (IsCompilable() == false)
		{
			CachedScriptVM.LastCompileStatus = ENiagaraScriptCompileStatus::NCS_Unknown;
			CachedScriptVMId = LastGeneratedVMId;
			return;
		}

		COOK_STAT(auto Timer = NiagaraScriptCookStats::UsageStats.TimeSyncWork());

		CachedScriptVM.LastCompileStatus = ENiagaraScriptCompileStatus::NCS_BeingCreated;

		TArray<TSharedPtr<FNiagaraCompileRequestDataBase, ESPMode::ThreadSafe>> DependentRequests;
		TArray<uint8> OutData;
		INiagaraModule& NiagaraModule = FModuleManager::Get().LoadModuleChecked<INiagaraModule>(TEXT("Niagara"));

		TSharedPtr<FNiagaraCompileRequestDataBase, ESPMode::ThreadSafe> RequestData = NiagaraModule.Precompile(this, ScriptVersion);
		if (RequestData.IsValid() == false)
		{
			COOK_STAT(Timer.TrackCyclesOnly());
			UE_LOG(LogNiagara, Error, TEXT("Failed to precompile %s.  This is due to unexpected invalid or broken data.  Additional details should be in the log."), *GetPathName());
			return;
		}

		TArray<FNiagaraVariable> PrecompiledVariables;
		RequestData->GatherPreCompiledVariables(FString(), PrecompiledVariables);
		TSharedPtr<FNiagaraCompileRequestDuplicateDataBase, ESPMode::ThreadSafe> RequestDuplicateData = NiagaraModule.PrecompileDuplicate(RequestData.Get(), nullptr, nullptr, this, ScriptVersion);
		if (RequestDuplicateData.IsValid() == false)
		{
			COOK_STAT(Timer.TrackCyclesOnly());
			UE_LOG(LogNiagara, Error, TEXT("Failed to precompile duplicate %s.  This is due to unexpected invalid or broken data.  Additional details should be in the log."), *GetPathName());
			return;
		}

		// check the ddc first
		if (GetDerivedDataCacheRef().GetSynchronous(*GetNiagaraDDCKeyString(ScriptVersion), OutData, GetPathName()))
		{
			FNiagaraVMExecutableData ExeData;
			if (BinaryToExecData(this, OutData, ExeData))
			{
				COOK_STAT(Timer.AddHit(OutData.Num()));
				SetVMCompilationResults(LastGeneratedVMId, ExeData, FString(), RequestDuplicateData->GetObjectNameMap());
				return;
			}
		}

		ActiveCompileRoots.Empty();
		RequestDuplicateData->GetDuplicatedObjects(ActiveCompileRoots);

		FNiagaraCompileOptions Options(GetUsage(), GetUsageId(), ScriptData->ModuleUsageBitmask, GetPathName(), GetFullName(), GetName());
		int32 JobHandle = NiagaraModule.StartScriptCompileJob(RequestData.Get(), RequestDuplicateData.Get(), Options);
		TSharedPtr<FNiagaraVMExecutableData> ExeData = NiagaraModule.GetCompileJobResult(JobHandle, true);
		if (ExeData)
		{
			SetVMCompilationResults(LastGeneratedVMId, *ExeData, FString(), RequestDuplicateData->GetObjectNameMap());
			// save result to the ddc
			if (ExecToBinaryData(this, OutData, *ExeData))
			{
				COOK_STAT(Timer.AddMiss(OutData.Num()));
				GetDerivedDataCacheRef().Put(*GetNiagaraDDCKeyString(ScriptVersion), OutData, GetPathName());
			}
		}
		ActiveCompileRoots.Empty();
	}
	else
	{
		UE_LOG(LogNiagara, Verbose, TEXT("Script '%s' is in-sync skipping compile.."), *GetFullName());
	}
}

bool UNiagaraScript::RequestExternallyManagedAsyncCompile(const TSharedPtr<FNiagaraCompileRequestDataBase, ESPMode::ThreadSafe>& RequestData, const TSharedPtr<FNiagaraCompileRequestDuplicateDataBase, ESPMode::ThreadSafe>& RequestDuplicateData, FNiagaraVMExecutableDataId& OutCompileId, uint32& OutAsyncHandle)
{
	COOK_STAT(auto Timer = NiagaraScriptCookStats::UsageStats.TimeSyncWork());
	COOK_STAT(Timer.TrackCyclesOnly());

	FNiagaraVMExecutableDataId& LastGeneratedVMId = GetLastGeneratedVMId();
	OutCompileId = LastGeneratedVMId;

	FVersionedNiagaraScriptData* ScriptData = GetScriptData(LastGeneratedVMId.ScriptVersionID);
	if (ensure(ScriptData) && !AreScriptAndSourceSynchronized(LastGeneratedVMId.ScriptVersionID))
	{
		if (IsCompilable() == false)
		{
			OutAsyncHandle = (uint32)INDEX_NONE;
			CachedScriptVM.LastCompileStatus = ENiagaraScriptCompileStatus::NCS_Unknown;
			CachedScriptVMId = LastGeneratedVMId;
			UE_LOG(LogNiagara, Warning, TEXT("Requested compile of script '%s', which cannot be compiled!"), *GetFullName());
			return false;
		}

		INiagaraModule& NiagaraModule = FModuleManager::Get().LoadModuleChecked<INiagaraModule>(TEXT("Niagara"));
		CachedScriptVM.LastCompileStatus = ENiagaraScriptCompileStatus::NCS_BeingCreated;

		FNiagaraCompileOptions Options(GetUsage(), GetUsageId(), ScriptData->ModuleUsageBitmask, GetPathName(), GetFullName(), GetName());
		Options.AdditionalDefines = LastGeneratedVMId.AdditionalDefines;
		Options.AdditionalVariables = LastGeneratedVMId.AdditionalVariables;
		OutAsyncHandle = NiagaraModule.StartScriptCompileJob(RequestData.Get(), RequestDuplicateData.Get(), Options);
		UE_LOG(LogNiagara, Verbose, TEXT("Script '%s' is requesting compile.."), *GetFullName());
		return true;
	}
	else
	{
		OutAsyncHandle = (uint32)INDEX_NONE;
		UE_LOG(LogNiagara, Verbose, TEXT("Script '%s' is in-sync skipping compile.."), *GetFullName());
		return false;
	}
}
#endif

void UNiagaraScript::RaiseOnGPUCompilationComplete()
{
#if WITH_EDITORONLY_DATA
	OnGPUScriptCompiled().Broadcast(this, FGuid());
	FNiagaraSystemUpdateContext(this, true);

	if (FVersionedNiagaraEmitterData* EmitterData = GetOuterEmitter().GetEmitterData())
	{
		EmitterData->CacheFromShaderCompiled();
	}
#endif
}

void UNiagaraScript::GetAssetRegistryTags(TArray<FAssetRegistryTag>& OutTags) const
{
	Super::GetAssetRegistryTags(OutTags);
#if WITH_EDITORONLY_DATA

	if (CustomAssetRegistryTagCache.IsSet() == false)
	{
		CustomAssetRegistryTagCache = TMap<FName, FString>();
	}

	const FVersionedNiagaraScriptData* ScriptData = GetLatestScriptData();

	// Dependencies
	TArray<FName> ProvidedDependencies = ScriptData ? ScriptData->ProvidedDependencies : ProvidedDependencies_DEPRECATED; 
	if (ProvidedDependencies.Num() > 0)
	{
		FName ProvidedDependenciesName = GET_MEMBER_NAME_CHECKED(FVersionedNiagaraScriptData, ProvidedDependencies);
		FString* ProvidedDependenciesTags = CustomAssetRegistryTagCache->Find(ProvidedDependenciesName);
		if(ProvidedDependenciesTags == nullptr)
		{
			ProvidedDependenciesTags = &CustomAssetRegistryTagCache->Add(ProvidedDependenciesName);
			for (FName ProvidedDependency : ProvidedDependencies)
			{
				ProvidedDependenciesTags->Append(ProvidedDependency.ToString() + ",");
			}
		}

		OutTags.Add(FAssetRegistryTag(ProvidedDependenciesName, *ProvidedDependenciesTags, FAssetRegistryTag::TT_Hidden));
	}

	// Category
	FText CategoryText = ScriptData ? ScriptData->Category : Category_DEPRECATED;
	if (!CategoryText.IsEmpty())
	{
		FName CategoryName = GET_MEMBER_NAME_CHECKED(FVersionedNiagaraScriptData, Category);
		FString& CategoryTag = CustomAssetRegistryTagCache->FindOrAdd(CategoryName);
		CategoryTag = CategoryText.ToString();

		OutTags.Add(FAssetRegistryTag(CategoryName, CategoryTag, FAssetRegistryTag::TT_Alphabetical));
	}

	// Description
	FText DescriptionText = ScriptData ? ScriptData->Description : Description_DEPRECATED;
	if (!DescriptionText.IsEmpty())
	{
		FName DescriptionName = GET_MEMBER_NAME_CHECKED(FVersionedNiagaraScriptData, Description);
		FString& DescriptionTag = CustomAssetRegistryTagCache->FindOrAdd(DescriptionName);
		DescriptionTag = DescriptionText.ToString();

		OutTags.Add(FAssetRegistryTag(DescriptionName, DescriptionTag, FAssetRegistryTag::TT_Alphabetical));
	}

	// Keywords
	FText KeywordsText = ScriptData ? ScriptData->Keywords : Keywords_DEPRECATED;
	if (!KeywordsText.IsEmpty())
	{
		FName KeywordsName = GET_MEMBER_NAME_CHECKED(FVersionedNiagaraScriptData, Keywords);
		FString& KeywordsTag = CustomAssetRegistryTagCache->FindOrAdd(KeywordsName);
		KeywordsTag = KeywordsText.ToString();

		OutTags.Add(FAssetRegistryTag(KeywordsName, KeywordsTag, FAssetRegistryTag::TT_Alphabetical));
	}

	// Visibility
	ENiagaraScriptLibraryVisibility Visibility = ScriptData ? ScriptData->LibraryVisibility : LibraryVisibility_DEPRECATED;
	FName VisibilityName = GET_MEMBER_NAME_CHECKED(FVersionedNiagaraScriptData, LibraryVisibility);
	FString& VisibilityTag = CustomAssetRegistryTagCache->FindOrAdd(VisibilityName);
	UEnum* VisibilityEnum = StaticEnum<ENiagaraScriptLibraryVisibility>();
	VisibilityTag = VisibilityEnum->GetNameStringByValue((int64)Visibility);
	OutTags.Add(FAssetRegistryTag(VisibilityName, VisibilityTag, FAssetRegistryTag::TT_Alphabetical));

	// Usage bitmask
	int32 UsageBitmask = ScriptData ? ScriptData->ModuleUsageBitmask : ModuleUsageBitmask_DEPRECATED;
	FName UsageBitmaskName = GET_MEMBER_NAME_CHECKED(FVersionedNiagaraScriptData, ModuleUsageBitmask);
	FString& UsageBitmaskTag = CustomAssetRegistryTagCache->FindOrAdd(UsageBitmaskName);
	UsageBitmaskTag = FString::FromInt(UsageBitmask);
	OutTags.Add(FAssetRegistryTag(UsageBitmaskName, UsageBitmaskTag, FAssetRegistryTag::TT_Hidden));

	// Deprecation
	bool bDeprecated = ScriptData ? ScriptData->bDeprecated : bDeprecated_DEPRECATED;
	FName DeprecatedName = GET_MEMBER_NAME_CHECKED(FVersionedNiagaraScriptData, bDeprecated);
	FString& DeprecatedTag = CustomAssetRegistryTagCache->FindOrAdd(DeprecatedName);
	DeprecatedTag = FString::FromInt(bDeprecated);
	OutTags.Add(FAssetRegistryTag(DeprecatedName, DeprecatedTag, FAssetRegistryTag::TT_Hidden));

	// Suggested
	bool bSuggested = ScriptData ? ScriptData->bSuggested : false;
	FName SuggestedName = GET_MEMBER_NAME_CHECKED(FVersionedNiagaraScriptData, bSuggested);
	FString& SuggestedTag = CustomAssetRegistryTagCache->FindOrAdd(SuggestedName);
	SuggestedTag = FString::FromInt(bSuggested);
	OutTags.Add(FAssetRegistryTag(SuggestedName, SuggestedTag, FAssetRegistryTag::TT_Hidden));

	// Add the current custom version to the tags so that tags can be fixed up in the future without having to load
	// the whole asset.
	const int32 NiagaraVer = GetLinkerCustomVersion(FNiagaraCustomVersion::GUID);
	OutTags.Add(FAssetRegistryTag(NiagaraCustomVersionTagName, FString::FromInt(NiagaraVer), FAssetRegistryTag::TT_Hidden));
#endif
}

void UNiagaraScript::BeginDestroy()
{
	Super::BeginDestroy();

	if (!HasAnyFlags(RF_ClassDefaultObject))
	{
		if (ScriptResource == nullptr || !ScriptResource->QueueForRelease(ReleasedByRT))
		{
			// if there was nothing to release, then we don't need to wait for anything
			ReleasedByRT = true;
		}

#if WITH_EDITORONLY_DATA
		for (FVersionedNiagaraScript& VersionedScript : VersionedScriptAdapters)
		{
			VersionedScript.CleanupDefinitionsSubscriptions();
		}
#endif
	}
	else
	{
		ReleasedByRT = true;
	}
}

bool UNiagaraScript::IsReadyForFinishDestroy()
{
	const bool bIsReady = Super::IsReadyForFinishDestroy();

	return bIsReady && ReleasedByRT;
}

bool UNiagaraScript::IsEditorOnly() const
{
#if WITH_EDITOR
	if (HasAnyFlags(RF_ClassDefaultObject))
	{
		return false;
	}

	UNiagaraSystem* OuterSystem = GetTypedOuter<UNiagaraSystem>();
	bool bIsSystemScript = OuterSystem && (OuterSystem->GetSystemSpawnScript() == this || OuterSystem->GetSystemUpdateScript() == this);
	if (!bIsSystemScript && !GetOuterEmitter().GetEmitterData())
	{
		return true;
	}
#endif
	return Super::IsEditorOnly();
}

bool UNiagaraScript::ShouldCompile(EShaderPlatform Platform) const
{
#if WITH_EDITOR
	// Add all data interfaces
	TSet<UClass*> DIUniqueClasses;
	for (const FNiagaraScriptDataInterfaceInfo& DataInterfaceInfo : CachedDefaultDataInterfaces)
	{
		if (UNiagaraDataInterface* DataInterface = DataInterfaceInfo.DataInterface)
		{
			DIUniqueClasses.Add(DataInterface->GetClass());
		}
	}

	// For each data interface allow them to modify the compilation environment
	for (UClass* DIClass : DIUniqueClasses)
	{
		if (UNiagaraDataInterface* DICDO = CastChecked<UNiagaraDataInterface>(DIClass->GetDefaultObject(true)))
		{
			if (!DICDO->ShouldCompile(Platform))
			{
				return false;
			}
		}
	}
	return true;
#else
	return false;
#endif
}

bool UNiagaraScript::ShouldCompile(EShaderPlatform Platform) const
{
#if WITH_EDITOR
	// Add all data interfaces
	TSet<UClass*> DIUniqueClasses;
	for (const FNiagaraScriptDataInterfaceInfo& DataInterfaceInfo : CachedDefaultDataInterfaces)
	{
		if (UNiagaraDataInterface* DataInterface = DataInterfaceInfo.DataInterface)
		{
			DIUniqueClasses.Add(DataInterface->GetClass());
		}
	}

	// For each data interface allow them to modify the compilation environment
	for (UClass* DIClass : DIUniqueClasses)
	{
		if (UNiagaraDataInterface* DICDO = CastChecked<UNiagaraDataInterface>(DIClass->GetDefaultObject(true)))
		{
			if (!DICDO->ShouldCompile(Platform))
			{
				return false;
			}
		}
	}
	return true;
#else
	return false;
#endif
}

void UNiagaraScript::ModifyCompilationEnvironment(EShaderPlatform Platform, struct FShaderCompilerEnvironment& OutEnvironment) const
{
#if WITH_EDITOR
	// Add all data interfaces
	TSet<UClass*> DIUniqueClasses;
	for ( const FNiagaraScriptDataInterfaceInfo& DataInterfaceInfo : CachedDefaultDataInterfaces )
	{
		if ( UNiagaraDataInterface* DataInterface = DataInterfaceInfo.DataInterface )
		{
			DIUniqueClasses.Add(DataInterface->GetClass());
		}
	}

	// For each data interface allow them to modify the compilation environment
	for ( UClass* DIClass : DIUniqueClasses)
	{
		if ( UNiagaraDataInterface* DICDO = CastChecked<UNiagaraDataInterface>(DIClass->GetDefaultObject(true)) )
		{
			DICDO->ModifyCompilationEnvironment(Platform, OutEnvironment);
		}
	}
#endif
}

#if WITH_EDITOR

void UNiagaraScript::BeginCacheForCookedPlatformData(const ITargetPlatform *TargetPlatform)
{
	if (ShouldCacheShadersForCooking(TargetPlatform))
	{
		// Commandlets like DerivedDataCacheCommandlet call BeginCacheForCookedPlatformData directly on objects. This may mean that
		// we have not properly gotten the HLSL script generated by the time that we get here. This does the awkward work of
		// waiting on the parent system to finish generating the HLSL before we can begin compiling it for the GPU.
		UNiagaraSystem* SystemOwner = FindRootSystem();
		if (SystemOwner)
		{
			SystemOwner->WaitForCompilationComplete();
		}

		if (HasIdsRequiredForShaderCaching() == false)
		{
			UE_LOG(LogNiagara, Warning,
				TEXT("Could not cache cooked shader for script %s because it had an invalid cached script id.  This should be fixed by running the console command fx.PreventSystemRecompile with the owning system asset path as the argument and then resaving the assets."),
				*GetPathName());
			return;
		}

		TArray<FName> DesiredShaderFormats;
		TargetPlatform->GetAllTargetedShaderFormats(DesiredShaderFormats);

		TArray<FNiagaraShaderScript*>& CachedScriptResourcesForPlatform = CachedScriptResourcesForCooking.FindOrAdd(TargetPlatform);

		// Cache for all the shader formats that the cooking target requires
		for (int32 FormatIndex = 0; FormatIndex < DesiredShaderFormats.Num(); FormatIndex++)
		{
			const EShaderPlatform LegacyShaderPlatform = ShaderFormatToLegacyShaderPlatform(DesiredShaderFormats[FormatIndex]);
				CacheResourceShadersForCooking(LegacyShaderPlatform, CachedScriptResourcesForPlatform, TargetPlatform);
			}
		}
	}

bool UNiagaraScript::IsCachedCookedPlatformDataLoaded(const ITargetPlatform* TargetPlatform)
{
	if (ShouldCacheShadersForCooking(TargetPlatform) && HasIdsRequiredForShaderCaching())
	{
		bool bHasOutstandingCompilationRequests = false;
		if (UNiagaraSystem* SystemOwner = FindRootSystem())
		{
			bHasOutstandingCompilationRequests = SystemOwner->HasOutstandingCompilationRequests();
		}

		if (!bHasOutstandingCompilationRequests)
		{
			TArray<FName> DesiredShaderFormats;
			TargetPlatform->GetAllTargetedShaderFormats(DesiredShaderFormats);

			const TArray<FNiagaraShaderScript*>* CachedScriptResourcesForPlatform = CachedScriptResourcesForCooking.Find(TargetPlatform);
			if (CachedScriptResourcesForPlatform)
			{
				for (const auto& MaterialResource : *CachedScriptResourcesForPlatform)
				{
					if (MaterialResource->IsCompilationFinished() == false)
					{
						// For now, finish compilation here until we can make sure compilation is finished in the cook commandlet asyncronously before serialize
						MaterialResource->FinishCompilation();

						if (MaterialResource->IsCompilationFinished() == false)
						{
							return false;
						}
					}
				}

				return true;
			}
		}

		return false;
	}

	return true;
}

void UNiagaraScript::CacheResourceShadersForCooking(EShaderPlatform ShaderPlatform, TArray<FNiagaraShaderScript*>& InOutCachedResources, const ITargetPlatform* TargetPlatform)
{
	if (CanBeRunOnGpu())
	{
		// spawn and update are combined on GPU, so we only compile spawn scripts
		if (Usage == ENiagaraScriptUsage::ParticleGPUComputeScript)
		{
			ERHIFeatureLevel::Type TargetFeatureLevel = GetMaxSupportedFeatureLevel(ShaderPlatform);
			const auto FindExistingScriptPredicate = [&](const FNiagaraShaderScript* ExistingScript)
			{
				return ExistingScript->MatchesScript(TargetFeatureLevel, ShaderPlatform, CachedScriptVMId);
			};

			// see if the script has already been added before adding a new version
			if (InOutCachedResources.ContainsByPredicate(FindExistingScriptPredicate))
			{
				return;
			}

			FNiagaraShaderScript *ResourceToCache = nullptr;
			FNiagaraShaderScript* NewResource = AllocateResource();
			check(CachedScriptVMId.CompilerVersionID.IsValid());
			check(CachedScriptVMId.BaseScriptCompileHash.IsValid());

			NewResource->SetScript(this, TargetFeatureLevel, ShaderPlatform, CachedScriptVMId.CompilerVersionID, CachedScriptVMId.AdditionalDefines,
				CachedScriptVMId.GetAdditionalVariableStrings(),
				CachedScriptVMId.BaseScriptCompileHash,	CachedScriptVMId.ReferencedCompileHashes,
				CachedScriptVMId.bUsesRapidIterationParams, GetFriendlyName());
			ResourceToCache = NewResource;

			check(ResourceToCache);

			CacheShadersForResources(ResourceToCache, false, false, true, TargetPlatform);

			INiagaraModule& NiagaraModule = FModuleManager::GetModuleChecked<INiagaraModule>(TEXT("Niagara"));
			NiagaraModule.ProcessShaderCompilationQueue();

			InOutCachedResources.Add(ResourceToCache);
		}
	}
}



void UNiagaraScript::CacheShadersForResources(FNiagaraShaderScript* ResourceToCache, bool bApplyCompletedShaderMapForRendering, bool bForceRecompile, bool bCooking, const ITargetPlatform* TargetPlatform)
{
	// if we're running the cook commandlet and this script isn't being processed as part of the cooking process, then let's not worry
	// about kicking off a compile for it.  As things currently stand we don't process the results (including storing them in the DDC)
	// so we'll just be kicking off the compile each time for no reason.
	if (IsRunningCookCommandlet() && !bCooking)
	{
		return;
	}

	if (CanBeRunOnGpu())
	{
		// When not running in the editor, the shaders are created in-sync (in the postload) to avoid update issues.
		const bool bSync = bCooking || !GIsEditor || GIsAutomationTesting;
		const bool bSuccess = ResourceToCache->CacheShaders(bApplyCompletedShaderMapForRendering, bForceRecompile, bSync, TargetPlatform);

#if defined(NIAGARA_SCRIPT_COMPILE_LOGGING_MEDIUM)
		if (!bSuccess)
		{
			UE_LOG(LogNiagara, Warning, TEXT("Failed to compile Niagara shader %s for platform %s."),
				*GetPathName(),
				*LegacyShaderPlatformToShaderFormat(ResourceToCache->GetShaderPlatform()).ToString());

			const TArray<FString>& CompileErrors = ResourceToCache->GetCompileErrors();
			for (int32 ErrorIndex = 0; ErrorIndex < CompileErrors.Num(); ErrorIndex++)
			{
				UE_ASSET_LOG(LogNiagara, Warning, this, TEXT("	%s"), *CompileErrors[ErrorIndex]);
			}
		}
#endif
	}
}

void UNiagaraScript::CacheResourceShadersForRendering(bool bRegenerateId, bool bForceRecompile)
{
	if (bRegenerateId)
	{
		// Regenerate this script's Id if requested
		for (int32 Idx = 0; Idx < ERHIFeatureLevel::Num; Idx++)
		{
			if (ScriptResourcesByFeatureLevel[Idx])
			{
				ScriptResourcesByFeatureLevel[Idx]->ReleaseShaderMap();
				ScriptResourcesByFeatureLevel[Idx] = nullptr;
			}
		}
	}

	//UpdateResourceAllocations();

	if (CanBeRunOnGpu())
	{
		// Need to make sure the owner supports GPU scripts, otherwise this is a wasted compile.
		UNiagaraScriptSourceBase* Source = GetLatestScriptData()->Source;
		if (Source && OwnerCanBeRunOnGpu())
		{
			ERHIFeatureLevel::Type CacheFeatureLevel = GMaxRHIFeatureLevel;
			const EShaderPlatform ShaderPlatform = GShaderPlatformForFeatureLevel[CacheFeatureLevel];

			ScriptResource->SetScript(this, CacheFeatureLevel, ShaderPlatform, CachedScriptVMId.CompilerVersionID, CachedScriptVMId.AdditionalDefines,
				CachedScriptVMId.GetAdditionalVariableStrings(),
				CachedScriptVMId.BaseScriptCompileHash, CachedScriptVMId.ReferencedCompileHashes,
				CachedScriptVMId.bUsesRapidIterationParams, GetFriendlyName());

<<<<<<< HEAD
			ScriptResource->SetDataInterfaceParamInfo(CachedScriptVM.DIParamInfo);

			if (FNiagaraUtilities::SupportsComputeShaders(ShaderPlatform))
			{
=======
			ScriptResource->BuildScriptParametersMetadata(CachedScriptVM.ShaderScriptParametersMetadata);

>>>>>>> d731a049
				CacheShadersForResources(ScriptResource.Get(), true);
				ScriptResourcesByFeatureLevel[CacheFeatureLevel] = ScriptResource.Get();
			}
		else
		{
			ScriptResource->Invalidate();
		}
	}
}

FString UNiagaraScript::GetFriendlyName() const
{
	UEnum* ENiagaraScriptUsageEnum = StaticEnum<ENiagaraScriptUsage>();

	UNiagaraEmitter* EmitterObject = GetTypedOuter<UNiagaraEmitter>();
	UObject* SystemObject = EmitterObject != nullptr ? EmitterObject->GetOuter() : nullptr;
	FString FriendlyName = FString::Printf(TEXT("%s/%s/%s"),
		SystemObject ? *FPaths::MakeValidFileName(SystemObject->GetName()) : TEXT("UnknownSystem"),
		EmitterObject ? *FPaths::MakeValidFileName(EmitterObject->GetUniqueEmitterName()) : TEXT("UnknownEmitter"),
		ENiagaraScriptUsageEnum ? *FPaths::MakeValidFileName(ENiagaraScriptUsageEnum->GetNameStringByValue((int64)Usage)) : TEXT("UnknownEnum")
	);

	return FriendlyName;
}

void UNiagaraScript::SyncAliases(const FNiagaraAliasContext& ResolveAliasesContext)
{
	// First handle any rapid iteration parameters...
	{
		TArray<FNiagaraVariable> Params;
		RapidIterationParameters.GetParameters(Params);
		for (FNiagaraVariable Var : Params)
		{

			FNiagaraVariable NewVar = FNiagaraUtilities::ResolveAliases(Var, ResolveAliasesContext);
			if (NewVar.GetName() != Var.GetName())
			{
				RapidIterationParameters.RenameParameter(Var, NewVar.GetName());
			}
		}
	}

	// Now handle any compile tags overall..
	{
		for (int32 i = 0; i < GetVMExecutableData().CompileTags.Num(); i++)
		{
			const FString& Name = GetVMExecutableData().CompileTags[i].StringValue;
			if (Name.Len())
			{
				FNiagaraVariable NewVar = FNiagaraUtilities::ResolveAliases(FNiagaraVariable(FNiagaraTypeDefinition::GetFloatDef(), *Name), ResolveAliasesContext);
				if (NewVar.GetName() != *Name)
					GetVMExecutableData().CompileTags[i].StringValue = NewVar.GetName().ToString();
			}
		}
	}

	InvalidateExecutionReadyParameterStores();

	// Now handle any Parameters overall..
	for (int32 i = 0; i < GetVMExecutableData().Parameters.Parameters.Num(); i++)
	{
		if (GetVMExecutableData().Parameters.Parameters[i].IsValid() == false)
		{
			const FNiagaraVariable& InvalidParameter = GetVMExecutableData().Parameters.Parameters[i];
			UE_LOG(LogNiagara, Error, TEXT("Invalid parameter found while syncing script aliases.  Script: %s Parameter Name: %s Parameter Type: %s"),
				*GetPathName(), *InvalidParameter.GetName().ToString(), InvalidParameter.GetType().IsValid() ? *InvalidParameter.GetType().GetName() : TEXT("Unknown"));
			continue;
		}

		FNiagaraVariable Var = GetVMExecutableData().Parameters.Parameters[i];
		FNiagaraVariable NewVar = FNiagaraUtilities::ResolveAliases(Var, ResolveAliasesContext);
		if (NewVar.GetName() != Var.GetName())
		{
			GetVMExecutableData().Parameters.Parameters[i] = NewVar;
		}
	}

	// Sync up any simulation stage name references.
	for (FSimulationStageMetaData& SimStageMetaData : GetVMExecutableData().SimulationStageMetaData)
	{
		if ( !SimStageMetaData.IterationSource.IsNone() )
		{
			FNiagaraVariable Var(FNiagaraTypeDefinition(UNiagaraDataInterface::StaticClass()), SimStageMetaData.IterationSource);
			SimStageMetaData.IterationSource = FNiagaraUtilities::ResolveAliases(Var, ResolveAliasesContext).GetName();
		}

		if (!SimStageMetaData.EnabledBinding.IsNone())
		{
			FNiagaraVariable Var(FNiagaraTypeDefinition::GetIntDef(), SimStageMetaData.EnabledBinding);
			SimStageMetaData.EnabledBinding = FNiagaraUtilities::ResolveAliases(Var, ResolveAliasesContext).GetName();
		}

		if (SimStageMetaData.bOverrideElementCount)
		{
			if (!SimStageMetaData.ElementCountXBinding.IsNone())
			{
				FNiagaraVariable Var(FNiagaraTypeDefinition::GetIntDef(), SimStageMetaData.ElementCountXBinding);
				SimStageMetaData.ElementCountXBinding = FNiagaraUtilities::ResolveAliases(Var, ResolveAliasesContext).GetName();
			}
			if (!SimStageMetaData.ElementCountYBinding.IsNone())
			{
				FNiagaraVariable Var(FNiagaraTypeDefinition::GetIntDef(), SimStageMetaData.ElementCountYBinding);
				SimStageMetaData.ElementCountYBinding = FNiagaraUtilities::ResolveAliases(Var, ResolveAliasesContext).GetName();
			}
			if (!SimStageMetaData.ElementCountZBinding.IsNone())
			{
				FNiagaraVariable Var(FNiagaraTypeDefinition::GetIntDef(), SimStageMetaData.ElementCountZBinding);
				SimStageMetaData.ElementCountZBinding = FNiagaraUtilities::ResolveAliases(Var, ResolveAliasesContext).GetName();
			}
		}

		if (!SimStageMetaData.NumIterationsBinding.IsNone())
		{
			FNiagaraVariable Var(FNiagaraTypeDefinition::GetIntDef(), SimStageMetaData.NumIterationsBinding);
			SimStageMetaData.NumIterationsBinding = FNiagaraUtilities::ResolveAliases(Var, ResolveAliasesContext).GetName();
		}

		for ( FName& OutputDestination : SimStageMetaData.OutputDestinations )
		{
			if ( !OutputDestination.IsNone() )
			{
				FNiagaraVariable Var(FNiagaraTypeDefinition(UNiagaraDataInterface::StaticClass()), OutputDestination);
				OutputDestination = FNiagaraUtilities::ResolveAliases(Var, ResolveAliasesContext).GetName();
			}
		}

		for (FName& InputDI : SimStageMetaData.InputDataInterfaces)
		{
			if (!InputDI.IsNone())
			{
				FNiagaraVariable Var(FNiagaraTypeDefinition(UNiagaraDataInterface::StaticClass()), InputDI);
				InputDI = FNiagaraUtilities::ResolveAliases(Var, ResolveAliasesContext).GetName();
			}
		}
	}

	// Also handle any data set mappings...
	auto Iterator = GetVMExecutableData().DataSetToParameters.CreateIterator();
	while (Iterator)
	{
		for (int32 i = 0; i < Iterator.Value().Parameters.Num(); i++)
		{
			FNiagaraVariable Var = Iterator.Value().Parameters[i];
			FNiagaraVariable NewVar = FNiagaraUtilities::ResolveAliases(Var, ResolveAliasesContext);
			if (NewVar.GetName() != Var.GetName())
			{
				Iterator.Value().Parameters[i] = NewVar;
			}
		}
		++Iterator;
	}
}

bool UNiagaraScript::SynchronizeExecutablesWithCompilation(const UNiagaraScript* Script, const TMap<FString, FString>& RenameMap)
{
	check(IsInGameThread());

	if (Script->CachedScriptVM.IsValid() == false)
	{
		// If the master script has no valid VM then there's nothing to synchronize.
		return false;
	}

	FNiagaraVMExecutableDataId Id;
	ComputeVMCompilationId(Id, FGuid());

#if 1 // TODO Shaun... turn this on...
	if (Id == Script->GetVMExecutableDataCompilationId())
	{
		CachedScriptVM.Reset();
		ScriptResource->Invalidate();

		CachedScriptVM = Script->CachedScriptVM;
		CachedScriptVMId = Script->CachedScriptVMId;
		CachedScriptVM.OptimizationTask.State = nullptr;
		CachedParameterCollectionReferences = Script->CachedParameterCollectionReferences;
		CachedDefaultDataInterfaces.Empty();
		for (const FNiagaraScriptDataInterfaceInfo& Info : Script->CachedDefaultDataInterfaces)
		{
			FNiagaraScriptDataInterfaceInfo AddInfo;
			AddInfo = Info;
			AddInfo.DataInterface = CopyDataInterface(Info.DataInterface, this);
			CachedDefaultDataInterfaces.Add(AddInfo);
		}

		GenerateStatIDs();

		//SyncAliases(RenameMap);

		// Now go ahead and trigger the GPU script compile now that we have a compiled GPU hlsl script.
		if (Usage == ENiagaraScriptUsage::ParticleGPUComputeScript)
		{
			CacheResourceShadersForRendering(false, true);
		}

		OnVMScriptCompiled().Broadcast(this, FGuid()); // TODO what version id to use here?
		return true;
	}
#endif

	return false;
}

void UNiagaraScript::InvalidateCompileResults(const FString& Reason)
{
	UE_LOG(LogNiagara, Verbose, TEXT("InvalidateCompileResults Script:%s Reason:%s"), *GetPathName(), *Reason);
	CachedScriptVM.Reset();
	ScriptResource->Invalidate();
	CachedScriptVMId.Invalidate();
	if (VersionData.Num() > 0)
	{
		GetLastGeneratedVMId().Invalidate();
	}
	CachedDefaultDataInterfaces.Reset();
	CachedScriptVM.OptimizationTask.State = nullptr;
}

FText UNiagaraScript::GetDescription(const FGuid& VersionGuid)
{
	FVersionedNiagaraScriptData* ScriptData = GetScriptData(VersionGuid);
	return ScriptData == nullptr || ScriptData->Description.IsEmpty() ? FText::FromString(GetName()) : ScriptData->Description;
}


UNiagaraScript::FOnScriptCompiled& UNiagaraScript::OnVMScriptCompiled()
{
	return OnVMScriptCompiledDelegate;
}

UNiagaraScript::FOnScriptCompiled& UNiagaraScript::OnGPUScriptCompiled()
{
	return OnGPUScriptCompiledDelegate;
}

UNiagaraScript::FOnPropertyChanged& UNiagaraScript::OnPropertyChanged()
{
	return OnPropertyChangedDelegate;
}

void UNiagaraScript::ResolveParameterCollectionReferences()
{
	const int32 CollectionCount = CachedScriptVM.ParameterCollectionPaths.Num();

	if (CollectionCount)
	{
		const bool RoutingPostLoad = FUObjectThreadContext::Get().IsRoutingPostLoad;

		for (int32 CollectionIt = CollectionCount - 1; CollectionIt >= 0; --CollectionIt)
		{
			FSoftObjectPath SoftPath(CachedScriptVM.ParameterCollectionPaths[CollectionIt]);

			// try to find the object if it's already loaded
			UNiagaraParameterCollection* ParamCollection = Cast<UNiagaraParameterCollection>(SoftPath.ResolveObject());

			if (!ParamCollection && !RoutingPostLoad)
			{
				// if we're not in a PostLoad then we should be able to try to directly load the object
				ParamCollection = Cast<UNiagaraParameterCollection>(SoftPath.TryLoad());
			}

			if (ParamCollection)
			{
				CachedParameterCollectionReferences.AddUnique(ParamCollection);
				CachedScriptVM.ParameterCollectionPaths.RemoveAtSwap(CollectionIt);
			}
		}
	}
}

#endif

TArray<UNiagaraParameterCollection*>& UNiagaraScript::GetCachedParameterCollectionReferences()
{
#if WITH_EDITORONLY_DATA
	ResolveParameterCollectionReferences();
#endif

	return CachedParameterCollectionReferences;
}

NIAGARA_API bool UNiagaraScript::IsScriptCompilationPending(bool bGPUScript) const
{
	if (bGPUScript)
	{
		if (ScriptResource.IsValid())
		{
			if (ScriptResource->IsShaderMapComplete())
			{
				return false;
			}

			return !ScriptResource->IsCompilationFinished();
		}
	}
	else if (CachedScriptVM.IsValid())
	{
		if (CachedScriptVM.LastCompileStatus == ENiagaraScriptCompileStatus::NCS_BeingCreated || CachedScriptVM.LastCompileStatus == ENiagaraScriptCompileStatus::NCS_Unknown)
		{
			return !CachedScriptVM.HasByteCode();
		}
	}
	return false;
}

NIAGARA_API bool UNiagaraScript::DidScriptCompilationSucceed(bool bGPUScript) const
{
	if (bGPUScript)
	{
		if (ScriptResource.IsValid())
		{
			if (ScriptResource->IsShaderMapComplete())
			{
				return true;
			}

			if (ScriptResource->IsCompilationFinished())
			{
				// If we failed compilation, it would be finished and Shader would be null.
				return false;
			}
		}

		// If we are on a cooked platform and we have no shader we need to check if we disabled compute shader compilation
		// in which case we lie and say the compilation was ok otherwise the rest of the system will be disabled.
		//-TODO: Strip these emitters on cook instead
		if (FPlatformProperties::RequiresCookedData() && !FNiagaraUtilities::AllowComputeShaders(GShaderPlatformForFeatureLevel[GMaxRHIFeatureLevel]))
		{
			return true;
		}
	}
	else if (CachedScriptVM.IsValid())
	{
		return (CachedScriptVM.HasByteCode());
	}

	return false;
}

void UNiagaraScript::SerializeNiagaraShaderMaps(FArchive& Ar, int32 NiagaraVer, bool IsValidShaderScript)
{
#if WITH_EDITORONLY_DATA
	if (Ar.IsSaving() && IsValidShaderScript)
	{
		Ar.UsingCustomVersion(FFortniteMainBranchObjectVersion::GUID);
		Ar.UsingCustomVersion(FRenderingObjectVersion::GUID);
		Ar.UsingCustomVersion(FEditorObjectVersion::GUID);
		Ar.UsingCustomVersion(FReleaseObjectVersion::GUID);

		int32 NumResourcesToSave = 0;
		const TArray<FNiagaraShaderScript*>* ScriptResourcesToSavePtr = nullptr;

		if (Ar.IsCooking())
		{
			ScriptResourcesToSavePtr = CachedScriptResourcesForCooking.Find(Ar.CookingTarget());
			if (ScriptResourcesToSavePtr != nullptr)
			{
				NumResourcesToSave = ScriptResourcesToSavePtr->Num();
			}
		}

		Ar << NumResourcesToSave;

		if (ScriptResourcesToSavePtr != nullptr)
		{
			for (FNiagaraShaderScript* ScriptResourceToSave : (*ScriptResourcesToSavePtr))
			{
				checkf(ScriptResourceToSave != nullptr, TEXT("Invalid script resource was cached"));
				ScriptResourceToSave->SerializeShaderMap(Ar);
			}
		}
	}
#endif

	if (Ar.IsLoading())
	{
		IsValidShaderScript = (NiagaraVer >= FNiagaraCustomVersion::NiagaraShaderMaps) && (NiagaraVer < FNiagaraCustomVersion::NiagaraShaderMapCooking || IsValidShaderScript);

		if (!IsValidShaderScript)
		{
			return;
		}

#if WITH_EDITORONLY_DATA
		const bool HasEditorData = !Ar.IsFilterEditorOnly();
		if (HasEditorData)
		{
			int32 NumLoadedResources = 0;
			Ar << NumLoadedResources;
			for (int32 i = 0; i < NumLoadedResources; i++)
			{
				FNiagaraShaderScript LoadedResource;
				LoadedResource.SerializeShaderMap(Ar);
				LoadedScriptResources.Add(LoadedResource);
			}
		}
		else
#endif
		{
			check(NiagaraVer >= FNiagaraCustomVersion::NiagaraShaderMaps);
			int32 ResourceCount = 0;
			Ar << ResourceCount;

			for (int32 ResourceIt = 0; ResourceIt < ResourceCount; ++ResourceIt)
			{
				FNiagaraShaderScript Resource;
				Resource.SerializeShaderMap(Ar);

				if (!ScriptResource)
				{
					if (FNiagaraShaderMap* ShaderMap = Resource.GetGameThreadShaderMap())
					{
						if (GMaxRHIShaderPlatform == ShaderMap->GetShaderPlatform())
						{
							ScriptResource = MakeUnique<FNiagaraShaderScript>(Resource);
						}
					}
				}
			}
		}
	}
}

void UNiagaraScript::ProcessSerializedShaderMaps()
{
	check(IsInGameThread());

	bool HasScriptResource = false;

#if WITH_EDITORONLY_DATA
	for (FNiagaraShaderScript& LoadedResource : LoadedScriptResources)
	{
		FNiagaraShaderMap* LoadedShaderMap = LoadedResource.GetGameThreadShaderMap();
		if (LoadedShaderMap && LoadedShaderMap->GetShaderPlatform() == GMaxRHIShaderPlatform)
		{
			HasScriptResource = true;
			ScriptResource = MakeUnique<FNiagaraShaderScript>(LoadedResource);
			ScriptResource->OnCompilationComplete().AddUniqueDynamic(this, &UNiagaraScript::RaiseOnGPUCompilationComplete);

			ERHIFeatureLevel::Type LoadedFeatureLevel = LoadedShaderMap->GetShaderMapId().FeatureLevel;
			if (!ScriptResourcesByFeatureLevel[LoadedFeatureLevel])
			{
				ScriptResourcesByFeatureLevel[LoadedFeatureLevel] = AllocateResource();
			}

			ScriptResourcesByFeatureLevel[LoadedFeatureLevel]->SetShaderMap(LoadedShaderMap);
			break;
		}
		else
		{
			LoadedResource.DiscardShaderMap();
		}
	}
#else
	HasScriptResource = ScriptResource.IsValid();
#endif

	if (HasScriptResource)
	{
		ScriptResource->BuildScriptParametersMetadata(CachedScriptVM.ShaderScriptParametersMetadata);
	}
}

FNiagaraShaderScript* UNiagaraScript::AllocateResource()
{
	return new FNiagaraShaderScript();
}

#if WITH_EDITORONLY_DATA
TArray<ENiagaraScriptUsage> FVersionedNiagaraScriptData::GetSupportedUsageContexts() const
{
	return UNiagaraScript::GetSupportedUsageContextsForBitmask(ModuleUsageBitmask);
}

TArray<ENiagaraScriptUsage> UNiagaraScript::GetSupportedUsageContextsForBitmask(int32 InModuleUsageBitmask, bool bIncludeHiddenUsages)
{
	TArray<ENiagaraScriptUsage> Supported;
	UEnum* UsageEnum = StaticEnum<ENiagaraScriptUsage>();
	for (int32 i = 0; i <= (int32)ENiagaraScriptUsage::SystemUpdateScript; i++)
	{
		int32 TargetBit = (InModuleUsageBitmask >> (int32)i) & 1;
		if (TargetBit == 1 && (bIncludeHiddenUsages || UsageEnum->HasMetaData(TEXT("Hidden"), i) == false))
		{
			Supported.Add((ENiagaraScriptUsage)i);
		}
	}
	return Supported;
}

bool UNiagaraScript::IsSupportedUsageContextForBitmask(int32 InModuleUsageBitmask, ENiagaraScriptUsage InUsageContext, bool bIncludeHiddenUsages)
{
	TArray<ENiagaraScriptUsage> SupportedUsages = GetSupportedUsageContextsForBitmask(InModuleUsageBitmask, bIncludeHiddenUsages);
	for (ENiagaraScriptUsage SupportedUsage : SupportedUsages)
	{
		if (UNiagaraScript::IsEquivalentUsage(InUsageContext, SupportedUsage))
		{
			return true;
		}
	}
	return false;
}

bool UNiagaraScript::ContainsEquivilentUsage(const TArray<ENiagaraScriptUsage>& Usages, ENiagaraScriptUsage InUsage)
{
	for (ENiagaraScriptUsage Usage : Usages)
	{
		if (IsEquivalentUsage(Usage, InUsage))
		{
			return true;
		}
	}
	return false;
}

#endif

bool UNiagaraScript::CanBeRunOnGpu()const
{

	if (Usage != ENiagaraScriptUsage::ParticleGPUComputeScript)
	{
		return false;
	}
	if (!CachedScriptVM.IsValid())
	{
		return false;
	}
	for (const FNiagaraScriptDataInterfaceCompileInfo& InterfaceInfo : CachedScriptVM.DataInterfaceInfo)
	{
		if (InterfaceInfo.Type.IsValid() && !InterfaceInfo.CanExecuteOnTarget(ENiagaraSimTarget::GPUComputeSim))
		{
			return false;
		}
	}
	return true;
}

bool UNiagaraScript::OwnerCanBeRunOnGpu() const
{
	if (FVersionedNiagaraEmitterData* EmitterData = GetOuterEmitter().GetEmitterData())
	{
		if (EmitterData->SimTarget == ENiagaraSimTarget::GPUComputeSim)
		{
			return true;
		}
	}

	return false;
}

bool UNiagaraScript::LegacyCanBeRunOnGpu() const
{
	if (FVersionedNiagaraEmitterData* EmitterData = GetOuterEmitter().GetEmitterData())
	{
		if (EmitterData->SimTarget == ENiagaraSimTarget::CPUSim)
		{
			return false;
		}

		if (!IsParticleSpawnScript())
		{
			return false;
		}

		return true;
	}
	return false;
}


#if WITH_EDITORONLY_DATA
FGuid UNiagaraScript::GetBaseChangeID(const FGuid& VersionGuid) const
{
	UNiagaraScriptSourceBase* Source = GetScriptData(VersionGuid)->Source;
	return Source->GetChangeID(); 
}

ENiagaraScriptCompileStatus UNiagaraScript::GetLastCompileStatus() const
{
	if (CachedScriptVM.IsValid())
	{
		return CachedScriptVM.LastCompileStatus;
	}
	return ENiagaraScriptCompileStatus::NCS_Unknown;
}
#endif

bool UNiagaraScript::UsesCollection(const UNiagaraParameterCollection* Collection)const
{
	if (CachedScriptVM.IsValid())
	{
		if (CachedParameterCollectionReferences.Contains(Collection))
		{
			return true;
		}
#if WITH_EDITORONLY_DATA
		FSoftObjectPath SoftPath(Collection);

		if (CachedScriptVM.ParameterCollectionPaths.ContainsByPredicate([&](const FString& CollectionPath) { return SoftPath == FSoftObjectPath(CollectionPath); }))
		{
			return true;
		}
#endif
	}
	return false;
}

bool UNiagaraScript::HasValidParameterBindings() const
{
	const int32 RapidIterationParameterSize = RapidIterationParameters.GetParameterDataArray().Num();
	const int32 ScriptExecutionParameterSize = ScriptExecutionParamStore.GetParameterDataArray().Num();

	for (const auto& Binding : ScriptExecutionBoundParameters)
	{
		const int32 ParameterSize = Binding.Parameter.GetSizeInBytes();

		if (((Binding.SrcOffset + ParameterSize) > RapidIterationParameterSize)
			|| ((Binding.DestOffset + ParameterSize) > ScriptExecutionParameterSize))
		{
			return false;
		}
	}

	return true;
}
<|MERGE_RESOLUTION|>--- conflicted
+++ resolved
@@ -101,9 +101,6 @@
 	ECVF_Default
 );
 
-<<<<<<< HEAD
-FNiagaraScriptDebuggerInfo::FNiagaraScriptDebuggerInfo() : bWaitForGPU(false), FrameLastWriteId(-1), bWritten(false)
-=======
 int32 GNiagaraScriptStripByteCodeOnLoad = 0;
 static FAutoConsoleVariableRef CVarGNiagaraScriptStripByteCodeOnLoad(
 	TEXT("fx.NiagaraScript.StripByteCodeOnLoad"),
@@ -121,7 +118,6 @@
 );
 
 FNiagaraScriptDebuggerInfo::FNiagaraScriptDebuggerInfo() : bWaitForGPU(false), Usage(ENiagaraScriptUsage::Function), FrameLastWriteId(-1), bWritten(false)
->>>>>>> d731a049
 {
 }
 
@@ -945,26 +941,15 @@
 	ENiagaraSimTarget SimTargetToBuild = ENiagaraSimTarget::CPUSim;
 	// Ideally we wouldn't want to do this but rather than push the data down
 	// from the emitter.  Checking all outers here to pick up simulation stages too.
-<<<<<<< HEAD
-	UNiagaraEmitter* OuterEmitter = GetTypedOuter<UNiagaraEmitter>();
-=======
 	FVersionedNiagaraEmitter Outer = GetOuterEmitter();
 	FVersionedNiagaraEmitterData* EmitterData = Outer.GetEmitterData();
->>>>>>> d731a049
 	int32 SystemSpawnIdx = INDEX_NONE;
 	int32 SystemUpdateIdx = INDEX_NONE;
 	TArray<UNiagaraScript*> Scripts;
 
-<<<<<<< HEAD
-	if (OuterEmitter != nullptr)
-	{
-		UNiagaraEmitter* Emitter = OuterEmitter;
-
-=======
 	if (EmitterData != nullptr)
 	{
 		UNiagaraEmitter* Emitter = Outer.Emitter;
->>>>>>> d731a049
 		if (UNiagaraSystem* EmitterOwner = Cast<UNiagaraSystem>(Emitter->GetOuter()))
 		{
 			SystemSpawnIdx = Scripts.Add(EmitterOwner->GetSystemSpawnScript());
@@ -973,26 +958,17 @@
 			Id.bUsesRapidIterationParams = EmitterOwner->ShouldUseRapidIterationParameters();
 			Id.bDisableDebugSwitches = EmitterOwner->ShouldDisableDebugSwitches();
 			if (EmitterOwner->ShouldCompressAttributes())
-<<<<<<< HEAD
 			{
 				Id.AdditionalDefines.Add(TEXT("CompressAttributes"));
 			}
 			if (EmitterOwner->ShouldIgnoreParticleReadsForAttributeTrim())
 			{
 				Id.AdditionalDefines.Add(TEXT("IgnoreParticleReadsForAttributeTrim"));
-=======
-			{
-				Id.AdditionalDefines.Add(TEXT("CompressAttributes"));
-			}
-			if (EmitterOwner->ShouldIgnoreParticleReadsForAttributeTrim())
-			{
-				Id.AdditionalDefines.Add(TEXT("IgnoreParticleReadsForAttributeTrim"));
 			}
 
 			if (EmitterOwner->ShouldDisableExperimentalVM() || !GetDefault<UNiagaraSettings>()->bExperimentalVMEnabled)
 			{
 				Id.AdditionalDefines.Add(FNiagaraCompileOptions::ExperimentalVMDisabled);
->>>>>>> d731a049
 			}
 
 			bool TrimAttributes = EmitterOwner->ShouldTrimAttributes();
@@ -1092,35 +1068,20 @@
 		}
 
 		// Gather up the scripts we will use to iterate for static rapid iteration vars later...
-<<<<<<< HEAD
-		Emitter->GetScripts(Scripts, false, true);
-
-		if ((Emitter->bInterpolatedSpawning && Usage == ENiagaraScriptUsage::ParticleGPUComputeScript) ||
-			(Emitter->bInterpolatedSpawning && Usage == ENiagaraScriptUsage::ParticleSpawnScript) ||
-=======
 		EmitterData->GetScripts(Scripts, false, true);
 
 		if ((EmitterData->bInterpolatedSpawning && Usage == ENiagaraScriptUsage::ParticleGPUComputeScript) ||
 			(EmitterData->bInterpolatedSpawning && Usage == ENiagaraScriptUsage::ParticleSpawnScript) ||
->>>>>>> d731a049
 			Usage == ENiagaraScriptUsage::ParticleSpawnScriptInterpolated)
 		{
 			Id.bInterpolatedSpawn = true;
 			Id.AdditionalDefines.Add(TEXT("InterpolatedSpawn"));
 		}
-<<<<<<< HEAD
-		if (Emitter->bInterpolatedSpawning)
+		if (EmitterData->bInterpolatedSpawning)
 		{
 			Id.AdditionalDefines.Add(TEXT("Emitter.InterpolatedSpawn"));
 		}
-		if (IsParticleScript(Usage))
-=======
-		if (EmitterData->bInterpolatedSpawning)
-		{
-			Id.AdditionalDefines.Add(TEXT("Emitter.InterpolatedSpawn"));
-		}
 		if (EmitterData->bInterpolatedSpawning == false && EmitterData->bGpuAlwaysRunParticleUpdateScript == true)
->>>>>>> d731a049
 		{
 			Id.AdditionalDefines.Add(TEXT("GpuAlwaysRunParticleUpdateScript"));
 		}
@@ -1168,23 +1129,16 @@
 
 		if (IsParticleEventScript(Usage))
 		{
-<<<<<<< HEAD
-			if (const FNiagaraEventScriptProperties* EventScriptProps = Emitter->GetEventHandlerByIdUnsafe(UsageId))
-=======
 			if (const FNiagaraEventScriptProperties* EventScriptProps = EmitterData->GetEventHandlerByIdUnsafe(UsageId))
->>>>>>> d731a049
 			{
 				if (EventScriptProps->ExecutionMode == EScriptExecutionMode::SpawnedParticles)
 				{
 					Id.AdditionalDefines.AddUnique(FNiagaraCompileOptions::EventSpawnDefine);
-<<<<<<< HEAD
-=======
 
 					if (EventScriptProps->UpdateAttributeInitialValues && GbNiagaraEventSpawnsUpdateInitialAttributeValues)
 					{
 						Id.AdditionalDefines.AddUnique(FNiagaraCompileOptions::EventSpawnInitialAttribWritesDefine);
 					}
->>>>>>> d731a049
 				}
 			}
 		}
@@ -1219,10 +1173,6 @@
 				if (HandleData->bInterpolatedSpawning)
 				{
 					Id.AdditionalDefines.Add(EmitterHandle.GetUniqueInstanceName() + TEXT(".InterpolatedSpawn"));
-				}
-				if (Emitter->bInterpolatedSpawning)
-				{
-					Id.AdditionalDefines.Add(Emitter->GetUniqueEmitterName() + TEXT(".InterpolatedSpawn"));
 				}
 
 				ComputeVMCompilationId_EmitterShared(Id, EmitterHandle.GetInstance(), ENiagaraRendererSourceDataMode::Emitter);
@@ -1738,20 +1688,9 @@
 #if WITH_EDITORONLY_DATA
 	if (Ar.IsCooking())
 	{
-<<<<<<< HEAD
-		bool bUsesRapidIterationParams = true;
-
-#if WITH_EDITORONLY_DATA
-		if (UNiagaraSystem* System = GetTypedOuter<UNiagaraSystem>())
-		{
-			bUsesRapidIterationParams = System->ShouldUseRapidIterationParameters();
-		}
-#endif
-=======
 		// Cook optimization can temporarily modify the rapid iteration parameters for the serialize call.  We don't want this to broadcast
 		// on changed messages because it will modify the change id on owning objects so we supress those messages starting here.
 		FNiagaraParameterStore::FScopedSuppressOnChanged SupressOnChanged(RapidIterationParameters);
->>>>>>> d731a049
 
 		UNiagaraSystem* System = GetTypedOuter<UNiagaraSystem>();
 		bool bUsesRapidIterationParams = System != nullptr && System->ShouldUseRapidIterationParameters();
@@ -2259,10 +2198,6 @@
 			}
 		}
 
-<<<<<<< HEAD
-		UNiagaraEmitter* OwningEmitter = GetTypedOuter<UNiagaraEmitter>();
-		if (OwningEmitter != nullptr && OwningEmitter->SimTarget == ENiagaraSimTarget::GPUComputeSim && OwningEmitter->NeedsLoadForTargetPlatform(TargetPlatform))
-=======
 		// currently only scripts that are associated with a system are appropriate for caching.  Standalone scripts or scripts
 		// associated with standalone emitters are not required on cooked platforms.
 		if (GetTypedOuter<UNiagaraSystem>() == nullptr)
@@ -2273,7 +2208,6 @@
 		FVersionedNiagaraEmitter OuterEmitter = GetOuterEmitter();
 		FVersionedNiagaraEmitterData* EmitterData = OuterEmitter.GetEmitterData();
 		if (EmitterData != nullptr && EmitterData->SimTarget == ENiagaraSimTarget::GPUComputeSim && OuterEmitter.Emitter->NeedsLoadForTargetPlatform(TargetPlatform))
->>>>>>> d731a049
 		{
 			return true;
 		}
@@ -3137,36 +3071,6 @@
 #endif
 }
 
-bool UNiagaraScript::ShouldCompile(EShaderPlatform Platform) const
-{
-#if WITH_EDITOR
-	// Add all data interfaces
-	TSet<UClass*> DIUniqueClasses;
-	for (const FNiagaraScriptDataInterfaceInfo& DataInterfaceInfo : CachedDefaultDataInterfaces)
-	{
-		if (UNiagaraDataInterface* DataInterface = DataInterfaceInfo.DataInterface)
-		{
-			DIUniqueClasses.Add(DataInterface->GetClass());
-		}
-	}
-
-	// For each data interface allow them to modify the compilation environment
-	for (UClass* DIClass : DIUniqueClasses)
-	{
-		if (UNiagaraDataInterface* DICDO = CastChecked<UNiagaraDataInterface>(DIClass->GetDefaultObject(true)))
-		{
-			if (!DICDO->ShouldCompile(Platform))
-			{
-				return false;
-			}
-		}
-	}
-	return true;
-#else
-	return false;
-#endif
-}
-
 void UNiagaraScript::ModifyCompilationEnvironment(EShaderPlatform Platform, struct FShaderCompilerEnvironment& OutEnvironment) const
 {
 #if WITH_EDITOR
@@ -3378,15 +3282,8 @@
 				CachedScriptVMId.BaseScriptCompileHash, CachedScriptVMId.ReferencedCompileHashes,
 				CachedScriptVMId.bUsesRapidIterationParams, GetFriendlyName());
 
-<<<<<<< HEAD
-			ScriptResource->SetDataInterfaceParamInfo(CachedScriptVM.DIParamInfo);
-
-			if (FNiagaraUtilities::SupportsComputeShaders(ShaderPlatform))
-			{
-=======
 			ScriptResource->BuildScriptParametersMetadata(CachedScriptVM.ShaderScriptParametersMetadata);
 
->>>>>>> d731a049
 				CacheShadersForResources(ScriptResource.Get(), true);
 				ScriptResourcesByFeatureLevel[CacheFeatureLevel] = ScriptResource.Get();
 			}
