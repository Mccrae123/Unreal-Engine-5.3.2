--- conflicted
+++ resolved
@@ -1291,16 +1291,12 @@
 
 			if (Info.bIsPlaceholder == false)
 			{
-<<<<<<< HEAD
-				UE_LOG(LogNiagara, Error, TEXT("We somehow ended up with a data interface that we couldn't match post compile. This shouldn't happen. Creating a dummy to prevent crashes. DataInterfaceInfoName:%s Object:%s"), *Info.Name.ToString(), *GetPathNameSafe(this));
-=======
 				UE_LOG(LogNiagara, Warning, TEXT("We somehow ended up with a data interface that we couldn't match post compile. This shouldn't happen. Creating a dummy to prevent crashes. DataInterfaceInfoName:%s Object:%s"), *Info.Name.ToString(), *GetPathNameSafe(this));
 				UE_LOG(LogNiagara, Log, TEXT("Object to Name map contents:"));
 				for (const TPair<FName, UNiagaraDataInterface*>& Pair : InRequestData->GetObjectNameMap())
 				{
 					UE_LOG(LogNiagara, Log, TEXT("%s -> %s"), *Pair.Key.ToString(), *GetPathNameSafe(Pair.Value));
 				}
->>>>>>> 421d6516
 			}
 		}
 		check(CachedDefaultDataInterfaces[Idx].DataInterface != nullptr);
