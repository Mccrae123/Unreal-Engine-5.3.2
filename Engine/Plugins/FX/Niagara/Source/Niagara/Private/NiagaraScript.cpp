--- conflicted
+++ resolved
@@ -5,10 +5,7 @@
 #include "Algo/RemoveIf.h"
 #include "Algo/Unique.h"
 #include "DataDrivenShaderPlatformInfo.h"
-<<<<<<< HEAD
-=======
 #include "Misc/Compression.h"
->>>>>>> 4af6daef
 #include "Modules/ModuleManager.h"
 #include "NiagaraCompileHashVisitor.h"
 #include "NiagaraScriptSourceBase.h"
@@ -17,17 +14,10 @@
 #include "UObject/Package.h"
 #include "NiagaraModule.h"
 #include "NiagaraCustomVersion.h"
-<<<<<<< HEAD
-#include "NiagaraShaderCompilationManager.h"
-#include "NiagaraShaderModule.h"
-#include "NiagaraShaderParametersBuilder.h"
-=======
 #include "NiagaraStackSection.h"
->>>>>>> 4af6daef
 #include "NiagaraSystem.h"
 #include "Serialization/MemoryReader.h"
 #include "Misc/SecureHash.h"
-#include "ShaderParameterMetadataBuilder.h"
 
 #include "ProfilingDebugging/CookStats.h"
 #include "Stats/Stats.h"
@@ -62,11 +52,6 @@
 
 #include "VectorVM.h"
 #include "NiagaraSimulationStageBase.h"
-
-#include "Algo/Sort.h"
-#include "Misc/CoreMiscDefines.h"
-
-#include UE_INLINE_GENERATED_CPP_BY_NAME(NiagaraScript)
 
 #include "Algo/Sort.h"
 #include "Misc/CoreMiscDefines.h"
@@ -1061,7 +1046,6 @@
 			Id.bUsesRapidIterationParams = EmitterOwner->ShouldUseRapidIterationParameters();
 			Id.bDisableDebugSwitches = EmitterOwner->ShouldDisableDebugSwitches();
 			if (EmitterOwner->ShouldCompressAttributes())
-<<<<<<< HEAD
 			{
 				Id.AdditionalDefines.Add(TEXT("CompressAttributes"));
 			}
@@ -1072,18 +1056,6 @@
 
 			if (EmitterOwner->ShouldDisableExperimentalVM() || !GetDefault<UNiagaraSettings>()->bExperimentalVMEnabled)
 			{
-=======
-			{
-				Id.AdditionalDefines.Add(TEXT("CompressAttributes"));
-			}
-			if (EmitterOwner->ShouldIgnoreParticleReadsForAttributeTrim())
-			{
-				Id.AdditionalDefines.Add(TEXT("IgnoreParticleReadsForAttributeTrim"));
-			}
-
-			if (EmitterOwner->ShouldDisableExperimentalVM() || !GetDefault<UNiagaraSettings>()->bExperimentalVMEnabled)
-			{
->>>>>>> 4af6daef
 				Id.AdditionalDefines.Add(FNiagaraCompileOptions::ExperimentalVMDisabled);
 			}
 
@@ -1162,15 +1134,6 @@
 					if (const UNiagaraSimulationStageGeneric* SimStageGeneric = Cast<const UNiagaraSimulationStageGeneric>(SimStageBase))
 					{
 						AddAttributeToPreserve(SimStageGeneric->EnabledBinding.GetParamMapBindableVariable().GetName());
-<<<<<<< HEAD
-						if (SimStageGeneric->IterationSource == ENiagaraIterationSource::DirectSet)
-						{
-							AddAttributeToPreserve(SimStageGeneric->ElementCountXBinding.GetParamMapBindableVariable().GetName());
-							AddAttributeToPreserve(SimStageGeneric->ElementCountYBinding.GetParamMapBindableVariable().GetName());
-							AddAttributeToPreserve(SimStageGeneric->ElementCountZBinding.GetParamMapBindableVariable().GetName());
-						}
-						AddAttributeToPreserve(SimStageGeneric->NumIterationsBinding.GetParamMapBindableVariable().GetName());
-=======
 
 						if (SimStageGeneric->IterationSource == ENiagaraIterationSource::DirectSet)
 						{
@@ -1185,7 +1148,6 @@
 							AddAttributeToPreserve(SimStageGeneric->OverrideGpuDispatchNumThreadsY.ResolvedParameter.GetName());
 							AddAttributeToPreserve(SimStageGeneric->OverrideGpuDispatchNumThreadsZ.ResolvedParameter.GetName());
 						}
->>>>>>> 4af6daef
 					}
 				}
 
@@ -1275,7 +1237,6 @@
 			Id.ReferencedCompileHashes.AddUnique(Hash);
 			Id.DebugReferencedObjects.Add(TEXT("SimulationStageHeaders"));
 		}
-<<<<<<< HEAD
 
 		if (IsParticleEventScript(Usage))
 		{
@@ -1285,17 +1246,6 @@
 				{
 					Id.AdditionalDefines.AddUnique(FNiagaraCompileOptions::EventSpawnDefine);
 
-=======
-
-		if (IsParticleEventScript(Usage))
-		{
-			if (const FNiagaraEventScriptProperties* EventScriptProps = EmitterData->GetEventHandlerByIdUnsafe(UsageId))
-			{
-				if (EventScriptProps->ExecutionMode == EScriptExecutionMode::SpawnedParticles)
-				{
-					Id.AdditionalDefines.AddUnique(FNiagaraCompileOptions::EventSpawnDefine);
-
->>>>>>> 4af6daef
 					if (EventScriptProps->UpdateAttributeInitialValues && GbNiagaraEventSpawnsUpdateInitialAttributeValues)
 					{
 						Id.AdditionalDefines.AddUnique(FNiagaraCompileOptions::EventSpawnInitialAttribWritesDefine);
@@ -1314,14 +1264,11 @@
 		Id.bUsesRapidIterationParams = System->ShouldUseRapidIterationParameters();
 		Id.bDisableDebugSwitches = System->ShouldDisableDebugSwitches();
 		if (System->ShouldCompressAttributes())
-<<<<<<< HEAD
-=======
 		{
 			Id.AdditionalDefines.Add(TEXT("CompressAttributes"));
 		}
 
 		if (System->ShouldDisableExperimentalVM() || !GetDefault<UNiagaraSettings>()->bExperimentalVMEnabled)
->>>>>>> 4af6daef
 		{
 			Id.AdditionalDefines.Add(FNiagaraCompileOptions::ExperimentalVMDisabled);
 		}
@@ -1332,7 +1279,6 @@
 			if (HandleData && EmitterHandle.GetIsEnabled())
 			{
 				if (HandleData->bLocalSpace)
-<<<<<<< HEAD
 				{
 					Id.AdditionalDefines.Add(EmitterHandle.GetUniqueInstanceName() + TEXT(".Localspace"));
 				}
@@ -1344,19 +1290,6 @@
 				{
 					Id.AdditionalDefines.Add(EmitterHandle.GetUniqueInstanceName() + TEXT(".InterpolatedSpawn"));
 				}
-=======
-				{
-					Id.AdditionalDefines.Add(EmitterHandle.GetUniqueInstanceName() + TEXT(".Localspace"));
-				}
-				if (HandleData->bDeterminism)
-				{
-					Id.AdditionalDefines.Add(EmitterHandle.GetUniqueInstanceName() + TEXT(".Determinism"));
-				}
-				if (HandleData->bInterpolatedSpawning)
-				{
-					Id.AdditionalDefines.Add(EmitterHandle.GetUniqueInstanceName() + TEXT(".InterpolatedSpawn"));
-				}
->>>>>>> 4af6daef
 
 				ComputeVMCompilationId_EmitterShared(Id, EmitterHandle.GetInstance(), ENiagaraRendererSourceDataMode::Emitter);
 			}
@@ -1440,15 +1373,9 @@
 			//UE_LOG(LogNiagara, Display, TEXT("AreScriptAndSourceSynchronized %s ======================== "), *GetFullName());
 			for (int32 i = 0; i < Vars.Num(); i++)
 			{
-<<<<<<< HEAD
-				if (Vars[i].IsDataInterface() || Vars[i].IsUObject())
-				{
-					// Skip these types as they don't bake out, just normal parameters get baked.
-=======
 				if (Vars[i].IsValid() == false || Vars[i].IsDataInterface() || Vars[i].IsUObject())
 				{
 					// Skip these types as they're invalid or don't bake out, just normal parameters get baked.
->>>>>>> 4af6daef
 				}
 				else
 				{
@@ -1536,10 +1463,6 @@
 	LastGeneratedVMId = Id;
 }
 
-<<<<<<< HEAD
-
-=======
->>>>>>> 4af6daef
 void UNiagaraScript::ComputeVMCompilationId_EmitterShared(FNiagaraVMExecutableDataId& Id, const FVersionedNiagaraEmitter& Emitter, ENiagaraRendererSourceDataMode InSourceMode) const
 {
 	// Gather additional variables from renderers
@@ -1766,7 +1689,6 @@
 		ensure(FunctionBindingInfo.GetNumInputs() + FunctionBindingInfo.GetNumOutputs() <= TNumericLimits<uint8>::Max());
 		const uint8 RegisterCount = uint8(FunctionBindingInfo.GetNumInputs() + FunctionBindingInfo.GetNumOutputs());
 		OptimizedByteCodeResults->ExternalFunctionRegisterCounts.Add(RegisterCount);
-<<<<<<< HEAD
 	}
 	
 	if (bShouldForceNow)
@@ -1775,16 +1697,6 @@
 		CachedScriptVM.ApplyFinishedOptimization(CachedScriptVMId, OptimizedByteCodeResults);
 		return nullptr;
 	}
-=======
-	}
-	
-	if (bShouldForceNow)
-	{		
-		OptimizedByteCodeResults->OptimizeByteCode();
-		CachedScriptVM.ApplyFinishedOptimization(CachedScriptVMId, OptimizedByteCodeResults);
-		return nullptr;
-	}
->>>>>>> 4af6daef
 	else
 	{
 		// Dispatch the async task to decompress/optimize the byte code
@@ -1972,7 +1884,6 @@
 
 		// If we cached the rapid iteration parameters before serialize, restore them here.
 		if (RapidIterationParametersCookedEditorCache.Num() != 0)
-<<<<<<< HEAD
 		{
 			RapidIterationParameters = RapidIterationParametersCookedEditorCache;
 			RapidIterationParametersCookedEditorCache.Empty();
@@ -1999,46 +1910,12 @@
 	if (Ar.IsCooking() && Ar.IsSaving())
 	{
 		if (!HasValidParameterBindings())
-=======
->>>>>>> 4af6daef
-		{
-			RapidIterationParameters = RapidIterationParametersCookedEditorCache;
-			RapidIterationParametersCookedEditorCache.Empty();
-		}
-	}
-<<<<<<< HEAD
-=======
-	else if (Ar.IsLoading() && GetOutermost()->HasAnyPackageFlags(PKG_Cooked))
-	{
-		Super::Serialize(Ar);
-		if (RapidIterationParametersCookedEditorCache.Num() > 0)
-		{
-			// Restore the rapid iteration parameters from the cache for cooked editor builds.
-			RapidIterationParameters = RapidIterationParametersCookedEditorCache;
-			RapidIterationParametersCookedEditorCache.Empty();
-		}
-		IsCooked = true;
-	}
-	else
->>>>>>> 4af6daef
-#endif
-	{
-		Super::Serialize(Ar);
-	}
-
-<<<<<<< HEAD
-=======
-#if WITH_EDITORONLY_DATA
-	if (Ar.IsCooking() && Ar.IsSaving())
-	{
-		if (!HasValidParameterBindings())
 		{
 			UE_LOG(LogNiagara, Warning, TEXT("Mismatch between binding between RapidIterationParamters and ScriptExecutionParameters for system %s"), *GetFullName());
 		}
 	}
 #endif
 
->>>>>>> 4af6daef
 	bool IsValidShaderScript = false;
 	if (NiagaraVer < FNiagaraCustomVersion::DontCompileGPUWhenNotNeeded)
 	{
@@ -2486,15 +2363,9 @@
 			continue;
 		}
 
-<<<<<<< HEAD
-		for ( FNiagaraShaderScript* ExistingScript : Script->ScriptResourcesByFeatureLevel )
-		{
-			if (ExistingScript == Script->ScriptResource.Get())
-=======
 		for (TSharedPtr<FNiagaraShaderScript>& ExistingScript : Script->ScriptResourcesByFeatureLevel )
 		{
 			if (ExistingScript == Script->ScriptResource)
->>>>>>> 4af6daef
 			{
 				Script->CacheResourceShadersForRendering(true, false);
 				break;
@@ -2978,11 +2849,7 @@
 	return Var.GetName();
 }
 
-<<<<<<< HEAD
-void UNiagaraScript::SetVMCompilationResults(const FNiagaraVMExecutableDataId& InCompileId, FNiagaraVMExecutableData& InScriptVM, FString EmitterUniqueName, const TMap<FName, UNiagaraDataInterface*>& ObjectNameMap, bool bApplyRapidIterationParameters)
-=======
 void UNiagaraScript::SetVMCompilationResults(const FNiagaraVMExecutableDataId& InCompileId, FNiagaraVMExecutableData& InScriptVM, const FString& EmitterUniqueName, const TMap<FName, UNiagaraDataInterface*>& ObjectNameMap, bool bApplyRapidIterationParameters)
->>>>>>> 4af6daef
 {
 	CachedScriptVMId = InCompileId;
 	CachedScriptVM = InScriptVM;
@@ -3011,13 +2878,9 @@
 		int32 Idx = CachedDefaultDataInterfaces.AddDefaulted();
 		CachedDefaultDataInterfaces[Idx].UserPtrIdx = Info.UserPtrIdx;
 		CachedDefaultDataInterfaces[Idx].Name = ResolveEmitterAlias(Info.Name, EmitterUniqueName);
-<<<<<<< HEAD
-		CachedDefaultDataInterfaces[Idx].Type = Info.Type;
-=======
 		CachedDefaultDataInterfaces[Idx].CompileName = Info.Name;
 		CachedDefaultDataInterfaces[Idx].Type = Info.Type;
 		CachedDefaultDataInterfaces[Idx].SourceEmitterName = Info.SourceEmitterName;
->>>>>>> 4af6daef
 		CachedDefaultDataInterfaces[Idx].RegisteredParameterMapRead = ResolveEmitterAlias(Info.RegisteredParameterMapRead, EmitterUniqueName);
 		CachedDefaultDataInterfaces[Idx].RegisteredParameterMapWrite = ResolveEmitterAlias(Info.RegisteredParameterMapWrite, EmitterUniqueName);
 
@@ -3045,8 +2908,6 @@
 		check(CachedDefaultDataInterfaces[Idx].DataInterface != nullptr);
 	}
 
-<<<<<<< HEAD
-=======
 	CachedDefaultUObjects = CachedScriptVM.UObjectInfos;
 
 	// if the compile process generated soft object paths instead of hard references than resolve them here
@@ -3058,7 +2919,6 @@
 		}
 	}
 
->>>>>>> 4af6daef
 	if (bApplyRapidIterationParameters)
 	{
 		const bool bClearBindings = false;
@@ -3220,20 +3080,12 @@
 		}
 
 		ActiveCompileRoots.Empty();
-<<<<<<< HEAD
-		RequestDuplicateData->GetDuplicatedObjects(ActiveCompileRoots);
-
-		FNiagaraCompileOptions Options(GetUsage(), GetUsageId(), ScriptData->ModuleUsageBitmask, ScriptPathName, GetFullName(), GetName());
-		int32 JobHandle = NiagaraModule.StartScriptCompileJob(RequestData.Get(), RequestDuplicateData.Get(), Options);
-		TSharedPtr<FNiagaraVMExecutableData> ExeData = NiagaraModule.GetCompileJobResult(JobHandle, true);
-=======
 		RequestDuplicateData->GetDuplicatedObjects(MutableView(ActiveCompileRoots));
 
 		FNiagaraCompileOptions Options(GetUsage(), GetUsageId(), ScriptData->ModuleUsageBitmask, ScriptPathName, GetFullName(), GetName());
 		int32 JobHandle = NiagaraModule.StartScriptCompileJob(RequestData.Get(), RequestDuplicateData.Get(), Options);
 		FNiagaraScriptCompileMetrics ScriptMetrics;
 		TSharedPtr<FNiagaraVMExecutableData> ExeData = NiagaraModule.GetCompileJobResult(JobHandle, true, ScriptMetrics);
->>>>>>> 4af6daef
 		if (ExeData)
 		{
 			SetVMCompilationResults(LastGeneratedVMId, *ExeData, FString(), RequestDuplicateData->GetObjectNameMap(), false);
@@ -3567,11 +3419,7 @@
 			return;
 		}
 
-<<<<<<< HEAD
-		TArray<FNiagaraShaderScript*>& CachedScriptResourcesForPlatform = CachedScriptResourcesForCooking.FindOrAdd(TargetPlatform);
-=======
 		TArray<TUniquePtr<FNiagaraShaderScript>>& CachedScriptResourcesForPlatform = CachedScriptResourcesForCooking.FindOrAdd(TargetPlatform);
->>>>>>> 4af6daef
 
 		// Cache for all the shader formats that the cooking target requires
 		for (const FName& ShaderFormat : ShaderFormatsForCooking)
@@ -3601,11 +3449,7 @@
 
 		if (!bHasOutstandingCompilationRequests)
 		{
-<<<<<<< HEAD
-			const TArray<FNiagaraShaderScript*>* CachedScriptResourcesForPlatform = CachedScriptResourcesForCooking.Find(TargetPlatform);
-=======
 			const TArray<TUniquePtr<FNiagaraShaderScript>>* CachedScriptResourcesForPlatform = CachedScriptResourcesForCooking.Find(TargetPlatform);
->>>>>>> 4af6daef
 			if (CachedScriptResourcesForPlatform)
 			{
 				for (const TUniquePtr<FNiagaraShaderScript>& MaterialResource : *CachedScriptResourcesForPlatform)
@@ -3739,11 +3583,7 @@
 			ScriptResource->BuildScriptParametersMetadata(CachedScriptVM.ShaderScriptParametersMetadata);
 
 			CacheShadersForResources(ScriptResource.Get(), true);
-<<<<<<< HEAD
-			ScriptResourcesByFeatureLevel[CacheFeatureLevel] = ScriptResource.Get();
-=======
 			ScriptResourcesByFeatureLevel[CacheFeatureLevel] = ScriptResource;
->>>>>>> 4af6daef
 		}
 		else
 		{
@@ -3853,7 +3693,6 @@
 		if (SimStageMetaData.IterationSourceType == ENiagaraIterationSource::DirectSet)
 		{
 			if (!SimStageMetaData.ElementCountXBinding.IsNone())
-<<<<<<< HEAD
 			{
 				FNiagaraVariable Var(FNiagaraTypeDefinition::GetIntDef(), SimStageMetaData.ElementCountXBinding);
 				SimStageMetaData.ElementCountXBinding = FNiagaraUtilities::ResolveAliases(Var, ResolveAliasesContext).GetName();
@@ -3865,26 +3704,12 @@
 			}
 			if (!SimStageMetaData.ElementCountZBinding.IsNone())
 			{
-=======
-			{
-				FNiagaraVariable Var(FNiagaraTypeDefinition::GetIntDef(), SimStageMetaData.ElementCountXBinding);
-				SimStageMetaData.ElementCountXBinding = FNiagaraUtilities::ResolveAliases(Var, ResolveAliasesContext).GetName();
-			}
-			if (!SimStageMetaData.ElementCountYBinding.IsNone())
-			{
-				FNiagaraVariable Var(FNiagaraTypeDefinition::GetIntDef(), SimStageMetaData.ElementCountYBinding);
-				SimStageMetaData.ElementCountYBinding = FNiagaraUtilities::ResolveAliases(Var, ResolveAliasesContext).GetName();
-			}
-			if (!SimStageMetaData.ElementCountZBinding.IsNone())
-			{
->>>>>>> 4af6daef
 				FNiagaraVariable Var(FNiagaraTypeDefinition::GetIntDef(), SimStageMetaData.ElementCountZBinding);
 				SimStageMetaData.ElementCountZBinding = FNiagaraUtilities::ResolveAliases(Var, ResolveAliasesContext).GetName();
 			}
 		}
 
 		if (!SimStageMetaData.NumIterationsBinding.IsNone())
-<<<<<<< HEAD
 		{
 			FNiagaraVariable Var(FNiagaraTypeDefinition::GetIntDef(), SimStageMetaData.NumIterationsBinding);
 			SimStageMetaData.NumIterationsBinding = FNiagaraUtilities::ResolveAliases(Var, ResolveAliasesContext).GetName();
@@ -3892,15 +3717,6 @@
 
 		for ( FName& OutputDestination : SimStageMetaData.OutputDestinations )
 		{
-=======
-		{
-			FNiagaraVariable Var(FNiagaraTypeDefinition::GetIntDef(), SimStageMetaData.NumIterationsBinding);
-			SimStageMetaData.NumIterationsBinding = FNiagaraUtilities::ResolveAliases(Var, ResolveAliasesContext).GetName();
-		}
-
-		for ( FName& OutputDestination : SimStageMetaData.OutputDestinations )
-		{
->>>>>>> 4af6daef
 			if ( !OutputDestination.IsNone() )
 			{
 				FNiagaraVariable Var(FNiagaraTypeDefinition(UNiagaraDataInterface::StaticClass()), OutputDestination);
@@ -3955,8 +3771,6 @@
 		UpdateName(DataInterfaceInfo.RegisteredParameterMapRead);
 		UpdateName(DataInterfaceInfo.RegisteredParameterMapWrite);
 	}
-<<<<<<< HEAD
-=======
 
 	// and UObjects
 	for (FNiagaraScriptUObjectCompileInfo& Info : CachedDefaultUObjects)
@@ -3981,7 +3795,6 @@
 			UpdateName(VariableName);
 		}
 	}
->>>>>>> 4af6daef
 }
 
 bool UNiagaraScript::SynchronizeExecutablesWithCompilation(const UNiagaraScript* Script, const TMap<FString, FString>& RenameMap)
@@ -3994,15 +3807,12 @@
 		return false;
 	}
 
-<<<<<<< HEAD
-=======
 	if (!AllowShaderCompiling())
 	{
 		// if we're not allowed to compile shaders than don't even bother evaluating the id
 		return false;
 	}
 
->>>>>>> 4af6daef
 	FNiagaraVMExecutableDataId Id;
 	ComputeVMCompilationId(Id, FGuid());
 
@@ -4055,13 +3865,9 @@
 	{
 		GetLastGeneratedVMId().Invalidate();
 	}
-<<<<<<< HEAD
-	CachedDefaultDataInterfaces.Reset();
-=======
 	CachedDefaultUObjects.Reset();
 	CachedDefaultDataInterfaces.Reset();
 	ResolvedDataInterfaces.Reset();
->>>>>>> 4af6daef
 	CachedScriptVM.OptimizationTask.State = nullptr;
 }
 
@@ -4486,4 +4292,4 @@
 	}
 
 	return true;
-}
+}