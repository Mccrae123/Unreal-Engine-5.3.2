// Copyright Epic Games, Inc. All Rights Reserved.

#include "NiagaraScript.h"
#include "Modules/ModuleManager.h"
#include "NiagaraScriptSourceBase.h"
#include "NiagaraComponent.h"
#include "NiagaraEmitter.h"
#include "UObject/Package.h"
#include "UObject/Linker.h"
#include "NiagaraModule.h"
#include "NiagaraCustomVersion.h"
#include "NiagaraShaderCompilationManager.h"
#include "Serialization/MemoryReader.h"
#include "Misc/SecureHash.h"

#include "ProfilingDebugging/CookStats.h"
#include "Stats/Stats.h"
#include "UObject/Linker.h"
#include "HAL/PlatformFilemanager.h"
#include "Misc/FileHelper.h"
#include "UObject/EditorObjectVersion.h"
#include "UObject/ReleaseObjectVersion.h"
#include "NiagaraDataInterfaceSkeletalMesh.h"
#include "NiagaraDataInterfaceStaticMesh.h"
#if WITH_EDITOR
	#include "DerivedDataCacheInterface.h"
	#include "Interfaces/ITargetPlatform.h"


	// This is a version string that mimics the old versioning scheme. In case of merge conflicts with DDC versions,
	// you MUST generate a new GUID and set this new version. If you want to bump this version, generate a new guid
	// using VS->Tools->Create GUID
	#define NIAGARASCRIPT_DERIVEDDATA_VER		TEXT("179023FDDDD444DE97F61296909C2990")
#endif

#include "UObject/FortniteMainBranchObjectVersion.h"
#include "UObject/RenderingObjectVersion.h"
#include "Serialization/ObjectAndNameAsStringProxyArchive.h"

#include "NiagaraFunctionLibrary.h"
#include "VectorVM.h"
#include "NiagaraSimulationStageBase.h"
#include "Async/Async.h"

#if ENABLE_COOK_STATS
namespace NiagaraScriptCookStats
{
	FCookStats::FDDCResourceUsageStats UsageStats;
	static FCookStatsManager::FAutoRegisterCallback RegisterCookStats([](FCookStatsManager::AddStatFuncRef AddStat)
	{
		UsageStats.LogStats(AddStat, TEXT("NiagaraScript.Usage"), TEXT(""));
	});
}
#endif

int32 GNiagaraDumpKeyGen = 0;
static FAutoConsoleVariableRef CVarNiagaraDumpKeyGen(
	TEXT("fx.DumpGraphKeyGen"),
	GNiagaraDumpKeyGen,
	TEXT("If > 0 the key generation will be dumped to the log. \n"),
	ECVF_Default
);

FNiagaraScriptDebuggerInfo::FNiagaraScriptDebuggerInfo() : bWaitForGPU(false), FrameLastWriteId(-1), bWritten(false)
{
}


FNiagaraScriptDebuggerInfo::FNiagaraScriptDebuggerInfo(FName InName, ENiagaraScriptUsage InUsage, const FGuid& InUsageId) : HandleName(InName), Usage(InUsage), UsageId(InUsageId), FrameLastWriteId(-1), bWritten(false)
{
	if (InUsage == ENiagaraScriptUsage::ParticleGPUComputeScript)
	{
		bWaitForGPU = true;
	}
	else
	{
		bWaitForGPU = false;
	}
}


UNiagaraScriptSourceBase::UNiagaraScriptSourceBase(const FObjectInitializer& ObjectInitializer)
	: Super(ObjectInitializer)
{
}


FNiagaraVMExecutableData::FNiagaraVMExecutableData() 
	: NumTempRegisters(0)
	, NumUserPtrs(0)
#if WITH_EDITORONLY_DATA
	, LastOpCount(0)
#endif
	, LastCompileStatus(ENiagaraScriptCompileStatus::NCS_Unknown)
#if WITH_EDITORONLY_DATA
	, bReadsAttributeData(false)
	, CompileTime(0.0f)
#endif
	, bReadsSignificanceIndex(false)
{
}

bool FNiagaraVMExecutableData::IsValid() const
{
	return LastCompileStatus != ENiagaraScriptCompileStatus::NCS_Unknown;
}

void FNiagaraVMExecutableData::Reset() 
{
	*this = FNiagaraVMExecutableData();
}

void FNiagaraVMExecutableData::SerializeData(FArchive& Ar, bool bDDCData)
{
	UScriptStruct* FNiagaraVMExecutableDataType = FNiagaraVMExecutableData::StaticStruct();
	FNiagaraVMExecutableDataType->SerializeTaggedProperties(Ar, (uint8*)this, FNiagaraVMExecutableDataType, nullptr);
}

#if WITH_EDITORONLY_DATA
void FNiagaraVMExecutableData::BakeScriptLiterals(TArray<uint8>& OutLiterals) const
{
	OutLiterals.Empty();

	const auto& Variables = InternalParameters.Parameters;
	const int32 VariableCount = Variables.Num();

	int32 TotalSize = 0;
	for (int32 Index = 0; Index < VariableCount; ++Index)
	{
		TotalSize += Variables[Index].GetAllocatedSizeInBytes();
	}

	OutLiterals.AddZeroed(TotalSize);

	uint8* LiteralData = OutLiterals.GetData();

	for (int32 Index = 0; Index < VariableCount; ++Index)
	{
		const FNiagaraVariable& Variable = Variables[Index];
		const int32 VariableSize = Variable.GetAllocatedSizeInBytes();
		
		FMemory::Memcpy(LiteralData, Variable.GetData(), VariableSize);
		LiteralData += VariableSize;
	}
}
#endif

bool FNiagaraVMExecutableDataId::IsValid() const
{
	return CompilerVersionID.IsValid();
}

void FNiagaraVMExecutableDataId::Invalidate()
{
	*this = FNiagaraVMExecutableDataId();
}

bool FNiagaraVMExecutableDataId::HasInterpolatedParameters() const
{
	return bInterpolatedSpawn;
}

bool FNiagaraVMExecutableDataId::RequiresPersistentIDs() const
{
	return bRequiresPersistentIDs;
}

/**
* Tests this set against another for equality, disregarding override settings.
*
* @param ReferenceSet	The set to compare against
* @return				true if the sets are equal
*/
bool FNiagaraVMExecutableDataId::operator==(const FNiagaraVMExecutableDataId& ReferenceSet) const
{
	if (CompilerVersionID != ReferenceSet.CompilerVersionID ||
		ScriptUsageType != ReferenceSet.ScriptUsageType || 
		ScriptUsageTypeID != ReferenceSet.ScriptUsageTypeID ||
#if WITH_EDITORONLY_DATA
		BaseScriptCompileHash != ReferenceSet.BaseScriptCompileHash ||
#endif
		bUsesRapidIterationParams != ReferenceSet.bUsesRapidIterationParams ||
		bInterpolatedSpawn != ReferenceSet.bInterpolatedSpawn ||
		bRequiresPersistentIDs != ReferenceSet.bRequiresPersistentIDs )
	{
		return false;
	}

#if WITH_EDITORONLY_DATA
	if (ReferencedCompileHashes.Num() != ReferenceSet.ReferencedCompileHashes.Num())
	{
		return false;
	}

	for (int32 ReferencedHashIndex = 0; ReferencedHashIndex < ReferencedCompileHashes.Num(); ReferencedHashIndex++)
	{
		if (ReferencedCompileHashes[ReferencedHashIndex] != ReferenceSet.ReferencedCompileHashes[ReferencedHashIndex])
		{
			return false;
		}
	}

	if (AdditionalDefines.Num() != ReferenceSet.AdditionalDefines.Num())
	{
		return false;
	}

	for (int32 Idx = 0; Idx < ReferenceSet.AdditionalDefines.Num(); Idx++)
	{
		const FString& ReferenceStr = ReferenceSet.AdditionalDefines[Idx];

		if (AdditionalDefines[Idx] != ReferenceStr)
		{
			return false;
		}
	}
#endif


	return true;
}

#if WITH_EDITORONLY_DATA
void FNiagaraVMExecutableDataId::AppendKeyString(FString& KeyString, const FString& Delimiter, bool bAppendObjectForDebugging) const
{
	KeyString += FString::Printf(TEXT("%d%s"), (int32)ScriptUsageType, *Delimiter);
	KeyString += ScriptUsageTypeID.ToString();
	if (bAppendObjectForDebugging)
	{
		KeyString += TEXT(" [ScriptUsageType]");
	}
	KeyString += Delimiter;
	
	KeyString += CompilerVersionID.ToString();
	if (bAppendObjectForDebugging)
	{
		KeyString += TEXT(" [CompilerVersionID]");
	}
	KeyString += Delimiter;
	
	KeyString += BaseScriptCompileHash.ToString();
	if (bAppendObjectForDebugging)
	{
		KeyString += TEXT(" [BaseScriptCompileHash]");
	}
	KeyString += Delimiter;

	if (bAppendObjectForDebugging)
	{
		KeyString += TEXT("[AdditionalDefines]") + Delimiter;
	}

	if (bUsesRapidIterationParams)
	{
		KeyString += TEXT("USESRI") + Delimiter;
	}
	else
	{
		KeyString += TEXT("NORI") + Delimiter;
	}

	for (int32 Idx = 0; Idx < AdditionalDefines.Num(); Idx++)
	{
		KeyString += AdditionalDefines[Idx];
		KeyString += Delimiter;
	}
	
	// Add any referenced script compile hashes to the key so that we will recompile when they are changed
	for (int32 HashIndex = 0; HashIndex < ReferencedCompileHashes.Num(); HashIndex++)
	{
		KeyString += ReferencedCompileHashes[HashIndex].ToString();

		if (bAppendObjectForDebugging && DebugReferencedObjects.Num() > HashIndex)
		{
			KeyString += TEXT(" [") + DebugReferencedObjects[HashIndex] + TEXT("]") ;
		}

		if (HashIndex < ReferencedCompileHashes.Num() - 1)
		{
			KeyString += Delimiter;
		}
	}
}

#endif

#if WITH_EDITORONLY_DATA
const FName UNiagaraScript::NiagaraCustomVersionTagName("NiagaraCustomVersion");
#endif

UNiagaraScript::UNiagaraScript(const FObjectInitializer& ObjectInitializer)
	: Super(ObjectInitializer)
	, Usage(ENiagaraScriptUsage::Function)
#if WITH_EDITORONLY_DATA
	, UsageIndex_DEPRECATED(0)
	, ModuleUsageBitmask( (1 << (int32)ENiagaraScriptUsage::ParticleSpawnScript) | (1 << (int32)ENiagaraScriptUsage::ParticleSpawnScriptInterpolated) | (1 << (int32)ENiagaraScriptUsage::ParticleUpdateScript) | (1 << (int32)ENiagaraScriptUsage::ParticleEventScript) | (1 << (int32)ENiagaraScriptUsage::ParticleSimulationStageScript))
	, LibraryVisibility(ENiagaraScriptLibraryVisibility::Unexposed)
	, NumericOutputTypeSelectionMode(ENiagaraNumericOutputTypeSelectionMode::Largest)
	, IsCooked(false)
#endif
{
#if WITH_EDITORONLY_DATA
	ScriptResource = MakeUnique<FNiagaraShaderScript>();
	ScriptResource->OnCompilationComplete().AddUniqueDynamic(this, &UNiagaraScript::RaiseOnGPUCompilationComplete);

	RapidIterationParameters.DebugName = *GetFullName();
#endif	
}

UNiagaraScript::~UNiagaraScript()
{
}

#if WITH_EDITORONLY_DATA
class UNiagaraSystem* UNiagaraScript::FindRootSystem()
{
	UObject* Obj = GetOuter();
	if (UNiagaraEmitter* Emitter = Cast<UNiagaraEmitter>(Obj))
	{
		Obj = Emitter->GetOuter();
	}

	if (UNiagaraSystem* Sys = Cast<UNiagaraSystem>(Obj))
	{
		return Sys;
	}

	return nullptr;
}

bool UNiagaraScript::HasIdsRequiredForShaderCaching() const
{
	return CachedScriptVMId.CompilerVersionID.IsValid() && CachedScriptVMId.BaseScriptCompileHash.IsValid();
}

FString UNiagaraScript::BuildNiagaraDDCKeyString(const FNiagaraVMExecutableDataId& CompileId)
{
	enum { UE_NIAGARA_COMPILATION_DERIVEDDATA_VER = 2 };

	FString KeyString = FString::Printf(TEXT("%i_%i"),
		(int32)UE_NIAGARA_COMPILATION_DERIVEDDATA_VER, GNiagaraSkipVectorVMBackendOptimizations);

	CompileId.AppendKeyString(KeyString);
	return FDerivedDataCacheInterface::BuildCacheKey(TEXT("NiagaraScriptDerivedData"), NIAGARASCRIPT_DERIVEDDATA_VER, *KeyString);
}

FString UNiagaraScript::GetNiagaraDDCKeyString()
{
	return BuildNiagaraDDCKeyString(LastGeneratedVMId);
}

void UNiagaraScript::ComputeVMCompilationId(FNiagaraVMExecutableDataId& Id) const
{
	Id = FNiagaraVMExecutableDataId();

	Id.bUsesRapidIterationParams = true;
	Id.bInterpolatedSpawn = false;
	Id.bRequiresPersistentIDs = false;
	
	ENiagaraSimTarget SimTargetToBuild = ENiagaraSimTarget::CPUSim;
	// Ideally we wouldn't want to do this but rather than push the data down
	// from the emitter.  Checking all outers here to pick up simulation stages too.
	UNiagaraEmitter* OuterEmitter = GetTypedOuter<UNiagaraEmitter>();
	if (OuterEmitter != nullptr)
	{
		UNiagaraEmitter* Emitter = OuterEmitter;
		if (UNiagaraSystem* EmitterOwner = Cast<UNiagaraSystem>(Emitter->GetOuter()))
		{
			if (EmitterOwner->bBakeOutRapidIteration)
			{
				Id.bUsesRapidIterationParams = false;
			}
			if (EmitterOwner->bCompressAttributes)
			{
				Id.AdditionalDefines.Add(TEXT("CompressAttributes"));
			}

			bool TrimAttributes = EmitterOwner->bTrimAttributes;
			if (TrimAttributes)
			{
				auto TrimAttributesSupported = [=](const UNiagaraEmitter* OtherEmitter)
				{
					TArray<const UNiagaraDataInterfaceBase*> DataInterfaces;
					OtherEmitter->GraphSource->CollectDataInterfaces(DataInterfaces);

					for (const UNiagaraDataInterfaceBase* DataInterface : DataInterfaces)
					{
						if (DataInterface->HasInternalAttributeReads(OtherEmitter, Emitter))
						{
							return false;
						}
					}
					return true;
				};

				// if this emitter is being referenced by another emitter (PartilceRead) then don't worry about trimming attributes
				for (const FNiagaraEmitterHandle& EmitterHandle : EmitterOwner->GetEmitterHandles())
				{
					if (!TrimAttributesSupported(EmitterHandle.GetInstance()))
					{
						TrimAttributes = false;
						break;
					}
				}
			}

			if (TrimAttributes)
			{
				Id.AdditionalDefines.Add(TEXT("TrimAttributes"));

				TArray<FString> PreserveAttributes;
				
				// preserve the attributes that have been defined on the emitter directly
				for (const FString& Attribute : Emitter->AttributesToPreserve)
				{
					const FString PreserveDefine = TEXT("PreserveAttribute=") + Attribute;
					PreserveAttributes.AddUnique(PreserveDefine);
				}

				// Now preserve the attributes that have been defined on the renderers in use
				for (UNiagaraRendererProperties* RendererProperty : Emitter->GetRenderers())
				{
					for (const FNiagaraVariable& BoundAttribute : RendererProperty->GetBoundAttributes())
					{
						const FString PreserveDefine = TEXT("PreserveAttribute=") + BoundAttribute.GetName().ToString();
						PreserveAttributes.AddUnique(PreserveDefine);
					}
				}

				// We sort the keys so that it doesn't matter what order they were defined in.
				PreserveAttributes.Sort([](const FString& A, const FString& B) -> bool { return A < B; });

				Id.AdditionalDefines.Append(PreserveAttributes);
			}
		}

		if ((Emitter->bInterpolatedSpawning && Usage == ENiagaraScriptUsage::ParticleGPUComputeScript) || 
			(Emitter->bInterpolatedSpawning && Usage == ENiagaraScriptUsage::ParticleSpawnScript) ||
			Usage == ENiagaraScriptUsage::ParticleSpawnScriptInterpolated)
		{
			Id.bInterpolatedSpawn = true;
			Id.AdditionalDefines.Add(TEXT("InterpolatedSpawn"));
		}
		if (IsParticleScript(Usage))
		{
			SimTargetToBuild = Emitter->SimTarget;
		}
		if (Emitter->RequiresPersistentIDs())
		{
			Id.bRequiresPersistentIDs = true;
			Id.AdditionalDefines.Add(TEXT("RequiresPersistentIDs"));
		}
		if (Emitter->bLocalSpace)
		{
			Id.AdditionalDefines.Add(TEXT("Emitter.Localspace"));
		}
		if (Emitter->bDeterminism)
		{
			Id.AdditionalDefines.Add(TEXT("Emitter.Determinism"));
		}

		if (!Emitter->bBakeOutRapidIteration)
		{
			Id.bUsesRapidIterationParams = true;
		}

		if (Emitter->bSimulationStagesEnabled)
		{
			Id.AdditionalDefines.Add(TEXT("Emitter.UseSimulationStages"));

			FSHA1 HashState;
			FNiagaraCompileHashVisitor Visitor(HashState);
			for (UNiagaraSimulationStageBase* Base : Emitter->GetSimulationStages())
			{
				// bool AppendCompileHash(FNiagaraCompileHashVisitor* InVisitor) const;
				if (Base && Base->bEnabled)
				{
					Base->AppendCompileHash(&Visitor);
				}
			}
			HashState.Final();

			TArray<uint8> DataHash;
			DataHash.AddUninitialized(FSHA1::DigestSize);
			HashState.GetHash(DataHash.GetData());

			FNiagaraCompileHash Hash(DataHash);
			Id.ReferencedCompileHashes.Add(Hash);
			Id.DebugReferencedObjects.Add(TEXT("SimulationStageHeaders"));

		}
		else if (Emitter->bDeprecatedShaderStagesEnabled)
		{
			Id.AdditionalDefines.Add(TEXT("Emitter.UseOldShaderStages"));
		}

		// in order to generate deterministic cooks we need to differentiate between two emitters that might
		// generate the same hash but slightly different shaders.  In particular the full path of the emitter
		// is used to generate the stat scopes that won't directly change the shader but will alter the name map
		Id.AdditionalDefines.Add(Emitter->GetFullName());
	}

	UObject* Obj = GetOuter();
	if (UNiagaraSystem* System = Cast<UNiagaraSystem>(Obj))
	{
		if (System->bBakeOutRapidIteration)
		{
			Id.bUsesRapidIterationParams = false;
		}
		if (System->bCompressAttributes)
		{
			Id.AdditionalDefines.Add(TEXT("CompressAttributes"));
		}

		for (const FNiagaraEmitterHandle& EmitterHandle: System->GetEmitterHandles())
		{
			UNiagaraEmitter* Emitter = Cast<UNiagaraEmitter>(EmitterHandle.GetInstance());
			if (Emitter && EmitterHandle.GetIsEnabled())
			{
				if (Emitter->bLocalSpace)
				{
					Id.AdditionalDefines.Add(Emitter->GetUniqueEmitterName() + TEXT(".Localspace"));
				}
				if (Emitter->bDeterminism)
				{
					Id.AdditionalDefines.Add(Emitter->GetUniqueEmitterName() + TEXT(".Determinism"));
				}
			}
		}

		//// as with the emitter scripts above we need to be able to differentiate between identical scripts
		//// belonging to different systems in order to ensure deterministic cooking
		Id.AdditionalDefines.Add(System->GetFullName());
	}

	switch (SimTargetToBuild)
	{
	case ENiagaraSimTarget::CPUSim:
		Id.AdditionalDefines.Add(TEXT("CPUSim"));
		break;
	case ENiagaraSimTarget::GPUComputeSim:
		Id.AdditionalDefines.Add(TEXT("GPUComputeSim"));
		break;
	default:
		checkf(false, TEXT("Unknown sim target type!"));
	}


	// If we aren't using rapid iteration parameters, we need to bake them into the hashstate for the compile id. This 
	// makes their values part of the lookup. 
	if (false == Id.bUsesRapidIterationParams)
	{
		FSHA1 HashState;
		TArray<FNiagaraVariable> Vars;
		RapidIterationParameters.GetParameters(Vars);
		//UE_LOG(LogNiagara, Display, TEXT("AreScriptAndSourceSynchronized %s ======================== "), *GetFullName());
		for (int32 i = 0; i < Vars.Num(); i++)
		{
			if (Vars[i].IsDataInterface() || Vars[i].IsUObject())
			{
				// Skip these types as they don't bake out, just normal parameters get baked.
			}
			else
			{
				// Hash the name, type, and value of each parameter..
				FString VarName = Vars[i].GetName().ToString();
				FString VarTypeName = Vars[i].GetType().GetName();
				HashState.UpdateWithString(*VarName, VarName.Len());
				HashState.UpdateWithString(*VarTypeName, VarTypeName.Len());
				const uint8* VarData = RapidIterationParameters.GetParameterData(Vars[i]);
				if (VarData)
				{
					//UE_LOG(LogNiagara, Display, TEXT("Param %s %s %s"), *VarTypeName, *VarName, *ByteStr);
					HashState.Update(VarData, Vars[i].GetType().GetSize());
				}
			}			
		}
		HashState.Final();

		TArray<uint8> DataHash;
		DataHash.AddUninitialized(FSHA1::DigestSize);
		HashState.GetHash(DataHash.GetData());

		FNiagaraCompileHash Hash(DataHash);
		Id.ReferencedCompileHashes.Add(Hash);
		Id.DebugReferencedObjects.Add(TEXT("RIParams"));
	}
	
	Source->ComputeVMCompilationId(Id, Usage, UsageId);	
	
	if (GNiagaraDumpKeyGen == 1 && Id != LastGeneratedVMId)
	{
		TArray<FString> OutputByLines;
		FString StrDump;
		Id.AppendKeyString(StrDump, TEXT("\n"), true);
		StrDump.ParseIntoArrayLines(OutputByLines, false);

		UE_LOG(LogNiagara, Display, TEXT("KeyGen %s\n==================\n"), *GetPathName());
		for (int32 i = 0; i < OutputByLines.Num(); i++)
		{
			UE_LOG(LogNiagara, Display, TEXT("/*%04d*/\t\t%s"), i + 1, *OutputByLines[i]);
		}
	}

	LastGeneratedVMId = Id;

}
#endif

bool UNiagaraScript::ContainsUsage(ENiagaraScriptUsage InUsage) const
{
	if (IsEquivalentUsage(InUsage))
	{
		return true;
	}

	if (Usage == ENiagaraScriptUsage::ParticleGPUComputeScript && IsParticleScript(InUsage))
	{
		return true;
	}

	if (Usage == ENiagaraScriptUsage::ParticleGPUComputeScript && InUsage == ENiagaraScriptUsage::ParticleSimulationStageScript)
	{
		return true;
	}

	if (InUsage == ENiagaraScriptUsage::ParticleUpdateScript && Usage == ENiagaraScriptUsage::ParticleSpawnScriptInterpolated)
	{
		return true;
	}

	if (InUsage == ENiagaraScriptUsage::EmitterSpawnScript && Usage == ENiagaraScriptUsage::SystemSpawnScript)
	{
		return true;
	}

	if (InUsage == ENiagaraScriptUsage::EmitterUpdateScript && Usage == ENiagaraScriptUsage::SystemUpdateScript)
	{
		return true;
	}

	return false;
}

const FNiagaraScriptExecutionParameterStore* UNiagaraScript::GetExecutionReadyParameterStore(ENiagaraSimTarget SimTarget)
{
#if WITH_EDITORONLY_DATA
	if (!IsCooked)
	{
		if (SimTarget == ENiagaraSimTarget::CPUSim && IsReadyToRun(ENiagaraSimTarget::CPUSim))
		{
			if (!ScriptExecutionParamStoreCPU.bInitialized)
			{
				ScriptExecutionParamStoreCPU.InitFromOwningScript(this, SimTarget, false);

				// generate the function bindings for those external functions where there's no user (per-instance) data required
				GenerateDefaultFunctionBindings();
			}
			return &ScriptExecutionParamStoreCPU;
		}
		else if (SimTarget == ENiagaraSimTarget::GPUComputeSim)
		{
			if (!ScriptExecutionParamStoreGPU.bInitialized)
			{
				ScriptExecutionParamStoreGPU.InitFromOwningScript(this, SimTarget, false);
			}
			return &ScriptExecutionParamStoreGPU;
		}
	}
#endif
	TOptional<ENiagaraSimTarget> ActualSimTarget = GetSimTarget();
	if (ActualSimTarget.IsSet())
	{
		if (ActualSimTarget == SimTarget)
		{
			return &ScriptExecutionParamStore;
		}

		UE_LOG(LogNiagara, Warning, TEXT("SimTarget is '%d' but expecting '%d' on Script '%s' Usage '%d'"), ActualSimTarget.GetValue(), SimTarget, *GetFullName(), Usage);
	}
	return nullptr;
}

TOptional<ENiagaraSimTarget> UNiagaraScript::GetSimTarget() const
{
	switch (Usage)
	{
	case ENiagaraScriptUsage::ParticleSpawnScript:
	case ENiagaraScriptUsage::ParticleSpawnScriptInterpolated:
	case ENiagaraScriptUsage::ParticleUpdateScript:
	case ENiagaraScriptUsage::ParticleEventScript:
	case ENiagaraScriptUsage::ParticleSimulationStageScript:
	case ENiagaraScriptUsage::ParticleGPUComputeScript:
		if (UNiagaraEmitter* OwningEmitter = GetTypedOuter<UNiagaraEmitter>())
		{
			if (OwningEmitter->SimTarget != ENiagaraSimTarget::CPUSim || CachedScriptVM.IsValid())
			{
				return OwningEmitter->SimTarget;
			}
		}
		break;
	case ENiagaraScriptUsage::EmitterSpawnScript:
	case ENiagaraScriptUsage::EmitterUpdateScript:
	case ENiagaraScriptUsage::SystemSpawnScript:
	case ENiagaraScriptUsage::SystemUpdateScript:
		if (CachedScriptVM.IsValid())
		{
			return ENiagaraSimTarget::CPUSim;
		}
		break;
	default:
		break;
	};
	return TOptional<ENiagaraSimTarget>();
}

void UNiagaraScript::AsyncOptimizeByteCode()
{
	if ( !CachedScriptVM.IsValid() || (CachedScriptVM.OptimizedByteCode.Num() > 0) || (CachedScriptVM.ByteCode.Num() == 0) )
	{
		return;
	}

	static const IConsoleVariable* CVarOptimizeVMCode = IConsoleManager::Get().FindConsoleVariable(TEXT("vm.OptimizeVMByteCode"));
	if (!CVarOptimizeVMCode || CVarOptimizeVMCode->GetInt() == 0 )
	{
		return;
	}

	// This has to be done game code side as we can not access anything in CachedScriptVM
	TArray<uint8, TInlineAllocator<32>> ExternalFunctionRegisterCounts;
	ExternalFunctionRegisterCounts.Reserve(CachedScriptVM.CalledVMExternalFunctions.Num());
	for (const FVMExternalFunctionBindingInfo& FunctionBindingInfo : CachedScriptVM.CalledVMExternalFunctions)
	{
		const uint8 RegisterCount = FunctionBindingInfo.GetNumInputs() + FunctionBindingInfo.GetNumOutputs();
		ExternalFunctionRegisterCounts.Add(RegisterCount);
	}

	// If we wish to release the original ByteCode we must optimize synchronously currently
	//-TODO: Find a safe point where we can release the original ByteCode
	static const IConsoleVariable* CVarFreeUnoptimizedByteCode = IConsoleManager::Get().FindConsoleVariable(TEXT("vm.FreeUnoptimizedByteCode"));
	if ((FPlatformProperties::RequiresCookedData() || IsScriptCooked()) && CVarFreeUnoptimizedByteCode && (CVarFreeUnoptimizedByteCode->GetInt() != 0) )
	{
		// use the current size of the byte code as a starting point for the allocator
		CachedScriptVM.OptimizedByteCode.Reserve(CachedScriptVM.ByteCode.Num());

		VectorVM::OptimizeByteCode(CachedScriptVM.ByteCode.GetData(), CachedScriptVM.OptimizedByteCode, MakeArrayView(ExternalFunctionRegisterCounts));
		if (CachedScriptVM.OptimizedByteCode.Num() > 0)
		{
			CachedScriptVM.ByteCode.Empty();
		}

		CachedScriptVM.OptimizedByteCode.Shrink();
	}
	else
	{
		// Async optimize the ByteCode
		AsyncTask(
			ENamedThreads::AnyThread,
			[WeakScript=TWeakObjectPtr<UNiagaraScript>(this), InExternalFunctionRegisterCounts=MoveTemp(ExternalFunctionRegisterCounts), InByteCode=CachedScriptVM.ByteCode, InCachedScriptVMId=CachedScriptVMId]() mutable
			{
				// Generate optimized byte code on any thread
				TArray<uint8> OptimizedByteCode;
				OptimizedByteCode.Reserve(InByteCode.Num());
				VectorVM::OptimizeByteCode(InByteCode.GetData(), OptimizedByteCode, MakeArrayView(InExternalFunctionRegisterCounts));

				// Kick off task to set optimized byte code on game thread
				AsyncTask(
					ENamedThreads::GameThread,
					[WeakScript, InOptimizedByteCode = MoveTemp(OptimizedByteCode), InCachedScriptVMId]() mutable
					{
						UNiagaraScript* NiagaraScript = WeakScript.Get();
						if ( (NiagaraScript != nullptr) && (NiagaraScript->CachedScriptVMId == InCachedScriptVMId) )
						{
							NiagaraScript->CachedScriptVM.OptimizedByteCode = MoveTemp(InOptimizedByteCode);
							NiagaraScript->CachedScriptVM.OptimizedByteCode.Shrink();
						}
					}
				);
			}
		);
	}
}

void UNiagaraScript::GenerateDefaultFunctionBindings()
{
	// generate the function bindings for those external functions where there's no user (per-instance) data required
	auto SimTarget = GetSimTarget();
	const int32 ExternalFunctionCount = CachedScriptVM.CalledVMExternalFunctions.Num();

	if (SimTarget.IsSet() && ExternalFunctionCount)
	{
		CachedScriptVM.CalledVMExternalFunctionBindings.Empty(ExternalFunctionCount);

		const FNiagaraScriptExecutionParameterStore* ScriptParameterStore = GetExecutionReadyParameterStore(*SimTarget);
		const auto& ScriptDataInterfaces = ScriptParameterStore->GetDataInterfaces();

		const int32 DataInterfaceCount = FMath::Min(CachedScriptVM.DataInterfaceInfo.Num(), ScriptDataInterfaces.Num());
		check(DataInterfaceCount == CachedScriptVM.DataInterfaceInfo.Num());
		check(DataInterfaceCount == ScriptDataInterfaces.Num());

		for (const FVMExternalFunctionBindingInfo& BindingInfo : CachedScriptVM.CalledVMExternalFunctions)
		{
			FVMExternalFunction& FuncBind = CachedScriptVM.CalledVMExternalFunctionBindings.AddDefaulted_GetRef();

			for (int32 DataInterfaceIt = 0; DataInterfaceIt < DataInterfaceCount; ++DataInterfaceIt)
			{
				const FNiagaraScriptDataInterfaceCompileInfo& ScriptInfo = CachedScriptVM.DataInterfaceInfo[DataInterfaceIt];

				if (ScriptInfo.UserPtrIdx == INDEX_NONE && ScriptInfo.Name == BindingInfo.OwnerName)
				{
					ScriptDataInterfaces[DataInterfaceIt]->GetVMExternalFunction(BindingInfo, nullptr, FuncBind);
				}
			}
		}
	}
}

void UNiagaraScript::PreSave(const class ITargetPlatform* TargetPlatform)
{
	Super::PreSave(TargetPlatform);

#if WITH_EDITORONLY_DATA
	// Pre-save can happen in any order for objects in the package and since this is now used to cache data for execution we need to make sure that the system compilation
	// is complete before caching the executable data.
	UNiagaraSystem* SystemOwner = FindRootSystem();
	if (SystemOwner)
	{
		SystemOwner->WaitForCompilationComplete();
	}

	ScriptExecutionParamStore.Empty();
	ScriptExecutionBoundParameters.Empty();

	// Make sure the data interfaces are consistent to prevent crashes in later caching operations.
	if (CachedScriptVM.DataInterfaceInfo.Num() != CachedDefaultDataInterfaces.Num())
	{
		UE_LOG(LogNiagara, Warning, TEXT("Data interface count mistmatch during script presave. Invaliding compile results (see full log for details).  Script: %s"), *GetPathName());
		UE_LOG(LogNiagara, Log, TEXT("Compiled DataInterfaceInfos:"));
		for (const FNiagaraScriptDataInterfaceCompileInfo& DataInterfaceCompileInfo : CachedScriptVM.DataInterfaceInfo)
		{
			UE_LOG(LogNiagara, Log, TEXT("Name:%s, Type: %s"), *DataInterfaceCompileInfo.Name.ToString(), *DataInterfaceCompileInfo.Type.GetName());
		}
		UE_LOG(LogNiagara, Log, TEXT("Cached DataInterfaceInfos:"));
		for (const FNiagaraScriptDataInterfaceInfo& DataInterfaceCacheInfo : CachedDefaultDataInterfaces)
		{
			UE_LOG(LogNiagara, Log, TEXT("Name:%s, Type: %s, Path:%s"), 
				*DataInterfaceCacheInfo.Name.ToString(), *DataInterfaceCacheInfo.Type.GetName(), 
				DataInterfaceCacheInfo.DataInterface != nullptr 
					? *DataInterfaceCacheInfo.DataInterface->GetPathName() 
					: TEXT("None"));
		}

		InvalidateCompileResults(TEXT("Data interface count mismatch during script presave."));
		return;
	}

	if (TargetPlatform && TargetPlatform->RequiresCookedData())
	{
		TOptional<ENiagaraSimTarget> SimTarget = GetSimTarget();
		if (SimTarget)
		{
			// Partial execution of InitFromOwningScript()
			ScriptExecutionParamStore.AddScriptParams(this, SimTarget.GetValue(), false);
			FNiagaraParameterStoreBinding::GetBindingData(&ScriptExecutionParamStore, &RapidIterationParameters, ScriptExecutionBoundParameters);
		}
	}
#endif
}

void UNiagaraScript::Serialize(FArchive& Ar)
{
	Ar.UsingCustomVersion(FNiagaraCustomVersion::GUID);		// only changes version if not loading
	const int32 NiagaraVer = Ar.CustomVer(FNiagaraCustomVersion::GUID);

	FNiagaraParameterStore TemporaryStore;
	int32 NumRemoved = 0;
	if (Ar.IsCooking())
	{
		bool bUsesRapidIterationParams = true;

#if WITH_EDITORONLY_DATA
		if (UNiagaraEmitter* Emitter = Cast<UNiagaraEmitter>(GetOuter()))
		{
			UNiagaraSystem* EmitterOwner = Cast<UNiagaraSystem>(Emitter->GetOuter());
			if (EmitterOwner && EmitterOwner->bBakeOutRapidIteration)
			{
				bUsesRapidIterationParams = false;
			}

			if (!Emitter->bBakeOutRapidIteration)
			{
				bUsesRapidIterationParams = true;
			}
		}
		else if (UNiagaraSystem* System = Cast<UNiagaraSystem>(GetOuter()))
		{
			if (System && System->bBakeOutRapidIteration)
			{
				bUsesRapidIterationParams = false;
			}
		}
#endif

		if (!bUsesRapidIterationParams)
		{
			// Copy off the parameter store for now..
			TemporaryStore = RapidIterationParameters;

			auto ParameterVariables = TemporaryStore.ReadParameterVariables();

			// Get the active parameters
			// Remove all parameters that aren't data interfaces or uobjects
			for (const FNiagaraVariableBase& Var : ParameterVariables)
			{
				if (Var.IsDataInterface() || Var.IsUObject())
					continue;
				RapidIterationParameters.RemoveParameter(Var);
				NumRemoved++;
			}

			UE_LOG(LogNiagara, Verbose, TEXT("Pruned %d/%d parameters from script %s"), NumRemoved, ParameterVariables.Num(), *GetFullName());
		}
	}

#if WITH_EDITORONLY_DATA
	if (Ar.IsCooking() && Ar.IsSaving())
	{
		auto& ExecutableData = GetVMExecutableData();

		if (Usage != ENiagaraScriptUsage::ParticleGPUComputeScript)
		{
			ExecutableData.BakeScriptLiterals(ExecutableData.ScriptLiterals);

			// we only need the padding info for when we're dealing with GPU scripts (for
			// FNiagaraScriptInstanceParameterStore::CopyParameterDataToPaddedBuffer())
			ScriptExecutionParamStore.PaddingInfo.Empty();
		}
		else
		{
			ExecutableData.ScriptLiterals.Empty();
			ScriptExecutionParamStore.CoalescePaddingInfo();
		}

		if (!HasValidParameterBindings())
		{
			UE_LOG(LogNiagara, Warning, TEXT("Mismatch between binding between RapidIterationParamters and ScriptExecutionParameters for system %s"), *GetFullName());
		}
	}

	if (Ar.IsLoading())
	{
		IsCooked = Ar.IsFilterEditorOnly();
	}
#endif

	Super::Serialize(Ar);

	// Restore after serialize
	if (Ar.IsCooking() && NumRemoved > 0)
	{
		RapidIterationParameters = TemporaryStore;
	}

	bool IsValidShaderScript = false;
	if (NiagaraVer < FNiagaraCustomVersion::DontCompileGPUWhenNotNeeded)
	{
		IsValidShaderScript = Usage != ENiagaraScriptUsage::Module && Usage != ENiagaraScriptUsage::Function && Usage != ENiagaraScriptUsage::DynamicInput
			&& (NiagaraVer < FNiagaraCustomVersion::NiagaraShaderMapCooking2 || (Usage != ENiagaraScriptUsage::SystemSpawnScript && Usage != ENiagaraScriptUsage::SystemUpdateScript))
			&& (NiagaraVer < FNiagaraCustomVersion::NiagaraCombinedGPUSpawnUpdate || (Usage != ENiagaraScriptUsage::ParticleUpdateScript && Usage != ENiagaraScriptUsage::EmitterSpawnScript && Usage != ENiagaraScriptUsage::EmitterUpdateScript));
	}
	else if (NiagaraVer < FNiagaraCustomVersion::MovedToDerivedDataCache)
	{
		IsValidShaderScript = LegacyCanBeRunOnGpu();
	}
	else
	{
		IsValidShaderScript = CanBeRunOnGpu();
	}

	if (IsValidShaderScript)
	{
		if (NiagaraVer < FNiagaraCustomVersion::UseHashesToIdentifyCompileStateOfTopLevelScripts)
		{
			// In some rare cases a GPU script could have been saved in an error state in a version where skeletal mesh or static mesh data interfaces didn't work properly on GPU.
			// This would fail in the current regime.
			for (const FNiagaraScriptDataInterfaceCompileInfo& InterfaceInfo : CachedScriptVM.DataInterfaceInfo)
			{
				if (InterfaceInfo.Type.GetClass() == UNiagaraDataInterfaceSkeletalMesh::StaticClass() ||
					InterfaceInfo.Type.GetClass() == UNiagaraDataInterfaceStaticMesh::StaticClass())
				{
					IsValidShaderScript = false;
				}
			}
		}
	}

	SerializeNiagaraShaderMaps(Ar, NiagaraVer, IsValidShaderScript);
}

/** Is usage A dependent on Usage B?*/
bool UNiagaraScript::IsUsageDependentOn(ENiagaraScriptUsage InUsageA, ENiagaraScriptUsage InUsageB)
{
	if (InUsageA == InUsageB)
	{
		return false;
	}

	// Usages of the same phase are interdependent because we copy the attributes from one to the other and if those got 
	// out of sync, there could be problems.

	if ((InUsageA == ENiagaraScriptUsage::ParticleSpawnScript || InUsageA == ENiagaraScriptUsage::ParticleSpawnScriptInterpolated || InUsageA == ENiagaraScriptUsage::ParticleUpdateScript || InUsageA == ENiagaraScriptUsage::ParticleEventScript)
		&& (InUsageB == ENiagaraScriptUsage::ParticleSpawnScript || InUsageB == ENiagaraScriptUsage::ParticleSpawnScriptInterpolated || InUsageB == ENiagaraScriptUsage::ParticleUpdateScript || InUsageB == ENiagaraScriptUsage::ParticleEventScript))
	{
		return true;
	}

	// The GPU compute script is always dependent on the other particle scripts.
	if ((InUsageA == ENiagaraScriptUsage::ParticleGPUComputeScript)
		&& (InUsageB == ENiagaraScriptUsage::ParticleSpawnScript || InUsageB == ENiagaraScriptUsage::ParticleSpawnScriptInterpolated || InUsageB == ENiagaraScriptUsage::ParticleUpdateScript || InUsageB == ENiagaraScriptUsage::ParticleEventScript || InUsageB == ENiagaraScriptUsage::ParticleSimulationStageScript))
	{
		return true;
	}

	if ((InUsageA == ENiagaraScriptUsage::EmitterSpawnScript || InUsageA == ENiagaraScriptUsage::EmitterUpdateScript)
		&& (InUsageB == ENiagaraScriptUsage::EmitterSpawnScript || InUsageB == ENiagaraScriptUsage::EmitterUpdateScript))
	{
		return true;
	}

	if ((InUsageA == ENiagaraScriptUsage::SystemSpawnScript || InUsageA == ENiagaraScriptUsage::SystemUpdateScript)
		&& (InUsageB == ENiagaraScriptUsage::SystemSpawnScript || InUsageB == ENiagaraScriptUsage::SystemUpdateScript))
	{
		return true;
	}

	return false;
}

bool UNiagaraScript::ConvertUsageToGroup(ENiagaraScriptUsage InUsage, ENiagaraScriptGroup& OutGroup)
{
	if (IsParticleScript(InUsage) || IsStandaloneScript(InUsage))
	{
		OutGroup = ENiagaraScriptGroup::Particle;
		return true;
	}
	else if (IsEmitterSpawnScript(InUsage) || IsEmitterUpdateScript(InUsage))
	{
		OutGroup = ENiagaraScriptGroup::Emitter;
		return true;
	}
	else if (IsSystemSpawnScript(InUsage) || IsSystemUpdateScript(InUsage))
	{
		OutGroup = ENiagaraScriptGroup::System;
		return true;
	}

	return false;
}

void UNiagaraScript::PostLoad()
{
	Super::PostLoad();
	
	RapidIterationParameters.PostLoad();

	if (FPlatformProperties::RequiresCookedData() || IsScriptCooked())
	{
		ScriptExecutionParamStore.PostLoad();

		// if our bindings aren't valid, then something has gone wrong with our cook and we need to disable this Script, which will in turn
		// disable the owning script and system
		if (!HasValidParameterBindings())
		{
			UE_LOG(LogNiagara, Error, TEXT("Mismatch between binding between RapidIterationParamters and ScriptExecutionParameters for system %s"), *GetFullName());

			CachedScriptVM.Reset();
			return;
		}

		RapidIterationParameters.Bind(&ScriptExecutionParamStore, &ScriptExecutionBoundParameters);
		ScriptExecutionParamStore.bInitialized = true;
		ScriptExecutionBoundParameters.Empty();

		// generate the function bindings for those external functions where there's no user (per-instance) data required
		GenerateDefaultFunctionBindings();
	}

	// Because we might be using these cached data interfaces, we need to make sure that they are properly postloaded.
	for (FNiagaraScriptDataInterfaceInfo& Info : CachedDefaultDataInterfaces)
	{
		if (Info.DataInterface)
		{
			Info.DataInterface->ConditionalPostLoad();
		}
	}

<<<<<<< HEAD
	// Because we might be using these cached data interfaces, we need to make sure that they are properly postloaded.
	for (FNiagaraScriptDataInterfaceInfo& Info : CachedDefaultDataInterfaces)
	{
		if (Info.DataInterface)
		{
			Info.DataInterface->ConditionalPostLoad();
		}
	}

	bool bNeedsRecompile = false;
=======
>>>>>>> 24776ab6
	const int32 NiagaraVer = GetLinkerCustomVersion(FNiagaraCustomVersion::GUID);

#if WITH_EDITORONLY_DATA
	if (NiagaraVer < FNiagaraCustomVersion::AddSimulationStageUsageEnum)
	{
		uint8 SimulationStageIndex = (uint8)ENiagaraScriptUsage::ParticleSimulationStageScript;
		uint8 MaxIndex = (uint8)ENiagaraScriptUsage::SystemUpdateScript;
		// Start at the end and shift the bits down to account for the new shader stage bit.
		for (uint8 CurrentIndex = MaxIndex; CurrentIndex > SimulationStageIndex; CurrentIndex--)
		{
			uint8 OldIndex = CurrentIndex - 1;
			if ((ModuleUsageBitmask & (1 << OldIndex)) != 0)
			{
				ModuleUsageBitmask |= 1 << CurrentIndex;
			}
			else
			{
				ModuleUsageBitmask &= ~(1 << CurrentIndex);
			}
		}
		// Clear the simulation stage bit.
		ModuleUsageBitmask &= ~(1 << SimulationStageIndex);
	}

	if (NiagaraVer < FNiagaraCustomVersion::SimulationStageInUsageBitmask)
	{
		const TArray<ENiagaraScriptUsage> SupportedUsages = GetSupportedUsageContextsForBitmask(ModuleUsageBitmask);
		if (SupportedUsages.Contains(ENiagaraScriptUsage::ParticleUpdateScript))
		{
			// Set the simulation stage bit by default to true for old assets if particle update is enabled as well
			uint8 SimulationStageIndex = (uint8)ENiagaraScriptUsage::ParticleSimulationStageScript;
			ModuleUsageBitmask |= (1 << SimulationStageIndex);
		}
	}

	if (Source != nullptr)
	{
		Source->ConditionalPostLoad();
		bool bScriptVMNeedsRebuild = false;
		FString RebuildReason;
		if (NiagaraVer < FNiagaraCustomVersion::UseHashesToIdentifyCompileStateOfTopLevelScripts && CachedScriptVMId.CompilerVersionID.IsValid())
		{
			FGuid BaseId = Source->GetCompileBaseId(Usage, UsageId);
			if (BaseId.IsValid() == false)
			{
				UE_LOG(LogNiagara, Warning,
					TEXT("Invalidating compile ids for script %s because it doesn't have a valid base id.  The owning asset will continue to compile on load until it is resaved."),
					*GetPathName());
				InvalidateCompileResults(TEXT("Script didn't have a valid base id."));
				Source->ForceGraphToRecompileOnNextCheck();
			}
			else
			{
				FNiagaraCompileHash CompileHash = Source->GetCompileHash(Usage, UsageId);
				if (CompileHash.IsValid())
				{
					CachedScriptVMId.BaseScriptCompileHash = CompileHash;
				}
				else
				{
					// If the compile hash isn't valid, the vm id needs to be recalculated and the cached vm needs to be invalidated.
					bScriptVMNeedsRebuild = true;
					RebuildReason = TEXT("Script did not have a valid compile hash.");
				}
			}
		}

		if (CachedScriptVMId.CompilerVersionID.IsValid() && CachedScriptVMId.CompilerVersionID != FNiagaraCustomVersion::LatestScriptCompileVersion)
		{
			bScriptVMNeedsRebuild = true;
			RebuildReason = TEXT("Niagara compiler version changed since the last time the script was compiled.");
		}

		if (bScriptVMNeedsRebuild)
		{
			// Force a rebuild on the source vm ids, and then invalidate the current cache to force the script to be unsynchronized.
			// We modify here in post load so that it will cause the owning asset to resave when running the resave commandlet.
			bool bForceRebuild = true;
			Modify();
			Source->ComputeVMCompilationId(CachedScriptVMId, Usage, UsageId, bForceRebuild);
			InvalidateCompileResults(RebuildReason);
		}

		// Convert visibility of old assets
		if (NiagaraVer < FNiagaraCustomVersion::AddLibraryAssetProperty || (NiagaraVer < FNiagaraCustomVersion::AddLibraryVisibilityProperty && bExposeToLibrary_DEPRECATED))
		{
			LibraryVisibility = ENiagaraScriptLibraryVisibility::Library;
		}
	}
#endif
	
	ProcessSerializedShaderMaps();

#if WITH_EDITORONLY_DATA
	if (CachedScriptVMId.BaseScriptCompileHash.IsValid())
	{
		CacheResourceShadersForRendering(false, false /*bNeedsRecompile*/);
	}
#endif

	GenerateStatIDs();

	// Optimize the VM script for runtime usage
	AsyncOptimizeByteCode();
}

bool UNiagaraScript::IsReadyToRun(ENiagaraSimTarget SimTarget) const
{
	if (SimTarget == ENiagaraSimTarget::CPUSim)
	{
		if (CachedScriptVM.IsValid())
		{
			return true;
		}
	}
	else if (SimTarget == ENiagaraSimTarget::GPUComputeSim)
	{
		return CanBeRunOnGpu();
	}

	return false;
}

bool UNiagaraScript::ShouldCacheShadersForCooking(const ITargetPlatform* TargetPlatform) const
{
	if (CanBeRunOnGpu())
	{
		UNiagaraEmitter* OwningEmitter = GetTypedOuter<UNiagaraEmitter>();
		if (OwningEmitter != nullptr && OwningEmitter->SimTarget == ENiagaraSimTarget::GPUComputeSim && OwningEmitter->NeedsLoadForTargetPlatform(TargetPlatform))
		{
			return true;
		}
	}
	return false;
}

void UNiagaraScript::GenerateStatIDs()
{
#if STATS
	StatScopesIDs.Empty();
	if (IsReadyToRun(ENiagaraSimTarget::CPUSim))
	{
		StatScopesIDs.Reserve(CachedScriptVM.StatScopes.Num());
		for (FNiagaraStatScope& StatScope : CachedScriptVM.StatScopes)
		{
			StatScopesIDs.Add(FDynamicStats::CreateStatId<FStatGroup_STATGROUP_NiagaraDetailed>(StatScope.FriendlyName.ToString()));
		}
	}
#elif ENABLE_STATNAMEDEVENTS
	StatNamedEvents.Empty();

	static const IConsoleVariable* CVarOptimizeVMDetailedStats = IConsoleManager::Get().FindConsoleVariable(TEXT("vm.DetailedVMScriptStats"));
	if (CVarOptimizeVMDetailedStats && CVarOptimizeVMDetailedStats->GetInt() != 0)
	{
		if (IsReadyToRun(ENiagaraSimTarget::CPUSim))
		{
			StatNamedEvents.Reserve(CachedScriptVM.StatScopes.Num());
			for (FNiagaraStatScope& StatScope : CachedScriptVM.StatScopes)
			{
				StatNamedEvents.Add(StatScope.FriendlyName.ToString());
			}
		}
	}
#endif
}

#if WITH_EDITOR

void UNiagaraScript::PostEditChangeProperty(FPropertyChangedEvent& PropertyChangedEvent)
{
	Super::PostEditChangeProperty(PropertyChangedEvent);

	FName PropertyName;
	if (PropertyChangedEvent.Property)
	{
		PropertyName = PropertyChangedEvent.Property->GetFName();
	}

	CacheResourceShadersForRendering(true);

	if (PropertyName == GET_MEMBER_NAME_CHECKED(UNiagaraScript, bDeprecated) || 
		PropertyName == GET_MEMBER_NAME_CHECKED(UNiagaraScript, DeprecationMessage) ||
		PropertyName == GET_MEMBER_NAME_CHECKED(UNiagaraScript, DeprecationRecommendation))
	{
		if (Source)
		{
			Source->MarkNotSynchronized(TEXT("Deprecation changed."));
		}
	}

	if (PropertyName == GET_MEMBER_NAME_CHECKED(UNiagaraScript, bExperimental) || 
		PropertyName == GET_MEMBER_NAME_CHECKED(UNiagaraScript, ExperimentalMessage))
	{
		if (Source)
		{
			Source->MarkNotSynchronized(TEXT("Experimental changed."));
		}
	}

	CustomAssetRegistryTagCache.Reset();
	OnPropertyChangedDelegate.Broadcast(PropertyChangedEvent);
}

#endif

#if WITH_EDITORONLY_DATA
bool UNiagaraScript::AreScriptAndSourceSynchronized() const
{
	if (Source)
	{
		FNiagaraVMExecutableDataId NewId;
		ComputeVMCompilationId(NewId);
		bool bSynchronized = (NewId.IsValid() && NewId == CachedScriptVMId);
		if (!bSynchronized && NewId.IsValid() && CachedScriptVMId.IsValid() && CachedScriptVM.IsValid())
		{
			if (NewId != LastReportedVMId)
			{
				if (GEnableVerboseNiagaraChangeIdLogging)
				{
					if (NewId.BaseScriptCompileHash != CachedScriptVMId.BaseScriptCompileHash)
					{
						UE_LOG(LogNiagara, Log, TEXT("AreScriptAndSourceSynchronized base script compile hashes don't match. %s != %s, script %s"),
							*NewId.BaseScriptCompileHash.ToString(), *CachedScriptVMId.BaseScriptCompileHash.ToString(), *GetPathName());
					}

					if (NewId.ReferencedCompileHashes.Num() != CachedScriptVMId.ReferencedCompileHashes.Num())
					{
						UE_LOG(LogNiagara, Log, TEXT("AreScriptAndSourceSynchronized num referenced compile hashes don't match. %d != %d, script %s"),
							NewId.ReferencedCompileHashes.Num(), CachedScriptVMId.ReferencedCompileHashes.Num(), *GetPathName());
					}
					else
					{
						for (int32 i = 0; i < NewId.ReferencedCompileHashes.Num(); i++)
						{
							if (NewId.ReferencedCompileHashes[i] != CachedScriptVMId.ReferencedCompileHashes[i])
							{
								UE_LOG(LogNiagara, Log, TEXT("AreScriptAndSourceSynchronized referenced compile hash %d doesn't match. %s != %s, script %s, source %s"),
									i, *NewId.ReferencedCompileHashes[i].ToString(), *CachedScriptVMId.ReferencedCompileHashes[i].ToString(), *GetPathName(),
									*NewId.DebugReferencedObjects[i]);
							}
						}
					}
				}
				LastReportedVMId = NewId;
			}
		}

		return bSynchronized;
	}
	else
	{
		return false;
	}
}

void UNiagaraScript::MarkScriptAndSourceDesynchronized(FString Reason)
{
	if (Source)
	{
		Source->MarkNotSynchronized(Reason);
	}
}

bool UNiagaraScript::HandleVariableRenames(const TMap<FNiagaraVariable, FNiagaraVariable>& OldToNewVars, const FString& UniqueEmitterName)
{
	bool bConvertedAnything = false;
	auto Iter = OldToNewVars.CreateConstIterator();
	while (Iter)
	{
		// Sometimes the script is under the generic name, other times it has been converted to the unique emitter name. Handle both cases below...
		FNiagaraVariable RISrcVarA = FNiagaraUtilities::ConvertVariableToRapidIterationConstantName(Iter->Key, !UniqueEmitterName.IsEmpty() ? TEXT("Emitter") : nullptr , GetUsage());
		FNiagaraVariable RISrcVarB = FNiagaraUtilities::ConvertVariableToRapidIterationConstantName(Iter->Key, !UniqueEmitterName.IsEmpty() ? *UniqueEmitterName : nullptr, GetUsage());
		FNiagaraVariable RIDestVarA = FNiagaraUtilities::ConvertVariableToRapidIterationConstantName(Iter->Value, !UniqueEmitterName.IsEmpty() ? TEXT("Emitter") : nullptr, GetUsage());
		FNiagaraVariable RIDestVarB = FNiagaraUtilities::ConvertVariableToRapidIterationConstantName(Iter->Value, !UniqueEmitterName.IsEmpty() ? *UniqueEmitterName : nullptr, GetUsage());

		{
			if (nullptr != RapidIterationParameters.FindParameterOffset(RISrcVarA))
			{
				RapidIterationParameters.RenameParameter(RISrcVarA, RIDestVarA.GetName());
				UE_LOG(LogNiagara, Log, TEXT("Converted RI variable \"%s\" to \"%s\" in Script \"%s\""), *RISrcVarA.GetName().ToString(), *RIDestVarA.GetName().ToString(), *GetFullName());
				bConvertedAnything = true;
			}
			else if (nullptr != RapidIterationParameters.FindParameterOffset(RISrcVarB))
			{
				RapidIterationParameters.RenameParameter(RISrcVarB, RIDestVarB.GetName());
				UE_LOG(LogNiagara, Log, TEXT("Converted RI variable \"%s\" to \"%s\" in Script \"%s\""), *RISrcVarB.GetName().ToString(), *RIDestVarB.GetName().ToString(), *GetFullName());
				bConvertedAnything = true;
			}
		}

		{
			// Go ahead and convert the stored VM executable data too. I'm not 100% sure why this is necessary, since we should be recompiling.
			int32 VarIdx = GetVMExecutableData().Parameters.Parameters.IndexOfByKey(RISrcVarA);
			if (VarIdx != INDEX_NONE)
			{
				GetVMExecutableData().Parameters.Parameters[VarIdx].SetName(RIDestVarA.GetName());
				UE_LOG(LogNiagara, Log, TEXT("Converted exec param variable \"%s\" to \"%s\" in Script \"%s\""), *RISrcVarA.GetName().ToString(), *RIDestVarA.GetName().ToString(), *GetFullName());
				bConvertedAnything = true;
			}

			VarIdx = GetVMExecutableData().Parameters.Parameters.IndexOfByKey(RISrcVarB);
			if (VarIdx != INDEX_NONE)
			{
				GetVMExecutableData().Parameters.Parameters[VarIdx].SetName(RIDestVarB.GetName());
				UE_LOG(LogNiagara, Log, TEXT("Converted exec param  variable \"%s\" to \"%s\" in Script \"%s\""), *RISrcVarB.GetName().ToString(), *RIDestVarB.GetName().ToString(), *GetFullName());
				bConvertedAnything = true;
			}
		}

		{
			// Also handle any data set mappings...
			auto DS2PIterator = GetVMExecutableData().DataSetToParameters.CreateIterator();
			while (DS2PIterator)
			{
				for (int32 i = 0; i < DS2PIterator.Value().Parameters.Num(); i++)
				{
					FNiagaraVariable Var = DS2PIterator.Value().Parameters[i];
					if (Var == RISrcVarA)
					{
						DS2PIterator.Value().Parameters[i].SetName(RIDestVarA.GetName());
						bConvertedAnything = true;
					}
					else if (Var == RISrcVarB)
					{
						DS2PIterator.Value().Parameters[i].SetName(RIDestVarB.GetName());
						bConvertedAnything = true;
					}
				}
				++DS2PIterator;
			}
		}
		++Iter;
	}

	if (bConvertedAnything)
	{
		InvalidateExecutionReadyParameterStores();
	}

	return bConvertedAnything;
}

static bool ValidateExecData(const UNiagaraScript* Script, const FNiagaraVMExecutableData& ExecData, FString& ErrorString)
{
	bool IsValid = true;

	for (const auto& Attribute : ExecData.Attributes)
	{
		if (!Attribute.IsValid())
		{
			ErrorString.Appendf(TEXT("Failure - %s - Attribute [%s] is invalid!\n"), Script ? *Script->GetFullName() : TEXT("<unknown>"), *Attribute.GetName().ToString());
			IsValid = false;
		}
	}

	for (const auto& Parameter : ExecData.Parameters.Parameters)
	{
		if (!Parameter.IsValid())
		{
			ErrorString.Appendf(TEXT("Failure - %s - Parameter [%s] is invalid!\n"), Script ? *Script->GetFullName() : TEXT("<unknown>"), *Parameter.GetName().ToString());
			IsValid = false;
		}
	}

	return IsValid;
}

bool UNiagaraScript::BinaryToExecData(const UNiagaraScript* Script, const TArray<uint8>& InBinaryData, FNiagaraVMExecutableData& OutExecData)
{
	check(IsInGameThread());
	if (InBinaryData.Num() == 0)
	{
		return false;
	}

	FMemoryReader Ar(InBinaryData, true);
	FObjectAndNameAsStringProxyArchive SafeAr(Ar, false);
	OutExecData.SerializeData(SafeAr, true);

	FString ValidationErrors;
	if (!ValidateExecData(Script, OutExecData, ValidationErrors))
	{
		UE_LOG(LogNiagara, Display, TEXT("Failed to validate FNiagaraVMExecutableData received from DDC, rejecting!  Reasons:\n%s"), *ValidationErrors);
		return false;
	}

	return !SafeAr.IsError();
}

bool UNiagaraScript::ExecToBinaryData(const UNiagaraScript* Script, TArray<uint8>& OutBinaryData, FNiagaraVMExecutableData& InExecData)
{
	check(IsInGameThread());

	FString ValidationErrors;
	if (!ValidateExecData(Script, InExecData, ValidationErrors))
	{
		UE_LOG(LogNiagara, Error, TEXT("Failed to validate FNiagaraVMExecutableData being pushed to DDC, rejecting!  Errors:\n%s"), *ValidationErrors);
		return false;
	}

	FMemoryWriter Ar(OutBinaryData, true);
	FObjectAndNameAsStringProxyArchive SafeAr(Ar, false);
	InExecData.SerializeData(SafeAr, true);

	return OutBinaryData.Num() != 0 && !SafeAr.IsError();
}

UNiagaraScript* UNiagaraScript::MakeRecursiveDeepCopy(UObject* DestOuter, TMap<const UObject*, UObject*>& ExistingConversions) const
{
	check(GetOuter() != DestOuter);

	bool bSourceConvertedAlready = ExistingConversions.Contains(Source);

	ResetLoaders(GetTransientPackage()); // Make sure that we're not going to get invalid version number linkers into the transient package. 
	GetTransientPackage()->LinkerCustomVersion.Empty();

	// For some reason, the default parameters of FObjectDuplicationParameters aren't the same as
	// StaticDuplicateObject uses internally. These are copied from Static Duplicate Object...
	EObjectFlags FlagMask = RF_AllFlags & ~RF_Standalone & ~RF_Public; // Remove Standalone and Public flags.
	EDuplicateMode::Type DuplicateMode = EDuplicateMode::Normal;
	EInternalObjectFlags InternalFlagsMask = EInternalObjectFlags::AllFlags;

	FObjectDuplicationParameters ObjParameters((UObject*)this, GetTransientPackage());
	ObjParameters.DestName = NAME_None;
	if (this->GetOuter() != DestOuter)
	{
		// try to keep the object name consistent if possible
		if (FindObjectFast<UObject>(DestOuter, GetFName()) == nullptr)
		{
			ObjParameters.DestName = GetFName();
		}
	}

	ObjParameters.DestClass = GetClass();
	ObjParameters.FlagMask = FlagMask;
	ObjParameters.InternalFlagMask = InternalFlagsMask;
	ObjParameters.DuplicateMode = DuplicateMode;
	
	// Make sure that we don't duplicate objects that we've already converted...
	TMap<const UObject*, UObject*>::TConstIterator It = ExistingConversions.CreateConstIterator();
	while (It)
	{
		ObjParameters.DuplicationSeed.Add(const_cast<UObject*>(It.Key()), It.Value());
		++It;
	}

	UNiagaraScript*	Script = CastChecked<UNiagaraScript>(StaticDuplicateObjectEx(ObjParameters));

	check(Script->HasAnyFlags(RF_Standalone) == false);
	check(Script->HasAnyFlags(RF_Public) == false);

	if (bSourceConvertedAlready)
	{
		// Confirm that we've converted these properly..
		check(Script->Source == ExistingConversions[Source]);
	}

	if (DestOuter != nullptr)
	{
		Script->Rename(nullptr, DestOuter, REN_DoNotDirty | REN_DontCreateRedirectors | REN_NonTransactional);
	}
	UE_LOG(LogNiagara, Warning, TEXT("MakeRecursiveDeepCopy %s"), *Script->GetFullName());
	ExistingConversions.Add(const_cast<UNiagaraScript*>(this), Script);

	// Since the Source is the only thing we subsume from UNiagaraScripts, only do the subsume if 
	// we haven't already converted it.
	if (bSourceConvertedAlready == false)
	{
		Script->SubsumeExternalDependencies(ExistingConversions);
	}
	return Script;
}

void UNiagaraScript::SubsumeExternalDependencies(TMap<const UObject*, UObject*>& ExistingConversions)
{
	Source->SubsumeExternalDependencies(ExistingConversions);
}

void WriteTextFileToDisk(FString SaveDirectory, FString FileName, FString TextToSave, bool bAllowOverwriting)
{
	IPlatformFile& PlatformFile = FPlatformFileManager::Get().GetPlatformFile();

	// CreateDirectoryTree returns true if the destination
	// directory existed prior to call or has been created
	// during the call.
	if (PlatformFile.CreateDirectoryTree(*SaveDirectory))
	{
		// Get absolute file path
		FString AbsoluteFilePath = SaveDirectory + "/" + FileName;

		// Allow overwriting or file doesn't already exist
		if (bAllowOverwriting || !PlatformFile.FileExists(*AbsoluteFilePath))
		{
			if (FFileHelper::SaveStringToFile(TextToSave, *AbsoluteFilePath))
			{
				UE_LOG(LogNiagara, Log, TEXT("Wrote file to %s"), *AbsoluteFilePath);
				return;
			}

		}
	}
}

UNiagaraDataInterface* UNiagaraScript::CopyDataInterface(UNiagaraDataInterface* Src, UObject* Owner)
{
	if (Src)
	{
		UNiagaraDataInterface* DI = NewObject<UNiagaraDataInterface>(Owner, const_cast<UClass*>(Src->GetClass()), NAME_None, RF_Transactional | RF_Public);
		Src->CopyTo(DI);
		return DI;
	}
	return nullptr;
}


UNiagaraDataInterface* ResolveDataInterface(FNiagaraCompileRequestDataBase* InBase, FName VariableName) 
{
	UNiagaraDataInterface* const* FoundDI = InBase->GetObjectNameMap().Find(VariableName);
	if (FoundDI && *(FoundDI))
	{
		return *FoundDI;
	}
	return nullptr;
}

void DumpNameMap(FNiagaraCompileRequestDataBase* InBase) 
{
	for (const TPair<FName, UNiagaraDataInterface*>& Pair : InBase->GetObjectNameMap())
	{
		UE_LOG(LogNiagara, Log, TEXT("%s -> %s"), *Pair.Key.ToString(), *GetPathNameSafe(Pair.Value));
	}
}



void UNiagaraScript::SetVMCompilationResults(const FNiagaraVMExecutableDataId& InCompileId, FNiagaraVMExecutableData& InScriptVM, FNiagaraCompileRequestDataBase* InRequestData)
{
	check(InRequestData != nullptr);

	CachedScriptVMId = InCompileId;
	CachedScriptVM = InScriptVM;
	CachedParameterCollectionReferences.Empty();
	// Proactively clear out the script resource, because it might be stale now.
	ScriptResource->Invalidate();
	
	if (CachedScriptVM.LastCompileStatus == ENiagaraScriptCompileStatus::NCS_Error)
	{
		// Compiler errors for Niagara will have a strong UI impact but the game should still function properly, there 
		// will just be oddities in the visuals. It should be acted upon, but in no way should the game be blocked from
		// a successful cook because of it. Therefore, we do a warning.
		UE_ASSET_LOG(LogNiagara, Warning, this, TEXT("%s"), *CachedScriptVM.ErrorMsg);
	}
	else if (CachedScriptVM.LastCompileStatus == ENiagaraScriptCompileStatus::NCS_UpToDateWithWarnings)
	{
		// Compiler warnings for Niagara are meant for notification and should have a UI representation, but 
		// should be expected to still function properly and can be acted upon at the user's leisure. This makes
		// them best logged as Display messages, as Log will not be shown in the cook.
		UE_ASSET_LOG(LogNiagara, Display, this, TEXT("%s"), *CachedScriptVM.ErrorMsg);
	}

	// The compilation process only references via soft references any parameter collections. This resolves those 
	// soft references to real references.
	for (FString& Path : CachedScriptVM.ParameterCollectionPaths)
	{
		FSoftObjectPath SoftPath(Path);
		UObject* Obj = SoftPath.TryLoad();
		UNiagaraParameterCollection* ParamCollection = Cast<UNiagaraParameterCollection>(Obj);
		if (ParamCollection != nullptr)
		{
			CachedParameterCollectionReferences.Add(ParamCollection);
		}
	}

	CachedDefaultDataInterfaces.Empty(CachedScriptVM.DataInterfaceInfo.Num());
	for (const FNiagaraScriptDataInterfaceCompileInfo& Info : CachedScriptVM.DataInterfaceInfo)
	{
		int32 Idx = CachedDefaultDataInterfaces.AddDefaulted();
		CachedDefaultDataInterfaces[Idx].UserPtrIdx = Info.UserPtrIdx;
		CachedDefaultDataInterfaces[Idx].Name = InRequestData->ResolveEmitterAlias(Info.Name);
		CachedDefaultDataInterfaces[Idx].Type = Info.Type;
		CachedDefaultDataInterfaces[Idx].RegisteredParameterMapRead = InRequestData->ResolveEmitterAlias(Info.RegisteredParameterMapRead);
		CachedDefaultDataInterfaces[Idx].RegisteredParameterMapWrite = InRequestData->ResolveEmitterAlias(Info.RegisteredParameterMapWrite);

		// We compiled it just a bit ago, so we should be able to resolve it from the table that we passed in.
		UNiagaraDataInterface* FindDIById = ResolveDataInterface(InRequestData, CachedDefaultDataInterfaces[Idx].Name);
		if (FindDIById != nullptr )
		{
			CachedDefaultDataInterfaces[Idx].DataInterface = CopyDataInterface(FindDIById, this);
			check(CachedDefaultDataInterfaces[Idx].DataInterface != nullptr);
		}			
		
		if (CachedDefaultDataInterfaces[Idx].DataInterface == nullptr)
		{
			// Use the CDO since we didn't have a default..
			UObject* Obj = const_cast<UClass*>(Info.Type.GetClass())->GetDefaultObject(true);
			CachedDefaultDataInterfaces[Idx].DataInterface = Cast<UNiagaraDataInterface>(CopyDataInterface(CastChecked<UNiagaraDataInterface>(Obj), this));

			if (Info.bIsPlaceholder == false)
			{
				UE_LOG(LogNiagara, Warning, TEXT("We somehow ended up with a data interface that we couldn't match post compile. This shouldn't happen. Creating a dummy to prevent crashes. DataInterfaceInfoName:%s Object:%s"), *Info.Name.ToString(), *GetPathNameSafe(this));
				UE_LOG(LogNiagara, Log, TEXT("Object to Name map contents:"));
				DumpNameMap(InRequestData);
			}
		}
		check(CachedDefaultDataInterfaces[Idx].DataInterface != nullptr);
	}

	GenerateStatIDs();

	// Now go ahead and trigger the GPU script compile now that we have a compiled GPU hlsl script.
	if (Usage == ENiagaraScriptUsage::ParticleGPUComputeScript)
	{
		if (CachedScriptVMId.CompilerVersionID.IsValid() && CachedScriptVMId.BaseScriptCompileHash.IsValid())
		{
			CacheResourceShadersForRendering(false, true);
		}
		else
		{
			UE_LOG(LogNiagara, Warning,
				TEXT("Could not cache resource shaders for rendering for script %s because it had an invalid cached script id. This should be fixed by force recompiling the owning asset using the 'Full Rebuild' option and then saving the asset."),
				*GetPathName());
		}
	}

	InvalidateExecutionReadyParameterStores();
	
	AsyncOptimizeByteCode();

	OnVMScriptCompiled().Broadcast(this);
}

void UNiagaraScript::InvalidateExecutionReadyParameterStores()
{
#if WITH_EDITORONLY_DATA
	// Make sure that we regenerate any parameter stores, since they must be kept in sync with the layout from script compilation.
	ScriptExecutionParamStoreCPU.Empty();
	ScriptExecutionParamStoreGPU.Empty();
#endif
}

void UNiagaraScript::ForceGraphToRecompileOnNextCheck()
{
	GetSource()->ForceGraphToRecompileOnNextCheck();
}

void UNiagaraScript::RequestCompile(bool bForceCompile)
{
	if (!AreScriptAndSourceSynchronized() || bForceCompile)
	{
		if (IsCompilable() == false)
		{
			CachedScriptVM.LastCompileStatus = ENiagaraScriptCompileStatus::NCS_Unknown;
			CachedScriptVMId = LastGeneratedVMId;
			return;
		}

		COOK_STAT(auto Timer = NiagaraScriptCookStats::UsageStats.TimeSyncWork());

		CachedScriptVM.LastCompileStatus = ENiagaraScriptCompileStatus::NCS_BeingCreated;

		TArray<TSharedPtr<FNiagaraCompileRequestDataBase, ESPMode::ThreadSafe>> DependentRequests;
		TArray<uint8> OutData;
		INiagaraModule& NiagaraModule = FModuleManager::Get().LoadModuleChecked<INiagaraModule>(TEXT("Niagara"));
		TSharedPtr<FNiagaraCompileRequestDataBase, ESPMode::ThreadSafe> RequestData = NiagaraModule.Precompile(this);

		if (RequestData.IsValid() == false)
		{
			COOK_STAT(Timer.TrackCyclesOnly());
			UE_LOG(LogNiagara, Error, TEXT("Failed to precompile %s.  This is due to unexpected invalid or broken data.  Additional details should be in the log."), *GetPathName());
			return;
		}

		// check the ddc first
		if (GetDerivedDataCacheRef().GetSynchronous(*GetNiagaraDDCKeyString(), OutData, GetPathName()))
		{
			FNiagaraVMExecutableData ExeData;
			if (BinaryToExecData(this, OutData, ExeData))
			{
				COOK_STAT(Timer.AddHit(OutData.Num()));
				SetVMCompilationResults(LastGeneratedVMId, ExeData, RequestData.Get());
				return;
			}
		}

		ActiveCompileRoots.Empty();
		RequestData->GetReferencedObjects(ActiveCompileRoots);

		FNiagaraCompileOptions Options(GetUsage(), GetUsageId(), ModuleUsageBitmask, GetPathName(), GetFullName(), GetName());
		int32 JobHandle = NiagaraModule.StartScriptCompileJob(RequestData.Get(), Options);
		TSharedPtr<FNiagaraVMExecutableData> ExeData = NiagaraModule.GetCompileJobResult(JobHandle, true);
		if (ExeData)
		{
			SetVMCompilationResults(LastGeneratedVMId, *ExeData, RequestData.Get());
			// save result to the ddc
			if (ExecToBinaryData(this, OutData, *ExeData))
			{
				COOK_STAT(Timer.AddMiss(OutData.Num()));
				GetDerivedDataCacheRef().Put(*GetNiagaraDDCKeyString(), OutData, GetPathName());
			}
		}
		ActiveCompileRoots.Empty();
	}
	else
	{
		UE_LOG(LogNiagara, Verbose, TEXT("Script '%s' is in-sync skipping compile.."), *GetFullName());
	}
}

bool UNiagaraScript::RequestExternallyManagedAsyncCompile(const TSharedPtr<FNiagaraCompileRequestDataBase, ESPMode::ThreadSafe>& RequestData, FNiagaraVMExecutableDataId& OutCompileId, uint32& OutAsyncHandle)
{
	COOK_STAT(auto Timer = NiagaraScriptCookStats::UsageStats.TimeSyncWork());
	COOK_STAT(Timer.TrackCyclesOnly());

	OutCompileId = LastGeneratedVMId;

	if (!AreScriptAndSourceSynchronized())
	{
		if (IsCompilable() == false)
		{
			OutAsyncHandle = (uint32)INDEX_NONE;
			CachedScriptVM.LastCompileStatus = ENiagaraScriptCompileStatus::NCS_Unknown;
			CachedScriptVMId = LastGeneratedVMId;
			return false;
		}

		INiagaraModule& NiagaraModule = FModuleManager::Get().LoadModuleChecked<INiagaraModule>(TEXT("Niagara"));
		CachedScriptVM.LastCompileStatus = ENiagaraScriptCompileStatus::NCS_BeingCreated;

		FNiagaraCompileOptions Options(GetUsage(), GetUsageId(), ModuleUsageBitmask, GetPathName(), GetFullName(), GetName());
		Options.AdditionalDefines = LastGeneratedVMId.AdditionalDefines;
		OutAsyncHandle = NiagaraModule.StartScriptCompileJob(RequestData.Get(), Options);
		UE_LOG(LogNiagara, Verbose, TEXT("Script '%s' is requesting compile.."), *GetFullName());
		return true;
	}
	else
	{
		OutAsyncHandle = (uint32)INDEX_NONE;
		UE_LOG(LogNiagara, Verbose, TEXT("Script '%s' is in-sync skipping compile.."), *GetFullName());
		return false;
	}
}
#endif

void UNiagaraScript::RaiseOnGPUCompilationComplete()
{
#if WITH_EDITORONLY_DATA
	OnGPUScriptCompiled().Broadcast(this);
	FNiagaraSystemUpdateContext(this, true);

	if (UNiagaraEmitter* EmitterOwner = Cast<UNiagaraEmitter>(GetOuter()) )
	{
		EmitterOwner->CacheFromShaderCompiled();
	}
#endif
}

void UNiagaraScript::GetAssetRegistryTags(TArray<FAssetRegistryTag>& OutTags) const
{
	Super::GetAssetRegistryTags(OutTags);
#if WITH_EDITORONLY_DATA

	if (ProvidedDependencies.Num() > 0)
	{
		FName ProvidedDependenciesName = GET_MEMBER_NAME_CHECKED(UNiagaraScript, ProvidedDependencies);
		FString* ProvidedDependenciesTags;

		if (CustomAssetRegistryTagCache.IsSet() == false)
		{
			CustomAssetRegistryTagCache = TMap<FName, FString>();
		}

		ProvidedDependenciesTags = CustomAssetRegistryTagCache->Find(ProvidedDependenciesName);
		if(ProvidedDependenciesTags == nullptr)
		{
			ProvidedDependenciesTags = &CustomAssetRegistryTagCache->Add(ProvidedDependenciesName);
			for (FName ProvidedDependency : ProvidedDependencies)
			{
				ProvidedDependenciesTags->Append(ProvidedDependency.ToString() + ",");
			}
		}

		OutTags.Add(FAssetRegistryTag(ProvidedDependenciesName, *ProvidedDependenciesTags, UObject::FAssetRegistryTag::TT_Hidden));
	}

	if (Highlights.Num() > 0)
	{
		FName HighlightsName = GET_MEMBER_NAME_CHECKED(UNiagaraScript, Highlights);
		FString* HighlightsTags;

		if (CustomAssetRegistryTagCache.IsSet() == false)
		{
			CustomAssetRegistryTagCache = TMap<FName, FString>();
		}

		HighlightsTags = CustomAssetRegistryTagCache->Find(HighlightsName);
		if (HighlightsTags == nullptr)
		{
			HighlightsTags = &CustomAssetRegistryTagCache->Add(HighlightsName);
			FNiagaraScriptHighlight::ArrayToJson(Highlights, *HighlightsTags);
		}

		OutTags.Add(FAssetRegistryTag(HighlightsName, *HighlightsTags, UObject::FAssetRegistryTag::TT_Hidden));
	}

	// Add the current custom version to the tags so that tags can be fixed up in the future without having to load
	// the whole asset.
	const int32 NiagaraVer = GetLinkerCustomVersion(FNiagaraCustomVersion::GUID);
	OutTags.Add(FAssetRegistryTag(NiagaraCustomVersionTagName, FString::FromInt(NiagaraVer), UObject::FAssetRegistryTag::TT_Hidden));
#endif
}

void UNiagaraScript::BeginDestroy()
{
	Super::BeginDestroy();

	if (!HasAnyFlags(RF_ClassDefaultObject) && ScriptResource)
	{
		ScriptResource->QueueForRelease(ReleasedByRT);
	}
	else
	{
		ReleasedByRT = true;
	}
}

bool UNiagaraScript::IsReadyForFinishDestroy()
{
	const bool bIsReady = Super::IsReadyForFinishDestroy();

	return bIsReady && ReleasedByRT;
}

bool UNiagaraScript::IsEditorOnly() const
{
#if WITH_EDITOR
	if (HasAnyFlags(RF_ClassDefaultObject))
	{
		return false;
	}

	if (const UNiagaraEmitter* EmitterOwner = Cast<const UNiagaraEmitter>(GetOuter()))
	{
		// we want to only cook scripts that are referenced by systems (as opposed to standalone scripts that may be getting
		// referenced via an emitter's parent, this will also take care of GPUScripts that are created for CPU emitters
		TArray<UNiagaraScript*> OwnerScripts;

		EmitterOwner->GetScripts(OwnerScripts, false);

		if (!OwnerScripts.Contains(this))
		{
			return true;
		}
	}
#endif
	return Super::IsEditorOnly();
}

#if WITH_EDITOR

void UNiagaraScript::BeginCacheForCookedPlatformData(const ITargetPlatform *TargetPlatform)
{
	if (ShouldCacheShadersForCooking(TargetPlatform))
	{
		// Commandlets like DerivedDataCacheCommandlet call BeginCacheForCookedPlatformData directly on objects. This may mean that
		// we have not properly gotten the HLSL script generated by the time that we get here. This does the awkward work of 
		// waiting on the parent system to finish generating the HLSL before we can begin compiling it for the GPU.
		UNiagaraSystem* SystemOwner = FindRootSystem();
		if (SystemOwner)
		{
			SystemOwner->WaitForCompilationComplete();
		}

		if (HasIdsRequiredForShaderCaching() == false)
		{
			UE_LOG(LogNiagara, Warning,
				TEXT("Could not cache cooked shader for script %s because it had an invalid cached script id.  This should be fixed by running the console command fx.PreventSystemRecompile with the owning system asset path as the argument and then resaving the assets."),
				*GetPathName());
			return;
		}

		TArray<FName> DesiredShaderFormats;
		TargetPlatform->GetAllTargetedShaderFormats(DesiredShaderFormats);

		TArray<FNiagaraShaderScript*>& CachedScriptResourcesForPlatform = CachedScriptResourcesForCooking.FindOrAdd(TargetPlatform);

		// Cache for all the shader formats that the cooking target requires
		for (int32 FormatIndex = 0; FormatIndex < DesiredShaderFormats.Num(); FormatIndex++)
		{
			const EShaderPlatform LegacyShaderPlatform = ShaderFormatToLegacyShaderPlatform(DesiredShaderFormats[FormatIndex]);
			if (FNiagaraUtilities::SupportsGPUParticles(LegacyShaderPlatform))
			{
				CacheResourceShadersForCooking(LegacyShaderPlatform, CachedScriptResourcesForPlatform, TargetPlatform);
			}
		}
	}
}

bool UNiagaraScript::IsCachedCookedPlatformDataLoaded(const ITargetPlatform* TargetPlatform)
{
	if (ShouldCacheShadersForCooking(TargetPlatform) && HasIdsRequiredForShaderCaching())
	{
		bool bHasOutstandingCompilationRequests = false;
		if (UNiagaraSystem* SystemOwner = FindRootSystem())
		{
			bHasOutstandingCompilationRequests = SystemOwner->HasOutstandingCompilationRequests();
		}

		if (!bHasOutstandingCompilationRequests)
		{
			TArray<FName> DesiredShaderFormats;
			TargetPlatform->GetAllTargetedShaderFormats(DesiredShaderFormats);

			const TArray<FNiagaraShaderScript*>* CachedScriptResourcesForPlatform = CachedScriptResourcesForCooking.Find(TargetPlatform);
			if (CachedScriptResourcesForPlatform)
			{
				for (const auto& MaterialResource : *CachedScriptResourcesForPlatform)
				{
					if (MaterialResource->IsCompilationFinished() == false)
					{
						// For now, finish compilation here until we can make sure compilation is finished in the cook commandlet asyncronously before serialize
						MaterialResource->FinishCompilation();

						if (MaterialResource->IsCompilationFinished() == false)
						{
							return false;
						}
					}
				}

				return true;
			}
		}

		return false;
	}

	return true;
}

void UNiagaraScript::CacheResourceShadersForCooking(EShaderPlatform ShaderPlatform, TArray<FNiagaraShaderScript*>& InOutCachedResources, const ITargetPlatform* TargetPlatform)
{
	if (CanBeRunOnGpu())
	{
		// spawn and update are combined on GPU, so we only compile spawn scripts
		if (Usage == ENiagaraScriptUsage::ParticleGPUComputeScript)
		{
			ERHIFeatureLevel::Type TargetFeatureLevel = GetMaxSupportedFeatureLevel(ShaderPlatform);
			const auto FindExistingScriptPredicate = [&](const FNiagaraShaderScript* ExistingScript)
			{
				return ExistingScript->MatchesScript(TargetFeatureLevel, ShaderPlatform, CachedScriptVMId);
			};

			// see if the script has already been added before adding a new version
			if (InOutCachedResources.ContainsByPredicate(FindExistingScriptPredicate))
			{
				return;
			}
			
			FNiagaraShaderScript *ResourceToCache = nullptr;
			FNiagaraShaderScript* NewResource = AllocateResource();
			check(CachedScriptVMId.CompilerVersionID.IsValid());
			check(CachedScriptVMId.BaseScriptCompileHash.IsValid());

			NewResource->SetScript(this, TargetFeatureLevel, ShaderPlatform, CachedScriptVMId.CompilerVersionID, CachedScriptVMId.AdditionalDefines,
				CachedScriptVMId.BaseScriptCompileHash,	CachedScriptVMId.ReferencedCompileHashes, 
				CachedScriptVMId.bUsesRapidIterationParams, GetFriendlyName());
			ResourceToCache = NewResource;

			check(ResourceToCache);

			CacheShadersForResources(ResourceToCache, false, false, true, TargetPlatform);

			INiagaraModule NiagaraModule = FModuleManager::GetModuleChecked<INiagaraModule>(TEXT("Niagara"));
			NiagaraModule.ProcessShaderCompilationQueue();

			InOutCachedResources.Add(ResourceToCache);
		}
	}
}



void UNiagaraScript::CacheShadersForResources(FNiagaraShaderScript* ResourceToCache, bool bApplyCompletedShaderMapForRendering, bool bForceRecompile, bool bCooking, const ITargetPlatform* TargetPlatform)
{
	if (CanBeRunOnGpu())
	{
		// When not running in the editor, the shaders are created in-sync (in the postload) to avoid update issues.
		const bool bSync = bCooking || !GIsEditor || GIsAutomationTesting;
		const bool bSuccess = ResourceToCache->CacheShaders(bApplyCompletedShaderMapForRendering, bForceRecompile, bSync, TargetPlatform);

#if defined(NIAGARA_SCRIPT_COMPILE_LOGGING_MEDIUM)
		if (!bSuccess)
		{
			UE_LOG(LogNiagara, Warning, TEXT("Failed to compile Niagara shader %s for platform %s."),
				*GetPathName(),
				*LegacyShaderPlatformToShaderFormat(ResourceToCache->GetShaderPlatform()).ToString());

			const TArray<FString>& CompileErrors = ResourceToCache->GetCompileErrors();
			for (int32 ErrorIndex = 0; ErrorIndex < CompileErrors.Num(); ErrorIndex++)
			{
				UE_ASSET_LOG(LogNiagara, Warning, this, TEXT("	%s"), *CompileErrors[ErrorIndex]);
			}
		}
#endif
	}
}

void UNiagaraScript::CacheResourceShadersForRendering(bool bRegenerateId, bool bForceRecompile)
{
	if (bRegenerateId)
	{
		// Regenerate this script's Id if requested
		for (int32 Idx = 0; Idx < ERHIFeatureLevel::Num; Idx++)
		{
			if (ScriptResourcesByFeatureLevel[Idx])
			{
				ScriptResourcesByFeatureLevel[Idx]->ReleaseShaderMap();
				ScriptResourcesByFeatureLevel[Idx] = nullptr;
			}
		}
	}

	//UpdateResourceAllocations();

	if (CanBeRunOnGpu())
	{
		// Need to make sure the owner supports GPU scripts, otherwise this is a wasted compile.
		if (Source && OwnerCanBeRunOnGpu())
		{
			ERHIFeatureLevel::Type CacheFeatureLevel = GMaxRHIFeatureLevel;
			const EShaderPlatform ShaderPlatform = GShaderPlatformForFeatureLevel[CacheFeatureLevel];

<<<<<<< HEAD
			ScriptResource.SetScript(this, FeatureLevel, ShaderPlatform, CachedScriptVMId.CompilerVersionID, CachedScriptVMId.AdditionalDefines,
=======
			ScriptResource->SetScript(this, CacheFeatureLevel, ShaderPlatform, CachedScriptVMId.CompilerVersionID, CachedScriptVMId.AdditionalDefines,
>>>>>>> 24776ab6
				CachedScriptVMId.BaseScriptCompileHash, CachedScriptVMId.ReferencedCompileHashes, 
				CachedScriptVMId.bUsesRapidIterationParams, GetFriendlyName());

			if (FNiagaraUtilities::SupportsGPUParticles(ShaderPlatform))
			{
<<<<<<< HEAD
				CacheShadersForResources(&ScriptResource, true);
				ScriptResourcesByFeatureLevel[CacheFeatureLevel] = &ScriptResource;
=======
				CacheShadersForResources(ScriptResource.Get(), true);
				ScriptResourcesByFeatureLevel[CacheFeatureLevel] = ScriptResource.Get();
>>>>>>> 24776ab6
			}
		}
		else
		{
			ScriptResource->Invalidate();
		}
	}
}

FString UNiagaraScript::GetFriendlyName() const
{
	UEnum* ENiagaraScriptUsageEnum = StaticEnum<ENiagaraScriptUsage>();

	UNiagaraEmitter* EmitterObject = GetTypedOuter<UNiagaraEmitter>();
	UObject* SystemObject = EmitterObject != nullptr ? EmitterObject->GetOuter() : nullptr;
	FString FriendlyName = FString::Printf(TEXT("%s/%s/%s"),
		SystemObject ? *FPaths::MakeValidFileName(SystemObject->GetName()) : TEXT("UnknownSystem"),
		EmitterObject ? *FPaths::MakeValidFileName(EmitterObject->GetUniqueEmitterName()) : TEXT("UnknownEmitter"),
		ENiagaraScriptUsageEnum ? *FPaths::MakeValidFileName(ENiagaraScriptUsageEnum->GetNameStringByValue((int64)Usage)) : TEXT("UnknownEnum")
	);

	return FriendlyName;
}

void UNiagaraScript::SyncAliases(const TMap<FString, FString>& RenameMap)
{
	// First handle any rapid iteration parameters...
	{
		TArray<FNiagaraVariable> Params;
		RapidIterationParameters.GetParameters(Params);
		for (FNiagaraVariable Var : Params)
		{
			FNiagaraVariable NewVar = FNiagaraVariable::ResolveAliases(Var, RenameMap);
			if (NewVar.GetName() != Var.GetName())
			{
				RapidIterationParameters.RenameParameter(Var, NewVar.GetName());
			}
		}
	}

	InvalidateExecutionReadyParameterStores();

	// Now handle any Parameters overall..
	for (int32 i = 0; i < GetVMExecutableData().Parameters.Parameters.Num(); i++)
	{
		if (GetVMExecutableData().Parameters.Parameters[i].IsValid() == false)
		{
			const FNiagaraVariable& InvalidParameter = GetVMExecutableData().Parameters.Parameters[i];
			UE_LOG(LogNiagara, Error, TEXT("Invalid parameter found while syncing script aliases.  Script: %s Parameter Name: %s Parameter Type: %s"),
				*GetPathName(), *InvalidParameter.GetName().ToString(), InvalidParameter.GetType().IsValid() ? *InvalidParameter.GetType().GetName() : TEXT("Unknown"));
			continue;
		}

		FNiagaraVariable Var = GetVMExecutableData().Parameters.Parameters[i];
		FNiagaraVariable NewVar = FNiagaraVariable::ResolveAliases(Var, RenameMap);
		if (NewVar.GetName() != Var.GetName())
		{
			GetVMExecutableData().Parameters.Parameters[i] = NewVar;
		}
	}

	// Sync up any simulation stage name references.
	for (int32 i = 0; i < GetVMExecutableData().SimulationStageMetaData.Num(); i++)
	{
		if (!GetVMExecutableData().SimulationStageMetaData[i].IterationSource.IsNone())
		{
			FNiagaraVariable Var(FNiagaraTypeDefinition(UNiagaraDataInterface::StaticClass()), GetVMExecutableData().SimulationStageMetaData[i].IterationSource);
			FNiagaraVariable NewVar = FNiagaraVariable::ResolveAliases(Var, RenameMap);
			if (NewVar.GetName() != Var.GetName())
			{
				GetVMExecutableData().SimulationStageMetaData[i].IterationSource = NewVar.GetName();
			}
		}

		for (int32 DestIdx = 0; DestIdx < GetVMExecutableData().SimulationStageMetaData[i].OutputDestinations.Num(); DestIdx++)
		{
			if (!GetVMExecutableData().SimulationStageMetaData[i].OutputDestinations[DestIdx].IsNone())
			{
				FNiagaraVariable Var(FNiagaraTypeDefinition(UNiagaraDataInterface::StaticClass()), GetVMExecutableData().SimulationStageMetaData[i].OutputDestinations[DestIdx]);
				FNiagaraVariable NewVar = FNiagaraVariable::ResolveAliases(Var, RenameMap);
				if (NewVar.GetName() != Var.GetName())
				{
					GetVMExecutableData().SimulationStageMetaData[i].OutputDestinations[DestIdx] = NewVar.GetName();
				}
			}
		}
	}

	// Also handle any data set mappings...
	auto Iterator = GetVMExecutableData().DataSetToParameters.CreateIterator();
	while (Iterator)
	{
		for (int32 i = 0; i < Iterator.Value().Parameters.Num(); i++)
		{
			FNiagaraVariable Var = Iterator.Value().Parameters[i];
			FNiagaraVariable NewVar = FNiagaraVariable::ResolveAliases(Var, RenameMap);
			if (NewVar.GetName() != Var.GetName())
			{
				Iterator.Value().Parameters[i] = NewVar;
			}
		}
		++Iterator;
	}
}

bool UNiagaraScript::SynchronizeExecutablesWithMaster(const UNiagaraScript* Script, const TMap<FString, FString>& RenameMap)
{
	FNiagaraVMExecutableDataId Id;
	ComputeVMCompilationId(Id);

#if 1 // TODO Shaun... turn this on...
	if (Id == Script->GetVMExecutableDataCompilationId())
	{
		CachedScriptVM.Reset();
		ScriptResource->Invalidate();

		CachedScriptVM = Script->CachedScriptVM;
		CachedScriptVMId = Script->CachedScriptVMId;
		CachedParameterCollectionReferences = Script->CachedParameterCollectionReferences;
		CachedDefaultDataInterfaces.Empty();
		for (const FNiagaraScriptDataInterfaceInfo& Info : Script->CachedDefaultDataInterfaces)
		{
			FNiagaraScriptDataInterfaceInfo AddInfo;
			AddInfo = Info;
			AddInfo.DataInterface = CopyDataInterface(Info.DataInterface, this);
			CachedDefaultDataInterfaces.Add(AddInfo);
		}

		GenerateStatIDs();

		//SyncAliases(RenameMap);

		// Now go ahead and trigger the GPU script compile now that we have a compiled GPU hlsl script.
		if (Usage == ENiagaraScriptUsage::ParticleGPUComputeScript)
		{
			CacheResourceShadersForRendering(false, true);
		}

		OnVMScriptCompiled().Broadcast(this);
		return true;
	}
#endif

	return false;
}

void UNiagaraScript::InvalidateCompileResults(const FString& Reason)
{
	UE_LOG(LogNiagara, Verbose, TEXT("InvalidateCompileResults Script:%s Reason:%s"), *GetPathName(), *Reason);
	CachedScriptVM.Reset();
	ScriptResource->Invalidate();
	CachedScriptVMId.Invalidate();
	LastGeneratedVMId.Invalidate();
	CachedDefaultDataInterfaces.Reset();
}


UNiagaraScript::FOnScriptCompiled& UNiagaraScript::OnVMScriptCompiled()
{
	return OnVMScriptCompiledDelegate;
}

UNiagaraScript::FOnScriptCompiled& UNiagaraScript::OnGPUScriptCompiled()
{
	return OnGPUScriptCompiledDelegate;
}

UNiagaraScript::FOnPropertyChanged& UNiagaraScript::OnPropertyChanged()
{
	return OnPropertyChangedDelegate;
}

#endif


NIAGARA_API bool UNiagaraScript::IsScriptCompilationPending(bool bGPUScript) const
{
	if (bGPUScript)
	{
		if (ScriptResource.IsValid())
		{
			if (ScriptResource->IsShaderMapComplete())
			{
				return false;
			}

			return !ScriptResource->IsCompilationFinished();
		}
	}
	else if (CachedScriptVM.IsValid())
	{
		return (CachedScriptVM.ByteCode.Num() == 0) && (CachedScriptVM.OptimizedByteCode.Num() == 0) && (CachedScriptVM.LastCompileStatus == ENiagaraScriptCompileStatus::NCS_BeingCreated || CachedScriptVM.LastCompileStatus == ENiagaraScriptCompileStatus::NCS_Unknown);
	}
	return false;
}

NIAGARA_API bool UNiagaraScript::DidScriptCompilationSucceed(bool bGPUScript) const
{
	if (bGPUScript)
	{
		if (ScriptResource.IsValid())
		{
			if (ScriptResource->IsShaderMapComplete())
			{
				return true;
			}

			if (ScriptResource->IsCompilationFinished())
			{
				// If we failed compilation, it would be finished and Shader would be null.
				return false;
			}
		}

		// If we are on a cooked platform and we have no shader we need to check if we disabled compute shader compilation
		// in which case we lie and say the compilation was ok otherwise the rest of the system will be disabled.
		//-TODO: Strip these emitters on cook instead
		if (FPlatformProperties::RequiresCookedData() && !FNiagaraUtilities::AllowComputeShaders(GShaderPlatformForFeatureLevel[GMaxRHIFeatureLevel]))
		{
			return true;
		}
	}
	else if (CachedScriptVM.IsValid())
	{
		return (CachedScriptVM.ByteCode.Num() != 0) || (CachedScriptVM.OptimizedByteCode.Num() != 0);
	}

	return false;
}

void UNiagaraScript::SerializeNiagaraShaderMaps(FArchive& Ar, int32 NiagaraVer, bool IsValidShaderScript)
{
#if WITH_EDITORONLY_DATA
	if (Ar.IsSaving() && IsValidShaderScript)
	{
		Ar.UsingCustomVersion(FFortniteMainBranchObjectVersion::GUID);
		Ar.UsingCustomVersion(FRenderingObjectVersion::GUID);
		Ar.UsingCustomVersion(FEditorObjectVersion::GUID);
		Ar.UsingCustomVersion(FReleaseObjectVersion::GUID);

		int32 NumResourcesToSave = 0;
		const TArray<FNiagaraShaderScript*>* ScriptResourcesToSavePtr = nullptr;

		if (Ar.IsCooking())
		{
			ScriptResourcesToSavePtr = CachedScriptResourcesForCooking.Find(Ar.CookingTarget());
			if (ScriptResourcesToSavePtr != nullptr)
			{
				NumResourcesToSave = ScriptResourcesToSavePtr->Num();
			}
		}

		Ar << NumResourcesToSave;

		if (ScriptResourcesToSavePtr != nullptr)
		{
			for (FNiagaraShaderScript* ScriptResourceToSave : (*ScriptResourcesToSavePtr))
			{
				checkf(ScriptResourceToSave != nullptr, TEXT("Invalid script resource was cached"));
				ScriptResourceToSave->SerializeShaderMap(Ar);
			}
		}
	}
#endif

	if (Ar.IsLoading())
	{
		IsValidShaderScript = (NiagaraVer >= FNiagaraCustomVersion::NiagaraShaderMaps) && (NiagaraVer < FNiagaraCustomVersion::NiagaraShaderMapCooking || IsValidShaderScript);

		if (!IsValidShaderScript)
		{
			return;
		}

#if WITH_EDITORONLY_DATA
		const bool HasEditorData = !Ar.IsFilterEditorOnly();
		if (HasEditorData)
		{
			int32 NumLoadedResources = 0;
			Ar << NumLoadedResources;
			for (int32 i = 0; i < NumLoadedResources; i++)
			{
				FNiagaraShaderScript LoadedResource;
				LoadedResource.SerializeShaderMap(Ar);
				LoadedScriptResources.Add(LoadedResource);
			}
		}
		else
#endif
		{
			check(NiagaraVer >= FNiagaraCustomVersion::NiagaraShaderMaps);
			int32 ResourceCount = 0;
			Ar << ResourceCount;

			for (int32 ResourceIt = 0; ResourceIt < ResourceCount; ++ResourceIt)
			{
				FNiagaraShaderScript Resource;
				Resource.SerializeShaderMap(Ar);

				if (!ScriptResource)
				{
					if (FNiagaraShaderMap* ShaderMap = Resource.GetGameThreadShaderMap())
					{
						if (GMaxRHIShaderPlatform == ShaderMap->GetShaderPlatform())
						{
							ScriptResource = MakeUnique<FNiagaraShaderScript>(Resource);
						}
					}
				}
			}
		}
	}
}

void UNiagaraScript::ProcessSerializedShaderMaps()
{
	check(IsInGameThread());

	bool HasScriptResource = false;

#if WITH_EDITORONLY_DATA
	for (FNiagaraShaderScript& LoadedResource : LoadedScriptResources)
	{
		FNiagaraShaderMap* LoadedShaderMap = LoadedResource.GetGameThreadShaderMap();
		if (LoadedShaderMap && LoadedShaderMap->GetShaderPlatform() == GMaxRHIShaderPlatform)
		{
			HasScriptResource = true;
			ScriptResource = MakeUnique<FNiagaraShaderScript>(LoadedResource);

			ERHIFeatureLevel::Type LoadedFeatureLevel = LoadedShaderMap->GetShaderMapId().FeatureLevel;
			if (!ScriptResourcesByFeatureLevel[LoadedFeatureLevel])
			{
				ScriptResourcesByFeatureLevel[LoadedFeatureLevel] = AllocateResource();
			}

			ScriptResourcesByFeatureLevel[LoadedFeatureLevel]->SetShaderMap(LoadedShaderMap);
			break;
		}
		else
		{
			LoadedResource.DiscardShaderMap();
		}
	}
#else
	HasScriptResource = ScriptResource.IsValid();
#endif

	if (HasScriptResource)
	{
		ScriptResource->SetDataInterfaceParamInfo(CachedScriptVM.DIParamInfo);
	}
}

FNiagaraShaderScript* UNiagaraScript::AllocateResource()
{
	return new FNiagaraShaderScript();
}

#if WITH_EDITORONLY_DATA
TArray<ENiagaraParameterScope> UNiagaraScript::GetUnsupportedParameterScopes() const
{
	TArray<ENiagaraParameterScope> UnsupportedParameterScopes;
	UnsupportedParameterScopes.Add(ENiagaraParameterScope::System);
	UnsupportedParameterScopes.Add(ENiagaraParameterScope::Emitter);
	UnsupportedParameterScopes.Add(ENiagaraParameterScope::Particles);

	const TArray<ENiagaraScriptUsage> SupportedUsages = GetSupportedUsageContextsForBitmask(ModuleUsageBitmask);
	for (ENiagaraScriptUsage SupportedUsage : SupportedUsages)
	{
		if (SupportedUsage == ENiagaraScriptUsage::ParticleSpawnScript || SupportedUsage == ENiagaraScriptUsage::ParticleUpdateScript || SupportedUsage == ENiagaraScriptUsage::ParticleSpawnScriptInterpolated
		|| SupportedUsage == ENiagaraScriptUsage::ParticleGPUComputeScript || SupportedUsage == ENiagaraScriptUsage::ParticleEventScript)
		{
			UnsupportedParameterScopes.Empty();
			return UnsupportedParameterScopes;
		}
		else if (SupportedUsage == ENiagaraScriptUsage::EmitterSpawnScript || SupportedUsage == ENiagaraScriptUsage::EmitterUpdateScript)
		{
			UnsupportedParameterScopes.Remove(ENiagaraParameterScope::System);
			UnsupportedParameterScopes.Remove(ENiagaraParameterScope::Emitter);
		}
		else if (SupportedUsage == ENiagaraScriptUsage::SystemSpawnScript || SupportedUsage == ENiagaraScriptUsage::SystemUpdateScript)
		{
			UnsupportedParameterScopes.Remove(ENiagaraParameterScope::System);
		}
	}
	return UnsupportedParameterScopes;
}

TArray<ENiagaraScriptUsage> UNiagaraScript::GetSupportedUsageContexts() const
{
	return GetSupportedUsageContextsForBitmask(ModuleUsageBitmask);
}

TArray<ENiagaraScriptUsage> UNiagaraScript::GetSupportedUsageContextsForBitmask(int32 InModuleUsageBitmask, bool bIncludeHiddenUsages)
{
	TArray<ENiagaraScriptUsage> Supported;
	UEnum* UsageEnum = StaticEnum<ENiagaraScriptUsage>();
	for (int32 i = 0; i <= (int32)ENiagaraScriptUsage::SystemUpdateScript; i++)
	{
		int32 TargetBit = (InModuleUsageBitmask >> (int32)i) & 1;
		if (TargetBit == 1 && (bIncludeHiddenUsages || UsageEnum->HasMetaData(TEXT("Hidden"), i) == false))
		{
			Supported.Add((ENiagaraScriptUsage)i);
		}
	}
	return Supported;
}

bool UNiagaraScript::IsSupportedUsageContextForBitmask(int32 InModuleUsageBitmask, ENiagaraScriptUsage InUsageContext, bool bIncludeHiddenUsages)
{
	TArray<ENiagaraScriptUsage> SupportedUsages = GetSupportedUsageContextsForBitmask(InModuleUsageBitmask, bIncludeHiddenUsages);
	for (ENiagaraScriptUsage SupportedUsage : SupportedUsages)
	{
		if (UNiagaraScript::IsEquivalentUsage(InUsageContext, SupportedUsage))
		{
			return true;
		}
	}
	return false;
}

bool UNiagaraScript::ContainsEquivilentUsage(const TArray<ENiagaraScriptUsage>& Usages, ENiagaraScriptUsage InUsage)
{
	for (ENiagaraScriptUsage Usage : Usages)
	{
		if (IsEquivalentUsage(Usage, InUsage))
		{
			return true;
		}
	}
	return false;
}

#endif

bool UNiagaraScript::CanBeRunOnGpu()const
{

	if (Usage != ENiagaraScriptUsage::ParticleGPUComputeScript)
	{
		return false;
	}
	if (!CachedScriptVM.IsValid())
	{
		return false;
	}
	for (const FNiagaraScriptDataInterfaceCompileInfo& InterfaceInfo : CachedScriptVM.DataInterfaceInfo)
	{
		if (InterfaceInfo.Type.IsValid() && !InterfaceInfo.CanExecuteOnTarget(ENiagaraSimTarget::GPUComputeSim))
		{
			return false;
		}
	}
	return true;
}


bool UNiagaraScript::OwnerCanBeRunOnGpu() const
{
	if (UNiagaraEmitter* Emitter = GetTypedOuter<UNiagaraEmitter>())
	{
		if (Emitter->SimTarget == ENiagaraSimTarget::GPUComputeSim)
		{
			return true;
		}
	}

	return false;
}

bool UNiagaraScript::LegacyCanBeRunOnGpu() const
{
	if (UNiagaraEmitter* Emitter = GetTypedOuter<UNiagaraEmitter>())
	{
		if (Emitter->SimTarget == ENiagaraSimTarget::CPUSim)
		{
			return false;
		}

		if (!IsParticleSpawnScript())
		{
			return false;
		}

		return true;
	}
	return false;
}


#if WITH_EDITORONLY_DATA
FGuid UNiagaraScript::GetBaseChangeID() const
{
	return Source->GetChangeID(); 
}

ENiagaraScriptCompileStatus UNiagaraScript::GetLastCompileStatus() const
{
	if (CachedScriptVM.IsValid())
	{
		return CachedScriptVM.LastCompileStatus;
	}
	return ENiagaraScriptCompileStatus::NCS_Unknown;
}
#endif

bool UNiagaraScript::UsesCollection(const UNiagaraParameterCollection* Collection)const
{
	if (CachedScriptVM.IsValid())
	{
		return CachedParameterCollectionReferences.FindByPredicate([&](const UNiagaraParameterCollection* CheckCollection)
		{
			return CheckCollection == Collection;
		}) != NULL;
	}
	return false;
}

bool UNiagaraScript::HasValidParameterBindings() const
{
	const int32 RapidIterationParameterSize = RapidIterationParameters.GetParameterDataArray().Num();
	const int32 ScriptExecutionParameterSize = ScriptExecutionParamStore.GetParameterDataArray().Num();

	for (const auto& Binding : ScriptExecutionBoundParameters)
	{
		const int32 ParameterSize = Binding.Parameter.GetSizeInBytes();

		if (((Binding.SrcOffset + ParameterSize) > RapidIterationParameterSize)
			|| ((Binding.DestOffset + ParameterSize) > ScriptExecutionParameterSize))
		{
			return false;
		}
	}

	return true;
}<|MERGE_RESOLUTION|>--- conflicted
+++ resolved
@@ -1095,19 +1095,6 @@
 		}
 	}
 
-<<<<<<< HEAD
-	// Because we might be using these cached data interfaces, we need to make sure that they are properly postloaded.
-	for (FNiagaraScriptDataInterfaceInfo& Info : CachedDefaultDataInterfaces)
-	{
-		if (Info.DataInterface)
-		{
-			Info.DataInterface->ConditionalPostLoad();
-		}
-	}
-
-	bool bNeedsRecompile = false;
-=======
->>>>>>> 24776ab6
 	const int32 NiagaraVer = GetLinkerCustomVersion(FNiagaraCustomVersion::GUID);
 
 #if WITH_EDITORONLY_DATA
@@ -2140,23 +2127,14 @@
 			ERHIFeatureLevel::Type CacheFeatureLevel = GMaxRHIFeatureLevel;
 			const EShaderPlatform ShaderPlatform = GShaderPlatformForFeatureLevel[CacheFeatureLevel];
 
-<<<<<<< HEAD
-			ScriptResource.SetScript(this, FeatureLevel, ShaderPlatform, CachedScriptVMId.CompilerVersionID, CachedScriptVMId.AdditionalDefines,
-=======
 			ScriptResource->SetScript(this, CacheFeatureLevel, ShaderPlatform, CachedScriptVMId.CompilerVersionID, CachedScriptVMId.AdditionalDefines,
->>>>>>> 24776ab6
 				CachedScriptVMId.BaseScriptCompileHash, CachedScriptVMId.ReferencedCompileHashes, 
 				CachedScriptVMId.bUsesRapidIterationParams, GetFriendlyName());
 
 			if (FNiagaraUtilities::SupportsGPUParticles(ShaderPlatform))
 			{
-<<<<<<< HEAD
-				CacheShadersForResources(&ScriptResource, true);
-				ScriptResourcesByFeatureLevel[CacheFeatureLevel] = &ScriptResource;
-=======
 				CacheShadersForResources(ScriptResource.Get(), true);
 				ScriptResourcesByFeatureLevel[CacheFeatureLevel] = ScriptResource.Get();
->>>>>>> 24776ab6
 			}
 		}
 		else
