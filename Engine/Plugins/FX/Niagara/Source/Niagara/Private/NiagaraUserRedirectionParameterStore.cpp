--- conflicted
+++ resolved
@@ -32,15 +32,10 @@
 	{
 		return;
 	}
-<<<<<<< HEAD
-	FName DisplayName(*(TEXT("User.") + InVar.GetName().ToString()));
-	InVar.SetName(DisplayName);
-=======
 	FNameBuilder DisplayName;
 	DisplayName.Append(TEXT("User."));
 	InVar.GetName().AppendString(DisplayName);
 	InVar.SetName(FName(DisplayName));
->>>>>>> 6bbb88c8
 	return;
 }
 
@@ -93,16 +88,6 @@
 	if (IsUserParameter(Param))
 	{
 		AddParam = Param;
-<<<<<<< HEAD
-	}
-	else
-	{
-		AddParam = FNiagaraVariable(Param.GetType(), *(TEXT("User.") + Param.GetName().ToString()));
-	}
-
-	UserParameterRedirects.Add(GetUserRedirection(AddParam), AddParam);
-	return Super::AddParameter(AddParam, bInitialize, bTriggerRebind, OutOffset);
-=======
 	}
 	else
 	{
@@ -127,7 +112,6 @@
 			UE_LOG(LogNiagara, Log, TEXT("User parameter redirect exists but no real value! Param: %s Owner:%s"), *Var.GetName().ToString(), GetOwner() != nullptr ? *GetOwner()->GetPathName() : TEXT("Unknown owner"));
 		}
 	}
->>>>>>> 6bbb88c8
 }
 
 bool FNiagaraUserRedirectionParameterStore::RemoveParameter(const FNiagaraVariableBase& InVar)
