--- conflicted
+++ resolved
@@ -19,11 +19,7 @@
 {
 	typedef FNiagaraBool TVMArrayType;
 	static constexpr TCHAR const* HLSLValueTypeName = TEXT("bool");
-<<<<<<< HEAD
-	static constexpr TCHAR const* HLSLBufferTypeName = TEXT("int");
-=======
 	static constexpr TCHAR const* HLSLBufferTypeName = TEXT("uint");
->>>>>>> 3aae9151
 	static constexpr EPixelFormat PixelFormat = PF_R8_UINT;
 	static const FNiagaraTypeDefinition& GetTypeDefinition() { return FNiagaraTypeDefinition::GetBoolDef(); }
 	static const bool GetDefaultValue() { return false; }
