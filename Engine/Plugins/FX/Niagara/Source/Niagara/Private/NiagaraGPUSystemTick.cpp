// Copyright Epic Games, Inc. All Rights Reserved.

#include "NiagaraGPUSystemTick.h"
#include "NiagaraSystemGpuComputeProxy.h"
#include "NiagaraSystemInstance.h"
#include "NiagaraSystemSimulation.h"

void FNiagaraGPUSystemTick::Init(FNiagaraSystemInstance* InSystemInstance)
{
	ensure(InSystemInstance != nullptr);
	CA_ASSUME(InSystemInstance != nullptr);
	ensure(!InSystemInstance->IsComplete());
	SystemInstanceID = InSystemInstance->GetId();
	SystemGpuComputeProxy = InSystemInstance->GetSystemGpuComputeProxy();
 
	uint32 DataSizeForGPU = InSystemInstance->GPUDataInterfaceInstanceDataSize;

	if (DataSizeForGPU > 0)
	{
		uint32 AllocationSize = DataSizeForGPU;

		DIInstanceData = new FNiagaraComputeDataInterfaceInstanceData;
		DIInstanceData->PerInstanceDataSize = AllocationSize;
		DIInstanceData->PerInstanceDataForRT = FMemory::Malloc(AllocationSize);
		DIInstanceData->Instances = InSystemInstance->DataInterfaceInstanceDataOffsets.Num();

		uint8* InstanceDataBase = (uint8*) DIInstanceData->PerInstanceDataForRT;
		uint32 RunningOffset = 0;

		DIInstanceData->InterfaceProxiesToOffsets.Reserve(InSystemInstance->GPUDataInterfaces.Num());

		for (const auto& Pair : InSystemInstance->GPUDataInterfaces)
		{
			UNiagaraDataInterface* Interface = Pair.Key.Get();
			if (Interface == nullptr)
			{
				continue;
			}

			FNiagaraDataInterfaceProxy* Proxy = Interface->GetProxy();
			const int32 Offset = Pair.Value;

			const int32 RTDataSize = Align(Interface->PerInstanceDataPassedToRenderThreadSize(), 16);
			ensure(RTDataSize > 0);
			check(Proxy);

			void* PerInstanceData = &InSystemInstance->DataInterfaceInstanceData[Offset];

			Interface->ProvidePerInstanceDataForRenderThread(InstanceDataBase, PerInstanceData, SystemInstanceID);

			// @todo rethink this. So ugly.
			DIInstanceData->InterfaceProxiesToOffsets.Add(Proxy, RunningOffset);

			InstanceDataBase += RTDataSize;
			RunningOffset += RTDataSize;
		}
	}

	check(MAX_uint32 > InSystemInstance->ActiveGPUEmitterCount);

	// Layout our packet.
	const uint32 PackedDispatchesSize = InSystemInstance->ActiveGPUEmitterCount * sizeof(FNiagaraComputeInstanceData);
	// We want the Params after the instance data to be aligned so we can upload to the gpu.
	uint32 PackedDispatchesSizeAligned = Align(PackedDispatchesSize, SHADER_PARAMETER_STRUCT_ALIGNMENT);
	uint32 TotalParamSize = InSystemInstance->TotalGPUParamSize;

	uint32 TotalPackedBufferSize = PackedDispatchesSizeAligned + TotalParamSize;

	InstanceData_ParamData_Packed = (uint8*)FMemory::Malloc(TotalPackedBufferSize);

	FNiagaraComputeInstanceData* Instances = (FNiagaraComputeInstanceData*)(InstanceData_ParamData_Packed);
	uint8* ParamDataBufferPtr = InstanceData_ParamData_Packed + PackedDispatchesSizeAligned;

	// we want to include interpolation parameters (current and previous frame) if any of the emitters in the system
	// require it
	const bool IncludeInterpolationParameters = InSystemInstance->GPUParamIncludeInterpolation;
	const int32 InterpFactor = IncludeInterpolationParameters ? 2 : 1;

	GlobalParamData = ParamDataBufferPtr;
	SystemParamData = GlobalParamData + InterpFactor * sizeof(FNiagaraGlobalParameters);
	OwnerParamData = SystemParamData + InterpFactor * sizeof(FNiagaraSystemParameters);

	// actually copy all of the data over, for the system data we only need to do it once (rather than per-emitter)
	FMemory::Memcpy(GlobalParamData, &InSystemInstance->GetGlobalParameters(), sizeof(FNiagaraGlobalParameters));
	FMemory::Memcpy(SystemParamData, &InSystemInstance->GetSystemParameters(), sizeof(FNiagaraSystemParameters));
	FMemory::Memcpy(OwnerParamData, &InSystemInstance->GetOwnerParameters(), sizeof(FNiagaraOwnerParameters));

	if (IncludeInterpolationParameters)
	{
		FMemory::Memcpy(GlobalParamData + sizeof(FNiagaraGlobalParameters), &InSystemInstance->GetGlobalParameters(true), sizeof(FNiagaraGlobalParameters));
		FMemory::Memcpy(SystemParamData + sizeof(FNiagaraSystemParameters), &InSystemInstance->GetSystemParameters(true), sizeof(FNiagaraSystemParameters));
		FMemory::Memcpy(OwnerParamData + sizeof(FNiagaraOwnerParameters), &InSystemInstance->GetOwnerParameters(true), sizeof(FNiagaraOwnerParameters));
	}

	ParamDataBufferPtr = OwnerParamData + InterpFactor * sizeof(FNiagaraOwnerParameters);

	// Now we will generate instance data for every GPU simulation we want to run on the render thread.
	// This is spawn rate as well as DataInterface per instance data and the ParameterData for the emitter.
	// @todo Ideally we would only update DataInterface and ParameterData bits if they have changed.
	uint32 InstanceIndex = 0;
	bool bStartNewOverlapGroup = false;

	const TConstArrayView<FNiagaraEmitterExecutionIndex> EmitterExecutionOrder = InSystemInstance->GetEmitterExecutionOrder();
	for (const FNiagaraEmitterExecutionIndex& EmiterExecIndex : EmitterExecutionOrder)
	{
		// The dependency resolution code does not consider CPU and GPU emitters separately, so the flag which marks the start of a new overlap group can be set on either
		// a CPU or GPU emitter. We must turn on bStartNewOverlapGroup when we encounter the flag, and reset it when we've actually marked a GPU emitter as starting a new group.
		bStartNewOverlapGroup |= EmiterExecIndex.bStartNewOverlapGroup;

		const uint32 EmitterIdx = EmiterExecIndex.EmitterIndex;
		if (FNiagaraEmitterInstance* EmitterInstance = &InSystemInstance->GetEmitters()[EmitterIdx].Get())
		{
			if (EmitterInstance->IsComplete() )
			{
				continue;
			}

			const FVersionedNiagaraEmitterData* EmitterData = EmitterInstance->GetCachedEmitterData();
			FNiagaraComputeExecutionContext* GPUContext = EmitterInstance->GetGPUContext();

			check(EmitterData);

			if (!EmitterData || !GPUContext || EmitterData->SimTarget != ENiagaraSimTarget::GPUComputeSim)
			{
				continue;
			}

			// Handle edge case where an emitter was set to inactive on the first frame by scalability
			// In which case it will never have ticked so we should not execute a GPU tick for this until it becomes active
			// See FNiagaraSystemInstance::Tick_Concurrent for details
			if (EmitterInstance->HasTicked() == false)
			{
				ensure((EmitterInstance->GetExecutionState() == ENiagaraExecutionState::Inactive) || (EmitterInstance->GetExecutionState() == ENiagaraExecutionState::InactiveClear));
				continue;
			}

			FNiagaraComputeInstanceData* InstanceData = new (&Instances[InstanceIndex]) FNiagaraComputeInstanceData;
			InstanceIndex++;

			InstanceData->Context = GPUContext;
			check(GPUContext->MainDataSet);

			InstanceData->SpawnInfo = GPUContext->GpuSpawnInfo_GT;

			// Consume pending reset
			if ( GPUContext->bResetPending_GT )
			{
				InstanceData->bResetData = GPUContext->bResetPending_GT;
				GPUContext->bResetPending_GT = false;

				++GPUContext->ParticleCountReadFence;
			}
			InstanceData->ParticleCountFence = GPUContext->ParticleCountReadFence;

			InstanceData->EmitterParamData = ParamDataBufferPtr;
			ParamDataBufferPtr += InterpFactor * sizeof(FNiagaraEmitterParameters);

			InstanceData->ExternalParamData = ParamDataBufferPtr;
			InstanceData->ExternalParamDataSize = GPUContext->CombinedParamStore.GetPaddedParameterSizeInBytes();
			ParamDataBufferPtr += InstanceData->ExternalParamDataSize;

			// actually copy all of the data over
			FMemory::Memcpy(InstanceData->EmitterParamData, &InSystemInstance->GetEmitterParameters(EmitterIdx), sizeof(FNiagaraEmitterParameters));
			if (IncludeInterpolationParameters)
			{
				FMemory::Memcpy(InstanceData->EmitterParamData + sizeof(FNiagaraEmitterParameters), &InSystemInstance->GetEmitterParameters(EmitterIdx, true), sizeof(FNiagaraEmitterParameters));
			}

			bHasMultipleStages = InstanceData->bHasMultipleStages;
			bHasInterpolatedParameters |= GPUContext->HasInterpolationParameters;

			GPUContext->CombinedParamStore.CopyParameterDataToPaddedBuffer(InstanceData->ExternalParamData, InstanceData->ExternalParamDataSize);

			// Calling PostTick will push current -> previous parameters this must be done after copying the parameter data
			GPUContext->PostTick();

			// Calling PostTick will push current -> previous parameters this must be done after copying the parameter data
			GPUContext->PostTick();

			InstanceData->bStartNewOverlapGroup = bStartNewOverlapGroup;
			bStartNewOverlapGroup = false;

			// @todo-threadsafety Think of a better way to do this!
			const TArray<UNiagaraDataInterface*>& DataInterfaces = GPUContext->CombinedParamStore.GetDataInterfaces();
			InstanceData->DataInterfaceProxies.Reserve(DataInterfaces.Num());
			InstanceData->IterationDataInterfaceProxies.Reserve(DataInterfaces.Num());

			for (UNiagaraDataInterface* DI : DataInterfaces)
			{
				FNiagaraDataInterfaceProxy* DIProxy = DI->GetProxy();
				check(DIProxy);
				InstanceData->DataInterfaceProxies.Add(DIProxy);

				if ( FNiagaraDataInterfaceProxyRW* RWProxy = DIProxy->AsIterationProxy() )
				{
					InstanceData->IterationDataInterfaceProxies.Add(RWProxy);
				}
			}

			// Gather number of iterations for each stage, and if the stage should run or not
			InstanceData->bHasMultipleStages = false;
<<<<<<< HEAD
			InstanceData->NumIterationsPerStage.Reserve(GPUContext->SimStageInfo.Num());
=======
			InstanceData->PerStageInfo.Reserve(GPUContext->SimStageInfo.Num());
>>>>>>> d731a049
			for ( FSimulationStageMetaData& SimStageMetaData : GPUContext->SimStageInfo )
			{
				int32 NumIterations = SimStageMetaData.NumIterations;
				FIntVector ElementCountXYZ = FIntVector::NoneValue;
				if (SimStageMetaData.ShouldRunStage(InstanceData->bResetData))
				{
					InstanceData->bHasMultipleStages = true;
					if (!SimStageMetaData.NumIterationsBinding.IsNone())
					{
						FNiagaraParameterStore& BoundParamStore = EmitterInstance->GetRendererBoundVariables();
						if ( const uint8* ParameterData = BoundParamStore.GetParameterData(FNiagaraVariable(FNiagaraTypeDefinition::GetIntDef(), SimStageMetaData.NumIterationsBinding)) )
						{
							NumIterations = *reinterpret_cast<const int32*>(ParameterData);
							NumIterations = FMath::Max(NumIterations, 0);
						}
					}
					if (!SimStageMetaData.EnabledBinding.IsNone())
					{
						FNiagaraParameterStore& BoundParamStore = EmitterInstance->GetRendererBoundVariables();
						if (const uint8* ParameterData = BoundParamStore.GetParameterData(FNiagaraVariable(FNiagaraTypeDefinition::GetBoolDef(), SimStageMetaData.EnabledBinding)))
						{
							const FNiagaraBool StageEnabled = *reinterpret_cast<const FNiagaraBool*>(ParameterData);
							NumIterations = StageEnabled.GetValue() ? NumIterations : 0;
						}
					}
					if (SimStageMetaData.bOverrideElementCount)
					{
						if (!SimStageMetaData.ElementCountXBinding.IsNone() && (SimStageMetaData.GpuDispatchType >= ENiagaraGpuDispatchType::OneD))
						{
							FNiagaraParameterStore& BoundParamStore = EmitterInstance->GetRendererBoundVariables();
							if (const uint8* ParameterData = BoundParamStore.GetParameterData(FNiagaraVariable(FNiagaraTypeDefinition::GetIntDef(), SimStageMetaData.ElementCountXBinding)))
							{
								ElementCountXYZ.X = *reinterpret_cast<const int32*>(ParameterData);
							}
						}
						if (!SimStageMetaData.ElementCountYBinding.IsNone() && (SimStageMetaData.GpuDispatchType >= ENiagaraGpuDispatchType::TwoD))
						{
							FNiagaraParameterStore& BoundParamStore = EmitterInstance->GetRendererBoundVariables();
							if (const uint8* ParameterData = BoundParamStore.GetParameterData(FNiagaraVariable(FNiagaraTypeDefinition::GetIntDef(), SimStageMetaData.ElementCountYBinding)))
							{
								ElementCountXYZ.Y = *reinterpret_cast<const int32*>(ParameterData);
							}
						}
						if (!SimStageMetaData.ElementCountZBinding.IsNone() && (SimStageMetaData.GpuDispatchType >= ENiagaraGpuDispatchType::ThreeD))
						{
							FNiagaraParameterStore& BoundParamStore = EmitterInstance->GetRendererBoundVariables();
							if (const uint8* ParameterData = BoundParamStore.GetParameterData(FNiagaraVariable(FNiagaraTypeDefinition::GetIntDef(), SimStageMetaData.ElementCountZBinding)))
							{
								ElementCountXYZ.Z = *reinterpret_cast<const int32*>(ParameterData);
							}
						}

						// make sure we don't have negatives as we use the values directly for dispatch
						ElementCountXYZ.X = FMath::Max(0, ElementCountXYZ.X);
						ElementCountXYZ.Y = FMath::Max(0, ElementCountXYZ.Y);
						ElementCountXYZ.Z = FMath::Max(0, ElementCountXYZ.Z);
					}
				}
				else
				{
					NumIterations = 0;
				}

				InstanceData->TotalDispatches += NumIterations;
				InstanceData->PerStageInfo.Emplace(NumIterations, ElementCountXYZ);
			}
			TotalDispatches += InstanceData->TotalDispatches;
		}
	}

	check(InSystemInstance->ActiveGPUEmitterCount == InstanceIndex);
	InstanceCount = InstanceIndex;
#if !UE_BUILD_SHIPPING && !UE_BUILD_TEST
	InstanceDataDebuggingOnly = GetInstances();
#endif
}

void FNiagaraGPUSystemTick::Destroy()
{
	for ( FNiagaraComputeInstanceData& Instance : GetInstances() )
	{
		Instance.Context->ParticleCountWriteFence = Instance.ParticleCountFence;
		Instance.~FNiagaraComputeInstanceData();
	}

	FMemory::Free(InstanceData_ParamData_Packed);
	if (DIInstanceData)
	{
		FMemory::Free(DIInstanceData->PerInstanceDataForRT);
		delete DIInstanceData;
	}
}

void FNiagaraGPUSystemTick::BuildUniformBuffers()
{
	check(ExternalUnformBuffers_RT.Num() == 0);

	const int32 InterpCount = bHasInterpolatedParameters ? 2 : 1;
	ExternalUnformBuffers_RT.AddDefaulted(InstanceCount * InterpCount);

	TArrayView<FNiagaraComputeInstanceData> Instances = GetInstances();
	for (uint32 iInstance=0; iInstance < InstanceCount; ++iInstance)
	{
		const FNiagaraComputeInstanceData& Instance = Instances[iInstance];

		FNiagaraRHIUniformBufferLayout* ExternalCBufferLayout = Instance.Context->ExternalCBufferLayout;
		const bool bExternalLayoutValid = ExternalCBufferLayout && (ExternalCBufferLayout->Resources.Num() || ExternalCBufferLayout->ConstantBufferSize > 0);
		if ( Instance.Context->GPUScript_RT->IsExternalConstantBufferUsed_RenderThread(0) )
		{
			if ( ensure(ExternalCBufferLayout && bExternalLayoutValid) )
			{
				ExternalUnformBuffers_RT[iInstance] = RHICreateUniformBuffer(Instance.ExternalParamData, ExternalCBufferLayout, bHasMultipleStages ? EUniformBufferUsage::UniformBuffer_SingleFrame : EUniformBufferUsage::UniformBuffer_SingleDraw);
			}
		}
		if ( Instance.Context->GPUScript_RT->IsExternalConstantBufferUsed_RenderThread(1) )
		{
<<<<<<< HEAD
			// External parameters are pushed from the combined parameters store, split into two where first half is current second is previous
			check(Instance && Instance->Context);
			return Instance->ExternalParamData + (Current ? 0 : Instance->Context->ExternalCBufferLayoutSize);
=======
			if (ensure(ExternalCBufferLayout && bExternalLayoutValid))
			{
				check(ExternalCBufferLayout->ConstantBufferSize + ExternalCBufferLayout->ConstantBufferSize <= Instance.ExternalParamDataSize);
				ExternalUnformBuffers_RT[InstanceCount + iInstance] = RHICreateUniformBuffer(Instance.ExternalParamData + ExternalCBufferLayout->ConstantBufferSize, ExternalCBufferLayout, bHasMultipleStages ? EUniformBufferUsage::UniformBuffer_SingleFrame : EUniformBufferUsage::UniformBuffer_SingleDraw);
			}
>>>>>>> d731a049
		}
	}
}<|MERGE_RESOLUTION|>--- conflicted
+++ resolved
@@ -174,9 +174,6 @@
 			// Calling PostTick will push current -> previous parameters this must be done after copying the parameter data
 			GPUContext->PostTick();
 
-			// Calling PostTick will push current -> previous parameters this must be done after copying the parameter data
-			GPUContext->PostTick();
-
 			InstanceData->bStartNewOverlapGroup = bStartNewOverlapGroup;
 			bStartNewOverlapGroup = false;
 
@@ -199,11 +196,7 @@
 
 			// Gather number of iterations for each stage, and if the stage should run or not
 			InstanceData->bHasMultipleStages = false;
-<<<<<<< HEAD
-			InstanceData->NumIterationsPerStage.Reserve(GPUContext->SimStageInfo.Num());
-=======
 			InstanceData->PerStageInfo.Reserve(GPUContext->SimStageInfo.Num());
->>>>>>> d731a049
 			for ( FSimulationStageMetaData& SimStageMetaData : GPUContext->SimStageInfo )
 			{
 				int32 NumIterations = SimStageMetaData.NumIterations;
@@ -320,17 +313,11 @@
 		}
 		if ( Instance.Context->GPUScript_RT->IsExternalConstantBufferUsed_RenderThread(1) )
 		{
-<<<<<<< HEAD
-			// External parameters are pushed from the combined parameters store, split into two where first half is current second is previous
-			check(Instance && Instance->Context);
-			return Instance->ExternalParamData + (Current ? 0 : Instance->Context->ExternalCBufferLayoutSize);
-=======
 			if (ensure(ExternalCBufferLayout && bExternalLayoutValid))
 			{
 				check(ExternalCBufferLayout->ConstantBufferSize + ExternalCBufferLayout->ConstantBufferSize <= Instance.ExternalParamDataSize);
 				ExternalUnformBuffers_RT[InstanceCount + iInstance] = RHICreateUniformBuffer(Instance.ExternalParamData + ExternalCBufferLayout->ConstantBufferSize, ExternalCBufferLayout, bHasMultipleStages ? EUniformBufferUsage::UniformBuffer_SingleFrame : EUniformBufferUsage::UniformBuffer_SingleDraw);
 			}
->>>>>>> d731a049
 		}
 	}
 }