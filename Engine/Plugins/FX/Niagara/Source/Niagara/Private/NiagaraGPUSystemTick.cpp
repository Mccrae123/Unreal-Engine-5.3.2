--- conflicted
+++ resolved
@@ -3,9 +3,6 @@
 #include "NiagaraGPUSystemTick.h"
 #include "NiagaraEmitterInstance.h"
 #include "NiagaraSystemInstance.h"
-<<<<<<< HEAD
-#include "NiagaraSystemSimulation.h"
-=======
 #include "NiagaraSystem.h"
 
 #if NIAGARA_VALIDATE_NDIPROXY_REFS
@@ -17,7 +14,6 @@
 	}
 }
 #endif
->>>>>>> 4af6daef
 
 void FNiagaraGPUSystemTick::Init(FNiagaraSystemInstance* InSystemInstance)
 {
@@ -185,21 +181,12 @@
 
 			bHasMultipleStages = InstanceData->bHasMultipleStages;
 			bHasInterpolatedParameters |= GPUContext->HasInterpolationParameters;
-<<<<<<< HEAD
 
 			GPUContext->CombinedParamStore.CopyParameterDataToPaddedBuffer(InstanceData->ExternalParamData, InstanceData->ExternalParamDataSize);
 
 			// Calling PostTick will push current -> previous parameters this must be done after copying the parameter data
 			GPUContext->PostTick();
 
-=======
-
-			GPUContext->CombinedParamStore.CopyParameterDataToPaddedBuffer(InstanceData->ExternalParamData, InstanceData->ExternalParamDataSize);
-
-			// Calling PostTick will push current -> previous parameters this must be done after copying the parameter data
-			GPUContext->PostTick();
-
->>>>>>> 4af6daef
 			InstanceData->bStartNewOverlapGroup = bStartNewOverlapGroup;
 			bStartNewOverlapGroup = false;
 
@@ -256,27 +243,15 @@
 						// This will cause a PVS warning, if we add something before this enum entry add the code back in
 						//if (SimStageMetaData.GpuDispatchType >= ENiagaraGpuDispatchType::OneD)
 						{
-<<<<<<< HEAD
-							ElementCountXYZ.X = SimStageMetaData.ElementCountXBinding.IsNone() ? 0 : BoundParamStore.GetParameterValueOrDefault(FNiagaraVariable(FNiagaraTypeDefinition::GetIntDef(), SimStageMetaData.ElementCountXBinding), 0);
+							ElementCountXYZ.X = SimStageMetaData.ElementCountXBinding.IsNone() ? SimStageMetaData.ElementCount.X : BoundParamStore.GetParameterValueOrDefault(FNiagaraVariable(FNiagaraTypeDefinition::GetIntDef(), SimStageMetaData.ElementCountXBinding), 0);
 						}
 						if (SimStageMetaData.GpuDispatchType >= ENiagaraGpuDispatchType::TwoD)
 						{
-							ElementCountXYZ.Y = SimStageMetaData.ElementCountYBinding.IsNone() ? 0 : BoundParamStore.GetParameterValueOrDefault(FNiagaraVariable(FNiagaraTypeDefinition::GetIntDef(), SimStageMetaData.ElementCountYBinding), 0);
+							ElementCountXYZ.Y = SimStageMetaData.ElementCountYBinding.IsNone() ? SimStageMetaData.ElementCount.Y : BoundParamStore.GetParameterValueOrDefault(FNiagaraVariable(FNiagaraTypeDefinition::GetIntDef(), SimStageMetaData.ElementCountYBinding), 0);
 						}
 						if (SimStageMetaData.GpuDispatchType >= ENiagaraGpuDispatchType::ThreeD)
 						{
-							ElementCountXYZ.Z = SimStageMetaData.ElementCountZBinding.IsNone() ? 0 : BoundParamStore.GetParameterValueOrDefault(FNiagaraVariable(FNiagaraTypeDefinition::GetIntDef(), SimStageMetaData.ElementCountZBinding), 0);
-=======
-							ElementCountXYZ.X = SimStageMetaData.ElementCountXBinding.IsNone() ? SimStageMetaData.ElementCount.X : BoundParamStore.GetParameterValueOrDefault(FNiagaraVariable(FNiagaraTypeDefinition::GetIntDef(), SimStageMetaData.ElementCountXBinding), 0);
-						}
-						if (SimStageMetaData.GpuDispatchType >= ENiagaraGpuDispatchType::TwoD)
-						{
-							ElementCountXYZ.Y = SimStageMetaData.ElementCountYBinding.IsNone() ? SimStageMetaData.ElementCount.Y : BoundParamStore.GetParameterValueOrDefault(FNiagaraVariable(FNiagaraTypeDefinition::GetIntDef(), SimStageMetaData.ElementCountYBinding), 0);
-						}
-						if (SimStageMetaData.GpuDispatchType >= ENiagaraGpuDispatchType::ThreeD)
-						{
 							ElementCountXYZ.Z = SimStageMetaData.ElementCountZBinding.IsNone() ? SimStageMetaData.ElementCount.Z : BoundParamStore.GetParameterValueOrDefault(FNiagaraVariable(FNiagaraTypeDefinition::GetIntDef(), SimStageMetaData.ElementCountZBinding), 0);
->>>>>>> 4af6daef
 						}
 
 						// If any of the element count values are <= 0 we can kill the stage as it won't execute
