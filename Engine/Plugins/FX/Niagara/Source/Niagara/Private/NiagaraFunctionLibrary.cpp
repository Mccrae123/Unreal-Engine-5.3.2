--- conflicted
+++ resolved
@@ -57,13 +57,6 @@
 	{
 		if (PoolingMethod == ENCPoolMethod::None)
 		{
-<<<<<<< HEAD
-			NiagaraComponent = NewObject<UNiagaraComponent>((Actor ? Actor : (UObject*)World));
-			NiagaraComponent->SetAsset(SystemTemplate);
-			NiagaraComponent->bAutoActivate = false;
-			NiagaraComponent->SetAutoDestroy(bAutoDestroy);
-			NiagaraComponent->bAllowAnyoneToDestroyMe = true;
-=======
 			if (UNiagaraComponentSettings::ShouldForceAutoPooling(SystemTemplate))
 			{
 				UNiagaraComponentPool* ComponentPool = FNiagaraWorldManager::Get(World)->GetComponentPool();
@@ -77,7 +70,6 @@
 				NiagaraComponent->SetAutoDestroy(bAutoDestroy);
 				NiagaraComponent->bAllowAnyoneToDestroyMe = true;
 			}
->>>>>>> 24776ab6
 		}
 		else
 		{
@@ -114,12 +106,6 @@
 				if(PSC)
 				{
 #if WITH_EDITORONLY_DATA
-<<<<<<< HEAD
-					PSC->bWaitForCompilationOnActivate = true;
-#endif
-					PSC->RegisterComponentWithWorld(World);
-
-=======
 					PSC->bWaitForCompilationOnActivate = GIsAutomationTesting;
 #endif
 
@@ -128,7 +114,6 @@
 						PSC->RegisterComponentWithWorld(World);
 					}
 
->>>>>>> 24776ab6
 					PSC->SetAbsolute(true, true, true);
 					PSC->SetWorldLocationAndRotation(SpawnLocation, SpawnRotation);
 					PSC->SetRelativeScale3D(Scale);
@@ -181,14 +166,10 @@
 						PSC->SetForceSolo(true);
 					}
 #endif
-<<<<<<< HEAD
-					PSC->RegisterComponentWithWorld(AttachToComponent->GetWorld());
-=======
 					if(!PSC->IsRegistered())
 					{
 						PSC->RegisterComponentWithWorld(AttachToComponent->GetWorld());
 					}
->>>>>>> 24776ab6
 
 					PSC->AttachToComponent(AttachToComponent, FAttachmentTransformRules::KeepRelativeTransform, AttachPointName);
 					if (LocationType == EAttachLocation::KeepWorldPosition)
@@ -262,38 +243,6 @@
 							PSC->SetForceSolo(true);
 						}
 #endif
-<<<<<<< HEAD
-						PSC->SetupAttachment(AttachToComponent, AttachPointName);
-
-						if (LocationType == EAttachLocation::KeepWorldPosition)
-						{
-							const FTransform ParentToWorld = AttachToComponent->GetSocketTransform(AttachPointName);
-							const FTransform ComponentToWorld(Rotation, Location, Scale);
-							const FTransform RelativeTM = ComponentToWorld.GetRelativeTransform(ParentToWorld);
-							PSC->SetRelativeLocation_Direct(RelativeTM.GetLocation());
-							PSC->SetRelativeRotation_Direct(RelativeTM.GetRotation().Rotator());
-							PSC->SetRelativeScale3D_Direct(RelativeTM.GetScale3D());
-						}
-						else
-						{
-							PSC->SetRelativeLocation_Direct(Location);
-							PSC->SetRelativeRotation_Direct(Rotation);
-
-							if (LocationType == EAttachLocation::SnapToTarget)
-							{
-								// SnapToTarget indicates we "keep world scale", this indicates we we want the inverse of the parent-to-world scale 
-								// to calculate world scale at Scale 1, and then apply the passed in Scale
-								const FTransform ParentToWorld = AttachToComponent->GetSocketTransform(AttachPointName);
-								PSC->SetRelativeScale3D_Direct(Scale * ParentToWorld.GetSafeScaleReciprocal(ParentToWorld.GetScale3D()));
-							}
-							else
-							{
-								PSC->SetRelativeScale3D_Direct(Scale);
-							}
-						}
-
-						PSC->RegisterComponentWithWorld(World);
-=======
 						auto SetupRelativeTransforms = [&]()
 						{
 							if (LocationType == EAttachLocation::KeepWorldPosition)
@@ -337,7 +286,6 @@
 							PSC->RegisterComponentWithWorld(World);
 						}
 
->>>>>>> 24776ab6
 						if (bAutoActivate)
 						{
 							PSC->Activate(true);
