--- conflicted
+++ resolved
@@ -433,11 +433,7 @@
 	{
 		if (FNiagaraUtilities::LogVerboseWarnings())
 		{
-<<<<<<< HEAD
-			UE_LOG(LogNiagara, Warning, TEXT("NiagaraSystem in \"Set Niagara Skeletal Mesh Component\" is NULL, OverrideName \"%s\" and SkeletalMeshComponent \"%s\" SkeletalMesh \"%s\", skipping."), *OverrideName, *GetFullNameSafe(SkeletalMeshComponent), *GetFullNameSafe(SkeletalMeshComponent ? SkeletalMeshComponent->SkeletalMesh : nullptr));
-=======
 			UE_LOG(LogNiagara, Warning, TEXT("NiagaraSystem in \"Set Niagara Skeletal Mesh Component\" is NULL, OverrideName \"%s\" and SkeletalMeshComponent \"%s\" SkeletalMesh \"%s\", skipping."), *OverrideName, *GetFullNameSafe(SkeletalMeshComponent), *GetFullNameSafe(SkeletalMeshComponent ? SkeletalMeshComponent->GetSkeletalMeshAsset() : nullptr));
->>>>>>> d731a049
 		}
 		return;
 	}
@@ -486,11 +482,7 @@
 	{
 		if (FNiagaraUtilities::LogVerboseWarnings())
 		{
-<<<<<<< HEAD
-			UE_LOG(LogNiagara, Warning, TEXT("NiagaraSystem in \"SetTextureObject\" is NULL, OverrideName \"%s\" and Texture \"%s\", skipping."), *OverrideName, *GetFullNameSafe(Texture));
-=======
 			UE_LOG(LogNiagara, Warning, TEXT("NiagaraSystem in \"Set Skeletal Mesh Data Interface Filtered Bones\" is NULL, OverrideName \"%s\", skipping."), *OverrideName);
->>>>>>> d731a049
 		}
 		return;
 	}
@@ -505,7 +497,46 @@
 	SkeletalMeshInterface->SetFilteredBonesFromBlueprints(FilteredBones);
 }
 
-<<<<<<< HEAD
+void UNiagaraFunctionLibrary::SetSkeletalMeshDataInterfaceFilteredSockets(UNiagaraComponent* NiagaraSystem, const FString& OverrideName, const TArray<FName>& FilteredSockets)
+{
+	if (!NiagaraSystem)
+	{
+		if (FNiagaraUtilities::LogVerboseWarnings())
+		{
+			UE_LOG(LogNiagara, Warning, TEXT("NiagaraSystem in \"Set Skeletal Mesh Data Interface Filtered Sockets\" is NULL, OverrideName \"%s\", skipping."), *OverrideName);
+		}
+		return;
+	}
+
+	UNiagaraDataInterfaceSkeletalMesh* SkeletalMeshInterface = GetSkeletalMeshDataInterface(NiagaraSystem, OverrideName);
+	if (!SkeletalMeshInterface)
+	{
+		UE_LOG(LogNiagara, Warning, TEXT("UNiagaraFunctionLibrary::SetSkeletalMeshDataInterfaceFilteredSockets: Did not find a matching Skeletal Mesh Data Interface variable named \"%s\" in the User variables of NiagaraSystem \"%s\" ."), *OverrideName, *GetFullNameSafe(NiagaraSystem));
+		return;
+	}
+
+	SkeletalMeshInterface->SetFilteredSocketsFromBlueprints(FilteredSockets);
+}
+
+void UNiagaraFunctionLibrary::SetTextureObject(UNiagaraComponent* NiagaraSystem, const FString& OverrideName, UTexture* Texture)
+{
+	if (!NiagaraSystem)
+	{
+		if (FNiagaraUtilities::LogVerboseWarnings())
+		{
+			UE_LOG(LogNiagara, Warning, TEXT("NiagaraSystem in \"SetTextureObject\" is NULL, OverrideName \"%s\" and Texture \"%s\", skipping."), *OverrideName, *GetFullNameSafe(Texture));
+		}
+		return;
+	}
+
+	if (!Texture)
+	{
+		UE_LOG(LogNiagara, Warning, TEXT("Texture in \"SetTextureObject\" is NULL, OverrideName \"%s\" and NiagaraSystem \"%s\", skipping."), *OverrideName, *GetFullNameSafe(NiagaraSystem));
+		return;
+	}
+
+	const FNiagaraParameterStore& OverrideParameters = NiagaraSystem->GetOverrideParameters();
+
 	if (Texture->IsA<UTexture2D>() || Texture->IsA<UTextureRenderTarget2D>())
 	{
 		const FNiagaraVariable Variable(FNiagaraTypeDefinition(UNiagaraDataInterfaceTexture::StaticClass()), *OverrideName);
@@ -525,72 +556,6 @@
 
 		TextureDI->SetTexture(Texture);
 	}
-	else if (UTexture2DArray* Texture2DArray = Cast<UTexture2DArray>(Texture))
-	{
-		const FNiagaraVariable Variable(FNiagaraTypeDefinition(UNiagaraDataInterface2DArrayTexture::StaticClass()), *OverrideName);
-=======
-void UNiagaraFunctionLibrary::SetSkeletalMeshDataInterfaceFilteredSockets(UNiagaraComponent* NiagaraSystem, const FString& OverrideName, const TArray<FName>& FilteredSockets)
-{
-	if (!NiagaraSystem)
-	{
-		if (FNiagaraUtilities::LogVerboseWarnings())
-		{
-			UE_LOG(LogNiagara, Warning, TEXT("NiagaraSystem in \"Set Skeletal Mesh Data Interface Filtered Sockets\" is NULL, OverrideName \"%s\", skipping."), *OverrideName);
-		}
-		return;
-	}
-
-	UNiagaraDataInterfaceSkeletalMesh* SkeletalMeshInterface = GetSkeletalMeshDataInterface(NiagaraSystem, OverrideName);
-	if (!SkeletalMeshInterface)
-	{
-		UE_LOG(LogNiagara, Warning, TEXT("UNiagaraFunctionLibrary::SetSkeletalMeshDataInterfaceFilteredSockets: Did not find a matching Skeletal Mesh Data Interface variable named \"%s\" in the User variables of NiagaraSystem \"%s\" ."), *OverrideName, *GetFullNameSafe(NiagaraSystem));
-		return;
-	}
-
-	SkeletalMeshInterface->SetFilteredSocketsFromBlueprints(FilteredSockets);
-}
-
-void UNiagaraFunctionLibrary::SetTextureObject(UNiagaraComponent* NiagaraSystem, const FString& OverrideName, UTexture* Texture)
-{
-	if (!NiagaraSystem)
-	{
-		if (FNiagaraUtilities::LogVerboseWarnings())
-		{
-			UE_LOG(LogNiagara, Warning, TEXT("NiagaraSystem in \"SetTextureObject\" is NULL, OverrideName \"%s\" and Texture \"%s\", skipping."), *OverrideName, *GetFullNameSafe(Texture));
-		}
-		return;
-	}
-
-	if (!Texture)
-	{
-		UE_LOG(LogNiagara, Warning, TEXT("Texture in \"SetTextureObject\" is NULL, OverrideName \"%s\" and NiagaraSystem \"%s\", skipping."), *OverrideName, *GetFullNameSafe(NiagaraSystem));
-		return;
-	}
-
-	const FNiagaraParameterStore& OverrideParameters = NiagaraSystem->GetOverrideParameters();
-
-	if (Texture->IsA<UTexture2D>() || Texture->IsA<UTextureRenderTarget2D>())
-	{
-		const FNiagaraVariable Variable(FNiagaraTypeDefinition(UNiagaraDataInterfaceTexture::StaticClass()), *OverrideName);
->>>>>>> d731a049
-		const int32 Index = OverrideParameters.IndexOf(Variable);
-		if (Index == INDEX_NONE)
-		{
-			UE_LOG(LogNiagara, Warning, TEXT("Could not find index of variable \"%s\" in the OverrideParameters map of NiagaraSystem \"%s\"."), *OverrideName, *GetFullNameSafe(NiagaraSystem));
-			return;
-		}
-<<<<<<< HEAD
-=======
-
-		UNiagaraDataInterfaceTexture* TextureDI = Cast<UNiagaraDataInterfaceTexture>(OverrideParameters.GetDataInterface(Index));
-		if (!TextureDI)
-		{
-			UE_LOG(LogNiagara, Warning, TEXT("Did not find a matching Texture Data Interface variable named \"%s\" in the User variables of NiagaraSystem \"%s\" ."), *OverrideName, *GetFullNameSafe(NiagaraSystem));
-			return;
-		}
-
-		TextureDI->SetTexture(Texture);
-	}
 	else if (Texture->IsA<UTexture2DArray>() || Texture->IsA<UTextureRenderTarget2DArray>())
 	{
 		const FNiagaraVariable Variable(FNiagaraTypeDefinition(UNiagaraDataInterface2DArrayTexture::StaticClass()), *OverrideName);
@@ -600,7 +565,6 @@
 			UE_LOG(LogNiagara, Warning, TEXT("Could not find index of variable \"%s\" in the OverrideParameters map of NiagaraSystem \"%s\"."), *OverrideName, *GetFullNameSafe(NiagaraSystem));
 			return;
 		}
->>>>>>> d731a049
 
 		UNiagaraDataInterface2DArrayTexture* TextureDI = Cast<UNiagaraDataInterface2DArrayTexture>(OverrideParameters.GetDataInterface(Index));
 		if (!TextureDI)
@@ -609,11 +573,7 @@
 			return;
 		}
 
-<<<<<<< HEAD
-		TextureDI->SetTexture(Texture2DArray);
-=======
 		TextureDI->SetTexture(Texture);
->>>>>>> d731a049
 	}
 	else if (Texture->IsA<UVolumeTexture>() || Texture->IsA<UTextureRenderTargetVolume>())
 	{
@@ -632,15 +592,9 @@
 			return;
 		}
 
-<<<<<<< HEAD
-		TextureDI->SetTexture(TextureVolume);
-	}
-	else if (UTextureCube* TextureCube = Cast<UTextureCube>(Texture))
-=======
 		TextureDI->SetTexture(Texture);
 	}
 	else if (Texture->IsA<UTextureCube>() || Texture->IsA<UTextureRenderTargetCube>())
->>>>>>> d731a049
 	{
 		const FNiagaraVariable Variable(FNiagaraTypeDefinition(UNiagaraDataInterfaceCubeTexture::StaticClass()), *OverrideName);
 		const int32 Index = OverrideParameters.IndexOf(Variable);
@@ -657,11 +611,7 @@
 			return;
 		}
 
-<<<<<<< HEAD
-		TextureDI->SetTexture(TextureCube);
-=======
 		TextureDI->SetTexture(Texture);
->>>>>>> d731a049
 	}
 	else
 	{
