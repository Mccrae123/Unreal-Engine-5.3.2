--- conflicted
+++ resolved
@@ -372,20 +372,6 @@
 			}
 		}
 
-<<<<<<< HEAD
-		SpawnTimeParam.Init(SpawnExecContext.Parameters, SYS_PARAM_ENGINE_TIME);
-		UpdateTimeParam.Init(UpdateExecContext.Parameters, SYS_PARAM_ENGINE_TIME);
-		SpawnDeltaTimeParam.Init(SpawnExecContext.Parameters, SYS_PARAM_ENGINE_DELTA_TIME);
-		UpdateDeltaTimeParam.Init(UpdateExecContext.Parameters, SYS_PARAM_ENGINE_DELTA_TIME);
-		SpawnInvDeltaTimeParam.Init(SpawnExecContext.Parameters, SYS_PARAM_ENGINE_INV_DELTA_TIME);
-		UpdateInvDeltaTimeParam.Init(UpdateExecContext.Parameters, SYS_PARAM_ENGINE_INV_DELTA_TIME);
-		SpawnNumSystemInstancesParam.Init(SpawnExecContext.Parameters, SYS_PARAM_ENGINE_NUM_SYSTEM_INSTANCES);
-		UpdateNumSystemInstancesParam.Init(UpdateExecContext.Parameters, SYS_PARAM_ENGINE_NUM_SYSTEM_INSTANCES);
-		SpawnGlobalSpawnCountScaleParam.Init(SpawnExecContext.Parameters, SYS_PARAM_ENGINE_GLOBAL_SPAWN_COUNT_SCALE);
-		UpdateGlobalSpawnCountScaleParam.Init(UpdateExecContext.Parameters, SYS_PARAM_ENGINE_GLOBAL_SPAWN_COUNT_SCALE);
-		SpawnGlobalSystemCountScaleParam.Init(SpawnExecContext.Parameters, SYS_PARAM_ENGINE_GLOBAL_SYSTEM_COUNT_SCALE);
-		UpdateGlobalSystemCountScaleParam.Init(UpdateExecContext.Parameters, SYS_PARAM_ENGINE_GLOBAL_SYSTEM_COUNT_SCALE);
-=======
 
 		{
 			SCOPE_CYCLE_COUNTER(STAT_NiagaraSystemSim_Init_DirectBindings);
@@ -403,7 +389,6 @@
 			SpawnGlobalSystemCountScaleParam.Init(SpawnExecContext.Parameters, SYS_PARAM_ENGINE_GLOBAL_SYSTEM_COUNT_SCALE);
 			UpdateGlobalSystemCountScaleParam.Init(UpdateExecContext.Parameters, SYS_PARAM_ENGINE_GLOBAL_SYSTEM_COUNT_SCALE);
 		}
->>>>>>> 69078e53
 	}
 
 	return true;
@@ -539,11 +524,6 @@
 		{
 			Instance->DumpTickInfo(Ar);
 		}
-	}
-	else if (World == nullptr)
-	{
-		ensureMsgf(false, TEXT("World was null while ticking System Simulation!"));
-		return false;
 	}
 
 	if (PausedSystemInstances.Num() > 0)
@@ -1269,27 +1249,7 @@
 				continue;
 			}
 
-<<<<<<< HEAD
-			//Setup the few real constants like delta time.
-			float InvDt = 1.0f / DeltaSeconds;
-			float GlobalSpawnCountScale = INiagaraModule::GetGlobalSpawnCountScale();
-			float GlobalSystemCountScale = INiagaraModule::GetGlobalSystemCountScale();
-
-			SpawnTimeParam.SetValue(World->TimeSeconds);
-			UpdateTimeParam.SetValue(World->TimeSeconds);
-			SpawnDeltaTimeParam.SetValue(DeltaSeconds);
-			UpdateDeltaTimeParam.SetValue(DeltaSeconds);
-			SpawnInvDeltaTimeParam.SetValue(InvDt);
-			UpdateInvDeltaTimeParam.SetValue(InvDt);
-			SpawnNumSystemInstancesParam.SetValue(NewNum);
-			UpdateNumSystemInstancesParam.SetValue(NewNum);
-			SpawnGlobalSpawnCountScaleParam.SetValue(GlobalSpawnCountScale);
-			UpdateGlobalSpawnCountScaleParam.SetValue(GlobalSpawnCountScale);
-			SpawnGlobalSystemCountScaleParam.SetValue(GlobalSystemCountScale);
-			UpdateGlobalSystemCountScaleParam.SetValue(GlobalSystemCountScale);
-=======
 			EmitterInstance->GetFastPathMap().Engine.DeltaTime = 0.0001f;
->>>>>>> 69078e53
 		}
 		UpdateSystemInstance(SpawnedInstance);
 	}
@@ -1604,56 +1564,11 @@
 				FNiagaraScriptExecutionContext& SpawnContext = EmitterInst.GetSpawnExecutionContext();
 				DataSetToEmitterSpawnParameters[EmitterIdx].DataSetToParameterStore(SpawnContext.Parameters, Context.DataSet, SystemIndex);
 
-<<<<<<< HEAD
-	{
-		SCOPE_CYCLE_COUNTER(STAT_NiagaraSystemSim_MarkComponentDirty);
-		//This is not a small amount of the update time. 
-		//Annoyingly these can't be done in parallel it seems.
-		//TODO: Find some way to parallelize this. Especially UpdateComponentToWorld();
-		int32 SystemIndex = 0;
-		while (SystemIndex < SystemInstances.Num())
-		{
-			FNiagaraSystemInstance* SystemInstance = SystemInstances[SystemIndex];
-			++SystemIndex;
-			if (SystemIndex < SystemInstances.Num())
-			{
-				FPlatformMisc::Prefetch(SystemInstances[SystemIndex]->GetComponent());
-			}
-			SystemInstance->FinalizeTick(DeltaSeconds);
-			// @todo If we buffer up the Tick object we create here we can push all the data for every system in this simulation at once.
-			// @todo It may also be worth considering hoisting the push out to FNiagaraWorldManager::Tick to push every desired simulation at once.
-			if (SystemInstance->ActiveGPUEmitterCount > 0 && RHISupportsComputeShaders(SystemInstance->GetBatcher()->GetShaderPlatform()))
-			{
-				ensure(!SystemInstance->IsComplete());
-				FNiagaraGPUSystemTick GPUTick;
-				GPUTick.Init(SystemInstance);
-
-				//if (GPUTick.DIInstanceData)
-				//{
-				//	uint8* BasePointer = (uint8*)GPUTick.DIInstanceData->PerInstanceDataForRT;
-
-				//	//UE_LOG(LogNiagara, Log, TEXT("GT Testing (dipacket) %p (baseptr) %p"), GPUTick.DIInstanceData, BasePointer);
-				//	for (auto& Pair : GPUTick.DIInstanceData->InterfaceProxiesToOffsets)
-				//	{
-				//		FNiagaraDataInterfaceProxy* Proxy = Pair.Key;
-				//		UE_LOG(LogNiagara, Log, TEXT("\tGT (proxy) %p (size) %u"), Proxy, Proxy->PerInstanceDataPassedToRenderThreadSize());
-				//	}
-				//}
-
-				// We will give the data over to the render thread. It is responsible for freeing it.
-				// We no longer own it and cannot modify it after this point.
-				// @todo We are taking a copy of the object here. This object is small so this overhead should
-				// not be very high. And we avoid making a bunch of small allocations here.
-				NiagaraEmitterInstanceBatcher* Batcher = SystemInstance->GetBatcher();
-				ENQUEUE_RENDER_COMMAND(FGiveSystemInstanceTickToRT)(
-					[Batcher, GPUTick](FRHICommandListImmediate& RHICmdList) mutable
-=======
 				FNiagaraScriptExecutionContext& UpdateContext = EmitterInst.GetUpdateExecutionContext();
 				DataSetToEmitterUpdateParameters[EmitterIdx].DataSetToParameterStore(UpdateContext.Parameters, Context.DataSet, SystemIndex);
 
 				TArray<FNiagaraScriptExecutionContext>& EventContexts = EmitterInst.GetEventExecutionContexts();
 				for (int32 EventIdx = 0; EventIdx < EventContexts.Num(); ++EventIdx)
->>>>>>> 69078e53
 				{
 					FNiagaraScriptExecutionContext& EventContext = EventContexts[EventIdx];
 					if (DataSetToEmitterEventParameters[EmitterIdx].Num() > EventIdx)
