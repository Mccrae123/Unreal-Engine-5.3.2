// Copyright Epic Games, Inc. All Rights Reserved.

#include "NiagaraSystemSimulation.h"
#include "NiagaraEmitterInstance.h"
#include "NiagaraModule.h"
#include "NiagaraTypes.h"
#include "NiagaraParameterCollection.h"
#include "NiagaraSimulationTaskPriority.h"
#include "NiagaraSystemInstance.h"
#include "NiagaraSystemGpuComputeProxy.h"
#include "NiagaraConstants.h"
#include "NiagaraStats.h"
#include "Async/ParallelFor.h"
#include "NiagaraComponent.h"
#include "NiagaraWorldManager.h"
#include "NiagaraGpuComputeDispatchInterface.h"
#include "NiagaraGPUSystemTick.h"
#include "NiagaraCrashReporterHandler.h"


// Niagara Async Ticking Sequence
// - NiagaraSystemSimulation::Tick_GameThread
//  - Enqueue simulation concurrent tick (FNiagaraSystemSimulationTickConcurrentTask), tracks task event in instances
// - NiagaraSystemSimulation::Tick_Concurrent
//  - Enqueue instance concurrent ticks in batches (FNiagaraSystemInstanceTickConcurrentTask), tracks task inside instances
//  - Enqueue finalize tasks (FNiagaraSystemInstanceFinalizeTask), tracks finalize inside instances
//  - Appends all finalize tasks to a completion task (FNiagaraSystemSimulationAllWorkCompleteTask), when complete everything is done, used to track tick task completion
//
// Niagara Async Spawning Sequence
// - NiagaraSystemSimulation::Spawn_GameThread
//  - Enqueue simulation spawn concurrent FNiagaraSystemSimulationSpawnConcurrentTask, tracks task event in instances
// - NiagaraSystemSimulation::Spawn_Concurrent
//  - Enqueue instance concurrent ticks in batches (FNiagaraSystemInstanceTickConcurrentTask), they can not execute until Spawn_Concurrent is complete, tracks the task inside instances
//  - Enqueue finalize tasks (FNiagaraSystemInstanceFinalizeTask), tracks finalize inside instances
//  - Appends all finalize tasks to a completion task (FNiagaraSystemSimulationAllWorkCompleteTask), when complete everything is done

#define NIAGARA_SYSTEMSIMULATION_DEBUGGING 0

//High level stats for system sim tick.
DECLARE_CYCLE_STAT(TEXT("System Simulaton Tick [GT]"), STAT_NiagaraSystemSim_TickGT, STATGROUP_Niagara);
DECLARE_CYCLE_STAT(TEXT("System Simulaton Tick [CNC]"), STAT_NiagaraSystemSim_TickCNC, STATGROUP_Niagara);
DECLARE_CYCLE_STAT(TEXT("System Simulaton SpawnNew [GT]"), STAT_NiagaraSystemSim_SpawnNewGT, STATGROUP_Niagara);
//Some more detailed stats for system sim tick
DECLARE_CYCLE_STAT(TEXT("System Prepare For Simulate [CNC]"), STAT_NiagaraSystemSim_PrepareForSimulateCNC, STATGROUP_Niagara);
DECLARE_CYCLE_STAT(TEXT("System Sim Update [CNC]"), STAT_NiagaraSystemSim_UpdateCNC, STATGROUP_Niagara);
DECLARE_CYCLE_STAT(TEXT("System Sim Spawn [CNC]"), STAT_NiagaraSystemSim_SpawnCNC, STATGROUP_Niagara);
DECLARE_CYCLE_STAT(TEXT("System Sim Transfer Results [CNC]"), STAT_NiagaraSystemSim_TransferResultsCNC, STATGROUP_Niagara);
DECLARE_CYCLE_STAT(TEXT("System Sim Init [GT]"), STAT_NiagaraSystemSim_Init, STATGROUP_Niagara);

DECLARE_CYCLE_STAT(TEXT("System Sim Init (DataSets) [GT]"), STAT_NiagaraSystemSim_Init_DataSets, STATGROUP_Niagara);
DECLARE_CYCLE_STAT(TEXT("System Sim Init (ExecContexts) [GT]"), STAT_NiagaraSystemSim_Init_ExecContexts, STATGROUP_Niagara);
DECLARE_CYCLE_STAT(TEXT("System Sim Init (BindParams) [GT]"), STAT_NiagaraSystemSim_Init_BindParams, STATGROUP_Niagara);
DECLARE_CYCLE_STAT(TEXT("System Sim Init (DatasetAccessors) [GT]"), STAT_NiagaraSystemSim_Init_DatasetAccessors, STATGROUP_Niagara);
DECLARE_CYCLE_STAT(TEXT("System Sim Init (DirectBindings) [GT]"), STAT_NiagaraSystemSim_Init_DirectBindings, STATGROUP_Niagara);

DECLARE_CYCLE_STAT(TEXT("ForcedWaitForAsync"), STAT_NiagaraSystemSim_ForceWaitForAsync, STATGROUP_Niagara);
DECLARE_CYCLE_STAT(TEXT("ForcedWait Fake Stall"), STAT_NiagaraSystemSim_ForceWaitFakeStall, STATGROUP_Niagara);

static int32 GbDumpSystemData = 0;
static FAutoConsoleVariableRef CVarNiagaraDumpSystemData(
	TEXT("fx.DumpSystemData"),
	GbDumpSystemData,
	TEXT("If > 0, results of system simulations will be dumped to the log. \n"),
	ECVF_Default
);

static int32 GNiagaraSystemSimulationUpdateOnSpawn = 1;
static FAutoConsoleVariableRef CVarSystemUpdateOnSpawn(
	TEXT("fx.Niagara.SystemSimulation.UpdateOnSpawn"),
	GNiagaraSystemSimulationUpdateOnSpawn,
	TEXT("If > 0, system simulations are given a small update after spawn. \n"),
	ECVF_Default
);

static int32 GNiagaraSystemSimulationAllowASync = 1;
static FAutoConsoleVariableRef CVarNiagaraSystemSimulationAllowASync(
	TEXT("fx.Niagara.SystemSimulation.AllowASync"),
	GNiagaraSystemSimulationAllowASync,
	TEXT("If > 0, system post tick is parallelized. \n"),
	ECVF_Default
);

int32 GNiagaraSystemSimulationTaskStallTimeout = 0;
static FAutoConsoleVariableRef CVarNiagaraSystemSimulationTaskStallTimeout(
	TEXT("fx.Niagara.SystemSimulation.TaskStallTimeout"),
	GNiagaraSystemSimulationTaskStallTimeout,
	TEXT("Timeout in microseconds for Niagara simulation tasks to be considered stalled.\n")
	TEXT("When this is > 0 we busy wait as opposed to joining the TG so avoid using execpt for debugging."),
	ECVF_Default
);

static int32 GNiagaraSystemSimulationTickBatchSize = NiagaraSystemTickBatchSize;
static FAutoConsoleVariableRef CVarParallelSystemInstanceTickBatchSize(
	TEXT("fx.Niagara.SystemSimulation.TickBatchSize"),
	GNiagaraSystemSimulationTickBatchSize,
	TEXT("The number of system instances to process per async task. \n"),
	ECVF_Default
);

static int32 GNiagaraSystemSimulationConcurrentGPUTickInit = 1;
static FAutoConsoleVariableRef CVarNiagaraConcurrentGPUTickInit(
	TEXT("fx.Niagara.SystemSimulation.ConcurrentGPUTickInit"),
	GNiagaraSystemSimulationConcurrentGPUTickInit,
	TEXT("The if non zero we allow GPU Ticks to be initialized in the System's concurrent tick rather than on the game thread."),
	ECVF_Default
);

static int32 GNiagaraSystemSimulationBatchGPUTickSubmit = 1;
static FAutoConsoleVariableRef CVarNiagaraBatchGPUTickSubmit(
	TEXT("fx.Niagara.SystemSimulation.BatchGPUTickSubmit"),
	GNiagaraSystemSimulationBatchGPUTickSubmit,
	TEXT("The if non zero we allow GPU Ticks to be submitted to the Render Thread in batches."),
	ECVF_Default
);

static float GNiagaraSystemSimulationSkipTickDeltaSeconds = 0.0f;
static FAutoConsoleVariableRef CVarNiagaraSkipTickDeltaSeconds(
	TEXT("fx.Niagara.SystemSimulation.SkipTickDeltaSeconds"),
	GNiagaraSystemSimulationSkipTickDeltaSeconds,
	TEXT("When none zero we skip all ticks with a delta seconds less than equal to this number."),
	ECVF_Default
);

<<<<<<< HEAD
static int32 GNiagaraSystemSimulationTickTaskShouldWait = 0;
static FAutoConsoleVariableRef CVarNiagaraSystemSimulationTickTaskShouldWait(
	TEXT("fx.Niagara.SystemSimulation.TickTaskShouldWait"),
	GNiagaraSystemSimulationTickTaskShouldWait,
	TEXT("When enabled the tick task will wait for concurrent work to complete, when disabled the task is complete once the GT tick is complete."),
=======
static int32 GNiagaraSystemSimulationMaxTickSubsteps = 100;
static FAutoConsoleVariableRef CVarNiagaraSystemSimulationMaxTickSubsteps(
	TEXT("fx.Niagara.SystemSimulation.MaxTickSubsteps"),
	GNiagaraSystemSimulationMaxTickSubsteps,
	TEXT("The max number of possible substeps per frame when a system uses a fixed tick delta."),
>>>>>>> 4af6daef
	ECVF_Default
);

static int32 GNiagaraSystemSimulationMaxTickSubsteps = 100;
static FAutoConsoleVariableRef CVarNiagaraSystemSimulationMaxTickSubsteps(
	TEXT("fx.Niagara.SystemSimulation.MaxTickSubsteps"),
	GNiagaraSystemSimulationMaxTickSubsteps,
	TEXT("The max number of possible substeps per frame when a system uses a fixed tick delta."),
	ECVF_Default
);

namespace NiagaraSystemSimulationLocal
{
	static bool GTickTaskShouldWait = false;
	static FAutoConsoleVariableRef CVarGTickTaskShouldWait(
		TEXT("fx.Niagara.SystemSimulation.TickTaskShouldWait"),
		GTickTaskShouldWait,
		TEXT("When enabled the tick task will wait for concurrent work to complete, when disabled the task is complete once the GT tick is complete."),
		ECVF_Default
	);

	static int32 GTickTaskAllowFrameOverlap = false;
	static FAutoConsoleVariableRef CVarTickTaskAllowFrameOverlap(
		TEXT("fx.Niagara.SystemSimulation.TickTaskAllowFrameOverlap"),
		GTickTaskAllowFrameOverlap,
		TEXT("When enabled we allow ticks to overlap beyond PostActorTick until either EOF updates or the next tick."),
		ECVF_Default
	);

#if NIAGARA_SYSTEMSIMULATION_DEBUGGING
	static int GDebugKillAllOnSpawn = 0;
	static FAutoConsoleVariableRef CVarDebugKillAllOnSpawn(
		TEXT("fx.Niagara.SystemSimulation.DebugKillAllOnSpawn"),
		GDebugKillAllOnSpawn,
		TEXT("Will randomly kill all spawning instances based on probability of 0-100."),
		ECVF_Default
	);

	static int GDebugKillAllOnUpdate = 0;
	static FAutoConsoleVariableRef CVarDebugKillAllOnUpdate(
		TEXT("fx.Niagara.SystemSimulation.DebugKillAllOnUpdate"),
		GDebugKillAllOnUpdate,
		TEXT("Will randomly kill all updating instances based on probability of 0-100."),
		ECVF_Default
	);

	static int GDebugKillInstanceOnTick = 0;
	static FAutoConsoleVariableRef CVarDebugKillInstanceOnTick(
		TEXT("fx.Niagara.SystemSimulation.DebugKillInstanceOnTick"),
		GDebugKillInstanceOnTick,
		TEXT("Will randomly kill an instance on tick based on probability of 0-100."),
		ECVF_Default
	);

	static float GDebugForceDelayConcurrentTask = 0.0f;
	static FAutoConsoleVariableRef CVarDebugForceDelayConcurrentTask(
		TEXT("fx.Niagara.SystemSimulation.DebugForceDelayConcurrentTask"),
		GDebugForceDelayConcurrentTask,
		TEXT("Forces a time delay into the concurrent task."),
		ECVF_Default
	);

	static float GDebugForceDelayInstancesTask = 0.0f;
	static FAutoConsoleVariableRef CVarDebugForceDelayInstancesTask(
		TEXT("fx.Niagara.SystemSimulation.DebugForceDelayInstancesTask"),
		GDebugForceDelayInstancesTask,
		TEXT("Forces a time delay into the instances task."),
		ECVF_Default
	);

	bool DebugKillAllOnSpawn(FNiagaraSystemSimulationTickContext& Context)
	{
		if (GDebugKillAllOnSpawn > 0)
		{
			if ((FMath::Rand() % 100) < GDebugKillAllOnSpawn)
			{
				for (FNiagaraSystemInstance* SystemInst : Context.Instances)
				{
					SystemInst->SetActualExecutionState(ENiagaraExecutionState::Disabled);
				}
				Context.DataSet.EndSimulate();
				return true;
			}
		}
		return false;
	}

	bool DebugKillAllOnUpdate(FNiagaraSystemSimulationTickContext& Context)
	{
		if (GDebugKillAllOnUpdate > 0)
		{
			if ((FMath::Rand() % 100) < GDebugKillAllOnUpdate)
			{
				for (FNiagaraSystemInstance* SystemInst : Context.Instances)
				{
					SystemInst->SetActualExecutionState(ENiagaraExecutionState::Disabled);
				}
				Context.DataSet.EndSimulate();
				return true;
			}
		}
		return false;
	}

	void DebugKillInstanceOnTick(FNiagaraSystemInstance* Instance)
	{
		if (GDebugKillInstanceOnTick > 0)
		{
			if ((FMath::Rand() % 100) < GDebugKillInstanceOnTick)
			{
				Instance->Complete(true);
			}
		}
	}

	void DebugDelayConcurrentTask()
	{
		if (GDebugForceDelayConcurrentTask > 0.0f)
		{
			FPlatformProcess::Sleep(GDebugForceDelayConcurrentTask);
		}
	}

	void DebugDelayInstancesTask()
	{
		if (GDebugForceDelayInstancesTask > 0.0f)
		{
			FPlatformProcess::Sleep(GDebugForceDelayInstancesTask);
		}
	}
#endif
}

//////////////////////////////////////////////////////////////////////////
<<<<<<< HEAD
// Task priorities for simulation tasks

static FAutoConsoleTaskPriority GNiagaraTaskPriorities[] =
{
	//																														Thread Priority (w HiPri Thread)			Task Priority (w HiPri Thread)				Task Priority (w Normal Thread)
	FAutoConsoleTaskPriority(TEXT("fx.Niagara.TaskPriorities.High"),		TEXT("Task Priority When Set to High"),			ENamedThreads::HighThreadPriority,			ENamedThreads::HighTaskPriority,			ENamedThreads::HighTaskPriority),
	FAutoConsoleTaskPriority(TEXT("fx.Niagara.TaskPriorities.Normal"),		TEXT("Task Priority When Set to Normal"),		ENamedThreads::HighThreadPriority,			ENamedThreads::NormalTaskPriority,			ENamedThreads::NormalTaskPriority),
	FAutoConsoleTaskPriority(TEXT("fx.Niagara.TaskPriorities.Low"),			TEXT("Task Priority When Set to Low"),			ENamedThreads::NormalThreadPriority,		ENamedThreads::HighTaskPriority,			ENamedThreads::NormalTaskPriority),
	FAutoConsoleTaskPriority(TEXT("fx.Niagara.TaskPriorities.Background"),	TEXT("Task Priority When Set to Background"),	ENamedThreads::BackgroundThreadPriority,	ENamedThreads::NormalTaskPriority,			ENamedThreads::NormalTaskPriority),
};

static int32 GNiagaraSystemSimulationSpawnPendingTaskPri = 1;
static FAutoConsoleVariableRef CVarNiagaraSystemSimulationSpawnPendingTaskPri(
	TEXT("fx.Niagara.TaskPriority.SystemSimulationSpawnPendingTask"),
	GNiagaraSystemSimulationSpawnPendingTaskPri,
	TEXT("Task priority to use for Niagara System Simulation Spawning Pending Task"),
	ECVF_Default
);

static int32 GNiagaraSystemSimulationTaskPri = 1;
static FAutoConsoleVariableRef CVarNiagaraSystemSimulationTaskPri(
	TEXT("fx.Niagara.TaskPriority.SystemSimulationTask"),
	GNiagaraSystemSimulationTaskPri,
	TEXT("Task priority to use for Niagara System Simulation Task"),
	ECVF_Default
);

static int32 GNiagaraSystemInstanceTaskPri = 1;
static FAutoConsoleVariableRef CVarNiagaraSystemInstanceTaskPri(
	TEXT("fx.Niagara.TaskPriority.SystemInstanceTask"),
	GNiagaraSystemInstanceTaskPri,
	TEXT("Task priority to use for Niagara System Instance Task"),
	ECVF_Default
);

static int32 GNiagaraSystemSimulationWaitAllTaskPri = 1;
static FAutoConsoleVariableRef CVarNiagaraSystemSimulationWaitAllTaskPri(
	TEXT("fx.Niagara.TaskPriority.SystemSimulationWaitAll"),
	GNiagaraSystemSimulationWaitAllTaskPri,
	TEXT("Task priority to use for Niagara System Simulation Wait All Task"),
	ECVF_Default
);

static int32 GAllowHighPriorityForPerfTests = 1;
static FAutoConsoleVariableRef CVarAllowHighPriorityForPerfTests(
	TEXT("fx.Niagara.TaskPriority.AllowHighPriPerfTests"),
	GAllowHighPriorityForPerfTests,
	TEXT("Allow Niagara to pump up to high task priority when running performance tests. Reduces the context switching of Niagara tasks but can increase overall frame time when Niagara blocks GT work like Physics."),
	ECVF_Default
);

ENamedThreads::Type GetNiagaraTaskPriority(int32 Priority)
{
#if WITH_PARTICLE_PERF_STATS
	// If we are profiling particle performance make sure we don't get context switched due to lower priority as that will confuse the results
	// Leave low pri if we're just gathering world stats but for per system or per component stats we should use high pri.
	if (GAllowHighPriorityForPerfTests && (FParticlePerfStats::GetGatherSystemStats() || FParticlePerfStats::GetGatherComponentStats()))
	{
		return GNiagaraTaskPriorities[1].Get();
	}
#endif
	Priority = FMath::Clamp(Priority, 0, (int32)UE_ARRAY_COUNT(GNiagaraTaskPriorities) - 1);
	return GNiagaraTaskPriorities[Priority].Get();
}

static FAutoConsoleCommand CCmdNiagaraDumpPriorities(
	TEXT("fx.Niagara.TaskPriority.Dump"),
	TEXT("Dump currently set priorities"),
	FConsoleCommandDelegate::CreateLambda(
		[]()
		{
			auto DumpPriority =
				[](int32 Priority, const TCHAR* TaskName)
				{
					const ENamedThreads::Type TaskThread = GetNiagaraTaskPriority(Priority);
					UE_LOG(LogNiagara, Log, TEXT("%s = %d = Thread Priority(%d) Task Priority(%d)"), TaskName, Priority, ENamedThreads::GetThreadPriorityIndex(TaskThread), ENamedThreads::GetTaskPriority(TaskThread));
				};

			
			UE_LOG(LogNiagara, Log, TEXT("=== Niagara Task Priorities"));
			DumpPriority(GNiagaraSystemSimulationTaskPri, TEXT("NiagaraSystemSimulationTask"));
			DumpPriority(GNiagaraSystemInstanceTaskPri, TEXT("NiagaraSystemInstanceTask"));
			DumpPriority(GNiagaraSystemSimulationWaitAllTaskPri, TEXT("NiagaraSystemSimulationWaitAllTask"));
		}
	)
);

//////////////////////////////////////////////////////////////////////////
=======
>>>>>>> 4af6daef

#if WITH_PER_COMPONENT_PARTICLE_PERF_STATS
FORCEINLINE FParticlePerfStats* GetInstancePerfStats(FNiagaraSystemInstance* Inst) { UNiagaraComponent* NiagaraComponent = Cast<UNiagaraComponent>(Inst->GetAttachComponent()); return NiagaraComponent ? NiagaraComponent->ParticlePerfStats : nullptr; }
#else
FORCEINLINE FParticlePerfStats* GetInstancePerfStats(FNiagaraSystemInstance* Inst) { return nullptr; }
#endif

//////////////////////////////////////////////////////////////////////////
// Task used to determine when all work is complete, i.e. system simulation concurrent, system instance concurrent, finalize
// Do not wait on this in the GameThread as it may deadlock if we are within a task
struct FNiagaraSystemSimulationAllWorkCompleteTask
{
	FNiagaraSystemSimulationAllWorkCompleteTask(FGraphEventArray*& OutEventsToWaitFor)
	{
		OutEventsToWaitFor = &EventsToWaitFor;
	}

	FORCEINLINE TStatId GetStatId() const { RETURN_QUICK_DECLARE_CYCLE_STAT(FNiagaraSystemSimulationAllWorkCompleteTask, STATGROUP_TaskGraphTasks); }
	ENamedThreads::Type GetDesiredThread() { return ENamedThreads::GameThread; }
	static ESubsequentsMode::Type GetSubsequentsMode() { return ESubsequentsMode::TrackSubsequents; }
	void DoTask(ENamedThreads::Type CurrentThread, const FGraphEventRef& MyCompletionGraphEvent)
	{
		for (FGraphEventRef& Event : EventsToWaitFor)
		{
			MyCompletionGraphEvent->DontCompleteUntil(Event);
		}
		EventsToWaitFor.Empty();
	}

	FGraphEventArray EventsToWaitFor;
};
//////////////////////////////////////////////////////////////////////////
// Task to run FNiagaraSystemSimulation::Tick_Concurrent
struct FNiagaraSystemSimulationTickConcurrentTask
{
	FNiagaraSystemSimulationTickConcurrentTask(FNiagaraSystemSimulationTickContext InContext, FGraphEventRef& CompletionGraphEvent)
		: Context(InContext)
	{
		TaskThread = NiagaraSimulationTaskPriority::GetTickGroupPriority(Context.Owner->GetTickGroup());
		CompletionTask = TGraphTask<FNiagaraSystemSimulationAllWorkCompleteTask>::CreateTask(nullptr, ENamedThreads::GameThread).ConstructAndHold(Context.CompletionEvents);
		CompletionGraphEvent = CompletionTask->GetCompletionEvent();
	}

	FORCEINLINE TStatId GetStatId() const { RETURN_QUICK_DECLARE_CYCLE_STAT(FNiagaraSystemSimulationTickConcurrentTask, STATGROUP_TaskGraphTasks); }
	ENamedThreads::Type GetDesiredThread() { return TaskThread; }
	static ESubsequentsMode::Type GetSubsequentsMode() { return ESubsequentsMode::TrackSubsequents; }

	void DoTask(ENamedThreads::Type CurrentThread, const FGraphEventRef& MyCompletionGraphEvent)
	{
		PARTICLE_PERF_STAT_CYCLES_GT(FParticlePerfStatsContext(Context.World, Context.System), TickConcurrent);
#if NIAGARA_SYSTEMSIMULATION_DEBUGGING
		NiagaraSystemSimulationLocal::DebugDelayConcurrentTask();
#endif

		Context.Owner->Tick_Concurrent(Context);
		CompletionTask->Unlock();
	}

	ENamedThreads::Type TaskThread;
	FNiagaraSystemSimulationTickContext Context;
	TGraphTask<FNiagaraSystemSimulationAllWorkCompleteTask>* CompletionTask = nullptr;
};

//////////////////////////////////////////////////////////////////////////
// Task to run FNiagaraSystemSimulation::Spawn_Concurrent
struct FNiagaraSystemSimulationSpawnConcurrentTask
{
	FNiagaraSystemSimulationSpawnConcurrentTask(FNiagaraSystemSimulationTickContext InContext, FGraphEventRef& CompletionGraphEvent)
		: Context(InContext)
	{
		TaskThread = NiagaraSimulationTaskPriority::GetPostActorTickPriority();
		CompletionTask = TGraphTask<FNiagaraSystemSimulationAllWorkCompleteTask>::CreateTask(nullptr, ENamedThreads::GameThread).ConstructAndHold(Context.CompletionEvents);
		CompletionGraphEvent = CompletionTask->GetCompletionEvent();
	}

	FORCEINLINE TStatId GetStatId() const { RETURN_QUICK_DECLARE_CYCLE_STAT(FNiagaraSystemSimulationSpawnConcurrentTask, STATGROUP_TaskGraphTasks); }
	ENamedThreads::Type GetDesiredThread() { return TaskThread; }
	static ESubsequentsMode::Type GetSubsequentsMode() { return ESubsequentsMode::TrackSubsequents; }

	void DoTask(ENamedThreads::Type CurrentThread, const FGraphEventRef& MyCompletionGraphEvent)
	{
		PARTICLE_PERF_STAT_CYCLES_GT(FParticlePerfStatsContext(Context.World, Context.System), TickConcurrent);
#if NIAGARA_SYSTEMSIMULATION_DEBUGGING
		NiagaraSystemSimulationLocal::DebugDelayConcurrentTask();
#endif

		Context.BeforeInstancesTickGraphEvents.Add(MyCompletionGraphEvent);
		Context.Owner->Spawn_Concurrent(Context);
		Context.BeforeInstancesTickGraphEvents.Empty();
		CompletionTask->Unlock();
	}

	ENamedThreads::Type TaskThread;
	FNiagaraSystemSimulationTickContext Context;
	TGraphTask<FNiagaraSystemSimulationAllWorkCompleteTask>* CompletionTask = nullptr;
};

//////////////////////////////////////////////////////////////////////////
// Task to run FNiagaraSystemInstance::Tick_Concurrent
struct FNiagaraSystemInstanceTickConcurrentTask
{
	FNiagaraSystemInstanceTickConcurrentTask(FNiagaraSystemSimulation* InSystemSimulation, FNiagaraSystemTickBatch& InBatch, UWorld* InWorldContext)
		: SystemSimulation(InSystemSimulation)
		, Batch(InBatch)
		, WorldContext(InWorldContext)
	{
		TaskThread = NiagaraSimulationTaskPriority::GetTickGroupPriority(SystemSimulation->GetTickGroup());
	}

	FORCEINLINE TStatId GetStatId() const { RETURN_QUICK_DECLARE_CYCLE_STAT(FNiagaraSystemInstanceTickConcurrentTask, STATGROUP_TaskGraphTasks); }
	ENamedThreads::Type GetDesiredThread() { return TaskThread; }
	static ESubsequentsMode::Type GetSubsequentsMode() { return ESubsequentsMode::TrackSubsequents; }

	void DoTask(ENamedThreads::Type CurrentThread, const FGraphEventRef& MyCompletionGraphEvent)
	{
		PARTICLE_PERF_STAT_CYCLES_GT(FParticlePerfStatsContext(WorldContext, SystemSimulation->GetSystem()), TickConcurrent);
#if NIAGARA_SYSTEMSIMULATION_DEBUGGING
		NiagaraSystemSimulationLocal::DebugDelayInstancesTask();
#endif

		if (SystemSimulation->GetGPUTickHandlingMode() == ENiagaraGPUTickHandlingMode::ConcurrentBatched)
		{
			TArray<TPair<FNiagaraSystemGpuComputeProxy*, FNiagaraGPUSystemTick>, TInlineAllocator<NiagaraSystemTickBatchSize>> GPUTicks;
			GPUTicks.Reserve(Batch.Num());
			for (FNiagaraSystemInstance* Inst : Batch)
			{
				PARTICLE_PERF_STAT_CYCLES_GT(FParticlePerfStatsContext(GetInstancePerfStats(Inst)), TickConcurrent);
				Inst->Tick_Concurrent(false);
				if (Inst->NeedsGPUTick())
				{
					auto& Tick = GPUTicks.AddDefaulted_GetRef();
					Tick.Key = Inst->GetSystemGpuComputeProxy();
					Inst->InitGPUTick(Tick.Value);
				}
			}

			if (GPUTicks.Num() > 0)
			{
				ENQUEUE_RENDER_COMMAND(FNiagaraGiveSystemInstanceTickToRT)(
					[GPUTicks](FRHICommandListImmediate& RHICmdList) mutable
					{
						for (auto& GPUTick : GPUTicks)
						{
							GPUTick.Key->QueueTick(GPUTick.Value);
						}
					}
				);
			}
		}
		else
		{
			for (FNiagaraSystemInstance* Inst : Batch)
			{
				PARTICLE_PERF_STAT_CYCLES_GT(FParticlePerfStatsContext(GetInstancePerfStats(Inst)), TickConcurrent);
				Inst->Tick_Concurrent();
			}
		}
	}

	ENamedThreads::Type TaskThread;
	FNiagaraSystemSimulation* SystemSimulation = nullptr;
	FNiagaraSystemTickBatch Batch;
	UWorld* WorldContext = nullptr;
};


//////////////////////////////////////////////////////////////////////////
// Task to run FNiagaraSystemInstance::Finalize_GameThread
struct FNiagaraSystemInstanceFinalizeTask
{
	FNiagaraSystemInstanceFinalizeTask(FNiagaraSystemSimulation* InSystemSimulation, FNiagaraSystemTickBatch& InBatch)
		: SystemSimulation(InSystemSimulation)
		, Batch(InBatch)
		, TickHandlingMode(SystemSimulation->GetGPUTickHandlingMode())
	{
#if DO_CHECK
		DebugCounter = 0;
#endif
		for ( int32 i=0; i < Batch.Num(); ++i )
		{
			FNiagaraSystemInstanceFinalizeRef FinalizeRef(&Batch[i]);
#if DO_CHECK
			FinalizeRef.SetDebugCounter(&DebugCounter);
#endif
			Batch[i]->SetPendingFinalize(FinalizeRef);
		}
	}

	FORCEINLINE TStatId GetStatId() const { RETURN_QUICK_DECLARE_CYCLE_STAT(FNiagaraSystemInstanceFinalizeTask, STATGROUP_TaskGraphTasks); }
	ENamedThreads::Type GetDesiredThread() { return ENamedThreads::GameThread; }
	static ESubsequentsMode::Type GetSubsequentsMode() { return ESubsequentsMode::TrackSubsequents; }

	void DoTask(ENamedThreads::Type CurrentThread, const FGraphEventRef& MyCompletionGraphEvent)
	{
		check(CurrentThread == ENamedThreads::GameThread);

		if ( TickHandlingMode == ENiagaraGPUTickHandlingMode::GameThreadBatched )
		{
			TArray<TPair<FNiagaraSystemGpuComputeProxy*, FNiagaraGPUSystemTick>, TInlineAllocator<NiagaraSystemTickBatchSize>> GPUTicks;
			GPUTicks.Reserve(Batch.Num());
			for (FNiagaraSystemInstance* Instance : Batch)
			{
				if (Instance == nullptr )
				{
					continue;
				}

				PARTICLE_PERF_STAT_CYCLES_GT(FParticlePerfStatsContext(GetInstancePerfStats(Instance)), Finalize);
				Instance->FinalizeTick_GameThread(false);
				if(Instance->NeedsGPUTick())
				{
					auto& Tick = GPUTicks.AddDefaulted_GetRef();
					Tick.Key = Instance->GetSystemGpuComputeProxy();
					Instance->InitGPUTick(Tick.Value);
				}
			}

			if(GPUTicks.Num() > 0)
			{
				ENQUEUE_RENDER_COMMAND(FNiagaraGiveSystemInstanceTickToRT)(
					[GPUTicks](FRHICommandListImmediate& RHICmdList) mutable
					{
						for(auto& GPUTick : GPUTicks)
						{
							GPUTick.Key->QueueTick(GPUTick.Value);
						}
					}
				);
			}
		}
		else
		{
			for (FNiagaraSystemInstance* Instance : Batch)
			{
				if (Instance == nullptr)
				{
					continue;
				}

				PARTICLE_PERF_STAT_CYCLES_GT(FParticlePerfStatsContext(GetInstancePerfStats(Instance)), Finalize);
				Instance->FinalizeTick_GameThread();
			}
		}
#if DO_CHECK
		ensureMsgf(DebugCounter.load() == 0, TEXT("Finalize batch is complete but counter is %d when it should be zero"), DebugCounter.load());
#endif
	}

	FNiagaraSystemSimulation* SystemSimulation = nullptr;
	FNiagaraSystemTickBatch Batch;
	ENiagaraGPUTickHandlingMode TickHandlingMode = ENiagaraGPUTickHandlingMode::None;
#if DO_CHECK
	std::atomic<int> DebugCounter;
#endif
};

//////////////////////////////////////////////////////////////////////////

FNiagaraSystemSimulationTickContext::FNiagaraSystemSimulationTickContext(class FNiagaraSystemSimulation* InOwner, TArray<FNiagaraSystemInstance*>& InInstances, FNiagaraDataSet& InDataSet, float InDeltaSeconds, int32 InSpawnNum, bool bAllowAsync)
	: Owner(InOwner)
	, System(InOwner->GetSystem())
	, World(InOwner->GetWorld())
	, Instances(InInstances)
	, DataSet(InDataSet)
	, DeltaSeconds(InDeltaSeconds)
	, SpawnNum(InSpawnNum)
{
	static const auto EffectsQualityCVar = IConsoleManager::Get().FindConsoleVariable(TEXT("sg.EffectsQuality"));
	check(EffectsQualityCVar != nullptr);
	EffectsQuality = EffectsQualityCVar->GetInt();

	bRunningAsync = bAllowAsync && GNiagaraSystemSimulationAllowASync && FApp::ShouldUseThreadingForPerformance();

#if NIAGARA_SYSTEM_CAPTURE
	if ( Owner->GetIsSolo() && Instances.Num() == 1 )
	{
		bRunningAsync &= Instances[0]->ShouldCaptureThisFrame() == false;
	}
#endif
}

//////////////////////////////////////////////////////////////////////////

FNiagaraSystemSimulation::FNiagaraSystemSimulation()
	: EffectType(nullptr)
	, SystemTickGroup(TG_MAX)
	, World(nullptr)
	, bCanExecute(false)
	, bBindingsInitialized(false)
	, bInSpawnPhase(false)
	, bIsSolo(false)
{

}

FNiagaraSystemSimulation::~FNiagaraSystemSimulation()
{
	Destroy();
}

bool FNiagaraSystemSimulation::Init(UNiagaraSystem* InSystem, UWorld* InWorld, bool bInIsSolo, ETickingGroup InTickGroup)
{
	SCOPE_CYCLE_COUNTER(STAT_NiagaraSystemSim_Init);
	System = InSystem;

	EffectType = InSystem->GetEffectType();
	SystemTickGroup = InTickGroup;

	World = InWorld;

	bIsSolo = bInIsSolo;

	bBindingsInitialized = false;
	bInSpawnPhase = false;

	FNiagaraWorldManager* WorldMan = FNiagaraWorldManager::Get(InWorld);
	check(WorldMan);

	DispatchInterface = FNiagaraGpuComputeDispatchInterface::Get(World);

	bCanExecute = System->GetSystemSpawnScript()->GetVMExecutableData().IsValid() && System->GetSystemUpdateScript()->GetVMExecutableData().IsValid();

	MaxDeltaTime = System->GetMaxDeltaTime();

	if (bCanExecute)
	{
		{
			//SCOPE_CYCLE_COUNTER(STAT_NiagaraSystemSim_Init_DataSets);

			const FNiagaraSystemCompiledData& SystemCompiledData = System->GetSystemCompiledData();
			//Initialize the main simulation dataset.
			MainDataSet.Init(&SystemCompiledData.DataSetCompiledData);

			//Initialize the main simulation dataset.
			SpawningDataSet.Init(&SystemCompiledData.DataSetCompiledData);

			//Initialize the dataset for paused systems.
			PausedDataSet.Init(&SystemCompiledData.DataSetCompiledData);
			
			SpawnInstanceParameterDataSet.Init(&SystemCompiledData.SpawnInstanceParamsDataSetCompiledData);

			UpdateInstanceParameterDataSet.Init(&SystemCompiledData.UpdateInstanceParamsDataSetCompiledData);
		}

		UNiagaraScript* SpawnScript = System->GetSystemSpawnScript();
		UNiagaraScript* UpdateScript = System->GetSystemUpdateScript();

		{
			//SCOPE_CYCLE_COUNTER(STAT_NiagaraSystemSim_Init_ExecContexts);
<<<<<<< HEAD
				SpawnExecContext = MakeUnique<FNiagaraSystemScriptExecutionContext>(ENiagaraSystemSimulationScript::Spawn);
				UpdateExecContext = MakeUnique<FNiagaraSystemScriptExecutionContext>(ENiagaraSystemSimulationScript::Update);
				bCanExecute &= SpawnExecContext->Init(SpawnScript, ENiagaraSimTarget::CPUSim);
				bCanExecute &= UpdateExecContext->Init(UpdateScript, ENiagaraSimTarget::CPUSim);
			}
=======
			SpawnExecContext = MakeUnique<FNiagaraSystemScriptExecutionContext>(ENiagaraSystemSimulationScript::Spawn);
			UpdateExecContext = MakeUnique<FNiagaraSystemScriptExecutionContext>(ENiagaraSystemSimulationScript::Update);
			bCanExecute &= SpawnExecContext->Init(nullptr, SpawnScript, ENiagaraSimTarget::CPUSim);
			bCanExecute &= UpdateExecContext->Init(nullptr, UpdateScript, ENiagaraSimTarget::CPUSim);
		}
>>>>>>> 4af6daef

		{
			//SCOPE_CYCLE_COUNTER(STAT_NiagaraSystemSim_Init_BindParams);

			//Bind parameter collections.
			auto BindParameterColleciton = [&](UNiagaraParameterCollection* Collection, FNiagaraParameterStore& DestStore)
			{
				if (Collection)
				{
					if (UNiagaraParameterCollectionInstance* CollectionInst = GetParameterCollectionInstance(Collection))
					{
						CollectionInst->GetParameterStore().Bind(&DestStore);
					}
					else
					{
						UE_LOG(LogNiagara, Error, TEXT("Attempting to bind system simulation to a null parameter collection instance | Collection: %s | System: %s |"), *Collection->GetPathName(), *System->GetPathName());
					}
				}
				else
				{
					UE_LOG(LogNiagara, Error, TEXT("Attempting to bind system simulation to a null parameter collection | System: %s |"), *System->GetPathName());
				}
			};

			//Bind parameter collections.
			for (UNiagaraParameterCollection* Collection : SpawnScript->GetCachedParameterCollectionReferences())
			{
				BindParameterColleciton(Collection, SpawnExecContext->Parameters);
			}
			for (UNiagaraParameterCollection* Collection : UpdateScript->GetCachedParameterCollectionReferences())
			{
				BindParameterColleciton(Collection, UpdateExecContext->Parameters);
			}

			SpawnScript->RapidIterationParameters.Bind(&SpawnExecContext->Parameters);
			UpdateScript->RapidIterationParameters.Bind(&UpdateExecContext->Parameters);
		}

		{
			//SCOPE_CYCLE_COUNTER(STAT_NiagaraSystemSim_Init_DirectBindings);

			SpawnNumSystemInstancesParam.Init(SpawnExecContext->Parameters, SYS_PARAM_ENGINE_NUM_SYSTEM_INSTANCES);
			UpdateNumSystemInstancesParam.Init(UpdateExecContext->Parameters, SYS_PARAM_ENGINE_NUM_SYSTEM_INSTANCES);
			SpawnGlobalSpawnCountScaleParam.Init(SpawnExecContext->Parameters, SYS_PARAM_ENGINE_GLOBAL_SPAWN_COUNT_SCALE);
			UpdateGlobalSpawnCountScaleParam.Init(UpdateExecContext->Parameters, SYS_PARAM_ENGINE_GLOBAL_SPAWN_COUNT_SCALE);
			SpawnGlobalSystemCountScaleParam.Init(SpawnExecContext->Parameters, SYS_PARAM_ENGINE_GLOBAL_SYSTEM_COUNT_SCALE);
			UpdateGlobalSystemCountScaleParam.Init(UpdateExecContext->Parameters, SYS_PARAM_ENGINE_GLOBAL_SYSTEM_COUNT_SCALE);
		}
	}

	return true;
}

void FNiagaraSystemSimulation::Destroy()
{
	check(IsInGameThread());
	WaitForInstancesTickComplete();

	auto DeactivateInstances =
		[](TArray<FNiagaraSystemInstance*>& Instances)
		{
			while (Instances.Num() > 0)
			{
				FNiagaraSystemInstance* Instance = Instances.Last();
				Instance->Deactivate(true);		
				check(Instance->SystemInstanceState == ENiagaraSystemInstanceState::None);
			}
		};

	DeactivateInstances(GetSystemInstances(ENiagaraSystemInstanceState::Running));
	DeactivateInstances(GetSystemInstances(ENiagaraSystemInstanceState::Paused));
	DeactivateInstances(GetSystemInstances(ENiagaraSystemInstanceState::PendingSpawn));
	DeactivateInstances(GetSystemInstances(ENiagaraSystemInstanceState::PendingSpawnPaused));

	check(GetSystemInstances(ENiagaraSystemInstanceState::Spawning).Num() == 0);

	// Can be nullptr if bCanExecute is false
	if (SpawnExecContext)
	{
		SpawnExecContext->Parameters.UnbindFromSourceStores();
	}
	if (UpdateExecContext)
	{
		UpdateExecContext->Parameters.UnbindFromSourceStores();
	}

	World = nullptr;
}

UNiagaraParameterCollectionInstance* FNiagaraSystemSimulation::GetParameterCollectionInstance(UNiagaraParameterCollection* Collection)
{
	UNiagaraParameterCollectionInstance* Ret = nullptr;

	if (System)
	{
		Ret = System->GetParameterCollectionOverride(Collection);
	}

	//If no explicit override from the system, just get the current instance set on the world.
	if (!Ret)
	{
		if (FNiagaraWorldManager* WorldMan = FNiagaraWorldManager::Get(World))
		{
			Ret = WorldMan->GetParameterCollection(Collection);
		}
	}

	return Ret;
}

void FNiagaraSystemSimulation::TransferInstance(FNiagaraSystemInstance* Instance)
{
	check(Instance);
	check(Instance->SystemSimulation.Get() != this);

	// Wait for all current instance ticks to complete we could complete the instance in question
	TSharedPtr<class FNiagaraSystemSimulation, ESPMode::ThreadSafe> SourceSimulation = Instance->SystemSimulation;
	WaitForInstancesTickComplete();
	SourceSimulation->WaitForInstancesTickComplete();

	switch ( Instance->SystemInstanceState)
	{
		// Nothing to do as nothing to transfer
		case ENiagaraSystemInstanceState::None:
			if (Instance->SystemSimulation.IsValid())
			{
				Instance->SystemSimulation = this->AsShared();
			}
			break;

		case ENiagaraSystemInstanceState::PendingSpawn:
			SourceSimulation->RemoveFromInstanceList(Instance);
			Instance->SystemSimulation = this->AsShared();
			AddToInstanceList(Instance, ENiagaraSystemInstanceState::PendingSpawn);
			break;

		// Should never get here!
		case ENiagaraSystemInstanceState::Spawning:
			UE_LOG(LogNiagara, Fatal, TEXT("Attempting to transfer an instance that is in the spawning state"));
			break;

		case ENiagaraSystemInstanceState::Running:
		{
			const int32 NewDataSetIndex = MainDataSet.GetCurrentDataChecked().TransferInstance(SourceSimulation->MainDataSet.GetCurrentDataChecked(), Instance->SystemInstanceIndex);

			SourceSimulation->RemoveFromInstanceList(Instance);
			Instance->SystemSimulation = this->AsShared();
			AddToInstanceList(Instance, ENiagaraSystemInstanceState::Running);

			check(Instance->SystemInstanceIndex == NewDataSetIndex);
			break;
		}

		// If not pending spawn we need to transfer the data over
		case ENiagaraSystemInstanceState::Paused:
		{
			const int32 NewDataSetIndex = PausedDataSet.GetCurrentDataChecked().TransferInstance(SourceSimulation->PausedDataSet.GetCurrentDataChecked(), Instance->SystemInstanceIndex);

			SourceSimulation->RemoveFromInstanceList(Instance);
			Instance->SystemSimulation = this->AsShared();
			AddToInstanceList(Instance, ENiagaraSystemInstanceState::Paused);

			check(Instance->SystemInstanceIndex == NewDataSetIndex);
			break;
		}
	}

	if (!bBindingsInitialized)
	{
		InitParameterDataSetBindings(Instance);
	}
}

void FNiagaraSystemSimulation::DumpInstance(const FNiagaraSystemInstance* Inst)const
{
	ensure(!Inst->HasPendingFinalize());

	UE_LOG(LogNiagara, Log, TEXT("==  %s (%d) ========"), *Inst->GetSystem()->GetFullName(), Inst->SystemInstanceIndex);
	UE_LOG(LogNiagara, Log, TEXT(".................Spawn................."));
	SpawnExecContext->Parameters.DumpParameters(false);
	SpawnInstanceParameterDataSet.Dump(Inst->SystemInstanceIndex, 1, TEXT("Spawn Instance Parameters"));
	UE_LOG(LogNiagara, Log, TEXT(".................Update................."));
	UpdateExecContext->Parameters.DumpParameters(false);
	UpdateInstanceParameterDataSet.Dump(Inst->SystemInstanceIndex, 1, TEXT("Update Instance Parameters"));
	UE_LOG(LogNiagara, Log, TEXT("................. System Instance ................."));
	MainDataSet.Dump(Inst->SystemInstanceIndex, 1, TEXT("System Data"));
}

void FNiagaraSystemSimulation::DumpTickInfo(FOutputDevice& Ar)
{
	check(IsInGameThread());

	UEnum* InstanceStateEnum = StaticEnum<ENiagaraSystemInstanceState>();
	check(InstanceStateEnum);

	for ( int i=0; i < int(ENiagaraSystemInstanceState::Num); ++i )
	{
		// None is invalid so don't use
		if ( i == int(ENiagaraSystemInstanceState::None) )
		{
			continue;
		}

		TArray<FNiagaraSystemInstance*> Instances = GetSystemInstances(ENiagaraSystemInstanceState(i));
		if (Instances.Num() > 0)
		{
			Ar.Logf(TEXT("\t\tInstances State(%s) Count(%d)"), *InstanceStateEnum->GetNameByIndex(i).ToString(), Instances.Num());
			for (FNiagaraSystemInstance* Instance : Instances)
			{
				Instance->DumpTickInfo(Ar);
			}
		}
	}
}

void FNiagaraSystemSimulation::AddTickGroupPromotion(FNiagaraSystemInstance* Instance)
{
	check(IsInGameThread());
	check(!PendingTickGroupPromotions.Contains(Instance));
	PendingTickGroupPromotions.Add(Instance);

	check(bIsSolo == false);

	if (FNiagaraWorldManager* WorldManager = FNiagaraWorldManager::Get(World))
	{
		WorldManager->MarkSimulationForPostActorWork(this);
	}
}

void FNiagaraSystemSimulation::RemoveFromInstanceList(FNiagaraSystemInstance* Instance)
{
	const int32 InstanceIndex = Instance->SystemInstanceIndex;
	const int32 InstanceState = int32(Instance->SystemInstanceState);

	TArray<FNiagaraSystemInstance*>& SystemInstances = GetSystemInstances(Instance->SystemInstanceState);

	check(SystemInstances.IsValidIndex(InstanceIndex));
	check(SystemInstances[InstanceIndex] == Instance);

	SystemInstances.RemoveAtSwap(InstanceIndex);
	if (SystemInstances.IsValidIndex(InstanceIndex))
	{
		SystemInstances[InstanceIndex]->SystemInstanceIndex = InstanceIndex;
	}
	Instance->SystemInstanceIndex = INDEX_NONE;
	Instance->SystemInstanceState = ENiagaraSystemInstanceState::None;
}

void FNiagaraSystemSimulation::AddToInstanceList(FNiagaraSystemInstance* Instance, ENiagaraSystemInstanceState InstanceState)
{
	check(InstanceState != ENiagaraSystemInstanceState::None);
	check(Instance->SystemInstanceIndex == INDEX_NONE);
	check(Instance->SystemInstanceState == ENiagaraSystemInstanceState::None);
	Instance->SystemInstanceState = InstanceState;
	Instance->SystemInstanceIndex = GetSystemInstances(InstanceState).Add(Instance);
}

void FNiagaraSystemSimulation::SetInstanceState(FNiagaraSystemInstance* Instance, ENiagaraSystemInstanceState NewState)
{
	check(Instance != nullptr);

	switch ( Instance->SystemInstanceState )
	{
		// If we are not in a list the only possible place to go is pending spawn, anything else is invalid
		case ENiagaraSystemInstanceState::None:
		{
			check(NewState == ENiagaraSystemInstanceState::PendingSpawn);
			AddToInstanceList(Instance, NewState);
			break;
		}

		// If we are pending spawn we can only move to None, PendingSpawnPaused, Spawning or Running
		case ENiagaraSystemInstanceState::PendingSpawn:
		{
			check((NewState == ENiagaraSystemInstanceState::None) || (NewState == ENiagaraSystemInstanceState::PendingSpawnPaused) || (NewState == ENiagaraSystemInstanceState::Spawning) || (NewState == ENiagaraSystemInstanceState::Running));

			RemoveFromInstanceList(Instance);
			if (NewState != ENiagaraSystemInstanceState::None)
			{
				AddToInstanceList(Instance, NewState);
			}
			break;
		}

		// Can only move to None or PendingSpawn
		case ENiagaraSystemInstanceState::PendingSpawnPaused:
		{
			check((NewState == ENiagaraSystemInstanceState::None) || (NewState == ENiagaraSystemInstanceState::PendingSpawn));

			RemoveFromInstanceList(Instance);
			if (NewState != ENiagaraSystemInstanceState::None)
			{
				AddToInstanceList(Instance, NewState);
			}
			break;
		}

		// Can only move to None or Running
		case ENiagaraSystemInstanceState::Spawning:
		{
			check((NewState == ENiagaraSystemInstanceState::None) || (NewState == ENiagaraSystemInstanceState::Running));

			const int32 CurrDataSetIndex = Instance->SystemInstanceIndex;
			RemoveFromInstanceList(Instance);
			if (NewState == ENiagaraSystemInstanceState::None)
			{
				SpawningDataSet.GetCurrentDataChecked().KillInstance(CurrDataSetIndex);
			}
			else
			{
				const int32 NewDataSetIndex = MainDataSet.GetCurrentDataChecked().TransferInstance(SpawningDataSet.GetCurrentDataChecked(), CurrDataSetIndex);
				AddToInstanceList(Instance, NewState);
				check(Instance->SystemInstanceIndex == NewDataSetIndex);
			}
			break;
		}

		// Can only move to None or Paused
		case ENiagaraSystemInstanceState::Running:
		{
			check((NewState == ENiagaraSystemInstanceState::None) || (NewState == ENiagaraSystemInstanceState::Paused));

			const int32 CurrDataSetIndex = Instance->SystemInstanceIndex;
			RemoveFromInstanceList(Instance);
			if (NewState == ENiagaraSystemInstanceState::None)
			{
				MainDataSet.GetCurrentDataChecked().KillInstance(CurrDataSetIndex);
			}
			else
			{
				const int32 NewDataSetIndex = PausedDataSet.GetCurrentDataChecked().TransferInstance(MainDataSet.GetCurrentDataChecked(), CurrDataSetIndex);
				AddToInstanceList(Instance, NewState);
				check(Instance->SystemInstanceIndex == NewDataSetIndex);
			}
			break;
		}

		// Can only move to None or Running
		case ENiagaraSystemInstanceState::Paused:
		{
			check((NewState == ENiagaraSystemInstanceState::None) || (NewState == ENiagaraSystemInstanceState::Running));

			const int32 CurrDataSetIndex = Instance->SystemInstanceIndex;
			RemoveFromInstanceList(Instance);
			if (NewState == ENiagaraSystemInstanceState::None)
			{
				PausedDataSet.GetCurrentDataChecked().KillInstance(CurrDataSetIndex);
			}
			else
			{
				const int32 NewDataSetIndex = MainDataSet.GetCurrentDataChecked().TransferInstance(PausedDataSet.GetCurrentDataChecked(), CurrDataSetIndex);
				AddToInstanceList(Instance, NewState);
				check(Instance->SystemInstanceIndex == NewDataSetIndex);
			}
			break;
		}
	}

	// When we add an instance to pending spawn we must also flag for post actor work
	if ((NewState == ENiagaraSystemInstanceState::PendingSpawn) && !bIsSolo)
	{
		if (FNiagaraWorldManager* WorldManager = FNiagaraWorldManager::Get(World))
		{
			WorldManager->MarkSimulationForPostActorWork(this);
		}
	}
}

void FNiagaraSystemSimulation::AddSystemToTickBatch(FNiagaraSystemInstance* Instance, FNiagaraSystemSimulationTickContext& Context)
{
	TickBatch.Add(Instance);
	if (TickBatch.Num() == GNiagaraSystemSimulationTickBatchSize)
	{
		FlushTickBatch(Context);
	}
}

void FNiagaraSystemSimulation::FlushTickBatch(FNiagaraSystemSimulationTickContext& Context)
{
	if (TickBatch.Num() > 0)
	{
		// If we are running async create tasks to execute
		if ( Context.IsRunningAsync() )
		{
			// Queue instance concurrent task and track information in the instance
			FGraphEventRef InstanceAsyncGraphEvent = TGraphTask<FNiagaraSystemInstanceTickConcurrentTask>::CreateTask(&Context.BeforeInstancesTickGraphEvents).ConstructAndDispatchWhenReady(this, TickBatch, Context.World);

			for (FNiagaraSystemInstance* Inst : TickBatch)
			{
				Inst->ConcurrentTickGraphEvent = nullptr;
				Inst->ConcurrentTickBatchGraphEvent = InstanceAsyncGraphEvent;
			}

			// Queue finalize task which will run after the instances are complete, track with our all completion event
			FGraphEventArray FinalizePrereqArray;
			FinalizePrereqArray.Add(InstanceAsyncGraphEvent);
			FGraphEventRef FinalizeTask = TGraphTask<FNiagaraSystemInstanceFinalizeTask>::CreateTask(&FinalizePrereqArray).ConstructAndDispatchWhenReady(this, TickBatch);

			check(Context.CompletionEvents != nullptr);
			Context.CompletionEvents->Add(FinalizeTask);
		}
		// Execute immediately
		else
		{
			for (FNiagaraSystemInstance* Inst : TickBatch)
			{
				Inst->Tick_Concurrent();
			}
		}

		TickBatch.Reset();
	}
}

/** First phase of system sim tick. Must run on GameThread. */
void FNiagaraSystemSimulation::Tick_GameThread(float DeltaSeconds, const FGraphEventRef& MyCompletionGraphEvent)
{
	if (System->HasFixedTickDelta())
	{
		float FixedDelta = System->GetFixedTickDeltaTime();
		float Budget = FixedDelta > 0 ? FMath::Fmod(FixedDeltaTickAge, FixedDelta) + DeltaSeconds : 0;
		int32 Ticks = FixedDelta > 0 ? FMath::Min(FMath::FloorToInt(Budget / FixedDelta), GNiagaraSystemSimulationMaxTickSubsteps) : 0;

		TickInfo.UsesFixedTick = true;
		TickInfo.EngineTick = DeltaSeconds;
		TickInfo.SystemTick = FixedDelta;
		TickInfo.TickCount = Ticks;
		TickInfo.TickNumber = -1;
		TickInfo.TimeStepFraction = 0;
		
		for (int i = 0; i < Ticks; i++)
		{
			TickInfo.TickNumber = i;

			// Fraction of the total number of ticks we are evaluating
			// @note: I'd prefer if this were the fraction of the requested timestep, but
			// the implementation of budget doesn't readily allow it since time fraction could be
			// greater than 1
			TickInfo.TimeStepFraction = 1.0f * (i + 1) / Ticks;

			//Cannot do multiple tick off the game thread here without additional work. So we pass in null for the completion event which will force GT execution.
			Tick_GameThread_Internal(FixedDelta, nullptr);
			Budget -= FixedDelta;
		}
		FixedDeltaTickAge += DeltaSeconds;
	}
	else
	{
		TickInfo.UsesFixedTick = false;
		TickInfo.EngineTick = DeltaSeconds;
		TickInfo.SystemTick = DeltaSeconds;
		TickInfo.TickCount = 1;
		TickInfo.TickNumber = 0;
		TickInfo.TimeStepFraction = 1;

		Tick_GameThread_Internal(DeltaSeconds, MyCompletionGraphEvent);
	}
}

void FNiagaraSystemSimulation::Tick_GameThread_Internal(float DeltaSeconds, const FGraphEventRef& MyCompletionGraphEvent)
{
	TArray<FNiagaraSystemInstance*>& SystemInstances = GetSystemInstances(ENiagaraSystemInstanceState::Running);
	TArray<FNiagaraSystemInstance*>& PendingSystemInstances = GetSystemInstances(ENiagaraSystemInstanceState::PendingSpawn);

	if ((PendingSystemInstances.Num() == 0 && SystemInstances.Num() == 0) || !bCanExecute)
	{
		return;
	}

	if ((GNiagaraSystemSimulationSkipTickDeltaSeconds > 0.0f) && (DeltaSeconds <= GNiagaraSystemSimulationSkipTickDeltaSeconds))
	{
		return;
	}

	check(IsInGameThread());
	check(bInSpawnPhase == false);

	FNiagaraCrashReporterScope CRScope(this);

	// Work may not be complete if we back to back tick the GameThread without sending EOF updates
	WaitForInstancesTickComplete();

	SCOPE_CYCLE_COUNTER(STAT_NiagaraOverview_GT);
	SCOPE_CYCLE_COUNTER(STAT_NiagaraSystemSim_TickGT);
	CSV_SCOPED_TIMING_STAT_EXCLUSIVE(Effects);
	LLM_SCOPE(ELLMTag::Niagara);
	FScopeCycleCounterUObject AdditionalScope(GetSystem(), GET_STATID(STAT_NiagaraOverview_GT_CNC));


#if STATS
	FScopeCycleCounter SystemStatCounter(System->GetStatID(true, false));
#endif

	const int32 NumInstances = SystemInstances.Num();
	PARTICLE_PERF_STAT_CYCLES_WITH_COUNT_GT(FParticlePerfStatsContext(GetWorld(), GetSystem()), TickGameThread, NumInstances);

	checkf(!ConcurrentTickGraphEvent.IsValid() || ConcurrentTickGraphEvent->IsComplete(), TEXT("NiagaraSystemSimulation System Concurrent has not completed when calling Tick_GameThread."));
	checkf(!AllWorkCompleteGraphEvent.IsValid() || AllWorkCompleteGraphEvent->IsComplete(), TEXT("NiagaraSystemSimulation Finalizes are not completed when calling Tick_GameThread"));
	ConcurrentTickGraphEvent = nullptr;
	AllWorkCompleteGraphEvent = nullptr;

	check(GetSystemInstances(ENiagaraSystemInstanceState::Running).Num() == MainDataSet.GetCurrentDataChecked().GetNumInstances());
	check(GetSystemInstances(ENiagaraSystemInstanceState::Spawning).Num() == SpawningDataSet.GetCurrentDataChecked().GetNumInstances());
	check(GetSystemInstances(ENiagaraSystemInstanceState::Paused).Num() == PausedDataSet.GetCurrentDataChecked().GetNumInstances());

	if (MaxDeltaTime.IsSet() && !System->HasFixedTickDelta())
	{
		DeltaSeconds = FMath::Clamp(DeltaSeconds, 0.0f, MaxDeltaTime.GetValue());

		TickInfo.SystemTick = DeltaSeconds;
		TickInfo.TimeStepFraction = DeltaSeconds / TickInfo.EngineTick;
	}

	UNiagaraScript* SystemSpawnScript = System->GetSystemSpawnScript();
	UNiagaraScript* SystemUpdateScript = System->GetSystemUpdateScript();
#if WITH_EDITOR
	SystemSpawnScript->RapidIterationParameters.Tick();
	SystemUpdateScript->RapidIterationParameters.Tick();
#endif

	const bool bUpdateTickGroups = !bIsSolo;

	// Update instances
	const bool bSupportsLargeWorldCoordinates = System->SupportsLargeWorldCoordinates();

	int32 SystemIndex = 0;
	FNiagaraWorldManager* WorldManager = FNiagaraWorldManager::Get(World);
	check(WorldManager != nullptr);
	while (SystemIndex < SystemInstances.Num())
	{
		FNiagaraSystemInstance* Instance = SystemInstances[SystemIndex];

		// Update instance tick group, this can involve demoting the instance (i.e. removing from our list)
		if ( bUpdateTickGroups )
		{
			ETickingGroup DesiredTickGroup = Instance->CalculateTickGroup();
			if (DesiredTickGroup != SystemTickGroup )
			{
				// Tick demotion we need to do this now to ensure we complete in the correct group
				if (DesiredTickGroup > SystemTickGroup)
				{
					TSharedPtr<FNiagaraSystemSimulation, ESPMode::ThreadSafe> NewSim = WorldManager->GetSystemSimulation(DesiredTickGroup, System);
					NewSim->TransferInstance(Instance);
					continue;
				}
				// Tick promotions must be deferred as the tick group has already been processed
				//-OPT: We could tick in this group and add a task dependent on both groups to do the transform async
				else
				{
					AddTickGroupPromotion(Instance);
				}
			}
		}

		PARTICLE_PERF_STAT_CYCLES_WITH_COUNT_GT(FParticlePerfStatsContext(GetInstancePerfStats(Instance)), TickGameThread, 1);

		// Perform instance tick
		Instance->Tick_GameThread(DeltaSeconds);

#if NIAGARA_SYSTEMSIMULATION_DEBUGGING
		NiagaraSystemSimulationLocal::DebugKillInstanceOnTick(Instance);
#endif

		// Has the actor position changed to the point where we need to reset the LWC tile
		if (bSupportsLargeWorldCoordinates)
		{
			if ( SystemInstances.IsValidIndex(SystemIndex) && (SystemInstances[SystemIndex] == Instance) )
			{
				if (USceneComponent* SceneComponent = Instance->GetAttachComponent())
				{
					if (UFXSystemComponent::RequiresLWCTileRecache(Instance->GetLWCTile(), SceneComponent->GetComponentLocation()))
					{
						//-OPT: For safety we reset everything, but if everything is local space we may not need to, or we could rebase.
						UE_LOG(LogNiagara, Warning, TEXT("NiagaraComponent(%s - %s) required LWC tile recache and was reset."), *GetFullNameSafe(SceneComponent), *GetFullNameSafe(System));
						Instance->Reset(FNiagaraSystemInstance::EResetMode::ResetAll);
					}
				}
			}
		}

		// Ticking the instance can result in it being removed, completing + reactivating or transferring
		if (SystemInstances.IsValidIndex(SystemIndex) && (SystemInstances[SystemIndex] == Instance))
		{
			++SystemIndex;
		}
	}

	//Setup the few real constants like delta time.
	SetupParameters_GameThread(DeltaSeconds);

	// Somethings we don't want to happen during the spawn phase
	int32 SpawnNum = 0;
	if (PendingSystemInstances.Num() > 0)
	{
		SystemInstances.Reserve(SystemInstances.Num() + PendingSystemInstances.Num());

		while (PendingSystemInstances.Num() > 0)
		{
			FNiagaraSystemInstance* Instance = PendingSystemInstances[0];

			// Not solo, look to see if we should move tick group
			if (!bIsSolo)
			{
				const ETickingGroup DesiredTickGroup = Instance->CalculateTickGroup();
				if (DesiredTickGroup != SystemTickGroup)
				{
					TSharedPtr<FNiagaraSystemSimulation, ESPMode::ThreadSafe> DestSim = WorldManager->GetSystemSimulation(DesiredTickGroup, System);
					DestSim->TransferInstance(Instance);
					continue;
				}
			}

			// Execute instance tick
			PARTICLE_PERF_STAT_CYCLES_WITH_COUNT_GT(FParticlePerfStatsContext(GetInstancePerfStats(Instance)), TickGameThread, 1);
			Instance->Tick_GameThread(DeltaSeconds);
#if NIAGARA_SYSTEMSIMULATION_DEBUGGING
			NiagaraSystemSimulationLocal::DebugKillInstanceOnTick(Instance);
#endif

			// Ensure we handle the instance being killed or potentially transfering system
			if ( PendingSystemInstances.IsValidIndex(0) && (PendingSystemInstances[0] == Instance) )
			{
				// When the first instance is added we need to initialize the parameter store to data set bindings.
				if (!bBindingsInitialized)
				{
					InitParameterDataSetBindings(Instance);
				}

				SetInstanceState(Instance, ENiagaraSystemInstanceState::Running);
				++SpawnNum;
			}
		}
	}

	//Solo systems add their counts in their component tick.
	if (GetIsSolo() == false)
	{
		System->AddToInstanceCountStat(SystemInstances.Num(), false);
		INC_DWORD_STAT_BY(STAT_TotalNiagaraSystemInstances, SystemInstances.Num());
	}

	//  Execute simulation async if allowed, otherwise everything will run on the game thread
	FNiagaraSystemSimulationTickContext Context(this, SystemInstances, MainDataSet, DeltaSeconds, SpawnNum, MyCompletionGraphEvent.IsValid());
	if ( Context.IsRunningAsync() )
	{
		FGraphEventArray Prereqs;
		auto ScriptTask = System->GetScriptOptimizationCompletionEvent();
		if (ScriptTask.IsValid())
		{
			Prereqs.Add(ScriptTask);
		}
		
		auto ConcurrentTickTask = TGraphTask<FNiagaraSystemSimulationTickConcurrentTask>::CreateTask(&Prereqs, ENamedThreads::GameThread).ConstructAndHold(Context, AllWorkCompleteGraphEvent);
		ConcurrentTickGraphEvent = ConcurrentTickTask->GetCompletionEvent();
		for (FNiagaraSystemInstance* Instance : Context.Instances)
		{
			Instance->ConcurrentTickGraphEvent = ConcurrentTickGraphEvent;
		}
		ConcurrentTickTask->Unlock();
<<<<<<< HEAD
		if (bIsSolo || GNiagaraSystemSimulationTickTaskShouldWait)
=======
		if (bIsSolo || NiagaraSystemSimulationLocal::GTickTaskShouldWait || !System->AsyncWorkCanOverlapTickGroups())
>>>>>>> 4af6daef
		{
			MyCompletionGraphEvent->DontCompleteUntil(AllWorkCompleteGraphEvent);
		}
		else
		{
<<<<<<< HEAD
			if ( System->AllDIsPostSimulateCanOverlapFrames() )
=======
			if ( System->AllDIsPostSimulateCanOverlapFrames() && NiagaraSystemSimulationLocal::GTickTaskAllowFrameOverlap )
>>>>>>> 4af6daef
			{
				WorldManager->MarkSimulationsForEndOfFrameWait(this);
			}
			else
			{
				WorldManager->MarkSimulationForPostActorWork(this);
			}
		}
	}
	else
	{
		auto ScriptTask = System->GetScriptOptimizationCompletionEvent();
		if (ScriptTask.IsValid())
		{
			ScriptTask->Wait(ENamedThreads::GameThread);
		}
		Tick_Concurrent(Context);
	}
}

void FNiagaraSystemSimulation::UpdateTickGroups_GameThread()
{
	check(IsInGameThread());
	check(!bIsSolo);

	SCOPE_CYCLE_COUNTER(STAT_NiagaraSystemSim_SpawnNewGT);
	SCOPE_CYCLE_COUNTER(STAT_NiagaraOverview_GT);
	CSV_SCOPED_TIMING_STAT_EXCLUSIVE(Effects);
	LLM_SCOPE(ELLMTag::Niagara);
	FScopeCycleCounterUObject AdditionalScope(GetSystem(), GET_STATID(STAT_NiagaraOverview_GT_CNC));

	FNiagaraWorldManager* WorldManager = FNiagaraWorldManager::Get(World);
	check(WorldManager != nullptr);

	check(System != nullptr);

	// Transfer promoted instances to the new tick group
	//-OPT: This can be done async
	while (PendingTickGroupPromotions.Num() > 0)
	{
		FNiagaraSystemInstance* Instance = PendingTickGroupPromotions.Pop(false);

		const ETickingGroup TickGroup = Instance->CalculateTickGroup();
		if (TickGroup != SystemTickGroup)
		{
			TSharedPtr<FNiagaraSystemSimulation, ESPMode::ThreadSafe> NewSim = WorldManager->GetSystemSimulation(TickGroup, System);
			NewSim->TransferInstance(Instance);
		}
	}
	PendingTickGroupPromotions.Reset();

	// Move pending system instances into new tick groups
	TArray<FNiagaraSystemInstance*>& PendingSystemInstances = GetSystemInstances(ENiagaraSystemInstanceState::PendingSpawn);
	int32 SystemIndex = 0;
	while ( SystemIndex < PendingSystemInstances.Num() )
	{
		FNiagaraSystemInstance* Instance = PendingSystemInstances[SystemIndex];
		const ETickingGroup DesiredTickGroup = Instance->CalculateTickGroup();
		if (DesiredTickGroup != SystemTickGroup)
		{
			TSharedPtr<FNiagaraSystemSimulation, ESPMode::ThreadSafe> DestSim = WorldManager->GetSystemSimulation(DesiredTickGroup, System);
			DestSim->TransferInstance(Instance);
			continue;
		}
		++SystemIndex;
	}
}

void FNiagaraSystemSimulation::Spawn_GameThread(float DeltaSeconds, bool bPostActorTick)
{
	// Early out, nothing to do
	TArray<FNiagaraSystemInstance*>& PendingSystemInstances = GetSystemInstances(ENiagaraSystemInstanceState::PendingSpawn);
	if (PendingSystemInstances.Num() == 0 || !bCanExecute)
	{
		return;
	}

	// Check to see if all work is complete already or not
	if (AllWorkCompleteGraphEvent.IsValid() && !AllWorkCompleteGraphEvent->IsComplete())
	{
		//-OPT: We should be able to chain this task off the AllWorkCompleteGraphEvent rather than not spawning
		if (bPostActorTick == false)
		{
			return;
		}

		// We should not wait here in post actor tick, but we will be safe and warn
		WaitForInstancesTickComplete(true);
	}
	ConcurrentTickGraphEvent = nullptr;
	AllWorkCompleteGraphEvent = nullptr;

	SCOPE_CYCLE_COUNTER(STAT_NiagaraSystemSim_SpawnNewGT);
	SCOPE_CYCLE_COUNTER(STAT_NiagaraOverview_GT);
	CSV_SCOPED_TIMING_STAT_EXCLUSIVE(Effects);
	LLM_SCOPE(ELLMTag::Niagara);

	FScopeCycleCounterUObject AdditionalScope(System, GET_STATID(STAT_NiagaraOverview_GT_CNC));

	FNiagaraCrashReporterScope CRScope(this);

	bInSpawnPhase = true;

	if (MaxDeltaTime.IsSet())
	{
		DeltaSeconds = FMath::Clamp(DeltaSeconds, 0.0f, MaxDeltaTime.GetValue());
	}
	if (System->HasFixedTickDelta())
	{
		DeltaSeconds = System->GetFixedTickDeltaTime();
	}

#if WITH_EDITOR
	System->GetSystemSpawnScript()->RapidIterationParameters.Tick();
	System->GetSystemUpdateScript()->RapidIterationParameters.Tick();
#endif

	SetupParameters_GameThread(DeltaSeconds);

	// Spawn instances
	FNiagaraWorldManager* WorldManager = FNiagaraWorldManager::Get(World);
	check(WorldManager != nullptr);

	TArray<FNiagaraSystemInstance*>& SpawningInstances = GetSystemInstances(ENiagaraSystemInstanceState::Spawning);
	SpawningInstances.Reserve(PendingSystemInstances.Num());

	int32 SystemIndex = 0;
	while (SystemIndex < PendingSystemInstances.Num())
	{
		FNiagaraSystemInstance* Instance = PendingSystemInstances[SystemIndex];

		// Do we need to move tick group, has something changed since we last checked?
		const ETickingGroup DesiredTickGroup = Instance->CalculateTickGroup();
		if (DesiredTickGroup != SystemTickGroup)
		{
			TSharedPtr<FNiagaraSystemSimulation, ESPMode::ThreadSafe> DestSim = WorldManager->GetSystemSimulation(DesiredTickGroup, System);
			DestSim->TransferInstance(Instance);
			continue;
		}

		// We are about to spawn execute game thread tick part
		Instance->Tick_GameThread(DeltaSeconds);
#if NIAGARA_SYSTEMSIMULATION_DEBUGGING
		NiagaraSystemSimulationLocal::DebugKillInstanceOnTick(Instance);
#endif

		// If we are still alive spawn
		if (Instance->SystemInstanceIndex != INDEX_NONE)
		{
			SetInstanceState(Instance, ENiagaraSystemInstanceState::Spawning);
		}
	}

	if ( SpawningInstances.Num() > 0 )
	{
		// When the first instance is added we need to initialize the parameter store to data set bindings.
		if (!bBindingsInitialized)
		{
			InitParameterDataSetBindings(SpawningInstances[0]);
		}

		// Execute spawning we only force solo onto the GameThread
		FNiagaraSystemSimulationTickContext Context(this, SpawningInstances, SpawningDataSet, DeltaSeconds, SpawningInstances.Num(), !bIsSolo);
		if ( Context.IsRunningAsync() )
		{
			FGraphEventArray Prereqs;
			auto ScriptTask = System->GetScriptOptimizationCompletionEvent();
			if (ScriptTask.IsValid())
			{
				Prereqs.Add(ScriptTask);
			}

			auto ConcurrentTickTask = TGraphTask<FNiagaraSystemSimulationSpawnConcurrentTask>::CreateTask(&Prereqs, ENamedThreads::GameThread).ConstructAndHold(Context, AllWorkCompleteGraphEvent);
			ConcurrentTickGraphEvent = ConcurrentTickTask->GetCompletionEvent();
			for (FNiagaraSystemInstance* Instance : Context.Instances)
			{
				Instance->ConcurrentTickGraphEvent = ConcurrentTickGraphEvent;
			}
			ConcurrentTickTask->Unlock();

			// Some simulations require us to complete inside PostActorTick and can not overlap to EOF updates / next frame, ensure we wait for them in the right location
<<<<<<< HEAD
			if ( System->AllDIsPostSimulateCanOverlapFrames() && !GNiagaraSystemSimulationTickTaskShouldWait)
			{
				WorldManager->MarkSimulationForPostActorWork(this);
			}
			else
			{
				WorldManager->MarkSimulationsForEndOfFrameWait(this);
=======
			if ( System->AllDIsPostSimulateCanOverlapFrames() && NiagaraSystemSimulationLocal::GTickTaskAllowFrameOverlap )
			{
				WorldManager->MarkSimulationsForEndOfFrameWait(this);
			}
			else
			{
				WorldManager->MarkSimulationForPostActorWork(this);
>>>>>>> 4af6daef
			}
		}
		else
		{
			auto ScriptTask = System->GetScriptOptimizationCompletionEvent();
			if (ScriptTask.IsValid())
			{
				ScriptTask->Wait(ENamedThreads::GameThread);
			}

			Spawn_Concurrent(Context);
		}
	}
	else
	{
		bInSpawnPhase = false;
	}
}

void FNiagaraSystemSimulation::Spawn_Concurrent(FNiagaraSystemSimulationTickContext& Context)
{
	check(bInSpawnPhase);
	Tick_Concurrent(Context);

	check(GetSystemInstances(ENiagaraSystemInstanceState::Running).Num() == MainDataSet.GetCurrentDataChecked().GetNumInstances());
	check(GetSystemInstances(ENiagaraSystemInstanceState::Spawning).Num() == SpawningDataSet.GetCurrentDataChecked().GetNumInstances());
	check(GetSystemInstances(ENiagaraSystemInstanceState::Paused).Num() == PausedDataSet.GetCurrentDataChecked().GetNumInstances());

	// Append spawned data to our active DataSet
	SpawningDataSet.CopyTo(MainDataSet, 0, INDEX_NONE, false);
	SpawningDataSet.ResetBuffers();

	// Move instances from spawning to active
	TArray<FNiagaraSystemInstance*>& SystemInstances = GetSystemInstances(ENiagaraSystemInstanceState::Running);
	TArray<FNiagaraSystemInstance*>& SpawningInstances = GetSystemInstances(ENiagaraSystemInstanceState::Spawning);

	SystemInstances.Reserve(SystemInstances.Num() + SpawningInstances.Num());
	for (FNiagaraSystemInstance* Instance : SpawningInstances)
	{
		Instance->SystemInstanceIndex = SystemInstances.Add(Instance);
		Instance->SystemInstanceState = ENiagaraSystemInstanceState::Running;
	}
	SpawningInstances.Reset();

	check(GetSystemInstances(ENiagaraSystemInstanceState::Running).Num() == MainDataSet.GetCurrentDataChecked().GetNumInstances());
	check(GetSystemInstances(ENiagaraSystemInstanceState::Spawning).Num() == SpawningDataSet.GetCurrentDataChecked().GetNumInstances());
	check(GetSystemInstances(ENiagaraSystemInstanceState::Paused).Num() == PausedDataSet.GetCurrentDataChecked().GetNumInstances());

	bInSpawnPhase = false;
}

void FNiagaraSystemSimulation::SimCachePostTick_Concurrent(float DeltaSeconds, const FGraphEventRef& MyCompletionGraphEvent)
{
	check(GetIsSolo());
	check(System != nullptr);

	TArray<FNiagaraSystemInstance*>& SystemInstances = GetSystemInstances(ENiagaraSystemInstanceState::Running);
	if (SystemInstances.Num() == 0)
	{
		return;
	}

	if (!bBindingsInitialized)
	{
		InitParameterDataSetBindings(SystemInstances[0]);
	}

	FNiagaraDataSetReaderInt32<ENiagaraExecutionState> SystemExecutionStateAccessor = System->GetSystemExecutionStateAccessor().GetReader(MainDataSet);
	TConstArrayView<FNiagaraDataSetAccessor<ENiagaraExecutionState>> EmitterExecutionStateAccessors = System->GetEmitterExecutionStateAccessors();

	for ( int32 iSystemInstance=0; iSystemInstance < SystemInstances.Num(); ++iSystemInstance )
	{
		FNiagaraSystemInstance& SystemInstance = *SystemInstances[iSystemInstance];

		TArray<TSharedRef<FNiagaraEmitterInstance, ESPMode::ThreadSafe>>& Emitters = SystemInstance.GetEmitters();
		for (int32 iEmitter=0; iEmitter < Emitters.Num(); ++iEmitter)
		{
			FNiagaraEmitterInstance& EmitterInstance = Emitters[iEmitter].Get();
			if ( EmitterInstance.IsComplete() )
			{
				continue;
			}

			ENiagaraExecutionState State = EmitterExecutionStateAccessors[iEmitter].GetReader(MainDataSet).GetSafe(iSystemInstance, ENiagaraExecutionState::Disabled);
			EmitterInstance.SetExecutionState(State);

			//DataSetToEmitterSpawnParameters[iEmitter].DataSetToParameterStore(EmitterInstance.GetSpawnExecutionContext().Parameters, MainDataSet, iSystemInstance);
			//DataSetToEmitterUpdateParameters[iEmitter].DataSetToParameterStore(EmitterInstance.GetUpdateExecutionContext().Parameters, MainDataSet, iSystemInstance);
			DataSetToEmitterRendererParameters[iEmitter].DataSetToParameterStore(EmitterInstance.GetRendererBoundVariables(), MainDataSet, iSystemInstance);
		}
	}
}

void FNiagaraSystemSimulation::DumpStalledInfo()
{
	TStringBuilder<128> Builder;
	Builder.Appendf(TEXT("ConcurrentTickGraphEvent Complete (%d)\n"), ConcurrentTickGraphEvent ? ConcurrentTickGraphEvent->IsComplete() : true);
	Builder.Appendf(TEXT("AllWorkCompleteGraphEvent Complete (%d)\n"), AllWorkCompleteGraphEvent ? AllWorkCompleteGraphEvent->IsComplete() : true);
	Builder.Appendf(TEXT("SystemTickGroup (%d)\n"), SystemTickGroup);
	Builder.Appendf(TEXT("bInSpawnPhase (%d)\n"), bInSpawnPhase);
	Builder.Appendf(TEXT("bIsSolo (%d)\n"), bIsSolo);
	Builder.Appendf(TEXT("InstancesPendingSpawn (%d)\n"), GetSystemInstances(ENiagaraSystemInstanceState::PendingSpawn).Num());
	Builder.Appendf(TEXT("InstancesPendingSpawnPaused (%d)\n"), GetSystemInstances(ENiagaraSystemInstanceState::PendingSpawnPaused).Num());
	Builder.Appendf(TEXT("InstancesSpawning (%d)\n"), GetSystemInstances(ENiagaraSystemInstanceState::Spawning).Num());
	Builder.Appendf(TEXT("InstancesRunning (%d)\n"), GetSystemInstances(ENiagaraSystemInstanceState::Running).Num());
	Builder.Appendf(TEXT("InstancesPaused (%d)\n"), GetSystemInstances(ENiagaraSystemInstanceState::Paused).Num());

	UE_LOG(LogNiagara, Fatal, TEXT("NiagaraSystemSimulation(%s) is stalled.\n%s"), *GetNameSafe(GetSystem()), Builder.ToString());
}

void FNiagaraSystemSimulation::WaitForConcurrentTickComplete(bool bEnsureComplete)
{
	CSV_SCOPED_SET_WAIT_STAT(Effects);
	check(IsInGameThread());

	if (ConcurrentTickGraphEvent.IsValid() && !ConcurrentTickGraphEvent->IsComplete())
	{
		SCOPE_CYCLE_COUNTER(STAT_NiagaraSystemSim_ForceWaitForAsync);
		ensureAlwaysMsgf(!bEnsureComplete, TEXT("NiagaraSystemSimulation(%s) ConcurrentTickGraphEvent is not completed."), *GetSystem()->GetPathName());

		if (GNiagaraSystemSimulationTaskStallTimeout > 0)
		{
			const double EndTimeoutSeconds = FPlatformTime::Seconds() + (double(GNiagaraSystemSimulationTaskStallTimeout) / 1000.0);
			LowLevelTasks::BusyWaitUntil(
				[this, EndTimeoutSeconds]()
				{
					if (FPlatformTime::Seconds() > EndTimeoutSeconds)
					{
						DumpStalledInfo();
						return true;
					}
					return ConcurrentTickGraphEvent->IsComplete();
				}
			);
		}
		else
		{
			FTaskGraphInterface::Get().WaitUntilTaskCompletes(ConcurrentTickGraphEvent, ENamedThreads::GameThread_Local);
		}
	}
	ConcurrentTickGraphEvent = nullptr;
}

void FNiagaraSystemSimulation::WaitForInstancesTickComplete(bool bEnsureComplete)
{
	check(IsInGameThread());

	// If our AllWorkCompleteGraphEvent is not complete we need to wait on all instances to complete manually
	const bool bConcurrentInFlight = ConcurrentTickGraphEvent.IsValid() && !ConcurrentTickGraphEvent->IsComplete();
	const bool bInstancesInFlight = AllWorkCompleteGraphEvent.IsValid() && !AllWorkCompleteGraphEvent->IsComplete();
	if (bConcurrentInFlight || bInstancesInFlight)
	{
		SCOPE_CYCLE_COUNTER(STAT_NiagaraSystemSim_ForceWaitForAsync);
		ensureAlwaysMsgf(!bEnsureComplete, TEXT("NiagaraSystemSimulation(%s) AllWorkCompleteGraphEvent is not completed (ConcurrentInFlight=%d, InstancesInFlight=%d)."), *GetSystem()->GetPathName(), bConcurrentInFlight, bInstancesInFlight);
		WaitForConcurrentTickComplete(false);

		TArray<FNiagaraSystemInstance*>& SystemInstances = GetSystemInstances(ENiagaraSystemInstanceState::Running);
		int32 SystemInstanceIndex = 0;
		while ( SystemInstanceIndex < SystemInstances.Num() )
		{
			FNiagaraSystemInstance* Instance = SystemInstances[SystemInstanceIndex];
			Instance->WaitForConcurrentTickAndFinalize();

			// Finalize may result in the instance being removed or it being completed & reactivated
			if (SystemInstances.IsValidIndex(Instance->SystemInstanceIndex) && (SystemInstances[Instance->SystemInstanceIndex] == Instance) )
			{
				++SystemInstanceIndex;
			}
		}
	}

	ConcurrentTickGraphEvent = nullptr;
	AllWorkCompleteGraphEvent = nullptr;
}

void FNiagaraSystemSimulation::Tick_Concurrent(FNiagaraSystemSimulationTickContext& Context)
{
	SCOPE_CYCLE_COUNTER(STAT_NiagaraSystemSim_TickCNC);
	SCOPE_CYCLE_COUNTER(STAT_NiagaraOverview_GT_CNC);
	CSV_SCOPED_TIMING_STAT_EXCLUSIVE(Effects);
	LLM_SCOPE(ELLMTag::Niagara);

	FScopeCycleCounterUObject AdditionalScope(Context.System, GET_STATID(STAT_NiagaraOverview_GT_CNC));

	FNiagaraSystemInstance* SoloSystemInstance = bIsSolo && Context.Instances.Num() == 1 ? Context.Instances[0] : nullptr;

	FNiagaraCrashReporterScope CRScope(this);

	if (bCanExecute && Context.Instances.Num())
	{
		if (GbDumpSystemData || Context.System->bDumpDebugSystemInfo)
		{
			UE_LOG(LogNiagara, Log, TEXT("=========================================================="));
			UE_LOG(LogNiagara, Log, TEXT("Niagara System Sim Tick_Concurrent(): %s"), *Context.System->GetName());
			UE_LOG(LogNiagara, Log, TEXT("=========================================================="));
		}

#if STATS
		FScopeCycleCounter SystemStatCounter(Context.System->GetStatID(true, true));
#endif

		for (FNiagaraSystemInstance* SystemInstance : Context.Instances)
		{
			SystemInstance->TickInstanceParameters_Concurrent();
		}

		PrepareForSystemSimulate(Context);

		if (Context.SpawnNum > 0)
		{
			SpawnSystemInstances(Context);
		}

		UpdateSystemInstances(Context);

		TransferSystemSimResults(Context);

		for (FNiagaraSystemInstance* Instance : Context.Instances)
		{
			AddSystemToTickBatch(Instance, Context);
		}
		FlushTickBatch(Context);

		// When not running async we can finalize straight away
		if ( !Context.IsRunningAsync() )
		{
			check(IsInGameThread());
			int32 InstanceIndex = 0;
			while (InstanceIndex < Context.Instances.Num())
			{
				FNiagaraSystemInstance* Instance = Context.Instances[InstanceIndex];
				Instance->FinalizeTick_GameThread();

				// Finalize can complete the instance and potentially reactivate
				if (Context.Instances.IsValidIndex(InstanceIndex) && (Context.Instances[InstanceIndex] == Instance))
				{
					++InstanceIndex;
				}

				check(Context.DataSet.GetCurrentDataChecked().GetNumInstances() == Context.Instances.Num());
			}
		}

	#if NIAGARA_SYSTEM_CAPTURE
		if (SoloSystemInstance)
		{
			SoloSystemInstance->FinishCapture();
		}
	#endif

		INC_DWORD_STAT_BY(STAT_NiagaraNumSystems, Context.Instances.Num());
	}
}

void FNiagaraSystemSimulation::SetupParameters_GameThread(float DeltaSeconds)
{
	check(IsInGameThread());

	const int32 NumInstances = GetSystemInstances(ENiagaraSystemInstanceState::Running).Num();
	SpawnNumSystemInstancesParam.SetValue(NumInstances);
	UpdateNumSystemInstancesParam.SetValue(NumInstances);
	SpawnGlobalSpawnCountScaleParam.SetValue(INiagaraModule::GetGlobalSpawnCountScale());
	UpdateGlobalSpawnCountScaleParam.SetValue(INiagaraModule::GetGlobalSpawnCountScale());
	SpawnGlobalSystemCountScaleParam.SetValue(INiagaraModule::GetGlobalSystemCountScale());
	UpdateGlobalSystemCountScaleParam.SetValue(INiagaraModule::GetGlobalSystemCountScale());
}

void FNiagaraSystemSimulation::PrepareForSystemSimulate(FNiagaraSystemSimulationTickContext& Context)
{
	SCOPE_CYCLE_COUNTER(STAT_NiagaraSystemSim_PrepareForSimulateCNC);

	const int32 NumInstances = Context.Instances.Num();
	if (NumInstances == 0)
	{
		return;
	}

	//Begin filling the state of the instance parameter datasets.
	SpawnInstanceParameterDataSet.BeginSimulate();
	UpdateInstanceParameterDataSet.BeginSimulate();

	SpawnInstanceParameterDataSet.Allocate(NumInstances);
	UpdateInstanceParameterDataSet.Allocate(NumInstances);

	check(System != nullptr);
	TConstArrayView<FNiagaraDataSetAccessor<ENiagaraExecutionState>> EmitterExecutionStateAccessors = System->GetEmitterExecutionStateAccessors();

	//Tick instance parameters and transfer any needed into the system simulation dataset.
	auto TransferInstanceParameters = [&](int32 SystemIndex)
	{
		FNiagaraSystemInstance* Inst = Context.Instances[SystemIndex];
		const FNiagaraParameterStore& InstParameters = Inst->GetInstanceParameters();

		if (InstParameters.GetParametersDirty() && bCanExecute)
		{
			SpawnInstanceParameterToDataSetBinding.ParameterStoreToDataSet(InstParameters, SpawnInstanceParameterDataSet, SystemIndex);
			UpdateInstanceParameterToDataSetBinding.ParameterStoreToDataSet(InstParameters, UpdateInstanceParameterDataSet, SystemIndex);
		}

		FNiagaraConstantBufferToDataSetBinding::CopyToDataSets(
			Context.System->GetSystemCompiledData(), *Inst, SpawnInstanceParameterDataSet, UpdateInstanceParameterDataSet, SystemIndex);

		//TODO: Find good way to check that we're not using any instance parameter data interfaces in the system scripts here.
		//In that case we need to solo and will never get here.

		TArray<TSharedRef<FNiagaraEmitterInstance, ESPMode::ThreadSafe>>& Emitters = Inst->GetEmitters();
		for (int32 EmitterIdx = 0; EmitterIdx < Emitters.Num(); ++EmitterIdx)
		{
			FNiagaraEmitterInstance& EmitterInst = Emitters[EmitterIdx].Get();
			if ( (EmitterExecutionStateAccessors.Num() > EmitterIdx) )
			{
				EmitterExecutionStateAccessors[EmitterIdx].GetWriter(Context.DataSet).SetSafe(SystemIndex, EmitterInst.GetExecutionState());
			}
		}
	};

	//This can go wide if we have a very large number of instances.
	ParallelFor(Context.Instances.Num(), TransferInstanceParameters, true);

	SpawnInstanceParameterDataSet.GetDestinationDataChecked().SetNumInstances(NumInstances);
	UpdateInstanceParameterDataSet.GetDestinationDataChecked().SetNumInstances(NumInstances);

	//We're done filling in the current state for the instance parameter datasets.
	SpawnInstanceParameterDataSet.EndSimulate();
	UpdateInstanceParameterDataSet.EndSimulate();
}

void FNiagaraSystemSimulation::SpawnSystemInstances(FNiagaraSystemSimulationTickContext& Context)
{
	//All instance spawning is done in a separate pass at the end of the frame so we can be sure we have all new spawns ready for processing.
	//We run the spawn and update scripts separately here as their own sim passes.

	SCOPE_CYCLE_COUNTER(STAT_NiagaraSystemSim_SpawnCNC);

	const int32 NumInstances = Context.Instances.Num();
	const int32 OrigNum = Context.Instances.Num() - Context.SpawnNum;
	const int32 SpawnNum = Context.SpawnNum;

	check(NumInstances >= Context.SpawnNum);

	FNiagaraSystemInstance* SoloSystemInstance = bIsSolo && Context.Instances.Num() == 1 ? Context.Instances[0] : nullptr;
	Context.DataSet.BeginSimulate();
	Context.DataSet.Allocate(NumInstances, true);
	Context.DataSet.GetDestinationDataChecked().SetNumInstances(NumInstances);

	// Run Spawn
	if (SpawnExecContext->Tick(SoloSystemInstance, ENiagaraSimTarget::CPUSim) == false)
	{
		for (FNiagaraSystemInstance* SystemInst : Context.Instances)
		{
			SystemInst->SetActualExecutionState(ENiagaraExecutionState::Disabled);
		}
		Context.DataSet.EndSimulate();
		return;
	}

#if NIAGARA_SYSTEMSIMULATION_DEBUGGING
	if ( NiagaraSystemSimulationLocal::DebugKillAllOnSpawn(Context) )
	{
		return;
	}
#endif

	SpawnExecContext->BindSystemInstances(Context.Instances);
	SpawnExecContext->BindData(0, Context.DataSet, OrigNum, false);
	SpawnExecContext->BindData(1, SpawnInstanceParameterDataSet, OrigNum, false);

	FScriptExecutionConstantBufferTable SpawnConstantBufferTable;
	BuildConstantBufferTable(Context.Instances[0]->GetGlobalParameters(), SpawnExecContext, SpawnConstantBufferTable);

	SpawnExecContext->Execute(nullptr, Context.DeltaSeconds, SpawnNum, SpawnConstantBufferTable);

	if (GbDumpSystemData || Context.System->bDumpDebugSystemInfo)
	{
		UE_LOG(LogNiagara, Log, TEXT("=== Spwaned %d Systems ==="), NumInstances);
		Context.DataSet.GetDestinationDataChecked().Dump(0, NumInstances, TEXT("System Dataset - Post Spawn"));
		SpawnInstanceParameterDataSet.GetCurrentDataChecked().Dump(0, NumInstances, TEXT("Spawn Instance Parameter Data"));
	}

	Context.DataSet.EndSimulate();

#if NIAGARA_SYSTEM_CAPTURE
	if (SoloSystemInstance && SoloSystemInstance->ShouldCaptureThisFrame())
	{
		TSharedPtr<struct FNiagaraScriptDebuggerInfo, ESPMode::ThreadSafe> DebugInfo = SoloSystemInstance->GetActiveCaptureWrite(NAME_None, ENiagaraScriptUsage::SystemSpawnScript, FGuid());
		if (DebugInfo)
		{
			Context.DataSet.CopyTo(DebugInfo->Frame, OrigNum, SpawnNum);
			DebugInfo->Parameters = UpdateExecContext->Parameters;
			DebugInfo->bWritten = true;
		}
	}
#endif

	check(Context.DataSet.GetCurrentDataChecked().GetNumInstances() == Context.Instances.Num());
}

void FNiagaraSystemSimulation::UpdateSystemInstances(FNiagaraSystemSimulationTickContext& Context)
{
	SCOPE_CYCLE_COUNTER(STAT_NiagaraSystemSim_UpdateCNC);

	const int32 NumInstances = Context.Instances.Num();
	const int32 OrigNum = Context.Instances.Num() - Context.SpawnNum;
	const int32 SpawnNum = Context.SpawnNum;

	if (NumInstances > 0)
	{
		FNiagaraSystemInstance* SoloSystemInstance = bIsSolo && Context.Instances.Num() == 1 ? Context.Instances[0] : nullptr;

		FNiagaraDataBuffer& DestinationData = Context.DataSet.BeginSimulate();
		DestinationData.Allocate(NumInstances);
		DestinationData.SetNumInstances(NumInstances);

		// Tick UpdateExecContext, this can fail to bind VM functions if this happens we become invalid so mark all instances as disabled
		if (UpdateExecContext->Tick(Context.Instances[0], ENiagaraSimTarget::CPUSim) == false)
		{
			for (FNiagaraSystemInstance* SystemInst : Context.Instances)
			{
				SystemInst->SetActualExecutionState(ENiagaraExecutionState::Disabled);
			}
			Context.DataSet.EndSimulate();
			return;
		}

#if NIAGARA_SYSTEMSIMULATION_DEBUGGING
		if ( NiagaraSystemSimulationLocal::DebugKillAllOnUpdate(Context) )
		{
			return;
		}
#endif

		// Run update.
		if (OrigNum > 0)
		{
			UpdateExecContext->BindSystemInstances(Context.Instances);
			UpdateExecContext->BindData(0, Context.DataSet, 0, false);
			UpdateExecContext->BindData(1, UpdateInstanceParameterDataSet, 0, false);

			FScriptExecutionConstantBufferTable UpdateConstantBufferTable;
			BuildConstantBufferTable(Context.Instances[0]->GetGlobalParameters(), UpdateExecContext, UpdateConstantBufferTable);

			UpdateExecContext->Execute(nullptr, Context.DeltaSeconds, OrigNum, UpdateConstantBufferTable);
		}

		if (GbDumpSystemData || Context.System->bDumpDebugSystemInfo)
		{
			UE_LOG(LogNiagara, Log, TEXT("=== Updated %d Systems ==="), NumInstances);
			DestinationData.Dump(0, NumInstances, TEXT("System Data - Post Update"));
			UpdateInstanceParameterDataSet.GetCurrentDataChecked().Dump(0, NumInstances, TEXT("Update Instance Paramter Data"));
		}

		//Also run the update script on the newly spawned systems too.
		//TODO: JIRA - UE-60096 - Remove.
		//Ideally this should be compiled directly into the script similarly to interpolated particle spawning.
		if ( (SpawnNum > 0) && GNiagaraSystemSimulationUpdateOnSpawn)
		{
			UpdateExecContext->BindSystemInstances(Context.Instances);
			UpdateExecContext->BindData(0, Context.DataSet, OrigNum, false);
			UpdateExecContext->BindData(1, UpdateInstanceParameterDataSet, OrigNum, false);

			FNiagaraGlobalParameters UpdateOnSpawnParameters(Context.Instances[0]->GetGlobalParameters());
			UpdateOnSpawnParameters.EngineDeltaTime = 0.0001f;
			UpdateOnSpawnParameters.EngineInvDeltaTime = 10000.0f;

			FScriptExecutionConstantBufferTable UpdateConstantBufferTable;
			BuildConstantBufferTable(UpdateOnSpawnParameters, UpdateExecContext, UpdateConstantBufferTable);

			UpdateExecContext->Execute(nullptr, Context.DeltaSeconds, SpawnNum, UpdateConstantBufferTable);

			if (GbDumpSystemData || Context.System->bDumpDebugSystemInfo)
			{
				UE_LOG(LogNiagara, Log, TEXT("=== Spawn Updated %d Systems ==="), SpawnNum);
				DestinationData.Dump(OrigNum, SpawnNum, TEXT("System Data - Post Update (new systems)"));
				UpdateInstanceParameterDataSet.GetCurrentDataChecked().Dump(OrigNum, SpawnNum, TEXT("Update Instance Paramter Data (new systems)"));
			}
		}

		Context.DataSet.EndSimulate();

#if NIAGARA_SYSTEM_CAPTURE
		if (SoloSystemInstance && SoloSystemInstance->ShouldCaptureThisFrame())
		{
			TSharedPtr<struct FNiagaraScriptDebuggerInfo, ESPMode::ThreadSafe> DebugInfo = SoloSystemInstance->GetActiveCaptureWrite(NAME_None, ENiagaraScriptUsage::SystemUpdateScript, FGuid());
			if (DebugInfo)
			{
				Context.DataSet.CopyTo(DebugInfo->Frame);
				DebugInfo->Parameters = UpdateExecContext->Parameters;
				DebugInfo->bWritten = true;
			}
		}
#endif
	}

	check(Context.DataSet.GetCurrentDataChecked().GetNumInstances() == Context.Instances.Num());
}

void FNiagaraSystemSimulation::TransferSystemSimResults(FNiagaraSystemSimulationTickContext& Context)
{
	SCOPE_CYCLE_COUNTER(STAT_NiagaraSystemSim_TransferResultsCNC);

	if (Context.Instances.Num() == 0)
	{
		return;
	}

	check(System != nullptr);
#if STATS
	System->GetStatData().AddStatCapture(TTuple<uint64, ENiagaraScriptUsage>((uint64)this, ENiagaraScriptUsage::SystemSpawnScript), GetSpawnExecutionContext()->ReportStats());
	System->GetStatData().AddStatCapture(TTuple<uint64, ENiagaraScriptUsage>((uint64)this, ENiagaraScriptUsage::SystemUpdateScript), GetUpdateExecutionContext()->ReportStats());
#endif

	FNiagaraDataSetReaderInt32<ENiagaraExecutionState> SystemExecutionStateAccessor = System->GetSystemExecutionStateAccessor().GetReader(Context.DataSet);
	TConstArrayView<FNiagaraDataSetAccessor<ENiagaraExecutionState>> EmitterExecutionStateAccessors = System->GetEmitterExecutionStateAccessors();

	for (int32 SystemIndex = 0; SystemIndex < Context.Instances.Num(); ++SystemIndex)
	{
		FNiagaraSystemInstance* SystemInst = Context.Instances[SystemIndex];

		//Apply the systems requested execution state to it's actual execution state.
		ENiagaraExecutionState ExecutionState = SystemExecutionStateAccessor.GetSafe(SystemIndex, ENiagaraExecutionState::Disabled);
		SystemInst->SetActualExecutionState(ExecutionState);

		if (!SystemInst->IsDisabled())
		{
			//Now pull data out of the simulation and drive the emitters with it.
			TArray<TSharedRef<FNiagaraEmitterInstance, ESPMode::ThreadSafe>>& Emitters = SystemInst->GetEmitters();
			for (int32 EmitterIdx = 0; EmitterIdx < Emitters.Num(); ++EmitterIdx)
			{
				FNiagaraEmitterInstance& EmitterInst = Emitters[EmitterIdx].Get();

				//Early exit before we set the state as if we're complete or disabled we should never let the emitter turn itself back. It needs to be reset/reinited manually.
				if (EmitterInst.IsComplete())
				{
					continue;
				}

				check(Emitters.Num() > EmitterIdx);

				ENiagaraExecutionState State = EmitterExecutionStateAccessors[EmitterIdx].GetReader(Context.DataSet).GetSafe(SystemIndex, ENiagaraExecutionState::Disabled);
				EmitterInst.SetExecutionState(State);

				TConstArrayView<FNiagaraDataSetAccessor<FNiagaraSpawnInfo>> EmitterSpawnInfoAccessors = System->GetEmitterSpawnInfoAccessors(EmitterIdx);
				TArray<FNiagaraSpawnInfo>& EmitterInstSpawnInfos = EmitterInst.GetSpawnInfo();
				for (int32 SpawnInfoIdx = 0; SpawnInfoIdx < EmitterSpawnInfoAccessors.Num(); ++SpawnInfoIdx)
				{
					if (SpawnInfoIdx < EmitterInstSpawnInfos.Num())
					{
						EmitterInstSpawnInfos[SpawnInfoIdx] = EmitterSpawnInfoAccessors[SpawnInfoIdx].GetReader(Context.DataSet).Get(SystemIndex);
					}
					else
					{
						ensure(SpawnInfoIdx < EmitterInstSpawnInfos.Num());
					}
				}

				//TODO: Any other fixed function stuff like this?

				FNiagaraScriptExecutionContext& SpawnContext = EmitterInst.GetSpawnExecutionContext();
				DataSetToEmitterSpawnParameters[EmitterIdx].DataSetToParameterStore(SpawnContext.Parameters, Context.DataSet, SystemIndex);

				FNiagaraScriptExecutionContext& UpdateContext = EmitterInst.GetUpdateExecutionContext();
				DataSetToEmitterUpdateParameters[EmitterIdx].DataSetToParameterStore(UpdateContext.Parameters, Context.DataSet, SystemIndex);

				FNiagaraComputeExecutionContext* GPUContext = EmitterInst.GetGPUContext();
				if (GPUContext)
				{
					DataSetToEmitterGPUParameters[EmitterIdx].DataSetToParameterStore(GPUContext->CombinedParamStore, Context.DataSet, SystemIndex);
				}

				TArrayView<FNiagaraScriptExecutionContext> EventContexts = EmitterInst.GetEventExecutionContexts();
				for (int32 EventIdx = 0; EventIdx < EventContexts.Num(); ++EventIdx)
				{
					FNiagaraScriptExecutionContext& EventContext = EventContexts[EventIdx];
					if (DataSetToEmitterEventParameters[EmitterIdx].Num() > EventIdx)
					{
						DataSetToEmitterEventParameters[EmitterIdx][EventIdx].DataSetToParameterStore(EventContext.Parameters, Context.DataSet, SystemIndex);
					}
					else
					{
						UE_LOG(LogNiagara, Log, TEXT("Skipping DataSetToEmitterEventParameters because EventIdx is out-of-bounds. %d of %d"), EventIdx, DataSetToEmitterEventParameters[EmitterIdx].Num());
					}
				}

				DataSetToEmitterRendererParameters[EmitterIdx].DataSetToParameterStore(EmitterInst.GetRendererBoundVariables(), Context.DataSet, SystemIndex);
			}
		}
	}
}

void FNiagaraSystemSimulation::RemoveInstance(FNiagaraSystemInstance* Instance)
{
	if (Instance->SystemInstanceIndex == INDEX_NONE)
	{
		return;
	}

	check(IsInGameThread());
	if (UNiagaraEffectType* FXType = EffectType.Get())
	{
		--FXType->NumInstances;
	}

	// Remove from pending promotions list
	PendingTickGroupPromotions.RemoveSingleSwap(Instance);

	if(System)
	{
		System->UnregisterActiveInstance();
	}

	// Depending on the instance state we may need to wait for async work to complete in order to correctly remove the instance
	// as async work could impact if the instance is still alive or which group it remains in
	if ( (Instance->SystemInstanceState == ENiagaraSystemInstanceState::Running) || (Instance->SystemInstanceState == ENiagaraSystemInstanceState::Spawning) )
	{
		WaitForConcurrentTickComplete();
		Instance->WaitForConcurrentTickDoNotFinalize();
	}

	// We did not finalize and will not so clear the reference
	Instance->ConcurrentTickGraphEvent = nullptr;
<<<<<<< HEAD
=======
	Instance->ConcurrentTickBatchGraphEvent = nullptr;
>>>>>>> 4af6daef
	Instance->FinalizeRef.ConditionalClear();

	// Remove the instance if it is still valid
	if (Instance->SystemInstanceState != ENiagaraSystemInstanceState::None)
	{
		SetInstanceState(Instance, ENiagaraSystemInstanceState::None);
	}

#if NIAGARA_NAN_CHECKING
	MainDataSet.CheckForNaNs();
#endif
}

void FNiagaraSystemSimulation::AddInstance(FNiagaraSystemInstance* Instance)
{
	check(IsInGameThread());
	check(Instance->SystemInstanceIndex == INDEX_NONE);

	WaitForConcurrentTickComplete();

	SetInstanceState(Instance, ENiagaraSystemInstanceState::PendingSpawn);
	
	if(System)
	{
		System->RegisterActiveInstance();
	}

	if (UNiagaraEffectType* FXType = EffectType.Get())
	{
		++FXType->NumInstances;
		FXType->bNewSystemsSinceLastScalabilityUpdate = true;
	}

	check(GetSystemInstances(ENiagaraSystemInstanceState::Running).Num() == MainDataSet.GetCurrentDataChecked().GetNumInstances());
	//Note: We can't check this here because AddInstance can be called while we are moving system from PendingSpawn -> Spawning
	//check(GetSystemInstances(ENiagaraSystemInstanceState::Spawning).Num() == SpawningDataSet.GetCurrentDataChecked().GetNumInstances());
	check(GetSystemInstances(ENiagaraSystemInstanceState::Paused).Num() == PausedDataSet.GetCurrentDataChecked().GetNumInstances());
}

void FNiagaraSystemSimulation::PauseInstance(FNiagaraSystemInstance* Instance)
{
	check(IsInGameThread());

	//-OPT: This can be more tightly scoped depending on the instance state
	WaitForInstancesTickComplete();

	if ( Instance->SystemInstanceState == ENiagaraSystemInstanceState::Running )
	{
		SetInstanceState(Instance, ENiagaraSystemInstanceState::Paused);
	}
	else if ( Instance->SystemInstanceState == ENiagaraSystemInstanceState::PendingSpawn )
	{
		SetInstanceState(Instance, ENiagaraSystemInstanceState::PendingSpawnPaused);
	}
	else
	{
		// Must be None as the instance has been killed
		check(Instance->SystemInstanceState == ENiagaraSystemInstanceState::None);
	}
}

void FNiagaraSystemSimulation::UnpauseInstance(FNiagaraSystemInstance* Instance)
{
	check(IsInGameThread());

	//-OPT: This can be more tightly scoped depending on the instance state
	WaitForInstancesTickComplete();

	if (Instance->SystemInstanceState == ENiagaraSystemInstanceState::Paused)
	{
		SetInstanceState(Instance, ENiagaraSystemInstanceState::Running);
	}
	else if (Instance->SystemInstanceState == ENiagaraSystemInstanceState::PendingSpawnPaused)
	{
		SetInstanceState(Instance, ENiagaraSystemInstanceState::PendingSpawn);
	}
	else
	{
		// Must be None as the instance has been killed
		check(Instance->SystemInstanceState == ENiagaraSystemInstanceState::None);
	}
}

void FNiagaraSystemSimulation::InitParameterDataSetBindings(FNiagaraSystemInstance* SystemInst)
{
	//Have to init here as we need an actual parameter store to pull the layout info from.
	//TODO: Pull the layout stuff out of each data set and store. So much duplicated data.
	//This assumes that all layouts for all emitters is the same. Which it should be.
	//Ideally we can store all this layout info in the systm/emitter assets so we can just generate this in Init()
	if (!bBindingsInitialized && SystemInst != nullptr)
	{
		QUICK_SCOPE_CYCLE_COUNTER(STAT_Niagara_InitParameterDataSetBindings);

		bBindingsInitialized = true;

		SpawnInstanceParameterToDataSetBinding.Init(SpawnInstanceParameterDataSet, SystemInst->GetInstanceParameters());
		UpdateInstanceParameterToDataSetBinding.Init(UpdateInstanceParameterDataSet, SystemInst->GetInstanceParameters());

		TArray<TSharedRef<FNiagaraEmitterInstance, ESPMode::ThreadSafe>>& Emitters = SystemInst->GetEmitters();
		const int32 EmitterCount = Emitters.Num();

		DataSetToEmitterSpawnParameters.SetNum(EmitterCount);
		DataSetToEmitterUpdateParameters.SetNum(EmitterCount);
		DataSetToEmitterEventParameters.SetNum(EmitterCount);
		DataSetToEmitterGPUParameters.SetNum(EmitterCount);
		DataSetToEmitterRendererParameters.SetNum(EmitterCount);

		for (int32 EmitterIdx = 0; EmitterIdx < EmitterCount; ++EmitterIdx)
		{
			FNiagaraEmitterInstance& EmitterInst = Emitters[EmitterIdx].Get();
			if (EmitterInst.IsDisabled())
			{
				continue;
			}

			FNiagaraScriptExecutionContext& SpawnContext = EmitterInst.GetSpawnExecutionContext();
			DataSetToEmitterSpawnParameters[EmitterIdx].Init(MainDataSet, SpawnContext.Parameters);

			FNiagaraScriptExecutionContext& UpdateContext = EmitterInst.GetUpdateExecutionContext();
			DataSetToEmitterUpdateParameters[EmitterIdx].Init(MainDataSet, UpdateContext.Parameters);

			FNiagaraComputeExecutionContext* GPUContext = EmitterInst.GetGPUContext();
			if (GPUContext)
			{
				DataSetToEmitterGPUParameters[EmitterIdx].Init(MainDataSet, GPUContext->CombinedParamStore);
			}

			DataSetToEmitterRendererParameters[EmitterIdx].Init(MainDataSet, EmitterInst.GetRendererBoundVariables());

			TArrayView<FNiagaraScriptExecutionContext> EventContexts = EmitterInst.GetEventExecutionContexts();
			const int32 EventCount = EventContexts.Num();
			DataSetToEmitterEventParameters[EmitterIdx].SetNum(EventCount);

			for (int32 EventIdx = 0; EventIdx < EventCount; ++EventIdx)
			{
				FNiagaraScriptExecutionContext& EventContext = EventContexts[EventIdx];
				DataSetToEmitterEventParameters[EmitterIdx][EventIdx].Init(MainDataSet, EventContext.Parameters);
			}
		}
	}
}

const FString& FNiagaraSystemSimulation::GetCrashReporterTag()const
{
	if (CrashReporterTag.IsEmpty())
	{
		UNiagaraSystem* Sys = GetSystem();
		const FString& AssetName = Sys ? Sys->GetFullName() : TEXT("nullptr");

		CrashReporterTag = FString::Printf(TEXT("SystemSimulation | System: %s | bSolo: %s |"), *AssetName, bIsSolo ? TEXT("true") : TEXT("false"));
	}
	return CrashReporterTag;
}

void FNiagaraConstantBufferToDataSetBinding::CopyToDataSets(
	const FNiagaraSystemCompiledData& CompiledData,
	const FNiagaraSystemInstance& SystemInstance,
	FNiagaraDataSet& SpawnDataSet,
	FNiagaraDataSet& UpdateDataSet,
	int32 DataSestInstanceIndex)
{
	{
		const uint8* GlobalParameters = reinterpret_cast<const uint8*>(&SystemInstance.GetGlobalParameters());
		ApplyOffsets(CompiledData.SpawnInstanceGlobalBinding, GlobalParameters, SpawnDataSet, DataSestInstanceIndex);
		ApplyOffsets(CompiledData.UpdateInstanceGlobalBinding, GlobalParameters, UpdateDataSet, DataSestInstanceIndex);
	}

	{
		const uint8* SystemParameters = reinterpret_cast<const uint8*>(&SystemInstance.GetSystemParameters());
		ApplyOffsets(CompiledData.SpawnInstanceSystemBinding, SystemParameters, SpawnDataSet, DataSestInstanceIndex);
		ApplyOffsets(CompiledData.UpdateInstanceSystemBinding, SystemParameters, UpdateDataSet, DataSestInstanceIndex);
	}

	{
		const uint8* OwnerParameters = reinterpret_cast<const uint8*>(&SystemInstance.GetOwnerParameters());
		ApplyOffsets(CompiledData.SpawnInstanceOwnerBinding, OwnerParameters, SpawnDataSet, DataSestInstanceIndex);
		ApplyOffsets(CompiledData.UpdateInstanceOwnerBinding, OwnerParameters, UpdateDataSet, DataSestInstanceIndex);
	}

	const auto& Emitters = SystemInstance.GetEmitters();
	const int32 EmitterCount = Emitters.Num();

	for (int32 EmitterIdx = 0; EmitterIdx < EmitterCount; ++EmitterIdx)
	{
		const uint8* EmitterParameters = reinterpret_cast<const uint8*>(&SystemInstance.GetEmitterParameters(EmitterIdx));
		ApplyOffsets(CompiledData.SpawnInstanceEmitterBindings[EmitterIdx], EmitterParameters, SpawnDataSet, DataSestInstanceIndex);
		ApplyOffsets(CompiledData.UpdateInstanceEmitterBindings[EmitterIdx], EmitterParameters, UpdateDataSet, DataSestInstanceIndex);
	}
}

void FNiagaraConstantBufferToDataSetBinding::ApplyOffsets(
	const FNiagaraParameterDataSetBindingCollection& Offsets,
	const uint8* SourceData,
	FNiagaraDataSet& DataSet,
	int32 DataSetInstanceIndex)
{
	FNiagaraDataBuffer& CurrBuffer = DataSet.GetDestinationDataChecked();

	for (const auto& DataOffsets : Offsets.FloatOffsets)
	{
		float* ParamPtr = (float*)(SourceData + DataOffsets.ParameterOffset);
		float* DataSetPtr = CurrBuffer.GetInstancePtrFloat(DataOffsets.DataSetComponentOffset, DataSetInstanceIndex);
		*DataSetPtr = *ParamPtr;
	}
	for (const auto& DataOffsets : Offsets.Int32Offsets)
	{
		int32* ParamPtr = (int32*)(SourceData + DataOffsets.ParameterOffset);
		int32* DataSetPtr = CurrBuffer.GetInstancePtrInt32(DataOffsets.DataSetComponentOffset, DataSetInstanceIndex);
		*DataSetPtr = *ParamPtr;
	}
}


void FNiagaraSystemSimulation::BuildConstantBufferTable(
	const FNiagaraGlobalParameters& GlobalParameters,
	TUniquePtr<FNiagaraScriptExecutionContextBase>& ExecContext,
	FScriptExecutionConstantBufferTable& ConstantBufferTable) const
{
	const auto ScriptLiterals = ExecContext->GetScriptLiterals();

	check(!ExecContext->HasInterpolationParameters);

	const auto& ExternalParameterData = ExecContext->Parameters.GetParameterDataArray();
	uint8* ExternalParameterBuffer = const_cast<uint8*>(ExternalParameterData.GetData());
	const uint32 ExternalParameterSize = ExecContext->Parameters.GetExternalParameterSize();

	ConstantBufferTable.Reset(3);
	ConstantBufferTable.AddTypedBuffer(GlobalParameters);
	ConstantBufferTable.AddRawBuffer(ExternalParameterBuffer, ExternalParameterSize);
	ConstantBufferTable.AddRawBuffer(ScriptLiterals.GetData(), ScriptLiterals.Num());
}

ENiagaraGPUTickHandlingMode FNiagaraSystemSimulation::GetGPUTickHandlingMode()const
{
	if (DispatchInterface && FNiagaraUtilities::AllowGPUParticles(DispatchInterface->GetShaderPlatform()) && System && System->HasAnyGPUEmitters())
	{
		//TODO: Maybe some DI post ticks can even be done concurrent too which would also remove this restriction.
		bool bGT = System->HasDIsWithPostSimulateTick() || GNiagaraSystemSimulationConcurrentGPUTickInit == 0;
		bool bBatched = GNiagaraSystemSimulationBatchGPUTickSubmit && !bIsSolo;

		if (bGT)
		{
			return bBatched ? ENiagaraGPUTickHandlingMode::GameThreadBatched : ENiagaraGPUTickHandlingMode::GameThread;
		}
		else
		{
			return bBatched ? ENiagaraGPUTickHandlingMode::ConcurrentBatched : ENiagaraGPUTickHandlingMode::Concurrent;
		}
	}

	return ENiagaraGPUTickHandlingMode::None;
}<|MERGE_RESOLUTION|>--- conflicted
+++ resolved
@@ -121,22 +121,6 @@
 	ECVF_Default
 );
 
-<<<<<<< HEAD
-static int32 GNiagaraSystemSimulationTickTaskShouldWait = 0;
-static FAutoConsoleVariableRef CVarNiagaraSystemSimulationTickTaskShouldWait(
-	TEXT("fx.Niagara.SystemSimulation.TickTaskShouldWait"),
-	GNiagaraSystemSimulationTickTaskShouldWait,
-	TEXT("When enabled the tick task will wait for concurrent work to complete, when disabled the task is complete once the GT tick is complete."),
-=======
-static int32 GNiagaraSystemSimulationMaxTickSubsteps = 100;
-static FAutoConsoleVariableRef CVarNiagaraSystemSimulationMaxTickSubsteps(
-	TEXT("fx.Niagara.SystemSimulation.MaxTickSubsteps"),
-	GNiagaraSystemSimulationMaxTickSubsteps,
-	TEXT("The max number of possible substeps per frame when a system uses a fixed tick delta."),
->>>>>>> 4af6daef
-	ECVF_Default
-);
-
 static int32 GNiagaraSystemSimulationMaxTickSubsteps = 100;
 static FAutoConsoleVariableRef CVarNiagaraSystemSimulationMaxTickSubsteps(
 	TEXT("fx.Niagara.SystemSimulation.MaxTickSubsteps"),
@@ -268,97 +252,6 @@
 }
 
 //////////////////////////////////////////////////////////////////////////
-<<<<<<< HEAD
-// Task priorities for simulation tasks
-
-static FAutoConsoleTaskPriority GNiagaraTaskPriorities[] =
-{
-	//																														Thread Priority (w HiPri Thread)			Task Priority (w HiPri Thread)				Task Priority (w Normal Thread)
-	FAutoConsoleTaskPriority(TEXT("fx.Niagara.TaskPriorities.High"),		TEXT("Task Priority When Set to High"),			ENamedThreads::HighThreadPriority,			ENamedThreads::HighTaskPriority,			ENamedThreads::HighTaskPriority),
-	FAutoConsoleTaskPriority(TEXT("fx.Niagara.TaskPriorities.Normal"),		TEXT("Task Priority When Set to Normal"),		ENamedThreads::HighThreadPriority,			ENamedThreads::NormalTaskPriority,			ENamedThreads::NormalTaskPriority),
-	FAutoConsoleTaskPriority(TEXT("fx.Niagara.TaskPriorities.Low"),			TEXT("Task Priority When Set to Low"),			ENamedThreads::NormalThreadPriority,		ENamedThreads::HighTaskPriority,			ENamedThreads::NormalTaskPriority),
-	FAutoConsoleTaskPriority(TEXT("fx.Niagara.TaskPriorities.Background"),	TEXT("Task Priority When Set to Background"),	ENamedThreads::BackgroundThreadPriority,	ENamedThreads::NormalTaskPriority,			ENamedThreads::NormalTaskPriority),
-};
-
-static int32 GNiagaraSystemSimulationSpawnPendingTaskPri = 1;
-static FAutoConsoleVariableRef CVarNiagaraSystemSimulationSpawnPendingTaskPri(
-	TEXT("fx.Niagara.TaskPriority.SystemSimulationSpawnPendingTask"),
-	GNiagaraSystemSimulationSpawnPendingTaskPri,
-	TEXT("Task priority to use for Niagara System Simulation Spawning Pending Task"),
-	ECVF_Default
-);
-
-static int32 GNiagaraSystemSimulationTaskPri = 1;
-static FAutoConsoleVariableRef CVarNiagaraSystemSimulationTaskPri(
-	TEXT("fx.Niagara.TaskPriority.SystemSimulationTask"),
-	GNiagaraSystemSimulationTaskPri,
-	TEXT("Task priority to use for Niagara System Simulation Task"),
-	ECVF_Default
-);
-
-static int32 GNiagaraSystemInstanceTaskPri = 1;
-static FAutoConsoleVariableRef CVarNiagaraSystemInstanceTaskPri(
-	TEXT("fx.Niagara.TaskPriority.SystemInstanceTask"),
-	GNiagaraSystemInstanceTaskPri,
-	TEXT("Task priority to use for Niagara System Instance Task"),
-	ECVF_Default
-);
-
-static int32 GNiagaraSystemSimulationWaitAllTaskPri = 1;
-static FAutoConsoleVariableRef CVarNiagaraSystemSimulationWaitAllTaskPri(
-	TEXT("fx.Niagara.TaskPriority.SystemSimulationWaitAll"),
-	GNiagaraSystemSimulationWaitAllTaskPri,
-	TEXT("Task priority to use for Niagara System Simulation Wait All Task"),
-	ECVF_Default
-);
-
-static int32 GAllowHighPriorityForPerfTests = 1;
-static FAutoConsoleVariableRef CVarAllowHighPriorityForPerfTests(
-	TEXT("fx.Niagara.TaskPriority.AllowHighPriPerfTests"),
-	GAllowHighPriorityForPerfTests,
-	TEXT("Allow Niagara to pump up to high task priority when running performance tests. Reduces the context switching of Niagara tasks but can increase overall frame time when Niagara blocks GT work like Physics."),
-	ECVF_Default
-);
-
-ENamedThreads::Type GetNiagaraTaskPriority(int32 Priority)
-{
-#if WITH_PARTICLE_PERF_STATS
-	// If we are profiling particle performance make sure we don't get context switched due to lower priority as that will confuse the results
-	// Leave low pri if we're just gathering world stats but for per system or per component stats we should use high pri.
-	if (GAllowHighPriorityForPerfTests && (FParticlePerfStats::GetGatherSystemStats() || FParticlePerfStats::GetGatherComponentStats()))
-	{
-		return GNiagaraTaskPriorities[1].Get();
-	}
-#endif
-	Priority = FMath::Clamp(Priority, 0, (int32)UE_ARRAY_COUNT(GNiagaraTaskPriorities) - 1);
-	return GNiagaraTaskPriorities[Priority].Get();
-}
-
-static FAutoConsoleCommand CCmdNiagaraDumpPriorities(
-	TEXT("fx.Niagara.TaskPriority.Dump"),
-	TEXT("Dump currently set priorities"),
-	FConsoleCommandDelegate::CreateLambda(
-		[]()
-		{
-			auto DumpPriority =
-				[](int32 Priority, const TCHAR* TaskName)
-				{
-					const ENamedThreads::Type TaskThread = GetNiagaraTaskPriority(Priority);
-					UE_LOG(LogNiagara, Log, TEXT("%s = %d = Thread Priority(%d) Task Priority(%d)"), TaskName, Priority, ENamedThreads::GetThreadPriorityIndex(TaskThread), ENamedThreads::GetTaskPriority(TaskThread));
-				};
-
-			
-			UE_LOG(LogNiagara, Log, TEXT("=== Niagara Task Priorities"));
-			DumpPriority(GNiagaraSystemSimulationTaskPri, TEXT("NiagaraSystemSimulationTask"));
-			DumpPriority(GNiagaraSystemInstanceTaskPri, TEXT("NiagaraSystemInstanceTask"));
-			DumpPriority(GNiagaraSystemSimulationWaitAllTaskPri, TEXT("NiagaraSystemSimulationWaitAllTask"));
-		}
-	)
-);
-
-//////////////////////////////////////////////////////////////////////////
-=======
->>>>>>> 4af6daef
 
 #if WITH_PER_COMPONENT_PARTICLE_PERF_STATS
 FORCEINLINE FParticlePerfStats* GetInstancePerfStats(FNiagaraSystemInstance* Inst) { UNiagaraComponent* NiagaraComponent = Cast<UNiagaraComponent>(Inst->GetAttachComponent()); return NiagaraComponent ? NiagaraComponent->ParticlePerfStats : nullptr; }
@@ -708,19 +601,11 @@
 
 		{
 			//SCOPE_CYCLE_COUNTER(STAT_NiagaraSystemSim_Init_ExecContexts);
-<<<<<<< HEAD
-				SpawnExecContext = MakeUnique<FNiagaraSystemScriptExecutionContext>(ENiagaraSystemSimulationScript::Spawn);
-				UpdateExecContext = MakeUnique<FNiagaraSystemScriptExecutionContext>(ENiagaraSystemSimulationScript::Update);
-				bCanExecute &= SpawnExecContext->Init(SpawnScript, ENiagaraSimTarget::CPUSim);
-				bCanExecute &= UpdateExecContext->Init(UpdateScript, ENiagaraSimTarget::CPUSim);
-			}
-=======
 			SpawnExecContext = MakeUnique<FNiagaraSystemScriptExecutionContext>(ENiagaraSystemSimulationScript::Spawn);
 			UpdateExecContext = MakeUnique<FNiagaraSystemScriptExecutionContext>(ENiagaraSystemSimulationScript::Update);
 			bCanExecute &= SpawnExecContext->Init(nullptr, SpawnScript, ENiagaraSimTarget::CPUSim);
 			bCanExecute &= UpdateExecContext->Init(nullptr, UpdateScript, ENiagaraSimTarget::CPUSim);
 		}
->>>>>>> 4af6daef
 
 		{
 			//SCOPE_CYCLE_COUNTER(STAT_NiagaraSystemSim_Init_BindParams);
@@ -1380,21 +1265,13 @@
 			Instance->ConcurrentTickGraphEvent = ConcurrentTickGraphEvent;
 		}
 		ConcurrentTickTask->Unlock();
-<<<<<<< HEAD
-		if (bIsSolo || GNiagaraSystemSimulationTickTaskShouldWait)
-=======
 		if (bIsSolo || NiagaraSystemSimulationLocal::GTickTaskShouldWait || !System->AsyncWorkCanOverlapTickGroups())
->>>>>>> 4af6daef
 		{
 			MyCompletionGraphEvent->DontCompleteUntil(AllWorkCompleteGraphEvent);
 		}
 		else
 		{
-<<<<<<< HEAD
-			if ( System->AllDIsPostSimulateCanOverlapFrames() )
-=======
 			if ( System->AllDIsPostSimulateCanOverlapFrames() && NiagaraSystemSimulationLocal::GTickTaskAllowFrameOverlap )
->>>>>>> 4af6daef
 			{
 				WorldManager->MarkSimulationsForEndOfFrameWait(this);
 			}
@@ -1576,23 +1453,13 @@
 			ConcurrentTickTask->Unlock();
 
 			// Some simulations require us to complete inside PostActorTick and can not overlap to EOF updates / next frame, ensure we wait for them in the right location
-<<<<<<< HEAD
-			if ( System->AllDIsPostSimulateCanOverlapFrames() && !GNiagaraSystemSimulationTickTaskShouldWait)
+			if ( System->AllDIsPostSimulateCanOverlapFrames() && NiagaraSystemSimulationLocal::GTickTaskAllowFrameOverlap )
+			{
+				WorldManager->MarkSimulationsForEndOfFrameWait(this);
+			}
+			else
 			{
 				WorldManager->MarkSimulationForPostActorWork(this);
-			}
-			else
-			{
-				WorldManager->MarkSimulationsForEndOfFrameWait(this);
-=======
-			if ( System->AllDIsPostSimulateCanOverlapFrames() && NiagaraSystemSimulationLocal::GTickTaskAllowFrameOverlap )
-			{
-				WorldManager->MarkSimulationsForEndOfFrameWait(this);
-			}
-			else
-			{
-				WorldManager->MarkSimulationForPostActorWork(this);
->>>>>>> 4af6daef
 			}
 		}
 		else
@@ -2213,10 +2080,7 @@
 
 	// We did not finalize and will not so clear the reference
 	Instance->ConcurrentTickGraphEvent = nullptr;
-<<<<<<< HEAD
-=======
 	Instance->ConcurrentTickBatchGraphEvent = nullptr;
->>>>>>> 4af6daef
 	Instance->FinalizeRef.ConditionalClear();
 
 	// Remove the instance if it is still valid
