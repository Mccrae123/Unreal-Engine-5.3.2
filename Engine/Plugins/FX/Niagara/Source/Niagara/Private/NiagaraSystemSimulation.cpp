--- conflicted
+++ resolved
@@ -17,10 +17,7 @@
 #include "NiagaraGPUSystemTick.h"
 #include "NiagaraCrashReporterHandler.h"
 
-<<<<<<< HEAD
-=======
-
->>>>>>> 6bbb88c8
+
 // Niagara Async Ticking Sequence
 // - NiagaraSystemSimulation::Tick_GameThread
 //  - Enqueue simulation concurrent tick (FNiagaraSystemSimulationTickConcurrentTask), tracks task event in instances
@@ -83,40 +80,6 @@
 	ECVF_Default
 );
 
-<<<<<<< HEAD
-static int32 GNiagaraSystemSimulationTickBatchSize = NiagaraSystemTickBatchSize;
-static FAutoConsoleVariableRef CVarParallelSystemInstanceTickBatchSize(
-	TEXT("fx.Niagara.SystemSimulation.TickBatchSize"),
-	GNiagaraSystemSimulationTickBatchSize,
-	TEXT("The number of system instances to process per async task. \n"),
-	ECVF_Default
-);
-
-static int32 GNiagaraSystemSimulationConcurrentGPUTickInit = 1;
-static FAutoConsoleVariableRef CVarNiagaraConcurrentGPUTickInit(
-	TEXT("fx.Niagara.SystemSimulation.ConcurrentGPUTickInit"),
-	GNiagaraSystemSimulationConcurrentGPUTickInit,
-	TEXT("The if non zero we allow GPU Ticks to be initialized in the System's concurrent tick rather than on the game thread."),
-	ECVF_Default
-);
-
-static int32 GNiagaraSystemSimulationBatchGPUTickSubmit = 1;
-static FAutoConsoleVariableRef CVarNiagaraBatchGPUTickSubmit(
-	TEXT("fx.Niagara.SystemSimulation.BatchGPUTickSubmit"),
-	GNiagaraSystemSimulationBatchGPUTickSubmit,
-	TEXT("The if non zero we allow GPU Ticks to be submitted to the Render Thread in batches."),
-	ECVF_Default
-);
-
-static float GNiagaraSystemSimulationSkipTickDeltaSeconds = 0.0f;
-static FAutoConsoleVariableRef CVarNiagaraSkipTickDeltaSeconds(
-	TEXT("fx.Niagara.SystemSimulation.SkipTickDeltaSeconds"),
-	GNiagaraSystemSimulationSkipTickDeltaSeconds,
-	TEXT("When none zero we skip all ticks with a delta seconds less than equal to this number."),
-	ECVF_Default
-);
-
-=======
 int32 GNiagaraSystemSimulationTaskStallTimeout = 0;
 static FAutoConsoleVariableRef CVarNiagaraSystemSimulationTaskStallTimeout(
 	TEXT("fx.Niagara.SystemSimulation.TaskStallTimeout"),
@@ -174,7 +137,6 @@
 	ECVF_Default
 );
 
->>>>>>> 6bbb88c8
 namespace NiagaraSystemSimulationLocal
 {
 #if NIAGARA_SYSTEMSIMULATION_DEBUGGING
@@ -283,15 +245,14 @@
 
 //////////////////////////////////////////////////////////////////////////
 // Task priorities for simulation tasks
-<<<<<<< HEAD
 
 static FAutoConsoleTaskPriority GNiagaraTaskPriorities[] =
 {
-	//																														Thread Priority (w HiPri Thread)			Task Priority (w HiPri Thread)				Task Priority
-	FAutoConsoleTaskPriority(TEXT("fx.Niagara.TaskPriorities.High"),		TEXT("Task Prority When Set to High"),			ENamedThreads::HighThreadPriority,			ENamedThreads::HighTaskPriority,			ENamedThreads::HighTaskPriority),
-	FAutoConsoleTaskPriority(TEXT("fx.Niagara.TaskPriorities.Normal"),		TEXT("Task Prority When Set to Normal"),		ENamedThreads::HighThreadPriority,			ENamedThreads::NormalTaskPriority,			ENamedThreads::NormalTaskPriority),
-	FAutoConsoleTaskPriority(TEXT("fx.Niagara.TaskPriorities.Low"),			TEXT("Task Prority When Set to Low"),			ENamedThreads::NormalThreadPriority,		ENamedThreads::HighTaskPriority,			ENamedThreads::NormalTaskPriority),
-	FAutoConsoleTaskPriority(TEXT("fx.Niagara.TaskPriorities.Background"),	TEXT("Task Prority When Set to Background"),	ENamedThreads::NormalThreadPriority,		ENamedThreads::BackgroundThreadPriority,	ENamedThreads::BackgroundThreadPriority),
+	//																														Thread Priority (w HiPri Thread)			Task Priority (w HiPri Thread)				Task Priority (w Normal Thread)
+	FAutoConsoleTaskPriority(TEXT("fx.Niagara.TaskPriorities.High"),		TEXT("Task Priority When Set to High"),			ENamedThreads::HighThreadPriority,			ENamedThreads::HighTaskPriority,			ENamedThreads::HighTaskPriority),
+	FAutoConsoleTaskPriority(TEXT("fx.Niagara.TaskPriorities.Normal"),		TEXT("Task Priority When Set to Normal"),		ENamedThreads::HighThreadPriority,			ENamedThreads::NormalTaskPriority,			ENamedThreads::NormalTaskPriority),
+	FAutoConsoleTaskPriority(TEXT("fx.Niagara.TaskPriorities.Low"),			TEXT("Task Priority When Set to Low"),			ENamedThreads::NormalThreadPriority,		ENamedThreads::HighTaskPriority,			ENamedThreads::NormalTaskPriority),
+	FAutoConsoleTaskPriority(TEXT("fx.Niagara.TaskPriorities.Background"),	TEXT("Task Priority When Set to Background"),	ENamedThreads::BackgroundThreadPriority,	ENamedThreads::NormalTaskPriority,			ENamedThreads::NormalTaskPriority),
 };
 
 static int32 GNiagaraSystemSimulationSpawnPendingTaskPri = 1;
@@ -326,49 +287,6 @@
 	ECVF_Default
 );
 
-=======
-
-static FAutoConsoleTaskPriority GNiagaraTaskPriorities[] =
-{
-	//																														Thread Priority (w HiPri Thread)			Task Priority (w HiPri Thread)				Task Priority (w Normal Thread)
-	FAutoConsoleTaskPriority(TEXT("fx.Niagara.TaskPriorities.High"),		TEXT("Task Priority When Set to High"),			ENamedThreads::HighThreadPriority,			ENamedThreads::HighTaskPriority,			ENamedThreads::HighTaskPriority),
-	FAutoConsoleTaskPriority(TEXT("fx.Niagara.TaskPriorities.Normal"),		TEXT("Task Priority When Set to Normal"),		ENamedThreads::HighThreadPriority,			ENamedThreads::NormalTaskPriority,			ENamedThreads::NormalTaskPriority),
-	FAutoConsoleTaskPriority(TEXT("fx.Niagara.TaskPriorities.Low"),			TEXT("Task Priority When Set to Low"),			ENamedThreads::NormalThreadPriority,		ENamedThreads::HighTaskPriority,			ENamedThreads::NormalTaskPriority),
-	FAutoConsoleTaskPriority(TEXT("fx.Niagara.TaskPriorities.Background"),	TEXT("Task Priority When Set to Background"),	ENamedThreads::BackgroundThreadPriority,	ENamedThreads::NormalTaskPriority,			ENamedThreads::NormalTaskPriority),
-};
-
-static int32 GNiagaraSystemSimulationSpawnPendingTaskPri = 1;
-static FAutoConsoleVariableRef CVarNiagaraSystemSimulationSpawnPendingTaskPri(
-	TEXT("fx.Niagara.TaskPriority.SystemSimulationSpawnPendingTask"),
-	GNiagaraSystemSimulationSpawnPendingTaskPri,
-	TEXT("Task priority to use for Niagara System Simulation Spawning Pending Task"),
-	ECVF_Default
-);
-
-static int32 GNiagaraSystemSimulationTaskPri = 1;
-static FAutoConsoleVariableRef CVarNiagaraSystemSimulationTaskPri(
-	TEXT("fx.Niagara.TaskPriority.SystemSimulationTask"),
-	GNiagaraSystemSimulationTaskPri,
-	TEXT("Task priority to use for Niagara System Simulation Task"),
-	ECVF_Default
-);
-
-static int32 GNiagaraSystemInstanceTaskPri = 1;
-static FAutoConsoleVariableRef CVarNiagaraSystemInstanceTaskPri(
-	TEXT("fx.Niagara.TaskPriority.SystemInstanceTask"),
-	GNiagaraSystemInstanceTaskPri,
-	TEXT("Task priority to use for Niagara System Instance Task"),
-	ECVF_Default
-);
-
-static int32 GNiagaraSystemSimulationWaitAllTaskPri = 1;
-static FAutoConsoleVariableRef CVarNiagaraSystemSimulationWaitAllTaskPri(
-	TEXT("fx.Niagara.TaskPriority.SystemSimulationWaitAll"),
-	GNiagaraSystemSimulationWaitAllTaskPri,
-	TEXT("Task priority to use for Niagara System Simulation Wait All Task"),
-	ECVF_Default
-);
-
 static int32 GAllowHighPriorityForPerfTests = 1;
 static FAutoConsoleVariableRef CVarAllowHighPriorityForPerfTests(
 	TEXT("fx.Niagara.TaskPriority.AllowHighPriPerfTests"),
@@ -377,17 +295,12 @@
 	ECVF_Default
 );
 
->>>>>>> 6bbb88c8
 ENamedThreads::Type GetNiagaraTaskPriority(int32 Priority)
 {
 #if WITH_PARTICLE_PERF_STATS
 	// If we are profiling particle performance make sure we don't get context switched due to lower priority as that will confuse the results
 	// Leave low pri if we're just gathering world stats but for per system or per component stats we should use high pri.
-<<<<<<< HEAD
-	if (FParticlePerfStats::GetGatherSystemStats() || FParticlePerfStats::GetGatherComponentStats())
-=======
 	if (GAllowHighPriorityForPerfTests && (FParticlePerfStats::GetGatherSystemStats() || FParticlePerfStats::GetGatherComponentStats()))
->>>>>>> 6bbb88c8
 	{
 		return GNiagaraTaskPriorities[1].Get();
 	}
@@ -421,11 +334,7 @@
 //////////////////////////////////////////////////////////////////////////
 
 #if WITH_PER_COMPONENT_PARTICLE_PERF_STATS
-<<<<<<< HEAD
-FORCEINLINE FParticlePerfStats* GetInstancePerfStats(FNiagaraSystemInstance* Inst) { return CastChecked<UNiagaraComponent>(Inst->GetAttachComponent())->ParticlePerfStats; }
-=======
 FORCEINLINE FParticlePerfStats* GetInstancePerfStats(FNiagaraSystemInstance* Inst) { UNiagaraComponent* NiagaraComponent = Cast<UNiagaraComponent>(Inst->GetAttachComponent()); return NiagaraComponent ? NiagaraComponent->ParticlePerfStats : nullptr; }
->>>>>>> 6bbb88c8
 #else
 FORCEINLINE FParticlePerfStats* GetInstancePerfStats(FNiagaraSystemInstance* Inst) { return nullptr; }
 #endif
@@ -441,11 +350,7 @@
 	}
 
 	FORCEINLINE TStatId GetStatId() const { RETURN_QUICK_DECLARE_CYCLE_STAT(FNiagaraSystemSimulationAllWorkCompleteTask, STATGROUP_TaskGraphTasks); }
-<<<<<<< HEAD
-	ENamedThreads::Type GetDesiredThread() { return GetNiagaraTaskPriority(GNiagaraSystemSimulationWaitAllTaskPri); }
-=======
 	ENamedThreads::Type GetDesiredThread() { return ENamedThreads::GameThread; }
->>>>>>> 6bbb88c8
 	static ESubsequentsMode::Type GetSubsequentsMode() { return ESubsequentsMode::TrackSubsequents; }
 	void DoTask(ENamedThreads::Type CurrentThread, const FGraphEventRef& MyCompletionGraphEvent)
 	{
@@ -514,19 +419,11 @@
 		Context.Owner->Spawn_Concurrent(Context);
 		CompletionTask->Unlock();
 	}
-<<<<<<< HEAD
 
 	FNiagaraSystemSimulationTickContext Context;
 	TGraphTask<FNiagaraSystemSimulationAllWorkCompleteTask>* CompletionTask = nullptr;
 };
 
-=======
-
-	FNiagaraSystemSimulationTickContext Context;
-	TGraphTask<FNiagaraSystemSimulationAllWorkCompleteTask>* CompletionTask = nullptr;
-};
-
->>>>>>> 6bbb88c8
 //////////////////////////////////////////////////////////////////////////
 // Task to run FNiagaraSystemInstance::Tick_Concurrent
 struct FNiagaraSystemInstanceTickConcurrentTask
@@ -548,7 +445,6 @@
 #endif
 
 		if (SystemSimulation->GetGPUTickHandlingMode() == ENiagaraGPUTickHandlingMode::ConcurrentBatched)
-<<<<<<< HEAD
 		{
 			TArray<TPair<FNiagaraSystemGpuComputeProxy*, FNiagaraGPUSystemTick>, TInlineAllocator<NiagaraSystemTickBatchSize>> GPUTicks;
 			GPUTicks.Reserve(Batch.Num());
@@ -579,38 +475,6 @@
 		}
 		else
 		{
-=======
-		{
-			TArray<TPair<FNiagaraSystemGpuComputeProxy*, FNiagaraGPUSystemTick>, TInlineAllocator<NiagaraSystemTickBatchSize>> GPUTicks;
-			GPUTicks.Reserve(Batch.Num());
-			for (FNiagaraSystemInstance* Inst : Batch)
-			{
-				PARTICLE_PERF_STAT_CYCLES_GT(FParticlePerfStatsContext(GetInstancePerfStats(Inst)), TickConcurrent);
-				Inst->Tick_Concurrent(false);
-				if (Inst->NeedsGPUTick())
-				{
-					auto& Tick = GPUTicks.AddDefaulted_GetRef();
-					Tick.Key = Inst->GetSystemGpuComputeProxy();
-					Inst->InitGPUTick(Tick.Value);
-				}
-			}
-
-			if (GPUTicks.Num() > 0)
-			{
-				ENQUEUE_RENDER_COMMAND(FNiagaraGiveSystemInstanceTickToRT)(
-					[GPUTicks](FRHICommandListImmediate& RHICmdList) mutable
-					{
-						for (auto& GPUTick : GPUTicks)
-						{
-							GPUTick.Key->QueueTick(GPUTick.Value);
-						}
-					}
-				);
-			}
-		}
-		else
-		{
->>>>>>> 6bbb88c8
 			for (FNiagaraSystemInstance* Inst : Batch)
 			{
 				PARTICLE_PERF_STAT_CYCLES_GT(FParticlePerfStatsContext(GetInstancePerfStats(Inst)), TickConcurrent);
@@ -782,19 +646,7 @@
 	FNiagaraWorldManager* WorldMan = FNiagaraWorldManager::Get(InWorld);
 	check(WorldMan);
 
-<<<<<<< HEAD
-	Batcher = nullptr;
-	if (World && World->Scene)
-	{
-		FFXSystemInterface* FXSystemInterface = World->Scene->GetFXSystem();
-		if (FXSystemInterface)
-		{
-			Batcher = static_cast<NiagaraEmitterInstanceBatcher*>(FXSystemInterface->GetInterface(NiagaraEmitterInstanceBatcher::Name));
-		}
-	}
-=======
 	DispatchInterface = FNiagaraGpuComputeDispatchInterface::Get(World);
->>>>>>> 6bbb88c8
 
 	bCanExecute = System->GetSystemSpawnScript()->GetVMExecutableData().IsValid() && System->GetSystemUpdateScript()->GetVMExecutableData().IsValid();
 
@@ -844,8 +696,6 @@
 
 		{
 			//SCOPE_CYCLE_COUNTER(STAT_NiagaraSystemSim_Init_BindParams);
-<<<<<<< HEAD
-=======
 
 			//Bind parameter collections.
 			auto BindParameterColleciton = [&](UNiagaraParameterCollection* Collection, FNiagaraParameterStore& DestStore)
@@ -866,24 +716,15 @@
 					UE_LOG(LogNiagara, Error, TEXT("Attempting to bind system simulation to a null parameter collection | System: %s |"), *System->GetPathName());
 				}
 			};
->>>>>>> 6bbb88c8
 
 			//Bind parameter collections.
 			for (UNiagaraParameterCollection* Collection : SpawnScript->GetCachedParameterCollectionReferences())
 			{
-<<<<<<< HEAD
-				GetParameterCollectionInstance(Collection)->GetParameterStore().Bind(&SpawnExecContext->Parameters);
+				BindParameterColleciton(Collection, SpawnExecContext->Parameters);
 			}
 			for (UNiagaraParameterCollection* Collection : UpdateScript->GetCachedParameterCollectionReferences())
 			{
-				GetParameterCollectionInstance(Collection)->GetParameterStore().Bind(&UpdateExecContext->Parameters);
-=======
-				BindParameterColleciton(Collection, SpawnExecContext->Parameters);
-			}
-			for (UNiagaraParameterCollection* Collection : UpdateScript->GetCachedParameterCollectionReferences())
-			{
 				BindParameterColleciton(Collection, UpdateExecContext->Parameters);
->>>>>>> 6bbb88c8
 			}
 
 			TArray<UNiagaraScript*, TInlineAllocator<2>> Scripts;
@@ -937,7 +778,6 @@
 				check(Instance->SystemInstanceState == ENiagaraSystemInstanceState::None);
 			}
 		};
-<<<<<<< HEAD
 
 	DeactivateInstances(GetSystemInstances(ENiagaraSystemInstanceState::Running));
 	DeactivateInstances(GetSystemInstances(ENiagaraSystemInstanceState::Paused));
@@ -946,24 +786,10 @@
 
 	check(GetSystemInstances(ENiagaraSystemInstanceState::Spawning).Num() == 0);
 
-	FNiagaraWorldManager* WorldMan = FNiagaraWorldManager::Get(World);
-	check(WorldMan);
 	SpawnExecContext->Parameters.UnbindFromSourceStores();
 	UpdateExecContext->Parameters.UnbindFromSourceStores();
-=======
-
-	DeactivateInstances(GetSystemInstances(ENiagaraSystemInstanceState::Running));
-	DeactivateInstances(GetSystemInstances(ENiagaraSystemInstanceState::Paused));
-	DeactivateInstances(GetSystemInstances(ENiagaraSystemInstanceState::PendingSpawn));
-	DeactivateInstances(GetSystemInstances(ENiagaraSystemInstanceState::PendingSpawnPaused));
-
-	check(GetSystemInstances(ENiagaraSystemInstanceState::Spawning).Num() == 0);
-
-	SpawnExecContext->Parameters.UnbindFromSourceStores();
-	UpdateExecContext->Parameters.UnbindFromSourceStores();
 
 	World = nullptr;
->>>>>>> 6bbb88c8
 }
 
 UNiagaraParameterCollectionInstance* FNiagaraSystemSimulation::GetParameterCollectionInstance(UNiagaraParameterCollection* Collection)
@@ -1006,13 +832,10 @@
 	{
 		// Nothing to do as nothing to transfer
 		case ENiagaraSystemInstanceState::None:
-<<<<<<< HEAD
-=======
 			if (Instance->SystemSimulation.IsValid())
 			{
 				Instance->SystemSimulation = this->AsShared();
 			}
->>>>>>> 6bbb88c8
 			break;
 
 		case ENiagaraSystemInstanceState::PendingSpawn:
@@ -1079,11 +902,6 @@
 
 	UEnum* InstanceStateEnum = StaticEnum<ENiagaraSystemInstanceState>();
 	check(InstanceStateEnum);
-<<<<<<< HEAD
-
-	for ( int i=0; i < int(ENiagaraSystemInstanceState::Num); ++i )
-	{
-=======
 
 	for ( int i=0; i < int(ENiagaraSystemInstanceState::Num); ++i )
 	{
@@ -1093,7 +911,6 @@
 			continue;
 		}
 
->>>>>>> 6bbb88c8
 		TArray<FNiagaraSystemInstance*> Instances = GetSystemInstances(ENiagaraSystemInstanceState(i));
 		if (Instances.Num() > 0)
 		{
@@ -1114,14 +931,10 @@
 
 	check(bIsSolo == false);
 
-<<<<<<< HEAD
-	FNiagaraWorldManager::Get(World)->MarkSimulationForPostActorWork(this);
-=======
 	if (FNiagaraWorldManager* WorldManager = FNiagaraWorldManager::Get(World))
 	{
 		WorldManager->MarkSimulationForPostActorWork(this);
 	}
->>>>>>> 6bbb88c8
 }
 
 void FNiagaraSystemSimulation::RemoveFromInstanceList(FNiagaraSystemInstance* Instance)
@@ -1256,14 +1069,10 @@
 	// When we add an instance to pending spawn we must also flag for post actor work
 	if ((NewState == ENiagaraSystemInstanceState::PendingSpawn) && !bIsSolo)
 	{
-<<<<<<< HEAD
-		FNiagaraWorldManager::Get(World)->MarkSimulationForPostActorWork(this);
-=======
 		if (FNiagaraWorldManager* WorldManager = FNiagaraWorldManager::Get(World))
 		{
 			WorldManager->MarkSimulationForPostActorWork(this);
 		}
->>>>>>> 6bbb88c8
 	}
 }
 
@@ -1290,21 +1099,12 @@
 			{
 				Inst->ConcurrentTickGraphEvent = InstanceAsyncGraphEvent;
 			}
-<<<<<<< HEAD
 
 			// Queue finalize task which will run after the instances are complete, track with our all completion event
 			FGraphEventArray FinalizePrereqArray;
 			FinalizePrereqArray.Add(InstanceAsyncGraphEvent);
 			FGraphEventRef FinalizeTask = TGraphTask<FNiagaraSystemInstanceFinalizeTask>::CreateTask(&FinalizePrereqArray).ConstructAndDispatchWhenReady(this, TickBatch);
 
-=======
-
-			// Queue finalize task which will run after the instances are complete, track with our all completion event
-			FGraphEventArray FinalizePrereqArray;
-			FinalizePrereqArray.Add(InstanceAsyncGraphEvent);
-			FGraphEventRef FinalizeTask = TGraphTask<FNiagaraSystemInstanceFinalizeTask>::CreateTask(&FinalizePrereqArray).ConstructAndDispatchWhenReady(this, TickBatch);
-
->>>>>>> 6bbb88c8
 			check(Context.CompletionEvents != nullptr);
 			Context.CompletionEvents->Add(FinalizeTask);
 		}
@@ -1324,8 +1124,6 @@
 /** First phase of system sim tick. Must run on GameThread. */
 void FNiagaraSystemSimulation::Tick_GameThread(float DeltaSeconds, const FGraphEventRef& MyCompletionGraphEvent)
 {
-<<<<<<< HEAD
-=======
 	if (System->HasFixedTickDelta())
 	{
 		float FixedDelta = System->GetFixedTickDeltaTime();
@@ -1347,7 +1145,6 @@
 
 void FNiagaraSystemSimulation::Tick_GameThread_Internal(float DeltaSeconds, const FGraphEventRef& MyCompletionGraphEvent)
 {
->>>>>>> 6bbb88c8
 	TArray<FNiagaraSystemInstance*>& SystemInstances = GetSystemInstances(ENiagaraSystemInstanceState::Running);
 	TArray<FNiagaraSystemInstance*>& PendingSystemInstances = GetSystemInstances(ENiagaraSystemInstanceState::PendingSpawn);
 
@@ -1378,10 +1175,7 @@
 
 #if STATS
 	FScopeCycleCounter SystemStatCounter(System->GetStatID(true, false));
-<<<<<<< HEAD
-=======
 #endif
->>>>>>> 6bbb88c8
 
 	const int32 NumInstances = SystemInstances.Num();
 	PARTICLE_PERF_STAT_CYCLES_WITH_COUNT_GT(FParticlePerfStatsContext(GetWorld(), GetSystem()), TickGameThread, NumInstances);
@@ -1390,13 +1184,6 @@
 	checkf(!AllWorkCompleteGraphEvent.IsValid() || AllWorkCompleteGraphEvent->IsComplete(), TEXT("NiagaraSystemSimulation Finalizes are not completed when calling Tick_GameThread"));
 	ConcurrentTickGraphEvent = nullptr;
 	AllWorkCompleteGraphEvent = nullptr;
-<<<<<<< HEAD
-
-	check(GetSystemInstances(ENiagaraSystemInstanceState::Running).Num() == MainDataSet.GetCurrentDataChecked().GetNumInstances());
-	check(GetSystemInstances(ENiagaraSystemInstanceState::Spawning).Num() == SpawningDataSet.GetCurrentDataChecked().GetNumInstances());
-	check(GetSystemInstances(ENiagaraSystemInstanceState::Paused).Num() == PausedDataSet.GetCurrentDataChecked().GetNumInstances());
-=======
->>>>>>> 6bbb88c8
 
 	check(GetSystemInstances(ENiagaraSystemInstanceState::Running).Num() == MainDataSet.GetCurrentDataChecked().GetNumInstances());
 	check(GetSystemInstances(ENiagaraSystemInstanceState::Spawning).Num() == SpawningDataSet.GetCurrentDataChecked().GetNumInstances());
@@ -1447,7 +1234,6 @@
 		}
 
 		PARTICLE_PERF_STAT_CYCLES_WITH_COUNT_GT(FParticlePerfStatsContext(GetInstancePerfStats(Instance)), TickGameThread, 1);
-<<<<<<< HEAD
 
 		// Perform instance tick
 		Instance->Tick_GameThread(DeltaSeconds);
@@ -1455,15 +1241,6 @@
 		NiagaraSystemSimulationLocal::DebugKillInstanceOnTick(Instance);
 #endif
 
-=======
-
-		// Perform instance tick
-		Instance->Tick_GameThread(DeltaSeconds);
-#if NIAGARA_SYSTEMSIMULATION_DEBUGGING
-		NiagaraSystemSimulationLocal::DebugKillInstanceOnTick(Instance);
-#endif
-
->>>>>>> 6bbb88c8
 		// Ticking the instance can result in it being removed, completing + reactivating or transferring
 		if (SystemInstances.IsValidIndex(SystemIndex) && (SystemInstances[SystemIndex] == Instance))
 		{
@@ -1490,11 +1267,7 @@
 				const ETickingGroup DesiredTickGroup = Instance->CalculateTickGroup();
 				if (DesiredTickGroup != SystemTickGroup)
 				{
-<<<<<<< HEAD
-					TSharedPtr<FNiagaraSystemSimulation, ESPMode::ThreadSafe> DestSim = FNiagaraWorldManager::Get(World)->GetSystemSimulation(DesiredTickGroup, System);
-=======
 					TSharedPtr<FNiagaraSystemSimulation, ESPMode::ThreadSafe> DestSim = WorldManager->GetSystemSimulation(DesiredTickGroup, System);
->>>>>>> 6bbb88c8
 					DestSim->TransferInstance(Instance);
 					continue;
 				}
@@ -1533,9 +1306,6 @@
 	FNiagaraSystemSimulationTickContext Context(this, SystemInstances, MainDataSet, DeltaSeconds, SpawnNum, MyCompletionGraphEvent.IsValid());
 	if ( Context.IsRunningAsync() )
 	{
-<<<<<<< HEAD
-		auto ConcurrentTickTask = TGraphTask<FNiagaraSystemSimulationTickConcurrentTask>::CreateTask(nullptr, ENamedThreads::GameThread).ConstructAndHold(Context, AllWorkCompleteGraphEvent);
-=======
 		FGraphEventArray Prereqs;
 		auto ScriptTask = System->GetScriptOptimizationCompletionEvent();
 		if (ScriptTask.IsValid())
@@ -1544,19 +1314,12 @@
 		}
 		
 		auto ConcurrentTickTask = TGraphTask<FNiagaraSystemSimulationTickConcurrentTask>::CreateTask(&Prereqs, ENamedThreads::GameThread).ConstructAndHold(Context, AllWorkCompleteGraphEvent);
->>>>>>> 6bbb88c8
 		ConcurrentTickGraphEvent = ConcurrentTickTask->GetCompletionEvent();
 		for (FNiagaraSystemInstance* Instance : Context.Instances)
 		{
 			Instance->ConcurrentTickGraphEvent = ConcurrentTickGraphEvent;
 		}
 		ConcurrentTickTask->Unlock();
-<<<<<<< HEAD
-		MyCompletionGraphEvent->DontCompleteUntil(AllWorkCompleteGraphEvent);
-	}
-	else
-	{
-=======
 		if (bIsSolo || GNiagaraSystemSimulationTickTaskShouldWait)
 		{
 			MyCompletionGraphEvent->DontCompleteUntil(AllWorkCompleteGraphEvent);
@@ -1580,7 +1343,6 @@
 		{
 			ScriptTask->Wait(ENamedThreads::GameThread);
 		}
->>>>>>> 6bbb88c8
 		Tick_Concurrent(Context);
 	}
 }
@@ -1715,8 +1477,6 @@
 		if (Instance->SystemInstanceIndex != INDEX_NONE)
 		{
 			SetInstanceState(Instance, ENiagaraSystemInstanceState::Spawning);
-<<<<<<< HEAD
-=======
 		}
 	}
 
@@ -1756,7 +1516,6 @@
 			{
 				WorldManager->MarkSimulationsForEndOfFrameWait(this);
 			}
->>>>>>> 6bbb88c8
 		}
 		else
 		{
@@ -1766,35 +1525,6 @@
 				ScriptTask->Wait(ENamedThreads::GameThread);
 			}
 
-			Spawn_Concurrent(Context);
-		}
-	}
-	else
-	{
-<<<<<<< HEAD
-		// When the first instance is added we need to initialize the parameter store to data set bindings.
-		if (!bBindingsInitialized)
-		{
-			InitParameterDataSetBindings(SpawningInstances[0]);
-		}
-
-		// Can we spawn async?
-		FNiagaraSystemSimulationTickContext Context(this, SpawningInstances, SpawningDataSet, DeltaSeconds, SpawningInstances.Num(), !bPostActorTick);
-		if ( Context.IsRunningAsync() )
-		{
-			check(bIsSolo == false);
-
-			auto ConcurrentTickTask = TGraphTask<FNiagaraSystemSimulationSpawnConcurrentTask>::CreateTask(nullptr, ENamedThreads::GameThread).ConstructAndHold(Context, AllWorkCompleteGraphEvent);
-			ConcurrentTickGraphEvent = ConcurrentTickTask->GetCompletionEvent();
-			for (FNiagaraSystemInstance* Instance : Context.Instances)
-			{
-				Instance->ConcurrentTickGraphEvent = ConcurrentTickGraphEvent;
-			}
-			ConcurrentTickTask->Unlock();
-			WorldManager->MarkSimulationForPostActorWork(this);
-		}
-		else
-		{
 			Spawn_Concurrent(Context);
 		}
 	}
@@ -1817,46 +1547,25 @@
 	SpawningDataSet.CopyTo(MainDataSet, 0, INDEX_NONE, false);
 	SpawningDataSet.ResetBuffers();
 
-=======
-		bInSpawnPhase = false;
-	}
-}
-
-void FNiagaraSystemSimulation::Spawn_Concurrent(FNiagaraSystemSimulationTickContext& Context)
-{
-	check(bInSpawnPhase);
-	Tick_Concurrent(Context);
+	// Move instances from spawning to active
+	TArray<FNiagaraSystemInstance*>& SystemInstances = GetSystemInstances(ENiagaraSystemInstanceState::Running);
+	TArray<FNiagaraSystemInstance*>& SpawningInstances = GetSystemInstances(ENiagaraSystemInstanceState::Spawning);
+
+	SystemInstances.Reserve(SystemInstances.Num() + SpawningInstances.Num());
+	for (FNiagaraSystemInstance* Instance : SpawningInstances)
+	{
+		Instance->SystemInstanceIndex = SystemInstances.Add(Instance);
+		Instance->SystemInstanceState = ENiagaraSystemInstanceState::Running;
+	}
+	SpawningInstances.Reset();
 
 	check(GetSystemInstances(ENiagaraSystemInstanceState::Running).Num() == MainDataSet.GetCurrentDataChecked().GetNumInstances());
 	check(GetSystemInstances(ENiagaraSystemInstanceState::Spawning).Num() == SpawningDataSet.GetCurrentDataChecked().GetNumInstances());
 	check(GetSystemInstances(ENiagaraSystemInstanceState::Paused).Num() == PausedDataSet.GetCurrentDataChecked().GetNumInstances());
 
-	// Append spawned data to our active DataSet
-	SpawningDataSet.CopyTo(MainDataSet, 0, INDEX_NONE, false);
-	SpawningDataSet.ResetBuffers();
-
->>>>>>> 6bbb88c8
-	// Move instances from spawning to active
-	TArray<FNiagaraSystemInstance*>& SystemInstances = GetSystemInstances(ENiagaraSystemInstanceState::Running);
-	TArray<FNiagaraSystemInstance*>& SpawningInstances = GetSystemInstances(ENiagaraSystemInstanceState::Spawning);
-
-	SystemInstances.Reserve(SystemInstances.Num() + SpawningInstances.Num());
-	for (FNiagaraSystemInstance* Instance : SpawningInstances)
-	{
-		Instance->SystemInstanceIndex = SystemInstances.Add(Instance);
-		Instance->SystemInstanceState = ENiagaraSystemInstanceState::Running;
-	}
-	SpawningInstances.Reset();
-
-	check(GetSystemInstances(ENiagaraSystemInstanceState::Running).Num() == MainDataSet.GetCurrentDataChecked().GetNumInstances());
-	check(GetSystemInstances(ENiagaraSystemInstanceState::Spawning).Num() == SpawningDataSet.GetCurrentDataChecked().GetNumInstances());
-	check(GetSystemInstances(ENiagaraSystemInstanceState::Paused).Num() == PausedDataSet.GetCurrentDataChecked().GetNumInstances());
-
 	bInSpawnPhase = false;
 }
 
-<<<<<<< HEAD
-=======
 void FNiagaraSystemSimulation::DumpStalledInfo()
 {
 	TStringBuilder<128> Builder;
@@ -1874,7 +1583,6 @@
 	UE_LOG(LogNiagara, Fatal, TEXT("NiagaraSystemSimulation(%s) is stalled.\n%s"), *GetNameSafe(GetSystem()), Builder.ToString());
 }
 
->>>>>>> 6bbb88c8
 void FNiagaraSystemSimulation::WaitForConcurrentTickComplete(bool bEnsureComplete)
 {
 	check(IsInGameThread());
@@ -1883,9 +1591,6 @@
 	{
 		SCOPE_CYCLE_COUNTER(STAT_NiagaraSystemSim_ForceWaitForAsync);
 		ensureAlwaysMsgf(!bEnsureComplete, TEXT("NiagaraSystemSimulation(%s) ConcurrentTickGraphEvent is not completed."), *GetSystem()->GetPathName());
-<<<<<<< HEAD
-		FTaskGraphInterface::Get().WaitUntilTaskCompletes(ConcurrentTickGraphEvent, ENamedThreads::GameThread);
-=======
 
 		if (GNiagaraSystemSimulationTaskStallTimeout > 0)
 		{
@@ -1906,7 +1611,6 @@
 		{
 			FTaskGraphInterface::Get().WaitUntilTaskCompletes(ConcurrentTickGraphEvent, ENamedThreads::GameThread);
 		}
->>>>>>> 6bbb88c8
 	}
 	ConcurrentTickGraphEvent = nullptr;
 }
@@ -2050,10 +1754,6 @@
 	SpawnInstanceParameterDataSet.Allocate(NumInstances);
 	UpdateInstanceParameterDataSet.Allocate(NumInstances);
 
-<<<<<<< HEAD
-	UNiagaraSystem* System = GetSystem();
-=======
->>>>>>> 6bbb88c8
 	check(System != nullptr);
 	TConstArrayView<FNiagaraDataSetAccessor<ENiagaraExecutionState>> EmitterExecutionStateAccessors = System->GetEmitterExecutionStateAccessors();
 
@@ -2275,11 +1975,6 @@
 		return;
 	}
 
-<<<<<<< HEAD
-
-	UNiagaraSystem* System = GetSystem();
-=======
->>>>>>> 6bbb88c8
 	check(System != nullptr);
 #if STATS
 	System->GetStatData().AddStatCapture(TTuple<uint64, ENiagaraScriptUsage>((uint64)this, ENiagaraScriptUsage::SystemSpawnScript), GetSpawnExecutionContext()->ReportStats());
@@ -2381,11 +2076,6 @@
 	// Remove from pending promotions list
 	PendingTickGroupPromotions.RemoveSingleSwap(Instance);
 
-<<<<<<< HEAD
-	UNiagaraSystem* System = WeakSystem.Get();
-
-=======
->>>>>>> 6bbb88c8
 	if(System)
 	{
 		System->UnregisterActiveInstance();
@@ -2422,10 +2112,6 @@
 
 	SetInstanceState(Instance, ENiagaraSystemInstanceState::PendingSpawn);
 	
-<<<<<<< HEAD
-	UNiagaraSystem* System = WeakSystem.Get();
-=======
->>>>>>> 6bbb88c8
 	if(System)
 	{
 		System->RegisterActiveInstance();
@@ -2637,12 +2323,7 @@
 
 ENiagaraGPUTickHandlingMode FNiagaraSystemSimulation::GetGPUTickHandlingMode()const
 {
-<<<<<<< HEAD
-	const UNiagaraSystem* System = GetSystem();
-	if (Batcher && FNiagaraUtilities::AllowGPUParticles(Batcher->GetShaderPlatform()) && System && System->HasAnyGPUEmitters())
-=======
 	if (DispatchInterface && FNiagaraUtilities::AllowGPUParticles(DispatchInterface->GetShaderPlatform()) && System && System->HasAnyGPUEmitters())
->>>>>>> 6bbb88c8
 	{
 		//TODO: Maybe some DI post ticks can even be done concurrent too which would also remove this restriction.
 		bool bGT = System->HasDIsWithPostSimulateTick() || GNiagaraSystemSimulationConcurrentGPUTickInit == 0;
