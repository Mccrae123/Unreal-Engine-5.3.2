--- conflicted
+++ resolved
@@ -118,13 +118,10 @@
 		GEditor->OnObjectsReplaced().AddUObject(this, &UNiagaraComponentRendererProperties::OnObjectsReplacedCallback);
 	}
 #endif
-<<<<<<< HEAD
-=======
 
 	AttributeBindings.Reserve(2);
 	AttributeBindings.Add(&EnabledBinding);
 	AttributeBindings.Add(&RendererVisibilityTagBinding);
->>>>>>> 3aae9151
 }
 
 UNiagaraComponentRendererProperties::~UNiagaraComponentRendererProperties()
@@ -241,10 +238,6 @@
 	SetterFunctionMapping.Empty();
 	for (FNiagaraComponentPropertyBinding& PropertyBinding : PropertyBindings)
 	{
-<<<<<<< HEAD
-		PropertyBinding.SetterFunction = nullptr;
-=======
->>>>>>> 3aae9151
 		if (!TemplateComponent || SetterFunctionMapping.Contains(PropertyBinding.PropertyName))
 		{
 			continue;
@@ -265,9 +258,6 @@
 			{
 				PropertyName.RemoveFromStart("b", ESearchCase::CaseSensitive);
 			}
-<<<<<<< HEAD
-			for (const FString& Prefix : FNiagaraRendererComponents::SetterPrefixes)
-=======
 			
 			static const TArray<FString> SetterPrefixes = {
 				FString("Set"),
@@ -275,7 +265,6 @@
 			};
 
 			for (const FString& Prefix : SetterPrefixes)
->>>>>>> 3aae9151
 			{
 				FName SetterFunctionName = FName(Prefix + PropertyName);
 				SetterFunction = TemplateComponent->FindFunction(SetterFunctionName);
@@ -294,27 +283,11 @@
 		// If we detect such a case we adapt the binding to either ignore the conversion or we discard the setter completely.
 		if (SetterFunction)
 		{
-<<<<<<< HEAD
-=======
 			bool bFirstProperty = true;
->>>>>>> 3aae9151
 			for (FProperty* Property = SetterFunction->PropertyLink; Property; Property = Property->PropertyLinkNext)
 			{
 				if (Property->IsInContainer(SetterFunction->ParmsSize) && Property->HasAnyPropertyFlags(CPF_Parm) && !Property->HasAnyPropertyFlags(CPF_ReturnParm))
 				{
-<<<<<<< HEAD
-					FNiagaraTypeDefinition FieldType = UNiagaraComponentRendererProperties::ToNiagaraType(Property);
-					if (FieldType != PropertyBinding.PropertyType && FieldType == PropertyBinding.AttributeBinding.GetType())
-					{
-						// we can use the original Niagara value with the setter instead of converting it
-						Setter.bIgnoreConversion = true;
-					} else if (FieldType != PropertyBinding.PropertyType)
-					{
-						// setter is completely unusable
-						Setter.Function = nullptr;
-					}
-					break;
-=======
 					if (bFirstProperty)
 					{
 						// the first property is our bound value, so we check for the correct type
@@ -347,7 +320,6 @@
 						}
 					}
 #endif
->>>>>>> 3aae9151
 				}
 			}
 		}
