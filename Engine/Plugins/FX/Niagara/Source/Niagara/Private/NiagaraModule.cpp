--- conflicted
+++ resolved
@@ -1039,10 +1039,7 @@
 	FNiagaraTypeRegistry::Register(UTextureDef, VarFlags);
 	FNiagaraTypeRegistry::Register(UTextureRenderTargetDef, VarFlags);
 	FNiagaraTypeRegistry::Register(UStaticMeshDef, VarFlags);
-<<<<<<< HEAD
-=======
 	FNiagaraTypeRegistry::Register(USimCacheClassDef, VarFlags);
->>>>>>> d731a049
 	FNiagaraTypeRegistry::Register(StaticEnum<ENiagaraLegacyTrailWidthMode>(), ParamFlags);
 
 	
@@ -1186,8 +1183,6 @@
 	// Make sure that enums are not assignable to enums of different types or just plain ints
 	if (TypeInput.GetStruct() == TypeOutput.GetStruct() &&
 		TypeInput.GetEnum() != TypeOutput.GetEnum())
-<<<<<<< HEAD
-=======
 	{
 		return false;
 	}
@@ -1199,25 +1194,10 @@
 		return true;
 	}
 	else if ((TypeInput.IsStatic() || TypeOutput.IsStatic()) && TypeInput.GetStruct() == TypeOutput.GetStruct() && TypeInput.GetEnum() == TypeOutput.GetEnum())
->>>>>>> d731a049
 	{
 		return false;
 	}
 
-<<<<<<< HEAD
-
-	// Static can go to static or static can go to nonstatic, but nonstatic can't go to static
-	if (((!TypeInput.IsStatic() && TypeOutput.IsStatic()) || (TypeInput.IsStatic() && TypeOutput.IsStatic())) && TypeInput.GetStruct() == TypeOutput.GetStruct() && TypeInput.GetEnum() == TypeOutput.GetEnum())
-	{
-		return true;
-	}
-	else if ((TypeInput.IsStatic() || TypeOutput.IsStatic()) && TypeInput.GetStruct() == TypeOutput.GetStruct() && TypeInput.GetEnum() == TypeOutput.GetEnum())
-	{
-		return false;
-	}
-
-=======
->>>>>>> d731a049
 	if (TypeInput.GetStruct() == TypeOutput.GetStruct())
 	{
 		return true;
@@ -1342,15 +1322,8 @@
 
 	if (Ar.IsLoading() || Ar.IsSaving())
 	{
-<<<<<<< HEAD
-		if (ClassStructOrEnum.GetClass()->IsChildOf(UScriptStruct::StaticClass()))
-		{
-			ClassStructOrEnum = FNiagaraTypeHelper::FindNiagaraFriendlyTopLevelStruct(static_cast<UScriptStruct*>(ClassStructOrEnum), ENiagaraStructConversion::UserFacing);
-		}
-=======
 		UScriptStruct* Struct = FNiagaraTypeDefinition::StaticStruct();
 		Struct->SerializeTaggedProperties(Ar, (uint8*)this, Struct, nullptr);
->>>>>>> d731a049
 	}
 
 	if (Ar.IsLoading())
@@ -1681,10 +1654,7 @@
 		SYS_PARAM_ENGINE_Z_AXIS,
 		FNiagaraVariable(FNiagaraTypeDefinition::GetIntDef(), NAME_NiagaraStructPadding4),
 		SYS_PARAM_ENGINE_SCALE,
-<<<<<<< HEAD
-=======
 		FNiagaraVariable(FNiagaraTypeDefinition::GetIntDef(), NAME_NiagaraStructPadding5),
->>>>>>> d731a049
 		SYS_PARAM_ENGINE_LWC_TILE,
 	};
 
