--- conflicted
+++ resolved
@@ -67,13 +67,6 @@
 	ECVF_Default
 );
 
-<<<<<<< HEAD
-static float GNiagaraGPUDataBufferBufferSlack = 1.1;
-static FAutoConsoleVariableRef CVarNiagaraGPUDataBufferBufferSlack(
-	TEXT("fx.NiagaraGPUDataBufferBufferSlack"),
-	GNiagaraGPUDataBufferBufferSlack,
-	TEXT("Niagara GPU data buffer size threshold for resizing. <= 1 to disable shrinking. (Default=1.1)"),
-=======
 static int32 GNiagaraGPUDataBufferChunkSize = 4096;
 static FAutoConsoleVariableRef CVarNiagaraGPUDataBufferChunkSize(
 	TEXT("fx.NiagaraGPUDataBufferChunkSize"),
@@ -88,7 +81,6 @@
 	GNiagaraGPUDataBufferShrinkFactor,
 	TEXT("Niagara GPU data buffer size threshold for shrinking. (Default=2) \n")
 	TEXT("The buffer will be reallocated when the used size becomes 1/F of the allocated size. \n"),
->>>>>>> 24776ab6
 	ECVF_Default
 );
 
@@ -521,10 +513,6 @@
 FNiagaraDataBuffer::FNiagaraDataBuffer(FNiagaraDataSet* InOwner)
 	: Owner(InOwner)
 	, GPUInstanceCountBufferOffset(INDEX_NONE)
-<<<<<<< HEAD
-	, NumInstancesAllocatedForGPU(0)
-=======
->>>>>>> 24776ab6
 	, NumInstances(0)
 	, NumInstancesAllocated(0)
 	, FloatStride(0)
@@ -741,15 +729,9 @@
 	// scratch instance in the buffer. Our allocation maximum is therefore one more than what this function returns.
 	const uint32 MaxAllocatedInstances = Owner->GetMaxInstanceCount() + 1;
 
-<<<<<<< HEAD
-	// Round the count up to the nearest threadgroup size. GetMaxNumInstances() ensures that the returned value is aligned to NIAGARA_COMPUTE_THREADGROUP_SIZE, so if the calling
-	// code clamps the instance count correctly, this operation should never exceed the max instance count.
-	const uint32 PaddedNumInstances = FMath::DivideAndRoundUp(NumInstancesAllocated, NIAGARA_COMPUTE_THREADGROUP_SIZE) * NIAGARA_COMPUTE_THREADGROUP_SIZE;
-=======
 	// Round the count up to the nearest threadgroup size. GetMaxNumInstances() ensures that the returned value is aligned to NiagaraComputeMaxThreadGroupSize, so if the calling
 	// code clamps the instance count correctly, this operation should never exceed the max instance count.
 	const uint32 PaddedNumInstances = FMath::DivideAndRoundUp(NumInstancesAllocated, NiagaraComputeMaxThreadGroupSize) * NiagaraComputeMaxThreadGroupSize;
->>>>>>> 24776ab6
 	check(PaddedNumInstances <= MaxAllocatedInstances);
 
 	// Pack the data so that the space between elements is the padded thread group size
@@ -778,26 +760,10 @@
 		{
 			GPUIDToIndexTable.Release();
 		}
-<<<<<<< HEAD
-
-		NumInstancesAllocatedForGPU = 0;
 	}
 	else // Otherwise check for growing and possibly shrinking (if GNiagaraGPUDataBufferBufferSlack > 1) .
 	{
-		const uint32 NumInstancesWithSlack = (uint32)(PaddedNumInstances * FMath::Max<float>(GNiagaraGPUDataBufferBufferSlack, 1.0f));
-		uint32 NumInstancesChunkAligned = FMath::DivideAndRoundUp<uint32>(NumInstancesWithSlack, ALLOC_CHUNKSIZE) * ALLOC_CHUNKSIZE;
-		// Make sure we don't exceed the instance limit by aligning to the chunk size.
-		NumInstancesChunkAligned = FMath::Min(NumInstancesChunkAligned, MaxAllocatedInstances);
-
-		if (PaddedNumInstances > NumInstancesAllocatedForGPU || (GNiagaraGPUDataBufferBufferSlack > 1.f && (uint32)(NumInstancesChunkAligned * GNiagaraGPUDataBufferBufferSlack) < NumInstancesAllocatedForGPU))
-		{
-			NumInstancesAllocatedForGPU = NumInstancesChunkAligned;
-=======
-	}
-	else // Otherwise check for growing and possibly shrinking (if GNiagaraGPUDataBufferBufferSlack > 1) .
-	{
 		TArray <FRHITransitionInfo, TInlineAllocator<4>> Transitions;
->>>>>>> 24776ab6
 
 		// Float buffer requires growing or shrinking?
 		const int32 RequiredFloatByteSize = Align(FloatStride * Owner->GetNumFloatComponents(), GNiagaraGPUDataBufferChunkSize);
@@ -819,15 +785,7 @@
 		{
 			if (GPUBufferHalf.Buffer)
 			{
-<<<<<<< HEAD
-				if (GPUBufferFloat.Buffer)
-				{
-					GPUBufferFloat.Release();
-				}
-				GPUBufferFloat.Initialize(sizeof(float), NumInstancesAllocatedForGPU * Owner->GetNumFloatComponents(), EPixelFormat::PF_R32_FLOAT, DataBufferFlags, TEXT("NiagaraFloatDataBuffer"));
-=======
 				GPUBufferHalf.Release();
->>>>>>> 24776ab6
 			}
 			GPUBufferHalf.Initialize(sizeof(FFloat16), RequiredHalfByteSize / sizeof(FFloat16), EPixelFormat::PF_R16F, GPUBufferFlags);
 			Transitions.Add(FRHITransitionInfo(GPUBufferHalf.UAV, ERHIAccess::Unknown, ERHIAccess::SRVMask));
@@ -840,15 +798,7 @@
 		{
 			if (GPUBufferInt.Buffer)
 			{
-<<<<<<< HEAD
-				if (GPUBufferInt.Buffer)
-				{
-					GPUBufferInt.Release();
-				}
-				GPUBufferInt.Initialize(sizeof(int32), NumInstancesAllocatedForGPU * Owner->GetNumInt32Components(), EPixelFormat::PF_R32_SINT, DataBufferFlags, TEXT("NiagaraIntDataBuffer"));
-=======
 				GPUBufferInt.Release();
->>>>>>> 24776ab6
 			}
 			GPUBufferInt.Initialize(sizeof(int32), RequiredInt32ByteSize / sizeof(int32), EPixelFormat::PF_R32_SINT, GPUBufferFlags);
 			Transitions.Add(FRHITransitionInfo(GPUBufferInt.UAV, ERHIAccess::Unknown, ERHIAccess::SRVMask));
