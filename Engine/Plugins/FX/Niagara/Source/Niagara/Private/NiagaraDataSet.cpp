--- conflicted
+++ resolved
@@ -75,14 +75,6 @@
 	ECVF_Default
 );
 
-static float GNiagaraGPUDataBufferBufferSlack = 1.5;
-static FAutoConsoleVariableRef CVarNiagaraGPUDataBufferBufferSlack(
-	TEXT("fx.NiagaraGPUDataBufferBufferSlack"),
-	GNiagaraGPUDataBufferBufferSlack,
-	TEXT("Niagara GPU data buffer size threshold for resizing. <= 1 to disable shrinking. (Default=1.5) \n"),
-	ECVF_Default
-);
-
 FNiagaraDataSet::FNiagaraDataSet()
 	: CompiledData(FNiagaraDataSetCompiledData::DummyCompiledData)
 	, NumFreeIDs(0)
@@ -91,10 +83,7 @@
 	, GPUNumAllocatedIDs(0)
 	, CurrentData(nullptr)
 	, DestinationData(nullptr)
-<<<<<<< HEAD
-=======
 	, MaxInstanceCount(UINT_MAX)
->>>>>>> 90fae962
 	, bInitialized(false)
 {
 }
@@ -703,43 +692,6 @@
 	FloatStride = PaddedNumInstances * sizeof(float);
 	Int32Stride = PaddedNumInstances * sizeof(int32);
 
-<<<<<<< HEAD
-	// This never seems to happen because of the +1 in NiagaraEmitterInstanceBatcher::ResizeBuffersAndGatherResources()
-	if (PaddedNumInstances == 0)
-	{
-		if (GPUBufferFloat.Buffer)
-		{
-			GPUBufferFloat.Release();
-		}
-		if (GPUBufferInt.Buffer)
-		{
-			GPUBufferInt.Release();
-		}
-	}
-	else // Otherwise check for growing and possibly shrinking (if GNiagaraGPUDataBufferBufferSlack > 1) .
-	{
-		const uint32 RecommendedNumChunks = FMath::DivideAndRoundUp<uint32>((uint32)(PaddedNumInstances * FMath::Max<float>(GNiagaraGPUDataBufferBufferSlack, 1.f)), ALLOC_CHUNKSIZE); 
-		if (PaddedNumInstances > NumChunksAllocatedForGPU * ALLOC_CHUNKSIZE || (GNiagaraGPUDataBufferBufferSlack > 1.f && (uint32)(RecommendedNumChunks * GNiagaraGPUDataBufferBufferSlack) < NumChunksAllocatedForGPU))
-		{
-			NumChunksAllocatedForGPU = RecommendedNumChunks; 
-			const uint32 NumElementsToAlloc = NumChunksAllocatedForGPU * ALLOC_CHUNKSIZE;
-
-			if (Owner->GetNumFloatComponents())
-			{
-				if (GPUBufferFloat.Buffer)
-				{
-					GPUBufferFloat.Release();
-				}
-				GPUBufferFloat.Initialize(sizeof(float), NumElementsToAlloc * Owner->GetNumFloatComponents(), EPixelFormat::PF_R32_FLOAT, BUF_Static);
-			}
-			if (Owner->GetNumInt32Components())
-			{
-				if (GPUBufferInt.Buffer)
-				{
-					GPUBufferInt.Release();
-				}
-				GPUBufferInt.Initialize(sizeof(int32), NumElementsToAlloc * Owner->GetNumInt32Components(), EPixelFormat::PF_R32_SINT, BUF_Static);
-=======
 	DEC_MEMORY_STAT_BY(STAT_NiagaraGPUParticleMemory, GPUBufferFloat.NumBytes + GPUBufferInt.NumBytes + GPUIDToIndexTable.NumBytes);
 
 	if (PaddedNumInstances == 0)
@@ -807,7 +759,6 @@
 				TCHAR DebugBufferName[128];
 				FCString::Snprintf(DebugBufferName, UE_ARRAY_COUNT(DebugBufferName), TEXT("NiagaraIDToIndexTable_%s_%p"), DebugSimName ? DebugSimName : TEXT(""), this);
 				GPUIDToIndexTable.Initialize(sizeof(int32), NumNeededElems, EPixelFormat::PF_R32_SINT, BUF_Static, DebugBufferName);
->>>>>>> 90fae962
 			}
 		}
 	}
