// Copyright Epic Games, Inc. All Rights Reserved.


#include "NiagaraSystem.h"

#include "INiagaraEditorOnlyDataUtlities.h"
#include "NiagaraConstants.h"
#include "NiagaraCustomVersion.h"
#include "NiagaraEditorDataBase.h"
#include "NiagaraEmitter.h"
#include "NiagaraEmitterHandle.h"
#include "NiagaraEmitterInstanceBatcher.h"
#include "NiagaraModule.h"
#include "NiagaraPrecompileContainer.h"
#include "NiagaraRendererProperties.h"
#include "NiagaraScriptSourceBase.h"
#include "NiagaraSettings.h"
#include "NiagaraStats.h"
#include "NiagaraTrace.h"
#include "NiagaraTypes.h"
#include "NiagaraWorldManager.h"
#include "Algo/RemoveIf.h"
#include "Async/Async.h"
#include "Interfaces/ITargetPlatform.h"
#include "Misc/ScopedSlowTask.h"
#include "Modules/ModuleManager.h"
#include "ProfilingDebugging/CookStats.h"
#include "UObject/ObjectSaveContext.h"
#include "UObject/Package.h"
#include "ShaderCompiler.h"

#define LOCTEXT_NAMESPACE "NiagaraSystem"

#if WITH_EDITOR
#include "DerivedDataCacheInterface.h"
static uint32 CompileGuardSlot = 0;

#endif

DECLARE_CYCLE_STAT(TEXT("Niagara - System - Precompile"), STAT_Niagara_System_Precompile, STATGROUP_Niagara);
DECLARE_CYCLE_STAT(TEXT("Niagara - System - CompileScript"), STAT_Niagara_System_CompileScript, STATGROUP_Niagara);
DECLARE_CYCLE_STAT(TEXT("Niagara - System - CompileScript_ResetAfter"), STAT_Niagara_System_CompileScriptResetAfter, STATGROUP_Niagara);

#if ENABLE_COOK_STATS
namespace NiagaraScriptCookStats
{
	extern FCookStats::FDDCResourceUsageStats UsageStats;
}
#endif

//Disable for now until we can spend more time on a good method of applying the data gathered.
int32 GEnableNiagaraRuntimeCycleCounts = 0;
static FAutoConsoleVariableRef CVarEnableNiagaraRuntimeCycleCounts(TEXT("fx.EnableNiagaraRuntimeCycleCounts"), GEnableNiagaraRuntimeCycleCounts, TEXT("Toggle for runtime cylce counts tracking Niagara's frame time. \n"), ECVF_ReadOnly);

static int GNiagaraForceSystemsToCookOutRapidIterationOnLoad = 0;
static FAutoConsoleVariableRef CVarNiagaraForceSystemsToCookOutRapidIterationOnLoad(
	TEXT("fx.NiagaraForceSystemsToCookOutRapidIterationOnLoad"),
	GNiagaraForceSystemsToCookOutRapidIterationOnLoad,
	TEXT("When enabled UNiagaraSystem's bBakeOutRapidIteration will be forced to true on PostLoad of the system."),
	ECVF_Default
);

static int GNiagaraLogDDCStatusForSystems = 0;
static FAutoConsoleVariableRef CVarLogDDCStatusForSystems(
	TEXT("fx.NiagaraLogDDCStatusForSystems"),
	GNiagaraLogDDCStatusForSystems,
	TEXT("When enabled UNiagaraSystems will log out when their subscripts are pulled from the DDC or not."),
	ECVF_Default
);

static float GNiagaraScalabiltiyMinumumMaxDistance = 1.0f;
static FAutoConsoleVariableRef CVarNiagaraScalabiltiyMinumumMaxDistance(
	TEXT("fx.Niagara.Scalability.MinMaxDistance"),
	GNiagaraScalabiltiyMinumumMaxDistance,
	TEXT("Minimum value for Niagara's Max distance value. Primariy to prevent divide by zero issues and ensure a sensible distance value for sorted significance culling."),
	ECVF_Default
);

static float GNiagaraCompileWaitLoggingThreshold = 30.0f;
static FAutoConsoleVariableRef CVarNiagaraCompileWaitLoggingThreshold(
	TEXT("fx.Niagara.CompileWaitLoggingThreshold"),
	GNiagaraCompileWaitLoggingThreshold,
	TEXT("During automation, how long do we wait for a compile result before logging."),
	ECVF_Default
);

static int GNiagaraCompileWaitLoggingTerminationCap = 3;
static FAutoConsoleVariableRef CVarNiagaraCompileWaitLoggingTerminationCap(
	TEXT("fx.Niagara.CompileWaitLoggingCap"),
	GNiagaraCompileWaitLoggingTerminationCap,
	TEXT("During automation, how many times do we log before failing compilation?"),
	ECVF_Default
);

//////////////////////////////////////////////////////////////////////////

/**
Game thread task to do any outstanding work on the loaded system
*/
struct FNiagaraSystemUpdateTask
{
	FNiagaraSystemUpdateTask(TWeakObjectPtr<UNiagaraSystem> InSystem) : WeakSystem(InSystem)
	{
	}

	FORCEINLINE TStatId GetStatId() const { RETURN_QUICK_DECLARE_CYCLE_STAT(FNiagaraSystemUpdateTask, STATGROUP_TaskGraphTasks); }
	static FORCEINLINE ENamedThreads::Type GetDesiredThread() { return ENamedThreads::GameThread; }
	static FORCEINLINE ESubsequentsMode::Type GetSubsequentsMode() { return ESubsequentsMode::TrackSubsequents; }

	void DoTask(ENamedThreads::Type CurrentThread, const FGraphEventRef& MyCompletionGraphEvent)
	{
		check(IsInGameThread());
		UNiagaraSystem* System = WeakSystem.Get();
		if (System == nullptr)
		{
			// probably got garbage collected in the meantime
			return;
		}
#if WITH_EDITORONLY_DATA
		for (const FNiagaraEmitterHandle& Handle : System->GetEmitterHandles())
		{
			if (Handle.GetInstance() && Handle.GetInstance()->UpdateTaskRef.IsValid())
			{
				// the emitter tasks should all be done by now, if not then something is very wrong
				ensureMsgf(Handle.GetInstance()->UpdateTaskRef->IsComplete(), TEXT("Unfinished emitter update task for system %s"), *GetPathNameSafe(System));
			}
		}
#endif
		System->UpdateSystemAfterLoad();
	}

	TWeakObjectPtr<UNiagaraSystem> WeakSystem;
};

UNiagaraSystem::UNiagaraSystem(const FObjectInitializer& ObjectInitializer)
: Super(ObjectInitializer)
#if WITH_EDITORONLY_DATA
, bBakeOutRapidIterationOnCook(true)
, bTrimAttributes(false)
, bTrimAttributesOnCook(true)
, bDisableAllDebugSwitches(false)
#endif
, bFixedBounds(false)
#if WITH_EDITORONLY_DATA
, bIsolateEnabled(false)
#endif
, FixedBounds(FBox(FVector(-100), FVector(100)))
, bAutoDeactivate(true)
, WarmupTime(0.0f)
, WarmupTickCount(0)
, WarmupTickDelta(1.0f / 15.0f)
, bHasSystemScriptDIsWithPerInstanceData(false)
, bNeedsGPUContextInitForDataInterfaces(false)
, bHasAnyGPUEmitters(false)
, bNeedsSortedSignificanceCull(false)
, ActiveInstances(0)
{
	ExposedParameters.SetOwner(this);
#if WITH_EDITORONLY_DATA
	EditorOnlyAddedParameters.SetOwner(this);
#endif
	MaxPoolSize = 32;

	EffectType = nullptr;
	bOverrideScalabilitySettings = false;

#if WITH_EDITORONLY_DATA
	AssetGuid = FGuid::NewGuid();
#endif
}

UNiagaraSystem::UNiagaraSystem(FVTableHelper& Helper)
	: Super(Helper)
{
}

void UNiagaraSystem::BeginDestroy()
{
	Super::BeginDestroy();

#if WITH_EDITORONLY_DATA
	while (ActiveCompilations.Num() > 0)
	{
		QueryCompileComplete(true, false, true);
	}
#endif

	//Should we just destroy all system sims here to simplify cleanup?
	//FNiagaraWorldManager::DestroyAllSystemSimulations(this);
}

void UNiagaraSystem::PreSave(const class ITargetPlatform* TargetPlatform)
{
	PRAGMA_DISABLE_DEPRECATION_WARNINGS;
	Super::PreSave(TargetPlatform);
	PRAGMA_ENABLE_DEPRECATION_WARNINGS;
}

void UNiagaraSystem::PreSave(FObjectPreSaveContext ObjectSaveContext)
{
	Super::PreSave(ObjectSaveContext);
	EnsureFullyLoaded();
#if WITH_EDITORONLY_DATA
	WaitForCompilationComplete();
#endif
	EnsureFullyLoaded();
}

#if WITH_EDITOR
void UNiagaraSystem::BeginCacheForCookedPlatformData(const ITargetPlatform *TargetPlatform)
{
	//UE_LOG(LogNiagara, Display, TEXT("UNiagaraSystem::BeginCacheForCookedPlatformData %s %s"), *GetFullName(), GIsSavingPackage ? TEXT("Saving...") : TEXT("Not Saving..."));
	Super::BeginCacheForCookedPlatformData(TargetPlatform);
	
	EnsureFullyLoaded();
#if WITH_EDITORONLY_DATA
	WaitForCompilationComplete();
#endif
}

void UNiagaraSystem::HandleVariableRenamed(const FNiagaraVariable& InOldVariable, const FNiagaraVariable& InNewVariable, bool bUpdateContexts)
{
	if (InOldVariable.IsInNameSpace(FNiagaraConstants::UserNamespace))
	{
		if (GetExposedParameters().IndexOf(InOldVariable) != INDEX_NONE)
			GetExposedParameters().RenameParameter(InOldVariable, InNewVariable.GetName());
		InitSystemCompiledData();
	}

	for (const FNiagaraEmitterHandle& Handle : GetEmitterHandles())
	{
		UNiagaraEmitter* Emitter = Handle.GetInstance();
		if (Emitter)
		{
			Emitter->HandleVariableRenamed(InOldVariable, InNewVariable, false);
		}
	}

	if (bUpdateContexts)
	{
		FNiagaraSystemUpdateContext UpdateCtx(this, true);
	}
}


void UNiagaraSystem::HandleVariableRemoved(const FNiagaraVariable& InOldVariable, bool bUpdateContexts)
{
	if (InOldVariable.IsInNameSpace(FNiagaraConstants::UserNamespace))
	{
		if (GetExposedParameters().IndexOf(InOldVariable) != INDEX_NONE)
			GetExposedParameters().RemoveParameter(InOldVariable);
		InitSystemCompiledData();
	}
	for (const FNiagaraEmitterHandle& Handle : GetEmitterHandles())
	{
		UNiagaraEmitter* Emitter = Handle.GetInstance();
		if (Emitter)
		{
			Emitter->HandleVariableRemoved(InOldVariable, false);
		}
	}
	if (bUpdateContexts)
	{
		FNiagaraSystemUpdateContext UpdateCtx(this, true);
	}
}

TArray<UNiagaraScriptSourceBase*> UNiagaraSystem::GetAllSourceScripts()
{
	EnsureFullyLoaded();
	return { SystemSpawnScript->GetLatestSource(), SystemUpdateScript->GetLatestSource() };
}

FString UNiagaraSystem::GetSourceObjectPathName() const
{
	return GetPathName();
}

TArray<UNiagaraEditorParametersAdapterBase*> UNiagaraSystem::GetEditorOnlyParametersAdapters()
{
	return { GetEditorParameters() };
}

TArray<INiagaraParameterDefinitionsSubscriber*> UNiagaraSystem::GetOwnedParameterDefinitionsSubscribers()
{
	TArray<INiagaraParameterDefinitionsSubscriber*> OutSubscribers;
	for (const FNiagaraEmitterHandle& EmitterHandle : GetEmitterHandles())
	{
		OutSubscribers.Add(EmitterHandle.GetInstance());
	}
	return OutSubscribers;
}

#endif

void UNiagaraSystem::PostInitProperties()
{
	Super::PostInitProperties();
#if WITH_EDITORONLY_DATA
	ThumbnailImageOutOfDate = true;
#endif
	if (HasAnyFlags(RF_ClassDefaultObject | RF_NeedLoad) == false)
	{
		SystemSpawnScript = NewObject<UNiagaraScript>(this, "SystemSpawnScript", RF_Transactional);
		SystemSpawnScript->SetUsage(ENiagaraScriptUsage::SystemSpawnScript);

		SystemUpdateScript = NewObject<UNiagaraScript>(this, "SystemUpdateScript", RF_Transactional);
		SystemUpdateScript->SetUsage(ENiagaraScriptUsage::SystemUpdateScript);

#if WITH_EDITORONLY_DATA && WITH_EDITOR
		INiagaraModule& NiagaraModule = FModuleManager::GetModuleChecked<INiagaraModule>("Niagara");
		EditorData = NiagaraModule.GetEditorOnlyDataUtilities().CreateDefaultEditorData(this);

		if (EditorParameters == nullptr)
		{
			EditorParameters = NiagaraModule.GetEditorOnlyDataUtilities().CreateDefaultEditorParameters(this);
		}
#endif
	}

	ResolveScalabilitySettings();
	UpdateDITickFlags();
	UpdateHasGPUEmitters();
}

bool UNiagaraSystem::IsLooping() const
{ 
	return false; 
} //sckime todo fix this!

bool UNiagaraSystem::UsesCollection(const UNiagaraParameterCollection* Collection)const
{
	if (SystemSpawnScript->UsesCollection(Collection) ||
		SystemUpdateScript->UsesCollection(Collection))
	{
		return true;
	}

	for (const FNiagaraEmitterHandle& EmitterHandle : GetEmitterHandles())
	{
		if (EmitterHandle.GetInstance() && EmitterHandle.GetInstance()->UsesCollection(Collection))
		{
			return true;
		}
	}

	return false;
}

void UNiagaraSystem::UpdateSystemAfterLoad()
{
	// guard against deadlocks by having wait called on it during the update
	if (bFullyLoaded)
	{
		return;
	}
	bFullyLoaded = true;
	UpdateTaskRef = nullptr;
	
<<<<<<< HEAD
#if WITH_EDITORONLY_DATA
	// We remove emitters and scripts on dedicated servers, so skip further work.
	const bool bIsDedicatedServer = !GIsClient && GIsServer;

	if (!GetOutermost()->bIsCookedForEditor && !bIsDedicatedServer)
	{
		TArray<UNiagaraScript*> AllSystemScripts;
		UNiagaraScriptSourceBase* SystemScriptSource;
		if (SystemSpawnScript == nullptr)
		{
			SystemSpawnScript = NewObject<UNiagaraScript>(this, "SystemSpawnScript", RF_Transactional);
			SystemSpawnScript->SetUsage(ENiagaraScriptUsage::SystemSpawnScript);
			INiagaraModule& NiagaraModule = FModuleManager::GetModuleChecked<INiagaraModule>("Niagara");
			SystemScriptSource = NiagaraModule.GetEditorOnlyDataUtilities().CreateDefaultScriptSource(this);
			SystemSpawnScript->SetLatestSource(SystemScriptSource);
		}
		else
		{
			SystemSpawnScript->ConditionalPostLoad();
			SystemScriptSource = SystemSpawnScript->GetLatestSource();
		}
		AllSystemScripts.Add(SystemSpawnScript);

		if (SystemUpdateScript == nullptr)
		{
			SystemUpdateScript = NewObject<UNiagaraScript>(this, "SystemUpdateScript", RF_Transactional);
			SystemUpdateScript->SetUsage(ENiagaraScriptUsage::SystemUpdateScript);
			SystemUpdateScript->SetLatestSource(SystemScriptSource);
		}
		else
		{
			SystemUpdateScript->ConditionalPostLoad();
		}
		AllSystemScripts.Add(SystemUpdateScript);

		bool bSystemScriptsAreSynchronized = true;
		for (UNiagaraScript* SystemScript : AllSystemScripts)
		{
			bSystemScriptsAreSynchronized &= SystemScript->AreScriptAndSourceSynchronized();
		}

		bool bEmitterScriptsAreSynchronized = true;

#if 0
		UE_LOG(LogNiagara, Log, TEXT("PreMerger"));
		for (FNiagaraEmitterHandle& EmitterHandle : EmitterHandles)
		{
			UE_LOG(LogNiagara, Log, TEXT("Emitter Handle: %s"), *EmitterHandle.GetUniqueInstanceName());
			UNiagaraScript* UpdateScript = EmitterHandle.GetInstance()->GetScript(ENiagaraScriptUsage::ParticleUpdateScript, FGuid());
			UNiagaraScript* SpawnScript = EmitterHandle.GetInstance()->GetScript(ENiagaraScriptUsage::ParticleSpawnScript, FGuid());
			UE_LOG(LogNiagara, Log, TEXT("Spawn Parameters"));
			SpawnScript->GetVMExecutableData().Parameters.DumpParameters();
			UE_LOG(LogNiagara, Log, TEXT("Spawn RI Parameters"));
			SpawnScript->RapidIterationParameters.DumpParameters();
			UE_LOG(LogNiagara, Log, TEXT("Update Parameters"));
			UpdateScript->GetVMExecutableData().Parameters.DumpParameters();
			UE_LOG(LogNiagara, Log, TEXT("Update RI Parameters"));
			UpdateScript->RapidIterationParameters.DumpParameters();
		}
#endif

		for (FNiagaraEmitterHandle& EmitterHandle : EmitterHandles)
		{
			if (EmitterHandle.GetIsEnabled() && EmitterHandle.GetInstance() && !EmitterHandle.GetInstance()->AreAllScriptAndSourcesSynchronized())
			{
				bEmitterScriptsAreSynchronized = false;
			}
		}

		if (UNiagaraEmitter::GetForceCompileOnLoad())
		{
			ForceGraphToRecompileOnNextCheck();
			UE_LOG(LogNiagara, Log, TEXT("System %s being rebuilt because UNiagaraEmitter::GetForceCompileOnLoad() == true."), *GetPathName());
		}

		if (bSystemScriptsAreSynchronized == false && GEnableVerboseNiagaraChangeIdLogging)
		{
			UE_LOG(LogNiagara, Log, TEXT("System %s being compiled because there were changes to a system script Change ID."), *GetPathName());
		}

		if (bEmitterScriptsAreSynchronized == false && GEnableVerboseNiagaraChangeIdLogging)
		{
			UE_LOG(LogNiagara, Log, TEXT("System %s being compiled because there were changes to an emitter script Change ID."), *GetPathName());
		}

		if (EmitterCompiledData.Num() == 0 || EmitterCompiledData[0]->DataSetCompiledData.Variables.Num() == 0)
		{
			InitEmitterCompiledData();
		}

		if (SystemCompiledData.InstanceParamStore.ReadParameterVariables().Num() == 0 ||SystemCompiledData.DataSetCompiledData.Variables.Num() == 0)
		{
			InitSystemCompiledData();
		}

#if 0
		UE_LOG(LogNiagara, Log, TEXT("Before"));
		for (FNiagaraEmitterHandle& EmitterHandle : EmitterHandles)
		{
			UE_LOG(LogNiagara, Log, TEXT("Emitter Handle: %s"), *EmitterHandle.GetUniqueInstanceName());
			UNiagaraScript* UpdateScript = EmitterHandle.GetInstance()->GetScript(ENiagaraScriptUsage::ParticleUpdateScript, FGuid());
			UNiagaraScript* SpawnScript = EmitterHandle.GetInstance()->GetScript(ENiagaraScriptUsage::ParticleSpawnScript, FGuid());
			UE_LOG(LogNiagara, Log, TEXT("Spawn Parameters"));
			SpawnScript->GetVMExecutableData().Parameters.DumpParameters();
			UE_LOG(LogNiagara, Log, TEXT("Spawn RI Parameters"));
			SpawnScript->RapidIterationParameters.DumpParameters();
			UE_LOG(LogNiagara, Log, TEXT("Update Parameters"));
			UpdateScript->GetVMExecutableData().Parameters.DumpParameters();
			UE_LOG(LogNiagara, Log, TEXT("Update RI Parameters"));
			UpdateScript->RapidIterationParameters.DumpParameters();
		}
#endif

		if (bSystemScriptsAreSynchronized == false || bEmitterScriptsAreSynchronized == false)
		{
			// Call modify here so that the system will resave the compile ids and script vm when running the resave
			// commandlet.  In normal post load, it will be ignored.
			Modify();
			RequestCompile(false);
		}

#if 0
		UE_LOG(LogNiagara, Log, TEXT("After"));
		for (FNiagaraEmitterHandle& EmitterHandle : EmitterHandles)
		{
			UE_LOG(LogNiagara, Log, TEXT("Emitter Handle: %s"), *EmitterHandle.GetUniqueInstanceName());
			UNiagaraScript* UpdateScript = EmitterHandle.GetInstance()->GetScript(ENiagaraScriptUsage::ParticleUpdateScript, FGuid());
			UNiagaraScript* SpawnScript = EmitterHandle.GetInstance()->GetScript(ENiagaraScriptUsage::ParticleSpawnScript, FGuid());
			UE_LOG(LogNiagara, Log, TEXT("Spawn Parameters"));
			SpawnScript->GetVMExecutableData().Parameters.DumpParameters();
			UE_LOG(LogNiagara, Log, TEXT("Spawn RI Parameters"));
			SpawnScript->RapidIterationParameters.DumpParameters();
			UE_LOG(LogNiagara, Log, TEXT("Update Parameters"));
			UpdateScript->GetVMExecutableData().Parameters.DumpParameters();
			UE_LOG(LogNiagara, Log, TEXT("Update RI Parameters"));
			UpdateScript->RapidIterationParameters.DumpParameters();
		}
#endif
	}
	if (GNiagaraForceSystemsToCookOutRapidIterationOnLoad == 1 && !bBakeOutRapidIteration)
	{
		WaitForCompilationComplete();
		bBakeOutRapidIteration = true;
		RequestCompile(false);
	}
#endif

	if ( FPlatformProperties::RequiresCookedData() )
	{
		bIsValidCached = IsValidInternal();
		bIsReadyToRunCached = IsReadyToRunInternal();
	}

	ResolveScalabilitySettings();

	ComputeEmittersExecutionOrder();

	ComputeRenderersDrawOrder();

	CacheFromCompiledData();

	//TODO: Move to serialized properties?
	UpdateDITickFlags();
	UpdateHasGPUEmitters();

	// Run task to prime pools this must happen on the GameThread
	if (PoolPrimeSize > 0 && MaxPoolSize > 0)
	{
		FNiagaraWorldManager::PrimePoolForAllWorlds(this);
	}
}

#if WITH_EDITORONLY_DATA
=======
#if WITH_EDITORONLY_DATA
	// We remove emitters and scripts on dedicated servers, so skip further work.
	const bool bIsDedicatedServer = !GIsClient && GIsServer;

	if (!GetOutermost()->bIsCookedForEditor && !bIsDedicatedServer)
	{		
		TArray<UNiagaraScript*> AllSystemScripts;
		UNiagaraScriptSourceBase* SystemScriptSource;
		if (SystemSpawnScript == nullptr)
		{
			SystemSpawnScript = NewObject<UNiagaraScript>(this, "SystemSpawnScript", RF_Transactional);
			SystemSpawnScript->SetUsage(ENiagaraScriptUsage::SystemSpawnScript);
			INiagaraModule& NiagaraModule = FModuleManager::GetModuleChecked<INiagaraModule>("Niagara");
			SystemScriptSource = NiagaraModule.GetEditorOnlyDataUtilities().CreateDefaultScriptSource(this);
			SystemSpawnScript->SetLatestSource(SystemScriptSource);
		}
		else
		{
			SystemSpawnScript->ConditionalPostLoad();
			SystemScriptSource = SystemSpawnScript->GetLatestSource();
		}
		AllSystemScripts.Add(SystemSpawnScript);

		if (SystemUpdateScript == nullptr)
		{
			SystemUpdateScript = NewObject<UNiagaraScript>(this, "SystemUpdateScript", RF_Transactional);
			SystemUpdateScript->SetUsage(ENiagaraScriptUsage::SystemUpdateScript);
			SystemUpdateScript->SetLatestSource(SystemScriptSource);
		}
		else
		{
			SystemUpdateScript->ConditionalPostLoad();
		}
		AllSystemScripts.Add(SystemUpdateScript);

		bool bSystemScriptsAreSynchronized = true;
		for (UNiagaraScript* SystemScript : AllSystemScripts)
		{
			bSystemScriptsAreSynchronized &= SystemScript->AreScriptAndSourceSynchronized();
		}

		bool bEmitterScriptsAreSynchronized = true;

#if 0
		UE_LOG(LogNiagara, Log, TEXT("PreMerger"));
		for (FNiagaraEmitterHandle& EmitterHandle : EmitterHandles)
		{
			UE_LOG(LogNiagara, Log, TEXT("Emitter Handle: %s"), *EmitterHandle.GetUniqueInstanceName());
			UNiagaraScript* UpdateScript = EmitterHandle.GetInstance()->GetScript(ENiagaraScriptUsage::ParticleUpdateScript, FGuid());
			UNiagaraScript* SpawnScript = EmitterHandle.GetInstance()->GetScript(ENiagaraScriptUsage::ParticleSpawnScript, FGuid());
			UE_LOG(LogNiagara, Log, TEXT("Spawn Parameters"));
			SpawnScript->GetVMExecutableData().Parameters.DumpParameters();
			UE_LOG(LogNiagara, Log, TEXT("Spawn RI Parameters"));
			SpawnScript->RapidIterationParameters.DumpParameters();
			UE_LOG(LogNiagara, Log, TEXT("Update Parameters"));
			UpdateScript->GetVMExecutableData().Parameters.DumpParameters();
			UE_LOG(LogNiagara, Log, TEXT("Update RI Parameters"));
			UpdateScript->RapidIterationParameters.DumpParameters();
		}
#endif

		for (FNiagaraEmitterHandle& EmitterHandle : EmitterHandles)
		{
			if (EmitterHandle.GetIsEnabled() && EmitterHandle.GetInstance() && !EmitterHandle.GetInstance()->AreAllScriptAndSourcesSynchronized())
			{
				bEmitterScriptsAreSynchronized = false;
			}
		}

		if (UNiagaraEmitter::GetForceCompileOnLoad())
		{
			ForceGraphToRecompileOnNextCheck();
			UE_LOG(LogNiagara, Log, TEXT("System %s being rebuilt because UNiagaraEmitter::GetForceCompileOnLoad() == true."), *GetPathName());
		}

		if (bSystemScriptsAreSynchronized == false && GEnableVerboseNiagaraChangeIdLogging)
		{
			UE_LOG(LogNiagara, Log, TEXT("System %s being compiled because there were changes to a system script Change ID."), *GetPathName());
		}

		if (bEmitterScriptsAreSynchronized == false && GEnableVerboseNiagaraChangeIdLogging)
		{
			UE_LOG(LogNiagara, Log, TEXT("System %s being compiled because there were changes to an emitter script Change ID."), *GetPathName());
		}

		if (EmitterCompiledData.Num() == 0 || EmitterCompiledData[0]->DataSetCompiledData.Variables.Num() == 0)
		{
			InitEmitterCompiledData();
		}

		if (SystemCompiledData.InstanceParamStore.ReadParameterVariables().Num() == 0 ||SystemCompiledData.DataSetCompiledData.Variables.Num() == 0)
		{
			InitSystemCompiledData();
		}

#if 0
		UE_LOG(LogNiagara, Log, TEXT("Before"));
		for (FNiagaraEmitterHandle& EmitterHandle : EmitterHandles)
		{
			UE_LOG(LogNiagara, Log, TEXT("Emitter Handle: %s"), *EmitterHandle.GetUniqueInstanceName());
			UNiagaraScript* UpdateScript = EmitterHandle.GetInstance()->GetScript(ENiagaraScriptUsage::ParticleUpdateScript, FGuid());
			UNiagaraScript* SpawnScript = EmitterHandle.GetInstance()->GetScript(ENiagaraScriptUsage::ParticleSpawnScript, FGuid());
			UE_LOG(LogNiagara, Log, TEXT("Spawn Parameters"));
			SpawnScript->GetVMExecutableData().Parameters.DumpParameters();
			UE_LOG(LogNiagara, Log, TEXT("Spawn RI Parameters"));
			SpawnScript->RapidIterationParameters.DumpParameters();
			UE_LOG(LogNiagara, Log, TEXT("Update Parameters"));
			UpdateScript->GetVMExecutableData().Parameters.DumpParameters();
			UE_LOG(LogNiagara, Log, TEXT("Update RI Parameters"));
			UpdateScript->RapidIterationParameters.DumpParameters();
		}
#endif

		if (bSystemScriptsAreSynchronized == false || bEmitterScriptsAreSynchronized == false)
		{
			// Call modify here so that the system will resave the compile ids and script vm when running the resave
			// commandlet.  In normal post load, it will be ignored.
			Modify();
			RequestCompile(false);
		}

#if 0
		UE_LOG(LogNiagara, Log, TEXT("After"));
		for (FNiagaraEmitterHandle& EmitterHandle : EmitterHandles)
		{
			UE_LOG(LogNiagara, Log, TEXT("Emitter Handle: %s"), *EmitterHandle.GetUniqueInstanceName());
			UNiagaraScript* UpdateScript = EmitterHandle.GetInstance()->GetScript(ENiagaraScriptUsage::ParticleUpdateScript, FGuid());
			UNiagaraScript* SpawnScript = EmitterHandle.GetInstance()->GetScript(ENiagaraScriptUsage::ParticleSpawnScript, FGuid());
			UE_LOG(LogNiagara, Log, TEXT("Spawn Parameters"));
			SpawnScript->GetVMExecutableData().Parameters.DumpParameters();
			UE_LOG(LogNiagara, Log, TEXT("Spawn RI Parameters"));
			SpawnScript->RapidIterationParameters.DumpParameters();
			UE_LOG(LogNiagara, Log, TEXT("Update Parameters"));
			UpdateScript->GetVMExecutableData().Parameters.DumpParameters();
			UE_LOG(LogNiagara, Log, TEXT("Update RI Parameters"));
			UpdateScript->RapidIterationParameters.DumpParameters();
		}
#endif
	}
	if (GNiagaraForceSystemsToCookOutRapidIterationOnLoad == 1 && !bBakeOutRapidIteration)
	{
		WaitForCompilationComplete();
		bBakeOutRapidIteration = true;
		RequestCompile(false);
	}
#endif

	if ( FPlatformProperties::RequiresCookedData() )
	{
		bIsValidCached = IsValidInternal();
		bIsReadyToRunCached = IsReadyToRunInternal();
	}

	ResolveScalabilitySettings();

	ComputeEmittersExecutionOrder();

	ComputeRenderersDrawOrder();

	CacheFromCompiledData();

	//TODO: Move to serialized properties?
	UpdateDITickFlags();
	UpdateHasGPUEmitters();

	// Run task to prime pools this must happen on the GameThread
	if (PoolPrimeSize > 0 && MaxPoolSize > 0)
	{
		FNiagaraWorldManager::PrimePoolForAllWorlds(this);
	}
}

#if WITH_EDITORONLY_DATA
>>>>>>> 6c1d3e16
bool UNiagaraSystem::UsesScript(const UNiagaraScript* Script) const
{
	EnsureFullyLoaded();
	if (SystemSpawnScript == Script ||
		SystemUpdateScript == Script)
	{
		return true;
	}

	for (FNiagaraEmitterHandle EmitterHandle : GetEmitterHandles())
	{
		if (EmitterHandle.GetInstance() && EmitterHandle.GetInstance()->UsesScript(Script))
		{
			return true;
		}
	}
	
	return false;
}

bool UNiagaraSystem::UsesEmitter(const UNiagaraEmitter* Emitter) const
{
	if (Emitter != nullptr)
	{
		for (const FNiagaraEmitterHandle& EmitterHandle : GetEmitterHandles())
		{
			if (EmitterHandle.UsesEmitter(*Emitter))
			{
				return true;
			}
		}
	}
	return false;
}

void UNiagaraSystem::RequestCompileForEmitter(UNiagaraEmitter* InEmitter)
{
	for (TObjectIterator<UNiagaraSystem> It; It; ++It)
	{
		UNiagaraSystem* Sys = *It;
		if (Sys && Sys->UsesEmitter(InEmitter))
		{
			Sys->RequestCompile(false);
		}
	}
}

void UNiagaraSystem::RecomputeExecutionOrderForEmitter(UNiagaraEmitter* InEmitter)
{
	for (TObjectIterator<UNiagaraSystem> It; It; ++It)
	{
		UNiagaraSystem* Sys = *It;
		if (Sys && Sys->UsesEmitter(InEmitter))
		{
			Sys->ComputeEmittersExecutionOrder();
		}
	}
}

void UNiagaraSystem::RecomputeExecutionOrderForDataInterface(class UNiagaraDataInterface* DataInterface)
{
	if (UNiagaraEmitter* Emitter = DataInterface->GetTypedOuter<UNiagaraEmitter>())
	{
		RecomputeExecutionOrderForEmitter(Emitter);
	}
	else
	{
		// In theory we should never hit this, but just incase let's handle it
		for (TObjectIterator<UNiagaraSystem> It; It; ++It)
		{
			if ( UNiagaraSystem* Sys = *It )
			{
				Sys->ComputeEmittersExecutionOrder();
			}
		}
	}
}

#endif

void UNiagaraSystem::Serialize(FArchive& Ar)
{
	Super::Serialize(Ar);

	Ar.UsingCustomVersion(FNiagaraCustomVersion::GUID);

	if (Ar.CustomVer(FNiagaraCustomVersion::GUID) >= FNiagaraCustomVersion::ChangeEmitterCompiledDataToSharedRefs)
	{
		UScriptStruct* NiagaraEmitterCompiledDataStruct = FNiagaraEmitterCompiledData::StaticStruct();

		int32 EmitterCompiledDataNum = 0;
		if (Ar.IsSaving())
		{
			EmitterCompiledDataNum = EmitterCompiledData.Num();
		}
		Ar << EmitterCompiledDataNum;

		if (Ar.IsLoading())
		{
			// Clear out EmitterCompiledData when loading or else we will end up with duplicate entries. 
			EmitterCompiledData.Reset();
		}
		for (int32 EmitterIndex = 0; EmitterIndex < EmitterCompiledDataNum; ++EmitterIndex)
		{
			if (Ar.IsLoading())
			{
				EmitterCompiledData.Add(MakeShared<FNiagaraEmitterCompiledData>());
			}

			NiagaraEmitterCompiledDataStruct->SerializeTaggedProperties(Ar, (uint8*)&ConstCastSharedRef<FNiagaraEmitterCompiledData>(EmitterCompiledData[EmitterIndex]).Get(), NiagaraEmitterCompiledDataStruct, nullptr);
		}
	}

#if WITH_EDITOR
	if (GIsCookerLoadingPackage && Ar.IsLoading())
	{
		bBakeOutRapidIteration = bBakeOutRapidIteration || bBakeOutRapidIterationOnCook;
		bTrimAttributes = bTrimAttributes || bTrimAttributesOnCook;

		bDisableAllDebugSwitches = true;
	}
#endif
}

#if WITH_EDITOR

void UNiagaraSystem::PreEditChange(FProperty* PropertyThatWillChange)
{
	Super::PreEditChange(PropertyThatWillChange);

	if (PropertyThatWillChange && PropertyThatWillChange->GetFName() == GET_MEMBER_NAME_CHECKED(UNiagaraSystem, EffectType))
	{
		UpdateContext.SetDestroyOnAdd(true);
		UpdateContext.Add(this, false);
	}
}

void UNiagaraSystem::PostEditChangeProperty(struct FPropertyChangedEvent& PropertyChangedEvent)
{
	Super::PostEditChangeProperty(PropertyChangedEvent);

	ThumbnailImageOutOfDate = true;

	if (PropertyChangedEvent.Property != nullptr)
	{
		if (PropertyChangedEvent.Property->GetFName() == GET_MEMBER_NAME_CHECKED(UNiagaraSystem, WarmupTickCount))
		{
			//Set the WarmupTime to feed back to the user.
			WarmupTime = WarmupTickCount * WarmupTickDelta;
		}
		else if (PropertyChangedEvent.Property->GetFName() == GET_MEMBER_NAME_CHECKED(UNiagaraSystem, WarmupTime))
		{
			//Set the WarmupTickCount to feed back to the user.
			if (FMath::IsNearlyZero(WarmupTickDelta))
			{
				WarmupTickDelta = 0.0f;
			}
			else
			{
				WarmupTickCount = WarmupTime / WarmupTickDelta;
				WarmupTime = WarmupTickDelta * WarmupTickCount;
			}
		}
	}
	else
	{
		// User parameter values may have changed off of Undo/Redo, which calls this with a nullptr, so we need to propagate those. 
		// The editor may no longer be open, so we should do this within the system to properly propagate.
		ExposedParameters.PostGenericEditChange();
	}

	UpdateDITickFlags();
	UpdateHasGPUEmitters();
	ResolveScalabilitySettings();

	UpdateContext.CommitUpdate();

	static FName SkipReset = TEXT("SkipSystemResetOnChange");
	bool bPropertyHasSkip = PropertyChangedEvent.Property && PropertyChangedEvent.Property->HasMetaData(SkipReset);
	bool bMemberHasSkip = PropertyChangedEvent.MemberProperty && PropertyChangedEvent.MemberProperty->HasMetaData(SkipReset);
	if (!bPropertyHasSkip && !bMemberHasSkip)
	{
		OnSystemPostEditChangeDelegate.Broadcast(this);
	}
}
#endif 

void UNiagaraSystem::PostLoad()
{
	Super::PostLoad();

#if WITH_EDITORONLY_DATA
	PostLoadDefinitionsSubscriptions();
#endif

	// Workaround for UE-104235 where a CDO loads a NiagaraSystem before the NiagaraModule has had a chance to load
	// We force the module to load here we makes sure the type registry, etc, is all setup in time.
	static bool bLoadChecked = false;
	if ( !bLoadChecked )
	{
		// We don't implement IsPostLoadThreadSafe so should be on the GT, but let's not assume.
		if ( ensure(IsInGameThread()) )
		{
			bLoadChecked = true;
			FModuleManager::LoadModuleChecked<INiagaraModule>("Niagara");
		}
	}

	ExposedParameters.PostLoad();
	ExposedParameters.SanityCheckData();

	SystemCompiledData.InstanceParamStore.PostLoad();

	if (GIsEditor)
	{
		SetFlags(RF_Transactional);
	}

	// Previously added emitters didn't have their stand alone and public flags cleared so
	// they 'leak' into the system package.  Clear the flags here so they can be collected
	// during the next save.
	UPackage* PackageOuter = Cast<UPackage>(GetOuter());
	if (PackageOuter != nullptr && HasAnyFlags(RF_Public | RF_Standalone))
	{
		TArray<UObject*> ObjectsInPackage;
		GetObjectsWithPackage(PackageOuter, ObjectsInPackage);
		for (UObject* ObjectInPackage : ObjectsInPackage)
		{
			UNiagaraEmitter* Emitter = Cast<UNiagaraEmitter>(ObjectInPackage);
			if (Emitter != nullptr)
			{
				Emitter->ConditionalPostLoad();
				Emitter->ClearFlags(RF_Standalone | RF_Public);
			}
		}
	}

	const int32 NiagaraVer = GetLinkerCustomVersion(FNiagaraCustomVersion::GUID);
	if (NiagaraVer < FNiagaraCustomVersion::PlatformScalingRefactor)
	{
		for (int32 DL = 0; DL < ScalabilityOverrides_DEPRECATED.Num(); ++DL)
		{
			FNiagaraSystemScalabilityOverride& LegacyOverride = ScalabilityOverrides_DEPRECATED[DL];
			FNiagaraSystemScalabilityOverride& NewOverride = SystemScalabilityOverrides.Overrides.AddDefaulted_GetRef();
			NewOverride = LegacyOverride;
			NewOverride.Platforms = FNiagaraPlatformSet(FNiagaraPlatformSet::CreateQualityLevelMask(DL));
		}
	}

#if UE_EDITOR
	ExposedParameters.RecreateRedirections();
#endif

	FGraphEventArray EmitterPrerequisiteTasks;
	for (FNiagaraEmitterHandle& EmitterHandle : EmitterHandles)
	{
#if WITH_EDITORONLY_DATA
		EmitterHandle.ConditionalPostLoad(NiagaraVer);
#else
		if (UNiagaraEmitter* NiagaraEmitter = EmitterHandle.GetInstance())
		{
			NiagaraEmitter->ConditionalPostLoad();
		}
#endif
		if (UNiagaraEmitter* NiagaraEmitter = EmitterHandle.GetInstance())
		{
			EmitterPrerequisiteTasks.Add(NiagaraEmitter->UpdateTaskRef);
<<<<<<< HEAD
		}
	}
	
#if WITH_EDITORONLY_DATA
	if (EditorData == nullptr)
	{
		INiagaraModule& NiagaraModule = FModuleManager::GetModuleChecked<INiagaraModule>("Niagara");
		EditorData = NiagaraModule.GetEditorOnlyDataUtilities().CreateDefaultEditorData(this);
	}
	else
	{
		EditorData->PostLoadFromOwner(this);
	}

	if (EditorParameters == nullptr)
	{
		INiagaraModule& NiagaraModule = FModuleManager::GetModuleChecked<INiagaraModule>("Niagara");
		EditorParameters = NiagaraModule.GetEditorOnlyDataUtilities().CreateDefaultEditorParameters(this);
	}

	// Synchronize with parameter definitions
	// First force sync with all definitions in the DefaultLinkedParameterDefinitions array.
	const UNiagaraSettings* Settings = GetDefault<UNiagaraSettings>();
	check(Settings);
	TArray<FGuid> DefaultDefinitionsUniqueIds;
	for (const FSoftObjectPath& DefaultLinkedParameterDefinitionObjPath : Settings->DefaultLinkedParameterDefinitions)
	{
		UNiagaraParameterDefinitionsBase* DefaultLinkedParameterDefinitions = Cast<UNiagaraParameterDefinitionsBase>(DefaultLinkedParameterDefinitionObjPath.TryLoad());
		if (DefaultLinkedParameterDefinitions == nullptr)
		{
			continue;
		}
		DefaultDefinitionsUniqueIds.Add(DefaultLinkedParameterDefinitions->GetDefinitionsUniqueId());
		const bool bDoNotAssertIfAlreadySubscribed = true;
		SubscribeToParameterDefinitions(DefaultLinkedParameterDefinitions, bDoNotAssertIfAlreadySubscribed);
	}
	FSynchronizeWithParameterDefinitionsArgs Args;
	Args.SpecificDefinitionsUniqueIds = DefaultDefinitionsUniqueIds;
	Args.bForceSynchronizeDefinitions = true;
	Args.bSubscribeAllNameMatchParameters = true;
	SynchronizeWithParameterDefinitions(Args);

	// After forcing syncing all DefaultLinkedParameterDefinitions, call SynchronizeWithParameterDefinitions again to sync with all definitions the system was already subscribed to, and do not force the sync.
	SynchronizeWithParameterDefinitions();
	
	// see the equivalent in NiagaraEmitter for details
	if(bIsTemplateAsset_DEPRECATED)
=======
		}
	}
	
#if WITH_EDITORONLY_DATA
	if (EditorData == nullptr)
	{
		INiagaraModule& NiagaraModule = FModuleManager::GetModuleChecked<INiagaraModule>("Niagara");
		EditorData = NiagaraModule.GetEditorOnlyDataUtilities().CreateDefaultEditorData(this);
	}
	else
>>>>>>> 6c1d3e16
	{
		EditorData->PostLoadFromOwner(this);
	}
	
#endif // WITH_EDITORONLY_DATA

	// we are not yet finished, but we do the rest of the work after postload in a separate task
	UpdateTaskRef = TGraphTask<FNiagaraSystemUpdateTask>::CreateTask(&EmitterPrerequisiteTasks).ConstructAndDispatchWhenReady(this);
}

#if WITH_EDITORONLY_DATA

UNiagaraEditorDataBase* UNiagaraSystem::GetEditorData()
{
	return EditorData;
}

const UNiagaraEditorDataBase* UNiagaraSystem::GetEditorData() const
{
	return EditorData;
}

UNiagaraEditorParametersAdapterBase* UNiagaraSystem::GetEditorParameters()
{
	return EditorParameters;
}

bool UNiagaraSystem::ReferencesInstanceEmitter(UNiagaraEmitter& Emitter)
{
	if (&Emitter == nullptr)
	{
		return false;
	}

	for (FNiagaraEmitterHandle& Handle : EmitterHandles)
	{
		if (&Emitter == Handle.GetInstance())
		{
			return true;
		}
	}
	return false;
}

void UNiagaraSystem::RefreshSystemParametersFromEmitter(const FNiagaraEmitterHandle& EmitterHandle)
{
	InitEmitterCompiledData();
	if (ensureMsgf(EmitterHandles.ContainsByPredicate([=](const FNiagaraEmitterHandle& OwnedEmitterHandle) { return OwnedEmitterHandle.GetId() == EmitterHandle.GetId(); }),
		TEXT("Can't refresh parameters from an emitter handle this system doesn't own.")))
	{
		if (EmitterHandle.GetInstance())
		{
			EmitterHandle.GetInstance()->EmitterSpawnScriptProps.Script->RapidIterationParameters.CopyParametersTo(
				SystemSpawnScript->RapidIterationParameters, false, FNiagaraParameterStore::EDataInterfaceCopyMethod::None);
			EmitterHandle.GetInstance()->EmitterUpdateScriptProps.Script->RapidIterationParameters.CopyParametersTo(
				SystemUpdateScript->RapidIterationParameters, false, FNiagaraParameterStore::EDataInterfaceCopyMethod::None);
		}
	}
}

void UNiagaraSystem::RemoveSystemParametersForEmitter(const FNiagaraEmitterHandle& EmitterHandle)
{
	InitEmitterCompiledData();
	if (ensureMsgf(EmitterHandles.ContainsByPredicate([=](const FNiagaraEmitterHandle& OwnedEmitterHandle) { return OwnedEmitterHandle.GetId() == EmitterHandle.GetId(); }),
		TEXT("Can't remove parameters for an emitter handle this system doesn't own.")))
	{
		if (EmitterHandle.GetInstance())
		{
			EmitterHandle.GetInstance()->EmitterSpawnScriptProps.Script->RapidIterationParameters.RemoveParameters(SystemSpawnScript->RapidIterationParameters);
			EmitterHandle.GetInstance()->EmitterUpdateScriptProps.Script->RapidIterationParameters.RemoveParameters(SystemUpdateScript->RapidIterationParameters);
		}
	}
}
#endif


const TArray<FNiagaraEmitterHandle>& UNiagaraSystem::GetEmitterHandles()
{
	return EmitterHandles;
}

const TArray<FNiagaraEmitterHandle>& UNiagaraSystem::GetEmitterHandles()const
{
	return EmitterHandles;
}

bool UNiagaraSystem::IsReadyToRunInternal() const
{
	//TODO: Ideally we'd never even load Niagara assets on the server but this is a larger issue. Tracked in FORT-342580
	if (!FApp::CanEverRender())
	{
		return false;
	}

	EnsureFullyLoaded();
	if (!SystemSpawnScript || !SystemUpdateScript)
	{
		if (FPlatformProperties::RequiresCookedData())
		{
			UE_LOG(LogNiagara, Warning, TEXT("%s IsReadyToRunInternal() failed due to missing SystemScript.  Spawn[%s] Update[%s]"),
				*GetFullName(),
				SystemSpawnScript ? *SystemSpawnScript->GetName() : TEXT("<none>"),
				SystemUpdateScript ? *SystemUpdateScript->GetName() : TEXT("<none>"));
		}

		return false;
	}

#if WITH_EDITORONLY_DATA
	if (HasOutstandingCompilationRequests())
	{
		return false;
	}

	/* Check that our post compile data is in sync with the current emitter handles count. If we have just added a new emitter handle, we will not have any outstanding compilation requests as the new compile
	 * will not be added to the outstanding compilation requests until the next tick.
	 */
	if (EmitterHandles.Num() != EmitterCompiledData.Num())
	{
		return false;
	}
#endif

	if (SystemSpawnScript->IsScriptCompilationPending(false) || 
		SystemUpdateScript->IsScriptCompilationPending(false))
	{
		return false;
	}

	const int32 EmitterCount = EmitterHandles.Num();
	for (int32 EmitterIt = 0; EmitterIt < EmitterCount; ++EmitterIt)
	{
		const FNiagaraEmitterHandle& Handle = EmitterHandles[EmitterIt];
		if (Handle.GetInstance() && !Handle.GetInstance()->IsReadyToRun())
		{
			if (FPlatformProperties::RequiresCookedData())
			{
				UE_LOG(LogNiagara, Warning, TEXT("%s IsReadyToRunInternal() failed due to Emitter not being ready to run.  Emitter #%d - %s"),
					*GetFullName(),
					EmitterIt,
					Handle.GetInstance() ? *Handle.GetInstance()->GetUniqueEmitterName() : TEXT("<none>"));
			}

			return false;
		}
	}

	// SystemSpawnScript and SystemUpdateScript needs to agree on the attributes of the datasets
	// Outside of DDC weirdness it's unclear how they can get out of sync, but this is a precaution to make sure that mismatched scripts won't run
	if (SystemSpawnScript->GetVMExecutableData().Attributes != SystemUpdateScript->GetVMExecutableData().Attributes)
	{
		if (FPlatformProperties::RequiresCookedData())
		{
			UE_LOG(LogNiagara, Warning, TEXT("%s IsReadyToRunInternal() failed due to mismatch between System spawn and update script attributes."), *GetFullName());
		}

		return false;
	}

	return true;
}

void UNiagaraSystem::GetAssetRegistryTags(TArray<FAssetRegistryTag>& OutTags) const
{
	EnsureFullyLoaded();
#if WITH_EDITOR
	OutTags.Add(FAssetRegistryTag("HasGPUEmitter", HasAnyGPUEmitters() ? TEXT("True") : TEXT("False"), FAssetRegistryTag::TT_Alphabetical));

	const float BoundsSize = FixedBounds.GetSize().GetMax();
	OutTags.Add(FAssetRegistryTag("FixedBoundsSize", bFixedBounds ? FString::Printf(TEXT("%.2f"), BoundsSize) : FString(TEXT("None")), FAssetRegistryTag::TT_Numerical));

	OutTags.Add(FAssetRegistryTag("NumEmitters", LexToString(EmitterHandles.Num()), FAssetRegistryTag::TT_Numerical));

	uint32 GPUSimsMissingFixedBounds = 0;

	// Gather up generic NumActive values
	uint32 NumActiveEmitters = 0;
	uint32 NumActiveRenderers = 0;
	TArray<const UNiagaraRendererProperties*> ActiveRenderers;
	for (const FNiagaraEmitterHandle& Handle : EmitterHandles)
	{
		if (Handle.GetIsEnabled())
		{

			NumActiveEmitters++;
			const UNiagaraEmitter* Emitter = Handle.GetInstance();
			if (Emitter)
			{
				// Only register fixed bounds requirement for GPU if the system itself isn't fixed bounds.
				if (bFixedBounds == false && Emitter->bFixedBounds == false && Emitter->SimTarget == ENiagaraSimTarget::GPUComputeSim)
				{
					GPUSimsMissingFixedBounds++;
				}

				for (const UNiagaraRendererProperties* Props : Emitter->GetRenderers())
				{
					if (Props)
					{
						NumActiveRenderers++;
						ActiveRenderers.Add(Props);
					}
				}
			}
		}
	}

	OutTags.Add(FAssetRegistryTag("ActiveEmitters", LexToString(NumActiveEmitters), FAssetRegistryTag::TT_Numerical));
	OutTags.Add(FAssetRegistryTag("ActiveRenderers", LexToString(NumActiveRenderers), FAssetRegistryTag::TT_Numerical));
	OutTags.Add(FAssetRegistryTag("GPUSimsMissingFixedBounds", LexToString(GPUSimsMissingFixedBounds), FAssetRegistryTag::TT_Numerical));
	OutTags.Add(FAssetRegistryTag("EffectType", EffectType != nullptr ? EffectType->GetName() : FString(TEXT("None")), FAssetRegistryTag::TT_Alphabetical));
	OutTags.Add(FAssetRegistryTag("WarmupTime", LexToString(WarmupTime), FAssetRegistryTag::TT_Numerical));
	OutTags.Add(FAssetRegistryTag("HasOverrideScalabilityForSystem", bOverrideScalabilitySettings ? TEXT("True") : TEXT("False"), FAssetRegistryTag::TT_Alphabetical));
	OutTags.Add(FAssetRegistryTag("HasDIsWithPostSimulateTick", bHasDIsWithPostSimulateTick ? TEXT("True") : TEXT("False"), FAssetRegistryTag::TT_Alphabetical));
	OutTags.Add(FAssetRegistryTag("NeedsSortedSignificanceCull", bNeedsSortedSignificanceCull ? TEXT("True") : TEXT("False"), FAssetRegistryTag::TT_Alphabetical));

	// Gather up NumActive emitters based off of quality level.
	const UNiagaraSettings* Settings = GetDefault<UNiagaraSettings>();
	if (Settings)
	{
		int32 NumQualityLevels = Settings->QualityLevels.Num();
		TArray<int32> QualityLevelsNumActive;
		QualityLevelsNumActive.AddZeroed(NumQualityLevels);

		for (const FNiagaraEmitterHandle& Handle : EmitterHandles)
		{
			if (Handle.GetIsEnabled())
			{
				const UNiagaraEmitter* Emitter = Handle.GetInstance();
				if (Emitter)
				{
					for (int32 i = 0; i < NumQualityLevels; i++)
					{
						if (Emitter->Platforms.IsEffectQualityEnabled(i))
						{
							QualityLevelsNumActive[i]++;
						}
					}
				}
			}
		}

		for (int32 i = 0; i < NumQualityLevels; i++)
		{
			FString QualityLevelKey = Settings->QualityLevels[i].ToString() + TEXT("Emitters");
			OutTags.Add(FAssetRegistryTag(*QualityLevelKey, LexToString(QualityLevelsNumActive[i]), FAssetRegistryTag::TT_Numerical));
		}
	}


	TMap<FName, uint32> NumericKeys;
	TMap<FName, FString> StringKeys;

	// Gather up custom asset tags for  RendererProperties
	{
		TArray<UClass*> RendererClasses;
		GetDerivedClasses(UNiagaraRendererProperties::StaticClass(), RendererClasses);

		for (UClass* RendererClass : RendererClasses)
		{
			const UNiagaraRendererProperties* PropDefault = RendererClass->GetDefaultObject< UNiagaraRendererProperties>();
			if (PropDefault)
			{
				PropDefault->GetAssetTagsForContext(this, ActiveRenderers, NumericKeys, StringKeys);
			}
		}
	}

	// Gather up custom asset tags for DataInterfaces
	{
		TArray<const UNiagaraDataInterface*> DataInterfaces;
		auto AddDIs = [&](UNiagaraScript* Script)
		{
			if (Script)
			{
				for (FNiagaraScriptDataInterfaceCompileInfo& Info : Script->GetVMExecutableData().DataInterfaceInfo)
				{
					UNiagaraDataInterface* DefaultDataInterface = Info.GetDefaultDataInterface();
					DataInterfaces.AddUnique(DefaultDataInterface);
				}
			}
		};

		AddDIs(SystemSpawnScript);
		AddDIs(SystemUpdateScript);
		for (const FNiagaraEmitterHandle& Handle : EmitterHandles)
		{
			if (Handle.GetIsEnabled())
			{
				if (UNiagaraEmitter* Emitter = Handle.GetInstance())
				{
					TArray<UNiagaraScript*> Scripts;
					Emitter->GetScripts(Scripts);
					for (UNiagaraScript* Script : Scripts)
					{
						AddDIs(Script);
					}
				}
			}
		}

		TArray<UClass*> DIClasses;
		GetDerivedClasses(UNiagaraDataInterface::StaticClass(), DIClasses);

		for (UClass* DIClass : DIClasses)
		{
			const UNiagaraDataInterface* PropDefault = DIClass->GetDefaultObject< UNiagaraDataInterface>();
			if (PropDefault)
			{
				PropDefault->GetAssetTagsForContext(this, DataInterfaces, NumericKeys, StringKeys);
			}
		}
		OutTags.Add(FAssetRegistryTag("ActiveDIs", LexToString(DataInterfaces.Num()), FAssetRegistryTag::TT_Numerical));
	}


	// Now propagate the custom numeric and string tags from the DataInterfaces and RendererProperties above
	auto NumericIter = NumericKeys.CreateConstIterator();
	while (NumericIter)
	{

		OutTags.Add(FAssetRegistryTag(NumericIter.Key(), LexToString(NumericIter.Value()), FAssetRegistryTag::TT_Numerical));
		++NumericIter;
	}

	auto StringIter = StringKeys.CreateConstIterator();
	while (StringIter)
	{

		OutTags.Add(FAssetRegistryTag(StringIter.Key(), LexToString(StringIter.Value()), FAssetRegistryTag::TT_Alphabetical));
		++StringIter;
	}

	// TemplateSpecialization
	FName TemplateSpecificationName = GET_MEMBER_NAME_CHECKED(UNiagaraSystem, TemplateSpecification);
	FText TemplateSpecializationValueString = StaticEnum<ENiagaraScriptTemplateSpecification>()->GetDisplayNameTextByValue((int64) TemplateSpecification);
	OutTags.Add(FAssetRegistryTag(TemplateSpecificationName, TemplateSpecializationValueString.ToString(), FAssetRegistryTag::TT_Alphabetical));

	/*for (const UNiagaraDataInterface* DI : DataInterfaces)
	{
		FString ClassName;
		DI->GetClass()->GetName(ClassName);
		OutTags.Add(FAssetRegistryTag(*(TEXT("bHas")+ClassName), TEXT("True"), FAssetRegistryTag::TT_Alphabetical));
	}*/


	//OutTags.Add(FAssetRegistryTag("CPUCollision", UsesCPUCollision() ? TEXT("True") : TEXT("False"), FAssetRegistryTag::TT_Alphabetical));
	//OutTags.Add(FAssetRegistryTag("Looping", bAnyEmitterLoopsForever ? TEXT("True") : TEXT("False"), FAssetRegistryTag::TT_Alphabetical));
	//OutTags.Add(FAssetRegistryTag("Immortal", IsImmortal() ? TEXT("True") : TEXT("False"), FAssetRegistryTag::TT_Alphabetical));
	//OutTags.Add(FAssetRegistryTag("Becomes Zombie", WillBecomeZombie() ? TEXT("True") : TEXT("False"), FAssetRegistryTag::TT_Alphabetical));
	//OutTags.Add(FAssetRegistryTag("CanBeOccluded", OcclusionBoundsMethod == EParticleSystemOcclusionBoundsMethod::EPSOBM_None ? TEXT("False") : TEXT("True"), FAssetRegistryTag::TT_Alphabetical));

#endif
	Super::GetAssetRegistryTags(OutTags);
}

#if WITH_EDITORONLY_DATA
bool UNiagaraSystem::HasOutstandingCompilationRequests(bool bIncludingGPUShaders) const
{
	if (ActiveCompilations.Num() > 0)
	{
		return true;
	}

	// the above check only handles the VM script generation, and so GPU compute script compilation can still
	// be underway, so we'll check for that explicitly, only when needed, so that we don't burden the user with excessive compiles
	if (bIncludingGPUShaders)
	{
		for (const FNiagaraEmitterHandle& EmitterHandle : GetEmitterHandles())
		{
			if (const UNiagaraEmitter* Emitter = EmitterHandle.GetInstance())
			{
				if (const UNiagaraScript* GPUComputeScript = Emitter->GetGPUComputeScript())
				{
					if (const FNiagaraShaderScript* ShaderScript = GPUComputeScript->GetRenderThreadScript())
					{
						if (!ShaderScript->IsCompilationFinished())
						{
							return true;
						}
					}
				}
			}
		}
	}

	return false;
}
#endif

bool UNiagaraSystem::ComputeEmitterPriority(int32 EmitterIdx, TArray<int32, TInlineAllocator<32>>& EmitterPriorities, const TBitArray<TInlineAllocator<32>>& EmitterDependencyGraph)
{
	// Mark this node as being evaluated.
	EmitterPriorities[EmitterIdx] = 0;

	int32 MaxPriority = 0;

	// Examine all the nodes we depend on. We must run after all of them, so our priority
	// will be 1 higher than the maximum priority of all our dependencies.
	const int32 NumEmitters = EmitterHandles.Num();
	int32 DepStartIndex = EmitterIdx * NumEmitters;
	TConstSetBitIterator<TInlineAllocator<32>> DepIt(EmitterDependencyGraph, DepStartIndex);
	while (DepIt.GetIndex() < DepStartIndex + NumEmitters)
	{
		int32 OtherEmitterIdx = DepIt.GetIndex() - DepStartIndex;

		// This can't happen, because we explicitly skip self-dependencies when building the edge table.
		checkSlow(OtherEmitterIdx != EmitterIdx);

		if (EmitterPriorities[OtherEmitterIdx] == 0)
		{
			// This node is currently being evaluated, which means we've found a cycle.
			return false;
		}

		if (EmitterPriorities[OtherEmitterIdx] < 0)
		{
			// Node not evaluated yet, recurse.
			if (!ComputeEmitterPriority(OtherEmitterIdx, EmitterPriorities, EmitterDependencyGraph))
			{
				return false;
			}
		}

		if (MaxPriority < EmitterPriorities[OtherEmitterIdx])
		{
			MaxPriority = EmitterPriorities[OtherEmitterIdx];
		}

		++DepIt;
	}

	EmitterPriorities[EmitterIdx] = MaxPriority + 1;
	return true;
}

void UNiagaraSystem::FindEventDependencies(UNiagaraEmitter* Emitter, TArray<UNiagaraEmitter*>& Dependencies)
{
	if (!Emitter)
	{
		return;
	}

	const TArray<FNiagaraEventScriptProperties>& EventHandlers = Emitter->GetEventHandlers();
	for (const FNiagaraEventScriptProperties& Handler : EventHandlers)
	{
		// An empty ID means the event reads from the same emitter, so we don't need to record a dependency.
		if (!Handler.SourceEmitterID.IsValid())
		{
			continue;
		}

		// Look for the ID in the list of emitter handles from the system object.
		FString SourceEmitterIDName = Handler.SourceEmitterID.ToString();
		for (int EmitterIdx = 0; EmitterIdx < EmitterHandles.Num(); ++EmitterIdx)
		{
			FName EmitterIDName = EmitterHandles[EmitterIdx].GetIdName();
			if (EmitterIDName.ToString() == SourceEmitterIDName)
			{
				// The Emitters array is in the same order as the EmitterHandles array.
				UNiagaraEmitter* Sender = EmitterHandles[EmitterIdx].GetInstance();
				Dependencies.Add(Sender);
				break;
			}
		}
	}
}

void UNiagaraSystem::FindDataInterfaceDependencies(UNiagaraEmitter* Emitter, UNiagaraScript* Script, TArray<UNiagaraEmitter*>& Dependencies)
{
	if (const FNiagaraScriptExecutionParameterStore* ParameterStore = Script->GetExecutionReadyParameterStore(Emitter->SimTarget))
	{
		if (Emitter->SimTarget == ENiagaraSimTarget::CPUSim)
		{
			for (UNiagaraDataInterface* DataInterface : ParameterStore->GetDataInterfaces())
			{
				DataInterface->GetEmitterDependencies(this, Dependencies);
			}
		}
		else
		{
			const TArray<UNiagaraDataInterface*>& StoreDataInterfaces = ParameterStore->GetDataInterfaces();
			if (StoreDataInterfaces.Num() > 0)
			{
				auto FindCachedDefaultDI =
					[](UNiagaraScript* Script, const FNiagaraVariable& Variable) -> UNiagaraDataInterface*
				{
					if (Script)
					{
						for (FNiagaraScriptDataInterfaceInfo& DataInterfaceInfo : Script->GetCachedDefaultDataInterfaces())
						{
							if ((Variable.GetType() == DataInterfaceInfo.Type) && (Variable.GetName() == DataInterfaceInfo.RegisteredParameterMapWrite))
							{
								return DataInterfaceInfo.DataInterface;
							}
						}
					}
					return nullptr;
				};

				for (const FNiagaraVariableWithOffset& Variable : ParameterStore->ReadParameterVariables())
				{
					if (!Variable.IsDataInterface())
					{
						continue;
					}

					if (UNiagaraDataInterface* DefaultDI = FindCachedDefaultDI(SystemSpawnScript, Variable))
					{
						DefaultDI->GetEmitterDependencies(this, Dependencies);
						continue;
					}

					if (UNiagaraDataInterface* DefaultDI = FindCachedDefaultDI(SystemUpdateScript, Variable))
					{
						DefaultDI->GetEmitterDependencies(this, Dependencies);
						continue;
					}

					StoreDataInterfaces[Variable.Offset]->GetEmitterDependencies(this, Dependencies);
				}
			}
		}
	}
}

void UNiagaraSystem::ComputeEmittersExecutionOrder()
{
	const int32 NumEmitters = EmitterHandles.Num();

	TArray<int32, TInlineAllocator<32>> EmitterPriorities;
	TBitArray<TInlineAllocator<32>> EmitterDependencyGraph;

	EmitterExecutionOrder.SetNum(NumEmitters);
	EmitterPriorities.SetNum(NumEmitters);
	EmitterDependencyGraph.Init(false, NumEmitters * NumEmitters);

	TArray<UNiagaraEmitter*> EmitterDependencies;
	EmitterDependencies.Reserve(3 * NumEmitters);

	RendererPostTickOrder.Reset();
	RendererCompletionOrder.Reset();

	bool bHasEmitterDependencies = false;
	uint32 SystemRendererIndex = 0;
	for (int32 EmitterIdx = 0; EmitterIdx < NumEmitters; ++EmitterIdx)
	{
		const FNiagaraEmitterHandle& EmitterHandle = EmitterHandles[EmitterIdx];
		UNiagaraEmitter* Emitter = EmitterHandle.GetInstance();

		EmitterExecutionOrder[EmitterIdx].EmitterIndex = EmitterIdx;
		EmitterPriorities[EmitterIdx] = -1;

		if (Emitter == nullptr)
		{
			continue;
		}

		if (!EmitterHandle.GetIsEnabled())
		{
			Emitter->ForEachEnabledRenderer([&] (const UNiagaraRendererProperties*) { ++SystemRendererIndex; });
			continue;
		}

		EmitterDependencies.SetNum(0, false);

		if (Emitter->SimTarget == ENiagaraSimTarget::GPUComputeSim && Emitter->GetGPUComputeScript())
		{
			// GPU emitters have a combined execution context for spawn and update.
			FindDataInterfaceDependencies(Emitter, Emitter->GetGPUComputeScript(), EmitterDependencies);
		}
		else
		{
			// CPU emitters have separate contexts for spawn and update, so we need to gather DIs from both. They also support events,
			// so we need to look at the event sources for extra dependencies.
			FindDataInterfaceDependencies(Emitter, Emitter->SpawnScriptProps.Script, EmitterDependencies);
			FindDataInterfaceDependencies(Emitter, Emitter->UpdateScriptProps.Script, EmitterDependencies);
			FindEventDependencies(Emitter, EmitterDependencies);
		}

		// Map the pointers returned by the emitter to indices inside the Emitters array. This is O(N^2), but we expect
		// to have few dependencies, so in practice it should be faster than a TMap. If it gets out of hand, we can also
		// ask the DIs to give us indices directly, since they probably got the pointers by scanning the array we gave them
		// through GetEmitters() anyway.
		for (int32 DepIdx = 0; DepIdx < EmitterDependencies.Num(); ++DepIdx)
		{
			for (int32 OtherEmitterIdx = 0; OtherEmitterIdx < NumEmitters; ++OtherEmitterIdx)
			{
				if (EmitterDependencies[DepIdx] == EmitterHandles[OtherEmitterIdx].GetInstance())
				{
					const bool HasSourceEmitter = EmitterHandles[EmitterIdx].GetInstance() != nullptr;
					const bool HasDependentEmitter = EmitterHandles[OtherEmitterIdx].GetInstance() != nullptr;

					// check to see if the emitter we're dependent on may have been culled during the cook
					if (HasSourceEmitter && !HasDependentEmitter)
					{
						UE_LOG(LogNiagara, Error, TEXT("Emitter[%s] depends on Emitter[%s] which is not available (has scalability removed it during a cook?)."),
							*EmitterHandles[EmitterIdx].GetName().ToString(),
							*EmitterHandles[OtherEmitterIdx].GetName().ToString());
					}

					// Some DIs might read from the same emitter they're applied to. We don't care about dependencies on self.
					if (EmitterIdx != OtherEmitterIdx)
					{
						EmitterDependencyGraph.SetRange(EmitterIdx * NumEmitters + OtherEmitterIdx, 1, true);
						bHasEmitterDependencies = true;
					}
					break;
				}
			}
		}

		// Determine renderer execution order for PostTick and Completion for any renderers that opt into it
		for (int32 RendererIndex = 0; RendererIndex < Emitter->GetRenderers().Num(); ++RendererIndex)
		{
			const UNiagaraRendererProperties* Renderer = Emitter->GetRenderers()[RendererIndex];
			if (Renderer && Renderer->GetIsEnabled() && Renderer->IsSimTargetSupported(Emitter->SimTarget))
			{
				FNiagaraRendererExecutionIndex ExecutionIndex;
				ExecutionIndex.EmitterIndex = EmitterIdx;
				ExecutionIndex.EmitterRendererIndex = RendererIndex;
				ExecutionIndex.SystemRendererIndex = SystemRendererIndex;

				if (Renderer->NeedsSystemPostTick())
				{
					RendererPostTickOrder.Add(ExecutionIndex);
				}
				if (Renderer->NeedsSystemCompletion())
				{
					RendererCompletionOrder.Add(ExecutionIndex);
				}
				++SystemRendererIndex;
			}
		}
	}

	if (bHasEmitterDependencies)
	{
		for (int32 EmitterIdx = 0; EmitterIdx < NumEmitters; ++EmitterIdx)
		{
			if (EmitterPriorities[EmitterIdx] < 0)
			{
				if (!ComputeEmitterPriority(EmitterIdx, EmitterPriorities, EmitterDependencyGraph))
				{
					FName EmitterName = EmitterHandles[EmitterIdx].GetName();
					UE_LOG(LogNiagara, Error, TEXT("Found circular dependency involving emitter '%s' in system '%s'. The execution order will be undefined."), *EmitterName.ToString(), *GetName());
					break;
				}
			}
		}

		// Sort the emitter indices in the execution order array so that dependencies are satisfied.
		Algo::Sort(EmitterExecutionOrder, [&EmitterPriorities](FNiagaraEmitterExecutionIndex IdxA, FNiagaraEmitterExecutionIndex IdxB) { return EmitterPriorities[IdxA.EmitterIndex] < EmitterPriorities[IdxB.EmitterIndex]; });

		// Emitters with the same priority value can execute in parallel. Look for the emitters where the priority increases and mark them as needing to start a new
		// overlap group. This informs the execution code about where to insert synchronization points to satisfy data dependencies.
		// Note that we don't want to set the flag on the first emitter, since on the GPU all the systems are bunched together, and we don't mind overlapping the
		// first emitter from a system with the previous emitters from a different system, as we don't have inter-system dependencies.
		int32 PrevIdx = EmitterExecutionOrder[0].EmitterIndex;
		for (int32 i = 1; i < EmitterExecutionOrder.Num(); ++i)
		{
			int32 CurrentIdx = EmitterExecutionOrder[i].EmitterIndex;
			// A bit of paranoia never hurt anyone. Check that the priorities are monotonically increasing.
			checkSlow(EmitterPriorities[PrevIdx] <= EmitterPriorities[CurrentIdx]);
			if (EmitterPriorities[PrevIdx] != EmitterPriorities[CurrentIdx])
			{
				EmitterExecutionOrder[i].bStartNewOverlapGroup = true;
			}
			PrevIdx = CurrentIdx;
		}
	}

	// go through and remove any entries in the EmitterExecutionOrder array for emitters where we don't have a CachedEmitter, they have
	// likely been cooked out because of scalability
	EmitterExecutionOrder.SetNum(Algo::StableRemoveIf(EmitterExecutionOrder, [this](FNiagaraEmitterExecutionIndex EmitterExecIdx)
	{
		return EmitterHandles[EmitterExecIdx.EmitterIndex].GetInstance() == nullptr;
	}));
}

void UNiagaraSystem::ComputeRenderersDrawOrder()
{
	struct FSortInfo
	{
		FSortInfo(int32 InSortHint, int32 InRendererIdx) : SortHint(InSortHint), RendererIdx(InRendererIdx) {}
		int32 SortHint;
		int32 RendererIdx;
	};
	TArray<FSortInfo, TInlineAllocator<8>> RendererSortInfo;

	for (const FNiagaraEmitterHandle& EmitterHandle : EmitterHandles)
	{
		if (UNiagaraEmitter* Emitter = EmitterHandle.GetInstance())
		{
			Emitter->ForEachEnabledRenderer(
				[&](UNiagaraRendererProperties* Properties)
				{
					RendererSortInfo.Emplace(Properties->SortOrderHint, RendererSortInfo.Num());
				}
			);
		}
	}

	// We sort by the sort hint in order to guarantee that we submit according to the preferred sort order..
	RendererSortInfo.Sort([](const FSortInfo& A, const FSortInfo& B) { return A.SortHint < B.SortHint; });

	RendererDrawOrder.Reset(RendererSortInfo.Num());

	for (const FSortInfo& SortInfo : RendererSortInfo)
	{
		RendererDrawOrder.Add(SortInfo.RendererIdx);
	}
}

void UNiagaraSystem::CacheFromCompiledData()
{
	const FNiagaraDataSetCompiledData& SystemDataSet = SystemCompiledData.DataSetCompiledData;

	// Cache system data accessors
	static const FName NAME_System_ExecutionState = "System.ExecutionState";
	SystemExecutionStateAccessor.Init(SystemDataSet, NAME_System_ExecutionState);

	// Cache emitter data set accessors
	EmitterSpawnInfoAccessors.Reset();
	EmitterExecutionStateAccessors.Reset();
	EmitterSpawnInfoAccessors.SetNum(GetNumEmitters());

	// reset the MaxDeltaTime so we get the most up to date values from the emitters
	MaxDeltaTime.Reset();

	TStringBuilder<128> ExecutionStateNameBuilder;
	for (int32 i=0; i < EmitterHandles.Num(); ++i)
	{
		FNiagaraEmitterHandle& Handle = EmitterHandles[i];
		UNiagaraEmitter* NiagaraEmitter = EmitterHandles[i].GetInstance();
		if (Handle.GetIsEnabled() && NiagaraEmitter)
		{
			// Cache system instance accessors
			ExecutionStateNameBuilder.Reset();
			ExecutionStateNameBuilder << NiagaraEmitter->GetUniqueEmitterName();
			ExecutionStateNameBuilder << TEXT(".ExecutionState");
			const FName ExecutionStateName(ExecutionStateNameBuilder.ToString());

			EmitterExecutionStateAccessors.AddDefaulted_GetRef().Init(SystemDataSet, ExecutionStateName);

			// Cache emitter data set accessors, for things like bounds, etc
			const FNiagaraDataSetCompiledData* DataSetCompiledData = nullptr;
			if (EmitterCompiledData.IsValidIndex(i))
			{
				for (const FName& SpawnName : EmitterCompiledData[i]->SpawnAttributes)
				{
					EmitterSpawnInfoAccessors[i].Emplace(SystemDataSet, SpawnName);
				}

				DataSetCompiledData = &EmitterCompiledData[i]->DataSetCompiledData;

				if (NiagaraEmitter->bLimitDeltaTime)
				{
					MaxDeltaTime = MaxDeltaTime.IsSet() ? FMath::Min(MaxDeltaTime.GetValue(), NiagaraEmitter->MaxDeltaTimePerTick) : NiagaraEmitter->MaxDeltaTimePerTick;
				}
			}
			NiagaraEmitter->ConditionalPostLoad();
			NiagaraEmitter->CacheFromCompiledData(DataSetCompiledData);
		}
		else
		{
			EmitterExecutionStateAccessors.AddDefaulted();
		}
	}
}

bool UNiagaraSystem::HasSystemScriptDIsWithPerInstanceData() const
{
	return bHasSystemScriptDIsWithPerInstanceData;
}

const TArray<FName>& UNiagaraSystem::GetUserDINamesReadInSystemScripts() const
{
	return UserDINamesReadInSystemScripts;
}

FBox UNiagaraSystem::GetFixedBounds() const
{
	return FixedBounds;
}

void CheckDICompileInfo(const TArray<FNiagaraScriptDataInterfaceCompileInfo>& ScriptDICompileInfos, bool& bOutbHasSystemDIsWithPerInstanceData, TArray<FName>& OutUserDINamesReadInSystemScripts)
{
	for (const FNiagaraScriptDataInterfaceCompileInfo& ScriptDICompileInfo : ScriptDICompileInfos)
	{
		UNiagaraDataInterface* DefaultDataInterface = ScriptDICompileInfo.GetDefaultDataInterface();
		if (DefaultDataInterface != nullptr && DefaultDataInterface->PerInstanceDataSize() > 0)
		{
			bOutbHasSystemDIsWithPerInstanceData = true;
		}

		if (ScriptDICompileInfo.RegisteredParameterMapRead.ToString().StartsWith(TEXT("User.")))
		{
			OutUserDINamesReadInSystemScripts.AddUnique(ScriptDICompileInfo.RegisteredParameterMapRead);
		}
	}
}

void UNiagaraSystem::UpdatePostCompileDIInfo()
{
	bHasSystemScriptDIsWithPerInstanceData = false;
	UserDINamesReadInSystemScripts.Empty();
	bNeedsGPUContextInitForDataInterfaces = false;

	CheckDICompileInfo(SystemSpawnScript->GetVMExecutableData().DataInterfaceInfo, bHasSystemScriptDIsWithPerInstanceData, UserDINamesReadInSystemScripts);
	CheckDICompileInfo(SystemUpdateScript->GetVMExecutableData().DataInterfaceInfo, bHasSystemScriptDIsWithPerInstanceData, UserDINamesReadInSystemScripts);

	for (const FNiagaraEmitterHandle& EmitterHandle : GetEmitterHandles())
	{
		if (EmitterHandle.GetIsEnabled() == false || !EmitterHandle.GetInstance())
		{
			continue;
		}
		if (EmitterHandle.GetInstance()->SimTarget == ENiagaraSimTarget::GPUComputeSim)
		{
			UNiagaraScript* GPUScript = EmitterHandle.GetInstance()->GetGPUComputeScript();
			if (GPUScript)
			{
				FNiagaraVMExecutableData& VMData = GPUScript->GetVMExecutableData();
				if (VMData.IsValid() && VMData.bNeedsGPUContextInit)
				{
					bNeedsGPUContextInitForDataInterfaces = true;
				}
			}
		}
	}
}

void UNiagaraSystem::UpdateDITickFlags()
{
	bHasDIsWithPostSimulateTick = false;
	auto CheckPostSimTick = [&](UNiagaraScript* Script)
	{
		if (Script)
		{
			for (FNiagaraScriptDataInterfaceCompileInfo& Info : Script->GetVMExecutableData().DataInterfaceInfo)
			{
				UNiagaraDataInterface* DefaultDataInterface = Info.GetDefaultDataInterface();
				if (DefaultDataInterface && DefaultDataInterface->HasPostSimulateTick())
				{
					bHasDIsWithPostSimulateTick |= true;
				}
			}
		}
	};

	CheckPostSimTick(SystemSpawnScript);
	CheckPostSimTick(SystemUpdateScript);
	for (FNiagaraEmitterHandle& Handle : EmitterHandles)
	{
		if (Handle.GetIsEnabled())
		{
			if (UNiagaraEmitter* Emitter = Handle.GetInstance())
			{
				TArray<UNiagaraScript*> Scripts;
				Emitter->GetScripts(Scripts);
				for (UNiagaraScript* Script : Scripts)
				{
					CheckPostSimTick(Script);
				}
			}
		}
	}
}

void UNiagaraSystem::UpdateHasGPUEmitters()
{
	bHasAnyGPUEmitters = 0;
	for (FNiagaraEmitterHandle& Handle : EmitterHandles)
	{
		if (Handle.GetIsEnabled())
		{
			if (UNiagaraEmitter* Emitter = Handle.GetInstance())
			{
				bHasAnyGPUEmitters |= Emitter->SimTarget == ENiagaraSimTarget::GPUComputeSim;
			}
		}
	}
}

bool UNiagaraSystem::IsValidInternal() const
{
	if (!SystemSpawnScript || !SystemUpdateScript)
	{
		return false;
	}

	if ((!SystemSpawnScript->IsScriptCompilationPending(false) && !SystemSpawnScript->DidScriptCompilationSucceed(false)) ||
		(!SystemUpdateScript->IsScriptCompilationPending(false) && !SystemUpdateScript->DidScriptCompilationSucceed(false)))
	{
		return false;
	}

	if (EmitterHandles.Num() == 0)
	{
		return false;
	}

	for (const FNiagaraEmitterHandle& Handle : EmitterHandles)
	{
		if (Handle.GetIsEnabled() && Handle.GetInstance() && !Handle.GetInstance()->IsValid())
		{
			return false;
		}
	}

	return true;
}

void UNiagaraSystem::EnsureFullyLoaded() const
{
	if (UpdateTaskRef.IsValid() && UpdateTaskRef->IsComplete() == false)
	{
		ensureMsgf(FUObjectThreadContext::Get().IsRoutingPostLoad == false, TEXT("Niagara system data was forced to load during PostLoad instead of the taskgraph! Asset %s"), *GetPathName());
		for (const FNiagaraEmitterHandle& EmitterHandle : EmitterHandles)
		{
			if (UNiagaraEmitter* NiagaraEmitter = EmitterHandle.GetInstance())
			{
				NiagaraEmitter->UpdateEmitterAfterLoad();
			}
		}
		UNiagaraSystem* System = const_cast<UNiagaraSystem*>(this); // Sadly necessary because we are called from other const functions
		System->UpdateSystemAfterLoad();
	}	
}


bool UNiagaraSystem::CanObtainEmitterAttribute(const FNiagaraVariableBase& InVarWithUniqueNameNamespace) const
{
	if (SystemSpawnScript)
		return SystemSpawnScript->GetVMExecutableData().Attributes.Contains(InVarWithUniqueNameNamespace);
	return false;
}
bool UNiagaraSystem::CanObtainSystemAttribute(const FNiagaraVariableBase& InVar) const
{
	if (SystemSpawnScript)
		return SystemSpawnScript->GetVMExecutableData().Attributes.Contains(InVar);
	return false;
}
bool UNiagaraSystem::CanObtainUserVariable(const FNiagaraVariableBase& InVar) const
{
	return ExposedParameters.IndexOf(InVar) != INDEX_NONE;
}

#if WITH_EDITORONLY_DATA

FNiagaraEmitterHandle UNiagaraSystem::AddEmitterHandle(UNiagaraEmitter& InEmitter, FName EmitterName)
{
	UNiagaraEmitter* NewEmitter = UNiagaraEmitter::CreateWithParentAndOwner(InEmitter, this, EmitterName, ~(RF_Public | RF_Standalone));
	FNiagaraEmitterHandle EmitterHandle(*NewEmitter);
	if (InEmitter.TemplateSpecification == ENiagaraScriptTemplateSpecification::Template || InEmitter.TemplateSpecification == ENiagaraScriptTemplateSpecification::Behavior)
	{
		NewEmitter->TemplateSpecification = ENiagaraScriptTemplateSpecification::None;
		NewEmitter->TemplateAssetDescription = FText();
		NewEmitter->RemoveParent();
	}
	EmitterHandles.Add(EmitterHandle);
	RefreshSystemParametersFromEmitter(EmitterHandle);
	return EmitterHandle;
}

void UNiagaraSystem::AddEmitterHandleDirect(FNiagaraEmitterHandle& EmitterHandle)
{
	EmitterHandles.Add(EmitterHandle);
	RefreshSystemParametersFromEmitter(EmitterHandle);
}

FNiagaraEmitterHandle UNiagaraSystem::DuplicateEmitterHandle(const FNiagaraEmitterHandle& EmitterHandleToDuplicate, FName EmitterName)
{
	UNiagaraEmitter* DuplicateEmitter = UNiagaraEmitter::CreateAsDuplicate(*EmitterHandleToDuplicate.GetInstance(), EmitterName, *this);
	FNiagaraEmitterHandle EmitterHandle(*DuplicateEmitter);
	EmitterHandle.SetIsEnabled(EmitterHandleToDuplicate.GetIsEnabled(), *this, false);
	EmitterHandles.Add(EmitterHandle);
	RefreshSystemParametersFromEmitter(EmitterHandle);
	return EmitterHandle;
}

void UNiagaraSystem::RemoveEmitterHandle(const FNiagaraEmitterHandle& EmitterHandleToDelete)
{
	UNiagaraEmitter* EditableEmitter = EmitterHandleToDelete.GetInstance();
	RemoveSystemParametersForEmitter(EmitterHandleToDelete);
	auto RemovePredicate = [&](const FNiagaraEmitterHandle& EmitterHandle) { return EmitterHandle.GetId() == EmitterHandleToDelete.GetId(); };
	EmitterHandles.RemoveAll(RemovePredicate);
}

void UNiagaraSystem::RemoveEmitterHandlesById(const TSet<FGuid>& HandlesToRemove)
{
	auto RemovePredicate = [&](const FNiagaraEmitterHandle& EmitterHandle)
	{
		return HandlesToRemove.Contains(EmitterHandle.GetId());
	};
	EmitterHandles.RemoveAll(RemovePredicate);

	InitEmitterCompiledData();
}
#endif


UNiagaraScript* UNiagaraSystem::GetSystemSpawnScript()
{
	return SystemSpawnScript;
}

UNiagaraScript* UNiagaraSystem::GetSystemUpdateScript()
{
	return SystemUpdateScript;
}

const UNiagaraScript* UNiagaraSystem::GetSystemSpawnScript() const
{
	return SystemSpawnScript;
}

const UNiagaraScript* UNiagaraSystem::GetSystemUpdateScript() const
{
	return SystemUpdateScript;
}

#if WITH_EDITORONLY_DATA

bool UNiagaraSystem::GetIsolateEnabled() const
{
	return bIsolateEnabled;
}

void UNiagaraSystem::SetIsolateEnabled(bool bIsolate)
{
	bIsolateEnabled = bIsolate;
}

UNiagaraSystem::FOnSystemCompiled& UNiagaraSystem::OnSystemCompiled()
{
	return OnSystemCompiledDelegate;
}

UNiagaraSystem::FOnSystemPostEditChange& UNiagaraSystem::OnSystemPostEditChange()
{
	return OnSystemPostEditChangeDelegate;
}

void UNiagaraSystem::ForceGraphToRecompileOnNextCheck()
{
	check(SystemSpawnScript->GetLatestSource() == SystemUpdateScript->GetLatestSource());
	SystemSpawnScript->GetLatestSource()->ForceGraphToRecompileOnNextCheck();

	for (FNiagaraEmitterHandle Handle : EmitterHandles)
	{
		if (Handle.GetInstance())
		{
			UNiagaraScriptSourceBase* GraphSource = Handle.GetInstance()->GraphSource;
			GraphSource->ForceGraphToRecompileOnNextCheck();
		}
	}
}

void UNiagaraSystem::WaitForCompilationComplete(bool bIncludingGPUShaders, bool bShowProgress)
{
	TRACE_CPUPROFILER_EVENT_SCOPE(WaitForNiagaraCompilation);
	TRACE_CPUPROFILER_EVENT_SCOPE_TEXT_ON_CHANNEL(*GetPathName(), NiagaraChannel);

	// Calculate the slow progress for notifying via UI
	TArray<FNiagaraShaderScript*, TInlineAllocator<16>> GPUScripts;
	if (bIncludingGPUShaders)
	{
		for (FNiagaraEmitterHandle& EmitterHandle : EmitterHandles)
		{
			if (UNiagaraEmitter* Emitter = EmitterHandle.GetInstance())
			{
				if (UNiagaraScript* GPUComputeScript = Emitter->GetGPUComputeScript())
				{
					if (FNiagaraShaderScript* ShaderScript = GPUComputeScript->GetRenderThreadScript())
					{
						if (!ShaderScript->IsCompilationFinished())
							GPUScripts.Add(ShaderScript);
					}
				}
			}
		}
	}
	
	const int32 TotalCompiles = ActiveCompilations.Num() + GPUScripts.Num();
	FScopedSlowTask Progress(TotalCompiles, LOCTEXT("WaitingForCompile", "Waiting for compilation to complete"));
	if (bShowProgress && TotalCompiles > 0)
	{
		Progress.MakeDialog();
	}

	double StartTime = FPlatformTime::Seconds();
	double TimeLogThreshold = GNiagaraCompileWaitLoggingThreshold;
	uint32 NumLogIterations = GNiagaraCompileWaitLoggingTerminationCap;

	while (ActiveCompilations.Num() > 0)
	{
		if (QueryCompileComplete(true, ActiveCompilations.Num() == 1))
		{
			// make sure to only mark progress if we actually have accomplished something in the QueryCompileComplete
			Progress.EnterProgressFrame();
		}
	

#if WITH_EDITORONLY_DATA
		if (GIsAutomationTesting)
		{
			double CurrentTime = FPlatformTime::Seconds();
			double DeltaTimeSinceLastLog = CurrentTime - StartTime;
			if (DeltaTimeSinceLastLog > TimeLogThreshold)
			{
				StartTime = CurrentTime;
				UE_LOG(LogNiagara, Log, TEXT("Waiting for %f seconds > %s"), (float)DeltaTimeSinceLastLog, *GetPathNameSafe(this));
				NumLogIterations--;
			}

			if (NumLogIterations == 0)
			{
				UE_LOG(LogNiagara, Warning, TEXT("Timed out for compiling > %s"), *GetPathNameSafe(this));
				break;
			}
		}
#endif
	}
	
	for (FNiagaraShaderScript* ShaderScript : GPUScripts)
	{
		Progress.EnterProgressFrame();
		ShaderScript->FinishCompilation();
	}
}

void UNiagaraSystem::InvalidateActiveCompiles()
{
	for (FNiagaraSystemCompileRequest& ActiveCompilation : ActiveCompilations)
	{
		ActiveCompilation.bIsValid = false;
	}
}

bool UNiagaraSystem::PollForCompilationComplete()
{
	if (ActiveCompilations.Num() > 0)
	{
		return QueryCompileComplete(false, true);
	}
	return true;
}

bool InternalCompileGuardCheck(void* TestValue)
{
	// We need to make sure that we don't re-enter this function on the same thread as it might update things behind our backs.
	// Am slightly concerened about PostLoad happening on a worker thread, so am not using a generic static variable here, just
	// a thread local storage variable. The initialized TLS value should be nullptr. When we are doing a compile request, we 
	// will set the TLS to our this pointer. If the TLS is already this when requesting a compile, we will just early out.
	if (!CompileGuardSlot)
	{
		CompileGuardSlot = FPlatformTLS::AllocTlsSlot();
	}
	check(CompileGuardSlot != 0);
	bool bCompileGuardInProgress = FPlatformTLS::GetTlsValue(CompileGuardSlot) == TestValue;
	return bCompileGuardInProgress;
}

bool UNiagaraSystem::CompilationResultsValid(FNiagaraSystemCompileRequest& CompileRequest) const
{
	// for now the only thing we're concerned about is if we've got results for SystemSpawn and SystemUpdate scripts
	// then we need to make sure that they agree in terms of the dataset attributes
	const FEmitterCompiledScriptPair* SpawnScriptRequest =
		Algo::FindBy(CompileRequest.EmitterCompiledScriptPairs, SystemSpawnScript, &FEmitterCompiledScriptPair::CompiledScript);
	const FEmitterCompiledScriptPair* UpdateScriptRequest =
		Algo::FindBy(CompileRequest.EmitterCompiledScriptPairs, SystemUpdateScript, &FEmitterCompiledScriptPair::CompiledScript);

	const bool SpawnScriptValid = SpawnScriptRequest
		&& SpawnScriptRequest->CompileResults.IsValid()
		&& SpawnScriptRequest->CompileResults->LastCompileStatus != ENiagaraScriptCompileStatus::NCS_Error;

	const bool UpdateScriptValid = UpdateScriptRequest
		&& UpdateScriptRequest->CompileResults.IsValid()
		&& UpdateScriptRequest->CompileResults->LastCompileStatus != ENiagaraScriptCompileStatus::NCS_Error;

	if (SpawnScriptValid && UpdateScriptValid)
	{
		if (SpawnScriptRequest->CompileResults->Attributes != UpdateScriptRequest->CompileResults->Attributes)
		{
			// if we had requested a full rebuild, then we've got a case where the generated scripts are not compatible.  This indicates
			// a significant issue where we're allowing graphs to generate invalid collections of scripts.  One known example is using
			// the Script.Context static switch that isn't fully processed in all scripts, leading to attributes differing between the
			// SystemSpawnScript and the SystemUpdateScript
			if (CompileRequest.bForced)
			{
				FString MissingAttributes;
				FString AdditionalAttributes;

				for (const auto& SpawnAttrib : SpawnScriptRequest->CompileResults->Attributes)
				{
					if (!UpdateScriptRequest->CompileResults->Attributes.Contains(SpawnAttrib))
					{
						MissingAttributes.Appendf(TEXT("%s%s"), MissingAttributes.Len() ? TEXT(", ") : TEXT(""), *SpawnAttrib.GetName().ToString());
					}
				}

				for (const auto& UpdateAttrib : UpdateScriptRequest->CompileResults->Attributes)
				{
					if (!SpawnScriptRequest->CompileResults->Attributes.Contains(UpdateAttrib))
					{
						AdditionalAttributes.Appendf(TEXT("%s%s"), AdditionalAttributes.Len() ? TEXT(", ") : TEXT(""), *UpdateAttrib.GetName().ToString());
					}
				}

				FNiagaraCompileEvent AttributeMismatchEvent(
					FNiagaraCompileEventSeverity::Error,
					FText::Format(LOCTEXT("SystemScriptAttributeMismatchError", "System Spawn/Update scripts have attributes which don't match!\n\tMissing update attributes: {0}\n\tAdditional update attributes: {1}"),
						FText::FromString(MissingAttributes),
						FText::FromString(AdditionalAttributes))
					.ToString());

				SpawnScriptRequest->CompileResults->LastCompileStatus = ENiagaraScriptCompileStatus::NCS_Error;
				SpawnScriptRequest->CompileResults->LastCompileEvents.Add(AttributeMismatchEvent);
			}
			else
			{
				UE_LOG(LogNiagara, Log, TEXT("Failed to generate consistent results for System spawn and update scripts for system %s."), *GetFullName());
			}

			return false;
		}
	}

	// Now iterate over all dependencies and verify that they are met. If not, emit an error.
	for (FEmitterCompiledScriptPair& CompilePair : CompileRequest.EmitterCompiledScriptPairs)
	{
		bool bValid = CompilePair.CompileResults.IsValid()
			&& CompilePair.CompileResults->LastCompileStatus != ENiagaraScriptCompileStatus::NCS_Error;

		if (CompilePair.CompileResults.IsValid() && CompilePair.CompileResults->ExternalDependencies.Num() != 0)
		{
			for (const FNiagaraCompileDependency& Dependency : CompilePair.CompileResults->ExternalDependencies)
			{
				FNiagaraVariable TestVar = Dependency.DependentVariable;
				ensure(TestVar.GetName() != NAME_None);
				if (CompilePair.Emitter)
				{
					FName NewName = GetEmitterVariableAliasName(TestVar, CompilePair.Emitter);
					TestVar.SetName(NewName);
				}

				bool bDependencyMet = false;
				int32 TestIdx = CompilePair.ParentIndex;
				while (TestIdx != INDEX_NONE && bDependencyMet == false)
				{
					if (CompileRequest.EmitterCompiledScriptPairs.IsValidIndex(TestIdx))
					{
						const FEmitterCompiledScriptPair& TestPair = CompileRequest.EmitterCompiledScriptPairs[TestIdx];
						if (TestPair.CompileResults.IsValid() && TestPair.CompileResults->AttributesWritten.Num() > 0)
						{
							if (TestPair.CompileResults->AttributesWritten.Contains(TestVar))
							{
								bDependencyMet = true;
								break;
							}
						}
						TestIdx = TestPair.ParentIndex;
					}
				}
				if (!bDependencyMet)
				{
					FNiagaraCompileEvent LinkerErrorEvent(
						FNiagaraCompileEventSeverity::Error, Dependency.LinkerErrorMessage, FString(), false, Dependency.NodeGuid, Dependency.PinGuid, Dependency.StackGuids);
					CompilePair.CompileResults->LastCompileEvents.Add(LinkerErrorEvent);
					CompilePair.CompileResults->LastCompileStatus = ENiagaraScriptCompileStatus::NCS_Error;
				}
			}
		}
	}
	
	

	return true;
}

bool UNiagaraSystem::QueryCompileComplete(bool bWait, bool bDoPost, bool bDoNotApply)
{

	bool bCompileGuardInProgress = InternalCompileGuardCheck(this);

	if (ActiveCompilations.Num() > 0 && !bCompileGuardInProgress)
	{
		int32 ActiveCompileIdx = 0;

		bool bAreWeWaitingForAnyResults = false;

		// Check to see if ALL of the sub-requests have resolved. 
		for (FEmitterCompiledScriptPair& EmitterCompiledScriptPair : ActiveCompilations[ActiveCompileIdx].EmitterCompiledScriptPairs)
		{
			if ((uint32)INDEX_NONE == EmitterCompiledScriptPair.PendingJobID || EmitterCompiledScriptPair.bResultsReady)
			{
				continue;
			}
			EmitterCompiledScriptPair.bResultsReady = ProcessCompilationResult(EmitterCompiledScriptPair, bWait, bDoNotApply);
			if (!EmitterCompiledScriptPair.bResultsReady)
			{
				bAreWeWaitingForAnyResults = true;
			}
		}

		check(bWait ? (bAreWeWaitingForAnyResults == false) : true);

		// Make sure that we aren't waiting for any results to come back.
		if (bAreWeWaitingForAnyResults)
		{
			if (!bWait)
			{
				return false;
			}
		}
		else
		{
			// if we've gotten all the results, run a quick check to see if the data is valid, if it's not then that indicates that
			// we've run into a compatibility issue and so we should see if we should issue a full rebuild
			const bool ResultsValid = CompilationResultsValid(ActiveCompilations[ActiveCompileIdx]);
			if (!ResultsValid && !ActiveCompilations[ActiveCompileIdx].bForced)
			{
				ActiveCompilations[ActiveCompileIdx].RootObjects.Empty();
				ActiveCompilations.RemoveAt(ActiveCompileIdx);
				RequestCompile(true, nullptr);
				return false;
			}
		}

		// In the world of do not apply, we're exiting the system completely so let's just kill any active compilations altogether.
		if (bDoNotApply || ActiveCompilations[ActiveCompileIdx].bIsValid == false)
		{
			ActiveCompilations[ActiveCompileIdx].RootObjects.Empty();
			ActiveCompilations.RemoveAt(ActiveCompileIdx);
			return true;
		}


		SCOPE_CYCLE_COUNTER(STAT_Niagara_System_CompileScript);

		// Now that the above code says they are all complete, go ahead and resolve them all at once.
		float CombinedCompileTime = 0.0f;
		bool HasCompiledJobs = false;
		for (FEmitterCompiledScriptPair& EmitterCompiledScriptPair : ActiveCompilations[ActiveCompileIdx].EmitterCompiledScriptPairs)
		{
			if ((uint32)INDEX_NONE == EmitterCompiledScriptPair.PendingJobID)
			{
				if (!EmitterCompiledScriptPair.bResultsReady)
				{
					continue;
				}
			}
			else
			{
				HasCompiledJobs = true;
			}

			CombinedCompileTime += EmitterCompiledScriptPair.CompileResults->CompileTime;
			check(EmitterCompiledScriptPair.bResultsReady);

			TSharedPtr<FNiagaraVMExecutableData> ExeData = EmitterCompiledScriptPair.CompileResults;
			TSharedPtr<FNiagaraCompileRequestDataBase, ESPMode::ThreadSafe> PrecompData = ActiveCompilations[ActiveCompileIdx].MappedData.FindChecked(EmitterCompiledScriptPair.CompiledScript);
			EmitterCompiledScriptPair.CompiledScript->SetVMCompilationResults(EmitterCompiledScriptPair.CompileId, *ExeData, PrecompData.Get());
		}

		if (bDoPost)
		{
			for (FNiagaraEmitterHandle Handle : EmitterHandles)
			{
				if (Handle.GetInstance())
				{
					if (Handle.GetIsEnabled())
					{
						Handle.GetInstance()->OnPostCompile();
					}
					else
					{
						Handle.GetInstance()->InvalidateCompileResults();
					}
				}
			}
		}

		InitEmitterCompiledData();
		InitSystemCompiledData();

		// HACK: This is a temporary hack to fix an issue where data interfaces used by modules and dynamic inputs in the
		// particle update script aren't being shared by the interpolated spawn script when accessed directly.  This works
		// properly if the data interface is assigned to a named particle parameter and then linked to an input.
		// TODO: Bind these data interfaces the same way parameter data interfaces are bound.
		for (FEmitterCompiledScriptPair& EmitterCompiledScriptPair : ActiveCompilations[ActiveCompileIdx].EmitterCompiledScriptPairs)
		{
			UNiagaraEmitter* Emitter = EmitterCompiledScriptPair.Emitter;
			UNiagaraScript* CompiledScript = EmitterCompiledScriptPair.CompiledScript;

			if (UNiagaraScript::IsEquivalentUsage(CompiledScript->GetUsage(), ENiagaraScriptUsage::ParticleUpdateScript))
			{
				UNiagaraScript* SpawnScript = Emitter->SpawnScriptProps.Script;
				for (const FNiagaraScriptDataInterfaceInfo& UpdateDataInterfaceInfo : CompiledScript->GetCachedDefaultDataInterfaces())
				{
					if (UpdateDataInterfaceInfo.RegisteredParameterMapRead == NAME_None && UpdateDataInterfaceInfo.RegisteredParameterMapWrite == NAME_None)
					{
						// If the data interface isn't being read or written to a parameter map then it won't be bound properly so we
						// assign the update scripts copy of the data interface to the spawn scripts copy by pointer so that they will share
						// the data interface at runtime and will both be updated in the editor.
						for (FNiagaraScriptDataInterfaceInfo& SpawnDataInterfaceInfo : SpawnScript->GetCachedDefaultDataInterfaces())
						{
							if (UpdateDataInterfaceInfo.Name == SpawnDataInterfaceInfo.Name)
							{
								SpawnDataInterfaceInfo.DataInterface = UpdateDataInterfaceInfo.DataInterface;
							}
						}
					}
				}
			}
		}

		ActiveCompilations[ActiveCompileIdx].RootObjects.Empty();

		UpdatePostCompileDIInfo();

		ComputeEmittersExecutionOrder();

		ComputeRenderersDrawOrder();

		CacheFromCompiledData();
		
		UpdateHasGPUEmitters();
		UpdateDITickFlags();

		ResolveScalabilitySettings();

		const float ElapsedWallTime = (float)(FPlatformTime::Seconds() - ActiveCompilations[ActiveCompileIdx].StartTime);

		if (HasCompiledJobs)
		{
			UE_LOG(LogNiagara, Log, TEXT("Compiling System %s took %f sec (time since issued), %f sec (combined shader worker time)."),
				*GetFullName(), ElapsedWallTime, CombinedCompileTime);
		}
		else
		{
			UE_LOG(LogNiagara, Verbose, TEXT("Compiling System %s took %f sec."), *GetFullName(), ElapsedWallTime);
		}

		ActiveCompilations.RemoveAt(ActiveCompileIdx);

		if (bDoPost)
		{
			SCOPE_CYCLE_COUNTER(STAT_Niagara_System_CompileScriptResetAfter);

			OnSystemCompiled().Broadcast(this);
		}

		return true;
	}

	return false;
}

bool UNiagaraSystem::ProcessCompilationResult(FEmitterCompiledScriptPair& ScriptPair, bool bWait, bool bDoNotApply)
{
	COOK_STAT(auto Timer = NiagaraScriptCookStats::UsageStats.TimeAsyncWait());

	INiagaraModule& NiagaraModule = FModuleManager::Get().LoadModuleChecked<INiagaraModule>(TEXT("Niagara"));
	TSharedPtr<FNiagaraVMExecutableData> ExeData = NiagaraModule.GetCompileJobResult(ScriptPair.PendingJobID, bWait);

	if (!bWait && !ExeData.IsValid())
	{
		COOK_STAT(Timer.TrackCyclesOnly());
		return false;
	}
	check(ExeData.IsValid());
	if (!bDoNotApply)
	{
		ScriptPair.CompileResults = ExeData;
	}

	// save result to the ddc
	TArray<uint8> OutData;
	if (UNiagaraScript::ExecToBinaryData(ScriptPair.CompiledScript, OutData, *ExeData))
	{
		COOK_STAT(Timer.AddMiss(OutData.Num()));

		// be sure to use the CompileId that is associated with the compilation
		const FString DDCKey = UNiagaraScript::BuildNiagaraDDCKeyString(ScriptPair.CompileId);

		GetDerivedDataCacheRef().Put(*DDCKey, OutData, GetPathName());
		return true;
	}

	COOK_STAT(Timer.TrackCyclesOnly());
	return false;
}

bool UNiagaraSystem::GetFromDDC(FEmitterCompiledScriptPair& ScriptPair)
{
	if (!ScriptPair.CompiledScript->IsCompilable())
	{
		return false;
	}

	COOK_STAT(auto Timer = NiagaraScriptCookStats::UsageStats.TimeSyncWork());

	FNiagaraVMExecutableDataId NewID;
	ScriptPair.CompiledScript->ComputeVMCompilationId(NewID, FGuid());
	ScriptPair.CompileId = NewID;

	TArray<uint8> Data;
	if (GetDerivedDataCacheRef().GetSynchronous(*ScriptPair.CompiledScript->GetNiagaraDDCKeyString(FGuid()), Data, GetPathName()))
	{
		TSharedPtr<FNiagaraVMExecutableData> ExeData = MakeShared<FNiagaraVMExecutableData>();
		if (ScriptPair.CompiledScript->BinaryToExecData(ScriptPair.CompiledScript, Data, *ExeData))
		{
			COOK_STAT(Timer.AddHit(Data.Num()));
			ExeData->CompileTime = 0; // since we didn't actually compile anything
			ScriptPair.CompileResults = ExeData;
			ScriptPair.bResultsReady = true;
			if (GNiagaraLogDDCStatusForSystems != 0)
			{
				UE_LOG(LogNiagara, Verbose, TEXT("Niagara Script pulled from DDC ... %s"), *ScriptPair.CompiledScript->GetPathName());
			}
			return true;
		}
	}
	
	if (GNiagaraLogDDCStatusForSystems != 0)
	{
	    UE_LOG(LogNiagara, Verbose, TEXT("Need Compile! Niagara Script GotFromDDC could not find ... %s"), *ScriptPair.CompiledScript->GetPathName());
	}

	COOK_STAT(Timer.TrackCyclesOnly());
	return false;
}


#if WITH_EDITORONLY_DATA

void UNiagaraSystem::InitEmitterVariableAliasNames(FNiagaraEmitterCompiledData& EmitterCompiledDataToInit, const UNiagaraEmitter* InAssociatedEmitter)
{
	EmitterCompiledDataToInit.EmitterSpawnIntervalVar.SetName(GetEmitterVariableAliasName(SYS_PARAM_EMITTER_SPAWN_INTERVAL, InAssociatedEmitter));
	EmitterCompiledDataToInit.EmitterInterpSpawnStartDTVar.SetName(GetEmitterVariableAliasName(SYS_PARAM_EMITTER_INTERP_SPAWN_START_DT, InAssociatedEmitter));
	EmitterCompiledDataToInit.EmitterAgeVar.SetName(GetEmitterVariableAliasName(SYS_PARAM_EMITTER_AGE, InAssociatedEmitter));
	EmitterCompiledDataToInit.EmitterSpawnGroupVar.SetName(GetEmitterVariableAliasName(SYS_PARAM_EMITTER_SPAWN_GROUP, InAssociatedEmitter));
	EmitterCompiledDataToInit.EmitterRandomSeedVar.SetName(GetEmitterVariableAliasName(SYS_PARAM_EMITTER_RANDOM_SEED, InAssociatedEmitter));
	EmitterCompiledDataToInit.EmitterInstanceSeedVar.SetName(GetEmitterVariableAliasName(SYS_PARAM_ENGINE_EMITTER_INSTANCE_SEED, InAssociatedEmitter));
	EmitterCompiledDataToInit.EmitterTotalSpawnedParticlesVar.SetName(GetEmitterVariableAliasName(SYS_PARAM_ENGINE_EMITTER_TOTAL_SPAWNED_PARTICLES, InAssociatedEmitter));
}

const FName UNiagaraSystem::GetEmitterVariableAliasName(const FNiagaraVariable& InEmitterVar, const UNiagaraEmitter* InEmitter) const
{
	return FName(*InEmitterVar.GetName().ToString().Replace(TEXT("Emitter."), *(InEmitter->GetUniqueEmitterName() + TEXT("."))));
}

void UNiagaraSystem::InitEmitterDataSetCompiledData(FNiagaraDataSetCompiledData& DataSetToInit, const UNiagaraEmitter* InAssociatedEmitter, const FNiagaraEmitterHandle& InAssociatedEmitterHandle)
{
	DataSetToInit.Empty();

	if (InAssociatedEmitter->SimTarget == ENiagaraSimTarget::GPUComputeSim)
	{
		DataSetToInit.Variables = InAssociatedEmitter->GetGPUComputeScript()->GetVMExecutableData().Attributes;
	}
	else
	{
		DataSetToInit.Variables = InAssociatedEmitter->UpdateScriptProps.Script->GetVMExecutableData().Attributes;

		for (const FNiagaraVariable& Var : InAssociatedEmitter->SpawnScriptProps.Script->GetVMExecutableData().Attributes)
		{
			DataSetToInit.Variables.AddUnique(Var);
		}
	}

	DataSetToInit.bRequiresPersistentIDs = InAssociatedEmitter->RequiresPersistentIDs() || DataSetToInit.Variables.Contains(SYS_PARAM_PARTICLES_ID);
	DataSetToInit.ID = FNiagaraDataSetID(InAssociatedEmitterHandle.GetIdName(), ENiagaraDataSetType::ParticleData);
	DataSetToInit.SimTarget = InAssociatedEmitter->SimTarget;

	DataSetToInit.BuildLayout();
}
#endif

bool UNiagaraSystem::RequestCompile(bool bForce, FNiagaraSystemUpdateContext* OptionalUpdateContext)
{
	TRACE_CPUPROFILER_EVENT_SCOPE(UNiagaraSystem::RequestCompile)

	// We remove emitters and scripts on dedicated servers, so skip further work.
	const bool bIsDedicatedServer = !GIsClient && GIsServer;
	if (bIsDedicatedServer)
	{
		return false;
	}

	if (!AllowShaderCompiling())
	{
		return false;
	}

	bool bCompileGuardInProgress = InternalCompileGuardCheck(this);

	if (bForce)
	{
		ForceGraphToRecompileOnNextCheck();
	}

	if (bCompileGuardInProgress)
	{
		return false;
	}

	if (ActiveCompilations.Num() > 0)
	{
		PollForCompilationComplete();
	}
	

	// Record that we entered this function already.
	FPlatformTLS::SetTlsValue(CompileGuardSlot, this);

	FNiagaraSystemCompileRequest& ActiveCompilation = ActiveCompilations.AddDefaulted_GetRef();
	ActiveCompilation.bForced = bForce;
	ActiveCompilation.StartTime = FPlatformTime::Seconds();

	SCOPE_CYCLE_COUNTER(STAT_Niagara_System_Precompile);
	
	check(SystemSpawnScript->GetLatestSource() == SystemUpdateScript->GetLatestSource());
	TArray<FNiagaraVariable> OriginalExposedParams;
	GetExposedParameters().GetParameters(OriginalExposedParams);

	TArray<UNiagaraScript*> ScriptsNeedingCompile;
	bool bAnyCompiled = false;
	{
		COOK_STAT(auto Timer = NiagaraScriptCookStats::UsageStats.TimeSyncWork());
		COOK_STAT(Timer.TrackCyclesOnly());
		INiagaraModule& NiagaraModule = FModuleManager::Get().LoadModuleChecked<INiagaraModule>(TEXT("Niagara"));


		//Compile all emitters
		bool bAnyUnsynchronized = false;	

		// Pass one... determine if any need to be compiled.
		{

			for (int32 i = 0; i < EmitterHandles.Num(); i++)
			{
				FNiagaraEmitterHandle Handle = EmitterHandles[i];
				if (Handle.GetInstance() && Handle.GetIsEnabled())
				{
					TArray<UNiagaraScript*> EmitterScripts;
					Handle.GetInstance()->GetScripts(EmitterScripts, false, true);
					check(EmitterScripts.Num() > 0);
					int32 Parent = INDEX_NONE;
					for (UNiagaraScript* EmitterScript : EmitterScripts)
					{

						FEmitterCompiledScriptPair Pair;
						Pair.bResultsReady = false;
						Pair.Emitter = Handle.GetInstance();
						Pair.CompiledScript = EmitterScript;
						Pair.ParentIndex = Parent;
						if (!GetFromDDC(Pair) && EmitterScript->IsCompilable() && !EmitterScript->AreScriptAndSourceSynchronized())
						{
							ScriptsNeedingCompile.Add(EmitterScript);
							bAnyUnsynchronized = true;
						}
						Parent = ActiveCompilation.EmitterCompiledScriptPairs.Add(Pair);
					}

				}
			}

			bAnyCompiled = bAnyUnsynchronized || bForce;

			// Now add the system scripts for compilation...
			int32 Parent = INDEX_NONE;
			{
				FEmitterCompiledScriptPair Pair;
				Pair.bResultsReady = false;
				Pair.Emitter = nullptr;
				Pair.CompiledScript = SystemSpawnScript;
				if (!GetFromDDC(Pair) && !SystemSpawnScript->AreScriptAndSourceSynchronized())
				{
					ScriptsNeedingCompile.Add(SystemSpawnScript);
					bAnyCompiled = true;
				}
				Parent = ActiveCompilation.EmitterCompiledScriptPairs.Add(Pair);
			}

			{
				FEmitterCompiledScriptPair Pair;
				Pair.bResultsReady = false;
				Pair.Emitter = nullptr;
				Pair.CompiledScript = SystemUpdateScript;
				Pair.ParentIndex = Parent;
				if (!GetFromDDC(Pair) && !SystemUpdateScript->AreScriptAndSourceSynchronized())
				{
					ScriptsNeedingCompile.Add(SystemUpdateScript);
					bAnyCompiled = true;
				}
				Parent = ActiveCompilation.EmitterCompiledScriptPairs.Add(Pair);
			}

			// Need to set the EmitterParent on the emitter spawn scripts
			for (FEmitterCompiledScriptPair & Pair: ActiveCompilation.EmitterCompiledScriptPairs)
			{
				if (Pair.Emitter != nullptr && Pair.ParentIndex == INDEX_NONE)
				{
					Pair.ParentIndex = Parent;
				}
			}
		}


		// We found things needing compilation, now we have to go through an static duplicate everything that will be translated...
		{
			UNiagaraPrecompileContainer* Container = NewObject<UNiagaraPrecompileContainer>(GetTransientPackage());
			Container->System = this;
			Container->Scripts = ScriptsNeedingCompile;
			TSharedPtr<FNiagaraCompileRequestDataBase, ESPMode::ThreadSafe> SystemPrecompiledData = NiagaraModule.Precompile(Container, FGuid());

			if (SystemPrecompiledData.IsValid() == false)
			{
				UE_LOG(LogNiagara, Error, TEXT("Failed to precompile %s.  This is due to unexpected invalid or broken data.  Additional details should be in the log."), *GetPathName());
				return false;
			}

			SystemPrecompiledData->GetReferencedObjects(ActiveCompilation.RootObjects);
			ActiveCompilation.MappedData.Add(SystemSpawnScript, SystemPrecompiledData);
			ActiveCompilation.MappedData.Add(SystemUpdateScript, SystemPrecompiledData);

			check(EmitterHandles.Num() == SystemPrecompiledData->GetDependentRequestCount());


			// Grab the list of user variables that were actually encountered so that we can add to them later.
			TArray<FNiagaraVariable> EncounteredExposedVars;
			SystemPrecompiledData->GatherPreCompiledVariables(TEXT("User"), EncounteredExposedVars);

			for (int32 i = 0; i < EmitterHandles.Num(); i++)
			{
				FNiagaraEmitterHandle Handle = EmitterHandles[i];
				if (Handle.GetInstance() && Handle.GetIsEnabled())
				{
					TSharedPtr<FNiagaraCompileRequestDataBase, ESPMode::ThreadSafe> EmitterPrecompiledData = SystemPrecompiledData->GetDependentRequest(i);
					EmitterPrecompiledData->GetReferencedObjects(ActiveCompilation.RootObjects);

					TArray<UNiagaraScript*> EmitterScripts;
					Handle.GetInstance()->GetScripts(EmitterScripts, false, true);
					check(EmitterScripts.Num() > 0);
					for (UNiagaraScript* EmitterScript : EmitterScripts)
					{
						ActiveCompilation.MappedData.Add(EmitterScript, EmitterPrecompiledData);
					}

					// Add the emitter's User variables to the encountered list to expose for later.
					EmitterPrecompiledData->GatherPreCompiledVariables(TEXT("User"), EncounteredExposedVars);
				}
			}


			// Now let's synchronize the variables that we actually encountered during precompile so that we can expose them to the end user.
			for (int32 i = 0; i < EncounteredExposedVars.Num(); i++)
			{
				if (OriginalExposedParams.Contains(EncounteredExposedVars[i]) == false)
				{
					// Just in case it wasn't added previously..
					ExposedParameters.AddParameter(EncounteredExposedVars[i]);
				}
			}
		}
		

		// We have previously duplicated all that is needed for compilation, so let's now issue the compile requests!
		for (UNiagaraScript* CompiledScript : ScriptsNeedingCompile)
		{

			const auto InPairs = [&CompiledScript](const FEmitterCompiledScriptPair& Other) -> bool
			{
				return CompiledScript == Other.CompiledScript;
			};

			TSharedPtr<FNiagaraCompileRequestDataBase, ESPMode::ThreadSafe> EmitterPrecompiledData = ActiveCompilation.MappedData.FindChecked(CompiledScript);
			FEmitterCompiledScriptPair* Pair = ActiveCompilation.EmitterCompiledScriptPairs.FindByPredicate(InPairs);
			check(Pair);

			// now that we've done the precompile check with the DDC again as our key may have changed.  Currently the Precompile can update the rapid
			// iteration parameters, which if they are baked out, will impact the DDC key.
			// TODO - Handling of the rapid iteration parameters should move to follow merging of emitter sripts rather than be a part of the precompile.
			if (GetFromDDC(*Pair))
			{
				continue;
			}

			if (!CompiledScript->RequestExternallyManagedAsyncCompile(EmitterPrecompiledData, Pair->CompileId, Pair->PendingJobID))
			{
				UE_LOG(LogNiagara, Warning, TEXT("For some reason we are reporting that %s is in sync even though AreScriptAndSourceSynchronized returned false!"), *CompiledScript->GetPathName())
			}
		}

	}


	// Now record that we are done with this function.
	FPlatformTLS::SetTlsValue(CompileGuardSlot, nullptr);


	// We might be able to just complete compilation right now if nothing needed compilation.
	if (ScriptsNeedingCompile.Num() == 0)
	{
		PollForCompilationComplete();
	}

	
	if (OptionalUpdateContext)
	{
		OptionalUpdateContext->Add(this, true);
	}
	else
	{
		FNiagaraSystemUpdateContext UpdateCtx(this, true);
	}

	return bAnyCompiled;
}


#endif

#if WITH_EDITORONLY_DATA
void UNiagaraSystem::InitEmitterCompiledData()
{
	EmitterCompiledData.Empty();
	if (SystemSpawnScript->GetVMExecutableData().IsValid() && SystemUpdateScript->GetVMExecutableData().IsValid())
	{
		TArray<TSharedRef<FNiagaraEmitterCompiledData>> NewEmitterCompiledData;
		for (int32 EmitterIdx = 0; EmitterIdx < EmitterHandles.Num(); ++EmitterIdx)
		{
			NewEmitterCompiledData.Add(MakeShared<FNiagaraEmitterCompiledData>());
		}

		FNiagaraTypeDefinition SpawnInfoDef = FNiagaraTypeDefinition(FNiagaraSpawnInfo::StaticStruct());

		for (FNiagaraVariable& Var : SystemSpawnScript->GetVMExecutableData().Attributes)
		{
			for (int32 EmitterIdx = 0; EmitterIdx < EmitterHandles.Num(); ++EmitterIdx)
			{
				UNiagaraEmitter* Emitter = EmitterHandles[EmitterIdx].GetInstance();
				if (Emitter)
				{
					FString EmitterName = Emitter->GetUniqueEmitterName() + TEXT(".");
					if (Var.GetType() == SpawnInfoDef && Var.GetName().ToString().StartsWith(EmitterName))
					{
						NewEmitterCompiledData[EmitterIdx]->SpawnAttributes.AddUnique(Var.GetName());
					}
				}
			}
		}

		for (FNiagaraVariable& Var : SystemUpdateScript->GetVMExecutableData().Attributes)
		{
			for (int32 EmitterIdx = 0; EmitterIdx < EmitterHandles.Num(); ++EmitterIdx)
			{
				UNiagaraEmitter* Emitter = EmitterHandles[EmitterIdx].GetInstance();
				if (Emitter)
				{
					FString EmitterName = Emitter->GetUniqueEmitterName() + TEXT(".");
					if (Var.GetType() == SpawnInfoDef && Var.GetName().ToString().StartsWith(EmitterName))
					{
						NewEmitterCompiledData[EmitterIdx]->SpawnAttributes.AddUnique(Var.GetName());
					}
				}
			}
		}

		for (int32 EmitterIdx = 0; EmitterIdx < EmitterHandles.Num(); ++EmitterIdx)
		{
			const FNiagaraEmitterHandle& EmitterHandle = EmitterHandles[EmitterIdx];
			const UNiagaraEmitter* Emitter = EmitterHandle.GetInstance();
			FNiagaraDataSetCompiledData& EmitterDataSetCompiledData = NewEmitterCompiledData[EmitterIdx]->DataSetCompiledData;
			FNiagaraDataSetCompiledData& GPUCaptureCompiledData = NewEmitterCompiledData[EmitterIdx]->GPUCaptureDataSetCompiledData;
			if ensureMsgf(Emitter != nullptr, TEXT("Failed to get Emitter Instance from Emitter Handle in post compile, please investigate."))
			{
				static FName GPUCaptureDataSetName = TEXT("GPU Capture Dataset");
				InitEmitterVariableAliasNames(NewEmitterCompiledData[EmitterIdx].Get(), Emitter);
				InitEmitterDataSetCompiledData(EmitterDataSetCompiledData, Emitter, EmitterHandle);
				GPUCaptureCompiledData.ID = FNiagaraDataSetID(GPUCaptureDataSetName, ENiagaraDataSetType::ParticleData);
				GPUCaptureCompiledData.Variables = EmitterDataSetCompiledData.Variables;
				GPUCaptureCompiledData.SimTarget = ENiagaraSimTarget::CPUSim;
				GPUCaptureCompiledData.BuildLayout();				
			}
		}

		for (int32 EmitterIdx = 0; EmitterIdx < EmitterHandles.Num(); ++EmitterIdx)
		{
			EmitterCompiledData.Add(NewEmitterCompiledData[EmitterIdx]);
		}
	}
}

void UNiagaraSystem::InitSystemCompiledData()
{
	SystemCompiledData.InstanceParamStore.Empty();

	ExposedParameters.CopyParametersTo(SystemCompiledData.InstanceParamStore, false, FNiagaraParameterStore::EDataInterfaceCopyMethod::Reference);

	auto CreateDataSetCompiledData = [&](FNiagaraDataSetCompiledData& CompiledData, TConstArrayView<FNiagaraVariable> Vars)
	{
		CompiledData.Empty();

		CompiledData.Variables.Reset(Vars.Num());
		for (const FNiagaraVariable& Var : Vars)
		{
			CompiledData.Variables.AddUnique(Var);
		}

		CompiledData.bRequiresPersistentIDs = false;
		CompiledData.ID = FNiagaraDataSetID();
		CompiledData.SimTarget = ENiagaraSimTarget::CPUSim;

		CompiledData.BuildLayout();
	};

	const FNiagaraVMExecutableData& SystemSpawnScriptData = GetSystemSpawnScript()->GetVMExecutableData();
	const FNiagaraVMExecutableData& SystemUpdateScriptData = GetSystemUpdateScript()->GetVMExecutableData();

	CreateDataSetCompiledData(SystemCompiledData.DataSetCompiledData, SystemUpdateScriptData.Attributes);

	const FNiagaraParameters* EngineParamsSpawn = SystemSpawnScriptData.DataSetToParameters.Find(TEXT("Engine"));
	CreateDataSetCompiledData(SystemCompiledData.SpawnInstanceParamsDataSetCompiledData, EngineParamsSpawn ? TConstArrayView<FNiagaraVariable>(EngineParamsSpawn->Parameters) : TArrayView<FNiagaraVariable>());
	const FNiagaraParameters* EngineParamsUpdate = SystemUpdateScriptData.DataSetToParameters.Find(TEXT("Engine"));
	CreateDataSetCompiledData(SystemCompiledData.UpdateInstanceParamsDataSetCompiledData, EngineParamsUpdate ? TConstArrayView<FNiagaraVariable>(EngineParamsUpdate->Parameters) : TArrayView<FNiagaraVariable>());

	// create the bindings to be used with our constant buffers; geenrating the offsets to/from the data sets; we need
	// editor data to build these bindings because of the constant buffer structs only having their variable definitions
	// with editor data.
	SystemCompiledData.SpawnInstanceGlobalBinding.Build<FNiagaraGlobalParameters>(SystemCompiledData.SpawnInstanceParamsDataSetCompiledData);
	SystemCompiledData.SpawnInstanceSystemBinding.Build<FNiagaraSystemParameters>(SystemCompiledData.SpawnInstanceParamsDataSetCompiledData);
	SystemCompiledData.SpawnInstanceOwnerBinding.Build<FNiagaraOwnerParameters>(SystemCompiledData.SpawnInstanceParamsDataSetCompiledData);

	SystemCompiledData.UpdateInstanceGlobalBinding.Build<FNiagaraGlobalParameters>(SystemCompiledData.UpdateInstanceParamsDataSetCompiledData);
	SystemCompiledData.UpdateInstanceSystemBinding.Build<FNiagaraSystemParameters>(SystemCompiledData.UpdateInstanceParamsDataSetCompiledData);
	SystemCompiledData.UpdateInstanceOwnerBinding.Build<FNiagaraOwnerParameters>(SystemCompiledData.UpdateInstanceParamsDataSetCompiledData);

	const int32 EmitterCount = EmitterHandles.Num();

	SystemCompiledData.SpawnInstanceEmitterBindings.SetNum(EmitterHandles.Num());
	SystemCompiledData.UpdateInstanceEmitterBindings.SetNum(EmitterHandles.Num());

	const FString EmitterNamespace = TEXT("Emitter");
	for (int32 EmitterIdx = 0; EmitterIdx < EmitterCount; ++EmitterIdx)
	{
		const FNiagaraEmitterHandle& PerEmitterHandle = EmitterHandles[EmitterIdx];
		const UNiagaraEmitter* Emitter = PerEmitterHandle.GetInstance();
		if (ensureMsgf(Emitter != nullptr, TEXT("Failed to get Emitter Instance from Emitter Handle when post compiling Niagara System %s!"), *GetPathNameSafe(this)))
		{
			const FString EmitterName = Emitter->GetUniqueEmitterName();

			SystemCompiledData.SpawnInstanceEmitterBindings[EmitterIdx].Build<FNiagaraEmitterParameters>(SystemCompiledData.SpawnInstanceParamsDataSetCompiledData, EmitterNamespace, EmitterName);
			SystemCompiledData.UpdateInstanceEmitterBindings[EmitterIdx].Build<FNiagaraEmitterParameters>(SystemCompiledData.UpdateInstanceParamsDataSetCompiledData, EmitterNamespace, EmitterName);
		}
	}

}
#endif

TStatId UNiagaraSystem::GetStatID(bool bGameThread, bool bConcurrent)const
{
#if STATS
	if (!StatID_GT.IsValidStat())
	{
		GenerateStatID();
	}

	if (bGameThread)
	{
		if (bConcurrent)
		{
			return StatID_GT_CNC;
		}
		else
		{
			return StatID_GT;
		}
	}
	else
	{
		if(bConcurrent)
		{
			return StatID_RT_CNC;
		}
		else
		{
			return StatID_RT;
		}
	}
#endif
	return TStatId();
}

void UNiagaraSystem::AddToInstanceCountStat(int32 NumInstances, bool bSolo)const
{
#if STATS
	if (!StatID_GT.IsValidStat())
	{
		GenerateStatID();
	}

	if (FThreadStats::IsCollectingData())
	{
		if (bSolo)
		{
			FThreadStats::AddMessage(StatID_InstanceCountSolo.GetName(), EStatOperation::Add, int64(NumInstances));
			TRACE_STAT_ADD(StatID_InstanceCountSolo.GetName(), int64(NumInstances));
		}
		else
		{
			FThreadStats::AddMessage(StatID_InstanceCount.GetName(), EStatOperation::Add, int64(NumInstances));
			TRACE_STAT_ADD(StatID_InstanceCount.GetName(), int64(NumInstances));
		}
	}
#endif
}

void UNiagaraSystem::GenerateStatID()const
{
#if STATS
	StatID_GT = FDynamicStats::CreateStatId<FStatGroup_STATGROUP_NiagaraSystems>(GetPathName() + TEXT(" [GT]"));
	StatID_GT_CNC = FDynamicStats::CreateStatId<FStatGroup_STATGROUP_NiagaraSystems>(GetPathName() + TEXT(" [GT_CNC]"));
	StatID_RT = FDynamicStats::CreateStatId<FStatGroup_STATGROUP_NiagaraSystems>(GetPathName() + TEXT(" [RT]"));
	StatID_RT_CNC = FDynamicStats::CreateStatId<FStatGroup_STATGROUP_NiagaraSystems>(GetPathName() + TEXT(" [RT_CNC]"));

	StatID_InstanceCount = FDynamicStats::CreateStatIdInt64<FStatGroup_STATGROUP_NiagaraSystemCounts>(GetPathName());
	StatID_InstanceCountSolo = FDynamicStats::CreateStatIdInt64<FStatGroup_STATGROUP_NiagaraSystemCounts>(GetPathName() + TEXT(" [SOLO]"));

#endif
}

UNiagaraEffectType* UNiagaraSystem::GetEffectType()const
{
	return EffectType;
}

#if WITH_EDITOR
void UNiagaraSystem::SetEffectType(UNiagaraEffectType* InEffectType)
{
	if (InEffectType != EffectType)
	{
		Modify();
		EffectType = InEffectType;
		ResolveScalabilitySettings();
		FNiagaraSystemUpdateContext UpdateCtx;
		UpdateCtx.Add(this, true);
	}	
}
#endif

void UNiagaraSystem::ResolveScalabilitySettings()
{
	CurrentScalabilitySettings.Clear();
	if (UNiagaraEffectType* ActualEffectType = GetEffectType())
	{
		CurrentScalabilitySettings = ActualEffectType->GetActiveSystemScalabilitySettings();
	}

	if (bOverrideScalabilitySettings)
	{
		for (FNiagaraSystemScalabilityOverride& Override : SystemScalabilityOverrides.Overrides)
		{
			if (Override.Platforms.IsActive())
			{
				if (Override.bOverrideDistanceSettings)
				{
					CurrentScalabilitySettings.bCullByDistance = Override.bCullByDistance;
					CurrentScalabilitySettings.MaxDistance = Override.MaxDistance;
				}

				if (Override.bOverrideInstanceCountSettings)
				{
					CurrentScalabilitySettings.bCullMaxInstanceCount = Override.bCullMaxInstanceCount;
					CurrentScalabilitySettings.MaxInstances = Override.MaxInstances;
				}

				if (Override.bOverridePerSystemInstanceCountSettings)
				{
					CurrentScalabilitySettings.bCullPerSystemMaxInstanceCount = Override.bCullPerSystemMaxInstanceCount;
					CurrentScalabilitySettings.MaxSystemInstances = Override.MaxSystemInstances;
				}

				if (Override.bOverrideTimeSinceRendererSettings)
				{
					CurrentScalabilitySettings.bCullByMaxTimeWithoutRender = Override.bCullByMaxTimeWithoutRender;
					CurrentScalabilitySettings.MaxTimeWithoutRender = Override.MaxTimeWithoutRender;
				}

 				if (Override.bOverrideGlobalBudgetCullingSettings)
				{
 					CurrentScalabilitySettings.bCullByGlobalBudget = Override.bCullByGlobalBudget;
 					CurrentScalabilitySettings.MaxGlobalBudgetUsage = Override.MaxGlobalBudgetUsage;
 				}

				break;//These overrides *should* be for orthogonal platform sets so we can exit after we've found a match.
			}
		}
	}

	CurrentScalabilitySettings.MaxDistance = FMath::Max(GNiagaraScalabiltiyMinumumMaxDistance, CurrentScalabilitySettings.MaxDistance);

	//Work out if this system needs to have sorted significance culling done.
	bNeedsSortedSignificanceCull = false;

	if (CurrentScalabilitySettings.bCullMaxInstanceCount || CurrentScalabilitySettings.bCullPerSystemMaxInstanceCount)
	{
		bNeedsSortedSignificanceCull = true;
	}
	else
	{
		//If we're not using it at the system level, maybe one of the emitters is.
		auto ScriptUsesSigIndex = [&](UNiagaraScript* Script)
		{
			if (Script && bNeedsSortedSignificanceCull == false)//Skip if we've already found one using it.
			{
				bNeedsSortedSignificanceCull = Script->GetVMExecutableData().bReadsSignificanceIndex;
			}
		};
		ForEachScript(ScriptUsesSigIndex);
	}
}

void UNiagaraSystem::OnScalabilityCVarChanged()
{
	ResolveScalabilitySettings();

	for (FNiagaraEmitterHandle& Handle : EmitterHandles)
	{
		if (Handle.GetInstance())
		{
			Handle.GetInstance()->OnScalabilityCVarChanged();
		}
	}

	// Update components
	{
		FNiagaraSystemUpdateContext UpdateCtx;
		UpdateCtx.SetDestroyOnAdd(true);
		UpdateCtx.SetOnlyActive(true);
		UpdateCtx.Add(this, true);
	}

	// Re-prime the component pool
	if (PoolPrimeSize > 0 && MaxPoolSize > 0)
	{
		FNiagaraWorldManager::PrimePoolForAllWorlds(this);
	}
}

const FString& UNiagaraSystem::GetCrashReporterTag()const
{
	if (CrashReporterTag.IsEmpty())
	{
		CrashReporterTag = FString::Printf(TEXT("| System: %s |"), *GetFullName());
	}
	return CrashReporterTag;
}

FNiagaraEmitterCompiledData::FNiagaraEmitterCompiledData()
{
	EmitterSpawnIntervalVar = SYS_PARAM_EMITTER_SPAWN_INTERVAL;
	EmitterInterpSpawnStartDTVar = SYS_PARAM_EMITTER_INTERP_SPAWN_START_DT;
	EmitterAgeVar = SYS_PARAM_EMITTER_AGE;
	EmitterSpawnGroupVar = SYS_PARAM_EMITTER_SPAWN_GROUP;
	EmitterRandomSeedVar = SYS_PARAM_EMITTER_RANDOM_SEED;
	EmitterInstanceSeedVar = SYS_PARAM_ENGINE_EMITTER_INSTANCE_SEED;
	EmitterTotalSpawnedParticlesVar = SYS_PARAM_ENGINE_EMITTER_TOTAL_SPAWNED_PARTICLES;
}

#if WITH_EDITORONLY_DATA
void FNiagaraParameterDataSetBindingCollection::BuildInternal(const TArray<FNiagaraVariable>& ParameterVars, const FNiagaraDataSetCompiledData& DataSet, const FString& NamespaceBase, const FString& NamespaceReplacement)
{
	// be sure to reset the offsets first
	FloatOffsets.Empty();
	Int32Offsets.Empty();

	const bool DoNameReplacement = !NamespaceBase.IsEmpty() && !NamespaceReplacement.IsEmpty();

	int32 ParameterOffset = 0;
	for (FNiagaraVariable Var : ParameterVars)
	{
		if (DoNameReplacement)
		{
			const FString ParamName = Var.GetName().ToString().Replace(*NamespaceBase, *NamespaceReplacement);
			Var.SetName(*ParamName);
		}

		int32 VariableIndex = DataSet.Variables.IndexOfByKey(Var);

		if (DataSet.VariableLayouts.IsValidIndex(VariableIndex))
		{
			const FNiagaraVariableLayoutInfo& Layout = DataSet.VariableLayouts[VariableIndex];
			int32 NumFloats = 0;
			int32 NumInts = 0;

			for (uint32 CompIdx = 0; CompIdx < Layout.GetNumFloatComponents(); ++CompIdx)
			{
				int32 ParamOffset = ParameterOffset + Layout.LayoutInfo.FloatComponentByteOffsets[CompIdx];
				int32 DataSetOffset = Layout.FloatComponentStart + NumFloats++;
				auto& Binding = FloatOffsets.AddDefaulted_GetRef();
				Binding.ParameterOffset = ParamOffset;
				Binding.DataSetComponentOffset = DataSetOffset;
			}
			for (uint32 CompIdx = 0; CompIdx < Layout.GetNumInt32Components(); ++CompIdx)
			{
				int32 ParamOffset = ParameterOffset + Layout.LayoutInfo.Int32ComponentByteOffsets[CompIdx];
				int32 DataSetOffset = Layout.Int32ComponentStart + NumInts++;
				auto& Binding = Int32Offsets.AddDefaulted_GetRef();
				Binding.ParameterOffset = ParamOffset;
				Binding.DataSetComponentOffset = DataSetOffset;
			}
		}

		// we need to take into account potential padding that is in the constant buffers based similar to what is done
		// in the NiagaraHlslTranslator, where Vec2/Vec3 are treated as Vec4.
		int32 ParameterSize = Var.GetSizeInBytes();
		const FNiagaraTypeDefinition& Type = Var.GetType();
		if (Type == FNiagaraTypeDefinition::GetVec2Def() || Type == FNiagaraTypeDefinition::GetVec3Def())
		{
			ParameterSize = Align(ParameterSize, FNiagaraTypeDefinition::GetVec4Def().GetSize());
		}

		ParameterOffset += ParameterSize;
	}

	FloatOffsets.Shrink();
	Int32Offsets.Shrink();
}

UNiagaraBakerSettings* UNiagaraSystem::GetBakerSettings()
{
	if ( BakerSettings == nullptr )
	{
		BakerSettings = NewObject<UNiagaraBakerSettings>(this, "BakerSettings", RF_Transactional);
	}
	return BakerSettings;
}
#endif

#undef LOCTEXT_NAMESPACE // NiagaraSystem<|MERGE_RESOLUTION|>--- conflicted
+++ resolved
@@ -203,7 +203,6 @@
 #if WITH_EDITORONLY_DATA
 	WaitForCompilationComplete();
 #endif
-	EnsureFullyLoaded();
 }
 
 #if WITH_EDITOR
@@ -357,13 +356,12 @@
 	bFullyLoaded = true;
 	UpdateTaskRef = nullptr;
 	
-<<<<<<< HEAD
 #if WITH_EDITORONLY_DATA
 	// We remove emitters and scripts on dedicated servers, so skip further work.
 	const bool bIsDedicatedServer = !GIsClient && GIsServer;
 
 	if (!GetOutermost()->bIsCookedForEditor && !bIsDedicatedServer)
-	{
+	{		
 		TArray<UNiagaraScript*> AllSystemScripts;
 		UNiagaraScriptSourceBase* SystemScriptSource;
 		if (SystemSpawnScript == nullptr)
@@ -531,181 +529,6 @@
 }
 
 #if WITH_EDITORONLY_DATA
-=======
-#if WITH_EDITORONLY_DATA
-	// We remove emitters and scripts on dedicated servers, so skip further work.
-	const bool bIsDedicatedServer = !GIsClient && GIsServer;
-
-	if (!GetOutermost()->bIsCookedForEditor && !bIsDedicatedServer)
-	{		
-		TArray<UNiagaraScript*> AllSystemScripts;
-		UNiagaraScriptSourceBase* SystemScriptSource;
-		if (SystemSpawnScript == nullptr)
-		{
-			SystemSpawnScript = NewObject<UNiagaraScript>(this, "SystemSpawnScript", RF_Transactional);
-			SystemSpawnScript->SetUsage(ENiagaraScriptUsage::SystemSpawnScript);
-			INiagaraModule& NiagaraModule = FModuleManager::GetModuleChecked<INiagaraModule>("Niagara");
-			SystemScriptSource = NiagaraModule.GetEditorOnlyDataUtilities().CreateDefaultScriptSource(this);
-			SystemSpawnScript->SetLatestSource(SystemScriptSource);
-		}
-		else
-		{
-			SystemSpawnScript->ConditionalPostLoad();
-			SystemScriptSource = SystemSpawnScript->GetLatestSource();
-		}
-		AllSystemScripts.Add(SystemSpawnScript);
-
-		if (SystemUpdateScript == nullptr)
-		{
-			SystemUpdateScript = NewObject<UNiagaraScript>(this, "SystemUpdateScript", RF_Transactional);
-			SystemUpdateScript->SetUsage(ENiagaraScriptUsage::SystemUpdateScript);
-			SystemUpdateScript->SetLatestSource(SystemScriptSource);
-		}
-		else
-		{
-			SystemUpdateScript->ConditionalPostLoad();
-		}
-		AllSystemScripts.Add(SystemUpdateScript);
-
-		bool bSystemScriptsAreSynchronized = true;
-		for (UNiagaraScript* SystemScript : AllSystemScripts)
-		{
-			bSystemScriptsAreSynchronized &= SystemScript->AreScriptAndSourceSynchronized();
-		}
-
-		bool bEmitterScriptsAreSynchronized = true;
-
-#if 0
-		UE_LOG(LogNiagara, Log, TEXT("PreMerger"));
-		for (FNiagaraEmitterHandle& EmitterHandle : EmitterHandles)
-		{
-			UE_LOG(LogNiagara, Log, TEXT("Emitter Handle: %s"), *EmitterHandle.GetUniqueInstanceName());
-			UNiagaraScript* UpdateScript = EmitterHandle.GetInstance()->GetScript(ENiagaraScriptUsage::ParticleUpdateScript, FGuid());
-			UNiagaraScript* SpawnScript = EmitterHandle.GetInstance()->GetScript(ENiagaraScriptUsage::ParticleSpawnScript, FGuid());
-			UE_LOG(LogNiagara, Log, TEXT("Spawn Parameters"));
-			SpawnScript->GetVMExecutableData().Parameters.DumpParameters();
-			UE_LOG(LogNiagara, Log, TEXT("Spawn RI Parameters"));
-			SpawnScript->RapidIterationParameters.DumpParameters();
-			UE_LOG(LogNiagara, Log, TEXT("Update Parameters"));
-			UpdateScript->GetVMExecutableData().Parameters.DumpParameters();
-			UE_LOG(LogNiagara, Log, TEXT("Update RI Parameters"));
-			UpdateScript->RapidIterationParameters.DumpParameters();
-		}
-#endif
-
-		for (FNiagaraEmitterHandle& EmitterHandle : EmitterHandles)
-		{
-			if (EmitterHandle.GetIsEnabled() && EmitterHandle.GetInstance() && !EmitterHandle.GetInstance()->AreAllScriptAndSourcesSynchronized())
-			{
-				bEmitterScriptsAreSynchronized = false;
-			}
-		}
-
-		if (UNiagaraEmitter::GetForceCompileOnLoad())
-		{
-			ForceGraphToRecompileOnNextCheck();
-			UE_LOG(LogNiagara, Log, TEXT("System %s being rebuilt because UNiagaraEmitter::GetForceCompileOnLoad() == true."), *GetPathName());
-		}
-
-		if (bSystemScriptsAreSynchronized == false && GEnableVerboseNiagaraChangeIdLogging)
-		{
-			UE_LOG(LogNiagara, Log, TEXT("System %s being compiled because there were changes to a system script Change ID."), *GetPathName());
-		}
-
-		if (bEmitterScriptsAreSynchronized == false && GEnableVerboseNiagaraChangeIdLogging)
-		{
-			UE_LOG(LogNiagara, Log, TEXT("System %s being compiled because there were changes to an emitter script Change ID."), *GetPathName());
-		}
-
-		if (EmitterCompiledData.Num() == 0 || EmitterCompiledData[0]->DataSetCompiledData.Variables.Num() == 0)
-		{
-			InitEmitterCompiledData();
-		}
-
-		if (SystemCompiledData.InstanceParamStore.ReadParameterVariables().Num() == 0 ||SystemCompiledData.DataSetCompiledData.Variables.Num() == 0)
-		{
-			InitSystemCompiledData();
-		}
-
-#if 0
-		UE_LOG(LogNiagara, Log, TEXT("Before"));
-		for (FNiagaraEmitterHandle& EmitterHandle : EmitterHandles)
-		{
-			UE_LOG(LogNiagara, Log, TEXT("Emitter Handle: %s"), *EmitterHandle.GetUniqueInstanceName());
-			UNiagaraScript* UpdateScript = EmitterHandle.GetInstance()->GetScript(ENiagaraScriptUsage::ParticleUpdateScript, FGuid());
-			UNiagaraScript* SpawnScript = EmitterHandle.GetInstance()->GetScript(ENiagaraScriptUsage::ParticleSpawnScript, FGuid());
-			UE_LOG(LogNiagara, Log, TEXT("Spawn Parameters"));
-			SpawnScript->GetVMExecutableData().Parameters.DumpParameters();
-			UE_LOG(LogNiagara, Log, TEXT("Spawn RI Parameters"));
-			SpawnScript->RapidIterationParameters.DumpParameters();
-			UE_LOG(LogNiagara, Log, TEXT("Update Parameters"));
-			UpdateScript->GetVMExecutableData().Parameters.DumpParameters();
-			UE_LOG(LogNiagara, Log, TEXT("Update RI Parameters"));
-			UpdateScript->RapidIterationParameters.DumpParameters();
-		}
-#endif
-
-		if (bSystemScriptsAreSynchronized == false || bEmitterScriptsAreSynchronized == false)
-		{
-			// Call modify here so that the system will resave the compile ids and script vm when running the resave
-			// commandlet.  In normal post load, it will be ignored.
-			Modify();
-			RequestCompile(false);
-		}
-
-#if 0
-		UE_LOG(LogNiagara, Log, TEXT("After"));
-		for (FNiagaraEmitterHandle& EmitterHandle : EmitterHandles)
-		{
-			UE_LOG(LogNiagara, Log, TEXT("Emitter Handle: %s"), *EmitterHandle.GetUniqueInstanceName());
-			UNiagaraScript* UpdateScript = EmitterHandle.GetInstance()->GetScript(ENiagaraScriptUsage::ParticleUpdateScript, FGuid());
-			UNiagaraScript* SpawnScript = EmitterHandle.GetInstance()->GetScript(ENiagaraScriptUsage::ParticleSpawnScript, FGuid());
-			UE_LOG(LogNiagara, Log, TEXT("Spawn Parameters"));
-			SpawnScript->GetVMExecutableData().Parameters.DumpParameters();
-			UE_LOG(LogNiagara, Log, TEXT("Spawn RI Parameters"));
-			SpawnScript->RapidIterationParameters.DumpParameters();
-			UE_LOG(LogNiagara, Log, TEXT("Update Parameters"));
-			UpdateScript->GetVMExecutableData().Parameters.DumpParameters();
-			UE_LOG(LogNiagara, Log, TEXT("Update RI Parameters"));
-			UpdateScript->RapidIterationParameters.DumpParameters();
-		}
-#endif
-	}
-	if (GNiagaraForceSystemsToCookOutRapidIterationOnLoad == 1 && !bBakeOutRapidIteration)
-	{
-		WaitForCompilationComplete();
-		bBakeOutRapidIteration = true;
-		RequestCompile(false);
-	}
-#endif
-
-	if ( FPlatformProperties::RequiresCookedData() )
-	{
-		bIsValidCached = IsValidInternal();
-		bIsReadyToRunCached = IsReadyToRunInternal();
-	}
-
-	ResolveScalabilitySettings();
-
-	ComputeEmittersExecutionOrder();
-
-	ComputeRenderersDrawOrder();
-
-	CacheFromCompiledData();
-
-	//TODO: Move to serialized properties?
-	UpdateDITickFlags();
-	UpdateHasGPUEmitters();
-
-	// Run task to prime pools this must happen on the GameThread
-	if (PoolPrimeSize > 0 && MaxPoolSize > 0)
-	{
-		FNiagaraWorldManager::PrimePoolForAllWorlds(this);
-	}
-}
-
-#if WITH_EDITORONLY_DATA
->>>>>>> 6c1d3e16
 bool UNiagaraSystem::UsesScript(const UNiagaraScript* Script) const
 {
 	EnsureFullyLoaded();
@@ -973,7 +796,6 @@
 		if (UNiagaraEmitter* NiagaraEmitter = EmitterHandle.GetInstance())
 		{
 			EmitterPrerequisiteTasks.Add(NiagaraEmitter->UpdateTaskRef);
-<<<<<<< HEAD
 		}
 	}
 	
@@ -1018,24 +840,6 @@
 
 	// After forcing syncing all DefaultLinkedParameterDefinitions, call SynchronizeWithParameterDefinitions again to sync with all definitions the system was already subscribed to, and do not force the sync.
 	SynchronizeWithParameterDefinitions();
-	
-	// see the equivalent in NiagaraEmitter for details
-	if(bIsTemplateAsset_DEPRECATED)
-=======
-		}
-	}
-	
-#if WITH_EDITORONLY_DATA
-	if (EditorData == nullptr)
-	{
-		INiagaraModule& NiagaraModule = FModuleManager::GetModuleChecked<INiagaraModule>("Niagara");
-		EditorData = NiagaraModule.GetEditorOnlyDataUtilities().CreateDefaultEditorData(this);
-	}
-	else
->>>>>>> 6c1d3e16
-	{
-		EditorData->PostLoadFromOwner(this);
-	}
 	
 #endif // WITH_EDITORONLY_DATA
 
