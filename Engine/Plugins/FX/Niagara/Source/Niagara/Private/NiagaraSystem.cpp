--- conflicted
+++ resolved
@@ -23,12 +23,9 @@
 #include "NiagaraSettings.h"
 #include "Interfaces/ITargetPlatform.h"
 #include "NiagaraPrecompileContainer.h"
-<<<<<<< HEAD
-=======
 #include "ProfilingDebugging/CookStats.h"
 #include "Algo/RemoveIf.h"
 #include "Misc/ScopedSlowTask.h"
->>>>>>> 24776ab6
 
 #define LOCTEXT_NAMESPACE "NiagaraSystem"
 
@@ -69,8 +66,6 @@
 	ECVF_Default
 );
 
-<<<<<<< HEAD
-=======
 static float GNiagaraScalabiltiyMinumumMaxDistance = 1.0f;
 static FAutoConsoleVariableRef CVarNiagaraScalabiltiyMinumumMaxDistance(
 	TEXT("fx.Niagara.Scalability.MinMaxDistance"),
@@ -79,7 +74,6 @@
 	ECVF_Default
 );
 
->>>>>>> 24776ab6
 //////////////////////////////////////////////////////////////////////////
 
 UNiagaraSystem::UNiagaraSystem(const FObjectInitializer& ObjectInitializer)
@@ -1571,8 +1565,6 @@
 	return bCompileGuardInProgress;
 }
 
-<<<<<<< HEAD
-=======
 bool UNiagaraSystem::CompilationResultsValid(const FNiagaraSystemCompileRequest& CompileRequest) const
 {
 	// for now the only thing we're concerned about is if we've got results for SystemSpawn and SystemUpdate scripts
@@ -1602,7 +1594,6 @@
 	return true;
 }
 
->>>>>>> 24776ab6
 bool UNiagaraSystem::QueryCompileComplete(bool bWait, bool bDoPost, bool bDoNotApply)
 {
 
@@ -1830,7 +1821,7 @@
 	ScriptPair.CompileId = NewID;
 
 	TArray<uint8> Data;
-	if (ScriptPair.CompiledScript->IsCompilable() && GetDerivedDataCacheRef().GetSynchronous(*ScriptPair.CompiledScript->GetNiagaraDDCKeyString(), Data, GetPathName()))
+	if (GetDerivedDataCacheRef().GetSynchronous(*ScriptPair.CompiledScript->GetNiagaraDDCKeyString(), Data, GetPathName()))
 	{
 		TSharedPtr<FNiagaraVMExecutableData> ExeData = MakeShared<FNiagaraVMExecutableData>();
 		if (ScriptPair.CompiledScript->BinaryToExecData(ScriptPair.CompiledScript, Data, *ExeData))
@@ -1841,29 +1832,18 @@
 			ScriptPair.bResultsReady = true;
 			if (GNiagaraLogDDCStatusForSystems != 0)
 			{
-<<<<<<< HEAD
-				UE_LOG(LogNiagara, Log, TEXT("Niagara Script pulled from DDC ... %s"), *ScriptPair.CompiledScript->GetPathName());
-=======
 				UE_LOG(LogNiagara, Verbose, TEXT("Niagara Script pulled from DDC ... %s"), *ScriptPair.CompiledScript->GetPathName());
->>>>>>> 24776ab6
 			}
 			return true;
 		}
 	}
 	
-<<<<<<< HEAD
-	if (GNiagaraLogDDCStatusForSystems != 0 && ScriptPair.CompiledScript->IsCompilable())
-	{
-	    UE_LOG(LogNiagara, Log, TEXT("Need Compile! Niagara Script GotFromDDC could not find ... %s"), *ScriptPair.CompiledScript->GetPathName());
-	}
-=======
 	if (GNiagaraLogDDCStatusForSystems != 0)
 	{
 	    UE_LOG(LogNiagara, Verbose, TEXT("Need Compile! Niagara Script GotFromDDC could not find ... %s"), *ScriptPair.CompiledScript->GetPathName());
 	}
 
 	COOK_STAT(Timer.TrackCyclesOnly());
->>>>>>> 24776ab6
 	return false;
 }
 
@@ -1890,19 +1870,11 @@
 	DataSetToInit.Empty();
 
 	if (InAssociatedEmitter->SimTarget == ENiagaraSimTarget::GPUComputeSim)
-<<<<<<< HEAD
 	{
 		DataSetToInit.Variables = InAssociatedEmitter->GetGPUComputeScript()->GetVMExecutableData().Attributes;
 	}
 	else
 	{
-=======
-	{
-		DataSetToInit.Variables = InAssociatedEmitter->GetGPUComputeScript()->GetVMExecutableData().Attributes;
-	}
-	else
-	{
->>>>>>> 24776ab6
 		DataSetToInit.Variables = InAssociatedEmitter->UpdateScriptProps.Script->GetVMExecutableData().Attributes;
 
 		for (const FNiagaraVariable& Var : InAssociatedEmitter->SpawnScriptProps.Script->GetVMExecutableData().Attributes)
@@ -1921,8 +1893,6 @@
 
 bool UNiagaraSystem::RequestCompile(bool bForce, FNiagaraSystemUpdateContext* OptionalUpdateContext)
 {
-<<<<<<< HEAD
-=======
 	// We remove emitters and scripts on dedicated servers, so skip further work.
 	const bool bIsDedicatedServer = !GIsClient && GIsServer;
 	if (bIsDedicatedServer)
@@ -1930,17 +1900,11 @@
 		return false;
 	}
 
->>>>>>> 24776ab6
 	bool bCompileGuardInProgress = InternalCompileGuardCheck(this);
 
 	if (bForce)
 	{
 		ForceGraphToRecompileOnNextCheck();
-	}
-
-	if (bCompileGuardInProgress)
-	{
-		return false;
 	}
 
 	if (bCompileGuardInProgress)
@@ -1957,14 +1921,9 @@
 	// Record that we entered this function already.
 	FPlatformTLS::SetTlsValue(CompileGuardSlot, this);
 
-<<<<<<< HEAD
-	int32 ActiveCompileIdx = ActiveCompilations.AddDefaulted();
-	ActiveCompilations[ActiveCompileIdx].StartTime = FPlatformTime::Seconds();
-=======
 	FNiagaraSystemCompileRequest& ActiveCompilation = ActiveCompilations.AddDefaulted_GetRef();
 	ActiveCompilation.bForced = bForce;
 	ActiveCompilation.StartTime = FPlatformTime::Seconds();
->>>>>>> 24776ab6
 
 	SCOPE_CYCLE_COUNTER(STAT_Niagara_System_Precompile);
 	
@@ -1972,71 +1931,18 @@
 	TArray<FNiagaraVariable> OriginalExposedParams;
 	GetExposedParameters().GetParameters(OriginalExposedParams);
 
-<<<<<<< HEAD
-	INiagaraModule& NiagaraModule = FModuleManager::Get().LoadModuleChecked<INiagaraModule>(TEXT("Niagara"));
-=======
 	TArray<UNiagaraScript*> ScriptsNeedingCompile;
 	bool bAnyCompiled = false;
 	{
 		COOK_STAT(auto Timer = NiagaraScriptCookStats::UsageStats.TimeSyncWork());
 		COOK_STAT(Timer.TrackCyclesOnly());
 		INiagaraModule& NiagaraModule = FModuleManager::Get().LoadModuleChecked<INiagaraModule>(TEXT("Niagara"));
->>>>>>> 24776ab6
 
 
 		//Compile all emitters
 		bool bTrulyAsync = true;
 		bool bAnyUnsynchronized = false;	
 
-<<<<<<< HEAD
-	// Pass one... determine if any need to be compiled.
-	bool bForceSystems = false;
-	bool bAnyCompiled = false;
-	TArray<UNiagaraScript*> ScriptsNeedingCompile;
-	{
-
-		for (int32 i = 0; i < EmitterHandles.Num(); i++)
-		{
-			FNiagaraEmitterHandle Handle = EmitterHandles[i];
-			if (Handle.GetInstance() && Handle.GetIsEnabled())
-			{
-				UNiagaraScriptSourceBase* GraphSource = Handle.GetInstance()->GraphSource;
-
-				TArray<UNiagaraScript*> EmitterScripts;
-				Handle.GetInstance()->GetScripts(EmitterScripts, false);
-				check(EmitterScripts.Num() > 0);
-				for (UNiagaraScript* EmitterScript : EmitterScripts)
-				{
-
-					FEmitterCompiledScriptPair Pair;
-					Pair.bResultsReady = false;
-					Pair.Emitter = Handle.GetInstance();
-					Pair.CompiledScript = EmitterScript;
-					if (!GetFromDDC(Pair) && EmitterScript->IsCompilable() && !EmitterScript->AreScriptAndSourceSynchronized())
-					{
-						ScriptsNeedingCompile.Add(EmitterScript);
-						bAnyUnsynchronized = true;
-					}
-					ActiveCompilations[ActiveCompileIdx].EmitterCompiledScriptPairs.Add(Pair);
-				}
-
-			}
-		}
-
-		bForceSystems = bForce || bAnyUnsynchronized;
-		bAnyCompiled = bAnyUnsynchronized || bForce;
-
-		// Now add the system scripts for compilation...
-		{
-			FEmitterCompiledScriptPair Pair;
-			Pair.bResultsReady = false;
-			Pair.Emitter = nullptr;
-			Pair.CompiledScript = SystemSpawnScript;
-			if (!GetFromDDC(Pair) && !SystemSpawnScript->AreScriptAndSourceSynchronized())
-			{
-				ScriptsNeedingCompile.Add(SystemSpawnScript);
-				bAnyCompiled = true;
-=======
 		// Pass one... determine if any need to be compiled.
 		bool bForceSystems = false;
 		{
@@ -2162,22 +2068,8 @@
 						ExposedParameters.AddParameter(EncounteredExposedVars[i]);
 					}
 				}
->>>>>>> 24776ab6
-			}
-			ActiveCompilations[ActiveCompileIdx].EmitterCompiledScriptPairs.Add(Pair);
-		}
-<<<<<<< HEAD
-
-		{
-			FEmitterCompiledScriptPair Pair;
-			Pair.bResultsReady = false;
-			Pair.Emitter = nullptr;
-			Pair.CompiledScript = SystemUpdateScript;
-			if (!GetFromDDC(Pair) && !SystemUpdateScript->AreScriptAndSourceSynchronized())
-			{
-				ScriptsNeedingCompile.Add(SystemUpdateScript);
-				bAnyCompiled = true;
-=======
+			}
+		}
 		
 
 		// We have previously duplicated all that is needed for compilation, so let's now issue the compile requests!
@@ -2204,93 +2096,6 @@
 			if (!CompiledScript->RequestExternallyManagedAsyncCompile(EmitterPrecompiledData, Pair->CompileId, Pair->PendingJobID))
 			{
 				UE_LOG(LogNiagara, Warning, TEXT("For some reason we are reporting that %s is in sync even though AreScriptAndSourceSynchronized returned false!"), *CompiledScript->GetPathName())
->>>>>>> 24776ab6
-			}
-			ActiveCompilations[ActiveCompileIdx].EmitterCompiledScriptPairs.Add(Pair);
-		}
-<<<<<<< HEAD
-	}
-
-
-	
-	{
-
-		// We found things needing compilation, now we have to go through an static duplicate everything that will be translated...
-		{
-			UNiagaraPrecompileContainer* Container =  NewObject<UNiagaraPrecompileContainer>(GetTransientPackage());
-			Container->System = this;
-			Container->Scripts = ScriptsNeedingCompile;
-			TSharedPtr<FNiagaraCompileRequestDataBase, ESPMode::ThreadSafe> SystemPrecompiledData = NiagaraModule.Precompile(Container);
-
-			if (SystemPrecompiledData.IsValid() == false)
-			{
-				UE_LOG(LogNiagara, Error, TEXT("Failed to precompile %s.  This is due to unexpected invalid or broken data.  Additional details should be in the log."), *GetPathName());
-				return false;
-			}
-
-			SystemPrecompiledData->GetReferencedObjects(ActiveCompilations[ActiveCompileIdx].RootObjects);
-			ActiveCompilations[ActiveCompileIdx].MappedData.Add(SystemSpawnScript, SystemPrecompiledData);
-			ActiveCompilations[ActiveCompileIdx].MappedData.Add(SystemUpdateScript, SystemPrecompiledData);
-
-			check(EmitterHandles.Num() == SystemPrecompiledData->GetDependentRequestCount());
-
-
-			// Grab the list of user variables that were actually encountered so that we can add to them later.
-			TArray<FNiagaraVariable> EncounteredExposedVars;
-			SystemPrecompiledData->GatherPreCompiledVariables(TEXT("User"), EncounteredExposedVars);
-
-			for (int32 i = 0; i < EmitterHandles.Num(); i++)
-			{
-				FNiagaraEmitterHandle Handle = EmitterHandles[i];
-				if (Handle.GetInstance() && Handle.GetIsEnabled())
-				{
-					UNiagaraScriptSourceBase* GraphSource = Handle.GetInstance()->GraphSource;
-					TSharedPtr<FNiagaraCompileRequestDataBase, ESPMode::ThreadSafe> EmitterPrecompiledData = SystemPrecompiledData->GetDependentRequest(i);
-					EmitterPrecompiledData->GetReferencedObjects(ActiveCompilations[ActiveCompileIdx].RootObjects);
-
-					TArray<UNiagaraScript*> EmitterScripts;
-					Handle.GetInstance()->GetScripts(EmitterScripts, false);
-					check(EmitterScripts.Num() > 0);
-					for (UNiagaraScript* EmitterScript : EmitterScripts)
-					{
-						ActiveCompilations[ActiveCompileIdx].MappedData.Add(EmitterScript, EmitterPrecompiledData);
-					}
-
-
-					// Add the emitter's User variables to the encountered list to expose for later.
-					EmitterPrecompiledData->GatherPreCompiledVariables(TEXT("User"), EncounteredExposedVars);
-
-				}
-			}
-
-
-			// Now let's synchronize the variables that we actually encountered during precompile so that we can expose them to the end user.
-			for (int32 i = 0; i < EncounteredExposedVars.Num(); i++)
-			{
-				if (OriginalExposedParams.Contains(EncounteredExposedVars[i]) == false)
-				{
-					// Just in case it wasn't added previously..
-					ExposedParameters.AddParameter(EncounteredExposedVars[i]);
-				}
-			}
-		}
-		
-
-		// We have previously duplicated all that is needed for compilation, so let's now issue the compile requests!
-		for (UNiagaraScript* CompiledScript : ScriptsNeedingCompile)
-		{
-
-			const auto InPairs = [&CompiledScript](const FEmitterCompiledScriptPair& Other) -> bool
-			{
-				return CompiledScript == Other.CompiledScript;
-			};
-
-			TSharedPtr<FNiagaraCompileRequestDataBase, ESPMode::ThreadSafe> EmitterPrecompiledData = ActiveCompilations[ActiveCompileIdx].MappedData.FindChecked(CompiledScript);
-			FEmitterCompiledScriptPair* Pair = ActiveCompilations[ActiveCompileIdx].EmitterCompiledScriptPairs.FindByPredicate(InPairs);
-			check(Pair);
-			if (!CompiledScript->RequestExternallyManagedAsyncCompile(EmitterPrecompiledData, Pair->CompileId, Pair->PendingJobID))
-			{
-				UE_LOG(LogNiagara, Warning, TEXT("For some reason we are reporting that %s is in sync even though AreScriptAndSourceSynchronized returned false!"), *CompiledScript->GetPathName())
 			}
 		}
 
@@ -2304,19 +2109,6 @@
 	// We might be able to just complete compilation right now if nothing needed compilation.
 	if (ScriptsNeedingCompile.Num() == 0)
 	{
-=======
-
-	}
-
-
-	// Now record that we are done with this function.
-	FPlatformTLS::SetTlsValue(CompileGuardSlot, nullptr);
-
-
-	// We might be able to just complete compilation right now if nothing needed compilation.
-	if (ScriptsNeedingCompile.Num() == 0)
-	{
->>>>>>> 24776ab6
 		PollForCompilationComplete();
 	}
 
