--- conflicted
+++ resolved
@@ -389,17 +389,6 @@
 			UE_LOG(LogNiagara, Log, TEXT("System %s being rebuilt because UNiagaraEmitter::GetForceCompileOnLoad() == true."), *GetPathName());
 		}
 
-<<<<<<< HEAD
-	if (bSystemScriptsAreSynchronized == false && GEnableVerboseNiagaraChangeIdLogging)
-	{
-		UE_LOG(LogNiagara, Log, TEXT("System %s being compiled because there were changes to a system script Change ID."), *GetPathName());
-	}
-
-	if (bEmitterScriptsAreSynchronized == false && GEnableVerboseNiagaraChangeIdLogging)
-	{
-		UE_LOG(LogNiagara, Log, TEXT("System %s being compiled because there were changes to an emitter script Change ID."), *GetPathName());
-	}
-=======
 		if (bSystemScriptsAreSynchronized == false && GEnableVerboseNiagaraChangeIdLogging)
 		{
 			UE_LOG(LogNiagara, Log, TEXT("System %s being compiled because there were changes to a system script Change ID."), *GetPathName());
@@ -419,7 +408,6 @@
 		{
 			InitSystemCompiledData();
 		}
->>>>>>> 69078e53
 
 #if 0
 		UE_LOG(LogNiagara, Log, TEXT("Before"));
@@ -585,8 +573,6 @@
 	return true;
 }
 
-<<<<<<< HEAD
-=======
 bool UNiagaraSystem::IsReadyToRun() const
 {
 	if (FPlatformProperties::RequiresCookedData())
@@ -599,7 +585,6 @@
 	}
 }
 
->>>>>>> 69078e53
 #if WITH_EDITORONLY_DATA
 bool UNiagaraSystem::HasOutstandingCompilationRequests() const
 {
