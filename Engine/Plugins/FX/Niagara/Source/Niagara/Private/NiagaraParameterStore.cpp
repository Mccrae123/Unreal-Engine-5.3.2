--- conflicted
+++ resolved
@@ -2,16 +2,8 @@
 
 #include "NiagaraParameterStore.h"
 #include "Algo/Find.h"
-<<<<<<< HEAD
-#include "NiagaraDataSet.h"
-#include "NiagaraComponent.h"
 #include "NiagaraCustomVersion.h"
 #include "NiagaraDataInterface.h"
-#include "NiagaraSystemInstance.h"
-=======
-#include "NiagaraCustomVersion.h"
-#include "NiagaraDataInterface.h"
->>>>>>> 4af6daef
 #include "NiagaraStats.h"
 
 #include UE_INLINE_GENERATED_CPP_BY_NAME(NiagaraParameterStore)
@@ -326,32 +318,6 @@
 	}
 }
 
-<<<<<<< HEAD
-void FNiagaraParameterStoreBinding::Tick(FNiagaraParameterStore* DestStore, FNiagaraParameterStore* SrcStore, bool bForce)
-{
-	if (SrcStore->GetParametersDirty() || bForce)
-	{
-		for (FParameterBinding& Binding : ParameterBindings)
-		{
-			DestStore->SetParameterData(SrcStore->GetParameterData(Binding.SrcOffset), Binding.DestOffset, Binding.Size);
-		}
-	}
-
-	if (SrcStore->GetInterfacesDirty() || bForce)
-	{
-		for (FInterfaceBinding& Binding : InterfaceBindings)
-		{
-			DestStore->SetDataInterface(SrcStore->GetDataInterface(Binding.SrcOffset), Binding.DestOffset);
-		}
-	}
-
-	if (SrcStore->GetUObjectsDirty() || bForce)
-	{
-		for (FUObjectBinding& Binding : UObjectBindings)
-		{
-			DestStore->SetUObject(SrcStore->GetUObject(Binding.SrcOffset), Binding.DestOffset);
-		}
-=======
 void FNiagaraParameterStoreBinding::CopyParameters(FNiagaraParameterStore* DestStore, const FNiagaraParameterStore* SrcStore) const
 {
 	for (const FParameterBinding& Binding : ParameterBindings)
@@ -367,7 +333,6 @@
 	for (const FUObjectBinding& Binding : UObjectBindings)
 	{
 		DestStore->SetUObject(SrcStore->GetUObject(Binding.SrcOffset), Binding.DestOffset);
->>>>>>> 4af6daef
 	}
 
 #if NIAGARA_NAN_CHECKING
@@ -579,11 +544,7 @@
 }
 #endif
 
-<<<<<<< HEAD
-void FNiagaraParameterStore::TickBindings()
-=======
 void FNiagaraParameterStore::TickBindings() const
->>>>>>> 4af6daef
 {
 	SCOPE_CYCLE_COUNTER(STAT_NiagaraParameterStoreTick);
 
@@ -731,15 +692,9 @@
 	{
 		StructConverter = FNiagaraTypeRegistry::GetStructConverter(ParamType);
 	}
-<<<<<<< HEAD
 
 	int32& Offset = SortedParameterOffsets.EmplaceAt_GetRef(InsertPos, Param, (int32)INDEX_NONE, StructConverter).Offset;
 
-=======
-
-	int32& Offset = SortedParameterOffsets.EmplaceAt_GetRef(InsertPos, Param, (int32)INDEX_NONE, StructConverter).Offset;
-
->>>>>>> 4af6daef
 	if (ParamType.IsDataInterface())
 	{
 		Offset = DataInterfaces.AddZeroed();
@@ -1443,10 +1398,6 @@
 {
 	int32 Offset = IndexOf(Parameter);
 	UNiagaraDataInterface* Interface = GetDataInterface(Offset);
-<<<<<<< HEAD
-	checkSlow(!Interface || Parameter.GetType().GetClass() == Interface->GetClass());
-=======
->>>>>>> 4af6daef
 	return Interface;
 }
 
