--- conflicted
+++ resolved
@@ -23,17 +23,6 @@
 );
 #endif
 
-<<<<<<< HEAD
-int32 GNiagaraAllowQuickSortedParameterOffetsCopy = 1;
-static FAutoConsoleVariableRef CVarNiagaraAllowQuickSortedParameterOffetsCopy(
-	TEXT("Niagara.AllowQuickSortedParameterOffsetsCopy"),
-	GNiagaraAllowQuickSortedParameterOffetsCopy,
-	TEXT("Whether to use memcpy to copy sortedparameteroffset arrays. (default=1)\n"),
-	ECVF_Scalability
-);
-
-=======
->>>>>>> 6bbb88c8
 //////////////////////////////////////////////////////////////////////////
 
 struct FNiagaraVariableSearch
@@ -236,11 +225,8 @@
 {
 	DEC_MEMORY_STAT_BY(STAT_NiagaraParamStoreMemory, ParameterData.GetAllocatedSize());
 	
-<<<<<<< HEAD
-=======
 	checkf(IsInGameThread() || (SourceStores.Num() == 0), TEXT("ParameterStore destruction must be on the GameThread(%d) or SourceStores(%d) must be unbound"), IsInGameThread() ? 1 : 0, SourceStores.Num());
 
->>>>>>> 6bbb88c8
 	UnbindAll();
 }
 
@@ -643,11 +629,7 @@
 	if (ParamType.IsDataInterface())
 	{
 		Offset = DataInterfaces.AddZeroed();
-<<<<<<< HEAD
-		DataInterfaces[Offset] = bInitInterfaces ? NewObject<UNiagaraDataInterface>(Owner, const_cast<UClass*>(Param.GetType().GetClass()), NAME_None, RF_Transactional | RF_Public) : nullptr;
-=======
 		DataInterfaces[Offset] = bInitInterfaces ? NewObject<UNiagaraDataInterface>(Owner, const_cast<UClass*>(ParamType.GetClass()), NAME_None, RF_Transactional | RF_Public) : nullptr;
->>>>>>> 6bbb88c8
 		bInterfacesDirty = true;
 	}
 	else if (ParamType.IsUObject())
@@ -688,15 +670,12 @@
 
 		bParametersDirty = true;
 
-<<<<<<< HEAD
-=======
 		if (ParamType == FNiagaraTypeDefinition::GetPositionDef() && !HasPositionData(Param.GetName()))
 		{
 			SetPositionData(Param.GetName(), FVector::ZeroVector);
 			bPositionDataDirty = true;
 		}
 
->>>>>>> 6bbb88c8
 		INC_MEMORY_STAT_BY(STAT_NiagaraParamStoreMemory, ParameterData.GetAllocatedSize());
 	}
 
@@ -1131,8 +1110,6 @@
 	if (bClearBindings)
 	{
 		UnbindAll();
-<<<<<<< HEAD
-=======
 	}
 }
 
@@ -1231,7 +1208,6 @@
 			OnLayoutChange();
 			return true;
 		}
->>>>>>> 6bbb88c8
 	}
 	return false;
 }
