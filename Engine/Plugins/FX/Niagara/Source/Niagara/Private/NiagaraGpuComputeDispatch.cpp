// Copyright Epic Games, Inc. All Rights Reserved.

#include "NiagaraGpuComputeDispatch.h"

#include "Async/Async.h"
#include "CanvasTypes.h"
#include "ClearQuad.h"
#include "EngineModule.h"
#include "Engine/Canvas.h"
#include "Engine/Engine.h"
#include "Engine/GameViewportClient.h"
#include "Engine/World.h"
#include "Materials/MaterialRenderProxy.h"
#include "Misc/ScopeExit.h"
#include "ProfilingDebugging/CsvProfiler.h"

#include "NiagaraAsyncGpuTraceHelper.h"
#include "NiagaraDataInterfaceRW.h"
#if NIAGARA_COMPUTEDEBUG_ENABLED
#include "NiagaraGpuComputeDebug.h"
#endif
#include "NiagaraGPUProfilerInterface.h"
#include "NiagaraGpuReadbackManager.h"
#include "NiagaraRenderer.h"
#include "NiagaraShader.h"
#include "NiagaraShaderParticleID.h"
#include "NiagaraSortingGPU.h"
#include "NiagaraStats.h"
#include "NiagaraSystemGpuComputeProxy.h"
#include "NiagaraWorldManager.h"
#include "PipelineStateCache.h"
#include "RHI.h"
#include "SceneInterface.h"
#include "ScenePrivate.h"
#include "SceneRendering.h"
#include "ShaderParameterUtils.h"
#include "TextureResource.h"

DECLARE_CYCLE_STAT(TEXT("GPU Dispatch Setup [RT]"), STAT_NiagaraGPUDispatchSetup_RT, STATGROUP_Niagara);
DECLARE_CYCLE_STAT(TEXT("GPU Emitter Dispatch [RT]"), STAT_NiagaraGPUSimTick_RT, STATGROUP_Niagara);
DECLARE_CYCLE_STAT(TEXT("GPU Data Readback [RT]"), STAT_NiagaraGPUReadback_RT, STATGROUP_Niagara);
DECLARE_FLOAT_COUNTER_STAT(TEXT("Niagara GPU Sim"), STAT_GPU_NiagaraSim, STATGROUP_GPU);
DECLARE_DWORD_COUNTER_STAT(TEXT("# GPU Particles"), STAT_NiagaraGPUParticles, STATGROUP_Niagara);
DECLARE_DWORD_COUNTER_STAT(TEXT("# GPU Sorted Particles"), STAT_NiagaraGPUSortedParticles, STATGROUP_Niagara);
DECLARE_DWORD_COUNTER_STAT(TEXT("# GPU Sorted Buffers"), STAT_NiagaraGPUSortedBuffers, STATGROUP_Niagara);
DECLARE_DWORD_COUNTER_STAT(TEXT("Readback latency (frames)"), STAT_NiagaraReadbackLatency, STATGROUP_Niagara);
DECLARE_DWORD_COUNTER_STAT(TEXT("# GPU Dispatches"), STAT_NiagaraGPUDispatches, STATGROUP_Niagara);

DECLARE_GPU_STAT_NAMED(NiagaraGPU, TEXT("Niagara"));
DECLARE_GPU_STAT_NAMED(NiagaraGPUSimulation, TEXT("Niagara GPU Simulation"));
DECLARE_GPU_STAT_NAMED(NiagaraGPUClearIDTables, TEXT("NiagaraGPU Clear ID Tables"));
DECLARE_GPU_STAT_NAMED(NiagaraGPUComputeFreeIDs, TEXT("Niagara GPU Compute All Free IDs"));
DECLARE_GPU_STAT_NAMED(NiagaraGPUComputeFreeIDsEmitter, TEXT("Niagara GPU Compute Emitter Free IDs"));
DECLARE_GPU_STAT_NAMED(NiagaraGPUSorting, TEXT("Niagara GPU sorting"));

CSV_DEFINE_CATEGORY_MODULE(NIAGARA_API, NiagaraGpuCompute, true);

uint32 FNiagaraComputeExecutionContext::TickCounter = 0;

int32 GNiagaraGpuSubmitCommandHint = 0;
static FAutoConsoleVariableRef CVarNiagaraGpuSubmitCommandHint(
	TEXT("fx.NiagaraGpuSubmitCommandHint"),
	GNiagaraGpuSubmitCommandHint,
	TEXT("If greater than zero, we use this value to submit commands after the number of dispatches have been issued."),
	ECVF_Default
);

int32 GNiagaraGpuLowLatencyTranslucencyEnabled = 1;
static FAutoConsoleVariableRef CVarNiagaraGpuLowLatencyTranslucencyEnabled(
	TEXT("fx.NiagaraGpuLowLatencyTranslucencyEnabled"),
	GNiagaraGpuLowLatencyTranslucencyEnabled,
	TEXT("When enabled translucent materials can use the current frames simulation data no matter which tick pass Niagara uses.\n")
	TEXT("This can result in an additional data buffer being required but will reduce any latency when using view uniform buffer / depth buffer / distance fields / etc"),
	ECVF_Default
);

int32 GNiagaraBatcherFreeBufferEarly = 1;
static FAutoConsoleVariableRef CVarNiagaraBatcherFreeBufferEarly(
	TEXT("fx.NiagaraBatcher.FreeBufferEarly"),
	GNiagaraBatcherFreeBufferEarly,
	TEXT("Will take the path to release GPU buffers when possible.\n")
	TEXT("This will reduce memory pressure but can result in more allocations if you buffers ping pong from zero particles to many."),
	ECVF_Default
);

const FName FNiagaraGpuComputeDispatch::Name(TEXT("FNiagaraGpuComputeDispatch"));

namespace FNiagaraGpuComputeDispatchLocal
{
	int32 GTickFlushMaxQueuedFrames = 3;
	static FAutoConsoleVariableRef CVarNiagaraTickFlushMaxQueuedFrames(
		TEXT("fx.Niagara.Batcher.TickFlush.MaxQueuedFrames"),
		GTickFlushMaxQueuedFrames,
		TEXT("The number of unprocessed frames with queued ticks before we process them.\n")
		TEXT("The larger the number the more data we process in a single frame, this is generally only a concern when the application does not have focus."),
		ECVF_Default
	);

	int32 GTickFlushMaxPendingTicks = 10;
	static FAutoConsoleVariableRef CVarNiagaraTickFlushMaxPendingTicks(
		TEXT("fx.Niagara.Batcher.TickFlush.MaxPendingTicks"),
		GTickFlushMaxPendingTicks,
		TEXT("The maximum number of unprocess ticks before we process them.\n")
		TEXT("The larger the number the more data we process in a single frame."),
		ECVF_Default
	);

	int32 GTickFlushMode = 1;
	static FAutoConsoleVariableRef CVarNiagaraTickFlushMode(
		TEXT("fx.Niagara.Batcher.TickFlush.Mode"),
		GTickFlushMode,
		TEXT("What to do when we go over our max queued frames.\n")
		TEXT("0 = Keep ticks queued, can result in a long pause when gaining focus again.\n")
		TEXT("1 = (Default) Process all queued ticks with dummy view / buffer data, may result in incorrect simulation due to missing depth collisions, etc.\n")
		TEXT("2 = Kill all pending ticks, may result in incorrect simulation due to missing frames of data, i.e. a particle reset.\n"),
		ECVF_Default
	);

	#if !WITH_EDITOR
		constexpr int32 GDebugLogging = 0;
	#else
		static int32 GDebugLogging = 0;
		static FAutoConsoleVariableRef CVarNiagaraDebugLogging(
			TEXT("fx.Niagara.Batcher.DebugLogging"),
			GDebugLogging,
			TEXT("Enables a lot of spew to the log to debug the batcher."),
			ECVF_Default
		);
	#endif

	template<typename TTransitionArrayType>
	static void AddDataBufferTransitions(TTransitionArrayType& BeforeTransitionArray, TTransitionArrayType& AfterTransitionArray, FNiagaraDataBuffer* DestinationData, ERHIAccess BeforeState = ERHIAccess::SRVMask, ERHIAccess AfterState = ERHIAccess::UAVCompute)
	{
		if (FRHIUnorderedAccessView* FloatUAV = DestinationData->GetGPUBufferFloat().UAV )
		{
			BeforeTransitionArray.Emplace(FloatUAV, BeforeState, AfterState);
			AfterTransitionArray.Emplace(FloatUAV, AfterState, BeforeState);
		}
		if (FRHIUnorderedAccessView* HalfUAV = DestinationData->GetGPUBufferHalf().UAV)
		{
			BeforeTransitionArray.Emplace(HalfUAV, BeforeState, AfterState);
			AfterTransitionArray.Emplace(HalfUAV, AfterState, BeforeState);
		}
		if (FRHIUnorderedAccessView* IntUAV = DestinationData->GetGPUBufferInt().UAV)
		{
			BeforeTransitionArray.Emplace(IntUAV, BeforeState, AfterState);
			AfterTransitionArray.Emplace(IntUAV, AfterState, BeforeState);
		}
	}

	static bool CsvStatsEnabled()
	{
	#if WITH_PARTICLE_PERF_CSV_STATS
		static IConsoleVariable* DetailedCVar = IConsoleManager::Get().FindConsoleVariable(TEXT("fx.DetailedCSVStats"));
		return DetailedCVar && DetailedCVar->GetBool();
	#else
		return false;
	#endif
	}
}

//////////////////////////////////////////////////////////////////////////

FFXSystemInterface* FNiagaraGpuComputeDispatch::GetInterface(const FName& InName)
{
	return InName == Name ? this : nullptr;
}

FNiagaraGpuComputeDispatch::FNiagaraGpuComputeDispatch(ERHIFeatureLevel::Type InFeatureLevel, EShaderPlatform InShaderPlatform, FGPUSortManager* InGPUSortManager)
	: FNiagaraGpuComputeDispatchInterface(InShaderPlatform, InFeatureLevel)
	, GPUSortManager(InGPUSortManager)
{
	// Register the batcher callback in the GPUSortManager.
	// The callback is used to generate the initial keys and values for the GPU sort tasks,
	// the values being the sorted particle indices used by the Niagara renderers.
	// The registration also involves defining the list of flags possibly used in GPUSortManager::AddTask()
	if (GPUSortManager)
	{
		GPUSortManager->Register(
			FGPUSortKeyGenDelegate::CreateLambda(
				[this](FRHICommandListImmediate& RHICmdList, int32 BatchId, int32 NumElementsInBatch, EGPUSortFlags Flags, FRHIUnorderedAccessView* KeysUAV, FRHIUnorderedAccessView* ValuesUAV)
				{
					GenerateSortKeys(RHICmdList, BatchId, NumElementsInBatch, Flags, KeysUAV, ValuesUAV);
				}
			),
			EGPUSortFlags::AnyKeyPrecision | EGPUSortFlags::AnyKeyGenLocation | EGPUSortFlags::AnySortLocation | EGPUSortFlags::ValuesAsInt32,
			Name
		);

		if (FNiagaraUtilities::AllowComputeShaders(GetShaderPlatform()))
		{
			// Because of culled indirect draw args, we have to update the draw indirect buffer after the sort key generation
			GPUSortManager->PostPreRenderEvent.AddLambda(
				[this](FRHICommandListImmediate& RHICmdList)
				{
					GPUInstanceCounterManager.UpdateDrawIndirectBuffers(this, RHICmdList, ENiagaraGPUCountUpdatePhase::PreOpaque);
				#if WITH_MGPU
					TransferMultiGPUBufers(RHICmdList, ENiagaraGpuComputeTickStage::PreInitViews);
				#endif // WITH_MGPU
				}
			);

			GPUSortManager->PostPostRenderEvent.AddLambda
			(
				[this](FRHICommandListImmediate& RHICmdList)
				{
					GPUInstanceCounterManager.UpdateDrawIndirectBuffers(this, RHICmdList, ENiagaraGPUCountUpdatePhase::PostOpaque);
				#if WITH_MGPU
					TransferMultiGPUBufers(RHICmdList, ENiagaraGpuComputeTickStage::PostOpaqueRender);
				#endif // WITH_MGPU
				}
			);
		}
	}

	AsyncGpuTraceHelper.Reset(new FNiagaraAsyncGpuTraceHelper(InShaderPlatform, InFeatureLevel, this));

#if NIAGARA_COMPUTEDEBUG_ENABLED
	GpuComputeDebugPtr.Reset(new FNiagaraGpuComputeDebug(FeatureLevel));
#endif
#if WITH_NIAGARA_GPU_PROFILER
	GPUProfilerPtr = MakeUnique<FNiagaraGPUProfiler>(uintptr_t(static_cast<FNiagaraGpuComputeDispatchInterface*>(this)));
#endif
	GpuReadbackManagerPtr.Reset(new FNiagaraGpuReadbackManager());
	EmptyUAVPoolPtr.Reset(new FNiagaraEmptyUAVPool());
}

FNiagaraGpuComputeDispatch::~FNiagaraGpuComputeDispatch()
{
	FinishDispatches();

	AsyncGpuTraceHelper->Reset();
}

void FNiagaraGpuComputeDispatch::AddGpuComputeProxy(FNiagaraSystemGpuComputeProxy* ComputeProxy)
{
	check(ComputeProxy->ComputeDispatchIndex == INDEX_NONE);

	const ENiagaraGpuComputeTickStage::Type TickStage = ComputeProxy->GetComputeTickStage();
	ComputeProxy->ComputeDispatchIndex = ProxiesPerStage[TickStage].Num();
	ProxiesPerStage[TickStage].Add(ComputeProxy);

	NumProxiesThatRequireDistanceFieldData	+= ComputeProxy->RequiresDistanceFieldData() ? 1 : 0;
	NumProxiesThatRequireDepthBuffer		+= ComputeProxy->RequiresDepthBuffer() ? 1 : 0;
	NumProxiesThatRequireEarlyViewData		+= ComputeProxy->RequiresEarlyViewData() ? 1 : 0;
	NumProxiesThatRequireRayTracingScene	+= ComputeProxy->RequiresRayTracingScene() ? 1 : 0;
}

void FNiagaraGpuComputeDispatch::RemoveGpuComputeProxy(FNiagaraSystemGpuComputeProxy* ComputeProxy)
{
	check(ComputeProxy->ComputeDispatchIndex != INDEX_NONE);

	const int32 TickStage = int32(ComputeProxy->GetComputeTickStage());
	const int32 ProxyIndex = ComputeProxy->ComputeDispatchIndex;
	check(ProxiesPerStage[TickStage][ProxyIndex] == ComputeProxy);

	ProxiesPerStage[TickStage].RemoveAtSwap(ProxyIndex);
	if (ProxiesPerStage[TickStage].IsValidIndex(ProxyIndex))
	{
		ProxiesPerStage[TickStage][ProxyIndex]->ComputeDispatchIndex = ProxyIndex;
	}
	ComputeProxy->ComputeDispatchIndex = INDEX_NONE;

	NumProxiesThatRequireDistanceFieldData	-= ComputeProxy->RequiresDistanceFieldData() ? 1 : 0;
	NumProxiesThatRequireDepthBuffer		-= ComputeProxy->RequiresDepthBuffer() ? 1 : 0;
	NumProxiesThatRequireEarlyViewData		-= ComputeProxy->RequiresEarlyViewData() ? 1 : 0;
	NumProxiesThatRequireRayTracingScene	-= ComputeProxy->RequiresRayTracingScene() ? 1 : 0;

#if NIAGARA_COMPUTEDEBUG_ENABLED
	if (FNiagaraGpuComputeDebug* GpuComputeDebug = GpuComputeDebugPtr.Get())
	{
		GpuComputeDebug->OnSystemDeallocated(ComputeProxy->GetSystemInstanceID());
	}
#endif
#if !UE_BUILD_SHIPPING
	GpuDebugReadbackInfos.RemoveAll(
		[&](const FDebugReadbackInfo& Info)
		{
			// In the unlikely event we have one in the queue make sure it's marked as complete with no data in it
			if ( Info.InstanceID == ComputeProxy->GetSystemInstanceID())
			{
				Info.DebugInfo->Frame.CopyFromGPUReadback(nullptr, nullptr, nullptr, 0, 0, 0, 0, 0);
				Info.DebugInfo->bWritten = true;
			}
			return Info.InstanceID == ComputeProxy->GetSystemInstanceID();
		}
	);
#endif
}

void FNiagaraGpuComputeDispatch::Tick(UWorld* World, float DeltaTime)
{
	check(IsInGameThread());
	ENQUEUE_RENDER_COMMAND(NiagaraPumpBatcher)(
		[RT_NiagaraBatcher=this](FRHICommandListImmediate& RHICmdList)
		{
			RT_NiagaraBatcher->ProcessPendingTicksFlush(RHICmdList, false);
			RT_NiagaraBatcher->GetGPUInstanceCounterManager().FlushIndirectArgsPool();
		}
	);
}

void FNiagaraGpuComputeDispatch::FlushPendingTicks_GameThread()
{
	check(IsInGameThread());
	ENQUEUE_RENDER_COMMAND(NiagaraFlushPendingTicks)(
		[RT_NiagaraBatcher=this](FRHICommandListImmediate& RHICmdList)
		{
			RT_NiagaraBatcher->ProcessPendingTicksFlush(RHICmdList, true);
			RT_NiagaraBatcher->GetGPUInstanceCounterManager().FlushIndirectArgsPool();
		}
	);
}

void FNiagaraGpuComputeDispatch::FlushAndWait_GameThread()
{
	check(IsInGameThread());
	ENQUEUE_RENDER_COMMAND(NiagaraFlushPendingTicks)(
		[RT_NiagaraBatcher=this](FRHICommandListImmediate& RHICmdList)
		{
			RT_NiagaraBatcher->ProcessPendingTicksFlush(RHICmdList, true);
			RT_NiagaraBatcher->GetGPUInstanceCounterManager().FlushIndirectArgsPool();
			RT_NiagaraBatcher->GetGpuReadbackManager()->WaitCompletion(RHICmdList);
		}
	);
	FlushRenderingCommands();
}

void FNiagaraGpuComputeDispatch::ProcessPendingTicksFlush(FRHICommandListImmediate& RHICmdList, bool bForceFlush)
{
	// Test to see if we have any proxies, if not we have nothing to do
	bool bHasProxies = false;
	for ( int iTickStage=0; iTickStage < ENiagaraGpuComputeTickStage::Max; ++iTickStage)
	{
		if ( ProxiesPerStage[iTickStage].Num() > 0 )
		{
			bHasProxies = true;
			break;
		}
	}

	if ( !bHasProxies)
	{
		return;
	}

	// Do we need to force a flush because we crossed the frame count threshold?
	++FramesBeforeTickFlush;
	bForceFlush |= FramesBeforeTickFlush >= uint32(FMath::Max(0, FNiagaraGpuComputeDispatchLocal::GTickFlushMaxQueuedFrames));

	// Do we need to force a flush because we crossed the max pending ticks on a single instance threashold?
	//-OPT: Ideally we don't traverse this every frame but it's required if we need to flush as we may need to do so in batches to avoid an RDG limit
	const int32 TickFlushMaxPendingTicks = FMath::Max(FNiagaraGpuComputeDispatchLocal::GTickFlushMaxPendingTicks, 1);
	int32 MaxPendingTicks = 0;
	for (int iTickStage = 0; iTickStage < ENiagaraGpuComputeTickStage::Max; ++iTickStage)
	{
		for (FNiagaraSystemGpuComputeProxy* Proxy : ProxiesPerStage[iTickStage])
		{
			MaxPendingTicks = FMath::Max<int32>(MaxPendingTicks, Proxy->PendingTicks.Num());
		}
	}
	bForceFlush |= MaxPendingTicks >= TickFlushMaxPendingTicks;

	// Do we need to execute the flush?
	if (bForceFlush == false)
	{
		return;
	}

	// A tick flush was request reset the counter and execute according to the mode
	FramesBeforeTickFlush = 0;
	switch (FNiagaraGpuComputeDispatchLocal::GTickFlushMode)
	{
		// Do nothing
		default:
		case 0:
		{
			//UE_LOG(LogNiagara, Log, TEXT("FNiagaraGpuComputeDispatch: Queued ticks (%d) are building up, this may cause a stall when released."), Ticks_RT.Num());
			break;
		}

		// Process all the pending ticks that have built up
		case 1:
		{
			//UE_LOG(LogNiagara, Log, TEXT("FNiagaraGpuComputeDispatch: Queued ticks are being Processed due to not rendering.  This may result in undesirable simulation artifacts."));

			// Early out if we have no pending ticks to process
			if (MaxPendingTicks == 0)
			{
				GpuReadbackManagerPtr->Tick();
				return;
			}

			// Ensure any deferred updates are flushed out
			FDeferredUpdateResource::UpdateResources(RHICmdList);
			FMaterialRenderProxy::UpdateDeferredCachedUniformExpressions();

			// Make a temporary ViewInfo
			//-TODO: We could gather some more information here perhaps?
			FSceneViewFamily ViewFamily(
				FSceneViewFamily::ConstructionValues(nullptr, nullptr, FEngineShowFlags(ESFIM_Game))
				.SetTime(CachedViewInitOptions.GameTime)
				.SetGammaCorrection(CachedViewInitOptions.GammaCorrection)
			);

			FSceneViewInitOptions ViewInitOptions;
			ViewInitOptions.ViewFamily = &ViewFamily;
			ViewInitOptions.SetViewRectangle(CachedViewInitOptions.ViewRect);
			ViewInitOptions.ViewOrigin = CachedViewInitOptions.ViewOrigin;
			ViewInitOptions.ViewRotationMatrix = CachedViewInitOptions.ViewRotationMatrix;
			ViewInitOptions.ProjectionMatrix = CachedViewInitOptions.ProjectionMatrix;

			FViewInfo DummyView(ViewInitOptions);

			DummyView.ViewRect = DummyView.UnscaledViewRect;
			DummyView.CachedViewUniformShaderParameters = MakeUnique<FViewUniformShaderParameters>();

			FBox UnusedVolumeBounds[TVC_MAX];
			DummyView.SetupUniformBufferParameters(UnusedVolumeBounds, TVC_MAX, *DummyView.CachedViewUniformShaderParameters);

			DummyView.ViewUniformBuffer = TUniformBufferRef<FViewUniformShaderParameters>::CreateUniformBufferImmediate(*DummyView.CachedViewUniformShaderParameters, UniformBuffer_SingleFrame);

			TConstArrayView<FViewInfo> DummyViews = MakeArrayView(&DummyView, 1);
			const bool bAllowGPUParticleUpdate = true;

			// Notify that we are about to begin rendering the 'scene' this is required because some RHIs will ClearState
			// in the event of submitting commands, i.e. when we write a fence, or indeed perform a manual flush.
			RHICmdList.BeginScene();

			// Ensure system textures are initialized
			GetRendererModule().InitializeSystemTextures(RHICmdList);

			// Allow downstream logic to detect we are running pending ticks outside the scene renderer
			bIsOutsideSceneRenderer = true;

			// Execute all ticks that we can support without invalid simulations
			MaxTicksToFlush = TickFlushMaxPendingTicks;
			for (int32 iTickBatch = 0; iTickBatch < MaxPendingTicks; iTickBatch+=MaxTicksToFlush)
			{
				FRDGBuilder GraphBuilder(RHICmdList);
				CreateSystemTextures(GraphBuilder);
				PreInitViews(GraphBuilder, bAllowGPUParticleUpdate);
				AddPass(GraphBuilder, RDG_EVENT_NAME("UpdateDrawIndirectBuffers - PreOpaque"),
					[this](FRHICommandListImmediate& RHICmdList)
					{
						GPUInstanceCounterManager.UpdateDrawIndirectBuffers(this, RHICmdList, ENiagaraGPUCountUpdatePhase::PreOpaque);
					}
				);
				PostInitViews(GraphBuilder, DummyViews, bAllowGPUParticleUpdate);
				PostRenderOpaque(GraphBuilder, DummyViews, bAllowGPUParticleUpdate);
				AddPass(GraphBuilder, RDG_EVENT_NAME("UpdateDrawIndirectBuffers - PostOpaque"),
					[this](FRHICommandListImmediate& RHICmdList)
					{
						GPUInstanceCounterManager.UpdateDrawIndirectBuffers(this, RHICmdList, ENiagaraGPUCountUpdatePhase::PostOpaque);
					}
				);
				GraphBuilder.Execute();
			}
			MaxTicksToFlush = TNumericLimits<int32>::Max();

			bIsOutsideSceneRenderer = false;

			// We have completed flushing the commands
			RHICmdList.EndScene();
			break;
		}

		// Kill all the pending ticks that have built up
		case 2:
		{
			//UE_LOG(LogNiagara, Log, TEXT("FNiagaraGpuComputeDispatch: Queued ticks are being Destroyed due to not rendering.  This may result in undesirable simulation artifacts."));

			FinishDispatches();
			AsyncGpuTraceHelper->Reset();

			break;
		}
	}
}

void FNiagaraGpuComputeDispatch::FinishDispatches()
{
	check(IsInRenderingThread());

	for (int iTickStage = 0; iTickStage < ENiagaraGpuComputeTickStage::Max; ++iTickStage)
	{
		for (FNiagaraSystemGpuComputeProxy* ComputeProxy : ProxiesPerStage[iTickStage])
		{
			ComputeProxy->ReleaseTicks(GPUInstanceCounterManager, MaxTicksToFlush);
		}
	}

	for (FNiagaraGpuDispatchList& DispatchList : DispatchListPerStage)
	{
		DispatchList.DispatchGroups.Empty();
		if (DispatchList.CountsToRelease.Num() > 0)
		{
			GPUInstanceCounterManager.FreeEntryArray(DispatchList.CountsToRelease);
			DispatchList.CountsToRelease.Empty();
		}
	}
}

FNiagaraDataInterfaceProxyRW* FNiagaraGpuComputeDispatch::FindIterationInterface(FNiagaraComputeInstanceData* Instance, const uint32 SimulationStageIndex) const
{
	// Determine if the iteration is outputting to a custom data size
	return Instance->FindIterationInterface(SimulationStageIndex);
}

void FNiagaraGpuComputeDispatch::DumpDebugFrame()
{
	// Anything doing?
	bool bHasAnyWork = false;
	for (int iTickStage = 0; iTickStage < ENiagaraGpuComputeTickStage::Max; ++iTickStage)
	{
		bHasAnyWork |= DispatchListPerStage[iTickStage].HasWork();
	}
	if ( !bHasAnyWork )
	{
		return;
	}

	// Dump Frame
	UE_LOG(LogNiagara, Warning, TEXT("====== BatcherFrame(%d)"), GFrameNumberRenderThread);

	for (int iTickStage = 0; iTickStage < ENiagaraGpuComputeTickStage::Max; ++iTickStage)
	{
		if (!DispatchListPerStage[iTickStage].HasWork())
		{
			continue;
		}

		FNiagaraGpuDispatchList& DispatchList = DispatchListPerStage[iTickStage];
		UE_LOG(LogNiagara, Warning, TEXT("==== TickStage(%d) TotalGroups(%d)"), iTickStage, DispatchList.DispatchGroups.Num());

		for ( int iDispatchGroup=0; iDispatchGroup < DispatchList.DispatchGroups.Num(); ++iDispatchGroup )
		{
			const FNiagaraGpuDispatchGroup& DispatchGroup = DispatchListPerStage[iTickStage].DispatchGroups[iDispatchGroup];

			if (DispatchGroup.TicksWithPerInstanceData.Num() > 0)
			{
				UE_LOG(LogNiagara, Warning, TEXT("====== TicksWithPerInstanceData(%s)"), DispatchGroup.TicksWithPerInstanceData.Num());
				for (FNiagaraGPUSystemTick* Tick : DispatchGroup.TicksWithPerInstanceData)
				{
					for (const auto& Pair : Tick->DIInstanceData->InterfaceProxiesToOffsets)
					{
						FNiagaraDataInterfaceProxy* Proxy = Pair.Key;
						UE_LOG(LogNiagara, Warning, TEXT("Proxy(%s)"), *Proxy->SourceDIName.ToString());
					}
				}
			}

			UE_LOG(LogNiagara, Warning, TEXT("====== DispatchGroup(%d)"), iDispatchGroup);
			for ( const FNiagaraGpuDispatchInstance& DispatchInstance : DispatchGroup.DispatchInstances )
			{
				const FNiagaraSimStageData& SimStageData = DispatchInstance.SimStageData;
				const FNiagaraComputeInstanceData& InstanceData = DispatchInstance.InstanceData;

				TStringBuilder<512> Builder;
				Builder.Appendf(TEXT("Proxy(%p) "), DispatchInstance.Tick.SystemGpuComputeProxy);
				Builder.Appendf(TEXT("ComputeContext(%p) "), InstanceData.Context);
				Builder.Appendf(TEXT("Emitter(%s) "), InstanceData.Context->GetDebugSimName());
				Builder.Appendf(TEXT("Stage(%d | %s) "), SimStageData.StageIndex, *SimStageData.StageMetaData->SimulationStageName.ToString());

				if (InstanceData.bResetData)
				{
					Builder.Append(TEXT("ResetData "));
				}

				if (InstanceData.Context->MainDataSet->RequiresPersistentIDs())
				{
					Builder.Append(TEXT("HasPersistentIDs "));
				}

				if ( DispatchInstance.SimStageData.bFirstStage )
				{
					Builder.Append(TEXT("FirstStage "));
				}

				if ( DispatchInstance.SimStageData.bLastStage )
				{
					Builder.Append(TEXT("LastStage "));
				}

				if (DispatchInstance.SimStageData.bSetDataToRender)
				{
					Builder.Append(TEXT("SetDataToRender "));
				}
					

				if (InstanceData.Context->EmitterInstanceReadback.GPUCountOffset != INDEX_NONE)
				{
					if (InstanceData.Context->EmitterInstanceReadback.GPUCountOffset == SimStageData.SourceCountOffset)
					{
						Builder.Appendf(TEXT("ReadbackSource(%d) "), InstanceData.Context->EmitterInstanceReadback.CPUCount);
					}
				}
				Builder.Appendf(TEXT("Source(%p 0x%08x %d) "), SimStageData.Source, SimStageData.SourceCountOffset, SimStageData.SourceNumInstances);
				Builder.Appendf(TEXT("Destination(%p 0x%08x %d) "), SimStageData.Destination, SimStageData.DestinationCountOffset, SimStageData.DestinationNumInstances);
				Builder.Appendf(TEXT("Iteration(%d | %s) "), SimStageData.IterationIndex, SimStageData.AlternateIterationSource ? *SimStageData.AlternateIterationSource->SourceDIName.ToString() : TEXT("Particles"));
				Builder.Appendf(TEXT("DispatchElementCount(%d, %d, %d) "), SimStageData.DispatchArgs.ElementCount.X, SimStageData.DispatchArgs.ElementCount.Y, SimStageData.DispatchArgs.ElementCount.Z);
				UE_LOG(LogNiagara, Warning, TEXT("%s"), Builder.ToString());
			}

			if (DispatchGroup.FreeIDUpdates.Num() > 0)
			{
				UE_LOG(LogNiagara, Warning, TEXT("====== FreeIDUpdates"));
				for (const FNiagaraGpuFreeIDUpdate& FreeIDUpdate : DispatchGroup.FreeIDUpdates)
				{
					UE_LOG(LogNiagara, Warning, TEXT("ComputeContext(%p) Emitter(%s)"), FreeIDUpdate.ComputeContext, FreeIDUpdate.ComputeContext->GetDebugSimName());
				}
			}
		}
		if (DispatchList.CountsToRelease.Num() > 0)
		{
			UE_LOG(LogNiagara, Warning, TEXT("====== CountsToRelease"));

			const int NumPerLine = 16;

			TStringBuilder<512> StringBuilder;
			for ( int32 i=0; i < DispatchList.CountsToRelease.Num(); ++i )
			{
				const bool bFirst = (i % NumPerLine) == 0;
				const bool bLast = ((i % NumPerLine) == NumPerLine - 1) || (i == DispatchList.CountsToRelease.Num() -1);

				if ( !bFirst )
				{
					StringBuilder.Append(TEXT(", "));
				}
				StringBuilder.Appendf(TEXT("0x%08x"), DispatchList.CountsToRelease[i]);

				if ( bLast )
				{
					UE_LOG(LogNiagara, Warning, TEXT("%s"), StringBuilder.ToString());
					StringBuilder.Reset();
				}
			}
		}
	}
}

void FNiagaraGpuComputeDispatch::UpdateInstanceCountManager(FRHICommandListImmediate& RHICmdList)
{
	TRACE_CPUPROFILER_EVENT_SCOPE(FNiagaraGpuComputeDispatch_UpdateInstanceCountManager);

	// Resize dispatch buffer count
	//-OPT: No need to iterate over all the ticks, we can store this as ticks are queued
	{
		int32 TotalDispatchCount = 0;
		for (int iTickStage = 0; iTickStage < ENiagaraGpuComputeTickStage::Max; ++iTickStage)
		{
			for (FNiagaraSystemGpuComputeProxy* ComputeProxy : ProxiesPerStage[iTickStage])
			{
				const int32 NumTicksToProcess = FMath::Min(ComputeProxy->PendingTicks.Num(), MaxTicksToFlush);
				for (int32 iTickToProcess=0; iTickToProcess < NumTicksToProcess; ++iTickToProcess)
				{
					FNiagaraGPUSystemTick& Tick = ComputeProxy->PendingTicks[iTickToProcess];
					TotalDispatchCount += (int32)Tick.TotalDispatches;

					for ( FNiagaraComputeInstanceData& InstanceData : Tick.GetInstances() )
					{
						if (InstanceData.bResetData)
						{
							InstanceData.Context->EmitterInstanceReadback.GPUCountOffset = INDEX_NONE;
						}
					}
				}
			}
		}
		GPUInstanceCounterManager.ResizeBuffers(RHICmdList, TotalDispatchCount);
	}

	// Consume any pending readbacks that are ready
	{
		SCOPE_CYCLE_COUNTER(STAT_NiagaraGPUReadback_RT);
		if ( const uint32* Counts = GPUInstanceCounterManager.GetGPUReadback() )
		{
			if (FNiagaraGpuComputeDispatchLocal::GDebugLogging)
			{
				UE_LOG(LogNiagara, Warning, TEXT("====== BatcherFrame(%d) Readback Complete"), GFrameNumberRenderThread);
			}

			for (int iTickStage=0; iTickStage < ENiagaraGpuComputeTickStage::Max; ++iTickStage)
			{
				for (FNiagaraSystemGpuComputeProxy* ComputeProxy : ProxiesPerStage[iTickStage])
				{
					for ( FNiagaraComputeExecutionContext* ComputeContext : ComputeProxy->ComputeContexts )
					{
						if (ComputeContext->EmitterInstanceReadback.GPUCountOffset == INDEX_NONE )
						{
							continue;
						}

						const uint32 DeadInstanceCount = ComputeContext->EmitterInstanceReadback.CPUCount - Counts[ComputeContext->EmitterInstanceReadback.GPUCountOffset];
						if ( DeadInstanceCount <= ComputeContext->CurrentNumInstances_RT )
						{
							ComputeContext->CurrentNumInstances_RT -= DeadInstanceCount;
						}
						if (FNiagaraGpuComputeDispatchLocal::GDebugLogging)
						{
							UE_LOG(LogNiagara, Warning, TEXT("ComputeContext(%p) Emitter(%s) DeadInstances(%d) CountReleased(0x%08x)"), ComputeContext, ComputeContext->GetDebugSimName(), DeadInstanceCount, ComputeContext->EmitterInstanceReadback.GPUCountOffset);
						}

						// Readback complete
						ComputeContext->EmitterInstanceReadback.GPUCountOffset = INDEX_NONE;
					}
				}
			}

			// Release the readback buffer
			GPUInstanceCounterManager.ReleaseGPUReadback();
		}
	}
}

void FNiagaraGpuComputeDispatch::PrepareTicksForProxy(FRHICommandListImmediate& RHICmdList, FNiagaraSystemGpuComputeProxy* ComputeProxy, FNiagaraGpuDispatchList& GpuDispatchList)
{
	for (FNiagaraComputeExecutionContext* ComputeContext : ComputeProxy->ComputeContexts)
	{
		ComputeContext->CurrentMaxInstances_RT = 0;
		ComputeContext->CurrentMaxAllocateInstances_RT = 0;
		ComputeContext->BufferSwapsThisFrame_RT = 0;
		ComputeContext->FinalDispatchGroup_RT = INDEX_NONE;
		ComputeContext->FinalDispatchGroupInstance_RT = INDEX_NONE;
	}

	if (ComputeProxy->PendingTicks.Num() == 0)
	{
		return;
	}

	const bool bEnqueueCountReadback = !GPUInstanceCounterManager.HasPendingGPUReadback();

	// Set final tick flag
	const int32 NumTicksToProcess = FMath::Min(ComputeProxy->PendingTicks.Num(), MaxTicksToFlush);
	ComputeProxy->PendingTicks[NumTicksToProcess - 1].bIsFinalTick = true;

	// Process ticks
	int32 iTickStartDispatchGroup = 0;

	for ( int32 iTickToProcess=0; iTickToProcess < NumTicksToProcess; ++iTickToProcess )
	{
		FNiagaraGPUSystemTick& Tick = ComputeProxy->PendingTicks[iTickToProcess];

		int32 iInstanceStartDispatchGroup = iTickStartDispatchGroup;
		int32 iInstanceCurrDispatchGroup = iTickStartDispatchGroup;
		bool bHasFreeIDUpdates = false;

		// Track that we need to consume per instance data before executing the ticks
		//if (Tick.DIInstanceData)
		//{
		//	GpuDispatchList.PreAllocateGroups(iTickStartDispatchGroup + 1);
		//	GpuDispatchList.DispatchGroups[iTickStartDispatchGroup].TicksWithPerInstanceData.Add(&Tick);
		//}

		// Iterate over all instances preparing our number of instances
		for (FNiagaraComputeInstanceData& InstanceData : Tick.GetInstances())
		{
			FNiagaraComputeExecutionContext* ComputeContext = InstanceData.Context;

			// Instance requires a reset?
			if (InstanceData.bResetData)
			{
				ComputeContext->CurrentNumInstances_RT = 0;
				if (ComputeContext->CountOffset_RT != INDEX_NONE)
				{
					GpuDispatchList.CountsToRelease.Add(ComputeContext->CountOffset_RT);
					ComputeContext->CountOffset_RT = INDEX_NONE;
				}
			}

			// If shader is not ready don't do anything
			if (!ComputeContext->GPUScript_RT->IsShaderMapComplete_RenderThread())
			{
				continue;
			}

			// Nothing to dispatch?
			if ( InstanceData.TotalDispatches == 0 )
			{
				continue;
			}

#if WITH_EDITOR
			//-TODO: Validate feature level in the editor as when using the preview mode we can be using the wrong shaders for the renderer type.
			//       i.e. We may attempt to sample the gbuffer / depth using deferred scene textures rather than mobile which will crash.
			if (ComputeContext->GPUScript_RT->GetFeatureLevel() != FeatureLevel)
			{
				if (ComputeProxy->GetComputeTickStage() == ENiagaraGpuComputeTickStage::PostOpaqueRender)
				{
					if (bRaisedWarningThisFrame == false)
					{
						bRaisedWarningThisFrame = true;
						AsyncTask(
							ENamedThreads::GameThread,
							[MessageId=uint64(this), DebugSimName=ComputeContext->GetDebugSimFName()]()
							{
								GEngine->AddOnScreenDebugMessage(MessageId, 1.f, FColor::White, *FString::Printf(TEXT("GPU Simulation(%s) will not show in preview mode, as we may sample from wrong SceneTextures buffer."), *DebugSimName.ToString()));
							}
						);
					}
					continue;
				}
			}
#endif

			// Determine this instances start dispatch group, in the case of emitter dependencies (i.e. particle reads) we need to continue rather than starting again
			iInstanceStartDispatchGroup = InstanceData.bStartNewOverlapGroup ? iInstanceCurrDispatchGroup : iInstanceStartDispatchGroup;
			iInstanceCurrDispatchGroup = iInstanceStartDispatchGroup;

			// Pre-allocator groups
			GpuDispatchList.PreAllocateGroups(iInstanceCurrDispatchGroup + InstanceData.TotalDispatches);

			// Calculate instance counts
			const uint32 MaxBufferInstances = ComputeContext->MainDataSet->GetMaxInstanceCount();
			const uint32 PrevNumInstances = ComputeContext->CurrentNumInstances_RT;

			ComputeContext->CurrentNumInstances_RT = PrevNumInstances + InstanceData.SpawnInfo.SpawnRateInstances + InstanceData.SpawnInfo.EventSpawnTotal;
			ComputeContext->CurrentNumInstances_RT = FMath::Min(ComputeContext->CurrentNumInstances_RT, MaxBufferInstances);

			// Calculate new maximum count
			ComputeContext->CurrentMaxInstances_RT = FMath::Max(ComputeContext->CurrentMaxInstances_RT, ComputeContext->CurrentNumInstances_RT);

			if (!GNiagaraBatcherFreeBufferEarly || (ComputeContext->CurrentMaxInstances_RT > 0))
			{
				ComputeContext->CurrentMaxAllocateInstances_RT = FMath::Max3(ComputeContext->CurrentMaxAllocateInstances_RT, ComputeContext->CurrentMaxInstances_RT, InstanceData.SpawnInfo.MaxParticleCount);
			}
			else
			{
				ComputeContext->CurrentMaxAllocateInstances_RT = FMath::Max(ComputeContext->CurrentMaxAllocateInstances_RT, ComputeContext->CurrentMaxInstances_RT);
			}

			bHasFreeIDUpdates |= ComputeContext->MainDataSet->RequiresPersistentIDs();

			//-OPT: Do we need this test?  Can remove in favor of MaxUpdateIterations
			bool bFirstStage = true;
			for (int32 SimStageIndex=0; SimStageIndex < ComputeContext->SimStageInfo.Num(); ++SimStageIndex)
			{
				const FSimulationStageMetaData& SimStageMetaData = ComputeContext->SimStageInfo[SimStageIndex];
				if (InstanceData.PerStageInfo[SimStageIndex].ShouldRunStage() == false)
				{
					continue;
				}

				FNiagaraDataInterfaceProxyRW* IterationInterface = InstanceData.FindIterationInterface(SimStageIndex);
				for ( int32 IterationIndex=0; IterationIndex < InstanceData.PerStageInfo[SimStageIndex].NumIterations; ++IterationIndex )
				{
					// Build SimStage data
					FNiagaraGpuDispatchGroup& DispatchGroup = GpuDispatchList.DispatchGroups[iInstanceCurrDispatchGroup++];
					FNiagaraGpuDispatchInstance& DispatchInstance = DispatchGroup.DispatchInstances.Emplace_GetRef(Tick, InstanceData);
					FNiagaraSimStageData& SimStageData = DispatchInstance.SimStageData;
					SimStageData.bFirstStage = bFirstStage;
					SimStageData.StageIndex = SimStageIndex;
					SimStageData.IterationIndex = IterationIndex;
					SimStageData.DispatchArgs.ElementCount = InstanceData.PerStageInfo[SimStageIndex].ElementCountXYZ;
					SimStageData.StageMetaData = &SimStageMetaData;
					SimStageData.AlternateIterationSource = IterationInterface;

					bFirstStage = false;

					FNiagaraDataBuffer* SourceData = ComputeContext->bHasTickedThisFrame_RT ? ComputeContext->GetPrevDataBuffer() : ComputeContext->MainDataSet->GetCurrentData();

					// This stage does not modify particle data, i.e. read only or not related to particles at all
					if (!SimStageData.StageMetaData->bWritesParticles)
					{
						SimStageData.Source = SourceData;
						SimStageData.SourceCountOffset = ComputeContext->CountOffset_RT;
						SimStageData.SourceNumInstances = ComputeContext->CurrentNumInstances_RT;
						SimStageData.Destination = nullptr;
						SimStageData.DestinationCountOffset = ComputeContext->CountOffset_RT;
						SimStageData.DestinationNumInstances = ComputeContext->CurrentNumInstances_RT;
					}
					// This stage writes particles but will not kill any, we can use the buffer as both source and destination
					else if (SimStageData.StageMetaData->bPartialParticleUpdate)
					{
						SimStageData.Source = nullptr;
						SimStageData.SourceCountOffset = ComputeContext->CountOffset_RT;
						SimStageData.SourceNumInstances = ComputeContext->CurrentNumInstances_RT;
						SimStageData.Destination = SourceData;
						SimStageData.DestinationCountOffset = ComputeContext->CountOffset_RT;
						SimStageData.DestinationNumInstances = ComputeContext->CurrentNumInstances_RT;
					}
					// This stage may kill particles, we need to allocate a new destination buffer
					else
					{
						SimStageData.Source = SourceData;
						SimStageData.SourceCountOffset = ComputeContext->CountOffset_RT;
						//-TODO: This is a little odd, perhaps we need to change the preallocate
						SimStageData.SourceNumInstances = SimStageIndex == 0 && IterationIndex == 0 ? PrevNumInstances : ComputeContext->CurrentNumInstances_RT;
						SimStageData.Destination = ComputeContext->GetNextDataBuffer();
						SimStageData.DestinationCountOffset = GPUInstanceCounterManager.AcquireEntry();
						SimStageData.DestinationNumInstances = ComputeContext->CurrentNumInstances_RT;

						ComputeContext->AdvanceDataBuffer();
						ComputeContext->CountOffset_RT = SimStageData.DestinationCountOffset;
						ComputeContext->bHasTickedThisFrame_RT = true;

						// If we are the last tick then we may want to enqueue for a readback
						// Note: Do not pull count from SimStageData as a reset tick will be INDEX_NONE
						check(SimStageData.SourceCountOffset != INDEX_NONE || SimStageData.SourceNumInstances == 0);
						if (SimStageData.SourceCountOffset != INDEX_NONE)
						{
							if ( bEnqueueCountReadback && Tick.bIsFinalTick && (ComputeContext->EmitterInstanceReadback.GPUCountOffset == INDEX_NONE))
							{
								bRequiresReadback = true;
								ComputeContext->EmitterInstanceReadback.CPUCount = SimStageData.SourceNumInstances;
								ComputeContext->EmitterInstanceReadback.GPUCountOffset = SimStageData.SourceCountOffset;
							}
							GpuDispatchList.CountsToRelease.Add(SimStageData.SourceCountOffset);
						}
					}
				}
			}

			// Set this as the last stage and store the final dispatch group / instance
			FNiagaraGpuDispatchGroup& FinalDispatchGroup = GpuDispatchList.DispatchGroups[iInstanceCurrDispatchGroup - 1];
			FinalDispatchGroup.DispatchInstances.Last().SimStageData.bLastStage = true;

			ComputeContext->FinalDispatchGroup_RT = iInstanceCurrDispatchGroup - 1;
			ComputeContext->FinalDispatchGroupInstance_RT = FinalDispatchGroup.DispatchInstances.Num() - 1;

			// Keep track of where the next set of dispatch should occur
			iTickStartDispatchGroup = FMath::Max(iTickStartDispatchGroup, iInstanceCurrDispatchGroup);
		}

		// Accumulate Free ID updates
		// Note: These must be done at the end of the tick due to the way spawned instances read from the free list
		if (bHasFreeIDUpdates)
		{
			FNiagaraGpuDispatchGroup& FinalDispatchGroup = GpuDispatchList.DispatchGroups[iInstanceCurrDispatchGroup - 1];
			for (FNiagaraComputeInstanceData& InstanceData : Tick.GetInstances())
			{
				FNiagaraComputeExecutionContext* ComputeContext = InstanceData.Context;
				if (!ComputeContext->GPUScript_RT->IsShaderMapComplete_RenderThread())
				{
					continue;
				}

				if ( ComputeContext->MainDataSet->RequiresPersistentIDs() && ComputeContext->bHasTickedThisFrame_RT )
				{
					FinalDispatchGroup.FreeIDUpdates.Emplace(ComputeContext);
				}
			}
		}

		// Build constant buffers for tick
		Tick.BuildUniformBuffers();
	}

	const bool bLowLatencyTranslucencyEnabled = GNiagaraGpuLowLatencyTranslucencyEnabled && FSceneInterface::GetShadingPath(FeatureLevel) == EShadingPath::Deferred;

	// Now that all ticks have been processed we can adjust our output buffers to the correct size
	// We will also set the translucent data to render, i.e. this frames data.
	for (FNiagaraComputeExecutionContext* ComputeContext : ComputeProxy->ComputeContexts)
	{
		if (!ComputeContext->bHasTickedThisFrame_RT)
		{
			continue;
		}

		// Ensure we set the data to render as the context may have been dropped during a multi-tick
		check(ComputeContext->FinalDispatchGroup_RT != INDEX_NONE);
		FNiagaraGpuDispatchGroup& FinalDispatchGroup = GpuDispatchList.DispatchGroups[ComputeContext->FinalDispatchGroup_RT];
		FinalDispatchGroup.DispatchInstances[ComputeContext->FinalDispatchGroupInstance_RT].SimStageData.bSetDataToRender = true;

		// We need to store the current data from the main data set as we will be temporarily stomping it during multi-ticking
		ComputeContext->DataSetOriginalBuffer_RT = ComputeContext->MainDataSet->GetCurrentData();

		//-OPT: We should allocate all GPU free IDs together since they require a transition
		if (ComputeContext->MainDataSet->RequiresPersistentIDs())
		{
			ComputeContext->MainDataSet->AllocateGPUFreeIDs(ComputeContext->CurrentMaxAllocateInstances_RT + 1, RHICmdList, FeatureLevel, ComputeContext->GetDebugSimName());
		}

		// Allocate space for the buffers we need to perform ticking.  In cases of multiple ticks or multiple write stages we need 3 buffers (current rendered and two simulation buffers).
		//-OPT: We can batch the allocation of persistent IDs together so the compute shaders overlap
		const uint32 NumBuffersToResize = FMath::Min<uint32>(ComputeContext->BufferSwapsThisFrame_RT, UE_ARRAY_COUNT(ComputeContext->DataBuffers_RT));
		for (uint32 i=0; i < NumBuffersToResize; ++i)
		{
			ComputeContext->DataBuffers_RT[i]->AllocateGPU(RHICmdList, ComputeContext->CurrentMaxAllocateInstances_RT + 1, FeatureLevel, ComputeContext->GetDebugSimName());
		}

		// Ensure we don't keep multi-tick buffers around longer than they are required by releasing them
		for (uint32 i=NumBuffersToResize; i < UE_ARRAY_COUNT(ComputeContext->DataBuffers_RT); ++i)
		{
			ComputeContext->DataBuffers_RT[i]->ReleaseGPU();
		}

		// RDG will defer the Niagara dispatches until the graph is executed.
		// Therefore we need to setup the DataToRender for MeshProcessors & sorting to use the correct data,
		// that is anything that happens before PostRenderOpaque
		if ((ComputeProxy->GetComputeTickStage() == ENiagaraGpuComputeTickStage::PreInitViews) || (ComputeProxy->GetComputeTickStage() == ENiagaraGpuComputeTickStage::PostInitViews))
		{
			FNiagaraDataBuffer* FinalBuffer = ComputeContext->GetPrevDataBuffer();
			FinalBuffer->SetGPUInstanceCountBufferOffset(ComputeContext->CountOffset_RT);
			FinalBuffer->SetNumInstances(ComputeContext->CurrentNumInstances_RT);
			FinalBuffer->SetGPUDataReadyStage(ComputeProxy->GetComputeTickStage());
			ComputeContext->SetDataToRender(FinalBuffer);
		}
		// When low latency translucency is enabled we can setup the final buffer / final count here.
		// This will allow our mesh processor commands to pickup the data for the same frame.
		// This allows simulations that use the depth buffer, for example, to execute with no latency
		else if (bLowLatencyTranslucencyEnabled)
		{
			FNiagaraDataBuffer* FinalBuffer = ComputeContext->GetPrevDataBuffer();
			FinalBuffer->SetGPUInstanceCountBufferOffset(ComputeContext->CountOffset_RT);
			FinalBuffer->SetNumInstances(ComputeContext->CurrentNumInstances_RT);
			FinalBuffer->SetGPUDataReadyStage(ComputeProxy->GetComputeTickStage());
			ComputeContext->SetTranslucentDataToRender(FinalBuffer);
		}
	}
}

void FNiagaraGpuComputeDispatch::PrepareAllTicks(FRHICommandListImmediate& RHICmdList)
{
	for (int iTickStage=0; iTickStage < ENiagaraGpuComputeTickStage::Max; ++iTickStage)
	{
		for (FNiagaraSystemGpuComputeProxy* ComputeProxy : ProxiesPerStage[iTickStage])
		{
			PrepareTicksForProxy(RHICmdList, ComputeProxy, DispatchListPerStage[iTickStage]);
		}
	}
}

void FNiagaraGpuComputeDispatch::ExecuteTicks(FRDGBuilder& GraphBuilder, TConstArrayView<FViewInfo> Views, ENiagaraGpuComputeTickStage::Type TickStage)
{
#if WITH_MGPU
	if (StageToWaitForGPUTransfers == TickStage)
	{
 		GraphBuilder.AddPass(
			RDG_EVENT_NAME("Niagara::ExecuteTicksPre"),
			ERDGPassFlags::None,
			[this, TickStage, NumDispatchGroups=DispatchListPerStage[TickStage].DispatchGroups.Num()](FRHICommandListImmediate& RHICmdList)
			{
				WaitForMultiGPUBuffers(RHICmdList, TickStage);
			}
		);
	}
#endif

	// Anything to execute for this stage
	FNiagaraGpuDispatchList& DispatchList = DispatchListPerStage[TickStage];
	if ( !DispatchList.HasWork() )
	{
		return;
	}
	const int32 StageStartTotalDispatches = TotalDispatchesThisFrame;

	TRACE_CPUPROFILER_EVENT_SCOPE(FNiagaraGpuComputeDispatch_ExecuteTicks);
	SCOPE_CYCLE_COUNTER(STAT_NiagaraGPUSimTick_RT);
	RDG_GPU_STAT_SCOPE(GraphBuilder, NiagaraGPUSimulation);
	RDG_RHI_EVENT_SCOPE(GraphBuilder, NiagaraGpuComputeDispatch);	//-TODO:RDG: Show TickStage

	// Setup Parameters that can be read from data interfaces
	SimulationViewInfos = Views;

	{
		const FSceneTextures* SceneTextures = Views.Num() > 0 ? GetViewFamilyInfo(Views).GetSceneTexturesChecked() : nullptr;
		if (FSceneInterface::GetShadingPath(FeatureLevel) == EShadingPath::Deferred)
		{
			SceneTexturesUniformParams = SceneTextures ? SceneTextures->UniformBuffer : nullptr;
			if (SceneTexturesUniformParams == nullptr)
			{
				SceneTexturesUniformParams = CreateSceneTextureUniformBuffer(GraphBuilder, nullptr, FeatureLevel, ESceneTextureSetupMode::SceneVelocity);
			}
		}
		else if (FSceneInterface::GetShadingPath(FeatureLevel) == EShadingPath::Mobile)
		{
			MobileSceneTexturesUniformParams = SceneTextures ? SceneTextures->MobileUniformBuffer : nullptr;
			if (MobileSceneTexturesUniformParams == nullptr)
			{
				MobileSceneTexturesUniformParams = CreateMobileSceneTextureUniformBuffer(GraphBuilder, SceneTextures, EMobileSceneTextureSetupMode::None);
			}
		}
	}

	StrataPublicGlobalUniformParams = ::Strata::GetPublicGlobalUniformBuffer(GraphBuilder, *GetScene());

	// Loop over dispatches
	for ( const FNiagaraGpuDispatchGroup& DispatchGroup : DispatchList.DispatchGroups )
	{
		const bool bIsFirstGroup = &DispatchGroup == &DispatchList.DispatchGroups[0];
		const bool bIsLastGroup = &DispatchGroup == &DispatchList.DispatchGroups.Last();

		// Consume per tick data from the game thread
		//-TODO: This does not work currently as some senders assume the data will not be deferred processed
		//for (FNiagaraGPUSystemTick* Tick : DispatchGroup.TicksWithPerInstanceData)
		//{
		//	uint8* BasePointer = reinterpret_cast<uint8*>(Tick->DIInstanceData->PerInstanceDataForRT);
		//
		//	for (const auto& Pair : Tick->DIInstanceData->InterfaceProxiesToOffsets)
		//	{
		//		FNiagaraDataInterfaceProxy* Proxy = Pair.Key;
		//		uint8* InstanceDataPtr = BasePointer + Pair.Value;
		//		Proxy->ConsumePerInstanceDataFromGameThread(InstanceDataPtr, Tick->SystemInstanceID);
		//	}
		//}

		// Generate pre / post stage graph data
		//-OPT: Once we have RenderGraph dependencies between stages a lot of this tracking can go away as the graph will handle it
		TArray<FRHITransitionInfo> PreStageTransitions;
		TArray<FRHITransitionInfo> PostStageTransitions;
		TArray<TPair<FRHIUnorderedAccessView*, int32>> PreStageIDToIndexInit;
		PreStageTransitions.Reserve(DispatchGroup.DispatchInstances.Num() * 3);
		PostStageTransitions.Reserve(DispatchGroup.DispatchInstances.Num() * 3);

		for (const FNiagaraGpuDispatchInstance& DispatchInstance : DispatchGroup.DispatchInstances)
		{
			if (FNiagaraDataBuffer* DestinationBuffer = DispatchInstance.SimStageData.Destination)
			{
				FNiagaraGpuComputeDispatchLocal::AddDataBufferTransitions(PreStageTransitions, PostStageTransitions, DestinationBuffer);
			}

			FNiagaraComputeExecutionContext* ComputeContext = DispatchInstance.InstanceData.Context;
			const bool bRequiresPersistentIDs = ComputeContext->MainDataSet->RequiresPersistentIDs();
			if (bRequiresPersistentIDs)
			{
				if ( FNiagaraDataBuffer* IDToIndexBuffer = DispatchInstance.SimStageData.Destination )
				{
					FRHIUnorderedAccessView* BufferUAV = IDToIndexBuffer->GetGPUIDToIndexTable().UAV;
					const int32 BufferNumEntries = IDToIndexBuffer->GetGPUIDToIndexTable().NumBytes / sizeof(int32);

					PreStageIDToIndexInit.Emplace(BufferUAV, BufferNumEntries);
					PreStageTransitions.Emplace(BufferUAV, ERHIAccess::SRVCompute, ERHIAccess::UAVCompute);
					PostStageTransitions.Emplace(BufferUAV, ERHIAccess::UAVCompute, ERHIAccess::SRVCompute);
				}
			}
		}

		PreStageTransitions.Emplace(GPUInstanceCounterManager.GetInstanceCountBuffer().UAV, bIsFirstGroup ? FNiagaraGPUInstanceCountManager::kCountBufferDefaultState : ERHIAccess::UAVCompute, ERHIAccess::UAVCompute);
		if (bIsLastGroup)
		{
			PostStageTransitions.Emplace(GPUInstanceCounterManager.GetInstanceCountBuffer().UAV, ERHIAccess::UAVCompute, FNiagaraGPUInstanceCountManager::kCountBufferDefaultState);
		}

		if (DispatchGroup.FreeIDUpdates.Num() > 0)
		{
			PostStageTransitions.Reserve(PostStageTransitions.Num() + DispatchGroup.FreeIDUpdates.Num());
			for (const FNiagaraGpuFreeIDUpdate& FreeIDUpdate : DispatchGroup.FreeIDUpdates)
			{
				PostStageTransitions.Emplace(FreeIDUpdate.ComputeContext->MainDataSet->GetGPUFreeIDs().UAV, ERHIAccess::SRVCompute, ERHIAccess::UAVCompute);
			}
		}

		// Pre Stage
		{
			FNDIGpuComputeDispatchArgsGenContext DispatchArgsGenContext(GraphBuilder, *this);

			TSet<FNiagaraDataInterfaceProxy*> ProxiesToFinalize;
			for (const FNiagaraGpuDispatchInstance& DispatchInstance : DispatchGroup.DispatchInstances)
			{
				if (DispatchInstance.SimStageData.AlternateIterationSource)
				{
					DispatchArgsGenContext.SetInstanceData(DispatchInstance.Tick.SystemInstanceID, const_cast<FNiagaraSimStageData&>(DispatchInstance.SimStageData));
					DispatchInstance.SimStageData.AlternateIterationSource->GetDispatchArgs(DispatchArgsGenContext);
				}

				PreStageInterface(GraphBuilder, DispatchInstance.Tick, DispatchInstance.InstanceData, DispatchInstance.SimStageData, ProxiesToFinalize);
			}
			for (FNiagaraDataInterfaceProxy* ProxyToFinalize : ProxiesToFinalize)
			{
				ProxyToFinalize->FinalizePreStage(GraphBuilder, *this);
			}
		}

		// Execute Transitions
 		GraphBuilder.AddPass(
			{},//RDG_EVENT_NAME("Niagara::ExecuteTicks::DispatchGroupPre"),
			ERDGPassFlags::None,
			[this, PreStageTransitions=MoveTemp(PreStageTransitions), PreStageIDToIndexInit=MoveTemp(PreStageIDToIndexInit), DispatchInstances=MakeArrayView(DispatchGroup.DispatchInstances)](FRHICommandListImmediate& RHICmdList)
			{
				// Execute Before Transitions
				RHICmdList.Transition(PreStageTransitions);

				// Initialize the IDtoIndex tables
				if (PreStageIDToIndexInit.Num() > 0)
				{
					SCOPED_DRAW_EVENT(RHICmdList, NiagaraGPUComputeClearIDToIndexBuffer);

					TArray<FRHITransitionInfo> IDToIndexTransitions;
					IDToIndexTransitions.Reserve(PreStageIDToIndexInit.Num());

					for (const TPair<FRHIUnorderedAccessView*, int32>& IDtoIndexBuffer : PreStageIDToIndexInit)
					{
						NiagaraFillGPUIntBuffer(RHICmdList, FeatureLevel, IDtoIndexBuffer.Key, IDtoIndexBuffer.Value, INDEX_NONE);
						IDToIndexTransitions.Emplace(IDtoIndexBuffer.Key, ERHIAccess::UAVCompute, ERHIAccess::UAVCompute);
					}
					RHICmdList.Transition(IDToIndexTransitions);
				}
				
				RHICmdList.BeginUAVOverlap(GPUInstanceCounterManager.GetInstanceCountBuffer().UAV);
			}
		);

		// Execute Stage
		for (const FNiagaraGpuDispatchInstance& DispatchInstance : DispatchGroup.DispatchInstances)
		{
			++FNiagaraComputeExecutionContext::TickCounter;
			if (DispatchInstance.InstanceData.bResetData && DispatchInstance.SimStageData.bFirstStage)
			{
				ResetDataInterfaces(GraphBuilder, DispatchInstance.Tick, DispatchInstance.InstanceData);
			}

			DispatchStage(GraphBuilder, DispatchInstance.Tick, DispatchInstance.InstanceData, DispatchInstance.SimStageData);
		}

		// Execute legacy Post Stage
 		GraphBuilder.AddPass(
			{},//RDG_EVENT_NAME("Niagara::ExecuteTicks::DispatchGroupPost"),
			ERDGPassFlags::None,
			[this, PostStageTransitions=MoveTemp(PostStageTransitions), DispatchInstances=MakeArrayView(DispatchGroup.DispatchInstances)](FRHICommandListImmediate& RHICmdList)
			{
				RHICmdList.EndUAVOverlap(GPUInstanceCounterManager.GetInstanceCountBuffer().UAV);

				RHICmdList.Transition(PostStageTransitions);
			}
		);

		// Execute PostStage / Post Simulate
		TSet<FNiagaraDataInterfaceProxy*> ProxiesToFinalize;
		for (const FNiagaraGpuDispatchInstance& DispatchInstance : DispatchGroup.DispatchInstances)
		{
			PostStageInterface(GraphBuilder, DispatchInstance.Tick, DispatchInstance.InstanceData, DispatchInstance.SimStageData, ProxiesToFinalize);
			if (DispatchInstance.SimStageData.bLastStage)
			{
				PostSimulateInterface(GraphBuilder, DispatchInstance.Tick, DispatchInstance.InstanceData, DispatchInstance.SimStageData);
			}

			// Update CurrentData with the latest information as things like ParticleReads can use this data
			FNiagaraComputeExecutionContext* ComputeContext = DispatchInstance.InstanceData.Context;
			const FNiagaraSimStageData& FinalSimStageData = DispatchInstance.SimStageData;
			FNiagaraDataBuffer* FinalSimStageDataBuffer = FinalSimStageData.Destination != nullptr ? FinalSimStageData.Destination : FinalSimStageData.Source;
			check(FinalSimStageDataBuffer != nullptr);

			// If we are setting the data to render we need to ensure we switch back to the original CurrentData then swap the GPU buffers into it
			if (DispatchInstance.SimStageData.bSetDataToRender)
			{
				check(ComputeContext->DataSetOriginalBuffer_RT != nullptr);
				FNiagaraDataBuffer* CurrentData = ComputeContext->DataSetOriginalBuffer_RT;
				ComputeContext->DataSetOriginalBuffer_RT = nullptr;

				ComputeContext->MainDataSet->CurrentData = CurrentData;
				CurrentData->SwapGPU(FinalSimStageDataBuffer);

				// Mark data as ready for anyone who picks up the buffer on the next frame
				CurrentData->SetGPUDataReadyStage(ENiagaraGpuComputeTickStage::First);
                    
				ComputeContext->SetTranslucentDataToRender(nullptr);
				ComputeContext->SetDataToRender(CurrentData);

#if WITH_MGPU
				if (bCrossGPUTransferEnabled)
				{
					AddCrossGPUTransfer(GraphBuilder.RHICmdList, CurrentData->GetGPUBufferFloat().Buffer);
					AddCrossGPUTransfer(GraphBuilder.RHICmdList, CurrentData->GetGPUBufferHalf().Buffer);
					AddCrossGPUTransfer(GraphBuilder.RHICmdList, CurrentData->GetGPUBufferInt().Buffer);
				}
#endif // WITH_MGPU
			}
			// If this is not the final tick of the final stage we need set our temporary buffer for data interfaces, etc, that may snoop from CurrentData
			else
			{
				ComputeContext->MainDataSet->CurrentData = FinalSimStageDataBuffer;
			}
		}

		for (FNiagaraDataInterfaceProxy* ProxyToFinalize : ProxiesToFinalize)
		{
			ProxyToFinalize->FinalizePostStage(GraphBuilder, *this);
		}

		// Free ID updates
		if (DispatchGroup.FreeIDUpdates.Num() > 0)
		{
			// Grab information for the pass
			for (const FNiagaraGpuFreeIDUpdate& FreeIDUpdate : DispatchGroup.FreeIDUpdates)
			{
				FNiagaraDataSet* MainDataSet = FreeIDUpdate.ComputeContext->MainDataSet;
				FNiagaraDataBuffer* CurrentData = FreeIDUpdate.ComputeContext->MainDataSet->GetCurrentData();

				FreeIDUpdate.IDToIndexSRV		= CurrentData->GetGPUIDToIndexTable().SRV;
				FreeIDUpdate.FreeIDsUAV			= MainDataSet->GetGPUFreeIDs().UAV;
				FreeIDUpdate.NumAllocatedIDs	= MainDataSet->GetGPUNumAllocatedIDs();

				check(FreeIDUpdate.IDToIndexSRV != nullptr);
				check(FreeIDUpdate.FreeIDsUAV != nullptr);
			}

 			GraphBuilder.AddPass(
				{},//RDG_EVENT_NAME("Niagara::ExecuteTicks::FreeIDUpdates"),
				ERDGPassFlags::None,
				[this, FreeIDUpdates=MakeArrayView(DispatchGroup.FreeIDUpdates)](FRHICommandListImmediate& RHICmdList)
				{
					const uint32 NumFreeIDUpdates = FreeIDUpdates.Num();

					// Initialize the free ID size buffer
					{
						if (NumFreeIDUpdates > NumAllocatedFreeIDListSizes)
						{
							constexpr uint32 ALLOC_CHUNK_SIZE = 128;
							NumAllocatedFreeIDListSizes = Align(NumFreeIDUpdates, ALLOC_CHUNK_SIZE);
							if (FreeIDListSizesBuffer.Buffer)
							{
								FreeIDListSizesBuffer.Release();
							}
							FreeIDListSizesBuffer.Initialize(TEXT("NiagaraFreeIDListSizes"), sizeof(uint32), NumAllocatedFreeIDListSizes, EPixelFormat::PF_R32_SINT, ERHIAccess::UAVCompute, BUF_Static);
						}

						SCOPED_DRAW_EVENT(RHICmdList, NiagaraGPUComputeClearFreeIDListSizes);
						RHICmdList.Transition(FRHITransitionInfo(FreeIDListSizesBuffer.UAV, ERHIAccess::UAVCompute, ERHIAccess::UAVCompute));
						NiagaraFillGPUIntBuffer(RHICmdList, FeatureLevel, FreeIDListSizesBuffer.UAV, FreeIDListSizesBuffer.NumBytes / sizeof(uint32), 0);
					}

					// Update Free IDs
					{
						SCOPED_DRAW_EVENT(RHICmdList, NiagaraGPUComputeFreeIDs);
						SCOPED_GPU_STAT(RHICmdList, NiagaraGPUComputeFreeIDs);

						RHICmdList.Transition(FRHITransitionInfo(FreeIDListSizesBuffer.UAV, ERHIAccess::UAVCompute, ERHIAccess::UAVCompute));

						TArray<FRHITransitionInfo> TransitionsFreeIDs;
						TransitionsFreeIDs.Reserve(NumFreeIDUpdates);

						RHICmdList.BeginUAVOverlap(FreeIDListSizesBuffer.UAV);
						for (uint32 iInstance=0; iInstance < NumFreeIDUpdates; ++iInstance)
						{
							const FNiagaraGpuFreeIDUpdate& FreeIDUpdateInfo = FreeIDUpdates[iInstance];
							SCOPED_DRAW_EVENTF(RHICmdList, NiagaraGPUComputeFreeIDsEmitter, TEXT("Update Free ID Buffer - %s"), FreeIDUpdateInfo.ComputeContext->GetDebugSimName());
							NiagaraComputeGPUFreeIDs(RHICmdList, FeatureLevel, FreeIDUpdateInfo.IDToIndexSRV, FreeIDUpdateInfo.NumAllocatedIDs, FreeIDUpdateInfo.FreeIDsUAV, FreeIDListSizesBuffer.UAV, iInstance);
							TransitionsFreeIDs.Emplace(FreeIDUpdateInfo.FreeIDsUAV, ERHIAccess::UAVCompute, ERHIAccess::SRVCompute);
						}
						RHICmdList.EndUAVOverlap(FreeIDListSizesBuffer.UAV);
						RHICmdList.Transition(TransitionsFreeIDs);
					}
				}
			);
		}
	}

	const int32 StageTotalDispatches = TotalDispatchesThisFrame - StageStartTotalDispatches;
	GraphBuilder.AddPass(
		RDG_EVENT_NAME("Niagara::ExecuteTicksPost"),
		ERDGPassFlags::None,
		[this, StageTotalDispatches, TickStage, DispatchListPtr=&DispatchList](FRHICommandListImmediate& RHICmdList)
		{
			// Clear dispatch groups
			// We do not release the counts as we won't do that until we finish the dispatches
			DispatchListPtr->DispatchGroups.Empty();
		}
	);

	// Tear down for tick pass
	SimulationViewInfos = TConstArrayView<FViewInfo>();
	SceneTexturesUniformParams = nullptr;
	MobileSceneTexturesUniformParams = nullptr;
	StrataPublicGlobalUniformParams = nullptr;

	CurrentPassExternalAccessQueue.Submit(GraphBuilder);
}

void FNiagaraGpuComputeDispatch::DispatchStage(FRDGBuilder& GraphBuilder, const FNiagaraGPUSystemTick& Tick, const FNiagaraComputeInstanceData& InstanceData, const FNiagaraSimStageData& SimStageData)
{
#if STATS
	FScopeCycleCounter SystemCounterStat(InstanceData.Context->SystemStatID);
	FScopeCycleCounter EmitterCounterStat(InstanceData.Context->EmitterStatID);
#endif

	// Setup source buffer
	if ( SimStageData.Source != nullptr )
	{
		SimStageData.Source->SetNumInstances(SimStageData.SourceNumInstances);
		SimStageData.Source->SetGPUInstanceCountBufferOffset(SimStageData.SourceCountOffset);
	}

	// Setup destination buffer
	int32 InstancesToSpawn = 0;
	if ( SimStageData.Destination != nullptr )
	{
		SimStageData.Destination->SetNumInstances(SimStageData.DestinationNumInstances);
		SimStageData.Destination->SetGPUInstanceCountBufferOffset(SimStageData.DestinationCountOffset);
		SimStageData.Destination->SetIDAcquireTag(FNiagaraComputeExecutionContext::TickCounter);

		if ( SimStageData.bFirstStage )
		{
			check(SimStageData.DestinationNumInstances >= SimStageData.SourceNumInstances);
			InstancesToSpawn = SimStageData.DestinationNumInstances - SimStageData.SourceNumInstances;
		}
		SimStageData.Destination->SetNumSpawnedInstances(InstancesToSpawn);
	}

	// Get dispatch count
	ENiagaraGpuDispatchType DispatchType = ENiagaraGpuDispatchType::OneD;
	FIntVector DispatchCount = FIntVector(0, 0, 0);
	FIntVector DispatchNumThreads = FIntVector(0, 0, 0);

	switch (SimStageData.StageMetaData->IterationSourceType)
	{
		case ENiagaraIterationSource::Particles:
		{
			DispatchType = ENiagaraGpuDispatchType::OneD;
			DispatchCount = FIntVector(SimStageData.DestinationNumInstances, 1, 1);
			DispatchNumThreads = FNiagaraShader::GetDefaultThreadGroupSize(ENiagaraGpuDispatchType::OneD);
			break;
		}

		case ENiagaraIterationSource::DataInterface:
		{
			if (SimStageData.AlternateIterationSource == nullptr)
			{
				return;
			}

			DispatchType = SimStageData.StageMetaData->GpuDispatchType;
			DispatchNumThreads = SimStageData.StageMetaData->GpuDispatchNumThreads;

			if (SimStageData.StageMetaData->bGpuIndirectDispatch)
			{
				if (SimStageData.DispatchArgs.IndirectBuffer == nullptr)
				{
					return;
				}
			}
			else
			{
				DispatchCount = SimStageData.DispatchArgs.ElementCount;
			
				// Verify the number of elements isn't higher that what we can handle
				checkf(uint64(DispatchCount.X) * uint64(DispatchCount.Y) * uint64(DispatchCount.Z) < uint64(TNumericLimits<int32>::Max()), TEXT("DispatchCount(%d, %d, %d) for IterationInterface(%s) overflows an int32 this is not allowed"), DispatchCount.X, DispatchCount.Y, DispatchCount.Z, *SimStageData.AlternateIterationSource->SourceDIName.ToString());

				// Data interfaces such as grids / render targets can choose to dispatch in either the correct dimensionality for the target (i.e. RT2D would choose 2D)
				// or run in linear mode if performance is not beneficial due to increased waves.  It is also possible the we may choose to override on the simulation stage.
				// Therefore we need to special case OneD and convert our element count back to linear.
				if (DispatchType == ENiagaraGpuDispatchType::OneD)
				{
					DispatchCount.X = DispatchCount.X * DispatchCount.Y * DispatchCount.Z;
					DispatchCount.Y = 1;
					DispatchCount.Z = 1;
				}
			}
			break;
		}

		case ENiagaraIterationSource::DirectSet:
		{
			DispatchType = SimStageData.StageMetaData->GpuDispatchType;
			DispatchNumThreads = SimStageData.StageMetaData->GpuDispatchNumThreads;

			switch (DispatchType)
			{
				case ENiagaraGpuDispatchType::OneD:
					DispatchCount = FIntVector(SimStageData.DispatchArgs.ElementCount.X, 1, 1);
					break;
				case ENiagaraGpuDispatchType::TwoD:
					DispatchCount = FIntVector(SimStageData.DispatchArgs.ElementCount.X, SimStageData.DispatchArgs.ElementCount.Y, 1);
					break;
				case ENiagaraGpuDispatchType::ThreeD:
					DispatchCount = SimStageData.DispatchArgs.ElementCount;
					break;
				default:
					UE_LOG(LogNiagara, Fatal, TEXT("FNiagaraGpuComputeDispatch: Unknown DispatchType(%d)"), DispatchType);
					break;
			}

			// If we are dispatch groups, not threads, then we need to * by the thread group size
			if (SimStageData.StageMetaData->GpuDirectDispatchElementType == ENiagaraDirectDispatchElementType::NumGroups)
			{
				DispatchCount *= DispatchNumThreads;
			}
			break;
		}

		default:
			UE_LOG(LogNiagara, Fatal, TEXT("FNiagaraGpuComputeDispatch: Unknown IterationSouce(%d)"), SimStageData.StageMetaData->IterationSourceType);
			return;
	}

	const int32 TotalDispatchCount = DispatchCount.X * DispatchCount.Y * DispatchCount.Z;
	if (TotalDispatchCount <= 0 && SimStageData.DispatchArgs.IndirectBuffer == nullptr)
	{
		return;
	}

	checkf(DispatchNumThreads.X * DispatchNumThreads.Y * DispatchNumThreads.Z > 0, TEXT("DispatchNumThreads(%d, %d, %d) is invalid"), DispatchNumThreads.X, DispatchNumThreads.Y, DispatchNumThreads.Z);

	// Set Parameters
	const FNiagaraShaderScriptParametersMetadata& NiagaraShaderParametersMetadata = InstanceData.Context->GPUScript_RT->GetScriptParametersMetadata_RT();
	const FShaderParametersMetadata* ShaderParametersMetadata = NiagaraShaderParametersMetadata.ShaderParametersMetadata.Get();
	FNiagaraShader::FParameters* DispatchParameters = GraphBuilder.AllocParameters<FNiagaraShader::FParameters>(ShaderParametersMetadata);

	const bool bRequiresPersistentIDs = InstanceData.Context->MainDataSet->RequiresPersistentIDs();

	DispatchParameters->SimStart = InstanceData.bResetData ? 1U : 0U;
	DispatchParameters->EmitterTickCounter = FNiagaraComputeExecutionContext::TickCounter;
	DispatchParameters->NumSpawnedInstances = InstancesToSpawn;
	DispatchParameters->FreeIDList = bRequiresPersistentIDs ? InstanceData.Context->MainDataSet->GetGPUFreeIDs().SRV.GetReference() : FNiagaraRenderer::GetDummyIntBuffer();

	// Set spawn Information
	// This parameter is an array of structs with 2 floats and 2 ints on CPU, but a float4 array on GPU. The shader uses asint() to cast the integer values. To set the parameter,
	// we pass the structure array as a float* to SetShaderValueArray() and specify the number of floats (not float vectors).
	static_assert((sizeof(InstanceData.SpawnInfo.SpawnInfoStartOffsets) % SHADER_PARAMETER_ARRAY_ELEMENT_ALIGNMENT) == 0, "sizeof SpawnInfoStartOffsets should be a multiple of SHADER_PARAMETER_ARRAY_ELEMENT_ALIGNMENT");
	static_assert((sizeof(InstanceData.SpawnInfo.SpawnInfoParams) % SHADER_PARAMETER_ARRAY_ELEMENT_ALIGNMENT) == 0, "sizeof SpawnInfoParams should be a multiple of SHADER_PARAMETER_ARRAY_ELEMENT_ALIGNMENT");
	static_assert(sizeof(DispatchParameters->EmitterSpawnInfoOffsets) == sizeof(InstanceData.SpawnInfo.SpawnInfoStartOffsets), "Mismatch between shader parameter size and SpawnInfoStartOffsets");
	static_assert(sizeof(DispatchParameters->EmitterSpawnInfoParams) == sizeof(InstanceData.SpawnInfo.SpawnInfoParams), "Mismatch between shader parameter size and SpawnInfoParams");
	FMemory::Memcpy(&DispatchParameters->EmitterSpawnInfoOffsets, &InstanceData.SpawnInfo.SpawnInfoStartOffsets, sizeof(InstanceData.SpawnInfo.SpawnInfoStartOffsets));
	FMemory::Memcpy(&DispatchParameters->EmitterSpawnInfoParams, &InstanceData.SpawnInfo.SpawnInfoParams, sizeof(InstanceData.SpawnInfo.SpawnInfoParams));

	// Setup instance counts
	DispatchParameters->RWInstanceCounts			= GPUInstanceCounterManager.GetInstanceCountBuffer().UAV;
	if (SimStageData.StageMetaData->IterationSourceType == ENiagaraIterationSource::Particles)
	{
		DispatchParameters->ReadInstanceCountOffset = SimStageData.SourceCountOffset;
		DispatchParameters->WriteInstanceCountOffset = SimStageData.DestinationCountOffset;
	}
	else
	{
		DispatchParameters->ReadInstanceCountOffset = INDEX_NONE;
		DispatchParameters->WriteInstanceCountOffset = INDEX_NONE;
	}

	// Simulation Stage Information
	// X = Count Buffer Instance Count Offset (INDEX_NONE == Use Instance Count)
	// Y = Instance Count
	// Z = Iteration Index
	// W = Num Iterations
	{
		DispatchParameters->SimulationStageIterationInfo = FIntVector4(INDEX_NONE, -1, 0, 0);
		DispatchParameters->SimulationStageNormalizedIterationIndex = 0.0f;
		switch (SimStageData.StageMetaData->IterationSourceType)
		{
			case ENiagaraIterationSource::Particles:
				break;

			case ENiagaraIterationSource::DataInterface:
				if (SimStageData.AlternateIterationSource != nullptr)	
				{
					const uint32 IterationInstanceCountOffset = SimStageData.DispatchArgs.GpuElementCountOffset;
					DispatchParameters->SimulationStageIterationInfo.X = IterationInstanceCountOffset;
					DispatchParameters->SimulationStageIterationInfo.Y = IterationInstanceCountOffset == INDEX_NONE ? TotalDispatchCount : 0;
				}
				break;

			case ENiagaraIterationSource::DirectSet:
				DispatchParameters->SimulationStageIterationInfo.Y = TotalDispatchCount;
				break;
		}

		const int32 NumIterations = InstanceData.PerStageInfo[SimStageData.StageIndex].NumIterations;
		const int32 IterationIndex = SimStageData.IterationIndex;
		DispatchParameters->SimulationStageIterationInfo.Z = IterationIndex;
		DispatchParameters->SimulationStageIterationInfo.W = NumIterations;
		DispatchParameters->SimulationStageNormalizedIterationIndex = NumIterations > 1 ? float(IterationIndex) / float(NumIterations - 1) : 1.0f;
	}

	// Set particle iteration state info
	// Where X = Parameter Binding, YZ = Inclusive Range
	DispatchParameters->ParticleIterationStateInfo.X = SimStageData.StageMetaData->ParticleIterationStateComponentIndex;
	DispatchParameters->ParticleIterationStateInfo.Y = SimStageData.StageMetaData->ParticleIterationStateRange.X;
	DispatchParameters->ParticleIterationStateInfo.Z = SimStageData.StageMetaData->ParticleIterationStateRange.Y;

	// Set static input buffers
	DispatchParameters->StaticInputFloat = Tick.SystemGpuComputeProxy->StaticFloatBuffer;

	// Set Particle Input Buffer
	if ( (SimStageData.Source != nullptr) && (SimStageData.Source->GetNumInstancesAllocated() > 0) )
	{
		DispatchParameters->InputFloat = SimStageData.Source->GetGPUBufferFloat().SRV;
		DispatchParameters->InputHalf = SimStageData.Source->GetGPUBufferHalf().SRV;
		DispatchParameters->InputInt = SimStageData.Source->GetGPUBufferInt().SRV;
		DispatchParameters->ComponentBufferSizeRead = SimStageData.Source->GetFloatStride() / sizeof(float);
	}
	else
	{
		DispatchParameters->InputFloat = FNiagaraRenderer::GetDummyFloatBuffer();
		DispatchParameters->InputHalf = FNiagaraRenderer::GetDummyHalfBuffer();
		DispatchParameters->InputInt = FNiagaraRenderer::GetDummyIntBuffer();
		DispatchParameters->ComponentBufferSizeRead = 0;
	}

	// Set Particle Output Buffer
	if (SimStageData.Destination != nullptr)
	{
		DispatchParameters->RWOutputFloat = SimStageData.Destination->GetGPUBufferFloat().UAV;
		DispatchParameters->RWOutputHalf = SimStageData.Destination->GetGPUBufferHalf().UAV;
		DispatchParameters->RWOutputInt = SimStageData.Destination->GetGPUBufferInt().UAV;
		DispatchParameters->RWIDToIndexTable = SimStageData.Destination->GetGPUIDToIndexTable().UAV;
		DispatchParameters->ComponentBufferSizeWrite = SimStageData.Destination->GetFloatStride() / sizeof(float);
	}
	else
	{
		DispatchParameters->RWOutputFloat = nullptr;
		DispatchParameters->RWOutputHalf = nullptr;
		DispatchParameters->RWOutputInt = nullptr;
		DispatchParameters->RWIDToIndexTable = nullptr;
		DispatchParameters->ComponentBufferSizeWrite = 0;
	}

	// Set Compute Shader
	const TShaderRef<FNiagaraShader> ComputeShader = InstanceData.Context->GPUScript_RT->GetShader(SimStageData.StageIndex);

	// Set data interface parameters
	SetDataInterfaceParameters(GraphBuilder, Tick, InstanceData, ComputeShader, SimStageData, NiagaraShaderParametersMetadata, reinterpret_cast<uint8*>(DispatchParameters));

	// Set tick parameters
	Tick.GetGlobalParameters(InstanceData, &DispatchParameters->GlobalParameters);
	Tick.GetSystemParameters(InstanceData, &DispatchParameters->SystemParameters);
	Tick.GetOwnerParameters(InstanceData, &DispatchParameters->OwnerParameters);
	Tick.GetEmitterParameters(InstanceData, &DispatchParameters->EmitterParameters);

	// Set ViewUniformBuffer if it's required
	if (ComputeShader->bNeedsViewUniformBuffer)
	{
		DispatchParameters->View = SimulationViewInfos[0].ViewUniformBuffer;
	}
	DispatchParameters->SceneTextures.SceneTextures			= SceneTexturesUniformParams;
	DispatchParameters->SceneTextures.MobileSceneTextures	= MobileSceneTexturesUniformParams;
	DispatchParameters->StrataPublic						= StrataPublicGlobalUniformParams;

	// Indirect Gpu Dispatch
	if (SimStageData.StageMetaData->bGpuIndirectDispatch)
	{
		DispatchParameters->IndirectDispatchArgsBuffer = SimStageData.DispatchArgs.IndirectBuffer;
		DispatchParameters->IndirectDispatchArgs = GraphBuilder.CreateSRV(SimStageData.DispatchArgs.IndirectBuffer, EPixelFormat::PF_R32G32B32A32_UINT);
		DispatchParameters->IndirectDispatchArgsOffset = (SimStageData.DispatchArgs.IndirectOffset / sizeof(FUintVector4)) + 1;

		GraphBuilder.AddPass(
			RDG_EVENT_NAME(
				"NiagaraGpuSim(%s) Indirect Stage(%s %u) Iteration(%u) NumThreads(%dx%dx%d)",
				InstanceData.Context->GetDebugSimName(),
				*SimStageData.StageMetaData->SimulationStageName.ToString(),
				SimStageData.StageIndex,
				SimStageData.IterationIndex,
				DispatchNumThreads.X, DispatchNumThreads.Y, DispatchNumThreads.Z
			),
			ShaderParametersMetadata,
			DispatchParameters,
			ERDGPassFlags::Compute | ERDGPassFlags::NeverCull,
			[this, ShaderParametersMetadata, DispatchParameters, ComputeShader, TickPtr=&Tick, InstanceDataPtr=&InstanceData, SimStageDataPtr=&SimStageData](FRHICommandListImmediate& RHICmdList)		//-TODO:RDG: When legacy is removed this can be FRHIComputeCommandList
			{
				FRHIComputeShader* RHIComputeShader = ComputeShader.GetComputeShader();
				SetComputePipelineState(RHICmdList, RHIComputeShader);

				if (ComputeShader->ExternalConstantBufferParam[0].IsBound())
				{
					RHICmdList.SetShaderUniformBuffer(RHIComputeShader, ComputeShader->ExternalConstantBufferParam[0].GetBaseIndex(), TickPtr->GetExternalUniformBuffer(*InstanceDataPtr, false));
				}
				if (ComputeShader->ExternalConstantBufferParam[1].IsBound())
				{
					check(InstanceDataPtr->Context->HasInterpolationParameters);
					RHICmdList.SetShaderUniformBuffer(RHIComputeShader, ComputeShader->ExternalConstantBufferParam[1].GetBaseIndex(), TickPtr->GetExternalUniformBuffer(*InstanceDataPtr, true));
				}

				FNiagaraEmptyUAVPoolScopedAccess UAVPoolAccessScope(GetEmptyUAVPool());

				FNiagaraGpuProfileScope GpuProfileDispatchScope(RHICmdList, this, FNiagaraGpuProfileEvent(*InstanceDataPtr, *SimStageDataPtr, InstanceDataPtr == &TickPtr->GetInstances()[0]));

				FComputeShaderUtils::ValidateIndirectArgsBuffer(SimStageDataPtr->DispatchArgs.IndirectBuffer->GetSize(), SimStageDataPtr->DispatchArgs.IndirectOffset);
				SetShaderParameters<FRHICommandList, FNiagaraShader>(RHICmdList, ComputeShader, RHIComputeShader, ShaderParametersMetadata, *DispatchParameters);
				RHICmdList.DispatchIndirectComputeShader(SimStageDataPtr->DispatchArgs.IndirectBuffer->GetIndirectRHICallBuffer(), SimStageDataPtr->DispatchArgs.IndirectOffset);
				UnsetShaderUAVs<FRHICommandList, FNiagaraShader>(RHICmdList, ComputeShader, RHIComputeShader);
			}
		);
	}
	// Direct Gpu Dispatch
	else
	{
		// Calculate thread groups
		// Note: In the OneD case we can use the Y dimension to get higher particle counts
		if (DispatchType == ENiagaraGpuDispatchType::OneD)
		{
			const int32 GroupCount = FMath::DivideAndRoundUp(DispatchCount.X, DispatchNumThreads.X);
			if (GroupCount > GRHIMaxDispatchThreadGroupsPerDimension.X)
			{
				DispatchCount.Y = FMath::DivideAndRoundUp(GroupCount, GRHIMaxDispatchThreadGroupsPerDimension.X);
				DispatchCount.X = FMath::DivideAndRoundUp(GroupCount, DispatchCount.Y) * DispatchNumThreads.X;
				ensure(DispatchCount.Y <= GRHIMaxDispatchThreadGroupsPerDimension.Y);
			}
		}

		const FIntVector ThreadGroupCount(
			FMath::DivideAndRoundUp(DispatchCount.X, DispatchNumThreads.X),
			FMath::DivideAndRoundUp(DispatchCount.Y, DispatchNumThreads.Y),
			FMath::DivideAndRoundUp(DispatchCount.Z, DispatchNumThreads.Z)
		);

		// Validate we don't overflow ThreadGroupCounts
		if ((ThreadGroupCount.X < 0) || (ThreadGroupCount.X > GRHIMaxDispatchThreadGroupsPerDimension.X) ||
			(ThreadGroupCount.Y < 0) || (ThreadGroupCount.Y > GRHIMaxDispatchThreadGroupsPerDimension.Y) ||
			(ThreadGroupCount.Z < 0) || (ThreadGroupCount.Z > GRHIMaxDispatchThreadGroupsPerDimension.Z) )
		{
			UE_LOG(LogNiagara, Warning, TEXT("FNiagaraGpuComputeDispatch: Invalid ThreadGroupdCount(%d, %d, %d) for ElementCount(%d, %d, %d) Stage (%s)"),
				ThreadGroupCount.X, ThreadGroupCount.Y, ThreadGroupCount.Z,
				DispatchCount.X, DispatchCount.Y, DispatchCount.Z,
				*SimStageData.StageMetaData->SimulationStageName.ToString()
			);
			return;
		}

		DispatchParameters->DispatchThreadIdToLinear	= FUintVector3(1, DispatchCount.X, DispatchCount.X * DispatchCount.Y);
		DispatchParameters->DispatchThreadIdBounds		= FUintVector3(DispatchCount.X, DispatchCount.Y, DispatchCount.Z);

		// Simple case can be this, i.e. no legacy DI's, no External Constants, no profiling
		//FComputeShaderUtils::AddPass(
		//	GraphBuilder,
		//	RDG_EVENT_NAME("NiagaraStage"),
		//	ERDGPassFlags::Compute | ERDGPassFlags::NeverCull,
		//	ComputeShader,
		//	&ShaderParametersMetadata,
		//	DispatchParameters,
		//	ThreadGroupCount
		//);

		GraphBuilder.AddPass(
			RDG_EVENT_NAME(
				"NiagaraGpuSim(%s) DispatchCount(%dx%dx%d) Stage(%s %u) Iteration(%u) NumThreads(%dx%dx%d)",
				InstanceData.Context->GetDebugSimName(),
				DispatchCount.X, DispatchCount.Y, DispatchCount.Z,
				*SimStageData.StageMetaData->SimulationStageName.ToString(),
				SimStageData.StageIndex,
				SimStageData.IterationIndex,
				DispatchNumThreads.X, DispatchNumThreads.Y, DispatchNumThreads.Z
			),
			ShaderParametersMetadata,
			DispatchParameters,
			ERDGPassFlags::Compute | ERDGPassFlags::NeverCull,
			[this, ShaderParametersMetadata, DispatchParameters, ComputeShader, ThreadGroupCount, TickPtr=&Tick, InstanceDataPtr=&InstanceData, SimStageDataPtr=&SimStageData](FRHICommandListImmediate& RHICmdList)		//-TODO:RDG: When legacy is removed this can be FRHIComputeCommandList
			{
				FRHIComputeShader* RHIComputeShader = ComputeShader.GetComputeShader();
				SetComputePipelineState(RHICmdList, RHIComputeShader);

				if (ComputeShader->ExternalConstantBufferParam[0].IsBound())
				{
					RHICmdList.SetShaderUniformBuffer(RHIComputeShader, ComputeShader->ExternalConstantBufferParam[0].GetBaseIndex(), TickPtr->GetExternalUniformBuffer(*InstanceDataPtr, false));
				}
				if (ComputeShader->ExternalConstantBufferParam[1].IsBound())
				{
					check(InstanceDataPtr->Context->HasInterpolationParameters);
					RHICmdList.SetShaderUniformBuffer(RHIComputeShader, ComputeShader->ExternalConstantBufferParam[1].GetBaseIndex(), TickPtr->GetExternalUniformBuffer(*InstanceDataPtr, true));
				}

				FNiagaraEmptyUAVPoolScopedAccess UAVPoolAccessScope(GetEmptyUAVPool());

				FNiagaraGpuProfileScope GpuProfileDispatchScope(RHICmdList, this, FNiagaraGpuProfileEvent(*InstanceDataPtr, *SimStageDataPtr, InstanceDataPtr == &TickPtr->GetInstances()[0]));

				SetShaderParameters<FRHICommandList, FNiagaraShader>(RHICmdList, ComputeShader, RHIComputeShader, ShaderParametersMetadata, *DispatchParameters);
				DispatchComputeShader(RHICmdList, ComputeShader, ThreadGroupCount.X, ThreadGroupCount.Y, ThreadGroupCount.Z);
				UnsetShaderUAVs<FRHICommandList, FNiagaraShader>(RHICmdList, ComputeShader, RHIComputeShader);
			}
		);
	}

	INC_DWORD_STAT(STAT_NiagaraGPUDispatches);
#if CSV_PROFILER && WITH_PER_SYSTEM_PARTICLE_PERF_STATS && WITH_NIAGARA_DEBUG_EMITTER_NAME
	if (FNiagaraGpuComputeDispatchLocal::CsvStatsEnabled())
	{
		if (FCsvProfiler* CSVProfiler = FCsvProfiler::Get())
		{
			CSVProfiler->RecordCustomStat(InstanceData.Context->GetDebugSimFName(), CSV_CATEGORY_INDEX(NiagaraGpuCompute), 1, ECsvCustomStatOp::Accumulate);
		}
	}
#endif

	// Optionally submit commands to the GPU
	// This can be used to avoid accidental TDR detection in the editor especially when issuing multiple ticks in the same frame
	++TotalDispatchesThisFrame;
	//-TODO:RDG: Fix submit commands hint
	//if (GNiagaraGpuSubmitCommandHint > 0)
	//{
	//	if ((TotalDispatchesThisFrame % GNiagaraGpuSubmitCommandHint) == 0)
	//	{
	//		RHICmdList.SubmitCommandsHint();
	//	}
	//}
}

void FNiagaraGpuComputeDispatch::PreInitViews(FRDGBuilder& GraphBuilder, bool bAllowGPUParticleUpdate)
{
	SCOPE_CYCLE_COUNTER(STAT_NiagaraGPUDispatchSetup_RT);
	RDG_CSV_STAT_EXCLUSIVE_SCOPE(GraphBuilder, Niagara);

	bRequiresReadback = false;
#if WITH_EDITOR
	bRaisedWarningThisFrame = false;
#endif
#if WITH_MGPU
	bCrossGPUTransferEnabled = GNumExplicitGPUsForRendering > 1;
	StageToTransferGPUBuffers = ENiagaraGpuComputeTickStage::Last;
	StageToWaitForGPUTransfers = ENiagaraGpuComputeTickStage::First;
#endif

	GpuReadbackManagerPtr->Tick();
#if NIAGARA_COMPUTEDEBUG_ENABLED
	if ( FNiagaraGpuComputeDebug* GpuComputeDebug = GpuComputeDebugPtr.Get() )
	{
		GpuComputeDebug->Tick(GraphBuilder);
	}
#endif

	LLM_SCOPE(ELLMTag::Niagara);
	TotalDispatchesThisFrame = 0;

	// Add pass to begin the gpu profiler frame
#if WITH_NIAGARA_GPU_PROFILER
	AddPass(GraphBuilder, RDG_EVENT_NAME("Niagara::GPUProfiler_BeginFrame"), [this](FRHICommandListImmediate& RHICmdList)
	{
		GPUProfilerPtr->BeginFrame(RHICmdList);
	});
#endif

	// Reset the list of GPUSort tasks and release any resources they hold on to.
	// It might be worth considering doing so at the end of the render to free the resources immediately.
	// (note that currently there are no callback appropriate to do it)
	SimulationsToSort.Reset();

	if (FNiagaraUtilities::AllowGPUParticles(GetShaderPlatform()))
	{
		if ( bAllowGPUParticleUpdate )
		{
			FramesBeforeTickFlush = 0;

			UpdateInstanceCountManager(GraphBuilder.RHICmdList);
			PrepareAllTicks(GraphBuilder.RHICmdList);
		
		#if WITH_MGPU
			CalculateCrossGPUTransferLocation();
		#endif

			AsyncGpuTraceHelper->BeginFrame(GraphBuilder.RHICmdList, this);

			if ( FNiagaraGpuComputeDispatchLocal::GDebugLogging)
			{
				DumpDebugFrame();
			}

			ExecuteTicks(GraphBuilder, TConstArrayView<FViewInfo>(), ENiagaraGpuComputeTickStage::PreInitViews);
		}
	}
	else
	{
		GPUInstanceCounterManager.ResizeBuffers(GraphBuilder.RHICmdList, 0);
		FinishDispatches();
	}

#if WITH_MGPU
	// If we have any simulations ticking we need to add the counter buffer to the list of buffers to transfer
	// This must be done during graph building rather than when we transfer as the GPU mask will be all nodes
	auto HasAnyWork =
		[&]() -> bool
		{
			for (const FNiagaraGpuDispatchList& DispatchList : DispatchListPerStage)
			{
				if (DispatchList.HasWork())
				{
					return true;
				}
			}
			return false;
		};

	if (GPUInstanceCounterManager.HasEntriesPendingFree() || HasAnyWork())
	{
		MultiGPUResourceModified(GraphBuilder, GPUInstanceCounterManager.GetInstanceCountBuffer().Buffer, true, true);
	}
#endif
}

void FNiagaraGpuComputeDispatch::PostInitViews(FRDGBuilder& GraphBuilder, TArrayView<const class FViewInfo> Views, bool bAllowGPUParticleUpdate)
{
	LLM_SCOPE(ELLMTag::Niagara);

	bAllowGPUParticleUpdate = bAllowGPUParticleUpdate && GetReferenceAllowGPUUpdate(Views);

	if (bAllowGPUParticleUpdate && FNiagaraUtilities::AllowGPUParticles(GetShaderPlatform()))
	{
		RDG_CSV_STAT_EXCLUSIVE_SCOPE(GraphBuilder, Niagara);

		ExecuteTicks(GraphBuilder, Views, ENiagaraGpuComputeTickStage::PostInitViews);

	#if WITH_MGPU
		// Queue a transfer request
		if (StageToTransferGPUBuffers == ENiagaraGpuComputeTickStage::PostInitViews)
		{
			AddPass(
				GraphBuilder,
				RDG_EVENT_NAME("Niagara::TransferMultiGPUBufers"),
				[this](FRHICommandListImmediate& RHICmdList)
				{
					TransferMultiGPUBufers(RHICmdList, ENiagaraGpuComputeTickStage::PostInitViews);
				}
			);
		}
	#endif // WITH_MGPU
	}
}

void FNiagaraGpuComputeDispatch::PostRenderOpaque(FRDGBuilder& GraphBuilder, TConstArrayView<FViewInfo> Views, bool bAllowGPUParticleUpdate)
{
	LLM_SCOPE(ELLMTag::Niagara);

	bAllowGPUParticleUpdate = bAllowGPUParticleUpdate && GetReferenceAllowGPUUpdate(Views);

	// Cache view information which will be used if we have to flush simulation commands in the future
	if ( bAllowGPUParticleUpdate && Views.IsValidIndex(0) )
	{
		if (const FSceneViewFamily* ViewFamily = Views[0].Family)
		{
			CachedViewInitOptions.GameTime			= ViewFamily->Time;
			CachedViewInitOptions.GammaCorrection	= ViewFamily->GammaCorrection;
		}

		CachedViewInitOptions.ViewRect				= Views[0].ViewRect;
		CachedViewInitOptions.ViewOrigin			= Views[0].SceneViewInitOptions.ViewOrigin;
		CachedViewInitOptions.ViewRotationMatrix	= Views[0].SceneViewInitOptions.ViewRotationMatrix;
		CachedViewInitOptions.ProjectionMatrix		= Views[0].SceneViewInitOptions.ProjectionMatrix;
	}

	if (bAllowGPUParticleUpdate && FNiagaraUtilities::AllowGPUParticles(GetShaderPlatform()))
	{
		AddPass(
			GraphBuilder,
			RDG_EVENT_NAME("AsyncGpuTraceHelper::PostRenderOpaque"),
			[this, Views](FRHICommandListImmediate& RHICmdList)
			{
				AsyncGpuTraceHelper->PostRenderOpaque(RHICmdList, this, Views);
			}
		);

		ExecuteTicks(GraphBuilder, Views, ENiagaraGpuComputeTickStage::PostOpaqueRender);
	}

	AddPass(
		GraphBuilder,
		RDG_EVENT_NAME("Niagara::PostRenderFinish"),
		[this, bExecuteReadback=bRequiresReadback, bAllowGPUParticleUpdate](FRHICommandListImmediate& RHICmdList)
		{
			if (bAllowGPUParticleUpdate)
			{
				FinishDispatches();

				AsyncGpuTraceHelper->EndFrame(RHICmdList, this);
			}

			ProcessDebugReadbacks(RHICmdList, false);

			if (bExecuteReadback)
			{
				check(!GPUInstanceCounterManager.HasPendingGPUReadback());
				GPUInstanceCounterManager.EnqueueGPUReadback(RHICmdList);
			}

		#if WITH_NIAGARA_GPU_PROFILER
			GPUProfilerPtr->EndFrame(RHICmdList);
		#endif
		}
	);
	bRequiresReadback = false;

	if (FNiagaraGpuComputeDispatchLocal::CsvStatsEnabled())
	{
		CSV_CUSTOM_STAT(NiagaraGpuCompute, TotalDispatchesThisFrame, TotalDispatchesThisFrame, ECsvCustomStatOp::Set);
	}
}

void FNiagaraGpuComputeDispatch::ProcessDebugReadbacks(FRHICommandListImmediate& RHICmdList, bool bWaitCompletion)
{
#if !UE_BUILD_SHIPPING
	// Execute any pending readbacks as the ticks have now all been processed
	for (const FDebugReadbackInfo& DebugReadback : GpuDebugReadbackInfos)
	{
		FNiagaraDataBuffer* CurrentDataBuffer = DebugReadback.Context->MainDataSet->GetCurrentData();
		if ( CurrentDataBuffer == nullptr )
		{
			// Data is invalid
			DebugReadback.DebugInfo->Frame.CopyFromGPUReadback(nullptr, nullptr, nullptr, 0, 0, 0, 0, 0);
			DebugReadback.DebugInfo->bWritten = true;
			continue;
		}

		const uint32 CountOffset = CurrentDataBuffer->GetGPUInstanceCountBufferOffset();
		if (CountOffset == INDEX_NONE)
		{
			// Data is invalid
			DebugReadback.DebugInfo->Frame.CopyFromGPUReadback(nullptr, nullptr, nullptr, 0, 0, 0, 0, 0);
			DebugReadback.DebugInfo->bWritten = true;
			continue;
		}

		// Execute readback
		constexpr int32 MaxReadbackBuffers = 4;
		TArray<FRHIBuffer*, TInlineAllocator<MaxReadbackBuffers>> ReadbackBuffers;

		const int32 CountBufferIndex = ReadbackBuffers.Add(GPUInstanceCounterManager.GetInstanceCountBuffer().Buffer);
		const int32 FloatBufferIndex = (CurrentDataBuffer->GetGPUBufferFloat().NumBytes == 0) ? INDEX_NONE : ReadbackBuffers.Add(CurrentDataBuffer->GetGPUBufferFloat().Buffer);
		const int32 HalfBufferIndex = (CurrentDataBuffer->GetGPUBufferHalf().NumBytes == 0) ? INDEX_NONE : ReadbackBuffers.Add(CurrentDataBuffer->GetGPUBufferHalf().Buffer);
		const int32 IntBufferIndex = (CurrentDataBuffer->GetGPUBufferInt().NumBytes == 0) ? INDEX_NONE : ReadbackBuffers.Add(CurrentDataBuffer->GetGPUBufferInt().Buffer);

		const int32 FloatBufferStride = CurrentDataBuffer->GetFloatStride();
		const int32 HalfBufferStride = CurrentDataBuffer->GetHalfStride();
		const int32 IntBufferStride = CurrentDataBuffer->GetInt32Stride();

		GpuReadbackManagerPtr->EnqueueReadbacks(
			RHICmdList,
			MakeArrayView(ReadbackBuffers),
			[=, DebugInfo=DebugReadback.DebugInfo](TConstArrayView<TPair<void*, uint32>> BufferData)
			{
				checkf(4 + (CountOffset * 4) <= BufferData[CountBufferIndex].Value, TEXT("CountOffset %d is out of bounds"), CountOffset, BufferData[CountBufferIndex].Value);
				const int32 InstanceCount = reinterpret_cast<int32*>(BufferData[CountBufferIndex].Key)[CountOffset];
				const float* FloatDataBuffer = FloatBufferIndex == INDEX_NONE ? nullptr : reinterpret_cast<float*>(BufferData[FloatBufferIndex].Key);
				const FFloat16* HalfDataBuffer = HalfBufferIndex == INDEX_NONE ? nullptr : reinterpret_cast<FFloat16*>(BufferData[HalfBufferIndex].Key);
				const int32* IntDataBuffer = IntBufferIndex == INDEX_NONE ? nullptr : reinterpret_cast<int32*>(BufferData[IntBufferIndex].Key);

				DebugInfo->Frame.CopyFromGPUReadback(FloatDataBuffer, IntDataBuffer, HalfDataBuffer, 0, InstanceCount, FloatBufferStride, IntBufferStride, HalfBufferStride);
				DebugInfo->bWritten = true;
			}
		);
	}
	GpuDebugReadbackInfos.Empty();

	if (bWaitCompletion)
	{
		GpuReadbackManagerPtr->WaitCompletion(RHICmdList);
	}
#endif
}

bool FNiagaraGpuComputeDispatch::UsesGlobalDistanceField() const
{
	return NumProxiesThatRequireDistanceFieldData > 0;
}

bool FNiagaraGpuComputeDispatch::UsesDepthBuffer() const
{
	return NumProxiesThatRequireDepthBuffer > 0;
}

bool FNiagaraGpuComputeDispatch::RequiresEarlyViewUniformBuffer() const
{
	return NumProxiesThatRequireEarlyViewData > 0;
}

bool FNiagaraGpuComputeDispatch::RequiresRayTracingScene() const
{
	return NumProxiesThatRequireRayTracingScene > 0;
}

void FNiagaraGpuComputeDispatch::PreRender(FRDGBuilder& GraphBuilder, TConstArrayView<FViewInfo> Views, bool bAllowGPUParticleUpdate)
{
	if (!FNiagaraUtilities::AllowGPUParticles(GetShaderPlatform()))
	{
		return;
	}

	LLM_SCOPE(ELLMTag::Niagara);
}

void FNiagaraGpuComputeDispatch::OnDestroy()
{
	FNiagaraWorldManager::OnComputeDispatchInterfaceDestroyed(this);
	FFXSystemInterface::OnDestroy();
}

bool FNiagaraGpuComputeDispatch::AddSortedGPUSimulation(FNiagaraGPUSortInfo& SortInfo)
{
	if (GPUSortManager && GPUSortManager->AddTask(SortInfo.AllocationInfo, SortInfo.ParticleCount, SortInfo.SortFlags))
	{
		// It's not worth currently to have a map between SortInfo.AllocationInfo.SortBatchId and the relevant indices in SimulationsToSort
		// because the number of batches is expect to be very small (1 or 2). If this change, it might be worth reconsidering.
		SimulationsToSort.Add(SortInfo);
		return true;
	}
	else
	{
		return false;
	}
}

void FNiagaraGpuComputeDispatch::GenerateSortKeys(FRHICommandListImmediate& RHICmdList, int32 BatchId, int32 NumElementsInBatch, EGPUSortFlags Flags, FRHIUnorderedAccessView* KeysUAV, FRHIUnorderedAccessView* ValuesUAV)
{
	const bool bHighPrecision = EnumHasAnyFlags(Flags, EGPUSortFlags::HighPrecisionKeys);
	const FGPUSortManager::FKeyGenInfo KeyGenInfo((uint32)NumElementsInBatch, bHighPrecision);

	const bool bUseWaveOps = FNiagaraSortKeyGenCS::UseWaveOps(ShaderPlatform);

	FNiagaraSortKeyGenCS::FPermutationDomain SortPermutationVector;
	SortPermutationVector.Set<FNiagaraSortKeyGenCS::FSortUsingMaxPrecision>(bHighPrecision);
	SortPermutationVector.Set<FNiagaraSortKeyGenCS::FEnableCulling>(false);
	SortPermutationVector.Set<FNiagaraSortKeyGenCS::FUseWaveOps>(bUseWaveOps);

	FNiagaraSortKeyGenCS::FPermutationDomain SortAndCullPermutationVector;
	SortAndCullPermutationVector.Set<FNiagaraSortKeyGenCS::FSortUsingMaxPrecision>(bHighPrecision);
	SortAndCullPermutationVector.Set<FNiagaraSortKeyGenCS::FEnableCulling>(true);
	SortAndCullPermutationVector.Set<FNiagaraSortKeyGenCS::FUseWaveOps>(bUseWaveOps);

	TShaderMapRef<FNiagaraSortKeyGenCS> SortKeyGenCS(GetGlobalShaderMap(FeatureLevel), SortPermutationVector);
	TShaderMapRef<FNiagaraSortKeyGenCS> SortAndCullKeyGenCS(GetGlobalShaderMap(FeatureLevel), SortAndCullPermutationVector);

	FRWBuffer* CulledCountsBuffer = GPUInstanceCounterManager.AcquireCulledCountsBuffer(RHICmdList);

	FNiagaraSortKeyGenCS::FParameters Params;
	Params.SortKeyMask = KeyGenInfo.SortKeyParams.X;
	Params.SortKeyShift = KeyGenInfo.SortKeyParams.Y;
	Params.SortKeySignBit = KeyGenInfo.SortKeyParams.Z;
	Params.OutKeys = KeysUAV;
	Params.OutParticleIndices = ValuesUAV;

	FRHIUnorderedAccessView* OverlapUAVs[3];
	uint32 NumOverlapUAVs = 0;

	OverlapUAVs[NumOverlapUAVs] = KeysUAV;
	++NumOverlapUAVs;
	OverlapUAVs[NumOverlapUAVs] = ValuesUAV;
	++NumOverlapUAVs;

	if (CulledCountsBuffer)
	{
		Params.OutCulledParticleCounts = CulledCountsBuffer->UAV;
		OverlapUAVs[NumOverlapUAVs] = CulledCountsBuffer->UAV;
		++NumOverlapUAVs;
	}
	else
	{
		// Note: We don't care that the buffer will be allowed to be reused
		FNiagaraEmptyUAVPoolScopedAccess UAVPoolAccessScope(GetEmptyUAVPool());
		Params.OutCulledParticleCounts = GetEmptyUAVFromPool(RHICmdList, PF_R32_UINT, ENiagaraEmptyUAVType::Buffer);
	}

	RHICmdList.BeginUAVOverlap(MakeArrayView(OverlapUAVs, NumOverlapUAVs));

	for (const FNiagaraGPUSortInfo& SortInfo : SimulationsToSort)
	{
		if (SortInfo.AllocationInfo.SortBatchId == BatchId)
		{
			Params.NiagaraParticleDataFloat = SortInfo.ParticleDataFloatSRV;
			Params.NiagaraParticleDataHalf = SortInfo.ParticleDataHalfSRV;
			Params.NiagaraParticleDataInt = SortInfo.ParticleDataIntSRV;
			Params.GPUParticleCountBuffer = SortInfo.GPUParticleCountSRV;
			Params.FloatDataStride = SortInfo.FloatDataStride;
			Params.HalfDataStride = SortInfo.HalfDataStride;
			Params.IntDataStride = SortInfo.IntDataStride;
			Params.ParticleCount = SortInfo.ParticleCount;
			Params.GPUParticleCountOffset = SortInfo.GPUParticleCountOffset;
			Params.CulledGPUParticleCountOffset = SortInfo.CulledGPUParticleCountOffset;
			Params.EmitterKey = (uint32)SortInfo.AllocationInfo.ElementIndex << KeyGenInfo.ElementKeyShift;
			Params.OutputOffset = SortInfo.AllocationInfo.BufferOffset;
			Params.CameraPosition = (FVector3f)SortInfo.ViewOrigin;
			Params.CameraDirection = (FVector3f)SortInfo.ViewDirection;
			Params.SortMode = (uint32)SortInfo.SortMode;
			Params.SortAttributeOffset = SortInfo.SortAttributeOffset;
			Params.CullPositionAttributeOffset = SortInfo.CullPositionAttributeOffset;
			Params.CullOrientationAttributeOffset = SortInfo.CullOrientationAttributeOffset;
			Params.CullScaleAttributeOffset = SortInfo.CullScaleAttributeOffset;
			Params.RendererVisibility = SortInfo.RendererVisibility;
			Params.RendererVisTagAttributeOffset = SortInfo.RendererVisTagAttributeOffset;
			Params.MeshIndex = SortInfo.MeshIndex;
			Params.MeshIndexAttributeOffset = SortInfo.MeshIndexAttributeOffset;
			Params.CullDistanceRangeSquared = SortInfo.DistanceCullRange * SortInfo.DistanceCullRange;
			Params.LocalBoundingSphere = FVector4f((FVector3f)SortInfo.LocalBSphere.Center, SortInfo.LocalBSphere.W);
			Params.CullingWorldSpaceOffset = (FVector3f)SortInfo.CullingWorldSpaceOffset;
			Params.SystemLWCTile = SortInfo.SystemLWCTile;

			Params.NumCullPlanes = 0;
			for (const FPlane& Plane : SortInfo.CullPlanes)
			{
				Params.CullPlanes[Params.NumCullPlanes].X = float(Plane.X);
				Params.CullPlanes[Params.NumCullPlanes].Y = float(Plane.Y);
				Params.CullPlanes[Params.NumCullPlanes].Z = float(Plane.Z);
				Params.CullPlanes[Params.NumCullPlanes].W = float(Plane.W);	// LWC Precision loss
				++Params.NumCullPlanes;
			}

			// Choose the shader to bind
			FComputeShaderUtils::Dispatch(
				RHICmdList,
				SortInfo.bEnableCulling ? SortAndCullKeyGenCS : SortKeyGenCS,
				Params,
				FIntVector(FMath::DivideAndRoundUp(SortInfo.ParticleCount, NIAGARA_KEY_GEN_THREAD_COUNT), 1, 1)
			);
		}
	}

	RHICmdList.EndUAVOverlap(MakeArrayView(OverlapUAVs, NumOverlapUAVs));
}

FNiagaraAsyncGpuTraceHelper& FNiagaraGpuComputeDispatch::GetAsyncGpuTraceHelper() const
{
	check(AsyncGpuTraceHelper.IsValid());
	return *AsyncGpuTraceHelper.Get();
}

void FNiagaraGpuComputeDispatch::ResetDataInterfaces(FRDGBuilder& GraphBuilder, const FNiagaraGPUSystemTick& Tick, const FNiagaraComputeInstanceData& InstanceData) const
{
	const int32 NumDataInterfaces = InstanceData.DataInterfaceProxies.Num();
	if (NumDataInterfaces == 0)
	{
		return;
	}

	const FNiagaraShaderRef& ComputeShader = InstanceData.Context->GPUScript_RT->GetShader(0);
	TConstArrayView<FNiagaraDataInterfaceParamRef> DIParameters = ComputeShader->GetDIParameters();

	FNDIGpuComputeResetContext Context(GraphBuilder, *this, Tick.SystemInstanceID);
	for (int32 iDataInterface=0; iDataInterface < NumDataInterfaces; ++iDataInterface)
	{
		const FNiagaraDataInterfaceParamRef& DIParam = DIParameters[iDataInterface];
		if (DIParam.ShaderParametersOffset != INDEX_NONE)
		{
			FNiagaraDataInterfaceProxy* DataInterfaceProxy = InstanceData.DataInterfaceProxies[iDataInterface];
			DataInterfaceProxy->ResetData(Context);
		}
	}
}

void FNiagaraGpuComputeDispatch::SetDataInterfaceParameters(FRDGBuilder& GraphBuilder, const FNiagaraGPUSystemTick& Tick, const FNiagaraComputeInstanceData& InstanceData, const FNiagaraShaderRef& ComputeShader, const FNiagaraSimStageData& SimStageData, const FNiagaraShaderScriptParametersMetadata& NiagaraShaderParametersMetadata, uint8* ParametersStructure) const
{
	const int32 NumDataInterfaces = InstanceData.DataInterfaceProxies.Num();
	if (NumDataInterfaces == 0)
	{
		return;
	}

	const FNiagaraShaderMapPointerTable& PointerTable = ComputeShader.GetPointerTable();
	TConstArrayView<FNiagaraDataInterfaceParamRef> DIParameters = ComputeShader->GetDIParameters();

	FNiagaraDataInterfaceSetShaderParametersContext Context(GraphBuilder, *this, Tick, InstanceData, SimStageData, ComputeShader, NiagaraShaderParametersMetadata, ParametersStructure);
	for ( int32 iDataInterface=0; iDataInterface < NumDataInterfaces; ++iDataInterface )
	{
		FNiagaraDataInterfaceProxy* DataInterfaceProxy = InstanceData.DataInterfaceProxies[iDataInterface];

		const FNiagaraDataInterfaceParamRef& DIParam = DIParameters[iDataInterface];
		if (DIParam.ShaderParametersOffset != INDEX_NONE)
		{
			Context.SetDataInterface(DataInterfaceProxy, DIParam.ShaderParametersOffset, DIParam.Parameters);
			CastChecked<UNiagaraDataInterface>(DIParam.DIType.Get(PointerTable.DITypes))->SetShaderParameters(Context);
		}
	}
}

void FNiagaraGpuComputeDispatch::PreStageInterface(FRDGBuilder& GraphBuilder, const FNiagaraGPUSystemTick& Tick, const FNiagaraComputeInstanceData& InstanceData, const FNiagaraSimStageData& SimStageData, TSet<FNiagaraDataInterfaceProxy*>& ProxiesToFinalize) const
{
	const int32 NumDataInterfaces = InstanceData.DataInterfaceProxies.Num();
	if (NumDataInterfaces == 0)
	{
		return;
	}

	const FNiagaraShaderRef& ComputeShader = InstanceData.Context->GPUScript_RT->GetShader(0);
	TConstArrayView<FNiagaraDataInterfaceParamRef> DIParameters = ComputeShader->GetDIParameters();

	FNDIGpuComputePreStageContext Context(GraphBuilder, *this, Tick, InstanceData, SimStageData);
	for (int32 iDataInterface = 0; iDataInterface < NumDataInterfaces; ++iDataInterface)
	{
		const FNiagaraDataInterfaceParamRef& DIParam = DIParameters[iDataInterface];
		if (DIParam.ShaderParametersOffset != INDEX_NONE)
		{
			FNiagaraDataInterfaceProxy* DataInterfaceProxy = InstanceData.DataInterfaceProxies[iDataInterface];
			Context.SetDataInterfaceProxy(DataInterfaceProxy);
			DataInterfaceProxy->PreStage(Context);
			if (DataInterfaceProxy->RequiresPreStageFinalize())
			{
				ProxiesToFinalize.Add(DataInterfaceProxy);
			}
		}
	}
}

void FNiagaraGpuComputeDispatch::PostStageInterface(FRDGBuilder& GraphBuilder, const FNiagaraGPUSystemTick& Tick, const FNiagaraComputeInstanceData& InstanceData, const FNiagaraSimStageData& SimStageData, TSet<FNiagaraDataInterfaceProxy*>& ProxiesToFinalize) const
{
	const int32 NumDataInterfaces = InstanceData.DataInterfaceProxies.Num();
	if (NumDataInterfaces == 0)
	{
		return;
	}

	const FNiagaraShaderRef& ComputeShader = InstanceData.Context->GPUScript_RT->GetShader(0);
	TConstArrayView<FNiagaraDataInterfaceParamRef> DIParameters = ComputeShader->GetDIParameters();

	FNDIGpuComputePostStageContext Context(GraphBuilder, *this, Tick, InstanceData, SimStageData);
	for (int32 iDataInterface = 0; iDataInterface < NumDataInterfaces; ++iDataInterface)
	{
		const FNiagaraDataInterfaceParamRef& DIParam = DIParameters[iDataInterface];
		if (DIParam.ShaderParametersOffset != INDEX_NONE)
		{
			FNiagaraDataInterfaceProxy* DataInterfaceProxy = InstanceData.DataInterfaceProxies[iDataInterface];
			Context.SetDataInterfaceProxy(DataInterfaceProxy);
			DataInterfaceProxy->PostStage(Context);
			if (DataInterfaceProxy->RequiresPostStageFinalize())
			{
				ProxiesToFinalize.Add(DataInterfaceProxy);
			}
		}
	}
}

void FNiagaraGpuComputeDispatch::PostSimulateInterface(FRDGBuilder& GraphBuilder, const FNiagaraGPUSystemTick& Tick, const FNiagaraComputeInstanceData& InstanceData, const FNiagaraSimStageData& SimStageData) const
{
	const int32 NumDataInterfaces = InstanceData.DataInterfaceProxies.Num();
	if (NumDataInterfaces == 0)
	{
		return;
	}

	const FNiagaraShaderRef& ComputeShader = InstanceData.Context->GPUScript_RT->GetShader(0);
	TConstArrayView<FNiagaraDataInterfaceParamRef> DIParameters = ComputeShader->GetDIParameters();

	FNDIGpuComputePostSimulateContext Context(GraphBuilder, *this, Tick.SystemInstanceID, SimStageData.bSetDataToRender);
	for (int32 iDataInterface = 0; iDataInterface < NumDataInterfaces; ++iDataInterface)
	{
		const FNiagaraDataInterfaceParamRef& DIParam = DIParameters[iDataInterface];
		if (DIParam.ShaderParametersOffset != INDEX_NONE)
		{
			FNiagaraDataInterfaceProxy* DataInterfaceProxy = InstanceData.DataInterfaceProxies[iDataInterface];
			DataInterfaceProxy->PostSimulate(Context);
		}
	}
}

FGPUSortManager* FNiagaraGpuComputeDispatch::GetGPUSortManager() const
{
	return GPUSortManager;
}

void FNiagaraGpuComputeDispatch::AddDebugReadback(FNiagaraSystemInstanceID InstanceID, TSharedPtr<struct FNiagaraScriptDebuggerInfo, ESPMode::ThreadSafe> DebugInfo, FNiagaraComputeExecutionContext* Context)
{
	FDebugReadbackInfo& ReadbackInfo = GpuDebugReadbackInfos.AddDefaulted_GetRef();
	ReadbackInfo.InstanceID = InstanceID;
	ReadbackInfo.DebugInfo = DebugInfo;
	ReadbackInfo.Context = Context;
}

bool FNiagaraGpuComputeDispatch::ShouldDebugDraw_RenderThread() const
{
#if NIAGARA_COMPUTEDEBUG_ENABLED
	if (FNiagaraGpuComputeDebug* GpuComputeDebug = GpuComputeDebugPtr.Get())
	{
		return GpuComputeDebug->ShouldDrawDebug();
	}
#endif
	return false;
}

void FNiagaraGpuComputeDispatch::DrawDebug_RenderThread(class FRDGBuilder& GraphBuilder, const class FViewInfo& View, const struct FScreenPassRenderTarget& Output)
{
#if NIAGARA_COMPUTEDEBUG_ENABLED
	if (FNiagaraGpuComputeDebug* GpuComputeDebug = GpuComputeDebugPtr.Get())
	{
		GpuComputeDebug->DrawDebug(GraphBuilder, View, Output);
	}
#endif
}

void FNiagaraGpuComputeDispatch::DrawSceneDebug_RenderThread(class FRDGBuilder& GraphBuilder, const class FViewInfo& View, FRDGTextureRef SceneColor, FRDGTextureRef SceneDepth)
{
#if NIAGARA_COMPUTEDEBUG_ENABLED
	if (FNiagaraGpuComputeDebug* GpuComputeDebug = GpuComputeDebugPtr.Get())
	{
		GpuComputeDebug->DrawSceneDebug(GraphBuilder, View, SceneColor, SceneDepth);
	}
#endif
}

#if WITH_MGPU
void FNiagaraGpuComputeDispatch::MultiGPUResourceModified(FRDGBuilder& GraphBuilder, FRHIBuffer* Buffer, bool bRequiredForSimulation, bool bRequiredForRendering) const
{
	MultiGPUResourceModified(GraphBuilder.RHICmdList, Buffer, bRequiredForSimulation, bRequiredForRendering);
}

void FNiagaraGpuComputeDispatch::MultiGPUResourceModified(FRDGBuilder& GraphBuilder, FRHITexture* Texture, bool bRequiredForSimulation, bool bRequiredForRendering) const
{
	MultiGPUResourceModified(GraphBuilder.RHICmdList, Texture, bRequiredForSimulation, bRequiredForRendering);
}

void FNiagaraGpuComputeDispatch::MultiGPUResourceModified(FRHICommandList& RHICmdList, FRHIBuffer* Buffer, bool bRequiredForSimulation, bool bRequiredForRendering) const
{
	if (bCrossGPUTransferEnabled && bRequiredForRendering)
	{
		const_cast<FNiagaraGpuComputeDispatch*>(this)->AddCrossGPUTransfer(RHICmdList, Buffer);
	}
}

void FNiagaraGpuComputeDispatch::MultiGPUResourceModified(FRHICommandList& RHICmdList, FRHITexture* Texture, bool bRequiredForSimulation, bool bRequiredForRendering) const
{
	if (bCrossGPUTransferEnabled && bRequiredForRendering)
	{
		const bool bPullData = false;
		const bool bLockStep = false;

		const FRHIGPUMask GPUMask = RHICmdList.GetGPUMask();
		for (uint32 GPUIndex : FRHIGPUMask::All())
		{
			if (!GPUMask.Contains(GPUIndex))
			{
				const_cast<FNiagaraGpuComputeDispatch*>(this)->CrossGPUTransferBuffers.Emplace(Texture, GPUMask.GetFirstIndex(), GPUIndex, bPullData, bLockStep);
			}
		}
	}
}

void FNiagaraGpuComputeDispatch::AddCrossGPUTransfer(FRHICommandList& RHICmdList, FRHIBuffer* Buffer)
{
	check(bCrossGPUTransferEnabled);
	if (Buffer)
	{
		const bool bPullData = false;
		const bool bLockStep = false;

		const FRHIGPUMask GPUMask = RHICmdList.GetGPUMask();
		for (uint32 GPUIndex : FRHIGPUMask::All())
		{
			if (!GPUMask.Contains(GPUIndex))
			{
				CrossGPUTransferBuffers.Emplace(Buffer, GPUMask.GetFirstIndex(), GPUIndex, bPullData, bLockStep);
			}
		}
	}
}

void FNiagaraGpuComputeDispatch::CalculateCrossGPUTransferLocation()
{
	StageToTransferGPUBuffers = ENiagaraGpuComputeTickStage::Last;
	while (StageToTransferGPUBuffers > ENiagaraGpuComputeTickStage::First && !DispatchListPerStage[static_cast<int32>(StageToTransferGPUBuffers)].HasWork())
	{
		StageToTransferGPUBuffers = static_cast<ENiagaraGpuComputeTickStage::Type>(static_cast<int32>(StageToTransferGPUBuffers) - 1);
	}

	StageToWaitForGPUTransfers = ENiagaraGpuComputeTickStage::First;
	// If we're going to write to the instance count buffer after PreInitViews then
	// that needs to be the wait stage, regardless of whether or not we're ticking
	// anything in that stage.
	if (!GPUInstanceCounterManager.HasEntriesPendingFree())
	{
		while (StageToWaitForGPUTransfers < StageToTransferGPUBuffers && !DispatchListPerStage[static_cast<int32>(StageToWaitForGPUTransfers)].HasWork())
		{
			StageToWaitForGPUTransfers = static_cast<ENiagaraGpuComputeTickStage::Type>(static_cast<int32>(StageToWaitForGPUTransfers) + 1);
		}
	}
}

void FNiagaraGpuComputeDispatch::TransferMultiGPUBufers(FRHICommandList& RHICmdList, ENiagaraGpuComputeTickStage::Type TickStage)
{
	if (StageToTransferGPUBuffers != TickStage)
	{
		return;
	}

<<<<<<< HEAD
	// Transfer buffers for AFR rendering
	if (AFRBuffers.Num())
	{
		RHICmdList.BroadcastTemporalEffect(FNiagaraGpuComputeDispatchLocal::TemporalEffectBuffersName, AFRBuffers);
		AFRBuffers.Reset();
	}
	if (AFRTextures.Num())
	{
		RHICmdList.BroadcastTemporalEffect(FNiagaraGpuComputeDispatchLocal::TemporalEffectTexturesName, AFRTextures);
		AFRTextures.Reset();
	}

=======
>>>>>>> 74d0b334
	// Transfer buffers for cross GPU rendering
	if (CrossGPUTransferBuffers.Num())
	{
		RHICmdList.TransferResources(CrossGPUTransferBuffers);
		CrossGPUTransferBuffers.Reset();
	}
}

void FNiagaraGpuComputeDispatch::WaitForMultiGPUBuffers(FRHICommandList& RHICmdList, ENiagaraGpuComputeTickStage::Type TickStage)
{
	if (StageToWaitForGPUTransfers == TickStage)
	{
		// TODO:  implement delayed fence wait here for cross GPU transfers issued above
	}
}
#endif // WITH_MGPU<|MERGE_RESOLUTION|>--- conflicted
+++ resolved
@@ -947,8 +947,6 @@
 		Tick.BuildUniformBuffers();
 	}
 
-	const bool bLowLatencyTranslucencyEnabled = GNiagaraGpuLowLatencyTranslucencyEnabled && FSceneInterface::GetShadingPath(FeatureLevel) == EShadingPath::Deferred;
-
 	// Now that all ticks have been processed we can adjust our output buffers to the correct size
 	// We will also set the translucent data to render, i.e. this frames data.
 	for (FNiagaraComputeExecutionContext* ComputeContext : ComputeProxy->ComputeContexts)
@@ -1000,7 +998,7 @@
 		// When low latency translucency is enabled we can setup the final buffer / final count here.
 		// This will allow our mesh processor commands to pickup the data for the same frame.
 		// This allows simulations that use the depth buffer, for example, to execute with no latency
-		else if (bLowLatencyTranslucencyEnabled)
+		else if ( GNiagaraGpuLowLatencyTranslucencyEnabled )
 		{
 			FNiagaraDataBuffer* FinalBuffer = ComputeContext->GetPrevDataBuffer();
 			FinalBuffer->SetGPUInstanceCountBufferOffset(ComputeContext->CountOffset_RT);
@@ -2441,21 +2439,6 @@
 		return;
 	}
 
-<<<<<<< HEAD
-	// Transfer buffers for AFR rendering
-	if (AFRBuffers.Num())
-	{
-		RHICmdList.BroadcastTemporalEffect(FNiagaraGpuComputeDispatchLocal::TemporalEffectBuffersName, AFRBuffers);
-		AFRBuffers.Reset();
-	}
-	if (AFRTextures.Num())
-	{
-		RHICmdList.BroadcastTemporalEffect(FNiagaraGpuComputeDispatchLocal::TemporalEffectTexturesName, AFRTextures);
-		AFRTextures.Reset();
-	}
-
-=======
->>>>>>> 74d0b334
 	// Transfer buffers for cross GPU rendering
 	if (CrossGPUTransferBuffers.Num())
 	{
