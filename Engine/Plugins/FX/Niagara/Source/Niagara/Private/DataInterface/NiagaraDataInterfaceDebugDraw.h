--- conflicted
+++ resolved
@@ -12,11 +12,6 @@
 	GENERATED_UCLASS_BODY()
 
 public:
-<<<<<<< HEAD
-	DECLARE_NIAGARA_DI_PARAMETER();
-		
-=======
->>>>>>> d731a049
 	// Number of debug lines is set as the max of OverrideMaxLineInstances and fx.Niagara.GpuComputeDebug.MaxLineInstances
 	UPROPERTY(EditAnywhere, Category = "Debug Draw")
 	uint32 OverrideMaxLineInstances = 0;
@@ -76,9 +71,5 @@
 protected:
 	/** Copy one niagara DI to this */
 	virtual bool CopyToInternal(UNiagaraDataInterface* Destination) const override;
-<<<<<<< HEAD
-
-=======
->>>>>>> d731a049
 	//UNiagaraDataInterface Interface
 };