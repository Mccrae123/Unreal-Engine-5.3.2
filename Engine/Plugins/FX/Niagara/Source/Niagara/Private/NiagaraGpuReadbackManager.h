// Copyright Epic Games, Inc. All Rights Reserved.

#pragma once

#include "CoreMinimal.h"
#include "Containers/Queue.h"
#include "NiagaraCommon.h"
#include "RenderGraphResources.h"
#include "RHICommandList.h"

class FRDGBuilder;

class FNiagaraGpuReadbackManager
{
protected:
	typedef TFunction<void(TConstArrayView<TPair<void*, uint32>>)> FCompletionCallback;
		
	struct FPendingReadback
	{
		TArray<TPair<FStagingBufferRHIRef, uint32>, TInlineAllocator<1>>	StagingBuffers;
		FGPUFenceRHIRef														Fence;
		FCompletionCallback													Callback;
	};

public:
<<<<<<< HEAD
	struct FBufferRequest
	{
=======
	struct FRDGBufferRequest
	{
		FRDGBufferRequest() {}
		FRDGBufferRequest(FRDGBufferRef InBuffer, uint32 InOffset, uint32 InSize) : Buffer(InBuffer), Offset(InOffset), Size(InSize) {}

		FRDGBufferRef	Buffer = nullptr;
		uint32			Offset = 0;
		uint32			Size = 0;
	};

	struct FBufferRequest
	{
		FBufferRequest() {}
		FBufferRequest(FRHIBuffer* InBuffer, uint32 InOffset, uint32 InSize) : Buffer(InBuffer), Offset(InOffset), Size(InSize) {}

>>>>>>> d731a049
		FRHIBuffer*	Buffer = nullptr;
		uint32		Offset = 0;
		uint32		Size = 0;
	};

public:
	FNiagaraGpuReadbackManager();
	~FNiagaraGpuReadbackManager();

	// Tick call which polls for completed readbacks
	void Tick();
	
private:
	// Internal tick impl
	void TickInternal(bool bAssumeGpuIdle);

public:
	// Wait for all pending readbacks to complete
	void WaitCompletion(FRHICommandListImmediate& RHICmdList);

	// Enqueue a readback of a single buffer
<<<<<<< HEAD
	void EnqueueReadback(FRHICommandList& RHICmdList, FRHIBuffer* Buffer, FCompletionCallback Callback);
	void EnqueueReadback(FRHICommandList& RHICmdList, FRHIBuffer* Buffer, uint32 Offset, uint32 NumBytes, FCompletionCallback Callback);
=======
	void EnqueueReadback(FRDGBuilder& GraphBuilder, FRDGBufferRef Buffer, FCompletionCallback Callback);
	void EnqueueReadback(FRDGBuilder& GraphBuilder, FRDGBufferRef Buffer, uint32 Offset, uint32 NumBytes, FCompletionCallback Callback);
>>>>>>> d731a049

	// Enqueue a readback of multiple buffers
	void EnqueueReadbacks(FRDGBuilder& GraphBuilder, TConstArrayView<FRDGBufferRef> Buffers, FCompletionCallback Callback);
	void EnqueueReadbacks(FRDGBuilder& GraphBuilder, TConstArrayView<FRDGBufferRequest> BufferRequest, FCompletionCallback Callback);

	//-TODO:RDG:Deprecate these calls
	//UE_DEPRECATED(5.1, "Support for legacy shaders bindings will be removed in a future release, please upgrade your data interface.")
	void EnqueueReadback(FRHICommandList& RHICmdList, FRHIBuffer* Buffer, FCompletionCallback Callback);
	//UE_DEPRECATED(5.1, "Support for legacy shaders bindings will be removed in a future release, please upgrade your data interface.")
	void EnqueueReadback(FRHICommandList& RHICmdList, FRHIBuffer* Buffer, uint32 Offset, uint32 NumBytes, FCompletionCallback Callback);

	//-TODO:RDG:Deprecate these calls
	//UE_DEPRECATED(5.1, "Support for legacy shaders bindings will be removed in a future release, please upgrade your data interface.")
	void EnqueueReadbacks(FRHICommandList& RHICmdList, TConstArrayView<FRHIBuffer*> Buffers, FCompletionCallback Callback);
<<<<<<< HEAD
=======
	//UE_DEPRECATED(5.1, "Support for legacy shaders bindings will be removed in a future release, please upgrade your data interface.")
>>>>>>> d731a049
	void EnqueueReadbacks(FRHICommandList& RHICmdList, TConstArrayView<FBufferRequest> BufferRequest, FCompletionCallback Callback);

private:
	TQueue<FPendingReadback> PendingReadbacks;

	static const FName FenceName;
};<|MERGE_RESOLUTION|>--- conflicted
+++ resolved
@@ -23,10 +23,6 @@
 	};
 
 public:
-<<<<<<< HEAD
-	struct FBufferRequest
-	{
-=======
 	struct FRDGBufferRequest
 	{
 		FRDGBufferRequest() {}
@@ -42,7 +38,6 @@
 		FBufferRequest() {}
 		FBufferRequest(FRHIBuffer* InBuffer, uint32 InOffset, uint32 InSize) : Buffer(InBuffer), Offset(InOffset), Size(InSize) {}
 
->>>>>>> d731a049
 		FRHIBuffer*	Buffer = nullptr;
 		uint32		Offset = 0;
 		uint32		Size = 0;
@@ -64,13 +59,8 @@
 	void WaitCompletion(FRHICommandListImmediate& RHICmdList);
 
 	// Enqueue a readback of a single buffer
-<<<<<<< HEAD
-	void EnqueueReadback(FRHICommandList& RHICmdList, FRHIBuffer* Buffer, FCompletionCallback Callback);
-	void EnqueueReadback(FRHICommandList& RHICmdList, FRHIBuffer* Buffer, uint32 Offset, uint32 NumBytes, FCompletionCallback Callback);
-=======
 	void EnqueueReadback(FRDGBuilder& GraphBuilder, FRDGBufferRef Buffer, FCompletionCallback Callback);
 	void EnqueueReadback(FRDGBuilder& GraphBuilder, FRDGBufferRef Buffer, uint32 Offset, uint32 NumBytes, FCompletionCallback Callback);
->>>>>>> d731a049
 
 	// Enqueue a readback of multiple buffers
 	void EnqueueReadbacks(FRDGBuilder& GraphBuilder, TConstArrayView<FRDGBufferRef> Buffers, FCompletionCallback Callback);
@@ -85,10 +75,7 @@
 	//-TODO:RDG:Deprecate these calls
 	//UE_DEPRECATED(5.1, "Support for legacy shaders bindings will be removed in a future release, please upgrade your data interface.")
 	void EnqueueReadbacks(FRHICommandList& RHICmdList, TConstArrayView<FRHIBuffer*> Buffers, FCompletionCallback Callback);
-<<<<<<< HEAD
-=======
 	//UE_DEPRECATED(5.1, "Support for legacy shaders bindings will be removed in a future release, please upgrade your data interface.")
->>>>>>> d731a049
 	void EnqueueReadbacks(FRHICommandList& RHICmdList, TConstArrayView<FBufferRequest> BufferRequest, FCompletionCallback Callback);
 
 private:
