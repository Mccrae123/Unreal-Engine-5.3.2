// Copyright Epic Games, Inc. All Rights Reserved.

#include "NiagaraDataInterfaceSpline.h"
#include "Misc/LargeWorldRenderPosition.h"
#include "NiagaraComponent.h"
<<<<<<< HEAD
#include "NiagaraRenderer.h"
#include "NiagaraShaderParametersBuilder.h"
#include "NiagaraSystemInstance.h"
#include "Internationalization/Internationalization.h"
#include "ShaderParameterUtils.h"
=======
#include "NiagaraCompileHashVisitor.h"
#include "NiagaraRenderer.h"
#include "NiagaraShaderParametersBuilder.h"
#include "NiagaraStats.h"
#include "NiagaraSystem.h"
#include "NiagaraSystemInstance.h"
#include "Internationalization/Internationalization.h"
>>>>>>> 4af6daef
#include "ShaderCompilerCore.h"

#include UE_INLINE_GENERATED_CPP_BY_NAME(NiagaraDataInterfaceSpline)

#define LOCTEXT_NAMESPACE "NiagaraDataInterfaceSpline"

struct FNiagaraSplineDIFunctionVersion
{
	enum Type
	{
		InitialVersion = 0,
		LWCConversion = 1,

		VersionPlusOne,
		LatestVersion = VersionPlusOne - 1
	};
};

<<<<<<< HEAD
=======
void FNDISpline_InstanceData_RenderThread::Reset()
{
	check(IsInRenderingThread());
	DEC_MEMORY_STAT_BY(STAT_NiagaraGPUDataInterfaceMemory, SplinePositionsLUT.NumBytes);
	DEC_MEMORY_STAT_BY(STAT_NiagaraGPUDataInterfaceMemory, SplineScalesLUT.NumBytes);
	DEC_MEMORY_STAT_BY(STAT_NiagaraGPUDataInterfaceMemory, SplineRotationsLUT.NumBytes);
	SplinePositionsLUT.Release();
	SplineScalesLUT.Release();
	SplineRotationsLUT.Release();

	SplineTransform = FMatrix44f::Identity;
	SplineTransformRotationMat = FMatrix44f::Identity;
	SplineTransformInverse = FMatrix44f::Identity;
	SplineTransformInverseTranspose = FMatrix44f::Identity;
	SplineTransformRotation = FQuat4f::Identity;

	DefaultUpVector = FVector3f::ZAxisVector;

	SplineLength = 0.0f;
	SplineDistanceStep = 0.0f;
	InvSplineDistanceStep = 0.0f;
	MaxIndex = INDEX_NONE;
}

>>>>>>> 4af6daef
namespace NDISplineLocal
{
	BEGIN_SHADER_PARAMETER_STRUCT(FShaderParameters, )
		SHADER_PARAMETER(FMatrix44f,	SplineTransform)
		SHADER_PARAMETER(FMatrix44f,	SplineTransformRotationMat)
		SHADER_PARAMETER(FMatrix44f,	SplineTransformInverse)
		SHADER_PARAMETER(FMatrix44f,	SplineTransformInverseTranspose)
		SHADER_PARAMETER(FQuat4f,		SplineTransformRotation)
		SHADER_PARAMETER(FVector3f,		DefaultUpVector)
		SHADER_PARAMETER(float,			SplineLength)
		SHADER_PARAMETER(float,			SplineDistanceStep)
		SHADER_PARAMETER(float,			InvSplineDistanceStep)
		SHADER_PARAMETER(int,			MaxIndex)

		SHADER_PARAMETER_SRV(Buffer<float4>, SplinePositionsLUT)
		SHADER_PARAMETER_SRV(Buffer<float4>, SplineScalesLUT)
		SHADER_PARAMETER_SRV(Buffer<float4>, SplineRotationsLUT)
	END_SHADER_PARAMETER_STRUCT()

	static const TCHAR* TemplateShaderFile = TEXT("/Plugin/FX/Niagara/Private/NiagaraDataInterfaceSplineTemplate.ush");

	static const FName SampleSplinePositionByUnitDistanceName("SampleSplinePositionByUnitDistance");
	static const FName SampleSplinePositionByUnitDistanceWSName("SampleSplinePositionByUnitDistanceWS");

	static const FName SampleSplineRotationByUnitDistanceName("SampleSplineRotationByUnitDistance");
	static const FName SampleSplineRotationByUnitDistanceWSName("SampleSplineRotationByUnitDistanceWS");

	static const FName SampleSplineUpVectorByUnitDistanceName("SampleSplineUpVectorByUnitDistance");
	static const FName SampleSplineUpVectorByUnitDistanceWSName("SampleSplineUpVectorByUnitDistanceWS");

	static const FName SampleSplineDirectionByUnitDistanceName("SampleSplineDirectionByUnitDistance");
	static const FName SampleSplineDirectionByUnitDistanceWSName("SampleSplineDirectionByUnitDistanceWS");

	static const FName SampleSplineRightVectorByUnitDistanceName("SampleSplineRightVectorByUnitDistance");
	static const FName SampleSplineRightVectorByUnitDistanceWSName("SampleSplineRightVectorByUnitDistanceWS");

	static const FName SampleSplineTangentByUnitDistanceName("SampleSplineTangentByUnitDistance");
	static const FName SampleSplineTangentByUnitDistanceWSName("SampleSplineTangentByUnitDistanceWS");

	static const FName FindClosestUnitDistanceFromPositionWSName("FindClosestUnitDistanceFromPositionWS");

	static const FName GetSplineLengthName("GetSplineLength");

	/** Temporary solution for exposing the transform of a mesh. Ideally this would be done by allowing interfaces to add to the uniform set for a simulation. */
	static const FName GetSplineLocalToWorldName("GetSplineLocalToWorld");
	static const FName GetSplineLocalToWorldInverseTransposedName("GetSplineLocalToWorldInverseTransposed");


	static bool GbNiagaraDISplineDisableLUTs = false;
	static FAutoConsoleVariableRef CVarGbNiagaraDISplineDisableLUTs(
		TEXT("fx.Niagara.NDISpline.GDisableLUTs"),
		GbNiagaraDISplineDisableLUTs,
		TEXT("Should we turn off all LUTs on CPU?"),
		ECVF_Default
	);
}

UNiagaraDataInterfaceSpline::UNiagaraDataInterfaceSpline(FObjectInitializer const& ObjectInitializer)
	: Super(ObjectInitializer)
	, Source(nullptr)
	, bUseLUT(false)
	, NumLUTSteps(256)
{
	FNiagaraTypeDefinition Def(UObject::StaticClass());
	SplineUserParameter.Parameter.SetType(Def);
	
	Proxy.Reset(new FNiagaraDataInterfaceProxySpline());
	MarkRenderDataDirty();
}

void UNiagaraDataInterfaceSpline::PostInitProperties()
{
	Super::PostInitProperties();

	//Can we regitser data interfaces as regular types and fold them into the FNiagaraVariable framework for UI and function calls etc?
	if (HasAnyFlags(RF_ClassDefaultObject))
	{
		ENiagaraTypeRegistryFlags Flags = ENiagaraTypeRegistryFlags::AllowAnyVariable | ENiagaraTypeRegistryFlags::AllowParameter;
		FNiagaraTypeRegistry::Register(FNiagaraTypeDefinition(GetClass()), Flags);
	}
}

void UNiagaraDataInterfaceSpline::GetFunctions(TArray<FNiagaraFunctionSignature>& OutFunctions)
{
	FNiagaraFunctionSignature DefaultSig;
	DefaultSig.Inputs.Add(FNiagaraVariable(FNiagaraTypeDefinition(GetClass()), TEXT("Spline")));
	DefaultSig.bMemberFunction = true;
	DefaultSig.bRequiresContext = false;
	DefaultSig.SetFunctionVersion(FNiagaraSplineDIFunctionVersion::LatestVersion);

	{
		FNiagaraFunctionSignature& Sig = OutFunctions.Add_GetRef(DefaultSig);
		Sig.Name = NDISplineLocal::SampleSplinePositionByUnitDistanceName;
		Sig.Inputs.Add(FNiagaraVariable(FNiagaraTypeDefinition::GetFloatDef(), TEXT("U")));
		Sig.Outputs.Add(FNiagaraVariable(FNiagaraTypeDefinition::GetVec3Def(), TEXT("Position")));
		Sig.SetDescription(LOCTEXT("DataInterfaceSpline_SampleSplinePositionByUnitDistance", "Sample the spline Position where U is a 0 to 1 value representing the start and normalized length of the spline.\nThis is in the local space of the referenced USplineComponent."));
	}

	{
		FNiagaraFunctionSignature& Sig = OutFunctions.Add_GetRef(DefaultSig);
		Sig.Name = NDISplineLocal::SampleSplinePositionByUnitDistanceWSName;
		Sig.Inputs.Add(FNiagaraVariable(FNiagaraTypeDefinition::GetFloatDef(), TEXT("U")));
		Sig.Outputs.Add(FNiagaraVariable(FNiagaraTypeDefinition::GetPositionDef(), TEXT("Position")));
		Sig.SetDescription(LOCTEXT("DataInterfaceSpline_SampleSplinePositionByUnitDistanceWS", "Sample the spline Position where U is a 0 to 1 value representing the start and normalized length of the spline.\nThis is in the world space of the level."));
	}

	{
		FNiagaraFunctionSignature& Sig = OutFunctions.Add_GetRef(DefaultSig);
		Sig.Name = NDISplineLocal::SampleSplineRotationByUnitDistanceName;
		Sig.Inputs.Add(FNiagaraVariable(FNiagaraTypeDefinition::GetFloatDef(), TEXT("U")));
		Sig.Outputs.Add(FNiagaraVariable(FNiagaraTypeDefinition::GetQuatDef(), TEXT("Rotation")));
		Sig.SetDescription(LOCTEXT("DataInterfaceSpline_SampleSplineRotationByUnitDistance", "Sample the spline Rotation where U is a 0 to 1 value representing the start and normalized length of the spline.\nThis is in the local space of the referenced USplineComponent."));
	}

	{
		FNiagaraFunctionSignature& Sig = OutFunctions.Add_GetRef(DefaultSig);
		Sig.Name = NDISplineLocal::SampleSplineRotationByUnitDistanceWSName;
		Sig.Inputs.Add(FNiagaraVariable(FNiagaraTypeDefinition::GetFloatDef(), TEXT("U")));
		Sig.Outputs.Add(FNiagaraVariable(FNiagaraTypeDefinition::GetQuatDef(), TEXT("Rotation")));
		Sig.SetDescription(LOCTEXT("DataInterfaceSpline_SampleSplineRotationByUnitDistanceWS", "Sample the spline Rotation where U is a 0 to 1 value representing the start and normalized length of the spline.\nThis is in the world space of the level."));
	}

	{
		FNiagaraFunctionSignature& Sig = OutFunctions.Add_GetRef(DefaultSig);
		Sig.Name = NDISplineLocal::SampleSplineDirectionByUnitDistanceName;
		Sig.Inputs.Add(FNiagaraVariable(FNiagaraTypeDefinition::GetFloatDef(), TEXT("U")));
		Sig.Outputs.Add(FNiagaraVariable(FNiagaraTypeDefinition::GetVec3Def(), TEXT("Direction")));
		Sig.SetDescription(LOCTEXT("DataInterfaceSpline_SampleSplineDirectionByUnitDistance", "Sample the spline direction vector where U is a 0 to 1 value representing the start and normalized length of the spline.\nThis is in the local space of the referenced USplineComponent."));
	}

	{
		FNiagaraFunctionSignature& Sig = OutFunctions.Add_GetRef(DefaultSig);
		Sig.Name = NDISplineLocal::SampleSplineDirectionByUnitDistanceWSName;
		Sig.Inputs.Add(FNiagaraVariable(FNiagaraTypeDefinition::GetFloatDef(), TEXT("U")));
		Sig.Outputs.Add(FNiagaraVariable(FNiagaraTypeDefinition::GetVec3Def(), TEXT("Direction")));
		Sig.SetDescription(LOCTEXT("DataInterfaceSpline_SampleSplineDirectionByUnitDistanceWS", "Sample the spline direction vector where U is a 0 to 1 value representing the start and normalized length of the spline.\nThis is in the world space of the level."));
	}

	{
		FNiagaraFunctionSignature& Sig = OutFunctions.Add_GetRef(DefaultSig);
		Sig.Name = NDISplineLocal::SampleSplineUpVectorByUnitDistanceName;
		Sig.Inputs.Add(FNiagaraVariable(FNiagaraTypeDefinition::GetFloatDef(), TEXT("U")));
		Sig.Outputs.Add(FNiagaraVariable(FNiagaraTypeDefinition::GetVec3Def(), TEXT("UpVector")));
		Sig.SetDescription(LOCTEXT("DataInterfaceSpline_SampleSplineUpVectorByUnitDistance", "Sample the spline up vector where U is a 0 to 1 value representing the start and normalized length of the spline.\nThis is in the local space of the referenced USplineComponent."));
	}

	{
		FNiagaraFunctionSignature& Sig = OutFunctions.Add_GetRef(DefaultSig);
		Sig.Name = NDISplineLocal::SampleSplineUpVectorByUnitDistanceWSName;
		Sig.Inputs.Add(FNiagaraVariable(FNiagaraTypeDefinition::GetFloatDef(), TEXT("U")));
		Sig.Outputs.Add(FNiagaraVariable(FNiagaraTypeDefinition::GetVec3Def(), TEXT("UpVector")));
		Sig.SetDescription(LOCTEXT("DataInterfaceSpline_SampleSplineUpVectorByUnitDistanceWS", "Sample the spline up vector where U is a 0 to 1 value representing the start and normalized length of the spline.\nThis is in the world space of the level."));
	}

	{
		FNiagaraFunctionSignature& Sig = OutFunctions.Add_GetRef(DefaultSig);
		Sig.Name = NDISplineLocal::SampleSplineRightVectorByUnitDistanceName;
		Sig.Inputs.Add(FNiagaraVariable(FNiagaraTypeDefinition::GetFloatDef(), TEXT("U")));
		Sig.Outputs.Add(FNiagaraVariable(FNiagaraTypeDefinition::GetVec3Def(), TEXT("RightVector")));
		Sig.SetDescription(LOCTEXT("DataInterfaceSpline_SampleSplineRightVectorByUnitDistance", "Sample the spline right vector where U is a 0 to 1 value representing the start and normalized length of the spline.\nThis is in the local space of the referenced USplineComponent."));
	}

	{
		FNiagaraFunctionSignature& Sig = OutFunctions.Add_GetRef(DefaultSig);
		Sig.Name = NDISplineLocal::SampleSplineRightVectorByUnitDistanceWSName;
		Sig.Inputs.Add(FNiagaraVariable(FNiagaraTypeDefinition::GetFloatDef(), TEXT("U")));
		Sig.Outputs.Add(FNiagaraVariable(FNiagaraTypeDefinition::GetVec3Def(), TEXT("RightVector")));
		Sig.SetDescription(LOCTEXT("DataInterfaceSpline_SampleSplineRightVectorByUnitDistanceWS", "Sample the spline right vector where U is a 0 to 1 value representing the start and normalized length of the spline.\nThis is in the world space of the level."));
	}

	{
		FNiagaraFunctionSignature& Sig = OutFunctions.Add_GetRef(DefaultSig);
		Sig.Name = NDISplineLocal::SampleSplineTangentByUnitDistanceName;
		Sig.Inputs.Add(FNiagaraVariable(FNiagaraTypeDefinition::GetFloatDef(), TEXT("U")));
		Sig.Outputs.Add(FNiagaraVariable(FNiagaraTypeDefinition::GetVec3Def(), TEXT("Tangent")));
		Sig.SetDescription(LOCTEXT("DataInterfaceSpline_SampleSplineTangentVectorByUnitDistance", "Sample the spline tangent vector where U is a 0 to 1 value representing the start and normalized length of the spline.\nThis is in the local space of the referenced USplineComponent."));
	}

	{
		FNiagaraFunctionSignature& Sig = OutFunctions.Add_GetRef(DefaultSig);
		Sig.Name = NDISplineLocal::SampleSplineTangentByUnitDistanceWSName;
		Sig.Inputs.Add(FNiagaraVariable(FNiagaraTypeDefinition::GetFloatDef(), TEXT("U")));
		Sig.Outputs.Add(FNiagaraVariable(FNiagaraTypeDefinition::GetVec3Def(), TEXT("Tangent")));
		Sig.SetDescription(LOCTEXT("DataInterfaceSpline_SampleSplineTangentVectorByUnitDistanceWS", "Sample the spline tangent vector where U is a 0 to 1 value representing the start and normalized length of the spline.\nThis is in the world space of the level."));
	}

	{
		FNiagaraFunctionSignature& Sig = OutFunctions.Add_GetRef(DefaultSig);
		Sig.Name = NDISplineLocal::GetSplineLocalToWorldName;
		Sig.Outputs.Add(FNiagaraVariable(FNiagaraTypeDefinition::GetMatrix4Def(), TEXT("Transform")));
		Sig.SetDescription(LOCTEXT("DataInterfaceSpline_GetSplineLocalToWorld", "Get the transform from the USplineComponent's local space to world space."));
	}

	{
		FNiagaraFunctionSignature& Sig = OutFunctions.Add_GetRef(DefaultSig);
		Sig.Name = NDISplineLocal::GetSplineLocalToWorldInverseTransposedName;
		Sig.Outputs.Add(FNiagaraVariable(FNiagaraTypeDefinition::GetMatrix4Def(), TEXT("Transform")));
		Sig.SetDescription(LOCTEXT("DataInterfaceSpline_GetSplineLocalToWorldInverseTransposed", "Get the transform from the world space to the USplineComponent's local space."));
	}

	{
		FNiagaraFunctionSignature& Sig = OutFunctions.Add_GetRef(DefaultSig);
		Sig.Name = NDISplineLocal::FindClosestUnitDistanceFromPositionWSName;
		Sig.Inputs.Add(FNiagaraVariable(FNiagaraTypeDefinition::GetPositionDef(), TEXT("PositionWS")));
		Sig.Outputs.Add(FNiagaraVariable(FNiagaraTypeDefinition::GetFloatDef(), TEXT("U")));
		Sig.SetDescription(LOCTEXT("DataInterfaceSpline_FindClosestUnitDistanceFromPositionWS", "Given a world space position, find the closest value 'U' on the USplineComponent to that point."));
	}

	{
		FNiagaraFunctionSignature& Sig = OutFunctions.Add_GetRef(DefaultSig);
		Sig.Name = NDISplineLocal::GetSplineLengthName;
		Sig.Outputs.Add(FNiagaraVariable(FNiagaraTypeDefinition::GetFloatDef(), TEXT("Length")));
	}
}

DEFINE_NDI_FUNC_BINDER(UNiagaraDataInterfaceSpline, SampleSplinePositionByUnitDistance);
DEFINE_NDI_FUNC_BINDER(UNiagaraDataInterfaceSpline, SampleSplineRotationByUnitDistance);
DEFINE_NDI_FUNC_BINDER(UNiagaraDataInterfaceSpline, SampleSplineUpVectorByUnitDistance);
DEFINE_NDI_FUNC_BINDER(UNiagaraDataInterfaceSpline, SampleSplineRightVectorByUnitDistance);
DEFINE_NDI_FUNC_BINDER(UNiagaraDataInterfaceSpline, SampleSplineDirectionByUnitDistance);
DEFINE_NDI_FUNC_BINDER(UNiagaraDataInterfaceSpline, SampleSplineTangentByUnitDistance);
DEFINE_NDI_FUNC_BINDER(UNiagaraDataInterfaceSpline, FindClosestUnitDistanceFromPositionWS);


template<typename NextBinder>
struct TSplineUseLUTBinder
{
	template<typename... ParamTypes>
	static void Bind(UNiagaraDataInterface* Interface, const FVMExternalFunctionBindingInfo& BindingInfo, void* InstanceData, FVMExternalFunction &OutFunc)
	{
		UNiagaraDataInterfaceSpline* SplineInterface = CastChecked<UNiagaraDataInterfaceSpline>(Interface);
		if (SplineInterface->bUseLUT && !NDISplineLocal::GbNiagaraDISplineDisableLUTs)
		{
			NextBinder::template Bind<ParamTypes..., TIntegralConstant<bool, true>>(Interface, BindingInfo, InstanceData, OutFunc);
		}
		else
		{
			NextBinder::template Bind<ParamTypes..., TIntegralConstant<bool, false>>(Interface, BindingInfo, InstanceData, OutFunc);
		}
	}
};

void UNiagaraDataInterfaceSpline::GetVMExternalFunction(const FVMExternalFunctionBindingInfo& BindingInfo, void* InstanceData, FVMExternalFunction &OutFunc)
{
	if (BindingInfo.Name == NDISplineLocal::SampleSplinePositionByUnitDistanceName)
	{
		check(BindingInfo.GetNumInputs() == 2 && BindingInfo.GetNumOutputs() == 3);
		TSplineUseLUTBinder<TNDIExplicitBinder<FNDITransformHandlerNoop, TNDIParamBinder<1, float, NDI_FUNC_BINDER(UNiagaraDataInterfaceSpline, SampleSplinePositionByUnitDistance)>>>::Bind(this, BindingInfo, InstanceData, OutFunc);
	}
	else if (BindingInfo.Name == NDISplineLocal::SampleSplinePositionByUnitDistanceWSName)
	{
		check(BindingInfo.GetNumInputs() == 2 && BindingInfo.GetNumOutputs() == 3);
		TSplineUseLUTBinder<TNDIExplicitBinder<FNDITransformHandler, TNDIParamBinder<1, float, NDI_FUNC_BINDER(UNiagaraDataInterfaceSpline, SampleSplinePositionByUnitDistance)>>>::Bind(this, BindingInfo, InstanceData, OutFunc);
	}
	else if (BindingInfo.Name == NDISplineLocal::SampleSplineRotationByUnitDistanceName)
	{
		check(BindingInfo.GetNumInputs() == 2 && BindingInfo.GetNumOutputs() == 4);
		TSplineUseLUTBinder<TNDIExplicitBinder<FNDITransformHandlerNoop, TNDIParamBinder<1, float, NDI_FUNC_BINDER(UNiagaraDataInterfaceSpline, SampleSplineRotationByUnitDistance)>>>::Bind(this, BindingInfo, InstanceData, OutFunc);
	}
	else if (BindingInfo.Name == NDISplineLocal::SampleSplineRotationByUnitDistanceWSName)
	{
		check(BindingInfo.GetNumInputs() == 2 && BindingInfo.GetNumOutputs() == 4);
		TSplineUseLUTBinder<TNDIExplicitBinder<FNDITransformHandler, TNDIParamBinder<1, float, NDI_FUNC_BINDER(UNiagaraDataInterfaceSpline, SampleSplineRotationByUnitDistance)>>>::Bind(this, BindingInfo, InstanceData, OutFunc);
	}
	else if (BindingInfo.Name == NDISplineLocal::SampleSplineUpVectorByUnitDistanceName)
	{
		check(BindingInfo.GetNumInputs() == 2 && BindingInfo.GetNumOutputs() == 3);
		TSplineUseLUTBinder<TNDIExplicitBinder<FNDITransformHandlerNoop, TNDIParamBinder<1, float, NDI_FUNC_BINDER(UNiagaraDataInterfaceSpline, SampleSplineUpVectorByUnitDistance)>>>::Bind(this, BindingInfo, InstanceData, OutFunc);
	}
	else if (BindingInfo.Name == NDISplineLocal::SampleSplineUpVectorByUnitDistanceWSName)
	{
		check(BindingInfo.GetNumInputs() == 2 && BindingInfo.GetNumOutputs() == 3);
		TSplineUseLUTBinder<TNDIExplicitBinder<FNDITransformHandler, TNDIParamBinder<1, float, NDI_FUNC_BINDER(UNiagaraDataInterfaceSpline, SampleSplineUpVectorByUnitDistance)>>>::Bind(this, BindingInfo, InstanceData, OutFunc);
	}
	else if (BindingInfo.Name == NDISplineLocal::SampleSplineDirectionByUnitDistanceName)
	{
		check(BindingInfo.GetNumInputs() == 2 && BindingInfo.GetNumOutputs() == 3);
		TSplineUseLUTBinder<TNDIExplicitBinder<FNDITransformHandlerNoop, TNDIParamBinder<1, float, NDI_FUNC_BINDER(UNiagaraDataInterfaceSpline, SampleSplineDirectionByUnitDistance)>>>::Bind(this, BindingInfo, InstanceData, OutFunc);
	}
	else if (BindingInfo.Name == NDISplineLocal::SampleSplineDirectionByUnitDistanceWSName)
	{
		check(BindingInfo.GetNumInputs() == 2 && BindingInfo.GetNumOutputs() == 3);
		TSplineUseLUTBinder<TNDIExplicitBinder<FNDITransformHandler, TNDIParamBinder<1, float, NDI_FUNC_BINDER(UNiagaraDataInterfaceSpline, SampleSplineDirectionByUnitDistance)>>>::Bind(this, BindingInfo, InstanceData, OutFunc);
	}
	else if (BindingInfo.Name == NDISplineLocal::SampleSplineRightVectorByUnitDistanceName)
	{
		check(BindingInfo.GetNumInputs() == 2 && BindingInfo.GetNumOutputs() == 3);
		TSplineUseLUTBinder<TNDIExplicitBinder<FNDITransformHandlerNoop, TNDIParamBinder<1, float, NDI_FUNC_BINDER(UNiagaraDataInterfaceSpline, SampleSplineRightVectorByUnitDistance)>>>::Bind(this, BindingInfo, InstanceData, OutFunc);
	}
	else if (BindingInfo.Name == NDISplineLocal::SampleSplineRightVectorByUnitDistanceWSName)
	{
		check(BindingInfo.GetNumInputs() == 2 && BindingInfo.GetNumOutputs() == 3);
		TSplineUseLUTBinder<TNDIExplicitBinder<FNDITransformHandler, TNDIParamBinder<1, float, NDI_FUNC_BINDER(UNiagaraDataInterfaceSpline, SampleSplineRightVectorByUnitDistance)>>>::Bind(this, BindingInfo, InstanceData, OutFunc);
	}
	else if (BindingInfo.Name == NDISplineLocal::SampleSplineTangentByUnitDistanceName)
	{
		check(BindingInfo.GetNumInputs() == 2 && BindingInfo.GetNumOutputs() == 3);
		TSplineUseLUTBinder<TNDIExplicitBinder<FNDITransformHandlerNoop, TNDIParamBinder<1, float, NDI_FUNC_BINDER(UNiagaraDataInterfaceSpline, SampleSplineTangentByUnitDistance)>>>::Bind(this, BindingInfo, InstanceData, OutFunc);
	}
	else if (BindingInfo.Name == NDISplineLocal::SampleSplineTangentByUnitDistanceWSName)
	{
		check(BindingInfo.GetNumInputs() == 2 && BindingInfo.GetNumOutputs() == 3);
		TSplineUseLUTBinder<TNDIExplicitBinder<FNDITransformHandler, TNDIParamBinder<1, float, NDI_FUNC_BINDER(UNiagaraDataInterfaceSpline, SampleSplineTangentByUnitDistance)>>>::Bind(this, BindingInfo, InstanceData, OutFunc);
	}
	else if (BindingInfo.Name == NDISplineLocal::FindClosestUnitDistanceFromPositionWSName)
	{
		check(BindingInfo.GetNumInputs() == 4 && BindingInfo.GetNumOutputs() == 1);
		TSplineUseLUTBinder<NDI_FUNC_BINDER(UNiagaraDataInterfaceSpline, FindClosestUnitDistanceFromPositionWS)>::Bind(this, BindingInfo, InstanceData, OutFunc);
	}
	else if (BindingInfo.Name == NDISplineLocal::GetSplineLocalToWorldName)
	{
		check(BindingInfo.GetNumInputs() == 1 && BindingInfo.GetNumOutputs() == 16);
		OutFunc = FVMExternalFunction::CreateUObject(this, &UNiagaraDataInterfaceSpline::GetLocalToWorld);
	}
	else if (BindingInfo.Name == NDISplineLocal::GetSplineLocalToWorldInverseTransposedName)
	{
		check(BindingInfo.GetNumInputs() == 1 && BindingInfo.GetNumOutputs() == 16);
		OutFunc = FVMExternalFunction::CreateUObject(this, &UNiagaraDataInterfaceSpline::GetLocalToWorldInverseTransposed);
	}
	else if (BindingInfo.Name == NDISplineLocal::GetSplineLengthName)
	{
		check(BindingInfo.GetNumInputs() == 1 && BindingInfo.GetNumOutputs() == 1);
		OutFunc = FVMExternalFunction::CreateUObject(this, &UNiagaraDataInterfaceSpline::VMGetSplineLength);
	}
}

bool UNiagaraDataInterfaceSpline::CopyToInternal(UNiagaraDataInterface* Destination) const
{
	if (!Super::CopyToInternal(Destination))
	{
		return false;
	}

	UNiagaraDataInterfaceSpline* OtherTyped = CastChecked<UNiagaraDataInterfaceSpline>(Destination);
	OtherTyped->Source = Source;
	OtherTyped->SplineUserParameter = SplineUserParameter;
	
	OtherTyped->bUseLUT = bUseLUT;
	OtherTyped->NumLUTSteps = NumLUTSteps;
	
	OtherTyped->MarkRenderDataDirty();
	return true;
}

#if WITH_EDITORONLY_DATA
bool UNiagaraDataInterfaceSpline::UpgradeFunctionCall(FNiagaraFunctionSignature& FunctionSignature)
{
	// LWC upgrades
	if (FunctionSignature.FunctionVersion < FNiagaraSplineDIFunctionVersion::LWCConversion)
	{
		TArray<FNiagaraFunctionSignature> AllFunctions;
		GetFunctions(AllFunctions);
		for (const FNiagaraFunctionSignature& Sig : AllFunctions)
		{
			if (FunctionSignature.Name == Sig.Name)
			{
				FunctionSignature = Sig;
				return true;
			}
		}
	}
	return false;
}

void UNiagaraDataInterfaceSpline::GetCommonHLSL(FString& OutHLSL)
{
	OutHLSL += TEXT("#include \"/Plugin/FX/Niagara/Private/NiagaraCommon.ush\"\n");
}

void UNiagaraDataInterfaceSpline::GetParameterDefinitionHLSL(const FNiagaraDataInterfaceGPUParamInfo& ParamInfo, FString& OutHLSL)
{
	const TMap<FString, FStringFormatArg> TemplateArgs =
	{
		{TEXT("ParameterName"), ParamInfo.DataInterfaceHLSLSymbol},
	};
	AppendTemplateHLSL(OutHLSL, NDISplineLocal::TemplateShaderFile, TemplateArgs);
}

bool UNiagaraDataInterfaceSpline::GetFunctionHLSL(const FNiagaraDataInterfaceGPUParamInfo& ParamInfo, const FNiagaraDataInterfaceGeneratedFunction& FunctionInfo, int FunctionInstanceIndex, FString& OutHLSL)
{
	using namespace NDISplineLocal;	
	static const TSet<FName> ValidGpuFunctions =
	{
		SampleSplinePositionByUnitDistanceName,
		SampleSplinePositionByUnitDistanceWSName,
		SampleSplineRotationByUnitDistanceName,
		SampleSplineRotationByUnitDistanceWSName,
		SampleSplineDirectionByUnitDistanceName,
		SampleSplineDirectionByUnitDistanceWSName,
		SampleSplineUpVectorByUnitDistanceName,
		SampleSplineUpVectorByUnitDistanceWSName,
		SampleSplineRightVectorByUnitDistanceName,
		SampleSplineRightVectorByUnitDistanceWSName,
		SampleSplineTangentByUnitDistanceName,
		SampleSplineTangentByUnitDistanceWSName,
		GetSplineLocalToWorldName,
		GetSplineLocalToWorldInverseTransposedName,
		FindClosestUnitDistanceFromPositionWSName,
		GetSplineLengthName
	};

	return ValidGpuFunctions.Contains(FunctionInfo.DefinitionName);
}

bool UNiagaraDataInterfaceSpline::AppendCompileHash(FNiagaraCompileHashVisitor* InVisitor) const
{
	bool bSuccess = Super::AppendCompileHash(InVisitor);
	InVisitor->UpdateShaderFile(NDISplineLocal::TemplateShaderFile);
	InVisitor->UpdateShaderParameters<NDISplineLocal::FShaderParameters>();
	return bSuccess;
}
#endif

void UNiagaraDataInterfaceSpline::BuildShaderParameters(FNiagaraShaderParametersBuilder& ShaderParametersBuilder) const
{
	ShaderParametersBuilder.AddNestedStruct<NDISplineLocal::FShaderParameters>();
}

void UNiagaraDataInterfaceSpline::SetShaderParameters(const FNiagaraDataInterfaceSetShaderParametersContext& Context) const
{
	FNiagaraDataInterfaceProxySpline& DIProxy = Context.GetProxy<FNiagaraDataInterfaceProxySpline>();
	NDISplineLocal::FShaderParameters* ShaderParameters = Context.GetParameterNestedStruct<NDISplineLocal::FShaderParameters>();
	if (FNDISpline_InstanceData_RenderThread* InstanceData_RT = DIProxy.SystemInstancesToProxyData_RT.Find(Context.GetSystemInstanceID()))
	{
		ShaderParameters->SplineTransform					= InstanceData_RT->SplineTransform;
		ShaderParameters->SplineTransformRotationMat		= InstanceData_RT->SplineTransformRotationMat;
		ShaderParameters->SplineTransformInverse			= InstanceData_RT->SplineTransformInverse;
		ShaderParameters->SplineTransformInverseTranspose	= InstanceData_RT->SplineTransformInverseTranspose;
		ShaderParameters->SplineTransformRotation			= InstanceData_RT->SplineTransformRotation;
		ShaderParameters->DefaultUpVector					= InstanceData_RT->DefaultUpVector;
		ShaderParameters->SplineLength						= InstanceData_RT->SplineLength;
		ShaderParameters->SplineDistanceStep				= InstanceData_RT->SplineDistanceStep;
		ShaderParameters->InvSplineDistanceStep				= InstanceData_RT->InvSplineDistanceStep;
		ShaderParameters->MaxIndex							= InstanceData_RT->MaxIndex;
		ShaderParameters->SplinePositionsLUT				= InstanceData_RT->SplinePositionsLUT.SRV;
		ShaderParameters->SplineScalesLUT					= InstanceData_RT->SplineScalesLUT.SRV;
		ShaderParameters->SplineRotationsLUT				= InstanceData_RT->SplineRotationsLUT.SRV;
	}
	else
	{
		ShaderParameters->SplineTransform					= FMatrix44f::Identity;
		ShaderParameters->SplineTransformRotationMat		= FMatrix44f::Identity;
		ShaderParameters->SplineTransformInverse			= FMatrix44f::Identity;
		ShaderParameters->SplineTransformInverseTranspose	= FMatrix44f::Identity;
		ShaderParameters->SplineTransformRotation			= FQuat4f::Identity;
		ShaderParameters->DefaultUpVector					= FVector3f::UnitZ();
		ShaderParameters->SplineLength						= 0.0f;
		ShaderParameters->SplineDistanceStep				= 0.0f;
		ShaderParameters->InvSplineDistanceStep				= 0.0f;
		ShaderParameters->MaxIndex							= 0;
		ShaderParameters->SplinePositionsLUT				= FNiagaraRenderer::GetDummyFloat4Buffer();
		ShaderParameters->SplineScalesLUT					= FNiagaraRenderer::GetDummyFloat4Buffer();
		ShaderParameters->SplineRotationsLUT				= FNiagaraRenderer::GetDummyFloat4Buffer();
	}
}

bool UNiagaraDataInterfaceSpline::Equals(const UNiagaraDataInterface* Other) const
{
	if (!Super::Equals(Other))
	{
		return false;
	}
	const UNiagaraDataInterfaceSpline* OtherTyped = CastChecked<const UNiagaraDataInterfaceSpline>(Other);
	return OtherTyped->Source == Source && OtherTyped->SplineUserParameter == SplineUserParameter && OtherTyped->bUseLUT == bUseLUT && OtherTyped->NumLUTSteps == NumLUTSteps;
}

int32 UNiagaraDataInterfaceSpline::PerInstanceDataSize()const
{
	return sizeof(FNDISpline_InstanceData);
}

bool UNiagaraDataInterfaceSpline::InitPerInstanceData(void* PerInstanceData, FNiagaraSystemInstance* SystemInstance)
{
	FNDISpline_InstanceData* InstData = new (PerInstanceData) FNDISpline_InstanceData();
	SystemInstancesToProxyData_GT.Emplace(SystemInstance->GetId(), InstData);	

	InstData->Component.Reset();
	InstData->TransformQuat = FQuat::Identity;
	InstData->Transform = FMatrix::Identity;
	InstData->TransformInverseTransposed = FMatrix::Identity;
	InstData->ComponentTransform = FTransform::Identity;
	InstData->DefaultUpVector = FVector::UpVector;
	InstData->bSyncedGPUCopy = false;
	InstData->SplineCurvesVersion = INDEX_NONE;

	InstData->SplineLUT.Reset();

	return true;
}

void UNiagaraDataInterfaceSpline::DestroyPerInstanceData(void* PerInstanceData, FNiagaraSystemInstance* SystemInstance)
{
	SystemInstancesToProxyData_GT.Remove(SystemInstance->GetId());
	
	FNDISpline_InstanceData* InstData = static_cast<FNDISpline_InstanceData*>(PerInstanceData);
	InstData->~FNDISpline_InstanceData();

	FNiagaraDataInterfaceProxySpline* RT_Proxy = GetProxyAs<FNiagaraDataInterfaceProxySpline>();
	ENQUEUE_RENDER_COMMAND(FNiagaraDIDestroyInstanceData) (
		[RT_Proxy, InstanceID=SystemInstance->GetId()](FRHICommandListImmediate& CmdList)
		{
#if STATS
			if (FNDISpline_InstanceData_RenderThread* TargetData = RT_Proxy->SystemInstancesToProxyData_RT.Find(InstanceID))
			{
				TargetData->Reset();
			}
#endif
			RT_Proxy->SystemInstancesToProxyData_RT.Remove(InstanceID);
		}
	);
}

bool UNiagaraDataInterfaceSpline::PerInstanceTick(void* PerInstanceData, FNiagaraSystemInstance* SystemInstance, float DeltaSeconds)
{
	check(SystemInstance);
	FNDISpline_InstanceData* InstData = (FNDISpline_InstanceData*)PerInstanceData;

	if (InstData && InstData->ResetRequired(this, SystemInstance))
	{
		return true;
	}

	if (!InstData)
	{
		return true;
	}

	USplineComponent* SplineComponent = InstData->Component.Get();
	if (SplineComponent == nullptr)
	{
		if (SplineUserParameter.Parameter.IsValid() && InstData && SystemInstance != nullptr)
		{
			// Initialize the binding and retrieve the object. If a valid object is bound, we'll try and retrieve the Spline component from it.
			// If it's not valid yet, we'll reset and do this again when/if a valid object is set on the binding
			UObject* UserParamObject = InstData->UserParamBinding.Init(SystemInstance->GetInstanceParameters(), SplineUserParameter.Parameter);
			InstData->CachedUserParam = UserParamObject;
			if (UserParamObject)
			{
				if (USplineComponent* UserSplineComp = Cast<USplineComponent>(UserParamObject))
				{
					if (IsValid(UserSplineComp))
					{
						SplineComponent = UserSplineComp;
					}
				}
				else if (Cast<AActor>(UserParamObject))
				{
					SplineComponent = Source->FindComponentByClass<USplineComponent>();
				}
				else
				{
					//We have a valid, non-null UObject parameter type but it is not a type we can use to get a skeletal Spline from. 
					UE_LOG(LogNiagara, Warning, TEXT("Spline data interface using object parameter with invalid type. Spline Data Interfaces can only get a valid Spline from SplineComponents or Actors."));
					UE_LOG(LogNiagara, Warning, TEXT("Invalid Parameter : %s"), *UserParamObject->GetFullName());
					UE_LOG(LogNiagara, Warning, TEXT("Niagara Component : %s"), *GetFullNameSafe(Cast<UNiagaraComponent>(SystemInstance->GetAttachComponent())));
					UE_LOG(LogNiagara, Warning, TEXT("System : %s"), *GetFullNameSafe(SystemInstance->GetSystem()));
				}
			}
			else
			{
				// The binding exists, but no object is bound. Not warning here in case the user knows what they're doing.
			}
		}
		else if (Source != nullptr)
		{
			SplineComponent = Source->FindComponentByClass<USplineComponent>();
		}
		else if (USceneComponent* AttachComp = SystemInstance->GetAttachComponent())
		{
			if (AActor* Owner = AttachComp->GetAttachmentRootActor())
			{
				SplineComponent = Owner->FindComponentByClass<USplineComponent>();
			}
		}
		InstData->Component = SplineComponent;
	}

	//Re-evaluate source in case it's changed?
	if (SplineComponent != nullptr)
	{
		FTransform SplineTransform = SplineComponent->GetComponentToWorld();
		SplineTransform.AddToTranslation(FVector(SystemInstance->GetLWCTile()) * -FLargeWorldRenderScalar::GetTileSize());
		InstData->TransformQuat = SplineTransform.GetRotation();
		InstData->Transform = SplineTransform.ToMatrixWithScale();
		InstData->TransformInverseTransposed = InstData->Transform.InverseFast().GetTransposed();
		InstData->ComponentTransform = SplineComponent->GetComponentTransform();
		InstData->DefaultUpVector = SplineComponent->DefaultUpVector;
		InstData->LwcConverter = SystemInstance->GetLWCConverter();

<<<<<<< HEAD
		bool bShouldBuildLUT = (bUseLUT || IsUsedWithGPUEmitter()) && InstData->SplineLUT.MaxIndex < 0;
=======
		bool bShouldBuildLUT = (bUseLUT || IsUsedWithGPUScript()) && InstData->SplineLUT.MaxIndex < 0;
>>>>>>> 4af6daef
		
		if (InstData->SplineCurvesVersion != SplineComponent->SplineCurves.Version)
		{
			InstData->SplineCurves = SplineComponent->SplineCurves;
			InstData->SplineCurvesVersion = InstData->SplineCurves.Version;
			InstData->bSyncedGPUCopy = false;
			InstData->SplineLUT.Reset();

<<<<<<< HEAD
			bShouldBuildLUT = bUseLUT || IsUsedWithGPUEmitter();
		}
		
		bool bShouldSyncToGPU = IsUsedWithGPUEmitter() && !InstData->bSyncedGPUCopy && InstData->SplineLUT.MaxIndex != INDEX_NONE;
=======
			bShouldBuildLUT = bUseLUT || IsUsedWithGPUScript();
		}
		
		bool bShouldSyncToGPU = IsUsedWithGPUScript() && !InstData->bSyncedGPUCopy && InstData->SplineLUT.MaxIndex != INDEX_NONE;
>>>>>>> 4af6daef
		
		// We must build the LUT if this is for GPU regardless of settings
		if (bShouldBuildLUT)
		{
			InstData->SplineLUT.BuildLUT(InstData->SplineCurves, bUseLUT? NumLUTSteps : 256/*Default the LUT to a reasonable value if it's not specifically enabled*/);

<<<<<<< HEAD
			bShouldSyncToGPU = IsUsedWithGPUEmitter();				
=======
			bShouldSyncToGPU = IsUsedWithGPUScript();
>>>>>>> 4af6daef
		}


		if (bShouldSyncToGPU)
		{
			FNiagaraDataInterfaceProxySpline* RT_Proxy = GetProxyAs<FNiagaraDataInterfaceProxySpline>();	
			InstData->bSyncedGPUCopy = true;
			
<<<<<<< HEAD

			// Push Updates to Proxy.
			ENQUEUE_RENDER_COMMAND(FUpdateDIColorCurve)(
				[RT_Proxy, InstanceId=SystemInstance->GetId(), Transform=InstData->Transform, TransformRot=InstData->TransformQuat, DefaultUp=InstData->DefaultUpVector, rtShaderLUT=InstData->SplineLUT](FRHICommandListImmediate& RHICmdList)
			{

=======

			// Push Updates to Proxy.
			ENQUEUE_RENDER_COMMAND(FUpdateDIColorCurve)(
				[RT_Proxy, InstanceId=SystemInstance->GetId(), Transform=InstData->Transform, TransformRot=InstData->TransformQuat, DefaultUp=InstData->DefaultUpVector, rtShaderLUT=InstData->SplineLUT](FRHICommandListImmediate& RHICmdList)
			{

>>>>>>> 4af6daef
				FNDISpline_InstanceData_RenderThread* TargetData = &RT_Proxy->SystemInstancesToProxyData_RT.FindOrAdd(InstanceId);
					
				TargetData->SplineTransform = FMatrix44f(Transform);			// LWC_TODO: Precision loss
				TargetData->SplineTransformRotationMat =  FMatrix44f(Transform.RemoveTranslation());
				TargetData->SplineTransformRotationMat.RemoveScaling();
				TargetData->SplineTransformInverse = TargetData->SplineTransform.Inverse();
				TargetData->SplineTransformInverseTranspose = TargetData->SplineTransformInverse.GetTransposed();
				TargetData->SplineTransformRotation = FQuat4f(TransformRot);
					
				TargetData->DefaultUpVector = (FVector3f)DefaultUp;
					
				TargetData->SplineLength = rtShaderLUT.SplineLength;
				TargetData->SplineDistanceStep = rtShaderLUT.SplineDistanceStep;
				TargetData->InvSplineDistanceStep = rtShaderLUT.InvSplineDistanceStep;
				TargetData->MaxIndex = rtShaderLUT.MaxIndex;
		
				DEC_MEMORY_STAT_BY(STAT_NiagaraGPUDataInterfaceMemory, TargetData->SplinePositionsLUT.NumBytes);
				DEC_MEMORY_STAT_BY(STAT_NiagaraGPUDataInterfaceMemory, TargetData->SplineScalesLUT.NumBytes);
				DEC_MEMORY_STAT_BY(STAT_NiagaraGPUDataInterfaceMemory, TargetData->SplineRotationsLUT.NumBytes);
				TargetData->SplinePositionsLUT.Release();
				TargetData->SplineScalesLUT.Release();
				TargetData->SplineRotationsLUT.Release();
			
				check(rtShaderLUT.Positions.Num());
		
				uint32 BufferSize;
		
				// Bind positions
<<<<<<< HEAD
				TargetData->SplinePositionsLUT.Initialize(TEXT("SplinePositionsLUT"), sizeof(FVector4f), rtShaderLUT.Positions.Num(), EPixelFormat::PF_A32B32G32R32F, BUF_Static);
				BufferSize = rtShaderLUT.Positions.Num() * sizeof(FVector4f);
				FVector4f* PositionBufferData = static_cast<FVector4f*>(RHILockBuffer(TargetData->SplinePositionsLUT.Buffer, 0, BufferSize, EResourceLockMode::RLM_WriteOnly));
=======
				TargetData->SplinePositionsLUT.Initialize(RHICmdList, TEXT("SplinePositionsLUT"), sizeof(FVector4f), rtShaderLUT.Positions.Num(), EPixelFormat::PF_A32B32G32R32F, BUF_Static);
				BufferSize = rtShaderLUT.Positions.Num() * sizeof(FVector4f);
				FVector4f* PositionBufferData = static_cast<FVector4f*>(RHICmdList.LockBuffer(TargetData->SplinePositionsLUT.Buffer, 0, BufferSize, EResourceLockMode::RLM_WriteOnly));
>>>>>>> 4af6daef
				for (int32 Index = 0; Index < rtShaderLUT.Positions.Num(); Index++)
				{
					PositionBufferData[Index].X = float(rtShaderLUT.Positions[Index].X);	// LWC Precision Loss
					PositionBufferData[Index].Y = float(rtShaderLUT.Positions[Index].Y);
					PositionBufferData[Index].Z = float(rtShaderLUT.Positions[Index].Z);
					PositionBufferData[Index].W = 1.0f;
				}
<<<<<<< HEAD
				RHIUnlockBuffer(TargetData->SplinePositionsLUT.Buffer);
		
				// Bind scales
				TargetData->SplineScalesLUT.Initialize(TEXT("SplineScalesLUT"), sizeof(FVector4f), rtShaderLUT.Scales.Num(), EPixelFormat::PF_A32B32G32R32F, BUF_Static);
				BufferSize = rtShaderLUT.Scales.Num() * sizeof(FVector4f);
				FVector4f* ScaleBufferData = static_cast<FVector4f*>(RHILockBuffer(TargetData->SplineScalesLUT.Buffer, 0, BufferSize, EResourceLockMode::RLM_WriteOnly));
=======
				RHICmdList.UnlockBuffer(TargetData->SplinePositionsLUT.Buffer);
		
				// Bind scales
				TargetData->SplineScalesLUT.Initialize(RHICmdList, TEXT("SplineScalesLUT"), sizeof(FVector4f), rtShaderLUT.Scales.Num(), EPixelFormat::PF_A32B32G32R32F, BUF_Static);
				BufferSize = rtShaderLUT.Scales.Num() * sizeof(FVector4f);
				FVector4f* ScaleBufferData = static_cast<FVector4f*>(RHICmdList.LockBuffer(TargetData->SplineScalesLUT.Buffer, 0, BufferSize, EResourceLockMode::RLM_WriteOnly));
>>>>>>> 4af6daef
				for (int32 Index = 0; Index < rtShaderLUT.Scales.Num(); Index++)
				{
					ScaleBufferData[Index].X = float(rtShaderLUT.Scales[Index].X);
					ScaleBufferData[Index].Y = float(rtShaderLUT.Scales[Index].Y);
					ScaleBufferData[Index].Z = float(rtShaderLUT.Scales[Index].Z);
					ScaleBufferData[Index].W = 1.0f;
				}
<<<<<<< HEAD
				RHIUnlockBuffer(TargetData->SplineScalesLUT.Buffer);
				
				// Bind rotations
				TargetData->SplineRotationsLUT.Initialize(TEXT("SplineRotationsLUT"), sizeof(FQuat4f), rtShaderLUT.Rotations.Num(), EPixelFormat::PF_A32B32G32R32F, BUF_Static);
				BufferSize = rtShaderLUT.Rotations.Num() * sizeof(FQuat4f);
				FQuat4f* RotationBufferData = static_cast<FQuat4f*>(RHILockBuffer(TargetData->SplineRotationsLUT.Buffer, 0, BufferSize, EResourceLockMode::RLM_WriteOnly));
=======
				RHICmdList.UnlockBuffer(TargetData->SplineScalesLUT.Buffer);
				
				// Bind rotations
				TargetData->SplineRotationsLUT.Initialize(RHICmdList, TEXT("SplineRotationsLUT"), sizeof(FQuat4f), rtShaderLUT.Rotations.Num(), EPixelFormat::PF_A32B32G32R32F, BUF_Static);
				BufferSize = rtShaderLUT.Rotations.Num() * sizeof(FQuat4f);
				FQuat4f* RotationBufferData = static_cast<FQuat4f*>(RHICmdList.LockBuffer(TargetData->SplineRotationsLUT.Buffer, 0, BufferSize, EResourceLockMode::RLM_WriteOnly));
>>>>>>> 4af6daef
				for (int32 Index=0; Index < rtShaderLUT.Rotations.Num(); Index++)
				{
					RotationBufferData[Index] = FQuat4f(rtShaderLUT.Rotations[Index]);
				}
<<<<<<< HEAD
				RHIUnlockBuffer(TargetData->SplineRotationsLUT.Buffer);
=======
				RHICmdList.UnlockBuffer(TargetData->SplineRotationsLUT.Buffer);
>>>>>>> 4af6daef
				
				INC_MEMORY_STAT_BY(STAT_NiagaraGPUDataInterfaceMemory, TargetData->SplinePositionsLUT.NumBytes);
				INC_MEMORY_STAT_BY(STAT_NiagaraGPUDataInterfaceMemory, TargetData->SplineScalesLUT.NumBytes);
				INC_MEMORY_STAT_BY(STAT_NiagaraGPUDataInterfaceMemory, TargetData->SplineRotationsLUT.NumBytes);
			});
		}	
	}

	//Any situations requiring a rebind?
	return false;
}

void FNiagaraDataInterfaceSplineLUT::BuildLUT(const FSplineCurves& SplineCurves, int32 NumSteps)
{
	Positions.Empty(NumSteps);
	Scales.Empty(NumSteps);
	Rotations.Empty(NumSteps);
	MaxIndex = NumSteps - 1;

	SplineLength = SplineCurves.GetSplineLength();
	SplineDistanceStep = MaxIndex ? ((1.0f / MaxIndex) * SplineLength) : 0.0f;
	InvSplineDistanceStep = 1.0f / SplineDistanceStep;
	
	for (int32 Index = 0; Index < NumSteps; Index++)
	{
		float Key = SplineCurves.ReparamTable.Eval(Index * SplineDistanceStep);
		Positions.Add(SplineCurves.Position.Eval(Key, FVector::ZeroVector));
		Scales.Add(SplineCurves.Scale.Eval(Key, FVector::ZeroVector));
		Rotations.Add(SplineCurves.Rotation.Eval(Key, FQuat::Identity).GetNormalized());
	}

}
<<<<<<< HEAD

void FNiagaraDataInterfaceSplineLUT::Reset()
{
	Positions.Empty();
	Scales.Empty();
	Rotations.Empty();
	SplineLength = 0;
	SplineDistanceStep = 0;
	InvSplineDistanceStep = 0;
	MaxIndex = INDEX_NONE;
}

=======

void FNiagaraDataInterfaceSplineLUT::Reset()
{
	Positions.Empty();
	Scales.Empty();
	Rotations.Empty();
	SplineLength = 0;
	SplineDistanceStep = 0;
	InvSplineDistanceStep = 0;
	MaxIndex = INDEX_NONE;
}

>>>>>>> 4af6daef
void FNiagaraDataInterfaceSplineLUT::FindNeighborKeys(float InDistance, int32& PrevKey, int32& NextKey, float& Alpha) const
{
	const float Key = InDistance * InvSplineDistanceStep;
	
	PrevKey = FMath::Clamp(FMath::FloorToInt(Key), 0, MaxIndex);
	NextKey = FMath::Clamp(FMath::CeilToInt(Key), 0, MaxIndex);

	Alpha = FMath::Frac(Key);
}

bool FNDISpline_InstanceData::ResetRequired(UNiagaraDataInterfaceSpline* Interface, FNiagaraSystemInstance* SystemInstance) const
{
	
	if (Interface->SplineUserParameter.Parameter.IsValid())
	{
		// Reset if the user object ptr has been changed to look at a new object
		if (UserParamBinding.GetValue() != CachedUserParam)
		{
			return true;
		}
	}
	

	return false;
}


template<>
float FNDISpline_InstanceData::GetSplineLength<TIntegralConstant<bool, false>>() const
{
	return SplineCurves.GetSplineLength();
}

template<>
float FNDISpline_InstanceData::GetSplineLength<TIntegralConstant<bool, true>>() const
{
	return SplineLUT.SplineLength;
}

bool FNDISpline_InstanceData::IsValid() const
{
	return Component.IsValid();
}

template<typename UseLUT>
FVector FNDISpline_InstanceData::GetLocationAtDistanceAlongSpline(float Distance, ESplineCoordinateSpace::Type CoordinateSpace) const
{
	const float Key = ConvertDistanceToKey<UseLUT>(Distance);	
	FVector Location = EvaluatePosition<UseLUT>(Key);

	if (CoordinateSpace == ESplineCoordinateSpace::World)
	{
		Location = ComponentTransform.TransformPosition(Location);
	}

	return Location;
}

template<typename UseLUT>
FQuat FNDISpline_InstanceData::GetQuaternionAtDistanceAlongSpline(float Distance, ESplineCoordinateSpace::Type CoordinateSpace) const
{
	const float Key = ConvertDistanceToKey<UseLUT>(Distance);	
	const FQuat Quat = EvaluateRotation<UseLUT>(Key);

	const FVector Direction = EvaluatePosition<UseLUT>(Key).GetSafeNormal();
	const FVector UpVector = Quat.RotateVector(DefaultUpVector);

	FQuat Rot = (FRotationMatrix::MakeFromXZ(Direction, UpVector)).ToQuat();

	if (CoordinateSpace == ESplineCoordinateSpace::World)
	{
		Rot = ComponentTransform.GetRotation() * Rot;
	}

	return Rot;
}


template<typename UseLUT>
FVector FNDISpline_InstanceData::GetUpVectorAtDistanceAlongSpline(float Distance, ESplineCoordinateSpace::Type CoordinateSpace) const
{
	const FQuat Quat = GetQuaternionAtDistanceAlongSpline<UseLUT>(Distance, ESplineCoordinateSpace::Local);
	FVector UpVector = Quat.RotateVector(FVector::UpVector);

	if (CoordinateSpace == ESplineCoordinateSpace::World)
	{
		UpVector = ComponentTransform.TransformVectorNoScale(UpVector);
	}

	return UpVector;
}

template<typename UseLUT>
FVector FNDISpline_InstanceData::GetRightVectorAtDistanceAlongSpline(float Distance, ESplineCoordinateSpace::Type CoordinateSpace) const
{
	const FQuat Quat = GetQuaternionAtDistanceAlongSpline<UseLUT>(Distance, ESplineCoordinateSpace::Local);
	FVector RightVector = Quat.RotateVector(FVector::RightVector);

	if (CoordinateSpace == ESplineCoordinateSpace::World)
	{
		RightVector = ComponentTransform.TransformVectorNoScale(RightVector);
	}

	return RightVector;
}

template <>
float FNDISpline_InstanceData::ConvertDistanceToKey<TIntegralConstant<bool, false>>(float InDistance) const
<<<<<<< HEAD
{
	return SplineCurves.ReparamTable.Eval(InDistance, 0.0f);
=======
{
	return SplineCurves.ReparamTable.Eval(InDistance, 0.0f);
}

template <>
float FNDISpline_InstanceData::ConvertDistanceToKey<TIntegralConstant<bool, true>>(float InDistance) const
{
	return InDistance;
>>>>>>> 4af6daef
}

template <>
float FNDISpline_InstanceData::ConvertDistanceToKey<TIntegralConstant<bool, true>>(float InDistance) const
{
	return InDistance;
}



<<<<<<< HEAD

template <>
FVector FNDISpline_InstanceData::EvaluatePosition<TIntegralConstant<bool, false>>(float InKey) const
{
	return SplineCurves.Position.Eval(InKey, FVector::ZeroVector);
}

template <>
FVector FNDISpline_InstanceData::EvaluatePosition<TIntegralConstant<bool, true>>(float InKey) const
=======
template <>
FVector FNDISpline_InstanceData::EvaluatePosition<TIntegralConstant<bool, false>>(float InKey) const
{
	return SplineCurves.Position.Eval(InKey, FVector::ZeroVector);
}

template <>
FVector FNDISpline_InstanceData::EvaluatePosition<TIntegralConstant<bool, true>>(float InKey) const
{
	int32 PrevKey, NextKey;
	float Alpha;
	SplineLUT.FindNeighborKeys(InKey, PrevKey, NextKey, Alpha);

	if (NextKey == PrevKey)
	{
		if (PrevKey >= 0)
		{
			return SplineLUT.Positions[PrevKey];
		}
		else
		{
			return FVector::ZeroVector;
		}
	}

	return FMath::Lerp(SplineLUT.Positions[PrevKey], SplineLUT.Positions[NextKey], Alpha);
}

template <>
FVector FNDISpline_InstanceData::EvaluateScale<TIntegralConstant<bool, false>>(float InKey) const
{
	return SplineCurves.Scale.Eval(InKey, FVector::ZeroVector);
}

template <>
FVector FNDISpline_InstanceData::EvaluateScale<TIntegralConstant<bool, true>>(float InKey) const
>>>>>>> 4af6daef
{
	int32 PrevKey, NextKey;
	float Alpha;
	SplineLUT.FindNeighborKeys(InKey, PrevKey, NextKey, Alpha);

	if (NextKey == PrevKey)
	{
		if (PrevKey >= 0)
		{
<<<<<<< HEAD
			return SplineLUT.Positions[PrevKey];
		}
		else
		{
			return FVector::ZeroVector;
		}
	}

	return FMath::Lerp(SplineLUT.Positions[PrevKey], SplineLUT.Positions[NextKey], Alpha);
}

template <>
FVector FNDISpline_InstanceData::EvaluateScale<TIntegralConstant<bool, false>>(float InKey) const
{
	return SplineCurves.Scale.Eval(InKey, FVector::ZeroVector);
}

template <>
FVector FNDISpline_InstanceData::EvaluateScale<TIntegralConstant<bool, true>>(float InKey) const
{
	int32 PrevKey, NextKey;
	float Alpha;
	SplineLUT.FindNeighborKeys(InKey, PrevKey, NextKey, Alpha);

	if (NextKey == PrevKey)
	{
		if (PrevKey >= 0)
		{
=======
>>>>>>> 4af6daef
			return SplineLUT.Scales[PrevKey];
		}
		else
		{
			return FVector::OneVector;
		}
	}

	return FMath::Lerp(SplineLUT.Scales[PrevKey], SplineLUT.Scales[NextKey], Alpha);
}

template <>
FQuat FNDISpline_InstanceData::EvaluateRotation<TIntegralConstant<bool, false>>(float InKey) const
{
	return SplineCurves.Rotation.Eval(InKey, FQuat::Identity).GetNormalized();
}

template <>
FQuat FNDISpline_InstanceData::EvaluateRotation<TIntegralConstant<bool, true>>(float InKey) const
{
	int32 PrevKey, NextKey;
	float Alpha;
	SplineLUT.FindNeighborKeys(InKey, PrevKey, NextKey, Alpha);

	if (NextKey == PrevKey)
	{
		if (PrevKey >= 0)
		{
			return SplineLUT.Rotations[PrevKey];
		}
		else
		{
			return FQuat::Identity;
		}
	}

	return FQuat::Slerp(SplineLUT.Rotations[PrevKey], SplineLUT.Rotations[NextKey], Alpha);
}

template <>
FVector FNDISpline_InstanceData::EvaluateDerivativePosition<TIntegralConstant<bool, false>>(float InKey) const
{
	return SplineCurves.Position.EvalDerivative(InKey, FVector::ZeroVector);
}

template <>
FVector FNDISpline_InstanceData::EvaluateDerivativePosition<TIntegralConstant<bool, true>>(float InKey) const
{
	int32 PrevKey, NextKey;
	float Alpha;
	SplineLUT.FindNeighborKeys(InKey, PrevKey, NextKey, Alpha);

	if (NextKey == PrevKey)
	{
		if (NextKey < SplineLUT.MaxIndex)
		{
			NextKey++;
		}
		else if (PrevKey > 0)
		{
			PrevKey--;
		}
		else
		{
			// We only have one point, so can't find a direction
			return FVector::ZeroVector;
		}
	}

	return SplineLUT.Positions[NextKey] - SplineLUT.Positions[PrevKey];
}

template <>
float FNDISpline_InstanceData::EvaluateFindNearestPosition<TIntegralConstant<bool, false>>(FVector InPosition) const
{
	float Dummy;
<<<<<<< HEAD
	return SplineCurves.Position.InaccurateFindNearest(InPosition, Dummy);
=======
	return SplineCurves.Position.FindNearest(InPosition, Dummy);
>>>>>>> 4af6daef
}

template <>
float FNDISpline_InstanceData::EvaluateFindNearestPosition<TIntegralConstant<bool, true>>(FVector InPosition) const
{
	// This is a brute force search, definitely not a great idea with large tables, but also not too many ways around it without more data.
	float MinDistance = TNumericLimits<float>::Max();
	int32 KeyToNearest = 0;
	for (int32 i=0; i < SplineLUT.Positions.Num(); i++)
	{
		const float Distance = float(FVector::DistSquared(InPosition, SplineLUT.Positions[i]));
		if (Distance < MinDistance)
		{
			MinDistance = Distance;
			KeyToNearest = i;
		}
	}
	return KeyToNearest > 0 ? float(KeyToNearest) / float(SplineLUT.Positions.Num() - 1) : 0.0f;
}

template<typename UseLUT>
FVector FNDISpline_InstanceData::GetTangentAtDistanceAlongSpline(float Distance, ESplineCoordinateSpace::Type CoordinateSpace) const
{
	const float Key = ConvertDistanceToKey<UseLUT>(Distance);;	
	FVector Tangent = EvaluateDerivativePosition<UseLUT>(Key);

	if (CoordinateSpace == ESplineCoordinateSpace::World)
	{
		Tangent = ComponentTransform.TransformVector(Tangent);
	}

	return Tangent;
}


template<typename UseLUT>
FVector FNDISpline_InstanceData::GetDirectionAtDistanceAlongSpline(float Distance, ESplineCoordinateSpace::Type CoordinateSpace) const
{
	const float Key = ConvertDistanceToKey<UseLUT>(Distance);	
	FVector Direction = EvaluateDerivativePosition<UseLUT>(Key).GetSafeNormal();

	if (CoordinateSpace == ESplineCoordinateSpace::World)
	{
		Direction = ComponentTransform.TransformVector(Direction);
		Direction.Normalize();
	}

	return Direction;
}

template <>
float FNDISpline_InstanceData::GetFinalKeyTime<TIntegralConstant<bool, false>>() const
{
	const int32 NumPoints = SplineCurves.Position.Points.Num();
	return NumPoints > 0 ? SplineCurves.Position.Points[NumPoints - 1].InVal : 1.0f;
}

template <>
float FNDISpline_InstanceData::GetFinalKeyTime<TIntegralConstant<bool, true>>() const
{
	return 1.0f;
}

template<typename UseLUT>
float FNDISpline_InstanceData::FindInputKeyClosestToWorldLocation(const FVector& WorldLocation) const
{
	const FVector LocalLocation = ComponentTransform.InverseTransformPosition(WorldLocation);
	return EvaluateFindNearestPosition<UseLUT>(LocalLocation);
}

template<typename UseLUT, typename TransformHandlerType, typename SplineSampleType>
void UNiagaraDataInterfaceSpline::SampleSplinePositionByUnitDistance(FVectorVMExternalFunctionContext& Context)
{
	VectorVM::FUserPtrHandler<FNDISpline_InstanceData> InstData(Context);
	TransformHandlerType TransformHandler;
	SplineSampleType SplineSampleParam(Context);
	VectorVM::FExternalFuncRegisterHandler<float> OutPosX(Context);
	VectorVM::FExternalFuncRegisterHandler<float> OutPosY(Context);
	VectorVM::FExternalFuncRegisterHandler<float> OutPosZ(Context);

	if (InstData->IsValid())
	{
		const float SplineLength = InstData->GetSplineLength<UseLUT>();
		for (int32 i = 0; i < Context.GetNumInstances(); ++i)
		{
			const float DistanceUnitDistance = SplineSampleParam.Get();

			FVector Pos = InstData->GetLocationAtDistanceAlongSpline<UseLUT>(DistanceUnitDistance * SplineLength, ESplineCoordinateSpace::Local);
			TransformHandler.TransformPosition(Pos, InstData->Transform);

			*OutPosX.GetDest() = float(Pos.X);	// LWC Precision Loss
			*OutPosY.GetDest() = float(Pos.Y);
			*OutPosZ.GetDest() = float(Pos.Z);
			SplineSampleParam.Advance();
			OutPosX.Advance();
			OutPosY.Advance();
			OutPosZ.Advance();
		}
	}
	else
	{
		for (int32 i = 0; i < Context.GetNumInstances(); ++i)
		{
			FVector Pos = FVector(EForceInit::ForceInitToZero);
			TransformHandler.TransformPosition(Pos, InstData->Transform);

			*OutPosX.GetDest() = float(Pos.X);	// LWC Precision Loss
			*OutPosY.GetDest() = float(Pos.Y);
			*OutPosZ.GetDest() = float(Pos.Z);
			SplineSampleParam.Advance();
			OutPosX.Advance();
			OutPosY.Advance();
			OutPosZ.Advance();
		}
	}
}

template<typename UseLUT, typename TransformHandlerType, typename SplineSampleType>
void UNiagaraDataInterfaceSpline::SampleSplineRotationByUnitDistance(FVectorVMExternalFunctionContext& Context)
{
	VectorVM::FUserPtrHandler<FNDISpline_InstanceData> InstData(Context);
	TransformHandlerType TransformHandler;
	SplineSampleType SplineSampleParam(Context);
	VectorVM::FExternalFuncRegisterHandler<float> OutQuatX(Context);
	VectorVM::FExternalFuncRegisterHandler<float> OutQuatY(Context);
	VectorVM::FExternalFuncRegisterHandler<float> OutQuatZ(Context);
	VectorVM::FExternalFuncRegisterHandler<float> OutQuatW(Context);

	if (InstData->IsValid())
	{
		const FQuat TransformQuat = InstData->TransformQuat;
		const float SplineLength = InstData->GetSplineLength<UseLUT>();
		for (int32 i = 0; i < Context.GetNumInstances(); ++i)
		{
			const float DistanceUnitDistance = SplineSampleParam.GetAndAdvance();

			FQuat Quat = InstData->GetQuaternionAtDistanceAlongSpline<UseLUT>(DistanceUnitDistance * SplineLength, ESplineCoordinateSpace::Local);
			TransformHandler.TransformRotation(Quat, TransformQuat);

			*OutQuatX.GetDestAndAdvance() = float(Quat.X);	// LWC Precison Loss
			*OutQuatY.GetDestAndAdvance() = float(Quat.Y);
			*OutQuatZ.GetDestAndAdvance() = float(Quat.Z);
			*OutQuatW.GetDestAndAdvance() = float(Quat.W);
		}
	}
	else
	{
		for (int32 i = 0; i < Context.GetNumInstances(); ++i)
		{
			*OutQuatX.GetDestAndAdvance() = FQuat4f::Identity.X;
			*OutQuatY.GetDestAndAdvance() = FQuat4f::Identity.Y;
			*OutQuatZ.GetDestAndAdvance() = FQuat4f::Identity.Z;
			*OutQuatW.GetDestAndAdvance() = FQuat4f::Identity.W;
		}
	}
}

template<typename UseLUT, typename TransformHandlerType, typename SplineSampleType>
void UNiagaraDataInterfaceSpline::SampleSplineUpVectorByUnitDistance(FVectorVMExternalFunctionContext& Context)
{
	VectorVM::FUserPtrHandler<FNDISpline_InstanceData> InstData(Context);
	TransformHandlerType TransformHandler;
	SplineSampleType SplineSampleParam(Context);
	VectorVM::FExternalFuncRegisterHandler<float> OutPosX(Context);
	VectorVM::FExternalFuncRegisterHandler<float> OutPosY(Context);
	VectorVM::FExternalFuncRegisterHandler<float> OutPosZ(Context);

	if (InstData->IsValid())
	{
		const float SplineLength = InstData->GetSplineLength<UseLUT>();
		for (int32 i = 0; i < Context.GetNumInstances(); ++i)
		{
			float DistanceUnitDistance = SplineSampleParam.Get();

			FVector Pos = InstData->GetUpVectorAtDistanceAlongSpline<UseLUT>(DistanceUnitDistance * SplineLength, ESplineCoordinateSpace::Local);
			TransformHandler.TransformVector(Pos, InstData->Transform);

			*OutPosX.GetDest() = float(Pos.X);		// LWC Precision Loss
			*OutPosY.GetDest() = float(Pos.Y);
			*OutPosZ.GetDest() = float(Pos.Z);
			SplineSampleParam.Advance();
			OutPosX.Advance();
			OutPosY.Advance();
			OutPosZ.Advance();
		}
	}
	else
	{
		for (int32 i = 0; i < Context.GetNumInstances(); ++i)
		{
			FVector Pos = FVector(0.0f, 0.0f, 1.0f); 
			TransformHandler.TransformVector(Pos, InstData->Transform);

			*OutPosX.GetDest() = float(Pos.X);		// LWC Precision Loss
			*OutPosY.GetDest() = float(Pos.Y);
			*OutPosZ.GetDest() = float(Pos.Z);
			SplineSampleParam.Advance();
			OutPosX.Advance();
			OutPosY.Advance();
			OutPosZ.Advance();
		}
	}
}

template<typename UseLUT, typename TransformHandlerType, typename SplineSampleType>
void UNiagaraDataInterfaceSpline::SampleSplineRightVectorByUnitDistance(FVectorVMExternalFunctionContext& Context)
{
	VectorVM::FUserPtrHandler<FNDISpline_InstanceData> InstData(Context);
	TransformHandlerType TransformHandler;
	SplineSampleType SplineSampleParam(Context);
	VectorVM::FExternalFuncRegisterHandler<float> OutPosX(Context);
	VectorVM::FExternalFuncRegisterHandler<float> OutPosY(Context);
	VectorVM::FExternalFuncRegisterHandler<float> OutPosZ(Context);
	
	
	if (InstData->IsValid())
	{
		const float SplineLength = InstData->GetSplineLength<UseLUT>();
		for (int32 i = 0; i < Context.GetNumInstances(); ++i)
		{
			float DistanceUnitDistance = SplineSampleParam.Get();

			FVector Pos = InstData->GetRightVectorAtDistanceAlongSpline<UseLUT>(DistanceUnitDistance * SplineLength, ESplineCoordinateSpace::Local);
			TransformHandler.TransformVector(Pos, InstData->Transform);

			*OutPosX.GetDest() = float(Pos.X);	// LWC Precision Loss
			*OutPosY.GetDest() = float(Pos.Y);
			*OutPosZ.GetDest() = float(Pos.Z);
			SplineSampleParam.Advance();
			OutPosX.Advance();
			OutPosY.Advance();
			OutPosZ.Advance();
		}
	}
	else
	{
		for (int32 i = 0; i < Context.GetNumInstances(); ++i)
		{
			FVector Pos = FVector(-1.0f, 0.0f, 0.0f); 
			TransformHandler.TransformVector(Pos, InstData->Transform);

			*OutPosX.GetDest() = float(Pos.X);	// LWC Precision Loss
			*OutPosY.GetDest() = float(Pos.Y);
			*OutPosZ.GetDest() = float(Pos.Z);
			SplineSampleParam.Advance();
			OutPosX.Advance();
			OutPosY.Advance();
			OutPosZ.Advance();
		}
	}
}

template<typename UseLUT, typename TransformHandlerType, typename SplineSampleType>
void UNiagaraDataInterfaceSpline::SampleSplineTangentByUnitDistance(FVectorVMExternalFunctionContext& Context)
{
	VectorVM::FUserPtrHandler<FNDISpline_InstanceData> InstData(Context);
	TransformHandlerType TransformHandler;
	SplineSampleType SplineSampleParam(Context);
	VectorVM::FExternalFuncRegisterHandler<float> OutPosX(Context);
	VectorVM::FExternalFuncRegisterHandler<float> OutPosY(Context);
	VectorVM::FExternalFuncRegisterHandler<float> OutPosZ(Context);

	if (InstData->IsValid())
	{
		const float SplineLength = InstData->GetSplineLength<UseLUT>();
		for (int32 i = 0; i < Context.GetNumInstances(); ++i)
		{
			float DistanceUnitDistance = SplineSampleParam.Get();

			FVector Pos = InstData->GetTangentAtDistanceAlongSpline<UseLUT>(DistanceUnitDistance * SplineLength, ESplineCoordinateSpace::Local);
			TransformHandler.TransformVector(Pos, InstData->Transform);

			*OutPosX.GetDest() = float(Pos.X);	// LWC Precision Loss
			*OutPosY.GetDest() = float(Pos.Y);
			*OutPosZ.GetDest() = float(Pos.Z);
			SplineSampleParam.Advance();
			OutPosX.Advance();
			OutPosY.Advance();
			OutPosZ.Advance();
		}
	}
	else
	{
		for (int32 i = 0; i < Context.GetNumInstances(); ++i)
		{
			FVector Pos = FVector(EForceInit::ForceInitToZero); 
			TransformHandler.TransformVector(Pos, InstData->Transform);

			*OutPosX.GetDest() = float(Pos.X);	// LWC Precision Loss
			*OutPosY.GetDest() = float(Pos.Y);
			*OutPosZ.GetDest() = float(Pos.Z);
			SplineSampleParam.Advance();
			OutPosX.Advance();
			OutPosY.Advance();
			OutPosZ.Advance();
		}
	}
}

template<typename UseLUT, typename TransformHandlerType, typename SplineSampleType>
void UNiagaraDataInterfaceSpline::SampleSplineDirectionByUnitDistance(FVectorVMExternalFunctionContext& Context)
{
	VectorVM::FUserPtrHandler<FNDISpline_InstanceData> InstData(Context);
	TransformHandlerType TransformHandler;
	SplineSampleType SplineSampleParam(Context);
	VectorVM::FExternalFuncRegisterHandler<float> OutPosX(Context);
	VectorVM::FExternalFuncRegisterHandler<float> OutPosY(Context);
	VectorVM::FExternalFuncRegisterHandler<float> OutPosZ(Context);

	if (InstData->IsValid())
	{
		const float SplineLength = InstData->GetSplineLength<UseLUT>();
		for (int32 i = 0; i < Context.GetNumInstances(); ++i)
		{
			float DistanceUnitDistance = SplineSampleParam.Get();

			FVector Pos = InstData->GetDirectionAtDistanceAlongSpline<UseLUT>(DistanceUnitDistance * SplineLength, ESplineCoordinateSpace::Local);
			TransformHandler.TransformVector(Pos, InstData->Transform);

			*OutPosX.GetDest() = float(Pos.X);		// LWC Precision Loss
			*OutPosY.GetDest() = float(Pos.Y);
			*OutPosZ.GetDest() = float(Pos.Z);
			SplineSampleParam.Advance();
			OutPosX.Advance();
			OutPosY.Advance();
			OutPosZ.Advance();
		}
	}
	else
	{
		for (int32 i = 0; i < Context.GetNumInstances(); ++i)
		{
			FVector Pos = FVector(0.0f, 1.0f, 0.0f); 
			TransformHandler.TransformVector(Pos, InstData->Transform);

			*OutPosX.GetDest() = float(Pos.X);	// LWC Precision Loss
			*OutPosY.GetDest() = float(Pos.Y);
			*OutPosZ.GetDest() = float(Pos.Z);
			SplineSampleParam.Advance();
			OutPosX.Advance();
			OutPosY.Advance();
			OutPosZ.Advance();
		}
	}
}

void UNiagaraDataInterfaceSpline::WriteTransform(const FMatrix44f& ToWrite, FVectorVMExternalFunctionContext& Context)
{
	VectorVM::FExternalFuncRegisterHandler<float> Out00(Context);
	VectorVM::FExternalFuncRegisterHandler<float> Out01(Context);
	VectorVM::FExternalFuncRegisterHandler<float> Out02(Context);
	VectorVM::FExternalFuncRegisterHandler<float> Out03(Context);
	VectorVM::FExternalFuncRegisterHandler<float> Out04(Context);
	VectorVM::FExternalFuncRegisterHandler<float> Out05(Context);
	VectorVM::FExternalFuncRegisterHandler<float> Out06(Context);
	VectorVM::FExternalFuncRegisterHandler<float> Out07(Context);
	VectorVM::FExternalFuncRegisterHandler<float> Out08(Context);
	VectorVM::FExternalFuncRegisterHandler<float> Out09(Context);
	VectorVM::FExternalFuncRegisterHandler<float> Out10(Context);
	VectorVM::FExternalFuncRegisterHandler<float> Out11(Context);
	VectorVM::FExternalFuncRegisterHandler<float> Out12(Context);
	VectorVM::FExternalFuncRegisterHandler<float> Out13(Context);
	VectorVM::FExternalFuncRegisterHandler<float> Out14(Context);
	VectorVM::FExternalFuncRegisterHandler<float> Out15(Context);

	for (int32 i = 0; i < Context.GetNumInstances(); ++i)
	{
		*Out00.GetDest() = ToWrite.M[0][0]; Out00.Advance();
		*Out01.GetDest() = ToWrite.M[0][1]; Out01.Advance();
		*Out02.GetDest() = ToWrite.M[0][2]; Out02.Advance();
		*Out03.GetDest() = ToWrite.M[0][3]; Out03.Advance();
		*Out04.GetDest() = ToWrite.M[1][0]; Out04.Advance();
		*Out05.GetDest() = ToWrite.M[1][1]; Out05.Advance();
		*Out06.GetDest() = ToWrite.M[1][2]; Out06.Advance();
		*Out07.GetDest() = ToWrite.M[1][3]; Out07.Advance();
		*Out08.GetDest() = ToWrite.M[2][0]; Out08.Advance();
		*Out09.GetDest() = ToWrite.M[2][1]; Out09.Advance();
		*Out10.GetDest() = ToWrite.M[2][2]; Out10.Advance();
		*Out11.GetDest() = ToWrite.M[2][3]; Out11.Advance();
		*Out12.GetDest() = ToWrite.M[3][0]; Out12.Advance();
		*Out13.GetDest() = ToWrite.M[3][1]; Out13.Advance();
		*Out14.GetDest() = ToWrite.M[3][2]; Out14.Advance();
		*Out15.GetDest() = ToWrite.M[3][3]; Out15.Advance();
	}
}

template<typename UseLUT>
void UNiagaraDataInterfaceSpline::FindClosestUnitDistanceFromPositionWS(FVectorVMExternalFunctionContext& Context)
{
	VectorVM::FUserPtrHandler<FNDISpline_InstanceData> InstData(Context);
	FNDIInputParam<FNiagaraPosition> PosParam(Context);
	VectorVM::FExternalFuncRegisterHandler<float> OutUnitDistance(Context);

	if (InstData->IsValid())
	{
		const float FinalKeyTime = InstData->GetFinalKeyTime<UseLUT>();

		for (int32 i = 0; i < Context.GetNumInstances(); ++i)
		{
			const FNiagaraPosition SimPos = PosParam.GetAndAdvance();
			const FVector WorldPos = InstData->LwcConverter.ConvertSimulationPositionToWorld(SimPos);

			// This first call finds the key time, but this is not in 0..1 range for the spline. 
			const float KeyTime = InstData->FindInputKeyClosestToWorldLocation<UseLUT>(WorldPos);
			// We need to convert into the range by dividing through by the overall duration of the spline according to the keys.
			const float UnitDistance = KeyTime / FinalKeyTime;

			*OutUnitDistance.GetDest() = UnitDistance;
			OutUnitDistance.Advance();
		}
	}
	else
	{
		for (int32 i = 0; i < Context.GetNumInstances(); ++i)
		{
			*OutUnitDistance.GetDest() = 0.0f;

			PosParam.GetAndAdvance();
			OutUnitDistance.Advance();
		}
	}
}

void UNiagaraDataInterfaceSpline::GetLocalToWorld(FVectorVMExternalFunctionContext& Context)
{
	VectorVM::FUserPtrHandler<FNDISpline_InstanceData> InstData(Context);
	WriteTransform(FMatrix44f(InstData->Transform), Context);	//LWC Precision Loss
}

void UNiagaraDataInterfaceSpline::GetLocalToWorldInverseTransposed(FVectorVMExternalFunctionContext& Context)
{
	VectorVM::FUserPtrHandler<FNDISpline_InstanceData> InstData(Context);
	WriteTransform(FMatrix44f(InstData->TransformInverseTransposed), Context);	//LWC Precision Loss
}

void UNiagaraDataInterfaceSpline::VMGetSplineLength(FVectorVMExternalFunctionContext& Context)
{
	VectorVM::FUserPtrHandler<FNDISpline_InstanceData> InstData(Context);
	FNDIOutputParam<float> OutLength(Context);

	float SplineLength = 0.0f;
	if (InstData->IsValid())
	{
		SplineLength = bUseLUT ? InstData->GetSplineLength<TIntegralConstant<bool, true>>() : InstData->GetSplineLength<TIntegralConstant<bool, false>>();
	}

	for (int32 i = 0; i < Context.GetNumInstances(); ++i)
	{
		OutLength.SetAndAdvance(SplineLength);
	}
}

#undef LOCTEXT_NAMESPACE
<|MERGE_RESOLUTION|>--- conflicted
+++ resolved
@@ -3,13 +3,6 @@
 #include "NiagaraDataInterfaceSpline.h"
 #include "Misc/LargeWorldRenderPosition.h"
 #include "NiagaraComponent.h"
-<<<<<<< HEAD
-#include "NiagaraRenderer.h"
-#include "NiagaraShaderParametersBuilder.h"
-#include "NiagaraSystemInstance.h"
-#include "Internationalization/Internationalization.h"
-#include "ShaderParameterUtils.h"
-=======
 #include "NiagaraCompileHashVisitor.h"
 #include "NiagaraRenderer.h"
 #include "NiagaraShaderParametersBuilder.h"
@@ -17,7 +10,6 @@
 #include "NiagaraSystem.h"
 #include "NiagaraSystemInstance.h"
 #include "Internationalization/Internationalization.h"
->>>>>>> 4af6daef
 #include "ShaderCompilerCore.h"
 
 #include UE_INLINE_GENERATED_CPP_BY_NAME(NiagaraDataInterfaceSpline)
@@ -36,8 +28,6 @@
 	};
 };
 
-<<<<<<< HEAD
-=======
 void FNDISpline_InstanceData_RenderThread::Reset()
 {
 	check(IsInRenderingThread());
@@ -62,7 +52,6 @@
 	MaxIndex = INDEX_NONE;
 }
 
->>>>>>> 4af6daef
 namespace NDISplineLocal
 {
 	BEGIN_SHADER_PARAMETER_STRUCT(FShaderParameters, )
@@ -652,11 +641,7 @@
 		InstData->DefaultUpVector = SplineComponent->DefaultUpVector;
 		InstData->LwcConverter = SystemInstance->GetLWCConverter();
 
-<<<<<<< HEAD
-		bool bShouldBuildLUT = (bUseLUT || IsUsedWithGPUEmitter()) && InstData->SplineLUT.MaxIndex < 0;
-=======
 		bool bShouldBuildLUT = (bUseLUT || IsUsedWithGPUScript()) && InstData->SplineLUT.MaxIndex < 0;
->>>>>>> 4af6daef
 		
 		if (InstData->SplineCurvesVersion != SplineComponent->SplineCurves.Version)
 		{
@@ -665,28 +650,17 @@
 			InstData->bSyncedGPUCopy = false;
 			InstData->SplineLUT.Reset();
 
-<<<<<<< HEAD
-			bShouldBuildLUT = bUseLUT || IsUsedWithGPUEmitter();
-		}
-		
-		bool bShouldSyncToGPU = IsUsedWithGPUEmitter() && !InstData->bSyncedGPUCopy && InstData->SplineLUT.MaxIndex != INDEX_NONE;
-=======
 			bShouldBuildLUT = bUseLUT || IsUsedWithGPUScript();
 		}
 		
 		bool bShouldSyncToGPU = IsUsedWithGPUScript() && !InstData->bSyncedGPUCopy && InstData->SplineLUT.MaxIndex != INDEX_NONE;
->>>>>>> 4af6daef
 		
 		// We must build the LUT if this is for GPU regardless of settings
 		if (bShouldBuildLUT)
 		{
 			InstData->SplineLUT.BuildLUT(InstData->SplineCurves, bUseLUT? NumLUTSteps : 256/*Default the LUT to a reasonable value if it's not specifically enabled*/);
 
-<<<<<<< HEAD
-			bShouldSyncToGPU = IsUsedWithGPUEmitter();				
-=======
 			bShouldSyncToGPU = IsUsedWithGPUScript();
->>>>>>> 4af6daef
 		}
 
 
@@ -695,21 +669,12 @@
 			FNiagaraDataInterfaceProxySpline* RT_Proxy = GetProxyAs<FNiagaraDataInterfaceProxySpline>();	
 			InstData->bSyncedGPUCopy = true;
 			
-<<<<<<< HEAD
 
 			// Push Updates to Proxy.
 			ENQUEUE_RENDER_COMMAND(FUpdateDIColorCurve)(
 				[RT_Proxy, InstanceId=SystemInstance->GetId(), Transform=InstData->Transform, TransformRot=InstData->TransformQuat, DefaultUp=InstData->DefaultUpVector, rtShaderLUT=InstData->SplineLUT](FRHICommandListImmediate& RHICmdList)
 			{
 
-=======
-
-			// Push Updates to Proxy.
-			ENQUEUE_RENDER_COMMAND(FUpdateDIColorCurve)(
-				[RT_Proxy, InstanceId=SystemInstance->GetId(), Transform=InstData->Transform, TransformRot=InstData->TransformQuat, DefaultUp=InstData->DefaultUpVector, rtShaderLUT=InstData->SplineLUT](FRHICommandListImmediate& RHICmdList)
-			{
-
->>>>>>> 4af6daef
 				FNDISpline_InstanceData_RenderThread* TargetData = &RT_Proxy->SystemInstancesToProxyData_RT.FindOrAdd(InstanceId);
 					
 				TargetData->SplineTransform = FMatrix44f(Transform);			// LWC_TODO: Precision loss
@@ -738,15 +703,9 @@
 				uint32 BufferSize;
 		
 				// Bind positions
-<<<<<<< HEAD
-				TargetData->SplinePositionsLUT.Initialize(TEXT("SplinePositionsLUT"), sizeof(FVector4f), rtShaderLUT.Positions.Num(), EPixelFormat::PF_A32B32G32R32F, BUF_Static);
-				BufferSize = rtShaderLUT.Positions.Num() * sizeof(FVector4f);
-				FVector4f* PositionBufferData = static_cast<FVector4f*>(RHILockBuffer(TargetData->SplinePositionsLUT.Buffer, 0, BufferSize, EResourceLockMode::RLM_WriteOnly));
-=======
 				TargetData->SplinePositionsLUT.Initialize(RHICmdList, TEXT("SplinePositionsLUT"), sizeof(FVector4f), rtShaderLUT.Positions.Num(), EPixelFormat::PF_A32B32G32R32F, BUF_Static);
 				BufferSize = rtShaderLUT.Positions.Num() * sizeof(FVector4f);
 				FVector4f* PositionBufferData = static_cast<FVector4f*>(RHICmdList.LockBuffer(TargetData->SplinePositionsLUT.Buffer, 0, BufferSize, EResourceLockMode::RLM_WriteOnly));
->>>>>>> 4af6daef
 				for (int32 Index = 0; Index < rtShaderLUT.Positions.Num(); Index++)
 				{
 					PositionBufferData[Index].X = float(rtShaderLUT.Positions[Index].X);	// LWC Precision Loss
@@ -754,21 +713,12 @@
 					PositionBufferData[Index].Z = float(rtShaderLUT.Positions[Index].Z);
 					PositionBufferData[Index].W = 1.0f;
 				}
-<<<<<<< HEAD
-				RHIUnlockBuffer(TargetData->SplinePositionsLUT.Buffer);
-		
-				// Bind scales
-				TargetData->SplineScalesLUT.Initialize(TEXT("SplineScalesLUT"), sizeof(FVector4f), rtShaderLUT.Scales.Num(), EPixelFormat::PF_A32B32G32R32F, BUF_Static);
-				BufferSize = rtShaderLUT.Scales.Num() * sizeof(FVector4f);
-				FVector4f* ScaleBufferData = static_cast<FVector4f*>(RHILockBuffer(TargetData->SplineScalesLUT.Buffer, 0, BufferSize, EResourceLockMode::RLM_WriteOnly));
-=======
 				RHICmdList.UnlockBuffer(TargetData->SplinePositionsLUT.Buffer);
 		
 				// Bind scales
 				TargetData->SplineScalesLUT.Initialize(RHICmdList, TEXT("SplineScalesLUT"), sizeof(FVector4f), rtShaderLUT.Scales.Num(), EPixelFormat::PF_A32B32G32R32F, BUF_Static);
 				BufferSize = rtShaderLUT.Scales.Num() * sizeof(FVector4f);
 				FVector4f* ScaleBufferData = static_cast<FVector4f*>(RHICmdList.LockBuffer(TargetData->SplineScalesLUT.Buffer, 0, BufferSize, EResourceLockMode::RLM_WriteOnly));
->>>>>>> 4af6daef
 				for (int32 Index = 0; Index < rtShaderLUT.Scales.Num(); Index++)
 				{
 					ScaleBufferData[Index].X = float(rtShaderLUT.Scales[Index].X);
@@ -776,30 +726,17 @@
 					ScaleBufferData[Index].Z = float(rtShaderLUT.Scales[Index].Z);
 					ScaleBufferData[Index].W = 1.0f;
 				}
-<<<<<<< HEAD
-				RHIUnlockBuffer(TargetData->SplineScalesLUT.Buffer);
-				
-				// Bind rotations
-				TargetData->SplineRotationsLUT.Initialize(TEXT("SplineRotationsLUT"), sizeof(FQuat4f), rtShaderLUT.Rotations.Num(), EPixelFormat::PF_A32B32G32R32F, BUF_Static);
-				BufferSize = rtShaderLUT.Rotations.Num() * sizeof(FQuat4f);
-				FQuat4f* RotationBufferData = static_cast<FQuat4f*>(RHILockBuffer(TargetData->SplineRotationsLUT.Buffer, 0, BufferSize, EResourceLockMode::RLM_WriteOnly));
-=======
 				RHICmdList.UnlockBuffer(TargetData->SplineScalesLUT.Buffer);
 				
 				// Bind rotations
 				TargetData->SplineRotationsLUT.Initialize(RHICmdList, TEXT("SplineRotationsLUT"), sizeof(FQuat4f), rtShaderLUT.Rotations.Num(), EPixelFormat::PF_A32B32G32R32F, BUF_Static);
 				BufferSize = rtShaderLUT.Rotations.Num() * sizeof(FQuat4f);
 				FQuat4f* RotationBufferData = static_cast<FQuat4f*>(RHICmdList.LockBuffer(TargetData->SplineRotationsLUT.Buffer, 0, BufferSize, EResourceLockMode::RLM_WriteOnly));
->>>>>>> 4af6daef
 				for (int32 Index=0; Index < rtShaderLUT.Rotations.Num(); Index++)
 				{
 					RotationBufferData[Index] = FQuat4f(rtShaderLUT.Rotations[Index]);
 				}
-<<<<<<< HEAD
-				RHIUnlockBuffer(TargetData->SplineRotationsLUT.Buffer);
-=======
 				RHICmdList.UnlockBuffer(TargetData->SplineRotationsLUT.Buffer);
->>>>>>> 4af6daef
 				
 				INC_MEMORY_STAT_BY(STAT_NiagaraGPUDataInterfaceMemory, TargetData->SplinePositionsLUT.NumBytes);
 				INC_MEMORY_STAT_BY(STAT_NiagaraGPUDataInterfaceMemory, TargetData->SplineScalesLUT.NumBytes);
@@ -832,7 +769,6 @@
 	}
 
 }
-<<<<<<< HEAD
 
 void FNiagaraDataInterfaceSplineLUT::Reset()
 {
@@ -845,20 +781,6 @@
 	MaxIndex = INDEX_NONE;
 }
 
-=======
-
-void FNiagaraDataInterfaceSplineLUT::Reset()
-{
-	Positions.Empty();
-	Scales.Empty();
-	Rotations.Empty();
-	SplineLength = 0;
-	SplineDistanceStep = 0;
-	InvSplineDistanceStep = 0;
-	MaxIndex = INDEX_NONE;
-}
-
->>>>>>> 4af6daef
 void FNiagaraDataInterfaceSplineLUT::FindNeighborKeys(float InDistance, int32& PrevKey, int32& NextKey, float& Alpha) const
 {
 	const float Key = InDistance * InvSplineDistanceStep;
@@ -967,10 +889,6 @@
 
 template <>
 float FNDISpline_InstanceData::ConvertDistanceToKey<TIntegralConstant<bool, false>>(float InDistance) const
-<<<<<<< HEAD
-{
-	return SplineCurves.ReparamTable.Eval(InDistance, 0.0f);
-=======
 {
 	return SplineCurves.ReparamTable.Eval(InDistance, 0.0f);
 }
@@ -979,28 +897,11 @@
 float FNDISpline_InstanceData::ConvertDistanceToKey<TIntegralConstant<bool, true>>(float InDistance) const
 {
 	return InDistance;
->>>>>>> 4af6daef
-}
-
-template <>
-float FNDISpline_InstanceData::ConvertDistanceToKey<TIntegralConstant<bool, true>>(float InDistance) const
-{
-	return InDistance;
-}
-
-
-
-<<<<<<< HEAD
-
-template <>
-FVector FNDISpline_InstanceData::EvaluatePosition<TIntegralConstant<bool, false>>(float InKey) const
-{
-	return SplineCurves.Position.Eval(InKey, FVector::ZeroVector);
-}
-
-template <>
-FVector FNDISpline_InstanceData::EvaluatePosition<TIntegralConstant<bool, true>>(float InKey) const
-=======
+}
+
+
+
+
 template <>
 FVector FNDISpline_InstanceData::EvaluatePosition<TIntegralConstant<bool, false>>(float InKey) const
 {
@@ -1037,7 +938,6 @@
 
 template <>
 FVector FNDISpline_InstanceData::EvaluateScale<TIntegralConstant<bool, true>>(float InKey) const
->>>>>>> 4af6daef
 {
 	int32 PrevKey, NextKey;
 	float Alpha;
@@ -1047,26 +947,25 @@
 	{
 		if (PrevKey >= 0)
 		{
-<<<<<<< HEAD
-			return SplineLUT.Positions[PrevKey];
+			return SplineLUT.Scales[PrevKey];
 		}
 		else
 		{
-			return FVector::ZeroVector;
-		}
-	}
-
-	return FMath::Lerp(SplineLUT.Positions[PrevKey], SplineLUT.Positions[NextKey], Alpha);
+			return FVector::OneVector;
+		}
+	}
+
+	return FMath::Lerp(SplineLUT.Scales[PrevKey], SplineLUT.Scales[NextKey], Alpha);
 }
 
 template <>
-FVector FNDISpline_InstanceData::EvaluateScale<TIntegralConstant<bool, false>>(float InKey) const
-{
-	return SplineCurves.Scale.Eval(InKey, FVector::ZeroVector);
+FQuat FNDISpline_InstanceData::EvaluateRotation<TIntegralConstant<bool, false>>(float InKey) const
+{
+	return SplineCurves.Rotation.Eval(InKey, FQuat::Identity).GetNormalized();
 }
 
 template <>
-FVector FNDISpline_InstanceData::EvaluateScale<TIntegralConstant<bool, true>>(float InKey) const
+FQuat FNDISpline_InstanceData::EvaluateRotation<TIntegralConstant<bool, true>>(float InKey) const
 {
 	int32 PrevKey, NextKey;
 	float Alpha;
@@ -1076,27 +975,25 @@
 	{
 		if (PrevKey >= 0)
 		{
-=======
->>>>>>> 4af6daef
-			return SplineLUT.Scales[PrevKey];
+			return SplineLUT.Rotations[PrevKey];
 		}
 		else
 		{
-			return FVector::OneVector;
-		}
-	}
-
-	return FMath::Lerp(SplineLUT.Scales[PrevKey], SplineLUT.Scales[NextKey], Alpha);
+			return FQuat::Identity;
+		}
+	}
+
+	return FQuat::Slerp(SplineLUT.Rotations[PrevKey], SplineLUT.Rotations[NextKey], Alpha);
 }
 
 template <>
-FQuat FNDISpline_InstanceData::EvaluateRotation<TIntegralConstant<bool, false>>(float InKey) const
-{
-	return SplineCurves.Rotation.Eval(InKey, FQuat::Identity).GetNormalized();
+FVector FNDISpline_InstanceData::EvaluateDerivativePosition<TIntegralConstant<bool, false>>(float InKey) const
+{
+	return SplineCurves.Position.EvalDerivative(InKey, FVector::ZeroVector);
 }
 
 template <>
-FQuat FNDISpline_InstanceData::EvaluateRotation<TIntegralConstant<bool, true>>(float InKey) const
+FVector FNDISpline_InstanceData::EvaluateDerivativePosition<TIntegralConstant<bool, true>>(float InKey) const
 {
 	int32 PrevKey, NextKey;
 	float Alpha;
@@ -1104,34 +1001,6 @@
 
 	if (NextKey == PrevKey)
 	{
-		if (PrevKey >= 0)
-		{
-			return SplineLUT.Rotations[PrevKey];
-		}
-		else
-		{
-			return FQuat::Identity;
-		}
-	}
-
-	return FQuat::Slerp(SplineLUT.Rotations[PrevKey], SplineLUT.Rotations[NextKey], Alpha);
-}
-
-template <>
-FVector FNDISpline_InstanceData::EvaluateDerivativePosition<TIntegralConstant<bool, false>>(float InKey) const
-{
-	return SplineCurves.Position.EvalDerivative(InKey, FVector::ZeroVector);
-}
-
-template <>
-FVector FNDISpline_InstanceData::EvaluateDerivativePosition<TIntegralConstant<bool, true>>(float InKey) const
-{
-	int32 PrevKey, NextKey;
-	float Alpha;
-	SplineLUT.FindNeighborKeys(InKey, PrevKey, NextKey, Alpha);
-
-	if (NextKey == PrevKey)
-	{
 		if (NextKey < SplineLUT.MaxIndex)
 		{
 			NextKey++;
@@ -1154,11 +1023,7 @@
 float FNDISpline_InstanceData::EvaluateFindNearestPosition<TIntegralConstant<bool, false>>(FVector InPosition) const
 {
 	float Dummy;
-<<<<<<< HEAD
-	return SplineCurves.Position.InaccurateFindNearest(InPosition, Dummy);
-=======
 	return SplineCurves.Position.FindNearest(InPosition, Dummy);
->>>>>>> 4af6daef
 }
 
 template <>
