--- conflicted
+++ resolved
@@ -12,11 +12,6 @@
 
 struct FNiagaraSplineDIFunctionVersion
 {
-<<<<<<< HEAD
-	FNiagaraTypeDefinition Def(UObject::StaticClass());
-	SplineUserParameter.Parameter.SetType(Def);
-}
-=======
 	enum Type
 	{
 		InitialVersion = 0,
@@ -26,27 +21,16 @@
 		LatestVersion = VersionPlusOne - 1
 	};
 };
->>>>>>> 6bbb88c8
 
 namespace NDISplineLocal
 {
 	static const TCHAR*		TemplateShaderFile = TEXT("/Plugin/FX/Niagara/Private/NiagaraDataInterfaceSplineTemplate.ush");
 
-<<<<<<< HEAD
-	//Can we regitser data interfaces as regular types and fold them into the FNiagaraVariable framework for UI and function calls etc?
-	if (HasAnyFlags(RF_ClassDefaultObject))
-	{
-		ENiagaraTypeRegistryFlags Flags = ENiagaraTypeRegistryFlags::AllowAnyVariable | ENiagaraTypeRegistryFlags::AllowParameter;
-		FNiagaraTypeRegistry::Register(FNiagaraTypeDefinition(GetClass()), Flags);
-	}
-}
-=======
 	static const FName SampleSplinePositionByUnitDistanceName("SampleSplinePositionByUnitDistance");
 	static const FName SampleSplinePositionByUnitDistanceWSName("SampleSplinePositionByUnitDistanceWS");
 
 	static const FName SampleSplineRotationByUnitDistanceName("SampleSplineRotationByUnitDistance");
 	static const FName SampleSplineRotationByUnitDistanceWSName("SampleSplineRotationByUnitDistanceWS");
->>>>>>> 6bbb88c8
 
 	static const FName SampleSplineUpVectorByUnitDistanceName("SampleSplineUpVectorByUnitDistance");
 	static const FName SampleSplineUpVectorByUnitDistanceWSName("SampleSplineUpVectorByUnitDistanceWS");
@@ -331,20 +315,12 @@
 	else if (BindingInfo.Name == NDISplineLocal::SampleSplineRotationByUnitDistanceName)
 	{
 		check(BindingInfo.GetNumInputs() == 2 && BindingInfo.GetNumOutputs() == 4);
-<<<<<<< HEAD
-		TNDIExplicitBinder<FNDITransformHandlerNoop, TNDIParamBinder<1, float, NDI_FUNC_BINDER(UNiagaraDataInterfaceSpline, SampleSplineRotationByUnitDistance)>>::Bind(this, BindingInfo, InstanceData, OutFunc);
-=======
 		TSplineUseLUTBinder<TNDIExplicitBinder<FNDITransformHandlerNoop, TNDIParamBinder<1, float, NDI_FUNC_BINDER(UNiagaraDataInterfaceSpline, SampleSplineRotationByUnitDistance)>>>::Bind(this, BindingInfo, InstanceData, OutFunc);
->>>>>>> 6bbb88c8
 	}
 	else if (BindingInfo.Name == NDISplineLocal::SampleSplineRotationByUnitDistanceWSName)
 	{
 		check(BindingInfo.GetNumInputs() == 2 && BindingInfo.GetNumOutputs() == 4);
-<<<<<<< HEAD
-		TNDIExplicitBinder<FNDITransformHandler, TNDIParamBinder<1, float, NDI_FUNC_BINDER(UNiagaraDataInterfaceSpline, SampleSplineRotationByUnitDistance)>>::Bind(this, BindingInfo, InstanceData, OutFunc);
-=======
 		TSplineUseLUTBinder<TNDIExplicitBinder<FNDITransformHandler, TNDIParamBinder<1, float, NDI_FUNC_BINDER(UNiagaraDataInterfaceSpline, SampleSplineRotationByUnitDistance)>>>::Bind(this, BindingInfo, InstanceData, OutFunc);
->>>>>>> 6bbb88c8
 	}
 	else if (BindingInfo.Name == NDISplineLocal::SampleSplineUpVectorByUnitDistanceName)
 	{
@@ -415,14 +391,11 @@
 	UNiagaraDataInterfaceSpline* OtherTyped = CastChecked<UNiagaraDataInterfaceSpline>(Destination);
 	OtherTyped->Source = Source;
 	OtherTyped->SplineUserParameter = SplineUserParameter;
-<<<<<<< HEAD
-=======
 	
 	OtherTyped->bUseLUT = bUseLUT;
 	OtherTyped->NumLUTSteps = NumLUTSteps;
 	
 	OtherTyped->MarkRenderDataDirty();
->>>>>>> 6bbb88c8
 	return true;
 }
 
@@ -515,11 +488,7 @@
 		return false;
 	}
 	const UNiagaraDataInterfaceSpline* OtherTyped = CastChecked<const UNiagaraDataInterfaceSpline>(Other);
-<<<<<<< HEAD
-	return OtherTyped->Source == Source && OtherTyped->SplineUserParameter == SplineUserParameter;
-=======
 	return OtherTyped->Source == Source && OtherTyped->SplineUserParameter == SplineUserParameter && OtherTyped->bUseLUT == bUseLUT && OtherTyped->NumLUTSteps == NumLUTSteps;
->>>>>>> 6bbb88c8
 }
 
 int32 UNiagaraDataInterfaceSpline::PerInstanceDataSize()const
@@ -596,20 +565,12 @@
 			{
 				if (USplineComponent* UserSplineComp = Cast<USplineComponent>(UserParamObject))
 				{
-<<<<<<< HEAD
-					if (!UserSplineComp->IsPendingKill())
-=======
 					if (IsValid(UserSplineComp))
->>>>>>> 6bbb88c8
 					{
 						SplineComponent = UserSplineComp;
 					}
 				}
-<<<<<<< HEAD
-				else if (AActor* Actor = Cast<AActor>(UserParamObject))
-=======
 				else if (Cast<AActor>(UserParamObject))
->>>>>>> 6bbb88c8
 				{
 					SplineComponent = Source->FindComponentByClass<USplineComponent>();
 				}
@@ -651,10 +612,6 @@
 		InstData->TransformInverseTransposed = InstData->Transform.InverseFast().GetTransposed();
 		InstData->ComponentTransform = SplineComponent->GetComponentTransform();
 		InstData->DefaultUpVector = SplineComponent->DefaultUpVector;
-<<<<<<< HEAD
-		if (InstData->SplineCurves.Version != SplineComponent->SplineCurves.Version)
-			InstData->SplineCurves = SplineComponent->SplineCurves;
-=======
 		InstData->LwcConverter = SystemInstance->GetLWCConverter();
 
 		bool bShouldBuildLUT = (bUseLUT || IsUsedWithGPUEmitter()) && InstData->SplineLUT.MaxIndex < 0;
@@ -748,19 +705,12 @@
 				INC_MEMORY_STAT_BY(STAT_NiagaraGPUDataInterfaceMemory, TargetData->SplineRotationsLUT.NumBytes);
 			});
 		}	
->>>>>>> 6bbb88c8
-	}
-
-	
-
+	}
 
 	//Any situations requiring a rebind?
 	return false;
 }
 
-<<<<<<< HEAD
-
-=======
 struct FNiagaraDataInterfaceParametersCS_Spline : public FNiagaraDataInterfaceParametersCS
 {
 	DECLARE_TYPE_LAYOUT(FNiagaraDataInterfaceParametersCS_Spline, NonVirtual);
@@ -873,7 +823,6 @@
 
 	Alpha = FMath::Frac(Key);
 }
->>>>>>> 6bbb88c8
 
 bool FNDISpline_InstanceData::ResetRequired(UNiagaraDataInterfaceSpline* Interface, FNiagaraSystemInstance* SystemInstance) const
 {
@@ -891,33 +840,13 @@
 	return false;
 }
 
-<<<<<<< HEAD
-float FNDISpline_InstanceData::GetSplineLength() const
-=======
 
 template<>
 float FNDISpline_InstanceData::GetSplineLength<TIntegralConstant<bool, false>>() const
->>>>>>> 6bbb88c8
 {
 	return SplineCurves.GetSplineLength();
 }
 
-<<<<<<< HEAD
-bool FNDISpline_InstanceData::IsValid() const
-{
-	return Component.IsValid();
-}
-
-FVector FNDISpline_InstanceData::GetLocationAtDistanceAlongSpline(float Distance, ESplineCoordinateSpace::Type CoordinateSpace) const
-{
-	const float Param = SplineCurves.ReparamTable.Eval(Distance, 0.0f);
-	return GetLocationAtSplineInputKey(Param, CoordinateSpace);
-}
-
-FVector FNDISpline_InstanceData::GetLocationAtSplineInputKey(float InKey, ESplineCoordinateSpace::Type CoordinateSpace) const
-{
-	FVector Location = SplineCurves.Position.Eval(InKey, FVector::ZeroVector);
-=======
 template<>
 float FNDISpline_InstanceData::GetSplineLength<TIntegralConstant<bool, true>>() const
 {
@@ -934,7 +863,6 @@
 {
 	const float Key = ConvertDistanceToKey<UseLUT>(Distance);	
 	FVector Location = EvaluatePosition<UseLUT>(Key);
->>>>>>> 6bbb88c8
 
 	if (CoordinateSpace == ESplineCoordinateSpace::World)
 	{
@@ -944,20 +872,6 @@
 	return Location;
 }
 
-<<<<<<< HEAD
-FQuat FNDISpline_InstanceData::GetQuaternionAtDistanceAlongSpline(float Distance, ESplineCoordinateSpace::Type CoordinateSpace) const
-{
-	const float Param = SplineCurves.ReparamTable.Eval(Distance, 0.0f);
-	return GetQuaternionAtSplineInputKey(Param, CoordinateSpace);
-}
-
-FQuat FNDISpline_InstanceData::GetQuaternionAtSplineInputKey(float InKey, ESplineCoordinateSpace::Type CoordinateSpace) const
-{
-	FQuat Quat = SplineCurves.Rotation.Eval(InKey, FQuat::Identity);
-	Quat.Normalize();
-
-	const FVector Direction = SplineCurves.Position.EvalDerivative(InKey, FVector::ZeroVector).GetSafeNormal();
-=======
 template<typename UseLUT>
 FQuat FNDISpline_InstanceData::GetQuaternionAtDistanceAlongSpline(float Distance, ESplineCoordinateSpace::Type CoordinateSpace) const
 {
@@ -965,7 +879,6 @@
 	const FQuat Quat = EvaluateRotation<UseLUT>(Key);
 
 	const FVector Direction = EvaluatePosition<UseLUT>(Key).GetSafeNormal();
->>>>>>> 6bbb88c8
 	const FVector UpVector = Quat.RotateVector(DefaultUpVector);
 
 	FQuat Rot = (FRotationMatrix::MakeFromXZ(Direction, UpVector)).ToQuat();
@@ -979,22 +892,10 @@
 }
 
 
-<<<<<<< HEAD
-FVector FNDISpline_InstanceData::GetUpVectorAtDistanceAlongSpline(float Distance, ESplineCoordinateSpace::Type CoordinateSpace) const
-{
-	const float Param = SplineCurves.ReparamTable.Eval(Distance, 0.0f);
-	return GetUpVectorAtSplineInputKey(Param, CoordinateSpace);
-}
-
-FVector FNDISpline_InstanceData::GetUpVectorAtSplineInputKey(float InKey, ESplineCoordinateSpace::Type CoordinateSpace) const
-{
-	const FQuat Quat = GetQuaternionAtSplineInputKey(InKey, ESplineCoordinateSpace::Local);
-=======
 template<typename UseLUT>
 FVector FNDISpline_InstanceData::GetUpVectorAtDistanceAlongSpline(float Distance, ESplineCoordinateSpace::Type CoordinateSpace) const
 {
 	const FQuat Quat = GetQuaternionAtDistanceAlongSpline<UseLUT>(Distance, ESplineCoordinateSpace::Local);
->>>>>>> 6bbb88c8
 	FVector UpVector = Quat.RotateVector(FVector::UpVector);
 
 	if (CoordinateSpace == ESplineCoordinateSpace::World)
@@ -1005,22 +906,10 @@
 	return UpVector;
 }
 
-<<<<<<< HEAD
-FVector FNDISpline_InstanceData::GetRightVectorAtDistanceAlongSpline(float Distance, ESplineCoordinateSpace::Type CoordinateSpace) const
-{
-	const float Param = SplineCurves.ReparamTable.Eval(Distance, 0.0f);
-	return GetRightVectorAtSplineInputKey(Param, CoordinateSpace);
-}
-
-FVector FNDISpline_InstanceData::GetRightVectorAtSplineInputKey(float InKey, ESplineCoordinateSpace::Type CoordinateSpace) const
-{
-	const FQuat Quat = GetQuaternionAtSplineInputKey(InKey, ESplineCoordinateSpace::Local);
-=======
 template<typename UseLUT>
 FVector FNDISpline_InstanceData::GetRightVectorAtDistanceAlongSpline(float Distance, ESplineCoordinateSpace::Type CoordinateSpace) const
 {
 	const FQuat Quat = GetQuaternionAtDistanceAlongSpline<UseLUT>(Distance, ESplineCoordinateSpace::Local);
->>>>>>> 6bbb88c8
 	FVector RightVector = Quat.RotateVector(FVector::RightVector);
 
 	if (CoordinateSpace == ESplineCoordinateSpace::World)
@@ -1031,24 +920,6 @@
 	return RightVector;
 }
 
-<<<<<<< HEAD
-FVector FNDISpline_InstanceData::GetTangentAtDistanceAlongSpline(float Distance, ESplineCoordinateSpace::Type CoordinateSpace) const
-{
-	const float Param = SplineCurves.ReparamTable.Eval(Distance, 0.0f);
-	return GetTangentAtSplineInputKey(Param, CoordinateSpace);
-}
-
-
-FVector FNDISpline_InstanceData::GetDirectionAtDistanceAlongSpline(float Distance, ESplineCoordinateSpace::Type CoordinateSpace) const
-{
-	const float Param = SplineCurves.ReparamTable.Eval(Distance, 0.0f);
-	return GetDirectionAtSplineInputKey(Param, CoordinateSpace);
-}
-
-FVector FNDISpline_InstanceData::GetTangentAtSplineInputKey(float InKey, ESplineCoordinateSpace::Type CoordinateSpace) const
-{
-	FVector Tangent = SplineCurves.Position.EvalDerivative(InKey, FVector::ZeroVector);
-=======
 template <>
 float FNDISpline_InstanceData::ConvertDistanceToKey<TIntegralConstant<bool, false>>(float InDistance) const
 {
@@ -1215,7 +1086,6 @@
 {
 	const float Key = ConvertDistanceToKey<UseLUT>(Distance);;	
 	FVector Tangent = EvaluateDerivativePosition<UseLUT>(Key);
->>>>>>> 6bbb88c8
 
 	if (CoordinateSpace == ESplineCoordinateSpace::World)
 	{
@@ -1226,17 +1096,11 @@
 }
 
 
-<<<<<<< HEAD
-FVector FNDISpline_InstanceData::GetDirectionAtSplineInputKey(float InKey, ESplineCoordinateSpace::Type CoordinateSpace) const
-{
-	FVector Direction = SplineCurves.Position.EvalDerivative(InKey, FVector::ZeroVector).GetSafeNormal();
-=======
 template<typename UseLUT>
 FVector FNDISpline_InstanceData::GetDirectionAtDistanceAlongSpline(float Distance, ESplineCoordinateSpace::Type CoordinateSpace) const
 {
 	const float Key = ConvertDistanceToKey<UseLUT>(Distance);	
 	FVector Direction = EvaluateDerivativePosition<UseLUT>(Key).GetSafeNormal();
->>>>>>> 6bbb88c8
 
 	if (CoordinateSpace == ESplineCoordinateSpace::World)
 	{
@@ -1247,18 +1111,6 @@
 	return Direction;
 }
 
-<<<<<<< HEAD
-float FNDISpline_InstanceData::FindInputKeyClosestToWorldLocation(const FVector& WorldLocation) const
-{
-	const FVector LocalLocation = ComponentTransform.InverseTransformPosition(WorldLocation);
-	float Dummy;
-	return SplineCurves.Position.InaccurateFindNearest(LocalLocation, Dummy);
-}
-
-
-template<typename TransformHandlerType, typename SplineSampleType>
-void UNiagaraDataInterfaceSpline::SampleSplinePositionByUnitDistance(FVectorVMContext& Context)
-=======
 template<typename UseLUT>
 float FNDISpline_InstanceData::FindInputKeyClosestToWorldLocation(const FVector& WorldLocation) const
 {
@@ -1269,7 +1121,6 @@
 
 template<typename UseLUT, typename TransformHandlerType, typename SplineSampleType>
 void UNiagaraDataInterfaceSpline::SampleSplinePositionByUnitDistance(FVectorVMExternalFunctionContext& Context)
->>>>>>> 6bbb88c8
 {
 	VectorVM::FUserPtrHandler<FNDISpline_InstanceData> InstData(Context);
 	TransformHandlerType TransformHandler;
@@ -1280,21 +1131,12 @@
 
 	if (InstData->IsValid())
 	{
-<<<<<<< HEAD
-		const float SplineLength = InstData->GetSplineLength();
-		for (int32 i = 0; i < Context.NumInstances; ++i)
-=======
 		const float SplineLength = InstData->GetSplineLength<UseLUT>();
 		for (int32 i = 0; i < Context.GetNumInstances(); ++i)
->>>>>>> 6bbb88c8
 		{
 			const float DistanceUnitDistance = SplineSampleParam.Get();
 
-<<<<<<< HEAD
-			FVector Pos = InstData->GetLocationAtDistanceAlongSpline(DistanceUnitDistance * SplineLength, ESplineCoordinateSpace::Local);
-=======
 			FVector Pos = InstData->GetLocationAtDistanceAlongSpline<UseLUT>(DistanceUnitDistance * SplineLength, ESplineCoordinateSpace::Local);
->>>>>>> 6bbb88c8
 			TransformHandler.TransformPosition(Pos, InstData->Transform);
 
 			*OutPosX.GetDest() = Pos.X;
@@ -1337,15 +1179,6 @@
 
 	if (InstData->IsValid())
 	{
-<<<<<<< HEAD
-		const FQuat TransformQuat = InstData->Transform.GetMatrixWithoutScale().ToQuat();
-		const float SplineLength = InstData->GetSplineLength();
-		for (int32 i = 0; i < Context.NumInstances; ++i)
-		{
-			const float DistanceUnitDistance = SplineSampleParam.GetAndAdvance();
-
-			FQuat Quat = InstData->GetQuaternionAtDistanceAlongSpline(DistanceUnitDistance * SplineLength, ESplineCoordinateSpace::Local);
-=======
 		const FQuat TransformQuat = InstData->TransformQuat;
 		const float SplineLength = InstData->GetSplineLength<UseLUT>();
 		for (int32 i = 0; i < Context.GetNumInstances(); ++i)
@@ -1353,7 +1186,6 @@
 			const float DistanceUnitDistance = SplineSampleParam.GetAndAdvance();
 
 			FQuat Quat = InstData->GetQuaternionAtDistanceAlongSpline<UseLUT>(DistanceUnitDistance * SplineLength, ESplineCoordinateSpace::Local);
->>>>>>> 6bbb88c8
 			TransformHandler.TransformRotation(Quat, TransformQuat);
 
 			*OutQuatX.GetDestAndAdvance() = Quat.X;
@@ -1386,21 +1218,12 @@
 
 	if (InstData->IsValid())
 	{
-<<<<<<< HEAD
-		const float SplineLength = InstData->GetSplineLength();
-		for (int32 i = 0; i < Context.NumInstances; ++i)
-		{
-			float DistanceUnitDistance = SplineSampleParam.Get();
-
-			FVector Pos = InstData->GetUpVectorAtDistanceAlongSpline(DistanceUnitDistance * SplineLength, ESplineCoordinateSpace::Local);
-=======
 		const float SplineLength = InstData->GetSplineLength<UseLUT>();
 		for (int32 i = 0; i < Context.GetNumInstances(); ++i)
 		{
 			float DistanceUnitDistance = SplineSampleParam.Get();
 
 			FVector Pos = InstData->GetUpVectorAtDistanceAlongSpline<UseLUT>(DistanceUnitDistance * SplineLength, ESplineCoordinateSpace::Local);
->>>>>>> 6bbb88c8
 			TransformHandler.TransformVector(Pos, InstData->Transform);
 
 			*OutPosX.GetDest() = Pos.X;
@@ -1443,21 +1266,12 @@
 	
 	if (InstData->IsValid())
 	{
-<<<<<<< HEAD
-		const float SplineLength = InstData->GetSplineLength();
-		for (int32 i = 0; i < Context.NumInstances; ++i)
-		{
-			float DistanceUnitDistance = SplineSampleParam.Get();
-
-			FVector Pos = InstData->GetRightVectorAtDistanceAlongSpline(DistanceUnitDistance * SplineLength, ESplineCoordinateSpace::Local);
-=======
 		const float SplineLength = InstData->GetSplineLength<UseLUT>();
 		for (int32 i = 0; i < Context.GetNumInstances(); ++i)
 		{
 			float DistanceUnitDistance = SplineSampleParam.Get();
 
 			FVector Pos = InstData->GetRightVectorAtDistanceAlongSpline<UseLUT>(DistanceUnitDistance * SplineLength, ESplineCoordinateSpace::Local);
->>>>>>> 6bbb88c8
 			TransformHandler.TransformVector(Pos, InstData->Transform);
 
 			*OutPosX.GetDest() = Pos.X;
@@ -1499,21 +1313,12 @@
 
 	if (InstData->IsValid())
 	{
-<<<<<<< HEAD
-		const float SplineLength = InstData->GetSplineLength();
-		for (int32 i = 0; i < Context.NumInstances; ++i)
-		{
-			float DistanceUnitDistance = SplineSampleParam.Get();
-
-			FVector Pos = InstData->GetTangentAtDistanceAlongSpline(DistanceUnitDistance * SplineLength, ESplineCoordinateSpace::Local);
-=======
 		const float SplineLength = InstData->GetSplineLength<UseLUT>();
 		for (int32 i = 0; i < Context.GetNumInstances(); ++i)
 		{
 			float DistanceUnitDistance = SplineSampleParam.Get();
 
 			FVector Pos = InstData->GetTangentAtDistanceAlongSpline<UseLUT>(DistanceUnitDistance * SplineLength, ESplineCoordinateSpace::Local);
->>>>>>> 6bbb88c8
 			TransformHandler.TransformVector(Pos, InstData->Transform);
 
 			*OutPosX.GetDest() = Pos.X;
@@ -1555,21 +1360,12 @@
 
 	if (InstData->IsValid())
 	{
-<<<<<<< HEAD
-		const float SplineLength = InstData->GetSplineLength();
-		for (int32 i = 0; i < Context.NumInstances; ++i)
-		{
-			float DistanceUnitDistance = SplineSampleParam.Get();
-
-			FVector Pos = InstData->GetDirectionAtDistanceAlongSpline(DistanceUnitDistance * SplineLength, ESplineCoordinateSpace::Local);
-=======
 		const float SplineLength = InstData->GetSplineLength<UseLUT>();
 		for (int32 i = 0; i < Context.GetNumInstances(); ++i)
 		{
 			float DistanceUnitDistance = SplineSampleParam.Get();
 
 			FVector Pos = InstData->GetDirectionAtDistanceAlongSpline<UseLUT>(DistanceUnitDistance * SplineLength, ESplineCoordinateSpace::Local);
->>>>>>> 6bbb88c8
 			TransformHandler.TransformVector(Pos, InstData->Transform);
 
 			*OutPosX.GetDest() = Pos.X;
@@ -1658,11 +1454,7 @@
 			FVector WorldPos = InstData->LwcConverter.ConvertSimulationPositionToWorld(SimPos);
 
 			// This first call finds the key time, but this is not in 0..1 range for the spline. 
-<<<<<<< HEAD
-			float KeyTime = InstData->FindInputKeyClosestToWorldLocation(Pos);
-=======
 			float KeyTime = InstData->FindInputKeyClosestToWorldLocation<UseLUT>(WorldPos);
->>>>>>> 6bbb88c8
 			// We need to convert into the range by dividing through by the overall duration of the spline according to the keys.
 			float UnitDistance = KeyTime / FinalKeyTime;
 
