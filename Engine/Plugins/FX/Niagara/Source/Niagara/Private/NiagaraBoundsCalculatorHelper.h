// Copyright Epic Games, Inc. All Rights Reserved.


#pragma once

#include "NiagaraBoundsCalculator.h"
#include "NiagaraDataSet.h"
#include "NiagaraDataSetAccessor.h"

enum class ENiagaraBoundsMeshOffsetTransform
{
	None,
	WorldToLocal,
	LocalToWorld
};

template<bool bUsedWithSprites, bool bUsedWithMeshes, bool bUsedWithRibbons>
class FNiagaraBoundsCalculatorHelper : public FNiagaraBoundsCalculator
{
public:

	FNiagaraBoundsCalculatorHelper() = default;
<<<<<<< HEAD
	FNiagaraBoundsCalculatorHelper(const FVector& InMeshExtents, const FVector& InMeshOffset, ENiagaraBoundsMeshOffsetTransform InMeshOffsetTransform)
		: MeshExtents(InMeshExtents)
		, MeshOffset(InMeshOffset)
		, MeshOffsetTransform(InMeshOffsetTransform)
=======
	FNiagaraBoundsCalculatorHelper(const FVector& InMeshExtents, const FVector& InMaxLocalMeshOffset, const FVector& InMaxWorldMeshOffset, bool bInLocalSpace)
		: MeshExtents(InMeshExtents)
		, MaxLocalMeshOffset(InMaxLocalMeshOffset)
		, MaxWorldMeshOffset(InMaxWorldMeshOffset)
		, bLocalSpace(bInLocalSpace)
>>>>>>> 3aae9151
	{}

	virtual void InitAccessors(const FNiagaraDataSetCompiledData* CompiledData) override final
	{
		static const FName PositionName(TEXT("Position"));
		static const FName SpriteSizeName(TEXT("SpriteSize"));
		static const FName ScaleName(TEXT("Scale"));
		static const FName RibbonWidthName(TEXT("RibbonWidth"));

		PositionAccessor.Init(CompiledData, PositionName);
		if (bUsedWithSprites)
		{
			SpriteSizeAccessor.Init(CompiledData, SpriteSizeName);
		}
		if (bUsedWithMeshes)
		{
			ScaleAccessor.Init(CompiledData, ScaleName);
		}
		if (bUsedWithRibbons)
		{
			RibbonWidthAccessor.Init(CompiledData, RibbonWidthName);
		}
	}

	virtual FBox CalculateBounds(const FTransform& SystemTransform, const FNiagaraDataSet& DataSet, const int32 NumInstances) const override final
	{
		if (!NumInstances || !PositionAccessor.IsValid())
		{
			return FBox(ForceInit);
		}

		constexpr float kDefaultSize = 50.0f;

		FBox Bounds(ForceInitToZero);
		PositionAccessor.GetReader(DataSet).GetMinMax(Bounds.Min, Bounds.Max);

		float MaxSize = KINDA_SMALL_NUMBER;
		if (bUsedWithMeshes)
		{
			FVector MaxScale(1.0f, 1.0f, 1.0f);
			if (ScaleAccessor.IsValid())
			{
				MaxScale = ScaleAccessor.GetReader(DataSet).GetMax();
			}

			// NOTE: Since we're not taking particle rotation into account we have to treat the extents like a sphere,
			// which is a little bit more conservative, but saves us having to rotate the extents per particle
			const FVector ScaledExtents = MeshExtents * MaxScale;
			MaxSize = FMath::Max(MaxSize, ScaledExtents.Size());
			
<<<<<<< HEAD
			// Apply a potentially transformed MeshOffset
			FVector TransformedOffset;
			switch (MeshOffsetTransform)
			{
			case ENiagaraBoundsMeshOffsetTransform::LocalToWorld:
				TransformedOffset = SystemTransform.TransformVector(MeshOffset);
				break;

			case ENiagaraBoundsMeshOffsetTransform::WorldToLocal:
				TransformedOffset = SystemTransform.InverseTransformVector(MeshOffset);
				break;

			default:
				TransformedOffset = MeshOffset;
				break;
			}

			if (!bUsedWithSprites && !bUsedWithRibbons)
			{
				// If it's only used with meshes, we can simply shift the min/max
				Bounds = Bounds.ShiftBy(TransformedOffset);
			}
			else
			{
				// We have to extend the min/max by the offset
				Bounds.Max = Bounds.Max.ComponentMax(Bounds.Max + TransformedOffset);
				Bounds.Min = Bounds.Min.ComponentMin(Bounds.Min + TransformedOffset);
			}
=======
			FVector MaxTransformedOffset;
			if (bLocalSpace)
			{
				MaxTransformedOffset = MaxLocalMeshOffset.ComponentMax(SystemTransform.InverseTransformVector(MaxWorldMeshOffset));
			}
			else
			{
				MaxTransformedOffset = MaxWorldMeshOffset.ComponentMax(SystemTransform.TransformVector(MaxLocalMeshOffset));
			}

			// We have to extend the min/max by the offset
			Bounds.Max = Bounds.Max.ComponentMax(Bounds.Max + MaxTransformedOffset);
			Bounds.Min = Bounds.Min.ComponentMin(Bounds.Min - MaxTransformedOffset);
>>>>>>> 3aae9151
		}

		if (bUsedWithSprites)
		{
			float MaxSpriteSize = kDefaultSize;

			if (SpriteSizeAccessor.IsValid())
			{
				const FVector2D MaxSpriteSize2D = SpriteSizeAccessor.GetReader(DataSet).GetMax();
				MaxSpriteSize = FMath::Max(MaxSpriteSize2D.X, MaxSpriteSize2D.Y);
			}
			MaxSize = FMath::Max(MaxSize, FMath::IsNearlyZero(MaxSpriteSize) ? 1.0f : MaxSpriteSize);
		}

		if (bUsedWithRibbons)
		{
			float MaxRibbonWidth = kDefaultSize;
			if (RibbonWidthAccessor.IsValid())
			{
				MaxRibbonWidth = RibbonWidthAccessor.GetReader(DataSet).GetMax();
			}

			MaxSize = FMath::Max(MaxSize, FMath::IsNearlyZero(MaxRibbonWidth) ? 1.0f : MaxRibbonWidth);
		}

		return Bounds.ExpandBy(MaxSize);
	}

	FNiagaraDataSetAccessor<FVector> PositionAccessor;
	FNiagaraDataSetAccessor<FVector2D> SpriteSizeAccessor;
	FNiagaraDataSetAccessor<FVector> ScaleAccessor;
	FNiagaraDataSetAccessor<float> RibbonWidthAccessor;

	const FVector MeshExtents = FVector::OneVector;
<<<<<<< HEAD
	const FVector MeshOffset = FVector::ZeroVector;
	const ENiagaraBoundsMeshOffsetTransform MeshOffsetTransform = ENiagaraBoundsMeshOffsetTransform::None;
=======
	const FVector MaxLocalMeshOffset = FVector::ZeroVector;
	const FVector MaxWorldMeshOffset = FVector::ZeroVector;
	const bool bLocalSpace = false;
>>>>>>> 3aae9151
};<|MERGE_RESOLUTION|>--- conflicted
+++ resolved
@@ -7,31 +7,17 @@
 #include "NiagaraDataSet.h"
 #include "NiagaraDataSetAccessor.h"
 
-enum class ENiagaraBoundsMeshOffsetTransform
-{
-	None,
-	WorldToLocal,
-	LocalToWorld
-};
-
 template<bool bUsedWithSprites, bool bUsedWithMeshes, bool bUsedWithRibbons>
 class FNiagaraBoundsCalculatorHelper : public FNiagaraBoundsCalculator
 {
 public:
 
 	FNiagaraBoundsCalculatorHelper() = default;
-<<<<<<< HEAD
-	FNiagaraBoundsCalculatorHelper(const FVector& InMeshExtents, const FVector& InMeshOffset, ENiagaraBoundsMeshOffsetTransform InMeshOffsetTransform)
-		: MeshExtents(InMeshExtents)
-		, MeshOffset(InMeshOffset)
-		, MeshOffsetTransform(InMeshOffsetTransform)
-=======
 	FNiagaraBoundsCalculatorHelper(const FVector& InMeshExtents, const FVector& InMaxLocalMeshOffset, const FVector& InMaxWorldMeshOffset, bool bInLocalSpace)
 		: MeshExtents(InMeshExtents)
 		, MaxLocalMeshOffset(InMaxLocalMeshOffset)
 		, MaxWorldMeshOffset(InMaxWorldMeshOffset)
 		, bLocalSpace(bInLocalSpace)
->>>>>>> 3aae9151
 	{}
 
 	virtual void InitAccessors(const FNiagaraDataSetCompiledData* CompiledData) override final
@@ -82,36 +68,6 @@
 			const FVector ScaledExtents = MeshExtents * MaxScale;
 			MaxSize = FMath::Max(MaxSize, ScaledExtents.Size());
 			
-<<<<<<< HEAD
-			// Apply a potentially transformed MeshOffset
-			FVector TransformedOffset;
-			switch (MeshOffsetTransform)
-			{
-			case ENiagaraBoundsMeshOffsetTransform::LocalToWorld:
-				TransformedOffset = SystemTransform.TransformVector(MeshOffset);
-				break;
-
-			case ENiagaraBoundsMeshOffsetTransform::WorldToLocal:
-				TransformedOffset = SystemTransform.InverseTransformVector(MeshOffset);
-				break;
-
-			default:
-				TransformedOffset = MeshOffset;
-				break;
-			}
-
-			if (!bUsedWithSprites && !bUsedWithRibbons)
-			{
-				// If it's only used with meshes, we can simply shift the min/max
-				Bounds = Bounds.ShiftBy(TransformedOffset);
-			}
-			else
-			{
-				// We have to extend the min/max by the offset
-				Bounds.Max = Bounds.Max.ComponentMax(Bounds.Max + TransformedOffset);
-				Bounds.Min = Bounds.Min.ComponentMin(Bounds.Min + TransformedOffset);
-			}
-=======
 			FVector MaxTransformedOffset;
 			if (bLocalSpace)
 			{
@@ -125,7 +81,6 @@
 			// We have to extend the min/max by the offset
 			Bounds.Max = Bounds.Max.ComponentMax(Bounds.Max + MaxTransformedOffset);
 			Bounds.Min = Bounds.Min.ComponentMin(Bounds.Min - MaxTransformedOffset);
->>>>>>> 3aae9151
 		}
 
 		if (bUsedWithSprites)
@@ -160,12 +115,7 @@
 	FNiagaraDataSetAccessor<float> RibbonWidthAccessor;
 
 	const FVector MeshExtents = FVector::OneVector;
-<<<<<<< HEAD
-	const FVector MeshOffset = FVector::ZeroVector;
-	const ENiagaraBoundsMeshOffsetTransform MeshOffsetTransform = ENiagaraBoundsMeshOffsetTransform::None;
-=======
 	const FVector MaxLocalMeshOffset = FVector::ZeroVector;
 	const FVector MaxWorldMeshOffset = FVector::ZeroVector;
 	const bool bLocalSpace = false;
->>>>>>> 3aae9151
 };