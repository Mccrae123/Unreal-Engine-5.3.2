--- conflicted
+++ resolved
@@ -51,15 +51,10 @@
 
 		constexpr float kDefaultSize = 50.0f;
 
-<<<<<<< HEAD
-		FBox Bounds(ForceInitToZero);
-		PositionAccessor.GetReader(DataSet).GetMinMax(Bounds.Min, Bounds.Max);
-=======
 		FNiagaraPosition BoundsMin(ForceInitToZero);
 		FNiagaraPosition BoundsMax(ForceInitToZero);
 		PositionAccessor.GetReader(DataSet).GetMinMax(BoundsMin, BoundsMax);
 		FBox Bounds(BoundsMin, BoundsMax);
->>>>>>> 6bbb88c8
 
 		float MaxSize = KINDA_SMALL_NUMBER;
 		if (bUsedWithMeshes)
@@ -67,11 +62,7 @@
 			FVector MaxScale(1.0f, 1.0f, 1.0f);
 			if (ScaleAccessor.IsValid())
 			{
-<<<<<<< HEAD
-				MaxScale = ScaleAccessor.GetReader(DataSet).GetMax();
-=======
 				MaxScale = (FVector)ScaleAccessor.GetReader(DataSet).GetMax();
->>>>>>> 6bbb88c8
 			}
 
 			// NOTE: Since we're not taking particle rotation into account we have to treat the extents like a sphere,
@@ -100,11 +91,7 @@
 
 			if (SpriteSizeAccessor.IsValid())
 			{
-<<<<<<< HEAD
-				const FVector2D MaxSpriteSize2D = SpriteSizeAccessor.GetReader(DataSet).GetMax();
-=======
 				const FVector2f MaxSpriteSize2D = SpriteSizeAccessor.GetReader(DataSet).GetMax();
->>>>>>> 6bbb88c8
 				MaxSpriteSize = FMath::Max(MaxSpriteSize2D.X, MaxSpriteSize2D.Y);
 			}
 			MaxSize = FMath::Max(MaxSize, FMath::IsNearlyZero(MaxSpriteSize) ? 1.0f : MaxSpriteSize);
@@ -124,15 +111,9 @@
 		return Bounds.ExpandBy(MaxSize);
 	}
 
-<<<<<<< HEAD
-	FNiagaraDataSetAccessor<FVector> PositionAccessor;
-	FNiagaraDataSetAccessor<FVector2D> SpriteSizeAccessor;
-	FNiagaraDataSetAccessor<FVector> ScaleAccessor;
-=======
 	FNiagaraDataSetAccessor<FNiagaraPosition> PositionAccessor;
 	FNiagaraDataSetAccessor<FVector2f> SpriteSizeAccessor;
 	FNiagaraDataSetAccessor<FVector3f> ScaleAccessor;
->>>>>>> 6bbb88c8
 	FNiagaraDataSetAccessor<float> RibbonWidthAccessor;
 
 	const FVector MeshExtents = FVector::OneVector;
