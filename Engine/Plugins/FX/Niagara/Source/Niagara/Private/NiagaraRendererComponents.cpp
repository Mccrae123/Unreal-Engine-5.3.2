--- conflicted
+++ resolved
@@ -2,11 +2,7 @@
 
 #include "NiagaraRendererComponents.h"
 #include "Engine/World.h"
-<<<<<<< HEAD
-#include "NiagaraConstants.h"
-=======
 #include "Components/PrimitiveComponent.h"
->>>>>>> 4af6daef
 #include "NiagaraDataSet.h"
 #include "NiagaraEmitterInstance.h"
 #include "NiagaraStats.h"
@@ -308,7 +304,6 @@
 	{
 		UWorld* FoundWorld = nullptr;
 		if (AActor* OwnerActor = SpawnedOwner.Get())
-<<<<<<< HEAD
 		{
 			FoundWorld = OwnerActor->GetWorld();
 			if (FoundWorld != nullptr)
@@ -369,68 +364,6 @@
 		{
 			if (USceneComponent* Component = PoolEntry.Component.Get())
 			{
-=======
-		{
-			FoundWorld = OwnerActor->GetWorld();
-			if (FoundWorld != nullptr)
-			{
-				bRequiresAyncTask = FoundWorld->bPostTickComponentUpdate;
-			}
-		}
-
-		if ( FoundWorld == nullptr )
-		{
-			for (auto& PoolEntry : ComponentPool)
-			{
-				if (USceneComponent* Component = PoolEntry.Component.Get())
-				{
-					FoundWorld = Component->GetWorld();
-					if (FoundWorld != nullptr)
-					{
-						bRequiresAyncTask = FoundWorld->bPostTickComponentUpdate;
-						break;
-					}
-				}
-			}
-		}
-	}
-
-	if (bRequiresAyncTask)
-	{
-		// Rendering resources are being destroyed, but the component pool and their owner actor must be destroyed on the game thread
-		AsyncTask(
-			ENamedThreads::GameThread,
-			[Pool_GT=MoveTemp(ComponentPool), Owner_GT=MoveTemp(SpawnedOwner)]()
-			{
-				// we do not reset ParticlesWithComponents here because it's possible the render state is destroyed without destroying the renderer. In this case we want to know which particles
-				// had spawned some components previously
-				for (auto& PoolEntry : Pool_GT)
-				{
-					if (USceneComponent* Component = PoolEntry.Component.Get())
-					{
-						Component->DestroyComponent();
-					}
-				}
-
-				if (AActor* OwnerActor = Owner_GT.Get())
-				{
-					OwnerActor->Destroy();
-				}
-			}
-		);
-	}
-	else
-	{
-		if (AActor* OwnerActor = SpawnedOwner.Get())
-		{
-			OwnerActor->Destroy();
-		}
-
-		for (auto& PoolEntry : ComponentPool)
-		{
-			if (USceneComponent* Component = PoolEntry.Component.Get())
-			{
->>>>>>> 4af6daef
 				Component->DestroyComponent();
 			}
 		}
@@ -667,14 +600,11 @@
 			{
 				SceneComponent->SetVisibility(true, true);
 				SceneComponent->Activate(false);
-<<<<<<< HEAD
-=======
 				if (UPrimitiveComponent* PrimitiveComponent = Cast<UPrimitiveComponent>(SceneComponent))
 				{
 					// prevent motion blur when reusing components
 					PrimitiveComponent->ResetSceneVelocity();
 				}
->>>>>>> 4af6daef
 			}
 		}
 
