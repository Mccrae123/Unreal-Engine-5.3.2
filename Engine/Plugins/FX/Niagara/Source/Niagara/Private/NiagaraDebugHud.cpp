// Copyright Epic Games, Inc. All Rights Reserved.

#include "NiagaraDebugHud.h"
<<<<<<< HEAD
#include "Engine/Engine.h"
#include "GameFramework/Pawn.h"
#include "NiagaraComponent.h"
#include "NiagaraComputeExecutionContext.h"
#include "NiagaraDataSetDebugAccessor.h"
#include "NiagaraDataSetReadback.h"
=======
#include "BatchedElements.h"
#include "Engine/Engine.h"
#include "DrawDebugHelpers.h"
#include "GameFramework/Pawn.h"
#include "NiagaraComponent.h"
#include "NiagaraDataSetDebugAccessor.h"
#include "NiagaraDataSetReadback.h"
#include "NiagaraEmitterInstance.h"
>>>>>>> 4af6daef
#include "NiagaraFunctionLibrary.h"
#include "NiagaraGpuComputeDispatchInterface.h"
#include "NiagaraMeshRendererProperties.h"
#include "NiagaraScript.h"
<<<<<<< HEAD
#include "NiagaraSpriteRendererProperties.h"
#include "NiagaraSystem.h"
=======
#include "NiagaraSimCache.h"
#include "NiagaraSpriteRendererProperties.h"
#include "NiagaraSystem.h"
#include "NiagaraSystemGpuComputeProxy.h"
>>>>>>> 4af6daef
#include "NiagaraSystemInstanceController.h"
#include "NiagaraWorldManager.h"

#include "Components/LineBatchComponent.h"
#include "Debug/DebugDrawService.h"
#include "Engine/Canvas.h"
#include "GameFramework/PlayerController.h"
#include "Particles/FXBudget.h"
#include "SceneInterface.h"
<<<<<<< HEAD
=======
#include "SceneView.h"
#include "UObject/UObjectIterator.h"

#include "ParticleEmitterInstances.h"
>>>>>>> 4af6daef

#if WITH_NIAGARA_DEBUGGER

namespace NiagaraDebugLocal
{
	FCriticalSection RTFramesGuard;

	enum class EParameterStoreLocation
	{
		 UserOverride,
		 SystemSpawn,
		 SystemUpdate,
		 EmitterSpawn,
		 EmitterUpdate,
		 EmitterRenderBindings,
	};

	struct FParameterStoreVariable
	{
		EParameterStoreLocation	StoreLocation;
		int32					EmitterIndex = INDEX_NONE;
		FNiagaraVariableBase	Variable;
	};

	enum class EParameterStoreLocation
	{
		 UserOverride,
		 SystemSpawn,
		 SystemUpdate,
		 EmitterSpawn,
		 EmitterUpdate,
		 EmitterRenderBindings,
	};

	struct FParameterStoreVariable
	{
		EParameterStoreLocation	StoreLocation;
		int32					EmitterIndex = INDEX_NONE;
		FNiagaraVariableBase	Variable;
	};

	struct FCachedVariables
	{
		~FCachedVariables()
		{
#if WITH_EDITORONLY_DATA
			if ( UNiagaraSystem* NiagaraSystem = WeakNiagaraSystem.Get() )
			{
				NiagaraSystem->OnSystemCompiled().Remove(CompiledDelegate);
			}
#endif
		}

		TWeakObjectPtr<UNiagaraSystem> WeakNiagaraSystem;
#if WITH_EDITORONLY_DATA
		FDelegateHandle CompiledDelegate;
#endif

		TArray<int32>										EngineVariables;			// Engine varibles that are visible on the HUD, these are special because they are not in the buffers
		TArray<FNiagaraDataSetDebugAccessor>				SystemVariables;			// System & Emitter variables since both are inside the same DataBuffer
		TArray<FParameterStoreVariable>						ParameterStoreVariables;	// Variables Stored inside Parameter Stores
	#if WITH_EDITORONLY_DATA
		TArray<FNiagaraVariable>							StaticVariables;			// Static variables do not exist in cooked builds
	#endif

<<<<<<< HEAD
		TArray<FNiagaraDataSetDebugAccessor>				SystemVariables;			// System & Emitter variables since both are inside the same DataBuffer
		TArray<FParameterStoreVariable>						ParameterStoreVariables;	// Variables Stored inside Parameter Stores
	#if WITH_EDITORONLY_DATA
		TArray<FNiagaraVariable>							StaticVariables;			// Static variables do not exist in cooked builds
	#endif

		TArray<TArray<FNiagaraDataSetDebugAccessor>>		ParticleVariables;			// Per Emitter Particle variables
		TArray<FNiagaraDataSetAccessor<FNiagaraPosition>>	ParticlePositionAccessors;	// Only valid if we have particle attributes
=======
		TArray<TArray<FNiagaraDataSetDebugAccessor>>		ParticleVariables;			// Per Emitter Particle variables
		TArray<FNiagaraDataSetAccessor<FNiagaraPosition>>	ParticlePositionAccessors;	// Only valid if we have particle attributes
	};

	static const TPair<FString, TFunction<FString(FNiagaraSystemInstance*)>> GEngineVariables[] =
	{
		{TEXT("Engine.LODDistance"),		[](FNiagaraSystemInstance* SystemInstance) -> FString { return FString::Printf(TEXT("%6.2f"), SystemInstance->GetLODDistance()); }},
		{TEXT("Engine.LODFraction"),		[](FNiagaraSystemInstance* SystemInstance) -> FString { return FString::Printf(TEXT("%6.2f"), SystemInstance->GetLODDistance() / SystemInstance->GetMaxLODDistance()); }},
		{TEXT("Engine.System.TickCount"),	[](FNiagaraSystemInstance* SystemInstance) -> FString { return FString::Printf(TEXT("%d"), SystemInstance->GetTickCount()); }},
>>>>>>> 4af6daef
	};

	static TMap<TWeakObjectPtr<UNiagaraSystem>, FCachedVariables> GCachedSystemVariables;

	FNiagaraDebugHUDSettingsData Settings;

	static FDelegateHandle	GDebugDrawHandle;
	static int32			GDebugDrawHandleUsers = 0;

	static FVector StringToVector(const FString& Arg, const FVector& DefaultValue)
<<<<<<< HEAD
	{
		TArray<FString> Values;
		Arg.ParseIntoArray(Values, TEXT(","));
		FVector OutValue;
		OutValue.X = Values.Num() > 0 ? FCString::Atof(*Values[0]) : DefaultValue.X;
		OutValue.Y = Values.Num() > 1 ? FCString::Atof(*Values[1]) : DefaultValue.Y;
		OutValue.Z = Values.Num() > 2 ? FCString::Atof(*Values[2]) : DefaultValue.Z;
		return OutValue;
	}

	static FVector2f StringToVector2f(const FString& Arg, const FVector2f& DefaultValue)
	{
		TArray<FString> Values;
		Arg.ParseIntoArray(Values, TEXT(","));
		FVector2f OutValue;
		OutValue.X = Values.Num() > 0 ? FCString::Atof(*Values[0]) : DefaultValue.X;
		OutValue.Y = Values.Num() > 1 ? FCString::Atof(*Values[1]) : DefaultValue.Y;
		return OutValue;
	}

	static TTuple<const TCHAR*, const TCHAR*, TFunction<void(FString)>> GDebugConsoleCommands[] =
	{
		// Main HUD commands
		MakeTuple(TEXT("Enabled="), TEXT("Enable or disable the HUD"),
			[](FString Arg)
			{
				Settings.bHudEnabled = FCString::Atoi(*Arg) != 0;
				#if WITH_EDITORONLY_DATA
				Settings.bWidgetEnabled = true;
				#endif
			}
		),
		MakeTuple(TEXT("ValidateSystemSimulationDataBuffers="), TEXT("Enable or disable validation on system data buffers"), [](FString Arg) {Settings.bValidateSystemSimulationDataBuffers = FCString::Atoi(*Arg) != 0; }),
		MakeTuple(TEXT("bValidateParticleDataBuffers="), TEXT("Enable or disable validation on particle data buffers"), [](FString Arg) {Settings.bValidateParticleDataBuffers = FCString::Atoi(*Arg) != 0; }),

		MakeTuple(TEXT("OverviewEnabled="), TEXT("Enable or disable the main overview display"), [](FString Arg) {Settings.bOverviewEnabled = FCString::Atoi(*Arg) != 0; }),
		MakeTuple(TEXT("OverviewMode="), TEXT("Change the mode of the debug overivew"), [](FString Arg) {Settings.OverviewMode = (ENiagaraDebugHUDOverviewMode)FCString::Atoi(*Arg); }),

=======
	{
		TArray<FString> Values;
		Arg.ParseIntoArray(Values, TEXT(","));
		FVector OutValue;
		OutValue.X = Values.Num() > 0 ? FCString::Atof(*Values[0]) : DefaultValue.X;
		OutValue.Y = Values.Num() > 1 ? FCString::Atof(*Values[1]) : DefaultValue.Y;
		OutValue.Z = Values.Num() > 2 ? FCString::Atof(*Values[2]) : DefaultValue.Z;
		return OutValue;
	}

	static FVector2f StringToVector2f(const FString& Arg, const FVector2f& DefaultValue)
	{
		TArray<FString> Values;
		Arg.ParseIntoArray(Values, TEXT(","));
		FVector2f OutValue;
		OutValue.X = Values.Num() > 0 ? FCString::Atof(*Values[0]) : DefaultValue.X;
		OutValue.Y = Values.Num() > 1 ? FCString::Atof(*Values[1]) : DefaultValue.Y;
		return OutValue;
	}

	static TTuple<const TCHAR*, const TCHAR*, TFunction<void(FString)>> GDebugConsoleCommands[] =
	{
		// Main HUD commands
		MakeTuple(TEXT("Enabled="), TEXT("Enable or disable the HUD"),
			[](FString Arg)
			{
				Settings.bHudEnabled = FCString::Atoi(*Arg) != 0;
				#if WITH_EDITORONLY_DATA
				Settings.bWidgetEnabled = true;
				#endif
			}
		),
		MakeTuple(TEXT("ValidateSystemSimulationDataBuffers="), TEXT("Enable or disable validation on system data buffers"), [](FString Arg) {Settings.bValidateSystemSimulationDataBuffers = FCString::Atoi(*Arg) != 0; }),
		MakeTuple(TEXT("ValidateParticleDataBuffers="), TEXT("Enable or disable validation on particle data buffers"), [](FString Arg) {Settings.bValidateParticleDataBuffers = FCString::Atoi(*Arg) != 0; }),
		MakeTuple(TEXT("ValidationLogErrors="), TEXT("When enabled validation errors will be logged as we as on screen"), [](FString Arg) {Settings.bValidationLogErrors = FCString::Atoi(*Arg) != 0; }),
		MakeTuple(TEXT("ValidationAttributeDisplayTruncate="), TEXT("When > 0 limits the number of attributes we log"), [](FString Arg) {Settings.ValidationAttributeDisplayTruncate = FCString::Atoi(*Arg); }),

		MakeTuple(TEXT("OverviewEnabled="), TEXT("Enable or disable the main overview display"), [](FString Arg) {Settings.bOverviewEnabled = FCString::Atoi(*Arg) != 0; }),
		MakeTuple(TEXT("OverviewMode="), TEXT("Change the mode of the debug overivew"), [](FString Arg) {Settings.OverviewMode = (ENiagaraDebugHUDOverviewMode)FCString::Atoi(*Arg); }),

>>>>>>> 4af6daef
		MakeTuple(TEXT("OverviewLocation="), TEXT("Set the overview location"), [](FString Arg) { Settings.OverviewLocation = FVector2D(StringToVector2f(Arg, FVector2f(Settings.OverviewLocation))); }),
		MakeTuple(TEXT("SystemFilter="), TEXT("Set the system filter"), [](FString Arg) {Settings.SystemFilter = Arg; Settings.bSystemFilterEnabled = !Arg.IsEmpty(); }),
		MakeTuple(TEXT("EmitterFilter="), TEXT("Set the emitter filter"), [](FString Arg) {Settings.EmitterFilter = Arg; Settings.bEmitterFilterEnabled = !Arg.IsEmpty(); GCachedSystemVariables.Empty(); }),
		MakeTuple(TEXT("ActorFilter="), TEXT("Set the actor filter"), [](FString Arg) {Settings.ActorFilter = Arg; Settings.bActorFilterEnabled = !Arg.IsEmpty(); }),
		MakeTuple(TEXT("ComponentFilter="), TEXT("Set the component filter"), [](FString Arg) {Settings.ComponentFilter = Arg; Settings.bComponentFilterEnabled = !Arg.IsEmpty(); }),

		MakeTuple(TEXT("ShowGlobalBudgetInfo="), TEXT("Shows global budget information"), [](FString Arg) {Settings.bShowGlobalBudgetInfo = FCString::Atoi(*Arg) != 0; }),

		MakeTuple(TEXT("PerfGraphMode="), TEXT("Change the mode of the perf graph"), [](FString Arg) {Settings.PerfGraphMode = (ENiagaraDebugHUDPerfGraphMode)FCString::Atoi(*Arg); }),
		MakeTuple(TEXT("PerfGraphTimeRange="), TEXT("Time range for the Y axis of the perf graph"), [](FString Arg) {Settings.PerfGraphTimeRange = FCString::Atof(*Arg); }),

		// System commands
		MakeTuple(TEXT("SystemShowBounds="), TEXT("Show system bounds"), [](FString Arg) {Settings.bSystemShowBounds = FCString::Atoi(*Arg) != 0; }),
		MakeTuple(TEXT("SystemShowActiveOnlyInWorld="), TEXT("When enabled only active systems are shown in world"), [](FString Arg) {Settings.bSystemShowActiveOnlyInWorld = FCString::Atoi(*Arg) != 0; }),
		MakeTuple(TEXT("SystemDebugVerbosity="), TEXT("Set the in world system debug verbosity"), [](FString Arg) {Settings.SystemDebugVerbosity = FMath::Clamp(ENiagaraDebugHudVerbosity(FCString::Atoi(*Arg)), ENiagaraDebugHudVerbosity::None, ENiagaraDebugHudVerbosity::Verbose); }),
		MakeTuple(TEXT("SystemEmitterVerbosity="), TEXT("Set the in world system emitter debug verbosity"), [](FString Arg) {Settings.SystemEmitterVerbosity = FMath::Clamp(ENiagaraDebugHudVerbosity(FCString::Atoi(*Arg)), ENiagaraDebugHudVerbosity::None, ENiagaraDebugHudVerbosity::Verbose); }),
<<<<<<< HEAD
=======
		MakeTuple(TEXT("DataInterfaceVerbosity="), TEXT("Set the in world system data interface debug verbosity"), [](FString Arg) {Settings.DataInterfaceVerbosity = FMath::Clamp(ENiagaraDebugHudVerbosity(FCString::Atoi(*Arg)), ENiagaraDebugHudVerbosity::None, ENiagaraDebugHudVerbosity::Verbose); }),
>>>>>>> 4af6daef
		MakeTuple(TEXT("SystemVariables="), TEXT("Set the system variables to display"), [](FString Arg) {Settings.SystemVariables.Empty(); FNiagaraDebugHUDVariable::InitFromString(Arg, Settings.SystemVariables); GCachedSystemVariables.Empty(); }),
		MakeTuple(TEXT("ShowSystemVariables="), TEXT("Set system variables visibility"), [](FString Arg) {Settings.bShowSystemVariables = FCString::Atoi(*Arg) != 0; GCachedSystemVariables.Empty(); }),

		// Particle commands
		MakeTuple(TEXT("EnableGpuParticleReadback="), TEXT("Enables GPU readback support for particle attributes"), [](FString Arg) {Settings.bEnableGpuParticleReadback = FCString::Atoi(*Arg) != 0;}),
		MakeTuple(TEXT("ParticleVariables="), TEXT("Set the particle variables to display"), [](FString Arg) {Settings.ParticlesVariables.Empty(); FNiagaraDebugHUDVariable::InitFromString(Arg, Settings.ParticlesVariables); GCachedSystemVariables.Empty(); }),
		MakeTuple(TEXT("ShowParticleVariables="), TEXT("Set Particle variables visibility"), [](FString Arg) {Settings.bShowParticleVariables = FCString::Atoi(*Arg) != 0; GCachedSystemVariables.Empty(); }),
		MakeTuple(TEXT("MaxParticlesToDisplay="), TEXT("Maximum number of particles to show variables on"), [](FString Arg) {Settings.MaxParticlesToDisplay = FMath::Max(FCString::Atoi(*Arg), 0); Settings.bUseMaxParticlesToDisplay = Settings.MaxParticlesToDisplay > 0; }),
		MakeTuple(TEXT("ShowParticlesVariablesWithSystem="), TEXT("When enabled particle variables are shown with the system display"), [](FString Arg) {Settings.bShowParticlesVariablesWithSystem = FCString::Atoi(*Arg) != 0; }),
	};

	static FAutoConsoleCommandWithWorldAndArgs CmdNiagaraDebugHud(
		TEXT("NiagaraDebugHud"),
		TEXT("Shorter version to quickly toggle debug hud modes\n")
		TEXT(" No value will toggle the overview on / off\n")
		TEXT(" A numberic value selects which overmode to set, where 0 is off\n"),
		FConsoleCommandWithWorldAndArgsDelegate::CreateLambda(
			[](const TArray<FString>& Args, UWorld*)
			{
				if ( Args.Num() == 0 )
				{
					Settings.bOverviewEnabled = !Settings.bOverviewEnabled;
					Settings.OverviewMode = ENiagaraDebugHUDOverviewMode::Overview;
				}
				else
				{
					const int32 Mode = FCString::Atoi(*Args[0]);

					Settings.bOverviewEnabled = Mode > 0;
					Settings.OverviewMode = FMath::Clamp(ENiagaraDebugHUDOverviewMode(Mode - 1), ENiagaraDebugHUDOverviewMode::Overview, ENiagaraDebugHUDOverviewMode::GpuComputePerformance);
				}
			}
		)
	);

	static FAutoConsoleCommandWithWorldAndArgs CmdDebugHud(
		TEXT("fx.Niagara.Debug.Hud"),
		TEXT("Set options for debug hud display"),
		FConsoleCommandWithWorldAndArgsDelegate::CreateLambda(
			[](const TArray<FString>& Args, UWorld*)
			{
				if ( Args.Num() == 0 )
				{
					UE_LOG(LogNiagara, Log, TEXT("fx.Niagara.Debug.Hud - CommandList"));
					for ( const auto& Command : GDebugConsoleCommands )
					{
						UE_LOG(LogNiagara, Log, TEXT(" \"%s\" %s"), Command.Get<0>(), Command.Get<1>());
					}
					return;
				}

				for ( FString Arg : Args )
				{
					bool bFound = false;
					for (const auto& Command : GDebugConsoleCommands)
					{
						if ( Arg.RemoveFromStart(Command.Get<0>()) )
						{
							Command.Get<2>()(Arg);
							bFound = true;
							break;
						}
					}

					if ( !bFound )
					{
						UE_LOG(LogNiagara, Warning, TEXT("Command '%s' not found"), *Arg);
					}
				}
			}
		)
	);

	TArray<TWeakObjectPtr<UNiagaraComponent>> GDebugSpawnedComponents;
	static FAutoConsoleCommandWithWorldAndArgs CmdSpawnComponent(
		TEXT("fx.Niagara.Debug.SpawnComponent"),
		TEXT("Spawns a NiagaraComponent using the given parameters"),
		FConsoleCommandWithWorldAndArgsDelegate::CreateLambda(
			[](const TArray<FString>& Args, UWorld* World)
			{
				// While it works, not sure this makes sense for anything other than PIE
				if (!World->IsGameWorld() && !World->IsPlayInEditor())
				{
					return;
				}

				if ( Args.Num() == 0 )
				{
					UE_LOG(LogNiagara, Log, TEXT("fx.Niagara.Debug.SpawnSystem <AssetPath>"));
					return;
				}

				UNiagaraSystem* NiagaraSystem = LoadObject<UNiagaraSystem>(nullptr, *Args[0]);
				if (NiagaraSystem == nullptr)
				{
					UE_LOG(LogNiagara, Warning, TEXT("Failed to load NiagaraSystem '%s'"), *Args[0]);
					return;
				}

				bool bAttachToPlayer = false;
				bool bAutoDestroy = true;
				bool bAutoActivate = true;
				FVector Location = FVector::ZeroVector;
				ENCPoolMethod PoolingMethod = ENCPoolMethod::None;
				bool bPreCullCheck = true;

				AActor* CameraTarget = nullptr;
				FVector PlayerLocation = FVector::ZeroVector;
				FRotator CameraRotation = FRotator::ZeroRotator;
				for (FConstPlayerControllerIterator Iterator = World->GetPlayerControllerIterator(); Iterator; ++Iterator)
				{
					APlayerController* PlayerController = Iterator->Get();
					if (PlayerController && PlayerController->IsLocalPlayerController())
					{
						PlayerController->GetPlayerViewPoint(PlayerLocation, CameraRotation);
						if ( APawn* PlayerPawn = PlayerController->GetPawnOrSpectator() )
						{
							PlayerLocation = PlayerPawn->GetActorLocation();
						}

						if (PlayerController->PlayerCameraManager)
						{
							CameraRotation = PlayerController->PlayerCameraManager->GetCameraRotation();
							CameraTarget = PlayerController->PlayerCameraManager->GetViewTarget();
						}
					}
				}

				for (int32 i=1; i < Args.Num(); ++i )
				{
					FString Arg = Args[i];
					if (Arg.RemoveFromStart(TEXT("AttachToPlayer="))) { bAttachToPlayer = FCString::Atoi(*Arg) != 0; }
					else if (Arg.RemoveFromStart(TEXT("AutoDestroy="))) { bAutoDestroy = FCString::Atoi(*Arg) != 0; }
					else if (Arg.RemoveFromStart(TEXT("AutoActivate="))) { bAutoActivate = FCString::Atoi(*Arg) != 0; }
					else if (Arg.RemoveFromStart(TEXT("PreCullCheck="))) { bPreCullCheck = FCString::Atoi(*Arg) != 0; }
					else if (Arg.RemoveFromStart(TEXT("Location="))) { Location = StringToVector(Arg, FVector::ZeroVector); }
					else if (Arg.RemoveFromStart(TEXT("LocationFromPlayer="))) { Location = StringToVector(Arg, FVector::ZeroVector); Location = CameraRotation.RotateVector(Location) + PlayerLocation; }
					//FVector Location = FVector::ZeroVector;
					//ENCPoolMethod PoolingMethod = ENCPoolMethod::None;
				}

				UNiagaraComponent* SpawnedComponent = nullptr;
				if (bAttachToPlayer)
				{
					if (CameraTarget != nullptr)
					{
						SpawnedComponent = UNiagaraFunctionLibrary::SpawnSystemAttached(NiagaraSystem, CameraTarget->GetRootComponent(), NAME_None, Location, FRotator::ZeroRotator, EAttachLocation::KeepWorldPosition, bAutoDestroy, bAutoActivate, PoolingMethod, bPreCullCheck);
					}
				}
				else
				{
					SpawnedComponent = UNiagaraFunctionLibrary::SpawnSystemAtLocation(World, NiagaraSystem, Location, FRotator::ZeroRotator, FVector(1.f), bAutoDestroy, bAutoActivate, PoolingMethod, bPreCullCheck);
				}

				if (SpawnedComponent)
				{
					GDebugSpawnedComponents.Add(SpawnedComponent);
				}
			}
		)
	);

	static FAutoConsoleCommandWithWorldAndArgs CmdSpawnSystem(
		TEXT("fx.Niagara.Debug.KillSpawned"),
		TEXT("Kills all spawned compoonents"),
		FConsoleCommandWithWorldAndArgsDelegate::CreateLambda(
			[](const TArray<FString>& Args, UWorld* World)
			{
				for (TWeakObjectPtr<UNiagaraComponent> WeakComponent : GDebugSpawnedComponents)
				{
					UNiagaraComponent* NiagaraComponent = WeakComponent.Get();
					if (NiagaraComponent)
					{
						NiagaraComponent->DestroyComponent();
					}
				}
				GDebugSpawnedComponents.Reset();
			}
		)
	);

	template<typename TVariableList, typename TPredicate>
	void FindVariablesByWildcard(const TVariableList& Variables, const TArray<FNiagaraDebugHUDVariable>& DebugVariables, TPredicate Predicate)
	{
		if (DebugVariables.Num() == 0)
		{
			return;
		}

		for (const auto& Variable : Variables)
		{
			const FString VariableName = Variable.GetName().ToString();
			for (const FNiagaraDebugHUDVariable& DebugVariable : DebugVariables)
			{
				if (DebugVariable.bEnabled && (DebugVariable.Name.Len() > 0) && VariableName.MatchesWildcard(DebugVariable.Name))
				{
					Predicate(Variable);
					break;
				}
			}
		}
	}

	void FindParameterStoreVariablesByWildcard(const FNiagaraParameterStore* ParameterStore, const TArray<FNiagaraDebugHUDVariable>& DebugVariables, FCachedVariables* CachedVariables, EParameterStoreLocation StoreLocation, int32 EmitterIndex = INDEX_NONE, ENiagaraSimTarget SimTarget = ENiagaraSimTarget::CPUSim)
	{
		if (ParameterStore)
		{
			FindVariablesByWildcard(
				ParameterStore->ReadParameterVariables(),
				DebugVariables,
				[&](const FNiagaraVariableWithOffset& Variable)
				{
					if (CachedVariables->ParameterStoreVariables.ContainsByPredicate([&](const FParameterStoreVariable& Existing) { return Existing.Variable == Variable; }) == false)
					{
						FParameterStoreVariable& NewVariable = CachedVariables->ParameterStoreVariables.AddDefaulted_GetRef();
						NewVariable.StoreLocation = StoreLocation;
						NewVariable.EmitterIndex = EmitterIndex;
						NewVariable.Variable = Variable;
					}
				}
			);
		}
	}

	void FindScriptVariablesByWildcard(UNiagaraScript* NiagaraScript, const TArray<FNiagaraDebugHUDVariable>& DebugVariables, FCachedVariables* CachedVariables, EParameterStoreLocation StoreLocation, int32 EmitterIndex = INDEX_NONE, ENiagaraSimTarget SimTarget = ENiagaraSimTarget::CPUSim)
	{
		if (NiagaraScript)
		{
			FindParameterStoreVariablesByWildcard(NiagaraScript->GetExecutionReadyParameterStore(SimTarget), DebugVariables, CachedVariables, StoreLocation, EmitterIndex, SimTarget);

		#if WITH_EDITORONLY_DATA
			FindVariablesByWildcard(
				NiagaraScript->GetVMExecutableData().StaticVariablesWritten,
				DebugVariables,
				[&](const FNiagaraVariable& Variable)
				{
					CachedVariables->StaticVariables.AddUnique(Variable);
				}
			);
		#endif
		}
	}

	void FindSystemVariablesByWildcard(UNiagaraSystem* NiagaraSystem, const TArray<FNiagaraDebugHUDVariable>& DebugVariables, FCachedVariables* CachedVariables)
	{
		if (DebugVariables.Num() == 0)
		{
			return;
		}

		const FNiagaraDataSetCompiledData& SystemCompiledData = NiagaraSystem->GetSystemCompiledData().DataSetCompiledData;
		FindVariablesByWildcard(
			SystemCompiledData.Variables,
			DebugVariables,
			[&](const FNiagaraVariable& Variable) { CachedVariables->SystemVariables.AddDefaulted_GetRef().Init(SystemCompiledData, Variable.GetName()); }
		);

		FindParameterStoreVariablesByWildcard(&NiagaraSystem->GetExposedParameters(), DebugVariables, CachedVariables, EParameterStoreLocation::UserOverride);
		FindScriptVariablesByWildcard(NiagaraSystem->GetSystemSpawnScript(), DebugVariables, CachedVariables, EParameterStoreLocation::SystemSpawn);
		FindScriptVariablesByWildcard(NiagaraSystem->GetSystemUpdateScript(), DebugVariables, CachedVariables, EParameterStoreLocation::SystemUpdate);

		int32 EmitterIndex = 0;
		for (const FNiagaraEmitterHandle& EmitterHandle : NiagaraSystem->GetEmitterHandles())
		{
			FVersionedNiagaraEmitterData* EmitterData = EmitterHandle.GetEmitterData();
			if (EmitterData && EmitterHandle.GetIsEnabled())
			{
				FindScriptVariablesByWildcard(EmitterData->SpawnScriptProps.Script, DebugVariables, CachedVariables, EParameterStoreLocation::EmitterSpawn, EmitterIndex, EmitterData->SimTarget);
				FindScriptVariablesByWildcard(EmitterData->UpdateScriptProps.Script, DebugVariables, CachedVariables, EParameterStoreLocation::EmitterUpdate, EmitterIndex, EmitterData->SimTarget);
				FindParameterStoreVariablesByWildcard(&EmitterData->RendererBindings, DebugVariables, CachedVariables, EParameterStoreLocation::EmitterRenderBindings, EmitterIndex);
			}
			++EmitterIndex;
		}

	#if WITH_EDITORONLY_DATA
		// Remove any static variables we found that are used inside renderer bindings to avoid doubling up
		CachedVariables->StaticVariables.RemoveAll(
			[&](const FNiagaraVariableBase& StaticVariable)
			{
				return CachedVariables->ParameterStoreVariables.ContainsByPredicate(
						[&](const FParameterStoreVariable& Existing)
						{
							return Existing.Variable == StaticVariable;
						}
					);
			}
		);
	#endif
	}

<<<<<<< HEAD
=======
	FString FormatPerfValue(double dValue, int32 Length = 7)
	{
		const int32 Value = int32(dValue);
		FString TempString = FString::FormatAsNumber(Value);
		while (TempString.Len() < Length)
		{
			TempString.AppendChar(' ');
		}
		return TempString;
	}

>>>>>>> 4af6daef
	const FCachedVariables& GetCachedVariables(UNiagaraSystem* NiagaraSystem)
	{
		FCachedVariables* CachedVariables = GCachedSystemVariables.Find(NiagaraSystem);
		if (CachedVariables == nullptr)
		{
			CachedVariables = &GCachedSystemVariables.Emplace(NiagaraSystem);
			CachedVariables->WeakNiagaraSystem = MakeWeakObjectPtr(NiagaraSystem);
#if WITH_EDITORONLY_DATA
			CachedVariables->CompiledDelegate = NiagaraSystem->OnSystemCompiled().AddLambda([](UNiagaraSystem* NiagaraSystem) { GCachedSystemVariables.Remove(NiagaraSystem); });
#endif

			if (Settings.bShowSystemVariables && Settings.SystemVariables.Num() > 0)
			{
				FindSystemVariablesByWildcard(NiagaraSystem, Settings.SystemVariables, CachedVariables);
<<<<<<< HEAD

				for (int32 iVariable = 0; iVariable < (int32)EEngineVariables::Num; ++iVariable)
=======
				
				for (int32 iVariable=0; iVariable < UE_ARRAY_COUNT(GEngineVariables); ++iVariable)
>>>>>>> 4af6daef
				{
					for (const FNiagaraDebugHUDVariable& DebugVariable : Settings.SystemVariables)
					{
						if (DebugVariable.bEnabled && GEngineVariables[iVariable].Key.MatchesWildcard(DebugVariable.Name))
						{
							CachedVariables->EngineVariables.Add(iVariable);
							break;
						}
					}
				}
			}

			if (Settings.bShowParticleVariables && Settings.ParticlesVariables.Num() > 0)
			{
				const TArray<TSharedRef<const FNiagaraEmitterCompiledData>>& AllEmittersCompiledData = NiagaraSystem->GetEmitterCompiledData();

				CachedVariables->ParticleVariables.AddDefaulted(AllEmittersCompiledData.Num());
				CachedVariables->ParticlePositionAccessors.AddDefaulted(AllEmittersCompiledData.Num());
				for (int32 iEmitter = 0; iEmitter < AllEmittersCompiledData.Num(); ++iEmitter)
				{
					const FNiagaraEmitterHandle& EmitterHandle = NiagaraSystem->GetEmitterHandle(iEmitter);
					if (!EmitterHandle.IsValid() || !EmitterHandle.GetIsEnabled())
					{
						continue;
					}

					if (Settings.bEmitterFilterEnabled && !EmitterHandle.GetUniqueInstanceName().MatchesWildcard(Settings.EmitterFilter))
					{
						continue;
					}

					const FNiagaraDataSetCompiledData& EmitterCompiledData = AllEmittersCompiledData[iEmitter]->DataSetCompiledData;

					FindVariablesByWildcard(
						EmitterCompiledData.Variables,
						Settings.ParticlesVariables,
						[&](const FNiagaraVariable& Variable) { CachedVariables->ParticleVariables[iEmitter].AddDefaulted_GetRef().Init(EmitterCompiledData, Variable.GetName()); }
					);

					if (CachedVariables->ParticleVariables[iEmitter].Num() > 0)
					{
						static const FName PositionName(TEXT("Position"));
						CachedVariables->ParticlePositionAccessors[iEmitter].Init(EmitterCompiledData, PositionName);
					}
				}
			}
		}
		return *CachedVariables;
	}

	UFont* GetFont(ENiagaraDebugHudFont Font)
	{
		switch (Font)
		{
			default:
			case ENiagaraDebugHudFont::Small:	return GEngine->GetTinyFont();
			case ENiagaraDebugHudFont::Normal:	return GEngine->GetSmallFont();
		}
	};

	FVector2f GetStringSize(UFont* Font, const TCHAR* Text)
	{
		FVector2f MaxSize = FVector2f::ZeroVector;
		FVector2f CurrSize = FVector2f::ZeroVector;

		const float fAdvanceHeight = Font->GetMaxCharHeight();
		const TCHAR* PrevChar = nullptr;
		while (*Text)
		{
			if ( *Text == '\n' )
			{
				CurrSize.X = 0.0f;
				CurrSize.Y = CurrSize.Y + fAdvanceHeight;
				PrevChar = nullptr;
				++Text;
				continue;
			}

			float TmpWidth, TmpHeight;
			Font->GetCharSize(*Text, TmpWidth, TmpHeight);

			int8 CharKerning = 0;
			if (PrevChar)
			{
				CharKerning = Font->GetCharKerning(*PrevChar, *Text);
			}

			CurrSize.X += TmpWidth + CharKerning;
			MaxSize.X = FMath::Max(MaxSize.X, CurrSize.X);
			MaxSize.Y = FMath::Max(MaxSize.Y, CurrSize.Y + TmpHeight);

			PrevChar = Text++;
		}

		return MaxSize;
	}

	TPair<FVector2f, FVector2f> GetTextLocation(UFont* Font, const TCHAR* Text, const FNiagaraDebugHudTextOptions& TextOptions, const FVector2f ScreenLocation)
	{
		FVector2f StringSize = GetStringSize(Font, Text);
		FVector2f OutLocation = ScreenLocation + FVector2f(TextOptions.ScreenOffset);
		if (TextOptions.HorizontalAlignment == ENiagaraDebugHudHAlign::Center )
		{
			OutLocation.X -= StringSize.X * 0.5f;
		}
		else if (TextOptions.HorizontalAlignment == ENiagaraDebugHudHAlign::Right)
		{
			OutLocation.X -= StringSize.X;
		}
		if (TextOptions.VerticalAlignment == ENiagaraDebugHudVAlign::Center )
		{
			OutLocation.Y -= StringSize.Y * 0.5f;
		}
		else if (TextOptions.VerticalAlignment == ENiagaraDebugHudVAlign::Bottom)
		{
			OutLocation.Y -= StringSize.Y;
		}
		return TPair<FVector2f, FVector2f>(StringSize, OutLocation);
	}

	void DrawBox(UWorld* World, const FVector& Location, const FVector& Extents, const FLinearColor& Color, float SolidAlpha = 0.0f, float Thickness = 3.0f)
	{
		if (ULineBatchComponent* LineBatcher = World->LineBatcher)
		{
			if (SolidAlpha > 0.0f)
			{
				const FBox BoundsBox(-Extents, Extents);
				FColor BoxColor = Color.ToFColor(false);
				BoxColor.A = uint8(FMath::Clamp(int32(SolidAlpha * 255.0f), 0, 255));
				LineBatcher->DrawSolidBox(BoundsBox, FTransform(FQuat::Identity, Location), BoxColor, 0, 0.0f);
			}
			else
			{
				LineBatcher->DrawLine(Location + FVector(Extents.X, Extents.Y, Extents.Z), Location + FVector(Extents.X, -Extents.Y, Extents.Z), Color, 0, Thickness);
				LineBatcher->DrawLine(Location + FVector(Extents.X, -Extents.Y, Extents.Z), Location + FVector(-Extents.X, -Extents.Y, Extents.Z), Color, 0, Thickness);
				LineBatcher->DrawLine(Location + FVector(-Extents.X, -Extents.Y, Extents.Z), Location + FVector(-Extents.X, Extents.Y, Extents.Z), Color, 0, Thickness);
				LineBatcher->DrawLine(Location + FVector(-Extents.X, Extents.Y, Extents.Z), Location + FVector(Extents.X, Extents.Y, Extents.Z), Color, 0, Thickness);

				LineBatcher->DrawLine(Location + FVector(Extents.X, Extents.Y, -Extents.Z), Location + FVector(Extents.X, -Extents.Y, -Extents.Z), Color, 0, Thickness);
				LineBatcher->DrawLine(Location + FVector(Extents.X, -Extents.Y, -Extents.Z), Location + FVector(-Extents.X, -Extents.Y, -Extents.Z), Color, 0, Thickness);
				LineBatcher->DrawLine(Location + FVector(-Extents.X, -Extents.Y, -Extents.Z), Location + FVector(-Extents.X, Extents.Y, -Extents.Z), Color, 0, Thickness);
				LineBatcher->DrawLine(Location + FVector(-Extents.X, Extents.Y, -Extents.Z), Location + FVector(Extents.X, Extents.Y, -Extents.Z), Color, 0, Thickness);

				LineBatcher->DrawLine(Location + FVector(Extents.X, Extents.Y, Extents.Z), Location + FVector(Extents.X, Extents.Y, -Extents.Z), Color, 0, Thickness);
				LineBatcher->DrawLine(Location + FVector(Extents.X, -Extents.Y, Extents.Z), Location + FVector(Extents.X, -Extents.Y, -Extents.Z), Color, 0, Thickness);
				LineBatcher->DrawLine(Location + FVector(-Extents.X, -Extents.Y, Extents.Z), Location + FVector(-Extents.X, -Extents.Y, -Extents.Z), Color, 0, Thickness);
				LineBatcher->DrawLine(Location + FVector(-Extents.X, Extents.Y, Extents.Z), Location + FVector(-Extents.X, Extents.Y, -Extents.Z), Color, 0, Thickness);
			}
		}
	}

	void DrawSystemLocation(UCanvas* Canvas, bool bIsActive, const FVector& ScreenLocation, const FRotator& Rotation)
	{
		FSceneView* SceneView = Canvas->SceneView;
		FCanvas* DrawCanvas = Canvas->Canvas;
		if (SceneView && DrawCanvas)
		{
			const FMatrix& ViewMatrix = SceneView->ViewMatrices.GetViewMatrix();
			const float AxisLength = 50.0f;
			const float BoxSize = 10.0f;
			const FVector XAxis(ViewMatrix.TransformVector(Rotation.RotateVector(FVector(1.0f, 0.0f, 0.0f))));
			const FVector YAxis(ViewMatrix.TransformVector(Rotation.RotateVector(FVector(0.0f, 1.0f, 0.0f))));
			const FVector ZAxis(ViewMatrix.TransformVector(Rotation.RotateVector(FVector(0.0f, 0.0f, 1.0f))));

			FBatchedElements* BatchedLineElements = DrawCanvas->GetBatchedElements(FCanvas::ET_Line);

			if ( ensure(BatchedLineElements) )
			{
				FHitProxyId HitProxyId = DrawCanvas->GetHitProxyId();
				const FVector ScreenLocation2D(ScreenLocation.X, ScreenLocation.Y, 0.0f);
				const FVector XAxis2D(XAxis.X, -XAxis.Y, 0.0f);
				const FVector YAxis2D(YAxis.X, -YAxis.Y, 0.0f);
				const FVector ZAxis2D(ZAxis.X, -ZAxis.Y, 0.0f);
				BatchedLineElements->AddLine(ScreenLocation2D, ScreenLocation2D + (XAxis2D * AxisLength), bIsActive ? FLinearColor::Red : FLinearColor::Black, HitProxyId, 1.0f);
				BatchedLineElements->AddLine(ScreenLocation2D, ScreenLocation2D + (YAxis2D * AxisLength), bIsActive ? FLinearColor::Green : FLinearColor::Black, HitProxyId, 1.0f);
				BatchedLineElements->AddLine(ScreenLocation2D, ScreenLocation2D + (ZAxis2D * AxisLength), bIsActive ? FLinearColor::Blue : FLinearColor::Black, HitProxyId, 1.0f);

				const FVector BoxPoints[] =
				{
					ScreenLocation2D + ((-XAxis2D - YAxis2D - ZAxis2D) * BoxSize),
					ScreenLocation2D + (( XAxis2D - YAxis2D - ZAxis2D) * BoxSize),
					ScreenLocation2D + (( XAxis2D + YAxis2D - ZAxis2D) * BoxSize),
					ScreenLocation2D + ((-XAxis2D + YAxis2D - ZAxis2D) * BoxSize),
					ScreenLocation2D + ((-XAxis2D - YAxis2D + ZAxis2D) * BoxSize),
					ScreenLocation2D + (( XAxis2D - YAxis2D + ZAxis2D) * BoxSize),
					ScreenLocation2D + (( XAxis2D + YAxis2D + ZAxis2D) * BoxSize),
					ScreenLocation2D + ((-XAxis2D + YAxis2D + ZAxis2D) * BoxSize),
				};
				const FLinearColor BoxColor = bIsActive ? FLinearColor::White : FLinearColor::Black;
				BatchedLineElements->AddLine(BoxPoints[0], BoxPoints[1], BoxColor, HitProxyId, 1.0f);
				BatchedLineElements->AddLine(BoxPoints[1], BoxPoints[2], BoxColor, HitProxyId, 1.0f);
				BatchedLineElements->AddLine(BoxPoints[2], BoxPoints[3], BoxColor, HitProxyId, 1.0f);
				BatchedLineElements->AddLine(BoxPoints[3], BoxPoints[0], BoxColor, HitProxyId, 1.0f);

				BatchedLineElements->AddLine(BoxPoints[4], BoxPoints[5], BoxColor, HitProxyId, 1.0f);
				BatchedLineElements->AddLine(BoxPoints[5], BoxPoints[6], BoxColor, HitProxyId, 1.0f);
				BatchedLineElements->AddLine(BoxPoints[6], BoxPoints[7], BoxColor, HitProxyId, 1.0f);
				BatchedLineElements->AddLine(BoxPoints[7], BoxPoints[4], BoxColor, HitProxyId, 1.0f);

				BatchedLineElements->AddLine(BoxPoints[0], BoxPoints[4], BoxColor, HitProxyId, 1.0f);
				BatchedLineElements->AddLine(BoxPoints[1], BoxPoints[5], BoxColor, HitProxyId, 1.0f);
				BatchedLineElements->AddLine(BoxPoints[2], BoxPoints[6], BoxColor, HitProxyId, 1.0f);
				BatchedLineElements->AddLine(BoxPoints[3], BoxPoints[7], BoxColor, HitProxyId, 1.0f);
			}
		}
	}

	template<typename TOutput>
	void BuildGpuHudInformation(TOutput& Output, UNiagaraComponent* NiagaraComponent, FNiagaraSystemInstance* SystemInstance, ERHIFeatureLevel::Type FeatureLevel)
	{
		static UEnum* GpuComputeTickStageEnum = StaticEnum<ENiagaraGpuComputeTickStage::Type>();
		const FNiagaraSystemGpuComputeProxy* SystemInstanceComputeProxy = SystemInstance->GetSystemGpuComputeProxy();
		if (GpuComputeTickStageEnum == nullptr || SystemInstanceComputeProxy == nullptr)
		{
			return;
		}

		const ENiagaraGpuComputeTickStage::Type GpuTickStage = SystemInstanceComputeProxy->GetComputeTickStage();
		Output.Appendf(TEXT("GpuTickStage - %s\n"), *GpuComputeTickStageEnum->GetNameStringByValue(GpuTickStage));
		if (Settings.SystemDebugVerbosity == ENiagaraDebugHudVerbosity::Verbose)
		{
			TStringBuilder<128> GpuFeaturesBuilder;
			if (SystemInstance->RequiresDistanceFieldData())
			{
				GpuFeaturesBuilder.Append(TEXT(" DistanceFieldData"));
			}
			if (SystemInstance->RequiresDepthBuffer())
			{
				GpuFeaturesBuilder.Append(TEXT(" DepthBuffer"));
			}
			if (SystemInstance->RequiresEarlyViewData())
			{
				GpuFeaturesBuilder.Append(TEXT(" EarlyViewData"));
			}
			if (SystemInstance->RequiresViewUniformBuffer())
			{
				GpuFeaturesBuilder.Append(TEXT(" ViewUniformBuffer"));
			}
			if (SystemInstance->RequiresRayTracingScene())
			{
				GpuFeaturesBuilder.Append(TEXT(" RayTracingScene"));
			}
			if (GpuFeaturesBuilder.Len() > 0)
			{
				Output.Appendf(TEXT("GpuFeatures -%s\n"), *GpuFeaturesBuilder);
			}
		}

		// Attempt to give feedback to the user if an emitter will be latent or not on the GPU
		if (GpuTickStage == ENiagaraGpuComputeTickStage::PostOpaqueRender)
		{
			TStringBuilder<128> GpuLatentBuilder;

			for (const TSharedRef<FNiagaraEmitterInstance, ESPMode::ThreadSafe>& EmitterInstance : SystemInstance->GetEmitters())
			{
				FVersionedNiagaraEmitterData* EmitterData = EmitterInstance->GetCachedEmitterData();
				UNiagaraEmitter* NiagaraEmitter = EmitterInstance->GetCachedEmitter().Emitter;
				if (EmitterData == nullptr || NiagaraEmitter == nullptr)
				{
					continue;
				}

				bool bLowLatencyFailed = false;
				EmitterData->ForEachEnabledRenderer(
					[&](UNiagaraRendererProperties* RenderProperties)
					{
						ENiagaraRendererGpuTranslucentLatency RequestedLatency = ENiagaraRendererGpuTranslucentLatency::ProjectDefault;
						if (UNiagaraMeshRendererProperties* MeshRenderProperties = Cast<UNiagaraMeshRendererProperties>(RenderProperties))
						{
							RequestedLatency = MeshRenderProperties->GpuTranslucentLatency;
						}
						else if (UNiagaraSpriteRendererProperties* SpriteRendererProperties = Cast<UNiagaraSpriteRendererProperties>(RenderProperties))
						{
							RequestedLatency = SpriteRendererProperties->GpuTranslucentLatency;
						}
						else
						{
							// Renderer does not support low latency
							return;
						}

						const bool bWantsThisFrameData = UNiagaraRendererProperties::ShouldGpuTranslucentThisFrame(RequestedLatency);

						bool bSupportsThisFrameData =
							!NiagaraComponent->bCastVolumetricTranslucentShadow &&
							UNiagaraRendererProperties::IsGpuTranslucentThisFrame(FeatureLevel, RequestedLatency);

						if (bSupportsThisFrameData)
						{
							TArray<UMaterialInterface*> UsedMaterials;
							RenderProperties->GetUsedMaterials(&EmitterInstance.Get(), UsedMaterials);
							for (UMaterialInterface* Material : UsedMaterials)
							{
								if (Material && !IsTranslucentBlendMode(*Material))
								{
									bSupportsThisFrameData = false;
									break;
								}
							}
						}
						bLowLatencyFailed |= bWantsThisFrameData != bSupportsThisFrameData;
					}
				);

				if (bLowLatencyFailed)
				{
					GpuLatentBuilder.AppendChar(' ');
					GpuLatentBuilder.Append(NiagaraEmitter->GetUniqueEmitterName());
				}
			}

			if ( GpuLatentBuilder.Len() > 0 )
			{
				Output.Appendf(TEXT("GpuHasLatentEmitters -%s\n"), *GpuLatentBuilder);
			}
		}
	}
}

FNiagaraDebugHud::FNiagaraDebugHud(UWorld* World)
{
	using namespace NiagaraDebugLocal;

	WeakWorld = World;

	if ( !GDebugDrawHandle.IsValid() )
	{
		GDebugDrawHandle = UDebugDrawService::Register(TEXT("Particles"), FDebugDrawDelegate::CreateStatic(&FNiagaraDebugHud::DebugDrawCallback));
	}
	++GDebugDrawHandleUsers;
#if WITH_NIAGARA_GPU_PROFILER
	GpuProfilerListener.SetHandler(
		[&](const FNiagaraGpuFrameResultsPtr& InGpuResults)
		{
			FNiagaraGpuComputeDispatchInterface* DispatchInterface = FNiagaraGpuComputeDispatchInterface::Get(WeakWorld.Get());
			if ( InGpuResults->OwnerContext == uintptr_t(DispatchInterface) )
			{
				GpuResults = InGpuResults;
				GpuResultsGameFrameCounter = GFrameCounter;

				GpuTotalDispatches.Accumulate(GpuResultsGameFrameCounter, GpuResults->TotalDispatches);
				GpuTotalMicroseconds.Accumulate(GpuResultsGameFrameCounter, GpuResults->TotalDurationMicroseconds);

				for ( const auto& DispatchResult : GpuResults->DispatchResults )
				{
					if ( DispatchResult.OwnerEmitter.Emitter.IsExplicitlyNull() )
					{
						FGpuUsagePerEvent& EventUsage = GpuUsagePerEvent.FindOrAdd(DispatchResult.StageName);
						EventUsage.InstanceCount.Accumulate(GpuResultsGameFrameCounter, 1);
						EventUsage.Microseconds.Accumulate(GpuResultsGameFrameCounter, DispatchResult.DurationMicroseconds);
					}
					else
					{
						UNiagaraEmitter* OwnerEmitter = DispatchResult.OwnerEmitter.Emitter.Get();
						UNiagaraSystem* OwnerSystem = OwnerEmitter ? OwnerEmitter->GetTypedOuter<UNiagaraSystem>() : nullptr;
						if (OwnerSystem == nullptr)
						{
							continue;
						}

						FGpuUsagePerSystem& SystemUsage = GpuUsagePerSystem.FindOrAdd(OwnerSystem);
						SystemUsage.Microseconds.Accumulate(GpuResultsGameFrameCounter, DispatchResult.DurationMicroseconds);

						FGpuUsagePerEmitter& EmitterUsage = SystemUsage.Emitters.FindOrAdd(OwnerEmitter);
						EmitterUsage.Microseconds.Accumulate(GpuResultsGameFrameCounter, DispatchResult.DurationMicroseconds);
						EmitterUsage.InstanceCount.Accumulate(GpuResultsGameFrameCounter, 1);

						FGpuUsagePerStage& StageUsage = EmitterUsage.Stages.FindOrAdd(DispatchResult.StageName);
						StageUsage.Microseconds.Accumulate(GpuResultsGameFrameCounter, DispatchResult.DurationMicroseconds);
						StageUsage.InstanceCount.Accumulate(GpuResultsGameFrameCounter, 1);

						if ( DispatchResult.bUniqueInstance )
						{
							SystemUsage.InstanceCount.Accumulate(GpuResultsGameFrameCounter, 1);
						}
					}
				}

				// Prune data that hasn't been seen in a while
				constexpr uint64 FramesBeforePrune = SmoothedNumFrames;
				for ( auto SystemIt=GpuUsagePerSystem.CreateIterator(); SystemIt; ++SystemIt)
				{
					if ( SystemIt.Value().Microseconds.ShouldPrune(GpuResultsGameFrameCounter) )
					{
						SystemIt.RemoveCurrent();
						continue;
					}

					for (auto EmitterIt=SystemIt.Value().Emitters.CreateIterator(); EmitterIt; ++EmitterIt)
					{
						if (EmitterIt.Value().Microseconds.ShouldPrune(GpuResultsGameFrameCounter) )
						{
							EmitterIt.RemoveCurrent();
							continue;
						}

						for (auto StageIt=EmitterIt.Value().Stages.CreateIterator(); StageIt; ++StageIt)
						{
							if (StageIt.Value().Microseconds.ShouldPrune(GpuResultsGameFrameCounter))
							{
								StageIt.RemoveCurrent();
							}
						}
					}
				}

				for ( auto EventIt=GpuUsagePerEvent.CreateIterator(); EventIt; ++EventIt)
				{
					if (EventIt.Value().Microseconds.ShouldPrune(GpuResultsGameFrameCounter))
					{
						EventIt.RemoveCurrent();
					}
				}
			}
		}
	);
#endif
}

FNiagaraDebugHud::~FNiagaraDebugHud()
{
	using namespace NiagaraDebugLocal;

	--GDebugDrawHandleUsers;
	if (GDebugDrawHandleUsers == 0)
	{
		UDebugDrawService::Unregister(GDebugDrawHandle);
		GDebugDrawHandle.Reset();
	}
}

void FNiagaraDebugHud::UpdateSettings(const FNiagaraDebugHUDSettingsData& NewSettings)
{
	using namespace NiagaraDebugLocal;

	FNiagaraDebugHUDSettingsData::StaticStruct()->CopyScriptStruct(&Settings, &NewSettings);
	GCachedSystemVariables.Empty();
}

void FNiagaraDebugHud::AddMessage(FName Key, const FNiagaraDebugMessage& Message)
{
	Messages.FindOrAdd(Key) = Message;
}

void FNiagaraDebugHud::RemoveMessage(FName Key)
{
	Messages.Remove(Key);
}

void FNiagaraDebugHud::GatherSystemInfo()
{
	using namespace NiagaraDebugLocal;

	GlobalTotalRegistered = 0;
	GlobalTotalActive = 0;
	GlobalTotalScalability = 0;
	GlobalTotalEmitters = 0;
	GlobalTotalParticles = 0;
	GlobalTotalBytes = 0;

	GlobalTotalCulled = 0;
	GlobalTotalCulledByDistance = 0;
	GlobalTotalCulledByVisibility = 0;
	GlobalTotalCulledByInstanceCount = 0;
	GlobalTotalCulledByBudget = 0;
	
	GlobalTotalPlayerSystems = 0;

	//PerSystemDebugInfo.Reset();
	InWorldComponents.Reset();

	UWorld* World = WeakWorld.Get();
	if (World == nullptr)
	{
		return;
	}

#if WITH_NIAGARA_GPU_PROFILER
	// Update Gpu capture state
	GpuProfilerListener.SetEnabled(Settings.bOverviewEnabled && (Settings.OverviewMode == ENiagaraDebugHUDOverviewMode::GpuComputePerformance));
#endif

	// When not enabled do nothing
	if (!Settings.IsEnabled())
	{
		return;
	}

	// If the overview is not enabled and we don't have any filters we can skip everything below as nothing will be displayed
	if (!Settings.bOverviewEnabled)
	{
		if ( !Settings.bActorFilterEnabled && !Settings.bComponentFilterEnabled && !Settings.bSystemFilterEnabled )
		{
			return;
		}
	}

#if WITH_PARTICLE_PERF_STATS
	bool bUpdateStats = false;
<<<<<<< HEAD
	if (Settings.bOverviewEnabled && (Settings.OverviewMode == ENiagaraDebugHUDOverviewMode::Performance))
=======
	if (Settings.bOverviewEnabled && (Settings.OverviewMode == ENiagaraDebugHUDOverviewMode::Performance || Settings.OverviewMode == ENiagaraDebugHUDOverviewMode::PerformanceGraph))
>>>>>>> 4af6daef
	{
		if (StatsListener.IsValid() == false)
		{
			StatsListener = MakeShared<FNiagaraDebugHUDStatsListener, ESPMode::ThreadSafe>(*this);
			FParticlePerfStatsManager::AddListener(StatsListener);
		}
	}
	else
	{
		if (StatsListener)
		{
			FParticlePerfStatsManager::RemoveListener(StatsListener);
			StatsListener.Reset();
		}
	}
#endif

	//Clear transient data we're about to gather.
	//Keeping some persistent data.
	for (auto& Pair : PerSystemDebugInfo)
	{
		FSystemDebugInfo& SysInfo = Pair.Value;
		SysInfo.Reset();
		++SysInfo.FramesSinceVisible;

		#if WITH_PARTICLE_PERF_STATS
		if (SysInfo.PerfStats.IsUnique())
<<<<<<< HEAD
		{
			SysInfo.PerfStats = nullptr;
		}
		#endif
	}

	// Iterate all components looking for active ones in the world we are in
	for (TObjectIterator<UNiagaraComponent> It; It; ++It)
	{
		UNiagaraComponent* NiagaraComponent = *It;
		if (!IsValidChecked(NiagaraComponent) || NiagaraComponent->IsUnreachable() || NiagaraComponent->HasAnyFlags(EObjectFlags::RF_ClassDefaultObject))
		{
			continue;
		}
		if (NiagaraComponent->GetWorld() != World)
		{
			continue;
		}
		if (NiagaraComponent->GetAsset() == nullptr)
=======
>>>>>>> 4af6daef
		{
			SysInfo.PerfStats = nullptr;
		}
		#endif
	}

	// Iterate all components looking for active ones in the world we are in
	for (TObjectIterator<UFXSystemComponent> It; It; ++It)
	{
		UFXSystemComponent* FXComponent = *It;
		UNiagaraComponent* NiagaraComponent = Cast<UNiagaraComponent>(FXComponent);
		UParticleSystemComponent* CascadeComponent = Cast<UParticleSystemComponent>(FXComponent);

<<<<<<< HEAD
		FNiagaraSystemInstanceControllerPtr SystemInstanceController = NiagaraComponent->GetSystemInstanceController();
		FNiagaraSystemInstance* SystemInstance = SystemInstanceController.IsValid() ? SystemInstanceController->GetSystemInstance_Unsafe() : nullptr;

		check(NiagaraComponent->GetAsset() != nullptr);

		const bool bIsActive = NiagaraComponent->IsActive();
		const bool bHasScalability = NiagaraComponent->IsRegisteredWithScalabilityManager();
=======
		FNiagaraSystemInstanceControllerPtr SystemInstanceController = NiagaraComponent ? NiagaraComponent->GetSystemInstanceController() : nullptr;
		FNiagaraSystemInstance* SystemInstance = SystemInstanceController.IsValid() ? SystemInstanceController->GetSystemInstance_Unsafe() : nullptr;
		

		if (!IsValidChecked(FXComponent) || (!IsValid(NiagaraComponent) && !IsValid(CascadeComponent)) || FXComponent->IsUnreachable() || FXComponent->HasAnyFlags(EObjectFlags::RF_ClassDefaultObject))
		{
			continue;
		}
		if (FXComponent->GetWorld() != World)
		{
			continue;
		}
		if (FXComponent->GetFXSystemAsset() == nullptr)
		{
			continue;
		}
>>>>>>> 4af6daef

		const bool bIsActive = FXComponent->IsActive();
		const bool bHasScalability = NiagaraComponent ? NiagaraComponent->IsRegisteredWithScalabilityManager() : CascadeComponent->bIsManagingSignificance;

		FSystemDebugInfo& SystemDebugInfo = PerSystemDebugInfo.FindOrAdd(FXComponent->GetFXSystemAsset()->GetFName());
		if (SystemDebugInfo.SystemName.IsEmpty())
		{
<<<<<<< HEAD
			SystemDebugInfo.SystemName = GetNameSafe(NiagaraComponent->GetAsset());
		}
=======
			SystemDebugInfo.SystemName = GetNameSafe(FXComponent->GetFXSystemAsset());
		}
	#if WITH_EDITORONLY_DATA
		SystemDebugInfo.bCompileForEdit = NiagaraComponent ? NiagaraComponent->GetAsset()->bCompileForEdit : false;
	#endif
>>>>>>> 4af6daef
		SystemDebugInfo.bShowInWorld = Settings.bSystemFilterEnabled && SystemDebugInfo.SystemName.MatchesWildcard(Settings.SystemFilter);
		SystemDebugInfo.bPassesSystemFilter = !Settings.bSystemFilterEnabled || SystemDebugInfo.SystemName.MatchesWildcard(Settings.SystemFilter);

		if (SystemDebugInfo.bShowInWorld && (bIsActive || !Settings.bSystemShowActiveOnlyInWorld))
		{
			bool bIsMatch = true;

			// Filter by actor
			if ( Settings.bActorFilterEnabled )
			{
<<<<<<< HEAD
				AActor* Actor = NiagaraComponent->GetOwner();
=======
				AActor* Actor = FXComponent->GetOwner();
>>>>>>> 4af6daef
				bIsMatch &= (Actor != nullptr) && Actor->GetActorNameOrLabel().MatchesWildcard(Settings.ActorFilter);
			}

			// Filter by component
			if ( bIsMatch && Settings.bComponentFilterEnabled )
			{
				bIsMatch &= FXComponent->GetName().MatchesWildcard(Settings.ComponentFilter);
			}

			if (bIsMatch && NiagaraComponent)//TODO: Handle Cascade?
			{
				InWorldComponents.Add(NiagaraComponent);
			}
		}

<<<<<<< HEAD
		if (NiagaraComponent->IsRegistered())
=======
		if (FXComponent->IsRegistered())
>>>>>>> 4af6daef
		{
			++GlobalTotalRegistered;
			++SystemDebugInfo.TotalRegistered;
		}

		if ( bHasScalability )
		{
			++GlobalTotalScalability;
			++SystemDebugInfo.TotalScalability;
		}

<<<<<<< HEAD
		if (NiagaraComponent->IsLocalPlayerEffect() && bIsActive)
		{
			++GlobalTotalPlayerSystems;
			++SystemDebugInfo.TotalPlayerSystems;
		}

		if (NiagaraComponent->IsRegisteredWithScalabilityManager())
		{
#if WITH_NIAGARA_DEBUGGER
			if (NiagaraComponent->DebugCachedScalabilityState.bCulled)
			{
				++GlobalTotalCulled;
				++SystemDebugInfo.TotalCulled;
				
				if (NiagaraComponent->DebugCachedScalabilityState.bCulledByDistance)
				{
					++GlobalTotalCulledByDistance;
					++SystemDebugInfo.TotalCulledByDistance;
				}
				if (NiagaraComponent->DebugCachedScalabilityState.bCulledByVisibility)
				{
					++GlobalTotalCulledByVisibility;
					++SystemDebugInfo.TotalCulledByVisibility;
				}
				if (NiagaraComponent->DebugCachedScalabilityState.bCulledByInstanceCount)
				{
					++GlobalTotalCulledByInstanceCount;
					++SystemDebugInfo.TotalCulledByInstanceCount;
				}
				if (NiagaraComponent->DebugCachedScalabilityState.bCulledByGlobalBudget)
				{
					++GlobalTotalCulledByBudget;
					++SystemDebugInfo.TotalCulledByBudget;
				}
			}
#endif//WITH_NIAGARA_DEBUGGER
		}

		// Track rough memory usage
		if(SystemInstance)
=======
		if (NiagaraComponent && NiagaraComponent->IsLocalPlayerEffect() && bIsActive)
>>>>>>> 4af6daef
		{
			++GlobalTotalPlayerSystems;
			++SystemDebugInfo.TotalPlayerSystems;
		}

		if (NiagaraComponent && NiagaraComponent->IsRegisteredWithScalabilityManager())
		{
#if WITH_NIAGARA_DEBUGGER
			if (NiagaraComponent->DebugCachedScalabilityState.bCulled)
			{
<<<<<<< HEAD
				UNiagaraEmitter* NiagaraEmitter = EmitterInstance->GetCachedEmitter().Emitter;
				if (NiagaraEmitter == nullptr)
=======
				++GlobalTotalCulled;
				++SystemDebugInfo.TotalCulled;
				
				if (NiagaraComponent->DebugCachedScalabilityState.bCulledByDistance)
>>>>>>> 4af6daef
				{
					++GlobalTotalCulledByDistance;
					++SystemDebugInfo.TotalCulledByDistance;
				}
				if (NiagaraComponent->DebugCachedScalabilityState.bCulledByVisibility)
				{
					++GlobalTotalCulledByVisibility;
					++SystemDebugInfo.TotalCulledByVisibility;
				}
				if (NiagaraComponent->DebugCachedScalabilityState.bCulledByInstanceCount)
				{
					++GlobalTotalCulledByInstanceCount;
					++SystemDebugInfo.TotalCulledByInstanceCount;
				}
				if (NiagaraComponent->DebugCachedScalabilityState.bCulledByGlobalBudget)
				{
					++GlobalTotalCulledByBudget;
					++SystemDebugInfo.TotalCulledByBudget;
				}
			}
#endif//WITH_NIAGARA_DEBUGGER
		}

		// Track rough memory usage
		const int64 BytesUsed = SystemInstanceController.IsValid() ? SystemInstanceController->GetTotalBytesUsed() : 0;
		SystemDebugInfo.TotalBytes += BytesUsed;
		GlobalTotalBytes += BytesUsed;

		if (bIsActive)
		{
			check(SystemInstance);
			// Accumulate totals
			int32 ActiveEmitters = 0;
			int32 TotalEmitters = 0;
			int32 ActiveParticles = 0;
			if( NiagaraComponent)
			{
<<<<<<< HEAD
				UNiagaraEmitter* NiagaraEmitter = EmitterInstance->GetCachedEmitter().Emitter;
				if (NiagaraEmitter == nullptr)
=======
				check(SystemInstance);
				for (const TSharedRef<FNiagaraEmitterInstance, ESPMode::ThreadSafe>& EmitterInstance : SystemInstance->GetEmitters())
>>>>>>> 4af6daef
				{
					UNiagaraEmitter* NiagaraEmitter = EmitterInstance->GetCachedEmitter().Emitter;
					if (NiagaraEmitter == nullptr)
					{
						continue;
					}

					++TotalEmitters;
					if (EmitterInstance->GetExecutionState() == ENiagaraExecutionState::Active)
					{
						++ActiveEmitters;
					}
					ActiveParticles += EmitterInstance->GetNumParticles();
				}
			}
			else 
			{
				check(CascadeComponent);				
				for(FParticleEmitterInstance* Emitter : CascadeComponent->EmitterInstances)
				{					
					if(Emitter)
					{
						++TotalEmitters;
						ActiveParticles += Emitter->ActiveParticles;
						if(Emitter->HasCompleted() == false)
						{
							++ActiveEmitters;
						}
					}
				}
			}

			++SystemDebugInfo.TotalActive;
			SystemDebugInfo.TotalEmitters += ActiveEmitters;
			SystemDebugInfo.TotalParticles += ActiveParticles;

			++GlobalTotalActive;
			GlobalTotalEmitters += ActiveEmitters;
			GlobalTotalParticles += ActiveParticles;

#if WITH_PER_SYSTEM_PARTICLE_PERF_STATS
			if(StatsListener)
			{
<<<<<<< HEAD
				SystemDebugInfo.PerfStats = StatsListener->GetSystemStats(NiagaraComponent->GetAsset());
=======
				SystemDebugInfo.PerfStats = StatsListener->GetSystemStats(FXComponent->GetFXSystemAsset());
>>>>>>> 4af6daef
			}
#endif
		}

		//Generate a unique-ish random color for use in graphs and the world to help visually ID this system.
<<<<<<< HEAD
		FRandomStream Rands(GetTypeHash(NiagaraComponent->GetAsset()->GetName()) + Settings.SystemColorSeed);
=======
		FRandomStream Rands(GetTypeHash(FXComponent->GetFXSystemAsset()->GetName()) + Settings.SystemColorSeed);
>>>>>>> 4af6daef
		uint8 RandomHue = (uint8)Rands.RandRange(int32(Settings.SystemColorHSVMin.X), int32(Settings.SystemColorHSVMax.X));
		uint8 RandomSat = (uint8)Rands.RandRange(int32(Settings.SystemColorHSVMin.Y), int32(Settings.SystemColorHSVMax.Y));
		uint8 RandomValue = (uint8)Rands.RandRange(int32(Settings.SystemColorHSVMin.Z), int32(Settings.SystemColorHSVMax.Z));
		SystemDebugInfo.UniqueColor = FLinearColor::MakeFromHSV8(RandomHue, RandomSat, RandomValue);


		bool bWillBeVisible = false;
		
<<<<<<< HEAD
		if(Settings.OverviewMode == ENiagaraDebugHUDOverviewMode::Performance)
=======
		if (Settings.OverviewMode == ENiagaraDebugHUDOverviewMode::Performance || Settings.OverviewMode == ENiagaraDebugHUDOverviewMode::PerformanceGraph)
>>>>>>> 4af6daef
		{
			bWillBeVisible = SystemDebugInfo.TotalActive > 0;
		}
		else
		{
			bWillBeVisible = (SystemDebugInfo.TotalActive > 0 || SystemDebugInfo.TotalScalability > 0);
			if ( Settings.OverviewMode == ENiagaraDebugHUDOverviewMode::Overview )
			{
				bWillBeVisible |= Settings.bShowRegisteredComponents && SystemDebugInfo.TotalRegistered > 0;
			}
		}
		if (bWillBeVisible)
		{
			SystemDebugInfo.FramesSinceVisible = 0;
		}
		else
		{
			SystemDebugInfo.FramesSinceVisible++;
		}
	}
}

const FNiagaraDataSet* FNiagaraDebugHud::GetParticleDataSet(FNiagaraSystemInstance* SystemInstance, FNiagaraEmitterInstance* EmitterInstance, int32 iEmitter)
{
	using namespace NiagaraDebugLocal;

	// For GPU context we need to readback and cache the data
	if (EmitterInstance->GetGPUContext())
	{
		if (!Settings.bEnableGpuParticleReadback)
		{
			return nullptr;
		}

		FNiagaraComputeExecutionContext* GPUExecContext = EmitterInstance->GetGPUContext();
		FGpuEmitterCache* GpuCachedData = GpuEmitterData.Find(SystemInstance->GetId());
		if ( GpuCachedData == nullptr )
		{
			const int32 NumEmitters = SystemInstance->GetEmitters().Num();
			GpuCachedData = &GpuEmitterData.Emplace(SystemInstance->GetId());
			GpuCachedData->CurrentEmitterData.AddDefaulted(NumEmitters);
			GpuCachedData->PendingEmitterData.AddDefaulted(NumEmitters);
		}
		GpuCachedData->LastAccessedCycles = FPlatformTime::Cycles64();

		// Pending readback complete?
		if (GpuCachedData->PendingEmitterData[iEmitter] && GpuCachedData->PendingEmitterData[iEmitter]->IsReady())
		{
			GpuCachedData->CurrentEmitterData[iEmitter] = GpuCachedData->PendingEmitterData[iEmitter];
			GpuCachedData->PendingEmitterData[iEmitter] = nullptr;
		}

		// Enqueue a readback?
		if ( GpuCachedData->PendingEmitterData[iEmitter] == nullptr )
		{
			GpuCachedData->PendingEmitterData[iEmitter] = MakeShared<FNiagaraDataSetReadback, ESPMode::ThreadSafe>();
			GpuCachedData->PendingEmitterData[iEmitter]->EnqueueReadback(EmitterInstance);
		}

		// Pull current data if we have one
		if ( GpuCachedData->CurrentEmitterData[iEmitter] )
		{
			return &GpuCachedData->CurrentEmitterData[iEmitter]->GetDataSet();
		}
		return nullptr;
	}

	return &EmitterInstance->GetData();
}

FNiagaraDebugHud::FValidationErrorInfo& FNiagaraDebugHud::GetValidationErrorInfo(UNiagaraComponent* NiagaraComponent)
{
	FValidationErrorInfo* InfoOut = ValidationErrors.Find(NiagaraComponent);
	if (!InfoOut)
	{
		InfoOut = &ValidationErrors.Add(NiagaraComponent);
		InfoOut->DisplayName = GetNameSafe(NiagaraComponent->GetOwner()) / *NiagaraComponent->GetName() / *GetNameSafe(NiagaraComponent->GetAsset());
	}
	InfoOut->LastWarningTime = FPlatformTime::Seconds();
	return *InfoOut;
}

void FNiagaraDebugHud::DebugDrawCallback(UCanvas* Canvas, APlayerController* PC)
{
	using namespace NiagaraDebugLocal;

	if (!Settings.IsEnabled())
	{
		return;
	}

	if (!Canvas || !Canvas->Canvas || !Canvas->SceneView || !Canvas->SceneView->Family || !Canvas->SceneView->Family->Scene)
	{
		return;
	}

	if ( UWorld* World = Canvas->SceneView->Family->Scene->GetWorld())
	{
		if ( FNiagaraWorldManager* WorldManager = FNiagaraWorldManager::Get(World) )
		{
			if (FNiagaraDebugHud* DebugHud = WorldManager->GetNiagaraDebugHud())
			{
				DebugHud->Draw(WorldManager, Canvas, PC);
			}
		}
	}
}

void FNiagaraDebugHud::Draw(FNiagaraWorldManager* WorldManager, UCanvas* Canvas, APlayerController* PC)
{
	using namespace NiagaraDebugLocal;

	const double CurrTime = WorldManager->GetWorld()->GetRealTimeSeconds();
	DeltaSeconds = float(CurrTime - LastDrawTime);

	// We may want to use the HUD to pause / step but not actually display anything on screen
	if (Settings.bHudRenderingEnabled)
	{
		// Draw in world components
		DrawComponents(WorldManager, Canvas);
<<<<<<< HEAD

		DrawDebugGeomerty(WorldManager, Canvas);

=======

		DrawDebugGeomerty(WorldManager, Canvas);

>>>>>>> 4af6daef
		// Draw overview
		DrawOverview(WorldManager, Canvas->Canvas);
	}

	// Scrub any gpu cached emitters we haven't used in a while
	{
		static double ScrubDurationSeconds = 1.0;
		const uint64 ScrubDurationCycles = uint64(ScrubDurationSeconds / FPlatformTime::GetSecondsPerCycle64());
		const uint64 ScrubCycles = FPlatformTime::Cycles64() - ScrubDurationCycles;

		for ( auto it=GpuEmitterData.CreateIterator(); it; ++it )
		{
			const FGpuEmitterCache& CachedData = it.Value();
			if ( CachedData.LastAccessedCycles < ScrubCycles )
			{
				it.RemoveCurrent();
			}
		}
	}

#if WITH_NIAGARA_GPU_PROFILER
	// Kill GPU results that are no longer relevant
	if ( GpuResults.IsValid() && (GFrameCounter - GpuResultsGameFrameCounter) > SmoothedNumFrames)
	{
		GpuResults = nullptr;
	}
#endif

	LastDrawTime = CurrTime;
}

void FNiagaraDebugHud::AddLine2D(FVector2f Start, FVector2f End, FLinearColor Color, float Thickness, float Lifetime)
{
	if (NiagaraDebugLocal::Settings.IsEnabled())
	{
		FDebugLine2D NewLine;
		NewLine.Start = Start;
		NewLine.End = End;
		NewLine.Color = Color;
		NewLine.Thickness = Thickness;
		NewLine.Lifetime = Lifetime;
		Lines2D.Add(NewLine);
	}
}

void FNiagaraDebugHud::AddCircle2D(FVector2f Pos, float Rad, int32 Segments, FLinearColor Color, float Thickness, float Lifetime)
{
	if (NiagaraDebugLocal::Settings.IsEnabled())
	{
		FDebugCircle2D NewCircle;
		NewCircle.Pos = Pos;
		NewCircle.Rad = Rad;
		NewCircle.Segments = Segments;
		NewCircle.Color = Color;
		NewCircle.Thickness = Thickness;
		NewCircle.Lifetime = Lifetime;
		Circles2D.Add(NewCircle);
	}
}

void FNiagaraDebugHud::AddBox2D(FVector2f Pos, FVector2f Extents, FLinearColor Color, float Thickness, float Lifetime)
{
	if (NiagaraDebugLocal::Settings.IsEnabled())
	{
		FDebugBox2D NewBox;
		NewBox.Pos = Pos;
		NewBox.Extents = Extents;
		NewBox.Color = Color;
		NewBox.Thickness = Thickness;
		NewBox.Lifetime = Lifetime;
		Boxes2D.Add(NewBox);
	}
}

void FNiagaraDebugHud::DrawDebugGeomerty(class FNiagaraWorldManager* WorldManager, class UCanvas* Canvas)
{
	UWorld* World = WorldManager->GetWorld();

	if (World == nullptr || Canvas == nullptr)
	{
		return;
	}

	FCanvas* DrawCanvas = Canvas->Canvas;

	FVector2f Size(Canvas->ClipX, Canvas->ClipY);
	
	for (auto it = Lines2D.CreateIterator(); it; ++it)
	{
		FDebugLine2D& Line = *it;
		DrawDebugCanvas2DLine(Canvas, FVector2D(Line.Start * Size), FVector2D(Line.End * Size), Line.Color, Line.Thickness);

		Line.Lifetime -= DeltaSeconds;
		if (Line.Lifetime <= 0.0f)
		{
			it.RemoveCurrent();
		}
	}
	for (auto it = Circles2D.CreateIterator(); it; ++it)
	{
		FDebugCircle2D& Circle = *it;
		DrawDebugCanvas2DCircle(Canvas, FVector2D(Circle.Pos * Size), Circle.Rad * Size.X, Circle.Segments, Circle.Color, Circle.Thickness);

		Circle.Lifetime -= DeltaSeconds;
		if (Circle.Lifetime <= 0.0f)
		{
			it.RemoveCurrent();
		}
	}
	for (auto it = Boxes2D.CreateIterator(); it; ++it)
	{
		FDebugBox2D& Box = *it;

		FBox2D Box2D;
		Box2D.Min = FVector2D((Box.Pos - Box.Extents) * Size);
		Box2D.Max = FVector2D((Box.Pos + Box.Extents) * Size);
		DrawDebugCanvas2DBox(Canvas, Box2D, Box.Color, Box.Thickness);

		Box.Lifetime -= DeltaSeconds;
		if (Box.Lifetime <= 0.0f)
		{
			it.RemoveCurrent();
		}
	}
}

template<typename T>
struct FGraph
{
	FCanvas* Canvas;
	UFont* Font;

	FVector2f Location;
	FVector2f Size;

	FVector2f MaxValues;

	FString XLabel;
	FString YLabel;

	float EstYAxisLabelWidth = 35.0f;

	FGraph(FCanvas* InCanvas, UFont* InFont, FVector2f InLocation, FVector2f InSize, FVector2f InMaxValues, FString InXLabel, FString InYLabel)
		: Canvas(InCanvas)
		, Font(InFont)
		, Location(InLocation)
		, Size(InSize)
		, MaxValues(InMaxValues)
		, XLabel(InXLabel)
		, YLabel(InYLabel)
	{
	}

	void DrawLine(FString Name, FLinearColor Color, const TArray<T>& Samples)
	{
		if(Samples.IsEmpty())
		{
			return;
		}

		FBatchedElements* BatchedElements = Canvas->GetBatchedElements(FCanvas::ET_Line);
		BatchedElements->AddReserveLines(Samples.Num() - 1);
		FHitProxyId HitProxyId = Canvas->GetHitProxyId();

		float Top = Location.Y;
		float Bottom = Top + Size.Y;
		float Left = Location.X + EstYAxisLabelWidth;
		float Right = Left + Size.X + EstYAxisLabelWidth;

		float PerSampleWidth = Size.X / Samples.Num();
		for (int32 i = 0; i < Samples.Num() - 1; ++i)
		{
			double Sample = Samples[i];
			double NextSample = Samples[i + 1];

			float StartX = Left + i * PerSampleWidth;
			float EndX = Left + (i + 1) * PerSampleWidth;
			float StartY = FMath::Lerp(Bottom, Top, Sample / MaxValues.Y);
			float EndY = FMath::Lerp(Bottom, Top, NextSample / MaxValues.Y);
			BatchedElements->AddLine(FVector(StartX, StartY, 0.0f), FVector(EndX, EndY, 0.0f), Color, HitProxyId, 1.0f);
		}
	}

	void Draw(FLinearColor AxesColor, FLinearColor BackgroundColor)
	{
		const float fAdvanceHeight = Font->GetMaxCharHeight() + 1.0f;

		float Top = Location.Y;
		float Bottom = Top + Size.Y;
		float Left = Location.X + EstYAxisLabelWidth;
		float Right = Left + Size.X;

		//Draw BG
		Canvas->DrawTile(Left - EstYAxisLabelWidth, Top - fAdvanceHeight, Size.X + EstYAxisLabelWidth+ EstYAxisLabelWidth, Size.Y + fAdvanceHeight + fAdvanceHeight, 0.0f, 0.0f, 0.0f, 0.0f, BackgroundColor);

		int32 NumGridLines = 5;
		FBatchedElements* BatchedElements = Canvas->GetBatchedElements(FCanvas::ET_Line);
		BatchedElements->AddReserveLines(2 + NumGridLines);
		FHitProxyId HitProxyId = Canvas->GetHitProxyId();

		FLinearColor GraphAxesColor = AxesColor;

		//Draw Axes
		BatchedElements->AddLine(FVector(Left, Top, 0.0f), FVector(Left, Bottom, 0.0f), GraphAxesColor, HitProxyId, 3.0f);
		BatchedElements->AddLine(FVector(Left, Bottom, 0.0f), FVector(Right, Bottom, 0.0f), GraphAxesColor, HitProxyId, 3.0f);

		//Draw Gridlines
		for (int32 i = 1; i <= NumGridLines; ++i)
		{
			float LineTime = (MaxValues.Y / NumGridLines) * i;
			FString LineTimeString = LexToSanitizedString(LineTime);
			FVector2f LabelSize = FVector2f(float(Font->GetStringSize(*LineTimeString)), Font->GetMaxCharHeight());
			float LineX = Left;
			float LineY = FMath::Lerp(Bottom, Top, (float)i / NumGridLines);
			BatchedElements->AddLine(FVector(Left, LineY, 0.0f), FVector(LineX + Size.X, LineY, 0.0f), GraphAxesColor * 0.5f, HitProxyId, 1.0f);

			float LabelX = LineX - LabelSize.X - 2.0f;
			float LabelY = LineY - (LabelSize.Y * 0.5f);
			Canvas->DrawShadowedString(LabelX, LabelY, *LineTimeString, Font, GraphAxesColor);
		}
	}
};

void FNiagaraDebugHud::DrawOverview(class FNiagaraWorldManager* WorldManager, FCanvas* DrawCanvas)
{
	using namespace NiagaraDebugLocal;

	UFont* Font = GetFont(Settings.OverviewFont);
	const float fAdvanceHeight = Font->GetMaxCharHeight() + 1.0f;

	const FLinearColor HeadingColor = Settings.OverviewHeadingColor;
	const FLinearColor DetailColor = Settings.OverviewDetailColor;
	const FLinearColor DetailHighlightColor = Settings.OverviewDetailHighlightColor;
	const FLinearColor BackgroundColor = Settings.DefaultBackgroundColor;

	FVector2f TextLocation = FVector2f(Settings.OverviewLocation);
<<<<<<< HEAD

	struct FOverviewColumn
	{
		float ColumnSeparator = 10.0f;
		float GlobalDataSeparator = 5.0f;

		FString GlobalHeader;
		FString GlobalData;
		FString SystemHeader;

		float Offset;
		float HeaderWidth;
		float SystemWidth;
		float MaxWidth;

		typedef TFunction<void(FCanvas*, UFont*, float, float, FOverviewColumn&, const FSystemDebugInfo&)>  FSystemDrawFunc;
		FSystemDrawFunc SystemDrawFunc;

		FOverviewColumn(FString InGlobalHeader, FString InGlobalData, FString InSystemHeader, float& InOffset, UFont* Font, FString ExampleSystemString, FSystemDrawFunc InSystemDrawFunc)
			: GlobalHeader(InGlobalHeader)
			, GlobalData(InGlobalData)
			, SystemHeader(InSystemHeader)
			, Offset(InOffset)
			, SystemDrawFunc(InSystemDrawFunc)
		{
			HeaderWidth = float(GetStringSize(Font, *GlobalHeader).X);
			SystemWidth = float(FMath::Max(GetStringSize(Font, *SystemHeader).X, GetStringSize(Font, *ExampleSystemString).X));
			MaxWidth = float(FMath::Max(HeaderWidth + GlobalDataSeparator + GetStringSize(Font, *GlobalData).X, SystemWidth)) + ColumnSeparator;

			InOffset += MaxWidth;
		}

		void DrawGlobalHeader(FCanvas* DrawCanvas, UFont* Font, float X, float Y, FLinearColor HeadingColor, FLinearColor DetailColor)
		{
			DrawCanvas->DrawShadowedString(X + Offset, Y, *GlobalHeader, Font, HeadingColor);
			DrawCanvas->DrawShadowedString(X + Offset + HeaderWidth + GlobalDataSeparator, Y, *GlobalData, Font, DetailColor);
		}

		void DrawSystemHeader(FCanvas* DrawCanvas, UFont* Font, float X, float Y, FLinearColor HeadingColor)
		{
			DrawCanvas->DrawShadowedString(X + Offset, Y, *SystemHeader, Font, HeadingColor);
		}

		void DrawSystemData(FCanvas* DrawCanvas, UFont* Font, float X, float Y, const FSystemDebugInfo& SystemInfo)
		{
			SystemDrawFunc(DrawCanvas, Font, X + Offset, Y, *this, SystemInfo);
		}
	};

	float TotalOverviewWidth = 750.0f;
	float ColumnOffset = 0.0f;
	TArray<FOverviewColumn, TInlineAllocator<16>> OverviewColumns;

	if (Settings.bOverviewEnabled)
	{
		OverviewColumns.Emplace(TEXT(""), TEXT(""), TEXT("System Name"), ColumnOffset, Font, TEXT("NS_SomeBigLongNiagaraSystemName"),
			[&DetailColor, &DetailHighlightColor, &fAdvanceHeight](FCanvas* Canvas, UFont* Font, float X, float Y, FOverviewColumn& Col, const FSystemDebugInfo& SystemInfo)
			{
				FLinearColor RowBGColor = SystemInfo.UniqueColor;
				RowBGColor.A = Settings.SystemColorTableOpacity;
				Canvas->DrawTile(X, Y, Col.MaxWidth, fAdvanceHeight, 0,0,0,0, RowBGColor);
				const FLinearColor RowColor = SystemInfo.bShowInWorld ? DetailHighlightColor : DetailColor;
				Canvas->DrawShadowedString(X, Y, *SystemInfo.SystemName, Font, RowColor);
			});

		if (Settings.OverviewMode == ENiagaraDebugHUDOverviewMode::Overview)
		{
			if (Settings.bShowRegisteredComponents)
			{
				OverviewColumns.Emplace(TEXT("TotalRegistered:"), FString::FromInt(GlobalTotalRegistered), TEXT("# Registered"), ColumnOffset, Font, TEXT("0000"),
					[&DetailColor, &DetailHighlightColor, &fAdvanceHeight](FCanvas* Canvas, UFont* Font, float X, float Y, FOverviewColumn& Col, const FSystemDebugInfo& SystemInfo)
				{
					FLinearColor RowBGColor = SystemInfo.UniqueColor;
					RowBGColor.A = Settings.SystemColorTableOpacity;
					Canvas->DrawTile(X, Y, Col.MaxWidth, fAdvanceHeight, 0, 0, 0, 0, RowBGColor);
					const FLinearColor RowColor = SystemInfo.bShowInWorld ? DetailHighlightColor : DetailColor;
					Canvas->DrawShadowedString(X, Y, *FString::FromInt(SystemInfo.TotalRegistered), Font, RowColor);
				});
			}

			OverviewColumns.Emplace(TEXT("TotalActive:"), FString::FromInt(GlobalTotalActive), TEXT("# Active"), ColumnOffset, Font, TEXT("0000"),
				[&DetailColor, &DetailHighlightColor, &fAdvanceHeight](FCanvas* Canvas, UFont* Font, float X, float Y, FOverviewColumn& Col, const FSystemDebugInfo& SystemInfo)
				{
					FLinearColor RowBGColor = SystemInfo.UniqueColor;
					RowBGColor.A = Settings.SystemColorTableOpacity;
					Canvas->DrawTile(X, Y, Col.MaxWidth, fAdvanceHeight, 0, 0, 0, 0, RowBGColor);
					const FLinearColor RowColor = SystemInfo.bShowInWorld ? DetailHighlightColor : DetailColor;
					Canvas->DrawShadowedString(X, Y, *FString::FromInt(SystemInfo.TotalActive), Font, RowColor);
				});

			OverviewColumns.Emplace(TEXT("TotalScalability:"), FString::FromInt(GlobalTotalScalability), TEXT("# Scalability"), ColumnOffset, Font, TEXT("0000"),
				[&DetailColor, &DetailHighlightColor, &fAdvanceHeight](FCanvas* Canvas, UFont* Font, float X, float Y, FOverviewColumn& Col, const FSystemDebugInfo& SystemInfo)
				{
					FLinearColor RowBGColor = SystemInfo.UniqueColor;
					RowBGColor.A = Settings.SystemColorTableOpacity;
					Canvas->DrawTile(X, Y, Col.MaxWidth, fAdvanceHeight, 0, 0, 0, 0, RowBGColor);
					const FLinearColor RowColor = SystemInfo.bShowInWorld ? DetailHighlightColor : DetailColor;
					Canvas->DrawShadowedString(X, Y, *FString::FromInt(SystemInfo.TotalScalability), Font, RowColor);
				});

			OverviewColumns.Emplace(TEXT("TotalEmitters:"), FString::FromInt(GlobalTotalEmitters), TEXT("# Emitters"), ColumnOffset, Font, TEXT("0000"),
				[&DetailColor, &DetailHighlightColor, &fAdvanceHeight](FCanvas* Canvas, UFont* Font, float X, float Y, FOverviewColumn& Col, const FSystemDebugInfo& SystemInfo)
				{
					FLinearColor RowBGColor = SystemInfo.UniqueColor;
					RowBGColor.A = Settings.SystemColorTableOpacity;
					Canvas->DrawTile(X, Y, Col.MaxWidth, fAdvanceHeight, 0, 0, 0, 0, RowBGColor);
					const FLinearColor RowColor = SystemInfo.bShowInWorld ? DetailHighlightColor : DetailColor;
					Canvas->DrawShadowedString(X, Y, *FString::FromInt(SystemInfo.TotalEmitters), Font, RowColor);
				});

			OverviewColumns.Emplace(TEXT("TotalParticles:"), FString::FromInt(GlobalTotalParticles), TEXT("# Particles"), ColumnOffset, Font, TEXT("0000000"),
				[&DetailColor, &DetailHighlightColor, &fAdvanceHeight](FCanvas* Canvas, UFont* Font, float X, float Y, FOverviewColumn& Col, const FSystemDebugInfo& SystemInfo)
				{
					FLinearColor RowBGColor = SystemInfo.UniqueColor;
					RowBGColor.A = Settings.SystemColorTableOpacity;
					Canvas->DrawTile(X, Y, Col.MaxWidth, fAdvanceHeight, 0, 0, 0, 0, RowBGColor);
					const FLinearColor RowColor = SystemInfo.bShowInWorld ? DetailHighlightColor : DetailColor;
					Canvas->DrawShadowedString(X, Y, *FString::FromInt(SystemInfo.TotalParticles), Font, RowColor);
				});

			OverviewColumns.Emplace(TEXT("TotalMemory:"), FString::Printf(TEXT("%6.2fmb"), float(double(GlobalTotalBytes) / (1024.0 * 1024.0))), TEXT("# MBytes"), ColumnOffset, Font, TEXT("00000"),
				[&DetailColor, &DetailHighlightColor, &fAdvanceHeight](FCanvas* Canvas, UFont* Font, float X, float Y, FOverviewColumn& Col, const FSystemDebugInfo& SystemInfo)
				{
					FLinearColor RowBGColor = SystemInfo.UniqueColor;
					RowBGColor.A = Settings.SystemColorTableOpacity;
					Canvas->DrawTile(X, Y, Col.MaxWidth, fAdvanceHeight, 0, 0, 0, 0, RowBGColor);
					const FLinearColor RowColor = SystemInfo.bShowInWorld ? DetailHighlightColor : DetailColor;
					Canvas->DrawShadowedString(X, Y, *FString::Printf(TEXT("%6.2f"), double(SystemInfo.TotalBytes) / (1024.0 * 1024.0)), Font, RowColor);
				});
		}
		else if (Settings.OverviewMode == ENiagaraDebugHUDOverviewMode::Scalability)
		{
			OverviewColumns.Emplace(TEXT("TotalActive:"), FString::FromInt(GlobalTotalActive), TEXT("# Active"), ColumnOffset, Font, TEXT("0000"),
				[&DetailColor, &DetailHighlightColor, &fAdvanceHeight](FCanvas* Canvas, UFont* Font, float X, float Y, FOverviewColumn& Col, const FSystemDebugInfo& SystemInfo)
				{
					FLinearColor RowBGColor = SystemInfo.UniqueColor;
					RowBGColor.A = Settings.SystemColorTableOpacity;
					Canvas->DrawTile(X, Y, Col.MaxWidth, fAdvanceHeight, 0, 0, 0, 0, RowBGColor);
					const FLinearColor RowColor = SystemInfo.bShowInWorld ? DetailHighlightColor : DetailColor;
					Canvas->DrawShadowedString(X, Y, *FString::FromInt(SystemInfo.TotalActive), Font, RowColor);
				});

			OverviewColumns.Emplace(TEXT("TotalScalability:"), FString::FromInt(GlobalTotalScalability), TEXT("# Scalability"), ColumnOffset, Font, TEXT("0000"),
				[&DetailColor, &DetailHighlightColor, &fAdvanceHeight](FCanvas* Canvas, UFont* Font, float X, float Y, FOverviewColumn& Col, const FSystemDebugInfo& SystemInfo)
				{
					FLinearColor RowBGColor = SystemInfo.UniqueColor;
					RowBGColor.A = Settings.SystemColorTableOpacity;
					Canvas->DrawTile(X, Y, Col.MaxWidth, fAdvanceHeight, 0, 0, 0, 0, RowBGColor);
					const FLinearColor RowColor = SystemInfo.bShowInWorld ? DetailHighlightColor : DetailColor;
					Canvas->DrawShadowedString(X, Y, *FString::FromInt(SystemInfo.TotalScalability), Font, RowColor);
				});

			OverviewColumns.Emplace(TEXT("TotalCulled:"), FString::FromInt(GlobalTotalCulled), TEXT("# Culled"), ColumnOffset, Font, TEXT("000"),
				[&DetailColor, &DetailHighlightColor, &fAdvanceHeight](FCanvas* Canvas, UFont* Font, float X, float Y, FOverviewColumn& Col, const FSystemDebugInfo& SystemInfo)
				{
					FLinearColor RowBGColor = SystemInfo.UniqueColor;
					RowBGColor.A = Settings.SystemColorTableOpacity;
					Canvas->DrawTile(X, Y, Col.MaxWidth, fAdvanceHeight, 0, 0, 0, 0, RowBGColor);
					const FLinearColor RowColor = SystemInfo.bShowInWorld ? DetailHighlightColor : DetailColor;
					Canvas->DrawShadowedString(X, Y, *FString::FromInt(SystemInfo.TotalCulled), Font, RowColor);
				});

			OverviewColumns.Emplace(TEXT("Distance:"), FString::FromInt(GlobalTotalCulledByDistance), TEXT("# Distance"), ColumnOffset, Font, TEXT("000"),
				[&DetailColor, &DetailHighlightColor, &fAdvanceHeight](FCanvas* Canvas, UFont* Font, float X, float Y, FOverviewColumn& Col, const FSystemDebugInfo& SystemInfo)
				{
					FLinearColor RowBGColor = SystemInfo.UniqueColor;
					RowBGColor.A = Settings.SystemColorTableOpacity;
					Canvas->DrawTile(X, Y, Col.MaxWidth, fAdvanceHeight, 0, 0, 0, 0, RowBGColor);
					const FLinearColor RowColor = SystemInfo.bShowInWorld ? DetailHighlightColor : DetailColor;
					Canvas->DrawShadowedString(X, Y, *FString::FromInt(SystemInfo.TotalCulledByDistance), Font, RowColor);
				});

			OverviewColumns.Emplace(TEXT("Visibility:"), FString::FromInt(GlobalTotalCulledByVisibility), TEXT("# Visibility"), ColumnOffset, Font, TEXT("000"),
				[&DetailColor, &DetailHighlightColor, &fAdvanceHeight](FCanvas* Canvas, UFont* Font, float X, float Y, FOverviewColumn& Col, const FSystemDebugInfo& SystemInfo)
				{
					FLinearColor RowBGColor = SystemInfo.UniqueColor;
					RowBGColor.A = Settings.SystemColorTableOpacity;
					Canvas->DrawTile(X, Y, Col.MaxWidth, fAdvanceHeight, 0, 0, 0, 0, RowBGColor);
					const FLinearColor RowColor = SystemInfo.bShowInWorld ? DetailHighlightColor : DetailColor;
					Canvas->DrawShadowedString(X, Y, *FString::FromInt(SystemInfo.TotalCulledByVisibility), Font, RowColor);
				});

			OverviewColumns.Emplace(TEXT("InstanceCount:"), FString::FromInt(GlobalTotalCulledByInstanceCount), TEXT("# Inst Count"), ColumnOffset, Font, TEXT("000"),
				[&DetailColor, &DetailHighlightColor, &fAdvanceHeight](FCanvas* Canvas, UFont* Font, float X, float Y, FOverviewColumn& Col, const FSystemDebugInfo& SystemInfo)
				{
					FLinearColor RowBGColor = SystemInfo.UniqueColor;
					RowBGColor.A = Settings.SystemColorTableOpacity;
					Canvas->DrawTile(X, Y, Col.MaxWidth, fAdvanceHeight, 0, 0, 0, 0, RowBGColor);
					const FLinearColor RowColor = SystemInfo.bShowInWorld ? DetailHighlightColor : DetailColor;
					Canvas->DrawShadowedString(X, Y, *FString::FromInt(SystemInfo.TotalCulledByInstanceCount), Font, RowColor);
				});

			OverviewColumns.Emplace(TEXT("Budget:"), FString::FromInt(GlobalTotalCulledByBudget), TEXT("# Budget"), ColumnOffset, Font, TEXT("000"),
				[&DetailColor, &DetailHighlightColor, &fAdvanceHeight](FCanvas* Canvas, UFont* Font, float X, float Y, FOverviewColumn& Col, const FSystemDebugInfo& SystemInfo)
				{
					FLinearColor RowBGColor = SystemInfo.UniqueColor;
					RowBGColor.A = Settings.SystemColorTableOpacity;
					Canvas->DrawTile(X, Y, Col.MaxWidth, fAdvanceHeight, 0, 0, 0, 0, RowBGColor);
					const FLinearColor RowColor = SystemInfo.bShowInWorld ? DetailHighlightColor : DetailColor;
					Canvas->DrawShadowedString(X, Y, *FString::FromInt(SystemInfo.TotalCulledByBudget), Font, RowColor);
				});

			OverviewColumns.Emplace(TEXT("Player FX:"), FString::FromInt(GlobalTotalPlayerSystems), TEXT("# Player"), ColumnOffset, Font, TEXT("000"),
				[&DetailColor, &DetailHighlightColor, &fAdvanceHeight](FCanvas* Canvas, UFont* Font, float X, float Y, FOverviewColumn& Col, const FSystemDebugInfo& SystemInfo)
				{
					FLinearColor RowBGColor = SystemInfo.UniqueColor;
					RowBGColor.A = Settings.SystemColorTableOpacity;
					Canvas->DrawTile(X, Y, Col.MaxWidth, fAdvanceHeight, 0, 0, 0, 0, RowBGColor);
					const FLinearColor RowColor = SystemInfo.bShowInWorld ? DetailHighlightColor : DetailColor;
					Canvas->DrawShadowedString(X, Y, *FString::FromInt(SystemInfo.TotalPlayerSystems), Font, RowColor);
				});
		}
#if WITH_PARTICLE_PERF_STATS
		else if (Settings.OverviewMode == ENiagaraDebugHUDOverviewMode::Performance && StatsListener)
		{
			FNiagaraDebugHUDPerfStats& GlobalPerfStats = StatsListener->GetGlobalStats();

			if (Settings.PerfGraphMode == ENiagaraDebugHUDPerfGraphMode::None)
			{
				OverviewColumns.Emplace(TEXT("Game Thread Avg:"), LexToSanitizedString(GlobalPerfStats.Avg.Time_GT), TEXT("GT Avg (us)"), ColumnOffset, Font, TEXT("000.0000"),
					[&DetailColor, &DetailHighlightColor, &fAdvanceHeight](FCanvas* Canvas, UFont* Font, float X, float Y, FOverviewColumn& Col, const FSystemDebugInfo& SystemInfo)
					{
						FLinearColor RowBGColor = SystemInfo.UniqueColor;
						RowBGColor.A = Settings.SystemColorTableOpacity;
						Canvas->DrawTile(X, Y, Col.MaxWidth, fAdvanceHeight, 0, 0, 0, 0, RowBGColor);
						const FLinearColor RowColor = SystemInfo.bShowInWorld ? DetailHighlightColor : DetailColor;
						Canvas->DrawShadowedString(X, Y, *LexToSanitizedString(SystemInfo.PerfStats ? SystemInfo.PerfStats->Avg.Time_GT : 0.0), Font, RowColor);
					});

				OverviewColumns.Emplace(TEXT("Game Thread Max:"), LexToSanitizedString(GlobalPerfStats.Max.Time_GT), TEXT("GT Max (us)"), ColumnOffset, Font, TEXT("000.0000"),
					[&DetailColor, &DetailHighlightColor, &fAdvanceHeight](FCanvas* Canvas, UFont* Font, float X, float Y, FOverviewColumn& Col, const FSystemDebugInfo& SystemInfo)
					{
						FLinearColor RowBGColor = SystemInfo.UniqueColor;
						RowBGColor.A = Settings.SystemColorTableOpacity;
						Canvas->DrawTile(X, Y, Col.MaxWidth, fAdvanceHeight, 0, 0, 0, 0, RowBGColor);
						const FLinearColor RowColor = SystemInfo.bShowInWorld ? DetailHighlightColor : DetailColor;
						Canvas->DrawShadowedString(X, Y, *LexToSanitizedString(SystemInfo.PerfStats ? SystemInfo.PerfStats->Max.Time_GT : 0.0), Font, RowColor);
					});

				OverviewColumns.Emplace_GetRef(TEXT("Render Thread Avg:"), LexToSanitizedString(GlobalPerfStats.Avg.Time_RT), TEXT("RT Avg (us)"), ColumnOffset, Font, TEXT("000.0000"),
					[&DetailColor, &DetailHighlightColor, &fAdvanceHeight](FCanvas* Canvas, UFont* Font, float X, float Y, FOverviewColumn& Col, const FSystemDebugInfo& SystemInfo)
					{
						FLinearColor RowBGColor = SystemInfo.UniqueColor;
						RowBGColor.A = Settings.SystemColorTableOpacity;
						Canvas->DrawTile(X, Y, Col.MaxWidth, fAdvanceHeight, 0, 0, 0, 0, RowBGColor);
						const FLinearColor RowColor = SystemInfo.bShowInWorld ? DetailHighlightColor : DetailColor;
						Canvas->DrawShadowedString(X, Y, *LexToSanitizedString(SystemInfo.PerfStats ? SystemInfo.PerfStats->Avg.Time_RT : 0.0), Font, RowColor);
					});

				OverviewColumns.Emplace(TEXT("Render Thread Max:"), LexToSanitizedString(GlobalPerfStats.Max.Time_RT), TEXT("RT Max (us)"), ColumnOffset, Font, TEXT("000.0000"),
					[&DetailColor, &DetailHighlightColor, &fAdvanceHeight](FCanvas* Canvas, UFont* Font, float X, float Y, FOverviewColumn& Col, const FSystemDebugInfo& SystemInfo)
					{
						FLinearColor RowBGColor = SystemInfo.UniqueColor;
						RowBGColor.A = Settings.SystemColorTableOpacity;
						Canvas->DrawTile(X, Y, Col.MaxWidth, fAdvanceHeight, 0, 0, 0, 0, RowBGColor);
						const FLinearColor RowColor = SystemInfo.bShowInWorld ? DetailHighlightColor : DetailColor;
						Canvas->DrawShadowedString(X, Y, *LexToSanitizedString(SystemInfo.PerfStats ? SystemInfo.PerfStats->Max.Time_RT : 0.0), Font, RowColor);
					});

				OverviewColumns.Emplace_GetRef(TEXT("Gpu Avg:"), LexToSanitizedString(GlobalPerfStats.Avg.Time_GPU), TEXT("Gpu Avg (us)"), ColumnOffset, Font, TEXT("000.0000"),
					[&DetailColor, &DetailHighlightColor, &fAdvanceHeight](FCanvas* Canvas, UFont* Font, float X, float Y, FOverviewColumn& Col, const FSystemDebugInfo& SystemInfo)
					{
						FLinearColor RowBGColor = SystemInfo.UniqueColor;
						RowBGColor.A = Settings.SystemColorTableOpacity;
						Canvas->DrawTile(X, Y, Col.MaxWidth, fAdvanceHeight, 0, 0, 0, 0, RowBGColor);
						const FLinearColor RowColor = SystemInfo.bShowInWorld ? DetailHighlightColor : DetailColor;
						Canvas->DrawShadowedString(X, Y, *LexToSanitizedString(SystemInfo.PerfStats ? SystemInfo.PerfStats->Avg.Time_GPU : 0.0), Font, RowColor);
					});

				OverviewColumns.Emplace(TEXT("Gpu Max:"), LexToSanitizedString(GlobalPerfStats.Max.Time_GPU), TEXT("Gpu Max (us)"), ColumnOffset, Font, TEXT("000.0000"),
					[&DetailColor, &DetailHighlightColor, &fAdvanceHeight](FCanvas* Canvas, UFont* Font, float X, float Y, FOverviewColumn& Col, const FSystemDebugInfo& SystemInfo)
					{
						FLinearColor RowBGColor = SystemInfo.UniqueColor;
						RowBGColor.A = Settings.SystemColorTableOpacity;
						Canvas->DrawTile(X, Y, Col.MaxWidth, fAdvanceHeight, 0, 0, 0, 0, RowBGColor);
						const FLinearColor RowColor = SystemInfo.bShowInWorld ? DetailHighlightColor : DetailColor;
						Canvas->DrawShadowedString(X, Y, *LexToSanitizedString(SystemInfo.PerfStats ? SystemInfo.PerfStats->Max.Time_GPU : 0.0), Font, RowColor);
					});
			}
			else
			{
				OverviewColumns.Emplace(TEXT(""), TEXT(""), TEXT(""), ColumnOffset, Font, TEXT("------"),
					[&DetailColor, &DetailHighlightColor, &fAdvanceHeight](FCanvas* Canvas, UFont* Font, float X, float Y, FOverviewColumn& Col, const FSystemDebugInfo& SystemInfo)
					{
						Canvas->DrawTile(X, Y, Col.MaxWidth - 6.0f, fAdvanceHeight - 2.0f, 0.0f, 0.0f, 0.0f, 0.0f, SystemInfo.UniqueColor);
						FString SysCountString = LexToSanitizedString(SystemInfo.TotalActive);
						float StringWidth = float(Font->GetStringSize(*SysCountString));
						Canvas->DrawShadowedString((X + (Col.MaxWidth * 0.5f)) - StringWidth * 0.5f, Y, *SysCountString, Font, FLinearColor::Black);
					});
			}
		}
#endif//WITH_PARTICLE_PERF_STATS

=======

	struct FOverviewColumn
	{
		float ColumnSeparator = 10.0f;
		float GlobalDataSeparator = 5.0f;

		FString GlobalHeader;
		FString GlobalData;
		FString SystemHeader;

		float Offset;
		float HeaderWidth;
		float SystemWidth;
		float MaxWidth;

		typedef TFunction<void(FCanvas*, UFont*, float, float, FOverviewColumn&, const FSystemDebugInfo&)>  FSystemDrawFunc;
		FSystemDrawFunc SystemDrawFunc;

		FOverviewColumn(FString InGlobalHeader, FString InGlobalData, FString InSystemHeader, float& InOffset, UFont* Font, const TCHAR* ExampleSystemString, FSystemDrawFunc InSystemDrawFunc)
			: GlobalHeader(InGlobalHeader)
			, GlobalData(InGlobalData)
			, SystemHeader(InSystemHeader)
			, Offset(InOffset)
			, SystemDrawFunc(InSystemDrawFunc)
		{
			HeaderWidth = float(GetStringSize(Font, *GlobalHeader).X);
			SystemWidth = float(FMath::Max(GetStringSize(Font, *SystemHeader).X, GetStringSize(Font, ExampleSystemString).X));
			MaxWidth = float(FMath::Max(HeaderWidth + GlobalDataSeparator + GetStringSize(Font, *GlobalData).X, SystemWidth)) + ColumnSeparator;

			InOffset += MaxWidth;
		}

		FOverviewColumn(FString InGlobalHeader, FString InGlobalData, int32 GlobalDataStringSize, FString InSystemHeader, float& InOffset, UFont* Font, int32 SystemStringSize, FSystemDrawFunc InSystemDrawFunc)
			: GlobalHeader(InGlobalHeader)
			, GlobalData(InGlobalData)
			, SystemHeader(InSystemHeader)
			, Offset(InOffset)
			, SystemDrawFunc(InSystemDrawFunc)
		{
			GlobalDataStringSize = FMath::Max(GetStringSize(Font, *GlobalData).X, GlobalDataStringSize);

			HeaderWidth = float(GetStringSize(Font, *GlobalHeader).X);
			SystemWidth = float(FMath::Max(GetStringSize(Font, *SystemHeader).X, SystemStringSize));
			MaxWidth = float(FMath::Max(HeaderWidth + GlobalDataSeparator + GlobalDataStringSize, SystemWidth)) + ColumnSeparator;

			InOffset += MaxWidth;
		}

		void DrawGlobalHeader(FCanvas* DrawCanvas, UFont* Font, float X, float Y, FLinearColor HeadingColor, FLinearColor DetailColor)
		{
			DrawCanvas->DrawShadowedString(X + Offset, Y, *GlobalHeader, Font, HeadingColor);
			DrawCanvas->DrawShadowedString(X + Offset + HeaderWidth + GlobalDataSeparator, Y, *GlobalData, Font, DetailColor);
		}

		void DrawSystemHeader(FCanvas* DrawCanvas, UFont* Font, float X, float Y, FLinearColor HeadingColor)
		{
			DrawCanvas->DrawShadowedString(X + Offset, Y, *SystemHeader, Font, HeadingColor);
		}

		void DrawSystemData(FCanvas* DrawCanvas, UFont* Font, float X, float Y, const FSystemDebugInfo& SystemInfo)
		{
			SystemDrawFunc(DrawCanvas, Font, X + Offset, Y, *this, SystemInfo);
		}
	};

	float TotalOverviewWidth = 750.0f;
	float ColumnOffset = 0.0f;
	TArray<FOverviewColumn, TInlineAllocator<16>> OverviewColumns;

	if (Settings.bOverviewEnabled)
	{
		OverviewColumns.Emplace(TEXT(""), TEXT(""), TEXT("System Name"), ColumnOffset, Font, TEXT("NS_SomeBigLongNiagaraSystemName"),
			[&DetailColor, &DetailHighlightColor, &fAdvanceHeight](FCanvas* Canvas, UFont* Font, float X, float Y, FOverviewColumn& Col, const FSystemDebugInfo& SystemInfo)
			{
				FLinearColor RowBGColor = SystemInfo.UniqueColor;
				RowBGColor.A = Settings.SystemColorTableOpacity;
				Canvas->DrawTile(X, Y, Col.MaxWidth, fAdvanceHeight, 0,0,0,0, RowBGColor);
				const FLinearColor RowColor = SystemInfo.bShowInWorld ? DetailHighlightColor : DetailColor;

				const bool bShowEditMode = 
#if WITH_EDITORONLY_DATA
					SystemInfo.bCompileForEdit;
#else
					false;
#endif
					Canvas->DrawShadowedString(X, Y, bShowEditMode ? *FString::Printf(TEXT("%s (Edit Mode)"), *SystemInfo.SystemName) : *SystemInfo.SystemName, Font, RowColor);
		});

		if (Settings.OverviewMode == ENiagaraDebugHUDOverviewMode::Overview)
		{
			if (Settings.bShowRegisteredComponents)
			{
				OverviewColumns.Emplace(TEXT("TotalRegistered:"), FString::FromInt(GlobalTotalRegistered), TEXT("# Registered"), ColumnOffset, Font, TEXT("0000"),
					[&DetailColor, &DetailHighlightColor, &fAdvanceHeight](FCanvas* Canvas, UFont* Font, float X, float Y, FOverviewColumn& Col, const FSystemDebugInfo& SystemInfo)
				{
					FLinearColor RowBGColor = SystemInfo.UniqueColor;
					RowBGColor.A = Settings.SystemColorTableOpacity;
					Canvas->DrawTile(X, Y, Col.MaxWidth, fAdvanceHeight, 0, 0, 0, 0, RowBGColor);
					const FLinearColor RowColor = SystemInfo.bShowInWorld ? DetailHighlightColor : DetailColor;
					Canvas->DrawShadowedString(X, Y, *FString::FromInt(SystemInfo.TotalRegistered), Font, RowColor);
				});
			}

			OverviewColumns.Emplace(TEXT("TotalActive:"), FString::FromInt(GlobalTotalActive), TEXT("# Active"), ColumnOffset, Font, TEXT("0000"),
				[&DetailColor, &DetailHighlightColor, &fAdvanceHeight](FCanvas* Canvas, UFont* Font, float X, float Y, FOverviewColumn& Col, const FSystemDebugInfo& SystemInfo)
				{
					FLinearColor RowBGColor = SystemInfo.UniqueColor;
					RowBGColor.A = Settings.SystemColorTableOpacity;
					Canvas->DrawTile(X, Y, Col.MaxWidth, fAdvanceHeight, 0, 0, 0, 0, RowBGColor);
					const FLinearColor RowColor = SystemInfo.bShowInWorld ? DetailHighlightColor : DetailColor;
					Canvas->DrawShadowedString(X, Y, *FString::FromInt(SystemInfo.TotalActive), Font, RowColor);
				});

			OverviewColumns.Emplace(TEXT("TotalScalability:"), FString::FromInt(GlobalTotalScalability), TEXT("# Scalability"), ColumnOffset, Font, TEXT("0000"),
				[&DetailColor, &DetailHighlightColor, &fAdvanceHeight](FCanvas* Canvas, UFont* Font, float X, float Y, FOverviewColumn& Col, const FSystemDebugInfo& SystemInfo)
				{
					FLinearColor RowBGColor = SystemInfo.UniqueColor;
					RowBGColor.A = Settings.SystemColorTableOpacity;
					Canvas->DrawTile(X, Y, Col.MaxWidth, fAdvanceHeight, 0, 0, 0, 0, RowBGColor);
					const FLinearColor RowColor = SystemInfo.bShowInWorld ? DetailHighlightColor : DetailColor;
					Canvas->DrawShadowedString(X, Y, *FString::FromInt(SystemInfo.TotalScalability), Font, RowColor);
				});

			OverviewColumns.Emplace(TEXT("TotalEmitters:"), FString::FromInt(GlobalTotalEmitters), TEXT("# Emitters"), ColumnOffset, Font, TEXT("0000"),
				[&DetailColor, &DetailHighlightColor, &fAdvanceHeight](FCanvas* Canvas, UFont* Font, float X, float Y, FOverviewColumn& Col, const FSystemDebugInfo& SystemInfo)
				{
					FLinearColor RowBGColor = SystemInfo.UniqueColor;
					RowBGColor.A = Settings.SystemColorTableOpacity;
					Canvas->DrawTile(X, Y, Col.MaxWidth, fAdvanceHeight, 0, 0, 0, 0, RowBGColor);
					const FLinearColor RowColor = SystemInfo.bShowInWorld ? DetailHighlightColor : DetailColor;
					Canvas->DrawShadowedString(X, Y, *FString::FromInt(SystemInfo.TotalEmitters), Font, RowColor);
				});

			OverviewColumns.Emplace(TEXT("TotalParticles:"), FString::FromInt(GlobalTotalParticles), TEXT("# Particles"), ColumnOffset, Font, TEXT("0000000"),
				[&DetailColor, &DetailHighlightColor, &fAdvanceHeight](FCanvas* Canvas, UFont* Font, float X, float Y, FOverviewColumn& Col, const FSystemDebugInfo& SystemInfo)
				{
					FLinearColor RowBGColor = SystemInfo.UniqueColor;
					RowBGColor.A = Settings.SystemColorTableOpacity;
					Canvas->DrawTile(X, Y, Col.MaxWidth, fAdvanceHeight, 0, 0, 0, 0, RowBGColor);
					const FLinearColor RowColor = SystemInfo.bShowInWorld ? DetailHighlightColor : DetailColor;
					Canvas->DrawShadowedString(X, Y, *FString::FromInt(SystemInfo.TotalParticles), Font, RowColor);
				});

			OverviewColumns.Emplace(TEXT("TotalMemory:"), FString::Printf(TEXT("%6.2fmb"), float(double(GlobalTotalBytes) / (1024.0 * 1024.0))), TEXT("# MBytes"), ColumnOffset, Font, TEXT("00000"),
				[&DetailColor, &DetailHighlightColor, &fAdvanceHeight](FCanvas* Canvas, UFont* Font, float X, float Y, FOverviewColumn& Col, const FSystemDebugInfo& SystemInfo)
				{
					FLinearColor RowBGColor = SystemInfo.UniqueColor;
					RowBGColor.A = Settings.SystemColorTableOpacity;
					Canvas->DrawTile(X, Y, Col.MaxWidth, fAdvanceHeight, 0, 0, 0, 0, RowBGColor);
					const FLinearColor RowColor = SystemInfo.bShowInWorld ? DetailHighlightColor : DetailColor;
					Canvas->DrawShadowedString(X, Y, *FString::Printf(TEXT("%6.2f"), double(SystemInfo.TotalBytes) / (1024.0 * 1024.0)), Font, RowColor);
				});
		}
		else if (Settings.OverviewMode == ENiagaraDebugHUDOverviewMode::Scalability)
		{
			OverviewColumns.Emplace(TEXT("TotalActive:"), FString::FromInt(GlobalTotalActive), TEXT("# Active"), ColumnOffset, Font, TEXT("0000"),
				[&DetailColor, &DetailHighlightColor, &fAdvanceHeight](FCanvas* Canvas, UFont* Font, float X, float Y, FOverviewColumn& Col, const FSystemDebugInfo& SystemInfo)
				{
					FLinearColor RowBGColor = SystemInfo.UniqueColor;
					RowBGColor.A = Settings.SystemColorTableOpacity;
					Canvas->DrawTile(X, Y, Col.MaxWidth, fAdvanceHeight, 0, 0, 0, 0, RowBGColor);
					const FLinearColor RowColor = SystemInfo.bShowInWorld ? DetailHighlightColor : DetailColor;
					Canvas->DrawShadowedString(X, Y, *FString::FromInt(SystemInfo.TotalActive), Font, RowColor);
				});

			OverviewColumns.Emplace(TEXT("TotalScalability:"), FString::FromInt(GlobalTotalScalability), TEXT("# Scalability"), ColumnOffset, Font, TEXT("0000"),
				[&DetailColor, &DetailHighlightColor, &fAdvanceHeight](FCanvas* Canvas, UFont* Font, float X, float Y, FOverviewColumn& Col, const FSystemDebugInfo& SystemInfo)
				{
					FLinearColor RowBGColor = SystemInfo.UniqueColor;
					RowBGColor.A = Settings.SystemColorTableOpacity;
					Canvas->DrawTile(X, Y, Col.MaxWidth, fAdvanceHeight, 0, 0, 0, 0, RowBGColor);
					const FLinearColor RowColor = SystemInfo.bShowInWorld ? DetailHighlightColor : DetailColor;
					Canvas->DrawShadowedString(X, Y, *FString::FromInt(SystemInfo.TotalScalability), Font, RowColor);
				});

			OverviewColumns.Emplace(TEXT("TotalCulled:"), FString::FromInt(GlobalTotalCulled), TEXT("# Culled"), ColumnOffset, Font, TEXT("000"),
				[&DetailColor, &DetailHighlightColor, &fAdvanceHeight](FCanvas* Canvas, UFont* Font, float X, float Y, FOverviewColumn& Col, const FSystemDebugInfo& SystemInfo)
				{
					FLinearColor RowBGColor = SystemInfo.UniqueColor;
					RowBGColor.A = Settings.SystemColorTableOpacity;
					Canvas->DrawTile(X, Y, Col.MaxWidth, fAdvanceHeight, 0, 0, 0, 0, RowBGColor);
					const FLinearColor RowColor = SystemInfo.bShowInWorld ? DetailHighlightColor : DetailColor;
					Canvas->DrawShadowedString(X, Y, *FString::FromInt(SystemInfo.TotalCulled), Font, RowColor);
				});

			OverviewColumns.Emplace(TEXT("Distance:"), FString::FromInt(GlobalTotalCulledByDistance), TEXT("# Distance"), ColumnOffset, Font, TEXT("000"),
				[&DetailColor, &DetailHighlightColor, &fAdvanceHeight](FCanvas* Canvas, UFont* Font, float X, float Y, FOverviewColumn& Col, const FSystemDebugInfo& SystemInfo)
				{
					FLinearColor RowBGColor = SystemInfo.UniqueColor;
					RowBGColor.A = Settings.SystemColorTableOpacity;
					Canvas->DrawTile(X, Y, Col.MaxWidth, fAdvanceHeight, 0, 0, 0, 0, RowBGColor);
					const FLinearColor RowColor = SystemInfo.bShowInWorld ? DetailHighlightColor : DetailColor;
					Canvas->DrawShadowedString(X, Y, *FString::FromInt(SystemInfo.TotalCulledByDistance), Font, RowColor);
				});

			OverviewColumns.Emplace(TEXT("Visibility:"), FString::FromInt(GlobalTotalCulledByVisibility), TEXT("# Visibility"), ColumnOffset, Font, TEXT("000"),
				[&DetailColor, &DetailHighlightColor, &fAdvanceHeight](FCanvas* Canvas, UFont* Font, float X, float Y, FOverviewColumn& Col, const FSystemDebugInfo& SystemInfo)
				{
					FLinearColor RowBGColor = SystemInfo.UniqueColor;
					RowBGColor.A = Settings.SystemColorTableOpacity;
					Canvas->DrawTile(X, Y, Col.MaxWidth, fAdvanceHeight, 0, 0, 0, 0, RowBGColor);
					const FLinearColor RowColor = SystemInfo.bShowInWorld ? DetailHighlightColor : DetailColor;
					Canvas->DrawShadowedString(X, Y, *FString::FromInt(SystemInfo.TotalCulledByVisibility), Font, RowColor);
				});

			OverviewColumns.Emplace(TEXT("InstanceCount:"), FString::FromInt(GlobalTotalCulledByInstanceCount), TEXT("# Inst Count"), ColumnOffset, Font, TEXT("000"),
				[&DetailColor, &DetailHighlightColor, &fAdvanceHeight](FCanvas* Canvas, UFont* Font, float X, float Y, FOverviewColumn& Col, const FSystemDebugInfo& SystemInfo)
				{
					FLinearColor RowBGColor = SystemInfo.UniqueColor;
					RowBGColor.A = Settings.SystemColorTableOpacity;
					Canvas->DrawTile(X, Y, Col.MaxWidth, fAdvanceHeight, 0, 0, 0, 0, RowBGColor);
					const FLinearColor RowColor = SystemInfo.bShowInWorld ? DetailHighlightColor : DetailColor;
					Canvas->DrawShadowedString(X, Y, *FString::FromInt(SystemInfo.TotalCulledByInstanceCount), Font, RowColor);
				});

			OverviewColumns.Emplace(TEXT("Budget:"), FString::FromInt(GlobalTotalCulledByBudget), TEXT("# Budget"), ColumnOffset, Font, TEXT("000"),
				[&DetailColor, &DetailHighlightColor, &fAdvanceHeight](FCanvas* Canvas, UFont* Font, float X, float Y, FOverviewColumn& Col, const FSystemDebugInfo& SystemInfo)
				{
					FLinearColor RowBGColor = SystemInfo.UniqueColor;
					RowBGColor.A = Settings.SystemColorTableOpacity;
					Canvas->DrawTile(X, Y, Col.MaxWidth, fAdvanceHeight, 0, 0, 0, 0, RowBGColor);
					const FLinearColor RowColor = SystemInfo.bShowInWorld ? DetailHighlightColor : DetailColor;
					Canvas->DrawShadowedString(X, Y, *FString::FromInt(SystemInfo.TotalCulledByBudget), Font, RowColor);
				});

			OverviewColumns.Emplace(TEXT("Player FX:"), FString::FromInt(GlobalTotalPlayerSystems), TEXT("# Player"), ColumnOffset, Font, TEXT("000"),
				[&DetailColor, &DetailHighlightColor, &fAdvanceHeight](FCanvas* Canvas, UFont* Font, float X, float Y, FOverviewColumn& Col, const FSystemDebugInfo& SystemInfo)
				{
					FLinearColor RowBGColor = SystemInfo.UniqueColor;
					RowBGColor.A = Settings.SystemColorTableOpacity;
					Canvas->DrawTile(X, Y, Col.MaxWidth, fAdvanceHeight, 0, 0, 0, 0, RowBGColor);
					const FLinearColor RowColor = SystemInfo.bShowInWorld ? DetailHighlightColor : DetailColor;
					Canvas->DrawShadowedString(X, Y, *FString::FromInt(SystemInfo.TotalPlayerSystems), Font, RowColor);
				});
		}
#if WITH_PARTICLE_PERF_STATS
		else if (Settings.OverviewMode == ENiagaraDebugHUDOverviewMode::Performance && StatsListener)
		{
			FNiagaraDebugHUDPerfStats& GlobalPerfStats = StatsListener->GetGlobalStats();

			const int32 GlobalDataStringSize = GetStringSize(Font, TEXT("000,000")).X;
			const int32 SystemStringSize = GetStringSize(Font, TEXT("000,000")).X;

			OverviewColumns.Emplace(TEXT("Game Thread Avg:"), FormatPerfValue(GlobalPerfStats.Avg.Time_GT), GlobalDataStringSize, TEXT("GT Avg (us)"), ColumnOffset, Font, SystemStringSize,
				[&DetailColor, &DetailHighlightColor, &fAdvanceHeight](FCanvas* Canvas, UFont* Font, float X, float Y, FOverviewColumn& Col, const FSystemDebugInfo& SystemInfo)
				{
					FLinearColor RowBGColor = SystemInfo.UniqueColor;
					RowBGColor.A = Settings.SystemColorTableOpacity;
					Canvas->DrawTile(X, Y, Col.MaxWidth, fAdvanceHeight, 0, 0, 0, 0, RowBGColor);
					const FLinearColor RowColor = SystemInfo.bShowInWorld ? DetailHighlightColor : DetailColor;
					Canvas->DrawShadowedString(X, Y, *FormatPerfValue(SystemInfo.PerfStats ? SystemInfo.PerfStats->Avg.Time_GT : 0.0), Font, RowColor);
				});

			OverviewColumns.Emplace(TEXT("Game Thread Max:"), FormatPerfValue(GlobalPerfStats.Max.Time_GT), GlobalDataStringSize, TEXT("GT Max (us)"), ColumnOffset, Font, SystemStringSize,
				[&DetailColor, &DetailHighlightColor, &fAdvanceHeight](FCanvas* Canvas, UFont* Font, float X, float Y, FOverviewColumn& Col, const FSystemDebugInfo& SystemInfo)
				{
					FLinearColor RowBGColor = SystemInfo.UniqueColor;
					RowBGColor.A = Settings.SystemColorTableOpacity;
					Canvas->DrawTile(X, Y, Col.MaxWidth, fAdvanceHeight, 0, 0, 0, 0, RowBGColor);
					const FLinearColor RowColor = SystemInfo.bShowInWorld ? DetailHighlightColor : DetailColor;
					Canvas->DrawShadowedString(X, Y, *FormatPerfValue(SystemInfo.PerfStats ? SystemInfo.PerfStats->Max.Time_GT : 0.0), Font, RowColor);
				});

			OverviewColumns.Emplace_GetRef(TEXT("Render Thread Avg:"), FormatPerfValue(GlobalPerfStats.Avg.Time_RT), GlobalDataStringSize, TEXT("RT Avg (us)"), ColumnOffset, Font, SystemStringSize,
				[&DetailColor, &DetailHighlightColor, &fAdvanceHeight](FCanvas* Canvas, UFont* Font, float X, float Y, FOverviewColumn& Col, const FSystemDebugInfo& SystemInfo)
				{
					FLinearColor RowBGColor = SystemInfo.UniqueColor;
					RowBGColor.A = Settings.SystemColorTableOpacity;
					Canvas->DrawTile(X, Y, Col.MaxWidth, fAdvanceHeight, 0, 0, 0, 0, RowBGColor);
					const FLinearColor RowColor = SystemInfo.bShowInWorld ? DetailHighlightColor : DetailColor;
					Canvas->DrawShadowedString(X, Y, *FormatPerfValue(SystemInfo.PerfStats ? SystemInfo.PerfStats->Avg.Time_RT : 0.0), Font, RowColor);
				});

			OverviewColumns.Emplace(TEXT("Render Thread Max:"), FormatPerfValue(GlobalPerfStats.Max.Time_RT), GlobalDataStringSize, TEXT("RT Max (us)"), ColumnOffset, Font, SystemStringSize,
				[&DetailColor, &DetailHighlightColor, &fAdvanceHeight](FCanvas* Canvas, UFont* Font, float X, float Y, FOverviewColumn& Col, const FSystemDebugInfo& SystemInfo)
				{
					FLinearColor RowBGColor = SystemInfo.UniqueColor;
					RowBGColor.A = Settings.SystemColorTableOpacity;
					Canvas->DrawTile(X, Y, Col.MaxWidth, fAdvanceHeight, 0, 0, 0, 0, RowBGColor);
					const FLinearColor RowColor = SystemInfo.bShowInWorld ? DetailHighlightColor : DetailColor;
					Canvas->DrawShadowedString(X, Y, *FormatPerfValue(SystemInfo.PerfStats ? SystemInfo.PerfStats->Max.Time_RT : 0.0), Font, RowColor);
				});

			OverviewColumns.Emplace_GetRef(TEXT("Gpu Avg:"), FormatPerfValue(GlobalPerfStats.Avg.Time_GPU), GlobalDataStringSize, TEXT("Gpu Avg (us)"), ColumnOffset, Font, SystemStringSize,
				[&DetailColor, &DetailHighlightColor, &fAdvanceHeight](FCanvas* Canvas, UFont* Font, float X, float Y, FOverviewColumn& Col, const FSystemDebugInfo& SystemInfo)
				{
					FLinearColor RowBGColor = SystemInfo.UniqueColor;
					RowBGColor.A = Settings.SystemColorTableOpacity;
					Canvas->DrawTile(X, Y, Col.MaxWidth, fAdvanceHeight, 0, 0, 0, 0, RowBGColor);
					const FLinearColor RowColor = SystemInfo.bShowInWorld ? DetailHighlightColor : DetailColor;
					Canvas->DrawShadowedString(X, Y, *FormatPerfValue(SystemInfo.PerfStats ? SystemInfo.PerfStats->Avg.Time_GPU : 0.0), Font, RowColor);
				});

			OverviewColumns.Emplace(TEXT("Gpu Max:"), FormatPerfValue(GlobalPerfStats.Max.Time_GPU), GlobalDataStringSize, TEXT("Gpu Max (us)"), ColumnOffset, Font, SystemStringSize,
				[&DetailColor, &DetailHighlightColor, &fAdvanceHeight](FCanvas* Canvas, UFont* Font, float X, float Y, FOverviewColumn& Col, const FSystemDebugInfo& SystemInfo)
				{
					FLinearColor RowBGColor = SystemInfo.UniqueColor;
					RowBGColor.A = Settings.SystemColorTableOpacity;
					Canvas->DrawTile(X, Y, Col.MaxWidth, fAdvanceHeight, 0, 0, 0, 0, RowBGColor);
					const FLinearColor RowColor = SystemInfo.bShowInWorld ? DetailHighlightColor : DetailColor;
					Canvas->DrawShadowedString(X, Y, *FormatPerfValue(SystemInfo.PerfStats ? SystemInfo.PerfStats->Max.Time_GPU : 0.0), Font, RowColor);
				});
		}
		else if (Settings.OverviewMode == ENiagaraDebugHUDOverviewMode::PerformanceGraph && StatsListener)
		{
			OverviewColumns.Emplace(TEXT(""), TEXT(""), TEXT(""), ColumnOffset, Font, TEXT("------"),
				[&DetailColor, &DetailHighlightColor, &fAdvanceHeight](FCanvas* Canvas, UFont* Font, float X, float Y, FOverviewColumn& Col, const FSystemDebugInfo& SystemInfo)
				{
					Canvas->DrawTile(X, Y, Col.MaxWidth - 6.0f, fAdvanceHeight - 2.0f, 0.0f, 0.0f, 0.0f, 0.0f, SystemInfo.UniqueColor);
					FString SysCountString = LexToSanitizedString(SystemInfo.TotalActive);
					float StringWidth = float(Font->GetStringSize(*SysCountString));
					Canvas->DrawShadowedString((X + (Col.MaxWidth * 0.5f)) - StringWidth * 0.5f, Y, *SysCountString, Font, FLinearColor::Black);
				});
		}
#endif//WITH_PARTICLE_PERF_STATS

>>>>>>> 4af6daef
		TotalOverviewWidth = ColumnOffset;
	}

	// Display overview
	{
		TStringBuilder<1024> OverviewString;
		{
			static const auto CVarGlobalLoopTime = IConsoleManager::Get().FindConsoleVariable(TEXT("fx.Niagara.Debug.GlobalLoopTime"));

			const TCHAR* Separator = TEXT("    ");
			const ENiagaraDebugPlaybackMode PlaybackMode = WorldManager->GetDebugPlaybackMode();
			const float PlaybackRate = WorldManager->GetDebugPlaybackRate();
			const float PlaybackLoopTime = CVarGlobalLoopTime ? CVarGlobalLoopTime->GetFloat() : 0.0f;

			bool bRequiresNewline = false;
			if (PlaybackMode != ENiagaraDebugPlaybackMode::Play)
			{
				bRequiresNewline = true;
				OverviewString.Append(TEXT("PlaybackMode: "));
				switch (WorldManager->GetDebugPlaybackMode())
				{
					case ENiagaraDebugPlaybackMode::Loop:	OverviewString.Append(TEXT("Looping")); break;
					case ENiagaraDebugPlaybackMode::Paused:	OverviewString.Append(TEXT("Paused")); break;
					case ENiagaraDebugPlaybackMode::Step:	OverviewString.Append(TEXT("Step")); break;
					default:								OverviewString.Append(TEXT("Unknown")); break;
				}
				OverviewString.Append(Separator);
			}
			if (!FMath::IsNearlyEqual(PlaybackRate, 1.0f))
			{
				bRequiresNewline = true;
				OverviewString.Appendf(TEXT("PlaybackRate: %.4f"), PlaybackRate);
				OverviewString.Append(Separator);
			}
			if (!FMath::IsNearlyEqual(PlaybackLoopTime, 0.0f))
			{
				bRequiresNewline = true;
				OverviewString.Appendf(TEXT("LoopTime: %.2f"), PlaybackLoopTime);
				OverviewString.Append(Separator);
			}
			if (bRequiresNewline)
			{
				bRequiresNewline = false;
				OverviewString.Append(TEXT("\n"));
			}	

			// Display any filters we may have
			if (Settings.bSystemFilterEnabled || Settings.bEmitterFilterEnabled || Settings.bActorFilterEnabled || Settings.bComponentFilterEnabled)
			{
				if (Settings.bSystemFilterEnabled)
				{
					OverviewString.Appendf(TEXT("SystemFilter: %s"), *Settings.SystemFilter);
					OverviewString.Append(Separator);
				}
				if (Settings.bEmitterFilterEnabled)
				{
					OverviewString.Appendf(TEXT("EmitterFilter: %s"), *Settings.EmitterFilter);
					OverviewString.Append(Separator);
				}
				if (Settings.bActorFilterEnabled)
				{
					OverviewString.Appendf(TEXT("ActorFilter: %s"), *Settings.ActorFilter);
					OverviewString.Append(Separator);
				}
				if (Settings.bComponentFilterEnabled)
				{
					OverviewString.Appendf(TEXT("ComponentFilter: %s"), *Settings.ComponentFilter);
					OverviewString.Append(Separator);
				}
			}
		}

		if (Settings.bOverviewEnabled || OverviewString.Len() > 0)
		{
			const int32 NumLines = 2 + (Settings.bOverviewEnabled ? 1 : 0);
			const FVector2f OverviewStringSize = GetStringSize(Font, OverviewString.ToString());
			const FVector2f ActualSize(FMath::Max(OverviewStringSize.X, TotalOverviewWidth), (NumLines*fAdvanceHeight) + OverviewStringSize.Y);

			// Draw background
			DrawCanvas->DrawTile(TextLocation.X - 1.0f, TextLocation.Y - 1.0f, ActualSize.X + 2.0f, ActualSize.Y + 2.0f, 0.0f, 0.0f, 0.0f, 0.0f, BackgroundColor);

			// Draw string
			DrawCanvas->DrawShadowedString(TextLocation.X, TextLocation.Y, TEXT("Niagara DebugHud"), Font, HeadingColor);
			TextLocation.Y += fAdvanceHeight;

			const UEnum* EnumPtr = FindObjectChecked<UEnum>(nullptr, TEXT("/Script/Niagara.ENiagaraDebugHUDOverviewMode"), true);
<<<<<<< HEAD
			DrawCanvas->DrawShadowedString(TextLocation.X, TextLocation.Y, *EnumPtr->GetDisplayNameTextByValue((int32)Settings.OverviewMode).ToString(), Font, HeadingColor);
=======
			TStringBuilder<128> ModelStringBuilder;
			ModelStringBuilder.Append(EnumPtr->GetDisplayNameTextByValue((int32)Settings.OverviewMode).ToString());
			if(Settings.OverviewMode == ENiagaraDebugHUDOverviewMode::PerformanceGraph)
			{
				const UEnum* PerfGraphModeEnumPtr = FindObjectChecked<UEnum>(nullptr, TEXT("/Script/Niagara.ENiagaraDebugHUDPerfGraphMode"), true);
				const UEnum* PerfGraphSampleModeEnumPtr = FindObjectChecked<UEnum>(nullptr, TEXT("/Script/Niagara.ENiagaraDebugHUDPerfSampleMode"), true);
				
				ModelStringBuilder.Append(TEXT(" - "));
				ModelStringBuilder.Append(PerfGraphModeEnumPtr->GetDisplayNameTextByValue((int32)Settings.PerfGraphMode).ToString());
				ModelStringBuilder.Append(TEXT(" - "));
				ModelStringBuilder.Append(PerfGraphSampleModeEnumPtr->GetDisplayNameTextByValue((int32)Settings.PerfSampleMode).ToString());
			}			
			DrawCanvas->DrawShadowedString(TextLocation.X, TextLocation.Y, ModelStringBuilder.ToString(), Font, HeadingColor);
			ModelStringBuilder.Reset();

>>>>>>> 4af6daef
			TextLocation.Y += fAdvanceHeight;

			if (OverviewString.Len() > 0)
			{
				DrawCanvas->DrawShadowedString(TextLocation.X, TextLocation.Y, OverviewString.ToString(), Font, HeadingColor);
				TextLocation.Y += OverviewStringSize.Y;
			}

			// Display global system information
			if (Settings.bOverviewEnabled)
			{
				for (FOverviewColumn& Column : OverviewColumns)
				{
					Column.DrawGlobalHeader(DrawCanvas, Font, TextLocation.X, TextLocation.Y, HeadingColor, DetailColor);
				}
				TextLocation.Y += fAdvanceHeight;
			}
		}
	}

	//-TODO: Improve the column view to allow custom views like this
#if WITH_NIAGARA_GPU_PROFILER
	if (Settings.bOverviewEnabled && Settings.OverviewMode == ENiagaraDebugHUDOverviewMode::GpuComputePerformance)
	{
		DrawGpuComputeOverriew(WorldManager, DrawCanvas, TextLocation);
	}
#endif //WITH_NIAGARA_GPU_PROFILER

	// Display active systems information
	if (Settings.bOverviewEnabled && Settings.OverviewMode != ENiagaraDebugHUDOverviewMode::GpuComputePerformance)
	{
		TextLocation.Y += fAdvanceHeight;		
<<<<<<< HEAD
		uint32 NumLines = 1;
		for (const auto& Pair : PerSystemDebugInfo)
		{
			const FSystemDebugInfo& SystemInfo = Pair.Value;
			if ((SystemInfo.FramesSinceVisible >= Settings.PerfHistoryFrames) ||
				(Settings.bOverviewShowFilteredSystemOnly && !SystemInfo.bPassesSystemFilter))
			{
				continue;
			}

			++NumLines;
		}
		DrawCanvas->DrawTile(TextLocation.X - 1.0f, TextLocation.Y - 1.0f, TotalOverviewWidth + 1.0f, 2.0f + (float(NumLines) * fAdvanceHeight), 0.0f, 0.0f, 0.0f, 0.0f, BackgroundColor);

		float SystemDataY = TextLocation.Y;
		for (FOverviewColumn& Column : OverviewColumns)
		{
			Column.DrawSystemHeader(DrawCanvas, Font, TextLocation.X, TextLocation.Y, HeadingColor);
		}

		TextLocation.Y += fAdvanceHeight;

		//TODO: Pull out to an array to allow sorting?

		for (auto it = PerSystemDebugInfo.CreateConstIterator(); it; ++it)
		{
			const auto& SystemInfo = it->Value;
=======

		// Filter out what we won't display on the HUD and calculate number of lines
		using FSortedPerSystemDebugInfo = TPair<FName, const FSystemDebugInfo&>;
		TArray<FSortedPerSystemDebugInfo> SortedPerSystemDebugInfo;
		SortedPerSystemDebugInfo.Reserve(PerSystemDebugInfo.Num());

		for (const auto& Pair : PerSystemDebugInfo)
		{
			const FSystemDebugInfo& SystemInfo = Pair.Value;
>>>>>>> 4af6daef
			if ((SystemInfo.FramesSinceVisible >= Settings.PerfHistoryFrames) ||
				(Settings.bOverviewShowFilteredSystemOnly && !SystemInfo.bPassesSystemFilter))
			{
				continue;
			}

<<<<<<< HEAD
			for (FOverviewColumn& Column : OverviewColumns)
			{
				Column.DrawSystemData(DrawCanvas, Font, TextLocation.X, TextLocation.Y, SystemInfo);
			}
			TextLocation.Y += fAdvanceHeight;
		}
		
		#if WITH_PARTICLE_PERF_STATS
		//Draw graph
		if (Settings.OverviewMode == ENiagaraDebugHUDOverviewMode::Performance && StatsListener)
		{
			//Render the graph
			if (Settings.PerfGraphMode != ENiagaraDebugHUDPerfGraphMode::None)
			{
				FLinearColor GraphAxesColor = Settings.PerfGraphAxisColor;

				TextLocation.Y += fAdvanceHeight;

				FVector2f GraphLocation(TextLocation.X, SystemDataY + fAdvanceHeight);

				if (OverviewColumns.Num())
				{
					GraphLocation.X += OverviewColumns.Last().Offset + OverviewColumns.Last().MaxWidth + 50.0f;
				}

				FGraph<double> Graph(DrawCanvas, Font, GraphLocation, FVector2f(Settings.PerfGraphSize), FVector2f(float(Settings.PerfHistoryFrames), Settings.PerfGraphTimeRange), TEXT("Frame"), TEXT("Time(us)"));

				Graph.Draw(Settings.PerfGraphAxisColor, BackgroundColor);

				//Add each line to the graph.
				for (auto& Pair : PerSystemDebugInfo)
				{
					FSystemDebugInfo& SysInfo = Pair.Value;
					if (SysInfo.PerfStats && SysInfo.bPassesSystemFilter)
					{
						TArray<double> Frames;
						if (Settings.PerfGraphMode == ENiagaraDebugHUDPerfGraphMode::GameThread)
						{
							SysInfo.PerfStats->History.GetHistoryFrames_GT(Frames);
						}
						else if (Settings.PerfGraphMode == ENiagaraDebugHUDPerfGraphMode::RenderThread)
						{
							SysInfo.PerfStats->History.GetHistoryFrames_RT(Frames);
						}
						else if (Settings.PerfGraphMode == ENiagaraDebugHUDPerfGraphMode::GPU)
						{
							SysInfo.PerfStats->History.GetHistoryFrames_GPU(Frames);
						}

						if (Settings.bEnableSmoothing)
						{
							TArray<double> Smoothed;
							Smoothed.Reserve(Frames.Num());
							for (int32 i = 0; i < Frames.Num(); ++i)
							{
								int32 SmoothSamples = 0;
								double SmoothTotal = 0.0f;
								for (int32 j = i - Settings.SmoothingWidth; j < i + Settings.SmoothingWidth; ++j)
								{
									if (j >= 0 && j < Frames.Num())
									{
										++SmoothSamples;
										SmoothTotal += Frames[j];
									}
								}

								Smoothed.Add(SmoothTotal / SmoothSamples);
							}

							Frames = MoveTemp(Smoothed);
						}

						Graph.DrawLine(SysInfo.SystemName, SysInfo.UniqueColor, Frames);
					}
				}
			}
		}
		#endif//WITH_PARTICLE_PERF_STATS
	}

	TextLocation.Y += fAdvanceHeight;

	DrawGlobalBudgetInfo(WorldManager, DrawCanvas, TextLocation);
	DrawValidation(WorldManager, DrawCanvas, TextLocation);
	DrawMessages(WorldManager, DrawCanvas, TextLocation);
}

void FNiagaraDebugHud::DrawGpuComputeOverriew(class FNiagaraWorldManager* WorldManager, class FCanvas* DrawCanvas, FVector2f& TextLocation)
{
#if WITH_NIAGARA_GPU_PROFILER
	using namespace NiagaraDebugLocal;

	UFont* Font = GetFont(Settings.OverviewFont);
	const float fAdvanceHeight = Font->GetMaxCharHeight() + 1.0f;

	const FLinearColor HeadingColor = Settings.OverviewHeadingColor;
	const FLinearColor DetailColor = Settings.OverviewDetailColor;
	const FLinearColor DetailHighlightColor = Settings.OverviewDetailHighlightColor;
	const FLinearColor BackgroundColor = Settings.DefaultBackgroundColor;

	if (GpuResults == nullptr)
	{
		static const auto ProfilingEnabledCVar = IConsoleManager::Get().FindConsoleVariable(TEXT("fx.Niagara.GpuProfiling.Enabled"));

		static const FString EnableCVarWarning(TEXT("GPU Profiling is disabled, enable 'fx.Niagara.GpuProfiling.Enabled'"));
		static const FString NoDataWarning(TEXT("No GPU data is ready"));

		const FVector2f StringSize = GetStringSize(Font, *EnableCVarWarning);
		DrawCanvas->DrawTile(TextLocation.X - 1.0f, TextLocation.Y - 1.0f, StringSize.X + 1.0f, 2.0f + StringSize.Y, 0.0f, 0.0f, 0.0f, 0.0f, BackgroundColor);
		DrawCanvas->DrawShadowedString(TextLocation.X, TextLocation.Y, *(ProfilingEnabledCVar && ProfilingEnabledCVar->GetBool() ? NoDataWarning : EnableCVarWarning), Font, HeadingColor);
		TextLocation.Y += StringSize.Y;
		
		return;
	}

	struct FSimpleTableDraw
	{
		struct FColumn
		{
			float				DefaultWidth = 150.0f;
			FVector2f			MeasuredSize = FVector2f::ZeroVector;
			float				DrawOffset = 0.0f;
			TStringBuilder<128>	AllRowsText;
		};

		void AddColumns(int32 NumToAdd, float DefaultWidth = 150.0f)
		{
			for ( int32 i=0; i < NumToAdd; ++i )
			{
				FColumn& Column = Columns.AddDefaulted_GetRef();
				Column.DefaultWidth = DefaultWidth;
			}
		}

		TStringBuilder<128>& GetColumnText(int32 Column)
		{
			return Columns[Column].AllRowsText;
		}

		void RowComplete()
		{
			for ( int32 i=0; i < Columns.Num(); ++i )
			{
				Columns[i].AllRowsText.AppendChar(TEXT('\n'));
			}
		}

		void Draw(UFont* Font, FCanvas* DrawCanvas, FVector2f& Location, FLinearColor TextColor, FLinearColor BackgroundColor)
		{
			FVector2f TotalSize = FVector2f::ZeroVector;
			for ( FColumn& Column : Columns)
			{
				Column.MeasuredSize	= GetStringSize(Font, Column.AllRowsText.ToString());
				Column.DrawOffset	= TotalSize.X;

				const float SpaceBetweenColumns = (&Column == &Columns.Last()) ? 0.0f : DefaultSpaceBetweenColumns;
				TotalSize.X = Column.DrawOffset + FMath::Max(Column.MeasuredSize.X + SpaceBetweenColumns, Column.DefaultWidth);
				TotalSize.Y = FMath::Max(TotalSize.Y, Column.MeasuredSize.Y);
			}

			DrawCanvas->DrawTile(Location.X - 1.0f, Location.Y - 1.0f, TotalSize.X + 1.0f, 2.0f + TotalSize.Y, 0.0f, 0.0f, 0.0f, 0.0f, BackgroundColor);
			for (FColumn& Column : Columns)
			{
				DrawCanvas->DrawShadowedString(Location.X + Column.DrawOffset, Location.Y, Column.AllRowsText.ToString(), Font, TextColor);
			}

			Location.Y += TotalSize.Y;
		}

	private:
		float DefaultSpaceBetweenColumns = 10.0f;
		TArray<FColumn, TInlineAllocator<16>> Columns;
	};

	// Display overview of results
	{
		FSimpleTableDraw SimpleTable;
		SimpleTable.AddColumns(1, 250.0f);
		SimpleTable.AddColumns(2, 150.0f);
		SimpleTable.GetColumnText(0).Append(TEXT("Gpu Compute Overview"));
		SimpleTable.RowComplete();

		SimpleTable.GetColumnText(0).Appendf(TEXT("TotalMicroseconds : %llu"), GpuTotalMicroseconds.GetAverage());
		SimpleTable.GetColumnText(1).Appendf(TEXT("TotalDispatches : %d"), GpuTotalDispatches.GetAverage());

		SimpleTable.Draw(Font, DrawCanvas, TextLocation, DetailColor, BackgroundColor);
		TextLocation.Y += fAdvanceHeight;
	}

	// Do a pass to determine what will be detailed view
	bool bHasDetailedView = false;
	bool bHasSimpleView = false;
	for (auto SystemIt = GpuUsagePerSystem.CreateIterator(); SystemIt; ++SystemIt)
	{
		// Prune data systems
		UNiagaraSystem* OwnerSystem = SystemIt.Key().Get();
		if (OwnerSystem == nullptr)
		{
			SystemIt.RemoveCurrent();
			continue;
		}

		// Prune dead emitters
		for (auto EmitterIt = SystemIt.Value().Emitters.CreateIterator(); EmitterIt; ++EmitterIt)
		{
			UNiagaraEmitter* OwnerEmitter = EmitterIt.Key().Get();
			if (OwnerEmitter == nullptr)
			{
				SystemIt.RemoveCurrent();
			}
		}

		const bool bShowDetailed = Settings.bSystemFilterEnabled && OwnerSystem->GetName().MatchesWildcard(Settings.SystemFilter);
		SystemIt.Value().bShowDetailed = bShowDetailed;
		bHasDetailedView |= bShowDetailed;
		bHasSimpleView |= !bShowDetailed;
	}

	// Show detailed information first
	if (bHasDetailedView)
	{
		FSimpleTableDraw SimpleTable;
		SimpleTable.AddColumns(3, 200.0f);
		SimpleTable.AddColumns(3, 100.0f);

		bool bFirst = true;
		for (auto SystemIt = GpuUsagePerSystem.CreateIterator(); SystemIt; ++SystemIt)
		{
			const FGpuUsagePerSystem& SystemUsage = SystemIt.Value();
			if ( SystemUsage.bShowDetailed == false )
			{
				continue;
			}

			if (!bFirst)
			{
				SimpleTable.RowComplete();
			}
			bFirst = false;

			UNiagaraSystem* OwnerSystem = SystemIt.Key().Get();
			check(OwnerSystem);

			SimpleTable.GetColumnText(0).Append(TEXT("System Name"));
			SimpleTable.GetColumnText(1).Append(TEXT("Emitter Name"));
			SimpleTable.GetColumnText(2).Append(TEXT("Stage Name"));
			SimpleTable.GetColumnText(3).Append(TEXT("Avg Instances"));
			SimpleTable.GetColumnText(4).Append(TEXT("Avg us"));
			SimpleTable.GetColumnText(5).Append(TEXT("Max us"));
			SimpleTable.RowComplete();

			for (auto EmitterIt = SystemIt.Value().Emitters.CreateIterator(); EmitterIt; ++EmitterIt)
			{
				UNiagaraEmitter* OwnerEmitter = EmitterIt.Key().Get();
				check(OwnerEmitter);
				for (auto StageIt=EmitterIt.Value().Stages.CreateIterator(); StageIt; ++StageIt)
				{
					const FGpuUsagePerStage& StageUsage = StageIt.Value();
					OwnerSystem->GetFName().AppendString(SimpleTable.GetColumnText(0));
					OwnerEmitter->GetFName().AppendString(SimpleTable.GetColumnText(1));
					StageIt.Key().AppendString(SimpleTable.GetColumnText(2));
					SimpleTable.GetColumnText(3).Appendf(TEXT("%4.1f"), StageUsage.InstanceCount.GetAverage<float>());
					SimpleTable.GetColumnText(4).Appendf(TEXT("%llu"), StageUsage.Microseconds.GetAverage());
					SimpleTable.GetColumnText(5).Appendf(TEXT("%llu"), StageUsage.Microseconds.GetMax());
					SimpleTable.RowComplete();
				}
			}

			SimpleTable.GetColumnText(2).Append(TEXT("Total"));
			SimpleTable.GetColumnText(3).Appendf(TEXT("%4.1f"), SystemUsage.InstanceCount.GetAverage<float>());
			SimpleTable.GetColumnText(4).Appendf(TEXT("%llu"), SystemUsage.Microseconds.GetAverage());
			SimpleTable.GetColumnText(5).Appendf(TEXT("%llu"), SystemUsage.Microseconds.GetMax());
			SimpleTable.RowComplete();
		}
		SimpleTable.Draw(Font, DrawCanvas, TextLocation, DetailColor, BackgroundColor);
		TextLocation.Y += fAdvanceHeight;
	}

	// Show simple information
	if (bHasSimpleView)
	{
		FSimpleTableDraw SimpleTable;
		SimpleTable.AddColumns(1, 200.0f);
		SimpleTable.AddColumns(3, 100.0f);
		SimpleTable.GetColumnText(0).Append(TEXT("SystemName"));
		SimpleTable.GetColumnText(1).Append(TEXT("Avg Instances"));
		SimpleTable.GetColumnText(2).Append(TEXT("Avg us"));
		SimpleTable.GetColumnText(3).Append(TEXT("Max us"));
		SimpleTable.RowComplete();

		for (auto SystemIt=GpuUsagePerSystem.CreateIterator(); SystemIt; ++SystemIt)
		{
			if (SystemIt.Value().bShowDetailed == true)
			{
				continue;
			}

			UNiagaraSystem* OwnerSystem = SystemIt.Key().Get();
			check(OwnerSystem);

			const FGpuUsagePerSystem& SystemUsage = SystemIt.Value();

			OwnerSystem->GetFName().AppendString(SimpleTable.GetColumnText(0));
			SimpleTable.GetColumnText(1).Appendf(TEXT("%4.1f"), SystemUsage.InstanceCount.GetAverage<float>());
			SimpleTable.GetColumnText(2).Appendf(TEXT("%llu"), SystemUsage.Microseconds.GetAverage());
			SimpleTable.GetColumnText(3).Appendf(TEXT("%llu"), SystemUsage.Microseconds.GetMax());
			SimpleTable.RowComplete();
		}
=======
			SortedPerSystemDebugInfo.Emplace(Pair);
		}

		// Sort our display list, if enabled
		switch (Settings.OverviewSortMode)
		{
			case ENiagaraDebugHUDDOverviewSort::Name:				Algo::Sort(SortedPerSystemDebugInfo, [](const FSortedPerSystemDebugInfo& Lhs, const FSortedPerSystemDebugInfo& Rhs) -> bool { return Lhs.Key.LexicalLess(Rhs.Key); });	break;
			case ENiagaraDebugHUDDOverviewSort::NumberRegistered:	Algo::Sort(SortedPerSystemDebugInfo, [](const FSortedPerSystemDebugInfo& Lhs, const FSortedPerSystemDebugInfo& Rhs) -> bool { return Lhs.Value.TotalRegistered    > Rhs.Value.TotalRegistered; }); break;
			case ENiagaraDebugHUDDOverviewSort::NumberActive:		Algo::Sort(SortedPerSystemDebugInfo, [](const FSortedPerSystemDebugInfo& Lhs, const FSortedPerSystemDebugInfo& Rhs) -> bool { return Lhs.Value.TotalActive        > Rhs.Value.TotalActive; }); break;
			case ENiagaraDebugHUDDOverviewSort::NumberScalability:	Algo::Sort(SortedPerSystemDebugInfo, [](const FSortedPerSystemDebugInfo& Lhs, const FSortedPerSystemDebugInfo& Rhs) -> bool { return Lhs.Value.TotalScalability   > Rhs.Value.TotalScalability; });	break;
			case ENiagaraDebugHUDDOverviewSort::MemoryUsage:		Algo::Sort(SortedPerSystemDebugInfo, [](const FSortedPerSystemDebugInfo& Lhs, const FSortedPerSystemDebugInfo& Rhs) -> bool { return Lhs.Value.TotalBytes         > Rhs.Value.TotalBytes; });	break;
			case ENiagaraDebugHUDDOverviewSort::RecentlyVisibilty:	Algo::Sort(SortedPerSystemDebugInfo, [](const FSortedPerSystemDebugInfo& Lhs, const FSortedPerSystemDebugInfo& Rhs) -> bool { return Lhs.Value.FramesSinceVisible < Rhs.Value.FramesSinceVisible; });	break;

			default:
				break;
		}

		// Draw background + headers
		DrawCanvas->DrawTile(TextLocation.X - 1.0f, TextLocation.Y - 1.0f, TotalOverviewWidth + 1.0f, 2.0f + (float(SortedPerSystemDebugInfo.Num() + 1) * fAdvanceHeight), 0.0f, 0.0f, 0.0f, 0.0f, BackgroundColor);

		float SystemDataY = TextLocation.Y;
		for (FOverviewColumn& Column : OverviewColumns)
		{
			Column.DrawSystemHeader(DrawCanvas, Font, TextLocation.X, TextLocation.Y, HeadingColor);
		}

		TextLocation.Y += fAdvanceHeight;

		// Draw each row
		for (const FSortedPerSystemDebugInfo& Pair : SortedPerSystemDebugInfo)
		{
			const FSystemDebugInfo& SystemInfo = Pair.Value;
			for (FOverviewColumn& Column : OverviewColumns)
			{
				Column.DrawSystemData(DrawCanvas, Font, TextLocation.X, TextLocation.Y, SystemInfo);
			}
			TextLocation.Y += fAdvanceHeight;
		}
		
		#if WITH_PARTICLE_PERF_STATS
		//Draw graph
		if (Settings.OverviewMode == ENiagaraDebugHUDOverviewMode::PerformanceGraph && StatsListener)
		{
			FLinearColor GraphAxesColor = Settings.PerfGraphAxisColor;

			TextLocation.Y += fAdvanceHeight;

			FVector2f GraphLocation(TextLocation.X, SystemDataY + fAdvanceHeight);

			if (OverviewColumns.Num())
			{
				GraphLocation.X += OverviewColumns.Last().Offset + OverviewColumns.Last().MaxWidth + 50.0f;
			}

			FGraph<double> Graph(DrawCanvas, Font, GraphLocation, FVector2f(Settings.PerfGraphSize), FVector2f(float(Settings.PerfHistoryFrames), Settings.PerfGraphTimeRange), TEXT("Frame"), TEXT("Time(us)"));

			Graph.Draw(Settings.PerfGraphAxisColor, BackgroundColor);

			//Add each line to the graph.
			for (const auto& Pair : PerSystemDebugInfo)
			{
				const FSystemDebugInfo& SysInfo = Pair.Value;
				if (SysInfo.PerfStats && SysInfo.bPassesSystemFilter)
				{
					TArray<double> Frames;
					if (Settings.PerfGraphMode == ENiagaraDebugHUDPerfGraphMode::GameThread)
					{
						SysInfo.PerfStats->History.GetHistoryFrames_GT(Frames);
					}
					else if (Settings.PerfGraphMode == ENiagaraDebugHUDPerfGraphMode::RenderThread)
					{
						SysInfo.PerfStats->History.GetHistoryFrames_RT(Frames);
					}
					else if (Settings.PerfGraphMode == ENiagaraDebugHUDPerfGraphMode::GPU)
					{
						SysInfo.PerfStats->History.GetHistoryFrames_GPU(Frames);
					}

					if (Settings.bEnableSmoothing)
					{
						TArray<double> Smoothed;
						Smoothed.Reserve(Frames.Num());
						for (int32 i = 0; i < Frames.Num(); ++i)
						{
							int32 SmoothSamples = 0;
							double SmoothTotal = 0.0f;
							for (int32 j = i - Settings.SmoothingWidth; j < i + Settings.SmoothingWidth; ++j)
							{
								if (j >= 0 && j < Frames.Num())
								{
									++SmoothSamples;
									SmoothTotal += Frames[j];
								}
							}

							Smoothed.Add(SmoothTotal / SmoothSamples);
						}

						Frames = MoveTemp(Smoothed);
					}

					Graph.DrawLine(SysInfo.SystemName, SysInfo.UniqueColor, Frames);
				}
			}
		}
		#endif//WITH_PARTICLE_PERF_STATS
	}

	TextLocation.Y += fAdvanceHeight;

	DrawGlobalBudgetInfo(WorldManager, DrawCanvas, TextLocation);
	DrawValidation(WorldManager, DrawCanvas, TextLocation);
	DrawMessages(WorldManager, DrawCanvas, TextLocation);
}

void FNiagaraDebugHud::DrawGpuComputeOverriew(class FNiagaraWorldManager* WorldManager, class FCanvas* DrawCanvas, FVector2f& TextLocation)
{
#if WITH_NIAGARA_GPU_PROFILER
	using namespace NiagaraDebugLocal;

	UFont* Font = GetFont(Settings.OverviewFont);
	const float fAdvanceHeight = Font->GetMaxCharHeight() + 1.0f;

	const FLinearColor HeadingColor = Settings.OverviewHeadingColor;
	const FLinearColor DetailColor = Settings.OverviewDetailColor;
	const FLinearColor DetailHighlightColor = Settings.OverviewDetailHighlightColor;
	const FLinearColor BackgroundColor = Settings.DefaultBackgroundColor;

	if (GpuResults == nullptr)
	{
		static const auto ProfilingEnabledCVar = IConsoleManager::Get().FindConsoleVariable(TEXT("fx.Niagara.GpuProfiling.Enabled"));

		static const FString EnableCVarWarning(TEXT("GPU Profiling is disabled, enable 'fx.Niagara.GpuProfiling.Enabled'"));
		static const FString NoDataWarning(TEXT("No GPU data is ready"));

		const FVector2f StringSize = GetStringSize(Font, *EnableCVarWarning);
		DrawCanvas->DrawTile(TextLocation.X - 1.0f, TextLocation.Y - 1.0f, StringSize.X + 1.0f, 2.0f + StringSize.Y, 0.0f, 0.0f, 0.0f, 0.0f, BackgroundColor);
		DrawCanvas->DrawShadowedString(TextLocation.X, TextLocation.Y, *(ProfilingEnabledCVar && ProfilingEnabledCVar->GetBool() ? NoDataWarning : EnableCVarWarning), Font, HeadingColor);
		TextLocation.Y += StringSize.Y;
		
		return;
	}

	struct FSimpleTableDraw
	{
		struct FColumn
		{
			float				DefaultWidth = 150.0f;
			FVector2f			MeasuredSize = FVector2f::ZeroVector;
			float				DrawOffset = 0.0f;
			TStringBuilder<128>	AllRowsText;
		};

		void AddColumns(int32 NumToAdd, float DefaultWidth = 150.0f)
		{
			for ( int32 i=0; i < NumToAdd; ++i )
			{
				FColumn& Column = Columns.AddDefaulted_GetRef();
				Column.DefaultWidth = DefaultWidth;
			}
		}

		TStringBuilder<128>& GetColumnText(int32 Column)
		{
			return Columns[Column].AllRowsText;
		}

		void RowComplete()
		{
			for ( int32 i=0; i < Columns.Num(); ++i )
			{
				Columns[i].AllRowsText.AppendChar(TEXT('\n'));
			}
		}

		void Draw(UFont* Font, FCanvas* DrawCanvas, FVector2f& Location, FLinearColor TextColor, FLinearColor BackgroundColor)
		{
			FVector2f TotalSize = FVector2f::ZeroVector;
			for ( FColumn& Column : Columns)
			{
				Column.MeasuredSize	= GetStringSize(Font, Column.AllRowsText.ToString());
				Column.DrawOffset	= TotalSize.X;

				const float SpaceBetweenColumns = (&Column == &Columns.Last()) ? 0.0f : DefaultSpaceBetweenColumns;
				TotalSize.X = Column.DrawOffset + FMath::Max(Column.MeasuredSize.X + SpaceBetweenColumns, Column.DefaultWidth);
				TotalSize.Y = FMath::Max(TotalSize.Y, Column.MeasuredSize.Y);
			}

			DrawCanvas->DrawTile(Location.X - 1.0f, Location.Y - 1.0f, TotalSize.X + 1.0f, 2.0f + TotalSize.Y, 0.0f, 0.0f, 0.0f, 0.0f, BackgroundColor);
			for (FColumn& Column : Columns)
			{
				DrawCanvas->DrawShadowedString(Location.X + Column.DrawOffset, Location.Y, Column.AllRowsText.ToString(), Font, TextColor);
			}

			Location.Y += TotalSize.Y;
		}

	private:
		float DefaultSpaceBetweenColumns = 10.0f;
		TArray<FColumn, TInlineAllocator<16>> Columns;
	};

	// Display overview of results
	{
		FSimpleTableDraw SimpleTable;
		SimpleTable.AddColumns(1, 250.0f);
		SimpleTable.AddColumns(2, 150.0f);
		SimpleTable.GetColumnText(0).Append(TEXT("Gpu Compute Overview"));
		SimpleTable.RowComplete();

		SimpleTable.GetColumnText(0).Appendf(TEXT("TotalMicroseconds : %llu"), GpuTotalMicroseconds.GetAverage());
		SimpleTable.GetColumnText(1).Appendf(TEXT("TotalDispatches : %d"), GpuTotalDispatches.GetAverage());

		SimpleTable.Draw(Font, DrawCanvas, TextLocation, DetailColor, BackgroundColor);
		TextLocation.Y += fAdvanceHeight;
	}

	// Do a pass to determine what will be detailed view
	bool bHasDetailedView = false;
	bool bHasSimpleView = false;
	for (auto SystemIt = GpuUsagePerSystem.CreateIterator(); SystemIt; ++SystemIt)
	{
		// Prune data systems
		UNiagaraSystem* OwnerSystem = SystemIt.Key().Get();
		if (OwnerSystem == nullptr)
		{
			SystemIt.RemoveCurrent();
			continue;
		}

		// Prune dead emitters
		for (auto EmitterIt = SystemIt.Value().Emitters.CreateIterator(); EmitterIt; ++EmitterIt)
		{
			UNiagaraEmitter* OwnerEmitter = EmitterIt.Key().Get();
			if (OwnerEmitter == nullptr)
			{
				SystemIt.RemoveCurrent();
			}
		}

		const bool bShowDetailed = Settings.bSystemFilterEnabled && OwnerSystem->GetName().MatchesWildcard(Settings.SystemFilter);
		SystemIt.Value().bShowDetailed = bShowDetailed;
#if WITH_EDITORONLY_DATA
		SystemIt.Value().bCompileForEdit = OwnerSystem->bCompileForEdit;
#endif
		bHasDetailedView |= bShowDetailed;
		bHasSimpleView |= !bShowDetailed;
	}

	// Show detailed information first
	if (bHasDetailedView)
	{
		FSimpleTableDraw SimpleTable;
		SimpleTable.AddColumns(3, 200.0f);
		SimpleTable.AddColumns(3, 100.0f);

		bool bFirst = true;
		for (auto SystemIt = GpuUsagePerSystem.CreateIterator(); SystemIt; ++SystemIt)
		{
			const FGpuUsagePerSystem& SystemUsage = SystemIt.Value();
			if ( SystemUsage.bShowDetailed == false )
			{
				continue;
			}

			if (!bFirst)
			{
				SimpleTable.RowComplete();
			}
			bFirst = false;

			UNiagaraSystem* OwnerSystem = SystemIt.Key().Get();
			check(OwnerSystem);

			SimpleTable.GetColumnText(0).Append(TEXT("System Name"));
			SimpleTable.GetColumnText(1).Append(TEXT("Emitter Name"));
			SimpleTable.GetColumnText(2).Append(TEXT("Stage Name"));
			SimpleTable.GetColumnText(3).Append(TEXT("Avg Instances"));
			SimpleTable.GetColumnText(4).Append(TEXT("Avg us"));
			SimpleTable.GetColumnText(5).Append(TEXT("Max us"));
			SimpleTable.RowComplete();

			for (auto EmitterIt = SystemIt.Value().Emitters.CreateIterator(); EmitterIt; ++EmitterIt)
			{
				UNiagaraEmitter* OwnerEmitter = EmitterIt.Key().Get();
				check(OwnerEmitter);
				for (auto StageIt=EmitterIt.Value().Stages.CreateIterator(); StageIt; ++StageIt)
				{
					const FGpuUsagePerStage& StageUsage = StageIt.Value();
					OwnerSystem->GetFName().AppendString(SimpleTable.GetColumnText(0));
#if WITH_EDITORONLY_DATA
					if (SystemIt.Value().bCompileForEdit)
					{
						SimpleTable.GetColumnText(0).Append(TEXT(" (Edit Mode)"));
					}
#endif
					OwnerEmitter->GetFName().AppendString(SimpleTable.GetColumnText(1));
					StageIt.Key().AppendString(SimpleTable.GetColumnText(2));
					SimpleTable.GetColumnText(3).Appendf(TEXT("%4.1f"), StageUsage.InstanceCount.GetAverage<float>());
					SimpleTable.GetColumnText(4).Appendf(TEXT("%llu"), StageUsage.Microseconds.GetAverage());
					SimpleTable.GetColumnText(5).Appendf(TEXT("%llu"), StageUsage.Microseconds.GetMax());
					SimpleTable.RowComplete();
				}
			}

			SimpleTable.GetColumnText(2).Append(TEXT("Total"));
			SimpleTable.GetColumnText(3).Appendf(TEXT("%4.1f"), SystemUsage.InstanceCount.GetAverage<float>());
			SimpleTable.GetColumnText(4).Appendf(TEXT("%llu"), SystemUsage.Microseconds.GetAverage());
			SimpleTable.GetColumnText(5).Appendf(TEXT("%llu"), SystemUsage.Microseconds.GetMax());
			SimpleTable.RowComplete();
		}
		SimpleTable.Draw(Font, DrawCanvas, TextLocation, DetailColor, BackgroundColor);
		TextLocation.Y += fAdvanceHeight;
	}

	// Show simple information
	if (bHasSimpleView)
	{
		FSimpleTableDraw SimpleTable;
		SimpleTable.AddColumns(1, 200.0f);
		SimpleTable.AddColumns(3, 100.0f);
		SimpleTable.GetColumnText(0).Append(TEXT("SystemName"));
		SimpleTable.GetColumnText(1).Append(TEXT("Avg Instances"));
		SimpleTable.GetColumnText(2).Append(TEXT("Avg us"));
		SimpleTable.GetColumnText(3).Append(TEXT("Max us"));
		SimpleTable.RowComplete();

		for (auto SystemIt=GpuUsagePerSystem.CreateIterator(); SystemIt; ++SystemIt)
		{
			if (SystemIt.Value().bShowDetailed == true)
			{
				continue;
			}

			UNiagaraSystem* OwnerSystem = SystemIt.Key().Get();
			check(OwnerSystem);

			const FGpuUsagePerSystem& SystemUsage = SystemIt.Value();

			OwnerSystem->GetFName().AppendString(SimpleTable.GetColumnText(0));
#if WITH_EDITORONLY_DATA
			if (SystemIt.Value().bCompileForEdit)
			{
				SimpleTable.GetColumnText(0).Append(TEXT(" (Edit Mode)"));
			}
#endif
			SimpleTable.GetColumnText(1).Appendf(TEXT("%4.1f"), SystemUsage.InstanceCount.GetAverage<float>());
			SimpleTable.GetColumnText(2).Appendf(TEXT("%llu"), SystemUsage.Microseconds.GetAverage());
			SimpleTable.GetColumnText(3).Appendf(TEXT("%llu"), SystemUsage.Microseconds.GetMax());
			SimpleTable.RowComplete();
		}
>>>>>>> 4af6daef
		SimpleTable.Draw(Font, DrawCanvas, TextLocation, DetailColor, BackgroundColor);
		TextLocation.Y += fAdvanceHeight;
	}

	// Show events
	if (GpuUsagePerEvent.Num() > 0)
	{
		FSimpleTableDraw SimpleTable;
		SimpleTable.AddColumns(1, 200.0f);
		SimpleTable.AddColumns(3, 100.0f);
		SimpleTable.GetColumnText(0).Append(TEXT("EventName"));
		SimpleTable.GetColumnText(1).Append(TEXT("Avg Instances"));
		SimpleTable.GetColumnText(2).Append(TEXT("Avg us"));
		SimpleTable.GetColumnText(3).Append(TEXT("Max us"));
		SimpleTable.RowComplete();

		for (auto EventIt=GpuUsagePerEvent.CreateIterator(); EventIt; ++EventIt)
		{
			const FGpuUsagePerEvent& EventUsage = EventIt.Value();
			EventIt.Key().AppendString(SimpleTable.GetColumnText(0));
			SimpleTable.GetColumnText(1).Appendf(TEXT("%4.1f"), EventUsage.InstanceCount.GetAverage<float>());
			SimpleTable.GetColumnText(2).Appendf(TEXT("%llu"), EventUsage.Microseconds.GetAverage());
			SimpleTable.GetColumnText(3).Appendf(TEXT("%llu"), EventUsage.Microseconds.GetMax());
			SimpleTable.RowComplete();
		}
		SimpleTable.Draw(Font, DrawCanvas, TextLocation, DetailColor, BackgroundColor);
		TextLocation.Y += fAdvanceHeight;
	}
#endif //WITH_NIAGARA_GPU_PROFILER
}

void FNiagaraDebugHud::DrawGlobalBudgetInfo(class FNiagaraWorldManager* WorldManager, class FCanvas* DrawCanvas, FVector2f& TextLocation)
{
	using namespace NiagaraDebugLocal;
<<<<<<< HEAD

	if ( !Settings.bShowGlobalBudgetInfo )
	{
		return;
	}

	static const float GuessWidth = 400.0f;

	UFont* Font = GetFont(Settings.OverviewFont);
	const float fAdvanceHeight = Font->GetMaxCharHeight() + 1.0f;

=======

	if ( !Settings.bShowGlobalBudgetInfo )
	{
		return;
	}

	static const float GuessWidth = 400.0f;

	UFont* Font = GetFont(Settings.OverviewFont);
	const float fAdvanceHeight = Font->GetMaxCharHeight() + 1.0f;

>>>>>>> 4af6daef
	const FLinearColor HeadingColor = Settings.OverviewHeadingColor;
	const FLinearColor DetailColor = Settings.OverviewDetailColor;
	const FLinearColor DetailHighlightColor = Settings.OverviewDetailHighlightColor;
	const FLinearColor BackgroundColor = Settings.DefaultBackgroundColor;

	if (FFXBudget::Enabled())
	{
		const FFXTimeData Time = FFXBudget::GetTime();
		const FFXTimeData Budget = FFXBudget::GetBudget();
		const FFXTimeData Usage = FFXBudget::GetUsage();
		const FFXTimeData AdjustedUsage = FFXBudget::GetAdjustedUsage();
<<<<<<< HEAD

		const int32 NumLines = 5;//Header, time, budget, usage and adjusted usage.
		DrawCanvas->DrawTile(TextLocation.X - 1.0f, TextLocation.Y - 1.0f, GuessWidth + 1.0f, 2.0f + (float(NumLines) * fAdvanceHeight), 0.0f, 0.0f, 0.0f, 0.0f, BackgroundColor);

		DrawCanvas->DrawShadowedString(TextLocation.X, TextLocation.Y, TEXT("Global Budget Info"), Font, HeadingColor);

		TextLocation.Y += fAdvanceHeight;
		FString TimeLabels[] =
		{
			TEXT("Time: "),
			TEXT("Budget: "),
			TEXT("Usage: "),
			TEXT("Adjusted: ")
		};

=======

		const int32 NumLines = 5;//Header, time, budget, usage and adjusted usage.
		DrawCanvas->DrawTile(TextLocation.X - 1.0f, TextLocation.Y - 1.0f, GuessWidth + 1.0f, 2.0f + (float(NumLines) * fAdvanceHeight), 0.0f, 0.0f, 0.0f, 0.0f, BackgroundColor);

		DrawCanvas->DrawShadowedString(TextLocation.X, TextLocation.Y, TEXT("Global Budget Info"), Font, HeadingColor);

		TextLocation.Y += fAdvanceHeight;
		FString TimeLabels[] =
		{
			TEXT("Time: "),
			TEXT("Budget: "),
			TEXT("Usage: "),
			TEXT("Adjusted: ")
		};

>>>>>>> 4af6daef
		int32 LabelSizes[] =
		{
			Font->GetStringSize(*TimeLabels[0]),
			Font->GetStringSize(*TimeLabels[1]),
			Font->GetStringSize(*TimeLabels[2]),
			Font->GetStringSize(*TimeLabels[3])
		};
		int32 MaxLabelSize = FMath::Max(FMath::Max(LabelSizes[0], LabelSizes[1]), FMath::Max(LabelSizes[2], LabelSizes[3]));

		auto DrawTimeData = [&](FString Heading, FFXTimeData Time, float HighlightThreshold = FLT_MAX)
		{
			//Draw Time
			int32 XOff = 0;
			int32 AlignSize = 50;
			FString Text[] = {
				Heading,
				FString::Printf(TEXT("GT = %2.3f"), Time.GT),
				FString::Printf(TEXT("CNC = %2.3f"), Time.GTConcurrent),
				FString::Printf(TEXT("RT = %2.3f"), Time.RT)
			};
			int32 Sizes[] =
			{
				MaxLabelSize,
				Font->GetStringSize(*Text[1]),
				Font->GetStringSize(*Text[2]),
				Font->GetStringSize(*Text[3])
			};
			DrawCanvas->DrawShadowedString(TextLocation.X + XOff, TextLocation.Y, *Text[0], Font, HeadingColor);
			XOff = AlignArbitrary(XOff + Sizes[0], AlignSize);
			DrawCanvas->DrawShadowedString(TextLocation.X + XOff, TextLocation.Y, *Text[1], Font, Time.GT > HighlightThreshold ? DetailHighlightColor : DetailColor);
			XOff = AlignArbitrary(XOff + Sizes[1], AlignSize);
			DrawCanvas->DrawShadowedString(TextLocation.X + XOff, TextLocation.Y, *Text[2], Font, Time.GTConcurrent > HighlightThreshold ? DetailHighlightColor : DetailColor);
			XOff = AlignArbitrary(XOff + Sizes[2], AlignSize);
			DrawCanvas->DrawShadowedString(TextLocation.X + XOff, TextLocation.Y, *Text[3], Font, Time.RT > HighlightThreshold ? DetailHighlightColor : DetailColor);
			XOff = AlignArbitrary(XOff + Sizes[3], AlignSize);

			TextLocation.Y += fAdvanceHeight;
		};
		DrawTimeData(TimeLabels[0], Time);
		DrawTimeData(TimeLabels[1], Budget);
		DrawTimeData(TimeLabels[2], Usage, 1.0f);
		DrawTimeData(TimeLabels[3], AdjustedUsage, 1.0f);
	}
	else
	{
		int32 NumLines = 2;
		DrawCanvas->DrawTile(TextLocation.X - 1.0f, TextLocation.Y - 1.0f, GuessWidth + 1.0f, 2.0f + (float(NumLines) * fAdvanceHeight), 0.0f, 0.0f, 0.0f, 0.0f, BackgroundColor);
		DrawCanvas->DrawShadowedString(TextLocation.X, TextLocation.Y, TEXT("Global Budget Info"), Font, HeadingColor);
		TextLocation.Y += fAdvanceHeight;
		DrawCanvas->DrawShadowedString(TextLocation.X, TextLocation.Y, TEXT("Global budget tracking is disabled."), Font, DetailHighlightColor);
		TextLocation.Y += fAdvanceHeight;
	}
}

void FNiagaraDebugHud::DrawValidation(class FNiagaraWorldManager* WorldManager, class FCanvas* DrawCanvas, FVector2f& TextLocation)
{
	using namespace NiagaraDebugLocal;

	if (!Settings.bValidateSystemSimulationDataBuffers && !Settings.bValidateParticleDataBuffers)
	{
		return;
	}

	for (TWeakObjectPtr<UNiagaraComponent> WeakComponent : InWorldComponents)
	{
		UNiagaraComponent* NiagaraComponent = WeakComponent.Get();
		if (NiagaraComponent == nullptr)
		{
			continue;
		}

		UNiagaraSystem* NiagaraSystem = NiagaraComponent->GetAsset();
		FNiagaraSystemInstanceControllerPtr SystemInstanceController = NiagaraComponent->GetSystemInstanceController();
		FNiagaraSystemInstance* SystemInstance = SystemInstanceController.IsValid() ? SystemInstanceController->GetSystemInstance_Unsafe() : nullptr;
		if ((NiagaraSystem == nullptr) || (SystemInstance == nullptr))
		{
			continue;
		}

		auto SystemSimulation = SystemInstance->GetSystemSimulation();
		if (!SystemSimulation.IsValid() || !SystemSimulation->IsValid())
		{
			continue;
		}

		// Ensure systems are complete
		SystemSimulation->WaitForInstancesTickComplete();

		// Look for validation errors
		if (Settings.bValidateSystemSimulationDataBuffers)
		{
			FNiagaraDataSetDebugAccessor::ValidateDataBuffer(
				SystemSimulation->MainDataSet.GetCompiledData(),
				SystemSimulation->MainDataSet.GetCurrentData(),
				SystemInstance->GetSystemInstanceIndex(),
				[&](const FNiagaraVariableBase& Variable, int32 ComponentIndex)
				{
					auto& ValidationError = GetValidationErrorInfo(NiagaraComponent);
					ValidationError.SystemVariablesWithErrors.AddUnique(Variable.GetName());
				}
			);
		}

		if (Settings.bValidateParticleDataBuffers)
		{
			auto& EmitterHandles = SystemInstance->GetEmitters();
			for ( int32 iEmitter=0; iEmitter < EmitterHandles.Num(); ++iEmitter)
			{
				FNiagaraEmitterInstance* EmitterInstance = &EmitterHandles[iEmitter].Get();
				if ( !EmitterInstance )
				{
					continue;
				}

				const FNiagaraDataSet* ParticleDataSet = GetParticleDataSet(SystemInstance, EmitterInstance, iEmitter);
				if (ParticleDataSet == nullptr)
				{
					continue;
				}

				const FNiagaraDataBuffer* DataBuffer = ParticleDataSet->GetCurrentData();
				if (!DataBuffer || !DataBuffer->GetNumInstances())
				{
					continue;
				}

				FNiagaraDataSetDebugAccessor::ValidateDataBuffer(
					ParticleDataSet->GetCompiledData(),
					DataBuffer,
					[&](const FNiagaraVariableBase& Variable, int32 InstanceIndex, int32 ComponentIndex)
					{
						auto& ValidationError = GetValidationErrorInfo(NiagaraComponent);
						const FName EmitterName(*EmitterInstance->GetCachedEmitter().Emitter->GetUniqueEmitterName());
						ValidationError.ParticleVariablesWithErrors.FindOrAdd(EmitterName).AddUnique(Variable.GetName());
					}
				);
			}
		}
	}

	if ( ValidationErrors.Num() > 0 )
	{
		const double TrimSeconds = FPlatformTime::Seconds() - 5.0;

		TStringBuilder<1024> ErrorString;
		for (auto ValidationIt=ValidationErrors.CreateIterator(); ValidationIt; ++ValidationIt)
		{
			const FValidationErrorInfo& ErrorInfo = ValidationIt.Value();
			if (ErrorInfo.LastWarningTime < TrimSeconds)
			{
				ValidationIt.RemoveCurrent();
				continue;
			}

			ErrorString.Append(ErrorInfo.DisplayName);
			ErrorString.Append(TEXT("\n"));

			// System Variables
			{
				const int32 NumVariables = FMath::Min(ErrorInfo.SystemVariablesWithErrors.Num(), 3);
				if (NumVariables > 0)
				{
					for (int32 iVariable=0; iVariable < NumVariables; ++iVariable)
					{
						if (iVariable == 0)
						{
							ErrorString.Append(TEXT("- SystemVars - "));
						}
						else
						{
							ErrorString.Append(TEXT(", "));
						}
						ErrorString.Append(ErrorInfo.SystemVariablesWithErrors[iVariable].ToString());
					}
					if (NumVariables != ErrorInfo.SystemVariablesWithErrors.Num())
					{
						ErrorString.Append(TEXT(", ..."));
					}
					ErrorString.Append(TEXT("\n"));
				}
			}

			// Particle Variables
			for (auto EmitterIt=ErrorInfo.ParticleVariablesWithErrors.CreateConstIterator(); EmitterIt; ++EmitterIt)
			{
				const TArray<FName>& EmitterVariables = EmitterIt.Value();
				const int32 NumVariables = Settings.ValidationAttributeDisplayTruncate > 0 ? FMath::Min(EmitterVariables.Num(), Settings.ValidationAttributeDisplayTruncate) : EmitterVariables.Num();
				if (NumVariables > 0)
				{
					for (int32 iVariable = 0; iVariable < NumVariables; ++iVariable)
					{
						if (iVariable == 0)
						{
							ErrorString.Appendf(TEXT("- Particles(%s) - "), *EmitterIt.Key().ToString());
						}
						else
						{
							ErrorString.Append(TEXT(", "));
						}
						ErrorString.Append(EmitterVariables[iVariable].ToString());
					}
					if (NumVariables != EmitterVariables.Num())
					{
						ErrorString.Append(TEXT(", ..."));
					}
					ErrorString.Append(TEXT("\n"));

				}
			}
		}

		if (ErrorString.Len() > 0)
		{
			UFont* Font = GetFont(Settings.OverviewFont);
			const float fAdvanceHeight = Font->GetMaxCharHeight() + 1.0f;

			const FVector2f ErrorStringSize = GetStringSize(Font, ErrorString.ToString());

			TextLocation.Y += fAdvanceHeight;
			DrawCanvas->DrawTile(TextLocation.X - 1.0f, TextLocation.Y - 1.0f, ErrorStringSize.X + 2.0f, ErrorStringSize.Y + fAdvanceHeight + 2.0f, 0.0f, 0.0f, 0.0f, 0.0f, Settings.DefaultBackgroundColor);

			DrawCanvas->DrawShadowedString(TextLocation.X, TextLocation.Y, TEXT("Found Errors:"), Font, Settings.MessageErrorTextColor);
			TextLocation.Y += fAdvanceHeight;

			DrawCanvas->DrawShadowedString(TextLocation.X, TextLocation.Y, ErrorString.ToString(), Font, Settings.MessageErrorTextColor);
<<<<<<< HEAD
=======

			if (Settings.bValidationLogErrors)
			{
				UE_LOG(LogNiagara, Warning, TEXT("Validation Errors - %s"), ErrorString.ToString());
			}
>>>>>>> 4af6daef
		}
	}
}

void FNiagaraDebugHud::DrawComponents(FNiagaraWorldManager* WorldManager, UCanvas* Canvas)
{
	using namespace NiagaraDebugLocal;

	FCanvas* DrawCanvas = Canvas->Canvas;
	UWorld* World = WorldManager->GetWorld();
	UFont* SystemFont = GetFont(Settings.SystemTextOptions.Font);
	UFont* ParticleFont = GetFont(Settings.ParticleTextOptions.Font);

	// Draw in world components
	UEnum* ExecutionStateEnum = StaticEnum<ENiagaraExecutionState>();
	UEnum* PoolingMethodEnum = StaticEnum<ENCPoolMethod>();
	UEnum* SystemInstanceState = StaticEnum<ENiagaraSystemInstanceState>();
	for (TWeakObjectPtr<UNiagaraComponent> WeakComponent : InWorldComponents)
	{
		UNiagaraComponent* NiagaraComponent = WeakComponent.Get();
		if (NiagaraComponent == nullptr)
		{
			continue;
		}

		UNiagaraSystem* NiagaraSystem = NiagaraComponent->GetAsset();
		FNiagaraSystemInstanceControllerPtr SystemInstanceController = NiagaraComponent->GetSystemInstanceController();
		FNiagaraSystemInstance* SystemInstance = SystemInstanceController.IsValid() ? SystemInstanceController->GetSystemInstance_Unsafe() : nullptr;
		if (NiagaraSystem == nullptr || SystemInstance == nullptr)
		{
			continue;
		}

		const FVector ComponentLocation = NiagaraComponent->GetComponentLocation();
		const FRotator ComponentRotation = NiagaraComponent->GetComponentRotation();
		const bool bIsActive = NiagaraComponent->IsActive();

		// Show system bounds (only active components)
		if (Settings.bSystemShowBounds && bIsActive)
		{
			const FBox Bounds = NiagaraComponent->CalcBounds(NiagaraComponent->GetComponentTransform()).GetBox();
			if (Bounds.IsValid)
			{
				DrawBox(World, Bounds.GetCenter(), Bounds.GetExtent(), FColor::Red, Settings.SystemBoundsSolidBoxAlpha);
			}
		}

		// Get system simulation
		auto SystemSimulation = SystemInstance->GetSystemSimulation();
		const bool bSystemSimulationValid = SystemSimulation.IsValid() && SystemSimulation->IsValid();
		if (bSystemSimulationValid)
		{
			SystemSimulation->WaitForInstancesTickComplete();
		}

		const FLinearColor TextColor = ValidationErrors.Contains(NiagaraComponent) ? Settings.InWorldErrorTextColor : Settings.InWorldTextColor;

		// Show particle data in world
		if (!Settings.bShowParticlesVariablesWithSystem && bSystemSimulationValid && Canvas->SceneView)
		{
			const FCachedVariables& CachedVariables = GetCachedVariables(NiagaraSystem);
			for (int32 iEmitter = 0; iEmitter < CachedVariables.ParticleVariables.Num(); ++iEmitter)
			{
				if ((CachedVariables.ParticleVariables[iEmitter].Num() == 0) || !CachedVariables.ParticlePositionAccessors[iEmitter].IsValid())
				{
					continue;
				}

				FNiagaraEmitterInstance* EmitterInstance = &SystemInstance->GetEmitters()[iEmitter].Get();
				const FNiagaraDataSet* ParticleDataSet = GetParticleDataSet(SystemInstance, EmitterInstance, iEmitter);
				if (ParticleDataSet == nullptr)
				{
					continue;
				}

				const FNiagaraDataBuffer* DataBuffer = ParticleDataSet->GetCurrentData();
				if (!DataBuffer || !DataBuffer->GetNumInstances())
				{
					continue;
				}

				// No positions accessor, we can't show this in world
				auto PositionReader = CachedVariables.ParticlePositionAccessors[iEmitter].GetReader(*ParticleDataSet);
				if (!PositionReader.IsValid())
				{
					continue;
				}

				FSceneView* SceneView = Canvas->SceneView;

				const FTransform& SystemTransform = SystemInstance->GetWorldTransform();
				const bool bParticlesLocalSpace = EmitterInstance->GetCachedEmitterData()->bLocalSpace;
				//const float ClipRadius = Settings.bUseParticleDisplayRadius ? 1.0f : 0.0f;
				const float ParticleDisplayCenterRadiusSq = Settings.bUseParticleDisplayCenterRadius ? (Settings.ParticleDisplayCenterRadius * Settings.ParticleDisplayCenterRadius) : 0.0f;
				const float ParticleDisplayClipNearPlane = Settings.bUseParticleDisplayClip ? float(FMath::Max(Settings.ParticleDisplayClip.X, 0.0)) : 0.0f;
				const float ParticleDisplayClipFarPlane = Settings.bUseParticleDisplayClip ? float(FMath::Max(Settings.ParticleDisplayClip.Y, ParticleDisplayClipNearPlane)) : FLT_MAX;
				const uint32 MaxDisplayParticles = Settings.bUseMaxParticlesToDisplay ? Settings.MaxParticlesToDisplay : 0xFFFFFFFF;
				uint32 NumDisplayedParticles = 0;

				FNiagaraLWCConverter LwcConverter = SystemInstance->GetLWCConverter(false);
				for (uint32 iInstance = 0; iInstance < DataBuffer->GetNumInstances(); ++iInstance)
				{
					const FVector ParticalLocalPosition = LwcConverter.ConvertSimulationPositionToWorld(PositionReader.Get(iInstance));
					const FVector ParticleWorldPosition = bParticlesLocalSpace ? SystemTransform.TransformPosition(ParticalLocalPosition) : ParticalLocalPosition;

					const FPlane ClipPosition = SceneView->Project(ParticleWorldPosition);
					if ((ParticleDisplayCenterRadiusSq > 0) && (((ClipPosition.X * ClipPosition.X) + (ClipPosition.Y * ClipPosition.Y)) >= ParticleDisplayCenterRadiusSq))
					{
						continue;
					}

					if ((ClipPosition.W <= ParticleDisplayClipNearPlane) || (ClipPosition.W > ParticleDisplayClipFarPlane))
					{
						continue;
					}

					const FVector ParticleScreenLocation = Canvas->Project(ParticleWorldPosition);

					TStringBuilder<1024> StringBuilder;
					if ( Settings.bShowParticleIndex )
					{
						StringBuilder.Appendf(TEXT("Particle(%u)"), iInstance);
					}
					for (const auto& ParticleVariable : CachedVariables.ParticleVariables[iEmitter])
					{
						StringBuilder.AppendChar(Settings.bShowParticleVariablesVertical ? TEXT('\n') : TEXT(' '));
						StringBuilder.Append(ParticleVariable.GetName().ToString());
						StringBuilder.AppendChar(TEXT('('));
						ParticleVariable.StringAppend(StringBuilder, DataBuffer, iInstance);
						StringBuilder.AppendChar(TEXT(')'));
					}

					const TCHAR* FinalString = StringBuilder.ToString();
					const TPair<FVector2f, FVector2f> SizeAndLocation = GetTextLocation(ParticleFont, FinalString, Settings.ParticleTextOptions, FVector2f(float(ParticleScreenLocation.X), float(ParticleScreenLocation.Y)));
					DrawCanvas->DrawTile(SizeAndLocation.Value.X - 1.0f, SizeAndLocation.Value.Y - 1.0f, SizeAndLocation.Key.X + 2.0f, SizeAndLocation.Key.Y + 2.0f, 0.0f, 0.0f, 0.0f, 0.0f, Settings.DefaultBackgroundColor);
					DrawCanvas->DrawShadowedString(SizeAndLocation.Value.X, SizeAndLocation.Value.Y, FinalString, ParticleFont, TextColor);

					++NumDisplayedParticles;
					if (++NumDisplayedParticles >= MaxDisplayParticles)
					{
						break;
					}
				}
			}
		}

		const FVector ScreenLocation = Canvas->Project(ComponentLocation);
		if (!FMath::IsNearlyZero(ScreenLocation.Z))
		{
			// Show locator
			DrawSystemLocation(Canvas, bIsActive, ScreenLocation, ComponentRotation);

			// Show system text
			if ( Settings.SystemDebugVerbosity != ENiagaraDebugHudVerbosity::None)
			{
				AActor* OwnerActor = NiagaraComponent->GetOwner();

				TStringBuilder<1024> StringBuilder;

				StringBuilder.Appendf(TEXT("System - %s\n"), *GetNameSafe(NiagaraSystem));

				// Build component name
				StringBuilder.Append(TEXT("Component - "));
				if ( OwnerActor )
				{
					StringBuilder.Append(*OwnerActor->GetActorNameOrLabel());
					StringBuilder.Append(TEXT("/"));
				}
				StringBuilder.Append(*GetNameSafe(NiagaraComponent));
				StringBuilder.Append(TEXT("\n"));

				if (Settings.SystemDebugVerbosity == ENiagaraDebugHudVerbosity::Verbose)
				{
					StringBuilder.Appendf(
						TEXT("System InstanceState(%s) VMActualState(%s) VMRequestedState(%s)\n"),
						*SystemInstanceState->GetNameStringByIndex((int32)SystemInstance->SystemInstanceState),
						*ExecutionStateEnum->GetNameStringByIndex((int32)SystemInstance->GetActualExecutionState()),
						*ExecutionStateEnum->GetNameStringByIndex((int32)SystemInstance->GetRequestedExecutionState())
					);
					if (NiagaraComponent->PoolingMethod != ENCPoolMethod::None)
					{
						StringBuilder.Appendf(TEXT("Pooled - %s\n"), *PoolingMethodEnum->GetNameStringByIndex((int32)NiagaraComponent->PoolingMethod));
					}

					if (SystemInstanceController->IsSolo())
<<<<<<< HEAD
					{
						StringBuilder.Append(TEXT("Solo(true)"));
						if ( NiagaraComponent->GetForceSolo() )
						{
							StringBuilder.Append(TEXT(" ForceSolo"));
						}
						
						switch (NiagaraComponent->GetAgeUpdateMode())
						{
							case ENiagaraAgeUpdateMode::DesiredAge:
							case ENiagaraAgeUpdateMode::DesiredAgeNoSeek:
								StringBuilder.Appendf(TEXT(" DesiredAge(%6.3f)"), NiagaraComponent->GetDesiredAge());
								break;
						}

						StringBuilder.Append(TEXT("\n"));
					}

					if ( NiagaraComponent->bHiddenInGame || !NiagaraComponent->GetVisibleFlag() || (OwnerActor && OwnerActor->IsHidden()) )
					{
						StringBuilder.Appendf(TEXT("HiddenInGame(%d) Visible(%d)"), NiagaraComponent->bHiddenInGame, NiagaraComponent->GetVisibleFlag());
						if ( OwnerActor )
						{
							StringBuilder.Appendf(TEXT(" OwnerActorHidden(%d)"), OwnerActor->IsHidden());
						}
						StringBuilder.Append(TEXT("\n"));
					}
					if ( !NiagaraComponent->GetVisibleFlag() )
					{
						StringBuilder.Append(TEXT("Visibile - false\n"));
					}

					if (bIsActive)
					{
						if (NiagaraComponent->IsRegisteredWithScalabilityManager())
						{
							StringBuilder.Appendf(TEXT("Scalability - %s\n"), *GetNameSafe(NiagaraSystem->GetEffectType()));
							if (SystemInstance->SignificanceIndex != INDEX_NONE)
							{
								StringBuilder.Appendf(TEXT("SignificanceIndex - %d\n"), SystemInstance->SignificanceIndex);
							}
						}
						static UEnum* TickingGroupEnum = StaticEnum<ETickingGroup>();
						if (TickingGroupEnum)
						{
							StringBuilder.Appendf(TEXT("TickGroup - %s\n"), *TickingGroupEnum->GetNameStringByValue(SystemInstance->CalculateTickGroup()));
						}
						BuildGpuHudInformation(StringBuilder, NiagaraComponent, SystemInstance, World->FeatureLevel);
=======
					{
						StringBuilder.Append(TEXT("Solo(true)"));
						if ( NiagaraComponent->GetForceSolo() )
						{
							StringBuilder.Append(TEXT(" ForceSolo"));
						}
						
						switch (NiagaraComponent->GetAgeUpdateMode())
						{
							case ENiagaraAgeUpdateMode::DesiredAge:
							case ENiagaraAgeUpdateMode::DesiredAgeNoSeek:
								StringBuilder.Appendf(TEXT(" DesiredAge(%6.3f)"), NiagaraComponent->GetDesiredAge());
								break;
						}

						StringBuilder.Append(TEXT("\n"));
>>>>>>> 4af6daef
					}

					if ( NiagaraComponent->bHiddenInGame || !NiagaraComponent->IsVisible() || (OwnerActor && OwnerActor->IsHidden()) )
					{
						StringBuilder.Appendf(TEXT("HiddenInGame(%d) IsVisible(%d) GetVisibleFlag(%d)"), NiagaraComponent->bHiddenInGame, NiagaraComponent->IsVisible(), NiagaraComponent->GetVisibleFlag());
						if ( OwnerActor )
						{
							StringBuilder.Appendf(TEXT(" OwnerActorHidden(%d)"), OwnerActor->IsHidden());
						}
						StringBuilder.Append(TEXT("\n"));
					}

					if (UNiagaraSimCache* SimCache = NiagaraComponent->GetSimCache())
					{
						StringBuilder.Appendf(TEXT("SimCache(%s)\n"), *GetFullNameSafe(SimCache));
					}

					if (bIsActive)
					{
<<<<<<< HEAD
						if ( UNiagaraEmitter* NiagaraEmitter = EmitterInstance->GetCachedEmitter().Emitter )
=======
						if (NiagaraComponent->IsRegisteredWithScalabilityManager())
						{
							StringBuilder.Appendf(TEXT("Scalability - %s\n"), *GetNameSafe(NiagaraSystem->GetEffectType()));
							if (SystemInstance->SignificanceIndex != INDEX_NONE)
							{
								StringBuilder.Appendf(TEXT("SignificanceIndex - %d\n"), SystemInstance->SignificanceIndex);
							}
						}
						static UEnum* TickingGroupEnum = StaticEnum<ETickingGroup>();
						if (TickingGroupEnum)
						{
							StringBuilder.Appendf(TEXT("TickGroup - %s\n"), *TickingGroupEnum->GetNameStringByValue(SystemInstance->CalculateTickGroup()));
						}
						BuildGpuHudInformation(StringBuilder, NiagaraComponent, SystemInstance, World->GetFeatureLevel());

						StringBuilder.Appendf(TEXT("LastRenderTime - %5.2f"), NiagaraComponent->GetLastRenderTime());
						if (NiagaraComponent->bRenderCustomDepth)
						{
							StringBuilder.Append(TEXT(" bRenderCustomDepth"));
						}
						switch (NiagaraComponent->GetOcclusionQueryMode())
>>>>>>> 4af6daef
						{
							case ENiagaraOcclusionQueryMode::AlwaysEnabled:		StringBuilder.Append(TEXT(" OcclusionQuery(AlwaysEnabled)")); break;
							case ENiagaraOcclusionQueryMode::AlwaysDisabled:	StringBuilder.Append(TEXT(" OcclusionQuery(AlwaysDisable)")); break;
						}
						StringBuilder.Append(TEXT("\n"));
					}

					int64 TotalBytes = SystemInstanceController->GetTotalBytesUsed();
					StringBuilder.Appendf(TEXT("Memory - %6.2fMB\n"), float(double(TotalBytes) / (1024.0*1024.0)));
				}

				if (bIsActive)
				{
					int32 ActiveEmitters = 0;
					int32 TotalEmitters = 0;
					int32 ActiveParticles = 0;
					for (const TSharedRef<FNiagaraEmitterInstance, ESPMode::ThreadSafe>& EmitterInstance : SystemInstance->GetEmitters())
					{
						UNiagaraEmitter* NiagaraEmitter = EmitterInstance->GetCachedEmitter().Emitter;
						if (NiagaraEmitter == nullptr)
						{
							continue;
						}

						++TotalEmitters;
						if (EmitterInstance->GetExecutionState() == ENiagaraExecutionState::Active)
						{
							++ActiveEmitters;
						}
						ActiveParticles += EmitterInstance->GetNumParticles();

						if (Settings.SystemEmitterVerbosity == ENiagaraDebugHudVerbosity::Verbose)
						{
							if ( EmitterInstance->GetGPUContext() )
							{
								StringBuilder.Appendf(TEXT("Emitter(GPU) %s - State %s - Particles %d\n"), *NiagaraEmitter->GetUniqueEmitterName(), *ExecutionStateEnum->GetNameStringByIndex((int32)EmitterInstance->GetExecutionState()), EmitterInstance->GetNumParticles());
							}
							else
							{
								StringBuilder.Appendf(TEXT("Emitter %s - State %s - Particles %d\n"), *NiagaraEmitter->GetUniqueEmitterName(), *ExecutionStateEnum->GetNameStringByIndex((int32)EmitterInstance->GetExecutionState()), EmitterInstance->GetNumParticles());
							}
						}
					}

					if (Settings.SystemEmitterVerbosity == ENiagaraDebugHudVerbosity::Basic)
					{
						StringBuilder.Appendf(TEXT("Emitters - %d / %d\n"), ActiveEmitters, TotalEmitters);
						StringBuilder.Appendf(TEXT("Particles - %d\n"), ActiveParticles);
					}

					// Any variables to display?
					if (bSystemSimulationValid)
					{
						const FCachedVariables& CachedVariables = GetCachedVariables(NiagaraSystem);

						// Engine Variables
						for (int32 EngineVariable : CachedVariables.EngineVariables)
						{
							StringBuilder.Appendf(TEXT("%s = %s\n"), *GEngineVariables[EngineVariable].Key, *GEngineVariables[EngineVariable].Value(SystemInstance));
						}

						// System variables
						if (CachedVariables.SystemVariables.Num() > 0)
						{
							FNiagaraDataBuffer* DataBuffer = SystemSimulation->MainDataSet.GetCurrentData();
							const uint32 InstanceIndex = SystemInstance->GetSystemInstanceIndex();

							for (const auto& SystemVariable : CachedVariables.SystemVariables)
							{
								StringBuilder.Append(SystemVariable.GetName().ToString());
								StringBuilder.Append(TEXT(" = "));
								SystemVariable.StringAppend(StringBuilder, DataBuffer, InstanceIndex);
								StringBuilder.Append(TEXT("\n"));
							}
						}

						// Parameter Store Variables (i.e. user variables)
						if (CachedVariables.ParameterStoreVariables.Num() > 0)
						{
							for (const FParameterStoreVariable& ParameterStoreVariable : CachedVariables.ParameterStoreVariables)
							{
								FNiagaraParameterStore* ParameterStore = nullptr;
								switch (ParameterStoreVariable.StoreLocation)
								{
									case EParameterStoreLocation::UserOverride:			ParameterStore = SystemInstance->GetOverrideParameters(); break;
									case EParameterStoreLocation::SystemSpawn:			ParameterStore = &SystemSimulation->GetSpawnExecutionContext()->Parameters; break;
									case EParameterStoreLocation::SystemUpdate:			ParameterStore = &SystemSimulation->GetUpdateExecutionContext()->Parameters; break;
									case EParameterStoreLocation::EmitterSpawn:			ParameterStore = &SystemInstance->Emitters[ParameterStoreVariable.EmitterIndex]->GetSpawnExecutionContext().Parameters; break;
									case EParameterStoreLocation::EmitterUpdate:		ParameterStore = &SystemInstance->Emitters[ParameterStoreVariable.EmitterIndex]->GetUpdateExecutionContext().Parameters; break;
									case EParameterStoreLocation::EmitterRenderBindings:ParameterStore = &SystemInstance->Emitters[ParameterStoreVariable.EmitterIndex]->GetRendererBoundVariables(); break;
								}
								if (ParameterStore == nullptr)
								{
									continue;
								}

								if (ParameterStoreVariable.Variable.IsDataInterface())
								{
									UNiagaraDataInterface* DataInterface = ParameterStore->GetDataInterface(ParameterStoreVariable.Variable);
<<<<<<< HEAD
									FString DataInterfaceString;
									if ( DataInterface != nullptr && Settings.DataInterfaceVerbosity != ENiagaraDebugHudVerbosity::None )
									{
										DataInterface->DrawDebugHud(Canvas, SystemInstance, DataInterfaceString, Settings.DataInterfaceVerbosity == ENiagaraDebugHudVerbosity::Verbose);
									}

									if ( DataInterfaceString.IsEmpty() )
=======
									FNDIDrawDebugHudContext DebugHudContext(Settings.DataInterfaceVerbosity == ENiagaraDebugHudVerbosity::Verbose, World, Canvas, SystemInstance);
									if ( DataInterface != nullptr && Settings.DataInterfaceVerbosity != ENiagaraDebugHudVerbosity::None )
									{
										DataInterface->DrawDebugHud(DebugHudContext);
									}

									if (DebugHudContext.GetOutputString().IsEmpty())
>>>>>>> 4af6daef
									{
										StringBuilder.Appendf(TEXT("%s(%s %s)"), *ParameterStoreVariable.Variable.GetName().ToString(), *GetNameSafe(ParameterStoreVariable.Variable.GetType().GetClass()) , *GetNameSafe(DataInterface));
									}
									else
									{
<<<<<<< HEAD
										StringBuilder.Appendf(TEXT("%s(%s)"), *ParameterStoreVariable.Variable.GetName().ToString(), *DataInterfaceString);
=======
										StringBuilder.Appendf(TEXT("%s(%s)"), *ParameterStoreVariable.Variable.GetName().ToString(), *DebugHudContext.GetOutputString());
>>>>>>> 4af6daef
									}
								}
								else if (ParameterStoreVariable.Variable.IsUObject())
								{
									StringBuilder.Appendf(TEXT("%s(%s %s)"), *ParameterStoreVariable.Variable.GetName().ToString(), *GetNameSafe(ParameterStoreVariable.Variable.GetType().GetClass()) , *GetNameSafe(ParameterStore->GetUObject(ParameterStoreVariable.Variable)));
								}
								else
								{
									FNiagaraVariable VariableWithValue(ParameterStoreVariable.Variable);
									if ( const uint8* ParameterData = ParameterStore->GetParameterData(VariableWithValue) )
									{
										VariableWithValue.SetData(ParameterData);
									}
									StringBuilder.Append(*VariableWithValue.ToString());
								}
								StringBuilder.AppendChar('\n');
							}
						}

						// Static variables
					#if WITH_EDITORONLY_DATA
						for (const FNiagaraVariable& StaticVar : CachedVariables.StaticVariables)
						{
							StringBuilder.Append(*StaticVar.ToString());
							StringBuilder.Append(TEXT(" (Static)\n"));
						}
					#endif

						// Append particle data if we don't show them in world
						if (Settings.bShowParticlesVariablesWithSystem)
						{
							for (int32 iEmitter = 0; iEmitter < CachedVariables.ParticleVariables.Num(); ++iEmitter)
							{
								if (CachedVariables.ParticleVariables[iEmitter].Num() == 0)
								{
									continue;
								}

								FNiagaraEmitterInstance* EmitterInstance = &SystemInstance->GetEmitters()[iEmitter].Get();
								const FNiagaraDataSet* ParticleDataSet = GetParticleDataSet(SystemInstance, EmitterInstance, iEmitter);
								if (ParticleDataSet == nullptr)
								{
									continue;
								}

								const FNiagaraDataBuffer* DataBuffer = ParticleDataSet->GetCurrentData();
								if (!DataBuffer || !DataBuffer->GetNumInstances())
								{
									continue;
								}

								StringBuilder.Appendf(TEXT("Emitter (%s)\n"), *EmitterInstance->GetCachedEmitter().Emitter->GetUniqueEmitterName());
								const uint32 NumParticles = Settings.bUseMaxParticlesToDisplay ? FMath::Min((uint32)Settings.MaxParticlesToDisplay, DataBuffer->GetNumInstances()) : DataBuffer->GetNumInstances();
								for (uint32 iInstance = 0; iInstance < NumParticles; ++iInstance)
								{
									StringBuilder.Appendf(TEXT(" Particle(%u) "), iInstance);
									for (const auto& ParticleVariable : CachedVariables.ParticleVariables[iEmitter])
									{
										StringBuilder.Append(ParticleVariable.GetName().ToString());
										StringBuilder.Append(TEXT("("));
										ParticleVariable.StringAppend(StringBuilder, DataBuffer, iInstance);
										StringBuilder.Append(TEXT(") "));
									}
									StringBuilder.Append(TEXT("\n"));
								}

								if (NumParticles < DataBuffer->GetNumInstances())
								{
									StringBuilder.Appendf(TEXT(" ...Truncated"));
								}
							}
						}
					}
				}
				else
				{
					//-TODO: Put a reason why here (either grab from manager or push from manager)
					//FNiagaraScalabilityState* ScalabilityState = SystemInstance->GetWorldManager()->GetScalabilityState(NiagaraComponent);
					if (Settings.SystemDebugVerbosity >= ENiagaraDebugHudVerbosity::Basic)
					{
						StringBuilder.Appendf(TEXT("Deactivated by Scalability - %s "), *GetNameSafe(NiagaraSystem->GetEffectType()));
						if (Settings.SystemDebugVerbosity >= ENiagaraDebugHudVerbosity::Verbose)
						{
							FNiagaraScalabilityState ScalabilityState;
							if (WorldManager->GetScalabilityState(NiagaraComponent, ScalabilityState))
							{
								StringBuilder.Appendf(TEXT("- Significance(%.2f)"), ScalabilityState.Significance);
#if DEBUG_SCALABILITY_STATE
								if (ScalabilityState.bCulledByDistance)
								{
									StringBuilder.Append(TEXT(" DistanceCulled"));
								}
								if (ScalabilityState.bCulledByInstanceCount)
								{
									StringBuilder.Append(TEXT(" InstanceCulled"));
								}
								if (ScalabilityState.bCulledByVisibility)
								{
									StringBuilder.Append(TEXT(" VisibilityCulled"));
								}
								if (ScalabilityState.bCulledByGlobalBudget)
								{
									StringBuilder.Append(TEXT(" GlobalBudgetCulled"));
								}
#endif
								StringBuilder.Append(TEXT("\n"));
							}
							else
							{
								StringBuilder.Appendf(TEXT("- Scalability State Unknown\n"));
							}
						}
					}
				}

				const TCHAR* FinalString = StringBuilder.ToString();
				const TPair<FVector2f, FVector2f> SizeAndLocation = GetTextLocation(SystemFont, FinalString, Settings.SystemTextOptions, FVector2f(float(ScreenLocation.X), float(ScreenLocation.Y)));
				DrawCanvas->DrawTile(SizeAndLocation.Value.X - 1.0f, SizeAndLocation.Value.Y - 1.0f, SizeAndLocation.Key.X + 2.0f, SizeAndLocation.Key.Y + 2.0f, 0.0f, 0.0f, 0.0f, 0.0f, Settings.DefaultBackgroundColor);
				DrawCanvas->DrawShadowedString(SizeAndLocation.Value.X, SizeAndLocation.Value.Y, FinalString, SystemFont, TextColor);
			}
		}
	}
}

void FNiagaraDebugHud::DrawMessages(class FNiagaraWorldManager* WorldManager, class FCanvas* DrawCanvas, FVector2f& TextLocation)
{
	using namespace NiagaraDebugLocal;

	static const float MinWidth = 500.0f;

	UFont* Font = GetFont(Settings.OverviewFont);
	const float fAdvanceHeight = Font->GetMaxCharHeight() + 1.0f;

	FVector2f BackgroundSize(MinWidth, 0.0f);
	TArray<FName, TInlineAllocator<8>> ToRemove;
	for (TPair<FName, FNiagaraDebugMessage>& Pair : Messages)
	{
		FName& Key = Pair.Key;
		FNiagaraDebugMessage& Message = Pair.Value;

		Message.Lifetime -= DeltaSeconds;
		if (Message.Lifetime > 0.0f)
		{
			BackgroundSize = FVector2f::Max(BackgroundSize, GetStringSize(Font, *Message.Message));
		}
		else
		{
			ToRemove.Add(Key);
		}
	}

	//Not sure why but the get size always underestimates slightly.
	BackgroundSize.X += 20.0f;

	for (FName DeadMessage : ToRemove)
	{
		Messages.Remove(DeadMessage);
	}

	if (Messages.Num())
	{
		TextLocation.Y += fAdvanceHeight;
		DrawCanvas->DrawTile(TextLocation.X - 1.0f, TextLocation.Y - 1.0f, BackgroundSize.X + 2.0f, BackgroundSize.Y + 2.0f, 0.0f, 0.0f, 0.0f, 0.0f, Settings.DefaultBackgroundColor);

		for (TPair<FName, FNiagaraDebugMessage>& Pair : Messages)
		{
			FName& Key = Pair.Key;
			FNiagaraDebugMessage& Message = Pair.Value;

			FLinearColor MessageColor;
			if (Message.Type == ENiagaraDebugMessageType::Info) MessageColor = Settings.MessageInfoTextColor;
			else if (Message.Type == ENiagaraDebugMessageType::Warning) MessageColor = Settings.MessageWarningTextColor;
			else if (Message.Type == ENiagaraDebugMessageType::Error) MessageColor = Settings.MessageErrorTextColor;

			DrawCanvas->DrawShadowedString(TextLocation.X, TextLocation.Y, *Message.Message, Font, MessageColor);//TODO: Sort by type / lifetime?
			TextLocation.Y += fAdvanceHeight;
		}
	}
}

//////////////////////////////////////////////////////////////////////////

#if WITH_PARTICLE_PERF_STATS

void FNiagaraDebugHudStatHistory::AddFrame_GT(double Time)
{
	GTFrames.SetNumZeroed(NiagaraDebugLocal::Settings.PerfHistoryFrames);
	CurrFrame = FMath::Wrap(CurrFrame + 1, 0, GTFrames.Num() - 1);
	GTFrames[CurrFrame] = Time;
}

void FNiagaraDebugHudStatHistory::AddFrame_RT(double Time)
{
	FScopeLock Lock(&NiagaraDebugLocal::RTFramesGuard);
	RTFrames.SetNumZeroed(NiagaraDebugLocal::Settings.PerfHistoryFrames);
	CurrFrameRT = FMath::Wrap(CurrFrameRT + 1, 0, RTFrames.Num() - 1);
	RTFrames[CurrFrameRT] = Time;
}

void FNiagaraDebugHudStatHistory::AddFrame_GPU(double Time)
{
	FScopeLock Lock(&NiagaraDebugLocal::RTFramesGuard);
	GPUFrames.SetNumZeroed(NiagaraDebugLocal::Settings.PerfHistoryFrames);
	CurrFrameGPU = FMath::Wrap(CurrFrameGPU + 1, 0, GPUFrames.Num() - 1);
	GPUFrames[CurrFrameGPU] = Time;
}

void FNiagaraDebugHudStatHistory::GetHistoryFrames_GT(TArray<double>& OutHistoryGT)
{
	if (GTFrames.Num() == 0)
	{
		return;
	}
	OutHistoryGT.Reserve(GTFrames.Num());
	int32 WriteFrame = CurrFrame;
	do
	{
		OutHistoryGT.Add(GTFrames[WriteFrame]);
		WriteFrame = FMath::Wrap(WriteFrame + 1, 0, GTFrames.Num() - 1);
	} while (WriteFrame != CurrFrame);
}

void FNiagaraDebugHudStatHistory::GetHistoryFrames_RT(TArray<double>& OutHistoryRT)
{
	FScopeLock Lock(&NiagaraDebugLocal::RTFramesGuard);

	if (RTFrames.Num() == 0)
	{
		return;
	}

	OutHistoryRT.Reserve(RTFrames.Num());
	int32 WriteFrame = CurrFrameRT;
	do 
	{
		OutHistoryRT.Add(RTFrames[WriteFrame]);
		WriteFrame = FMath::Wrap(WriteFrame + 1, 0, RTFrames.Num() - 1);
	} while (WriteFrame != CurrFrameRT);
}

void FNiagaraDebugHudStatHistory::GetHistoryFrames_GPU(TArray<double>& OutHistoryGPU)
{
	FScopeLock Lock(&NiagaraDebugLocal::RTFramesGuard);

	if (GPUFrames.Num() == 0)
	{
		return;
	}

	OutHistoryGPU.Reserve(GPUFrames.Num());
	int32 WriteFrame = CurrFrameGPU;
	do
	{
		OutHistoryGPU.Add(GPUFrames[WriteFrame]);
		WriteFrame = FMath::Wrap(WriteFrame + 1, 0, GPUFrames.Num() - 1);
	} while (WriteFrame != CurrFrameGPU);
}

<<<<<<< HEAD
TSharedPtr<FNiagaraDebugHUDPerfStats> FNiagaraDebugHUDStatsListener::GetSystemStats(UNiagaraSystem* System)
=======
TSharedPtr<FNiagaraDebugHUDPerfStats> FNiagaraDebugHUDStatsListener::GetSystemStats(UFXSystemAsset* System)
>>>>>>> 4af6daef
{
	FScopeLock Lock(&SystemStatsGuard);//Locking on every get isn't great but it's debug hud code so meh.
	if (TSharedPtr<FNiagaraDebugHUDPerfStats>* Stats = SystemStats.Find(System))
	{
		return *Stats;
	}
	return nullptr;
}

FNiagaraDebugHUDPerfStats& FNiagaraDebugHUDStatsListener::GetGlobalStats()
{
	return GlobalStats;
}

void FNiagaraDebugHUDStatsListener::OnAddSystem(const TWeakObjectPtr<const UFXSystemAsset>& NewSystem)
{
	FParticlePerfStatsListener_GatherAll::OnAddSystem(NewSystem);

	FScopeLock Lock(&AccumulatedStatsGuard);
	FScopeLock SysInfoLock(&SystemStatsGuard);

	TSharedPtr<FNiagaraDebugHUDPerfStats>& SysStats = SystemStats.Add(NewSystem);
	SysStats = MakeShared<FNiagaraDebugHUDPerfStats>();
}

void FNiagaraDebugHUDStatsListener::OnRemoveSystem(const TWeakObjectPtr<const UFXSystemAsset>& System)
{
	FParticlePerfStatsListener_GatherAll::OnRemoveSystem(System);

	FScopeLock Lock(&AccumulatedStatsGuard);
	FScopeLock SysInfoLock(&SystemStatsGuard);

	SystemStats.FindAndRemoveChecked(System);
}

bool FNiagaraDebugHUDStatsListener::Tick()
{
	using namespace NiagaraDebugLocal;
	FParticlePerfStatsListener_GatherAll::Tick();

	FScopeLock Lock(&AccumulatedStatsGuard);
	FScopeLock SysInfoLock(&SystemStatsGuard);

	bool bPushStats = false;
	if (NumFrames++ > Settings.PerfReportFrames)
	{
		NumFrames = 0;
		bPushStats = true;
	}
	double GlobalAvg = 0.0;
	double GlobalMax = 0.0;
	for (auto& WorldStatsPair : AccumulatedWorldStats)
	{
		if (const UWorld* World = Cast<UWorld>(WorldStatsPair.Key.Get()))
		{
			FAccumulatedParticlePerfStats* Stats = WorldStatsPair.Value.Get();
			check(Stats);

			GlobalAvg += Stats->GetGameThreadStats().GetPerInstanceAvg();
			GlobalMax += Stats->GetGameThreadStats().GetPerInstanceMax();

			Stats->ResetGT();
		}
	}

	GlobalStats.History.AddFrame_GT(GlobalAvg);

	if (bPushStats)
	{
		GlobalStats.Avg.Time_GT = GlobalAvg;
		GlobalStats.Max.Time_GT = GlobalMax;
	}

#if WITH_PER_SYSTEM_PARTICLE_PERF_STATS
	TArray<TWeakObjectPtr<const UFXSystemAsset>,TInlineAllocator<8>> ToRemove;
	for (auto& HUDStatsPair : SystemStats)
	{
		TWeakObjectPtr<const UFXSystemAsset> WeakSystem = HUDStatsPair.Key;
		TSharedPtr<FNiagaraDebugHUDPerfStats>& HUDStats = HUDStatsPair.Value;

		const UNiagaraSystem* System = Cast<const UNiagaraSystem>(WeakSystem.Get());
		if(System == nullptr)
		{
			continue;
		}

		if (FAccumulatedParticlePerfStats* Stats = GetStats(System))
		{
			double SysAvg;
			double SysMax;
			if (Settings.PerfSampleMode == ENiagaraDebugHUDPerfSampleMode::FrameTotal)
			{
				SysAvg = Stats->GetGameThreadStats().GetPerFrameAvg();
				SysMax = Stats->GetGameThreadStats().GetPerFrameMax();
			}
			else
			{
				SysAvg = Stats->GetGameThreadStats().GetPerInstanceAvg();
				SysMax = Stats->GetGameThreadStats().GetPerInstanceMax();
			}

			HUDStats->History.AddFrame_GT(SysAvg);

			if (bPushStats)
			{
				HUDStats->Avg.Time_GT = SysAvg;
				HUDStats->Max.Time_GT = SysMax;
			}

			Stats->ResetGT();
		}
	}

	for (auto& Remove : ToRemove)
	{
		SystemStats.Remove(Remove);
	}
#endif

	return true;
}

void FNiagaraDebugHUDStatsListener::TickRT()
{
	using namespace NiagaraDebugLocal;
	FParticlePerfStatsListener_GatherAll::TickRT();


	bool bPushStats = false;
	if (NumFramesRT++ > Settings.PerfReportFrames)
	{
		NumFramesRT = 0;
		bPushStats = true;
	}

	FScopeLock Lock(&AccumulatedStatsGuard);
	FScopeLock SysInfoLock(&SystemStatsGuard);

	double RTGlobalAvg = 0.0;
	double RTGlobalMax = 0.0;
	double GPUGlobalAvg = 0.0;
	double GPUGlobalMax = 0.0;
	for (auto& WorldStatsPair : AccumulatedWorldStats)
	{
		if (const UWorld* World = Cast<UWorld>(WorldStatsPair.Key.Get()))
		{
			FAccumulatedParticlePerfStats* Stats = WorldStatsPair.Value.Get();
			check(Stats);

			RTGlobalAvg += Stats->GetRenderThreadStats().GetPerFrameAvg();
			RTGlobalMax += Stats->GetRenderThreadStats().GetPerFrameMax();
			GPUGlobalAvg += Stats->GetGPUStats().GetPerFrameAvgMicroseconds();
			GPUGlobalMax += Stats->GetGPUStats().GetPerFrameMaxMicroseconds();

			Stats->ResetRT();
		}
	}
	GlobalStats.History.AddFrame_RT(RTGlobalAvg);
	GlobalStats.History.AddFrame_GPU(GPUGlobalAvg);

	if (bPushStats)
	{
		GlobalStats.Avg.Time_RT = RTGlobalAvg;
		GlobalStats.Max.Time_RT = RTGlobalMax;
		GlobalStats.Avg.Time_GPU = GPUGlobalAvg;
		GlobalStats.Max.Time_GPU = GPUGlobalMax;
	}

#if WITH_PER_SYSTEM_PARTICLE_PERF_STATS
	TArray<TWeakObjectPtr<const UFXSystemAsset>, TInlineAllocator<8>> ToRemove;
	for (auto& HUDStatsPair : SystemStats)
	{
		TWeakObjectPtr<const UFXSystemAsset> WeakSystem = HUDStatsPair.Key;
		TSharedPtr<FNiagaraDebugHUDPerfStats>& HUDStats = HUDStatsPair.Value;

		const UNiagaraSystem* System = Cast<const UNiagaraSystem>(WeakSystem.Get());
		if (System == nullptr)
		{
			continue;
		}

		if (FAccumulatedParticlePerfStats* Stats = GetStats(System))
		{
			float RTSysAvg;
			float RTSysMax;
			float GPUSysAvg;
			float GPUSysMax;
			if (Settings.PerfSampleMode == ENiagaraDebugHUDPerfSampleMode::FrameTotal)
			{
				RTSysAvg = Stats->GetRenderThreadStats().GetPerFrameAvg();
				RTSysMax = Stats->GetRenderThreadStats().GetPerFrameAvg();
				GPUSysAvg = float(Stats->GetGPUStats().GetPerFrameAvgMicroseconds());
				GPUSysMax = float(Stats->GetGPUStats().GetPerFrameAvgMicroseconds());
			}
			else
			{
				RTSysAvg = Stats->GetRenderThreadStats().GetPerInstanceAvg();
				RTSysMax = Stats->GetRenderThreadStats().GetPerInstanceMax();
				GPUSysAvg = float(Stats->GetGPUStats().GetPerInstanceAvgMicroseconds());
				GPUSysMax = float(Stats->GetGPUStats().GetPerInstanceMaxMicroseconds());
			}

			HUDStats->History.AddFrame_RT(RTSysAvg);
			HUDStats->History.AddFrame_GPU(GPUSysAvg);

			if (bPushStats)
			{
				HUDStats->Avg.Time_RT = RTSysAvg;
				HUDStats->Max.Time_RT = RTSysMax;
				HUDStats->Avg.Time_GPU = GPUSysAvg;
				HUDStats->Max.Time_GPU = GPUSysMax;
			}

			Stats->ResetRT();
		}
	}

	for (auto& Remove : ToRemove)
	{
		SystemStats.Remove(Remove);
	}
#endif
}
#endif//WITH_PARTICLE_PERF_STATS

#endif //WITH_NIAGARA_DEBUGGER<|MERGE_RESOLUTION|>--- conflicted
+++ resolved
@@ -1,14 +1,6 @@
 // Copyright Epic Games, Inc. All Rights Reserved.
 
 #include "NiagaraDebugHud.h"
-<<<<<<< HEAD
-#include "Engine/Engine.h"
-#include "GameFramework/Pawn.h"
-#include "NiagaraComponent.h"
-#include "NiagaraComputeExecutionContext.h"
-#include "NiagaraDataSetDebugAccessor.h"
-#include "NiagaraDataSetReadback.h"
-=======
 #include "BatchedElements.h"
 #include "Engine/Engine.h"
 #include "DrawDebugHelpers.h"
@@ -17,20 +9,14 @@
 #include "NiagaraDataSetDebugAccessor.h"
 #include "NiagaraDataSetReadback.h"
 #include "NiagaraEmitterInstance.h"
->>>>>>> 4af6daef
 #include "NiagaraFunctionLibrary.h"
 #include "NiagaraGpuComputeDispatchInterface.h"
 #include "NiagaraMeshRendererProperties.h"
 #include "NiagaraScript.h"
-<<<<<<< HEAD
-#include "NiagaraSpriteRendererProperties.h"
-#include "NiagaraSystem.h"
-=======
 #include "NiagaraSimCache.h"
 #include "NiagaraSpriteRendererProperties.h"
 #include "NiagaraSystem.h"
 #include "NiagaraSystemGpuComputeProxy.h"
->>>>>>> 4af6daef
 #include "NiagaraSystemInstanceController.h"
 #include "NiagaraWorldManager.h"
 
@@ -40,13 +26,10 @@
 #include "GameFramework/PlayerController.h"
 #include "Particles/FXBudget.h"
 #include "SceneInterface.h"
-<<<<<<< HEAD
-=======
 #include "SceneView.h"
 #include "UObject/UObjectIterator.h"
 
 #include "ParticleEmitterInstances.h"
->>>>>>> 4af6daef
 
 #if WITH_NIAGARA_DEBUGGER
 
@@ -71,23 +54,6 @@
 		FNiagaraVariableBase	Variable;
 	};
 
-	enum class EParameterStoreLocation
-	{
-		 UserOverride,
-		 SystemSpawn,
-		 SystemUpdate,
-		 EmitterSpawn,
-		 EmitterUpdate,
-		 EmitterRenderBindings,
-	};
-
-	struct FParameterStoreVariable
-	{
-		EParameterStoreLocation	StoreLocation;
-		int32					EmitterIndex = INDEX_NONE;
-		FNiagaraVariableBase	Variable;
-	};
-
 	struct FCachedVariables
 	{
 		~FCachedVariables()
@@ -112,16 +78,6 @@
 		TArray<FNiagaraVariable>							StaticVariables;			// Static variables do not exist in cooked builds
 	#endif
 
-<<<<<<< HEAD
-		TArray<FNiagaraDataSetDebugAccessor>				SystemVariables;			// System & Emitter variables since both are inside the same DataBuffer
-		TArray<FParameterStoreVariable>						ParameterStoreVariables;	// Variables Stored inside Parameter Stores
-	#if WITH_EDITORONLY_DATA
-		TArray<FNiagaraVariable>							StaticVariables;			// Static variables do not exist in cooked builds
-	#endif
-
-		TArray<TArray<FNiagaraDataSetDebugAccessor>>		ParticleVariables;			// Per Emitter Particle variables
-		TArray<FNiagaraDataSetAccessor<FNiagaraPosition>>	ParticlePositionAccessors;	// Only valid if we have particle attributes
-=======
 		TArray<TArray<FNiagaraDataSetDebugAccessor>>		ParticleVariables;			// Per Emitter Particle variables
 		TArray<FNiagaraDataSetAccessor<FNiagaraPosition>>	ParticlePositionAccessors;	// Only valid if we have particle attributes
 	};
@@ -131,7 +87,6 @@
 		{TEXT("Engine.LODDistance"),		[](FNiagaraSystemInstance* SystemInstance) -> FString { return FString::Printf(TEXT("%6.2f"), SystemInstance->GetLODDistance()); }},
 		{TEXT("Engine.LODFraction"),		[](FNiagaraSystemInstance* SystemInstance) -> FString { return FString::Printf(TEXT("%6.2f"), SystemInstance->GetLODDistance() / SystemInstance->GetMaxLODDistance()); }},
 		{TEXT("Engine.System.TickCount"),	[](FNiagaraSystemInstance* SystemInstance) -> FString { return FString::Printf(TEXT("%d"), SystemInstance->GetTickCount()); }},
->>>>>>> 4af6daef
 	};
 
 	static TMap<TWeakObjectPtr<UNiagaraSystem>, FCachedVariables> GCachedSystemVariables;
@@ -142,7 +97,6 @@
 	static int32			GDebugDrawHandleUsers = 0;
 
 	static FVector StringToVector(const FString& Arg, const FVector& DefaultValue)
-<<<<<<< HEAD
 	{
 		TArray<FString> Values;
 		Arg.ParseIntoArray(Values, TEXT(","));
@@ -176,45 +130,6 @@
 			}
 		),
 		MakeTuple(TEXT("ValidateSystemSimulationDataBuffers="), TEXT("Enable or disable validation on system data buffers"), [](FString Arg) {Settings.bValidateSystemSimulationDataBuffers = FCString::Atoi(*Arg) != 0; }),
-		MakeTuple(TEXT("bValidateParticleDataBuffers="), TEXT("Enable or disable validation on particle data buffers"), [](FString Arg) {Settings.bValidateParticleDataBuffers = FCString::Atoi(*Arg) != 0; }),
-
-		MakeTuple(TEXT("OverviewEnabled="), TEXT("Enable or disable the main overview display"), [](FString Arg) {Settings.bOverviewEnabled = FCString::Atoi(*Arg) != 0; }),
-		MakeTuple(TEXT("OverviewMode="), TEXT("Change the mode of the debug overivew"), [](FString Arg) {Settings.OverviewMode = (ENiagaraDebugHUDOverviewMode)FCString::Atoi(*Arg); }),
-
-=======
-	{
-		TArray<FString> Values;
-		Arg.ParseIntoArray(Values, TEXT(","));
-		FVector OutValue;
-		OutValue.X = Values.Num() > 0 ? FCString::Atof(*Values[0]) : DefaultValue.X;
-		OutValue.Y = Values.Num() > 1 ? FCString::Atof(*Values[1]) : DefaultValue.Y;
-		OutValue.Z = Values.Num() > 2 ? FCString::Atof(*Values[2]) : DefaultValue.Z;
-		return OutValue;
-	}
-
-	static FVector2f StringToVector2f(const FString& Arg, const FVector2f& DefaultValue)
-	{
-		TArray<FString> Values;
-		Arg.ParseIntoArray(Values, TEXT(","));
-		FVector2f OutValue;
-		OutValue.X = Values.Num() > 0 ? FCString::Atof(*Values[0]) : DefaultValue.X;
-		OutValue.Y = Values.Num() > 1 ? FCString::Atof(*Values[1]) : DefaultValue.Y;
-		return OutValue;
-	}
-
-	static TTuple<const TCHAR*, const TCHAR*, TFunction<void(FString)>> GDebugConsoleCommands[] =
-	{
-		// Main HUD commands
-		MakeTuple(TEXT("Enabled="), TEXT("Enable or disable the HUD"),
-			[](FString Arg)
-			{
-				Settings.bHudEnabled = FCString::Atoi(*Arg) != 0;
-				#if WITH_EDITORONLY_DATA
-				Settings.bWidgetEnabled = true;
-				#endif
-			}
-		),
-		MakeTuple(TEXT("ValidateSystemSimulationDataBuffers="), TEXT("Enable or disable validation on system data buffers"), [](FString Arg) {Settings.bValidateSystemSimulationDataBuffers = FCString::Atoi(*Arg) != 0; }),
 		MakeTuple(TEXT("ValidateParticleDataBuffers="), TEXT("Enable or disable validation on particle data buffers"), [](FString Arg) {Settings.bValidateParticleDataBuffers = FCString::Atoi(*Arg) != 0; }),
 		MakeTuple(TEXT("ValidationLogErrors="), TEXT("When enabled validation errors will be logged as we as on screen"), [](FString Arg) {Settings.bValidationLogErrors = FCString::Atoi(*Arg) != 0; }),
 		MakeTuple(TEXT("ValidationAttributeDisplayTruncate="), TEXT("When > 0 limits the number of attributes we log"), [](FString Arg) {Settings.ValidationAttributeDisplayTruncate = FCString::Atoi(*Arg); }),
@@ -222,7 +137,6 @@
 		MakeTuple(TEXT("OverviewEnabled="), TEXT("Enable or disable the main overview display"), [](FString Arg) {Settings.bOverviewEnabled = FCString::Atoi(*Arg) != 0; }),
 		MakeTuple(TEXT("OverviewMode="), TEXT("Change the mode of the debug overivew"), [](FString Arg) {Settings.OverviewMode = (ENiagaraDebugHUDOverviewMode)FCString::Atoi(*Arg); }),
 
->>>>>>> 4af6daef
 		MakeTuple(TEXT("OverviewLocation="), TEXT("Set the overview location"), [](FString Arg) { Settings.OverviewLocation = FVector2D(StringToVector2f(Arg, FVector2f(Settings.OverviewLocation))); }),
 		MakeTuple(TEXT("SystemFilter="), TEXT("Set the system filter"), [](FString Arg) {Settings.SystemFilter = Arg; Settings.bSystemFilterEnabled = !Arg.IsEmpty(); }),
 		MakeTuple(TEXT("EmitterFilter="), TEXT("Set the emitter filter"), [](FString Arg) {Settings.EmitterFilter = Arg; Settings.bEmitterFilterEnabled = !Arg.IsEmpty(); GCachedSystemVariables.Empty(); }),
@@ -239,10 +153,7 @@
 		MakeTuple(TEXT("SystemShowActiveOnlyInWorld="), TEXT("When enabled only active systems are shown in world"), [](FString Arg) {Settings.bSystemShowActiveOnlyInWorld = FCString::Atoi(*Arg) != 0; }),
 		MakeTuple(TEXT("SystemDebugVerbosity="), TEXT("Set the in world system debug verbosity"), [](FString Arg) {Settings.SystemDebugVerbosity = FMath::Clamp(ENiagaraDebugHudVerbosity(FCString::Atoi(*Arg)), ENiagaraDebugHudVerbosity::None, ENiagaraDebugHudVerbosity::Verbose); }),
 		MakeTuple(TEXT("SystemEmitterVerbosity="), TEXT("Set the in world system emitter debug verbosity"), [](FString Arg) {Settings.SystemEmitterVerbosity = FMath::Clamp(ENiagaraDebugHudVerbosity(FCString::Atoi(*Arg)), ENiagaraDebugHudVerbosity::None, ENiagaraDebugHudVerbosity::Verbose); }),
-<<<<<<< HEAD
-=======
 		MakeTuple(TEXT("DataInterfaceVerbosity="), TEXT("Set the in world system data interface debug verbosity"), [](FString Arg) {Settings.DataInterfaceVerbosity = FMath::Clamp(ENiagaraDebugHudVerbosity(FCString::Atoi(*Arg)), ENiagaraDebugHudVerbosity::None, ENiagaraDebugHudVerbosity::Verbose); }),
->>>>>>> 4af6daef
 		MakeTuple(TEXT("SystemVariables="), TEXT("Set the system variables to display"), [](FString Arg) {Settings.SystemVariables.Empty(); FNiagaraDebugHUDVariable::InitFromString(Arg, Settings.SystemVariables); GCachedSystemVariables.Empty(); }),
 		MakeTuple(TEXT("ShowSystemVariables="), TEXT("Set system variables visibility"), [](FString Arg) {Settings.bShowSystemVariables = FCString::Atoi(*Arg) != 0; GCachedSystemVariables.Empty(); }),
 
@@ -533,8 +444,6 @@
 	#endif
 	}
 
-<<<<<<< HEAD
-=======
 	FString FormatPerfValue(double dValue, int32 Length = 7)
 	{
 		const int32 Value = int32(dValue);
@@ -546,7 +455,6 @@
 		return TempString;
 	}
 
->>>>>>> 4af6daef
 	const FCachedVariables& GetCachedVariables(UNiagaraSystem* NiagaraSystem)
 	{
 		FCachedVariables* CachedVariables = GCachedSystemVariables.Find(NiagaraSystem);
@@ -561,13 +469,8 @@
 			if (Settings.bShowSystemVariables && Settings.SystemVariables.Num() > 0)
 			{
 				FindSystemVariablesByWildcard(NiagaraSystem, Settings.SystemVariables, CachedVariables);
-<<<<<<< HEAD
-
-				for (int32 iVariable = 0; iVariable < (int32)EEngineVariables::Num; ++iVariable)
-=======
 				
 				for (int32 iVariable=0; iVariable < UE_ARRAY_COUNT(GEngineVariables); ++iVariable)
->>>>>>> 4af6daef
 				{
 					for (const FNiagaraDebugHUDVariable& DebugVariable : Settings.SystemVariables)
 					{
@@ -1067,11 +970,7 @@
 
 #if WITH_PARTICLE_PERF_STATS
 	bool bUpdateStats = false;
-<<<<<<< HEAD
-	if (Settings.bOverviewEnabled && (Settings.OverviewMode == ENiagaraDebugHUDOverviewMode::Performance))
-=======
 	if (Settings.bOverviewEnabled && (Settings.OverviewMode == ENiagaraDebugHUDOverviewMode::Performance || Settings.OverviewMode == ENiagaraDebugHUDOverviewMode::PerformanceGraph))
->>>>>>> 4af6daef
 	{
 		if (StatsListener.IsValid() == false)
 		{
@@ -1099,28 +998,6 @@
 
 		#if WITH_PARTICLE_PERF_STATS
 		if (SysInfo.PerfStats.IsUnique())
-<<<<<<< HEAD
-		{
-			SysInfo.PerfStats = nullptr;
-		}
-		#endif
-	}
-
-	// Iterate all components looking for active ones in the world we are in
-	for (TObjectIterator<UNiagaraComponent> It; It; ++It)
-	{
-		UNiagaraComponent* NiagaraComponent = *It;
-		if (!IsValidChecked(NiagaraComponent) || NiagaraComponent->IsUnreachable() || NiagaraComponent->HasAnyFlags(EObjectFlags::RF_ClassDefaultObject))
-		{
-			continue;
-		}
-		if (NiagaraComponent->GetWorld() != World)
-		{
-			continue;
-		}
-		if (NiagaraComponent->GetAsset() == nullptr)
-=======
->>>>>>> 4af6daef
 		{
 			SysInfo.PerfStats = nullptr;
 		}
@@ -1134,15 +1011,6 @@
 		UNiagaraComponent* NiagaraComponent = Cast<UNiagaraComponent>(FXComponent);
 		UParticleSystemComponent* CascadeComponent = Cast<UParticleSystemComponent>(FXComponent);
 
-<<<<<<< HEAD
-		FNiagaraSystemInstanceControllerPtr SystemInstanceController = NiagaraComponent->GetSystemInstanceController();
-		FNiagaraSystemInstance* SystemInstance = SystemInstanceController.IsValid() ? SystemInstanceController->GetSystemInstance_Unsafe() : nullptr;
-
-		check(NiagaraComponent->GetAsset() != nullptr);
-
-		const bool bIsActive = NiagaraComponent->IsActive();
-		const bool bHasScalability = NiagaraComponent->IsRegisteredWithScalabilityManager();
-=======
 		FNiagaraSystemInstanceControllerPtr SystemInstanceController = NiagaraComponent ? NiagaraComponent->GetSystemInstanceController() : nullptr;
 		FNiagaraSystemInstance* SystemInstance = SystemInstanceController.IsValid() ? SystemInstanceController->GetSystemInstance_Unsafe() : nullptr;
 		
@@ -1159,7 +1027,6 @@
 		{
 			continue;
 		}
->>>>>>> 4af6daef
 
 		const bool bIsActive = FXComponent->IsActive();
 		const bool bHasScalability = NiagaraComponent ? NiagaraComponent->IsRegisteredWithScalabilityManager() : CascadeComponent->bIsManagingSignificance;
@@ -1167,16 +1034,11 @@
 		FSystemDebugInfo& SystemDebugInfo = PerSystemDebugInfo.FindOrAdd(FXComponent->GetFXSystemAsset()->GetFName());
 		if (SystemDebugInfo.SystemName.IsEmpty())
 		{
-<<<<<<< HEAD
-			SystemDebugInfo.SystemName = GetNameSafe(NiagaraComponent->GetAsset());
-		}
-=======
 			SystemDebugInfo.SystemName = GetNameSafe(FXComponent->GetFXSystemAsset());
 		}
 	#if WITH_EDITORONLY_DATA
 		SystemDebugInfo.bCompileForEdit = NiagaraComponent ? NiagaraComponent->GetAsset()->bCompileForEdit : false;
 	#endif
->>>>>>> 4af6daef
 		SystemDebugInfo.bShowInWorld = Settings.bSystemFilterEnabled && SystemDebugInfo.SystemName.MatchesWildcard(Settings.SystemFilter);
 		SystemDebugInfo.bPassesSystemFilter = !Settings.bSystemFilterEnabled || SystemDebugInfo.SystemName.MatchesWildcard(Settings.SystemFilter);
 
@@ -1187,11 +1049,7 @@
 			// Filter by actor
 			if ( Settings.bActorFilterEnabled )
 			{
-<<<<<<< HEAD
-				AActor* Actor = NiagaraComponent->GetOwner();
-=======
 				AActor* Actor = FXComponent->GetOwner();
->>>>>>> 4af6daef
 				bIsMatch &= (Actor != nullptr) && Actor->GetActorNameOrLabel().MatchesWildcard(Settings.ActorFilter);
 			}
 
@@ -1207,11 +1065,7 @@
 			}
 		}
 
-<<<<<<< HEAD
-		if (NiagaraComponent->IsRegistered())
-=======
 		if (FXComponent->IsRegistered())
->>>>>>> 4af6daef
 		{
 			++GlobalTotalRegistered;
 			++SystemDebugInfo.TotalRegistered;
@@ -1223,14 +1077,13 @@
 			++SystemDebugInfo.TotalScalability;
 		}
 
-<<<<<<< HEAD
-		if (NiagaraComponent->IsLocalPlayerEffect() && bIsActive)
+		if (NiagaraComponent && NiagaraComponent->IsLocalPlayerEffect() && bIsActive)
 		{
 			++GlobalTotalPlayerSystems;
 			++SystemDebugInfo.TotalPlayerSystems;
 		}
 
-		if (NiagaraComponent->IsRegisteredWithScalabilityManager())
+		if (NiagaraComponent && NiagaraComponent->IsRegisteredWithScalabilityManager())
 		{
 #if WITH_NIAGARA_DEBUGGER
 			if (NiagaraComponent->DebugCachedScalabilityState.bCulled)
@@ -1263,73 +1116,20 @@
 		}
 
 		// Track rough memory usage
-		if(SystemInstance)
-=======
-		if (NiagaraComponent && NiagaraComponent->IsLocalPlayerEffect() && bIsActive)
->>>>>>> 4af6daef
-		{
-			++GlobalTotalPlayerSystems;
-			++SystemDebugInfo.TotalPlayerSystems;
-		}
-
-		if (NiagaraComponent && NiagaraComponent->IsRegisteredWithScalabilityManager())
-		{
-#if WITH_NIAGARA_DEBUGGER
-			if (NiagaraComponent->DebugCachedScalabilityState.bCulled)
-			{
-<<<<<<< HEAD
-				UNiagaraEmitter* NiagaraEmitter = EmitterInstance->GetCachedEmitter().Emitter;
-				if (NiagaraEmitter == nullptr)
-=======
-				++GlobalTotalCulled;
-				++SystemDebugInfo.TotalCulled;
-				
-				if (NiagaraComponent->DebugCachedScalabilityState.bCulledByDistance)
->>>>>>> 4af6daef
-				{
-					++GlobalTotalCulledByDistance;
-					++SystemDebugInfo.TotalCulledByDistance;
-				}
-				if (NiagaraComponent->DebugCachedScalabilityState.bCulledByVisibility)
-				{
-					++GlobalTotalCulledByVisibility;
-					++SystemDebugInfo.TotalCulledByVisibility;
-				}
-				if (NiagaraComponent->DebugCachedScalabilityState.bCulledByInstanceCount)
-				{
-					++GlobalTotalCulledByInstanceCount;
-					++SystemDebugInfo.TotalCulledByInstanceCount;
-				}
-				if (NiagaraComponent->DebugCachedScalabilityState.bCulledByGlobalBudget)
-				{
-					++GlobalTotalCulledByBudget;
-					++SystemDebugInfo.TotalCulledByBudget;
-				}
-			}
-#endif//WITH_NIAGARA_DEBUGGER
-		}
-
-		// Track rough memory usage
 		const int64 BytesUsed = SystemInstanceController.IsValid() ? SystemInstanceController->GetTotalBytesUsed() : 0;
 		SystemDebugInfo.TotalBytes += BytesUsed;
 		GlobalTotalBytes += BytesUsed;
 
 		if (bIsActive)
 		{
-			check(SystemInstance);
 			// Accumulate totals
 			int32 ActiveEmitters = 0;
 			int32 TotalEmitters = 0;
 			int32 ActiveParticles = 0;
 			if( NiagaraComponent)
 			{
-<<<<<<< HEAD
-				UNiagaraEmitter* NiagaraEmitter = EmitterInstance->GetCachedEmitter().Emitter;
-				if (NiagaraEmitter == nullptr)
-=======
 				check(SystemInstance);
 				for (const TSharedRef<FNiagaraEmitterInstance, ESPMode::ThreadSafe>& EmitterInstance : SystemInstance->GetEmitters())
->>>>>>> 4af6daef
 				{
 					UNiagaraEmitter* NiagaraEmitter = EmitterInstance->GetCachedEmitter().Emitter;
 					if (NiagaraEmitter == nullptr)
@@ -1373,21 +1173,13 @@
 #if WITH_PER_SYSTEM_PARTICLE_PERF_STATS
 			if(StatsListener)
 			{
-<<<<<<< HEAD
-				SystemDebugInfo.PerfStats = StatsListener->GetSystemStats(NiagaraComponent->GetAsset());
-=======
 				SystemDebugInfo.PerfStats = StatsListener->GetSystemStats(FXComponent->GetFXSystemAsset());
->>>>>>> 4af6daef
 			}
 #endif
 		}
 
 		//Generate a unique-ish random color for use in graphs and the world to help visually ID this system.
-<<<<<<< HEAD
-		FRandomStream Rands(GetTypeHash(NiagaraComponent->GetAsset()->GetName()) + Settings.SystemColorSeed);
-=======
 		FRandomStream Rands(GetTypeHash(FXComponent->GetFXSystemAsset()->GetName()) + Settings.SystemColorSeed);
->>>>>>> 4af6daef
 		uint8 RandomHue = (uint8)Rands.RandRange(int32(Settings.SystemColorHSVMin.X), int32(Settings.SystemColorHSVMax.X));
 		uint8 RandomSat = (uint8)Rands.RandRange(int32(Settings.SystemColorHSVMin.Y), int32(Settings.SystemColorHSVMax.Y));
 		uint8 RandomValue = (uint8)Rands.RandRange(int32(Settings.SystemColorHSVMin.Z), int32(Settings.SystemColorHSVMax.Z));
@@ -1396,11 +1188,7 @@
 
 		bool bWillBeVisible = false;
 		
-<<<<<<< HEAD
-		if(Settings.OverviewMode == ENiagaraDebugHUDOverviewMode::Performance)
-=======
 		if (Settings.OverviewMode == ENiagaraDebugHUDOverviewMode::Performance || Settings.OverviewMode == ENiagaraDebugHUDOverviewMode::PerformanceGraph)
->>>>>>> 4af6daef
 		{
 			bWillBeVisible = SystemDebugInfo.TotalActive > 0;
 		}
@@ -1521,15 +1309,9 @@
 	{
 		// Draw in world components
 		DrawComponents(WorldManager, Canvas);
-<<<<<<< HEAD
 
 		DrawDebugGeomerty(WorldManager, Canvas);
 
-=======
-
-		DrawDebugGeomerty(WorldManager, Canvas);
-
->>>>>>> 4af6daef
 		// Draw overview
 		DrawOverview(WorldManager, Canvas->Canvas);
 	}
@@ -1766,301 +1548,6 @@
 	const FLinearColor BackgroundColor = Settings.DefaultBackgroundColor;
 
 	FVector2f TextLocation = FVector2f(Settings.OverviewLocation);
-<<<<<<< HEAD
-
-	struct FOverviewColumn
-	{
-		float ColumnSeparator = 10.0f;
-		float GlobalDataSeparator = 5.0f;
-
-		FString GlobalHeader;
-		FString GlobalData;
-		FString SystemHeader;
-
-		float Offset;
-		float HeaderWidth;
-		float SystemWidth;
-		float MaxWidth;
-
-		typedef TFunction<void(FCanvas*, UFont*, float, float, FOverviewColumn&, const FSystemDebugInfo&)>  FSystemDrawFunc;
-		FSystemDrawFunc SystemDrawFunc;
-
-		FOverviewColumn(FString InGlobalHeader, FString InGlobalData, FString InSystemHeader, float& InOffset, UFont* Font, FString ExampleSystemString, FSystemDrawFunc InSystemDrawFunc)
-			: GlobalHeader(InGlobalHeader)
-			, GlobalData(InGlobalData)
-			, SystemHeader(InSystemHeader)
-			, Offset(InOffset)
-			, SystemDrawFunc(InSystemDrawFunc)
-		{
-			HeaderWidth = float(GetStringSize(Font, *GlobalHeader).X);
-			SystemWidth = float(FMath::Max(GetStringSize(Font, *SystemHeader).X, GetStringSize(Font, *ExampleSystemString).X));
-			MaxWidth = float(FMath::Max(HeaderWidth + GlobalDataSeparator + GetStringSize(Font, *GlobalData).X, SystemWidth)) + ColumnSeparator;
-
-			InOffset += MaxWidth;
-		}
-
-		void DrawGlobalHeader(FCanvas* DrawCanvas, UFont* Font, float X, float Y, FLinearColor HeadingColor, FLinearColor DetailColor)
-		{
-			DrawCanvas->DrawShadowedString(X + Offset, Y, *GlobalHeader, Font, HeadingColor);
-			DrawCanvas->DrawShadowedString(X + Offset + HeaderWidth + GlobalDataSeparator, Y, *GlobalData, Font, DetailColor);
-		}
-
-		void DrawSystemHeader(FCanvas* DrawCanvas, UFont* Font, float X, float Y, FLinearColor HeadingColor)
-		{
-			DrawCanvas->DrawShadowedString(X + Offset, Y, *SystemHeader, Font, HeadingColor);
-		}
-
-		void DrawSystemData(FCanvas* DrawCanvas, UFont* Font, float X, float Y, const FSystemDebugInfo& SystemInfo)
-		{
-			SystemDrawFunc(DrawCanvas, Font, X + Offset, Y, *this, SystemInfo);
-		}
-	};
-
-	float TotalOverviewWidth = 750.0f;
-	float ColumnOffset = 0.0f;
-	TArray<FOverviewColumn, TInlineAllocator<16>> OverviewColumns;
-
-	if (Settings.bOverviewEnabled)
-	{
-		OverviewColumns.Emplace(TEXT(""), TEXT(""), TEXT("System Name"), ColumnOffset, Font, TEXT("NS_SomeBigLongNiagaraSystemName"),
-			[&DetailColor, &DetailHighlightColor, &fAdvanceHeight](FCanvas* Canvas, UFont* Font, float X, float Y, FOverviewColumn& Col, const FSystemDebugInfo& SystemInfo)
-			{
-				FLinearColor RowBGColor = SystemInfo.UniqueColor;
-				RowBGColor.A = Settings.SystemColorTableOpacity;
-				Canvas->DrawTile(X, Y, Col.MaxWidth, fAdvanceHeight, 0,0,0,0, RowBGColor);
-				const FLinearColor RowColor = SystemInfo.bShowInWorld ? DetailHighlightColor : DetailColor;
-				Canvas->DrawShadowedString(X, Y, *SystemInfo.SystemName, Font, RowColor);
-			});
-
-		if (Settings.OverviewMode == ENiagaraDebugHUDOverviewMode::Overview)
-		{
-			if (Settings.bShowRegisteredComponents)
-			{
-				OverviewColumns.Emplace(TEXT("TotalRegistered:"), FString::FromInt(GlobalTotalRegistered), TEXT("# Registered"), ColumnOffset, Font, TEXT("0000"),
-					[&DetailColor, &DetailHighlightColor, &fAdvanceHeight](FCanvas* Canvas, UFont* Font, float X, float Y, FOverviewColumn& Col, const FSystemDebugInfo& SystemInfo)
-				{
-					FLinearColor RowBGColor = SystemInfo.UniqueColor;
-					RowBGColor.A = Settings.SystemColorTableOpacity;
-					Canvas->DrawTile(X, Y, Col.MaxWidth, fAdvanceHeight, 0, 0, 0, 0, RowBGColor);
-					const FLinearColor RowColor = SystemInfo.bShowInWorld ? DetailHighlightColor : DetailColor;
-					Canvas->DrawShadowedString(X, Y, *FString::FromInt(SystemInfo.TotalRegistered), Font, RowColor);
-				});
-			}
-
-			OverviewColumns.Emplace(TEXT("TotalActive:"), FString::FromInt(GlobalTotalActive), TEXT("# Active"), ColumnOffset, Font, TEXT("0000"),
-				[&DetailColor, &DetailHighlightColor, &fAdvanceHeight](FCanvas* Canvas, UFont* Font, float X, float Y, FOverviewColumn& Col, const FSystemDebugInfo& SystemInfo)
-				{
-					FLinearColor RowBGColor = SystemInfo.UniqueColor;
-					RowBGColor.A = Settings.SystemColorTableOpacity;
-					Canvas->DrawTile(X, Y, Col.MaxWidth, fAdvanceHeight, 0, 0, 0, 0, RowBGColor);
-					const FLinearColor RowColor = SystemInfo.bShowInWorld ? DetailHighlightColor : DetailColor;
-					Canvas->DrawShadowedString(X, Y, *FString::FromInt(SystemInfo.TotalActive), Font, RowColor);
-				});
-
-			OverviewColumns.Emplace(TEXT("TotalScalability:"), FString::FromInt(GlobalTotalScalability), TEXT("# Scalability"), ColumnOffset, Font, TEXT("0000"),
-				[&DetailColor, &DetailHighlightColor, &fAdvanceHeight](FCanvas* Canvas, UFont* Font, float X, float Y, FOverviewColumn& Col, const FSystemDebugInfo& SystemInfo)
-				{
-					FLinearColor RowBGColor = SystemInfo.UniqueColor;
-					RowBGColor.A = Settings.SystemColorTableOpacity;
-					Canvas->DrawTile(X, Y, Col.MaxWidth, fAdvanceHeight, 0, 0, 0, 0, RowBGColor);
-					const FLinearColor RowColor = SystemInfo.bShowInWorld ? DetailHighlightColor : DetailColor;
-					Canvas->DrawShadowedString(X, Y, *FString::FromInt(SystemInfo.TotalScalability), Font, RowColor);
-				});
-
-			OverviewColumns.Emplace(TEXT("TotalEmitters:"), FString::FromInt(GlobalTotalEmitters), TEXT("# Emitters"), ColumnOffset, Font, TEXT("0000"),
-				[&DetailColor, &DetailHighlightColor, &fAdvanceHeight](FCanvas* Canvas, UFont* Font, float X, float Y, FOverviewColumn& Col, const FSystemDebugInfo& SystemInfo)
-				{
-					FLinearColor RowBGColor = SystemInfo.UniqueColor;
-					RowBGColor.A = Settings.SystemColorTableOpacity;
-					Canvas->DrawTile(X, Y, Col.MaxWidth, fAdvanceHeight, 0, 0, 0, 0, RowBGColor);
-					const FLinearColor RowColor = SystemInfo.bShowInWorld ? DetailHighlightColor : DetailColor;
-					Canvas->DrawShadowedString(X, Y, *FString::FromInt(SystemInfo.TotalEmitters), Font, RowColor);
-				});
-
-			OverviewColumns.Emplace(TEXT("TotalParticles:"), FString::FromInt(GlobalTotalParticles), TEXT("# Particles"), ColumnOffset, Font, TEXT("0000000"),
-				[&DetailColor, &DetailHighlightColor, &fAdvanceHeight](FCanvas* Canvas, UFont* Font, float X, float Y, FOverviewColumn& Col, const FSystemDebugInfo& SystemInfo)
-				{
-					FLinearColor RowBGColor = SystemInfo.UniqueColor;
-					RowBGColor.A = Settings.SystemColorTableOpacity;
-					Canvas->DrawTile(X, Y, Col.MaxWidth, fAdvanceHeight, 0, 0, 0, 0, RowBGColor);
-					const FLinearColor RowColor = SystemInfo.bShowInWorld ? DetailHighlightColor : DetailColor;
-					Canvas->DrawShadowedString(X, Y, *FString::FromInt(SystemInfo.TotalParticles), Font, RowColor);
-				});
-
-			OverviewColumns.Emplace(TEXT("TotalMemory:"), FString::Printf(TEXT("%6.2fmb"), float(double(GlobalTotalBytes) / (1024.0 * 1024.0))), TEXT("# MBytes"), ColumnOffset, Font, TEXT("00000"),
-				[&DetailColor, &DetailHighlightColor, &fAdvanceHeight](FCanvas* Canvas, UFont* Font, float X, float Y, FOverviewColumn& Col, const FSystemDebugInfo& SystemInfo)
-				{
-					FLinearColor RowBGColor = SystemInfo.UniqueColor;
-					RowBGColor.A = Settings.SystemColorTableOpacity;
-					Canvas->DrawTile(X, Y, Col.MaxWidth, fAdvanceHeight, 0, 0, 0, 0, RowBGColor);
-					const FLinearColor RowColor = SystemInfo.bShowInWorld ? DetailHighlightColor : DetailColor;
-					Canvas->DrawShadowedString(X, Y, *FString::Printf(TEXT("%6.2f"), double(SystemInfo.TotalBytes) / (1024.0 * 1024.0)), Font, RowColor);
-				});
-		}
-		else if (Settings.OverviewMode == ENiagaraDebugHUDOverviewMode::Scalability)
-		{
-			OverviewColumns.Emplace(TEXT("TotalActive:"), FString::FromInt(GlobalTotalActive), TEXT("# Active"), ColumnOffset, Font, TEXT("0000"),
-				[&DetailColor, &DetailHighlightColor, &fAdvanceHeight](FCanvas* Canvas, UFont* Font, float X, float Y, FOverviewColumn& Col, const FSystemDebugInfo& SystemInfo)
-				{
-					FLinearColor RowBGColor = SystemInfo.UniqueColor;
-					RowBGColor.A = Settings.SystemColorTableOpacity;
-					Canvas->DrawTile(X, Y, Col.MaxWidth, fAdvanceHeight, 0, 0, 0, 0, RowBGColor);
-					const FLinearColor RowColor = SystemInfo.bShowInWorld ? DetailHighlightColor : DetailColor;
-					Canvas->DrawShadowedString(X, Y, *FString::FromInt(SystemInfo.TotalActive), Font, RowColor);
-				});
-
-			OverviewColumns.Emplace(TEXT("TotalScalability:"), FString::FromInt(GlobalTotalScalability), TEXT("# Scalability"), ColumnOffset, Font, TEXT("0000"),
-				[&DetailColor, &DetailHighlightColor, &fAdvanceHeight](FCanvas* Canvas, UFont* Font, float X, float Y, FOverviewColumn& Col, const FSystemDebugInfo& SystemInfo)
-				{
-					FLinearColor RowBGColor = SystemInfo.UniqueColor;
-					RowBGColor.A = Settings.SystemColorTableOpacity;
-					Canvas->DrawTile(X, Y, Col.MaxWidth, fAdvanceHeight, 0, 0, 0, 0, RowBGColor);
-					const FLinearColor RowColor = SystemInfo.bShowInWorld ? DetailHighlightColor : DetailColor;
-					Canvas->DrawShadowedString(X, Y, *FString::FromInt(SystemInfo.TotalScalability), Font, RowColor);
-				});
-
-			OverviewColumns.Emplace(TEXT("TotalCulled:"), FString::FromInt(GlobalTotalCulled), TEXT("# Culled"), ColumnOffset, Font, TEXT("000"),
-				[&DetailColor, &DetailHighlightColor, &fAdvanceHeight](FCanvas* Canvas, UFont* Font, float X, float Y, FOverviewColumn& Col, const FSystemDebugInfo& SystemInfo)
-				{
-					FLinearColor RowBGColor = SystemInfo.UniqueColor;
-					RowBGColor.A = Settings.SystemColorTableOpacity;
-					Canvas->DrawTile(X, Y, Col.MaxWidth, fAdvanceHeight, 0, 0, 0, 0, RowBGColor);
-					const FLinearColor RowColor = SystemInfo.bShowInWorld ? DetailHighlightColor : DetailColor;
-					Canvas->DrawShadowedString(X, Y, *FString::FromInt(SystemInfo.TotalCulled), Font, RowColor);
-				});
-
-			OverviewColumns.Emplace(TEXT("Distance:"), FString::FromInt(GlobalTotalCulledByDistance), TEXT("# Distance"), ColumnOffset, Font, TEXT("000"),
-				[&DetailColor, &DetailHighlightColor, &fAdvanceHeight](FCanvas* Canvas, UFont* Font, float X, float Y, FOverviewColumn& Col, const FSystemDebugInfo& SystemInfo)
-				{
-					FLinearColor RowBGColor = SystemInfo.UniqueColor;
-					RowBGColor.A = Settings.SystemColorTableOpacity;
-					Canvas->DrawTile(X, Y, Col.MaxWidth, fAdvanceHeight, 0, 0, 0, 0, RowBGColor);
-					const FLinearColor RowColor = SystemInfo.bShowInWorld ? DetailHighlightColor : DetailColor;
-					Canvas->DrawShadowedString(X, Y, *FString::FromInt(SystemInfo.TotalCulledByDistance), Font, RowColor);
-				});
-
-			OverviewColumns.Emplace(TEXT("Visibility:"), FString::FromInt(GlobalTotalCulledByVisibility), TEXT("# Visibility"), ColumnOffset, Font, TEXT("000"),
-				[&DetailColor, &DetailHighlightColor, &fAdvanceHeight](FCanvas* Canvas, UFont* Font, float X, float Y, FOverviewColumn& Col, const FSystemDebugInfo& SystemInfo)
-				{
-					FLinearColor RowBGColor = SystemInfo.UniqueColor;
-					RowBGColor.A = Settings.SystemColorTableOpacity;
-					Canvas->DrawTile(X, Y, Col.MaxWidth, fAdvanceHeight, 0, 0, 0, 0, RowBGColor);
-					const FLinearColor RowColor = SystemInfo.bShowInWorld ? DetailHighlightColor : DetailColor;
-					Canvas->DrawShadowedString(X, Y, *FString::FromInt(SystemInfo.TotalCulledByVisibility), Font, RowColor);
-				});
-
-			OverviewColumns.Emplace(TEXT("InstanceCount:"), FString::FromInt(GlobalTotalCulledByInstanceCount), TEXT("# Inst Count"), ColumnOffset, Font, TEXT("000"),
-				[&DetailColor, &DetailHighlightColor, &fAdvanceHeight](FCanvas* Canvas, UFont* Font, float X, float Y, FOverviewColumn& Col, const FSystemDebugInfo& SystemInfo)
-				{
-					FLinearColor RowBGColor = SystemInfo.UniqueColor;
-					RowBGColor.A = Settings.SystemColorTableOpacity;
-					Canvas->DrawTile(X, Y, Col.MaxWidth, fAdvanceHeight, 0, 0, 0, 0, RowBGColor);
-					const FLinearColor RowColor = SystemInfo.bShowInWorld ? DetailHighlightColor : DetailColor;
-					Canvas->DrawShadowedString(X, Y, *FString::FromInt(SystemInfo.TotalCulledByInstanceCount), Font, RowColor);
-				});
-
-			OverviewColumns.Emplace(TEXT("Budget:"), FString::FromInt(GlobalTotalCulledByBudget), TEXT("# Budget"), ColumnOffset, Font, TEXT("000"),
-				[&DetailColor, &DetailHighlightColor, &fAdvanceHeight](FCanvas* Canvas, UFont* Font, float X, float Y, FOverviewColumn& Col, const FSystemDebugInfo& SystemInfo)
-				{
-					FLinearColor RowBGColor = SystemInfo.UniqueColor;
-					RowBGColor.A = Settings.SystemColorTableOpacity;
-					Canvas->DrawTile(X, Y, Col.MaxWidth, fAdvanceHeight, 0, 0, 0, 0, RowBGColor);
-					const FLinearColor RowColor = SystemInfo.bShowInWorld ? DetailHighlightColor : DetailColor;
-					Canvas->DrawShadowedString(X, Y, *FString::FromInt(SystemInfo.TotalCulledByBudget), Font, RowColor);
-				});
-
-			OverviewColumns.Emplace(TEXT("Player FX:"), FString::FromInt(GlobalTotalPlayerSystems), TEXT("# Player"), ColumnOffset, Font, TEXT("000"),
-				[&DetailColor, &DetailHighlightColor, &fAdvanceHeight](FCanvas* Canvas, UFont* Font, float X, float Y, FOverviewColumn& Col, const FSystemDebugInfo& SystemInfo)
-				{
-					FLinearColor RowBGColor = SystemInfo.UniqueColor;
-					RowBGColor.A = Settings.SystemColorTableOpacity;
-					Canvas->DrawTile(X, Y, Col.MaxWidth, fAdvanceHeight, 0, 0, 0, 0, RowBGColor);
-					const FLinearColor RowColor = SystemInfo.bShowInWorld ? DetailHighlightColor : DetailColor;
-					Canvas->DrawShadowedString(X, Y, *FString::FromInt(SystemInfo.TotalPlayerSystems), Font, RowColor);
-				});
-		}
-#if WITH_PARTICLE_PERF_STATS
-		else if (Settings.OverviewMode == ENiagaraDebugHUDOverviewMode::Performance && StatsListener)
-		{
-			FNiagaraDebugHUDPerfStats& GlobalPerfStats = StatsListener->GetGlobalStats();
-
-			if (Settings.PerfGraphMode == ENiagaraDebugHUDPerfGraphMode::None)
-			{
-				OverviewColumns.Emplace(TEXT("Game Thread Avg:"), LexToSanitizedString(GlobalPerfStats.Avg.Time_GT), TEXT("GT Avg (us)"), ColumnOffset, Font, TEXT("000.0000"),
-					[&DetailColor, &DetailHighlightColor, &fAdvanceHeight](FCanvas* Canvas, UFont* Font, float X, float Y, FOverviewColumn& Col, const FSystemDebugInfo& SystemInfo)
-					{
-						FLinearColor RowBGColor = SystemInfo.UniqueColor;
-						RowBGColor.A = Settings.SystemColorTableOpacity;
-						Canvas->DrawTile(X, Y, Col.MaxWidth, fAdvanceHeight, 0, 0, 0, 0, RowBGColor);
-						const FLinearColor RowColor = SystemInfo.bShowInWorld ? DetailHighlightColor : DetailColor;
-						Canvas->DrawShadowedString(X, Y, *LexToSanitizedString(SystemInfo.PerfStats ? SystemInfo.PerfStats->Avg.Time_GT : 0.0), Font, RowColor);
-					});
-
-				OverviewColumns.Emplace(TEXT("Game Thread Max:"), LexToSanitizedString(GlobalPerfStats.Max.Time_GT), TEXT("GT Max (us)"), ColumnOffset, Font, TEXT("000.0000"),
-					[&DetailColor, &DetailHighlightColor, &fAdvanceHeight](FCanvas* Canvas, UFont* Font, float X, float Y, FOverviewColumn& Col, const FSystemDebugInfo& SystemInfo)
-					{
-						FLinearColor RowBGColor = SystemInfo.UniqueColor;
-						RowBGColor.A = Settings.SystemColorTableOpacity;
-						Canvas->DrawTile(X, Y, Col.MaxWidth, fAdvanceHeight, 0, 0, 0, 0, RowBGColor);
-						const FLinearColor RowColor = SystemInfo.bShowInWorld ? DetailHighlightColor : DetailColor;
-						Canvas->DrawShadowedString(X, Y, *LexToSanitizedString(SystemInfo.PerfStats ? SystemInfo.PerfStats->Max.Time_GT : 0.0), Font, RowColor);
-					});
-
-				OverviewColumns.Emplace_GetRef(TEXT("Render Thread Avg:"), LexToSanitizedString(GlobalPerfStats.Avg.Time_RT), TEXT("RT Avg (us)"), ColumnOffset, Font, TEXT("000.0000"),
-					[&DetailColor, &DetailHighlightColor, &fAdvanceHeight](FCanvas* Canvas, UFont* Font, float X, float Y, FOverviewColumn& Col, const FSystemDebugInfo& SystemInfo)
-					{
-						FLinearColor RowBGColor = SystemInfo.UniqueColor;
-						RowBGColor.A = Settings.SystemColorTableOpacity;
-						Canvas->DrawTile(X, Y, Col.MaxWidth, fAdvanceHeight, 0, 0, 0, 0, RowBGColor);
-						const FLinearColor RowColor = SystemInfo.bShowInWorld ? DetailHighlightColor : DetailColor;
-						Canvas->DrawShadowedString(X, Y, *LexToSanitizedString(SystemInfo.PerfStats ? SystemInfo.PerfStats->Avg.Time_RT : 0.0), Font, RowColor);
-					});
-
-				OverviewColumns.Emplace(TEXT("Render Thread Max:"), LexToSanitizedString(GlobalPerfStats.Max.Time_RT), TEXT("RT Max (us)"), ColumnOffset, Font, TEXT("000.0000"),
-					[&DetailColor, &DetailHighlightColor, &fAdvanceHeight](FCanvas* Canvas, UFont* Font, float X, float Y, FOverviewColumn& Col, const FSystemDebugInfo& SystemInfo)
-					{
-						FLinearColor RowBGColor = SystemInfo.UniqueColor;
-						RowBGColor.A = Settings.SystemColorTableOpacity;
-						Canvas->DrawTile(X, Y, Col.MaxWidth, fAdvanceHeight, 0, 0, 0, 0, RowBGColor);
-						const FLinearColor RowColor = SystemInfo.bShowInWorld ? DetailHighlightColor : DetailColor;
-						Canvas->DrawShadowedString(X, Y, *LexToSanitizedString(SystemInfo.PerfStats ? SystemInfo.PerfStats->Max.Time_RT : 0.0), Font, RowColor);
-					});
-
-				OverviewColumns.Emplace_GetRef(TEXT("Gpu Avg:"), LexToSanitizedString(GlobalPerfStats.Avg.Time_GPU), TEXT("Gpu Avg (us)"), ColumnOffset, Font, TEXT("000.0000"),
-					[&DetailColor, &DetailHighlightColor, &fAdvanceHeight](FCanvas* Canvas, UFont* Font, float X, float Y, FOverviewColumn& Col, const FSystemDebugInfo& SystemInfo)
-					{
-						FLinearColor RowBGColor = SystemInfo.UniqueColor;
-						RowBGColor.A = Settings.SystemColorTableOpacity;
-						Canvas->DrawTile(X, Y, Col.MaxWidth, fAdvanceHeight, 0, 0, 0, 0, RowBGColor);
-						const FLinearColor RowColor = SystemInfo.bShowInWorld ? DetailHighlightColor : DetailColor;
-						Canvas->DrawShadowedString(X, Y, *LexToSanitizedString(SystemInfo.PerfStats ? SystemInfo.PerfStats->Avg.Time_GPU : 0.0), Font, RowColor);
-					});
-
-				OverviewColumns.Emplace(TEXT("Gpu Max:"), LexToSanitizedString(GlobalPerfStats.Max.Time_GPU), TEXT("Gpu Max (us)"), ColumnOffset, Font, TEXT("000.0000"),
-					[&DetailColor, &DetailHighlightColor, &fAdvanceHeight](FCanvas* Canvas, UFont* Font, float X, float Y, FOverviewColumn& Col, const FSystemDebugInfo& SystemInfo)
-					{
-						FLinearColor RowBGColor = SystemInfo.UniqueColor;
-						RowBGColor.A = Settings.SystemColorTableOpacity;
-						Canvas->DrawTile(X, Y, Col.MaxWidth, fAdvanceHeight, 0, 0, 0, 0, RowBGColor);
-						const FLinearColor RowColor = SystemInfo.bShowInWorld ? DetailHighlightColor : DetailColor;
-						Canvas->DrawShadowedString(X, Y, *LexToSanitizedString(SystemInfo.PerfStats ? SystemInfo.PerfStats->Max.Time_GPU : 0.0), Font, RowColor);
-					});
-			}
-			else
-			{
-				OverviewColumns.Emplace(TEXT(""), TEXT(""), TEXT(""), ColumnOffset, Font, TEXT("------"),
-					[&DetailColor, &DetailHighlightColor, &fAdvanceHeight](FCanvas* Canvas, UFont* Font, float X, float Y, FOverviewColumn& Col, const FSystemDebugInfo& SystemInfo)
-					{
-						Canvas->DrawTile(X, Y, Col.MaxWidth - 6.0f, fAdvanceHeight - 2.0f, 0.0f, 0.0f, 0.0f, 0.0f, SystemInfo.UniqueColor);
-						FString SysCountString = LexToSanitizedString(SystemInfo.TotalActive);
-						float StringWidth = float(Font->GetStringSize(*SysCountString));
-						Canvas->DrawShadowedString((X + (Col.MaxWidth * 0.5f)) - StringWidth * 0.5f, Y, *SysCountString, Font, FLinearColor::Black);
-					});
-			}
-		}
-#endif//WITH_PARTICLE_PERF_STATS
-
-=======
 
 	struct FOverviewColumn
 	{
@@ -2377,7 +1864,6 @@
 		}
 #endif//WITH_PARTICLE_PERF_STATS
 
->>>>>>> 4af6daef
 		TotalOverviewWidth = ColumnOffset;
 	}
 
@@ -2464,9 +1950,6 @@
 			TextLocation.Y += fAdvanceHeight;
 
 			const UEnum* EnumPtr = FindObjectChecked<UEnum>(nullptr, TEXT("/Script/Niagara.ENiagaraDebugHUDOverviewMode"), true);
-<<<<<<< HEAD
-			DrawCanvas->DrawShadowedString(TextLocation.X, TextLocation.Y, *EnumPtr->GetDisplayNameTextByValue((int32)Settings.OverviewMode).ToString(), Font, HeadingColor);
-=======
 			TStringBuilder<128> ModelStringBuilder;
 			ModelStringBuilder.Append(EnumPtr->GetDisplayNameTextByValue((int32)Settings.OverviewMode).ToString());
 			if(Settings.OverviewMode == ENiagaraDebugHUDOverviewMode::PerformanceGraph)
@@ -2482,7 +1965,6 @@
 			DrawCanvas->DrawShadowedString(TextLocation.X, TextLocation.Y, ModelStringBuilder.ToString(), Font, HeadingColor);
 			ModelStringBuilder.Reset();
 
->>>>>>> 4af6daef
 			TextLocation.Y += fAdvanceHeight;
 
 			if (OverviewString.Len() > 0)
@@ -2515,35 +1997,6 @@
 	if (Settings.bOverviewEnabled && Settings.OverviewMode != ENiagaraDebugHUDOverviewMode::GpuComputePerformance)
 	{
 		TextLocation.Y += fAdvanceHeight;		
-<<<<<<< HEAD
-		uint32 NumLines = 1;
-		for (const auto& Pair : PerSystemDebugInfo)
-		{
-			const FSystemDebugInfo& SystemInfo = Pair.Value;
-			if ((SystemInfo.FramesSinceVisible >= Settings.PerfHistoryFrames) ||
-				(Settings.bOverviewShowFilteredSystemOnly && !SystemInfo.bPassesSystemFilter))
-			{
-				continue;
-			}
-
-			++NumLines;
-		}
-		DrawCanvas->DrawTile(TextLocation.X - 1.0f, TextLocation.Y - 1.0f, TotalOverviewWidth + 1.0f, 2.0f + (float(NumLines) * fAdvanceHeight), 0.0f, 0.0f, 0.0f, 0.0f, BackgroundColor);
-
-		float SystemDataY = TextLocation.Y;
-		for (FOverviewColumn& Column : OverviewColumns)
-		{
-			Column.DrawSystemHeader(DrawCanvas, Font, TextLocation.X, TextLocation.Y, HeadingColor);
-		}
-
-		TextLocation.Y += fAdvanceHeight;
-
-		//TODO: Pull out to an array to allow sorting?
-
-		for (auto it = PerSystemDebugInfo.CreateConstIterator(); it; ++it)
-		{
-			const auto& SystemInfo = it->Value;
-=======
 
 		// Filter out what we won't display on the HUD and calculate number of lines
 		using FSortedPerSystemDebugInfo = TPair<FName, const FSystemDebugInfo&>;
@@ -2553,323 +2006,12 @@
 		for (const auto& Pair : PerSystemDebugInfo)
 		{
 			const FSystemDebugInfo& SystemInfo = Pair.Value;
->>>>>>> 4af6daef
 			if ((SystemInfo.FramesSinceVisible >= Settings.PerfHistoryFrames) ||
 				(Settings.bOverviewShowFilteredSystemOnly && !SystemInfo.bPassesSystemFilter))
 			{
 				continue;
 			}
 
-<<<<<<< HEAD
-			for (FOverviewColumn& Column : OverviewColumns)
-			{
-				Column.DrawSystemData(DrawCanvas, Font, TextLocation.X, TextLocation.Y, SystemInfo);
-			}
-			TextLocation.Y += fAdvanceHeight;
-		}
-		
-		#if WITH_PARTICLE_PERF_STATS
-		//Draw graph
-		if (Settings.OverviewMode == ENiagaraDebugHUDOverviewMode::Performance && StatsListener)
-		{
-			//Render the graph
-			if (Settings.PerfGraphMode != ENiagaraDebugHUDPerfGraphMode::None)
-			{
-				FLinearColor GraphAxesColor = Settings.PerfGraphAxisColor;
-
-				TextLocation.Y += fAdvanceHeight;
-
-				FVector2f GraphLocation(TextLocation.X, SystemDataY + fAdvanceHeight);
-
-				if (OverviewColumns.Num())
-				{
-					GraphLocation.X += OverviewColumns.Last().Offset + OverviewColumns.Last().MaxWidth + 50.0f;
-				}
-
-				FGraph<double> Graph(DrawCanvas, Font, GraphLocation, FVector2f(Settings.PerfGraphSize), FVector2f(float(Settings.PerfHistoryFrames), Settings.PerfGraphTimeRange), TEXT("Frame"), TEXT("Time(us)"));
-
-				Graph.Draw(Settings.PerfGraphAxisColor, BackgroundColor);
-
-				//Add each line to the graph.
-				for (auto& Pair : PerSystemDebugInfo)
-				{
-					FSystemDebugInfo& SysInfo = Pair.Value;
-					if (SysInfo.PerfStats && SysInfo.bPassesSystemFilter)
-					{
-						TArray<double> Frames;
-						if (Settings.PerfGraphMode == ENiagaraDebugHUDPerfGraphMode::GameThread)
-						{
-							SysInfo.PerfStats->History.GetHistoryFrames_GT(Frames);
-						}
-						else if (Settings.PerfGraphMode == ENiagaraDebugHUDPerfGraphMode::RenderThread)
-						{
-							SysInfo.PerfStats->History.GetHistoryFrames_RT(Frames);
-						}
-						else if (Settings.PerfGraphMode == ENiagaraDebugHUDPerfGraphMode::GPU)
-						{
-							SysInfo.PerfStats->History.GetHistoryFrames_GPU(Frames);
-						}
-
-						if (Settings.bEnableSmoothing)
-						{
-							TArray<double> Smoothed;
-							Smoothed.Reserve(Frames.Num());
-							for (int32 i = 0; i < Frames.Num(); ++i)
-							{
-								int32 SmoothSamples = 0;
-								double SmoothTotal = 0.0f;
-								for (int32 j = i - Settings.SmoothingWidth; j < i + Settings.SmoothingWidth; ++j)
-								{
-									if (j >= 0 && j < Frames.Num())
-									{
-										++SmoothSamples;
-										SmoothTotal += Frames[j];
-									}
-								}
-
-								Smoothed.Add(SmoothTotal / SmoothSamples);
-							}
-
-							Frames = MoveTemp(Smoothed);
-						}
-
-						Graph.DrawLine(SysInfo.SystemName, SysInfo.UniqueColor, Frames);
-					}
-				}
-			}
-		}
-		#endif//WITH_PARTICLE_PERF_STATS
-	}
-
-	TextLocation.Y += fAdvanceHeight;
-
-	DrawGlobalBudgetInfo(WorldManager, DrawCanvas, TextLocation);
-	DrawValidation(WorldManager, DrawCanvas, TextLocation);
-	DrawMessages(WorldManager, DrawCanvas, TextLocation);
-}
-
-void FNiagaraDebugHud::DrawGpuComputeOverriew(class FNiagaraWorldManager* WorldManager, class FCanvas* DrawCanvas, FVector2f& TextLocation)
-{
-#if WITH_NIAGARA_GPU_PROFILER
-	using namespace NiagaraDebugLocal;
-
-	UFont* Font = GetFont(Settings.OverviewFont);
-	const float fAdvanceHeight = Font->GetMaxCharHeight() + 1.0f;
-
-	const FLinearColor HeadingColor = Settings.OverviewHeadingColor;
-	const FLinearColor DetailColor = Settings.OverviewDetailColor;
-	const FLinearColor DetailHighlightColor = Settings.OverviewDetailHighlightColor;
-	const FLinearColor BackgroundColor = Settings.DefaultBackgroundColor;
-
-	if (GpuResults == nullptr)
-	{
-		static const auto ProfilingEnabledCVar = IConsoleManager::Get().FindConsoleVariable(TEXT("fx.Niagara.GpuProfiling.Enabled"));
-
-		static const FString EnableCVarWarning(TEXT("GPU Profiling is disabled, enable 'fx.Niagara.GpuProfiling.Enabled'"));
-		static const FString NoDataWarning(TEXT("No GPU data is ready"));
-
-		const FVector2f StringSize = GetStringSize(Font, *EnableCVarWarning);
-		DrawCanvas->DrawTile(TextLocation.X - 1.0f, TextLocation.Y - 1.0f, StringSize.X + 1.0f, 2.0f + StringSize.Y, 0.0f, 0.0f, 0.0f, 0.0f, BackgroundColor);
-		DrawCanvas->DrawShadowedString(TextLocation.X, TextLocation.Y, *(ProfilingEnabledCVar && ProfilingEnabledCVar->GetBool() ? NoDataWarning : EnableCVarWarning), Font, HeadingColor);
-		TextLocation.Y += StringSize.Y;
-		
-		return;
-	}
-
-	struct FSimpleTableDraw
-	{
-		struct FColumn
-		{
-			float				DefaultWidth = 150.0f;
-			FVector2f			MeasuredSize = FVector2f::ZeroVector;
-			float				DrawOffset = 0.0f;
-			TStringBuilder<128>	AllRowsText;
-		};
-
-		void AddColumns(int32 NumToAdd, float DefaultWidth = 150.0f)
-		{
-			for ( int32 i=0; i < NumToAdd; ++i )
-			{
-				FColumn& Column = Columns.AddDefaulted_GetRef();
-				Column.DefaultWidth = DefaultWidth;
-			}
-		}
-
-		TStringBuilder<128>& GetColumnText(int32 Column)
-		{
-			return Columns[Column].AllRowsText;
-		}
-
-		void RowComplete()
-		{
-			for ( int32 i=0; i < Columns.Num(); ++i )
-			{
-				Columns[i].AllRowsText.AppendChar(TEXT('\n'));
-			}
-		}
-
-		void Draw(UFont* Font, FCanvas* DrawCanvas, FVector2f& Location, FLinearColor TextColor, FLinearColor BackgroundColor)
-		{
-			FVector2f TotalSize = FVector2f::ZeroVector;
-			for ( FColumn& Column : Columns)
-			{
-				Column.MeasuredSize	= GetStringSize(Font, Column.AllRowsText.ToString());
-				Column.DrawOffset	= TotalSize.X;
-
-				const float SpaceBetweenColumns = (&Column == &Columns.Last()) ? 0.0f : DefaultSpaceBetweenColumns;
-				TotalSize.X = Column.DrawOffset + FMath::Max(Column.MeasuredSize.X + SpaceBetweenColumns, Column.DefaultWidth);
-				TotalSize.Y = FMath::Max(TotalSize.Y, Column.MeasuredSize.Y);
-			}
-
-			DrawCanvas->DrawTile(Location.X - 1.0f, Location.Y - 1.0f, TotalSize.X + 1.0f, 2.0f + TotalSize.Y, 0.0f, 0.0f, 0.0f, 0.0f, BackgroundColor);
-			for (FColumn& Column : Columns)
-			{
-				DrawCanvas->DrawShadowedString(Location.X + Column.DrawOffset, Location.Y, Column.AllRowsText.ToString(), Font, TextColor);
-			}
-
-			Location.Y += TotalSize.Y;
-		}
-
-	private:
-		float DefaultSpaceBetweenColumns = 10.0f;
-		TArray<FColumn, TInlineAllocator<16>> Columns;
-	};
-
-	// Display overview of results
-	{
-		FSimpleTableDraw SimpleTable;
-		SimpleTable.AddColumns(1, 250.0f);
-		SimpleTable.AddColumns(2, 150.0f);
-		SimpleTable.GetColumnText(0).Append(TEXT("Gpu Compute Overview"));
-		SimpleTable.RowComplete();
-
-		SimpleTable.GetColumnText(0).Appendf(TEXT("TotalMicroseconds : %llu"), GpuTotalMicroseconds.GetAverage());
-		SimpleTable.GetColumnText(1).Appendf(TEXT("TotalDispatches : %d"), GpuTotalDispatches.GetAverage());
-
-		SimpleTable.Draw(Font, DrawCanvas, TextLocation, DetailColor, BackgroundColor);
-		TextLocation.Y += fAdvanceHeight;
-	}
-
-	// Do a pass to determine what will be detailed view
-	bool bHasDetailedView = false;
-	bool bHasSimpleView = false;
-	for (auto SystemIt = GpuUsagePerSystem.CreateIterator(); SystemIt; ++SystemIt)
-	{
-		// Prune data systems
-		UNiagaraSystem* OwnerSystem = SystemIt.Key().Get();
-		if (OwnerSystem == nullptr)
-		{
-			SystemIt.RemoveCurrent();
-			continue;
-		}
-
-		// Prune dead emitters
-		for (auto EmitterIt = SystemIt.Value().Emitters.CreateIterator(); EmitterIt; ++EmitterIt)
-		{
-			UNiagaraEmitter* OwnerEmitter = EmitterIt.Key().Get();
-			if (OwnerEmitter == nullptr)
-			{
-				SystemIt.RemoveCurrent();
-			}
-		}
-
-		const bool bShowDetailed = Settings.bSystemFilterEnabled && OwnerSystem->GetName().MatchesWildcard(Settings.SystemFilter);
-		SystemIt.Value().bShowDetailed = bShowDetailed;
-		bHasDetailedView |= bShowDetailed;
-		bHasSimpleView |= !bShowDetailed;
-	}
-
-	// Show detailed information first
-	if (bHasDetailedView)
-	{
-		FSimpleTableDraw SimpleTable;
-		SimpleTable.AddColumns(3, 200.0f);
-		SimpleTable.AddColumns(3, 100.0f);
-
-		bool bFirst = true;
-		for (auto SystemIt = GpuUsagePerSystem.CreateIterator(); SystemIt; ++SystemIt)
-		{
-			const FGpuUsagePerSystem& SystemUsage = SystemIt.Value();
-			if ( SystemUsage.bShowDetailed == false )
-			{
-				continue;
-			}
-
-			if (!bFirst)
-			{
-				SimpleTable.RowComplete();
-			}
-			bFirst = false;
-
-			UNiagaraSystem* OwnerSystem = SystemIt.Key().Get();
-			check(OwnerSystem);
-
-			SimpleTable.GetColumnText(0).Append(TEXT("System Name"));
-			SimpleTable.GetColumnText(1).Append(TEXT("Emitter Name"));
-			SimpleTable.GetColumnText(2).Append(TEXT("Stage Name"));
-			SimpleTable.GetColumnText(3).Append(TEXT("Avg Instances"));
-			SimpleTable.GetColumnText(4).Append(TEXT("Avg us"));
-			SimpleTable.GetColumnText(5).Append(TEXT("Max us"));
-			SimpleTable.RowComplete();
-
-			for (auto EmitterIt = SystemIt.Value().Emitters.CreateIterator(); EmitterIt; ++EmitterIt)
-			{
-				UNiagaraEmitter* OwnerEmitter = EmitterIt.Key().Get();
-				check(OwnerEmitter);
-				for (auto StageIt=EmitterIt.Value().Stages.CreateIterator(); StageIt; ++StageIt)
-				{
-					const FGpuUsagePerStage& StageUsage = StageIt.Value();
-					OwnerSystem->GetFName().AppendString(SimpleTable.GetColumnText(0));
-					OwnerEmitter->GetFName().AppendString(SimpleTable.GetColumnText(1));
-					StageIt.Key().AppendString(SimpleTable.GetColumnText(2));
-					SimpleTable.GetColumnText(3).Appendf(TEXT("%4.1f"), StageUsage.InstanceCount.GetAverage<float>());
-					SimpleTable.GetColumnText(4).Appendf(TEXT("%llu"), StageUsage.Microseconds.GetAverage());
-					SimpleTable.GetColumnText(5).Appendf(TEXT("%llu"), StageUsage.Microseconds.GetMax());
-					SimpleTable.RowComplete();
-				}
-			}
-
-			SimpleTable.GetColumnText(2).Append(TEXT("Total"));
-			SimpleTable.GetColumnText(3).Appendf(TEXT("%4.1f"), SystemUsage.InstanceCount.GetAverage<float>());
-			SimpleTable.GetColumnText(4).Appendf(TEXT("%llu"), SystemUsage.Microseconds.GetAverage());
-			SimpleTable.GetColumnText(5).Appendf(TEXT("%llu"), SystemUsage.Microseconds.GetMax());
-			SimpleTable.RowComplete();
-		}
-		SimpleTable.Draw(Font, DrawCanvas, TextLocation, DetailColor, BackgroundColor);
-		TextLocation.Y += fAdvanceHeight;
-	}
-
-	// Show simple information
-	if (bHasSimpleView)
-	{
-		FSimpleTableDraw SimpleTable;
-		SimpleTable.AddColumns(1, 200.0f);
-		SimpleTable.AddColumns(3, 100.0f);
-		SimpleTable.GetColumnText(0).Append(TEXT("SystemName"));
-		SimpleTable.GetColumnText(1).Append(TEXT("Avg Instances"));
-		SimpleTable.GetColumnText(2).Append(TEXT("Avg us"));
-		SimpleTable.GetColumnText(3).Append(TEXT("Max us"));
-		SimpleTable.RowComplete();
-
-		for (auto SystemIt=GpuUsagePerSystem.CreateIterator(); SystemIt; ++SystemIt)
-		{
-			if (SystemIt.Value().bShowDetailed == true)
-			{
-				continue;
-			}
-
-			UNiagaraSystem* OwnerSystem = SystemIt.Key().Get();
-			check(OwnerSystem);
-
-			const FGpuUsagePerSystem& SystemUsage = SystemIt.Value();
-
-			OwnerSystem->GetFName().AppendString(SimpleTable.GetColumnText(0));
-			SimpleTable.GetColumnText(1).Appendf(TEXT("%4.1f"), SystemUsage.InstanceCount.GetAverage<float>());
-			SimpleTable.GetColumnText(2).Appendf(TEXT("%llu"), SystemUsage.Microseconds.GetAverage());
-			SimpleTable.GetColumnText(3).Appendf(TEXT("%llu"), SystemUsage.Microseconds.GetMax());
-			SimpleTable.RowComplete();
-		}
-=======
 			SortedPerSystemDebugInfo.Emplace(Pair);
 		}
 
@@ -3221,7 +2363,6 @@
 			SimpleTable.GetColumnText(3).Appendf(TEXT("%llu"), SystemUsage.Microseconds.GetMax());
 			SimpleTable.RowComplete();
 		}
->>>>>>> 4af6daef
 		SimpleTable.Draw(Font, DrawCanvas, TextLocation, DetailColor, BackgroundColor);
 		TextLocation.Y += fAdvanceHeight;
 	}
@@ -3256,7 +2397,6 @@
 void FNiagaraDebugHud::DrawGlobalBudgetInfo(class FNiagaraWorldManager* WorldManager, class FCanvas* DrawCanvas, FVector2f& TextLocation)
 {
 	using namespace NiagaraDebugLocal;
-<<<<<<< HEAD
 
 	if ( !Settings.bShowGlobalBudgetInfo )
 	{
@@ -3268,19 +2408,6 @@
 	UFont* Font = GetFont(Settings.OverviewFont);
 	const float fAdvanceHeight = Font->GetMaxCharHeight() + 1.0f;
 
-=======
-
-	if ( !Settings.bShowGlobalBudgetInfo )
-	{
-		return;
-	}
-
-	static const float GuessWidth = 400.0f;
-
-	UFont* Font = GetFont(Settings.OverviewFont);
-	const float fAdvanceHeight = Font->GetMaxCharHeight() + 1.0f;
-
->>>>>>> 4af6daef
 	const FLinearColor HeadingColor = Settings.OverviewHeadingColor;
 	const FLinearColor DetailColor = Settings.OverviewDetailColor;
 	const FLinearColor DetailHighlightColor = Settings.OverviewDetailHighlightColor;
@@ -3292,7 +2419,6 @@
 		const FFXTimeData Budget = FFXBudget::GetBudget();
 		const FFXTimeData Usage = FFXBudget::GetUsage();
 		const FFXTimeData AdjustedUsage = FFXBudget::GetAdjustedUsage();
-<<<<<<< HEAD
 
 		const int32 NumLines = 5;//Header, time, budget, usage and adjusted usage.
 		DrawCanvas->DrawTile(TextLocation.X - 1.0f, TextLocation.Y - 1.0f, GuessWidth + 1.0f, 2.0f + (float(NumLines) * fAdvanceHeight), 0.0f, 0.0f, 0.0f, 0.0f, BackgroundColor);
@@ -3308,23 +2434,6 @@
 			TEXT("Adjusted: ")
 		};
 
-=======
-
-		const int32 NumLines = 5;//Header, time, budget, usage and adjusted usage.
-		DrawCanvas->DrawTile(TextLocation.X - 1.0f, TextLocation.Y - 1.0f, GuessWidth + 1.0f, 2.0f + (float(NumLines) * fAdvanceHeight), 0.0f, 0.0f, 0.0f, 0.0f, BackgroundColor);
-
-		DrawCanvas->DrawShadowedString(TextLocation.X, TextLocation.Y, TEXT("Global Budget Info"), Font, HeadingColor);
-
-		TextLocation.Y += fAdvanceHeight;
-		FString TimeLabels[] =
-		{
-			TEXT("Time: "),
-			TEXT("Budget: "),
-			TEXT("Usage: "),
-			TEXT("Adjusted: ")
-		};
-
->>>>>>> 4af6daef
 		int32 LabelSizes[] =
 		{
 			Font->GetStringSize(*TimeLabels[0]),
@@ -3550,14 +2659,11 @@
 			TextLocation.Y += fAdvanceHeight;
 
 			DrawCanvas->DrawShadowedString(TextLocation.X, TextLocation.Y, ErrorString.ToString(), Font, Settings.MessageErrorTextColor);
-<<<<<<< HEAD
-=======
 
 			if (Settings.bValidationLogErrors)
 			{
 				UE_LOG(LogNiagara, Warning, TEXT("Validation Errors - %s"), ErrorString.ToString());
 			}
->>>>>>> 4af6daef
 		}
 	}
 }
@@ -3743,7 +2849,6 @@
 					}
 
 					if (SystemInstanceController->IsSolo())
-<<<<<<< HEAD
 					{
 						StringBuilder.Append(TEXT("Solo(true)"));
 						if ( NiagaraComponent->GetForceSolo() )
@@ -3762,56 +2867,6 @@
 						StringBuilder.Append(TEXT("\n"));
 					}
 
-					if ( NiagaraComponent->bHiddenInGame || !NiagaraComponent->GetVisibleFlag() || (OwnerActor && OwnerActor->IsHidden()) )
-					{
-						StringBuilder.Appendf(TEXT("HiddenInGame(%d) Visible(%d)"), NiagaraComponent->bHiddenInGame, NiagaraComponent->GetVisibleFlag());
-						if ( OwnerActor )
-						{
-							StringBuilder.Appendf(TEXT(" OwnerActorHidden(%d)"), OwnerActor->IsHidden());
-						}
-						StringBuilder.Append(TEXT("\n"));
-					}
-					if ( !NiagaraComponent->GetVisibleFlag() )
-					{
-						StringBuilder.Append(TEXT("Visibile - false\n"));
-					}
-
-					if (bIsActive)
-					{
-						if (NiagaraComponent->IsRegisteredWithScalabilityManager())
-						{
-							StringBuilder.Appendf(TEXT("Scalability - %s\n"), *GetNameSafe(NiagaraSystem->GetEffectType()));
-							if (SystemInstance->SignificanceIndex != INDEX_NONE)
-							{
-								StringBuilder.Appendf(TEXT("SignificanceIndex - %d\n"), SystemInstance->SignificanceIndex);
-							}
-						}
-						static UEnum* TickingGroupEnum = StaticEnum<ETickingGroup>();
-						if (TickingGroupEnum)
-						{
-							StringBuilder.Appendf(TEXT("TickGroup - %s\n"), *TickingGroupEnum->GetNameStringByValue(SystemInstance->CalculateTickGroup()));
-						}
-						BuildGpuHudInformation(StringBuilder, NiagaraComponent, SystemInstance, World->FeatureLevel);
-=======
-					{
-						StringBuilder.Append(TEXT("Solo(true)"));
-						if ( NiagaraComponent->GetForceSolo() )
-						{
-							StringBuilder.Append(TEXT(" ForceSolo"));
-						}
-						
-						switch (NiagaraComponent->GetAgeUpdateMode())
-						{
-							case ENiagaraAgeUpdateMode::DesiredAge:
-							case ENiagaraAgeUpdateMode::DesiredAgeNoSeek:
-								StringBuilder.Appendf(TEXT(" DesiredAge(%6.3f)"), NiagaraComponent->GetDesiredAge());
-								break;
-						}
-
-						StringBuilder.Append(TEXT("\n"));
->>>>>>> 4af6daef
-					}
-
 					if ( NiagaraComponent->bHiddenInGame || !NiagaraComponent->IsVisible() || (OwnerActor && OwnerActor->IsHidden()) )
 					{
 						StringBuilder.Appendf(TEXT("HiddenInGame(%d) IsVisible(%d) GetVisibleFlag(%d)"), NiagaraComponent->bHiddenInGame, NiagaraComponent->IsVisible(), NiagaraComponent->GetVisibleFlag());
@@ -3829,9 +2884,6 @@
 
 					if (bIsActive)
 					{
-<<<<<<< HEAD
-						if ( UNiagaraEmitter* NiagaraEmitter = EmitterInstance->GetCachedEmitter().Emitter )
-=======
 						if (NiagaraComponent->IsRegisteredWithScalabilityManager())
 						{
 							StringBuilder.Appendf(TEXT("Scalability - %s\n"), *GetNameSafe(NiagaraSystem->GetEffectType()));
@@ -3853,7 +2905,6 @@
 							StringBuilder.Append(TEXT(" bRenderCustomDepth"));
 						}
 						switch (NiagaraComponent->GetOcclusionQueryMode())
->>>>>>> 4af6daef
 						{
 							case ENiagaraOcclusionQueryMode::AlwaysEnabled:		StringBuilder.Append(TEXT(" OcclusionQuery(AlwaysEnabled)")); break;
 							case ENiagaraOcclusionQueryMode::AlwaysDisabled:	StringBuilder.Append(TEXT(" OcclusionQuery(AlwaysDisable)")); break;
@@ -3953,15 +3004,6 @@
 								if (ParameterStoreVariable.Variable.IsDataInterface())
 								{
 									UNiagaraDataInterface* DataInterface = ParameterStore->GetDataInterface(ParameterStoreVariable.Variable);
-<<<<<<< HEAD
-									FString DataInterfaceString;
-									if ( DataInterface != nullptr && Settings.DataInterfaceVerbosity != ENiagaraDebugHudVerbosity::None )
-									{
-										DataInterface->DrawDebugHud(Canvas, SystemInstance, DataInterfaceString, Settings.DataInterfaceVerbosity == ENiagaraDebugHudVerbosity::Verbose);
-									}
-
-									if ( DataInterfaceString.IsEmpty() )
-=======
 									FNDIDrawDebugHudContext DebugHudContext(Settings.DataInterfaceVerbosity == ENiagaraDebugHudVerbosity::Verbose, World, Canvas, SystemInstance);
 									if ( DataInterface != nullptr && Settings.DataInterfaceVerbosity != ENiagaraDebugHudVerbosity::None )
 									{
@@ -3969,17 +3011,12 @@
 									}
 
 									if (DebugHudContext.GetOutputString().IsEmpty())
->>>>>>> 4af6daef
 									{
 										StringBuilder.Appendf(TEXT("%s(%s %s)"), *ParameterStoreVariable.Variable.GetName().ToString(), *GetNameSafe(ParameterStoreVariable.Variable.GetType().GetClass()) , *GetNameSafe(DataInterface));
 									}
 									else
 									{
-<<<<<<< HEAD
-										StringBuilder.Appendf(TEXT("%s(%s)"), *ParameterStoreVariable.Variable.GetName().ToString(), *DataInterfaceString);
-=======
 										StringBuilder.Appendf(TEXT("%s(%s)"), *ParameterStoreVariable.Variable.GetName().ToString(), *DebugHudContext.GetOutputString());
->>>>>>> 4af6daef
 									}
 								}
 								else if (ParameterStoreVariable.Variable.IsUObject())
@@ -4238,11 +3275,7 @@
 	} while (WriteFrame != CurrFrameGPU);
 }
 
-<<<<<<< HEAD
-TSharedPtr<FNiagaraDebugHUDPerfStats> FNiagaraDebugHUDStatsListener::GetSystemStats(UNiagaraSystem* System)
-=======
 TSharedPtr<FNiagaraDebugHUDPerfStats> FNiagaraDebugHUDStatsListener::GetSystemStats(UFXSystemAsset* System)
->>>>>>> 4af6daef
 {
 	FScopeLock Lock(&SystemStatsGuard);//Locking on every get isn't great but it's debug hud code so meh.
 	if (TSharedPtr<FNiagaraDebugHUDPerfStats>* Stats = SystemStats.Find(System))
