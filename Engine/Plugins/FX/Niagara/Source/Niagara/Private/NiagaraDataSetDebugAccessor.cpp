--- conflicted
+++ resolved
@@ -1,9 +1,6 @@
 // Copyright Epic Games, Inc. All Rights Reserved.
 #include "NiagaraDataSetDebugAccessor.h"
-<<<<<<< HEAD
-=======
 #include "NiagaraDataSet.h"
->>>>>>> 4af6daef
 
 bool FNiagaraDataSetDebugAccessor::Init(const FNiagaraDataSetCompiledData& CompiledData, FName InVariableName)
 {
@@ -19,11 +16,7 @@
 
 	for (int32 i = 0; i < CompiledData.Variables.Num(); ++i)
 	{
-<<<<<<< HEAD
-		const FNiagaraVariable& Variable = CompiledData.Variables[i];
-=======
 		const FNiagaraVariableBase& Variable = CompiledData.Variables[i];
->>>>>>> 4af6daef
 		if (Variable.GetName() != VariableName)
 		{
 			continue;
@@ -33,15 +26,9 @@
 		NumComponentsInt32 = VariableLayout.GetNumInt32Components();
 		NumComponentsFloat = VariableLayout.GetNumFloatComponents();
 		NumComponentsHalf = VariableLayout.GetNumHalfComponents();
-<<<<<<< HEAD
-		ComponentIndexInt32 = VariableLayout.Int32ComponentStart; 
-		ComponentIndexFloat = VariableLayout.FloatComponentStart;
-		ComponentIndexHalf = VariableLayout.HalfComponentStart;
-=======
 		ComponentIndexInt32 = VariableLayout.GetInt32ComponentStart();
 		ComponentIndexFloat = VariableLayout.GetFloatComponentStart();
 		ComponentIndexHalf = VariableLayout.GetHalfComponentStart();
->>>>>>> 4af6daef
 		NiagaraType = Variable.GetType();
 
 		bIsBool = Variable.GetType().IsSameBaseDefinition(FNiagaraTypeDefinition::GetBoolDef());
