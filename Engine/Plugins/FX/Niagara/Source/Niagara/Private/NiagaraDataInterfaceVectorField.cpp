--- conflicted
+++ resolved
@@ -29,10 +29,7 @@
 static const FName GetVectorFieldBoundsName("FieldBounds");
 
 #if INTEL_ISPC
-<<<<<<< HEAD
-=======
 static_assert(sizeof(ispc::FVector) == sizeof(FVector), "sizeof(ispc::FVector) != sizeof(FVector)");
->>>>>>> 6bbb88c8
 
 #if UE_BUILD_SHIPPING
 const bool GNiagaraVectorFieldUseIspc = true;
@@ -605,20 +602,12 @@
 					XParam.IsConstant(), YParam.IsConstant(), ZParam.IsConstant(),
 					OutSampleX.GetDest(), OutSampleY.GetDest(), OutSampleZ.GetDest(),
 					(ispc::FHalfVector*) FieldSamples.GetData(), FieldSamples.Num() - sizeof(ispc::FHalfVector), (ispc::FVector&)MinBounds, (ispc::FVector&)OneOverBoundSize,
-<<<<<<< HEAD
-					(ispc::FVector&)Size, (ispc::FVector&)TilingAxes, Context.NumInstances);
-=======
 					(ispc::FVector&)Size, (ispc::FVector&)TilingAxes, Context.GetNumInstances());
->>>>>>> 6bbb88c8
 			}
 			else
 #endif
 			{
-<<<<<<< HEAD
-				for (int32 InstanceIdx = 0; InstanceIdx < Context.NumInstances; ++InstanceIdx)
-=======
 				for (int32 InstanceIdx = 0; InstanceIdx < Context.GetNumInstances(); ++InstanceIdx)
->>>>>>> 6bbb88c8
 				{
 					// Position in Volume Space
 					FVector Pos(XParam.Get(), YParam.Get(), ZParam.Get());
