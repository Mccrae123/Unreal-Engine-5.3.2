// Copyright 1998-2019 Epic Games, Inc. All Rights Reserved.

#include "NiagaraComponent.h"
#include "VectorVM.h"
#include "NiagaraRenderer.h"
#include "NiagaraSystem.h"
#include "NiagaraSystemInstance.h"
#include "NiagaraEmitterInstance.h"
#include "MeshBatch.h"
#include "SceneUtils.h"
#include "ComponentReregisterContext.h"
#include "NiagaraConstants.h"
#include "NiagaraStats.h"
#include "NiagaraCommon.h"
#include "NiagaraEmitterInstance.h"
#include "NiagaraDataInterface.h"
#include "NiagaraDataInterfaceStaticMesh.h"
#include "UObject/NameTypes.h"
#include "NiagaraParameterCollection.h"
#include "NiagaraWorldManager.h"
#include "EngineUtils.h"
#include "ProfilingDebugging/CsvProfiler.h"
#include "NiagaraEmitterInstanceBatcher.h"

DECLARE_CYCLE_STAT(TEXT("Sceneproxy create (GT)"), STAT_NiagaraCreateSceneProxy, STATGROUP_Niagara);
DECLARE_CYCLE_STAT(TEXT("Component Tick (GT)"), STAT_NiagaraComponentTick, STATGROUP_Niagara);
DECLARE_CYCLE_STAT(TEXT("Activate (GT)"), STAT_NiagaraComponentActivate, STATGROUP_Niagara);
DECLARE_CYCLE_STAT(TEXT("Deactivate (GT)"), STAT_NiagaraComponentDeactivate, STATGROUP_Niagara);
DECLARE_CYCLE_STAT(TEXT("Send Render Data (GT)"), STAT_NiagaraComponentSendRenderData, STATGROUP_Niagara);
DECLARE_CYCLE_STAT(TEXT("Get Dynamic Mesh Elements (RT)"), STAT_NiagaraComponentGetDynamicMeshElements, STATGROUP_Niagara);

DEFINE_LOG_CATEGORY(LogNiagara);

static int32 GbSuppressNiagaraSystems = 0;
static FAutoConsoleVariableRef CVarSuppressNiagaraSystems(
	TEXT("fx.SuppressNiagaraSystems"),
	GbSuppressNiagaraSystems,
	TEXT("If > 0 Niagara particle systems will not be activated. \n"),
	ECVF_Default
);


void DumpNiagaraComponents(UWorld* World)
{
	for (TActorIterator<AActor> ActorItr(World); ActorItr; ++ActorItr)
	{
		TArray<UNiagaraComponent*> Components;
		ActorItr->GetComponents<UNiagaraComponent>(Components, true);
		if (Components.Num() != 0)
		{
			UE_LOG(LogNiagara, Log, TEXT("Actor: \"%s\" ... %d Components"), *ActorItr->GetName(), Components.Num());
		}

		for (UNiagaraComponent* Component : Components)
		{
			if (Component != nullptr)
			{
				UNiagaraSystem* Sys = Component->GetAsset();
				FNiagaraSystemInstance* SysInst = Component->GetSystemInstance();
				if (!Sys)
				{
					UE_LOG(LogNiagara, Log, TEXT("Component: \"%s\" ... no system"), *Component->GetName());

				}
				else if (Sys && !SysInst)
				{
					UE_LOG(LogNiagara, Log, TEXT("Component: \"%s\" System: \"%s\" ... no instance"), *Component->GetName(), *Sys->GetName());

				}
				else
				{
					UE_LOG(LogNiagara, Log, TEXT("Component: \"%s\" System: \"%s\" | ReqExecState: %d | ExecState: %d | bIsActive: %d"), *Component->GetName(), *Sys->GetName(),
						(int32)SysInst->GetRequestedExecutionState(), (int32)SysInst->GetActualExecutionState(), Component->bIsActive);

					if (!SysInst->IsComplete())
					{
						for (TSharedRef<FNiagaraEmitterInstance, ESPMode::ThreadSafe> Emitter : SysInst->GetEmitters())
						{
							UE_LOG(LogNiagara, Log, TEXT("    Emitter: \"%s\" | ExecState: %d | NumParticles: %d | CPUTime: %f"), *Emitter->GetEmitterHandle().GetUniqueInstanceName(),
								(int32)Emitter->GetExecutionState(), Emitter->GetNumParticles(), Emitter->GetTotalCPUTime());
						}
					}
				}
			}
		}
	}
}

FAutoConsoleCommandWithWorld DumpNiagaraComponentsCommand(
	TEXT("DumpNiagaraComponents"),
	TEXT("Dump Existing Niagara Components"),
	FConsoleCommandWithWorldDelegate::CreateStatic(&DumpNiagaraComponents)
);


FNiagaraSceneProxy::FNiagaraSceneProxy(const UNiagaraComponent* InComponent)
		: FPrimitiveSceneProxy(InComponent, InComponent->GetAsset() ? InComponent->GetAsset()->GetFName() : FName())
		, bRenderingEnabled(true)
{
	// In this case only, update the System renderers on the game thread.
	check(IsInGameThread());
	FNiagaraSystemInstance* SystemInst = InComponent->GetSystemInstance();
	if (SystemInst)
	{
		//UE_LOG(LogNiagara, Warning, TEXT("FNiagaraSceneProxy %p"), this);

		CreateRenderers(InComponent);
		bAlwaysHasVelocity = true;
		Batcher = SystemInst->GetBatcher();
	}
}

SIZE_T FNiagaraSceneProxy::GetTypeHash() const
{
	static size_t UniquePointer;
	return reinterpret_cast<size_t>(&UniquePointer);
}

<<<<<<< HEAD
void FNiagaraSceneProxy::UpdateEmitterRenderers(const TArray<NiagaraRenderer*>& InRenderers)
=======
void FNiagaraSceneProxy::ReleaseRenderers()
>>>>>>> 9ba46998
{
	if (EmitterRenderers.Num() > 0)
	{
		NiagaraEmitterInstanceBatcher* TheBatcher = Batcher && !Batcher->IsPendingKill() ? Batcher : nullptr;

		//Renderers must be freed on the render thread.
		ENQUEUE_RENDER_COMMAND(ReleaseRenderersCommand)(
			[ToDeleteEmitterRenderers = MoveTemp(EmitterRenderers), TheBatcher](FRHICommandListImmediate& RHICmdList)
		{
			for (FNiagaraRenderer* EmitterRenderer : ToDeleteEmitterRenderers)
			{
				if (EmitterRenderer)
				{
					EmitterRenderer->ReleaseRenderThreadResources(TheBatcher);
					delete EmitterRenderer;
				}
			}
		});
		EmitterRenderers.Empty();
	}
	RendererDrawOrder.Empty();
}

void FNiagaraSceneProxy::CreateRenderers(const UNiagaraComponent* Component)
{
	check(Component);
	check(Component->GetSystemInstance());

	UNiagaraSystem* System = Component->GetAsset();
	check(System);

	struct FSortInfo
	{
		FSortInfo(int32 InSortHint, int32 InRendererIdx): SortHint(InSortHint), RendererIdx(InRendererIdx){}
		int32 SortHint;
		int32 RendererIdx;
	};
	TArray<FSortInfo, TInlineAllocator<8>> RendererSortInfo;

	ReleaseRenderers();
	ERHIFeatureLevel::Type FeatureLevel = GetScene().GetFeatureLevel();
	for(TSharedRef<const FNiagaraEmitterInstance, ESPMode::ThreadSafe> EmitterInst : Component->GetSystemInstance()->GetEmitters())
	{
		if (UNiagaraEmitter* Emitter = EmitterInst->GetCachedEmitter())
		{
			for (UNiagaraRendererProperties* Properties : Emitter->GetRenderers())
			{
				RendererSortInfo.Emplace(Properties->SortOrderHint, EmitterRenderers.Num());
				FNiagaraRenderer* NewRenderer = nullptr;
				if (Properties->GetIsEnabled())
				{
					NewRenderer = Properties->CreateEmitterRenderer(FeatureLevel, &EmitterInst.Get());
				}
				EmitterRenderers.Add(NewRenderer);
			}
		}
	}

	// We sort by the sort hint in order to guarantee that we submit according to the preferred sort order..
	RendererSortInfo.Sort([&](const FSortInfo& A, const FSortInfo& B)
	{
		int32 AIndex = A.SortHint;
		int32 BIndex = B.SortHint;
		return AIndex < BIndex;
	});
	RendererDrawOrder.Reset(RendererSortInfo.Num());
	for (FSortInfo SortInfo : RendererSortInfo)
	{
		RendererDrawOrder.Add(SortInfo.RendererIdx);
	}
}

FNiagaraSceneProxy::~FNiagaraSceneProxy()
{
	//UE_LOG(LogNiagara, Warning, TEXT("~FNiagaraSceneProxy %p"), this);
	check(IsInRenderingThread());
	for (FNiagaraRenderer* EmitterRenderer : EmitterRenderers)
	{
		if (EmitterRenderer)
		{
			EmitterRenderer->ReleaseRenderThreadResources(Batcher);
			delete EmitterRenderer;
		}
	}
	EmitterRenderers.Empty();
}

void FNiagaraSceneProxy::ReleaseRenderThreadResources()
{
	for (FNiagaraRenderer* Renderer : EmitterRenderers)
	{
		if (Renderer)
		{
			Renderer->ReleaseRenderThreadResources(Batcher);
		}
	}
	return;
}

// FPrimitiveSceneProxy interface.
void FNiagaraSceneProxy::CreateRenderThreadResources()
{
	for (FNiagaraRenderer* Renderer : EmitterRenderers)
	{
		if (Renderer)
		{
			Renderer->CreateRenderThreadResources(Batcher);
		}
	}
	return;
}

void FNiagaraSceneProxy::OnTransformChanged()
{
	for (FNiagaraRenderer* Renderer : EmitterRenderers)
	{
		if (Renderer)
		{
			Renderer->TransformChanged();
		}
	}
}

FPrimitiveViewRelevance FNiagaraSceneProxy::GetViewRelevance(const FSceneView* View) const
{
	FPrimitiveViewRelevance Relevance;

	if (bRenderingEnabled == false || !FNiagaraUtilities::SupportsNiagaraRendering(View->GetFeatureLevel()))
	{
		return Relevance;
	}
	Relevance.bDynamicRelevance = true;

	for (FNiagaraRenderer* Renderer : EmitterRenderers)
	{
		if (Renderer)
		{
			Relevance |= Renderer->GetViewRelevance(View, this);
		}
	}

	Relevance.bVelocityRelevance = IsMovable() && Relevance.bOpaqueRelevance && Relevance.bRenderInMainPass;

	return Relevance;
}


uint32 FNiagaraSceneProxy::GetMemoryFootprint() const
{ 
	return (sizeof(*this) + GetAllocatedSize()); 
}

uint32 FNiagaraSceneProxy::GetAllocatedSize() const
{ 
	uint32 DynamicDataSize = 0;
	for (FNiagaraRenderer* Renderer : EmitterRenderers)
	{
		if (Renderer)
		{
			DynamicDataSize += Renderer->GetDynamicDataSize();
		}
	}
	return FPrimitiveSceneProxy::GetAllocatedSize() + DynamicDataSize;
}

bool FNiagaraSceneProxy::GetRenderingEnabled() const
{
	return bRenderingEnabled;
}

void FNiagaraSceneProxy::SetRenderingEnabled(bool bInRenderingEnabled)
{
	bRenderingEnabled = bInRenderingEnabled;
}

void FNiagaraSceneProxy::GetDynamicMeshElements(const TArray<const FSceneView*>& Views, const FSceneViewFamily& ViewFamily, uint32 VisibilityMap, FMeshElementCollector& Collector) const
{
	SCOPE_CYCLE_COUNTER(STAT_NiagaraOverview_RT);
	SCOPE_CYCLE_COUNTER(STAT_NiagaraComponentGetDynamicMeshElements);
	for (int32 RendererIdx : RendererDrawOrder)
	{
		FNiagaraRenderer* Renderer = EmitterRenderers[RendererIdx];
		if (Renderer && (Renderer->GetSimTarget() == ENiagaraSimTarget::CPUSim || ViewFamily.GetFeatureLevel() == ERHIFeatureLevel::SM5))
		{
			Renderer->GetDynamicMeshElements(Views, ViewFamily, VisibilityMap, Collector, this);
		}
	}

	if (ViewFamily.EngineShowFlags.Particles)
	{
		for (int32 ViewIndex = 0; ViewIndex < Views.Num(); ViewIndex++)
		{
			if (VisibilityMap & (1 << ViewIndex))
			{
				RenderBounds(Collector.GetPDI(ViewIndex), ViewFamily.EngineShowFlags, GetBounds(), IsSelected());
				if (HasCustomOcclusionBounds())
				{
					RenderBounds(Collector.GetPDI(ViewIndex), ViewFamily.EngineShowFlags, GetCustomOcclusionBounds(), IsSelected());
				}
			}
		}
	}
}

#if RHI_RAYTRACING
void FNiagaraSceneProxy::GetDynamicRayTracingInstances(FRayTracingMaterialGatheringContext& Context, TArray<FRayTracingInstance>& OutRayTracingInstances)
{
	for (FNiagaraRenderer* Renderer : EmitterRenderers)
	{
		if (Renderer)
		{
			Renderer->GetDynamicRayTracingInstances(Context, OutRayTracingInstances, this);
		}
	}
}
#endif

void FNiagaraSceneProxy::GatherSimpleLights(const FSceneViewFamily& ViewFamily, FSimpleLightArray& OutParticleLights) const
{
	for (int32 Idx = 0; Idx < EmitterRenderers.Num(); Idx++)
	{
<<<<<<< HEAD
		NiagaraRenderer *Renderer = EmitterRenderers[Idx];
		if (Renderer && Renderer->GetPropertiesClass() == UNiagaraLightRendererProperties::StaticClass())
		{
			NiagaraRendererLights* LightRenderer = static_cast<NiagaraRendererLights*>(Renderer);
			FNiagaraDynamicDataLights* DynamicData = static_cast<FNiagaraDynamicDataLights*>(Renderer->GetDynamicData());

			if (DynamicData)
			{
				int32 LightCount = DynamicData->LightArray.Num();

				OutParticleLights.InstanceData.Reserve(LightCount + OutParticleLights.InstanceData.Num());
				OutParticleLights.PerViewData.Reserve(LightCount + OutParticleLights.PerViewData.Num());

				for (NiagaraRendererLights::SimpleLightData &LightData : DynamicData->LightArray)
				{
					// When not using camera-offset, output one position for all views to share. 
					OutParticleLights.PerViewData.Add(LightData.PerViewEntry);

					// Add an entry for the light instance.
					OutParticleLights.InstanceData.Add(LightData.LightEntry);
				}
			}
=======
		FNiagaraRenderer *Renderer = EmitterRenderers[Idx];
		if (Renderer && Renderer->HasLights())
		{
			Renderer->GatherSimpleLights(OutParticleLights);
>>>>>>> 9ba46998
		}
	}
}

//////////////////////////////////////////////////////////////////////////

UNiagaraComponent::UNiagaraComponent(const FObjectInitializer& ObjectInitializer)
	: Super(ObjectInitializer)
	, OverrideParameters(this)
	, bForceSolo(false)
	, AgeUpdateMode(ENiagaraAgeUpdateMode::TickDeltaTime)
	, DesiredAge(0.0f)
	, bCanRenderWhileSeeking(true)
	, SeekDelta(1 / 30.0f)
	, MaxSimTime(33.0f / 1000.0f)
	, bIsSeeking(false)
	, bAutoDestroy(false)
#if WITH_EDITOR
	, PreviewDetailLevel(INDEX_NONE)
	, PreviewLODDistance(0.0f)
	, bEnablePreviewDetailLevel(false)
	, bEnablePreviewLODDistance(false)
	, bWaitForCompilationOnActivate(false)
#endif
	, bAwaitingActivationDueToNotReady(false)
	//, bIsChangingAutoAttachment(false)
{
	PrimaryComponentTick.bCanEverTick = true;
	PrimaryComponentTick.TickGroup = TG_DuringPhysics;
	PrimaryComponentTick.bStartWithTickEnabled = false;
	PrimaryComponentTick.SetTickFunctionEnable(false);
	bTickInEditor = true;
	bAutoActivate = true;
	bRenderingEnabled = true;
	SavedAutoAttachRelativeScale3D = FVector(1.f, 1.f, 1.f);

	SetGenerateOverlapEvents(false);
}

/********* UFXSystemComponent *********/
void UNiagaraComponent::SetFloatParameter(FName ParameterName, float Param)
{
	SetNiagaraVariableFloat(ParameterName.ToString(), Param);
}

void UNiagaraComponent::SetVectorParameter(FName ParameterName, FVector Param)
{
	SetNiagaraVariableVec3(ParameterName.ToString(), Param);
}

void UNiagaraComponent::SetColorParameter(FName ParameterName, FLinearColor Param)
{
	SetNiagaraVariableLinearColor(ParameterName.ToString(), Param);
}

void UNiagaraComponent::SetActorParameter(FName ParameterName, class AActor* Param)
{
	SetNiagaraVariableActor(ParameterName.ToString(), Param);
}
/********* UFXSystemComponent *********/


void UNiagaraComponent::TickComponent(float DeltaSeconds, enum ELevelTick TickType, FActorComponentTickFunction* ThisTickFunction)
{
	SCOPE_CYCLE_COUNTER(STAT_NiagaraComponentTick);
	CSV_SCOPED_TIMING_STAT_EXCLUSIVE(Particles);

	FScopeCycleCounter SystemStatCounter(Asset ? Asset->GetStatID(true, false) : TStatId());

	if (bAwaitingActivationDueToNotReady)
	{
		Activate(bActivateShouldResetWhenReady);
		return;
	}

	if (!SystemInstance)
	{
		return;
	}

	if (!bIsActive && bAutoActivate && SystemInstance.Get() && SystemInstance->GetAreDataInterfacesInitialized())
	{
		Activate();
	}

	check(SystemInstance->IsSolo());
	if (bIsActive && SystemInstance.Get() && !SystemInstance->IsComplete())
	{
		// If the interfaces have changed in a meaningful way, we need to potentially rebind and update the values.
		if (OverrideParameters.GetInterfacesDirty())
		{
			SystemInstance->Reset(FNiagaraSystemInstance::EResetMode::ReInit);
		}

		if (AgeUpdateMode == ENiagaraAgeUpdateMode::TickDeltaTime)
		{
			SystemInstance->ComponentTick(DeltaSeconds);
		}
		else
		{
			float AgeDiff = FMath::Max(DesiredAge, 0.0f) - SystemInstance->GetAge();
			int32 TicksToProcess = 0;
			if (FMath::Abs(AgeDiff) < KINDA_SMALL_NUMBER)
			{
				AgeDiff = 0.0f;
			}
			else
			{
				if (AgeDiff < 0.0f)
				{
					SystemInstance->Reset(FNiagaraSystemInstance::EResetMode::ResetAll);
					AgeDiff = DesiredAge - SystemInstance->GetAge();
				}

				if (AgeDiff > 0.0f)
				{
					FNiagaraSystemSimulation* SystemSim = GetSystemSimulation().Get();
					if (SystemSim)
					{
						double StartTime = FPlatformTime::Seconds();
						double CurrentTime = StartTime;

						TicksToProcess = FMath::FloorToInt(AgeDiff / SeekDelta);
						for (; TicksToProcess > 0 && CurrentTime - StartTime < MaxSimTime; --TicksToProcess)
						{
							SystemInstance->ComponentTick(SeekDelta);
							CurrentTime = FPlatformTime::Seconds();
						}
					}
				}
			}

			if (TicksToProcess == 0)
			{
				bIsSeeking = false;
			}
		}

		if (SceneProxy != nullptr)
		{
			FNiagaraSceneProxy* NiagaraProxy = static_cast<FNiagaraSceneProxy*>(SceneProxy);
			NiagaraProxy->SetRenderingEnabled(bRenderingEnabled && (bCanRenderWhileSeeking || bIsSeeking == false));
		}
	}
}

const UObject* UNiagaraComponent::AdditionalStatObject() const
{
	return Asset;
}

void UNiagaraComponent::ResetSystem()
{
	Activate(true);
}

void UNiagaraComponent::ReinitializeSystem()
{
	DestroyInstance();
	Activate(true);
}

bool UNiagaraComponent::GetRenderingEnabled() const
{
	return bRenderingEnabled;
}

void UNiagaraComponent::SetRenderingEnabled(bool bInRenderingEnabled)
{
	bRenderingEnabled = bInRenderingEnabled;
}

void UNiagaraComponent::AdvanceSimulation(int32 TickCount, float TickDeltaSeconds)
{
	if (SystemInstance.IsValid() && TickDeltaSeconds > SMALL_NUMBER)
	{
		SystemInstance->AdvanceSimulation(TickCount, TickDeltaSeconds);
	}
}

void UNiagaraComponent::AdvanceSimulationByTime(float SimulateTime, float TickDeltaSeconds)
{
	if (SystemInstance.IsValid() && TickDeltaSeconds > SMALL_NUMBER)
	{
		int32 TickCount = SimulateTime / TickDeltaSeconds;
		SystemInstance->AdvanceSimulation(TickCount, TickDeltaSeconds);
	}
}

void UNiagaraComponent::SetPaused(bool bInPaused)
{
	if (SystemInstance.IsValid())
	{
		SystemInstance->SetPaused(bInPaused);
	}
}

bool UNiagaraComponent::IsPaused()const
{
	if (SystemInstance.IsValid())
	{
		return SystemInstance->IsPaused();
	}
	return false;
}

bool UNiagaraComponent::IsWorldReadyToRun() const
{
	// The niagara system instance assumes that a batcher exists when it is created. We need to wait until this has happened before successfully activating this system.
	bool FXSystemExists = false;
	bool WorldManagerExists = false;
	UWorld* World = GetWorld();
	if (World)
	{
		if (World->Scene)
		{
			FFXSystemInterface*  FXSystemInterface = World->Scene->GetFXSystem();
			if (FXSystemInterface)
			{
				NiagaraEmitterInstanceBatcher* FoundBatcher = static_cast<NiagaraEmitterInstanceBatcher*>(FXSystemInterface->GetInterface(NiagaraEmitterInstanceBatcher::Name));
				if (FoundBatcher != nullptr)
				{
					FXSystemExists = true;
				}
			}
		}

		FNiagaraWorldManager* WorldManager = FNiagaraWorldManager::Get(World);
		if (WorldManager)
		{
			WorldManagerExists = true;
		}
	}

	return WorldManagerExists && FXSystemExists;
}

bool UNiagaraComponent::InitializeSystem()
{
	if (SystemInstance.IsValid() == false)
	{
		FNiagaraSystemInstance::AllocateSystemInstance(this, SystemInstance);
		//UE_LOG(LogNiagara, Log, TEXT("Create System: %p | %s\n"), SystemInstance.Get(), *GetAsset()->GetFullName());
#if WITH_EDITORONLY_DATA
		OnSystemInstanceChangedDelegate.Broadcast();
#endif
		SystemInstance->Init(bForceSolo);
		MarkRenderStateDirty();
		return true;
	}
	return false;
}

void UNiagaraComponent::Activate(bool bReset /* = false */)
{
	bAwaitingActivationDueToNotReady = false;

	if (IsES2Platform(GShaderPlatformForFeatureLevel[GMaxRHIFeatureLevel]))
	{
		GbSuppressNiagaraSystems = 1;
	}

	if (GbSuppressNiagaraSystems != 0)
	{
		OnSystemComplete();
		return;
	}

	SCOPE_CYCLE_COUNTER(STAT_NiagaraComponentActivate);
	if (Asset == nullptr)
	{
		DestroyInstance();
		if (!HasAnyFlags(RF_DefaultSubObject | RF_ArchetypeObject | RF_ClassDefaultObject))
		{
			UE_LOG(LogNiagara, Warning, TEXT("Failed to activate Niagara Component due to missing or invalid asset!"));
		}
		SetComponentTickEnabled(false);
		return;
	}
	
	// If the particle system can't ever render (ie on dedicated server or in a commandlet) than do not activate...
	if (!FApp::CanEverRender())
	{
		return;
	}

	if (!IsRegistered())
	{
		return;
	}

	// On the off chance that the user changed the asset, we need to clear out the existing data.
	if (SystemInstance.IsValid() && SystemInstance->GetSystem() != Asset)
	{
		OnSystemComplete();
	}

#if WITH_EDITOR
	// In case we're not yet ready to run due to compilation requests, go ahead and keep polling there..
	if (Asset->HasOutstandingCompilationRequests())
	{
		if (bWaitForCompilationOnActivate)
		{
			Asset->WaitForCompilationComplete();
		}
		Asset->PollForCompilationComplete();
	}
#endif
	
	if (!Asset->IsReadyToRun() || !IsWorldReadyToRun())
	{
		bAwaitingActivationDueToNotReady = true;
		bActivateShouldResetWhenReady = bReset;
		SetComponentTickEnabled(true);
		return;
	}

	
	Super::Activate(bReset);

	// Early out if we're not forcing a reset, and both the component and system instance are already active.
	if (bReset == false &&
		IsActive() &&
		SystemInstance != nullptr &&
		SystemInstance->GetRequestedExecutionState() == ENiagaraExecutionState::Active &&
		SystemInstance->GetActualExecutionState() == ENiagaraExecutionState::Active)
	{
		return;
	}

	//UE_LOG(LogNiagara, Log, TEXT("Activate: %u - %s"), this, *Asset->GetName());
	
	// Auto attach if requested
	const bool bWasAutoAttached = bDidAutoAttach;
	bDidAutoAttach = false;
	if (bAutoManageAttachment)
	{
		USceneComponent* NewParent = AutoAttachParent.Get();
		if (NewParent)
		{
			const bool bAlreadyAttached = GetAttachParent() && (GetAttachParent() == NewParent) && (GetAttachSocketName() == AutoAttachSocketName) && GetAttachParent()->GetAttachChildren().Contains(this);
			if (!bAlreadyAttached)
			{
				bDidAutoAttach = bWasAutoAttached;
				CancelAutoAttachment(true);
				SavedAutoAttachRelativeLocation = RelativeLocation;
				SavedAutoAttachRelativeRotation = RelativeRotation;
				SavedAutoAttachRelativeScale3D = RelativeScale3D;
				//bIsChangingAutoAttachment = true;
				AttachToComponent(NewParent, FAttachmentTransformRules(AutoAttachLocationRule, AutoAttachRotationRule, AutoAttachScaleRule, false), AutoAttachSocketName);
				//bIsChangingAutoAttachment = false;
			}

			bDidAutoAttach = true;
			//bFlagAsJustAttached = true;
		}
		else
		{
			CancelAutoAttachment(true);
		}
	}

	FNiagaraSystemInstance::EResetMode ResetMode = bReset ? FNiagaraSystemInstance::EResetMode::ResetAll : FNiagaraSystemInstance::EResetMode::ResetSystem;
	if (InitializeSystem())
	{
		ResetMode = FNiagaraSystemInstance::EResetMode::None;//Already done a reinit sete
	}

	if (!SystemInstance)
	{
		return;
	}

	SystemInstance->Activate(ResetMode);

	/** We only need to tick the component if we require solo mode. */
	SetComponentTickEnabled(SystemInstance->IsSolo());
}

void UNiagaraComponent::Deactivate()
{
	SCOPE_CYCLE_COUNTER(STAT_NiagaraComponentDeactivate);

	//UE_LOG(LogNiagara, Log, TEXT("Deactivate: %u - %s"), this, *Asset->GetName());

	if (SystemInstance)
	{
		// Don't deactivate in solo mode as we are not ticked by the world but rather the component
		// Deactivating will cause the system to never Complete
		if (SystemInstance->IsSolo() == false)
		{
			Super::Deactivate();
		}

		SystemInstance->Deactivate();

		// We are considered active until we are complete
		bIsActive = !SystemInstance->IsComplete();
	}
	else
	{
		Super::Deactivate();
		bIsActive = false;
	}
}

void UNiagaraComponent::DeactivateImmediate()
{
	SCOPE_CYCLE_COUNTER(STAT_NiagaraComponentDeactivate);
	Super::Deactivate();

	//UE_LOG(LogNiagara, Log, TEXT("DeactivateImmediate: %u - %s"), this, *Asset->GetName());

	//UE_LOG(LogNiagara, Log, TEXT("Deactivate %s"), *GetName());

	bIsActive = false;

	if (SystemInstance)
	{
		SystemInstance->Deactivate(true);
	}
}

void UNiagaraComponent::OnSystemComplete()
{
	//UE_LOG(LogNiagara, Log, TEXT("OnSystemComplete: %p - %s"), SystemInstance.Get(), *Asset->GetName());

	SetComponentTickEnabled(false);
	bIsActive = false;

	MarkRenderDynamicDataDirty();
		
	//UE_LOG(LogNiagara, Log, TEXT("OnSystemFinished.Broadcast(this);: { %p - %s"), SystemInstance.Get(), *Asset->GetName());
	OnSystemFinished.Broadcast(this);
	//UE_LOG(LogNiagara, Log, TEXT("OnSystemFinished.Broadcast(this);: } %p - %s"), SystemInstance.Get(), *Asset->GetName());

	if (bAutoDestroy)
	{
		//UE_LOG(LogNiagara, Log, TEXT("OnSystemComplete DestroyComponent();: { %p - %s"), SystemInstance.Get(), *Asset->GetName());
		DestroyComponent();
		//UE_LOG(LogNiagara, Log, TEXT("OnSystemComplete DestroyComponent();: } %p - %s"), SystemInstance.Get(), *Asset->GetName());
	}
	else if (bAutoManageAttachment)
	{
		CancelAutoAttachment(/*bDetachFromParent=*/ true);
	}
}

void UNiagaraComponent::DestroyInstance()
{
	//UE_LOG(LogNiagara, Log, TEXT("UNiagaraComponent::DestroyInstance: %p  %s\n"), SystemInstance.Get(), *GetAsset()->GetFullName());
	//UE_LOG(LogNiagara, Log, TEXT("DestroyInstance: %u - %s"), this, *Asset->GetName());
	bIsActive = false;
	
	// Rather than setting the unique ptr to null here, we allow it to transition ownership to the system's deferred deletion queue. This allows us to safely
	// get rid of the system interface should we be doing this in response to a callback invoked during the system interface's lifetime completion cycle.
	FNiagaraSystemInstance::DeallocateSystemInstance(SystemInstance); // System Instance will be nullptr after this.
	check(SystemInstance.Get() == nullptr);


#if WITH_EDITORONLY_DATA
	OnSystemInstanceChangedDelegate.Broadcast();
#endif
	MarkRenderStateDirty();
}

void UNiagaraComponent::OnRegister()
{
	if (bAutoManageAttachment && !IsActive())
	{
		// Detach from current parent, we are supposed to wait for activation.
		if (GetAttachParent())
		{
			// If no auto attach parent override, use the current parent when we activate
			if (!AutoAttachParent.IsValid())
			{
				AutoAttachParent = GetAttachParent();
			}
			// If no auto attach socket override, use current socket when we activate
			if (AutoAttachSocketName == NAME_None)
			{
				AutoAttachSocketName = GetAttachSocketName();
			}

			// Prevent attachment before Super::OnRegister() tries to attach us, since we only attach when activated.
			if (GetAttachParent()->GetAttachChildren().Contains(this))
			{
				// Only detach if we are not about to auto attach to the same target, that would be wasteful.
				if (!bAutoActivate || (AutoAttachLocationRule != EAttachmentRule::KeepRelative && AutoAttachRotationRule != EAttachmentRule::KeepRelative && AutoAttachScaleRule != EAttachmentRule::KeepRelative) || (AutoAttachSocketName != GetAttachSocketName()) || (AutoAttachParent != GetAttachParent()))
				{
					//bIsChangingAutoAttachment = true;
					DetachFromComponent(FDetachmentTransformRules(EDetachmentRule::KeepRelative, /*bCallModify=*/ false));
					//bIsChangingAutoAttachment = false;
				}
			}
			else
			{
				SetupAttachment(nullptr, NAME_None);
			}
		}

		SavedAutoAttachRelativeLocation = RelativeLocation;
		SavedAutoAttachRelativeRotation = RelativeRotation;
		SavedAutoAttachRelativeScale3D = RelativeScale3D;
	}
	Super::OnRegister();
}

void UNiagaraComponent::OnComponentDestroyed(bool bDestroyingHierarchy)
{
	//UE_LOG(LogNiagara, Log, TEXT("OnComponentDestroyed %p %p"), this, SystemInstance.Get());
	//DestroyInstance();//Can't do this here as we can call this from inside the system instance currently during completion 

	Super::OnComponentDestroyed(bDestroyingHierarchy);
}

void UNiagaraComponent::OnUnregister()
{
	Super::OnUnregister();

	bIsActive = false;

	if (SystemInstance)
	{
		//UE_LOG(LogNiagara, Log, TEXT("UNiagaraComponent::OnUnregister: %p  %s\n"), SystemInstance.Get(), *GetAsset()->GetFullName());

		SystemInstance->Deactivate(true);

		// Rather than setting the unique ptr to null here, we allow it to transition ownership to the system's deferred deletion queue. This allows us to safely
		// get rid of the system interface should we be doing this in response to a callback invoked during the system interface's lifetime completion cycle.
		FNiagaraSystemInstance::DeallocateSystemInstance(SystemInstance); // System Instance will be nullptr after this.
		check(SystemInstance.Get() == nullptr);
#if WITH_EDITORONLY_DATA
		OnSystemInstanceChangedDelegate.Broadcast();
#endif
	}
}

void UNiagaraComponent::BeginDestroy()
{
	//UE_LOG(LogNiagara, Log, TEXT("~UNiagaraComponent: %p  %s\n"), SystemInstance.Get(), *GetAsset()->GetFullName());
	DestroyInstance();

	Super::BeginDestroy();
}

// Uncertain about this. 
// void UNiagaraComponent::OnAttachmentChanged()
// {
// 	Super::OnAttachmentChanged();
// 	if (bIsActive && !bIsChangingAutoAttachment && !GetOwner()->IsPendingKillPending())
// 	{
// 		ResetSystem();
// 	}
// }

TSharedPtr<FNiagaraSystemSimulation, ESPMode::ThreadSafe> UNiagaraComponent::GetSystemSimulation()
{
	if (SystemInstance)
	{
		return SystemInstance->GetSystemSimulation();
	}

	return nullptr;
}

void UNiagaraComponent::CreateRenderState_Concurrent()
{
	Super::CreateRenderState_Concurrent();
	// The emitter instance may not tick again next frame so we send the dynamic data here so that the current state
	// renders.  This can happen when while editing, or any time the age update mode is set to desired age.
	SendRenderDynamicData_Concurrent();
}

void UNiagaraComponent::SendRenderDynamicData_Concurrent()
{
	SCOPE_CYCLE_COUNTER(STAT_NiagaraComponentSendRenderData);
	if (SystemInstance.IsValid() && SceneProxy)
	{
#if STATS
		TStatId SystemStatID = GetAsset() ? GetAsset()->GetStatID(true, true) : TStatId();
		FScopeCycleCounter SystemStatCounter(SystemStatID);
#endif
		FNiagaraSceneProxy* NiagaraProxy = static_cast<FNiagaraSceneProxy*>(SceneProxy);
		const TArray<FNiagaraRenderer*>& EmitterRenderers = NiagaraProxy->GetEmitterRenderers();

		typedef TArray<FNiagaraDynamicDataBase*, TInlineAllocator<8>> TDynamicDataArray;
		TDynamicDataArray NewDynamicData;
		NewDynamicData.Reserve(EmitterRenderers.Num());

		int32 RendererIndex = 0;
		for (int32 i = 0; i < SystemInstance->GetEmitters().Num(); i++)
		{
			FNiagaraEmitterInstance* EmitterInst = &SystemInstance->GetEmitters()[i].Get();
			UNiagaraEmitter* Emitter = EmitterInst->GetCachedEmitter();

#if STATS
			TStatId EmitterStatID = Emitter->GetStatID(true, true);
			FScopeCycleCounter EmitterStatCounter(EmitterStatID);
#endif

			for (int32 EmitterIdx = 0; EmitterIdx < Emitter->GetRenderers().Num(); EmitterIdx++, RendererIndex++)
			{
				UNiagaraRendererProperties* Properties = Emitter->GetRenderers()[EmitterIdx];
				FNiagaraRenderer* Renderer = EmitterRenderers[RendererIndex];
				FNiagaraDynamicDataBase* NewData = nullptr;
				
				if (Renderer)
				{
					bool bRendererEditorEnabled = true;
#if WITH_EDITORONLY_DATA
					const FNiagaraEmitterHandle& Handle = Asset->GetEmitterHandle(i);
					bRendererEditorEnabled = (!SystemInstance->GetIsolateEnabled() || Handle.IsIsolated());
#endif
<<<<<<< HEAD
					bRendererEditorEnabled &= Renderer->GetRendererProperties()->GetIsEnabled();
					if (bRendererEditorEnabled && !Emitter->IsComplete() && !SystemInstance->IsComplete())
					{
						FNiagaraDynamicDataBase* DynamicData = Renderer->GenerateVertexData(NiagaraProxy, Emitter->GetData(), Emitter->GetEmitterHandle().GetInstance()->SimTarget);
						NiagaraRenderer* EmitterRenderer = Emitter->GetEmitterRenderer(EmitterIdx);
						ENQUEUE_RENDER_COMMAND(FSendNiagaraDynamicData)(
							[EmitterRenderer, DynamicData](FRHICommandListImmediate& RHICmdList)
							{
								EmitterRenderer->SetDynamicData_RenderThread(DynamicData);
							});
					}
					else
					{
						NiagaraRenderer* EmitterRenderer = Emitter->GetEmitterRenderer(EmitterIdx);
						ENQUEUE_RENDER_COMMAND(FSendNiagaraDynamicData)(
							[EmitterRenderer](FRHICommandListImmediate& RHICmdList)
							{
								EmitterRenderer->SetDynamicData_RenderThread(nullptr);
							});
=======
					bRendererEditorEnabled &= Properties->GetIsEnabled();
					if (bRendererEditorEnabled && !EmitterInst->IsComplete() && !SystemInstance->IsComplete())
					{
						NewData = Renderer->GenerateDynamicData(NiagaraProxy, Properties, EmitterInst);
>>>>>>> 9ba46998
					}
				}

				NewDynamicData.Add(NewData);
			}
		}
		
		ENQUEUE_RENDER_COMMAND(ResetDataSetBuffers)(
			[NiagaraProxy, DynamicData = MoveTemp(NewDynamicData)](FRHICommandListImmediate& RHICmdList)
		{
			const TArray<FNiagaraRenderer*>& EmitterRenderers_RT = NiagaraProxy->GetEmitterRenderers();
			for (int32 i = 0; i < EmitterRenderers_RT.Num(); ++i)
			{
				if (FNiagaraRenderer* Renderer = EmitterRenderers_RT[i])
				{
					Renderer->SetDynamicData_RenderThread(DynamicData[i]);
				}
			}
		});
	}
}

int32 UNiagaraComponent::GetNumMaterials() const
{
	TArray<UMaterialInterface*> UsedMaterials;
	if (SystemInstance)
	{
		for (int32 i = 0; i < SystemInstance->GetEmitters().Num(); i++)
		{
			FNiagaraEmitterInstance* EmitterInst = &SystemInstance->GetEmitters()[i].Get();
			UNiagaraEmitter* Emitter = EmitterInst->GetCachedEmitter();
			for (int32 EmitterIdx = 0; EmitterIdx < Emitter->GetRenderers().Num(); EmitterIdx++)
			{
				UNiagaraRendererProperties* Properties = Emitter->GetRenderers()[EmitterIdx];
				Properties->GetUsedMaterials(UsedMaterials);
			}
		}
	}

	return UsedMaterials.Num();
}


FBoxSphereBounds UNiagaraComponent::CalcBounds(const FTransform& LocalToWorld) const
{
	FBoxSphereBounds SystemBounds;
	if (SystemInstance.IsValid())
	{
		UNiagaraSystem* System = SystemInstance->GetSystem();
		if (System->bFixedBounds)
		{
			SystemBounds = System->GetFixedBounds();
		}
		else
		{
			SystemInstance->GetSystemBounds().Init();
			for (int32 i = 0; i < SystemInstance->GetEmitters().Num(); i++)
			{
				FNiagaraEmitterInstance &Sim = *(SystemInstance->GetEmitters()[i]);
				SystemInstance->GetSystemBounds() += Sim.GetBounds();
			}
			FBox BoundingBox = SystemInstance->GetSystemBounds();

			SystemBounds = FBoxSphereBounds(BoundingBox);
		}
	}
	else
	{
		FBox SimBounds(ForceInit);
		SystemBounds = FBoxSphereBounds(SimBounds);
	}

	return SystemBounds.TransformBy(LocalToWorld);
}

FPrimitiveSceneProxy* UNiagaraComponent::CreateSceneProxy()
{
	SCOPE_CYCLE_COUNTER(STAT_NiagaraCreateSceneProxy);
	SCOPE_CYCLE_COUNTER(STAT_NiagaraOverview_GT);
	
	// The constructor will set up the System renderers from the component.
	FNiagaraSceneProxy* Proxy = new FNiagaraSceneProxy(this);

	return Proxy;
}

void UNiagaraComponent::GetUsedMaterials(TArray<UMaterialInterface*>& OutMaterials, bool bGetDebugMaterials) const
{
	if (!SystemInstance.IsValid())
	{
		return;
	}

	for (int32 EmitterIdx = 0; EmitterIdx < SystemInstance->GetEmitters().Num(); ++EmitterIdx)
	{
		TSharedRef<FNiagaraEmitterInstance, ESPMode::ThreadSafe> Sim = SystemInstance->GetEmitters()[EmitterIdx];

		if (UNiagaraEmitter* Props = Sim->GetEmitterHandle().GetInstance())
		{
			for (int32 i = 0; i < Props->GetRenderers().Num(); i++)
			{
				if (UNiagaraRendererProperties* Renderer = Props->GetRenderers()[i])
				{
					Renderer->GetUsedMaterials(OutMaterials);
				}
			}
		}
	}
}

FNiagaraSystemInstance* UNiagaraComponent::GetSystemInstance() const
{
	return SystemInstance.Get();
}

void UNiagaraComponent::SetNiagaraVariableLinearColor(const FString& InVariableName, const FLinearColor& InValue)
{
	FName VarName = FName(*InVariableName);

	OverrideParameters.SetParameterValue(InValue, FNiagaraVariable(FNiagaraTypeDefinition::GetColorDef(), VarName), true);
}

void UNiagaraComponent::SetNiagaraVariableQuat(const FString& InVariableName, const FQuat& InValue)
{
	FName VarName = FName(*InVariableName);

	OverrideParameters.SetParameterValue(InValue, FNiagaraVariable(FNiagaraTypeDefinition::GetQuatDef(), VarName), true);
}

void UNiagaraComponent::SetNiagaraVariableVec4(const FString& InVariableName, const FVector4& InValue)
{
	FName VarName = FName(*InVariableName);

	OverrideParameters.SetParameterValue(InValue, FNiagaraVariable(FNiagaraTypeDefinition::GetVec4Def(), VarName), true);
}

void UNiagaraComponent::SetNiagaraVariableVec3(const FString& InVariableName, FVector InValue)
{
	FName VarName = FName(*InVariableName);
	
	OverrideParameters.SetParameterValue(InValue, FNiagaraVariable(FNiagaraTypeDefinition::GetVec3Def(), VarName), true);
}

void UNiagaraComponent::SetNiagaraVariableVec2(const FString& InVariableName, FVector2D InValue)
{
	FName VarName = FName(*InVariableName);

	OverrideParameters.SetParameterValue(InValue, FNiagaraVariable(FNiagaraTypeDefinition::GetVec2Def(),VarName), true);
}

void UNiagaraComponent::SetNiagaraVariableFloat(const FString& InVariableName, float InValue)
{
	FName VarName = FName(*InVariableName);

	OverrideParameters.SetParameterValue(InValue, FNiagaraVariable(FNiagaraTypeDefinition::GetFloatDef(), VarName), true);
}

void UNiagaraComponent::SetNiagaraVariableInt(const FString& InVariableName, int32 InValue)
{
	FName VarName = FName(*InVariableName);

	OverrideParameters.SetParameterValue(InValue, FNiagaraVariable(FNiagaraTypeDefinition::GetIntDef(), VarName), true);
}

void UNiagaraComponent::SetNiagaraVariableBool(const FString& InVariableName, bool InValue)
{
	FName VarName = FName(*InVariableName);

	OverrideParameters.SetParameterValue(InValue ? FNiagaraBool::True : FNiagaraBool::False, FNiagaraVariable(FNiagaraTypeDefinition::GetBoolDef(), VarName), true);
}

TArray<FVector> UNiagaraComponent::GetNiagaraParticlePositions_DebugOnly(const FString& InEmitterName)
{
	return GetNiagaraParticleValueVec3_DebugOnly(InEmitterName, TEXT("Position"));
}

TArray<FVector> UNiagaraComponent::GetNiagaraParticleValueVec3_DebugOnly(const FString& InEmitterName, const FString& InValueName)
{
	TArray<FVector> Positions;
	FName EmitterName = FName(*InEmitterName);
	if (SystemInstance.IsValid())
	{
		for (TSharedRef<FNiagaraEmitterInstance, ESPMode::ThreadSafe>& Sim : SystemInstance->GetEmitters())
		{
			if (Sim->GetEmitterHandle().GetName() == EmitterName)
			{
				FNiagaraDataBuffer& ParticleData = Sim->GetData().GetCurrentDataChecked();
				int32 NumParticles = ParticleData.GetNumInstances();
				Positions.SetNum(NumParticles);
				FNiagaraDataSetAccessor<FVector> PosData(Sim->GetData(), FNiagaraVariable(FNiagaraTypeDefinition::GetVec3Def(), *InValueName));
				for (int32 i = 0; i < NumParticles; ++i)
				{
					FVector Position;
					PosData.Get(i, Position);
					Positions[i] = Position;
				}
			}
		}
	}
	return Positions;

}

TArray<float> UNiagaraComponent::GetNiagaraParticleValues_DebugOnly(const FString& InEmitterName, const FString& InValueName)
{
	TArray<float> Values;
	FName EmitterName = FName(*InEmitterName);
	if (SystemInstance.IsValid())
	{
		for (TSharedRef<FNiagaraEmitterInstance, ESPMode::ThreadSafe>& Sim : SystemInstance->GetEmitters())
		{
			if (Sim->GetEmitterHandle().GetName() == EmitterName)
			{
				FNiagaraDataBuffer& ParticleData = Sim->GetData().GetCurrentDataChecked();
				int32 NumParticles = ParticleData.GetNumInstances();
				Values.SetNum(NumParticles);
				FNiagaraDataSetAccessor<float> ValueData(Sim->GetData(), FNiagaraVariable(FNiagaraTypeDefinition::GetFloatDef(), *InValueName));
				for (int32 i = 0; i < NumParticles; ++i)
				{
					float Value;
					ValueData.Get(i, Value);
					Values[i] = Value;
				}
			}
		}
	}
	return Values;
}

void UNiagaraComponent::PostLoad()
{
	Super::PostLoad();
	if (Asset)
	{
		Asset->ConditionalPostLoad();
#if WITH_EDITOR
		PostLoadNormalizeOverrideNames();
		SynchronizeWithSourceSystem();
		AssetExposedParametersChangedHandle = Asset->GetExposedParameters().AddOnChangedHandler(
			FNiagaraParameterStore::FOnChanged::FDelegate::CreateUObject(this, &UNiagaraComponent::AssetExposedParametersChanged));
#endif
	}
}

#if WITH_EDITOR

void UNiagaraComponent::PreEditChange(UProperty* PropertyAboutToChange)
{
	if (PropertyAboutToChange != nullptr && PropertyAboutToChange->GetFName() == GET_MEMBER_NAME_CHECKED(UNiagaraComponent, Asset) && Asset != nullptr)
	{
		Asset->GetExposedParameters().RemoveOnChangedHandler(AssetExposedParametersChangedHandle);
	}
}

void UNiagaraComponent::PostEditChangeProperty(FPropertyChangedEvent& PropertyChangedEvent)
{
	FName PropertyName;
	if (PropertyChangedEvent.Property)
	{
		PropertyName = PropertyChangedEvent.Property->GetFName();
	}

	if (PropertyName == GET_MEMBER_NAME_CHECKED(UNiagaraComponent, Asset))
	{
		SynchronizeWithSourceSystem();
		if (Asset != nullptr)
		{
			AssetExposedParametersChangedHandle = Asset->GetExposedParameters().AddOnChangedHandler(
				FNiagaraParameterStore::FOnChanged::FDelegate::CreateUObject(this, &UNiagaraComponent::AssetExposedParametersChanged));
		}
	}
	else if(PropertyName == GET_MEMBER_NAME_CHECKED(UNiagaraComponent, OverrideParameters))
	{
		SynchronizeWithSourceSystem();
	}

	ReinitializeSystem();

	Super::PostEditChangeProperty(PropertyChangedEvent);
}


void UNiagaraComponent::SynchronizeWithSourceSystem()
{
	// Synchronizing parameters will create new data interface objects and if the old data
	// interface objects are currently being used by a simulation they may be destroyed due to garbage
	// collection, so preemptively kill the instance here.
	DestroyInstance();

	//TODO: Look through params in system in "Owner" namespace and add to our parameters.
	if (Asset == nullptr)
	{
		OverrideParameters.Empty();
		EditorOverridesValue.Empty();
#if WITH_EDITORONLY_DATA
		OnSynchronizedWithAssetParametersDelegate.Broadcast();
#endif
		return;
	}

	TArray<FNiagaraVariable> SourceVars;
	Asset->GetExposedParameters().GetParameters(SourceVars);
	for (FNiagaraVariable& Param : SourceVars)
	{
		OverrideParameters.AddParameter(Param, true);
	}

	TArray<FNiagaraVariable> ExistingVars;
	OverrideParameters.GetUserParameters(ExistingVars);
	Asset->GetExposedParameters().GetUserParameters(SourceVars);

	for (FNiagaraVariable ExistingVar : ExistingVars)
	{
		if (!SourceVars.Contains(ExistingVar))
		{
			OverrideParameters.RemoveParameter(ExistingVar);
			EditorOverridesValue.Remove(ExistingVar.GetName());
		}
	}

	for (FNiagaraVariable ExistingVar : ExistingVars)
	{
		bool* FoundVar = EditorOverridesValue.Find(ExistingVar.GetName());

		if (!IsParameterValueOverriddenLocally(ExistingVar.GetName()))
		{
			Asset->GetExposedParameters().CopyParameterData(OverrideParameters, ExistingVar);
		}
	}

	OverrideParameters.Rebind();

#if WITH_EDITORONLY_DATA
	OnSynchronizedWithAssetParametersDelegate.Broadcast();
#endif
}

void UNiagaraComponent::AssetExposedParametersChanged()
{
	SynchronizeWithSourceSystem();
	ReinitializeSystem();
}
#endif

ENiagaraAgeUpdateMode UNiagaraComponent::GetAgeUpdateMode() const
{
	return AgeUpdateMode;
}

void UNiagaraComponent::SetAgeUpdateMode(ENiagaraAgeUpdateMode InAgeUpdateMode)
{
	AgeUpdateMode = InAgeUpdateMode;
}

float UNiagaraComponent::GetDesiredAge() const
{
	return DesiredAge;
}

void UNiagaraComponent::SetDesiredAge(float InDesiredAge)
{
	DesiredAge = InDesiredAge;
	bIsSeeking = false;
}

void UNiagaraComponent::SeekToDesiredAge(float InDesiredAge)
{
	DesiredAge = InDesiredAge;
	bIsSeeking = true;
}

void UNiagaraComponent::SetCanRenderWhileSeeking(bool bInCanRenderWhileSeeking)
{
	bCanRenderWhileSeeking = bInCanRenderWhileSeeking;
}

float UNiagaraComponent::GetSeekDelta() const
{
	return SeekDelta;
}

void UNiagaraComponent::SetSeekDelta(float InSeekDelta)
{
	SeekDelta = InSeekDelta;
}

float UNiagaraComponent::GetMaxSimTime() const
{
	return MaxSimTime;
}

void UNiagaraComponent::SetMaxSimTime(float InMaxTime)
{
	MaxSimTime = InMaxTime;
}

void UNiagaraComponent::SetPreviewDetailLevel(bool bInEnablePreviewDetailLevel, int32 InPreviewDetailLevel)
{
	bool bReInit = bEnablePreviewDetailLevel != bInEnablePreviewDetailLevel || (bEnablePreviewDetailLevel && PreviewDetailLevel != InPreviewDetailLevel);

	bEnablePreviewDetailLevel = bInEnablePreviewDetailLevel;
	PreviewDetailLevel = InPreviewDetailLevel;
	if (bReInit)
	{
		ReinitializeSystem();
	}
}

void UNiagaraComponent::SetPreviewLODDistance(bool bInEnablePreviewLODDistance, float InPreviewLODDistance)
{
	bEnablePreviewLODDistance = bInEnablePreviewLODDistance;
	PreviewLODDistance = InPreviewLODDistance;
}

#if WITH_EDITOR

void UNiagaraComponent::PostLoadNormalizeOverrideNames()
{
	TMap<FName, bool> ValueMap;
	for (TPair<FName, bool> Pair : EditorOverridesValue)
	{
		bool IsOldUserParam = Pair.Key.ToString().StartsWith(TEXT("User."));
		FName ValueName = IsOldUserParam ? (*Pair.Key.ToString().RightChop(5)) : Pair.Key;
		ValueMap.Add(ValueName, Pair.Value);
	}
	EditorOverridesValue = ValueMap;
}

bool UNiagaraComponent::IsParameterValueOverriddenLocally(const FName& InParamName)
{
	bool* FoundVar = EditorOverridesValue.Find(InParamName);

	if (FoundVar != nullptr && *(FoundVar))
	{
		return true;
	}
	return false;
}

void UNiagaraComponent::SetParameterValueOverriddenLocally(const FNiagaraVariable& InParam, bool bInOverriden, bool bRequiresSystemInstanceReset)
{
	bool* FoundVar = EditorOverridesValue.Find(InParam.GetName());

	if (FoundVar != nullptr && bInOverriden) 
	{
		*(FoundVar) = bInOverriden;
	}
	else if (FoundVar == nullptr && bInOverriden)			
	{
		EditorOverridesValue.Add(InParam.GetName(), true);
	}
	else
	{
		EditorOverridesValue.Remove(InParam.GetName());
		Asset->GetExposedParameters().CopyParameterData(OverrideParameters, InParam);
	}
	
	if (bRequiresSystemInstanceReset && SystemInstance)
	{
		SystemInstance->Reset(FNiagaraSystemInstance::EResetMode::ResetAll);
	}
	
}


#endif // WITH_EDITOR



void UNiagaraComponent::SetAsset(UNiagaraSystem* InAsset)
{
	if (Asset != InAsset)
	{
#if WITH_EDITOR
		if (Asset != nullptr)
		{
			Asset->GetExposedParameters().RemoveOnChangedHandler(AssetExposedParametersChangedHandle);
		}
#endif
		Asset = InAsset;

#if WITH_EDITOR
		SynchronizeWithSourceSystem();
		if (Asset != nullptr)
		{
			AssetExposedParametersChangedHandle = Asset->GetExposedParameters().AddOnChangedHandler(
				FNiagaraParameterStore::FOnChanged::FDelegate::CreateUObject(this, &UNiagaraComponent::AssetExposedParametersChanged));
		}
		else
		{
			AssetExposedParametersChangedHandle.Reset();
		}
#endif

		//Force a reinit.
		DestroyInstance();
	}
}

void UNiagaraComponent::SetForceSolo(bool bInForceSolo) 
{ 
	if (bForceSolo != bInForceSolo)
	{
		bForceSolo = bInForceSolo;
		DestroyInstance();
		SetComponentTickEnabled(bInForceSolo);
	}
}

void UNiagaraComponent::SetAutoAttachmentParameters(USceneComponent* Parent, FName SocketName, EAttachmentRule LocationRule, EAttachmentRule RotationRule, EAttachmentRule ScaleRule)
{
	AutoAttachParent = Parent;
	AutoAttachSocketName = SocketName;
	AutoAttachLocationRule = LocationRule;
	AutoAttachRotationRule = RotationRule;
	AutoAttachScaleRule = ScaleRule;
}


void UNiagaraComponent::CancelAutoAttachment(bool bDetachFromParent)
{
	if (bAutoManageAttachment)
	{
		if (bDidAutoAttach)
		{
			// Restore relative transform from before attachment. Actual transform will be updated as part of DetachFromParent().
			RelativeLocation = SavedAutoAttachRelativeLocation;
			RelativeRotation = SavedAutoAttachRelativeRotation;
			RelativeScale3D = SavedAutoAttachRelativeScale3D;
			bDidAutoAttach = false;
		}

		if (bDetachFromParent)
		{
			//bIsChangingAutoAttachment = true;
			DetachFromComponent(FDetachmentTransformRules::KeepRelativeTransform);
			//bIsChangingAutoAttachment = false;
		}
	}
}<|MERGE_RESOLUTION|>--- conflicted
+++ resolved
@@ -116,11 +116,7 @@
 	return reinterpret_cast<size_t>(&UniquePointer);
 }
 
-<<<<<<< HEAD
-void FNiagaraSceneProxy::UpdateEmitterRenderers(const TArray<NiagaraRenderer*>& InRenderers)
-=======
 void FNiagaraSceneProxy::ReleaseRenderers()
->>>>>>> 9ba46998
 {
 	if (EmitterRenderers.Num() > 0)
 	{
@@ -342,35 +338,10 @@
 {
 	for (int32 Idx = 0; Idx < EmitterRenderers.Num(); Idx++)
 	{
-<<<<<<< HEAD
-		NiagaraRenderer *Renderer = EmitterRenderers[Idx];
-		if (Renderer && Renderer->GetPropertiesClass() == UNiagaraLightRendererProperties::StaticClass())
-		{
-			NiagaraRendererLights* LightRenderer = static_cast<NiagaraRendererLights*>(Renderer);
-			FNiagaraDynamicDataLights* DynamicData = static_cast<FNiagaraDynamicDataLights*>(Renderer->GetDynamicData());
-
-			if (DynamicData)
-			{
-				int32 LightCount = DynamicData->LightArray.Num();
-
-				OutParticleLights.InstanceData.Reserve(LightCount + OutParticleLights.InstanceData.Num());
-				OutParticleLights.PerViewData.Reserve(LightCount + OutParticleLights.PerViewData.Num());
-
-				for (NiagaraRendererLights::SimpleLightData &LightData : DynamicData->LightArray)
-				{
-					// When not using camera-offset, output one position for all views to share. 
-					OutParticleLights.PerViewData.Add(LightData.PerViewEntry);
-
-					// Add an entry for the light instance.
-					OutParticleLights.InstanceData.Add(LightData.LightEntry);
-				}
-			}
-=======
 		FNiagaraRenderer *Renderer = EmitterRenderers[Idx];
 		if (Renderer && Renderer->HasLights())
 		{
 			Renderer->GatherSimpleLights(OutParticleLights);
->>>>>>> 9ba46998
 		}
 	}
 }
@@ -985,32 +956,10 @@
 					const FNiagaraEmitterHandle& Handle = Asset->GetEmitterHandle(i);
 					bRendererEditorEnabled = (!SystemInstance->GetIsolateEnabled() || Handle.IsIsolated());
 #endif
-<<<<<<< HEAD
-					bRendererEditorEnabled &= Renderer->GetRendererProperties()->GetIsEnabled();
-					if (bRendererEditorEnabled && !Emitter->IsComplete() && !SystemInstance->IsComplete())
-					{
-						FNiagaraDynamicDataBase* DynamicData = Renderer->GenerateVertexData(NiagaraProxy, Emitter->GetData(), Emitter->GetEmitterHandle().GetInstance()->SimTarget);
-						NiagaraRenderer* EmitterRenderer = Emitter->GetEmitterRenderer(EmitterIdx);
-						ENQUEUE_RENDER_COMMAND(FSendNiagaraDynamicData)(
-							[EmitterRenderer, DynamicData](FRHICommandListImmediate& RHICmdList)
-							{
-								EmitterRenderer->SetDynamicData_RenderThread(DynamicData);
-							});
-					}
-					else
-					{
-						NiagaraRenderer* EmitterRenderer = Emitter->GetEmitterRenderer(EmitterIdx);
-						ENQUEUE_RENDER_COMMAND(FSendNiagaraDynamicData)(
-							[EmitterRenderer](FRHICommandListImmediate& RHICmdList)
-							{
-								EmitterRenderer->SetDynamicData_RenderThread(nullptr);
-							});
-=======
 					bRendererEditorEnabled &= Properties->GetIsEnabled();
 					if (bRendererEditorEnabled && !EmitterInst->IsComplete() && !SystemInstance->IsComplete())
 					{
 						NewData = Renderer->GenerateDynamicData(NiagaraProxy, Properties, EmitterInst);
->>>>>>> 9ba46998
 					}
 				}
 
