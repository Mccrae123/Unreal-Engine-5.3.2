--- conflicted
+++ resolved
@@ -251,10 +251,7 @@
 			Renderer->ReleaseRenderThreadResources();
 		}
 	}
-<<<<<<< HEAD
-=======
 	UniformBufferNoVelocity.ReleaseResource();
->>>>>>> 90fae962
 }
 
 // FPrimitiveSceneProxy interface.
@@ -807,18 +804,9 @@
 	ActivateInternal(bReset, false);
 }
 
-<<<<<<< HEAD
-	PRAGMA_DISABLE_DEPRECATION_WARNINGS
-	if (IsES2Platform(GShaderPlatformForFeatureLevel[GMaxRHIFeatureLevel]))
-	{
-		GbSuppressNiagaraSystems = 1;
-	}
-	PRAGMA_ENABLE_DEPRECATION_WARNINGS
-=======
 void UNiagaraComponent::ActivateInternal(bool bReset /* = false */, bool bIsScalabilityCull)
 {
 	bAwaitingActivationDueToNotReady = false;
->>>>>>> 90fae962
 
 	if (GbSuppressNiagaraSystems != 0)
 	{
