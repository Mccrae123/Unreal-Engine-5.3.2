// Copyright Epic Games, Inc. All Rights Reserved.

#include "NiagaraComponent.h"
#include "Engine/CollisionProfile.h"
<<<<<<< HEAD
#include "Engine/TextureRenderTarget.h"
#include "EngineUtils.h"
#include "Materials/MaterialInstanceDynamic.h"
=======
#include "Engine/Level.h"
#include "Engine/TextureRenderTarget.h"
>>>>>>> 4af6daef
#include "NiagaraCommon.h"
#include "NiagaraComponentPool.h"
#include "NiagaraComponentSettings.h"
#include "NiagaraConstants.h"
#include "NiagaraCustomVersion.h"
#include "NiagaraDataInterface.h"
#include "NiagaraFunctionLibrary.h"
#include "NiagaraGpuComputeDispatchInterface.h"
#include "NiagaraRenderer.h"
#include "NiagaraSceneProxy.h"
<<<<<<< HEAD
=======
#include "NiagaraSimCache.h"
>>>>>>> 4af6daef
#include "NiagaraStats.h"
#include "NiagaraSystem.h"
#include "NiagaraSystemInstanceController.h"
#include "NiagaraWorldManager.h"
#include "PrimitiveSceneInfo.h"
#include "PrimitiveViewRelevance.h"
#include "ProfilingDebugging/CsvProfiler.h"
#include "SceneManagement.h"
#include "UObject/NameTypes.h"
#include "Engine/StaticMesh.h"
#include "NiagaraCullProxyComponent.h"
#include "SceneInterface.h"
<<<<<<< HEAD
=======
#include "UObject/UObjectIterator.h"
#include "PrimitiveUniformShaderParametersBuilder.h"
#include "NiagaraActor.h"
>>>>>>> 4af6daef

#include UE_INLINE_GENERATED_CPP_BY_NAME(NiagaraComponent)

DECLARE_CYCLE_STAT(TEXT("Sceneproxy create (GT)"), STAT_NiagaraCreateSceneProxy, STATGROUP_Niagara);
DECLARE_CYCLE_STAT(TEXT("Component Tick (GT)"), STAT_NiagaraComponentTick, STATGROUP_Niagara);
DECLARE_CYCLE_STAT(TEXT("Activate (GT)"), STAT_NiagaraComponentActivate, STATGROUP_Niagara);
DECLARE_CYCLE_STAT(TEXT("Deactivate (GT)"), STAT_NiagaraComponentDeactivate, STATGROUP_Niagara);
DECLARE_CYCLE_STAT(TEXT("Send Render Data (GT)"), STAT_NiagaraComponentSendRenderData, STATGROUP_Niagara);
DECLARE_CYCLE_STAT(TEXT("Set Dynamic Data (RT)"), STAT_NiagaraSetDynamicData, STATGROUP_Niagara);
DECLARE_CYCLE_STAT(TEXT("Get Dynamic Mesh Elements (RT)"), STAT_NiagaraComponentGetDynamicMeshElements, STATGROUP_Niagara);

DEFINE_LOG_CATEGORY(LogNiagara);

static int GNiagaraSoloTickEarly = 1;
static FAutoConsoleVariableRef CVarNiagaraSoloTickEarly(
	TEXT("fx.Niagara.Solo.TickEarly"),
	GNiagaraSoloTickEarly,
	TEXT("When enabled will tick kin the first available tick group."),
	ECVF_Default
);

static int GNiagaraSoloAllowAsyncWorkToEndOfFrame = 1;
static FAutoConsoleVariableRef CVarNiagaraSoloAllowAsyncWorkToEndOfFrame(
	TEXT("fx.Niagara.Solo.AllowAsyncWorkToEndOfFrame"),
	GNiagaraSoloAllowAsyncWorkToEndOfFrame,
	TEXT("Allow async work to continue until the end of the frame for solo Niagara instances, if false it will complete within the tick group it started in."),
	ECVF_Default
);

static int32 GbSuppressNiagaraSystems = 0;
static FAutoConsoleVariableRef CVarSuppressNiagaraSystems(
	TEXT("fx.SuppressNiagaraSystems"),
	GbSuppressNiagaraSystems,
	TEXT("If > 0 Niagara particle systems will not be activated. \n"),
	ECVF_Default
);

static int32 GNiagaraComponentWarnNullAsset = 0;
static FAutoConsoleVariableRef CVarNiagaraComponentWarnNullAsset(
	TEXT("fx.Niagara.ComponentWarnNullAsset"),
	GNiagaraComponentWarnNullAsset,
	TEXT("When enabled we will warn if a NiagaraComponent is activate with a null asset.  This is sometimes useful for tracking down components that can be removed."),
	ECVF_Default
);

static int32 GNiagaraComponentWarnAsleepCullReaction = 1;
static FAutoConsoleVariableRef CVarNiagaraComponentWarnAsleepCullReaction(
	TEXT("fx.Niagara.ComponentWarnAsleepCullReaction"),
	GNiagaraComponentWarnAsleepCullReaction,
	TEXT("When enabled we will warn if a NiagaraComponent completes naturally but has Asleep mode set for cullreaction."),
	ECVF_Default
);

static int32 GNiagaraUseFastSetUserParametersToDefaultValues = 1;
static FAutoConsoleVariableRef CVarNiagaraUseFastSetUserParametersToDefaultValues(
	TEXT("fx.Niagara.UseFastSetUserParametersToDefaultValues"),
	GNiagaraUseFastSetUserParametersToDefaultValues,
	TEXT("When a component is activated we will check the surpession list."),
	ECVF_Default
);

static int GNiagaraForceWaitForCompilationOnActivate = 0;
static FAutoConsoleVariableRef CVarNiagaraForceWaitForCompilationOnActivate(
	TEXT("fx.Niagara.ForceWaitForCompilationOnActivate"),
	GNiagaraForceWaitForCompilationOnActivate,
	TEXT("When a component is activated it will stall waiting for any pending shader compilation."),
	ECVF_Default
);

FAutoConsoleCommandWithWorldAndArgs DumpNiagaraComponentsCommand(
	TEXT("fx.Niagara.DumpComponents"),
	TEXT("Dump Information about all Niagara Components"),
	FConsoleCommandWithWorldAndArgsDelegate::CreateLambda(
		[](const TArray<FString>& Args, UWorld* World)
		{
			const bool bFullDump = Args.Contains(TEXT("full"));
			const bool bAllWorlds = (World == nullptr) || Args.Contains(TEXT("allworlds"));
			const FString SystemFilter = 
				[&]() -> FString
				{
					static const FString FilterPrefix(TEXT("filter="));
					for ( const FString& Arg : Args )
					{
						if ( Arg.StartsWith(FilterPrefix) )
						{
							return Arg.Mid(FilterPrefix.Len());
						}
					}
					return FString();
				}();

			UE_LOG(LogNiagara, Log, TEXT("=========================== Begin Niagara Dump ==========================="));
			for (TObjectIterator<UNiagaraComponent> It; It; ++It)
			{
				UNiagaraComponent* Component = *It;
				if ( !IsValid(Component) )
				{
					continue;
				}

				// Filter by world
				if (!bAllWorlds && (Component->GetWorld() != World) )
				{
					continue;
				}

				// Filter by asset name, we allow null assets to continue so we can identify components who are attached but have no valid asset associated with them
				UNiagaraSystem* NiagaraSystem = Component->GetAsset();
				if ( !SystemFilter.IsEmpty() )
				{
					if (!NiagaraSystem || !NiagaraSystem->GetName().Contains(SystemFilter) )
					{
						continue;
					}
				}

				if (Component->PoolingMethod == ENCPoolMethod::FreeInPool)
				{
<<<<<<< HEAD
					UE_LOG(LogNiagara, Log, TEXT("Component '%s' Asset '%s' Free In Compnent Pool"), *GetNameSafe(Component), *GetNameSafe(NiagaraSystem));
=======
					UE_LOG(LogNiagara, Log, TEXT("Component '%s' Asset '%s' Free In Component Pool"), *GetNameSafe(Component), *GetNameSafe(NiagaraSystem));
>>>>>>> 4af6daef
				}
				else
				{
					UE_LOG(LogNiagara, Log, TEXT("Component '%s' Asset '%s' Actor '%s' is %s"), *GetNameSafe(Component), *GetNameSafe(NiagaraSystem), *GetNameSafe(Component->GetTypedOuter<AActor>()), Component->IsActive() ? TEXT("Active") : TEXT("Inactive"));
					if (FNiagaraSystemInstanceControllerPtr SystemInstanceController = Component->GetSystemInstanceController())
					{
						SystemInstanceController->DebugDump(bFullDump);
					}
				}
			}
			UE_LOG(LogNiagara, Log, TEXT("=========================== End Niagara Dump ==========================="));
		}
	)
);

static int GNiagaraCanPreventScalabilityCullingOnPlayerFX = 1;
static FAutoConsoleVariableRef CVarNiagaraCanPreventScalabilityCullingOnPlayerFX(
	TEXT("fx.Niagara.Scalability.CanPreventCullingOnPlayerFX"),
	GNiagaraCanPreventScalabilityCullingOnPlayerFX,
	TEXT("When enabled Niagara can optionally prevent scalability culling on FX linked to the player."),
	FConsoleVariableDelegate::CreateLambda([](IConsoleVariable* CVar)
	{
		FNiagaraWorldManager::OnRefreshOwnerAllowsScalability();
	}),
	ECVF_Default
);

bool FitsIntoFloat(FVector InValue)
{
	// copied from PlayerCameraManager,use HALF_WORLD_MAX for float precision vectors
	return (InValue.X < UE_OLD_HALF_WORLD_MAX  && InValue.X > -UE_OLD_HALF_WORLD_MAX &&
			InValue.Y < UE_OLD_HALF_WORLD_MAX && InValue.Y > -UE_OLD_HALF_WORLD_MAX &&
			InValue.Z < UE_OLD_HALF_WORLD_MAX && InValue.Z > -UE_OLD_HALF_WORLD_MAX);
}

FNiagaraSceneProxy::FNiagaraSceneProxy(UNiagaraComponent* InComponent)
	: FPrimitiveSceneProxy(InComponent, InComponent->GetAsset() ? InComponent->GetAsset()->GetFName() : FName())
<<<<<<< HEAD
=======
	, OcclusionQueryMode(InComponent->GetOcclusionQueryMode())
>>>>>>> 4af6daef
{
	if (FNiagaraSystemInstanceControllerConstPtr SystemInstanceController = InComponent->GetSystemInstanceController())
	{
		LLM_SCOPE(ELLMTag::Niagara);

		RenderData = SystemInstanceController->CreateSystemRenderData(GetScene().GetFeatureLevel());
		ComputeDispatchInterface = SystemInstanceController->GetComputeDispatchInterface();

		bAlwaysHasVelocity = RenderData->HasAnyMotionBlurEnabled();
		bIsHeterogeneousVolume = RenderData->HasAnyHeterogeneousVolumesEnabled();

		SystemStatID = InComponent->GetAsset()->GetStatID(false, false);
<<<<<<< HEAD
=======
#if NIAGARAPROXY_EVENTS_ENABLED
		SystemStatString = InComponent->GetAsset()->GetFName().ToString();
#endif
>>>>>>> 4af6daef
	}
}

SIZE_T FNiagaraSceneProxy::GetTypeHash() const
{
	static size_t UniquePointer;
	return reinterpret_cast<size_t>(&UniquePointer);
}

void FNiagaraSceneProxy::DestroyRenderState_Concurrent()
{
	if (RenderData)
	{
		RenderData->DestroyRenderState_Concurrent();
	}
}

FNiagaraSceneProxy::~FNiagaraSceneProxy()
{
	check(IsInRenderingThread());

	if (RenderData)
	{
		delete RenderData;
		RenderData = nullptr;
	}

	ReleaseUniformBuffers(true);
}

void FNiagaraSceneProxy::ReleaseRenderThreadResources()
{
	if (RenderData)
	{
		RenderData->ReleaseRenderThreadResources();
	}

	ReleaseUniformBuffers(true);
}

// FPrimitiveSceneProxy interface.
void FNiagaraSceneProxy::CreateRenderThreadResources()
{
	if (RenderData)
	{
		LLM_SCOPE(ELLMTag::Niagara);
		RenderData->CreateRenderThreadResources();
	}
}

void FNiagaraSceneProxy::OnTransformChanged()
{
	FPrimitiveSceneProxy::OnTransformChanged();

	LocalToWorldInverse = GetLocalToWorld().Inverse();

	ReleaseUniformBuffers(false);
}

FPrimitiveViewRelevance FNiagaraSceneProxy::GetViewRelevance(const FSceneView* View) const
{
	FPrimitiveViewRelevance Relevance;

	if (!GetRenderingEnabled() || !FNiagaraUtilities::SupportsNiagaraRendering(View->GetFeatureLevel()))
	{
		return Relevance;
	}
	Relevance.bDynamicRelevance = true;

	Relevance.bRenderCustomDepth = ShouldRenderCustomDepth();
	Relevance.bDrawRelevance = IsShown(View) && View->Family->EngineShowFlags.Particles && View->Family->EngineShowFlags.Niagara;
	Relevance.bShadowRelevance = IsShadowCast(View);
	Relevance.bRenderInMainPass = ShouldRenderInMainPass();
	Relevance.bUsesLightingChannels = GetLightingChannelMask() != GetDefaultLightingChannelMask();
	Relevance.bTranslucentSelfShadow = bCastVolumetricTranslucentShadow;

	Relevance |= RenderData->GetViewRelevance(*View, *this);

	Relevance.bVelocityRelevance = DrawsVelocity() && Relevance.bOpaque && Relevance.bRenderInMainPass;

	return Relevance;
}

void FNiagaraSceneProxy::ReleaseUniformBuffers(bool bEmpty)
{
	for (auto& CustomUB : CustomUniformBuffers)
	{
		if (CustomUB.Value != nullptr)
		{
			CustomUB.Value->ReleaseResource();
			delete CustomUB.Value;
			CustomUB.Value = nullptr;
		}
	}

	const int32 ExpectedRendererCount = RenderData ? RenderData->GetNumRenderers() : 0;
	const int32 CurrentUBCount = CustomUniformBuffers.Num();
	CustomUniformBuffers.Empty(bEmpty ? 0 : FMath::Min(ExpectedRendererCount, CurrentUBCount));
}

const FVector3f& FNiagaraSceneProxy::GetLWCRenderTile() const
{
	return RenderData ? RenderData->LWCRenderTile : FVector3f::ZeroVector;
}

TUniformBuffer<FPrimitiveUniformShaderParameters>* FNiagaraSceneProxy::GetCustomUniformBufferResource(bool bHasVelocity, const FBox& InstanceBounds) const
{
	// Use a hash to determine if we can re-use any uniform buffer
	uint32 KeyHash = HashCombine(bHasVelocity, InstanceBounds.IsValid);

	bool bHasPrecomputedVolumetricLightmap;
	FMatrix PreviousLocalToWorld;
	int32 SingleCaptureIndex;
	bool bOutputVelocity;
	FPrimitiveSceneInfo* LocalPrimitiveSceneInfo = GetPrimitiveSceneInfo();
	GetScene().GetPrimitiveUniformShaderParameters_RenderThread(LocalPrimitiveSceneInfo, bHasPrecomputedVolumetricLightmap, PreviousLocalToWorld, SingleCaptureIndex, bOutputVelocity);
	bOutputVelocity |= AlwaysHasVelocity();

	// we need to incorporate the transform of the PreviousLocalToWorld because it stopping moving is relevant
	// and we need to be able to generate a new UB for that case
	KeyHash = HashCombine(KeyHash, UE::Math::GetTypeHash(PreviousLocalToWorld.GetScaledAxis(EAxis::X)));
	KeyHash = HashCombine(KeyHash, UE::Math::GetTypeHash(PreviousLocalToWorld.GetScaledAxis(EAxis::Y)));
	KeyHash = HashCombine(KeyHash, UE::Math::GetTypeHash(PreviousLocalToWorld.GetScaledAxis(EAxis::Z)));
	KeyHash = HashCombine(KeyHash, UE::Math::GetTypeHash(PreviousLocalToWorld.GetOrigin()));

	if ( InstanceBounds.IsValid )
	{
		KeyHash = HashCombine(KeyHash, UE::Math::GetTypeHash(InstanceBounds.Min));
		KeyHash = HashCombine(KeyHash, UE::Math::GetTypeHash(InstanceBounds.Max));
	}

<<<<<<< HEAD
=======
	const FCustomPrimitiveData* LocalCustomPrimitiveData = GetCustomPrimitiveData();
	if (LocalCustomPrimitiveData && LocalCustomPrimitiveData->Data.Num())
	{
		const uint32 CustomFloatHash = FCrc::MemCrc32(LocalCustomPrimitiveData->Data.GetData(), LocalCustomPrimitiveData->Data.Num() * LocalCustomPrimitiveData->Data.GetTypeSize());
		KeyHash = HashCombine(KeyHash, CustomFloatHash);
	}

>>>>>>> 4af6daef
	TUniformBuffer<FPrimitiveUniformShaderParameters>*& CustomUBRef = CustomUniformBuffers.FindOrAdd(KeyHash);
	if (CustomUBRef == nullptr)
	{
		FPrimitiveUniformShaderParametersBuilder UBBuilder = FPrimitiveUniformShaderParametersBuilder()
			.Defaults()
				.LocalToWorld(GetLocalToWorld())
				.PreviousLocalToWorld(PreviousLocalToWorld)
				.ActorWorldPosition(GetActorPosition())
				.WorldBounds(GetBounds())
				.LocalBounds(GetLocalBounds())
<<<<<<< HEAD
				.CustomPrimitiveData(GetCustomPrimitiveData())
=======
				.CustomPrimitiveData(LocalCustomPrimitiveData)
>>>>>>> 4af6daef
				.LightingChannelMask(GetLightingChannelMask())
				.LightmapDataIndex(LocalPrimitiveSceneInfo ? LocalPrimitiveSceneInfo->GetLightmapDataOffset() : 0)
				.LightmapUVIndex(GetLightMapCoordinateIndex())
				.SingleCaptureIndex(SingleCaptureIndex)
				.InstanceSceneDataOffset(LocalPrimitiveSceneInfo ? LocalPrimitiveSceneInfo->GetInstanceSceneDataOffset() : INDEX_NONE)
				.NumInstanceSceneDataEntries(LocalPrimitiveSceneInfo ? LocalPrimitiveSceneInfo->GetNumInstanceSceneDataEntries() : 0)
				.InstancePayloadDataOffset(LocalPrimitiveSceneInfo ? LocalPrimitiveSceneInfo->GetInstancePayloadDataOffset() : INDEX_NONE)
				.InstancePayloadDataStride(LocalPrimitiveSceneInfo ? LocalPrimitiveSceneInfo->GetInstancePayloadDataStride() : 0)
				.ReceivesDecals(ReceivesDecals())
				.OutputVelocity(bOutputVelocity)
				.CastContactShadow(CastsContactShadow())
				.CastShadow(CastsDynamicShadow())
				.Holdout(Holdout())
				.HasDistanceFieldRepresentation(HasDistanceFieldRepresentation())
				.HasCapsuleRepresentation(HasDynamicIndirectShadowCasterRepresentation())
				.UseVolumetricLightmap(bHasPrecomputedVolumetricLightmap)
				.UseSingleSampleShadowFromStationaryLights(UseSingleSampleShadowFromStationaryLights());
		if ( InstanceBounds.IsValid )
		{
			UBBuilder.InstanceLocalBounds(InstanceBounds);

			// TODO: Is this correct anymore? With instance bounds, seems not. Left in for legacy
			UBBuilder.PreSkinnedLocalBounds(InstanceBounds);
		}

		CustomUBRef = new TUniformBuffer<FPrimitiveUniformShaderParameters>();
		CustomUBRef->SetContents(UBBuilder.Build());
<<<<<<< HEAD
		CustomUBRef->InitResource();
=======
		CustomUBRef->InitResource(FRHICommandListImmediate::Get());
>>>>>>> 4af6daef
	}

	return CustomUBRef;
}

FRHIUniformBuffer* FNiagaraSceneProxy::GetCustomUniformBuffer(bool bHasVelocity, const FBox& InstanceBounds) const
{
	// Default UB we create for the primitive
	if (bHasVelocity && !InstanceBounds.IsValid)
	{
		return GetUniformBuffer();
	}

	return GetCustomUniformBufferResource(bHasVelocity, InstanceBounds)->GetUniformBufferRHI();
}

uint32 FNiagaraSceneProxy::GetMemoryFootprint() const
{ 
	return (sizeof(*this) + GetAllocatedSize()); 
}

uint32 FNiagaraSceneProxy::GetAllocatedSize() const
{ 
	uint32 Size = uint32(FPrimitiveSceneProxy::GetAllocatedSize());
	if (RenderData)
	{
		Size += RenderData->GetDynamicDataSize();
	}
	return Size;
}

bool FNiagaraSceneProxy::GetRenderingEnabled() const
{
	return RenderData ? RenderData->IsRenderingEnabled() : false;
}

void FNiagaraSceneProxy::SetRenderingEnabled(bool bInRenderingEnabled)
{
	if (RenderData)
	{
		RenderData->SetRenderingEnabled(bInRenderingEnabled);
	}
}

bool FNiagaraSceneProxy::CanBeOccluded() const
{
	switch (OcclusionQueryMode)
	{
		case ENiagaraOcclusionQueryMode::AlwaysEnabled:		return true;
		case ENiagaraOcclusionQueryMode::AlwaysDisabled:	return false;

		// TODO account for MaterialRelevance.bDisableDepthTest and MaterialRelevance.bPostMotionBlurTranslucency as well
		//case ENiagaraOcclusionQueryMode::Default:
		default:											return !ShouldRenderCustomDepth();
	}
}

void FNiagaraSceneProxy::GetDynamicMeshElements(const TArray<const FSceneView*>& Views, const FSceneViewFamily& ViewFamily, uint32 VisibilityMap, FMeshElementCollector& Collector) const
{
	SCOPE_CYCLE_COUNTER(STAT_NiagaraOverview_RT);
	SCOPE_CYCLE_COUNTER(STAT_NiagaraComponentGetDynamicMeshElements);

	FScopeCycleCounter SystemStatCounter(SystemStatID);
<<<<<<< HEAD
=======

#if NIAGARAPROXY_EVENTS_ENABLED
	bool bEndPlatformEvent = false;
#if CPUPROFILERTRACE_ENABLED
	bool bEndTraceEvent = false;
	if (UE_TRACE_CHANNELEXPR_IS_ENABLED(CpuChannel))
	{
		bEndTraceEvent = true;
		FCpuProfilerTrace::OutputBeginDynamicEvent(GetResourceName());
	}
	else
#endif //CPUPROFILERTRACE_ENABLED
#if ENABLE_STATNAMEDEVENTS
	{
		bEndPlatformEvent = true;
		FPlatformMisc::BeginNamedEvent(FColor(0), *SystemStatString);
	}
#endif //ENABLE_STATNAMEDEVENTS
	ON_SCOPE_EXIT
	{
#if CPUPROFILERTRACE_ENABLED
		if (bEndTraceEvent)
		{
			FCpuProfilerTrace::OutputEndEvent();
		}
#endif //CPUPROFILERTRACE_ENABLED
#if ENABLE_STATNAMEDEVENTS
		if (bEndPlatformEvent)
		{
			FPlatformMisc::EndNamedEvent();
		}
#endif //ENABLE_STATNAMEDEVENTS
	};
#endif
>>>>>>> 4af6daef

	if (RenderData)
	{
		// Renderers often rely upon executing GPU code, such as sorting / culling, if the FX system is invalid then the count manager, etc,
		// will not run but the mesh batch building will assume they do.  We will early out here for consistency across all Niagara renderers.
		if (ViewFamily.Scene->GetFXSystem() != nullptr)
		{
			RenderData->GetDynamicMeshElements(Views, ViewFamily, VisibilityMap, Collector, *this);
		}
	}

	if (ViewFamily.EngineShowFlags.Particles && ViewFamily.EngineShowFlags.Niagara)
	{
		for (int32 ViewIndex = 0; ViewIndex < Views.Num(); ViewIndex++)
		{
			if (VisibilityMap & (1 << ViewIndex))
			{
				RenderBounds(Collector.GetPDI(ViewIndex), ViewFamily.EngineShowFlags, GetBounds(), IsSelected());
				if (HasCustomOcclusionBounds())
				{
					RenderBounds(Collector.GetPDI(ViewIndex), ViewFamily.EngineShowFlags, GetCustomOcclusionBounds(), IsSelected());
				}
			}
		}
	}
}

#if RHI_RAYTRACING
void FNiagaraSceneProxy::GetDynamicRayTracingInstances(FRayTracingMaterialGatheringContext& Context, TArray<FRayTracingInstance>& OutRayTracingInstances)
{
if (RenderData)
	{
		RenderData->GetDynamicRayTracingInstances(Context, OutRayTracingInstances, *this);
	}
}
#endif

void FNiagaraSceneProxy::GatherSimpleLights(const FSceneViewFamily& ViewFamily, FSimpleLightArray& OutParticleLights) const
{
	if (RenderData)
	{
		RenderData->GatherSimpleLights(OutParticleLights);
	}
}

//////////////////////////////////////////////////////////////////////////

UNiagaraComponent::UNiagaraComponent(const FObjectInitializer& ObjectInitializer)
	: Super(ObjectInitializer)
	, bForceSolo(false)
	, bOverrideWarmupSettings(false)
	, WarmupTickDelta(1.0f / 15.0f)
	, AgeUpdateMode(ENiagaraAgeUpdateMode::TickDeltaTime)
	, DesiredAge(0.0f)
	, LastHandledDesiredAge(0.0f)
	, bCanRenderWhileSeeking(true)
	, SeekDelta(1 / 30.0f)
	, bLockDesiredAgeDeltaTimeToSeekDelta(true)
	, MaxSimTime(33.0f / 1000.0f)
	, bIsSeeking(false)
	, bAutoDestroy(false)
	, MaxTimeBeforeForceUpdateTransform(5.0f)
	, PreviewLODDistance(0.0f)
	, PreviewMaxDistance(1.0f)
	, bEnablePreviewLODDistance(false)
#if WITH_EDITORONLY_DATA
	, bWaitForCompilationOnActivate(false)
#endif
	, bAwaitingActivationDueToNotReady(false)
	, bActivateShouldResetWhenReady(false)
	, bDidAutoAttach(false)
	, bAllowScalability(true)
	, bForceLocalPlayerEffect(false)
	, bIsCulledByScalability(false)
	, bDuringUpdateContextReset(false)
	, bDesiredPauseState(false)
	//, bIsChangingAutoAttachment(false)
	, ScalabilityManagerHandle(INDEX_NONE)
	, ForceUpdateTransformTime(0.0f)
	, CurrLocalBounds(ForceInit)
	, SystemFixedBounds(ForceInit)
{
	OverrideParameters.SetOwner(this);

	PrimaryComponentTick.bCanEverTick = true;
	PrimaryComponentTick.TickGroup = GNiagaraSoloTickEarly ? TG_PrePhysics : TG_DuringPhysics;
	PrimaryComponentTick.EndTickGroup = GNiagaraSoloAllowAsyncWorkToEndOfFrame ? TG_LastDemotable : ETickingGroup(PrimaryComponentTick.TickGroup);
	PrimaryComponentTick.bStartWithTickEnabled = false;
	PrimaryComponentTick.bAllowTickOnDedicatedServer = false;
	PrimaryComponentTick.SetTickFunctionEnable(false);
	bTickInEditor = true;
	bAutoActivate = true;
	bRenderingEnabled = true;
	SavedAutoAttachRelativeScale3D = FVector(1.f, 1.f, 1.f);

	SetGenerateOverlapEvents(false);
	SetCollisionProfileName(UCollisionProfile::NoCollision_ProfileName);

	// NIAGARA_WIP - BEGIN: Needs to be disable via version to avoid breaking existing content
	// Disable receiving decals by default.
	bReceivesDecals = false;
	// NIAGARA_WIP - END
}

/********* UFXSystemComponent *********/
void UNiagaraComponent::SetBoolParameter(FName Parametername, bool Param)
{
	SetVariableBool(Parametername, Param);
}

void UNiagaraComponent::SetIntParameter(FName ParameterName, int Param)
{
	SetVariableInt(ParameterName, Param);
}

void UNiagaraComponent::SetFloatParameter(FName ParameterName, float Param)
{
	SetVariableFloat(ParameterName, Param);
}

void UNiagaraComponent::SetVectorParameter(FName ParameterName, FVector Param)
{
	SetVariableVec3(ParameterName, Param);
}

void UNiagaraComponent::SetColorParameter(FName ParameterName, FLinearColor Param)
{
	SetVariableLinearColor(ParameterName, Param);
}

void UNiagaraComponent::SetActorParameter(FName ParameterName, class AActor* Param)
{
	SetVariableActor(ParameterName, Param);
}

UFXSystemAsset* UNiagaraComponent::GetFXSystemAsset() const
{
	return Asset;
}

void UNiagaraComponent::InitForPerformanceBaseline()
{
	bNeverDistanceCull = true;
	SetAllowScalability(false);
	SetPreviewLODDistance(true, 1.0f, 10000.0f);
}

void UNiagaraComponent::SetLODDistance(float InLODDistance, float InMaxLODDistance)
{
	if (!bEnablePreviewLODDistance && SystemInstanceController)
	{
		SystemInstanceController->SetLODDistance(InLODDistance, InMaxLODDistance, false);
	}
}

void UNiagaraComponent::SetEmitterEnable(FName EmitterName, bool bNewEnableState)
{
	if (SystemInstanceController.IsValid() && !SystemInstanceController->IsComplete())
	{
		SystemInstanceController->SetEmitterEnable(EmitterName, bNewEnableState);
	}
}

void UNiagaraComponent::SetSystemFixedBounds(FBox LocalBounds)
{
	SystemFixedBounds = LocalBounds;
	if ( SystemInstanceController.IsValid() )
	{
		SystemInstanceController->SetSystemFixedBounds(LocalBounds);
	}
}

FBox UNiagaraComponent::GetSystemFixedBounds() const
{
	return SystemFixedBounds;
}

void UNiagaraComponent::ClearSystemFixedBounds()
{
	SystemFixedBounds.Init();
	if (SystemInstanceController.IsValid())
	{
		SystemInstanceController->SetSystemFixedBounds(FBox(EForceInit::ForceInit));
	}
}

void UNiagaraComponent::SetEmitterFixedBounds(FName EmitterName, FBox LocalBounds)
{
	EmitterFixedBounds.FindOrAdd(EmitterName, LocalBounds);
	if (SystemInstanceController.IsValid())
	{
		SystemInstanceController->SetEmitterFixedBounds(EmitterName, LocalBounds);
	}
}

FBox UNiagaraComponent::GetEmitterFixedBounds(FName EmitterName) const
{
	if ( const FBox* EmitterBounds = EmitterFixedBounds.Find(EmitterName) )
	{
		return *EmitterBounds;
	}
	return FBox(EForceInit::ForceInit);
}

void UNiagaraComponent::ClearEmitterFixedBounds(FName EmitterName)
{
	EmitterFixedBounds.Remove(EmitterName);
	if (SystemInstanceController.IsValid())
	{
		SystemInstanceController->SetEmitterFixedBounds(EmitterName, FBox(EForceInit::ForceInit));
	}
}

void UNiagaraComponent::ReleaseToPool()
{
	// A component may be marked pending kill before the owner has it's reference set to null.
	// In that case there's a window where it can be released back into the pool incorrectly, so we just skip releasing as we know it will be deleted shortly
	if ( !IsValidChecked(this) || IsUnreachable() )
	{
		return;
	}

	if (PoolingMethod != ENCPoolMethod::ManualRelease)
	{		
		// Only emit this warning if pooling is enabled. If it's not, all components will have PoolingMethod none.
		if (UNiagaraComponentPool::Enabled() && FNiagaraUtilities::LogVerboseWarnings())
		{	
			UE_LOG(LogNiagara, Warning, TEXT("ReleaseToPool called but PoolingMethod is (%s) when it should be ENCPoolMethod::ManualRelease. Asset=%s Component=%s"), *StaticEnum<ENCPoolMethod>()->GetNameStringByValue(int64(PoolingMethod)), *GetPathNameSafe(Asset), *GetPathName());
		}
		return;
	}

	if (!IsActive())
	{
		UnregisterWithScalabilityManager();

		//If we're already complete then release to the pool straight away.
		UWorld* World = GetWorld();
		check(World);
		if( FNiagaraWorldManager* WorldMan = FNiagaraWorldManager::Get(World))
		{
			WorldMan->GetComponentPool()->ReclaimWorldParticleSystem(this);
		}
		else
		{
			DestroyComponent();
		}
	}
	else
	{
		//If we haven't completed, deactivate and defer release to pool.
		PoolingMethod = ENCPoolMethod::ManualRelease_OnComplete;
		Deactivate();
	}
}

uint32 UNiagaraComponent::GetApproxMemoryUsage() const
{
	// TODO: implement memory usage for the component pool statistics
	return 1;
}

void UNiagaraComponent::ActivateSystem(bool bFlagAsJustAttached)
{
	// Attachment is handled different in niagara so the bFlagAsJustAttached is ignored here.
	if (IsActive())
	{
		// If the system is already active then activate with reset to reset the system simulation but
		// leave the emitter simulations active.
		bool bResetSystem = true;
		bool bIsFromScalability = false;
		ActivateInternal(bResetSystem, bIsFromScalability);
	}
	else
	{
		// Otherwise just follow the standard activate path.
		Activate();
	}
}

/********* UFXSystemComponent *********/

FName UNiagaraComponent::GetFNameForStatID() const
{
	return Asset ? Asset->GetFNameForStatID() : Super::GetFNameForStatID();
}

void UNiagaraComponent::TickComponent(float DeltaSeconds, enum ELevelTick TickType, FActorComponentTickFunction* ThisTickFunction)
{
	LLM_SCOPE(ELLMTag::Niagara);
	CSV_SCOPED_TIMING_STAT_EXCLUSIVE(Effects);
	SCOPE_CYCLE_COUNTER(STAT_NiagaraComponentTick);

	if (!::IsValid(Asset))
	{
		//-TODO: If our Asset is null or has become Garbage should we force deactive the component / ticking?
		return;
	}

	FScopeCycleCounter SystemStatCounter(Asset->GetStatID(true, false));

	if (bAwaitingActivationDueToNotReady)
	{
		Activate(bActivateShouldResetWhenReady);
		return;
	}

	if (!SystemInstanceController)
	{
		return;
	}

	if (Asset->HasFixedTickDelta() && Asset->GetFixedTickDeltaTime() <= 0)
	{
		return;
	}

	if (!IsActive() && bAutoActivate && SystemInstanceController->GetAreDataInterfacesInitialized())
	{
		Activate();
	}

	check(SystemInstanceController->IsSolo());
	if (IsActive() && SystemInstanceController.Get() && !SystemInstanceController->IsComplete())
	{
		check(Asset != nullptr);
		Asset->AddToInstanceCountStat(1, true);
		INC_DWORD_STAT_BY(STAT_TotalNiagaraSystemInstances, 1);
		INC_DWORD_STAT_BY(STAT_TotalNiagaraSystemInstancesSolo, 1);

		// Support for pausing / playback rate from the debugger
		if (FNiagaraWorldManager* WorldManager = FNiagaraWorldManager::Get(GetWorld()))
		{
			if (WorldManager->GetDebugPlaybackMode() == ENiagaraDebugPlaybackMode::Paused)
			{
				return;
			}

			DeltaSeconds *= WorldManager->GetDebugPlaybackRate();
		}

		// If we have a sim cache attached then use that
		if ( SimCache != nullptr )
		{
			float Age = SystemInstanceController->GetAge();

			if ((AgeUpdateMode == ENiagaraAgeUpdateMode::DesiredAge) || (AgeUpdateMode == ENiagaraAgeUpdateMode::DesiredAgeNoSeek))
			{
				if ( DesiredAge < Age )
				{
					SystemInstanceController->Reset(FNiagaraSystemInstance::EResetMode::ResetAll);
				}
				Age = DesiredAge;
			}
			else
			{
				Age += DeltaSeconds;
			}

			SystemInstanceController->SimCacheTick_GameThread(SimCache, Age, DeltaSeconds, (ThisTickFunction && ThisTickFunction->IsCompletionHandleValid()) ? ThisTickFunction->GetCompletionHandle() : nullptr);
		}
		// Otherwise we need to manually tick
		else if (AgeUpdateMode == ENiagaraAgeUpdateMode::TickDeltaTime)
		{
			SystemInstanceController->ManualTick(DeltaSeconds * CustomTimeDilation, (ThisTickFunction && ThisTickFunction->IsCompletionHandleValid()) ? ThisTickFunction->GetCompletionHandle() : nullptr);
		}
		else if(AgeUpdateMode == ENiagaraAgeUpdateMode::DesiredAge)
		{
			float AgeDiff = FMath::Max(DesiredAge, 0.0f) - SystemInstanceController->GetAge();
			int32 TicksToProcess = 0;

			if (AgeDiff < 0.0f)
			{
				SystemInstanceController->Reset(FNiagaraSystemInstance::EResetMode::ResetAll);
				AgeDiff = DesiredAge - SystemInstanceController->GetAge();
			}

			if (FMath::Abs(AgeDiff) >= UE_KINDA_SMALL_NUMBER)
			{
				FNiagaraSystemSimulation* SystemSim = SystemInstanceController->GetSoloSystemSimulation().Get();
				if (SystemSim)
				{
					const bool bFixedTickDelta = Asset->HasFixedTickDelta();
					const float TickDelta = bFixedTickDelta ? Asset->GetFixedTickDeltaTime() : SeekDelta;
					if (bLockDesiredAgeDeltaTimeToSeekDelta || AgeDiff > TickDelta)
					{
						// If we're locking the delta time to the seek delta, or we need to seek more than a frame, tick the simulation by the seek delta.
						const bool bUseMaxSimTime = MaxSimTime > 0.0f;
						const double EndMaxSimTime = bUseMaxSimTime ? FPlatformTime::Seconds() + MaxSimTime : 0.0f;

						TicksToProcess = FMath::FloorToInt(AgeDiff / TickDelta);
						while ( TicksToProcess > 0 )
						{
							// Cannot do multiple tick off the game thread here without additional work. So we pass in null for the completion event which will force GT execution.
							// If this becomes a perf problem I can add a new path for the tick code to handle multiple ticks.
							SystemInstanceController->ManualTick(TickDelta, nullptr);
<<<<<<< HEAD
=======
							if (IsComplete())
							{
								break;
							}
>>>>>>> 4af6daef
							--TicksToProcess;

							// This limits the amount of time we will consume seeking forward
							if ( bUseMaxSimTime )
							{
								const double CurrentTime = FPlatformTime::Seconds();
								if ( CurrentTime >= EndMaxSimTime )
								{
									break;
								}
							}
						}
					}
					else
					{
						// Otherwise just tick by the age difference.
						if (!bFixedTickDelta || AgeDiff >= TickDelta)
						{
							SystemInstanceController->ManualTick(AgeDiff, nullptr);
						}
					}
				}
			}

			if (TicksToProcess == 0)
			{
				bIsSeeking = false;
			}
		}
		else if (AgeUpdateMode == ENiagaraAgeUpdateMode::DesiredAgeNoSeek)
		{
			int32 MaxForwardFrames = 5; // HACK - for some reason sequencer jumps forwards by multiple frames on pause, so this is being added to allow for FX to stay alive when being controlled by sequencer in the editor.  This should be lowered once that issue is fixed.
			float AgeDiff = DesiredAge - LastHandledDesiredAge;
			float TickDelta = Asset->HasFixedTickDelta() ? Asset->GetFixedTickDeltaTime() : SeekDelta;
			if (AgeDiff < 0)
			{
				if (FMath::Abs(AgeDiff) >= TickDelta)
				{
					// When going back in time for a frame or more, reset and simulate a single frame.  We ignore small negative changes to delta
					// time which can happen when controlling time with the timeline and the time snaps to a previous time when paused.
					SystemInstanceController->Reset(FNiagaraSystemInstance::EResetMode::ResetAll);
					SystemInstanceController->ManualTick(TickDelta, nullptr);
				}
			}
			else if (AgeDiff < MaxForwardFrames * TickDelta)
			{
				// Allow ticks between 0 and MaxForwardFrames, but don't ever send more then 2 x the seek delta.
				SystemInstanceController->ManualTick(FMath::Min(AgeDiff, 2 * TickDelta), nullptr);
			}
			else
			{
				// When going forward in time for more than MaxForwardFrames, reset and simulate a single frame.
				SystemInstanceController->Reset(FNiagaraSystemInstance::EResetMode::ResetAll);
				SystemInstanceController->ManualTick(TickDelta, nullptr);
			}
			LastHandledDesiredAge = DesiredAge;
		}

		if (SceneProxy != nullptr)
		{
			FNiagaraSceneProxy* NiagaraProxy = static_cast<FNiagaraSceneProxy*>(SceneProxy);
			NiagaraProxy->SetRenderingEnabled(bRenderingEnabled && (bCanRenderWhileSeeking || bIsSeeking == false));
		}
	}
}

const UObject* UNiagaraComponent::AdditionalStatObject() const
{
	return Asset;
}

void UNiagaraComponent::ResetSystem()
{
	Activate(true);
}

void UNiagaraComponent::ReinitializeSystem()
{
	DestroyInstanceNotComponent();
	Activate(true);
}

bool UNiagaraComponent::GetRenderingEnabled() const
{
	return bRenderingEnabled;
}

void UNiagaraComponent::SetRenderingEnabled(bool bInRenderingEnabled)
{
	bRenderingEnabled = bInRenderingEnabled;
}

void UNiagaraComponent::AdvanceSimulation(int32 TickCount, float TickDeltaSeconds)
{
	if (SystemInstanceController.IsValid() && TickDeltaSeconds > SMALL_NUMBER)
	{
		SystemInstanceController->AdvanceSimulation(TickCount, TickDeltaSeconds);
	}
}

void UNiagaraComponent::AdvanceSimulationByTime(float SimulateTime, float TickDeltaSeconds)
{
	if (SystemInstanceController.IsValid() && TickDeltaSeconds > SMALL_NUMBER)
	{
		const int32 TickCount = FMath::FloorToInt(SimulateTime / TickDeltaSeconds);
		SystemInstanceController->AdvanceSimulation(TickCount, TickDeltaSeconds);
	}
}

void UNiagaraComponent::SetPaused(bool bInPaused)
{
	bDesiredPauseState = bInPaused;

	bool bIsActuallyActive = SystemInstanceController.IsValid() &&
		SystemInstanceController->GetRequestedExecutionState() == ENiagaraExecutionState::Active &&
		SystemInstanceController->GetActualExecutionState() == ENiagaraExecutionState::Active;

	if(!bIsActuallyActive)
	{
		//Don't allow pausing when the system is not active.
		//Activate/Deactivate should clear the pause state.
		return;
	}

	if(bIsActuallyActive && !bInPaused)
	{
		//If we're active and we unpause, try to re-register with the scalability manager
		RegisterWithScalabilityManager();
	}
	else 
	{
		//If we're being paused externally, unregister from scalability.
		UnregisterWithScalabilityManager();
	}
	
	SetPausedInternal(bDesiredPauseState, false);
}

bool UNiagaraComponent::IsPaused()const
{
	//check the system instance is actually in the right state. 
	//In cases where we don't have a system instance or we're culled by scalability, the instance can have a differnt internal state to the user's desired state.
	check(SystemInstanceController.IsValid() == false || bIsCulledByScalability || SystemInstanceController->IsPaused() == bDesiredPauseState);
	return bDesiredPauseState;
}

void UNiagaraComponent::SetPausedInternal(bool bInPaused, bool bIsScalabilityCull)
{
	if(bIsScalabilityCull)
	{
		bIsCulledByScalability = bInPaused;
	}
	
	if (SystemInstanceController.IsValid())
	{
		bool bShouldPauseFromScalability = false;
		check(GetAsset());
		if(UNiagaraEffectType* FXType = GetAsset()->GetEffectType())
		{
			bShouldPauseFromScalability = FXType->CullReaction == ENiagaraCullReaction::PauseResume && bIsCulledByScalability;
		}
		SystemInstanceController->SetPaused(bShouldPauseFromScalability || bDesiredPauseState);
	}
}

UNiagaraDataInterface* UNiagaraComponent::GetDataInterface(const FString& Name)
{
	return UNiagaraFunctionLibrary::GetDataInterface(UNiagaraDataInterface::StaticClass(), this, *Name);
}

void UNiagaraComponent::SetSystemSignificanceIndex(int32 InIndex)
{
	if(SystemInstanceController) SystemInstanceController->SetSystemSignificanceIndex(InIndex);
}

bool UNiagaraComponent::IsWorldReadyToRun() const
{
	// The Niagara system instance assumes that a ComputeDispatchInterface exists when it is created. We need to wait until this has happened before successfully activating this system.
	UWorld* World = GetWorld();
	if ( World == nullptr)
	{
		return false;
	}

	if ( FNiagaraGpuComputeDispatchInterface::Get(World) == nullptr )
	{
		return false;
	}

	if (FNiagaraWorldManager::Get(World) == nullptr)
	{
		return false;
	}
	return true;
}

bool UNiagaraComponent::InitializeSystem()
{
	if (SystemInstanceController.IsValid() == false)
	{
		LLM_SCOPE(ELLMTag::Niagara);
		CSV_SCOPED_TIMING_STAT_EXCLUSIVE(Effects);
		
		UWorld* World = GetWorld();
		check(World);
		check(Asset);

		const bool bPooled = PoolingMethod != ENCPoolMethod::None;
		OverrideParameters.MarkParametersDirty(); // new system instance means new lwc tile, so any position user params need to be re-evaluated

		SystemInstanceController = MakeShared<FNiagaraSystemInstanceController, ESPMode::ThreadSafe>();		
		SystemInstanceController->Initialize(*World, *Asset, &OverrideParameters, this, TickBehavior, bPooled, RandomSeedOffset, RequiresSoloMode(), bOverrideWarmupSettings ? WarmupTickCount : -1, WarmupTickDelta);
		SystemInstanceController->SetOnPostTick(FNiagaraSystemInstance::FOnPostTick::CreateUObject(this, &UNiagaraComponent::PostSystemTick_GameThread));
		SystemInstanceController->SetOnComplete(FNiagaraSystemInstance::FOnComplete::CreateUObject(this, &UNiagaraComponent::OnSystemComplete));

		// NOTE: For now, we're guaranteed this will be called on the game thread when setting material variables.
		SystemInstanceController->SetOnMaterialsUpdated(FNiagaraSystemInstanceController::FOnMaterialsUpdated::CreateUObject(this, &UNiagaraComponent::MarkRenderStateDirty));

		if (bEnableGpuComputeDebug)
		{
			SystemInstanceController->SetGpuComputeDebug(bEnableGpuComputeDebug != 0);
		}
		
		if (bEnablePreviewLODDistance)
		{
			SystemInstanceController->SetLODDistance(PreviewLODDistance, PreviewMaxDistance, true);
		}

		if (SystemFixedBounds.IsValid)
		{
			SystemInstanceController->SetSystemFixedBounds(SystemFixedBounds);
		}
		if (!EmitterFixedBounds.IsEmpty())
		{
			for ( auto it=EmitterFixedBounds.CreateConstIterator(); it; ++it )
			{
				SystemInstanceController->SetEmitterFixedBounds(it.Key(), it.Value());
			}
		}

#if WITH_EDITORONLY_DATA
		OnSystemInstanceChangedDelegate.Broadcast();
#endif

		MarkRenderStateDirty();

		if (GIsAutomationTesting && GetAsset() != nullptr)
		{
			UE_LOG(LogNiagara, Log, TEXT("UNiagaraComponent> System %s initialized."), *GetAsset()->GetPathName());
		}
		return true;
	}
	return false;
}

void UNiagaraComponent::Activate(bool bReset /* = false */)
{
	ActivateInternal(bReset, false);
}

void UNiagaraComponent::ActivateInternal(bool bReset /* = false */, bool bIsScalabilityCull)
{
	// Handle component ticking correct
	struct FScopedComponentTickEnabled
	{
		FScopedComponentTickEnabled(UNiagaraComponent* InComponent) : Component(InComponent) {}
		~FScopedComponentTickEnabled() { Component->SetComponentTickEnabled(bTickEnabled); }
		UNiagaraComponent* Component = nullptr;
		bool bTickEnabled = false;
	};
	FScopedComponentTickEnabled ScopedComponentTickEnabled(this);

	bAwaitingActivationDueToNotReady = false;

	// Reset our local bounds on reset
	if (bReset)
	{
		CurrLocalBounds.Init();
	}

	if (GbSuppressNiagaraSystems != 0)
	{
		UnregisterWithScalabilityManager();
		OnSystemComplete(true);
		return;
	}

	SCOPE_CYCLE_COUNTER(STAT_NiagaraComponentActivate);
	PARTICLE_PERF_STAT_CYCLES_GT(FParticlePerfStatsContext(GetWorld(), GetAsset(), this), Activation);

	if (Asset == nullptr)
	{
		DestroyInstance();
		if (GNiagaraComponentWarnNullAsset && !HasAnyFlags(RF_DefaultSubObject | RF_ArchetypeObject | RF_ClassDefaultObject))
		{
			UE_LOG(LogNiagara, Warning, TEXT("Failed to activate Niagara Component due to missing or invalid asset! (%s)"), *GetFullName());
		}
		return;
	}

	UWorld* World = GetWorld();
	// If the particle system can't ever render (ie on dedicated server or in a commandlet) than do not activate...
	if (!FApp::CanEverRender() || !World || World->IsNetMode(NM_DedicatedServer) || World->bIsTearingDown)
	{
		if ( bAutoDestroy )
		{
			DestroyComponent();
		}
		return;
	}

	if (!IsRegistered())
	{
		return;
	}

	// Is the system allowed to run or not?
	if (FNiagaraComponentSettings::IsSystemAllowedToRun(Asset) == false)
	{
		return;
	}


	// On the off chance that the user changed the asset, we need to clear out the existing data.
	if (SystemInstanceController.IsValid() && SystemInstanceController->GetSystem() != Asset)
	{
		UnregisterWithScalabilityManager();
		OnSystemComplete(true);
	}

#if WITH_EDITOR
	// In case we're not yet ready to run due to compilation requests, go ahead and keep polling there..
	if (Asset->HasOutstandingCompilationRequests(true))
	{
		if (bWaitForCompilationOnActivate || GNiagaraForceWaitForCompilationOnActivate || GIsAutomationTesting)
		{
			Asset->WaitForCompilationComplete(true);
		}
		Asset->PollForCompilationComplete();
	}
#endif
	
	if (!Asset->IsReadyToRun() || !IsWorldReadyToRun())
	{
		bAwaitingActivationDueToNotReady = true;
		bActivateShouldResetWhenReady = bReset;
		ScopedComponentTickEnabled.bTickEnabled = true;
		return;
	}

	if (bReset)
	{
		UnregisterWithScalabilityManager();
	}

	if (!bIsScalabilityCull && bIsCulledByScalability && ScalabilityManagerHandle != INDEX_NONE)
	{
		//If this is a non scalability activate call and we're still registered with the manager.
		//If we reach this point then we must have been previously culled by scalability so bail here.
		return;
	}

	bIsCulledByScalability = false;
	
<<<<<<< HEAD
=======
	//Ensure we're not paused. Non-scalability activate calls should override pause state.
	if(bIsScalabilityCull == false)
	{
		bDesiredPauseState = false;
		SetPausedInternal(false, false);
	}

>>>>>>> 4af6daef
	//Update our owner scalability state but don't register with the manager.
	ResolveOwnerAllowsScalability(false);
	
	//We reset last render time to the current time so that any visibility culling on a delay will function correctly.
	//Leaving as the default of -1000 causes the visibility code to always assume this should be culled until it's first rendered and initialized by the RT.
	//Set the component last render time *before* preculling otherwise there are cases where we can pre cull incorrectly.
	SetLastRenderTime(GetWorld()->GetTimeSeconds());

	if (ShouldPreCull())
	{
		#if WITH_PARTICLE_PERF_CSV_STATS

		if (FCsvProfiler* CSVProfiler = FCsvProfiler::Get())
		{
			if (CSVProfiler->IsCapturing() && FParticlePerfStats::GetCSVStatsEnabled())
			{
				static FName PreCullStatName(TEXT("NiagaraCulled/PreCull"));
				CSVProfiler->RecordCustomStat(PreCullStatName, CSV_CATEGORY_INDEX(Particles), 1, ECsvCustomStatOp::Accumulate);
			}
		}
		#endif

		//We have decided to pre cull the system.
		OnSystemComplete(true);
		return;
	}


	// Early out if we're not forcing a reset, and both the component and system instance are already active.
	if (bReset == false &&
		IsActive() &&
		SystemInstanceController != nullptr &&
		SystemInstanceController->GetRequestedExecutionState() == ENiagaraExecutionState::Active &&
		SystemInstanceController->GetActualExecutionState() == ENiagaraExecutionState::Active)
	{
		// It would be incorrect for the component tick to be enabled and not be in solo mode but we will verify this
		ensure(SystemInstanceController->IsSolo() == IsComponentTickEnabled());
		ScopedComponentTickEnabled.bTickEnabled = IsComponentTickEnabled();
		return;
	}
	
	//Unpause on activate if needed.
	checkf(!(bIsCulledByScalability && IsPaused()), TEXT("We should never be paused when being re-activated by scalability. We unregister from the manager when paused so we should never get here."));
	SetPausedInternal(false, false);

	DestroyCullProxy();

	Asset->AsyncOptimizeAllScripts();

	DestroyCullProxy();

	Asset->AsyncOptimizeAllScripts();

	// We can't call 'Super::Activate(bReset);' as this will enable the component tick
	if (bReset || ShouldActivate() == true)
	{
		SetActiveFlag(true);
		OnComponentActivated.Broadcast(this, bReset);
	}
	
	// Auto attach if requested
	const bool bWasAutoAttached = bDidAutoAttach;
	bDidAutoAttach = false;
	if (bAutoManageAttachment)
	{
		USceneComponent* NewParent = AutoAttachParent.Get();
		if (NewParent)
		{
			const bool bAlreadyAttached = GetAttachParent() && (GetAttachParent() == NewParent) && (GetAttachSocketName() == AutoAttachSocketName) && GetAttachParent()->GetAttachChildren().Contains(this);
			if (!bAlreadyAttached)
			{
				bDidAutoAttach = bWasAutoAttached;
				CancelAutoAttachment(true);
				SavedAutoAttachRelativeLocation = GetRelativeLocation();
				SavedAutoAttachRelativeRotation = GetRelativeRotation();
				SavedAutoAttachRelativeScale3D = GetRelativeScale3D();
				//bIsChangingAutoAttachment = true;
				AttachToComponent(NewParent, FAttachmentTransformRules(AutoAttachLocationRule, AutoAttachRotationRule, AutoAttachScaleRule, bAutoAttachWeldSimulatedBodies), AutoAttachSocketName);
				//bIsChangingAutoAttachment = false;
			}

			bDidAutoAttach = true;
			//bFlagAsJustAttached = true;
		}
		else
		{
			CancelAutoAttachment(true);
		}
	}
	
#if WITH_EDITOR
	//TODO: Do this else where. I get needing to ensure params are correct from the component but these are stomping over runtime changes to the params in editor builds.
	//For now we can bypass the worst of the impact by disallowing in game worlds.
	if(!World->IsGameWorld())
	{
		ApplyOverridesToParameterStore();
	}
#endif

	FNiagaraSystemInstance::EResetMode ResetMode = FNiagaraSystemInstance::EResetMode::ResetSystem;
	if (InitializeSystem())
	{
		ResetMode = FNiagaraSystemInstance::EResetMode::None;//Already done a reinit sete
	}

	if (!SystemInstanceController)
	{
		OnSystemComplete(true);
		return;
	}

	//We reset last render time to the current time so that any visibility culling on a delay will function correctly.
	//Leaving as the default of -1000 causes the visibility code to always assume this should be culled until it's first rendered and initialized by the RT.
	SystemInstanceController->SetLastRenderTime(GetLastRenderTime());

	RegisterWithScalabilityManager();

	// If we have no render state create one
	if (!IsRenderStateCreated())
	{
		CreateRenderState_Concurrent(nullptr);
	}

	// NOTE: This call can cause SystemInstance itself to get destroyed with auto destroy systems
	SystemInstanceController->Activate(ResetMode);

	if (SystemInstanceController.IsValid())
	{
		if (SystemInstanceController->IsComplete())
		{
			OnSystemComplete(true);
		}
		else if (SystemInstanceController->IsSolo())
		{
			const ETickingGroup SoloTickGroup = SystemInstanceController->CalculateTickGroup();
			PrimaryComponentTick.TickGroup = FMath::Max(GNiagaraSoloTickEarly ? TG_PrePhysics : TG_DuringPhysics, SoloTickGroup);
			PrimaryComponentTick.EndTickGroup = GNiagaraSoloAllowAsyncWorkToEndOfFrame ? TG_LastDemotable : ETickingGroup(PrimaryComponentTick.TickGroup);

			// Solo instances require the component tick to be enabled
			ScopedComponentTickEnabled.bTickEnabled = true;
		}
<<<<<<< HEAD
=======
	}

	if(bIsScalabilityCull)
	{
		//If this is an activate call from a scalability cull we may need to begin in a paused state if someone paused us while we were culled from scalability.
		SetPausedInternal(bDesiredPauseState, false);
>>>>>>> 4af6daef
	}
}

void UNiagaraComponent::Deactivate()
{
	DeactivateInternal(false);
}

void UNiagaraComponent::DeactivateInternal(bool bIsScalabilityCull /* = false */)
{
	bool bWasCulledByScalabiltiy = bIsCulledByScalability;

	if (bIsScalabilityCull)
	{
		bIsCulledByScalability = true;

		if (!Asset->NeedsSortedSignificanceCull())
		{
			//FX with significance handling have their cull proxies managed by the significance manager.
			CreateCullProxy();
		}
	}
	else
	{
		// Unregister with the scalability manager if this is a genuine deactivation from outside.
		// The scalability manager itself can call this function when culling systems.
		UnregisterWithScalabilityManager();
	
		//Ensure we're not paused.
		bDesiredPauseState = false;
		SetPausedInternal(false, false);
	}

	if (IsActive() && SystemInstanceController)
	{
		SCOPE_CYCLE_COUNTER(STAT_NiagaraComponentDeactivate);
		CSV_SCOPED_TIMING_STAT_EXCLUSIVE(Effects);

		//UE_LOG(LogNiagara, Log, TEXT("Deactivate: %p - %s - %s"), this, *Asset->GetName(), bIsScalabilityCull ? TEXT("Scalability") : TEXT(""));

		// Don't deactivate in solo mode as we are not ticked by the world but rather the component
		// Deactivating will cause the system to never Complete
		if (SystemInstanceController->IsSolo() == false)
		{
			Super::Deactivate();
		}

		SystemInstanceController->Deactivate();

		// We are considered active until we are complete
		// Note: Deactivate call can finalize -> complete the system -> release to pool -> unregister which will result in a nullptr for the SystemInstance
		SetActiveFlag(SystemInstanceController ? !SystemInstanceController->IsComplete() : false);
	}
	else
	{
		Super::Deactivate();

		if(bWasCulledByScalabiltiy && !bIsCulledByScalability)//We were culled by scalability but no longer, ensure we've handled completion correctly. E.g. returned to the pool etc.
		{
			OnSystemComplete(true);
		}
		SetActiveFlag(false);
	}
}

void UNiagaraComponent::DeactivateImmediate()
{
	DeactivateImmediateInternal(false);
}

ENiagaraExecutionState UNiagaraComponent::GetRequestedExecutionState() const
{
	return SystemInstanceController ? SystemInstanceController->GetRequestedExecutionState() : ENiagaraExecutionState::Complete;
}

ENiagaraExecutionState UNiagaraComponent::GetExecutionState() const
{
	return SystemInstanceController ? SystemInstanceController->GetActualExecutionState() : ENiagaraExecutionState::Complete;
}

bool UNiagaraComponent::IsComplete() const
{
	return SystemInstanceController ? SystemInstanceController->IsComplete() : true;
}

void UNiagaraComponent::DeactivateImmediateInternal(bool bIsScalabilityCull)
{
	SCOPE_CYCLE_COUNTER(STAT_NiagaraComponentDeactivate);
	Super::Deactivate();

	bool bWasCulledByScalability = bIsCulledByScalability;

	//UE_LOG(LogNiagara, Log, TEXT("DeactivateImmediate: %p - %s - %s"), this, *Asset->GetName(), bIsScalabilityCull ? TEXT("Scalability") : TEXT(""));

	//UE_LOG(LogNiagara, Log, TEXT("Deactivate %s"), *GetName());

	//Unregister with the scalability manager if this is a genuine deactivation from outside.
	//The scalability manager itself can call this function when culling systems.
	if (bIsScalabilityCull)
	{
		bIsCulledByScalability = true;
	}
	else
	{
		UnregisterWithScalabilityManager();
	}

	SetActiveFlag(false);

	if (SystemInstanceController)
	{
		SystemInstanceController->Deactivate(true);
	}
	else if (bWasCulledByScalability && !bIsCulledByScalability)//We were culled by scalability but no longer, ensure we've handled completion correctly. E.g. returned to the pool etc.
	{
		OnSystemComplete(true);
	}
}

bool UNiagaraComponent::ShouldPreCull()
{
	if (bAllowScalability && bOwnerAllowsScalabiltiy)
	{
		if (UNiagaraSystem* System = GetAsset())
		{
			if (UNiagaraEffectType* EffectType = System->GetEffectType())
			{
				if (FNiagaraWorldManager* WorldMan = FNiagaraWorldManager::Get(GetWorld()))
				{
					if (EffectType->UpdateFrequency == ENiagaraScalabilityUpdateFrequency::SpawnOnly)
					{
						//If we're just set to check on spawn then check for precull here.
						return WorldMan->ShouldPreCull(GetAsset(), this);
					}
				}
			}
		}
	}

	return false;
}

void UNiagaraComponent::RegisterWithScalabilityManager()
{
	if (ScalabilityManagerHandle == INDEX_NONE && bAllowScalability && bOwnerAllowsScalabiltiy)
	{
		if (UNiagaraSystem* System = GetAsset())
		{
			if (UNiagaraEffectType* EffectType = System->GetEffectType())
			{
				if (FNiagaraWorldManager* WorldMan = FNiagaraWorldManager::Get(GetWorld()))
				{
					ScalabilityEffectType = EffectType;
					WorldMan->RegisterWithScalabilityManager(this, ScalabilityEffectType);
				}
			}
		}
	}
}

void UNiagaraComponent::UnregisterWithScalabilityManager()
{
	if (ScalabilityManagerHandle != INDEX_NONE)
	{
		if (FNiagaraWorldManager* WorldMan = FNiagaraWorldManager::Get(GetWorld()))
		{
			WorldMan->UnregisterWithScalabilityManager(this, ScalabilityEffectType);
		}
	}
	bIsCulledByScalability = false;
	ScalabilityEffectType = nullptr;
	ScalabilityManagerHandle = INDEX_NONE;//Just to be sure our state is unregistered.
}

void UNiagaraComponent::PostSystemTick_GameThread()
{
	check(SystemInstanceController.IsValid()); // sanity

#if WITH_EDITOR
	if (SystemInstanceController->HandleNeedsUIResync())
	{
		for (UNiagaraDataInterface* OverrideDataInterface : OverrideParameters.GetDataInterfaces())
		{
			if (OverrideDataInterface != nullptr)
			{
				OverrideDataInterface->RefreshErrors();
			}
		}
	}
#endif

	// NOTE: Since this is happening before scene visibility calculation, it's likely going to be off by a frame
	SystemInstanceController->SetLastRenderTime(GetLastRenderTime());

	MarkRenderDynamicDataDirty();

	// Check to force update our transform based on a timer or bounds expanding beyond their previous local boundaries
	const FBox NewLocalBounds = SystemInstanceController->GetLocalBounds();
	ForceUpdateTransformTime += GetWorld()->GetDeltaSeconds();
	if (!CurrLocalBounds.IsValid ||
		!CurrLocalBounds.IsInsideOrOn(NewLocalBounds.Min) ||
		!CurrLocalBounds.IsInsideOrOn(NewLocalBounds.Max) ||
		(ForceUpdateTransformTime > MaxTimeBeforeForceUpdateTransform))
	{
		CurrLocalBounds = NewLocalBounds;
		ForceUpdateTransformTime = 0.0f;
		UpdateComponentToWorld();
	}

	// Give renderers a chance to do some processing PostTick
	if (auto NiagaraProxy = static_cast<FNiagaraSceneProxy*>(SceneProxy))
	{
		if (auto RenderData = NiagaraProxy->GetSystemRenderData())
		{
			SystemInstanceController->PostTickRenderers(*RenderData);
		}
	}
}

void UNiagaraComponent::OnSystemComplete(bool bExternalCompletion)
{
	// Debug feature, if we have loop enabled all world FX will loop unless deactivate by scalability
#if !UE_BUILD_SHIPPING
	if ( !bExternalCompletion && !bIsCulledByScalability )
	{
		if ( UWorld* World = GetWorld() )
		{
			FNiagaraWorldManager* WorldManager = FNiagaraWorldManager::Get(GetWorld());
			if ( WorldManager->GetDebugPlaybackMode() == ENiagaraDebugPlaybackMode::Loop )
			{
				// If we have a loop time set the WorldManager will force a reset, so we will just ignore the completion event in that case
				static const auto CVarGlobalLoopTime = IConsoleManager::Get().FindConsoleVariable(TEXT("fx.Niagara.Debug.GlobalLoopTime"));
				if (CVarGlobalLoopTime && (CVarGlobalLoopTime->GetFloat() <= 0.0f))
				{
					Activate(true);
				}
				return;
			}
		}
	}
#endif

	//UE_LOG(LogNiagara, Log, TEXT("OnSystemComplete: %p - %s"), SystemInstance.Get(), *Asset->GetName());
	SetComponentTickEnabled(false);
	SetActiveFlag(false);

	// Give renderers a chance to handle completion
	if (SystemInstanceController)
	{
		if (auto NiagaraProxy = static_cast<FNiagaraSceneProxy*>(SceneProxy))
		{
			if (auto RenderData = NiagaraProxy->GetSystemRenderData())
			{
				SystemInstanceController->NotifyRenderersComplete(*RenderData);
			}
		}
	}

	// Mark our render data dirty as we want to create an empty set of render data in the case of scalability deactivating
	MarkRenderDynamicDataDirty();

	//Don't really complete if we're being culled by scalability.
	//We want to stop ticking but not be reclaimed by the pools etc.
	//We also want to skip this work if we're destroying during and update context reset.
	if (bIsCulledByScalability == false && bDuringUpdateContextReset == false)
	{
		DestroyCullProxy();

		//UE_LOG(LogNiagara, Log, TEXT("OnSystemFinished.Broadcast(this);: { %p -  %p - %s"), this, SystemInstance.Get(), *Asset->GetName());
		OnSystemFinished.Broadcast(this);
		//UE_LOG(LogNiagara, Log, TEXT("OnSystemFinished.Broadcast(this);: } %p - %s"), SystemInstance.Get(), *Asset->GetName());

		if (PoolingMethod == ENCPoolMethod::AutoRelease)//Don't release back to the pool if we're completing due to scalability culling.
		{
			if (FNiagaraWorldManager* WorldManager = FNiagaraWorldManager::Get(GetWorld()))
			{
				WorldManager->GetComponentPool()->ReclaimWorldParticleSystem(this);
			}
		}
		else if (PoolingMethod == ENCPoolMethod::ManualRelease_OnComplete)
		{
			PoolingMethod = ENCPoolMethod::ManualRelease;
			if (FNiagaraWorldManager* WorldManager = FNiagaraWorldManager::Get(GetWorld()))
			{
				WorldManager->GetComponentPool()->ReclaimWorldParticleSystem(this);
			}
		}
		else if (bAutoDestroy)
		{
			//UE_LOG(LogNiagara, Log, TEXT("OnSystemComplete DestroyComponent();: { %p - %s"), SystemInstance.Get(), *Asset->GetName());
			DestroyComponent();
			//UE_LOG(LogNiagara, Log, TEXT("OnSystemComplete DestroyComponent();: } %p - %s"), SystemInstance.Get(), *Asset->GetName());
		}
		else
		{
			if (bAutoManageAttachment)
			{
				CancelAutoAttachment(/*bDetachFromParent=*/ true);
			}

			// For components who do not auto destroy or auto release back into the pool ensure we remove the render state
			// Without doing this we will 'leak' proxies until the user manually destroys or releases.
			if (IsRenderStateCreated())
			{
				DestroyRenderState_Concurrent();
			}
		}

		if (IsRegisteredWithScalabilityManager())
		{
			if (bExternalCompletion == false)
			{
				//Can we be sure this isn't going to spam erroneously?
				if (UNiagaraEffectType* EffectType = GetAsset()->GetEffectType())
				{
					//Only trigger warning if we're not being deactivated/completed from the outside and this is a natural completion by the system itself.
					if (EffectType->CullReaction == ENiagaraCullReaction::DeactivateImmediateResume || EffectType->CullReaction == ENiagaraCullReaction::DeactivateResume)
					{
						if (GNiagaraComponentWarnAsleepCullReaction == 1 && GetAsset())
						{
							//If we're completing naturally, i.e. we're a burst/non-looping system then we shouldn't be using a mode reactivates the effect.
							UE_LOG(LogNiagara, Warning, TEXT("Niagara Effect has completed naturally but has an effect type with the \"Asleep\" cull reaction. If an effect like this is culled before it can complete then it could leak into the scalability manager and be reactivated incorrectly. Please verify this is using the correct EffectType.\nComponent:%s\nSystem:%s")
								, *GetFullName(), *GetFullNameSafe(GetAsset()));
						}
					}
				}
			}
			//We've completed naturally so unregister with the scalability manager.
			UnregisterWithScalabilityManager();
		}
	}

	if (GIsAutomationTesting && GetAsset() != nullptr)
	{
		UE_LOG(LogNiagara, Log, TEXT("UNiagaraComponent> System %s completed."), *GetAsset()->GetPathName());
	}
}

void UNiagaraComponent::DestroyInstance()
{
	//UE_LOG(LogNiagara, Log, TEXT("UNiagaraComponent::DestroyInstance: %p - %p  %s\n"), this, SystemInstance.Get(), *GetAsset()->GetFullName());
	//UE_LOG(LogNiagara, Log, TEXT("DestroyInstance: %p - %s"), this, *Asset->GetName());

	SetActiveFlag(false);
	UnregisterWithScalabilityManager();

	if (SystemInstanceController)
	{
		SystemInstanceController->Deactivate(true);

		if (SystemInstanceController)
		{
			SystemInstanceController->Release();
			SystemInstanceController = nullptr;
		}
	}

#if WITH_EDITORONLY_DATA
	OnSystemInstanceChangedDelegate.Broadcast();
#endif
	MarkRenderStateDirty();
}

void UNiagaraComponent::DestroyInstanceNotComponent()
{
	const bool bCachedAutoDestroy = bAutoDestroy;
	const ENCPoolMethod CachedPoolMethod = PoolingMethod;
	bAutoDestroy = false;
	PoolingMethod = ENCPoolMethod::None;

	DestroyInstance();

	bAutoDestroy = bCachedAutoDestroy;
	PoolingMethod = CachedPoolMethod;
}

void UNiagaraComponent::OnPooledReuse(UWorld* NewWorld)
{
	check(IsValid(this));
	SetUserParametersToDefaultValues();

	//Need to reset the component's visibility in case it's returned to the pool while marked invisible.
	SetVisibility(true);
	SetHiddenInGame(false);

	if (GetWorld() != NewWorld)
	{
		// Rename the NC to move it into the current PersistentLevel - it may have been spawned in one
		// level but is now needed in another level.
		// Use the REN_ForceNoResetLoaders flag to prevent the rename from potentially calling FlushAsyncLoading.
		Rename(nullptr, NewWorld, REN_ForceNoResetLoaders);
	}

	//We reset last render time to the current time so that any visibility culling on a delay will function correctly.
	//Leaving as the default of -1000 causes the visibility code to always assume this should be culled until it's first rendered and initialized by the RT.
	SetLastRenderTime(GetWorld()->GetTimeSeconds());

	ForceUpdateTransformTime = 0.0f;
	CurrLocalBounds.Init();
	SystemFixedBounds.Init();
	EmitterFixedBounds.Empty();

	if (SystemInstanceController != nullptr)
	{
		SystemInstanceController->OnPooledReuse(*NewWorld);
		SystemInstanceController->SetLastRenderTime(GetLastRenderTime());
	}
}

void UNiagaraComponent::OnRegister()
{
	if (IsActive() && SystemInstanceController.IsValid() == false)
	{
		// If we're active but don't have an active system instance clear the active flag so that the component
		// gets activated.
		SetActiveFlag(false);
	}

	if (bAutoManageAttachment && !IsActive())
	{
		// Detach from current parent, we are supposed to wait for activation.
		if (GetAttachParent())
		{
			// If no auto attach parent override, use the current parent when we activate
			if (!AutoAttachParent.IsValid())
			{
				AutoAttachParent = GetAttachParent();
			}
			// If no auto attach socket override, use current socket when we activate
			if (AutoAttachSocketName == NAME_None)
			{
				AutoAttachSocketName = GetAttachSocketName();
			}

			// Prevent attachment before Super::OnRegister() tries to attach us, since we only attach when activated.
			if (GetAttachParent()->GetAttachChildren().Contains(this))
			{
				// Only detach if we are not about to auto attach to the same target, that would be wasteful.
				if (!bAutoActivate || (AutoAttachLocationRule != EAttachmentRule::KeepRelative && AutoAttachRotationRule != EAttachmentRule::KeepRelative && AutoAttachScaleRule != EAttachmentRule::KeepRelative) || (AutoAttachSocketName != GetAttachSocketName()) || (AutoAttachParent != GetAttachParent()))
				{
					//bIsChangingAutoAttachment = true;
					DetachFromComponent(FDetachmentTransformRules(EDetachmentRule::KeepRelative, /*bCallModify=*/ false));
					//bIsChangingAutoAttachment = false;
				}
			}
			else
			{
				SetupAttachment(nullptr, NAME_None);
			}
		}

		SavedAutoAttachRelativeLocation = GetRelativeLocation();
		SavedAutoAttachRelativeRotation = GetRelativeRotation();
		SavedAutoAttachRelativeScale3D = GetRelativeScale3D();
	}

#if WITH_EDITOR
	if (Asset && !AssetExposedParametersChangedHandle.IsValid())
	{
		AssetExposedParametersChangedHandle = Asset->GetExposedParameters().AddOnChangedHandler(
			FNiagaraParameterStore::FOnChanged::FDelegate::CreateUObject(this, &UNiagaraComponent::AssetExposedParametersChanged));
	}
#endif

	Super::OnRegister();

	// Deal with the case where the particle component is attached to an actor in a hidden sublevel. Without this, the component will be visible instead of being hidden as well.
	if (CachedLevelCollection == nullptr && GetOwner() == nullptr && IsValid(GetAttachParent()))
	{
		const ULevel* const AttachParentLevel = GetAttachParent()->GetComponentLevel();
		CachedLevelCollection = AttachParentLevel ? AttachParentLevel->GetCachedLevelCollection() : nullptr;
	}
}

bool UNiagaraComponent::IsReadyForOwnerToAutoDestroy() const
{
	return !IsActive();
}

void UNiagaraComponent::OnComponentDestroyed(bool bDestroyingHierarchy)
{
	//UE_LOG(LogNiagara, Log, TEXT("OnComponentDestroyed %p %p"), this, SystemInstanceController.Get());
	//DestroyInstance();//Can't do this here as we can call this from inside the system instance currently during completion 

	if (PoolingMethod != ENCPoolMethod::None)
	{
		if (UWorld* World = GetWorld())
		{
			if (FNiagaraUtilities::LogVerboseWarnings())
			{
<<<<<<< HEAD
				UE_LOG(LogNiagara, Warning, TEXT("UNiagaraComponent::OnComponentDestroyed: Component (%p - %s) Asset (%s) is still pooled (%d) while destroying!"), this, *GetFullNameSafe(this), *GetFullNameSafe(Asset), PoolingMethod);
=======
				UE_LOG(LogNiagara, Warning, TEXT("UNiagaraComponent::OnComponentDestroyed: Component (%p - %s) Asset (%s) is still pooled (%d) while destroying!"), this, *GetFullNameSafe(this), *GetFullNameSafe(Asset), int(PoolingMethod));
>>>>>>> 4af6daef
			}
			if (FNiagaraWorldManager* WorldManager = FNiagaraWorldManager::Get(World))
			{
				if (UNiagaraComponentPool* ComponentPool = WorldManager->GetComponentPool())
				{
					ComponentPool->PooledComponentDestroyed(this);
				}
			}
		}
		else
		{
			if (FNiagaraUtilities::LogVerboseWarnings())
			{
<<<<<<< HEAD
				UE_LOG(LogNiagara, Warning, TEXT("UNiagaraComponent::OnComponentDestroyed: Component (%p - %s) Asset (%s) is still pooled (%d) while destroying and world it nullptr!"), this, *GetFullNameSafe(this), *GetFullNameSafe(Asset), PoolingMethod);
=======
				UE_LOG(LogNiagara, Warning, TEXT("UNiagaraComponent::OnComponentDestroyed: Component (%p - %s) Asset (%s) is still pooled (%d) while destroying and world it nullptr!"), this, *GetFullNameSafe(this), *GetFullNameSafe(Asset), int(PoolingMethod));
>>>>>>> 4af6daef
			}
		}

		// Set pooling method to none as we are destroyed and can not go into the pool after this point
		PoolingMethod = ENCPoolMethod::None;
	}

	UnregisterWithScalabilityManager();

	Super::OnComponentDestroyed(bDestroyingHierarchy);
}

void UNiagaraComponent::OnComponentCreated()
{
	Super::OnComponentCreated();
#if WITH_EDITOR
	// When component's properties are initialized on a component on an actor spawned into the world using a template, neither post load or serialize is
	// called on the component when it's properties are up to date so this delegate isn't bound correctly.  the asset property will be valid when this
	// callback is called so we bind the delegate here if it's not already bound.  This fixes an issue where components in the level don't save changes 
	// made to user parameters if the user parameter list is changed. 
	if (Asset != nullptr && AssetExposedParametersChangedHandle.IsValid() == false)
	{
		AssetExposedParametersChangedHandle = Asset->GetExposedParameters().AddOnChangedHandler(
			FNiagaraParameterStore::FOnChanged::FDelegate::CreateUObject(this, &UNiagaraComponent::AssetExposedParametersChanged));
	}
#endif
}

// When creating niagara components from blueprint templates the constructions scripts are rerun which returns the instance properties to the template
// defaults.  The instance properties are then reapplied to that template, but in the case of Niagara components, the OverrideParameters are not saved
// in the instance properties so the template and instance overrides need to be reapplied here.  In addition to this, when instancing from blueprint 
// we can get into situations where the instancing code will get confused with objects stored in the different parameter override variables
// (TemplateParameterOverrides, InstanceParameterOverrides, OverrideParameters), so we make sure that the outers are properly fixed up here as well.
void UNiagaraComponent::PostApplyToComponent()
{
	Super::PostApplyToComponent();

#if WITH_EDITOR
	ApplyOverridesToParameterStore();
	FixDataInterfaceOuters();
#endif
}

void UNiagaraComponent::OnUnregister()
{
	Super::OnUnregister();

	SetActiveFlag(false);

	UnregisterWithScalabilityManager();

	if (SystemInstanceController)
	{
		//UE_LOG(LogNiagara, Log, TEXT("UNiagaraComponent::OnUnregister: %p  %s\n"), SystemInstanceController.Get(), *GetAsset()->GetFullName());

		SystemInstanceController->Deactivate(true);

		if (PoolingMethod == ENCPoolMethod::None)
		{
			SystemInstanceController->Release();
			SystemInstanceController = nullptr;
#if WITH_EDITORONLY_DATA
			OnSystemInstanceChangedDelegate.Broadcast();
#endif
		}
	}
}

void UNiagaraComponent::ApplyWorldOffset(const FVector& InOffset, bool bWorldShift)
{
	Super::ApplyWorldOffset(InOffset, bWorldShift);

	// If this system is already active, assume that we want to dump the existing data and reset 
	if (IsActive())
	{
	
		Activate(true);
	}
}


void UNiagaraComponent::BeginDestroy()
{
	//UE_LOG(LogNiagara, Log, TEXT("UNiagaraComponent::BeginDestroy(): %p - %d - %s\n"), this, ScalabilityManagerHandle, *GetAsset()->GetFullName());

	if (PoolingMethod != ENCPoolMethod::None)
	{
		if (UWorld* World = GetWorld())
		{
			if (FNiagaraUtilities::LogVerboseWarnings())
			{
<<<<<<< HEAD
				UE_LOG(LogNiagara, Warning, TEXT("UNiagaraComponent::BeginDestroy: Component (%p - %s) Asset (%s) is still pooled (%d) while destroying!"), this, *GetFullNameSafe(this), *GetFullNameSafe(Asset), PoolingMethod);
=======
				UE_LOG(LogNiagara, Warning, TEXT("UNiagaraComponent::BeginDestroy: Component (%p - %s) Asset (%s) is still pooled (%d) while destroying!"), this, *GetFullNameSafe(this), *GetFullNameSafe(Asset), int(PoolingMethod));
>>>>>>> 4af6daef
			}

			if (FNiagaraWorldManager* WorldManager = FNiagaraWorldManager::Get(World))
			{
				if (UNiagaraComponentPool* ComponentPool = WorldManager->GetComponentPool())
				{
					ComponentPool->PooledComponentDestroyed(this);
				}
			}
		}
		else
		{
			if (FNiagaraUtilities::LogVerboseWarnings())
			{
<<<<<<< HEAD
				UE_LOG(LogNiagara, Warning, TEXT("UNiagaraComponent::BeginDestroy: Component (%p - %s) Asset (%s) is still pooled (%d) while destroying and world is nullptr!"), this, *GetFullNameSafe(this), *GetFullNameSafe(Asset), PoolingMethod);
=======
				UE_LOG(LogNiagara, Warning, TEXT("UNiagaraComponent::BeginDestroy: Component (%p - %s) Asset (%s) is still pooled (%d) while destroying and world is nullptr!"), this, *GetFullNameSafe(this), *GetFullNameSafe(Asset), int(PoolingMethod));
>>>>>>> 4af6daef
			}
		}

		// Set pooling method to none as we are destroyed and can not go into the pool after this point
		PoolingMethod = ENCPoolMethod::None;
	}

	//In most cases we have already unregistered by now but there are few edge cases where we need to unregister here.
	UnregisterWithScalabilityManager();

	DestroyInstance();

	Super::BeginDestroy();
}

<<<<<<< HEAD
=======
void UNiagaraComponent::GetResourceSizeEx(FResourceSizeEx& CumulativeResourceSize)
{
	Super::GetResourceSizeEx(CumulativeResourceSize);
	if (SystemInstanceController)
	{
		CumulativeResourceSize.AddDedicatedSystemMemoryBytes(SystemInstanceController->GetTotalBytesUsed());
	}
}

>>>>>>> 4af6daef
void UNiagaraComponent::CreateCullProxy(bool bForce)
{
	if (Asset->GetCullProxyMode() != ENiagaraCullProxyMode::None && CullProxy == nullptr)
	{
		FNiagaraWorldManager* WorldMan = FNiagaraWorldManager::Get(GetWorld());
		check(WorldMan);
		
		UNiagaraCullProxyComponent* SystemCullProxy = WorldMan->GetCullProxy(this);
		if (SystemCullProxy)
		{
			if (SystemCullProxy->RegisterCulledComponent(this, bForce))
			{
				CullProxy = SystemCullProxy;
			}
		}
	}
}

void UNiagaraComponent::DestroyCullProxy()
{
	//If we created a cull proxy then remove it now that we are activating.
	if (CullProxy)
	{
		CullProxy->UnregisterCulledComponent(this);
		CullProxy = nullptr;
	}
}

FParticlePerfStatsContext UNiagaraComponent::GetPerfStatsContext()
{
	return FParticlePerfStatsContext(GetWorld(), Asset, this);
}

TSharedPtr<FNiagaraSystemSimulation, ESPMode::ThreadSafe> UNiagaraComponent::GetSystemSimulation()
{
	if (SystemInstanceController)
	{
		return SystemInstanceController->GetSystemSimulation_Unsafe();
	}

	return nullptr;
}

void UNiagaraComponent::OnEndOfFrameUpdateDuringTick()
{
	Super::OnEndOfFrameUpdateDuringTick();
	if (SystemInstanceController)
	{
		SystemInstanceController->WaitForConcurrentTickAndFinalize();
	}
}

void UNiagaraComponent::CreateRenderState_Concurrent(FRegisterComponentContext* Context)
{
	Super::CreateRenderState_Concurrent(Context);
	// The emitter instance may not tick again next frame so we send the dynamic data here so that the current state
	// renders.  This can happen when while editing, or any time the age update mode is set to desired age.
	SendRenderDynamicData_Concurrent();
}

void UNiagaraComponent::DestroyRenderState_Concurrent()
{
	if (SceneProxy)
	{
		static_cast<FNiagaraSceneProxy*>(SceneProxy)->DestroyRenderState_Concurrent();
	}

	Super::DestroyRenderState_Concurrent();
}

void UNiagaraComponent::SendRenderDynamicData_Concurrent()
{
	LLM_SCOPE(ELLMTag::Niagara);
	CSV_SCOPED_TIMING_STAT_EXCLUSIVE(Effects);
	SCOPE_CYCLE_COUNTER(STAT_NiagaraComponentSendRenderData);
	PARTICLE_PERF_STAT_CYCLES_GT(FParticlePerfStatsContext(GetWorld(), GetAsset(), this), EndOfFrame);

	Super::SendRenderDynamicData_Concurrent();

	if (FNiagaraSceneProxy* NiagaraProxy = static_cast<FNiagaraSceneProxy*>(SceneProxy))
	{
		if (FNiagaraSystemRenderData* RenderData = NiagaraProxy->GetSystemRenderData())
		{
			RenderData->LWCRenderTile = SystemInstanceController->GetSystemInstance_Unsafe()->GetLWCTile();
			
			FNiagaraSceneProxy::FDynamicData NewProxyDynamicData;
			NewProxyDynamicData.LODDistanceOverride = GetPreviewLODDistance();

#if WITH_PARTICLE_PERF_STATS
			NewProxyDynamicData.PerfStatsContext = GetPerfStatsContext();
#endif

			FNiagaraSystemRenderData::FSetDynamicDataCommandList SetDataCommands;

			if (bIsCulledByScalability && CullProxy)
			{
				//Render the cull proxy at this location instead.
				NewProxyDynamicData.bUseCullProxy = true;

				//Some renderers may need this transform on the GT so override here.
				FNiagaraSystemInstanceControllerPtr CullProxyController = CullProxy->GetSystemInstanceController();
				if ( ensureMsgf(CullProxyController.IsValid(), TEXT("CullProxy is missing the system instance controller for System '%s' Component '%s'"), *GetNameSafe(Asset), *GetFullNameSafe(this)) )
				{
					CullProxyController->GetSystemInstance_Unsafe()->SetWorldTransform(SystemInstanceController->GetSystemInstance_Unsafe()->GetWorldTransform());
					CullProxyController->GenerateSetDynamicDataCommands(SetDataCommands, *RenderData, *NiagaraProxy);
					CullProxyController->GetSystemInstance_Unsafe()->SetWorldTransform(FTransform::Identity);
				}
			}
			else
			{
				SystemInstanceController->GenerateSetDynamicDataCommands(SetDataCommands, *RenderData, *NiagaraProxy);
			}

			ENQUEUE_RENDER_COMMAND(NiagaraSetDynamicData)(
				[NiagaraProxy, CommandsRT = MoveTemp(SetDataCommands), NewProxyDynamicData](FRHICommandListImmediate& RHICmdList)
				{
					SCOPE_CYCLE_COUNTER(STAT_NiagaraSetDynamicData);
					PARTICLE_PERF_STAT_CYCLES_WITH_COUNT_RT(NewProxyDynamicData.PerfStatsContext, RenderUpdate, 1);

					FNiagaraSystemRenderData::ExecuteDynamicDataCommands_RenderThread(CommandsRT);

					NiagaraProxy->SetProxyDynamicData(NewProxyDynamicData);
				}
			);
		}
	}
}

int32 UNiagaraComponent::GetNumMaterials() const
{
	// we don't really care for the materials used by the component here
	// technically should be the number of materials used by each enabled renderer of each enabled emitter
	return 0;
}

FBoxSphereBounds UNiagaraComponent::CalcBounds(const FTransform& LocalToWorld) const
{
	FScopeCycleCounter SystemStatCounter(Asset ? Asset->GetStatID(true, false) : TStatId());

	const USceneComponent* UseAutoParent = (bAutoManageAttachment && GetAttachParent() == nullptr) ? AutoAttachParent.Get() : nullptr;
	if (UseAutoParent)
	{
		// We use auto attachment but have detached, don't use our own bogus bounds (we're off near 0,0,0), use the usual parent's bounds.
		return UseAutoParent->Bounds;
	}

	if (bIsCulledByScalability && CullProxy)
	{
		check(CullProxy->GetComponentLocation() == FVector::ZeroVector);
		return CullProxy->CalcBounds(LocalToWorld);
	}

	FBoxSphereBounds SystemBounds;
	if (CurrLocalBounds.IsValid)
	{
		ensureMsgf(!CurrLocalBounds.Min.ContainsNaN() && !CurrLocalBounds.Max.ContainsNaN(), TEXT("CurrLocalBounds contains NaN for System(%s)"), *GetNameSafe(Asset));

		SystemBounds = CurrLocalBounds;
		SystemBounds.BoxExtent *= BoundsScale;
		SystemBounds.SphereRadius *= BoundsScale;
	}
	else
	{
		if (SystemFixedBounds.IsValid)
<<<<<<< HEAD
		{
			ensureMsgf(!SystemFixedBounds.Min.ContainsNaN() && !SystemFixedBounds.Max.ContainsNaN(), TEXT("SystemFixedBounds contains NaN for System(%s)"), *GetNameSafe(Asset));
			SystemBounds = FBoxSphereBounds(SystemFixedBounds);
		}
		else if ( Asset && Asset->bFixedBounds )
		{
			const FBox AssetFixedBounds = Asset->GetFixedBounds();
			ensureMsgf(!AssetFixedBounds.Min.ContainsNaN() && !AssetFixedBounds.Max.ContainsNaN(), TEXT("AssetFixedBounds contains NaN for System(%s)"), *GetNameSafe(Asset));
			SystemBounds = FBoxSphereBounds(AssetFixedBounds);
		}
		else
		{
=======
		{
			ensureMsgf(!SystemFixedBounds.Min.ContainsNaN() && !SystemFixedBounds.Max.ContainsNaN(), TEXT("SystemFixedBounds contains NaN for System(%s)"), *GetNameSafe(Asset));
			SystemBounds = FBoxSphereBounds(SystemFixedBounds);
		}
		else if ( Asset && Asset->bFixedBounds )
		{
			const FBox AssetFixedBounds = Asset->GetFixedBounds();
			ensureMsgf(!AssetFixedBounds.Min.ContainsNaN() && !AssetFixedBounds.Max.ContainsNaN(), TEXT("AssetFixedBounds contains NaN for System(%s)"), *GetNameSafe(Asset));
			SystemBounds = FBoxSphereBounds(AssetFixedBounds);
		}
		else
		{
>>>>>>> 4af6daef
			SystemBounds = FBoxSphereBounds(FVector::ZeroVector, FVector(1.0f), 1.0f);
		}
	}

	return SystemBounds.TransformBy(LocalToWorld);
}

FPrimitiveSceneProxy* UNiagaraComponent::CreateSceneProxy()
{
	LLM_SCOPE(ELLMTag::Niagara);
	SCOPE_CYCLE_COUNTER(STAT_NiagaraCreateSceneProxy);
	SCOPE_CYCLE_COUNTER(STAT_NiagaraOverview_GT);
    
	if (Asset != nullptr)
	{
		// PSO request should have been handled by the Asset itself, so here we just ensure the request gets boosted
		if (!bPSOPrecacheCalled)
		{
			PrecacheAssetPSOs(Asset);
		}

<<<<<<< HEAD
		if (IsPSOPrecaching())
=======
		if (CheckPSOPrecachingAndBoostPriority() && GetPSOPrecacheProxyCreationStrategy() != EPSOPrecacheProxyCreationStrategy::AlwaysCreate)
>>>>>>> 4af6daef
		{
			UE_LOG(LogNiagara, Verbose, TEXT("Skipping CreateSceneProxy for UNiagaraComponent %s (UNiagaraSystem PSOs are still compiling)"), *GetFullName());
			return nullptr;
		}
	}

	// The constructor will set up the System renderers from the component.
	FNiagaraSceneProxy* Proxy = new FNiagaraSceneProxy(this);
	return Proxy;
}

void UNiagaraComponent::GetUsedMaterials(TArray<UMaterialInterface*>& OutMaterials, bool bGetDebugMaterials) const
{
	if (SystemInstanceController.IsValid())
	{
		SystemInstanceController->GetUsedMaterials(OutMaterials);
	}
}

void UNiagaraComponent::GetStreamingRenderAssetInfo(FStreamingTextureLevelContext& LevelContext, TArray<FStreamingRenderAssetPrimitiveInfo>& OutStreamingRenderAssets) const
{
	// UPrimitiveComponent::GetStreamingRenderAssetInfo takes care of getting the referenced textures
	Super::GetStreamingRenderAssetInfo(LevelContext, OutStreamingRenderAssets);

	if (SystemInstanceController.IsValid())
	{
		SystemInstanceController->GetStreamingMeshInfo(Bounds, LevelContext, OutStreamingRenderAssets);
	}
}

bool UNiagaraComponent::ResolveOwnerAllowsScalability(bool bRegister)
{
	bOwnerAllowsScalabiltiy = true;
	
	if(GNiagaraCanPreventScalabilityCullingOnPlayerFX && Asset && Asset->AllowScalabilityForLocalPlayerFX() == false)
	{
		bOwnerAllowsScalabiltiy = IsLocalPlayerEffect() == false;
	}	

	//Update manager registration if needed.
	if (bRegister)
	{
		if (bOwnerAllowsScalabiltiy)
		{
			if ( IsActive() )
			{
				RegisterWithScalabilityManager();
			}
		}
		else
		{
			if (bIsCulledByScalability)
			{
				ActivateInternal(false, true);
			}

			UnregisterWithScalabilityManager();
		}
	}
	return bOwnerAllowsScalabiltiy;
}

void UNiagaraComponent::GetStreamingRenderAssetInfo(FStreamingTextureLevelContext& LevelContext, TArray<FStreamingRenderAssetPrimitiveInfo>& OutStreamingRenderAssets) const
{
	// UPrimitiveComponent::GetStreamingRenderAssetInfo takes care of getting the referenced textures
	Super::GetStreamingRenderAssetInfo(LevelContext, OutStreamingRenderAssets);

	if (SystemInstanceController.IsValid())
	{
		SystemInstanceController->GetStreamingMeshInfo(Bounds, LevelContext, OutStreamingRenderAssets);
	}
}

bool UNiagaraComponent::ResolveOwnerAllowsScalability(bool bRegister)
{
	bOwnerAllowsScalabiltiy = true;
	
	if(GNiagaraCanPreventScalabilityCullingOnPlayerFX && Asset && Asset->AllowScalabilityForLocalPlayerFX() == false)
	{
		bOwnerAllowsScalabiltiy = IsLocalPlayerEffect() == false;
	}	

	//Update manager registration if needed.
	if (bRegister)
	{
		if (bOwnerAllowsScalabiltiy)
		{
			if ( IsActive() )
			{
				RegisterWithScalabilityManager();
			}
		}
		else
		{
			if (bIsCulledByScalability)
			{
				ActivateInternal(false, true);
			}

			UnregisterWithScalabilityManager();
		}
	}
	return bOwnerAllowsScalabiltiy;
}

void UNiagaraComponent::OnAttachmentChanged()
{
	// Uncertain about this. 
	// 	if (bIsActive && !bIsChangingAutoAttachment && !GetOwner()->IsPendingKillPending())
	// 	{
	// 		ResetSystem();
	// 	}

	ResolveOwnerAllowsScalability();
	Super::OnAttachmentChanged();
}

void UNiagaraComponent::OnChildAttached(USceneComponent* ChildComponent)
{
	Super::OnChildAttached(ChildComponent);

}

void UNiagaraComponent::OnChildDetached(USceneComponent* ChildComponent)
{
	Super::OnChildDetached(ChildComponent);

}

bool UNiagaraComponent::IsVisible() const
{
<<<<<<< HEAD
	if (PoolingMethod == ENCPoolMethod::None || GetAttachParent() == nullptr)
	{
		return Super::IsVisible();
	}

	// pooled components are owned by the persistent level, so we need to check their current attached parent visibility, otherwise they ignore sublevel visibility
	return Super::IsVisible() && GetAttachParent()->IsVisible();
=======
	// Pooled components are owned by the persistent level, so we need to check their current attached parent's level visibility, otherwise they ignore sublevel visibility
	// Note we do not test the attached parents visibility as that doesn't match how Cascade works, and can cause visibility issues with gameplay cues who often attach to hidden components
	if (PoolingMethod != ENCPoolMethod::None)
	{
		if (USceneComponent* OwnerComponent = GetAttachParent())
		{
			if (OwnerComponent->CachedLevelCollection && !OwnerComponent->CachedLevelCollection->IsVisible())
			{
				return false;
			}
		}
	}

	return Super::IsVisible();
>>>>>>> 4af6daef
}

void UNiagaraComponent::SetTickBehavior(ENiagaraTickBehavior NewTickBehavior)
{
	TickBehavior = NewTickBehavior;
	if (SystemInstanceController.IsValid())
	{
		SystemInstanceController->SetTickBehavior(TickBehavior);
	}
}

void UNiagaraComponent::SetRandomSeedOffset(int32 NewRandomSeedOffset)
{
	RandomSeedOffset = NewRandomSeedOffset;
	if (SystemInstanceController.IsValid())
	{
		SystemInstanceController->SetRandomSeedOffset(RandomSeedOffset);
	}
}

void UNiagaraComponent::SetVariableLinearColor(FName InVariableName, const FLinearColor& InValue)
{
	const FNiagaraVariable VariableDesc(FNiagaraTypeDefinition::GetColorDef(), InVariableName);
	if (SystemInstanceController.IsValid())
	{
		SystemInstanceController->SetVariable_Deferred(InVariableName, InValue);
	}
	else
	{
		OverrideParameters.SetParameterValue(InValue, VariableDesc, true);
	}
#if WITH_EDITOR
	SetParameterOverride(VariableDesc, FNiagaraVariant(&InValue, sizeof(FLinearColor)));
#endif
}

void UNiagaraComponent::SetNiagaraVariableLinearColor(const FString& InVariableName, const FLinearColor& InValue)
{
	SetVariableLinearColor(FName(*InVariableName), InValue);
}

void UNiagaraComponent::SetVariableQuat(FName InVariableName, const FQuat& InValue)
{
	FQuat4f AsFloat = (FQuat4f)InValue;
	const FNiagaraVariable VariableDesc(FNiagaraTypeDefinition::GetQuatDef(), InVariableName);
<<<<<<< HEAD
=======
	if (SystemInstanceController.IsValid())
	{
		SystemInstanceController->SetVariable_Deferred(InVariableName, AsFloat);
	}
	else
	{
		OverrideParameters.SetParameterValue(AsFloat, VariableDesc, true);
	}
#if WITH_EDITOR
	SetParameterOverride(VariableDesc, FNiagaraVariant(&AsFloat, sizeof(FQuat4f)));
#endif
}

void UNiagaraComponent::SetNiagaraVariableQuat(const FString& InVariableName, const FQuat& InValue)
{
	SetVariableQuat(FName(*InVariableName), InValue);
}

void UNiagaraComponent::SetNiagaraVariableMatrix(const FString& InVariableName, const FMatrix& InValue)
{
	SetVariableMatrix(FName(*InVariableName), InValue);
}

void UNiagaraComponent::SetVariableMatrix(FName InVariableName, const FMatrix& InValue)
{
	FMatrix44f AsFloat = (FMatrix44f)InValue;	//-TODO: LWC Precision loss
	const FNiagaraVariable VariableDesc(FNiagaraTypeDefinition::GetMatrix4Def(), InVariableName);
>>>>>>> 4af6daef
	if (SystemInstanceController.IsValid())
	{
		SystemInstanceController->SetVariable_Deferred(InVariableName, AsFloat);
	}
	else
	{
		OverrideParameters.SetParameterValue(AsFloat, VariableDesc, true);
	}
#if WITH_EDITOR
<<<<<<< HEAD
	SetParameterOverride(VariableDesc, FNiagaraVariant(&AsFloat, sizeof(FQuat4f)));
#endif
}

void UNiagaraComponent::SetNiagaraVariableQuat(const FString& InVariableName, const FQuat& InValue)
{
	SetVariableQuat(FName(*InVariableName), InValue);
}

void UNiagaraComponent::SetNiagaraVariableMatrix(const FString& InVariableName, const FMatrix& InValue)
{
	SetVariableMatrix(FName(*InVariableName), InValue);
}

void UNiagaraComponent::SetVariableMatrix(FName InVariableName, const FMatrix& InValue)
{
	FMatrix44f AsFloat = (FMatrix44f)InValue;	//-TODO: LWC Precision loss
	const FNiagaraVariable VariableDesc(FNiagaraTypeDefinition::GetMatrix4Def(), InVariableName);
	if (SystemInstanceController.IsValid())
	{
		SystemInstanceController->SetVariable_Deferred(InVariableName, AsFloat);
	}
	else
	{
		OverrideParameters.SetParameterValue(AsFloat, VariableDesc, true);
	}
#if WITH_EDITOR
	SetParameterOverride(VariableDesc, FNiagaraVariant(&AsFloat, sizeof(FMatrix44f)));
#endif
}

=======
	SetParameterOverride(VariableDesc, FNiagaraVariant(&AsFloat, sizeof(FMatrix44f)));
#endif
}

>>>>>>> 4af6daef
void UNiagaraComponent::SetVariableVec4(FName InVariableName, const FVector4& InValue)
{
	FVector4f AsFloat = (FVector4f)InValue;
	const FNiagaraVariable VariableDesc(FNiagaraTypeDefinition::GetVec4Def(), InVariableName);
	if (SystemInstanceController.IsValid())
	{
		SystemInstanceController->SetVariable_Deferred(InVariableName, AsFloat);
	}
	else
	{
		OverrideParameters.SetParameterValue(AsFloat, VariableDesc, true);
	}
#if WITH_EDITOR
	SetParameterOverride(VariableDesc, FNiagaraVariant(&AsFloat, sizeof(FVector4f)));
#endif
}

void UNiagaraComponent::SetNiagaraVariableVec4(const FString& InVariableName, const FVector4& InValue)
{
	SetVariableVec4(FName(*InVariableName), InValue);
}

void UNiagaraComponent::SetVariableVec3(FName InVariableName, FVector InValue)
{
	// If the user parameter is of position type we use the position function instead, so it gets converted correctly 
	if (OverrideParameters.GetPositionParameterValue(InVariableName)) 
	{
		SetVariablePosition(InVariableName, InValue);
		return;
	}
	
#if !(UE_BUILD_SHIPPING || UE_BUILD_TEST)
	if (!FitsIntoFloat(InValue))
	{
		UE_LOG(LogNiagara, Warning, TEXT("Setting variable %s on asset %s with value (%f, %f, %f), which does not fit into a FVector3f without losing precision! Consider using a position type instead if the input is a location."), *InVariableName.ToString(), *GetPathName(), InValue.X, InValue.Y, InValue.Z);
	}
#endif
	FVector3f AsFloat(InValue);
	const FNiagaraVariable VariableDesc(FNiagaraTypeDefinition::GetVec3Def(), InVariableName);
	if (SystemInstanceController.IsValid())
	{
		SystemInstanceController->SetVariable_Deferred(InVariableName, AsFloat);
	}
	else
	{
		OverrideParameters.SetParameterValue(AsFloat, VariableDesc, true);
	}
#if WITH_EDITOR
	SetParameterOverride(VariableDesc, FNiagaraVariant(&AsFloat, sizeof(FVector3f)));
#endif
}

void UNiagaraComponent::SetNiagaraVariableVec3(const FString& InVariableName, FVector InValue)
{
	SetVariableVec3(FName(*InVariableName), InValue);
}

void UNiagaraComponent::SetVariablePosition(FName InVariableName, FVector InValue)
{
	// If the user parameter is not of position type we try to set it as vector instead, as users might confuse the two 
	if (!OverrideParameters.GetPositionParameterValue(InVariableName)) 
	{
		SetVariableVec3(InVariableName, InValue);
		return;
	}
	
	const FNiagaraVariable VariableDesc(FNiagaraTypeDefinition::GetPositionDef(), InVariableName);
	if (SystemInstanceController.IsValid())
	{
		SystemInstanceController->SetVariable_Deferred(InVariableName, InValue);
	}
	else
	{
		OverrideParameters.SetPositionParameterValue(InValue, InVariableName, true);
	}
#if WITH_EDITOR
	SetParameterOverride(VariableDesc, FNiagaraVariant(&InValue, sizeof(FVector)));
#endif
}

void UNiagaraComponent::SetNiagaraVariablePosition(const FString& InVariableName, FVector InValue)
{
	SetVariablePosition(FName(*InVariableName), InValue);
}

void UNiagaraComponent::SetVariableVec2(FName InVariableName, FVector2D InValue)
{
	FVector2f AsFloat = (FVector2f)InValue;
	const FNiagaraVariable VariableDesc(FNiagaraTypeDefinition::GetVec2Def(), InVariableName);
	if (SystemInstanceController.IsValid())
	{
		SystemInstanceController->SetVariable_Deferred(InVariableName, AsFloat);
	}
	else
	{
		OverrideParameters.SetParameterValue(AsFloat, VariableDesc, true);
	}
#if WITH_EDITOR
	SetParameterOverride(VariableDesc, FNiagaraVariant(&AsFloat, sizeof(FVector2f)));
#endif
}

void UNiagaraComponent::SetNiagaraVariableVec2(const FString& InVariableName, FVector2D InValue)
{
	SetVariableVec2(FName(*InVariableName), InValue);
}

void UNiagaraComponent::SetVariableFloat(FName InVariableName, float InValue)
{
	const FNiagaraVariable VariableDesc(FNiagaraTypeDefinition::GetFloatDef(), InVariableName);
	if (SystemInstanceController.IsValid())
	{
		SystemInstanceController->SetVariable_Deferred(InVariableName, InValue);
	}
	else
	{
		OverrideParameters.SetParameterValue(InValue, VariableDesc, true);
	}
#if WITH_EDITOR
	SetParameterOverride(VariableDesc, FNiagaraVariant(&InValue, sizeof(float)));
#endif
}

void UNiagaraComponent::SetNiagaraVariableFloat(const FString& InVariableName, float InValue)
{
	SetVariableFloat(FName(*InVariableName), InValue);
}

void UNiagaraComponent::SetVariableInt(FName InVariableName, int32 InValue)
{
	const FNiagaraVariable VariableDesc(FNiagaraTypeDefinition::GetIntDef(), InVariableName);
	if (SystemInstanceController.IsValid())
	{
		SystemInstanceController->SetVariable_Deferred(InVariableName, InValue);
	}
	else
	{
		OverrideParameters.SetParameterValue(InValue, VariableDesc, true);
	}
#if WITH_EDITOR
	SetParameterOverride(VariableDesc, FNiagaraVariant(&InValue, sizeof(int32)));
#endif
}

void UNiagaraComponent::SetNiagaraVariableInt(const FString& InVariableName, int32 InValue)
{
	SetVariableInt(FName(*InVariableName), InValue);
}

void UNiagaraComponent::SetVariableBool(FName InVariableName, bool InValue)
{
	const FNiagaraVariable VariableDesc(FNiagaraTypeDefinition::GetBoolDef(), InVariableName);
	const FNiagaraBool BoolValue(InValue);
	if (SystemInstanceController.IsValid())
	{
		SystemInstanceController->SetVariable_Deferred(InVariableName, InValue);
	}
	else
	{
		OverrideParameters.SetParameterValue(BoolValue, VariableDesc, true);
	}
#if WITH_EDITOR
	SetParameterOverride(VariableDesc, FNiagaraVariant(&BoolValue, sizeof(FNiagaraBool)));
#endif
}

void UNiagaraComponent::SetNiagaraVariableBool(const FString& InVariableName, bool InValue)
{
	SetVariableBool(FName(*InVariableName), InValue);
}

void UNiagaraComponent::SetVariableActor(FName InVariableName, AActor* InValue)
{
	SetVariableObject(InVariableName, InValue);
}

void UNiagaraComponent::SetNiagaraVariableActor(const FString& InVariableName, AActor* InValue)
{
	SetVariableObject(FName(*InVariableName), InValue);
}

void UNiagaraComponent::SetVariableObject(FName InVariableName, UObject* InValue)
{
	const FNiagaraVariable VariableDesc(FNiagaraTypeDefinition::GetUObjectDef(), InVariableName);
	if (SystemInstanceController.IsValid())
	{
		TWeakObjectPtr<UObject> ObjPtr = InValue;
		SystemInstanceController->SetVariable_Deferred(InVariableName, ObjPtr);
	}
	else
	{
		OverrideParameters.SetUObject(InValue, VariableDesc);
	}
#if WITH_EDITOR
	SetParameterOverride(VariableDesc, FNiagaraVariant(InValue));
#endif
}

void UNiagaraComponent::SetNiagaraVariableObject(const FString& InVariableName, UObject* InValue)
{
	SetVariableObject(FName(*InVariableName), InValue);
}

void UNiagaraComponent::SetVariableMaterial(FName InVariableName, UMaterialInterface* InValue)
{
	const FNiagaraVariable VariableDesc(FNiagaraTypeDefinition::GetUMaterialDef(), InVariableName);
	if (SystemInstanceController.IsValid())
	{
		TWeakObjectPtr<UMaterialInterface> ObjPtr = InValue;
		SystemInstanceController->SetVariable_Deferred(InVariableName, ObjPtr);
	}
	else
	{
		OverrideParameters.SetUObject(InValue, VariableDesc);
	}
#if WITH_EDITOR
	SetParameterOverride(VariableDesc, FNiagaraVariant(InValue));
#endif
}

void UNiagaraComponent::SetVariableStaticMesh(FName InVariableName, UStaticMesh* InValue)
{
	const FNiagaraVariable VariableDesc(FNiagaraTypeDefinition::GetUStaticMeshDef(), InVariableName);
	if (SystemInstanceController.IsValid())
	{
		TWeakObjectPtr<UStaticMesh> ObjPtr = InValue;
		SystemInstanceController->SetVariable_Deferred(InVariableName, ObjPtr);
	}
	else
	{
		OverrideParameters.SetUObject(InValue, VariableDesc);
	}
#if WITH_EDITOR
	SetParameterOverride(VariableDesc, FNiagaraVariant(InValue));
#endif
}

void UNiagaraComponent::SetVariableTexture(FName InVariableName, UTexture* Texture)
{
	const FNiagaraVariable VariableDesc(FNiagaraTypeDefinition::GetUTextureDef(), InVariableName);
	if (SystemInstanceController.IsValid())
	{
		TWeakObjectPtr<UTexture> ObjPtr = Texture;
		SystemInstanceController->SetVariable_Deferred(InVariableName, ObjPtr);
	}
	else
	{
		OverrideParameters.SetUObject(Texture, VariableDesc);
	}
#if WITH_EDITOR
	SetParameterOverride(VariableDesc, FNiagaraVariant(Texture));
#endif
}

void UNiagaraComponent::SetVariableTextureRenderTarget(FName InVariableName, UTextureRenderTarget* TextureRenderTarget)
{
	const FNiagaraVariable VariableDesc(FNiagaraTypeDefinition::GetUTextureRenderTargetDef(), InVariableName);
	if (SystemInstanceController.IsValid())
	{
		TWeakObjectPtr<UTextureRenderTarget> ObjPtr = TextureRenderTarget;
		SystemInstanceController->SetVariable_Deferred(InVariableName, ObjPtr);
	}
	else
	{
		OverrideParameters.SetUObject(TextureRenderTarget, VariableDesc);
	}
#if WITH_EDITOR
	SetParameterOverride(VariableDesc, FNiagaraVariant(TextureRenderTarget));
#endif
}

TArray<FVector> UNiagaraComponent::GetNiagaraParticlePositions_DebugOnly(const FString& InEmitterName)
{
	return GetNiagaraParticleValueVec3_DebugOnly(InEmitterName, TEXT("Position"));
}

TArray<FVector> UNiagaraComponent::GetNiagaraParticleValueVec3_DebugOnly(const FString& InEmitterName, const FString& InValueName)
{
	TArray<FVector> Values;
	FName EmitterName = FName(*InEmitterName);
	if (SystemInstanceController.IsValid())
	{
		if (!SystemInstanceController->GetParticleValueVec3_DebugOnly(Values, EmitterName, FName(*InValueName)))
		{
			UE_LOG(LogNiagara, Warning, TEXT("Unable to find variable %s on %s per-particle data. Returning zeroes."), *InValueName, *GetPathName());
		}
	}
	return Values;

}

TArray<float> UNiagaraComponent::GetNiagaraParticleValues_DebugOnly(const FString& InEmitterName, const FString& InValueName)
{
	TArray<float> Values;
	FName EmitterName = FName(*InEmitterName);
	if (SystemInstanceController.IsValid())
	{
		if (!SystemInstanceController->GetParticleValues_DebugOnly(Values, EmitterName, FName(*InValueName)))
		{
			UE_LOG(LogNiagara, Warning, TEXT("Unable to find variable %s on %s per-particle data. Returning zeroes."), *InValueName, *GetPathName());
		}
	}
	return Values;
}

void FixInvalidUserParameters(FNiagaraUserRedirectionParameterStore& ParameterStore)
{
	static const FString UserPrefix = FNiagaraConstants::UserNamespace.ToString() + TEXT(".");

	TArray<FNiagaraVariable> Parameters;
	ParameterStore.GetParameters(Parameters);
	TArray<FNiagaraVariable> IncorrectlyNamedParameters;
	for (FNiagaraVariable& Parameter : Parameters)
	{
		if (Parameter.GetName().ToString().StartsWith(UserPrefix) == false)
		{
			IncorrectlyNamedParameters.Add(Parameter);
		}
	}

	bool bParameterRenamed = false;
	for(FNiagaraVariable& IncorrectlyNamedParameter : IncorrectlyNamedParameters)
	{
		FString FixedNameString = UserPrefix + IncorrectlyNamedParameter.GetName().ToString();
		FName FixedName = *FixedNameString;
		FNiagaraVariable FixedParameter(IncorrectlyNamedParameter.GetType(), FixedName);
		if (Parameters.Contains(FixedParameter))
		{
			// If the correctly named parameter is also in the collection then both parameters need to be removed and the 
			// correct one re-added.  First we need to cache the value of the parameter so that it's not lost on removal.
			UNiagaraDataInterface* DataInterfaceValue = nullptr;
			UObject* ObjectValue = nullptr;
			TArray<uint8> DataValue;
			if (IncorrectlyNamedParameter.IsDataInterface())
			{
				DataInterfaceValue = ParameterStore.GetDataInterface(IncorrectlyNamedParameter);
			}
			else if (IncorrectlyNamedParameter.IsUObject())
			{
				ObjectValue = ParameterStore.GetUObject(IncorrectlyNamedParameter);
			}
			else
			{
				const uint8* DataValuePtr = ParameterStore.GetParameterData(IncorrectlyNamedParameter);
				if (DataValuePtr != nullptr)
				{
					DataValue.AddUninitialized(IncorrectlyNamedParameter.GetSizeInBytes());
					ParameterStore.CopyParameterData(IncorrectlyNamedParameter, DataValue.GetData());
				}
			}

			// Next we remove the parameter twice because the first removal of the incorrect parameter will actually remove
			// the correct version due to the user redirection table.
			ParameterStore.RemoveParameter(IncorrectlyNamedParameter);
			ParameterStore.RemoveParameter(IncorrectlyNamedParameter);

			// Last we add back the fixed parameter and set the value.
			ParameterStore.AddParameter(FixedParameter, false);
			if (DataInterfaceValue != nullptr)
			{
				ParameterStore.SetDataInterface(DataInterfaceValue, FixedParameter);
			}
			else if (ObjectValue != nullptr)
			{
				ParameterStore.SetUObject(ObjectValue, FixedParameter);
			}
			else
			{
				if (DataValue.Num() == FixedParameter.GetSizeInBytes())
				{
					ParameterStore.SetParameterData(DataValue.GetData(), FixedParameter);
				}
			}
		}
		else 
		{
			// If the correctly named parameter was not in the collection already we can just rename the incorrect parameter
			// to the correct one.
			ParameterStore.RenameParameter(IncorrectlyNamedParameter, FixedName);
			bParameterRenamed = true;
		}
	}

	if (bParameterRenamed)
	{
		ParameterStore.RecreateRedirections();
	}
}

void UNiagaraComponent::Serialize(FStructuredArchive::FRecord Record)
{
	Super::Serialize(Record);
#if WITH_EDITOR
	if (Record.GetUnderlyingArchive().IsLoading())
	{
		FixDataInterfaceOuters();

		// Check the the event handler here as well as in post load since post load isn't always called due to how components are managed when spawning
		// actors with templates.
		if (Asset != nullptr && AssetExposedParametersChangedHandle.IsValid() == false)
		{
			AssetExposedParametersChangedHandle = Asset->GetExposedParameters().AddOnChangedHandler(
				FNiagaraParameterStore::FOnChanged::FDelegate::CreateUObject(this, &UNiagaraComponent::AssetExposedParametersChanged));
		}
	}
#endif
}

void UNiagaraComponent::PostLoad()
{
	Super::PostLoad();

#if WITH_EDITORONLY_DATA
	auto PostLoadVariantDIs = [](auto& VariantMap)
	{
		for (const auto& Pair : VariantMap)
		{
			if (Pair.Value.GetMode() == ENiagaraVariantMode::DataInterface)
			{
				if (UNiagaraDataInterface* DI = Pair.Value.GetDataInterface())
				{
					DI->ConditionalPostLoad();
				}
			}
		}
	};
	PostLoadVariantDIs(TemplateParameterOverrides);
	PostLoadVariantDIs(InstanceParameterOverrides);
#endif

	OverrideParameters.PostLoad();
	OverrideParameters.SanityCheckData();

#if WITH_EDITOR
	if (Asset != nullptr)
	{
		Asset->ConditionalPostLoad();

		FixInvalidUserParameters(OverrideParameters);		
		UpgradeDeprecatedParameterOverrides();

#if WITH_EDITORONLY_DATA
		const int32 NiagaraVer = GetLinkerCustomVersion(FNiagaraCustomVersion::GUID);
		if (NiagaraVer < FNiagaraCustomVersion::ComponentsOnlyHaveUserVariables)
		{
			{
				TArray<FNiagaraVariableBase> ToRemoveNonUser;
				TArray<FNiagaraVariableBase> ToAddNonUser;

				auto InstanceKeyIter = InstanceParameterOverrides.CreateConstIterator();
				while (InstanceKeyIter)
				{
					FName KeyName = InstanceKeyIter.Key().GetName();
					FNiagaraVariableBase VarBase = InstanceKeyIter.Key();
					FNiagaraUserRedirectionParameterStore::MakeUserVariable(VarBase);
					FName UserKeyName = VarBase.GetName();
					if (KeyName != UserKeyName)
					{
						UE_LOG(LogNiagara, Log, TEXT("InstanceParameterOverrides for %s has non-user keys in it! %s. Updating in PostLoad to User key."), *GetPathName(), *KeyName.ToString());
						const FNiagaraVariant* FoundVar = InstanceParameterOverrides.Find(VarBase);
						if (FoundVar != nullptr)
						{
							UE_LOG(LogNiagara, Warning, TEXT("InstanceParameterOverrides for %s has values for both keys in it! %s and %s. PostLoad keeping User version."), *GetPathName(), *KeyName.ToString(), *UserKeyName.ToString());
						}
						else
						{
							ToAddNonUser.Add(InstanceKeyIter.Key());
						}
						ToRemoveNonUser.Add(InstanceKeyIter.Key());
					}
					++InstanceKeyIter;
				}

				for (const FNiagaraVariableBase& Var : ToAddNonUser)
				{
					const FNiagaraVariant FoundVar = InstanceParameterOverrides.FindRef(Var);
					FNiagaraVariableBase UserVar = Var;
					FNiagaraUserRedirectionParameterStore::MakeUserVariable(UserVar);
					InstanceParameterOverrides.Emplace(UserVar, FoundVar);
				}

				for (const FNiagaraVariableBase& Var : ToRemoveNonUser)
				{
					InstanceParameterOverrides.Remove(Var);
				}
			}

			{
				TArray<FNiagaraVariableBase> ToRemoveNonUser;
				TArray<FNiagaraVariableBase> ToAddNonUser;

				auto TemplateKeyIter = TemplateParameterOverrides.CreateConstIterator();
				while (TemplateKeyIter)
				{
					FName KeyName = TemplateKeyIter.Key().GetName();
					FNiagaraVariableBase VarBase = TemplateKeyIter.Key();
					FNiagaraUserRedirectionParameterStore::MakeUserVariable(VarBase);
					FName UserKeyName = VarBase.GetName();
					if (KeyName != UserKeyName)
					{
						UE_LOG(LogNiagara, Log, TEXT("TemplateParameterOverrides for %s has non-user keys in it! %s. Updating in PostLoad to User key."), *GetPathName(), *KeyName.ToString());
						const FNiagaraVariant* FoundVar = TemplateParameterOverrides.Find(VarBase);
						if (FoundVar != nullptr)
						{
							UE_LOG(LogNiagara, Warning, TEXT("TemplateParameterOverrides for %s has values for both keys in it! %s and %s.  PostLoad keeping User version."), *GetPathName(), *KeyName.ToString(), *UserKeyName.ToString());
						}
						else
						{
							ToAddNonUser.Add(TemplateKeyIter.Key());
						}
						ToRemoveNonUser.Add(TemplateKeyIter.Key());
					}
					++TemplateKeyIter;
				}

				for (const FNiagaraVariableBase& Var : ToAddNonUser)
				{
					const FNiagaraVariant FoundVar = TemplateParameterOverrides.FindRef(Var);
					FNiagaraVariableBase UserVar = Var;
					FNiagaraUserRedirectionParameterStore::MakeUserVariable(UserVar);
					TemplateParameterOverrides.Emplace(UserVar, FoundVar);
				}

				for (const FNiagaraVariableBase& Var : ToRemoveNonUser)
				{
					TemplateParameterOverrides.Remove(Var);
				}
			}
		}
#endif

		FixInvalidUserParameterOverrideData();
		SynchronizeWithSourceSystem();
		FixDataInterfaceOuters();
		OverrideParameters.SanityCheckData();

		if(AssetExposedParametersChangedHandle.IsValid() == false)
		{
			AssetExposedParametersChangedHandle = Asset->GetExposedParameters().AddOnChangedHandler(
				FNiagaraParameterStore::FOnChanged::FDelegate::CreateUObject(this, &UNiagaraComponent::AssetExposedParametersChanged));
		}
	}
#endif
}

#if WITH_EDITORONLY_DATA
void UNiagaraComponent::DeclareConstructClasses(TArray<FTopLevelAssetPath>& OutConstructClasses, const UClass* SpecificSubclass)
{
	Super::DeclareConstructClasses(OutConstructClasses, SpecificSubclass);
	TArray<UClass*> DataInterfaceClasses;
	GetDerivedClasses(UNiagaraDataInterface::StaticClass(), DataInterfaceClasses);
	for (UClass* DataInterfaceClass : DataInterfaceClasses)
	{
		OutConstructClasses.Add(FTopLevelAssetPath(DataInterfaceClass));
	}
}
#endif


static FNiagaraVariant GetParameterValueFromStore(const FNiagaraVariableBase& Var, const FNiagaraParameterStore& Store)
{
	if (Var.IsDataInterface())
	{
		const int32 Index = Store.IndexOf(Var);
		if (Index != INDEX_NONE)
		{
			return FNiagaraVariant(Store.GetDataInterfaces()[Index]);
		}
	}
	else if (Var.IsUObject())
	{
		const int32 Index = Store.IndexOf(Var);
		if (Index != INDEX_NONE)
		{
			return FNiagaraVariant(Store.GetUObjects()[Index]);
		}
	}

	const uint8* ParameterData = Store.GetParameterData(Var);
	if (ParameterData == nullptr)
	{
		return FNiagaraVariant();
	}

	TArray<uint8> DataValue;
	DataValue.AddUninitialized(Var.GetSizeInBytes());
	if ( ensureMsgf(Store.CopyParameterData(Var, DataValue.GetData()), TEXT("Failed to copy parameter data for '%s'"), *Var.GetName().ToString()) )
	{
		return FNiagaraVariant(DataValue);
	}
	return FNiagaraVariant();
}

#if WITH_EDITOR

void UNiagaraComponent::PreEditChange(FProperty* PropertyAboutToChange)
{
	if (PropertyAboutToChange != nullptr && 
		PropertyAboutToChange->GetFName() == GET_MEMBER_NAME_CHECKED(UNiagaraComponent, Asset) && 
		Asset != nullptr)
	{
		Asset->GetExposedParameters().RemoveOnChangedHandler(AssetExposedParametersChangedHandle);
		AssetExposedParametersChangedHandle.Reset();
		DestroyInstance();
	}
}

void UNiagaraComponent::PostEditChangeProperty(FPropertyChangedEvent& PropertyChangedEvent)
{
	FName PropertyName;
	if (PropertyChangedEvent.Property)
	{
		PropertyName = PropertyChangedEvent.Property->GetFName();
	}

	if (PropertyName == GET_MEMBER_NAME_CHECKED(UNiagaraComponent, Asset))
	{
		SynchronizeWithSourceSystem();
		if (Asset != nullptr)
		{
			AssetExposedParametersChangedHandle = Asset->GetExposedParameters().AddOnChangedHandler(
				FNiagaraParameterStore::FOnChanged::FDelegate::CreateUObject(this, &UNiagaraComponent::AssetExposedParametersChanged));
		}
	}
	else if(PropertyName == GET_MEMBER_NAME_CHECKED(UNiagaraComponent, OverrideParameters))
	{
		SynchronizeWithSourceSystem();
	}
	else if (PropertyName == GET_MEMBER_NAME_CHECKED(UNiagaraComponent, TemplateParameterOverrides) ||
		PropertyName == GET_MEMBER_NAME_CHECKED(UNiagaraComponent, InstanceParameterOverrides))
	{
		ApplyOverridesToParameterStore();
	}
	
	ReinitializeSystem();
	
	Super::PostEditChangeProperty(PropertyChangedEvent);
}

#endif

void UNiagaraComponent::SetUserParametersToDefaultValues()
{
#if WITH_EDITORONLY_DATA
	EditorOverridesValue_DEPRECATED.Empty();
	TemplateParameterOverrides.Empty();
	InstanceParameterOverrides.Empty();
#endif
	
	if (Asset == nullptr)
	{
		OverrideParameters.Empty(false);
		return;
	}

	if (GNiagaraUseFastSetUserParametersToDefaultValues)
	{
		const FNiagaraUserRedirectionParameterStore& SourceUserParameterStore = Asset->GetExposedParameters();
		TArrayView<const FNiagaraVariableWithOffset> DestParameters = OverrideParameters.ReadParameterVariables();

		TArray<FNiagaraVariableBase, TInlineAllocator<8>> ParametersToRemove;
		bool bInterfacesChanged = false;

		for (int32 i=0; i < DestParameters.Num(); ++i)
		{
			const FNiagaraVariableWithOffset& DestParameter = DestParameters[i];
			const int32 DestIndex = DestParameter.Offset;
			const int32 SourceIndex = SourceUserParameterStore.IndexOf(DestParameter);
			if (SourceIndex != INDEX_NONE)
			{
				if (DestParameter.IsDataInterface())
				{
					check(OverrideParameters.GetDataInterface(DestIndex) != nullptr);
					SourceUserParameterStore.GetDataInterface(SourceIndex)->CopyTo(OverrideParameters.GetDataInterface(DestIndex));
					bInterfacesChanged = true;
				}
				else if (DestParameter.IsUObject())
				{
					OverrideParameters.SetUObject(SourceUserParameterStore.GetUObject(SourceIndex), DestIndex);
				}
				else
				{
					OverrideParameters.SetParameterData(SourceUserParameterStore.GetParameterData(SourceIndex), DestIndex, DestParameter.GetSizeInBytes());
				}
			}
			else
			{
				ParametersToRemove.Add(DestParameter);
			}
		}

		for (const FNiagaraVariableBase& ParameterToRemove : ParametersToRemove)
		{
			OverrideParameters.RemoveParameter(ParameterToRemove);
		}

		if (bInterfacesChanged)
		{
			OverrideParameters.OnInterfaceChange();
		}
	}
	else
	{
		OverrideParameters.Empty(false);
		CopyParametersFromAsset();
	}

	OverrideParameters.Rebind();
}

bool UNiagaraComponent::IsLocalPlayerEffect()const
{
	return GetForceLocalPlayerEffect() || FNiagaraWorldManager::IsComponentLocalPlayerLinked(this);
}

#if WITH_EDITOR

void UNiagaraComponent::UpgradeDeprecatedParameterOverrides()
{
	if (EditorOverridesValue_DEPRECATED.Num() == 0)
	{
		return;
	}

	OverrideParameters.SanityCheckData();
	PostLoadNormalizeOverrideNames();
	
	TArray<FNiagaraVariable> UserParameters;
	OverrideParameters.GetUserParameters(UserParameters);

	for (const TPair<FName, bool>& Pair : EditorOverridesValue_DEPRECATED)
	{
		FNiagaraVariable* Found = UserParameters.FindByPredicate([Pair](const FNiagaraVariable& Var)
		{
			return Var.GetName() == Pair.Key;
		});

		if (Found != nullptr)
		{
			FNiagaraVariant StoredValue = GetParameterValueFromStore(*Found, OverrideParameters);

			if (StoredValue.IsValid())
			{
				SetParameterOverride(*Found, StoredValue);
			}
		}
	}

	EditorOverridesValue_DEPRECATED.Empty();
}

void UNiagaraComponent::EnsureOverrideParametersConsistent() const
{
	if (Asset == nullptr)
	{
		return;
	}
	
	TArray<FNiagaraVariable> UserParameters;
	Asset->GetExposedParameters().GetUserParameters(UserParameters);
	
	for (const FNiagaraVariable& Key : UserParameters)
	{
		FNiagaraVariant OverrideValue = FindParameterOverride(Key);
		if (OverrideValue.IsValid())
		{
			if (Key.IsDataInterface())
			{
				const UNiagaraDataInterface* ActualDI = OverrideParameters.GetDataInterface(Key);
				if (ActualDI != nullptr)
				{
					ensureAlways(OverrideValue.GetDataInterface()->Equals(ActualDI));
				}
			}
			else if (Key.IsUObject())
			{
				const UObject* ActualObj = OverrideParameters.GetUObject(Key);
				if (ActualObj != nullptr)
				{
					ensureAlways(OverrideValue.GetUObject() == ActualObj);
				}
			}
			else if (Key.GetType() == FNiagaraTypeDefinition::GetPositionDef())
			{
				const FVector* ActualData = OverrideParameters.GetPositionParameterValue(Key.GetName());
				if (ActualData != nullptr)
				{
					ensureAlways(FMemory::Memcmp(ActualData, OverrideValue.GetBytes(), sizeof(FVector)) == 0);
				}
			}
			else
			{
				TArray<uint8> DataValue;
				DataValue.AddUninitialized(Key.GetSizeInBytes());
				if (OverrideParameters.CopyParameterData(Key, DataValue.GetData()))
				{
					ensureAlways(FMemory::Memcmp(DataValue.GetData(), OverrideValue.GetBytes(), Key.GetSizeInBytes()) == 0);
				}
			}
		}
	}
}

void UNiagaraComponent::ApplyOverridesToParameterStore()
{
	if (!IsTemplate())
	{
		if (UNiagaraComponent* Archetype = Cast<UNiagaraComponent>(GetArchetype()))
		{
			TemplateParameterOverrides = Archetype->TemplateParameterOverrides;
		}
	}

	for (const auto& Pair : TemplateParameterOverrides)
	{ 
		if (!FNiagaraUserRedirectionParameterStore::IsUserParameter(Pair.Key))
		{
			continue;
		}

		const int32* ExistingParam = OverrideParameters.FindParameterOffset(Pair.Key);
		if (ExistingParam != nullptr)
		{
			SetOverrideParameterStoreValue(Pair.Key, Pair.Value);
		}
	}

	if (!IsTemplate())
	{
		for (const auto& Pair : InstanceParameterOverrides)
		{ 
			if (!FNiagaraUserRedirectionParameterStore::IsUserParameter(Pair.Key))
			{
				continue;
			}

			const int32* ExistingParam = OverrideParameters.FindParameterOffset(Pair.Key);
			if (ExistingParam != nullptr)
			{
				SetOverrideParameterStoreValue(Pair.Key, Pair.Value);
			}
		}
	}

	EnsureOverrideParametersConsistent();
}

void UNiagaraComponent::FixDataInterfaceOuters()
{
	auto FixParameterOverrides = [this](TMap<FNiagaraVariableBase, FNiagaraVariant>& ParameterOverrides, TMap<FNiagaraVariableBase, UNiagaraDataInterface*>& OutFixedDataInterfaces)
	{
		for (TPair<FNiagaraVariableBase, FNiagaraVariant>& VariableValuePair : ParameterOverrides)
		{
			if (VariableValuePair.Key.IsDataInterface() && VariableValuePair.Value.GetDataInterface() != nullptr)
			{
				if (VariableValuePair.Value.GetDataInterface()->GetOuter() != this)
				{
					UNiagaraDataInterface* FixedDataInterface = NewObject<UNiagaraDataInterface>(this, VariableValuePair.Value.GetDataInterface()->GetClass(), NAME_None, RF_Transactional | RF_Public);
					VariableValuePair.Value.GetDataInterface()->CopyTo(FixedDataInterface);
					VariableValuePair.Value.SetDataInterface(FixedDataInterface);
					OutFixedDataInterfaces.Add(VariableValuePair.Key, FixedDataInterface);
				}
			}
		}
	};

	// Fix data interfaces in the template and instance overrides and collect the replacements.
	TMap<FNiagaraVariableBase, UNiagaraDataInterface*> VariableToFixedDataInterfaces;
	FixParameterOverrides(TemplateParameterOverrides, VariableToFixedDataInterfaces);
	FixParameterOverrides(InstanceParameterOverrides, VariableToFixedDataInterfaces);

	// Update data interfaces in use in the override parameters using the replacement map.
	for (TPair<FNiagaraVariableBase, UNiagaraDataInterface*>& VariableFixedDataInterfacePair : VariableToFixedDataInterfaces)
	{
		int32 OverrideParametersIndex = OverrideParameters.IndexOf(VariableFixedDataInterfacePair.Key);
		if (OverrideParametersIndex != INDEX_NONE)
		{
			OverrideParameters.SetDataInterface(VariableFixedDataInterfacePair.Value, OverrideParametersIndex);
		}
	}

	// Fix any additional data interfaces in the override parameters which are still incorrect.
	for (int32 i = 0; i < OverrideParameters.Num(); i++)
	{
		UNiagaraDataInterface* OverrideParameterDataInterface = OverrideParameters.GetDataInterface(i);
		if (OverrideParameterDataInterface != nullptr && OverrideParameterDataInterface->GetOuter() != this)
		{
			UNiagaraDataInterface* FixedDataInterface = NewObject<UNiagaraDataInterface>(this, OverrideParameterDataInterface->GetClass(), NAME_None, RF_Transactional | RF_Public);
			OverrideParameterDataInterface->CopyTo(FixedDataInterface);
			OverrideParameters.SetDataInterface(FixedDataInterface, i);
		}
	}
}

#endif

void UNiagaraComponent::CopyParametersFromAsset(bool bResetExistingOverrideParameters)
{
	// Copy Asset Override Parameters into Component Overrides
	const FNiagaraUserRedirectionParameterStore& AssetExposedParameters = Asset->GetExposedParameters();

<<<<<<< HEAD
	TArray<FNiagaraVariable> SourceVars;
	Asset->GetExposedParameters().GetParameters(SourceVars);

	// insert new asset parameters (and keep existing overrides)
	for (FNiagaraVariable& Param : SourceVars)
	{
		bool bNewParam = OverrideParameters.AddParameter(Param, true);

		bool bCopyAssetValue = bResetExistingOverrideParameters || bNewParam;
		if (bCopyAssetValue || Param.IsDataInterface())
=======
	FNiagaraUserRedirectionParameterStore ExistingOverrideParameters;
	Swap(ExistingOverrideParameters, OverrideParameters);
	OverrideParameters = AssetExposedParameters;
	OverrideParameters.SetOwner(this);

	// Copy Existing Variables into new parameter data
	if (bResetExistingOverrideParameters == false)
	{
		for (const FNiagaraVariableWithOffset& ExistingOverrideVar : ExistingOverrideParameters.ReadParameterVariables())
>>>>>>> 4af6daef
		{
			OverrideParameters.AddParameter(ExistingOverrideVar, true);
			if (ExistingOverrideVar.IsDataInterface())
			{
				UNiagaraDataInterface* ExistingDataInterface = ExistingOverrideParameters.GetDataInterface(ExistingOverrideVar.Offset);
				OverrideParameters.SetDataInterface(ExistingDataInterface, ExistingOverrideVar);
			}
			else if (ExistingOverrideVar.IsUObject())
			{
				UObject* ExistingUObject = ExistingOverrideParameters.GetUObject(ExistingOverrideVar.Offset);
				OverrideParameters.SetUObject(ExistingUObject, ExistingOverrideVar);
			}
			else
			{
				ExistingOverrideParameters.CopyParameterData(OverrideParameters, ExistingOverrideVar);
			}
		}
	}

<<<<<<< HEAD
	// remove parameters that don't exist in the source asset
	for (FNiagaraVariable& ExistingVar : ExistingVars)
=======
	// DataInterfaces are unique per component so we need to make new instances if they are not already
	for (int32 i = 0; i < AssetExposedParameters.GetDataInterfaces().Num(); ++i)
>>>>>>> 4af6daef
	{
		UNiagaraDataInterface* AssetDataInterface = AssetExposedParameters.GetDataInterface(i);
		UNiagaraDataInterface* OverrideDataInterface = OverrideParameters.GetDataInterface(i);
		if (AssetDataInterface != OverrideDataInterface)
		{
			// We must copy the data regardless as there is an expectation that data interfaces are always reset to the original state
			AssetDataInterface->CopyTo(OverrideDataInterface);
		}
		else
		{
			OverrideDataInterface = NewObject<UNiagaraDataInterface>(this, AssetDataInterface->GetClass(), NAME_None, RF_Transactional | RF_Public);
			AssetDataInterface->CopyTo(OverrideDataInterface);
			OverrideParameters.SetDataInterface(OverrideDataInterface, i);
		}
	}
}

void UNiagaraComponent::SynchronizeWithSourceSystem()
{
	// Synchronizing parameters will create new data interface objects and if the old data
	// interface objects are currently being used by a simulation they may be destroyed due to garbage
	// collection, so preemptively kill the instance here.
	DestroyInstanceNotComponent();

	//TODO: Look through params in system in "Owner" namespace and add to our parameters.
	if (Asset == nullptr)
	{
#if WITH_EDITORONLY_DATA
		OverrideParameters.Empty();
		EditorOverridesValue_DEPRECATED.Empty();
		
		OnSynchronizedWithAssetParametersDelegate.Broadcast();
#endif
		return;
	}

#if WITH_EDITOR
	CopyParametersFromAsset();
	ApplyOverridesToParameterStore();
#endif

	OverrideParameters.Rebind();

#if WITH_EDITORONLY_DATA
	OnSynchronizedWithAssetParametersDelegate.Broadcast();
#endif
}

#if WITH_EDITORONLY_DATA
void FixInvalidDataInterfaceOverrides(TMap<FNiagaraVariableBase, FNiagaraVariant>& ParameterOverrides, const FString& OverrideSource, UNiagaraComponent* OwningComponent)
{
	for (TPair<FNiagaraVariableBase, FNiagaraVariant>& VariableValuePair : ParameterOverrides)
	{
		FNiagaraVariableBase& Variable = VariableValuePair.Key;
		FNiagaraVariant& Value = VariableValuePair.Value;
		if (Variable.IsDataInterface())
		{
			UNiagaraDataInterface* DataInterface = Value.GetDataInterface();
			if (DataInterface == nullptr)
			{
				UE_LOG(LogNiagara, Warning, TEXT("Replaced null user parameter data interface with it's default.  Component: %s Override Source: %s Parameter Name: %s."), *OwningComponent->GetPathName(), *OverrideSource, *Variable.GetName().ToString());
			}
			else if (DataInterface->GetClass() != Variable.GetType().GetClass())
			{
				UE_LOG(LogNiagara, Warning, TEXT("Replaced invalid class '%s' user parameter data interface '%s' with it's default.  Component: %s Override Source: %s Parameter Name: %s."), *DataInterface->GetClass()->GetName(), *Variable.GetType().GetClass()->GetName(), *OwningComponent->GetPathName(), *OverrideSource, *Variable.GetName().ToString());
				DataInterface = nullptr;
			}
			if (DataInterface == nullptr)
			{
				DataInterface = NewObject<UNiagaraDataInterface>(OwningComponent, Variable.GetType().GetClass(), NAME_None, RF_Transactional | RF_Public);
				if (UNiagaraSystem* NiagaraSystem = OwningComponent->GetAsset())
				{
					const int32* DataInterfaceOffset = NiagaraSystem->GetExposedParameters().FindParameterOffset(Variable);
					UNiagaraDataInterface* SourceDataInterface = DataInterfaceOffset ? NiagaraSystem->GetExposedParameters().GetDataInterface(*DataInterfaceOffset) : nullptr;
					if (DataInterfaceOffset != nullptr)
					{
						SourceDataInterface->CopyTo(DataInterface);
					}
				}
				Value.SetDataInterface(DataInterface);
			}
		}
	}
}

void UNiagaraComponent::FixInvalidUserParameterOverrideData()
{
	FixInvalidDataInterfaceOverrides(TemplateParameterOverrides, TEXT("Template"), this);
	FixInvalidDataInterfaceOverrides(InstanceParameterOverrides, TEXT("Instance"), this);

	TArray<FNiagaraVariable> ExistingVars;
	TArray<FNiagaraVariable> SourceVars;
	OverrideParameters.GetParameters(ExistingVars);
	Asset->GetExposedParameters().GetParameters(SourceVars);

	// check if one of the vector parameters was changed to a position type
	for (FNiagaraVariable& ExistingVar : ExistingVars)
	{
		if (ExistingVar.GetType() == FNiagaraTypeDefinition::GetVec3Def() && !SourceVars.Contains(ExistingVar))
		{
			FNiagaraVariable PositionVar(FNiagaraTypeDefinition::GetPositionDef(), ExistingVar.GetName());
			if (SourceVars.Contains(PositionVar))
			{
				OverrideParameters.ChangeParameterType(ExistingVar, FNiagaraTypeDefinition::GetPositionDef());

				auto ConvertOverrideToPosition = [&ExistingVar, &PositionVar](auto & Params)
				{
					FNiagaraVariant VariantData;
					if (Params.RemoveAndCopyValue(ExistingVar, VariantData))
					{
						// Convert the old float data to doubles.
						check(VariantData.GetNumBytes() == sizeof(FVector3f));
						FVector3f ExistingData = *((FVector3f*)(VariantData.GetBytes()));						
						FVector NewData(ExistingData);
						VariantData.SetBytes((uint8*)&NewData, sizeof(NewData));
						Params.Add(PositionVar, VariantData);
					}
				};

				ConvertOverrideToPosition(InstanceParameterOverrides);
				ConvertOverrideToPosition(TemplateParameterOverrides);
				
				ExistingVar = PositionVar;
			}
		}
		// Check for invalid or missing data interfaces
		else if (ExistingVar.IsDataInterface())
		{
			UNiagaraDataInterface* DataInterface = OverrideParameters.GetDataInterface(ExistingVar);
			if (DataInterface == nullptr)
			{
				UE_LOG(LogNiagara, Log, TEXT("ParameterStore has null data interface '%s' for variable '%s', making a default."), *ExistingVar.GetType().GetClass()->GetName(), *ExistingVar.GetName().ToString());
			}
			else if (DataInterface->GetClass() != ExistingVar.GetType().GetClass())
			{
				UE_LOG(LogNiagara, Log, TEXT("ParameterStore has invalid type '%s' data interface '%s' for variable '%s', making a default."), *DataInterface->GetClass()->GetName(), *ExistingVar.GetType().GetClass()->GetName(), *ExistingVar.GetName().ToString());
				DataInterface = nullptr;
			}

			if (DataInterface == nullptr)
			{
				DataInterface = NewObject<UNiagaraDataInterface>(this, ExistingVar.GetType().GetClass(), NAME_None, RF_Transactional | RF_Public);
				if ( SourceVars.Contains(ExistingVar) )
				{
					if ( UNiagaraDataInterface* SourceDataInterface = Asset->GetExposedParameters().GetDataInterface(ExistingVar) )
					{
						SourceDataInterface->CopyTo(DataInterface);
					}
				}
				OverrideParameters.SetDataInterface(DataInterface, ExistingVar);
			}
		}
	}
}
#endif

void UNiagaraComponent::AssetExposedParametersChanged()
{
	if (HasAnyFlags(RF_NeedPostLoad))
	{
		// Since we register the change delegate in multiple places, it's possible that this is called before the component was able to go through PostLoad().
		// In that case we skip the sync with the system, as that happens in PostLoad anyways.
		return;
	}
<<<<<<< HEAD
	bool bCurrentlyActive = IsActive();
=======

#if WITH_EDITOR
	// Some owner actors might have destroy on finish enabled, if we were to tweak parameters this would trigger completion and destroy the actor
	// Lens effects for example set this making it impossible to tweak them without storing and restoring this information
	TWeakObjectPtr<ANiagaraActor> WeakNiagaraActor = Cast<ANiagaraActor>(GetOwner());
	bool bDestroyOnSystemFinish = false;
	if (ANiagaraActor* NiagaraActor = WeakNiagaraActor.Get())
	{
		if (NiagaraActor->GetDestroyOnSystemFinish())
		{
			bDestroyOnSystemFinish = true;
			NiagaraActor->SetDestroyOnSystemFinish(false);
		}
	}
#endif

	const bool bCurrentlyActive = IsActive();

>>>>>>> 4af6daef
	SynchronizeWithSourceSystem();
#if WITH_EDITOR
	if ( !GIsTransacting )
#endif
	{
		if (bCurrentlyActive)
		{
			// only reactivate systems that were running before
			ReinitializeSystem();
		}
<<<<<<< HEAD
=======

#if WITH_EDITOR
		if (bDestroyOnSystemFinish)
		{
			if (ANiagaraActor* NiagaraActor = WeakNiagaraActor.Get())
			{
				NiagaraActor->SetDestroyOnSystemFinish(true);
			}
		}
#endif
>>>>>>> 4af6daef
	}
}

#if WITH_EDITOR

bool UNiagaraComponent::HasParameterOverride(const FNiagaraVariableBase& InKey) const 
{
	FNiagaraVariableBase UserVariable = InKey;

	if (Asset)
	{
		if (!Asset->GetExposedParameters().RedirectUserVariable(UserVariable))
		{
			return false;
		}
	}
	else if (!FNiagaraUserRedirectionParameterStore::IsUserParameter(UserVariable))
	{
		return false;
	}

	if (IsTemplate())
	{
		const FNiagaraVariant* ThisValue = TemplateParameterOverrides.Find(UserVariable);

		const FNiagaraVariant* ArchetypeValue = nullptr;
		if (const UNiagaraComponent* Archetype = Cast<UNiagaraComponent>(GetArchetype()))
		{
			ArchetypeValue = Archetype->TemplateParameterOverrides.Find(UserVariable);
		}

		if (ThisValue != nullptr && ArchetypeValue != nullptr)
		{
			// exists in both, check values
			return *ThisValue != *ArchetypeValue;
		}
		else if (ThisValue != nullptr || ArchetypeValue != nullptr)
		{
			// either added or removed in this
			return true;
		}
	}
	else
	{
		if (InstanceParameterOverrides.Contains(UserVariable))
		{
			return true;
		}
	}

	return false;
}

FNiagaraVariant UNiagaraComponent::FindParameterOverride(const FNiagaraVariableBase& InKey) const
{
	if (Asset == nullptr)
	{
		return FNiagaraVariant();
	}

	FNiagaraVariableBase UserVariable = InKey;

	const FNiagaraUserRedirectionParameterStore& ParameterStore = Asset->GetExposedParameters();

	if (!ParameterStore.RedirectUserVariable(UserVariable))
	{
		return FNiagaraVariant();
	}

	if (ParameterStore.FindParameterOffset(UserVariable) == nullptr)
	{
		return FNiagaraVariant();
	}

	if (!IsTemplate())
	{
		const FNiagaraVariant* Value = InstanceParameterOverrides.Find(UserVariable);
		if (Value != nullptr)
		{
			return *Value;
		}
	}

	{
		const FNiagaraVariant* Value = TemplateParameterOverrides.Find(UserVariable);
		if (Value != nullptr)
		{
			return *Value;
		}
	}

	return FNiagaraVariant();
}

FNiagaraVariant UNiagaraComponent::GetCurrentParameterValue(const FNiagaraVariableBase& InKey) const
{
	FNiagaraVariableBase UserVariable = InKey;
	if (OverrideParameters.RedirectUserVariable(UserVariable) == false)
	{
		return FNiagaraVariant();
	}

	int32 ParameterOffset = OverrideParameters.IndexOf(UserVariable);
	if (ParameterOffset == INDEX_NONE)
	{
		return FNiagaraVariant();
	}

	if (InKey.GetType().IsDataInterface())
	{
		return FNiagaraVariant(OverrideParameters.GetDataInterface(ParameterOffset));
	}
	if (InKey.GetType().IsUObject())
	{
		return FNiagaraVariant(OverrideParameters.GetUObject(ParameterOffset));
	}
	if (InKey.GetType() == FNiagaraTypeDefinition::GetPositionDef())
	{
		FNiagaraVariable RedirectedVar = InKey;
		OverrideParameters.RedirectUserVariable(RedirectedVar);
		const FVector* Value = OverrideParameters.GetPositionParameterValue(RedirectedVar.GetName());
		return Value == nullptr ? FNiagaraVariant() : FNiagaraVariant(Value, sizeof(FVector));
	}

	TArray<uint8> DataValue;
	DataValue.AddUninitialized(UserVariable.GetSizeInBytes());
	OverrideParameters.CopyParameterData(UserVariable, DataValue.GetData());
	return FNiagaraVariant(DataValue);
}

void UNiagaraComponent::SetOverrideParameterStoreValue(const FNiagaraVariableBase& InKey, const FNiagaraVariant& InValue)
{
	if (InKey.IsDataInterface())
	{
		UNiagaraDataInterface* OriginalDI = InValue.GetDataInterface();
		UNiagaraDataInterface* DuplicatedDI = DuplicateObject(OriginalDI, this);
		OverrideParameters.SetDataInterface(DuplicatedDI, InKey);
<<<<<<< HEAD
		DuplicatedDI->SetUsedByCPUEmitter(OriginalDI->IsUsedWithCPUEmitter());
		DuplicatedDI->SetUsedByGPUEmitter(OriginalDI->IsUsedWithGPUEmitter());
=======
		DuplicatedDI->SetUsedWithCPUScript(OriginalDI->IsUsedWithCPUScript());
		DuplicatedDI->SetUsedWithGPUScript(OriginalDI->IsUsedWithGPUScript());
>>>>>>> 4af6daef
	}
	else if (InKey.IsUObject())
	{
		OverrideParameters.SetUObject(InValue.GetUObject(), InKey);
	}
	else if (InKey.GetType() == FNiagaraTypeDefinition::GetPositionDef())
	{
		if (InValue.GetNumBytes() == sizeof(FVector))
		{
			FVector WorldPos;
			FMemory::Memcpy(&WorldPos, InValue.GetBytes(), InValue.GetNumBytes());
			OverrideParameters.SetPositionParameterValue(WorldPos, InKey.GetName(), true);
		}
		else if (InValue.GetNumBytes() == sizeof(FVector3f))
		{
			FVector3f WorldPos;
			FMemory::Memcpy(&WorldPos, InValue.GetBytes(), InValue.GetNumBytes());
			OverrideParameters.SetPositionParameterValue((FVector)WorldPos, InKey.GetName(), true);
		}
		else
		{
			checkf(false, TEXT("Invalid number of bytes for position data: %i"), InValue.GetNumBytes());
		}
	}
	else
	{
		OverrideParameters.SetParameterData(InValue.GetBytes(), InKey, true);
	}
}

void UNiagaraComponent::SetParameterOverride(const FNiagaraVariableBase& InKey, const FNiagaraVariant& InValue)
{
	if (!ensure(InValue.IsValid()))
	{
		return;
	}

	// we want to be sure we're storing data based on the fully qualified key name (i.e. taking the user redirection into account)
	FNiagaraVariableBase UserVariable = InKey;
	if (!OverrideParameters.RedirectUserVariable(UserVariable))
	{
		return;
	}

	if (IsTemplate())
	{
		TemplateParameterOverrides.Add(UserVariable, InValue);
	}
	else
	{
		InstanceParameterOverrides.Add(UserVariable, InValue);
	}

	SetOverrideParameterStoreValue(UserVariable, InValue);
}

void UNiagaraComponent::RemoveParameterOverride(const FNiagaraVariableBase& InKey)
{
	// we want to be sure we're storing data based on the fully qualified key name (i.e. taking the user redirection into account)
	FNiagaraVariableBase UserVariable = InKey;
	if (!OverrideParameters.RedirectUserVariable(UserVariable))
	{
		return;
	}

	if (!IsTemplate())
	{
		InstanceParameterOverrides.Remove(UserVariable);
	}
	else
	{
		TemplateParameterOverrides.Remove(UserVariable);

		// we are an archetype, but check if we have an archetype and inherit the value from there
		const UNiagaraComponent* Archetype = Cast<UNiagaraComponent>(GetArchetype());
		if (Archetype != nullptr)
		{
			FNiagaraVariant ArchetypeValue = Archetype->FindParameterOverride(UserVariable);
			if (ArchetypeValue.IsValid())
			{
				// defined in archetype, reset value to that
				if (UserVariable.IsDataInterface())
				{
					UNiagaraDataInterface* DataInterface = DuplicateObject(ArchetypeValue.GetDataInterface(), this);
					TemplateParameterOverrides.Add(UserVariable, FNiagaraVariant(DataInterface));
				}
				else
				{
					TemplateParameterOverrides.Add(UserVariable, ArchetypeValue);
				}
			}
		}
	}

	SynchronizeWithSourceSystem();
}

#endif

ENiagaraAgeUpdateMode UNiagaraComponent::GetAgeUpdateMode() const
{
	return AgeUpdateMode;
}

void UNiagaraComponent::SetAgeUpdateMode(ENiagaraAgeUpdateMode InAgeUpdateMode)
{
	AgeUpdateMode = InAgeUpdateMode;
}

float UNiagaraComponent::GetDesiredAge() const
{
	return DesiredAge;
}

void UNiagaraComponent::SetDesiredAge(float InDesiredAge)
{
	DesiredAge = InDesiredAge;
	bIsSeeking = false;
}

void UNiagaraComponent::SeekToDesiredAge(float InDesiredAge)
{
	DesiredAge = InDesiredAge;
	bIsSeeking = true;
}

void UNiagaraComponent::SetCanRenderWhileSeeking(bool bInCanRenderWhileSeeking)
{
	bCanRenderWhileSeeking = bInCanRenderWhileSeeking;
}

float UNiagaraComponent::GetSeekDelta() const
{
	return SeekDelta;
}

void UNiagaraComponent::SetSeekDelta(float InSeekDelta)
{
	SeekDelta = InSeekDelta;
}

bool UNiagaraComponent::GetLockDesiredAgeDeltaTimeToSeekDelta() const
{
	return bLockDesiredAgeDeltaTimeToSeekDelta;
}

void UNiagaraComponent::SetLockDesiredAgeDeltaTimeToSeekDelta(bool bLock)
{
	bLockDesiredAgeDeltaTimeToSeekDelta = bLock;
}

float UNiagaraComponent::GetMaxSimTime() const
{
	return MaxSimTime;
}

void UNiagaraComponent::SetMaxSimTime(float InMaxTime)
{
	MaxSimTime = InMaxTime;
}

void UNiagaraComponent::SetAutoDestroy(bool bInAutoDestroy)
{
	if (ensureMsgf(!bInAutoDestroy || (PoolingMethod == ENCPoolMethod::None), TEXT("Attempting to set AutoDestroy on a pooled component!  Component(%s) Asset(%s)"), *GetFullName(), GetAsset() != nullptr ? *GetAsset()->GetPathName() : TEXT("None")))
	{
		bAutoDestroy = bInAutoDestroy;
	}
}

FNiagaraSystemInstance* UNiagaraComponent::GetSystemInstance() const
{
	return SystemInstanceController ? SystemInstanceController->GetSystemInstance_Unsafe() : nullptr;
}

void UNiagaraComponent::SetPreviewLODDistance(bool bInEnablePreviewLODDistance, float InPreviewLODDistance, float InPreviewMaxDistance)
{
	bEnablePreviewLODDistance = bInEnablePreviewLODDistance;
	PreviewLODDistance = InPreviewLODDistance;

	if(SystemInstanceController)
	{
		if (bEnablePreviewLODDistance)
		{
			SystemInstanceController->SetLODDistance(PreviewLODDistance, InPreviewLODDistance, true);
		}
		else
		{
			SystemInstanceController->ClearLODDistance();
		}
	}
}

void UNiagaraComponent::SetSimCache(UNiagaraSimCache* InSimCache, bool bResetSystem)
{
	const bool bForceReset = SimCache ? SimCache->GetAttributeCaptureMode() != ENiagaraSimCacheAttributeCaptureMode::All : false;

	SimCache = InSimCache;
	UpdateInstanceSoloMode();

	if (bResetSystem || bForceReset)
	{
		ReinitializeSystem();
	}
}

UNiagaraSimCache* UNiagaraComponent::GetSimCache() const
{
	return SimCache;
}

void UNiagaraComponent::SetAllowScalability(bool bAllow)
{
	bAllowScalability = bAllow; 
	if (bAllow)
	{
		if ( IsActive() )
		{
			RegisterWithScalabilityManager();
		}
	}
	else
	{
		UnregisterWithScalabilityManager();
	}
}

bool UNiagaraComponent::GetAllowScalability()const
{
	return bAllowScalability;
}


void UNiagaraComponent::SetForceLocalPlayerEffect(bool bIsPlayerEffect)
{
	bForceLocalPlayerEffect = bIsPlayerEffect;
	ResolveOwnerAllowsScalability();
}

bool UNiagaraComponent::GetForceLocalPlayerEffect()const
{
	return bForceLocalPlayerEffect;
}

#if WITH_EDITOR

void UNiagaraComponent::PostLoadNormalizeOverrideNames()
{
	TMap<FName, bool> ValueMap;
	for (TPair<FName, bool> Pair : EditorOverridesValue_DEPRECATED)
	{
		FString ValueNameString = Pair.Key.ToString();
		if (ValueNameString.StartsWith(TEXT("User.")))
		{
			 ValueNameString = ValueNameString.RightChop(5);
		}

		ValueMap.Add(FName(*ValueNameString), Pair.Value);
	}
	EditorOverridesValue_DEPRECATED = ValueMap;
}

#endif // WITH_EDITOR

void UNiagaraComponent::SetAsset(UNiagaraSystem* InAsset, bool bResetExistingOverrideParameters)
{
	if (Asset == InAsset)
	{
		return;
	}

	if (FNiagaraUtilities::LogVerboseWarnings())
	{
		if ( PoolingMethod != ENCPoolMethod::None )
		{
			UE_LOG(LogNiagara, Warning, TEXT("SetAsset called on pooled component '%s' Before '%s' New '%s', pleased fix calling code to not do this."), *GetFullNameSafe(this), *GetFullNameSafe(Asset), * GetFullNameSafe(InAsset));
		}
	}

#if WITH_EDITOR
	if (Asset != nullptr && AssetExposedParametersChangedHandle.IsValid())
	{
		Asset->GetExposedParameters().RemoveOnChangedHandler(AssetExposedParametersChangedHandle);
		AssetExposedParametersChangedHandle.Reset();
	}
#endif

	DestroyCullProxy();
	UnregisterWithScalabilityManager();

	const bool bWasActive = SystemInstanceController && SystemInstanceController->GetRequestedExecutionState() == ENiagaraExecutionState::Active;

	DestroyInstanceNotComponent();

	// Set new asset, update parameters and reactivate it it was already active
	Asset = InAsset;

#if WITH_EDITOR
	SynchronizeWithSourceSystem();
	if (Asset != nullptr)
	{
		AssetExposedParametersChangedHandle = Asset->GetExposedParameters().AddOnChangedHandler(
			FNiagaraParameterStore::FOnChanged::FDelegate::CreateUObject(this, &UNiagaraComponent::AssetExposedParametersChanged));
	}
#else
	if (Asset != nullptr)
	{
		CopyParametersFromAsset(bResetExistingOverrideParameters);
		OverrideParameters.Rebind();
	}
#endif

	if ( Asset )
	{
		// Apply system overrides to the component
		CastShadow = Asset->bOverrideCastShadow ? Asset->bCastShadow : CastShadow;
		bReceivesDecals = Asset->bOverrideReceivesDecals ? Asset->bReceivesDecals : bReceivesDecals;

		bRenderCustomDepth = Asset->bOverrideRenderCustomDepth ? Asset->bRenderCustomDepth : bRenderCustomDepth;
		CustomDepthStencilWriteMask = Asset->bOverrideCustomDepthStencilValue ? Asset->CustomDepthStencilWriteMask : CustomDepthStencilWriteMask;
		CustomDepthStencilValue = Asset->bOverrideCustomDepthStencilWriteMask ? Asset->CustomDepthStencilValue : CustomDepthStencilValue;

		TranslucencySortPriority = Asset->bOverrideTranslucencySortPriority ? Asset->TranslucencySortPriority : TranslucencySortPriority;
		TranslucencySortDistanceOffset = Asset->bOverrideTranslucencySortDistanceOffset ? Asset->TranslucencySortDistanceOffset : TranslucencySortDistanceOffset;

		// Activate
		if ( IsRegistered() )
		{
			if (bAutoActivate || bWasActive)
			{
				Activate();
			}
		}
	}
}

void UNiagaraComponent::SetOcclusionQueryMode(ENiagaraOcclusionQueryMode Mode)
{
	if (Mode != OcclusionQueryMode)
	{
		OcclusionQueryMode = Mode;
		MarkRenderStateDirty();
	}
}

void UNiagaraComponent::SetForceSolo(bool bInForceSolo)
{ 
	if (bForceSolo != bInForceSolo)
	{
		bForceSolo = bInForceSolo;
		UpdateInstanceSoloMode();
	}
}

bool UNiagaraComponent::RequiresSoloMode() const
{
	return bForceSolo || SimCache != nullptr || !FMath::IsNearlyEqual(CustomTimeDilation, 1.0f) || (Asset && Asset->HasFixedTickDelta());
}

void UNiagaraComponent::UpdateInstanceSoloMode()
{
	const bool bRequireSoloMode = RequiresSoloMode();
	if (SystemInstanceController)
	{
		SystemInstanceController->SetForceSolo(bRequireSoloMode);
	}

	if (IsActive())
	{
		SetComponentTickEnabled(bRequireSoloMode);
	}
}

void UNiagaraComponent::SetGpuComputeDebug(bool bEnableDebug)
{
	if (bEnableGpuComputeDebug != bEnableDebug)
	{
		bEnableGpuComputeDebug = bEnableDebug;
		if (SystemInstanceController.IsValid())
		{
			SystemInstanceController->SetGpuComputeDebug(bEnableGpuComputeDebug != 0);
		}
	}
}

void UNiagaraComponent::SetCustomTimeDilation(float Dilation)
{
	if ( !FMath::IsNearlyEqual(CustomTimeDilation, Dilation) )
	{
		CustomTimeDilation = Dilation;
		UpdateInstanceSoloMode();
	}
}

void UNiagaraComponent::SetAutoAttachmentParameters(USceneComponent* Parent, FName SocketName, EAttachmentRule LocationRule, EAttachmentRule RotationRule, EAttachmentRule ScaleRule)
{
	AutoAttachParent = Parent;
	AutoAttachSocketName = SocketName;
	AutoAttachLocationRule = LocationRule;
	AutoAttachRotationRule = RotationRule;
	AutoAttachScaleRule = ScaleRule;
}


void UNiagaraComponent::CancelAutoAttachment(bool bDetachFromParent)
{
	if (bAutoManageAttachment)
	{
		if (bDidAutoAttach)
		{
			// Restore relative transform from before attachment. Actual transform will be updated as part of DetachFromParent().
			SetRelativeLocation_Direct(SavedAutoAttachRelativeLocation);
			SetRelativeRotation_Direct(SavedAutoAttachRelativeRotation);
			SetRelativeScale3D_Direct(SavedAutoAttachRelativeScale3D);
			bDidAutoAttach = false;
		}

		if (bDetachFromParent)
		{
			//bIsChangingAutoAttachment = true;
			DetachFromComponent(FDetachmentTransformRules::KeepRelativeTransform);
			//bIsChangingAutoAttachment = false;
		}
	}
}
<|MERGE_RESOLUTION|>--- conflicted
+++ resolved
@@ -2,14 +2,8 @@
 
 #include "NiagaraComponent.h"
 #include "Engine/CollisionProfile.h"
-<<<<<<< HEAD
-#include "Engine/TextureRenderTarget.h"
-#include "EngineUtils.h"
-#include "Materials/MaterialInstanceDynamic.h"
-=======
 #include "Engine/Level.h"
 #include "Engine/TextureRenderTarget.h"
->>>>>>> 4af6daef
 #include "NiagaraCommon.h"
 #include "NiagaraComponentPool.h"
 #include "NiagaraComponentSettings.h"
@@ -20,10 +14,7 @@
 #include "NiagaraGpuComputeDispatchInterface.h"
 #include "NiagaraRenderer.h"
 #include "NiagaraSceneProxy.h"
-<<<<<<< HEAD
-=======
 #include "NiagaraSimCache.h"
->>>>>>> 4af6daef
 #include "NiagaraStats.h"
 #include "NiagaraSystem.h"
 #include "NiagaraSystemInstanceController.h"
@@ -36,12 +27,9 @@
 #include "Engine/StaticMesh.h"
 #include "NiagaraCullProxyComponent.h"
 #include "SceneInterface.h"
-<<<<<<< HEAD
-=======
 #include "UObject/UObjectIterator.h"
 #include "PrimitiveUniformShaderParametersBuilder.h"
 #include "NiagaraActor.h"
->>>>>>> 4af6daef
 
 #include UE_INLINE_GENERATED_CPP_BY_NAME(NiagaraComponent)
 
@@ -160,11 +148,7 @@
 
 				if (Component->PoolingMethod == ENCPoolMethod::FreeInPool)
 				{
-<<<<<<< HEAD
-					UE_LOG(LogNiagara, Log, TEXT("Component '%s' Asset '%s' Free In Compnent Pool"), *GetNameSafe(Component), *GetNameSafe(NiagaraSystem));
-=======
 					UE_LOG(LogNiagara, Log, TEXT("Component '%s' Asset '%s' Free In Component Pool"), *GetNameSafe(Component), *GetNameSafe(NiagaraSystem));
->>>>>>> 4af6daef
 				}
 				else
 				{
@@ -202,10 +186,7 @@
 
 FNiagaraSceneProxy::FNiagaraSceneProxy(UNiagaraComponent* InComponent)
 	: FPrimitiveSceneProxy(InComponent, InComponent->GetAsset() ? InComponent->GetAsset()->GetFName() : FName())
-<<<<<<< HEAD
-=======
 	, OcclusionQueryMode(InComponent->GetOcclusionQueryMode())
->>>>>>> 4af6daef
 {
 	if (FNiagaraSystemInstanceControllerConstPtr SystemInstanceController = InComponent->GetSystemInstanceController())
 	{
@@ -218,12 +199,9 @@
 		bIsHeterogeneousVolume = RenderData->HasAnyHeterogeneousVolumesEnabled();
 
 		SystemStatID = InComponent->GetAsset()->GetStatID(false, false);
-<<<<<<< HEAD
-=======
 #if NIAGARAPROXY_EVENTS_ENABLED
 		SystemStatString = InComponent->GetAsset()->GetFName().ToString();
 #endif
->>>>>>> 4af6daef
 	}
 }
 
@@ -355,8 +333,6 @@
 		KeyHash = HashCombine(KeyHash, UE::Math::GetTypeHash(InstanceBounds.Max));
 	}
 
-<<<<<<< HEAD
-=======
 	const FCustomPrimitiveData* LocalCustomPrimitiveData = GetCustomPrimitiveData();
 	if (LocalCustomPrimitiveData && LocalCustomPrimitiveData->Data.Num())
 	{
@@ -364,7 +340,6 @@
 		KeyHash = HashCombine(KeyHash, CustomFloatHash);
 	}
 
->>>>>>> 4af6daef
 	TUniformBuffer<FPrimitiveUniformShaderParameters>*& CustomUBRef = CustomUniformBuffers.FindOrAdd(KeyHash);
 	if (CustomUBRef == nullptr)
 	{
@@ -375,11 +350,7 @@
 				.ActorWorldPosition(GetActorPosition())
 				.WorldBounds(GetBounds())
 				.LocalBounds(GetLocalBounds())
-<<<<<<< HEAD
-				.CustomPrimitiveData(GetCustomPrimitiveData())
-=======
 				.CustomPrimitiveData(LocalCustomPrimitiveData)
->>>>>>> 4af6daef
 				.LightingChannelMask(GetLightingChannelMask())
 				.LightmapDataIndex(LocalPrimitiveSceneInfo ? LocalPrimitiveSceneInfo->GetLightmapDataOffset() : 0)
 				.LightmapUVIndex(GetLightMapCoordinateIndex())
@@ -407,11 +378,7 @@
 
 		CustomUBRef = new TUniformBuffer<FPrimitiveUniformShaderParameters>();
 		CustomUBRef->SetContents(UBBuilder.Build());
-<<<<<<< HEAD
-		CustomUBRef->InitResource();
-=======
 		CustomUBRef->InitResource(FRHICommandListImmediate::Get());
->>>>>>> 4af6daef
 	}
 
 	return CustomUBRef;
@@ -475,8 +442,6 @@
 	SCOPE_CYCLE_COUNTER(STAT_NiagaraComponentGetDynamicMeshElements);
 
 	FScopeCycleCounter SystemStatCounter(SystemStatID);
-<<<<<<< HEAD
-=======
 
 #if NIAGARAPROXY_EVENTS_ENABLED
 	bool bEndPlatformEvent = false;
@@ -511,7 +476,6 @@
 #endif //ENABLE_STATNAMEDEVENTS
 	};
 #endif
->>>>>>> 4af6daef
 
 	if (RenderData)
 	{
@@ -908,13 +872,10 @@
 							// Cannot do multiple tick off the game thread here without additional work. So we pass in null for the completion event which will force GT execution.
 							// If this becomes a perf problem I can add a new path for the tick code to handle multiple ticks.
 							SystemInstanceController->ManualTick(TickDelta, nullptr);
-<<<<<<< HEAD
-=======
 							if (IsComplete())
 							{
 								break;
 							}
->>>>>>> 4af6daef
 							--TicksToProcess;
 
 							// This limits the amount of time we will consume seeking forward
@@ -1279,8 +1240,6 @@
 
 	bIsCulledByScalability = false;
 	
-<<<<<<< HEAD
-=======
 	//Ensure we're not paused. Non-scalability activate calls should override pause state.
 	if(bIsScalabilityCull == false)
 	{
@@ -1288,7 +1247,6 @@
 		SetPausedInternal(false, false);
 	}
 
->>>>>>> 4af6daef
 	//Update our owner scalability state but don't register with the manager.
 	ResolveOwnerAllowsScalability(false);
 	
@@ -1333,10 +1291,6 @@
 	//Unpause on activate if needed.
 	checkf(!(bIsCulledByScalability && IsPaused()), TEXT("We should never be paused when being re-activated by scalability. We unregister from the manager when paused so we should never get here."));
 	SetPausedInternal(false, false);
-
-	DestroyCullProxy();
-
-	Asset->AsyncOptimizeAllScripts();
 
 	DestroyCullProxy();
 
@@ -1430,15 +1384,12 @@
 			// Solo instances require the component tick to be enabled
 			ScopedComponentTickEnabled.bTickEnabled = true;
 		}
-<<<<<<< HEAD
-=======
 	}
 
 	if(bIsScalabilityCull)
 	{
 		//If this is an activate call from a scalability cull we may need to begin in a paused state if someone paused us while we were culled from scalability.
 		SetPausedInternal(bDesiredPauseState, false);
->>>>>>> 4af6daef
 	}
 }
 
@@ -1929,11 +1880,7 @@
 		{
 			if (FNiagaraUtilities::LogVerboseWarnings())
 			{
-<<<<<<< HEAD
-				UE_LOG(LogNiagara, Warning, TEXT("UNiagaraComponent::OnComponentDestroyed: Component (%p - %s) Asset (%s) is still pooled (%d) while destroying!"), this, *GetFullNameSafe(this), *GetFullNameSafe(Asset), PoolingMethod);
-=======
 				UE_LOG(LogNiagara, Warning, TEXT("UNiagaraComponent::OnComponentDestroyed: Component (%p - %s) Asset (%s) is still pooled (%d) while destroying!"), this, *GetFullNameSafe(this), *GetFullNameSafe(Asset), int(PoolingMethod));
->>>>>>> 4af6daef
 			}
 			if (FNiagaraWorldManager* WorldManager = FNiagaraWorldManager::Get(World))
 			{
@@ -1947,11 +1894,7 @@
 		{
 			if (FNiagaraUtilities::LogVerboseWarnings())
 			{
-<<<<<<< HEAD
-				UE_LOG(LogNiagara, Warning, TEXT("UNiagaraComponent::OnComponentDestroyed: Component (%p - %s) Asset (%s) is still pooled (%d) while destroying and world it nullptr!"), this, *GetFullNameSafe(this), *GetFullNameSafe(Asset), PoolingMethod);
-=======
 				UE_LOG(LogNiagara, Warning, TEXT("UNiagaraComponent::OnComponentDestroyed: Component (%p - %s) Asset (%s) is still pooled (%d) while destroying and world it nullptr!"), this, *GetFullNameSafe(this), *GetFullNameSafe(Asset), int(PoolingMethod));
->>>>>>> 4af6daef
 			}
 		}
 
@@ -2043,11 +1986,7 @@
 		{
 			if (FNiagaraUtilities::LogVerboseWarnings())
 			{
-<<<<<<< HEAD
-				UE_LOG(LogNiagara, Warning, TEXT("UNiagaraComponent::BeginDestroy: Component (%p - %s) Asset (%s) is still pooled (%d) while destroying!"), this, *GetFullNameSafe(this), *GetFullNameSafe(Asset), PoolingMethod);
-=======
 				UE_LOG(LogNiagara, Warning, TEXT("UNiagaraComponent::BeginDestroy: Component (%p - %s) Asset (%s) is still pooled (%d) while destroying!"), this, *GetFullNameSafe(this), *GetFullNameSafe(Asset), int(PoolingMethod));
->>>>>>> 4af6daef
 			}
 
 			if (FNiagaraWorldManager* WorldManager = FNiagaraWorldManager::Get(World))
@@ -2062,11 +2001,7 @@
 		{
 			if (FNiagaraUtilities::LogVerboseWarnings())
 			{
-<<<<<<< HEAD
-				UE_LOG(LogNiagara, Warning, TEXT("UNiagaraComponent::BeginDestroy: Component (%p - %s) Asset (%s) is still pooled (%d) while destroying and world is nullptr!"), this, *GetFullNameSafe(this), *GetFullNameSafe(Asset), PoolingMethod);
-=======
 				UE_LOG(LogNiagara, Warning, TEXT("UNiagaraComponent::BeginDestroy: Component (%p - %s) Asset (%s) is still pooled (%d) while destroying and world is nullptr!"), this, *GetFullNameSafe(this), *GetFullNameSafe(Asset), int(PoolingMethod));
->>>>>>> 4af6daef
 			}
 		}
 
@@ -2082,8 +2017,6 @@
 	Super::BeginDestroy();
 }
 
-<<<<<<< HEAD
-=======
 void UNiagaraComponent::GetResourceSizeEx(FResourceSizeEx& CumulativeResourceSize)
 {
 	Super::GetResourceSizeEx(CumulativeResourceSize);
@@ -2093,7 +2026,6 @@
 	}
 }
 
->>>>>>> 4af6daef
 void UNiagaraComponent::CreateCullProxy(bool bForce)
 {
 	if (Asset->GetCullProxyMode() != ENiagaraCullProxyMode::None && CullProxy == nullptr)
@@ -2258,7 +2190,6 @@
 	else
 	{
 		if (SystemFixedBounds.IsValid)
-<<<<<<< HEAD
 		{
 			ensureMsgf(!SystemFixedBounds.Min.ContainsNaN() && !SystemFixedBounds.Max.ContainsNaN(), TEXT("SystemFixedBounds contains NaN for System(%s)"), *GetNameSafe(Asset));
 			SystemBounds = FBoxSphereBounds(SystemFixedBounds);
@@ -2271,20 +2202,6 @@
 		}
 		else
 		{
-=======
-		{
-			ensureMsgf(!SystemFixedBounds.Min.ContainsNaN() && !SystemFixedBounds.Max.ContainsNaN(), TEXT("SystemFixedBounds contains NaN for System(%s)"), *GetNameSafe(Asset));
-			SystemBounds = FBoxSphereBounds(SystemFixedBounds);
-		}
-		else if ( Asset && Asset->bFixedBounds )
-		{
-			const FBox AssetFixedBounds = Asset->GetFixedBounds();
-			ensureMsgf(!AssetFixedBounds.Min.ContainsNaN() && !AssetFixedBounds.Max.ContainsNaN(), TEXT("AssetFixedBounds contains NaN for System(%s)"), *GetNameSafe(Asset));
-			SystemBounds = FBoxSphereBounds(AssetFixedBounds);
-		}
-		else
-		{
->>>>>>> 4af6daef
 			SystemBounds = FBoxSphereBounds(FVector::ZeroVector, FVector(1.0f), 1.0f);
 		}
 	}
@@ -2306,11 +2223,7 @@
 			PrecacheAssetPSOs(Asset);
 		}
 
-<<<<<<< HEAD
-		if (IsPSOPrecaching())
-=======
 		if (CheckPSOPrecachingAndBoostPriority() && GetPSOPrecacheProxyCreationStrategy() != EPSOPrecacheProxyCreationStrategy::AlwaysCreate)
->>>>>>> 4af6daef
 		{
 			UE_LOG(LogNiagara, Verbose, TEXT("Skipping CreateSceneProxy for UNiagaraComponent %s (UNiagaraSystem PSOs are still compiling)"), *GetFullName());
 			return nullptr;
@@ -2328,49 +2241,6 @@
 	{
 		SystemInstanceController->GetUsedMaterials(OutMaterials);
 	}
-}
-
-void UNiagaraComponent::GetStreamingRenderAssetInfo(FStreamingTextureLevelContext& LevelContext, TArray<FStreamingRenderAssetPrimitiveInfo>& OutStreamingRenderAssets) const
-{
-	// UPrimitiveComponent::GetStreamingRenderAssetInfo takes care of getting the referenced textures
-	Super::GetStreamingRenderAssetInfo(LevelContext, OutStreamingRenderAssets);
-
-	if (SystemInstanceController.IsValid())
-	{
-		SystemInstanceController->GetStreamingMeshInfo(Bounds, LevelContext, OutStreamingRenderAssets);
-	}
-}
-
-bool UNiagaraComponent::ResolveOwnerAllowsScalability(bool bRegister)
-{
-	bOwnerAllowsScalabiltiy = true;
-	
-	if(GNiagaraCanPreventScalabilityCullingOnPlayerFX && Asset && Asset->AllowScalabilityForLocalPlayerFX() == false)
-	{
-		bOwnerAllowsScalabiltiy = IsLocalPlayerEffect() == false;
-	}	
-
-	//Update manager registration if needed.
-	if (bRegister)
-	{
-		if (bOwnerAllowsScalabiltiy)
-		{
-			if ( IsActive() )
-			{
-				RegisterWithScalabilityManager();
-			}
-		}
-		else
-		{
-			if (bIsCulledByScalability)
-			{
-				ActivateInternal(false, true);
-			}
-
-			UnregisterWithScalabilityManager();
-		}
-	}
-	return bOwnerAllowsScalabiltiy;
 }
 
 void UNiagaraComponent::GetStreamingRenderAssetInfo(FStreamingTextureLevelContext& LevelContext, TArray<FStreamingRenderAssetPrimitiveInfo>& OutStreamingRenderAssets) const
@@ -2442,15 +2312,6 @@
 
 bool UNiagaraComponent::IsVisible() const
 {
-<<<<<<< HEAD
-	if (PoolingMethod == ENCPoolMethod::None || GetAttachParent() == nullptr)
-	{
-		return Super::IsVisible();
-	}
-
-	// pooled components are owned by the persistent level, so we need to check their current attached parent visibility, otherwise they ignore sublevel visibility
-	return Super::IsVisible() && GetAttachParent()->IsVisible();
-=======
 	// Pooled components are owned by the persistent level, so we need to check their current attached parent's level visibility, otherwise they ignore sublevel visibility
 	// Note we do not test the attached parents visibility as that doesn't match how Cascade works, and can cause visibility issues with gameplay cues who often attach to hidden components
 	if (PoolingMethod != ENCPoolMethod::None)
@@ -2465,7 +2326,6 @@
 	}
 
 	return Super::IsVisible();
->>>>>>> 4af6daef
 }
 
 void UNiagaraComponent::SetTickBehavior(ENiagaraTickBehavior NewTickBehavior)
@@ -2511,8 +2371,6 @@
 {
 	FQuat4f AsFloat = (FQuat4f)InValue;
 	const FNiagaraVariable VariableDesc(FNiagaraTypeDefinition::GetQuatDef(), InVariableName);
-<<<<<<< HEAD
-=======
 	if (SystemInstanceController.IsValid())
 	{
 		SystemInstanceController->SetVariable_Deferred(InVariableName, AsFloat);
@@ -2522,35 +2380,6 @@
 		OverrideParameters.SetParameterValue(AsFloat, VariableDesc, true);
 	}
 #if WITH_EDITOR
-	SetParameterOverride(VariableDesc, FNiagaraVariant(&AsFloat, sizeof(FQuat4f)));
-#endif
-}
-
-void UNiagaraComponent::SetNiagaraVariableQuat(const FString& InVariableName, const FQuat& InValue)
-{
-	SetVariableQuat(FName(*InVariableName), InValue);
-}
-
-void UNiagaraComponent::SetNiagaraVariableMatrix(const FString& InVariableName, const FMatrix& InValue)
-{
-	SetVariableMatrix(FName(*InVariableName), InValue);
-}
-
-void UNiagaraComponent::SetVariableMatrix(FName InVariableName, const FMatrix& InValue)
-{
-	FMatrix44f AsFloat = (FMatrix44f)InValue;	//-TODO: LWC Precision loss
-	const FNiagaraVariable VariableDesc(FNiagaraTypeDefinition::GetMatrix4Def(), InVariableName);
->>>>>>> 4af6daef
-	if (SystemInstanceController.IsValid())
-	{
-		SystemInstanceController->SetVariable_Deferred(InVariableName, AsFloat);
-	}
-	else
-	{
-		OverrideParameters.SetParameterValue(AsFloat, VariableDesc, true);
-	}
-#if WITH_EDITOR
-<<<<<<< HEAD
 	SetParameterOverride(VariableDesc, FNiagaraVariant(&AsFloat, sizeof(FQuat4f)));
 #endif
 }
@@ -2582,12 +2411,6 @@
 #endif
 }
 
-=======
-	SetParameterOverride(VariableDesc, FNiagaraVariant(&AsFloat, sizeof(FMatrix44f)));
-#endif
-}
-
->>>>>>> 4af6daef
 void UNiagaraComponent::SetVariableVec4(FName InVariableName, const FVector4& InValue)
 {
 	FVector4f AsFloat = (FVector4f)InValue;
@@ -3489,18 +3312,6 @@
 	// Copy Asset Override Parameters into Component Overrides
 	const FNiagaraUserRedirectionParameterStore& AssetExposedParameters = Asset->GetExposedParameters();
 
-<<<<<<< HEAD
-	TArray<FNiagaraVariable> SourceVars;
-	Asset->GetExposedParameters().GetParameters(SourceVars);
-
-	// insert new asset parameters (and keep existing overrides)
-	for (FNiagaraVariable& Param : SourceVars)
-	{
-		bool bNewParam = OverrideParameters.AddParameter(Param, true);
-
-		bool bCopyAssetValue = bResetExistingOverrideParameters || bNewParam;
-		if (bCopyAssetValue || Param.IsDataInterface())
-=======
 	FNiagaraUserRedirectionParameterStore ExistingOverrideParameters;
 	Swap(ExistingOverrideParameters, OverrideParameters);
 	OverrideParameters = AssetExposedParameters;
@@ -3510,7 +3321,6 @@
 	if (bResetExistingOverrideParameters == false)
 	{
 		for (const FNiagaraVariableWithOffset& ExistingOverrideVar : ExistingOverrideParameters.ReadParameterVariables())
->>>>>>> 4af6daef
 		{
 			OverrideParameters.AddParameter(ExistingOverrideVar, true);
 			if (ExistingOverrideVar.IsDataInterface())
@@ -3530,13 +3340,8 @@
 		}
 	}
 
-<<<<<<< HEAD
-	// remove parameters that don't exist in the source asset
-	for (FNiagaraVariable& ExistingVar : ExistingVars)
-=======
 	// DataInterfaces are unique per component so we need to make new instances if they are not already
 	for (int32 i = 0; i < AssetExposedParameters.GetDataInterfaces().Num(); ++i)
->>>>>>> 4af6daef
 	{
 		UNiagaraDataInterface* AssetDataInterface = AssetExposedParameters.GetDataInterface(i);
 		UNiagaraDataInterface* OverrideDataInterface = OverrideParameters.GetDataInterface(i);
@@ -3701,9 +3506,6 @@
 		// In that case we skip the sync with the system, as that happens in PostLoad anyways.
 		return;
 	}
-<<<<<<< HEAD
-	bool bCurrentlyActive = IsActive();
-=======
 
 #if WITH_EDITOR
 	// Some owner actors might have destroy on finish enabled, if we were to tweak parameters this would trigger completion and destroy the actor
@@ -3722,7 +3524,6 @@
 
 	const bool bCurrentlyActive = IsActive();
 
->>>>>>> 4af6daef
 	SynchronizeWithSourceSystem();
 #if WITH_EDITOR
 	if ( !GIsTransacting )
@@ -3733,8 +3534,6 @@
 			// only reactivate systems that were running before
 			ReinitializeSystem();
 		}
-<<<<<<< HEAD
-=======
 
 #if WITH_EDITOR
 		if (bDestroyOnSystemFinish)
@@ -3745,7 +3544,6 @@
 			}
 		}
 #endif
->>>>>>> 4af6daef
 	}
 }
 
@@ -3883,13 +3681,8 @@
 		UNiagaraDataInterface* OriginalDI = InValue.GetDataInterface();
 		UNiagaraDataInterface* DuplicatedDI = DuplicateObject(OriginalDI, this);
 		OverrideParameters.SetDataInterface(DuplicatedDI, InKey);
-<<<<<<< HEAD
-		DuplicatedDI->SetUsedByCPUEmitter(OriginalDI->IsUsedWithCPUEmitter());
-		DuplicatedDI->SetUsedByGPUEmitter(OriginalDI->IsUsedWithGPUEmitter());
-=======
 		DuplicatedDI->SetUsedWithCPUScript(OriginalDI->IsUsedWithCPUScript());
 		DuplicatedDI->SetUsedWithGPUScript(OriginalDI->IsUsedWithGPUScript());
->>>>>>> 4af6daef
 	}
 	else if (InKey.IsUObject())
 	{
