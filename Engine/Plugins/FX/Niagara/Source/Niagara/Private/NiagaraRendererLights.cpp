// Copyright Epic Games, Inc. All Rights Reserved.

#include "NiagaraRendererLights.h"
#include "ParticleResources.h"
#include "NiagaraDataSet.h"
#include "NiagaraDataSetAccessor.h"
#include "NiagaraStats.h"
#include "NiagaraVertexFactory.h"
#include "NiagaraComponent.h"
#include "Engine/Engine.h"

#include "NiagaraLightRendererProperties.h"
#include "NiagaraRendererLights.h"
#include "NiagaraCullProxyComponent.h"


DECLARE_CYCLE_STAT(TEXT("Generate Particle Lights"), STAT_NiagaraGenLights, STATGROUP_Niagara);

struct FNiagaraDynamicDataLights : public FNiagaraDynamicDataBase
{
	FNiagaraDynamicDataLights(const FNiagaraEmitterInstance* InEmitter)
		: FNiagaraDynamicDataBase(InEmitter)
	{
	}

	TArray<FNiagaraRendererLights::SimpleLightData> LightArray;
};

//////////////////////////////////////////////////////////////////////////


FNiagaraRendererLights::FNiagaraRendererLights(ERHIFeatureLevel::Type FeatureLevel, const UNiagaraRendererProperties *InProps, const FNiagaraEmitterInstance* Emitter)
	: FNiagaraRenderer(FeatureLevel, InProps, Emitter)
{
	// todo - for platforms where we know we can't support deferred shading we can just set this to false
	bHasLights = true;
}

FPrimitiveViewRelevance FNiagaraRendererLights::GetViewRelevance(const FSceneView* View, const FNiagaraSceneProxy *SceneProxy)const
{
	FPrimitiveViewRelevance Result;
	Result.bDrawRelevance = bHasLights && View->Family->EngineShowFlags.Particles && View->Family->EngineShowFlags.Niagara;
	Result.bShadowRelevance = false;
	Result.bDynamicRelevance = false;
	Result.bOpaque = false;
	Result.bHasSimpleLights = bHasLights;

	return Result;
}

/** Update render data buffer from attributes */
FNiagaraDynamicDataBase* FNiagaraRendererLights::GenerateDynamicData(const FNiagaraSceneProxy* Proxy, const UNiagaraRendererProperties* InProperties, const FNiagaraEmitterInstance* Emitter) const
{
	// particle (simple) lights are only supported with deferred shading
	if (!bHasLights || Proxy->GetScene().GetShadingPath() != EShadingPath::Deferred)
	{
		return nullptr;
	}

	SCOPE_CYCLE_COUNTER(STAT_NiagaraGenLights);

	//Bail if we don't have the required attributes to render this emitter.
	const UNiagaraLightRendererProperties* Properties = CastChecked<const UNiagaraLightRendererProperties>(InProperties);
	FNiagaraDataSet& Data = Emitter->GetData();
	FNiagaraDataBuffer* DataToRender = Data.GetCurrentData();
<<<<<<< HEAD
	if (DataToRender == nullptr)
=======
	if (DataToRender == nullptr || Emitter->GetParentSystemInstance() == nullptr)
>>>>>>> 6bbb88c8
	{
		return nullptr;
	}

<<<<<<< HEAD
	FNiagaraDynamicDataLights* DynamicData = new FNiagaraDynamicDataLights(Emitter);

	//I'm not a great fan of pulling scalar components out to a structured vert buffer like this.
	//TODO: Experiment with a new VF that reads the data directly from the scalar layout.
	const auto PositionReader = Properties->PositionDataSetAccessor.GetReader(Data);
	const auto ColorReader = Properties->ColorDataSetAccessor.GetReader(Data);
	const auto RadiusReader = Properties->RadiusDataSetAccessor.GetReader(Data);
	const auto ExponentReader = Properties->ExponentDataSetAccessor.GetReader(Data);
	const auto ScatteringReader = Properties->ScatteringDataSetAccessor.GetReader(Data);
	const auto EnabledReader = Properties->EnabledDataSetAccessor.GetReader(Data);
	const auto VisTagReader = Properties->RendererVisibilityTagAccessor.GetReader(Data);

	// This used to use Proxy->GetLocalToWorld(), but that's a bad thing to do here, because the proxy gets updated on the render thread,
	// and this function happens during EndOfFrame updates. So instead, use the most up-to-date transform here (fixes local-space frame-behind issues)
	FTransform LocalToWorld = FTransform::Identity;
	if (FNiagaraSystemInstance* SystemInstance = Emitter->GetParentSystemInstance())
	{
		LocalToWorld = SystemInstance->GetWorldTransform();
	}

	const FLinearColor DefaultColor = Properties->ColorBinding.GetDefaultValue<FLinearColor>();
	const FVector DefaultPos = bLocalSpace ? FVector::ZeroVector : LocalToWorld.GetLocation();
	const float DefaultRadius = Properties->RadiusBinding.GetDefaultValue<float>();
	const float DefaultScattering = Properties->VolumetricScatteringBinding.GetDefaultValue<float>();
	const FNiagaraBool DefaultEnabled(true);
	const int32 DefaultVisibilityTag(0);
	const float DefaultExponent = Properties->DefaultExponent;

=======
	if (Properties->bAllowInCullProxies == false)
	{
		check(Emitter);

		FNiagaraSystemInstance* Inst = Emitter->GetParentSystemInstance();
		check(Emitter->GetParentSystemInstance());

		//TODO: Probably should push some state into the system instance for this?
		bool bIsCullProxy = Cast<UNiagaraCullProxyComponent>(Inst->GetAttachComponent()) != nullptr;
		if (bIsCullProxy)
		{
			return nullptr;
		}
	}

	FNiagaraSystemInstance* SystemInstance = Emitter->GetParentSystemInstance();
	FNiagaraDynamicDataLights* DynamicData = new FNiagaraDynamicDataLights(Emitter);

	//I'm not a great fan of pulling scalar components out to a structured vert buffer like this.
	//TODO: Experiment with a new VF that reads the data directly from the scalar layout.
	const auto PositionReader = Properties->PositionDataSetAccessor.GetReader(Data);
	const auto ColorReader = Properties->ColorDataSetAccessor.GetReader(Data);
	const auto RadiusReader = Properties->RadiusDataSetAccessor.GetReader(Data);
	const auto ExponentReader = Properties->ExponentDataSetAccessor.GetReader(Data);
	const auto ScatteringReader = Properties->ScatteringDataSetAccessor.GetReader(Data);
	const auto EnabledReader = Properties->EnabledDataSetAccessor.GetReader(Data);
	const auto VisTagReader = Properties->RendererVisibilityTagAccessor.GetReader(Data);

	// This used to use Proxy->GetLocalToWorld(), but that's a bad thing to do here, because the proxy gets updated on the render thread,
	// and this function happens during EndOfFrame updates. So instead, use the most up-to-date transform here (fixes local-space frame-behind issues)
	FTransform LocalToWorld = SystemInstance->GetWorldTransform();

	bool bUseLocalSpace = UseLocalSpace(Proxy);
	FNiagaraLWCConverter LwcConverter = SystemInstance->GetLWCConverter(bUseLocalSpace);
	const FLinearColor DefaultColor = Properties->ColorBinding.GetDefaultValue<FLinearColor>();
	const FNiagaraPosition DefaultPos = bUseLocalSpace ? FVector::ZeroVector : LocalToWorld.GetLocation();
	const float DefaultRadius = Properties->RadiusBinding.GetDefaultValue<float>();
	const float DefaultScattering = Properties->VolumetricScatteringBinding.GetDefaultValue<float>();
	const FNiagaraBool DefaultEnabled(true);
	const int32 DefaultVisibilityTag(0);
	const float DefaultExponent = Properties->DefaultExponent;

>>>>>>> 6bbb88c8
	for (uint32 ParticleIndex = 0; ParticleIndex < DataToRender->GetNumInstances(); ParticleIndex++)
	{
		bool bShouldRenderParticleLight = EnabledReader.GetSafe(ParticleIndex, DefaultEnabled).GetValue();
		if (bShouldRenderParticleLight && VisTagReader.IsValid())
		{
			bShouldRenderParticleLight = VisTagReader.GetSafe(ParticleIndex, DefaultVisibilityTag) == Properties->RendererVisibility;
		}
		float LightRadius = RadiusReader.GetSafe(ParticleIndex, DefaultRadius) * Properties->RadiusScale;
		if (bShouldRenderParticleLight && LightRadius > 0)
		{
			SimpleLightData& LightData = DynamicData->LightArray.AddDefaulted_GetRef();

			const FLinearColor Color = ColorReader.GetSafe(ParticleIndex, DefaultColor);
			const float Brightness = Properties->bAlphaScalesBrightness ? Color.A : 1.0f;
<<<<<<< HEAD
			
=======

>>>>>>> 6bbb88c8
			LightData.LightEntry.Radius = LightRadius;
			LightData.LightEntry.Color = FVector(Color) * Brightness + Properties->ColorAdd;
			LightData.LightEntry.Exponent = Properties->bUseInverseSquaredFalloff ? 0 : ExponentReader.GetSafe(ParticleIndex, DefaultExponent);
			LightData.LightEntry.bAffectTranslucency = Properties->bAffectsTranslucency;
			LightData.LightEntry.VolumetricScatteringIntensity = ScatteringReader.GetSafe(ParticleIndex, DefaultScattering);
<<<<<<< HEAD
			LightData.PerViewEntry.Position = PositionReader.GetSafe(ParticleIndex, DefaultPos);
			if (bLocalSpace)
=======
			LightData.PerViewEntry.Position = LwcConverter.ConvertSimulationPositionToWorld(PositionReader.GetSafe(ParticleIndex, DefaultPos));
			if (bUseLocalSpace)
>>>>>>> 6bbb88c8
			{
				LightData.PerViewEntry.Position = LocalToWorld.TransformPosition(LightData.PerViewEntry.Position);
			}
		}
	}

	return DynamicData;
}

void FNiagaraRendererLights::GatherSimpleLights(FSimpleLightArray& OutParticleLights)const
{
	if (const FNiagaraDynamicDataLights* DynamicData = static_cast<const FNiagaraDynamicDataLights*>(DynamicDataRender))
	{
		const int32 LightCount = DynamicData->LightArray.Num();

		OutParticleLights.InstanceData.Reserve(OutParticleLights.InstanceData.Num() + LightCount);
		OutParticleLights.PerViewData.Reserve(OutParticleLights.PerViewData.Num() + LightCount);

		for (const FNiagaraRendererLights::SimpleLightData &LightData : DynamicData->LightArray)
		{
			// When not using camera-offset, output one position for all views to share.
			OutParticleLights.PerViewData.Add(LightData.PerViewEntry);

			// Add an entry for the light instance.
			OutParticleLights.InstanceData.Add(LightData.LightEntry);
		}
	}
}



<|MERGE_RESOLUTION|>--- conflicted
+++ resolved
@@ -63,45 +63,11 @@
 	const UNiagaraLightRendererProperties* Properties = CastChecked<const UNiagaraLightRendererProperties>(InProperties);
 	FNiagaraDataSet& Data = Emitter->GetData();
 	FNiagaraDataBuffer* DataToRender = Data.GetCurrentData();
-<<<<<<< HEAD
-	if (DataToRender == nullptr)
-=======
 	if (DataToRender == nullptr || Emitter->GetParentSystemInstance() == nullptr)
->>>>>>> 6bbb88c8
 	{
 		return nullptr;
 	}
 
-<<<<<<< HEAD
-	FNiagaraDynamicDataLights* DynamicData = new FNiagaraDynamicDataLights(Emitter);
-
-	//I'm not a great fan of pulling scalar components out to a structured vert buffer like this.
-	//TODO: Experiment with a new VF that reads the data directly from the scalar layout.
-	const auto PositionReader = Properties->PositionDataSetAccessor.GetReader(Data);
-	const auto ColorReader = Properties->ColorDataSetAccessor.GetReader(Data);
-	const auto RadiusReader = Properties->RadiusDataSetAccessor.GetReader(Data);
-	const auto ExponentReader = Properties->ExponentDataSetAccessor.GetReader(Data);
-	const auto ScatteringReader = Properties->ScatteringDataSetAccessor.GetReader(Data);
-	const auto EnabledReader = Properties->EnabledDataSetAccessor.GetReader(Data);
-	const auto VisTagReader = Properties->RendererVisibilityTagAccessor.GetReader(Data);
-
-	// This used to use Proxy->GetLocalToWorld(), but that's a bad thing to do here, because the proxy gets updated on the render thread,
-	// and this function happens during EndOfFrame updates. So instead, use the most up-to-date transform here (fixes local-space frame-behind issues)
-	FTransform LocalToWorld = FTransform::Identity;
-	if (FNiagaraSystemInstance* SystemInstance = Emitter->GetParentSystemInstance())
-	{
-		LocalToWorld = SystemInstance->GetWorldTransform();
-	}
-
-	const FLinearColor DefaultColor = Properties->ColorBinding.GetDefaultValue<FLinearColor>();
-	const FVector DefaultPos = bLocalSpace ? FVector::ZeroVector : LocalToWorld.GetLocation();
-	const float DefaultRadius = Properties->RadiusBinding.GetDefaultValue<float>();
-	const float DefaultScattering = Properties->VolumetricScatteringBinding.GetDefaultValue<float>();
-	const FNiagaraBool DefaultEnabled(true);
-	const int32 DefaultVisibilityTag(0);
-	const float DefaultExponent = Properties->DefaultExponent;
-
-=======
 	if (Properties->bAllowInCullProxies == false)
 	{
 		check(Emitter);
@@ -144,7 +110,6 @@
 	const int32 DefaultVisibilityTag(0);
 	const float DefaultExponent = Properties->DefaultExponent;
 
->>>>>>> 6bbb88c8
 	for (uint32 ParticleIndex = 0; ParticleIndex < DataToRender->GetNumInstances(); ParticleIndex++)
 	{
 		bool bShouldRenderParticleLight = EnabledReader.GetSafe(ParticleIndex, DefaultEnabled).GetValue();
@@ -159,23 +124,14 @@
 
 			const FLinearColor Color = ColorReader.GetSafe(ParticleIndex, DefaultColor);
 			const float Brightness = Properties->bAlphaScalesBrightness ? Color.A : 1.0f;
-<<<<<<< HEAD
-			
-=======
 
->>>>>>> 6bbb88c8
 			LightData.LightEntry.Radius = LightRadius;
 			LightData.LightEntry.Color = FVector(Color) * Brightness + Properties->ColorAdd;
 			LightData.LightEntry.Exponent = Properties->bUseInverseSquaredFalloff ? 0 : ExponentReader.GetSafe(ParticleIndex, DefaultExponent);
 			LightData.LightEntry.bAffectTranslucency = Properties->bAffectsTranslucency;
 			LightData.LightEntry.VolumetricScatteringIntensity = ScatteringReader.GetSafe(ParticleIndex, DefaultScattering);
-<<<<<<< HEAD
-			LightData.PerViewEntry.Position = PositionReader.GetSafe(ParticleIndex, DefaultPos);
-			if (bLocalSpace)
-=======
 			LightData.PerViewEntry.Position = LwcConverter.ConvertSimulationPositionToWorld(PositionReader.GetSafe(ParticleIndex, DefaultPos));
 			if (bUseLocalSpace)
->>>>>>> 6bbb88c8
 			{
 				LightData.PerViewEntry.Position = LocalToWorld.TransformPosition(LightData.PerViewEntry.Position);
 			}
