--- conflicted
+++ resolved
@@ -73,8 +73,6 @@
 #if WITH_EDITORONLY_DATA
 		Sig.Description = LOCTEXT("IsValidDesc", "Determine if this tri coordinate's triangle index is valid for this mesh. Note that this only checks the mesh index buffer size and does not include any filtering settings.");
 #endif
-<<<<<<< HEAD
-=======
 	}
 	
 	{
@@ -91,7 +89,6 @@
 #if WITH_EDITORONLY_DATA
 		Sig.Description = LOCTEXT("GetTriangleDataDesc", "Returns bind pose triangle data.");
 #endif
->>>>>>> 6bbb88c8
 	}
 
 	{
@@ -241,11 +238,7 @@
 		Sig.Name = FSkeletalMeshInterfaceHelper::GetFilteredTriangleAtName;
 		Sig.Inputs.Add(FNiagaraVariable(FNiagaraTypeDefinition(GetClass()), TEXT("SkeletalMesh")));
 		Sig.Inputs.Add(FNiagaraVariable(FNiagaraTypeDefinition::GetIntDef(), TEXT("Index")));
-<<<<<<< HEAD
-		Sig.Inputs.Add_GetRef(FNiagaraVariable(FNiagaraTypeDefinition::GetVec3Def(), TEXT("BaryCoord"))).SetValue(FVector(1.0f / 3.0f));
-=======
 		Sig.Inputs.Add_GetRef(FNiagaraVariable(FNiagaraTypeDefinition::GetVec3Def(), TEXT("BaryCoord"))).SetValue(FVector3f(1.0f / 3.0f));
->>>>>>> 6bbb88c8
 		Sig.Outputs.Add(FNiagaraVariable(FNiagaraTypeDefinition(FMeshTriCoordinate::StaticStruct()), TEXT("Coord")));
 		Sig.bMemberFunction = true;
 		Sig.bRequiresContext = false;
@@ -286,7 +279,6 @@
 		Sig.Inputs.Add(FNiagaraVariable(FNiagaraTypeDefinition::GetVec2Def(), TEXT("UvMax")));
 		Sig.Outputs.Add(FNiagaraVariable(FNiagaraTypeDefinition(FMeshTriCoordinate::StaticStruct()), TEXT("Coord")));
 		Sig.Outputs.Add(FNiagaraVariable(FNiagaraTypeDefinition::GetBoolDef(), TEXT("IsValid")));
-<<<<<<< HEAD
 		Sig.bMemberFunction = true;
 		Sig.bRequiresContext = false;
 		Sig.bExperimental = true;
@@ -318,39 +310,6 @@
 		Sig.bMemberFunction = true;
 		Sig.bRequiresContext = false;
 		Sig.bExperimental = true;
-=======
-		Sig.bMemberFunction = true;
-		Sig.bRequiresContext = false;
-		Sig.bExperimental = true;
-	}
-
-	{
-		FNiagaraFunctionSignature& Sig = OutFunctions.AddDefaulted_GetRef();
-		Sig.Name = FSkeletalMeshInterfaceHelper::GetAdjacentTriangleIndexName;
-		Sig.Inputs.Add(FNiagaraVariable(FNiagaraTypeDefinition(GetClass()), TEXT("SkeletalMesh")));
-		Sig.Inputs.Add(FNiagaraVariable(FNiagaraTypeDefinition::GetIntDef(), TEXT("Vertex ID")));
-		Sig.Inputs.Add(FNiagaraVariable(FNiagaraTypeDefinition::GetIntDef(), TEXT("Adjacency Index")));
-		Sig.Outputs.Add(FNiagaraVariable(FNiagaraTypeDefinition::GetIntDef(), TEXT("Triangle Index")));
-		Sig.Outputs.Add(FNiagaraVariable(FNiagaraTypeDefinition::GetBoolDef(), TEXT("IsValid")));
-		Sig.bMemberFunction = true;
-		Sig.bRequiresContext = false;
-		Sig.bExperimental = true;
-		Sig.bSupportsCPU = false;
-	}
-
-	{
-		FNiagaraFunctionSignature& Sig = OutFunctions.AddDefaulted_GetRef();
-		Sig.Name = FSkeletalMeshInterfaceHelper::GetTriangleNeighborName;
-		Sig.Inputs.Add(FNiagaraVariable(FNiagaraTypeDefinition(GetClass()), TEXT("SkeletalMesh")));
-		Sig.Inputs.Add(FNiagaraVariable(FNiagaraTypeDefinition::GetIntDef(), TEXT("Triangle Index")));
-		Sig.Inputs.Add(FNiagaraVariable(FNiagaraTypeDefinition::GetIntDef(), TEXT("Edge Index")));
-		Sig.Outputs.Add(FNiagaraVariable(FNiagaraTypeDefinition::GetIntDef(), TEXT("Neighbor Triangle Index")));
-		Sig.Outputs.Add(FNiagaraVariable(FNiagaraTypeDefinition::GetIntDef(), TEXT("Neighbor Edge Index")));
-		Sig.Outputs.Add(FNiagaraVariable(FNiagaraTypeDefinition::GetBoolDef(), TEXT("IsValid")));
-		Sig.bMemberFunction = true;
-		Sig.bRequiresContext = false;
-		Sig.bExperimental = true;
->>>>>>> 6bbb88c8
 		Sig.bSupportsCPU = false;
 	}
 }
@@ -601,11 +560,7 @@
 	checkfSlow(InstData.Get(), TEXT("Skeletal Mesh Interface has invalid instance data. %s"), *GetPathName());
 
 	FNDIOutputParam<int32> OutTri(Context);
-<<<<<<< HEAD
-	FNDIOutputParam<FVector> OutBary(Context);
-=======
 	FNDIOutputParam<FVector3f> OutBary(Context);
->>>>>>> 6bbb88c8
 
 	FSkeletalMeshAccessorHelper MeshAccessor;
 	MeshAccessor.Init<FilterMode, AreaWeightingMode>(InstData);
@@ -616,11 +571,7 @@
 		{
 			RandHelper.GetAndAdvance();//We grab the rand info to a local value first so it can be used for multiple rand calls from the helper.
 			OutTri.SetAndAdvance(RandomTriIndex<FilterMode, AreaWeightingMode>(RandHelper, MeshAccessor, InstData, i));
-<<<<<<< HEAD
-			OutBary.SetAndAdvance(RandomBarycentricCoord(Context.RandStream));
-=======
 			OutBary.SetAndAdvance(RandomBarycentricCoord(Context.GetRandStream()));
->>>>>>> 6bbb88c8
 		}
 	}
 	else
@@ -628,11 +579,7 @@
 		for (int32 i = 0; i < Context.GetNumInstances(); ++i)
 		{
 			OutTri.SetAndAdvance(-1);
-<<<<<<< HEAD
-			OutBary.SetAndAdvance(FVector::ZeroVector);
-=======
 			OutBary.SetAndAdvance(FVector3f::ZeroVector);
->>>>>>> 6bbb88c8
 		}
 	}
 }
@@ -682,11 +629,7 @@
 	VectorVM::FUserPtrHandler<FNDISkeletalMesh_InstanceData> InstData(Context);
 	FNDIRandomHelper RandHelper(Context);
 	FNDIOutputParam<int32> OutTri(Context);
-<<<<<<< HEAD
-	FNDIOutputParam<FVector> OutBary(Context);
-=======
 	FNDIOutputParam<FVector3f> OutBary(Context);
->>>>>>> 6bbb88c8
 
 	FSkeletalMeshAccessorHelper MeshAccessor;
 	MeshAccessor.Init<TIntegralConstant<int32, 0>, TIntegralConstant<int32, 0>>(InstData);
@@ -696,19 +639,11 @@
 		for (int32 i = 0; i < Context.GetNumInstances(); ++i)
 		{
 			OutTri.SetAndAdvance(-1);
-<<<<<<< HEAD
-			OutBary.SetAndAdvance(FVector::ZeroVector);
-=======
 			OutBary.SetAndAdvance(FVector3f::ZeroVector);
->>>>>>> 6bbb88c8
 		}
 		return;
 	}
 
-<<<<<<< HEAD
-	//-TODO: AREA WEIGHTED
-=======
->>>>>>> 6bbb88c8
 	USkeletalMesh* SkelMesh = MeshAccessor.Mesh;
 	check(SkelMesh);
 	const int32 LODIndex = InstData->GetLODIndex();
@@ -742,17 +677,10 @@
 	}
 	else
 	{
-<<<<<<< HEAD
-		for (int32 i = 0; i < Context.NumInstances; ++i)
-		{
-			OutTri.SetAndAdvance(-1);
-			OutBary.SetAndAdvance(FVector::ZeroVector);
-=======
 		for (int32 i = 0; i < Context.GetNumInstances(); ++i)
 		{
 			OutTri.SetAndAdvance(-1);
 			OutBary.SetAndAdvance(FVector3f::ZeroVector);
->>>>>>> 6bbb88c8
 		}
 	}
 }
@@ -768,11 +696,7 @@
 	MeshAccessor.Init<TIntegralConstant<int32, 0>, TIntegralConstant<int32, 0>>(InstData);
 	
 	const int32 NumTriangles = MeshAccessor.IsLODAccessible() ? MeshAccessor.IndexBuffer->Num() / 3 : 0;
-<<<<<<< HEAD
-	for (int32 i = 0; i < Context.NumInstances; ++i)
-=======
 	for (int32 i = 0; i < Context.GetNumInstances(); ++i)
->>>>>>> 6bbb88c8
 	{
 		OutCount.SetAndAdvance(NumTriangles);
 	}
@@ -870,11 +794,7 @@
 	MeshAccessor.Init<FilterMode, AreaWeightingMode>(InstData);
 
 	int32 Count = MeshAccessor.IsLODAccessible() ? GetFilteredTriangleCount<FilterMode, AreaWeightingMode>(MeshAccessor, InstData) : 0;
-<<<<<<< HEAD
-	for (int32 i = 0; i < Context.NumInstances; ++i)
-=======
 	for (int32 i = 0; i < Context.GetNumInstances(); ++i)
->>>>>>> 6bbb88c8
 	{
 		OutTri.SetAndAdvance(Count);
 	}
@@ -985,15 +905,9 @@
 	VectorVM::FExternalFuncInputHandler<int32> TriParam(Context);
 	checkfSlow(InstData.Get(), TEXT("Skeletal Mesh Interface has invalid instance data. %s"), *GetPathName());
 
-<<<<<<< HEAD
-	FNDIInputParam<FVector> InBary(Context);
-	FNDIOutputParam<int32> OutTri(Context);
-	FNDIOutputParam<FVector> OutBary(Context);
-=======
 	FNDIInputParam<FVector3f> InBary(Context);
 	FNDIOutputParam<int32> OutTri(Context);
 	FNDIOutputParam<FVector3f> OutBary(Context);
->>>>>>> 6bbb88c8
 
 	FSkeletalMeshAccessorHelper Accessor;
 	Accessor.Init<FilterMode, AreaWeightingMode>(InstData);
@@ -1028,11 +942,7 @@
 	SCOPE_CYCLE_COUNTER(STAT_NiagaraSkel_Sample);
 	VectorVM::FUserPtrHandler<FNDISkeletalMesh_InstanceData> InstData(Context);
 	FNDIInputParam<int32> TriParam(Context);
-<<<<<<< HEAD
-	FNDIInputParam<FVector> BaryParam(Context);
-=======
 	FNDIInputParam<FVector3f> BaryParam(Context);
->>>>>>> 6bbb88c8
 
 	FNDIOutputParam<FLinearColor> OutColor(Context);
 
@@ -1040,22 +950,6 @@
 	if ( const FSkeletalMeshLODRenderData* LODData = InstData->CachedLODData )
 	{
 		const FColorVertexBuffer& Colors = LODData->StaticVertexBuffers.ColorVertexBuffer;
-<<<<<<< HEAD
-		checkfSlow(Colors.GetNumVertices() != 0, TEXT("Trying to access vertex colors from mesh without any."));
-
-		const FMultiSizeIndexContainer& Indices = LODData->MultiSizeIndexContainer;
-		const FRawStaticIndexBuffer16or32Interface* IndexBuffer = Indices.GetIndexBuffer();
-		const int32 TriMax = (IndexBuffer->Num() / 3) - 1;
-		if (TriMax >= 0)
-		{
-			for (int32 i = 0; i < Context.NumInstances; ++i)
-			{
-				const int32 Tri = FMath::Clamp(TriParam.GetAndAdvance(), 0, TriMax) * 3;
-				const int32 Idx0 = IndexBuffer->Get(Tri);
-				const int32 Idx1 = IndexBuffer->Get(Tri + 1);
-				const int32 Idx2 = IndexBuffer->Get(Tri + 2);
-
-=======
 
 		const FMultiSizeIndexContainer& Indices = LODData->MultiSizeIndexContainer;
 		const FRawStaticIndexBuffer16or32Interface* IndexBuffer = Indices.GetIndexBuffer();
@@ -1069,7 +963,6 @@
 				const int32 Idx1 = IndexBuffer->Get(Tri + 1);
 				const int32 Idx2 = IndexBuffer->Get(Tri + 2);
 
->>>>>>> 6bbb88c8
 				FLinearColor Color = BarycentricInterpolate(BaryParam.GetAndAdvance(), Colors.VertexColor(Idx0).ReinterpretAsLinear(), Colors.VertexColor(Idx1).ReinterpretAsLinear(), Colors.VertexColor(Idx2).ReinterpretAsLinear());
 				OutColor.SetAndAdvance(Color);
 			}
@@ -1079,11 +972,7 @@
 	}
 
 	// Error fall-through
-<<<<<<< HEAD
-	for (int32 i = 0; i < Context.NumInstances; ++i)
-=======
 	for (int32 i = 0; i < Context.GetNumInstances(); ++i)
->>>>>>> 6bbb88c8
 	{
 		OutColor.SetAndAdvance(FLinearColor::White);
 	}
@@ -1094,11 +983,7 @@
 {
 	VectorVM::FUserPtrHandler<FNDISkeletalMesh_InstanceData> InstData(Context);
 	FNDIInputParam<int32> TriParam(Context);
-<<<<<<< HEAD
-	FNDIInputParam<FVector> BaryParam(Context);
-=======
 	FNDIInputParam<FVector3f> BaryParam(Context);
->>>>>>> 6bbb88c8
 
 	FNDIOutputParam<FLinearColor> OutColor(Context);
 
@@ -1115,50 +1000,6 @@
 	VectorVM::FUserPtrHandler<FNDISkeletalMesh_InstanceData> InstData(Context);
 	VertexAccessorType VertAccessor;
 	FNDIInputParam<int32> TriParam(Context);
-<<<<<<< HEAD
-	FNDIInputParam<FVector> BaryParam(Context);
-	FNDIInputParam<int32> UVSetParam(Context);
-
-	checkf(InstData.Get(), TEXT("Skeletal Mesh Interface has invalid instance data. %s"), *GetPathName());
-	checkf(InstData->bMeshValid, TEXT("Skeletal Mesh Interface has invalid mesh. %s"), *GetPathName());
-
-	FNDIOutputParam<FVector2D> OutUV(Context);
-
-	USkeletalMeshComponent* Comp = Cast<USkeletalMeshComponent>(InstData->SceneComponent.Get());
-	if ( const FSkeletalMeshLODRenderData* LODData = InstData->CachedLODData )
-	{
-		const FMultiSizeIndexContainer& Indices = LODData->MultiSizeIndexContainer;
-		const FRawStaticIndexBuffer16or32Interface* IndexBuffer = Indices.GetIndexBuffer();
-		const int32 TriMax = (IndexBuffer->Num() / 3) - 1;
-		if (TriMax >= 0)
-		{
-			const int32 UVSetMax = LODData->StaticVertexBuffers.StaticMeshVertexBuffer.GetNumTexCoords() - 1;
-			const float InvDt = 1.0f / InstData->DeltaSeconds;
-			for (int32 i = 0; i < Context.NumInstances; ++i)
-			{
-				const int32 Tri = FMath::Clamp(TriParam.GetAndAdvance(), 0, TriMax) * 3;
-				const int32 Idx0 = IndexBuffer->Get(Tri);
-				const int32 Idx1 = IndexBuffer->Get(Tri + 1);
-				const int32 Idx2 = IndexBuffer->Get(Tri + 2);
-				const int32 UVSet = FMath::Clamp(UVSetParam.GetAndAdvance(), 0, UVSetMax);
-				const FVector2D UV0 = VertAccessor.GetVertexUV(LODData, Idx0, UVSet);
-				const FVector2D UV1 = VertAccessor.GetVertexUV(LODData, Idx1, UVSet);
-				const FVector2D UV2 = VertAccessor.GetVertexUV(LODData, Idx2, UVSet);
-
-				FVector2D UV = BarycentricInterpolate(BaryParam.GetAndAdvance(), UV0, UV1, UV2);
-				OutUV.SetAndAdvance(UV);
-			}
-
-			// Early out as we are done
-			return;
-		}
-	}
-
-	// Fall-though for failure conditions
-	for (int32 i=0; i < Context.NumInstances; ++i)
-	{
-		OutUV.SetAndAdvance(FVector2D::ZeroVector);
-=======
 	FNDIInputParam<FVector3f> BaryParam(Context);
 	FNDIInputParam<int32> UVSetParam(Context);
 
@@ -1266,7 +1107,6 @@
 			OutBaryCoord.SetAndAdvance(FVector3f::ZeroVector);
 			OutIsValid.SetAndAdvance(false);
 		}
->>>>>>> 6bbb88c8
 	}
 }
 
@@ -1275,13 +1115,6 @@
 void UNiagaraDataInterfaceSkeletalMesh::GetTriangleCoordAtUV<FSkelMeshVertexAccessorNoop>(FVectorVMExternalFunctionContext& Context)
 {
 	VectorVM::FUserPtrHandler<FNDISkeletalMesh_InstanceData> InstData(Context);
-<<<<<<< HEAD
-	FNDIInputParam<int32> TriParam(Context);
-	FNDIInputParam<FVector> BaryParam(Context);
-	FNDIInputParam<int32> UVSetParam(Context);
-
-	FNDIOutputParam<FVector2D> OutUV(Context);
-=======
 	FNDIInputParam<bool> InEnabled(Context);
 	FNDIInputParam<FVector2f> InUV(Context);
 	FNDIInputParam<float> InTolerance(Context);
@@ -1289,150 +1122,9 @@
 	FNDIOutputParam<int32> OutTriangleIndex(Context);
 	FNDIOutputParam<FVector3f> OutBaryCoord(Context);
 	FNDIOutputParam<bool> OutIsValid(Context);
->>>>>>> 6bbb88c8
 
 	for (int32 i = 0; i < Context.GetNumInstances(); ++i)
 	{
-<<<<<<< HEAD
-		OutUV.SetAndAdvance(FVector2D::ZeroVector);
-	}
-}
-
-template<typename VertexAccessorType>
-void UNiagaraDataInterfaceSkeletalMesh::GetTriangleCoordAtUV(FVectorVMContext& Context)
-{
-	SCOPE_CYCLE_COUNTER(STAT_NiagaraSkel_Sample);
-	VectorVM::FUserPtrHandler<FNDISkeletalMesh_InstanceData> InstData(Context);
-	FNDIInputParam<bool> InEnabled(Context);
-	FNDIInputParam<FVector2D> InUV(Context);
-	FNDIInputParam<float> InTolerance(Context);
-
-	FNDIOutputParam<int32> OutTriangleIndex(Context);
-	FNDIOutputParam<FVector> OutBaryCoord(Context);
-	FNDIOutputParam<FNiagaraBool> OutIsValid(Context);
-
-	checkf(InstData.Get(), TEXT("Skeletal Mesh Interface has invalid instance data. %s"), *GetPathName());
-	checkf(InstData->bMeshValid, TEXT("Skeletal Mesh Interface has invalid mesh. %s"), *GetPathName());
-
-	if (InstData->UvMapping)
-	{
-		for (int32 i = 0; i < Context.NumInstances; ++i)
-		{
-			const bool Enabled = InEnabled.GetAndAdvance();
-			const FVector2D SourceUv = InUV.GetAndAdvance();
-			const float Tolerance = InTolerance.GetAndAdvance();
-
-			FVector BaryCoord(ForceInitToZero);
-			int32 TriangleIndex = INDEX_NONE;
-
-			if (Enabled)
-			{
-				TriangleIndex = InstData->UvMapping.FindFirstTriangle(SourceUv, Tolerance, BaryCoord);
-			}
-
-			OutTriangleIndex.SetAndAdvance(TriangleIndex);
-			OutBaryCoord.SetAndAdvance(BaryCoord);
-			OutIsValid.SetAndAdvance(TriangleIndex != INDEX_NONE);
-		}
-	}
-	else
-	{
-		for (int32 i = 0; i < Context.NumInstances; ++i)
-		{
-			OutTriangleIndex.SetAndAdvance(INDEX_NONE);
-			OutBaryCoord.SetAndAdvance(FVector::ZeroVector);
-			OutIsValid.SetAndAdvance(false);
-		}
-	}
-}
-
-// Stub specialization for no valid mesh data on the data interface
-template<>
-void UNiagaraDataInterfaceSkeletalMesh::GetTriangleCoordAtUV<FSkelMeshVertexAccessorNoop>(FVectorVMContext& Context)
-{
-	VectorVM::FUserPtrHandler<FNDISkeletalMesh_InstanceData> InstData(Context);
-	FNDIInputParam<bool> InEnabled(Context);
-	FNDIInputParam<FVector2D> InUV(Context);
-	FNDIInputParam<float> InTolerance(Context);
-
-	FNDIOutputParam<int32> OutTriangleIndex(Context);
-	FNDIOutputParam<FVector> OutBaryCoord(Context);
-	FNDIOutputParam<bool> OutIsValid(Context);
-
-	for (int32 i = 0; i < Context.NumInstances; ++i)
-	{
-		OutTriangleIndex.SetAndAdvance(INDEX_NONE);
-		OutBaryCoord.SetAndAdvance(FVector::ZeroVector);
-		OutIsValid.SetAndAdvance(false);
-	}
-}
-
-
-template<typename VertexAccessorType>
-void UNiagaraDataInterfaceSkeletalMesh::GetTriangleCoordInAabb(FVectorVMContext& Context)
-{
-	SCOPE_CYCLE_COUNTER(STAT_NiagaraSkel_Sample);
-	VectorVM::FUserPtrHandler<FNDISkeletalMesh_InstanceData> InstData(Context);
-	FNDIInputParam<bool> InEnabled(Context);
-	FNDIInputParam<FVector2D> InMinExtent(Context);
-	FNDIInputParam<FVector2D> InMaxExtent(Context);
-
-	FNDIOutputParam<int32> OutTriangleIndex(Context);
-	FNDIOutputParam<FVector> OutBaryCoord(Context);
-	FNDIOutputParam<FNiagaraBool> OutIsValid(Context);
-
-	checkf(InstData.Get(), TEXT("Skeletal Mesh Interface has invalid instance data. %s"), *GetPathName());
-	checkf(InstData->bMeshValid, TEXT("Skeletal Mesh Interface has invalid mesh. %s"), *GetPathName());
-
-	if (InstData->UvMapping)
-	{
-		for (int32 i = 0; i < Context.NumInstances; ++i)
-		{
-			const bool Enabled = InEnabled.GetAndAdvance();
-			const FVector2D MinExtent = InMinExtent.GetAndAdvance();
-			const FVector2D MaxExtent = InMaxExtent.GetAndAdvance();
-
-			FVector BaryCoord(ForceInitToZero);
-			int32 TriangleIndex = INDEX_NONE;
-			if (Enabled)
-			{
-				TriangleIndex = InstData->UvMapping.FindFirstTriangle(FBox2D(MinExtent, MaxExtent), BaryCoord);
-			}
-
-			OutTriangleIndex.SetAndAdvance(TriangleIndex);
-			OutBaryCoord.SetAndAdvance(BaryCoord);
-			OutIsValid.SetAndAdvance(TriangleIndex != INDEX_NONE);
-		}
-	}
-	else
-	{
-		for (int32 i = 0; i < Context.NumInstances; ++i)
-		{
-			OutTriangleIndex.SetAndAdvance(INDEX_NONE);
-			OutBaryCoord.SetAndAdvance(FVector::ZeroVector);
-			OutIsValid.SetAndAdvance(false);
-		}
-	}
-}
-
-template<>
-void UNiagaraDataInterfaceSkeletalMesh::GetTriangleCoordInAabb<FSkelMeshVertexAccessorNoop>(FVectorVMContext& Context)
-{
-	VectorVM::FUserPtrHandler<FNDISkeletalMesh_InstanceData> InstData(Context);
-	FNDIInputParam<bool> InEnabled(Context);
-	FNDIInputParam<FVector2D> InMinExtent(Context);
-	FNDIInputParam<FVector2D> InMaxExtent(Context);
-
-	FNDIOutputParam<int32> OutTriangleIndex(Context);
-	FNDIOutputParam<FVector> OutBaryCoord(Context);
-	FNDIOutputParam<bool> OutIsValid(Context);
-
-	for (int32 i = 0; i < Context.NumInstances; ++i)
-	{
-		OutTriangleIndex.SetAndAdvance(INDEX_NONE);
-		OutBaryCoord.SetAndAdvance(FVector::ZeroVector);
-		OutIsValid.SetAndAdvance(false);
-=======
 		OutTriangleIndex.SetAndAdvance(INDEX_NONE);
 		OutBaryCoord.SetAndAdvance(FVector3f::ZeroVector);
 		OutIsValid.SetAndAdvance(false);
@@ -1562,40 +1254,8 @@
 			OutTangentXParam.SetAndAdvance(FVector3f::XAxisVector);
 		}
 		return;
->>>>>>> 6bbb88c8
-	}
-}
-
-<<<<<<< HEAD
-struct FGetTriCoordSkinnedDataOutputHandler
-{
-	FGetTriCoordSkinnedDataOutputHandler(FVectorVMContext& Context)
-		: Position(Context)
-		, Velocity(Context)
-		, Normal(Context)
-		, Binormal(Context)
-		, Tangent(Context)
-		, bNeedsPosition(Position.IsValid())
-		, bNeedsVelocity(Velocity.IsValid())
-		, bNeedsNorm(Normal.IsValid())
-		, bNeedsBinorm(Binormal.IsValid())
-		, bNeedsTangent(Tangent.IsValid())
-	{
-	}
-
-	FNDIOutputParam<FVector> Position;
-	FNDIOutputParam<FVector> Velocity;
-	FNDIOutputParam<FVector> Normal;
-	FNDIOutputParam<FVector> Binormal;
-	FNDIOutputParam<FVector> Tangent;
-
-	const bool bNeedsPosition;
-	const bool bNeedsVelocity;
-	const bool bNeedsNorm;
-	const bool bNeedsBinorm;
-	const bool bNeedsTangent;
-};
-=======
+	}
+
 	// Data should be considered valid here
 	const FSkeletalMeshLODRenderData* LODData = Accessor.LODData;
 	const int32 TriMax = (Accessor.IndexBuffer->Num() / 3) - 1;
@@ -1625,7 +1285,6 @@
 		OutTangentXParam.SetAndAdvance(BarycentricInterpolate(BaryCoord, TangentsZ[0], TangentsZ[1], TangentsZ[2]));
 	}
 }
->>>>>>> 6bbb88c8
 
 template<typename SkinningHandlerType, typename TransformHandlerType, typename VertexAccessorType, typename bInterpolated>
 void UNiagaraDataInterfaceSkeletalMesh::GetTriCoordSkinnedData(FVectorVMExternalFunctionContext& Context)
@@ -1636,11 +1295,7 @@
 	SkinningHandlerType SkinningHandler;
 	TransformHandlerType TransformHandler;
 	FNDIInputParam<int32> TriParam(Context);
-<<<<<<< HEAD
-	FNDIInputParam<FVector> BaryParam(Context);
-=======
 	FNDIInputParam<FVector3f> BaryParam(Context);
->>>>>>> 6bbb88c8
 	VectorVM::FExternalFuncInputHandler<float> InterpParam;
 
  	if(bInterpolated::Value)
@@ -1666,42 +1321,6 @@
 	const bool bNeedsTangentBasis = Output.bNeedsNorm || Output.bNeedsBinorm || Output.bNeedsTangent;
 
 	const float InvDt = 1.0f / InstData->DeltaSeconds;
-<<<<<<< HEAD
-
-	// If LOD isn't accessible push out failure data
-	if ( !Accessor.IsLODAccessible() )
-	{
-		for (int32 i = 0; i < Context.NumInstances; ++i)
-		{
-			const float Interp = bInterpolated::Value ? InterpParam.GetAndAdvance() : 1.0f;
-			FVector PrevPosition = FVector::ZeroVector;
-			if (bNeedsPrev)
-			{
-				TransformHandler.TransformPosition(PrevPosition, PrevTransform);
-			}
-			FVector CurrPosition =  FVector::ZeroVector;
-			if (Output.bNeedsPosition || Output.bNeedsVelocity)
-			{
-				TransformHandler.TransformPosition(CurrPosition, Transform);
-			}
-			const FVector LerpPosition = bInterpolated::Value ? FMath::Lerp(PrevPosition, CurrPosition, Interp) : CurrPosition;
-
-			Output.Position.SetAndAdvance(LerpPosition);
-			Output.Velocity.SetAndAdvance((LerpPosition - PrevPosition) * InvDt);
-			Output.Normal.SetAndAdvance(FVector::ZAxisVector);
-			Output.Binormal.SetAndAdvance(FVector::YAxisVector);
-			Output.Tangent.SetAndAdvance(FVector::XAxisVector);
-		}
-		// Handled missing / failed data
-		return;
-	}
-
-	const FSkeletalMeshLODRenderData* LODData = Accessor.LODData;
-	const int32 TriMax = (Accessor.IndexBuffer->Num() / 3) - 1;
-
-	FVector Pos0;		FVector Pos1;		FVector Pos2;
-	FVector Prev0;		FVector Prev1;		FVector Prev2;
-=======
 
 	// If LOD isn't accessible push out failure data
 	if ( !Accessor.IsLODAccessible() )
@@ -1736,17 +1355,12 @@
 
 	FVector3f Pos0;		FVector3f Pos1;		FVector3f Pos2;
 	FVector3f Prev0;	FVector3f Prev1;	FVector3f Prev2;
->>>>>>> 6bbb88c8
 	int32 Idx0; int32 Idx1; int32 Idx2;
 	FVector3f Pos;
 	FVector3f Prev;
 	FVector3f Velocity;
 
-<<<<<<< HEAD
-	for (int32 i = 0; i < Context.NumInstances; ++i)
-=======
 	for (int32 i = 0; i < Context.GetNumInstances(); ++i)
->>>>>>> 6bbb88c8
 	{
 		FMeshTriCoordinate MeshTriCoord(TriParam.GetAndAdvance(), BaryParam.GetAndAdvance());
 
@@ -1799,30 +1413,13 @@
 		// Do we need the tangent basis?
 		if (bNeedsTangentBasis)
 		{
-<<<<<<< HEAD
-			FVector VertexTangentX[3];
-			FVector VertexTangentY[3];
-			FVector VertexTangentZ[3];
-=======
 			FVector3f VertexTangentX[3];
 			FVector3f VertexTangentY[3];
 			FVector3f VertexTangentZ[3];
->>>>>>> 6bbb88c8
 			SkinningHandler.GetSkinnedTangentBasis(Accessor, Idx0, VertexTangentX[0], VertexTangentY[0], VertexTangentZ[0]);
 			SkinningHandler.GetSkinnedTangentBasis(Accessor, Idx1, VertexTangentX[1], VertexTangentY[1], VertexTangentZ[1]);
 			SkinningHandler.GetSkinnedTangentBasis(Accessor, Idx2, VertexTangentX[2], VertexTangentY[2], VertexTangentZ[2]);
 
-<<<<<<< HEAD
-			FVector TangentX = BarycentricInterpolate(MeshTriCoord.BaryCoord, VertexTangentX[0], VertexTangentX[1], VertexTangentX[2]);
-			FVector TangentY = BarycentricInterpolate(MeshTriCoord.BaryCoord, VertexTangentY[0], VertexTangentY[1], VertexTangentY[2]);
-			FVector TangentZ = BarycentricInterpolate(MeshTriCoord.BaryCoord, VertexTangentZ[0], VertexTangentZ[1], VertexTangentZ[2]);
-
-			if (bInterpolated::Value)
-			{
-				FVector PrevVertexTangentX[3];
-				FVector PrevVertexTangentY[3];
-				FVector PrevVertexTangentZ[3];
-=======
 			FVector3f TangentX = BarycentricInterpolate(MeshTriCoord.BaryCoord, VertexTangentX[0], VertexTangentX[1], VertexTangentX[2]);
 			FVector3f TangentY = BarycentricInterpolate(MeshTriCoord.BaryCoord, VertexTangentY[0], VertexTangentY[1], VertexTangentY[2]);
 			FVector3f TangentZ = BarycentricInterpolate(MeshTriCoord.BaryCoord, VertexTangentZ[0], VertexTangentZ[1], VertexTangentZ[2]);
@@ -1832,20 +1429,13 @@
 				FVector3f PrevVertexTangentX[3];
 				FVector3f PrevVertexTangentY[3];
 				FVector3f PrevVertexTangentZ[3];
->>>>>>> 6bbb88c8
 				SkinningHandler.GetSkinnedPreviousTangentBasis(Accessor, Idx0, PrevVertexTangentX[0], PrevVertexTangentY[0], PrevVertexTangentZ[0]);
 				SkinningHandler.GetSkinnedPreviousTangentBasis(Accessor, Idx1, PrevVertexTangentX[1], PrevVertexTangentY[1], PrevVertexTangentZ[1]);
 				SkinningHandler.GetSkinnedPreviousTangentBasis(Accessor, Idx2, PrevVertexTangentX[2], PrevVertexTangentY[2], PrevVertexTangentZ[2]);
 
-<<<<<<< HEAD
-				FVector PrevTangentX = BarycentricInterpolate(MeshTriCoord.BaryCoord, PrevVertexTangentX[0], PrevVertexTangentX[1], PrevVertexTangentX[2]);
-				FVector PrevTangentY = BarycentricInterpolate(MeshTriCoord.BaryCoord, PrevVertexTangentY[0], PrevVertexTangentY[1], PrevVertexTangentY[2]);
-				FVector PrevTangentZ = BarycentricInterpolate(MeshTriCoord.BaryCoord, PrevVertexTangentZ[0], PrevVertexTangentZ[1], PrevVertexTangentZ[2]);
-=======
 				FVector3f PrevTangentX = BarycentricInterpolate(MeshTriCoord.BaryCoord, PrevVertexTangentX[0], PrevVertexTangentX[1], PrevVertexTangentX[2]);
 				FVector3f PrevTangentY = BarycentricInterpolate(MeshTriCoord.BaryCoord, PrevVertexTangentY[0], PrevVertexTangentY[1], PrevVertexTangentY[2]);
 				FVector3f PrevTangentZ = BarycentricInterpolate(MeshTriCoord.BaryCoord, PrevVertexTangentZ[0], PrevVertexTangentZ[1], PrevVertexTangentZ[2]);
->>>>>>> 6bbb88c8
 
 				TangentX = FMath::Lerp(PrevTangentX, TangentX, Interp);
 				TangentY = FMath::Lerp(PrevTangentY, TangentY, Interp);
@@ -1882,11 +1472,7 @@
 
 	VectorVM::FUserPtrHandler<FNDISkeletalMesh_InstanceData> InstData(Context);	
 	FNDIInputParam<int32> TriParam(Context);
-<<<<<<< HEAD
-	FNDIInputParam<FVector> BaryParam(Context);
-=======
 	FNDIInputParam<FVector3f> BaryParam(Context);
->>>>>>> 6bbb88c8
 	VectorVM::FExternalFuncInputHandler<float> InterpParam;
 
 	if (bInterpolated::Value)
@@ -1935,39 +1521,23 @@
 
 		if (Output.bNeedsVelocity)
 		{			
-<<<<<<< HEAD
-			FVector Velocity = (Pos - Prev) * InvDt;
-=======
 			FVector3f Velocity = (Pos - Prev) * InvDt;
->>>>>>> 6bbb88c8
 			Output.Velocity.SetAndAdvance(Velocity);
 		}
 
 		if (Output.bNeedsNorm)
 		{
-<<<<<<< HEAD
-			Output.Normal.SetAndAdvance(FVector(0.0f, 0.0f, 1.0f));
-=======
 			Output.Normal.SetAndAdvance(FVector3f(0.0f, 0.0f, 1.0f));
->>>>>>> 6bbb88c8
 		}
 
 		if (Output.bNeedsBinorm)
 		{
-<<<<<<< HEAD
-			Output.Binormal.SetAndAdvance(FVector(0.0f, 1.0f, 0.0f));
-=======
 			Output.Binormal.SetAndAdvance(FVector3f(0.0f, 1.0f, 0.0f));
->>>>>>> 6bbb88c8
 		}
 		
 		if (Output.bNeedsTangent)
 		{
-<<<<<<< HEAD
-			Output.Tangent.SetAndAdvance(FVector(1.0f, 0.0f, 0.0f));
-=======
 			Output.Tangent.SetAndAdvance(FVector3f(1.0f, 0.0f, 0.0f));
->>>>>>> 6bbb88c8
 		}		
 	}
 }
@@ -1997,11 +1567,7 @@
 		const int32 TriMax = (Accessor.IndexBuffer->Num() / 3) - 1;
 		if (TriMax >= 0)
 		{
-<<<<<<< HEAD
-			for (int32 i = 0; i < Context.NumInstances; ++i)
-=======
 			for (int32 i = 0; i < Context.GetNumInstances(); ++i)
->>>>>>> 6bbb88c8
 			{
 				const int32 Tri = FMath::Clamp(TriParam.GetAndAdvance(), 0, TriMax);
 				SkinningHandler.GetTriangleIndices(Accessor, Tri, Idx0, Idx1, Idx2);
@@ -2015,11 +1581,7 @@
 	}
 
 	// Bad or missing data
-<<<<<<< HEAD
-	for (int32 i = 0; i < Context.NumInstances; ++i)
-=======
 	for (int32 i = 0; i < Context.GetNumInstances(); ++i)
->>>>>>> 6bbb88c8
 	{
 		OutV0.SetAndAdvance(0);
 		OutV1.SetAndAdvance(0);
