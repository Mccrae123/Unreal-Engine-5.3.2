--- conflicted
+++ resolved
@@ -96,7 +96,6 @@
 			VFVariables_RT = MoveTemp(VFVariables);
 			TotalFloatComponents_RT = TotalFloatComponents;
 			TotalHalfComponents_RT = TotalHalfComponents;
-<<<<<<< HEAD
 		}
 	);
 }
@@ -104,7 +103,7 @@
 #if WITH_EDITORONLY_DATA
 bool UNiagaraRendererProperties::IsSupportedVariableForBinding(const FNiagaraVariableBase& InSourceForBinding, const FName& InTargetBindingName) const
 {
-	if (InSourceForBinding.IsInNameSpace(FNiagaraConstants::ParticleAttributeNamespace))
+	if (InSourceForBinding.IsInNameSpace(FNiagaraConstants::ParticleAttributeNamespaceString))
 	{
 		return true;
 	}
@@ -128,44 +127,6 @@
 		if (BoundAttribute.IsValid())
 		{
 			BoundAttributes.Add(BoundAttribute);
-=======
->>>>>>> 6bbb88c8
-		}
-	);
-}
-
-#if WITH_EDITORONLY_DATA
-bool UNiagaraRendererProperties::IsSupportedVariableForBinding(const FNiagaraVariableBase& InSourceForBinding, const FName& InTargetBindingName) const
-{
-	if (InSourceForBinding.IsInNameSpace(FNiagaraConstants::ParticleAttributeNamespaceString))
-	{
-		return true;
-	}
-	return false;
-}
-
-<<<<<<< HEAD
-	return BoundAttributes;
-}
-
-=======
-void UNiagaraRendererProperties::RenameEmitter(const FName& InOldName, const UNiagaraEmitter* InRenamedEmitter)
-{
-	const ENiagaraRendererSourceDataMode SourceMode = GetCurrentSourceMode();
-	UpdateSourceModeDerivates(SourceMode);
-}
-
-TArray<FNiagaraVariable> UNiagaraRendererProperties::GetBoundAttributes() const
-{
-	TArray<FNiagaraVariable> BoundAttributes;
-	BoundAttributes.Reserve(AttributeBindings.Num());
-
-	for (const FNiagaraVariableAttributeBinding* AttributeBinding : AttributeBindings)
-	{
-		FNiagaraVariable BoundAttribute = GetBoundAttribute(AttributeBinding);
-		if (BoundAttribute.IsValid())
-		{
-			BoundAttributes.Add(BoundAttribute);
 		}
 	}
 
@@ -181,7 +142,6 @@
 	}
 }
 
->>>>>>> 6bbb88c8
 FNiagaraVariable UNiagaraRendererProperties::GetBoundAttribute(const FNiagaraVariableAttributeBinding* Binding) const
 {
 	if (Binding->GetParamMapBindableVariable().IsValid())
@@ -299,7 +259,6 @@
 		if ( VariableIndex != INDEX_NONE )
 		{
 			const FNiagaraVariableLayoutInfo& DataSetVarLayout = CompiledDataSetData->VariableLayouts[VariableIndex];
-<<<<<<< HEAD
 
 			if (const uint32 FloatCount = DataSetVarLayout.GetNumFloatComponents())
 			{
@@ -311,19 +270,6 @@
 				AccumulateUniqueComponents(BaseType_Int, IntCount, DataSetVarLayout.Int32ComponentStart);
 			}
 
-=======
-
-			if (const uint32 FloatCount = DataSetVarLayout.GetNumFloatComponents())
-			{
-				AccumulateUniqueComponents(BaseType_Float, FloatCount, DataSetVarLayout.FloatComponentStart);
-			}
-
-			if (const uint32 IntCount = DataSetVarLayout.GetNumInt32Components())
-			{
-				AccumulateUniqueComponents(BaseType_Int, IntCount, DataSetVarLayout.Int32ComponentStart);
-			}
-
->>>>>>> 6bbb88c8
 			if (const uint32 HalfCount = DataSetVarLayout.GetNumHalfComponents())
 			{
 				AccumulateUniqueComponents(BaseType_Half, HalfCount, DataSetVarLayout.HalfComponentStart);
@@ -369,8 +315,6 @@
 	}
 }
 
-<<<<<<< HEAD
-=======
 bool UNiagaraRendererProperties::PopulateRequiredBindings(FNiagaraParameterStore& InParameterStore)
 {
 	bool bAnyAdded = false;
@@ -380,7 +324,6 @@
 	}
 	return bAnyAdded;
 }
->>>>>>> 6bbb88c8
 
 bool UNiagaraRendererProperties::NeedsLoadForTargetPlatform(const ITargetPlatform* TargetPlatform) const
 {
@@ -412,12 +355,9 @@
 	if (HasAnyFlags(RF_ClassDefaultObject) == false)
 	{
 		SetFlags(RF_Transactional);
-<<<<<<< HEAD
-=======
 
 		FNiagaraVariableBase EnabledDefaultVariable(FNiagaraTypeDefinition::GetBoolDef(), NAME_None);
 		RendererEnabledBinding.Setup(EnabledDefaultVariable, EnabledDefaultVariable, ENiagaraRendererSourceDataMode::Emitter);
->>>>>>> 6bbb88c8
 	}
 #endif
 }
@@ -459,13 +399,9 @@
 		// Just in case we changed something that needs static params, refresh that cached list.
 		Emitter->RebuildRendererBindings();
 	}
-}
-
-<<<<<<< HEAD
-=======
-}
-
->>>>>>> 6bbb88c8
+
+}
+
 #endif
 
 void UNiagaraRendererProperties::SetIsEnabled(bool bInIsEnabled)
