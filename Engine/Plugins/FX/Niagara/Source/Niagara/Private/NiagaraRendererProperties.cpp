// Copyright Epic Games, Inc. All Rights Reserved.
#include "NiagaraRendererProperties.h"
#include "NiagaraTypes.h"
#include "NiagaraCommon.h"
#include "NiagaraDataSet.h"
#include "NiagaraConstants.h"
#include "NiagaraEmitter.h"
#include "NiagaraScriptSourceBase.h"
#include "NiagaraSettings.h"
#include "NiagaraSystem.h"
#include "Interfaces/ITargetPlatform.h"
#include "Materials/MaterialInterface.h"
#include "Styling/SlateIconFinder.h"

#include UE_INLINE_GENERATED_CPP_BY_NAME(NiagaraRendererProperties)

#define LOCTEXT_NAMESPACE "UNiagaraRendererProperties"

void FNiagaraRendererLayout::Initialize(int32 NumVariables)
{
	VFVariables_GT.Reset(NumVariables);
	VFVariables_GT.AddDefaulted(NumVariables);
	TotalFloatComponents_GT = 0;
	TotalHalfComponents_GT = 0;
}

bool FNiagaraRendererLayout::SetVariable(const FNiagaraDataSetCompiledData* CompiledData, const FNiagaraVariableBase& Variable, int32 VFVarOffset)
{
	// No compiled data, nothing to bind
	if (CompiledData == nullptr)
	{
		return false;
	}

	// use the DataSetVariable to figure out the information about the data that we'll be sending to the renderer
	const int32 VariableIndex = CompiledData->Variables.IndexOfByPredicate(
		[&](const FNiagaraVariable& InVariable)
		{
			return InVariable.GetName() == Variable.GetName();
		}
	);
	if (VariableIndex == INDEX_NONE)
	{
		VFVariables_GT[VFVarOffset] = FNiagaraRendererVariableInfo();
		return false;
	}

	const FNiagaraVariable& DataSetVariable = CompiledData->Variables[VariableIndex];
	const FNiagaraTypeDefinition& VarType = DataSetVariable.GetType();

	const bool bHalfVariable = VarType == FNiagaraTypeDefinition::GetHalfDef()
		|| VarType == FNiagaraTypeDefinition::GetHalfVec2Def()
		|| VarType == FNiagaraTypeDefinition::GetHalfVec3Def()
		|| VarType == FNiagaraTypeDefinition::GetHalfVec4Def();


	const FNiagaraVariableLayoutInfo& DataSetVariableLayout = CompiledData->VariableLayouts[VariableIndex];
	const int32 VarSize = bHalfVariable ? sizeof(FFloat16) : sizeof(float);
	const int32 NumComponents = DataSetVariable.GetSizeInBytes() / VarSize;
	const int32 Offset = bHalfVariable ? DataSetVariableLayout.HalfComponentStart : DataSetVariableLayout.FloatComponentStart;
	int32& TotalVFComponents = bHalfVariable ? TotalHalfComponents_GT : TotalFloatComponents_GT;

	int32 GPULocation = INDEX_NONE;
	bool bUpload = true;
	if (Offset != INDEX_NONE)
	{
		if (FNiagaraRendererVariableInfo* ExistingVarInfo = VFVariables_GT.FindByPredicate([&](const FNiagaraRendererVariableInfo& VarInfo) { return VarInfo.DatasetOffset == Offset && VarInfo.bHalfType == bHalfVariable; }))
		{
			//Don't need to upload this var again if it's already been uploaded for another var info. Just point to that.
			//E.g. when custom sorting uses age.
			GPULocation = ExistingVarInfo->GPUBufferOffset;
			bUpload = false;
		}
		else
		{
			//For CPU Sims we pack just the required data tightly in a GPU buffer we upload. For GPU sims the data is there already so we just provide the real data location.
			GPULocation = CompiledData->SimTarget == ENiagaraSimTarget::CPUSim ? TotalVFComponents : Offset;
			TotalVFComponents += NumComponents;
		}
	}

	VFVariables_GT[VFVarOffset] = FNiagaraRendererVariableInfo(Offset, GPULocation, NumComponents, bUpload, bHalfVariable);

	return Offset != INDEX_NONE;
}


bool FNiagaraRendererLayout::SetVariableFromBinding(const FNiagaraDataSetCompiledData* CompiledData, const FNiagaraVariableAttributeBinding& VariableBinding, int32 VFVarOffset)
{
	if (VariableBinding.IsParticleBinding())
		return SetVariable(CompiledData, VariableBinding.GetDataSetBindableVariable(), VFVarOffset);
	return false;
}

void FNiagaraRendererLayout::Finalize()
{
	ENQUEUE_RENDER_COMMAND(NiagaraFinalizeLayout)
	(
		[this, VFVariables=VFVariables_GT,TotalFloatComponents=TotalFloatComponents_GT, TotalHalfComponents=TotalHalfComponents_GT](FRHICommandListImmediate& RHICmdList) mutable
		{
			VFVariables_RT = MoveTemp(VFVariables);
			TotalFloatComponents_RT = TotalFloatComponents;
			TotalHalfComponents_RT = TotalHalfComponents;
		}
	);
}

//////////////////////////////////////////////////////////////////////////

#if WITH_EDITORONLY_DATA
void FNiagaraRendererMaterialParameters::GetFeedback(TArrayView<UMaterialInterface*> Materials, TArray<FNiagaraRendererFeedback>& OutWarnings) const
{
	TArray<bool> AttributeBindingsValid;
	TArray<bool> ScalarParametersValid;
	TArray<bool> VectorParametersValid;
	TArray<bool> TextureParametersValid;
	AttributeBindingsValid.AddDefaulted(AttributeBindings.Num());
	ScalarParametersValid.AddDefaulted(ScalarParameters.Num());
	VectorParametersValid.AddDefaulted(VectorParameters.Num());
	TextureParametersValid.AddDefaulted(TextureParameters.Num());

	TArray<FMaterialParameterInfo> TempParameterInfo;
	TArray<FGuid> TempParameterIds;
	auto ContainsParameter =
		[&TempParameterInfo](FName InName)
		{
			for ( const FMaterialParameterInfo& Parameter : TempParameterInfo )
			{
				if (Parameter.Name == InName)
				{
					return true;
				}
			}
			return false;
		};

	for (UMaterialInterface* Material : Materials)
	{
		if (Material == nullptr)
		{
			continue;
		}
		
		if (AttributeBindingsValid.Num() > 0 || ScalarParametersValid.Num() > 0)
		{
			Material->GetAllScalarParameterInfo(TempParameterInfo, TempParameterIds);
			for (int32 i = 0; i < AttributeBindings.Num(); ++i)
			{
				AttributeBindingsValid[i] |= ContainsParameter(AttributeBindings[i].MaterialParameterName);
			}
			for (int32 i = 0; i < ScalarParameters.Num(); ++i)
			{
				ScalarParametersValid[i] |= ContainsParameter(ScalarParameters[i].MaterialParameterName);
			}
		}
		if (AttributeBindingsValid.Num() > 0 || VectorParametersValid.Num() > 0)
		{
			Material->GetAllVectorParameterInfo(TempParameterInfo, TempParameterIds);
			for (int32 i = 0; i < AttributeBindings.Num(); ++i)
			{
				AttributeBindingsValid[i] |= ContainsParameter(AttributeBindings[i].MaterialParameterName);
			}
			for (int32 i = 0; i < VectorParameters.Num(); ++i)
			{
				VectorParametersValid[i] |= ContainsParameter(VectorParameters[i].MaterialParameterName);
			}
		}
		if (AttributeBindingsValid.Num() > 0 || TextureParametersValid.Num() > 0)
		{
			Material->GetAllTextureParameterInfo(TempParameterInfo, TempParameterIds);
			for (int32 i=0; i < AttributeBindings.Num(); ++i)
			{
				AttributeBindingsValid[i] |= ContainsParameter(AttributeBindings[i].MaterialParameterName);
			}
			for (int32 i = 0; i < TextureParameters.Num(); ++i)
			{
				TextureParametersValid[i] |= ContainsParameter(TextureParameters[i].MaterialParameterName);
			}
		}
	}

	for (int32 i=0; i < AttributeBindingsValid.Num(); ++i)
	{
		if (AttributeBindingsValid[i] == false)
		{
			OutWarnings.Emplace(
				FText::Format(LOCTEXT("AttributeBindingMissingDesc", "AttributeBinding '{0}' could not be found in the renderer materials.  We will still create the MID which may be unnecessary."), FText::FromName(AttributeBindings[i].MaterialParameterName)),
				FText::Format(LOCTEXT("AttributeBindingMissing", "AttributeBinding '{0}' not found on materials."), FText::FromName(AttributeBindings[i].MaterialParameterName))
			);
		}
	}
	for (int32 i = 0; i < ScalarParametersValid.Num(); ++i)
	{
		if (ScalarParametersValid[i] == false)
		{
			OutWarnings.Emplace(
				FText::Format(LOCTEXT("ScalarParameterMissingDesc", "ScalarParameter '{0}' could not be found in the renderer materials.  We will still create the MID which may be unnecessary."), FText::FromName(ScalarParameters[i].MaterialParameterName)),
				FText::Format(LOCTEXT("ScalarParameterMissing", "ScalarParameter '{0}' not found on materials."), FText::FromName(ScalarParameters[i].MaterialParameterName))
			);
		}
	}
	for (int32 i = 0; i < VectorParametersValid.Num(); ++i)
	{
		if (VectorParametersValid[i] == false)
		{
			OutWarnings.Emplace(
				FText::Format(LOCTEXT("VectorParameterMissingDesc", "VectorParameter '{0}' could not be found in the renderer materials.  We will still create the MID which may be unnecessary."), FText::FromName(VectorParameters[i].MaterialParameterName)),
				FText::Format(LOCTEXT("VectorParameterMissing", "VectorParameter '{0}' not found on materials."), FText::FromName(VectorParameters[i].MaterialParameterName))
			);
		}
	}
	for (int32 i = 0; i < TextureParametersValid.Num(); ++i)
	{
		if (TextureParametersValid[i] == false)
		{
			OutWarnings.Emplace(
				FText::Format(LOCTEXT("TextureParameterMissingDesc", "TextureParameter '{0}' could not be found in the renderer materials.  We will still create the MID which may be unnecessary."), FText::FromName(TextureParameters[i].MaterialParameterName)),
				FText::Format(LOCTEXT("TextureParameterMissing", "TextureParameter '{0}' not found on materials."), FText::FromName(TextureParameters[i].MaterialParameterName))
			);
		}
	}
}
#endif //WITH_EDITORONLY_DATA

//////////////////////////////////////////////////////////////////////////

#if WITH_EDITORONLY_DATA
bool UNiagaraRendererProperties::IsSupportedVariableForBinding(const FNiagaraVariableBase& InSourceForBinding, const FName& InTargetBindingName) const
{
	if (InSourceForBinding.IsInNameSpace(FNiagaraConstants::ParticleAttributeNamespaceString))
	{
		return true;
	}
	return false;
}

void UNiagaraRendererProperties::RenameEmitter(const FName& InOldName, const UNiagaraEmitter* InRenamedEmitter)
{
	const ENiagaraRendererSourceDataMode SourceMode = GetCurrentSourceMode();
	UpdateSourceModeDerivates(SourceMode);
}

TArray<FNiagaraVariable> UNiagaraRendererProperties::GetBoundAttributes() const
{
	TArray<FNiagaraVariable> BoundAttributes;
	BoundAttributes.Reserve(AttributeBindings.Num());

	for (const FNiagaraVariableAttributeBinding* AttributeBinding : AttributeBindings)
	{
		FNiagaraVariable BoundAttribute = GetBoundAttribute(AttributeBinding);
		if (BoundAttribute.IsValid())
		{
			BoundAttributes.Add(BoundAttribute);
		}
	}

	return BoundAttributes;
}

void UNiagaraRendererProperties::ChangeToPositionBinding(FNiagaraVariableAttributeBinding& Binding)
{
	if (Binding.GetType() == FNiagaraTypeDefinition::GetVec3Def())
	{
		FNiagaraVariable NewVarType(FNiagaraTypeDefinition::GetPositionDef(), Binding.GetParamMapBindableVariable().GetName());
		Binding = FNiagaraConstants::GetAttributeDefaultBinding(NewVarType);
	}
}

FNiagaraVariable UNiagaraRendererProperties::GetBoundAttribute(const FNiagaraVariableAttributeBinding* Binding) const
{
	if (Binding->GetParamMapBindableVariable().IsValid())
	{
		return Binding->GetParamMapBindableVariable();
	}
	/*
	else if (AttributeBinding->DataSetVariable.IsValid())
	{
		return AttributeBinding->DataSetVariable;
	}
	else
	{
		return AttributeBinding->DefaultValueIfNonExistent;
	}*/

	return FNiagaraVariable();
}

void UNiagaraRendererProperties::GetRendererFeedback(const FVersionedNiagaraEmitter& InEmitter, TArray<FNiagaraRendererFeedback>& OutErrors, TArray<FNiagaraRendererFeedback>& OutWarnings,	TArray<FNiagaraRendererFeedback>& OutInfo) const
{
	TArray<FText> Errors;
	TArray<FText> Warnings;
	TArray<FText> Infos;
	GetRendererFeedback(InEmitter, Errors, Warnings, Infos);
	for (FText ErrorText : Errors)
	{
		OutErrors.Add(FNiagaraRendererFeedback( ErrorText));
	}
	for (FText WarningText : Warnings)
	{
		OutWarnings.Add(FNiagaraRendererFeedback( WarningText));
	}
	for (FText InfoText : Infos)
	{
		OutInfo.Add(FNiagaraRendererFeedback(InfoText));
	}
}

const FSlateBrush* UNiagaraRendererProperties::GetStackIcon() const
{
	return FSlateIconFinder::FindIconBrushForClass(GetClass());
}

FText UNiagaraRendererProperties::GetWidgetDisplayName() const
{
	return GetClass()->GetDisplayNameText();
}

void UNiagaraRendererProperties::RenameVariable(const FNiagaraVariableBase& OldVariable, const FNiagaraVariableBase& NewVariable, const FVersionedNiagaraEmitter& InEmitter)
{
	// Handle the renaming of generic renderer bindings...
	for (const FNiagaraVariableAttributeBinding* AttributeBinding : AttributeBindings)
	{
		FNiagaraVariableAttributeBinding* Binding = const_cast<FNiagaraVariableAttributeBinding*>(AttributeBinding);
		if (Binding)
			Binding->RenameVariableIfMatching(OldVariable, NewVariable, InEmitter, GetCurrentSourceMode());
	}
}
void UNiagaraRendererProperties::RemoveVariable(const FNiagaraVariableBase& OldVariable,const FVersionedNiagaraEmitter& InEmitter)
{
	// Handle the reset to defaults of generic renderer bindings
	for (const FNiagaraVariableAttributeBinding* AttributeBinding : AttributeBindings)
	{
		FNiagaraVariableAttributeBinding* Binding = const_cast<FNiagaraVariableAttributeBinding*>(AttributeBinding);
		if (Binding && Binding->Matches(OldVariable, InEmitter, GetCurrentSourceMode()))
		{
			// Reset to default but first we have to find the default value!
			for (TFieldIterator<FProperty> PropertyIterator(GetClass()); PropertyIterator; ++PropertyIterator)
			{
				if (PropertyIterator->ContainerPtrToValuePtr<void>(this) == Binding)
				{
					FNiagaraVariableAttributeBinding* DefaultBinding = static_cast<FNiagaraVariableAttributeBinding*>(PropertyIterator->ContainerPtrToValuePtr<void>(GetClass()->GetDefaultObject()));
					if (DefaultBinding)
					{
						Binding->ResetToDefault(*DefaultBinding, InEmitter, GetCurrentSourceMode());
					}
					break;
				}
			}		
		}
			
	}
}

#endif

uint32 UNiagaraRendererProperties::ComputeMaxUsedComponents(const FNiagaraDataSetCompiledData* CompiledDataSetData) const
{
	enum BaseType
	{
		BaseType_Int,
		BaseType_Float,
		BaseType_Half,
		BaseType_NUM
	};

	TArray<int32, TInlineAllocator<32>> SeenOffsets[BaseType_NUM];
	uint32 NumComponents[BaseType_NUM] = { 0 };

	auto AccumulateUniqueComponents = [&](BaseType Type, uint32 ComponentCount, int32 ComponentOffset)
	{
		if (!SeenOffsets[Type].Contains(ComponentOffset))
		{
			SeenOffsets[Type].Add(ComponentOffset);
			NumComponents[Type] += ComponentCount;
		}
	};

	for (const FNiagaraVariableAttributeBinding* Binding : AttributeBindings)
	{
		const FNiagaraVariable& Var = Binding->GetDataSetBindableVariable();

		const int32 VariableIndex = CompiledDataSetData->Variables.IndexOfByKey(Var);
		if ( VariableIndex != INDEX_NONE )
		{
			const FNiagaraVariableLayoutInfo& DataSetVarLayout = CompiledDataSetData->VariableLayouts[VariableIndex];

			if (const uint32 FloatCount = DataSetVarLayout.GetNumFloatComponents())
			{
				AccumulateUniqueComponents(BaseType_Float, FloatCount, DataSetVarLayout.FloatComponentStart);
			}

			if (const uint32 IntCount = DataSetVarLayout.GetNumInt32Components())
			{
				AccumulateUniqueComponents(BaseType_Int, IntCount, DataSetVarLayout.Int32ComponentStart);
			}

			if (const uint32 HalfCount = DataSetVarLayout.GetNumHalfComponents())
			{
				AccumulateUniqueComponents(BaseType_Half, HalfCount, DataSetVarLayout.HalfComponentStart);
			}
		}
	}

	uint32 MaxNumComponents = 0;

	for (uint32 ComponentCount : NumComponents)
	{
		MaxNumComponents = FMath::Max(MaxNumComponents, ComponentCount);
	}

	return MaxNumComponents;
}

void UNiagaraRendererProperties::GetAssetTagsForContext(const UObject* InAsset, FGuid AssetVersion, const TArray<const UNiagaraRendererProperties*>& InProperties, TMap<FName, uint32>& NumericKeys, TMap<FName, FString>& StringKeys) const
{
	UClass* Class = GetClass();

	// Default count up how many instances there are of this class and report to content browser
	if (Class)
	{
		uint32 NumInstances = 0;
		for (const UNiagaraRendererProperties* Prop : InProperties)
		{
			if (Prop && Prop->IsA(Class))
			{
				NumInstances++;
			}
		}

		// Note that in order for these tags to be registered, we always have to put them in place for the CDO of the object, but 
		// for readability's sake, we leave them out of non-CDO assets.
		if (NumInstances > 0 || (InAsset && InAsset->HasAnyFlags(EObjectFlags::RF_ClassDefaultObject)))
		{
			FString Key = Class->GetName();
			Key.ReplaceInline(TEXT("Niagara"), TEXT(""));
			Key.ReplaceInline(TEXT("Properties"), TEXT(""));
			NumericKeys.Add(FName(Key)) = NumInstances;
		}
	}
}

bool UNiagaraRendererProperties::PopulateRequiredBindings(FNiagaraParameterStore& InParameterStore)
{
	bool bAnyAdded = false;
	if (RendererEnabledBinding.GetParamMapBindableVariable().IsValid())
	{
		bAnyAdded |= InParameterStore.AddParameter(RendererEnabledBinding.GetParamMapBindableVariable(), false);
	}
	return bAnyAdded;
}

bool UNiagaraRendererProperties::NeedsLoadForTargetPlatform(const ITargetPlatform* TargetPlatform) const
{
	// only keep enabled renderers that are parented to valid emitters
	if (const UNiagaraEmitter* OwnerEmitter = GetTypedOuter<const UNiagaraEmitter>())
	{
		if (OwnerEmitter->NeedsLoadForTargetPlatform(TargetPlatform))
		{
			return bIsEnabled && Platforms.IsEnabledForPlatform(TargetPlatform->IniPlatformName());
		}
	}

	return false;
}

void UNiagaraRendererProperties::PostLoadBindings(ENiagaraRendererSourceDataMode InSourceMode)
{
	for (int32 i = 0; i < AttributeBindings.Num(); i++)
	{
		FNiagaraVariableAttributeBinding* Binding = const_cast<FNiagaraVariableAttributeBinding*>(AttributeBindings[i]);
		Binding->PostLoad(InSourceMode);
	}
}

void UNiagaraRendererProperties::PostInitProperties()
{
	Super::PostInitProperties();
#if WITH_EDITOR
	if (HasAnyFlags(RF_ClassDefaultObject) == false)
	{
		SetFlags(RF_Transactional);

		FNiagaraVariableBase EnabledDefaultVariable(FNiagaraTypeDefinition::GetBoolDef(), NAME_None);
		RendererEnabledBinding.Setup(EnabledDefaultVariable, EnabledDefaultVariable, ENiagaraRendererSourceDataMode::Emitter);
	}
#endif
}

void UNiagaraRendererProperties::PostLoad()
{
	Super::PostLoad();

	if (bMotionBlurEnabled_DEPRECATED == false)
	{
		MotionVectorSetting = ENiagaraRendererMotionVectorSetting::Disable;
	}
}

#if WITH_EDITORONLY_DATA

void UNiagaraRendererProperties::PostEditChangeProperty(struct FPropertyChangedEvent& PropertyChangedEvent)
{
	Super::PostEditChangeProperty(PropertyChangedEvent);

	if (FVersionedNiagaraEmitterData* EmitterData = GetEmitterData())
	{
		// Check for properties changing that invalidate the current script compilation for the emitter
		bool bNeedsRecompile = false;
		if (PropertyChangedEvent.GetPropertyName() == GET_MEMBER_NAME_CHECKED(UNiagaraRendererProperties, MotionVectorSetting))
		{
			if (EmitterData->GraphSource)
			{
				EmitterData->GraphSource->MarkNotSynchronized(TEXT("Renderer MotionVectorSetting changed"));
			}
			bNeedsRecompile = true;
		}

		if (bNeedsRecompile)
		{
			UNiagaraSystem::RequestCompileForEmitter(GetOuterEmitter());
		}

		// Just in case we changed something that needs static params, refresh that cached list.
<<<<<<< HEAD
		Emitter->RebuildRendererBindings();
=======
		EmitterData->RebuildRendererBindings(*GetOuterEmitter().Emitter);
>>>>>>> d731a049
	}

}

#endif

void UNiagaraRendererProperties::SetIsEnabled(bool bInIsEnabled)
{
	if (bIsEnabled != bInIsEnabled)
	{
#if WITH_EDITORONLY_DATA
		// Changing the enabled state will add or remove its renderer binding data stored on the emitters RenderBindings
		// parameter store, so we need to reset to clear any binding references or add new ones
		FVersionedNiagaraEmitter SrcEmitter = GetOuterEmitter();
		if (SrcEmitter.Emitter)
		{
			FNiagaraSystemUpdateContext(SrcEmitter, true);
		}
#endif
	}

	bIsEnabled = bInIsEnabled;
}

void UNiagaraRendererProperties::UpdateSourceModeDerivates(ENiagaraRendererSourceDataMode InSourceMode, bool bFromPropertyEdit)
{
	FVersionedNiagaraEmitter SrcEmitter = GetOuterEmitter();
	if (SrcEmitter.Emitter)
	{
		for (const FNiagaraVariableAttributeBinding* Binding : AttributeBindings)
		{
			((FNiagaraVariableAttributeBinding*)Binding)->CacheValues(SrcEmitter, InSourceMode);
		}

#if WITH_EDITORONLY_DATA
		// If we added or removed any valid bindings to a non-particle source during editing, we need to reset to prevent hazards and
		// to ensure new ones get bound by the simulation
		if (bFromPropertyEdit)
		{
			// We may need to refresh internal variables because this may be the first binding to it, so request a recompile as that will pull data 
			// into the right place.
			UNiagaraSystem::RequestCompileForEmitter(GetOuterEmitter());
			FNiagaraSystemUpdateContext Context(SrcEmitter, true);
		}
#endif
	}
}

FVersionedNiagaraEmitterData* UNiagaraRendererProperties::GetEmitterData() const
{
	if (UNiagaraEmitter* SrcEmitter = GetTypedOuter<UNiagaraEmitter>())
	{
		return SrcEmitter->GetEmitterData(OuterEmitterVersion);
	}
	return nullptr;
}

FVersionedNiagaraEmitter UNiagaraRendererProperties::GetOuterEmitter() const
{
	if (UNiagaraEmitter* SrcEmitter = GetTypedOuter<UNiagaraEmitter>())
	{
		return FVersionedNiagaraEmitter(SrcEmitter, OuterEmitterVersion);
	}
	return FVersionedNiagaraEmitter();
}

bool UNiagaraRendererProperties::NeedsPreciseMotionVectors() const
{
	if (MotionVectorSetting == ENiagaraRendererMotionVectorSetting::AutoDetect)
	{
		// TODO - We could get even smarter here and early return with false if we know that the material can absolutely not be overridden by the user and
		// it doesn't need to render velocity
		return GetDefault<UNiagaraSettings>()->DefaultRendererMotionVectorSetting == ENiagaraDefaultRendererMotionVectorSetting::Precise;
	}
	
	return MotionVectorSetting == ENiagaraRendererMotionVectorSetting::Precise;
}

bool UNiagaraRendererProperties::IsSortHighPrecision(ENiagaraRendererSortPrecision SortPrecision)
{
	if (SortPrecision == ENiagaraRendererSortPrecision::Default)
	{
		return GetDefault<UNiagaraSettings>()->DefaultSortPrecision == ENiagaraDefaultSortPrecision::High;
	}
	return SortPrecision == ENiagaraRendererSortPrecision::High;
}

bool UNiagaraRendererProperties::IsGpuTranslucentThisFrame(ENiagaraRendererGpuTranslucentLatency Latency)
{
	if (Latency == ENiagaraRendererGpuTranslucentLatency::ProjectDefault)
	{
		return GetDefault<UNiagaraSettings>()->DefaultGpuTranslucentLatency == ENiagaraDefaultGpuTranslucentLatency::Immediate;
	}
	return Latency == ENiagaraRendererGpuTranslucentLatency::Immediate;
}

#undef LOCTEXT_NAMESPACE
<|MERGE_RESOLUTION|>--- conflicted
+++ resolved
@@ -521,11 +521,7 @@
 		}
 
 		// Just in case we changed something that needs static params, refresh that cached list.
-<<<<<<< HEAD
-		Emitter->RebuildRendererBindings();
-=======
 		EmitterData->RebuildRendererBindings(*GetOuterEmitter().Emitter);
->>>>>>> d731a049
 	}
 
 }
