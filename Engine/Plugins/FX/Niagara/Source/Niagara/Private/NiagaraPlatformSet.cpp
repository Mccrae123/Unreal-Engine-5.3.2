// Copyright Epic Games, Inc. All Rights Reserved.

#include "NiagaraPlatformSet.h"
#include "DeviceProfiles/DeviceProfile.h"
#include "DeviceProfiles/DeviceProfileManager.h"
#include "Scalability.h"
#include "Misc/ConfigCacheIni.h"
#include "Misc/ConfigUtilities.h"
#include "Interfaces/ITargetPlatform.h"
#include "NiagaraSystem.h"
#include "NiagaraSettings.h"
#include "SystemSettings.h"
#include "UObject/UObjectIterator.h"

#include UE_INLINE_GENERATED_CPP_BY_NAME(NiagaraPlatformSet)

#if WITH_EDITOR
#include "PlatformInfo.h"
#endif

#define LOCTEXT_NAMESPACE "NiagaraPlatformSet"

//Array of CVars that have been changed this frame.
//We do a deferred refresh of systems that use these CVars for scalability.
TArray<FName> FNiagaraPlatformSet::ChangedCVars;

TMap<FName, FNiagaraPlatformSet::FCachedCVarInfo> FNiagaraPlatformSet::CachedCVarInfo;
FCriticalSection FNiagaraPlatformSet::CachedCVarInfoCritSec;

/**
Whether a platform can change it's scalability settings at runtime.
Defaults to false for all platforms and is explicitly enabled for desktop platforms.
*/
const TCHAR* CanChangeEQCVarName = TEXT("fx.NiagaraAllowRuntimeScalabilityChanges");
int32 GbNiagaraAllowRuntimeScalabilityChanges = 0;
static FAutoConsoleVariableRef CVarNiagaraAllowRuntimeScalabilityChanges(
	CanChangeEQCVarName,
	GbNiagaraAllowRuntimeScalabilityChanges,
	TEXT("If > 0 this platform allows niagara scalability settings changes at runtime. \n"),
	ECVF_Scalability
);

const TCHAR* PruneEmittersOnCookName = TEXT("fx.Niagara.PruneEmittersOnCook");
int32 GbPruneEmittersOnCook = 1;
static FAutoConsoleVariableRef CVarPruneEmittersOnCook(
	PruneEmittersOnCookName,
	GbPruneEmittersOnCook,
	TEXT("If > 0 this platform will prune disabled emitters during cook. \n"),
	ECVF_Scalability
);

static const int32 DefaultQualityLevel = 3;
const TCHAR* NiagaraQualityLevelName = TEXT("fx.Niagara.QualityLevel");
int32 GNiagaraQualityLevel = DefaultQualityLevel;

static FAutoConsoleCommand GCmdSetNiagaraQualityLevelOverride(
	TEXT("fx.Niagara.SetOverrideQualityLevel"),
	TEXT("Sets which quality level we should override with, no args means reset to default (Epic). Valid levels are 0-4 (Low-Cinematic)"),
	FConsoleCommandWithArgsDelegate::CreateLambda(
		[](const TArray<FString>& Args)
		{
			if(Args.Num() == 0)
			{
				SetGNiagaraQualityLevel(DefaultQualityLevel);
				UE_LOG(LogNiagara, Display, TEXT("Reset the global Niagara quality level to %s"), *FNiagaraPlatformSet::GetQualityLevelText(GNiagaraQualityLevel).ToString());
			}
			else if(Args.Num() == 1)
			{
				if(FCString::IsNumeric(*Args[0]))
				{
					int32 NewQualityLevel = FCString::Atoi(*Args[0]);
					if(ensure(NewQualityLevel >= 0 && NewQualityLevel <= 4))
					{
						SetGNiagaraQualityLevel(NewQualityLevel);
						UE_LOG(LogNiagara, Display, TEXT("Set the global Niagara quality level to %s"), *FNiagaraPlatformSet::GetQualityLevelText(GNiagaraQualityLevel).ToString());
					}
				}
			}
		}
	)
); 

static FAutoConsoleVariableRef CVarNiagaraQualityLevel(
	NiagaraQualityLevelName,
	GNiagaraQualityLevel,
	TEXT("The quality level for Niagara Effects. \n"),
<<<<<<< HEAD
	FConsoleVariableDelegate::CreateStatic(&FNiagaraPlatformSet::OnQualityLevelChanged),
	ECVF_Scalability | ECVF_Preview
=======
	ECVF_Scalability
);

// Sync function for checking quality level hasn't changed
// This must be done at the end of all console variable changes otherwise we can encounter multiple changes to the Q level resulting in some systems being left deactivated
FAutoConsoleVariableSink CVarNiagaraQualityLevelSync(
	FConsoleCommandDelegate::CreateLambda(
		[]()
		{
			const int32 CurrentLevel = FNiagaraPlatformSet::GetQualityLevel();
			if (CurrentLevel != GNiagaraQualityLevel)
			{
				SetGNiagaraQualityLevel(GNiagaraQualityLevel);
			}
		}
	)
);

/** Minimum quality level available for a platform. Defaults to -1, indicating there is no minimum. */
static const int32 DefaultMinQualityLevel = INDEX_NONE;
const TCHAR* NiagaraMinQualityLevelName = TEXT("fx.Niagara.QualityLevel.Min");
int32 GNiagaraMinQualityLevel = DefaultMinQualityLevel;
static FAutoConsoleVariableRef CVarNiagaraMinQualityLevel(
	NiagaraMinQualityLevelName,
	GNiagaraMinQualityLevel,
	TEXT("The minimum quality level for Niagara Effects. \n"),
	ECVF_ReadOnly
);

/** Maximum quality level available for a platform. Defaults to -1, indicating there is no maximum. */
static const int32 DefaultMaxQualityLevel = INDEX_NONE;
const TCHAR* NiagaraMaxQualityLevelName = TEXT("fx.Niagara.QualityLevel.Max");
int32 GNiagaraMaxQualityLevel = DefaultMaxQualityLevel;
static FAutoConsoleVariableRef CVarNiagaraMaxQualityLevel(
	NiagaraMaxQualityLevelName,
	GNiagaraMaxQualityLevel,
	TEXT("The Maximum quality level for Niagara Effects. \n"),
	ECVF_ReadOnly
);

int32 GbAllowAllDeviceProfiles = 0;
static FAutoConsoleVariableRef CVarAllowAllDeviceProfiles(
	TEXT("fx.Niagara.AllowAllDeviceProfiles"),
	GbAllowAllDeviceProfiles,
	TEXT(" \n"),
	ECVF_Default
);

/** 
This is a special case CVar that allows us to use CVar conditions to maintain behavior with legacy device profiles.
Do not use directly for new content.
Legacy device profiles can be given a specific value for this CVar and then CVar conditions used to enable/disable as appropriate to match with legacy assets with enabled/disabled content based on them.
*/
int32 GNiagaraLegacyDeviceProfile = INDEX_NONE;
static FAutoConsoleVariableRef CVarNiagaraLegacyDeviceProfile(
	TEXT("fx.Niagara.LegacyDeviceProfile"),
	GNiagaraLegacyDeviceProfile,
	TEXT("This is a special case CVar that allows us to use CVar conditions to maintain behavior with legacy device profiles.\nDo not use directly for new content.\nLegacy device profiles can be given a specific value for this CVarand then CVar conditions used to enable / disable as appropriate to match with legacy assets with enabled / disabled content based on them. \n"),
	ECVF_Scalability
>>>>>>> d731a049
);

// Override platform device profile
// In editor all profiles will be available
// On cooked builds only the profiles for that cooked platform will be available
TWeakObjectPtr<UDeviceProfile> GNiagaraPlatformOverride;

static int32 GNiagaraBackupQualityLevel = INDEX_NONE;

static FAutoConsoleCommand GCmdSetNiagaraPlatformOverride(
	TEXT("fx.Niagara.SetOverridePlatformName"),
	TEXT("Sets which platform we should override with, no args means reset to default"),
	FConsoleCommandWithArgsDelegate::CreateLambda(
		[](const TArray<FString>& Args)
		{
			GNiagaraPlatformOverride.Reset();
			if (Args.Num() == 0)
			{
				if (GNiagaraBackupQualityLevel != INDEX_NONE)
				{
					UE::ConfigUtilities::OnSetCVarFromIniEntry(*GDeviceProfilesIni, NiagaraQualityLevelName, *LexToString(GNiagaraBackupQualityLevel), ECVF_SetByMask);
				}
				GNiagaraBackupQualityLevel = INDEX_NONE;
				UE_LOG(LogNiagara, Warning, TEXT("Niagara Clearing Override DeviceProfile"));
			}
			else
			{
				for (UObject* DeviceProfileObj : UDeviceProfileManager::Get().Profiles)
				{
					if (UDeviceProfile* Profile = Cast<UDeviceProfile>(DeviceProfileObj))
					{
						if (Profile->GetName() == Args[0])
						{
							SetGNiagaraDeviceProfile(Profile);
							break;
						}
					}
				}

				if (GNiagaraPlatformOverride.IsValid())
				{
					UE_LOG(LogNiagara, Warning, TEXT("Niagara Setting Override DeviceProfile '%s'"), *Args[0]);
				}
				else
				{
					UE_LOG(LogNiagara, Warning, TEXT("Niagara Failed to Find Override DeviceProfile '%s'"), *Args[0]);
				}
			}
		}
	)
);

static UDeviceProfile* NiagaraGetActiveDeviceProfile()
{
	UDeviceProfileManager& DPMan = UDeviceProfileManager::Get();
	if (UDeviceProfile* DPPreview = DPMan.GetPreviewDeviceProfile())
	{
		return DPPreview;
	}

	UDeviceProfile* ActiveProfile = GNiagaraPlatformOverride.Get(); 
	if (ActiveProfile == nullptr)
	{
		ActiveProfile = UDeviceProfileManager::Get().GetActiveProfile();
	}
	return ActiveProfile;
}

int32 FNiagaraPlatformSet::CachedQualityLevel = INDEX_NONE;
int32 FNiagaraPlatformSet::CachedAvailableQualityLevelMask = INDEX_NONE;

int32 FNiagaraPlatformSet::GetQualityLevel()
{
	if (CachedQualityLevel == INDEX_NONE)
	{
		CachedQualityLevel = GNiagaraQualityLevel;
	}
	return CachedQualityLevel;
}

int32 FNiagaraPlatformSet::GetMinQualityLevel()
{
	return GNiagaraMinQualityLevel;
}

int32 FNiagaraPlatformSet::GetMaxQualityLevel()
{
	return GNiagaraMaxQualityLevel;
}

int32 FNiagaraPlatformSet::GetAvailableQualityLevelMask()
{
	if (CachedAvailableQualityLevelMask == INDEX_NONE)
	{
		if (CanChangeScalabilityAtRuntime())
		{
			CachedAvailableQualityLevelMask = INDEX_NONE;
		}
		else
		{
			CachedAvailableQualityLevelMask = 0;
			int32 Min = GetMinQualityLevel();
			int32 Max = GetMaxQualityLevel();

			if (Min == INDEX_NONE && Max == INDEX_NONE)
			{
				CachedAvailableQualityLevelMask = 0xFFFFFFFF;
			}
			else
			{
				Min = Min == INDEX_NONE ? 0 : Min;
				Max = Max == INDEX_NONE ? 31 : Max;
				
				for (int32 QL = Min; QL <= Max; ++QL)
				{
					CachedAvailableQualityLevelMask |= (1 << QL);
				}
			}
		}
	}
	return CachedAvailableQualityLevelMask;
}

int32 FNiagaraPlatformSet::GetFullQualityLevelMask(int32 NumQualityLevels)
{
	int32 QualityLevelMask = 0;
	
	for (int32 QL = 0; QL < NumQualityLevels; ++QL)
	{
		QualityLevelMask |= (1 << QL);
	}

	return QualityLevelMask;
}

uint32 FNiagaraPlatformSet::LastDirtiedFrame = 0;
#if WITH_EDITOR
TMap<const UDeviceProfile*, int32> FNiagaraPlatformSet::CachedQLMasksPerDeviceProfile;
TMap<FName, FNiagaraPlatformSet::FPlatformIniSettings> FNiagaraPlatformSet::CachedPlatformIniSettings;
#endif

FText FNiagaraPlatformSet::GetQualityLevelText(int32 QualityLevel)
{
	const UNiagaraSettings* Settings = GetDefault<UNiagaraSettings>();
	check(Settings);

	if (Settings->QualityLevels.IsValidIndex(QualityLevel))
	{
		return Settings->QualityLevels[QualityLevel];
	}	
	else
	{
		return FText::AsNumber(QualityLevel);
	}
}

FText FNiagaraPlatformSet::GetQualityLevelMaskText(int32 QualityLevelMask)
{
	if (QualityLevelMask == INDEX_NONE)
	{
		return LOCTEXT("QualityLevelAll", "All");
	}
	else if (QualityLevelMask == 0)
	{
		return LOCTEXT("QualityLevelNone", "None");
	}
	else
	{
		return GetQualityLevelText(QualityLevelFromMask(QualityLevelMask));
	}
}

FNiagaraPlatformSet::FNiagaraPlatformSet(int32 QLMask)
	: QualityLevelMask(QLMask)
	, bEnabledForCurrentProfileAndEffectQuality(false)
	, LastBuiltFrame(0)
{
	IsActive();
}

FNiagaraPlatformSet::FNiagaraPlatformSet()
	: QualityLevelMask(INDEX_NONE)
	, bEnabledForCurrentProfileAndEffectQuality(false)
	, LastBuiltFrame(0)
{
}

bool FNiagaraPlatformSet::operator==(const FNiagaraPlatformSet& Other)const
{
	return QualityLevelMask == Other.QualityLevelMask && DeviceProfileStates == Other.DeviceProfileStates;
}

bool FNiagaraPlatformSet::IsActive()const
{
	if (LastBuiltFrame <= LastDirtiedFrame || LastBuiltFrame == 0)
	{
		UDeviceProfile* ActiveProfile = NiagaraGetActiveDeviceProfile();
		int32 QualityLevel = GetQualityLevel();
#if WITH_EDITOR
		if(OnOverrideQualityLevelDelegate.IsBound())
		{
			QualityLevel = OnOverrideQualityLevelDelegate.Execute();
		}
		if(OnOverrideActiveDeviceProfileDelegate.IsBound())
		{
			TOptional<TObjectPtr<UDeviceProfile>> OverrideProfile = OnOverrideActiveDeviceProfileDelegate.Execute();
			if(OverrideProfile.IsSet())
			{
				ActiveProfile = OverrideProfile.GetValue();
			}
		}
#endif
		FNiagaraPlatformSetEnabledState EnabledState = IsEnabled(ActiveProfile, QualityLevel, true);
		bEnabledForCurrentProfileAndEffectQuality = EnabledState.bIsActive;
		LastBuiltFrame = GFrameNumber;
	}
	return bEnabledForCurrentProfileAndEffectQuality;
}

int32 FNiagaraPlatformSet::GetEnabledMaskForDeviceProfile(const UDeviceProfile* DeviceProfile)const
{
	const UNiagaraSettings* Settings = GetDefault<UNiagaraSettings>();
	check(Settings);

	int32 RetQLMask = 0;
	for (int32 i = 0; i < Settings->QualityLevels.Num(); ++i)
	{
		FNiagaraPlatformSetEnabledState EnabledState = IsEnabled(DeviceProfile, i, false);
		if (EnabledState.bCanBeActive)
		{
			RetQLMask |= CreateQualityLevelMask(i);
		}
	}

	return RetQLMask;
}

int32 FNiagaraPlatformSet::IsEnabledForDeviceProfile(const UDeviceProfile* DeviceProfile)const
{
	const UNiagaraSettings* Settings = GetDefault<UNiagaraSettings>();
	check(Settings);

	int32 RetQLMask = 0;
	for (int32 i = 0; i < Settings->QualityLevels.Num(); ++i)
	{
		FNiagaraPlatformSetEnabledState Enabled = IsEnabled(DeviceProfile, i, false);
		if (Enabled.bCanBeActive)
		{
			RetQLMask |= CreateQualityLevelMask(i);
		}
	}

	return RetQLMask;
}

bool FNiagaraPlatformSet::IsEnabledForQualityLevel(int32 QualityLevel)const
{
	for (UObject* DeviceProfileObj : UDeviceProfileManager::Get().Profiles)
	{
		if (UDeviceProfile* Profile = Cast<UDeviceProfile>(DeviceProfileObj))
		{
			FNiagaraPlatformSetEnabledState Enabled = IsEnabled(Profile, QualityLevel, false);
			if (Enabled.bCanBeActive)
			{
				return true;
			}
		}
	}

	return false;
}

void FNiagaraPlatformSet::GetOverridenDeviceProfiles(int32 QualityLevel, TArray<UDeviceProfile*>& OutEnabledProfiles, TArray<UDeviceProfile*>& OutDisabledProfiles)const
{
	int32 QLMask = CreateQualityLevelMask(QualityLevel);
	for (const FNiagaraDeviceProfileStateEntry& Entry : DeviceProfileStates)
	{
		if (TObjectPtr<UDeviceProfile>* DeviceProfile = UDeviceProfileManager::Get().Profiles.FindByPredicate([&](UObject* CheckProfile) {return CheckProfile->GetFName() == Entry.ProfileName;}))
		{
			UDeviceProfile* Profile = *DeviceProfile;
<<<<<<< HEAD
			//If this platform cannot change at runtime then we store all EQs in the state so that the device is still overridden if someone changes it's EQ CVar.
			//So here we must also check that this QualityLevel is the right one for the platforms current setting.
			int32 ProfileQLMask = GetEffectQualityMaskForDeviceProfile(Profile);
			if (ProfileQLMask == INDEX_NONE || (QLMask & ProfileQLMask) != 0)
=======
			if (CanConsiderDeviceProfile(Profile))
>>>>>>> d731a049
			{
				//If this platform cannot change at runtime then we store all EQs in the state so that the device is still overridden if someone changes it's EQ CVar.
				//So here we must also check that this QualityLevel is the right one for the platforms current setting.
				int32 ProfileQLMask = GetAvailableQualityMaskForDeviceProfile(Profile);
				if (ProfileQLMask == INDEX_NONE || (QLMask & ProfileQLMask) != 0)
				{
					ENiagaraPlatformSelectionState State = Entry.GetState(QualityLevel);
					if (State == ENiagaraPlatformSelectionState::Enabled)
					{
						OutEnabledProfiles.Add(Profile);
					}
					else if (State == ENiagaraPlatformSelectionState::Disabled)
					{
						OutDisabledProfiles.Add(Profile);
					}
				}
			}
		}
	}
}

bool FNiagaraPlatformSet::CanChangeScalabilityAtRuntime()
{
	//For the current platform we can just read direct as this CVar is readonly.
	return GbNiagaraAllowRuntimeScalabilityChanges != 0;
}

/** Returns the currenlty(or default) active quality mask for a profile. */
int32 FNiagaraPlatformSet::GetActiveQualityMaskForDeviceProfile(const UDeviceProfile* Profile)
{
#if WITH_EDITOR

	if (int32* CachedQLForProfile = CachedQLMasksPerDeviceProfile.Find(Profile))
	{
		return *CachedQLForProfile;
	}
	
	FPlatformIniSettings& PlatformSettings = GetPlatformIniSettings(Profile->DeviceType);
	int32 QLMask = PlatformSettings.QualityLevelMask;

	if (PlatformSettings.bCanChangeScalabilitySettingsAtRuntime)
	{
		QLMask = INDEX_NONE;
	}
	else
	{
		//Check if the DPs set Niagara quality directly.
		int32 QualityLevel = INDEX_NONE;
		if (!Profile->GetConsolidatedCVarValue(NiagaraQualityLevelName, QualityLevel))
		{
			QualityLevel = DefaultQualityLevel;
			//If not, grab it from the effects quality setting.
			int32 EffectsQuality = INDEX_NONE;
			//See if this profile overrides effects quality.
			if (!Profile->GetConsolidatedCVarValue(TEXT("sg.EffectsQuality"), EffectsQuality))
			{
				EffectsQuality = PlatformSettings.EffectsQuality;
			}
			check(EffectsQuality != INDEX_NONE);

			QualityLevel = PlatformSettings.QualityLevelsPerEffectsQuality[EffectsQuality];
		}
		check(QualityLevel != INDEX_NONE);
		QLMask = CreateQualityLevelMask(QualityLevel);
	}

	//UE_LOG(LogNiagara, Warning, TEXT("%s - DeviceProfile(%d)"), *Profile->GetName(), QLMask);

	CachedQLMasksPerDeviceProfile.Add(Profile) = QLMask;
	return QLMask;

#else

	//When not in editor we can assume we're asking about the current platform.
	check(Profile == NiagaraGetActiveDeviceProfile());
	bool bCanChangeEQAtRuntime = CanChangeScalabilityAtRuntime();

	return CreateQualityLevelMask(bCanChangeEQAtRuntime ? INDEX_NONE : GetQualityLevel());

#endif
}

/** Returns the mask of all available quality levels for a device profile. */
int32 FNiagaraPlatformSet::GetAvailableQualityMaskForDeviceProfile(const UDeviceProfile* Profile)
{
#if WITH_EDITOR
	
	//We can no longer rely on trawling the device profiles and ini files for all the quality levels a platform can be at
	//So we rely on manual min/max values from the inis
	FPlatformIniSettings& PlatformSettings = GetPlatformIniSettings(Profile->DeviceType);
	return PlatformSettings.QualityLevelMask;

#else
	
	//In non editor builds we can assume we mean the current platform.
	return GetAvailableQualityLevelMask();

#endif
}

FNiagaraPlatformSetEnabledState FNiagaraPlatformSet::IsEnabled(const UDeviceProfile* Profile, int32 QualityLevel, bool bCheckCurrentStateOnly, FNiagaraPlatformSetEnabledStateDetails* OutDetails)const
{
	checkSlow(Profile);

	FNiagaraPlatformSetEnabledState Ret;

	bool bCanChangeScalabilityAtRuntime = CanChangeScalabilityAtRuntime(Profile);

	//First get the base settings from the Quality Levels.
	int32 ActiveProfileMask = GetActiveQualityMaskForDeviceProfile(Profile);
	int32 ActiveProfileQuality = QualityLevelFromMask(ActiveProfileMask);
	int32 AvailableProfileMask = GetAvailableQualityMaskForDeviceProfile(Profile);
	int32 CurrentQLMask = CreateQualityLevelMask(QualityLevel);

	/** Is the current QL enabled for the platform set? */
	bool bQLIsEnabled = CurrentQLMask & QualityLevelMask;

	/** Is this QL the active or default for this profile. */
	bool bProfileActiveQL = (CurrentQLMask & ActiveProfileMask) != 0;

	/** Is this QL available for this profile? */
	bool bProfileAvailableQL = (CurrentQLMask & AvailableProfileMask) != 0;

#if WITH_EDITOR
	if (OutDetails)
	{
		FPlatformIniSettings& PlatformSettings = GetPlatformIniSettings(Profile->DeviceType);

		OutDetails->DefaultQualityMask = ActiveProfileMask;
		OutDetails->AvailableQualityMask = AvailableProfileMask;
	}

	//Does this platform set match the passed in current quality level?
	FText QLText = GetQualityLevelText(QualityLevel);
	FText ActiveQLText = GetQualityLevelText(ActiveProfileQuality);
#endif

	if (bProfileAvailableQL)
	{
		if (bQLIsEnabled)//Is the whole quality level disabled?
		{
			if (bProfileActiveQL)//The quality level is enabled but this profile is not active for this QL
			{
				Ret.bIsActive = true;
				Ret.bCanBeActive = true;
			}
			else
			{
				Ret.bIsActive = false;
				Ret.bCanBeActive = true;

#if WITH_EDITOR
				if (OutDetails)
				{
					OutDetails->ReasonsForInActive.Emplace(FText::Format(LOCTEXT("QualityLevelNotActiveReasonFmt", "{0} is enabled at {1} but defaults to {2}."), FText::FromString(Profile->GetName()), QLText, ActiveQLText));
				}
#endif
			}
		}
		else
		{
			Ret.bIsActive = false;
			Ret.bCanBeActive = false;

#if WITH_EDITOR
			if (OutDetails)
			{
				OutDetails->ReasonsForDisabled.Emplace(FText::Format(LOCTEXT("QualityLevelDisabledReasonFmt", "{0} Quality is disabled."), QLText));
			}
#endif
		}
	}
	else
	{
		Ret.bIsActive = false;
		Ret.bCanBeActive = false;

#if WITH_EDITOR
		if (OutDetails)
		{
			FPlatformIniSettings& PlatformSettings = GetPlatformIniSettings(Profile->DeviceType);
			OutDetails->ReasonsForDisabled.Emplace(FText::Format(LOCTEXT("PlatformSetDisabledFmt", "{1} is outside the Min/Max quality for {0}."), QLText, FText::FromString(Profile->GetName())));
		}
#endif
	}

	//Next see if this device profile is specifically overridden.
	if (DeviceProfileStates.Num() > 0)
	{
		//Walk up the parent hierarchy to see if we have an explicit state for this profile set.
		const UDeviceProfile* CurrProfile = Profile;
		while (CurrProfile)
		{
			//if (CanConsiderDeviceProfile(CurrProfile))
			{
				if (const FNiagaraDeviceProfileStateEntry* StateEntry = DeviceProfileStates.FindByPredicate([&](const FNiagaraDeviceProfileStateEntry& ProfileState) {return ProfileState.ProfileName == CurrProfile->GetFName(); }))
				{
					ENiagaraPlatformSelectionState SelectionState = StateEntry->GetState(QualityLevel);
					if (SelectionState != ENiagaraPlatformSelectionState::Default)
					{
						bool bProfileEnabled = SelectionState == ENiagaraPlatformSelectionState::Enabled;
						if (bProfileEnabled)
						{
							if (bProfileAvailableQL)
							{
								Ret.bIsActive = true;
								Ret.bCanBeActive = true;

#if WITH_EDITOR
								if (OutDetails)
								{
									//Clear existing failure details
									OutDetails->ReasonsForInActive.Reset();
									OutDetails->ReasonsForDisabled.Reset();
								}
#endif
							}
						}
						else
						{
							Ret.bIsActive = false;
							Ret.bCanBeActive = false;

							#if WITH_EDITOR
							if (OutDetails)
							{
								if (Profile == CurrProfile)
								{
									if (AvailableProfileMask == INDEX_NONE)
									{
										OutDetails->ReasonsForDisabled.Emplace(FText::Format(LOCTEXT("PlatformSetDPDisabledFmt", "{0} is disabled at {1} Quality."), FText::FromString(CurrProfile->GetName()), QLText));
									}
									else
									{
										OutDetails->ReasonsForDisabled.Emplace(FText::Format(LOCTEXT("PlatformSetDPDisabledFmt2", "{0} is disabled."), FText::FromString(CurrProfile->GetName())));
									}
								}
								else
								{
									if (AvailableProfileMask == INDEX_NONE)
									{
										OutDetails->ReasonsForDisabled.Emplace(FText::Format(LOCTEXT("PlatformSetParentDPDisabledFmt", "{0} is Disabeld at {1} Quality."), FText::FromString(CurrProfile->GetName()), QLText));
									}
									else
									{
										OutDetails->ReasonsForDisabled.Emplace(FText::Format(LOCTEXT("PlatformSetParentDPDisabledFmt2", "{0} is Disabled."), FText::FromString(CurrProfile->GetName())));
									}
								}
							}
							#endif
						}

						break;
					}
				}
			}
			CurrProfile = Cast<UDeviceProfile>(CurrProfile->Parent);
		}
	}

	//Finally, check any CVar conditions placed on this platform set.
	for (const FNiagaraPlatformSetCVarCondition& CVarCondition : CVarConditions)
	{
		//Bail if any cvar condition isn't met.
		bool bCanEverPass = true;
		bool bCanEverFail = false;
		//Get all quality levels where this condition will pass.
		int32 ConditionPassedMask = INDEX_NONE;
		bool bConditionPassed = CVarCondition.Evaluate(Profile, QualityLevel, bCheckCurrentStateOnly, bCanEverPass, bCanEverFail);

		ensure(bCanEverPass || bCanEverFail);

		bool bCanBeActiveDisabled = false;
		bool bIsActiveDistabled = false;
		if(CVarCondition.PassResponse == ENiagaraCVarConditionResponse::Enable && bProfileAvailableQL)
		{
			if (bConditionPassed)
			{
				Ret.bIsActive = true;				
			}
			if (bCanEverPass)
			{
				Ret.bCanBeActive = true;
			}
		}
		else if (CVarCondition.PassResponse == ENiagaraCVarConditionResponse::Disable)
		{
			if (bConditionPassed)
			{
				Ret.bIsActive = false;
				bIsActiveDistabled = true;
			}
			if (bCanEverFail == false)//If this condition will always pass then we'll always be disabled.
			{
				Ret.bCanBeActive = false;
				bCanBeActiveDisabled = true;
			}
		}

		if (CVarCondition.FailResponse == ENiagaraCVarConditionResponse::Enable && bProfileAvailableQL)
		{
			if (bConditionPassed == false)
			{
				Ret.bIsActive = true;
			}
			if (bCanEverFail)
			{
				Ret.bCanBeActive = true;
			}
		}
		else if (CVarCondition.FailResponse == ENiagaraCVarConditionResponse::Disable)
		{
			if (bConditionPassed == false)
			{
				Ret.bIsActive = false;
				bIsActiveDistabled = true;
			}
			if (bCanEverPass == false)//If we'll always fail than this platform set will never be active.
			{
				Ret.bCanBeActive = false;
				bCanBeActiveDisabled = true;
			}
		}

#if WITH_EDITOR
		if(OutDetails)
		{
			if (bIsActiveDistabled)
			{
				FText ReasonTest = FText::Format(LOCTEXT("CVarConditionDisabledFmt","{0} is inactive due to a condition on CVar {1}"), FText::FromString(Profile->GetName()), FText::FromName(CVarCondition.CVarName));
				OutDetails->ReasonsForInActive.Emplace(ReasonTest);
			}
			if (bCanBeActiveDisabled)
			{
				FText ReasonTest = FText::Format(LOCTEXT("CVarConditionDisabledFmt2", "{0} is disabled due to a condition on CVar {1}"), FText::FromString(Profile->GetName()), FText::FromName(CVarCondition.CVarName));
				OutDetails->ReasonsForDisabled.Emplace(ReasonTest);
			}
		}
#endif
	}

	return Ret;
}

bool FNiagaraPlatformSet::ApplyRedirects()
{
	const UNiagaraSettings* Settings = GetDefault<UNiagaraSettings>();
	check(Settings);

	bool bSuccess = true;
	for (const FNiagaraPlatformSetRedirect& Redirect : Settings->PlatformSetRedirects)
	{
		if (Redirect.Mode == ENiagaraDeviceProfileRedirectMode::CVar)
		{
#if WITH_EDITOR
			//Do some additional validation in editor.
			IConsoleVariable* CVar = FNiagaraPlatformSet::GetCVar(*Redirect.CVarConditionEnabled.CVarName.ToString());
			if (!CVar)
			{
				UE_LOG(LogNiagara, Warning, TEXT("Could not find CVar %s when trying to apply PlatformSet Redirects."), *Redirect.CVarConditionEnabled.CVarName.ToString());
				bSuccess  = false;
				continue;
			}
			CVar = FNiagaraPlatformSet::GetCVar(*Redirect.CVarConditionDisabled.CVarName.ToString());
			if (!CVar)
			{
				UE_LOG(LogNiagara, Warning, TEXT("Could not find CVar %s when trying to apply PlatformSet Redirects."), *Redirect.CVarConditionDisabled.CVarName.ToString());
				bSuccess = false;
				continue;
			}
#endif

			bool bAddCVarEnabled = false;
			bool bAddCVarDisabled = false;

			for (auto DPEntryIt = DeviceProfileStates.CreateIterator(); DPEntryIt; ++DPEntryIt)
			{
				FNiagaraDeviceProfileStateEntry& DPEntry = *DPEntryIt;

				//Do we want to redirect this profile?
				if (Redirect.ProfileNames.Contains(DPEntry.ProfileName) == false)
				{
					continue;
				}
				
// 				if (DPEntry.SetQualityLevelMask != INDEX_NONE)
// 				{
// 					UE_LOG(LogNiagara, Warning, TEXT("Cannot redirect entry for device profile %s with a CVar as it is not set for all quality levels."), *DPEntry.ProfileName.ToString());
// 					continue;
// 				}
// 
// 				if (DPEntry.QualityLevelMask != INDEX_NONE && DPEntry.QualityLevelMask != 0)
// 				{
// 					UE_LOG(LogNiagara, Warning, TEXT("Cannot redirect entry for device profile %s with a CVar as it is not set for all quality levels."), *DPEntry.ProfileName.ToString());
// 					continue;
// 				}

				bool bEnabled = DPEntry.QualityLevelMask != 0;

				if (bEnabled)
				{
					bAddCVarEnabled = true;
				}
				else
				{
					bAddCVarDisabled = true;
				}			

				DPEntryIt.RemoveCurrent();
			}

			if (bAddCVarEnabled)
			{
				CVarConditions.Add(Redirect.CVarConditionEnabled);
			}

			if (bAddCVarDisabled)
			{
				CVarConditions.Add(Redirect.CVarConditionDisabled);
			}
		}
		else if (Redirect.Mode == ENiagaraDeviceProfileRedirectMode::DeviceProfile)
		{
			//Switch to new device profile.

			bool bRedirect = false;
			uint32 SetMask = 0xFFFFFFFF;
			uint32 QLMask = 0xFFFFFFFF;
			for (auto It = DeviceProfileStates.CreateIterator(); It; It++)
			{
				FNiagaraDeviceProfileStateEntry& Entry = *It;
				if(Redirect.ProfileNames.Contains(Entry.ProfileName))
				{
					if (bRedirect)
					{
						//we've already applied this redirect for another check the state matches.
						bool bMatch = QLMask == Entry.QualityLevelMask && SetMask == Entry.SetQualityLevelMask;
						if (!bMatch)
						{
							UE_LOG(LogNiagara, Warning, TEXT("Found conflicting entries when trying to apply DP redirect from %s to %s"), *Entry.ProfileName.ToString(), *Redirect.RedirectProfileName.ToString());
							bSuccess = false;
							break;
						}
						It.RemoveCurrent();
					}
					else
					{
						//First time we've applied this redirect. Swap the DP name and note the masks.
						Entry.ProfileName = Redirect.RedirectProfileName;
						QLMask = Entry.QualityLevelMask;
						SetMask = Entry.SetQualityLevelMask;
						bRedirect = true;
					}					
				}
			}
		}
		else
		{
			UE_LOG(LogNiagara, Warning, TEXT("Bad Mode for Platform Set Redirect!"));
			bSuccess = false;
		}
	}

	//Remove any dupes left in the DP array
	for (int32 i = 0; i < DeviceProfileStates.Num(); ++i)
	{
		FNiagaraDeviceProfileStateEntry& Entry = DeviceProfileStates[i];

		for (int32 j = i + 1; j < DeviceProfileStates.Num(); )
		{
			FNiagaraDeviceProfileStateEntry& Other = DeviceProfileStates[j];
			
			check(i!=j);

			if (Entry == Other)
			{
				DeviceProfileStates.RemoveAtSwap(j);
			}
			else
			{
				++j;//If we remove an entry we want to recheck the current j.
			}
		}
	}

	return bSuccess;
}

void FNiagaraPlatformSet::OnCVarChanged(IConsoleVariable* CVar)
{
	InvalidateCachedData();

	FScopeLock Lock(&CachedCVarInfoCritSec);

	//Iterate on our cached cvars as there'll be a v small subset of CVars Niagara cares about.
	for (auto It = CachedCVarInfo.CreateIterator(); It; ++It)
	{
		FName CVarName = It->Key;
		FCachedCVarInfo& Info = It->Value;
		if (Info.CVar == CVar)
		{
			ChangedCVars.AddUnique(CVarName);
			It.RemoveCurrent();
		}
	}
}

void FNiagaraPlatformSet::OnCVarUnregistered(IConsoleVariable* CVar)
{
	InvalidateCachedData();

	//We also unregister the changed delegate when it's unregistered.
	FScopeLock Lock(&CachedCVarInfoCritSec);

	//Iterate on our cached cvars as there'll be a v small subset of CVars Niagara cares about.
	for (auto It = CachedCVarInfo.CreateIterator(); It; ++It)
	{
		FName CVarName = It->Key;
		FCachedCVarInfo& Info = It->Value;
		if (Info.CVar == CVar)
		{
			check(CVar == Info.CVar);
			CVar->OnChangedDelegate().Remove(Info.ChangedHandle);
			ChangedCVars.AddUnique(CVarName);
			It.RemoveCurrent();
		}
	}
}

IConsoleVariable* FNiagaraPlatformSet::GetCVar(FName CVarName)
{
	FScopeLock Lock(&CachedCVarInfoCritSec);
	
	if (FCachedCVarInfo* CachedInfo = CachedCVarInfo.Find(CVarName))
	{
		return CachedInfo->CVar;
	}

	IConsoleManager& CMan = IConsoleManager::Get();
	if (IConsoleVariable* CVar = CMan.FindConsoleVariable(*CVarName.ToString()))
	{
		FCachedCVarInfo* CachedInfo = &CachedCVarInfo.Add(CVarName);
		CachedInfo->CVar = CVar;
		CachedInfo->ChangedHandle = CachedInfo->CVar->OnChangedDelegate().AddStatic(FNiagaraPlatformSet::OnCVarChanged);
		return CVar;
	}

	return nullptr;
}

void FNiagaraPlatformSet::RefreshScalability()
{
	bool bNeedsRefresh = ChangedCVars.Num() > 0;//Other reasons to refresh deferred like this?

	if (bNeedsRefresh)
	{
		InvalidateCachedData();

		//Find any systems relying on a changed CVar and refresh it's scalability settings.
		for (TObjectIterator<UNiagaraSystem> It; It; ++It)
		{
			UNiagaraSystem* System = *It;
			check(System);

			bool bNeedsUpdate = false;
			auto NeedsScalabilityUpdate = [&](FNiagaraPlatformSet& PSet)
			{
				for (FNiagaraPlatformSetCVarCondition& CVarCondition : PSet.CVarConditions)
				{
					if (ChangedCVars.Contains(CVarCondition.CVarName))
					{
						bNeedsUpdate = true;
					}
				}
			};

			System->ForEachPlatformSet(NeedsScalabilityUpdate);
			if (UNiagaraEffectType* FXType = System->GetEffectType())
			{
				FXType->ForEachPlatformSet(NeedsScalabilityUpdate);
			}

			if (bNeedsUpdate)
			{
				System->UpdateScalability();
			}
		}
	}

	ChangedCVars.Reset();
}

bool FNiagaraPlatformSet::CanConsiderDeviceProfile(const UDeviceProfile* Profile)const
{
	return GbAllowAllDeviceProfiles != 0 || Profile->IsVisibleForAssets();
}

void FNiagaraPlatformSet::InvalidateCachedData()
{
#if WITH_EDITOR
	CachedQLMasksPerDeviceProfile.Empty();
	CachedPlatformIniSettings.Empty();
	FDeviceProfileValueCache::Empty();
#endif

	CachedQualityLevel = INDEX_NONE;
	LastDirtiedFrame = GFrameNumber;
	CachedQualityLevel = INDEX_NONE;
}

bool FNiagaraPlatformSet::IsEnabledForPlatform(const FString& PlatformName)const
{
	for (const UObject* ProfileObj : UDeviceProfileManager::Get().Profiles)
	{
		if (const UDeviceProfile* Profile = Cast<const UDeviceProfile>(ProfileObj))
		{
			if (Profile->DeviceType == PlatformName)
			{
				if(IsEnabledForDeviceProfile(Profile))
				{
					return true;//At least one profile for this platform is enabled.
				}
			}
		}
	}

	//No enabled profiles for this platform.
	return false;
}

bool FNiagaraPlatformSet::ShouldPruneEmittersOnCook(const FString& PlatformName)
{
#if WITH_EDITOR
	FPlatformIniSettings& Settings = GetPlatformIniSettings(PlatformName);
	return Settings.bPruneEmittersOnCook != 0;
#else
	return GbPruneEmittersOnCook != 0;
#endif
}

bool FNiagaraPlatformSet::CanChangeScalabilityAtRuntime(const UDeviceProfile* DeviceProfile)
{
	if (ensure(DeviceProfile))
	{
#if WITH_EDITOR
		FPlatformIniSettings& PlatformSettings = GetPlatformIniSettings(DeviceProfile->DeviceType);
		return PlatformSettings.bCanChangeScalabilitySettingsAtRuntime != 0;
#else
		return CanChangeScalabilityAtRuntime();
#endif
	}
	return true;//Assuming true if we fail to find the platform seems safest.
}

void SetGNiagaraQualityLevel(int32 QualityLevel)
{
	GNiagaraQualityLevel = QualityLevel;
	FNiagaraPlatformSet::InvalidateCachedData();

	for (TObjectIterator<UNiagaraSystem> It; It; ++It)
	{
		UNiagaraSystem* System = *It;
		check(System);
		System->UpdateScalability();
	}
}

void SetGNiagaraDeviceProfile(UDeviceProfile* Profile)
{
	GNiagaraPlatformOverride = Profile;

	//Save the previous QL state the first time we enter a preview.
	if (GNiagaraBackupQualityLevel == INDEX_NONE)
	{
		GNiagaraBackupQualityLevel = GNiagaraQualityLevel;
	}

	UDeviceProfile* OverrideDP = GNiagaraPlatformOverride.Get();
	check(OverrideDP);
	int32 DPQL = FNiagaraPlatformSet::QualityLevelFromMask(FNiagaraPlatformSet::GetActiveQualityMaskForDeviceProfile(OverrideDP));
					
	UE::ConfigUtilities::OnSetCVarFromIniEntry(*GDeviceProfilesIni, NiagaraQualityLevelName, *LexToString(DPQL), ECVF_SetByMask);
}

#if WITH_EDITOR

bool FNiagaraPlatformSet::IsEffectQualityEnabled(int32 EffectQuality)const
{
	return ((1 << EffectQuality) & QualityLevelMask) != 0;
}

void FNiagaraPlatformSet::SetEnabledForEffectQuality(int32 EffectQuality, bool bEnabled)
{
	int32 EQBit = (1 << EffectQuality);
	if (bEnabled)
	{
		QualityLevelMask |= EQBit;
	}
	else
	{
		QualityLevelMask &= ~EQBit;
	}
	OnChanged();
}

void FNiagaraPlatformSet::SetDeviceProfileState(UDeviceProfile* Profile, int32 QualityLevel, ENiagaraPlatformSelectionState NewState)
{
	int32 Index = INDEX_NONE;
	Index = DeviceProfileStates.IndexOfByPredicate([&](const FNiagaraDeviceProfileStateEntry& Entry) { return Entry.ProfileName == Profile->GetFName(); });

	int32 ProfileQLMask = GetAvailableQualityMaskForDeviceProfile(Profile);
	if (ProfileQLMask != INDEX_NONE)
	{
		//For platforms that cannot change EQ at runtime we mark all state bits when setting state here so that if someone changes their EQ setting in the future, the state will be preserved.
		QualityLevel = INDEX_NONE;
	}

	if(Index == INDEX_NONE)
	{
		if (NewState != ENiagaraPlatformSelectionState::Default)
		{
			FNiagaraDeviceProfileStateEntry& NewEntry = DeviceProfileStates.AddDefaulted_GetRef();
			NewEntry.ProfileName = Profile->GetFName();
			NewEntry.SetState(QualityLevel, NewState);
		}
	}
	else
	{
		DeviceProfileStates[Index].SetState(QualityLevel, NewState);

		if (DeviceProfileStates[Index].AllDefaulted())
		{
			DeviceProfileStates.RemoveAtSwap(Index);//We don't need to store the default state. It's implied by no entry.
		}
	}
	OnChanged();
}

ENiagaraPlatformSelectionState FNiagaraPlatformSet::GetDeviceProfileState(UDeviceProfile* Profile, int32 QualityLevel)const
{
	if (const FNiagaraDeviceProfileStateEntry* ExistingEntry = DeviceProfileStates.FindByPredicate([&](const FNiagaraDeviceProfileStateEntry& Entry) { return Entry.ProfileName == Profile->GetFName(); }))
	{
		int32 ProfileQLMask = GetAvailableQualityMaskForDeviceProfile(Profile);
		if (ProfileQLMask == INDEX_NONE || ProfileQLMask & CreateQualityLevelMask(QualityLevel))
		{
			//For profiles that cannot change scalability at runtime we store all flags in their state so that if anyone ever changes their EQ Cvar, the state setting remains valid.
			//This just means we also have to ensure this is the correct EQ here.

			return ExistingEntry->GetState(QualityLevel);
		}
	}
	return ENiagaraPlatformSelectionState::Default;
}

void FNiagaraPlatformSet::OnChanged()
{
	LastBuiltFrame = 0;
	InvalidateCachedData();
}

bool FNiagaraPlatformSet::GatherConflicts(const TArray<const FNiagaraPlatformSet*>& PlatformSets, TArray<FNiagaraPlatformSetConflictInfo>& OutConflicts)
{
	const UNiagaraSettings* Settings = GetDefault<UNiagaraSettings>();
	check(Settings);
	int32 NumLevels = Settings->QualityLevels.Num();

	FNiagaraPlatformSetConflictInfo* CurrentConflict = nullptr;
	for (int32 A = 0; A < PlatformSets.Num(); ++A)
	{
		for (int32 B = A + 1; B < PlatformSets.Num(); ++B)
		{
			check(A != B);

			if (PlatformSets[A] == nullptr || PlatformSets[B] == nullptr) continue;

			const FNiagaraPlatformSet& SetA = *PlatformSets[A];
			const FNiagaraPlatformSet& SetB = *PlatformSets[B];

			CurrentConflict = nullptr;
			for (UObject* DPObj : UDeviceProfileManager::Get().Profiles)
			{
				UDeviceProfile* Profile = CastChecked<UDeviceProfile>(DPObj);
				if (SetA.CanConsiderDeviceProfile(Profile) == false && SetB.CanConsiderDeviceProfile(Profile) == false)
				{
					continue;
				}
				int32 AEnabledMask = SetA.GetEnabledMaskForDeviceProfile(Profile);
				int32 BEnabledMask = SetB.GetEnabledMaskForDeviceProfile(Profile);
				int32 ConflictMask = AEnabledMask & BEnabledMask;

				if (ConflictMask != 0)
				{
					//We have a conflict so add it to the output.
					if (CurrentConflict == nullptr)
					{
						CurrentConflict = &OutConflicts.AddDefaulted_GetRef();
						CurrentConflict->SetAIndex = A;
						CurrentConflict->SetBIndex = B;
					}
					FNiagaraPlatformSetConflictEntry& ConflictEntry = CurrentConflict->Conflicts.AddDefaulted_GetRef();
					ConflictEntry.ProfileName = Profile->GetFName();
					ConflictEntry.QualityLevelMask = ConflictMask;
				}
			}
		}
	}

	return OutConflicts.Num() > 0;
}

FNiagaraPlatformSet::FPlatformIniSettings& FNiagaraPlatformSet::GetPlatformIniSettings(const FString& PlatformName)
{
	if (FPlatformIniSettings* CachedSettings = CachedPlatformIniSettings.Find(*PlatformName))
	{
		return *CachedSettings;
	}

	//Load config files in which we can reasonable expect to find fx.Niagara.QualityLevel and may be set.
	FConfigFile EngineSettings;
	FConfigCacheIni::LoadLocalIniFile(EngineSettings, TEXT("Engine"), true, *PlatformName);//Should use BaseProfileName? Are either of these ensured to be correct? I worry this is brittle.

	FConfigFile GameSettings;
	FConfigCacheIni::LoadLocalIniFile(GameSettings, TEXT("Game"), true, *PlatformName);//Should use BaseProfileName? Are either of these ensured to be correct? I worry this is brittle.

	FConfigFile ScalabilitySettings;
	FConfigCacheIni::LoadLocalIniFile(ScalabilitySettings, TEXT("Scalability"), true, *PlatformName);//Should use BaseProfileName? Are either of these ensured to be correct? I worry this is brittle.

	auto FindCVarValue = [&](const TCHAR* Section, const TCHAR* CVarName, int32& OutVal)
	{
		bool bFound = true;
		if (!ScalabilitySettings.GetInt(Section, CVarName, OutVal))
		{
			if (!GameSettings.GetInt(Section, CVarName, OutVal))
			{
				if (!EngineSettings.GetInt(Section, CVarName, OutVal))
				{
					bFound = false;
				}
			}
		}
		return bFound;
	};

	//The effect quality for this platform.
	int32 EffectsQuality = Scalability::DefaultQualityLevel;

	//If this platform can change scalability settings at runtime then we return the full mask.
	int32 CanChangeScalabiltiySettings = 0;
	int32 MinQualityLevel = DefaultMinQualityLevel;
	int32 MaxQualityLevel = DefaultMaxQualityLevel;

	FindCVarValue(TEXT("SystemSettings"), CanChangeEQCVarName, CanChangeScalabiltiySettings);

	FindCVarValue(TEXT("SystemSettings"), NiagaraMinQualityLevelName, MinQualityLevel);

	FindCVarValue(TEXT("SystemSettings"), NiagaraMaxQualityLevelName, MaxQualityLevel);

	if (!FindCVarValue(TEXT("ScalabilityGroups"), TEXT("sg.EffectsQuality"), EffectsQuality))
	{
		FindCVarValue(TEXT("SystemSettings"), TEXT("sg.EffectsQuality"), EffectsQuality);
	}

	//Get the platforms default quality level setting.
	//This can be overridden directly in a device profile or indirectly by overriding effects quality.

	int32 PruneEmittersOnCook = GbPruneEmittersOnCook;
	FindCVarValue(TEXT("SystemSettings"), PruneEmittersOnCookName, PruneEmittersOnCook);

	FPlatformIniSettings& NewSetting = CachedPlatformIniSettings.Add(*PlatformName);
	NewSetting = FPlatformIniSettings(CanChangeScalabiltiySettings, PruneEmittersOnCook, EffectsQuality, MinQualityLevel, MaxQualityLevel);

	//Find the Niagara Quality Levels set for each EffectsQuality Level for this platform.
	int32 NumEffectsQualities = Scalability::GetQualityLevelCounts().EffectsQuality;
	FString EQStr;
	for (int32 EQ = 0; EQ < NumEffectsQualities; ++EQ)
	{
		FString SectionName = Scalability::GetScalabilitySectionString(TEXT("EffectsQuality"), EQ, NumEffectsQualities);
		int32 NiagaraQualityLevelForEQ = DefaultQualityLevel;
		ScalabilitySettings.GetInt(*SectionName, NiagaraQualityLevelName, NiagaraQualityLevelForEQ);
		NewSetting.QualityLevelsPerEffectsQuality.Add(NiagaraQualityLevelForEQ);
		EQStr += FString::Printf(TEXT("EQ:%d = NQL:%d\n"), EQ, NiagaraQualityLevelForEQ);
	}

	//UE_LOG(LogNiagara, Warning, TEXT("\n=====================================================\n%s - PlatformSettings(%d, %d, %d)\n%s\n========================================="), *PlatformName, CanChangeEffectQuality, PruneEmittersOnCook, EffectsQuality, *EQStr);
	return NewSetting;
}

int32 FNiagaraPlatformSet::GetEffectQualityMaskForPlatform(const FString& PlatformName)
{
	FPlatformIniSettings& PlatformSettings = GetPlatformIniSettings(PlatformName);
	return PlatformSettings.QualityLevelMask;
}

FNiagaraPlatformSet::FPlatformIniSettings::FPlatformIniSettings()
	:bCanChangeScalabilitySettingsAtRuntime(0), bPruneEmittersOnCook(false), EffectsQuality(0), MinQualityLevel(INDEX_NONE), MaxQualityLevel(INDEX_NONE), QualityLevelMask(INDEX_NONE)
{}
FNiagaraPlatformSet::FPlatformIniSettings::FPlatformIniSettings(int32 InbCanChangeScalabilitySettingsAtRuntime, int32 InbPruneEmittersOnCook, int32 InEffectsQuality, int32 InMinQualityLevel, int32 InMaxQualityLevel)
	: bCanChangeScalabilitySettingsAtRuntime(InbCanChangeScalabilitySettingsAtRuntime), bPruneEmittersOnCook(InbPruneEmittersOnCook)
	, EffectsQuality(InEffectsQuality), MinQualityLevel(InMinQualityLevel), MaxQualityLevel(InMaxQualityLevel)
{
	if (bCanChangeScalabilitySettingsAtRuntime)
	{
		QualityLevelMask = INDEX_NONE;
	}
	else
	{
		if (InMinQualityLevel == INDEX_NONE && MaxQualityLevel == INDEX_NONE)
		{
			QualityLevelMask = INDEX_NONE;
		}
		else
		{
			QualityLevelMask = 0;
			MinQualityLevel = MinQualityLevel == INDEX_NONE ? 0 : MinQualityLevel;
			MaxQualityLevel = MaxQualityLevel == INDEX_NONE ? 31 : MaxQualityLevel;
			for (int32 QL = MinQualityLevel; QL <= MaxQualityLevel; ++QL)
			{
				QualityLevelMask |= (1 << QL);
			}
		}
	}
}

#endif
//////////////////////////////////////////////////////////////////////////

#if WITH_EDITOR
TMap<const UDeviceProfile*, FDeviceProfileValueCache::FCVarValueMap> FDeviceProfileValueCache::CachedDeviceProfileValues;

const FNiagaraCVarValues& FDeviceProfileValueCache::GetValues(const UDeviceProfile* DeviceProfile, IConsoleVariable* CVar, FName CVarName)
{
	check(CVar);

	//First look if we've asked for this CVar for this device profile before.
	FCVarValueMap& CVarMap = CachedDeviceProfileValues.FindOrAdd(DeviceProfile);

	if (FNiagaraCVarValues* CVarValues = CVarMap.Find(CVar))
	{
		return *CVarValues;
	}

	//If not we'll need to look for it.	
	FNiagaraCVarValues& NewCVarValues = CVarMap.Add(CVar);
	
	const FString& PlatformName = DeviceProfile->DeviceType;

	FConfigFile EngineSettings;
	FConfigCacheIni::LoadLocalIniFile(EngineSettings, TEXT("Engine"), true, *PlatformName);

	FConfigFile GameSettings;
	FConfigCacheIni::LoadLocalIniFile(GameSettings, TEXT("Game"), true, *PlatformName);

	FConfigFile ScalabilitySettings;
	FConfigCacheIni::LoadLocalIniFile(ScalabilitySettings, TEXT("Scalability"), true, *PlatformName);

	int32 NumEffectsQualities = Scalability::GetQualityLevelCounts().EffectsQuality;

	FString DefaultStr;

	//First see if the device profile has it explicitly set.
	//If we found the cvar in the device profile then use that as a base, otherwise look through all the inis.
	if (DeviceProfile->GetConsolidatedCVarValue(*CVarName.ToString(), DefaultStr, false) == false)
	{
		//Try to grab a default from our initial scalability group.
		FNiagaraPlatformSet::FPlatformIniSettings& PlatformIniSettings = FNiagaraPlatformSet::GetPlatformIniSettings(PlatformName);
		
		int32 EffectsQuality = INDEX_NONE;
		//See if this profile overrides effects quality.
		if (!DeviceProfile->GetConsolidatedCVarValue(TEXT("sg.EffectsQuality"), EffectsQuality))
		{
			EffectsQuality = PlatformIniSettings.EffectsQuality;
		}
		check(EffectsQuality != INDEX_NONE && EffectsQuality < NumEffectsQualities);
		FString DefaultEffectsQualitySectionName = Scalability::GetScalabilitySectionString(TEXT("EffectsQuality"), EffectsQuality, NumEffectsQualities);

		if (ScalabilitySettings.GetString(*DefaultEffectsQualitySectionName, *CVarName.ToString(), DefaultStr) == false)
		{
			//Otherwise try to grab from the main inis.
			auto FindCVarValue = [&](const TCHAR* Section, const TCHAR* CVarName, FString& OutVal)
			{
				bool bFound = true;
				if (!ScalabilitySettings.GetString(Section, CVarName, OutVal))
				{
					if (!GameSettings.GetString(Section, CVarName, OutVal))
					{
						if (!EngineSettings.GetString(Section, CVarName, OutVal))
						{
							bFound = false;
						}
					}
				}
				return bFound;
			};
				
			if (FindCVarValue(TEXT("SystemSettings"), *CVarName.ToString(), DefaultStr) == false)
			{
				if (IConsoleVariable* PlatformCVar = CVar->GetPlatformValueVariable(*PlatformName).Get())//Possible this could do all the above work for us.
				{
					DefaultStr = PlatformCVar->GetString();
				}
				else if (IConsoleVariable* DefaultCVar = CVar->GetDefaultValueVariable())
				{
					DefaultStr = DefaultCVar->GetString();
				}
				else
				{
					//Failing all that we just take the current value.
					DefaultStr = CVar->GetString();
				}
			}
		}
	}

	check(DefaultStr.IsEmpty() == false);

	NewCVarValues.Default.Set(DefaultStr, CVar);
	NewCVarValues.PerQualityLevelValues.SetNum(NumEffectsQualities);

	//Also gather possible values from other scalability groups.
	//Falling back to the overall default if that EQ doesn't set it.
	FString EQStr;
	for (int32 EQ = 0; EQ < NumEffectsQualities; ++EQ)
	{		
		FString SectionName = Scalability::GetScalabilitySectionString(TEXT("EffectsQuality"), EQ, NumEffectsQualities);
		if (ScalabilitySettings.GetString(*SectionName, *CVarName.ToString(), EQStr))
		{
			NewCVarValues.PerQualityLevelValues[EQ].Set(EQStr, CVar);
		}
		else
		{
			NewCVarValues.PerQualityLevelValues[EQ].Set(DefaultStr, CVar);
		}
	}

	return NewCVarValues;
}

void FDeviceProfileValueCache::Empty()
{
	CachedDeviceProfileValues.Empty();
}

#endif

//////////////////////////////////////////////////////////////////////////

FNiagaraPlatformSetCVarCondition::FNiagaraPlatformSetCVarCondition()
	: bUseMinInt(true)
	, bUseMaxInt(false)
	, bUseMinFloat(true)
	, bUseMaxFloat(false)
{

}

IConsoleVariable* FNiagaraPlatformSetCVarCondition::GetCVar()const
{
	if (CachedCVar == nullptr || FNiagaraPlatformSet::GetLastDirtiedFrame() >= LastCachedFrame || LastCachedFrame == INDEX_NONE)
	{
		LastCachedFrame = GFrameNumber;
		CachedCVar = FNiagaraPlatformSet::GetCVar(CVarName);
	}
	return CachedCVar;
}

void FNiagaraPlatformSetCVarCondition::SetCVar(FName InCVarName)
{
	CVarName = InCVarName;
	CachedCVar = nullptr;
}

template<> bool FNiagaraPlatformSetCVarCondition::GetCVarValue<bool>(IConsoleVariable* CVar)const { return CVar->GetBool(); }
template<> int32 FNiagaraPlatformSetCVarCondition::GetCVarValue<int32>(IConsoleVariable* CVar)const { return CVar->GetInt(); }
template<> float FNiagaraPlatformSetCVarCondition::GetCVarValue<float>(IConsoleVariable* CVar)const { return CVar->GetFloat(); }

template<typename T>
bool FNiagaraPlatformSetCVarCondition::Evaluate_Internal(const UDeviceProfile* DeviceProfile, int32 QualityLevel, bool bCheckCurrentStateOnly, bool& bOutCanEverPass, bool& bOutCanEverFail)const
{		
	bool bConditionPassed = false;

	IConsoleVariable* CVar = GetCVar();

	if(!CVar)
	{
		return false;
	}

	bool bCanChangeAtRuntime = FNiagaraPlatformSet::CanChangeScalabilityAtRuntime(DeviceProfile) && (CVar->GetFlags() & ECVF_ReadOnly) == 0;

#if WITH_EDITOR
	if (bCheckCurrentStateOnly == false)
	{
		const FNiagaraCVarValues& PossibleValues = FDeviceProfileValueCache::GetValues(DeviceProfile, CVar, CVarName);

		T CVarValue;
		if (PossibleValues.PerQualityLevelValues.IsValidIndex(QualityLevel))
		{
			CVarValue = PossibleValues.PerQualityLevelValues[QualityLevel].Get<T>();
		}
		else
		{
			CVarValue = PossibleValues.Default.Get<T>();
		}

		bConditionPassed = CheckValue(CVarValue);

		bOutCanEverPass = bConditionPassed;
		bOutCanEverFail = !bConditionPassed;

		if (bCanChangeAtRuntime)
		{
			bOutCanEverFail = true;
			bOutCanEverPass = true;
		}
		else
		{
			for (int32 i = 0; i < PossibleValues.PerQualityLevelValues.Num(); ++i)
			{
				T Val = PossibleValues.PerQualityLevelValues[i].Get<T>();
				bool bPass = CheckValue(Val);
				if (bPass)
				{
					bOutCanEverPass = true;
				}
				else
				{
					bOutCanEverFail = true;
				}
			}
		}

		return bConditionPassed;
	}
#endif
	
	bConditionPassed = CheckValue(GetCVarValue<T>(CVar));

	if (bCanChangeAtRuntime)
	{
		bOutCanEverPass = true;
		bOutCanEverFail = true;
	}
	else
	{
		bOutCanEverPass = bConditionPassed;
		bOutCanEverFail = !bConditionPassed;
	}

	return bConditionPassed;
}

bool FNiagaraPlatformSetCVarCondition::Evaluate(const UDeviceProfile* DeviceProfile, int32 QualityLevel, bool bCheckCurrentStateOnly, bool& bOutCanEverPass, bool& bOutCanEverFail)const
{
	if (IConsoleVariable* CVar = GetCVar())
	{
		if (CVar->IsVariableBool())
		{
			return Evaluate_Internal<bool>(DeviceProfile, QualityLevel, bCheckCurrentStateOnly, bOutCanEverPass, bOutCanEverFail);
		}
		else if (CVar->IsVariableInt())
		{
			return Evaluate_Internal<int32>(DeviceProfile, QualityLevel, bCheckCurrentStateOnly, bOutCanEverPass, bOutCanEverFail);
		}
		else if (CVar->IsVariableFloat())
		{
			return Evaluate_Internal<float>(DeviceProfile, QualityLevel, bCheckCurrentStateOnly, bOutCanEverPass, bOutCanEverFail);
		}
		else
		{
			ensureMsgf(false, TEXT("CVar % is of an unsupported type for FNiagaraPlatformSetCVarCondition. Supported types are Bool, Int and Float. This should not be possible unless the CVar's type has been chagned."), *CVarName.ToString());
		}
	}
	else
	{
		UE_LOG(LogNiagara, Warning, TEXT("Niagara Platform Set is trying to use a CVar that doesn't exist. %s"), *CVarName.ToString());
	}

	return false;
}

FNiagaraPlatformSetRedirect::FNiagaraPlatformSetRedirect()
	: Mode(ENiagaraDeviceProfileRedirectMode::CVar)
{}

#undef LOCTEXT_NAMESPACE
<|MERGE_RESOLUTION|>--- conflicted
+++ resolved
@@ -84,10 +84,6 @@
 	NiagaraQualityLevelName,
 	GNiagaraQualityLevel,
 	TEXT("The quality level for Niagara Effects. \n"),
-<<<<<<< HEAD
-	FConsoleVariableDelegate::CreateStatic(&FNiagaraPlatformSet::OnQualityLevelChanged),
-	ECVF_Scalability | ECVF_Preview
-=======
 	ECVF_Scalability
 );
 
@@ -147,7 +143,6 @@
 	GNiagaraLegacyDeviceProfile,
 	TEXT("This is a special case CVar that allows us to use CVar conditions to maintain behavior with legacy device profiles.\nDo not use directly for new content.\nLegacy device profiles can be given a specific value for this CVarand then CVar conditions used to enable / disable as appropriate to match with legacy assets with enabled / disabled content based on them. \n"),
 	ECVF_Scalability
->>>>>>> d731a049
 );
 
 // Override platform device profile
@@ -428,14 +423,7 @@
 		if (TObjectPtr<UDeviceProfile>* DeviceProfile = UDeviceProfileManager::Get().Profiles.FindByPredicate([&](UObject* CheckProfile) {return CheckProfile->GetFName() == Entry.ProfileName;}))
 		{
 			UDeviceProfile* Profile = *DeviceProfile;
-<<<<<<< HEAD
-			//If this platform cannot change at runtime then we store all EQs in the state so that the device is still overridden if someone changes it's EQ CVar.
-			//So here we must also check that this QualityLevel is the right one for the platforms current setting.
-			int32 ProfileQLMask = GetEffectQualityMaskForDeviceProfile(Profile);
-			if (ProfileQLMask == INDEX_NONE || (QLMask & ProfileQLMask) != 0)
-=======
 			if (CanConsiderDeviceProfile(Profile))
->>>>>>> d731a049
 			{
 				//If this platform cannot change at runtime then we store all EQs in the state so that the device is still overridden if someone changes it's EQ CVar.
 				//So here we must also check that this QualityLevel is the right one for the platforms current setting.
