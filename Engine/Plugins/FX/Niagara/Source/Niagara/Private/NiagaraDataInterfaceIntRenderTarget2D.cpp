// Copyright Epic Games, Inc. All Rights Reserved.
#include "NiagaraDataInterfaceIntRenderTarget2D.h"
#include "NiagaraDataInterfaceRenderTargetCommon.h"
#include "NiagaraShader.h"
#include "NiagaraSettings.h"
#include "NiagaraSystemInstance.h"
#include "NiagaraRenderer.h"
#include "NiagaraGpuComputeDebugInterface.h"
#include "NiagaraGpuComputeDispatchInterface.h"
#include "NiagaraShader.h"
#include "NiagaraShaderParametersBuilder.h"
#include "NiagaraStats.h"

#include "ShaderParameterUtils.h"
#include "ClearQuad.h"
#include "TextureResource.h"
#include "GenerateMips.h"
#include "ShaderParameterUtils.h"
#include "ShaderCompilerCore.h"
#include "CanvasTypes.h"
#include "Engine/TextureRenderTarget2D.h"
#include "Engine/Texture2D.h"

#include UE_INLINE_GENERATED_CPP_BY_NAME(NiagaraDataInterfaceIntRenderTarget2D)

#define LOCTEXT_NAMESPACE "NiagaraDataInterfaceIntRenderTarget"

namespace NDIIntRenderTarget2DLocal
{
	struct FFunctionVersion
	{
		enum Type
		{
			InitialVersion = 0,
			AddedOptionalExecute = 1,

			VersionPlusOne,
			LatestVersion = VersionPlusOne - 1
		};
	};

	static const TCHAR* TemplateShaderFile = TEXT("/Plugin/FX/Niagara/Private/NiagaraDataInterfaceIntRenderTarget2D.ush");

	static const int32 NumFunctions = 12;
	static const FName GetValueFunctionName("GetValue");
	static const FName SetValueFunctionName("SetValue");
	static const FName AtomicAddFunctionName("AtomicAdd");
	//static const FName AtomicAndFunctionName("AtomicAnd");
	static const FName AtomicCASFunctionName("AtomicCompareAndExchange");
	//static const FName AtomicCSFunctionName("AtomicCompareStore");
	//static const FName AtomicExchangeFunctionName("AtomicExchange");
	static const FName AtomicMaxFunctionName("AtomicMax");
	static const FName AtomicMinFunctionName("AtomicMin");
	//static const FName AtomicOrFunctionName("AtomicOr");
	//static const FName AtomicXorunctionName("AtomicXor");

	static const FName GetSizeFunctionName("GetRenderTargetSize");
	static const FName SetSizeFunctionName("SetRenderTargetSize");

	static const FName LinearToIndexFunctionName("LinearToIndex");
	static const FName LinearToUVFunctionName("LinearToUV");

	static const FName ExecToIndexFunctionName("ExecToIndex");
	static const FName ExecToUVFunctionName("ExecToUV");

	// Shader parameters
	static const FString TextureSizeAndInvSizeName(TEXT("TextureSizeAndInvSize_"));
	static const FString TextureUAVName(TEXT("TextureUAV_"));
}

//////////////////////////////////////////////////////////////////////////

struct FNDIIntRenderTarget2DInstanceData_GameThread
{
	FIntVector Size = FIntVector(EForceInit::ForceInitToZero);
	EPixelFormat Format = EPixelFormat::PF_R32_SINT;
#if WITH_EDITORONLY_DATA
	bool bPreviewRenderTarget = false;
	FVector2D PreviewDisplayRange = FVector2D(0.0f, 255.0f);
#endif

	UTextureRenderTarget2D* TargetTexture = nullptr;
	FNiagaraParameterDirectBinding<UObject*> RTUserParamBinding;
};

//////////////////////////////////////////////////////////////////////////

struct FNDIIntRenderTarget2DInstanceData_RenderThread
{
	FIntVector Size = FIntVector(EForceInit::ForceInitToZero);
#if WITH_EDITORONLY_DATA
	bool bPreviewRenderTarget = false;
	FVector2D PreviewDisplayRange = FVector2D(0.0f, 255.0f);
#endif
	bool bWroteThisFrame = false;
	bool bReadThisFrame = false;
<<<<<<< HEAD
=======

	FTextureRHIRef		TextureRHI;

	FRDGTextureRef		TransientRDGTexture = nullptr;
	FRDGTextureUAVRef	TransientRDGUAV = nullptr;
>>>>>>> d731a049

#if STATS
	void UpdateMemoryStats()
	{
		DEC_MEMORY_STAT_BY(STAT_NiagaraRenderTargetMemory, MemorySize);

		MemorySize = 0;
		if (FRHITexture* RHITexture = TextureRHI)
		{
			MemorySize = RHIComputeMemorySize(RHITexture);
		}

		INC_MEMORY_STAT_BY(STAT_NiagaraRenderTargetMemory, MemorySize);
	}
	uint64 MemorySize = 0;
#endif
};

//////////////////////////////////////////////////////////////////////////

struct FNDIIntRenderTarget2DProxy : public FNiagaraDataInterfaceProxyRW
{
	FNDIIntRenderTarget2DProxy() {}
	virtual void ConsumePerInstanceDataFromGameThread(void* PerInstanceData, const FNiagaraSystemInstanceID& Instance) override {}
	virtual int32 PerInstanceDataPassedToRenderThreadSize() const override { return 0; }

	virtual void PostSimulate(const FNDIGpuComputePostSimulateContext& Context) override
	{
<<<<<<< HEAD
		FNDIIntRenderTarget2DInstanceData_RenderThread* InstanceData = SystemInstancesToProxyData_RT.Find(Context.SystemInstanceID);
		if ( InstanceData == nullptr )
		{
			return;
		}

		// We only need to transfer this frame if it was written to.
		// If also read then we need to notify that the texture is important for the simulation
		// We also assume the texture is important for rendering, without discovering renderer bindings we don't really know
		if (InstanceData->bWroteThisFrame)
		{
			Context.ComputeDispatchInterface->MultiGPUResourceModified(RHICmdList, InstanceData->TextureRHI, InstanceData->bReadThisFrame, true);
		}

		InstanceData->bWroteThisFrame = true;
		InstanceData->bReadThisFrame = true;

#if NIAGARA_COMPUTEDEBUG_ENABLED && WITH_EDITORONLY_DATA
		if (InstanceData->bPreviewRenderTarget)
		{
			if (FNiagaraGpuComputeDebug* GpuComputeDebug = Context.ComputeDispatchInterface->GetGpuComputeDebug())
			{
				if (FRHITexture* RHITexture = InstanceData->TextureRHI)
				{
					GpuComputeDebug->AddTexture(RHICmdList, Context.SystemInstanceID, SourceDIName, RHITexture, InstanceData->PreviewDisplayRange);
				}
			}
=======
		FNDIIntRenderTarget2DInstanceData_RenderThread& InstanceData = SystemInstancesToProxyData_RT.FindChecked(Context.GetSystemInstanceID());

		// We only need to transfer this frame if it was written to.
		// If also read then we need to notify that the texture is important for the simulation
		// We also assume the texture is important for rendering, without discovering renderer bindings we don't really know
		if (InstanceData.bWroteThisFrame)
		{
			Context.GetComputeDispatchInterface().MultiGPUResourceModified(Context.GetGraphBuilder(), InstanceData.TextureRHI, InstanceData.bReadThisFrame, true);
		}

		InstanceData.bWroteThisFrame = true;
		InstanceData.bReadThisFrame = true;

#if NIAGARA_COMPUTEDEBUG_ENABLED && WITH_EDITORONLY_DATA
		if (InstanceData.bPreviewRenderTarget && InstanceData.TransientRDGTexture)
		{
			FNiagaraGpuComputeDebugInterface GpuComputeDebugInterface = Context.GetComputeDispatchInterface().GetGpuComputeDebugInterface();
			GpuComputeDebugInterface.AddTexture(Context.GetGraphBuilder(), Context.GetSystemInstanceID(), SourceDIName, InstanceData.TransientRDGTexture);
		}
#endif
		if (Context.IsFinalPostSimulate())
		{
			InstanceData.TransientRDGTexture = nullptr;
			InstanceData.TransientRDGUAV = nullptr;
>>>>>>> d731a049
		}
#endif
	}

	virtual FIntVector GetElementCount(FNiagaraSystemInstanceID SystemInstanceID) const override
	{
		if (const FNDIIntRenderTarget2DInstanceData_RenderThread* InstanceData = SystemInstancesToProxyData_RT.Find(SystemInstanceID))
		{
			return FIntVector(InstanceData->Size.X, InstanceData->Size.Y, 1);
		}
		return FIntVector::ZeroValue;
	}

	TMap<FNiagaraSystemInstanceID, FNDIIntRenderTarget2DInstanceData_RenderThread> SystemInstancesToProxyData_RT;
};

//////////////////////////////////////////////////////////////////////////

<<<<<<< HEAD
struct FNDIIntRenderTarget2DParametersCS : public FNiagaraDataInterfaceParametersCS
{
	DECLARE_TYPE_LAYOUT(FNDIIntRenderTarget2DParametersCS, NonVirtual);
public:
	void Bind(const FNiagaraDataInterfaceGPUParamInfo& ParameterInfo, const class FShaderParameterMap& ParameterMap)
	{			
		TextureSizeAndInvSizeParam.Bind(ParameterMap, *(NDIIntRenderTarget2DLocal::TextureSizeAndInvSizeName + ParameterInfo.DataInterfaceHLSLSymbol));
		TextureUAVParam.Bind(ParameterMap, *(NDIIntRenderTarget2DLocal::TextureUAVName + ParameterInfo.DataInterfaceHLSLSymbol));
	}

	void Set(FRHICommandList& RHICmdList, const FNiagaraDataInterfaceSetArgs& Context) const
	{
		check(IsInRenderingThread());

		// Get shader and DI
		FRHIComputeShader* ComputeShaderRHI = Context.Shader.GetComputeShader();
		FNDIIntRenderTarget2DProxy* DataInterfaceProxy = static_cast<FNDIIntRenderTarget2DProxy*>(Context.DataInterface);
		FNDIIntRenderTarget2DInstanceData_RenderThread* InstanceData = DataInterfaceProxy->SystemInstancesToProxyData_RT.Find(Context.SystemInstanceID);
		check(InstanceData);

		const FVector4f TextureSizeAndInvSize(InstanceData->Size.X, InstanceData->Size.Y, 1.0f / float(InstanceData->Size.X), 1.0f / float(InstanceData->Size.Y));
		SetShaderValue(RHICmdList, ComputeShaderRHI, TextureSizeAndInvSizeParam, TextureSizeAndInvSize);
	
		if (TextureUAVParam.IsUAVBound())
		{
			InstanceData->bWroteThisFrame = true;
			InstanceData->bReadThisFrame = true;

			FRHIUnorderedAccessView* OutputUAV = InstanceData->UnorderedAccessViewRHI;
			if (OutputUAV != nullptr)
			{
				RHICmdList.Transition(FRHITransitionInfo(OutputUAV, ERHIAccess::Unknown, ERHIAccess::UAVCompute));
			}
			else
			{
				OutputUAV = Context.ComputeDispatchInterface->GetEmptyUAVFromPool(RHICmdList, EPixelFormat::PF_A16B16G16R16, ENiagaraEmptyUAVType::Texture2D);
			}

			RHICmdList.SetUAVParameter(ComputeShaderRHI, TextureUAVParam.GetUAVIndex(), OutputUAV);
		}
	}

	void Unset(FRHICommandList& RHICmdList, const FNiagaraDataInterfaceSetArgs& Context) const 
	{
		if (TextureUAVParam.IsBound())
		{
			TextureUAVParam.UnsetUAV(RHICmdList, Context.Shader.GetComputeShader());

			FNDIIntRenderTarget2DProxy* DIProxy = static_cast<FNDIIntRenderTarget2DProxy*>(Context.DataInterface);
			if ( FNDIIntRenderTarget2DInstanceData_RenderThread* InstanceData = DIProxy->SystemInstancesToProxyData_RT.Find(Context.SystemInstanceID) )
			{
				if (FRHIUnorderedAccessView* OutputUAV = InstanceData->UnorderedAccessViewRHI)
				{
					RHICmdList.Transition(FRHITransitionInfo(OutputUAV, ERHIAccess::UAVCompute, ERHIAccess::SRVMask));
				}
			}
		}
	}

private:
	LAYOUT_FIELD(FShaderParameter,		TextureSizeAndInvSizeParam);
	LAYOUT_FIELD(FRWShaderParameter,	TextureUAVParam);
};

IMPLEMENT_TYPE_LAYOUT(FNDIIntRenderTarget2DParametersCS);
IMPLEMENT_NIAGARA_DI_PARAMETER(UNiagaraDataInterfaceIntRenderTarget2D, FNDIIntRenderTarget2DParametersCS);

//////////////////////////////////////////////////////////////////////////

=======
>>>>>>> d731a049
FNiagaraVariableBase UNiagaraDataInterfaceIntRenderTarget2D::ExposedRTVar;

UNiagaraDataInterfaceIntRenderTarget2D::UNiagaraDataInterfaceIntRenderTarget2D(FObjectInitializer const& ObjectInitializer)
	: Super(ObjectInitializer)
{
	Proxy.Reset(new FNDIIntRenderTarget2DProxy());

	FNiagaraTypeDefinition Def(UTextureRenderTarget::StaticClass());
	RenderTargetUserParameter.Parameter.SetType(Def);
}

void UNiagaraDataInterfaceIntRenderTarget2D::PostInitProperties()
{
	Super::PostInitProperties();

	//Can we register data interfaces as regular types and fold them into the FNiagaraVariable framework for UI and function calls etc?
	if (HasAnyFlags(RF_ClassDefaultObject))
	{
		ENiagaraTypeRegistryFlags Flags = ENiagaraTypeRegistryFlags::AllowAnyVariable | ENiagaraTypeRegistryFlags::AllowParameter;
		FNiagaraTypeRegistry::Register(FNiagaraTypeDefinition(GetClass()), Flags);

		ExposedRTVar = FNiagaraVariableBase(FNiagaraTypeDefinition(UTexture::StaticClass()), TEXT("RenderTarget"));
	}
}

void UNiagaraDataInterfaceIntRenderTarget2D::GetFunctions(TArray<FNiagaraFunctionSignature>& OutFunctions)
{
	Super::GetFunctions(OutFunctions);

	const int32 EmitterSystemOnlyBitmask = ENiagaraScriptUsageMask::Emitter | ENiagaraScriptUsageMask::System;
	OutFunctions.Reserve(OutFunctions.Num() + NDIIntRenderTarget2DLocal::NumFunctions);

	{
		FNiagaraFunctionSignature& Sig = OutFunctions.AddDefaulted_GetRef();
		Sig.Name = NDIIntRenderTarget2DLocal::GetValueFunctionName;
		Sig.Inputs.Add(FNiagaraVariable(FNiagaraTypeDefinition(GetClass()), TEXT("RenderTarget")));
		Sig.Inputs.Add(FNiagaraVariable(FNiagaraTypeDefinition::GetIntDef(), TEXT("PixelX")));
		Sig.Inputs.Add(FNiagaraVariable(FNiagaraTypeDefinition::GetIntDef(), TEXT("PixelY")));
		Sig.Outputs.Add(FNiagaraVariable(FNiagaraTypeDefinition::GetIntDef(), TEXT("Value")));
		Sig.bExperimental = true;
		Sig.bMemberFunction = true;
		Sig.bRequiresExecPin = false;
		Sig.bRequiresContext = false;
		Sig.bWriteFunction = true;
		Sig.bSupportsCPU = false;
		Sig.bSupportsGPU = true;
#if WITH_EDITORONLY_DATA
		Sig.Description = LOCTEXT("GetValueDesc", "Gets the value from the render target at the pixel offset");
		Sig.FunctionVersion = NDIIntRenderTarget2DLocal::FFunctionVersion::LatestVersion;
#endif
	}
	{
		FNiagaraFunctionSignature& Sig = OutFunctions.AddDefaulted_GetRef();
		Sig.Name = NDIIntRenderTarget2DLocal::SetValueFunctionName;
		Sig.Inputs.Add(FNiagaraVariable(FNiagaraTypeDefinition(GetClass()), TEXT("RenderTarget")));
		Sig.Inputs.Add_GetRef(FNiagaraVariable(FNiagaraTypeDefinition::GetBoolDef(), TEXT("Execute"))).SetValue(true);
		Sig.Inputs.Add(FNiagaraVariable(FNiagaraTypeDefinition::GetIntDef(), TEXT("PixelX")));
		Sig.Inputs.Add(FNiagaraVariable(FNiagaraTypeDefinition::GetIntDef(), TEXT("PixelY")));
		Sig.Inputs.Add(FNiagaraVariable(FNiagaraTypeDefinition::GetIntDef(), TEXT("Value")));
		Sig.bExperimental = true;
		Sig.bMemberFunction = true;
		Sig.bRequiresExecPin = true;
		Sig.bRequiresContext = false;
		Sig.bWriteFunction = true;
		Sig.bSupportsCPU = false;
		Sig.bSupportsGPU = true;
#if WITH_EDITORONLY_DATA
		Sig.Description = LOCTEXT("SetValueDesc", "Sets the value on the render target at the pixel offset.");
		Sig.FunctionVersion = NDIIntRenderTarget2DLocal::FFunctionVersion::LatestVersion;
#endif
	}
	{
		FNiagaraFunctionSignature& Sig = OutFunctions.AddDefaulted_GetRef();
		Sig.Name = NDIIntRenderTarget2DLocal::AtomicAddFunctionName;
		Sig.Inputs.Add(FNiagaraVariable(FNiagaraTypeDefinition(GetClass()), TEXT("RenderTarget")));
		Sig.Inputs.Add_GetRef(FNiagaraVariable(FNiagaraTypeDefinition::GetBoolDef(), TEXT("Execute"))).SetValue(true);
		Sig.Inputs.Add(FNiagaraVariable(FNiagaraTypeDefinition::GetIntDef(), TEXT("PixelX")));
		Sig.Inputs.Add(FNiagaraVariable(FNiagaraTypeDefinition::GetIntDef(), TEXT("PixelY")));
		Sig.Inputs.Add(FNiagaraVariable(FNiagaraTypeDefinition::GetIntDef(), TEXT("Amount")));
		Sig.Outputs.Add(FNiagaraVariable(FNiagaraTypeDefinition::GetIntDef(), TEXT("CurrentValue")));
		Sig.Outputs.Add(FNiagaraVariable(FNiagaraTypeDefinition::GetIntDef(), TEXT("PreviousValue")));
		Sig.bExperimental = true;
		Sig.bMemberFunction = true;
		Sig.bRequiresExecPin = true;
		Sig.bRequiresContext = false;
		Sig.bWriteFunction = true;
		Sig.bSupportsCPU = false;
		Sig.bSupportsGPU = true;
#if WITH_EDITORONLY_DATA
		Sig.Description = LOCTEXT("AtomicAddDesc", "Atomic min the value to the pixel at the offset, returns the current & previous values.  This opertion is thread safe.");
		Sig.FunctionVersion = NDIIntRenderTarget2DLocal::FFunctionVersion::LatestVersion;
#endif
	}
	////static const FName AtomicAndFunctionName("AtomicAnd");
	{
		FNiagaraFunctionSignature& Sig = OutFunctions.AddDefaulted_GetRef();
		Sig.Name = NDIIntRenderTarget2DLocal::AtomicCASFunctionName;
		Sig.Inputs.Add(FNiagaraVariable(FNiagaraTypeDefinition(GetClass()), TEXT("RenderTarget")));
		Sig.Inputs.Add_GetRef(FNiagaraVariable(FNiagaraTypeDefinition::GetBoolDef(), TEXT("Execute"))).SetValue(true);
		Sig.Inputs.Add(FNiagaraVariable(FNiagaraTypeDefinition::GetIntDef(), TEXT("PixelX")));
		Sig.Inputs.Add(FNiagaraVariable(FNiagaraTypeDefinition::GetIntDef(), TEXT("PixelY")));
		Sig.Inputs.Add(FNiagaraVariable(FNiagaraTypeDefinition::GetIntDef(), TEXT("Comparison Value")));
		Sig.Inputs.Add(FNiagaraVariable(FNiagaraTypeDefinition::GetIntDef(), TEXT("Value")));
		Sig.Outputs.Add(FNiagaraVariable(FNiagaraTypeDefinition::GetIntDef(), TEXT("Original Value")));
		Sig.bHidden = true;
		Sig.bExperimental = true;
		Sig.bMemberFunction = true;
		Sig.bRequiresExecPin = true;
		Sig.bRequiresContext = false;
		Sig.bWriteFunction = true;
		Sig.bSupportsCPU = false;
		Sig.bSupportsGPU = true;
#if WITH_EDITORONLY_DATA
		Sig.Description = LOCTEXT("AtomicCASFunctionDesc", "Compares the pixel value against the comparison value, if they are equal the value is replaced.  Original Value is the pixel value before the operation completes.  This opertion is thread safe.");
		Sig.FunctionVersion = NDIIntRenderTarget2DLocal::FFunctionVersion::LatestVersion;
#endif
	}
	////static const FName AtomicCSFunctionName("AtomicCompareStore");
	////static const FName AtomicExchangeFunctionName("AtomicExchange");
	{
		FNiagaraFunctionSignature& Sig = OutFunctions.AddDefaulted_GetRef();
		Sig.Name = NDIIntRenderTarget2DLocal::AtomicMaxFunctionName;
		Sig.Inputs.Add(FNiagaraVariable(FNiagaraTypeDefinition(GetClass()), TEXT("RenderTarget")));
		Sig.Inputs.Add_GetRef(FNiagaraVariable(FNiagaraTypeDefinition::GetBoolDef(), TEXT("Execute"))).SetValue(true);
		Sig.Inputs.Add(FNiagaraVariable(FNiagaraTypeDefinition::GetIntDef(), TEXT("PixelX")));
		Sig.Inputs.Add(FNiagaraVariable(FNiagaraTypeDefinition::GetIntDef(), TEXT("PixelY")));
		Sig.Inputs.Add(FNiagaraVariable(FNiagaraTypeDefinition::GetIntDef(), TEXT("Value")));
		Sig.Outputs.Add(FNiagaraVariable(FNiagaraTypeDefinition::GetIntDef(), TEXT("CurrentValue")));
		Sig.Outputs.Add(FNiagaraVariable(FNiagaraTypeDefinition::GetIntDef(), TEXT("PreviousValue")));
		Sig.bExperimental = true;
		Sig.bMemberFunction = true;
		Sig.bRequiresExecPin = true;
		Sig.bRequiresContext = false;
		Sig.bWriteFunction = true;
		Sig.bSupportsCPU = false;
		Sig.bSupportsGPU = true;
#if WITH_EDITORONLY_DATA
		Sig.Description = LOCTEXT("AtomicMaxDesc", "Atomic max the value to the pixel at the offset, returns the current & previous values.  This opertion is thread safe.");
		Sig.FunctionVersion = NDIIntRenderTarget2DLocal::FFunctionVersion::LatestVersion;
#endif
	}
	{
		FNiagaraFunctionSignature& Sig = OutFunctions.AddDefaulted_GetRef();
		Sig.Name = NDIIntRenderTarget2DLocal::AtomicMinFunctionName;
		Sig.Inputs.Add(FNiagaraVariable(FNiagaraTypeDefinition(GetClass()), TEXT("RenderTarget")));
		Sig.Inputs.Add_GetRef(FNiagaraVariable(FNiagaraTypeDefinition::GetBoolDef(), TEXT("Execute"))).SetValue(true);
		Sig.Inputs.Add(FNiagaraVariable(FNiagaraTypeDefinition::GetIntDef(), TEXT("PixelX")));
		Sig.Inputs.Add(FNiagaraVariable(FNiagaraTypeDefinition::GetIntDef(), TEXT("PixelY")));
		Sig.Inputs.Add(FNiagaraVariable(FNiagaraTypeDefinition::GetIntDef(), TEXT("Value")));
		Sig.Outputs.Add(FNiagaraVariable(FNiagaraTypeDefinition::GetIntDef(), TEXT("CurrentValue")));
		Sig.Outputs.Add(FNiagaraVariable(FNiagaraTypeDefinition::GetIntDef(), TEXT("PreviousValue")));
		Sig.bExperimental = true;
		Sig.bMemberFunction = true;
		Sig.bRequiresExecPin = true;
		Sig.bRequiresContext = false;
		Sig.bWriteFunction = true;
		Sig.bSupportsCPU = false;
		Sig.bSupportsGPU = true;
#if WITH_EDITORONLY_DATA
		Sig.Description = LOCTEXT("AtomicMinDesc", "Atomic min the value to the pixel at the offset, returns the current & previous values.  This opertion is thread safe.");
		Sig.FunctionVersion = NDIIntRenderTarget2DLocal::FFunctionVersion::LatestVersion;
#endif
	}
	////static const FName AtomicOrFunctionName("AtomicOr");
	////static const FName AtomicXorunctionName("AtomicXor");

	{
		FNiagaraFunctionSignature& Sig = OutFunctions.AddDefaulted_GetRef();
		Sig.Name = NDIIntRenderTarget2DLocal::GetSizeFunctionName;
		Sig.Inputs.Add(FNiagaraVariable(FNiagaraTypeDefinition(GetClass()), TEXT("RenderTarget")));
		Sig.Outputs.Add(FNiagaraVariable(FNiagaraTypeDefinition::GetIntDef(), TEXT("Width")));
		Sig.Outputs.Add(FNiagaraVariable(FNiagaraTypeDefinition::GetIntDef(), TEXT("Height")));
		Sig.bExperimental = true;
		Sig.bMemberFunction = true;
		Sig.bRequiresContext = false;
		Sig.bSupportsCPU = true;
		Sig.bSupportsGPU = true;
#if WITH_EDITORONLY_DATA
		Sig.Description = LOCTEXT("GetSizeDesc", "Gets the size of the rendertarget");
		Sig.FunctionVersion = NDIIntRenderTarget2DLocal::FFunctionVersion::LatestVersion;
#endif
	}
	{
		FNiagaraFunctionSignature& Sig = OutFunctions.AddDefaulted_GetRef();
		Sig.Name = NDIIntRenderTarget2DLocal::SetSizeFunctionName;
		Sig.Inputs.Add(FNiagaraVariable(FNiagaraTypeDefinition(GetClass()), TEXT("RenderTarget")));
		Sig.Inputs.Add(FNiagaraVariable(FNiagaraTypeDefinition::GetIntDef(), TEXT("Width")));
		Sig.Inputs.Add(FNiagaraVariable(FNiagaraTypeDefinition::GetIntDef(), TEXT("Height")));
		Sig.Outputs.Add(FNiagaraVariable(FNiagaraTypeDefinition::GetBoolDef(), TEXT("Success")));
		Sig.ModuleUsageBitmask = EmitterSystemOnlyBitmask;
		Sig.bExperimental = true;
		Sig.bMemberFunction = true;
		Sig.bRequiresContext = false;
		Sig.bRequiresExecPin = true;
		Sig.bSupportsCPU = true;
		Sig.bSupportsGPU = false;
#if WITH_EDITORONLY_DATA
		Sig.Description = LOCTEXT("SetSizeDesc", "Sets the size of the rendertarget");
		Sig.FunctionVersion = NDIIntRenderTarget2DLocal::FFunctionVersion::LatestVersion;
#endif
	}

	{
		FNiagaraFunctionSignature& Sig = OutFunctions.AddDefaulted_GetRef();
		Sig.Name = NDIIntRenderTarget2DLocal::LinearToIndexFunctionName;
		Sig.Inputs.Add(FNiagaraVariable(FNiagaraTypeDefinition(GetClass()), TEXT("RenderTarget")));
		Sig.Inputs.Add(FNiagaraVariable(FNiagaraTypeDefinition::GetIntDef(), TEXT("Linear")));
		Sig.Outputs.Add(FNiagaraVariable(FNiagaraTypeDefinition::GetIntDef(), TEXT("PixelX")));
		Sig.Outputs.Add(FNiagaraVariable(FNiagaraTypeDefinition::GetIntDef(), TEXT("PixelY")));
		Sig.bExperimental = true;
		Sig.bMemberFunction = true;
		Sig.bRequiresContext = false;
		Sig.bSupportsCPU = false;
		Sig.bSupportsGPU = true;
#if WITH_EDITORONLY_DATA
		Sig.Description = LOCTEXT("LinearToIndexDesc", "Converts a linear index into a pixel coordinate");
		Sig.FunctionVersion = NDIIntRenderTarget2DLocal::FFunctionVersion::LatestVersion;
#endif
	}
	{
		FNiagaraFunctionSignature& Sig = OutFunctions.AddDefaulted_GetRef();
		Sig.Name = NDIIntRenderTarget2DLocal::LinearToUVFunctionName;
		Sig.Inputs.Add(FNiagaraVariable(FNiagaraTypeDefinition(GetClass()), TEXT("RenderTarget")));
		Sig.Inputs.Add(FNiagaraVariable(FNiagaraTypeDefinition::GetIntDef(), TEXT("Linear")));
		Sig.Outputs.Add(FNiagaraVariable(FNiagaraTypeDefinition::GetVec2Def(), TEXT("UV")));
		Sig.bExperimental = true;
		Sig.bMemberFunction = true;
		Sig.bRequiresContext = false;
		Sig.bSupportsCPU = false;
		Sig.bSupportsGPU = true;
#if WITH_EDITORONLY_DATA
		Sig.Description = LOCTEXT("LinearToUVDesc", "Converts a linear index into a UV coordinate");
		Sig.FunctionVersion = NDIIntRenderTarget2DLocal::FFunctionVersion::LatestVersion;
#endif
	}

	{
		FNiagaraFunctionSignature& Sig = OutFunctions.AddDefaulted_GetRef();
		Sig.Name = NDIIntRenderTarget2DLocal::ExecToIndexFunctionName;
		Sig.Inputs.Add(FNiagaraVariable(FNiagaraTypeDefinition(GetClass()), TEXT("RenderTarget")));
		Sig.Outputs.Add(FNiagaraVariable(FNiagaraTypeDefinition::GetIntDef(), TEXT("PixelX")));
		Sig.Outputs.Add(FNiagaraVariable(FNiagaraTypeDefinition::GetIntDef(), TEXT("PixelY")));
		Sig.bExperimental = true;
		Sig.bMemberFunction = true;
		Sig.bRequiresContext = false;
		Sig.bSupportsCPU = false;
		Sig.bSupportsGPU = true;
#if WITH_EDITORONLY_DATA
		Sig.Description = LOCTEXT("ExecToIndexDesc", "Returns the execution index as a pixel coordinate");
		Sig.FunctionVersion = NDIIntRenderTarget2DLocal::FFunctionVersion::LatestVersion;
#endif
	}
	{
		FNiagaraFunctionSignature& Sig = OutFunctions.AddDefaulted_GetRef();
		Sig.Name = NDIIntRenderTarget2DLocal::ExecToUVFunctionName;
		Sig.Inputs.Add(FNiagaraVariable(FNiagaraTypeDefinition(GetClass()), TEXT("RenderTarget")));
		Sig.Outputs.Add(FNiagaraVariable(FNiagaraTypeDefinition::GetVec2Def(), TEXT("UV")));
		Sig.bExperimental = true;
		Sig.bMemberFunction = true;
		Sig.bRequiresContext = false;
		Sig.bSupportsCPU = false;
		Sig.bSupportsGPU = true;
#if WITH_EDITORONLY_DATA
		Sig.Description = LOCTEXT("ExecToUVDesc", "Returns the execution index as a UV coordinate");
		Sig.FunctionVersion = NDIIntRenderTarget2DLocal::FFunctionVersion::LatestVersion;
#endif
	}
}

#if WITH_EDITORONLY_DATA
bool UNiagaraDataInterfaceIntRenderTarget2D::UpgradeFunctionCall(FNiagaraFunctionSignature& FunctionSignature)
{
	bool bWasChanged = false;

	if (FunctionSignature.FunctionVersion < NDIIntRenderTarget2DLocal::FFunctionVersion::AddedOptionalExecute)
	{
		if (FunctionSignature.Name == NDIIntRenderTarget2DLocal::SetValueFunctionName)
		{
			check(FunctionSignature.Inputs.Num() == 4);
			FunctionSignature.Inputs.Insert_GetRef(FNiagaraVariable(FNiagaraTypeDefinition::GetBoolDef(), TEXT("Execute")), 1).SetValue(true);
			bWasChanged = true;
		}
	}

	// Set latest version
	FunctionSignature.FunctionVersion = NDIIntRenderTarget2DLocal::FFunctionVersion::LatestVersion;

	return bWasChanged;
}
#endif

void UNiagaraDataInterfaceIntRenderTarget2D::GetVMExternalFunction(const FVMExternalFunctionBindingInfo& BindingInfo, void* InstanceData, FVMExternalFunction &OutFunc)
{
	Super::GetVMExternalFunction(BindingInfo, InstanceData, OutFunc);
	if (BindingInfo.Name == NDIIntRenderTarget2DLocal::GetSizeFunctionName)
	{
		OutFunc = FVMExternalFunction::CreateLambda([this](FVectorVMExternalFunctionContext& Context) { VMGetSize(Context); });
	}
	else if (BindingInfo.Name == NDIIntRenderTarget2DLocal::SetSizeFunctionName)
	{
		OutFunc = FVMExternalFunction::CreateLambda([this](FVectorVMExternalFunctionContext& Context) { VMSetSize(Context); });
	}
}

bool UNiagaraDataInterfaceIntRenderTarget2D::Equals(const UNiagaraDataInterface* Other) const
{
	if (!Super::Equals(Other))
	{
		return false;
	}
	
	const UNiagaraDataInterfaceIntRenderTarget2D* OtherTyped = CastChecked<const UNiagaraDataInterfaceIntRenderTarget2D>(Other);
	return
		OtherTyped != nullptr &&
		OtherTyped->Size == Size &&
#if WITH_EDITORONLY_DATA
		OtherTyped->bPreviewRenderTarget == bPreviewRenderTarget &&
		OtherTyped->PreviewDisplayRange == PreviewDisplayRange &&
#endif
		OtherTyped->RenderTargetUserParameter == RenderTargetUserParameter;
}

bool UNiagaraDataInterfaceIntRenderTarget2D::CopyToInternal(UNiagaraDataInterface* Destination) const
{
	if (!Super::CopyToInternal(Destination))
	{
		return false;
	}

	UNiagaraDataInterfaceIntRenderTarget2D* DestinationTyped = CastChecked<UNiagaraDataInterfaceIntRenderTarget2D>(Destination);
	if (!DestinationTyped)
	{
		return false;
	}

	DestinationTyped->Size = Size;
#if WITH_EDITORONLY_DATA
	DestinationTyped->bPreviewRenderTarget = bPreviewRenderTarget;
	DestinationTyped->PreviewDisplayRange = PreviewDisplayRange;
#endif
	DestinationTyped->RenderTargetUserParameter = RenderTargetUserParameter;
	return true;
}

#if WITH_EDITORONLY_DATA
bool UNiagaraDataInterfaceIntRenderTarget2D::AppendCompileHash(FNiagaraCompileHashVisitor* InVisitor) const
{
	bool bSuccess = Super::AppendCompileHash(InVisitor);
	FSHAHash Hash = GetShaderFileHash(NDIIntRenderTarget2DLocal::TemplateShaderFile, EShaderPlatform::SP_PCD3D_SM5);
	InVisitor->UpdateString(TEXT("NiagaraDataInterfaceExportTemplateHLSLSource"), Hash.ToString());
	InVisitor->UpdateShaderParameters<FShaderParameters>();
	return bSuccess;
}

void UNiagaraDataInterfaceIntRenderTarget2D::GetParameterDefinitionHLSL(const FNiagaraDataInterfaceGPUParamInfo& ParamInfo, FString& OutHLSL)
{
	TMap<FString, FStringFormatArg> TemplateArgs =
	{
		{TEXT("ParameterName"),	ParamInfo.DataInterfaceHLSLSymbol},
	};

	FString TemplateFile;
	LoadShaderSourceFile(NDIIntRenderTarget2DLocal::TemplateShaderFile, EShaderPlatform::SP_PCD3D_SM5, &TemplateFile, nullptr);
	OutHLSL += FString::Format(*TemplateFile, TemplateArgs);
}

bool UNiagaraDataInterfaceIntRenderTarget2D::GetFunctionHLSL(const FNiagaraDataInterfaceGPUParamInfo& ParamInfo, const FNiagaraDataInterfaceGeneratedFunction& FunctionInfo, int FunctionInstanceIndex, FString& OutHLSL)
{
	if (
		(FunctionInfo.DefinitionName == NDIIntRenderTarget2DLocal::GetValueFunctionName) ||
		(FunctionInfo.DefinitionName == NDIIntRenderTarget2DLocal::SetValueFunctionName) ||
		(FunctionInfo.DefinitionName == NDIIntRenderTarget2DLocal::AtomicAddFunctionName) ||
		//(FunctionInfo.DefinitionName == NDIIntRenderTarget2DLocal::AtomicAndFunctionName) ||
		(FunctionInfo.DefinitionName == NDIIntRenderTarget2DLocal::AtomicCASFunctionName) ||
		//(FunctionInfo.DefinitionName == NDIIntRenderTarget2DLocal::AtomicCSFunctionName) ||
		//(FunctionInfo.DefinitionName == NDIIntRenderTarget2DLocal::AtomicExchangeFunctionName) ||
		(FunctionInfo.DefinitionName == NDIIntRenderTarget2DLocal::AtomicMaxFunctionName) ||
		(FunctionInfo.DefinitionName == NDIIntRenderTarget2DLocal::AtomicMinFunctionName) ||
		//(FunctionInfo.DefinitionName == NDIIntRenderTarget2DLocal::AtomicOrFunctionName) ||
		//(FunctionInfo.DefinitionName == NDIIntRenderTarget2DLocal::AtomicXorunctionName) ||
		(FunctionInfo.DefinitionName == NDIIntRenderTarget2DLocal::GetSizeFunctionName) ||
		//(FunctionInfo.DefinitionName == NDIIntRenderTarget2DLocal::SetSizeFunctionName) ||
		(FunctionInfo.DefinitionName == NDIIntRenderTarget2DLocal::LinearToIndexFunctionName) ||
		(FunctionInfo.DefinitionName == NDIIntRenderTarget2DLocal::LinearToUVFunctionName) ||
		(FunctionInfo.DefinitionName == NDIIntRenderTarget2DLocal::ExecToIndexFunctionName) ||
		(FunctionInfo.DefinitionName == NDIIntRenderTarget2DLocal::ExecToUVFunctionName) )
	{
		return true;
	}
	return false;
}
#endif

void UNiagaraDataInterfaceIntRenderTarget2D::BuildShaderParameters(FNiagaraShaderParametersBuilder& ShaderParametersBuilder) const
{
	ShaderParametersBuilder.AddNestedStruct<FShaderParameters>();
}

void UNiagaraDataInterfaceIntRenderTarget2D::SetShaderParameters(const FNiagaraDataInterfaceSetShaderParametersContext& Context) const
{
	check(IsInRenderingThread());

	FNDIIntRenderTarget2DProxy& DataInterfaceProxy = Context.GetProxy<FNDIIntRenderTarget2DProxy>();
	FNDIIntRenderTarget2DInstanceData_RenderThread& InstanceData = DataInterfaceProxy.SystemInstancesToProxyData_RT.FindChecked(Context.GetSystemInstanceID());

	// Set Parameters
	FShaderParameters* Parameters = Context.GetParameterNestedStruct<FShaderParameters>();
	Parameters->TextureSizeAndInvSize.X = InstanceData.Size.X;
	Parameters->TextureSizeAndInvSize.Y = InstanceData.Size.Y;
	Parameters->TextureSizeAndInvSize.Z = 1.0f / float(InstanceData.Size.X);
	Parameters->TextureSizeAndInvSize.W = 1.0f / float(InstanceData.Size.Y);

	if (Context.IsResourceBound(&Parameters->RWTextureUAV))
	{
		InstanceData.bWroteThisFrame = true;
		InstanceData.bReadThisFrame = true;

		FRDGBuilder& GraphBuilder = Context.GetGraphBuilder();

		// Ensure RDG resources are ready to use
		if (InstanceData.TransientRDGTexture == nullptr && InstanceData.TextureRHI.IsValid())
		{
			InstanceData.TransientRDGTexture = GraphBuilder.FindExternalTexture(InstanceData.TextureRHI);
			if (InstanceData.TransientRDGTexture == nullptr)
			{
				InstanceData.TransientRDGTexture = GraphBuilder.RegisterExternalTexture(CreateRenderTarget(InstanceData.TextureRHI, TEXT("NiagaraIntRenderTarget2D")));
			}
			InstanceData.TransientRDGUAV = GraphBuilder.CreateUAV(InstanceData.TransientRDGTexture);
			Context.GetRDGExternalAccessQueue().Add(InstanceData.TransientRDGTexture);
		}

		if (InstanceData.TransientRDGUAV != nullptr)
		{
			Parameters->RWTextureUAV = InstanceData.TransientRDGUAV;
		}
		else
		{
			Parameters->RWTextureUAV = Context.GetComputeDispatchInterface().GetEmptyTextureUAV(GraphBuilder, EPixelFormat::PF_R32_SINT, ETextureDimension::Texture2D);
		}
	}
}

bool UNiagaraDataInterfaceIntRenderTarget2D::InitPerInstanceData(void* PerInstanceData, FNiagaraSystemInstance* SystemInstance)
{
	check(Proxy);

	FNDIIntRenderTarget2DInstanceData_GameThread* InstanceData = new (PerInstanceData) FNDIIntRenderTarget2DInstanceData_GameThread();

	if (NiagaraDataInterfaceRenderTargetCommon::GIgnoreCookedOut && !IsUsedWithGPUEmitter())
	{
		return true;
	}

	// Note: If the Format can ever change we will need to replicate this elsewhere also
	if (RHIIsTypedUAVStoreSupported(InstanceData->Format) == false)
	{
		return false;
	}

	InstanceData->Size.X = FMath::Clamp<int>(int(float(Size.X) * NiagaraDataInterfaceRenderTargetCommon::GResolutionMultiplier), 1, GMaxTextureDimensions);
	InstanceData->Size.Y = FMath::Clamp<int>(int(float(Size.Y) * NiagaraDataInterfaceRenderTargetCommon::GResolutionMultiplier), 1, GMaxTextureDimensions);
#if WITH_EDITORONLY_DATA
	InstanceData->bPreviewRenderTarget = bPreviewRenderTarget;
	InstanceData->PreviewDisplayRange = PreviewDisplayRange;
#endif
	InstanceData->RTUserParamBinding.Init(SystemInstance->GetInstanceParameters(), RenderTargetUserParameter.Parameter);

	UpdateInstanceTexture(SystemInstance, InstanceData);

	// Push Updates to Proxy.
	FNDIIntRenderTarget2DProxy* RT_Proxy = GetProxyAs<FNDIIntRenderTarget2DProxy>();
	ENQUEUE_RENDER_COMMAND(FUpdateData)(
		[RT_Proxy, RT_InstanceID=SystemInstance->GetId(), RT_InstanceData=*InstanceData, RT_TargetTexture=InstanceData->TargetTexture ? InstanceData->TargetTexture->GameThread_GetRenderTargetResource() : nullptr](FRHICommandListImmediate& RHICmdList)
		{
			check(!RT_Proxy->SystemInstancesToProxyData_RT.Contains(RT_InstanceID));

			FNDIIntRenderTarget2DInstanceData_RenderThread* InstanceData = &RT_Proxy->SystemInstancesToProxyData_RT.Add(RT_InstanceID);
			InstanceData->Size = RT_InstanceData.Size;
		#if WITH_EDITORONLY_DATA
			InstanceData->bPreviewRenderTarget = RT_InstanceData.bPreviewRenderTarget;
			InstanceData->PreviewDisplayRange = RT_InstanceData.PreviewDisplayRange;
		#endif
			if (RT_TargetTexture)
			{
				if (FTextureRenderTarget2DResource* Resource2D = RT_TargetTexture->GetTextureRenderTarget2DResource())
				{
					InstanceData->TextureRHI = Resource2D->GetTextureRHI();
				}
			}
		}
	);
	return true;
}


void UNiagaraDataInterfaceIntRenderTarget2D::DestroyPerInstanceData(void* PerInstanceData, FNiagaraSystemInstance* SystemInstance)
{
	FNDIIntRenderTarget2DInstanceData_GameThread* InstanceData = static_cast<FNDIIntRenderTarget2DInstanceData_GameThread*>(PerInstanceData);
	InstanceData->~FNDIIntRenderTarget2DInstanceData_GameThread();

	FNDIIntRenderTarget2DProxy* RT_Proxy = GetProxyAs<FNDIIntRenderTarget2DProxy>();
	ENQUEUE_RENDER_COMMAND(FNiagaraDIDestroyInstanceData) (
		[RT_Proxy, InstanceID=SystemInstance->GetId()](FRHICommandListImmediate& CmdList)
		{
			RT_Proxy->SystemInstancesToProxyData_RT.Remove(InstanceID);
		}
	);

	// Make sure to clear out the reference to the render target if we created one.
	decltype(ManagedRenderTargets)::ValueType ExistingRenderTarget = nullptr;
	if ( ManagedRenderTargets.RemoveAndCopyValue(SystemInstance->GetId(), ExistingRenderTarget) && NiagaraDataInterfaceRenderTargetCommon::GReleaseResourceOnRemove )
	{
		ExistingRenderTarget->ReleaseResource();
	}
}

void UNiagaraDataInterfaceIntRenderTarget2D::GetExposedVariables(TArray<FNiagaraVariableBase>& OutVariables) const
{
	OutVariables.Emplace(ExposedRTVar);
}

bool UNiagaraDataInterfaceIntRenderTarget2D::GetExposedVariableValue(const FNiagaraVariableBase& InVariable, void* InPerInstanceData, FNiagaraSystemInstance* InSystemInstance, void* OutData) const
{
	FNDIIntRenderTarget2DInstanceData_GameThread* InstanceData = static_cast<FNDIIntRenderTarget2DInstanceData_GameThread*>(InPerInstanceData);
	if (InVariable.IsValid() && InVariable == ExposedRTVar && InstanceData && InstanceData->TargetTexture)
	{
		UObject** Var = (UObject**)OutData;
		*Var = InstanceData->TargetTexture;
		return true;
	}
	return false;
}

int32 UNiagaraDataInterfaceIntRenderTarget2D::PerInstanceDataSize() const
{
	return sizeof(FNDIIntRenderTarget2DInstanceData_GameThread);
}

bool UNiagaraDataInterfaceIntRenderTarget2D::PerInstanceTickPostSimulate(void* PerInstanceData, FNiagaraSystemInstance* SystemInstance, float DeltaSeconds)
{
	//-TEMP: Until we prune data interface on cook this will avoid consuming memory
	if (NiagaraDataInterfaceRenderTargetCommon::GIgnoreCookedOut && !IsUsedWithGPUEmitter())
	{
		return false;
	}

	FNDIIntRenderTarget2DInstanceData_GameThread* InstanceData = static_cast<FNDIIntRenderTarget2DInstanceData_GameThread*>(PerInstanceData);

	{
		bool bUpdateRT = true;
		UpdateInstanceTexture(SystemInstance, InstanceData);
		if (bUpdateRT)
		{
			FNDIIntRenderTarget2DProxy* RT_Proxy = GetProxyAs<FNDIIntRenderTarget2DProxy>();
			ENQUEUE_RENDER_COMMAND(FUpdateData)
			(
				[RT_Proxy, RT_InstanceID=SystemInstance->GetId(), RT_InstanceData=*InstanceData, RT_TargetTexture=InstanceData->TargetTexture ? InstanceData->TargetTexture->GameThread_GetRenderTargetResource() : nullptr](FRHICommandListImmediate& RHICmdList)
				{
					FNDIIntRenderTarget2DInstanceData_RenderThread* InstanceData = RT_Proxy->SystemInstancesToProxyData_RT.Find(RT_InstanceID);
					if (ensureMsgf(InstanceData != nullptr, TEXT("InstanceData was not found for %llu"), RT_InstanceID))
					{
						InstanceData->Size = RT_InstanceData.Size;
					#if WITH_EDITORONLY_DATA
						InstanceData->bPreviewRenderTarget = RT_InstanceData.bPreviewRenderTarget;
						InstanceData->PreviewDisplayRange = RT_InstanceData.PreviewDisplayRange;
					#endif
						InstanceData->TextureRHI.SafeRelease();
						if (RT_TargetTexture)
						{
							if (FTextureRenderTarget2DResource* Resource2D = RT_TargetTexture->GetTextureRenderTarget2DResource())
							{
								InstanceData->TextureRHI = Resource2D->GetTextureRHI();
							}
						}
					}
				}
			);
		}
	}

	return false;
}

bool UNiagaraDataInterfaceIntRenderTarget2D::UpdateInstanceTexture(FNiagaraSystemInstance* SystemInstance, FNDIIntRenderTarget2DInstanceData_GameThread* InstanceData)
{
	// Update from user parameter
	bool bIsRenderTargetUserParam = false;
	if (UObject* UserParamObject = InstanceData->RTUserParamBinding.GetValue())
	{
		if (UTextureRenderTarget2D* UserTargetTexture = Cast<UTextureRenderTarget2D>(UserParamObject))
		{
			bIsRenderTargetUserParam = true;

			// If the texture has changed remove the old one and release if it's one we created
			if (InstanceData->TargetTexture != UserTargetTexture)
			{
				InstanceData->TargetTexture = UserTargetTexture;

				decltype(ManagedRenderTargets)::ValueType ExistingRenderTarget = nullptr;
				if (ManagedRenderTargets.RemoveAndCopyValue(SystemInstance->GetId(), ExistingRenderTarget) && NiagaraDataInterfaceRenderTargetCommon::GReleaseResourceOnRemove)
				{
					ExistingRenderTarget->ReleaseResource();
				}
			}
		}
		else
		{
			UE_LOG(LogNiagara, Error, TEXT("RenderTarget UserParam is a '%s' but is expected to be a UTextureRenderTarget2D"), *GetNameSafe(UserParamObject->GetClass()));
		}
	}

	// Do we need to create a new texture?
	bool bHasChanged = false;
	if (InstanceData->TargetTexture == nullptr)
	{
		InstanceData->TargetTexture = NewObject<UTextureRenderTarget2D>(this);
		InstanceData->TargetTexture->bCanCreateUAV = true;
		InstanceData->TargetTexture->bAutoGenerateMips = false;
		InstanceData->TargetTexture->OverrideFormat = InstanceData->Format;
		InstanceData->TargetTexture->ClearColor = FLinearColor(0.0, 0, 0, 0);
		InstanceData->TargetTexture->InitAutoFormat(InstanceData->Size.X, InstanceData->Size.Y);
		InstanceData->TargetTexture->UpdateResourceImmediate(true);

		ManagedRenderTargets.Add(SystemInstance->GetId()) = InstanceData->TargetTexture;

		bHasChanged = true;
	}
	// Do we need to update the existing texture?
	else
	{
		const bool bAutoGenerateMips = false;
		if ((InstanceData->TargetTexture->SizeX != InstanceData->Size.X) || (InstanceData->TargetTexture->SizeY != InstanceData->Size.Y) ||
			(InstanceData->TargetTexture->OverrideFormat != InstanceData->Format) ||
			!InstanceData->TargetTexture->bCanCreateUAV ||
			(InstanceData->TargetTexture->bAutoGenerateMips != bAutoGenerateMips))
		{
			// resize RT to match what we need for the output
			InstanceData->TargetTexture->bCanCreateUAV = true;
			InstanceData->TargetTexture->bAutoGenerateMips = bAutoGenerateMips;
			InstanceData->TargetTexture->OverrideFormat = InstanceData->Format;
			InstanceData->TargetTexture->InitAutoFormat(InstanceData->Size.X, InstanceData->Size.Y);
			InstanceData->TargetTexture->UpdateResourceImmediate(true);

			bHasChanged = true;
		}
	}

	return bHasChanged;
}

void UNiagaraDataInterfaceIntRenderTarget2D::VMGetSize(FVectorVMExternalFunctionContext& Context)
{
	VectorVM::FUserPtrHandler<FNDIIntRenderTarget2DInstanceData_GameThread> InstData(Context);
	FNDIOutputParam<int32> OutSizeX(Context);
	FNDIOutputParam<int32> OutSizeY(Context);
	
	for (int32 i=0; i < Context.GetNumInstances(); ++i)
	{
		OutSizeX.SetAndAdvance(InstData->Size.X);
		OutSizeY.SetAndAdvance(InstData->Size.Y);
	}
}

void UNiagaraDataInterfaceIntRenderTarget2D::VMSetSize(FVectorVMExternalFunctionContext& Context)
{
	VectorVM::FUserPtrHandler<FNDIIntRenderTarget2DInstanceData_GameThread> InstData(Context);
	FNDIInputParam<int32> InSizeX(Context);
	FNDIInputParam<int32> InSizeY(Context);
	FNDIOutputParam<FNiagaraBool> OutSuccess(Context);

	for (int32 i=0; i < Context.GetNumInstances(); ++i)
	{
		const int SizeX = InSizeX.GetAndAdvance();
		const int SizeY = InSizeY.GetAndAdvance();
		const bool bSuccess = (InstData.Get() != nullptr && Context.GetNumInstances() == 1 && SizeX >= 0 && SizeY >= 0);
		OutSuccess.SetAndAdvance(bSuccess);
		if (bSuccess)
		{
			InstData->Size.X = FMath::Clamp<int>(int(float(SizeX) * NiagaraDataInterfaceRenderTargetCommon::GResolutionMultiplier), 1, GMaxTextureDimensions);
			InstData->Size.Y = FMath::Clamp<int>(int(float(SizeY) * NiagaraDataInterfaceRenderTargetCommon::GResolutionMultiplier), 1, GMaxTextureDimensions);
		}
	}
}

#undef LOCTEXT_NAMESPACE
<|MERGE_RESOLUTION|>--- conflicted
+++ resolved
@@ -94,14 +94,11 @@
 #endif
 	bool bWroteThisFrame = false;
 	bool bReadThisFrame = false;
-<<<<<<< HEAD
-=======
 
 	FTextureRHIRef		TextureRHI;
 
 	FRDGTextureRef		TransientRDGTexture = nullptr;
 	FRDGTextureUAVRef	TransientRDGUAV = nullptr;
->>>>>>> d731a049
 
 #if STATS
 	void UpdateMemoryStats()
@@ -130,35 +127,6 @@
 
 	virtual void PostSimulate(const FNDIGpuComputePostSimulateContext& Context) override
 	{
-<<<<<<< HEAD
-		FNDIIntRenderTarget2DInstanceData_RenderThread* InstanceData = SystemInstancesToProxyData_RT.Find(Context.SystemInstanceID);
-		if ( InstanceData == nullptr )
-		{
-			return;
-		}
-
-		// We only need to transfer this frame if it was written to.
-		// If also read then we need to notify that the texture is important for the simulation
-		// We also assume the texture is important for rendering, without discovering renderer bindings we don't really know
-		if (InstanceData->bWroteThisFrame)
-		{
-			Context.ComputeDispatchInterface->MultiGPUResourceModified(RHICmdList, InstanceData->TextureRHI, InstanceData->bReadThisFrame, true);
-		}
-
-		InstanceData->bWroteThisFrame = true;
-		InstanceData->bReadThisFrame = true;
-
-#if NIAGARA_COMPUTEDEBUG_ENABLED && WITH_EDITORONLY_DATA
-		if (InstanceData->bPreviewRenderTarget)
-		{
-			if (FNiagaraGpuComputeDebug* GpuComputeDebug = Context.ComputeDispatchInterface->GetGpuComputeDebug())
-			{
-				if (FRHITexture* RHITexture = InstanceData->TextureRHI)
-				{
-					GpuComputeDebug->AddTexture(RHICmdList, Context.SystemInstanceID, SourceDIName, RHITexture, InstanceData->PreviewDisplayRange);
-				}
-			}
-=======
 		FNDIIntRenderTarget2DInstanceData_RenderThread& InstanceData = SystemInstancesToProxyData_RT.FindChecked(Context.GetSystemInstanceID());
 
 		// We only need to transfer this frame if it was written to.
@@ -183,9 +151,7 @@
 		{
 			InstanceData.TransientRDGTexture = nullptr;
 			InstanceData.TransientRDGUAV = nullptr;
->>>>>>> d731a049
-		}
-#endif
+		}
 	}
 
 	virtual FIntVector GetElementCount(FNiagaraSystemInstanceID SystemInstanceID) const override
@@ -202,78 +168,6 @@
 
 //////////////////////////////////////////////////////////////////////////
 
-<<<<<<< HEAD
-struct FNDIIntRenderTarget2DParametersCS : public FNiagaraDataInterfaceParametersCS
-{
-	DECLARE_TYPE_LAYOUT(FNDIIntRenderTarget2DParametersCS, NonVirtual);
-public:
-	void Bind(const FNiagaraDataInterfaceGPUParamInfo& ParameterInfo, const class FShaderParameterMap& ParameterMap)
-	{			
-		TextureSizeAndInvSizeParam.Bind(ParameterMap, *(NDIIntRenderTarget2DLocal::TextureSizeAndInvSizeName + ParameterInfo.DataInterfaceHLSLSymbol));
-		TextureUAVParam.Bind(ParameterMap, *(NDIIntRenderTarget2DLocal::TextureUAVName + ParameterInfo.DataInterfaceHLSLSymbol));
-	}
-
-	void Set(FRHICommandList& RHICmdList, const FNiagaraDataInterfaceSetArgs& Context) const
-	{
-		check(IsInRenderingThread());
-
-		// Get shader and DI
-		FRHIComputeShader* ComputeShaderRHI = Context.Shader.GetComputeShader();
-		FNDIIntRenderTarget2DProxy* DataInterfaceProxy = static_cast<FNDIIntRenderTarget2DProxy*>(Context.DataInterface);
-		FNDIIntRenderTarget2DInstanceData_RenderThread* InstanceData = DataInterfaceProxy->SystemInstancesToProxyData_RT.Find(Context.SystemInstanceID);
-		check(InstanceData);
-
-		const FVector4f TextureSizeAndInvSize(InstanceData->Size.X, InstanceData->Size.Y, 1.0f / float(InstanceData->Size.X), 1.0f / float(InstanceData->Size.Y));
-		SetShaderValue(RHICmdList, ComputeShaderRHI, TextureSizeAndInvSizeParam, TextureSizeAndInvSize);
-	
-		if (TextureUAVParam.IsUAVBound())
-		{
-			InstanceData->bWroteThisFrame = true;
-			InstanceData->bReadThisFrame = true;
-
-			FRHIUnorderedAccessView* OutputUAV = InstanceData->UnorderedAccessViewRHI;
-			if (OutputUAV != nullptr)
-			{
-				RHICmdList.Transition(FRHITransitionInfo(OutputUAV, ERHIAccess::Unknown, ERHIAccess::UAVCompute));
-			}
-			else
-			{
-				OutputUAV = Context.ComputeDispatchInterface->GetEmptyUAVFromPool(RHICmdList, EPixelFormat::PF_A16B16G16R16, ENiagaraEmptyUAVType::Texture2D);
-			}
-
-			RHICmdList.SetUAVParameter(ComputeShaderRHI, TextureUAVParam.GetUAVIndex(), OutputUAV);
-		}
-	}
-
-	void Unset(FRHICommandList& RHICmdList, const FNiagaraDataInterfaceSetArgs& Context) const 
-	{
-		if (TextureUAVParam.IsBound())
-		{
-			TextureUAVParam.UnsetUAV(RHICmdList, Context.Shader.GetComputeShader());
-
-			FNDIIntRenderTarget2DProxy* DIProxy = static_cast<FNDIIntRenderTarget2DProxy*>(Context.DataInterface);
-			if ( FNDIIntRenderTarget2DInstanceData_RenderThread* InstanceData = DIProxy->SystemInstancesToProxyData_RT.Find(Context.SystemInstanceID) )
-			{
-				if (FRHIUnorderedAccessView* OutputUAV = InstanceData->UnorderedAccessViewRHI)
-				{
-					RHICmdList.Transition(FRHITransitionInfo(OutputUAV, ERHIAccess::UAVCompute, ERHIAccess::SRVMask));
-				}
-			}
-		}
-	}
-
-private:
-	LAYOUT_FIELD(FShaderParameter,		TextureSizeAndInvSizeParam);
-	LAYOUT_FIELD(FRWShaderParameter,	TextureUAVParam);
-};
-
-IMPLEMENT_TYPE_LAYOUT(FNDIIntRenderTarget2DParametersCS);
-IMPLEMENT_NIAGARA_DI_PARAMETER(UNiagaraDataInterfaceIntRenderTarget2D, FNDIIntRenderTarget2DParametersCS);
-
-//////////////////////////////////////////////////////////////////////////
-
-=======
->>>>>>> d731a049
 FNiagaraVariableBase UNiagaraDataInterfaceIntRenderTarget2D::ExposedRTVar;
 
 UNiagaraDataInterfaceIntRenderTarget2D::UNiagaraDataInterfaceIntRenderTarget2D(FObjectInitializer const& ObjectInitializer)
