// Copyright Epic Games, Inc. All Rights Reserved.

#include "NiagaraMeshRendererProperties.h"
#include "NiagaraRendererMeshes.h"
#include "Engine/StaticMesh.h"
#include "NiagaraConstants.h"
#include "NiagaraBoundsCalculatorHelper.h"
#include "NiagaraCustomVersion.h"
#include "Modules/ModuleManager.h"

#if WITH_EDITOR
#include "Editor.h"
#include "AssetThumbnail.h"
#include "Styling/SlateIconFinder.h"
#include "Internationalization/Regex.h"
#include "Dialogs/Dialogs.h"
#include "Framework/Notifications/NotificationManager.h"
#include "Widgets/Images/SImage.h"
#include "Widgets/SWidget.h"
#include "Widgets/Text/STextBlock.h"
#include "Widgets/Notifications/SNotificationList.h"
#include "Subsystems/ImportSubsystem.h"
#endif


#define LOCTEXT_NAMESPACE "UNiagaraMeshRendererProperties"


TArray<TWeakObjectPtr<UNiagaraMeshRendererProperties>> UNiagaraMeshRendererProperties::MeshRendererPropertiesToDeferredInit;

FNiagaraMeshMaterialOverride::FNiagaraMeshMaterialOverride()
	: ExplicitMat(nullptr)
	, UserParamBinding(FNiagaraTypeDefinition(UMaterialInterface::StaticClass()))
{
}

bool FNiagaraMeshMaterialOverride::SerializeFromMismatchedTag(const struct FPropertyTag& Tag, FStructuredArchive::FSlot Slot)
{
	// We have to handle the fact that UNiagaraMeshRendererProperties OverrideMaterials just used to be an array of UMaterialInterfaces
	if (Tag.Type == NAME_ObjectProperty)
	{
		Slot << ExplicitMat;
		return true;
	}

	return false;
}


FNiagaraMeshRendererMeshProperties::FNiagaraMeshRendererMeshProperties()
	: Mesh(nullptr)
	, Scale(1.0f, 1.0f, 1.0f)
	, PivotOffset(ForceInitToZero)
	, PivotOffsetSpace(ENiagaraMeshPivotOffsetSpace::Mesh)
{	
}


UNiagaraMeshRendererProperties::UNiagaraMeshRendererProperties()
	: SourceMode(ENiagaraRendererSourceDataMode::Particles)
	, SortMode(ENiagaraSortMode::None)
	, bOverrideMaterials(false)
	, bSortOnlyWhenTranslucent(true)
	, bGpuLowLatencyTranslucency(true)
	, bSubImageBlend(false)
	, SubImageSize(1.0f, 1.0f)
	, FacingMode(ENiagaraMeshFacingMode::Default)
	, bLockedAxisEnable(false)
	, LockedAxis(0.0f, 0.0f, 1.0f)
	, LockedAxisSpace(ENiagaraMeshLockedAxisSpace::Simulation)
{
	// Initialize the array with a single, defaulted entry
	Meshes.AddDefaulted();

#if WITH_EDITORONLY_DATA
	FlipbookSuffixFormat = TEXT("_{frame_number}");
	FlipbookSuffixNumDigits = 1;
	NumFlipbookFrames = 1;
#endif

	AttributeBindings.Reserve(21);
	AttributeBindings.Add(&PositionBinding);
	AttributeBindings.Add(&VelocityBinding);
	AttributeBindings.Add(&ColorBinding);
	AttributeBindings.Add(&ScaleBinding);
	AttributeBindings.Add(&MeshOrientationBinding);
	AttributeBindings.Add(&MaterialRandomBinding);
	AttributeBindings.Add(&NormalizedAgeBinding);
	AttributeBindings.Add(&CustomSortingBinding);
	AttributeBindings.Add(&SubImageIndexBinding);
	AttributeBindings.Add(&DynamicMaterialBinding);
	AttributeBindings.Add(&DynamicMaterial1Binding);
	AttributeBindings.Add(&DynamicMaterial2Binding);
	AttributeBindings.Add(&DynamicMaterial3Binding);
	AttributeBindings.Add(&CameraOffsetBinding);

	// These are associated with attributes in the VF layout only if bGenerateAccurateMotionVectors is true
	AttributeBindings.Add(&PrevPositionBinding);
	AttributeBindings.Add(&PrevScaleBinding);
	AttributeBindings.Add(&PrevMeshOrientationBinding);
	AttributeBindings.Add(&PrevCameraOffsetBinding);
	AttributeBindings.Add(&PrevVelocityBinding);

	// The remaining bindings are not associated with attributes in the VF layout
	AttributeBindings.Add(&RendererVisibilityTagBinding);
	AttributeBindings.Add(&MeshIndexBinding);
}

FNiagaraRenderer* UNiagaraMeshRendererProperties::CreateEmitterRenderer(ERHIFeatureLevel::Type FeatureLevel, const FNiagaraEmitterInstance* Emitter, const UNiagaraComponent* InComponent)
{
	for (const auto& MeshProperties : Meshes)
	{
		if (MeshProperties.Mesh && MeshProperties.Mesh->GetRenderData())
		{
			// There's at least one valid mesh
			FNiagaraRenderer* NewRenderer = new FNiagaraRendererMeshes(FeatureLevel, this, Emitter);
			NewRenderer->Initialize(this, Emitter, InComponent);
			return NewRenderer;
		}
	}

	return nullptr;
}

FNiagaraBoundsCalculator* UNiagaraMeshRendererProperties::CreateBoundsCalculator()
{
	FBox LocalBounds;
	LocalBounds.Init();

	FVector MaxLocalMeshOffset(ForceInitToZero);
	FVector MaxWorldMeshOffset(ForceInitToZero);

	bool bLocalSpace = false;
	if (UNiagaraEmitter* Emitter = Cast<UNiagaraEmitter>(GetOuter()))
	{
		bLocalSpace = Emitter->bLocalSpace;
	}

	for (const auto& MeshProperties : Meshes)
	{
		if (MeshProperties.Mesh)
		{
			FBox MeshBounds = MeshProperties.Mesh->GetBounds().GetBox();
			MeshBounds.Min *= MeshProperties.Scale;
			MeshBounds.Max *= MeshProperties.Scale;

			switch (MeshProperties.PivotOffsetSpace)
			{
			case ENiagaraMeshPivotOffsetSpace::Mesh:
				// Offset the local bounds
				MeshBounds = MeshBounds.ShiftBy(MeshProperties.PivotOffset);
				break;

			case ENiagaraMeshPivotOffsetSpace::World:
				MaxWorldMeshOffset = MaxWorldMeshOffset.ComponentMax(MeshProperties.PivotOffset.GetAbs());
				break;

			case ENiagaraMeshPivotOffsetSpace::Local:
				MaxLocalMeshOffset = MaxLocalMeshOffset.ComponentMax(MeshProperties.PivotOffset.GetAbs());
				break;

			case ENiagaraMeshPivotOffsetSpace::Simulation:
				{
					FVector& Offset = bLocalSpace ? MaxLocalMeshOffset : MaxWorldMeshOffset;
					Offset = Offset.ComponentMax(MeshProperties.PivotOffset.GetAbs());
				}
				break;
			}

			LocalBounds += MeshBounds;
		}
	}

	if (LocalBounds.IsValid)
	{
<<<<<<< HEAD
		FBox LocalBounds = ParticleMesh->GetBounds().GetBox();
		FVector MeshOffset(ForceInitToZero);
		ENiagaraBoundsMeshOffsetTransform MeshOffsetTransform = ENiagaraBoundsMeshOffsetTransform::None;
		if (PivotOffsetSpace == ENiagaraMeshPivotOffsetSpace::Mesh)
		{
			// Offset the local bounds
			LocalBounds = LocalBounds.ShiftBy(PivotOffset);
		}
		else
		{
			// Offset is in either system-local or world space, and we need to decide how to transform it, if at all
			MeshOffset = PivotOffset;

			if (PivotOffsetSpace != ENiagaraMeshPivotOffsetSpace::Simulation)
			{
				bool bLocalSpace = false;
				if (UNiagaraEmitter* Emitter = Cast<UNiagaraEmitter>(GetOuter()))
				{
					bLocalSpace = Emitter->bLocalSpace;
				}

				if (bLocalSpace && PivotOffsetSpace == ENiagaraMeshPivotOffsetSpace::World)
				{
					MeshOffsetTransform = ENiagaraBoundsMeshOffsetTransform::WorldToLocal;
				}
				else if (!bLocalSpace && PivotOffsetSpace == ENiagaraMeshPivotOffsetSpace::Local)
				{
					MeshOffsetTransform = ENiagaraBoundsMeshOffsetTransform::LocalToWorld;
				}
			}			
		}

		// Take the bounding center into account with the extents, as it may not be at the origin
		const FVector Extents = LocalBounds.Max.GetAbs().ComponentMax(LocalBounds.Min.GetAbs());
		FNiagaraBoundsCalculatorHelper<false, true, false>* BoundsCalculator
			= new FNiagaraBoundsCalculatorHelper<false, true, false>(Extents, MeshOffset, MeshOffsetTransform);
=======
		// Take the bounding center into account with the extents, as it may not be at the origin
		const FVector Extents = LocalBounds.Max.GetAbs().ComponentMax(LocalBounds.Min.GetAbs());
		FNiagaraBoundsCalculatorHelper<false, true, false>* BoundsCalculator
			= new FNiagaraBoundsCalculatorHelper<false, true, false>(Extents, MaxLocalMeshOffset, MaxWorldMeshOffset, bLocalSpace);
>>>>>>> 3aae9151
		return BoundsCalculator;
	}

	return nullptr;

}

void UNiagaraMeshRendererProperties::PostInitProperties()
{
	Super::PostInitProperties();

	if (HasAnyFlags(RF_ClassDefaultObject) == false)
	{
		// We can end up hitting PostInitProperties before the Niagara Module has initialized bindings this needs, mark this object for deferred init and early out.
		if (FModuleManager::Get().IsModuleLoaded("Niagara") == false)
		{
			MeshRendererPropertiesToDeferredInit.Add(this);
			return;
		}
		InitBindings();

#if WITH_EDITOR
		if (GIsEditor)
		{
			GEditor->GetEditorSubsystem<UImportSubsystem>()->OnAssetReimport.AddUObject(this, &UNiagaraMeshRendererProperties::OnAssetReimported);
		}
#endif
	}
}

void UNiagaraMeshRendererProperties::Serialize(FArchive& Ar)
{
	Ar.UsingCustomVersion(FNiagaraCustomVersion::GUID);
	const int32 NiagaraVersion = Ar.CustomVer(FNiagaraCustomVersion::GUID);

	if (Ar.IsLoading() && (NiagaraVersion < FNiagaraCustomVersion::DisableSortingByDefault))
	{
		SortMode = ENiagaraSortMode::ViewDistance;
	}
	Super::Serialize(Ar);
}

/** The bindings depend on variables that are created during the NiagaraModule startup. However, the CDO's are build prior to this being initialized, so we defer setting these values until later.*/
void UNiagaraMeshRendererProperties::InitCDOPropertiesAfterModuleStartup()
{
	UNiagaraMeshRendererProperties* CDO = CastChecked<UNiagaraMeshRendererProperties>(UNiagaraMeshRendererProperties::StaticClass()->GetDefaultObject());
	CDO->InitBindings();

	for (TWeakObjectPtr<UNiagaraMeshRendererProperties>& WeakMeshRendererProperties : MeshRendererPropertiesToDeferredInit)
	{
		if (WeakMeshRendererProperties.Get())
		{
			WeakMeshRendererProperties->InitBindings();
		}
	}
}

void UNiagaraMeshRendererProperties::InitBindings()
{
	if (!PositionBinding.IsValid())
	{
		PositionBinding = FNiagaraConstants::GetAttributeDefaultBinding(SYS_PARAM_PARTICLES_POSITION);
		ColorBinding = FNiagaraConstants::GetAttributeDefaultBinding(SYS_PARAM_PARTICLES_COLOR);
		VelocityBinding = FNiagaraConstants::GetAttributeDefaultBinding(SYS_PARAM_PARTICLES_VELOCITY);
		SubImageIndexBinding = FNiagaraConstants::GetAttributeDefaultBinding(SYS_PARAM_PARTICLES_SUB_IMAGE_INDEX);
		DynamicMaterialBinding = FNiagaraConstants::GetAttributeDefaultBinding(SYS_PARAM_PARTICLES_DYNAMIC_MATERIAL_PARAM);
		DynamicMaterial1Binding = FNiagaraConstants::GetAttributeDefaultBinding(SYS_PARAM_PARTICLES_DYNAMIC_MATERIAL_PARAM_1);
		DynamicMaterial2Binding = FNiagaraConstants::GetAttributeDefaultBinding(SYS_PARAM_PARTICLES_DYNAMIC_MATERIAL_PARAM_2);
		DynamicMaterial3Binding = FNiagaraConstants::GetAttributeDefaultBinding(SYS_PARAM_PARTICLES_DYNAMIC_MATERIAL_PARAM_3);
		MeshOrientationBinding = FNiagaraConstants::GetAttributeDefaultBinding(SYS_PARAM_PARTICLES_MESH_ORIENTATION);
		ScaleBinding = FNiagaraConstants::GetAttributeDefaultBinding(SYS_PARAM_PARTICLES_SCALE);
		MaterialRandomBinding = FNiagaraConstants::GetAttributeDefaultBinding(SYS_PARAM_PARTICLES_MATERIAL_RANDOM);
		NormalizedAgeBinding = FNiagaraConstants::GetAttributeDefaultBinding(SYS_PARAM_PARTICLES_NORMALIZED_AGE);
		CameraOffsetBinding = FNiagaraConstants::GetAttributeDefaultBinding(SYS_PARAM_PARTICLES_CAMERA_OFFSET);
		RendererVisibilityTagBinding = FNiagaraConstants::GetAttributeDefaultBinding(SYS_PARAM_PARTICLES_VISIBILITY_TAG);
		MeshIndexBinding = FNiagaraConstants::GetAttributeDefaultBinding(SYS_PARAM_PARTICLES_MESH_INDEX);

		//Default custom sorting to age
		CustomSortingBinding = FNiagaraConstants::GetAttributeDefaultBinding(SYS_PARAM_PARTICLES_NORMALIZED_AGE);
	}

	SetPreviousBindings(nullptr, SourceMode);
}

void UNiagaraMeshRendererProperties::SetPreviousBindings(const UNiagaraEmitter* SrcEmitter, ENiagaraRendererSourceDataMode InSourceMode)
{
	PrevPositionBinding.SetAsPreviousValue(PositionBinding, SrcEmitter, InSourceMode);
	PrevScaleBinding.SetAsPreviousValue(ScaleBinding, SrcEmitter, InSourceMode);
	PrevMeshOrientationBinding.SetAsPreviousValue(MeshOrientationBinding, SrcEmitter, InSourceMode);
	PrevCameraOffsetBinding.SetAsPreviousValue(CameraOffsetBinding, SrcEmitter, InSourceMode);
	PrevVelocityBinding.SetAsPreviousValue(VelocityBinding, SrcEmitter, InSourceMode);
}

void UNiagaraMeshRendererProperties::UpdateSourceModeDerivates(ENiagaraRendererSourceDataMode InSourceMode, bool bFromPropertyEdit)
{
	Super::UpdateSourceModeDerivates(InSourceMode, bFromPropertyEdit);

	UNiagaraEmitter* SrcEmitter = GetTypedOuter<UNiagaraEmitter>();
	if (SrcEmitter)
	{
		for (FNiagaraMaterialAttributeBinding& MaterialParamBinding : MaterialParameterBindings)
		{
			MaterialParamBinding.CacheValues(SrcEmitter);
		}

		SetPreviousBindings(SrcEmitter, InSourceMode);
	}
}

void UNiagaraMeshRendererProperties::CacheFromCompiledData(const FNiagaraDataSetCompiledData* CompiledData)
{
	UpdateSourceModeDerivates(SourceMode);

	// Initialize layout
	const int32 NumLayoutVars = NeedsPreciseMotionVectors() ? ENiagaraMeshVFLayout::Num_Max : ENiagaraMeshVFLayout::Num_Default;
	RendererLayoutWithCustomSorting.Initialize(NumLayoutVars);
	RendererLayoutWithCustomSorting.SetVariableFromBinding(CompiledData, PositionBinding, ENiagaraMeshVFLayout::Position);
	RendererLayoutWithCustomSorting.SetVariableFromBinding(CompiledData, VelocityBinding, ENiagaraMeshVFLayout::Velocity);
	RendererLayoutWithCustomSorting.SetVariableFromBinding(CompiledData, ColorBinding, ENiagaraMeshVFLayout::Color);
	RendererLayoutWithCustomSorting.SetVariableFromBinding(CompiledData, ScaleBinding, ENiagaraMeshVFLayout::Scale);
	RendererLayoutWithCustomSorting.SetVariableFromBinding(CompiledData, MeshOrientationBinding, ENiagaraMeshVFLayout::Rotation);
	RendererLayoutWithCustomSorting.SetVariableFromBinding(CompiledData, MaterialRandomBinding, ENiagaraMeshVFLayout::MaterialRandom);
	RendererLayoutWithCustomSorting.SetVariableFromBinding(CompiledData, NormalizedAgeBinding, ENiagaraMeshVFLayout::NormalizedAge);
	RendererLayoutWithCustomSorting.SetVariableFromBinding(CompiledData, CustomSortingBinding, ENiagaraMeshVFLayout::CustomSorting);
	RendererLayoutWithCustomSorting.SetVariableFromBinding(CompiledData, SubImageIndexBinding, ENiagaraMeshVFLayout::SubImage);
	RendererLayoutWithCustomSorting.SetVariableFromBinding(CompiledData, CameraOffsetBinding, ENiagaraMeshVFLayout::CameraOffset);
	MaterialParamValidMask  = RendererLayoutWithCustomSorting.SetVariableFromBinding(CompiledData, DynamicMaterialBinding, ENiagaraMeshVFLayout::DynamicParam0) ? 0x1 : 0;
	MaterialParamValidMask |= RendererLayoutWithCustomSorting.SetVariableFromBinding(CompiledData, DynamicMaterial1Binding, ENiagaraMeshVFLayout::DynamicParam1) ? 0x2 : 0;
	MaterialParamValidMask |= RendererLayoutWithCustomSorting.SetVariableFromBinding(CompiledData, DynamicMaterial2Binding, ENiagaraMeshVFLayout::DynamicParam2) ? 0x4 : 0;
	MaterialParamValidMask |= RendererLayoutWithCustomSorting.SetVariableFromBinding(CompiledData, DynamicMaterial3Binding, ENiagaraMeshVFLayout::DynamicParam3) ? 0x8 : 0;
	if (NeedsPreciseMotionVectors())
	{
		RendererLayoutWithCustomSorting.SetVariableFromBinding(CompiledData, PrevPositionBinding, ENiagaraMeshVFLayout::PrevPosition);
		RendererLayoutWithCustomSorting.SetVariableFromBinding(CompiledData, PrevScaleBinding, ENiagaraMeshVFLayout::PrevScale);
		RendererLayoutWithCustomSorting.SetVariableFromBinding(CompiledData, PrevMeshOrientationBinding, ENiagaraMeshVFLayout::PrevRotation);
		RendererLayoutWithCustomSorting.SetVariableFromBinding(CompiledData, PrevCameraOffsetBinding, ENiagaraMeshVFLayout::PrevCameraOffset);
		RendererLayoutWithCustomSorting.SetVariableFromBinding(CompiledData, PrevVelocityBinding, ENiagaraMeshVFLayout::PrevVelocity);
	}
	RendererLayoutWithCustomSorting.Finalize();

	RendererLayoutWithoutCustomSorting.Initialize(NumLayoutVars);
	RendererLayoutWithoutCustomSorting.SetVariableFromBinding(CompiledData, PositionBinding, ENiagaraMeshVFLayout::Position);
	RendererLayoutWithoutCustomSorting.SetVariableFromBinding(CompiledData, VelocityBinding, ENiagaraMeshVFLayout::Velocity);
	RendererLayoutWithoutCustomSorting.SetVariableFromBinding(CompiledData, ColorBinding, ENiagaraMeshVFLayout::Color);
	RendererLayoutWithoutCustomSorting.SetVariableFromBinding(CompiledData, ScaleBinding, ENiagaraMeshVFLayout::Scale);
	RendererLayoutWithoutCustomSorting.SetVariableFromBinding(CompiledData, MeshOrientationBinding, ENiagaraMeshVFLayout::Rotation);
	RendererLayoutWithoutCustomSorting.SetVariableFromBinding(CompiledData, MaterialRandomBinding, ENiagaraMeshVFLayout::MaterialRandom);
	RendererLayoutWithoutCustomSorting.SetVariableFromBinding(CompiledData, NormalizedAgeBinding, ENiagaraMeshVFLayout::NormalizedAge);
	RendererLayoutWithoutCustomSorting.SetVariableFromBinding(CompiledData, SubImageIndexBinding, ENiagaraMeshVFLayout::SubImage);
	RendererLayoutWithoutCustomSorting.SetVariableFromBinding(CompiledData, CameraOffsetBinding, ENiagaraMeshVFLayout::CameraOffset);
	MaterialParamValidMask =  RendererLayoutWithoutCustomSorting.SetVariableFromBinding(CompiledData, DynamicMaterialBinding, ENiagaraMeshVFLayout::DynamicParam0) ? 0x1 : 0;
	MaterialParamValidMask |= RendererLayoutWithoutCustomSorting.SetVariableFromBinding(CompiledData, DynamicMaterial1Binding, ENiagaraMeshVFLayout::DynamicParam1) ? 0x2 : 0;
	MaterialParamValidMask |= RendererLayoutWithoutCustomSorting.SetVariableFromBinding(CompiledData, DynamicMaterial2Binding, ENiagaraMeshVFLayout::DynamicParam2) ? 0x4 : 0;
	MaterialParamValidMask |= RendererLayoutWithoutCustomSorting.SetVariableFromBinding(CompiledData, DynamicMaterial3Binding, ENiagaraMeshVFLayout::DynamicParam3) ? 0x8 : 0;
	if (NeedsPreciseMotionVectors())
	{
		RendererLayoutWithoutCustomSorting.SetVariableFromBinding(CompiledData, PrevPositionBinding, ENiagaraMeshVFLayout::PrevPosition);
		RendererLayoutWithoutCustomSorting.SetVariableFromBinding(CompiledData, PrevScaleBinding, ENiagaraMeshVFLayout::PrevScale);
		RendererLayoutWithoutCustomSorting.SetVariableFromBinding(CompiledData, PrevMeshOrientationBinding, ENiagaraMeshVFLayout::PrevRotation);
		RendererLayoutWithoutCustomSorting.SetVariableFromBinding(CompiledData, PrevCameraOffsetBinding, ENiagaraMeshVFLayout::PrevCameraOffset);
		RendererLayoutWithoutCustomSorting.SetVariableFromBinding(CompiledData, PrevVelocityBinding, ENiagaraMeshVFLayout::PrevVelocity);
	}
	RendererLayoutWithoutCustomSorting.Finalize();
}

#if WITH_EDITORONLY_DATA
bool UNiagaraMeshRendererProperties::IsSupportedVariableForBinding(const FNiagaraVariableBase& InSourceForBinding, const FName& InTargetBindingName) const
{
	if ((SourceMode == ENiagaraRendererSourceDataMode::Particles && InSourceForBinding.IsInNameSpace(FNiagaraConstants::ParticleAttributeNamespace)) ||
		InSourceForBinding.IsInNameSpace(FNiagaraConstants::UserNamespace) ||
		InSourceForBinding.IsInNameSpace(FNiagaraConstants::SystemNamespace) ||
		InSourceForBinding.IsInNameSpace(FNiagaraConstants::EmitterNamespace))
	{
		return true;
	}
	return false;
}
#endif

void UNiagaraMeshRendererProperties::GetUsedMeshMaterials(int32 MeshIndex, const FNiagaraEmitterInstance* Emitter, TArray<UMaterialInterface*>& OutMaterials) const
{
	check(Meshes.IsValidIndex(MeshIndex));

	const UStaticMesh* Mesh = Meshes[MeshIndex].Mesh;
	check(Mesh);

	const FStaticMeshRenderData* RenderData = Mesh->GetRenderData();
	check(RenderData);

	OutMaterials.SetNum(0, false);

	// Retrieve a list of materials whose indices match up with the mesh, and only fill it in with materials that are used by any section of any LOD
	for (const FStaticMeshLODResources& LODModel : RenderData->LODResources)
	{
		for (const FStaticMeshSection& Section : LODModel.Sections)
		{
			if (Section.MaterialIndex >= 0)
			{
				if (Section.MaterialIndex >= OutMaterials.Num())
				{
					OutMaterials.AddZeroed(Section.MaterialIndex - OutMaterials.Num() + 1);
				}
				else if (OutMaterials[Section.MaterialIndex])
				{
					continue;
				}

				UMaterialInterface* Material = Mesh->GetMaterial(Section.MaterialIndex);
				if (!Material)
				{
					Material = UMaterial::GetDefaultMaterial(MD_Surface);
				}
				OutMaterials[Section.MaterialIndex] = Material;
			}
		}
	}

	if (bOverrideMaterials)
	{
		const int32 NumOverrideMaterials = FMath::Min(OverrideMaterials.Num(), OutMaterials.Num());
		for (int32 OverrideIndex = 0; OverrideIndex < NumOverrideMaterials; ++OverrideIndex)
		{
			if (OutMaterials[OverrideIndex])
			{
				UMaterialInterface* OverrideMat = nullptr;

				// UserParamBinding, if mapped to a real value, always wins. Otherwise, use the ExplictMat if it is set. Finally, fall
				// back to the particle mesh material. This allows the user to effectively optionally bind to a Material binding
				// and still have good defaults if it isn't set to anything.
				if (Emitter && OverrideMaterials[OverrideIndex].UserParamBinding.Parameter.IsValid())
				{
					Emitter->FindBinding(OverrideMaterials[OverrideIndex].UserParamBinding, OverrideMat);
				}

				if (!OverrideMat)
				{
					OverrideMat = OverrideMaterials[OverrideIndex].ExplicitMat;
				}

				if (OverrideMat)
				{
					OutMaterials[OverrideIndex] = OverrideMat;
				}
			}
		}
	}
}

void UNiagaraMeshRendererProperties::GetUsedMaterials(const FNiagaraEmitterInstance* InEmitter, TArray<UMaterialInterface*>& OutMaterials) const
{
	TArray<UMaterialInterface*> OrderedMeshMaterials;
	for (int32 MeshIndex = 0; MeshIndex < Meshes.Num(); ++MeshIndex)
	{
		const UStaticMesh* Mesh = Meshes[MeshIndex].Mesh;
		if (Mesh && Mesh->GetRenderData())
		{
			GetUsedMeshMaterials(MeshIndex, InEmitter, OrderedMeshMaterials);
			for (UMaterialInterface* Material : OrderedMeshMaterials)
			{
				if (Material)
				{
					OutMaterials.AddUnique(Material);
				}
			}
		}
	}
}


bool UNiagaraMeshRendererProperties::PopulateRequiredBindings(FNiagaraParameterStore& InParameterStore)
{
	bool bAnyAdded = false;

	for (const FNiagaraVariableAttributeBinding* Binding : AttributeBindings)
	{
		if (Binding && Binding->CanBindToHostParameterMap())
		{
			InParameterStore.AddParameter(Binding->GetParamMapBindableVariable(), false);
			bAnyAdded = true;
		}
	}

	for (FNiagaraMaterialAttributeBinding& MaterialParamBinding : MaterialParameterBindings)
	{
		InParameterStore.AddParameter(MaterialParamBinding.GetParamMapBindableVariable(), false);
		bAnyAdded = true;
	}

	return bAnyAdded;
}

void UNiagaraMeshRendererProperties::PostLoad()
{
	Super::PostLoad();

	if (Meshes.Num() == 1 && Meshes[0].Mesh == nullptr && ParticleMesh_DEPRECATED != nullptr)
	{
		// Likely predates the mesh array ... just add ParticleMesh to the list of Meshes
		FNiagaraMeshRendererMeshProperties& Mesh = Meshes[0];
		Mesh.Mesh = ParticleMesh_DEPRECATED;
		Mesh.PivotOffset = PivotOffset_DEPRECATED;
		Mesh.PivotOffsetSpace = PivotOffsetSpace_DEPRECATED;
	}

	for (const auto& MeshProperties : Meshes)
	{
		if (MeshProperties.Mesh)
		{
			MeshProperties.Mesh->ConditionalPostLoad();
#if WITH_EDITOR
			if (GIsEditor)
			{
				MeshProperties.Mesh->GetOnMeshChanged().AddUObject(this, &UNiagaraMeshRendererProperties::OnMeshChanged);
				MeshProperties.Mesh->OnPostMeshBuild().AddUObject(this, &UNiagaraMeshRendererProperties::OnMeshPostBuild);
			}
#endif
		}
	}


	PostLoadBindings(SourceMode);
	
	// Fix up these bindings from their loaded source bindings
	SetPreviousBindings(nullptr, SourceMode);

	for ( const FNiagaraMeshMaterialOverride& OverrideMaterial : OverrideMaterials )
	{
		if (OverrideMaterial.ExplicitMat )
		{
			OverrideMaterial.ExplicitMat->ConditionalPostLoad();
		}
	}
}

#if WITH_EDITORONLY_DATA
bool UNiagaraMeshRendererProperties::IsMaterialValidForRenderer(UMaterial* Material, FText& InvalidMessage)
{
	if (Material->bUsedWithNiagaraMeshParticles == false)
	{
		InvalidMessage = NSLOCTEXT("NiagaraMeshRendererProperties", "InvalidMaterialMessage", "The material isn't marked as \"Used with Niagara Mesh particles\"");
		return false;
	}
	return true;
}

void UNiagaraMeshRendererProperties::FixMaterial(UMaterial* Material)
{
	Material->Modify();
	Material->bUsedWithNiagaraMeshParticles = true;
	Material->ForceRecompileForRendering();
}

const TArray<FNiagaraVariable>& UNiagaraMeshRendererProperties::GetOptionalAttributes()
{
	static TArray<FNiagaraVariable> Attrs;

	if (Attrs.Num() == 0)
	{
		Attrs.Add(SYS_PARAM_PARTICLES_POSITION);
		Attrs.Add(SYS_PARAM_PARTICLES_VELOCITY);
		Attrs.Add(SYS_PARAM_PARTICLES_COLOR);
		Attrs.Add(SYS_PARAM_PARTICLES_NORMALIZED_AGE);
		Attrs.Add(SYS_PARAM_PARTICLES_SCALE);
		Attrs.Add(SYS_PARAM_PARTICLES_MESH_ORIENTATION);
		Attrs.Add(SYS_PARAM_PARTICLES_SUB_IMAGE_INDEX);
		Attrs.Add(SYS_PARAM_PARTICLES_DYNAMIC_MATERIAL_PARAM);
		Attrs.Add(SYS_PARAM_PARTICLES_DYNAMIC_MATERIAL_PARAM_1);
		Attrs.Add(SYS_PARAM_PARTICLES_DYNAMIC_MATERIAL_PARAM_2);
		Attrs.Add(SYS_PARAM_PARTICLES_DYNAMIC_MATERIAL_PARAM_3);
	}

	return Attrs;
}

void UNiagaraMeshRendererProperties::GetAdditionalVariables(TArray<FNiagaraVariableBase>& OutArray) const
{
	if (NeedsPreciseMotionVectors())
	{
		OutArray.Reserve(5);
		OutArray.AddUnique(PrevPositionBinding.GetParamMapBindableVariable());
		OutArray.AddUnique(PrevScaleBinding.GetParamMapBindableVariable());
		OutArray.AddUnique(PrevMeshOrientationBinding.GetParamMapBindableVariable());
		OutArray.AddUnique(PrevCameraOffsetBinding.GetParamMapBindableVariable());
		OutArray.AddUnique(PrevVelocityBinding.GetParamMapBindableVariable());		
	}
}

void UNiagaraMeshRendererProperties::GetRendererWidgets(const FNiagaraEmitterInstance* InEmitter, TArray<TSharedPtr<SWidget>>& OutWidgets, TSharedPtr<FAssetThumbnailPool> InThumbnailPool) const
{
	TSharedRef<SWidget> ThumbnailWidget = SNullWidget::NullWidget;
	int32 ThumbnailSize = 32;
	TArray<UMaterialInterface*> Materials;
	GetUsedMaterials(InEmitter, Materials);
	for (UMaterialInterface* Material : Materials)
	{
		TSharedPtr<FAssetThumbnail> AssetThumbnail = MakeShareable(new FAssetThumbnail(Material, ThumbnailSize, ThumbnailSize, InThumbnailPool));
		if (AssetThumbnail)
		{
			ThumbnailWidget = AssetThumbnail->MakeThumbnailWidget();
		}
		OutWidgets.Add(ThumbnailWidget);
	}

	if (Materials.Num() == 0)
	{
		TSharedRef<SWidget> SpriteWidget = SNew(SImage)
			.Image(FSlateIconFinder::FindIconBrushForClass(GetClass()));
		OutWidgets.Add(SpriteWidget);
	}
}

void UNiagaraMeshRendererProperties::GetRendererTooltipWidgets(const FNiagaraEmitterInstance* InEmitter, TArray<TSharedPtr<SWidget>>& OutWidgets, TSharedPtr<FAssetThumbnailPool> InThumbnailPool) const
{
	TArray<UMaterialInterface*> Materials;
	GetUsedMaterials(InEmitter, Materials);
	if (Materials.Num() > 0)
	{
		GetRendererWidgets(InEmitter, OutWidgets, InThumbnailPool);
	}
	else
	{
		TSharedRef<SWidget> MeshTooltip = SNew(STextBlock)
			.Text(LOCTEXT("MeshRendererNoMat", "Mesh Renderer (No Material Set)"));
		OutWidgets.Add(MeshTooltip);
	}
}


void UNiagaraMeshRendererProperties::GetRendererFeedback(const UNiagaraEmitter* InEmitter, TArray<FText>& OutErrors, TArray<FText>& OutWarnings, TArray<FText>& OutInfo) const
{
	Super::GetRendererFeedback(InEmitter, OutErrors, OutWarnings, OutInfo);
}

void UNiagaraMeshRendererProperties::BeginDestroy()
{
	Super::BeginDestroy();
#if WITH_EDITOR
	if (GIsEditor && !HasAnyFlags(RF_ClassDefaultObject))
	{
		for (const auto& MeshProperties : Meshes)
		{
			if (MeshProperties.Mesh)
			{
				MeshProperties.Mesh->GetOnMeshChanged().RemoveAll(this);
				MeshProperties.Mesh->OnPostMeshBuild().RemoveAll(this);
			}
		}

		GEditor->GetEditorSubsystem<UImportSubsystem>()->OnAssetReimport.RemoveAll(this);
	}
#endif
}

void UNiagaraMeshRendererProperties::PreEditChange(class FProperty* PropertyThatWillChange)
{
	Super::PreEditChange(PropertyThatWillChange);

	if (ChangeRequiresMeshListRebuild(PropertyThatWillChange))
	{
		for (const auto& MeshProperties : Meshes)
		{
			if (MeshProperties.Mesh)
			{
				MeshProperties.Mesh->GetOnMeshChanged().RemoveAll(this);
				MeshProperties.Mesh->OnPostMeshBuild().RemoveAll(this);
			}
		}
	}
}

void UNiagaraMeshRendererProperties::PostEditChangeProperty(FPropertyChangedEvent& PropertyChangedEvent)
{
	SubImageSize.X = FMath::Max<float>(SubImageSize.X, 1.f);
	SubImageSize.Y = FMath::Max<float>(SubImageSize.Y, 1.f);

	const bool bIsRedirect = PropertyChangedEvent.ChangeType == EPropertyChangeType::Redirected;
	const bool bRebuildMeshList = ChangeRequiresMeshListRebuild(PropertyChangedEvent.Property);

	if (bIsRedirect)
	{
		// Do this in case the redirected property is not a mesh (we have no way of knowing b/c the property is nullptr)
		for (const auto& MeshProperties : Meshes)
		{
			if (MeshProperties.Mesh)
			{
				MeshProperties.Mesh->GetOnMeshChanged().RemoveAll(this);
				MeshProperties.Mesh->OnPostMeshBuild().RemoveAll(this);
			}
		}
	}

	if (bRebuildMeshList)
	{
		if (!IsRunningCommandlet() &&
			PropertyChangedEvent.Property->GetFName() == GET_MEMBER_NAME_CHECKED(UNiagaraMeshRendererProperties, bEnableMeshFlipbook) &&
			bEnableMeshFlipbook &&
			Meshes.Num() > 0)
		{
			// Give the user a chance to cancel doing something that will be destructive to the current mesh data
			FSuppressableWarningDialog::FSetupInfo Info(
				LOCTEXT("ShowNiagaraMeshRendererFlipbookWarning_Message", "Enabling the Mesh Flipbook option will replace all meshes currently selected for this renderer. Continue?"),
				LOCTEXT("ShowNiagaraMeshRendererFlipbookWarning_Title", "Confirm Enable Flipbook"),
				TEXT("SuppressNiagaraMeshRendererFlipbookWarning")
			);
			Info.ConfirmText = LOCTEXT("ShowNiagaraMeshRendererFlipbookWarning_Confirm", "Yes");
			Info.CancelText = LOCTEXT("ShowNiagaraMeshRendererFlipbookWarning_Cancel", "No");
			FSuppressableWarningDialog MeshRendererFlipbookWarning(Info);

			if (MeshRendererFlipbookWarning.ShowModal() == FSuppressableWarningDialog::EResult::Cancel)
			{
				bEnableMeshFlipbook = false;
			}
			else
			{
				RebuildMeshList();
			}
		}
		else
		{
			RebuildMeshList();
		}
	}

	if (bIsRedirect || bRebuildMeshList)
	{
		// We only need to check material usage as we will invalidate any renderers later on
		CheckMaterialUsage();
		for (const auto& MeshProperties : Meshes)
		{
			if (MeshProperties.Mesh)
			{
				MeshProperties.Mesh->GetOnMeshChanged().AddUObject(this, &UNiagaraMeshRendererProperties::OnMeshChanged);
				MeshProperties.Mesh->OnPostMeshBuild().AddUObject(this, &UNiagaraMeshRendererProperties::OnMeshPostBuild);
			}
		}
	}

	// If changing the source mode, we may need to update many of our values.
	if (PropertyChangedEvent.GetPropertyName() == TEXT("SourceMode"))
	{
		UpdateSourceModeDerivates(SourceMode, true);
	}
	else if (FStructProperty* StructProp = CastField<FStructProperty>(PropertyChangedEvent.Property))
	{
		if (StructProp->Struct == FNiagaraVariableAttributeBinding::StaticStruct())
		{
			UpdateSourceModeDerivates(SourceMode, true);
		}
	}
	else if (FArrayProperty* ArrayProp = CastField<FArrayProperty>(PropertyChangedEvent.Property))
	{
		if (ArrayProp->Inner)
		{
			FStructProperty* ChildStructProp = CastField<FStructProperty>(ArrayProp->Inner);
			if (ChildStructProp->Struct == FNiagaraMaterialAttributeBinding::StaticStruct())
			{
				UpdateSourceModeDerivates(SourceMode, true);
			}
		}
	}

	Super::PostEditChangeProperty(PropertyChangedEvent);
}

void UNiagaraMeshRendererProperties::RenameVariable(const FNiagaraVariableBase& OldVariable, const FNiagaraVariableBase& NewVariable, const UNiagaraEmitter* InEmitter)
{
	Super::RenameVariable(OldVariable, NewVariable, InEmitter);

	// Handle renaming material bindings
	for (FNiagaraMaterialAttributeBinding& Binding : MaterialParameterBindings)
	{
		Binding.RenameVariableIfMatching(OldVariable, NewVariable, InEmitter, GetCurrentSourceMode());
	}
}

void UNiagaraMeshRendererProperties::RemoveVariable(const FNiagaraVariableBase& OldVariable, const UNiagaraEmitter* InEmitter)
{
	Super::RemoveVariable(OldVariable, InEmitter);

	// Handle resetting material bindings to defaults
	for (FNiagaraMaterialAttributeBinding& Binding : MaterialParameterBindings)
	{
		if (Binding.Matches(OldVariable, InEmitter, GetCurrentSourceMode()))
		{
			Binding.NiagaraVariable = FNiagaraVariable();
			Binding.CacheValues(InEmitter);
		}
	}
}

void UNiagaraMeshRendererProperties::OnMeshChanged()
{
	FNiagaraSystemUpdateContext ReregisterContext;

	UNiagaraEmitter* Emitter = Cast<UNiagaraEmitter>(GetOuter());
	if (Emitter != nullptr)
	{
		ReregisterContext.Add(Emitter, true);
	}

	CheckMaterialUsage();
}

void UNiagaraMeshRendererProperties::OnMeshPostBuild(UStaticMesh*)
{
	OnMeshChanged();
}

void UNiagaraMeshRendererProperties::OnAssetReimported(UObject* Object)
{
	for (auto& MeshInfo : Meshes)
	{
		if (MeshInfo.Mesh == Object)
		{
			OnMeshChanged();
			break;
		}
	}
}

void UNiagaraMeshRendererProperties::CheckMaterialUsage()
{
	for (const auto& MeshProperties : Meshes)
	{
		if (MeshProperties.Mesh && MeshProperties.Mesh->GetRenderData())
		{
			const FStaticMeshLODResources& LODModel = MeshProperties.Mesh->GetRenderData()->LODResources[0];
			for (int32 SectionIndex = 0; SectionIndex < LODModel.Sections.Num(); SectionIndex++)
			{
				const FStaticMeshSection& Section = LODModel.Sections[SectionIndex];
				UMaterialInterface *Material = MeshProperties.Mesh->GetMaterial(Section.MaterialIndex);
				if (Material)
				{
					FMaterialRenderProxy* MaterialProxy = Material->GetRenderProxy();
					Material->CheckMaterialUsage(MATUSAGE_NiagaraMeshParticles);
				}
			}
		}
	}
}

bool UNiagaraMeshRendererProperties::ChangeRequiresMeshListRebuild(const FProperty* Property)
{
	if (Property == nullptr)
	{
		return false;
	}

	// If any of these are changed, we have to rebuild the mesh list
	static const TArray<FName, TInlineAllocator<4>> RebuildMeshPropertyNames
	{
		GET_MEMBER_NAME_CHECKED(UNiagaraMeshRendererProperties, bEnableMeshFlipbook),
		GET_MEMBER_NAME_CHECKED(UNiagaraMeshRendererProperties, FirstFlipbookFrame),
		GET_MEMBER_NAME_CHECKED(UNiagaraMeshRendererProperties, FlipbookSuffixFormat),
		GET_MEMBER_NAME_CHECKED(UNiagaraMeshRendererProperties, FlipbookSuffixNumDigits),
		GET_MEMBER_NAME_CHECKED(UNiagaraMeshRendererProperties, NumFlipbookFrames),
	};
	return RebuildMeshPropertyNames.Contains(Property->GetFName());
}

void UNiagaraMeshRendererProperties::RebuildMeshList()
{
	if (!bEnableMeshFlipbook)
	{
		// Mesh flipbook has been disabled, so let's just leave the mesh list as it was
		return;
	}

	Meshes.Empty();

	if (!FirstFlipbookFrame)
	{
		// No first page mesh selected
		return;
	}

	Meshes.AddDefaulted_GetRef().Mesh = FirstFlipbookFrame;

	if (NumFlipbookFrames <= 1)
	{
		// No need to build a flipbook list, just add the base mesh and bail
		return;
	}

	auto ShowFlipbookWarningToast = [](const FText& Text)
	{
		FNotificationInfo WarningNotification(Text);
		WarningNotification.ExpireDuration = 5.0f;
		WarningNotification.bFireAndForget = true;
		WarningNotification.bUseLargeFont = false;
		WarningNotification.Image = FCoreStyle::Get().GetBrush(TEXT("MessageLog.Warning"));
		FSlateNotificationManager::Get().AddNotification(WarningNotification);
		UE_LOG(LogNiagara, Warning, TEXT("%s"), *Text.ToString());
	};

	static const FString FrameNumReplace = TEXT("{frame_number}");
	const int32 NumPosInSuffix = FlipbookSuffixFormat.Find(FrameNumReplace);
	if (NumPosInSuffix == INDEX_NONE)
	{
		ShowFlipbookWarningToast(LOCTEXT("FlipbookSuffixWarningToastMessage", "Error gathering meshes for Mesh Flipbook. Suffix Format is missing \"{frame_number}\""));
		return;
	}

	FSoftObjectPath ParticleMeshPath = FirstFlipbookFrame->GetPathName();
	FString BaseName = ParticleMeshPath.GetAssetName();
	int32 FirstFrameIdx = 0;

	// Build a regex pattern string to use to attempt to find the first frame number in the first frame mesh
	FString MatchString;
	for (int32 CharIdx = 0; CharIdx < FlipbookSuffixFormat.Len(); ++CharIdx)
	{
		if (CharIdx == NumPosInSuffix)
		{
			// Add the number match string and skip past the frame number
			MatchString.Append(TEXT("([0-9][0-9]*)"));
			CharIdx += FlipbookSuffixFormat.Len() - 1;
		}
		else
		{
			TCHAR CurChar = FlipbookSuffixFormat[CharIdx];
			if (CurChar >= TCHAR('#') && CurChar <= TCHAR('}'))
			{
				MatchString.AppendChar(TCHAR('\\'));
			}
			MatchString.AppendChar(CurChar);
		}
	}
	MatchString.AppendChar(TCHAR('$'));

	FRegexPattern Pattern(MatchString);
	FRegexMatcher Matcher(Pattern, BaseName);
	if (Matcher.FindNext())
	{
		// Remove the suffix for the base name and retrieve the first frame index
		int32 SuffixLen = Matcher.GetMatchEnding() - Matcher.GetMatchBeginning();
		BaseName.LeftChopInline(SuffixLen, false);

		FString NumMatch = Matcher.GetCaptureGroup(1);
		FirstFrameIdx = FCString::Atoi(*NumMatch);
	}

	// Get the path to the package
	FString BasePackageLocation = ParticleMeshPath.GetLongPackageName();
	int32 PackageDirEnd;
	if (BasePackageLocation.FindLastChar(TCHAR('/'), PackageDirEnd))
	{
		BasePackageLocation.LeftInline(PackageDirEnd, false);
	}

	// Now retrieve all meshes for the flipbook and add them
	bool bAnyError = false;
	int32 LastFrameIdx = FirstFrameIdx + NumFlipbookFrames - 1;
	for (int32 FrameIdx = FirstFrameIdx + 1; FrameIdx <= LastFrameIdx; ++FrameIdx)
	{
		FString NumString = FString::FromInt(FrameIdx);
		while ((uint32)NumString.Len() < FlipbookSuffixNumDigits)
		{
			NumString.InsertAt(0, TCHAR('0'));
		}

		TMap<FString, FStringFormatArg> Args = {
			{ TEXT("frame_number"), NumString }
		};

		FString FrameName = BaseName + FString::Format(*FlipbookSuffixFormat, Args);
		FSoftObjectPath ObjPath(BasePackageLocation / (FrameName + TCHAR('.') + FrameName));
		UStaticMesh* FrameMesh = Cast<UStaticMesh>(ObjPath.TryLoad());
		if (!FrameMesh)
		{
			UE_LOG(LogNiagara, Warning, TEXT("Failed to load Static Mesh '%s' while attempting to create mesh flipbook. This frame will be missing from the flipbook."),
				*ObjPath.GetAssetPathString());
			bAnyError = true;
		}

		Meshes.AddDefaulted_GetRef().Mesh = FrameMesh;
	}

	if (bAnyError)
	{
		ShowFlipbookWarningToast(LOCTEXT("FlipbookSuffixWarningToastMessage", "Failed to load one or more meshes for Mesh Flipbook. See the Output Log for details."));
	}
}

FNiagaraVariable UNiagaraMeshRendererProperties::GetBoundAttribute(const FNiagaraVariableAttributeBinding* Binding) const
{
	if (!NeedsPreciseMotionVectors())
	{
		if (Binding == &PrevPositionBinding
			|| Binding == &PrevScaleBinding
			|| Binding == &PrevMeshOrientationBinding
			|| Binding == &PrevCameraOffsetBinding
			|| Binding == &PrevVelocityBinding)
		{
			return FNiagaraVariable();
		}
	}

	return Super::GetBoundAttribute(Binding);
}

#endif // WITH_EDITORONLY_DATA

#undef LOCTEXT_NAMESPACE<|MERGE_RESOLUTION|>--- conflicted
+++ resolved
@@ -173,49 +173,10 @@
 
 	if (LocalBounds.IsValid)
 	{
-<<<<<<< HEAD
-		FBox LocalBounds = ParticleMesh->GetBounds().GetBox();
-		FVector MeshOffset(ForceInitToZero);
-		ENiagaraBoundsMeshOffsetTransform MeshOffsetTransform = ENiagaraBoundsMeshOffsetTransform::None;
-		if (PivotOffsetSpace == ENiagaraMeshPivotOffsetSpace::Mesh)
-		{
-			// Offset the local bounds
-			LocalBounds = LocalBounds.ShiftBy(PivotOffset);
-		}
-		else
-		{
-			// Offset is in either system-local or world space, and we need to decide how to transform it, if at all
-			MeshOffset = PivotOffset;
-
-			if (PivotOffsetSpace != ENiagaraMeshPivotOffsetSpace::Simulation)
-			{
-				bool bLocalSpace = false;
-				if (UNiagaraEmitter* Emitter = Cast<UNiagaraEmitter>(GetOuter()))
-				{
-					bLocalSpace = Emitter->bLocalSpace;
-				}
-
-				if (bLocalSpace && PivotOffsetSpace == ENiagaraMeshPivotOffsetSpace::World)
-				{
-					MeshOffsetTransform = ENiagaraBoundsMeshOffsetTransform::WorldToLocal;
-				}
-				else if (!bLocalSpace && PivotOffsetSpace == ENiagaraMeshPivotOffsetSpace::Local)
-				{
-					MeshOffsetTransform = ENiagaraBoundsMeshOffsetTransform::LocalToWorld;
-				}
-			}			
-		}
-
-		// Take the bounding center into account with the extents, as it may not be at the origin
-		const FVector Extents = LocalBounds.Max.GetAbs().ComponentMax(LocalBounds.Min.GetAbs());
-		FNiagaraBoundsCalculatorHelper<false, true, false>* BoundsCalculator
-			= new FNiagaraBoundsCalculatorHelper<false, true, false>(Extents, MeshOffset, MeshOffsetTransform);
-=======
 		// Take the bounding center into account with the extents, as it may not be at the origin
 		const FVector Extents = LocalBounds.Max.GetAbs().ComponentMax(LocalBounds.Min.GetAbs());
 		FNiagaraBoundsCalculatorHelper<false, true, false>* BoundsCalculator
 			= new FNiagaraBoundsCalculatorHelper<false, true, false>(Extents, MaxLocalMeshOffset, MaxWorldMeshOffset, bLocalSpace);
->>>>>>> 3aae9151
 		return BoundsCalculator;
 	}
 
