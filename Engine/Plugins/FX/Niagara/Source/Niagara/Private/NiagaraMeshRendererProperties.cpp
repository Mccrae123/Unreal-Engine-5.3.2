--- conflicted
+++ resolved
@@ -11,10 +11,7 @@
 #include "NiagaraSystem.h"
 
 #include "MaterialDomain.h"
-<<<<<<< HEAD
-=======
 #include "Materials/MaterialRenderProxy.h"
->>>>>>> 4af6daef
 #include "Engine/StaticMesh.h"
 #include "Materials/MaterialInstanceConstant.h"
 #include "Modules/ModuleManager.h"
@@ -82,8 +79,6 @@
 		}
 	}
 
-<<<<<<< HEAD
-=======
 	static void InitVertexFactoryComponents(
 		const FStaticMeshVertexBuffers& VertexBuffers,
 		FNiagaraMeshVertexFactory* VertexFactory,
@@ -95,19 +90,11 @@
 		VertexBuffers.ColorVertexBuffer.BindColorVertexBuffer(VertexFactory, OutData);
 	}
 
->>>>>>> 4af6daef
 	void SetupVertexFactory(FNiagaraMeshVertexFactory& InVertexFactory, const FLODModelData& LODModelData) const override
 	{
 		FStaticMeshDataType Data;
 		const FStaticMeshLODResources& LODResources = RenderData->LODResources[LODModelData.LODIndex];
-<<<<<<< HEAD
-		LODResources.VertexBuffers.PositionVertexBuffer.BindPositionVertexBuffer(&InVertexFactory, Data);
-		LODResources.VertexBuffers.StaticMeshVertexBuffer.BindTangentVertexBuffer(&InVertexFactory, Data);
-		LODResources.VertexBuffers.StaticMeshVertexBuffer.BindTexCoordVertexBuffer(&InVertexFactory, Data, MAX_TEXCOORDS);
-		LODResources.VertexBuffers.ColorVertexBuffer.BindColorVertexBuffer(&InVertexFactory, Data);
-=======
 		InitVertexFactoryComponents(LODResources.VertexBuffers, &InVertexFactory, Data);
->>>>>>> 4af6daef
 		InVertexFactory.SetData(Data);
 	}
 
@@ -162,31 +149,19 @@
 		OutStaticMesh = nullptr;
 		if (EmitterInstance)
 		{
-<<<<<<< HEAD
-			if (MeshProperties.MeshParameterBinding.Parameter.IsValid())
-			{
-				if (MeshProperties.MeshParameterBinding.Parameter.IsDataInterface())
-				{
-					OutInterface = Cast<INiagaraRenderableMeshInterface>(EmitterInstance->GetRendererBoundVariables().GetDataInterface(MeshProperties.MeshParameterBinding.Parameter));
-=======
 			const FNiagaraVariableBase& MeshParameter = MeshProperties.MeshParameterBinding.ResolvedParameter;
 			if (MeshParameter.IsValid())
 			{
 				if (MeshParameter.IsDataInterface())
 				{
 					OutInterface = Cast<INiagaraRenderableMeshInterface>(EmitterInstance->GetRendererBoundVariables().GetDataInterface(MeshParameter));
->>>>>>> 4af6daef
 					if (OutInterface != nullptr)
 					{
 						return;
 					}
 				}
 
-<<<<<<< HEAD
-				UStaticMesh* BoundMesh = Cast<UStaticMesh>(EmitterInstance->GetRendererBoundVariables().GetUObject(MeshProperties.MeshParameterBinding.Parameter));
-=======
 				UStaticMesh* BoundMesh = Cast<UStaticMesh>(EmitterInstance->GetRendererBoundVariables().GetUObject(MeshParameter));
->>>>>>> 4af6daef
 				if (BoundMesh && BoundMesh->GetRenderData())
 				{
 					OutStaticMesh = BoundMesh;
@@ -263,21 +238,11 @@
 
 bool FNiagaraMeshRendererMeshProperties::HasValidRenderableMesh() const
 {
-<<<<<<< HEAD
-	return Mesh || MeshParameterBinding.Parameter.IsValid();
-}
-
-UNiagaraMeshRendererProperties::UNiagaraMeshRendererProperties()
-	: SourceMode(ENiagaraRendererSourceDataMode::Particles)
-	, SortMode(ENiagaraSortMode::None)
-	, bOverrideMaterials(false)
-=======
 	return Mesh || MeshParameterBinding.ResolvedParameter.IsValid();
 }
 
 UNiagaraMeshRendererProperties::UNiagaraMeshRendererProperties()
 	: bOverrideMaterials(false)
->>>>>>> 4af6daef
 	, bUseHeterogeneousVolumes(false)
 	, bSortOnlyWhenTranslucent(true)
 	, bSubImageBlend(false)
@@ -572,8 +537,6 @@
 	}
 	RendererLayoutWithoutCustomSorting.Finalize();
 
-<<<<<<< HEAD
-=======
 #if WITH_EDITORONLY_DATA
 	// Build dynamic parameter mask
 	// Serialize in cooked builds
@@ -585,7 +548,6 @@
 #endif
 }
 
->>>>>>> 4af6daef
 void UNiagaraMeshRendererProperties::UpdateMICs()
 {
 #if WITH_EDITORONLY_DATA
@@ -597,28 +559,6 @@
 		MICMaterials.Add(ExistingOverride.ReplacementMaterial);
 	}
 	MICOverrideMaterials.Reset(0);
-<<<<<<< HEAD
-
-	// Gather materials and generate MICs
-	TArray<UMaterialInterface*> Materials;
-	GetUsedMaterials(nullptr, Materials);
-
-	UpdateMaterialParametersMIC(MaterialParameters, Materials, MICMaterials);
-
-	// Create Material <-> MIC remap
-	for (int i=0; i < MICMaterials.Num(); ++i)
-	{
-		const FNiagaraMeshMICOverride* ExistingOverride = MICOverrideMaterials.FindByPredicate([FindMaterial = Materials[i]](const FNiagaraMeshMICOverride& ExistingOverride) { return ExistingOverride.OriginalMaterial == FindMaterial; });
-		if (ExistingOverride)
-		{
-			ensureMsgf(ExistingOverride->ReplacementMaterial == MICMaterials[i], TEXT("MIC Material should match replacement material, static bindings will be incorrect.  Please report this issue."));
-		}
-		else
-		{
-			FNiagaraMeshMICOverride& NewOverride = MICOverrideMaterials.AddDefaulted_GetRef();
-			NewOverride.OriginalMaterial = Materials[i];
-			NewOverride.ReplacementMaterial = MICMaterials[i];
-=======
 
 	// Gather materials and generate MICs
 	TArray<UMaterialInterface*> Materials;
@@ -675,44 +615,9 @@
 			{
 				InOutMaterials[OverrideIndex] = OverrideMat;
 			}
->>>>>>> 4af6daef
-		}
-	}
-#endif
-}
-
-<<<<<<< HEAD
-void UNiagaraMeshRendererProperties::ApplyMaterialOverrides(const FNiagaraEmitterInstance* EmitterInstance, TArray<UMaterialInterface*>& InOutMaterials) const
-{
-	if (bOverrideMaterials)
-	{
-		const int32 NumOverrideMaterials = FMath::Min(OverrideMaterials.Num(), InOutMaterials.Num());
-		for (int32 OverrideIndex = 0; OverrideIndex < NumOverrideMaterials; ++OverrideIndex)
-		{
-			if (!InOutMaterials[OverrideIndex])
-			{
-				continue;
-			}
-
-			UMaterialInterface* OverrideMat = nullptr;
-
-			// UserParamBinding, if mapped to a real value, always wins. Otherwise, use the ExplictMat if it is set. Finally, fall
-			// back to the particle mesh material. This allows the user to effectively optionally bind to a Material binding
-			// and still have good defaults if it isn't set to anything.
-			if (EmitterInstance && OverrideMaterials[OverrideIndex].UserParamBinding.Parameter.IsValid())
-			{
-				OverrideMat = Cast<UMaterialInterface>(EmitterInstance->FindBinding(OverrideMaterials[OverrideIndex].UserParamBinding.Parameter));
-			}
-
-			if (!OverrideMat)
-			{
-				OverrideMat = OverrideMaterials[OverrideIndex].ExplicitMat;
-			}
-
-			if (OverrideMat)
-			{
-				InOutMaterials[OverrideIndex] = OverrideMat;
-=======
+		}
+	}
+
 	// Apply MIC override materials
 	if (MICOverrideMaterials.Num() > 0)
 	{
@@ -764,63 +669,11 @@
 				{
 					OutMaterials.AddUnique(MaterialInterface);
 				}
->>>>>>> 4af6daef
-			}
-		}
-	}
-
-	// Apply MIC override materials
-	if (MICOverrideMaterials.Num() > 0)
-	{
-		for (UMaterialInterface*& Material : InOutMaterials)
-		{
-			if (const FNiagaraMeshMICOverride* Override = MICOverrideMaterials.FindByPredicate([&Material](const FNiagaraMeshMICOverride& MICOverride) { return MICOverride.OriginalMaterial == Material; }))
-			{
-				Material = Override->ReplacementMaterial;
-			}
-		}
-	}
-}
-
-const FVertexFactoryType* UNiagaraMeshRendererProperties::GetVertexFactoryType() const
-{
-	return &FNiagaraMeshVertexFactory::StaticType;
-}
-
-<<<<<<< HEAD
-void UNiagaraMeshRendererProperties::GetUsedMaterials(const FNiagaraEmitterInstance* EmitterInstance, TArray<UMaterialInterface*>& OutMaterials) const
-{
-	FNiagaraSystemInstance* SystemInstance = EmitterInstance ? EmitterInstance->GetParentSystemInstance() : nullptr;
-
-	TArray<UMaterialInterface*> OrderedMeshMaterials;
-	for (int32 MeshIndex=0; MeshIndex < Meshes.Num(); ++MeshIndex)
-	{
-		OrderedMeshMaterials.Reset(0);
-
-		INiagaraRenderableMeshInterface* RenderableMeshInterface = nullptr;
-		UStaticMesh* StaticMesh = nullptr;
-		NiagaraMeshRendererPropertiesInternal::ResolveRenderableMeshInternal(Meshes[MeshIndex], EmitterInstance, RenderableMeshInterface, StaticMesh);
-
-		if (RenderableMeshInterface && SystemInstance)
-		{
-			RenderableMeshInterface->GetUsedMaterials(SystemInstance->GetId(), OrderedMeshMaterials);
-		}
-		else if (StaticMesh)
-		{
-			FNiagaraRenderableStaticMesh(StaticMesh).GetUsedMaterials(OrderedMeshMaterials);
-		}
-
-		if (OrderedMeshMaterials.Num() > 0)
-		{
-			ApplyMaterialOverrides(EmitterInstance, OrderedMeshMaterials);
-
-			OutMaterials.Reserve(OutMaterials.Num() + OrderedMeshMaterials.Num());
-			for (UMaterialInterface* MaterialInterface : OrderedMeshMaterials)
-			{
-				if (MaterialInterface)
-				{
-					OutMaterials.AddUnique(MaterialInterface);
-=======
+			}
+		}
+	}
+}
+
 void UNiagaraMeshRendererProperties::CollectPSOPrecacheData(FPSOPrecacheParamsList& OutParams)
 {
 	const FVertexFactoryType* VFType = GetVertexFactoryType();
@@ -864,7 +717,6 @@
 							PSOPrecacheParams.VertexFactoryDataList.Add(FPSOPrecacheVertexFactoryData(VFType));
 						}
 					}
->>>>>>> 4af6daef
 				}
 			}
 		}
@@ -910,8 +762,6 @@
 bool UNiagaraMeshRendererProperties::PopulateRequiredBindings(FNiagaraParameterStore& InParameterStore)
 {
 	bool bAnyAdded = Super::PopulateRequiredBindings(InParameterStore);
-<<<<<<< HEAD
-=======
 
 
 	if (bUseHeterogeneousVolumes)
@@ -926,7 +776,6 @@
 		);
 		bAnyAdded = true;
 	}
->>>>>>> 4af6daef
 
 	for (const FNiagaraVariableAttributeBinding* Binding : AttributeBindings)
 	{
@@ -945,15 +794,9 @@
 
 	for (FNiagaraMeshRendererMeshProperties& Binding : Meshes)
 	{
-<<<<<<< HEAD
-		if (Binding.MeshParameterBinding.Parameter.IsValid())
-		{
-			InParameterStore.AddParameter(Binding.MeshParameterBinding.Parameter, false);
-=======
 		if (Binding.MeshParameterBinding.ResolvedParameter.IsValid())
 		{
 			InParameterStore.AddParameter(Binding.MeshParameterBinding.ResolvedParameter, false);
->>>>>>> 4af6daef
 			bAnyAdded = true;
 		}
 	}
@@ -992,11 +835,7 @@
 #if WITH_EDITORONLY_DATA
 		if (MeshProperties.UserParamBinding_DEPRECATED.Parameter.GetName().IsNone() == false)
 		{
-<<<<<<< HEAD
-			MeshProperties.MeshParameterBinding.Parameter = MeshProperties.UserParamBinding_DEPRECATED.Parameter;
-=======
 			MeshProperties.MeshParameterBinding.ResolvedParameter = MeshProperties.UserParamBinding_DEPRECATED.Parameter;
->>>>>>> 4af6daef
 			MeshProperties.MeshParameterBinding.AliasedParameter = MeshProperties.UserParamBinding_DEPRECATED.Parameter;
 		}
 #endif
@@ -1119,17 +958,10 @@
 		}
 
 		// we override the previous thumbnail tooltip with a text indicating parameter binding, if it exists
-<<<<<<< HEAD
-		if(MeshProperties.MeshParameterBinding.Parameter.IsValid())
-		{
-			TooltipWidget = SNew(STextBlock)
-				.Text(FText::Format(LOCTEXT("MeshBoundTooltip", "Mesh slot is bound to parameter {0}"), FText::FromName(MeshProperties.MeshParameterBinding.Parameter.GetName())));
-=======
 		if(MeshProperties.MeshParameterBinding.ResolvedParameter.IsValid())
 		{
 			TooltipWidget = SNew(STextBlock)
 				.Text(FText::Format(LOCTEXT("MeshBoundTooltip", "Mesh slot is bound to parameter {0}"), FText::FromName(MeshProperties.MeshParameterBinding.ResolvedParameter.GetName())));
->>>>>>> 4af6daef
 		}
 		
 		OutWidgets.Add(TooltipWidget);
@@ -1517,8 +1349,6 @@
 	if (bAnyError)
 	{
 		ShowFlipbookWarningToast(LOCTEXT("FlipbookWarningToastMessage", "Failed to load one or more meshes for Mesh Flipbook. See the Output Log for details."));
-<<<<<<< HEAD
-=======
 	}
 }
 
@@ -1534,29 +1364,11 @@
 		{
 			return FNiagaraVariable();
 		}
->>>>>>> 4af6daef
 	}
 
 	return Super::GetBoundAttribute(Binding);
 }
 
-FNiagaraVariable UNiagaraMeshRendererProperties::GetBoundAttribute(const FNiagaraVariableAttributeBinding* Binding) const
-{
-	if (!NeedsPreciseMotionVectors())
-	{
-		if (Binding == &PrevPositionBinding
-			|| Binding == &PrevScaleBinding
-			|| Binding == &PrevMeshOrientationBinding
-			|| Binding == &PrevCameraOffsetBinding
-			|| Binding == &PrevVelocityBinding)
-		{
-			return FNiagaraVariable();
-		}
-	}
-
-	return Super::GetBoundAttribute(Binding);
-}
-
 #endif // WITH_EDITORONLY_DATA
 
 #undef LOCTEXT_NAMESPACE