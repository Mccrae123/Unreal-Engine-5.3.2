// Copyright Epic Games, Inc. All Rights Reserved.

#include "NiagaraMeshRendererProperties.h"
#include "NiagaraRendererMeshes.h"
#include "Engine/StaticMesh.h"
#include "NiagaraConstants.h"
#include "NiagaraBoundsCalculatorHelper.h"
#include "NiagaraCustomVersion.h"
<<<<<<< HEAD
=======
#include "NiagaraEmitterInstance.h"
>>>>>>> 6bbb88c8
#include "Modules/ModuleManager.h"

#if WITH_EDITOR
#include "Editor.h"
#include "AssetThumbnail.h"
#include "Styling/SlateIconFinder.h"
#include "Internationalization/Regex.h"
#include "Dialogs/Dialogs.h"
#include "Framework/Notifications/NotificationManager.h"
#include "Widgets/Images/SImage.h"
#include "Widgets/SWidget.h"
#include "Widgets/Text/STextBlock.h"
#include "Widgets/Notifications/SNotificationList.h"
#include "Subsystems/ImportSubsystem.h"
#endif


#define LOCTEXT_NAMESPACE "UNiagaraMeshRendererProperties"


TArray<TWeakObjectPtr<UNiagaraMeshRendererProperties>> UNiagaraMeshRendererProperties::MeshRendererPropertiesToDeferredInit;

FNiagaraMeshMaterialOverride::FNiagaraMeshMaterialOverride()
	: ExplicitMat(nullptr)
	, UserParamBinding(FNiagaraTypeDefinition(UMaterialInterface::StaticClass()))
{
}

bool FNiagaraMeshMaterialOverride::SerializeFromMismatchedTag(const struct FPropertyTag& Tag, FStructuredArchive::FSlot Slot)
{
	// We have to handle the fact that UNiagaraMeshRendererProperties OverrideMaterials just used to be an array of UMaterialInterfaces
	if (Tag.Type == NAME_ObjectProperty)
	{
		Slot << ExplicitMat;
		return true;
	}

	return false;
}


FNiagaraMeshRendererMeshProperties::FNiagaraMeshRendererMeshProperties()
	: Mesh(nullptr)
<<<<<<< HEAD
	, Scale(1.0f, 1.0f, 1.0f)
	, PivotOffset(ForceInitToZero)
	, PivotOffsetSpace(ENiagaraMeshPivotOffsetSpace::Mesh)
{	
}

=======
	, UserParamBinding(FNiagaraTypeDefinition(UStaticMesh::StaticClass()))
	, Scale(1.0f, 1.0f, 1.0f)
	, Rotation(FRotator::ZeroRotator)
	, PivotOffset(ForceInitToZero)
	, PivotOffsetSpace(ENiagaraMeshPivotOffsetSpace::Mesh)
{
}

UStaticMesh* FNiagaraMeshRendererMeshProperties::ResolveStaticMesh(const FNiagaraEmitterInstance* Emitter) const
{
	UStaticMesh* FoundMesh = nullptr;

	if (UserParamBinding.Parameter.IsValid() && Emitter)
	{
		UStaticMesh* TestMesh = Cast<UStaticMesh>(Emitter->GetRendererBoundVariables().GetUObject(UserParamBinding.Parameter));
		if (TestMesh && TestMesh->GetRenderData())
		{
			FoundMesh = TestMesh;
		}
	}

	if (!FoundMesh && Mesh && Mesh->GetRenderData())
	{
		FoundMesh = Mesh;
	}

	return FoundMesh;
}

bool FNiagaraMeshRendererMeshProperties::HasValidMeshProperties() const
{
	return Mesh || UserParamBinding.Parameter.IsValid();
}


>>>>>>> 6bbb88c8

UNiagaraMeshRendererProperties::UNiagaraMeshRendererProperties()
	: SourceMode(ENiagaraRendererSourceDataMode::Particles)
	, SortMode(ENiagaraSortMode::None)
	, bOverrideMaterials(false)
	, bSortOnlyWhenTranslucent(true)
	, bGpuLowLatencyTranslucency(true)
	, bSubImageBlend(false)
	, SubImageSize(1.0f, 1.0f)
	, FacingMode(ENiagaraMeshFacingMode::Default)
	, bLockedAxisEnable(false)
	, LockedAxis(0.0f, 0.0f, 1.0f)
	, LockedAxisSpace(ENiagaraMeshLockedAxisSpace::Simulation)
{
	// Initialize the array with a single, defaulted entry
	Meshes.AddDefaulted();

#if WITH_EDITORONLY_DATA
	FlipbookSuffixFormat = TEXT("_{frame_number}");
	FlipbookSuffixNumDigits = 1;
	NumFlipbookFrames = 1;
#endif

	AttributeBindings.Reserve(21);
	AttributeBindings.Add(&PositionBinding);
	AttributeBindings.Add(&VelocityBinding);
	AttributeBindings.Add(&ColorBinding);
	AttributeBindings.Add(&ScaleBinding);
	AttributeBindings.Add(&MeshOrientationBinding);
	AttributeBindings.Add(&MaterialRandomBinding);
	AttributeBindings.Add(&NormalizedAgeBinding);
	AttributeBindings.Add(&CustomSortingBinding);
	AttributeBindings.Add(&SubImageIndexBinding);
	AttributeBindings.Add(&DynamicMaterialBinding);
	AttributeBindings.Add(&DynamicMaterial1Binding);
	AttributeBindings.Add(&DynamicMaterial2Binding);
	AttributeBindings.Add(&DynamicMaterial3Binding);
	AttributeBindings.Add(&CameraOffsetBinding);

	// These are associated with attributes in the VF layout only if bGenerateAccurateMotionVectors is true
	AttributeBindings.Add(&PrevPositionBinding);
	AttributeBindings.Add(&PrevScaleBinding);
	AttributeBindings.Add(&PrevMeshOrientationBinding);
	AttributeBindings.Add(&PrevCameraOffsetBinding);
	AttributeBindings.Add(&PrevVelocityBinding);

	// The remaining bindings are not associated with attributes in the VF layout
	AttributeBindings.Add(&RendererVisibilityTagBinding);
	AttributeBindings.Add(&MeshIndexBinding);
}

<<<<<<< HEAD
FNiagaraRenderer* UNiagaraMeshRendererProperties::CreateEmitterRenderer(ERHIFeatureLevel::Type FeatureLevel, const FNiagaraEmitterInstance* Emitter, const UNiagaraComponent* InComponent)
{
	for (const auto& MeshProperties : Meshes)
	{
		if (MeshProperties.Mesh && MeshProperties.Mesh->GetRenderData())
		{
			// There's at least one valid mesh
			FNiagaraRenderer* NewRenderer = new FNiagaraRendererMeshes(FeatureLevel, this, Emitter);
			NewRenderer->Initialize(this, Emitter, InComponent);
=======
FNiagaraRenderer* UNiagaraMeshRendererProperties::CreateEmitterRenderer(ERHIFeatureLevel::Type FeatureLevel, const FNiagaraEmitterInstance* Emitter, const FNiagaraSystemInstanceController& InController)
{
	for (const auto& MeshProperties : Meshes)
	{
		if (MeshProperties.ResolveStaticMesh(Emitter))
		{
			// There's at least one valid mesh
			FNiagaraRenderer* NewRenderer = new FNiagaraRendererMeshes(FeatureLevel, this, Emitter);
			NewRenderer->Initialize(this, Emitter, InController);
>>>>>>> 6bbb88c8
			return NewRenderer;
		}
	}

	return nullptr;
}

FNiagaraBoundsCalculator* UNiagaraMeshRendererProperties::CreateBoundsCalculator()
{
	FBox LocalBounds;
	LocalBounds.Init();

	FVector MaxLocalMeshOffset(ForceInitToZero);
	FVector MaxWorldMeshOffset(ForceInitToZero);

	bool bLocalSpace = false;
	if (UNiagaraEmitter* Emitter = Cast<UNiagaraEmitter>(GetOuter()))
	{
		bLocalSpace = Emitter->bLocalSpace;
	}

	for (const auto& MeshProperties : Meshes)
	{
		if (MeshProperties.Mesh)
		{
			FBox MeshBounds = MeshProperties.Mesh->GetBounds().GetBox();
			MeshBounds.Min *= MeshProperties.Scale;
			MeshBounds.Max *= MeshProperties.Scale;

			switch (MeshProperties.PivotOffsetSpace)
			{
			case ENiagaraMeshPivotOffsetSpace::Mesh:
				// Offset the local bounds
				MeshBounds = MeshBounds.ShiftBy(MeshProperties.PivotOffset);
				break;

			case ENiagaraMeshPivotOffsetSpace::World:
				MaxWorldMeshOffset = MaxWorldMeshOffset.ComponentMax(MeshProperties.PivotOffset.GetAbs());
				break;

			case ENiagaraMeshPivotOffsetSpace::Local:
				MaxLocalMeshOffset = MaxLocalMeshOffset.ComponentMax(MeshProperties.PivotOffset.GetAbs());
				break;

			case ENiagaraMeshPivotOffsetSpace::Simulation:
				{
					FVector& Offset = bLocalSpace ? MaxLocalMeshOffset : MaxWorldMeshOffset;
					Offset = Offset.ComponentMax(MeshProperties.PivotOffset.GetAbs());
				}
				break;
			}

			LocalBounds += MeshBounds;
		}
	}

	if (LocalBounds.IsValid)
	{
		// Take the bounding center into account with the extents, as it may not be at the origin
		const FVector Extents = LocalBounds.Max.GetAbs().ComponentMax(LocalBounds.Min.GetAbs());
		FNiagaraBoundsCalculatorHelper<false, true, false>* BoundsCalculator
			= new FNiagaraBoundsCalculatorHelper<false, true, false>(Extents, MaxLocalMeshOffset, MaxWorldMeshOffset, bLocalSpace);
		return BoundsCalculator;
	}

	return nullptr;

}

void UNiagaraMeshRendererProperties::PostInitProperties()
{
	Super::PostInitProperties();

	if (HasAnyFlags(RF_ClassDefaultObject) == false)
	{
		// We can end up hitting PostInitProperties before the Niagara Module has initialized bindings this needs, mark this object for deferred init and early out.
		if (FModuleManager::Get().IsModuleLoaded("Niagara") == false)
		{
			MeshRendererPropertiesToDeferredInit.Add(this);
			return;
		}
		InitBindings();
	}
}

void UNiagaraMeshRendererProperties::Serialize(FArchive& Ar)
{
	Ar.UsingCustomVersion(FNiagaraCustomVersion::GUID);
	const int32 NiagaraVersion = Ar.CustomVer(FNiagaraCustomVersion::GUID);

	if (Ar.IsLoading() && (NiagaraVersion < FNiagaraCustomVersion::DisableSortingByDefault))
	{
		SortMode = ENiagaraSortMode::ViewDistance;
	}
	Super::Serialize(Ar);
}

/** The bindings depend on variables that are created during the NiagaraModule startup. However, the CDO's are build prior to this being initialized, so we defer setting these values until later.*/
void UNiagaraMeshRendererProperties::InitCDOPropertiesAfterModuleStartup()
{
	UNiagaraMeshRendererProperties* CDO = CastChecked<UNiagaraMeshRendererProperties>(UNiagaraMeshRendererProperties::StaticClass()->GetDefaultObject());
	CDO->InitBindings();

	for (TWeakObjectPtr<UNiagaraMeshRendererProperties>& WeakMeshRendererProperties : MeshRendererPropertiesToDeferredInit)
	{
		if (WeakMeshRendererProperties.Get())
		{
			WeakMeshRendererProperties->InitBindings();
		}
	}
}

void UNiagaraMeshRendererProperties::InitBindings()
{
	if (!PositionBinding.IsValid())
	{
		PositionBinding = FNiagaraConstants::GetAttributeDefaultBinding(SYS_PARAM_PARTICLES_POSITION);
		ColorBinding = FNiagaraConstants::GetAttributeDefaultBinding(SYS_PARAM_PARTICLES_COLOR);
		VelocityBinding = FNiagaraConstants::GetAttributeDefaultBinding(SYS_PARAM_PARTICLES_VELOCITY);
		SubImageIndexBinding = FNiagaraConstants::GetAttributeDefaultBinding(SYS_PARAM_PARTICLES_SUB_IMAGE_INDEX);
		DynamicMaterialBinding = FNiagaraConstants::GetAttributeDefaultBinding(SYS_PARAM_PARTICLES_DYNAMIC_MATERIAL_PARAM);
		DynamicMaterial1Binding = FNiagaraConstants::GetAttributeDefaultBinding(SYS_PARAM_PARTICLES_DYNAMIC_MATERIAL_PARAM_1);
		DynamicMaterial2Binding = FNiagaraConstants::GetAttributeDefaultBinding(SYS_PARAM_PARTICLES_DYNAMIC_MATERIAL_PARAM_2);
		DynamicMaterial3Binding = FNiagaraConstants::GetAttributeDefaultBinding(SYS_PARAM_PARTICLES_DYNAMIC_MATERIAL_PARAM_3);
		MeshOrientationBinding = FNiagaraConstants::GetAttributeDefaultBinding(SYS_PARAM_PARTICLES_MESH_ORIENTATION);
		ScaleBinding = FNiagaraConstants::GetAttributeDefaultBinding(SYS_PARAM_PARTICLES_SCALE);
		MaterialRandomBinding = FNiagaraConstants::GetAttributeDefaultBinding(SYS_PARAM_PARTICLES_MATERIAL_RANDOM);
		NormalizedAgeBinding = FNiagaraConstants::GetAttributeDefaultBinding(SYS_PARAM_PARTICLES_NORMALIZED_AGE);
		CameraOffsetBinding = FNiagaraConstants::GetAttributeDefaultBinding(SYS_PARAM_PARTICLES_CAMERA_OFFSET);
		RendererVisibilityTagBinding = FNiagaraConstants::GetAttributeDefaultBinding(SYS_PARAM_PARTICLES_VISIBILITY_TAG);
		MeshIndexBinding = FNiagaraConstants::GetAttributeDefaultBinding(SYS_PARAM_PARTICLES_MESH_INDEX);

		//Default custom sorting to age
		CustomSortingBinding = FNiagaraConstants::GetAttributeDefaultBinding(SYS_PARAM_PARTICLES_NORMALIZED_AGE);
	}

	SetPreviousBindings(nullptr, SourceMode);
}

void UNiagaraMeshRendererProperties::SetPreviousBindings(const UNiagaraEmitter* SrcEmitter, ENiagaraRendererSourceDataMode InSourceMode)
{
	PrevPositionBinding.SetAsPreviousValue(PositionBinding, SrcEmitter, InSourceMode);
	PrevScaleBinding.SetAsPreviousValue(ScaleBinding, SrcEmitter, InSourceMode);
	PrevMeshOrientationBinding.SetAsPreviousValue(MeshOrientationBinding, SrcEmitter, InSourceMode);
	PrevCameraOffsetBinding.SetAsPreviousValue(CameraOffsetBinding, SrcEmitter, InSourceMode);
	PrevVelocityBinding.SetAsPreviousValue(VelocityBinding, SrcEmitter, InSourceMode);
}

void UNiagaraMeshRendererProperties::UpdateSourceModeDerivates(ENiagaraRendererSourceDataMode InSourceMode, bool bFromPropertyEdit)
{
	Super::UpdateSourceModeDerivates(InSourceMode, bFromPropertyEdit);

	UNiagaraEmitter* SrcEmitter = GetTypedOuter<UNiagaraEmitter>();
	if (SrcEmitter)
	{
		for (FNiagaraMaterialAttributeBinding& MaterialParamBinding : MaterialParameterBindings)
		{
			MaterialParamBinding.CacheValues(SrcEmitter);
		}

		SetPreviousBindings(SrcEmitter, InSourceMode);
	}
}

void UNiagaraMeshRendererProperties::CacheFromCompiledData(const FNiagaraDataSetCompiledData* CompiledData)
{
	UpdateSourceModeDerivates(SourceMode);

	// Initialize layout
	const int32 NumLayoutVars = NeedsPreciseMotionVectors() ? ENiagaraMeshVFLayout::Num_Max : ENiagaraMeshVFLayout::Num_Default;
	RendererLayoutWithCustomSorting.Initialize(NumLayoutVars);
	RendererLayoutWithCustomSorting.SetVariableFromBinding(CompiledData, PositionBinding, ENiagaraMeshVFLayout::Position);
	RendererLayoutWithCustomSorting.SetVariableFromBinding(CompiledData, VelocityBinding, ENiagaraMeshVFLayout::Velocity);
	RendererLayoutWithCustomSorting.SetVariableFromBinding(CompiledData, ColorBinding, ENiagaraMeshVFLayout::Color);
	RendererLayoutWithCustomSorting.SetVariableFromBinding(CompiledData, ScaleBinding, ENiagaraMeshVFLayout::Scale);
	RendererLayoutWithCustomSorting.SetVariableFromBinding(CompiledData, MeshOrientationBinding, ENiagaraMeshVFLayout::Rotation);
	RendererLayoutWithCustomSorting.SetVariableFromBinding(CompiledData, MaterialRandomBinding, ENiagaraMeshVFLayout::MaterialRandom);
	RendererLayoutWithCustomSorting.SetVariableFromBinding(CompiledData, NormalizedAgeBinding, ENiagaraMeshVFLayout::NormalizedAge);
	RendererLayoutWithCustomSorting.SetVariableFromBinding(CompiledData, CustomSortingBinding, ENiagaraMeshVFLayout::CustomSorting);
	RendererLayoutWithCustomSorting.SetVariableFromBinding(CompiledData, SubImageIndexBinding, ENiagaraMeshVFLayout::SubImage);
	RendererLayoutWithCustomSorting.SetVariableFromBinding(CompiledData, CameraOffsetBinding, ENiagaraMeshVFLayout::CameraOffset);
	MaterialParamValidMask  = RendererLayoutWithCustomSorting.SetVariableFromBinding(CompiledData, DynamicMaterialBinding, ENiagaraMeshVFLayout::DynamicParam0) ? 0x1 : 0;
	MaterialParamValidMask |= RendererLayoutWithCustomSorting.SetVariableFromBinding(CompiledData, DynamicMaterial1Binding, ENiagaraMeshVFLayout::DynamicParam1) ? 0x2 : 0;
	MaterialParamValidMask |= RendererLayoutWithCustomSorting.SetVariableFromBinding(CompiledData, DynamicMaterial2Binding, ENiagaraMeshVFLayout::DynamicParam2) ? 0x4 : 0;
	MaterialParamValidMask |= RendererLayoutWithCustomSorting.SetVariableFromBinding(CompiledData, DynamicMaterial3Binding, ENiagaraMeshVFLayout::DynamicParam3) ? 0x8 : 0;
	if (NeedsPreciseMotionVectors())
	{
		RendererLayoutWithCustomSorting.SetVariableFromBinding(CompiledData, PrevPositionBinding, ENiagaraMeshVFLayout::PrevPosition);
		RendererLayoutWithCustomSorting.SetVariableFromBinding(CompiledData, PrevScaleBinding, ENiagaraMeshVFLayout::PrevScale);
		RendererLayoutWithCustomSorting.SetVariableFromBinding(CompiledData, PrevMeshOrientationBinding, ENiagaraMeshVFLayout::PrevRotation);
		RendererLayoutWithCustomSorting.SetVariableFromBinding(CompiledData, PrevCameraOffsetBinding, ENiagaraMeshVFLayout::PrevCameraOffset);
		RendererLayoutWithCustomSorting.SetVariableFromBinding(CompiledData, PrevVelocityBinding, ENiagaraMeshVFLayout::PrevVelocity);
	}
	RendererLayoutWithCustomSorting.Finalize();

	RendererLayoutWithoutCustomSorting.Initialize(NumLayoutVars);
	RendererLayoutWithoutCustomSorting.SetVariableFromBinding(CompiledData, PositionBinding, ENiagaraMeshVFLayout::Position);
	RendererLayoutWithoutCustomSorting.SetVariableFromBinding(CompiledData, VelocityBinding, ENiagaraMeshVFLayout::Velocity);
	RendererLayoutWithoutCustomSorting.SetVariableFromBinding(CompiledData, ColorBinding, ENiagaraMeshVFLayout::Color);
	RendererLayoutWithoutCustomSorting.SetVariableFromBinding(CompiledData, ScaleBinding, ENiagaraMeshVFLayout::Scale);
	RendererLayoutWithoutCustomSorting.SetVariableFromBinding(CompiledData, MeshOrientationBinding, ENiagaraMeshVFLayout::Rotation);
	RendererLayoutWithoutCustomSorting.SetVariableFromBinding(CompiledData, MaterialRandomBinding, ENiagaraMeshVFLayout::MaterialRandom);
	RendererLayoutWithoutCustomSorting.SetVariableFromBinding(CompiledData, NormalizedAgeBinding, ENiagaraMeshVFLayout::NormalizedAge);
	RendererLayoutWithoutCustomSorting.SetVariableFromBinding(CompiledData, SubImageIndexBinding, ENiagaraMeshVFLayout::SubImage);
	RendererLayoutWithoutCustomSorting.SetVariableFromBinding(CompiledData, CameraOffsetBinding, ENiagaraMeshVFLayout::CameraOffset);
	MaterialParamValidMask =  RendererLayoutWithoutCustomSorting.SetVariableFromBinding(CompiledData, DynamicMaterialBinding, ENiagaraMeshVFLayout::DynamicParam0) ? 0x1 : 0;
	MaterialParamValidMask |= RendererLayoutWithoutCustomSorting.SetVariableFromBinding(CompiledData, DynamicMaterial1Binding, ENiagaraMeshVFLayout::DynamicParam1) ? 0x2 : 0;
	MaterialParamValidMask |= RendererLayoutWithoutCustomSorting.SetVariableFromBinding(CompiledData, DynamicMaterial2Binding, ENiagaraMeshVFLayout::DynamicParam2) ? 0x4 : 0;
	MaterialParamValidMask |= RendererLayoutWithoutCustomSorting.SetVariableFromBinding(CompiledData, DynamicMaterial3Binding, ENiagaraMeshVFLayout::DynamicParam3) ? 0x8 : 0;
	if (NeedsPreciseMotionVectors())
	{
		RendererLayoutWithoutCustomSorting.SetVariableFromBinding(CompiledData, PrevPositionBinding, ENiagaraMeshVFLayout::PrevPosition);
		RendererLayoutWithoutCustomSorting.SetVariableFromBinding(CompiledData, PrevScaleBinding, ENiagaraMeshVFLayout::PrevScale);
		RendererLayoutWithoutCustomSorting.SetVariableFromBinding(CompiledData, PrevMeshOrientationBinding, ENiagaraMeshVFLayout::PrevRotation);
		RendererLayoutWithoutCustomSorting.SetVariableFromBinding(CompiledData, PrevCameraOffsetBinding, ENiagaraMeshVFLayout::PrevCameraOffset);
		RendererLayoutWithoutCustomSorting.SetVariableFromBinding(CompiledData, PrevVelocityBinding, ENiagaraMeshVFLayout::PrevVelocity);
	}
	RendererLayoutWithoutCustomSorting.Finalize();
}

#if WITH_EDITORONLY_DATA
bool UNiagaraMeshRendererProperties::IsSupportedVariableForBinding(const FNiagaraVariableBase& InSourceForBinding, const FName& InTargetBindingName) const
<<<<<<< HEAD
{
	if ((SourceMode == ENiagaraRendererSourceDataMode::Particles && InSourceForBinding.IsInNameSpace(FNiagaraConstants::ParticleAttributeNamespace)) ||
		InSourceForBinding.IsInNameSpace(FNiagaraConstants::UserNamespace) ||
		InSourceForBinding.IsInNameSpace(FNiagaraConstants::SystemNamespace) ||
		InSourceForBinding.IsInNameSpace(FNiagaraConstants::EmitterNamespace))
	{
		return true;
	}
	return false;
}
#endif

void UNiagaraMeshRendererProperties::GetUsedMeshMaterials(int32 MeshIndex, const FNiagaraEmitterInstance* Emitter, TArray<UMaterialInterface*>& OutMaterials) const
{
	check(Meshes.IsValidIndex(MeshIndex));

	const UStaticMesh* Mesh = Meshes[MeshIndex].Mesh;
	check(Mesh);

	const FStaticMeshRenderData* RenderData = Mesh->GetRenderData();
	check(RenderData);

	OutMaterials.SetNum(0, false);

	// Retrieve a list of materials whose indices match up with the mesh, and only fill it in with materials that are used by any section of any LOD
	for (const FStaticMeshLODResources& LODModel : RenderData->LODResources)
	{
=======
{
	if ((SourceMode == ENiagaraRendererSourceDataMode::Particles && InSourceForBinding.IsInNameSpace(FNiagaraConstants::ParticleAttributeNamespaceString)) ||
		InSourceForBinding.IsInNameSpace(FNiagaraConstants::UserNamespaceString) ||
		InSourceForBinding.IsInNameSpace(FNiagaraConstants::SystemNamespaceString) ||
		InSourceForBinding.IsInNameSpace(FNiagaraConstants::EmitterNamespaceString))
	{
		return true;
	}
	return false;
}
#endif

void UNiagaraMeshRendererProperties::GetUsedMeshMaterials(int32 MeshIndex, const FNiagaraEmitterInstance* Emitter, TArray<UMaterialInterface*>& OutMaterials) const
{
	check(Meshes.IsValidIndex(MeshIndex));

	const UStaticMesh* Mesh = Meshes[MeshIndex].ResolveStaticMesh(Emitter);
	check(Mesh);

	const FStaticMeshRenderData* RenderData = Mesh->GetRenderData();
	check(RenderData);

	OutMaterials.SetNum(0, false);

	// Retrieve a list of materials whose indices match up with the mesh, and only fill it in with materials that are used by any section of any LOD
	for (const FStaticMeshLODResources& LODModel : RenderData->LODResources)
	{
>>>>>>> 6bbb88c8
		for (const FStaticMeshSection& Section : LODModel.Sections)
		{
			if (Section.MaterialIndex >= 0)
			{
				if (Section.MaterialIndex >= OutMaterials.Num())
				{
					OutMaterials.AddZeroed(Section.MaterialIndex - OutMaterials.Num() + 1);
				}
				else if (OutMaterials[Section.MaterialIndex])
				{
					continue;
				}

				UMaterialInterface* Material = Mesh->GetMaterial(Section.MaterialIndex);
				if (!Material)
				{
					Material = UMaterial::GetDefaultMaterial(MD_Surface);
				}
				OutMaterials[Section.MaterialIndex] = Material;
			}
		}
	}

	if (bOverrideMaterials)
	{
		const int32 NumOverrideMaterials = FMath::Min(OverrideMaterials.Num(), OutMaterials.Num());
		for (int32 OverrideIndex = 0; OverrideIndex < NumOverrideMaterials; ++OverrideIndex)
		{
			if (OutMaterials[OverrideIndex])
			{
				UMaterialInterface* OverrideMat = nullptr;

				// UserParamBinding, if mapped to a real value, always wins. Otherwise, use the ExplictMat if it is set. Finally, fall
				// back to the particle mesh material. This allows the user to effectively optionally bind to a Material binding
				// and still have good defaults if it isn't set to anything.
				if (Emitter && OverrideMaterials[OverrideIndex].UserParamBinding.Parameter.IsValid())
				{
<<<<<<< HEAD
					Emitter->FindBinding(OverrideMaterials[OverrideIndex].UserParamBinding, OverrideMat);
=======
					OverrideMat = Cast<UMaterialInterface>(Emitter->FindBinding(OverrideMaterials[OverrideIndex].UserParamBinding.Parameter));
>>>>>>> 6bbb88c8
				}

				if (!OverrideMat)
				{
					OverrideMat = OverrideMaterials[OverrideIndex].ExplicitMat;
				}

				if (OverrideMat)
				{
					OutMaterials[OverrideIndex] = OverrideMat;
				}
			}
		}
	}
}

void UNiagaraMeshRendererProperties::GetUsedMaterials(const FNiagaraEmitterInstance* InEmitter, TArray<UMaterialInterface*>& OutMaterials) const
{
	TArray<UMaterialInterface*> OrderedMeshMaterials;
	for (int32 MeshIndex = 0; MeshIndex < Meshes.Num(); ++MeshIndex)
	{
<<<<<<< HEAD
		const UStaticMesh* Mesh = Meshes[MeshIndex].Mesh;
=======
		const UStaticMesh* Mesh = Meshes[MeshIndex].ResolveStaticMesh(InEmitter);
>>>>>>> 6bbb88c8
		if (Mesh && Mesh->GetRenderData())
		{
			GetUsedMeshMaterials(MeshIndex, InEmitter, OrderedMeshMaterials);
			for (UMaterialInterface* Material : OrderedMeshMaterials)
			{
				if (Material)
				{
					OutMaterials.AddUnique(Material);
				}
			}
		}
	}
}


bool UNiagaraMeshRendererProperties::PopulateRequiredBindings(FNiagaraParameterStore& InParameterStore)
{
<<<<<<< HEAD
	bool bAnyAdded = false;
=======
	bool bAnyAdded = Super::PopulateRequiredBindings(InParameterStore);
>>>>>>> 6bbb88c8

	for (const FNiagaraVariableAttributeBinding* Binding : AttributeBindings)
	{
		if (Binding && Binding->CanBindToHostParameterMap())
<<<<<<< HEAD
		{
			InParameterStore.AddParameter(Binding->GetParamMapBindableVariable(), false);
=======
		{
			InParameterStore.AddParameter(Binding->GetParamMapBindableVariable(), false);
			bAnyAdded = true;
		}
	}

	for (FNiagaraMaterialAttributeBinding& MaterialParamBinding : MaterialParameterBindings)
	{
		InParameterStore.AddParameter(MaterialParamBinding.GetParamMapBindableVariable(), false);
		bAnyAdded = true;
	}

	for (FNiagaraMeshRendererMeshProperties& Binding : Meshes)
	{
		if (Binding.UserParamBinding.Parameter.IsValid())
		{
			InParameterStore.AddParameter(Binding.UserParamBinding.Parameter, false);
>>>>>>> 6bbb88c8
			bAnyAdded = true;
		}
	}

<<<<<<< HEAD
	for (FNiagaraMaterialAttributeBinding& MaterialParamBinding : MaterialParameterBindings)
	{
		InParameterStore.AddParameter(MaterialParamBinding.GetParamMapBindableVariable(), false);
		bAnyAdded = true;
	}

=======
>>>>>>> 6bbb88c8
	return bAnyAdded;
}

void UNiagaraMeshRendererProperties::PostLoad()
{
	Super::PostLoad();

	if (Meshes.Num() == 1 && Meshes[0].Mesh == nullptr && ParticleMesh_DEPRECATED != nullptr)
	{
		// Likely predates the mesh array ... just add ParticleMesh to the list of Meshes
		FNiagaraMeshRendererMeshProperties& Mesh = Meshes[0];
		Mesh.Mesh = ParticleMesh_DEPRECATED;
		Mesh.PivotOffset = PivotOffset_DEPRECATED;
		Mesh.PivotOffsetSpace = PivotOffsetSpace_DEPRECATED;
	}

	for (const auto& MeshProperties : Meshes)
	{
		if (MeshProperties.Mesh)
		{
			MeshProperties.Mesh->ConditionalPostLoad();
#if WITH_EDITOR
			if (GIsEditor)
			{
				MeshProperties.Mesh->GetOnMeshChanged().AddUObject(this, &UNiagaraMeshRendererProperties::OnMeshChanged);
				MeshProperties.Mesh->OnPostMeshBuild().AddUObject(this, &UNiagaraMeshRendererProperties::OnMeshPostBuild);
			}
#endif
		}
	}

<<<<<<< HEAD

=======
#if WITH_EDITORONLY_DATA
	ChangeToPositionBinding(PositionBinding);
	ChangeToPositionBinding(PrevPositionBinding);
#endif
	
>>>>>>> 6bbb88c8
	PostLoadBindings(SourceMode);
	
	// Fix up these bindings from their loaded source bindings
	SetPreviousBindings(nullptr, SourceMode);

	for ( const FNiagaraMeshMaterialOverride& OverrideMaterial : OverrideMaterials )
	{
		if (OverrideMaterial.ExplicitMat )
		{
			OverrideMaterial.ExplicitMat->ConditionalPostLoad();
		}
	}
}

#if WITH_EDITORONLY_DATA
bool UNiagaraMeshRendererProperties::IsMaterialValidForRenderer(UMaterial* Material, FText& InvalidMessage)
{
	if (Material->bUsedWithNiagaraMeshParticles == false)
	{
		InvalidMessage = NSLOCTEXT("NiagaraMeshRendererProperties", "InvalidMaterialMessage", "The material isn't marked as \"Used with Niagara Mesh particles\"");
		return false;
	}
	return true;
}

void UNiagaraMeshRendererProperties::FixMaterial(UMaterial* Material)
{
	Material->Modify();
	Material->bUsedWithNiagaraMeshParticles = true;
	Material->ForceRecompileForRendering();
}

const TArray<FNiagaraVariable>& UNiagaraMeshRendererProperties::GetOptionalAttributes()
{
	static TArray<FNiagaraVariable> Attrs;

	if (Attrs.Num() == 0)
	{
		Attrs.Add(SYS_PARAM_PARTICLES_POSITION);
		Attrs.Add(SYS_PARAM_PARTICLES_VELOCITY);
		Attrs.Add(SYS_PARAM_PARTICLES_COLOR);
		Attrs.Add(SYS_PARAM_PARTICLES_NORMALIZED_AGE);
		Attrs.Add(SYS_PARAM_PARTICLES_SCALE);
		Attrs.Add(SYS_PARAM_PARTICLES_MESH_ORIENTATION);
		Attrs.Add(SYS_PARAM_PARTICLES_SUB_IMAGE_INDEX);
		Attrs.Add(SYS_PARAM_PARTICLES_DYNAMIC_MATERIAL_PARAM);
		Attrs.Add(SYS_PARAM_PARTICLES_DYNAMIC_MATERIAL_PARAM_1);
		Attrs.Add(SYS_PARAM_PARTICLES_DYNAMIC_MATERIAL_PARAM_2);
		Attrs.Add(SYS_PARAM_PARTICLES_DYNAMIC_MATERIAL_PARAM_3);
	}

	return Attrs;
}

void UNiagaraMeshRendererProperties::GetAdditionalVariables(TArray<FNiagaraVariableBase>& OutArray) const
{
	if (NeedsPreciseMotionVectors())
	{
		OutArray.Reserve(5);
		OutArray.AddUnique(PrevPositionBinding.GetParamMapBindableVariable());
		OutArray.AddUnique(PrevScaleBinding.GetParamMapBindableVariable());
		OutArray.AddUnique(PrevMeshOrientationBinding.GetParamMapBindableVariable());
		OutArray.AddUnique(PrevCameraOffsetBinding.GetParamMapBindableVariable());
		OutArray.AddUnique(PrevVelocityBinding.GetParamMapBindableVariable());		
	}
}

void UNiagaraMeshRendererProperties::GetRendererWidgets(const FNiagaraEmitterInstance* InEmitter, TArray<TSharedPtr<SWidget>>& OutWidgets, TSharedPtr<FAssetThumbnailPool> InThumbnailPool) const
{
	TSharedRef<SWidget> DefaultThumbnailWidget = SNew(SImage)
		.Image(FSlateIconFinder::FindIconBrushForClass(StaticClass()));

	int32 ThumbnailSize = 32;
	for(const FNiagaraMeshRendererMeshProperties& MeshProperties : Meshes)
	{
		TSharedPtr<SWidget> ThumbnailWidget = DefaultThumbnailWidget;

		UStaticMesh* Mesh = MeshProperties.Mesh;
		if (Mesh && Mesh->HasValidRenderData())
		{
			TSharedPtr<FAssetThumbnail> AssetThumbnail = MakeShareable(new FAssetThumbnail(Mesh, ThumbnailSize, ThumbnailSize, InThumbnailPool));
			ThumbnailWidget = AssetThumbnail->MakeThumbnailWidget();
		}
		
		OutWidgets.Add(ThumbnailWidget);		
	}

	if (Meshes.Num() == 0)
	{
		OutWidgets.Add(DefaultThumbnailWidget);
	}
}

void UNiagaraMeshRendererProperties::GetRendererTooltipWidgets(const FNiagaraEmitterInstance* InEmitter, TArray<TSharedPtr<SWidget>>& OutWidgets, TSharedPtr<FAssetThumbnailPool> InThumbnailPool) const
{
	TSharedRef<SWidget> DefaultMeshTooltip = SNew(STextBlock)
			.Text(LOCTEXT("MeshRendererNoMat", "Mesh Renderer (No Mesh Set)"));
	
	TArray<TSharedPtr<SWidget>> RendererWidgets;
	if (Meshes.Num() > 0)
	{
		GetRendererWidgets(InEmitter, RendererWidgets, InThumbnailPool);
	}
	
	for(int32 MeshIndex = 0; MeshIndex < Meshes.Num(); MeshIndex++)
	{
		const FNiagaraMeshRendererMeshProperties& MeshProperties = Meshes[MeshIndex];
		
		TSharedPtr<SWidget> TooltipWidget = DefaultMeshTooltip;		
		// we make sure to reuse the mesh widget as a thumbnail if the mesh is valid
		if(MeshProperties.ResolveStaticMesh(InEmitter))
		{
			TooltipWidget = RendererWidgets[MeshIndex];
		}

		// we override the previous thumbnail tooltip with a text indicating user parameter binding, if it exists
		if(MeshProperties.UserParamBinding.Parameter.IsValid())
		{
			TooltipWidget = SNew(STextBlock)
				.Text(FText::Format(LOCTEXT("MeshBoundTooltip", "Mesh slot is bound to user parameter {0}"), FText::FromName(MeshProperties.UserParamBinding.Parameter.GetName())));
		}
		
		OutWidgets.Add(TooltipWidget);
	}

	if (Meshes.Num() == 0)
	{
		OutWidgets.Add(DefaultMeshTooltip);
	}
}


void UNiagaraMeshRendererProperties::GetRendererFeedback(const UNiagaraEmitter* InEmitter, TArray<FText>& OutErrors, TArray<FText>& OutWarnings, TArray<FText>& OutInfo) const
{
	Super::GetRendererFeedback(InEmitter, OutErrors, OutWarnings, OutInfo);
}

void UNiagaraMeshRendererProperties::BeginDestroy()
{
	Super::BeginDestroy();
#if WITH_EDITOR
	if (GIsEditor && !HasAnyFlags(RF_ClassDefaultObject))
	{
		for (const auto& MeshProperties : Meshes)
		{
			if (MeshProperties.Mesh)
			{
				MeshProperties.Mesh->GetOnMeshChanged().RemoveAll(this);
				MeshProperties.Mesh->OnPostMeshBuild().RemoveAll(this);
			}
		}
	}
#endif
}

void UNiagaraMeshRendererProperties::PreEditChange(class FProperty* PropertyThatWillChange)
{
	Super::PreEditChange(PropertyThatWillChange);

	if (ChangeRequiresMeshListRebuild(PropertyThatWillChange))
	{
		for (const auto& MeshProperties : Meshes)
		{
			if (MeshProperties.Mesh)
			{
				MeshProperties.Mesh->GetOnMeshChanged().RemoveAll(this);
				MeshProperties.Mesh->OnPostMeshBuild().RemoveAll(this);
			}
		}
	}
}

void UNiagaraMeshRendererProperties::PostEditChangeProperty(FPropertyChangedEvent& PropertyChangedEvent)
{
	SubImageSize.X = FMath::Max<float>(SubImageSize.X, 1.f);
	SubImageSize.Y = FMath::Max<float>(SubImageSize.Y, 1.f);

	const bool bIsRedirect = PropertyChangedEvent.ChangeType == EPropertyChangeType::Redirected;
	const bool bRebuildMeshList = ChangeRequiresMeshListRebuild(PropertyChangedEvent.Property);

	if (bIsRedirect)
	{
		// Do this in case the redirected property is not a mesh (we have no way of knowing b/c the property is nullptr)
		for (const auto& MeshProperties : Meshes)
		{
			if (MeshProperties.Mesh)
			{
				MeshProperties.Mesh->GetOnMeshChanged().RemoveAll(this);
				MeshProperties.Mesh->OnPostMeshBuild().RemoveAll(this);
			}
		}
	}

	if (bRebuildMeshList)
	{
		if (!IsRunningCommandlet() &&
			PropertyChangedEvent.Property->GetFName() == GET_MEMBER_NAME_CHECKED(UNiagaraMeshRendererProperties, bEnableMeshFlipbook) &&
			bEnableMeshFlipbook &&
			Meshes.Num() > 0)
		{
			// Give the user a chance to cancel doing something that will be destructive to the current mesh data
			FSuppressableWarningDialog::FSetupInfo Info(
				LOCTEXT("ShowNiagaraMeshRendererFlipbookWarning_Message", "Enabling the Mesh Flipbook option will replace all meshes currently selected for this renderer. Continue?"),
				LOCTEXT("ShowNiagaraMeshRendererFlipbookWarning_Title", "Confirm Enable Flipbook"),
				TEXT("SuppressNiagaraMeshRendererFlipbookWarning")
			);
			Info.ConfirmText = LOCTEXT("ShowNiagaraMeshRendererFlipbookWarning_Confirm", "Yes");
			Info.CancelText = LOCTEXT("ShowNiagaraMeshRendererFlipbookWarning_Cancel", "No");
			FSuppressableWarningDialog MeshRendererFlipbookWarning(Info);

			if (MeshRendererFlipbookWarning.ShowModal() == FSuppressableWarningDialog::EResult::Cancel)
			{
				bEnableMeshFlipbook = false;
			}
			else
			{
				RebuildMeshList();
			}
		}
		else
		{
			RebuildMeshList();
		}
	}

	if (bIsRedirect || bRebuildMeshList)
	{
		// We only need to check material usage as we will invalidate any renderers later on
		CheckMaterialUsage();
		for (const auto& MeshProperties : Meshes)
		{
			if (MeshProperties.Mesh)
			{
				MeshProperties.Mesh->GetOnMeshChanged().AddUObject(this, &UNiagaraMeshRendererProperties::OnMeshChanged);
				MeshProperties.Mesh->OnPostMeshBuild().AddUObject(this, &UNiagaraMeshRendererProperties::OnMeshPostBuild);
			}
		}
	}

	// If changing the source mode, we may need to update many of our values.
	if (PropertyChangedEvent.GetPropertyName() == TEXT("SourceMode"))
	{
		UpdateSourceModeDerivates(SourceMode, true);
	}
	else if (FStructProperty* StructProp = CastField<FStructProperty>(PropertyChangedEvent.Property))
	{
		if (StructProp->Struct == FNiagaraVariableAttributeBinding::StaticStruct())
		{
			UpdateSourceModeDerivates(SourceMode, true);
		}
	}
	else if (FArrayProperty* ArrayProp = CastField<FArrayProperty>(PropertyChangedEvent.Property))
	{
		if (ArrayProp->Inner)
		{
			FStructProperty* ChildStructProp = CastField<FStructProperty>(ArrayProp->Inner);
			if (ChildStructProp->Struct == FNiagaraMaterialAttributeBinding::StaticStruct())
			{
				UpdateSourceModeDerivates(SourceMode, true);
			}
		}
	}

	Super::PostEditChangeProperty(PropertyChangedEvent);
}

void UNiagaraMeshRendererProperties::RenameVariable(const FNiagaraVariableBase& OldVariable, const FNiagaraVariableBase& NewVariable, const UNiagaraEmitter* InEmitter)
{
	Super::RenameVariable(OldVariable, NewVariable, InEmitter);

	// Handle renaming material bindings
	for (FNiagaraMaterialAttributeBinding& Binding : MaterialParameterBindings)
	{
		Binding.RenameVariableIfMatching(OldVariable, NewVariable, InEmitter, GetCurrentSourceMode());
	}
}

void UNiagaraMeshRendererProperties::RemoveVariable(const FNiagaraVariableBase& OldVariable, const UNiagaraEmitter* InEmitter)
{
	Super::RemoveVariable(OldVariable, InEmitter);

	// Handle resetting material bindings to defaults
	for (FNiagaraMaterialAttributeBinding& Binding : MaterialParameterBindings)
	{
		if (Binding.Matches(OldVariable, InEmitter, GetCurrentSourceMode()))
		{
			Binding.NiagaraVariable = FNiagaraVariable();
			Binding.CacheValues(InEmitter);
		}
	}
}

void UNiagaraMeshRendererProperties::OnMeshChanged()
{
	FNiagaraSystemUpdateContext ReregisterContext;

	UNiagaraEmitter* Emitter = Cast<UNiagaraEmitter>(GetOuter());
	if (Emitter != nullptr)
	{
		ReregisterContext.Add(Emitter, true);
	}

	CheckMaterialUsage();
}

void UNiagaraMeshRendererProperties::OnMeshPostBuild(UStaticMesh*)
{
	OnMeshChanged();
}

void UNiagaraMeshRendererProperties::OnAssetReimported(UObject* Object)
{
	for (auto& MeshInfo : Meshes)
	{
		if (MeshInfo.Mesh == Object)
		{
			OnMeshChanged();
			break;
		}
	}
}

void UNiagaraMeshRendererProperties::CheckMaterialUsage()
{
	for (const auto& MeshProperties : Meshes)
	{
		if (MeshProperties.Mesh && MeshProperties.Mesh->GetRenderData())
		{
			const FStaticMeshLODResources& LODModel = MeshProperties.Mesh->GetRenderData()->LODResources[0];
			for (int32 SectionIndex = 0; SectionIndex < LODModel.Sections.Num(); SectionIndex++)
			{
				const FStaticMeshSection& Section = LODModel.Sections[SectionIndex];
				UMaterialInterface *Material = MeshProperties.Mesh->GetMaterial(Section.MaterialIndex);
				if (Material)
				{
					FMaterialRenderProxy* MaterialProxy = Material->GetRenderProxy();
					Material->CheckMaterialUsage(MATUSAGE_NiagaraMeshParticles);
				}
			}
		}
	}
}

bool UNiagaraMeshRendererProperties::ChangeRequiresMeshListRebuild(const FProperty* Property)
{
	if (Property == nullptr)
	{
		return false;
	}

	// If any of these are changed, we have to rebuild the mesh list
	static const TArray<FName, TInlineAllocator<6>> RebuildMeshPropertyNames
	{
		GET_MEMBER_NAME_CHECKED(UNiagaraMeshRendererProperties, bEnableMeshFlipbook),
		GET_MEMBER_NAME_CHECKED(UNiagaraMeshRendererProperties, FirstFlipbookFrame),
		GET_MEMBER_NAME_CHECKED(UNiagaraMeshRendererProperties, FlipbookSuffixFormat),
		GET_MEMBER_NAME_CHECKED(UNiagaraMeshRendererProperties, FlipbookSuffixNumDigits),
		GET_MEMBER_NAME_CHECKED(UNiagaraMeshRendererProperties, NumFlipbookFrames),
		GET_MEMBER_NAME_CHECKED(FNiagaraMeshRendererMeshProperties, Mesh),
	};
	return RebuildMeshPropertyNames.Contains(Property->GetFName());
}

void UNiagaraMeshRendererProperties::RebuildMeshList()
{
	if (!bEnableMeshFlipbook)
	{
		// Mesh flipbook has been disabled, so let's just leave the mesh list as it was
		return;
	}

	Meshes.Empty();

	if (!FirstFlipbookFrame)
	{
		// No first page mesh selected
		return;
	}

	Meshes.AddDefaulted_GetRef().Mesh = FirstFlipbookFrame;

	if (NumFlipbookFrames <= 1)
	{
		// No need to build a flipbook list, just add the base mesh and bail
		return;
	}

	auto ShowFlipbookWarningToast = [](const FText& Text)
	{
		FNotificationInfo WarningNotification(Text);
		WarningNotification.ExpireDuration = 5.0f;
		WarningNotification.bFireAndForget = true;
		WarningNotification.bUseLargeFont = false;
		WarningNotification.Image = FCoreStyle::Get().GetBrush(TEXT("MessageLog.Warning"));
		FSlateNotificationManager::Get().AddNotification(WarningNotification);
		UE_LOG(LogNiagara, Warning, TEXT("%s"), *Text.ToString());
	};

	static const FString FrameNumReplace = TEXT("{frame_number}");
	const int32 NumPosInSuffix = FlipbookSuffixFormat.Find(FrameNumReplace);
	if (NumPosInSuffix == INDEX_NONE)
	{
		ShowFlipbookWarningToast(LOCTEXT("FlipbookSuffixWarningToastMessage", "Error gathering meshes for Mesh Flipbook. Suffix Format is missing \"{frame_number}\""));
		return;
	}

	FSoftObjectPath ParticleMeshPath = FirstFlipbookFrame->GetPathName();
	FString BaseName = ParticleMeshPath.GetAssetName();
	int32 FirstFrameIdx = 0;

	// Build a regex pattern string to use to attempt to find the first frame number in the first frame mesh
	FString MatchString;
	for (int32 CharIdx = 0; CharIdx < FlipbookSuffixFormat.Len(); ++CharIdx)
	{
		if (CharIdx == NumPosInSuffix)
		{
			// Add the number match string and skip past the frame number
			MatchString.Append(TEXT("([0-9][0-9]*)"));
			CharIdx += FlipbookSuffixFormat.Len() - 1;
		}
		else
		{
			TCHAR CurChar = FlipbookSuffixFormat[CharIdx];
			if (CurChar >= TCHAR('#') && CurChar <= TCHAR('}'))
			{
				MatchString.AppendChar(TCHAR('\\'));
			}
			MatchString.AppendChar(CurChar);
		}
	}
	MatchString.AppendChar(TCHAR('$'));

	FRegexPattern Pattern(MatchString);
	FRegexMatcher Matcher(Pattern, BaseName);
	if (Matcher.FindNext())
	{
		// Remove the suffix for the base name and retrieve the first frame index
		int32 SuffixLen = Matcher.GetMatchEnding() - Matcher.GetMatchBeginning();
		BaseName.LeftChopInline(SuffixLen, false);

		FString NumMatch = Matcher.GetCaptureGroup(1);
		FirstFrameIdx = FCString::Atoi(*NumMatch);
	}

	// Get the path to the package
	FString BasePackageLocation = ParticleMeshPath.GetLongPackageName();
	int32 PackageDirEnd;
	if (BasePackageLocation.FindLastChar(TCHAR('/'), PackageDirEnd))
	{
		BasePackageLocation.LeftInline(PackageDirEnd, false);
	}

	// Now retrieve all meshes for the flipbook and add them
	bool bAnyError = false;
	int32 LastFrameIdx = FirstFrameIdx + NumFlipbookFrames - 1;
	for (int32 FrameIdx = FirstFrameIdx + 1; FrameIdx <= LastFrameIdx; ++FrameIdx)
	{
		FString NumString = FString::FromInt(FrameIdx);
		while ((uint32)NumString.Len() < FlipbookSuffixNumDigits)
		{
			NumString.InsertAt(0, TCHAR('0'));
		}

		TMap<FString, FStringFormatArg> Args = {
			{ TEXT("frame_number"), NumString }
		};

		FString FrameName = BaseName + FString::Format(*FlipbookSuffixFormat, Args);
		FSoftObjectPath ObjPath(BasePackageLocation / (FrameName + TCHAR('.') + FrameName));
		UStaticMesh* FrameMesh = Cast<UStaticMesh>(ObjPath.TryLoad());
		if (!FrameMesh)
		{
			UE_LOG(LogNiagara, Warning, TEXT("Failed to load Static Mesh '%s' while attempting to create mesh flipbook. This frame will be missing from the flipbook."),
				*ObjPath.GetAssetPathString());
			bAnyError = true;
		}

		Meshes.AddDefaulted_GetRef().Mesh = FrameMesh;
	}

	if (bAnyError)
	{
<<<<<<< HEAD
		ShowFlipbookWarningToast(LOCTEXT("FlipbookSuffixWarningToastMessage", "Failed to load one or more meshes for Mesh Flipbook. See the Output Log for details."));
=======
		ShowFlipbookWarningToast(LOCTEXT("FlipbookWarningToastMessage", "Failed to load one or more meshes for Mesh Flipbook. See the Output Log for details."));
>>>>>>> 6bbb88c8
	}
}

FNiagaraVariable UNiagaraMeshRendererProperties::GetBoundAttribute(const FNiagaraVariableAttributeBinding* Binding) const
{
	if (!NeedsPreciseMotionVectors())
	{
		if (Binding == &PrevPositionBinding
			|| Binding == &PrevScaleBinding
			|| Binding == &PrevMeshOrientationBinding
			|| Binding == &PrevCameraOffsetBinding
			|| Binding == &PrevVelocityBinding)
		{
			return FNiagaraVariable();
		}
	}

	return Super::GetBoundAttribute(Binding);
}

#endif // WITH_EDITORONLY_DATA

#undef LOCTEXT_NAMESPACE<|MERGE_RESOLUTION|>--- conflicted
+++ resolved
@@ -6,10 +6,7 @@
 #include "NiagaraConstants.h"
 #include "NiagaraBoundsCalculatorHelper.h"
 #include "NiagaraCustomVersion.h"
-<<<<<<< HEAD
-=======
 #include "NiagaraEmitterInstance.h"
->>>>>>> 6bbb88c8
 #include "Modules/ModuleManager.h"
 
 #if WITH_EDITOR
@@ -53,14 +50,6 @@
 
 FNiagaraMeshRendererMeshProperties::FNiagaraMeshRendererMeshProperties()
 	: Mesh(nullptr)
-<<<<<<< HEAD
-	, Scale(1.0f, 1.0f, 1.0f)
-	, PivotOffset(ForceInitToZero)
-	, PivotOffsetSpace(ENiagaraMeshPivotOffsetSpace::Mesh)
-{	
-}
-
-=======
 	, UserParamBinding(FNiagaraTypeDefinition(UStaticMesh::StaticClass()))
 	, Scale(1.0f, 1.0f, 1.0f)
 	, Rotation(FRotator::ZeroRotator)
@@ -96,7 +85,6 @@
 }
 
 
->>>>>>> 6bbb88c8
 
 UNiagaraMeshRendererProperties::UNiagaraMeshRendererProperties()
 	: SourceMode(ENiagaraRendererSourceDataMode::Particles)
@@ -148,17 +136,6 @@
 	AttributeBindings.Add(&MeshIndexBinding);
 }
 
-<<<<<<< HEAD
-FNiagaraRenderer* UNiagaraMeshRendererProperties::CreateEmitterRenderer(ERHIFeatureLevel::Type FeatureLevel, const FNiagaraEmitterInstance* Emitter, const UNiagaraComponent* InComponent)
-{
-	for (const auto& MeshProperties : Meshes)
-	{
-		if (MeshProperties.Mesh && MeshProperties.Mesh->GetRenderData())
-		{
-			// There's at least one valid mesh
-			FNiagaraRenderer* NewRenderer = new FNiagaraRendererMeshes(FeatureLevel, this, Emitter);
-			NewRenderer->Initialize(this, Emitter, InComponent);
-=======
 FNiagaraRenderer* UNiagaraMeshRendererProperties::CreateEmitterRenderer(ERHIFeatureLevel::Type FeatureLevel, const FNiagaraEmitterInstance* Emitter, const FNiagaraSystemInstanceController& InController)
 {
 	for (const auto& MeshProperties : Meshes)
@@ -168,7 +145,6 @@
 			// There's at least one valid mesh
 			FNiagaraRenderer* NewRenderer = new FNiagaraRendererMeshes(FeatureLevel, this, Emitter);
 			NewRenderer->Initialize(this, Emitter, InController);
->>>>>>> 6bbb88c8
 			return NewRenderer;
 		}
 	}
@@ -391,35 +367,6 @@
 
 #if WITH_EDITORONLY_DATA
 bool UNiagaraMeshRendererProperties::IsSupportedVariableForBinding(const FNiagaraVariableBase& InSourceForBinding, const FName& InTargetBindingName) const
-<<<<<<< HEAD
-{
-	if ((SourceMode == ENiagaraRendererSourceDataMode::Particles && InSourceForBinding.IsInNameSpace(FNiagaraConstants::ParticleAttributeNamespace)) ||
-		InSourceForBinding.IsInNameSpace(FNiagaraConstants::UserNamespace) ||
-		InSourceForBinding.IsInNameSpace(FNiagaraConstants::SystemNamespace) ||
-		InSourceForBinding.IsInNameSpace(FNiagaraConstants::EmitterNamespace))
-	{
-		return true;
-	}
-	return false;
-}
-#endif
-
-void UNiagaraMeshRendererProperties::GetUsedMeshMaterials(int32 MeshIndex, const FNiagaraEmitterInstance* Emitter, TArray<UMaterialInterface*>& OutMaterials) const
-{
-	check(Meshes.IsValidIndex(MeshIndex));
-
-	const UStaticMesh* Mesh = Meshes[MeshIndex].Mesh;
-	check(Mesh);
-
-	const FStaticMeshRenderData* RenderData = Mesh->GetRenderData();
-	check(RenderData);
-
-	OutMaterials.SetNum(0, false);
-
-	// Retrieve a list of materials whose indices match up with the mesh, and only fill it in with materials that are used by any section of any LOD
-	for (const FStaticMeshLODResources& LODModel : RenderData->LODResources)
-	{
-=======
 {
 	if ((SourceMode == ENiagaraRendererSourceDataMode::Particles && InSourceForBinding.IsInNameSpace(FNiagaraConstants::ParticleAttributeNamespaceString)) ||
 		InSourceForBinding.IsInNameSpace(FNiagaraConstants::UserNamespaceString) ||
@@ -447,7 +394,6 @@
 	// Retrieve a list of materials whose indices match up with the mesh, and only fill it in with materials that are used by any section of any LOD
 	for (const FStaticMeshLODResources& LODModel : RenderData->LODResources)
 	{
->>>>>>> 6bbb88c8
 		for (const FStaticMeshSection& Section : LODModel.Sections)
 		{
 			if (Section.MaterialIndex >= 0)
@@ -485,11 +431,7 @@
 				// and still have good defaults if it isn't set to anything.
 				if (Emitter && OverrideMaterials[OverrideIndex].UserParamBinding.Parameter.IsValid())
 				{
-<<<<<<< HEAD
-					Emitter->FindBinding(OverrideMaterials[OverrideIndex].UserParamBinding, OverrideMat);
-=======
 					OverrideMat = Cast<UMaterialInterface>(Emitter->FindBinding(OverrideMaterials[OverrideIndex].UserParamBinding.Parameter));
->>>>>>> 6bbb88c8
 				}
 
 				if (!OverrideMat)
@@ -511,11 +453,7 @@
 	TArray<UMaterialInterface*> OrderedMeshMaterials;
 	for (int32 MeshIndex = 0; MeshIndex < Meshes.Num(); ++MeshIndex)
 	{
-<<<<<<< HEAD
-		const UStaticMesh* Mesh = Meshes[MeshIndex].Mesh;
-=======
 		const UStaticMesh* Mesh = Meshes[MeshIndex].ResolveStaticMesh(InEmitter);
->>>>>>> 6bbb88c8
 		if (Mesh && Mesh->GetRenderData())
 		{
 			GetUsedMeshMaterials(MeshIndex, InEmitter, OrderedMeshMaterials);
@@ -533,19 +471,11 @@
 
 bool UNiagaraMeshRendererProperties::PopulateRequiredBindings(FNiagaraParameterStore& InParameterStore)
 {
-<<<<<<< HEAD
-	bool bAnyAdded = false;
-=======
 	bool bAnyAdded = Super::PopulateRequiredBindings(InParameterStore);
->>>>>>> 6bbb88c8
 
 	for (const FNiagaraVariableAttributeBinding* Binding : AttributeBindings)
 	{
 		if (Binding && Binding->CanBindToHostParameterMap())
-<<<<<<< HEAD
-		{
-			InParameterStore.AddParameter(Binding->GetParamMapBindableVariable(), false);
-=======
 		{
 			InParameterStore.AddParameter(Binding->GetParamMapBindableVariable(), false);
 			bAnyAdded = true;
@@ -563,20 +493,10 @@
 		if (Binding.UserParamBinding.Parameter.IsValid())
 		{
 			InParameterStore.AddParameter(Binding.UserParamBinding.Parameter, false);
->>>>>>> 6bbb88c8
 			bAnyAdded = true;
 		}
 	}
 
-<<<<<<< HEAD
-	for (FNiagaraMaterialAttributeBinding& MaterialParamBinding : MaterialParameterBindings)
-	{
-		InParameterStore.AddParameter(MaterialParamBinding.GetParamMapBindableVariable(), false);
-		bAnyAdded = true;
-	}
-
-=======
->>>>>>> 6bbb88c8
 	return bAnyAdded;
 }
 
@@ -608,15 +528,11 @@
 		}
 	}
 
-<<<<<<< HEAD
-
-=======
 #if WITH_EDITORONLY_DATA
 	ChangeToPositionBinding(PositionBinding);
 	ChangeToPositionBinding(PrevPositionBinding);
 #endif
 	
->>>>>>> 6bbb88c8
 	PostLoadBindings(SourceMode);
 	
 	// Fix up these bindings from their loaded source bindings
@@ -1099,11 +1015,7 @@
 
 	if (bAnyError)
 	{
-<<<<<<< HEAD
-		ShowFlipbookWarningToast(LOCTEXT("FlipbookSuffixWarningToastMessage", "Failed to load one or more meshes for Mesh Flipbook. See the Output Log for details."));
-=======
 		ShowFlipbookWarningToast(LOCTEXT("FlipbookWarningToastMessage", "Failed to load one or more meshes for Mesh Flipbook. See the Output Log for details."));
->>>>>>> 6bbb88c8
 	}
 }
 
