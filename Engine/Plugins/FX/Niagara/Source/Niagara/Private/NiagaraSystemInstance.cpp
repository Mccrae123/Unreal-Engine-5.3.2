--- conflicted
+++ resolved
@@ -22,10 +22,6 @@
 #include "GameFramework/PlayerController.h"
 #include "Templates/AlignmentTemplates.h"
 
-<<<<<<< HEAD
-
-=======
->>>>>>> d731a049
 DECLARE_CYCLE_STAT(TEXT("System Activate [GT]"), STAT_NiagaraSystemActivate, STATGROUP_Niagara);
 DECLARE_CYCLE_STAT(TEXT("System Deactivate [GT]"), STAT_NiagaraSystemDeactivate, STATGROUP_Niagara);
 DECLARE_CYCLE_STAT(TEXT("System Complete [GT]"), STAT_NiagaraSystemComplete, STATGROUP_Niagara);
@@ -132,42 +128,6 @@
 FNiagaraSystemInstance::FNiagaraSystemInstance(UWorld& InWorld, UNiagaraSystem& InAsset, FNiagaraUserRedirectionParameterStore* InOverrideParameters,
                                                USceneComponent* InAttachComponent, ENiagaraTickBehavior InTickBehavior, bool bInPooled)
 	: SystemInstanceIndex(INDEX_NONE)
-<<<<<<< HEAD
-	, SignificanceIndex(INDEX_NONE)
-	, World(&InWorld)
-	, Asset(&InAsset)
-	, OverrideParameters(InOverrideParameters)
-	, AttachComponent(InAttachComponent)
-	, TickBehavior(InTickBehavior)
-	, Age(0.0f)
-	, LastRenderTime(0.0f)
-	, TickCount(0)
-	, RandomSeed(0)
-	, RandomSeedOffset(0)
-	, LODDistance(0.0f)
-	, MaxLODDistance(FLT_MAX)
-	, CurrentFrameIndex(1)
-	, ParametersValid(false)
-	, bSolo(false)
-	, bForceSolo(false)
-	, bDataInterfacesHaveTickPrereqs(false)
-	, bDataInterfacesInitialized(false)
-	, bAlreadyBound(false)
-	, bLODDistanceIsValid(false)
-	, bLODDistanceIsOverridden(false)
-	, bPooled(bInPooled)
-#if WITH_EDITOR
-	, bNeedsUIResync(false)
-#endif
-	, CachedDeltaSeconds(0.0f)
-	, TimeSinceLastForceUpdateTransform(0.0f)
-	, FixedBounds_GT(EForceInit::ForceInit)
-	, FixedBounds_CNC(EForceInit::ForceInit)
-	, LocalBounds(EForceInit::ForceInit)
-	, RequestedExecutionState(ENiagaraExecutionState::Complete)
-	, ActualExecutionState(ENiagaraExecutionState::Complete)
-	, FeatureLevel(GMaxRHIFeatureLevel)
-=======
 	  , SignificanceIndex(INDEX_NONE)
 	  , World(&InWorld)
 	  , Asset(&InAsset)
@@ -207,7 +167,6 @@
 	  , RequestedExecutionState(ENiagaraExecutionState::Complete)
 	  , ActualExecutionState(ENiagaraExecutionState::Complete)
 	  , FeatureLevel(GMaxRHIFeatureLevel)
->>>>>>> d731a049
 {
 	static TAtomic<uint64> IDCounter(1);
 	ID = IDCounter.IncrementExchange();
@@ -2022,11 +1981,7 @@
 		CurrentOwnerParameters.EngineWorldToLocalNoScale = FMatrix44f(LocalToWorldNoScale.Inverse());
 		CurrentOwnerParameters.EngineRotation = FQuat4f((float)LastRotation.X, (float)LastRotation.Y, (float)LastRotation.Z, (float)LastRotation.W);
 		CurrentOwnerParameters.EnginePosition = (FVector3f)Location; // LWC_TODO: precision loss
-<<<<<<< HEAD
-		CurrentOwnerParameters.EngineVelocity = (FVector3f)((Location - LastLocation) / GatheredInstanceParameters.DeltaSeconds);
-=======
 		CurrentOwnerParameters.EngineVelocity = GatheredInstanceParameters.DeltaSeconds > 0.0f ? (FVector3f)((Location - LastLocation) / GatheredInstanceParameters.DeltaSeconds) : FVector3f::ZeroVector;
->>>>>>> d731a049
 		CurrentOwnerParameters.EngineXAxis = CurrentOwnerParameters.EngineRotation.GetAxisX();
 		CurrentOwnerParameters.EngineYAxis = CurrentOwnerParameters.EngineRotation.GetAxisY();
 		CurrentOwnerParameters.EngineZAxis = CurrentOwnerParameters.EngineRotation.GetAxisZ();
@@ -2086,38 +2041,6 @@
 
 #if WITH_EDITORONLY_DATA
 
-<<<<<<< HEAD
-bool FNiagaraSystemInstance::UsesEmitter(const UNiagaraEmitter* Emitter)const
-{
-	if (GetSystem())
-	{
-		return GetSystem()->UsesEmitter(Emitter);
-	}
-	return false;
-}
-
-bool FNiagaraSystemInstance::UsesScript(const UNiagaraScript* Script)const
-{
-	if (GetSystem())
-	{
-		for (const FNiagaraEmitterHandle& EmitterHandle : GetSystem()->GetEmitterHandles())
-		{
-			if (EmitterHandle.GetInstance() && EmitterHandle.GetInstance()->UsesScript(Script))
-			{
-				return true;
-			}
-		}
-	}
-	return false;
-}
-
-// bool FNiagaraSystemInstance::UsesDataInterface(UNiagaraDataInterface* Interface)
-// {
-//
-// }
-
-=======
->>>>>>> d731a049
 bool FNiagaraSystemInstance::UsesCollection(const UNiagaraParameterCollection* Collection)const
 {
 	if (UNiagaraSystem* System = GetSystem())
@@ -2222,8 +2145,6 @@
 	SystemSim->Tick_GameThread(DeltaSeconds, MyCompletionGraphEvent);
 }
 
-<<<<<<< HEAD
-=======
 void FNiagaraSystemInstance::SimCacheTick_GameThread(UNiagaraSimCache* SimCache, float DesiredAge, float DeltaSeconds, const FGraphEventRef& MyCompletionGraphEvent)
 {
 	SCOPE_CYCLE_COUNTER(STAT_NiagaraOverview_GT);
@@ -2312,7 +2233,6 @@
 	//-OPT: Move SimCache read from GT to concurrent work
 }
 
->>>>>>> d731a049
 void FNiagaraSystemInstance::DumpStalledInfo()
 {
 	TStringBuilder<128> Builder;
@@ -2342,7 +2262,6 @@
 
 		extern int32 GNiagaraSystemSimulationTaskStallTimeout;
 		if (GNiagaraSystemSimulationTaskStallTimeout > 0)
-<<<<<<< HEAD
 		{
 			do
 			{
@@ -2364,31 +2283,7 @@
 		{
 			do
 			{
-				FTaskGraphInterface::Get().WaitUntilTaskCompletes(ConcurrentTickGraphEvent, ENamedThreads::GameThread);
-=======
-		{
-			do
-			{
-				const double EndTimeoutSeconds = FPlatformTime::Seconds() + (double(GNiagaraSystemSimulationTaskStallTimeout) / 1000.0);
-				LowLevelTasks::BusyWaitUntil(
-					[this, EndTimeoutSeconds]()
-					{
-						if (FPlatformTime::Seconds() > EndTimeoutSeconds)
-						{
-							DumpStalledInfo();
-							return true;
-						}
-						return ConcurrentTickGraphEvent->IsComplete();
-					}
-				);
-			} while (ConcurrentTickGraphEvent && !ConcurrentTickGraphEvent->IsComplete());
-		}
-		else
-		{
-			do
-			{
 				FTaskGraphInterface::Get().WaitUntilTaskCompletes(ConcurrentTickGraphEvent, ENamedThreads::GameThread_Local);
->>>>>>> d731a049
 			} while (ConcurrentTickGraphEvent && !ConcurrentTickGraphEvent->IsComplete());
 		}
 
