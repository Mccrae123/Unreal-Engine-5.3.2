// Copyright Epic Games, Inc. All Rights Reserved.

#include "NiagaraSystemInstance.h"
#include "NiagaraConstants.h"
#include "NiagaraCommon.h"
#include "NiagaraDataInterface.h"
#include "NiagaraStats.h"
#include "Async/ParallelFor.h"
#include "NiagaraParameterCollection.h"
#include "NiagaraWorldManager.h"
#include "NiagaraComponent.h"
#include "NiagaraRenderer.h"
#include "NiagaraGpuComputeDebug.h"
#include "Templates/AlignmentTemplates.h"
#include "NiagaraEmitterInstanceBatcher.h"
#include "GameFramework/PlayerController.h"
#include "NiagaraCrashReporterHandler.h"
#include "Async/Async.h"

#if WITH_EDITORONLY_DATA
#include "Editor.h"
#endif

DECLARE_CYCLE_STAT(TEXT("System Activate [GT]"), STAT_NiagaraSystemActivate, STATGROUP_Niagara);
DECLARE_CYCLE_STAT(TEXT("System Deactivate [GT]"), STAT_NiagaraSystemDeactivate, STATGROUP_Niagara);
DECLARE_CYCLE_STAT(TEXT("System Complete [GT]"), STAT_NiagaraSystemComplete, STATGROUP_Niagara);
DECLARE_CYCLE_STAT(TEXT("System Reset [GT]"), STAT_NiagaraSystemReset, STATGROUP_Niagara);
DECLARE_CYCLE_STAT(TEXT("System Reinit [GT]"), STAT_NiagaraSystemReinit, STATGROUP_Niagara);
DECLARE_CYCLE_STAT(TEXT("System Init Emitters [GT]"), STAT_NiagaraSystemInitEmitters, STATGROUP_Niagara);
DECLARE_CYCLE_STAT(TEXT("System Advance Simulation [GT] "), STAT_NiagaraSystemAdvanceSim, STATGROUP_Niagara);
DECLARE_CYCLE_STAT(TEXT("System SetSolo[GT] "), STAT_NiagaraSystemSetSolo, STATGROUP_Niagara);

//High level stats for system instance ticks.
DECLARE_CYCLE_STAT(TEXT("System Instance Tick (Component) [GT]"), STAT_NiagaraSystemInst_ComponentTickGT, STATGROUP_Niagara);
DECLARE_CYCLE_STAT(TEXT("System Instance Tick [GT]"), STAT_NiagaraSystemInst_TickGT, STATGROUP_Niagara);
DECLARE_CYCLE_STAT(TEXT("System Instance Tick [CNC]"), STAT_NiagaraSystemInst_TickCNC, STATGROUP_Niagara);
DECLARE_CYCLE_STAT(TEXT("System Instance Finalize [GT]"), STAT_NiagaraSystemInst_FinalizeGT, STATGROUP_Niagara);
DECLARE_CYCLE_STAT(TEXT("System Instance WaitForAsyncTick [GT]"), STAT_NiagaraSystemWaitForAsyncTick, STATGROUP_Niagara);
DECLARE_CYCLE_STAT(TEXT("System Instance ProcessComponentRendererTasks [GT]"), STAT_NiagaraProcessComponentRendererTasks, STATGROUP_Niagara);
DECLARE_CYCLE_STAT(TEXT("System Instance ComponentRendererSpawning [GT]"), STAT_NiagaraComponentRendererSpawning, STATGROUP_Niagara);

DECLARE_CYCLE_STAT(TEXT("InitGPUSystemTick"), STAT_NiagaraInitGPUSystemTick, STATGROUP_Niagara);

static float GWaitForAsyncStallWarnThresholdMS = 0.2f;
static FAutoConsoleVariableRef CVarWaitForAsyncStallWarnThresholdMS(
	TEXT("fx.WaitForAsyncStallWarnThresholdMS"),
	GWaitForAsyncStallWarnThresholdMS,
	TEXT("If we stall in WaitForAsync for longer than this threshold then we emit a stall warning message."),
	ECVF_Default
);

/** Safety time to allow for the LastRenderTime coming back from the RT. This is overkill but that's ok.*/
float GLastRenderTimeSafetyBias = 0.1f;
static FAutoConsoleVariableRef CVarLastRenderTimeSafetyBias(
	TEXT("fx.LastRenderTimeSafetyBias"),
	GLastRenderTimeSafetyBias,
	TEXT("The time to bias the LastRenderTime value to allow for the delay from it being written by the RT."),
	ECVF_Default
);

static int GNiagaraForceLastTickGroup = 0;
static FAutoConsoleVariableRef CVarNiagaraForceLastTickGroup(
	TEXT("fx.Niagara.ForceLastTickGroup"),
	GNiagaraForceLastTickGroup,
	TEXT("Force Niagara ticks to be in the last tick group, this mirrors old behavour and can be useful to test for async overlapping issues."),
	ECVF_Default
);

static float GNiagaraBoundsExpandByPercent = 0.1f;
static FAutoConsoleVariableRef CVarNiagaraBoundsExpandByPercent(
	TEXT("fx.Niagara.BoundsExpandByPercent"),
	GNiagaraBoundsExpandByPercent,
	TEXT("The percentage we expand the bounds to avoid updating every frame."),
	ECVF_Default
);

static int GNiagaraWarnComponentRenderCount = 50;
static FAutoConsoleVariableRef CVarNiagaraWarnComponentRenderCount(
	TEXT("fx.Niagara.WarnComponentRenderCount"),
	GNiagaraWarnComponentRenderCount,
	TEXT("The max number of components that a single system can spawn before a log warning is shown."),
	ECVF_Default
	);

static float GNiagaraComponentRenderPoolInactiveTimeLimit = 5;
static FAutoConsoleVariableRef CVarNiagaraComponentRenderPoolInactiveTimeLimit(
	TEXT("fx.Niagara.ComponentRenderPoolInactiveTimeLimit"),
	GNiagaraComponentRenderPoolInactiveTimeLimit,
	TEXT("The time in seconds an inactive component can linger in the pool before being destroyed."),
	ECVF_Default
	);

static int GNiagaraAllowDeferredReset = 1;
static FAutoConsoleVariableRef CVarNiagaraAllowDeferredReset(
	TEXT("fx.Niagara.AllowDeferredReset"),
	GNiagaraAllowDeferredReset,
	TEXT("If we are running async work when a reset is requested we will instead queue for the finalize to perform, this avoid stalling the GameThread."),
	ECVF_Default
);

FNiagaraSystemInstance::FNiagaraSystemInstance(UWorld& InWorld, UNiagaraSystem& InAsset, FNiagaraUserRedirectionParameterStore* InOverrideParameters,
	USceneComponent* InAttachComponent, ENiagaraTickBehavior InTickBehavior, bool bInPooled)
	: SystemInstanceIndex(INDEX_NONE)
	, SignificanceIndex(INDEX_NONE)
	, World(&InWorld)
	, Asset(&InAsset)
	, OverrideParameters(InOverrideParameters)
	, AttachComponent(InAttachComponent)
	, PrereqComponent(nullptr)
	, TickBehavior(InTickBehavior)
	, Age(0.0f)
	, LastRenderTime(0.0f)
	, TickCount(0)
	, LODDistance(0.0f)
	, MaxLODDistance(FLT_MAX)
	, CurrentFrameIndex(1)
	, ParametersValid(false)
	, bSolo(false)
	, bForceSolo(false)
	, bPendingSpawn(false)
	, bPaused(false)
	, bDataInterfacesHaveTickPrereqs(false)
	, bNeedsFinalize(false)
	, bDataInterfacesInitialized(false)
	, bAlreadyBound(false)
	, bLODDistanceIsValid(false)
	, bPooled(bInPooled)
	, bHasSimulationReset(false)
	, bAsyncWorkInProgress(false)
	, CachedDeltaSeconds(0.0f)
	, RequestedExecutionState(ENiagaraExecutionState::Complete)
	, ActualExecutionState(ENiagaraExecutionState::Complete)
	, FeatureLevel(GMaxRHIFeatureLevel)
{
	static TAtomic<uint64> IDCounter(1);
	ID = IDCounter.IncrementExchange();

	LocalBounds = FBox(FVector::ZeroVector, FVector::ZeroVector);
	if (InAttachComponent)
	{
		InstanceParameters.SetOwner(InAttachComponent);
	}

	if (World->Scene)
	{
		FFXSystemInterface*  FXSystemInterface = World->Scene->GetFXSystem();
		if (FXSystemInterface)
		{
			Batcher = static_cast<NiagaraEmitterInstanceBatcher*>(FXSystemInterface->GetInterface(NiagaraEmitterInstanceBatcher::Name));
		}
		FeatureLevel = World->FeatureLevel;
	}
		
	// In some cases the system may have already stated that you should ignore dependencies and tick as early as possible.		
	if (!InAsset.bRequireCurrentFrameData)
	{
		TickBehavior = ENiagaraTickBehavior::ForceTickFirst;
	}

#if WITH_EDITORONLY_DATA
	if (GEditor)
	{
		// for the component renderer we need to listen for class changes so we can clean up old component renderer instances
		GEditor->OnObjectsReplaced().AddRaw(this, &FNiagaraSystemInstance::OnObjectsReplacedCallback);
	}
#endif
}


void FNiagaraSystemInstance::SetEmitterEnable(FName EmitterName, bool bNewEnableState)
{
	// No need fo this code since it's not supported yet
	//// Wait for any async operations, can complete the system
	//WaitForAsyncTickAndFinalize();
	//if (IsComplete())
	//{
	//	return;
	//}


	UE_LOG(LogNiagara, Warning, TEXT("SetEmitterEnable: Emitter \"%s\" is not currently implemented."), *EmitterName.ToString());
	return;

	/*
	UNiagaraSystem* System = GetSystem();
	if (System != nullptr)
	{
		const TArray<FNiagaraEmitterHandle>& EmitterHandles = GetSystem()->GetEmitterHandles();
		int32 FoundIdx = INDEX_NONE;
		for (int32 EmitterIdx = 0; EmitterIdx < GetSystem()->GetEmitterHandles().Num(); ++EmitterIdx)
		{
			const FNiagaraEmitterHandle& EmitterHandle = EmitterHandles[EmitterIdx];
			if (EmitterName == EmitterHandle.GetName())
			{
				FoundIdx = EmitterIdx;
				break;
			}
		}

		if (FoundIdx != INDEX_NONE && Emitters.IsValidIndex(FoundIdx))
		{
			if (Emitters[FoundIdx]->IsAllowedToExecute())
			{
				
				{
					if (bNewEnableState)
					{
						Emitters[FoundIdx]->SetExecutionState(ENiagaraExecutionState::Active);
					}
					else
					{
						Emitters[FoundIdx]->SetExecutionState(ENiagaraExecutionState::Inactive);
					}
				}
			}
			else
			{
				UE_LOG(LogNiagara, Log, TEXT("SetEmitterEnable: Emitter \"%s\" was found in the system's list of emitters, but it does not pass FNiagaraEmitterInstance::IsAllowedToExecute() and therefore cannot be manually enabled!"), *EmitterName.ToString());
			}
		}
		else
		{
			UE_LOG(LogNiagara, Log, TEXT("SetEmitterEnable: Emitter \"%s\" was not found in the system's list of emitters!"), *EmitterName.ToString());
		}
	}*/
}


void FNiagaraSystemInstance::Init(bool bInForceSolo)
{
	// We warn if async is not complete here as we should never wait
	WaitForAsyncTickAndFinalize(true);

	bForceSolo = bInForceSolo;
	ActualExecutionState = ENiagaraExecutionState::Inactive;
	RequestedExecutionState = ENiagaraExecutionState::Inactive;
	bAlreadyBound = false;

	//InstanceParameters = GetSystem()->GetInstanceParameters();
	// In order to get user data interface parameters in the component to work properly,
	// we need to bind here, otherwise the instances when we init data interfaces during reset will potentially
	// be the defaults (i.e. null) for things like static mesh data interfaces.
	Reset(EResetMode::ReInit);

#if WITH_EDITORONLY_DATA
	InstanceParameters.DebugName = *FString::Printf(TEXT("SystemInstance %p"), this);
#endif
#if WITH_EDITOR
	OnInitializedDelegate.Broadcast();
#endif
}

void FNiagaraSystemInstance::SetRequestedExecutionState(ENiagaraExecutionState InState)
{
	//Once in disabled state we can never get out except on Reinit.
	if (RequestedExecutionState != InState && RequestedExecutionState != ENiagaraExecutionState::Disabled)
	{
		/*const UEnum* EnumPtr = FNiagaraTypeDefinition::GetExecutionStateEnum();
		UE_LOG(LogNiagara, Log, TEXT("Component \"%s\" System \"%s\" requested change state: %s to %s, actual %s"), *GetComponent()->GetName(), *GetSystem()->GetName(), *EnumPtr->GetNameStringByValue((int64)RequestedExecutionState),
			*EnumPtr->GetNameStringByValue((int64)InState), *EnumPtr->GetNameStringByValue((int64)ActualExecutionState));
		*/
		if (InState == ENiagaraExecutionState::Disabled)
		{
			//Really move to disabled straight away.
			ActualExecutionState = ENiagaraExecutionState::Disabled;
			Cleanup();
		}
		RequestedExecutionState = InState;
	}
}

void FNiagaraSystemInstance::SetActualExecutionState(ENiagaraExecutionState InState)
{

	//Once in disabled state we can never get out except on Reinit.
	if (ActualExecutionState != InState && ActualExecutionState != ENiagaraExecutionState::Disabled)
	{
		/*const UEnum* EnumPtr = FNiagaraTypeDefinition::GetExecutionStateEnum();
		UE_LOG(LogNiagara, Log, TEXT("Component \"%s\" System \"%s\" actual change state: %s to %s"), *GetComponent()->GetName(), *GetSystem()->GetName(), *EnumPtr->GetNameStringByValue((int64)ActualExecutionState),
			*EnumPtr->GetNameStringByValue((int64)InState));
		*/
		ActualExecutionState = InState;

		if (ActualExecutionState == ENiagaraExecutionState::Active)
		{
			// We only need to notify completion once after each successful active.
			// Here's when we know that we just became active.
			bNotifyOnCompletion = true;

			// We may also end up calling HandleCompletion on each emitter.
			// This may happen *before* we've successfully pulled data off of a 
			// simulation run. This means that we need to synchronize the execution
			// states upon activation.
			for (int32 EmitterIdx = 0; EmitterIdx < Emitters.Num(); ++EmitterIdx)
			{
				FNiagaraEmitterInstance& EmitterInst = Emitters[EmitterIdx].Get();
				EmitterInst.SetExecutionState(ENiagaraExecutionState::Active);
			}
		}
	}
}

void FNiagaraSystemInstance::Dump()const
{
	GetSystemSimulation()->DumpInstance(this);
	for (auto& Emitter : Emitters)
	{
		Emitter->Dump();
	}
}

void FNiagaraSystemInstance::DumpTickInfo(FOutputDevice& Ar)
{
	static const UEnum* TickingGroupEnum = FindObjectChecked<UEnum>(ANY_PACKAGE, TEXT("ETickingGroup"));

	FString PrereqInfo;
	if (PrereqComponent != nullptr)
	{
		ETickingGroup PrereqTG = FMath::Max(PrereqComponent->PrimaryComponentTick.TickGroup, PrereqComponent->PrimaryComponentTick.EndTickGroup);
		PrereqInfo.Appendf(TEXT(" PreReq(%s = %s)"), *PrereqComponent->GetFullName(), *TickingGroupEnum->GetNameStringByIndex(PrereqTG));
	}

	if (bDataInterfacesHaveTickPrereqs)
	{
		for (TPair<TWeakObjectPtr<UNiagaraDataInterface>, int32>& Pair : DataInterfaceInstanceDataOffsets)
		{
			if (UNiagaraDataInterface* Interface = Pair.Key.Get())
			{
				ETickingGroup PrereqTG = Interface->CalculateTickGroup(&DataInterfaceInstanceData[Pair.Value]);
				PrereqInfo.Appendf(TEXT(" DataInterface(%s = %s)"), *Interface->GetFullName(), *TickingGroupEnum->GetNameStringByIndex(PrereqTG));
			}
		}
	}

	Ar.Logf(TEXT("\t\t\tInstance%s"), *PrereqInfo);
}

#if WITH_EDITORONLY_DATA
bool FNiagaraSystemInstance::RequestCapture(const FGuid& RequestId)
{
	if (IsComplete() || CurrentCapture.IsValid())
	{
		return false;
	}

	// Wait for any async operations, can complete the system
	WaitForAsyncTickAndFinalize();
	if (IsComplete())
	{
		return false;
	}

	UE_LOG(LogNiagara, Warning, TEXT("Capture requested!"));

	bWasSoloPriorToCaptureRequest = bSolo;
	SetSolo(true);

	// Go ahead and populate the shared array so that we don't have to do this on the game thread and potentially race.
	TSharedRef<TArray<TSharedPtr<struct FNiagaraScriptDebuggerInfo, ESPMode::ThreadSafe>>, ESPMode::ThreadSafe> TempCaptureHolder = 
		MakeShared<TArray<TSharedPtr<struct FNiagaraScriptDebuggerInfo, ESPMode::ThreadSafe>>, ESPMode::ThreadSafe>();
	
	TempCaptureHolder->Add(MakeShared<FNiagaraScriptDebuggerInfo, ESPMode::ThreadSafe>(NAME_None, ENiagaraScriptUsage::SystemSpawnScript, FGuid()));
	TempCaptureHolder->Add(MakeShared<FNiagaraScriptDebuggerInfo, ESPMode::ThreadSafe>(NAME_None, ENiagaraScriptUsage::SystemUpdateScript, FGuid()));

	for (const FNiagaraEmitterHandle& Handle : GetSystem()->GetEmitterHandles())
	{
		TArray<UNiagaraScript*> Scripts;
		if (Handle.GetInstance() && Handle.GetIsEnabled())
		{
			Handle.GetInstance()->GetScripts(Scripts, false);

			for (UNiagaraScript* Script : Scripts)
			{
				if (Script->IsGPUScript(Script->Usage) && Handle.GetInstance()->SimTarget == ENiagaraSimTarget::CPUSim)
					continue;
				TSharedPtr<struct FNiagaraScriptDebuggerInfo, ESPMode::ThreadSafe> DebugInfoPtr = MakeShared<FNiagaraScriptDebuggerInfo, ESPMode::ThreadSafe>(Handle.GetIdName(), Script->GetUsage(), Script->GetUsageId());
				DebugInfoPtr->bWritten = false;

				TempCaptureHolder->Add(DebugInfoPtr);
			}
		}
	}
	CapturedFrames.Add(RequestId, TempCaptureHolder);
	CurrentCapture = TempCaptureHolder;
	CurrentCaptureGuid = MakeShared<FGuid, ESPMode::ThreadSafe>(RequestId);
	return true;
}

void FNiagaraSystemInstance::FinishCapture()
{
	// Wait for any async operations, can complete the system
	WaitForAsyncTickAndFinalize();

	if (!CurrentCapture.IsValid())
	{
		return;
	}

	SetSolo(bWasSoloPriorToCaptureRequest);
	CurrentCapture.Reset();
	CurrentCaptureGuid.Reset();
}

bool FNiagaraSystemInstance::QueryCaptureResults(const FGuid& RequestId, TArray<TSharedPtr<struct FNiagaraScriptDebuggerInfo, ESPMode::ThreadSafe>>& OutCaptureResults)
{
	// Wait for any async operations, can complete the system
	WaitForAsyncTickAndFinalize();

	if (CurrentCaptureGuid.IsValid() && RequestId == *CurrentCaptureGuid.Get())
	{
		return false;
	}

	const TSharedPtr<TArray<TSharedPtr<struct FNiagaraScriptDebuggerInfo, ESPMode::ThreadSafe>>, ESPMode::ThreadSafe>* FoundEntry = CapturedFrames.Find(RequestId);
	if (FoundEntry != nullptr)
	{
		TArray<TSharedPtr<struct FNiagaraScriptDebuggerInfo, ESPMode::ThreadSafe>>* Array = FoundEntry->Get();
		OutCaptureResults.SetNum(Array->Num());

		bool bWaitForGPU = false;
		{
			for (int32 i = 0; i < FoundEntry->Get()->Num(); i++)
			{
				if ((*Array)[i]->bWaitForGPU && (*Array)[i]->bWritten == false)
				{
					bWaitForGPU = true;
					break;
				}
			}
			
			if (bWaitForGPU)
			{
				for (TSharedRef<FNiagaraEmitterInstance, ESPMode::ThreadSafe> CachedEmitter : Emitters)
				{
					CachedEmitter->WaitForDebugInfo();
				}
				return false;
			}
		}


		for (int32 i = 0; i < FoundEntry->Get()->Num(); i++)
		{
			OutCaptureResults[i] = (*Array)[i];
		}
		CapturedFrames.Remove(RequestId);
		return true;
	}

	return false;
}

TArray<TSharedPtr<struct FNiagaraScriptDebuggerInfo, ESPMode::ThreadSafe>>* FNiagaraSystemInstance::GetActiveCaptureResults()
{
	return CurrentCapture.Get();
}

TSharedPtr<struct FNiagaraScriptDebuggerInfo, ESPMode::ThreadSafe> FNiagaraSystemInstance::GetActiveCaptureWrite(const FName& InHandleName, ENiagaraScriptUsage InUsage, const FGuid& InUsageId)
{
	if (CurrentCapture.IsValid())
	{
		TSharedPtr<struct FNiagaraScriptDebuggerInfo, ESPMode::ThreadSafe>* FoundEntry = CurrentCapture->FindByPredicate([&](const TSharedPtr<struct FNiagaraScriptDebuggerInfo, ESPMode::ThreadSafe>& Entry)
		{
			return Entry->HandleName == InHandleName && UNiagaraScript::IsEquivalentUsage(Entry->Usage, InUsage) && Entry->UsageId == InUsageId;
		});

		if (FoundEntry != nullptr)
		{
			return *FoundEntry;
		}
	}
	return nullptr;
}

bool FNiagaraSystemInstance::ShouldCaptureThisFrame() const
{
	return CurrentCapture.IsValid();
}
#endif

void FNiagaraSystemInstance::SetSolo(bool bInSolo)
{
	SCOPE_CYCLE_COUNTER(STAT_NiagaraSystemSetSolo);
	if (bSolo == bInSolo)
	{
		return;
	}

	// Wait for any async operations
	WaitForAsyncTickDoNotFinalize();

	UNiagaraSystem* System = GetSystem();
	if (bInSolo)
	{
		TSharedPtr<FNiagaraSystemSimulation, ESPMode::ThreadSafe> NewSoloSim = MakeShared<FNiagaraSystemSimulation, ESPMode::ThreadSafe>();
		NewSoloSim->Init(System, World, true, TG_MAX);

		NewSoloSim->TransferInstance(SystemSimulation.Get(), this);	

		SystemSimulation = NewSoloSim;
		bSolo = true;
	}
	else
	{
		UpdatePrereqs();
		const ETickingGroup TickGroup = CalculateTickGroup();
		TSharedPtr<FNiagaraSystemSimulation, ESPMode::ThreadSafe> NewSim = GetWorldManager()->GetSystemSimulation(TickGroup, System);

		NewSim->TransferInstance(SystemSimulation.Get(), this);
		
		SystemSimulation = NewSim;
		bSolo = false;
	}

	// Execute any pending finalize
	FinalizeTick_GameThread();
}

void FNiagaraSystemInstance::SetGpuComputeDebug(bool bEnableDebug)
{
#if WITH_EDITOR
	UNiagaraSystem* System  = GetSystem();
	if (Batcher == nullptr || System == nullptr)
	{
		return;
	}

	if (bEnableDebug)
	{
		FString SystemName = System->GetName();
		if (USceneComponent* Owner = AttachComponent.Get())
		{
			SystemName.Append(TEXT("/"));
			if (AActor* Actor = Owner->GetTypedOuter<AActor>())
			{
				SystemName.Append(GetNameSafe(Actor));
			}
			else
			{
				SystemName.Append(GetNameSafe(Owner));
			}
		}

		ENQUEUE_RENDER_COMMAND(NiagaraAddGPUSystemDebug)
		(
			[RT_Batcher=Batcher, RT_InstanceID=GetId(), RT_SystemName=SystemName](FRHICommandListImmediate& RHICmdList)
			{
				if (FNiagaraGpuComputeDebug* GpuComputeDebug = RT_Batcher->GetGpuComputeDebug())
				{
					GpuComputeDebug->AddSystemInstance(RT_InstanceID, RT_SystemName);
				}
			}
		);
	}
	else
	{
		ENQUEUE_RENDER_COMMAND(NiagaraRemoveGPUSystemDebug)
		(
			[RT_Batcher=Batcher, RT_InstanceID=GetId()](FRHICommandListImmediate& RHICmdList)
			{
				if (FNiagaraGpuComputeDebug* GpuComputeDebug = RT_Batcher->GetGpuComputeDebug())
				{
					GpuComputeDebug->RemoveSystemInstance(RT_InstanceID);
				}
			}
		);
	}
#endif
}

void FNiagaraSystemInstance::UpdatePrereqs()
{
	PrereqComponent = AttachComponent.Get();

	// This is to maintain legacy behavior (and perf benefit) of ticking in PrePhysics with unattached UNiagaraComponents that have no DI prereqs
	// NOTE: This means that the system likely ticks with frame-behind transform if the component is moved, but likely doesn't manifest as an issue with local-space emitters
	// TODO: Is there a better way to detect being able to tick early for these perf wins by default, even when not using a NiagaraComponent?
	if (UNiagaraComponent* NiagaraComponent = Cast<UNiagaraComponent>(PrereqComponent))
	{
		PrereqComponent = NiagaraComponent->GetAttachParent();
	}
}

void FNiagaraSystemInstance::Activate(EResetMode InResetMode)
{
	SCOPE_CYCLE_COUNTER(STAT_NiagaraSystemActivate);

	UNiagaraSystem* System = GetSystem();
	if (System && System->IsValid() && IsReadyToRun())
	{
		if (GNiagaraAllowDeferredReset && (bAsyncWorkInProgress || bNeedsFinalize) && SystemInstanceIndex != INDEX_NONE)
		{
			DeferredResetMode = InResetMode;
		}
		else
		{
			// Wait for any async operations, can complete the system
			WaitForAsyncTickAndFinalize();

			DeferredResetMode = EResetMode::None;
			Reset(InResetMode);			
		}
	}
	else
	{
		SetRequestedExecutionState(ENiagaraExecutionState::Disabled);
	}
}

void FNiagaraSystemInstance::Deactivate(bool bImmediate)
{
	SCOPE_CYCLE_COUNTER(STAT_NiagaraSystemDeactivate);

	// Clear our pending reset mode
	DeferredResetMode = EResetMode::None;

	if (bImmediate)
	{
		// Wait for any async operations, can complete the system
		WaitForAsyncTickAndFinalize();

		if (!IsComplete())
		{
			Complete(true);
		}
	}
	else
	{
		SetRequestedExecutionState(ENiagaraExecutionState::Inactive);
	}
}

bool FNiagaraSystemInstance::AllocateSystemInstance(TUniquePtr<FNiagaraSystemInstance>& OutSystemInstanceAllocation, UWorld& InWorld, UNiagaraSystem& InAsset,
	FNiagaraUserRedirectionParameterStore* InOverrideParameters, USceneComponent* InAttachComponent, ENiagaraTickBehavior InTickBehavior, bool bInPooled)
{
	OutSystemInstanceAllocation = MakeUnique<FNiagaraSystemInstance>(InWorld, InAsset, InOverrideParameters, InAttachComponent, InTickBehavior, bInPooled);
	return true;
}

bool FNiagaraSystemInstance::DeallocateSystemInstance(TUniquePtr< FNiagaraSystemInstance >& SystemInstanceAllocation)
{
	if (SystemInstanceAllocation.IsValid())
	{
		TSharedPtr<FNiagaraSystemSimulation, ESPMode::ThreadSafe> SystemSim = SystemInstanceAllocation->GetSystemSimulation();

		// Make sure we remove the instance
		if (SystemInstanceAllocation->SystemInstanceIndex != INDEX_NONE)
		{
			SystemSim->RemoveInstance(SystemInstanceAllocation.Get());
		}
		SystemInstanceAllocation->UnbindParameters();

		// If we have active GPU emitters make sure we remove any pending ticks from the RT
		NiagaraEmitterInstanceBatcher* InstanceBatcher = SystemInstanceAllocation->GetBatcher();
		if (SystemInstanceAllocation->bHasGPUEmitters)
		{
			ENQUEUE_RENDER_COMMAND(NiagaraRemoveGPUSystem)
			(
				[InstanceBatcher, InstanceID=SystemInstanceAllocation->GetId()](FRHICommandListImmediate& RHICmdList) mutable
				{
					InstanceBatcher->InstanceDeallocated_RenderThread(InstanceID);
				}
			);
		}
		
		// Queue deferred deletion from the WorldManager
		FNiagaraWorldManager* WorldManager = SystemInstanceAllocation->GetWorldManager();
		check(WorldManager != nullptr);

		// Make sure we abandon any external interface at this point
		SystemInstanceAllocation->OverrideParameters = nullptr;
		SystemInstanceAllocation->PrereqComponent = nullptr;
		SystemInstanceAllocation->OnPostTickDelegate.Unbind();
		SystemInstanceAllocation->OnCompleteDelegate.Unbind();

		WorldManager->DestroySystemInstance(SystemInstanceAllocation);
		check(SystemInstanceAllocation == nullptr);
	}
	SystemInstanceAllocation = nullptr;
	
	return true;
}

void FNiagaraSystemInstance::Complete(bool bExternalCompletion)
{
	SCOPE_CYCLE_COUNTER(STAT_NiagaraSystemComplete);

	// Only notify others if have yet to complete
	bool bNeedToNotifyOthers = bNotifyOnCompletion;

	//UE_LOG(LogNiagara, Log, TEXT("FNiagaraSystemInstance::Complete { %p"), this);

	if (SystemInstanceIndex != INDEX_NONE)
	{
		TSharedPtr<FNiagaraSystemSimulation, ESPMode::ThreadSafe> SystemSim = GetSystemSimulation();
		SystemSim->RemoveInstance(this);

		SetActualExecutionState(ENiagaraExecutionState::Complete);
		SetRequestedExecutionState(ENiagaraExecutionState::Complete);

		for (TSharedRef<FNiagaraEmitterInstance, ESPMode::ThreadSafe> Simulation : Emitters)
		{
			Simulation->HandleCompletion(true);
		}
	}
	else
	{
		SetActualExecutionState(ENiagaraExecutionState::Complete);
		SetRequestedExecutionState(ENiagaraExecutionState::Complete);
	}

	ResetComponentRenderPool();

	DestroyDataInterfaceInstanceData();

	if (!bPooled)
	{
		UnbindParameters(true);
	}

	bPendingSpawn = false;

	if (bNeedToNotifyOthers)
	{
		// We've already notified once, no need to do so again.
		bNotifyOnCompletion = false;
		if (OnCompleteDelegate.IsBound())
		{
			OnCompleteDelegate.Execute(bExternalCompletion);
		}
	}
}

void FNiagaraSystemInstance::OnPooledReuse(UWorld& NewWorld)
{
	World = &NewWorld;
	for (auto&& Emitter : Emitters)
	{
		Emitter->OnPooledReuse();
	}
}

void FNiagaraSystemInstance::SetPaused(bool bInPaused)
{
	if (bInPaused == bPaused)
	{
		return;
	}

	// Wait for any async operations, can complete the system
	WaitForAsyncTickAndFinalize();

	if (SystemInstanceIndex != INDEX_NONE)
	{
		FNiagaraSystemSimulation* SystemSim = GetSystemSimulation().Get();
		if (SystemSim)
		{
			if (bInPaused)
			{
				SystemSim->PauseInstance(this);
			}
			else
			{
				SystemSim->UnpauseInstance(this);
			}
		}
	}

	bPaused = bInPaused;
}

void FNiagaraSystemInstance::Reset(FNiagaraSystemInstance::EResetMode Mode)
{
	SCOPE_CYCLE_COUNTER(STAT_NiagaraSystemReset);
	FScopeCycleCounterUObject AdditionalScope(GetSystem(), GET_STATID(STAT_NiagaraSystemReset));

	if (Mode == EResetMode::None)
	{
		// Right now we don't support binding with reset mode none.
		/*if (Mode == EResetMode::None && bBindParams)
		{
			BindParameters();
		}*/
		return;
	}

	// Wait for any async operations, can complete the system
	WaitForAsyncTickAndFinalize();

	LastRenderTime = World->GetTimeSeconds();

	SetPaused(false);

	if (SystemSimulation.IsValid())
	{
		SystemSimulation->RemoveInstance(this);
		bNeedsFinalize = false;
	}
	else
	{
		Mode = EResetMode::ReInit;
	}

	//If we were disabled, try to reinit on reset.
	if (IsDisabled())
	{
		Mode = EResetMode::ReInit;
	}
		
	// Depending on the rest mode we may need to bind or can possibly skip it
	// We must bind if we were previously complete as unbind will have been called, we can not get here if the system was disabled
	bool bBindParams = IsComplete();
	if (Mode == EResetMode::ResetSystem)
	{
		//UE_LOG(LogNiagara, Log, TEXT("FNiagaraSystemInstance::Reset false"));
		ResetInternal(false);
	}
	else if (Mode == EResetMode::ResetAll)
	{
		//UE_LOG(LogNiagara, Log, TEXT("FNiagaraSystemInstance::Reset true"));
		ResetInternal(true);
		bBindParams = !IsDisabled();
	}
	else if (Mode == EResetMode::ReInit)
	{
		//UE_LOG(LogNiagara, Log, TEXT("FNiagaraSystemInstance::ReInit"));
		ReInitInternal();
		bBindParams = !IsDisabled();
	}
	
	//If none of our emitters actually made it out of the init process we can just bail here before we ever tick.
	bool bHasActiveEmitters = false;
	for (auto& Inst : Emitters)
	{
		if (!Inst->IsComplete())
		{
			bHasActiveEmitters = true;
			break;
		}
	}

	SetRequestedExecutionState(ENiagaraExecutionState::Active);
	if (bHasActiveEmitters)
	{
		if (bBindParams)
		{
			ResetParameters();
			BindParameters();
		}

		SetActualExecutionState(ENiagaraExecutionState::Active);

		if (bBindParams)
		{
			InstanceParameters.Tick();//Make sure the owner has flushed it's parameters by now. Especially it's DIs.
			InitDataInterfaces();
		}

		//Interface init can disable the system.
		if (!IsComplete())
		{
			bPendingSpawn = true;
			SystemSimulation->AddInstance(this);

			UNiagaraSystem* System = GetSystem();
			if (System->NeedsWarmup())
			{
				int32 WarmupTicks = System->GetWarmupTickCount();
				float WarmupDt = System->GetWarmupTickDelta();

				AdvanceSimulation(WarmupTicks, WarmupDt);

				//Reset age to zero.
				Age = 0.0f;
				TickCount = 0;
			}
		}
	}
	else
	{
		SetActualExecutionState(ENiagaraExecutionState::Complete);
		Complete(true);
	}
}

void FNiagaraSystemInstance::ResetInternal(bool bResetSimulations)
{
	check(SystemInstanceIndex == INDEX_NONE);
	ensure(bPendingSpawn == false);
	ensure(bPaused == false);
	ensure(bAsyncWorkInProgress == false);
	ensure(bNeedsFinalize == false);

	Age = 0;
	TickCount = 0;
	bHasSimulationReset = bResetSimulations;
	CachedDeltaSeconds = 0.0f;
	bLODDistanceIsValid = false;
	TotalGPUParamSize = 0;
	ActiveGPUEmitterCount = 0;
	GPUParamIncludeInterpolation = false;
	// Note: We do not need to update our bounds here as they are still valid

	UNiagaraSystem* System = GetSystem();
	if (System == nullptr || IsDisabled())
	{
		return;
	}

#if WITH_EDITOR
	check(World);
	if (OverrideParameters && World->WorldType == EWorldType::Editor)
	{
		OverrideParameters->Tick();
	}
#endif

	bool bAllReadyToRun = IsReadyToRun();
	if (!bAllReadyToRun)
	{
		return;
	}

	if (!System->IsValid())
	{
		SetRequestedExecutionState(ENiagaraExecutionState::Disabled);
		UE_LOG(LogNiagara, Warning, TEXT("Failed to activate Niagara System due to invalid asset! System(%s) Component(%s)"), *System->GetName(), *GetFullNameSafe(AttachComponent.Get()));
		return;
	}

	for (TSharedRef<FNiagaraEmitterInstance, ESPMode::ThreadSafe> Simulation : Emitters)
	{
		Simulation->ResetSimulation(bResetSimulations);
	}

#if WITH_EDITOR
	//UE_LOG(LogNiagara, Log, TEXT("OnResetInternal %p"), this);
	OnResetDelegate.Broadcast();
#endif
}

UNiagaraParameterCollectionInstance* FNiagaraSystemInstance::GetParameterCollectionInstance(UNiagaraParameterCollection* Collection)
{
	return SystemSimulation->GetParameterCollectionInstance(Collection);
}

void FNiagaraSystemInstance::AdvanceSimulation(int32 TickCountToSimulate, float TickDeltaSeconds)
{
	if (TickCountToSimulate > 0 && !IsPaused())
	{
		// Wait for any async operations, can complete the system
		WaitForAsyncTickAndFinalize();
		if (IsComplete())
		{
			return;
		}

		SCOPE_CYCLE_COUNTER(STAT_NiagaraSystemAdvanceSim);
		bool bWasSolo = bSolo;
		SetSolo(true);

		for (int32 TickIdx = 0; TickIdx < TickCountToSimulate; ++TickIdx)
		{
			//Cannot do multiple tick off the game thread here without additional work. So we pass in null for the completion event which will force GT execution.
			//If this becomes a perf problem I can add a new path for the tick code to handle multiple ticks.
			ManualTick(TickDeltaSeconds, nullptr);
		}
		SetSolo(bWasSolo);
	}
}

bool FNiagaraSystemInstance::IsReadyToRun() const
{
	bool bAllReadyToRun = true;

	UNiagaraSystem* System = GetSystem();

	if (!System || !System->IsReadyToRun())
	{
		return false;
	}

	for (TSharedRef<FNiagaraEmitterInstance, ESPMode::ThreadSafe> Simulation : Emitters)
	{
		if (!Simulation->IsReadyToRun())
		{
			bAllReadyToRun = false;
		}
	}
	return bAllReadyToRun;
}

bool DoSystemDataInterfacesRequireSolo(const UNiagaraSystem& System, const FNiagaraUserRedirectionParameterStore* OverrideParameters)
{
	if (FNiagaraSystemSimulation::UseLegacySystemSimulationContexts())
	{
		if (System.HasSystemScriptDIsWithPerInstanceData())
		{
			return true;
		}

		const TArray<FName>& UserDINamesReadInSystemScripts = System.GetUserDINamesReadInSystemScripts();
		if (OverrideParameters != nullptr && UserDINamesReadInSystemScripts.Num() > 0)
		{
			TArray<FNiagaraVariable> OverrideParameterVariables;
			OverrideParameters->GetParameters(OverrideParameterVariables);
			for (const FNiagaraVariable& OverrideParameterVariable : OverrideParameterVariables)
			{
				if (OverrideParameterVariable.IsDataInterface() && UserDINamesReadInSystemScripts.Contains(OverrideParameterVariable.GetName()))
				{
					if (UserDINamesReadInSystemScripts.Contains(OverrideParameterVariable.GetName()))
					{
						return true;
					}
				}
			}
		}
	}
	return false;
}

void FNiagaraSystemInstance::ReInitInternal()
{
	check(SystemInstanceIndex == INDEX_NONE);
	ensure(bPendingSpawn == false);
	ensure(bPaused == false);
	ensure(bAsyncWorkInProgress == false);
	ensure(bNeedsFinalize == false);

	SCOPE_CYCLE_COUNTER(STAT_NiagaraSystemReinit);

	SCOPE_CYCLE_COUNTER(STAT_NiagaraOverview_GT);
	CSV_SCOPED_TIMING_STAT_EXCLUSIVE(Effects);
	LLM_SCOPE(ELLMTag::Niagara);

	Age = 0;
	TickCount = 0;
	bHasSimulationReset = true;
	LocalBounds = FBox(FVector::ZeroVector, FVector::ZeroVector);
	CachedDeltaSeconds = 0.0f;
	bAlreadyBound = false;

	UNiagaraSystem* System = GetSystem();
	if (System == nullptr)
	{
		return;
	}

	//Bypass the SetExecutionState() and it's check for disabled.
	RequestedExecutionState = ENiagaraExecutionState::Inactive;
	ActualExecutionState = ENiagaraExecutionState::Inactive;

	bool bAllReadyToRun = IsReadyToRun();
	if (!bAllReadyToRun)
	{
		return;
	}
	
	if (!System->IsValid())
	{
		SetRequestedExecutionState(ENiagaraExecutionState::Disabled);
		UE_LOG(LogNiagara, Warning, TEXT("Failed to activate Niagara System due to invalid asset! System(%s) Component(%s)"), *System->GetName(), *GetFullNameSafe(AttachComponent.Get()));
		return;
	}

	/** Do we need to run in solo mode? */
	bSolo = bForceSolo || DoSystemDataInterfacesRequireSolo(*System, OverrideParameters);
	if (bSolo)
	{
		if (!SystemSimulation.IsValid())
		{
			SystemSimulation = MakeShared<FNiagaraSystemSimulation, ESPMode::ThreadSafe>();
			SystemSimulation->Init(System, World, true, TG_MAX);
		}
	}
	else
	{
		UpdatePrereqs();
		const ETickingGroup TickGroup = CalculateTickGroup();
		SystemSimulation = GetWorldManager()->GetSystemSimulation(TickGroup, System);
	}

	// Make sure that we've gotten propagated instance parameters before calling InitEmitters, as they might bind to them.
	const FNiagaraSystemCompiledData& SystemCompiledData = System->GetSystemCompiledData();
	InstanceParameters = SystemCompiledData.InstanceParamStore;


	//When re initializing, throw away old emitters and init new ones.
	Emitters.Reset();
	InitEmitters();

	// rebind now after all parameters have been added
	InstanceParameters.Rebind();

	TickInstanceParameters_GameThread(0.01f);
	TickInstanceParameters_Concurrent();

#if WITH_EDITOR
	//UE_LOG(LogNiagara, Log, TEXT("OnResetInternal %p"), this);
	OnResetDelegate.Broadcast();
#endif

}

void FNiagaraSystemInstance::ResetParameters()
{
	UNiagaraSystem* System = GetSystem();
	if (!System)
	{
		return;
	}

	CurrentFrameIndex = 1;
	ParametersValid = false;

	GlobalParameters[0] = FNiagaraGlobalParameters();
	GlobalParameters[1] = FNiagaraGlobalParameters();
	SystemParameters[0] = FNiagaraSystemParameters();
	SystemParameters[1] = FNiagaraSystemParameters();
	OwnerParameters[0] = FNiagaraOwnerParameters();
	OwnerParameters[1] = FNiagaraOwnerParameters();

	EmitterParameters.Reset(Emitters.Num() * 2);
	EmitterParameters.AddDefaulted(Emitters.Num() * 2);
	GatheredInstanceParameters.Init(Emitters.Num());
}

FNiagaraSystemInstance::~FNiagaraSystemInstance()
{
	//UE_LOG(LogNiagara, Log, TEXT("~FNiagaraSystemInstance %p"), this);

	//FlushRenderingCommands();

	Cleanup();

// #if WITH_EDITOR
// 	OnDestroyedDelegate.Broadcast();
// #endif
#if WITH_EDITORONLY_DATA
	if (GEditor)
	{
		GEditor->OnObjectsReplaced().RemoveAll(this);
	}
#endif
}

void FNiagaraSystemInstance::Cleanup()
{
	// We should have no sync operations pending but we will be safe and wait
	WaitForAsyncTickDoNotFinalize();

	if (SystemInstanceIndex != INDEX_NONE)
	{
		TSharedPtr<FNiagaraSystemSimulation, ESPMode::ThreadSafe> SystemSim = GetSystemSimulation();
		SystemSim->RemoveInstance(this);
	}

	ResetComponentRenderPool();

	DestroyDataInterfaceInstanceData();

	UnbindParameters();

	// Clear out the emitters.
	Emitters.Empty(0);

	// clean up any event datasets that we're holding onto for our child emitters
	ClearEventDataSets();
}

//Unsure on usage of this atm. Possibly useful in future.
// void FNiagaraSystemInstance::RebindParameterCollection(UNiagaraParameterCollectionInstance* OldInstance, UNiagaraParameterCollectionInstance* NewInstance)
// {
// 	OldInstance->GetParameterStore().Unbind(&InstanceParameters);
// 	NewInstance->GetParameterStore().Bind(&InstanceParameters);
// 
// 	for (TSharedRef<FNiagaraEmitterInstance, ESPMode::ThreadSafe> Simulation : Emitters)
// 	{
// 		Simulation->RebindParameterCollection(OldInstance, NewInstance);
// 	}
// 
// 	//Have to re init the instance data for data interfaces.
// 	//This is actually lots more work than absolutely needed in some cases so we can improve it a fair bit.
// 	InitDataInterfaces();
// }

void FNiagaraSystemInstance::BindParameters()
{
	if (OverrideParameters != nullptr)
	{
		if (!bAlreadyBound)
		{
			// NOTE: We don't rebind if it's already bound to improve reset times.
			OverrideParameters->Bind(&InstanceParameters);
		}

		if (SystemSimulation->GetIsSolo() && FNiagaraSystemSimulation::UseLegacySystemSimulationContexts())
		{
			// If this simulation is solo than we can bind the instance parameters to the system simulation contexts so that
			// the system and emitter scripts use the per-instance data interfaces.
			OverrideParameters->Bind(&SystemSimulation->GetSpawnExecutionContext()->Parameters);
			OverrideParameters->Bind(&SystemSimulation->GetUpdateExecutionContext()->Parameters);
		}
	}

	for (TSharedRef<FNiagaraEmitterInstance, ESPMode::ThreadSafe> Simulation : Emitters)
	{
		Simulation->BindParameters(bAlreadyBound);
	}

	bAlreadyBound = true;
}

void FNiagaraSystemInstance::UnbindParameters(bool bFromComplete)
{
	if (OverrideParameters != nullptr)
	{
		if (!bFromComplete)
		{
			// NOTE: We don't unbind this on complete to improve reset times.
			OverrideParameters->Unbind(&InstanceParameters);
		}

		if (SystemSimulation.IsValid() && SystemSimulation->GetIsSolo())
		{
			OverrideParameters->Unbind(&SystemSimulation->GetSpawnExecutionContext()->Parameters);
			OverrideParameters->Unbind(&SystemSimulation->GetUpdateExecutionContext()->Parameters);
		}
	}

	bAlreadyBound = bFromComplete && bAlreadyBound;
	for (TSharedRef<FNiagaraEmitterInstance, ESPMode::ThreadSafe> Simulation : Emitters)
	{
		Simulation->UnbindParameters(bFromComplete);
	}
}

FNiagaraWorldManager* FNiagaraSystemInstance::GetWorldManager()const
{
	check(World);
	return FNiagaraWorldManager::Get(World);
}

bool FNiagaraSystemInstance::RequiresDistanceFieldData() const
{
	if (!bHasGPUEmitters)
	{
		return false;
	}

	for (const TSharedRef<FNiagaraEmitterInstance, ESPMode::ThreadSafe>& Emitter : Emitters)
	{
		FNiagaraComputeExecutionContext* GPUContext = Emitter->GetGPUContext();
		if (GPUContext)
		{
			for (UNiagaraDataInterface* DataInterface : GPUContext->CombinedParamStore.GetDataInterfaces())
			{
				if (DataInterface && DataInterface->RequiresDistanceFieldData())
				{
					return true;
				}
			}
		}
	}

	return false;
}

bool FNiagaraSystemInstance::RequiresDepthBuffer() const
{
	if (!bHasGPUEmitters)
	{
		return false;
	}

	for (const TSharedRef<FNiagaraEmitterInstance, ESPMode::ThreadSafe>& Emitter : Emitters)
	{
		FNiagaraComputeExecutionContext* GPUContext = Emitter->GetGPUContext();
		if (GPUContext)
		{
			for (UNiagaraDataInterface* DataInterface : GPUContext->CombinedParamStore.GetDataInterfaces())
			{
				if (DataInterface && DataInterface->RequiresDepthBuffer())
				{
					return true;
				}
			}
		}
	}

	return false;
}

bool FNiagaraSystemInstance::RequiresEarlyViewData() const
{
	if (!bHasGPUEmitters)
	{
		return false;
	}

	for (const TSharedRef<FNiagaraEmitterInstance, ESPMode::ThreadSafe>& Emitter : Emitters)
	{
		FNiagaraComputeExecutionContext* GPUContext = Emitter->GetGPUContext();
		if (GPUContext)
		{
			for (UNiagaraDataInterface* DataInterface : GPUContext->CombinedParamStore.GetDataInterfaces())
			{
				if (DataInterface && DataInterface->RequiresEarlyViewData())
				{
					return true;
				}
			}
		}
	}

	return false;
}

bool FNiagaraSystemInstance::RequiresViewUniformBuffer() const
{
	if (!bHasGPUEmitters)
	{
		return false;
	}

	for (const TSharedRef<FNiagaraEmitterInstance, ESPMode::ThreadSafe>& EmitterHandle : Emitters)
	{
		if (FNiagaraComputeExecutionContext* GPUContext = EmitterHandle->GetGPUContext())
		{
			if (UNiagaraEmitter* Emitter = EmitterHandle->GetCachedEmitter())
			{
				if (Emitter->RequiresViewUniformBuffer())
				{
					return true;
				}
			}
		}
	}

	return false;
}

void FNiagaraSystemInstance::InitDataInterfaces()
{
	bDataInterfacesHaveTickPrereqs = false;

	// If the System is invalid, it is possible that our cached data interfaces are now bogus and could point to invalid memory.
	// Only the UNiagaraComponent or UNiagaraSystem can hold onto GC references to the DataInterfaces.
	if (GetSystem() == nullptr || IsDisabled())
	{
		return;
	}

	// Wait for any async operations, can complete the system
	WaitForAsyncTickAndFinalize(true);

	if (OverrideParameters != nullptr)
	{
		OverrideParameters->Tick();
	}

	//-TODO: Validate that any queued ticks have been executed
	DestroyDataInterfaceInstanceData();

	PerInstanceDIFunctions[(int32)ENiagaraSystemSimulationScript::Spawn].Reset();
	PerInstanceDIFunctions[(int32)ENiagaraSystemSimulationScript::Update].Reset();

	//Now the interfaces in the simulations are all correct, we can build the per instance data table.
	int32 InstanceDataSize = 0;
	DataInterfaceInstanceDataOffsets.Empty();
	auto CalcInstDataSize = [&](const FNiagaraParameterStore& ParamStore, bool bIsGPUSimulation, bool bSearchInstanceParams)
	{
		const TArrayView<const FNiagaraVariableWithOffset> Params = ParamStore.ReadParameterVariables();
		const TArray<UNiagaraDataInterface*>& Interfaces = ParamStore.GetDataInterfaces();
		for (const FNiagaraVariableWithOffset& Var : Params)
		{
			if (Var.IsDataInterface())
			{
				UNiagaraDataInterface* Interface = Interfaces[Var.Offset];
				//In scripts that deal with multiple instances we have to manually search for this DI in the instance parameters as it's not going to be in the script's exec param store.
				//Otherwise we'll end up initializing pointless default DIs that just happen to be in those stores from the script.
				//They'll never be used as we bind to the per instance functions.
				if (bSearchInstanceParams)
				{
					if (UNiagaraDataInterface* InstParamDI = InstanceParameters.GetDataInterface(Var))
					{
						Interface = InstParamDI;
					}
				}

				if (Interface)
				{
					if (int32 Size = Interface->PerInstanceDataSize())
					{
						auto* ExistingInstanceDataOffset = DataInterfaceInstanceDataOffsets.FindByPredicate([&](auto& Pair) { return Pair.Key.Get() == Interface; });
						if (!ExistingInstanceDataOffset)//Don't add instance data for interfaces we've seen before.
						{
							//UE_LOG(LogNiagara, Log, TEXT("Adding DI %p %s %s"), Interface, *Interface->GetClass()->GetName(), *Interface->GetPathName());
							auto& NewPair = DataInterfaceInstanceDataOffsets.AddDefaulted_GetRef();
							NewPair.Key = Interface;
							NewPair.Value = InstanceDataSize;

							// Assume that some of our data is going to be 16 byte aligned, so enforce that 
							// all per-instance data is aligned that way.
							InstanceDataSize += Align(Size, 16);
						}
					}

					if (bDataInterfacesHaveTickPrereqs == false)
					{
						bDataInterfacesHaveTickPrereqs = Interface->HasTickGroupPrereqs();
					}

					if (bIsGPUSimulation)
					{
						Interface->SetUsedByGPUEmitter(true);
						if(FNiagaraDataInterfaceProxy* Proxy = Interface->GetProxy())
						{
							// We need to store the name of each DI source variable here so that we can look it up later when looking for the iteration interface.
							Proxy->SourceDIName = Var.GetName();
						}
					}
				}
			}
		}
	};

	CalcInstDataSize(InstanceParameters, false, false);//This probably should be a proper exec context. 

	if (SystemSimulation->GetIsSolo() && FNiagaraSystemSimulation::UseLegacySystemSimulationContexts())
	{
		CalcInstDataSize(SystemSimulation->GetSpawnExecutionContext()->Parameters, false, false);
		SystemSimulation->GetSpawnExecutionContext()->DirtyDataInterfaces();

		CalcInstDataSize(SystemSimulation->GetUpdateExecutionContext()->Parameters, false, false);
		SystemSimulation->GetUpdateExecutionContext()->DirtyDataInterfaces();
	}
	else
	{
		CalcInstDataSize(SystemSimulation->GetSpawnExecutionContext()->Parameters, false, true);
		CalcInstDataSize(SystemSimulation->GetUpdateExecutionContext()->Parameters, false, true);
	}

	//Iterate over interfaces to get size for table and clear their interface bindings.
	for (TSharedRef<FNiagaraEmitterInstance, ESPMode::ThreadSafe> Simulation : Emitters)
	{
		FNiagaraEmitterInstance& Sim = Simulation.Get();
		if (Sim.IsDisabled())
		{
			continue;
		}

		const bool bGPUSimulation = Sim.GetCachedEmitter() && (Sim.GetCachedEmitter()->SimTarget == ENiagaraSimTarget::GPUComputeSim);

		CalcInstDataSize(Sim.GetSpawnExecutionContext().Parameters, bGPUSimulation, false);
		CalcInstDataSize(Sim.GetUpdateExecutionContext().Parameters, bGPUSimulation, false);
		for (int32 i = 0; i < Sim.GetEventExecutionContexts().Num(); i++)
		{
			CalcInstDataSize(Sim.GetEventExecutionContexts()[i].Parameters, bGPUSimulation, false);
		}

		if (Sim.GetCachedEmitter() && Sim.GetCachedEmitter()->SimTarget == ENiagaraSimTarget::GPUComputeSim && Sim.GetGPUContext())
		{
			CalcInstDataSize(Sim.GetGPUContext()->CombinedParamStore, bGPUSimulation, false);
		}

		//Also force a rebind while we're here.
		Sim.DirtyDataInterfaces();
	}

	DataInterfaceInstanceData.SetNumUninitialized(InstanceDataSize);

	bDataInterfacesInitialized = true;
	PreTickDataInterfaces.Empty();
	PostTickDataInterfaces.Empty();

	GPUDataInterfaceInstanceDataSize = 0;
	GPUDataInterfaces.Empty();

	for (int32 i=0; i < DataInterfaceInstanceDataOffsets.Num(); ++i)
	{
		TPair<TWeakObjectPtr<UNiagaraDataInterface>, int32>& Pair = DataInterfaceInstanceDataOffsets[i];
		if (UNiagaraDataInterface* Interface = Pair.Key.Get())
		{
			check(IsAligned(&DataInterfaceInstanceData[Pair.Value], 16));

			if (Interface->HasPreSimulateTick())
	{
				PreTickDataInterfaces.Add(i);
			}

			if (Interface->HasPostSimulateTick())
		{
				PostTickDataInterfaces.Add(i);
			}

			if (bHasGPUEmitters)
			{
				const int32 GPUDataSize = Interface->PerInstanceDataPassedToRenderThreadSize();
				if (GPUDataSize > 0)
				{
					GPUDataInterfaces.Emplace(Interface, Pair.Value);
					GPUDataInterfaceInstanceDataSize += GPUDataSize;
				}
			}

			//Ideally when we make the batching changes, we can keep the instance data in big single type blocks that can all be updated together with a single virtual call.
			bool bResult = Pair.Key->InitPerInstanceData(&DataInterfaceInstanceData[Pair.Value], this);
			bDataInterfacesInitialized &= bResult;
			if (!bResult)
			{
				UE_LOG(LogNiagara, Error, TEXT("Error initializing data interface \"%s\" for system. %s"), *Interface->GetPathName(), Asset.IsValid() ? *Asset->GetName() : TEXT("nullptr"));
			}		
		}
		else
		{
			UE_LOG(LogNiagara, Error, TEXT("A data interface currently in use by an System has been destroyed."));
			bDataInterfacesInitialized = false;
		}
	}

	if (!bDataInterfacesInitialized && (!IsComplete() && !IsPendingSpawn()))
	{
		//Some error initializing the data interfaces so disable until we're explicitly reinitialized.
		UE_LOG(LogNiagara, Error, TEXT("Error initializing data interfaces. Completing system. %s"), Asset.IsValid() ? *Asset->GetName() : TEXT("nullptr"));
		Complete(true);
		return;
	}
	
	//We have valid DI instance data so now generate the table of function calls.	
	//When using the new exec contexts, each system instance builds it's own tables of DI function bindings for DI calls that require it.
	//i.e. User DIs or those with per instance data that are called from system scripts.
	if (FNiagaraSystemSimulation::UseLegacySystemSimulationContexts() == false)
	{
		bool bSuccess = true;
		bSuccess &= SystemSimulation->GetSpawnExecutionContext()->GeneratePerInstanceDIFunctionTable(this, PerInstanceDIFunctions[(int32)ENiagaraSystemSimulationScript::Spawn]);
		bSuccess &= SystemSimulation->GetUpdateExecutionContext()->GeneratePerInstanceDIFunctionTable(this, PerInstanceDIFunctions[(int32)ENiagaraSystemSimulationScript::Update]);

		if (!bSuccess)
		{
			//Some error initializing the per instance function tables.
			UE_LOG(LogNiagara, Error, TEXT("Error initializing data interfaces. Completing system. %s"), Asset.IsValid() ? *Asset->GetName() : TEXT("nullptr"));
			Complete(true);
			return;
		}
	}
}

void FNiagaraSystemInstance::TickDataInterfaces(float DeltaSeconds, bool bPostSimulate)
{
	if (!GetSystem() || IsDisabled())
	{
		return;
	}

	bool bReInitDataInterfaces = false;
	if (bPostSimulate)
	{
		for (int32 DIPairIndex : PostTickDataInterfaces)
		{
			TPair<TWeakObjectPtr<UNiagaraDataInterface>, int32>& Pair = DataInterfaceInstanceDataOffsets[DIPairIndex];
			if (UNiagaraDataInterface* Interface = Pair.Key.Get())
			{
				//Ideally when we make the batching changes, we can keep the instance data in big single type blocks that can all be updated together with a single virtual call.
				bReInitDataInterfaces |= Interface->PerInstanceTickPostSimulate(&DataInterfaceInstanceData[Pair.Value], this, DeltaSeconds);
			}
		}
	}
	else
	{
		for (int32 DIPairIndex : PreTickDataInterfaces)
		{
			TPair<TWeakObjectPtr<UNiagaraDataInterface>, int32>& Pair = DataInterfaceInstanceDataOffsets[DIPairIndex];
			if (UNiagaraDataInterface* Interface = Pair.Key.Get())
			{
				//Ideally when we make the batching changes, we can keep the instance data in big single type blocks that can all be updated together with a single virtual call.
				bReInitDataInterfaces |= Interface->PerInstanceTick(&DataInterfaceInstanceData[Pair.Value], this, DeltaSeconds);
			}
		}
	}

	if (bReInitDataInterfaces)
	{
		InitDataInterfaces();
	}
}

float FNiagaraSystemInstance::GetLODDistance()
{
	//In most cases this will have been set externally by the scalability manager.
	if (bLODDistanceIsValid)
	{
		return LODDistance;
	}
	
	constexpr float DefaultLODDistance = 0.0f;

	FNiagaraWorldManager* WorldManager = GetWorldManager();
	if (WorldManager == nullptr)
	{
		return DefaultLODDistance;
	}
	
	check(World);
	const FVector EffectLocation = WorldTransform.GetLocation();
	LODDistance = DefaultLODDistance;

	// If we are inside the WorldManager tick we will use the cache player view locations as we can be ticked on different threads
	if (WorldManager->CachedPlayerViewLocationsValid())
	{
		TArrayView<const FVector> PlayerViewLocations = WorldManager->GetCachedPlayerViewLocations();
		if (PlayerViewLocations.Num() == 0)
		{
			LODDistance = DefaultLODDistance;
		}
		else
		{
			// We are being ticked inside the WorldManager and can safely use the list of cached player view locations
			float LODDistanceSqr = FMath::Square(WORLD_MAX);
			for (const FVector& ViewLocation : PlayerViewLocations)
			{
				const float DistanceToEffectSqr = FVector(ViewLocation - EffectLocation).SizeSquared();
				LODDistanceSqr = FMath::Min(LODDistanceSqr, DistanceToEffectSqr);
			}
			LODDistance = FMath::Sqrt(LODDistanceSqr);
		}
	}
	else
	{
		// If we are not inside the WorldManager tick (solo tick) we must look over the player view locations manually
		ensureMsgf(IsInGameThread(), TEXT("FNiagaraSystemInstance::GetLODDistance called in potentially thread unsafe way"));

		TArray<FVector, TInlineAllocator<8> > PlayerViewLocations;
		if (World->GetPlayerControllerIterator())
		{
			for (FConstPlayerControllerIterator Iterator = World->GetPlayerControllerIterator(); Iterator; ++Iterator)
			{
				APlayerController* PlayerController = Iterator->Get();
				if (PlayerController && PlayerController->IsLocalPlayerController())
				{
					FVector* ViewLocation = new(PlayerViewLocations) FVector;
					FRotator ViewRotation;
					PlayerController->GetPlayerViewPoint(*ViewLocation, ViewRotation);
				}
			}
		}
		else
		{
			PlayerViewLocations = World->ViewLocationsRenderedLastFrame;
		}

		if (PlayerViewLocations.Num() > 0)
		{
			float LODDistanceSqr = FMath::Square(WORLD_MAX);
			for (const FVector& ViewLocation : PlayerViewLocations)
			{
				const float DistanceToEffectSqr = FVector(ViewLocation - EffectLocation).SizeSquared();
				LODDistanceSqr = FMath::Min(LODDistanceSqr, DistanceToEffectSqr);
			}
			LODDistance = FMath::Sqrt(LODDistanceSqr);
		}
	}

	bLODDistanceIsValid = true;
	return LODDistance;
}

ETickingGroup FNiagaraSystemInstance::CalculateTickGroup() const
{
	ETickingGroup NewTickGroup = (ETickingGroup)0;

	// Debugging feature to force last tick group
	if (GNiagaraForceLastTickGroup)
	{
		return NiagaraLastTickGroup;
	}

	// Determine tick group
	switch ( TickBehavior )
	{
		default:
		case ENiagaraTickBehavior::UsePrereqs:
			// Handle attached component tick group
			if (PrereqComponent != nullptr)
			{
				//-TODO: This doesn't deal with 'DontCompleteUntil' on the prereq's tick, if we have to handle that it could mean continual TG demotion
				ETickingGroup PrereqTG = ETickingGroup(FMath::Max(PrereqComponent->PrimaryComponentTick.TickGroup, PrereqComponent->PrimaryComponentTick.EndTickGroup) + 1);
				NewTickGroup = FMath::Max(NewTickGroup, PrereqTG);
			}

			// Handle data interfaces that have tick dependencies
			if ( bDataInterfacesHaveTickPrereqs )
			{
				for (const TPair<TWeakObjectPtr<UNiagaraDataInterface>, int32>& Pair : DataInterfaceInstanceDataOffsets)
				{
					if (UNiagaraDataInterface* Interface = Pair.Key.Get())
					{
						ETickingGroup PrereqTG = Interface->CalculateTickGroup(&DataInterfaceInstanceData[Pair.Value]);
						NewTickGroup = FMath::Max(NewTickGroup, PrereqTG);
					}
				}
			}

			// Clamp tick group to our range
			NewTickGroup = FMath::Clamp(NewTickGroup, NiagaraFirstTickGroup, NiagaraLastTickGroup);
			break;

		case ENiagaraTickBehavior::UseComponentTickGroup:
			if (USceneComponent* Component = AttachComponent.Get())
			{
				NewTickGroup = FMath::Clamp((ETickingGroup)Component->PrimaryComponentTick.TickGroup, NiagaraFirstTickGroup, NiagaraLastTickGroup);
			}
			else
			{
				NewTickGroup = NiagaraFirstTickGroup;
			}
			break;

		case ENiagaraTickBehavior::ForceTickFirst:
			NewTickGroup = NiagaraFirstTickGroup;
			break;

		case ENiagaraTickBehavior::ForceTickLast:
			NewTickGroup = NiagaraLastTickGroup;
			break;
	}


	//UE_LOG(LogNiagara, Log, TEXT("TickGroup: %s %d %d"), *Component->GetPathName(), (int32)TickBehavior, (int32)NewTickGroup);

	return NewTickGroup;
}

void FNiagaraSystemInstance::SetTickBehavior(ENiagaraTickBehavior NewTickBehavior)
{
	UNiagaraSystem* System = GetSystem();
	if (!System || System->bRequireCurrentFrameData)
	{
		TickBehavior = NewTickBehavior;
	}
	else
	{
		// Tick as soon as possible
		TickBehavior = ENiagaraTickBehavior::ForceTickFirst;
	}
}

void FNiagaraSystemInstance::TickInstanceParameters_GameThread(float DeltaSeconds)
{
	// If we're associated with a scene component, update our cached transform (otherwise, assume it was previously set externally)
	if (AttachComponent.IsValid())
	{
		WorldTransform = AttachComponent->GetComponentToWorld();
	}
	const bool TransformMatches = GatheredInstanceParameters.ComponentTrans.Equals(WorldTransform);
	if (TransformMatches)
	{
		// we want to update the transforms one more time than the buffer count because even if the transform buffers didn't change,
		// their derivatives (like velocity) also need to be updated correctly which happens a frame later.
		GatheredInstanceParameters.TransformMatchCount = FMath::Min(ParameterBufferCount + 1, GatheredInstanceParameters.TransformMatchCount + 1);
	}
	else
	{
		GatheredInstanceParameters.ComponentTrans = WorldTransform;
		GatheredInstanceParameters.TransformMatchCount = 0;
	}

	GatheredInstanceParameters.EmitterCount = Emitters.Num();
	GatheredInstanceParameters.DeltaSeconds = DeltaSeconds;
	GatheredInstanceParameters.NumAlive = 0;

	//Bias the LastRenderTime slightly to account for any delay as it's written by the RT.
	check(World);
	GatheredInstanceParameters.TimeSeconds = World->TimeSeconds;
	GatheredInstanceParameters.RealTimeSeconds = World->RealTimeSeconds;	

	// flip our buffered parameters
	FlipParameterBuffers();
	uint32 ParameterIndex = GetParameterIndex();

	for (int32 i = 0; i < GatheredInstanceParameters.EmitterCount; ++i)
	{
		auto& CurrentEmitterParameters = EditEmitterParameters(i);

		const TSharedRef<FNiagaraEmitterInstance, ESPMode::ThreadSafe>& Emitter = Emitters[i];
		if (Emitter->GetExecutionState() != ENiagaraExecutionState::Disabled)
		{
			CurrentEmitterParameters.EmitterNumParticles = Emitter->GetNumParticles();
			CurrentEmitterParameters.EmitterTotalSpawnedParticles = Emitter->GetTotalSpawnedParticles();
			CurrentEmitterParameters.EmitterRandomSeed = Emitter->GetCachedEmitter() ? Emitter->GetCachedEmitter()->RandomSeed : 0;
			CurrentEmitterParameters.EmitterInstanceSeed = Emitter->GetInstanceSeed();
			const FNiagaraEmitterScalabilitySettings& ScalabilitySettings = Emitter->GetScalabilitySettings();
			CurrentEmitterParameters.EmitterSpawnCountScale = ScalabilitySettings.bScaleSpawnCount ? ScalabilitySettings.SpawnCountScale : 1.0f;
			++GatheredInstanceParameters.NumAlive;
		}
		else
		{
			CurrentEmitterParameters.EmitterNumParticles = 0;
		}
	}

	FNiagaraSystemParameters& CurrentSystemParameters = SystemParameters[ParameterIndex];
	CurrentSystemParameters.EngineSystemAge = Age;
	CurrentSystemParameters.EngineTickCount = TickCount;
	CurrentSystemParameters.EngineTimeSinceRendered = FMath::Max(0.0f, GatheredInstanceParameters.TimeSeconds - LastRenderTime - GLastRenderTimeSafetyBias);
	CurrentSystemParameters.EngineExecutionState = static_cast<uint32>(RequestedExecutionState);
	CurrentSystemParameters.EngineLodDistance = GetLODDistance();
	CurrentSystemParameters.EngineLodDistanceFraction = CurrentSystemParameters.EngineLodDistance / MaxLODDistance;
	CurrentSystemParameters.SignificanceIndex = SignificanceIndex;

	if (OverrideParameters)
	{
		OverrideParameters->Tick();
	}
}

void FNiagaraSystemInstance::TickInstanceParameters_Concurrent()
{
	uint32 ParameterIndex = GetParameterIndex();
	FNiagaraSystemParameters& CurrentSystemParameters = SystemParameters[ParameterIndex];
	FNiagaraOwnerParameters& CurrentOwnerParameters = OwnerParameters[ParameterIndex];

	if (GatheredInstanceParameters.TransformMatchCount <= ParameterBufferCount)
	{
		const FMatrix LocalToWorld = GatheredInstanceParameters.ComponentTrans.ToMatrixWithScale();
		const FMatrix LocalToWorldNoScale = GatheredInstanceParameters.ComponentTrans.ToMatrixNoScale();

		const FVector Location = GatheredInstanceParameters.ComponentTrans.GetLocation();
		const FVector LastLocation = FMath::IsNearlyZero(CurrentSystemParameters.EngineSystemAge) ? Location : FVector(OwnerParameters[GetParameterIndex(true)].EnginePosition);

		CurrentOwnerParameters.EngineLocalToWorld = LocalToWorld;
		CurrentOwnerParameters.EngineWorldToLocal = LocalToWorld.Inverse();
		CurrentOwnerParameters.EngineLocalToWorldTransposed = LocalToWorld.GetTransposed();
		CurrentOwnerParameters.EngineWorldToLocalTransposed = CurrentOwnerParameters.EngineWorldToLocal.GetTransposed();
		CurrentOwnerParameters.EngineLocalToWorldNoScale = LocalToWorldNoScale;
		CurrentOwnerParameters.EngineWorldToLocalNoScale = LocalToWorldNoScale.Inverse();
		CurrentOwnerParameters.EngineRotation = GatheredInstanceParameters.ComponentTrans.GetRotation();
		CurrentOwnerParameters.EnginePosition = Location;
		CurrentOwnerParameters.EngineVelocity = (Location - LastLocation) / GatheredInstanceParameters.DeltaSeconds;
		CurrentOwnerParameters.EngineXAxis = CurrentOwnerParameters.EngineRotation.GetAxisX();
		CurrentOwnerParameters.EngineYAxis = CurrentOwnerParameters.EngineRotation.GetAxisY();
		CurrentOwnerParameters.EngineZAxis = CurrentOwnerParameters.EngineRotation.GetAxisZ();
		CurrentOwnerParameters.EngineScale = GatheredInstanceParameters.ComponentTrans.GetScale3D();
	}

	CurrentSystemParameters.EngineEmitterCount = GatheredInstanceParameters.EmitterCount;
	CurrentSystemParameters.EngineAliveEmitterCount = GatheredInstanceParameters.NumAlive;
	CurrentSystemParameters.SignificanceIndex = SignificanceIndex;

	FNiagaraGlobalParameters& CurrentGlobalParameter = GlobalParameters[ParameterIndex];
	CurrentGlobalParameter.EngineDeltaTime = GatheredInstanceParameters.DeltaSeconds;
	CurrentGlobalParameter.EngineInvDeltaTime = 1.0f / GatheredInstanceParameters.DeltaSeconds;
	CurrentGlobalParameter.EngineRealTime = GatheredInstanceParameters.RealTimeSeconds;
	CurrentGlobalParameter.EngineTime = GatheredInstanceParameters.TimeSeconds;
	CurrentGlobalParameter.QualityLevel = FNiagaraPlatformSet::GetQualityLevel();

	InstanceParameters.Tick();
	InstanceParameters.MarkParametersDirty();
}

void FNiagaraSystemInstance::ClearEventDataSets()
{
	for (auto& EventDataSetIt : EmitterEventDataSetMap)
	{
		delete EventDataSetIt.Value;
	}

	EmitterEventDataSetMap.Empty();
}

FNiagaraDataSet*
FNiagaraSystemInstance::CreateEventDataSet(FName EmitterName, FName EventName)
{
	// TODO: find a better way of multiple events trying to write to the same data set; 
	// for example, if two analytical collision primitives want to send collision events, they need to push to the same data set
	FNiagaraDataSet*& OutSet = EmitterEventDataSetMap.FindOrAdd(EmitterEventKey(EmitterName, EventName));

	if (!OutSet)
	{
		OutSet = new FNiagaraDataSet();
	}

	return OutSet;
}

FNiagaraDataSet*
FNiagaraSystemInstance::GetEventDataSet(FName EmitterName, FName EventName) const
{
	FNiagaraDataSet* const* OutDataSet = EmitterEventDataSetMap.Find(EmitterEventKey(EmitterName, EventName));

	return OutDataSet ? *OutDataSet : nullptr;
}

#if WITH_EDITORONLY_DATA

bool FNiagaraSystemInstance::UsesEmitter(const UNiagaraEmitter* Emitter)const
{
	if (GetSystem())
	{
		return GetSystem()->UsesEmitter(Emitter);
	}
	return false;
}

bool FNiagaraSystemInstance::UsesScript(const UNiagaraScript* Script)const
{
	if (GetSystem())
	{
		for (FNiagaraEmitterHandle EmitterHandle : GetSystem()->GetEmitterHandles())
		{
			if (EmitterHandle.GetInstance() && EmitterHandle.GetInstance()->UsesScript(Script))
			{
				return true;
			}
		}
	}
	return false;
}

// bool FNiagaraSystemInstance::UsesDataInterface(UNiagaraDataInterface* Interface)
// {
// 
// }

bool FNiagaraSystemInstance::UsesCollection(const UNiagaraParameterCollection* Collection)const
{
	if (UNiagaraSystem* System = GetSystem())
	{
		if (System->UsesCollection(Collection))
		{
			return true;
		}
	}
	return false;
}

#endif

void FNiagaraSystemInstance::InitEmitters()
{
	SCOPE_CYCLE_COUNTER(STAT_NiagaraSystemInitEmitters);

	bHasGPUEmitters = false;

	LocalBounds = FBox(FVector::ZeroVector, FVector::ZeroVector);

	Emitters.Empty(false);
	UNiagaraSystem* System = GetSystem();
	if (System != nullptr)
	{
		const TArray<FNiagaraEmitterHandle>& EmitterHandles = System->GetEmitterHandles();

		const bool bAllowComputeShaders = FNiagaraUtilities::AllowComputeShaders(GShaderPlatformForFeatureLevel[GMaxRHIFeatureLevel]);

		const int32 NumEmitters = EmitterHandles.Num();
		Emitters.Reserve(NumEmitters);
		for (int32 EmitterIdx=0; EmitterIdx < NumEmitters; ++EmitterIdx)
		{
			TSharedRef<FNiagaraEmitterInstance, ESPMode::ThreadSafe> Sim = MakeShared<FNiagaraEmitterInstance, ESPMode::ThreadSafe>(this);

			if (System->bFixedBounds)
			{
				// be sure to set the system bounds first so that we can bypass work in the initialization of the emitter
				Sim->SetSystemFixedBoundsOverride(System->GetFixedBounds());
			}

			Sim->Init(EmitterIdx, ID);
			Emitters.Add(Sim);

			//-TODO: We should not create emitter instances for disable emitters
			if (EmitterHandles[EmitterIdx].GetIsEnabled())
			{
				// Only set bHasGPUEmitters if we allow compute shaders on the platform
				if (bAllowComputeShaders)
				{
					if (const UNiagaraEmitter* Emitter = Sim->GetCachedEmitter())
					{
						bHasGPUEmitters |= Emitter->SimTarget == ENiagaraSimTarget::GPUComputeSim;
					}
				}
			}
		}

		// Create the shared context for the batcher if we have a single active GPU emitter in the system
		if (bHasGPUEmitters)
		{
			SharedContext.Reset(new FNiagaraComputeSharedContext());
		}

		if (System->bFixedBounds)
		{
			LocalBounds = System->GetFixedBounds();
		}
	}

	ResetParameters();
}

void FNiagaraSystemInstance::ManualTick(float DeltaSeconds, const FGraphEventRef& MyCompletionGraphEvent)
{
	SCOPE_CYCLE_COUNTER(STAT_NiagaraOverview_GT);
	SCOPE_CYCLE_COUNTER(STAT_NiagaraSystemInst_ComponentTickGT);
	CSV_SCOPED_TIMING_STAT_EXCLUSIVE(Effects);
	LLM_SCOPE(ELLMTag::Niagara);

	if (IsDisabled())
	{
		return;
	}

	TSharedPtr<FNiagaraSystemSimulation, ESPMode::ThreadSafe> SystemSim = GetSystemSimulation();
	check(SystemSim.IsValid());
	check(IsInGameThread());
	check(bSolo);

	SystemSim->Tick_GameThread(DeltaSeconds, MyCompletionGraphEvent);

}

void FNiagaraSystemInstance::WaitForAsyncTickDoNotFinalize(bool bEnsureComplete)
{
	if (bAsyncWorkInProgress == false)
	{
		return;
	}

	ensureAlwaysMsgf(!bEnsureComplete, TEXT("Niagara System Async Task should be complete by now. %s"), *GetSystem()->GetPathName());
	ensureAlwaysMsgf(IsInGameThread(), TEXT("NiagaraSystemInstance::WaitForAsyncTick() call is assuming execution on GT but is not on GT. %s"), *GetSystem()->GetPathName());

	SCOPE_CYCLE_COUNTER(STAT_NiagaraSystemWaitForAsyncTick);

	const uint64 StartCycles = FPlatformTime::Cycles64();
	const double WarnSeconds = 5.0;
	const uint64 WarnCycles = StartCycles + uint64(WarnSeconds / FPlatformTime::GetSecondsPerCycle64());
	bool bDoWarning = true;

	while ( bAsyncWorkInProgress )
	{
		FPlatformProcess::SleepNoStats(0.001f);
		if ( bDoWarning && (FPlatformTime::Cycles64() > WarnCycles) )
		{
			bDoWarning = false;
			UE_LOG(LogNiagara, Warning, TEXT("Niagara Effect has stalled GT for %g seconds and is not complete, this may result in a deadlock. Component(%s) System(%s)"), WarnSeconds, *GetFullNameSafe(AttachComponent.Get()), *GetFullNameSafe(GetSystem()));
		}
	}

	const double StallTimeMS = FPlatformTime::ToMilliseconds64(FPlatformTime::Cycles64() - StartCycles);
	if (StallTimeMS > GWaitForAsyncStallWarnThresholdMS)
	{
		//-TODO: This should be put back to a warning once EngineTests no longer cause it show up.  The reason it's triggered is because we pause in latent actions right after a TG running Niagara sims.
		UE_LOG(LogNiagara, Log, TEXT("Niagara Effect stalled GT for %g ms. Component(%s) System(%s)"), StallTimeMS, *GetFullNameSafe(AttachComponent.Get()), *GetFullNameSafe(GetSystem()));
	}
}

void FNiagaraSystemInstance::WaitForAsyncTickAndFinalize(bool bEnsureComplete)
{
	if (bAsyncWorkInProgress)
	{
		WaitForAsyncTickDoNotFinalize(bEnsureComplete);
		FinalizeTick_GameThread();
	}
}

bool FNiagaraSystemInstance::HandleCompletion()
{
	bool bEmittersCompleteOrDisabled = true;
	for (TSharedRef<FNiagaraEmitterInstance, ESPMode::ThreadSafe>&it : Emitters)
	{
		FNiagaraEmitterInstance& Inst = *it;
		bEmittersCompleteOrDisabled &= Inst.HandleCompletion();
	}

	bool bCompletedAlready = IsComplete();
	if (bCompletedAlready || bEmittersCompleteOrDisabled)
	{
		//UE_LOG(LogNiagara, Log, TEXT("Completion Achieved"));
		Complete(false);
		return true;
	}

	bPendingSpawn = false;
	return false;
}

void FNiagaraSystemInstance::Tick_GameThread(float DeltaSeconds)
{
	SCOPE_CYCLE_COUNTER(STAT_NiagaraSystemInst_TickGT);
	SCOPE_CYCLE_COUNTER(STAT_NiagaraOverview_GT);
	CSV_SCOPED_TIMING_STAT_EXCLUSIVE(Effects);
	LLM_SCOPE(ELLMTag::Niagara);
	
	FNiagaraCrashReporterScope CRScope(this);

	UNiagaraSystem* System = GetSystem();
	FScopeCycleCounter SystemStat(System->GetStatID(true, false));

	// We should have no pending async operations, but wait to be safe
	WaitForAsyncTickAndFinalize(true);
	if (IsComplete())
	{
		return;
	}

	CachedDeltaSeconds = DeltaSeconds;
	bNeedsFinalize = true;

	TickInstanceParameters_GameThread(DeltaSeconds);

	TickDataInterfaces(DeltaSeconds, false);

	Age += DeltaSeconds;
	TickCount += 1;
	
	if ( !IsComplete() )
	{
		BeginAsyncWork();
	}
}

void FNiagaraSystemInstance::Tick_Concurrent(bool bEnqueueGPUTickIfNeeded)
{
	SCOPE_CYCLE_COUNTER(STAT_NiagaraSystemInst_TickCNC);
	SCOPE_CYCLE_COUNTER(STAT_NiagaraOverview_GT_CNC);
	CSV_SCOPED_TIMING_STAT_EXCLUSIVE(Effects);
	LLM_SCOPE(ELLMTag::Niagara);
	FScopeCycleCounterUObject AdditionalScope(GetSystem(), GET_STATID(STAT_NiagaraOverview_GT_CNC));

	FNiagaraCrashReporterScope CRScope(this);

	// Reset values that will be accumulated during emitter tick.
	TotalGPUParamSize = 0;
	ActiveGPUEmitterCount = 0;
	GPUParamIncludeInterpolation = false;
	UNiagaraSystem* System = GetSystem();

	if (IsComplete() || System == nullptr || CachedDeltaSeconds < SMALL_NUMBER)
	{
		bAsyncWorkInProgress = false;
		return;
	}

	const int32 NumEmitters = Emitters.Num();
	const TConstArrayView<FNiagaraEmitterExecutionIndex> EmitterExecutionOrder = GetEmitterExecutionOrder();
	checkSlow(EmitterExecutionOrder.Num() <= NumEmitters);

	//Determine if any of our emitters should be ticking.
	TBitArray<TInlineAllocator<8>> EmittersShouldTick;
	EmittersShouldTick.Init(false, NumEmitters);

	bool bHasTickingEmitters = false;
	for (const FNiagaraEmitterExecutionIndex& EmitterExecIdx : EmitterExecutionOrder)
	{
		FNiagaraEmitterInstance& Inst = Emitters[EmitterExecIdx.EmitterIndex].Get();
		if (Inst.ShouldTick())
		{
			bHasTickingEmitters = true;
			EmittersShouldTick.SetRange(EmitterExecIdx.EmitterIndex, 1, true);
		}
	}

	if ( !bHasTickingEmitters )
	{
		bAsyncWorkInProgress = false;
		return;
	}

	FScopeCycleCounter SystemStat(System->GetStatID(true, true));

	for (const FNiagaraEmitterExecutionIndex& EmitterExecIdx : EmitterExecutionOrder)
	{
		if (EmittersShouldTick[EmitterExecIdx.EmitterIndex])
		{
			FNiagaraEmitterInstance& Inst = Emitters[EmitterExecIdx.EmitterIndex].Get();
			Inst.PreTick();
		}
	}

	int32 TotalCombinedParamStoreSize = 0;

	// now tick all emitters
	for (const FNiagaraEmitterExecutionIndex& EmitterExecIdx : EmitterExecutionOrder)
	{
		FNiagaraEmitterInstance& Inst = Emitters[EmitterExecIdx.EmitterIndex].Get();
		if (EmittersShouldTick[EmitterExecIdx.EmitterIndex])
		{
			Inst.Tick(CachedDeltaSeconds);
		}

		if (Inst.GetCachedEmitter() && Inst.GetCachedEmitter()->SimTarget == ENiagaraSimTarget::GPUComputeSim && !Inst.IsComplete())
		{
<<<<<<< HEAD
			if (const FNiagaraComputeExecutionContext* GPUContext = Inst.GetGPUContext())
			{
				TotalCombinedParamStoreSize += GPUContext->CombinedParamStore.GetPaddedParameterSizeInBytes();
				GPUParamIncludeInterpolation = GPUContext->HasInterpolationParameters || GPUParamIncludeInterpolation;
				ActiveGPUEmitterCount++;
=======
			// Handle edge case where an emitter was set to inactive on the first frame by scalability
			// Since it will not tick we should not execute a GPU tick for it, this test must be symeterical with FNiagaraGPUSystemTick::Init
			const bool bIsInactive = (Inst.GetExecutionState() == ENiagaraExecutionState::Inactive) || (Inst.GetExecutionState() == ENiagaraExecutionState::InactiveClear);
			if (Inst.HasTicked() || !bIsInactive)
			{
				if (const FNiagaraComputeExecutionContext* GPUContext = Inst.GetGPUContext())
				{
					TotalCombinedParamStoreSize += GPUContext->CombinedParamStore.GetPaddedParameterSizeInBytes();
					GPUParamIncludeInterpolation = GPUContext->HasInterpolationParameters || GPUParamIncludeInterpolation;
					ActiveGPUEmitterCount++;
				}
>>>>>>> 24776ab6
			}
		}
	}

	if (ActiveGPUEmitterCount)
	{
		const int32 InterpFactor = GPUParamIncludeInterpolation ? 2 : 1;

		TotalGPUParamSize = InterpFactor * (sizeof(FNiagaraGlobalParameters) + sizeof(FNiagaraSystemParameters) + sizeof(FNiagaraOwnerParameters));
		TotalGPUParamSize += InterpFactor * ActiveGPUEmitterCount * sizeof(FNiagaraEmitterParameters);
		TotalGPUParamSize += TotalCombinedParamStoreSize;
	}

	// Update local bounds
	if ( System->bFixedBounds )
	{
		LocalBounds = System->GetFixedBounds();
	}
	else
	{
		FBox NewLocalBounds(EForceInit::ForceInit);
		for (const auto& Emitter : Emitters)
		{
			NewLocalBounds += Emitter->GetBounds();
		}

		if (NewLocalBounds.IsValid)
		{
			LocalBounds = NewLocalBounds.ExpandBy(NewLocalBounds.GetExtent() * GNiagaraBoundsExpandByPercent);				
		}
		else
		{
			LocalBounds = FBox(FVector::ZeroVector, FVector::ZeroVector);
		}
	}

	//Enqueue a GPU tick for this sim if we're allowed to do so from a concurrent thread.
	//If we're batching our tick passing we may still need to enqueue here if not called from the regular async task. The caller will tell us with bEnqueueGPUTickIfNeeded.
	FNiagaraSystemSimulation* Sim = SystemSimulation.Get();
	check(Sim);
	ENiagaraGPUTickHandlingMode Mode = Sim->GetGPUTickHandlingMode();
	if (Mode == ENiagaraGPUTickHandlingMode::Concurrent || (Mode == ENiagaraGPUTickHandlingMode::ConcurrentBatched && bEnqueueGPUTickIfNeeded))
	{
		GenerateAndSubmitGPUTick();
	}

	bAsyncWorkInProgress = false;
}

TSet<int32> FNiagaraSystemInstance::GetParticlesWithActiveComponents(USceneComponent* const Component)
{
	TSet<int32> Result;
	TObjectKey<USceneComponent> ObjectKey(Component);
	FRWScopeLock ReadLock(ComponentPoolLock, SLT_ReadOnly);
	TArray<FNiagaraComponentRenderPoolEntry>* Pool = ComponentRenderPool.PoolsByTemplate.Find(ObjectKey);
	if (Pool)
	{
		for (const FNiagaraComponentRenderPoolEntry& Entry : *Pool)
		{
			if (Entry.LastAssignedToParticleID >= 0)
			{
				Result.Add(Entry.LastAssignedToParticleID);
			}
		}
	}
	return Result;
}

void FNiagaraSystemInstance::OnSimulationDestroyed()
{
	// This notifies us that the simulation we're holding a reference to is being abandoned by the world manager and we should also
	// release our reference
	ensureMsgf(!IsSolo(), TEXT("OnSimulationDestroyed should only happen for systems referencing a simulation from the world manager"));
	if (SystemSimulation.IsValid())
	{
		UnbindParameters();
		SystemSimulation = nullptr;
	}
}

void FNiagaraSystemInstance::ProcessComponentRendererTasks()
{
	FRWScopeLock WriteLock(ComponentPoolLock, SLT_Write);
	if (ComponentTasks.IsEmpty() && ComponentRenderPool.PoolsByTemplate.Num() == 0)
	{
		return;
	}

	USceneComponent* Component = AttachComponent.Get();
	if (!Component)
	{
		// we can't attach the components anywhere, so just discard them
		ComponentTasks.Empty();
		return;
	}
	SCOPE_CYCLE_COUNTER(STAT_NiagaraProcessComponentRendererTasks);

	TMap<TObjectKey<USceneComponent>, TArray<FNiagaraComponentRenderPoolEntry>> NewRenderPool;
	int32 AttachedComponentCount = 0;

	FNiagaraComponentUpdateTask UpdateTask;
	while (ComponentTasks.Dequeue(UpdateTask))
	{
		if (!UpdateTask.TemplateObject.IsValid())
		{
			continue;
		}

		TObjectKey<USceneComponent> ObjectKey(UpdateTask.TemplateObject.Get());
		TArray<FNiagaraComponentRenderPoolEntry>& CurrentPool = ComponentRenderPool.PoolsByTemplate.FindOrAdd(ObjectKey);
		USceneComponent* SceneComponent = nullptr;
		FNiagaraComponentRenderPoolEntry NewEntry;
		if (CurrentPool.Num() > 0)
		{
			// grab a component from the pool if there is one available
			int32 FreeComponentIndex = -1;
			if (UpdateTask.ParticleID == -1)
			{
				FreeComponentIndex = CurrentPool.Num() - 1;
			}
			else
			{
				// if we have a particle ID we try to map it to a previously assigned component
				for (int32 i = 0; i < CurrentPool.Num(); i++)
				{
					int32& PoolEntryID = CurrentPool[i].LastAssignedToParticleID;
					if (PoolEntryID > -1 && PoolEntryID < UpdateTask.SmallestID)
					{
						// there is no particle alive any more with this ID, mark component for reuse
						PoolEntryID = -1;
					}

					// search for a previously assigned component for this particle
					if (PoolEntryID == UpdateTask.ParticleID)
					{
						FreeComponentIndex = i;
						break;
					}
					else if (PoolEntryID == -1)
					{
						// if we don't find one we can maybe reuse one that's free anyways
						FreeComponentIndex = i;
					}
				}
			}

			if (FreeComponentIndex != -1)
			{
				NewEntry = CurrentPool[FreeComponentIndex];
				CurrentPool.RemoveAtSwap(FreeComponentIndex, 1, false);
				SceneComponent = NewEntry.Component.Get();
			}
		}

		if (!SceneComponent || SceneComponent->HasAnyFlags(RF_BeginDestroyed | RF_FinishDestroyed))
		{
			SCOPE_CYCLE_COUNTER(STAT_NiagaraComponentRendererSpawning);
			
			AActor* OwnerActor = ComponentRenderPool.OwnerActor.Get();
			if (OwnerActor == nullptr)
			{
				OwnerActor = Component->GetOwner();
				if (OwnerActor == nullptr)
				{
					OwnerActor = World->SpawnActor<AActor>();
					OwnerActor->SetFlags(RF_Transient);
					ComponentRenderPool.OwnerActor = OwnerActor;
				}
			}

			// if we don't have a pooled component we create a new one from the template
			SceneComponent = DuplicateObject<USceneComponent>(UpdateTask.TemplateObject.Get(), OwnerActor);
			SceneComponent->ClearFlags(RF_ArchetypeObject);
			SceneComponent->SetFlags(RF_Transient);
#if WITH_EDITORONLY_DATA
			SceneComponent->bVisualizeComponent = UpdateTask.bVisualizeComponents;
#endif
			SceneComponent->SetupAttachment(Component);
			SceneComponent->RegisterComponent();
			SceneComponent->AddTickPrerequisiteComponent(Component);
			NewEntry = FNiagaraComponentRenderPoolEntry();
			NewEntry.Component = SceneComponent;
		}
		
		// call the update task which sets the values from the particle bindings
		UpdateTask.UpdateCallback(SceneComponent, NewEntry);
		
		// activate the component
		if (!SceneComponent->IsActive())
		{
			SceneComponent->SetVisibility(true);
			SceneComponent->Activate(false);
		}

		NewEntry.LastAssignedToParticleID = UpdateTask.ParticleID;
		NewEntry.InactiveTimeLeft = GNiagaraComponentRenderPoolInactiveTimeLimit;
		NewRenderPool.FindOrAdd(ObjectKey).Add(NewEntry);
		AttachedComponentCount++;
	}

	if (AttachedComponentCount > GNiagaraWarnComponentRenderCount)
	{
		UE_LOG(LogNiagara, Warning, TEXT("System %s has over %i active components spawned from the effect. Either adjust the effect's component renderer or change the warning limit with fx.Niagara.WarnComponentRenderCount."), *GetSystem()->GetName(), GNiagaraWarnComponentRenderCount);
	}

	// go over the pooled components we didn't need this tick to see if we can destroy some and deactivate the rest
	for (TPair<TObjectKey<USceneComponent>, TArray<FNiagaraComponentRenderPoolEntry>>& Pair : ComponentRenderPool.PoolsByTemplate)
	{
		for (FNiagaraComponentRenderPoolEntry& PoolEntry : Pair.Value)
		{
			if (!PoolEntry.Component.IsValid())
			{
				continue;
			}
			PoolEntry.InactiveTimeLeft -= CachedDeltaSeconds;
			if (PoolEntry.InactiveTimeLeft <= 0)
			{
				PoolEntry.Component->DestroyComponent();
			}
			else
			{
				if (PoolEntry.Component->IsActive())
				{
					PoolEntry.Component->Deactivate();
					PoolEntry.Component->SetVisibility(false);
				}
				NewRenderPool.FindOrAdd(Pair.Key).Add(PoolEntry);
			}
		}
	}

	ComponentRenderPool.PoolsByTemplate = NewRenderPool;
}

void FNiagaraSystemInstance::OnObjectsReplacedCallback(const TMap<UObject*, UObject*>& ReplacementsMap)
{
	TArray<UObject*> Keys;
	ReplacementsMap.GetKeys(Keys);
	
	FRWScopeLock WriteLock(ComponentPoolLock, SLT_Write);
	for (UObject* OldObject : Keys)
	{
		TObjectKey<USceneComponent> OldObjectKey(Cast<USceneComponent>(OldObject));
		if (!ComponentRenderPool.PoolsByTemplate.Contains(OldObjectKey))
		{
			continue;
		}
		for (FNiagaraComponentRenderPoolEntry& PoolEntry : ComponentRenderPool.PoolsByTemplate[OldObjectKey])
		{
			if (PoolEntry.Component.IsValid())
			{
				PoolEntry.Component->DestroyComponent();
			}
		}
		ComponentRenderPool.PoolsByTemplate.Remove(OldObjectKey);
	}
}

void FNiagaraSystemInstance::ResetComponentRenderPool()
{
	FRWScopeLock WriteLock(ComponentPoolLock, SLT_Write);
	for (TPair<TObjectKey<USceneComponent>, TArray<FNiagaraComponentRenderPoolEntry>>& Pair : ComponentRenderPool.PoolsByTemplate)
	{
		for (FNiagaraComponentRenderPoolEntry PoolEntry : Pair.Value)
		{
			if (PoolEntry.Component.IsValid())
			{
				PoolEntry.Component->DestroyComponent();
			}
		}
	}
	ComponentRenderPool.PoolsByTemplate.Empty();

	if (AActor* OwnerActor = ComponentRenderPool.OwnerActor.Get())
	{
		ComponentRenderPool.OwnerActor.Reset();
		OwnerActor->Destroy();
	}
}

bool FNiagaraSystemInstance::FinalizeTick_GameThread(bool bEnqueueGPUTickIfNeeded)
{
	if (bNeedsFinalize)//We can come in here twice in one tick if the GT calls WaitForAsync() while there is a GT finalize task in the queue.
	{
		FNiagaraCrashReporterScope CRScope(this);

		SCOPE_CYCLE_COUNTER(STAT_NiagaraOverview_GT);
		SCOPE_CYCLE_COUNTER(STAT_NiagaraSystemInst_FinalizeGT);
		CSV_SCOPED_TIMING_STAT_EXCLUSIVE(Effects);
		LLM_SCOPE(ELLMTag::Niagara);

		//Temporarily force FX to update their own LODDistance on frames where it is not provided by the scalability manager.
		//TODO: Lots of FX wont need an accurate per frame value so implement a good way for FX to opt into this. FORT-248457
		bLODDistanceIsValid = false;

		bNeedsFinalize = false;
		if (!HandleCompletion())
		{
			//Post tick our interfaces.
			TickDataInterfaces(CachedDeltaSeconds, true);

			ProcessComponentRendererTasks();

			//Enqueue a GPU tick for this sim if we have to do this from the GameThread.
			//If we're batching our tick passing we may still need to enqueue here if not called from the regular finalize task. The caller will tell us with bEnqueueGPUTickIfNeeded.
			FNiagaraSystemSimulation* Sim = SystemSimulation.Get();
			check(Sim);
			ENiagaraGPUTickHandlingMode Mode = Sim->GetGPUTickHandlingMode();
			if (Mode == ENiagaraGPUTickHandlingMode::GameThread || (Mode == ENiagaraGPUTickHandlingMode::GameThreadBatched && bEnqueueGPUTickIfNeeded))
			{
				GenerateAndSubmitGPUTick();
			}
		}

		if (DeferredResetMode != EResetMode::None)
		{
			const EResetMode ResetMode = DeferredResetMode;
			DeferredResetMode = EResetMode::None;

			Reset(ResetMode);
		}

		if (OnPostTickDelegate.IsBound())
		{
			OnPostTickDelegate.Execute();
		}

		return true;
	}

	//Tell the caller we didn't actually finalize the system.
	return false;
}

void FNiagaraSystemInstance::GenerateAndSubmitGPUTick()
{
	if (NeedsGPUTick())
	{
		ensure(!IsComplete());
		FNiagaraGPUSystemTick GPUTick;
		InitGPUTick(GPUTick);

		// We will give the data over to the render thread. It is responsible for freeing it.
		// We no longer own it and cannot modify it after this point.
		// @todo We are taking a copy of the object here. This object is small so this overhead should
		// not be very high. And we avoid making a bunch of small allocations here.
		NiagaraEmitterInstanceBatcher* TheBatcher = GetBatcher();
		ENQUEUE_RENDER_COMMAND(FNiagaraGiveSystemInstanceTickToRT)(
			[TheBatcher, GPUTick](FRHICommandListImmediate& RHICmdList) mutable
			{
				TheBatcher->GiveSystemTick_RenderThread(GPUTick);
			}
		);
		ComponentTasks.Empty();
	}
}

void FNiagaraSystemInstance::InitGPUTick(FNiagaraGPUSystemTick& OutTick)
{
	SCOPE_CYCLE_COUNTER(STAT_NiagaraInitGPUSystemTick);
	OutTick.Init(this);

	//if (GPUTick.DIInstanceData)
	//{
	//	uint8* BasePointer = (uint8*)GPUTick.DIInstanceData->PerInstanceDataForRT;

	//	//UE_LOG(LogNiagara, Log, TEXT("GT Testing (dipacket) %p (baseptr) %p"), GPUTick.DIInstanceData, BasePointer);
	//	for (auto& Pair : GPUTick.DIInstanceData->InterfaceProxiesToOffsets)
	//	{
	//		FNiagaraDataInterfaceProxy* Proxy = Pair.Key;
	//		UE_LOG(LogNiagara, Log, TEXT("\tGT (proxy) %p (size) %u"), Proxy, Proxy->PerInstanceDataPassedToRenderThreadSize());
	//	}
	//}
}

#if WITH_EDITOR
void FNiagaraSystemInstance::RaiseNeedsUIResync()
{
	bNeedsUIResync = true;
}

bool FNiagaraSystemInstance::HandleNeedsUIResync()
{
	bool bRet = bNeedsUIResync;
	bNeedsUIResync = false;
	return bRet;
}
#endif

#if WITH_EDITORONLY_DATA
bool FNiagaraSystemInstance::GetIsolateEnabled() const
{
	UNiagaraSystem* System = GetSystem();
	if (System)
	{
		return System->GetIsolateEnabled();
	}
	return false;
}
#endif

void FNiagaraSystemInstance::DestroyDataInterfaceInstanceData()
{
	NiagaraEmitterInstanceBatcher* InstanceBatcher = GetBatcher();
	if (bHasGPUEmitters && FNiagaraUtilities::AllowGPUParticles(InstanceBatcher->GetShaderPlatform()))
	{
		ENQUEUE_RENDER_COMMAND(NiagaraRemoveGPUSystem)
		(
			[InstanceBatcher, InstanceID=GetId()](FRHICommandListImmediate& RHICmdList) mutable
			{
				InstanceBatcher->InstanceDeallocated_RenderThread(InstanceID);
			}
		);
	}

	//
	for (TPair<TWeakObjectPtr<UNiagaraDataInterface>, int32>& Pair : DataInterfaceInstanceDataOffsets)
	{
		if (UNiagaraDataInterface* Interface = Pair.Key.Get())
		{
			Interface->DestroyPerInstanceData(&DataInterfaceInstanceData[Pair.Value], this);
		}
	}

	DataInterfaceInstanceDataOffsets.Empty();
	DataInterfaceInstanceData.Empty();
	PreTickDataInterfaces.Empty();
	PostTickDataInterfaces.Empty();
	GPUDataInterfaces.Empty();
}

TSharedPtr<FNiagaraEmitterInstance, ESPMode::ThreadSafe> FNiagaraSystemInstance::GetSimulationForHandle(const FNiagaraEmitterHandle& EmitterHandle)
{
	for (TSharedPtr<FNiagaraEmitterInstance, ESPMode::ThreadSafe> Sim : Emitters)
	{
		if(Sim->GetEmitterHandle().GetId() == EmitterHandle.GetId())
		{
			return Sim;
		}
	}
	return nullptr;
}

TConstArrayView<FNiagaraEmitterExecutionIndex> FNiagaraSystemInstance::GetEmitterExecutionOrder() const
{
	if (SystemSimulation != nullptr)
	{
		const UNiagaraSystem* NiagaraSystem = SystemSimulation->GetSystem();
		if (ensure(NiagaraSystem != nullptr))
		{
			return NiagaraSystem->GetEmitterExecutionOrder();
		}
	}
	return MakeArrayView<FNiagaraEmitterExecutionIndex>(nullptr, 0);
}

FNiagaraEmitterInstance* FNiagaraSystemInstance::GetEmitterByID(FGuid InID)
{
	for (TSharedRef<FNiagaraEmitterInstance, ESPMode::ThreadSafe>& Emitter : Emitters)
	{
		if (Emitter->GetEmitterHandle().GetId() == InID)
		{
			return &Emitter.Get();
		}
	}
	return nullptr;
}

#if WITH_EDITOR
FNiagaraSystemInstance::FOnInitialized& FNiagaraSystemInstance::OnInitialized()
{
	return OnInitializedDelegate;
}

FNiagaraSystemInstance::FOnReset& FNiagaraSystemInstance::OnReset()
{
	return OnResetDelegate;
}

FNiagaraSystemInstance::FOnDestroyed& FNiagaraSystemInstance::OnDestroyed()
{
	return OnDestroyedDelegate;
}
#endif

const FString& FNiagaraSystemInstance::GetCrashReporterTag()const
{
	if(CrashReporterTag.IsEmpty())
	{
		UNiagaraSystem* Sys = GetSystem();
		UNiagaraComponent* Component = Cast<UNiagaraComponent>(AttachComponent.Get());
		USceneComponent* AttachParent = Component ? Component->GetAttachParent() : AttachComponent.Get();

		const FString& CompName = GetFullNameSafe(Component);
		const FString& AssetName = GetFullNameSafe(Sys);
		const FString& AttachName = GetFullNameSafe(AttachParent);

		CrashReporterTag = FString::Printf(TEXT("SystemInstance | System: %s | bSolo: %s | Component: %s | AttachedTo: %s |"), *AssetName, IsSolo() ? TEXT("true") : TEXT("false"), *CompName, *AttachName);
	}
	return CrashReporterTag;
}<|MERGE_RESOLUTION|>--- conflicted
+++ resolved
@@ -2188,13 +2188,6 @@
 
 		if (Inst.GetCachedEmitter() && Inst.GetCachedEmitter()->SimTarget == ENiagaraSimTarget::GPUComputeSim && !Inst.IsComplete())
 		{
-<<<<<<< HEAD
-			if (const FNiagaraComputeExecutionContext* GPUContext = Inst.GetGPUContext())
-			{
-				TotalCombinedParamStoreSize += GPUContext->CombinedParamStore.GetPaddedParameterSizeInBytes();
-				GPUParamIncludeInterpolation = GPUContext->HasInterpolationParameters || GPUParamIncludeInterpolation;
-				ActiveGPUEmitterCount++;
-=======
 			// Handle edge case where an emitter was set to inactive on the first frame by scalability
 			// Since it will not tick we should not execute a GPU tick for it, this test must be symeterical with FNiagaraGPUSystemTick::Init
 			const bool bIsInactive = (Inst.GetExecutionState() == ENiagaraExecutionState::Inactive) || (Inst.GetExecutionState() == ENiagaraExecutionState::InactiveClear);
@@ -2206,7 +2199,6 @@
 					GPUParamIncludeInterpolation = GPUContext->HasInterpolationParameters || GPUParamIncludeInterpolation;
 					ActiveGPUEmitterCount++;
 				}
->>>>>>> 24776ab6
 			}
 		}
 	}
