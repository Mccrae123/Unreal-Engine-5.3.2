--- conflicted
+++ resolved
@@ -52,10 +52,7 @@
 	FString									GpuDataInterfaceDenyListString;
 	FString									GpuRHIDenyListString;
 	FString									GpuRHIAdapterDenyListString;
-<<<<<<< HEAD
-=======
 	FString									GpuDenyListString;
->>>>>>> 4af6daef
 
 	static bool ParseIntoSet(const FString& StringList, TSet<FName>& OutSet)
 	{
@@ -154,24 +151,13 @@
 	static FAutoConsoleVariableRef CVarNiagaraGpuRHIDenyList(
 		TEXT("fx.Niagara.SetGpuRHIDenyList"),
 		GpuRHIDenyListString,
-<<<<<<< HEAD
-		TEXT("Set Gpu RHI deny list to use, comma separated and uses wildcards, i.e. (*MyRHI*) would exclude anything that contais MyRHI"),
-=======
 		TEXT("Set Gpu RHI deny list to use, comma separated and uses wildcards, i.e. (*MyRHI*) would exclude anything that contains MyRHI"),
->>>>>>> 4af6daef
 		ECVF_Scalability | ECVF_Default
 	);
 
 	static FAutoConsoleVariableRef CVarNiagaraGpuRHIAdapterDenyList(
 		TEXT("fx.Niagara.SetGpuRHIAdapterDenyList"),
 		GpuRHIAdapterDenyListString,
-<<<<<<< HEAD
-		TEXT("Set Gpu RHI Adapter deny list to use, comma separated and uses wildcards, i.e. (*MyGpu*) would exclude anything that contais MyGpu"),
-		ECVF_Scalability | ECVF_Default
-	);
-
-	void OnPostEngineInit()
-=======
 		TEXT("Set Gpu RHI Adapter deny list to use, comma separated and uses wildcards, i.e. (*MyGpu*) would exclude anything that contains MyGpu"),
 		ECVF_Scalability | ECVF_Default
 	);
@@ -186,7 +172,6 @@
 	);
 
 	void UpdateSettings()
->>>>>>> 4af6daef
 	{
 		if (GDynamicRHI == nullptr)
 		{
@@ -206,11 +191,7 @@
 			}
 		}
 
-<<<<<<< HEAD
-		if (GpuRHIAdapterDenyListString.Len() > 0)
-=======
 		if (bShouldAllowGpuEmitters && GpuRHIAdapterDenyListString.Len() > 0)
->>>>>>> 4af6daef
 		{
 			TArray<FString> BanNames;
 			GpuRHIAdapterDenyListString.ParseIntoArray(BanNames, TEXT(","));
@@ -221,9 +202,6 @@
 			}
 		}
 
-<<<<<<< HEAD
-		if (bShouldAllowGpuEmitters != bAllowGpuEmitters)
-=======
 		if (bShouldAllowGpuEmitters && GpuDenyListString.Len() > 0)
 		{
 			TArray<FString> BanList;
@@ -259,19 +237,11 @@
 		}
 
 		if (bAllowGpuEmitters != bShouldAllowGpuEmitters)
->>>>>>> 4af6daef
 		{
 			bAllowGpuEmitters = bShouldAllowGpuEmitters;
 			if (bAllowGpuEmitters == false)
 			{
 				UE_LOG(LogNiagara, Log,
-<<<<<<< HEAD
-					TEXT("GPU emitters will not run for RHI(%s) Adapter(%s) as they match deny list RHIDeny(%s) AdapterDeny(%s)."),
-					GDynamicRHI->GetName(), *GRHIAdapterName,
-					*GpuRHIDenyListString, *GpuRHIAdapterDenyListString
-				);
-			}
-=======
 					TEXT("GPU emitters are disabled for RHI(%s) Adapter(%s).  RHIDeny(%s) AdapterDeny(%s) GpuDenyList(%s)."),
 					GDynamicRHI->GetName(), *GRHIAdapterName,
 					*GpuRHIDenyListString, *GpuRHIAdapterDenyListString, *GpuDenyListString
@@ -281,7 +251,6 @@
 			{
 				UE_LOG(LogNiagara, Log, TEXT("GPU emitters are enabled for RHI(%s) Adapter(%s)."), GDynamicRHI->GetName(), *GRHIAdapterName);
 			}
->>>>>>> 4af6daef
 		}
 	}
 
@@ -323,15 +292,9 @@
 				{
 					if (const UNiagaraScript* GPUComputeScript = EmitterData->GetGPUComputeScript())
 					{
-<<<<<<< HEAD
-						for (const FNiagaraScriptDataInterfaceInfo& DefaultDIInfo : GPUComputeScript->GetCachedDefaultDataInterfaces())
-						{
-							if (GpuDataInterfaceDenyList.Contains(DefaultDIInfo.Type.GetFName()))
-=======
 						for (const FNiagaraScriptResolvedDataInterfaceInfo& DefaultDIInfo : GPUComputeScript->GetResolvedDataInterfaces())
 						{
 							if (GpuDataInterfaceDenyList.Contains(DefaultDIInfo.ResolvedVariable.GetType().GetFName()))
->>>>>>> 4af6daef
 							{
 								return false;
 							}
