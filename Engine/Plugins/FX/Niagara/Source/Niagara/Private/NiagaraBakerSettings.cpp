// Copyright Epic Games, Inc. All Rights Reserved.

#include "NiagaraBakerSettings.h"
<<<<<<< HEAD
#include "Framework/Application/SlateApplication.h"
#include "NiagaraBakerOutputTexture2D.h"
#include "NiagaraCustomVersion.h"
#include "NiagaraEffectType.h"
#include "NiagaraSystem.h"
#include "Engine/Texture2D.h"
#include "Misc/PathViews.h"
=======
#include "EngineDefines.h"
#include "NiagaraBakerOutputTexture2D.h"
#include "Math/InverseRotationMatrix.h"
#include "NiagaraCustomVersion.h"
#include "Engine/Texture2D.h"
#include "Math/OrthoMatrix.h"
#include "Misc/PathViews.h"
#include "Math/PerspectiveMatrix.h"
>>>>>>> 4af6daef
#include "UObject/Package.h"

#include UE_INLINE_GENERATED_CPP_BY_NAME(NiagaraBakerSettings)

UNiagaraBakerSettings::UNiagaraBakerSettings(const FObjectInitializer& Init)
	: Super(Init)
{
	bPreviewLooping = true;
	bRenderComponentOnly = true;
	Outputs.Add(Init.CreateDefaultSubobject<UNiagaraBakerOutputTexture2D>(this, "DefaultOutput"));

	// Fill in default camera settings
	CameraSettings.AddDefaulted(int(ENiagaraBakerViewMode::Num));
	for (int i=0; i < int(ENiagaraBakerViewMode::Num); ++i)
	{
		CameraSettings[i].ViewMode = ENiagaraBakerViewMode(i);
		CameraSettings[i].ResetToDefault();
	}

	// Deprecate properties
	for ( int i=0; i < (int)ENiagaraBakerViewMode::Num; ++i )
	{
		CameraViewportLocation_DEPRECATED[i] = FVector::ZeroVector;
		CameraViewportRotation_DEPRECATED[i] = FRotator::ZeroRotator;
	}
	CameraViewportLocation_DEPRECATED[(int)ENiagaraBakerViewMode::Perspective] = FVector(0.0f, -200.0f, 0.0f);
	CameraViewportRotation_DEPRECATED[(int)ENiagaraBakerViewMode::Perspective] = FRotator(180.0f, 0.0f, 90.0f);
}

bool UNiagaraBakerSettings::Equals(const UNiagaraBakerSettings& Other) const
{
	auto OutputsEquals =
		[&]() -> bool
		{
			if (Outputs.Num() != Other.Outputs.Num())
			{
				return false;
			}

			for (int i = 0; i < Outputs.Num(); ++i)
			{
				if ((Outputs[i]->GetClass() != Other.Outputs[i]->GetClass()) ||
					(Outputs[i]->Equals(*Other.Outputs[i]) == false) )
				{
					return false;
				}
			}
			return true;
		};

	return
		CameraSettings == Other.CameraSettings &&
		CurrentCameraIndex == Other.CurrentCameraIndex &&
		OutputsEquals() &&
		FMath::IsNearlyEqual(StartSeconds, Other.StartSeconds) &&
		FMath::IsNearlyEqual(DurationSeconds, Other.DurationSeconds) &&
		FramesPerSecond == Other.FramesPerSecond &&
		FramesPerDimension == Other.FramesPerDimension &&
		bPreviewLooping == Other.bPreviewLooping &&
		bRenderComponentOnly == Other.bRenderComponentOnly;
}

FVector UNiagaraBakerSettings::GetCameraLocation() const
{
	const FNiagaraBakerCameraSettings& CurrentCamera = GetCurrentCamera();
	if (CurrentCamera.IsPerspective())
<<<<<<< HEAD
	{
		const FVector OrbitOffset = CurrentCamera.ViewportRotation.RotateVector(FVector(0.0f, 0.0f, CurrentCamera.OrbitDistance));
		return CurrentCamera.ViewportLocation - OrbitOffset;
	}
	else
	{
=======
	{
		const FVector OrbitOffset = CurrentCamera.ViewportRotation.RotateVector(FVector(0.0f, 0.0f, CurrentCamera.OrbitDistance));
		return CurrentCamera.ViewportLocation - OrbitOffset;
	}
	else
	{
>>>>>>> 4af6daef
		return CurrentCamera.ViewportLocation;
	}
}

FRotator UNiagaraBakerSettings::GetCameraRotation() const
{
	return GetCurrentCamera().ViewportRotation;
}

FMatrix UNiagaraBakerSettings::GetViewportMatrix() const
{
	switch (GetCurrentCamera().ViewMode)
	{
		case ENiagaraBakerViewMode::OrthoFront:		return FMatrix(-FVector::ZAxisVector, -FVector::XAxisVector,  FVector::YAxisVector, FVector::ZeroVector);
		case ENiagaraBakerViewMode::OrthoBack:		return FMatrix( FVector::ZAxisVector,  FVector::XAxisVector,  FVector::YAxisVector, FVector::ZeroVector);
		case ENiagaraBakerViewMode::OrthoLeft:		return FMatrix(-FVector::XAxisVector,  FVector::ZAxisVector,  FVector::YAxisVector, FVector::ZeroVector);
		case ENiagaraBakerViewMode::OrthoRight:		return FMatrix( FVector::XAxisVector, -FVector::ZAxisVector,  FVector::YAxisVector, FVector::ZeroVector);
		case ENiagaraBakerViewMode::OrthoTop:		return FMatrix( FVector::XAxisVector, -FVector::YAxisVector, -FVector::ZAxisVector, FVector::ZeroVector);
		case ENiagaraBakerViewMode::OrthoBottom:	return FMatrix(-FVector::XAxisVector, -FVector::YAxisVector,  FVector::ZAxisVector, FVector::ZeroVector);

		default: return FMatrix::Identity;
	}
}

FMatrix UNiagaraBakerSettings::GetViewMatrix() const
{
	return FInverseRotationMatrix(GetCameraRotation()) * GetViewportMatrix();
}

FMatrix UNiagaraBakerSettings::GetProjectionMatrix() const
{
	const FNiagaraBakerCameraSettings& CurrentCamera = GetCurrentCamera();
	const float AspectRatioY = CurrentCamera.bUseAspectRatio ? CurrentCamera.AspectRatio : 1.0f;
	if (CurrentCamera.ViewMode == ENiagaraBakerViewMode::Perspective)
	{
		const float HalfXFOV = FMath::DegreesToRadians(CurrentCamera.FOV) * 0.5f;
		const float HalfYFOV = FMath::Atan(FMath::Tan(HalfXFOV) / AspectRatioY);
		return FReversedZPerspectiveMatrix(HalfXFOV, HalfYFOV, 1.0f, 1.0, GNearClippingPlane, GNearClippingPlane);
	}
	else
	{
		const FMatrix::FReal ZRange = UE_OLD_WORLD_MAX;
		return FReversedZOrthoMatrix(CurrentCamera.OrthoWidth / 2.0f, CurrentCamera.OrthoWidth * AspectRatioY / 2.0f, 0.5f / ZRange, ZRange);
	}
}

int UNiagaraBakerSettings::GetOutputNumFrames(UNiagaraBakerOutput* BakerOutput) const
{
	return FramesPerDimension.X * FramesPerDimension.Y;
}

FNiagaraBakerOutputFrameIndices UNiagaraBakerSettings::GetOutputFrameIndices(UNiagaraBakerOutput* BakerOutput, float RelativeTime) const
{
	FNiagaraBakerOutputFrameIndices DisplayInfo;
	DisplayInfo.NumFrames = GetOutputNumFrames(BakerOutput);
	DisplayInfo.NormalizedTime = FMath::Max(RelativeTime / DurationSeconds, 0.0f);
	DisplayInfo.NormalizedTime = bPreviewLooping ? FMath::Fractional(DisplayInfo.NormalizedTime) : FMath::Min(DisplayInfo.NormalizedTime, 0.9999f);

	const float FrameTime = DisplayInfo.NormalizedTime * float(DisplayInfo.NumFrames);
	DisplayInfo.FrameIndexA = FMath::FloorToInt(FrameTime);
	DisplayInfo.FrameIndexB = bPreviewLooping ? (DisplayInfo.FrameIndexA + 1) % DisplayInfo.NumFrames : FMath::Min(DisplayInfo.FrameIndexA + 1, DisplayInfo.NumFrames - 1);
	DisplayInfo.Interp = FrameTime - float(DisplayInfo.FrameIndexA);

	return DisplayInfo;
}

int UNiagaraBakerSettings::GetOutputNumFrames(int OutputIndex) const
<<<<<<< HEAD
{
	return Outputs.IsValidIndex(OutputIndex) ? GetOutputNumFrames(Outputs[OutputIndex]) : 0;
}

FNiagaraBakerOutputFrameIndices UNiagaraBakerSettings::GetOutputFrameIndices(int OutputIndex, float RelativeTime) const
{
	return Outputs.IsValidIndex(OutputIndex) ? GetOutputFrameIndices(Outputs[OutputIndex], RelativeTime) : FNiagaraBakerOutputFrameIndices();
}

void UNiagaraBakerSettings::PostLoad()
=======
>>>>>>> 4af6daef
{
	return Outputs.IsValidIndex(OutputIndex) ? GetOutputNumFrames(Outputs[OutputIndex]) : 0;
}

<<<<<<< HEAD
	const int32 NiagaraVersion = GetLinkerCustomVersion(FNiagaraCustomVersion::GUID);

	if ( OutputTextures_DEPRECATED.Num() > 0 )
	{
		Outputs.Empty();
		for (FNiagaraBakerTextureSettings& Texture : OutputTextures_DEPRECATED)
		{
			UNiagaraBakerOutputTexture2D* NewOutput = NewObject<UNiagaraBakerOutputTexture2D>(this);
			NewOutput->SourceBinding		= Texture.SourceBinding;

			if ( Texture.bUseFrameSize )
			{
				NewOutput->FrameSize		= Texture.FrameSize;
				NewOutput->AtlasTextureSize	= FIntPoint(Texture.FrameSize.X * FramesPerDimension.X, Texture.FrameSize.Y * FramesPerDimension.Y);
			}
			else
			{
				NewOutput->FrameSize		= FIntPoint(Texture.TextureSize.X / FramesPerDimension.X, Texture.TextureSize.Y / FramesPerDimension.Y);
				NewOutput->AtlasTextureSize	= Texture.TextureSize;
			}

			if (!Texture.OutputName.IsNone())
			{
				const FString OutputName = Texture.OutputName.ToString();
				if (OutputName.Len() > 0)
				{
					NewOutput->OutputName = OutputName;
				}
			}

			if ( Texture.GeneratedTexture )
			{
				NewOutput->AtlasAssetPathFormat = Texture.GeneratedTexture->GetPackage()->GetPathName();
			}

			Outputs.Add(NewOutput);
		}

		OutputTextures_DEPRECATED.Empty();
	}


	if (NiagaraVersion < FNiagaraCustomVersion::AddBakerCameraBookmarks)
	{
		for ( int32 i=0; i < int(ENiagaraBakerViewMode::Num); ++i )
		{
			CameraSettings[i].ViewMode = ENiagaraBakerViewMode(i);
			CameraSettings[i].ViewportLocation = CameraViewportLocation_DEPRECATED[i];
			CameraSettings[i].ViewportRotation = CameraViewportRotation_DEPRECATED[i];
			CameraSettings[i].OrbitDistance = CameraOrbitDistance_DEPRECATED;
			CameraSettings[i].FOV = CameraFOV_DEPRECATED;
			CameraSettings[i].OrthoWidth = CameraOrthoWidth_DEPRECATED;
			CameraSettings[i].bUseAspectRatio = bUseCameraAspectRatio_DEPRECATED;
			CameraSettings[i].AspectRatio = CameraAspectRatio_DEPRECATED;
		}
		CurrentCameraIndex = int(CameraViewportMode_DEPRECATED);
	}
}

#if WITH_EDITORONLY_DATA
void UNiagaraBakerSettings::DeclareConstructClasses(TArray<FTopLevelAssetPath>& OutConstructClasses, const UClass* SpecificSubclass)
{
	Super::DeclareConstructClasses(OutConstructClasses, SpecificSubclass);
	OutConstructClasses.Add(FTopLevelAssetPath(UNiagaraBakerOutputTexture2D::StaticClass()));
}
#endif

#if WITH_EDITORONLY_DATA
void UNiagaraBakerSettings::PostEditChangeProperty(struct FPropertyChangedEvent& PropertyChangedEvent)
{
	Super::PostEditChangeProperty(PropertyChangedEvent);
	for ( UNiagaraBakerOutput* Output : Outputs )
	{
=======
FNiagaraBakerOutputFrameIndices UNiagaraBakerSettings::GetOutputFrameIndices(int OutputIndex, float RelativeTime) const
{
	return Outputs.IsValidIndex(OutputIndex) ? GetOutputFrameIndices(Outputs[OutputIndex], RelativeTime) : FNiagaraBakerOutputFrameIndices();
}

void UNiagaraBakerSettings::PostLoad()
{
	Super::PostLoad();

	const int32 NiagaraVersion = GetLinkerCustomVersion(FNiagaraCustomVersion::GUID);

	if ( OutputTextures_DEPRECATED.Num() > 0 )
	{
		Outputs.Empty();
		for (FNiagaraBakerTextureSettings& Texture : OutputTextures_DEPRECATED)
		{
			UNiagaraBakerOutputTexture2D* NewOutput = NewObject<UNiagaraBakerOutputTexture2D>(this);
			NewOutput->SourceBinding		= Texture.SourceBinding;

			if ( Texture.bUseFrameSize )
			{
				NewOutput->FrameSize		= Texture.FrameSize;
				NewOutput->AtlasTextureSize	= FIntPoint(Texture.FrameSize.X * FramesPerDimension.X, Texture.FrameSize.Y * FramesPerDimension.Y);
			}
			else
			{
				NewOutput->FrameSize		= FIntPoint(Texture.TextureSize.X / FramesPerDimension.X, Texture.TextureSize.Y / FramesPerDimension.Y);
				NewOutput->AtlasTextureSize	= Texture.TextureSize;
			}

			if (!Texture.OutputName.IsNone())
			{
				const FString OutputName = Texture.OutputName.ToString();
				if (OutputName.Len() > 0)
				{
					NewOutput->OutputName = OutputName;
				}
			}

			if ( Texture.GeneratedTexture )
			{
				NewOutput->AtlasAssetPathFormat = Texture.GeneratedTexture->GetPackage()->GetPathName();
			}

			Outputs.Add(NewOutput);
		}

		OutputTextures_DEPRECATED.Empty();
	}

	if (NiagaraVersion < FNiagaraCustomVersion::AddBakerCameraBookmarks)
	{
		for ( int32 i=0; i < int(ENiagaraBakerViewMode::Num); ++i )
		{
			CameraSettings[i].ViewMode = ENiagaraBakerViewMode(i);
			CameraSettings[i].ViewportLocation = CameraViewportLocation_DEPRECATED[i];
			CameraSettings[i].ViewportRotation = CameraViewportRotation_DEPRECATED[i];
			CameraSettings[i].OrbitDistance = CameraOrbitDistance_DEPRECATED;
			CameraSettings[i].FOV = CameraFOV_DEPRECATED;
			CameraSettings[i].OrthoWidth = CameraOrthoWidth_DEPRECATED;
			CameraSettings[i].bUseAspectRatio = bUseCameraAspectRatio_DEPRECATED;
			CameraSettings[i].AspectRatio = CameraAspectRatio_DEPRECATED;
		}
		CurrentCameraIndex = int(CameraViewportMode_DEPRECATED);
	}

	// Sanitize outputs are not nullptr
	// This should not occur but an asset has been seen to get into this state
	Outputs.Remove(nullptr);
}

#if WITH_EDITORONLY_DATA
void UNiagaraBakerSettings::DeclareConstructClasses(TArray<FTopLevelAssetPath>& OutConstructClasses, const UClass* SpecificSubclass)
{
	Super::DeclareConstructClasses(OutConstructClasses, SpecificSubclass);
	OutConstructClasses.Add(FTopLevelAssetPath(UNiagaraBakerOutputTexture2D::StaticClass()));
}
#endif

#if WITH_EDITORONLY_DATA
void UNiagaraBakerSettings::PostEditChangeProperty(struct FPropertyChangedEvent& PropertyChangedEvent)
{
	Super::PostEditChangeProperty(PropertyChangedEvent);
	for ( UNiagaraBakerOutput* Output : Outputs )
	{
>>>>>>> 4af6daef
		Output->PostEditChangeProperty(PropertyChangedEvent);
	}
}
#endif
<|MERGE_RESOLUTION|>--- conflicted
+++ resolved
@@ -1,15 +1,6 @@
 // Copyright Epic Games, Inc. All Rights Reserved.
 
 #include "NiagaraBakerSettings.h"
-<<<<<<< HEAD
-#include "Framework/Application/SlateApplication.h"
-#include "NiagaraBakerOutputTexture2D.h"
-#include "NiagaraCustomVersion.h"
-#include "NiagaraEffectType.h"
-#include "NiagaraSystem.h"
-#include "Engine/Texture2D.h"
-#include "Misc/PathViews.h"
-=======
 #include "EngineDefines.h"
 #include "NiagaraBakerOutputTexture2D.h"
 #include "Math/InverseRotationMatrix.h"
@@ -18,7 +9,6 @@
 #include "Math/OrthoMatrix.h"
 #include "Misc/PathViews.h"
 #include "Math/PerspectiveMatrix.h"
->>>>>>> 4af6daef
 #include "UObject/Package.h"
 
 #include UE_INLINE_GENERATED_CPP_BY_NAME(NiagaraBakerSettings)
@@ -85,21 +75,12 @@
 {
 	const FNiagaraBakerCameraSettings& CurrentCamera = GetCurrentCamera();
 	if (CurrentCamera.IsPerspective())
-<<<<<<< HEAD
 	{
 		const FVector OrbitOffset = CurrentCamera.ViewportRotation.RotateVector(FVector(0.0f, 0.0f, CurrentCamera.OrbitDistance));
 		return CurrentCamera.ViewportLocation - OrbitOffset;
 	}
 	else
 	{
-=======
-	{
-		const FVector OrbitOffset = CurrentCamera.ViewportRotation.RotateVector(FVector(0.0f, 0.0f, CurrentCamera.OrbitDistance));
-		return CurrentCamera.ViewportLocation - OrbitOffset;
-	}
-	else
-	{
->>>>>>> 4af6daef
 		return CurrentCamera.ViewportLocation;
 	}
 }
@@ -167,7 +148,6 @@
 }
 
 int UNiagaraBakerSettings::GetOutputNumFrames(int OutputIndex) const
-<<<<<<< HEAD
 {
 	return Outputs.IsValidIndex(OutputIndex) ? GetOutputNumFrames(Outputs[OutputIndex]) : 0;
 }
@@ -178,13 +158,9 @@
 }
 
 void UNiagaraBakerSettings::PostLoad()
-=======
->>>>>>> 4af6daef
-{
-	return Outputs.IsValidIndex(OutputIndex) ? GetOutputNumFrames(Outputs[OutputIndex]) : 0;
-}
-
-<<<<<<< HEAD
+{
+	Super::PostLoad();
+
 	const int32 NiagaraVersion = GetLinkerCustomVersion(FNiagaraCustomVersion::GUID);
 
 	if ( OutputTextures_DEPRECATED.Num() > 0 )
@@ -225,7 +201,6 @@
 
 		OutputTextures_DEPRECATED.Empty();
 	}
-
 
 	if (NiagaraVersion < FNiagaraCustomVersion::AddBakerCameraBookmarks)
 	{
@@ -242,88 +217,6 @@
 		}
 		CurrentCameraIndex = int(CameraViewportMode_DEPRECATED);
 	}
-}
-
-#if WITH_EDITORONLY_DATA
-void UNiagaraBakerSettings::DeclareConstructClasses(TArray<FTopLevelAssetPath>& OutConstructClasses, const UClass* SpecificSubclass)
-{
-	Super::DeclareConstructClasses(OutConstructClasses, SpecificSubclass);
-	OutConstructClasses.Add(FTopLevelAssetPath(UNiagaraBakerOutputTexture2D::StaticClass()));
-}
-#endif
-
-#if WITH_EDITORONLY_DATA
-void UNiagaraBakerSettings::PostEditChangeProperty(struct FPropertyChangedEvent& PropertyChangedEvent)
-{
-	Super::PostEditChangeProperty(PropertyChangedEvent);
-	for ( UNiagaraBakerOutput* Output : Outputs )
-	{
-=======
-FNiagaraBakerOutputFrameIndices UNiagaraBakerSettings::GetOutputFrameIndices(int OutputIndex, float RelativeTime) const
-{
-	return Outputs.IsValidIndex(OutputIndex) ? GetOutputFrameIndices(Outputs[OutputIndex], RelativeTime) : FNiagaraBakerOutputFrameIndices();
-}
-
-void UNiagaraBakerSettings::PostLoad()
-{
-	Super::PostLoad();
-
-	const int32 NiagaraVersion = GetLinkerCustomVersion(FNiagaraCustomVersion::GUID);
-
-	if ( OutputTextures_DEPRECATED.Num() > 0 )
-	{
-		Outputs.Empty();
-		for (FNiagaraBakerTextureSettings& Texture : OutputTextures_DEPRECATED)
-		{
-			UNiagaraBakerOutputTexture2D* NewOutput = NewObject<UNiagaraBakerOutputTexture2D>(this);
-			NewOutput->SourceBinding		= Texture.SourceBinding;
-
-			if ( Texture.bUseFrameSize )
-			{
-				NewOutput->FrameSize		= Texture.FrameSize;
-				NewOutput->AtlasTextureSize	= FIntPoint(Texture.FrameSize.X * FramesPerDimension.X, Texture.FrameSize.Y * FramesPerDimension.Y);
-			}
-			else
-			{
-				NewOutput->FrameSize		= FIntPoint(Texture.TextureSize.X / FramesPerDimension.X, Texture.TextureSize.Y / FramesPerDimension.Y);
-				NewOutput->AtlasTextureSize	= Texture.TextureSize;
-			}
-
-			if (!Texture.OutputName.IsNone())
-			{
-				const FString OutputName = Texture.OutputName.ToString();
-				if (OutputName.Len() > 0)
-				{
-					NewOutput->OutputName = OutputName;
-				}
-			}
-
-			if ( Texture.GeneratedTexture )
-			{
-				NewOutput->AtlasAssetPathFormat = Texture.GeneratedTexture->GetPackage()->GetPathName();
-			}
-
-			Outputs.Add(NewOutput);
-		}
-
-		OutputTextures_DEPRECATED.Empty();
-	}
-
-	if (NiagaraVersion < FNiagaraCustomVersion::AddBakerCameraBookmarks)
-	{
-		for ( int32 i=0; i < int(ENiagaraBakerViewMode::Num); ++i )
-		{
-			CameraSettings[i].ViewMode = ENiagaraBakerViewMode(i);
-			CameraSettings[i].ViewportLocation = CameraViewportLocation_DEPRECATED[i];
-			CameraSettings[i].ViewportRotation = CameraViewportRotation_DEPRECATED[i];
-			CameraSettings[i].OrbitDistance = CameraOrbitDistance_DEPRECATED;
-			CameraSettings[i].FOV = CameraFOV_DEPRECATED;
-			CameraSettings[i].OrthoWidth = CameraOrthoWidth_DEPRECATED;
-			CameraSettings[i].bUseAspectRatio = bUseCameraAspectRatio_DEPRECATED;
-			CameraSettings[i].AspectRatio = CameraAspectRatio_DEPRECATED;
-		}
-		CurrentCameraIndex = int(CameraViewportMode_DEPRECATED);
-	}
 
 	// Sanitize outputs are not nullptr
 	// This should not occur but an asset has been seen to get into this state
@@ -344,7 +237,6 @@
 	Super::PostEditChangeProperty(PropertyChangedEvent);
 	for ( UNiagaraBakerOutput* Output : Outputs )
 	{
->>>>>>> 4af6daef
 		Output->PostEditChangeProperty(PropertyChangedEvent);
 	}
 }
