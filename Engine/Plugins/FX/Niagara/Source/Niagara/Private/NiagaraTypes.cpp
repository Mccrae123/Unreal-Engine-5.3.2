// Copyright Epic Games, Inc. All Rights Reserved.

#include "NiagaraTypes.h"

<<<<<<< HEAD
#include "Engine/Texture2D.h"
#include "NiagaraDataInterface.h"
#include "NiagaraStats.h"
#include "NiagaraEmitter.h"
#include "Misc/StringBuilder.h"
#include "UObject/Class.h"
=======
#include "NiagaraDataInterface.h"
#include "NiagaraEmitter.h"
#include "Misc/StringBuilder.h"
#include "UObject/Class.h"
#include "UObject/EnumProperty.h"
>>>>>>> 4af6daef
#include "UObject/Package.h"

#include UE_INLINE_GENERATED_CPP_BY_NAME(NiagaraTypes)

static FName NAME_NiagaraDouble(TEXT("NiagaraDouble"));
static FName NAME_NiagaraPosition(TEXT("NiagaraPosition"));

void FNiagaraVariableBase::SetNamespacedName(const FString& InNamespace, FName InVariableName)
{
	TStringBuilder<128> NameBuilder;
	NameBuilder.Append(InNamespace);
	NameBuilder.AppendChar(TEXT('.'));
	InVariableName.AppendString(NameBuilder);
<<<<<<< HEAD
	Name = FName(NameBuilder.ToString());
=======
	Name = FName(NameBuilder);
>>>>>>> 4af6daef
}

bool FNiagaraVariableBase::RemoveRootNamespace(const FStringView& ExpectedNamespace)
{
	FNameBuilder NameString;
	Name.ToString(NameString);

	FStringView NameStringView = NameString.ToView();
	if ( (NameStringView.Len() > ExpectedNamespace.Len() + 1) && (NameStringView[ExpectedNamespace.Len()] == '.') && NameStringView.StartsWith(ExpectedNamespace) )
	{
		FNameBuilder NewNameString;
		NewNameString.Append(NameStringView.Mid(ExpectedNamespace.Len() + 1));
		Name = FName(FStringView(NewNameString));
		return true;
	}
	return false;
}

bool FNiagaraVariableBase::ReplaceRootNamespace(const FStringView& ExpectedNamespace, const FStringView& NewNamespace)
{
	FNameBuilder NameString;
	Name.ToString(NameString);

	FStringView NameStringView = NameString.ToView();
	if ( (NameStringView.Len() > ExpectedNamespace.Len() + 1) && (NameStringView[ExpectedNamespace.Len()] == '.') && NameStringView.StartsWith(ExpectedNamespace) )
	{
		FNameBuilder NewNameString;
		NewNameString.Append(NewNamespace);
		NewNameString.Append(NameStringView.Mid(ExpectedNamespace.Len()));
		Name = FName(FStringView(NewNameString));
		return true;
	}
	return false;
}
<<<<<<< HEAD
=======

bool FNiagaraVariableBase::SerializeFromMismatchedTag(const struct FPropertyTag& Tag, FStructuredArchive::FSlot Slot)
{
	if (Tag.Type == NAME_StructProperty && Tag.StructName == FNiagaraVariable::StaticStruct()->GetFName())
	{
		FNiagaraVariable Var;
		FNiagaraVariable::StaticStruct()->SerializeItem(Slot, &Var, nullptr);
		Name = Var.Name;
		TypeDefHandle = Var.TypeDefHandle;
		//ensureMsgf(Var.IsDataAllocated() == false, TEXT("NiagaraVariable has been demoted to Base but contains data, this is probably an error."));
		return true;
	}
	return false;
}
>>>>>>> 4af6daef

void FNiagaraVariableMetaData::CopyUserEditableMetaData(const FNiagaraVariableMetaData& OtherMetaData)
{
	for (const FProperty* ChildProperty : TFieldRange<FProperty>(StaticStruct()))
	{
		if (ChildProperty->HasAnyPropertyFlags(CPF_Edit))
		{
			int32 PropertyOffset = ChildProperty->GetOffset_ForInternal();
			ChildProperty->CopyCompleteValue((uint8*)this + PropertyOffset, (uint8*)&OtherMetaData + PropertyOffset);
		};
	}
}

FVersionedNiagaraEmitterData* FVersionedNiagaraEmitter::GetEmitterData() const
{
	return Emitter ? Emitter->GetEmitterData(Version) : nullptr;
}

FVersionedNiagaraEmitterWeakPtr FVersionedNiagaraEmitter::ToWeakPtr() const
{
	return FVersionedNiagaraEmitterWeakPtr(Emitter, Version);
}

FVersionedNiagaraEmitterWeakPtr::FVersionedNiagaraEmitterWeakPtr(UNiagaraEmitter* InEmitter, const FGuid& InVersion)
{
	Emitter = InEmitter;
	Version = InVersion;
}

FVersionedNiagaraEmitter FVersionedNiagaraEmitterWeakPtr::ResolveWeakPtr() const
{
	if (Emitter.IsValid())
	{
		return FVersionedNiagaraEmitter(Emitter.Get(), Version);
	}
	return FVersionedNiagaraEmitter();
}

FVersionedNiagaraEmitterData* FVersionedNiagaraEmitterWeakPtr::GetEmitterData() const
{
	return ResolveWeakPtr().GetEmitterData();
}

bool FVersionedNiagaraEmitterWeakPtr::IsValid() const
{
	return GetEmitterData() != nullptr;
}

FGuid FNiagaraAssetVersion::CreateStableVersionGuid(UObject* Object)
{
	if (Object)
	{
		uint32 HashBuffer[]{ 0, 0, 0, 0 };

		{
			TStringBuilder<256> ObjectPathString;
			Object->GetPathName(nullptr, ObjectPathString);

			FMD5 ObjectPathHash;
			ObjectPathHash.Update(reinterpret_cast<uint8*>(GetData(ObjectPathString)), ObjectPathString.Len() * sizeof(TCHAR));
			ObjectPathHash.Final(reinterpret_cast<uint8*>(&HashBuffer));
		}

		return FGuid(HashBuffer[0], HashBuffer[1], HashBuffer[2], HashBuffer[3]);
	}

	return FGuid();
}

FNiagaraLWCConverter::FNiagaraLWCConverter(FVector InSystemWorldPos)
{
	SystemWorldPos = InSystemWorldPos;
}

FVector3f FNiagaraLWCConverter::ConvertWorldToSimulationVector(FVector WorldPosition) const
{
	return FVector3f(WorldPosition - SystemWorldPos);
}

FNiagaraPosition FNiagaraLWCConverter::ConvertWorldToSimulationPosition(FVector WorldPosition) const
{
	return FNiagaraPosition(ConvertWorldToSimulationVector(WorldPosition));
}

FVector FNiagaraLWCConverter::ConvertSimulationPositionToWorld(FNiagaraPosition SimulationPosition) const
{
	return ConvertSimulationVectorToWorld(SimulationPosition);
}

FVector FNiagaraLWCConverter::ConvertSimulationVectorToWorld(FVector3f SimulationPosition) const
{
	return FVector(SimulationPosition) + SystemWorldPos;
}

<<<<<<< HEAD
=======
FMatrix FNiagaraLWCConverter::ConvertWorldToSimulationMatrix(const FMatrix& Matrix) const
{
	return Matrix.ConcatTranslation(-SystemWorldPos);
}

FMatrix FNiagaraLWCConverter::ConvertSimulationToWorldMatrix(const FMatrix& Matrix) const
{
	return Matrix.ConcatTranslation(SystemWorldPos);
}

>>>>>>> 4af6daef
FNiagaraStructConversionStep::FNiagaraStructConversionStep()
{
}

FNiagaraStructConversionStep::FNiagaraStructConversionStep(int32 InLWCBytes, int32 InLWCOffset, int32 InSimulationBytes, int32 InSimulationOffset, ENiagaraStructConversionType InConversionType)
	: LWCBytes(InLWCBytes), LWCOffset(InLWCOffset), SimulationBytes(InSimulationBytes), SimulationOffset(InSimulationOffset), ConversionType(InConversionType)
{
}

void FNiagaraStructConversionStep::CopyToSim(const uint8* LWCData, uint8* SimulationData, int32 Count, int32 LWCStride, int32 SimulationStride)const
{
	if (ConversionType == ENiagaraStructConversionType::DoubleToFloat)
	{
		checkf(LWCBytes == 8 && SimulationBytes == 4, TEXT("Wrong bytesizes for double->float conversion: Source %i, Simulation %i"), LWCBytes, SimulationBytes);
		CopyInternal<float, double>(SimulationData, SimulationStride, SimulationOffset, LWCData, LWCStride, LWCOffset, Count);
	}
	else if (ConversionType == ENiagaraStructConversionType::Vector2)
	{
		checkf(LWCBytes == 16 && SimulationBytes == 8, TEXT("Wrong bytesizes for Vector2 d->f conversion: Source %i, Simulation %i"), LWCBytes, SimulationBytes);
		CopyInternal<FVector2f, FVector2d>(SimulationData, SimulationStride, SimulationOffset, LWCData, LWCStride, LWCOffset, Count);
	}
	else if (ConversionType == ENiagaraStructConversionType::Vector3)
	{
		checkf(LWCBytes == 24 && SimulationBytes == 12, TEXT("Wrong bytesizes for Vector3 d->f conversion: Source %i, Simulation %i"), LWCBytes, SimulationBytes);
		CopyInternal<FVector3f, FVector>(SimulationData, SimulationStride, SimulationOffset, LWCData, LWCStride, LWCOffset, Count);
	}
	else if (ConversionType == ENiagaraStructConversionType::Vector4)
	{
		checkf(LWCBytes == 32 && SimulationBytes == 16, TEXT("Wrong bytesizes for Vector4 d->f conversion: Source %i, Simulation %i"), LWCBytes, SimulationBytes);
		CopyInternal<FVector4f, FVector4>(SimulationData, SimulationStride, SimulationOffset, LWCData, LWCStride, LWCOffset, Count);
	}
	else if (ConversionType == ENiagaraStructConversionType::Quat)
	{
		checkf(LWCBytes == 32 && SimulationBytes == 16, TEXT("Wrong bytesizes for Quat d->f conversion: Source %i, Simulation %i"), LWCBytes, SimulationBytes);
		CopyInternal<FQuat4f, FQuat4d>(SimulationData, SimulationStride, SimulationOffset, LWCData, LWCStride, LWCOffset, Count);
	}
	else
	{
		checkf(LWCBytes == SimulationBytes, TEXT("LWCBytes != TargetBytes: %i != %i"), LWCBytes, SimulationBytes);
		for (int32 i = 0; i < Count; ++i)
		{
			uint8* Dst = (SimulationData + i * SimulationStride) + SimulationOffset;
			const uint8* Src = (LWCData + i * LWCStride) + LWCOffset;
			FMemory::Memcpy(Dst, Src, LWCBytes);
		}
	}
}

void FNiagaraStructConversionStep::CopyFromSim(uint8* LWCData, const uint8* SimulationData, int32 Count, int32 LWCStride, int32 SimulationStride) const
{
	if (ConversionType == ENiagaraStructConversionType::DoubleToFloat)
	{
		checkf(LWCBytes == 8 && SimulationBytes == 4, TEXT("Wrong bytesizes for float->double conversion: Source %i, Simulation %i"), LWCBytes, SimulationBytes);
		CopyInternal<double, float>(LWCData, LWCStride, LWCOffset, SimulationData, SimulationStride, SimulationOffset, Count);
	}
	else if (ConversionType == ENiagaraStructConversionType::Vector2)
	{
		checkf(LWCBytes == 16 && SimulationBytes == 8, TEXT("Wrong bytesizes for Vector2 f->d conversion: Source %i, Simulation %i"), LWCBytes, SimulationBytes);
		CopyInternal<FVector2D, FVector2f>(LWCData, LWCStride, LWCOffset, SimulationData, SimulationStride, SimulationOffset, Count);
	}
	else if (ConversionType == ENiagaraStructConversionType::Vector3)
	{
		checkf(LWCBytes == 24 && SimulationBytes == 12, TEXT("Wrong bytesizes for Vector3 f->d conversion: Source %i, Simulation %i"), LWCBytes, SimulationBytes);
		CopyInternal<FVector, FVector3f>(LWCData, LWCStride, LWCOffset, SimulationData, SimulationStride, SimulationOffset, Count);
	}
	else if (ConversionType == ENiagaraStructConversionType::Vector4)
	{
		checkf(LWCBytes == 32 && SimulationBytes == 16, TEXT("Wrong bytesizes for Vector4 f->d conversion: Source %i, Simulation %i"), LWCBytes, SimulationBytes);
		CopyInternal<FVector4d, FVector4f>(LWCData, LWCStride, LWCOffset, SimulationData, SimulationStride, SimulationOffset, Count);
	}
	else if (ConversionType == ENiagaraStructConversionType::Quat)
	{
		checkf(LWCBytes == 32 && SimulationBytes == 16, TEXT("Wrong bytesizes for Quat f->d conversion: Source %i, Simulation %i"), LWCBytes, SimulationBytes);
		CopyInternal<FQuat4d, FQuat4f>(LWCData, LWCStride, LWCOffset, SimulationData, SimulationStride, SimulationOffset, Count);
	}
	else
	{
		checkf(LWCBytes == SimulationBytes, TEXT("LWCBytes != TargetBytes: %i != %i"), LWCBytes, SimulationBytes);
		for (int32 i = 0; i < Count; ++i)
		{
			uint8* Dst = (LWCData + i * LWCStride) + LWCOffset; 
			const uint8* Src = (SimulationData + i * SimulationStride) + SimulationOffset;
			FMemory::Memcpy(Dst, Src, LWCBytes);
		}
	}
}

void FNiagaraLwcStructConverter::ConvertDataToSimulation(uint8* DestinationData, const uint8* SourceData, int32 Count) const
{
	if (IsValid() == false || Count == 0)
	{
		return;
	}

	for (const FNiagaraStructConversionStep& ConversionStep : ConversionSteps)
	{
		ConversionStep.CopyToSim(SourceData, DestinationData, Count, LWCSize, SWCSize);
	}
}

void FNiagaraLwcStructConverter::ConvertDataFromSimulation(uint8* DestinationData, const uint8* SourceData, int32 Count) const
{
	if (IsValid() == false || Count == 0)
	{
		return;
	}

	for (const FNiagaraStructConversionStep& ConversionStep : ConversionSteps)
	{
		ConversionStep.CopyFromSim(DestinationData, SourceData, Count, LWCSize, SWCSize);
	}
}

void FNiagaraLwcStructConverter::AddConversionStep(int32 InSourceBytes, int32 InSourceOffset, int32 InSimulationBytes, int32 InSimulationOffset, ENiagaraStructConversionType ConversionType)
{
	check(InSourceBytes >= 0);
	check(InSourceOffset >= 0);
	check(InSimulationBytes >= 0);
	check(InSimulationOffset >= 0);
	// TODO (mg) as an optimization, if the last step was a copy step and this one is as well, they can be merged into one
	ConversionSteps.Emplace(InSourceBytes, InSourceOffset, InSimulationBytes, InSimulationOffset, ConversionType);

	// SWCSize and LWCSize are the sizes of the full structs.
	// We're updating them with each added step, as the full struct size should be (last property offset + size).
	SWCSize = InSimulationOffset + InSimulationBytes;
	LWCSize = InSourceOffset + InSourceBytes;
}

//////////////////////////////////////////////////////////////////////////

<<<<<<< HEAD
=======
FNiagaraTypeDefinition FNiagaraTypeHelper::Vector2DDef;
FNiagaraTypeDefinition FNiagaraTypeHelper::VectorDef;
FNiagaraTypeDefinition FNiagaraTypeHelper::Vector4Def;
FNiagaraTypeDefinition FNiagaraTypeHelper::QuatDef;

>>>>>>> 4af6daef
FRWLock FNiagaraTypeHelper::RemapTableLock;
TMap<TWeakObjectPtr<UScriptStruct>, FNiagaraTypeHelper::FRemapEntry> FNiagaraTypeHelper::RemapTable;
std::atomic<bool> FNiagaraTypeHelper::RemapTableDirty;

FString FNiagaraTypeHelper::ToString(const uint8* ValueData, const UObject* StructOrEnum)
{
	FString Ret;
	if (const UEnum* Enum = Cast<const UEnum>(StructOrEnum))
	{
		Ret = Enum->GetNameStringByValue(*(int32*)ValueData);
	}
	else if (const UScriptStruct* Struct = Cast<const UScriptStruct>(StructOrEnum))
	{
		if (Struct == FNiagaraTypeDefinition::GetFloatStruct())
		{
			Ret += FString::Printf(TEXT("%g "), *(float*)ValueData);
		}
		else if (Struct == FNiagaraTypeDefinition::GetIntStruct())
		{
			Ret += FString::Printf(TEXT("%d "), *(int32*)ValueData);
		}
		else if (Struct == FNiagaraTypeDefinition::GetBoolStruct())
		{
			int32 Val = *(int32*)ValueData;
			Ret += Val == 0xFFFFFFFF ? (TEXT("True")) : (Val == 0x0 ? TEXT("False") : TEXT("Invalid"));
		}
		else
		{
			for (TFieldIterator<FProperty> PropertyIt(Struct, EFieldIteratorFlags::IncludeSuper); PropertyIt; ++PropertyIt)
			{
				const FProperty* Property = *PropertyIt;
				const uint8* PropPtr = ValueData + PropertyIt->GetOffset_ForInternal();
				if (Property->IsA(FFloatProperty::StaticClass()))
				{
					Ret += FString::Printf(TEXT("%s: %g "), *Property->GetNameCPP(), *(float*)PropPtr);
				}
				else if (Property->IsA(FDoubleProperty::StaticClass()))
				{
					Ret += FString::Printf(TEXT("%s: %g "), *Property->GetNameCPP(), *(double*)PropPtr);
				}
				else if (Property->IsA(FUInt16Property::StaticClass()))
				{
					FFloat16 Val = *(FFloat16*)PropPtr;
					Ret += FString::Printf(TEXT("%s: %f "), *Property->GetNameCPP(), Val.GetFloat());
				}
				else if (Property->IsA(FIntProperty::StaticClass()))
				{
					Ret += FString::Printf(TEXT("%s: %d "), *Property->GetNameCPP(), *(int32*)PropPtr);
				}
				else if (Property->IsA(FBoolProperty::StaticClass()))
				{
					int32 Val = *(int32*)ValueData;
					FString BoolStr = Val == 0xFFFFFFFF ? (TEXT("True")) : (Val == 0x0 ? TEXT("False") : TEXT("Invalid"));
					Ret += FString::Printf(TEXT("%s: %d "), *Property->GetNameCPP(), *BoolStr);
				}
				else if (const FStructProperty* StructProp = CastFieldChecked<const FStructProperty>(Property))
				{
					Ret += FString::Printf(TEXT("%s: (%s) "), *Property->GetNameCPP(), *FNiagaraTypeHelper::ToString(PropPtr, StructProp->Struct));
				}
				else
				{
					check(false);
					Ret += TEXT("Unknown Type");
				}
			}
		}
	}
	return Ret;
}

FNiagaraLwcStructConverter BuildSWCStructure(UScriptStruct* NewStruct, UScriptStruct* InStruct)
{
	static UPackage* CoreUObjectPkg = FindObjectChecked<UPackage>(nullptr, TEXT("/Script/CoreUObject"));
	static UScriptStruct* Vector2fStruct = FindObjectChecked<UScriptStruct>(CoreUObjectPkg, TEXT("Vector2f"));
	static UScriptStruct* Vector3fStruct = FindObjectChecked<UScriptStruct>(CoreUObjectPkg, TEXT("Vector3f"));
	static UScriptStruct* Vector4fStruct = FindObjectChecked<UScriptStruct>(CoreUObjectPkg, TEXT("Vector4f"));
	static UScriptStruct* Quat4fStruct = FindObjectChecked<UScriptStruct>(CoreUObjectPkg, TEXT("Quat4f"));

	FNiagaraLwcStructConverter StructConverter;
	int32 AlignedOffset = 0;
	FProperty* LastProperty = nullptr;
	for (const FField* ChildProperty = InStruct->ChildProperties; ChildProperty; ChildProperty = ChildProperty->Next)
	{
		FProperty* NewProperty = nullptr;
		if (const FDoubleProperty* ChildAsDouble = CastField<const FDoubleProperty>(ChildProperty))
		{
			AlignedOffset = Align(AlignedOffset, ChildAsDouble->GetMinAlignment());
			NewProperty = new FFloatProperty(NewStruct, ChildProperty->GetFName(), RF_Public);
			StructConverter.AddConversionStep(ChildAsDouble->GetSize(), ChildAsDouble->GetOffset_ForInternal(), NewProperty->GetSize(), AlignedOffset, ENiagaraStructConversionType::DoubleToFloat);
		}
		else if (const FStructProperty* ChildAsStruct = CastField<const FStructProperty>(ChildProperty))
		{
			FStructProperty* NewStructProperty = new FStructProperty(NewStruct, ChildProperty->GetFName(), RF_Public);
			NewProperty = NewStructProperty;
<<<<<<< HEAD

			FName StructName = ChildAsStruct->Struct->GetFName();
			int32 OldPropertySize = ChildAsStruct->GetSize();
			int32 OldPropertyOffset = ChildAsStruct->GetOffset_ForInternal();
			if ((StructName == NAME_Vector2d) || (StructName == NAME_Vector2D))
			{
				NewStructProperty->Struct = Vector2fStruct;
				NewStructProperty->ElementSize = Vector2fStruct->GetStructureSize();
				AlignedOffset = Align(AlignedOffset, Vector2fStruct->GetMinAlignment());
				StructConverter.AddConversionStep(OldPropertySize, OldPropertyOffset, NewStructProperty->GetSize(), AlignedOffset, ENiagaraStructConversionType::Vector2);
			}
			else if ((StructName == NAME_Vector3d) || (StructName == NAME_Vector))
			{
				NewStructProperty->Struct = Vector3fStruct;
				NewStructProperty->ElementSize = Vector3fStruct->GetStructureSize();
				AlignedOffset = Align(AlignedOffset, Vector3fStruct->GetMinAlignment());
				StructConverter.AddConversionStep(OldPropertySize, OldPropertyOffset, NewStructProperty->GetSize(), AlignedOffset, ENiagaraStructConversionType::Vector3);
			}
			else if ((StructName == NAME_Vector4d) || (StructName == NAME_Vector4))
			{
				NewStructProperty->Struct = Vector4fStruct;
				NewStructProperty->ElementSize = Vector4fStruct->GetStructureSize();
				AlignedOffset = Align(AlignedOffset, Vector4fStruct->GetMinAlignment());
				StructConverter.AddConversionStep(OldPropertySize, OldPropertyOffset, NewStructProperty->GetSize(), AlignedOffset, ENiagaraStructConversionType::Vector4);
			}
			else if ((StructName == NAME_Quat4d) || (StructName == NAME_Quat))
			{
				NewStructProperty->Struct = Quat4fStruct;
				NewStructProperty->ElementSize = Quat4fStruct->GetStructureSize();
				AlignedOffset = Align(AlignedOffset, Quat4fStruct->GetMinAlignment());
				StructConverter.AddConversionStep(OldPropertySize, OldPropertyOffset, NewStructProperty->GetSize(), AlignedOffset, ENiagaraStructConversionType::Quat);
			}
			else
			{
				NewStructProperty->Struct = ChildAsStruct->Struct;
				NewStructProperty->ElementSize = ChildAsStruct->Struct->GetStructureSize();
				AlignedOffset = Align(AlignedOffset, ChildAsStruct->Struct->GetMinAlignment());
				StructConverter.AddConversionStep(OldPropertySize, OldPropertyOffset, NewStructProperty->GetSize(), AlignedOffset, ENiagaraStructConversionType::CopyOnly);
			}
		}
		else if (
			ChildProperty->IsA(FFloatProperty::StaticClass()) ||
			ChildProperty->IsA(FIntProperty::StaticClass()) ||
			ChildProperty->IsA(FUInt32Property::StaticClass()) ||
			ChildProperty->IsA(FEnumProperty::StaticClass()) ||
			ChildProperty->IsA(FByteProperty::StaticClass()) ||
			ChildProperty->IsA(FBoolProperty::StaticClass()))
		{
			const FProperty* OldProperty = CastField<const FProperty>(ChildProperty);
			NewProperty = CastField<FProperty>(FField::Duplicate(ChildProperty, NewStruct, ChildProperty->GetFName()));
			AlignedOffset = Align(AlignedOffset, OldProperty->GetMinAlignment());
			StructConverter.AddConversionStep(NewProperty->GetSize(), OldProperty->GetOffset_ForInternal(), NewProperty->GetSize(), AlignedOffset, ENiagaraStructConversionType::CopyOnly);
		}

		if ( NewProperty == nullptr )
		{
			UE_LOG(LogNiagara, Fatal, TEXT("Unsupported property '%s' in custom struct '%s'"), *InStruct->GetName(), *ChildProperty->GetName());
		}

#if WITH_EDITORONLY_DATA
		FField::CopyMetaData(ChildProperty, NewProperty);
#endif
		if (LastProperty)
		{
			LastProperty->Next = NewProperty;
			LastProperty->PropertyLinkNext = NewProperty;
		}
		else
		{
			NewStruct->PropertyLink = NewProperty;
			NewStruct->ChildProperties = NewProperty;
		}
		LastProperty = NewProperty;
		AlignedOffset += NewProperty->GetSize();
	}

=======

			FName StructName = ChildAsStruct->Struct->GetFName();
			int32 OldPropertySize = ChildAsStruct->GetSize();
			int32 OldPropertyOffset = ChildAsStruct->GetOffset_ForInternal();
			if ((StructName == NAME_Vector2d) || (StructName == NAME_Vector2D))
			{
				NewStructProperty->Struct = Vector2fStruct;
				NewStructProperty->ElementSize = Vector2fStruct->GetStructureSize();
				AlignedOffset = Align(AlignedOffset, Vector2fStruct->GetMinAlignment());
				StructConverter.AddConversionStep(OldPropertySize, OldPropertyOffset, NewStructProperty->GetSize(), AlignedOffset, ENiagaraStructConversionType::Vector2);
			}
			else if ((StructName == NAME_Vector3d) || (StructName == NAME_Vector))
			{
				NewStructProperty->Struct = Vector3fStruct;
				NewStructProperty->ElementSize = Vector3fStruct->GetStructureSize();
				AlignedOffset = Align(AlignedOffset, Vector3fStruct->GetMinAlignment());
				StructConverter.AddConversionStep(OldPropertySize, OldPropertyOffset, NewStructProperty->GetSize(), AlignedOffset, ENiagaraStructConversionType::Vector3);
			}
			else if ((StructName == NAME_Vector4d) || (StructName == NAME_Vector4))
			{
				NewStructProperty->Struct = Vector4fStruct;
				NewStructProperty->ElementSize = Vector4fStruct->GetStructureSize();
				AlignedOffset = Align(AlignedOffset, Vector4fStruct->GetMinAlignment());
				StructConverter.AddConversionStep(OldPropertySize, OldPropertyOffset, NewStructProperty->GetSize(), AlignedOffset, ENiagaraStructConversionType::Vector4);
			}
			else if ((StructName == NAME_Quat4d) || (StructName == NAME_Quat))
			{
				NewStructProperty->Struct = Quat4fStruct;
				NewStructProperty->ElementSize = Quat4fStruct->GetStructureSize();
				AlignedOffset = Align(AlignedOffset, Quat4fStruct->GetMinAlignment());
				StructConverter.AddConversionStep(OldPropertySize, OldPropertyOffset, NewStructProperty->GetSize(), AlignedOffset, ENiagaraStructConversionType::Quat);
			}
			else
			{
				NewStructProperty->Struct = ChildAsStruct->Struct;
				NewStructProperty->ElementSize = ChildAsStruct->Struct->GetStructureSize();
				AlignedOffset = Align(AlignedOffset, ChildAsStruct->Struct->GetMinAlignment());
				StructConverter.AddConversionStep(OldPropertySize, OldPropertyOffset, NewStructProperty->GetSize(), AlignedOffset, ENiagaraStructConversionType::CopyOnly);
			}
		}
		else if (
			ChildProperty->IsA(FFloatProperty::StaticClass()) ||
			ChildProperty->IsA(FIntProperty::StaticClass()) ||
			ChildProperty->IsA(FUInt32Property::StaticClass()) ||
			ChildProperty->IsA(FEnumProperty::StaticClass()) ||
			ChildProperty->IsA(FByteProperty::StaticClass()) ||
			ChildProperty->IsA(FBoolProperty::StaticClass()))
		{
			const FProperty* OldProperty = CastField<const FProperty>(ChildProperty);
			NewProperty = CastField<FProperty>(FField::Duplicate(ChildProperty, NewStruct, ChildProperty->GetFName()));
			AlignedOffset = Align(AlignedOffset, OldProperty->GetMinAlignment());
			StructConverter.AddConversionStep(NewProperty->GetSize(), OldProperty->GetOffset_ForInternal(), NewProperty->GetSize(), AlignedOffset, ENiagaraStructConversionType::CopyOnly);
		}

		if ( NewProperty == nullptr )
		{
			UE_LOG(LogNiagara, Fatal, TEXT("Unsupported property '%s' in custom struct '%s'"), *InStruct->GetName(), *ChildProperty->GetName());
		}

#if WITH_EDITORONLY_DATA
		FField::CopyMetaData(ChildProperty, NewProperty);
#endif
		if (LastProperty)
		{
			LastProperty->Next = NewProperty;
			LastProperty->PropertyLinkNext = NewProperty;
		}
		else
		{
			NewStruct->PropertyLink = NewProperty;
			NewStruct->ChildProperties = NewProperty;
		}
		LastProperty = NewProperty;
		AlignedOffset += NewProperty->GetSize();
	}

>>>>>>> 4af6daef
	return StructConverter;
}

bool FNiagaraTypeHelper::IsLWCStructure(UStruct* InStruct)
{
	for (const FField* ChildProperty = InStruct->ChildProperties; ChildProperty; ChildProperty = ChildProperty->Next)
	{
		if (ChildProperty->IsA<FDoubleProperty>())
		{
			return true;
		}
		if ( const FStructProperty* ChildAsStruct = CastField<const FStructProperty>(ChildProperty) )
		{
			FName StructName = ChildAsStruct->Struct->GetFName();
			if ( (StructName == NAME_Vector2d) || (StructName == NAME_Vector2D) ||
				 (StructName == NAME_Vector3d) || (StructName == NAME_Vector) ||
				 (StructName == NAME_Vector4d) || (StructName == NAME_Vector4) ||
				 (StructName == NAME_Quat4d) || (StructName == NAME_Quat) )
			{
				return true;
			}
		}
	}
	return false;
}

bool FNiagaraTypeHelper::IsLWCType(const FNiagaraTypeDefinition& InType)
{
	return InType.IsValid() && !InType.IsEnum() && !InType.IsUObject() && IsLWCStructure(InType.GetStruct());
}

void FNiagaraTypeHelper::TickTypeRemap()
{
	if (RemapTableDirty)
	{
		FWriteScopeLock WriteLock(RemapTableLock);

		for (auto it = RemapTable.CreateIterator(); it; ++it)
		{
			UScriptStruct* SrcScript = it->Key.Get();
			if (SrcScript == nullptr || it->Value.Get(SrcScript) == nullptr)
			{
				UScriptStruct* DstStruct = it->Value.Struct.Get();
				if (DstStruct && SrcScript != DstStruct)
				{
					DstStruct->RemoveFromRoot();
				}
				it.RemoveCurrent();
			}
		}

		RemapTableDirty = false;
	}
}

UScriptStruct* FNiagaraTypeHelper::GetSWCStruct(UScriptStruct* LWCStruct)
{
	// Attempt to find existing struct
	UScriptStruct* SWCStruct = nullptr;
	{
		FReadScopeLock ReadLock(RemapTableLock);
		if ( FRemapEntry* RemapEntry = RemapTable.Find(LWCStruct) )
		{
			SWCStruct = RemapEntry->Get(LWCStruct);
			RemapTableDirty = true;
		}
	}

	// No SWCStruct or it become invalid we need to create one
	if (SWCStruct == nullptr)
	{
		// Enable write lock and search again as between the two locks things may have changed
		FWriteScopeLock WriteLock(RemapTableLock);
		if (FRemapEntry* RemapEntry = RemapTable.Find(LWCStruct))
<<<<<<< HEAD
		{
			SWCStruct = RemapEntry->Get(LWCStruct);
			RemapTableDirty = true;
		}

		if (SWCStruct == nullptr)
		{
=======
		{
			SWCStruct = RemapEntry->Get(LWCStruct);
			RemapTableDirty = true;
		}

		if (SWCStruct == nullptr)
		{
>>>>>>> 4af6daef
			QUICK_SCOPE_CYCLE_COUNTER(STAT_Niagara_GetSWCStruct);

			// If this is a LWC structure we need to built a new structure now
			if (IsLWCStructure(LWCStruct))
<<<<<<< HEAD
			{
				//Return common SWC variant of common LWC Types.
				static UPackage* CoreUObjectPkg = FindObjectChecked<UPackage>(nullptr, TEXT("/Script/CoreUObject"));
				static UScriptStruct* Vector2Struct = FindObjectChecked<UScriptStruct>(CoreUObjectPkg, TEXT("Vector2D"));
				static UScriptStruct* Vector3Struct = FindObjectChecked<UScriptStruct>(CoreUObjectPkg, TEXT("Vector"));
				static UScriptStruct* Vector4Struct = FindObjectChecked<UScriptStruct>(CoreUObjectPkg, TEXT("Vector4"));
				static UScriptStruct* QuatStruct = FindObjectChecked<UScriptStruct>(CoreUObjectPkg, TEXT("Quat"));
				if(LWCStruct == FNiagaraDouble::StaticStruct())
				{
					SWCStruct = FNiagaraFloat::StaticStruct();
				}
				else if(LWCStruct == Vector2Struct) 
				{
					static UScriptStruct* Vector2fStruct = FindObjectChecked<UScriptStruct>(CoreUObjectPkg, TEXT("Vector2f"));
					SWCStruct = Vector2fStruct;
				}
				else if (LWCStruct == Vector3Struct)
				{
					static UScriptStruct* Vector3fStruct = FindObjectChecked<UScriptStruct>(CoreUObjectPkg, TEXT("Vector3f"));
					SWCStruct = Vector3fStruct;
				}
				else if (LWCStruct == Vector4Struct)
				{
					static UScriptStruct* Vector4fStruct = FindObjectChecked<UScriptStruct>(CoreUObjectPkg, TEXT("Vector4f"));
					SWCStruct = Vector4fStruct;
				}
				else if (LWCStruct == QuatStruct)
				{
					static UScriptStruct* Quat4fStruct = FindObjectChecked<UScriptStruct>(CoreUObjectPkg, TEXT("Quat4f"));
					SWCStruct = Quat4fStruct;
				}
				//More?
				else
				{
					FName SWCName = FName(LWCStruct->GetName() + TEXT("_SWC"));

					//check if the remap table contains a previous entry for that struct. This might happen when the lwc struct was changed at runtime.
					// In that case we want to reuse the existing swc struct object, since it might already be referenced by compile results.
					for (auto Iter = RemapTable.CreateIterator(); Iter; ++Iter)
					{
						TWeakObjectPtr<UScriptStruct> ExistingStruct = Iter.Value().Struct;
						if (ExistingStruct.IsValid() && ExistingStruct->GetFName() == SWCName)
						{
							SWCStruct = ExistingStruct.Get();
							Iter.RemoveCurrent();
							RemapTableDirty = true;
							break;
						}
					}

					if (SWCStruct == nullptr)
					{
						SWCStruct = NewObject<UScriptStruct>(GetTransientPackage(), SWCName, RF_NoFlags);
						SWCStruct->AddToRoot();
					}
					FNiagaraLwcStructConverter StructConverter = BuildSWCStructure(SWCStruct, LWCStruct);
					FNiagaraTypeDefinition LwcTypeDefinition = FNiagaraTypeRegistry::GetTypeForStruct(LWCStruct);
					FNiagaraTypeRegistry::RegisterStructConverter(LwcTypeDefinition, StructConverter);
					SWCStruct->Bind();
					SWCStruct->PrepareCppStructOps();
					SWCStruct->StaticLink(true);
				}
			}
			else
			{
				SWCStruct = LWCStruct;
			}
=======
			{
				//Return common SWC variant of common LWC Types.
				static UPackage* CoreUObjectPkg = FindObjectChecked<UPackage>(nullptr, TEXT("/Script/CoreUObject"));
				static UScriptStruct* Vector2Struct = FindObjectChecked<UScriptStruct>(CoreUObjectPkg, TEXT("Vector2D"));
				static UScriptStruct* Vector3Struct = FindObjectChecked<UScriptStruct>(CoreUObjectPkg, TEXT("Vector"));
				static UScriptStruct* Vector4Struct = FindObjectChecked<UScriptStruct>(CoreUObjectPkg, TEXT("Vector4"));
				static UScriptStruct* QuatStruct = FindObjectChecked<UScriptStruct>(CoreUObjectPkg, TEXT("Quat"));
				if(LWCStruct == FNiagaraDouble::StaticStruct())
				{
					SWCStruct = FNiagaraFloat::StaticStruct();
				}
				else if(LWCStruct == Vector2Struct) 
				{
					static UScriptStruct* Vector2fStruct = FindObjectChecked<UScriptStruct>(CoreUObjectPkg, TEXT("Vector2f"));
					SWCStruct = Vector2fStruct;
				}
				else if (LWCStruct == Vector3Struct)
				{
					static UScriptStruct* Vector3fStruct = FindObjectChecked<UScriptStruct>(CoreUObjectPkg, TEXT("Vector3f"));
					SWCStruct = Vector3fStruct;
				}
				else if (LWCStruct == Vector4Struct)
				{
					static UScriptStruct* Vector4fStruct = FindObjectChecked<UScriptStruct>(CoreUObjectPkg, TEXT("Vector4f"));
					SWCStruct = Vector4fStruct;
				}
				else if (LWCStruct == QuatStruct)
				{
					static UScriptStruct* Quat4fStruct = FindObjectChecked<UScriptStruct>(CoreUObjectPkg, TEXT("Quat4f"));
					SWCStruct = Quat4fStruct;
				}
				//More?
				else
				{
					FName SWCName = FName(LWCStruct->GetName() + TEXT("_SWC"));

					//check if the remap table contains a previous entry for that struct. This might happen when the lwc struct was changed at runtime.
					// In that case we want to reuse the existing swc struct object, since it might already be referenced by compile results.
					for (auto Iter = RemapTable.CreateIterator(); Iter; ++Iter)
					{
						TWeakObjectPtr<UScriptStruct> ExistingStruct = Iter.Value().Struct;
						if (ExistingStruct.IsValid() && ExistingStruct->GetFName() == SWCName)
						{
							SWCStruct = ExistingStruct.Get();
							Iter.RemoveCurrent();
							RemapTableDirty = true;
							break;
						}
					}

					if (SWCStruct == nullptr)
					{
						SWCStruct = NewObject<UScriptStruct>(GetTransientPackage(), SWCName, RF_NoFlags);
						SWCStruct->AddToRoot();
					}
					FNiagaraLwcStructConverter StructConverter = BuildSWCStructure(SWCStruct, LWCStruct);
					FNiagaraTypeDefinition LwcTypeDefinition = FNiagaraTypeRegistry::GetTypeForStruct(LWCStruct);
					FNiagaraTypeRegistry::RegisterStructConverter(LwcTypeDefinition, StructConverter);
					SWCStruct->Bind();
					SWCStruct->PrepareCppStructOps();
					SWCStruct->StaticLink(true);
				}
			}
			else
			{
				SWCStruct = LWCStruct;
			}
>>>>>>> 4af6daef
			FRemapEntry& RemapEntry = RemapTable.Add(LWCStruct);
			RemapEntry.Struct = SWCStruct;
		#if WITH_EDITORONLY_DATA
			RemapEntry.SerialNumber = LWCStruct->FieldPathSerialNumber;
		#endif
<<<<<<< HEAD
		}
	}
	return SWCStruct;
}

UScriptStruct* FNiagaraTypeHelper::GetLWCStruct(UScriptStruct* SWCStruct)
{
	if (SWCStruct->GetOutermost() != GetTransientPackage())
	{
		return SWCStruct;
	}

	FReadScopeLock ReadLock(RemapTableLock);

	for (auto It = RemapTable.CreateConstIterator(); It; ++It)
	{
		const FRemapEntry& RemapEntry = It.Value();
		if (RemapEntry.Struct.Get() == SWCStruct)
		{
			return It.Key().Get();
=======
>>>>>>> 4af6daef
		}
	}
	return SWCStruct;
}

<<<<<<< HEAD
	return nullptr;
}

FNiagaraTypeDefinition FNiagaraTypeHelper::GetSWCType(const FNiagaraTypeDefinition& InType)
{
	if (IsLWCType(InType))
	{
		return FNiagaraTypeDefinition(FindNiagaraFriendlyTopLevelStruct(CastChecked<UScriptStruct>(InType.GetStruct()), ENiagaraStructConversion::Simulation));
	}
	return InType;
}

UScriptStruct* FNiagaraTypeHelper::FindNiagaraFriendlyTopLevelStruct(UScriptStruct* InStruct, ENiagaraStructConversion StructConversion)
{
	if (!InStruct)
	{
		return nullptr;
	}

	// Note: UE core types are converted to the float variant as Niagara only works with float types.
	if (InStruct->GetFName() == NAME_NiagaraDouble)
	{
		return FNiagaraTypeDefinition::GetFloatStruct();
	}

	if (InStruct->GetFName() == NAME_Vector2D || InStruct->GetFName() == NAME_Vector2d) // LWC support
	{
		return FNiagaraTypeDefinition::GetVec2Struct();
	}

	if (InStruct->GetFName() == NAME_Vector || InStruct->GetFName() == NAME_Vector3d) // LWC support
	{
		return FNiagaraTypeDefinition::GetVec3Struct();
	}

	if (InStruct->GetFName() == NAME_Vector4 || InStruct->GetFName() == NAME_Vector4d) // LWC support
	{
		return FNiagaraTypeDefinition::GetVec4Struct();
	}

	if (InStruct->GetFName() == NAME_Quat || InStruct->GetFName() == NAME_Quat4d) // LWC support
	{
		return FNiagaraTypeDefinition::GetQuatStruct();
	}

	if (InStruct->GetFName() == NAME_NiagaraPosition)
	{
		return FNiagaraTypeDefinition::GetPositionStruct();
	}

	if (InStruct->IsA<UNiagaraDataInterface>())
	{
		return InStruct;
	}

	if (StructConversion == ENiagaraStructConversion::UserFacing)
	{
		return InStruct;
	}
	check(StructConversion == ENiagaraStructConversion::Simulation);

	//-OPT: We could potentially add a list of known types here, it may or may not be faster
	return GetSWCStruct(InStruct);
}

bool FNiagaraTypeHelper::IsNiagaraFriendlyTopLevelStruct(UScriptStruct* InStruct, ENiagaraStructConversion StructConversion)
{
	return FindNiagaraFriendlyTopLevelStruct(InStruct, StructConversion) == InStruct;
}

/////////////////////////////////////////////////////////////////////////////
=======
UScriptStruct* FNiagaraTypeHelper::GetLWCStruct(UScriptStruct* SWCStruct)
{
	if (SWCStruct->GetOutermost() != GetTransientPackage())
	{
		return SWCStruct;
	}

	FReadScopeLock ReadLock(RemapTableLock);

	for (auto It = RemapTable.CreateConstIterator(); It; ++It)
	{
		const FRemapEntry& RemapEntry = It.Value();
		if (RemapEntry.Struct.Get() == SWCStruct)
		{
			return It.Key().Get();
		}
	}

	return nullptr;
}

FNiagaraTypeDefinition FNiagaraTypeHelper::GetSWCType(const FNiagaraTypeDefinition& InType)
{
	if (InType.IsEnum() || InType.IsUObject() || InType.IsDataInterface())
	{
		return InType;
	}

	if (IsLWCType(InType))
	{
		return FNiagaraTypeDefinition(FindNiagaraFriendlyTopLevelStruct(CastChecked<UScriptStruct>(InType.GetStruct()), ENiagaraStructConversion::Simulation));
	}
	return InType;
}

FNiagaraTypeDefinition FNiagaraTypeHelper::GetLWCType(const FNiagaraTypeDefinition& InType)
{
	if(InType.IsEnum() || InType.IsUObject() || InType.IsDataInterface())
	{
		return InType;
	}

	if(InType == FNiagaraTypeDefinition::GetFloatDef())
	{
		return FNiagaraTypeDefinition(FNiagaraDouble::StaticStruct(), FNiagaraTypeDefinition::EAllowUnfriendlyStruct::Allow);
	}
	else if (InType == FNiagaraTypeDefinition::GetVec2Def())
	{
		return Vector2DDef;
	}
	else if (InType == FNiagaraTypeDefinition::GetVec3Def())
	{
		return VectorDef;
	}
	else if (InType == FNiagaraTypeDefinition::GetVec4Def())
	{
		return Vector4Def;
	}
	else if (InType == FNiagaraTypeDefinition::GetQuatDef())
	{
		return QuatDef;
	}

	if (IsLWCType(InType))
	{
		return InType;
	}

	if(UScriptStruct* LWCStruct = GetLWCStruct(InType.GetScriptStruct()))
	{
		return FNiagaraTypeDefinition(LWCStruct, FNiagaraTypeDefinition::EAllowUnfriendlyStruct::Allow);
	}
	
	return InType;
}

void FNiagaraTypeHelper::InitStaticTypes()
{
	if (Vector2DDef.IsValid() == false)
	{
		UPackage* CoreUObjectPkg = FindObjectChecked<UPackage>(nullptr, TEXT("/Script/CoreUObject"));
		Vector2DDef = FNiagaraTypeDefinition(FindObjectChecked<UScriptStruct>(CoreUObjectPkg, TEXT("Vector2D")), FNiagaraTypeDefinition::EAllowUnfriendlyStruct::Allow);
		VectorDef = FNiagaraTypeDefinition(FindObjectChecked<UScriptStruct>(CoreUObjectPkg, TEXT("Vector")), FNiagaraTypeDefinition::EAllowUnfriendlyStruct::Allow);
		Vector4Def = FNiagaraTypeDefinition(FindObjectChecked<UScriptStruct>(CoreUObjectPkg, TEXT("Vector4")), FNiagaraTypeDefinition::EAllowUnfriendlyStruct::Allow);
		QuatDef = FNiagaraTypeDefinition(FindObjectChecked<UScriptStruct>(CoreUObjectPkg, TEXT("Quat")), FNiagaraTypeDefinition::EAllowUnfriendlyStruct::Allow);
	}
}

FNiagaraTypeDefinition FNiagaraTypeHelper::GetVector2DDef()
{
	return Vector2DDef;
}

FNiagaraTypeDefinition FNiagaraTypeHelper::GetVectorDef()
{
	return VectorDef;
}

FNiagaraTypeDefinition FNiagaraTypeHelper::GetVector4Def()
{
	return Vector4Def;
}

FNiagaraTypeDefinition FNiagaraTypeHelper::GetQuatDef()
{
	return QuatDef;
}

UScriptStruct* FNiagaraTypeHelper::FindNiagaraFriendlyTopLevelStruct(UScriptStruct* InStruct, ENiagaraStructConversion StructConversion)
{
	if (!InStruct)
	{
		return nullptr;
	}

	// Note: UE core types are converted to the float variant as Niagara only works with float types.
	if (InStruct->GetFName() == NAME_NiagaraDouble)
	{
		return FNiagaraTypeDefinition::GetFloatStruct();
	}

	if (InStruct->GetFName() == NAME_Vector2D || InStruct->GetFName() == NAME_Vector2d) // LWC support
	{
		return FNiagaraTypeDefinition::GetVec2Struct();
	}

	if (InStruct->GetFName() == NAME_Vector || InStruct->GetFName() == NAME_Vector3d) // LWC support
	{
		return FNiagaraTypeDefinition::GetVec3Struct();
	}

	if (InStruct->GetFName() == NAME_Vector4 || InStruct->GetFName() == NAME_Vector4d) // LWC support
	{
		return FNiagaraTypeDefinition::GetVec4Struct();
	}

	if (InStruct->GetFName() == NAME_Quat || InStruct->GetFName() == NAME_Quat4d) // LWC support
	{
		return FNiagaraTypeDefinition::GetQuatStruct();
	}

	if (InStruct->GetFName() == NAME_NiagaraPosition)
	{
		return FNiagaraTypeDefinition::GetPositionStruct();
	}

	if (InStruct->IsA<UNiagaraDataInterface>())
	{
		return InStruct;
	}

	if (StructConversion == ENiagaraStructConversion::UserFacing)
	{
		return InStruct;
	}
	check(StructConversion == ENiagaraStructConversion::Simulation);

	//-OPT: We could potentially add a list of known types here, it may or may not be faster
	return GetSWCStruct(InStruct);
}

bool FNiagaraTypeHelper::IsNiagaraFriendlyTopLevelStruct(UScriptStruct* InStruct, ENiagaraStructConversion StructConversion)
{
	return FindNiagaraFriendlyTopLevelStruct(InStruct, StructConversion) == InStruct;
}

/////////////////////////////////////////////////////////////////////////////

void FNiagaraTypeLayoutInfo::GenerateLayoutInfo(const UScriptStruct* Struct)
{
	int32 FloatCount = 0;
	int32 Int32Count = 0;
	int32 HalfCount = 0;
	GenerateLayoutInfoInternal(Struct, FloatCount, Int32Count, HalfCount, true);
	NumFloatComponents = FloatCount;
	NumInt32Components = Int32Count;
	NumHalfComponents = HalfCount;

	FloatCount = 0;
	Int32Count = 0;
	HalfCount = 0;
	ComponentsOffsets.SetNum(GetTotalComponents() * 2);
	GenerateLayoutInfoInternal(Struct, FloatCount, Int32Count, HalfCount, false);
}

void FNiagaraTypeLayoutInfo::GenerateLayoutInfoInternal(const UScriptStruct* Struct, int32& FloatCount, int32& Int32Count, int32& HalfCount, bool bCountComponentsOnly, int32 BaseOffset)
{
	for (TFieldIterator<FProperty> PropertyIt(Struct, EFieldIteratorFlags::IncludeSuper); PropertyIt; ++PropertyIt)
	{
		const FProperty* Property = *PropertyIt;
		const int32 PropOffset = BaseOffset + Property->GetOffset_ForInternal();
		if (Property->IsA(FFloatProperty::StaticClass()))
		{
			if (bCountComponentsOnly == false)
			{
				ComponentsOffsets[GetFloatArrayByteOffset() + FloatCount] = PropOffset;
				ComponentsOffsets[GetFloatArrayRegisterOffset() + FloatCount] = FloatCount;
			}
			++FloatCount;
		}
		else if (Property->IsA(FUInt16Property::StaticClass()))
		{
			if (bCountComponentsOnly == false)
			{
				ComponentsOffsets[GetHalfArrayByteOffset() + HalfCount] = PropOffset;
				ComponentsOffsets[GetHalfArrayRegisterOffset() + HalfCount] = HalfCount;
			}
			++HalfCount;
		}
		else if (Property->IsA(FIntProperty::StaticClass()) || Property->IsA(FBoolProperty::StaticClass()))
		{
			if (bCountComponentsOnly == false)
			{
				ComponentsOffsets[GetInt32ArrayByteOffset() + Int32Count] = PropOffset;
				ComponentsOffsets[GetInt32ArrayRegisterOffset() + Int32Count] = Int32Count;
			}
			++Int32Count;
		}
		//Should be able to support double easily enough
		else if (const FStructProperty* StructProp = CastField<FStructProperty>(Property))
		{
			GenerateLayoutInfoInternal(FNiagaraTypeHelper::FindNiagaraFriendlyTopLevelStruct(StructProp->Struct, ENiagaraStructConversion::Simulation), FloatCount, Int32Count, HalfCount, bCountComponentsOnly, PropOffset);
		}
		else
		{
			checkf(false, TEXT("Property(%s) Class(%s) is not a supported type"), *Property->GetName(), *Property->GetClass()->GetName());
		}
	}
}
>>>>>>> 4af6daef
<|MERGE_RESOLUTION|>--- conflicted
+++ resolved
@@ -2,20 +2,11 @@
 
 #include "NiagaraTypes.h"
 
-<<<<<<< HEAD
-#include "Engine/Texture2D.h"
-#include "NiagaraDataInterface.h"
-#include "NiagaraStats.h"
-#include "NiagaraEmitter.h"
-#include "Misc/StringBuilder.h"
-#include "UObject/Class.h"
-=======
 #include "NiagaraDataInterface.h"
 #include "NiagaraEmitter.h"
 #include "Misc/StringBuilder.h"
 #include "UObject/Class.h"
 #include "UObject/EnumProperty.h"
->>>>>>> 4af6daef
 #include "UObject/Package.h"
 
 #include UE_INLINE_GENERATED_CPP_BY_NAME(NiagaraTypes)
@@ -29,11 +20,7 @@
 	NameBuilder.Append(InNamespace);
 	NameBuilder.AppendChar(TEXT('.'));
 	InVariableName.AppendString(NameBuilder);
-<<<<<<< HEAD
-	Name = FName(NameBuilder.ToString());
-=======
 	Name = FName(NameBuilder);
->>>>>>> 4af6daef
 }
 
 bool FNiagaraVariableBase::RemoveRootNamespace(const FStringView& ExpectedNamespace)
@@ -68,8 +55,6 @@
 	}
 	return false;
 }
-<<<<<<< HEAD
-=======
 
 bool FNiagaraVariableBase::SerializeFromMismatchedTag(const struct FPropertyTag& Tag, FStructuredArchive::FSlot Slot)
 {
@@ -84,7 +69,6 @@
 	}
 	return false;
 }
->>>>>>> 4af6daef
 
 void FNiagaraVariableMetaData::CopyUserEditableMetaData(const FNiagaraVariableMetaData& OtherMetaData)
 {
@@ -179,8 +163,6 @@
 	return FVector(SimulationPosition) + SystemWorldPos;
 }
 
-<<<<<<< HEAD
-=======
 FMatrix FNiagaraLWCConverter::ConvertWorldToSimulationMatrix(const FMatrix& Matrix) const
 {
 	return Matrix.ConcatTranslation(-SystemWorldPos);
@@ -191,7 +173,6 @@
 	return Matrix.ConcatTranslation(SystemWorldPos);
 }
 
->>>>>>> 4af6daef
 FNiagaraStructConversionStep::FNiagaraStructConversionStep()
 {
 }
@@ -322,14 +303,11 @@
 
 //////////////////////////////////////////////////////////////////////////
 
-<<<<<<< HEAD
-=======
 FNiagaraTypeDefinition FNiagaraTypeHelper::Vector2DDef;
 FNiagaraTypeDefinition FNiagaraTypeHelper::VectorDef;
 FNiagaraTypeDefinition FNiagaraTypeHelper::Vector4Def;
 FNiagaraTypeDefinition FNiagaraTypeHelper::QuatDef;
 
->>>>>>> 4af6daef
 FRWLock FNiagaraTypeHelper::RemapTableLock;
 TMap<TWeakObjectPtr<UScriptStruct>, FNiagaraTypeHelper::FRemapEntry> FNiagaraTypeHelper::RemapTable;
 std::atomic<bool> FNiagaraTypeHelper::RemapTableDirty;
@@ -424,7 +402,6 @@
 		{
 			FStructProperty* NewStructProperty = new FStructProperty(NewStruct, ChildProperty->GetFName(), RF_Public);
 			NewProperty = NewStructProperty;
-<<<<<<< HEAD
 
 			FName StructName = ChildAsStruct->Struct->GetFName();
 			int32 OldPropertySize = ChildAsStruct->GetSize();
@@ -501,84 +478,6 @@
 		AlignedOffset += NewProperty->GetSize();
 	}
 
-=======
-
-			FName StructName = ChildAsStruct->Struct->GetFName();
-			int32 OldPropertySize = ChildAsStruct->GetSize();
-			int32 OldPropertyOffset = ChildAsStruct->GetOffset_ForInternal();
-			if ((StructName == NAME_Vector2d) || (StructName == NAME_Vector2D))
-			{
-				NewStructProperty->Struct = Vector2fStruct;
-				NewStructProperty->ElementSize = Vector2fStruct->GetStructureSize();
-				AlignedOffset = Align(AlignedOffset, Vector2fStruct->GetMinAlignment());
-				StructConverter.AddConversionStep(OldPropertySize, OldPropertyOffset, NewStructProperty->GetSize(), AlignedOffset, ENiagaraStructConversionType::Vector2);
-			}
-			else if ((StructName == NAME_Vector3d) || (StructName == NAME_Vector))
-			{
-				NewStructProperty->Struct = Vector3fStruct;
-				NewStructProperty->ElementSize = Vector3fStruct->GetStructureSize();
-				AlignedOffset = Align(AlignedOffset, Vector3fStruct->GetMinAlignment());
-				StructConverter.AddConversionStep(OldPropertySize, OldPropertyOffset, NewStructProperty->GetSize(), AlignedOffset, ENiagaraStructConversionType::Vector3);
-			}
-			else if ((StructName == NAME_Vector4d) || (StructName == NAME_Vector4))
-			{
-				NewStructProperty->Struct = Vector4fStruct;
-				NewStructProperty->ElementSize = Vector4fStruct->GetStructureSize();
-				AlignedOffset = Align(AlignedOffset, Vector4fStruct->GetMinAlignment());
-				StructConverter.AddConversionStep(OldPropertySize, OldPropertyOffset, NewStructProperty->GetSize(), AlignedOffset, ENiagaraStructConversionType::Vector4);
-			}
-			else if ((StructName == NAME_Quat4d) || (StructName == NAME_Quat))
-			{
-				NewStructProperty->Struct = Quat4fStruct;
-				NewStructProperty->ElementSize = Quat4fStruct->GetStructureSize();
-				AlignedOffset = Align(AlignedOffset, Quat4fStruct->GetMinAlignment());
-				StructConverter.AddConversionStep(OldPropertySize, OldPropertyOffset, NewStructProperty->GetSize(), AlignedOffset, ENiagaraStructConversionType::Quat);
-			}
-			else
-			{
-				NewStructProperty->Struct = ChildAsStruct->Struct;
-				NewStructProperty->ElementSize = ChildAsStruct->Struct->GetStructureSize();
-				AlignedOffset = Align(AlignedOffset, ChildAsStruct->Struct->GetMinAlignment());
-				StructConverter.AddConversionStep(OldPropertySize, OldPropertyOffset, NewStructProperty->GetSize(), AlignedOffset, ENiagaraStructConversionType::CopyOnly);
-			}
-		}
-		else if (
-			ChildProperty->IsA(FFloatProperty::StaticClass()) ||
-			ChildProperty->IsA(FIntProperty::StaticClass()) ||
-			ChildProperty->IsA(FUInt32Property::StaticClass()) ||
-			ChildProperty->IsA(FEnumProperty::StaticClass()) ||
-			ChildProperty->IsA(FByteProperty::StaticClass()) ||
-			ChildProperty->IsA(FBoolProperty::StaticClass()))
-		{
-			const FProperty* OldProperty = CastField<const FProperty>(ChildProperty);
-			NewProperty = CastField<FProperty>(FField::Duplicate(ChildProperty, NewStruct, ChildProperty->GetFName()));
-			AlignedOffset = Align(AlignedOffset, OldProperty->GetMinAlignment());
-			StructConverter.AddConversionStep(NewProperty->GetSize(), OldProperty->GetOffset_ForInternal(), NewProperty->GetSize(), AlignedOffset, ENiagaraStructConversionType::CopyOnly);
-		}
-
-		if ( NewProperty == nullptr )
-		{
-			UE_LOG(LogNiagara, Fatal, TEXT("Unsupported property '%s' in custom struct '%s'"), *InStruct->GetName(), *ChildProperty->GetName());
-		}
-
-#if WITH_EDITORONLY_DATA
-		FField::CopyMetaData(ChildProperty, NewProperty);
-#endif
-		if (LastProperty)
-		{
-			LastProperty->Next = NewProperty;
-			LastProperty->PropertyLinkNext = NewProperty;
-		}
-		else
-		{
-			NewStruct->PropertyLink = NewProperty;
-			NewStruct->ChildProperties = NewProperty;
-		}
-		LastProperty = NewProperty;
-		AlignedOffset += NewProperty->GetSize();
-	}
-
->>>>>>> 4af6daef
 	return StructConverter;
 }
 
@@ -653,7 +552,6 @@
 		// Enable write lock and search again as between the two locks things may have changed
 		FWriteScopeLock WriteLock(RemapTableLock);
 		if (FRemapEntry* RemapEntry = RemapTable.Find(LWCStruct))
-<<<<<<< HEAD
 		{
 			SWCStruct = RemapEntry->Get(LWCStruct);
 			RemapTableDirty = true;
@@ -661,20 +559,10 @@
 
 		if (SWCStruct == nullptr)
 		{
-=======
-		{
-			SWCStruct = RemapEntry->Get(LWCStruct);
-			RemapTableDirty = true;
-		}
-
-		if (SWCStruct == nullptr)
-		{
->>>>>>> 4af6daef
 			QUICK_SCOPE_CYCLE_COUNTER(STAT_Niagara_GetSWCStruct);
 
 			// If this is a LWC structure we need to built a new structure now
 			if (IsLWCStructure(LWCStruct))
-<<<<<<< HEAD
 			{
 				//Return common SWC variant of common LWC Types.
 				static UPackage* CoreUObjectPkg = FindObjectChecked<UPackage>(nullptr, TEXT("/Script/CoreUObject"));
@@ -742,181 +630,16 @@
 			{
 				SWCStruct = LWCStruct;
 			}
-=======
-			{
-				//Return common SWC variant of common LWC Types.
-				static UPackage* CoreUObjectPkg = FindObjectChecked<UPackage>(nullptr, TEXT("/Script/CoreUObject"));
-				static UScriptStruct* Vector2Struct = FindObjectChecked<UScriptStruct>(CoreUObjectPkg, TEXT("Vector2D"));
-				static UScriptStruct* Vector3Struct = FindObjectChecked<UScriptStruct>(CoreUObjectPkg, TEXT("Vector"));
-				static UScriptStruct* Vector4Struct = FindObjectChecked<UScriptStruct>(CoreUObjectPkg, TEXT("Vector4"));
-				static UScriptStruct* QuatStruct = FindObjectChecked<UScriptStruct>(CoreUObjectPkg, TEXT("Quat"));
-				if(LWCStruct == FNiagaraDouble::StaticStruct())
-				{
-					SWCStruct = FNiagaraFloat::StaticStruct();
-				}
-				else if(LWCStruct == Vector2Struct) 
-				{
-					static UScriptStruct* Vector2fStruct = FindObjectChecked<UScriptStruct>(CoreUObjectPkg, TEXT("Vector2f"));
-					SWCStruct = Vector2fStruct;
-				}
-				else if (LWCStruct == Vector3Struct)
-				{
-					static UScriptStruct* Vector3fStruct = FindObjectChecked<UScriptStruct>(CoreUObjectPkg, TEXT("Vector3f"));
-					SWCStruct = Vector3fStruct;
-				}
-				else if (LWCStruct == Vector4Struct)
-				{
-					static UScriptStruct* Vector4fStruct = FindObjectChecked<UScriptStruct>(CoreUObjectPkg, TEXT("Vector4f"));
-					SWCStruct = Vector4fStruct;
-				}
-				else if (LWCStruct == QuatStruct)
-				{
-					static UScriptStruct* Quat4fStruct = FindObjectChecked<UScriptStruct>(CoreUObjectPkg, TEXT("Quat4f"));
-					SWCStruct = Quat4fStruct;
-				}
-				//More?
-				else
-				{
-					FName SWCName = FName(LWCStruct->GetName() + TEXT("_SWC"));
-
-					//check if the remap table contains a previous entry for that struct. This might happen when the lwc struct was changed at runtime.
-					// In that case we want to reuse the existing swc struct object, since it might already be referenced by compile results.
-					for (auto Iter = RemapTable.CreateIterator(); Iter; ++Iter)
-					{
-						TWeakObjectPtr<UScriptStruct> ExistingStruct = Iter.Value().Struct;
-						if (ExistingStruct.IsValid() && ExistingStruct->GetFName() == SWCName)
-						{
-							SWCStruct = ExistingStruct.Get();
-							Iter.RemoveCurrent();
-							RemapTableDirty = true;
-							break;
-						}
-					}
-
-					if (SWCStruct == nullptr)
-					{
-						SWCStruct = NewObject<UScriptStruct>(GetTransientPackage(), SWCName, RF_NoFlags);
-						SWCStruct->AddToRoot();
-					}
-					FNiagaraLwcStructConverter StructConverter = BuildSWCStructure(SWCStruct, LWCStruct);
-					FNiagaraTypeDefinition LwcTypeDefinition = FNiagaraTypeRegistry::GetTypeForStruct(LWCStruct);
-					FNiagaraTypeRegistry::RegisterStructConverter(LwcTypeDefinition, StructConverter);
-					SWCStruct->Bind();
-					SWCStruct->PrepareCppStructOps();
-					SWCStruct->StaticLink(true);
-				}
-			}
-			else
-			{
-				SWCStruct = LWCStruct;
-			}
->>>>>>> 4af6daef
 			FRemapEntry& RemapEntry = RemapTable.Add(LWCStruct);
 			RemapEntry.Struct = SWCStruct;
 		#if WITH_EDITORONLY_DATA
 			RemapEntry.SerialNumber = LWCStruct->FieldPathSerialNumber;
 		#endif
-<<<<<<< HEAD
 		}
 	}
 	return SWCStruct;
 }
 
-UScriptStruct* FNiagaraTypeHelper::GetLWCStruct(UScriptStruct* SWCStruct)
-{
-	if (SWCStruct->GetOutermost() != GetTransientPackage())
-	{
-		return SWCStruct;
-	}
-
-	FReadScopeLock ReadLock(RemapTableLock);
-
-	for (auto It = RemapTable.CreateConstIterator(); It; ++It)
-	{
-		const FRemapEntry& RemapEntry = It.Value();
-		if (RemapEntry.Struct.Get() == SWCStruct)
-		{
-			return It.Key().Get();
-=======
->>>>>>> 4af6daef
-		}
-	}
-	return SWCStruct;
-}
-
-<<<<<<< HEAD
-	return nullptr;
-}
-
-FNiagaraTypeDefinition FNiagaraTypeHelper::GetSWCType(const FNiagaraTypeDefinition& InType)
-{
-	if (IsLWCType(InType))
-	{
-		return FNiagaraTypeDefinition(FindNiagaraFriendlyTopLevelStruct(CastChecked<UScriptStruct>(InType.GetStruct()), ENiagaraStructConversion::Simulation));
-	}
-	return InType;
-}
-
-UScriptStruct* FNiagaraTypeHelper::FindNiagaraFriendlyTopLevelStruct(UScriptStruct* InStruct, ENiagaraStructConversion StructConversion)
-{
-	if (!InStruct)
-	{
-		return nullptr;
-	}
-
-	// Note: UE core types are converted to the float variant as Niagara only works with float types.
-	if (InStruct->GetFName() == NAME_NiagaraDouble)
-	{
-		return FNiagaraTypeDefinition::GetFloatStruct();
-	}
-
-	if (InStruct->GetFName() == NAME_Vector2D || InStruct->GetFName() == NAME_Vector2d) // LWC support
-	{
-		return FNiagaraTypeDefinition::GetVec2Struct();
-	}
-
-	if (InStruct->GetFName() == NAME_Vector || InStruct->GetFName() == NAME_Vector3d) // LWC support
-	{
-		return FNiagaraTypeDefinition::GetVec3Struct();
-	}
-
-	if (InStruct->GetFName() == NAME_Vector4 || InStruct->GetFName() == NAME_Vector4d) // LWC support
-	{
-		return FNiagaraTypeDefinition::GetVec4Struct();
-	}
-
-	if (InStruct->GetFName() == NAME_Quat || InStruct->GetFName() == NAME_Quat4d) // LWC support
-	{
-		return FNiagaraTypeDefinition::GetQuatStruct();
-	}
-
-	if (InStruct->GetFName() == NAME_NiagaraPosition)
-	{
-		return FNiagaraTypeDefinition::GetPositionStruct();
-	}
-
-	if (InStruct->IsA<UNiagaraDataInterface>())
-	{
-		return InStruct;
-	}
-
-	if (StructConversion == ENiagaraStructConversion::UserFacing)
-	{
-		return InStruct;
-	}
-	check(StructConversion == ENiagaraStructConversion::Simulation);
-
-	//-OPT: We could potentially add a list of known types here, it may or may not be faster
-	return GetSWCStruct(InStruct);
-}
-
-bool FNiagaraTypeHelper::IsNiagaraFriendlyTopLevelStruct(UScriptStruct* InStruct, ENiagaraStructConversion StructConversion)
-{
-	return FindNiagaraFriendlyTopLevelStruct(InStruct, StructConversion) == InStruct;
-}
-
-/////////////////////////////////////////////////////////////////////////////
-=======
 UScriptStruct* FNiagaraTypeHelper::GetLWCStruct(UScriptStruct* SWCStruct)
 {
 	if (SWCStruct->GetOutermost() != GetTransientPackage())
@@ -1145,5 +868,4 @@
 			checkf(false, TEXT("Property(%s) Class(%s) is not a supported type"), *Property->GetName(), *Property->GetClass()->GetName());
 		}
 	}
-}
->>>>>>> 4af6daef
+}