// Copyright Epic Games, Inc. All Rights Reserved.

#include "NiagaraGPUInstanceCountManager.h"
#include "NiagaraEmptyUAVPool.h"
#include "NiagaraGpuComputeDispatch.h"
#include "NiagaraRenderer.h"
#include "NiagaraStats.h"

#include "Containers/DynamicRHIResourceArray.h"
#include "GPUSortManager.h" // CopyUIntBufferToTargets
#include "ProfilingDebugging/RealtimeGPUProfiler.h"
<<<<<<< HEAD
#include "NiagaraRenderer.h"
#include "NiagaraEmitterInstanceBatcher.h"
=======
>>>>>>> 6bbb88c8
#include "ClearQuad.h"
#include "PipelineStateCache.h"


int32 GNiagaraMinGPUInstanceCount = 2048;
static FAutoConsoleVariableRef CVarNiagaraMinGPUInstanceCount(
	TEXT("Niagara.MinGPUInstanceCount"),
	GNiagaraMinGPUInstanceCount,
	TEXT("Minimum number of instance count entries allocated in the global buffer. (default=2048)"),
	ECVF_Default
);

int32 GNiagaraGPUCountManagerAllocateIncrement = 64;
static FAutoConsoleVariableRef CVarNiagaraGPUCountManagerAllocateIncrement(
	TEXT("Niagara.GPUCountManager.AllocateIncrement"),
	GNiagaraGPUCountManagerAllocateIncrement,
	TEXT("If we run out of space for allocations this is how many allocate rather than a single entry. (default=64)"),
	ECVF_Default
);

int32 GNiagaraMinCulledGPUInstanceCount = 2048;
static FAutoConsoleVariableRef CVarNiagaraMinCulledGPUInstanceCount(
	TEXT("Niagara.MinCulledGPUInstanceCount"),
	GNiagaraMinCulledGPUInstanceCount,
	TEXT("Minimum number of culled (per-view) instance count entries allocated in the global buffer. (default=2048)"),
	ECVF_Default
);

float GNiagaraGPUCountBufferSlack = 1.5f;
static FAutoConsoleVariableRef CVarNiagaraGPUCountBufferSlack(
	TEXT("Niagara.GPUCountBufferSlack"),
	GNiagaraGPUCountBufferSlack,
	TEXT("Multiplier of the GPU count buffer size to prevent frequent re-allocation."),
	ECVF_Default
);

int32 GNiagaraIndirectArgsPoolMinSize = 256;
static FAutoConsoleVariableRef CVarNiagaraIndirectArgsPoolMinSize(
	TEXT("fx.Niagara.IndirectArgsPool.MinSize"),
	GNiagaraIndirectArgsPoolMinSize,
	TEXT("Minimum number of draw indirect args allocated into the pool. (default=256)"),
	ECVF_Default
);

float GNiagaraIndirectArgsPoolBlockSizeFactor = 2.0f;
static FAutoConsoleVariableRef CNiagaraIndirectArgsPoolBlockSizeFactor(
	TEXT("fx.Niagara.IndirectArgsPool.BlockSizeFactor"),
	GNiagaraIndirectArgsPoolBlockSizeFactor,
	TEXT("Multiplier on the indirect args pool size when needing to increase it from running out of space. (default=2.0)"),
	ECVF_Default
);

int32 GNiagaraIndirectArgsPoolAllowShrinking = 1;
static FAutoConsoleVariableRef CVarNiagaraIndirectArgsPoolAllowShrinking(
	TEXT("fx.Niagara.IndirectArgsPool.AllowShrinking"),
	GNiagaraIndirectArgsPoolAllowShrinking,
	TEXT("Allow the indirect args pool to shrink after a number of frames below a low water mark."),
	ECVF_Default
);

float GNiagaraIndirectArgsPoolLowWaterAmount = 0.5f;
static FAutoConsoleVariableRef CVarNiagaraIndirectArgsPoolLowWaterAmount(
	TEXT("fx.Niagara.IndirectArgsPool.LowWaterAmount"),
	GNiagaraIndirectArgsPoolLowWaterAmount,
	TEXT("Percentage (0-1) of the indirect args pool that is considered low and worthy of shrinking"),
	ECVF_Default
);

int32 GNiagaraIndirectArgsPoolLowWaterFrames = 150;
static FAutoConsoleVariableRef CVarNiagaraIndirectArgsPoolLowWaterFrames(
	TEXT("fx.Niagara.IndirectArgsPool.LowWaterFrames"),
	GNiagaraIndirectArgsPoolLowWaterFrames,
	TEXT("The number of frames to wait to shrink the indirect args pool for being below the low water mark. (default=150)"),
	ECVF_Default
);

DECLARE_DWORD_COUNTER_STAT(TEXT("Used GPU Instance Counters"), STAT_NiagaraUsedGPUInstanceCounters, STATGROUP_Niagara);
DECLARE_DWORD_COUNTER_STAT(TEXT("Indirect Draw Calls"), STAT_NiagaraIndirectDraws, STATGROUP_Niagara);
DECLARE_CYCLE_STAT(TEXT("GPU Readback Lock"), STAT_NiagaraGPUReadbackLock, STATGROUP_Niagara);

#ifndef ENABLE_NIAGARA_INDIRECT_ARG_POOL_LOG
#define ENABLE_NIAGARA_INDIRECT_ARG_POOL_LOG 0
#endif

#if ENABLE_NIAGARA_INDIRECT_ARG_POOL_LOG
#define INDIRECT_ARG_POOL_LOG(Format, ...) UE_LOG(LogNiagara, Log, TEXT("NIAGARA INDIRECT ARG POOL: ") TEXT(Format), __VA_ARGS__)
#else
#define INDIRECT_ARG_POOL_LOG(Format, ...) do {} while(0)
#endif

//*****************************************************************************

const ERHIAccess FNiagaraGPUInstanceCountManager::kCountBufferDefaultState = ERHIAccess::SRVMask | ERHIAccess::CopySrc;

<<<<<<< HEAD
FNiagaraGPUInstanceCountManager::FNiagaraGPUInstanceCountManager()
=======
FNiagaraGPUInstanceCountManager::FNiagaraGPUInstanceCountManager(ERHIFeatureLevel::Type InFeatureLevel)
	: FeatureLevel(InFeatureLevel)
>>>>>>> 6bbb88c8
{
}

FNiagaraGPUInstanceCountManager::~FNiagaraGPUInstanceCountManager()
{
	ReleaseRHI();
}

void FNiagaraGPUInstanceCountManager::InitRHI()
{
}

void FNiagaraGPUInstanceCountManager::ReleaseRHI()
{
	ReleaseCounts();

	for (auto& PoolEntry : DrawIndirectPool)
	{
		PoolEntry->Buffer.Release();
	}
	DrawIndirectPool.Empty();
}

void FNiagaraGPUInstanceCountManager::ReleaseCounts()
{
	CountBuffer.Release();
	CulledCountBuffer.Release();

	AllocatedInstanceCounts = 0;
	AllocatedCulledCounts = 0;

	if (CountReadback)
	{
		delete CountReadback;
		CountReadback = nullptr;
		CountReadbackSize = 0;
	}
}

uint32 FNiagaraGPUInstanceCountManager::AcquireEntry()
{
	checkSlow(IsInRenderingThread());

	if (FreeEntries.Num())
	{
		return FreeEntries.Pop();
	}
	else if (UsedInstanceCounts < AllocatedInstanceCounts)
	{
		// We can't reallocate on the fly, the buffer must be correctly resized before any tick gets scheduled.
		return UsedInstanceCounts++;
	}
	else
	{
		// @TODO : add realloc the buffer and copy the current content to it. Might require reallocating the readback in FNiagaraGPUInstanceCountManager::EnqueueGPUReadback()
		ensure(UsedInstanceCounts < AllocatedInstanceCounts);
		//UE_LOG(LogNiagara, Error, TEXT("Niagara.MinGPUInstanceCount too small. UsedInstanceCounts: %d < AllocatedInstanceCounts: %d"), UsedInstanceCounts, AllocatedInstanceCounts);
		return INDEX_NONE;
	}
}

uint32 FNiagaraGPUInstanceCountManager::AcquireOrAllocateEntry(FRHICommandListImmediate& RHICmdList)
{
	checkSlow(IsInRenderingThread());

	// Free entries?
	if (FreeEntries.Num())
	{
		return FreeEntries.Pop();
	}
	else if (UsedInstanceCounts < AllocatedInstanceCounts)
	{
		return UsedInstanceCounts++;
	}

	// We need to resize
	ResizeBuffers(RHICmdList, AllocatedInstanceCounts + GNiagaraGPUCountManagerAllocateIncrement);

	check(UsedInstanceCounts < AllocatedInstanceCounts);
	return UsedInstanceCounts++;
}

void FNiagaraGPUInstanceCountManager::FreeEntry(uint32& BufferOffset)
{
	checkSlow(IsInRenderingThread());

	if (BufferOffset != INDEX_NONE)
	{
		checkf(!FreeEntries.Contains(BufferOffset), TEXT("BufferOffset %u exists in FreeEntries"), BufferOffset);
		checkf(!InstanceCountClearTasks.Contains(BufferOffset), TEXT("BufferOffset %u exists in InstanceCountClearTasks"), BufferOffset);

<<<<<<< HEAD
		//UE_LOG(LogNiagara, Warning, TEXT("FNiagaraGPUInstanceCountManager::FreeEntry %d"), BufferOffset);
		// Add a reset to 0 task.
		// The entry will only become available/reusable after being reset to 0 in UpdateDrawIndirectBuffer()
		//if (InstanceCountClearTasks.Find(BufferOffset) != -1)
		//{
		//	UE_LOG(LogNiagara, Warning, TEXT("FNiagaraGPUInstanceCountManager::FreeEntry DUPLICATED!!!!!!!!!!!!!! %d"), BufferOffset);
		//}
=======
>>>>>>> 6bbb88c8
		InstanceCountClearTasks.Add(BufferOffset);
		BufferOffset = INDEX_NONE;
	}
}

void FNiagaraGPUInstanceCountManager::FreeEntryArray(TConstArrayView<uint32> EntryArray)
{
	checkSlow(IsInRenderingThread());

	const int32 NumToFree = EntryArray.Num();
	if (NumToFree > 0)
	{
#if DO_CHECK
		for (uint32 BufferOffset : EntryArray)
		{
			checkf(!FreeEntries.Contains(BufferOffset), TEXT("BufferOffset %u exists in FreeEntries"), BufferOffset);
			checkf(!InstanceCountClearTasks.Contains(BufferOffset), TEXT("BufferOffset %u exists in InstanceCountClearTasks"), BufferOffset);
		}
#endif
		InstanceCountClearTasks.Append(EntryArray.GetData(), NumToFree);
	}
}

<<<<<<< HEAD
FRWBuffer* FNiagaraGPUInstanceCountManager::AcquireCulledCountsBuffer(FRHICommandListImmediate& RHICmdList, ERHIFeatureLevel::Type FeatureLevel)
=======
FRWBuffer* FNiagaraGPUInstanceCountManager::AcquireCulledCountsBuffer(FRHICommandListImmediate& RHICmdList)
>>>>>>> 6bbb88c8
{
	if (RequiredCulledCounts > 0)
	{
		if (!bAcquiredCulledCounts)
		{
			const int32 RecommendedCulledCounts = FMath::Max(GNiagaraMinCulledGPUInstanceCount, (int32)(RequiredCulledCounts * GNiagaraGPUCountBufferSlack));
			ERHIAccess BeforeState = ERHIAccess::SRVCompute;
			if (RecommendedCulledCounts > AllocatedCulledCounts)
			{
				// We need a bigger buffer
				CulledCountBuffer.Release();

				AllocatedCulledCounts = RecommendedCulledCounts;
<<<<<<< HEAD
				CulledCountBuffer.Initialize(sizeof(uint32), AllocatedCulledCounts, EPixelFormat::PF_R32_UINT, BUF_Transient, TEXT("NiagaraCulledGPUInstanceCounts"));
				BeforeState = ERHIAccess::Unknown;
=======
				CulledCountBuffer.Initialize(TEXT("NiagaraCulledGPUInstanceCounts"), sizeof(uint32), AllocatedCulledCounts, EPixelFormat::PF_R32_UINT, ERHIAccess::SRVCompute);
>>>>>>> 6bbb88c8
			}

			// Initialize the buffer by clearing it to zero then transition it to be ready to write to
<<<<<<< HEAD
			RHICmdList.Transition(FRHITransitionInfo(CulledCountBuffer.UAV, BeforeState, ERHIAccess::UAVCompute));
=======
			RHICmdList.Transition(FRHITransitionInfo(CulledCountBuffer.UAV, ERHIAccess::SRVCompute, ERHIAccess::UAVCompute));
>>>>>>> 6bbb88c8
			RHICmdList.ClearUAVUint(CulledCountBuffer.UAV, FUintVector4(EForceInit::ForceInitToZero));
			RHICmdList.Transition(FRHITransitionInfo(CulledCountBuffer.UAV, ERHIAccess::UAVCompute, ERHIAccess::UAVCompute));

			bAcquiredCulledCounts = true;
		}

		return &CulledCountBuffer;
	}

	return nullptr;
}

void FNiagaraGPUInstanceCountManager::ResizeBuffers(FRHICommandListImmediate& RHICmdList, int32 ReservedInstanceCounts)
{
	const int32 RequiredInstanceCounts = UsedInstanceCounts + FMath::Max<int32>(ReservedInstanceCounts - FreeEntries.Num(), 0);
	if (RequiredInstanceCounts > 0)
	{
		const int32 RecommendedInstanceCounts = FMath::Max(GNiagaraMinGPUInstanceCount, (int32)(RequiredInstanceCounts * GNiagaraGPUCountBufferSlack));
		// If the buffer is not allocated, allocate it to the recommended size.
		if (!AllocatedInstanceCounts)
		{
			AllocatedInstanceCounts = RecommendedInstanceCounts;
			TResourceArray<uint32> InitData;
			InitData.AddZeroed(AllocatedInstanceCounts);
<<<<<<< HEAD
			CountBuffer.Initialize(sizeof(uint32), AllocatedInstanceCounts, EPixelFormat::PF_R32_UINT, BUF_Static | BUF_SourceCopy, TEXT("NiagaraGPUInstanceCounts"), &InitData);
			// NiagaraEmitterInstanceBatcher expects the count buffer to be readable and copyable before running the sim.
			RHICmdList.Transition(FRHITransitionInfo(CountBuffer.UAV, ERHIAccess::UAVCompute, kCountBufferDefaultState));
=======
			CountBuffer.Initialize(TEXT("NiagaraGPUInstanceCounts"), sizeof(uint32), AllocatedInstanceCounts, EPixelFormat::PF_R32_UINT, kCountBufferDefaultState, BUF_Static | BUF_SourceCopy, &InitData);
>>>>>>> 6bbb88c8
			//UE_LOG(LogNiagara, Log, TEXT("FNiagaraGPUInstanceCountManager::ResizeBuffers Alloc AllocatedInstanceCounts: %d ReservedInstanceCounts: %d"), AllocatedInstanceCounts, ReservedInstanceCounts);
		}
		// If we need to increase the buffer size to RecommendedInstanceCounts because the buffer is too small.
		else if (RequiredInstanceCounts > AllocatedInstanceCounts)
		{
			SCOPED_DRAW_EVENT(RHICmdList, ResizeNiagaraGPUCounts);

			// Init a bigger buffer filled with 0.
			TResourceArray<uint32> InitData;
			InitData.AddZeroed(RecommendedInstanceCounts);
			FRWBuffer NextCountBuffer;
			NextCountBuffer.Initialize(TEXT("NiagaraGPUInstanceCounts"), sizeof(uint32), RecommendedInstanceCounts, EPixelFormat::PF_R32_UINT, ERHIAccess::UAVCompute, BUF_Static | BUF_SourceCopy, &InitData);

			// Copy the current buffer in the next buffer. We don't need to transition any of the buffers, because the current buffer is transitioned to readable after
			// the simulation, and the new buffer is created in the UAVCompute state.
			FRHIUnorderedAccessView* UAVs[] = { NextCountBuffer.UAV };
			int32 UsedIndexCounts[] = { AllocatedInstanceCounts };
			CopyUIntBufferToTargets(RHICmdList, FeatureLevel, CountBuffer.SRV, UAVs, UsedIndexCounts, 0, UE_ARRAY_COUNT(UAVs));

<<<<<<< HEAD
			// NiagaraEmitterInstanceBatcher expects the count buffer to be readable and copyable before running the sim.
=======
			// FNiagaraGpuComputeDispatch expects the count buffer to be readable and copyable before running the sim.
>>>>>>> 6bbb88c8
			RHICmdList.Transition(FRHITransitionInfo(NextCountBuffer.UAV, ERHIAccess::UAVCompute, kCountBufferDefaultState));

			// Swap the buffers
			AllocatedInstanceCounts = RecommendedInstanceCounts;
			FMemory::Memswap(&NextCountBuffer, &CountBuffer, sizeof(NextCountBuffer));
			//UE_LOG(LogNiagara, Log, TEXT("FNiagaraGPUInstanceCountManager::ResizeBuffers Resize AllocatedInstanceCounts: %d ReservedInstanceCounts: %d"), AllocatedInstanceCounts, ReservedInstanceCounts);
		}
		// If we need to shrink the buffer size because use way to much buffer size.
		else if ((int32)(RecommendedInstanceCounts * GNiagaraGPUCountBufferSlack) < AllocatedInstanceCounts)
		{
			// possibly shrink but hard to do because of sparse array allocation.
		}
	}
	else
	{
		ReleaseCounts();
	}

	INC_DWORD_STAT_BY(STAT_NiagaraUsedGPUInstanceCounters, RequiredInstanceCounts);
}

void FNiagaraGPUInstanceCountManager::FlushIndirectArgsPool()
{
	// Cull indirect draw pool entries so that we only keep the last pool
	while (DrawIndirectPool.Num() > 1)
<<<<<<< HEAD
	{
		FIndirectArgsPoolEntryPtr& PoolEntry = DrawIndirectPool[0];
		PoolEntry->Buffer.Release();

		DrawIndirectPool.RemoveAt(0, 1, false);
	}

	// If shrinking is allowed and we've been under the low water mark
	if (GNiagaraIndirectArgsPoolAllowShrinking && DrawIndirectPool.Num() > 0 && DrawIndirectLowWaterFrames >= uint32(GNiagaraIndirectArgsPoolLowWaterFrames))
	{
		FIndirectArgsPoolEntryPtr& PoolEntry = DrawIndirectPool[0];
		const uint32 NewSize = FMath::Max<uint32>(GNiagaraIndirectArgsPoolMinSize, PoolEntry->NumAllocated / GNiagaraIndirectArgsPoolBlockSizeFactor);

		INDIRECT_ARG_POOL_LOG("Shrinking pool from size %d to %d", PoolEntry->NumAllocated, NewSize);

		PoolEntry->Buffer.Release();
		PoolEntry->NumAllocated = NewSize;

		TResourceArray<uint32> InitData;
		InitData.AddZeroed(PoolEntry->NumAllocated * NIAGARA_DRAW_INDIRECT_ARGS_SIZE);
		PoolEntry->Buffer.Initialize(sizeof(uint32), PoolEntry->NumAllocated * NIAGARA_DRAW_INDIRECT_ARGS_SIZE, EPixelFormat::PF_R32_UINT, BUF_Static | BUF_DrawIndirect, TEXT("NiagaraGPUDrawIndirectArgs"), &InitData);

		// Reset the timer
		DrawIndirectLowWaterFrames = 0;
	}
}

FNiagaraGPUInstanceCountManager::FIndirectArgSlot FNiagaraGPUInstanceCountManager::AddDrawIndirect(uint32 InstanceCountBufferOffset, uint32 NumIndicesPerInstance,
	uint32 StartIndexLocation, bool bIsInstancedStereoEnabled, bool bCulled)
{
	checkSlow(IsInRenderingThread());

	const FArgGenTaskInfo Info(InstanceCountBufferOffset, NumIndicesPerInstance, StartIndexLocation, bIsInstancedStereoEnabled, bCulled);

	static const FArgGenSlotInfo InvalidSlot(INDEX_NONE, INDEX_NONE);
	FArgGenSlotInfo& CachedSlot = DrawIndirectArgMap.FindOrAdd(Info, InvalidSlot);
	if (CachedSlot == InvalidSlot)
	{
		// Attempt to allocate a new slot from the pool, or add to the pool if it's full
		FIndirectArgsPoolEntry* PoolEntry = DrawIndirectPool.Num() > 0 ? DrawIndirectPool.Last().Get() : nullptr;
		if (PoolEntry == nullptr || PoolEntry->NumUsed >= PoolEntry->NumAllocated)
		{
			FIndirectArgsPoolEntryPtr NewEntry = MakeUnique<FIndirectArgsPoolEntry>();
			NewEntry->NumAllocated = PoolEntry ? uint32(PoolEntry->NumAllocated * GNiagaraIndirectArgsPoolBlockSizeFactor) : uint32(GNiagaraIndirectArgsPoolMinSize);

			INDIRECT_ARG_POOL_LOG("Increasing pool from size %d to %d", PoolEntry ? PoolEntry->NumAllocated : 0, NewEntry->NumAllocated);

			TResourceArray<uint32> InitData;
			InitData.AddZeroed(NewEntry->NumAllocated * NIAGARA_DRAW_INDIRECT_ARGS_SIZE);
			NewEntry->Buffer.Initialize(sizeof(uint32), NewEntry->NumAllocated * NIAGARA_DRAW_INDIRECT_ARGS_SIZE, EPixelFormat::PF_R32_UINT, BUF_Static | BUF_DrawIndirect, TEXT("NiagaraGPUDrawIndirectArgs"), &InitData);
=======
	{
		FIndirectArgsPoolEntryPtr& PoolEntry = DrawIndirectPool[0];
		PoolEntry->Buffer.Release();

		DrawIndirectPool.RemoveAt(0, 1, false);
	}

	// If shrinking is allowed and we've been under the low water mark
	if (GNiagaraIndirectArgsPoolAllowShrinking && DrawIndirectPool.Num() > 0 && DrawIndirectLowWaterFrames >= uint32(GNiagaraIndirectArgsPoolLowWaterFrames))
	{
		FIndirectArgsPoolEntryPtr& PoolEntry = DrawIndirectPool[0];
		const uint32 NewSize = FMath::Max<uint32>(GNiagaraIndirectArgsPoolMinSize, PoolEntry->AllocatedEntries / GNiagaraIndirectArgsPoolBlockSizeFactor);

		INDIRECT_ARG_POOL_LOG("Shrinking pool from size %d to %d", PoolEntry->AllocatedEntries, NewSize);

		PoolEntry->Buffer.Release();
		PoolEntry->AllocatedEntries = NewSize;

		TResourceArray<uint32> InitData;
		InitData.AddZeroed(PoolEntry->AllocatedEntries * NIAGARA_DRAW_INDIRECT_ARGS_SIZE);
		PoolEntry->Buffer.Initialize(TEXT("NiagaraGPUDrawIndirectArgs"), sizeof(uint32), PoolEntry->AllocatedEntries * NIAGARA_DRAW_INDIRECT_ARGS_SIZE, EPixelFormat::PF_R32_UINT, ERHIAccess::IndirectArgs, BUF_Static | BUF_DrawIndirect, &InitData);

		// Reset the timer
		DrawIndirectLowWaterFrames = 0;
	}
}

FNiagaraGPUInstanceCountManager::FIndirectArgSlot FNiagaraGPUInstanceCountManager::AddDrawIndirect(uint32 InstanceCountBufferOffset, uint32 NumIndicesPerInstance, uint32 StartIndexLocation, bool bIsInstancedStereoEnabled, bool bCulled, ENiagaraGpuComputeTickStage::Type ReadyTickStage)
{
	checkSlow(IsInRenderingThread());

	const ENiagaraDrawIndirectArgGenTaskFlags TaskFlags =
		(bIsInstancedStereoEnabled ? ENiagaraDrawIndirectArgGenTaskFlags::InstancedStereo : ENiagaraDrawIndirectArgGenTaskFlags::None)
		| (bCulled ? ENiagaraDrawIndirectArgGenTaskFlags::UseCulledCounts : ENiagaraDrawIndirectArgGenTaskFlags::None)
		| (ReadyTickStage == ENiagaraGpuComputeTickStage::PostOpaqueRender ? ENiagaraDrawIndirectArgGenTaskFlags::PostOpaque : ENiagaraDrawIndirectArgGenTaskFlags::None);
	FNiagaraDrawIndirectArgGenTaskInfo Info(InstanceCountBufferOffset, NumIndicesPerInstance, StartIndexLocation, TaskFlags);

	FNiagaraDrawIndirectArgGenSlotInfo* SlotInfo = DrawIndirectArgMap.Find(Info);
	if ( SlotInfo == nullptr )
	{
		// Attempt to allocate a new slot from the pool, or add to the pool if it's full
		FIndirectArgsPoolEntry* PoolEntry = DrawIndirectPool.Num() > 0 ? DrawIndirectPool.Last().Get() : nullptr;
		if (PoolEntry == nullptr || PoolEntry->UsedEntriesTotal >= PoolEntry->AllocatedEntries)
		{
			FIndirectArgsPoolEntryPtr NewEntry = MakeUnique<FIndirectArgsPoolEntry>();
			NewEntry->AllocatedEntries = PoolEntry ? uint32(PoolEntry->AllocatedEntries * GNiagaraIndirectArgsPoolBlockSizeFactor) : uint32(GNiagaraIndirectArgsPoolMinSize);

			INDIRECT_ARG_POOL_LOG("Increasing pool from size %d to %d", PoolEntry ? PoolEntry->AllocatedEntries : 0, NewEntry->AllocatedEntries);

			TResourceArray<uint32> InitData;
			InitData.AddZeroed(NewEntry->AllocatedEntries * NIAGARA_DRAW_INDIRECT_ARGS_SIZE);
			NewEntry->Buffer.Initialize(TEXT("NiagaraGPUDrawIndirectArgs"), sizeof(uint32), NewEntry->AllocatedEntries * NIAGARA_DRAW_INDIRECT_ARGS_SIZE, EPixelFormat::PF_R32_UINT, ERHIAccess::IndirectArgs, BUF_Static | BUF_DrawIndirect, &InitData);
>>>>>>> 6bbb88c8

			PoolEntry = NewEntry.Get();
			DrawIndirectPool.Emplace(MoveTemp(NewEntry));
		}

<<<<<<< HEAD
		DrawIndirectArgGenTasks.Add(Info);
		CachedSlot.Key = DrawIndirectPool.Num() - 1;
		CachedSlot.Value = PoolEntry->NumUsed * NIAGARA_DRAW_INDIRECT_ARGS_SIZE * sizeof(uint32);
		++PoolEntry->NumUsed;
	}

	return FIndirectArgSlot(DrawIndirectPool[CachedSlot.Key]->Buffer.Buffer, DrawIndirectPool[CachedSlot.Key]->Buffer.SRV, CachedSlot.Value);
}

void FNiagaraGPUInstanceCountManager::UpdateDrawIndirectBuffers(NiagaraEmitterInstanceBatcher& Batcher, FRHICommandList& RHICmdList, ERHIFeatureLevel::Type FeatureLevel)
{
	INC_DWORD_STAT_BY(STAT_NiagaraIndirectDraws, DrawIndirectArgGenTasks.Num());

	if (DrawIndirectArgGenTasks.Num() || InstanceCountClearTasks.Num())
	{
		if (FNiagaraUtilities::AllowComputeShaders(GShaderPlatformForFeatureLevel[FeatureLevel]))
		{
			SCOPED_DRAW_EVENT(RHICmdList, NiagaraUpdateDrawIndirectBuffers);
			FReadBuffer TaskInfosBuffer;
=======
		Info.IndirectArgsBufferOffset = PoolEntry->UsedEntriesTotal * NIAGARA_DRAW_INDIRECT_ARGS_SIZE;
		++PoolEntry->UsedEntriesTotal;

		SlotInfo = &DrawIndirectArgMap.Add(Info);
		SlotInfo->PoolIndex = DrawIndirectPool.Num() - 1;
		SlotInfo->BufferOffset = Info.IndirectArgsBufferOffset * sizeof(uint32);

		const ENiagaraGPUCountUpdatePhase::Type CountPhase = ReadyTickStage == ENiagaraGpuComputeTickStage::PostOpaqueRender ? ENiagaraGPUCountUpdatePhase::PostOpaque : ENiagaraGPUCountUpdatePhase::PreOpaque;
		DrawIndirectArgGenTasks[CountPhase].Add(Info);
		++PoolEntry->UsedEntries[CountPhase];
	}

	return FIndirectArgSlot(DrawIndirectPool[SlotInfo->PoolIndex]->Buffer.Buffer, DrawIndirectPool[SlotInfo->PoolIndex]->Buffer.SRV, SlotInfo->BufferOffset);
}

////////////////////////////////////////////////////////////////////////////////////////////////////////////////////////////////////////////////////////////////////////////////////////////////////////

void FNiagaraGPUInstanceCountManager::UpdateDrawIndirectBuffers(FNiagaraGpuComputeDispatchInterface* ComputeDispatchInterface, FRHICommandList& RHICmdList, ENiagaraGPUCountUpdatePhase::Type CountPhase)
{
	// Anything to process?
	TArray<FNiagaraDrawIndirectArgGenTaskInfo>& ArgTasks = DrawIndirectArgGenTasks[CountPhase];
	const bool bClearCounts = (CountPhase == ENiagaraGPUCountUpdatePhase::PreOpaque) && (InstanceCountClearTasks.Num() > 0);
	if ( (ArgTasks.Num() > 0 || bClearCounts) && FNiagaraUtilities::AllowComputeShaders(GShaderPlatformForFeatureLevel[FeatureLevel]) )
	{
		INC_DWORD_STAT_BY(STAT_NiagaraIndirectDraws, ArgTasks.Num());

		SCOPED_DRAW_EVENT(RHICmdList, NiagaraUpdateDrawIndirectBuffers);

		// Allocate task buffer
		FReadBuffer TaskInfosBuffer;
		{
			const uint32 ArgGenSize = ArgTasks.Num() * sizeof(FNiagaraDrawIndirectArgGenTaskInfo);
			const uint32 InstanceCountClearSize = InstanceCountClearTasks.Num() * sizeof(uint32);
			const uint32 TaskBufferSize = ArgGenSize + InstanceCountClearSize;
			TaskInfosBuffer.Initialize(TEXT("NiagaraTaskInfosBuffer"), sizeof(uint32), TaskBufferSize / sizeof(uint32), EPixelFormat::PF_R32_UINT, BUF_Volatile);

			uint8* TaskBufferData = (uint8*)RHILockBuffer(TaskInfosBuffer.Buffer, 0, TaskBufferSize, RLM_WriteOnly);
			FMemory::Memcpy(TaskBufferData, ArgTasks.GetData(), ArgGenSize);
			FMemory::Memcpy(TaskBufferData + ArgGenSize, InstanceCountClearTasks.GetData(), InstanceCountClearSize);
			RHIUnlockBuffer(TaskInfosBuffer.Buffer);
		}

		FNiagaraEmptyUAVPoolScopedAccess UAVPoolAccessScope(ComputeDispatchInterface->GetEmptyUAVPool());
		TArray<FRHITransitionInfo, TInlineAllocator<10>> Transitions;
		Transitions.Reserve(DrawIndirectPool.Num() + 2);

		// Get counts buffer
		FUnorderedAccessViewRHIRef CountsUAV = nullptr;
		const bool bCountBufferIsValid = CountBuffer.UAV.IsValid();
		if (bCountBufferIsValid)
		{
			// treat the incoming UAV as being unknown to be sure a barrier is inserted in the case
			// where the preceding dispatch wrote to the counts buffer
			Transitions.Emplace(CountBuffer.UAV, ERHIAccess::Unknown, ERHIAccess::UAVCompute);
			CountsUAV = CountBuffer.UAV;
		}
		else
		{
			// This can happen if there are no InstanceCountClearTasks and all DrawIndirectArgGenTasks_PreOpaque are using culled counts
			CountsUAV = ComputeDispatchInterface->GetEmptyUAVFromPool(RHICmdList, PF_R32_UINT, ENiagaraEmptyUAVType::Buffer);
		}

		// Get culled counts buffer
		FShaderResourceViewRHIRef CulledCountsSRV = nullptr;
		if (CulledCountBuffer.SRV.IsValid())
		{
			if (bAcquiredCulledCounts)
			{
				Transitions.Emplace(CulledCountBuffer.UAV, ERHIAccess::UAVCompute, ERHIAccess::SRVCompute);
			}
			CulledCountsSRV = CulledCountBuffer.SRV.GetReference();
		}
		else
		{
			CulledCountsSRV = FNiagaraRenderer::GetDummyUIntBuffer();
		}

		// Execute transitions
		for (auto& PoolEntry : DrawIndirectPool)
		{
			Transitions.Emplace(PoolEntry->Buffer.UAV, ERHIAccess::IndirectArgs, ERHIAccess::UAVCompute);
		}
		RHICmdList.Transition(Transitions);

		// Execute tasks
		FNiagaraDrawIndirectArgsGenCS::FPermutationDomain PermutationVector;
		PermutationVector.Set<FNiagaraDrawIndirectArgsGenCS::FSupportsTextureRW>(GRHISupportsRWTextureBuffers ? 1 : 0);
		TShaderMapRef<FNiagaraDrawIndirectArgsGenCS> DrawIndirectArgsGenCS(GetGlobalShaderMap(FeatureLevel), PermutationVector);

		if (bCountBufferIsValid)
		{
			RHICmdList.BeginUAVOverlap(CountsUAV);
		}

		const int32 NumDispatches = FMath::Max(DrawIndirectPool.Num(), 1);
		uint32 ArgGenTaskOffset = 0;
		for (int32 DispatchIdx = 0; DispatchIdx < NumDispatches; ++DispatchIdx)
		{
			// Get draw indirect pool UAV
			// Note: If we have counts to clear but no indirect args we won't have a DrawIndirectPool entry
			FRHIUnorderedAccessView* ArgsUAV = nullptr;
			int32 NumArgGenTasks = 0;
			if (DrawIndirectPool.IsValidIndex(DispatchIdx))
			{
				FIndirectArgsPoolEntryPtr& PoolEntry = DrawIndirectPool[DispatchIdx];
				ArgsUAV = PoolEntry->Buffer.UAV;
				NumArgGenTasks = PoolEntry->UsedEntries[CountPhase];
			}
			else
			{
				ArgsUAV = ComputeDispatchInterface->GetEmptyUAVFromPool(RHICmdList, PF_R32_UINT, ENiagaraEmptyUAVType::Buffer);
			}

			const bool bIsLastDispatch = DispatchIdx == (NumDispatches - 1);
			const int32 NumInstanceCountClearTasks = bIsLastDispatch ? InstanceCountClearTasks.Num() : 0;

			// Do we have anything to do for this pool?
			if (NumArgGenTasks + NumInstanceCountClearTasks == 0)
			{
				continue;
			}

			SetComputePipelineState(RHICmdList, DrawIndirectArgsGenCS.GetComputeShader());
			DrawIndirectArgsGenCS->SetOutput(RHICmdList, ArgsUAV, CountsUAV);
			DrawIndirectArgsGenCS->SetParameters(RHICmdList, TaskInfosBuffer.SRV, CulledCountsSRV, ArgGenTaskOffset, NumArgGenTasks, NumInstanceCountClearTasks);
>>>>>>> 6bbb88c8

			// If the device supports RW Texture buffers then we can use a single compute pass, otherwise we need to split into two passes
			if (GRHISupportsRWTextureBuffers)
			{
				DispatchComputeShader(RHICmdList, DrawIndirectArgsGenCS.GetShader(), FMath::DivideAndRoundUp(NumArgGenTasks + NumInstanceCountClearTasks, NIAGARA_DRAW_INDIRECT_ARGS_GEN_THREAD_COUNT), 1, 1);
				DrawIndirectArgsGenCS->UnbindBuffers(RHICmdList);
			}
			else
			{
				if (NumArgGenTasks > 0)
				{
					DispatchComputeShader(RHICmdList, DrawIndirectArgsGenCS.GetShader(), FMath::DivideAndRoundUp(NumArgGenTasks, NIAGARA_DRAW_INDIRECT_ARGS_GEN_THREAD_COUNT), 1, 1);
					DrawIndirectArgsGenCS->UnbindBuffers(RHICmdList);
				}

				if (NumInstanceCountClearTasks > 0)
				{
					FNiagaraDrawIndirectResetCountsCS::FPermutationDomain PermutationVectorResetCounts;
					TShaderMapRef<FNiagaraDrawIndirectResetCountsCS> DrawIndirectResetCountsArgsGenCS(GetGlobalShaderMap(FeatureLevel), PermutationVectorResetCounts);
					SetComputePipelineState(RHICmdList, DrawIndirectResetCountsArgsGenCS.GetComputeShader());
					DrawIndirectResetCountsArgsGenCS->SetOutput(RHICmdList, CountBuffer.UAV);
					DrawIndirectResetCountsArgsGenCS->SetParameters(RHICmdList, TaskInfosBuffer.SRV, ArgTasks.Num(), NumInstanceCountClearTasks);
					DispatchComputeShader(RHICmdList, DrawIndirectResetCountsArgsGenCS.GetShader(), FMath::DivideAndRoundUp(NumInstanceCountClearTasks, NIAGARA_DRAW_INDIRECT_ARGS_GEN_THREAD_COUNT), 1, 1);
					DrawIndirectResetCountsArgsGenCS->UnbindBuffers(RHICmdList);
				}
			}
			FNiagaraUAVPoolAccessScope UAVPoolAccessScope(Batcher);

<<<<<<< HEAD
			FUnorderedAccessViewRHIRef CountsUAV = nullptr;
			FShaderResourceViewRHIRef CulledCountsSRV = nullptr;
			TArray<FRHITransitionInfo, TInlineAllocator<10>> Transitions;
			for (auto& PoolEntry : DrawIndirectPool)
			{
				Transitions.Emplace(PoolEntry->Buffer.UAV, ERHIAccess::Unknown, ERHIAccess::UAVCompute);
			}

			if (CountBuffer.UAV.IsValid())
			{
				Transitions.Emplace(CountBuffer.UAV, kCountBufferDefaultState, ERHIAccess::UAVCompute);
				CountsUAV = CountBuffer.UAV;
			}
			else
			{
				// This can happen if there are no InstanceCountClearTasks and all DrawIndirectArgGenTasks are using culled counts
				CountsUAV = Batcher.GetEmptyUAVFromPool(RHICmdList, PF_R32_UINT, ENiagaraEmptyUAVType::Buffer);
			}

			if (CulledCountBuffer.SRV.IsValid())
			{
				if (bAcquiredCulledCounts)
				{
					Transitions.Emplace(CulledCountBuffer.UAV, ERHIAccess::UAVCompute, ERHIAccess::SRVCompute);
				}
				CulledCountsSRV = CulledCountBuffer.SRV.GetReference();
			}
			else
			{
				CulledCountsSRV = FNiagaraRenderer::GetDummyUIntBuffer();
			}

			RHICmdList.Transition(Transitions);

			FNiagaraDrawIndirectArgsGenCS::FPermutationDomain PermutationVector;
			PermutationVector.Set<FNiagaraDrawIndirectArgsGenCS::FSupportsTextureRW>(GRHISupportsRWTextureBuffers ? 1 : 0);
			TShaderMapRef<FNiagaraDrawIndirectArgsGenCS> DrawIndirectArgsGenCS(GetGlobalShaderMap(FeatureLevel), PermutationVector);

			const int32 NumDispatches = FMath::Max(DrawIndirectPool.Num(), 1);
			uint32 ArgGenTaskOffset = 0;
			for (int32 DispatchIdx = 0; DispatchIdx < NumDispatches; ++DispatchIdx)
			{
				int32 NumArgGenTasks = 0;
				FUnorderedAccessViewRHIRef ArgsUAV;
				if (DrawIndirectPool.IsValidIndex(DispatchIdx))
				{
					FIndirectArgsPoolEntryPtr& PoolEntry = DrawIndirectPool[DispatchIdx];
					ArgsUAV = PoolEntry->Buffer.UAV;
					NumArgGenTasks = PoolEntry->NumUsed;
				}
				else
				{
					ArgsUAV = Batcher.GetEmptyUAVFromPool(RHICmdList, PF_R32_UINT, ENiagaraEmptyUAVType::Buffer);
				}

				const bool bIsLastDispatch = DispatchIdx == (NumDispatches - 1);
				const int32 NumInstanceCountClearTasks = bIsLastDispatch ? InstanceCountClearTasks.Num() : 0;

				RHICmdList.SetComputeShader(DrawIndirectArgsGenCS.GetComputeShader());
				DrawIndirectArgsGenCS->SetOutput(RHICmdList, ArgsUAV, CountsUAV);
				DrawIndirectArgsGenCS->SetParameters(RHICmdList, TaskInfosBuffer.SRV, CulledCountsSRV, ArgGenTaskOffset, NumArgGenTasks, NumInstanceCountClearTasks);

				// If the device supports RW Texture buffers then we can use a single compute pass, otherwise we need to split into two passes
				if (GRHISupportsRWTextureBuffers)
				{
					DispatchComputeShader(RHICmdList, DrawIndirectArgsGenCS.GetShader(), FMath::DivideAndRoundUp(NumArgGenTasks + NumInstanceCountClearTasks, NIAGARA_DRAW_INDIRECT_ARGS_GEN_THREAD_COUNT), 1, 1);
					DrawIndirectArgsGenCS->UnbindBuffers(RHICmdList);
				}
				else
				{
					if (NumArgGenTasks > 0)
					{
						DispatchComputeShader(RHICmdList, DrawIndirectArgsGenCS.GetShader(), FMath::DivideAndRoundUp(NumArgGenTasks, NIAGARA_DRAW_INDIRECT_ARGS_GEN_THREAD_COUNT), 1, 1);
						DrawIndirectArgsGenCS->UnbindBuffers(RHICmdList);
					}

					if (NumInstanceCountClearTasks > 0)
					{
						FNiagaraDrawIndirectResetCountsCS::FPermutationDomain PermutationVectorResetCounts;
						TShaderMapRef<FNiagaraDrawIndirectResetCountsCS> DrawIndirectResetCountsArgsGenCS(GetGlobalShaderMap(FeatureLevel), PermutationVectorResetCounts);
						RHICmdList.SetComputeShader(DrawIndirectResetCountsArgsGenCS.GetComputeShader());
						DrawIndirectResetCountsArgsGenCS->SetOutput(RHICmdList, CountBuffer.UAV);
						DrawIndirectResetCountsArgsGenCS->SetParameters(RHICmdList, TaskInfosBuffer.SRV, DrawIndirectArgGenTasks.Num(), NumInstanceCountClearTasks);
						DispatchComputeShader(RHICmdList, DrawIndirectResetCountsArgsGenCS.GetShader(), FMath::DivideAndRoundUp(NumInstanceCountClearTasks, NIAGARA_DRAW_INDIRECT_ARGS_GEN_THREAD_COUNT), 1, 1);
						DrawIndirectResetCountsArgsGenCS->UnbindBuffers(RHICmdList);
					}
				}

				ArgGenTaskOffset += NumArgGenTasks;
			}

			Transitions.Reset();
			for (auto& PoolEntry : DrawIndirectPool)
			{
				Transitions.Emplace(PoolEntry->Buffer.UAV, ERHIAccess::UAVCompute, ERHIAccess::IndirectArgs);
			}
			Transitions.Emplace(CountBuffer.UAV, ERHIAccess::UAVCompute, kCountBufferDefaultState);
			RHICmdList.Transition(Transitions);
=======
			ArgGenTaskOffset += NumArgGenTasks;
>>>>>>> 6bbb88c8
		}

		if (bCountBufferIsValid)
		{
			RHICmdList.EndUAVOverlap(CountsUAV);
		}

		// Generate and execute transitions
		Transitions.Reset();
		for (auto& PoolEntry : DrawIndirectPool)
		{
			Transitions.Emplace(PoolEntry->Buffer.UAV, ERHIAccess::UAVCompute, ERHIAccess::IndirectArgs);
		}
		Transitions.Emplace(CountBuffer.UAV, ERHIAccess::UAVCompute, kCountBufferDefaultState);
		RHICmdList.Transition(Transitions);
	}

	// Add free counts back to list as we have cleared them
	if ( bClearCounts )
	{
		FreeEntries.Append(InstanceCountClearTasks);
		InstanceCountClearTasks.Empty();
	}

	DrawIndirectArgGenTasks[CountPhase].Empty();

	// Final phase we can do some booking keeping / clearing of data
	if ( CountPhase == ENiagaraGPUCountUpdatePhase::PostOpaque )
	{
		// Clear indirect arg map
		DrawIndirectArgMap.Empty();

<<<<<<< HEAD
	}

	// Release culled count buffers
	// This is done outside of the above if as a mesh renderer could request a culled count but never add any indirect draws
	if (bAcquiredCulledCounts && RequiredCulledCounts > 0)
	{
		CulledCountBuffer.DiscardTransientResource();
	}
	bAcquiredCulledCounts = false;
	RequiredCulledCounts = 0; // reset this counter now that we're done with them

	if (GNiagaraIndirectArgsPoolAllowShrinking)
	{
		if (DrawIndirectPool.Num() == 1 && DrawIndirectPool[0]->NumAllocated > uint32(GNiagaraIndirectArgsPoolMinSize))
		{
			// See if this was a low water mark frame
			FIndirectArgsPoolEntryPtr& PoolEntry = DrawIndirectPool[0];
			const uint32 LowWaterCount = FMath::Max<uint32>(GNiagaraIndirectArgsPoolMinSize, PoolEntry->NumAllocated * GNiagaraIndirectArgsPoolLowWaterAmount);
			if (PoolEntry->NumUsed < LowWaterCount)
			{
				++DrawIndirectLowWaterFrames;
			}
			else
			{
				// We've allocated above the low water amount, reset the timer
				DrawIndirectLowWaterFrames = 0;
			}
		}
		else
		{
			// Either the pool is empty, at the min size, or we had to increase the pool size this frame. Either way, reset the shrink timer
			DrawIndirectLowWaterFrames = 0;
		}
	}

	// Clear indirect args pool counts
	for (auto& Pool : DrawIndirectPool)
	{
		Pool->NumUsed = 0;
=======
		// Release culled count buffers
		bAcquiredCulledCounts = false;
		RequiredCulledCounts = 0;

		// Optionally shrink the indirect arg pool
		if (GNiagaraIndirectArgsPoolAllowShrinking)
		{
			if (DrawIndirectPool.Num() == 1 && DrawIndirectPool[0]->AllocatedEntries > uint32(GNiagaraIndirectArgsPoolMinSize))
			{
				// See if this was a low water mark frame
				FIndirectArgsPoolEntryPtr& PoolEntry = DrawIndirectPool[0];
				const uint32 LowWaterCount = FMath::Max<uint32>(GNiagaraIndirectArgsPoolMinSize, PoolEntry->AllocatedEntries * GNiagaraIndirectArgsPoolLowWaterAmount);
				if (PoolEntry->UsedEntriesTotal < LowWaterCount)
				{
					++DrawIndirectLowWaterFrames;
				}
				else
				{
					// We've allocated above the low water amount, reset the timer
					DrawIndirectLowWaterFrames = 0;
				}
			}
			else
			{
				// Either the pool is empty, at the min size, or we had to increase the pool size this frame. Either way, reset the shrink timer
				DrawIndirectLowWaterFrames = 0;
			}
		}

		// Clear indirect args pool counts
		for (auto& Pool : DrawIndirectPool)
		{
			Pool->UsedEntriesTotal = 0;
			for ( uint32& UsedEntry : Pool->UsedEntries )
			{
				UsedEntry = 0;
			}
		}
>>>>>>> 6bbb88c8
	}
}

const uint32* FNiagaraGPUInstanceCountManager::GetGPUReadback()
{
	if (CountReadback && CountReadbackSize && CountReadback->IsReady())
	{
		SCOPE_CYCLE_COUNTER(STAT_NiagaraGPUReadbackLock);
		return (uint32*)(CountReadback->Lock(CountReadbackSize * sizeof(uint32)));
	}
	else
	{
		return nullptr;
	}
}

void FNiagaraGPUInstanceCountManager::ReleaseGPUReadback()
{
	check(CountReadback && CountReadbackSize);
	CountReadback->Unlock();
	// Readback can only ever be done once, to prevent misusage with index lifetime
	CountReadbackSize = 0;
}

void FNiagaraGPUInstanceCountManager::EnqueueGPUReadback(FRHICommandListImmediate& RHICmdList)
{
	if (UsedInstanceCounts > 0 && (UsedInstanceCounts != FreeEntries.Num()))
	{
		if (!CountReadback)
		{
			CountReadback = new FRHIGPUBufferReadback(TEXT("Niagara GPU Instance Count Readback"));
		}
		CountReadbackSize = UsedInstanceCounts;
<<<<<<< HEAD
		// No need for a transition, NiagaraEmitterInstanceBatcher ensures that the buffer is left in the
		// correct state after the sim.
=======

		// No need for a transition, FNiagaraGpuComputeDispatch ensures that the buffer is left in the correct state after the simulation.
>>>>>>> 6bbb88c8
		CountReadback->EnqueueCopy(RHICmdList, CountBuffer.Buffer);
	}
}

bool FNiagaraGPUInstanceCountManager::HasPendingGPUReadback() const
{
	return CountReadback && CountReadbackSize;
}
<|MERGE_RESOLUTION|>--- conflicted
+++ resolved
@@ -9,14 +9,8 @@
 #include "Containers/DynamicRHIResourceArray.h"
 #include "GPUSortManager.h" // CopyUIntBufferToTargets
 #include "ProfilingDebugging/RealtimeGPUProfiler.h"
-<<<<<<< HEAD
-#include "NiagaraRenderer.h"
-#include "NiagaraEmitterInstanceBatcher.h"
-=======
->>>>>>> 6bbb88c8
 #include "ClearQuad.h"
 #include "PipelineStateCache.h"
-
 
 int32 GNiagaraMinGPUInstanceCount = 2048;
 static FAutoConsoleVariableRef CVarNiagaraMinGPUInstanceCount(
@@ -108,12 +102,8 @@
 
 const ERHIAccess FNiagaraGPUInstanceCountManager::kCountBufferDefaultState = ERHIAccess::SRVMask | ERHIAccess::CopySrc;
 
-<<<<<<< HEAD
-FNiagaraGPUInstanceCountManager::FNiagaraGPUInstanceCountManager()
-=======
 FNiagaraGPUInstanceCountManager::FNiagaraGPUInstanceCountManager(ERHIFeatureLevel::Type InFeatureLevel)
 	: FeatureLevel(InFeatureLevel)
->>>>>>> 6bbb88c8
 {
 }
 
@@ -205,16 +195,6 @@
 		checkf(!FreeEntries.Contains(BufferOffset), TEXT("BufferOffset %u exists in FreeEntries"), BufferOffset);
 		checkf(!InstanceCountClearTasks.Contains(BufferOffset), TEXT("BufferOffset %u exists in InstanceCountClearTasks"), BufferOffset);
 
-<<<<<<< HEAD
-		//UE_LOG(LogNiagara, Warning, TEXT("FNiagaraGPUInstanceCountManager::FreeEntry %d"), BufferOffset);
-		// Add a reset to 0 task.
-		// The entry will only become available/reusable after being reset to 0 in UpdateDrawIndirectBuffer()
-		//if (InstanceCountClearTasks.Find(BufferOffset) != -1)
-		//{
-		//	UE_LOG(LogNiagara, Warning, TEXT("FNiagaraGPUInstanceCountManager::FreeEntry DUPLICATED!!!!!!!!!!!!!! %d"), BufferOffset);
-		//}
-=======
->>>>>>> 6bbb88c8
 		InstanceCountClearTasks.Add(BufferOffset);
 		BufferOffset = INDEX_NONE;
 	}
@@ -238,38 +218,24 @@
 	}
 }
 
-<<<<<<< HEAD
-FRWBuffer* FNiagaraGPUInstanceCountManager::AcquireCulledCountsBuffer(FRHICommandListImmediate& RHICmdList, ERHIFeatureLevel::Type FeatureLevel)
-=======
 FRWBuffer* FNiagaraGPUInstanceCountManager::AcquireCulledCountsBuffer(FRHICommandListImmediate& RHICmdList)
->>>>>>> 6bbb88c8
 {
 	if (RequiredCulledCounts > 0)
 	{
 		if (!bAcquiredCulledCounts)
 		{
 			const int32 RecommendedCulledCounts = FMath::Max(GNiagaraMinCulledGPUInstanceCount, (int32)(RequiredCulledCounts * GNiagaraGPUCountBufferSlack));
-			ERHIAccess BeforeState = ERHIAccess::SRVCompute;
 			if (RecommendedCulledCounts > AllocatedCulledCounts)
 			{
 				// We need a bigger buffer
 				CulledCountBuffer.Release();
 
 				AllocatedCulledCounts = RecommendedCulledCounts;
-<<<<<<< HEAD
-				CulledCountBuffer.Initialize(sizeof(uint32), AllocatedCulledCounts, EPixelFormat::PF_R32_UINT, BUF_Transient, TEXT("NiagaraCulledGPUInstanceCounts"));
-				BeforeState = ERHIAccess::Unknown;
-=======
 				CulledCountBuffer.Initialize(TEXT("NiagaraCulledGPUInstanceCounts"), sizeof(uint32), AllocatedCulledCounts, EPixelFormat::PF_R32_UINT, ERHIAccess::SRVCompute);
->>>>>>> 6bbb88c8
 			}
 
 			// Initialize the buffer by clearing it to zero then transition it to be ready to write to
-<<<<<<< HEAD
-			RHICmdList.Transition(FRHITransitionInfo(CulledCountBuffer.UAV, BeforeState, ERHIAccess::UAVCompute));
-=======
 			RHICmdList.Transition(FRHITransitionInfo(CulledCountBuffer.UAV, ERHIAccess::SRVCompute, ERHIAccess::UAVCompute));
->>>>>>> 6bbb88c8
 			RHICmdList.ClearUAVUint(CulledCountBuffer.UAV, FUintVector4(EForceInit::ForceInitToZero));
 			RHICmdList.Transition(FRHITransitionInfo(CulledCountBuffer.UAV, ERHIAccess::UAVCompute, ERHIAccess::UAVCompute));
 
@@ -294,13 +260,7 @@
 			AllocatedInstanceCounts = RecommendedInstanceCounts;
 			TResourceArray<uint32> InitData;
 			InitData.AddZeroed(AllocatedInstanceCounts);
-<<<<<<< HEAD
-			CountBuffer.Initialize(sizeof(uint32), AllocatedInstanceCounts, EPixelFormat::PF_R32_UINT, BUF_Static | BUF_SourceCopy, TEXT("NiagaraGPUInstanceCounts"), &InitData);
-			// NiagaraEmitterInstanceBatcher expects the count buffer to be readable and copyable before running the sim.
-			RHICmdList.Transition(FRHITransitionInfo(CountBuffer.UAV, ERHIAccess::UAVCompute, kCountBufferDefaultState));
-=======
 			CountBuffer.Initialize(TEXT("NiagaraGPUInstanceCounts"), sizeof(uint32), AllocatedInstanceCounts, EPixelFormat::PF_R32_UINT, kCountBufferDefaultState, BUF_Static | BUF_SourceCopy, &InitData);
->>>>>>> 6bbb88c8
 			//UE_LOG(LogNiagara, Log, TEXT("FNiagaraGPUInstanceCountManager::ResizeBuffers Alloc AllocatedInstanceCounts: %d ReservedInstanceCounts: %d"), AllocatedInstanceCounts, ReservedInstanceCounts);
 		}
 		// If we need to increase the buffer size to RecommendedInstanceCounts because the buffer is too small.
@@ -320,11 +280,7 @@
 			int32 UsedIndexCounts[] = { AllocatedInstanceCounts };
 			CopyUIntBufferToTargets(RHICmdList, FeatureLevel, CountBuffer.SRV, UAVs, UsedIndexCounts, 0, UE_ARRAY_COUNT(UAVs));
 
-<<<<<<< HEAD
-			// NiagaraEmitterInstanceBatcher expects the count buffer to be readable and copyable before running the sim.
-=======
 			// FNiagaraGpuComputeDispatch expects the count buffer to be readable and copyable before running the sim.
->>>>>>> 6bbb88c8
 			RHICmdList.Transition(FRHITransitionInfo(NextCountBuffer.UAV, ERHIAccess::UAVCompute, kCountBufferDefaultState));
 
 			// Swap the buffers
@@ -350,58 +306,6 @@
 {
 	// Cull indirect draw pool entries so that we only keep the last pool
 	while (DrawIndirectPool.Num() > 1)
-<<<<<<< HEAD
-	{
-		FIndirectArgsPoolEntryPtr& PoolEntry = DrawIndirectPool[0];
-		PoolEntry->Buffer.Release();
-
-		DrawIndirectPool.RemoveAt(0, 1, false);
-	}
-
-	// If shrinking is allowed and we've been under the low water mark
-	if (GNiagaraIndirectArgsPoolAllowShrinking && DrawIndirectPool.Num() > 0 && DrawIndirectLowWaterFrames >= uint32(GNiagaraIndirectArgsPoolLowWaterFrames))
-	{
-		FIndirectArgsPoolEntryPtr& PoolEntry = DrawIndirectPool[0];
-		const uint32 NewSize = FMath::Max<uint32>(GNiagaraIndirectArgsPoolMinSize, PoolEntry->NumAllocated / GNiagaraIndirectArgsPoolBlockSizeFactor);
-
-		INDIRECT_ARG_POOL_LOG("Shrinking pool from size %d to %d", PoolEntry->NumAllocated, NewSize);
-
-		PoolEntry->Buffer.Release();
-		PoolEntry->NumAllocated = NewSize;
-
-		TResourceArray<uint32> InitData;
-		InitData.AddZeroed(PoolEntry->NumAllocated * NIAGARA_DRAW_INDIRECT_ARGS_SIZE);
-		PoolEntry->Buffer.Initialize(sizeof(uint32), PoolEntry->NumAllocated * NIAGARA_DRAW_INDIRECT_ARGS_SIZE, EPixelFormat::PF_R32_UINT, BUF_Static | BUF_DrawIndirect, TEXT("NiagaraGPUDrawIndirectArgs"), &InitData);
-
-		// Reset the timer
-		DrawIndirectLowWaterFrames = 0;
-	}
-}
-
-FNiagaraGPUInstanceCountManager::FIndirectArgSlot FNiagaraGPUInstanceCountManager::AddDrawIndirect(uint32 InstanceCountBufferOffset, uint32 NumIndicesPerInstance,
-	uint32 StartIndexLocation, bool bIsInstancedStereoEnabled, bool bCulled)
-{
-	checkSlow(IsInRenderingThread());
-
-	const FArgGenTaskInfo Info(InstanceCountBufferOffset, NumIndicesPerInstance, StartIndexLocation, bIsInstancedStereoEnabled, bCulled);
-
-	static const FArgGenSlotInfo InvalidSlot(INDEX_NONE, INDEX_NONE);
-	FArgGenSlotInfo& CachedSlot = DrawIndirectArgMap.FindOrAdd(Info, InvalidSlot);
-	if (CachedSlot == InvalidSlot)
-	{
-		// Attempt to allocate a new slot from the pool, or add to the pool if it's full
-		FIndirectArgsPoolEntry* PoolEntry = DrawIndirectPool.Num() > 0 ? DrawIndirectPool.Last().Get() : nullptr;
-		if (PoolEntry == nullptr || PoolEntry->NumUsed >= PoolEntry->NumAllocated)
-		{
-			FIndirectArgsPoolEntryPtr NewEntry = MakeUnique<FIndirectArgsPoolEntry>();
-			NewEntry->NumAllocated = PoolEntry ? uint32(PoolEntry->NumAllocated * GNiagaraIndirectArgsPoolBlockSizeFactor) : uint32(GNiagaraIndirectArgsPoolMinSize);
-
-			INDIRECT_ARG_POOL_LOG("Increasing pool from size %d to %d", PoolEntry ? PoolEntry->NumAllocated : 0, NewEntry->NumAllocated);
-
-			TResourceArray<uint32> InitData;
-			InitData.AddZeroed(NewEntry->NumAllocated * NIAGARA_DRAW_INDIRECT_ARGS_SIZE);
-			NewEntry->Buffer.Initialize(sizeof(uint32), NewEntry->NumAllocated * NIAGARA_DRAW_INDIRECT_ARGS_SIZE, EPixelFormat::PF_R32_UINT, BUF_Static | BUF_DrawIndirect, TEXT("NiagaraGPUDrawIndirectArgs"), &InitData);
-=======
 	{
 		FIndirectArgsPoolEntryPtr& PoolEntry = DrawIndirectPool[0];
 		PoolEntry->Buffer.Release();
@@ -454,33 +358,11 @@
 			TResourceArray<uint32> InitData;
 			InitData.AddZeroed(NewEntry->AllocatedEntries * NIAGARA_DRAW_INDIRECT_ARGS_SIZE);
 			NewEntry->Buffer.Initialize(TEXT("NiagaraGPUDrawIndirectArgs"), sizeof(uint32), NewEntry->AllocatedEntries * NIAGARA_DRAW_INDIRECT_ARGS_SIZE, EPixelFormat::PF_R32_UINT, ERHIAccess::IndirectArgs, BUF_Static | BUF_DrawIndirect, &InitData);
->>>>>>> 6bbb88c8
 
 			PoolEntry = NewEntry.Get();
 			DrawIndirectPool.Emplace(MoveTemp(NewEntry));
 		}
 
-<<<<<<< HEAD
-		DrawIndirectArgGenTasks.Add(Info);
-		CachedSlot.Key = DrawIndirectPool.Num() - 1;
-		CachedSlot.Value = PoolEntry->NumUsed * NIAGARA_DRAW_INDIRECT_ARGS_SIZE * sizeof(uint32);
-		++PoolEntry->NumUsed;
-	}
-
-	return FIndirectArgSlot(DrawIndirectPool[CachedSlot.Key]->Buffer.Buffer, DrawIndirectPool[CachedSlot.Key]->Buffer.SRV, CachedSlot.Value);
-}
-
-void FNiagaraGPUInstanceCountManager::UpdateDrawIndirectBuffers(NiagaraEmitterInstanceBatcher& Batcher, FRHICommandList& RHICmdList, ERHIFeatureLevel::Type FeatureLevel)
-{
-	INC_DWORD_STAT_BY(STAT_NiagaraIndirectDraws, DrawIndirectArgGenTasks.Num());
-
-	if (DrawIndirectArgGenTasks.Num() || InstanceCountClearTasks.Num())
-	{
-		if (FNiagaraUtilities::AllowComputeShaders(GShaderPlatformForFeatureLevel[FeatureLevel]))
-		{
-			SCOPED_DRAW_EVENT(RHICmdList, NiagaraUpdateDrawIndirectBuffers);
-			FReadBuffer TaskInfosBuffer;
-=======
 		Info.IndirectArgsBufferOffset = PoolEntry->UsedEntriesTotal * NIAGARA_DRAW_INDIRECT_ARGS_SIZE;
 		++PoolEntry->UsedEntriesTotal;
 
@@ -606,7 +488,6 @@
 			SetComputePipelineState(RHICmdList, DrawIndirectArgsGenCS.GetComputeShader());
 			DrawIndirectArgsGenCS->SetOutput(RHICmdList, ArgsUAV, CountsUAV);
 			DrawIndirectArgsGenCS->SetParameters(RHICmdList, TaskInfosBuffer.SRV, CulledCountsSRV, ArgGenTaskOffset, NumArgGenTasks, NumInstanceCountClearTasks);
->>>>>>> 6bbb88c8
 
 			// If the device supports RW Texture buffers then we can use a single compute pass, otherwise we need to split into two passes
 			if (GRHISupportsRWTextureBuffers)
@@ -633,110 +514,8 @@
 					DrawIndirectResetCountsArgsGenCS->UnbindBuffers(RHICmdList);
 				}
 			}
-			FNiagaraUAVPoolAccessScope UAVPoolAccessScope(Batcher);
-
-<<<<<<< HEAD
-			FUnorderedAccessViewRHIRef CountsUAV = nullptr;
-			FShaderResourceViewRHIRef CulledCountsSRV = nullptr;
-			TArray<FRHITransitionInfo, TInlineAllocator<10>> Transitions;
-			for (auto& PoolEntry : DrawIndirectPool)
-			{
-				Transitions.Emplace(PoolEntry->Buffer.UAV, ERHIAccess::Unknown, ERHIAccess::UAVCompute);
-			}
-
-			if (CountBuffer.UAV.IsValid())
-			{
-				Transitions.Emplace(CountBuffer.UAV, kCountBufferDefaultState, ERHIAccess::UAVCompute);
-				CountsUAV = CountBuffer.UAV;
-			}
-			else
-			{
-				// This can happen if there are no InstanceCountClearTasks and all DrawIndirectArgGenTasks are using culled counts
-				CountsUAV = Batcher.GetEmptyUAVFromPool(RHICmdList, PF_R32_UINT, ENiagaraEmptyUAVType::Buffer);
-			}
-
-			if (CulledCountBuffer.SRV.IsValid())
-			{
-				if (bAcquiredCulledCounts)
-				{
-					Transitions.Emplace(CulledCountBuffer.UAV, ERHIAccess::UAVCompute, ERHIAccess::SRVCompute);
-				}
-				CulledCountsSRV = CulledCountBuffer.SRV.GetReference();
-			}
-			else
-			{
-				CulledCountsSRV = FNiagaraRenderer::GetDummyUIntBuffer();
-			}
-
-			RHICmdList.Transition(Transitions);
-
-			FNiagaraDrawIndirectArgsGenCS::FPermutationDomain PermutationVector;
-			PermutationVector.Set<FNiagaraDrawIndirectArgsGenCS::FSupportsTextureRW>(GRHISupportsRWTextureBuffers ? 1 : 0);
-			TShaderMapRef<FNiagaraDrawIndirectArgsGenCS> DrawIndirectArgsGenCS(GetGlobalShaderMap(FeatureLevel), PermutationVector);
-
-			const int32 NumDispatches = FMath::Max(DrawIndirectPool.Num(), 1);
-			uint32 ArgGenTaskOffset = 0;
-			for (int32 DispatchIdx = 0; DispatchIdx < NumDispatches; ++DispatchIdx)
-			{
-				int32 NumArgGenTasks = 0;
-				FUnorderedAccessViewRHIRef ArgsUAV;
-				if (DrawIndirectPool.IsValidIndex(DispatchIdx))
-				{
-					FIndirectArgsPoolEntryPtr& PoolEntry = DrawIndirectPool[DispatchIdx];
-					ArgsUAV = PoolEntry->Buffer.UAV;
-					NumArgGenTasks = PoolEntry->NumUsed;
-				}
-				else
-				{
-					ArgsUAV = Batcher.GetEmptyUAVFromPool(RHICmdList, PF_R32_UINT, ENiagaraEmptyUAVType::Buffer);
-				}
-
-				const bool bIsLastDispatch = DispatchIdx == (NumDispatches - 1);
-				const int32 NumInstanceCountClearTasks = bIsLastDispatch ? InstanceCountClearTasks.Num() : 0;
-
-				RHICmdList.SetComputeShader(DrawIndirectArgsGenCS.GetComputeShader());
-				DrawIndirectArgsGenCS->SetOutput(RHICmdList, ArgsUAV, CountsUAV);
-				DrawIndirectArgsGenCS->SetParameters(RHICmdList, TaskInfosBuffer.SRV, CulledCountsSRV, ArgGenTaskOffset, NumArgGenTasks, NumInstanceCountClearTasks);
-
-				// If the device supports RW Texture buffers then we can use a single compute pass, otherwise we need to split into two passes
-				if (GRHISupportsRWTextureBuffers)
-				{
-					DispatchComputeShader(RHICmdList, DrawIndirectArgsGenCS.GetShader(), FMath::DivideAndRoundUp(NumArgGenTasks + NumInstanceCountClearTasks, NIAGARA_DRAW_INDIRECT_ARGS_GEN_THREAD_COUNT), 1, 1);
-					DrawIndirectArgsGenCS->UnbindBuffers(RHICmdList);
-				}
-				else
-				{
-					if (NumArgGenTasks > 0)
-					{
-						DispatchComputeShader(RHICmdList, DrawIndirectArgsGenCS.GetShader(), FMath::DivideAndRoundUp(NumArgGenTasks, NIAGARA_DRAW_INDIRECT_ARGS_GEN_THREAD_COUNT), 1, 1);
-						DrawIndirectArgsGenCS->UnbindBuffers(RHICmdList);
-					}
-
-					if (NumInstanceCountClearTasks > 0)
-					{
-						FNiagaraDrawIndirectResetCountsCS::FPermutationDomain PermutationVectorResetCounts;
-						TShaderMapRef<FNiagaraDrawIndirectResetCountsCS> DrawIndirectResetCountsArgsGenCS(GetGlobalShaderMap(FeatureLevel), PermutationVectorResetCounts);
-						RHICmdList.SetComputeShader(DrawIndirectResetCountsArgsGenCS.GetComputeShader());
-						DrawIndirectResetCountsArgsGenCS->SetOutput(RHICmdList, CountBuffer.UAV);
-						DrawIndirectResetCountsArgsGenCS->SetParameters(RHICmdList, TaskInfosBuffer.SRV, DrawIndirectArgGenTasks.Num(), NumInstanceCountClearTasks);
-						DispatchComputeShader(RHICmdList, DrawIndirectResetCountsArgsGenCS.GetShader(), FMath::DivideAndRoundUp(NumInstanceCountClearTasks, NIAGARA_DRAW_INDIRECT_ARGS_GEN_THREAD_COUNT), 1, 1);
-						DrawIndirectResetCountsArgsGenCS->UnbindBuffers(RHICmdList);
-					}
-				}
-
-				ArgGenTaskOffset += NumArgGenTasks;
-			}
-
-			Transitions.Reset();
-			for (auto& PoolEntry : DrawIndirectPool)
-			{
-				Transitions.Emplace(PoolEntry->Buffer.UAV, ERHIAccess::UAVCompute, ERHIAccess::IndirectArgs);
-			}
-			Transitions.Emplace(CountBuffer.UAV, ERHIAccess::UAVCompute, kCountBufferDefaultState);
-			RHICmdList.Transition(Transitions);
-=======
+
 			ArgGenTaskOffset += NumArgGenTasks;
->>>>>>> 6bbb88c8
 		}
 
 		if (bCountBufferIsValid)
@@ -769,47 +548,6 @@
 		// Clear indirect arg map
 		DrawIndirectArgMap.Empty();
 
-<<<<<<< HEAD
-	}
-
-	// Release culled count buffers
-	// This is done outside of the above if as a mesh renderer could request a culled count but never add any indirect draws
-	if (bAcquiredCulledCounts && RequiredCulledCounts > 0)
-	{
-		CulledCountBuffer.DiscardTransientResource();
-	}
-	bAcquiredCulledCounts = false;
-	RequiredCulledCounts = 0; // reset this counter now that we're done with them
-
-	if (GNiagaraIndirectArgsPoolAllowShrinking)
-	{
-		if (DrawIndirectPool.Num() == 1 && DrawIndirectPool[0]->NumAllocated > uint32(GNiagaraIndirectArgsPoolMinSize))
-		{
-			// See if this was a low water mark frame
-			FIndirectArgsPoolEntryPtr& PoolEntry = DrawIndirectPool[0];
-			const uint32 LowWaterCount = FMath::Max<uint32>(GNiagaraIndirectArgsPoolMinSize, PoolEntry->NumAllocated * GNiagaraIndirectArgsPoolLowWaterAmount);
-			if (PoolEntry->NumUsed < LowWaterCount)
-			{
-				++DrawIndirectLowWaterFrames;
-			}
-			else
-			{
-				// We've allocated above the low water amount, reset the timer
-				DrawIndirectLowWaterFrames = 0;
-			}
-		}
-		else
-		{
-			// Either the pool is empty, at the min size, or we had to increase the pool size this frame. Either way, reset the shrink timer
-			DrawIndirectLowWaterFrames = 0;
-		}
-	}
-
-	// Clear indirect args pool counts
-	for (auto& Pool : DrawIndirectPool)
-	{
-		Pool->NumUsed = 0;
-=======
 		// Release culled count buffers
 		bAcquiredCulledCounts = false;
 		RequiredCulledCounts = 0;
@@ -848,7 +586,6 @@
 				UsedEntry = 0;
 			}
 		}
->>>>>>> 6bbb88c8
 	}
 }
 
@@ -882,13 +619,8 @@
 			CountReadback = new FRHIGPUBufferReadback(TEXT("Niagara GPU Instance Count Readback"));
 		}
 		CountReadbackSize = UsedInstanceCounts;
-<<<<<<< HEAD
-		// No need for a transition, NiagaraEmitterInstanceBatcher ensures that the buffer is left in the
-		// correct state after the sim.
-=======
 
 		// No need for a transition, FNiagaraGpuComputeDispatch ensures that the buffer is left in the correct state after the simulation.
->>>>>>> 6bbb88c8
 		CountReadback->EnqueueCopy(RHICmdList, CountBuffer.Buffer);
 	}
 }
