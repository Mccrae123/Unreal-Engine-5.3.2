// Copyright Epic Games, Inc. All Rights Reserved.

#include "NiagaraGPUInstanceCountManager.h"
#include "NiagaraStats.h"
#include "Containers/DynamicRHIResourceArray.h"
#include "GPUSortManager.h" // CopyUIntBufferToTargets
#include "ProfilingDebugging/RealtimeGPUProfiler.h"
#include "NiagaraRenderer.h"
#include "ClearQuad.h"

int32 GNiagaraMinGPUInstanceCount = 2048;
static FAutoConsoleVariableRef CVarNiagaraMinGPUInstanceCount(
	TEXT("Niagara.MinGPUInstanceCount"),
	GNiagaraMinGPUInstanceCount,
	TEXT("Minimum number of instance count entries allocated in the global buffer. (default=2048)"),
	ECVF_Default
);

int32 GNiagaraMinCulledGPUInstanceCount = 2048;
static FAutoConsoleVariableRef CVarNiagaraMinCulledGPUInstanceCount(
	TEXT("Niagara.MinCulledGPUInstanceCount"),
	GNiagaraMinCulledGPUInstanceCount,
	TEXT("Minimum number of culled (per-view) instance count entries allocated in the global buffer. (default=2048)"),
	ECVF_Default
);

int32 GNiagaraMinGPUDrawIndirectArgs = 256;
static FAutoConsoleVariableRef CVarNiagaraMinGPUDrawIndirectArgs(
	TEXT("Niagara.MinGPUDrawIndirectArgs"),
	GNiagaraMinGPUDrawIndirectArgs,
	TEXT("Minimum number of draw indirect argsallocated in the global buffer. (default=256)"),
	ECVF_Default
);

float GNiagaraGPUCountBufferSlack = 1.5f;
static FAutoConsoleVariableRef CVarNiagaraGPUCountBufferSlack(
	TEXT("Niagara.GPUCountBufferSlack"),
	GNiagaraGPUCountBufferSlack,
	TEXT("Multiplier of the GPU count buffer size to prevent frequent re-allocation."),
	ECVF_Default
);

float GNiagaraGPUDrawIndirectArgsBufferSlack = 2.0f;
static FAutoConsoleVariableRef CVarNiagaraGPUDrawIndirectArgsBufferSlack(
	TEXT("Niagara.GPUDrawIndirectArgsBufferSlack"),
	GNiagaraGPUDrawIndirectArgsBufferSlack,
	TEXT("Multiplier on the required indirect args buffer size to account for culling and multiple mesh sections on mesh renderers."),
	ECVF_Default
);

DECLARE_DWORD_COUNTER_STAT(TEXT("Used GPU Instance Counters"), STAT_NiagaraUsedGPUInstanceCounters, STATGROUP_Niagara);
DECLARE_DWORD_COUNTER_STAT(TEXT("Max Num GPU Renderers"), STAT_NiagaraMaxNumGPURenderers, STATGROUP_Niagara);
DECLARE_CYCLE_STAT(TEXT("GPU Readback Lock"), STAT_NiagaraGPUReadbackLock, STATGROUP_Niagara);


//*****************************************************************************

FNiagaraGPUInstanceCountManager::FNiagaraGPUInstanceCountManager() 
{
	NumRegisteredGPURenderers = new FNiagaraGPURendererCount();
}

FNiagaraGPUInstanceCountManager::~FNiagaraGPUInstanceCountManager()
{
	ReleaseRHI();
}

void FNiagaraGPUInstanceCountManager::InitRHI()
{
}

void FNiagaraGPUInstanceCountManager::ReleaseRHI()
{
	CountBuffer.Release();
	CulledCountBuffer.Release();
	DrawIndirectBuffer.Release();

	AllocatedInstanceCounts = 0;
	AllocatedCulledCounts = 0;
	AllocatedDrawIndirectArgs = 0;

	if (CountReadback)
	{
		delete CountReadback;
		CountReadback = nullptr;
		CountReadbackSize = 0;
	}
}

uint32 FNiagaraGPUInstanceCountManager::AcquireEntry()
{
	checkSlow(IsInRenderingThread());

	if (FreeEntries.Num())
	{
		return FreeEntries.Pop();
	}
	else if (UsedInstanceCounts < AllocatedInstanceCounts)
	{
		// We can't reallocate on the fly, the buffer must be correctly resized before any tick gets scheduled.
		return UsedInstanceCounts++;
	}
	else
	{
		// @TODO : add realloc the buffer and copy the current content to it. Might require reallocating the readback in FNiagaraGPUInstanceCountManager::EnqueueGPUReadback()
		ensure(UsedInstanceCounts < AllocatedInstanceCounts);
		//UE_LOG(LogNiagara, Error, TEXT("Niagara.MinGPUInstanceCount too small. UsedInstanceCounts: %d < AllocatedInstanceCounts: %d"), UsedInstanceCounts, AllocatedInstanceCounts);
		return INDEX_NONE;
	}
}

void FNiagaraGPUInstanceCountManager::FreeEntry(uint32& BufferOffset)
{
	checkSlow(IsInRenderingThread());

	if (BufferOffset != INDEX_NONE)
	{
		checkf(!FreeEntries.Contains(BufferOffset), TEXT("BufferOffset %u exists in FreeEntries"), BufferOffset);
		checkf(!InstanceCountClearTasks.Contains(BufferOffset), TEXT("BufferOffset %u exists in InstanceCountClearTasks"), BufferOffset);

		//UE_LOG(LogNiagara, Warning, TEXT("FNiagaraGPUInstanceCountManager::FreeEntry %d"), BufferOffset);
		// Add a reset to 0 task.
		// The entry will only become available/reusable after being reset to 0 in UpdateDrawIndirectBuffer()
		//if (InstanceCountClearTasks.Find(BufferOffset) != -1)
		//{
		//	UE_LOG(LogNiagara, Warning, TEXT("FNiagaraGPUInstanceCountManager::FreeEntry DUPLICATED!!!!!!!!!!!!!! %d"), BufferOffset);
		//}
		InstanceCountClearTasks.Add(BufferOffset);
		BufferOffset = INDEX_NONE;
	}
}

void FNiagaraGPUInstanceCountManager::FreeEntryArray(TConstArrayView<uint32> EntryArray)
{
	checkSlow(IsInRenderingThread());

	const int32 NumToFree = EntryArray.Num();
	if (NumToFree > 0)
	{
#if DO_CHECK
		for (uint32 BufferOffset : EntryArray)
		{
			checkf(!FreeEntries.Contains(BufferOffset), TEXT("BufferOffset %u exists in FreeEntries"), BufferOffset);
			checkf(!InstanceCountClearTasks.Contains(BufferOffset), TEXT("BufferOffset %u exists in InstanceCountClearTasks"), BufferOffset);
		}
#endif
		InstanceCountClearTasks.Append(EntryArray.GetData(), NumToFree);
	}
}

FRWBuffer* FNiagaraGPUInstanceCountManager::AcquireCulledCountsBuffer(FRHICommandListImmediate& RHICmdList, ERHIFeatureLevel::Type FeatureLevel)
{
	if (RequiredCulledCounts > 0)
	{
		if (!bAcquiredCulledCounts)
		{
			const int32 RecommendedCulledCounts = FMath::Max(GNiagaraMinCulledGPUInstanceCount, (int32)(RequiredCulledCounts * GNiagaraGPUCountBufferSlack));
			if (RecommendedCulledCounts > AllocatedCulledCounts)
			{
				// We need a bigger buffer
				CulledCountBuffer.Release();

				AllocatedCulledCounts = RecommendedCulledCounts;
				CulledCountBuffer.Initialize(sizeof(uint32), AllocatedCulledCounts, EPixelFormat::PF_R32_UINT, BUF_Transient, TEXT("NiagaraCulledGPUInstanceCounts"));
				// The clear pass expect to find this as readable.
				RHICmdList.Transition(FRHITransitionInfo(CulledCountBuffer.UAV, ERHIAccess::Unknown, ERHIAccess::SRVCompute));
			}

			CulledCountBuffer.AcquireTransientResource();

			// Initialize the buffer by clearing it to zero then transition it to be ready to write to
			RHICmdList.Transition(FRHITransitionInfo(CulledCountBuffer.UAV, ERHIAccess::SRVCompute, ERHIAccess::UAVCompute));
			RHICmdList.ClearUAVUint(CulledCountBuffer.UAV, FUintVector4(EForceInit::ForceInitToZero));
			RHICmdList.Transition(FRHITransitionInfo(CulledCountBuffer.UAV, ERHIAccess::UAVCompute, ERHIAccess::UAVCompute));
		}

		return &CulledCountBuffer;
	}	

	bAcquiredCulledCounts = true;
	return nullptr;
}

void FNiagaraGPUInstanceCountManager::ResizeBuffers(FRHICommandListImmediate& RHICmdList, ERHIFeatureLevel::Type FeatureLevel, int32 ReservedInstanceCounts)
{
	const int32 RequiredInstanceCounts = UsedInstanceCounts + FMath::Max<int32>(ReservedInstanceCounts - FreeEntries.Num(), 0);
	const int32 ExpectedDrawIndirectArgs = NumRegisteredGPURenderers->Value; // can be more with multiple mesh sections
	if (RequiredInstanceCounts > 0 || ExpectedDrawIndirectArgs > 0)
	{
		const int32 RecommendedInstanceCounts = FMath::Max(GNiagaraMinGPUInstanceCount, (int32)(RequiredInstanceCounts * GNiagaraGPUCountBufferSlack));
		// If the buffer is not allocated, allocate it to the recommended size.
		if (!AllocatedInstanceCounts)
		{
			AllocatedInstanceCounts = RecommendedInstanceCounts;
			TResourceArray<uint32> InitData;
			InitData.AddZeroed(AllocatedInstanceCounts);
			CountBuffer.Initialize(sizeof(uint32), AllocatedInstanceCounts, EPixelFormat::PF_R32_UINT, BUF_Static | BUF_SourceCopy, TEXT("NiagaraGPUInstanceCounts"), &InitData);
			// NiagaraEmitterInstanceBatcher expects the count buffer to be readable and copyable before running the sim.
			RHICmdList.Transition(FRHITransitionInfo(CountBuffer.UAV, ERHIAccess::UAVCompute, kCountBufferDefaultState));
			//UE_LOG(LogNiagara, Log, TEXT("FNiagaraGPUInstanceCountManager::ResizeBuffers Alloc AllocatedInstanceCounts: %d ReservedInstanceCounts: %d"), AllocatedInstanceCounts, ReservedInstanceCounts);
		}
		// If we need to increase the buffer size to RecommendedInstanceCounts because the buffer is too small.
		else if (RequiredInstanceCounts > AllocatedInstanceCounts)
		{
			SCOPED_DRAW_EVENT(RHICmdList, ResizeNiagaraGPUCounts);

			// Init a bigger buffer filled with 0.
			TResourceArray<uint32> InitData;
			InitData.AddZeroed(RecommendedInstanceCounts);
			FRWBuffer NextCountBuffer;
			NextCountBuffer.Initialize(sizeof(uint32), RecommendedInstanceCounts, EPixelFormat::PF_R32_UINT, BUF_Static | BUF_SourceCopy, TEXT("NiagaraGPUInstanceCounts"), &InitData);

			// Copy the current buffer in the next buffer. We don't need to transition any of the buffers, because the current buffer is transitioned to readable after
			// the simulation, and the new buffer is created in the UAVCompute state.
			FRHIUnorderedAccessView* UAVs[] = { NextCountBuffer.UAV };
			int32 UsedIndexCounts[] = { AllocatedInstanceCounts };
			CopyUIntBufferToTargets(RHICmdList, FeatureLevel, CountBuffer.SRV, UAVs, UsedIndexCounts, 0, UE_ARRAY_COUNT(UAVs)); 

			// NiagaraEmitterInstanceBatcher expects the count buffer to be readable and copyable before running the sim.
			RHICmdList.Transition(FRHITransitionInfo(NextCountBuffer.UAV, ERHIAccess::UAVCompute, kCountBufferDefaultState));

			// Swap the buffers
			AllocatedInstanceCounts = RecommendedInstanceCounts;
			FMemory::Memswap(&NextCountBuffer, &CountBuffer, sizeof(NextCountBuffer));
			//UE_LOG(LogNiagara, Log, TEXT("FNiagaraGPUInstanceCountManager::ResizeBuffers Resize AllocatedInstanceCounts: %d ReservedInstanceCounts: %d"), AllocatedInstanceCounts, ReservedInstanceCounts);
		}
		// If we need to shrink the buffer size because use way to much buffer size.
		else if ((int32)(RecommendedInstanceCounts * GNiagaraGPUCountBufferSlack) < AllocatedInstanceCounts)
		{
			// possibly shrink but hard to do because of sparse array allocation.
		}

		// We expect more slots to be needed due to multiple mesh draws per renderer, and for culled draws per view
		const int32 RecommendedDrawIndirectArgsCount = FMath::Max(GNiagaraMinGPUDrawIndirectArgs, (int32)(ExpectedDrawIndirectArgs * GNiagaraGPUDrawIndirectArgsBufferSlack));
		if (RecommendedDrawIndirectArgsCount > AllocatedDrawIndirectArgs || (int32)(RecommendedDrawIndirectArgsCount * GNiagaraGPUDrawIndirectArgsBufferSlack) < AllocatedDrawIndirectArgs)
		{
			DrawIndirectBuffer.Release();
			AllocatedDrawIndirectArgs = RecommendedDrawIndirectArgsCount;
			TResourceArray<uint32> InitData;
			InitData.AddZeroed(RecommendedDrawIndirectArgsCount * NIAGARA_DRAW_INDIRECT_ARGS_SIZE);
			DrawIndirectBuffer.Initialize(sizeof(uint32), RecommendedDrawIndirectArgsCount * NIAGARA_DRAW_INDIRECT_ARGS_SIZE, EPixelFormat::PF_R32_UINT, BUF_Static | BUF_DrawIndirect, TEXT("NiagaraGPUDrawIndirectArgs"), &InitData);
			// The rest of the code expects this to be in the IndirectArgs state.
			RHICmdList.Transition(FRHITransitionInfo(DrawIndirectBuffer.UAV, ERHIAccess::UAVCompute, ERHIAccess::IndirectArgs));
		}
	}
	else
	{
		ReleaseRHI();
	}

	INC_DWORD_STAT_BY(STAT_NiagaraUsedGPUInstanceCounters, RequiredInstanceCounts);
	INC_DWORD_STAT_BY(STAT_NiagaraMaxNumGPURenderers, ExpectedDrawIndirectArgs);
}

uint32 FNiagaraGPUInstanceCountManager::AddDrawIndirect(uint32 InstanceCountBufferOffset, uint32 NumIndicesPerInstance, uint32 StartIndexLocation,
	bool bIsInstancedStereoEnabled, bool bCulled)
{
	checkSlow(IsInRenderingThread());

	const FArgGenTaskInfo Info(InstanceCountBufferOffset, NumIndicesPerInstance, StartIndexLocation, bIsInstancedStereoEnabled, bCulled);

	uint32& CachedOffset = DrawIndirectArgMap.FindOrAdd(Info, INDEX_NONE);
	if (CachedOffset != INDEX_NONE)
	{
		return CachedOffset;
	}
	else if (DrawIndirectArgGenTasks.Num() < AllocatedDrawIndirectArgs)
	{
		DrawIndirectArgGenTasks.Add(Info);
		CachedOffset = (DrawIndirectArgGenTasks.Num() - 1) * NIAGARA_DRAW_INDIRECT_ARGS_SIZE * sizeof(uint32);
		return CachedOffset;
	}
	else
	{
		UE_LOG(LogNiagara, Error, TEXT("Ran out of space in the GPU Draw Indirect Args buffer. Increase Niagara.GPUDrawIndirectArgsBufferSlack"));
		return INDEX_NONE;
	}
}

void FNiagaraGPUInstanceCountManager::UpdateDrawIndirectBuffer(FRHICommandList& RHICmdList, ERHIFeatureLevel::Type FeatureLevel)
{
	if (DrawIndirectArgGenTasks.Num() || InstanceCountClearTasks.Num())
	{
		if (FNiagaraUtilities::AllowGPUParticles(GShaderPlatformForFeatureLevel[FeatureLevel]))
		{
			FReadBuffer TaskInfosBuffer;

			//for (int32 i = 0; i < InstanceCountClearTasks.Num(); i++)
			//{
			//		UE_LOG(LogNiagara, Log, TEXT("InstanceCountClearTasks[%d] = %d"), i, InstanceCountClearTasks[i]);
			//}
			{
				// All draw indirect args task are run first because of the binding between the task ID and arg write offset.
				const uint32 ArgGenSize = DrawIndirectArgGenTasks.Num() * sizeof(FArgGenTaskInfo);
				const uint32 InstanceCountClearSize = InstanceCountClearTasks.Num() * sizeof(uint32);
				const uint32 TaskBufferSize = ArgGenSize + InstanceCountClearSize;
				TaskInfosBuffer.Initialize(sizeof(uint32), TaskBufferSize / sizeof(uint32), EPixelFormat::PF_R32_UINT, BUF_Volatile, TEXT("NiagaraTaskInfosBuffer"));
				uint8* TaskBufferData = (uint8*)RHILockVertexBuffer(TaskInfosBuffer.Buffer, 0, TaskBufferSize, RLM_WriteOnly);
				FMemory::Memcpy(TaskBufferData, DrawIndirectArgGenTasks.GetData(), ArgGenSize);
				FMemory::Memcpy(TaskBufferData + ArgGenSize, InstanceCountClearTasks.GetData(), InstanceCountClearSize);
				RHIUnlockVertexBuffer(TaskInfosBuffer.Buffer);
			}

			FRHIShaderResourceView* CulledCountsSRV;

			FRHITransitionInfo TransitionsBefore[3];
			int32 NumTransitionsBefore = 0;
			TransitionsBefore[NumTransitionsBefore] = FRHITransitionInfo(DrawIndirectBuffer.UAV, ERHIAccess::IndirectArgs, ERHIAccess::UAVCompute);
			++NumTransitionsBefore;
			TransitionsBefore[NumTransitionsBefore] = FRHITransitionInfo(CountBuffer.UAV, kCountBufferDefaultState, ERHIAccess::UAVCompute);
			++NumTransitionsBefore;
			if (CulledCountBuffer.SRV.IsValid())
			{
				TransitionsBefore[NumTransitionsBefore] = FRHITransitionInfo(CulledCountBuffer.UAV, ERHIAccess::UAVCompute, ERHIAccess::SRVCompute);
				++NumTransitionsBefore;
				CulledCountsSRV = CulledCountBuffer.SRV.GetReference();
			}
			else
			{
				CulledCountsSRV = FNiagaraRenderer::GetDummyUIntBuffer();
			}

			RHICmdList.Transition(MakeArrayView(TransitionsBefore, NumTransitionsBefore));

			FNiagaraDrawIndirectArgsGenCS::FPermutationDomain PermutationVector;
			PermutationVector.Set<FNiagaraDrawIndirectArgsGenCS::FSupportsTextureRW>(GRHISupportsRWTextureBuffers ? 1 : 0);
			TShaderMapRef<FNiagaraDrawIndirectArgsGenCS> DrawIndirectArgsGenCS(GetGlobalShaderMap(FeatureLevel), PermutationVector);
			RHICmdList.SetComputeShader(DrawIndirectArgsGenCS.GetComputeShader());
			DrawIndirectArgsGenCS->SetOutput(RHICmdList, DrawIndirectBuffer.UAV, CountBuffer.UAV);
			DrawIndirectArgsGenCS->SetParameters(RHICmdList, TaskInfosBuffer.SRV, CulledCountsSRV, DrawIndirectArgGenTasks.Num(), InstanceCountClearTasks.Num());

			// If the device supports RW Texture buffers then we can use a single compute pass, otherwise we need to split into two passes
			if (GRHISupportsRWTextureBuffers)
			{
				DispatchComputeShader(RHICmdList, DrawIndirectArgsGenCS.GetShader(), FMath::DivideAndRoundUp(DrawIndirectArgGenTasks.Num() + InstanceCountClearTasks.Num(), NIAGARA_DRAW_INDIRECT_ARGS_GEN_THREAD_COUNT), 1, 1);
				DrawIndirectArgsGenCS->UnbindBuffers(RHICmdList);
			}
			else
			{
				DispatchComputeShader(RHICmdList, DrawIndirectArgsGenCS.GetShader(), FMath::DivideAndRoundUp(DrawIndirectArgGenTasks.Num(), NIAGARA_DRAW_INDIRECT_ARGS_GEN_THREAD_COUNT), 1, 1);
				DrawIndirectArgsGenCS->UnbindBuffers(RHICmdList);

				FNiagaraDrawIndirectResetCountsCS::FPermutationDomain PermutationVectorResetCounts;
				TShaderMapRef<FNiagaraDrawIndirectResetCountsCS> DrawIndirectResetCountsArgsGenCS(GetGlobalShaderMap(FeatureLevel), PermutationVectorResetCounts);
				RHICmdList.SetComputeShader(DrawIndirectResetCountsArgsGenCS.GetComputeShader());
				DrawIndirectResetCountsArgsGenCS->SetOutput(RHICmdList, CountBuffer.UAV);
				DrawIndirectResetCountsArgsGenCS->SetParameters(RHICmdList, TaskInfosBuffer.SRV, DrawIndirectArgGenTasks.Num(), InstanceCountClearTasks.Num());
				DispatchComputeShader(RHICmdList, DrawIndirectResetCountsArgsGenCS.GetShader(), FMath::DivideAndRoundUp(InstanceCountClearTasks.Num(), NIAGARA_DRAW_INDIRECT_ARGS_GEN_THREAD_COUNT), 1, 1);
				DrawIndirectResetCountsArgsGenCS->UnbindBuffers(RHICmdList);
			}

<<<<<<< HEAD
			// Transition draw indirect to readable for gfx draw indirect.
			RHICmdList.TransitionResource(EResourceTransitionAccess::ERWBarrier, EResourceTransitionPipeline::EComputeToGfx, DrawIndirectBuffer.UAV);
=======
			FRHITransitionInfo TransitionsAfter[] = {
				FRHITransitionInfo(DrawIndirectBuffer.UAV, ERHIAccess::UAVCompute, ERHIAccess::IndirectArgs),
				FRHITransitionInfo(CountBuffer.UAV, ERHIAccess::UAVCompute, kCountBufferDefaultState)
			};
			RHICmdList.Transition(MakeArrayView(TransitionsAfter, UE_ARRAY_COUNT(TransitionsAfter)));
>>>>>>> 24776ab6
		}
		// Once cleared to 0, the count are reusable.
		FreeEntries.Append(InstanceCountClearTasks);

		//for (int32 i = 0; i < FreeEntries.Num(); i++)
		//{
		//	UE_LOG(LogNiagara, Log, TEXT("FreeEntries[%d] = %d"), i, FreeEntries[i]);
		//}

		DrawIndirectArgGenTasks.Empty();
		DrawIndirectArgMap.Empty();
		InstanceCountClearTasks.Empty();

		if (bAcquiredCulledCounts && RequiredCulledCounts > 0)
		{
			CulledCountBuffer.DiscardTransientResource();
		}
		bAcquiredCulledCounts = false;
		RequiredCulledCounts = 0; // reset this counter now that we're done with them
	}
}

const uint32* FNiagaraGPUInstanceCountManager::GetGPUReadback() 
{
	if (CountReadback && CountReadbackSize && CountReadback->IsReady())
	{
		SCOPE_CYCLE_COUNTER(STAT_NiagaraGPUReadbackLock);
		return (uint32*)(CountReadback->Lock(CountReadbackSize * sizeof(uint32)));
	}
	else
	{
		return nullptr; 
	}
}

void FNiagaraGPUInstanceCountManager::ReleaseGPUReadback() 
{
	check(CountReadback && CountReadbackSize);
	CountReadback->Unlock();
	// Readback can only ever be done once, to prevent misusage with index lifetime
	CountReadbackSize = 0; 
}

void FNiagaraGPUInstanceCountManager::EnqueueGPUReadback(FRHICommandListImmediate& RHICmdList)
{
	if (UsedInstanceCounts > 0 && (UsedInstanceCounts != FreeEntries.Num()))
	{
		if (!CountReadback)
		{
			CountReadback = new FRHIGPUBufferReadback(TEXT("Niagara GPU Instance Count Readback"));
		}
		CountReadbackSize = UsedInstanceCounts;
		// No need for a transition, NiagaraEmitterInstanceBatcher ensures that the buffer is left in the
		// correct state after the sim.
		CountReadback->EnqueueCopy(RHICmdList, CountBuffer.Buffer);
	}
}

bool FNiagaraGPUInstanceCountManager::HasPendingGPUReadback() const
{ 
	return CountReadback && CountReadbackSize;
}
<|MERGE_RESOLUTION|>--- conflicted
+++ resolved
@@ -349,16 +349,11 @@
 				DrawIndirectResetCountsArgsGenCS->UnbindBuffers(RHICmdList);
 			}
 
-<<<<<<< HEAD
-			// Transition draw indirect to readable for gfx draw indirect.
-			RHICmdList.TransitionResource(EResourceTransitionAccess::ERWBarrier, EResourceTransitionPipeline::EComputeToGfx, DrawIndirectBuffer.UAV);
-=======
 			FRHITransitionInfo TransitionsAfter[] = {
 				FRHITransitionInfo(DrawIndirectBuffer.UAV, ERHIAccess::UAVCompute, ERHIAccess::IndirectArgs),
 				FRHITransitionInfo(CountBuffer.UAV, ERHIAccess::UAVCompute, kCountBufferDefaultState)
 			};
 			RHICmdList.Transition(MakeArrayView(TransitionsAfter, UE_ARRAY_COUNT(TransitionsAfter)));
->>>>>>> 24776ab6
 		}
 		// Once cleared to 0, the count are reusable.
 		FreeEntries.Append(InstanceCountClearTasks);
