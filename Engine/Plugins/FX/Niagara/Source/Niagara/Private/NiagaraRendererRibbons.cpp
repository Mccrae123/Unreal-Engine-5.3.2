// Copyright 1998-2019 Epic Games, Inc. All Rights Reserved.

#include "NiagaraRendererRibbons.h"
#include "ParticleResources.h"
#include "NiagaraRibbonVertexFactory.h"
#include "NiagaraDataSet.h"
#include "NiagaraStats.h"

DECLARE_CYCLE_STAT(TEXT("Generate Ribbon Vertex Data [GT]"), STAT_NiagaraGenRibbonVertexData, STATGROUP_Niagara);
DECLARE_CYCLE_STAT(TEXT("Render Ribbons [RT]"), STAT_NiagaraRenderRibbons, STATGROUP_Niagara);

DECLARE_CYCLE_STAT(TEXT("Genereate GPU Buffers"), STAT_NiagaraGenRibbonGpuBuffers, STATGROUP_Niagara);


struct FNiagaraDynamicDataRibbon : public FNiagaraDynamicDataBase
{
	TArray<int16> IndexData;
	TArray<int32> SortedIndices;
	TArray<float> TotalDistances;
	TArray<uint32> MultiRibbonIndices;
	TArray<float> PackedPerRibbonDataByIndex;

	//Direct ptr to the dataset. ONLY FOR USE BE GPU EMITTERS.
	//TODO: Even this needs to go soon.
	const FNiagaraDataSet *DataSet;

	// start and end world space position of the ribbon, to figure out draw direction
	FVector StartPos;
	FVector EndPos;

	void PackPerRibbonData(float U0Scale, float U0Offset, float U1Scale, float U1Offset, uint32 NumSegments, uint32 StartVertexIndex)
	{
		PackedPerRibbonDataByIndex.Add(U0Scale);
		PackedPerRibbonDataByIndex.Add(U0Offset);
		PackedPerRibbonDataByIndex.Add(U1Scale);
		PackedPerRibbonDataByIndex.Add(U1Offset);
		PackedPerRibbonDataByIndex.Add(*(float*)&NumSegments);
		PackedPerRibbonDataByIndex.Add(*(float*)&StartVertexIndex);
	}
};

class FNiagaraMeshCollectorResourcesRibbon : public FOneFrameResource
{
public:
	FNiagaraRibbonVertexFactory VertexFactory;
	FNiagaraRibbonUniformBufferRef UniformBuffer;

	virtual ~FNiagaraMeshCollectorResourcesRibbon()
	{
		VertexFactory.ReleaseResource();
	}
};


NiagaraRendererRibbons::NiagaraRendererRibbons(ERHIFeatureLevel::Type FeatureLevel, UNiagaraRendererProperties *InProps) :
	NiagaraRenderer()
	, PositionDataOffset(INDEX_NONE)
	, VelocityDataOffset(INDEX_NONE)
	, WidthDataOffset(INDEX_NONE)
	, TwistDataOffset(INDEX_NONE)
	, FacingDataOffset(INDEX_NONE)
	, ColorDataOffset(INDEX_NONE)
	, NormalizedAgeDataOffset(INDEX_NONE)
	, MaterialRandomDataOffset(INDEX_NONE)
	, LastSyncedId(INDEX_NONE)
{
	VertexFactory = new FNiagaraRibbonVertexFactory(NVFT_Ribbon, FeatureLevel);
	Properties = Cast<UNiagaraRibbonRendererProperties>(InProps);
}


void NiagaraRendererRibbons::ReleaseRenderThreadResources()
{
	VertexFactory->ReleaseResource();
	WorldSpacePrimitiveUniformBuffer.ReleaseResource();
}

// FPrimitiveSceneProxy interface.
void NiagaraRendererRibbons::CreateRenderThreadResources()
{
	VertexFactory->InitResource();
}




void NiagaraRendererRibbons::GetDynamicMeshElements(const TArray<const FSceneView*>& Views, const FSceneViewFamily& ViewFamily, uint32 VisibilityMap, FMeshElementCollector& Collector, const FNiagaraSceneProxy *SceneProxy) const
{
	SCOPE_CYCLE_COUNTER(STAT_NiagaraRender);
	SCOPE_CYCLE_COUNTER(STAT_NiagaraRenderRibbons);

	SimpleTimer MeshElementsTimer;
	FNiagaraDynamicDataRibbon *DynamicDataRibbon = static_cast<FNiagaraDynamicDataRibbon*>(DynamicDataRender);
	if (!DynamicDataRibbon 
		|| DynamicDataRibbon->IndexData.Num() == 0
		|| nullptr == Properties
		|| !GSupportsResourceView // Current shader requires SRV to draw properly in all cases.
		)
	{
		return;
	}

	const bool bIsWireframe = ViewFamily.EngineShowFlags.Wireframe;
	FMaterialRenderProxy* MaterialRenderProxy = Material->GetRenderProxy();

	FGlobalDynamicIndexBuffer::FAllocation DynamicIndexAllocation = FGlobalDynamicIndexBuffer::Get().Allocate(DynamicDataRibbon->IndexData.Num(), sizeof(int16));

	int32 TotalFloatSize = DynamicDataRibbon->RTParticleData.GetFloatBuffer().Num() / sizeof(float);
	FNiagaraGlobalReadBuffer::FAllocation ParticleData;

	if (DynamicDataRibbon->DataSet->GetSimTarget() == ENiagaraSimTarget::CPUSim)
	{
		ParticleData = FNiagaraGlobalReadBuffer::Get().AllocateFloat(TotalFloatSize);
		FMemory::Memcpy(ParticleData.Buffer, DynamicDataRibbon->RTParticleData.GetFloatBuffer().GetData(), DynamicDataRibbon->RTParticleData.GetFloatBuffer().Num());
	}

	if (DynamicIndexAllocation.IsValid())
	{
		// Update the primitive uniform buffer if needed.
		if (!WorldSpacePrimitiveUniformBuffer.IsInitialized())
		{
			FPrimitiveUniformShaderParameters PrimitiveUniformShaderParameters = GetPrimitiveUniformShaderParameters(
				FMatrix::Identity,
				FMatrix::Identity,
				SceneProxy->GetActorPosition(),
				SceneProxy->GetBounds(),
				SceneProxy->GetLocalBounds(),
				SceneProxy->ReceivesDecals(),
				false,
				false,
				SceneProxy->UseSingleSampleShadowFromStationaryLights(),
				SceneProxy->GetScene().HasPrecomputedVolumetricLightmap_RenderThread(),
				SceneProxy->UseEditorDepthTest(),
				SceneProxy->GetLightingChannelMask(),
				0,
				INDEX_NONE,
				INDEX_NONE
				);
			WorldSpacePrimitiveUniformBuffer.SetContents(PrimitiveUniformShaderParameters);
			WorldSpacePrimitiveUniformBuffer.InitResource();
		}

		// Copy the vertex data over.
		FMemory::Memcpy(DynamicIndexAllocation.Buffer, DynamicDataRibbon->IndexData.GetData(), DynamicDataRibbon->IndexData.Num() * sizeof(int16));

		// Compute the per-view uniform buffers.
		for (int32 ViewIndex = 0; ViewIndex < Views.Num(); ViewIndex++)
		{
			if (VisibilityMap & (1 << ViewIndex))
			{
				const FSceneView* View = Views[ViewIndex];

				// figure out whether start is closer to the view plane than end
				float StartDist = FVector::DotProduct( View->GetViewDirection(), DynamicDataRibbon->StartPos - View->ViewLocation);
				float EndDist = FVector::DotProduct( View->GetViewDirection(), DynamicDataRibbon->EndPos - View->ViewLocation);
				bool bInvertOrder = ((StartDist > EndDist) && Properties->DrawDirection == ENiagaraRibbonDrawDirection::BackToFront)
					|| ((StartDist < EndDist) && Properties->DrawDirection == ENiagaraRibbonDrawDirection::FrontToBack);

				FNiagaraMeshCollectorResourcesRibbon& CollectorResources = Collector.AllocateOneFrameResource<FNiagaraMeshCollectorResourcesRibbon>();
				FNiagaraRibbonUniformParameters PerViewUniformParameters;// = UniformParameters;
				PerViewUniformParameters.LocalToWorld = bLocalSpace ? SceneProxy->GetLocalToWorld() : FMatrix::Identity;//For now just handle local space like this but maybe in future have a VF variant to avoid the transform entirely?
				PerViewUniformParameters.LocalToWorldInverseTransposed = bLocalSpace ? SceneProxy->GetLocalToWorld().Inverse().GetTransposed() : FMatrix::Identity;
				PerViewUniformParameters.DeltaSeconds = ViewFamily.DeltaWorldTime;
				PerViewUniformParameters.CameraUp = View->GetViewUp(); // FVector4(0.0f, 0.0f, 1.0f, 0.0f);
				PerViewUniformParameters.CameraRight = View->GetViewRight();//	FVector4(1.0f, 0.0f, 0.0f, 0.0f);
				PerViewUniformParameters.ScreenAlignment = FVector4(0.0f, 0.0f, 0.0f, 0.0f);
				PerViewUniformParameters.UseCustomFacing = Properties->FacingMode == ENiagaraRibbonFacingMode::Custom ? 1 : 0;
				PerViewUniformParameters.TotalNumInstances = DynamicDataRibbon->RTParticleData.GetNumInstances();

				PerViewUniformParameters.PositionDataOffset = PositionDataOffset;
				PerViewUniformParameters.VelocityDataOffset = VelocityDataOffset;
				PerViewUniformParameters.ColorDataOffset = ColorDataOffset;
				PerViewUniformParameters.WidthDataOffset = WidthDataOffset;
				PerViewUniformParameters.TwistDataOffset = TwistDataOffset;
				PerViewUniformParameters.FacingDataOffset = FacingDataOffset;
				PerViewUniformParameters.NormalizedAgeDataOffset = NormalizedAgeDataOffset;
				PerViewUniformParameters.MaterialRandomDataOffset = MaterialRandomDataOffset;
				PerViewUniformParameters.MaterialParamDataOffset = MaterialParamOffset;
				PerViewUniformParameters.MaterialParam1DataOffset = MaterialParamOffset1;
				PerViewUniformParameters.MaterialParam2DataOffset = MaterialParamOffset2;
				PerViewUniformParameters.MaterialParam3DataOffset = MaterialParamOffset3;
				PerViewUniformParameters.InvertDrawOrder = bInvertOrder ? 1 : 0;
				PerViewUniformParameters.UV0TilingDistance = Properties->UV0TilingDistance;
				PerViewUniformParameters.UV1TilingDistance = Properties->UV1TilingDistance;
				PerViewUniformParameters.PackedVData = FVector4(Properties->UV0Scale.Y, Properties->UV0Offset.Y, Properties->UV1Scale.Y, Properties->UV1Offset.Y);
				CollectorResources.VertexFactory.SetParticleData(ParticleData.ReadBuffer->SRV, ParticleData.FirstIndex / sizeof(float), DynamicDataRibbon->RTParticleData.GetFloatStride() / sizeof(float));;

				// Collector.AllocateOneFrameResource uses default ctor, initialize the vertex factory
				CollectorResources.VertexFactory.SetParticleFactoryType(NVFT_Ribbon);

				CollectorResources.UniformBuffer = FNiagaraRibbonUniformBufferRef::CreateUniformBufferImmediate(PerViewUniformParameters, UniformBuffer_SingleFrame);

				CollectorResources.VertexFactory.InitResource();
				CollectorResources.VertexFactory.SetRibbonUniformBuffer(CollectorResources.UniformBuffer);

				if (!DynamicDataRibbon->SortedIndices.Num())
				{
					return;
				}

				// TODO: need to make these two a global alloc buffer as well, not recreate
				// pass in the sorted indices so the VS can fetch the particle data in order
				FReadBuffer SortedIndicesBuffer;
				SortedIndicesBuffer.Initialize(sizeof(int32), DynamicDataRibbon->SortedIndices.Num(), EPixelFormat::PF_R32_SINT, BUF_Volatile);
				void *IndexPtr = RHILockVertexBuffer(SortedIndicesBuffer.Buffer, 0, DynamicDataRibbon->SortedIndices.Num() * sizeof(int32), RLM_WriteOnly);
				FMemory::Memcpy(IndexPtr, DynamicDataRibbon->SortedIndices.GetData(), DynamicDataRibbon->SortedIndices.Num() * sizeof(int32));
				RHIUnlockVertexBuffer(SortedIndicesBuffer.Buffer);
				CollectorResources.VertexFactory.SetSortedIndices(SortedIndicesBuffer.SRV, 0);

				// pass in the CPU generated total segment distance (for tiling distance modes); needs to be a buffer so we can fetch them in the correct order based on Draw Direction (front->back or back->front)
				//	otherwise UVs will pop when draw direction changes based on camera view point
				FReadBuffer TotalDistancesBuffer;
				TotalDistancesBuffer.Initialize(sizeof(float), DynamicDataRibbon->TotalDistances.Num(), EPixelFormat::PF_R32_FLOAT, BUF_Volatile);
				void *TotalDistancesPtr = RHILockVertexBuffer(TotalDistancesBuffer.Buffer, 0, DynamicDataRibbon->TotalDistances.Num() * sizeof(float), RLM_WriteOnly);
				FMemory::Memcpy(TotalDistancesPtr, DynamicDataRibbon->TotalDistances.GetData(), DynamicDataRibbon->TotalDistances.Num() * sizeof(float));
				RHIUnlockVertexBuffer(TotalDistancesBuffer.Buffer);
				CollectorResources.VertexFactory.SetSegmentDistances(TotalDistancesBuffer.SRV);

				// Copy a buffer which has the per particle multi ribbon index.
				FReadBuffer MultiRibbonIndicesBuffer;
				MultiRibbonIndicesBuffer.Initialize(sizeof(uint32), DynamicDataRibbon->MultiRibbonIndices.Num(), EPixelFormat::PF_R32_UINT, BUF_Volatile);
				void* MultiRibbonIndexPtr = RHILockVertexBuffer(MultiRibbonIndicesBuffer.Buffer, 0, DynamicDataRibbon->MultiRibbonIndices.Num() * sizeof(uint32), RLM_WriteOnly);
				FMemory::Memcpy(MultiRibbonIndexPtr, DynamicDataRibbon->MultiRibbonIndices.GetData(), DynamicDataRibbon->MultiRibbonIndices.Num() * sizeof(uint32));
				RHIUnlockVertexBuffer(MultiRibbonIndicesBuffer.Buffer);
				CollectorResources.VertexFactory.SetMultiRibbonIndicesSRV(MultiRibbonIndicesBuffer.SRV);

				// Copy the packed u data for stable age based uv generation.
				FReadBuffer PackedPerRibbonDataByIndexBuffer;
				PackedPerRibbonDataByIndexBuffer.Initialize(sizeof(float), DynamicDataRibbon->PackedPerRibbonDataByIndex.Num(), EPixelFormat::PF_R32_FLOAT, BUF_Volatile);
				void *PackedPerRibbonDataByIndexPtr = RHILockVertexBuffer(PackedPerRibbonDataByIndexBuffer.Buffer, 0, DynamicDataRibbon->PackedPerRibbonDataByIndex.Num() * sizeof(float), RLM_WriteOnly);
				FMemory::Memcpy(PackedPerRibbonDataByIndexPtr, DynamicDataRibbon->PackedPerRibbonDataByIndex.GetData(), DynamicDataRibbon->PackedPerRibbonDataByIndex.Num() * sizeof(float));
				RHIUnlockVertexBuffer(PackedPerRibbonDataByIndexBuffer.Buffer);
				CollectorResources.VertexFactory.SetPackedPerRibbonDataByIndexSRV(PackedPerRibbonDataByIndexBuffer.SRV);

				FMeshBatch& MeshBatch = Collector.AllocateMesh();
				MeshBatch.VertexFactory = &CollectorResources.VertexFactory;
				MeshBatch.CastShadow = SceneProxy->CastsDynamicShadow();
				MeshBatch.bUseAsOccluder = false;
				MeshBatch.ReverseCulling = SceneProxy->IsLocalToWorldDeterminantNegative();
				MeshBatch.bDisableBackfaceCulling = true;
				MeshBatch.Type = PT_TriangleList;
				MeshBatch.DepthPriorityGroup = SceneProxy->GetDepthPriorityGroup(View);
				MeshBatch.bCanApplyViewModeOverrides = true;
				MeshBatch.bUseWireframeSelectionColoring = SceneProxy->IsSelected();

				if (bIsWireframe)
				{
					MeshBatch.MaterialRenderProxy = UMaterial::GetDefaultMaterial(MD_Surface)->GetRenderProxy();
				}
				else
				{
					MeshBatch.MaterialRenderProxy = MaterialRenderProxy;
				}

				FMeshBatchElement& MeshElement = MeshBatch.Elements[0];
				MeshElement.IndexBuffer = DynamicIndexAllocation.IndexBuffer;
				MeshElement.FirstIndex = DynamicIndexAllocation.FirstIndex;
				MeshElement.NumPrimitives = DynamicDataRibbon->IndexData.Num() / 3;
				check(MeshElement.NumPrimitives > 0);
				MeshElement.NumInstances = 1;
				MeshElement.MinVertexIndex = 0;
				MeshElement.MaxVertexIndex = 0;
<<<<<<< HEAD
				MeshElement.PrimitiveUniformBufferResource = &WorldSpacePrimitiveUniformBuffer;
=======
				MeshElement.PrimitiveUniformBuffer = WorldSpacePrimitiveUniformBuffer.GetUniformBufferRHI();
>>>>>>> 70e5db4e

				Collector.AddMesh(ViewIndex, MeshBatch);
			}
		}
	}

	CPUTimeMS += MeshElementsTimer.GetElapsedMilliseconds();
}

void NiagaraRendererRibbons::SetDynamicData_RenderThread(FNiagaraDynamicDataBase* NewDynamicData)
{
	check(IsInRenderingThread());

	if (DynamicDataRender)
	{
		delete static_cast<FNiagaraDynamicDataRibbon*>(DynamicDataRender);
		DynamicDataRender = NULL;
	}
	DynamicDataRender = NewDynamicData;
}

int NiagaraRendererRibbons::GetDynamicDataSize()
{
	uint32 Size = sizeof(FNiagaraDynamicDataRibbon);
	if (DynamicDataRender)
	{
		FNiagaraDynamicDataRibbon* RibbonDynamicData = static_cast<FNiagaraDynamicDataRibbon*>(DynamicDataRender);
		Size += RibbonDynamicData->IndexData.GetAllocatedSize();
		Size += RibbonDynamicData->SortedIndices.GetAllocatedSize();
		Size += RibbonDynamicData->TotalDistances.GetAllocatedSize();
		Size += RibbonDynamicData->MultiRibbonIndices.GetAllocatedSize();
		Size += RibbonDynamicData->PackedPerRibbonDataByIndex.GetAllocatedSize();
	}

	return Size;
}

bool NiagaraRendererRibbons::HasDynamicData()
{
	return DynamicDataRender && (static_cast<FNiagaraDynamicDataRibbon*>(DynamicDataRender))->IndexData.Num() > 0;
}

#if WITH_EDITORONLY_DATA

const TArray<FNiagaraVariable>& NiagaraRendererRibbons::GetRequiredAttributes()
{
	return Properties->GetRequiredAttributes();
}

const TArray<FNiagaraVariable>& NiagaraRendererRibbons::GetOptionalAttributes()
{
	return Properties->GetOptionalAttributes();
}

#endif


bool NiagaraRendererRibbons::SetMaterialUsage()
{
	return Material && Material->CheckMaterialUsage_Concurrent(MATUSAGE_NiagaraRibbons);
}

void NiagaraRendererRibbons::TransformChanged()
{
	WorldSpacePrimitiveUniformBuffer.ReleaseResource();
}

void CalculateUVScaleAndOffsets(
	const FNiagaraDataSetAccessor<float>& SortKeyData, const TArray<int32>& RibbonIndices,
	bool bSortKeyIsAge, int32 StartIndex, int32 EndIndex, int32 NumSegments,
	float InUTilingDistance, float InUScale, float InUOffset, ENiagaraRibbonAgeOffsetMode InAgeOffsetMode,
	float& OutUScale, float& OutUOffset)
{
	if (EndIndex - StartIndex > 0 && bSortKeyIsAge && InUTilingDistance == 0)
	{
		float AgeUScale;
		float AgeUOffset;
		if (InAgeOffsetMode == ENiagaraRibbonAgeOffsetMode::Scale)
		{
			// In scale mode we scale and offset the UVs so that no part of the texture is clipped. In order to prevent
			// clipping at the ends we'll have to move the UVs in up to the size of a single segment of the ribbon since
			// that's the distance we'll need to to smoothly interpolate when a new segment is added, or when an old segment
			// is removed.  We calculate the end offset when the end of the ribbon is within a single time step of 0 or 1
			// which is then normalized to the range of a single segment.  We can then calculate how many segments we actually
			// have to draw the scaled ribbon, and can offset the start by the correctly scaled offset.
			float FirstAge = SortKeyData[RibbonIndices[StartIndex]];
			float SecondAge = SortKeyData[RibbonIndices[StartIndex + 1]];
			float SecondToLastAge = SortKeyData[RibbonIndices[EndIndex - 1]];
			float LastAge = SortKeyData[RibbonIndices[EndIndex]];

			float StartTimeStep = SecondAge - FirstAge;
			float StartTimeOffset = FirstAge < StartTimeStep ? StartTimeStep - FirstAge : 0;
			float StartSegmentOffset = StartTimeOffset / StartTimeStep;

			float EndTimeStep = LastAge - SecondToLastAge;
			float EndTimeOffset = 1 - LastAge < EndTimeStep ? EndTimeStep - (1 - LastAge) : 0;
			float EndSegmentOffset = EndTimeOffset / EndTimeStep;

			float AvailableSegments = NumSegments - (StartSegmentOffset + EndSegmentOffset);
			AgeUScale = NumSegments / AvailableSegments;
			AgeUOffset = -((StartSegmentOffset / NumSegments) * AgeUScale);
		}
		else
		{
			float FirstAge = SortKeyData[RibbonIndices[StartIndex]];
			float LastAge = SortKeyData[RibbonIndices[EndIndex]];

			AgeUScale = LastAge - FirstAge;
			AgeUOffset = FirstAge;
		}

		OutUScale = AgeUScale * InUScale;
		OutUOffset = (AgeUOffset * InUScale) + InUOffset;
	}
	else
	{
		OutUScale = InUScale;
		OutUOffset = InUOffset;
	}
}

FNiagaraDynamicDataBase *NiagaraRendererRibbons::GenerateVertexData(const FNiagaraSceneProxy* Proxy, FNiagaraDataSet &Data, const ENiagaraSimTarget Target)
{
	SCOPE_CYCLE_COUNTER(STAT_NiagaraGenRibbonVertexData);

	SimpleTimer VertexDataTimer;
	if (!bEnabled)
	{
		return nullptr;
	}
	FNiagaraDynamicDataRibbon* DynamicData = new FNiagaraDynamicDataRibbon;
	TArray<int16>& IndexData = DynamicData->IndexData;

	// TODO : deal with the dynamic vertex material parameter should the user have specified it as an output...
	int32 NumTotalVerts = 0;

	FNiagaraDataSetAccessor<FVector> PosData(Data, Properties->PositionBinding.DataSetVariable);

	bool bSortKeyIsAge = false;
	FNiagaraDataSetAccessor<float> SortKeyData(Data, Properties->RibbonLinkOrderBinding.DataSetVariable);
	if (SortKeyData.IsValid() == false)
	{
		SortKeyData = FNiagaraDataSetAccessor<float>(Data, Properties->NormalizedAgeBinding.DataSetVariable);
		bSortKeyIsAge = true;
	}

	//Bail if we don't have the required attributes to render this emitter.
	if (Data.GetNumInstances() < 2 || !PosData.IsValid() || !SortKeyData.IsValid())
	{
		return DynamicData;
	}

	if (PositionDataOffset == INDEX_NONE || LastSyncedId != Properties->SyncId)
	{
		// required attributes
		int32 IntDummy;
		Data.GetVariableComponentOffsets(Properties->PositionBinding.DataSetVariable, PositionDataOffset, IntDummy);
		Data.GetVariableComponentOffsets(Properties->VelocityBinding.DataSetVariable, VelocityDataOffset, IntDummy);
		Data.GetVariableComponentOffsets(Properties->ColorBinding.DataSetVariable, ColorDataOffset, IntDummy);

		// optional attributes
		Data.GetVariableComponentOffsets(Properties->RibbonWidthBinding.DataSetVariable, WidthDataOffset, IntDummy);
		Data.GetVariableComponentOffsets(Properties->RibbonTwistBinding.DataSetVariable, TwistDataOffset, IntDummy);
		Data.GetVariableComponentOffsets(Properties->RibbonFacingBinding.DataSetVariable, FacingDataOffset, IntDummy);
		Data.GetVariableComponentOffsets(Properties->NormalizedAgeBinding.DataSetVariable, NormalizedAgeDataOffset, IntDummy);
		Data.GetVariableComponentOffsets(Properties->MaterialRandomBinding.DataSetVariable, MaterialRandomDataOffset, IntDummy);

		Data.GetVariableComponentOffsets(Properties->DynamicMaterialBinding.DataSetVariable, MaterialParamOffset, IntDummy);
		Data.GetVariableComponentOffsets(Properties->DynamicMaterial1Binding.DataSetVariable, MaterialParamOffset1, IntDummy);
		Data.GetVariableComponentOffsets(Properties->DynamicMaterial2Binding.DataSetVariable, MaterialParamOffset2, IntDummy);
		Data.GetVariableComponentOffsets(Properties->DynamicMaterial3Binding.DataSetVariable, MaterialParamOffset3, IntDummy);

		LastSyncedId = Properties->SyncId;
	}

	DynamicData->DataSet = &Data;

	////////
	FNiagaraDataSetAccessor<float> SizeData(Data, Properties->RibbonWidthBinding.DataSetVariable);
	FNiagaraDataSetAccessor<float> TwistData(Data, Properties->RibbonTwistBinding.DataSetVariable);
	FNiagaraDataSetAccessor<FVector> AlignData(Data, Properties->RibbonFacingBinding.DataSetVariable);
	FNiagaraDataSetAccessor<FVector4> MaterialParamData(Data, Properties->DynamicMaterialBinding.DataSetVariable);
	FNiagaraDataSetAccessor<FVector4> MaterialParam1Data(Data, Properties->DynamicMaterial1Binding.DataSetVariable);
	FNiagaraDataSetAccessor<FVector4> MaterialParam2Data(Data, Properties->DynamicMaterial2Binding.DataSetVariable);
	FNiagaraDataSetAccessor<FVector4> MaterialParam3Data(Data, Properties->DynamicMaterial3Binding.DataSetVariable);

	FNiagaraDataSetAccessor<int32> RibbonIdData;
	FNiagaraDataSetAccessor<FNiagaraID> RibbonFullIDData;
	if (Properties->RibbonIdBinding.DataSetVariable.GetType() == FNiagaraTypeDefinition::GetIDDef())
	{
		RibbonFullIDData.Create(&Data, Properties->RibbonIdBinding.DataSetVariable);
		RibbonFullIDData.InitForAccess(true);
	}
	else
	{
		RibbonIdData.Create(&Data, Properties->RibbonIdBinding.DataSetVariable);
		RibbonIdData.InitForAccess(true);
	}

	bool bFullIDs = RibbonFullIDData.IsValid();
	bool bSimpleIDs = !bFullIDs && RibbonIdData.IsValid();
	bool bMultiRibbons = bFullIDs || bSimpleIDs;

	auto AddRibbonVerts = [&](TArray<int32>& RibbonIndices, uint32 RibbonIndex)
	{
		int32 StartIndex = DynamicData->SortedIndices.Num();
		int32 NumIndices = RibbonIndices.Num();
		if (NumIndices > 1)
		{
			FVector PrevPos, PrevPos2, PrevDir(0.0f, 0.0f, 0.1f);
			float TotalDistance = 0.0f;

			uint32 LastParticipatingParticle = RibbonIndices[0];
			for (int32 i = 0; i < NumIndices; i++)
			{
				uint32 Index1 = RibbonIndices[i];
				uint32 Index2 = 0;
				const FVector ParticlePos = PosData[Index1];
				FVector ParticleDir;
				if (i < NumIndices - 1)
				{
					Index2 = RibbonIndices[i + 1];
					ParticleDir = PosData[Index2] - PosData[LastParticipatingParticle];
				}
				else
				{
					Index2 = RibbonIndices[i - 1];
					ParticleDir = PosData[LastParticipatingParticle] - PosData[Index2];
				}

				// if two ribbon particles were spawned too close together, we skip one
				// but never skip the last, because that will result in invalid indices from the prev loop
				if (ParticleDir.SizeSquared() > 0.002 || i == NumIndices - 1)
				{
					DynamicData->SortedIndices.Add(Index1);

					LastParticipatingParticle = Index2;
					FVector NormDir = ParticleDir.GetSafeNormal();
					PrevDir = NormDir;

					DynamicData->TotalDistances.Add(TotalDistance);
					DynamicData->MultiRibbonIndices.Add(RibbonIndex);

					if (i < NumIndices - 1)
					{
						IndexData.Add(NumTotalVerts);
						IndexData.Add(NumTotalVerts + 1);
						IndexData.Add(NumTotalVerts + 2);
						IndexData.Add(NumTotalVerts + 1);
						IndexData.Add(NumTotalVerts + 3);
						IndexData.Add(NumTotalVerts + 2);
					}
					NumTotalVerts += 2;
				}

				TotalDistance += ParticleDir.Size();
			}
		}

		float U0Offset;
		float U0Scale;
		float U1Offset;
		float U1Scale;

		int32 EndIndex = DynamicData->SortedIndices.Num() - 1;
		int32 NumSegments = EndIndex - StartIndex;
		int32 StartVertexIndex = StartIndex * 2; // We add two vertices for each particle.

		CalculateUVScaleAndOffsets(SortKeyData, DynamicData->SortedIndices, bSortKeyIsAge, StartIndex, DynamicData->SortedIndices.Num() - 1, NumSegments,
			Properties->UV0TilingDistance,	Properties->UV0Scale.X, Properties->UV0Offset.X, Properties->UV0AgeOffsetMode, U0Scale, U0Offset);
		CalculateUVScaleAndOffsets(SortKeyData, DynamicData->SortedIndices, bSortKeyIsAge, StartIndex, DynamicData->SortedIndices.Num() - 1, NumSegments,
			Properties->UV1TilingDistance, Properties->UV1Scale.X, Properties->UV1Offset.X, Properties->UV1AgeOffsetMode, U1Scale, U1Offset);

		DynamicData->PackPerRibbonData(U0Scale, U0Offset, U1Scale, U1Offset, NumSegments, StartVertexIndex);
	};

	// store the start and end positions for the ribbon for draw distance flipping 
	DynamicData->StartPos = PosData[0];
	DynamicData->EndPos = PosData[Data.GetNumInstances() - 1];
	
	//TODO: Move sorting to share code with sprite and mesh sorting and support the custom sorting key.
	int32 TotalIndices = Data.GetNumInstances();

	if (!bMultiRibbons)
	{
		TArray<int32> SortedIndices;
		for (int32 i = 0; i < TotalIndices; ++i)
		{
			SortedIndices.Add(i);
		}

		SortedIndices.Sort([&SortKeyData](const int32& A, const int32& B) {	return (SortKeyData[A] < SortKeyData[B]); });

		AddRibbonVerts(SortedIndices, 0);
	}
	else
	{
		if (bFullIDs)
		{
			TMap<FNiagaraID, TArray<int32>> MultiRibbonSortedIndices;
			
			for (int32 i = 0; i < TotalIndices; ++i)
			{
				TArray<int32>& Indices = MultiRibbonSortedIndices.FindOrAdd(RibbonFullIDData[i]);
				Indices.Add(i);
			}

			uint32 RibbonIndex = 0;
			for (TPair<FNiagaraID, TArray<int32>>& Pair : MultiRibbonSortedIndices)
			{
				TArray<int32>& SortedIndices = Pair.Value;
				SortedIndices.Sort([&SortKeyData](const int32& A, const int32& B) {	return (SortKeyData[A] < SortKeyData[B]); });
				AddRibbonVerts(SortedIndices, RibbonIndex);
				
				RibbonIndex++;
			};
		}
		else
		{
			//TODO: Remove simple ID path
			check(bSimpleIDs);

			TMap<int32, TArray<int32>> MultiRibbonSortedIndices;

			for (int32 i = 0; i < TotalIndices; ++i)
			{
				TArray<int32>& Indices = MultiRibbonSortedIndices.FindOrAdd(RibbonIdData[i]);
				Indices.Add(i);
			}

			uint32 RibbonIndex = 0;
			for (TPair<int32, TArray<int32>>& Pair : MultiRibbonSortedIndices)
			{
				TArray<int32>& SortedIndices = Pair.Value;
				SortedIndices.Sort([&SortKeyData](const int32& A, const int32& B) {	return (SortKeyData[A] < SortKeyData[B]); });
				AddRibbonVerts(SortedIndices, RibbonIndex);
				RibbonIndex++;
			};
		}
	}

	if (Data.CurrData().GetNumInstances() > 0)
	{
		//TODO: This buffer is far fatter than needed. Just pull out the data needed for rendering.
		Data.CurrData().CopyTo(DynamicData->RTParticleData);

		DynamicData->DataSet = &Data;
	}

	CPUTimeMS = VertexDataTimer.GetElapsedMilliseconds();

	return DynamicData;
}

<|MERGE_RESOLUTION|>--- conflicted
+++ resolved
@@ -260,11 +260,7 @@
 				MeshElement.NumInstances = 1;
 				MeshElement.MinVertexIndex = 0;
 				MeshElement.MaxVertexIndex = 0;
-<<<<<<< HEAD
-				MeshElement.PrimitiveUniformBufferResource = &WorldSpacePrimitiveUniformBuffer;
-=======
 				MeshElement.PrimitiveUniformBuffer = WorldSpacePrimitiveUniformBuffer.GetUniformBufferRHI();
->>>>>>> 70e5db4e
 
 				Collector.AddMesh(ViewIndex, MeshBatch);
 			}
