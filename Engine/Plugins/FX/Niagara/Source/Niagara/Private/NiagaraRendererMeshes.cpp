// Copyright 1998-2019 Epic Games, Inc. All Rights Reserved.

#include "NiagaraRendererMeshes.h"
#include "ParticleResources.h"
#include "NiagaraMeshVertexFactory.h"
#include "NiagaraDataSet.h"
#include "NiagaraStats.h"
#include "Async/ParallelFor.h"
#include "Engine/StaticMesh.h"
#include "NiagaraEmitterInstanceBatcher.h"
#include "NiagaraSortingGPU.h"

DECLARE_CYCLE_STAT(TEXT("Generate Mesh Vertex Data [GT]"), STAT_NiagaraGenMeshVertexData, STATGROUP_Niagara);
DECLARE_CYCLE_STAT(TEXT("Render Meshes [RT]"), STAT_NiagaraRenderMeshes, STATGROUP_Niagara);
DECLARE_CYCLE_STAT(TEXT("Render Meshes - Allocate GPU Data [RT]"), STAT_NiagaraRenderMeshes_AllocateGPUData, STATGROUP_Niagara);


DECLARE_DWORD_COUNTER_STAT(TEXT("NumMeshesRenderer"), STAT_NiagaraNumMeshes, STATGROUP_Niagara);
DECLARE_DWORD_COUNTER_STAT(TEXT("NumMesheVerts"), STAT_NiagaraNumMeshVerts, STATGROUP_Niagara);

static int32 GbEnableNiagaraMeshRendering = 1;
static FAutoConsoleVariableRef CVarEnableNiagaraMeshRendering(
	TEXT("fx.EnableNiagaraMeshRendering"),
	GbEnableNiagaraMeshRendering,
	TEXT("If == 0, Niagara Mesh Renderers are disabled. \n"),
	ECVF_Default
);

extern int32 GbEnableMinimalGPUBuffers;

struct FNiagaraDynamicDataMesh : public FNiagaraDynamicDataBase
{
	FNiagaraDynamicDataMesh(const FNiagaraEmitterInstance* InEmitter)
		: FNiagaraDynamicDataBase(InEmitter)
	{
	}

	TArray<FMaterialRenderProxy*, TInlineAllocator<8>> Materials;
};

//////////////////////////////////////////////////////////////////////////

class FNiagaraMeshCollectorResourcesMesh : public FOneFrameResource
{
public:
	FNiagaraMeshVertexFactory VertexFactory;
	FNiagaraMeshUniformBufferRef UniformBuffer;

	virtual ~FNiagaraMeshCollectorResourcesMesh()
	{
		VertexFactory.ReleaseResource();
	}
};

//////////////////////////////////////////////////////////////////////////

namespace ENiagaraMeshVFLayout
{
	enum Type
	{
		Position,
		Velocity,
		Color,
		Scale,
		Transform,
		MaterialRandom,
		NormalizedAge,
		CustomSorting,
		DynamicParam0,
		DynamicParam1,
		DynamicParam2,
		DynamicParam3,

		Num,
	};
};

FNiagaraRendererMeshes::FNiagaraRendererMeshes(ERHIFeatureLevel::Type FeatureLevel, const UNiagaraRendererProperties *Props, const FNiagaraEmitterInstance* Emitter)
	: FNiagaraRenderer(FeatureLevel, Props, Emitter)
	, MaterialParamValidMask(0)
{
	check(Emitter);
	check(Props);

	const UNiagaraMeshRendererProperties* Properties = CastChecked<const UNiagaraMeshRendererProperties>(Props);
	check(Properties->ParticleMesh);

	MeshRenderData = Properties->ParticleMesh->RenderData.Get();

	FacingMode = Properties->FacingMode;
	SortMode = Properties->SortMode;
	bSortOnlyWhenTranslucent = Properties->bSortOnlyWhenTranslucent;
	bOverrideMaterials = Properties->bOverrideMaterials;

	const FNiagaraDataSet& Data = Emitter->GetData();

	MaterialParamValidMask = 0;
	TotalVFComponents = 0;
	VFVariables.SetNum(ENiagaraMeshVFLayout::Num);
	SetVertexFactoryVariable(Data, Properties->PositionBinding.DataSetVariable, ENiagaraMeshVFLayout::Position);
	SetVertexFactoryVariable(Data, Properties->VelocityBinding.DataSetVariable, ENiagaraMeshVFLayout::Velocity);
	SetVertexFactoryVariable(Data, Properties->ColorBinding.DataSetVariable, ENiagaraMeshVFLayout::Color);
	SetVertexFactoryVariable(Data, Properties->ScaleBinding.DataSetVariable, ENiagaraMeshVFLayout::Scale);
	SetVertexFactoryVariable(Data, Properties->MeshOrientationBinding.DataSetVariable, ENiagaraMeshVFLayout::Transform);
	SetVertexFactoryVariable(Data, Properties->MaterialRandomBinding.DataSetVariable, ENiagaraMeshVFLayout::MaterialRandom);
	SetVertexFactoryVariable(Data, Properties->NormalizedAgeBinding.DataSetVariable, ENiagaraMeshVFLayout::NormalizedAge);
	SetVertexFactoryVariable(Data, Properties->CustomSortingBinding.DataSetVariable, ENiagaraMeshVFLayout::CustomSorting);
	MaterialParamValidMask |= SetVertexFactoryVariable(Data, Properties->DynamicMaterialBinding.DataSetVariable, ENiagaraMeshVFLayout::DynamicParam0) ? 0x1 : 0;
	MaterialParamValidMask |= SetVertexFactoryVariable(Data, Properties->DynamicMaterial1Binding.DataSetVariable, ENiagaraMeshVFLayout::DynamicParam1) ? 0x2 : 0;
	MaterialParamValidMask |= SetVertexFactoryVariable(Data, Properties->DynamicMaterial2Binding.DataSetVariable, ENiagaraMeshVFLayout::DynamicParam2) ? 0x4 : 0;
	MaterialParamValidMask |= SetVertexFactoryVariable(Data, Properties->DynamicMaterial3Binding.DataSetVariable, ENiagaraMeshVFLayout::DynamicParam3) ? 0x8 : 0;
	
	MeshMinimumLOD = Properties->ParticleMesh->MinLOD.GetValueForFeatureLevel(FeatureLevel);
}

FNiagaraRendererMeshes::~FNiagaraRendererMeshes()
<<<<<<< HEAD
{
	if (VertexFactory != nullptr)
	{
		delete VertexFactory;
		VertexFactory = nullptr;
	}
}

void FNiagaraRendererMeshes::ReleaseRenderThreadResources(NiagaraEmitterInstanceBatcher* Batcher)
=======
>>>>>>> 69078e53
{
}

void FNiagaraRendererMeshes::ReleaseRenderThreadResources()
{
	FNiagaraRenderer::ReleaseRenderThreadResources();
}

void FNiagaraRendererMeshes::CreateRenderThreadResources(NiagaraEmitterInstanceBatcher* Batcher)
{
	FNiagaraRenderer::CreateRenderThreadResources(Batcher);
}

void FNiagaraRendererMeshes::SetupVertexFactory(FNiagaraMeshVertexFactory *InVertexFactory, const FStaticMeshLODResources& LODResources) const
{
	FStaticMeshDataType Data;

	LODResources.VertexBuffers.PositionVertexBuffer.BindPositionVertexBuffer(InVertexFactory, Data);
	LODResources.VertexBuffers.StaticMeshVertexBuffer.BindTangentVertexBuffer(InVertexFactory, Data);
	LODResources.VertexBuffers.StaticMeshVertexBuffer.BindTexCoordVertexBuffer(InVertexFactory, Data, MAX_TEXCOORDS);
	LODResources.VertexBuffers.ColorVertexBuffer.BindColorVertexBuffer(InVertexFactory, Data);
	InVertexFactory->SetData(Data);
}

void FNiagaraRendererMeshes::GetDynamicMeshElements(const TArray<const FSceneView*>& Views, const FSceneViewFamily& ViewFamily, uint32 VisibilityMap, FMeshElementCollector& Collector, const FNiagaraSceneProxy *SceneProxy) const
{
	SCOPE_CYCLE_COUNTER(STAT_NiagaraRender);
	SCOPE_CYCLE_COUNTER(STAT_NiagaraRenderMeshes);
	check(SceneProxy);

	NiagaraEmitterInstanceBatcher* Batcher = SceneProxy->GetBatcher();
	FNiagaraDynamicDataMesh *DynamicDataMesh = (static_cast<FNiagaraDynamicDataMesh*>(DynamicDataRender));
	if (!DynamicDataMesh || !Batcher)
	{
		return;
	}

	FNiagaraDataBuffer* SourceParticleData = DynamicDataMesh->GetParticleDataToRender();
	if( SourceParticleData == nullptr ||
		MeshRenderData == nullptr ||
		SourceParticleData->GetNumInstancesAllocated() == 0 ||
		SourceParticleData->GetNumInstances() == 0 ||
		GbEnableNiagaraMeshRendering == 0 ||
		!GSupportsResourceView  // Current shader requires SRV to draw properly in all cases.
		)
	{
		return;
	}

#if STATS
	FScopeCycleCounter EmitterStatsCounter(EmitterStatID);
#endif

	// @TODO : support multiple LOD and section, using an inlined array and/or the SceneRenderingAllocator
	uint32 IndirectArgsOffset = INDEX_NONE;
	int32 NumInstances = SourceParticleData->GetNumInstances();

	FGlobalDynamicReadBuffer& DynamicReadBuffer = Collector.GetDynamicReadBuffer();
	FGlobalDynamicReadBuffer::FAllocation ParticleData;

	//Grab the material proxies we'll be using for each section and check them for translucency.
	bool bHasTranslucentMaterials = false;
	for (FMaterialRenderProxy* MaterialProxy : DynamicDataMesh->Materials)
	{
		check(MaterialProxy);
		EBlendMode BlendMode = MaterialProxy->GetMaterial(FeatureLevel)->GetBlendMode();
		bHasTranslucentMaterials |= BlendMode == BLEND_AlphaComposite || BlendMode == BLEND_AlphaHoldout || BlendMode == BLEND_Translucent;
	}

	bool bShouldSort = SortMode != ENiagaraSortMode::None && (bHasTranslucentMaterials || !bSortOnlyWhenTranslucent);
	bool bCustomSorting = SortMode == ENiagaraSortMode::CustomAscending || SortMode == ENiagaraSortMode::CustomDecending;
	//Disable the upload of sorting data if we're using a material that doesn't need it.
	//TODO: we can probably reinit the GPU layout info entirely to remove custom sorting from the buffer but for now just skip the upload if it's not needed.
	VFVariables[ENiagaraMeshVFLayout::CustomSorting].bUpload &= bCustomSorting;

	//For cpu sims we allocate render buffers from the global pool. GPU sims own their own.
	if (SimTarget == ENiagaraSimTarget::CPUSim)
	{
		if (GbEnableMinimalGPUBuffers)
		{
			ParticleData = TransferDataToGPU(DynamicReadBuffer, SourceParticleData);
		}
		else
		{
			SCOPE_CYCLE_COUNTER(STAT_NiagaraRenderMeshes_AllocateGPUData);
			int32 TotalFloatSize = SourceParticleData->GetFloatBuffer().Num() / sizeof(float);
			ParticleData = DynamicReadBuffer.AllocateFloat(TotalFloatSize);
			FMemory::Memcpy(ParticleData.Buffer, SourceParticleData->GetFloatBuffer().GetData(), SourceParticleData->GetFloatBuffer().Num());
		}
	}
	
	
	if(SimTarget == ENiagaraSimTarget::GPUComputeSim)
	{
		IndirectArgsOffset = Batcher->GetGPUInstanceCounterManager().AddDrawIndirect(SourceParticleData->GetGPUInstanceCountBufferOffset(), NumIndicesPerInstance);
	}

	{
		// Compute the per-view uniform buffers.
		for (int32 ViewIndex = 0; ViewIndex < Views.Num(); ViewIndex++)
		{
			if (VisibilityMap & (1 << ViewIndex))
			{
				const FSceneView* View = Views[ViewIndex];

				// Doesn't seem to work for some reason. See comment in FDynamicMeshEmitterData::GetMeshLODIndexFromProxy()
				// const int32 LODIndex = FMath::Max<int32>((int32)MeshRenderData->CurrentFirstLODIdx, MeshMinimumLOD);
				int32 LODIndex = (int32)MeshRenderData->CurrentFirstLODIdx;
				while (LODIndex < MeshRenderData->LODResources.Num() - 1 && !MeshRenderData->LODResources[LODIndex].GetNumVertices())
				{
					++LODIndex;
				}
				const FStaticMeshLODResources& LODModel = MeshRenderData->LODResources[LODIndex];

				FNiagaraMeshCollectorResourcesMesh& CollectorResources = Collector.AllocateOneFrameResource<FNiagaraMeshCollectorResourcesMesh>();
				SetupVertexFactory(&CollectorResources.VertexFactory, LODModel);
				FNiagaraMeshUniformParameters PerViewUniformParameters;// = UniformParameters;
				FMemory::Memzero(&PerViewUniformParameters, sizeof(PerViewUniformParameters)); // Clear unset bytes

				PerViewUniformParameters.bLocalSpace = bLocalSpace;
				PerViewUniformParameters.PrevTransformAvailable = false;
				PerViewUniformParameters.DeltaSeconds = ViewFamily.DeltaWorldTime;

				PerViewUniformParameters.PositionDataOffset = VFVariables[ENiagaraMeshVFLayout::Position].GetGPUOffset();
				PerViewUniformParameters.VelocityDataOffset = VFVariables[ENiagaraMeshVFLayout::Velocity].GetGPUOffset();
				PerViewUniformParameters.ColorDataOffset = VFVariables[ENiagaraMeshVFLayout::Color].GetGPUOffset();
				PerViewUniformParameters.ScaleDataOffset = VFVariables[ENiagaraMeshVFLayout::Scale].GetGPUOffset();
				PerViewUniformParameters.TransformDataOffset = VFVariables[ENiagaraMeshVFLayout::Transform].GetGPUOffset();
				PerViewUniformParameters.NormalizedAgeDataOffset = VFVariables[ENiagaraMeshVFLayout::NormalizedAge].GetGPUOffset();
				PerViewUniformParameters.MaterialRandomDataOffset = VFVariables[ENiagaraMeshVFLayout::MaterialRandom].GetGPUOffset();
				PerViewUniformParameters.MaterialParamDataOffset = VFVariables[ENiagaraMeshVFLayout::DynamicParam0].GetGPUOffset();
				PerViewUniformParameters.MaterialParam1DataOffset = VFVariables[ENiagaraMeshVFLayout::DynamicParam1].GetGPUOffset();
				PerViewUniformParameters.MaterialParam2DataOffset = VFVariables[ENiagaraMeshVFLayout::DynamicParam2].GetGPUOffset();
				PerViewUniformParameters.MaterialParam3DataOffset = VFVariables[ENiagaraMeshVFLayout::DynamicParam3].GetGPUOffset();

				PerViewUniformParameters.MaterialParamValidMask = MaterialParamValidMask;
				PerViewUniformParameters.SizeDataOffset = INDEX_NONE;
				PerViewUniformParameters.DefaultPos = bLocalSpace ? FVector4(0.0f, 0.0f, 0.0f, 1.0f) : FVector4(SceneProxy->GetLocalToWorld().GetOrigin());

				//Sort particles if needed.
				CollectorResources.VertexFactory.SetSortedIndices(nullptr, 0xFFFFFFFF);

				FNiagaraGPUSortInfo SortInfo;
				SortInfo.SortAttributeOffset = INDEX_NONE;
				int32 SortVarIdx = INDEX_NONE;
				if (bShouldSort)
				{
					SortInfo.ParticleCount = NumInstances;
					SortInfo.SortMode = SortMode;
					if (bCustomSorting)
					{
						SortVarIdx = ENiagaraMeshVFLayout::CustomSorting;
						SortInfo.SortAttributeOffset = VFVariables[ENiagaraMeshVFLayout::CustomSorting].GetGPUOffset();
						SortInfo.ViewOrigin.Set(0, 0, 0);
						SortInfo.ViewDirection.Set(0, 0, 1);
					}
					else
					{
						SortVarIdx = ENiagaraMeshVFLayout::Position;
						SortInfo.SortAttributeOffset = VFVariables[ENiagaraMeshVFLayout::Position].GetGPUOffset();
						SortInfo.ViewOrigin = View->ViewMatrices.GetViewOrigin();
						SortInfo.ViewDirection = View->GetViewDirection();
						if (bLocalSpace)
						{
							SortInfo.ViewOrigin = SceneProxy->GetLocalToWorldInverse().TransformPosition(SortInfo.ViewOrigin);
							SortInfo.ViewDirection = SceneProxy->GetLocalToWorld().GetTransposed().TransformVector(SortInfo.ViewDirection);
						}
					}
				};

				if (SimTarget == ENiagaraSimTarget::CPUSim)//TODO: Compute shader for sorting gpu sims and larger cpu sims.
				{
					check(ParticleData.IsValid());
					if (SortInfo.SortMode != ENiagaraSortMode::None && SortInfo.SortAttributeOffset != INDEX_NONE)
					{
						if (GNiagaraGPUSorting &&
							GNiagaraGPUSortingCPUToGPUThreshold != INDEX_NONE &&
							SortInfo.ParticleCount >= GNiagaraGPUSortingCPUToGPUThreshold)
						{
							SortInfo.ParticleCount = NumInstances;
							SortInfo.ParticleDataFloatSRV = ParticleData.ReadBuffer->SRV;
							SortInfo.FloatDataOffset = ParticleData.FirstIndex / sizeof(float);
							SortInfo.FloatDataStride = SourceParticleData->GetFloatStride() / sizeof(float);
							const int32 IndexBufferOffset = Batcher->AddSortedGPUSimulation(SortInfo);
							if (IndexBufferOffset != INDEX_NONE)
							{
								CollectorResources.VertexFactory.SetSortedIndices(Batcher->GetGPUSortedBuffer().VertexBufferSRV, IndexBufferOffset);
							}
						}
						else
						{
							FGlobalDynamicReadBuffer::FAllocation SortedIndices;
							SortedIndices = DynamicReadBuffer.AllocateInt32(NumInstances);
							SortIndices(SortInfo, SortVarIdx, *SourceParticleData, SortedIndices);
							CollectorResources.VertexFactory.SetSortedIndices(SortedIndices.ReadBuffer->SRV, SortedIndices.FirstIndex / sizeof(float));
						}
					}
					int32 ParticleDataStride = GbEnableMinimalGPUBuffers ? SourceParticleData->GetNumInstances() : SourceParticleData->GetFloatStride() / sizeof(float);
					CollectorResources.VertexFactory.SetParticleData(ParticleData.ReadBuffer->SRV, ParticleData.FirstIndex / sizeof(float), ParticleDataStride);
				}
				else
				{
					if (SortInfo.SortMode != ENiagaraSortMode::None && SortInfo.SortAttributeOffset != INDEX_NONE && GNiagaraGPUSorting)
					{
						// Here we need to be conservative about the InstanceCount, since the final value is only known on the GPU after the simulation.
						SortInfo.ParticleCount = SourceParticleData->GetNumInstances();
						SortInfo.ParticleDataFloatSRV = SourceParticleData->GetGPUBufferFloat().SRV;
						SortInfo.FloatDataOffset = 0;
						SortInfo.FloatDataStride = SourceParticleData->GetFloatStride() / sizeof(float);
						SortInfo.GPUParticleCountSRV = Batcher->GetGPUInstanceCounterManager().GetInstanceCountBuffer().SRV;
						SortInfo.GPUParticleCountOffset = SourceParticleData->GetGPUInstanceCountBufferOffset();
						const int32 IndexBufferOffset = Batcher->AddSortedGPUSimulation(SortInfo);
						if (IndexBufferOffset != INDEX_NONE && SortInfo.GPUParticleCountOffset != INDEX_NONE)
						{
							CollectorResources.VertexFactory.SetSortedIndices(Batcher->GetGPUSortedBuffer().VertexBufferSRV, IndexBufferOffset);
						}
					}
					if (SourceParticleData->GetGPUBufferFloat().SRV.IsValid())
					{
						CollectorResources.VertexFactory.SetParticleData(SourceParticleData->GetGPUBufferFloat().SRV, 0, SourceParticleData->GetFloatStride() / sizeof(float));
					}
					else
					{
						CollectorResources.VertexFactory.SetParticleData(FNiagaraRenderer::GetDummyFloatBuffer().SRV, 0, 0);
					}
				}

				// Collector.AllocateOneFrameResource uses default ctor, initialize the vertex factory
				CollectorResources.VertexFactory.SetParticleFactoryType(NVFT_Mesh);
				CollectorResources.VertexFactory.SetMeshFacingMode((uint32)FacingMode);
				CollectorResources.UniformBuffer = FNiagaraMeshUniformBufferRef::CreateUniformBufferImmediate(PerViewUniformParameters, UniformBuffer_SingleFrame);

				CollectorResources.VertexFactory.InitResource();
				CollectorResources.VertexFactory.SetUniformBuffer(CollectorResources.UniformBuffer);
			
				// GPU mesh rendering currently only supports one mesh section.
				// TODO: Add proper support for multiple mesh sections for GPU mesh particles.
				int32 MaxSection = SimTarget == ENiagaraSimTarget::GPUComputeSim ? 1 : LODModel.Sections.Num();
				const bool bIsWireframe = AllowDebugViewmodes() && View && View->Family->EngineShowFlags.Wireframe;
				for (int32 SectionIndex = 0; SectionIndex < MaxSection; SectionIndex++)
				{
					const FStaticMeshSection& Section = LODModel.Sections[SectionIndex];
					FMaterialRenderProxy* MaterialProxy = DynamicDataMesh->Materials[SectionIndex];
					if ((Section.NumTriangles == 0) || (MaterialProxy == NULL))
					{
						//@todo. This should never occur, but it does occasionally.
						continue;
					}

					FMeshBatch& Mesh = Collector.AllocateMesh();
					Mesh.VertexFactory = &CollectorResources.VertexFactory;
					Mesh.LCI = NULL;
					Mesh.ReverseCulling = SceneProxy->IsLocalToWorldDeterminantNegative();
					Mesh.CastShadow = SceneProxy->CastsDynamicShadow();
					Mesh.DepthPriorityGroup = (ESceneDepthPriorityGroup)SceneProxy->GetDepthPriorityGroup(View);

					FMeshBatchElement& BatchElement = Mesh.Elements[0];
					BatchElement.PrimitiveUniformBuffer = SceneProxy->GetUniformBuffer();
					BatchElement.FirstIndex = 0;
					BatchElement.MinVertexIndex = 0;
					BatchElement.MaxVertexIndex = 0;
					BatchElement.NumInstances = NumInstances;

					if (bIsWireframe)
					{
						if (LODModel.AdditionalIndexBuffers && LODModel.AdditionalIndexBuffers->WireframeIndexBuffer.IsInitialized())
						{
							Mesh.Type = PT_LineList;
							Mesh.MaterialRenderProxy = UMaterial::GetDefaultMaterial(MD_Surface)->GetRenderProxy();
							BatchElement.FirstIndex = 0;
							BatchElement.IndexBuffer = &LODModel.AdditionalIndexBuffers->WireframeIndexBuffer;
							BatchElement.NumPrimitives = LODModel.AdditionalIndexBuffers->WireframeIndexBuffer.GetNumIndices() / 2;

						}
						else
						{
							Mesh.Type = PT_TriangleList;
							Mesh.MaterialRenderProxy = MaterialProxy;
							Mesh.bWireframe = true;
							BatchElement.FirstIndex = 0;
							BatchElement.IndexBuffer = &LODModel.IndexBuffer;
							BatchElement.NumPrimitives = LODModel.IndexBuffer.GetNumIndices() / 3;
						}
					}
					else
					{
						Mesh.Type = PT_TriangleList;
						Mesh.MaterialRenderProxy = MaterialProxy;
						BatchElement.IndexBuffer = &LODModel.IndexBuffer;
						BatchElement.FirstIndex = Section.FirstIndex;
						BatchElement.NumPrimitives = Section.NumTriangles;
					}

					if (IndirectArgsOffset != INDEX_NONE)
					{
						BatchElement.NumPrimitives = 0;
						BatchElement.IndirectArgsOffset = IndirectArgsOffset;
						BatchElement.IndirectArgsBuffer = Batcher->GetGPUInstanceCounterManager().GetDrawIndirectBuffer().Buffer;
					}
					else
					{
						check(BatchElement.NumPrimitives > 0);
					}

					Mesh.bCanApplyViewModeOverrides = true;
					Mesh.bUseWireframeSelectionColoring = SceneProxy->IsSelected();

					Collector.AddMesh(ViewIndex, Mesh);

					INC_DWORD_STAT_BY(STAT_NiagaraNumMeshVerts, NumInstances * LODModel.GetNumVertices());
					INC_DWORD_STAT_BY(STAT_NiagaraNumMeshes, NumInstances);
				}
			}
		}
	}
}

FNiagaraDynamicDataBase *FNiagaraRendererMeshes::GenerateDynamicData(const FNiagaraSceneProxy* Proxy, const UNiagaraRendererProperties* InProperties, const FNiagaraEmitterInstance* Emitter) const
{
	SCOPE_CYCLE_COUNTER(STAT_NiagaraRenderGT);
	SCOPE_CYCLE_COUNTER(STAT_NiagaraGenMeshVertexData);

	const UNiagaraMeshRendererProperties* Properties = CastChecked<const UNiagaraMeshRendererProperties>(InProperties);

	if (Properties->ParticleMesh == nullptr)
	{
		return nullptr;
	}

	FNiagaraDynamicDataMesh *DynamicData = nullptr;

	if (Properties->ParticleMesh)
	{
		DynamicData = new FNiagaraDynamicDataMesh(Emitter);

		// Doesn't seem to work for some reason. See comment in FDynamicMeshEmitterData::GetMeshLODIndexFromProxy()
		// const int32 LODIndex = FMath::Max<int32>((int32)MeshRenderData->CurrentFirstLODIdx, MeshMinimumLOD);
		int32 LODIndex = (int32)MeshRenderData->CurrentFirstLODIdx;
		while (LODIndex < MeshRenderData->LODResources.Num() - 1 && !MeshRenderData->LODResources[LODIndex].GetNumVertices())
		{
			++LODIndex;
		}
		const FStaticMeshLODResources& LODModel = MeshRenderData->LODResources[LODIndex];

		check(BaseMaterials_GT.Num() == LODModel.Sections.Num());

		DynamicData->Materials.Reset(LODModel.Sections.Num());
		DynamicData->SetMaterialRelevance(BaseMaterialRelevance_GT);
		for (int32 SectionIndex = 0; SectionIndex < LODModel.Sections.Num(); SectionIndex++)
		{
			const FStaticMeshSection& Section = LODModel.Sections[SectionIndex];
			UMaterialInterface* SectionMat = nullptr;

			//In preparation for a material override feature, we pass our material(s) and relevance in via dynamic data.
			//The renderer ensures we have the correct usage and relevance for materials in BaseMaterials_GT.
			//Any override feature must also do the same for materials that are set.
			check(BaseMaterials_GT[SectionIndex]->CheckMaterialUsage_Concurrent(MATUSAGE_NiagaraMeshParticles));
			DynamicData->Materials.Add(BaseMaterials_GT[SectionIndex]->GetRenderProxy());
		}
	}

	return DynamicData;  
}

int FNiagaraRendererMeshes::GetDynamicDataSize()const
{
	uint32 Size = sizeof(FNiagaraDynamicDataMesh);
	return Size;
}

bool FNiagaraRendererMeshes::IsMaterialValid(UMaterialInterface* Mat)const
{
	return Mat && Mat->CheckMaterialUsage(MATUSAGE_NiagaraMeshParticles);
}


//////////////////////////////////////////////////////////////////////////
// Proposed class for ensuring Niagara/Cascade components who's proxies reference render data of other objects (Materials, Meshes etc) do not have data freed from under them.
// Our components register themselves with the referenced component which then calls InvalidateRenderDependencies() whenever it's render data is changed or when it is destroyed.
// UNTESTED - DO NOT USE.
struct FComponentRenderDependencyHandler
{
	void AddDependency(UPrimitiveComponent* Component)
	{
		DependentComponents.Add(Component);
	}

	void RemoveDependancy(UPrimitiveComponent* Component)
	{
		DependentComponents.RemoveSwap(Component);
	}

	void InvalidateRenderDependencies()
	{
		int32 i = DependentComponents.Num();
		while(--i >= 0)
		{
			if (UPrimitiveComponent* Comp = DependentComponents[i].Get())
			{
				Comp->MarkRenderStateDirty();
			}
			else
			{
				DependentComponents.RemoveAtSwap(i);
			}
		}
	}

	TArray<TWeakObjectPtr<UPrimitiveComponent>> DependentComponents;
};

//////////////////////////////////////////////////////////////////////////<|MERGE_RESOLUTION|>--- conflicted
+++ resolved
@@ -114,18 +114,6 @@
 }
 
 FNiagaraRendererMeshes::~FNiagaraRendererMeshes()
-<<<<<<< HEAD
-{
-	if (VertexFactory != nullptr)
-	{
-		delete VertexFactory;
-		VertexFactory = nullptr;
-	}
-}
-
-void FNiagaraRendererMeshes::ReleaseRenderThreadResources(NiagaraEmitterInstanceBatcher* Batcher)
-=======
->>>>>>> 69078e53
 {
 }
 
