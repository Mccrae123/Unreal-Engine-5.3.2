// Copyright Epic Games, Inc. All Rights Reserved.

#include "NiagaraRendererMeshes.h"
#include "Async/ParallelFor.h"
#include "Engine/StaticMesh.h"
#include "FXRenderingUtils.h"
#include "IXRTrackingSystem.h"
#include "NiagaraComponent.h"
#include "NiagaraCullProxyComponent.h"
#include "NiagaraDataSet.h"
#include "NiagaraEmitterInstance.h"
#include "NiagaraGPURayTracingTransformsShader.h"
#include "NiagaraGpuComputeDispatchInterface.h"
#include "NiagaraSortingGPU.h"
#include "NiagaraStats.h"
#include "ParticleResources.h"
#include "PipelineStateCache.h"
#include "RayTracingDefinitions.h"
#include "RayTracingDynamicGeometryCollection.h"
#include "RayTracingInstance.h"
<<<<<<< HEAD
#include "Renderer/Private/ScenePrivate.h"
#include "PipelineStateCache.h"
#include "NiagaraCullProxyComponent.h"
#include "IXRTrackingSystem.h"
#include "FXRenderingUtils.h"
=======
#include "ScenePrivate.h"
>>>>>>> d731a049

DECLARE_CYCLE_STAT(TEXT("Generate Mesh Vertex Data [GT]"), STAT_NiagaraGenMeshVertexData, STATGROUP_Niagara);

DECLARE_DWORD_COUNTER_STAT(TEXT("NumMeshesRenderer"), STAT_NiagaraNumMeshes, STATGROUP_Niagara);
DECLARE_DWORD_COUNTER_STAT(TEXT("NumMeshVerts"), STAT_NiagaraNumMeshVerts, STATGROUP_Niagara);

static int32 GbEnableNiagaraMeshRendering = 1;
static FAutoConsoleVariableRef CVarEnableNiagaraMeshRendering(
	TEXT("fx.EnableNiagaraMeshRendering"),
	GbEnableNiagaraMeshRendering,
	TEXT("If == 0, Niagara Mesh Renderers are disabled. \n"),
	ECVF_Default
);

#if RHI_RAYTRACING
static TAutoConsoleVariable<int32> CVarRayTracingNiagaraMeshes(
	TEXT("r.RayTracing.Geometry.NiagaraMeshes"),
	1,
	TEXT("Include Niagara meshes in ray tracing effects (default = 1 (Niagara meshes enabled in ray tracing))"));
#endif

struct FNiagaraDynamicDataMesh : public FNiagaraDynamicDataBase
{
	FNiagaraDynamicDataMesh(const FNiagaraEmitterInstance* InEmitter)
		: FNiagaraDynamicDataBase(InEmitter)
	{
	}

	virtual void ApplyMaterialOverride(int32 MaterialIndex, UMaterialInterface* MaterialOverride) override
	{
		if (Materials.IsValidIndex(MaterialIndex) && MaterialOverride)
		{
			Materials[MaterialIndex] = MaterialOverride->GetRenderProxy();
		}
	}

	TArray<FMaterialRenderProxy*, TInlineAllocator<8>> Materials;
	TArray<UNiagaraDataInterface*> DataInterfacesBound;
	TArray<UObject*> ObjectsBound;
	TArray<uint8> ParameterDataBound;
};

//////////////////////////////////////////////////////////////////////////

FNiagaraRendererMeshes::FNiagaraRendererMeshes(ERHIFeatureLevel::Type FeatureLevel, const UNiagaraRendererProperties* Props, const FNiagaraEmitterInstance* Emitter)
	: FNiagaraRenderer(FeatureLevel, Props, Emitter)
	, MaterialParamValidMask(0)
{
	check(Emitter);
	check(Props);

	const UNiagaraMeshRendererProperties* Properties = CastChecked<const UNiagaraMeshRendererProperties>(Props);
	SourceMode = Properties->SourceMode;
	FacingMode = Properties->FacingMode;
	bLockedAxisEnable = Properties->bLockedAxisEnable;
	LockedAxis = Properties->LockedAxis;
	LockedAxisSpace = Properties->LockedAxisSpace;
	SortMode = Properties->SortMode;
	bSortHighPrecision = UNiagaraRendererProperties::IsSortHighPrecision(Properties->SortPrecision);
	bSortOnlyWhenTranslucent = Properties->bSortOnlyWhenTranslucent;
	bGpuLowLatencyTranslucency = UNiagaraRendererProperties::IsGpuTranslucentThisFrame(Properties->GpuTranslucentLatency);
	bOverrideMaterials = Properties->bOverrideMaterials;
	SubImageSize = FVector2f(Properties->SubImageSize);	// LWC_TODO: Precision loss
	bSubImageBlend = Properties->bSubImageBlend;
	bEnableFrustumCulling = Properties->bEnableFrustumCulling;
	bEnableCulling = bEnableFrustumCulling;
	DistanceCullRange = FVector2f(0, FLT_MAX);
<<<<<<< HEAD
=======
	DistanceCullRangeSquared = FVector2f(0, FLT_MAX);
>>>>>>> d731a049
	RendererVisibility = Properties->RendererVisibility;
	bAccurateMotionVectors = Properties->NeedsPreciseMotionVectors();
	MaxSectionCount = 0;

	if (Properties->bEnableCameraDistanceCulling)
	{
		DistanceCullRange = FVector2f(Properties->MinCameraDistance, Properties->MaxCameraDistance);
<<<<<<< HEAD
=======
		DistanceCullRangeSquared = DistanceCullRange* DistanceCullRange;
>>>>>>> d731a049
		bEnableCulling = true;
	}

	// Ensure valid value for the locked axis
	if (!LockedAxis.Normalize())
	{
		LockedAxis.Set(0.0f, 0.0f, 1.0f);
	}

	const FNiagaraDataSet& Data = Emitter->GetData();

	int32 FloatOffset;
	int32 HalfOffset;

	ParticleRendererVisTagOffset = INDEX_NONE;
	EmitterRendererVisTagOffset = INDEX_NONE;
	if (Properties->RendererVisibilityTagBinding.CanBindToHostParameterMap())
	{
		EmitterRendererVisTagOffset = Emitter->GetRendererBoundVariables().IndexOf(Properties->RendererVisibilityTagBinding.GetParamMapBindableVariable());
	}
	else if (Data.GetVariableComponentOffsets(Properties->RendererVisibilityTagBinding.GetDataSetBindableVariable(), FloatOffset, ParticleRendererVisTagOffset, HalfOffset))
	{
		bEnableCulling |= ParticleRendererVisTagOffset != INDEX_NONE;
	}

	ParticleMeshIndexOffset = INDEX_NONE;
	EmitterMeshIndexOffset = INDEX_NONE;
	if (Properties->MeshIndexBinding.CanBindToHostParameterMap())
	{
		EmitterMeshIndexOffset = Emitter->GetRendererBoundVariables().IndexOf(Properties->MeshIndexBinding.GetParamMapBindableVariable());
	}
	else if (Data.GetVariableComponentOffsets(Properties->MeshIndexBinding.GetDataSetBindableVariable(), FloatOffset, ParticleMeshIndexOffset, HalfOffset))
	{
		bEnableCulling = ParticleMeshIndexOffset != INDEX_NONE;
	}

	MaterialParamValidMask = Properties->MaterialParamValidMask;

	RendererLayoutWithCustomSorting = &Properties->RendererLayoutWithCustomSorting;
	RendererLayoutWithoutCustomSorting = &Properties->RendererLayoutWithoutCustomSorting;

	bSetAnyBoundVars = false;
	if (Emitter->GetRendererBoundVariables().IsEmpty() == false)
	{
		const TArray< const FNiagaraVariableAttributeBinding*>& VFBindings = Properties->GetAttributeBindings();
		const int32 NumBindings = bAccurateMotionVectors ? ENiagaraMeshVFLayout::Type::Num_Max : ENiagaraMeshVFLayout::Type::Num_Default;
		check(VFBindings.Num() >= ENiagaraMeshVFLayout::Type::Num_Max);
		for (int32 i = 0; i < ENiagaraMeshVFLayout::Type::Num_Max; i++)
		{
			VFBoundOffsetsInParamStore[i] = INDEX_NONE;
			if (i < NumBindings && VFBindings[i] && VFBindings[i]->CanBindToHostParameterMap())
			{
				VFBoundOffsetsInParamStore[i] = Emitter->GetRendererBoundVariables().IndexOf(VFBindings[i]->GetParamMapBindableVariable());
				if (VFBoundOffsetsInParamStore[i] != INDEX_NONE)
					bSetAnyBoundVars = true;
			}
		}
	}
	else
	{
		for (int32 i = 0; i < ENiagaraMeshVFLayout::Type::Num_Max; i++)
		{
			VFBoundOffsetsInParamStore[i] = INDEX_NONE;
		}
	}
}

FNiagaraRendererMeshes::~FNiagaraRendererMeshes()
{
}

void FNiagaraRendererMeshes::Initialize(const UNiagaraRendererProperties* InProps, const FNiagaraEmitterInstance* Emitter, const FNiagaraSystemInstanceController& InController)
{
	FNiagaraRenderer::Initialize(InProps, Emitter, InController);

	check(Emitter);
	check(InProps);

	const UNiagaraMeshRendererProperties* Properties = CastChecked<const UNiagaraMeshRendererProperties>(InProps);

	MaxSectionCount = 0;

	// Initialize the valid mesh slots, and prep them with the data for every mesh, LOD, and section we'll be needing over the lifetime of the renderer
	const uint32 MaxMeshes = Properties->Meshes.Num();
	Meshes.Empty(MaxMeshes);
	for (uint32 SourceMeshIndex = 0; SourceMeshIndex < MaxMeshes; ++SourceMeshIndex)
	{
		const auto& MeshProperties = Properties->Meshes[SourceMeshIndex];
		UStaticMesh* Mesh = MeshProperties.ResolveStaticMesh(Emitter);
		
		if (Mesh)
		{
			FMeshData& MeshData = Meshes.AddDefaulted_GetRef();
			MeshData.RenderData = Mesh->GetRenderData();
			MeshData.MinimumLOD = Mesh->GetMinLODIdx();
			MeshData.SourceMeshIndex = SourceMeshIndex;
			MeshData.PivotOffset = (FVector3f)MeshProperties.PivotOffset;
			MeshData.PivotOffsetSpace = MeshProperties.PivotOffsetSpace;
			MeshData.Scale = (FVector3f)MeshProperties.Scale;
			MeshData.Rotation = FQuat4f(MeshProperties.Rotation.Quaternion());
			MeshData.LocalBounds = Mesh->GetExtendedBounds().GetBox();

			// Create an index remap from mesh material index to it's index in the base material list
			TArray<UMaterialInterface*> MeshMaterials;
			Properties->GetUsedMeshMaterials(SourceMeshIndex, Emitter, MeshMaterials);
			for (auto MeshMaterial : MeshMaterials)
			{
				MeshData.MaterialRemapTable.Add(BaseMaterials_GT.IndexOfByPredicate([&](UMaterialInterface* LookMat)
				{
					if (LookMat == MeshMaterial)
					{
						return true;
					}
					if (UMaterialInstanceDynamic* MID = Cast<UMaterialInstanceDynamic>(LookMat))
					{
						return MeshMaterial == MID->Parent;
					}
					return false;
				}));
			}

			// Determine the max section count for all LODs of this mesh and accumulate it on the max for all meshes
			uint32 MaxSectionCountThisMesh = 0;
			for (const auto& LODModel : MeshData.RenderData->LODResources)
			{
				MaxSectionCountThisMesh = FMath::Max<uint32>(MaxSectionCountThisMesh, LODModel.Sections.Num());
			}
			MaxSectionCount += MaxSectionCountThisMesh;
		}
	}

	checkf(Meshes.Num() > 0, TEXT("At least one valid mesh is required to instantiate a mesh renderer"));
}

void FNiagaraRendererMeshes::ReleaseRenderThreadResources()
{
}

void FNiagaraRendererMeshes::SetupVertexFactory(FNiagaraMeshVertexFactory& InVertexFactory, const FStaticMeshLODResources& LODResources) const
{
	FStaticMeshDataType Data;

	LODResources.VertexBuffers.PositionVertexBuffer.BindPositionVertexBuffer(&InVertexFactory, Data);
	LODResources.VertexBuffers.StaticMeshVertexBuffer.BindTangentVertexBuffer(&InVertexFactory, Data);
	LODResources.VertexBuffers.StaticMeshVertexBuffer.BindTexCoordVertexBuffer(&InVertexFactory, Data, MAX_TEXCOORDS);
	LODResources.VertexBuffers.ColorVertexBuffer.BindColorVertexBuffer(&InVertexFactory, Data);
	InVertexFactory.SetData(Data);
}

int32 FNiagaraRendererMeshes::GetLODIndex(int32 MeshIndex) const
{
	check(IsInRenderingThread());
	check(Meshes.IsValidIndex(MeshIndex));

	const FMeshData& MeshData = Meshes[MeshIndex];
	const int32 LODIndex = MeshData.RenderData->GetCurrentFirstLODIdx(MeshData.MinimumLOD);

	return MeshData.RenderData->LODResources.IsValidIndex(LODIndex) ? LODIndex : INDEX_NONE;
}

void FNiagaraRendererMeshes::PrepareParticleMeshRenderData(FParticleMeshRenderData& ParticleMeshRenderData, const FSceneViewFamily& ViewFamily, FMeshElementCollector& Collector, FNiagaraDynamicDataBase* InDynamicData, const FNiagaraSceneProxy* SceneProxy, bool bRayTracing) const
{
	ParticleMeshRenderData.Collector = &Collector;

#if NIAGARA_ENABLE_GPU_SCENE_MESHES
	ParticleMeshRenderData.bUseGPUScene = !bRayTracing
		&& FeatureLevel > ERHIFeatureLevel::ES3_1	
		&& UseGPUScene(SceneProxy->GetScene().GetShaderPlatform(), FeatureLevel);
#else
	ParticleMeshRenderData.bUseGPUScene = false;
#endif

	// Anything to render?
	ParticleMeshRenderData.DynamicDataMesh = static_cast<FNiagaraDynamicDataMesh*>(InDynamicData);
	if (!ParticleMeshRenderData.DynamicDataMesh || !SceneProxy->GetComputeDispatchInterface())
	{
		return;
	}

	// Early out if we have no data or instances, this must be done before we read the material
	FNiagaraDataBuffer* CurrentParticleData = ParticleMeshRenderData.DynamicDataMesh->GetParticleDataToRender(bGpuLowLatencyTranslucency);
	if (!CurrentParticleData || (SourceMode == ENiagaraRendererSourceDataMode::Particles && CurrentParticleData->GetNumInstances() == 0) || !Meshes.Num())
	{
		return;
	}

	// Check if any materials are translucent and if we can pickup the low latency data
	ParticleMeshRenderData.bIsGpuLowLatencyTranslucency =
		bGpuLowLatencyTranslucency &&
		!SceneProxy->CastsVolumetricTranslucentShadow() &&
		ParticleMeshRenderData.DynamicDataMesh->Materials.Num() > 0 &&
		ParticleMeshRenderData.DynamicDataMesh->IsGpuLowLatencyTranslucencyEnabled();
	ParticleMeshRenderData.bHasTranslucentMaterials = false;
	for (FMaterialRenderProxy* MaterialProxy : ParticleMeshRenderData.DynamicDataMesh->Materials)
	{
		check(MaterialProxy);
		const FMaterial& Material = MaterialProxy->GetIncompleteMaterialWithFallback(FeatureLevel);
		const EBlendMode BlendMode = Material.GetBlendMode();
		const bool bTranslucent = IsTranslucentBlendMode(BlendMode);

		ParticleMeshRenderData.bHasTranslucentMaterials |= bTranslucent;

		// If even one material can cause the mesh to render before FFXSystemInterface::PostRenderOpaque, we cannot use low latency data
		ParticleMeshRenderData.bIsGpuLowLatencyTranslucency =
			ParticleMeshRenderData.bIsGpuLowLatencyTranslucency &&
			!FFXRenderingUtils::CanMaterialRenderBeforeFXPostOpaque(ViewFamily, *SceneProxy, Material);
	}
	
	ParticleMeshRenderData.SourceParticleData = ParticleMeshRenderData.DynamicDataMesh->GetParticleDataToRender(ParticleMeshRenderData.bIsGpuLowLatencyTranslucency);
	
	// Anything to render?
	if ((ParticleMeshRenderData.SourceParticleData == nullptr) ||
		(SourceMode == ENiagaraRendererSourceDataMode::Particles && ParticleMeshRenderData.SourceParticleData->GetNumInstances() == 0) ||
		(Meshes.Num() == 0)
	)
	{
		ParticleMeshRenderData.SourceParticleData = nullptr;
		return;
	}

	// If the visibility tag comes from a parameter map, so we can evaluate it here and just early out if it doesn't match up
	if (EmitterRendererVisTagOffset != INDEX_NONE && ParticleMeshRenderData.DynamicDataMesh->ParameterDataBound.IsValidIndex(EmitterRendererVisTagOffset))
	{
		int32 VisTag = 0;
		FMemory::Memcpy(&VisTag, ParticleMeshRenderData.DynamicDataMesh->ParameterDataBound.GetData() + EmitterRendererVisTagOffset, sizeof(int32));
		if (RendererVisibility != VisTag)
		{
			ParticleMeshRenderData.SourceParticleData = nullptr;
			return;
		}
	}

	// Particle source mode
	if (SourceMode == ENiagaraRendererSourceDataMode::Particles)
	{
		const EShaderPlatform ShaderPlatform = SceneProxy->GetComputeDispatchInterface()->GetShaderPlatform();

		// Determine if we need sorting
		ParticleMeshRenderData.bNeedsSort = SortMode != ENiagaraSortMode::None && (ParticleMeshRenderData.bHasTranslucentMaterials || !bSortOnlyWhenTranslucent);
		const bool bNeedCustomSort = ParticleMeshRenderData.bNeedsSort && (SortMode == ENiagaraSortMode::CustomAscending || SortMode == ENiagaraSortMode::CustomDecending);
		ParticleMeshRenderData.RendererLayout = bNeedCustomSort ? RendererLayoutWithCustomSorting : RendererLayoutWithoutCustomSorting;
		ParticleMeshRenderData.SortVariable = bNeedCustomSort ? ENiagaraMeshVFLayout::CustomSorting : ENiagaraMeshVFLayout::Position;
		if (ParticleMeshRenderData.bNeedsSort)
		{
			TConstArrayView<FNiagaraRendererVariableInfo> VFVariables = ParticleMeshRenderData.RendererLayout->GetVFVariables_RenderThread();
			const FNiagaraRendererVariableInfo& SortVariable = VFVariables[ParticleMeshRenderData.SortVariable];
			ParticleMeshRenderData.bNeedsSort = SortVariable.GetGPUOffset() != INDEX_NONE;
		}

		// Do we need culling? (When using GPU Scene, we don't cull in the sort passes)
		ParticleMeshRenderData.bNeedsCull = bEnableCulling && !ParticleMeshRenderData.bUseGPUScene;
		ParticleMeshRenderData.bSortCullOnGpu = (ParticleMeshRenderData.bNeedsSort && FNiagaraUtilities::AllowGPUSorting(ShaderPlatform)) || (ParticleMeshRenderData.bNeedsCull && FNiagaraUtilities::AllowGPUCulling(ShaderPlatform));

		// Validate what we setup
		if (SimTarget == ENiagaraSimTarget::GPUComputeSim)
		{
			if (!ensureMsgf(!ParticleMeshRenderData.bNeedsCull || ParticleMeshRenderData.bSortCullOnGpu, TEXT("Culling is requested on GPU but we don't support sorting, this will result in incorrect rendering.")))
			{
				ParticleMeshRenderData.bNeedsCull = false;
			}
			ParticleMeshRenderData.bNeedsSort &= ParticleMeshRenderData.bSortCullOnGpu;

			//-TODO: Culling and sorting from InitViewsAfterPrePass can not be respected if the culled entries have already been acquired
			if ((ParticleMeshRenderData.bNeedsSort || ParticleMeshRenderData.bNeedsCull) && !SceneProxy->GetComputeDispatchInterface()->GetGPUInstanceCounterManager().CanAcquireCulledEntry())
			{
				//ensureMsgf(false, TEXT("Culling & sorting is not supported once the culled counts have been acquired, sorting & culling will be disabled for these draws."));
				ParticleMeshRenderData.bNeedsSort = false;
				ParticleMeshRenderData.bNeedsCull = false;
			}
		}
		else
		{
			//-TODO: Culling and sorting from InitViewsAfterPrePass can not be respected if the culled entries have already been acquired
			if (ParticleMeshRenderData.bSortCullOnGpu)
			{
				//ensureMsgf(false, TEXT("Culling & sorting is not supported once the culled counts have been acquired, sorting & culling will be disabled for these draws."));
				ParticleMeshRenderData.bSortCullOnGpu &= SceneProxy->GetComputeDispatchInterface()->GetGPUInstanceCounterManager().CanAcquireCulledEntry();
			}

			// For CPU sims, decide if we should sort / cull on the GPU or not
			if ( ParticleMeshRenderData.bSortCullOnGpu )
			{
				const int32 NumInstances = ParticleMeshRenderData.SourceParticleData->GetNumInstances();

				const int32 SortThreshold = GNiagaraGPUSortingCPUToGPUThreshold;
				const bool bSortMoveToGpu = (SortThreshold >= 0) && (NumInstances >= SortThreshold);

				const int32 CullThreshold = GNiagaraGPUCullingCPUToGPUThreshold;
				const bool bCullMoveToGpu = (CullThreshold >= 0) && (NumInstances >= CullThreshold);

				ParticleMeshRenderData.bSortCullOnGpu = bSortMoveToGpu || bCullMoveToGpu;
			}
		}

		// Update layout as it could have changed
		ParticleMeshRenderData.RendererLayout = bNeedCustomSort ? RendererLayoutWithCustomSorting : RendererLayoutWithoutCustomSorting;
	}
}

void FNiagaraRendererMeshes::PrepareParticleRenderBuffers(FParticleMeshRenderData& ParticleMeshRenderData, FGlobalDynamicReadBuffer& DynamicReadBuffer) const
{
	if ( SourceMode == ENiagaraRendererSourceDataMode::Particles )
	{
		if ( SimTarget == ENiagaraSimTarget::CPUSim )
		{
<<<<<<< HEAD
			SCOPE_CYCLE_COUNTER(STAT_NiagaraRenderMeshes_AllocateGPUData);

=======
>>>>>>> d731a049
			// Determine what integer attributes we need to copy to the GPU for culling
			TArray<uint32, TInlineAllocator<2>> IntParamsToCopy;
			if (ParticleMeshRenderData.bNeedsCull || ParticleMeshRenderData.bUseGPUScene)
			{
				if (ParticleMeshRenderData.bSortCullOnGpu || ParticleMeshRenderData.bUseGPUScene)
				{
					if (ParticleRendererVisTagOffset != INDEX_NONE)
					{
						ParticleMeshRenderData.RendererVisTagOffset = IntParamsToCopy.Add(ParticleRendererVisTagOffset);
					}
					if (ParticleMeshIndexOffset != INDEX_NONE)
					{
						ParticleMeshRenderData.MeshIndexOffset = IntParamsToCopy.Add(ParticleMeshIndexOffset);
					}
				}
				else
				{
					ParticleMeshRenderData.RendererVisTagOffset = ParticleRendererVisTagOffset;
					ParticleMeshRenderData.MeshIndexOffset = ParticleMeshIndexOffset;
				}
			}

			FParticleRenderData ParticleRenderData = TransferDataToGPU(DynamicReadBuffer, ParticleMeshRenderData.RendererLayout, IntParamsToCopy, ParticleMeshRenderData.SourceParticleData);
			const uint32 NumInstances = ParticleMeshRenderData.SourceParticleData->GetNumInstances();

			ParticleMeshRenderData.ParticleFloatSRV = GetSrvOrDefaultFloat(ParticleRenderData.FloatData);
			ParticleMeshRenderData.ParticleHalfSRV = GetSrvOrDefaultHalf(ParticleRenderData.HalfData);
			ParticleMeshRenderData.ParticleIntSRV = GetSrvOrDefaultInt(ParticleRenderData.IntData);
			ParticleMeshRenderData.ParticleFloatDataStride = ParticleRenderData.FloatStride / sizeof(float);
			ParticleMeshRenderData.ParticleHalfDataStride = ParticleRenderData.HalfStride / sizeof(FFloat16);
			ParticleMeshRenderData.ParticleIntDataStride = ParticleRenderData.IntStride / sizeof(int32);
		}
		else
		{
			ParticleMeshRenderData.ParticleFloatSRV = GetSrvOrDefaultFloat(ParticleMeshRenderData.SourceParticleData->GetGPUBufferFloat());
			ParticleMeshRenderData.ParticleHalfSRV = GetSrvOrDefaultHalf(ParticleMeshRenderData.SourceParticleData->GetGPUBufferHalf());
			ParticleMeshRenderData.ParticleIntSRV = GetSrvOrDefaultInt(ParticleMeshRenderData.SourceParticleData->GetGPUBufferInt());
			ParticleMeshRenderData.ParticleFloatDataStride = ParticleMeshRenderData.SourceParticleData->GetFloatStride() / sizeof(float);
			ParticleMeshRenderData.ParticleHalfDataStride = ParticleMeshRenderData.SourceParticleData->GetHalfStride() / sizeof(FFloat16);
			ParticleMeshRenderData.ParticleIntDataStride = ParticleMeshRenderData.SourceParticleData->GetInt32Stride() / sizeof(int32);

			ParticleMeshRenderData.RendererVisTagOffset = ParticleRendererVisTagOffset;
			ParticleMeshRenderData.MeshIndexOffset = ParticleMeshIndexOffset;
		}
	}
	else
	{
		ParticleMeshRenderData.ParticleFloatSRV = FNiagaraRenderer::GetDummyFloatBuffer();
		ParticleMeshRenderData.ParticleHalfSRV = FNiagaraRenderer::GetDummyHalfBuffer();
		ParticleMeshRenderData.ParticleIntSRV = FNiagaraRenderer::GetDummyIntBuffer();
		ParticleMeshRenderData.ParticleFloatDataStride = 0;
		ParticleMeshRenderData.ParticleHalfDataStride = 0;
		ParticleMeshRenderData.ParticleIntDataStride = 0;
	}
}

void FNiagaraRendererMeshes::InitializeSortInfo(const FParticleMeshRenderData& ParticleMeshRenderData, const FNiagaraSceneProxy& SceneProxy, const FSceneView& View, int32 ViewIndex, bool bIsInstancedStereo, FNiagaraGPUSortInfo& OutSortInfo) const
{
	TConstArrayView<FNiagaraRendererVariableInfo> VFVariables = ParticleMeshRenderData.RendererLayout->GetVFVariables_RenderThread();

	OutSortInfo.ParticleCount = ParticleMeshRenderData.SourceParticleData->GetNumInstances();
	OutSortInfo.SortMode = SortMode;
	OutSortInfo.SetSortFlags(bSortHighPrecision, ParticleMeshRenderData.SourceParticleData->GetGPUDataReadyStage());
	OutSortInfo.bEnableCulling = ParticleMeshRenderData.bNeedsCull;
	OutSortInfo.RendererVisTagAttributeOffset = ParticleMeshRenderData.RendererVisTagOffset;
	OutSortInfo.MeshIndexAttributeOffset = ParticleMeshRenderData.MeshIndexOffset;
	OutSortInfo.RendererVisibility = RendererVisibility;
	OutSortInfo.DistanceCullRange = DistanceCullRange;
	OutSortInfo.SystemLWCTile = UseLocalSpace(&SceneProxy) ? FVector3f::Zero() :SceneProxy.GetLWCRenderTile();

	if (ParticleMeshRenderData.bSortCullOnGpu)
	{
		FNiagaraGpuComputeDispatchInterface* ComputeDispatchInterface = SceneProxy.GetComputeDispatchInterface();

		OutSortInfo.ParticleDataFloatSRV = ParticleMeshRenderData.ParticleFloatSRV;
		OutSortInfo.ParticleDataHalfSRV = ParticleMeshRenderData.ParticleHalfSRV;
		OutSortInfo.ParticleDataIntSRV = ParticleMeshRenderData.ParticleIntSRV;
		OutSortInfo.FloatDataStride = ParticleMeshRenderData.ParticleFloatDataStride;
		OutSortInfo.HalfDataStride = ParticleMeshRenderData.ParticleHalfDataStride;
		OutSortInfo.IntDataStride = ParticleMeshRenderData.ParticleIntDataStride;
		OutSortInfo.GPUParticleCountSRV = GetSrvOrDefaultUInt(ComputeDispatchInterface->GetGPUInstanceCounterManager().GetInstanceCountBuffer());
		OutSortInfo.GPUParticleCountOffset = ParticleMeshRenderData.SourceParticleData->GetGPUInstanceCountBufferOffset();
	}

	if (ParticleMeshRenderData.SortVariable != INDEX_NONE)
	{
		const FNiagaraRendererVariableInfo& SortVariable = VFVariables[ParticleMeshRenderData.SortVariable];
		OutSortInfo.SortAttributeOffset = ParticleMeshRenderData.bSortCullOnGpu ? SortVariable.GetGPUOffset() : SortVariable.GetEncodedDatasetOffset();
	}

	auto GetViewMatrices = [](const FSceneView& View, FVector& OutViewOrigin) -> const FViewMatrices&
	{
		OutViewOrigin = View.ViewMatrices.GetViewOrigin();

#if !(UE_BUILD_SHIPPING || UE_BUILD_TEST)
		const FSceneViewState* ViewState = View.State != nullptr ? View.State->GetConcreteViewState() : nullptr;
		if (ViewState && ViewState->bIsFrozen && ViewState->bIsFrozenViewMatricesCached)
		{
			// Use the frozen view for culling so we can test that it's working
			OutViewOrigin = ViewState->CachedViewMatrices.GetViewOrigin();

			// Don't retrieve the cached matrices for shadow views
			bool bIsShadowView = View.GetDynamicMeshElementsShadowCullFrustum() != nullptr;
			if (!bIsShadowView)
			{
				return ViewState->CachedViewMatrices;
			}
		}
#endif

		return View.ViewMatrices;
	};

	const TArray<const FSceneView*>& AllViewsInFamily = View.Family->Views;
	const FViewMatrices& ViewMatrices = GetViewMatrices(View, OutSortInfo.ViewOrigin);
	OutSortInfo.ViewDirection = ViewMatrices.GetViewMatrix().GetColumn(2);

	if (bIsInstancedStereo)
	{
		// For VR, do distance culling and sorting from a central eye position to prevent differences between views
		OutSortInfo.ViewOrigin = View.CullingOrigin;
	}

	if (bEnableFrustumCulling)
	{
		if (const FConvexVolume* ShadowFrustum = View.GetDynamicMeshElementsShadowCullFrustum())
		{
			// Ensure we don't break the maximum number of planes here
			// (For an accurate shadow frustum, a tight hull is formed from the silhouette and back-facing planes of the view frustum)
			check(ShadowFrustum->Planes.Num() <= FNiagaraGPUSortInfo::MaxCullPlanes);
			OutSortInfo.CullPlanes = ShadowFrustum->Planes;

			// Remove pre-shadow translation to get the planes in world space
			const FVector PreShadowTranslation = View.GetPreShadowTranslation();
			for (FPlane& Plane : OutSortInfo.CullPlanes)
			{
				Plane.W -= FVector::DotProduct(FVector(Plane), PreShadowTranslation);
			}
		}
		else
		{
			if (bIsInstancedStereo)
			{
				// For Instanced Stereo, cull using an extended frustum that encompasses both eyes
				OutSortInfo.CullPlanes = View.CullingFrustum.Planes;
			}
			else
			{
				OutSortInfo.CullPlanes = View.ViewFrustum.Planes;
			}
		}
	}

	if (UseLocalSpace(&SceneProxy))
	{
		OutSortInfo.ViewOrigin = SceneProxy.GetLocalToWorldInverse().TransformPosition(OutSortInfo.ViewOrigin);
		OutSortInfo.ViewDirection = SceneProxy.GetLocalToWorld().GetTransposed().TransformVector(OutSortInfo.ViewDirection);
		if (bEnableFrustumCulling)
		{
			for (FPlane& Plane : OutSortInfo.CullPlanes)
			{
				Plane = Plane.TransformBy(SceneProxy.GetLocalToWorldInverse());
			}
		}
	}

	if (ParticleMeshRenderData.bNeedsCull)
	{
		if ( ParticleMeshRenderData.bSortCullOnGpu )
		{
			OutSortInfo.CullPositionAttributeOffset = VFVariables[ENiagaraMeshVFLayout::Position].GetGPUOffset();
			OutSortInfo.CullOrientationAttributeOffset = VFVariables[ENiagaraMeshVFLayout::Rotation].GetGPUOffset();
			OutSortInfo.CullScaleAttributeOffset = VFVariables[ENiagaraMeshVFLayout::Scale].GetGPUOffset();
		}
		else
		{
			OutSortInfo.CullPositionAttributeOffset = VFVariables[ENiagaraMeshVFLayout::Position].GetEncodedDatasetOffset();
			OutSortInfo.CullOrientationAttributeOffset = VFVariables[ENiagaraMeshVFLayout::Rotation].GetEncodedDatasetOffset();
			OutSortInfo.CullScaleAttributeOffset = VFVariables[ENiagaraMeshVFLayout::Scale].GetEncodedDatasetOffset();
		}
	}
}

void FNiagaraRendererMeshes::PreparePerMeshData(FParticleMeshRenderData& ParticleMeshRenderData, const FNiagaraMeshVertexFactory& VertexFactory, const FNiagaraSceneProxy& SceneProxy, const FMeshData& MeshData) const
{
	// Calculate pivot offset / culling sphere
	FBox MeshLocalBounds = MeshData.LocalBounds;
	MeshLocalBounds.Min *= (FVector)MeshData.Scale;
	MeshLocalBounds.Max *= (FVector)MeshData.Scale;
	ParticleMeshRenderData.CullingSphere.Center = MeshLocalBounds.GetCenter();
	ParticleMeshRenderData.CullingSphere.W = MeshLocalBounds.GetExtent().Length();

	if (MeshData.PivotOffsetSpace == ENiagaraMeshPivotOffsetSpace::Mesh)
	{
		ParticleMeshRenderData.WorldSpacePivotOffset = FVector::ZeroVector;
		ParticleMeshRenderData.CullingSphere.Center += (FVector)MeshData.PivotOffset;
	}
	else
	{
		ParticleMeshRenderData.WorldSpacePivotOffset = (FVector)MeshData.PivotOffset;
		if (MeshData.PivotOffsetSpace == ENiagaraMeshPivotOffsetSpace::Local ||
			(bLocalSpace && MeshData.PivotOffsetSpace == ENiagaraMeshPivotOffsetSpace::Simulation))
		{
			// The offset is in local space, transform it to world
			ParticleMeshRenderData.WorldSpacePivotOffset = SceneProxy.GetLocalToWorld().TransformVector(ParticleMeshRenderData.WorldSpacePivotOffset);
		}
	}

	if (RHISupportsManualVertexFetch(GShaderPlatformForFeatureLevel[FeatureLevel]))
	{
		const int32 NumTexCoords = VertexFactory.GetNumTexcoords();
		const int32 ColorIndexMask = VertexFactory.GetColorIndexMask();

		ParticleMeshRenderData.VertexFetch_Parameters = { ColorIndexMask, NumTexCoords, INDEX_NONE, INDEX_NONE };
		ParticleMeshRenderData.TexCoordBufferSrv = VertexFactory.GetTextureCoordinatesSRV();
		ParticleMeshRenderData.PackedTangentsBufferSrv = VertexFactory.GetTangentsSRV();
		ParticleMeshRenderData.ColorComponentsBufferSrv = VertexFactory.GetColorComponentsSRV();
	}
	else
	{
		ParticleMeshRenderData.VertexFetch_Parameters = FIntVector4(INDEX_NONE);
		ParticleMeshRenderData.TexCoordBufferSrv = FNiagaraRenderer::GetDummyFloat2Buffer();
		ParticleMeshRenderData.PackedTangentsBufferSrv = FNiagaraRenderer::GetDummyFloat4Buffer();
		ParticleMeshRenderData.ColorComponentsBufferSrv = FNiagaraRenderer::GetDummyFloat4Buffer();
	}
}

uint32 FNiagaraRendererMeshes::PerformSortAndCull(FParticleMeshRenderData& ParticleMeshRenderData, FGlobalDynamicReadBuffer& ReadBuffer, FNiagaraGPUSortInfo& SortInfo, FNiagaraGpuComputeDispatchInterface* ComputeDispatchInterface, int32 MeshIndex) const
{
	// Emitter mode culls earlier on
	if (SourceMode == ENiagaraRendererSourceDataMode::Emitter)
	{
		ParticleMeshRenderData.ParticleSortedIndicesSRV = GFNiagaraNullSortedIndicesVertexBuffer.VertexBufferSRV.GetReference();
		ParticleMeshRenderData.ParticleSortedIndicesOffset = 0xffffffff;
		return 1;
	}

	uint32 NumInstances = ParticleMeshRenderData.SourceParticleData->GetNumInstances();
	if (ParticleMeshRenderData.bNeedsCull || ParticleMeshRenderData.bNeedsSort)
	{
		SortInfo.LocalBSphere = ParticleMeshRenderData.CullingSphere;
		SortInfo.CullingWorldSpaceOffset = ParticleMeshRenderData.WorldSpacePivotOffset;
		SortInfo.MeshIndex = MeshIndex;
		if (ParticleMeshRenderData.bSortCullOnGpu)
		{
			SortInfo.CulledGPUParticleCountOffset = ParticleMeshRenderData.bNeedsCull ? ComputeDispatchInterface->GetGPUInstanceCounterManager().AcquireCulledEntry() : INDEX_NONE;
			if (ComputeDispatchInterface->AddSortedGPUSimulation(SortInfo))
			{
				ParticleMeshRenderData.ParticleSortedIndicesSRV = SortInfo.AllocationInfo.BufferSRV;
				ParticleMeshRenderData.ParticleSortedIndicesOffset = SortInfo.AllocationInfo.BufferOffset;
			}
		}
		else
		{
			FGlobalDynamicReadBuffer::FAllocation SortedIndices;
			SortedIndices = ReadBuffer.AllocateUInt32(NumInstances);
			NumInstances = SortAndCullIndices(SortInfo, *ParticleMeshRenderData.SourceParticleData, SortedIndices);
			ParticleMeshRenderData.ParticleSortedIndicesSRV = SortedIndices.SRV;
			ParticleMeshRenderData.ParticleSortedIndicesOffset = 0;
		}
	}
	else
	{
		ParticleMeshRenderData.ParticleSortedIndicesSRV = GFNiagaraNullSortedIndicesVertexBuffer.VertexBufferSRV.GetReference();
		ParticleMeshRenderData.ParticleSortedIndicesOffset = 0xffffffff;
	}
	return NumInstances;
}

FNiagaraMeshCommonParameters FNiagaraRendererMeshes::CreateCommonShaderParams(const FParticleMeshRenderData& ParticleMeshRenderData, const FSceneView& View, const FMeshData& MeshData, const FNiagaraSceneProxy& SceneProxy) const
{
	const bool bUseLocalSpace = UseLocalSpace(&SceneProxy);

	FNiagaraMeshCommonParameters Params;
	Params.NiagaraParticleDataFloat	= ParticleMeshRenderData.ParticleFloatSRV;
	Params.NiagaraParticleDataHalf 	= ParticleMeshRenderData.ParticleHalfSRV;
	Params.NiagaraParticleDataInt 	= ParticleMeshRenderData.ParticleIntSRV;
<<<<<<< HEAD
	Params.NiagaraFloatDataStride 	= ParticleMeshRenderData.ParticleFloatDataStride;
=======
	Params.NiagaraFloatDataStride 	= FMath::Max(ParticleMeshRenderData.ParticleFloatDataStride, ParticleMeshRenderData.ParticleHalfDataStride);
>>>>>>> d731a049
	Params.NiagaraIntDataStride 	= ParticleMeshRenderData.ParticleIntDataStride;
	
	Params.SortedIndices 			= ParticleMeshRenderData.ParticleSortedIndicesSRV;
	Params.SortedIndicesOffset 		= ParticleMeshRenderData.ParticleSortedIndicesOffset;	

	Params.SystemLWCTile			= SceneProxy.GetLWCRenderTile();
	Params.bLocalSpace 				= bUseLocalSpace;
<<<<<<< HEAD
=======
	Params.AccurateMotionVectors	= bAccurateMotionVectors;
>>>>>>> d731a049
	Params.DeltaSeconds 			= View.Family->Time.GetDeltaWorldTimeSeconds();
	Params.FacingMode 				= (uint32)FacingMode;	

	Params.MeshScale				= MeshData.Scale;	
	Params.MeshRotation				= FVector4f(MeshData.Rotation.X, MeshData.Rotation.Y, MeshData.Rotation.Z, MeshData.Rotation.W);
	if (MeshData.PivotOffsetSpace == ENiagaraMeshPivotOffsetSpace::Mesh)
	{
		Params.MeshOffset 				= MeshData.PivotOffset;
		Params.bMeshOffsetIsWorldSpace	= false;
<<<<<<< HEAD
	}
	else
	{
		Params.MeshOffset 				= (FVector3f)ParticleMeshRenderData.WorldSpacePivotOffset;
		Params.bMeshOffsetIsWorldSpace	= true;
	}

	Params.bLockedAxisEnable			= bLockedAxisEnable;
	Params.LockedAxis 					= (FVector3f)LockedAxis;
	Params.LockedAxisSpace				= (uint32)LockedAxisSpace;

	if (bUseLocalSpace)
	{
		Params.DefaultPosition = FVector4f(0.0f, 0.0f, 0.0f, 1.0f);
	}
	else
	{
=======
	}
	else
	{
		Params.MeshOffset 				= (FVector3f)ParticleMeshRenderData.WorldSpacePivotOffset;
		Params.bMeshOffsetIsWorldSpace	= true;
	}

	Params.bLockedAxisEnable			= bLockedAxisEnable;
	Params.LockedAxis 					= (FVector3f)LockedAxis;
	Params.LockedAxisSpace				= (uint32)LockedAxisSpace;

	if (bUseLocalSpace)
	{
		Params.DefaultPosition = FVector4f(0.0f, 0.0f, 0.0f, 1.0f);
	}
	else
	{
>>>>>>> d731a049
		Params.DefaultPosition = FVector3f(SceneProxy.GetLocalToWorld().GetOrigin() - FVector(SceneProxy.GetLWCRenderTile()) * FLargeWorldRenderScalar::GetTileSize());
	}

	Params.DefaultPrevPosition			= Params.DefaultPosition;
	Params.DefaultVelocity 				= FVector3f(0.f, 0.0f, 0.0f);
	Params.DefaultPrevVelocity			= Params.DefaultVelocity;	
	Params.DefaultScale					= FVector3f(1.0f, 1.0f, 1.0f);
	Params.DefaultPrevScale 			= Params.DefaultScale;
	Params.DefaultRotation 				= FVector4f(0.0f, 0.0f, 0.0f, 1.0f);
	Params.DefaultPrevRotation 			= Params.DefaultRotation;
	Params.DefaultCameraOffset 			= 0.0f;
	Params.DefaultPrevCameraOffset 		= Params.DefaultCameraOffset;

	Params.PrevScaleDataOffset 			= INDEX_NONE;
	Params.PrevRotationDataOffset 		= INDEX_NONE;
	Params.PrevPositionDataOffset 		= INDEX_NONE;
	Params.PrevVelocityDataOffset 		= INDEX_NONE;
	Params.PrevCameraOffsetDataOffset	= INDEX_NONE;

	if (SourceMode == ENiagaraRendererSourceDataMode::Particles)
	{
		TConstArrayView<FNiagaraRendererVariableInfo> VFVariables = ParticleMeshRenderData.RendererLayout->GetVFVariables_RenderThread();
		Params.ScaleDataOffset 			= VFVariables[ENiagaraMeshVFLayout::Scale].GetGPUOffset();
		Params.RotationDataOffset 		= VFVariables[ENiagaraMeshVFLayout::Rotation].GetGPUOffset();
		Params.PositionDataOffset 		= VFVariables[ENiagaraMeshVFLayout::Position].GetGPUOffset();
		Params.VelocityDataOffset 		= VFVariables[ENiagaraMeshVFLayout::Velocity].GetGPUOffset();
		Params.CameraOffsetDataOffset 	= VFVariables[ENiagaraMeshVFLayout::CameraOffset].GetGPUOffset();
		
		if (bAccurateMotionVectors)
		{
			Params.PrevScaleDataOffset			= VFVariables[ENiagaraMeshVFLayout::PrevScale].GetGPUOffset();
			Params.PrevRotationDataOffset 		= VFVariables[ENiagaraMeshVFLayout::PrevRotation].GetGPUOffset();
			Params.PrevPositionDataOffset 		= VFVariables[ENiagaraMeshVFLayout::PrevPosition].GetGPUOffset();
			Params.PrevVelocityDataOffset 		= VFVariables[ENiagaraMeshVFLayout::PrevVelocity].GetGPUOffset();
			Params.PrevCameraOffsetDataOffset 	= VFVariables[ENiagaraMeshVFLayout::PrevCameraOffset].GetGPUOffset();
		}
	}
	else if (SourceMode == ENiagaraRendererSourceDataMode::Emitter) // Clear all these out because we will be using the defaults to specify them
	{
		Params.ScaleDataOffset 			= INDEX_NONE;
		Params.RotationDataOffset 		= INDEX_NONE;
		Params.PositionDataOffset 		= INDEX_NONE;
		Params.VelocityDataOffset 		= INDEX_NONE;
		Params.CameraOffsetDataOffset 	= INDEX_NONE;
	}
	else
	{
		// Unsupported source data mode detected
		check(SourceMode <= ENiagaraRendererSourceDataMode::Emitter);
	}

	if (bSetAnyBoundVars)
	{
		const FNiagaraDynamicDataMesh* DynamicDataMesh = ParticleMeshRenderData.DynamicDataMesh;
		const uint8* ParameterBoundData = DynamicDataMesh->ParameterDataBound.GetData();

		const int32 NumVFOffsets = bAccurateMotionVectors ? ENiagaraMeshVFLayout::Type::Num_Max : ENiagaraMeshVFLayout::Type::Num_Default;
		for (int32 i = 0; i < NumVFOffsets; i++)
		{
			if (VFBoundOffsetsInParamStore[i] != INDEX_NONE && DynamicDataMesh->ParameterDataBound.IsValidIndex(VFBoundOffsetsInParamStore[i]))
			{
				switch (i)
				{
				case ENiagaraMeshVFLayout::Type::Position:
					FMemory::Memcpy(&Params.DefaultPosition, ParameterBoundData + VFBoundOffsetsInParamStore[i], sizeof(FVector3f));
					break;
				case ENiagaraMeshVFLayout::Type::Velocity:
					FMemory::Memcpy(&Params.DefaultVelocity, ParameterBoundData + VFBoundOffsetsInParamStore[i], sizeof(FVector3f));
					break;
				case ENiagaraMeshVFLayout::Type::Scale:
					FMemory::Memcpy(&Params.DefaultScale, ParameterBoundData + VFBoundOffsetsInParamStore[i], sizeof(FVector3f));
					break;
				case ENiagaraMeshVFLayout::Type::Rotation:
					FMemory::Memcpy(&Params.DefaultRotation, ParameterBoundData + VFBoundOffsetsInParamStore[i], sizeof(FVector4f));
					break;
				case ENiagaraMeshVFLayout::Type::CameraOffset:
					FMemory::Memcpy(&Params.DefaultCameraOffset, ParameterBoundData + VFBoundOffsetsInParamStore[i], sizeof(float));
					break;
				case ENiagaraMeshVFLayout::Type::PrevPosition:
					FMemory::Memcpy(&Params.DefaultPrevPosition, ParameterBoundData + VFBoundOffsetsInParamStore[i], sizeof(FVector3f));
					break;
				case ENiagaraMeshVFLayout::Type::PrevScale:
					FMemory::Memcpy(&Params.DefaultPrevScale, ParameterBoundData + VFBoundOffsetsInParamStore[i], sizeof(FVector3f));
					break;
				case ENiagaraMeshVFLayout::Type::PrevRotation:
					FMemory::Memcpy(&Params.DefaultPrevRotation, ParameterBoundData + VFBoundOffsetsInParamStore[i], sizeof(FVector4f));
					break;
				case ENiagaraMeshVFLayout::Type::PrevCameraOffset:
					FMemory::Memcpy(&Params.DefaultPrevCameraOffset, ParameterBoundData + VFBoundOffsetsInParamStore[i], sizeof(float));
					break;
				default:
					break;
				}
			}
			else
			{
				// If these prev values aren't bound to the host parameters, but their current values are, copy them
				switch (i)
				{
				case ENiagaraMeshVFLayout::Type::PrevPosition:
					Params.DefaultPrevPosition = Params.DefaultPosition;
					break;
				case ENiagaraMeshVFLayout::Type::PrevScale:
					Params.DefaultPrevScale = Params.DefaultScale;
					break;
				case ENiagaraMeshVFLayout::Type::PrevRotation:
					Params.DefaultPrevRotation = Params.DefaultRotation;
					break;
				case ENiagaraMeshVFLayout::Type::PrevCameraOffset:
					Params.DefaultPrevCameraOffset = Params.DefaultCameraOffset;
<<<<<<< HEAD
=======
					break;
				default:
					break;
				}
			}
		}
	}

	return Params;
}

FNiagaraMeshUniformBufferRef FNiagaraRendererMeshes::CreateVFUniformBuffer(const FParticleMeshRenderData& ParticleMeshRenderData, const FNiagaraMeshCommonParameters& CommonParameters) const
{
	// Compute the vertex factory uniform buffer.
	FNiagaraMeshUniformParameters Params;
	FMemory::Memzero(&Params, sizeof(Params)); // Clear unset bytes

	Params.Common 								= CommonParameters;

	Params.MaterialParamValidMask 				= MaterialParamValidMask;
	Params.SubImageSize 						= FVector4f(SubImageSize.X, SubImageSize.Y, 1.0f / SubImageSize.X, 1.0f / SubImageSize.Y);
	Params.SubImageBlendMode 					= bSubImageBlend;

	Params.DefaultNormAge 						= 0.0f;
	Params.DefaultSubImage 						= 0.0f;
	Params.DefaultMatRandom 					= 0.0f;
	Params.DefaultColor							= FVector4f(1.0f, 1.0f, 1.0f, 1.0f);				
	Params.DefaultDynamicMaterialParameter0 	= FVector4f(1.0f, 1.0f, 1.0f, 1.0f);
	Params.DefaultDynamicMaterialParameter1 	= FVector4f(1.0f, 1.0f, 1.0f, 1.0f);
	Params.DefaultDynamicMaterialParameter2 	= FVector4f(1.0f, 1.0f, 1.0f, 1.0f);
	Params.DefaultDynamicMaterialParameter3 	= FVector4f(1.0f, 1.0f, 1.0f, 1.0f);

	if (SourceMode == ENiagaraRendererSourceDataMode::Particles)
	{
		TConstArrayView<FNiagaraRendererVariableInfo> VFVariables = ParticleMeshRenderData.RendererLayout->GetVFVariables_RenderThread();
		Params.ColorDataOffset 			= VFVariables[ENiagaraMeshVFLayout::Color].GetGPUOffset();
		Params.MaterialRandomDataOffset = VFVariables[ENiagaraMeshVFLayout::MaterialRandom].GetGPUOffset();
		Params.NormalizedAgeDataOffset 	= VFVariables[ENiagaraMeshVFLayout::NormalizedAge].GetGPUOffset();
		Params.SubImageDataOffset 		= VFVariables[ENiagaraMeshVFLayout::SubImage].GetGPUOffset();
		Params.MaterialParamDataOffset 	= VFVariables[ENiagaraMeshVFLayout::DynamicParam0].GetGPUOffset();
		Params.MaterialParam1DataOffset	= VFVariables[ENiagaraMeshVFLayout::DynamicParam1].GetGPUOffset();
		Params.MaterialParam2DataOffset	= VFVariables[ENiagaraMeshVFLayout::DynamicParam2].GetGPUOffset();
		Params.MaterialParam3DataOffset	= VFVariables[ENiagaraMeshVFLayout::DynamicParam3].GetGPUOffset();
	}	
	else if (SourceMode == ENiagaraRendererSourceDataMode::Emitter) // Clear all these out because we will be using the defaults to specify them
	{
		Params.ColorDataOffset 			= INDEX_NONE;
		Params.MaterialRandomDataOffset = INDEX_NONE;
		Params.NormalizedAgeDataOffset 	= INDEX_NONE;
		Params.SubImageDataOffset 		= INDEX_NONE;
		Params.MaterialParamDataOffset 	= INDEX_NONE;
		Params.MaterialParam1DataOffset = INDEX_NONE;
		Params.MaterialParam2DataOffset = INDEX_NONE;
		Params.MaterialParam3DataOffset = INDEX_NONE;
	}
	else
	{
		// Unsupported source data mode detected
		check(SourceMode <= ENiagaraRendererSourceDataMode::Emitter);
	}

	Params.VertexFetch_Parameters = ParticleMeshRenderData.VertexFetch_Parameters;
	Params.VertexFetch_TexCoordBuffer = ParticleMeshRenderData.TexCoordBufferSrv;
	Params.VertexFetch_PackedTangentsBuffer = ParticleMeshRenderData.PackedTangentsBufferSrv;
	Params.VertexFetch_ColorComponentsBuffer = ParticleMeshRenderData.ColorComponentsBufferSrv;

	if (bSetAnyBoundVars)
	{
		const FNiagaraDynamicDataMesh* DynamicDataMesh = ParticleMeshRenderData.DynamicDataMesh;
		const uint8* ParameterBoundData = DynamicDataMesh->ParameterDataBound.GetData();

		const int32 NumVFOffsets = bAccurateMotionVectors ? ENiagaraMeshVFLayout::Type::Num_Max : ENiagaraMeshVFLayout::Type::Num_Default;
		for (int32 i = 0; i < NumVFOffsets; i++)
		{
			if (VFBoundOffsetsInParamStore[i] != INDEX_NONE && DynamicDataMesh->ParameterDataBound.IsValidIndex(VFBoundOffsetsInParamStore[i]))
			{
				switch (i)
				{
				case ENiagaraMeshVFLayout::Type::NormalizedAge:
					FMemory::Memcpy(&Params.DefaultNormAge, ParameterBoundData + VFBoundOffsetsInParamStore[i], sizeof(float));
					break;				
				case ENiagaraMeshVFLayout::Type::SubImage:
					FMemory::Memcpy(&Params.DefaultSubImage, ParameterBoundData + VFBoundOffsetsInParamStore[i], sizeof(float));
					break;
				case ENiagaraMeshVFLayout::Type::Color:
					FMemory::Memcpy(&Params.DefaultColor, ParameterBoundData + VFBoundOffsetsInParamStore[i], sizeof(FLinearColor));
					break;
				case ENiagaraMeshVFLayout::Type::DynamicParam0:
					FMemory::Memcpy(&Params.DefaultDynamicMaterialParameter0, ParameterBoundData + VFBoundOffsetsInParamStore[i], sizeof(FVector4f));
					Params.MaterialParamValidMask |= 0x1;
					break;
				case ENiagaraMeshVFLayout::Type::DynamicParam1:
					FMemory::Memcpy(&Params.DefaultDynamicMaterialParameter1, ParameterBoundData + VFBoundOffsetsInParamStore[i], sizeof(FVector4f));
					Params.MaterialParamValidMask |= 0x2;
					break;
				case ENiagaraMeshVFLayout::Type::DynamicParam2:
					FMemory::Memcpy(&Params.DefaultDynamicMaterialParameter2, ParameterBoundData + VFBoundOffsetsInParamStore[i], sizeof(FVector4f));
					Params.MaterialParamValidMask |= 0x4;
					break;
				case ENiagaraMeshVFLayout::Type::DynamicParam3:
					FMemory::Memcpy(&Params.DefaultDynamicMaterialParameter3, ParameterBoundData + VFBoundOffsetsInParamStore[i], sizeof(FVector4f));
					Params.MaterialParamValidMask |= 0x8;
					break;
				case ENiagaraMeshVFLayout::Type::CustomSorting:
					// unsupported for now...
>>>>>>> d731a049
					break;
				default:
					break;
				}
			}
		}
	}

<<<<<<< HEAD
	return Params;
}

FNiagaraMeshUniformBufferRef FNiagaraRendererMeshes::CreateVFUniformBuffer(const FParticleMeshRenderData& ParticleMeshRenderData, const FNiagaraMeshCommonParameters& CommonParameters) const
{
	// Compute the vertex factory uniform buffer.
	FNiagaraMeshUniformParameters Params;
	FMemory::Memzero(&Params, sizeof(Params)); // Clear unset bytes

	Params.Common 								= CommonParameters;

	Params.MaterialParamValidMask 				= MaterialParamValidMask;
	Params.SubImageSize 						= FVector4f(SubImageSize.X, SubImageSize.Y, 1.0f / SubImageSize.X, 1.0f / SubImageSize.Y);
	Params.SubImageBlendMode 					= bSubImageBlend;

	Params.DefaultNormAge 						= 0.0f;
	Params.DefaultSubImage 						= 0.0f;
	Params.DefaultMatRandom 					= 0.0f;
	Params.DefaultColor							= FVector4f(1.0f, 1.0f, 1.0f, 1.0f);				
	Params.DefaultDynamicMaterialParameter0 	= FVector4f(1.0f, 1.0f, 1.0f, 1.0f);
	Params.DefaultDynamicMaterialParameter1 	= FVector4f(1.0f, 1.0f, 1.0f, 1.0f);
	Params.DefaultDynamicMaterialParameter2 	= FVector4f(1.0f, 1.0f, 1.0f, 1.0f);
	Params.DefaultDynamicMaterialParameter3 	= FVector4f(1.0f, 1.0f, 1.0f, 1.0f);

	if (SourceMode == ENiagaraRendererSourceDataMode::Particles)
	{
		TConstArrayView<FNiagaraRendererVariableInfo> VFVariables = ParticleMeshRenderData.RendererLayout->GetVFVariables_RenderThread();
		Params.ColorDataOffset 			= VFVariables[ENiagaraMeshVFLayout::Color].GetGPUOffset();
		Params.MaterialRandomDataOffset = VFVariables[ENiagaraMeshVFLayout::MaterialRandom].GetGPUOffset();
		Params.NormalizedAgeDataOffset 	= VFVariables[ENiagaraMeshVFLayout::NormalizedAge].GetGPUOffset();
		Params.SubImageDataOffset 		= VFVariables[ENiagaraMeshVFLayout::SubImage].GetGPUOffset();
		Params.MaterialParamDataOffset 	= VFVariables[ENiagaraMeshVFLayout::DynamicParam0].GetGPUOffset();
		Params.MaterialParam1DataOffset	= VFVariables[ENiagaraMeshVFLayout::DynamicParam1].GetGPUOffset();
		Params.MaterialParam2DataOffset	= VFVariables[ENiagaraMeshVFLayout::DynamicParam2].GetGPUOffset();
		Params.MaterialParam3DataOffset	= VFVariables[ENiagaraMeshVFLayout::DynamicParam3].GetGPUOffset();
	}	
	else if (SourceMode == ENiagaraRendererSourceDataMode::Emitter) // Clear all these out because we will be using the defaults to specify them
	{
		Params.ColorDataOffset 			= INDEX_NONE;
		Params.MaterialRandomDataOffset = INDEX_NONE;
		Params.NormalizedAgeDataOffset 	= INDEX_NONE;
		Params.SubImageDataOffset 		= INDEX_NONE;
		Params.MaterialParamDataOffset 	= INDEX_NONE;
		Params.MaterialParam1DataOffset = INDEX_NONE;
		Params.MaterialParam2DataOffset = INDEX_NONE;
		Params.MaterialParam3DataOffset = INDEX_NONE;
	}
	else
	{
		// Unsupported source data mode detected
		check(SourceMode <= ENiagaraRendererSourceDataMode::Emitter);
	}

	Params.VertexFetch_Parameters = ParticleMeshRenderData.VertexFetch_Parameters;
	Params.VertexFetch_TexCoordBuffer = ParticleMeshRenderData.TexCoordBufferSrv;
	Params.VertexFetch_PackedTangentsBuffer = ParticleMeshRenderData.PackedTangentsBufferSrv;
	Params.VertexFetch_ColorComponentsBuffer = ParticleMeshRenderData.ColorComponentsBufferSrv;

	if (bSetAnyBoundVars)
	{
		const FNiagaraDynamicDataMesh* DynamicDataMesh = ParticleMeshRenderData.DynamicDataMesh;
		const uint8* ParameterBoundData = DynamicDataMesh->ParameterDataBound.GetData();

		const int32 NumVFOffsets = bAccurateMotionVectors ? ENiagaraMeshVFLayout::Type::Num_Max : ENiagaraMeshVFLayout::Type::Num_Default;
		for (int32 i = 0; i < NumVFOffsets; i++)
		{
			if (VFBoundOffsetsInParamStore[i] != INDEX_NONE && DynamicDataMesh->ParameterDataBound.IsValidIndex(VFBoundOffsetsInParamStore[i]))
			{
				switch (i)
				{
				case ENiagaraMeshVFLayout::Type::NormalizedAge:
					FMemory::Memcpy(&Params.DefaultNormAge, ParameterBoundData + VFBoundOffsetsInParamStore[i], sizeof(float));
					break;				
				case ENiagaraMeshVFLayout::Type::SubImage:
					FMemory::Memcpy(&Params.DefaultSubImage, ParameterBoundData + VFBoundOffsetsInParamStore[i], sizeof(float));
					break;
				case ENiagaraMeshVFLayout::Type::Color:
					FMemory::Memcpy(&Params.DefaultColor, ParameterBoundData + VFBoundOffsetsInParamStore[i], sizeof(FLinearColor));
					break;
				case ENiagaraMeshVFLayout::Type::DynamicParam0:
					FMemory::Memcpy(&Params.DefaultDynamicMaterialParameter0, ParameterBoundData + VFBoundOffsetsInParamStore[i], sizeof(FVector4f));
					break;
				case ENiagaraMeshVFLayout::Type::DynamicParam1:
					FMemory::Memcpy(&Params.DefaultDynamicMaterialParameter1, ParameterBoundData + VFBoundOffsetsInParamStore[i], sizeof(FVector4f));
					break;
				case ENiagaraMeshVFLayout::Type::DynamicParam2:
					FMemory::Memcpy(&Params.DefaultDynamicMaterialParameter2, ParameterBoundData + VFBoundOffsetsInParamStore[i], sizeof(FVector4f));
					break;
				case ENiagaraMeshVFLayout::Type::DynamicParam3:
					FMemory::Memcpy(&Params.DefaultDynamicMaterialParameter3, ParameterBoundData + VFBoundOffsetsInParamStore[i], sizeof(FVector4f));
					break;					
				case ENiagaraMeshVFLayout::Type::CustomSorting:
					// unsupported for now...
					break;
				default:
					break;
				}
			}
		}
	}

=======
>>>>>>> d731a049
	return FNiagaraMeshUniformBufferRef::CreateUniformBufferImmediate(Params, UniformBuffer_SingleFrame);
}

void FNiagaraRendererMeshes::SetupElementForGPUScene(
	const FParticleMeshRenderData& ParticleMeshRenderData,
	const FNiagaraMeshCommonParameters& CommonParameters,
	const FNiagaraSceneProxy& SceneProxy,
	const FMeshData& MeshData,
	const FSceneView& View,
	uint32 NumInstances,
	bool bNeedsPrevTransform,
	FMeshBatchElement& OutMeshBatchElement
) const
{
	FNiagaraGpuComputeDispatchInterface* ComputeDispatchInterface = SceneProxy.GetComputeDispatchInterface();
	check(ComputeDispatchInterface);

	FGPUSceneUpdateResource& GPUSceneRes = ParticleMeshRenderData.Collector->AllocateOneFrameResource<FGPUSceneUpdateResource>(FeatureLevel, bAccurateMotionVectors != 0);

	GPUSceneRes.DynamicPrimitiveData.EnableInstanceDynamicData(bNeedsPrevTransform);
	GPUSceneRes.DynamicPrimitiveData.SetNumInstanceCustomDataFloats(1);

	if (SourceMode == ENiagaraRendererSourceDataMode::Particles)
	{
		FMemory::Memzero(&GPUSceneRes.GPUWriteParams, sizeof(GPUSceneRes.GPUWriteParams));

		GPUSceneRes.GPUWriteParams.Common 					= CommonParameters;
		GPUSceneRes.GPUWriteParams.ParticleCount 			= NumInstances;
		GPUSceneRes.GPUWriteParams.GPUParticleCountBuffer 	= GetSrvOrDefaultUInt(ComputeDispatchInterface->GetGPUInstanceCounterManager().GetInstanceCountBuffer());
		GPUSceneRes.GPUWriteParams.GPUParticleCountOffset 	= ParticleMeshRenderData.SourceParticleData->GetGPUInstanceCountBufferOffset();
		GPUSceneRes.GPUWriteParams.MeshIndex 				= MeshData.SourceMeshIndex;
		GPUSceneRes.GPUWriteParams.MeshIndexDataOffset 		= ParticleMeshRenderData.MeshIndexOffset;
		GPUSceneRes.GPUWriteParams.RendererVisibility 		= RendererVisibility;
		GPUSceneRes.GPUWriteParams.VisibilityTagDataOffset 	= ParticleMeshRenderData.RendererVisTagOffset;
		GPUSceneRes.GPUWriteParams.LocalBoundingCenter		= (FVector3f)MeshData.LocalBounds.GetCenter();
<<<<<<< HEAD
		GPUSceneRes.GPUWriteParams.DistanceCullRangeSquared = DistanceCullRange * DistanceCullRange;
=======
		GPUSceneRes.GPUWriteParams.DistanceCullRangeSquared = DistanceCullRangeSquared;
>>>>>>> d731a049
		GPUSceneRes.GPUWriteParams.bNeedsPrevTransform		= bNeedsPrevTransform ? 1 : 0;

		// We need to set this flag to force the system to always cull individual instances, because we may need to discard instances that are:
		// * Not tied to any live particles
		// * Are distance culled
		// * Are culled because of mismatched MeshIndex
		// * Are culled because of mismatched VisibilityTag
		OutMeshBatchElement.bForceInstanceCulling = true;

		// Force it to preserve instance order if we are sorted so that GPU Scene's instance culling doesn't scramble them
		OutMeshBatchElement.bPreserveInstanceOrder = ParticleMeshRenderData.bNeedsSort;

		GPUSceneRes.DynamicPrimitiveData.DataWriterGPU = FGPUSceneWriteDelegate::CreateLambda(				
			[&GPUSceneRes](FRDGBuilder& GraphBuilder, const FGPUSceneWriteDelegateParams& Params)
			{
				GPUSceneRes.GPUWriteParams.GPUSceneWriterParameters	= Params.GPUWriteParams;
				GPUSceneRes.GPUWriteParams.View						= Params.View->ViewUniformBuffer; // NOTE: Set here, not outside lambda
				GPUSceneRes.GPUWriteParams.PrimitiveId 				= Params.PrimitiveId;
		
				FNiagaraGPUSceneUtils::AddUpdateMeshParticleInstancesPass(
					GraphBuilder,
					GPUSceneRes.GPUWriteParams,
					GPUSceneRes.FeatureLevel,
					GPUSceneRes.bPreciseMotionVectors
				);
			}
		);

		if (ParticleMeshRenderData.bIsGpuLowLatencyTranslucency)
		{
			GPUSceneRes.DynamicPrimitiveData.DataWriterGPUPass = EGPUSceneGPUWritePass::PostOpaqueRendering;
		}
	}
	else
	{
		// No point in writing the data for a single instance on the GPU - we can just set this info here
		const FVector OriginOffset = FVector(SceneProxy.GetLWCRenderTile()) * FLargeWorldRenderScalar::GetTileSize();
		
		FEmitterSourceInstanceData& EmitterSourceData = GPUSceneRes.EmitterSourceData;
		EmitterSourceData.CustomData = 0.0f;		

		const FVector4 Rot = FVector4(CommonParameters.DefaultRotation);
		FMatrix LocalToPrimitive = FTransform(FQuat(Rot.X, Rot.Y, Rot.Z, Rot.W), FVector(CommonParameters.DefaultPosition), FVector(CommonParameters.DefaultScale)).ToMatrixWithScale();

		if (!bLocalSpace)
		{
			// The instance transforms are expected to be in primitive local space, so we have to transform them from world space
			LocalToPrimitive.SetOrigin(LocalToPrimitive.GetOrigin() + OriginOffset);
			LocalToPrimitive *= SceneProxy.GetLocalToWorldInverse();				
		}

		EmitterSourceData.InstanceSceneData.LocalToPrimitive = LocalToPrimitive;

		GPUSceneRes.DynamicPrimitiveData.InstanceSceneData = TConstArrayView<FPrimitiveInstance>(&EmitterSourceData.InstanceSceneData, 1);
		GPUSceneRes.DynamicPrimitiveData.InstanceCustomData = TConstArrayView<float>(&EmitterSourceData.CustomData, 1);
		
		if (bNeedsPrevTransform)
		{
			const FVector4 PrevRot = FVector4(CommonParameters.DefaultPrevRotation);
			FMatrix PrevLocalToPrimitive = FTransform(FQuat(PrevRot.X, PrevRot.Y, PrevRot.Z, PrevRot.W), FVector(CommonParameters.DefaultPrevPosition), FVector(CommonParameters.DefaultPrevScale)).ToMatrixWithScale();

			if (!bLocalSpace)
			{
				// The instance transforms are expected to be in primitive local space, so we have to transform them from world space
				PrevLocalToPrimitive.SetOrigin(PrevLocalToPrimitive.GetOrigin() + OriginOffset);

				bool bHasPrecomputedVolumetricLightmap;
				FMatrix PreviousPrimitiveToWorld;
				int32 SingleCaptureIndex;
				bool bOutputVelocity;
				FPrimitiveSceneInfo* PrimitiveSceneInfo = SceneProxy.GetPrimitiveSceneInfo();
				SceneProxy.GetScene().GetPrimitiveUniformShaderParameters_RenderThread(PrimitiveSceneInfo, bHasPrecomputedVolumetricLightmap, PreviousPrimitiveToWorld, SingleCaptureIndex, bOutputVelocity);

				PrevLocalToPrimitive *= PreviousPrimitiveToWorld.Inverse();
			}

			EmitterSourceData.InstanceDynamicData.PrevLocalToPrimitive = PrevLocalToPrimitive;
			
			GPUSceneRes.DynamicPrimitiveData.InstanceDynamicData = TConstArrayView<FPrimitiveInstanceDynamicData>(&EmitterSourceData.InstanceDynamicData, 1);
		}
	}

	OutMeshBatchElement.DynamicPrimitiveData = &GPUSceneRes.DynamicPrimitiveData;
}

void FNiagaraRendererMeshes::CreateMeshBatchForSection(
	const FParticleMeshRenderData& ParticleMeshRenderData,
	const FNiagaraMeshCommonParameters& CommonParameters,
	FMeshBatch& MeshBatch,
	FVertexFactory& VertexFactory,
	FMaterialRenderProxy& MaterialProxy,
	const FNiagaraSceneProxy& SceneProxy,
	const FMeshData& MeshData,
	const FStaticMeshLODResources& LODModel,
	const FStaticMeshSection& Section,
	const FSceneView& View,
	int32 ViewIndex,
	uint32 NumInstances,
	uint32 GPUCountBufferOffset,
	bool bIsWireframe,
	bool bIsInstancedStereo,
	bool bNeedsPrevTransform
) const
{
	MeshBatch.VertexFactory = &VertexFactory;
	MeshBatch.LCI = NULL;
	MeshBatch.ReverseCulling = SceneProxy.IsLocalToWorldDeterminantNegative();
	MeshBatch.CastShadow = SceneProxy.CastsDynamicShadow();
#if RHI_RAYTRACING
	MeshBatch.CastRayTracedShadow = SceneProxy.CastsDynamicShadow();
#endif
	MeshBatch.DepthPriorityGroup = (ESceneDepthPriorityGroup)SceneProxy.GetDepthPriorityGroup(&View);

	FMeshBatchElement& BatchElement = MeshBatch.Elements[0];
	if (ParticleMeshRenderData.bUseGPUScene)
	{
<<<<<<< HEAD
		BatchElement.PrimitiveUniformBufferResource = &SceneProxy.GetCustomUniformBufferResource(IsMotionBlurEnabled(), MeshData.LocalBounds);
=======
		BatchElement.PrimitiveUniformBufferResource = SceneProxy.GetCustomUniformBufferResource(IsMotionBlurEnabled(), MeshData.LocalBounds);
>>>>>>> d731a049
	}
	else
	{
		BatchElement.PrimitiveUniformBuffer = SceneProxy.GetCustomUniformBuffer(IsMotionBlurEnabled(), MeshData.LocalBounds);
	}
	BatchElement.FirstIndex = 0;
	BatchElement.MinVertexIndex = 0;
	BatchElement.MaxVertexIndex = 0;
	BatchElement.NumInstances = NumInstances;

	if (ParticleMeshRenderData.bUseGPUScene)
	{
		SetupElementForGPUScene(
			ParticleMeshRenderData,
			CommonParameters,
			SceneProxy,
			MeshData,
			View,
			NumInstances,
			bNeedsPrevTransform,
			BatchElement
		);		
	}

	if (bIsWireframe)
	{
		if (LODModel.AdditionalIndexBuffers && LODModel.AdditionalIndexBuffers->WireframeIndexBuffer.IsInitialized())
		{
			MeshBatch.Type = PT_LineList;
			MeshBatch.MaterialRenderProxy = UMaterial::GetDefaultMaterial(MD_Surface)->GetRenderProxy();
			BatchElement.FirstIndex = 0;
			BatchElement.IndexBuffer = &LODModel.AdditionalIndexBuffers->WireframeIndexBuffer;
			BatchElement.NumPrimitives = LODModel.AdditionalIndexBuffers->WireframeIndexBuffer.GetNumIndices() / 2;
		}
		else
		{
			MeshBatch.Type = PT_TriangleList;
			MeshBatch.MaterialRenderProxy = &MaterialProxy;
			MeshBatch.bWireframe = true;
			BatchElement.FirstIndex = 0;
			BatchElement.IndexBuffer = &LODModel.IndexBuffer;
			BatchElement.NumPrimitives = LODModel.IndexBuffer.GetNumIndices() / 3;
		}
	}
	else
	{
		MeshBatch.Type = PT_TriangleList;
		MeshBatch.MaterialRenderProxy = &MaterialProxy;
		BatchElement.IndexBuffer = &LODModel.IndexBuffer;
		BatchElement.FirstIndex = Section.FirstIndex;
		BatchElement.NumPrimitives = Section.NumTriangles;
	}

	if ((SourceMode == ENiagaraRendererSourceDataMode::Particles) && (GPUCountBufferOffset != INDEX_NONE))
	{
		// We need to use indirect draw args, because the number of actual instances is coming from the GPU
		auto ComputeDispatchInterface = SceneProxy.GetComputeDispatchInterface();
		check(ComputeDispatchInterface);

		auto& CountManager = ComputeDispatchInterface->GetGPUInstanceCounterManager();
		auto IndirectDraw = CountManager.AddDrawIndirect(
			GPUCountBufferOffset,
			Section.NumTriangles * 3,
			Section.FirstIndex,
			bIsInstancedStereo,
			ParticleMeshRenderData.bNeedsCull && ParticleMeshRenderData.bSortCullOnGpu,
			ParticleMeshRenderData.SourceParticleData->GetGPUDataReadyStage()
		);

		BatchElement.NumPrimitives = 0;
		BatchElement.IndirectArgsBuffer = IndirectDraw.Buffer;
		BatchElement.IndirectArgsOffset = IndirectDraw.Offset;
	}
	else
	{
		check(BatchElement.NumPrimitives > 0);
	}

	MeshBatch.bCanApplyViewModeOverrides = true;
	MeshBatch.bUseWireframeSelectionColoring = SceneProxy.IsSelected();
}

void FNiagaraRendererMeshes::GetDynamicMeshElements(const TArray<const FSceneView*>& Views, const FSceneViewFamily& ViewFamily, uint32 VisibilityMap, FMeshElementCollector& Collector, const FNiagaraSceneProxy* SceneProxy) const
{
	check(SceneProxy);
	PARTICLE_PERF_STAT_CYCLES_RT(SceneProxy->GetProxyDynamicData().PerfStatsContext, GetDynamicMeshElements);

	// Prepare our particle render data
	// This will also determine if we have anything to render
	FParticleMeshRenderData ParticleMeshRenderData;
	PrepareParticleMeshRenderData(ParticleMeshRenderData, ViewFamily, Collector, DynamicDataRender, SceneProxy, false);

	if (ParticleMeshRenderData.SourceParticleData == nullptr )
	{
		return;
	}

#if STATS
	FScopeCycleCounter EmitterStatsCounter(EmitterStatID);
#endif

	PrepareParticleRenderBuffers(ParticleMeshRenderData, Collector.GetDynamicReadBuffer());

	// If mesh index comes from the parameter store grab the information now
	int32 EmitterModeMeshIndex = INDEX_NONE;
	if (EmitterMeshIndexOffset != INDEX_NONE && ParticleMeshRenderData.DynamicDataMesh->ParameterDataBound.IsValidIndex(EmitterMeshIndexOffset))
	{
		FMemory::Memcpy(&EmitterModeMeshIndex, ParticleMeshRenderData.DynamicDataMesh->ParameterDataBound.GetData() + EmitterMeshIndexOffset, sizeof(int32));
	}

	// Generate mesh batches per view
	const int32 NumViews = Views.Num();
	for (int32 ViewIndex = 0; ViewIndex < NumViews; ViewIndex++)
	{
		if (VisibilityMap & (1 << ViewIndex))
		{
			const FSceneView* View = Views[ViewIndex];
			const bool bIsInstancedStereo = View->bIsInstancedStereoEnabled && IStereoRendering::IsStereoEyeView(*View);
			const bool bIsShadowView = View->GetDynamicMeshElementsShadowCullFrustum() != nullptr;

			if (bIsInstancedStereo && !IStereoRendering::IsAPrimaryView(*View))
			{
				// One eye renders everything, so we can skip non-primaries
				continue;
			}				

			if (SourceMode == ENiagaraRendererSourceDataMode::Emitter && bEnableCulling)
			{
				FVector ViewOrigin = View->ViewMatrices.GetViewOrigin();
				FVector RefPosition = SceneProxy->GetLocalToWorld().GetOrigin();

				double DistSquared = SceneProxy->GetProxyDynamicData().LODDistanceOverride >= 0.0f ? FMath::Square(SceneProxy->GetProxyDynamicData().LODDistanceOverride) : FVector::DistSquared(RefPosition, ViewOrigin);
				if (DistSquared < DistanceCullRange.X * DistanceCullRange.X || DistSquared > DistanceCullRange.Y * DistanceCullRange.Y)
				{
					// Distance cull the whole emitter
					continue;
				}
			}

			// Initialize sort parameters that are mesh/section invariant
			FNiagaraGPUSortInfo SortInfo;
			if (ParticleMeshRenderData.bNeedsSort || ParticleMeshRenderData.bNeedsCull)
			{
				InitializeSortInfo(ParticleMeshRenderData, *SceneProxy, *View, ViewIndex, bIsInstancedStereo, SortInfo);
			}

			FNiagaraGpuComputeDispatchInterface* ComputeDispatchInterface = SceneProxy->GetComputeDispatchInterface();
			for (int32 MeshIndex = 0; MeshIndex < Meshes.Num(); ++MeshIndex)
			{
				// No binding for mesh index or we don't allow culling we will only render the first mesh for all particles
				if (MeshIndex > 0 && (ParticleMeshRenderData.MeshIndexOffset == INDEX_NONE || (!ParticleMeshRenderData.bNeedsCull && !ParticleMeshRenderData.bUseGPUScene)))
				{
					break;
				}

				// Emitter mode mesh index binding
				if (EmitterModeMeshIndex != INDEX_NONE && MeshIndex != EmitterModeMeshIndex)
				{
					continue;
				}

				const FMeshData& MeshData = Meshes[MeshIndex];

				// @TODO : support multiple LOD
				const int32 LODIndex = GetLODIndex(MeshIndex);
				if (LODIndex == INDEX_NONE)
				{
					continue;
				}

				const FStaticMeshLODResources& LODModel = MeshData.RenderData->LODResources[LODIndex];
				const int32 SectionCount = LODModel.Sections.Num();

				FMeshCollectorResources* CollectorResources = &Collector.AllocateOneFrameResource<FMeshCollectorResources>();

				// Get the next vertex factory to use
				// TODO: Find a way to safely pool these such that they won't be concurrently accessed by multiple views
				FNiagaraMeshVertexFactory& VertexFactory = CollectorResources->VertexFactory;
				VertexFactory.SetParticleFactoryType(NVFT_Mesh);
				VertexFactory.SetMeshIndex(MeshIndex);
				VertexFactory.SetLODIndex(LODIndex);
				VertexFactory.EnablePrimitiveIDElement(ParticleMeshRenderData.bUseGPUScene);
				VertexFactory.InitResource();
				SetupVertexFactory(VertexFactory, LODModel);

				PreparePerMeshData(ParticleMeshRenderData, VertexFactory, *SceneProxy, MeshData);

				// Sort/Cull particles if needed.
				const uint32 NumInstances = PerformSortAndCull(ParticleMeshRenderData, Collector.GetDynamicReadBuffer(), SortInfo, ComputeDispatchInterface, MeshData.SourceMeshIndex);
				if ( NumInstances > 0 )
				{
					// Increment stats
					INC_DWORD_STAT_BY(STAT_NiagaraNumMeshVerts, NumInstances * LODModel.GetNumVertices());
					INC_DWORD_STAT_BY(STAT_NiagaraNumMeshes, NumInstances);

					FNiagaraMeshCommonParameters CommonParameters = CreateCommonShaderParams(ParticleMeshRenderData, *View, MeshData, *SceneProxy);
					FNiagaraMeshUniformBufferRef VFUniformBuffer = CreateVFUniformBuffer(ParticleMeshRenderData, CommonParameters);
					VertexFactory.SetUniformBuffer(VFUniformBuffer);
					CollectorResources->UniformBuffer = VFUniformBuffer;

					const bool bIsWireframe = AllowDebugViewmodes() && ViewFamily.EngineShowFlags.Wireframe;
					for (int32 SectionIndex = 0; SectionIndex < SectionCount; SectionIndex++)
					{
						const FStaticMeshSection& Section = LODModel.Sections[SectionIndex];
						const uint32 RemappedMaterialIndex = MeshData.MaterialRemapTable[Section.MaterialIndex];
						FMaterialRenderProxy* MaterialProxy = ParticleMeshRenderData.DynamicDataMesh->Materials.IsValidIndex(RemappedMaterialIndex) ? ParticleMeshRenderData.DynamicDataMesh->Materials[RemappedMaterialIndex] : UMaterial::GetDefaultMaterial(MD_Surface)->GetRenderProxy();
						if (Section.NumTriangles == 0 || MaterialProxy == nullptr)
						{
							//@todo. This should never occur, but it does occasionally.
							continue;
						}

						const FMaterial& Material = MaterialProxy->GetIncompleteMaterialWithFallback(FeatureLevel);
						const EBlendMode BlendMode = Material.GetBlendMode();
						const bool bTranslucent = IsTranslucentBlendMode(BlendMode);
						const bool bNeedsPrevTransform = !bTranslucent || Material.IsTranslucencyWritingVelocity();
						if (bIsShadowView && bTranslucent && !SceneProxy->CastsVolumetricTranslucentShadow())
						{
							// Don't add translucent mesh batches for shadows
							// TODO: Need a way to know if it's a volumetric translucent shadow view to make this logic better
							continue;
						}

<<<<<<< HEAD
						const FMaterial& Material = MaterialProxy->GetIncompleteMaterialWithFallback(FeatureLevel);
						const EBlendMode BlendMode = Material.GetBlendMode();
						const bool bTranslucent = IsTranslucentBlendMode(BlendMode);
						const bool bNeedsPrevTransform = !bTranslucent || Material.IsTranslucencyWritingVelocity();
						if (bIsShadowView && bTranslucent && !SceneProxy->CastsVolumetricTranslucentShadow())
						{
							// Don't add translucent mesh batches for shadows
							// TODO: Need a way to know if it's a volumetric translucent shadow view to make this logic better
							continue;
						}

=======
>>>>>>> d731a049
						// When using GPU scene, the indirect draw is managed, so prevent creating indirect draw args
						uint32 GPUCountBufferOffset = INDEX_NONE;
						if (!ParticleMeshRenderData.bUseGPUScene)
						{
							GPUCountBufferOffset = SortInfo.CulledGPUParticleCountOffset != INDEX_NONE ? SortInfo.CulledGPUParticleCountOffset : ParticleMeshRenderData.SourceParticleData->GetGPUInstanceCountBufferOffset();
						}

						FMeshBatch& MeshBatch = Collector.AllocateMesh();
						CreateMeshBatchForSection(
							ParticleMeshRenderData,
							CommonParameters,
							MeshBatch,
							VertexFactory,
							*MaterialProxy,
							*SceneProxy,
							MeshData,
							LODModel,
							Section,
							*View,
							ViewIndex,
							NumInstances,
							GPUCountBufferOffset,
							bIsWireframe,
							bIsInstancedStereo,
							bNeedsPrevTransform
						);

						Collector.AddMesh(ViewIndex, MeshBatch);
					}
				}
			}
		}
	}
}

#if RHI_RAYTRACING

void FNiagaraRendererMeshes::GetDynamicRayTracingInstances(FRayTracingMaterialGatheringContext& Context, TArray<FRayTracingInstance>& OutRayTracingInstances, const FNiagaraSceneProxy* SceneProxy)
{
	if (!CVarRayTracingNiagaraMeshes.GetValueOnRenderThread())
	{
		return;
	}

	check(SceneProxy);

	const int32 ViewIndex = 0;
	const FSceneView* View = Context.ReferenceView;
	const bool bIsInstancedStereo = View->bIsInstancedStereoEnabled && IStereoRendering::IsStereoEyeView(*View);

	check(View->Family);

	// Prepare our particle render data
	// This will also determine if we have anything to render
	FParticleMeshRenderData ParticleMeshRenderData;
	PrepareParticleMeshRenderData(ParticleMeshRenderData, *View->Family, Context.RayTracingMeshResourceCollector, DynamicDataRender, SceneProxy, true);

	if (ParticleMeshRenderData.SourceParticleData == nullptr || Meshes.Num() == 0)
	{
		return;
	}

	// Disable sorting and culling as we manage this ourself
	ParticleMeshRenderData.bNeedsSort = false;
	ParticleMeshRenderData.bNeedsCull = false;
	ParticleMeshRenderData.bSortCullOnGpu = false;

	PrepareParticleRenderBuffers(ParticleMeshRenderData, Context.RayTracingMeshResourceCollector.GetDynamicReadBuffer());


	// Initialize sort parameters that are mesh/section invariant
	FNiagaraGPUSortInfo SortInfo;
	if (ParticleMeshRenderData.bNeedsSort || ParticleMeshRenderData.bNeedsCull)
	{
		InitializeSortInfo(ParticleMeshRenderData, *SceneProxy, *View, ViewIndex, bIsInstancedStereo, SortInfo);
	}

	OutRayTracingInstances.Reserve(Meshes.Num());

	for (int32 MeshIndex = 0; MeshIndex < Meshes.Num(); ++MeshIndex)
	{
		// No binding for mesh index we only render the first mesh not all of them
		if ( (MeshIndex > 0) && (ParticleMeshIndexOffset == INDEX_NONE) )
		{
			break;
		}

		const FMeshData& MeshData = Meshes[MeshIndex];
		const int32 LODIndex = GetLODIndex(MeshIndex);
		if (LODIndex == INDEX_NONE)
		{
			continue;
		}

		const FStaticMeshLODResources& LODModel = MeshData.RenderData->LODResources[LODIndex];
		const FStaticMeshVertexFactories& VFs = MeshData.RenderData->LODVertexFactories[LODIndex];
		FRayTracingGeometry& Geometry = MeshData.RenderData->LODResources[LODIndex].RayTracingGeometry;
		FRayTracingInstance RayTracingInstance;
		RayTracingInstance.Geometry = &Geometry;

		FMeshCollectorResources* CollectorResources = &Context.RayTracingMeshResourceCollector.AllocateOneFrameResource<FMeshCollectorResources>();

		// Get the next vertex factory to use
		// TODO: Find a way to safely pool these such that they won't be concurrently accessed by multiple views
		FNiagaraMeshVertexFactory& VertexFactory = CollectorResources->VertexFactory;
		VertexFactory.SetParticleFactoryType(NVFT_Mesh);
		VertexFactory.SetMeshIndex(MeshIndex);
		VertexFactory.SetLODIndex(LODIndex);
		VertexFactory.EnablePrimitiveIDElement(ParticleMeshRenderData.bUseGPUScene);
		VertexFactory.InitResource();
		SetupVertexFactory(VertexFactory, LODModel);

		PreparePerMeshData(ParticleMeshRenderData, VertexFactory, *SceneProxy, MeshData);

		// Sort/Cull particles if needed.
		FNiagaraGpuComputeDispatchInterface* ComputeDispatchInterface = SceneProxy->GetComputeDispatchInterface();
		const uint32 NumInstances = PerformSortAndCull(ParticleMeshRenderData, Context.RayTracingMeshResourceCollector.GetDynamicReadBuffer(), SortInfo, ComputeDispatchInterface, MeshData.SourceMeshIndex);
		if ( NumInstances == 0 )
		{
			continue;
		}

		FNiagaraMeshCommonParameters CommonParameters = CreateCommonShaderParams(ParticleMeshRenderData, *View, MeshData, *SceneProxy);
		FNiagaraMeshUniformBufferRef VFUniformBuffer = CreateVFUniformBuffer(ParticleMeshRenderData, CommonParameters);
		VertexFactory.SetUniformBuffer(VFUniformBuffer);
		CollectorResources->UniformBuffer = VFUniformBuffer;
<<<<<<< HEAD
=======

		RayTracingInstance.Materials.Reserve(LODModel.Sections.Num());
>>>>>>> d731a049

		for (int32 SectionIndex = 0; SectionIndex < LODModel.Sections.Num(); SectionIndex++)
		{
			const FStaticMeshSection& Section = LODModel.Sections[SectionIndex];
			if (Section.NumTriangles == 0)
			{
				continue;
			}

			const uint32 RemappedMaterialIndex = MeshData.MaterialRemapTable[Section.MaterialIndex];
			if (!ParticleMeshRenderData.DynamicDataMesh->Materials.IsValidIndex(RemappedMaterialIndex))
			{
				// This should never occur. Otherwise, the section data changed since initialization
				continue;
			}

			FMaterialRenderProxy* MaterialProxy = ParticleMeshRenderData.DynamicDataMesh->Materials[RemappedMaterialIndex];
			if (MaterialProxy == nullptr)
			{
				continue;
			}

			FMeshBatch MeshBatch;
			CreateMeshBatchForSection(
				ParticleMeshRenderData,
				CommonParameters,
				MeshBatch,
				VertexFactory,
				*MaterialProxy,
				*SceneProxy,
				MeshData,
				LODModel,
				Section,
				*View,
				ViewIndex,
				NumInstances,
				INDEX_NONE,
				false, // bIsWireframe
				bIsInstancedStereo,
				false // bNeedsPrevTransform
			);
			MeshBatch.SegmentIndex = SectionIndex;
			MeshBatch.LODIndex = LODIndex;

#if !(UE_BUILD_SHIPPING || UE_BUILD_TEST)
			MeshBatch.VisualizeLODIndex = LODIndex;
#endif

			MeshBatch.bCanApplyViewModeOverrides = false;

			MeshBatch.Elements[0].VertexFactoryUserData = VFs.VertexFactory.GetUniformBuffer();
#if !(UE_BUILD_SHIPPING || UE_BUILD_TEST)
			MeshBatch.Elements[0].VisualizeElementIndex = SectionIndex;
#endif

			RayTracingInstance.Materials.Add(MoveTemp(MeshBatch));
		}

		if (RayTracingInstance.Materials.Num() == 0 || LODModel.Sections.Num() != RayTracingInstance.Materials.Num())
		{
			continue;
		}

		// Emitter source mode?
		const FMatrix LocalTransform(SceneProxy->GetLocalToWorld());
		const bool bUseLocalSpace = UseLocalSpace(SceneProxy);
		if (SourceMode == ENiagaraRendererSourceDataMode::Emitter)
		{
			FVector Pos = bUseLocalSpace ? FVector::ZeroVector : LocalTransform.GetOrigin();
			FVector3f Scale{ 1.0f, 1.0f, 1.0f };
			FQuat Rot = FQuat::Identity;

			if (bSetAnyBoundVars)
			{
				const uint8* ParameterBoundData = ParticleMeshRenderData.DynamicDataMesh->ParameterDataBound.GetData();
				if (VFBoundOffsetsInParamStore[ENiagaraMeshVFLayout::Type::Position] != INDEX_NONE
					&& ParticleMeshRenderData.DynamicDataMesh->ParameterDataBound.IsValidIndex(VFBoundOffsetsInParamStore[ENiagaraMeshVFLayout::Type::Position]))
				{
					FVector3f TempPos;
					FMemory::Memcpy(&TempPos, ParameterBoundData + VFBoundOffsetsInParamStore[ENiagaraMeshVFLayout::Type::Position], sizeof(FVector3f));
					Pos = (FVector)TempPos;
					if (!bUseLocalSpace)
					{
						// Handle LWC
						Pos += FVector(SceneProxy->GetLWCRenderTile()) * FLargeWorldRenderScalar::GetTileSize();
					}
				}
				if (VFBoundOffsetsInParamStore[ENiagaraMeshVFLayout::Type::Scale] != INDEX_NONE
					&& ParticleMeshRenderData.DynamicDataMesh->ParameterDataBound.IsValidIndex(VFBoundOffsetsInParamStore[ENiagaraMeshVFLayout::Type::Scale]))
				{
					FMemory::Memcpy(&Scale, ParameterBoundData + VFBoundOffsetsInParamStore[ENiagaraMeshVFLayout::Type::Scale], sizeof(FVector3f));
				}
				if (VFBoundOffsetsInParamStore[ENiagaraMeshVFLayout::Type::Rotation] != INDEX_NONE
					&& ParticleMeshRenderData.DynamicDataMesh->ParameterDataBound.IsValidIndex(VFBoundOffsetsInParamStore[ENiagaraMeshVFLayout::Type::Rotation]))
				{
					FMemory::Memcpy(&Rot, ParameterBoundData + VFBoundOffsetsInParamStore[ENiagaraMeshVFLayout::Type::Rotation], sizeof(FVector4f));
				}
			}

			FVector4 Transform1 = FVector4(1.0f, 0.0f, 0.0f, Pos.X);
			FVector4 Transform2 = FVector4(0.0f, 1.0f, 0.0f, Pos.Y);
			FVector4 Transform3 = FVector4(0.0f, 0.0f, 1.0f, Pos.Z);

			FTransform RotationTransform(Rot.GetNormalized());
			FMatrix RotationMatrix = RotationTransform.ToMatrixWithScale();

			Transform1.X = RotationMatrix.M[0][0];
			Transform1.Y = RotationMatrix.M[0][1];
			Transform1.Z = RotationMatrix.M[0][2];

			Transform2.X = RotationMatrix.M[1][0];
			Transform2.Y = RotationMatrix.M[1][1];
			Transform2.Z = RotationMatrix.M[1][2];

			Transform3.X = RotationMatrix.M[2][0];
			Transform3.Y = RotationMatrix.M[2][1];
			Transform3.Z = RotationMatrix.M[2][2];

			FMatrix ScaleMatrix(FMatrix::Identity);
			ScaleMatrix.M[0][0] *= Scale.X;
			ScaleMatrix.M[1][1] *= Scale.Y;
			ScaleMatrix.M[2][2] *= Scale.Z;

			FMatrix InstanceTransform = FMatrix(FPlane(Transform1), FPlane(Transform2), FPlane(Transform3), FPlane(0.0, 0.0, 0.0, 1.0));
			InstanceTransform = InstanceTransform * ScaleMatrix;
			InstanceTransform = InstanceTransform.GetTransposed();

			if (bUseLocalSpace)
			{
				InstanceTransform = InstanceTransform * LocalTransform;
			}

			RayTracingInstance.InstanceTransforms.Add(InstanceTransform);
		}
		else
		{
			TConstArrayView<FNiagaraRendererVariableInfo> VFVariables = ParticleMeshRenderData.RendererLayout->GetVFVariables_RenderThread();
			if (SimTarget == ENiagaraSimTarget::CPUSim)
			{
				const int32 TotalFloatSize = ParticleMeshRenderData.RendererLayout->GetTotalFloatComponents_RenderThread() * ParticleMeshRenderData.SourceParticleData->GetNumInstances();
				const int32 ComponentStrideDest = ParticleMeshRenderData.SourceParticleData->GetNumInstances() * sizeof(float);

				//ENiagaraMeshVFLayout::Transform just contains a Quat, not the whole transform
				const FNiagaraRendererVariableInfo& VarPositionInfo = VFVariables[ENiagaraMeshVFLayout::Position];
				const FNiagaraRendererVariableInfo& VarScaleInfo = VFVariables[ENiagaraMeshVFLayout::Scale];
				const FNiagaraRendererVariableInfo& VarTransformInfo = VFVariables[ENiagaraMeshVFLayout::Rotation];

				const int32 PositionBaseCompOffset = VarPositionInfo.DatasetOffset;
				const int32 ScaleBaseCompOffset = VarScaleInfo.DatasetOffset;
				const int32 TransformBaseCompOffset = VarTransformInfo.DatasetOffset;

				const float* RESTRICT PositionX = reinterpret_cast<const float*>(ParticleMeshRenderData.SourceParticleData->GetComponentPtrFloat(PositionBaseCompOffset));
				const float* RESTRICT PositionY = reinterpret_cast<const float*>(ParticleMeshRenderData.SourceParticleData->GetComponentPtrFloat(PositionBaseCompOffset + 1));
				const float* RESTRICT PositionZ = reinterpret_cast<const float*>(ParticleMeshRenderData.SourceParticleData->GetComponentPtrFloat(PositionBaseCompOffset + 2));

				const float* RESTRICT ScaleX = reinterpret_cast<const float*>(ParticleMeshRenderData.SourceParticleData->GetComponentPtrFloat(ScaleBaseCompOffset));
				const float* RESTRICT ScaleY = reinterpret_cast<const float*>(ParticleMeshRenderData.SourceParticleData->GetComponentPtrFloat(ScaleBaseCompOffset + 1));
				const float* RESTRICT ScaleZ = reinterpret_cast<const float*>(ParticleMeshRenderData.SourceParticleData->GetComponentPtrFloat(ScaleBaseCompOffset + 2));

				const float* RESTRICT QuatArrayX = reinterpret_cast<const float*>(ParticleMeshRenderData.SourceParticleData->GetComponentPtrFloat(TransformBaseCompOffset));
				const float* RESTRICT QuatArrayY = reinterpret_cast<const float*>(ParticleMeshRenderData.SourceParticleData->GetComponentPtrFloat(TransformBaseCompOffset + 1));
				const float* RESTRICT QuatArrayZ = reinterpret_cast<const float*>(ParticleMeshRenderData.SourceParticleData->GetComponentPtrFloat(TransformBaseCompOffset + 2));
				const float* RESTRICT QuatArrayW = reinterpret_cast<const float*>(ParticleMeshRenderData.SourceParticleData->GetComponentPtrFloat(TransformBaseCompOffset + 3));

				const int32* RESTRICT RenderVisibilityData = ParticleRendererVisTagOffset == INDEX_NONE ? nullptr : reinterpret_cast<const int32*>(ParticleMeshRenderData.SourceParticleData->GetComponentPtrInt32(ParticleRendererVisTagOffset));
				const int32* RESTRICT MeshIndexData = ParticleMeshIndexOffset == INDEX_NONE ? nullptr : reinterpret_cast<const int32*>(ParticleMeshRenderData.SourceParticleData->GetComponentPtrInt32(ParticleMeshIndexOffset));

				auto GetInstancePosition = [&PositionX, &PositionY, &PositionZ](int32 Idx)
				{
					return FVector(PositionX[Idx], PositionY[Idx], PositionZ[Idx]);
				};

				auto GetInstanceScale = [&ScaleX, &ScaleY, &ScaleZ](int32 Idx)
				{
					return FVector(ScaleX[Idx], ScaleY[Idx], ScaleZ[Idx]);
				};

				auto GetInstanceQuat = [&QuatArrayX, &QuatArrayY, &QuatArrayZ, &QuatArrayW](int32 Idx)
				{
					return FQuat(QuatArrayX[Idx], QuatArrayY[Idx], QuatArrayZ[Idx], QuatArrayW[Idx]);
				};

				//#dxr_todo: handle MESH_FACING_VELOCITY, MESH_FACING_CAMERA_POSITION, MESH_FACING_CAMERA_PLANE
				//#dxr_todo: handle half floats
				const bool bHasPosition = PositionBaseCompOffset > 0;
				const bool bHasRotation = TransformBaseCompOffset > 0;
				const bool bHasScale = ScaleBaseCompOffset > 0;

				const FMatrix NullInstanceTransform(FVector::ZeroVector, FVector::ZeroVector, FVector::ZeroVector, FVector::ZeroVector);
				const FQuat MeshRotation = FQuat(MeshData.Rotation);
				const FVector MeshScale = FVector(MeshData.Scale);
				for (uint32 InstanceIndex = 0; InstanceIndex < NumInstances; InstanceIndex++)
				{
					if ( RenderVisibilityData && (RenderVisibilityData[InstanceIndex] != RendererVisibility) )
					{
						RayTracingInstance.InstanceTransforms.Add(NullInstanceTransform);
						continue;
					}
					if ( MeshIndexData && (MeshIndexData[InstanceIndex] != MeshData.SourceMeshIndex) )
					{
						RayTracingInstance.InstanceTransforms.Add(NullInstanceTransform);
						continue;
					}

					FVector InstancePosition = bHasPosition ? GetInstancePosition(InstanceIndex) : FVector::ZeroVector;
					if (!bLocalSpace)
					{
						// Handle LWC
						InstancePosition += FVector(SceneProxy->GetLWCRenderTile()) * FLargeWorldRenderScalar::GetTileSize();
					}

					const FQuat InstanceRotation = bHasRotation ? GetInstanceQuat(InstanceIndex).GetNormalized() * MeshRotation : MeshRotation;
					FMatrix InstanceTransform = FQuatRotationTranslationMatrix::Make(InstanceRotation, InstancePosition);

					const FVector InstanceScale = bHasScale ? GetInstanceScale(InstanceIndex) * MeshScale : MeshScale;
					InstanceTransform = FScaleMatrix(InstanceScale) * InstanceTransform;

					if (bLocalSpace)
					{
						InstanceTransform = InstanceTransform * LocalTransform;
					}

					RayTracingInstance.InstanceTransforms.Add(InstanceTransform);
				}
			}
			// Gpu Target
			else if (FNiagaraUtilities::AllowComputeShaders(GShaderPlatformForFeatureLevel[FeatureLevel]) && FDataDrivenShaderPlatformInfo::GetSupportsRayTracingIndirectInstanceData(GShaderPlatformForFeatureLevel[FeatureLevel]) )
			{
				FRHICommandListImmediate& RHICmdList = Context.GraphBuilder.RHICmdList;

				RayTracingInstance.NumTransforms = NumInstances;

				FRDGBufferRef InstanceGPUTransformsBufferRef = Context.GraphBuilder.CreateBuffer(
					FRDGBufferDesc::CreateStructuredDesc(4 * sizeof(float), 3 * NumInstances),
					TEXT("InstanceGPUTransformsBuffer"));

				const TRefCountPtr<FRDGPooledBuffer>& ExternalBuffer = Context.GraphBuilder.ConvertToExternalBuffer(InstanceGPUTransformsBufferRef);
				RayTracingInstance.InstanceGPUTransformsSRV = ExternalBuffer->GetOrCreateSRV(FRHIBufferSRVCreateInfo());

<<<<<<< HEAD
				FNiagaraGPURayTracingTransformsCS::FParameters* PassParameters = Context.GraphBuilder.AllocParameters< FNiagaraGPURayTracingTransformsCS::FParameters>();

=======
				const FLargeWorldRenderPosition AbsoluteViewOrigin(View->ViewMatrices.GetViewOrigin());
				const FVector ViewTileOffset = AbsoluteViewOrigin.GetTileOffset();
				const FVector RelativePreViewTranslation = View->ViewMatrices.GetPreViewTranslation() + ViewTileOffset;
				const FVector3f ViewTilePosition = AbsoluteViewOrigin.GetTile();

				const FLargeWorldRenderPosition LocalTransformOrigin(LocalTransform.GetOrigin());

				FNiagaraGPURayTracingTransformsCS::FParameters* PassParameters = Context.GraphBuilder.AllocParameters< FNiagaraGPURayTracingTransformsCS::FParameters>();
>>>>>>> d731a049
				{
					PassParameters->ParticleDataFloatStride		= ParticleMeshRenderData.ParticleFloatDataStride;
					//PassParameters.ParticleDataHalfStride		= ParticleMeshRenderData.ParticleHalfDataStride;
					PassParameters->ParticleDataIntStride		= ParticleMeshRenderData.ParticleIntDataStride;
					PassParameters->CPUNumInstances				= NumInstances;
					PassParameters->InstanceCountOffset			= ParticleMeshRenderData.SourceParticleData->GetGPUInstanceCountBufferOffset();
					PassParameters->SystemLWCTile				= SceneProxy->GetLWCRenderTile();
					PassParameters->PositionDataOffset			= VFVariables[ENiagaraMeshVFLayout::Position].GetGPUOffset();
					PassParameters->RotationDataOffset			= VFVariables[ENiagaraMeshVFLayout::Rotation].GetGPUOffset();
					PassParameters->ScaleDataOffset				= VFVariables[ENiagaraMeshVFLayout::Scale].GetGPUOffset();
					PassParameters->bLocalSpace					= bUseLocalSpace ? 1 : 0;
<<<<<<< HEAD
					PassParameters->RenderVisibilityOffset		= RendererVisTagOffset;
					PassParameters->MeshIndexOffset				= MeshIndexOffset;
					PassParameters->RenderVisibilityValue		= RendererVisibility;
					PassParameters->MeshIndexValue				= MeshData.SourceMeshIndex;
					PassParameters->LocalTransform				= FMatrix44f(LocalTransform);		// LWC_TODO: Precision loss
=======
					PassParameters->RenderVisibilityOffset		= ParticleRendererVisTagOffset;
					PassParameters->MeshIndexOffset				= ParticleMeshIndexOffset;
					PassParameters->RenderVisibilityValue		= RendererVisibility;
					PassParameters->MeshIndexValue				= MeshData.SourceMeshIndex;
					PassParameters->LocalTransform				= FLargeWorldRenderScalar::MakeToRelativeWorldMatrix(LocalTransformOrigin.GetTileOffset(), LocalTransform);
					PassParameters->LocalTransformTile			= LocalTransformOrigin.GetTile();
>>>>>>> d731a049
					PassParameters->DefaultPosition				= CommonParameters.DefaultPosition;
					PassParameters->DefaultRotation				= FVector4f(0.0f, 0.0f, 0.0f, 1.0f);
					PassParameters->DefaultScale				= FVector3f(1.0f, 1.0f, 1.0f);
					PassParameters->MeshScale					= MeshData.Scale;
					PassParameters->MeshRotation				= FVector4f(MeshData.Rotation.X, MeshData.Rotation.Y, MeshData.Rotation.Z, MeshData.Rotation.W);
					PassParameters->ParticleDataFloatBuffer		= ParticleMeshRenderData.ParticleFloatSRV;
					//PassParameters.ParticleDataHalfBuffer		= ParticleMeshRenderData.ParticleHalfSRV;
					PassParameters->ParticleDataIntBuffer		= ParticleMeshRenderData.ParticleIntSRV;
					PassParameters->GPUInstanceCountBuffer		= ComputeDispatchInterface->GetGPUInstanceCounterManager().GetInstanceCountBuffer().SRV;
					PassParameters->TLASTransforms				= ExternalBuffer->GetOrCreateUAV(FRHIBufferUAVCreateInfo());
<<<<<<< HEAD
=======

					PassParameters->ViewTilePosition			= ViewTilePosition;
					PassParameters->RelativePreViewTranslation	= FVector3f(RelativePreViewTranslation);
>>>>>>> d731a049
				}

				Context.GraphBuilder.AddPass(
					RDG_EVENT_NAME("NiagaraGPURayTracingTransforms"),
					PassParameters,
					ERDGPassFlags::Compute,
					[PassParameters, Pass_FeatureLevel = FeatureLevel, NumInstances](FRHICommandList& RHICmdList)
				{
					RHICmdList.Transition(FRHITransitionInfo(PassParameters->TLASTransforms, ERHIAccess::Unknown, ERHIAccess::UAVCompute));

					FNiagaraGPURayTracingTransformsCS::FPermutationDomain PermutationVector;
					TShaderMapRef<FNiagaraGPURayTracingTransformsCS> ComputeShader(GetGlobalShaderMap(Pass_FeatureLevel), PermutationVector);
					FComputeShaderUtils::Dispatch(RHICmdList, ComputeShader, *PassParameters, FComputeShaderUtils::GetGroupCount(int32(NumInstances), int32(FNiagaraGPURayTracingTransformsCS::ThreadGroupSize)));

					RHICmdList.Transition(FRHITransitionInfo(PassParameters->TLASTransforms, ERHIAccess::Unknown, ERHIAccess::SRVCompute));
				});
			}
		}

		RayTracingInstance.BuildInstanceMaskAndFlags(FeatureLevel);
		OutRayTracingInstances.Add(MoveTemp(RayTracingInstance));
	}
}
#endif


FNiagaraDynamicDataBase* FNiagaraRendererMeshes::GenerateDynamicData(const FNiagaraSceneProxy* Proxy, const UNiagaraRendererProperties* InProperties, const FNiagaraEmitterInstance* Emitter) const
{
	SCOPE_CYCLE_COUNTER(STAT_NiagaraGenMeshVertexData);

	const UNiagaraMeshRendererProperties* Properties = CastChecked<const UNiagaraMeshRendererProperties>(InProperties);
	
	if (!IsRendererEnabled(Properties, Emitter))
	{
		return nullptr;
	}

	if (Properties->bAllowInCullProxies == false)
	{
		check(Emitter);

		FNiagaraSystemInstance* Inst = Emitter->GetParentSystemInstance();
		check(Emitter->GetParentSystemInstance());

		//TODO: Probably should push some state into the system instance for this?
		const bool bIsCullProxy = Cast<UNiagaraCullProxyComponent>(Inst->GetAttachComponent()) != nullptr;
		if (bIsCullProxy)
		{
			return nullptr;
		}
	}

	
	FNiagaraDataBuffer* DataToRender = Emitter->GetData().GetCurrentData();
	if (!DataToRender || 
		Meshes.Num() == 0 ||
		(SourceMode == ENiagaraRendererSourceDataMode::Particles && SimTarget != ENiagaraSimTarget::GPUComputeSim && DataToRender->GetNumInstances() == 0))
	{
		return nullptr;
	}

	// Bail if we have cached mesh render data for any meshes that are no longer valid
	for (const auto& MeshData : Meshes)
	{
		if ( !Properties->Meshes.IsValidIndex(MeshData.SourceMeshIndex) )
		{
			return nullptr;
		}
	}

	FNiagaraDynamicDataMesh* DynamicData = new FNiagaraDynamicDataMesh(Emitter);
	DynamicData->SetMaterialRelevance(BaseMaterialRelevance_GT);

	DynamicData->Materials.Reset(BaseMaterials_GT.Num());
	for (UMaterialInterface* Mat : BaseMaterials_GT)
	{
		//In preparation for a material override feature, we pass our material(s) and relevance in via dynamic data.
		//The renderer ensures we have the correct usage and relevance for materials in BaseMaterials_GT.
		//Any override feature must also do the same for materials that are set.
		check(Mat->CheckMaterialUsage_Concurrent(MATUSAGE_NiagaraMeshParticles));
		DynamicData->Materials.Add(Mat->GetRenderProxy());
	}

	if (DynamicData)
	{
		const FNiagaraParameterStore& ParameterData = Emitter->GetRendererBoundVariables();
		DynamicData->DataInterfacesBound = ParameterData.GetDataInterfaces();
		DynamicData->ObjectsBound = ParameterData.GetUObjects();
		DynamicData->ParameterDataBound = ParameterData.GetParameterDataArray();
	}

	if (DynamicData && Properties->MaterialParameters.HasAnyBindings())
	{
		ProcessMaterialParameterBindings(Properties->MaterialParameters, Emitter, MakeArrayView(BaseMaterials_GT));
	}

	return DynamicData;
}

int FNiagaraRendererMeshes::GetDynamicDataSize()const
{
	uint32 Size = sizeof(FNiagaraDynamicDataMesh);
	return Size;
}

bool FNiagaraRendererMeshes::IsMaterialValid(const UMaterialInterface* Mat)const
{
	return Mat && Mat->CheckMaterialUsage_Concurrent(MATUSAGE_NiagaraMeshParticles);
}


//////////////////////////////////////////////////////////////////////////
// Proposed class for ensuring Niagara/Cascade components who's proxies reference render data of other objects (Materials, Meshes etc) do not have data freed from under them.
// Our components register themselves with the referenced component which then calls InvalidateRenderDependencies() whenever it's render data is changed or when it is destroyed.
// UNTESTED - DO NOT USE.
struct FComponentRenderDependencyHandler
{
	void AddDependency(UPrimitiveComponent* Component)
	{
		DependentComponents.Add(Component);
	}

	void RemoveDependancy(UPrimitiveComponent* Component)
	{
		DependentComponents.RemoveSwap(Component);
	}

	void InvalidateRenderDependencies()
	{
		int32 i = DependentComponents.Num();
		while (--i >= 0)
		{
			if (UPrimitiveComponent* Comp = DependentComponents[i].Get())
			{
				Comp->MarkRenderStateDirty();
			}
			else
			{
				DependentComponents.RemoveAtSwap(i);
			}
		}
	}

	TArray<TWeakObjectPtr<UPrimitiveComponent>> DependentComponents;
};
<|MERGE_RESOLUTION|>--- conflicted
+++ resolved
@@ -18,15 +18,7 @@
 #include "RayTracingDefinitions.h"
 #include "RayTracingDynamicGeometryCollection.h"
 #include "RayTracingInstance.h"
-<<<<<<< HEAD
-#include "Renderer/Private/ScenePrivate.h"
-#include "PipelineStateCache.h"
-#include "NiagaraCullProxyComponent.h"
-#include "IXRTrackingSystem.h"
-#include "FXRenderingUtils.h"
-=======
 #include "ScenePrivate.h"
->>>>>>> d731a049
 
 DECLARE_CYCLE_STAT(TEXT("Generate Mesh Vertex Data [GT]"), STAT_NiagaraGenMeshVertexData, STATGROUP_Niagara);
 
@@ -94,10 +86,7 @@
 	bEnableFrustumCulling = Properties->bEnableFrustumCulling;
 	bEnableCulling = bEnableFrustumCulling;
 	DistanceCullRange = FVector2f(0, FLT_MAX);
-<<<<<<< HEAD
-=======
 	DistanceCullRangeSquared = FVector2f(0, FLT_MAX);
->>>>>>> d731a049
 	RendererVisibility = Properties->RendererVisibility;
 	bAccurateMotionVectors = Properties->NeedsPreciseMotionVectors();
 	MaxSectionCount = 0;
@@ -105,10 +94,7 @@
 	if (Properties->bEnableCameraDistanceCulling)
 	{
 		DistanceCullRange = FVector2f(Properties->MinCameraDistance, Properties->MaxCameraDistance);
-<<<<<<< HEAD
-=======
 		DistanceCullRangeSquared = DistanceCullRange* DistanceCullRange;
->>>>>>> d731a049
 		bEnableCulling = true;
 	}
 
@@ -414,11 +400,6 @@
 	{
 		if ( SimTarget == ENiagaraSimTarget::CPUSim )
 		{
-<<<<<<< HEAD
-			SCOPE_CYCLE_COUNTER(STAT_NiagaraRenderMeshes_AllocateGPUData);
-
-=======
->>>>>>> d731a049
 			// Determine what integer attributes we need to copy to the GPU for culling
 			TArray<uint32, TInlineAllocator<2>> IntParamsToCopy;
 			if (ParticleMeshRenderData.bNeedsCull || ParticleMeshRenderData.bUseGPUScene)
@@ -696,11 +677,7 @@
 	Params.NiagaraParticleDataFloat	= ParticleMeshRenderData.ParticleFloatSRV;
 	Params.NiagaraParticleDataHalf 	= ParticleMeshRenderData.ParticleHalfSRV;
 	Params.NiagaraParticleDataInt 	= ParticleMeshRenderData.ParticleIntSRV;
-<<<<<<< HEAD
-	Params.NiagaraFloatDataStride 	= ParticleMeshRenderData.ParticleFloatDataStride;
-=======
 	Params.NiagaraFloatDataStride 	= FMath::Max(ParticleMeshRenderData.ParticleFloatDataStride, ParticleMeshRenderData.ParticleHalfDataStride);
->>>>>>> d731a049
 	Params.NiagaraIntDataStride 	= ParticleMeshRenderData.ParticleIntDataStride;
 	
 	Params.SortedIndices 			= ParticleMeshRenderData.ParticleSortedIndicesSRV;
@@ -708,10 +685,7 @@
 
 	Params.SystemLWCTile			= SceneProxy.GetLWCRenderTile();
 	Params.bLocalSpace 				= bUseLocalSpace;
-<<<<<<< HEAD
-=======
 	Params.AccurateMotionVectors	= bAccurateMotionVectors;
->>>>>>> d731a049
 	Params.DeltaSeconds 			= View.Family->Time.GetDeltaWorldTimeSeconds();
 	Params.FacingMode 				= (uint32)FacingMode;	
 
@@ -721,7 +695,6 @@
 	{
 		Params.MeshOffset 				= MeshData.PivotOffset;
 		Params.bMeshOffsetIsWorldSpace	= false;
-<<<<<<< HEAD
 	}
 	else
 	{
@@ -739,25 +712,6 @@
 	}
 	else
 	{
-=======
-	}
-	else
-	{
-		Params.MeshOffset 				= (FVector3f)ParticleMeshRenderData.WorldSpacePivotOffset;
-		Params.bMeshOffsetIsWorldSpace	= true;
-	}
-
-	Params.bLockedAxisEnable			= bLockedAxisEnable;
-	Params.LockedAxis 					= (FVector3f)LockedAxis;
-	Params.LockedAxisSpace				= (uint32)LockedAxisSpace;
-
-	if (bUseLocalSpace)
-	{
-		Params.DefaultPosition = FVector4f(0.0f, 0.0f, 0.0f, 1.0f);
-	}
-	else
-	{
->>>>>>> d731a049
 		Params.DefaultPosition = FVector3f(SceneProxy.GetLocalToWorld().GetOrigin() - FVector(SceneProxy.GetLWCRenderTile()) * FLargeWorldRenderScalar::GetTileSize());
 	}
 
@@ -868,8 +822,6 @@
 					break;
 				case ENiagaraMeshVFLayout::Type::PrevCameraOffset:
 					Params.DefaultPrevCameraOffset = Params.DefaultCameraOffset;
-<<<<<<< HEAD
-=======
 					break;
 				default:
 					break;
@@ -975,7 +927,6 @@
 					break;
 				case ENiagaraMeshVFLayout::Type::CustomSorting:
 					// unsupported for now...
->>>>>>> d731a049
 					break;
 				default:
 					break;
@@ -984,110 +935,6 @@
 		}
 	}
 
-<<<<<<< HEAD
-	return Params;
-}
-
-FNiagaraMeshUniformBufferRef FNiagaraRendererMeshes::CreateVFUniformBuffer(const FParticleMeshRenderData& ParticleMeshRenderData, const FNiagaraMeshCommonParameters& CommonParameters) const
-{
-	// Compute the vertex factory uniform buffer.
-	FNiagaraMeshUniformParameters Params;
-	FMemory::Memzero(&Params, sizeof(Params)); // Clear unset bytes
-
-	Params.Common 								= CommonParameters;
-
-	Params.MaterialParamValidMask 				= MaterialParamValidMask;
-	Params.SubImageSize 						= FVector4f(SubImageSize.X, SubImageSize.Y, 1.0f / SubImageSize.X, 1.0f / SubImageSize.Y);
-	Params.SubImageBlendMode 					= bSubImageBlend;
-
-	Params.DefaultNormAge 						= 0.0f;
-	Params.DefaultSubImage 						= 0.0f;
-	Params.DefaultMatRandom 					= 0.0f;
-	Params.DefaultColor							= FVector4f(1.0f, 1.0f, 1.0f, 1.0f);				
-	Params.DefaultDynamicMaterialParameter0 	= FVector4f(1.0f, 1.0f, 1.0f, 1.0f);
-	Params.DefaultDynamicMaterialParameter1 	= FVector4f(1.0f, 1.0f, 1.0f, 1.0f);
-	Params.DefaultDynamicMaterialParameter2 	= FVector4f(1.0f, 1.0f, 1.0f, 1.0f);
-	Params.DefaultDynamicMaterialParameter3 	= FVector4f(1.0f, 1.0f, 1.0f, 1.0f);
-
-	if (SourceMode == ENiagaraRendererSourceDataMode::Particles)
-	{
-		TConstArrayView<FNiagaraRendererVariableInfo> VFVariables = ParticleMeshRenderData.RendererLayout->GetVFVariables_RenderThread();
-		Params.ColorDataOffset 			= VFVariables[ENiagaraMeshVFLayout::Color].GetGPUOffset();
-		Params.MaterialRandomDataOffset = VFVariables[ENiagaraMeshVFLayout::MaterialRandom].GetGPUOffset();
-		Params.NormalizedAgeDataOffset 	= VFVariables[ENiagaraMeshVFLayout::NormalizedAge].GetGPUOffset();
-		Params.SubImageDataOffset 		= VFVariables[ENiagaraMeshVFLayout::SubImage].GetGPUOffset();
-		Params.MaterialParamDataOffset 	= VFVariables[ENiagaraMeshVFLayout::DynamicParam0].GetGPUOffset();
-		Params.MaterialParam1DataOffset	= VFVariables[ENiagaraMeshVFLayout::DynamicParam1].GetGPUOffset();
-		Params.MaterialParam2DataOffset	= VFVariables[ENiagaraMeshVFLayout::DynamicParam2].GetGPUOffset();
-		Params.MaterialParam3DataOffset	= VFVariables[ENiagaraMeshVFLayout::DynamicParam3].GetGPUOffset();
-	}	
-	else if (SourceMode == ENiagaraRendererSourceDataMode::Emitter) // Clear all these out because we will be using the defaults to specify them
-	{
-		Params.ColorDataOffset 			= INDEX_NONE;
-		Params.MaterialRandomDataOffset = INDEX_NONE;
-		Params.NormalizedAgeDataOffset 	= INDEX_NONE;
-		Params.SubImageDataOffset 		= INDEX_NONE;
-		Params.MaterialParamDataOffset 	= INDEX_NONE;
-		Params.MaterialParam1DataOffset = INDEX_NONE;
-		Params.MaterialParam2DataOffset = INDEX_NONE;
-		Params.MaterialParam3DataOffset = INDEX_NONE;
-	}
-	else
-	{
-		// Unsupported source data mode detected
-		check(SourceMode <= ENiagaraRendererSourceDataMode::Emitter);
-	}
-
-	Params.VertexFetch_Parameters = ParticleMeshRenderData.VertexFetch_Parameters;
-	Params.VertexFetch_TexCoordBuffer = ParticleMeshRenderData.TexCoordBufferSrv;
-	Params.VertexFetch_PackedTangentsBuffer = ParticleMeshRenderData.PackedTangentsBufferSrv;
-	Params.VertexFetch_ColorComponentsBuffer = ParticleMeshRenderData.ColorComponentsBufferSrv;
-
-	if (bSetAnyBoundVars)
-	{
-		const FNiagaraDynamicDataMesh* DynamicDataMesh = ParticleMeshRenderData.DynamicDataMesh;
-		const uint8* ParameterBoundData = DynamicDataMesh->ParameterDataBound.GetData();
-
-		const int32 NumVFOffsets = bAccurateMotionVectors ? ENiagaraMeshVFLayout::Type::Num_Max : ENiagaraMeshVFLayout::Type::Num_Default;
-		for (int32 i = 0; i < NumVFOffsets; i++)
-		{
-			if (VFBoundOffsetsInParamStore[i] != INDEX_NONE && DynamicDataMesh->ParameterDataBound.IsValidIndex(VFBoundOffsetsInParamStore[i]))
-			{
-				switch (i)
-				{
-				case ENiagaraMeshVFLayout::Type::NormalizedAge:
-					FMemory::Memcpy(&Params.DefaultNormAge, ParameterBoundData + VFBoundOffsetsInParamStore[i], sizeof(float));
-					break;				
-				case ENiagaraMeshVFLayout::Type::SubImage:
-					FMemory::Memcpy(&Params.DefaultSubImage, ParameterBoundData + VFBoundOffsetsInParamStore[i], sizeof(float));
-					break;
-				case ENiagaraMeshVFLayout::Type::Color:
-					FMemory::Memcpy(&Params.DefaultColor, ParameterBoundData + VFBoundOffsetsInParamStore[i], sizeof(FLinearColor));
-					break;
-				case ENiagaraMeshVFLayout::Type::DynamicParam0:
-					FMemory::Memcpy(&Params.DefaultDynamicMaterialParameter0, ParameterBoundData + VFBoundOffsetsInParamStore[i], sizeof(FVector4f));
-					break;
-				case ENiagaraMeshVFLayout::Type::DynamicParam1:
-					FMemory::Memcpy(&Params.DefaultDynamicMaterialParameter1, ParameterBoundData + VFBoundOffsetsInParamStore[i], sizeof(FVector4f));
-					break;
-				case ENiagaraMeshVFLayout::Type::DynamicParam2:
-					FMemory::Memcpy(&Params.DefaultDynamicMaterialParameter2, ParameterBoundData + VFBoundOffsetsInParamStore[i], sizeof(FVector4f));
-					break;
-				case ENiagaraMeshVFLayout::Type::DynamicParam3:
-					FMemory::Memcpy(&Params.DefaultDynamicMaterialParameter3, ParameterBoundData + VFBoundOffsetsInParamStore[i], sizeof(FVector4f));
-					break;					
-				case ENiagaraMeshVFLayout::Type::CustomSorting:
-					// unsupported for now...
-					break;
-				default:
-					break;
-				}
-			}
-		}
-	}
-
-=======
->>>>>>> d731a049
 	return FNiagaraMeshUniformBufferRef::CreateUniformBufferImmediate(Params, UniformBuffer_SingleFrame);
 }
 
@@ -1123,11 +970,7 @@
 		GPUSceneRes.GPUWriteParams.RendererVisibility 		= RendererVisibility;
 		GPUSceneRes.GPUWriteParams.VisibilityTagDataOffset 	= ParticleMeshRenderData.RendererVisTagOffset;
 		GPUSceneRes.GPUWriteParams.LocalBoundingCenter		= (FVector3f)MeshData.LocalBounds.GetCenter();
-<<<<<<< HEAD
-		GPUSceneRes.GPUWriteParams.DistanceCullRangeSquared = DistanceCullRange * DistanceCullRange;
-=======
 		GPUSceneRes.GPUWriteParams.DistanceCullRangeSquared = DistanceCullRangeSquared;
->>>>>>> d731a049
 		GPUSceneRes.GPUWriteParams.bNeedsPrevTransform		= bNeedsPrevTransform ? 1 : 0;
 
 		// We need to set this flag to force the system to always cull individual instances, because we may need to discard instances that are:
@@ -1244,11 +1087,7 @@
 	FMeshBatchElement& BatchElement = MeshBatch.Elements[0];
 	if (ParticleMeshRenderData.bUseGPUScene)
 	{
-<<<<<<< HEAD
-		BatchElement.PrimitiveUniformBufferResource = &SceneProxy.GetCustomUniformBufferResource(IsMotionBlurEnabled(), MeshData.LocalBounds);
-=======
 		BatchElement.PrimitiveUniformBufferResource = SceneProxy.GetCustomUniformBufferResource(IsMotionBlurEnabled(), MeshData.LocalBounds);
->>>>>>> d731a049
 	}
 	else
 	{
@@ -1472,20 +1311,6 @@
 							continue;
 						}
 
-<<<<<<< HEAD
-						const FMaterial& Material = MaterialProxy->GetIncompleteMaterialWithFallback(FeatureLevel);
-						const EBlendMode BlendMode = Material.GetBlendMode();
-						const bool bTranslucent = IsTranslucentBlendMode(BlendMode);
-						const bool bNeedsPrevTransform = !bTranslucent || Material.IsTranslucencyWritingVelocity();
-						if (bIsShadowView && bTranslucent && !SceneProxy->CastsVolumetricTranslucentShadow())
-						{
-							// Don't add translucent mesh batches for shadows
-							// TODO: Need a way to know if it's a volumetric translucent shadow view to make this logic better
-							continue;
-						}
-
-=======
->>>>>>> d731a049
 						// When using GPU scene, the indirect draw is managed, so prevent creating indirect draw args
 						uint32 GPUCountBufferOffset = INDEX_NONE;
 						if (!ParticleMeshRenderData.bUseGPUScene)
@@ -1612,11 +1437,8 @@
 		FNiagaraMeshUniformBufferRef VFUniformBuffer = CreateVFUniformBuffer(ParticleMeshRenderData, CommonParameters);
 		VertexFactory.SetUniformBuffer(VFUniformBuffer);
 		CollectorResources->UniformBuffer = VFUniformBuffer;
-<<<<<<< HEAD
-=======
 
 		RayTracingInstance.Materials.Reserve(LODModel.Sections.Num());
->>>>>>> d731a049
 
 		for (int32 SectionIndex = 0; SectionIndex < LODModel.Sections.Num(); SectionIndex++)
 		{
@@ -1856,10 +1678,6 @@
 				const TRefCountPtr<FRDGPooledBuffer>& ExternalBuffer = Context.GraphBuilder.ConvertToExternalBuffer(InstanceGPUTransformsBufferRef);
 				RayTracingInstance.InstanceGPUTransformsSRV = ExternalBuffer->GetOrCreateSRV(FRHIBufferSRVCreateInfo());
 
-<<<<<<< HEAD
-				FNiagaraGPURayTracingTransformsCS::FParameters* PassParameters = Context.GraphBuilder.AllocParameters< FNiagaraGPURayTracingTransformsCS::FParameters>();
-
-=======
 				const FLargeWorldRenderPosition AbsoluteViewOrigin(View->ViewMatrices.GetViewOrigin());
 				const FVector ViewTileOffset = AbsoluteViewOrigin.GetTileOffset();
 				const FVector RelativePreViewTranslation = View->ViewMatrices.GetPreViewTranslation() + ViewTileOffset;
@@ -1868,7 +1686,6 @@
 				const FLargeWorldRenderPosition LocalTransformOrigin(LocalTransform.GetOrigin());
 
 				FNiagaraGPURayTracingTransformsCS::FParameters* PassParameters = Context.GraphBuilder.AllocParameters< FNiagaraGPURayTracingTransformsCS::FParameters>();
->>>>>>> d731a049
 				{
 					PassParameters->ParticleDataFloatStride		= ParticleMeshRenderData.ParticleFloatDataStride;
 					//PassParameters.ParticleDataHalfStride		= ParticleMeshRenderData.ParticleHalfDataStride;
@@ -1880,20 +1697,12 @@
 					PassParameters->RotationDataOffset			= VFVariables[ENiagaraMeshVFLayout::Rotation].GetGPUOffset();
 					PassParameters->ScaleDataOffset				= VFVariables[ENiagaraMeshVFLayout::Scale].GetGPUOffset();
 					PassParameters->bLocalSpace					= bUseLocalSpace ? 1 : 0;
-<<<<<<< HEAD
-					PassParameters->RenderVisibilityOffset		= RendererVisTagOffset;
-					PassParameters->MeshIndexOffset				= MeshIndexOffset;
-					PassParameters->RenderVisibilityValue		= RendererVisibility;
-					PassParameters->MeshIndexValue				= MeshData.SourceMeshIndex;
-					PassParameters->LocalTransform				= FMatrix44f(LocalTransform);		// LWC_TODO: Precision loss
-=======
 					PassParameters->RenderVisibilityOffset		= ParticleRendererVisTagOffset;
 					PassParameters->MeshIndexOffset				= ParticleMeshIndexOffset;
 					PassParameters->RenderVisibilityValue		= RendererVisibility;
 					PassParameters->MeshIndexValue				= MeshData.SourceMeshIndex;
 					PassParameters->LocalTransform				= FLargeWorldRenderScalar::MakeToRelativeWorldMatrix(LocalTransformOrigin.GetTileOffset(), LocalTransform);
 					PassParameters->LocalTransformTile			= LocalTransformOrigin.GetTile();
->>>>>>> d731a049
 					PassParameters->DefaultPosition				= CommonParameters.DefaultPosition;
 					PassParameters->DefaultRotation				= FVector4f(0.0f, 0.0f, 0.0f, 1.0f);
 					PassParameters->DefaultScale				= FVector3f(1.0f, 1.0f, 1.0f);
@@ -1904,12 +1713,9 @@
 					PassParameters->ParticleDataIntBuffer		= ParticleMeshRenderData.ParticleIntSRV;
 					PassParameters->GPUInstanceCountBuffer		= ComputeDispatchInterface->GetGPUInstanceCounterManager().GetInstanceCountBuffer().SRV;
 					PassParameters->TLASTransforms				= ExternalBuffer->GetOrCreateUAV(FRHIBufferUAVCreateInfo());
-<<<<<<< HEAD
-=======
 
 					PassParameters->ViewTilePosition			= ViewTilePosition;
 					PassParameters->RelativePreViewTranslation	= FVector3f(RelativePreViewTranslation);
->>>>>>> d731a049
 				}
 
 				Context.GraphBuilder.AddPass(
