// Copyright 1998-2019 Epic Games, Inc. All Rights Reserved.

#include "NiagaraDataInterfaceCamera.h"
#include "NiagaraTypes.h"
#include "NiagaraCustomVersion.h"
#include "NiagaraWorldManager.h"
#include "ShaderParameterUtils.h"
#include "Internationalization/Internationalization.h"
#include "NiagaraSystemInstance.h"
#include "GameFramework/PlayerController.h"

const FName UNiagaraDataInterfaceCamera::GetCameraOcclusionRectangleName(TEXT("QueryOcclusionFactorWithRectangleGPU"));
const FName UNiagaraDataInterfaceCamera::GetCameraOcclusionCircleName(TEXT("QueryOcclusionFactorWithCircleGPU"));
const FName UNiagaraDataInterfaceCamera::GetViewPropertiesName(TEXT("GetViewPropertiesGPU"));
const FName UNiagaraDataInterfaceCamera::GetClipSpaceTransformsName(TEXT("GetClipSpaceTransformsGPU"));
const FName UNiagaraDataInterfaceCamera::GetViewSpaceTransformsName(TEXT("GetViewSpaceTransformsGPU"));
const FName UNiagaraDataInterfaceCamera::GetCameraPositionsName(TEXT("GetCameraPositionCPU/GPU"));
const FName UNiagaraDataInterfaceCamera::GetFieldOfViewName(TEXT("GetFieldOfView"));

UNiagaraDataInterfaceCamera::UNiagaraDataInterfaceCamera(FObjectInitializer const& ObjectInitializer)
	: Super(ObjectInitializer)
{
	Proxy = MakeShared<FNiagaraDataIntefaceProxyCameraQuery, ESPMode::ThreadSafe>();
}

void UNiagaraDataInterfaceCamera::PostInitProperties()
{
	Super::PostInitProperties();

	if (HasAnyFlags(RF_ClassDefaultObject))
	{
		FNiagaraTypeRegistry::Register(FNiagaraTypeDefinition(GetClass()), true, false, false);
	}
}

bool UNiagaraDataInterfaceCamera::InitPerInstanceData(void* PerInstanceData, FNiagaraSystemInstance* SystemInstance)
{
	CameraDataInterface_InstanceData* PIData = new (PerInstanceData) CameraDataInterface_InstanceData;
	return true;
}

bool UNiagaraDataInterfaceCamera::PerInstanceTick(void* PerInstanceData, FNiagaraSystemInstance* SystemInstance, float DeltaSeconds)
{
	CameraDataInterface_InstanceData* PIData = (CameraDataInterface_InstanceData*)PerInstanceData;
	if (!PIData)
	{
		return true;
	}
	
	UWorld* World = SystemInstance->GetWorldManager()->GetWorld();
	if (World && PlayerControllerIndex < World->GetNumPlayerControllers())
	{
		int32 i = 0;
		for (FConstPlayerControllerIterator Iterator = World->GetPlayerControllerIterator(); Iterator; ++Iterator)
		{
			APlayerController* PlayerController = Iterator->Get();
			if (i == PlayerControllerIndex && PlayerController)
			{
				PIData->CameraLocation = PlayerController->PlayerCameraManager->GetCameraLocation();
				PIData->CameraFOV = PlayerController->PlayerCameraManager->GetFOVAngle();
			}
			i++;
		}
		return false;
	}
	PIData->CameraLocation = FVector();
	PIData->CameraFOV = 0;
	
	return false;
}

void UNiagaraDataInterfaceCamera::GetFunctions(TArray<FNiagaraFunctionSignature>& OutFunctions)
{
	FNiagaraFunctionSignature Sig;
	Sig.Name = GetCameraOcclusionRectangleName;
#if WITH_EDITORONLY_DATA
	Sig.Description = NSLOCTEXT("Niagara", "GetCameraOcclusionRectFunctionDescription", "This function returns the occlusion factor of a sprite. It samples the depth buffer in a rectangular grid around the given world position and compares each sample with the camera distance.");
#endif
	Sig.bMemberFunction = true;
	Sig.bRequiresContext = false;
	Sig.bSupportsCPU = false;
	Sig.Inputs.Add(FNiagaraVariable(FNiagaraTypeDefinition(GetClass()), TEXT("Camera interface")));
	Sig.Inputs.Add(FNiagaraVariable(FNiagaraTypeDefinition::GetVec3Def(), TEXT("Sample Center World Position")));
	Sig.Inputs.Add(FNiagaraVariable(FNiagaraTypeDefinition::GetFloatDef(), TEXT("Sample Window Width World")));
	Sig.Inputs.Add(FNiagaraVariable(FNiagaraTypeDefinition::GetFloatDef(), TEXT("Sample Window Height World")));
	Sig.Inputs.Add(FNiagaraVariable(FNiagaraTypeDefinition::GetFloatDef(), TEXT("Sample Steps Per Line")));
	Sig.Outputs.Add(FNiagaraVariable(FNiagaraTypeDefinition::GetFloatDef(), TEXT("Occlusion Factor")));
	Sig.Outputs.Add(FNiagaraVariable(FNiagaraTypeDefinition::GetFloatDef(), TEXT("Sample Factor")));
	OutFunctions.Add(Sig);

	Sig = FNiagaraFunctionSignature();
	Sig.Name = GetCameraOcclusionCircleName;
#if WITH_EDITORONLY_DATA
	Sig.Description = NSLOCTEXT("Niagara", "GetCameraOcclusionCircleFunctionDescription", "This function returns the occlusion factor of a sprite. It samples the depth buffer in a circular window around the given world position and compares each sample with the camera distance.");
#endif
	Sig.bMemberFunction = true;
	Sig.bRequiresContext = false;
	Sig.bSupportsCPU = false;
	Sig.Inputs.Add(FNiagaraVariable(FNiagaraTypeDefinition(GetClass()), TEXT("Camera interface")));
	Sig.Inputs.Add(FNiagaraVariable(FNiagaraTypeDefinition::GetVec3Def(), TEXT("Sample Center World Position")));
	Sig.Inputs.Add(FNiagaraVariable(FNiagaraTypeDefinition::GetFloatDef(), TEXT("Sample Window Radius World")));
	Sig.Inputs.Add(FNiagaraVariable(FNiagaraTypeDefinition::GetFloatDef(), TEXT("Number of sample rays")));
	Sig.Inputs.Add(FNiagaraVariable(FNiagaraTypeDefinition::GetFloatDef(), TEXT("Sample Steps Per Ray")));
	Sig.Outputs.Add(FNiagaraVariable(FNiagaraTypeDefinition::GetFloatDef(), TEXT("Occlusion Factor")));
	Sig.Outputs.Add(FNiagaraVariable(FNiagaraTypeDefinition::GetFloatDef(), TEXT("Sample Factor")));
	OutFunctions.Add(Sig);


	Sig = FNiagaraFunctionSignature();
	Sig.Name = GetViewPropertiesName;
#if WITH_EDITORONLY_DATA
	Sig.Description = NSLOCTEXT("Niagara", "GetViewPropertiesDescription", "This function returns the properties of the current view. Only valid for gpu particles.");
#endif
	Sig.bMemberFunction = true;
	Sig.bRequiresContext = false;
	Sig.bSupportsCPU = false;
	Sig.Inputs.Add(FNiagaraVariable(FNiagaraTypeDefinition(GetClass()), TEXT("Camera interface")));
	Sig.Outputs.Add(FNiagaraVariable(FNiagaraTypeDefinition::GetVec3Def(), TEXT("View Position World")));
	Sig.Outputs.Add(FNiagaraVariable(FNiagaraTypeDefinition::GetVec3Def(), TEXT("View Forward Vector")));
	Sig.Outputs.Add(FNiagaraVariable(FNiagaraTypeDefinition::GetVec3Def(), TEXT("View Up Vector")));
	Sig.Outputs.Add(FNiagaraVariable(FNiagaraTypeDefinition::GetVec3Def(), TEXT("View Right Vector")));
	Sig.Outputs.Add(FNiagaraVariable(FNiagaraTypeDefinition::GetVec4Def(), TEXT("View Size And Inverse Size")));
	Sig.Outputs.Add(FNiagaraVariable(FNiagaraTypeDefinition::GetVec4Def(), TEXT("Screen To View Space")));
	OutFunctions.Add(Sig);


	Sig = FNiagaraFunctionSignature();
	Sig.Name = GetClipSpaceTransformsName;
#if WITH_EDITORONLY_DATA
	Sig.Description = NSLOCTEXT("Niagara", "GetClipSpaceTransformsDescription", "This function returns the clip transforms for the current view. Only valid for gpu particles.");
#endif
	Sig.bMemberFunction = true;
	Sig.bRequiresContext = false;
	Sig.bSupportsCPU = false;
	Sig.Inputs.Add(FNiagaraVariable(FNiagaraTypeDefinition(GetClass()), TEXT("Camera interface")));
	Sig.Outputs.Add(FNiagaraVariable(FNiagaraTypeDefinition::GetMatrix4Def(), TEXT("World To Clip Transform")));
	Sig.Outputs.Add(FNiagaraVariable(FNiagaraTypeDefinition::GetMatrix4Def(), TEXT("Translated World To Clip Transform")));
	Sig.Outputs.Add(FNiagaraVariable(FNiagaraTypeDefinition::GetMatrix4Def(), TEXT("Clip To World Transform")));
	Sig.Outputs.Add(FNiagaraVariable(FNiagaraTypeDefinition::GetMatrix4Def(), TEXT("Clip To View Transform")));
	Sig.Outputs.Add(FNiagaraVariable(FNiagaraTypeDefinition::GetMatrix4Def(), TEXT("Clip To Translated World Transform")));
	Sig.Outputs.Add(FNiagaraVariable(FNiagaraTypeDefinition::GetMatrix4Def(), TEXT("Screen To World Transform")));
	Sig.Outputs.Add(FNiagaraVariable(FNiagaraTypeDefinition::GetMatrix4Def(), TEXT("Screen To Translated World Transform")));
	Sig.Outputs.Add(FNiagaraVariable(FNiagaraTypeDefinition::GetMatrix4Def(), TEXT("Clip To Previous Clip Transform")));
	OutFunctions.Add(Sig);


	Sig = FNiagaraFunctionSignature();
	Sig.Name = GetViewSpaceTransformsName;
#if WITH_EDITORONLY_DATA
	Sig.Description = NSLOCTEXT("Niagara", "GetViewSpaceTransformsDescription", "This function returns the relevant tranforms for the current view. Only valid for gpu particles.");
#endif
	Sig.bMemberFunction = true;
	Sig.bRequiresContext = false;
	Sig.bSupportsCPU = false;
	Sig.Inputs.Add(FNiagaraVariable(FNiagaraTypeDefinition(GetClass()), TEXT("Camera interface")));
	Sig.Outputs.Add(FNiagaraVariable(FNiagaraTypeDefinition::GetMatrix4Def(), TEXT("Translated World To View Transform")));
	Sig.Outputs.Add(FNiagaraVariable(FNiagaraTypeDefinition::GetMatrix4Def(), TEXT("View To Translated World Transform")));
	Sig.Outputs.Add(FNiagaraVariable(FNiagaraTypeDefinition::GetMatrix4Def(), TEXT("Translated World To Camera View Transform")));
	Sig.Outputs.Add(FNiagaraVariable(FNiagaraTypeDefinition::GetMatrix4Def(), TEXT("Camera View To Translated World Transform")));
	Sig.Outputs.Add(FNiagaraVariable(FNiagaraTypeDefinition::GetMatrix4Def(), TEXT("View To Clip Transform")));
	Sig.Outputs.Add(FNiagaraVariable(FNiagaraTypeDefinition::GetMatrix4Def(), TEXT("View To ClipNoAA Transform")));
	OutFunctions.Add(Sig);


	Sig = FNiagaraFunctionSignature();
	Sig.Name = GetFieldOfViewName;
#if WITH_EDITORONLY_DATA
	Sig.Description = NSLOCTEXT("Niagara", "GetNiagaraFOVDescription", "This function returns the field of view angle (in degrees) for the active camera. For gpu particles this returns the x axis fov.");
#endif
	Sig.bMemberFunction = true;
	Sig.bRequiresContext = false;
	Sig.Inputs.Add(FNiagaraVariable(FNiagaraTypeDefinition(GetClass()), TEXT("Camera interface")));
	Sig.Outputs.Add(FNiagaraVariable(FNiagaraTypeDefinition::GetFloatDef(), TEXT("Field Of View Angle")));
	OutFunctions.Add(Sig);


	Sig = FNiagaraFunctionSignature();
	Sig.Name = GetCameraPositionsName;
#if WITH_EDITORONLY_DATA
	Sig.Description = NSLOCTEXT("Niagara", "GetCameraPositionDescription", "This function returns the position of the currently active camera.");
#endif
	Sig.bMemberFunction = true;
	Sig.bRequiresContext = false;
	Sig.Inputs.Add(FNiagaraVariable(FNiagaraTypeDefinition(GetClass()), TEXT("Camera interface")));
	Sig.Outputs.Add(FNiagaraVariable(FNiagaraTypeDefinition::GetVec3Def(), TEXT("Camera Position World")));
	OutFunctions.Add(Sig);
}

bool UNiagaraDataInterfaceCamera::GetFunctionHLSL(const FName& DefinitionFunctionName, FString InstanceFunctionName, FNiagaraDataInterfaceGPUParamInfo& ParamInfo, FString& OutHLSL)
{
	TMap<FString, FStringFormatArg> ArgsSample;
	ArgsSample.Add(TEXT("FunctionName"), InstanceFunctionName);

	if (DefinitionFunctionName == GetCameraOcclusionRectangleName)
	{
		static const TCHAR *FormatSample = TEXT(R"(
			void {FunctionName}(in float3 In_SampleCenterWorldPos, in float In_SampleWindowWidthWorld, in float In_SampleWindowHeightWorld, in float In_SampleSteps, out float Out_OcclusionFactor, out float Out_SampleFactor)
			{
				float CameraDistance = length(In_SampleCenterWorldPos.xyz - View.WorldViewOrigin.xyz);
				float4 SamplePosition = float4(In_SampleCenterWorldPos + View.PreViewTranslation, 1);
				float4 ClipPosition = mul(SamplePosition, View.TranslatedWorldToClip);
				float2 ScreenPosition = ClipPosition.xy / ClipPosition.w;
				float2 ScreenUV = ScreenPosition * View.ScreenPositionScaleBias.xy + View.ScreenPositionScaleBias.wz;

				float Steps = In_SampleSteps <= 1 ? 0 : In_SampleSteps;
				float TotalSamples = 0;
				float OccludedSamples = 0;

				float4 SampleWidthClip = mul(float4(View.ViewRight * In_SampleWindowWidthWorld, 0) + SamplePosition, View.TranslatedWorldToClip);
				float4 SampleHeightClip = mul(float4(View.ViewUp * In_SampleWindowHeightWorld, 0) + SamplePosition, View.TranslatedWorldToClip);
				
				float2 SampleWidthUV = SampleWidthClip.xy / SampleWidthClip.w * View.ScreenPositionScaleBias.xy + View.ScreenPositionScaleBias.wz;
				float2 SampleHeightUV = SampleHeightClip.xy / SampleHeightClip.w * View.ScreenPositionScaleBias.xy + View.ScreenPositionScaleBias.wz;
				
				float SampleWidth = ScreenUV.x > 1 ? 0 : SampleWidthUV.x - ScreenUV.x;
				float SampleHeight = ScreenUV.y > 1 ? 0 : SampleHeightUV.y - ScreenUV.y;

				if (Steps > 0) 
				{
					for (int ys = 0; ys < Steps; ys++)
					{
						float SampleY = ScreenUV.y - 0.5 * SampleHeight + ys * SampleHeight / (Steps - 1);
						if (SampleY > 1 || SampleY < 0)
						{
							continue;
						}
						for (int xs = 0; xs < Steps; xs++)
						{
							float SampleX = ScreenUV.x - 0.5 * SampleWidth + xs * SampleWidth / (Steps - 1);
							if (SampleX > 1 || SampleX < 0)
							{
								continue;
							}
			
							float Depth = CalcSceneDepth(float2(SampleX, SampleY));
							if (Depth < CameraDistance) 
							{
								OccludedSamples++;
							}
							TotalSamples++;
						} 
					}
				}
				Out_OcclusionFactor = TotalSamples > 0 ? OccludedSamples / TotalSamples : 1;
				Out_SampleFactor = Steps == 0 ? 0 : (TotalSamples / (Steps * Steps));
			}
		)");
		OutHLSL += FString::Format(FormatSample, ArgsSample);
		return true;
	}
	if (DefinitionFunctionName == GetCameraOcclusionCircleName)
	{
		static const TCHAR *FormatSample = TEXT(R"(
			void {FunctionName}(in float3 In_SampleCenterWorldPos, in float In_SampleWindowRadiusWorld, in float In_SampleRays, in float In_SampleStepsPerRay, out float Out_OcclusionFactor, out float Out_SampleFactor)
			{
				const float PI = 3.14159265;
				float CameraDistance = length(In_SampleCenterWorldPos.xyz - View.WorldViewOrigin.xyz);
				float4 SamplePosition = float4(In_SampleCenterWorldPos + View.PreViewTranslation, 1);
				float4 ClipPosition = mul(SamplePosition, View.TranslatedWorldToClip);
				float2 ScreenPosition = ClipPosition.xy / ClipPosition.w;
				float2 ScreenUV = ScreenPosition * View.ScreenPositionScaleBias.xy + View.ScreenPositionScaleBias.wz;

				float Rays = In_SampleRays <= 1 ? 0 : In_SampleRays;
<<<<<<< HEAD
				float Steps = In_SampleSteps < 1 ? 0 : In_SampleSteps;
				float TotalSamples = 0;
				float OccludedSamples = 0;
				
				float SampleWidth = ScreenUV.x > 1 ? 0 : SampleWidthUV.x - ScreenUV.x;
				float SampleHeight = ScreenUV.y > 1 ? 0 : SampleHeightUV.y - ScreenUV.y;
=======
				float Steps = In_SampleStepsPerRay < 1 ? 0 : In_SampleStepsPerRay;
				float TotalSamples = 0;
				float OccludedSamples = 0;
>>>>>>> cf4d342e

				if (ScreenUV.x <= 1 && ScreenUV.x >= 0 && ScreenUV.y <= 1 && ScreenUV.y >= 0)
				{
					float Depth = CalcSceneDepth(ScreenUV);
					if (Depth < CameraDistance) 
					{
						OccludedSamples++;
					}
					TotalSamples++;
				}
				if (Steps > 0) 
				{
					float Degrees = 0;
					for (int ray = 0; ray < Rays; ray++)
					{
						// calc ray direction vector
						float3 RayDirection = cos(Degrees) * View.ViewUp + sin(Degrees) * View.ViewRight;
						float4 RayClip = mul(float4(RayDirection * In_SampleWindowRadiusWorld, 0) + SamplePosition, View.TranslatedWorldToClip);
						float2 RayUV = RayClip.xy / RayClip.w * View.ScreenPositionScaleBias.xy + View.ScreenPositionScaleBias.wz;

<<<<<<< HEAD
						if ((ScreenUV.x > 1 && RayUV.x < 0) || (ScreenUV.y > 1 && RayUV.y < 0) || (ScreenUV.x < 0 && RayUV.x > 1) || (ScreenUV.< < 0 && RayUV.y > 1))
=======
						if ((ScreenUV.x > 1 && RayUV.x < 0) || (ScreenUV.y > 1 && RayUV.y < 0) || (ScreenUV.x < 0 && RayUV.x > 1) || (ScreenUV.y < 0 && RayUV.y > 1))
>>>>>>> cf4d342e
						{
							continue;
						}

						for (int Step = 1; Step <= Steps; Step++)
						{
							float LerpFactor = Step / Steps;
							float2 SampleUV = lerp(ScreenUV, RayUV, float2(LerpFactor, LerpFactor));
							if (SampleUV.x > 1 || SampleUV.x < 0 || SampleUV.y > 1 || SampleUV.y < 0)
							{
								continue;
							}
			
							float Depth = CalcSceneDepth(SampleUV);
							if (Depth < CameraDistance) 
							{
								OccludedSamples++;
							}
							TotalSamples++;
						}
						Degrees += 2 * PI / Rays;
					}
				}
				Out_OcclusionFactor = TotalSamples > 0 ? OccludedSamples / TotalSamples : 1;
				Out_SampleFactor = Steps == 0 ? 0 : (TotalSamples / (Rays * Steps + 1));
			}
		)");
		OutHLSL += FString::Format(FormatSample, ArgsSample);
		return true;
	}
	if (DefinitionFunctionName == GetViewPropertiesName)
	{
		static const TCHAR *FormatSample = TEXT(R"(
			void {FunctionName}(out float3 Out_ViewPositionWorld, out float3 Out_ViewForwardVector, out float3 Out_ViewUpVector, out float3 Out_ViewRightVector, out float4 Out_ViewSizeAndInverseSize, out float4 Out_ScreenToViewSpace)
			{
				Out_ViewPositionWorld.xyz = View.WorldViewOrigin.xyz;
				Out_ViewForwardVector.xyz = View.ViewForward.xyz;
				Out_ViewUpVector.xyz = View.ViewUp.xyz;
				Out_ViewRightVector.xyz = View.ViewRight.xyz;
				Out_ViewSizeAndInverseSize = View.ViewSizeAndInvSize;
				Out_ScreenToViewSpace = View.ScreenToViewSpace;
			}
		)");
		OutHLSL += FString::Format(FormatSample, ArgsSample);
		return true;
	}
	if (DefinitionFunctionName == GetFieldOfViewName)
	{
		static const TCHAR *FormatSample = TEXT(R"(
			void {FunctionName}(out float Out_FieldOfViewAngle)
			{
				Out_FieldOfViewAngle = degrees(View.FieldOfViewWideAngles.x);
			}
		)");
		OutHLSL += FString::Format(FormatSample, ArgsSample);
		return true;
	}
	if (DefinitionFunctionName == GetClipSpaceTransformsName)
	{
		static const TCHAR *FormatSample = TEXT(R"(
			void {FunctionName}out float4x4 Out_WorldToClipTransform, out float4x4 Out_TranslatedWorldToClipTransform, out float4x4 Out_ClipToWorldTransform, out float4x4 Out_ClipToViewTransform,
				out float4x4 Out_ClipToTranslatedWorldTransform, out float4x4 Out_ScreenToWorldTransform, out float4x4 Out_ScreenToTranslatedWorldTransform, out float4x4 Out_ClipToPreviousClipTransform)
			{
				Out_WorldToClipTransform = View.WorldToClip;
				Out_TranslatedWorldToClipTransform = View.TranslatedWorldToClip;
				Out_ClipToWorldTransform = View.ClipToWorld;
				Out_ClipToViewTransform = View.ClipToView;
				Out_ClipToTranslatedWorldTransform = View.ClipToTranslatedWorld;
				Out_ScreenToWorldTransform = View.ScreenToWorld;
				Out_ScreenToTranslatedWorldTransform = View.ScreenToTranslatedWorld;
				Out_ClipToPreviousClipTransform = View.ClipToPrevClip;
			}
		)");
		OutHLSL += FString::Format(FormatSample, ArgsSample);
		return true;
	}
	if (DefinitionFunctionName == GetViewSpaceTransformsName)
	{
		static const TCHAR *FormatSample = TEXT(R"(
			void {FunctionName}(out float4x4 Out_TranslatedWorldToViewTransform, out float4x4 Out_ViewToTranslatedWorldTransform, out float4x4 Out_TranslatedWorldToCameraViewTransform,
				out float4x4 Out_CameraViewToTranslatedWorldTransform, out float4x4 Out_ViewToClipTransform, out float4x4 Out_ViewToClipNoAATransform)
			{
				Out_TranslatedWorldToViewTransform = View.TranslatedWorldToView;
				Out_ViewToTranslatedWorldTransform = View.ViewToTranslatedWorld;
				Out_TranslatedWorldToCameraViewTransform = View.TranslatedWorldToCameraView;
				Out_CameraViewToTranslatedWorldTransform = View.CameraViewToTranslatedWorld;
				Out_ViewToClipTransform = View.ViewToClip;
				Out_ViewToClipNoAATransform = View.ViewToClipNoAA;
			}
		)");
		OutHLSL += FString::Format(FormatSample, ArgsSample);
		return true;
	}
	if (DefinitionFunctionName == GetCameraPositionsName)
	{
		static const TCHAR *FormatSample = TEXT(R"(
			void {FunctionName}(out float3 Out_CameraPositionWorld)
			{				
				Out_CameraPositionWorld.xyz = View.WorldCameraOrigin.xyz;
			}
		)");
		OutHLSL += FString::Format(FormatSample, ArgsSample);
		return true;
	}
	return false;
}

DEFINE_NDI_DIRECT_FUNC_BINDER(UNiagaraDataInterfaceCamera, GetCameraFOV);
DEFINE_NDI_DIRECT_FUNC_BINDER(UNiagaraDataInterfaceCamera, GetCameraPosition);
DEFINE_NDI_DIRECT_FUNC_BINDER(UNiagaraDataInterfaceCamera, QueryOcclusionFactorGPU);
DEFINE_NDI_DIRECT_FUNC_BINDER(UNiagaraDataInterfaceCamera, QueryOcclusionFactorCircleGPU);
DEFINE_NDI_DIRECT_FUNC_BINDER(UNiagaraDataInterfaceCamera, GetViewPropertiesGPU);
DEFINE_NDI_DIRECT_FUNC_BINDER(UNiagaraDataInterfaceCamera, GetClipSpaceTransformsGPU);
DEFINE_NDI_DIRECT_FUNC_BINDER(UNiagaraDataInterfaceCamera, GetViewSpaceTransformsGPU);
void UNiagaraDataInterfaceCamera::GetVMExternalFunction(const FVMExternalFunctionBindingInfo& BindingInfo, void* InstanceData, FVMExternalFunction &OutFunc)
{
	if (BindingInfo.Name == GetCameraOcclusionRectangleName)
	{
		NDI_FUNC_BINDER(UNiagaraDataInterfaceCamera, QueryOcclusionFactorGPU)::Bind(this, OutFunc);
	}
	else if (BindingInfo.Name == GetCameraOcclusionCircleName)
	{
		NDI_FUNC_BINDER(UNiagaraDataInterfaceCamera, QueryOcclusionFactorCircleGPU)::Bind(this, OutFunc);
	}
	else if (BindingInfo.Name == GetFieldOfViewName)
	{
		NDI_FUNC_BINDER(UNiagaraDataInterfaceCamera, GetCameraFOV)::Bind(this, OutFunc);
	}
	else if (BindingInfo.Name == GetCameraPositionsName)
	{
		NDI_FUNC_BINDER(UNiagaraDataInterfaceCamera, GetCameraPosition)::Bind(this, OutFunc);
	}
	else if (BindingInfo.Name == GetViewSpaceTransformsName)
	{
		NDI_FUNC_BINDER(UNiagaraDataInterfaceCamera, GetViewSpaceTransformsGPU)::Bind(this, OutFunc);
	}
	else if (BindingInfo.Name == GetClipSpaceTransformsName)
	{
		NDI_FUNC_BINDER(UNiagaraDataInterfaceCamera, GetClipSpaceTransformsGPU)::Bind(this, OutFunc);
	}
	else if (BindingInfo.Name == GetViewPropertiesName)
	{
		NDI_FUNC_BINDER(UNiagaraDataInterfaceCamera, GetViewPropertiesGPU)::Bind(this, OutFunc);
	}
	else
	{
		UE_LOG(LogNiagara, Error, TEXT("Could not find data interface external function. Received Name: %s"), *BindingInfo.Name.ToString());
	}
}

void UNiagaraDataInterfaceCamera::GetCameraFOV(FVectorVMContext& Context)
{
	VectorVM::FUserPtrHandler<CameraDataInterface_InstanceData> InstData(Context);
	VectorVM::FExternalFuncRegisterHandler<float> OutFov(Context);

	float Fov = InstData.Get()->CameraFOV;

	for (int32 i = 0; i < Context.NumInstances; ++i)
	{
		*OutFov.GetDestAndAdvance() = Fov;
	}
}

void UNiagaraDataInterfaceCamera::GetCameraPosition(FVectorVMContext& Context)
{
	VectorVM::FUserPtrHandler<CameraDataInterface_InstanceData> InstData(Context);

	VectorVM::FExternalFuncRegisterHandler<float> CamPosX(Context);
	VectorVM::FExternalFuncRegisterHandler<float> CamPosY(Context);
	VectorVM::FExternalFuncRegisterHandler<float> CamPosZ(Context);

	float XPos = InstData.Get()->CameraLocation.X;
	float YPos = InstData.Get()->CameraLocation.Y;
	float ZPos = InstData.Get()->CameraLocation.Z;

	for (int32 i = 0; i < Context.NumInstances; ++i)
	{
		*CamPosX.GetDestAndAdvance() = XPos;
		*CamPosY.GetDestAndAdvance() = YPos;
		*CamPosZ.GetDestAndAdvance() = ZPos;
	}
}

// ------- Dummy implementations for CPU execution ------------

void UNiagaraDataInterfaceCamera::QueryOcclusionFactorGPU(FVectorVMContext& Context)
{
	VectorVM::FExternalFuncInputHandler<float> PosParamX(Context);
	VectorVM::FExternalFuncInputHandler<float> PosParamY(Context);
	VectorVM::FExternalFuncInputHandler<float> PosParamZ(Context);
	VectorVM::FExternalFuncInputHandler<float> WidthParam(Context);
	VectorVM::FExternalFuncInputHandler<float> HeightParam(Context);
	VectorVM::FExternalFuncInputHandler<float> StepsParam(Context);

	VectorVM::FUserPtrHandler<CameraDataInterface_InstanceData> InstData(Context);

	VectorVM::FExternalFuncRegisterHandler<float> OutOcclusion(Context);
	VectorVM::FExternalFuncRegisterHandler<float> OutFactor(Context);

	for (int32 i = 0; i < Context.NumInstances; ++i)
	{
		PosParamX.GetAndAdvance();
		PosParamY.GetAndAdvance();
		PosParamZ.GetAndAdvance();
		WidthParam.GetAndAdvance();
		HeightParam.GetAndAdvance();
		StepsParam.GetAndAdvance();

		*OutOcclusion.GetDestAndAdvance() = 0;
		*OutFactor.GetDestAndAdvance() = 0;
	}
}

void UNiagaraDataInterfaceCamera::QueryOcclusionFactorCircleGPU(FVectorVMContext& Context)
{
	VectorVM::FExternalFuncInputHandler<float> PosParamX(Context);
	VectorVM::FExternalFuncInputHandler<float> PosParamY(Context);
	VectorVM::FExternalFuncInputHandler<float> PosParamZ(Context);
	VectorVM::FExternalFuncInputHandler<float> RadiusParam(Context);
	VectorVM::FExternalFuncInputHandler<float> RaysParam(Context);
	VectorVM::FExternalFuncInputHandler<float> StepsParam(Context);

	VectorVM::FUserPtrHandler<CameraDataInterface_InstanceData> InstData(Context);

	VectorVM::FExternalFuncRegisterHandler<float> OutOcclusion(Context);
	VectorVM::FExternalFuncRegisterHandler<float> OutFactor(Context);

	for (int32 i = 0; i < Context.NumInstances; ++i)
	{
		PosParamX.GetAndAdvance();
		PosParamY.GetAndAdvance();
		PosParamZ.GetAndAdvance();
		RadiusParam.GetAndAdvance();
		RaysParam.GetAndAdvance();
		StepsParam.GetAndAdvance();

		*OutOcclusion.GetDestAndAdvance() = 0;
		*OutFactor.GetDestAndAdvance() = 0;
	}
}

void UNiagaraDataInterfaceCamera::GetViewPropertiesGPU(FVectorVMContext& Context)
{
	VectorVM::FUserPtrHandler<CameraDataInterface_InstanceData> InstData(Context);
	TArray<VectorVM::FExternalFuncRegisterHandler<float>> OutParams;
	OutParams.Reserve(20);
	for (int i = 0; i < 20; i++)
	{
		OutParams.Emplace(Context);
	}

	for (int32 k = 0; k < Context.NumInstances; ++k)
	{
		for (int i = 0; i < 20; i++)
		{
			*OutParams[i].GetDestAndAdvance() = 0;
		}
	}
}

void UNiagaraDataInterfaceCamera::GetClipSpaceTransformsGPU(FVectorVMContext& Context)
{
	VectorVM::FUserPtrHandler<CameraDataInterface_InstanceData> InstData(Context);
	TArray<VectorVM::FExternalFuncRegisterHandler<float>> OutParams;
	OutParams.Reserve(128);
	for (int i = 0; i < 128; i++)
	{
		OutParams.Emplace(Context);
	}

	for (int32 k = 0; k < Context.NumInstances; ++k)
	{
		for (int i = 0; i < 128; i++)
		{
			*OutParams[i].GetDestAndAdvance() = 0;
		}
	}
}

void UNiagaraDataInterfaceCamera::GetViewSpaceTransformsGPU(FVectorVMContext& Context)
{
	VectorVM::FUserPtrHandler<CameraDataInterface_InstanceData> InstData(Context);
	TArray<VectorVM::FExternalFuncRegisterHandler<float>> OutParams;
	OutParams.Reserve(96);
	for (int i = 0; i < 96; i++)
	{
		OutParams.Emplace(Context);
	}

	for (int32 k = 0; k < Context.NumInstances; ++k)
	{
		for (int i = 0; i < 96; i++)
		{
			*OutParams[i].GetDestAndAdvance() = 0;
		}
	}
}

// ------------------------------------------------------------

struct FNiagaraDataInterfaceParametersCS_CameraQuery : public FNiagaraDataInterfaceParametersCS
{
	virtual void Bind(const FNiagaraDataInterfaceParamRef& ParamRef, const class FShaderParameterMap& ParameterMap) override
	{
		PassUniformBuffer.Bind(ParameterMap, FSceneTexturesUniformParameters::StaticStructMetadata.GetShaderVariableName());
	}

	virtual void Serialize(FArchive& Ar) override
	{
		Ar << PassUniformBuffer;
	}

	virtual void Set(FRHICommandList& RHICmdList, const FNiagaraDataInterfaceSetArgs& Context) const override
	{
		check(IsInRenderingThread());
		FRHIComputeShader* ComputeShaderRHI = Context.Shader->GetComputeShader();

		TUniformBufferRef<FSceneTexturesUniformParameters> SceneTextureUniformParams = GNiagaraViewDataManager.GetSceneTextureUniformParameters();
		SetUniformBufferParameter(RHICmdList, ComputeShaderRHI, PassUniformBuffer, SceneTextureUniformParams);
	}

private:

	/** The SceneDepthTexture parameter for depth buffer query. */
	FShaderUniformBufferParameter PassUniformBuffer;
};

FNiagaraDataInterfaceParametersCS* UNiagaraDataInterfaceCamera::ConstructComputeParameters() const
{
	return new FNiagaraDataInterfaceParametersCS_CameraQuery();
}<|MERGE_RESOLUTION|>--- conflicted
+++ resolved
@@ -261,18 +261,9 @@
 				float2 ScreenUV = ScreenPosition * View.ScreenPositionScaleBias.xy + View.ScreenPositionScaleBias.wz;
 
 				float Rays = In_SampleRays <= 1 ? 0 : In_SampleRays;
-<<<<<<< HEAD
-				float Steps = In_SampleSteps < 1 ? 0 : In_SampleSteps;
-				float TotalSamples = 0;
-				float OccludedSamples = 0;
-				
-				float SampleWidth = ScreenUV.x > 1 ? 0 : SampleWidthUV.x - ScreenUV.x;
-				float SampleHeight = ScreenUV.y > 1 ? 0 : SampleHeightUV.y - ScreenUV.y;
-=======
 				float Steps = In_SampleStepsPerRay < 1 ? 0 : In_SampleStepsPerRay;
 				float TotalSamples = 0;
 				float OccludedSamples = 0;
->>>>>>> cf4d342e
 
 				if (ScreenUV.x <= 1 && ScreenUV.x >= 0 && ScreenUV.y <= 1 && ScreenUV.y >= 0)
 				{
@@ -293,11 +284,7 @@
 						float4 RayClip = mul(float4(RayDirection * In_SampleWindowRadiusWorld, 0) + SamplePosition, View.TranslatedWorldToClip);
 						float2 RayUV = RayClip.xy / RayClip.w * View.ScreenPositionScaleBias.xy + View.ScreenPositionScaleBias.wz;
 
-<<<<<<< HEAD
-						if ((ScreenUV.x > 1 && RayUV.x < 0) || (ScreenUV.y > 1 && RayUV.y < 0) || (ScreenUV.x < 0 && RayUV.x > 1) || (ScreenUV.< < 0 && RayUV.y > 1))
-=======
 						if ((ScreenUV.x > 1 && RayUV.x < 0) || (ScreenUV.y > 1 && RayUV.y < 0) || (ScreenUV.x < 0 && RayUV.x > 1) || (ScreenUV.y < 0 && RayUV.y > 1))
->>>>>>> cf4d342e
 						{
 							continue;
 						}
