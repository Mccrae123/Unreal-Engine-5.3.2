// Copyright Epic Games, Inc. All Rights Reserved.

#include "NiagaraDataInterfaceCamera.h"
#include "NiagaraTypes.h"
#include "NiagaraWorldManager.h"
#include "Internationalization/Internationalization.h"
#include "NiagaraSystemInstance.h"
#include "GameFramework/PlayerController.h"

#if WITH_EDITORONLY_DATA
#include "EditorViewportClient.h"
#include "LevelEditorViewport.h"
#endif

#define LOCTEXT_NAMESPACE "NiagaraDataInterfaceCamera"

struct FNiagaraCameraDIFunctionVersion
{
	enum Type
	{
		InitialVersion = 0,
        AddedPreViewTranslation = 1,
<<<<<<< HEAD
=======
		AddedBufferSizeInvSizeForGPU = 2,
		LWCConversion = 3,
>>>>>>> 6bbb88c8

        VersionPlusOne,
        LatestVersion = VersionPlusOne - 1
    };
};

const FName UNiagaraDataInterfaceCamera::GetViewPropertiesName(TEXT("GetViewPropertiesGPU"));
const FName UNiagaraDataInterfaceCamera::GetClipSpaceTransformsName(TEXT("GetClipSpaceTransformsGPU"));
const FName UNiagaraDataInterfaceCamera::GetViewSpaceTransformsName(TEXT("GetViewSpaceTransformsGPU"));
const FName UNiagaraDataInterfaceCamera::GetCameraPropertiesName(TEXT("GetCameraPropertiesCPU/GPU"));
const FName UNiagaraDataInterfaceCamera::GetFieldOfViewName(TEXT("GetFieldOfView"));
const FName UNiagaraDataInterfaceCamera::CalculateDistancesName(TEXT("CalculateParticleDistancesCPU"));
const FName UNiagaraDataInterfaceCamera::QueryClosestName(TEXT("QueryClosestParticlesCPU"));
<<<<<<< HEAD
=======
const FName UNiagaraDataInterfaceCamera::GetTAAJitterName(TEXT("GetTAAJitter"));
>>>>>>> 6bbb88c8

UNiagaraDataInterfaceCamera::UNiagaraDataInterfaceCamera(FObjectInitializer const& ObjectInitializer)
	: Super(ObjectInitializer)
{
	Proxy.Reset(new FNiagaraDataIntefaceProxyCameraQuery());
}

void UNiagaraDataInterfaceCamera::PostInitProperties()
{
	Super::PostInitProperties();

	if (HasAnyFlags(RF_ClassDefaultObject))
	{
		ENiagaraTypeRegistryFlags Flags = ENiagaraTypeRegistryFlags::AllowAnyVariable | ENiagaraTypeRegistryFlags::AllowParameter;
		FNiagaraTypeRegistry::Register(FNiagaraTypeDefinition(GetClass()), Flags);
	}
}

bool UNiagaraDataInterfaceCamera::InitPerInstanceData(void* PerInstanceData, FNiagaraSystemInstance* SystemInstance)
{
	FCameraDataInterface_InstanceData* PIData = new (PerInstanceData) FCameraDataInterface_InstanceData;
	return true;
}

bool UNiagaraDataInterfaceCamera::PerInstanceTick(void* PerInstanceData, FNiagaraSystemInstance* SystemInstance, float DeltaSeconds)
{
	FCameraDataInterface_InstanceData* PIData = (FCameraDataInterface_InstanceData*)PerInstanceData;
	if (!PIData)
	{
		return true;
	}

	// calculate the distance for each particle and sort by distance (if required)
	PIData->ParticlesSortedByDistance.Empty();
	FDistanceData DistanceData;
	while (PIData->DistanceSortQueue.Dequeue(DistanceData))
	{
		PIData->ParticlesSortedByDistance.Add(DistanceData);
	}
	PIData->ParticlesSortedByDistance.StableSort([](const FDistanceData& A, const FDistanceData& B) { return A.DistanceSquared < B.DistanceSquared; });

	// grab the current camera data
<<<<<<< HEAD
=======
	FNiagaraLWCConverter LWCConverter = SystemInstance->GetLWCConverter();
	PIData->LWCConverter = LWCConverter;
>>>>>>> 6bbb88c8
	UWorld* World = SystemInstance->GetWorldManager()->GetWorld();
	if (World && PlayerControllerIndex < World->GetNumPlayerControllers())
	{
		int32 i = 0;
		for (FConstPlayerControllerIterator Iterator = World->GetPlayerControllerIterator(); Iterator; ++Iterator)
		{
			APlayerController* PlayerController = Iterator->Get();
			if (i == PlayerControllerIndex && PlayerController && PlayerController->PlayerCameraManager)
			{
				PIData->CameraLocation = LWCConverter.ConvertWorldToSimulationPosition(PlayerController->PlayerCameraManager->GetCameraLocation());
				PIData->CameraRotation = PlayerController->PlayerCameraManager->GetCameraRotation();
				PIData->CameraFOV = PlayerController->PlayerCameraManager->GetFOVAngle();
				return false;
			}
			i++;
		}
	}
#if WITH_EDITORONLY_DATA
	if (GCurrentLevelEditingViewportClient)
	{
		const FViewportCameraTransform& ViewTransform = GCurrentLevelEditingViewportClient->GetViewTransform();
		PIData->CameraLocation = LWCConverter.ConvertWorldToSimulationPosition(ViewTransform.GetLocation());
		PIData->CameraRotation = ViewTransform.GetRotation();
		PIData->CameraFOV = GCurrentLevelEditingViewportClient->ViewFOV;
		return false;
	}
#endif

	PIData->CameraLocation = FNiagaraPosition(ForceInitToZero);
	PIData->CameraRotation = FRotator(0);
	PIData->CameraFOV = 0;
	
	return false;
}

void UNiagaraDataInterfaceCamera::GetFunctions(TArray<FNiagaraFunctionSignature>& OutFunctions)
{
	FNiagaraFunctionSignature Sig;
	Sig.Name = GetViewPropertiesName;
#if WITH_EDITORONLY_DATA
	Sig.Description = LOCTEXT("GetViewPropertiesDescription", "This function returns the properties of the current view. Only valid for gpu particles.");
	Sig.FunctionVersion = FNiagaraCameraDIFunctionVersion::LatestVersion;
#endif
	Sig.bMemberFunction = true;
	Sig.bRequiresContext = false;
	Sig.bSupportsCPU = false;
	Sig.AddInput(FNiagaraVariable(FNiagaraTypeDefinition(GetClass()), TEXT("Camera interface")));
<<<<<<< HEAD
	Sig.AddOutput(FNiagaraVariable(FNiagaraTypeDefinition::GetVec3Def(), TEXT("View Position World")), LOCTEXT("ViewPositionWorldDescription", "The camera position in world space."));
=======
	Sig.AddOutput(FNiagaraVariable(FNiagaraTypeDefinition::GetPositionDef(), TEXT("View Position World")), LOCTEXT("ViewPositionWorldDescription", "The camera position in world space."));
>>>>>>> 6bbb88c8
	Sig.AddOutput(FNiagaraVariable(FNiagaraTypeDefinition::GetVec3Def(), TEXT("View Forward Vector")), LOCTEXT("ViewForwardVectorDescription", "The world space direction that the camera is pointing."));
	Sig.AddOutput(FNiagaraVariable(FNiagaraTypeDefinition::GetVec3Def(), TEXT("View Up Vector")), LOCTEXT("ViewUpVectorDescription", "The camera's up direction in world space."));
	Sig.AddOutput(FNiagaraVariable(FNiagaraTypeDefinition::GetVec3Def(), TEXT("View Right Vector")), LOCTEXT("ViewRightVectorDescription", "The camera's right direction in world space."));
	Sig.AddOutput(FNiagaraVariable(FNiagaraTypeDefinition::GetVec4Def(), TEXT("View Size And Inverse Size")), LOCTEXT("ViewSizeAndInverseSizeDescription", "Returns a vec4 - the x and y values are width and height of the view; the z and w values are the inverse width and height."));
	Sig.AddOutput(FNiagaraVariable(FNiagaraTypeDefinition::GetVec4Def(), TEXT("Screen To View Space")), LOCTEXT("ScreenToViewSpaceDescription", "Can be used to map standard viewport UV to an unprojected viewpos.\nExample usage:\nViewPos.x =  ViewportUV.x * ScreenToViewSpace.x + ScreenToViewSpace.z;\nViewPos.y =  ViewportUV.y * ScreenToViewSpace.y + ScreenToViewSpace.w;"));
	Sig.AddOutput(FNiagaraVariable(FNiagaraTypeDefinition::GetVec2Def(), TEXT("Temporal AA Jitter (Current Frame)")), LOCTEXT("TemporalAACurrentDescription", "Returns the movement of the current frame view due to AA jittering"));
	Sig.AddOutput(FNiagaraVariable(FNiagaraTypeDefinition::GetVec2Def(), TEXT("Temporal AA Jitter (Previous Frame)")), LOCTEXT("TemporalAAPreviousDescription", "Returns the movement of the previous frame view due to AA jittering"));
	Sig.AddOutput(FNiagaraVariable(FNiagaraTypeDefinition::GetVec3Def(), TEXT("PreViewTranslation")), LOCTEXT("PreViewTranslationDescription", "Returns the translation to apply for the various 'Translated XX to XX' transforms."));
<<<<<<< HEAD
=======
	Sig.AddOutput(FNiagaraVariable(FNiagaraTypeDefinition::GetVec4Def(), TEXT("Buffer Size And Inverse Size")), LOCTEXT("BufferSizeAndInverseSizeDescription", "Returns a vec4 - the x and y values are width and height of the buffer; the z and w values are the inverse width and height."));
	Sig.AddOutput(FNiagaraVariable(FNiagaraTypeDefinition::GetVec2Def(), TEXT("Viewport Offset")), LOCTEXT("ViewportOffsetDescription", "Returns the viewport offset in the buffer."));
>>>>>>> 6bbb88c8
	OutFunctions.Add(Sig);


	Sig = FNiagaraFunctionSignature();
	Sig.Name = GetClipSpaceTransformsName;
#if WITH_EDITORONLY_DATA
	Sig.Description = LOCTEXT("GetClipSpaceTransformsDescription", "This function returns the clip transforms for the current view. Only valid for gpu particles.");
	Sig.FunctionVersion = FNiagaraCameraDIFunctionVersion::LatestVersion;
#endif
	Sig.bMemberFunction = true;
	Sig.bRequiresContext = false;
	Sig.bSupportsCPU = false;
	Sig.AddInput(FNiagaraVariable(FNiagaraTypeDefinition(GetClass()), TEXT("Camera interface")));
	Sig.AddOutput(FNiagaraVariable(FNiagaraTypeDefinition::GetMatrix4Def(), TEXT("World To Clip Transform")), LOCTEXT("WorldToClipTransformDescription", "Transforms a world space position to clip space"));
	Sig.AddOutput(FNiagaraVariable(FNiagaraTypeDefinition::GetMatrix4Def(), TEXT("Translated World To Clip Transform")), LOCTEXT("TranslatedWorldToClipTransformDescription", "Same as world to clip transform, but the camera position is at the origin when camera translation is enabled.\nThis allows for more precision of the transform when dealing with big coordinates.\nTo use this transform, you first need to subtract PreViewTranslation from your transform target."));
	Sig.AddOutput(FNiagaraVariable(FNiagaraTypeDefinition::GetMatrix4Def(), TEXT("Clip To World Transform")), LOCTEXT("ClipToWorldTransformDescription", "Transforms a clip space position to world space"));
	Sig.AddOutput(FNiagaraVariable(FNiagaraTypeDefinition::GetMatrix4Def(), TEXT("Clip To View Transform")), LOCTEXT("ClipToViewTransformDescription", "Transforms a clip space position to view space"));
	Sig.AddOutput(FNiagaraVariable(FNiagaraTypeDefinition::GetMatrix4Def(), TEXT("Clip To Translated World Transform")), LOCTEXT("ClipToTranslatedWorldTransformDescription", "The inverse of the translated world to clip transform. When camera translation is enabled, the transform is such that the camera position is at the origin.\nThis allows for more precision of the transform when dealing with big coordinates.\nTo get the actual world space position, you need to add PreViewTranslation to the transform result."));
	Sig.AddOutput(FNiagaraVariable(FNiagaraTypeDefinition::GetMatrix4Def(), TEXT("Screen To World Transform")), LOCTEXT("ScreenToWorldTransformDescription", "Converts a screen space position a world position.\nExample combining the transform with scene depth:\nfloat3 WorldPosition = mul(float4(ScreenPosition * SceneDepth, SceneDepth, 1), ScreenToWorld).xyz;"));
	Sig.AddOutput(FNiagaraVariable(FNiagaraTypeDefinition::GetMatrix4Def(), TEXT("Screen To Translated World Transform")), LOCTEXT("ScreenToTranslatedWorldTransformDescription", "Same as the screen to world transform, but with the assumption that the camera is at the origin.\nThis allows for more precision of the transform when dealing with big coordinates.\nTo get the actual world space position, you need to add PreViewTranslation to the transform result."));
	Sig.AddOutput(FNiagaraVariable(FNiagaraTypeDefinition::GetMatrix4Def(), TEXT("Clip To Previous Clip Transform")), LOCTEXT("ClipToPreviousClipTransformDescription", "Transforms from a current clip space position to last frame's clip space position.\nThis can be used to calculate for example post process velocity."));
	OutFunctions.Add(Sig);


	Sig = FNiagaraFunctionSignature();
	Sig.Name = GetViewSpaceTransformsName;
#if WITH_EDITORONLY_DATA
	Sig.Description = LOCTEXT("GetViewSpaceTransformsDescription", "This function returns the relevant transforms for the current view. Only valid for gpu particles.");
	Sig.FunctionVersion = FNiagaraCameraDIFunctionVersion::LatestVersion;
#endif
	Sig.bMemberFunction = true;
	Sig.bRequiresContext = false;
	Sig.bSupportsCPU = false;
	Sig.AddInput(FNiagaraVariable(FNiagaraTypeDefinition(GetClass()), TEXT("Camera interface")));
	Sig.AddOutput(FNiagaraVariable(FNiagaraTypeDefinition::GetMatrix4Def(), TEXT("Translated World To View Transform")), LOCTEXT("TranslatedWorldToViewTransformDescription", "Transforms a position from world to view, but the view position is assumed to be at the origin.\nThis allows for more precision of the transform when dealing with big coordinates.\nTo use this transform, you first need to subtract PreViewTranslation from your transform target."));
	Sig.AddOutput(FNiagaraVariable(FNiagaraTypeDefinition::GetMatrix4Def(), TEXT("View To Translated World Transform")), LOCTEXT("ViewToTranslatedWorldTransformDescription", "The inverse of the translated world to view transform. When camera translation is enabled, the transform is such that the camera position is at the origin.\nThis allows for more precision of the transform when dealing with big coordinates.\nTo get the actual world space position, you need to add PreViewTranslation to the transform result."));
	Sig.AddOutput(FNiagaraVariable(FNiagaraTypeDefinition::GetMatrix4Def(), TEXT("Translated World To Camera View Transform")), LOCTEXT("TranslatedWorldToCameraTransformDescription", "Same as 'Translated World To View', but transforms to the camera position instead of the view position."));
	Sig.AddOutput(FNiagaraVariable(FNiagaraTypeDefinition::GetMatrix4Def(), TEXT("Camera View To Translated World Transform")), LOCTEXT("CameraToTranslatedWorldTransformDescription", "Same as 'View To Translated World', but transforms from the camera position instead of the view position."));
	Sig.AddOutput(FNiagaraVariable(FNiagaraTypeDefinition::GetMatrix4Def(), TEXT("View To Clip Transform")), LOCTEXT("ViewToClipTransformDescription", "Transforms a view space position to clip space"));
	Sig.AddOutput(FNiagaraVariable(FNiagaraTypeDefinition::GetMatrix4Def(), TEXT("View To ClipNoAA Transform")), LOCTEXT("ViewToClipNoAATransformDescription", "Transforms a view space position to clip space without the temporal AA jittering"));
	OutFunctions.Add(Sig);


	Sig = FNiagaraFunctionSignature();
	Sig.Name = GetFieldOfViewName;
#if WITH_EDITORONLY_DATA
	Sig.Description = LOCTEXT("GetNiagaraFOVDescription", "This function returns the field of view angle (in degrees) for the active camera. For gpu particles this returns the x axis fov.");
	Sig.FunctionVersion = FNiagaraCameraDIFunctionVersion::LatestVersion;
#endif
	Sig.bMemberFunction = true;
	Sig.bRequiresContext = false;
	Sig.AddInput(FNiagaraVariable(FNiagaraTypeDefinition(GetClass()), TEXT("Camera interface")));
	Sig.AddOutput(FNiagaraVariable(FNiagaraTypeDefinition::GetFloatDef(), TEXT("Field Of View Angle")), LOCTEXT("FieldOfViewAngleDescription", "Return the camera's field of view in degrees."));
	OutFunctions.Add(Sig);


	Sig = FNiagaraFunctionSignature();
	Sig.Name = GetCameraPropertiesName;
#if WITH_EDITORONLY_DATA
	Sig.Description = LOCTEXT("GetCameraPositionDescription", "This function returns the position of the currently active camera.");
	Sig.FunctionVersion = FNiagaraCameraDIFunctionVersion::LatestVersion;
<<<<<<< HEAD
#endif
	Sig.bMemberFunction = true;
	Sig.bRequiresContext = false;
	Sig.AddInput(FNiagaraVariable(FNiagaraTypeDefinition(GetClass()), TEXT("Camera interface")));
	Sig.AddOutput(FNiagaraVariable(FNiagaraTypeDefinition::GetVec3Def(), TEXT("Camera Position World")), LOCTEXT("CameraPositionWorldDescription", "The camera position in world space."));
	Sig.AddOutput(FNiagaraVariable(FNiagaraTypeDefinition::GetVec3Def(), TEXT("Forward Vector World")), LOCTEXT("ForwardVectorWorldDescription", "The world space direction that the camera is pointing."));
	Sig.AddOutput(FNiagaraVariable(FNiagaraTypeDefinition::GetVec3Def(), TEXT("Up Vector World")), LOCTEXT("UpVectorWorldDescription", "The camera's up direction in world space."));
	Sig.AddOutput(FNiagaraVariable(FNiagaraTypeDefinition::GetVec3Def(), TEXT("Right Vector World")), LOCTEXT("RightVectorWorldDescription", "The camera's right direction in world space."));
	OutFunctions.Add(Sig);

	Sig = FNiagaraFunctionSignature();
	Sig.Name = QueryClosestName;
#if WITH_EDITORONLY_DATA
	Sig.Description = LOCTEXT("QueryClosestDescription", "This function checks the previously calculated distance of each particle and then returns true for the closest particles and false for the other ones.\nThis function needs to be paired with CalculateParticleDistancesCPU to work correctly.");
	Sig.FunctionVersion = FNiagaraCameraDIFunctionVersion::LatestVersion;
#endif
	Sig.bMemberFunction = true;
	Sig.bRequiresContext = false;
	Sig.bSupportsGPU = false;
	Sig.AddInput(FNiagaraVariable(FNiagaraTypeDefinition(GetClass()), TEXT("Camera interface")));
	Sig.AddInput(FNiagaraVariable(FNiagaraTypeDefinition::GetIDDef(), TEXT("Particle ID")));
	Sig.AddInput(FNiagaraVariable(FNiagaraTypeDefinition::GetIntDef(), TEXT("Max Valid Results")), LOCTEXT("MaxValidResultsDescription", "The max number of particles closest to the camera that this function should return true for.\nFor example, if there are 30 particles and Max Valid Results is set to 10, then this functions returns true for the 10 closest particles."));
	Sig.AddOutput(FNiagaraVariable(FNiagaraTypeDefinition::GetBoolDef(), TEXT("Is Closest")), LOCTEXT("IsClosestDescription", "Returns true if the given particle ID is one of the closest n particles based on last frame's calculation."));
	OutFunctions.Add(Sig);

	Sig = FNiagaraFunctionSignature();
	Sig.Name = CalculateDistancesName;
#if WITH_EDITORONLY_DATA
	Sig.Description = LOCTEXT("CalculateDistancesDescription", "This function compares the particle position against the camera position and stores the result to be queried in the next frame.\nThe results can then be queried with QueryClosestParticlesCPU.");
	Sig.FunctionVersion = FNiagaraCameraDIFunctionVersion::LatestVersion;
#endif
	Sig.bMemberFunction = true;
	Sig.bRequiresContext = false;
	Sig.bSupportsGPU = false;
	Sig.bRequiresExecPin = true;
	Sig.AddInput(FNiagaraVariable(FNiagaraTypeDefinition(GetClass()), TEXT("Camera interface")));
	Sig.AddInput(FNiagaraVariable(FNiagaraTypeDefinition::GetIDDef(), TEXT("Particle ID")));
	Sig.AddInput(FNiagaraVariable(FNiagaraTypeDefinition::GetVec3Def(), TEXT("Particle Position World")));
=======
#endif
	Sig.bMemberFunction = true;
	Sig.bRequiresContext = false;
	Sig.AddInput(FNiagaraVariable(FNiagaraTypeDefinition(GetClass()), TEXT("Camera interface")));
	Sig.AddOutput(FNiagaraVariable(FNiagaraTypeDefinition::GetPositionDef(), TEXT("Camera Position World")), LOCTEXT("CameraPositionWorldDescription", "The camera position in world space."));
	Sig.AddOutput(FNiagaraVariable(FNiagaraTypeDefinition::GetVec3Def(), TEXT("Forward Vector World")), LOCTEXT("ForwardVectorWorldDescription", "The world space direction that the camera is pointing."));
	Sig.AddOutput(FNiagaraVariable(FNiagaraTypeDefinition::GetVec3Def(), TEXT("Up Vector World")), LOCTEXT("UpVectorWorldDescription", "The camera's up direction in world space."));
	Sig.AddOutput(FNiagaraVariable(FNiagaraTypeDefinition::GetVec3Def(), TEXT("Right Vector World")), LOCTEXT("RightVectorWorldDescription", "The camera's right direction in world space."));
	OutFunctions.Add(Sig);

	Sig = FNiagaraFunctionSignature();
	Sig.Name = QueryClosestName;
#if WITH_EDITORONLY_DATA
	Sig.Description = LOCTEXT("QueryClosestDescription", "This function checks the previously calculated distance of each particle and then returns true for the closest particles and false for the other ones.\nThis function needs to be paired with CalculateParticleDistancesCPU to work correctly.");
	Sig.FunctionVersion = FNiagaraCameraDIFunctionVersion::LatestVersion;
#endif
	Sig.bMemberFunction = true;
	Sig.bRequiresContext = false;
	Sig.bSupportsGPU = false;
	Sig.AddInput(FNiagaraVariable(FNiagaraTypeDefinition(GetClass()), TEXT("Camera interface")));
	Sig.AddInput(FNiagaraVariable(FNiagaraTypeDefinition::GetIDDef(), TEXT("Particle ID")));
	Sig.AddInput(FNiagaraVariable(FNiagaraTypeDefinition::GetIntDef(), TEXT("Max Valid Results")), LOCTEXT("MaxValidResultsDescription", "The max number of particles closest to the camera that this function should return true for.\nFor example, if there are 30 particles and Max Valid Results is set to 10, then this functions returns true for the 10 closest particles."));
	Sig.AddOutput(FNiagaraVariable(FNiagaraTypeDefinition::GetBoolDef(), TEXT("Is Closest")), LOCTEXT("IsClosestDescription", "Returns true if the given particle ID is one of the closest n particles based on last frame's calculation."));
	OutFunctions.Add(Sig);

	Sig = FNiagaraFunctionSignature();
	Sig.Name = CalculateDistancesName;
#if WITH_EDITORONLY_DATA
	Sig.Description = LOCTEXT("CalculateDistancesDescription", "This function compares the particle position against the camera position and stores the result to be queried in the next frame.\nThe results can then be queried with QueryClosestParticlesCPU.");
	Sig.FunctionVersion = FNiagaraCameraDIFunctionVersion::LatestVersion;
#endif
	Sig.bMemberFunction = true;
	Sig.bRequiresContext = false;
	Sig.bSupportsGPU = false;
	Sig.bRequiresExecPin = true;
	Sig.AddInput(FNiagaraVariable(FNiagaraTypeDefinition(GetClass()), TEXT("Camera interface")));
	Sig.AddInput(FNiagaraVariable(FNiagaraTypeDefinition::GetIDDef(), TEXT("Particle ID")));
	Sig.AddInput(FNiagaraVariable(FNiagaraTypeDefinition::GetPositionDef(), TEXT("Particle Position World")));
	OutFunctions.Add(Sig);

	Sig = FNiagaraFunctionSignature();
	Sig.Name = GetTAAJitterName;
#if WITH_EDITORONLY_DATA
	Sig.Description = NSLOCTEXT("Niagara", "GetTAAJitterDescription", "This function returns the TAA jitter values of the currently active camera.");
	Sig.FunctionVersion = FNiagaraCameraDIFunctionVersion::LatestVersion;
#endif
	Sig.bMemberFunction = true;
	Sig.bRequiresContext = false;
	Sig.Inputs.Add(FNiagaraVariable(FNiagaraTypeDefinition(GetClass()), TEXT("Camera interface")));
	Sig.Outputs.Add(FNiagaraVariable(FNiagaraTypeDefinition::GetVec2Def(), TEXT("Current TAA Jitter (clip)")));
	Sig.Outputs.Add(FNiagaraVariable(FNiagaraTypeDefinition::GetVec2Def(), TEXT("Previous TAA Jitter (clip)")));
>>>>>>> 6bbb88c8
	OutFunctions.Add(Sig);
}

#if WITH_EDITORONLY_DATA
bool UNiagaraDataInterfaceCamera::GetFunctionHLSL(const FNiagaraDataInterfaceGPUParamInfo& ParamInfo, const FNiagaraDataInterfaceGeneratedFunction& FunctionInfo, int FunctionInstanceIndex, FString& OutHLSL)
{
	TMap<FString, FStringFormatArg> ArgsSample =
	{
		{TEXT("FunctionName"), FunctionInfo.InstanceName},
		{TEXT("NDIGetContextName"), TEXT("NDICAMERA_MAKE_CONTEXT(") + ParamInfo.DataInterfaceHLSLSymbol + TEXT(")")},
	};
	
	if (FunctionInfo.DefinitionName == GetViewPropertiesName)
	{
		static const TCHAR *FormatSample = TEXT(R"(
<<<<<<< HEAD
			void {FunctionName}(out float3 Out_ViewPositionWorld, out float3 Out_ViewForwardVector, out float3 Out_ViewUpVector, out float3 Out_ViewRightVector, out float4 Out_ViewSizeAndInverseSize, out float4 Out_ScreenToViewSpace, out float2 Out_Current_TAAJitter, out float2 Out_Previous_TAAJitter, out float3 Out_PreViewTranslation)
			{
				Out_ViewPositionWorld.xyz = View.WorldViewOrigin.xyz;
				Out_ViewForwardVector.xyz = View.ViewForward.xyz;
				Out_ViewUpVector.xyz = View.ViewUp.xyz;
				Out_ViewRightVector.xyz = View.ViewRight.xyz;
				Out_ViewSizeAndInverseSize = View.ViewSizeAndInvSize;
				Out_ScreenToViewSpace = View.ScreenToViewSpace;
				Out_Current_TAAJitter = View.TemporalAAJitter.xy;
				Out_Previous_TAAJitter = View.TemporalAAJitter.zw;
				Out_PreViewTranslation = View.PreViewTranslation;
			} 
=======
			void {FunctionName}(out float3 Out_ViewPositionWorld, out float3 Out_ViewForwardVector, out float3 Out_ViewUpVector, out float3 Out_ViewRightVector, out float4 Out_ViewSizeAndInverseSize, out float4 Out_ScreenToViewSpace, out float2 Out_Current_TAAJitter, out float2 Out_Previous_TAAJitter, out float3 Out_PreViewTranslation, out float4 Out_BufferSizeAndInverseSize, out float2 Out_ViewportOffset)
			{
				{NDIGetContextName}
				DICamera_GetViewProperties(DIContext, Out_ViewPositionWorld, Out_ViewForwardVector, Out_ViewUpVector, Out_ViewRightVector, Out_ViewSizeAndInverseSize, Out_ScreenToViewSpace, Out_Current_TAAJitter, Out_Previous_TAAJitter, Out_PreViewTranslation, Out_BufferSizeAndInverseSize, Out_ViewportOffset);
			}
>>>>>>> 6bbb88c8
		)");
		OutHLSL += FString::Format(FormatSample, ArgsSample);
		return true;
	}
	if (FunctionInfo.DefinitionName == GetFieldOfViewName)
	{
		static const TCHAR *FormatSample = TEXT(R"(
			void {FunctionName}(out float Out_FieldOfViewAngle)
			{
				Out_FieldOfViewAngle = degrees(View.FieldOfViewWideAngles.x);
			}
		)");
		OutHLSL += FString::Format(FormatSample, ArgsSample);
		return true;
	}
	if (FunctionInfo.DefinitionName == GetClipSpaceTransformsName)
	{
		static const TCHAR *FormatSample = TEXT(R"(
			void {FunctionName}(out float4x4 Out_WorldToClipTransform, out float4x4 Out_TranslatedWorldToClipTransform, out float4x4 Out_ClipToWorldTransform, out float4x4 Out_ClipToViewTransform,
				out float4x4 Out_ClipToTranslatedWorldTransform, out float4x4 Out_ScreenToWorldTransform, out float4x4 Out_ScreenToTranslatedWorldTransform, out float4x4 Out_ClipToPreviousClipTransform)
			{
				{NDIGetContextName}
				DICamera_GetClipSpaceTransforms(DIContext, Out_WorldToClipTransform, Out_TranslatedWorldToClipTransform, Out_ClipToWorldTransform, Out_ClipToViewTransform, Out_ClipToTranslatedWorldTransform, Out_ScreenToWorldTransform, Out_ScreenToTranslatedWorldTransform, Out_ClipToPreviousClipTransform);
			}
		)");
		OutHLSL += FString::Format(FormatSample, ArgsSample);
		return true;
	}
	if (FunctionInfo.DefinitionName == GetViewSpaceTransformsName)
	{
		static const TCHAR *FormatSample = TEXT(R"(
			void {FunctionName}(out float4x4 Out_TranslatedWorldToViewTransform, out float4x4 Out_ViewToTranslatedWorldTransform, out float4x4 Out_TranslatedWorldToCameraViewTransform,
				out float4x4 Out_CameraViewToTranslatedWorldTransform, out float4x4 Out_ViewToClipTransform, out float4x4 Out_ViewToClipNoAATransform)
			{
				{NDIGetContextName}
				DICamera_GetViewSpaceTransforms(DIContext, Out_TranslatedWorldToViewTransform, Out_ViewToTranslatedWorldTransform, Out_TranslatedWorldToCameraViewTransform, Out_CameraViewToTranslatedWorldTransform, Out_ViewToClipTransform, Out_ViewToClipNoAATransform);
			}
		)");
		OutHLSL += FString::Format(FormatSample, ArgsSample);
		return true;
	}
	if (FunctionInfo.DefinitionName == GetCameraPropertiesName)
	{
		static const TCHAR *FormatSample = TEXT(R"(
			void {FunctionName}(out float3 Out_CameraPositionWorld, out float3 Out_ViewForwardVector, out float3 Out_ViewUpVector, out float3 Out_ViewRightVector)
			{
				{NDIGetContextName}
				DICamera_GetCameraProperties(DIContext, Out_CameraPositionWorld, Out_ViewForwardVector, Out_ViewUpVector, Out_ViewRightVector);
			}
		)");
		OutHLSL += FString::Format(FormatSample, ArgsSample);
		return true;
	}
	if (FunctionInfo.DefinitionName == GetTAAJitterName)
	{
		static const TCHAR *FormatSample = TEXT(R"(
			void {FunctionName}(out float2 Out_CurrentJitter, out float2 Out_PreviousJitter)
			{
				Out_CurrentJitter = View.TemporalAAJitter.xy;
				Out_PreviousJitter = View.TemporalAAJitter.zw;
			}
		)");
		OutHLSL += FString::Format(FormatSample, ArgsSample);
		return true;
	}
	return false;
}

bool UNiagaraDataInterfaceCamera::UpgradeFunctionCall(FNiagaraFunctionSignature& FunctionSignature)
{
	bool bWasChanged = false;

	// Early out for version matching
	if (FunctionSignature.FunctionVersion == FNiagaraCameraDIFunctionVersion::LatestVersion)
	{
		return bWasChanged;
	}

	// Added a new output to the gpu properties
<<<<<<< HEAD
	if (FunctionSignature.FunctionVersion < FNiagaraCameraDIFunctionVersion::AddedPreViewTranslation && FunctionSignature.Name == GetViewPropertiesName)
=======
	if (FunctionSignature.FunctionVersion < FNiagaraCameraDIFunctionVersion::AddedPreViewTranslation && FunctionSignature.Name == GetViewPropertiesName && FunctionSignature.Outputs.Num() == 8)
>>>>>>> 6bbb88c8
	{
		FunctionSignature.AddOutput(FNiagaraVariable(FNiagaraTypeDefinition::GetVec3Def(), TEXT("PreViewTranslation")), LOCTEXT("PreViewTranslationDescription", "Returns the translation to apply for the various 'Translated XX to XX' transforms."));
		bWasChanged = true;
	}
	
<<<<<<< HEAD
=======
	// Added a few new outputs for GPU properties
	if (FunctionSignature.FunctionVersion < FNiagaraCameraDIFunctionVersion::AddedBufferSizeInvSizeForGPU && FunctionSignature.Name == GetViewPropertiesName)
	{
		ensure(FunctionSignature.Outputs.Num() == 9);
		FunctionSignature.AddOutput(FNiagaraVariable(FNiagaraTypeDefinition::GetVec4Def(), TEXT("Buffer Size And Inverse Size")), LOCTEXT("BufferSizeAndInverseSizeDescription", "Returns a vec4 - the x and y values are width and height of the buffer; the z and w values are the inverse width and height."));
		FunctionSignature.AddOutput(FNiagaraVariable(FNiagaraTypeDefinition::GetVec2Def(), TEXT("Viewport Offset")), LOCTEXT("ViewportOffsetDescription", "Returns the viewport offset in the buffer."));

		bWasChanged = true;
	}

	// LWC upgrades
	if (FunctionSignature.FunctionVersion < FNiagaraCameraDIFunctionVersion::LWCConversion)
	{
		TArray<FNiagaraFunctionSignature> AllFunctions;
		GetFunctions(AllFunctions);
		for (const FNiagaraFunctionSignature& Sig : AllFunctions)
		{
			if (FunctionSignature.Name == Sig.Name)
			{
				FunctionSignature = Sig;
				return true;
			}
		}
	}

>>>>>>> 6bbb88c8
	// Set latest version
    FunctionSignature.FunctionVersion = FNiagaraCameraDIFunctionVersion::LatestVersion;

	return bWasChanged;
}
<<<<<<< HEAD
=======

bool UNiagaraDataInterfaceCamera::AppendCompileHash(FNiagaraCompileHashVisitor* InVisitor) const
{
	if (!Super::AppendCompileHash(InVisitor))
	{
		return false;
	}
	FSHAHash Hash = GetShaderFileHash((TEXT("/Plugin/FX/Niagara/Private/NiagaraDataInterfaceCamera.ush")), EShaderPlatform::SP_PCD3D_SM5);
	InVisitor->UpdateString(TEXT("NiagaraDataInterfaceCameraHLSLSource"), Hash.ToString());
	return true;
}

void UNiagaraDataInterfaceCamera::GetCommonHLSL(FString& OutHLSL)
{
	OutHLSL += TEXT("#include \"/Plugin/FX/Niagara/Private/NiagaraDataInterfaceCamera.ush\"\n");
}

void UNiagaraDataInterfaceCamera::GetParameterDefinitionHLSL(const FNiagaraDataInterfaceGPUParamInfo& ParamInfo, FString& OutHLSL)
{
	Super::GetParameterDefinitionHLSL(ParamInfo, OutHLSL);
	OutHLSL += TEXT("NDICAMERA_DECLARE_CONSTANTS(") + ParamInfo.DataInterfaceHLSLSymbol + TEXT(")\n");
}
>>>>>>> 6bbb88c8
#endif

DEFINE_NDI_DIRECT_FUNC_BINDER(UNiagaraDataInterfaceCamera, GetClosestParticles);
DEFINE_NDI_DIRECT_FUNC_BINDER(UNiagaraDataInterfaceCamera, CalculateParticleDistances);
DEFINE_NDI_DIRECT_FUNC_BINDER(UNiagaraDataInterfaceCamera, GetCameraFOV);
DEFINE_NDI_DIRECT_FUNC_BINDER(UNiagaraDataInterfaceCamera, GetCameraProperties);
void UNiagaraDataInterfaceCamera::GetVMExternalFunction(const FVMExternalFunctionBindingInfo& BindingInfo, void* InstanceData, FVMExternalFunction &OutFunc)
{
	if (BindingInfo.Name == GetFieldOfViewName)
	{
		NDI_FUNC_BINDER(UNiagaraDataInterfaceCamera, GetCameraFOV)::Bind(this, OutFunc);
	}
	else if (BindingInfo.Name == CalculateDistancesName)
<<<<<<< HEAD
	{
		NDI_FUNC_BINDER(UNiagaraDataInterfaceCamera, CalculateParticleDistances)::Bind(this, OutFunc);
	}
	else if (BindingInfo.Name == QueryClosestName)
	{
		NDI_FUNC_BINDER(UNiagaraDataInterfaceCamera, GetClosestParticles)::Bind(this, OutFunc);
	}
	else if (BindingInfo.Name == GetCameraPropertiesName)
=======
>>>>>>> 6bbb88c8
	{
		NDI_FUNC_BINDER(UNiagaraDataInterfaceCamera, CalculateParticleDistances)::Bind(this, OutFunc);
	}
	else if (BindingInfo.Name == QueryClosestName)
	{
		NDI_FUNC_BINDER(UNiagaraDataInterfaceCamera, GetClosestParticles)::Bind(this, OutFunc);
	}
	else if (BindingInfo.Name == GetCameraPropertiesName)
	{
		NDI_FUNC_BINDER(UNiagaraDataInterfaceCamera, GetCameraProperties)::Bind(this, OutFunc);
	}
	else
	{
		UE_LOG(LogNiagara, Display, TEXT("Could not find data interface external function in %s. Received Name: %s"), *GetPathNameSafe(this), *BindingInfo.Name.ToString());
	}
}

void UNiagaraDataInterfaceCamera::GetCameraFOV(FVectorVMExternalFunctionContext& Context)
{
	VectorVM::FUserPtrHandler<FCameraDataInterface_InstanceData> InstData(Context);
	VectorVM::FExternalFuncRegisterHandler<float> OutFov(Context);

	float Fov = InstData.Get()->CameraFOV;

	for (int32 i = 0; i < Context.GetNumInstances(); ++i)
	{
		*OutFov.GetDestAndAdvance() = Fov;
	}
}

void UNiagaraDataInterfaceCamera::GetCameraProperties(FVectorVMExternalFunctionContext& Context)
{
	VectorVM::FUserPtrHandler<FCameraDataInterface_InstanceData> InstData(Context);

	VectorVM::FExternalFuncRegisterHandler<float> CamPosX(Context);
	VectorVM::FExternalFuncRegisterHandler<float> CamPosY(Context);
	VectorVM::FExternalFuncRegisterHandler<float> CamPosZ(Context);

	VectorVM::FExternalFuncRegisterHandler<float> CamForwardX(Context);
	VectorVM::FExternalFuncRegisterHandler<float> CamForwardY(Context);
	VectorVM::FExternalFuncRegisterHandler<float> CamForwardZ(Context);

	VectorVM::FExternalFuncRegisterHandler<float> CamUpX(Context);
	VectorVM::FExternalFuncRegisterHandler<float> CamUpY(Context);
	VectorVM::FExternalFuncRegisterHandler<float> CamUpZ(Context);

	VectorVM::FExternalFuncRegisterHandler<float> CamRightX(Context);
	VectorVM::FExternalFuncRegisterHandler<float> CamRightY(Context);
	VectorVM::FExternalFuncRegisterHandler<float> CamRightZ(Context);

	FCameraDataInterface_InstanceData* CamData = InstData.Get();
	float XPos = CamData->CameraLocation.X;
	float YPos = CamData->CameraLocation.Y;
	float ZPos = CamData->CameraLocation.Z;

	FRotationMatrix RotationMatrix(CamData->CameraRotation);
	const FVector Forward = RotationMatrix.GetScaledAxis(EAxis::X);
	const FVector Up = RotationMatrix.GetScaledAxis(EAxis::Z);
	const FVector Right = RotationMatrix.GetScaledAxis(EAxis::Y);

	for (int32 i = 0; i < Context.GetNumInstances(); ++i)
	{
		*CamPosX.GetDestAndAdvance() = XPos;
		*CamPosY.GetDestAndAdvance() = YPos;
		*CamPosZ.GetDestAndAdvance() = ZPos;

		*CamForwardX.GetDestAndAdvance() = Forward.X;
		*CamForwardY.GetDestAndAdvance() = Forward.Y;
		*CamForwardZ.GetDestAndAdvance() = Forward.Z;

		*CamUpX.GetDestAndAdvance() = Up.X;
		*CamUpY.GetDestAndAdvance() = Up.Y;
		*CamUpZ.GetDestAndAdvance() = Up.Z;

		*CamRightX.GetDestAndAdvance() = Right.X;
		*CamRightY.GetDestAndAdvance() = Right.Y;
		*CamRightZ.GetDestAndAdvance() = Right.Z;
	}
}

<<<<<<< HEAD
void UNiagaraDataInterfaceCamera::GetClosestParticles(FVectorVMContext& Context)
{
	VectorVM::FUserPtrHandler<FCameraDataInterface_InstanceData> InstData(Context);

	FNDIInputParam<FNiagaraID> ParticleIDParam(Context);
	FNDIInputParam<int32> CountParam(Context);
	FNDIOutputParam<FNiagaraBool> ResultOutParam(Context);

	int32 Count = Context.NumInstances > 0 ? CountParam.GetAndAdvance() : 0;
	if (Count == 0 || InstData->ParticlesSortedByDistance.Num() == 0)
	{
		for (int32 i = 0; i < Context.NumInstances; ++i)
		{
			ResultOutParam.SetAndAdvance(false);
		}
		return;
	}

	// grab the IDs of the closest n particles
	TSet<FNiagaraID> ClosestParticleIDs;
	for (int32 i = 0; i < Count; ++i)
	{
		ClosestParticleIDs.Add(InstData->ParticlesSortedByDistance[i].ParticleID);
	}

	// Assign each particles their result
	for (int32 i = 0; i < Context.NumInstances; ++i)
	{
		FNiagaraID ParticleID = ParticleIDParam.GetAndAdvance();
		ResultOutParam.SetAndAdvance(ClosestParticleIDs.Contains(ParticleID));
	}
}

void UNiagaraDataInterfaceCamera::CalculateParticleDistances(FVectorVMContext& Context)
{
	VectorVM::FUserPtrHandler<FCameraDataInterface_InstanceData> InstData(Context);

	FNDIInputParam<FNiagaraID> IDParam(Context);
	FNDIInputParam<FVector> ParticlePosParam(Context);

	FVector CameraPos = InstData->CameraLocation;
	for (int32 i = 0; i < Context.NumInstances; ++i)
	{
		FDistanceData DistanceData;
		FVector ParticlePos = ParticlePosParam.GetAndAdvance();
		DistanceData.ParticleID = IDParam.GetAndAdvance();
		DistanceData.DistanceSquared = (ParticlePos - CameraPos).SizeSquared();
		InstData->DistanceSortQueue.Enqueue(DistanceData);
	}
}

ETickingGroup UNiagaraDataInterfaceCamera::CalculateTickGroup(const void* PerInstanceData) const
{
	if (!bRequireCurrentFrameData)
		return NiagaraFirstTickGroup;
	return ETickingGroup::TG_PostUpdateWork;
}

#if WITH_EDITOR	
void UNiagaraDataInterfaceCamera::GetFeedback(UNiagaraSystem* Asset, UNiagaraComponent* Component,
	TArray<FNiagaraDataInterfaceError>& OutErrors, TArray<FNiagaraDataInterfaceFeedback>& Warnings,
	TArray<FNiagaraDataInterfaceFeedback>& Info)
{
	if (Asset == nullptr)
	{
		return;
	}

	// we need to check if the DI is used to access camera properties in a cpu context to warn the user that
	// the Niagara viewport does not support cpu cameras and it only works correctly in the level viewport and PIE

	TArray<UNiagaraScript*> Scripts;
	Scripts.Add(Asset->GetSystemSpawnScript());
	Scripts.Add(Asset->GetSystemUpdateScript());
	for (auto&& EmitterHandle : Asset->GetEmitterHandles())
	{
		if (EmitterHandle.GetInstance()->SimTarget == ENiagaraSimTarget::GPUComputeSim)
		{
			// Ignore gpu emitters
			continue;
		}
		TArray<UNiagaraScript*> OutScripts;
		EmitterHandle.GetInstance()->GetScripts(OutScripts, false);
		Scripts.Append(OutScripts);
	}

	// Check if any CPU script uses camera functions
	//TODO: This is the same as in the skel mesh DI, it doesn't guarantee that the DI used by these functions are THIS DI.
	// Has a possibility of false positives
	bool bHasCameraAccessWarning = [this, &Scripts]()
	{
		for (const auto Script : Scripts)
		{
			for (const auto& Info : Script->GetVMExecutableData().DataInterfaceInfo)
			{
				if (Info.MatchesClass(GetClass()))
				{
					for (const auto& Func : Info.RegisteredFunctions)
					{
						if (Func.Name == GetCameraPropertiesName || Func.Name == GetFieldOfViewName)
						{
							return true;
						}
					}
				}
			}
		}
		return false;
	}();

	if (bHasCameraAccessWarning)
	{
		FNiagaraDataInterfaceFeedback CPUAccessNotAllowedWarning(
         LOCTEXT("CPUCameraAccessWarning", "The cpu camera is bound to a player controller and will therefore not work correctly in the Niagara viewport.\nTo correctly preview the effect, use it in the level editor or switch to a GPU emitter."),
         LOCTEXT("CPUCameraAccessWarningSummary", "Camera properties cannot be previewed on CPU emitters!"),
         FNiagaraDataInterfaceFix());

		Warnings.Add(CPUAccessNotAllowedWarning);
	}
}

#endif

// ------- Dummy implementations for CPU execution ------------

void UNiagaraDataInterfaceCamera::GetViewPropertiesGPU(FVectorVMContext& Context)
{
	VectorVM::FUserPtrHandler<FCameraDataInterface_InstanceData> InstData(Context);
	TArray<VectorVM::FExternalFuncRegisterHandler<float>> OutParams;
	OutParams.Reserve(24);
	for (int i = 0; i < 24; i++)
=======
void UNiagaraDataInterfaceCamera::GetClosestParticles(FVectorVMExternalFunctionContext& Context)
{
	VectorVM::FUserPtrHandler<FCameraDataInterface_InstanceData> InstData(Context);

	FNDIInputParam<FNiagaraID> ParticleIDParam(Context);
	FNDIInputParam<int32> CountParam(Context);
	FNDIOutputParam<FNiagaraBool> ResultOutParam(Context);

	int32 Count = Context.GetNumInstances() > 0 ? CountParam.GetAndAdvance() : 0;
	if (Count == 0 || InstData->ParticlesSortedByDistance.Num() == 0)
>>>>>>> 6bbb88c8
	{
		for (int32 i = 0; i < Context.GetNumInstances(); ++i)
		{
			ResultOutParam.SetAndAdvance(false);
		}
		return;
	}

	// grab the IDs of the closest n particles
	TSet<FNiagaraID> ClosestParticleIDs;
	for (int32 i = 0; i < Count; ++i)
	{
		ClosestParticleIDs.Add(InstData->ParticlesSortedByDistance[i].ParticleID);
	}

	// Assign each particles their result
	for (int32 i = 0; i < Context.GetNumInstances(); ++i)
	{
		FNiagaraID ParticleID = ParticleIDParam.GetAndAdvance();
		ResultOutParam.SetAndAdvance(ClosestParticleIDs.Contains(ParticleID));
	}
}

void UNiagaraDataInterfaceCamera::CalculateParticleDistances(FVectorVMExternalFunctionContext& Context)
{
	VectorVM::FUserPtrHandler<FCameraDataInterface_InstanceData> InstData(Context);
<<<<<<< HEAD
	TArray<VectorVM::FExternalFuncRegisterHandler<float>> OutParams;
	OutParams.Reserve(128);
	for (int i = 0; i < 128; i++)
=======

	FNDIInputParam<FNiagaraID> IDParam(Context);
	FNDIInputParam<FNiagaraPosition> ParticlePosParam(Context);

	FVector CameraPos = (FVector)InstData->CameraLocation;
	for (int32 i = 0; i < Context.GetNumInstances(); ++i)
>>>>>>> 6bbb88c8
	{
		FDistanceData DistanceData;
		FVector ParticlePos = InstData->LWCConverter.ConvertSimulationPositionToWorld(ParticlePosParam.GetAndAdvance());
		DistanceData.ParticleID = IDParam.GetAndAdvance();
		DistanceData.DistanceSquared = (ParticlePos - CameraPos).SizeSquared();
		InstData->DistanceSortQueue.Enqueue(DistanceData);
	}
}

ETickingGroup UNiagaraDataInterfaceCamera::CalculateTickGroup(const void* PerInstanceData) const
{
	if (!bRequireCurrentFrameData)
		return NiagaraFirstTickGroup;
	return ETickingGroup::TG_PostUpdateWork;
}

#if WITH_EDITOR	
void UNiagaraDataInterfaceCamera::GetFeedback(UNiagaraSystem* Asset, UNiagaraComponent* Component,
	TArray<FNiagaraDataInterfaceError>& OutErrors, TArray<FNiagaraDataInterfaceFeedback>& Warnings,
	TArray<FNiagaraDataInterfaceFeedback>& Info)
{
	if (Asset == nullptr)
	{
		return;
	}
}
#endif

bool UNiagaraDataInterfaceCamera::CopyToInternal(UNiagaraDataInterface* Destination) const
{
<<<<<<< HEAD
	VectorVM::FUserPtrHandler<FCameraDataInterface_InstanceData> InstData(Context);
	TArray<VectorVM::FExternalFuncRegisterHandler<float>> OutParams;
	OutParams.Reserve(96);
	for (int i = 0; i < 96; i++)
=======
	if (!Super::CopyToInternal(Destination))
>>>>>>> 6bbb88c8
	{
		return false;
	}

	UNiagaraDataInterfaceCamera* OtherTyped = CastChecked<UNiagaraDataInterfaceCamera>(Destination);
	OtherTyped->PlayerControllerIndex = PlayerControllerIndex;
	OtherTyped->bRequireCurrentFrameData = bRequireCurrentFrameData;
	return true;
}

bool UNiagaraDataInterfaceCamera::Equals(const UNiagaraDataInterface* Other) const
{
	if (!Super::Equals(Other))
	{
		return false;
	}
	const UNiagaraDataInterfaceCamera* OtherTyped = CastChecked<const UNiagaraDataInterfaceCamera>(Other);
	return OtherTyped->PlayerControllerIndex == PlayerControllerIndex &&
		OtherTyped->bRequireCurrentFrameData == bRequireCurrentFrameData ;
}

<<<<<<< HEAD

bool UNiagaraDataInterfaceCamera::CopyToInternal(UNiagaraDataInterface* Destination) const
{
	if (!Super::CopyToInternal(Destination))
	{
		return false;
	}

	UNiagaraDataInterfaceCamera* OtherTyped = CastChecked<UNiagaraDataInterfaceCamera>(Destination);
	OtherTyped->PlayerControllerIndex = PlayerControllerIndex;
	OtherTyped->bRequireCurrentFrameData = bRequireCurrentFrameData;
	return true;
}

bool UNiagaraDataInterfaceCamera::Equals(const UNiagaraDataInterface* Other) const
{
	if (!Super::Equals(Other))
	{
		return false;
	}
	const UNiagaraDataInterfaceCamera* OtherTyped = CastChecked<const UNiagaraDataInterfaceCamera>(Other);
	return OtherTyped->PlayerControllerIndex == PlayerControllerIndex &&
		OtherTyped->bRequireCurrentFrameData == bRequireCurrentFrameData ;
}
=======
struct FNiagaraDataInterfaceParametersCS_Camera : public FNiagaraDataInterfaceParametersCS
{
	DECLARE_TYPE_LAYOUT(FNiagaraDataInterfaceParametersCS_Camera, NonVirtual);

	void Bind(const FNiagaraDataInterfaceGPUParamInfo& ParameterInfo, const class FShaderParameterMap& ParameterMap)
	{
		SystemLWCTileParam.Bind(ParameterMap, *(SystemLWCTileName + ParameterInfo.DataInterfaceHLSLSymbol));
	}

	void Set(FRHICommandList& RHICmdList, const FNiagaraDataInterfaceSetArgs& Context) const
	{
		check(IsInRenderingThread());

		FRHIComputeShader* ComputeShaderRHI = Context.Shader.GetComputeShader();
		SetShaderValue(RHICmdList, ComputeShaderRHI, SystemLWCTileParam, Context.SystemLWCTile);
	}

private:
	// LWC data
	LAYOUT_FIELD(FShaderParameter, SystemLWCTileParam);

	static const FString SystemLWCTileName;
};

// LWC
const FString FNiagaraDataInterfaceParametersCS_Camera::SystemLWCTileName(TEXT("SystemLWCTile_"));

IMPLEMENT_TYPE_LAYOUT(FNiagaraDataInterfaceParametersCS_Camera);
IMPLEMENT_NIAGARA_DI_PARAMETER(UNiagaraDataInterfaceCamera, FNiagaraDataInterfaceParametersCS_Camera);
>>>>>>> 6bbb88c8

#undef LOCTEXT_NAMESPACE<|MERGE_RESOLUTION|>--- conflicted
+++ resolved
@@ -6,6 +6,7 @@
 #include "Internationalization/Internationalization.h"
 #include "NiagaraSystemInstance.h"
 #include "GameFramework/PlayerController.h"
+#include "ShaderParameterUtils.h"
 
 #if WITH_EDITORONLY_DATA
 #include "EditorViewportClient.h"
@@ -20,11 +21,8 @@
 	{
 		InitialVersion = 0,
         AddedPreViewTranslation = 1,
-<<<<<<< HEAD
-=======
 		AddedBufferSizeInvSizeForGPU = 2,
 		LWCConversion = 3,
->>>>>>> 6bbb88c8
 
         VersionPlusOne,
         LatestVersion = VersionPlusOne - 1
@@ -38,10 +36,7 @@
 const FName UNiagaraDataInterfaceCamera::GetFieldOfViewName(TEXT("GetFieldOfView"));
 const FName UNiagaraDataInterfaceCamera::CalculateDistancesName(TEXT("CalculateParticleDistancesCPU"));
 const FName UNiagaraDataInterfaceCamera::QueryClosestName(TEXT("QueryClosestParticlesCPU"));
-<<<<<<< HEAD
-=======
 const FName UNiagaraDataInterfaceCamera::GetTAAJitterName(TEXT("GetTAAJitter"));
->>>>>>> 6bbb88c8
 
 UNiagaraDataInterfaceCamera::UNiagaraDataInterfaceCamera(FObjectInitializer const& ObjectInitializer)
 	: Super(ObjectInitializer)
@@ -84,11 +79,8 @@
 	PIData->ParticlesSortedByDistance.StableSort([](const FDistanceData& A, const FDistanceData& B) { return A.DistanceSquared < B.DistanceSquared; });
 
 	// grab the current camera data
-<<<<<<< HEAD
-=======
 	FNiagaraLWCConverter LWCConverter = SystemInstance->GetLWCConverter();
 	PIData->LWCConverter = LWCConverter;
->>>>>>> 6bbb88c8
 	UWorld* World = SystemInstance->GetWorldManager()->GetWorld();
 	if (World && PlayerControllerIndex < World->GetNumPlayerControllers())
 	{
@@ -136,11 +128,7 @@
 	Sig.bRequiresContext = false;
 	Sig.bSupportsCPU = false;
 	Sig.AddInput(FNiagaraVariable(FNiagaraTypeDefinition(GetClass()), TEXT("Camera interface")));
-<<<<<<< HEAD
-	Sig.AddOutput(FNiagaraVariable(FNiagaraTypeDefinition::GetVec3Def(), TEXT("View Position World")), LOCTEXT("ViewPositionWorldDescription", "The camera position in world space."));
-=======
 	Sig.AddOutput(FNiagaraVariable(FNiagaraTypeDefinition::GetPositionDef(), TEXT("View Position World")), LOCTEXT("ViewPositionWorldDescription", "The camera position in world space."));
->>>>>>> 6bbb88c8
 	Sig.AddOutput(FNiagaraVariable(FNiagaraTypeDefinition::GetVec3Def(), TEXT("View Forward Vector")), LOCTEXT("ViewForwardVectorDescription", "The world space direction that the camera is pointing."));
 	Sig.AddOutput(FNiagaraVariable(FNiagaraTypeDefinition::GetVec3Def(), TEXT("View Up Vector")), LOCTEXT("ViewUpVectorDescription", "The camera's up direction in world space."));
 	Sig.AddOutput(FNiagaraVariable(FNiagaraTypeDefinition::GetVec3Def(), TEXT("View Right Vector")), LOCTEXT("ViewRightVectorDescription", "The camera's right direction in world space."));
@@ -149,11 +137,8 @@
 	Sig.AddOutput(FNiagaraVariable(FNiagaraTypeDefinition::GetVec2Def(), TEXT("Temporal AA Jitter (Current Frame)")), LOCTEXT("TemporalAACurrentDescription", "Returns the movement of the current frame view due to AA jittering"));
 	Sig.AddOutput(FNiagaraVariable(FNiagaraTypeDefinition::GetVec2Def(), TEXT("Temporal AA Jitter (Previous Frame)")), LOCTEXT("TemporalAAPreviousDescription", "Returns the movement of the previous frame view due to AA jittering"));
 	Sig.AddOutput(FNiagaraVariable(FNiagaraTypeDefinition::GetVec3Def(), TEXT("PreViewTranslation")), LOCTEXT("PreViewTranslationDescription", "Returns the translation to apply for the various 'Translated XX to XX' transforms."));
-<<<<<<< HEAD
-=======
 	Sig.AddOutput(FNiagaraVariable(FNiagaraTypeDefinition::GetVec4Def(), TEXT("Buffer Size And Inverse Size")), LOCTEXT("BufferSizeAndInverseSizeDescription", "Returns a vec4 - the x and y values are width and height of the buffer; the z and w values are the inverse width and height."));
 	Sig.AddOutput(FNiagaraVariable(FNiagaraTypeDefinition::GetVec2Def(), TEXT("Viewport Offset")), LOCTEXT("ViewportOffsetDescription", "Returns the viewport offset in the buffer."));
->>>>>>> 6bbb88c8
 	OutFunctions.Add(Sig);
 
 
@@ -215,12 +200,11 @@
 #if WITH_EDITORONLY_DATA
 	Sig.Description = LOCTEXT("GetCameraPositionDescription", "This function returns the position of the currently active camera.");
 	Sig.FunctionVersion = FNiagaraCameraDIFunctionVersion::LatestVersion;
-<<<<<<< HEAD
 #endif
 	Sig.bMemberFunction = true;
 	Sig.bRequiresContext = false;
 	Sig.AddInput(FNiagaraVariable(FNiagaraTypeDefinition(GetClass()), TEXT("Camera interface")));
-	Sig.AddOutput(FNiagaraVariable(FNiagaraTypeDefinition::GetVec3Def(), TEXT("Camera Position World")), LOCTEXT("CameraPositionWorldDescription", "The camera position in world space."));
+	Sig.AddOutput(FNiagaraVariable(FNiagaraTypeDefinition::GetPositionDef(), TEXT("Camera Position World")), LOCTEXT("CameraPositionWorldDescription", "The camera position in world space."));
 	Sig.AddOutput(FNiagaraVariable(FNiagaraTypeDefinition::GetVec3Def(), TEXT("Forward Vector World")), LOCTEXT("ForwardVectorWorldDescription", "The world space direction that the camera is pointing."));
 	Sig.AddOutput(FNiagaraVariable(FNiagaraTypeDefinition::GetVec3Def(), TEXT("Up Vector World")), LOCTEXT("UpVectorWorldDescription", "The camera's up direction in world space."));
 	Sig.AddOutput(FNiagaraVariable(FNiagaraTypeDefinition::GetVec3Def(), TEXT("Right Vector World")), LOCTEXT("RightVectorWorldDescription", "The camera's right direction in world space."));
@@ -253,45 +237,6 @@
 	Sig.bRequiresExecPin = true;
 	Sig.AddInput(FNiagaraVariable(FNiagaraTypeDefinition(GetClass()), TEXT("Camera interface")));
 	Sig.AddInput(FNiagaraVariable(FNiagaraTypeDefinition::GetIDDef(), TEXT("Particle ID")));
-	Sig.AddInput(FNiagaraVariable(FNiagaraTypeDefinition::GetVec3Def(), TEXT("Particle Position World")));
-=======
-#endif
-	Sig.bMemberFunction = true;
-	Sig.bRequiresContext = false;
-	Sig.AddInput(FNiagaraVariable(FNiagaraTypeDefinition(GetClass()), TEXT("Camera interface")));
-	Sig.AddOutput(FNiagaraVariable(FNiagaraTypeDefinition::GetPositionDef(), TEXT("Camera Position World")), LOCTEXT("CameraPositionWorldDescription", "The camera position in world space."));
-	Sig.AddOutput(FNiagaraVariable(FNiagaraTypeDefinition::GetVec3Def(), TEXT("Forward Vector World")), LOCTEXT("ForwardVectorWorldDescription", "The world space direction that the camera is pointing."));
-	Sig.AddOutput(FNiagaraVariable(FNiagaraTypeDefinition::GetVec3Def(), TEXT("Up Vector World")), LOCTEXT("UpVectorWorldDescription", "The camera's up direction in world space."));
-	Sig.AddOutput(FNiagaraVariable(FNiagaraTypeDefinition::GetVec3Def(), TEXT("Right Vector World")), LOCTEXT("RightVectorWorldDescription", "The camera's right direction in world space."));
-	OutFunctions.Add(Sig);
-
-	Sig = FNiagaraFunctionSignature();
-	Sig.Name = QueryClosestName;
-#if WITH_EDITORONLY_DATA
-	Sig.Description = LOCTEXT("QueryClosestDescription", "This function checks the previously calculated distance of each particle and then returns true for the closest particles and false for the other ones.\nThis function needs to be paired with CalculateParticleDistancesCPU to work correctly.");
-	Sig.FunctionVersion = FNiagaraCameraDIFunctionVersion::LatestVersion;
-#endif
-	Sig.bMemberFunction = true;
-	Sig.bRequiresContext = false;
-	Sig.bSupportsGPU = false;
-	Sig.AddInput(FNiagaraVariable(FNiagaraTypeDefinition(GetClass()), TEXT("Camera interface")));
-	Sig.AddInput(FNiagaraVariable(FNiagaraTypeDefinition::GetIDDef(), TEXT("Particle ID")));
-	Sig.AddInput(FNiagaraVariable(FNiagaraTypeDefinition::GetIntDef(), TEXT("Max Valid Results")), LOCTEXT("MaxValidResultsDescription", "The max number of particles closest to the camera that this function should return true for.\nFor example, if there are 30 particles and Max Valid Results is set to 10, then this functions returns true for the 10 closest particles."));
-	Sig.AddOutput(FNiagaraVariable(FNiagaraTypeDefinition::GetBoolDef(), TEXT("Is Closest")), LOCTEXT("IsClosestDescription", "Returns true if the given particle ID is one of the closest n particles based on last frame's calculation."));
-	OutFunctions.Add(Sig);
-
-	Sig = FNiagaraFunctionSignature();
-	Sig.Name = CalculateDistancesName;
-#if WITH_EDITORONLY_DATA
-	Sig.Description = LOCTEXT("CalculateDistancesDescription", "This function compares the particle position against the camera position and stores the result to be queried in the next frame.\nThe results can then be queried with QueryClosestParticlesCPU.");
-	Sig.FunctionVersion = FNiagaraCameraDIFunctionVersion::LatestVersion;
-#endif
-	Sig.bMemberFunction = true;
-	Sig.bRequiresContext = false;
-	Sig.bSupportsGPU = false;
-	Sig.bRequiresExecPin = true;
-	Sig.AddInput(FNiagaraVariable(FNiagaraTypeDefinition(GetClass()), TEXT("Camera interface")));
-	Sig.AddInput(FNiagaraVariable(FNiagaraTypeDefinition::GetIDDef(), TEXT("Particle ID")));
 	Sig.AddInput(FNiagaraVariable(FNiagaraTypeDefinition::GetPositionDef(), TEXT("Particle Position World")));
 	OutFunctions.Add(Sig);
 
@@ -306,7 +251,6 @@
 	Sig.Inputs.Add(FNiagaraVariable(FNiagaraTypeDefinition(GetClass()), TEXT("Camera interface")));
 	Sig.Outputs.Add(FNiagaraVariable(FNiagaraTypeDefinition::GetVec2Def(), TEXT("Current TAA Jitter (clip)")));
 	Sig.Outputs.Add(FNiagaraVariable(FNiagaraTypeDefinition::GetVec2Def(), TEXT("Previous TAA Jitter (clip)")));
->>>>>>> 6bbb88c8
 	OutFunctions.Add(Sig);
 }
 
@@ -322,26 +266,11 @@
 	if (FunctionInfo.DefinitionName == GetViewPropertiesName)
 	{
 		static const TCHAR *FormatSample = TEXT(R"(
-<<<<<<< HEAD
-			void {FunctionName}(out float3 Out_ViewPositionWorld, out float3 Out_ViewForwardVector, out float3 Out_ViewUpVector, out float3 Out_ViewRightVector, out float4 Out_ViewSizeAndInverseSize, out float4 Out_ScreenToViewSpace, out float2 Out_Current_TAAJitter, out float2 Out_Previous_TAAJitter, out float3 Out_PreViewTranslation)
-			{
-				Out_ViewPositionWorld.xyz = View.WorldViewOrigin.xyz;
-				Out_ViewForwardVector.xyz = View.ViewForward.xyz;
-				Out_ViewUpVector.xyz = View.ViewUp.xyz;
-				Out_ViewRightVector.xyz = View.ViewRight.xyz;
-				Out_ViewSizeAndInverseSize = View.ViewSizeAndInvSize;
-				Out_ScreenToViewSpace = View.ScreenToViewSpace;
-				Out_Current_TAAJitter = View.TemporalAAJitter.xy;
-				Out_Previous_TAAJitter = View.TemporalAAJitter.zw;
-				Out_PreViewTranslation = View.PreViewTranslation;
-			} 
-=======
 			void {FunctionName}(out float3 Out_ViewPositionWorld, out float3 Out_ViewForwardVector, out float3 Out_ViewUpVector, out float3 Out_ViewRightVector, out float4 Out_ViewSizeAndInverseSize, out float4 Out_ScreenToViewSpace, out float2 Out_Current_TAAJitter, out float2 Out_Previous_TAAJitter, out float3 Out_PreViewTranslation, out float4 Out_BufferSizeAndInverseSize, out float2 Out_ViewportOffset)
 			{
 				{NDIGetContextName}
 				DICamera_GetViewProperties(DIContext, Out_ViewPositionWorld, Out_ViewForwardVector, Out_ViewUpVector, Out_ViewRightVector, Out_ViewSizeAndInverseSize, Out_ScreenToViewSpace, Out_Current_TAAJitter, Out_Previous_TAAJitter, Out_PreViewTranslation, Out_BufferSizeAndInverseSize, Out_ViewportOffset);
 			}
->>>>>>> 6bbb88c8
 		)");
 		OutHLSL += FString::Format(FormatSample, ArgsSample);
 		return true;
@@ -421,18 +350,12 @@
 	}
 
 	// Added a new output to the gpu properties
-<<<<<<< HEAD
-	if (FunctionSignature.FunctionVersion < FNiagaraCameraDIFunctionVersion::AddedPreViewTranslation && FunctionSignature.Name == GetViewPropertiesName)
-=======
 	if (FunctionSignature.FunctionVersion < FNiagaraCameraDIFunctionVersion::AddedPreViewTranslation && FunctionSignature.Name == GetViewPropertiesName && FunctionSignature.Outputs.Num() == 8)
->>>>>>> 6bbb88c8
 	{
 		FunctionSignature.AddOutput(FNiagaraVariable(FNiagaraTypeDefinition::GetVec3Def(), TEXT("PreViewTranslation")), LOCTEXT("PreViewTranslationDescription", "Returns the translation to apply for the various 'Translated XX to XX' transforms."));
 		bWasChanged = true;
 	}
 	
-<<<<<<< HEAD
-=======
 	// Added a few new outputs for GPU properties
 	if (FunctionSignature.FunctionVersion < FNiagaraCameraDIFunctionVersion::AddedBufferSizeInvSizeForGPU && FunctionSignature.Name == GetViewPropertiesName)
 	{
@@ -458,14 +381,11 @@
 		}
 	}
 
->>>>>>> 6bbb88c8
 	// Set latest version
     FunctionSignature.FunctionVersion = FNiagaraCameraDIFunctionVersion::LatestVersion;
 
 	return bWasChanged;
 }
-<<<<<<< HEAD
-=======
 
 bool UNiagaraDataInterfaceCamera::AppendCompileHash(FNiagaraCompileHashVisitor* InVisitor) const
 {
@@ -488,7 +408,6 @@
 	Super::GetParameterDefinitionHLSL(ParamInfo, OutHLSL);
 	OutHLSL += TEXT("NDICAMERA_DECLARE_CONSTANTS(") + ParamInfo.DataInterfaceHLSLSymbol + TEXT(")\n");
 }
->>>>>>> 6bbb88c8
 #endif
 
 DEFINE_NDI_DIRECT_FUNC_BINDER(UNiagaraDataInterfaceCamera, GetClosestParticles);
@@ -502,17 +421,6 @@
 		NDI_FUNC_BINDER(UNiagaraDataInterfaceCamera, GetCameraFOV)::Bind(this, OutFunc);
 	}
 	else if (BindingInfo.Name == CalculateDistancesName)
-<<<<<<< HEAD
-	{
-		NDI_FUNC_BINDER(UNiagaraDataInterfaceCamera, CalculateParticleDistances)::Bind(this, OutFunc);
-	}
-	else if (BindingInfo.Name == QueryClosestName)
-	{
-		NDI_FUNC_BINDER(UNiagaraDataInterfaceCamera, GetClosestParticles)::Bind(this, OutFunc);
-	}
-	else if (BindingInfo.Name == GetCameraPropertiesName)
-=======
->>>>>>> 6bbb88c8
 	{
 		NDI_FUNC_BINDER(UNiagaraDataInterfaceCamera, CalculateParticleDistances)::Bind(this, OutFunc);
 	}
@@ -593,8 +501,7 @@
 	}
 }
 
-<<<<<<< HEAD
-void UNiagaraDataInterfaceCamera::GetClosestParticles(FVectorVMContext& Context)
+void UNiagaraDataInterfaceCamera::GetClosestParticles(FVectorVMExternalFunctionContext& Context)
 {
 	VectorVM::FUserPtrHandler<FCameraDataInterface_InstanceData> InstData(Context);
 
@@ -602,141 +509,8 @@
 	FNDIInputParam<int32> CountParam(Context);
 	FNDIOutputParam<FNiagaraBool> ResultOutParam(Context);
 
-	int32 Count = Context.NumInstances > 0 ? CountParam.GetAndAdvance() : 0;
-	if (Count == 0 || InstData->ParticlesSortedByDistance.Num() == 0)
-	{
-		for (int32 i = 0; i < Context.NumInstances; ++i)
-		{
-			ResultOutParam.SetAndAdvance(false);
-		}
-		return;
-	}
-
-	// grab the IDs of the closest n particles
-	TSet<FNiagaraID> ClosestParticleIDs;
-	for (int32 i = 0; i < Count; ++i)
-	{
-		ClosestParticleIDs.Add(InstData->ParticlesSortedByDistance[i].ParticleID);
-	}
-
-	// Assign each particles their result
-	for (int32 i = 0; i < Context.NumInstances; ++i)
-	{
-		FNiagaraID ParticleID = ParticleIDParam.GetAndAdvance();
-		ResultOutParam.SetAndAdvance(ClosestParticleIDs.Contains(ParticleID));
-	}
-}
-
-void UNiagaraDataInterfaceCamera::CalculateParticleDistances(FVectorVMContext& Context)
-{
-	VectorVM::FUserPtrHandler<FCameraDataInterface_InstanceData> InstData(Context);
-
-	FNDIInputParam<FNiagaraID> IDParam(Context);
-	FNDIInputParam<FVector> ParticlePosParam(Context);
-
-	FVector CameraPos = InstData->CameraLocation;
-	for (int32 i = 0; i < Context.NumInstances; ++i)
-	{
-		FDistanceData DistanceData;
-		FVector ParticlePos = ParticlePosParam.GetAndAdvance();
-		DistanceData.ParticleID = IDParam.GetAndAdvance();
-		DistanceData.DistanceSquared = (ParticlePos - CameraPos).SizeSquared();
-		InstData->DistanceSortQueue.Enqueue(DistanceData);
-	}
-}
-
-ETickingGroup UNiagaraDataInterfaceCamera::CalculateTickGroup(const void* PerInstanceData) const
-{
-	if (!bRequireCurrentFrameData)
-		return NiagaraFirstTickGroup;
-	return ETickingGroup::TG_PostUpdateWork;
-}
-
-#if WITH_EDITOR	
-void UNiagaraDataInterfaceCamera::GetFeedback(UNiagaraSystem* Asset, UNiagaraComponent* Component,
-	TArray<FNiagaraDataInterfaceError>& OutErrors, TArray<FNiagaraDataInterfaceFeedback>& Warnings,
-	TArray<FNiagaraDataInterfaceFeedback>& Info)
-{
-	if (Asset == nullptr)
-	{
-		return;
-	}
-
-	// we need to check if the DI is used to access camera properties in a cpu context to warn the user that
-	// the Niagara viewport does not support cpu cameras and it only works correctly in the level viewport and PIE
-
-	TArray<UNiagaraScript*> Scripts;
-	Scripts.Add(Asset->GetSystemSpawnScript());
-	Scripts.Add(Asset->GetSystemUpdateScript());
-	for (auto&& EmitterHandle : Asset->GetEmitterHandles())
-	{
-		if (EmitterHandle.GetInstance()->SimTarget == ENiagaraSimTarget::GPUComputeSim)
-		{
-			// Ignore gpu emitters
-			continue;
-		}
-		TArray<UNiagaraScript*> OutScripts;
-		EmitterHandle.GetInstance()->GetScripts(OutScripts, false);
-		Scripts.Append(OutScripts);
-	}
-
-	// Check if any CPU script uses camera functions
-	//TODO: This is the same as in the skel mesh DI, it doesn't guarantee that the DI used by these functions are THIS DI.
-	// Has a possibility of false positives
-	bool bHasCameraAccessWarning = [this, &Scripts]()
-	{
-		for (const auto Script : Scripts)
-		{
-			for (const auto& Info : Script->GetVMExecutableData().DataInterfaceInfo)
-			{
-				if (Info.MatchesClass(GetClass()))
-				{
-					for (const auto& Func : Info.RegisteredFunctions)
-					{
-						if (Func.Name == GetCameraPropertiesName || Func.Name == GetFieldOfViewName)
-						{
-							return true;
-						}
-					}
-				}
-			}
-		}
-		return false;
-	}();
-
-	if (bHasCameraAccessWarning)
-	{
-		FNiagaraDataInterfaceFeedback CPUAccessNotAllowedWarning(
-         LOCTEXT("CPUCameraAccessWarning", "The cpu camera is bound to a player controller and will therefore not work correctly in the Niagara viewport.\nTo correctly preview the effect, use it in the level editor or switch to a GPU emitter."),
-         LOCTEXT("CPUCameraAccessWarningSummary", "Camera properties cannot be previewed on CPU emitters!"),
-         FNiagaraDataInterfaceFix());
-
-		Warnings.Add(CPUAccessNotAllowedWarning);
-	}
-}
-
-#endif
-
-// ------- Dummy implementations for CPU execution ------------
-
-void UNiagaraDataInterfaceCamera::GetViewPropertiesGPU(FVectorVMContext& Context)
-{
-	VectorVM::FUserPtrHandler<FCameraDataInterface_InstanceData> InstData(Context);
-	TArray<VectorVM::FExternalFuncRegisterHandler<float>> OutParams;
-	OutParams.Reserve(24);
-	for (int i = 0; i < 24; i++)
-=======
-void UNiagaraDataInterfaceCamera::GetClosestParticles(FVectorVMExternalFunctionContext& Context)
-{
-	VectorVM::FUserPtrHandler<FCameraDataInterface_InstanceData> InstData(Context);
-
-	FNDIInputParam<FNiagaraID> ParticleIDParam(Context);
-	FNDIInputParam<int32> CountParam(Context);
-	FNDIOutputParam<FNiagaraBool> ResultOutParam(Context);
-
 	int32 Count = Context.GetNumInstances() > 0 ? CountParam.GetAndAdvance() : 0;
 	if (Count == 0 || InstData->ParticlesSortedByDistance.Num() == 0)
->>>>>>> 6bbb88c8
 	{
 		for (int32 i = 0; i < Context.GetNumInstances(); ++i)
 		{
@@ -763,18 +537,12 @@
 void UNiagaraDataInterfaceCamera::CalculateParticleDistances(FVectorVMExternalFunctionContext& Context)
 {
 	VectorVM::FUserPtrHandler<FCameraDataInterface_InstanceData> InstData(Context);
-<<<<<<< HEAD
-	TArray<VectorVM::FExternalFuncRegisterHandler<float>> OutParams;
-	OutParams.Reserve(128);
-	for (int i = 0; i < 128; i++)
-=======
 
 	FNDIInputParam<FNiagaraID> IDParam(Context);
 	FNDIInputParam<FNiagaraPosition> ParticlePosParam(Context);
 
 	FVector CameraPos = (FVector)InstData->CameraLocation;
 	for (int32 i = 0; i < Context.GetNumInstances(); ++i)
->>>>>>> 6bbb88c8
 	{
 		FDistanceData DistanceData;
 		FVector ParticlePos = InstData->LWCConverter.ConvertSimulationPositionToWorld(ParticlePosParam.GetAndAdvance());
@@ -805,14 +573,7 @@
 
 bool UNiagaraDataInterfaceCamera::CopyToInternal(UNiagaraDataInterface* Destination) const
 {
-<<<<<<< HEAD
-	VectorVM::FUserPtrHandler<FCameraDataInterface_InstanceData> InstData(Context);
-	TArray<VectorVM::FExternalFuncRegisterHandler<float>> OutParams;
-	OutParams.Reserve(96);
-	for (int i = 0; i < 96; i++)
-=======
 	if (!Super::CopyToInternal(Destination))
->>>>>>> 6bbb88c8
 	{
 		return false;
 	}
@@ -834,32 +595,6 @@
 		OtherTyped->bRequireCurrentFrameData == bRequireCurrentFrameData ;
 }
 
-<<<<<<< HEAD
-
-bool UNiagaraDataInterfaceCamera::CopyToInternal(UNiagaraDataInterface* Destination) const
-{
-	if (!Super::CopyToInternal(Destination))
-	{
-		return false;
-	}
-
-	UNiagaraDataInterfaceCamera* OtherTyped = CastChecked<UNiagaraDataInterfaceCamera>(Destination);
-	OtherTyped->PlayerControllerIndex = PlayerControllerIndex;
-	OtherTyped->bRequireCurrentFrameData = bRequireCurrentFrameData;
-	return true;
-}
-
-bool UNiagaraDataInterfaceCamera::Equals(const UNiagaraDataInterface* Other) const
-{
-	if (!Super::Equals(Other))
-	{
-		return false;
-	}
-	const UNiagaraDataInterfaceCamera* OtherTyped = CastChecked<const UNiagaraDataInterfaceCamera>(Other);
-	return OtherTyped->PlayerControllerIndex == PlayerControllerIndex &&
-		OtherTyped->bRequireCurrentFrameData == bRequireCurrentFrameData ;
-}
-=======
 struct FNiagaraDataInterfaceParametersCS_Camera : public FNiagaraDataInterfaceParametersCS
 {
 	DECLARE_TYPE_LAYOUT(FNiagaraDataInterfaceParametersCS_Camera, NonVirtual);
@@ -889,6 +624,5 @@
 
 IMPLEMENT_TYPE_LAYOUT(FNiagaraDataInterfaceParametersCS_Camera);
 IMPLEMENT_NIAGARA_DI_PARAMETER(UNiagaraDataInterfaceCamera, FNiagaraDataInterfaceParametersCS_Camera);
->>>>>>> 6bbb88c8
 
 #undef LOCTEXT_NAMESPACE