--- conflicted
+++ resolved
@@ -191,11 +191,7 @@
 				WorldMan.GetNiagaraDebugHud()->UpdateSettings(Message);
 
 				//TODO: Move these to just take direct from the debug hud per worldman?
-<<<<<<< HEAD
-				//Possibly move the debug hud itself to the debugger client rather than having one per world man and they all share global state.
-=======
 				//Possibly move the debug hud itself to the debugger client rather than having one per world manager and they all share global state.
->>>>>>> d731a049
 				const ENiagaraDebugPlaybackMode PlaybackMode = Message.IsEnabled() ? Message.PlaybackMode : ENiagaraDebugPlaybackMode::Play;
 				const float PlaybackRate = Message.IsEnabled() && Message.bPlaybackRateEnabled ? Message.PlaybackRate : 1.0f;
 				WorldMan.SetDebugPlaybackMode(PlaybackMode);
