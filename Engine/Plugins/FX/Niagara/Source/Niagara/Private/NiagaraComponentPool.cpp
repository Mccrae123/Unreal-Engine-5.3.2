--- conflicted
+++ resolved
@@ -5,12 +5,8 @@
 #include "Engine/World.h"
 #include "NiagaraComponent.h"
 #include "NiagaraWorldManager.h"
-<<<<<<< HEAD
-#include "NiagaraComponentRemoveFromPool.h"
-=======
 #include "NiagaraCrashReporterHandler.h"
 #include "NiagaraEmitterInstanceBatcher.h"
->>>>>>> 24776ab6
 
 static float GNiagaraSystemPoolKillUnusedTime = 180.0f;
 static FAutoConsoleVariableRef NiagaraSystemPoolKillUnusedTime(
@@ -40,8 +36,6 @@
 	TEXT("How often should the pool be cleaned (in seconds).")
 );
 
-<<<<<<< HEAD
-=======
 static int32 GNiagaraKeepPooledComponentsRegistered = 1;
 static FAutoConsoleVariableRef NiagaraKeepPooledComponentsRegistered(
 	TEXT("FX.NiagaraComponentPool.KeepComponentsRegistered"),
@@ -49,14 +43,11 @@
 	TEXT("If non-zero, components returend to the pool are kept registered with the world but set invisible. This will reduce the cost of pushing/popping components int.")
 );
 
->>>>>>> 24776ab6
 void DumpPooledWorldNiagaraNiagaraSystemInfo(UWorld* World)
 {
 	check(World);
 	FNiagaraWorldManager::Get(World)->GetComponentPool()->Dump();
 }
-
-static FDelegateHandle GNiagarComponentPoolRemoveComponentHandler;
 
 FAutoConsoleCommandWithWorld DumpNCPoolInfoCommand(
 	TEXT("FX.DumpNCPoolInfo"),
@@ -119,11 +110,7 @@
 	check(PoolingMethod != ENCPoolMethod::None);
 
 	FNCPoolElement RetElem;
-<<<<<<< HEAD
-	while (FreeElements.Num())//Loop until we pop a valid free element or we're empty.
-=======
 	while (FreeElements.Num() && !bForceNew)//Loop until we pop a valid free element or we're empty.
->>>>>>> 24776ab6
 	{
 		RetElem = FreeElements.Pop(false);
 		if (RetElem.Component == nullptr || RetElem.Component->IsPendingKill())
@@ -135,20 +122,7 @@
 		else
 		{
 			check(RetElem.Component->GetAsset() == Template);
-<<<<<<< HEAD
-			check(!RetElem.Component->IsPendingKill());
-			RetElem.Component->SetUserParametersToDefaultValues();
-
-			if (RetElem.Component->GetWorld() != World)
-			{
-				// Rename the NC to move it into the current PersistentLevel - it may have been spawned in one
-				// level but is now needed in another level.
-				// Use the REN_ForceNoResetLoaders flag to prevent the rename from potentially calling FlushAsyncLoading.
-				RetElem.Component->Rename(nullptr, World, REN_ForceNoResetLoaders);
-			}
-=======
 			RetElem.Component->OnPooledReuse(World);
->>>>>>> 24776ab6
 			break;
 		}
 	}
@@ -329,95 +303,15 @@
 
 //////////////////////////////////////////////////////////////////////////
 
-<<<<<<< HEAD
-=======
 bool UNiagaraComponentPool::Enabled()
 {
 	return GbEnableNiagaraSystemPooling != 0;
 }
 
->>>>>>> 24776ab6
 UNiagaraComponentPool::UNiagaraComponentPool(const FObjectInitializer& ObjectInitializer)
 	: Super(ObjectInitializer)
 {
 	LastParticleSytemPoolCleanTime = 0.0f;
-
-	if (!GNiagaraComponentRemoveFromPool.IsBound())
-	{
-		GNiagaraComponentRemoveFromPool.BindLambda(
-			[](UNiagaraComponentPool* PSPool, UNiagaraComponent* PSComponent)
-			{
-				check(IsInGameThread());
-
-				if (GbEnableNiagaraSystemPooling == false)
-				{
-					return;
-				}
-
-				auto PoolRemoveComponent =
-					[](FNCPool* Pool, UNiagaraComponent* Component)
-					{	
-						int32 i = 0;
-						while (i < Pool->FreeElements.Num())
-						{
-							if (Pool->FreeElements[i].Component == Component)
-							{
-								Pool->FreeElements.RemoveAtSwap(i, 1, false);
-								return true;
-							}
-							++i;
-						}
-
-						return false;
-					};
-
-				switch (PSComponent->PoolingMethod)
-				{
-					// We are inside a pool, clear out the entry
-					case ENCPoolMethod::FreeInPool:
-					{
-						if (UNiagaraSystem* NiagaraSystem = PSComponent->GetAsset())
-						{
-							if (FNCPool* NCPool = PSPool->WorldParticleSystemPools.Find(PSComponent->GetAsset()))
-							{
-								if (!PoolRemoveComponent(NCPool, PSComponent))
-								{
-									UE_LOG(LogNiagara, Warning, TEXT("UNiagaraComponentPool::PooledComponentDestroyed: Component is marked as FreeInPool but does not exist"));
-								}
-							}
-						}
-						break;
-					}
-
-					// In all of these cases we are being force destroyed so we don't need to do anything
-					case ENCPoolMethod::None:
-					case ENCPoolMethod::AutoRelease:
-					case ENCPoolMethod::ManualRelease:
-					case ENCPoolMethod::ManualRelease_OnComplete:
-						break;
-
-						// We should never get here
-					default:
-						UE_LOG(LogNiagara, Warning, TEXT("UNiagaraComponentPool::PooledComponentDestroyed: Invalid pooling mode?"));
-						break;
-				}
-
-				// Additional validation that the component doesn't appear in another pool somewhere
-				if (GbEnableNiagaraSystemPoolValidation)
-				{
-					for (auto it = PSPool->WorldParticleSystemPools.CreateIterator(); it; ++it)
-					{
-						if (PoolRemoveComponent(&it.Value(), PSComponent))
-						{
-							UE_LOG(LogNiagara, Warning, TEXT("UNiagaraComponentPool::PooledComponentDestroyed: Component existed in a pool that it should not be in?"));
-						}
-					}
-				}
-
-				PSComponent->PoolingMethod = ENCPoolMethod::None;
-			}
-		);
-	}
 }
 
 UNiagaraComponentPool::~UNiagaraComponentPool()
@@ -584,11 +478,7 @@
 		return;
 	}
 
-<<<<<<< HEAD
-	if (GbEnableNiagaraSystemPooling)
-=======
 	if (GbEnableNiagaraSystemPooling && Asset != nullptr)
->>>>>>> 24776ab6
 	{
 		float CurrentTime = Component->GetWorld()->GetTimeSeconds();
 
@@ -598,11 +488,7 @@
 			LastParticleSytemPoolCleanTime = CurrentTime;
 			for (TPair<UNiagaraSystem*, FNCPool>& Pair : WorldParticleSystemPools)
 			{
-<<<<<<< HEAD
-				Pair.Value.KillUnusedComponents(CurrentTime - GNiagaraSystemPoolKillUnusedTime, Component->GetAsset());
-=======
 				Pair.Value.KillUnusedComponents(CurrentTime - GNiagaraSystemPoolKillUnusedTime, Asset);
->>>>>>> 24776ab6
 			}
 		}
 		
