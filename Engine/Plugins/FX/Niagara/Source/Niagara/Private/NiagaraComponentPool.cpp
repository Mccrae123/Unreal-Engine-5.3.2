--- conflicted
+++ resolved
@@ -8,11 +8,7 @@
 #include "NiagaraComponent.h"
 #include "NiagaraWorldManager.h"
 #include "NiagaraCrashReporterHandler.h"
-<<<<<<< HEAD
-#include "NiagaraEmitterInstanceBatcher.h"
-=======
 #include "NiagaraGpuComputeDispatchInterface.h"
->>>>>>> 6bbb88c8
 
 static float GNiagaraSystemPoolKillUnusedTime = 180.0f;
 static FAutoConsoleVariableRef NiagaraSystemPoolKillUnusedTime(
@@ -186,11 +182,7 @@
 		//Ensure a small cull distance doesn't linger to future users.
 		Component->SetCullDistance(FLT_MAX);
 
-<<<<<<< HEAD
-		if (Component->IsPendingKillOrUnreachable())
-=======
 		if (!IsValidChecked(Component) || Component->IsUnreachable())
->>>>>>> 6bbb88c8
 		{
 			UE_LOG(LogNiagara, Warning, TEXT("Component is pending kill or unreachable when reclaimed Component(%p %s)"), Component, *Component->GetFullName());
 			return;
@@ -342,29 +334,19 @@
 		UE_LOG(LogNiagara, Verbose, TEXT("Failed to prime particle pool as the world does not have a scene."));
 		return;
 	}	
-<<<<<<< HEAD
-	
+
+	if (Template->IsReadyToRun() == false)
+	{
+		UE_LOG(LogNiagara, Verbose, TEXT("Failed to prime particle pool as the Niagara System is not ready to run."));
+		return;
+	}
+
 	FFXSystemInterface* FXSystemInterface = World->Scene->GetFXSystem();
 	if (FXSystemInterface)
 	{
-		if (FXSystemInterface->GetInterface(NiagaraEmitterInstanceBatcher::Name) == nullptr)
-		{
-			UE_LOG(LogNiagara, Verbose, TEXT("Failed to prime particle pool as the world does not have a NiagaraEmitterInstanceBatcher."));
-=======
-
-	if (Template->IsReadyToRun() == false)
-	{
-		UE_LOG(LogNiagara, Verbose, TEXT("Failed to prime particle pool as the Niagara System is not ready to run."));
-		return;
-	}
-
-	FFXSystemInterface* FXSystemInterface = World->Scene->GetFXSystem();
-	if (FXSystemInterface)
-	{
 		if (FNiagaraGpuComputeDispatchInterface::Get(FXSystemInterface) == nullptr)
 		{
 			UE_LOG(LogNiagara, Verbose, TEXT("Failed to prime particle pool as the world does not have a FNiagaraGpuComputeDispatchInterface."));
->>>>>>> 6bbb88c8
 			return;
 		}
 	}
