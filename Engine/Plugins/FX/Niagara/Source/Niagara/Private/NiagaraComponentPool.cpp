// Copyright Epic Games, Inc. All Rights Reserved.

#include "NiagaraComponentPool.h"
#include "HAL/IConsoleManager.h"
#include "Engine/World.h"
#include "GameFramework/WorldSettings.h"

#include "NiagaraComponent.h"
#include "NiagaraWorldManager.h"
#include "NiagaraCrashReporterHandler.h"
#include "NiagaraEmitterInstanceBatcher.h"

static float GNiagaraSystemPoolKillUnusedTime = 180.0f;
static FAutoConsoleVariableRef NiagaraSystemPoolKillUnusedTime(
	TEXT("FX.NiagaraComponentPool.KillUnusedTime"),
	GNiagaraSystemPoolKillUnusedTime,
	TEXT("How long a pooled particle component needs to be unused for before it is destroyed.")
);

static int32 GbEnableNiagaraSystemPooling = 1;
static FAutoConsoleVariableRef bEnableNiagaraSystemPooling(
	TEXT("FX.NiagaraComponentPool.Enable"),
	GbEnableNiagaraSystemPooling,
	TEXT("How many Particle System Components to preallocate when creating new ones for the pool.")
);

static int32 GbEnableNiagaraSystemPoolValidation = 0;
static FAutoConsoleVariableRef CVarGbEnableNiagaraSystemPoolValidation(
	TEXT("FX.NiagaraComponentPool.Validation"),
	GbEnableNiagaraSystemPoolValidation,
	TEXT("Enables pooling validation.")
);

static float GNiagaraSystemPoolingCleanTime = 30.0f;
static FAutoConsoleVariableRef NiagaraSystemPoolingCleanTime(
	TEXT("FX.NiagaraComponentPool.CleanTime"),
	GNiagaraSystemPoolingCleanTime,
	TEXT("How often should the pool be cleaned (in seconds).")
);

static int32 GNiagaraKeepPooledComponentsRegistered = 1;
static FAutoConsoleVariableRef NiagaraKeepPooledComponentsRegistered(
	TEXT("FX.NiagaraComponentPool.KeepComponentsRegistered"),
	GNiagaraKeepPooledComponentsRegistered,
	TEXT("If non-zero, components returend to the pool are kept registered with the world but set invisible. This will reduce the cost of pushing/popping components int.")
);

void DumpPooledWorldNiagaraNiagaraSystemInfo(UWorld* World)
{
	check(World);
	FNiagaraWorldManager::Get(World)->GetComponentPool()->Dump();
}

FAutoConsoleCommandWithWorld DumpNCPoolInfoCommand(
	TEXT("FX.DumpNCPoolInfo"),
	TEXT("Dump Niagara System Pooling Info"),
	FConsoleCommandWithWorldDelegate::CreateStatic(&DumpPooledWorldNiagaraNiagaraSystemInfo)
);

void FNCPool::Cleanup()
{
	for (FNCPoolElement& Elem : FreeElements)
	{
		if (Elem.Component)
		{
			Elem.Component->PoolingMethod = ENCPoolMethod::None;//Reset so we don't trigger warnings about destroying pooled NCs.
			Elem.Component->DestroyComponent();
		}
		else
		{
			UE_LOG(LogNiagara, Error, TEXT("Free element in the NiagaraComponentPool was null. Someone must be keeping a reference to a NC that has been freed to the pool and then are manually destroying it."));
		}
	}
	FreeElements.Empty();

#if ENABLE_NC_POOL_DEBUGGING
	InUseComponents_Auto.Empty();
	InUseComponents_Manual.Empty();
#endif
}

UNiagaraComponent* FNCPool::Acquire(UWorld* World, UNiagaraSystem* Template, ENCPoolMethod PoolingMethod, bool bForceNew)
{
	check(GbEnableNiagaraSystemPooling);
	check(PoolingMethod != ENCPoolMethod::None);

	FNCPoolElement RetElem;
	while (FreeElements.Num() && !bForceNew)//Loop until we pop a valid free element or we're empty.
	{
		RetElem = FreeElements.Pop(false);
		if (RetElem.Component == nullptr || RetElem.Component->IsPendingKill())
		{			
			// Possible someone still has a reference to our NC and destroyed it while it was sat in the pool. Or possibly a teardown edgecase path that is GCing components from the pool be
			UE_LOG(LogNiagara, Warning, TEXT("Pooled NC has been destroyed or is pending kill! Possibly via a DestroyComponent() call. You should not destroy pooled components manually. \nJust deactivate them and allow them to destroy themselves or be reclaimed by the pool. | NC: %p |\t System: %s"), RetElem.Component, *Template->GetFullName());
			RetElem = FNCPoolElement();
		}
		else
		{
			check(RetElem.Component->GetAsset() == Template);
			RetElem.Component->OnPooledReuse(World);
			break;
		}
	}

	if(RetElem.Component == nullptr)
	{
		// None in the pool so create a new one.
		AActor* OuterActor = World->GetWorldSettings();
		UObject* OuterObject = OuterActor ? static_cast<UObject*>(OuterActor) : static_cast<UObject*>(World);

		RetElem.Component = NewObject<UNiagaraComponent>(OuterObject);
		RetElem.Component->SetAutoDestroy(false);// we don't auto destroy, just periodically clear up the pool.
		RetElem.Component->bAutoActivate = false;
		RetElem.Component->SetAsset(Template);
	}

	RetElem.Component->PoolingMethod = PoolingMethod;

#if 1//ENABLE_NC_POOL_DEBUGGING
	if (PoolingMethod == ENCPoolMethod::AutoRelease)
	{
		InUseComponents_Auto.Emplace(RetElem.Component);
	}
	else if (PoolingMethod == ENCPoolMethod::ManualRelease)
	{
		InUseComponents_Manual.Emplace(RetElem.Component);
	}

	MaxUsed = FMath::Max(MaxUsed, InUseComponents_Manual.Num() + InUseComponents_Auto.Num());
#endif 
	return RetElem.Component;
}

void FNCPool::Reclaim(UNiagaraComponent* Component, const float CurrentTimeSeconds)
{
	check(Component);
	check(Component->GetAsset());

<<<<<<< HEAD
#if 1//ENABLE_NC_POOL_DEBUGGING
	int32 InUseIdx = INDEX_NONE;
=======
#if ENABLE_NC_POOL_DEBUGGING
	bool bWasInList = false;
>>>>>>> 3aae9151
	if (Component->PoolingMethod == ENCPoolMethod::AutoRelease)
	{
		bWasInList = InUseComponents_Auto.RemoveSingleSwap(Component) > 0;
	}
	else if (Component->PoolingMethod == ENCPoolMethod::ManualRelease)
	{
		bWasInList = InUseComponents_Manual.RemoveSingleSwap(Component) > 0;
	}
	
	if(!bWasInList)
	{
		UE_LOG(LogNiagara, Error, TEXT("World Niagara System Pool is reclaiming a component that is not in it's InUse list!"));
	}
#endif

	//Don't add back to the pool if we're no longer pooling or we've hit our max resident pool size. Also if the component's world is in the process of tearing down.
	if (GbEnableNiagaraSystemPooling != 0 && FreeElements.Num() < (int32)Component->GetAsset()->MaxPoolSize && Component->GetWorld()->bIsTearingDown == false)
	{
		Component->DeactivateImmediate();

		Component->DetachFromComponent(FDetachmentTransformRules::KeepWorldTransform); // When detaching, maintain world position for optimization purposes
		Component->SetRelativeScale3D(FVector(1.f)); // Reset scale to avoid future uses of this NC having incorrect scale
		Component->SetAbsolute(); // Clear out Absolute settings to defaults
		Component->SetCastShadow(false);

		if(GNiagaraKeepPooledComponentsRegistered)
		{	
			//Keep components registered to avoid register/unregister cost.
			Component->SetVisibility(false);		
		}
		else
		{
			Component->UnregisterComponent();
		}

		//TODO: reset the delegates here once they are working
		
		//Ensure a small cull distance doesn't linger to future users.
		Component->SetCullDistance(FLT_MAX);

		if (Component->IsPendingKillOrUnreachable())
		{
			UE_LOG(LogNiagara, Warning, TEXT("Component is pending kill or unreachable when reclaimed Component(%p %s)"), Component, *Component->GetFullName());
			return;
		}

		Component->PoolingMethod = ENCPoolMethod::FreeInPool;
		FreeElements.Push(FNCPoolElement(Component, CurrentTimeSeconds));
	}
	else
	{
		//We've stopped pooling while some effects were in flight so ensure they're destroyed now.
		Component->PoolingMethod = ENCPoolMethod::None;//Reset so we don't trigger warnings about destroying pooled NCs.
		Component->DestroyComponent();
	}
}

bool FNCPool::RemoveComponent(UNiagaraComponent* Component)
{
	int32 i = 0;
	while (i < FreeElements.Num())
	{
		if (FreeElements[i].Component == Component)
		{
			FreeElements.RemoveAtSwap(i, 1, false);
			return true;
		}
		++i;
	}

	return false;
}

extern int32 GNigaraAllowPrimedPools;
void FNCPool::KillUnusedComponents(float KillTime, UNiagaraSystem* Template)
{
	int32 i = 0;
	check(Template);
	int32 PrimedSize = GNigaraAllowPrimedPools != 0 ? Template->PoolPrimeSize : 0;
	while (i < FreeElements.Num() && FreeElements.Num() > PrimedSize)//Don't free below the primed size
	{
		if (FreeElements[i].LastUsedTime < KillTime)
		{
			UNiagaraComponent* Component = FreeElements[i].Component;
			if (Component)
			{
				Component->PoolingMethod = ENCPoolMethod::None; // Reset so we don't trigger warnings about destroying pooled NCs.
				Component->DestroyComponent();
			}

			FreeElements.RemoveAtSwap(i, 1, false);
		}
		else
		{
			++i;
		}
	}
	FreeElements.Shrink();

<<<<<<< HEAD
#if 1//ENABLE_NC_POOL_DEBUGGING
	//Clean up any in use components that have been cleared out from under the pool. This could happen in someone manually destroys a component for example.
	i = 0;
	while (i < InUseComponents_Manual.Num())
=======
#if ENABLE_NC_POOL_DEBUGGING
	// Clean up any in use components that have been cleared out from under the pool. This could happen in someone manually destroys a component for example.
	if ( InUseComponents_Manual.RemoveAllSwap([](const TWeakObjectPtr<UNiagaraComponent>& WeakPtr) { return !WeakPtr.IsValid(); }) > 0 )
>>>>>>> 3aae9151
	{
		UE_LOG(LogNiagara, Log, TEXT("Manual Pooled NC has been destroyed! Possibly via a DestroyComponent() call. You should not destroy these but rather call ReleaseToPool on the component so it can be re-used. |\t System: %s"), *Template->GetFullName());
	}

	if (InUseComponents_Auto.RemoveAllSwap([](const TWeakObjectPtr<UNiagaraComponent>& WeakPtr) { return !WeakPtr.IsValid(); }) > 0)
	{
		UE_LOG(LogNiagara, Log, TEXT("Auto Pooled NC has been destroyed! Possibly via a DestroyComponent() call. You should not destroy these manually. Just deactivate them and allow then to be reclaimed by the pool automatically. |\t System: %s"), *Template->GetFullName());
	}
#endif
}

//////////////////////////////////////////////////////////////////////////

bool UNiagaraComponentPool::Enabled()
{
	return GbEnableNiagaraSystemPooling != 0;
}

UNiagaraComponentPool::UNiagaraComponentPool(const FObjectInitializer& ObjectInitializer)
	: Super(ObjectInitializer)
{
	LastParticleSytemPoolCleanTime = 0.0f;
}

UNiagaraComponentPool::~UNiagaraComponentPool()
{
	Cleanup(nullptr);
}

void UNiagaraComponentPool::Cleanup(UWorld* World)
{
	for (TPair<UNiagaraSystem*, FNCPool>& Pool : WorldParticleSystemPools)
	{
		FNiagaraCrashReporterScope CRScope(Pool.Key);//In practice this may be null by now :(
		Pool.Value.Cleanup();
	}

	WorldParticleSystemPools.Empty();

	// If we passed in a world make sure we cleanup any pooled components for that world
	// This is generally used on world cleanup to ensure all pooled components are cleaned up as they can not be returned back to the component pool.
	if ( World != nullptr )
	{
		if (AWorldSettings* WorldSettings = World->GetWorldSettings())
		{
			TArray<UNiagaraComponent*> ActiveComponents;
			WorldSettings->GetComponents(ActiveComponents);
			for (UNiagaraComponent* Comp : ActiveComponents)
			{
				if ( (Comp->PoolingMethod == ENCPoolMethod::AutoRelease) || (Comp->PoolingMethod == ENCPoolMethod::ManualRelease) )
				{
					Comp->PoolingMethod = ENCPoolMethod::None;
					Comp->DestroyComponent();
				}
			}
		}
	}
}

void UNiagaraComponentPool::ClearPool(UNiagaraSystem* System)
{
	FNCPool* NCPool = WorldParticleSystemPools.Find(System);
	if (NCPool)
	{
		NCPool->Cleanup();
	}
}

void UNiagaraComponentPool::PrimePool(UNiagaraSystem* Template, UWorld* World)
{
	check(IsInGameThread());
	check(World);

	if (!Template)
	{
		UE_LOG(LogNiagara, Warning, TEXT("Attempted UNiagaraComponentPool::PrimePool() with a NULL Template!"));
		return;
	}

	if (World->bIsTearingDown)
	{
		UE_LOG(LogNiagara, Warning, TEXT("Failed to prime particle pool as we are tearing the world down."));
		return;
	}

	if (World->Scene == nullptr)
	{
		UE_LOG(LogNiagara, Verbose, TEXT("Failed to prime particle pool as the world does not have a scene."));
		return;
	}	
	
	FFXSystemInterface* FXSystemInterface = World->Scene->GetFXSystem();
	if (FXSystemInterface)
	{
		if (FXSystemInterface->GetInterface(NiagaraEmitterInstanceBatcher::Name) == nullptr)
		{
			UE_LOG(LogNiagara, Verbose, TEXT("Failed to prime particle pool as the world does not have a NiagaraEmitterInstanceBatcher."));
			return;
		}
	}
	else
	{
		UE_LOG(LogNiagara, Verbose, TEXT("Failed to prime particle pool as the world does not have an FFXSystem."));
		return;
	}

	if (!World->IsGameWorld())
	{
		return;
	}

	FNiagaraCrashReporterScope CRScope(Template);

	uint32 Count = FMath::Min(Template->PoolPrimeSize, Template->MaxPoolSize);

	if(Count > 0)
	{
		FNCPool& Pool = WorldParticleSystemPools.FindOrAdd(Template);

		uint32 ExistingComponents = Pool.NumComponents();
		if (ExistingComponents < Count)
		{
			TArray<UNiagaraComponent*> NewComps;
			NewComps.SetNum(Count - ExistingComponents);
			for (auto& Comp : NewComps)
			{
				Comp = Pool.Acquire(World, Template, ENCPoolMethod::ManualRelease, true);//Force the pool to create a new system.
				Comp->InitializeSystem();
	
				if(GNiagaraKeepPooledComponentsRegistered)
				{
					Comp->RegisterComponentWithWorld(World);
				}
			}
			for (auto& Comp : NewComps)
			{
				Comp->ReleaseToPool();
			}
		}
	}
}

UNiagaraComponent* UNiagaraComponentPool::CreateWorldParticleSystem(UNiagaraSystem* Template, UWorld* World, ENCPoolMethod PoolingMethod)
{
	check(IsInGameThread());
	check(World);
	if (!Template)
	{
		UE_LOG(LogNiagara, Warning, TEXT("Attempted CreateWorldParticleSystem() with a NULL Template!"));
		return nullptr;
	}

	if (World->bIsTearingDown)
	{
		UE_LOG(LogNiagara, Warning, TEXT("Failed to create pooled particle system as we are tearing the world down."));
		return nullptr;
	}

	FNiagaraCrashReporterScope CRScope(Template);

	UNiagaraComponent* Component = nullptr;
	if (GbEnableNiagaraSystemPooling != 0)
	{
		if (Template->MaxPoolSize > 0)
		{
			FNCPool& Pool = WorldParticleSystemPools.FindOrAdd(Template);
			Component = Pool.Acquire(World, Template, PoolingMethod);
		}
	}
	else
	{
		WorldParticleSystemPools.Empty();//Ensure the pools are cleared out if we've just switched to not pooling.
	}

	if(Component == nullptr)
	{
		// Create a new component as a fallback if we're not pooling
		Component = NewObject<UNiagaraComponent>(World);
		Component->SetAutoDestroy(true);
		Component->bAutoActivate = false;
		Component->SetAsset(Template);

		// even though we're not actually using the pooling system we need to ensure that the PoolingMethod
		// is preserved so that the component can be properly cleaned up (see UNiagaraComponent::ReleaseToPool()
		// and UNiagaraComponent::OnSystemComplete()).
		Component->PoolingMethod = PoolingMethod;
	}

	check(Component);
	return Component;
}

/** Called when an in-use particle component is finished and wishes to be returned to the pool. */
void UNiagaraComponentPool::ReclaimWorldParticleSystem(UNiagaraComponent* Component)
{
	check(IsInGameThread());

	UNiagaraSystem* Asset = Component->GetAsset();
	FNiagaraCrashReporterScope CRScope(Asset);
	
	//If this component has been already destroyed we don't add it back to the pool. Just warn so users can fix it.
	if (Component->IsPendingKill())
	{
		UE_LOG(LogNiagara, Log, TEXT("Pooled NC has been destroyed! Possibly via a DestroyComponent() call. You should not destroy components set to auto destroy manually. \nJust deactivate them and allow them to destroy themselves or be reclaimed by the pool if pooling is enabled. | NC: %p |\t System: %s"), Component, Asset ? *Asset->GetFullName() : TEXT("(nullptr)"));
		return;
	}

	if (GbEnableNiagaraSystemPooling && Asset != nullptr)
	{
		float CurrentTime = Component->GetWorld()->GetTimeSeconds();

		//Periodically clear up the pools.
		if (CurrentTime - LastParticleSytemPoolCleanTime > GNiagaraSystemPoolingCleanTime)
		{
			LastParticleSytemPoolCleanTime = CurrentTime;
			for (TPair<UNiagaraSystem*, FNCPool>& Pair : WorldParticleSystemPools)
			{
				Pair.Value.KillUnusedComponents(CurrentTime - GNiagaraSystemPoolKillUnusedTime, Asset);
			}
		}
		
		FNCPool* NCPool = WorldParticleSystemPools.Find(Asset);
		if (!NCPool)
		{
			UE_LOG(LogNiagara, Warning, TEXT("WorldNC Pool trying to reclaim a system for which it doesn't have a pool! Likely because SetAsset() has been called on this NC. | World: %p | NC: %p | Sys: %s"), Component->GetWorld(), Component, *Component->GetAsset()->GetFullName());
			//Just add the new pool and reclaim to that one.
			NCPool = &WorldParticleSystemPools.Add(Asset);
		}

		NCPool->Reclaim(Component, CurrentTime);
	}
	else
	{
		Component->DestroyComponent();
	}
}

void UNiagaraComponentPool::PooledComponentDestroyed(UNiagaraComponent* Component)
{
	check(IsInGameThread());

	if (GbEnableNiagaraSystemPooling == false)
	{
		return;
	}

	switch (Component->PoolingMethod)
	{
		// We are inside a pool, clear out the entry
		case ENCPoolMethod::FreeInPool:
		{
			if (UNiagaraSystem* NiagaraSystem = Component->GetAsset())
			{
				if (FNCPool* NCPool = WorldParticleSystemPools.Find(Component->GetAsset()))
				{
					if (!NCPool->RemoveComponent(Component))
					{
						// Suppress excessive logging when not debugging the component pool - no easy way to tell if this is actually a problem
#if ENABLE_NC_POOL_DEBUGGING
						UE_LOG(LogNiagara, Warning, TEXT("UNiagaraComponentPool::PooledComponentDestroyed: Component is marked as FreeInPool but does not exist"));
#endif
					}
				}
			}
			break;
		}

		// In all of these cases we are being force destroyed so we don't need to do anything
		case ENCPoolMethod::None:
		case ENCPoolMethod::AutoRelease:
		case ENCPoolMethod::ManualRelease:
		case ENCPoolMethod::ManualRelease_OnComplete:
			break;

		// We should never get here
		default:
			UE_LOG(LogNiagara, Warning, TEXT("UNiagaraComponentPool::PooledComponentDestroyed: Invalid pooling mode?"));
			break;
	}

	// Additional validation that the component doesn't appear in another pool somewhere
	if (GbEnableNiagaraSystemPoolValidation)
	{
		for (auto it=WorldParticleSystemPools.CreateIterator(); it; ++it)
		{
			if (it.Value().RemoveComponent(Component))
			{
				UE_LOG(LogNiagara, Warning, TEXT("UNiagaraComponentPool::PooledComponentDestroyed: Component existed in a pool that it should not be in?"));
			}
		}
	}

	Component->PoolingMethod = ENCPoolMethod::None;
}

void UNiagaraComponentPool::RemoveComponentsBySystem(UNiagaraSystem* System)
{
	if ( FNCPool* NCPool = WorldParticleSystemPools.Find(System) )
	{
		NCPool->Cleanup();
		WorldParticleSystemPools.Remove(System);
	}
}

void UNiagaraComponentPool::Dump()
{
#if ENABLE_NC_POOL_DEBUGGING
	FString DumpStr;

	uint32 TotalMemUsage = 0;
	for (TPair<UNiagaraSystem*, FNCPool>& Pair : WorldParticleSystemPools)
	{
		UNiagaraSystem* System = Pair.Key;
		FNCPool& Pool = Pair.Value;		
		uint32 FreeMemUsage = 0;
		for (FNCPoolElement& Elem : Pool.FreeElements)
		{
			if (ensureAlways(Elem.Component))
			{
				FreeMemUsage += Elem.Component->GetApproxMemoryUsage();
			}
		}
		uint32 InUseMemUsage = 0;
		for (auto WeakComponent : Pool.InUseComponents_Auto)
		{
			UNiagaraComponent* Component = WeakComponent.Get();
			if (ensureAlways(Component))
			{
				InUseMemUsage += Component->GetApproxMemoryUsage();				
			}
		}
		for (auto WeakComponent : Pool.InUseComponents_Auto)
		{
			UNiagaraComponent* Component = WeakComponent.Get();
			if (ensureAlways(Component))
			{
				InUseMemUsage += Component->GetApproxMemoryUsage();
			}
		}

		TotalMemUsage += FreeMemUsage;
		TotalMemUsage += InUseMemUsage;

		DumpStr += FString::Printf(TEXT("Free: %d (%uB) \t|\t Used(Auto - Manual): %d - %d (%uB) \t|\t MaxUsed: %d \t|\t System: %s\n"), Pool.FreeElements.Num(), FreeMemUsage, Pool.InUseComponents_Auto.Num(), Pool.InUseComponents_Manual.Num(), InUseMemUsage, Pool.MaxUsed, *System->GetFullName());
	}

	UE_LOG(LogNiagara, Log, TEXT("***************************************"));
	UE_LOG(LogNiagara, Log, TEXT("*Particle System Pool Info - Total Mem = %.2fMB*"), TotalMemUsage / 1024.0f / 1024.0f);
	UE_LOG(LogNiagara, Log, TEXT("***************************************"));
	UE_LOG(LogNiagara, Log, TEXT("%s"), *DumpStr);
	UE_LOG(LogNiagara, Log, TEXT("***************************************"));

#endif
}<|MERGE_RESOLUTION|>--- conflicted
+++ resolved
@@ -116,7 +116,7 @@
 
 	RetElem.Component->PoolingMethod = PoolingMethod;
 
-#if 1//ENABLE_NC_POOL_DEBUGGING
+#if ENABLE_NC_POOL_DEBUGGING
 	if (PoolingMethod == ENCPoolMethod::AutoRelease)
 	{
 		InUseComponents_Auto.Emplace(RetElem.Component);
@@ -136,13 +136,8 @@
 	check(Component);
 	check(Component->GetAsset());
 
-<<<<<<< HEAD
-#if 1//ENABLE_NC_POOL_DEBUGGING
-	int32 InUseIdx = INDEX_NONE;
-=======
 #if ENABLE_NC_POOL_DEBUGGING
 	bool bWasInList = false;
->>>>>>> 3aae9151
 	if (Component->PoolingMethod == ENCPoolMethod::AutoRelease)
 	{
 		bWasInList = InUseComponents_Auto.RemoveSingleSwap(Component) > 0;
@@ -242,16 +237,9 @@
 	}
 	FreeElements.Shrink();
 
-<<<<<<< HEAD
-#if 1//ENABLE_NC_POOL_DEBUGGING
-	//Clean up any in use components that have been cleared out from under the pool. This could happen in someone manually destroys a component for example.
-	i = 0;
-	while (i < InUseComponents_Manual.Num())
-=======
 #if ENABLE_NC_POOL_DEBUGGING
 	// Clean up any in use components that have been cleared out from under the pool. This could happen in someone manually destroys a component for example.
 	if ( InUseComponents_Manual.RemoveAllSwap([](const TWeakObjectPtr<UNiagaraComponent>& WeakPtr) { return !WeakPtr.IsValid(); }) > 0 )
->>>>>>> 3aae9151
 	{
 		UE_LOG(LogNiagara, Log, TEXT("Manual Pooled NC has been destroyed! Possibly via a DestroyComponent() call. You should not destroy these but rather call ReleaseToPool on the component so it can be re-used. |\t System: %s"), *Template->GetFullName());
 	}
