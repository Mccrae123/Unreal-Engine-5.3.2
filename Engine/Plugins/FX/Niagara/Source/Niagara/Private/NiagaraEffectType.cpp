--- conflicted
+++ resolved
@@ -113,7 +113,6 @@
 			UpdateContext.Add(System, true);
 		}
 	}
-<<<<<<< HEAD
 
 	if (PropertyChangedEvent.MemberProperty->GetFName() == GET_MEMBER_NAME_CHECKED(UNiagaraEffectType, PerformanceBaselineController))
 	{
@@ -127,20 +126,6 @@
 {
 	PerfBaselineStats = NewBaselineStats;
 	PerfBaselineVersion = CurrentPerfBaselineVersion;
-=======
-
-	if (PropertyChangedEvent.MemberProperty->GetFName() == GET_MEMBER_NAME_CHECKED(UNiagaraEffectType, PerformanceBaselineController))
-	{
-		PerfBaselineVersion.Invalidate();
-	}
-}
-#endif
-
-#if NIAGARA_PERF_BASELINES
-void UNiagaraEffectType::UpdatePerfBaselineStats(FNiagaraPerfBaselineStats& NewBaselineStats)
-{
-	PerfBaselineStats = NewBaselineStats;
-	PerfBaselineVersion = CurrentPerfBaselineVersion;
 
 #if WITH_EDITOR
 	SaveConfig();
@@ -151,7 +136,6 @@
 {
 	PerfBaselineVersion.Invalidate();
 	PerfBaselineStats = FNiagaraPerfBaselineStats();
->>>>>>> 6bbb88c8
 
 #if WITH_EDITOR
 	SaveConfig();
@@ -159,18 +143,6 @@
 }
 #endif
 
-<<<<<<< HEAD
-void UNiagaraEffectType::InvalidatePerfBaseline()
-{
-	PerfBaselineVersion.Invalidate();
-	PerfBaselineStats = FNiagaraPerfBaselineStats();
-
-#if WITH_EDITOR
-	SaveConfig();
-#endif
-}
-#endif
-=======
 //////////////////////////////////////////////////////////////////////////
 
 static const FNiagaraLinearRamp DefaultBudgetScaleRamp(0.5f, 1.0f, 1.0f, 0.5f);
@@ -186,7 +158,6 @@
 	MaxInstanceCountScaleByGlobalBudgetUse = DefaultBudgetScaleRamp;
 	MaxSystemInstanceCountScaleByGlobalBudgetUse = DefaultBudgetScaleRamp;
 }
->>>>>>> 6bbb88c8
 
 //////////////////////////////////////////////////////////////////////////
 
@@ -195,12 +166,8 @@
 	, bOverrideInstanceCountSettings(false)
 	, bOverridePerSystemInstanceCountSettings(false)
 	, bOverrideTimeSinceRendererSettings(false)
-<<<<<<< HEAD
-	, bOverrideGlobalBudgetCullingSettings(false)
-=======
 	, bOverrideGlobalBudgetScalingSettings(false)
 	, bOverrideCullProxySettings(false)
->>>>>>> 6bbb88c8
 {
 }
 
@@ -216,22 +183,14 @@
 	bCullByMaxTimeWithoutRender = false;
 	bCullMaxInstanceCount = false;
 	bCullPerSystemMaxInstanceCount = false;
-<<<<<<< HEAD
-	bCullByGlobalBudget = false;
-=======
->>>>>>> 6bbb88c8
 	MaxDistance = 0.0f;
 	MaxInstances = 0;
 	MaxSystemInstances = 0;
 	MaxTimeWithoutRender = 0.0f;
-<<<<<<< HEAD
-	MaxGlobalBudgetUsage = 1.0f;
-=======
 
 	BudgetScaling = FNiagaraGlobalBudgetScaling();
 	CullProxyMode = ENiagaraCullProxyMode::None;
 	MaxSystemProxies = 32;
->>>>>>> 6bbb88c8
 }
 
 FNiagaraEmitterScalabilitySettings::FNiagaraEmitterScalabilitySettings()
@@ -254,11 +213,7 @@
 //////////////////////////////////////////////////////////////////////////
 
 #include "NiagaraScalabilityManager.h"
-<<<<<<< HEAD
-void UNiagaraSignificanceHandlerDistance::CalculateSignificance(TArray<UNiagaraComponent*>& Components, TArray<FNiagaraScalabilityState>& OutState, TArray<int32>& OutIndices)
-=======
 void UNiagaraSignificanceHandlerDistance::CalculateSignificance(TConstArrayView<UNiagaraComponent*> Components, TArrayView<FNiagaraScalabilityState> OutState, TConstArrayView<FNiagaraScalabilitySystemData> SystemData, TArray<int32>& OutIndices)
->>>>>>> 6bbb88c8
 {
 	const int32 ComponentCount = Components.Num();
 	check(ComponentCount == OutState.Num());
@@ -266,18 +221,11 @@
 	for (int32 CompIdx = 0; CompIdx < ComponentCount; ++CompIdx)
 	{
 		FNiagaraScalabilityState& State = OutState[CompIdx];
-<<<<<<< HEAD
-
-		const bool AddIndex = !State.bCulled || State.IsDirty();
-		
-		if (State.bCulled)
-=======
 		const FNiagaraScalabilitySystemData& SysData = SystemData[State.SystemDataIndex];
 
 		const bool AddIndex = (SysData.bNeedsSignificanceForActiveOrDirty && (!State.bCulled || State.IsDirty())) || SysData.bNeedsSignificanceForCulled;
 
 		if (State.bCulled && !SysData.bNeedsSignificanceForCulled)
->>>>>>> 6bbb88c8
 		{
 			State.Significance = 0.0f;
 		}
@@ -286,25 +234,13 @@
 			UNiagaraComponent* Component = Components[CompIdx];
 
 			float LODDistance = 0.0f;
-<<<<<<< HEAD
-#if WITH_NIAGARA_COMPONENT_PREVIEW_DATA
-=======
->>>>>>> 6bbb88c8
 			if (Component->bEnablePreviewLODDistance)
 			{
 				LODDistance = Component->PreviewLODDistance;
 			}
-<<<<<<< HEAD
-			else
-#endif
-			if(FNiagaraSystemInstance* Inst = Component->GetSystemInstance())
-			{
-				LODDistance = Inst->GetLODDistance();
-=======
 			else if (FNiagaraSystemInstanceControllerConstPtr Controller = Component->GetSystemInstanceController())
 			{
 				LODDistance = Controller->GetLODDistance();
->>>>>>> 6bbb88c8
 			}
 
 			State.Significance = 1.0f / LODDistance;
@@ -317,11 +253,7 @@
 	}
 }
 
-<<<<<<< HEAD
-void UNiagaraSignificanceHandlerAge::CalculateSignificance(TArray<UNiagaraComponent*>& Components, TArray<FNiagaraScalabilityState>& OutState, TArray<int32>& OutIndices)
-=======
 void UNiagaraSignificanceHandlerAge::CalculateSignificance(TConstArrayView<UNiagaraComponent*> Components, TArrayView<FNiagaraScalabilityState> OutState, TConstArrayView<FNiagaraScalabilitySystemData> SystemData, TArray<int32>& OutIndices)
->>>>>>> 6bbb88c8
 {
 	const int32 ComponentCount = Components.Num();
 	check(ComponentCount == OutState.Num());
@@ -329,12 +261,8 @@
 	for (int32 CompIdx = 0; CompIdx < ComponentCount; ++CompIdx)
 	{
 		FNiagaraScalabilityState& State = OutState[CompIdx];
-<<<<<<< HEAD
-		const bool AddIndex = !State.bCulled || State.IsDirty();
-=======
 		const FNiagaraScalabilitySystemData& SysData = SystemData[State.SystemDataIndex];
 		const bool AddIndex = (SysData.bNeedsSignificanceForActiveOrDirty && (!State.bCulled || State.IsDirty())) || SysData.bNeedsSignificanceForCulled;
->>>>>>> 6bbb88c8
 
 		if (State.bCulled)
 		{
@@ -344,15 +272,9 @@
 		{
 			UNiagaraComponent* Component = Components[CompIdx];
 
-<<<<<<< HEAD
-			if (FNiagaraSystemInstance* Inst = Component->GetSystemInstance())
-			{
-				State.Significance = 1.0f / Inst->GetAge();//Newer Systems are higher significance.
-=======
 			if (FNiagaraSystemInstanceControllerConstPtr Controller = Component->GetSystemInstanceController())
 			{
 				State.Significance = 1.0f / Controller->GetAge();//Newer Systems are higher significance.
->>>>>>> 6bbb88c8
 			}
 		}
 
