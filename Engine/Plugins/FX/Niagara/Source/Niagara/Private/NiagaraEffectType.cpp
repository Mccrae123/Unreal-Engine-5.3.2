--- conflicted
+++ resolved
@@ -19,18 +19,7 @@
 	, SignificanceHandler(nullptr)
 	, NumInstances(0)
 	, bNewSystemsSinceLastScalabilityUpdate(false)
-<<<<<<< HEAD
-	, AvgTimeMS_GT(0.0f)
-	, AvgTimeMS_GT_CNC(0.0f)
-	, AvgTimeMS_RT(0.0f)
-	, CycleHistory_GT(GNiagaraRuntimeCycleHistorySize)
-	, CycleHistory_GT_CNC(GNiagaraRuntimeCycleHistorySize)
-	, CycleHistory_RT(GNiagaraRuntimeCycleHistorySize)
-	, FramesSincePerfSampled(0)
-	, bSampleRunTimePerfThisFrame(false)
-=======
 	, PerformanceBaselineController(nullptr)
->>>>>>> 3aae9151
 {
 }
 
@@ -68,15 +57,12 @@
 			SignificanceHandler = NewObject<UNiagaraSignificanceHandlerDistance>(this);
 		}
 	}
-<<<<<<< HEAD
-=======
 
 #if !WITH_EDITOR && NIAGARA_PERF_BASELINES
 	//When not in the editor we clear out the baseline so that it's regenerated for play tests.
 	//We cannot use the saved editor/development config settings.
 	InvalidatePerfBaseline();
 #endif
->>>>>>> 3aae9151
 }
 
 const FNiagaraSystemScalabilitySettings& UNiagaraEffectType::GetActiveSystemScalabilitySettings()const
@@ -208,47 +194,6 @@
 //////////////////////////////////////////////////////////////////////////
 
 #include "NiagaraScalabilityManager.h"
-<<<<<<< HEAD
-void UNiagaraSignificanceHandlerDistance::CalculateSignificance(TArray<UNiagaraComponent*>& Components, TArray<FNiagaraScalabilityState>& OutState)
-{
-	check(Components.Num() == OutState.Num());
-	for (int32 CompIdx = 0; CompIdx < Components.Num(); ++CompIdx)
-	{
-		UNiagaraComponent* Component = Components[CompIdx];
-		FNiagaraScalabilityState& State = OutState[CompIdx];
-
-		float LODDistance = 0.0f;
-#if WITH_NIAGARA_COMPONENT_PREVIEW_DATA
-		if (Component->bEnablePreviewLODDistance)
-		{
-			LODDistance = Component->PreviewLODDistance;
-		}
-		else
-#endif
-		if(FNiagaraSystemInstance* Inst = Component->GetSystemInstance())
-		{
-			LODDistance = Inst->GetLODDistance();
-		}
-
-		State.Significance = 1.0f / LODDistance;
-	}
-}
-
-void UNiagaraSignificanceHandlerAge::CalculateSignificance(TArray<UNiagaraComponent*>& Components, TArray<FNiagaraScalabilityState>& OutState)
-{
-	for (int32 CompIdx = 0; CompIdx < Components.Num(); ++CompIdx)
-	{
-		UNiagaraComponent* Component = Components[CompIdx];
-		FNiagaraScalabilityState& State = OutState[CompIdx];
-
-		if (FNiagaraSystemInstance* Inst = Component->GetSystemInstance())
-		{
-			State.Significance = 1.0f / Inst->GetAge();//Newer Systems are higher significance.
-		}
-	}
-}
-
-=======
 void UNiagaraSignificanceHandlerDistance::CalculateSignificance(TArray<UNiagaraComponent*>& Components, TArray<FNiagaraScalabilityState>& OutState, TArray<int32>& OutIndices)
 {
 	const int32 ComponentCount = Components.Num();
@@ -391,5 +336,4 @@
 );
 
 #endif
->>>>>>> 3aae9151
 //////////////////////////////////////////////////////////////////////////