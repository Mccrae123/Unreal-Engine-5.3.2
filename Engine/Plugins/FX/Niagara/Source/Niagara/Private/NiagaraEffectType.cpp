// Copyright Epic Games, Inc. All Rights Reserved.
#include "NiagaraEffectType.h"
#include "AssetRegistry/AssetData.h"
<<<<<<< HEAD
=======
#include "Engine/World.h"
>>>>>>> 4af6daef
#include "NiagaraCommon.h"
#include "Modules/ModuleManager.h"
#include "NiagaraComponent.h"
#include "NiagaraCustomVersion.h"
#include "NiagaraSystem.h"
#include "NiagaraSystemInstanceController.h"
<<<<<<< HEAD
=======
#include "UObject/UObjectIterator.h"
>>>>>>> 4af6daef

//In an effort to cut the impact of runtime perf tracking, I limit the number of fames we actually sample on.
int32 GNumFramesBetweenRuntimePerfSamples = 5;
static FAutoConsoleVariableRef CVarNumFramesBetweenRuntimePerfSamples(TEXT("fx.NumFramesBetweenRuntimePerfSamples"), GNumFramesBetweenRuntimePerfSamples, TEXT("How many frames between each sample of Niagara runtime perf. \n"), ECVF_ReadOnly);

int32 GNiagaraRuntimeCycleHistorySize = 15;
static FAutoConsoleVariableRef CVarNiagaraRuntimeCycleHistorySize(TEXT("fx.NiagaraRuntimeCycleHistorySize"), GNiagaraRuntimeCycleHistorySize, TEXT("How many frames history to use in Niagara's runtime performance trackers. \n"), ECVF_ReadOnly);

UNiagaraEffectType::UNiagaraEffectType(const FObjectInitializer& ObjectInitializer)
	: Super(ObjectInitializer)
	, UpdateFrequency(ENiagaraScalabilityUpdateFrequency::SpawnOnly)
	, CullReaction(ENiagaraCullReaction::DeactivateImmediate)
	, SignificanceHandler(nullptr)
	, NumInstances(0)
	, bNewSystemsSinceLastScalabilityUpdate(false)
	, PerformanceBaselineController(nullptr)
{
}

void UNiagaraEffectType::BeginDestroy()
{
	Super::BeginDestroy();
}

bool UNiagaraEffectType::IsReadyForFinishDestroy()
{
	return Super::IsReadyForFinishDestroy();
}

void UNiagaraEffectType::Serialize(FArchive& Ar)
{
	Super::Serialize(Ar);
	Ar.UsingCustomVersion(FNiagaraCustomVersion::GUID);
}

void UNiagaraEffectType::PostLoad()
{
	Super::PostLoad();

	const int32 NiagaraVer = GetLinkerCustomVersion(FNiagaraCustomVersion::GUID);

	/** Init signficance handlers to match previous behavior. */
	if (NiagaraVer < FNiagaraCustomVersion::SignificanceHandlers)
	{
		if (UpdateFrequency == ENiagaraScalabilityUpdateFrequency::SpawnOnly)
		{
			SignificanceHandler = nullptr;
		}
		else
		{
			SignificanceHandler = NewObject<UNiagaraSignificanceHandlerDistance>(this);
		}
	}

	for (FNiagaraSystemScalabilitySettings& SysScalabilitySetting : SystemScalabilitySettings.Settings)
	{
		SysScalabilitySetting.PostLoad(NiagaraVer);
	}

	//Apply platform set redirectors
	auto ApplyPlatformSetRedirects = [](FNiagaraPlatformSet& Platforms)
	{
		Platforms.ApplyRedirects();
	};
	ForEachPlatformSet(ApplyPlatformSetRedirects);


#if !WITH_EDITOR && NIAGARA_PERF_BASELINES
	//When not in the editor we clear out the baseline so that it's regenerated for play tests.
	//We cannot use the saved editor/development config settings.
	InvalidatePerfBaseline();
#endif
}

#if WITH_EDITORONLY_DATA
void UNiagaraEffectType::DeclareConstructClasses(TArray<FTopLevelAssetPath>& OutConstructClasses, const UClass* SpecificSubclass)
{
	Super::DeclareConstructClasses(OutConstructClasses, SpecificSubclass);
	OutConstructClasses.Add(FTopLevelAssetPath(UNiagaraSignificanceHandlerDistance::StaticClass()));
}
#endif

const FNiagaraSystemScalabilitySettings& UNiagaraEffectType::GetActiveSystemScalabilitySettings()const
{
	for (const FNiagaraSystemScalabilitySettings& Settings : SystemScalabilitySettings.Settings)
	{
		if (Settings.Platforms.IsActive())
		{
			return Settings;
		}
	}

	//UE_LOG(LogNiagara, Warning, TEXT("Could not find active system scalability settings for EffectType %s"), *GetFullName());

	static FNiagaraSystemScalabilitySettings Dummy;
	return Dummy;
}

const FNiagaraEmitterScalabilitySettings& UNiagaraEffectType::GetActiveEmitterScalabilitySettings()const
{
	for (const FNiagaraEmitterScalabilitySettings& Settings : EmitterScalabilitySettings.Settings)
	{
		if (Settings.Platforms.IsActive())
		{
			return Settings;
		}
	}

	//UE_LOG(LogNiagara, Warning, TEXT("Could not find active emitter scalability settings for EffectType %s"), *GetFullName());

	static FNiagaraEmitterScalabilitySettings Dummy;
	return Dummy;
}

#if WITH_EDITOR

void UNiagaraEffectType::PostEditChangeProperty(struct FPropertyChangedEvent& PropertyChangedEvent)
{
	Super::PostEditChangeProperty(PropertyChangedEvent);

	FNiagaraSystemUpdateContext UpdateContext;
	for (TObjectIterator<UNiagaraSystem> It; It; ++It)
	{
		UNiagaraSystem* System = *It;
		if (System->GetEffectType() == this)
		{
			System->UpdateScalability();
			UpdateContext.Add(System, true);
		}
	}

	if (PropertyChangedEvent.MemberProperty->GetFName() == GET_MEMBER_NAME_CHECKED(UNiagaraEffectType, PerformanceBaselineController))
	{
		PerfBaselineVersion.Invalidate();
	}
}
#endif

#if NIAGARA_PERF_BASELINES
void UNiagaraEffectType::UpdatePerfBaselineStats(FNiagaraPerfBaselineStats& NewBaselineStats)
{
	PerfBaselineStats = NewBaselineStats;
	PerfBaselineVersion = CurrentPerfBaselineVersion;

#if WITH_EDITOR
	SaveConfig();
#endif
}

void UNiagaraEffectType::InvalidatePerfBaseline()
{
	PerfBaselineVersion.Invalidate();
	PerfBaselineStats = FNiagaraPerfBaselineStats();

#if WITH_EDITOR
	SaveConfig();
#endif
}
#endif

//////////////////////////////////////////////////////////////////////////

static const FNiagaraLinearRamp DefaultBudgetScaleRamp(0.5f, 1.0f, 1.0f, 0.5f);

FNiagaraGlobalBudgetScaling::FNiagaraGlobalBudgetScaling()
{
	bCullByGlobalBudget = false;
	bScaleMaxDistanceByGlobalBudgetUse = false;
	bScaleMaxInstanceCountByGlobalBudgetUse = false;
	bScaleSystemInstanceCountByGlobalBudgetUse = false;
	MaxGlobalBudgetUsage = 1.0f;
	MaxDistanceScaleByGlobalBudgetUse = DefaultBudgetScaleRamp;
	MaxInstanceCountScaleByGlobalBudgetUse = DefaultBudgetScaleRamp;
	MaxSystemInstanceCountScaleByGlobalBudgetUse = DefaultBudgetScaleRamp;
}

//////////////////////////////////////////////////////////////////////////
 
FNiagaraSystemVisibilityCullingSettings::FNiagaraSystemVisibilityCullingSettings()
	: bCullWhenNotRendered(false)
	, bCullByViewFrustum(false)
	, bAllowPreCullingByViewFrustum(false)
	, MaxTimeOutsideViewFrustum(1.0f)
	, MaxTimeWithoutRender(1.0f)
{
}

//////////////////////////////////////////////////////////////////////////

FNiagaraSystemScalabilityOverride::FNiagaraSystemScalabilityOverride()
	: bOverrideDistanceSettings(false)
	, bOverrideInstanceCountSettings(false)
	, bOverridePerSystemInstanceCountSettings(false)
	, bOverrideVisibilitySettings(false)
	, bOverrideGlobalBudgetScalingSettings(false)
	, bOverrideCullProxySettings(false)
{
}

FNiagaraSystemScalabilitySettings::FNiagaraSystemScalabilitySettings()
{
	Clear();
}

void FNiagaraSystemScalabilitySettings::Clear()
{
	Platforms = FNiagaraPlatformSet();
	bCullByDistance = false;
	bCullMaxInstanceCount = false;
	bCullPerSystemMaxInstanceCount = false;	
	MaxDistance = 0.0f;
	MaxInstances = 0;
	MaxSystemInstances = 0;


	MaxTimeWithoutRender_DEPRECATED = 0.0f;
	bCullByMaxTimeWithoutRender_DEPRECATED = false;
	VisibilityCulling = FNiagaraSystemVisibilityCullingSettings();

	BudgetScaling = FNiagaraGlobalBudgetScaling();
	CullProxyMode = ENiagaraCullProxyMode::None;
	MaxSystemProxies = 32;
}

void FNiagaraSystemScalabilitySettings::PostLoad(int32 Version)
{
	if (Version < FNiagaraCustomVersion::VisibilityCullingImprovements)
	{
		VisibilityCulling.bCullWhenNotRendered = bCullByMaxTimeWithoutRender_DEPRECATED;
		VisibilityCulling.MaxTimeWithoutRender = MaxTimeWithoutRender_DEPRECATED;
	}
}

FNiagaraEmitterScalabilitySettings::FNiagaraEmitterScalabilitySettings()
{
	Clear();
}

void FNiagaraEmitterScalabilitySettings::Clear()
{
	SpawnCountScale = 1.0f;
	bScaleSpawnCount = false;
}

FNiagaraEmitterScalabilityOverride::FNiagaraEmitterScalabilityOverride()
	: bOverrideSpawnCountScale(false)
{
}


//////////////////////////////////////////////////////////////////////////

#include "NiagaraScalabilityManager.h"

#include UE_INLINE_GENERATED_CPP_BY_NAME(NiagaraEffectType)

void UNiagaraSignificanceHandlerDistance::CalculateSignificance(TConstArrayView<UNiagaraComponent*> Components, TArrayView<FNiagaraScalabilityState> OutState, TConstArrayView<FNiagaraScalabilitySystemData> SystemData, TArray<int32>& OutIndices)
{
	const int32 ComponentCount = Components.Num();
	check(ComponentCount == OutState.Num());

	for (int32 CompIdx = 0; CompIdx < ComponentCount; ++CompIdx)
	{
		FNiagaraScalabilityState& State = OutState[CompIdx];
		const FNiagaraScalabilitySystemData& SysData = SystemData[State.SystemDataIndex];

		const bool AddIndex = (SysData.bNeedsSignificanceForActiveOrDirty && (!State.bCulled || State.IsDirty())) || SysData.bNeedsSignificanceForCulled;

		if (State.bCulled && !SysData.bNeedsSignificanceForCulled)
		{
			State.Significance = 0.0f;
		}
		else
		{
			UNiagaraComponent* Component = Components[CompIdx];

			float LODDistance = 0.0f;
			if (Component->bEnablePreviewLODDistance)
			{
				LODDistance = Component->PreviewLODDistance;
			}
			else if (FNiagaraSystemInstanceControllerConstPtr Controller = Component->GetSystemInstanceController())
			{
				LODDistance = Controller->GetLODDistance();
			}

			State.Significance = 1.0f / LODDistance;
		}

		if (AddIndex)
		{
			OutIndices.Add(CompIdx);
		}
	}
}

void UNiagaraSignificanceHandlerAge::CalculateSignificance(TConstArrayView<UNiagaraComponent*> Components, TArrayView<FNiagaraScalabilityState> OutState, TConstArrayView<FNiagaraScalabilitySystemData> SystemData, TArray<int32>& OutIndices)
{
	const int32 ComponentCount = Components.Num();
	check(ComponentCount == OutState.Num());

	for (int32 CompIdx = 0; CompIdx < ComponentCount; ++CompIdx)
	{
		FNiagaraScalabilityState& State = OutState[CompIdx];
		const FNiagaraScalabilitySystemData& SysData = SystemData[State.SystemDataIndex];
		const bool AddIndex = (SysData.bNeedsSignificanceForActiveOrDirty && (!State.bCulled || State.IsDirty())) || SysData.bNeedsSignificanceForCulled;

		if (State.bCulled)
		{
			State.Significance = 0.0f;
		}
		else
		{
			UNiagaraComponent* Component = Components[CompIdx];

			if (FNiagaraSystemInstanceControllerConstPtr Controller = Component->GetSystemInstanceController())
			{
				State.Significance = 1.0f / Controller->GetAge();//Newer Systems are higher significance.
			}
		}

		if (AddIndex)
		{
			OutIndices.Add(CompIdx);
		}
	}
}


#if NIAGARA_PERF_BASELINES

#include "AssetRegistry/AssetRegistryModule.h"

//Invalidate this to regenerate perf baseline info.
//For example if there are some significant code optimizations.
const FGuid UNiagaraEffectType::CurrentPerfBaselineVersion = FGuid(0xD854D103, 0x87C17A44, 0x87CA4524, 0x5F72FBC2);
UNiagaraEffectType::FGeneratePerfBaselines UNiagaraEffectType::GeneratePerfBaselinesDelegate;

void UNiagaraEffectType::GeneratePerfBaselines()
{
	if (GeneratePerfBaselinesDelegate.IsBound())
	{
		//Load all effect types so we generate all baselines at once.
		FAssetRegistryModule& AssetRegistryModule = FModuleManager::LoadModuleChecked<FAssetRegistryModule>("AssetRegistry");
		TArray<FAssetData> EffectTypeAssets;
		AssetRegistryModule.Get().GetAssetsByClass(UNiagaraEffectType::StaticClass()->GetClassPathName(), EffectTypeAssets);

		TArray<UNiagaraEffectType*> EffectTypesToGenerate;
		for (FAssetData& Asset : EffectTypeAssets)
		{
			if (UNiagaraEffectType* FXType = Cast<UNiagaraEffectType>(Asset.GetAsset()))
			{
				if (FXType->IsPerfBaselineValid() == false && FXType->GetPerfBaselineController())
				{
					EffectTypesToGenerate.Add(FXType);
				}
			}
		}

		GeneratePerfBaselinesDelegate.Execute(EffectTypesToGenerate);
	}
}

void UNiagaraEffectType::SpawnBaselineActor(UWorld* World)
{
	if (PerformanceBaselineController && World)
	{
		//Update with dummy stats so we don't try to regen them again.
		FNiagaraPerfBaselineStats DummyStats;
		UpdatePerfBaselineStats(DummyStats);

		FActorSpawnParameters SpawnParams;
		ANiagaraPerfBaselineActor* BaselineActor = CastChecked<ANiagaraPerfBaselineActor>(World->SpawnActorDeferred<ANiagaraPerfBaselineActor>(ANiagaraPerfBaselineActor::StaticClass(), FTransform::Identity));
		BaselineActor->Controller = CastChecked<UNiagaraBaselineController>(StaticDuplicateObject(PerformanceBaselineController, BaselineActor));
		BaselineActor->Controller->EffectType = this;
		BaselineActor->Controller->Owner = BaselineActor;

		BaselineActor->FinishSpawning(FTransform::Identity);
		BaselineActor->RegisterAllActorTickFunctions(true, true);
	}
}

void InvalidatePerfBaselines()
{
	for (TObjectIterator<UNiagaraEffectType> It; It; ++It)
	{
		It->InvalidatePerfBaseline();
	}
}

FAutoConsoleCommand InvalidatePerfBaselinesCommand(
	TEXT("fx.InvalidateNiagaraPerfBaselines"),
	TEXT("Invalidates all Niagara performance baseline data."),
	FConsoleCommandDelegate::CreateStatic(&InvalidatePerfBaselines)
);

#endif
//////////////////////////////////////////////////////////////////////////<|MERGE_RESOLUTION|>--- conflicted
+++ resolved
@@ -1,20 +1,14 @@
 // Copyright Epic Games, Inc. All Rights Reserved.
 #include "NiagaraEffectType.h"
 #include "AssetRegistry/AssetData.h"
-<<<<<<< HEAD
-=======
 #include "Engine/World.h"
->>>>>>> 4af6daef
 #include "NiagaraCommon.h"
 #include "Modules/ModuleManager.h"
 #include "NiagaraComponent.h"
 #include "NiagaraCustomVersion.h"
 #include "NiagaraSystem.h"
 #include "NiagaraSystemInstanceController.h"
-<<<<<<< HEAD
-=======
 #include "UObject/UObjectIterator.h"
->>>>>>> 4af6daef
 
 //In an effort to cut the impact of runtime perf tracking, I limit the number of fames we actually sample on.
 int32 GNumFramesBetweenRuntimePerfSamples = 5;
