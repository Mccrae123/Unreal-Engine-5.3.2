// Copyright Epic Games, Inc. All Rights Reserved.

#include "NiagaraScriptExecutionContext.h"
#include "NiagaraStats.h"
#include "NiagaraEmitterInstanceBatcher.h"
#include "NiagaraDataInterface.h"
#include "NiagaraSystemInstance.h"
#include "NiagaraWorldManager.h"
#include "NiagaraEmitterInstance.h"
#include "NiagaraFunctionLibrary.h"
#include "NiagaraGPUInstanceCountManager.h"
#include "NiagaraDataInterfaceRW.h"

DECLARE_CYCLE_STAT(TEXT("Register Setup"), STAT_NiagaraSimRegisterSetup, STATGROUP_Niagara);
DECLARE_CYCLE_STAT(TEXT("Context Ticking"), STAT_NiagaraScriptExecContextTick, STATGROUP_Niagara);
DECLARE_CYCLE_STAT(TEXT("Rebind DInterface Func Table"), STAT_NiagaraRebindDataInterfaceFunctionTable, STATGROUP_Niagara);
	//Add previous frame values if we're interpolated spawn.
	
	//Internal constants - only needed for non-GPU sim

uint32 FNiagaraScriptExecutionContextBase::TickCounter = 0;

static int32 GbExecVMScripts = 1;
static FAutoConsoleVariableRef CVarNiagaraExecVMScripts(
	TEXT("fx.ExecVMScripts"),
	GbExecVMScripts,
	TEXT("If > 0 VM scripts will be executed, otherwise they won't, useful for looking at the bytecode for a crashing compiled script. \n"),
	ECVF_Default
);

FNiagaraScriptExecutionContextBase::FNiagaraScriptExecutionContextBase()
	: Script(nullptr)
	, bAllowParallel(true)
{

}

FNiagaraScriptExecutionContextBase::~FNiagaraScriptExecutionContextBase()
{
}

bool FNiagaraScriptExecutionContextBase::Init(UNiagaraScript* InScript, ENiagaraSimTarget InTarget)
{
	Script = InScript;

	Parameters.InitFromOwningContext(Script, InTarget, true);

	HasInterpolationParameters = Script && Script->GetComputedVMCompilationId().HasInterpolatedParameters();

	return true;
}

void FNiagaraScriptExecutionContextBase::BindData(int32 Index, FNiagaraDataSet& DataSet, int32 StartInstance, bool bUpdateInstanceCounts)
{
	FNiagaraDataBuffer* Input = DataSet.GetCurrentData();
	FNiagaraDataBuffer* Output = DataSet.GetDestinationData();

	DataSetInfo.SetNum(FMath::Max(DataSetInfo.Num(), Index + 1));
	DataSetInfo[Index].Init(&DataSet, Input, Output, StartInstance, bUpdateInstanceCounts);

	//Would be nice to roll this and DataSetInfo into one but currently the VM being in it's own Engine module prevents this. Possibly should move the VM into Niagara itself.
	TArrayView<uint8 const* RESTRICT const> InputRegisters = Input ? Input->GetRegisterTable() : TArrayView<uint8 const* RESTRICT const>();
	TArrayView<uint8 const* RESTRICT const> OutputRegisters = Output ? Output->GetRegisterTable() : TArrayView<uint8 const* RESTRICT const>();

	DataSetMetaTable.SetNum(FMath::Max(DataSetMetaTable.Num(), Index + 1));
	DataSetMetaTable[Index].Init(InputRegisters, OutputRegisters, StartInstance,
		Output ? &Output->GetIDTable() : nullptr, &DataSet.GetFreeIDTable(), &DataSet.GetNumFreeIDs(), &DataSet.GetMaxUsedID(), DataSet.GetIDAcquireTag(), &DataSet.GetSpawnedIDsTable());

	if (InputRegisters.Num() > 0)
	{
		static_assert(sizeof(DataSetMetaTable[Index].InputRegisterTypeOffsets) == sizeof(FNiagaraDataBuffer::RegisterTypeOffsetType), "ArraySizes do not match");
		memcpy(DataSetMetaTable[Index].InputRegisterTypeOffsets, Input->GetRegisterTypeOffsets(), sizeof(FNiagaraDataBuffer::RegisterTypeOffsetType));
	}

	if (OutputRegisters.Num() > 0)
	{
		static_assert(sizeof(DataSetMetaTable[Index].OutputRegisterTypeOffsets) == sizeof(FNiagaraDataBuffer::RegisterTypeOffsetType), "ArraySizes do not match");
		memcpy(DataSetMetaTable[Index].OutputRegisterTypeOffsets, Output->GetRegisterTypeOffsets(), sizeof(FNiagaraDataBuffer::RegisterTypeOffsetType));
	}
}

void FNiagaraScriptExecutionContextBase::BindData(int32 Index, FNiagaraDataBuffer* Input, int32 StartInstance, bool bUpdateInstanceCounts)
{
	check(Input && Input->GetOwner());
	DataSetInfo.SetNum(FMath::Max(DataSetInfo.Num(), Index + 1));
	FNiagaraDataSet* DataSet = Input->GetOwner();
	DataSetInfo[Index].Init(DataSet, Input, nullptr, StartInstance, bUpdateInstanceCounts);

	TArrayView<uint8 const* RESTRICT const> InputRegisters = Input->GetRegisterTable();

	DataSetMetaTable.SetNum(FMath::Max(DataSetMetaTable.Num(), Index + 1));
	DataSetMetaTable[Index].Init(InputRegisters, TArrayView<uint8 const* RESTRICT const>(), StartInstance, nullptr, nullptr, &DataSet->GetNumFreeIDs(), &DataSet->GetMaxUsedID(), DataSet->GetIDAcquireTag(), &DataSet->GetSpawnedIDsTable());

	if (InputRegisters.Num() > 0)
	{
		static_assert(sizeof(DataSetMetaTable[Index].InputRegisterTypeOffsets) == sizeof(FNiagaraDataBuffer::RegisterTypeOffsetType), "ArraySizes do not match");
		memcpy(DataSetMetaTable[Index].InputRegisterTypeOffsets, Input->GetRegisterTypeOffsets(), sizeof(FNiagaraDataBuffer::RegisterTypeOffsetType));
	}
}

#if STATS
void FNiagaraScriptExecutionContextBase::CreateStatScopeData()
{
	StatScopeData.Empty();
	for (const TStatId& StatId : Script->GetStatScopeIDs())
	{
		StatScopeData.Add(FStatScopeData(StatId));
	}
}

TMap<TStatIdData const*, float> FNiagaraScriptExecutionContextBase::ReportStats()
{
	// Process recorded times
	for (FStatScopeData& ScopeData : StatScopeData)
	{
		uint64 ExecCycles = ScopeData.ExecutionCycleCount.exchange(0);
		if (ExecCycles > 0)
		{
			ExecutionTimings.FindOrAdd(ScopeData.StatId.GetRawPointer()) = ExecCycles;
		}
	}
	return ExecutionTimings;
}
#endif

bool FNiagaraScriptExecutionContextBase::Execute(uint32 NumInstances, const FScriptExecutionConstantBufferTable& ConstantBufferTable)
{
	if (NumInstances == 0)
	{
		DataSetInfo.Reset();
		return true;
	}

	++TickCounter;//Should this be per execution?

	if (GbExecVMScripts != 0)
	{
#if STATS
		CreateStatScopeData();
#endif
		const FNiagaraVMExecutableData& ExecData = Script->GetVMExecutableData();

		VectorVM::FVectorVMExecArgs ExecArgs;
		ExecArgs.ByteCode = ExecData.ByteCode.GetData();
		ExecArgs.OptimizedByteCode = ExecData.OptimizedByteCode.Num() > 0 ? ExecData.OptimizedByteCode.GetData() : nullptr;
		ExecArgs.NumTempRegisters = ExecData.NumTempRegisters;
		ExecArgs.ConstantTableCount = ConstantBufferTable.Buffers.Num();
		ExecArgs.ConstantTable = ConstantBufferTable.Buffers.GetData();
		ExecArgs.ConstantTableSizes = ConstantBufferTable.BufferSizes.GetData();
		ExecArgs.DataSetMetaTable = DataSetMetaTable;
		ExecArgs.ExternalFunctionTable = FunctionTable.GetData();
		ExecArgs.UserPtrTable = UserPtrTable.GetData();
		ExecArgs.NumInstances = NumInstances;
#if STATS
		ExecArgs.StatScopes = MakeArrayView(StatScopeData);
#elif ENABLE_STATNAMEDEVENTS
		ExecArgs.StatNamedEventsScopes = Script->GetStatNamedEvents();
#endif
		
		ExecArgs.bAllowParallel = bAllowParallel;
		VectorVM::Exec(ExecArgs);
	}

	// Tell the datasets we wrote how many instances were actually written.
	for (int Idx = 0; Idx < DataSetInfo.Num(); Idx++)
	{
		FNiagaraDataSetExecutionInfo& Info = DataSetInfo[Idx];

#if NIAGARA_NAN_CHECKING
		Info.DataSet->CheckForNaNs();
#endif

		if (Info.bUpdateInstanceCount)
		{
			Info.Output->SetNumInstances(Info.StartInstance + DataSetMetaTable[Idx].DataSetAccessIndex + 1);
		}
	}

	//Can maybe do without resetting here. Just doing it for tidiness.
	for (int32 DataSetIdx = 0; DataSetIdx < DataSetInfo.Num(); ++DataSetIdx)
	{
		DataSetInfo[DataSetIdx].Reset();
		DataSetMetaTable[DataSetIdx].Reset();
	}

	return true;//TODO: Error cases?
}

bool FNiagaraScriptExecutionContextBase::CanExecute()const
{
	return Script && Script->GetVMExecutableData().IsValid() && Script->GetVMExecutableData().ByteCode.Num() > 0;
}

TArrayView<const uint8> FNiagaraScriptExecutionContextBase::GetScriptLiterals() const
{
#if WITH_EDITORONLY_DATA
	if (!Script->IsScriptCooked())
	{
		return Parameters.GetScriptLiterals();
	}
#endif
	return MakeArrayView(Script->GetVMExecutableData().ScriptLiterals);
}

//////////////////////////////////////////////////////////////////////////

void FNiagaraScriptExecutionContextBase::DirtyDataInterfaces()
{
	Parameters.MarkInterfacesDirty();
}

bool FNiagaraScriptExecutionContext::Tick(FNiagaraSystemInstance* ParentSystemInstance, ENiagaraSimTarget SimTarget)
{
	//Bind data interfaces if needed.
	if (Parameters.GetInterfacesDirty())
	{
		SCOPE_CYCLE_COUNTER(STAT_NiagaraScriptExecContextTick);
		if (Script && Script->IsReadyToRun(ENiagaraSimTarget::CPUSim) && SimTarget == ENiagaraSimTarget::CPUSim)//TODO: Remove. Script can only be null for system instances that currently don't have their script exec context set up correctly.
		{
			const FNiagaraVMExecutableData& ScriptExecutableData = Script->GetVMExecutableData();
			const TArray<UNiagaraDataInterface*>& DataInterfaces = GetDataInterfaces();

			SCOPE_CYCLE_COUNTER(STAT_NiagaraRebindDataInterfaceFunctionTable);
			// UE_LOG(LogNiagara, Log, TEXT("Updating data interfaces for script %s"), *Script->GetFullName());

			// We must make sure that the data interfaces match up between the original script values and our overrides...
			if (ScriptExecutableData.DataInterfaceInfo.Num() != DataInterfaces.Num())
			{
				UE_LOG(LogNiagara, Warning, TEXT("Mismatch between Niagara Exectuion Context data interfaces and those in it's script!"));
				return false;
			}

			const FNiagaraScriptExecutionParameterStore* ScriptParameterStore = Script->GetExecutionReadyParameterStore(SimTarget);
			check(ScriptParameterStore != nullptr);

			//Fill the instance data table.
			if (ParentSystemInstance)
			{
				UserPtrTable.SetNumZeroed(ScriptExecutableData.NumUserPtrs, false);
				for (int32 i = 0; i < DataInterfaces.Num(); i++)
				{
					UNiagaraDataInterface* Interface = DataInterfaces[i];

					int32 UserPtrIdx = ScriptExecutableData.DataInterfaceInfo[i].UserPtrIdx;
					if (UserPtrIdx != INDEX_NONE)
					{
						void* InstData = ParentSystemInstance->FindDataInterfaceInstanceData(Interface);
						UserPtrTable[UserPtrIdx] = InstData;
					}
				}
			}
			else
			{
				check(ScriptExecutableData.NumUserPtrs == 0);//Can't have user ptrs if we have no parent instance.
			}

			const int32 FunctionCount = ScriptExecutableData.CalledVMExternalFunctions.Num();
			FunctionTable.Reset(FunctionCount);
			FunctionTable.AddZeroed(FunctionCount);
			LocalFunctionTable.Reset();
			TArray<int32> LocalFunctionTableIndices;
			LocalFunctionTableIndices.Reserve(FunctionCount);

			const auto& ScriptDataInterfaces = ScriptParameterStore->GetDataInterfaces();

			bool bSuccessfullyMapped = true;

			for (int32 FunctionIt = 0; FunctionIt < FunctionCount; ++FunctionIt)
			{
				const FVMExternalFunctionBindingInfo& BindingInfo = ScriptExecutableData.CalledVMExternalFunctions[FunctionIt];

				// First check to see if we can pull from the fast path library..
				FVMExternalFunction FuncBind;
				if (UNiagaraFunctionLibrary::GetVectorVMFastPathExternalFunction(BindingInfo, FuncBind) && FuncBind.IsBound())
				{
					LocalFunctionTable.Add(FuncBind);
					LocalFunctionTableIndices.Add(FunctionIt);
					continue;
				}

				for (int32 i = 0; i < ScriptExecutableData.DataInterfaceInfo.Num(); i++)
				{
					const FNiagaraScriptDataInterfaceCompileInfo& ScriptInfo = ScriptExecutableData.DataInterfaceInfo[i];
					UNiagaraDataInterface* ExternalInterface = DataInterfaces[i];
					if (ScriptInfo.Name == BindingInfo.OwnerName)
					{
						// first check to see if we should just use the one from the script
						if (ScriptExecutableData.CalledVMExternalFunctionBindings.IsValidIndex(FunctionIt)
							&& ScriptDataInterfaces.IsValidIndex(i)
							&& ExternalInterface == ScriptDataInterfaces[i])
						{
							const FVMExternalFunction& ScriptFuncBind = ScriptExecutableData.CalledVMExternalFunctionBindings[FunctionIt];
							if (ScriptFuncBind.IsBound())
							{
								FunctionTable[FunctionIt] = &ScriptFuncBind;

								check(ScriptInfo.UserPtrIdx == INDEX_NONE);
								break;
							}
						}

						void* InstData = ScriptInfo.UserPtrIdx == INDEX_NONE ? nullptr : UserPtrTable[ScriptInfo.UserPtrIdx];
						FVMExternalFunction& LocalFunction = LocalFunctionTable.AddDefaulted_GetRef();
						LocalFunctionTableIndices.Add(FunctionIt);

						if (ExternalInterface != nullptr)
						{
							ExternalInterface->GetVMExternalFunction(BindingInfo, InstData, LocalFunction);
						}

						if (!LocalFunction.IsBound())
						{
							UE_LOG(LogNiagara, Error, TEXT("Could not Get VMExternalFunction '%s'.. emitter will not run!"), *BindingInfo.Name.ToString());
							bSuccessfullyMapped = false;
						}
						break;
					}
				}
			}

			const int32 LocalFunctionCount = LocalFunctionTableIndices.Num();
			for (int32 LocalFunctionIt = 0; LocalFunctionIt < LocalFunctionCount; ++LocalFunctionIt)
			{
				FunctionTable[LocalFunctionTableIndices[LocalFunctionIt]] = &LocalFunctionTable[LocalFunctionIt];
			}

#if WITH_EDITOR	
			// We may now have new errors that we need to broadcast about, so flush the asset parameters delegate..
			if (ParentSystemInstance)
			{
				ParentSystemInstance->RaiseNeedsUIResync();
			}
#endif

			if (!bSuccessfullyMapped)
			{
				UE_LOG(LogNiagara, Warning, TEXT("Error building data interface function table!"));
				FunctionTable.Empty();
				return false;
			}
		}
	}

	Parameters.Tick();

	return true;
}

void FNiagaraScriptExecutionContextBase::PostTick()
{
	//If we're for interpolated spawn, copy over the previous frame's parameters into the Prev parameters.
	if (HasInterpolationParameters)
	{
		Parameters.CopyCurrToPrev();
	}
}

//////////////////////////////////////////////////////////////////////////

void FNiagaraSystemScriptExecutionContext::PerInstanceFunctionHook(FVectorVMContext& Context, int32 PerInstFunctionIndex, int32 UserPtrIndex)
{
	check(SystemInstances);
	
	//This is a bit of a hack. We grab the base offset into the instance data from the primary dataset.
	//TODO: Find a cleaner way to do this.
	int32 InstanceOffset = Context.GetDataSetMeta(0).InstanceOffset;

	//Cache context state.
	int32 CachedContextStartInstance = Context.StartInstance;
	int32 CachedContextNumInstances = Context.NumInstances;
	uint8 const* CachedCodeLocation = Context.Code;

	//Hack context so we can run the DI calls one by one.
	Context.NumInstances = 1;

	for (int32 i = 0; i < CachedContextNumInstances; ++i)
	{
		//Reset the code each iteration.
		Context.Code = CachedCodeLocation;
		//Offset buffer I/O to the correct instance's data.
		Context.ExternalFunctionInstanceOffset = i;

		int32 InstanceIndex = InstanceOffset + CachedContextStartInstance + i;
		FNiagaraSystemInstance* Instance = (*SystemInstances)[InstanceIndex];
		const FNiagaraPerInstanceDIFuncInfo& FuncInfo = Instance->GetPerInstanceDIFunction(ScriptType, PerInstFunctionIndex);
		
		//TODO: We can embed the instance data inside the function lambda. No need for the user ptr table at all.
		//Do this way for now to reduce overall complexity of the initial change. Doing this needs extensive boiler plate changes to most DI classes and a script recompile.
		if(UserPtrIndex != INDEX_NONE)
		{
			Context.UserPtrTable[UserPtrIndex] = FuncInfo.InstData;
		}

		Context.StartInstance = InstanceIndex;

		//TODO: In future for DIs where more perf is needed here we could split the DI func into an args gen and a execution.
		//The this path could gen args from the bytecode once and just run the execution func per instance.
		//I wonder if we could auto generate the args gen in a template func and just pass them into the DI for perf and reduced end user/author complexity.
		FuncInfo.Function.Execute(Context);
	}

	//Restore the context state.
	Context.ExternalFunctionInstanceOffset = 0;
	Context.StartInstance = CachedContextStartInstance;
	Context.NumInstances = CachedContextNumInstances;
}

bool FNiagaraSystemScriptExecutionContext::Init(UNiagaraScript* InScript, ENiagaraSimTarget InTarget)
{
	//FORT - 314222 - There is a bug currently when system scripts execute in parallel.
	//This is unlikely for these scripts but we're explicitly disallowing it for safety.
	bAllowParallel = false;

	return FNiagaraScriptExecutionContextBase::Init(InScript, InTarget);
}

bool FNiagaraSystemScriptExecutionContext::Tick(class FNiagaraSystemInstance* Instance, ENiagaraSimTarget SimTarget)
{
	//Bind data interfaces if needed.
	if (Parameters.GetInterfacesDirty())
	{
		SCOPE_CYCLE_COUNTER(STAT_NiagaraScriptExecContextTick);
		if (Script && Script->IsReadyToRun(ENiagaraSimTarget::CPUSim))//TODO: Remove. Script can only be null for system instances that currently don't have their script exec context set up correctly.
		{
			const FNiagaraVMExecutableData& ScriptExecutableData = Script->GetVMExecutableData();
			const TArray<UNiagaraDataInterface*>& DataInterfaces = GetDataInterfaces();

			const int32 FunctionCount = ScriptExecutableData.CalledVMExternalFunctions.Num();
			FunctionTable.Reset();
			FunctionTable.SetNum(FunctionCount);
			ExtFunctionInfo.AddDefaulted(FunctionCount);

			const FNiagaraScriptExecutionParameterStore* ScriptParameterStore = Script->GetExecutionReadyParameterStore(ENiagaraSimTarget::CPUSim);
			check(ScriptParameterStore != nullptr);
			const auto& ScriptDataInterfaces = ScriptParameterStore->GetDataInterfaces();
			int32 NumPerInstanceFunctions = 0;
			for (int32 FunctionIndex = 0; FunctionIndex < FunctionCount; ++FunctionIndex)
			{
				const FVMExternalFunctionBindingInfo& BindingInfo = ScriptExecutableData.CalledVMExternalFunctions[FunctionIndex];

				FExternalFuncInfo& FuncInfo = ExtFunctionInfo[FunctionIndex];

				// First check to see if we can pull from the fast path library..		
				if (UNiagaraFunctionLibrary::GetVectorVMFastPathExternalFunction(BindingInfo, FuncInfo.Function) && FuncInfo.Function.IsBound())
				{
					continue;
				}

				//TODO: Remove use of userptr table here and just embed the instance data in the function lambda.
				UserPtrTable.SetNumZeroed(ScriptExecutableData.NumUserPtrs, false);

				//Next check DI functions.
				for (int32 i = 0; i < ScriptExecutableData.DataInterfaceInfo.Num(); i++)
				{
					const FNiagaraScriptDataInterfaceCompileInfo& ScriptDIInfo = ScriptExecutableData.DataInterfaceInfo[i];
					UNiagaraDataInterface* ScriptInterface = ScriptDataInterfaces[i];
					UNiagaraDataInterface* ExternalInterface = GetDataInterfaces()[i];

					if (ScriptDIInfo.Name == BindingInfo.OwnerName)
					{
						//Currently we must assume that any User DI is overridden but maybe we can be less conservative with this in future.
						if (ScriptDIInfo.NeedsPerInstanceBinding())
						{
							//This DI needs a binding per instance so we just bind to the external function hook which will call the correct binding for each instance.
							auto PerInstFunctionHookLambda = [ExecContext = this, NumPerInstanceFunctions, UserPtrIndex = ScriptDIInfo.UserPtrIdx](FVectorVMContext& Context)
							{
								ExecContext->PerInstanceFunctionHook(Context, NumPerInstanceFunctions, UserPtrIndex);
							};

							++NumPerInstanceFunctions;
							FuncInfo.Function = FVMExternalFunction::CreateLambda(PerInstFunctionHookLambda);
						}
						else
						{
							// first check to see if we should just use the one from the script
							if (ScriptExecutableData.CalledVMExternalFunctionBindings.IsValidIndex(FunctionIndex)
								&& ScriptInterface
								&& ExternalInterface == ScriptDataInterfaces[i])
							{
								const FVMExternalFunction& ScriptFuncBind = ScriptExecutableData.CalledVMExternalFunctionBindings[FunctionIndex];
								if (ScriptFuncBind.IsBound())
								{
									FuncInfo.Function = ScriptFuncBind;
									check(ScriptDIInfo.UserPtrIdx == INDEX_NONE);
									break;
								}
							}

							//If we don't need a call per instance we can just bind directly to the DI function call;
							check(ExternalInterface);
							ExternalInterface->GetVMExternalFunction(BindingInfo, nullptr, FuncInfo.Function);
						}
						break;
					}
				}

				for (int32 FunctionIt = 0; FunctionIt < FunctionCount; ++FunctionIt)
				{
					FunctionTable[FunctionIt] = &ExtFunctionInfo[FunctionIt].Function;
				}

				if (FuncInfo.Function.IsBound() == false)
				{
					UE_LOG(LogNiagara, Warning, TEXT("Error building data interface function table for system script!"));
					FunctionTable.Empty();
					return false;
				}
			}
		}
	}

	Parameters.Tick();

	return true;
}

bool FNiagaraSystemScriptExecutionContext::GeneratePerInstanceDIFunctionTable(FNiagaraSystemInstance* Inst, TArray<FNiagaraPerInstanceDIFuncInfo>& OutFunctions)
{
	const FNiagaraScriptExecutionParameterStore* ScriptParameterStore = Script->GetExecutionReadyParameterStore(ENiagaraSimTarget::CPUSim);
	const auto& ScriptDataInterfaces = ScriptParameterStore->GetDataInterfaces();
	const FNiagaraVMExecutableData& ScriptExecutableData = Script->GetVMExecutableData();

	for (int32 FunctionIndex = 0; FunctionIndex < ScriptExecutableData.CalledVMExternalFunctions.Num(); ++FunctionIndex)
	{
		const FVMExternalFunctionBindingInfo& BindingInfo = ScriptExecutableData.CalledVMExternalFunctions[FunctionIndex];

		for (int32 i = 0; i < ScriptExecutableData.DataInterfaceInfo.Num(); i++)
		{
			const FNiagaraScriptDataInterfaceCompileInfo& ScriptDIInfo = ScriptExecutableData.DataInterfaceInfo[i];
			//UNiagaraDataInterface* ScriptInterface = ScriptDataInterfaces[i];
			UNiagaraDataInterface* ExternalInterface = GetDataInterfaces()[i];

			if (ScriptDIInfo.Name == BindingInfo.OwnerName && ScriptDIInfo.NeedsPerInstanceBinding())
			{
				UNiagaraDataInterface* DIToBind = nullptr;
				FNiagaraPerInstanceDIFuncInfo& NewFuncInfo = OutFunctions.AddDefaulted_GetRef();
				void* InstData = nullptr;

				if (const int32* DIIndex = Inst->GetInstanceParameters().FindParameterOffset(FNiagaraVariable(ScriptDIInfo.Type, ScriptDIInfo.Name)))
				{
					//If this is a User DI we bind to the user DI and find instance data with it.
					if (UNiagaraDataInterface* UserInterface = Inst->GetInstanceParameters().GetDataInterface(*DIIndex))
					{
						DIToBind = UserInterface;
						InstData = Inst->FindDataInterfaceInstanceData(UserInterface);
					}
				}
				else
				{
					//Otherwise we use the script DI and search for instance data with that.
					DIToBind = ExternalInterface;
					InstData = Inst->FindDataInterfaceInstanceData(ExternalInterface);
				}

				if (DIToBind)
				{
					check(ExternalInterface->PerInstanceDataSize() == 0 || InstData);
					DIToBind->GetVMExternalFunction(BindingInfo, InstData, NewFuncInfo.Function);
					NewFuncInfo.InstData = InstData;
				}

				if (NewFuncInfo.Function.IsBound() == false)
				{
					return false;
				}
				break;
			}
		}
	}
	return true;
};

//////////////////////////////////////////////////////////////////////////

void FNiagaraGPUSystemTick::Init(FNiagaraSystemInstance* InSystemInstance)
{
	ensure(InSystemInstance != nullptr);
	CA_ASSUME(InSystemInstance != nullptr);
	ensure(!InSystemInstance->IsComplete());
	SystemInstanceID = InSystemInstance->GetId();
	SharedContext = InSystemInstance->GetComputeSharedContext();
	bRequiresDistanceFieldData = InSystemInstance->RequiresDistanceFieldData();
	bRequiresDepthBuffer = InSystemInstance->RequiresDepthBuffer();
	bRequiresEarlyViewData = InSystemInstance->RequiresEarlyViewData();
	bRequiresViewUniformBuffer = InSystemInstance->RequiresViewUniformBuffer();
 
	uint32 DataSizeForGPU = InSystemInstance->GPUDataInterfaceInstanceDataSize;

	if (DataSizeForGPU > 0)
	{
		uint32 AllocationSize = DataSizeForGPU;

		DIInstanceData = new FNiagaraDataInterfaceInstanceData;
		DIInstanceData->PerInstanceDataSize = AllocationSize;
		DIInstanceData->PerInstanceDataForRT = FMemory::Malloc(AllocationSize);
		DIInstanceData->Instances = InSystemInstance->DataInterfaceInstanceDataOffsets.Num();

		uint8* InstanceDataBase = (uint8*) DIInstanceData->PerInstanceDataForRT;
		uint32 RunningOffset = 0;

		DIInstanceData->InterfaceProxiesToOffsets.Reserve(InSystemInstance->GPUDataInterfaces.Num());

		for (const auto& Pair : InSystemInstance->GPUDataInterfaces)
		{
			UNiagaraDataInterface* Interface = Pair.Key.Get();
			if (Interface == nullptr)
			{
				continue;
			}

			FNiagaraDataInterfaceProxy* Proxy = Interface->GetProxy();
			const int32 Offset = Pair.Value;

			const int32 RTDataSize = Interface->PerInstanceDataPassedToRenderThreadSize();
			ensure(RTDataSize > 0);
			check(Proxy);

			void* PerInstanceData = &InSystemInstance->DataInterfaceInstanceData[Offset];

			Interface->ProvidePerInstanceDataForRenderThread(InstanceDataBase, PerInstanceData, SystemInstanceID);

			// @todo rethink this. So ugly.
			DIInstanceData->InterfaceProxiesToOffsets.Add(Proxy, RunningOffset);

			InstanceDataBase += RTDataSize;
			RunningOffset += RTDataSize;
		}
	}

	check(MAX_uint32 > InSystemInstance->ActiveGPUEmitterCount);

	// Layout our packet.
	const uint32 PackedDispatchesSize = InSystemInstance->ActiveGPUEmitterCount * sizeof(FNiagaraComputeInstanceData);
	// We want the Params after the instance data to be aligned so we can upload to the gpu.
	uint32 PackedDispatchesSizeAligned = Align(PackedDispatchesSize, SHADER_PARAMETER_STRUCT_ALIGNMENT);
	uint32 TotalParamSize = InSystemInstance->TotalGPUParamSize;

	uint32 TotalPackedBufferSize = PackedDispatchesSizeAligned + TotalParamSize;

	InstanceData_ParamData_Packed = (uint8*)FMemory::Malloc(TotalPackedBufferSize);

	FNiagaraComputeInstanceData* Instances = (FNiagaraComputeInstanceData*)(InstanceData_ParamData_Packed);
	uint8* ParamDataBufferPtr = InstanceData_ParamData_Packed + PackedDispatchesSizeAligned;

	bNeedsReset = InSystemInstance->RequiresGpuBufferReset();
	NumInstancesWithSimStages = 0;

	if ( bNeedsReset )
	{
		++SharedContext->ParticleCountReadFence;
	}
	ParticleCountFence = SharedContext->ParticleCountReadFence;

	TotalDispatches = 0;

	// we want to include interpolation parameters (current and previous frame) if any of the emitters in the system
	// require it
	const bool IncludeInterpolationParameters = InSystemInstance->GPUParamIncludeInterpolation;
	const int32 InterpFactor = IncludeInterpolationParameters ? 2 : 1;

	GlobalParamData = ParamDataBufferPtr;
	SystemParamData = GlobalParamData + InterpFactor * sizeof(FNiagaraGlobalParameters);
	OwnerParamData = SystemParamData + InterpFactor * sizeof(FNiagaraSystemParameters);

	// actually copy all of the data over, for the system data we only need to do it once (rather than per-emitter)
	FMemory::Memcpy(GlobalParamData, &InSystemInstance->GetGlobalParameters(), sizeof(FNiagaraGlobalParameters));
	FMemory::Memcpy(SystemParamData, &InSystemInstance->GetSystemParameters(), sizeof(FNiagaraSystemParameters));
	FMemory::Memcpy(OwnerParamData, &InSystemInstance->GetOwnerParameters(), sizeof(FNiagaraOwnerParameters));

	if (IncludeInterpolationParameters)
	{
		FMemory::Memcpy(GlobalParamData + sizeof(FNiagaraGlobalParameters), &InSystemInstance->GetGlobalParameters(true), sizeof(FNiagaraGlobalParameters));
		FMemory::Memcpy(SystemParamData + sizeof(FNiagaraSystemParameters), &InSystemInstance->GetSystemParameters(true), sizeof(FNiagaraSystemParameters));
		FMemory::Memcpy(OwnerParamData + sizeof(FNiagaraOwnerParameters), &InSystemInstance->GetOwnerParameters(true), sizeof(FNiagaraOwnerParameters));
	}

	ParamDataBufferPtr = OwnerParamData + InterpFactor * sizeof(FNiagaraOwnerParameters);

	// Now we will generate instance data for every GPU simulation we want to run on the render thread.
	// This is spawn rate as well as DataInterface per instance data and the ParameterData for the emitter.
	// @todo Ideally we would only update DataInterface and ParameterData bits if they have changed.
	uint32 InstanceIndex = 0;
	bool bStartNewOverlapGroup = false;

	const TConstArrayView<FNiagaraEmitterExecutionIndex> EmitterExecutionOrder = InSystemInstance->GetEmitterExecutionOrder();
	for (const FNiagaraEmitterExecutionIndex& EmiterExecIndex : EmitterExecutionOrder)
	{
		// The dependency resolution code does not consider CPU and GPU emitters separately, so the flag which marks the start of a new overlap group can be set on either
		// a CPU or GPU emitter. We must turn on bStartNewOverlapGroup when we encounter the flag, and reset it when we've actually marked a GPU emitter as starting a new group.
		bStartNewOverlapGroup |= EmiterExecIndex.bStartNewOverlapGroup;

		const uint32 EmitterIdx = EmiterExecIndex.EmitterIndex;
		if (FNiagaraEmitterInstance* EmitterInstance = &InSystemInstance->GetEmitters()[EmitterIdx].Get())
		{
			if (EmitterInstance->IsComplete() )
			{
				continue;
			}

			const UNiagaraEmitter* Emitter = EmitterInstance->GetCachedEmitter();
			FNiagaraComputeExecutionContext* GPUContext = EmitterInstance->GetGPUContext();

			check(Emitter);

			if (!Emitter || !GPUContext || Emitter->SimTarget != ENiagaraSimTarget::GPUComputeSim)
			{
				continue;
			}

			// Handle edge case where an emitter was set to inactive on the first frame by scalability
			// In which case it will never have ticked so we should not execute a GPU tick for this until it becomes active
			// See FNiagaraSystemInstance::Tick_Concurrent for details
			if (EmitterInstance->HasTicked() == false)
			{
				ensure((EmitterInstance->GetExecutionState() == ENiagaraExecutionState::Inactive) || (EmitterInstance->GetExecutionState() == ENiagaraExecutionState::InactiveClear));
				continue;
			}

			FNiagaraComputeInstanceData* InstanceData = new (&Instances[InstanceIndex]) FNiagaraComputeInstanceData;
			InstanceIndex++;

			InstanceData->Context = GPUContext;
			check(GPUContext->MainDataSet);

			InstanceData->SpawnInfo = GPUContext->GpuSpawnInfo_GT;

			int32 ParmSize = GPUContext->CombinedParamStore.GetPaddedParameterSizeInBytes();

			InstanceData->EmitterParamData = ParamDataBufferPtr;
			ParamDataBufferPtr += InterpFactor * sizeof(FNiagaraEmitterParameters);
<<<<<<< HEAD

			InstanceData->ExternalParamData = ParamDataBufferPtr;
			ParamDataBufferPtr += ParmSize;

			// actually copy all of the data over
			FMemory::Memcpy(InstanceData->EmitterParamData, &InSystemInstance->GetEmitterParameters(EmitterIdx), sizeof(FNiagaraEmitterParameters));
			if (IncludeInterpolationParameters)
			{
				FMemory::Memcpy(InstanceData->EmitterParamData + sizeof(FNiagaraEmitterParameters), &InSystemInstance->GetEmitterParameters(EmitterIdx, true), sizeof(FNiagaraEmitterParameters));
			}

			GPUContext->CombinedParamStore.CopyParameterDataToPaddedBuffer(InstanceData->ExternalParamData, ParmSize);

			UNiagaraEmitter* EmitterRaw = Emitter->GetCachedEmitter();
			if (EmitterRaw)
			{
				InstanceData->bUsesSimStages = EmitterRaw->bSimulationStagesEnabled/* TODO limit to just with stages in the future! Leaving like this so what can convert! && EmitterRaw->GetSimulationStages().Num() > 0*/;
				InstanceData->bUsesOldShaderStages = EmitterRaw->bDeprecatedShaderStagesEnabled;
			}
			else
			{
				InstanceData->bUsesSimStages = false;
			}

			if (InstanceData->bUsesSimStages || InstanceData->bUsesOldShaderStages)
			{
				NumInstancesWithSimStages++;
			}
=======

			InstanceData->ExternalParamData = ParamDataBufferPtr;
			ParamDataBufferPtr += ParmSize;

			// actually copy all of the data over
			FMemory::Memcpy(InstanceData->EmitterParamData, &InSystemInstance->GetEmitterParameters(EmitterIdx), sizeof(FNiagaraEmitterParameters));
			if (IncludeInterpolationParameters)
			{
				FMemory::Memcpy(InstanceData->EmitterParamData + sizeof(FNiagaraEmitterParameters), &InSystemInstance->GetEmitterParameters(EmitterIdx, true), sizeof(FNiagaraEmitterParameters));
			}

			GPUContext->CombinedParamStore.CopyParameterDataToPaddedBuffer(InstanceData->ExternalParamData, ParmSize);
>>>>>>> 24776ab6

			InstanceData->bStartNewOverlapGroup = bStartNewOverlapGroup;
			bStartNewOverlapGroup = false;

			InstanceData->bUsesSimStages = Emitter->bSimulationStagesEnabled/* TODO limit to just with stages in the future! Leaving like this so what can convert! && EmitterRaw->GetSimulationStages().Num() > 0*/;
			InstanceData->bUsesOldShaderStages = Emitter->bDeprecatedShaderStagesEnabled;

			if (InstanceData->bUsesSimStages || InstanceData->bUsesOldShaderStages)
			{
				NumInstancesWithSimStages++;
			}

			check(GPUContext->MaxUpdateIterations > 0);
			InstanceData->SimStageData.AddZeroed(GPUContext->MaxUpdateIterations);
			TotalDispatches += FMath::Max<int32>(GPUContext->MaxUpdateIterations, 1);

			// @todo-threadsafety Think of a better way to do this!
			const TArray<UNiagaraDataInterface*>& DataInterfaces = GPUContext->CombinedParamStore.GetDataInterfaces();
			InstanceData->DataInterfaceProxies.Reserve(DataInterfaces.Num());
			InstanceData->IterationDataInterfaceProxies.Reserve(DataInterfaces.Num());

			for (UNiagaraDataInterface* DI : DataInterfaces)
			{
				FNiagaraDataInterfaceProxy* DIProxy = DI->GetProxy();
				check(DIProxy);
				InstanceData->DataInterfaceProxies.Add(DIProxy);

				if ( FNiagaraDataInterfaceProxyRW* RWProxy = DIProxy->AsIterationProxy() )
				{
					InstanceData->IterationDataInterfaceProxies.Add(RWProxy);
				}
			}
		}
	}

	check(InSystemInstance->ActiveGPUEmitterCount == InstanceIndex);
	Count = InstanceIndex;
}

void FNiagaraGPUSystemTick::Destroy()
{
	SharedContext->ParticleCountWriteFence = ParticleCountFence;

	FNiagaraComputeInstanceData* Instances = GetInstanceData();
	for (uint32 i = 0; i < Count; i++)
	{
		FNiagaraComputeInstanceData& Instance = Instances[i];
		Instance.~FNiagaraComputeInstanceData();
	}

	FMemory::Free(InstanceData_ParamData_Packed);
	if (DIInstanceData)
	{
		FMemory::Free(DIInstanceData->PerInstanceDataForRT);
		delete DIInstanceData;
	}
}

FUniformBufferRHIRef FNiagaraGPUSystemTick::GetUniformBuffer(EUniformBufferType Type, const FNiagaraComputeInstanceData* Instance, bool Current) const
{
	const int32 InterpOffset = Current
		? 0
		: (UBT_NumSystemTypes + Count * UBT_NumInstanceTypes);

	if (Instance)
	{
		check(Type >= UBT_FirstInstanceType);
		check(Type < UBT_NumTypes);

		const int32 InstanceTypeIndex = Type - UBT_FirstInstanceType;

		const int32 InstanceIndex = (Instance - GetInstanceData());
		return UniformBuffers[InterpOffset + UBT_NumSystemTypes + Count * InstanceTypeIndex + InstanceIndex];
	}

	check(Type >= UBT_FirstSystemType);
	check(Type < UBT_FirstInstanceType);

	return UniformBuffers[InterpOffset + Type];
}

const uint8* FNiagaraGPUSystemTick::GetUniformBufferSource(EUniformBufferType Type, const FNiagaraComputeInstanceData* Instance, bool Current) const
{
	check(Type >= UBT_FirstSystemType);
	check(Type < UBT_NumTypes);

	switch (Type)
	{
		case UBT_Global:
			return GlobalParamData + (Current ? 0 : sizeof(FNiagaraGlobalParameters));
		case UBT_System:
			return SystemParamData + (Current ? 0 : sizeof(FNiagaraSystemParameters));
		case UBT_Owner:
			return OwnerParamData + (Current ? 0 : sizeof(FNiagaraOwnerParameters));
		case UBT_Emitter:
		{
			check(Instance);
			return Instance->EmitterParamData + (Current ? 0 : sizeof(FNiagaraEmitterParameters));
		}
		case UBT_External:
		{
<<<<<<< HEAD
			check(Instance);
			return Instance->ExternalParamData + (Current ? 0 : Instance->Context->ExternalCBufferLayout.ConstantBufferSize);
=======
			// External is special and interpolated parameters are already included inside of the combined parameter store
			check(Instance);
			return Instance->ExternalParamData;
>>>>>>> 24776ab6
		}
	}

	return nullptr;
}

//////////////////////////////////////////////////////////////////////////

FNiagaraComputeExecutionContext::FNiagaraComputeExecutionContext()
	: MainDataSet(nullptr)
	, GPUScript(nullptr)
	, GPUScript_RT(nullptr)
<<<<<<< HEAD
	, ExternalCBufferLayout(TEXT("Niagara GPU External CBuffer"))
	, DataToRender(nullptr)
#if WITH_EDITORONLY_DATA
	, GPUDebugDataReadbackFloat(nullptr)
	, GPUDebugDataReadbackInt(nullptr)
	, GPUDebugDataReadbackCounts(nullptr)
	, GPUDebugDataFloatSize(0)
	, GPUDebugDataIntSize(0)
	, GPUDebugDataFloatStride(0)
	, GPUDebugDataIntStride(0)
	, GPUDebugDataCountOffset(INDEX_NONE)
#endif	  
{
=======
{
	ExternalCBufferLayout = new FNiagaraRHIUniformBufferLayout(TEXT("Niagara GPU External CBuffer"));
>>>>>>> 24776ab6
}

FNiagaraComputeExecutionContext::~FNiagaraComputeExecutionContext()
{
	// EmitterInstanceReadback.GPUCountOffset should be INDEX_NONE at this point to ensure the index is reused.
	// When the batcher is being destroyed though, we don't free the index, but this would not be leaking.
	// check(EmitterInstanceReadback.GPUCountOffset == INDEX_NONE);
	SetDataToRender(nullptr);

	ExternalCBufferLayout = nullptr;
}

void FNiagaraComputeExecutionContext::Reset(NiagaraEmitterInstanceBatcher* Batcher)
{
	FNiagaraComputeExecutionContext* Context = this;
	NiagaraEmitterInstanceBatcher* B = Batcher && !Batcher->IsPendingKill() ? Batcher : nullptr;
	ENQUEUE_RENDER_COMMAND(ResetRT)(
		[B, Context](FRHICommandListImmediate& RHICmdList)
	{
		Context->ResetInternal(B);
	}
	);
}

void FNiagaraComputeExecutionContext::InitParams(UNiagaraScript* InGPUComputeScript, ENiagaraSimTarget InSimTarget, const uint32 InDefaultSimulationStageIndex, const int32 InMaxUpdateIterations, const TSet<uint32> InSpawnStages)
{
	GPUScript = InGPUComputeScript;
	CombinedParamStore.InitFromOwningContext(InGPUComputeScript, InSimTarget, true);
	DefaultSimulationStageIndex = InDefaultSimulationStageIndex;
	MaxUpdateIterations = InMaxUpdateIterations;
	SpawnStages.Empty();

	SpawnStages.Append(InSpawnStages);
	
	HasInterpolationParameters = GPUScript && GPUScript->GetComputedVMCompilationId().HasInterpolatedParameters();

	if (InGPUComputeScript)
	{
		FNiagaraVMExecutableData& VMData = InGPUComputeScript->GetVMExecutableData();
		if (VMData.IsValid() && VMData.SimulationStageMetaData.Num() > 0)
		{
			SimStageInfo = VMData.SimulationStageMetaData;

			int32 FoundMaxUpdateIterations = SimStageInfo[SimStageInfo.Num() - 1].MaxStage;

			// Some useful debugging code should we need to look up differences between old and new
			const bool bDebugSimStages = false;
			if (bDebugSimStages)
			{
				UE_LOG(LogNiagara, Log, TEXT("Stored vs:"));
				bool bPass = FoundMaxUpdateIterations == MaxUpdateIterations;
				UE_LOG(LogNiagara, Log, TEXT("MaxUpdateIterations: %d vs %d %s"), FoundMaxUpdateIterations, MaxUpdateIterations, bPass ? TEXT("Pass") : TEXT("FAIL!!!!!!!!"));

				int32 NumSpawnFound = 0;
				bool bMatchesFound = true;
				for (int32 i = 0; i < SimStageInfo.Num(); i++)
				{
					if (SimStageInfo[i].bSpawnOnly)
					{
						NumSpawnFound++;

						if (!SpawnStages.Contains(SimStageInfo[i].MinStage))
						{
							bMatchesFound = false;
							UE_LOG(LogNiagara, Log, TEXT("Missing spawn stage: %d FAIL!!!!!!!!!"), SimStageInfo[i].MinStage);
						}
					}
				}

				bPass = SpawnStages.Num() == NumSpawnFound;
				UE_LOG(LogNiagara, Log, TEXT("SpawnStages.Num(): %d vs %d %s"), NumSpawnFound, SpawnStages.Num(), bPass ? TEXT("Pass") : TEXT("FAIL!!!!!!!!"));

				TArray<FNiagaraVariable> Params;
				CombinedParamStore.GetParameters(Params);
				for (FNiagaraVariable& Var : Params)
				{
					if (!Var.IsDataInterface())
						continue;

					UNiagaraDataInterface* DI = CombinedParamStore.GetDataInterface(Var);
					UNiagaraDataInterfaceRWBase* DIRW = Cast<UNiagaraDataInterfaceRWBase>(DI);
					if (DIRW)
					{
						for (int32 i = 0; i < SimStageInfo.Num(); i++)
						{
							if (SimStageInfo[i].IterationSource == Var.GetName())
							{
								if (!DIRW->IterationShaderStages.Contains(SimStageInfo[i].MinStage))
								{
									UE_LOG(LogNiagara, Log, TEXT("Missing iteration stage for %s: %d FAIL!!!!!!!!!"), *Var.GetName().ToString(), SimStageInfo[i].MinStage);
								}
							}

							if (SimStageInfo[i].OutputDestinations.Contains(Var.GetName()))
							{
								if (!DIRW->OutputShaderStages.Contains(SimStageInfo[i].MinStage))
								{
									UE_LOG(LogNiagara, Log, TEXT("Missing output stage for %s: %d FAIL!!!!!!!!!"), *Var.GetName().ToString(), SimStageInfo[i].MinStage);
								}
							}
						}
					}

				}
			}


			// Set the values that we are using from compiled data instead...
			MaxUpdateIterations = SimStageInfo[SimStageInfo.Num() - 1].MaxStage;
			SpawnStages.Empty();

			for (int32 i = 0; i < SimStageInfo.Num(); i++)
			{
				if (SimStageInfo[i].bSpawnOnly)
				{
					SpawnStages.Add(SimStageInfo[i].MinStage);
				}
			}

			
		}
	}

	
#if DO_CHECK
	// DI Parameters are the same between all shader permutations so we can just get the first one
	FNiagaraShaderRef Shader = InGPUComputeScript->GetRenderThreadScript()->GetShaderGameThread(0);
	if (Shader.IsValid())
	{
		DIClassNames.Empty(Shader->GetDIParameters().Num());
		for (const FNiagaraDataInterfaceParamRef& DIParams : Shader->GetDIParameters())
		{
			DIClassNames.Add(DIParams.DIType.Get(Shader.GetPointerTable().DITypes)->GetClass()->GetName());
		}
	}
	else
	{
		DIClassNames.Empty(InGPUComputeScript->GetRenderThreadScript()->GetDataInterfaceParamInfo().Num());
		for (const FNiagaraDataInterfaceGPUParamInfo& DIParams : InGPUComputeScript->GetRenderThreadScript()->GetDataInterfaceParamInfo())
		{
			DIClassNames.Add(DIParams.DIClassName);
		}
	}
#endif
}


const FSimulationStageMetaData* FNiagaraComputeExecutionContext::GetSimStageMetaData(uint32 SimulationStageIndex) const
{
	if (SimStageInfo.Num() > 0)
	{
		for (int32 i = 0; i < SimStageInfo.Num(); i++)
		{
			if (SimulationStageIndex >= (uint32)SimStageInfo[i].MinStage  && SimulationStageIndex < (uint32)SimStageInfo[i].MaxStage)
			{
				return &SimStageInfo[i];
			}
		}
	}
	return nullptr;
}

bool FNiagaraComputeExecutionContext::IsOutputStage(FNiagaraDataInterfaceProxy* DIProxy, uint32 CurrentStage) const
{
	const FSimulationStageMetaData* MetaData = GetSimStageMetaData(CurrentStage);
	if (MetaData && DIProxy && !DIProxy->SourceDIName.IsNone())
	{
		if (MetaData->OutputDestinations.Contains(DIProxy->SourceDIName))
			return true;
	}
	else if (DIProxy && SimStageInfo.Num() == 0)
	{
		return DIProxy->IsOutputStage_DEPRECATED(CurrentStage);
	}
	return false;
}

bool FNiagaraComputeExecutionContext::IsIterationStage(FNiagaraDataInterfaceProxy* DIProxy, uint32 CurrentStage) const
{
	const FSimulationStageMetaData* MetaData = GetSimStageMetaData(CurrentStage);
	if (MetaData && DIProxy && !DIProxy->SourceDIName.IsNone())
	{
		if (MetaData->IterationSource.IsNone()) // Per particle iteration...
			return false;

		if (MetaData->IterationSource == DIProxy->SourceDIName)
			return true;
	}
	else if (DIProxy && SimStageInfo.Num() == 0)
	{
		return DIProxy->IsIterationStage_DEPRECATED(CurrentStage);
	}
	return false;
}

FNiagaraDataInterfaceProxyRW* FNiagaraComputeExecutionContext::FindIterationInterface(const TArray<FNiagaraDataInterfaceProxyRW*>& InProxies, uint32 CurrentStage) const
{
	const FSimulationStageMetaData* MetaData = GetSimStageMetaData(CurrentStage);
	if (MetaData)
	{
		if (MetaData->IterationSource.IsNone()) // Per particle iteration...
			return nullptr;

		for (FNiagaraDataInterfaceProxyRW* Proxy : InProxies)
		{
			if (Proxy->SourceDIName == MetaData->IterationSource)
				return Proxy;
		}

		UE_LOG(LogNiagara, Verbose, TEXT("FNiagaraComputeExecutionContext::FindIterationInterface could not find IterationInterface %s"), *MetaData->IterationSource.ToString());

		return nullptr;
	}
	else if (SimStageInfo.Num() == 0)
	{
		// Fallback to old shader stages
		for (FNiagaraDataInterfaceProxyRW* Proxy : InProxies)
		{
			if (Proxy->IsIterationStage_DEPRECATED(CurrentStage))
				return Proxy;
		}
	}

	return nullptr;
}

void FNiagaraComputeExecutionContext::DirtyDataInterfaces()
{
	CombinedParamStore.MarkInterfacesDirty();
}

bool FNiagaraComputeExecutionContext::Tick(FNiagaraSystemInstance* ParentSystemInstance)
{
	if (CombinedParamStore.GetInterfacesDirty())
	{
#if DO_CHECK
		const TArray<UNiagaraDataInterface*> &DataInterfaces = CombinedParamStore.GetDataInterfaces();
		// We must make sure that the data interfaces match up between the original script values and our overrides...
		if (DIClassNames.Num() != DataInterfaces.Num())
		{
			UE_LOG(LogNiagara, Warning, TEXT("Mismatch between Niagara GPU Execution Context data interfaces and those in its script!"));
			return false;
		}

		for (int32 i = 0; i < DIClassNames.Num(); ++i)
		{
			FString UsedClassName = DataInterfaces[i]->GetClass()->GetName();
			if (DIClassNames[i] != UsedClassName)
			{
				UE_LOG(LogNiagara, Warning, TEXT("Mismatched class between Niagara GPU Execution Context data interfaces and those in its script!\nIndex:%d\nShader:%s\nScript:%s")
					, i, *DIClassNames[i], *UsedClassName);
			}
		}
#endif
		CombinedParamStore.Tick();
	}

	return true;
}

void FNiagaraComputeExecutionContext::PostTick()
{
	//If we're for interpolated spawn, copy over the previous frame's parameters into the Prev parameters.
	if (HasInterpolationParameters)
	{
		CombinedParamStore.CopyCurrToPrev();
	}
}

void FNiagaraComputeExecutionContext::ResetInternal(NiagaraEmitterInstanceBatcher* Batcher)
{
	checkf(IsInRenderingThread(), TEXT("Can only reset the gpu context from the render thread"));

	// Release and reset readback data.
	if (Batcher)
	{
		Batcher->GetGPUInstanceCounterManager().FreeEntry(EmitterInstanceReadback.GPUCountOffset);
	}
	else // In this case the batcher is pending kill so no need to putback entry in the pool.
	{
		EmitterInstanceReadback.GPUCountOffset = INDEX_NONE;
	}

	GpuSpawnInfo_GT.Reset();

	SetDataToRender(nullptr);
}

void FNiagaraComputeExecutionContext::SetDataToRender(FNiagaraDataBuffer* InDataToRender)
{
	if (DataToRender)
	{
		DataToRender->ReleaseReadRef();
	}

	DataToRender = InDataToRender;

	if (DataToRender)
	{
		DataToRender->AddReadRef();
	}

	// This call the DataToRender should be equal to the TranslucentDataToRender so we can release the read ref
	if (TranslucentDataToRender)
	{
		ensure((DataToRender == nullptr) || (DataToRender == TranslucentDataToRender));
		TranslucentDataToRender->ReleaseReadRef();
		TranslucentDataToRender = nullptr;
	}
}

void FNiagaraComputeExecutionContext::SetTranslucentDataToRender(FNiagaraDataBuffer* InTranslucentDataToRender)
{
	if (TranslucentDataToRender)
	{
		TranslucentDataToRender->ReleaseReadRef();
	}

	TranslucentDataToRender = InTranslucentDataToRender;

	if (TranslucentDataToRender)
	{
		TranslucentDataToRender->AddReadRef();
	}
}

bool FNiagaraComputeInstanceData::IsOutputStage(FNiagaraDataInterfaceProxy* DIProxy, uint32 CurrentStage) const
{
	if (bUsesOldShaderStages)
	{
		return DIProxy->IsOutputStage_DEPRECATED(CurrentStage);
	}
	else if (bUsesSimStages)
	{
		return Context->IsOutputStage(DIProxy, CurrentStage);
	}
	return false;
}

bool FNiagaraComputeInstanceData::IsIterationStage(FNiagaraDataInterfaceProxy* DIProxy, uint32 CurrentStage) const
{

	if (bUsesOldShaderStages)
	{
		return DIProxy->IsIterationStage_DEPRECATED(CurrentStage);
	}
	else if (bUsesSimStages)
	{
		return Context->IsIterationStage(DIProxy, CurrentStage);
	}
	return false;
}

FNiagaraDataInterfaceProxyRW* FNiagaraComputeInstanceData::FindIterationInterface(uint32 SimulationStageIndex) const
{
	if (bUsesOldShaderStages)
	{
		FNiagaraDataInterfaceProxyRW* IterationInterface = nullptr;
		for (FNiagaraDataInterfaceProxyRW* Interface : IterationDataInterfaceProxies)
		{
			if (Interface->IsIterationStage_DEPRECATED(SimulationStageIndex))
			{
				if (IterationInterface)
				{
					UE_LOG(LogNiagara, Error, TEXT("Multiple output Data Interfaces found for current stage"));
				}
				else
				{
					IterationInterface = Interface;
				}
			}
		}

		return IterationInterface;
	}
	else if (bUsesSimStages)
	{
		return Context->FindIterationInterface(IterationDataInterfaceProxies, SimulationStageIndex);
	}
	return nullptr;
}<|MERGE_RESOLUTION|>--- conflicted
+++ resolved
@@ -728,7 +728,6 @@
 
 			InstanceData->EmitterParamData = ParamDataBufferPtr;
 			ParamDataBufferPtr += InterpFactor * sizeof(FNiagaraEmitterParameters);
-<<<<<<< HEAD
 
 			InstanceData->ExternalParamData = ParamDataBufferPtr;
 			ParamDataBufferPtr += ParmSize;
@@ -741,36 +740,6 @@
 			}
 
 			GPUContext->CombinedParamStore.CopyParameterDataToPaddedBuffer(InstanceData->ExternalParamData, ParmSize);
-
-			UNiagaraEmitter* EmitterRaw = Emitter->GetCachedEmitter();
-			if (EmitterRaw)
-			{
-				InstanceData->bUsesSimStages = EmitterRaw->bSimulationStagesEnabled/* TODO limit to just with stages in the future! Leaving like this so what can convert! && EmitterRaw->GetSimulationStages().Num() > 0*/;
-				InstanceData->bUsesOldShaderStages = EmitterRaw->bDeprecatedShaderStagesEnabled;
-			}
-			else
-			{
-				InstanceData->bUsesSimStages = false;
-			}
-
-			if (InstanceData->bUsesSimStages || InstanceData->bUsesOldShaderStages)
-			{
-				NumInstancesWithSimStages++;
-			}
-=======
-
-			InstanceData->ExternalParamData = ParamDataBufferPtr;
-			ParamDataBufferPtr += ParmSize;
-
-			// actually copy all of the data over
-			FMemory::Memcpy(InstanceData->EmitterParamData, &InSystemInstance->GetEmitterParameters(EmitterIdx), sizeof(FNiagaraEmitterParameters));
-			if (IncludeInterpolationParameters)
-			{
-				FMemory::Memcpy(InstanceData->EmitterParamData + sizeof(FNiagaraEmitterParameters), &InSystemInstance->GetEmitterParameters(EmitterIdx, true), sizeof(FNiagaraEmitterParameters));
-			}
-
-			GPUContext->CombinedParamStore.CopyParameterDataToPaddedBuffer(InstanceData->ExternalParamData, ParmSize);
->>>>>>> 24776ab6
 
 			InstanceData->bStartNewOverlapGroup = bStartNewOverlapGroup;
 			bStartNewOverlapGroup = false;
@@ -872,14 +841,9 @@
 		}
 		case UBT_External:
 		{
-<<<<<<< HEAD
-			check(Instance);
-			return Instance->ExternalParamData + (Current ? 0 : Instance->Context->ExternalCBufferLayout.ConstantBufferSize);
-=======
 			// External is special and interpolated parameters are already included inside of the combined parameter store
 			check(Instance);
 			return Instance->ExternalParamData;
->>>>>>> 24776ab6
 		}
 	}
 
@@ -892,24 +856,8 @@
 	: MainDataSet(nullptr)
 	, GPUScript(nullptr)
 	, GPUScript_RT(nullptr)
-<<<<<<< HEAD
-	, ExternalCBufferLayout(TEXT("Niagara GPU External CBuffer"))
-	, DataToRender(nullptr)
-#if WITH_EDITORONLY_DATA
-	, GPUDebugDataReadbackFloat(nullptr)
-	, GPUDebugDataReadbackInt(nullptr)
-	, GPUDebugDataReadbackCounts(nullptr)
-	, GPUDebugDataFloatSize(0)
-	, GPUDebugDataIntSize(0)
-	, GPUDebugDataFloatStride(0)
-	, GPUDebugDataIntStride(0)
-	, GPUDebugDataCountOffset(INDEX_NONE)
-#endif	  
-{
-=======
 {
 	ExternalCBufferLayout = new FNiagaraRHIUniformBufferLayout(TEXT("Niagara GPU External CBuffer"));
->>>>>>> 24776ab6
 }
 
 FNiagaraComputeExecutionContext::~FNiagaraComputeExecutionContext()
