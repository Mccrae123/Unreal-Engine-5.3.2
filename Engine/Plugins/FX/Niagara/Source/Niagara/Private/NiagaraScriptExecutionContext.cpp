// Copyright Epic Games, Inc. All Rights Reserved.

#include "NiagaraScriptExecutionContext.h"
#include "NiagaraStats.h"
#include "NiagaraEmitterInstanceBatcher.h"
#include "NiagaraDataInterface.h"
#include "NiagaraSystemInstance.h"
#include "NiagaraSystemGpuComputeProxy.h"
#include "NiagaraWorldManager.h"
#include "NiagaraEmitterInstance.h"
#include "NiagaraFunctionLibrary.h"
#include "NiagaraGPUInstanceCountManager.h"
#include "NiagaraDataInterfaceRW.h"

DECLARE_CYCLE_STAT(TEXT("Register Setup"), STAT_NiagaraSimRegisterSetup, STATGROUP_Niagara);
DECLARE_CYCLE_STAT(TEXT("Context Ticking"), STAT_NiagaraScriptExecContextTick, STATGROUP_Niagara);
DECLARE_CYCLE_STAT(TEXT("Rebind DInterface Func Table"), STAT_NiagaraRebindDataInterfaceFunctionTable, STATGROUP_Niagara);
	//Add previous frame values if we're interpolated spawn.
	
	//Internal constants - only needed for non-GPU sim

uint32 FNiagaraScriptExecutionContextBase::TickCounter = 0;

static int32 GbExecVMScripts = 1;
static FAutoConsoleVariableRef CVarNiagaraExecVMScripts(
	TEXT("fx.ExecVMScripts"),
	GbExecVMScripts,
	TEXT("If > 0 VM scripts will be executed, otherwise they won't, useful for looking at the bytecode for a crashing compiled script. \n"),
	ECVF_Default
);

FNiagaraScriptExecutionContextBase::FNiagaraScriptExecutionContextBase()
	: Script(nullptr)
	, bAllowParallel(true)
{

}

FNiagaraScriptExecutionContextBase::~FNiagaraScriptExecutionContextBase()
{
}

bool FNiagaraScriptExecutionContextBase::Init(UNiagaraScript* InScript, ENiagaraSimTarget InTarget)
{
	Script = InScript;

	Parameters.InitFromOwningContext(Script, InTarget, true);

	HasInterpolationParameters = Script && Script->GetComputedVMCompilationId().HasInterpolatedParameters();

	return true;
}

void FNiagaraScriptExecutionContextBase::BindData(int32 Index, FNiagaraDataSet& DataSet, int32 StartInstance, bool bUpdateInstanceCounts)
{
	FNiagaraDataBuffer* Input = DataSet.GetCurrentData();
	FNiagaraDataBuffer* Output = DataSet.GetDestinationData();

	DataSetInfo.SetNum(FMath::Max(DataSetInfo.Num(), Index + 1));
	DataSetInfo[Index].Init(&DataSet, Input, Output, StartInstance, bUpdateInstanceCounts);

	//Would be nice to roll this and DataSetInfo into one but currently the VM being in it's own Engine module prevents this. Possibly should move the VM into Niagara itself.
	TArrayView<uint8 const* RESTRICT const> InputRegisters = Input ? Input->GetRegisterTable() : TArrayView<uint8 const* RESTRICT const>();
	TArrayView<uint8 const* RESTRICT const> OutputRegisters = Output ? Output->GetRegisterTable() : TArrayView<uint8 const* RESTRICT const>();

	DataSetMetaTable.SetNum(FMath::Max(DataSetMetaTable.Num(), Index + 1));
	DataSetMetaTable[Index].Init(InputRegisters, OutputRegisters, StartInstance,
		Output ? &Output->GetIDTable() : nullptr, &DataSet.GetFreeIDTable(), &DataSet.GetNumFreeIDs(), &DataSet.GetMaxUsedID(), DataSet.GetIDAcquireTag(), &DataSet.GetSpawnedIDsTable());

	if (InputRegisters.Num() > 0)
	{
		static_assert(sizeof(DataSetMetaTable[Index].InputRegisterTypeOffsets) == sizeof(FNiagaraDataBuffer::RegisterTypeOffsetType), "ArraySizes do not match");
		memcpy(DataSetMetaTable[Index].InputRegisterTypeOffsets, Input->GetRegisterTypeOffsets(), sizeof(FNiagaraDataBuffer::RegisterTypeOffsetType));
	}

	if (OutputRegisters.Num() > 0)
	{
		static_assert(sizeof(DataSetMetaTable[Index].OutputRegisterTypeOffsets) == sizeof(FNiagaraDataBuffer::RegisterTypeOffsetType), "ArraySizes do not match");
		memcpy(DataSetMetaTable[Index].OutputRegisterTypeOffsets, Output->GetRegisterTypeOffsets(), sizeof(FNiagaraDataBuffer::RegisterTypeOffsetType));
	}
}

void FNiagaraScriptExecutionContextBase::BindData(int32 Index, FNiagaraDataBuffer* Input, int32 StartInstance, bool bUpdateInstanceCounts)
{
	check(Input && Input->GetOwner());
	DataSetInfo.SetNum(FMath::Max(DataSetInfo.Num(), Index + 1));
	FNiagaraDataSet* DataSet = Input->GetOwner();
	DataSetInfo[Index].Init(DataSet, Input, nullptr, StartInstance, bUpdateInstanceCounts);

	TArrayView<uint8 const* RESTRICT const> InputRegisters = Input->GetRegisterTable();

	DataSetMetaTable.SetNum(FMath::Max(DataSetMetaTable.Num(), Index + 1));
	DataSetMetaTable[Index].Init(InputRegisters, TArrayView<uint8 const* RESTRICT const>(), StartInstance, nullptr, nullptr, &DataSet->GetNumFreeIDs(), &DataSet->GetMaxUsedID(), DataSet->GetIDAcquireTag(), &DataSet->GetSpawnedIDsTable());

	if (InputRegisters.Num() > 0)
	{
		static_assert(sizeof(DataSetMetaTable[Index].InputRegisterTypeOffsets) == sizeof(FNiagaraDataBuffer::RegisterTypeOffsetType), "ArraySizes do not match");
		memcpy(DataSetMetaTable[Index].InputRegisterTypeOffsets, Input->GetRegisterTypeOffsets(), sizeof(FNiagaraDataBuffer::RegisterTypeOffsetType));
	}
}

#if STATS
void FNiagaraScriptExecutionContextBase::CreateStatScopeData()
{
	StatScopeData.Empty();
	for (const TStatId& StatId : Script->GetStatScopeIDs())
	{
		StatScopeData.Add(FStatScopeData(StatId));
	}
}

TMap<TStatIdData const*, float> FNiagaraScriptExecutionContextBase::ReportStats()
{
	// Process recorded times
	for (FStatScopeData& ScopeData : StatScopeData)
	{
		uint64 ExecCycles = ScopeData.ExecutionCycleCount.exchange(0);
		if (ExecCycles > 0)
		{
			ExecutionTimings.FindOrAdd(ScopeData.StatId.GetRawPointer()) = ExecCycles;
		}
	}
	return ExecutionTimings;
}
#endif

bool FNiagaraScriptExecutionContextBase::Execute(uint32 NumInstances, const FScriptExecutionConstantBufferTable& ConstantBufferTable)
{
	if (NumInstances == 0)
	{
		DataSetInfo.Reset();
		return true;
	}

	++TickCounter;//Should this be per execution?

	if (GbExecVMScripts != 0)
	{
#if STATS
		CreateStatScopeData();
#endif
		const FNiagaraVMExecutableData& ExecData = Script->GetVMExecutableData();

		VectorVM::FVectorVMExecArgs ExecArgs;
		ExecArgs.ByteCode = ExecData.ByteCode.GetData();
		ExecArgs.OptimizedByteCode = ExecData.OptimizedByteCode.Num() > 0 ? ExecData.OptimizedByteCode.GetData() : nullptr;
		ExecArgs.NumTempRegisters = ExecData.NumTempRegisters;
		ExecArgs.ConstantTableCount = ConstantBufferTable.Buffers.Num();
		ExecArgs.ConstantTable = ConstantBufferTable.Buffers.GetData();
		ExecArgs.ConstantTableSizes = ConstantBufferTable.BufferSizes.GetData();
		ExecArgs.DataSetMetaTable = DataSetMetaTable;
		ExecArgs.ExternalFunctionTable = FunctionTable.GetData();
		ExecArgs.UserPtrTable = UserPtrTable.GetData();
		ExecArgs.NumInstances = NumInstances;
#if STATS
		ExecArgs.StatScopes = MakeArrayView(StatScopeData);
#elif ENABLE_STATNAMEDEVENTS
		ExecArgs.StatNamedEventsScopes = Script->GetStatNamedEvents();
#endif
		
		ExecArgs.bAllowParallel = bAllowParallel;
		VectorVM::Exec(ExecArgs);
	}

	// Tell the datasets we wrote how many instances were actually written.
	for (int Idx = 0; Idx < DataSetInfo.Num(); Idx++)
	{
		FNiagaraDataSetExecutionInfo& Info = DataSetInfo[Idx];

#if NIAGARA_NAN_CHECKING
		Info.DataSet->CheckForNaNs();
#endif

		if (Info.bUpdateInstanceCount)
		{
			Info.Output->SetNumInstances(Info.StartInstance + DataSetMetaTable[Idx].DataSetAccessIndex + 1);
		}
	}

	//Can maybe do without resetting here. Just doing it for tidiness.
	for (int32 DataSetIdx = 0; DataSetIdx < DataSetInfo.Num(); ++DataSetIdx)
	{
		DataSetInfo[DataSetIdx].Reset();
		DataSetMetaTable[DataSetIdx].Reset();
	}

	return true;//TODO: Error cases?
}

bool FNiagaraScriptExecutionContextBase::CanExecute()const
{
	return Script && Script->GetVMExecutableData().IsValid() && Script->GetVMExecutableData().ByteCode.Num() > 0;
}

TArrayView<const uint8> FNiagaraScriptExecutionContextBase::GetScriptLiterals() const
{
#if WITH_EDITORONLY_DATA
	if (!Script->IsScriptCooked())
	{
		return Parameters.GetScriptLiterals();
	}
#endif
	return MakeArrayView(Script->GetVMExecutableData().ScriptLiterals);
}

//////////////////////////////////////////////////////////////////////////

void FNiagaraScriptExecutionContextBase::DirtyDataInterfaces()
{
	Parameters.MarkInterfacesDirty();
}

bool FNiagaraScriptExecutionContext::Tick(FNiagaraSystemInstance* ParentSystemInstance, ENiagaraSimTarget SimTarget)
{
	//Bind data interfaces if needed.
	if (Parameters.GetInterfacesDirty())
	{
		SCOPE_CYCLE_COUNTER(STAT_NiagaraScriptExecContextTick);
		if (Script && Script->IsReadyToRun(ENiagaraSimTarget::CPUSim) && SimTarget == ENiagaraSimTarget::CPUSim)//TODO: Remove. Script can only be null for system instances that currently don't have their script exec context set up correctly.
		{
			const FNiagaraVMExecutableData& ScriptExecutableData = Script->GetVMExecutableData();
			const TArray<UNiagaraDataInterface*>& DataInterfaces = GetDataInterfaces();

			SCOPE_CYCLE_COUNTER(STAT_NiagaraRebindDataInterfaceFunctionTable);
			// UE_LOG(LogNiagara, Log, TEXT("Updating data interfaces for script %s"), *Script->GetFullName());

			// We must make sure that the data interfaces match up between the original script values and our overrides...
			if (ScriptExecutableData.DataInterfaceInfo.Num() != DataInterfaces.Num())
			{
				UE_LOG(LogNiagara, Warning, TEXT("Mismatch between Niagara Exectuion Context data interfaces and those in it's script!"));
				return false;
			}

			const FNiagaraScriptExecutionParameterStore* ScriptParameterStore = Script->GetExecutionReadyParameterStore(SimTarget);
			check(ScriptParameterStore != nullptr);

			//Fill the instance data table.
			if (ParentSystemInstance)
			{
				UserPtrTable.SetNumZeroed(ScriptExecutableData.NumUserPtrs, false);
				for (int32 i = 0; i < DataInterfaces.Num(); i++)
				{
					UNiagaraDataInterface* Interface = DataInterfaces[i];

					int32 UserPtrIdx = ScriptExecutableData.DataInterfaceInfo[i].UserPtrIdx;
					if (UserPtrIdx != INDEX_NONE)
					{
						void* InstData = ParentSystemInstance->FindDataInterfaceInstanceData(Interface);
						UserPtrTable[UserPtrIdx] = InstData;
					}
				}
			}
			else
			{
				check(ScriptExecutableData.NumUserPtrs == 0);//Can't have user ptrs if we have no parent instance.
			}

			const int32 FunctionCount = ScriptExecutableData.CalledVMExternalFunctions.Num();
			FunctionTable.Reset(FunctionCount);
			FunctionTable.AddZeroed(FunctionCount);
			LocalFunctionTable.Reset();
			TArray<int32> LocalFunctionTableIndices;
			LocalFunctionTableIndices.Reserve(FunctionCount);

			const auto& ScriptDataInterfaces = ScriptParameterStore->GetDataInterfaces();

			bool bSuccessfullyMapped = true;

			for (int32 FunctionIt = 0; FunctionIt < FunctionCount; ++FunctionIt)
			{
				const FVMExternalFunctionBindingInfo& BindingInfo = ScriptExecutableData.CalledVMExternalFunctions[FunctionIt];

				// First check to see if we can pull from the fast path library..
				FVMExternalFunction FuncBind;
				if (UNiagaraFunctionLibrary::GetVectorVMFastPathExternalFunction(BindingInfo, FuncBind) && FuncBind.IsBound())
				{
					LocalFunctionTable.Add(FuncBind);
					LocalFunctionTableIndices.Add(FunctionIt);
					continue;
				}

				for (int32 i = 0; i < ScriptExecutableData.DataInterfaceInfo.Num(); i++)
				{
					const FNiagaraScriptDataInterfaceCompileInfo& ScriptInfo = ScriptExecutableData.DataInterfaceInfo[i];
					UNiagaraDataInterface* ExternalInterface = DataInterfaces[i];
					if (ScriptInfo.Name == BindingInfo.OwnerName)
					{
						// first check to see if we should just use the one from the script
						if (ScriptExecutableData.CalledVMExternalFunctionBindings.IsValidIndex(FunctionIt)
							&& ScriptDataInterfaces.IsValidIndex(i)
							&& ExternalInterface == ScriptDataInterfaces[i])
						{
							const FVMExternalFunction& ScriptFuncBind = ScriptExecutableData.CalledVMExternalFunctionBindings[FunctionIt];
							if (ScriptFuncBind.IsBound())
							{
								FunctionTable[FunctionIt] = &ScriptFuncBind;

								check(ScriptInfo.UserPtrIdx == INDEX_NONE);
								break;
							}
						}

						void* InstData = ScriptInfo.UserPtrIdx == INDEX_NONE ? nullptr : UserPtrTable[ScriptInfo.UserPtrIdx];
						FVMExternalFunction& LocalFunction = LocalFunctionTable.AddDefaulted_GetRef();
						LocalFunctionTableIndices.Add(FunctionIt);

						if (ExternalInterface != nullptr)
						{
							ExternalInterface->GetVMExternalFunction(BindingInfo, InstData, LocalFunction);
						}

						if (!LocalFunction.IsBound())
						{
							UE_LOG(LogNiagara, Error, TEXT("Could not Get VMExternalFunction '%s'.. emitter will not run!"), *BindingInfo.Name.ToString());
							bSuccessfullyMapped = false;
						}
						break;
					}
				}
			}

			const int32 LocalFunctionCount = LocalFunctionTableIndices.Num();
			for (int32 LocalFunctionIt = 0; LocalFunctionIt < LocalFunctionCount; ++LocalFunctionIt)
			{
				FunctionTable[LocalFunctionTableIndices[LocalFunctionIt]] = &LocalFunctionTable[LocalFunctionIt];
			}

#if WITH_EDITOR	
			// We may now have new errors that we need to broadcast about, so flush the asset parameters delegate..
			if (ParentSystemInstance)
			{
				ParentSystemInstance->RaiseNeedsUIResync();
			}
#endif

			if (!bSuccessfullyMapped)
			{
				UE_LOG(LogNiagara, Warning, TEXT("Error building data interface function table!"));
				FunctionTable.Empty();
				return false;
			}
		}
	}

	Parameters.Tick();

	return true;
}

void FNiagaraScriptExecutionContextBase::PostTick()
{
	//If we're for interpolated spawn, copy over the previous frame's parameters into the Prev parameters.
	if (HasInterpolationParameters)
	{
		Parameters.CopyCurrToPrev();
	}
}

//////////////////////////////////////////////////////////////////////////

void FNiagaraSystemScriptExecutionContext::PerInstanceFunctionHook(FVectorVMContext& Context, int32 PerInstFunctionIndex, int32 UserPtrIndex)
{
	check(SystemInstances);
	
	//This is a bit of a hack. We grab the base offset into the instance data from the primary dataset.
	//TODO: Find a cleaner way to do this.
	int32 InstanceOffset = Context.GetDataSetMeta(0).InstanceOffset;

	//Cache context state.
	int32 CachedContextStartInstance = Context.StartInstance;
	int32 CachedContextNumInstances = Context.NumInstances;
	uint8 const* CachedCodeLocation = Context.Code;

	//Hack context so we can run the DI calls one by one.
	Context.NumInstances = 1;

	for (int32 i = 0; i < CachedContextNumInstances; ++i)
	{
		//Reset the code each iteration.
		Context.Code = CachedCodeLocation;
		//Offset buffer I/O to the correct instance's data.
		Context.ExternalFunctionInstanceOffset = i;

		int32 InstanceIndex = InstanceOffset + CachedContextStartInstance + i;
		FNiagaraSystemInstance* Instance = (*SystemInstances)[InstanceIndex];
		const FNiagaraPerInstanceDIFuncInfo& FuncInfo = Instance->GetPerInstanceDIFunction(ScriptType, PerInstFunctionIndex);
		
		//TODO: We can embed the instance data inside the function lambda. No need for the user ptr table at all.
		//Do this way for now to reduce overall complexity of the initial change. Doing this needs extensive boiler plate changes to most DI classes and a script recompile.
		if(UserPtrIndex != INDEX_NONE)
		{
			Context.UserPtrTable[UserPtrIndex] = FuncInfo.InstData;
		}

		Context.StartInstance = InstanceIndex;

		//TODO: In future for DIs where more perf is needed here we could split the DI func into an args gen and a execution.
		//The this path could gen args from the bytecode once and just run the execution func per instance.
		//I wonder if we could auto generate the args gen in a template func and just pass them into the DI for perf and reduced end user/author complexity.
		FuncInfo.Function.Execute(Context);
	}

	//Restore the context state.
	Context.ExternalFunctionInstanceOffset = 0;
	Context.StartInstance = CachedContextStartInstance;
	Context.NumInstances = CachedContextNumInstances;
}

bool FNiagaraSystemScriptExecutionContext::Init(UNiagaraScript* InScript, ENiagaraSimTarget InTarget)
{
	//FORT - 314222 - There is a bug currently when system scripts execute in parallel.
	//This is unlikely for these scripts but we're explicitly disallowing it for safety.
	bAllowParallel = false;

	return FNiagaraScriptExecutionContextBase::Init(InScript, InTarget);
}

bool FNiagaraSystemScriptExecutionContext::Tick(class FNiagaraSystemInstance* Instance, ENiagaraSimTarget SimTarget)
{
	//Bind data interfaces if needed.
	if (Parameters.GetInterfacesDirty())
	{
		SCOPE_CYCLE_COUNTER(STAT_NiagaraScriptExecContextTick);
		if (Script && Script->IsReadyToRun(ENiagaraSimTarget::CPUSim))//TODO: Remove. Script can only be null for system instances that currently don't have their script exec context set up correctly.
		{
			const FNiagaraVMExecutableData& ScriptExecutableData = Script->GetVMExecutableData();
			const TArray<UNiagaraDataInterface*>& DataInterfaces = GetDataInterfaces();

			const int32 FunctionCount = ScriptExecutableData.CalledVMExternalFunctions.Num();
			FunctionTable.Reset();
			FunctionTable.SetNum(FunctionCount);
			ExtFunctionInfo.AddDefaulted(FunctionCount);

			const FNiagaraScriptExecutionParameterStore* ScriptParameterStore = Script->GetExecutionReadyParameterStore(ENiagaraSimTarget::CPUSim);
			check(ScriptParameterStore != nullptr);
			const auto& ScriptDataInterfaces = ScriptParameterStore->GetDataInterfaces();
			int32 NumPerInstanceFunctions = 0;
			for (int32 FunctionIndex = 0; FunctionIndex < FunctionCount; ++FunctionIndex)
			{
				const FVMExternalFunctionBindingInfo& BindingInfo = ScriptExecutableData.CalledVMExternalFunctions[FunctionIndex];

				FExternalFuncInfo& FuncInfo = ExtFunctionInfo[FunctionIndex];

				// First check to see if we can pull from the fast path library..		
				if (UNiagaraFunctionLibrary::GetVectorVMFastPathExternalFunction(BindingInfo, FuncInfo.Function) && FuncInfo.Function.IsBound())
				{
					continue;
				}

				//TODO: Remove use of userptr table here and just embed the instance data in the function lambda.
				UserPtrTable.SetNumZeroed(ScriptExecutableData.NumUserPtrs, false);

				//Next check DI functions.
				for (int32 i = 0; i < ScriptExecutableData.DataInterfaceInfo.Num(); i++)
				{
					const FNiagaraScriptDataInterfaceCompileInfo& ScriptDIInfo = ScriptExecutableData.DataInterfaceInfo[i];
					UNiagaraDataInterface* ScriptInterface = ScriptDataInterfaces[i];
					UNiagaraDataInterface* ExternalInterface = GetDataInterfaces()[i];

					if (ScriptDIInfo.Name == BindingInfo.OwnerName)
					{
						//Currently we must assume that any User DI is overridden but maybe we can be less conservative with this in future.
						if (ScriptDIInfo.NeedsPerInstanceBinding())
						{
							//This DI needs a binding per instance so we just bind to the external function hook which will call the correct binding for each instance.
							auto PerInstFunctionHookLambda = [ExecContext = this, NumPerInstanceFunctions, UserPtrIndex = ScriptDIInfo.UserPtrIdx](FVectorVMContext& Context)
							{
								ExecContext->PerInstanceFunctionHook(Context, NumPerInstanceFunctions, UserPtrIndex);
							};

							++NumPerInstanceFunctions;
							FuncInfo.Function = FVMExternalFunction::CreateLambda(PerInstFunctionHookLambda);
						}
						else
						{
							// first check to see if we should just use the one from the script
							if (ScriptExecutableData.CalledVMExternalFunctionBindings.IsValidIndex(FunctionIndex)
								&& ScriptInterface
								&& ExternalInterface == ScriptDataInterfaces[i])
							{
								const FVMExternalFunction& ScriptFuncBind = ScriptExecutableData.CalledVMExternalFunctionBindings[FunctionIndex];
								if (ScriptFuncBind.IsBound())
								{
									FuncInfo.Function = ScriptFuncBind;
									check(ScriptDIInfo.UserPtrIdx == INDEX_NONE);
									break;
								}
							}

							//If we don't need a call per instance we can just bind directly to the DI function call;
							check(ExternalInterface);
							ExternalInterface->GetVMExternalFunction(BindingInfo, nullptr, FuncInfo.Function);
						}
						break;
					}
				}

				for (int32 FunctionIt = 0; FunctionIt < FunctionCount; ++FunctionIt)
				{
					FunctionTable[FunctionIt] = &ExtFunctionInfo[FunctionIt].Function;
				}

				if (FuncInfo.Function.IsBound() == false)
				{
					UE_LOG(LogNiagara, Warning, TEXT("Error building data interface function table for system script!"));
					FunctionTable.Empty();
					return false;
				}
			}
		}
	}

	Parameters.Tick();

	return true;
}

bool FNiagaraSystemScriptExecutionContext::GeneratePerInstanceDIFunctionTable(FNiagaraSystemInstance* Inst, TArray<FNiagaraPerInstanceDIFuncInfo>& OutFunctions)
{
	const FNiagaraScriptExecutionParameterStore* ScriptParameterStore = Script->GetExecutionReadyParameterStore(ENiagaraSimTarget::CPUSim);
	const auto& ScriptDataInterfaces = ScriptParameterStore->GetDataInterfaces();
	const FNiagaraVMExecutableData& ScriptExecutableData = Script->GetVMExecutableData();

	for (int32 FunctionIndex = 0; FunctionIndex < ScriptExecutableData.CalledVMExternalFunctions.Num(); ++FunctionIndex)
	{
		const FVMExternalFunctionBindingInfo& BindingInfo = ScriptExecutableData.CalledVMExternalFunctions[FunctionIndex];

		for (int32 i = 0; i < ScriptExecutableData.DataInterfaceInfo.Num(); i++)
		{
			const FNiagaraScriptDataInterfaceCompileInfo& ScriptDIInfo = ScriptExecutableData.DataInterfaceInfo[i];
			//UNiagaraDataInterface* ScriptInterface = ScriptDataInterfaces[i];
			UNiagaraDataInterface* ExternalInterface = GetDataInterfaces()[i];

			if (ScriptDIInfo.Name == BindingInfo.OwnerName && ScriptDIInfo.NeedsPerInstanceBinding())
			{
				UNiagaraDataInterface* DIToBind = nullptr;
				FNiagaraPerInstanceDIFuncInfo& NewFuncInfo = OutFunctions.AddDefaulted_GetRef();
				void* InstData = nullptr;

				if (const int32* DIIndex = Inst->GetInstanceParameters().FindParameterOffset(FNiagaraVariable(ScriptDIInfo.Type, ScriptDIInfo.Name)))
				{
					//If this is a User DI we bind to the user DI and find instance data with it.
					if (UNiagaraDataInterface* UserInterface = Inst->GetInstanceParameters().GetDataInterface(*DIIndex))
					{
						DIToBind = UserInterface;
						InstData = Inst->FindDataInterfaceInstanceData(UserInterface);
					}
				}
				else
				{
					//Otherwise we use the script DI and search for instance data with that.
					DIToBind = ExternalInterface;
					InstData = Inst->FindDataInterfaceInstanceData(ExternalInterface);
				}

				if (DIToBind)
				{
					check(ExternalInterface->PerInstanceDataSize() == 0 || InstData);
					DIToBind->GetVMExternalFunction(BindingInfo, InstData, NewFuncInfo.Function);
					NewFuncInfo.InstData = InstData;
				}

				if (NewFuncInfo.Function.IsBound() == false)
				{
					return false;
				}
				break;
			}
		}
	}
	return true;
};
<<<<<<< HEAD

//////////////////////////////////////////////////////////////////////////

void FNiagaraGPUSystemTick::Init(FNiagaraSystemInstance* InSystemInstance)
{
	ensure(InSystemInstance != nullptr);
	CA_ASSUME(InSystemInstance != nullptr);
	ensure(!InSystemInstance->IsComplete());
	SystemInstanceID = InSystemInstance->GetId();
	SharedContext = InSystemInstance->GetComputeSharedContext();
	bRequiresDistanceFieldData = InSystemInstance->RequiresDistanceFieldData();
	bRequiresDepthBuffer = InSystemInstance->RequiresDepthBuffer();
	bRequiresEarlyViewData = InSystemInstance->RequiresEarlyViewData();
	bRequiresViewUniformBuffer = InSystemInstance->RequiresViewUniformBuffer();
 
	uint32 DataSizeForGPU = InSystemInstance->GPUDataInterfaceInstanceDataSize;

	if (DataSizeForGPU > 0)
	{
		uint32 AllocationSize = DataSizeForGPU;

		DIInstanceData = new FNiagaraDataInterfaceInstanceData;
		DIInstanceData->PerInstanceDataSize = AllocationSize;
		DIInstanceData->PerInstanceDataForRT = FMemory::Malloc(AllocationSize);
		DIInstanceData->Instances = InSystemInstance->DataInterfaceInstanceDataOffsets.Num();

		uint8* InstanceDataBase = (uint8*) DIInstanceData->PerInstanceDataForRT;
		uint32 RunningOffset = 0;

		DIInstanceData->InterfaceProxiesToOffsets.Reserve(InSystemInstance->GPUDataInterfaces.Num());

		for (const auto& Pair : InSystemInstance->GPUDataInterfaces)
		{
			UNiagaraDataInterface* Interface = Pair.Key.Get();
			if (Interface == nullptr)
			{
				continue;
			}

			FNiagaraDataInterfaceProxy* Proxy = Interface->GetProxy();
			const int32 Offset = Pair.Value;

			const int32 RTDataSize = Interface->PerInstanceDataPassedToRenderThreadSize();
			ensure(RTDataSize > 0);
			check(Proxy);

			void* PerInstanceData = &InSystemInstance->DataInterfaceInstanceData[Offset];

			Interface->ProvidePerInstanceDataForRenderThread(InstanceDataBase, PerInstanceData, SystemInstanceID);

			// @todo rethink this. So ugly.
			DIInstanceData->InterfaceProxiesToOffsets.Add(Proxy, RunningOffset);

			InstanceDataBase += RTDataSize;
			RunningOffset += RTDataSize;
		}
	}

	check(MAX_uint32 > InSystemInstance->ActiveGPUEmitterCount);

	// Layout our packet.
	const uint32 PackedDispatchesSize = InSystemInstance->ActiveGPUEmitterCount * sizeof(FNiagaraComputeInstanceData);
	// We want the Params after the instance data to be aligned so we can upload to the gpu.
	uint32 PackedDispatchesSizeAligned = Align(PackedDispatchesSize, SHADER_PARAMETER_STRUCT_ALIGNMENT);
	uint32 TotalParamSize = InSystemInstance->TotalGPUParamSize;

	uint32 TotalPackedBufferSize = PackedDispatchesSizeAligned + TotalParamSize;

	InstanceData_ParamData_Packed = (uint8*)FMemory::Malloc(TotalPackedBufferSize);

	FNiagaraComputeInstanceData* Instances = (FNiagaraComputeInstanceData*)(InstanceData_ParamData_Packed);
	uint8* ParamDataBufferPtr = InstanceData_ParamData_Packed + PackedDispatchesSizeAligned;

	bNeedsReset = InSystemInstance->RequiresGpuBufferReset();
	NumInstancesWithSimStages = 0;

	if ( bNeedsReset )
	{
		++SharedContext->ParticleCountReadFence;
	}
	ParticleCountFence = SharedContext->ParticleCountReadFence;

	TotalDispatches = 0;

	// we want to include interpolation parameters (current and previous frame) if any of the emitters in the system
	// require it
	const bool IncludeInterpolationParameters = InSystemInstance->GPUParamIncludeInterpolation;
	const int32 InterpFactor = IncludeInterpolationParameters ? 2 : 1;

	GlobalParamData = ParamDataBufferPtr;
	SystemParamData = GlobalParamData + InterpFactor * sizeof(FNiagaraGlobalParameters);
	OwnerParamData = SystemParamData + InterpFactor * sizeof(FNiagaraSystemParameters);

	// actually copy all of the data over, for the system data we only need to do it once (rather than per-emitter)
	FMemory::Memcpy(GlobalParamData, &InSystemInstance->GetGlobalParameters(), sizeof(FNiagaraGlobalParameters));
	FMemory::Memcpy(SystemParamData, &InSystemInstance->GetSystemParameters(), sizeof(FNiagaraSystemParameters));
	FMemory::Memcpy(OwnerParamData, &InSystemInstance->GetOwnerParameters(), sizeof(FNiagaraOwnerParameters));

	if (IncludeInterpolationParameters)
	{
		FMemory::Memcpy(GlobalParamData + sizeof(FNiagaraGlobalParameters), &InSystemInstance->GetGlobalParameters(true), sizeof(FNiagaraGlobalParameters));
		FMemory::Memcpy(SystemParamData + sizeof(FNiagaraSystemParameters), &InSystemInstance->GetSystemParameters(true), sizeof(FNiagaraSystemParameters));
		FMemory::Memcpy(OwnerParamData + sizeof(FNiagaraOwnerParameters), &InSystemInstance->GetOwnerParameters(true), sizeof(FNiagaraOwnerParameters));
	}

	ParamDataBufferPtr = OwnerParamData + InterpFactor * sizeof(FNiagaraOwnerParameters);

	// Now we will generate instance data for every GPU simulation we want to run on the render thread.
	// This is spawn rate as well as DataInterface per instance data and the ParameterData for the emitter.
	// @todo Ideally we would only update DataInterface and ParameterData bits if they have changed.
	uint32 InstanceIndex = 0;
	bool bStartNewOverlapGroup = false;

	const TConstArrayView<FNiagaraEmitterExecutionIndex> EmitterExecutionOrder = InSystemInstance->GetEmitterExecutionOrder();
	for (const FNiagaraEmitterExecutionIndex& EmiterExecIndex : EmitterExecutionOrder)
	{
		// The dependency resolution code does not consider CPU and GPU emitters separately, so the flag which marks the start of a new overlap group can be set on either
		// a CPU or GPU emitter. We must turn on bStartNewOverlapGroup when we encounter the flag, and reset it when we've actually marked a GPU emitter as starting a new group.
		bStartNewOverlapGroup |= EmiterExecIndex.bStartNewOverlapGroup;

		const uint32 EmitterIdx = EmiterExecIndex.EmitterIndex;
		if (FNiagaraEmitterInstance* EmitterInstance = &InSystemInstance->GetEmitters()[EmitterIdx].Get())
		{
			if (EmitterInstance->IsComplete() )
			{
				continue;
			}

			const UNiagaraEmitter* Emitter = EmitterInstance->GetCachedEmitter();
			FNiagaraComputeExecutionContext* GPUContext = EmitterInstance->GetGPUContext();

			check(Emitter);

			if (!Emitter || !GPUContext || Emitter->SimTarget != ENiagaraSimTarget::GPUComputeSim)
			{
				continue;
			}

			// Handle edge case where an emitter was set to inactive on the first frame by scalability
			// In which case it will never have ticked so we should not execute a GPU tick for this until it becomes active
			// See FNiagaraSystemInstance::Tick_Concurrent for details
			if (EmitterInstance->HasTicked() == false)
			{
				ensure((EmitterInstance->GetExecutionState() == ENiagaraExecutionState::Inactive) || (EmitterInstance->GetExecutionState() == ENiagaraExecutionState::InactiveClear));
				continue;
			}

			FNiagaraComputeInstanceData* InstanceData = new (&Instances[InstanceIndex]) FNiagaraComputeInstanceData;
			InstanceIndex++;

			InstanceData->Context = GPUContext;
			check(GPUContext->MainDataSet);

			InstanceData->SpawnInfo = GPUContext->GpuSpawnInfo_GT;

			int32 ParmSize = GPUContext->CombinedParamStore.GetPaddedParameterSizeInBytes();

			InstanceData->EmitterParamData = ParamDataBufferPtr;
			ParamDataBufferPtr += InterpFactor * sizeof(FNiagaraEmitterParameters);

			InstanceData->ExternalParamData = ParamDataBufferPtr;
			ParamDataBufferPtr += ParmSize;

			// actually copy all of the data over
			FMemory::Memcpy(InstanceData->EmitterParamData, &InSystemInstance->GetEmitterParameters(EmitterIdx), sizeof(FNiagaraEmitterParameters));
			if (IncludeInterpolationParameters)
			{
				FMemory::Memcpy(InstanceData->EmitterParamData + sizeof(FNiagaraEmitterParameters), &InSystemInstance->GetEmitterParameters(EmitterIdx, true), sizeof(FNiagaraEmitterParameters));
			}

			GPUContext->CombinedParamStore.CopyParameterDataToPaddedBuffer(InstanceData->ExternalParamData, ParmSize);

			InstanceData->bStartNewOverlapGroup = bStartNewOverlapGroup;
			bStartNewOverlapGroup = false;

			InstanceData->bUsesSimStages = Emitter->bSimulationStagesEnabled/* TODO limit to just with stages in the future! Leaving like this so what can convert! && EmitterRaw->GetSimulationStages().Num() > 0*/;
			InstanceData->bUsesOldShaderStages = Emitter->bDeprecatedShaderStagesEnabled;

			if (InstanceData->bUsesSimStages || InstanceData->bUsesOldShaderStages)
			{
				NumInstancesWithSimStages++;
			}

			check(GPUContext->MaxUpdateIterations > 0);
			InstanceData->SimStageData.AddZeroed(GPUContext->MaxUpdateIterations);
			TotalDispatches += FMath::Max<int32>(GPUContext->MaxUpdateIterations, 1);

			// @todo-threadsafety Think of a better way to do this!
			const TArray<UNiagaraDataInterface*>& DataInterfaces = GPUContext->CombinedParamStore.GetDataInterfaces();
			InstanceData->DataInterfaceProxies.Reserve(DataInterfaces.Num());
			InstanceData->IterationDataInterfaceProxies.Reserve(DataInterfaces.Num());

			for (UNiagaraDataInterface* DI : DataInterfaces)
			{
				FNiagaraDataInterfaceProxy* DIProxy = DI->GetProxy();
				check(DIProxy);
				InstanceData->DataInterfaceProxies.Add(DIProxy);

				if ( FNiagaraDataInterfaceProxyRW* RWProxy = DIProxy->AsIterationProxy() )
				{
					InstanceData->IterationDataInterfaceProxies.Add(RWProxy);
				}
			}
		}
	}

	check(InSystemInstance->ActiveGPUEmitterCount == InstanceIndex);
	Count = InstanceIndex;
}

void FNiagaraGPUSystemTick::Destroy()
{
	SharedContext->ParticleCountWriteFence = ParticleCountFence;

	FNiagaraComputeInstanceData* Instances = GetInstanceData();
	for (uint32 i = 0; i < Count; i++)
	{
		FNiagaraComputeInstanceData& Instance = Instances[i];
		Instance.~FNiagaraComputeInstanceData();
	}

	FMemory::Free(InstanceData_ParamData_Packed);
	if (DIInstanceData)
	{
		FMemory::Free(DIInstanceData->PerInstanceDataForRT);
		delete DIInstanceData;
	}
}

FUniformBufferRHIRef FNiagaraGPUSystemTick::GetUniformBuffer(EUniformBufferType Type, const FNiagaraComputeInstanceData* Instance, bool Current) const
{
	const int32 InterpOffset = Current
		? 0
		: (UBT_NumSystemTypes + Count * UBT_NumInstanceTypes);

	if (Instance)
	{
		check(Type >= UBT_FirstInstanceType);
		check(Type < UBT_NumTypes);

		const int32 InstanceTypeIndex = Type - UBT_FirstInstanceType;

		const int32 InstanceIndex = (Instance - GetInstanceData());
		return UniformBuffers[InterpOffset + UBT_NumSystemTypes + Count * InstanceTypeIndex + InstanceIndex];
	}

	check(Type >= UBT_FirstSystemType);
	check(Type < UBT_FirstInstanceType);

	return UniformBuffers[InterpOffset + Type];
}

const uint8* FNiagaraGPUSystemTick::GetUniformBufferSource(EUniformBufferType Type, const FNiagaraComputeInstanceData* Instance, bool Current) const
{
	check(Type >= UBT_FirstSystemType);
	check(Type < UBT_NumTypes);

	switch (Type)
	{
		case UBT_Global:
			return GlobalParamData + (Current ? 0 : sizeof(FNiagaraGlobalParameters));
		case UBT_System:
			return SystemParamData + (Current ? 0 : sizeof(FNiagaraSystemParameters));
		case UBT_Owner:
			return OwnerParamData + (Current ? 0 : sizeof(FNiagaraOwnerParameters));
		case UBT_Emitter:
		{
			check(Instance);
			return Instance->EmitterParamData + (Current ? 0 : sizeof(FNiagaraEmitterParameters));
		}
		case UBT_External:
		{
			// External is special and interpolated parameters are already included inside of the combined parameter store
			check(Instance);
			return Instance->ExternalParamData;
		}
	}

	return nullptr;
}

//////////////////////////////////////////////////////////////////////////

FNiagaraComputeExecutionContext::FNiagaraComputeExecutionContext()
	: MainDataSet(nullptr)
	, GPUScript(nullptr)
	, GPUScript_RT(nullptr)
{
	ExternalCBufferLayout = new FNiagaraRHIUniformBufferLayout(TEXT("Niagara GPU External CBuffer"));
}

FNiagaraComputeExecutionContext::~FNiagaraComputeExecutionContext()
{
	// EmitterInstanceReadback.GPUCountOffset should be INDEX_NONE at this point to ensure the index is reused.
	// When the batcher is being destroyed though, we don't free the index, but this would not be leaking.
	// check(EmitterInstanceReadback.GPUCountOffset == INDEX_NONE);
	SetDataToRender(nullptr);

	ExternalCBufferLayout = nullptr;
}

void FNiagaraComputeExecutionContext::Reset(NiagaraEmitterInstanceBatcher* Batcher)
{
	FNiagaraComputeExecutionContext* Context = this;
	NiagaraEmitterInstanceBatcher* B = Batcher && !Batcher->IsPendingKill() ? Batcher : nullptr;
	ENQUEUE_RENDER_COMMAND(ResetRT)(
		[B, Context](FRHICommandListImmediate& RHICmdList)
	{
		Context->ResetInternal(B);
	}
	);
}

void FNiagaraComputeExecutionContext::InitParams(UNiagaraScript* InGPUComputeScript, ENiagaraSimTarget InSimTarget, const uint32 InDefaultSimulationStageIndex, const int32 InMaxUpdateIterations, const TSet<uint32> InSpawnStages)
{
	GPUScript = InGPUComputeScript;
	CombinedParamStore.InitFromOwningContext(InGPUComputeScript, InSimTarget, true);
	DefaultSimulationStageIndex = InDefaultSimulationStageIndex;
	MaxUpdateIterations = InMaxUpdateIterations;
	SpawnStages.Empty();

	SpawnStages.Append(InSpawnStages);
	
	HasInterpolationParameters = GPUScript && GPUScript->GetComputedVMCompilationId().HasInterpolatedParameters();

	if (InGPUComputeScript)
	{
		FNiagaraVMExecutableData& VMData = InGPUComputeScript->GetVMExecutableData();
		if (VMData.IsValid() && VMData.SimulationStageMetaData.Num() > 0)
		{
			SimStageInfo = VMData.SimulationStageMetaData;

			int32 FoundMaxUpdateIterations = SimStageInfo[SimStageInfo.Num() - 1].MaxStage;

			// Some useful debugging code should we need to look up differences between old and new
			const bool bDebugSimStages = false;
			if (bDebugSimStages)
			{
				UE_LOG(LogNiagara, Log, TEXT("Stored vs:"));
				bool bPass = FoundMaxUpdateIterations == MaxUpdateIterations;
				UE_LOG(LogNiagara, Log, TEXT("MaxUpdateIterations: %d vs %d %s"), FoundMaxUpdateIterations, MaxUpdateIterations, bPass ? TEXT("Pass") : TEXT("FAIL!!!!!!!!"));

				int32 NumSpawnFound = 0;
				bool bMatchesFound = true;
				for (int32 i = 0; i < SimStageInfo.Num(); i++)
				{
					if (SimStageInfo[i].bSpawnOnly)
					{
						NumSpawnFound++;

						if (!SpawnStages.Contains(SimStageInfo[i].MinStage))
						{
							bMatchesFound = false;
							UE_LOG(LogNiagara, Log, TEXT("Missing spawn stage: %d FAIL!!!!!!!!!"), SimStageInfo[i].MinStage);
						}
					}
				}

				bPass = SpawnStages.Num() == NumSpawnFound;
				UE_LOG(LogNiagara, Log, TEXT("SpawnStages.Num(): %d vs %d %s"), NumSpawnFound, SpawnStages.Num(), bPass ? TEXT("Pass") : TEXT("FAIL!!!!!!!!"));

				TArray<FNiagaraVariable> Params;
				CombinedParamStore.GetParameters(Params);
				for (FNiagaraVariable& Var : Params)
				{
					if (!Var.IsDataInterface())
						continue;

					UNiagaraDataInterface* DI = CombinedParamStore.GetDataInterface(Var);
					UNiagaraDataInterfaceRWBase* DIRW = Cast<UNiagaraDataInterfaceRWBase>(DI);
					if (DIRW)
					{
						for (int32 i = 0; i < SimStageInfo.Num(); i++)
						{
							if (SimStageInfo[i].IterationSource == Var.GetName())
							{
								if (!DIRW->IterationShaderStages.Contains(SimStageInfo[i].MinStage))
								{
									UE_LOG(LogNiagara, Log, TEXT("Missing iteration stage for %s: %d FAIL!!!!!!!!!"), *Var.GetName().ToString(), SimStageInfo[i].MinStage);
								}
							}

							if (SimStageInfo[i].OutputDestinations.Contains(Var.GetName()))
							{
								if (!DIRW->OutputShaderStages.Contains(SimStageInfo[i].MinStage))
								{
									UE_LOG(LogNiagara, Log, TEXT("Missing output stage for %s: %d FAIL!!!!!!!!!"), *Var.GetName().ToString(), SimStageInfo[i].MinStage);
								}
							}
						}
					}

				}
			}


			// Set the values that we are using from compiled data instead...
			MaxUpdateIterations = SimStageInfo[SimStageInfo.Num() - 1].MaxStage;
			SpawnStages.Empty();

			for (int32 i = 0; i < SimStageInfo.Num(); i++)
			{
				if (SimStageInfo[i].bSpawnOnly)
				{
					SpawnStages.Add(SimStageInfo[i].MinStage);
				}
			}

			
		}
	}

	
#if DO_CHECK
	// DI Parameters are the same between all shader permutations so we can just get the first one
	FNiagaraShaderRef Shader = InGPUComputeScript->GetRenderThreadScript()->GetShaderGameThread(0);
	if (Shader.IsValid())
	{
		DIClassNames.Empty(Shader->GetDIParameters().Num());
		for (const FNiagaraDataInterfaceParamRef& DIParams : Shader->GetDIParameters())
		{
			DIClassNames.Add(DIParams.DIType.Get(Shader.GetPointerTable().DITypes)->GetClass()->GetName());
		}
	}
	else
	{
		DIClassNames.Empty(InGPUComputeScript->GetRenderThreadScript()->GetDataInterfaceParamInfo().Num());
		for (const FNiagaraDataInterfaceGPUParamInfo& DIParams : InGPUComputeScript->GetRenderThreadScript()->GetDataInterfaceParamInfo())
		{
			DIClassNames.Add(DIParams.DIClassName);
		}
	}
#endif
}


const FSimulationStageMetaData* FNiagaraComputeExecutionContext::GetSimStageMetaData(uint32 SimulationStageIndex) const
{
	if (SimStageInfo.Num() > 0)
	{
		for (int32 i = 0; i < SimStageInfo.Num(); i++)
		{
			if (SimulationStageIndex >= (uint32)SimStageInfo[i].MinStage  && SimulationStageIndex < (uint32)SimStageInfo[i].MaxStage)
			{
				return &SimStageInfo[i];
			}
		}
	}
	return nullptr;
}

bool FNiagaraComputeExecutionContext::IsOutputStage(FNiagaraDataInterfaceProxy* DIProxy, uint32 CurrentStage) const
{
	const FSimulationStageMetaData* MetaData = GetSimStageMetaData(CurrentStage);
	if (MetaData && DIProxy && !DIProxy->SourceDIName.IsNone())
	{
		if (MetaData->OutputDestinations.Contains(DIProxy->SourceDIName))
			return true;
	}
	else if (DIProxy && SimStageInfo.Num() == 0)
	{
		return DIProxy->IsOutputStage_DEPRECATED(CurrentStage);
	}
	return false;
}

bool FNiagaraComputeExecutionContext::IsIterationStage(FNiagaraDataInterfaceProxy* DIProxy, uint32 CurrentStage) const
{
	const FSimulationStageMetaData* MetaData = GetSimStageMetaData(CurrentStage);
	if (MetaData && DIProxy && !DIProxy->SourceDIName.IsNone())
	{
		if (MetaData->IterationSource.IsNone()) // Per particle iteration...
			return false;

		if (MetaData->IterationSource == DIProxy->SourceDIName)
			return true;
	}
	else if (DIProxy && SimStageInfo.Num() == 0)
	{
		return DIProxy->IsIterationStage_DEPRECATED(CurrentStage);
	}
	return false;
}

FNiagaraDataInterfaceProxyRW* FNiagaraComputeExecutionContext::FindIterationInterface(const TArray<FNiagaraDataInterfaceProxyRW*>& InProxies, uint32 CurrentStage) const
{
	const FSimulationStageMetaData* MetaData = GetSimStageMetaData(CurrentStage);
	if (MetaData)
	{
		if (MetaData->IterationSource.IsNone()) // Per particle iteration...
			return nullptr;

		for (FNiagaraDataInterfaceProxyRW* Proxy : InProxies)
		{
			if (Proxy->SourceDIName == MetaData->IterationSource)
				return Proxy;
		}

		UE_LOG(LogNiagara, Verbose, TEXT("FNiagaraComputeExecutionContext::FindIterationInterface could not find IterationInterface %s"), *MetaData->IterationSource.ToString());

		return nullptr;
	}
	else if (SimStageInfo.Num() == 0)
	{
		// Fallback to old shader stages
		for (FNiagaraDataInterfaceProxyRW* Proxy : InProxies)
		{
			if (Proxy->IsIterationStage_DEPRECATED(CurrentStage))
				return Proxy;
		}
	}

	return nullptr;
}

void FNiagaraComputeExecutionContext::DirtyDataInterfaces()
{
	CombinedParamStore.MarkInterfacesDirty();
}

bool FNiagaraComputeExecutionContext::Tick(FNiagaraSystemInstance* ParentSystemInstance)
{
	if (CombinedParamStore.GetInterfacesDirty())
	{
#if DO_CHECK
		const TArray<UNiagaraDataInterface*> &DataInterfaces = CombinedParamStore.GetDataInterfaces();
		// We must make sure that the data interfaces match up between the original script values and our overrides...
		if (DIClassNames.Num() != DataInterfaces.Num())
		{
			UE_LOG(LogNiagara, Warning, TEXT("Mismatch between Niagara GPU Execution Context data interfaces and those in its script!"));
			return false;
		}

		for (int32 i = 0; i < DIClassNames.Num(); ++i)
		{
			FString UsedClassName = DataInterfaces[i]->GetClass()->GetName();
			if (DIClassNames[i] != UsedClassName)
			{
				UE_LOG(LogNiagara, Warning, TEXT("Mismatched class between Niagara GPU Execution Context data interfaces and those in its script!\nIndex:%d\nShader:%s\nScript:%s")
					, i, *DIClassNames[i], *UsedClassName);
			}
		}
#endif
		CombinedParamStore.Tick();
	}

	return true;
}

void FNiagaraComputeExecutionContext::PostTick()
{
	//If we're for interpolated spawn, copy over the previous frame's parameters into the Prev parameters.
	if (HasInterpolationParameters)
	{
		CombinedParamStore.CopyCurrToPrev();
	}
}

void FNiagaraComputeExecutionContext::ResetInternal(NiagaraEmitterInstanceBatcher* Batcher)
{
	checkf(IsInRenderingThread(), TEXT("Can only reset the gpu context from the render thread"));

	// Release and reset readback data.
	if (Batcher)
	{
		Batcher->GetGPUInstanceCounterManager().FreeEntry(EmitterInstanceReadback.GPUCountOffset);
	}
	else // In this case the batcher is pending kill so no need to putback entry in the pool.
	{
		EmitterInstanceReadback.GPUCountOffset = INDEX_NONE;
	}

	GpuSpawnInfo_GT.Reset();

	SetDataToRender(nullptr);
}

void FNiagaraComputeExecutionContext::SetDataToRender(FNiagaraDataBuffer* InDataToRender)
{
	if (DataToRender)
	{
		DataToRender->ReleaseReadRef();
	}

	DataToRender = InDataToRender;

	if (DataToRender)
	{
		DataToRender->AddReadRef();
	}

	// This call the DataToRender should be equal to the TranslucentDataToRender so we can release the read ref
	if (TranslucentDataToRender)
	{
		ensure((DataToRender == nullptr) || (DataToRender == TranslucentDataToRender));
		TranslucentDataToRender->ReleaseReadRef();
		TranslucentDataToRender = nullptr;
	}
}

void FNiagaraComputeExecutionContext::SetTranslucentDataToRender(FNiagaraDataBuffer* InTranslucentDataToRender)
{
	if (TranslucentDataToRender)
	{
		TranslucentDataToRender->ReleaseReadRef();
	}

	TranslucentDataToRender = InTranslucentDataToRender;

	if (TranslucentDataToRender)
	{
		TranslucentDataToRender->AddReadRef();
	}
}

bool FNiagaraComputeInstanceData::IsOutputStage(FNiagaraDataInterfaceProxy* DIProxy, uint32 CurrentStage) const
{
	if (bUsesOldShaderStages)
	{
		return DIProxy->IsOutputStage_DEPRECATED(CurrentStage);
	}
	else if (bUsesSimStages)
	{
		return Context->IsOutputStage(DIProxy, CurrentStage);
	}
	return false;
}

bool FNiagaraComputeInstanceData::IsIterationStage(FNiagaraDataInterfaceProxy* DIProxy, uint32 CurrentStage) const
{

	if (bUsesOldShaderStages)
	{
		return DIProxy->IsIterationStage_DEPRECATED(CurrentStage);
	}
	else if (bUsesSimStages)
	{
		return Context->IsIterationStage(DIProxy, CurrentStage);
	}
	return false;
}

FNiagaraDataInterfaceProxyRW* FNiagaraComputeInstanceData::FindIterationInterface(uint32 SimulationStageIndex) const
{
	if (bUsesOldShaderStages)
	{
		FNiagaraDataInterfaceProxyRW* IterationInterface = nullptr;
		for (FNiagaraDataInterfaceProxyRW* Interface : IterationDataInterfaceProxies)
		{
			if (Interface->IsIterationStage_DEPRECATED(SimulationStageIndex))
			{
				if (IterationInterface)
				{
					UE_LOG(LogNiagara, Error, TEXT("Multiple output Data Interfaces found for current stage"));
				}
				else
				{
					IterationInterface = Interface;
				}
			}
		}

		return IterationInterface;
	}
	else if (bUsesSimStages)
	{
		return Context->FindIterationInterface(IterationDataInterfaceProxies, SimulationStageIndex);
	}
	return nullptr;
}
=======
>>>>>>> 3aae9151
<|MERGE_RESOLUTION|>--- conflicted
+++ resolved
@@ -570,676 +570,3 @@
 	}
 	return true;
 };
-<<<<<<< HEAD
-
-//////////////////////////////////////////////////////////////////////////
-
-void FNiagaraGPUSystemTick::Init(FNiagaraSystemInstance* InSystemInstance)
-{
-	ensure(InSystemInstance != nullptr);
-	CA_ASSUME(InSystemInstance != nullptr);
-	ensure(!InSystemInstance->IsComplete());
-	SystemInstanceID = InSystemInstance->GetId();
-	SharedContext = InSystemInstance->GetComputeSharedContext();
-	bRequiresDistanceFieldData = InSystemInstance->RequiresDistanceFieldData();
-	bRequiresDepthBuffer = InSystemInstance->RequiresDepthBuffer();
-	bRequiresEarlyViewData = InSystemInstance->RequiresEarlyViewData();
-	bRequiresViewUniformBuffer = InSystemInstance->RequiresViewUniformBuffer();
- 
-	uint32 DataSizeForGPU = InSystemInstance->GPUDataInterfaceInstanceDataSize;
-
-	if (DataSizeForGPU > 0)
-	{
-		uint32 AllocationSize = DataSizeForGPU;
-
-		DIInstanceData = new FNiagaraDataInterfaceInstanceData;
-		DIInstanceData->PerInstanceDataSize = AllocationSize;
-		DIInstanceData->PerInstanceDataForRT = FMemory::Malloc(AllocationSize);
-		DIInstanceData->Instances = InSystemInstance->DataInterfaceInstanceDataOffsets.Num();
-
-		uint8* InstanceDataBase = (uint8*) DIInstanceData->PerInstanceDataForRT;
-		uint32 RunningOffset = 0;
-
-		DIInstanceData->InterfaceProxiesToOffsets.Reserve(InSystemInstance->GPUDataInterfaces.Num());
-
-		for (const auto& Pair : InSystemInstance->GPUDataInterfaces)
-		{
-			UNiagaraDataInterface* Interface = Pair.Key.Get();
-			if (Interface == nullptr)
-			{
-				continue;
-			}
-
-			FNiagaraDataInterfaceProxy* Proxy = Interface->GetProxy();
-			const int32 Offset = Pair.Value;
-
-			const int32 RTDataSize = Interface->PerInstanceDataPassedToRenderThreadSize();
-			ensure(RTDataSize > 0);
-			check(Proxy);
-
-			void* PerInstanceData = &InSystemInstance->DataInterfaceInstanceData[Offset];
-
-			Interface->ProvidePerInstanceDataForRenderThread(InstanceDataBase, PerInstanceData, SystemInstanceID);
-
-			// @todo rethink this. So ugly.
-			DIInstanceData->InterfaceProxiesToOffsets.Add(Proxy, RunningOffset);
-
-			InstanceDataBase += RTDataSize;
-			RunningOffset += RTDataSize;
-		}
-	}
-
-	check(MAX_uint32 > InSystemInstance->ActiveGPUEmitterCount);
-
-	// Layout our packet.
-	const uint32 PackedDispatchesSize = InSystemInstance->ActiveGPUEmitterCount * sizeof(FNiagaraComputeInstanceData);
-	// We want the Params after the instance data to be aligned so we can upload to the gpu.
-	uint32 PackedDispatchesSizeAligned = Align(PackedDispatchesSize, SHADER_PARAMETER_STRUCT_ALIGNMENT);
-	uint32 TotalParamSize = InSystemInstance->TotalGPUParamSize;
-
-	uint32 TotalPackedBufferSize = PackedDispatchesSizeAligned + TotalParamSize;
-
-	InstanceData_ParamData_Packed = (uint8*)FMemory::Malloc(TotalPackedBufferSize);
-
-	FNiagaraComputeInstanceData* Instances = (FNiagaraComputeInstanceData*)(InstanceData_ParamData_Packed);
-	uint8* ParamDataBufferPtr = InstanceData_ParamData_Packed + PackedDispatchesSizeAligned;
-
-	bNeedsReset = InSystemInstance->RequiresGpuBufferReset();
-	NumInstancesWithSimStages = 0;
-
-	if ( bNeedsReset )
-	{
-		++SharedContext->ParticleCountReadFence;
-	}
-	ParticleCountFence = SharedContext->ParticleCountReadFence;
-
-	TotalDispatches = 0;
-
-	// we want to include interpolation parameters (current and previous frame) if any of the emitters in the system
-	// require it
-	const bool IncludeInterpolationParameters = InSystemInstance->GPUParamIncludeInterpolation;
-	const int32 InterpFactor = IncludeInterpolationParameters ? 2 : 1;
-
-	GlobalParamData = ParamDataBufferPtr;
-	SystemParamData = GlobalParamData + InterpFactor * sizeof(FNiagaraGlobalParameters);
-	OwnerParamData = SystemParamData + InterpFactor * sizeof(FNiagaraSystemParameters);
-
-	// actually copy all of the data over, for the system data we only need to do it once (rather than per-emitter)
-	FMemory::Memcpy(GlobalParamData, &InSystemInstance->GetGlobalParameters(), sizeof(FNiagaraGlobalParameters));
-	FMemory::Memcpy(SystemParamData, &InSystemInstance->GetSystemParameters(), sizeof(FNiagaraSystemParameters));
-	FMemory::Memcpy(OwnerParamData, &InSystemInstance->GetOwnerParameters(), sizeof(FNiagaraOwnerParameters));
-
-	if (IncludeInterpolationParameters)
-	{
-		FMemory::Memcpy(GlobalParamData + sizeof(FNiagaraGlobalParameters), &InSystemInstance->GetGlobalParameters(true), sizeof(FNiagaraGlobalParameters));
-		FMemory::Memcpy(SystemParamData + sizeof(FNiagaraSystemParameters), &InSystemInstance->GetSystemParameters(true), sizeof(FNiagaraSystemParameters));
-		FMemory::Memcpy(OwnerParamData + sizeof(FNiagaraOwnerParameters), &InSystemInstance->GetOwnerParameters(true), sizeof(FNiagaraOwnerParameters));
-	}
-
-	ParamDataBufferPtr = OwnerParamData + InterpFactor * sizeof(FNiagaraOwnerParameters);
-
-	// Now we will generate instance data for every GPU simulation we want to run on the render thread.
-	// This is spawn rate as well as DataInterface per instance data and the ParameterData for the emitter.
-	// @todo Ideally we would only update DataInterface and ParameterData bits if they have changed.
-	uint32 InstanceIndex = 0;
-	bool bStartNewOverlapGroup = false;
-
-	const TConstArrayView<FNiagaraEmitterExecutionIndex> EmitterExecutionOrder = InSystemInstance->GetEmitterExecutionOrder();
-	for (const FNiagaraEmitterExecutionIndex& EmiterExecIndex : EmitterExecutionOrder)
-	{
-		// The dependency resolution code does not consider CPU and GPU emitters separately, so the flag which marks the start of a new overlap group can be set on either
-		// a CPU or GPU emitter. We must turn on bStartNewOverlapGroup when we encounter the flag, and reset it when we've actually marked a GPU emitter as starting a new group.
-		bStartNewOverlapGroup |= EmiterExecIndex.bStartNewOverlapGroup;
-
-		const uint32 EmitterIdx = EmiterExecIndex.EmitterIndex;
-		if (FNiagaraEmitterInstance* EmitterInstance = &InSystemInstance->GetEmitters()[EmitterIdx].Get())
-		{
-			if (EmitterInstance->IsComplete() )
-			{
-				continue;
-			}
-
-			const UNiagaraEmitter* Emitter = EmitterInstance->GetCachedEmitter();
-			FNiagaraComputeExecutionContext* GPUContext = EmitterInstance->GetGPUContext();
-
-			check(Emitter);
-
-			if (!Emitter || !GPUContext || Emitter->SimTarget != ENiagaraSimTarget::GPUComputeSim)
-			{
-				continue;
-			}
-
-			// Handle edge case where an emitter was set to inactive on the first frame by scalability
-			// In which case it will never have ticked so we should not execute a GPU tick for this until it becomes active
-			// See FNiagaraSystemInstance::Tick_Concurrent for details
-			if (EmitterInstance->HasTicked() == false)
-			{
-				ensure((EmitterInstance->GetExecutionState() == ENiagaraExecutionState::Inactive) || (EmitterInstance->GetExecutionState() == ENiagaraExecutionState::InactiveClear));
-				continue;
-			}
-
-			FNiagaraComputeInstanceData* InstanceData = new (&Instances[InstanceIndex]) FNiagaraComputeInstanceData;
-			InstanceIndex++;
-
-			InstanceData->Context = GPUContext;
-			check(GPUContext->MainDataSet);
-
-			InstanceData->SpawnInfo = GPUContext->GpuSpawnInfo_GT;
-
-			int32 ParmSize = GPUContext->CombinedParamStore.GetPaddedParameterSizeInBytes();
-
-			InstanceData->EmitterParamData = ParamDataBufferPtr;
-			ParamDataBufferPtr += InterpFactor * sizeof(FNiagaraEmitterParameters);
-
-			InstanceData->ExternalParamData = ParamDataBufferPtr;
-			ParamDataBufferPtr += ParmSize;
-
-			// actually copy all of the data over
-			FMemory::Memcpy(InstanceData->EmitterParamData, &InSystemInstance->GetEmitterParameters(EmitterIdx), sizeof(FNiagaraEmitterParameters));
-			if (IncludeInterpolationParameters)
-			{
-				FMemory::Memcpy(InstanceData->EmitterParamData + sizeof(FNiagaraEmitterParameters), &InSystemInstance->GetEmitterParameters(EmitterIdx, true), sizeof(FNiagaraEmitterParameters));
-			}
-
-			GPUContext->CombinedParamStore.CopyParameterDataToPaddedBuffer(InstanceData->ExternalParamData, ParmSize);
-
-			InstanceData->bStartNewOverlapGroup = bStartNewOverlapGroup;
-			bStartNewOverlapGroup = false;
-
-			InstanceData->bUsesSimStages = Emitter->bSimulationStagesEnabled/* TODO limit to just with stages in the future! Leaving like this so what can convert! && EmitterRaw->GetSimulationStages().Num() > 0*/;
-			InstanceData->bUsesOldShaderStages = Emitter->bDeprecatedShaderStagesEnabled;
-
-			if (InstanceData->bUsesSimStages || InstanceData->bUsesOldShaderStages)
-			{
-				NumInstancesWithSimStages++;
-			}
-
-			check(GPUContext->MaxUpdateIterations > 0);
-			InstanceData->SimStageData.AddZeroed(GPUContext->MaxUpdateIterations);
-			TotalDispatches += FMath::Max<int32>(GPUContext->MaxUpdateIterations, 1);
-
-			// @todo-threadsafety Think of a better way to do this!
-			const TArray<UNiagaraDataInterface*>& DataInterfaces = GPUContext->CombinedParamStore.GetDataInterfaces();
-			InstanceData->DataInterfaceProxies.Reserve(DataInterfaces.Num());
-			InstanceData->IterationDataInterfaceProxies.Reserve(DataInterfaces.Num());
-
-			for (UNiagaraDataInterface* DI : DataInterfaces)
-			{
-				FNiagaraDataInterfaceProxy* DIProxy = DI->GetProxy();
-				check(DIProxy);
-				InstanceData->DataInterfaceProxies.Add(DIProxy);
-
-				if ( FNiagaraDataInterfaceProxyRW* RWProxy = DIProxy->AsIterationProxy() )
-				{
-					InstanceData->IterationDataInterfaceProxies.Add(RWProxy);
-				}
-			}
-		}
-	}
-
-	check(InSystemInstance->ActiveGPUEmitterCount == InstanceIndex);
-	Count = InstanceIndex;
-}
-
-void FNiagaraGPUSystemTick::Destroy()
-{
-	SharedContext->ParticleCountWriteFence = ParticleCountFence;
-
-	FNiagaraComputeInstanceData* Instances = GetInstanceData();
-	for (uint32 i = 0; i < Count; i++)
-	{
-		FNiagaraComputeInstanceData& Instance = Instances[i];
-		Instance.~FNiagaraComputeInstanceData();
-	}
-
-	FMemory::Free(InstanceData_ParamData_Packed);
-	if (DIInstanceData)
-	{
-		FMemory::Free(DIInstanceData->PerInstanceDataForRT);
-		delete DIInstanceData;
-	}
-}
-
-FUniformBufferRHIRef FNiagaraGPUSystemTick::GetUniformBuffer(EUniformBufferType Type, const FNiagaraComputeInstanceData* Instance, bool Current) const
-{
-	const int32 InterpOffset = Current
-		? 0
-		: (UBT_NumSystemTypes + Count * UBT_NumInstanceTypes);
-
-	if (Instance)
-	{
-		check(Type >= UBT_FirstInstanceType);
-		check(Type < UBT_NumTypes);
-
-		const int32 InstanceTypeIndex = Type - UBT_FirstInstanceType;
-
-		const int32 InstanceIndex = (Instance - GetInstanceData());
-		return UniformBuffers[InterpOffset + UBT_NumSystemTypes + Count * InstanceTypeIndex + InstanceIndex];
-	}
-
-	check(Type >= UBT_FirstSystemType);
-	check(Type < UBT_FirstInstanceType);
-
-	return UniformBuffers[InterpOffset + Type];
-}
-
-const uint8* FNiagaraGPUSystemTick::GetUniformBufferSource(EUniformBufferType Type, const FNiagaraComputeInstanceData* Instance, bool Current) const
-{
-	check(Type >= UBT_FirstSystemType);
-	check(Type < UBT_NumTypes);
-
-	switch (Type)
-	{
-		case UBT_Global:
-			return GlobalParamData + (Current ? 0 : sizeof(FNiagaraGlobalParameters));
-		case UBT_System:
-			return SystemParamData + (Current ? 0 : sizeof(FNiagaraSystemParameters));
-		case UBT_Owner:
-			return OwnerParamData + (Current ? 0 : sizeof(FNiagaraOwnerParameters));
-		case UBT_Emitter:
-		{
-			check(Instance);
-			return Instance->EmitterParamData + (Current ? 0 : sizeof(FNiagaraEmitterParameters));
-		}
-		case UBT_External:
-		{
-			// External is special and interpolated parameters are already included inside of the combined parameter store
-			check(Instance);
-			return Instance->ExternalParamData;
-		}
-	}
-
-	return nullptr;
-}
-
-//////////////////////////////////////////////////////////////////////////
-
-FNiagaraComputeExecutionContext::FNiagaraComputeExecutionContext()
-	: MainDataSet(nullptr)
-	, GPUScript(nullptr)
-	, GPUScript_RT(nullptr)
-{
-	ExternalCBufferLayout = new FNiagaraRHIUniformBufferLayout(TEXT("Niagara GPU External CBuffer"));
-}
-
-FNiagaraComputeExecutionContext::~FNiagaraComputeExecutionContext()
-{
-	// EmitterInstanceReadback.GPUCountOffset should be INDEX_NONE at this point to ensure the index is reused.
-	// When the batcher is being destroyed though, we don't free the index, but this would not be leaking.
-	// check(EmitterInstanceReadback.GPUCountOffset == INDEX_NONE);
-	SetDataToRender(nullptr);
-
-	ExternalCBufferLayout = nullptr;
-}
-
-void FNiagaraComputeExecutionContext::Reset(NiagaraEmitterInstanceBatcher* Batcher)
-{
-	FNiagaraComputeExecutionContext* Context = this;
-	NiagaraEmitterInstanceBatcher* B = Batcher && !Batcher->IsPendingKill() ? Batcher : nullptr;
-	ENQUEUE_RENDER_COMMAND(ResetRT)(
-		[B, Context](FRHICommandListImmediate& RHICmdList)
-	{
-		Context->ResetInternal(B);
-	}
-	);
-}
-
-void FNiagaraComputeExecutionContext::InitParams(UNiagaraScript* InGPUComputeScript, ENiagaraSimTarget InSimTarget, const uint32 InDefaultSimulationStageIndex, const int32 InMaxUpdateIterations, const TSet<uint32> InSpawnStages)
-{
-	GPUScript = InGPUComputeScript;
-	CombinedParamStore.InitFromOwningContext(InGPUComputeScript, InSimTarget, true);
-	DefaultSimulationStageIndex = InDefaultSimulationStageIndex;
-	MaxUpdateIterations = InMaxUpdateIterations;
-	SpawnStages.Empty();
-
-	SpawnStages.Append(InSpawnStages);
-	
-	HasInterpolationParameters = GPUScript && GPUScript->GetComputedVMCompilationId().HasInterpolatedParameters();
-
-	if (InGPUComputeScript)
-	{
-		FNiagaraVMExecutableData& VMData = InGPUComputeScript->GetVMExecutableData();
-		if (VMData.IsValid() && VMData.SimulationStageMetaData.Num() > 0)
-		{
-			SimStageInfo = VMData.SimulationStageMetaData;
-
-			int32 FoundMaxUpdateIterations = SimStageInfo[SimStageInfo.Num() - 1].MaxStage;
-
-			// Some useful debugging code should we need to look up differences between old and new
-			const bool bDebugSimStages = false;
-			if (bDebugSimStages)
-			{
-				UE_LOG(LogNiagara, Log, TEXT("Stored vs:"));
-				bool bPass = FoundMaxUpdateIterations == MaxUpdateIterations;
-				UE_LOG(LogNiagara, Log, TEXT("MaxUpdateIterations: %d vs %d %s"), FoundMaxUpdateIterations, MaxUpdateIterations, bPass ? TEXT("Pass") : TEXT("FAIL!!!!!!!!"));
-
-				int32 NumSpawnFound = 0;
-				bool bMatchesFound = true;
-				for (int32 i = 0; i < SimStageInfo.Num(); i++)
-				{
-					if (SimStageInfo[i].bSpawnOnly)
-					{
-						NumSpawnFound++;
-
-						if (!SpawnStages.Contains(SimStageInfo[i].MinStage))
-						{
-							bMatchesFound = false;
-							UE_LOG(LogNiagara, Log, TEXT("Missing spawn stage: %d FAIL!!!!!!!!!"), SimStageInfo[i].MinStage);
-						}
-					}
-				}
-
-				bPass = SpawnStages.Num() == NumSpawnFound;
-				UE_LOG(LogNiagara, Log, TEXT("SpawnStages.Num(): %d vs %d %s"), NumSpawnFound, SpawnStages.Num(), bPass ? TEXT("Pass") : TEXT("FAIL!!!!!!!!"));
-
-				TArray<FNiagaraVariable> Params;
-				CombinedParamStore.GetParameters(Params);
-				for (FNiagaraVariable& Var : Params)
-				{
-					if (!Var.IsDataInterface())
-						continue;
-
-					UNiagaraDataInterface* DI = CombinedParamStore.GetDataInterface(Var);
-					UNiagaraDataInterfaceRWBase* DIRW = Cast<UNiagaraDataInterfaceRWBase>(DI);
-					if (DIRW)
-					{
-						for (int32 i = 0; i < SimStageInfo.Num(); i++)
-						{
-							if (SimStageInfo[i].IterationSource == Var.GetName())
-							{
-								if (!DIRW->IterationShaderStages.Contains(SimStageInfo[i].MinStage))
-								{
-									UE_LOG(LogNiagara, Log, TEXT("Missing iteration stage for %s: %d FAIL!!!!!!!!!"), *Var.GetName().ToString(), SimStageInfo[i].MinStage);
-								}
-							}
-
-							if (SimStageInfo[i].OutputDestinations.Contains(Var.GetName()))
-							{
-								if (!DIRW->OutputShaderStages.Contains(SimStageInfo[i].MinStage))
-								{
-									UE_LOG(LogNiagara, Log, TEXT("Missing output stage for %s: %d FAIL!!!!!!!!!"), *Var.GetName().ToString(), SimStageInfo[i].MinStage);
-								}
-							}
-						}
-					}
-
-				}
-			}
-
-
-			// Set the values that we are using from compiled data instead...
-			MaxUpdateIterations = SimStageInfo[SimStageInfo.Num() - 1].MaxStage;
-			SpawnStages.Empty();
-
-			for (int32 i = 0; i < SimStageInfo.Num(); i++)
-			{
-				if (SimStageInfo[i].bSpawnOnly)
-				{
-					SpawnStages.Add(SimStageInfo[i].MinStage);
-				}
-			}
-
-			
-		}
-	}
-
-	
-#if DO_CHECK
-	// DI Parameters are the same between all shader permutations so we can just get the first one
-	FNiagaraShaderRef Shader = InGPUComputeScript->GetRenderThreadScript()->GetShaderGameThread(0);
-	if (Shader.IsValid())
-	{
-		DIClassNames.Empty(Shader->GetDIParameters().Num());
-		for (const FNiagaraDataInterfaceParamRef& DIParams : Shader->GetDIParameters())
-		{
-			DIClassNames.Add(DIParams.DIType.Get(Shader.GetPointerTable().DITypes)->GetClass()->GetName());
-		}
-	}
-	else
-	{
-		DIClassNames.Empty(InGPUComputeScript->GetRenderThreadScript()->GetDataInterfaceParamInfo().Num());
-		for (const FNiagaraDataInterfaceGPUParamInfo& DIParams : InGPUComputeScript->GetRenderThreadScript()->GetDataInterfaceParamInfo())
-		{
-			DIClassNames.Add(DIParams.DIClassName);
-		}
-	}
-#endif
-}
-
-
-const FSimulationStageMetaData* FNiagaraComputeExecutionContext::GetSimStageMetaData(uint32 SimulationStageIndex) const
-{
-	if (SimStageInfo.Num() > 0)
-	{
-		for (int32 i = 0; i < SimStageInfo.Num(); i++)
-		{
-			if (SimulationStageIndex >= (uint32)SimStageInfo[i].MinStage  && SimulationStageIndex < (uint32)SimStageInfo[i].MaxStage)
-			{
-				return &SimStageInfo[i];
-			}
-		}
-	}
-	return nullptr;
-}
-
-bool FNiagaraComputeExecutionContext::IsOutputStage(FNiagaraDataInterfaceProxy* DIProxy, uint32 CurrentStage) const
-{
-	const FSimulationStageMetaData* MetaData = GetSimStageMetaData(CurrentStage);
-	if (MetaData && DIProxy && !DIProxy->SourceDIName.IsNone())
-	{
-		if (MetaData->OutputDestinations.Contains(DIProxy->SourceDIName))
-			return true;
-	}
-	else if (DIProxy && SimStageInfo.Num() == 0)
-	{
-		return DIProxy->IsOutputStage_DEPRECATED(CurrentStage);
-	}
-	return false;
-}
-
-bool FNiagaraComputeExecutionContext::IsIterationStage(FNiagaraDataInterfaceProxy* DIProxy, uint32 CurrentStage) const
-{
-	const FSimulationStageMetaData* MetaData = GetSimStageMetaData(CurrentStage);
-	if (MetaData && DIProxy && !DIProxy->SourceDIName.IsNone())
-	{
-		if (MetaData->IterationSource.IsNone()) // Per particle iteration...
-			return false;
-
-		if (MetaData->IterationSource == DIProxy->SourceDIName)
-			return true;
-	}
-	else if (DIProxy && SimStageInfo.Num() == 0)
-	{
-		return DIProxy->IsIterationStage_DEPRECATED(CurrentStage);
-	}
-	return false;
-}
-
-FNiagaraDataInterfaceProxyRW* FNiagaraComputeExecutionContext::FindIterationInterface(const TArray<FNiagaraDataInterfaceProxyRW*>& InProxies, uint32 CurrentStage) const
-{
-	const FSimulationStageMetaData* MetaData = GetSimStageMetaData(CurrentStage);
-	if (MetaData)
-	{
-		if (MetaData->IterationSource.IsNone()) // Per particle iteration...
-			return nullptr;
-
-		for (FNiagaraDataInterfaceProxyRW* Proxy : InProxies)
-		{
-			if (Proxy->SourceDIName == MetaData->IterationSource)
-				return Proxy;
-		}
-
-		UE_LOG(LogNiagara, Verbose, TEXT("FNiagaraComputeExecutionContext::FindIterationInterface could not find IterationInterface %s"), *MetaData->IterationSource.ToString());
-
-		return nullptr;
-	}
-	else if (SimStageInfo.Num() == 0)
-	{
-		// Fallback to old shader stages
-		for (FNiagaraDataInterfaceProxyRW* Proxy : InProxies)
-		{
-			if (Proxy->IsIterationStage_DEPRECATED(CurrentStage))
-				return Proxy;
-		}
-	}
-
-	return nullptr;
-}
-
-void FNiagaraComputeExecutionContext::DirtyDataInterfaces()
-{
-	CombinedParamStore.MarkInterfacesDirty();
-}
-
-bool FNiagaraComputeExecutionContext::Tick(FNiagaraSystemInstance* ParentSystemInstance)
-{
-	if (CombinedParamStore.GetInterfacesDirty())
-	{
-#if DO_CHECK
-		const TArray<UNiagaraDataInterface*> &DataInterfaces = CombinedParamStore.GetDataInterfaces();
-		// We must make sure that the data interfaces match up between the original script values and our overrides...
-		if (DIClassNames.Num() != DataInterfaces.Num())
-		{
-			UE_LOG(LogNiagara, Warning, TEXT("Mismatch between Niagara GPU Execution Context data interfaces and those in its script!"));
-			return false;
-		}
-
-		for (int32 i = 0; i < DIClassNames.Num(); ++i)
-		{
-			FString UsedClassName = DataInterfaces[i]->GetClass()->GetName();
-			if (DIClassNames[i] != UsedClassName)
-			{
-				UE_LOG(LogNiagara, Warning, TEXT("Mismatched class between Niagara GPU Execution Context data interfaces and those in its script!\nIndex:%d\nShader:%s\nScript:%s")
-					, i, *DIClassNames[i], *UsedClassName);
-			}
-		}
-#endif
-		CombinedParamStore.Tick();
-	}
-
-	return true;
-}
-
-void FNiagaraComputeExecutionContext::PostTick()
-{
-	//If we're for interpolated spawn, copy over the previous frame's parameters into the Prev parameters.
-	if (HasInterpolationParameters)
-	{
-		CombinedParamStore.CopyCurrToPrev();
-	}
-}
-
-void FNiagaraComputeExecutionContext::ResetInternal(NiagaraEmitterInstanceBatcher* Batcher)
-{
-	checkf(IsInRenderingThread(), TEXT("Can only reset the gpu context from the render thread"));
-
-	// Release and reset readback data.
-	if (Batcher)
-	{
-		Batcher->GetGPUInstanceCounterManager().FreeEntry(EmitterInstanceReadback.GPUCountOffset);
-	}
-	else // In this case the batcher is pending kill so no need to putback entry in the pool.
-	{
-		EmitterInstanceReadback.GPUCountOffset = INDEX_NONE;
-	}
-
-	GpuSpawnInfo_GT.Reset();
-
-	SetDataToRender(nullptr);
-}
-
-void FNiagaraComputeExecutionContext::SetDataToRender(FNiagaraDataBuffer* InDataToRender)
-{
-	if (DataToRender)
-	{
-		DataToRender->ReleaseReadRef();
-	}
-
-	DataToRender = InDataToRender;
-
-	if (DataToRender)
-	{
-		DataToRender->AddReadRef();
-	}
-
-	// This call the DataToRender should be equal to the TranslucentDataToRender so we can release the read ref
-	if (TranslucentDataToRender)
-	{
-		ensure((DataToRender == nullptr) || (DataToRender == TranslucentDataToRender));
-		TranslucentDataToRender->ReleaseReadRef();
-		TranslucentDataToRender = nullptr;
-	}
-}
-
-void FNiagaraComputeExecutionContext::SetTranslucentDataToRender(FNiagaraDataBuffer* InTranslucentDataToRender)
-{
-	if (TranslucentDataToRender)
-	{
-		TranslucentDataToRender->ReleaseReadRef();
-	}
-
-	TranslucentDataToRender = InTranslucentDataToRender;
-
-	if (TranslucentDataToRender)
-	{
-		TranslucentDataToRender->AddReadRef();
-	}
-}
-
-bool FNiagaraComputeInstanceData::IsOutputStage(FNiagaraDataInterfaceProxy* DIProxy, uint32 CurrentStage) const
-{
-	if (bUsesOldShaderStages)
-	{
-		return DIProxy->IsOutputStage_DEPRECATED(CurrentStage);
-	}
-	else if (bUsesSimStages)
-	{
-		return Context->IsOutputStage(DIProxy, CurrentStage);
-	}
-	return false;
-}
-
-bool FNiagaraComputeInstanceData::IsIterationStage(FNiagaraDataInterfaceProxy* DIProxy, uint32 CurrentStage) const
-{
-
-	if (bUsesOldShaderStages)
-	{
-		return DIProxy->IsIterationStage_DEPRECATED(CurrentStage);
-	}
-	else if (bUsesSimStages)
-	{
-		return Context->IsIterationStage(DIProxy, CurrentStage);
-	}
-	return false;
-}
-
-FNiagaraDataInterfaceProxyRW* FNiagaraComputeInstanceData::FindIterationInterface(uint32 SimulationStageIndex) const
-{
-	if (bUsesOldShaderStages)
-	{
-		FNiagaraDataInterfaceProxyRW* IterationInterface = nullptr;
-		for (FNiagaraDataInterfaceProxyRW* Interface : IterationDataInterfaceProxies)
-		{
-			if (Interface->IsIterationStage_DEPRECATED(SimulationStageIndex))
-			{
-				if (IterationInterface)
-				{
-					UE_LOG(LogNiagara, Error, TEXT("Multiple output Data Interfaces found for current stage"));
-				}
-				else
-				{
-					IterationInterface = Interface;
-				}
-			}
-		}
-
-		return IterationInterface;
-	}
-	else if (bUsesSimStages)
-	{
-		return Context->FindIterationInterface(IterationDataInterfaceProxies, SimulationStageIndex);
-	}
-	return nullptr;
-}
-=======
->>>>>>> 3aae9151
