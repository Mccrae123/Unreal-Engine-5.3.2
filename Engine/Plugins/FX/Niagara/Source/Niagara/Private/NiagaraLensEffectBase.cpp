--- conflicted
+++ resolved
@@ -122,8 +122,4 @@
 	}
 
 	return false;
-<<<<<<< HEAD
 }
-=======
-}
->>>>>>> d731a049
