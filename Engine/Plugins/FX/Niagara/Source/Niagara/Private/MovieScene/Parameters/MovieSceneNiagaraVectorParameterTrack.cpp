// Copyright Epic Games, Inc. All Rights Reserved.

#include "MovieScene/Parameters/MovieSceneNiagaraVectorParameterTrack.h"
#include "MovieScene/Parameters/MovieSceneNiagaraVectorParameterSectionTemplate.h"
#include "Sections/MovieSceneVectorSection.h"
#include "Evaluation/MovieSceneEvalTemplate.h"
#include "Channels/MovieSceneChannelProxy.h"

bool UMovieSceneNiagaraVectorParameterTrack::SupportsType(TSubclassOf<UMovieSceneSection> SectionClass) const
{
	return SectionClass == UMovieSceneFloatVectorSection::StaticClass();
}

UMovieSceneSection* UMovieSceneNiagaraVectorParameterTrack::CreateNewSection()
{
	UMovieSceneFloatVectorSection* VectorSection = NewObject<UMovieSceneFloatVectorSection>(this, NAME_None, RF_Transactional);
	VectorSection->SetChannelsUsed(ChannelsUsed);
	return VectorSection;
}

void UMovieSceneNiagaraVectorParameterTrack::SetSectionChannelDefaults(UMovieSceneSection* Section, const TArray<uint8>& DefaultValueData) const
{
<<<<<<< HEAD
	UMovieSceneVectorSection* VectorSection = Cast<UMovieSceneVectorSection>(Section);
=======
	UMovieSceneFloatVectorSection* VectorSection = Cast<UMovieSceneFloatVectorSection>(Section);
>>>>>>> 6bbb88c8
	if (ensureMsgf(VectorSection != nullptr, TEXT("Section must be a color section.")) && ensureMsgf(DefaultValueData.Num() == sizeof(float) * VectorSection->GetChannelsUsed(), TEXT("DefaultValueData must be the correct vector type.")))
	{
		FMovieSceneChannelProxy& VectorChannelProxy = VectorSection->GetChannelProxy();

<<<<<<< HEAD
		if (VectorSection->GetChannelsUsed() == 2 && ensureMsgf(DefaultValueData.Num() == sizeof(FVector2D), TEXT("DefaultValueData must be a FVector2D when channels used is 2")))
		{
			FVector2D DefaultValue = *((FVector2D*)DefaultValueData.GetData());
			SetChannelDefault(VectorChannelProxy, VectorSection->GetChannel(0), DefaultValue.X);
			SetChannelDefault(VectorChannelProxy, VectorSection->GetChannel(1), DefaultValue.Y);
		}
		else if (VectorSection->GetChannelsUsed() == 3 && ensureMsgf(DefaultValueData.Num() == sizeof(FVector), TEXT("DefaultValueData must be a FVector when channels used is 3")))
		{
			FVector DefaultValue = *((FVector*)DefaultValueData.GetData());
=======
		if (VectorSection->GetChannelsUsed() == 2 && ensureMsgf(DefaultValueData.Num() == sizeof(FVector2f), TEXT("DefaultValueData must be a FVector2f when channels used is 2")))
		{
			FVector2f DefaultValue = *((FVector2f*)DefaultValueData.GetData());
			SetChannelDefault(VectorChannelProxy, VectorSection->GetChannel(0), DefaultValue.X);
			SetChannelDefault(VectorChannelProxy, VectorSection->GetChannel(1), DefaultValue.Y);
		}
		else if (VectorSection->GetChannelsUsed() == 3 && ensureMsgf(DefaultValueData.Num() == sizeof(FVector3f), TEXT("DefaultValueData must be a FVector3f when channels used is 3")))
		{
			FVector3f DefaultValue = *((FVector3f*)DefaultValueData.GetData());
>>>>>>> 6bbb88c8
			SetChannelDefault(VectorChannelProxy, VectorSection->GetChannel(0), DefaultValue.X);
			SetChannelDefault(VectorChannelProxy, VectorSection->GetChannel(1), DefaultValue.Y);
			SetChannelDefault(VectorChannelProxy, VectorSection->GetChannel(2), DefaultValue.Z);
		}
<<<<<<< HEAD
		else if (VectorSection->GetChannelsUsed() == 4 && ensureMsgf(DefaultValueData.Num() == sizeof(FVector4), TEXT("DefaultValueData must be a FVector4 when channels used is 4")))
		{
			FVector4 DefaultValue = *((FVector4*)DefaultValueData.GetData());
=======
		else if (VectorSection->GetChannelsUsed() == 4 && ensureMsgf(DefaultValueData.Num() == sizeof(FVector4f), TEXT("DefaultValueData must be a FVector4f when channels used is 4")))
		{
			FVector4f DefaultValue = *((FVector4f*)DefaultValueData.GetData());
>>>>>>> 6bbb88c8
			SetChannelDefault(VectorChannelProxy, VectorSection->GetChannel(0), DefaultValue.X);
			SetChannelDefault(VectorChannelProxy, VectorSection->GetChannel(1), DefaultValue.Y);
			SetChannelDefault(VectorChannelProxy, VectorSection->GetChannel(2), DefaultValue.Z);
			SetChannelDefault(VectorChannelProxy, VectorSection->GetChannel(3), DefaultValue.W);
		}
	}
}

FMovieSceneEvalTemplatePtr UMovieSceneNiagaraVectorParameterTrack::CreateTemplateForSection(const UMovieSceneSection& InSection) const
{
	const UMovieSceneFloatVectorSection* VectorSection = Cast<UMovieSceneFloatVectorSection>(&InSection);
	if (VectorSection != nullptr)
	{
		TArray<FMovieSceneFloatChannel> ComponentChannels;
		for (int32 i = 0; i < VectorSection->GetChannelsUsed(); i++)
		{
			ComponentChannels.Add(VectorSection->GetChannel(i));
		}
		return FMovieSceneNiagaraVectorParameterSectionTemplate(GetParameter(), MoveTemp(ComponentChannels), VectorSection->GetChannelsUsed());
	}
	return FMovieSceneEvalTemplatePtr();
}

int32 UMovieSceneNiagaraVectorParameterTrack::GetChannelsUsed() const
{
	return ChannelsUsed;
}

void UMovieSceneNiagaraVectorParameterTrack::SetChannelsUsed(int32 InChannelsUsed)
{
	ChannelsUsed = InChannelsUsed;
}<|MERGE_RESOLUTION|>--- conflicted
+++ resolved
@@ -20,26 +20,11 @@
 
 void UMovieSceneNiagaraVectorParameterTrack::SetSectionChannelDefaults(UMovieSceneSection* Section, const TArray<uint8>& DefaultValueData) const
 {
-<<<<<<< HEAD
-	UMovieSceneVectorSection* VectorSection = Cast<UMovieSceneVectorSection>(Section);
-=======
 	UMovieSceneFloatVectorSection* VectorSection = Cast<UMovieSceneFloatVectorSection>(Section);
->>>>>>> 6bbb88c8
 	if (ensureMsgf(VectorSection != nullptr, TEXT("Section must be a color section.")) && ensureMsgf(DefaultValueData.Num() == sizeof(float) * VectorSection->GetChannelsUsed(), TEXT("DefaultValueData must be the correct vector type.")))
 	{
 		FMovieSceneChannelProxy& VectorChannelProxy = VectorSection->GetChannelProxy();
 
-<<<<<<< HEAD
-		if (VectorSection->GetChannelsUsed() == 2 && ensureMsgf(DefaultValueData.Num() == sizeof(FVector2D), TEXT("DefaultValueData must be a FVector2D when channels used is 2")))
-		{
-			FVector2D DefaultValue = *((FVector2D*)DefaultValueData.GetData());
-			SetChannelDefault(VectorChannelProxy, VectorSection->GetChannel(0), DefaultValue.X);
-			SetChannelDefault(VectorChannelProxy, VectorSection->GetChannel(1), DefaultValue.Y);
-		}
-		else if (VectorSection->GetChannelsUsed() == 3 && ensureMsgf(DefaultValueData.Num() == sizeof(FVector), TEXT("DefaultValueData must be a FVector when channels used is 3")))
-		{
-			FVector DefaultValue = *((FVector*)DefaultValueData.GetData());
-=======
 		if (VectorSection->GetChannelsUsed() == 2 && ensureMsgf(DefaultValueData.Num() == sizeof(FVector2f), TEXT("DefaultValueData must be a FVector2f when channels used is 2")))
 		{
 			FVector2f DefaultValue = *((FVector2f*)DefaultValueData.GetData());
@@ -49,20 +34,13 @@
 		else if (VectorSection->GetChannelsUsed() == 3 && ensureMsgf(DefaultValueData.Num() == sizeof(FVector3f), TEXT("DefaultValueData must be a FVector3f when channels used is 3")))
 		{
 			FVector3f DefaultValue = *((FVector3f*)DefaultValueData.GetData());
->>>>>>> 6bbb88c8
 			SetChannelDefault(VectorChannelProxy, VectorSection->GetChannel(0), DefaultValue.X);
 			SetChannelDefault(VectorChannelProxy, VectorSection->GetChannel(1), DefaultValue.Y);
 			SetChannelDefault(VectorChannelProxy, VectorSection->GetChannel(2), DefaultValue.Z);
 		}
-<<<<<<< HEAD
-		else if (VectorSection->GetChannelsUsed() == 4 && ensureMsgf(DefaultValueData.Num() == sizeof(FVector4), TEXT("DefaultValueData must be a FVector4 when channels used is 4")))
-		{
-			FVector4 DefaultValue = *((FVector4*)DefaultValueData.GetData());
-=======
 		else if (VectorSection->GetChannelsUsed() == 4 && ensureMsgf(DefaultValueData.Num() == sizeof(FVector4f), TEXT("DefaultValueData must be a FVector4f when channels used is 4")))
 		{
 			FVector4f DefaultValue = *((FVector4f*)DefaultValueData.GetData());
->>>>>>> 6bbb88c8
 			SetChannelDefault(VectorChannelProxy, VectorSection->GetChannel(0), DefaultValue.X);
 			SetChannelDefault(VectorChannelProxy, VectorSection->GetChannel(1), DefaultValue.Y);
 			SetChannelDefault(VectorChannelProxy, VectorSection->GetChannel(2), DefaultValue.Z);
