// Copyright Epic Games, Inc. All Rights Reserved.

#include "MovieSceneNiagaraSystemTrackTemplate.h"
#include "MovieSceneExecutionToken.h"
#include "NiagaraComponent.h"
#include "IMovieScenePlayer.h"

#include "Evaluation/MovieSceneEvaluationTemplateInstance.h"
#include "MovieSceneSequence.h"
#include "MovieScene.h"

struct FPreAnimatedNiagaraComponentToken : IMovieScenePreAnimatedToken
{
	FPreAnimatedNiagaraComponentToken(
		bool bInComponentIsActive,
		bool bInComponentForceSolo,
		bool bInComponentRenderingEnabled,
		TOptional<ENiagaraExecutionState> InSystemInstanceExecutionState,
		ENiagaraAgeUpdateMode InComponentAgeUpdateMode,
<<<<<<< HEAD
=======
		bool bInComponentAllowScalability,
>>>>>>> 6bbb88c8
		float InComponentSeekDelta,
		float InComponentDesiredAge,
		bool bInComponentLockDesiredAgeDeltaTimeToSeekDelta
	)
		: bComponentIsActive(bInComponentIsActive)
		, bComponentForceSolo(bInComponentForceSolo)
		, bComponentRenderingEnabled(bInComponentRenderingEnabled)
		, SystemInstanceExecutionState(InSystemInstanceExecutionState)
		, ComponentAgeUpdateMode(InComponentAgeUpdateMode)
		, bComponentAllowScalability(bInComponentAllowScalability)
		, ComponentSeekDelta(InComponentSeekDelta)
		, ComponentDesiredAge(InComponentDesiredAge)
		, bComponentLockDesiredAgeDeltaTimeToSeekDelta(bInComponentLockDesiredAgeDeltaTimeToSeekDelta)
	{ }

	virtual void RestoreState(UObject& InObject, const UE::MovieScene::FRestoreStateParams& Params)
	{
		UNiagaraComponent* NiagaraComponent = CastChecked<UNiagaraComponent>(&InObject);		
		if (bComponentIsActive)
		{
			NiagaraComponent->Activate();
		}
		else
		{
			// TODO: This is seemingly done because there is some state that isn't fully reset on Deactivate. Should be a single component call
			if (auto SystemInstanceController = NiagaraComponent->GetSystemInstanceController())		
			{
				SystemInstanceController->Reset(FNiagaraSystemInstance::EResetMode::ResetSystem);
			}
			NiagaraComponent->Deactivate();
		}
		NiagaraComponent->SetForceSolo(bComponentForceSolo);
		NiagaraComponent->SetRenderingEnabled(bComponentRenderingEnabled);
		NiagaraComponent->SetAgeUpdateMode(ComponentAgeUpdateMode);
		NiagaraComponent->SetAllowScalability(bComponentAllowScalability);
		NiagaraComponent->SetSeekDelta(ComponentSeekDelta);
		NiagaraComponent->SetDesiredAge(ComponentDesiredAge);
<<<<<<< HEAD
		NiagaraComponent->SetLockDesiredAgeDeltaTimeToSeekDelta(bComponentLockDesiredAgeDeltaTimeToSeekDelta);
=======
		NiagaraComponent->SetAllowScalability(bComponentAllowScalability);
		NiagaraComponent->SetLockDesiredAgeDeltaTimeToSeekDelta(bComponentLockDesiredAgeDeltaTimeToSeekDelta);

		// TODO: When this action is ACTUALLY deferred, just expose it to the component		
		if (SystemInstanceExecutionState.IsSet())
		{
			// NOTE: Get the controller again here because it might have been released on Deactivate
			if (auto SystemInstanceController = NiagaraComponent->GetSystemInstanceController())		
			{
				SystemInstanceController->SetRequestedExecutionState_Deferred(SystemInstanceExecutionState.GetValue());
			}
		}
>>>>>>> 6bbb88c8
	}

	bool bComponentIsActive;
	bool bComponentForceSolo;
	bool bComponentRenderingEnabled;
	TOptional<ENiagaraExecutionState> SystemInstanceExecutionState;
	ENiagaraAgeUpdateMode ComponentAgeUpdateMode;
	bool bComponentAllowScalability;
	float ComponentSeekDelta;
	float ComponentDesiredAge;
	bool bComponentLockDesiredAgeDeltaTimeToSeekDelta;
};

struct FPreAnimatedNiagaraComponentTokenProducer : IMovieScenePreAnimatedTokenProducer
{
	virtual IMovieScenePreAnimatedTokenPtr CacheExistingState(UObject& InObject) const override
	{
		UNiagaraComponent* NiagaraComponent = CastChecked<UNiagaraComponent>(&InObject);
		// TODO: Shouldn't need to access the SystemInstanceController directly here, want to eventually use the component interface only
		FNiagaraSystemInstanceControllerPtr SystemInstanceController = NiagaraComponent->GetSystemInstanceController();
		return FPreAnimatedNiagaraComponentToken(
			NiagaraComponent->IsActive(),
			NiagaraComponent->GetForceSolo(),
			NiagaraComponent->GetRenderingEnabled(),
			SystemInstanceController.IsValid() ? SystemInstanceController->GetRequestedExecutionState() : TOptional<ENiagaraExecutionState>(),
			NiagaraComponent->GetAgeUpdateMode(),
			NiagaraComponent->GetAllowScalability(),
			NiagaraComponent->GetSeekDelta(),
			NiagaraComponent->GetDesiredAge(),
			NiagaraComponent->GetLockDesiredAgeDeltaTimeToSeekDelta());
	}
};

struct FNiagaraSystemUpdateDesiredAgeExecutionToken : IMovieSceneExecutionToken
{
	FNiagaraSystemUpdateDesiredAgeExecutionToken(
		FFrameNumber InSpawnSectionStartFrame, FFrameNumber InSpawnSectionEndFrame,
		ENiagaraSystemSpawnSectionStartBehavior InSpawnSectionStartBehavior, ENiagaraSystemSpawnSectionEvaluateBehavior InSpawnSectionEvaluateBehavior,
		ENiagaraSystemSpawnSectionEndBehavior InSpawnSectionEndBehavior, ENiagaraAgeUpdateMode InAgeUpdateMode, bool bInAllowScalability)
		: SpawnSectionStartFrame(InSpawnSectionStartFrame)
		, SpawnSectionEndFrame(InSpawnSectionEndFrame)
		, SpawnSectionStartBehavior(InSpawnSectionStartBehavior)
		, SpawnSectionEvaluateBehavior(InSpawnSectionEvaluateBehavior)
		, SpawnSectionEndBehavior(InSpawnSectionEndBehavior)
		, AgeUpdateMode(InAgeUpdateMode)
		, bAllowScalability(bInAllowScalability)
	{}

	virtual void Execute(const FMovieSceneContext& Context, const FMovieSceneEvaluationOperand& Operand, FPersistentEvaluationData& PersistentData, IMovieScenePlayer& Player) override
	{
		for (TWeakObjectPtr<> Object : Player.FindBoundObjects(Operand))
		{
			UObject* ObjectPtr = Object.Get();
			UNiagaraComponent* NiagaraComponent = Cast<UNiagaraComponent>(ObjectPtr);

			{
				static FMovieSceneAnimTypeID TypeID = TMovieSceneAnimTypeID<FNiagaraSystemUpdateDesiredAgeExecutionToken, 0>();

				FScopedPreAnimatedCaptureSource CaptureSource(&Player.PreAnimatedState, PersistentData.GetTrackKey(), true);
				Player.PreAnimatedState.SavePreAnimatedState(*NiagaraComponent, TypeID, FPreAnimatedNiagaraComponentTokenProducer());
			}

			NiagaraComponent->SetForceSolo(true);
			NiagaraComponent->SetAgeUpdateMode(AgeUpdateMode);
			NiagaraComponent->SetAllowScalability(bAllowScalability);

			UMovieSceneSequence* MovieSceneSequence = Player.GetEvaluationTemplate().GetSequence(Operand.SequenceID);
			if (MovieSceneSequence != nullptr)
			{
				UMovieScene* MovieScene = MovieSceneSequence->GetMovieScene();
				if (MovieScene != nullptr)
				{
					NiagaraComponent->SetSeekDelta((float)MovieScene->GetDisplayRate().Denominator / MovieScene->GetDisplayRate().Numerator);
					NiagaraComponent->SetLockDesiredAgeDeltaTimeToSeekDelta(MovieScene->GetEvaluationType() == EMovieSceneEvaluationType::FrameLocked);
				}
			}

			FNiagaraSystemInstanceControllerPtr SystemInstanceController = NiagaraComponent->GetSystemInstanceController();

			if (Context.GetTime() < SpawnSectionStartFrame)
			{
				if (SpawnSectionStartBehavior == ENiagaraSystemSpawnSectionStartBehavior::Activate)
				{
					if (NiagaraComponent->IsActive())
					{
						// TODO: More stuff that should be a single component call once deferred
						NiagaraComponent->DeactivateImmediate();
						if (SystemInstanceController.IsValid() && SystemInstanceController->IsValid())
						{
							SystemInstanceController->Reset(FNiagaraSystemInstance::EResetMode::ResetAll);
						}
					}
				}
			}
			else if (Context.GetRange().Overlaps(TRange<FFrameTime>(FFrameTime(SpawnSectionStartFrame))))
			{
				if (SpawnSectionStartBehavior == ENiagaraSystemSpawnSectionStartBehavior::Activate)
				{
					if (NiagaraComponent->IsActive())
					{
<<<<<<< HEAD
						NiagaraComponent->DeactivateImmediate();
						if (NiagaraComponent->GetSystemInstance() != nullptr)
						{
							NiagaraComponent->GetSystemInstance()->Reset(FNiagaraSystemInstance::EResetMode::ResetAll);
						}
					}
					NiagaraComponent->Activate();
=======
						// TODO: More stuff that should be a single component call once deferred
						NiagaraComponent->DeactivateImmediate();
						if (SystemInstanceController.IsValid() && SystemInstanceController->IsValid())
						{
							SystemInstanceController->Reset(FNiagaraSystemInstance::EResetMode::ResetAll);
						}
					}
					NiagaraComponent->Activate();
					SystemInstanceController = NiagaraComponent->GetSystemInstanceController();
>>>>>>> 6bbb88c8
				}
			}
			else if (Context.GetTime() < SpawnSectionEndFrame)
			{
				if (SpawnSectionEvaluateBehavior == ENiagaraSystemSpawnSectionEvaluateBehavior::ActivateIfInactive)
				{
					if (NiagaraComponent->IsActive() == false)
					{
						NiagaraComponent->Activate();
						SystemInstanceController = NiagaraComponent->GetSystemInstanceController();
					}
					
					// TODO: Once ACTUALLY deferred, should just be a component call
					if (SystemInstanceController.IsValid() && SystemInstanceController->IsValid())
					{
						SystemInstanceController->SetRequestedExecutionState_Deferred(ENiagaraExecutionState::Active);
					}
				}
			}
			else
			{
				if (SpawnSectionEndBehavior == ENiagaraSystemSpawnSectionEndBehavior::SetSystemInactive)
				{
					// TODO: Once ACTUALLY deferred, should just be a component call
					if (SystemInstanceController.IsValid() && SystemInstanceController->IsValid())
					{
						SystemInstanceController->SetRequestedExecutionState_Deferred(ENiagaraExecutionState::Inactive);
					}
				}
				else if (SpawnSectionEndBehavior == ENiagaraSystemSpawnSectionEndBehavior::Deactivate)
				{
					if (NiagaraComponent->IsActive())
					{
						// TODO: More stuff that should be a single component call once deferred
						NiagaraComponent->DeactivateImmediate();
						if (SystemInstanceController.IsValid() && SystemInstanceController->IsValid())
						{
							SystemInstanceController->Reset(FNiagaraSystemInstance::EResetMode::ResetAll);
						}
					}
				}
			}

			bool bRenderingEnabled = Context.IsPreRoll() == false;
			NiagaraComponent->SetRenderingEnabled(bRenderingEnabled);

			if (SystemInstanceController.IsValid() && SystemInstanceController->IsValid() && SystemInstanceController->IsComplete() == false)
			{
				float DesiredAge = Context.GetFrameRate().AsSeconds(Context.GetTime() - SpawnSectionStartFrame);
				if (DesiredAge >= 0)
				{
					// Add a quarter of a frame offset here to push the desired age into the middle of the frame since it will be automatically rounded
					// down to the nearest seek delta.  This prevents a situation where float rounding results in a value which is just slightly less than
					// the frame boundary, which results in a skipped simulation frame.
					float FrameOffset = NiagaraComponent->GetSeekDelta() / 4;
					NiagaraComponent->SetDesiredAge(DesiredAge + FrameOffset);
				}
			}
		}
	}

	FFrameNumber SpawnSectionStartFrame;
	FFrameNumber SpawnSectionEndFrame;
	ENiagaraSystemSpawnSectionStartBehavior SpawnSectionStartBehavior;
	ENiagaraSystemSpawnSectionEvaluateBehavior SpawnSectionEvaluateBehavior;
	ENiagaraSystemSpawnSectionEndBehavior SpawnSectionEndBehavior;
	ENiagaraAgeUpdateMode AgeUpdateMode;
	bool bAllowScalability;
};

FMovieSceneNiagaraSystemTrackImplementation::FMovieSceneNiagaraSystemTrackImplementation(
	FFrameNumber InSpawnSectionStartFrame, FFrameNumber InSpawnSectionEndFrame,
	ENiagaraSystemSpawnSectionStartBehavior InSpawnSectionStartBehavior, ENiagaraSystemSpawnSectionEvaluateBehavior InSpawnSectionEvaluateBehavior,
	ENiagaraSystemSpawnSectionEndBehavior InSpawnSectionEndBehavior, ENiagaraAgeUpdateMode InAgeUpdateMode, bool bInAllowScalability)
	: SpawnSectionStartFrame(InSpawnSectionStartFrame)
	, SpawnSectionEndFrame(InSpawnSectionEndFrame)
	, SpawnSectionStartBehavior(InSpawnSectionStartBehavior)
	, SpawnSectionEvaluateBehavior(InSpawnSectionEvaluateBehavior)
	, SpawnSectionEndBehavior(InSpawnSectionEndBehavior)
	, AgeUpdateMode(InAgeUpdateMode)
	, bAllowScalability(bInAllowScalability)

{
}

FMovieSceneNiagaraSystemTrackImplementation::FMovieSceneNiagaraSystemTrackImplementation()
	: SpawnSectionStartFrame(FFrameNumber())
	, SpawnSectionEndFrame(FFrameNumber())
	, SpawnSectionStartBehavior(ENiagaraSystemSpawnSectionStartBehavior::Activate)
	, SpawnSectionEvaluateBehavior(ENiagaraSystemSpawnSectionEvaluateBehavior::None)
	, SpawnSectionEndBehavior(ENiagaraSystemSpawnSectionEndBehavior::SetSystemInactive)
	, AgeUpdateMode(ENiagaraAgeUpdateMode::TickDeltaTime)
	, bAllowScalability(false)
{
}

void FMovieSceneNiagaraSystemTrackImplementation::Evaluate(const FMovieSceneEvaluationTrack& Track, TArrayView<const FMovieSceneFieldEntry_ChildTemplate> Children, const FMovieSceneEvaluationOperand& Operand, const FMovieSceneContext& Context, const FPersistentEvaluationData& PersistentData, FMovieSceneExecutionTokens& ExecutionTokens) const
{
	ExecutionTokens.SetContext(Context);
	ExecutionTokens.Add(FNiagaraSystemUpdateDesiredAgeExecutionToken(
		SpawnSectionStartFrame, SpawnSectionEndFrame,
		SpawnSectionStartBehavior, SpawnSectionEvaluateBehavior,
		SpawnSectionEndBehavior, AgeUpdateMode, bAllowScalability));
}<|MERGE_RESOLUTION|>--- conflicted
+++ resolved
@@ -17,10 +17,7 @@
 		bool bInComponentRenderingEnabled,
 		TOptional<ENiagaraExecutionState> InSystemInstanceExecutionState,
 		ENiagaraAgeUpdateMode InComponentAgeUpdateMode,
-<<<<<<< HEAD
-=======
 		bool bInComponentAllowScalability,
->>>>>>> 6bbb88c8
 		float InComponentSeekDelta,
 		float InComponentDesiredAge,
 		bool bInComponentLockDesiredAgeDeltaTimeToSeekDelta
@@ -58,9 +55,6 @@
 		NiagaraComponent->SetAllowScalability(bComponentAllowScalability);
 		NiagaraComponent->SetSeekDelta(ComponentSeekDelta);
 		NiagaraComponent->SetDesiredAge(ComponentDesiredAge);
-<<<<<<< HEAD
-		NiagaraComponent->SetLockDesiredAgeDeltaTimeToSeekDelta(bComponentLockDesiredAgeDeltaTimeToSeekDelta);
-=======
 		NiagaraComponent->SetAllowScalability(bComponentAllowScalability);
 		NiagaraComponent->SetLockDesiredAgeDeltaTimeToSeekDelta(bComponentLockDesiredAgeDeltaTimeToSeekDelta);
 
@@ -73,7 +67,6 @@
 				SystemInstanceController->SetRequestedExecutionState_Deferred(SystemInstanceExecutionState.GetValue());
 			}
 		}
->>>>>>> 6bbb88c8
 	}
 
 	bool bComponentIsActive;
@@ -174,15 +167,6 @@
 				{
 					if (NiagaraComponent->IsActive())
 					{
-<<<<<<< HEAD
-						NiagaraComponent->DeactivateImmediate();
-						if (NiagaraComponent->GetSystemInstance() != nullptr)
-						{
-							NiagaraComponent->GetSystemInstance()->Reset(FNiagaraSystemInstance::EResetMode::ResetAll);
-						}
-					}
-					NiagaraComponent->Activate();
-=======
 						// TODO: More stuff that should be a single component call once deferred
 						NiagaraComponent->DeactivateImmediate();
 						if (SystemInstanceController.IsValid() && SystemInstanceController->IsValid())
@@ -192,7 +176,6 @@
 					}
 					NiagaraComponent->Activate();
 					SystemInstanceController = NiagaraComponent->GetSystemInstanceController();
->>>>>>> 6bbb88c8
 				}
 			}
 			else if (Context.GetTime() < SpawnSectionEndFrame)
