// Copyright Epic Games, Inc. All Rights Reserved.
#include "NiagaraDataInterfaceRenderTarget2D.h"
#include "NiagaraShader.h"
#include "ShaderParameterUtils.h"
#include "ClearQuad.h"
#include "TextureResource.h"
#include "GenerateMips.h"
#include "CanvasTypes.h"
#include "Engine/Texture2D.h"
#include "Engine/TextureRenderTarget2D.h"

#include "NiagaraEmitterInstanceBatcher.h"
#include "NiagaraSettings.h"
#include "NiagaraSystemInstance.h"
#include "NiagaraRenderer.h"
#if WITH_EDITOR
#include "NiagaraGpuComputeDebug.h"
#endif
<<<<<<< HEAD
#include "Engine/TextureRenderTarget2D.h"
=======
#include "NiagaraStats.h"
>>>>>>> 3aae9151

#define LOCTEXT_NAMESPACE "NiagaraDataInterfaceRenderTarget2D"

const FString UNiagaraDataInterfaceRenderTarget2D::SizeName(TEXT("RWSize_"));
const FString UNiagaraDataInterfaceRenderTarget2D::RWOutputName(TEXT("RWOutput_"));
const FString UNiagaraDataInterfaceRenderTarget2D::OutputName(TEXT("Output_"));
<<<<<<< HEAD

// Global VM function names, also used by the shaders code generation methods.
const FName UNiagaraDataInterfaceRenderTarget2D::SetValueFunctionName("SetRenderTargetValue");
const FName UNiagaraDataInterfaceRenderTarget2D::SetSizeFunctionName("SetRenderTargetSize");
const FName UNiagaraDataInterfaceRenderTarget2D::GetSizeFunctionName("GetRenderTargetSize");
const FName UNiagaraDataInterfaceRenderTarget2D::LinearToIndexName("LinearToIndex");

=======
const FString UNiagaraDataInterfaceRenderTarget2D::InputName(TEXT("Input_"));

// Global VM function names, also used by the shaders code generation methods.
const FName UNiagaraDataInterfaceRenderTarget2D::SetValueFunctionName("SetRenderTargetValue");
const FName UNiagaraDataInterfaceRenderTarget2D::GetValueFunctionName("GetRenderTargetValue");
const FName UNiagaraDataInterfaceRenderTarget2D::SampleValueFunctionName("SampleRenderTargetValue");
const FName UNiagaraDataInterfaceRenderTarget2D::SetSizeFunctionName("SetRenderTargetSize");
const FName UNiagaraDataInterfaceRenderTarget2D::GetSizeFunctionName("GetRenderTargetSize");
const FName UNiagaraDataInterfaceRenderTarget2D::LinearToIndexName("LinearToIndex");
>>>>>>> 3aae9151

FNiagaraVariableBase UNiagaraDataInterfaceRenderTarget2D::ExposedRTVar;

int32 GNiagaraReleaseResourceOnRemove = false;
static FAutoConsoleVariableRef CVarNiagaraReleaseResourceOnRemove(
	TEXT("fx.Niagara.RenderTarget.ReleaseResourceOnRemove"),
	GNiagaraReleaseResourceOnRemove,
	TEXT("Releases the render target resource once it is removed from the manager list rather than waiting for a GC."),
	ECVF_Default
);

float GNiagaraRenderTargetResolutionMultiplier = 1.0f;
static FAutoConsoleVariableRef CVarNiagaraRenderTargetResolutionMultiplier(
	TEXT("fx.Niagara.RenderTarget.ResolutionMultiplier"),
	GNiagaraRenderTargetResolutionMultiplier,
	TEXT("Optional global modifier to Niagara render target resolution."),
	ECVF_Default
);

int GNiagaraRenderTargetAllowReads = 0;
static FAutoConsoleVariableRef CVarNiagaraRenderTargetAllowReads(
	TEXT("fx.Niagara.RenderTarget.AllowReads"),
	GNiagaraRenderTargetAllowReads,
	TEXT("Enables read operations to be visible in the UI, very experimental."),
	ECVF_Default
);

/*--------------------------------------------------------------------------------------------------------------------------*/

struct FNDIRenderTarget2DFunctionVersion
{
	enum Type
	{
		InitialVersion = 0,
		AddedOptionalExecute = 1,

		VersionPlusOne,
		LatestVersion = VersionPlusOne - 1
	};
};

/*--------------------------------------------------------------------------------------------------------------------------*/
struct FNiagaraDataInterfaceParametersCS_RenderTarget2D : public FNiagaraDataInterfaceParametersCS
{
	DECLARE_TYPE_LAYOUT(FNiagaraDataInterfaceParametersCS_RenderTarget2D, NonVirtual);
public:
	void Bind(const FNiagaraDataInterfaceGPUParamInfo& ParameterInfo, const class FShaderParameterMap& ParameterMap)
	{			
		SizeParam.Bind(ParameterMap, *(UNiagaraDataInterfaceRenderTarget2D::SizeName + ParameterInfo.DataInterfaceHLSLSymbol));
		OutputParam.Bind(ParameterMap, *(UNiagaraDataInterfaceRenderTarget2D::OutputName + ParameterInfo.DataInterfaceHLSLSymbol));
<<<<<<< HEAD
=======

		InputParam.Bind(ParameterMap, *(UNiagaraDataInterfaceRenderTarget2D::InputName + ParameterInfo.DataInterfaceHLSLSymbol));
		InputSamplerStateParam.Bind(ParameterMap, *(UNiagaraDataInterfaceRenderTarget2D::InputName + TEXT("SamplerState") + ParameterInfo.DataInterfaceHLSLSymbol));
>>>>>>> 3aae9151
	}

	void Set(FRHICommandList& RHICmdList, const FNiagaraDataInterfaceSetArgs& Context) const
	{
		check(IsInRenderingThread());

		// Get shader and DI
		FRHIComputeShader* ComputeShaderRHI = Context.Shader.GetComputeShader();
		FNiagaraDataInterfaceProxyRenderTarget2DProxy* VFDI = static_cast<FNiagaraDataInterfaceProxyRenderTarget2DProxy*>(Context.DataInterface);

		FRenderTarget2DRWInstanceData_RenderThread* ProxyData = VFDI->SystemInstancesToProxyData_RT.Find(Context.SystemInstanceID);
		check(ProxyData);

		SetShaderValue(RHICmdList, ComputeShaderRHI, SizeParam, ProxyData->Size);
	
		if (OutputParam.IsUAVBound())
		{
<<<<<<< HEAD
			FRHIUnorderedAccessView* OutputUAV = nullptr;

			if (Context.IsOutputStage)
			{
				if (FRHITexture* TextureRHI = ProxyData->TextureReferenceRHI->GetReferencedTexture())
				{
					// Note: Because we control the render target it should not changed underneath us without queueing a request to recreate the UAV.  If that assumption changes we would need to track the UAV.
					if (!ProxyData->UAV.IsValid())
					{
						ProxyData->UAV = RHICreateUnorderedAccessView(TextureRHI, 0);
					}

					OutputUAV = ProxyData->UAV;
					// FIXME: this transition needs to happen in FNiagaraDataInterfaceProxyRenderTarget2DProxy::PreStage so it doesn't break up the overlap group,
					// but for some reason it stops working if I move it in there.
					RHICmdList.Transition(FRHITransitionInfo(OutputUAV, ERHIAccess::SRVMask, ERHIAccess::UAVCompute));
				}
=======
			FRHIUnorderedAccessView* OutputUAV = ProxyData->UnorderedAccessViewRHI;
			if (OutputUAV)
			{
				// FIXME: this transition needs to happen in FNiagaraDataInterfaceProxyRenderTarget2DProxy::PreStage so it doesn't break up the overlap group,
				// but for some reason it stops working if I move it in there.
				RHICmdList.Transition(FRHITransitionInfo(OutputUAV, ERHIAccess::Unknown, ERHIAccess::UAVCompute));
				ProxyData->bWasWrittenTo = true;
>>>>>>> 3aae9151
			}

			if (OutputUAV == nullptr)
			{
				OutputUAV = Context.Batcher->GetEmptyUAVFromPool(RHICmdList, EPixelFormat::PF_A16B16G16R16, ENiagaraEmptyUAVType::Buffer);
			}

			RHICmdList.SetUAVParameter(ComputeShaderRHI, OutputParam.GetUAVIndex(), OutputUAV);
		}

		if ( InputParam.IsBound() )
		{
			FRHITexture* TextureRHI = ProxyData->TextureRHI;
			if (!ensureMsgf(!OutputParam.IsUAVBound(), TEXT("NiagaraDIRenderTarget2D(%s) is bound as both read & write, read will be ignored."), *Context.DataInterface->SourceDIName.ToString()))
			{
				//-TODO: Feedback to the user that read & write is bound
				TextureRHI = nullptr;
			}

			if (TextureRHI == nullptr)
			{
				TextureRHI = GBlackTexture->TextureRHI;
			}

			FRHISamplerState* SamplerStateRHI = ProxyData->SamplerStateRHI;
			if (SamplerStateRHI == nullptr)
			{
				SamplerStateRHI = TStaticSamplerState<SF_Point, AM_Clamp, AM_Clamp, AM_Clamp>::GetRHI();
			}

			SetTextureParameter(
				RHICmdList,
				ComputeShaderRHI,
				InputParam,
				InputSamplerStateParam,
				SamplerStateRHI,
				TextureRHI
			);
		}
	}

	void Unset(FRHICommandList& RHICmdList, const FNiagaraDataInterfaceSetArgs& Context) const 
	{
		if (OutputParam.IsBound())
		{
			OutputParam.UnsetUAV(RHICmdList, Context.Shader.GetComputeShader());
<<<<<<< HEAD
			if (ProxyData && Context.IsOutputStage)
			{
				if (FRHIUnorderedAccessView* OutputUAV = ProxyData->UAV)
=======

			FNiagaraDataInterfaceProxyRenderTarget2DProxy* VFDI = static_cast<FNiagaraDataInterfaceProxyRenderTarget2DProxy*>(Context.DataInterface);
			if ( FRenderTarget2DRWInstanceData_RenderThread* ProxyData = VFDI->SystemInstancesToProxyData_RT.Find(Context.SystemInstanceID) )
			{
				if (FRHIUnorderedAccessView* OutputUAV = ProxyData->UnorderedAccessViewRHI)
>>>>>>> 3aae9151
				{
					// FIXME: move to FNiagaraDataInterfaceProxyRenderTarget2DProxy::PostStage, same as for the transition in Set() above.
					RHICmdList.Transition(FRHITransitionInfo(OutputUAV, ERHIAccess::UAVCompute, ERHIAccess::SRVMask));
				}
			}
		}
	}

private:
	LAYOUT_FIELD(FShaderParameter, SizeParam);
	LAYOUT_FIELD(FRWShaderParameter, OutputParam);

	LAYOUT_FIELD(FShaderResourceParameter, InputParam);
	LAYOUT_FIELD(FShaderResourceParameter, InputSamplerStateParam);
};

IMPLEMENT_TYPE_LAYOUT(FNiagaraDataInterfaceParametersCS_RenderTarget2D);

IMPLEMENT_NIAGARA_DI_PARAMETER(UNiagaraDataInterfaceRenderTarget2D, FNiagaraDataInterfaceParametersCS_RenderTarget2D);

/*--------------------------------------------------------------------------------------------------------------------------*/

#if STATS
void FRenderTarget2DRWInstanceData_RenderThread::UpdateMemoryStats()
{
	DEC_MEMORY_STAT_BY(STAT_NiagaraRenderTargetMemory, MemorySize);

	MemorySize = 0;
	if (FRHITexture* RHITexture = TextureRHI)
	{
		MemorySize = RHIComputeMemorySize(RHITexture);
	}

	INC_MEMORY_STAT_BY(STAT_NiagaraRenderTargetMemory, MemorySize);
}
#endif

/*--------------------------------------------------------------------------------------------------------------------------*/

UNiagaraDataInterfaceRenderTarget2D::UNiagaraDataInterfaceRenderTarget2D(FObjectInitializer const& ObjectInitializer)
	: Super(ObjectInitializer)
{
	Proxy.Reset(new FNiagaraDataInterfaceProxyRenderTarget2DProxy());

	FNiagaraTypeDefinition Def(UTextureRenderTarget::StaticClass());
	RenderTargetUserParameter.Parameter.SetType(Def);
}


void UNiagaraDataInterfaceRenderTarget2D::PostInitProperties()
{
	Super::PostInitProperties();

	//Can we register data interfaces as regular types and fold them into the FNiagaraVariable framework for UI and function calls etc?
	if (HasAnyFlags(RF_ClassDefaultObject))
	{
		ENiagaraTypeRegistryFlags Flags = ENiagaraTypeRegistryFlags::AllowAnyVariable | ENiagaraTypeRegistryFlags::AllowParameter;
		FNiagaraTypeRegistry::Register(FNiagaraTypeDefinition(GetClass()), Flags);

		ExposedRTVar = FNiagaraVariableBase(FNiagaraTypeDefinition(UTexture::StaticClass()), TEXT("RenderTarget"));
	}
}

void UNiagaraDataInterfaceRenderTarget2D::GetFunctions(TArray<FNiagaraFunctionSignature>& OutFunctions)
{
	Super::GetFunctions(OutFunctions);

	const int32 EmitterSystemOnlyBitmask = ENiagaraScriptUsageMask::Emitter | ENiagaraScriptUsageMask::System;
	OutFunctions.Reserve(OutFunctions.Num() + 4);

	{
		FNiagaraFunctionSignature& Sig = OutFunctions.AddDefaulted_GetRef();
		Sig.Name = GetSizeFunctionName;
		Sig.Inputs.Add(FNiagaraVariable(FNiagaraTypeDefinition(GetClass()), TEXT("RenderTarget")));
		Sig.Outputs.Add(FNiagaraVariable(FNiagaraTypeDefinition::GetIntDef(), TEXT("Width")));
		Sig.Outputs.Add(FNiagaraVariable(FNiagaraTypeDefinition::GetIntDef(), TEXT("Height")));
		Sig.bExperimental = true;
		Sig.bMemberFunction = true;
		Sig.bRequiresContext = false;
<<<<<<< HEAD
=======
	#if WITH_EDITORONLY_DATA
		Sig.FunctionVersion = FNDIRenderTarget2DFunctionVersion::LatestVersion;
	#endif
>>>>>>> 3aae9151
	}

	{
		FNiagaraFunctionSignature& Sig = OutFunctions.AddDefaulted_GetRef();
		Sig.Name = SetSizeFunctionName;
		Sig.Inputs.Add(FNiagaraVariable(FNiagaraTypeDefinition(GetClass()), TEXT("RenderTarget")));
		Sig.Inputs.Add(FNiagaraVariable(FNiagaraTypeDefinition::GetIntDef(), TEXT("Width")));
		Sig.Inputs.Add(FNiagaraVariable(FNiagaraTypeDefinition::GetIntDef(), TEXT("Height")));
		Sig.Outputs.Add(FNiagaraVariable(FNiagaraTypeDefinition::GetBoolDef(), TEXT("Success")));

		Sig.ModuleUsageBitmask = EmitterSystemOnlyBitmask;
		Sig.bExperimental = true;
		Sig.bMemberFunction = true;
		Sig.bRequiresExecPin = true;
		Sig.bRequiresContext = false;
		Sig.bSupportsCPU = true;
		Sig.bSupportsGPU = false;
<<<<<<< HEAD
=======
	#if WITH_EDITORONLY_DATA
		Sig.FunctionVersion = FNDIRenderTarget2DFunctionVersion::LatestVersion;
	#endif
>>>>>>> 3aae9151
	}

	{
		FNiagaraFunctionSignature& Sig = OutFunctions.AddDefaulted_GetRef();
		Sig.Name = SetValueFunctionName;
		Sig.Inputs.Add(FNiagaraVariable(FNiagaraTypeDefinition(GetClass()), TEXT("RenderTarget")));
		Sig.Inputs.Add_GetRef(FNiagaraVariable(FNiagaraTypeDefinition::GetBoolDef(), TEXT("Enabled"))).SetValue(true);
		Sig.Inputs.Add(FNiagaraVariable(FNiagaraTypeDefinition::GetIntDef(), TEXT("IndexX")));
		Sig.Inputs.Add(FNiagaraVariable(FNiagaraTypeDefinition::GetIntDef(), TEXT("IndexY")));
		Sig.Inputs.Add(FNiagaraVariable(FNiagaraTypeDefinition::GetColorDef(), TEXT("Value")));

		Sig.bExperimental = true;
		Sig.bMemberFunction = true;
		Sig.bRequiresExecPin = true;
		Sig.bRequiresContext = false;
		Sig.bWriteFunction = true;
		Sig.bSupportsCPU = false;
		Sig.bSupportsGPU = true;
<<<<<<< HEAD
=======
	#if WITH_EDITORONLY_DATA
		Sig.FunctionVersion = FNDIRenderTarget2DFunctionVersion::LatestVersion;
	#endif
	}

	{
		FNiagaraFunctionSignature& Sig = OutFunctions.AddDefaulted_GetRef();
		Sig.Name = GetValueFunctionName;
		Sig.Inputs.Add(FNiagaraVariable(FNiagaraTypeDefinition(GetClass()), TEXT("RenderTarget")));
		Sig.Inputs.Add(FNiagaraVariable(FNiagaraTypeDefinition::GetIntDef(), TEXT("IndexX")));
		Sig.Inputs.Add(FNiagaraVariable(FNiagaraTypeDefinition::GetIntDef(), TEXT("IndexY")));
		Sig.Outputs.Add(FNiagaraVariable(FNiagaraTypeDefinition::GetColorDef(), TEXT("Value")));

		Sig.bHidden = GNiagaraRenderTargetAllowReads != 1;
		Sig.bExperimental = true;
		Sig.bMemberFunction = true;
		Sig.bRequiresContext = false;
		Sig.bWriteFunction = true;
		Sig.bSupportsCPU = false;
		Sig.bSupportsGPU = true;
#if WITH_EDITORONLY_DATA
		Sig.FunctionVersion = FNDIRenderTarget2DFunctionVersion::LatestVersion;
#endif
	}

	{
		FNiagaraFunctionSignature& Sig = OutFunctions.AddDefaulted_GetRef();
		Sig.Name = SampleValueFunctionName;
		Sig.Inputs.Add(FNiagaraVariable(FNiagaraTypeDefinition(GetClass()), TEXT("RenderTarget")));
		Sig.Inputs.Add(FNiagaraVariable(FNiagaraTypeDefinition::GetVec2Def(), TEXT("UV")));
		Sig.Outputs.Add(FNiagaraVariable(FNiagaraTypeDefinition::GetColorDef(), TEXT("Value")));

		Sig.bHidden = GNiagaraRenderTargetAllowReads != 1;
		Sig.bExperimental = true;
		Sig.bMemberFunction = true;
		Sig.bRequiresContext = false;
		Sig.bWriteFunction = true;
		Sig.bSupportsCPU = false;
		Sig.bSupportsGPU = true;
#if WITH_EDITORONLY_DATA
		Sig.FunctionVersion = FNDIRenderTarget2DFunctionVersion::LatestVersion;
#endif
>>>>>>> 3aae9151
	}

	{
		FNiagaraFunctionSignature& Sig = OutFunctions.AddDefaulted_GetRef();
		Sig.Name = LinearToIndexName;
		Sig.Inputs.Add(FNiagaraVariable(FNiagaraTypeDefinition(GetClass()), TEXT("RenderTarget")));
		Sig.Inputs.Add(FNiagaraVariable(FNiagaraTypeDefinition::GetIntDef(), TEXT("Linear")));
		Sig.Outputs.Add(FNiagaraVariable(FNiagaraTypeDefinition::GetIntDef(), TEXT("IndexX")));
		Sig.Outputs.Add(FNiagaraVariable(FNiagaraTypeDefinition::GetIntDef(), TEXT("IndexY")));

		Sig.bExperimental = true;
		Sig.bMemberFunction = true;
		Sig.bRequiresContext = false;
		Sig.bWriteFunction = true;
		Sig.bSupportsCPU = false;
		Sig.bSupportsGPU = true;
<<<<<<< HEAD
=======
	#if WITH_EDITORONLY_DATA
		Sig.FunctionVersion = FNDIRenderTarget2DFunctionVersion::LatestVersion;
	#endif
>>>>>>> 3aae9151
	}
}

#if WITH_EDITORONLY_DATA
bool UNiagaraDataInterfaceRenderTarget2D::UpgradeFunctionCall(FNiagaraFunctionSignature& FunctionSignature)
{
	bool bWasChanged = false;

	if ( FunctionSignature.FunctionVersion < FNDIRenderTarget2DFunctionVersion::AddedOptionalExecute )
	{
		if ( FunctionSignature.Name == SetValueFunctionName )
		{
			check(FunctionSignature.Inputs.Num() == 4);
			FunctionSignature.Inputs.Insert_GetRef(FNiagaraVariable(FNiagaraTypeDefinition::GetBoolDef(), TEXT("Enabled")), 1).SetValue(true);
			bWasChanged = true;
		}
	}

	// Set latest version
	FunctionSignature.FunctionVersion = FNDIRenderTarget2DFunctionVersion::LatestVersion;

	return bWasChanged;
}
#endif

DEFINE_NDI_DIRECT_FUNC_BINDER(UNiagaraDataInterfaceRenderTarget2D, GetSize);
DEFINE_NDI_DIRECT_FUNC_BINDER(UNiagaraDataInterfaceRenderTarget2D, SetSize);
void UNiagaraDataInterfaceRenderTarget2D::GetVMExternalFunction(const FVMExternalFunctionBindingInfo& BindingInfo, void* InstanceData, FVMExternalFunction &OutFunc)
{
	Super::GetVMExternalFunction(BindingInfo, InstanceData, OutFunc);
	if (BindingInfo.Name == GetSizeFunctionName)
	{
		check(BindingInfo.GetNumInputs() == 1 && BindingInfo.GetNumOutputs() == 2);
		NDI_FUNC_BINDER(UNiagaraDataInterfaceRenderTarget2D, GetSize)::Bind(this, OutFunc);
	}
	else if (BindingInfo.Name == SetSizeFunctionName)
	{
		check(BindingInfo.GetNumInputs() == 3 && BindingInfo.GetNumOutputs() == 1);
		NDI_FUNC_BINDER(UNiagaraDataInterfaceRenderTarget2D, SetSize)::Bind(this, OutFunc);
	}

}

bool UNiagaraDataInterfaceRenderTarget2D::Equals(const UNiagaraDataInterface* Other) const
{
	if (!Super::Equals(Other))
	{
		return false;
	}
	
	const UNiagaraDataInterfaceRenderTarget2D* OtherTyped = CastChecked<const UNiagaraDataInterfaceRenderTarget2D>(Other);
	return
		OtherTyped != nullptr &&
#if WITH_EDITORONLY_DATA
		OtherTyped->bPreviewRenderTarget == bPreviewRenderTarget &&
#endif
		OtherTyped->RenderTargetUserParameter == RenderTargetUserParameter &&
		OtherTyped->Size == Size &&
<<<<<<< HEAD
		OtherTyped->OverrideRenderTargetFormat == OverrideRenderTargetFormat &&
=======
		OtherTyped->MipMapGeneration == MipMapGeneration &&
		OtherTyped->OverrideRenderTargetFormat == OverrideRenderTargetFormat &&
		OtherTyped->bInheritUserParameterSettings == bInheritUserParameterSettings &&
>>>>>>> 3aae9151
		OtherTyped->bOverrideFormat == bOverrideFormat;
}

bool UNiagaraDataInterfaceRenderTarget2D::CopyToInternal(UNiagaraDataInterface* Destination) const
{
	if (!Super::CopyToInternal(Destination))
	{
		return false;
	}

	UNiagaraDataInterfaceRenderTarget2D* DestinationTyped = CastChecked<UNiagaraDataInterfaceRenderTarget2D>(Destination);
	if (!DestinationTyped)
	{
		return false;
	}

	DestinationTyped->Size = Size;
<<<<<<< HEAD
	DestinationTyped->OverrideRenderTargetFormat = OverrideRenderTargetFormat;
=======
	DestinationTyped->MipMapGeneration = MipMapGeneration;
	DestinationTyped->OverrideRenderTargetFormat = OverrideRenderTargetFormat;
	DestinationTyped->bInheritUserParameterSettings = bInheritUserParameterSettings;
>>>>>>> 3aae9151
	DestinationTyped->bOverrideFormat = bOverrideFormat;
#if WITH_EDITORONLY_DATA
	DestinationTyped->bPreviewRenderTarget = bPreviewRenderTarget;
#endif
	DestinationTyped->RenderTargetUserParameter = RenderTargetUserParameter;
	return true;
}

<<<<<<< HEAD

=======
#if WITH_EDITORONLY_DATA
>>>>>>> 3aae9151
void UNiagaraDataInterfaceRenderTarget2D::GetParameterDefinitionHLSL(const FNiagaraDataInterfaceGPUParamInfo& ParamInfo, FString& OutHLSL)
{
	Super::GetParameterDefinitionHLSL(ParamInfo, OutHLSL);

	static const TCHAR *FormatDeclarations = TEXT(R"(
		RWTexture2D<float4> {OutputName};
<<<<<<< HEAD
=======
		Texture2D<float4> {InputName};
		SamplerState {InputName}SamplerState;
>>>>>>> 3aae9151
		int2 {SizeName};
	)");
	TMap<FString, FStringFormatArg> ArgsDeclarations =
	{
		{ TEXT("OutputName"),	RWOutputName + ParamInfo.DataInterfaceHLSLSymbol },
<<<<<<< HEAD
=======
		{ TEXT("InputName"),	InputName + ParamInfo.DataInterfaceHLSLSymbol },
>>>>>>> 3aae9151
		{ TEXT("SizeName"),		SizeName + ParamInfo.DataInterfaceHLSLSymbol },
	};
	OutHLSL += FString::Format(FormatDeclarations, ArgsDeclarations);
}

bool UNiagaraDataInterfaceRenderTarget2D::GetFunctionHLSL(const FNiagaraDataInterfaceGPUParamInfo& ParamInfo, const FNiagaraDataInterfaceGeneratedFunction& FunctionInfo, int FunctionInstanceIndex, FString& OutHLSL)
{
	bool ParentRet = Super::GetFunctionHLSL(ParamInfo, FunctionInfo, FunctionInstanceIndex, OutHLSL);
	if (ParentRet)
	{
		return true;
	} 

	const TMap<FString, FStringFormatArg> ArgsBounds =
	{
		{TEXT("FunctionName"),	FunctionInfo.InstanceName},
		{TEXT("OutputName"),	RWOutputName + ParamInfo.DataInterfaceHLSLSymbol},
<<<<<<< HEAD
=======
		{TEXT("InputName"),		InputName + ParamInfo.DataInterfaceHLSLSymbol },
>>>>>>> 3aae9151
		{TEXT("SizeName"),		SizeName + ParamInfo.DataInterfaceHLSLSymbol },
	};

	if (FunctionInfo.DefinitionName == SetValueFunctionName)
	{
		static const TCHAR* FormatBounds = TEXT(R"(
			void {FunctionName}(bool bEnabled, int In_IndexX, int In_IndexY, float4 In_Value)
			{			
<<<<<<< HEAD
				{OutputName}[int2(In_IndexX, In_IndexY)] = In_Value;
			}
		)");
		OutHLSL += FString::Format(FormatBounds, ArgsBounds);
		return true;
	}
	else if (FunctionInfo.DefinitionName == LinearToIndexName)
	{
		static const TCHAR* FormatBounds = TEXT(R"(
			void {FunctionName}(int Linear, out int OutIndexX, out int OutIndexY)
			{
				OutIndexX = Linear % {SizeName}.x;
				OutIndexY = Linear / {SizeName}.x;
=======
				if ( bEnabled )
				{
					{OutputName}[int2(In_IndexX, In_IndexY)] = In_Value;
				}
>>>>>>> 3aae9151
			}
		)");
		OutHLSL += FString::Format(FormatBounds, ArgsBounds);
		return true;
	}
<<<<<<< HEAD
	else if (FunctionInfo.DefinitionName == GetSizeFunctionName)
=======
	else if (FunctionInfo.DefinitionName == GetValueFunctionName)
>>>>>>> 3aae9151
	{
		static const TCHAR* FormatBounds = TEXT(R"(
			void {FunctionName}(int In_IndexX, int In_IndexY, out float4 Out_Value)
			{			
<<<<<<< HEAD
				Out_Width = {SizeName}.x;
				Out_Height = {SizeName}.y;
=======
				Out_Value = {InputName}.Load(int3(In_IndexX, In_IndexY, 0));
>>>>>>> 3aae9151
			}
		)");
		OutHLSL += FString::Format(FormatBounds, ArgsBounds);
		return true;
	}
<<<<<<< HEAD

	return false;
}
=======
	else if (FunctionInfo.DefinitionName == SampleValueFunctionName)
	{
		static const TCHAR* FormatBounds = TEXT(R"(
			void {FunctionName}(float2 UV, out float4 Out_Value)
			{			
				Out_Value = {InputName}.SampleLevel({InputName}SamplerState, UV, 0.0f);
			}
		)");
		OutHLSL += FString::Format(FormatBounds, ArgsBounds);
		return true;
	}
	else if (FunctionInfo.DefinitionName == LinearToIndexName)
	{
		static const TCHAR* FormatBounds = TEXT(R"(
			void {FunctionName}(int Linear, out int OutIndexX, out int OutIndexY)
			{
				OutIndexX = Linear % {SizeName}.x;
				OutIndexY = Linear / {SizeName}.x;
			}
		)");
		OutHLSL += FString::Format(FormatBounds, ArgsBounds);
		return true;
	}
	else if (FunctionInfo.DefinitionName == GetSizeFunctionName)
	{
		static const TCHAR* FormatBounds = TEXT(R"(
			void {FunctionName}(out int Out_Width, out int Out_Height)
			{			
				Out_Width = {SizeName}.x;
				Out_Height = {SizeName}.y;
			}
		)");
		OutHLSL += FString::Format(FormatBounds, ArgsBounds);
		return true;
	}

	return false;
}
#endif
>>>>>>> 3aae9151

bool UNiagaraDataInterfaceRenderTarget2D::InitPerInstanceData(void* PerInstanceData, FNiagaraSystemInstance* SystemInstance)
{
	check(Proxy);

	extern float GNiagaraRenderTargetResolutionMultiplier;
	FRenderTarget2DRWInstanceData_GameThread* InstanceData = new (PerInstanceData) FRenderTarget2DRWInstanceData_GameThread();
<<<<<<< HEAD
	InstanceData->Size.X = FMath::Clamp<int>(Size.X, 1, GMaxTextureDimensions);
	InstanceData->Size.Y = FMath::Clamp<int>(Size.Y, 1, GMaxTextureDimensions);
	InstanceData->Format = bOverrideFormat ? OverrideRenderTargetFormat : GetDefault<UNiagaraSettings>()->DefaultRenderTargetFormat;
	InstanceData->RTUserParamBinding.Init(SystemInstance->GetInstanceParameters(), RenderTargetUserParameter.Parameter);
#if WITH_EDITORONLY_DATA
	InstanceData->bPreviewTexture = bPreviewRenderTarget;
#endif

	// Find or create the render target
	if (UObject* UserParamObject = InstanceData->RTUserParamBinding.GetValue())
	{
		if (UTextureRenderTarget2D* UserTargetTexture = Cast<UTextureRenderTarget2D>(UserParamObject))
		{
			InstanceData->TargetTexture = UserTargetTexture;
		}
		else
		{
			UE_LOG(LogNiagara, Error, TEXT("RenderTarget UserParam is a '%s' but is expected to be a UTextureRenderTarget2D"), *GetNameSafe(UserParamObject->GetClass()));
		}
	}
	if (InstanceData->TargetTexture == nullptr)
	{
		InstanceData->TargetTexture = NewObject<UTextureRenderTarget2D>(this);
		ManagedRenderTargets.Add(SystemInstance->GetId()) = InstanceData->TargetTexture;
	}
	InstanceData->TargetTexture->bCanCreateUAV = true;
	InstanceData->TargetTexture->bAutoGenerateMips = false;
	InstanceData->TargetTexture->RenderTargetFormat = InstanceData->Format;
	InstanceData->TargetTexture->ClearColor = FLinearColor(0.0, 0, 0, 0);
	InstanceData->TargetTexture->InitAutoFormat(InstanceData->Size.X, InstanceData->Size.Y);
	InstanceData->TargetTexture->UpdateResourceImmediate(true);

	// Push Updates to Proxy.
	FNiagaraDataInterfaceProxyRenderTarget2DProxy* RT_Proxy = GetProxyAs<FNiagaraDataInterfaceProxyRenderTarget2DProxy>();
	ENQUEUE_RENDER_COMMAND(FUpdateData)(
		[RT_Proxy, RT_InstanceID=SystemInstance->GetId(), RT_InstanceData=*InstanceData, RT_TargetTexture=InstanceData->TargetTexture](FRHICommandListImmediate& RHICmdList)
		{
			check(!RT_Proxy->SystemInstancesToProxyData_RT.Contains(RT_InstanceID));
			FRenderTarget2DRWInstanceData_RenderThread* TargetData = &RT_Proxy->SystemInstancesToProxyData_RT.Add(RT_InstanceID);

			TargetData->Size = RT_InstanceData.Size;
#if WITH_EDITORONLY_DATA
			TargetData->bPreviewTexture = RT_InstanceData.bPreviewTexture;
#endif
			TargetData->TextureReferenceRHI = RT_TargetTexture->TextureReference.TextureReferenceRHI;
			TargetData->UAV.SafeRelease();
		}
	);
=======
	SystemInstancesToProxyData_GT.Emplace(SystemInstance->GetId(), InstanceData);

	InstanceData->Size.X = FMath::Clamp<int>(int(float(Size.X) * GNiagaraRenderTargetResolutionMultiplier), 1, GMaxTextureDimensions);
	InstanceData->Size.Y = FMath::Clamp<int>(int(float(Size.Y) * GNiagaraRenderTargetResolutionMultiplier), 1, GMaxTextureDimensions);
	InstanceData->MipMapGeneration = MipMapGeneration;
	InstanceData->Format = bOverrideFormat ? OverrideRenderTargetFormat : GetDefault<UNiagaraSettings>()->DefaultRenderTargetFormat;
	InstanceData->RTUserParamBinding.Init(SystemInstance->GetInstanceParameters(), RenderTargetUserParameter.Parameter);
#if WITH_EDITORONLY_DATA
	InstanceData->bPreviewTexture = bPreviewRenderTarget;
#endif

>>>>>>> 3aae9151
	return true;
}

void UNiagaraDataInterfaceRenderTarget2D::DestroyPerInstanceData(void* PerInstanceData, FNiagaraSystemInstance* SystemInstance)
{
	SystemInstancesToProxyData_GT.Remove(SystemInstance->GetId());

	FRenderTarget2DRWInstanceData_GameThread* InstanceData = static_cast<FRenderTarget2DRWInstanceData_GameThread*>(PerInstanceData);

	InstanceData->~FRenderTarget2DRWInstanceData_GameThread();

	FNiagaraDataInterfaceProxyRenderTarget2DProxy* RT_Proxy = GetProxyAs<FNiagaraDataInterfaceProxyRenderTarget2DProxy>();
	ENQUEUE_RENDER_COMMAND(FNiagaraDIDestroyInstanceData) (
		[RT_Proxy, InstanceID=SystemInstance->GetId(), Batcher=SystemInstance->GetBatcher()](FRHICommandListImmediate& CmdList)
		{
#if STATS
			if (FRenderTarget2DRWInstanceData_RenderThread* TargetData = RT_Proxy->SystemInstancesToProxyData_RT.Find(InstanceID))
			{
				TargetData->SamplerStateRHI = nullptr;
				TargetData->TextureRHI = nullptr;
				TargetData->UpdateMemoryStats();
			}
#endif
			RT_Proxy->SystemInstancesToProxyData_RT.Remove(InstanceID);
		}
	);

	// Make sure to clear out the reference to the render target if we created one.
	UTextureRenderTarget2D* ExistingRenderTarget = nullptr;
	if ( ManagedRenderTargets.RemoveAndCopyValue(SystemInstance->GetId(), ExistingRenderTarget) && GNiagaraReleaseResourceOnRemove)
	{
		ExistingRenderTarget->ReleaseResource();
	}
}


void UNiagaraDataInterfaceRenderTarget2D::GetExposedVariables(TArray<FNiagaraVariableBase>& OutVariables) const
{
	OutVariables.Emplace(ExposedRTVar);
}

bool UNiagaraDataInterfaceRenderTarget2D::GetExposedVariableValue(const FNiagaraVariableBase& InVariable, void* InPerInstanceData, FNiagaraSystemInstance* InSystemInstance, void* OutData) const
{
	FRenderTarget2DRWInstanceData_GameThread* InstanceData = static_cast<FRenderTarget2DRWInstanceData_GameThread*>(InPerInstanceData);
	if (InVariable.IsValid() && InVariable == ExposedRTVar && InstanceData && InstanceData->TargetTexture)
	{
		UObject** Var = (UObject**)OutData;
		*Var = InstanceData->TargetTexture;
		return true;
	}
	return false;
}

void UNiagaraDataInterfaceRenderTarget2D::GetCanvasVariables(TArray<FNiagaraVariableBase>& OutVariables) const
{
	static const FName NAME_RenderTarget(TEXT("RenderTarget"));
	OutVariables.Emplace(FNiagaraTypeDefinition::GetVec4Def(), NAME_RenderTarget);
}

bool UNiagaraDataInterfaceRenderTarget2D::RenderVariableToCanvas(FNiagaraSystemInstanceID SystemInstanceID, FName VariableName, class FCanvas* Canvas, const FIntRect& DrawRect) const
{
	if (!Canvas)
	{
		return false;
	}

	FRenderTarget2DRWInstanceData_GameThread* GT_InstanceData = SystemInstancesToProxyData_GT.FindRef(SystemInstanceID);
	if (!GT_InstanceData)
	{
		return false;
	}

	if ( !GT_InstanceData->TargetTexture || !GT_InstanceData->TargetTexture->Resource )
	{
		return false;
	}

	Canvas->DrawTile(
		DrawRect.Min.X, DrawRect.Min.Y, DrawRect.Width(), DrawRect.Height(),
		0.0f, 0.0f, 1.0f, 1.0f,
		FLinearColor::White,
		GT_InstanceData->TargetTexture->Resource,
		false
	);

	return true;
}

void UNiagaraDataInterfaceRenderTarget2D::SetSize(FVectorVMContext& Context)
{
	// This should only be called from a system or emitter script due to a need for only setting up initially.
	VectorVM::FUserPtrHandler<FRenderTarget2DRWInstanceData_GameThread> InstData(Context);
	FNDIInputParam<int> InSizeX(Context);
	FNDIInputParam<int> InSizeY(Context);
	FNDIOutputParam<FNiagaraBool> OutSuccess(Context);

	extern float GNiagaraRenderTargetResolutionMultiplier;
	for (int32 InstanceIdx = 0; InstanceIdx < Context.NumInstances; ++InstanceIdx)
	{
		const int SizeX = InSizeX.GetAndAdvance();
		const int SizeY = InSizeY.GetAndAdvance();
		const bool bSuccess = (InstData.Get() != nullptr && Context.NumInstances == 1 && SizeX >= 0 && SizeY >= 0);
		OutSuccess.SetAndAdvance(bSuccess);
		if (bSuccess)
		{
<<<<<<< HEAD
			InstData->Size.X = FMath::Clamp<int>(SizeX, 1, GMaxTextureDimensions);
			InstData->Size.Y = FMath::Clamp<int>(SizeY, 1, GMaxTextureDimensions);
=======
			InstData->Size.X = FMath::Clamp<int>(int(float(SizeX) * GNiagaraRenderTargetResolutionMultiplier), 1, GMaxTextureDimensions);
			InstData->Size.Y = FMath::Clamp<int>(int(float(SizeY) * GNiagaraRenderTargetResolutionMultiplier), 1, GMaxTextureDimensions);
>>>>>>> 3aae9151
		}
	}
}

void UNiagaraDataInterfaceRenderTarget2D::GetSize(FVectorVMContext& Context)
{
	VectorVM::FUserPtrHandler<FRenderTarget2DRWInstanceData_GameThread> InstData(Context);
	VectorVM::FExternalFuncRegisterHandler<int> OutSizeX(Context);
	VectorVM::FExternalFuncRegisterHandler<int> OutSizeY(Context);

	for (int32 InstanceIdx = 0; InstanceIdx < Context.NumInstances; ++InstanceIdx)
	{
		*OutSizeX.GetDestAndAdvance() = InstData->Size.X;
		*OutSizeY.GetDestAndAdvance() = InstData->Size.Y;
	}
}


bool UNiagaraDataInterfaceRenderTarget2D::PerInstanceTick(void* PerInstanceData, FNiagaraSystemInstance* SystemInstance, float DeltaSeconds)
{
	FRenderTarget2DRWInstanceData_GameThread* InstanceData = static_cast<FRenderTarget2DRWInstanceData_GameThread*>(PerInstanceData);

	// Pull from user parameter
	UTextureRenderTarget2D* UserTargetTexture = InstanceData->RTUserParamBinding.GetValue<UTextureRenderTarget2D>();
	if (UserTargetTexture && (InstanceData->TargetTexture != UserTargetTexture))
	{
		InstanceData->TargetTexture = UserTargetTexture;

		UTextureRenderTarget2D* ExistingRenderTarget = nullptr;
		if (ManagedRenderTargets.RemoveAndCopyValue(SystemInstance->GetId(), ExistingRenderTarget) && GNiagaraReleaseResourceOnRemove)
		{
			ExistingRenderTarget->ReleaseResource();
		}
	}

	// Do we inherit the texture parameters from the user supplied texture?
	if (bInheritUserParameterSettings)
	{
		if (UserTargetTexture)
		{
			InstanceData->Size.X = UserTargetTexture->SizeX;
			InstanceData->Size.Y = UserTargetTexture->SizeY;
			if (UserTargetTexture->bAutoGenerateMips)
			{
				// We have to take a guess at user intention
				InstanceData->MipMapGeneration = MipMapGeneration == ENiagaraMipMapGeneration::Disabled ? ENiagaraMipMapGeneration::PostStage : MipMapGeneration;
			}
			else
			{
				InstanceData->MipMapGeneration = ENiagaraMipMapGeneration::Disabled;
			}
			InstanceData->Format = InstanceData->TargetTexture->RenderTargetFormat;
		}
		else
		{
			UE_LOG(LogNiagara, Error, TEXT("RenderTarget UserParam is required but invalid."));
		}
	}

	return false;
}

bool UNiagaraDataInterfaceRenderTarget2D::PerInstanceTickPostSimulate(void* PerInstanceData, FNiagaraSystemInstance* SystemInstance, float DeltaSeconds)
{
	// Update InstanceData as the texture may have changed
	FRenderTarget2DRWInstanceData_GameThread* InstanceData = static_cast<FRenderTarget2DRWInstanceData_GameThread*>(PerInstanceData);
<<<<<<< HEAD
=======
#if WITH_EDITORONLY_DATA
	InstanceData->bPreviewTexture = bPreviewRenderTarget;
#endif
>>>>>>> 3aae9151

	// Do we need to create a new texture?
	if (!bInheritUserParameterSettings && (InstanceData->TargetTexture == nullptr))
	{
<<<<<<< HEAD
#if WITH_EDITORONLY_DATA
		InstanceData->bPreviewTexture = bPreviewRenderTarget;
#endif

		bool bUpdateRT = true;

		// Update user parameter binding
		if (UObject* UserParamObject = InstanceData->RTUserParamBinding.GetValue())
		{
			if (UTextureRenderTarget2D* UserTargetTexture = Cast<UTextureRenderTarget2D>(UserParamObject))
			{
				if ( InstanceData->TargetTexture != UserTargetTexture )
				{
					InstanceData->TargetTexture = UserTargetTexture;
					ManagedRenderTargets.Remove(SystemInstance->GetId());
				}
			}
			else
			{
				UE_LOG(LogNiagara, Error, TEXT("RenderTarget UserParam is a '%s' but is expected to be a UTextureRenderTarget2D"), *GetNameSafe(UserParamObject->GetClass()));
			}
		}

		// Do we need to update the texture?
		if (InstanceData->TargetTexture)
		{
			if (InstanceData->TargetTexture->SizeX != InstanceData->Size.X || InstanceData->TargetTexture->SizeY != InstanceData->Size.Y || InstanceData->TargetTexture->RenderTargetFormat != InstanceData->Format || !InstanceData->TargetTexture->bCanCreateUAV || InstanceData->TargetTexture->bAutoGenerateMips)
			{
				// resize RT to match what we need for the output
				InstanceData->TargetTexture->bCanCreateUAV = true;
				InstanceData->TargetTexture->bAutoGenerateMips = false;
				InstanceData->TargetTexture->RenderTargetFormat = InstanceData->Format;
				InstanceData->TargetTexture->InitAutoFormat(InstanceData->Size.X, InstanceData->Size.Y);
				InstanceData->TargetTexture->UpdateResourceImmediate(true);
				bUpdateRT = true;
			}
=======
		InstanceData->TargetTexture = NewObject<UTextureRenderTarget2D>(this);
		InstanceData->TargetTexture->bCanCreateUAV = true;
		InstanceData->TargetTexture->bAutoGenerateMips = InstanceData->MipMapGeneration != ENiagaraMipMapGeneration::Disabled;
		InstanceData->TargetTexture->RenderTargetFormat = InstanceData->Format;
		InstanceData->TargetTexture->ClearColor = FLinearColor(0.0, 0, 0, 0);
		InstanceData->TargetTexture->InitAutoFormat(InstanceData->Size.X, InstanceData->Size.Y);
		InstanceData->TargetTexture->UpdateResourceImmediate(true);

		ManagedRenderTargets.Add(SystemInstance->GetId()) = InstanceData->TargetTexture;
	}

	// Do we need to update the existing texture?
	if (InstanceData->TargetTexture)
	{
		const bool bAutoGenerateMips = InstanceData->MipMapGeneration != ENiagaraMipMapGeneration::Disabled;
		if ((InstanceData->TargetTexture->SizeX != InstanceData->Size.X) || (InstanceData->TargetTexture->SizeY != InstanceData->Size.Y) ||
			(InstanceData->TargetTexture->RenderTargetFormat != InstanceData->Format) ||
			!InstanceData->TargetTexture->bCanCreateUAV ||
			(InstanceData->TargetTexture->bAutoGenerateMips != bAutoGenerateMips) ||
			!InstanceData->TargetTexture->Resource )
		{
			// resize RT to match what we need for the output
			InstanceData->TargetTexture->bCanCreateUAV = true;
			InstanceData->TargetTexture->bAutoGenerateMips = bAutoGenerateMips;
			InstanceData->TargetTexture->RenderTargetFormat = InstanceData->Format;
			InstanceData->TargetTexture->InitAutoFormat(InstanceData->Size.X, InstanceData->Size.Y);
			InstanceData->TargetTexture->UpdateResourceImmediate(true);
>>>>>>> 3aae9151
		}
	}

<<<<<<< HEAD
		if (bUpdateRT)
		{
			FNiagaraDataInterfaceProxyRenderTarget2DProxy* RT_Proxy = GetProxyAs<FNiagaraDataInterfaceProxyRenderTarget2DProxy>();
			ENQUEUE_RENDER_COMMAND(FUpdateData)
			(
				[RT_Proxy, RT_InstanceID=SystemInstance->GetId(), RT_InstanceData=*InstanceData, RT_TargetTexture=InstanceData->TargetTexture](FRHICommandListImmediate& RHICmdList)
				{
					FRenderTarget2DRWInstanceData_RenderThread* TargetData = RT_Proxy->SystemInstancesToProxyData_RT.Find(RT_InstanceID);
					if (ensureMsgf(TargetData != nullptr, TEXT("InstanceData was not found for %llu"), RT_InstanceID))
					{
						TargetData->Size = RT_InstanceData.Size;
	#if WITH_EDITORONLY_DATA
						TargetData->bPreviewTexture = RT_InstanceData.bPreviewTexture;
	#endif
						TargetData->TextureReferenceRHI = RT_TargetTexture->TextureReference.TextureReferenceRHI;
						TargetData->UAV.SafeRelease();
					}
				}
			);
		}
	}
	return false;
=======
	//-TODO: We could avoid updating each frame if we cache the resource pointer or a serial number
	bool bUpdateRT = true;
	if (bUpdateRT)
	{
		FNiagaraDataInterfaceProxyRenderTarget2DProxy* RT_Proxy = GetProxyAs<FNiagaraDataInterfaceProxyRenderTarget2DProxy>();
		FTextureRenderTargetResource* RT_TargetTexture = InstanceData->TargetTexture ? InstanceData->TargetTexture->GameThread_GetRenderTargetResource() : nullptr;
		ENQUEUE_RENDER_COMMAND(NDIRenderTarget2DUpdate)
		(
			[RT_Proxy, RT_InstanceID=SystemInstance->GetId(), RT_InstanceData=*InstanceData, RT_TargetTexture](FRHICommandListImmediate& RHICmdList)
			{
				FRenderTarget2DRWInstanceData_RenderThread* TargetData = &RT_Proxy->SystemInstancesToProxyData_RT.FindOrAdd(RT_InstanceID);
				TargetData->Size = RT_InstanceData.Size;
				TargetData->MipMapGeneration = RT_InstanceData.MipMapGeneration;
			#if WITH_EDITORONLY_DATA
				TargetData->bPreviewTexture = RT_InstanceData.bPreviewTexture;
			#endif
				TargetData->SamplerStateRHI.SafeRelease();
				TargetData->TextureRHI.SafeRelease();
				TargetData->UnorderedAccessViewRHI.SafeRelease();
				if (RT_TargetTexture)
				{
					if (FTextureRenderTarget2DResource* Resource2D = RT_TargetTexture->GetTextureRenderTarget2DResource())
					{
						TargetData->SamplerStateRHI = Resource2D->SamplerStateRHI;
						TargetData->TextureRHI = Resource2D->GetTextureRHI();
						TargetData->UnorderedAccessViewRHI = Resource2D->GetUnorderedAccessViewRHI();
					}
				}
			#if STATS
				TargetData->UpdateMemoryStats();
			#endif
			}
		);
	}

	return false;
}

void FNiagaraDataInterfaceProxyRenderTarget2DProxy::PostStage(FRHICommandList& RHICmdList, const FNiagaraDataInterfaceStageArgs& Context)
{
	if (FRenderTarget2DRWInstanceData_RenderThread* ProxyData = SystemInstancesToProxyData_RT.Find(Context.SystemInstanceID))
	{
		if (ProxyData->bWasWrittenTo && (ProxyData->MipMapGeneration == ENiagaraMipMapGeneration::PostStage))
		{
			ProxyData->bWasWrittenTo = false;

			check(&RHICmdList == &FRHICommandListExecutor::GetImmediateCommandList());

			FMemMark MemMark(FMemStack::Get());
			FRDGBuilder GraphBuilder(FRHICommandListExecutor::GetImmediateCommandList());
			TRefCountPtr<IPooledRenderTarget> PoolRenderTarget = CreateRenderTarget(ProxyData->TextureRHI, TEXT("NiagaraRenderTarget2D"));
			FRDGTextureRef MipOutputTexture = GraphBuilder.RegisterExternalTexture(PoolRenderTarget);
			FGenerateMips::Execute(GraphBuilder, MipOutputTexture);
			GraphBuilder.Execute();
		}
	}
>>>>>>> 3aae9151
}

void FNiagaraDataInterfaceProxyRenderTarget2DProxy::PostSimulate(FRHICommandList& RHICmdList, const FNiagaraDataInterfaceArgs& Context)
{
<<<<<<< HEAD
	FRenderTarget2DRWInstanceData_RenderThread* ProxyData = SystemInstancesToProxyData_RT.Find(Context.SystemInstanceID);

#if WITH_EDITOR
	if (ProxyData && ProxyData->bPreviewTexture && ProxyData->TextureReferenceRHI.IsValid())
	{
		if (FNiagaraGpuComputeDebug* GpuComputeDebug = Context.Batcher->GetGpuComputeDebug())
		{
			if (FRHITexture* RHITexture = ProxyData->TextureReferenceRHI->GetReferencedTexture())
			{
				GpuComputeDebug->AddTexture(RHICmdList, Context.SystemInstanceID, SourceDIName, RHITexture);
			}
		}
=======
	if (FRenderTarget2DRWInstanceData_RenderThread* ProxyData = SystemInstancesToProxyData_RT.Find(Context.SystemInstanceID))
	{
		if (ProxyData->bWasWrittenTo && (ProxyData->MipMapGeneration == ENiagaraMipMapGeneration::PostSimulate))
		{
			ProxyData->bWasWrittenTo = false;

			check(&RHICmdList == &FRHICommandListExecutor::GetImmediateCommandList());

			FMemMark MemMark(FMemStack::Get());
			FRDGBuilder GraphBuilder(FRHICommandListExecutor::GetImmediateCommandList());
			TRefCountPtr<IPooledRenderTarget> PoolRenderTarget = CreateRenderTarget(ProxyData->TextureRHI, TEXT("NiagaraRenderTarget2D"));
			FRDGTextureRef MipOutputTexture = GraphBuilder.RegisterExternalTexture(PoolRenderTarget);
			FGenerateMips::Execute(GraphBuilder, MipOutputTexture);
			GraphBuilder.Execute();
		}

#if NIAGARA_COMPUTEDEBUG_ENABLED
		if (ProxyData->bPreviewTexture)
		{
			if (FNiagaraGpuComputeDebug* GpuComputeDebug = Context.Batcher->GetGpuComputeDebug())
			{
				if (FRHITexture* RHITexture = ProxyData->TextureRHI)
				{
					GpuComputeDebug->AddTexture(RHICmdList, Context.SystemInstanceID, SourceDIName, RHITexture);
				}
			}
		}
#endif
>>>>>>> 3aae9151
	}
#endif
}

FIntVector FNiagaraDataInterfaceProxyRenderTarget2DProxy::GetElementCount(FNiagaraSystemInstanceID SystemInstanceID) const
{
	if ( const FRenderTarget2DRWInstanceData_RenderThread* TargetData = SystemInstancesToProxyData_RT.Find(SystemInstanceID) )
	{
		return FIntVector(TargetData->Size.X, TargetData->Size.Y, 1);
	}
	return FIntVector::ZeroValue;
}

#undef LOCTEXT_NAMESPACE<|MERGE_RESOLUTION|>--- conflicted
+++ resolved
@@ -16,26 +16,13 @@
 #if WITH_EDITOR
 #include "NiagaraGpuComputeDebug.h"
 #endif
-<<<<<<< HEAD
-#include "Engine/TextureRenderTarget2D.h"
-=======
 #include "NiagaraStats.h"
->>>>>>> 3aae9151
 
 #define LOCTEXT_NAMESPACE "NiagaraDataInterfaceRenderTarget2D"
 
 const FString UNiagaraDataInterfaceRenderTarget2D::SizeName(TEXT("RWSize_"));
 const FString UNiagaraDataInterfaceRenderTarget2D::RWOutputName(TEXT("RWOutput_"));
 const FString UNiagaraDataInterfaceRenderTarget2D::OutputName(TEXT("Output_"));
-<<<<<<< HEAD
-
-// Global VM function names, also used by the shaders code generation methods.
-const FName UNiagaraDataInterfaceRenderTarget2D::SetValueFunctionName("SetRenderTargetValue");
-const FName UNiagaraDataInterfaceRenderTarget2D::SetSizeFunctionName("SetRenderTargetSize");
-const FName UNiagaraDataInterfaceRenderTarget2D::GetSizeFunctionName("GetRenderTargetSize");
-const FName UNiagaraDataInterfaceRenderTarget2D::LinearToIndexName("LinearToIndex");
-
-=======
 const FString UNiagaraDataInterfaceRenderTarget2D::InputName(TEXT("Input_"));
 
 // Global VM function names, also used by the shaders code generation methods.
@@ -45,7 +32,6 @@
 const FName UNiagaraDataInterfaceRenderTarget2D::SetSizeFunctionName("SetRenderTargetSize");
 const FName UNiagaraDataInterfaceRenderTarget2D::GetSizeFunctionName("GetRenderTargetSize");
 const FName UNiagaraDataInterfaceRenderTarget2D::LinearToIndexName("LinearToIndex");
->>>>>>> 3aae9151
 
 FNiagaraVariableBase UNiagaraDataInterfaceRenderTarget2D::ExposedRTVar;
 
@@ -96,12 +82,9 @@
 	{			
 		SizeParam.Bind(ParameterMap, *(UNiagaraDataInterfaceRenderTarget2D::SizeName + ParameterInfo.DataInterfaceHLSLSymbol));
 		OutputParam.Bind(ParameterMap, *(UNiagaraDataInterfaceRenderTarget2D::OutputName + ParameterInfo.DataInterfaceHLSLSymbol));
-<<<<<<< HEAD
-=======
 
 		InputParam.Bind(ParameterMap, *(UNiagaraDataInterfaceRenderTarget2D::InputName + ParameterInfo.DataInterfaceHLSLSymbol));
 		InputSamplerStateParam.Bind(ParameterMap, *(UNiagaraDataInterfaceRenderTarget2D::InputName + TEXT("SamplerState") + ParameterInfo.DataInterfaceHLSLSymbol));
->>>>>>> 3aae9151
 	}
 
 	void Set(FRHICommandList& RHICmdList, const FNiagaraDataInterfaceSetArgs& Context) const
@@ -119,25 +102,6 @@
 	
 		if (OutputParam.IsUAVBound())
 		{
-<<<<<<< HEAD
-			FRHIUnorderedAccessView* OutputUAV = nullptr;
-
-			if (Context.IsOutputStage)
-			{
-				if (FRHITexture* TextureRHI = ProxyData->TextureReferenceRHI->GetReferencedTexture())
-				{
-					// Note: Because we control the render target it should not changed underneath us without queueing a request to recreate the UAV.  If that assumption changes we would need to track the UAV.
-					if (!ProxyData->UAV.IsValid())
-					{
-						ProxyData->UAV = RHICreateUnorderedAccessView(TextureRHI, 0);
-					}
-
-					OutputUAV = ProxyData->UAV;
-					// FIXME: this transition needs to happen in FNiagaraDataInterfaceProxyRenderTarget2DProxy::PreStage so it doesn't break up the overlap group,
-					// but for some reason it stops working if I move it in there.
-					RHICmdList.Transition(FRHITransitionInfo(OutputUAV, ERHIAccess::SRVMask, ERHIAccess::UAVCompute));
-				}
-=======
 			FRHIUnorderedAccessView* OutputUAV = ProxyData->UnorderedAccessViewRHI;
 			if (OutputUAV)
 			{
@@ -145,10 +109,8 @@
 				// but for some reason it stops working if I move it in there.
 				RHICmdList.Transition(FRHITransitionInfo(OutputUAV, ERHIAccess::Unknown, ERHIAccess::UAVCompute));
 				ProxyData->bWasWrittenTo = true;
->>>>>>> 3aae9151
-			}
-
-			if (OutputUAV == nullptr)
+			}
+			else
 			{
 				OutputUAV = Context.Batcher->GetEmptyUAVFromPool(RHICmdList, EPixelFormat::PF_A16B16G16R16, ENiagaraEmptyUAVType::Buffer);
 			}
@@ -192,17 +154,11 @@
 		if (OutputParam.IsBound())
 		{
 			OutputParam.UnsetUAV(RHICmdList, Context.Shader.GetComputeShader());
-<<<<<<< HEAD
-			if (ProxyData && Context.IsOutputStage)
-			{
-				if (FRHIUnorderedAccessView* OutputUAV = ProxyData->UAV)
-=======
 
 			FNiagaraDataInterfaceProxyRenderTarget2DProxy* VFDI = static_cast<FNiagaraDataInterfaceProxyRenderTarget2DProxy*>(Context.DataInterface);
 			if ( FRenderTarget2DRWInstanceData_RenderThread* ProxyData = VFDI->SystemInstancesToProxyData_RT.Find(Context.SystemInstanceID) )
 			{
 				if (FRHIUnorderedAccessView* OutputUAV = ProxyData->UnorderedAccessViewRHI)
->>>>>>> 3aae9151
 				{
 					// FIXME: move to FNiagaraDataInterfaceProxyRenderTarget2DProxy::PostStage, same as for the transition in Set() above.
 					RHICmdList.Transition(FRHITransitionInfo(OutputUAV, ERHIAccess::UAVCompute, ERHIAccess::SRVMask));
@@ -282,12 +238,9 @@
 		Sig.bExperimental = true;
 		Sig.bMemberFunction = true;
 		Sig.bRequiresContext = false;
-<<<<<<< HEAD
-=======
 	#if WITH_EDITORONLY_DATA
 		Sig.FunctionVersion = FNDIRenderTarget2DFunctionVersion::LatestVersion;
 	#endif
->>>>>>> 3aae9151
 	}
 
 	{
@@ -305,12 +258,9 @@
 		Sig.bRequiresContext = false;
 		Sig.bSupportsCPU = true;
 		Sig.bSupportsGPU = false;
-<<<<<<< HEAD
-=======
 	#if WITH_EDITORONLY_DATA
 		Sig.FunctionVersion = FNDIRenderTarget2DFunctionVersion::LatestVersion;
 	#endif
->>>>>>> 3aae9151
 	}
 
 	{
@@ -329,8 +279,6 @@
 		Sig.bWriteFunction = true;
 		Sig.bSupportsCPU = false;
 		Sig.bSupportsGPU = true;
-<<<<<<< HEAD
-=======
 	#if WITH_EDITORONLY_DATA
 		Sig.FunctionVersion = FNDIRenderTarget2DFunctionVersion::LatestVersion;
 	#endif
@@ -373,7 +321,6 @@
 #if WITH_EDITORONLY_DATA
 		Sig.FunctionVersion = FNDIRenderTarget2DFunctionVersion::LatestVersion;
 #endif
->>>>>>> 3aae9151
 	}
 
 	{
@@ -390,12 +337,9 @@
 		Sig.bWriteFunction = true;
 		Sig.bSupportsCPU = false;
 		Sig.bSupportsGPU = true;
-<<<<<<< HEAD
-=======
 	#if WITH_EDITORONLY_DATA
 		Sig.FunctionVersion = FNDIRenderTarget2DFunctionVersion::LatestVersion;
 	#endif
->>>>>>> 3aae9151
 	}
 }
 
@@ -454,13 +398,9 @@
 #endif
 		OtherTyped->RenderTargetUserParameter == RenderTargetUserParameter &&
 		OtherTyped->Size == Size &&
-<<<<<<< HEAD
-		OtherTyped->OverrideRenderTargetFormat == OverrideRenderTargetFormat &&
-=======
 		OtherTyped->MipMapGeneration == MipMapGeneration &&
 		OtherTyped->OverrideRenderTargetFormat == OverrideRenderTargetFormat &&
 		OtherTyped->bInheritUserParameterSettings == bInheritUserParameterSettings &&
->>>>>>> 3aae9151
 		OtherTyped->bOverrideFormat == bOverrideFormat;
 }
 
@@ -478,13 +418,9 @@
 	}
 
 	DestinationTyped->Size = Size;
-<<<<<<< HEAD
-	DestinationTyped->OverrideRenderTargetFormat = OverrideRenderTargetFormat;
-=======
 	DestinationTyped->MipMapGeneration = MipMapGeneration;
 	DestinationTyped->OverrideRenderTargetFormat = OverrideRenderTargetFormat;
 	DestinationTyped->bInheritUserParameterSettings = bInheritUserParameterSettings;
->>>>>>> 3aae9151
 	DestinationTyped->bOverrideFormat = bOverrideFormat;
 #if WITH_EDITORONLY_DATA
 	DestinationTyped->bPreviewRenderTarget = bPreviewRenderTarget;
@@ -493,31 +429,21 @@
 	return true;
 }
 
-<<<<<<< HEAD
-
-=======
 #if WITH_EDITORONLY_DATA
->>>>>>> 3aae9151
 void UNiagaraDataInterfaceRenderTarget2D::GetParameterDefinitionHLSL(const FNiagaraDataInterfaceGPUParamInfo& ParamInfo, FString& OutHLSL)
 {
 	Super::GetParameterDefinitionHLSL(ParamInfo, OutHLSL);
 
 	static const TCHAR *FormatDeclarations = TEXT(R"(
 		RWTexture2D<float4> {OutputName};
-<<<<<<< HEAD
-=======
 		Texture2D<float4> {InputName};
 		SamplerState {InputName}SamplerState;
->>>>>>> 3aae9151
 		int2 {SizeName};
 	)");
 	TMap<FString, FStringFormatArg> ArgsDeclarations =
 	{
 		{ TEXT("OutputName"),	RWOutputName + ParamInfo.DataInterfaceHLSLSymbol },
-<<<<<<< HEAD
-=======
 		{ TEXT("InputName"),	InputName + ParamInfo.DataInterfaceHLSLSymbol },
->>>>>>> 3aae9151
 		{ TEXT("SizeName"),		SizeName + ParamInfo.DataInterfaceHLSLSymbol },
 	};
 	OutHLSL += FString::Format(FormatDeclarations, ArgsDeclarations);
@@ -535,10 +461,7 @@
 	{
 		{TEXT("FunctionName"),	FunctionInfo.InstanceName},
 		{TEXT("OutputName"),	RWOutputName + ParamInfo.DataInterfaceHLSLSymbol},
-<<<<<<< HEAD
-=======
 		{TEXT("InputName"),		InputName + ParamInfo.DataInterfaceHLSLSymbol },
->>>>>>> 3aae9151
 		{TEXT("SizeName"),		SizeName + ParamInfo.DataInterfaceHLSLSymbol },
 	};
 
@@ -547,56 +470,26 @@
 		static const TCHAR* FormatBounds = TEXT(R"(
 			void {FunctionName}(bool bEnabled, int In_IndexX, int In_IndexY, float4 In_Value)
 			{			
-<<<<<<< HEAD
-				{OutputName}[int2(In_IndexX, In_IndexY)] = In_Value;
-			}
-		)");
-		OutHLSL += FString::Format(FormatBounds, ArgsBounds);
-		return true;
-	}
-	else if (FunctionInfo.DefinitionName == LinearToIndexName)
-	{
-		static const TCHAR* FormatBounds = TEXT(R"(
-			void {FunctionName}(int Linear, out int OutIndexX, out int OutIndexY)
-			{
-				OutIndexX = Linear % {SizeName}.x;
-				OutIndexY = Linear / {SizeName}.x;
-=======
 				if ( bEnabled )
 				{
 					{OutputName}[int2(In_IndexX, In_IndexY)] = In_Value;
 				}
->>>>>>> 3aae9151
 			}
 		)");
 		OutHLSL += FString::Format(FormatBounds, ArgsBounds);
 		return true;
 	}
-<<<<<<< HEAD
-	else if (FunctionInfo.DefinitionName == GetSizeFunctionName)
-=======
 	else if (FunctionInfo.DefinitionName == GetValueFunctionName)
->>>>>>> 3aae9151
 	{
 		static const TCHAR* FormatBounds = TEXT(R"(
 			void {FunctionName}(int In_IndexX, int In_IndexY, out float4 Out_Value)
 			{			
-<<<<<<< HEAD
-				Out_Width = {SizeName}.x;
-				Out_Height = {SizeName}.y;
-=======
 				Out_Value = {InputName}.Load(int3(In_IndexX, In_IndexY, 0));
->>>>>>> 3aae9151
 			}
 		)");
 		OutHLSL += FString::Format(FormatBounds, ArgsBounds);
 		return true;
 	}
-<<<<<<< HEAD
-
-	return false;
-}
-=======
 	else if (FunctionInfo.DefinitionName == SampleValueFunctionName)
 	{
 		static const TCHAR* FormatBounds = TEXT(R"(
@@ -636,7 +529,6 @@
 	return false;
 }
 #endif
->>>>>>> 3aae9151
 
 bool UNiagaraDataInterfaceRenderTarget2D::InitPerInstanceData(void* PerInstanceData, FNiagaraSystemInstance* SystemInstance)
 {
@@ -644,56 +536,6 @@
 
 	extern float GNiagaraRenderTargetResolutionMultiplier;
 	FRenderTarget2DRWInstanceData_GameThread* InstanceData = new (PerInstanceData) FRenderTarget2DRWInstanceData_GameThread();
-<<<<<<< HEAD
-	InstanceData->Size.X = FMath::Clamp<int>(Size.X, 1, GMaxTextureDimensions);
-	InstanceData->Size.Y = FMath::Clamp<int>(Size.Y, 1, GMaxTextureDimensions);
-	InstanceData->Format = bOverrideFormat ? OverrideRenderTargetFormat : GetDefault<UNiagaraSettings>()->DefaultRenderTargetFormat;
-	InstanceData->RTUserParamBinding.Init(SystemInstance->GetInstanceParameters(), RenderTargetUserParameter.Parameter);
-#if WITH_EDITORONLY_DATA
-	InstanceData->bPreviewTexture = bPreviewRenderTarget;
-#endif
-
-	// Find or create the render target
-	if (UObject* UserParamObject = InstanceData->RTUserParamBinding.GetValue())
-	{
-		if (UTextureRenderTarget2D* UserTargetTexture = Cast<UTextureRenderTarget2D>(UserParamObject))
-		{
-			InstanceData->TargetTexture = UserTargetTexture;
-		}
-		else
-		{
-			UE_LOG(LogNiagara, Error, TEXT("RenderTarget UserParam is a '%s' but is expected to be a UTextureRenderTarget2D"), *GetNameSafe(UserParamObject->GetClass()));
-		}
-	}
-	if (InstanceData->TargetTexture == nullptr)
-	{
-		InstanceData->TargetTexture = NewObject<UTextureRenderTarget2D>(this);
-		ManagedRenderTargets.Add(SystemInstance->GetId()) = InstanceData->TargetTexture;
-	}
-	InstanceData->TargetTexture->bCanCreateUAV = true;
-	InstanceData->TargetTexture->bAutoGenerateMips = false;
-	InstanceData->TargetTexture->RenderTargetFormat = InstanceData->Format;
-	InstanceData->TargetTexture->ClearColor = FLinearColor(0.0, 0, 0, 0);
-	InstanceData->TargetTexture->InitAutoFormat(InstanceData->Size.X, InstanceData->Size.Y);
-	InstanceData->TargetTexture->UpdateResourceImmediate(true);
-
-	// Push Updates to Proxy.
-	FNiagaraDataInterfaceProxyRenderTarget2DProxy* RT_Proxy = GetProxyAs<FNiagaraDataInterfaceProxyRenderTarget2DProxy>();
-	ENQUEUE_RENDER_COMMAND(FUpdateData)(
-		[RT_Proxy, RT_InstanceID=SystemInstance->GetId(), RT_InstanceData=*InstanceData, RT_TargetTexture=InstanceData->TargetTexture](FRHICommandListImmediate& RHICmdList)
-		{
-			check(!RT_Proxy->SystemInstancesToProxyData_RT.Contains(RT_InstanceID));
-			FRenderTarget2DRWInstanceData_RenderThread* TargetData = &RT_Proxy->SystemInstancesToProxyData_RT.Add(RT_InstanceID);
-
-			TargetData->Size = RT_InstanceData.Size;
-#if WITH_EDITORONLY_DATA
-			TargetData->bPreviewTexture = RT_InstanceData.bPreviewTexture;
-#endif
-			TargetData->TextureReferenceRHI = RT_TargetTexture->TextureReference.TextureReferenceRHI;
-			TargetData->UAV.SafeRelease();
-		}
-	);
-=======
 	SystemInstancesToProxyData_GT.Emplace(SystemInstance->GetId(), InstanceData);
 
 	InstanceData->Size.X = FMath::Clamp<int>(int(float(Size.X) * GNiagaraRenderTargetResolutionMultiplier), 1, GMaxTextureDimensions);
@@ -705,7 +547,6 @@
 	InstanceData->bPreviewTexture = bPreviewRenderTarget;
 #endif
 
->>>>>>> 3aae9151
 	return true;
 }
 
@@ -811,13 +652,8 @@
 		OutSuccess.SetAndAdvance(bSuccess);
 		if (bSuccess)
 		{
-<<<<<<< HEAD
-			InstData->Size.X = FMath::Clamp<int>(SizeX, 1, GMaxTextureDimensions);
-			InstData->Size.Y = FMath::Clamp<int>(SizeY, 1, GMaxTextureDimensions);
-=======
 			InstData->Size.X = FMath::Clamp<int>(int(float(SizeX) * GNiagaraRenderTargetResolutionMultiplier), 1, GMaxTextureDimensions);
 			InstData->Size.Y = FMath::Clamp<int>(int(float(SizeY) * GNiagaraRenderTargetResolutionMultiplier), 1, GMaxTextureDimensions);
->>>>>>> 3aae9151
 		}
 	}
 }
@@ -884,54 +720,13 @@
 {
 	// Update InstanceData as the texture may have changed
 	FRenderTarget2DRWInstanceData_GameThread* InstanceData = static_cast<FRenderTarget2DRWInstanceData_GameThread*>(PerInstanceData);
-<<<<<<< HEAD
-=======
 #if WITH_EDITORONLY_DATA
 	InstanceData->bPreviewTexture = bPreviewRenderTarget;
 #endif
->>>>>>> 3aae9151
 
 	// Do we need to create a new texture?
 	if (!bInheritUserParameterSettings && (InstanceData->TargetTexture == nullptr))
 	{
-<<<<<<< HEAD
-#if WITH_EDITORONLY_DATA
-		InstanceData->bPreviewTexture = bPreviewRenderTarget;
-#endif
-
-		bool bUpdateRT = true;
-
-		// Update user parameter binding
-		if (UObject* UserParamObject = InstanceData->RTUserParamBinding.GetValue())
-		{
-			if (UTextureRenderTarget2D* UserTargetTexture = Cast<UTextureRenderTarget2D>(UserParamObject))
-			{
-				if ( InstanceData->TargetTexture != UserTargetTexture )
-				{
-					InstanceData->TargetTexture = UserTargetTexture;
-					ManagedRenderTargets.Remove(SystemInstance->GetId());
-				}
-			}
-			else
-			{
-				UE_LOG(LogNiagara, Error, TEXT("RenderTarget UserParam is a '%s' but is expected to be a UTextureRenderTarget2D"), *GetNameSafe(UserParamObject->GetClass()));
-			}
-		}
-
-		// Do we need to update the texture?
-		if (InstanceData->TargetTexture)
-		{
-			if (InstanceData->TargetTexture->SizeX != InstanceData->Size.X || InstanceData->TargetTexture->SizeY != InstanceData->Size.Y || InstanceData->TargetTexture->RenderTargetFormat != InstanceData->Format || !InstanceData->TargetTexture->bCanCreateUAV || InstanceData->TargetTexture->bAutoGenerateMips)
-			{
-				// resize RT to match what we need for the output
-				InstanceData->TargetTexture->bCanCreateUAV = true;
-				InstanceData->TargetTexture->bAutoGenerateMips = false;
-				InstanceData->TargetTexture->RenderTargetFormat = InstanceData->Format;
-				InstanceData->TargetTexture->InitAutoFormat(InstanceData->Size.X, InstanceData->Size.Y);
-				InstanceData->TargetTexture->UpdateResourceImmediate(true);
-				bUpdateRT = true;
-			}
-=======
 		InstanceData->TargetTexture = NewObject<UTextureRenderTarget2D>(this);
 		InstanceData->TargetTexture->bCanCreateUAV = true;
 		InstanceData->TargetTexture->bAutoGenerateMips = InstanceData->MipMapGeneration != ENiagaraMipMapGeneration::Disabled;
@@ -959,34 +754,9 @@
 			InstanceData->TargetTexture->RenderTargetFormat = InstanceData->Format;
 			InstanceData->TargetTexture->InitAutoFormat(InstanceData->Size.X, InstanceData->Size.Y);
 			InstanceData->TargetTexture->UpdateResourceImmediate(true);
->>>>>>> 3aae9151
-		}
-	}
-
-<<<<<<< HEAD
-		if (bUpdateRT)
-		{
-			FNiagaraDataInterfaceProxyRenderTarget2DProxy* RT_Proxy = GetProxyAs<FNiagaraDataInterfaceProxyRenderTarget2DProxy>();
-			ENQUEUE_RENDER_COMMAND(FUpdateData)
-			(
-				[RT_Proxy, RT_InstanceID=SystemInstance->GetId(), RT_InstanceData=*InstanceData, RT_TargetTexture=InstanceData->TargetTexture](FRHICommandListImmediate& RHICmdList)
-				{
-					FRenderTarget2DRWInstanceData_RenderThread* TargetData = RT_Proxy->SystemInstancesToProxyData_RT.Find(RT_InstanceID);
-					if (ensureMsgf(TargetData != nullptr, TEXT("InstanceData was not found for %llu"), RT_InstanceID))
-					{
-						TargetData->Size = RT_InstanceData.Size;
-	#if WITH_EDITORONLY_DATA
-						TargetData->bPreviewTexture = RT_InstanceData.bPreviewTexture;
-	#endif
-						TargetData->TextureReferenceRHI = RT_TargetTexture->TextureReference.TextureReferenceRHI;
-						TargetData->UAV.SafeRelease();
-					}
-				}
-			);
-		}
-	}
-	return false;
-=======
+		}
+	}
+
 	//-TODO: We could avoid updating each frame if we cache the resource pointer or a serial number
 	bool bUpdateRT = true;
 	if (bUpdateRT)
@@ -1043,25 +813,10 @@
 			GraphBuilder.Execute();
 		}
 	}
->>>>>>> 3aae9151
 }
 
 void FNiagaraDataInterfaceProxyRenderTarget2DProxy::PostSimulate(FRHICommandList& RHICmdList, const FNiagaraDataInterfaceArgs& Context)
 {
-<<<<<<< HEAD
-	FRenderTarget2DRWInstanceData_RenderThread* ProxyData = SystemInstancesToProxyData_RT.Find(Context.SystemInstanceID);
-
-#if WITH_EDITOR
-	if (ProxyData && ProxyData->bPreviewTexture && ProxyData->TextureReferenceRHI.IsValid())
-	{
-		if (FNiagaraGpuComputeDebug* GpuComputeDebug = Context.Batcher->GetGpuComputeDebug())
-		{
-			if (FRHITexture* RHITexture = ProxyData->TextureReferenceRHI->GetReferencedTexture())
-			{
-				GpuComputeDebug->AddTexture(RHICmdList, Context.SystemInstanceID, SourceDIName, RHITexture);
-			}
-		}
-=======
 	if (FRenderTarget2DRWInstanceData_RenderThread* ProxyData = SystemInstancesToProxyData_RT.Find(Context.SystemInstanceID))
 	{
 		if (ProxyData->bWasWrittenTo && (ProxyData->MipMapGeneration == ENiagaraMipMapGeneration::PostSimulate))
@@ -1090,9 +845,7 @@
 			}
 		}
 #endif
->>>>>>> 3aae9151
-	}
-#endif
+	}
 }
 
 FIntVector FNiagaraDataInterfaceProxyRenderTarget2DProxy::GetElementCount(FNiagaraSystemInstanceID SystemInstanceID) const
