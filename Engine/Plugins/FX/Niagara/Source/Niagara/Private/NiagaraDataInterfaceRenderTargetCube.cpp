--- conflicted
+++ resolved
@@ -1,21 +1,5 @@
 // Copyright Epic Games, Inc. All Rights Reserved.
 #include "NiagaraDataInterfaceRenderTargetCube.h"
-<<<<<<< HEAD
-#include "ShaderParameterUtils.h"
-#include "ClearQuad.h"
-#include "TextureResource.h"
-#include "Engine/TextureRenderTargetCube.h"
-
-#include "NiagaraDataInterfaceRenderTargetCommon.h"
-#include "NiagaraSystemInstance.h"
-#include "NiagaraStats.h"
-#include "NiagaraRenderer.h"
-#include "NiagaraSettings.h"
-#include "NiagaraShader.h"
-#include "NiagaraShaderParametersBuilder.h"
-#include "NiagaraGpuComputeDebugInterface.h"
-#include "NiagaraGpuComputeDispatchInterface.h"
-=======
 #include "Engine/Engine.h"
 #include "Engine/TextureRenderTarget2D.h"
 #include "TextureResource.h"
@@ -30,7 +14,6 @@
 #include "NiagaraGpuComputeDispatchInterface.h"
 #include "RenderGraphBuilder.h"
 #include "RenderGraphUtils.h"
->>>>>>> 4af6daef
 #include "RHIStaticStates.h"
 
 #include UE_INLINE_GENERATED_CPP_BY_NAME(NiagaraDataInterfaceRenderTargetCube)
@@ -152,7 +135,6 @@
 		Sig.bRequiresExecPin = true;
 		Sig.bSupportsGPU = false;
 	}
-<<<<<<< HEAD
 
 	{
 		FNiagaraFunctionSignature& Sig = OutFunctions.Add_GetRef(DefaultSig);
@@ -162,17 +144,6 @@
 
 	{
 		FNiagaraFunctionSignature& Sig = OutFunctions.Add_GetRef(DefaultSig);
-=======
-
-	{
-		FNiagaraFunctionSignature& Sig = OutFunctions.Add_GetRef(DefaultSig);
-		Sig.Name = GetNumMipLevelsName;
-		Sig.Outputs.Emplace(FNiagaraTypeDefinition::GetIntDef(), TEXT("MipLevels"));
-	}
-
-	{
-		FNiagaraFunctionSignature& Sig = OutFunctions.Add_GetRef(DefaultSig);
->>>>>>> 4af6daef
 		Sig.Name = SetFormatFunctionName;
 		Sig.Inputs.Emplace(FNiagaraTypeDefinition(StaticEnum<ETextureRenderTargetFormat>()), TEXT("Format"));
 		Sig.Outputs.Emplace(FNiagaraTypeDefinition::GetBoolDef(), TEXT("Success"));
@@ -384,11 +355,7 @@
 	FRDGBuilder& GraphBuilder = Context.GetGraphBuilder();
 
 	// Ensure RDG resources are ready to use
-<<<<<<< HEAD
-	if (InstanceData_RT->TransientRDGTexture == nullptr)
-=======
 	if (InstanceData_RT->TransientRDGTexture == nullptr && InstanceData_RT->RenderTarget)
->>>>>>> 4af6daef
 	{
 		InstanceData_RT->TransientRDGTexture = GraphBuilder.RegisterExternalTexture(InstanceData_RT->RenderTarget);
 		InstanceData_RT->TransientRDGSRV = GraphBuilder.CreateSRV(InstanceData_RT->TransientRDGTexture);
@@ -418,10 +385,6 @@
 
 	if (bRTRead)
 	{
-<<<<<<< HEAD
-		ensureMsgf(bRTWrite == false, TEXT("RenderTarget DataInterface is both wrote and read from in the same stage, this is not allowed, read will be invalid"));
-=======
->>>>>>> 4af6daef
 		if (bRTWrite == false && InstanceData_RT->RenderTarget.IsValid())
 		{
 			InstanceData_RT->bReadThisFrame = true;
@@ -429,12 +392,9 @@
 		}
 		else
 		{
-<<<<<<< HEAD
-=======
 		#if WITH_NIAGARA_DEBUG_EMITTER_NAME
 			GEngine->AddOnScreenDebugMessage(uint64(this), 1.f, FColor::White, *FString::Printf(TEXT("RenderTarget is read and wrote in the same stage, this is not allowed, read will be invalid. (%s)"), *Context.GetDebugString()));
 		#endif
->>>>>>> 4af6daef
 			Parameters->Texture = Context.GetComputeDispatchInterface().GetBlackTextureSRV(GraphBuilder, ETextureDimension::TextureCube);
 		}
 
@@ -455,29 +415,18 @@
 
 	FRenderTargetCubeRWInstanceData_GameThread* InstanceData = new (PerInstanceData) FRenderTargetCubeRWInstanceData_GameThread();
 
-<<<<<<< HEAD
-	if (NiagaraDataInterfaceRenderTargetCommon::GIgnoreCookedOut && !IsUsedWithGPUEmitter())
-	{
-		return true;
-	}
-=======
 	//-TEMP: Until we prune data interface on cook this will avoid consuming memory
 	const bool bValidGpuDataInterface = NiagaraDataInterfaceRenderTargetCommon::GIgnoreCookedOut == 0 || IsUsedWithGPUScript();
->>>>>>> 4af6daef
 
 	ETextureRenderTargetFormat RenderTargetFormat;
 	if (NiagaraDataInterfaceRenderTargetCommon::GetRenderTargetFormat(bOverrideFormat, OverrideRenderTargetFormat, RenderTargetFormat) == false)
 	{
-<<<<<<< HEAD
-		return false;
-=======
 		if (bValidGpuDataInterface)
 		{
 			UE_LOG(LogNiagara, Warning, TEXT("NDIRTCube failed to find a render target format that supports UAV store"));
 			return false;
 		}
 		return true;
->>>>>>> 4af6daef
 	}
 
 	InstanceData->Size = FMath::Clamp<int>(int(float(Size) * NiagaraDataInterfaceRenderTargetCommon::GResolutionMultiplier), 1, GMaxCubeTextureDimensions);
@@ -514,16 +463,6 @@
 			RT_Proxy->SystemInstancesToProxyData_RT.Remove(InstanceID);
 		}
 	);
-<<<<<<< HEAD
-
-	// Make sure to clear out the reference to the render target if we created one.
-	decltype(ManagedRenderTargets)::ValueType ExistingRenderTarget = nullptr;
-	if (ManagedRenderTargets.RemoveAndCopyValue(SystemInstance->GetId(), ExistingRenderTarget) && NiagaraDataInterfaceRenderTargetCommon::GReleaseResourceOnRemove)
-	{
-		ExistingRenderTarget->ReleaseResource();
-	}
-=======
->>>>>>> 4af6daef
 }
 
 
@@ -632,15 +571,6 @@
 	{
 		NiagaraDataInterfaceRenderTargetCommon::ReleaseRenderTarget(SystemInstance, InstanceData);
 		InstanceData->TargetTexture = UserTargetTexture;
-<<<<<<< HEAD
-
-		decltype(ManagedRenderTargets)::ValueType ExistingRenderTarget = nullptr;
-		if (ManagedRenderTargets.RemoveAndCopyValue(SystemInstance->GetId(), ExistingRenderTarget) && NiagaraDataInterfaceRenderTargetCommon::GReleaseResourceOnRemove)
-		{
-			ExistingRenderTarget->ReleaseResource();
-		}
-=======
->>>>>>> 4af6daef
 	}
 
 	// Do we inherit the texture parameters from the user supplied texture?
@@ -681,17 +611,11 @@
 #endif
 
 	//-TEMP: Until we prune data interface on cook this will avoid consuming memory
-<<<<<<< HEAD
-	if (NiagaraDataInterfaceRenderTargetCommon::GIgnoreCookedOut && !IsUsedWithGPUEmitter())
-	{
-		return false;
-=======
 	const bool bValidGpuDataInterface = NiagaraDataInterfaceRenderTargetCommon::GIgnoreCookedOut == 0 || IsUsedWithGPUScript();
 
 	if (::IsValid(InstanceData->TargetTexture) == false)
 	{
 		InstanceData->TargetTexture = nullptr;
->>>>>>> 4af6daef
 	}
 
 	// Do we need to create a new texture?
