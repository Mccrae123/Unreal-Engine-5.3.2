// Copyright Epic Games, Inc. All Rights Reserved.
#include "NiagaraDataInterfaceRenderTarget2DArray.h"
#include "ShaderParameterUtils.h"
#include "ClearQuad.h"
#include "TextureResource.h"
#include "TextureRenderTarget2DArrayResource.h"
#include "Engine/Texture2DArray.h"
#include "Engine/TextureRenderTarget2DArray.h"

#include "NiagaraDataInterfaceRenderTargetCommon.h"
#include "NiagaraSystemInstance.h"
#include "NiagaraStats.h"
#include "NiagaraRenderer.h"
#include "NiagaraSettings.h"
#include "NiagaraShader.h"
#include "NiagaraShaderParametersBuilder.h"
#include "NiagaraGpuComputeDebugInterface.h"
#include "NiagaraGpuComputeDispatchInterface.h"

#include UE_INLINE_GENERATED_CPP_BY_NAME(NiagaraDataInterfaceRenderTarget2DArray)

#define LOCTEXT_NAMESPACE "NiagaraDataInterfaceRenderTarget2DArray"

namespace NDIRenderTarget2DArrayLocal
{
	BEGIN_SHADER_PARAMETER_STRUCT(FShaderParameters, )
		SHADER_PARAMETER(FIntVector3,								TextureSize)
		SHADER_PARAMETER_RDG_TEXTURE_UAV(RWTexture2DArray<float4>,	RWTexture)
		SHADER_PARAMETER_RDG_TEXTURE_SRV(Texture2DArray<float4>,	Texture)
		SHADER_PARAMETER_SAMPLER(SamplerState,						TextureSampler)
	END_SHADER_PARAMETER_STRUCT()

	static const TCHAR* TemplateShaderFile = TEXT("/Plugin/FX/Niagara/Private/NiagaraDataInterfaceRenderTarget2DArrayTemplate.ush");

	// Global VM function names, also used by the shaders code generation methods.
	static const FName SetValueFunctionName("SetRenderTargetValue");
	static const FName GetValueFunctionName("GetRenderTargetValue");
	static const FName SampleValueFunctionName("SampleRenderTargetValue");
	static const FName SetSizeFunctionName("SetRenderTargetSize");
	static const FName GetSizeFunctionName("GetRenderTargetSize");
	static const FName LinearToIndexName("LinearToIndex");
	static const FName ExecToIndexName("ExecToIndex");
}

FNiagaraVariableBase UNiagaraDataInterfaceRenderTarget2DArray::ExposedRTVar;

/*--------------------------------------------------------------------------------------------------------------------------*/

struct FNDIRenderTarget2DArrayFunctionVersion
{
	enum Type
	{
		InitialVersion = 0,
		AddedOptionalExecute = 1,

		VersionPlusOne,
		LatestVersion = VersionPlusOne - 1
	};
};

/*--------------------------------------------------------------------------------------------------------------------------*/
<<<<<<< HEAD
struct FNiagaraDataInterfaceParametersCS_RenderTarget2DArray : public FNiagaraDataInterfaceParametersCS
{
	DECLARE_TYPE_LAYOUT(FNiagaraDataInterfaceParametersCS_RenderTarget2DArray, NonVirtual);
public:
	void Bind(const FNiagaraDataInterfaceGPUParamInfo& ParameterInfo, const class FShaderParameterMap& ParameterMap)
	{			
		SizeParam.Bind(ParameterMap, *(UNiagaraDataInterfaceRenderTarget2DArray::SizeName + ParameterInfo.DataInterfaceHLSLSymbol));
		OutputParam.Bind(ParameterMap, *(UNiagaraDataInterfaceRenderTarget2DArray::OutputName + ParameterInfo.DataInterfaceHLSLSymbol));

		InputParam.Bind(ParameterMap, *(UNiagaraDataInterfaceRenderTarget2DArray::InputName + ParameterInfo.DataInterfaceHLSLSymbol));
		InputSamplerStateParam.Bind(ParameterMap, *(UNiagaraDataInterfaceRenderTarget2DArray::InputName + ParameterInfo.DataInterfaceHLSLSymbol + TEXT("SamplerState")));
	}

	void Set(FRHICommandList& RHICmdList, const FNiagaraDataInterfaceSetArgs& Context) const
	{
		check(IsInRenderingThread());

		// Get shader and DI
		FRHIComputeShader* ComputeShaderRHI = Context.Shader.GetComputeShader();
		FNiagaraDataInterfaceProxyRenderTarget2DArrayProxy* VFDI = static_cast<FNiagaraDataInterfaceProxyRenderTarget2DArrayProxy*>(Context.DataInterface);
		
		FRenderTarget2DArrayRWInstanceData_RenderThread* ProxyData = VFDI->SystemInstancesToProxyData_RT.Find(Context.SystemInstanceID);
		check(ProxyData);

		SetShaderValue(RHICmdList, ComputeShaderRHI, SizeParam, ProxyData->Size);
	
		if ( OutputParam.IsUAVBound())
		{
			FRHIUnorderedAccessView* OutputUAV = ProxyData->UnorderedAccessViewRHI;
			if (OutputUAV)
			{
				RHICmdList.Transition(FRHITransitionInfo(OutputUAV, ERHIAccess::Unknown, ERHIAccess::UAVCompute));
				ProxyData->bWroteThisFrame = true;
			}
			else
			{
				OutputUAV = Context.ComputeDispatchInterface->GetEmptyUAVFromPool(RHICmdList, EPixelFormat::PF_A16B16G16R16, ENiagaraEmptyUAVType::Texture2DArray);
			}

			RHICmdList.SetUAVParameter(ComputeShaderRHI, OutputParam.GetUAVIndex(), OutputUAV);
		}

		if (InputParam.IsBound())
		{
			ProxyData->bReadThisFrame = true;

			FRHITexture* TextureRHI = ProxyData->TextureRHI;
			if (!ensureMsgf(!OutputParam.IsUAVBound(), TEXT("NiagaraDIRenderTarget2DArray(%s) is bound as both read & write, read will be ignored."), *Context.DataInterface->SourceDIName.ToString()))
			{
				//-TODO: Feedback to the user that read & write is bound
				TextureRHI = nullptr;
			}

			if (TextureRHI == nullptr)
			{
				TextureRHI = GBlackTexture->TextureRHI;
			}
			FRHISamplerState* SamplerStateRHI = ProxyData->SamplerStateRHI;
			if (SamplerStateRHI == nullptr)
			{
				SamplerStateRHI = TStaticSamplerState<SF_Point, AM_Clamp, AM_Clamp, AM_Clamp>::GetRHI();
			}

			SetTextureParameter(
				RHICmdList,
				ComputeShaderRHI,
				InputParam,
				InputSamplerStateParam,
				SamplerStateRHI,
				TextureRHI
			);
		}
	}

	void Unset(FRHICommandList& RHICmdList, const FNiagaraDataInterfaceSetArgs& Context) const 
	{
		if (OutputParam.IsBound())
		{
			OutputParam.UnsetUAV(RHICmdList, Context.Shader.GetComputeShader());

			FNiagaraDataInterfaceProxyRenderTarget2DArrayProxy* VFDI = static_cast<FNiagaraDataInterfaceProxyRenderTarget2DArrayProxy*>(Context.DataInterface);
			if (FRenderTarget2DArrayRWInstanceData_RenderThread* ProxyData = VFDI->SystemInstancesToProxyData_RT.Find(Context.SystemInstanceID))
			{
				if (FRHIUnorderedAccessView* OutputUAV = ProxyData->UnorderedAccessViewRHI)
				{
					RHICmdList.Transition(FRHITransitionInfo(OutputUAV, ERHIAccess::UAVCompute, ERHIAccess::SRVMask));
				}
			}
		}
	}

private:
	LAYOUT_FIELD(FShaderParameter, SizeParam);
	LAYOUT_FIELD(FRWShaderParameter, OutputParam);

	LAYOUT_FIELD(FShaderResourceParameter, InputParam);
	LAYOUT_FIELD(FShaderResourceParameter, InputSamplerStateParam);
};

IMPLEMENT_TYPE_LAYOUT(FNiagaraDataInterfaceParametersCS_RenderTarget2DArray);

IMPLEMENT_NIAGARA_DI_PARAMETER(UNiagaraDataInterfaceRenderTarget2DArray, FNiagaraDataInterfaceParametersCS_RenderTarget2DArray);

/*--------------------------------------------------------------------------------------------------------------------------*/
=======
>>>>>>> d731a049

#if STATS
void FRenderTarget2DArrayRWInstanceData_RenderThread::UpdateMemoryStats()
{
	DEC_MEMORY_STAT_BY(STAT_NiagaraRenderTargetMemory, MemorySize);

	MemorySize = 0;
	if (RenderTarget.IsValid())
	{
		MemorySize = RHIComputeMemorySize(RenderTarget->GetRHI());
	}

	INC_MEMORY_STAT_BY(STAT_NiagaraRenderTargetMemory, MemorySize);
}
#endif

/*--------------------------------------------------------------------------------------------------------------------------*/

UNiagaraDataInterfaceRenderTarget2DArray::UNiagaraDataInterfaceRenderTarget2DArray(FObjectInitializer const& ObjectInitializer)
	: Super(ObjectInitializer)
{
	Proxy.Reset(new FNiagaraDataInterfaceProxyRenderTarget2DArrayProxy());

	FNiagaraTypeDefinition Def(UTextureRenderTarget::StaticClass());
	RenderTargetUserParameter.Parameter.SetType(Def);
}

void UNiagaraDataInterfaceRenderTarget2DArray::PostInitProperties()
{
	Super::PostInitProperties();

	//Can we register data interfaces as regular types and fold them into the FNiagaraVariable framework for UI and function calls etc?
	if (HasAnyFlags(RF_ClassDefaultObject))
	{
		ENiagaraTypeRegistryFlags Flags = ENiagaraTypeRegistryFlags::AllowAnyVariable | ENiagaraTypeRegistryFlags::AllowParameter;
		FNiagaraTypeRegistry::Register(FNiagaraTypeDefinition(GetClass()), Flags);

		ExposedRTVar = FNiagaraVariableBase(FNiagaraTypeDefinition(UTexture::StaticClass()), TEXT("RenderTarget"));
	}
}

void UNiagaraDataInterfaceRenderTarget2DArray::GetFunctions(TArray<FNiagaraFunctionSignature>& OutFunctions)
{
	using namespace NDIRenderTarget2DArrayLocal;

	Super::GetFunctions(OutFunctions);

	const int32 EmitterSystemOnlyBitmask = ENiagaraScriptUsageMask::Emitter | ENiagaraScriptUsageMask::System;
	OutFunctions.Reserve(OutFunctions.Num() + 4);

	{
		FNiagaraFunctionSignature& Sig = OutFunctions.AddDefaulted_GetRef();
		Sig.Name = GetSizeFunctionName;
		Sig.Inputs.Add(FNiagaraVariable(FNiagaraTypeDefinition(GetClass()), TEXT("RenderTarget")));
		Sig.Outputs.Add(FNiagaraVariable(FNiagaraTypeDefinition::GetIntDef(), TEXT("Width")));
		Sig.Outputs.Add(FNiagaraVariable(FNiagaraTypeDefinition::GetIntDef(), TEXT("Height")));
		Sig.Outputs.Add(FNiagaraVariable(FNiagaraTypeDefinition::GetIntDef(), TEXT("Slices")));
		Sig.bExperimental = true;
		Sig.bMemberFunction = true;
		Sig.bRequiresContext = false;
	#if WITH_EDITORONLY_DATA
		Sig.FunctionVersion = FNDIRenderTarget2DArrayFunctionVersion::LatestVersion;
	#endif
	}

	{
		FNiagaraFunctionSignature& Sig = OutFunctions.AddDefaulted_GetRef();
		Sig.Name = SetSizeFunctionName;
		Sig.Inputs.Add(FNiagaraVariable(FNiagaraTypeDefinition(GetClass()), TEXT("RenderTarget")));
		Sig.Inputs.Add(FNiagaraVariable(FNiagaraTypeDefinition::GetIntDef(), TEXT("Width")));
		Sig.Inputs.Add(FNiagaraVariable(FNiagaraTypeDefinition::GetIntDef(), TEXT("Height")));
		Sig.Inputs.Add(FNiagaraVariable(FNiagaraTypeDefinition::GetIntDef(), TEXT("Slices")));
		Sig.Outputs.Add(FNiagaraVariable(FNiagaraTypeDefinition::GetBoolDef(), TEXT("Success")));

		Sig.ModuleUsageBitmask = EmitterSystemOnlyBitmask;
		Sig.bExperimental = true;
		Sig.bMemberFunction = true;
		Sig.bRequiresExecPin = true;
		Sig.bRequiresContext = false;
		Sig.bSupportsCPU = true;
		Sig.bSupportsGPU = false;
	#if WITH_EDITORONLY_DATA
		Sig.FunctionVersion = FNDIRenderTarget2DArrayFunctionVersion::LatestVersion;
	#endif
	}

	{
		FNiagaraFunctionSignature& Sig = OutFunctions.AddDefaulted_GetRef();
		Sig.Name = SetValueFunctionName;
		Sig.Inputs.Add(FNiagaraVariable(FNiagaraTypeDefinition(GetClass()), TEXT("RenderTarget")));
		Sig.Inputs.Add_GetRef(FNiagaraVariable(FNiagaraTypeDefinition::GetBoolDef(), TEXT("Enabled"))).SetValue(true);
		Sig.Inputs.Add(FNiagaraVariable(FNiagaraTypeDefinition::GetIntDef(), TEXT("IndexX")));
		Sig.Inputs.Add(FNiagaraVariable(FNiagaraTypeDefinition::GetIntDef(), TEXT("IndexY")));
		Sig.Inputs.Add(FNiagaraVariable(FNiagaraTypeDefinition::GetIntDef(), TEXT("IndexZ")));
		Sig.Inputs.Add(FNiagaraVariable(FNiagaraTypeDefinition::GetColorDef(), TEXT("Value")));

		Sig.bExperimental = true;
		Sig.bMemberFunction = true;
		Sig.bRequiresExecPin = true;
		Sig.bRequiresContext = false;
		Sig.bWriteFunction = true;
		Sig.bSupportsCPU = false;
		Sig.bSupportsGPU = true;
	#if WITH_EDITORONLY_DATA
		Sig.FunctionVersion = FNDIRenderTarget2DArrayFunctionVersion::LatestVersion;
	#endif
	}

	{
		FNiagaraFunctionSignature& Sig = OutFunctions.AddDefaulted_GetRef();
		Sig.Name = GetValueFunctionName;
		Sig.Inputs.Add(FNiagaraVariable(FNiagaraTypeDefinition(GetClass()), TEXT("RenderTarget")));
		Sig.Inputs.Add(FNiagaraVariable(FNiagaraTypeDefinition::GetIntDef(), TEXT("IndexX")));
		Sig.Inputs.Add(FNiagaraVariable(FNiagaraTypeDefinition::GetIntDef(), TEXT("IndexY")));
		Sig.Inputs.Add(FNiagaraVariable(FNiagaraTypeDefinition::GetIntDef(), TEXT("IndexZ")));
		Sig.Outputs.Add(FNiagaraVariable(FNiagaraTypeDefinition::GetColorDef(), TEXT("Value")));

		Sig.bHidden = NiagaraDataInterfaceRenderTargetCommon::GAllowReads != 1;
		Sig.bExperimental = true;
		Sig.bMemberFunction = true;
		Sig.bRequiresContext = false;
		Sig.bWriteFunction = true;
		Sig.bSupportsCPU = false;
		Sig.bSupportsGPU = true;
#if WITH_EDITORONLY_DATA
		Sig.FunctionVersion = FNDIRenderTarget2DArrayFunctionVersion::LatestVersion;
#endif
	}

	{
		FNiagaraFunctionSignature& Sig = OutFunctions.AddDefaulted_GetRef();
		Sig.Name = SampleValueFunctionName;
		Sig.Inputs.Add(FNiagaraVariable(FNiagaraTypeDefinition(GetClass()), TEXT("RenderTarget")));
		Sig.Inputs.Add(FNiagaraVariable(FNiagaraTypeDefinition::GetVec2Def(), TEXT("UV")));
		Sig.Inputs.Add(FNiagaraVariable(FNiagaraTypeDefinition::GetIntDef(), TEXT("Slice")));
		Sig.Outputs.Add(FNiagaraVariable(FNiagaraTypeDefinition::GetColorDef(), TEXT("Value")));

		Sig.bHidden = NiagaraDataInterfaceRenderTargetCommon::GAllowReads != 1;
		Sig.bExperimental = true;
		Sig.bMemberFunction = true;
		Sig.bRequiresContext = false;
		Sig.bWriteFunction = true;
		Sig.bSupportsCPU = false;
		Sig.bSupportsGPU = true;
#if WITH_EDITORONLY_DATA
		Sig.FunctionVersion = FNDIRenderTarget2DArrayFunctionVersion::LatestVersion;
#endif
	}

	{
		FNiagaraFunctionSignature& Sig = OutFunctions.AddDefaulted_GetRef();
		Sig.Name = LinearToIndexName;
		Sig.Inputs.Add(FNiagaraVariable(FNiagaraTypeDefinition(GetClass()), TEXT("RenderTarget")));
		Sig.Inputs.Add(FNiagaraVariable(FNiagaraTypeDefinition::GetIntDef(), TEXT("Linear")));
		Sig.Outputs.Add(FNiagaraVariable(FNiagaraTypeDefinition::GetIntDef(), TEXT("IndexX")));
		Sig.Outputs.Add(FNiagaraVariable(FNiagaraTypeDefinition::GetIntDef(), TEXT("IndexY")));
		Sig.Outputs.Add(FNiagaraVariable(FNiagaraTypeDefinition::GetIntDef(), TEXT("IndexZ")));

		Sig.bExperimental = true;
		Sig.bMemberFunction = true;
		Sig.bRequiresContext = false;
		Sig.bWriteFunction = true;
		Sig.bSupportsCPU = false;
		Sig.bSupportsGPU = true;
	#if WITH_EDITORONLY_DATA
		Sig.FunctionVersion = FNDIRenderTarget2DArrayFunctionVersion::LatestVersion;
	#endif
	}

	{
		FNiagaraFunctionSignature& Sig = OutFunctions.AddDefaulted_GetRef();
		Sig.Name = ExecToIndexName;
		Sig.Inputs.Add(FNiagaraVariable(FNiagaraTypeDefinition(GetClass()), TEXT("RenderTarget")));
		Sig.Outputs.Add(FNiagaraVariable(FNiagaraTypeDefinition::GetIntDef(), TEXT("IndexX")));
		Sig.Outputs.Add(FNiagaraVariable(FNiagaraTypeDefinition::GetIntDef(), TEXT("IndexY")));
		Sig.Outputs.Add(FNiagaraVariable(FNiagaraTypeDefinition::GetIntDef(), TEXT("IndexZ")));

		Sig.bExperimental = true;
		Sig.bMemberFunction = true;
		Sig.bRequiresContext = false;
		Sig.bWriteFunction = true;
		Sig.bSupportsCPU = false;
		Sig.bSupportsGPU = true;
	#if WITH_EDITORONLY_DATA
		Sig.FunctionVersion = FNDIRenderTarget2DArrayFunctionVersion::LatestVersion;
	#endif
	}
}

#if WITH_EDITORONLY_DATA
bool UNiagaraDataInterfaceRenderTarget2DArray::UpgradeFunctionCall(FNiagaraFunctionSignature& FunctionSignature)
{
	bool bWasChanged = false;

	if (FunctionSignature.FunctionVersion < FNDIRenderTarget2DArrayFunctionVersion::AddedOptionalExecute)
	{
		if (FunctionSignature.Name == NDIRenderTarget2DArrayLocal::SetValueFunctionName)
		{
			check(FunctionSignature.Inputs.Num() == 5);
			FunctionSignature.Inputs.Insert_GetRef(FNiagaraVariable(FNiagaraTypeDefinition::GetBoolDef(), TEXT("Enabled")), 1).SetValue(true);
			bWasChanged = true;
		}
	}

	// Set latest version
	FunctionSignature.FunctionVersion = FNDIRenderTarget2DArrayFunctionVersion::LatestVersion;

	return bWasChanged;
}
#endif

DEFINE_NDI_DIRECT_FUNC_BINDER(UNiagaraDataInterfaceRenderTarget2DArray, VMGetSize);
DEFINE_NDI_DIRECT_FUNC_BINDER(UNiagaraDataInterfaceRenderTarget2DArray, VMSetSize);
void UNiagaraDataInterfaceRenderTarget2DArray::GetVMExternalFunction(const FVMExternalFunctionBindingInfo& BindingInfo, void* InstanceData, FVMExternalFunction &OutFunc)
{
	using namespace NDIRenderTarget2DArrayLocal;

	Super::GetVMExternalFunction(BindingInfo, InstanceData, OutFunc);
	if (BindingInfo.Name == GetSizeFunctionName)
	{
		check(BindingInfo.GetNumInputs() == 1 && BindingInfo.GetNumOutputs() == 3);
		NDI_FUNC_BINDER(UNiagaraDataInterfaceRenderTarget2DArray, VMGetSize)::Bind(this, OutFunc);
	}
	else if (BindingInfo.Name == SetSizeFunctionName)
	{
		check(BindingInfo.GetNumInputs() == 4 && BindingInfo.GetNumOutputs() == 1);
		NDI_FUNC_BINDER(UNiagaraDataInterfaceRenderTarget2DArray, VMSetSize)::Bind(this, OutFunc);
	}

}

bool UNiagaraDataInterfaceRenderTarget2DArray::Equals(const UNiagaraDataInterface* Other) const
{
	if (!Super::Equals(Other))
	{
		return false;
	}
	
	const UNiagaraDataInterfaceRenderTarget2DArray* OtherTyped = CastChecked<const UNiagaraDataInterfaceRenderTarget2DArray>(Other);
	return
		OtherTyped != nullptr &&
#if WITH_EDITORONLY_DATA
		OtherTyped->bPreviewRenderTarget == bPreviewRenderTarget &&
#endif
		OtherTyped->RenderTargetUserParameter == RenderTargetUserParameter &&
		OtherTyped->Size == Size &&
		OtherTyped->OverrideRenderTargetFormat == OverrideRenderTargetFormat &&
		OtherTyped->bInheritUserParameterSettings == bInheritUserParameterSettings &&
		OtherTyped->bOverrideFormat == bOverrideFormat;
}

bool UNiagaraDataInterfaceRenderTarget2DArray::CopyToInternal(UNiagaraDataInterface* Destination) const
{
	if (!Super::CopyToInternal(Destination))
	{
		return false;
	}

	UNiagaraDataInterfaceRenderTarget2DArray* DestinationTyped = CastChecked<UNiagaraDataInterfaceRenderTarget2DArray>(Destination);
	if (!DestinationTyped)
	{
		return false;
	}

	DestinationTyped->Size = Size;
	DestinationTyped->OverrideRenderTargetFormat = OverrideRenderTargetFormat;
	DestinationTyped->bInheritUserParameterSettings = bInheritUserParameterSettings;
	DestinationTyped->bOverrideFormat = bOverrideFormat;
#if WITH_EDITORONLY_DATA
	DestinationTyped->bPreviewRenderTarget = bPreviewRenderTarget;
#endif
	DestinationTyped->RenderTargetUserParameter = RenderTargetUserParameter;
	return true;
}

#if WITH_EDITORONLY_DATA
bool UNiagaraDataInterfaceRenderTarget2DArray::AppendCompileHash(FNiagaraCompileHashVisitor* InVisitor) const
{
	bool bSuccess = Super::AppendCompileHash(InVisitor);
	FSHAHash Hash = GetShaderFileHash(NDIRenderTarget2DArrayLocal::TemplateShaderFile, EShaderPlatform::SP_PCD3D_SM5);
	InVisitor->UpdateString(TEXT("UNiagaraDataInterfaceRenderTarget2DArrayTemplateHLSLSource"), Hash.ToString());
	InVisitor->UpdateShaderParameters<NDIRenderTarget2DArrayLocal::FShaderParameters>();
	return bSuccess;
}

void UNiagaraDataInterfaceRenderTarget2DArray::GetParameterDefinitionHLSL(const FNiagaraDataInterfaceGPUParamInfo& ParamInfo, FString& OutHLSL)
{
	TMap<FString, FStringFormatArg> TemplateArgs =
	{
		{TEXT("ParameterName"),				ParamInfo.DataInterfaceHLSLSymbol},
	};

	FString TemplateFile;
	LoadShaderSourceFile(NDIRenderTarget2DArrayLocal::TemplateShaderFile, EShaderPlatform::SP_PCD3D_SM5, &TemplateFile, nullptr);
	OutHLSL += FString::Format(*TemplateFile, TemplateArgs);
}

bool UNiagaraDataInterfaceRenderTarget2DArray::GetFunctionHLSL(const FNiagaraDataInterfaceGPUParamInfo& ParamInfo, const FNiagaraDataInterfaceGeneratedFunction& FunctionInfo, int FunctionInstanceIndex, FString& OutHLSL)
{
	using namespace NDIRenderTarget2DArrayLocal;

	bool ParentRet = Super::GetFunctionHLSL(ParamInfo, FunctionInfo, FunctionInstanceIndex, OutHLSL);
	if (ParentRet)
	{
		return true;
	}

	if ((FunctionInfo.DefinitionName == SetValueFunctionName) ||
		(FunctionInfo.DefinitionName == GetValueFunctionName) ||
		(FunctionInfo.DefinitionName == SampleValueFunctionName) ||
		(FunctionInfo.DefinitionName == GetSizeFunctionName) ||
		(FunctionInfo.DefinitionName == LinearToIndexName) ||
		(FunctionInfo.DefinitionName == ExecToIndexName))
	{
		return true;
	}

	return false;
}
#endif

void UNiagaraDataInterfaceRenderTarget2DArray::BuildShaderParameters(FNiagaraShaderParametersBuilder& ShaderParametersBuilder) const
{
	ShaderParametersBuilder.AddNestedStruct<NDIRenderTarget2DArrayLocal::FShaderParameters>();
}

void UNiagaraDataInterfaceRenderTarget2DArray::SetShaderParameters(const FNiagaraDataInterfaceSetShaderParametersContext& Context) const
{
	FNiagaraDataInterfaceProxyRenderTarget2DArrayProxy& DIProxy = Context.GetProxy<FNiagaraDataInterfaceProxyRenderTarget2DArrayProxy>();
	FRenderTarget2DArrayRWInstanceData_RenderThread* InstanceData_RT = DIProxy.SystemInstancesToProxyData_RT.Find(Context.GetSystemInstanceID());
	check(InstanceData_RT);

	FRDGBuilder& GraphBuilder = Context.GetGraphBuilder();

	// Ensure RDG resources are ready to use
	if (InstanceData_RT->TransientRDGTexture == nullptr)
	{
		InstanceData_RT->TransientRDGTexture = GraphBuilder.RegisterExternalTexture(InstanceData_RT->RenderTarget);
		InstanceData_RT->TransientRDGSRV = GraphBuilder.CreateSRV(InstanceData_RT->TransientRDGTexture);
		InstanceData_RT->TransientRDGUAV = GraphBuilder.CreateUAV(InstanceData_RT->TransientRDGTexture);
		Context.GetRDGExternalAccessQueue().Add(InstanceData_RT->TransientRDGTexture);
	}

	NDIRenderTarget2DArrayLocal::FShaderParameters* Parameters = Context.GetParameterNestedStruct<NDIRenderTarget2DArrayLocal::FShaderParameters>();
	Parameters->TextureSize = InstanceData_RT->Size;

	const bool bRTWrite = Context.IsResourceBound(&Parameters->RWTexture);
	const bool bRTRead = Context.IsResourceBound(&Parameters->Texture);

	if (bRTWrite)
	{
		if (InstanceData_RT->RenderTarget.IsValid())
		{
			Parameters->RWTexture = InstanceData_RT->TransientRDGUAV;
			InstanceData_RT->bWroteThisFrame = true;
		}
		else
		{
			Parameters->RWTexture = Context.GetComputeDispatchInterface().GetEmptyTextureUAV(GraphBuilder, EPixelFormat::PF_A16B16G16R16, ETextureDimension::Texture2DArray);
		}
	}
	
	if (bRTRead)
	{
		ensureMsgf(bRTWrite == false, TEXT("RenderTarget DataInterface is both wrote and read from in the same stage, this is not allowed, read will be invalid"));
		if (bRTWrite == false && InstanceData_RT->RenderTarget.IsValid())
		{
			InstanceData_RT->bReadThisFrame = true;
			Parameters->Texture = InstanceData_RT->TransientRDGSRV;
		}
		else
		{
			Parameters->Texture = Context.GetComputeDispatchInterface().GetBlackTextureSRV(GraphBuilder, ETextureDimension::Texture2DArray);
		}

		if (InstanceData_RT->SamplerStateRHI)
		{
			Parameters->TextureSampler = InstanceData_RT->SamplerStateRHI;
		}
		else
		{
			Parameters->TextureSampler = TStaticSamplerState<SF_Point, AM_Clamp, AM_Clamp, AM_Clamp>::GetRHI();
		}
	}
}

bool UNiagaraDataInterfaceRenderTarget2DArray::InitPerInstanceData(void* PerInstanceData, FNiagaraSystemInstance* SystemInstance)
{
	check(Proxy);

<<<<<<< HEAD
	extern bool GetRenderTargetFormat(bool bOverrideFormat, ETextureRenderTargetFormat OverrideFormat, ETextureRenderTargetFormat & OutRenderTargetFormat);
	extern float GNiagaraRenderTargetResolutionMultiplier;

	ETextureRenderTargetFormat RenderTargetFormat;
	if (GetRenderTargetFormat(bOverrideFormat, OverrideRenderTargetFormat, RenderTargetFormat) == false)
	{
		return false;
	}

=======
>>>>>>> d731a049
	FRenderTarget2DArrayRWInstanceData_GameThread* InstanceData = new (PerInstanceData) FRenderTarget2DArrayRWInstanceData_GameThread();

	if (NiagaraDataInterfaceRenderTargetCommon::GIgnoreCookedOut && !IsUsedWithGPUEmitter())
	{
		return true;
	}

	ETextureRenderTargetFormat RenderTargetFormat;
	if (NiagaraDataInterfaceRenderTargetCommon::GetRenderTargetFormat(bOverrideFormat, OverrideRenderTargetFormat, RenderTargetFormat) == false)
	{
		return false;
	}

	InstanceData->Size.X = FMath::Clamp<int>(int(float(Size.X) * NiagaraDataInterfaceRenderTargetCommon::GResolutionMultiplier), 1, GMaxTextureDimensions);
	InstanceData->Size.Y = FMath::Clamp<int>(int(float(Size.Y) * NiagaraDataInterfaceRenderTargetCommon::GResolutionMultiplier), 1, GMaxTextureDimensions);
	InstanceData->Size.Z = FMath::Clamp<int>(Size.Z, 1, GMaxTextureDimensions);
	InstanceData->Format = GetPixelFormatFromRenderTargetFormat(RenderTargetFormat);
	InstanceData->RTUserParamBinding.Init(SystemInstance->GetInstanceParameters(), RenderTargetUserParameter.Parameter);
#if WITH_EDITORONLY_DATA
	InstanceData->bPreviewTexture = bPreviewRenderTarget;
#endif

	return true;
}

void UNiagaraDataInterfaceRenderTarget2DArray::DestroyPerInstanceData(void* PerInstanceData, FNiagaraSystemInstance* SystemInstance)
{
	FRenderTarget2DArrayRWInstanceData_GameThread* InstanceData = static_cast<FRenderTarget2DArrayRWInstanceData_GameThread*>(PerInstanceData);

	InstanceData->~FRenderTarget2DArrayRWInstanceData_GameThread();

	FNiagaraDataInterfaceProxyRenderTarget2DArrayProxy* RT_Proxy = GetProxyAs<FNiagaraDataInterfaceProxyRenderTarget2DArrayProxy>();
	ENQUEUE_RENDER_COMMAND(FNiagaraDIDestroyInstanceData) (
		[RT_Proxy, InstanceID=SystemInstance->GetId()](FRHICommandListImmediate& CmdList)
		{
#if STATS
			if (FRenderTarget2DArrayRWInstanceData_RenderThread* TargetData = RT_Proxy->SystemInstancesToProxyData_RT.Find(InstanceID))
			{
				TargetData->SamplerStateRHI.SafeRelease();
				TargetData->RenderTarget.SafeRelease();
				TargetData->UpdateMemoryStats();
			}
#endif
			RT_Proxy->SystemInstancesToProxyData_RT.Remove(InstanceID);
		}
	);

	// Make sure to clear out the reference to the render target if we created one.
	using RenderTargetType = decltype(decltype(ManagedRenderTargets)::ElementType::Value);
	RenderTargetType ExistingRenderTarget = nullptr;
	if (ManagedRenderTargets.RemoveAndCopyValue(SystemInstance->GetId(), ExistingRenderTarget) && NiagaraDataInterfaceRenderTargetCommon::GReleaseResourceOnRemove)
	{
		ExistingRenderTarget->ReleaseResource();
	}
}


void UNiagaraDataInterfaceRenderTarget2DArray::GetExposedVariables(TArray<FNiagaraVariableBase>& OutVariables) const
{
	OutVariables.Emplace(ExposedRTVar);
}

bool UNiagaraDataInterfaceRenderTarget2DArray::GetExposedVariableValue(const FNiagaraVariableBase& InVariable, void* InPerInstanceData, FNiagaraSystemInstance* InSystemInstance, void* OutData) const
{
	FRenderTarget2DArrayRWInstanceData_GameThread* InstanceData = static_cast<FRenderTarget2DArrayRWInstanceData_GameThread*>(InPerInstanceData);
	if (InVariable.IsValid() && InVariable == ExposedRTVar && InstanceData && InstanceData->TargetTexture)
	{
		UObject** Var = (UObject**)OutData;
		*Var = InstanceData->TargetTexture;
		return true;
	}
	return false;
}

void UNiagaraDataInterfaceRenderTarget2DArray::VMSetSize(FVectorVMExternalFunctionContext& Context)
{
	// This should only be called from a system or emitter script due to a need for only setting up initially.
	VectorVM::FUserPtrHandler<FRenderTarget2DArrayRWInstanceData_GameThread> InstData(Context);
	FNDIInputParam<int> InSizeX(Context);
	FNDIInputParam<int> InSizeY(Context);
	FNDIInputParam<int> InSlices(Context);
	FNDIOutputParam<FNiagaraBool> OutSuccess(Context);

	for (int32 InstanceIdx = 0; InstanceIdx < Context.GetNumInstances(); ++InstanceIdx)
	{
		const int SizeX = InSizeX.GetAndAdvance();
		const int SizeY = InSizeY.GetAndAdvance();
		const int Slices = InSlices.GetAndAdvance();
		const bool bSuccess = (InstData.Get() != nullptr && Context.GetNumInstances() == 1 && SizeX > 0 && SizeY > 0 && Slices > 0);
		OutSuccess.SetAndAdvance(bSuccess);
		if (bSuccess)
		{
			InstData->Size.X = FMath::Clamp<int>(int(float(SizeX) * NiagaraDataInterfaceRenderTargetCommon::GResolutionMultiplier), 1, GMaxTextureDimensions);
			InstData->Size.Y = FMath::Clamp<int>(int(float(SizeY) * NiagaraDataInterfaceRenderTargetCommon::GResolutionMultiplier), 1, GMaxTextureDimensions);
			InstData->Size.Z = FMath::Clamp<int>(Slices, 1, GMaxTextureDimensions);
		}
	}
}

void UNiagaraDataInterfaceRenderTarget2DArray::VMGetSize(FVectorVMExternalFunctionContext& Context)
{
	VectorVM::FUserPtrHandler<FRenderTarget2DArrayRWInstanceData_GameThread> InstData(Context);
	FNDIOutputParam<int> OutSizeX(Context);
	FNDIOutputParam<int> OutSizeY(Context);
	FNDIOutputParam<int> OutSlices(Context);

	for (int32 InstanceIdx = 0; InstanceIdx < Context.GetNumInstances(); ++InstanceIdx)
	{
		OutSizeX.SetAndAdvance(InstData->Size.X);
		OutSizeY.SetAndAdvance(InstData->Size.Y);
		OutSlices.SetAndAdvance(InstData->Size.Z);
	}
}

bool UNiagaraDataInterfaceRenderTarget2DArray::PerInstanceTick(void* PerInstanceData, FNiagaraSystemInstance* SystemInstance, float DeltaSeconds)
{
	FRenderTarget2DArrayRWInstanceData_GameThread* InstanceData = static_cast<FRenderTarget2DArrayRWInstanceData_GameThread*>(PerInstanceData);

	// Pull from user parameter
	UTextureRenderTarget2DArray* UserTargetTexture = InstanceData->RTUserParamBinding.GetValue<UTextureRenderTarget2DArray>();
	if (UserTargetTexture && (InstanceData->TargetTexture != UserTargetTexture))
	{
		InstanceData->TargetTexture = UserTargetTexture;

		TObjectPtr<UTextureRenderTarget2DArray> ExistingRenderTarget = nullptr;
		if (ManagedRenderTargets.RemoveAndCopyValue(SystemInstance->GetId(), ExistingRenderTarget) && NiagaraDataInterfaceRenderTargetCommon::GReleaseResourceOnRemove)
		{
			ExistingRenderTarget->ReleaseResource();
		}
	}

	// Do we inherit the texture parameters from the user supplied texture?
	if (bInheritUserParameterSettings)
	{
		if (UserTargetTexture)
		{
			InstanceData->Size.X = UserTargetTexture->SizeX;
			InstanceData->Size.Y = UserTargetTexture->SizeY;
			InstanceData->Size.Z = UserTargetTexture->Slices;
			//if (UserTargetTexture->bAutoGenerateMips)
			//{
			//	// We have to take a guess at user intention
			//	InstanceData->MipMapGeneration = MipMapGeneration == ENiagaraMipMapGeneration::Disabled ? ENiagaraMipMapGeneration::PostStage : MipMapGeneration;
			//}
			//else
			//{
			//	InstanceData->MipMapGeneration = ENiagaraMipMapGeneration::Disabled;
			//}
			InstanceData->Format = InstanceData->TargetTexture->OverrideFormat;
		}
		else
		{
			UE_LOG(LogNiagara, Error, TEXT("RenderTarget UserParam is required but null or the wrong type."));
		}
	}

	return false;
}

bool UNiagaraDataInterfaceRenderTarget2DArray::PerInstanceTickPostSimulate(void* PerInstanceData, FNiagaraSystemInstance* SystemInstance, float DeltaSeconds)
{
	// Update InstanceData as the texture may have changed
	FRenderTarget2DArrayRWInstanceData_GameThread* InstanceData = static_cast<FRenderTarget2DArrayRWInstanceData_GameThread*>(PerInstanceData);
#if WITH_EDITORONLY_DATA
	InstanceData->bPreviewTexture = bPreviewRenderTarget;
#endif

	//-TEMP: Until we prune data interface on cook this will avoid consuming memory
<<<<<<< HEAD
	{
		extern int32 GNiagaraRenderTargetIgnoreCookedOut;
		if (GNiagaraRenderTargetIgnoreCookedOut && !IsUsedWithGPUEmitter())
		{
			return false;
		}
=======
	if (NiagaraDataInterfaceRenderTargetCommon::GIgnoreCookedOut && !IsUsedWithGPUEmitter())
	{
		return false;
>>>>>>> d731a049
	}

	if (!bInheritUserParameterSettings && (InstanceData->TargetTexture == nullptr))
	{
		InstanceData->TargetTexture = NewObject<UTextureRenderTarget2DArray>(this);
		InstanceData->TargetTexture->bCanCreateUAV = true;
		//InstanceData->TargetTexture->bAutoGenerateMips = InstanceData->MipMapGeneration != ENiagaraMipMapGeneration::Disabled;
		InstanceData->TargetTexture->ClearColor = FLinearColor(0.0, 0, 0, 0);
		InstanceData->TargetTexture->Init(InstanceData->Size.X, InstanceData->Size.Y, InstanceData->Size.Z, InstanceData->Format);
		InstanceData->TargetTexture->UpdateResourceImmediate(true);

		ManagedRenderTargets.Add(SystemInstance->GetId()) = InstanceData->TargetTexture;
	}

	// Do we need to update the existing texture?
	if (InstanceData->TargetTexture)
	{
		//const bool bAutoGenerateMips = InstanceData->MipMapGeneration != ENiagaraMipMapGeneration::Disabled;
		if ((InstanceData->TargetTexture->SizeX != InstanceData->Size.X) || (InstanceData->TargetTexture->SizeY != InstanceData->Size.Y) || (InstanceData->TargetTexture->Slices != InstanceData->Size.Z) ||
			(InstanceData->TargetTexture->OverrideFormat != InstanceData->Format) ||
			!InstanceData->TargetTexture->bCanCreateUAV ||
			//(InstanceData->TargetTexture->bAutoGenerateMips != bAutoGenerateMips) ||
			!InstanceData->TargetTexture->GetResource())
		{
			// resize RT to match what we need for the output
			InstanceData->TargetTexture->bCanCreateUAV = true;
			//InstanceData->TargetTexture->bAutoGenerateMips = bAutoGenerateMips;
			InstanceData->TargetTexture->Init(InstanceData->Size.X, InstanceData->Size.Y, InstanceData->Size.Z, InstanceData->Format);
			InstanceData->TargetTexture->UpdateResourceImmediate(true);
		}
	}

	//-TODO: We could avoid updating each frame if we cache the resource pointer or a serial number
	bool bUpdateRT = true;
	if (bUpdateRT)
	{
		FNiagaraDataInterfaceProxyRenderTarget2DArrayProxy* RT_Proxy = GetProxyAs<FNiagaraDataInterfaceProxyRenderTarget2DArrayProxy>();
		FTextureRenderTargetResource* RT_TargetTexture = InstanceData->TargetTexture ? InstanceData->TargetTexture->GameThread_GetRenderTargetResource() : nullptr;
		ENQUEUE_RENDER_COMMAND(NDIRenderTarget2DArrayUpdate)
		(
			[RT_Proxy, RT_InstanceID=SystemInstance->GetId(), RT_InstanceData=*InstanceData, RT_TargetTexture](FRHICommandListImmediate& RHICmdList)
			{
				FRenderTarget2DArrayRWInstanceData_RenderThread* TargetData = &RT_Proxy->SystemInstancesToProxyData_RT.FindOrAdd(RT_InstanceID);
				TargetData->Size = RT_InstanceData.Size;
				//TargetData->MipMapGeneration = RT_InstanceData.MipMapGeneration;
			#if WITH_EDITORONLY_DATA
				TargetData->bPreviewTexture = RT_InstanceData.bPreviewTexture;
			#endif
				TargetData->SamplerStateRHI.SafeRelease();
				TargetData->RenderTarget.SafeRelease();
				if (RT_TargetTexture)
				{
					if (FTextureRenderTarget2DArrayResource* Resource2DArray = RT_TargetTexture->GetTextureRenderTarget2DArrayResource())
					{
						TargetData->SamplerStateRHI = Resource2DArray->SamplerStateRHI;
						TargetData->RenderTarget = CreateRenderTarget(Resource2DArray->GetTextureRHI(), TEXT("NiagaraRenderTarget2DArray"));
					}
				}
			#if STATS
				TargetData->UpdateMemoryStats();
			#endif
			}
		);
	}

	return false;
}

void FNiagaraDataInterfaceProxyRenderTarget2DArrayProxy::PostSimulate(const FNDIGpuComputePostSimulateContext& Context)
{
<<<<<<< HEAD
	FRenderTarget2DArrayRWInstanceData_RenderThread* ProxyData = SystemInstancesToProxyData_RT.Find(Context.SystemInstanceID);
=======
	FRenderTarget2DArrayRWInstanceData_RenderThread* ProxyData = SystemInstancesToProxyData_RT.Find(Context.GetSystemInstanceID());
>>>>>>> d731a049
	if (ProxyData == nullptr)
	{
		return;
	}

	// We only need to transfer this frame if it was written to.
	// If also read then we need to notify that the texture is important for the simulation
	// We also assume the texture is important for rendering, without discovering renderer bindings we don't really know
	if (ProxyData->bWroteThisFrame)
<<<<<<< HEAD
	{
		Context.ComputeDispatchInterface->MultiGPUResourceModified(RHICmdList, ProxyData->TextureRHI, ProxyData->bReadThisFrame, true);
	}

	ProxyData->bReadThisFrame = false;
	ProxyData->bWroteThisFrame = false;

#if NIAGARA_COMPUTEDEBUG_ENABLED && WITH_EDITORONLY_DATA
	if (ProxyData->bPreviewTexture)
=======
>>>>>>> d731a049
	{
		Context.GetComputeDispatchInterface().MultiGPUResourceModified(Context.GetGraphBuilder(), ProxyData->RenderTarget->GetRHI(), ProxyData->bReadThisFrame, true);
	}

#if NIAGARA_COMPUTEDEBUG_ENABLED && WITH_EDITORONLY_DATA
	if (ProxyData->bPreviewTexture && ProxyData->TransientRDGTexture)
	{
		FNiagaraGpuComputeDebugInterface GpuComputeDebugInterface = Context.GetComputeDispatchInterface().GetGpuComputeDebugInterface();
		GpuComputeDebugInterface.AddTexture(Context.GetGraphBuilder(), Context.GetSystemInstanceID(), SourceDIName, ProxyData->TransientRDGTexture);
	}
#endif

	// Clean up our temporary tracking
	ProxyData->bReadThisFrame = false;
	ProxyData->bWroteThisFrame = false;

	ProxyData->TransientRDGTexture = nullptr;
	ProxyData->TransientRDGSRV = nullptr;
	ProxyData->TransientRDGUAV = nullptr;
}

FIntVector FNiagaraDataInterfaceProxyRenderTarget2DArrayProxy::GetElementCount(FNiagaraSystemInstanceID SystemInstanceID) const
{
	if ( const FRenderTarget2DArrayRWInstanceData_RenderThread* TargetData = SystemInstancesToProxyData_RT.Find(SystemInstanceID) )
	{
		return TargetData->Size;
	}
	return FIntVector::ZeroValue;
}

#undef LOCTEXT_NAMESPACE
<|MERGE_RESOLUTION|>--- conflicted
+++ resolved
@@ -59,113 +59,6 @@
 };
 
 /*--------------------------------------------------------------------------------------------------------------------------*/
-<<<<<<< HEAD
-struct FNiagaraDataInterfaceParametersCS_RenderTarget2DArray : public FNiagaraDataInterfaceParametersCS
-{
-	DECLARE_TYPE_LAYOUT(FNiagaraDataInterfaceParametersCS_RenderTarget2DArray, NonVirtual);
-public:
-	void Bind(const FNiagaraDataInterfaceGPUParamInfo& ParameterInfo, const class FShaderParameterMap& ParameterMap)
-	{			
-		SizeParam.Bind(ParameterMap, *(UNiagaraDataInterfaceRenderTarget2DArray::SizeName + ParameterInfo.DataInterfaceHLSLSymbol));
-		OutputParam.Bind(ParameterMap, *(UNiagaraDataInterfaceRenderTarget2DArray::OutputName + ParameterInfo.DataInterfaceHLSLSymbol));
-
-		InputParam.Bind(ParameterMap, *(UNiagaraDataInterfaceRenderTarget2DArray::InputName + ParameterInfo.DataInterfaceHLSLSymbol));
-		InputSamplerStateParam.Bind(ParameterMap, *(UNiagaraDataInterfaceRenderTarget2DArray::InputName + ParameterInfo.DataInterfaceHLSLSymbol + TEXT("SamplerState")));
-	}
-
-	void Set(FRHICommandList& RHICmdList, const FNiagaraDataInterfaceSetArgs& Context) const
-	{
-		check(IsInRenderingThread());
-
-		// Get shader and DI
-		FRHIComputeShader* ComputeShaderRHI = Context.Shader.GetComputeShader();
-		FNiagaraDataInterfaceProxyRenderTarget2DArrayProxy* VFDI = static_cast<FNiagaraDataInterfaceProxyRenderTarget2DArrayProxy*>(Context.DataInterface);
-		
-		FRenderTarget2DArrayRWInstanceData_RenderThread* ProxyData = VFDI->SystemInstancesToProxyData_RT.Find(Context.SystemInstanceID);
-		check(ProxyData);
-
-		SetShaderValue(RHICmdList, ComputeShaderRHI, SizeParam, ProxyData->Size);
-	
-		if ( OutputParam.IsUAVBound())
-		{
-			FRHIUnorderedAccessView* OutputUAV = ProxyData->UnorderedAccessViewRHI;
-			if (OutputUAV)
-			{
-				RHICmdList.Transition(FRHITransitionInfo(OutputUAV, ERHIAccess::Unknown, ERHIAccess::UAVCompute));
-				ProxyData->bWroteThisFrame = true;
-			}
-			else
-			{
-				OutputUAV = Context.ComputeDispatchInterface->GetEmptyUAVFromPool(RHICmdList, EPixelFormat::PF_A16B16G16R16, ENiagaraEmptyUAVType::Texture2DArray);
-			}
-
-			RHICmdList.SetUAVParameter(ComputeShaderRHI, OutputParam.GetUAVIndex(), OutputUAV);
-		}
-
-		if (InputParam.IsBound())
-		{
-			ProxyData->bReadThisFrame = true;
-
-			FRHITexture* TextureRHI = ProxyData->TextureRHI;
-			if (!ensureMsgf(!OutputParam.IsUAVBound(), TEXT("NiagaraDIRenderTarget2DArray(%s) is bound as both read & write, read will be ignored."), *Context.DataInterface->SourceDIName.ToString()))
-			{
-				//-TODO: Feedback to the user that read & write is bound
-				TextureRHI = nullptr;
-			}
-
-			if (TextureRHI == nullptr)
-			{
-				TextureRHI = GBlackTexture->TextureRHI;
-			}
-			FRHISamplerState* SamplerStateRHI = ProxyData->SamplerStateRHI;
-			if (SamplerStateRHI == nullptr)
-			{
-				SamplerStateRHI = TStaticSamplerState<SF_Point, AM_Clamp, AM_Clamp, AM_Clamp>::GetRHI();
-			}
-
-			SetTextureParameter(
-				RHICmdList,
-				ComputeShaderRHI,
-				InputParam,
-				InputSamplerStateParam,
-				SamplerStateRHI,
-				TextureRHI
-			);
-		}
-	}
-
-	void Unset(FRHICommandList& RHICmdList, const FNiagaraDataInterfaceSetArgs& Context) const 
-	{
-		if (OutputParam.IsBound())
-		{
-			OutputParam.UnsetUAV(RHICmdList, Context.Shader.GetComputeShader());
-
-			FNiagaraDataInterfaceProxyRenderTarget2DArrayProxy* VFDI = static_cast<FNiagaraDataInterfaceProxyRenderTarget2DArrayProxy*>(Context.DataInterface);
-			if (FRenderTarget2DArrayRWInstanceData_RenderThread* ProxyData = VFDI->SystemInstancesToProxyData_RT.Find(Context.SystemInstanceID))
-			{
-				if (FRHIUnorderedAccessView* OutputUAV = ProxyData->UnorderedAccessViewRHI)
-				{
-					RHICmdList.Transition(FRHITransitionInfo(OutputUAV, ERHIAccess::UAVCompute, ERHIAccess::SRVMask));
-				}
-			}
-		}
-	}
-
-private:
-	LAYOUT_FIELD(FShaderParameter, SizeParam);
-	LAYOUT_FIELD(FRWShaderParameter, OutputParam);
-
-	LAYOUT_FIELD(FShaderResourceParameter, InputParam);
-	LAYOUT_FIELD(FShaderResourceParameter, InputSamplerStateParam);
-};
-
-IMPLEMENT_TYPE_LAYOUT(FNiagaraDataInterfaceParametersCS_RenderTarget2DArray);
-
-IMPLEMENT_NIAGARA_DI_PARAMETER(UNiagaraDataInterfaceRenderTarget2DArray, FNiagaraDataInterfaceParametersCS_RenderTarget2DArray);
-
-/*--------------------------------------------------------------------------------------------------------------------------*/
-=======
->>>>>>> d731a049
 
 #if STATS
 void FRenderTarget2DArrayRWInstanceData_RenderThread::UpdateMemoryStats()
@@ -556,18 +449,6 @@
 {
 	check(Proxy);
 
-<<<<<<< HEAD
-	extern bool GetRenderTargetFormat(bool bOverrideFormat, ETextureRenderTargetFormat OverrideFormat, ETextureRenderTargetFormat & OutRenderTargetFormat);
-	extern float GNiagaraRenderTargetResolutionMultiplier;
-
-	ETextureRenderTargetFormat RenderTargetFormat;
-	if (GetRenderTargetFormat(bOverrideFormat, OverrideRenderTargetFormat, RenderTargetFormat) == false)
-	{
-		return false;
-	}
-
-=======
->>>>>>> d731a049
 	FRenderTarget2DArrayRWInstanceData_GameThread* InstanceData = new (PerInstanceData) FRenderTarget2DArrayRWInstanceData_GameThread();
 
 	if (NiagaraDataInterfaceRenderTargetCommon::GIgnoreCookedOut && !IsUsedWithGPUEmitter())
@@ -736,18 +617,9 @@
 #endif
 
 	//-TEMP: Until we prune data interface on cook this will avoid consuming memory
-<<<<<<< HEAD
-	{
-		extern int32 GNiagaraRenderTargetIgnoreCookedOut;
-		if (GNiagaraRenderTargetIgnoreCookedOut && !IsUsedWithGPUEmitter())
-		{
-			return false;
-		}
-=======
 	if (NiagaraDataInterfaceRenderTargetCommon::GIgnoreCookedOut && !IsUsedWithGPUEmitter())
 	{
 		return false;
->>>>>>> d731a049
 	}
 
 	if (!bInheritUserParameterSettings && (InstanceData->TargetTexture == nullptr))
@@ -818,11 +690,7 @@
 
 void FNiagaraDataInterfaceProxyRenderTarget2DArrayProxy::PostSimulate(const FNDIGpuComputePostSimulateContext& Context)
 {
-<<<<<<< HEAD
-	FRenderTarget2DArrayRWInstanceData_RenderThread* ProxyData = SystemInstancesToProxyData_RT.Find(Context.SystemInstanceID);
-=======
 	FRenderTarget2DArrayRWInstanceData_RenderThread* ProxyData = SystemInstancesToProxyData_RT.Find(Context.GetSystemInstanceID());
->>>>>>> d731a049
 	if (ProxyData == nullptr)
 	{
 		return;
@@ -832,18 +700,6 @@
 	// If also read then we need to notify that the texture is important for the simulation
 	// We also assume the texture is important for rendering, without discovering renderer bindings we don't really know
 	if (ProxyData->bWroteThisFrame)
-<<<<<<< HEAD
-	{
-		Context.ComputeDispatchInterface->MultiGPUResourceModified(RHICmdList, ProxyData->TextureRHI, ProxyData->bReadThisFrame, true);
-	}
-
-	ProxyData->bReadThisFrame = false;
-	ProxyData->bWroteThisFrame = false;
-
-#if NIAGARA_COMPUTEDEBUG_ENABLED && WITH_EDITORONLY_DATA
-	if (ProxyData->bPreviewTexture)
-=======
->>>>>>> d731a049
 	{
 		Context.GetComputeDispatchInterface().MultiGPUResourceModified(Context.GetGraphBuilder(), ProxyData->RenderTarget->GetRHI(), ProxyData->bReadThisFrame, true);
 	}
