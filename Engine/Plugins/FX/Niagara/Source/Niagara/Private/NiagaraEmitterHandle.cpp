--- conflicted
+++ resolved
@@ -161,22 +161,11 @@
 FString FNiagaraEmitterHandle::GetUniqueInstanceName() const
 {
 	// We might not have an instance if this is a cooked object that we're loading in the editor
-<<<<<<< HEAD
-	if (Instance)
-	{
-		return Instance->GetUniqueEmitterName();
-	}
-	else
-	{
-		return FString();
-	}
-=======
 	if (VersionedInstance.Emitter)
 	{
 		return VersionedInstance.Emitter->GetUniqueEmitterName();
 	}
 	return FString();
->>>>>>> d731a049
 }
 
 #if WITH_EDITORONLY_DATA
