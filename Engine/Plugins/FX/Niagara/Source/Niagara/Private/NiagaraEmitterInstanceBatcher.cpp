--- conflicted
+++ resolved
@@ -34,14 +34,6 @@
 
 uint32 FNiagaraComputeExecutionContext::TickCounter = 0;
 
-int32 GNiagaraMaxGPUParticleCountPerEmitter = 500000;
-static FAutoConsoleVariableRef CVarNiagaraMaxGPUParticleCountPerEmitter(
-	TEXT("Niagara.MaxGPUParticleCountPerEmitter"),
-	GNiagaraMaxGPUParticleCountPerEmitter,
-	TEXT("If > 0, the maximum number of GPU particles allowed per emitter. (default 500K)\n"),
-	ECVF_Default
-);
-
 int32 GNiagaraAllowTickBeforeRender = 1;
 static FAutoConsoleVariableRef CVarNiagaraAllowTickBeforeRender(
 	TEXT("fx.NiagaraAllowTickBeforeRender"),
@@ -565,15 +557,6 @@
 			const uint32 PrevNumInstances = bNeedsReset ? 0 : CurrentData->GetNumInstances();
 			check(PrevNumInstances <= MaxInstanceCount && Context->ScratchMaxInstances <= MaxInstanceCount);
 
-<<<<<<< HEAD
-			//We must assume all particles survive when allocating here. 
-			//If this is not true, the read back in ResolveDatasetWrites will shrink the buffers.
-			uint32 RequiredInstances = FMath::Max(PrevNumInstances, NewNumInstances);
-			if (GNiagaraMaxGPUParticleCountPerEmitter > 0)
-			{
-				RequiredInstances = FMath::Min(RequiredInstances, (uint32)GNiagaraMaxGPUParticleCountPerEmitter);
-			}
-=======
 			// At this point we can finally clamp the number of instances we're trying to allocate to the max instance count. We don't need to adjust the
 			// information inside Instance.SpawnInfo, because that just stores the start indices for each spawner; they're still correct if we spawn
 			// fewer particles than expected, it just means that some spawners will not be used.
@@ -582,7 +565,6 @@
 
 			// We must assume all particles survive when allocating here. If this is not true, the read back in ResolveDatasetWrites will shrink the buffers.
 			const uint32 RequiredInstances = FMath::Max(PrevNumInstances, NewNumInstances);
->>>>>>> 90fae962
 
 			// We need an extra scratch instance. The code which computes the instance count cap knows about this, so it ensures that we stay within
 			// the buffer limit including this instance.
@@ -1150,8 +1132,6 @@
 	else
 	{
 		GPUInstanceCounterManager.ResizeBuffers(RHICmdList, FeatureLevel,  0);
-<<<<<<< HEAD
-=======
 	}
 }
 
@@ -1167,7 +1147,6 @@
 	if (bAllowGPUParticleUpdate)
 	{
 		ExecuteAll(RHICmdList, ViewUniformBuffer, ETickStage::PostInitViews);
->>>>>>> 90fae962
 	}
 }
 
