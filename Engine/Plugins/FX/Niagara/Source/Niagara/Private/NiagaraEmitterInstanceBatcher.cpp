--- conflicted
+++ resolved
@@ -369,11 +369,7 @@
 			FNiagaraDataBuffer& DestinationData = *Instance.DestinationData;
 
 			const uint32 PrevNumInstances = bNeedsReset ? 0 : CurrentData.GetNumInstances();
-<<<<<<< HEAD
-			const uint32 NewNumInstances = Instance.SpawnRateInstances + Instance.EventSpawnTotal + PrevNumInstances;
-=======
 			const uint32 NewNumInstances = Instance.SpawnInfo.SpawnRateInstances + Instance.SpawnInfo.EventSpawnTotal + PrevNumInstances;
->>>>>>> 69078e53
 
 			//We must assume all particles survive when allocating here. 
 			//If this is not true, the read back in ResolveDatasetWrites will shrink the buffers.
@@ -474,16 +470,11 @@
 				// run shader, sim and spawn in a single dispatch
 				DispatchMultipleStages(*Tick, &Instance, RHICmdList, ViewUniformBuffer, Context->GPUScript_RT->GetShader());
 
-<<<<<<< HEAD
-					FNiagaraDataBuffer* CurrentData = Instance.CurrentData;
-					if (bSetReadback && Tick->bIsFinalTick)
-=======
 				FNiagaraDataBuffer* CurrentData = Instance.CurrentData;
 				if (bSetReadback && Tick->bIsFinalTick)
 				{
 					// Now that the current data is not required anymore, stage it for readback.
 					if (CurrentData->GetNumInstances() && Context->EmitterInstanceReadback.GPUCountOffset == INDEX_NONE && CurrentData->GetGPUInstanceCountBufferOffset() != INDEX_NONE)
->>>>>>> 69078e53
 					{
 						// Transfer the GPU instance counter ownership to the context. Note that when bSetReadback is true, a readback request will be performed later in the tick update.
 						Context->EmitterInstanceReadback.GPUCountOffset = CurrentData->GetGPUInstanceCountBufferOffset();
@@ -516,11 +507,7 @@
 	}
 }
 
-<<<<<<< HEAD
-void NiagaraEmitterInstanceBatcher::PostRenderOpaque(FRHICommandListImmediate& RHICmdList, FRHIUniformBuffer* ViewUniformBuffer, const class FShaderParametersMetadata* SceneTexturesUniformBufferStruct, FRHIUniformBuffer* SceneTexturesUniformBuffer)
-=======
 void NiagaraEmitterInstanceBatcher::PostRenderOpaque(FRHICommandListImmediate& RHICmdList, FRHIUniformBuffer* ViewUniformBuffer, const class FShaderParametersMetadata* SceneTexturesUniformBufferStruct, FRHIUniformBuffer* SceneTexturesUniformBuffer, bool bAllowGPUParticleUpdate)
->>>>>>> 69078e53
 {
 	LLM_SCOPE(ELLMTag::Niagara);
 
@@ -623,42 +610,12 @@
 			SimPasses.Reserve(RelevantTicks.Num()); // Guarantied!
 			for (FNiagaraGPUSystemTick* Tick : RelevantTicks)
 			{
-<<<<<<< HEAD
-				FNiagaraComputeInstanceData& Instance = Instances[i];
-				TickSingle(Tick, &Instance, RHICmdList, ViewUniformBuffer, bSetReadback);
-			}
-		}
-	}
-
-	FinishDispatches();
-}
-
-void NiagaraEmitterInstanceBatcher::TickSingle(const FNiagaraGPUSystemTick& Tick, FNiagaraComputeInstanceData *Instance, FRHICommandList &RHICmdList, FRHIUniformBuffer* ViewUniformBuffer, bool bSetReadback) const
-{
-	SCOPE_CYCLE_COUNTER(STAT_NiagaraGPUSimTick_RT);
-
-	FNiagaraComputeExecutionContext* Context = Instance->Context;
-	
-	check(IsInRenderingThread());
-
-	FNiagaraComputeExecutionContext::TickCounter++;
-
-	FNiagaraShader* ComputeShader = Context->GPUScript_RT->GetShader();
-	if (!ComputeShader)
-	{
-		return;
-	}
-
-#if WITH_EDITORONLY_DATA
-	if (Context->DebugInfo.IsValid())
-=======
 				SimPasses.AddDefaulted_GetRef().Add(Tick);
 			}
 		}
 	}
 
 	for (auto& SimPass : SimPasses)
->>>>>>> 69078e53
 	{
 		FNiagaraBufferArray DestDataBuffers;
 		FNiagaraBufferArray CurrDataBuffers;
@@ -693,15 +650,6 @@
 		int32 TotalDispatchCount = 0;
 		for (FNiagaraGPUSystemTick& Tick : Ticks_RT)
 		{
-<<<<<<< HEAD
-			FNiagaraComputeInstanceData* Instances = Tick.GetInstanceData();
-			for (uint32 InstanceIndex = 0; InstanceIndex < Tick.Count; ++InstanceIndex)
-			{
-				FNiagaraComputeExecutionContext* Context = Instances[InstanceIndex].Context;
-				if (Context)
-				{
-					GPUInstanceCounterManager.FreeEntry(Context->EmitterInstanceReadback.GPUCountOffset);
-=======
 			TotalDispatchCount += (int32)Tick.Count;
 
 			// Cancel any pending readback if the emitter is resetting.
@@ -715,7 +663,6 @@
 					{
 						GPUInstanceCounterManager.FreeEntry(Context->EmitterInstanceReadback.GPUCountOffset);
 					}
->>>>>>> 69078e53
 				}
 			}
 		}
@@ -727,30 +674,6 @@
 			const uint32* Counts = GPUInstanceCounterManager.GetGPUReadback();
 			if (Counts)
 			{
-<<<<<<< HEAD
-				FNiagaraComputeInstanceData* Instances = Tick.GetInstanceData();
-				for (uint32 InstanceIndex = 0; InstanceIndex < Tick.Count; ++InstanceIndex)
-				{
-					FNiagaraComputeExecutionContext* Context = Instances[InstanceIndex].Context;
-					if (Context && Context->EmitterInstanceReadback.GPUCountOffset != INDEX_NONE)
-					{
-						check(Context->MainDataSet);
-						FNiagaraDataBuffer* CurrentData = Context->MainDataSet->GetCurrentData();
-						if (CurrentData)
-						{
-							const uint32 DeadInstanceCount = Context->EmitterInstanceReadback.CPUCount - Counts[Context->EmitterInstanceReadback.GPUCountOffset];
-
-							// This will communicate the particle counts to the game thread. If DeadInstanceCount equals CurrentData->GetNumInstances() the game thread will know that the emitter has completed.
-							if (DeadInstanceCount <= CurrentData->GetNumInstances())
-							{
-								CurrentData->SetNumInstances(CurrentData->GetNumInstances() - DeadInstanceCount); 
-							}
-						}
-
-						// Now release the readback since another one will be enqueued in the tick.
-						// Also prevents processing the same data again.
-						GPUInstanceCounterManager.FreeEntry(Context->EmitterInstanceReadback.GPUCountOffset);
-=======
 				for (FNiagaraGPUSystemTick& Tick : Ticks_RT)
 				{
 					FNiagaraComputeInstanceData* Instances = Tick.GetInstanceData();
@@ -776,7 +699,6 @@
 							// Also prevents processing the same data again.
 							GPUInstanceCounterManager.FreeEntry(Context->EmitterInstanceReadback.GPUCountOffset);
 						}
->>>>>>> 69078e53
 					}
 				}
 				// Readback is only valid for one frame, so that any newly allocated instance count
@@ -812,11 +734,7 @@
 	return false;
 }
 
-<<<<<<< HEAD
-void NiagaraEmitterInstanceBatcher::PreRender(FRHICommandListImmediate& RHICmdList, const class FGlobalDistanceFieldParameterData* GlobalDistanceFieldParameterData, bool bAllowGPUParticleSceneUpdate)
-=======
 void NiagaraEmitterInstanceBatcher::PreRender(FRHICommandListImmediate& RHICmdList, const class FGlobalDistanceFieldParameterData* GlobalDistanceFieldParameterData, bool bAllowGPUParticleUpdate)
->>>>>>> 69078e53
 {
 	LLM_SCOPE(ELLMTag::Niagara);
 
@@ -832,11 +750,7 @@
 
 void NiagaraEmitterInstanceBatcher::OnDestroy()
 {
-<<<<<<< HEAD
-	INiagaraModule::OnBatcherDestroyed(this);
-=======
 	FNiagaraWorldManager::OnBatcherDestroyed(this);
->>>>>>> 69078e53
 	FFXSystemInterface::OnDestroy();
 }
 
@@ -974,10 +888,6 @@
 		{
 			NumFramesRequiringShrinking = 0;
 		}
-<<<<<<< HEAD
-
-=======
->>>>>>> 69078e53
 	}
 	else // If the are no sort task, we don't need any of the sort buffers.
 	{
@@ -1186,11 +1096,7 @@
 /* Kick off a simulation/spawn run
  */
 void NiagaraEmitterInstanceBatcher::Run(const FNiagaraGPUSystemTick& Tick, const FNiagaraComputeInstanceData* Instance, uint32 UpdateStartInstance, const uint32 TotalNumInstances, FNiagaraShader* Shader,
-<<<<<<< HEAD
-	FRHICommandList &RHICmdList, FRHIUniformBuffer* ViewUniformBuffer, bool bCopyBeforeStart) const
-=======
 	FRHICommandList &RHICmdList, FRHIUniformBuffer* ViewUniformBuffer, const FNiagaraGpuSpawnInfo& SpawnInfo, bool bCopyBeforeStart, uint32 ShaderStageIndex, FNiagaraDataInterfaceProxy *IterationInterface, bool HasRunParticleStage) const
->>>>>>> 69078e53
 {
 	FNiagaraComputeExecutionContext* Context = Instance->Context;
 	if (TotalNumInstances == 0)
