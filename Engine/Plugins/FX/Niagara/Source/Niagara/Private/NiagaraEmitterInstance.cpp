// Copyright Epic Games, Inc. All Rights Reserved.

#include "NiagaraEmitterInstance.h"
#include "NiagaraStats.h"
#include "NiagaraConstants.h"
#include "NiagaraRenderer.h"
#include "NiagaraSystemInstance.h"
#include "NiagaraSystemGpuComputeProxy.h"
<<<<<<< HEAD
=======
#include "NiagaraComputeExecutionContext.h"
>>>>>>> 6bbb88c8
#include "NiagaraDataInterface.h"
#include "NiagaraGpuComputeDispatchInterface.h"
#include "NiagaraScriptExecutionContext.h"
#include "NiagaraParameterCollection.h"
#include "NiagaraWorldManager.h"
#include "NiagaraSimulationStageBase.h"
#include "NiagaraComponentSettings.h"

DECLARE_DWORD_COUNTER_STAT(TEXT("Num Custom Events"), STAT_NiagaraNumCustomEvents, STATGROUP_Niagara);

//DECLARE_CYCLE_STAT(TEXT("Tick"), STAT_NiagaraTick, STATGROUP_Niagara);
DECLARE_CYCLE_STAT(TEXT("Emitter Simulate [CNC]"), STAT_NiagaraSimulate, STATGROUP_Niagara);
DECLARE_CYCLE_STAT(TEXT("Emitter Spawn [CNC]"), STAT_NiagaraSpawn, STATGROUP_Niagara);
DECLARE_CYCLE_STAT(TEXT("Emitter Post Tick [CNC]"), STAT_NiagaraEmitterPostTick, STATGROUP_Niagara);
DECLARE_CYCLE_STAT(TEXT("Emitter Event Handling [CNC]"), STAT_NiagaraEventHandle, STATGROUP_Niagara);
DECLARE_CYCLE_STAT(TEXT("Emitter Event CopyBuffer [CNC]"), STAT_NiagaraEvent_CopyBuffer, STATGROUP_Niagara);
DECLARE_CYCLE_STAT(TEXT("Emitter Error Check [CNC]"), STAT_NiagaraEmitterErrorCheck, STATGROUP_Niagara);
DECLARE_CYCLE_STAT(TEXT("Init Emitters [GT]"), STAT_NiagaraEmitterInit, STATGROUP_Niagara);

static int32 GbNiagaraAllowEventSpawnCombine = 1;
static FAutoConsoleVariableRef CVarNiagaraAllowEventSpawnCombine(
	TEXT("fx.Niagara.AllowEventSpawnCombine"),
	GbNiagaraAllowEventSpawnCombine,
	TEXT("Allows events spawning to be combined, 0=Disabled, 1=Allowed Based On Emitter, 2=Force On."),
	ECVF_Default
);

static int32 GbDumpParticleData = 0;
static FAutoConsoleVariableRef CVarNiagaraDumpParticleData(
	TEXT("fx.DumpParticleData"),
	GbDumpParticleData,
	TEXT("If > 0 current frame particle data will be dumped after simulation. \n"),
	ECVF_Default
	);

static int32 GbNiagaraDumpNans = 0;
static FAutoConsoleVariableRef CVarNiagaraDumpNans(
	TEXT("fx.Niagara.DumpNans"),
	GbNiagaraDumpNans,
	TEXT("If not 0 any NaNs will be dumped always.\n"),
	ECVF_Default
);

static int32 GbNiagaraDumpNansOnce = 0;
static FAutoConsoleVariableRef CVarNiagaraDumpNansOnce(
	TEXT("fx.Niagara.DumpNansOnce"),
	GbNiagaraDumpNansOnce,
	TEXT("If not 0 any NaNs will be dumped for the first emitter that encounters NaNs.\n"),
	ECVF_Default
);

static int32 GbNiagaraShowAllocationWarnings = 0;
static FAutoConsoleVariableRef CVarNiagaraShowAllocationWarnings(
	TEXT("fx.Niagara.ShowAllocationWarnings"),
	GbNiagaraShowAllocationWarnings,
	TEXT("If not 0 then frequent reallocations and over-allocations of particle memory will cause warnings in the log.\n"),
	ECVF_Default
);

/**
TODO: This is mainly to avoid hard limits in our storage/alloc code etc rather than for perf reasons.
We should improve our hard limit/safety code and possibly add a max for perf reasons.
*/
static int32 GMaxNiagaraCPUParticlesPerEmitter = 1000000;
static FAutoConsoleVariableRef CVarMaxNiagaraCPUParticlesPerEmitter(
	TEXT("fx.MaxNiagaraCPUParticlesPerEmitter"),
	GMaxNiagaraCPUParticlesPerEmitter,
	TEXT("The max number of supported CPU particles per emitter in Niagara. \n"),
	ECVF_Default
);

static int32 GMaxNiagaraGPUParticlesSpawnPerFrame = 2000000;
static FAutoConsoleVariableRef CVarMaxNiagaraGPUParticlesSpawnPerFrame(
	TEXT("fx.MaxNiagaraGPUParticlesSpawnPerFrame"),
	GMaxNiagaraGPUParticlesSpawnPerFrame,
	TEXT("The max number of GPU particles we expect to spawn in a single frame.\n"),
	ECVF_Default
);

<<<<<<< HEAD
static int32 GNiagaraUseSuppressEmitterList = 0;
static FAutoConsoleVariableRef CVarNiagaraUseEmitterSupressList(
	TEXT("fx.Niagara.UseEmitterSuppressList"),
	GNiagaraUseSuppressEmitterList,
	TEXT("When an emitter is activated we will check the surpession list."),
	ECVF_Default
);

=======
>>>>>>> 6bbb88c8
//////////////////////////////////////////////////////////////////////////

template<bool bAccumulate>
struct FNiagaraEditorOnlyCycleTimer
{
	FORCEINLINE FNiagaraEditorOnlyCycleTimer(uint32& InCyclesOut)
#if WITH_EDITOR
		: CyclesOut(InCyclesOut)
		, StartCycles(FPlatformTime::Cycles())
#endif
	{
	}

#if WITH_EDITOR
	FORCEINLINE ~FNiagaraEditorOnlyCycleTimer()
	{
		uint32 DeltaCycles = FPlatformTime::Cycles() - StartCycles;
		if (bAccumulate)
		{
			CyclesOut += DeltaCycles;
		}
		else
		{
			CyclesOut = DeltaCycles;
		}
	}

	uint32& CyclesOut;
	uint32 StartCycles;
#endif
};

//////////////////////////////////////////////////////////////////////////

FNiagaraEmitterInstance::FNiagaraEmitterInstance(FNiagaraSystemInstance* InParentSystemInstance)
	: CachedBounds(ForceInit)
	, FixedBounds(ForceInit)
	, CachedSystemFixedBounds(ForceInit)
	, ParentSystemInstance(InParentSystemInstance)
{
	ParticleDataSet = new FNiagaraDataSet();

	ComputeDispatchInterface = ParentSystemInstance ? ParentSystemInstance->GetComputeDispatchInterface() : nullptr;
	check(ComputeDispatchInterface != nullptr);
}

FNiagaraEmitterInstance::~FNiagaraEmitterInstance()
{
	// Clear the cached emitter as it is not safe to access the CacheEmitter due to deferred deleted which can happen after the CachedEmitter has been GCed
	CachedEmitter = nullptr;

	//UE_LOG(LogNiagara, Warning, TEXT("~Simulator %p"), this);
	CachedBounds.Init();
	UnbindParameters(false);

	if (GPUExecContext != nullptr)
	{
		//This has down stream stores now too so we need to unbind them here otherwise we'll get a in the dtor on the RT.
		GPUExecContext->CombinedParamStore.UnbindAll();

		/** We defer the deletion of the particle dataset and the compute context to the RT to be sure all in-flight RT commands have finished using it.*/
		ENQUEUE_RENDER_COMMAND(FDeleteContextCommand)(
			[ExecContext=GPUExecContext, DataSet=ParticleDataSet](FRHICommandListImmediate& RHICmdList)
			{
				if ( ExecContext != nullptr )
				{
					delete ExecContext;
				}
				if ( DataSet != nullptr )
				{
					delete DataSet;
				}
			}
		);
			
		GPUExecContext = nullptr;
		ParticleDataSet = nullptr;
	}
	else
	{
		if ( ParticleDataSet != nullptr )
		{
			delete ParticleDataSet;
			ParticleDataSet = nullptr;
		}
	}
}

FBox FNiagaraEmitterInstance::GetBounds() const
{
	return CachedBounds;
}

TArrayView<FNiagaraScriptExecutionContext> FNiagaraEmitterInstance::GetEventExecutionContexts()
{
	if (EventInstanceData.IsValid())
	{
		return MakeArrayView(EventInstanceData->EventExecContexts);
	}
	return MakeArrayView<FNiagaraScriptExecutionContext>(nullptr, 0);
}

bool FNiagaraEmitterInstance::IsReadyToRun() const
{
	if (!IsDisabled() && !CachedEmitter->IsReadyToRun())
	{
		return false;
	}

	return true;
}

void FNiagaraEmitterInstance::Dump()const
{
	if (IsDisabled())
	{
		return;
	}

	UE_LOG(LogNiagara, Log, TEXT("==  %s ========"), *CachedEmitter->GetUniqueEmitterName());
	UE_LOG(LogNiagara, Log, TEXT(".................Spawn................."));
	SpawnExecContext.Parameters.DumpParameters(true);
	UE_LOG(LogNiagara, Log, TEXT(".................Update................."));
	UpdateExecContext.Parameters.DumpParameters(true);
	if (CachedEmitter->SimTarget == ENiagaraSimTarget::GPUComputeSim && GPUExecContext != nullptr)
	{
		UE_LOG(LogNiagara, Log, TEXT("................. %s Combined Parameters ................."), TEXT("GPU Script"));
		GPUExecContext->CombinedParamStore.DumpParameters();
		//-TODO: Add dump for GPU particles
	}
	else
	{
<<<<<<< HEAD
		ParticleDataSet->Dump(0, INDEX_NONE, TEXT("Particle Data"));
=======
		ParticleDataSet->Dump(0, INDEX_NONE, TEXT("Particle Data"), TEXT("UniqueID"));
>>>>>>> 6bbb88c8
	}
}

bool FNiagaraEmitterInstance::IsAllowedToExecute() const
{
	if (!GetEmitterHandle().GetIsEnabled()
		|| !CachedEmitter->IsAllowedByScalability())
	{
		return false;
	}

<<<<<<< HEAD
	if (GNiagaraUseSuppressEmitterList != 0)
	{
		if (const UNiagaraComponentSettings* ComponentSettings = GetDefault<UNiagaraComponentSettings>())
		{
			FNiagaraEmitterNameSettingsRef Ref;
			if (const UNiagaraSystem* ParentSystem = ParentSystemInstance->GetSystem())
			{
				Ref.SystemName = ParentSystem->GetFName();
			}
			Ref.EmitterName = CachedEmitter->GetUniqueEmitterName();
			if (ComponentSettings->SuppressEmitterList.Contains(Ref))
			{
				return false;
			}
		}
	}

	// TODO: fall back to CPU sim instead once we have scalability functionality to do so
	return (CachedEmitter->SimTarget != ENiagaraSimTarget::GPUComputeSim
		|| (Batcher && FNiagaraUtilities::AllowGPUParticles(Batcher->GetShaderPlatform())));
=======
	if (CachedEmitter->SimTarget == ENiagaraSimTarget::GPUComputeSim)
	{
		//-TODO: Could replace with CPU side sim in some cases
		if ( !ComputeDispatchInterface || !FNiagaraUtilities::AllowGPUParticles(ComputeDispatchInterface->GetShaderPlatform()) )
		{
			return false;
		}
	}

	if (UNiagaraComponentSettings::ShouldSuppressEmitterActivation(this))
	{
		return false;
	}

	return true;
>>>>>>> 6bbb88c8
}

void FNiagaraEmitterInstance::Init(int32 InEmitterIdx, FNiagaraSystemInstanceID InSystemInstanceID)
{
	SCOPE_CYCLE_COUNTER(STAT_NiagaraEmitterInit);
	check(ParticleDataSet);
	EmitterIdx = InEmitterIdx;
	OwnerSystemInstanceID = InSystemInstanceID;
	const FNiagaraEmitterHandle& EmitterHandle = GetEmitterHandle();
	CachedEmitter = EmitterHandle.GetInstance();
	CachedIDName = EmitterHandle.GetIdName();

	MaxAllocationCount = 0;
	ReallocationCount = 0;
	MinOverallocation = -1;

	bResetPending = false;

	if (CachedEmitter == nullptr)
	{
		//@todo(message manager) Error bubbling here
		ExecutionState = ENiagaraExecutionState::Disabled;
		return;
	}

	RandomSeed = CachedEmitter->RandomSeed + ParentSystemInstance->GetRandomSeedOffset();

	MaxAllocationCount = CachedEmitter->GetMaxParticleCountEstimate();
	if (!IsAllowedToExecute())
	{
		ExecutionState = ENiagaraExecutionState::Disabled;
		return;
	}

	const TArray<TSharedRef<const FNiagaraEmitterCompiledData>>& EmitterCompiledData = ParentSystemInstance->GetSystem()->GetEmitterCompiledData();
	if (EmitterCompiledData.IsValidIndex(EmitterIdx) == false)
	{
		//@todo(message manager) Error bubbling here
		ExecutionState = ENiagaraExecutionState::Disabled;
		return;
	}

	CachedEmitterCompiledData = EmitterCompiledData[EmitterIdx];

#if !UE_BUILD_SHIPPING && !UE_BUILD_TEST 
	CheckForErrors();
#endif

	if (IsDisabled())
	{
		return;
	}

	//Init the spawn infos to the correct number for this system.
	SpawnInfos.SetNum(CachedEmitterCompiledData->SpawnAttributes.Num());

	{
		ParticleDataSet->Init(&CachedEmitterCompiledData->DataSetCompiledData);

		// We do not need to kill the existing particles as we will have none
		ResetSimulation(false);

		//Warn the user if there are any attributes used in the update script that are not initialized in the spawn script.
		//TODO: We need some window in the System editor and possibly the graph editor for warnings and errors.

		const bool bVerboseAttributeLogging = false;

#if !UE_BUILD_SHIPPING && !UE_BUILD_TEST 
		if (bVerboseAttributeLogging)
		{
			for (FNiagaraVariable& Attr : CachedEmitter->UpdateScriptProps.Script->GetVMExecutableData().Attributes)
			{
				int32 FoundIdx;
				if (!CachedEmitter->SpawnScriptProps.Script->GetVMExecutableData().Attributes.Find(Attr, FoundIdx))
				{
					UE_LOG(LogNiagara, Warning, TEXT("Attribute %s is used in the Update script for %s but it is not initialised in the Spawn script!"), *Attr.GetName().ToString(), *EmitterHandle.GetName().ToString());
				}
				for (int32 i = 0; i < CachedEmitter->GetEventHandlers().Num(); i++)
				{
					if (CachedEmitter->GetEventHandlers()[i].Script && !CachedEmitter->GetEventHandlers()[i].Script->GetVMExecutableData().Attributes.Find(Attr, FoundIdx))
					{
						UE_LOG(LogNiagara, Warning, TEXT("Attribute %s is used in the event handler script for %s but it is not initialised in the Spawn script!"), *Attr.GetName().ToString(), *EmitterHandle.GetName().ToString());
					}
				}
			}
		}
#endif
	}

	{
		ensure(CachedEmitter->UpdateScriptProps.DataSetAccessSynchronized());
		const int32 UpdateEventGeneratorCount = CachedEmitter->UpdateScriptProps.EventGenerators.Num();

		ensure(CachedEmitter->SpawnScriptProps.DataSetAccessSynchronized());
		const int32 SpawnEventGeneratorCount = CachedEmitter->SpawnScriptProps.EventGenerators.Num();

		const int32 NumEvents = CachedEmitter->GetEventHandlers().Num();

		if (UpdateEventGeneratorCount || SpawnEventGeneratorCount || NumEvents)
		{
			EventInstanceData = MakeUnique<FEventInstanceData>();
			EventInstanceData->UpdateScriptEventDataSets.Empty(UpdateEventGeneratorCount);
			EventInstanceData->UpdateEventGeneratorIsSharedByIndex.SetNumZeroed(UpdateEventGeneratorCount);
			int32 UpdateEventGeneratorIndex = 0;
			for (const FNiagaraEventGeneratorProperties &GeneratorProps : CachedEmitter->UpdateScriptProps.EventGenerators)
			{
				FNiagaraDataSet *Set = ParentSystemInstance->CreateEventDataSet(EmitterHandle.GetIdName(), GeneratorProps.ID);
				Set->Init(&GeneratorProps.DataSetCompiledData);

				EventInstanceData->UpdateScriptEventDataSets.Add(Set);
				EventInstanceData->UpdateEventGeneratorIsSharedByIndex[UpdateEventGeneratorIndex] = CachedEmitter->IsEventGeneratorShared(GeneratorProps.ID);
				++UpdateEventGeneratorIndex;
			}

			EventInstanceData->SpawnScriptEventDataSets.Empty(SpawnEventGeneratorCount);
			EventInstanceData->SpawnEventGeneratorIsSharedByIndex.SetNumZeroed(SpawnEventGeneratorCount);
			int32 SpawnEventGeneratorIndex = 0;
			for (const FNiagaraEventGeneratorProperties &GeneratorProps : CachedEmitter->SpawnScriptProps.EventGenerators)
			{
				FNiagaraDataSet *Set = ParentSystemInstance->CreateEventDataSet(EmitterHandle.GetIdName(), GeneratorProps.ID);
				Set->Init(&GeneratorProps.DataSetCompiledData);

				EventInstanceData->SpawnScriptEventDataSets.Add(Set);
				EventInstanceData->SpawnEventGeneratorIsSharedByIndex[SpawnEventGeneratorIndex] = CachedEmitter->IsEventGeneratorShared(GeneratorProps.ID);
				++SpawnEventGeneratorIndex;
			}

			EventInstanceData->EventExecContexts.SetNum(NumEvents);
			EventInstanceData->EventExecCountBindings.SetNum(NumEvents);

			for (int32 i = 0; i < NumEvents; i++)
			{
				ensure(CachedEmitter->GetEventHandlers()[i].DataSetAccessSynchronized());

				UNiagaraScript* EventScript = CachedEmitter->GetEventHandlers()[i].Script;

				//This is cpu explicitly? Are we doing event handlers on GPU?
				EventInstanceData->EventExecContexts[i].Init(EventScript, ENiagaraSimTarget::CPUSim);
				EventInstanceData->EventExecCountBindings[i].Init(EventInstanceData->EventExecContexts[i].Parameters, SYS_PARAM_ENGINE_EXEC_COUNT);
			}
		}
	}

	{
		SpawnExecContext.Init(CachedEmitter->SpawnScriptProps.Script, CachedEmitter->SimTarget);
		UpdateExecContext.Init(CachedEmitter->UpdateScriptProps.Script, CachedEmitter->SimTarget);

		// setup the parameer store for the GPU execution context; since spawn and update are combined here, we build one with params from both script props
		if (CachedEmitter->SimTarget == ENiagaraSimTarget::GPUComputeSim)
		{
			GPUExecContext = new FNiagaraComputeExecutionContext();
<<<<<<< HEAD
			const uint32 MaxUpdateIterations = CachedEmitter->bDeprecatedShaderStagesEnabled ? CachedEmitter->MaxUpdateIterations : 1;
			GPUExecContext->InitParams(CachedEmitter->GetGPUComputeScript(), CachedEmitter->SimTarget, CachedEmitter->DefaultShaderStageIndex, MaxUpdateIterations, CachedEmitter->SpawnStages);
#if !UE_BUILD_SHIPPING
			GPUExecContext->SetDebugSimName(CachedEmitter->GetDebugSimName());
#endif
#if STATS
			GPUExecContext->EmitterPtr = GetEmitterHandle().GetInstance();
#endif
=======
			GPUExecContext->InitParams(CachedEmitter->GetGPUComputeScript(), CachedEmitter->SimTarget);
			GPUExecContext->SetDebugSimName(CachedEmitter->GetDebugSimName());
			GPUExecContext->ProfilingComponentPtr = ParentSystemInstance ? ParentSystemInstance->GetAttachComponent() : nullptr;
			GPUExecContext->ProfilingEmitterPtr = GetEmitterHandle().GetInstance();
>>>>>>> 6bbb88c8
			GPUExecContext->MainDataSet = ParticleDataSet;
			GPUExecContext->GPUScript_RT = CachedEmitter->GetGPUComputeScript()->GetRenderThreadScript();
		}
	}

	//Setup direct bindings for setting parameter values.
	{
		//Setup direct bindings for setting parameter values.
		SpawnIntervalBinding.Init(SpawnExecContext.Parameters, CachedEmitterCompiledData->EmitterSpawnIntervalVar);
		InterpSpawnStartBinding.Init(SpawnExecContext.Parameters, CachedEmitterCompiledData->EmitterInterpSpawnStartDTVar);
		SpawnGroupBinding.Init(SpawnExecContext.Parameters, CachedEmitterCompiledData->EmitterSpawnGroupVar);

		// Initialize the exec count
		SpawnExecCountBinding.Init(SpawnExecContext.Parameters, SYS_PARAM_ENGINE_EXEC_COUNT);
		UpdateExecCountBinding.Init(UpdateExecContext.Parameters, SYS_PARAM_ENGINE_EXEC_COUNT);
	}

	{
		// Collect script defined data interface parameters.
		TArray<UNiagaraScript*, TInlineAllocator<8>> Scripts;
		Scripts.Add(CachedEmitter->SpawnScriptProps.Script);
		Scripts.Add(CachedEmitter->UpdateScriptProps.Script);
		for (const FNiagaraEventScriptProperties& EventHandler : CachedEmitter->GetEventHandlers())
		{
			Scripts.Add(EventHandler.Script);
		}
		for (const UNiagaraSimulationStageBase* SimStage : CachedEmitter->GetSimulationStages())
		{
			Scripts.Add(SimStage->Script);
		}
		FNiagaraUtilities::CollectScriptDataInterfaceParameters(*CachedEmitter, MakeArrayView(Scripts), ScriptDefinedDataInterfaceParameters);

		//Bind some stores and unbind immediately just to prime some data from those stores.
		FNiagaraParameterStore& SystemScriptDefinedDataInterfaceParameters = ParentSystemInstance->GetSystemSimulation()->GetScriptDefinedDataInterfaceParameters();
		
		SystemScriptDefinedDataInterfaceParameters.Bind(&SpawnExecContext.Parameters);
		ScriptDefinedDataInterfaceParameters.Bind(&SpawnExecContext.Parameters);
		SpawnExecContext.Parameters.UnbindFromSourceStores();

		SystemScriptDefinedDataInterfaceParameters.Bind(&UpdateExecContext.Parameters);
		ScriptDefinedDataInterfaceParameters.Bind(&UpdateExecContext.Parameters);
		UpdateExecContext.Parameters.UnbindFromSourceStores();

		if (GPUExecContext)
		{
			SystemScriptDefinedDataInterfaceParameters.Bind(&GPUExecContext->CombinedParamStore);
			ScriptDefinedDataInterfaceParameters.Bind(&GPUExecContext->CombinedParamStore);
			GPUExecContext->CombinedParamStore.UnbindFromSourceStores();
		}

		if (EventInstanceData.IsValid())
		{
			for (FNiagaraScriptExecutionContext& EventContext : EventInstanceData->EventExecContexts)
			{
				SystemScriptDefinedDataInterfaceParameters.Bind(&EventContext.Parameters);
				ScriptDefinedDataInterfaceParameters.Bind(&EventContext.Parameters);
				EventContext.Parameters.UnbindFromSourceStores();
			}

			const int32 NumEventHandlers = CachedEmitter->GetEventHandlers().Num();
			EventInstanceData->EventHandlingInfo.Reset();
			EventInstanceData->EventHandlingInfo.SetNum(NumEventHandlers);
			for (int32 i = 0; i < NumEventHandlers; i++)
			{
				const FNiagaraEventScriptProperties& EventHandlerProps = CachedEmitter->GetEventHandlers()[i];
				FNiagaraEventHandlingInfo& Info = EventInstanceData->EventHandlingInfo[i];
				Info.SourceEmitterGuid = EventHandlerProps.SourceEmitterID;
				Info.SourceEmitterName = Info.SourceEmitterGuid.IsValid() ? *Info.SourceEmitterGuid.ToString() : CachedIDName;
				Info.SpawnCounts.Reset();
				Info.TotalSpawnCount = 0;
				Info.EventData = nullptr;
			}
		}

<<<<<<< HEAD

		// We may need to populate bindings that will be used in rendering
=======
		// We may need to populate bindings that will be used in rendering
		RendererBindings.UnbindAll();

>>>>>>> 6bbb88c8
		bool bAnyRendererBindingsAdded = false;
		for (UNiagaraRendererProperties* Props : CachedEmitter->GetRenderers())
		{
			if (Props && Props->bIsEnabled)
			{
				bAnyRendererBindingsAdded |= Props->PopulateRequiredBindings(RendererBindings);
			}
		}

<<<<<<< HEAD
		if (bAnyRendererBindingsAdded)
		{
			if (ParentSystemInstance)
				ParentSystemInstance->GetInstanceParameters().Bind(&RendererBindings);

			SystemScriptDefinedDataInterfaceParameters.Bind(&RendererBindings);
			ScriptDefinedDataInterfaceParameters.Bind(&RendererBindings);

			if (GPUExecContext && CachedEmitter->SimTarget == ENiagaraSimTarget::GPUComputeSim)
			{
				GPUExecContext->CombinedParamStore.Bind(&RendererBindings);
			}
=======
		if ( GPUExecContext != nullptr )
		{
			for (const FSimulationStageMetaData& SimStageMetaData : GPUExecContext->SimStageInfo )
			{
				if (!SimStageMetaData.EnabledBinding.IsNone())
				{
					bAnyRendererBindingsAdded |= RendererBindings.AddParameter(FNiagaraVariable(FNiagaraTypeDefinition::GetBoolDef(), SimStageMetaData.EnabledBinding), false);
				}
				if ( !SimStageMetaData.NumIterationsBinding.IsNone() )
				{
					bAnyRendererBindingsAdded |= RendererBindings.AddParameter(FNiagaraVariable(FNiagaraTypeDefinition::GetIntDef(), SimStageMetaData.NumIterationsBinding), false);
				}				
			}
		}

		if (bAnyRendererBindingsAdded)
		{
			if (ParentSystemInstance)
				ParentSystemInstance->GetInstanceParameters().Bind(&RendererBindings);

			SystemScriptDefinedDataInterfaceParameters.Bind(&RendererBindings);
			ScriptDefinedDataInterfaceParameters.Bind(&RendererBindings);

			if (GPUExecContext && CachedEmitter->SimTarget == ENiagaraSimTarget::GPUComputeSim)
			{
				GPUExecContext->CombinedParamStore.Bind(&RendererBindings);
			}

			// Handle populating static variable values into the list
			CachedEmitter->RendererBindings.Bind(&RendererBindings);
>>>>>>> 6bbb88c8
		}
	}	

	MaxInstanceCount = CachedEmitter->GetMaxInstanceCount();
	ParticleDataSet->SetMaxInstanceCount(MaxInstanceCount);
<<<<<<< HEAD
=======
	ParticleDataSet->SetMaxAllocationCount(CachedEmitter->GetMaxAllocationCount());
>>>>>>> 6bbb88c8

	bCombineEventSpawn = GbNiagaraAllowEventSpawnCombine && (CachedEmitter->bCombineEventSpawn || (GbNiagaraAllowEventSpawnCombine == 2));
}

void FNiagaraEmitterInstance::ResetSimulation(bool bKillExisting /*= true*/)
{
	EmitterAge = 0;
	TickCount = 0;
	InstanceSeed = FGenericPlatformMath::Rand();
	CachedBounds.Init();
	ParticlesWithComponents.Empty();

	if (MinOverallocation > 100 && GbNiagaraShowAllocationWarnings)
	{
		FString SystemName = this->GetParentSystemInstance()->GetSystem()->GetName();
		FString FullName = SystemName + "::" + this->GetEmitterHandle().GetName().ToString();
		UE_LOG(LogNiagara, Warning, TEXT("The emitter %s over-allocated %i particles during its runtime. If this happens frequently, consider setting the emitter's AllocationMode property to 'manual' to improve runtime performance."), *FullName, MinOverallocation);
	}

	if (IsDisabled())
	{
		return;
	}

	check(CachedEmitter);
	RandomSeed = CachedEmitter->RandomSeed + ParentSystemInstance->GetRandomSeedOffset();

	SetExecutionState(ENiagaraExecutionState::Active);

	if (bKillExisting)
	{
		bResetPending = true;
		TotalSpawnedParticles = 0;
	}
}

void FNiagaraEmitterInstance::OnPooledReuse()
{
	// Ensure we kill any existing particles and mark our buffers for reset
	bResetPending = true;
	TotalSpawnedParticles = 0;
<<<<<<< HEAD
}

void FNiagaraEmitterInstance::SetParticleComponentActive(FObjectKey ComponentKey, int32 ParticleID) const
{
	ParticlesWithComponents.FindOrAdd(ComponentKey).Add(ParticleID);
}

=======

	FixedBounds.Init();
}

void FNiagaraEmitterInstance::SetParticleComponentActive(FObjectKey ComponentKey, int32 ParticleID) const
{
	ParticlesWithComponents.FindOrAdd(ComponentKey).Add(ParticleID);
}

>>>>>>> 6bbb88c8
bool FNiagaraEmitterInstance::IsParticleComponentActive(FObjectKey ComponentKey, int32 ParticleID) const
{
	return ParticlesWithComponents.FindOrAdd(ComponentKey).Contains(ParticleID);
}

void FNiagaraEmitterInstance::CheckForErrors()
{
	SCOPE_CYCLE_COUNTER(STAT_NiagaraEmitterErrorCheck);
	
	checkSlow(CachedEmitter);

	//Check for various failure conditions and bail.
	if (!CachedEmitter->UpdateScriptProps.Script || !CachedEmitter->SpawnScriptProps.Script )
	{
		//TODO - Arbitrary named scripts. Would need some base functionality for Spawn/Udpate to be called that can be overriden in BPs for emitters with custom scripts.
		UE_LOG(LogNiagara, Error, TEXT("Emitter cannot be enabled because it's doesn't have both an update and spawn script."), *CachedEmitter->GetFullName());
		SetExecutionState(ENiagaraExecutionState::Disabled);
		return;
	}

	if (!CachedEmitter->UpdateScriptProps.Script->IsReadyToRun(ENiagaraSimTarget::CPUSim) || !CachedEmitter->SpawnScriptProps.Script->IsReadyToRun(ENiagaraSimTarget::CPUSim))
	{
		//TODO - Arbitrary named scripts. Would need some base functionality for Spawn/Udpate to be called that can be overriden in BPs for emitters with custom scripts.
		UE_LOG(LogNiagara, Error, TEXT("Emitter cannot be enabled because it's doesn't have both an update and spawn script ready to run CPU scripts."), *CachedEmitter->GetFullName());
		SetExecutionState(ENiagaraExecutionState::Disabled);
		return;
	}

	if (CachedEmitter->SpawnScriptProps.Script->GetVMExecutableData().DataUsage.bReadsAttributeData)
	{
		UE_LOG(LogNiagara, Error, TEXT("%s reads attribute data and so cannot be used as a spawn script. The data being read would be invalid."), *CachedEmitter->SpawnScriptProps.Script->GetName());
		SetExecutionState(ENiagaraExecutionState::Disabled);
		return;
	}
	if (CachedEmitter->UpdateScriptProps.Script->GetVMExecutableData().Attributes.Num() == 0 || CachedEmitter->SpawnScriptProps.Script->GetVMExecutableData().Attributes.Num() == 0)
	{
		UE_LOG(LogNiagara, Error, TEXT("This emitter cannot be enabled because its spawn or update script doesn't have any attributes.."));
		SetExecutionState(ENiagaraExecutionState::Disabled);
		return;
	}

	if (CachedEmitter->SimTarget == ENiagaraSimTarget::CPUSim)
	{
		bool bFailed = false;
		if (!CachedEmitter->SpawnScriptProps.Script->DidScriptCompilationSucceed(false))
		{
			bFailed = true;
			UE_LOG(LogNiagara, Error, TEXT("This emitter cannot be enabled because its CPU Spawn script failed to compile."));
		}

		if (!CachedEmitter->UpdateScriptProps.Script->DidScriptCompilationSucceed(false))
		{
			bFailed = true;
			UE_LOG(LogNiagara, Error, TEXT("This emitter cannot be enabled because its CPU Update script failed to compile."));
		}

		if (CachedEmitter->GetEventHandlers().Num() != 0)
		{
			for (int32 i = 0; i < CachedEmitter->GetEventHandlers().Num(); i++)
			{
				if (!CachedEmitter->GetEventHandlers()[i].Script->DidScriptCompilationSucceed(false))
				{
					bFailed = true;
					UE_LOG(LogNiagara, Error, TEXT("This emitter cannot be enabled because one of its CPU Event scripts failed to compile."));
				}
			}
		}

		if (bFailed)
		{
			SetExecutionState(ENiagaraExecutionState::Disabled);
			return;
		}
	}

	if (CachedEmitter->SimTarget == ENiagaraSimTarget::GPUComputeSim)
	{
		if (CachedEmitter->GetGPUComputeScript()->IsScriptCompilationPending(true))
		{
			UE_LOG(LogNiagara, Error, TEXT("This emitter cannot be enabled because its GPU script hasn't been compiled.."));
			SetExecutionState(ENiagaraExecutionState::Disabled);
			return;
		}
		if (!CachedEmitter->GetGPUComputeScript()->DidScriptCompilationSucceed(true))
		{
			UE_LOG(LogNiagara, Error, TEXT("This emitter cannot be enabled because its GPU script failed to compile."));
			SetExecutionState(ENiagaraExecutionState::Disabled);
			return;
		}
	}
}

void FNiagaraEmitterInstance::DirtyDataInterfaces()
{
	if (IsDisabled())
	{
		return;
	}

	// Make sure that our function tables need to be regenerated...
	SpawnExecContext.DirtyDataInterfaces();
	UpdateExecContext.DirtyDataInterfaces();

	if (CachedEmitter->SimTarget == ENiagaraSimTarget::GPUComputeSim && GPUExecContext != nullptr)
	{
		GPUExecContext->DirtyDataInterfaces();
	}

	for (FNiagaraScriptExecutionContext& EventContext : GetEventExecutionContexts())
	{
		EventContext.DirtyDataInterfaces();
	}
}

//Unsure on usage of this atm. Possibly useful in future.
// void FNiagaraEmitterInstance::RebindParameterCollection(UNiagaraParameterCollectionInstance* OldInstance, UNiagaraParameterCollectionInstance* NewInstance)
// {
// 	OldInstance->GetParameterStore().Unbind(&SpawnExecContext.Parameters);
// 	NewInstance->GetParameterStore().Bind(&SpawnExecContext.Parameters);
// 
// 	OldInstance->GetParameterStore().Unbind(&UpdateExecContext.Parameters);
// 	NewInstance->GetParameterStore().Bind(&UpdateExecContext.Parameters);
// 
// 	for (FNiagaraScriptExecutionContext& EventContext : EventExecContexts)
// 	{
// 		OldInstance->GetParameterStore().Unbind(&EventContext.Parameters);
// 		NewInstance->GetParameterStore().Bind(&EventContext.Parameters);
// 	}
// }

void FNiagaraEmitterInstance::UnbindParameters(bool bExternalOnly)
{
	if (bExternalOnly && !IsDisabled())
	{
		for (UNiagaraParameterCollection* Collection : SpawnExecContext.Script->GetCachedParameterCollectionReferences())
		{
			if (UNiagaraParameterCollectionInstance* NPCInst = ParentSystemInstance->GetParameterCollectionInstance(Collection))
			{
				NPCInst->GetParameterStore().Unbind(&SpawnExecContext.Parameters);
			}
		}
		for (UNiagaraParameterCollection* Collection : UpdateExecContext.Script->GetCachedParameterCollectionReferences())
		{
			if (UNiagaraParameterCollectionInstance* NPCInst = ParentSystemInstance->GetParameterCollectionInstance(Collection))
			{
				NPCInst->GetParameterStore().Unbind(&UpdateExecContext.Parameters);
			}
		}

		for (FNiagaraScriptExecutionContext& EventContext : GetEventExecutionContexts())
		{
			for (UNiagaraParameterCollection* Collection : EventContext.Script->GetCachedParameterCollectionReferences())
			{
				if (UNiagaraParameterCollectionInstance* NPCInst = ParentSystemInstance->GetParameterCollectionInstance(Collection))
				{
					NPCInst->GetParameterStore().Unbind(&EventContext.Parameters);
				}
			}
		}
	}
	else
	{
		SpawnExecContext.Parameters.UnbindFromSourceStores();
		UpdateExecContext.Parameters.UnbindFromSourceStores();
		if (GPUExecContext != nullptr)
		{
			GPUExecContext->CombinedParamStore.UnbindFromSourceStores();
		}

		for (FNiagaraScriptExecutionContext& EventContext : GetEventExecutionContexts())
		{
			EventContext.Parameters.UnbindFromSourceStores();
		}
	}
}

void FNiagaraEmitterInstance::BindParameters(bool bExternalOnly)
{
	if (IsDisabled())
	{
		return;
	}

	auto BindToParameterCollection = [&](UNiagaraParameterCollection* Collection, FNiagaraParameterStore& DestStore)
	{
		if (Collection)
		{
			if (UNiagaraParameterCollectionInstance* Inst = ParentSystemInstance->GetParameterCollectionInstance(Collection))
			{
				Inst->GetParameterStore().Bind(&DestStore);
			}
			else
			{
				UE_LOG(LogNiagara, Error, TEXT("Emitter attempting to bind to a null Parameter Collection Instance.\nEmitter:%s\nCollection:%s")
				, CachedEmitter ? *CachedEmitter->GetPathName() : TEXT("null emitter!"), *Collection->GetPathName());
			}
		}
		else
		{
			UE_LOG(LogNiagara, Error, TEXT("Emitter attempting to bind to a null Parameter Collection.\nEmitter:%s"), CachedEmitter ? *CachedEmitter->GetPathName() : TEXT("null emitter!" ));
		}
	};

	for (UNiagaraParameterCollection* Collection : SpawnExecContext.Script->GetCachedParameterCollectionReferences())
	{
		BindToParameterCollection(Collection, SpawnExecContext.Parameters);
	}
	for (UNiagaraParameterCollection* Collection : UpdateExecContext.Script->GetCachedParameterCollectionReferences())
	{
		BindToParameterCollection(Collection, UpdateExecContext.Parameters);
	}

	if (CachedEmitter->SimTarget == ENiagaraSimTarget::GPUComputeSim)
	{
		for (UNiagaraParameterCollection* Collection : SpawnExecContext.Script->GetCachedParameterCollectionReferences())
		{
			BindToParameterCollection(Collection, GPUExecContext->CombinedParamStore);
		}
		for (UNiagaraParameterCollection* Collection : UpdateExecContext.Script->GetCachedParameterCollectionReferences())
		{
			BindToParameterCollection(Collection, GPUExecContext->CombinedParamStore);
		}
	}

	if (CachedEmitter->SimTarget == ENiagaraSimTarget::GPUComputeSim)
	{
		for (UNiagaraParameterCollection* Collection : SpawnExecContext.Script->GetCachedParameterCollectionReferences())
		{
			ParentSystemInstance->GetParameterCollectionInstance(Collection)->GetParameterStore().Bind(&GPUExecContext->CombinedParamStore);
		}
		for (UNiagaraParameterCollection* Collection : UpdateExecContext.Script->GetCachedParameterCollectionReferences())
		{
			ParentSystemInstance->GetParameterCollectionInstance(Collection)->GetParameterStore().Bind(&GPUExecContext->CombinedParamStore);
		}
	}

	for (FNiagaraScriptExecutionContext& EventContext : GetEventExecutionContexts())
	{
		for (UNiagaraParameterCollection* Collection : EventContext.Script->GetCachedParameterCollectionReferences())
		{
			BindToParameterCollection(Collection, EventContext.Parameters);
		}
	}

	FNiagaraScriptInstanceParameterStore& TargetParamStore = CachedEmitter->SimTarget == ENiagaraSimTarget::GPUComputeSim ? GPUExecContext->CombinedParamStore : UpdateExecContext.Parameters;
	for (const UNiagaraSimulationStageBase* SimStage : CachedEmitter->GetSimulationStages())
	{
		if (SimStage->bEnabled == false)
		{
			continue;
		}

		for (UNiagaraParameterCollection* Collection : SimStage->Script->GetCachedParameterCollectionReferences())
		{
			BindToParameterCollection(Collection, TargetParamStore);
		}
	}

	if (!bExternalOnly)
	{
		//Now bind parameters from the component and system.
		FNiagaraParameterStore& InstanceParams = ParentSystemInstance->GetInstanceParameters();

		InstanceParams.Bind(&SpawnExecContext.Parameters);
		InstanceParams.Bind(&UpdateExecContext.Parameters);

		for (FNiagaraScriptExecutionContext& EventContext : GetEventExecutionContexts())
		{
			InstanceParams.Bind(&EventContext.Parameters);
		}

#if WITH_EDITORONLY_DATA
		CachedEmitter->SpawnScriptProps.Script->RapidIterationParameters.Bind(&SpawnExecContext.Parameters);
		CachedEmitter->UpdateScriptProps.Script->RapidIterationParameters.Bind(&UpdateExecContext.Parameters);

		if (EventInstanceData.IsValid())
		{
			ensure(CachedEmitter->GetEventHandlers().Num() == EventInstanceData->EventExecContexts.Num());
			for (int32 i = 0; i < CachedEmitter->GetEventHandlers().Num(); i++)
			{
				CachedEmitter->GetEventHandlers()[i].Script->RapidIterationParameters.Bind(&EventInstanceData->EventExecContexts[i].Parameters);
			}
		}
	#endif

		if (CachedEmitter->SimTarget == ENiagaraSimTarget::GPUComputeSim)
		{
			InstanceParams.Bind(&GPUExecContext->CombinedParamStore);
#if WITH_EDITORONLY_DATA
			CachedEmitter->SpawnScriptProps.Script->RapidIterationParameters.Bind(&GPUExecContext->CombinedParamStore);
			CachedEmitter->UpdateScriptProps.Script->RapidIterationParameters.Bind(&GPUExecContext->CombinedParamStore);

			for (int32 i = 0; i < CachedEmitter->GetSimulationStages().Num(); i++)
			{
				CachedEmitter->GetSimulationStages()[i]->Script->RapidIterationParameters.Bind(&GPUExecContext->CombinedParamStore);
			}
#endif
<<<<<<< HEAD
=======
		}
	}

	//if (bAnyRendererBindingsAdded)
	{
		if (ParentSystemInstance)
		{
			if (FNiagaraUserRedirectionParameterStore* ParentOverrideParameters = ParentSystemInstance->GetOverrideParameters())
			{
				ParentOverrideParameters->Bind(&RendererBindings);
			}
			ParentSystemInstance->GetInstanceParameters().Bind(&RendererBindings);
>>>>>>> 6bbb88c8
		}

		//SystemScriptDefinedDataInterfaceParameters.Bind(&RendererBindings);
		//ScriptDefinedDataInterfaceParameters.Bind(&RendererBindings);
	}
}

int32 FNiagaraEmitterInstance::GetNumParticlesGPUInternal() const
{
	check(GPUExecContext);

	if (GPUExecContext->ParticleCountReadFence <= GPUExecContext->ParticleCountWriteFence)
	{
		// Fence has passed we read directly from the GPU Exec Context which will have the most up-to-date information
		return GPUExecContext->CurrentNumInstances_RT;
	}
	else
	{
		// Fence has not been passed return the TotalSpawnedParticles as a 'guess' to the amount
		return TotalSpawnedParticles;
	}

	//if (bAnyRendererBindingsAdded)
	{
		if (ParentSystemInstance)
			ParentSystemInstance->GetInstanceParameters().Bind(&RendererBindings);

		//SystemScriptDefinedDataInterfaceParameters.Bind(&RendererBindings);
		//ScriptDefinedDataInterfaceParameters.Bind(&RendererBindings);
	}
}

int32 FNiagaraEmitterInstance::GetNumParticlesGPUInternal() const
{
	check(GPUExecContext);

	if (GPUExecContext->ParticleCountReadFence <= GPUExecContext->ParticleCountWriteFence)
	{
		// Fence has passed we read directly from the GPU Exec Context which will have the most up-to-date information
		return GPUExecContext->CurrentNumInstances_RT;
	}
	else
	{
		// Fence has not been passed return the TotalSpawnedParticles as a 'guess' to the amount
		return TotalSpawnedParticles;
	}
}

const FNiagaraEmitterHandle& FNiagaraEmitterInstance::GetEmitterHandle() const
{
	UNiagaraSystem* Sys = ParentSystemInstance->GetSystem();
	checkSlow(Sys->GetEmitterHandles().Num() > EmitterIdx);
	return Sys->GetEmitterHandles()[EmitterIdx];
}

float FNiagaraEmitterInstance::GetTotalCPUTimeMS()
{
	uint32 TotalCycles = CPUTimeCycles;

	//TODO: Find some way to include the RT cost here?
	//Possibly have the proxy write back it's most recent frame time during EOF updates?
// 	for (int32 i = 0; i < EmitterRenderer.Num(); i++)
// 	{
// 		if (EmitterRenderer[i])
// 		{
// 			Total += EmitterRenderer[i]->GetCPUTimeMS();// 
// 		}
// 	}

	return FPlatformTime::ToMilliseconds(TotalCycles);
}

int64 FNiagaraEmitterInstance::GetTotalBytesUsed()
{
	check(ParticleDataSet);
	int32 BytesUsed = ParticleDataSet->GetSizeBytes();
	/*
	for (FNiagaraDataSet& Set : DataSets)
	{
		BytesUsed += Set.GetSizeBytes();
	}
	*/
	return BytesUsed;
}

FBox FNiagaraEmitterInstance::InternalCalculateDynamicBounds(int32 ParticleCount) const
{
	if (!ParticleCount || !CachedEmitter || !ParentSystemInstance)
	{
		return FBox(ForceInit);
	}

	const auto BoundsCalculators = CachedEmitter->GetBoundsCalculators();
	if (!BoundsCalculators.Num())
	{
		return FBox(ForceInit);
	}

	FBox Ret;
	Ret.Init();

	const FTransform& Transform = ParentSystemInstance->GetWorldTransform();
	for (const TUniquePtr<FNiagaraBoundsCalculator>& BoundsCalculator : BoundsCalculators)
	{
		Ret += BoundsCalculator->CalculateBounds(Transform, *ParticleDataSet, ParticleCount);
	}

	return Ret;
}

#if WITH_EDITOR
void FNiagaraEmitterInstance::CalculateFixedBounds(const FTransform& ToWorldSpace)
{
	check(CachedEmitter);

	if (IsComplete() || CachedEmitter == nullptr)
	{
		return ;
	}

	FScopedNiagaraDataSetGPUReadback ScopedGPUReadback;

	int32 NumInstances = 0;
	if (CachedEmitter->SimTarget == ENiagaraSimTarget::GPUComputeSim)
	{
		if (GPUExecContext == nullptr)
		{
			return;
		}

		ScopedGPUReadback.ReadbackData(ComputeDispatchInterface, GPUExecContext->MainDataSet);
		NumInstances = ScopedGPUReadback.GetNumInstances();
	}
	else
	{
		NumInstances = ParticleDataSet->GetCurrentDataChecked().GetNumInstances();
	}

	if (NumInstances == 0)
	{
		return;
	}

	FBox Bounds = InternalCalculateDynamicBounds(NumInstances);
	if (!Bounds.IsValid)
		return;

	CachedEmitter->Modify();
	CachedEmitter->bFixedBounds = true;
	if (CachedEmitter->bLocalSpace)
	{
		CachedEmitter->FixedBounds = Bounds;
	}
	else
	{
		CachedEmitter->FixedBounds = Bounds.TransformBy(ToWorldSpace);
	}

	CachedBounds = Bounds;
}
#endif

/** 
  * Do any post work such as calculating dynamic bounds.
  */
void FNiagaraEmitterInstance::PostTick()
{
	SCOPE_CYCLE_COUNTER(STAT_NiagaraEmitterPostTick);

	checkSlow(CachedEmitter);

	if (EventInstanceData.IsValid())
	{
		//Clear refs to event data buffers.
		for (FNiagaraEventHandlingInfo& Info : EventInstanceData->EventHandlingInfo)
		{
			Info.SetEventData(nullptr);
		}
	}

	CachedBounds.Init();
	{
		// Read lock can be smaller in scope, but probably not necessary
		FRWScopeLock ScopeLock(FixedBoundsGuard, SLT_ReadOnly);
		if (FixedBounds.IsValid)
		{
			CachedBounds = FixedBounds;
		}
		else if (CachedSystemFixedBounds.IsValid)
		{
			CachedBounds = CachedSystemFixedBounds;
		}
		else if (CachedEmitter->bFixedBounds || CachedEmitter->SimTarget == ENiagaraSimTarget::GPUComputeSim)
		{
			CachedBounds = CachedEmitter->FixedBounds;
		}
		else
		{
			FBox DynamicBounds = InternalCalculateDynamicBounds(ParticleDataSet->GetCurrentDataChecked().GetNumInstances());
			if (DynamicBounds.IsValid)
			{
				if (CachedEmitter->bLocalSpace)
				{
					CachedBounds = DynamicBounds;
				}
				else
				{
					CachedBounds = DynamicBounds.TransformBy(FMatrix(ParentSystemInstance->GetOwnerParameters().EngineWorldToLocal));
				}
			}
			else
			{
				CachedBounds = CachedEmitter->FixedBounds;
			}
		}
	}

#if STATS
	if (UNiagaraEmitter* Emitter = GetCachedEmitter())
	{
		Emitter->GetStatData().AddStatCapture(TTuple<uint64, ENiagaraScriptUsage>((uint64)this, ENiagaraScriptUsage::ParticleSpawnScript), GetSpawnExecutionContext().ReportStats());
		Emitter->GetStatData().AddStatCapture(TTuple<uint64, ENiagaraScriptUsage>((uint64)this, ENiagaraScriptUsage::ParticleUpdateScript), GetUpdateExecutionContext().ReportStats());
	}
#endif
}

bool FNiagaraEmitterInstance::HandleCompletion(bool bForce)
{
	if (IsDisabled())
	{
		return true;
	}

	if (bForce)
	{
		SetExecutionState(ENiagaraExecutionState::Complete);
	}

	if (IsComplete())
	{
		if( GPUExecContext )
		{
<<<<<<< HEAD
			GPUExecContext->Reset(Batcher);
=======
			GPUExecContext->Reset(ComputeDispatchInterface);
>>>>>>> 6bbb88c8
		}
		ParticleDataSet->ResetBuffers();
		if (EventInstanceData.IsValid())
		{
			for (FNiagaraDataSet* EventDataSet : EventInstanceData->UpdateScriptEventDataSets)
			{
				EventDataSet->ResetBuffers();
			}

			for (FNiagaraDataSet* EventDataSet : EventInstanceData->SpawnScriptEventDataSets)
			{
				EventDataSet->ResetBuffers();
			}
		}
		return true;
	}

	return false;
}

bool FNiagaraEmitterInstance::RequiresPersistentIDs() const
{
	//TODO: can we have this be enabled at runtime from outside the system?
	return GetEmitterHandle().GetInstance()->RequiresPersistentIDs() || ParticleDataSet->HasVariable(SYS_PARAM_PARTICLES_ID);
}

#if WITH_EDITOR
void FNiagaraEmitterInstance::TickRapidIterationParameters()
{
	if (IsComplete())
	{
		return;
	}

	CachedEmitter->SpawnScriptProps.Script->RapidIterationParameters.Tick();
	CachedEmitter->UpdateScriptProps.Script->RapidIterationParameters.Tick();
	if (EventInstanceData.IsValid())
	{
		ensure(CachedEmitter->GetEventHandlers().Num() == EventInstanceData->EventExecContexts.Num());
		for (int32 i = 0; i < CachedEmitter->GetEventHandlers().Num(); i++)
		{
			CachedEmitter->GetEventHandlers()[i].Script->RapidIterationParameters.Tick();
		}
	}
}
<<<<<<< HEAD
#endif

/** 
  * PreTick - handles killing dead particles, emitter death, and buffer swaps
  */
void FNiagaraEmitterInstance::PreTick()
{
	if (IsComplete())
	{
		return;
	}

#if STATS
	FScopeCycleCounter SystemStatCounter(CachedEmitter->GetStatID(true, true));
#endif

=======
#endif

/** 
  * PreTick - handles killing dead particles, emitter death, and buffer swaps
  */
void FNiagaraEmitterInstance::PreTick()
{
	if (IsComplete())
	{
		return;
	}

#if STATS
	FScopeCycleCounter SystemStatCounter(CachedEmitter->GetStatID(true, true));
#endif

>>>>>>> 6bbb88c8
	checkSlow(ParticleDataSet);
	FNiagaraDataSet& Data = *ParticleDataSet;

	bool bOk = true;
	bOk &= SpawnExecContext.Tick(ParentSystemInstance, CachedEmitter->SimTarget);
	bOk &= UpdateExecContext.Tick(ParentSystemInstance, CachedEmitter->SimTarget);

	// @todo THREADSAFETY We should not tick GPU contexts on the game thread!
	if (CachedEmitter->SimTarget == ENiagaraSimTarget::GPUComputeSim && GPUExecContext != nullptr)
	{
		bOk &= GPUExecContext->Tick(ParentSystemInstance);
	}

	for (FNiagaraScriptExecutionContext& EventContext : GetEventExecutionContexts())
	{
		bOk &= EventContext.Tick(ParentSystemInstance, CachedEmitter->SimTarget);
	}

	if (!bOk)
	{
		ResetSimulation();
		SetExecutionState(ENiagaraExecutionState::Disabled);
		return;
	}

	if (TickCount == 0)
	{
		//On our very first frame we prime any previous params (for interpolation).
		SpawnExecContext.PostTick();
		UpdateExecContext.PostTick();
		if (CachedEmitter->SimTarget == ENiagaraSimTarget::GPUComputeSim && GPUExecContext != nullptr)
		{
			//We PostTick the GPUExecContext here to prime crucial PREV parameters (such as PREV_Engine.Owner.Position). This PostTick call is necessary as the GPUExecContext has not been sent to the dispatch interface yet.
			GPUExecContext->PostTick();
		}

		for (FNiagaraScriptExecutionContext& EventContext : GetEventExecutionContexts())
		{
			EventContext.PostTick();
		}
	}

	checkSlow(Data.GetNumVariables() > 0);
	checkSlow(CachedEmitter->SpawnScriptProps.Script);
	checkSlow(CachedEmitter->UpdateScriptProps.Script);

	if (bResetPending)
	{
		Data.ResetBuffers();

		if (EventInstanceData.IsValid())
		{
			for (FNiagaraDataSet* SpawnScriptEventDataSet : EventInstanceData->SpawnScriptEventDataSets)
			{
				SpawnScriptEventDataSet->ResetBuffers();
			}
			for (FNiagaraDataSet* UpdateScriptEventDataSet : EventInstanceData->UpdateScriptEventDataSets)
			{
				UpdateScriptEventDataSet->ResetBuffers();
			}
		}

		bResetPending = false;

		if ( GPUExecContext )
		{
			GPUExecContext->bResetPending_GT = true;
			GPUExecContext->GpuSpawnInfo_GT.Reset();
		}
	}

	++TickCount;
	ParticleDataSet->SetIDAcquireTag(TickCount);
}

bool FNiagaraEmitterInstance::WaitForDebugInfo()
{
	FNiagaraComputeExecutionContext* DebugContext = GPUExecContext;
	if (CachedEmitter->SimTarget == ENiagaraSimTarget::GPUComputeSim && DebugContext)
	{
<<<<<<< HEAD
		ENQUEUE_RENDER_COMMAND(CaptureCommand)([=](FRHICommandListImmediate& RHICmdList) { Batcher->ProcessDebugReadbacks(RHICmdList, true); });
=======
		ENQUEUE_RENDER_COMMAND(CaptureCommand)([=](FRHICommandListImmediate& RHICmdList) { ComputeDispatchInterface->ProcessDebugReadbacks(RHICmdList, true); });
>>>>>>> 6bbb88c8
		FlushRenderingCommands(); 
		return true;
	}
	return false;
}

void FNiagaraEmitterInstance::SetSystemFixedBoundsOverride(FBox SystemFixedBounds)
{
	CachedSystemFixedBounds = SystemFixedBounds;
}

FBox FNiagaraEmitterInstance::GetFixedBounds() const
{
	{
		FRWScopeLock ScopeLock(FixedBoundsGuard, SLT_ReadOnly);
		if (FixedBounds.IsValid)
		{
			return FixedBounds;
		}
	}

	if ( CachedEmitter && CachedEmitter->bFixedBounds)
	{
		return CachedEmitter->FixedBounds;
	}
	return FBox(EForceInit::ForceInit);
}

static int32 GbTriggerCrash = 0;
static FAutoConsoleVariableRef CVarTriggerCrash(
	TEXT("fx.TriggerDebugCrash"),
	GbTriggerCrash,
	TEXT("If > 0 we deliberately crash to test Crash Reporter integration."),
	ECVF_Default
);

FORCENOINLINE void NiagaraTestCrash()
{
	check(0);
}

void FNiagaraEmitterInstance::Tick(float DeltaSeconds)
{
	SCOPE_CYCLE_COUNTER(STAT_NiagaraTick);
	FScopeCycleCounterUObject AdditionalScope(CachedEmitter, GET_STATID(STAT_NiagaraTick));
	FNiagaraEditorOnlyCycleTimer<false> TickTime(CPUTimeCycles);

#if STATS
	FScopeCycleCounter SystemStatCounter(CachedEmitter->GetStatID(true, true));
#endif

	if (HandleCompletion())
	{
		return;
	}

	//Test crash allowing us to test CR functionality.
#if !UE_BUILD_SHIPPING
	if (GbTriggerCrash)
	{
		GbTriggerCrash = 0;
		NiagaraTestCrash();
	}
#endif

	checkSlow(ParticleDataSet);
	FNiagaraDataSet& Data = *ParticleDataSet;
	EmitterAge += DeltaSeconds;

	//UE_LOG(LogNiagara, Warning, TEXT("Emitter Tick %f"), EmitterAge);

	if (ExecutionState == ENiagaraExecutionState::InactiveClear)
	{
		if (GPUExecContext)
		{
<<<<<<< HEAD
			GPUExecContext->Reset(Batcher);
=======
			GPUExecContext->Reset(ComputeDispatchInterface);
>>>>>>> 6bbb88c8
		}
		Data.ResetBuffers();
		ExecutionState = ENiagaraExecutionState::Inactive;
		return;
	}

	if (CachedEmitter->SimTarget == ENiagaraSimTarget::CPUSim && Data.GetCurrentDataChecked().GetNumInstances() == 0 && ExecutionState != ENiagaraExecutionState::Active)
	{
		Data.ResetBuffers();
		return;
	}

	UNiagaraSystem* System = ParentSystemInstance->GetSystem();

	if (GbDumpParticleData || System->bDumpDebugEmitterInfo)
	{
		UE_LOG(LogNiagara, Log, TEXT("|||||||||||||||||||||||||||||||||||||||||||||||||||||||||||||||||||||||||||||||||||||||||||||||||||||||||||||"), *CachedEmitter->GetPathName());
		UE_LOG(LogNiagara, Log, TEXT("|=== FNiagaraEmitterInstance::Tick [ %s ] ===============|"), *CachedEmitter->GetPathName());
	}


	checkSlow(Data.GetNumVariables() > 0);
	checkSlow(CachedEmitter->SpawnScriptProps.Script);
	checkSlow(CachedEmitter->UpdateScriptProps.Script);
	
	if (EventInstanceData.IsValid())
	{
		// Set up the spawn counts and source datasets for the events. The system ensures that we will run after any emitters
		// we're receiving from, so we can use the data buffers that our sources have computed this tick.
		const int32 NumEventHandlers = CachedEmitter->GetEventHandlers().Num();
		EventInstanceData->EventSpawnTotal = 0;
		for (int32 i = 0; i < NumEventHandlers; i++)
		{
			const FNiagaraEventScriptProperties& EventHandlerProps = CachedEmitter->GetEventHandlers()[i];
			FNiagaraEventHandlingInfo& Info = EventInstanceData->EventHandlingInfo[i];

			Info.TotalSpawnCount = 0;//This was being done every frame but should be done in init?
			Info.SpawnCounts.Reset();

			//TODO: We can move this lookup into the init and just store a ptr to the other set?
			if (FNiagaraDataSet* EventSet = ParentSystemInstance->GetEventDataSet(Info.SourceEmitterName, EventHandlerProps.SourceEventName))
			{
				Info.SetEventData(&EventSet->GetCurrentDataChecked());
				uint32 EventSpawnNum = CalculateEventSpawnCount(EventHandlerProps, Info.SpawnCounts, EventSet);
				Info.TotalSpawnCount += EventSpawnNum;
				EventInstanceData->EventSpawnTotal += EventSpawnNum;
			}
		}
	}

	// Calculate number of new particles from regular spawning 
	uint32 SpawnTotal = 0;
	if (ExecutionState == ENiagaraExecutionState::Active)
	{
		for (FNiagaraSpawnInfo& Info : SpawnInfos)
		{
			if (Info.Count > 0)
			{
				SpawnTotal += Info.Count;
			}
		}
	}

	int32 EventSpawnTotal = (EventInstanceData.IsValid() ? EventInstanceData->EventSpawnTotal : 0);
	int32 OrigNumParticles = GetNumParticles();
	int32 AllocationEstimate = CachedEmitter->GetMaxParticleCountEstimate();
	int32 RequiredSize = OrigNumParticles + SpawnTotal + EventSpawnTotal;

	if (RequiredSize == 0)
	{
		//Early out if we have no particles to process.
		//return;
	}

	int32 AllocationSize = FMath::Max<int32>(AllocationEstimate, RequiredSize);
	AllocationSize = (int32)FMath::Min((uint32)AllocationSize, MaxInstanceCount);

	if (AllocationSize > MaxAllocationCount)
	{
		ReallocationCount++;
		MaxAllocationCount = AllocationSize;
		int32 Estimations = CachedEmitter->AddRuntimeAllocation((uint64)this, MaxAllocationCount);
		if (GbNiagaraShowAllocationWarnings && Estimations >= 5 && ReallocationCount == 3)
		{
			FString SystemName = System->GetName();
			FString FullName = SystemName + "::" + this->GetEmitterHandle().GetName().ToString();
			UE_LOG(LogNiagara, Warning, TEXT("The emitter %s required many memory reallocation due to changing particle counts. Consider setting the emitter's AllocationMode property to 'manual' to improve runtime performance."), *FullName);
		}
	}
	int32 Overallocation = AllocationSize - RequiredSize;
	if (Overallocation >= 0 && (MinOverallocation < 0 || Overallocation < MinOverallocation))
	{
		MinOverallocation = Overallocation;
	}

	// add system constants
	{
		SCOPE_CYCLE_COUNTER(STAT_NiagaraConstants);

		auto& EmitterParameters = ParentSystemInstance->EditEmitterParameters(EmitterIdx);
		EmitterParameters.EmitterTotalSpawnedParticles = TotalSpawnedParticles;
		EmitterParameters.EmitterAge = EmitterAge;
		EmitterParameters.EmitterRandomSeed = RandomSeed;
		EmitterParameters.EmitterInstanceSeed = InstanceSeed;
	}

	/* GPU simulation -  we just create an FNiagaraComputeExecutionContext, queue it, and let the dispatch interface take care of the rest
	 */
	if (CachedEmitter->SimTarget == ENiagaraSimTarget::GPUComputeSim && GPUExecContext != nullptr)
	{
		check(GPUExecContext->GPUScript_RT == CachedEmitter->GetGPUComputeScript()->GetRenderThreadScript());
		GPUExecContext->GPUScript_RT = CachedEmitter->GetGPUComputeScript()->GetRenderThreadScript();

#if WITH_EDITOR
		if (ParentSystemInstance->ShouldCaptureThisFrame())
		{
			TSharedPtr<struct FNiagaraScriptDebuggerInfo, ESPMode::ThreadSafe> DebugInfo = ParentSystemInstance->GetActiveCaptureWrite(CachedIDName, ENiagaraScriptUsage::ParticleGPUComputeScript, FGuid());
<<<<<<< HEAD
			if (DebugInfo && Batcher != nullptr)
=======
			if (DebugInfo && ComputeDispatchInterface != nullptr)
>>>>>>> 6bbb88c8
			{
				//Data.Dump(DebugInfo->Frame, true, 0, OrigNumParticles);
				//DebugInfo->Frame.Dump(true, 0, OrigNumParticles);
				DebugInfo->Parameters = GPUExecContext->CombinedParamStore;
				
				//TODO: This layout info can be pulled into the emitter/systems etc and all sets just refer to them. They are becoming an annoyance here.
				DebugInfo->Frame.Init(&CachedEmitterCompiledData->GPUCaptureDataSetCompiledData);

				// Execute a readback
				ENQUEUE_RENDER_COMMAND(NiagaraReadbackGpuSim)(
<<<<<<< HEAD
					[RT_Batcher=Batcher, RT_InstanceID=OwnerSystemInstanceID, RT_DebugInfo=DebugInfo, RT_Context=GPUExecContext](FRHICommandListImmediate& RHICmdList)
					{
						RT_Batcher->AddDebugReadback(RT_InstanceID, RT_DebugInfo, RT_Context);
=======
					[RT_ComputeDispatchInterface = ComputeDispatchInterface, RT_InstanceID=OwnerSystemInstanceID, RT_DebugInfo=DebugInfo, RT_Context=GPUExecContext](FRHICommandListImmediate& RHICmdList)
					{
						RT_ComputeDispatchInterface->AddDebugReadback(RT_InstanceID, RT_DebugInfo, RT_Context);
>>>>>>> 6bbb88c8
					}
				);
			}
		}
#endif

		// Calculate spawn information to pass to the RT
		{
			static_assert(((NIAGARA_MAX_GPU_SPAWN_INFOS % 4) == 0) && (NIAGARA_MAX_GPU_SPAWN_INFOS > 0), "NIAGARA_MAX_GPU_SPAWN_INFOS should be greater than zero and a multiple of 4");

			FNiagaraGpuSpawnInfo& GpuSpawnInfo = GPUExecContext->GpuSpawnInfo_GT;
			GpuSpawnInfo.EventSpawnTotal = EventSpawnTotal;
			GpuSpawnInfo.SpawnRateInstances = 0;
			GpuSpawnInfo.MaxParticleCount = AllocationSize;

			int NumSpawnInfos = 0;
			int32 NumSpawnedOnGPUThisFrame = 0;
			if (ExecutionState == ENiagaraExecutionState::Active)
			{
				for (int32 SpawnInfoIdx = 0; SpawnInfoIdx < SpawnInfos.Num(); SpawnInfoIdx++)
				{
					const FNiagaraSpawnInfo& Info = SpawnInfos[SpawnInfoIdx];
					if (Info.Count > 0 && (NumSpawnInfos < NIAGARA_MAX_GPU_SPAWN_INFOS))
					{
						// Ideally, we should clamp the spawn count here, to make sure that we don't exceed the maximum number of particles. However, the value returned by
						// GetNumParticles() can lag behind the real number, so we can't actually determine on the game thread how many particles we're still allowed to
						// spawn. Therefore, we'll send the spawn requests to the render thread as if there was no limit, and we'll clamp the values there, when we prepare
						// the destination dataset for simulation.
						NumSpawnedOnGPUThisFrame += Info.Count;

						int32 MaxParticlesSpawnedPerFrame = CachedEmitter->MaxGPUParticlesSpawnPerFrame <= 0 ? GMaxNiagaraGPUParticlesSpawnPerFrame : CachedEmitter->MaxGPUParticlesSpawnPerFrame;

						if (NumSpawnedOnGPUThisFrame > MaxParticlesSpawnedPerFrame)
						{
							FString DebugMsg = FString::Printf(TEXT("%s has attempted to execeed max GPU per frame spawn! | Max: %d | Requested: %d | SpawnInfoEntry: %d"), *CachedEmitter->GetFullName(), MaxParticlesSpawnedPerFrame, NumSpawnedOnGPUThisFrame, SpawnInfoIdx);
							UE_LOG(LogNiagara, Warning, TEXT("%s"), *DebugMsg);
							GEngine->AddOnScreenDebugMessage(-1, 5.f, FColor::Yellow, *DebugMsg);
							break;
						}

						GpuSpawnInfo.SpawnInfoParams[NumSpawnInfos].IntervalDt = Info.IntervalDt;
						GpuSpawnInfo.SpawnInfoParams[NumSpawnInfos].InterpStartDt = Info.InterpStartDt;
						GpuSpawnInfo.SpawnInfoParams[NumSpawnInfos].SpawnGroup = Info.SpawnGroup;
						GpuSpawnInfo.SpawnInfoParams[NumSpawnInfos].GroupSpawnStartIndex = (int32)GpuSpawnInfo.SpawnRateInstances;

						GpuSpawnInfo.SpawnRateInstances += Info.Count;
						GpuSpawnInfo.SpawnInfoStartOffsets[NumSpawnInfos] = (int32)GpuSpawnInfo.SpawnRateInstances;

						++NumSpawnInfos;
					}
					else if (Info.Count > 0)
					{
						FString DebugMsg = FString::Printf(TEXT("%s Exceeded Gpu spawn info count, see NIAGARA_MAX_GPU_SPAWN_INFOS for more information!"), *CachedEmitter->GetUniqueEmitterName());
						UE_LOG(LogNiagara, Warning, TEXT("%s"), *DebugMsg);
						GEngine->AddOnScreenDebugMessage(-1, 5.f, FColor::Yellow, *DebugMsg);
						break;
					}

					// Warning: this will be be inaccurate if the render thread clamps the spawn count to keep the total particle count below the limit.
					TotalSpawnedParticles += Info.Count;
				}
			}

			// Clear out the remaining data and leave the end slot as MAX to avoid reading off end of the array on the GPU
			while (NumSpawnInfos < NIAGARA_MAX_GPU_SPAWN_INFOS)
			{
				GpuSpawnInfo.SpawnInfoParams[NumSpawnInfos].IntervalDt = 0.0f;
				GpuSpawnInfo.SpawnInfoParams[NumSpawnInfos].InterpStartDt = 0.0f;
				GpuSpawnInfo.SpawnInfoParams[NumSpawnInfos].SpawnGroup = 0;
				GpuSpawnInfo.SpawnInfoParams[NumSpawnInfos].GroupSpawnStartIndex = (int32)GpuSpawnInfo.SpawnRateInstances;
				GpuSpawnInfo.SpawnInfoStartOffsets[NumSpawnInfos] = INT32_MAX;
				++NumSpawnInfos;
			}
		}

		//GPUExecContext.UpdateInterfaces = CachedEmitter->UpdateScriptProps.Script->GetCachedDefaultDataInterfaces();

		// copy over the constants for the render thread
		//
		if (GbDumpParticleData || System->bDumpDebugEmitterInfo)
		{
			UE_LOG(LogNiagara, Log, TEXT(".................Spawn................."));
			SpawnExecContext.Parameters.DumpParameters(true);
			UE_LOG(LogNiagara, Log, TEXT(".................Update................."));
			UpdateExecContext.Parameters.DumpParameters(true);
			UE_LOG(LogNiagara, Log, TEXT("................. %s Combined Parameters (%d Spawned )................."), TEXT("GPU Script"), SpawnTotal);
			GPUExecContext->CombinedParamStore.DumpParameters();
		}

		int32 ParmSize = GPUExecContext->CombinedParamStore.GetPaddedParameterSizeInBytes();
		// Because each context is only ran once each frame, the CBuffer layout stays constant for the lifetime duration of the CBuffer (one frame).

		// @todo-threadsafety do this once during init. Should not change during runtime...
<<<<<<< HEAD
		GPUExecContext->ExternalCBufferLayout->UBLayout.ConstantBufferSize = ParmSize / (GPUExecContext->HasInterpolationParameters ? 2 : 1);
		GPUExecContext->ExternalCBufferLayout->UBLayout.ComputeHash();
=======
		const uint32 ConstantBufferSize = ParmSize / (GPUExecContext->HasInterpolationParameters ? 2 : 1);
		if (GPUExecContext->ExternalCBufferLayoutSize != ConstantBufferSize)
		{
			GPUExecContext->ExternalCBufferLayoutSize = ConstantBufferSize;
			ENQUEUE_RENDER_COMMAND(UpdateConstantBuffer)(
				[GPUExecContext_RT=GPUExecContext, ConstantBufferSize_RT=ConstantBufferSize](FRHICommandListImmediate& RHICmdList)
				{
					GPUExecContext_RT->ExternalCBufferLayout = new FNiagaraRHIUniformBufferLayout(TEXT("Niagara GPU External CBuffer"), ConstantBufferSize_RT);
				}
			);
		}

		// Call PostTick to adjust bounds, etc
		PostTick();
>>>>>>> 6bbb88c8

		// Need to call post-tick, which calls the copy to previous for interpolated spawning
		SpawnExecContext.PostTick();
		UpdateExecContext.PostTick();

		// At this stage GPU execution is being handled by the dispatch interface so we do not need to call PostTick() for it
		for (FNiagaraScriptExecutionContext& EventContext : GetEventExecutionContexts())
		{
			EventContext.PostTick();
		}

		return;
	}

	//Ensure we don't blow our current hard limits on cpu particle count.
	//TODO: These current limits can be improved relatively easily. Though perf in at these counts will obviously be an issue anyway.
	if (CachedEmitter->SimTarget == ENiagaraSimTarget::CPUSim && AllocationSize > GMaxNiagaraCPUParticlesPerEmitter)
	{
		FString DebugMsg = FString::Printf(TEXT("%s has attempted to exceed the max CPU particle count! | Max: %d | Requested: %u"), *CachedEmitter->GetFullName(), GMaxNiagaraCPUParticlesPerEmitter, AllocationSize);
		UE_LOG(LogNiagara, Warning, TEXT("%s"), *DebugMsg);
		GEngine->AddOnScreenDebugMessage(-1, 5.f, FColor::Yellow, *DebugMsg);

		//We clear the emitters estimate otherwise we get stuck in this state forever.
		CachedEmitter->ClearRuntimeAllocationEstimate();

		//For now we completely bail out of spawning new particles. Possibly should improve this in future.
		AllocationSize = OrigNumParticles;
		SpawnTotal = 0;

		if (EventInstanceData.IsValid())
		{
			EventSpawnTotal = 0;
			EventInstanceData->EventSpawnTotal = 0;

			for (FNiagaraEventHandlingInfo& Info : EventInstanceData->EventHandlingInfo)
			{
				Info.SpawnCounts.Empty();
				Info.TotalSpawnCount = 0;
			}
		}
	}

	Data.BeginSimulate();
	Data.Allocate(AllocationSize);

	if (EventInstanceData.IsValid())
	{
		int32 SpawnEventGeneratorIndex = 0;
		for (FNiagaraDataSet* SpawnEventDataSet : EventInstanceData->SpawnScriptEventDataSets)
		{
			int32 NumToAllocate = SpawnTotal + EventSpawnTotal;
			if (EventInstanceData->SpawnEventGeneratorIsSharedByIndex[SpawnEventGeneratorIndex])
			{
				// For shared event data sets we need to allocate storage for the current particles since
				// the same data set will be used in the update execution.
				NumToAllocate += OrigNumParticles;
			}
			SpawnEventDataSet->BeginSimulate();
			SpawnEventDataSet->Allocate(NumToAllocate);
			SpawnEventGeneratorIndex++;
		}

		int32 UpdateEventGeneratorIndex = 0;
		for (FNiagaraDataSet* UpdateEventDataSet : EventInstanceData->UpdateScriptEventDataSets)
		{
			if (EventInstanceData->UpdateEventGeneratorIsSharedByIndex[UpdateEventGeneratorIndex] == false)
			{
				// We only allocate update event data sets if they're not shared, because shared event datasets will have already
				// been allocated as part of the spawn event data set handling.
				UpdateEventDataSet->BeginSimulate();
				UpdateEventDataSet->Allocate(OrigNumParticles);
			}
			UpdateEventGeneratorIndex++;
		}
	}

	// Simulate existing particles forward by DeltaSeconds.
	if (OrigNumParticles > 0)
	{
		Data.GetDestinationDataChecked().SetNumInstances(OrigNumParticles);
		SCOPE_CYCLE_COUNTER(STAT_NiagaraSimulate);

		UpdateExecCountBinding.SetValue(OrigNumParticles);
		UpdateExecContext.BindData(0, Data, 0, true);

		if (EventInstanceData.IsValid())
		{
			int32 EventDataSetIdx = 1;
			for (FNiagaraDataSet* EventDataSet : EventInstanceData->UpdateScriptEventDataSets)
			{
				check(EventDataSet);
				EventDataSet->GetDestinationDataChecked().SetNumInstances(OrigNumParticles);
				UpdateExecContext.BindData(EventDataSetIdx++, *EventDataSet, 0, true);
			}
		}

		FScriptExecutionConstantBufferTable UpdateConstantBufferTable;
		BuildConstantBufferTable(UpdateExecContext, UpdateConstantBufferTable);

		UpdateExecContext.Execute(OrigNumParticles, UpdateConstantBufferTable);
		int32 DeltaParticles = Data.GetDestinationDataChecked().GetNumInstances() - OrigNumParticles;

		ensure(DeltaParticles <= 0); // We either lose particles or stay the same, we should never add particles in update!

		if (GbDumpParticleData || System->bDumpDebugEmitterInfo)
		{
			Data.GetDestinationDataChecked().Dump(0, OrigNumParticles, FString::Printf(TEXT("=== Updated %d Particles (%d Died) ==="), OrigNumParticles, -DeltaParticles));

			if (EventInstanceData.IsValid())
			{
				for (int32 EventIdx = 0; EventIdx < EventInstanceData->UpdateScriptEventDataSets.Num(); ++EventIdx)
				{
					FNiagaraDataSet* EventDataSet = EventInstanceData->UpdateScriptEventDataSets[EventIdx];
					if (EventDataSet && EventDataSet->GetDestinationDataChecked().GetNumInstances() > 0)
					{
						EventDataSet->GetDestinationDataChecked().Dump(0, INDEX_NONE, FString::Printf(TEXT("Update Script Event %d"), EventIdx));
					}
				}
			}
		//	UE_LOG(LogNiagara, Log, TEXT("=== Update Parameters ===") );
			UpdateExecContext.Parameters.Dump();
		}
	}
	
	uint32 EventSpawnStart = Data.GetDestinationDataChecked().GetNumInstances();
	const int32 NumBeforeSpawn = Data.GetDestinationDataChecked().GetNumInstances();
	uint32 TotalActualEventSpawns = 0;

	Data.GetSpawnedIDsTable().SetNum(0, false);

	int32 SpawnCountRemaining = AllocationSize - OrigNumParticles;

	//Init new particles with the spawn script.
	if (SpawnTotal + EventSpawnTotal > 0)
	{
		SCOPE_CYCLE_COUNTER(STAT_NiagaraSpawn);

		// note that this constant buffer table is used for each invocation of the spawn, the data within the
		// table will get modified between invocations (TotalSpawnedParticles).
		FScriptExecutionConstantBufferTable SpawnConstantBufferTable;
		BuildConstantBufferTable(SpawnExecContext, SpawnConstantBufferTable);

		//Handle main spawn rate spawning
		auto SpawnParticles = [&](int32 Num, const TCHAR* DumpLabel)
		{
			int32 OrigNum = Data.GetDestinationDataChecked().GetNumInstances();
			Data.GetDestinationDataChecked().SetNumInstances(OrigNum + Num);

			// We need to update Engine.Emitter.TotalSpawnedParticles for each event spawn invocation.
			ParentSystemInstance->EditEmitterParameters(EmitterIdx).EmitterTotalSpawnedParticles = TotalSpawnedParticles;
			
			// NOTE(mv): Updates the count after setting the variable, such that the TotalSpawnedParticles value read 
			//           in the script has the count at the start of the frame. 
			//           This way UniqueID = TotalSpawnedParticles + ExecIndex provide unique and sequential identifiers. 
			// NOTE(mv): Only for CPU particles, as GPU particles early outs further up and has a separate increment. 
			TotalSpawnedParticles += Num;

			SpawnExecCountBinding.SetValue(Num);
			SpawnExecContext.BindData(0, Data, OrigNum, true);

			if (EventInstanceData.IsValid())
			{
				//UE_LOG(LogNiagara, Log, TEXT("SpawnScriptEventDataSets: %d"), SpawnScriptEventDataSets.Num());
				int32 EventDataSetIdx = 1;
				for (FNiagaraDataSet* EventDataSet : EventInstanceData->SpawnScriptEventDataSets)
				{
					//UE_LOG(LogNiagara, Log, TEXT("SpawnScriptEventDataSets.. %d"), EventDataSet->GetNumVariables());
					int32 EventOrigNum = EventDataSet->GetDestinationDataChecked().GetNumInstances();
					EventDataSet->GetDestinationDataChecked().SetNumInstances(EventOrigNum + Num);
					SpawnExecContext.BindData(EventDataSetIdx++, *EventDataSet, EventOrigNum, true);
				}
			}

			SpawnExecContext.Execute(Num, SpawnConstantBufferTable);

			if (GbDumpParticleData || System->bDumpDebugEmitterInfo)
			{
				Data.GetDestinationDataChecked().Dump(OrigNum, Num, FString::Printf(TEXT("===  %s Spawned %d Particles==="), DumpLabel, Num));

				if (EventInstanceData.IsValid())
				{
					for (int32 EventIdx = 0; EventIdx < EventInstanceData->SpawnScriptEventDataSets.Num(); ++EventIdx)
					{
						FNiagaraDataSet* EventDataSet = EventInstanceData->SpawnScriptEventDataSets[EventIdx];
						if (EventDataSet && EventDataSet->GetDestinationDataChecked().GetNumInstances() > 0)
						{
							EventDataSet->GetDestinationDataChecked().Dump(0, INDEX_NONE, FString::Printf(TEXT("Spawn Script Event %d"), EventIdx));
						}
					}
				}

				//UE_LOG(LogNiagara, Log, TEXT("=== %s Spawn Parameters ==="), *DumpLabel);
				SpawnExecContext.Parameters.Dump();
			}
		};

		//Perform all our regular spawning that's driven by our emitter script.
		for (const FNiagaraSpawnInfo& Info : SpawnInfos)
		{
			const int32 AdjustedSpawnCount = FMath::Min(Info.Count, SpawnCountRemaining);
			if ( AdjustedSpawnCount > 0 )
			{
				auto& EmitterParameters = ParentSystemInstance->EditEmitterParameters(EmitterIdx);
				SpawnIntervalBinding.SetValue(Info.IntervalDt);
				InterpSpawnStartBinding.SetValue(Info.InterpStartDt);
				SpawnGroupBinding.SetValue(Info.SpawnGroup);
				SpawnParticles(AdjustedSpawnCount, TEXT("Regular Spawn"));
			}
			SpawnCountRemaining -= AdjustedSpawnCount;
		}

		EventSpawnStart = Data.GetDestinationDataChecked().GetNumInstances();
		if (EventInstanceData.IsValid())
		{
			if (bCombineEventSpawn)
			{
				int32 EventParticlesToSpawn = 0;

				for (int32 EventScriptIdx = 0; EventScriptIdx < CachedEmitter->GetEventHandlers().Num(); EventScriptIdx++)
				{
					FNiagaraEventHandlingInfo& Info = EventInstanceData->EventHandlingInfo[EventScriptIdx];
					for (int32 i = 0; i < Info.SpawnCounts.Num(); i++)
					{
						const int32 EventNumToSpawn = FMath::Min(Info.SpawnCounts[i], SpawnCountRemaining);
						EventParticlesToSpawn += EventNumToSpawn;
						SpawnCountRemaining -= EventNumToSpawn;
						TotalActualEventSpawns += EventNumToSpawn;
						Info.SpawnCounts[i] = EventNumToSpawn;
					}
				}

				if (EventParticlesToSpawn > 0)
				{
					const int32 CurrNumParticles = Data.GetDestinationDataChecked().GetNumInstances();

					SpawnIntervalBinding.SetValue(0.0f);
					InterpSpawnStartBinding.SetValue(DeltaSeconds * 0.5f);
					SpawnGroupBinding.SetValue(0);
					SpawnParticles(EventParticlesToSpawn, TEXT("Event Spawn"));
				}
			}
			else
			{
				for (int32 EventScriptIdx = 0; EventScriptIdx < CachedEmitter->GetEventHandlers().Num(); EventScriptIdx++)
				{
					FNiagaraEventHandlingInfo& Info = EventInstanceData->EventHandlingInfo[EventScriptIdx];

					for (int32 i = 0; i < Info.SpawnCounts.Num(); i++)
					{
						const int32 EventNumToSpawn = FMath::Min(Info.SpawnCounts[i], SpawnCountRemaining);
						if (EventNumToSpawn > 0)
						{
							const int32 CurrNumParticles = Data.GetDestinationDataChecked().GetNumInstances();

							//Event spawns are instantaneous at the middle of the frame?
							SpawnIntervalBinding.SetValue(0.0f);
							InterpSpawnStartBinding.SetValue(DeltaSeconds * 0.5f);
							SpawnGroupBinding.SetValue(0);
							SpawnParticles(EventNumToSpawn, TEXT("Event Spawn"));

							//Update EventSpawnCounts to the number actually spawned.
							const int32 NumActuallySpawned = Data.GetDestinationDataChecked().GetNumInstances() - CurrNumParticles;
							TotalActualEventSpawns += NumActuallySpawned;
							Info.SpawnCounts[i] = NumActuallySpawned;
							SpawnCountRemaining -= NumActuallySpawned;
						}
					}
				}
			}
		}
	}

	const int32 NumAfterSpawn = Data.GetDestinationDataChecked().GetNumInstances();
	const int32 TotalNumSpawned = NumAfterSpawn - NumBeforeSpawn;

	Data.GetDestinationDataChecked().SetNumSpawnedInstances(TotalNumSpawned);
	Data.GetDestinationDataChecked().SetIDAcquireTag(Data.GetIDAcquireTag());

	//We're done with this simulation pass.
	Data.EndSimulate();

	if (EventInstanceData.IsValid())
	{
		for (FNiagaraDataSet* SpawnEventDataSet : EventInstanceData->SpawnScriptEventDataSets)
		{
			if (SpawnEventDataSet && SpawnEventDataSet->GetDestinationData())
			{
				SpawnEventDataSet->EndSimulate();
			}
		}

		for (FNiagaraDataSet* UpdateEventDataSet : EventInstanceData->UpdateScriptEventDataSets)
		{
			if (UpdateEventDataSet && UpdateEventDataSet->GetDestinationData())
			{
				UpdateEventDataSet->EndSimulate();
			}
		}
	}

	//Now pull out any debug info we need.
#if WITH_EDITORONLY_DATA
	if (ParentSystemInstance->ShouldCaptureThisFrame())
	{
		//Pull out update data.
		TSharedPtr<struct FNiagaraScriptDebuggerInfo, ESPMode::ThreadSafe> DebugInfo = ParentSystemInstance->GetActiveCaptureWrite(CachedIDName, ENiagaraScriptUsage::ParticleUpdateScript, FGuid());
		if (DebugInfo)
		{
			Data.CopyTo(DebugInfo->Frame, 0, OrigNumParticles);
			DebugInfo->Parameters = UpdateExecContext.Parameters;
			DebugInfo->bWritten = true;
		}
		//Pull out update data.
		DebugInfo = ParentSystemInstance->GetActiveCaptureWrite(CachedIDName, ENiagaraScriptUsage::ParticleSpawnScript, FGuid());
		if (DebugInfo)
		{
			Data.CopyTo(DebugInfo->Frame, NumBeforeSpawn, TotalNumSpawned);
			DebugInfo->Parameters = SpawnExecContext.Parameters;
			DebugInfo->bWritten = true;
		}
	}
#endif
	/*else if (SpawnTotal + EventSpawnTotal > 0)
	{
		UE_LOG(LogNiagara, Log, TEXT("Skipping spawning due to execution state! %d"), (uint32)ExecutionState)
	}*/

	if (EventInstanceData.IsValid())
	{
		if (TotalActualEventSpawns > 0)
		{
			SCOPE_CYCLE_COUNTER(STAT_NiagaraEvent_CopyBuffer);
			if (GbDumpParticleData || System->bDumpDebugEmitterInfo)
			{
				Data.Dump(0, INDEX_NONE, TEXT("Existing Data - Pre Event Alloc"));
			}
			//Allocate a new dest buffer to write spawn event handler results into.
			//Can just do one allocate here for all spawn event handlers.
			//Though this requires us to copy the contents of the instances we're not writing to in this pass over from the previous buffer.
			FNiagaraDataBuffer& DestBuffer = Data.BeginSimulate();
			Data.Allocate(Data.GetCurrentDataChecked().GetNumInstances(), true);
			DestBuffer.SetNumInstances(EventSpawnStart);

			//if (GbDumpParticleData || System->bDumpDebugEmitterInfo)
			//{
			//	DestBuffer.Dump(0, INDEX_NONE, TEXT("Existing Data - Post Event Alloc, Pre Events"));
			//}
		}

		int32 SpawnEventScriptStartIndex = EventSpawnStart;
		for (int32 EventScriptIdx = 0; EventScriptIdx < CachedEmitter->GetEventHandlers().Num(); EventScriptIdx++)
		{
			const FNiagaraEventScriptProperties &EventHandlerProps = CachedEmitter->GetEventHandlers()[EventScriptIdx];
			FNiagaraEventHandlingInfo& Info = EventInstanceData->EventHandlingInfo[EventScriptIdx];

			FScriptExecutionConstantBufferTable EventConstantBufferTable;
			BuildConstantBufferTable(EventInstanceData->EventExecContexts[EventScriptIdx], EventConstantBufferTable);

			if (Info.EventData && Info.SpawnCounts.Num() > 0)
			{
				SCOPE_CYCLE_COUNTER(STAT_NiagaraEventHandle);

				for (int32 i = 0; i < Info.SpawnCounts.Num(); i++)
				{
					int32 EventNumToSpawn = Info.SpawnCounts[i];
					if (EventNumToSpawn > 0)
					{
						EventInstanceData->EventExecCountBindings[EventScriptIdx].SetValue(EventNumToSpawn);

						EventInstanceData->EventExecContexts[EventScriptIdx].BindData(0, Data, EventSpawnStart, true);
						EventInstanceData->EventExecContexts[EventScriptIdx].BindData(1, EventInstanceData->EventHandlingInfo[EventScriptIdx].EventData, i, false);

						EventInstanceData->EventExecContexts[EventScriptIdx].Execute(EventNumToSpawn, EventConstantBufferTable);

						uint32 PostHandlerNumInstances = Data.GetDestinationData()->GetNumInstances();
						uint32 EventSpawnsStillAlive = PostHandlerNumInstances - EventSpawnStart;
						if (GbDumpParticleData || System->bDumpDebugEmitterInfo)
						{
							EventInstanceData->EventHandlingInfo[EventScriptIdx].EventData->Dump(i, 1, FString::Printf(TEXT("=== Event Data %d [%d] ==="), EventScriptIdx, i));
							Data.GetDestinationDataChecked().Dump(EventSpawnStart, EventSpawnsStillAlive, FString::Printf(TEXT("=== Event %d %d Particles (%d Alive) ==="), EventScriptIdx, EventNumToSpawn, EventSpawnsStillAlive));
							//UE_LOG(LogNiagara, Log, TEXT("=== Event %d Parameters ==="), EventScriptIdx);
							EventInstanceData->EventExecContexts[EventScriptIdx].Parameters.Dump();
						}

	#if WITH_EDITORONLY_DATA
						if (ParentSystemInstance->ShouldCaptureThisFrame())
						{
							FGuid EventGuid = EventInstanceData->EventExecContexts[EventScriptIdx].Script->GetUsageId();
							TSharedPtr<struct FNiagaraScriptDebuggerInfo, ESPMode::ThreadSafe> DebugInfo = ParentSystemInstance->GetActiveCaptureWrite(CachedIDName, ENiagaraScriptUsage::ParticleEventScript, EventGuid);
							if (DebugInfo)
							{
								Data.CopyTo(DebugInfo->Frame, EventSpawnStart, EventSpawnsStillAlive);
								DebugInfo->Parameters = EventInstanceData->EventExecContexts[EventScriptIdx].Parameters;
								DebugInfo->bWritten = true;
							}
						}
	#endif
						//Spawn events from the current end point. Possible the last event killed some particles.
						EventSpawnStart = PostHandlerNumInstances;
					}
				}
			}
		}

		//If we processed any events we need to end simulate to update the current sim state.
		if (Data.GetDestinationData())
		{
			Data.EndSimulate();
		}

		// Update events need a copy per event so that the previous event's data can be used.
		for (int32 EventScriptIdx = 0; EventScriptIdx < CachedEmitter->GetEventHandlers().Num(); EventScriptIdx++)
		{
			const FNiagaraEventScriptProperties &EventHandlerProps = CachedEmitter->GetEventHandlers()[EventScriptIdx];
			FNiagaraDataBuffer* EventData = EventInstanceData->EventHandlingInfo[EventScriptIdx].EventData;

			FScriptExecutionConstantBufferTable EventConstantBufferTable;
			BuildConstantBufferTable(EventInstanceData->EventExecContexts[EventScriptIdx], EventConstantBufferTable);

			// handle all-particle events
			if (EventHandlerProps.Script && EventHandlerProps.ExecutionMode == EScriptExecutionMode::EveryParticle && EventData)
			{
				uint32 NumParticles = Data.GetCurrentDataChecked().GetNumInstances();

				if (EventData->GetNumInstances())
				{
					SCOPE_CYCLE_COUNTER(STAT_NiagaraEventHandle);

					for (uint32 i = 0; i < EventData->GetNumInstances(); i++)
					{
						Data.BeginSimulate();
						Data.Allocate(NumParticles);

						uint32 NumInstancesPrev = Data.GetCurrentDataChecked().GetNumInstances();
						EventInstanceData->EventExecCountBindings[EventScriptIdx].SetValue(NumInstancesPrev);

						EventInstanceData->EventExecContexts[EventScriptIdx].BindData(0, Data, 0, true);
						EventInstanceData->EventExecContexts[EventScriptIdx].BindData(1, EventData, i, false);

						EventInstanceData->EventExecContexts[EventScriptIdx].Execute(NumInstancesPrev, EventConstantBufferTable);

						Data.EndSimulate();

						if (GbDumpParticleData || System->bDumpDebugEmitterInfo)
						{
							EventData->Dump(i, 1, FString::Printf(TEXT("=== Event Data %d [%d] ==="), EventScriptIdx, i));
							Data.GetCurrentDataChecked().Dump(0, NumInstancesPrev, FString::Printf(TEXT("=== Event %d %d Particles ==="), EventScriptIdx, NumInstancesPrev));
							EventInstanceData->EventExecContexts[EventScriptIdx].Parameters.Dump();
						}

#if WITH_EDITORONLY_DATA
						if (ParentSystemInstance->ShouldCaptureThisFrame())
						{
							FGuid EventGuid = EventInstanceData->EventExecContexts[EventScriptIdx].Script->GetUsageId();
							TSharedPtr<struct FNiagaraScriptDebuggerInfo, ESPMode::ThreadSafe> DebugInfo = ParentSystemInstance->GetActiveCaptureWrite(CachedIDName, ENiagaraScriptUsage::ParticleEventScript, EventGuid);
							if (DebugInfo)
							{
								Data.CopyTo(DebugInfo->Frame, 0, NumInstancesPrev);
								DebugInfo->Parameters = EventInstanceData->EventExecContexts[EventScriptIdx].Parameters;
								DebugInfo->bWritten = true;
							}
						}
#endif
						ensure(NumParticles == Data.GetCurrentDataChecked().GetNumInstances());
					}
				}
			}
		}

		//TODO: Disabling this event mode for now until it can be reworked. Currently it uses index directly with can easily be invalid and cause undefined behavior.
		//
//		// handle single-particle events
//		// TODO: we'll need a way to either skip execution of the VM if an index comes back as invalid, or we'll have to pre-process
//		// event/particle arrays; this is currently a very naive (and comparatively slow) implementation, until full indexed reads work
// 		if (EventHandlerProps.Script && EventHandlerProps.ExecutionMode == EScriptExecutionMode::SingleParticle && EventSet[EventScriptIdx])
// 		{
// 
// 			SCOPE_CYCLE_COUNTER(STAT_NiagaraEventHandle);
// 			FNiagaraVariable IndexVar(FNiagaraTypeDefinition::GetIntDef(), "ParticleIndex");
// 			FNiagaraDataSetIterator<int32> IndexItr(*EventSet[EventScriptIdx], IndexVar, 0, false);
// 			if (IndexItr.IsValid() && EventSet[EventScriptIdx]->GetPrevNumInstances() > 0)
// 			{
// 				EventExecCountBindings[EventScriptIdx].SetValue(1);
// 
// 				Data.CopyCurToPrev();
// 				uint32 NumParticles = Data.GetNumInstances();
// 
// 				for (uint32 i = 0; i < EventSet[EventScriptIdx]->GetPrevNumInstances(); i++)
// 				{
// 					int32 Index = *IndexItr;
// 					IndexItr.Advance();
// 					DataSetExecInfos.SetNum(1, false);
// 					DataSetExecInfos[0].StartInstance = Index;
// 					DataSetExecInfos[0].bUpdateInstanceCount = false;
// 					DataSetExecInfos.Emplace(EventSet[EventScriptIdx], i, false, false);
// 					EventExecContexts[EventScriptIdx].Execute(1, DataSetExecInfos);
// 
// 					if (GbDumpParticleData || System->bDumpDebugEmitterInfo)
// 					{
// 						ensure(EventHandlerProps.Script->RapidIterationParameters.VerifyBinding(&EventExecContexts[EventScriptIdx].Parameters));
// 						UE_LOG(LogNiagara, Log, TEXT("=== Event %d Src Parameters ==="), EventScriptIdx);
// 						EventHandlerProps.Script->RapidIterationParameters.Dump();
// 						UE_LOG(LogNiagara, Log, TEXT("=== Event %d Context Parameters ==="), EventScriptIdx);
// 						EventExecContexts[EventScriptIdx].Parameters.Dump();
// 						UE_LOG(LogNiagara, Log, TEXT("=== Event %d Particles (%d index written, %d total) ==="), EventScriptIdx, Index, Data.GetNumInstances());
// 						Data.Dump(true, Index, 1);
// 					}
// 
// 
// #if WITH_EDITORONLY_DATA
// 					if (ParentSystemInstance->ShouldCaptureThisFrame())
// 					{
// 						FGuid EventGuid = EventExecContexts[EventScriptIdx].Script->GetUsageId();
// 						TSharedPtr<struct FNiagaraScriptDebuggerInfo, ESPMode::ThreadSafe> DebugInfo = ParentSystemInstance->GetActiveCaptureWrite(CachedIDName, ENiagaraScriptUsage::ParticleEventScript, EventGuid);
// 						if (DebugInfo)
// 						{
// 							Data.Dump(DebugInfo->Frame, true, Index, 1);
// 							//DebugInfo->Frame.Dump(true, 0, 1);
// 							DebugInfo->Parameters = EventExecContexts[EventScriptIdx].Parameters;
// 						}
// 					}
// #endif
// 					ensure(NumParticles == Data.GetNumInstances());
// 				}
// 			}
// 		}
	}

	PostTick();

	SpawnExecContext.PostTick();
	UpdateExecContext.PostTick();
	// At this stage GPU execution is being handled by the dispatch interface so we do not need to call PostTick() for it

	for (FNiagaraScriptExecutionContext& EventContext : GetEventExecutionContexts())
	{
		EventContext.PostTick();
	}

	if (GbDumpParticleData || System->bDumpDebugEmitterInfo)
	{
		UE_LOG(LogNiagara, Log, TEXT("|=== END OF FNiagaraEmitterInstance::Tick [ %s ] ===============|"), *CachedEmitter->GetPathName());
		UE_LOG(LogNiagara, Log, TEXT("|||||||||||||||||||||||||||||||||||||||||||||||||||||||||||||||||||||||||||||||||||||||||||||||||||||||||||||"), *CachedEmitter->GetPathName());
	}


	INC_DWORD_STAT_BY(STAT_NiagaraNumParticles, Data.GetCurrentDataChecked().GetNumInstances());
}

bool FNiagaraEmitterInstance::GetBoundRendererValue_GT(const FNiagaraVariableBase& InBaseVar, const FNiagaraVariableBase& InSubVar, void* OutValueData) const
{
	
	if (InBaseVar.IsDataInterface())
	{
		UNiagaraDataInterface* UObj = RendererBindings.GetDataInterface(InBaseVar);
		if (UObj && InSubVar.GetName() == NAME_None)
		{
			UNiagaraDataInterface** Var = (UNiagaraDataInterface**)OutValueData;
			*Var = UObj;
			return true;
		}
		else if (UObj && UObj->CanExposeVariables())
		{
			void* PerInstanceData = ParentSystemInstance->FindDataInterfaceInstanceData(UObj);
			return UObj->GetExposedVariableValue(InSubVar, PerInstanceData, ParentSystemInstance, OutValueData);
		}
	}
	else if (InBaseVar.IsUObject())
	{
		UObject* UObj = RendererBindings.GetUObject(InBaseVar);
		UObject** Var = (UObject**)OutValueData;
		*Var = UObj;
		return true;
	}
	else
	{
		const uint8* Data = RendererBindings.GetParameterData(InBaseVar);
		if (Data && InBaseVar.GetSizeInBytes() != 0)
		{
			memcpy(OutValueData, Data, InBaseVar.GetSizeInBytes());
			return true;
		}
	}
	return false;
}

/** Calculate total number of spawned particles from events; these all come from event handler script with the SpawnedParticles execution mode
 *  We get the counts ahead of event processing time so we only have to allocate new particles once
 *  TODO: augment for multiple spawning event scripts
 */
uint32 FNiagaraEmitterInstance::CalculateEventSpawnCount(const FNiagaraEventScriptProperties &EventHandlerProps, TArray<int32, TInlineAllocator<16>>& EventSpawnCounts, FNiagaraDataSet *EventSet)
{
	uint32 SpawnTotal = 0;
	uint32 MaxSpawnCount = INT_MAX; //We could probably do to have a CVar for limiting the max event spawn directly but for now just keep the count from overflowing so it's caught by the overall partcle count checks later.
	int32 NumEventsToProcess = 0;

	if (EventSet)
	{
		NumEventsToProcess = EventSet->GetCurrentDataChecked().GetNumInstances();
		if(EventHandlerProps.MaxEventsPerFrame > 0)
		{
			NumEventsToProcess = FMath::Min<int32>(EventSet->GetCurrentDataChecked().GetNumInstances(), EventHandlerProps.MaxEventsPerFrame);
		}

		const bool bUseRandom = EventHandlerProps.bRandomSpawnNumber && EventHandlerProps.MinSpawnNumber < EventHandlerProps.SpawnNumber;
		for (int32 i = 0; i < NumEventsToProcess; i++)
		{
			const uint32 SpawnNumber = bUseRandom ? FMath::RandRange((int32)EventHandlerProps.MinSpawnNumber, (int32)EventHandlerProps.SpawnNumber) : EventHandlerProps.SpawnNumber;
			uint32 NewSpawnTotal = SpawnTotal + SpawnNumber;
			if (ExecutionState == ENiagaraExecutionState::Active && SpawnNumber > 0 && NewSpawnTotal < MaxSpawnCount)
			{
				EventSpawnCounts.Add(SpawnNumber);
				SpawnTotal = NewSpawnTotal;
			}
		}
	}

	return SpawnTotal;
}

void FNiagaraEmitterInstance::SetExecutionState(ENiagaraExecutionState InState)
{
	/*if (InState != ExecutionState)
	{
		const UEnum* EnumPtr = FNiagaraTypeDefinition::GetExecutionStateEnum();
		UE_LOG(LogNiagara, Log, TEXT("Emitter \"%s\" change state: %s to %s"), *GetEmitterHandle().GetName().ToString(), *EnumPtr->GetNameStringByValue((int64)ExecutionState),
			*EnumPtr->GetNameStringByValue((int64)InState));
	}*/

	/*if (InState == ENiagaraExecutionState::Active && ExecutionState == ENiagaraExecutionState::Inactive)
	{
		UE_LOG(LogNiagara, Log, TEXT("Emitter \"%s\" change state N O O O O O "), *GetEmitterHandle().GetName().ToString());
	}*/
	if (ensureMsgf(InState >= ENiagaraExecutionState::Active && InState < ENiagaraExecutionState::Num, 
					TEXT("Setting invalid emitter execution state! %d\nEmitter=%s\nSystem=%s\nComponent=%s"),
					(int32)InState,
					*GetFullNameSafe(CachedEmitter),
					*GetFullNameSafe(ParentSystemInstance ? ParentSystemInstance->GetSystem() : nullptr),
					*GetFullNameSafe(ParentSystemInstance ? ParentSystemInstance->GetAttachComponent() : nullptr))
		)
	{
		//We can't move out of disabled without a proper reinit.
		if (ExecutionState != ENiagaraExecutionState::Disabled)
		{
			ExecutionState = InState;
		}
	}
	else
	{
		//Try to gracefully fail in this case.
		ExecutionState = ENiagaraExecutionState::Inactive;
	}

}

<<<<<<< HEAD
bool FNiagaraEmitterInstance::FindBinding(const FNiagaraUserParameterBinding& InBinding, UMaterialInterface*& OutMaterial) const
{
	OutMaterial = nullptr;
	if (FNiagaraSystemInstance* SystemInstance = GetParentSystemInstance())
	{
		if (FNiagaraUserRedirectionParameterStore* OverrideParameters = SystemInstance->GetOverrideParameters())
		{
			if (UObject* Obj = OverrideParameters->GetUObject(InBinding.Parameter))
			{
				OutMaterial = Cast<UMaterialInterface>(Obj);
				return OutMaterial != nullptr;
			}
=======
UObject* FNiagaraEmitterInstance::FindBinding(const FNiagaraVariable& InVariable) const
{
	if (!InVariable.IsValid())
	{
		return nullptr;
	}

	if (FNiagaraSystemInstance* SystemInstance = GetParentSystemInstance())
	{		
		if (FNiagaraUserRedirectionParameterStore* OverrideParameters = SystemInstance->GetOverrideParameters())
		{
			return OverrideParameters->GetUObject(InVariable);
>>>>>>> 6bbb88c8
		}
	}
	return nullptr;
}

UNiagaraDataInterface* FNiagaraEmitterInstance::FindDataInterface(const FNiagaraVariable& InVariable) const
{
	if (!InVariable.IsValid())
	{
		return nullptr;
	}

	if (FNiagaraSystemInstance* SystemInstance = GetParentSystemInstance())
	{		
		if (FNiagaraUserRedirectionParameterStore* OverrideParameters = SystemInstance->GetOverrideParameters())
		{
			return OverrideParameters->GetDataInterface(InVariable);
		}
	}
	return nullptr;
}

void FNiagaraEmitterInstance::BuildConstantBufferTable(
	const FNiagaraScriptExecutionContext& ExecContext,
	FScriptExecutionConstantBufferTable& ConstantBufferTable) const
{
	const auto ScriptLiterals = ExecContext.GetScriptLiterals();
	const auto& ExternalParameterData = ExecContext.Parameters.GetParameterDataArray();
	uint8* ExternalParameterBuffer = const_cast<uint8*>(ExternalParameterData.GetData());

	const uint32 ExternalParameterSize = ExecContext.Parameters.GetExternalParameterSize();

	const uint32 TableCount = 5 * (ExecContext.HasInterpolationParameters ? 2 : 1) + 1;
	ConstantBufferTable.Reset(TableCount);

	ConstantBufferTable.AddTypedBuffer(ParentSystemInstance->GetGlobalParameters());
	ConstantBufferTable.AddTypedBuffer(ParentSystemInstance->GetSystemParameters());
	ConstantBufferTable.AddTypedBuffer(ParentSystemInstance->GetOwnerParameters());
	ConstantBufferTable.AddTypedBuffer(ParentSystemInstance->GetEmitterParameters(EmitterIdx));
	ConstantBufferTable.AddRawBuffer(ExternalParameterBuffer, ExternalParameterSize);

	if (ExecContext.HasInterpolationParameters)
	{
		ConstantBufferTable.AddTypedBuffer(ParentSystemInstance->GetGlobalParameters(true));
		ConstantBufferTable.AddTypedBuffer(ParentSystemInstance->GetSystemParameters(true));
		ConstantBufferTable.AddTypedBuffer(ParentSystemInstance->GetOwnerParameters(true));
		ConstantBufferTable.AddTypedBuffer(ParentSystemInstance->GetEmitterParameters(EmitterIdx, true));
		ConstantBufferTable.AddRawBuffer(ExternalParameterBuffer + ExternalParameterSize, ExternalParameterSize);
	}

	ConstantBufferTable.AddRawBuffer(ScriptLiterals.GetData(), ScriptLiterals.Num());
}<|MERGE_RESOLUTION|>--- conflicted
+++ resolved
@@ -6,10 +6,7 @@
 #include "NiagaraRenderer.h"
 #include "NiagaraSystemInstance.h"
 #include "NiagaraSystemGpuComputeProxy.h"
-<<<<<<< HEAD
-=======
 #include "NiagaraComputeExecutionContext.h"
->>>>>>> 6bbb88c8
 #include "NiagaraDataInterface.h"
 #include "NiagaraGpuComputeDispatchInterface.h"
 #include "NiagaraScriptExecutionContext.h"
@@ -89,17 +86,6 @@
 	ECVF_Default
 );
 
-<<<<<<< HEAD
-static int32 GNiagaraUseSuppressEmitterList = 0;
-static FAutoConsoleVariableRef CVarNiagaraUseEmitterSupressList(
-	TEXT("fx.Niagara.UseEmitterSuppressList"),
-	GNiagaraUseSuppressEmitterList,
-	TEXT("When an emitter is activated we will check the surpession list."),
-	ECVF_Default
-);
-
-=======
->>>>>>> 6bbb88c8
 //////////////////////////////////////////////////////////////////////////
 
 template<bool bAccumulate>
@@ -232,11 +218,7 @@
 	}
 	else
 	{
-<<<<<<< HEAD
-		ParticleDataSet->Dump(0, INDEX_NONE, TEXT("Particle Data"));
-=======
 		ParticleDataSet->Dump(0, INDEX_NONE, TEXT("Particle Data"), TEXT("UniqueID"));
->>>>>>> 6bbb88c8
 	}
 }
 
@@ -248,28 +230,6 @@
 		return false;
 	}
 
-<<<<<<< HEAD
-	if (GNiagaraUseSuppressEmitterList != 0)
-	{
-		if (const UNiagaraComponentSettings* ComponentSettings = GetDefault<UNiagaraComponentSettings>())
-		{
-			FNiagaraEmitterNameSettingsRef Ref;
-			if (const UNiagaraSystem* ParentSystem = ParentSystemInstance->GetSystem())
-			{
-				Ref.SystemName = ParentSystem->GetFName();
-			}
-			Ref.EmitterName = CachedEmitter->GetUniqueEmitterName();
-			if (ComponentSettings->SuppressEmitterList.Contains(Ref))
-			{
-				return false;
-			}
-		}
-	}
-
-	// TODO: fall back to CPU sim instead once we have scalability functionality to do so
-	return (CachedEmitter->SimTarget != ENiagaraSimTarget::GPUComputeSim
-		|| (Batcher && FNiagaraUtilities::AllowGPUParticles(Batcher->GetShaderPlatform())));
-=======
 	if (CachedEmitter->SimTarget == ENiagaraSimTarget::GPUComputeSim)
 	{
 		//-TODO: Could replace with CPU side sim in some cases
@@ -285,7 +245,6 @@
 	}
 
 	return true;
->>>>>>> 6bbb88c8
 }
 
 void FNiagaraEmitterInstance::Init(int32 InEmitterIdx, FNiagaraSystemInstanceID InSystemInstanceID)
@@ -437,21 +396,10 @@
 		if (CachedEmitter->SimTarget == ENiagaraSimTarget::GPUComputeSim)
 		{
 			GPUExecContext = new FNiagaraComputeExecutionContext();
-<<<<<<< HEAD
-			const uint32 MaxUpdateIterations = CachedEmitter->bDeprecatedShaderStagesEnabled ? CachedEmitter->MaxUpdateIterations : 1;
-			GPUExecContext->InitParams(CachedEmitter->GetGPUComputeScript(), CachedEmitter->SimTarget, CachedEmitter->DefaultShaderStageIndex, MaxUpdateIterations, CachedEmitter->SpawnStages);
-#if !UE_BUILD_SHIPPING
-			GPUExecContext->SetDebugSimName(CachedEmitter->GetDebugSimName());
-#endif
-#if STATS
-			GPUExecContext->EmitterPtr = GetEmitterHandle().GetInstance();
-#endif
-=======
 			GPUExecContext->InitParams(CachedEmitter->GetGPUComputeScript(), CachedEmitter->SimTarget);
 			GPUExecContext->SetDebugSimName(CachedEmitter->GetDebugSimName());
 			GPUExecContext->ProfilingComponentPtr = ParentSystemInstance ? ParentSystemInstance->GetAttachComponent() : nullptr;
 			GPUExecContext->ProfilingEmitterPtr = GetEmitterHandle().GetInstance();
->>>>>>> 6bbb88c8
 			GPUExecContext->MainDataSet = ParticleDataSet;
 			GPUExecContext->GPUScript_RT = CachedEmitter->GetGPUComputeScript()->GetRenderThreadScript();
 		}
@@ -526,14 +474,9 @@
 			}
 		}
 
-<<<<<<< HEAD
-
-		// We may need to populate bindings that will be used in rendering
-=======
 		// We may need to populate bindings that will be used in rendering
 		RendererBindings.UnbindAll();
 
->>>>>>> 6bbb88c8
 		bool bAnyRendererBindingsAdded = false;
 		for (UNiagaraRendererProperties* Props : CachedEmitter->GetRenderers())
 		{
@@ -543,20 +486,6 @@
 			}
 		}
 
-<<<<<<< HEAD
-		if (bAnyRendererBindingsAdded)
-		{
-			if (ParentSystemInstance)
-				ParentSystemInstance->GetInstanceParameters().Bind(&RendererBindings);
-
-			SystemScriptDefinedDataInterfaceParameters.Bind(&RendererBindings);
-			ScriptDefinedDataInterfaceParameters.Bind(&RendererBindings);
-
-			if (GPUExecContext && CachedEmitter->SimTarget == ENiagaraSimTarget::GPUComputeSim)
-			{
-				GPUExecContext->CombinedParamStore.Bind(&RendererBindings);
-			}
-=======
 		if ( GPUExecContext != nullptr )
 		{
 			for (const FSimulationStageMetaData& SimStageMetaData : GPUExecContext->SimStageInfo )
@@ -587,16 +516,12 @@
 
 			// Handle populating static variable values into the list
 			CachedEmitter->RendererBindings.Bind(&RendererBindings);
->>>>>>> 6bbb88c8
 		}
 	}	
 
 	MaxInstanceCount = CachedEmitter->GetMaxInstanceCount();
 	ParticleDataSet->SetMaxInstanceCount(MaxInstanceCount);
-<<<<<<< HEAD
-=======
 	ParticleDataSet->SetMaxAllocationCount(CachedEmitter->GetMaxAllocationCount());
->>>>>>> 6bbb88c8
 
 	bCombineEventSpawn = GbNiagaraAllowEventSpawnCombine && (CachedEmitter->bCombineEventSpawn || (GbNiagaraAllowEventSpawnCombine == 2));
 }
@@ -638,7 +563,8 @@
 	// Ensure we kill any existing particles and mark our buffers for reset
 	bResetPending = true;
 	TotalSpawnedParticles = 0;
-<<<<<<< HEAD
+
+	FixedBounds.Init();
 }
 
 void FNiagaraEmitterInstance::SetParticleComponentActive(FObjectKey ComponentKey, int32 ParticleID) const
@@ -646,17 +572,6 @@
 	ParticlesWithComponents.FindOrAdd(ComponentKey).Add(ParticleID);
 }
 
-=======
-
-	FixedBounds.Init();
-}
-
-void FNiagaraEmitterInstance::SetParticleComponentActive(FObjectKey ComponentKey, int32 ParticleID) const
-{
-	ParticlesWithComponents.FindOrAdd(ComponentKey).Add(ParticleID);
-}
-
->>>>>>> 6bbb88c8
 bool FNiagaraEmitterInstance::IsParticleComponentActive(FObjectKey ComponentKey, int32 ParticleID) const
 {
 	return ParticlesWithComponents.FindOrAdd(ComponentKey).Contains(ParticleID);
@@ -881,18 +796,6 @@
 		}
 	}
 
-	if (CachedEmitter->SimTarget == ENiagaraSimTarget::GPUComputeSim)
-	{
-		for (UNiagaraParameterCollection* Collection : SpawnExecContext.Script->GetCachedParameterCollectionReferences())
-		{
-			ParentSystemInstance->GetParameterCollectionInstance(Collection)->GetParameterStore().Bind(&GPUExecContext->CombinedParamStore);
-		}
-		for (UNiagaraParameterCollection* Collection : UpdateExecContext.Script->GetCachedParameterCollectionReferences())
-		{
-			ParentSystemInstance->GetParameterCollectionInstance(Collection)->GetParameterStore().Bind(&GPUExecContext->CombinedParamStore);
-		}
-	}
-
 	for (FNiagaraScriptExecutionContext& EventContext : GetEventExecutionContexts())
 	{
 		for (UNiagaraParameterCollection* Collection : EventContext.Script->GetCachedParameterCollectionReferences())
@@ -954,8 +857,6 @@
 				CachedEmitter->GetSimulationStages()[i]->Script->RapidIterationParameters.Bind(&GPUExecContext->CombinedParamStore);
 			}
 #endif
-<<<<<<< HEAD
-=======
 		}
 	}
 
@@ -968,33 +869,7 @@
 				ParentOverrideParameters->Bind(&RendererBindings);
 			}
 			ParentSystemInstance->GetInstanceParameters().Bind(&RendererBindings);
->>>>>>> 6bbb88c8
-		}
-
-		//SystemScriptDefinedDataInterfaceParameters.Bind(&RendererBindings);
-		//ScriptDefinedDataInterfaceParameters.Bind(&RendererBindings);
-	}
-}
-
-int32 FNiagaraEmitterInstance::GetNumParticlesGPUInternal() const
-{
-	check(GPUExecContext);
-
-	if (GPUExecContext->ParticleCountReadFence <= GPUExecContext->ParticleCountWriteFence)
-	{
-		// Fence has passed we read directly from the GPU Exec Context which will have the most up-to-date information
-		return GPUExecContext->CurrentNumInstances_RT;
-	}
-	else
-	{
-		// Fence has not been passed return the TotalSpawnedParticles as a 'guess' to the amount
-		return TotalSpawnedParticles;
-	}
-
-	//if (bAnyRendererBindingsAdded)
-	{
-		if (ParentSystemInstance)
-			ParentSystemInstance->GetInstanceParameters().Bind(&RendererBindings);
+		}
 
 		//SystemScriptDefinedDataInterfaceParameters.Bind(&RendererBindings);
 		//ScriptDefinedDataInterfaceParameters.Bind(&RendererBindings);
@@ -1211,11 +1086,7 @@
 	{
 		if( GPUExecContext )
 		{
-<<<<<<< HEAD
-			GPUExecContext->Reset(Batcher);
-=======
 			GPUExecContext->Reset(ComputeDispatchInterface);
->>>>>>> 6bbb88c8
 		}
 		ParticleDataSet->ResetBuffers();
 		if (EventInstanceData.IsValid())
@@ -1261,7 +1132,6 @@
 		}
 	}
 }
-<<<<<<< HEAD
 #endif
 
 /** 
@@ -1278,24 +1148,6 @@
 	FScopeCycleCounter SystemStatCounter(CachedEmitter->GetStatID(true, true));
 #endif
 
-=======
-#endif
-
-/** 
-  * PreTick - handles killing dead particles, emitter death, and buffer swaps
-  */
-void FNiagaraEmitterInstance::PreTick()
-{
-	if (IsComplete())
-	{
-		return;
-	}
-
-#if STATS
-	FScopeCycleCounter SystemStatCounter(CachedEmitter->GetStatID(true, true));
-#endif
-
->>>>>>> 6bbb88c8
 	checkSlow(ParticleDataSet);
 	FNiagaraDataSet& Data = *ParticleDataSet;
 
@@ -1376,11 +1228,7 @@
 	FNiagaraComputeExecutionContext* DebugContext = GPUExecContext;
 	if (CachedEmitter->SimTarget == ENiagaraSimTarget::GPUComputeSim && DebugContext)
 	{
-<<<<<<< HEAD
-		ENQUEUE_RENDER_COMMAND(CaptureCommand)([=](FRHICommandListImmediate& RHICmdList) { Batcher->ProcessDebugReadbacks(RHICmdList, true); });
-=======
 		ENQUEUE_RENDER_COMMAND(CaptureCommand)([=](FRHICommandListImmediate& RHICmdList) { ComputeDispatchInterface->ProcessDebugReadbacks(RHICmdList, true); });
->>>>>>> 6bbb88c8
 		FlushRenderingCommands(); 
 		return true;
 	}
@@ -1456,11 +1304,7 @@
 	{
 		if (GPUExecContext)
 		{
-<<<<<<< HEAD
-			GPUExecContext->Reset(Batcher);
-=======
 			GPUExecContext->Reset(ComputeDispatchInterface);
->>>>>>> 6bbb88c8
 		}
 		Data.ResetBuffers();
 		ExecutionState = ENiagaraExecutionState::Inactive;
@@ -1578,11 +1422,7 @@
 		if (ParentSystemInstance->ShouldCaptureThisFrame())
 		{
 			TSharedPtr<struct FNiagaraScriptDebuggerInfo, ESPMode::ThreadSafe> DebugInfo = ParentSystemInstance->GetActiveCaptureWrite(CachedIDName, ENiagaraScriptUsage::ParticleGPUComputeScript, FGuid());
-<<<<<<< HEAD
-			if (DebugInfo && Batcher != nullptr)
-=======
 			if (DebugInfo && ComputeDispatchInterface != nullptr)
->>>>>>> 6bbb88c8
 			{
 				//Data.Dump(DebugInfo->Frame, true, 0, OrigNumParticles);
 				//DebugInfo->Frame.Dump(true, 0, OrigNumParticles);
@@ -1593,15 +1433,9 @@
 
 				// Execute a readback
 				ENQUEUE_RENDER_COMMAND(NiagaraReadbackGpuSim)(
-<<<<<<< HEAD
-					[RT_Batcher=Batcher, RT_InstanceID=OwnerSystemInstanceID, RT_DebugInfo=DebugInfo, RT_Context=GPUExecContext](FRHICommandListImmediate& RHICmdList)
-					{
-						RT_Batcher->AddDebugReadback(RT_InstanceID, RT_DebugInfo, RT_Context);
-=======
 					[RT_ComputeDispatchInterface = ComputeDispatchInterface, RT_InstanceID=OwnerSystemInstanceID, RT_DebugInfo=DebugInfo, RT_Context=GPUExecContext](FRHICommandListImmediate& RHICmdList)
 					{
 						RT_ComputeDispatchInterface->AddDebugReadback(RT_InstanceID, RT_DebugInfo, RT_Context);
->>>>>>> 6bbb88c8
 					}
 				);
 			}
@@ -1695,10 +1529,6 @@
 		// Because each context is only ran once each frame, the CBuffer layout stays constant for the lifetime duration of the CBuffer (one frame).
 
 		// @todo-threadsafety do this once during init. Should not change during runtime...
-<<<<<<< HEAD
-		GPUExecContext->ExternalCBufferLayout->UBLayout.ConstantBufferSize = ParmSize / (GPUExecContext->HasInterpolationParameters ? 2 : 1);
-		GPUExecContext->ExternalCBufferLayout->UBLayout.ComputeHash();
-=======
 		const uint32 ConstantBufferSize = ParmSize / (GPUExecContext->HasInterpolationParameters ? 2 : 1);
 		if (GPUExecContext->ExternalCBufferLayoutSize != ConstantBufferSize)
 		{
@@ -1713,7 +1543,6 @@
 
 		// Call PostTick to adjust bounds, etc
 		PostTick();
->>>>>>> 6bbb88c8
 
 		// Need to call post-tick, which calls the copy to previous for interpolated spawning
 		SpawnExecContext.PostTick();
@@ -2369,20 +2198,6 @@
 
 }
 
-<<<<<<< HEAD
-bool FNiagaraEmitterInstance::FindBinding(const FNiagaraUserParameterBinding& InBinding, UMaterialInterface*& OutMaterial) const
-{
-	OutMaterial = nullptr;
-	if (FNiagaraSystemInstance* SystemInstance = GetParentSystemInstance())
-	{
-		if (FNiagaraUserRedirectionParameterStore* OverrideParameters = SystemInstance->GetOverrideParameters())
-		{
-			if (UObject* Obj = OverrideParameters->GetUObject(InBinding.Parameter))
-			{
-				OutMaterial = Cast<UMaterialInterface>(Obj);
-				return OutMaterial != nullptr;
-			}
-=======
 UObject* FNiagaraEmitterInstance::FindBinding(const FNiagaraVariable& InVariable) const
 {
 	if (!InVariable.IsValid())
@@ -2395,7 +2210,6 @@
 		if (FNiagaraUserRedirectionParameterStore* OverrideParameters = SystemInstance->GetOverrideParameters())
 		{
 			return OverrideParameters->GetUObject(InVariable);
->>>>>>> 6bbb88c8
 		}
 	}
 	return nullptr;
