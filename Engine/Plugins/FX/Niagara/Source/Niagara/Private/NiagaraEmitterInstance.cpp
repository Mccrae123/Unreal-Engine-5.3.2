--- conflicted
+++ resolved
@@ -77,23 +77,6 @@
 		/** We defer the deletion of the particle dataset and the compute context to the RT to be sure all in-flight RT commands have finished using it.*/
 		if (GPUExecContext != nullptr)
 		{
-<<<<<<< HEAD
-			NiagaraEmitterInstanceBatcher::Get()->Remove(GPUExecContext);
-
-			ENQUEUE_UNIQUE_RENDER_COMMAND_ONEPARAMETER(FDeleteComputeContextCommand,
-				FNiagaraComputeExecutionContext*, ExecContext, GPUExecContext,
-				{
-					delete ExecContext;
-				});
-			
-			GPUExecContext = nullptr;
-		}
-
-		if (ParticleDataSet != nullptr)
-		{
-			ENQUEUE_UNIQUE_RENDER_COMMAND_ONEPARAMETER(FDeleteParticleDataSetCommand,
-				FNiagaraDataSet*, DataSet, ParticleDataSet,
-=======
 			if (Batcher)
 			{
 				Batcher->Remove(GPUExecContext);
@@ -114,7 +97,6 @@
 			FNiagaraDataSet* DataSet = ParticleDataSet;
 			ENQUEUE_RENDER_COMMAND(FDeleteParticleDataSetCommand)(
 				[DataSet](FRHICommandListImmediate& RHICmdList)
->>>>>>> 5edfa17c
 				{
 					delete DataSet;
 				});
@@ -288,11 +270,7 @@
 	if (CachedEmitter->SimTarget == ENiagaraSimTarget::GPUComputeSim)
 	{
 		GPUExecContext = new FNiagaraComputeExecutionContext();
-<<<<<<< HEAD
-		GPUExecContext->InitParams(CachedEmitter->GetGPUComputeScript(), CachedEmitter->SpawnScriptProps.Script, CachedEmitter->UpdateScriptProps.Script, CachedEmitter->SimTarget);
-=======
 		GPUExecContext->InitParams(CachedEmitter->GetGPUComputeScript(), CachedEmitter->SpawnScriptProps.Script, CachedEmitter->UpdateScriptProps.Script, CachedEmitter->SimTarget, CachedEmitter->GetUniqueEmitterName());
->>>>>>> 5edfa17c
 		GPUExecContext->MainDataSet = &Data;
 		GPUExecContext->RTGPUScript = CachedEmitter->GetGPUComputeScript()->GetRenderThreadScript();
 		GPUExecContext->RTSpawnScript = CachedEmitter->SpawnScriptProps.Script->GetRenderThreadScript();
@@ -989,12 +967,9 @@
 			Binding.SetValue(Age);
 		}
 		
-<<<<<<< HEAD
-=======
 		SpawnRandomSeedBinding.SetValue(CachedEmitter->RandomSeed);
 		UpdateRandomSeedBinding.SetValue(CachedEmitter->RandomSeed);
 
->>>>>>> 5edfa17c
 		if (CachedEmitter->SimTarget == ENiagaraSimTarget::GPUComputeSim && GPUExecContext != nullptr)
 		{
 			EmitterAgeBindingGPU.SetValue(Age);
@@ -1055,11 +1030,6 @@
 	 */
 	if (CachedEmitter->SimTarget == ENiagaraSimTarget::GPUComputeSim && GPUExecContext != nullptr)
 	{
-<<<<<<< HEAD
-		GPUExecContext->SpawnRateInstances = SpawnTotal;
-		GPUExecContext->EventSpawnTotal = EventSpawnTotal;
-		GPUExecContext->NumIndicesPerInstance = CachedEmitter->GetRenderers()[0]->GetNumIndicesPerInstance();
-=======
 		//FNiagaraComputeExecutionContext *ComputeContext = new FNiagaraComputeExecutionContext();
 		GPUExecContext->MainDataSet = &Data;
 		GPUExecContext->RTGPUScript = CachedEmitter->GetGPUComputeScript()->GetRenderThreadScript();
@@ -1083,7 +1053,6 @@
 		}
 #endif
 		ParentSystemInstance->GetPerInstanceDataAndOffsets(GPUExecContext->PerInstanceData, GPUExecContext->PerInstanceDataSize, GPUExecContext->PerInstanceDataInterfaceOffsets);
->>>>>>> 5edfa17c
 
 		bool bOnlySetOnce = false;
 		for (FNiagaraSpawnInfo& Info : SpawnInfos)
@@ -1143,14 +1112,10 @@
 		GPUExecContext->EventHandlerScriptProps = CachedEmitter->GetEventHandlers();
 		GPUExecContext->EventSets = EventSet;
 		GPUExecContext->EventSpawnCounts = EventHandlerSpawnCounts;
-<<<<<<< HEAD
-		NiagaraEmitterInstanceBatcher::Get()->Queue(GPUExecContext);
-=======
 		if (Batcher)
 		{
 			Batcher->Queue(GPUExecContext);
 		}
->>>>>>> 5edfa17c
 
 		// Need to call post-tick, which calls the copy to previous for interpolated spawning
 		SpawnExecContext.PostTick();
