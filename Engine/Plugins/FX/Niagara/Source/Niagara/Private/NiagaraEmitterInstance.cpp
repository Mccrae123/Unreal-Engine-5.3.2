--- conflicted
+++ resolved
@@ -840,17 +840,6 @@
 {
 	check(GPUExecContext);
 
-<<<<<<< HEAD
-	// If our fence has not been passed return the TotalSpawnedParticles as a 'guess' to the amount
-	FNiagaraComputeSharedContext* GPUSharedContext = GetParentSystemInstance()->GetComputeSharedContext();
-	if (GPUSharedContext->ParticleCountReadFence > GPUSharedContext->ParticleCountWriteFence)
-	{
-		return TotalSpawnedParticles;
-	}
-
-	// If the fence has passed we read directly from the GPU Exec Context which will have the most up-to-date information
-	return GPUExecContext->ScratchNumInstances;
-=======
 	if (GPUExecContext->ParticleCountReadFence <= GPUExecContext->ParticleCountWriteFence)
 	{
 		// Fence has passed we read directly from the GPU Exec Context which will have the most up-to-date information
@@ -861,7 +850,6 @@
 		// Fence has not been passed return the TotalSpawnedParticles as a 'guess' to the amount
 		return TotalSpawnedParticles;
 	}
->>>>>>> 3aae9151
 }
 
 const FNiagaraEmitterHandle& FNiagaraEmitterInstance::GetEmitterHandle() const
