// Copyright 1998-2018 Epic Games, Inc. All Rights Reserved.

#include "NiagaraEmitterInstance.h"
#include "Materials/Material.h"
#include "VectorVM.h"
#include "NiagaraStats.h"
#include "NiagaraConstants.h"
#include "NiagaraRenderer.h"
#include "NiagaraSystemInstance.h"
#include "NiagaraDataInterface.h"
#include "NiagaraEmitterInstanceBatcher.h"
#include "NiagaraScriptExecutionContext.h"
#include "NiagaraParameterCollection.h"
#include "NiagaraScriptExecutionContext.h"
#include "NiagaraWorldManager.h"

DECLARE_DWORD_COUNTER_STAT(TEXT("Num Custom Events"), STAT_NiagaraNumCustomEvents, STATGROUP_Niagara);

//DECLARE_CYCLE_STAT(TEXT("Tick"), STAT_NiagaraTick, STATGROUP_Niagara);
DECLARE_CYCLE_STAT(TEXT("Simulate"), STAT_NiagaraSimulate, STATGROUP_Niagara);
DECLARE_CYCLE_STAT(TEXT("Spawn"), STAT_NiagaraSpawn, STATGROUP_Niagara);
DECLARE_CYCLE_STAT(TEXT("Spawn"), STAT_NiagaraEvents, STATGROUP_Niagara);
DECLARE_CYCLE_STAT(TEXT("Kill"), STAT_NiagaraKill, STATGROUP_Niagara);
DECLARE_CYCLE_STAT(TEXT("Event Handling"), STAT_NiagaraEventHandle, STATGROUP_Niagara);
DECLARE_CYCLE_STAT(TEXT("Error Check"), STAT_NiagaraEmitterErrorCheck, STATGROUP_Niagara);

static int32 GbDumpParticleData = 0;
static FAutoConsoleVariableRef CVarNiagaraDumpParticleData(
	TEXT("fx.DumpParticleData"),
	GbDumpParticleData,
	TEXT("If > 0 current frame particle data will be dumped after simulation. \n"),
	ECVF_Default
	);

/**
TODO: This is mainly to avoid hard limits in our storage/alloc code etc rather than for perf reasons.
We should improve our hard limit/safety code and possibly add a max for perf reasons.
*/
static int32 GMaxNiagaraCPUParticlesPerEmitter = 1000000;
static FAutoConsoleVariableRef CVarMaxNiagaraCPUParticlesPerEmitter(
	TEXT("fx.MaxNiagaraCPUParticlesPerEmitter"),
	GMaxNiagaraCPUParticlesPerEmitter,
	TEXT("The max number of supported CPU particles per emitter in Niagara. \n"),
	ECVF_Default
);
//////////////////////////////////////////////////////////////////////////

const FName FNiagaraEmitterInstance::PositionName(TEXT("Position"));
const FName FNiagaraEmitterInstance::SizeName(TEXT("SpriteSize"));
const FName FNiagaraEmitterInstance::MeshScaleName(TEXT("Scale"));

FNiagaraEmitterInstance::FNiagaraEmitterInstance(FNiagaraSystemInstance* InParentSystemInstance)
: CPUTimeMS(0.0f)
, ExecutionState(ENiagaraExecutionState::Inactive)
, CachedBounds(ForceInit)
, GPUExecContext(nullptr)
, ParentSystemInstance(InParentSystemInstance)
, CachedEmitter(nullptr)
#if !UE_BUILD_SHIPPING
, bEncounteredNaNs(false)
#endif
{
	bDumpAfterEvent = false;
	ParticleDataSet = new FNiagaraDataSet();
}

FNiagaraEmitterInstance::~FNiagaraEmitterInstance()
{
	//UE_LOG(LogNiagara, Warning, TEXT("~Simulator %p"), this);
	ClearRenderer();
	CachedBounds.Init();
	UnbindParameters();

	if (CachedEmitter != nullptr && CachedEmitter->SimTarget == ENiagaraSimTarget::GPUComputeSim)
	{
<<<<<<< HEAD
		NiagaraEmitterInstanceBatcher::Get()->Remove(&GPUExecContext);
	}

	/** We defer the deletion of the particle dataset to the RT to be sure all in-flight RT commands have finished using it.*/
	ENQUEUE_UNIQUE_RENDER_COMMAND_ONEPARAMETER(FDeleteParticleDataSetCommand,
		FNiagaraDataSet*, DataSet, ParticleDataSet,
=======
		/** We defer the deletion of the particle dataset and the compute context to the RT to be sure all in-flight RT commands have finished using it.*/
		if (GPUExecContext != nullptr)
		{
			NiagaraEmitterInstanceBatcher::Get()->Remove(GPUExecContext);

			ENQUEUE_UNIQUE_RENDER_COMMAND_ONEPARAMETER(FDeleteComputeContextCommand,
				FNiagaraComputeExecutionContext*, ExecContext, GPUExecContext,
				{
					delete ExecContext;
				});
			
			GPUExecContext = nullptr;
		}

		if (ParticleDataSet != nullptr)
>>>>>>> cf6d231e
		{
			ENQUEUE_UNIQUE_RENDER_COMMAND_ONEPARAMETER(FDeleteParticleDataSetCommand,
				FNiagaraDataSet*, DataSet, ParticleDataSet,
				{
					delete DataSet;
				});

			ParticleDataSet = nullptr;
		}
	}
}

void FNiagaraEmitterInstance::ClearRenderer()
{
	for (int32 i = 0; i < EmitterRenderer.Num(); i++)
	{
		if (EmitterRenderer[i])
		{
			//UE_LOG(LogNiagara, Warning, TEXT("ClearRenderer %p"), EmitterRenderer);
			// This queues up the renderer for deletion on the render thread..
			EmitterRenderer[i]->Release();
			EmitterRenderer[i] = nullptr;
		}
	}
}

FBox FNiagaraEmitterInstance::GetBounds()
{
	return CachedBounds;
}

bool FNiagaraEmitterInstance::IsReadyToRun() const
{
	if (!CachedEmitter->IsReadyToRun())
	{
		return false;
	}

	return true;
}

void FNiagaraEmitterInstance::Dump()const
{
	UE_LOG(LogNiagara, Log, TEXT("==  %s ========"), *CachedEmitter->GetUniqueEmitterName());
	UE_LOG(LogNiagara, Log, TEXT(".................Spawn................."));
	SpawnExecContext.Parameters.DumpParameters(true);
	UE_LOG(LogNiagara, Log, TEXT(".................Update................."));
	UpdateExecContext.Parameters.DumpParameters(true);
<<<<<<< HEAD
	UE_LOG(LogNiagara, Log, TEXT("................. %s Combined Parameters ................."), TEXT("GPU Script"));
	GPUExecContext.CombinedParamStore.DumpParameters();
=======
	if (CachedEmitter->SimTarget == ENiagaraSimTarget::GPUComputeSim && GPUExecContext != nullptr)
	{
		UE_LOG(LogNiagara, Log, TEXT("................. %s Combined Parameters ................."), TEXT("GPU Script"));
		GPUExecContext->CombinedParamStore.DumpParameters();
	}
>>>>>>> cf6d231e
	UE_LOG(LogNiagara, Log, TEXT("................. Particles ................."));
	ParticleDataSet->Dump(false);
	ParticleDataSet->Dump(true);
}

void FNiagaraEmitterInstance::Init(int32 InEmitterIdx, FName InSystemInstanceName)
{
	check(ParticleDataSet);
	FNiagaraDataSet& Data = *ParticleDataSet;
	EmitterIdx = InEmitterIdx;
	OwnerSystemInstanceName = InSystemInstanceName;
	const FNiagaraEmitterHandle& EmitterHandle = GetEmitterHandle();
	CachedEmitter = EmitterHandle.GetInstance();
	checkSlow(CachedEmitter);
	CachedIDName = EmitterHandle.GetIdName();

	if (!EmitterHandle.GetIsEnabled()
		|| !CachedEmitter->IsAllowedByDetailLevel()
		|| (GMaxRHIFeatureLevel != ERHIFeatureLevel::SM5 && GMaxRHIFeatureLevel != ERHIFeatureLevel::ES3_1 && CachedEmitter->SimTarget == ENiagaraSimTarget::GPUComputeSim)  // skip if GPU sim and <SM5. TODO: fall back to CPU sim instead once we have scalability functionality to do so
		)
	{
		ExecutionState = ENiagaraExecutionState::Disabled;
		return;
	}

#if !UE_BUILD_SHIPPING
	bEncounteredNaNs = false;
#endif

	Data.Init(FNiagaraDataSetID(CachedIDName, ENiagaraDataSetType::ParticleData), CachedEmitter->SimTarget);

	//Init the spawn infos to the correct number for this system.
	const TArray<FNiagaraEmitterSpawnAttributes>& EmitterSpawnInfoAttrs = ParentSystemInstance->GetSystem()->GetEmitterSpawnAttributes();
	if (EmitterSpawnInfoAttrs.IsValidIndex(EmitterIdx))
	{
		SpawnInfos.SetNum(EmitterSpawnInfoAttrs[EmitterIdx].SpawnAttributes.Num());
	}

	CheckForErrors();

	if (IsDisabled())
	{
		return;
	}

	ResetSimulation();

	DataSetMap.Empty();

	//Add the particle data to the data set map.
	//Currently just used for the tick loop but will also allow access directly to the particle data from other emitters.
	DataSetMap.Add(Data.GetID(), &Data);
	//Warn the user if there are any attributes used in the update script that are not initialized in the spawn script.
	//TODO: We need some window in the System editor and possibly the graph editor for warnings and errors.

	const bool bVerboseAttributeLogging = false;

	if (bVerboseAttributeLogging)
	{
		for (FNiagaraVariable& Attr : CachedEmitter->UpdateScriptProps.Script->GetVMExecutableData().Attributes)
		{
			int32 FoundIdx;
			if (!CachedEmitter->SpawnScriptProps.Script->GetVMExecutableData().Attributes.Find(Attr, FoundIdx))
			{
				UE_LOG(LogNiagara, Warning, TEXT("Attribute %s is used in the Update script for %s but it is not initialised in the Spawn script!"), *Attr.GetName().ToString(), *EmitterHandle.GetName().ToString());
			}
			for (int32 i = 0; i < CachedEmitter->GetEventHandlers().Num(); i++)
			{
				if (CachedEmitter->GetEventHandlers()[i].Script && !CachedEmitter->GetEventHandlers()[i].Script->GetVMExecutableData().Attributes.Find(Attr, FoundIdx))
				{
					UE_LOG(LogNiagara, Warning, TEXT("Attribute %s is used in the event handler script for %s but it is not initialised in the Spawn script!"), *Attr.GetName().ToString(), *EmitterHandle.GetName().ToString());
				}
			}
		}
	}
	Data.AddVariables(CachedEmitter->UpdateScriptProps.Script->GetVMExecutableData().Attributes);
	Data.AddVariables(CachedEmitter->SpawnScriptProps.Script->GetVMExecutableData().Attributes);

	//if we use persistent IDs then add that here too.
	if (RequiredPersistentID())
	{
		Data.SetNeedsPersistentIDs(true);
	}

	Data.Finalize();

	ensure(CachedEmitter->UpdateScriptProps.DataSetAccessSynchronized());
	UpdateScriptEventDataSets.Empty();
	for (const FNiagaraEventGeneratorProperties &GeneratorProps : CachedEmitter->UpdateScriptProps.EventGenerators)
	{
		FNiagaraDataSet *Set = FNiagaraEventDataSetMgr::CreateEventDataSet(ParentSystemInstance->GetIDName(), EmitterHandle.GetIdName(), GeneratorProps.SetProps.ID.Name);
		Set->Init(FNiagaraDataSetID(), ENiagaraSimTarget::CPUSim);
		Set->AddVariables(GeneratorProps.SetProps.Variables);
		Set->Finalize();
		UpdateScriptEventDataSets.Add(Set);
	}

	ensure(CachedEmitter->SpawnScriptProps.DataSetAccessSynchronized());
	SpawnScriptEventDataSets.Empty();
	for (const FNiagaraEventGeneratorProperties &GeneratorProps : CachedEmitter->SpawnScriptProps.EventGenerators)
	{
		FNiagaraDataSet *Set = FNiagaraEventDataSetMgr::CreateEventDataSet(ParentSystemInstance->GetIDName(), EmitterHandle.GetIdName(), GeneratorProps.SetProps.ID.Name);
		Set->Init(FNiagaraDataSetID(), ENiagaraSimTarget::CPUSim);
		Set->AddVariables(GeneratorProps.SetProps.Variables);
		Set->Finalize();
		SpawnScriptEventDataSets.Add(Set);
	}

	SpawnExecContext.Init(CachedEmitter->SpawnScriptProps.Script, CachedEmitter->SimTarget);
	UpdateExecContext.Init(CachedEmitter->UpdateScriptProps.Script, CachedEmitter->SimTarget);

	// setup the parameer store for the GPU execution context; since spawn and update are combined here, we build one with params from both script props
	if (CachedEmitter->SimTarget == ENiagaraSimTarget::GPUComputeSim)
	{
		GPUExecContext = new FNiagaraComputeExecutionContext();
		GPUExecContext->InitParams(CachedEmitter->GetGPUComputeScript(), CachedEmitter->SpawnScriptProps.Script, CachedEmitter->UpdateScriptProps.Script, CachedEmitter->SimTarget);
		GPUExecContext->MainDataSet = &Data;
		GPUExecContext->RTGPUScript = CachedEmitter->GetGPUComputeScript()->GetRenderThreadScript();
		GPUExecContext->RTSpawnScript = CachedEmitter->SpawnScriptProps.Script->GetRenderThreadScript();
		GPUExecContext->RTUpdateScript = CachedEmitter->UpdateScriptProps.Script->GetRenderThreadScript();

		SpawnExecContext.Parameters.Bind(&GPUExecContext->CombinedParamStore);
		UpdateExecContext.Parameters.Bind(&GPUExecContext->CombinedParamStore);
	}

	EventExecContexts.SetNum(CachedEmitter->GetEventHandlers().Num());
	int32 NumEvents = CachedEmitter->GetEventHandlers().Num();
	for (int32 i = 0; i < NumEvents; i++)
	{
		ensure(CachedEmitter->GetEventHandlers()[i].DataSetAccessSynchronized());

		UNiagaraScript* EventScript = CachedEmitter->GetEventHandlers()[i].Script;

		//This is cpu explicitly? Are we doing event handlers on GPU?
		EventExecContexts[i].Init(EventScript, ENiagaraSimTarget::CPUSim);
	}

	//Setup direct bindings for setting parameter values.
	SpawnIntervalBinding.Init(SpawnExecContext.Parameters, CachedEmitter->ToEmitterParameter(SYS_PARAM_EMITTER_SPAWN_INTERVAL));
	InterpSpawnStartBinding.Init(SpawnExecContext.Parameters, CachedEmitter->ToEmitterParameter(SYS_PARAM_EMITTER_INTERP_SPAWN_START_DT));
	SpawnGroupBinding.Init(SpawnExecContext.Parameters, CachedEmitter->ToEmitterParameter(SYS_PARAM_EMITTER_SPAWN_GROUP));

	if (CachedEmitter->SimTarget == ENiagaraSimTarget::GPUComputeSim && GPUExecContext != nullptr)
	{
		SpawnIntervalBindingGPU.Init(GPUExecContext->CombinedParamStore, CachedEmitter->ToEmitterParameter(SYS_PARAM_EMITTER_SPAWN_INTERVAL));
		InterpSpawnStartBindingGPU.Init(GPUExecContext->CombinedParamStore, CachedEmitter->ToEmitterParameter(SYS_PARAM_EMITTER_INTERP_SPAWN_START_DT));
		SpawnGroupBindingGPU.Init(GPUExecContext->CombinedParamStore, CachedEmitter->ToEmitterParameter(SYS_PARAM_EMITTER_SPAWN_GROUP));
	}

	FNiagaraVariable EmitterAgeParam = CachedEmitter->ToEmitterParameter(SYS_PARAM_EMITTER_AGE);
	SpawnEmitterAgeBinding.Init(SpawnExecContext.Parameters, EmitterAgeParam);
	UpdateEmitterAgeBinding.Init(UpdateExecContext.Parameters, EmitterAgeParam);
	EventEmitterAgeBindings.SetNum(NumEvents);
	for (int32 i = 0; i < NumEvents; i++)
	{
		EventEmitterAgeBindings[i].Init(EventExecContexts[i].Parameters, EmitterAgeParam);
	}

	if (CachedEmitter->SimTarget == ENiagaraSimTarget::GPUComputeSim && GPUExecContext != nullptr)
	{
<<<<<<< HEAD
		EmitterAgeBindingGPU.Init(GPUExecContext.CombinedParamStore, EmitterAgeParam);
=======
		EmitterAgeBindingGPU.Init(GPUExecContext->CombinedParamStore, EmitterAgeParam);
>>>>>>> cf6d231e
	}

	SpawnExecCountBinding.Init(SpawnExecContext.Parameters, SYS_PARAM_ENGINE_EXEC_COUNT);
	UpdateExecCountBinding.Init(UpdateExecContext.Parameters, SYS_PARAM_ENGINE_EXEC_COUNT);
	EventExecCountBindings.SetNum(NumEvents);
	for (int32 i = 0; i < NumEvents; i++)
	{
		EventExecCountBindings[i].Init(EventExecContexts[i].Parameters, SYS_PARAM_ENGINE_EXEC_COUNT);
	}

	if (CachedEmitter->SimTarget == ENiagaraSimTarget::GPUComputeSim && GPUExecContext != nullptr)
	{
		//Just ensure we've generated the singleton here on the GT as it throws a wobbler if we do this later in parallel.
		NiagaraEmitterInstanceBatcher::Get();
	}
	else
	{
		//Init accessors for PostProcessParticles
		PositionAccessor = FNiagaraDataSetAccessor<FVector>(Data, FNiagaraVariable(FNiagaraTypeDefinition::GetVec3Def(), PositionName));
		SizeAccessor = FNiagaraDataSetAccessor<FVector2D>(Data, FNiagaraVariable(FNiagaraTypeDefinition::GetVec2Def(), SizeName));
		MeshScaleAccessor = FNiagaraDataSetAccessor<FVector>(Data, FNiagaraVariable(FNiagaraTypeDefinition::GetVec3Def(), MeshScaleName));
	}

	// Collect script defined data interface parameters.
	TArray<UNiagaraScript*> Scripts;
	Scripts.Add(CachedEmitter->SpawnScriptProps.Script);
	Scripts.Add(CachedEmitter->UpdateScriptProps.Script);
	for (const FNiagaraEventScriptProperties& EventHandler : CachedEmitter->GetEventHandlers())
	{
		Scripts.Add(EventHandler.Script);
	}
	FNiagaraUtilities::CollectScriptDataInterfaceParameters(*CachedEmitter, Scripts, ScriptDefinedDataInterfaceParameters);
}

void FNiagaraEmitterInstance::ResetSimulation()
{
	bResetPending = true;
	Age = 0;
	Loops = 0;
	TickCount = 0;
	CachedBounds.Init();

	ParticleDataSet->ResetBuffers();
	for (FNiagaraDataSet* SpawnScriptEventDataSet : SpawnScriptEventDataSets)
	{
		SpawnScriptEventDataSet->ResetBuffers();
	}
	for (FNiagaraDataSet* UpdateScriptEventDataSet : UpdateScriptEventDataSets)
	{
		UpdateScriptEventDataSet->ResetBuffers();
	}
	
	if (CachedEmitter->SimTarget == ENiagaraSimTarget::GPUComputeSim && GPUExecContext != nullptr)
	{
		GPUExecContext->Reset();
	}

	SetExecutionState(ENiagaraExecutionState::Active);
}

void FNiagaraEmitterInstance::CheckForErrors()
{
	SCOPE_CYCLE_COUNTER(STAT_NiagaraEmitterErrorCheck);
	
	checkSlow(CachedEmitter);

	//Check for various failure conditions and bail.
	if (!CachedEmitter->UpdateScriptProps.Script || !CachedEmitter->SpawnScriptProps.Script )
	{
		//TODO - Arbitrary named scripts. Would need some base functionality for Spawn/Udpate to be called that can be overriden in BPs for emitters with custom scripts.
		UE_LOG(LogNiagara, Error, TEXT("Emitter cannot be enabled because it's doesn't have both an update and spawn script."), *CachedEmitter->GetFullName());
		SetExecutionState(ENiagaraExecutionState::Disabled);
		return;
	}

	if (!CachedEmitter->UpdateScriptProps.Script->IsReadyToRun(ENiagaraSimTarget::CPUSim) || !CachedEmitter->SpawnScriptProps.Script->IsReadyToRun(ENiagaraSimTarget::CPUSim))
	{
		//TODO - Arbitrary named scripts. Would need some base functionality for Spawn/Udpate to be called that can be overriden in BPs for emitters with custom scripts.
		UE_LOG(LogNiagara, Error, TEXT("Emitter cannot be enabled because it's doesn't have both an update and spawn script ready to run CPU scripts."), *CachedEmitter->GetFullName());
		SetExecutionState(ENiagaraExecutionState::Disabled);
		return;
	}

	if (CachedEmitter->SpawnScriptProps.Script->GetVMExecutableData().DataUsage.bReadsAttributeData)
	{
		UE_LOG(LogNiagara, Error, TEXT("%s reads attribute data and so cannot be used as a spawn script. The data being read would be invalid."), *CachedEmitter->SpawnScriptProps.Script->GetName());
		SetExecutionState(ENiagaraExecutionState::Disabled);
		return;
	}
	if (CachedEmitter->UpdateScriptProps.Script->GetVMExecutableData().Attributes.Num() == 0 || CachedEmitter->SpawnScriptProps.Script->GetVMExecutableData().Attributes.Num() == 0)
	{
		UE_LOG(LogNiagara, Error, TEXT("This emitter cannot be enabled because it's spawn or update script doesn't have any attriubtes.."));
		SetExecutionState(ENiagaraExecutionState::Disabled);
		return;
	}

	if (CachedEmitter->SimTarget == ENiagaraSimTarget::CPUSim || CachedEmitter->SimTarget == ENiagaraSimTarget::DynamicLoadBalancedSim)
	{
		bool bFailed = false;
		if (!CachedEmitter->SpawnScriptProps.Script->DidScriptCompilationSucceed(false))
		{
			bFailed = true;
			UE_LOG(LogNiagara, Error, TEXT("This emitter cannot be enabled because it's CPU Spawn script failed to compile."));
		}

		if (!CachedEmitter->UpdateScriptProps.Script->DidScriptCompilationSucceed(false))
		{
			bFailed = true;
			UE_LOG(LogNiagara, Error, TEXT("This emitter cannot be enabled because it's CPU Update script failed to compile."));
		}

		if (CachedEmitter->GetEventHandlers().Num() != 0)
		{
			for (int32 i = 0; i < CachedEmitter->GetEventHandlers().Num(); i++)
			{
				if (!CachedEmitter->GetEventHandlers()[i].Script->DidScriptCompilationSucceed(false))
				{
					bFailed = true;
					UE_LOG(LogNiagara, Error, TEXT("This emitter cannot be enabled because one of it's CPU Event scripts failed to compile."));
				}
			}
		}

		if (bFailed)
		{
			SetExecutionState(ENiagaraExecutionState::Disabled);
			return;
		}
	}

	if (CachedEmitter->SimTarget == ENiagaraSimTarget::GPUComputeSim || CachedEmitter->SimTarget == ENiagaraSimTarget::DynamicLoadBalancedSim)
	{
		if (CachedEmitter->GetGPUComputeScript()->IsScriptCompilationPending(true))
		{
			UE_LOG(LogNiagara, Error, TEXT("This emitter cannot be enabled because it's GPU script hasn't been compiled.."));
			SetExecutionState(ENiagaraExecutionState::Disabled);
			return;
		}
		if (!CachedEmitter->GetGPUComputeScript()->DidScriptCompilationSucceed(true))
		{
			UE_LOG(LogNiagara, Error, TEXT("This emitter cannot be enabled because it's GPU script failed to compile."));
			SetExecutionState(ENiagaraExecutionState::Disabled);
			return;
		}
	}
}

void FNiagaraEmitterInstance::DirtyDataInterfaces()
{
	// Make sure that our function tables need to be regenerated...
	SpawnExecContext.DirtyDataInterfaces();
	UpdateExecContext.DirtyDataInterfaces();

	if (CachedEmitter->SimTarget == ENiagaraSimTarget::GPUComputeSim && GPUExecContext != nullptr)
	{
		GPUExecContext->DirtyDataInterfaces();
	}

	for (FNiagaraScriptExecutionContext& EventContext : EventExecContexts)
	{
		EventContext.DirtyDataInterfaces();
	}
}

//Unsure on usage of this atm. Possibly useful in future.
// void FNiagaraEmitterInstance::RebindParameterCollection(UNiagaraParameterCollectionInstance* OldInstance, UNiagaraParameterCollectionInstance* NewInstance)
// {
// 	OldInstance->GetParameterStore().Unbind(&SpawnExecContext.Parameters);
// 	NewInstance->GetParameterStore().Bind(&SpawnExecContext.Parameters);
// 
// 	OldInstance->GetParameterStore().Unbind(&UpdateExecContext.Parameters);
// 	NewInstance->GetParameterStore().Bind(&UpdateExecContext.Parameters);
// 
// 	for (FNiagaraScriptExecutionContext& EventContext : EventExecContexts)
// 	{
// 		OldInstance->GetParameterStore().Unbind(&EventContext.Parameters);
// 		NewInstance->GetParameterStore().Bind(&EventContext.Parameters);
// 	}
// }

void FNiagaraEmitterInstance::UnbindParameters()
{
	SpawnExecContext.Parameters.UnbindFromSourceStores();
	UpdateExecContext.Parameters.UnbindFromSourceStores();
	if (GPUExecContext != nullptr)
	{
		GPUExecContext->CombinedParamStore.UnbindFromSourceStores();
	}

	for (int32 EventIdx = 0; EventIdx < EventExecContexts.Num(); ++EventIdx)
	{
		EventExecContexts[EventIdx].Parameters.UnbindFromSourceStores();
	}
}

void FNiagaraEmitterInstance::BindParameters()
{
	if (IsDisabled())
	{
		return;
	}

	FNiagaraWorldManager* WorldMan = ParentSystemInstance->GetWorldManager();
	check(WorldMan);

	for (UNiagaraParameterCollection* Collection : SpawnExecContext.Script->GetCachedParameterCollectionReferences())
	{
		ParentSystemInstance->GetParameterCollectionInstance(Collection)->GetParameterStore().Bind(&SpawnExecContext.Parameters);
	}
	for (UNiagaraParameterCollection* Collection : UpdateExecContext.Script->GetCachedParameterCollectionReferences())
	{
		ParentSystemInstance->GetParameterCollectionInstance(Collection)->GetParameterStore().Bind(&UpdateExecContext.Parameters);
	}

	for (int32 EventIdx = 0; EventIdx < EventExecContexts.Num(); ++EventIdx)
	{
		for (UNiagaraParameterCollection* Collection : EventExecContexts[EventIdx].Script->GetCachedParameterCollectionReferences())
		{
			ParentSystemInstance->GetParameterCollectionInstance(Collection)->GetParameterStore().Bind(&EventExecContexts[EventIdx].Parameters);
		}
	}

	//Now bind parameters from the component and system.
	FNiagaraParameterStore& InstanceParams = ParentSystemInstance->GetParameters();
	FNiagaraParameterStore& SystemScriptDefinedDataInterfaceParameters = ParentSystemInstance->GetSystemSimulation()->GetScriptDefinedDataInterfaceParameters();
	
	InstanceParams.Bind(&SpawnExecContext.Parameters);
	SystemScriptDefinedDataInterfaceParameters.Bind(&SpawnExecContext.Parameters);
	ScriptDefinedDataInterfaceParameters.Bind(&SpawnExecContext.Parameters);

	InstanceParams.Bind(&UpdateExecContext.Parameters);
	SystemScriptDefinedDataInterfaceParameters.Bind(&UpdateExecContext.Parameters);
	ScriptDefinedDataInterfaceParameters.Bind(&UpdateExecContext.Parameters);

	for (FNiagaraScriptExecutionContext& EventContext : EventExecContexts)
	{
		InstanceParams.Bind(&EventContext.Parameters);
		SystemScriptDefinedDataInterfaceParameters.Bind(&EventContext.Parameters);
		ScriptDefinedDataInterfaceParameters.Bind(&EventContext.Parameters);
	}

#if WITH_EDITORONLY_DATA
	CachedEmitter->SpawnScriptProps.Script->RapidIterationParameters.Bind(&SpawnExecContext.Parameters);
	CachedEmitter->UpdateScriptProps.Script->RapidIterationParameters.Bind(&UpdateExecContext.Parameters);
	ensure(CachedEmitter->GetEventHandlers().Num() == EventExecContexts.Num());
	for (int32 i = 0; i < CachedEmitter->GetEventHandlers().Num(); i++)
	{
		CachedEmitter->GetEventHandlers()[i].Script->RapidIterationParameters.Bind(&EventExecContexts[i].Parameters);
	}
#endif
}

void FNiagaraEmitterInstance::PostInitSimulation()
{
	if (!IsDisabled())
	{
		check(ParentSystemInstance);

		//Go through all our receivers and grab their generator sets so that the source emitters can do any init work they need to do.
		for (const FNiagaraEventReceiverProperties& Receiver : CachedEmitter->SpawnScriptProps.EventReceivers)
		{
			//FNiagaraDataSet* ReceiverSet = ParentSystemInstance->GetDataSet(FNiagaraDataSetID(Receiver.SourceEventGenerator, ENiagaraDataSetType::Event), Receiver.SourceEmitter);
			const FNiagaraDataSet* ReceiverSet = FNiagaraEventDataSetMgr::GetEventDataSet(ParentSystemInstance->GetIDName(), Receiver.SourceEmitter, Receiver.SourceEventGenerator);

		}

		for (const FNiagaraEventReceiverProperties& Receiver : CachedEmitter->UpdateScriptProps.EventReceivers)
		{
			//FNiagaraDataSet* ReceiverSet = ParentSystemInstance->GetDataSet(FNiagaraDataSetID(Receiver.SourceEventGenerator, ENiagaraDataSetType::Event), Receiver.SourceEmitter);
			const FNiagaraDataSet* ReceiverSet = FNiagaraEventDataSetMgr::GetEventDataSet(ParentSystemInstance->GetIDName(), Receiver.SourceEmitter, Receiver.SourceEventGenerator);
		}
	}
}

FNiagaraDataSet* FNiagaraEmitterInstance::GetDataSet(FNiagaraDataSetID SetID)
{
	FNiagaraDataSet** SetPtr = DataSetMap.Find(SetID);
	FNiagaraDataSet* Ret = NULL;
	if (SetPtr)
	{
		Ret = *SetPtr;
	}
	else
	{
		// TODO: keep track of data sets generated by the scripts (event writers) and find here
	}

	return Ret;
}

const FNiagaraEmitterHandle& FNiagaraEmitterInstance::GetEmitterHandle() const
{
	UNiagaraSystem* Sys = ParentSystemInstance->GetSystem();
	checkSlow(Sys->GetEmitterHandles().Num() > EmitterIdx);
	return Sys->GetEmitterHandles()[EmitterIdx];
}

float FNiagaraEmitterInstance::GetTotalCPUTime()
{
	float Total = CPUTimeMS;
	for (int32 i = 0; i < EmitterRenderer.Num(); i++)
	{
		if (EmitterRenderer[i])
		{
			Total += EmitterRenderer[i]->GetCPUTimeMS();

		}
	}

	return Total;
}

int FNiagaraEmitterInstance::GetTotalBytesUsed()
{
	check(ParticleDataSet);
	int32 BytesUsed = ParticleDataSet->GetSizeBytes();
	/*
	for (FNiagaraDataSet& Set : DataSets)
	{
		BytesUsed += Set.GetSizeBytes();
	}
	*/
	return BytesUsed;
}

TOptional<FBox> FNiagaraEmitterInstance::CalculateDynamicBounds()
{
	checkSlow(ParticleDataSet);
	FNiagaraDataSet& Data = *ParticleDataSet;
	int32 NumInstances = Data.GetNumInstances();
	FBox Ret;
	Ret.Init();

	if (IsComplete() || NumInstances == 0 || CachedEmitter->SimTarget == ENiagaraSimTarget::GPUComputeSim)//TODO: Pull data back from gpu buffers to get bounds for GPU sims.
	{
		return TOptional<FBox>();
	}

	PositionAccessor.InitForAccess(true);

	if (PositionAccessor.IsValid() == false)
	{
		return TOptional<FBox>();
	}

	SizeAccessor.InitForAccess(true);
	MeshScaleAccessor.InitForAccess(true);

	FVector MaxSize(ForceInitToZero);

	if (SizeAccessor.IsValid() == false && MeshScaleAccessor.IsValid() == false)
	{
		MaxSize = FVector(50.0f, 50.0f, 50.0f);
	}

	for (int32 InstIdx = 0; InstIdx < NumInstances && PositionAccessor.IsValid(); ++InstIdx)
	{
		FVector Position;
		PositionAccessor.Get(InstIdx, Position);

		// Some graphs have a tendency to divide by zero. This ContainsNaN has been added prophylactically
		// to keep us safe during GDC. It should be removed as soon as we feel safe that scripts are appropriately warned.
		if (!Position.ContainsNaN())
		{
			Ret += Position;

			// We advance the scale or size depending of if we use either.
			if (MeshScaleAccessor.IsValid())
			{
				MaxSize = MaxSize.ComponentMax(MeshScaleAccessor.Get(InstIdx));
			}
			else if (SizeAccessor.IsValid())
			{
				MaxSize = MaxSize.ComponentMax(FVector(SizeAccessor.Get(InstIdx).GetMax()));
			}
		}
		else
		{
#if !UE_BUILD_SHIPPING
			if (bEncounteredNaNs == false && ParentSystemInstance != nullptr && CachedEmitter != nullptr && ParentSystemInstance->GetSystem() != nullptr)
			{
				UE_LOG(LogNiagara, Warning, TEXT("Particle position data contains NaNs. Likely a divide by zero somewhere in your modules. Emitter \"%s\" in System \"%s\""),
					*CachedEmitter->GetName(), *ParentSystemInstance->GetSystem()->GetName());
				bEncounteredNaNs = true;
				ParentSystemInstance->Dump();
			}
#endif
		}
	}

	float MaxBaseSize = 0.0001f;
	if (MaxSize.IsNearlyZero())
	{
		MaxSize = FVector(1.0f, 1.0f, 1.0f);
	}

	for (int32 i = 0; i < EmitterRenderer.Num(); i++)
	{
		if (EmitterRenderer[i])
		{
			FVector BaseExtents = EmitterRenderer[i]->GetBaseExtents();
			FVector ComponentMax;
			MaxBaseSize = BaseExtents.ComponentMax(FVector(MaxBaseSize, MaxBaseSize, MaxBaseSize)).GetMax();
		}
	}

	Ret = Ret.ExpandBy(MaxSize*MaxBaseSize);

	return Ret;
}

/** Look for dead particles and move from the end of the list to the dead location, compacting in the process
  * Also calculates bounds; Kill will be removed from this once we do conditional write
  */
void FNiagaraEmitterInstance::PostProcessParticles()
{
	SCOPE_CYCLE_COUNTER(STAT_NiagaraKill);

	checkSlow(CachedEmitter);
	CachedBounds.Init();
	if (CachedEmitter->bFixedBounds || CachedEmitter->SimTarget == ENiagaraSimTarget::GPUComputeSim)
	{
		CachedBounds = CachedEmitter->FixedBounds;
	}
	else
	{
		TOptional<FBox> DynamicBounds = CalculateDynamicBounds();
		if (DynamicBounds.IsSet())
		{
			if (CachedEmitter->bLocalSpace)
			{
				CachedBounds = DynamicBounds.GetValue();
			}
			else
			{
				CachedBounds = DynamicBounds.GetValue().TransformBy(ParentSystemInstance->GetComponent()->GetComponentToWorld().Inverse());
			}
		}
		else
		{
			CachedBounds = CachedEmitter->FixedBounds;
		}
	}
}

bool FNiagaraEmitterInstance::HandleCompletion(bool bForce)
{
	if (bForce)
	{
		SetExecutionState(ENiagaraExecutionState::Complete);
	}

	if (IsComplete())
	{
		//If we have any particles then clear out the buffers.
		if (ParticleDataSet->GetNumInstances() > 0 || ParticleDataSet->GetPrevNumInstances() > 0)
		{
			ParticleDataSet->ResetBuffers();
		}
		return true;
	}

	return false;
}

bool FNiagaraEmitterInstance::RequiredPersistentID()const
{
	//TODO: can we have this be enabled at runtime from outside the system?
	return GetEmitterHandle().GetInstance()->RequiresPersistantIDs() || ParticleDataSet->HasVariable(SYS_PARAM_PARTICLES_ID);
}

/** 
  * PreTick - handles killing dead particles, emitter death, and buffer swaps
  */
void FNiagaraEmitterInstance::PreTick()
{
	if (IsComplete())
	{
		return;
	}

	checkSlow(ParticleDataSet);
	FNiagaraDataSet& Data = *ParticleDataSet;

#if WITH_EDITOR
	CachedEmitter->SpawnScriptProps.Script->RapidIterationParameters.Tick();
	CachedEmitter->UpdateScriptProps.Script->RapidIterationParameters.Tick();
	ensure(CachedEmitter->GetEventHandlers().Num() == EventExecContexts.Num());
	for (int32 i = 0; i < CachedEmitter->GetEventHandlers().Num(); i++)
	{
		CachedEmitter->GetEventHandlers()[i].Script->RapidIterationParameters.Tick();
	}
#endif


	bool bOk = true;
	bOk &= SpawnExecContext.Tick(ParentSystemInstance);
	bOk &= UpdateExecContext.Tick(ParentSystemInstance);
	if (CachedEmitter->SimTarget == ENiagaraSimTarget::GPUComputeSim && GPUExecContext != nullptr)
	{
		bOk &= GPUExecContext->Tick(ParentSystemInstance);
	}
	for (FNiagaraScriptExecutionContext& EventContext : EventExecContexts)
	{
		bOk &= EventContext.Tick(ParentSystemInstance);
	}

	if (!bOk)
	{
		ResetSimulation();
		SetExecutionState(ENiagaraExecutionState::Disabled);
		return;
	}

	if (TickCount == 0)
	{
		//On our very first frame we prime any previous params (for interpolation).
		SpawnExecContext.PostTick();
		UpdateExecContext.PostTick();
		for (FNiagaraScriptExecutionContext& EventContext : EventExecContexts)
		{
			EventContext.PostTick();
		}
	}

	checkSlow(Data.GetNumVariables() > 0);
	checkSlow(CachedEmitter->SpawnScriptProps.Script);
	checkSlow(CachedEmitter->UpdateScriptProps.Script);

	if (bResetPending)
	{
		Data.ResetCurrentBuffers();
		for (FNiagaraDataSet* SpawnScriptEventDataSet : SpawnScriptEventDataSets)
		{
			SpawnScriptEventDataSet->ResetCurrentBuffers();
		}
		for (FNiagaraDataSet* UpdateScriptEventDataSet : UpdateScriptEventDataSets)
		{
			UpdateScriptEventDataSet->ResetCurrentBuffers();
		}
		bResetPending = false;
	}

	//Swap all data set buffers before doing the main tick on any simulation.
	if (CachedEmitter->SimTarget == ENiagaraSimTarget::CPUSim)
	{
		for (TPair<FNiagaraDataSetID, FNiagaraDataSet*> SetPair : DataSetMap)
		{
			SetPair.Value->Tick();
		}

		for (FNiagaraDataSet* Set : UpdateScriptEventDataSets)
		{
			Set->Tick();
		}

		for (FNiagaraDataSet* Set : SpawnScriptEventDataSets)
		{
			Set->Tick();
		}
	}

	++TickCount;
	ParticleDataSet->SetIDAcquireTag(TickCount);
}


void FNiagaraEmitterInstance::Tick(float DeltaSeconds)
{
	SCOPE_CYCLE_COUNTER(STAT_NiagaraTick);
	SimpleTimer TickTime;

	if (HandleCompletion())
	{
		CPUTimeMS = TickTime.GetElapsedMilliseconds();
		return;
	}

	checkSlow(ParticleDataSet);
	FNiagaraDataSet& Data = *ParticleDataSet;
	Age += DeltaSeconds;

	if (ExecutionState == ENiagaraExecutionState::InactiveClear)
	{
		Data.ResetBuffers();
		ExecutionState = ENiagaraExecutionState::Inactive;
		CPUTimeMS = TickTime.GetElapsedMilliseconds();
		return;
	}

	int32 OrigNumParticles = Data.GetPrevNumInstances();
	if (OrigNumParticles == 0 && ExecutionState != ENiagaraExecutionState::Active)
	{
		//Clear out curr buffer in case it had some data in previously.
		if (CachedEmitter->SimTarget == ENiagaraSimTarget::CPUSim)
		{
			Data.Allocate(0);
		}
		CPUTimeMS = TickTime.GetElapsedMilliseconds();
		return;
	}

	UNiagaraSystem* System = ParentSystemInstance->GetSystem();

	check(Data.GetNumVariables() > 0);
	check(CachedEmitter->SpawnScriptProps.Script);
	check(CachedEmitter->UpdateScriptProps.Script);
	
	//TickEvents(DeltaSeconds);

	// add system constants
	{
		SCOPE_CYCLE_COUNTER(STAT_NiagaraConstants);
		float InvDT = 1.0f / DeltaSeconds;

		//TODO: Create a binding helper object for these to avoid the search.
		SpawnEmitterAgeBinding.SetValue(Age);
		UpdateEmitterAgeBinding.SetValue(Age);
		for (FNiagaraParameterDirectBinding<float>& Binding : EventEmitterAgeBindings)
		{
			Binding.SetValue(Age);
		}
		
<<<<<<< HEAD
		if (CachedEmitter->SimTarget == ENiagaraSimTarget::GPUComputeSim)
=======
		if (CachedEmitter->SimTarget == ENiagaraSimTarget::GPUComputeSim && GPUExecContext != nullptr)
>>>>>>> cf6d231e
		{
			EmitterAgeBindingGPU.SetValue(Age);
		}
	}
	
	// Calculate number of new particles from regular spawning 
	uint32 SpawnTotal = 0;
	if (ExecutionState == ENiagaraExecutionState::Active)
	{
		for (FNiagaraSpawnInfo& Info : SpawnInfos)
		{
			if (Info.Count > 0)
			{
				SpawnTotal += Info.Count;
			}
		}
	}

	// Calculate number of new particles from all event related spawns
	TArray<TArray<int32, TInlineAllocator<16>>, TInlineAllocator<16>> EventSpawnCounts;
	EventSpawnCounts.AddDefaulted(CachedEmitter->GetEventHandlers().Num());
	TArray<int32, TInlineAllocator<16>> EventHandlerSpawnCounts;
	EventHandlerSpawnCounts.AddDefaulted(CachedEmitter->GetEventHandlers().Num());
	uint32 EventSpawnTotal = 0;
	TArray<FNiagaraDataSet*, TInlineAllocator<16>> EventSet;
	EventSet.AddZeroed(CachedEmitter->GetEventHandlers().Num());
	TArray<FGuid, TInlineAllocator<16>> SourceEmitterGuid;
	SourceEmitterGuid.AddDefaulted(CachedEmitter->GetEventHandlers().Num());
	TArray<FName, TInlineAllocator<16>> SourceEmitterName;
	SourceEmitterName.AddDefaulted(CachedEmitter->GetEventHandlers().Num());
	TArray<bool, TInlineAllocator<16>> bPerformEventSpawning;
	bPerformEventSpawning.AddDefaulted(CachedEmitter->GetEventHandlers().Num());

	for (int32 i = 0; i < CachedEmitter->GetEventHandlers().Num(); i++)
	{
		const FNiagaraEventScriptProperties &EventHandlerProps = CachedEmitter->GetEventHandlers()[i];
		SourceEmitterGuid[i] = EventHandlerProps.SourceEmitterID;
		SourceEmitterName[i] = SourceEmitterGuid[i].IsValid() ? *SourceEmitterGuid[i].ToString() : CachedIDName;
		EventSet[i] = FNiagaraEventDataSetMgr::GetEventDataSet(ParentSystemInstance->GetIDName(), SourceEmitterName[i], EventHandlerProps.SourceEventName);
		bPerformEventSpawning[i] = (ExecutionState == ENiagaraExecutionState::Active && EventHandlerProps.Script && EventHandlerProps.ExecutionMode == EScriptExecutionMode::SpawnedParticles);
		if (bPerformEventSpawning[i])
		{
			uint32 EventSpawnNum = CalculateEventSpawnCount(EventHandlerProps, EventSpawnCounts[i], EventSet[i]);
			EventSpawnTotal += EventSpawnNum;
			EventHandlerSpawnCounts[i] = EventSpawnNum;
		}
	}


	/* GPU simulation -  we just create an FNiagaraComputeExecutionContext, queue it, and let the batcher take care of the rest
	 */
	if (CachedEmitter->SimTarget == ENiagaraSimTarget::GPUComputeSim && GPUExecContext != nullptr)
	{
		GPUExecContext->SpawnRateInstances = SpawnTotal;
		GPUExecContext->EventSpawnTotal = EventSpawnTotal;
		GPUExecContext->NumIndicesPerInstance = CachedEmitter->GetRenderers()[0]->GetNumIndicesPerInstance();

		bool bOnlySetOnce = false;
		for (FNiagaraSpawnInfo& Info : SpawnInfos)
		{
			if (Info.Count > 0 && !bOnlySetOnce)
			{
				SpawnIntervalBindingGPU.SetValue(Info.IntervalDt);
				InterpSpawnStartBindingGPU.SetValue(Info.InterpStartDt);
				SpawnGroupBindingGPU.SetValue(Info.SpawnGroup);
				bOnlySetOnce = true;
			}
			else if (Info.Count > 0)
			{
				UE_LOG(LogNiagara, Log, TEXT("Multiple spawns are happening this frame. Only doing the first!"));
				break;
			}
		}

		//GPUExecContext.UpdateInterfaces = CachedEmitter->UpdateScriptProps.Script->GetCachedDefaultDataInterfaces();

		// copy over the constants for the render thread
		//
		//UE_LOG(LogNiagara, Log, TEXT(".................Spawn................."));
		//SpawnExecContext.Parameters.DumpParameters();
		//UE_LOG(LogNiagara, Log, TEXT(".................Update................."));
		//UpdateExecContext.Parameters.DumpParameters();
		//UE_LOG(LogNiagara, Log, TEXT(".................GPU................."));
		//GPUExecContext.CombinedParamStore.DumpParameters();
		//UE_LOG(LogNiagara, Log, TEXT(".................END.................")); 
		if (GbDumpParticleData || System->bDumpDebugEmitterInfo)
		{
			UE_LOG(LogNiagara, Log, TEXT(".................Spawn................."));
			SpawnExecContext.Parameters.DumpParameters(true);
			UE_LOG(LogNiagara, Log, TEXT(".................Update................."));
			UpdateExecContext.Parameters.DumpParameters(true);
			UE_LOG(LogNiagara, Log, TEXT("................. %s Combined Parameters (%d Spawned )................."), TEXT("GPU Script"), SpawnTotal);
			GPUExecContext->CombinedParamStore.DumpParameters();
		}

		int32 ParmSize = GPUExecContext->CombinedParamStore.GetPaddedParameterSizeInBytes();
		
		GPUExecContext->ParamData_RT.SetNumZeroed(ParmSize);
		GPUExecContext->CombinedParamStore.CopyParameterDataToPaddedBuffer(GPUExecContext->ParamData_RT.GetData(), ParmSize);
		// Because each context is only ran once each frame, the CBuffer layout stays constant for the lifetime duration of the CBuffer (one frame).
		GPUExecContext->CBufferLayout.ConstantBufferSize = ParmSize;
		GPUExecContext->CBufferLayout.ComputeHash();

		// push event data sets to the context
		for (FNiagaraDataSet *Set : UpdateScriptEventDataSets)
		{
			GPUExecContext->UpdateEventWriteDataSets.Add(Set);
		}

		GPUExecContext->EventHandlerScriptProps = CachedEmitter->GetEventHandlers();
		GPUExecContext->EventSets = EventSet;
		GPUExecContext->EventSpawnCounts = EventHandlerSpawnCounts;
		NiagaraEmitterInstanceBatcher::Get()->Queue(GPUExecContext);

		// Need to call post-tick, which calls the copy to previous for interpolated spawning
		SpawnExecContext.PostTick();
		UpdateExecContext.PostTick();
		for (FNiagaraScriptExecutionContext& EventContext : EventExecContexts)
		{
			EventContext.PostTick();
		}

		CachedBounds = CachedEmitter->FixedBounds;

		CPUTimeMS = TickTime.GetElapsedMilliseconds();

		/*if (CachedEmitter->SpawnScriptProps.Script->GetComputedVMCompilationId().HasInterpolatedParameters())
		{
			GPUExecContext.CombinedParamStore.CopyCurrToPrev();
		}*/

		return;
	}

	int32 AllocationSize = OrigNumParticles + SpawnTotal + EventSpawnTotal;

	//Ensure we don't blow our current hard limits on cpu particle count.
	//TODO: These current limits can be improved relatively easily. Though perf in at these counts will obviously be an issue anyway.
	if (CachedEmitter->SimTarget == ENiagaraSimTarget::CPUSim && AllocationSize > GMaxNiagaraCPUParticlesPerEmitter)
	{
		UE_LOG(LogNiagara, Warning, TEXT("Emitter %s has attemted to exceed the max CPU particle count! | Max: %d | Requested: %u"), *CachedEmitter->GetUniqueEmitterName(), GMaxNiagaraCPUParticlesPerEmitter, AllocationSize);
		//For now we completely bail out of spawning new particles. Possibly should improve this in future.
		AllocationSize = OrigNumParticles;
		SpawnTotal = 0;
		EventSpawnTotal = 0;
	}

	//Allocate space for prev frames particles and any new one's we're going to spawn.
	Data.Allocate(AllocationSize);
	for (FNiagaraDataSet* SpawnEventDataSet : SpawnScriptEventDataSets)
	{
		SpawnEventDataSet->Allocate(SpawnTotal + EventSpawnTotal);
	}
	for (FNiagaraDataSet* UpdateEventDataSet : UpdateScriptEventDataSets)
	{
		UpdateEventDataSet->Allocate(OrigNumParticles);
	}
	TArray<FNiagaraDataSetExecutionInfo, TInlineAllocator<8>> DataSetExecInfos;
	DataSetExecInfos.Emplace(&Data, 0, false, true);

	// Simulate existing particles forward by DeltaSeconds.
	if (OrigNumParticles > 0)
	{
		/*
		if (bDumpAfterEvent)
		{
			Data.Dump(false);
			bDumpAfterEvent = false;
		}
		*/

		Data.SetNumInstances(OrigNumParticles);
		SCOPE_CYCLE_COUNTER(STAT_NiagaraSimulate);

		UpdateExecCountBinding.SetValue(OrigNumParticles);
		DataSetExecInfos.SetNum(1, false);
		DataSetExecInfos[0].StartInstance = 0;
		for (FNiagaraDataSet* EventDataSet : UpdateScriptEventDataSets)
		{
			DataSetExecInfos.Emplace(EventDataSet, 0, false, true);
			EventDataSet->SetNumInstances(OrigNumParticles);
		}
		UpdateExecContext.Execute(OrigNumParticles, DataSetExecInfos);
		int32 DeltaParticles = Data.GetNumInstances() - OrigNumParticles;

		ensure(DeltaParticles <= 0); // We either lose particles or stay the same, we should never add particles in update!

		if (GbDumpParticleData || System->bDumpDebugEmitterInfo)
		{
			UE_LOG(LogNiagara, Log, TEXT("=== Update Parameters ===") );
			UpdateExecContext.Parameters.Dump();

			UE_LOG(LogNiagara, Log, TEXT("=== Updated %d Particles (%d Died) ==="), OrigNumParticles, -DeltaParticles);
			Data.Dump(true, 0, OrigNumParticles);
		}
	}
	
#if WITH_EDITORONLY_DATA
	if (ParentSystemInstance->ShouldCaptureThisFrame())
	{
		FNiagaraScriptDebuggerInfo* DebugInfo = ParentSystemInstance->GetActiveCaptureWrite(CachedIDName, ENiagaraScriptUsage::ParticleUpdateScript, FGuid());
		if (DebugInfo)
		{
			Data.Dump(DebugInfo->Frame, true, 0, OrigNumParticles);
			//DebugInfo->Frame.Dump(true, 0, OrigNumParticles);
			DebugInfo->Parameters = UpdateExecContext.Parameters;
		}
	}
#endif

	uint32 EventSpawnStart = Data.GetNumInstances();
	int32 NumBeforeSpawn = Data.GetNumInstances();

	//Init new particles with the spawn script.
	if (SpawnTotal + EventSpawnTotal > 0)
	{
		SCOPE_CYCLE_COUNTER(STAT_NiagaraSpawn);

		//Handle main spawn rate spawning
		auto SpawnParticles = [&](int32 Num, FString DumpLabel)
		{
			if (Num > 0)
			{
				int32 OrigNum = Data.GetNumInstances();
				Data.SetNumInstances(OrigNum + Num);

				SpawnExecCountBinding.SetValue(Num);
				DataSetExecInfos.SetNum(1, false);
				DataSetExecInfos[0].StartInstance = OrigNum;

				//UE_LOG(LogNiagara, Log, TEXT("SpawnScriptEventDataSets: %d"), SpawnScriptEventDataSets.Num());
				for (FNiagaraDataSet* EventDataSet : SpawnScriptEventDataSets)
				{
					//UE_LOG(LogNiagara, Log, TEXT("SpawnScriptEventDataSets.. %d"), EventDataSet->GetNumVariables());
					int32 EventOrigNum = EventDataSet->GetNumInstances();
					EventDataSet->SetNumInstances(EventOrigNum + Num);
					DataSetExecInfos.Emplace(EventDataSet, EventOrigNum, false, true);
				}
				
				SpawnExecContext.Execute(Num, DataSetExecInfos);

				if (GbDumpParticleData || System->bDumpDebugEmitterInfo)
				{
					UE_LOG(LogNiagara, Log, TEXT("=== %s Spawn Parameters ==="), *DumpLabel);
					SpawnExecContext.Parameters.Dump();
					UE_LOG(LogNiagara, Log, TEXT("===  %s Spawned %d Particles==="), *DumpLabel, Num);
					Data.Dump(true, OrigNum, Num);
				}
			}
		};

		//Perform all our regular spawning that's driven by our emitter script.
		for (FNiagaraSpawnInfo& Info : SpawnInfos)
		{
			SpawnIntervalBinding.SetValue(Info.IntervalDt);
			InterpSpawnStartBinding.SetValue(Info.InterpStartDt);
			SpawnGroupBinding.SetValue(Info.SpawnGroup);

			SpawnParticles(Info.Count, TEXT("Regular Spawn"));
		};

		EventSpawnStart = Data.GetNumInstances();

		for (int32 EventScriptIdx = 0; EventScriptIdx < CachedEmitter->GetEventHandlers().Num(); EventScriptIdx++)
		{
			//Spawn particles coming from events.
			for (int32 i = 0; i < EventSpawnCounts[EventScriptIdx].Num(); i++)
			{
				int32 EventNumToSpawn = EventSpawnCounts[EventScriptIdx][i];

				//Event spawns are instantaneous at the middle of the frame?
				SpawnIntervalBinding.SetValue(0.0f);
				InterpSpawnStartBinding.SetValue(DeltaSeconds * 0.5f);
				SpawnGroupBinding.SetValue(0);

				SpawnParticles(EventNumToSpawn, TEXT("Event Spawn"));
			}
		}
	}


#if WITH_EDITORONLY_DATA
	int32 NumAfterSpawn = Data.GetNumInstances();
	int32 TotalNumSpawned = NumAfterSpawn - NumBeforeSpawn;
	if (ParentSystemInstance->ShouldCaptureThisFrame())
	{
		FNiagaraScriptDebuggerInfo* DebugInfo = ParentSystemInstance->GetActiveCaptureWrite(CachedIDName, ENiagaraScriptUsage::ParticleSpawnScript, FGuid());
		if (DebugInfo)
		{
			Data.Dump(DebugInfo->Frame, true, NumBeforeSpawn, TotalNumSpawned);
			//DebugInfo->Frame.Dump(true, 0, Num);
			DebugInfo->Parameters = SpawnExecContext.Parameters;
		}
	}
#endif
	/*else if (SpawnTotal + EventSpawnTotal > 0)
	{
		UE_LOG(LogNiagara, Log, TEXT("Skipping spawning due to execution state! %d"), (uint32)ExecutionState)
	}*/

	// Events are all working from the same set of data generated during spawn they they only need 1 copy to have updated data.
	if (CachedEmitter->GetEventHandlers().Num())
	{
		Data.CopyCurToPrev();
	}
	int32 SpawnEventScriptStartIndex = EventSpawnStart;
	for (int32 EventScriptIdx = 0;  EventScriptIdx < CachedEmitter->GetEventHandlers().Num(); EventScriptIdx++)
	{
		const FNiagaraEventScriptProperties &EventHandlerProps = CachedEmitter->GetEventHandlers()[EventScriptIdx];

		if (bPerformEventSpawning[EventScriptIdx] && EventSet[EventScriptIdx] && EventSpawnCounts[EventScriptIdx].Num())
		{
			uint32 NumParticles = Data.GetNumInstances();
			SCOPE_CYCLE_COUNTER(STAT_NiagaraEventHandle);

			for (int32 i = 0; i < EventSpawnCounts[EventScriptIdx].Num(); i++)
			{
				// When using interpolated spawn it's possible for the interpolated update script to kill a particle the same frame that it's spawned.
				// In this case we have to decrease the number of instances to run the event script on.
				int32 EventNumToSpawn = EventSpawnCounts[EventScriptIdx][i];
				int32 ActualEventNumToSpawn = FMath::Min(EventNumToSpawn, (int32)Data.GetNumInstances() - (int32)EventSpawnStart);
				
				if (ActualEventNumToSpawn > 0)
				{
					EventExecCountBindings[EventScriptIdx].SetValue(EventNumToSpawn);

					DataSetExecInfos.SetNum(1, false);
					DataSetExecInfos[0].StartInstance = EventSpawnStart;
					DataSetExecInfos[0].bUpdateInstanceCount = false;
					DataSetExecInfos.Emplace(EventSet[EventScriptIdx], i, false, false);
					EventExecContexts[EventScriptIdx].Execute(ActualEventNumToSpawn, DataSetExecInfos);

					if (GbDumpParticleData)
					{
						UE_LOG(LogNiagara, Log, TEXT("=== Event %d Parameters ==="), EventScriptIdx);
						EventExecContexts[EventScriptIdx].Parameters.Dump();
						UE_LOG(LogNiagara, Log, TEXT("=== Event %d %d Particles ==="), EventScriptIdx, ActualEventNumToSpawn);
						Data.Dump(true, EventSpawnStart, ActualEventNumToSpawn);
					}

#if WITH_EDITORONLY_DATA
					if (ParentSystemInstance->ShouldCaptureThisFrame())
					{
						FGuid EventGuid = EventExecContexts[EventScriptIdx].Script->GetUsageId();
						FNiagaraScriptDebuggerInfo* DebugInfo = ParentSystemInstance->GetActiveCaptureWrite(CachedIDName, ENiagaraScriptUsage::ParticleEventScript, EventGuid);
						if (DebugInfo)
						{
							Data.Dump(DebugInfo->Frame, true, EventSpawnStart, ActualEventNumToSpawn);		
							//DebugInfo->Frame.Dump(true, 0, ActualEventNumToSpawn);
							DebugInfo->Parameters = EventExecContexts[EventScriptIdx].Parameters;
						}
					}
#endif

					ensure(Data.GetNumInstances() == NumParticles);

					EventSpawnStart += ActualEventNumToSpawn;
				}
			}
		}
	}

	// Update events need a copy per event so that the previous event's data can be used.
	for (int32 EventScriptIdx = 0; EventScriptIdx < CachedEmitter->GetEventHandlers().Num(); EventScriptIdx++)
	{
		const FNiagaraEventScriptProperties &EventHandlerProps = CachedEmitter->GetEventHandlers()[EventScriptIdx];

		// handle all-particle events
		if (EventHandlerProps.Script && EventHandlerProps.ExecutionMode == EScriptExecutionMode::EveryParticle && EventSet[EventScriptIdx])
		{
			uint32 NumParticles = Data.GetNumInstances();
			if (EventSet[EventScriptIdx]->GetPrevNumInstances())
			{
				SCOPE_CYCLE_COUNTER(STAT_NiagaraEventHandle);
				
				for (uint32 i = 0; i < EventSet[EventScriptIdx]->GetPrevNumInstances(); i++)
				{
					// Copy the current to previous so that the event script has access to the new values from the update
					// script and any values updated in previous events.
					Data.CopyCurToPrev();

					uint32 NumInstancesPrev = Data.GetPrevNumInstances();
					EventExecCountBindings[EventScriptIdx].SetValue(NumInstancesPrev);
					DataSetExecInfos.SetNum(1, false);
					DataSetExecInfos[0].StartInstance = 0;
					DataSetExecInfos.Emplace(EventSet[EventScriptIdx], i, false, false);
					/*if (GbDumpParticleData || System->bDumpDebugEmitterInfo)
					{
						UE_LOG(LogNiagara, Log, TEXT("=== Event %d [%d] Payload ==="), EventScriptIdx, i);
						DataSetExecInfos[1].DataSet->Dump(true, 0, 1);
					}*/

					EventExecContexts[EventScriptIdx].Execute(NumInstancesPrev, DataSetExecInfos);

					if (GbDumpParticleData || System->bDumpDebugEmitterInfo)
					{
						UE_LOG(LogNiagara, Log, TEXT("=== Event %d [%d] Parameters ==="), EventScriptIdx, i);
						EventExecContexts[EventScriptIdx].Parameters.Dump();
						UE_LOG(LogNiagara, Log, TEXT("=== Event %d %d Particles ==="), EventScriptIdx, NumInstancesPrev);
						Data.Dump(true, 0, NumInstancesPrev);
					}


#if WITH_EDITORONLY_DATA
					if (ParentSystemInstance->ShouldCaptureThisFrame())
					{
						FGuid EventGuid = EventExecContexts[EventScriptIdx].Script->GetUsageId();
						FNiagaraScriptDebuggerInfo* DebugInfo = ParentSystemInstance->GetActiveCaptureWrite(CachedIDName, ENiagaraScriptUsage::ParticleEventScript, EventGuid);
						if (DebugInfo)
						{
							Data.Dump(DebugInfo->Frame, true, 0, NumInstancesPrev);
							//DebugInfo->Frame.Dump(true, 0, NumInstancesPrev);
							DebugInfo->Parameters = EventExecContexts[EventScriptIdx].Parameters;
						}
					}
#endif

					ensure(NumParticles == Data.GetNumInstances());
				}
			}
		}

		//TODO: Disabling this event mode for now until it can be reworked. Currently it uses index directly with can easily be invalid and cause undefined behavior.
		//
//		// handle single-particle events
//		// TODO: we'll need a way to either skip execution of the VM if an index comes back as invalid, or we'll have to pre-process
//		// event/particle arrays; this is currently a very naive (and comparatively slow) implementation, until full indexed reads work
// 		if (EventHandlerProps.Script && EventHandlerProps.ExecutionMode == EScriptExecutionMode::SingleParticle && EventSet[EventScriptIdx])
// 		{
// 
// 			SCOPE_CYCLE_COUNTER(STAT_NiagaraEventHandle);
// 			FNiagaraVariable IndexVar(FNiagaraTypeDefinition::GetIntDef(), "ParticleIndex");
// 			FNiagaraDataSetIterator<int32> IndexItr(*EventSet[EventScriptIdx], IndexVar, 0, false);
// 			if (IndexItr.IsValid() && EventSet[EventScriptIdx]->GetPrevNumInstances() > 0)
// 			{
// 				EventExecCountBindings[EventScriptIdx].SetValue(1);
// 
// 				Data.CopyCurToPrev();
// 				uint32 NumParticles = Data.GetNumInstances();
// 
// 				for (uint32 i = 0; i < EventSet[EventScriptIdx]->GetPrevNumInstances(); i++)
// 				{
// 					int32 Index = *IndexItr;
// 					IndexItr.Advance();
// 					DataSetExecInfos.SetNum(1, false);
// 					DataSetExecInfos[0].StartInstance = Index;
// 					DataSetExecInfos[0].bUpdateInstanceCount = false;
// 					DataSetExecInfos.Emplace(EventSet[EventScriptIdx], i, false, false);
// 					EventExecContexts[EventScriptIdx].Execute(1, DataSetExecInfos);
// 
// 					if (GbDumpParticleData || System->bDumpDebugEmitterInfo)
// 					{
// 						ensure(EventHandlerProps.Script->RapidIterationParameters.VerifyBinding(&EventExecContexts[EventScriptIdx].Parameters));
// 						UE_LOG(LogNiagara, Log, TEXT("=== Event %d Src Parameters ==="), EventScriptIdx);
// 						EventHandlerProps.Script->RapidIterationParameters.Dump();
// 						UE_LOG(LogNiagara, Log, TEXT("=== Event %d Context Parameters ==="), EventScriptIdx);
// 						EventExecContexts[EventScriptIdx].Parameters.Dump();
// 						UE_LOG(LogNiagara, Log, TEXT("=== Event %d Particles (%d index written, %d total) ==="), EventScriptIdx, Index, Data.GetNumInstances());
// 						Data.Dump(true, Index, 1);
// 					}
// 
// 
// #if WITH_EDITORONLY_DATA
// 					if (ParentSystemInstance->ShouldCaptureThisFrame())
// 					{
// 						FGuid EventGuid = EventExecContexts[EventScriptIdx].Script->GetUsageId();
// 						FNiagaraScriptDebuggerInfo* DebugInfo = ParentSystemInstance->GetActiveCaptureWrite(CachedIDName, ENiagaraScriptUsage::ParticleEventScript, EventGuid);
// 						if (DebugInfo)
// 						{
// 							Data.Dump(DebugInfo->Frame, true, Index, 1);
// 							//DebugInfo->Frame.Dump(true, 0, 1);
// 							DebugInfo->Parameters = EventExecContexts[EventScriptIdx].Parameters;
// 						}
// 					}
// #endif
// 					ensure(NumParticles == Data.GetNumInstances());
// 				}
// 			}
// 		}
	}

	PostProcessParticles();

	SpawnExecContext.PostTick();
	UpdateExecContext.PostTick();
	for (FNiagaraScriptExecutionContext& EventContext : EventExecContexts)
	{
		EventContext.PostTick();
	}

	CPUTimeMS = TickTime.GetElapsedMilliseconds();

	INC_DWORD_STAT_BY(STAT_NiagaraNumParticles, Data.GetNumInstances());
}


/** Calculate total number of spawned particles from events; these all come from event handler script with the SpawnedParticles execution mode
 *  We get the counts ahead of event processing time so we only have to allocate new particles once
 *  TODO: augment for multiple spawning event scripts
 */
uint32 FNiagaraEmitterInstance::CalculateEventSpawnCount(const FNiagaraEventScriptProperties &EventHandlerProps, TArray<int32, TInlineAllocator<16>>& EventSpawnCounts, FNiagaraDataSet *EventSet)
{
	uint32 EventSpawnTotal = 0;
	int32 NumEventsToProcess = 0;

	if (EventSet)
	{
		NumEventsToProcess = EventSet->GetPrevNumInstances();
		if(EventHandlerProps.MaxEventsPerFrame > 0)
		{
			NumEventsToProcess = FMath::Min<int32>(EventSet->GetPrevNumInstances(), EventHandlerProps.MaxEventsPerFrame);
		}

		const bool bUseRandom = EventHandlerProps.bRandomSpawnNumber && EventHandlerProps.MinSpawnNumber < EventHandlerProps.SpawnNumber;
		for (int32 i = 0; i < NumEventsToProcess; i++)
		{
			const uint32 SpawnNumber = bUseRandom ? FMath::RandRange((int32)EventHandlerProps.MinSpawnNumber, (int32)EventHandlerProps.SpawnNumber) : EventHandlerProps.SpawnNumber;
			if (ExecutionState == ENiagaraExecutionState::Active && SpawnNumber > 0)
			{
				EventSpawnCounts.Add(SpawnNumber);
				EventSpawnTotal += SpawnNumber;
			}
		}
	}

	return EventSpawnTotal;
}

void FNiagaraEmitterInstance::SetExecutionState(ENiagaraExecutionState InState)
{
	/*if (InState != ExecutionState)
	{
		const UEnum* EnumPtr = FNiagaraTypeDefinition::GetExecutionStateEnum();
		UE_LOG(LogNiagara, Log, TEXT("Emitter \"%s\" change state: %s to %s"), *GetEmitterHandle().GetName().ToString(), *EnumPtr->GetNameStringByValue((int64)ExecutionState),
			*EnumPtr->GetNameStringByValue((int64)InState));
	}*/

	/*if (InState == ENiagaraExecutionState::Active && ExecutionState == ENiagaraExecutionState::Inactive)
	{
		UE_LOG(LogNiagara, Log, TEXT("Emitter \"%s\" change state N O O O O O "), *GetEmitterHandle().GetName().ToString());
	}*/
	check(InState >= ENiagaraExecutionState::Active && InState < ENiagaraExecutionState::Num);
	//We can't move out of disabled without a proper reinit.
	if (ExecutionState != ENiagaraExecutionState::Disabled)
	{
		ExecutionState = InState;
	}
}


#if WITH_EDITORONLY_DATA

bool FNiagaraEmitterInstance::CheckAttributesForRenderer(int32 Index)
{
	if (Index > EmitterRenderer.Num())
	{
		return false;
	}

	bool bOk = true;
	checkSlow(ParticleDataSet);
	FNiagaraDataSet& Data = *ParticleDataSet;
	if (EmitterRenderer[Index])
	{
		
		const TArray<FNiagaraVariable>& RequiredAttrs = EmitterRenderer[Index]->GetRequiredAttributes();

		for (FNiagaraVariable Attr : RequiredAttrs)
		{
			// TODO .. should we always be namespaced?
			FString AttrName = Attr.GetName().ToString();
			if (AttrName.RemoveFromStart(TEXT("Particles.")))
			{
				Attr.SetName(*AttrName);
			}

			if (!Data.HasVariable(Attr))
			{
				bOk = false;
				UE_LOG(LogNiagara, Error, TEXT("Cannot render %s because it does not define attribute %s %s."), *GetEmitterHandle().GetName().ToString(), *Attr.GetType().GetNameText().ToString() , *Attr.GetName().ToString());
			}
		}

		if (bOk && !EmitterRenderer[Index]->GetRendererProperties()->IsSimTargetSupported(CachedEmitter->SimTarget))
		{
			UE_LOG(LogNiagara, Error, TEXT("Cannot render %s because it is not compatible with this SimTarget mode."), *GetEmitterHandle().GetName().ToString());
			bOk = false;
		}

		EmitterRenderer[Index]->SetEnabled(bOk);
	}
	return bOk;
}

#endif

/** Replace the current System renderer with a new one of Type.
Don't forget to call RenderModuleUpdate on the SceneProxy after calling this! 
 */
void FNiagaraEmitterInstance::UpdateEmitterRenderer(ERHIFeatureLevel::Type FeatureLevel, TArray<NiagaraRenderer*>& ToBeAddedList, TArray<NiagaraRenderer*>& ToBeRemovedList)
{
	checkSlow(CachedEmitter);

	// Add all the old to be purged..
	for (int32 SubIdx = 0; SubIdx < EmitterRenderer.Num(); SubIdx++)
	{
		if (EmitterRenderer[SubIdx] != nullptr)
		{
			ToBeRemovedList.Add(EmitterRenderer[SubIdx]);
			EmitterRenderer[SubIdx] = nullptr;
		}
	}

	if (!IsComplete())
	{
		EmitterRenderer.Empty();
		EmitterRenderer.AddZeroed(CachedEmitter->GetRenderers().Num());
		for (int32 SubIdx = 0; SubIdx < CachedEmitter->GetRenderers().Num(); SubIdx++)
		{
			UMaterialInterface *Material = nullptr;

			TArray<UMaterialInterface*> UsedMats;
			if (CachedEmitter->GetRenderers()[SubIdx] != nullptr)
			{
				CachedEmitter->GetRenderers()[SubIdx]->GetUsedMaterials(UsedMats);
				if (UsedMats.Num() != 0)
				{
					Material = UsedMats[0];
				}
			}

			if (Material == nullptr)
			{
				Material = UMaterial::GetDefaultMaterial(MD_Surface);
			}

			if (CachedEmitter->GetRenderers()[SubIdx] != nullptr)
			{
				EmitterRenderer[SubIdx] = CachedEmitter->GetRenderers()[SubIdx]->CreateEmitterRenderer(FeatureLevel);
				EmitterRenderer[SubIdx]->SetMaterial(Material, FeatureLevel);
				EmitterRenderer[SubIdx]->SetLocalSpace(CachedEmitter->bLocalSpace);
				ToBeAddedList.Add(EmitterRenderer[SubIdx]);

				//UE_LOG(LogNiagara, Warning, TEXT("CreateRenderer %p"), EmitterRenderer);
#if WITH_EDITORONLY_DATA
				CheckAttributesForRenderer(SubIdx);
#endif
			}
			else
			{
				EmitterRenderer[SubIdx] = nullptr;
			}
		}
	}
}<|MERGE_RESOLUTION|>--- conflicted
+++ resolved
@@ -73,14 +73,6 @@
 
 	if (CachedEmitter != nullptr && CachedEmitter->SimTarget == ENiagaraSimTarget::GPUComputeSim)
 	{
-<<<<<<< HEAD
-		NiagaraEmitterInstanceBatcher::Get()->Remove(&GPUExecContext);
-	}
-
-	/** We defer the deletion of the particle dataset to the RT to be sure all in-flight RT commands have finished using it.*/
-	ENQUEUE_UNIQUE_RENDER_COMMAND_ONEPARAMETER(FDeleteParticleDataSetCommand,
-		FNiagaraDataSet*, DataSet, ParticleDataSet,
-=======
 		/** We defer the deletion of the particle dataset and the compute context to the RT to be sure all in-flight RT commands have finished using it.*/
 		if (GPUExecContext != nullptr)
 		{
@@ -96,7 +88,6 @@
 		}
 
 		if (ParticleDataSet != nullptr)
->>>>>>> cf6d231e
 		{
 			ENQUEUE_UNIQUE_RENDER_COMMAND_ONEPARAMETER(FDeleteParticleDataSetCommand,
 				FNiagaraDataSet*, DataSet, ParticleDataSet,
@@ -145,16 +136,11 @@
 	SpawnExecContext.Parameters.DumpParameters(true);
 	UE_LOG(LogNiagara, Log, TEXT(".................Update................."));
 	UpdateExecContext.Parameters.DumpParameters(true);
-<<<<<<< HEAD
-	UE_LOG(LogNiagara, Log, TEXT("................. %s Combined Parameters ................."), TEXT("GPU Script"));
-	GPUExecContext.CombinedParamStore.DumpParameters();
-=======
 	if (CachedEmitter->SimTarget == ENiagaraSimTarget::GPUComputeSim && GPUExecContext != nullptr)
 	{
 		UE_LOG(LogNiagara, Log, TEXT("................. %s Combined Parameters ................."), TEXT("GPU Script"));
 		GPUExecContext->CombinedParamStore.DumpParameters();
 	}
->>>>>>> cf6d231e
 	UE_LOG(LogNiagara, Log, TEXT("................. Particles ................."));
 	ParticleDataSet->Dump(false);
 	ParticleDataSet->Dump(true);
@@ -315,11 +301,7 @@
 
 	if (CachedEmitter->SimTarget == ENiagaraSimTarget::GPUComputeSim && GPUExecContext != nullptr)
 	{
-<<<<<<< HEAD
-		EmitterAgeBindingGPU.Init(GPUExecContext.CombinedParamStore, EmitterAgeParam);
-=======
 		EmitterAgeBindingGPU.Init(GPUExecContext->CombinedParamStore, EmitterAgeParam);
->>>>>>> cf6d231e
 	}
 
 	SpawnExecCountBinding.Init(SpawnExecContext.Parameters, SYS_PARAM_ENGINE_EXEC_COUNT);
@@ -943,11 +925,7 @@
 			Binding.SetValue(Age);
 		}
 		
-<<<<<<< HEAD
-		if (CachedEmitter->SimTarget == ENiagaraSimTarget::GPUComputeSim)
-=======
 		if (CachedEmitter->SimTarget == ENiagaraSimTarget::GPUComputeSim && GPUExecContext != nullptr)
->>>>>>> cf6d231e
 		{
 			EmitterAgeBindingGPU.SetValue(Age);
 		}
