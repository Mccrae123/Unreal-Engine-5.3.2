// Copyright Epic Games, Inc. All Rights Reserved.

#include "NiagaraEmitterInstance.h"
#include "NiagaraStats.h"
#include "NiagaraConstants.h"
#include "NiagaraRenderer.h"
#include "NiagaraSystemInstance.h"
#include "NiagaraComputeExecutionContext.h"
#include "NiagaraDataInterface.h"
#include "NiagaraGpuComputeDispatchInterface.h"
#include "NiagaraScriptExecutionContext.h"
#include "NiagaraParameterCollection.h"
#include "NiagaraWorldManager.h"
#include "NiagaraSimulationStageBase.h"
#include "NiagaraComponentSettings.h"

DECLARE_DWORD_COUNTER_STAT(TEXT("Num Custom Events"), STAT_NiagaraNumCustomEvents, STATGROUP_Niagara);

//DECLARE_CYCLE_STAT(TEXT("Tick"), STAT_NiagaraTick, STATGROUP_Niagara);
DECLARE_CYCLE_STAT(TEXT("Emitter Simulate [CNC]"), STAT_NiagaraSimulate, STATGROUP_Niagara);
DECLARE_CYCLE_STAT(TEXT("Emitter Spawn [CNC]"), STAT_NiagaraSpawn, STATGROUP_Niagara);
DECLARE_CYCLE_STAT(TEXT("Emitter Post Tick [CNC]"), STAT_NiagaraEmitterPostTick, STATGROUP_Niagara);
DECLARE_CYCLE_STAT(TEXT("Emitter Event Handling [CNC]"), STAT_NiagaraEventHandle, STATGROUP_Niagara);
DECLARE_CYCLE_STAT(TEXT("Emitter Event CopyBuffer [CNC]"), STAT_NiagaraEvent_CopyBuffer, STATGROUP_Niagara);
DECLARE_CYCLE_STAT(TEXT("Emitter Error Check [CNC]"), STAT_NiagaraEmitterErrorCheck, STATGROUP_Niagara);
DECLARE_CYCLE_STAT(TEXT("Init Emitters [GT]"), STAT_NiagaraEmitterInit, STATGROUP_Niagara);

static int32 GbNiagaraAllowEventSpawnCombine = 1;
static FAutoConsoleVariableRef CVarNiagaraAllowEventSpawnCombine(
	TEXT("fx.Niagara.AllowEventSpawnCombine"),
	GbNiagaraAllowEventSpawnCombine,
	TEXT("Allows events spawning to be combined, 0=Disabled, 1=Allowed Based On Emitter, 2=Force On."),
	ECVF_Default
);

static int32 GbDumpParticleData = 0;
static FAutoConsoleVariableRef CVarNiagaraDumpParticleData(
	TEXT("fx.DumpParticleData"),
	GbDumpParticleData,
	TEXT("If > 0 current frame particle data will be dumped after simulation. \n"),
	ECVF_Default
	);

static int32 GbNiagaraDumpNans = 0;
static FAutoConsoleVariableRef CVarNiagaraDumpNans(
	TEXT("fx.Niagara.DumpNans"),
	GbNiagaraDumpNans,
	TEXT("If not 0 any NaNs will be dumped always.\n"),
	ECVF_Default
);

static int32 GbNiagaraDumpNansOnce = 0;
static FAutoConsoleVariableRef CVarNiagaraDumpNansOnce(
	TEXT("fx.Niagara.DumpNansOnce"),
	GbNiagaraDumpNansOnce,
	TEXT("If not 0 any NaNs will be dumped for the first emitter that encounters NaNs.\n"),
	ECVF_Default
);

static int32 GbNiagaraShowAllocationWarnings = 0;
static FAutoConsoleVariableRef CVarNiagaraShowAllocationWarnings(
	TEXT("fx.Niagara.ShowAllocationWarnings"),
	GbNiagaraShowAllocationWarnings,
	TEXT("If not 0 then frequent reallocations and over-allocations of particle memory will cause warnings in the log.\n"),
	ECVF_Default
);

/**
TODO: This is mainly to avoid hard limits in our storage/alloc code etc rather than for perf reasons.
We should improve our hard limit/safety code and possibly add a max for perf reasons.
*/
static int32 GMaxNiagaraCPUParticlesPerEmitter = 1000000;
static FAutoConsoleVariableRef CVarMaxNiagaraCPUParticlesPerEmitter(
	TEXT("fx.MaxNiagaraCPUParticlesPerEmitter"),
	GMaxNiagaraCPUParticlesPerEmitter,
	TEXT("The max number of supported CPU particles per emitter in Niagara. \n"),
	ECVF_Default
);

static int32 GMaxNiagaraGPUParticlesSpawnPerFrame = 2000000;
static FAutoConsoleVariableRef CVarMaxNiagaraGPUParticlesSpawnPerFrame(
	TEXT("fx.MaxNiagaraGPUParticlesSpawnPerFrame"),
	GMaxNiagaraGPUParticlesSpawnPerFrame,
	TEXT("The max number of GPU particles we expect to spawn in a single frame.\n"),
	ECVF_Default
);

//////////////////////////////////////////////////////////////////////////

template<bool bAccumulate>
struct FNiagaraEditorOnlyCycleTimer
{
	FORCEINLINE FNiagaraEditorOnlyCycleTimer(uint32& InCyclesOut)
#if WITH_EDITOR
		: CyclesOut(InCyclesOut)
		, StartCycles(FPlatformTime::Cycles())
#endif
	{
	}

#if WITH_EDITOR
	FORCEINLINE ~FNiagaraEditorOnlyCycleTimer()
	{
		uint32 DeltaCycles = FPlatformTime::Cycles() - StartCycles;
		if (bAccumulate)
		{
			CyclesOut += DeltaCycles;
		}
		else
		{
			CyclesOut = DeltaCycles;
		}
	}

	uint32& CyclesOut;
	uint32 StartCycles;
#endif
};

//////////////////////////////////////////////////////////////////////////

FNiagaraEmitterInstance::FNiagaraEmitterInstance(FNiagaraSystemInstance* InParentSystemInstance)
	: CachedBounds(ForceInit)
	, FixedBounds(ForceInit)
	, CachedSystemFixedBounds(ForceInit)
	, ParentSystemInstance(InParentSystemInstance)
	, bResetPending(false)
	, bCombineEventSpawn(false)
{
	ParticleDataSet = new FNiagaraDataSet();

	ComputeDispatchInterface = ParentSystemInstance ? ParentSystemInstance->GetComputeDispatchInterface() : nullptr;
	check(ComputeDispatchInterface != nullptr);
}

FNiagaraEmitterInstance::~FNiagaraEmitterInstance()
{
	// Clear the cached emitter as it is not safe to access the CacheEmitter due to deferred deleted which can happen after the CachedEmitter has been GCed
	CachedEmitter = FVersionedNiagaraEmitter();

	//UE_LOG(LogNiagara, Warning, TEXT("~Simulator %p"), this);
	CachedBounds.Init();
	UnbindParameters(false);

	if (GPUExecContext != nullptr)
	{
		//This has down stream stores now too so we need to unbind them here otherwise we'll get a in the dtor on the RT.
		GPUExecContext->CombinedParamStore.UnbindAll();

		/** We defer the deletion of the particle dataset and the compute context to the RT to be sure all in-flight RT commands have finished using it.*/
		ENQUEUE_RENDER_COMMAND(FDeleteContextCommand)(
			[ExecContext=GPUExecContext, DataSet=ParticleDataSet](FRHICommandListImmediate& RHICmdList)
			{
				if ( ExecContext != nullptr )
				{
					delete ExecContext;
				}
				if ( DataSet != nullptr )
				{
					delete DataSet;
				}
			}
		);
			
		GPUExecContext = nullptr;
		ParticleDataSet = nullptr;
	}
	else
	{
		if ( ParticleDataSet != nullptr )
		{
			delete ParticleDataSet;
			ParticleDataSet = nullptr;
		}
	}
}

<<<<<<< HEAD
FBox FNiagaraEmitterInstance::GetBounds() const
{
	return CachedBounds;
}

=======
>>>>>>> d731a049
TArrayView<FNiagaraScriptExecutionContext> FNiagaraEmitterInstance::GetEventExecutionContexts()
{
	if (EventInstanceData.IsValid())
	{
		return MakeArrayView(EventInstanceData->EventExecContexts);
	}
	return MakeArrayView<FNiagaraScriptExecutionContext>(nullptr, 0);
}

bool FNiagaraEmitterInstance::IsReadyToRun() const
{
	if (!IsDisabled() && !CachedEmitter.GetEmitterData()->IsReadyToRun())
	{
		return false;
	}

	return true;
}

void FNiagaraEmitterInstance::Dump()const
{
	if (IsDisabled())
	{
		return;
	}

	UE_LOG(LogNiagara, Log, TEXT("==  %s ========"), *CachedEmitter.Emitter->GetUniqueEmitterName());
	UE_LOG(LogNiagara, Log, TEXT(".................Spawn................."));
	SpawnExecContext.Parameters.DumpParameters(true);
	UE_LOG(LogNiagara, Log, TEXT(".................Update................."));
	UpdateExecContext.Parameters.DumpParameters(true);
	if (CachedEmitter.GetEmitterData()->SimTarget == ENiagaraSimTarget::GPUComputeSim && GPUExecContext != nullptr)
	{
		UE_LOG(LogNiagara, Log, TEXT("................. %s Combined Parameters ................."), TEXT("GPU Script"));
		GPUExecContext->CombinedParamStore.DumpParameters();
		//-TODO: Add dump for GPU particles
	}
	else
	{
		ParticleDataSet->Dump(0, INDEX_NONE, TEXT("Particle Data"), TEXT("UniqueID"));
	}
}

bool FNiagaraEmitterInstance::IsAllowedToExecute() const
{
	FVersionedNiagaraEmitterData* EmitterData = CachedEmitter.GetEmitterData();
	if (!GetEmitterHandle().GetIsEnabled() || EmitterData == nullptr || !EmitterData->IsAllowedByScalability())
	{
		return false;
	}

	if (EmitterData->SimTarget == ENiagaraSimTarget::GPUComputeSim)
	{
		//-TODO: Could replace with CPU side sim in some cases
		if ( !ComputeDispatchInterface || !FNiagaraUtilities::AllowGPUParticles(ComputeDispatchInterface->GetShaderPlatform()) )
		{
			return false;
		}
<<<<<<< HEAD
=======

		if (const UNiagaraScript* GPUComputeScript = EmitterData->GetGPUComputeScript())
		{
			if (const FNiagaraShaderScript* ShaderScript = GPUComputeScript->GetRenderThreadScript())
			{
				const uint64 ScriptCBufferSize = ShaderScript->GetScriptParametersMetadata()->ShaderParametersMetadata->GetLayout().ConstantBufferSize;
				const uint64 RHIMaxCBufferSize = GetMaxConstantBufferByteSize();
				if (ScriptCBufferSize > RHIMaxCBufferSize)
				{
				#if !(UE_BUILD_SHIPPING || UE_BUILD_TEST)
					GEngine->AddOnScreenDebugMessage(uint64(EmitterData), 1.f, FColor::Red, *FString::Printf(TEXT("GPU Simulation(%s) is disabled due to using too much constant buffer space (%d/%d)."), EmitterData->GetDebugSimName(), ScriptCBufferSize, RHIMaxCBufferSize));
				#endif
					return false;
				}
			}
		}
>>>>>>> d731a049
	}

	if (UNiagaraComponentSettings::ShouldSuppressEmitterActivation(this))
	{
		return false;
	}

	return true;
}

void FNiagaraEmitterInstance::Init(int32 InEmitterIdx, FNiagaraSystemInstanceID InSystemInstanceID)
{
	SCOPE_CYCLE_COUNTER(STAT_NiagaraEmitterInit);
	check(ParticleDataSet);
	EmitterIdx = InEmitterIdx;
	OwnerSystemInstanceID = InSystemInstanceID;
	const FNiagaraEmitterHandle& EmitterHandle = GetEmitterHandle();
	CachedEmitter = EmitterHandle.GetInstance();
	CachedIDName = EmitterHandle.GetIdName();

	MaxAllocationCount = 0;
	ReallocationCount = 0;
	MinOverallocation = -1;

	bResetPending = false;

	FVersionedNiagaraEmitterData* EmitterData = CachedEmitter.GetEmitterData();
	if (EmitterData == nullptr)
	{
		//@todo(message manager) Error bubbling here
		ExecutionState = ENiagaraExecutionState::Disabled;
		return;
	}

	RandomSeed = EmitterData->RandomSeed + ParentSystemInstance->GetRandomSeedOffset();

	MaxAllocationCount = EmitterData->GetMaxParticleCountEstimate();
	if (!IsAllowedToExecute())
	{
		ExecutionState = ENiagaraExecutionState::Disabled;
		return;
	}

	const TArray<TSharedRef<const FNiagaraEmitterCompiledData>>& EmitterCompiledData = ParentSystemInstance->GetSystem()->GetEmitterCompiledData();
	if (EmitterCompiledData.IsValidIndex(EmitterIdx) == false)
	{
		//@todo(message manager) Error bubbling here
		ExecutionState = ENiagaraExecutionState::Disabled;
		return;
	}

	CachedEmitterCompiledData = EmitterCompiledData[EmitterIdx];

#if !UE_BUILD_SHIPPING && !UE_BUILD_TEST 
	CheckForErrors();
#endif

	if (IsDisabled())
	{
		return;
	}

	//Init the spawn infos to the correct number for this system.
	SpawnInfos.SetNum(CachedEmitterCompiledData->SpawnAttributes.Num());

	{
		ParticleDataSet->Init(&CachedEmitterCompiledData->DataSetCompiledData);

		// We do not need to kill the existing particles as we will have none
		ResetSimulation(false);

		//Warn the user if there are any attributes used in the update script that are not initialized in the spawn script.
		//TODO: We need some window in the System editor and possibly the graph editor for warnings and errors.

		const bool bVerboseAttributeLogging = false;

#if !UE_BUILD_SHIPPING && !UE_BUILD_TEST 
		if (bVerboseAttributeLogging)
		{
			for (FNiagaraVariable& Attr : EmitterData->UpdateScriptProps.Script->GetVMExecutableData().Attributes)
			{
				int32 FoundIdx;
				if (!EmitterData->SpawnScriptProps.Script->GetVMExecutableData().Attributes.Find(Attr, FoundIdx))
				{
					UE_LOG(LogNiagara, Warning, TEXT("Attribute %s is used in the Update script for %s but it is not initialised in the Spawn script!"), *Attr.GetName().ToString(), *EmitterHandle.GetName().ToString());
				}
				for (int32 i = 0; i < EmitterData->GetEventHandlers().Num(); i++)
				{
					if (EmitterData->GetEventHandlers()[i].Script && !EmitterData->GetEventHandlers()[i].Script->GetVMExecutableData().Attributes.Find(Attr, FoundIdx))
					{
						UE_LOG(LogNiagara, Warning, TEXT("Attribute %s is used in the event handler script for %s but it is not initialised in the Spawn script!"), *Attr.GetName().ToString(), *EmitterHandle.GetName().ToString());
					}
				}
			}
		}
#endif
	}

	{
		ensure(EmitterData->UpdateScriptProps.DataSetAccessSynchronized());
		const int32 UpdateEventGeneratorCount = EmitterData->UpdateScriptProps.EventGenerators.Num();

		ensure(EmitterData->SpawnScriptProps.DataSetAccessSynchronized());
		const int32 SpawnEventGeneratorCount = EmitterData->SpawnScriptProps.EventGenerators.Num();

		const int32 NumEvents = EmitterData->GetEventHandlers().Num();

		if (UpdateEventGeneratorCount || SpawnEventGeneratorCount || NumEvents)
		{
			EventInstanceData = MakeUnique<FEventInstanceData>();
			EventInstanceData->UpdateScriptEventDataSets.Empty(UpdateEventGeneratorCount);
			EventInstanceData->UpdateEventGeneratorIsSharedByIndex.SetNumZeroed(UpdateEventGeneratorCount);
			int32 UpdateEventGeneratorIndex = 0;
			for (const FNiagaraEventGeneratorProperties &GeneratorProps : EmitterData->UpdateScriptProps.EventGenerators)
			{
				FNiagaraDataSet *Set = ParentSystemInstance->CreateEventDataSet(EmitterHandle.GetIdName(), GeneratorProps.ID);
				Set->Init(&GeneratorProps.DataSetCompiledData);

				EventInstanceData->UpdateScriptEventDataSets.Add(Set);
				EventInstanceData->UpdateEventGeneratorIsSharedByIndex[UpdateEventGeneratorIndex] = EmitterData->IsEventGeneratorShared(GeneratorProps.ID);
				++UpdateEventGeneratorIndex;
			}

			EventInstanceData->SpawnScriptEventDataSets.Empty(SpawnEventGeneratorCount);
			EventInstanceData->SpawnEventGeneratorIsSharedByIndex.SetNumZeroed(SpawnEventGeneratorCount);
			int32 SpawnEventGeneratorIndex = 0;
			for (const FNiagaraEventGeneratorProperties &GeneratorProps : EmitterData->SpawnScriptProps.EventGenerators)
			{
				FNiagaraDataSet *Set = ParentSystemInstance->CreateEventDataSet(EmitterHandle.GetIdName(), GeneratorProps.ID);
				Set->Init(&GeneratorProps.DataSetCompiledData);

				EventInstanceData->SpawnScriptEventDataSets.Add(Set);
				EventInstanceData->SpawnEventGeneratorIsSharedByIndex[SpawnEventGeneratorIndex] = EmitterData->IsEventGeneratorShared(GeneratorProps.ID);
				++SpawnEventGeneratorIndex;
			}

			EventInstanceData->EventExecContexts.SetNum(NumEvents);
			EventInstanceData->EventExecCountBindings.SetNum(NumEvents);

			for (int32 i = 0; i < NumEvents; i++)
			{
				ensure(EmitterData->GetEventHandlers()[i].DataSetAccessSynchronized());

				UNiagaraScript* EventScript = EmitterData->GetEventHandlers()[i].Script;

				//This is cpu explicitly? Are we doing event handlers on GPU?
				EventInstanceData->EventExecContexts[i].Init(EventScript, ENiagaraSimTarget::CPUSim);
				EventInstanceData->EventExecCountBindings[i].Init(EventInstanceData->EventExecContexts[i].Parameters, SYS_PARAM_ENGINE_EXEC_COUNT);
			}
		}
	}

	{
		SpawnExecContext.Init(EmitterData->SpawnScriptProps.Script, EmitterData->SimTarget);
		UpdateExecContext.Init(EmitterData->UpdateScriptProps.Script, EmitterData->SimTarget);

		// setup the parameer store for the GPU execution context; since spawn and update are combined here, we build one with params from both script props
		if (EmitterData->SimTarget == ENiagaraSimTarget::GPUComputeSim)
		{
			GPUExecContext = new FNiagaraComputeExecutionContext();
<<<<<<< HEAD
			GPUExecContext->InitParams(CachedEmitter->GetGPUComputeScript(), CachedEmitter->SimTarget);
			GPUExecContext->SetDebugSimName(CachedEmitter->GetDebugSimName());
			GPUExecContext->ProfilingComponentPtr = ParentSystemInstance ? ParentSystemInstance->GetAttachComponent() : nullptr;
			GPUExecContext->ProfilingEmitterPtr = GetEmitterHandle().GetInstance();
			GPUExecContext->MainDataSet = ParticleDataSet;
			GPUExecContext->GPUScript_RT = CachedEmitter->GetGPUComputeScript()->GetRenderThreadScript();
=======
			GPUExecContext->InitParams(EmitterData->GetGPUComputeScript(), EmitterData->SimTarget);
			GPUExecContext->SetDebugSimName(EmitterData->GetDebugSimName());
			GPUExecContext->ProfilingComponentPtr = ParentSystemInstance ? ParentSystemInstance->GetAttachComponent() : nullptr;
			GPUExecContext->ProfilingEmitterPtr = CachedEmitter.ToWeakPtr();
			GPUExecContext->MainDataSet = ParticleDataSet;
			GPUExecContext->GPUScript_RT = EmitterData->GetGPUComputeScript()->GetRenderThreadScript();
>>>>>>> d731a049
		}
	}

	//Setup direct bindings for setting parameter values.
	{
		//Setup direct bindings for setting parameter values.
		SpawnIntervalBinding.Init(SpawnExecContext.Parameters, CachedEmitterCompiledData->EmitterSpawnIntervalVar);
		InterpSpawnStartBinding.Init(SpawnExecContext.Parameters, CachedEmitterCompiledData->EmitterInterpSpawnStartDTVar);
		SpawnGroupBinding.Init(SpawnExecContext.Parameters, CachedEmitterCompiledData->EmitterSpawnGroupVar);

		// Initialize the exec count
		SpawnExecCountBinding.Init(SpawnExecContext.Parameters, SYS_PARAM_ENGINE_EXEC_COUNT);
		UpdateExecCountBinding.Init(UpdateExecContext.Parameters, SYS_PARAM_ENGINE_EXEC_COUNT);
	}

	{
		// Collect script defined data interface parameters.
		TArray<UNiagaraScript*, TInlineAllocator<8>> Scripts;
		Scripts.Add(EmitterData->SpawnScriptProps.Script);
		Scripts.Add(EmitterData->UpdateScriptProps.Script);
		for (const FNiagaraEventScriptProperties& EventHandler : EmitterData->GetEventHandlers())
		{
			Scripts.Add(EventHandler.Script);
		}
		for (const UNiagaraSimulationStageBase* SimStage : EmitterData->GetSimulationStages())
		{
			Scripts.Add(SimStage->Script);
		}
		FNiagaraUtilities::CollectScriptDataInterfaceParameters(*CachedEmitter.Emitter, MakeArrayView(Scripts), ScriptDefinedDataInterfaceParameters);

		//Bind some stores and unbind immediately just to prime some data from those stores.
		FNiagaraParameterStore& SystemScriptDefinedDataInterfaceParameters = ParentSystemInstance->GetSystemSimulation()->GetScriptDefinedDataInterfaceParameters();
		
		SystemScriptDefinedDataInterfaceParameters.Bind(&SpawnExecContext.Parameters);
		ScriptDefinedDataInterfaceParameters.Bind(&SpawnExecContext.Parameters);
		SpawnExecContext.Parameters.UnbindFromSourceStores();

		SystemScriptDefinedDataInterfaceParameters.Bind(&UpdateExecContext.Parameters);
		ScriptDefinedDataInterfaceParameters.Bind(&UpdateExecContext.Parameters);
		UpdateExecContext.Parameters.UnbindFromSourceStores();

		if (GPUExecContext)
		{
			SystemScriptDefinedDataInterfaceParameters.Bind(&GPUExecContext->CombinedParamStore);
			ScriptDefinedDataInterfaceParameters.Bind(&GPUExecContext->CombinedParamStore);
			GPUExecContext->CombinedParamStore.UnbindFromSourceStores();
		}

		if (EventInstanceData.IsValid())
		{
			for (FNiagaraScriptExecutionContext& EventContext : EventInstanceData->EventExecContexts)
			{
				SystemScriptDefinedDataInterfaceParameters.Bind(&EventContext.Parameters);
				ScriptDefinedDataInterfaceParameters.Bind(&EventContext.Parameters);
				EventContext.Parameters.UnbindFromSourceStores();
			}

			const int32 NumEventHandlers = EmitterData->GetEventHandlers().Num();
			EventInstanceData->EventHandlingInfo.Reset();
			EventInstanceData->EventHandlingInfo.SetNum(NumEventHandlers);
			for (int32 i = 0; i < NumEventHandlers; i++)
			{
				const FNiagaraEventScriptProperties& EventHandlerProps = EmitterData->GetEventHandlers()[i];
				FNiagaraEventHandlingInfo& Info = EventInstanceData->EventHandlingInfo[i];
				Info.SourceEmitterGuid = EventHandlerProps.SourceEmitterID;
				Info.SourceEmitterName = Info.SourceEmitterGuid.IsValid() ? *Info.SourceEmitterGuid.ToString() : CachedIDName;
				Info.SpawnCounts.Reset();
				Info.TotalSpawnCount = 0;
				Info.EventData = nullptr;
			}
		}

		// We may need to populate bindings that will be used in rendering
		RendererBindings.UnbindAll();

		const bool bAnyRendererBindingsAdded = EmitterData->BuildParameterStoreRendererBindings(RendererBindings);

		if (bAnyRendererBindingsAdded)
		{
			if (ParentSystemInstance)
				ParentSystemInstance->GetInstanceParameters().Bind(&RendererBindings);

			SystemScriptDefinedDataInterfaceParameters.Bind(&RendererBindings);
			ScriptDefinedDataInterfaceParameters.Bind(&RendererBindings);

			if (GPUExecContext && EmitterData->SimTarget == ENiagaraSimTarget::GPUComputeSim)
			{
				GPUExecContext->CombinedParamStore.Bind(&RendererBindings);
			}

			// Handle populating static variable values into the list
<<<<<<< HEAD
			CachedEmitter->RendererBindings.Bind(&RendererBindings);
=======
			CachedEmitter.GetEmitterData()->RendererBindings.Bind(&RendererBindings);
>>>>>>> d731a049
		}
	}	

	MaxInstanceCount = EmitterData->GetMaxInstanceCount();
	ParticleDataSet->SetMaxInstanceCount(MaxInstanceCount);
<<<<<<< HEAD
	ParticleDataSet->SetMaxAllocationCount(CachedEmitter->GetMaxAllocationCount());
=======
	ParticleDataSet->SetMaxAllocationCount(EmitterData->GetMaxAllocationCount());
>>>>>>> d731a049

	bCombineEventSpawn = GbNiagaraAllowEventSpawnCombine && (EmitterData->bCombineEventSpawn || (GbNiagaraAllowEventSpawnCombine == 2));
}

void FNiagaraEmitterInstance::ResetSimulation(bool bKillExisting /*= true*/)
{
	EmitterAge = 0;
	TickCount = 0;
	InstanceSeed = FGenericPlatformMath::Rand();
	bCachedBoundsDynamic = false;
	CachedBounds.Init();
	ParticlesWithComponents.Empty();

	if (MinOverallocation > 100 && GbNiagaraShowAllocationWarnings)
	{
		FString SystemName = this->GetParentSystemInstance()->GetSystem()->GetName();
		FString FullName = SystemName + "::" + this->GetEmitterHandle().GetName().ToString();
		UE_LOG(LogNiagara, Warning, TEXT("The emitter %s over-allocated %i particles during its runtime. If this happens frequently, consider setting the emitter's AllocationMode property to 'manual' to improve runtime performance."), *FullName, MinOverallocation);
	}

	if (IsDisabled())
	{
		return;
	}

	FVersionedNiagaraEmitterData* EmitterData = CachedEmitter.GetEmitterData();
	check(EmitterData);
	RandomSeed = EmitterData->RandomSeed + ParentSystemInstance->GetRandomSeedOffset();

	SetExecutionState(ENiagaraExecutionState::Active);

	if (bKillExisting)
	{
		bResetPending = true;
		TotalSpawnedParticles = 0;
	}
}

void FNiagaraEmitterInstance::OnPooledReuse()
{
	// Ensure we kill any existing particles and mark our buffers for reset
	bResetPending = true;
	TotalSpawnedParticles = 0;

	FixedBounds.Init();
}

void FNiagaraEmitterInstance::SetParticleComponentActive(FObjectKey ComponentKey, int32 ParticleID) const
{
	ParticlesWithComponents.FindOrAdd(ComponentKey).Add(ParticleID);
}

bool FNiagaraEmitterInstance::IsParticleComponentActive(FObjectKey ComponentKey, int32 ParticleID) const
{
	return ParticlesWithComponents.FindOrAdd(ComponentKey).Contains(ParticleID);
}

void FNiagaraEmitterInstance::CheckForErrors()
{
	SCOPE_CYCLE_COUNTER(STAT_NiagaraEmitterErrorCheck);
	
	checkSlow(CachedEmitter.Emitter);

	//Check for various failure conditions and bail.
	FVersionedNiagaraEmitterData* EmitterData = CachedEmitter.GetEmitterData();
	if (!EmitterData->UpdateScriptProps.Script || !EmitterData->SpawnScriptProps.Script )
	{
		//TODO - Arbitrary named scripts. Would need some base functionality for Spawn/Udpate to be called that can be overriden in BPs for emitters with custom scripts.
		UE_LOG(LogNiagara, Error, TEXT("Emitter cannot be enabled because it's doesn't have both an update and spawn script."), *CachedEmitter.Emitter->GetFullName());
		SetExecutionState(ENiagaraExecutionState::Disabled);
		return;
	}

	if (!EmitterData->UpdateScriptProps.Script->IsReadyToRun(ENiagaraSimTarget::CPUSim) || !EmitterData->SpawnScriptProps.Script->IsReadyToRun(ENiagaraSimTarget::CPUSim))
	{
		//TODO - Arbitrary named scripts. Would need some base functionality for Spawn/Udpate to be called that can be overriden in BPs for emitters with custom scripts.
		UE_LOG(LogNiagara, Error, TEXT("Emitter cannot be enabled because it's doesn't have both an update and spawn script ready to run CPU scripts."), *CachedEmitter.Emitter->GetFullName());
		SetExecutionState(ENiagaraExecutionState::Disabled);
		return;
	}

	if (EmitterData->SpawnScriptProps.Script->GetVMExecutableData().DataUsage.bReadsAttributeData)
	{
		UE_LOG(LogNiagara, Error, TEXT("%s reads attribute data and so cannot be used as a spawn script. The data being read would be invalid."), *EmitterData->SpawnScriptProps.Script->GetName());
		SetExecutionState(ENiagaraExecutionState::Disabled);
		return;
	}
	if (EmitterData->UpdateScriptProps.Script->GetVMExecutableData().Attributes.Num() == 0 || EmitterData->SpawnScriptProps.Script->GetVMExecutableData().Attributes.Num() == 0)
	{
		UE_LOG(LogNiagara, Error, TEXT("This emitter cannot be enabled because its spawn or update script doesn't have any attributes.."));
		SetExecutionState(ENiagaraExecutionState::Disabled);
		return;
	}

	if (EmitterData->SimTarget == ENiagaraSimTarget::CPUSim)
	{
		bool bFailed = false;
		if (!EmitterData->SpawnScriptProps.Script->DidScriptCompilationSucceed(false))
		{
			bFailed = true;
			UE_LOG(LogNiagara, Error, TEXT("This emitter cannot be enabled because its CPU Spawn script failed to compile."));
		}

		if (!EmitterData->UpdateScriptProps.Script->DidScriptCompilationSucceed(false))
		{
			bFailed = true;
			UE_LOG(LogNiagara, Error, TEXT("This emitter cannot be enabled because its CPU Update script failed to compile."));
		}

		if (EmitterData->GetEventHandlers().Num() != 0)
		{
			for (int32 i = 0; i < EmitterData->GetEventHandlers().Num(); i++)
			{
				if (!EmitterData->GetEventHandlers()[i].Script->DidScriptCompilationSucceed(false))
				{
					bFailed = true;
					UE_LOG(LogNiagara, Error, TEXT("This emitter cannot be enabled because one of its CPU Event scripts failed to compile."));
				}
			}
		}

		if (bFailed)
		{
			SetExecutionState(ENiagaraExecutionState::Disabled);
			return;
		}
	}

	if (EmitterData->SimTarget == ENiagaraSimTarget::GPUComputeSim)
	{
		if (EmitterData->GetGPUComputeScript()->IsScriptCompilationPending(true))
		{
			UE_LOG(LogNiagara, Error, TEXT("This emitter cannot be enabled because its GPU script hasn't been compiled.."));
			SetExecutionState(ENiagaraExecutionState::Disabled);
			return;
		}
		if (!EmitterData->GetGPUComputeScript()->DidScriptCompilationSucceed(true))
		{
			UE_LOG(LogNiagara, Error, TEXT("This emitter cannot be enabled because its GPU script failed to compile."));
			SetExecutionState(ENiagaraExecutionState::Disabled);
			return;
		}
	}
}

void FNiagaraEmitterInstance::DirtyDataInterfaces()
{
	if (IsDisabled())
	{
		return;
	}

	// Make sure that our function tables need to be regenerated...
	SpawnExecContext.DirtyDataInterfaces();
	UpdateExecContext.DirtyDataInterfaces();

	if (CachedEmitter.GetEmitterData()->SimTarget == ENiagaraSimTarget::GPUComputeSim && GPUExecContext != nullptr)
	{
		GPUExecContext->DirtyDataInterfaces();
	}

	for (FNiagaraScriptExecutionContext& EventContext : GetEventExecutionContexts())
	{
		EventContext.DirtyDataInterfaces();
	}
}

//Unsure on usage of this atm. Possibly useful in future.
// void FNiagaraEmitterInstance::RebindParameterCollection(UNiagaraParameterCollectionInstance* OldInstance, UNiagaraParameterCollectionInstance* NewInstance)
// {
// 	OldInstance->GetParameterStore().Unbind(&SpawnExecContext.Parameters);
// 	NewInstance->GetParameterStore().Bind(&SpawnExecContext.Parameters);
// 
// 	OldInstance->GetParameterStore().Unbind(&UpdateExecContext.Parameters);
// 	NewInstance->GetParameterStore().Bind(&UpdateExecContext.Parameters);
// 
// 	for (FNiagaraScriptExecutionContext& EventContext : EventExecContexts)
// 	{
// 		OldInstance->GetParameterStore().Unbind(&EventContext.Parameters);
// 		NewInstance->GetParameterStore().Bind(&EventContext.Parameters);
// 	}
// }

void FNiagaraEmitterInstance::UnbindParameters(bool bExternalOnly)
{
	if (bExternalOnly && !IsDisabled())
	{
		for (UNiagaraParameterCollection* Collection : SpawnExecContext.Script->GetCachedParameterCollectionReferences())
		{
			if (UNiagaraParameterCollectionInstance* NPCInst = ParentSystemInstance->GetParameterCollectionInstance(Collection))
			{
				NPCInst->GetParameterStore().Unbind(&SpawnExecContext.Parameters);
			}
		}
		for (UNiagaraParameterCollection* Collection : UpdateExecContext.Script->GetCachedParameterCollectionReferences())
		{
			if (UNiagaraParameterCollectionInstance* NPCInst = ParentSystemInstance->GetParameterCollectionInstance(Collection))
			{
				NPCInst->GetParameterStore().Unbind(&UpdateExecContext.Parameters);
			}
		}

		for (FNiagaraScriptExecutionContext& EventContext : GetEventExecutionContexts())
		{
			for (UNiagaraParameterCollection* Collection : EventContext.Script->GetCachedParameterCollectionReferences())
			{
				if (UNiagaraParameterCollectionInstance* NPCInst = ParentSystemInstance->GetParameterCollectionInstance(Collection))
				{
					NPCInst->GetParameterStore().Unbind(&EventContext.Parameters);
				}
			}
		}
	}
	else
	{
		SpawnExecContext.Parameters.UnbindFromSourceStores();
		UpdateExecContext.Parameters.UnbindFromSourceStores();
		if (GPUExecContext != nullptr)
		{
			GPUExecContext->CombinedParamStore.UnbindFromSourceStores();
		}

		for (FNiagaraScriptExecutionContext& EventContext : GetEventExecutionContexts())
		{
			EventContext.Parameters.UnbindFromSourceStores();
		}
	}
}

void FNiagaraEmitterInstance::BindParameters(bool bExternalOnly)
{
	if (IsDisabled())
	{
		return;
	}

	auto BindToParameterCollection = [&](UNiagaraParameterCollection* Collection, FNiagaraParameterStore& DestStore)
	{
		if (Collection)
		{
			if (UNiagaraParameterCollectionInstance* Inst = ParentSystemInstance->GetParameterCollectionInstance(Collection))
			{
				Inst->GetParameterStore().Bind(&DestStore);
			}
			else
			{
				UE_LOG(LogNiagara, Error, TEXT("Emitter attempting to bind to a null Parameter Collection Instance.\nEmitter:%s\nCollection:%s")
				, CachedEmitter.Emitter ? *CachedEmitter.Emitter->GetPathName() : TEXT("null emitter!"), *Collection->GetPathName());
			}
		}
		else
		{
			UE_LOG(LogNiagara, Error, TEXT("Emitter attempting to bind to a null Parameter Collection.\nEmitter:%s"), CachedEmitter.Emitter ? *CachedEmitter.Emitter->GetPathName() : TEXT("null emitter!" ));
		}
	};

	for (UNiagaraParameterCollection* Collection : SpawnExecContext.Script->GetCachedParameterCollectionReferences())
	{
		BindToParameterCollection(Collection, SpawnExecContext.Parameters);
	}
	for (UNiagaraParameterCollection* Collection : UpdateExecContext.Script->GetCachedParameterCollectionReferences())
	{
		BindToParameterCollection(Collection, UpdateExecContext.Parameters);
	}

	FVersionedNiagaraEmitterData* EmitterData = CachedEmitter.GetEmitterData();
	if (EmitterData->SimTarget == ENiagaraSimTarget::GPUComputeSim)
	{
		for (UNiagaraParameterCollection* Collection : SpawnExecContext.Script->GetCachedParameterCollectionReferences())
		{
			BindToParameterCollection(Collection, GPUExecContext->CombinedParamStore);
		}
		for (UNiagaraParameterCollection* Collection : UpdateExecContext.Script->GetCachedParameterCollectionReferences())
		{
			BindToParameterCollection(Collection, GPUExecContext->CombinedParamStore);
		}
	}

	for (FNiagaraScriptExecutionContext& EventContext : GetEventExecutionContexts())
	{
		for (UNiagaraParameterCollection* Collection : EventContext.Script->GetCachedParameterCollectionReferences())
		{
			BindToParameterCollection(Collection, EventContext.Parameters);
		}
	}

<<<<<<< HEAD
	FNiagaraScriptInstanceParameterStore& TargetParamStore = CachedEmitter->SimTarget == ENiagaraSimTarget::GPUComputeSim ? GPUExecContext->CombinedParamStore : UpdateExecContext.Parameters;
	for (const UNiagaraSimulationStageBase* SimStage : CachedEmitter->GetSimulationStages())
=======
	FNiagaraScriptInstanceParameterStore& TargetParamStore = EmitterData->SimTarget == ENiagaraSimTarget::GPUComputeSim ? GPUExecContext->CombinedParamStore : UpdateExecContext.Parameters;
	for (const UNiagaraSimulationStageBase* SimStage : EmitterData->GetSimulationStages())
>>>>>>> d731a049
	{
		if (SimStage->bEnabled == false)
		{
			continue;
		}

		for (UNiagaraParameterCollection* Collection : SimStage->Script->GetCachedParameterCollectionReferences())
		{
			BindToParameterCollection(Collection, TargetParamStore);
		}
	}

	if (!bExternalOnly)
	{
		//Now bind parameters from the component and system.
		FNiagaraParameterStore& InstanceParams = ParentSystemInstance->GetInstanceParameters();

		InstanceParams.Bind(&SpawnExecContext.Parameters);
		InstanceParams.Bind(&UpdateExecContext.Parameters);

		for (FNiagaraScriptExecutionContext& EventContext : GetEventExecutionContexts())
		{
			InstanceParams.Bind(&EventContext.Parameters);
		}

#if WITH_EDITORONLY_DATA
		EmitterData->SpawnScriptProps.Script->RapidIterationParameters.Bind(&SpawnExecContext.Parameters);
		EmitterData->UpdateScriptProps.Script->RapidIterationParameters.Bind(&UpdateExecContext.Parameters);

		if (EventInstanceData.IsValid())
		{
			ensure(EmitterData->GetEventHandlers().Num() == EventInstanceData->EventExecContexts.Num());
			for (int32 i = 0; i < EmitterData->GetEventHandlers().Num(); i++)
			{
				EmitterData->GetEventHandlers()[i].Script->RapidIterationParameters.Bind(&EventInstanceData->EventExecContexts[i].Parameters);
			}
		}
	#endif

		if (EmitterData->SimTarget == ENiagaraSimTarget::GPUComputeSim)
		{
			InstanceParams.Bind(&GPUExecContext->CombinedParamStore);
#if WITH_EDITORONLY_DATA
			EmitterData->SpawnScriptProps.Script->RapidIterationParameters.Bind(&GPUExecContext->CombinedParamStore);
			EmitterData->UpdateScriptProps.Script->RapidIterationParameters.Bind(&GPUExecContext->CombinedParamStore);

			for (int32 i = 0; i < EmitterData->GetSimulationStages().Num(); i++)
			{
				EmitterData->GetSimulationStages()[i]->Script->RapidIterationParameters.Bind(&GPUExecContext->CombinedParamStore);
			}
#endif
		}
	}

	//if (bAnyRendererBindingsAdded)
	{
		if (ParentSystemInstance)
		{
			if (FNiagaraUserRedirectionParameterStore* ParentOverrideParameters = ParentSystemInstance->GetOverrideParameters())
			{
				ParentOverrideParameters->Bind(&RendererBindings);
			}
			ParentSystemInstance->GetInstanceParameters().Bind(&RendererBindings);
		}

		//SystemScriptDefinedDataInterfaceParameters.Bind(&RendererBindings);
		//ScriptDefinedDataInterfaceParameters.Bind(&RendererBindings);
	}
}

int32 FNiagaraEmitterInstance::GetNumParticlesGPUInternal() const
{
	check(GPUExecContext);

	if (GPUExecContext->ParticleCountReadFence <= GPUExecContext->ParticleCountWriteFence)
	{
		// Fence has passed we read directly from the GPU Exec Context which will have the most up-to-date information
		return GPUExecContext->CurrentNumInstances_RT;
	}
	else
	{
		// Fence has not been passed return the TotalSpawnedParticles as a 'guess' to the amount
		return TotalSpawnedParticles;
	}
}

const FNiagaraEmitterHandle& FNiagaraEmitterInstance::GetEmitterHandle() const
{
	UNiagaraSystem* Sys = ParentSystemInstance->GetSystem();
	checkSlow(Sys->GetEmitterHandles().Num() > EmitterIdx);
	return Sys->GetEmitterHandles()[EmitterIdx];
}

float FNiagaraEmitterInstance::GetTotalCPUTimeMS()
{
	uint32 TotalCycles = CPUTimeCycles;

	//TODO: Find some way to include the RT cost here?
	//Possibly have the proxy write back it's most recent frame time during EOF updates?
// 	for (int32 i = 0; i < EmitterRenderer.Num(); i++)
// 	{
// 		if (EmitterRenderer[i])
// 		{
// 			Total += EmitterRenderer[i]->GetCPUTimeMS();// 
// 		}
// 	}

	return FPlatformTime::ToMilliseconds(TotalCycles);
}

int64 FNiagaraEmitterInstance::GetTotalBytesUsed()
{
	check(ParticleDataSet);
	int32 BytesUsed = ParticleDataSet->GetSizeBytes();
	/*
	for (FNiagaraDataSet& Set : DataSets)
	{
		BytesUsed += Set.GetSizeBytes();
	}
	*/
	return BytesUsed;
}

FBox FNiagaraEmitterInstance::InternalCalculateDynamicBounds(int32 ParticleCount) const
{
	FVersionedNiagaraEmitterData* EmitterData = CachedEmitter.GetEmitterData();
	if (!ParticleCount || !EmitterData || !ParentSystemInstance)
	{
		return FBox(ForceInit);
	}

	const auto BoundsCalculators = EmitterData->GetBoundsCalculators();
	if (!BoundsCalculators.Num())
	{
		return FBox(ForceInit);
	}

	FBox Ret;
	Ret.Init();

	const FTransform& Transform = ParentSystemInstance->GetWorldTransform();
	for (const TSharedPtr<FNiagaraBoundsCalculator>& BoundsCalculator : BoundsCalculators)
	{
		Ret += BoundsCalculator->CalculateBounds(Transform, *ParticleDataSet, ParticleCount);
	}

	return Ret;
}

#if WITH_EDITOR
void FNiagaraEmitterInstance::CalculateFixedBounds(const FTransform& ToWorldSpace)
{
	check(CachedEmitter.Emitter);
	if (IsComplete())
	{
		return;
	}

	FScopedNiagaraDataSetGPUReadback ScopedGPUReadback;
	int32 NumInstances = 0;
	FVersionedNiagaraEmitterData* EmitterData = CachedEmitter.GetEmitterData();
	if (EmitterData->SimTarget == ENiagaraSimTarget::GPUComputeSim)
	{
		if (GPUExecContext == nullptr)
		{
			return;
		}

		ScopedGPUReadback.ReadbackData(ComputeDispatchInterface, GPUExecContext->MainDataSet);
		NumInstances = ScopedGPUReadback.GetNumInstances();
	}
	else
	{
		NumInstances = ParticleDataSet->GetCurrentDataChecked().GetNumInstances();
	}

	if (NumInstances == 0)
	{
		return;
	}

	FBox Bounds = InternalCalculateDynamicBounds(NumInstances);
	if (!Bounds.IsValid)
		return;

	CachedEmitter.Emitter->Modify();
	EmitterData->CalculateBoundsMode = ENiagaraEmitterCalculateBoundMode::Fixed;
	if (EmitterData->bLocalSpace)
	{
		EmitterData->FixedBounds = Bounds;
	}
	else
	{
		EmitterData->FixedBounds = Bounds.TransformBy(ToWorldSpace);
	}

	bCachedBoundsDynamic = false;
	CachedBounds = Bounds;
}
#endif

/** 
  * Do any post work such as calculating dynamic bounds.
  */
void FNiagaraEmitterInstance::PostTick()
{
	SCOPE_CYCLE_COUNTER(STAT_NiagaraEmitterPostTick);

	if (EventInstanceData.IsValid())
	{
		//Clear refs to event data buffers.
		for (FNiagaraEventHandlingInfo& Info : EventInstanceData->EventHandlingInfo)
		{
			Info.SetEventData(nullptr);
		}
	}

	bCachedBoundsDynamic = false;
	CachedBounds.Init();
<<<<<<< HEAD
=======
	
	if (FVersionedNiagaraEmitterData* EmitterData = CachedEmitter.GetEmitterData(); ensure(EmitterData))
>>>>>>> d731a049
	{
		// Read lock can be smaller in scope, but probably not necessary
		FRWScopeLock ScopeLock(FixedBoundsGuard, SLT_ReadOnly);
		if (FixedBounds.IsValid)
		{
			CachedBounds = FixedBounds;
		}
		else if (CachedSystemFixedBounds.IsValid)
<<<<<<< HEAD
		{
			CachedBounds = CachedSystemFixedBounds;
		}
		else if (CachedEmitter->bFixedBounds || CachedEmitter->SimTarget == ENiagaraSimTarget::GPUComputeSim)
		{
			CachedBounds = CachedEmitter->FixedBounds;
		}
		else
		{
			FBox DynamicBounds = InternalCalculateDynamicBounds(ParticleDataSet->GetCurrentDataChecked().GetNumInstances());
			if (DynamicBounds.IsValid)
			{
				if (CachedEmitter->bLocalSpace)
				{
					CachedBounds = DynamicBounds;
				}
				else
				{
					CachedBounds = DynamicBounds.TransformBy(FMatrix(ParentSystemInstance->GetOwnerParameters().EngineWorldToLocal));
				}
			}
			else
			{
				CachedBounds = CachedEmitter->FixedBounds;
			}
		}
	}
=======
		{
			CachedBounds = CachedSystemFixedBounds;
		}
		else if ( EmitterData->CalculateBoundsMode == ENiagaraEmitterCalculateBoundMode::Fixed )
		{
			CachedBounds = EmitterData->FixedBounds;
		}
		else if ( EmitterData->CalculateBoundsMode == ENiagaraEmitterCalculateBoundMode::Dynamic )
		{
			// We do not support dynamic bounds for GPU yet
			// Therefore we need to return the default bounds in this case to avoid flickering (some content relies on this path)
			if (EmitterData->SimTarget == ENiagaraSimTarget::GPUComputeSim)
			{
				CachedBounds = FVersionedNiagaraEmitterData::GetDefaultFixedBounds();
			}
			else
			{
				FBox DynamicBounds = InternalCalculateDynamicBounds(ParticleDataSet->GetCurrentDataChecked().GetNumInstances());
				if (DynamicBounds.IsValid)
				{
					bCachedBoundsDynamic = true;
					if (EmitterData->bLocalSpace)
					{
						CachedBounds = DynamicBounds;
					}
					else
					{
						CachedBounds = DynamicBounds.TransformBy(FMatrix(ParentSystemInstance->GetOwnerParameters().EngineWorldToLocal));
					}
				}
			}
		}
>>>>>>> d731a049

#if STATS
		EmitterData->GetStatData().AddStatCapture(TTuple<uint64, ENiagaraScriptUsage>((uint64)this, ENiagaraScriptUsage::ParticleSpawnScript), GetSpawnExecutionContext().ReportStats());
		EmitterData->GetStatData().AddStatCapture(TTuple<uint64, ENiagaraScriptUsage>((uint64)this, ENiagaraScriptUsage::ParticleUpdateScript), GetUpdateExecutionContext().ReportStats());
#endif
	}
}

bool FNiagaraEmitterInstance::HandleCompletion(bool bForce)
{
	if (IsDisabled())
	{
		return true;
	}

	if (bForce)
	{
		SetExecutionState(ENiagaraExecutionState::Complete);
	}

	if (IsComplete())
	{
		if( GPUExecContext )
		{
			GPUExecContext->Reset(ComputeDispatchInterface);
		}
		ParticleDataSet->ResetBuffers();
		if (EventInstanceData.IsValid())
		{
			for (FNiagaraDataSet* EventDataSet : EventInstanceData->UpdateScriptEventDataSets)
			{
				EventDataSet->ResetBuffers();
			}

			for (FNiagaraDataSet* EventDataSet : EventInstanceData->SpawnScriptEventDataSets)
			{
				EventDataSet->ResetBuffers();
			}
		}
		return true;
	}

	return false;
}

bool FNiagaraEmitterInstance::RequiresPersistentIDs() const
{
	//TODO: can we have this be enabled at runtime from outside the system?
	return GetEmitterHandle().GetEmitterData()->RequiresPersistentIDs() || ParticleDataSet->HasVariable(SYS_PARAM_PARTICLES_ID);
}

#if WITH_EDITOR
void FNiagaraEmitterInstance::TickRapidIterationParameters()
{
	if (IsComplete())
	{
		return;
	}

	FVersionedNiagaraEmitterData* EmitterData = CachedEmitter.GetEmitterData();
	EmitterData->SpawnScriptProps.Script->RapidIterationParameters.Tick();
	EmitterData->UpdateScriptProps.Script->RapidIterationParameters.Tick();
	if (EventInstanceData.IsValid())
	{
		ensure(EmitterData->GetEventHandlers().Num() == EventInstanceData->EventExecContexts.Num());
		for (int32 i = 0; i < EmitterData->GetEventHandlers().Num(); i++)
		{
			EmitterData->GetEventHandlers()[i].Script->RapidIterationParameters.Tick();
		}
	}
}
#endif

/** 
  * PreTick - handles killing dead particles, emitter death, and buffer swaps
  */
void FNiagaraEmitterInstance::PreTick()
{
	if (IsComplete())
	{
		return;
	}
	FVersionedNiagaraEmitterData* NiagaraEmitterData = CachedEmitter.GetEmitterData();

#if STATS
	FScopeCycleCounter SystemStatCounter(CachedEmitter.Emitter->GetStatID(true, true));
#endif

	checkSlow(ParticleDataSet);
	FNiagaraDataSet& Data = *ParticleDataSet;

	bool bOk = true;
	bOk &= SpawnExecContext.Tick(ParentSystemInstance, NiagaraEmitterData->SimTarget);
	bOk &= UpdateExecContext.Tick(ParentSystemInstance, NiagaraEmitterData->SimTarget);

	// @todo THREADSAFETY We should not tick GPU contexts on the game thread!
	if (NiagaraEmitterData->SimTarget == ENiagaraSimTarget::GPUComputeSim && GPUExecContext != nullptr)
	{
		bOk &= GPUExecContext->Tick(ParentSystemInstance);
	}

	for (FNiagaraScriptExecutionContext& EventContext : GetEventExecutionContexts())
	{
		bOk &= EventContext.Tick(ParentSystemInstance, NiagaraEmitterData->SimTarget);
	}

	if (!bOk)
	{
		ResetSimulation();
		SetExecutionState(ENiagaraExecutionState::Disabled);
		return;
	}

	if (TickCount == 0)
	{
		//On our very first frame we prime any previous params (for interpolation).
		SpawnExecContext.PostTick();
		UpdateExecContext.PostTick();
		if (NiagaraEmitterData->SimTarget == ENiagaraSimTarget::GPUComputeSim && GPUExecContext != nullptr)
		{
			//We PostTick the GPUExecContext here to prime crucial PREV parameters (such as PREV_Engine.Owner.Position). This PostTick call is necessary as the GPUExecContext has not been sent to the dispatch interface yet.
			GPUExecContext->PostTick();
		}

		for (FNiagaraScriptExecutionContext& EventContext : GetEventExecutionContexts())
		{
			EventContext.PostTick();
		}
	}

	checkSlow(Data.GetNumVariables() > 0);
	checkSlow(CachedEmitter.GetEmitterData()->SpawnScriptProps.Script);
	checkSlow(CachedEmitter.GetEmitterData()->UpdateScriptProps.Script);

	if (bResetPending)
	{
		bResetPending = false;

		if (EventInstanceData.IsValid())
		{
			for (FNiagaraDataSet* SpawnScriptEventDataSet : EventInstanceData->SpawnScriptEventDataSets)
			{
				SpawnScriptEventDataSet->ResetBuffers();
			}
			for (FNiagaraDataSet* UpdateScriptEventDataSet : EventInstanceData->UpdateScriptEventDataSets)
			{
				UpdateScriptEventDataSet->ResetBuffers();
			}
		}

		if ( GPUExecContext )
		{
			GPUExecContext->bResetPending_GT = true;
			GPUExecContext->GpuSpawnInfo_GT.Reset();
		}
		else
		{
			Data.ResetBuffers();
		}
	}

	++TickCount;
	ParticleDataSet->SetIDAcquireTag(TickCount);
}

bool FNiagaraEmitterInstance::WaitForDebugInfo()
{
	FNiagaraComputeExecutionContext* DebugContext = GPUExecContext;
	if (CachedEmitter.GetEmitterData()->SimTarget == ENiagaraSimTarget::GPUComputeSim && DebugContext)
	{
		ENQUEUE_RENDER_COMMAND(CaptureCommand)([=](FRHICommandListImmediate& RHICmdList) { ComputeDispatchInterface->ProcessDebugReadbacks(RHICmdList, true); });
		FlushRenderingCommands(); 
		return true;
	}
	return false;
}

void FNiagaraEmitterInstance::SetSystemFixedBoundsOverride(FBox SystemFixedBounds)
{
	CachedSystemFixedBounds = SystemFixedBounds;
}

FBox FNiagaraEmitterInstance::GetFixedBounds() const
{
	{
		FRWScopeLock ScopeLock(FixedBoundsGuard, SLT_ReadOnly);
		if (FixedBounds.IsValid)
		{
			return FixedBounds;
		}
	}
<<<<<<< HEAD

	if ( CachedEmitter && CachedEmitter->bFixedBounds)
=======
	FVersionedNiagaraEmitterData* EmitterData = CachedEmitter.GetEmitterData();
	if (EmitterData && EmitterData->CalculateBoundsMode == ENiagaraEmitterCalculateBoundMode::Fixed)
>>>>>>> d731a049
	{
		return EmitterData->FixedBounds;
	}
	return FBox(ForceInit);
}

static int32 GbTriggerCrash = 0;
static FAutoConsoleVariableRef CVarTriggerCrash(
	TEXT("fx.TriggerDebugCrash"),
	GbTriggerCrash,
	TEXT("If > 0 we deliberately crash to test Crash Reporter integration."),
	ECVF_Default
);

FORCENOINLINE void NiagaraTestCrash()
{
	check(0);
}

void FNiagaraEmitterInstance::Tick(float DeltaSeconds)
{
	SCOPE_CYCLE_COUNTER(STAT_NiagaraTick);
	FScopeCycleCounterUObject AdditionalScope(CachedEmitter.Emitter, GET_STATID(STAT_NiagaraTick));
	FNiagaraEditorOnlyCycleTimer<false> TickTime(CPUTimeCycles);

#if STATS
	FScopeCycleCounter SystemStatCounter(CachedEmitter.Emitter->GetStatID(true, true));
#endif

	if (HandleCompletion())
	{
		return;
	}

	//Test crash allowing us to test CR functionality.
#if !UE_BUILD_SHIPPING
	if (GbTriggerCrash)
	{
		GbTriggerCrash = 0;
		NiagaraTestCrash();
	}
#endif

	checkSlow(ParticleDataSet);
	FNiagaraDataSet& Data = *ParticleDataSet;
	EmitterAge += DeltaSeconds;

	//UE_LOG(LogNiagara, Warning, TEXT("Emitter Tick %f"), EmitterAge);

	if (ExecutionState == ENiagaraExecutionState::InactiveClear)
	{
		if (GPUExecContext)
		{
			GPUExecContext->Reset(ComputeDispatchInterface);
		}
		Data.ResetBuffers();
		ExecutionState = ENiagaraExecutionState::Inactive;
		return;
	}

	FVersionedNiagaraEmitterData* EmitterData = CachedEmitter.GetEmitterData();
	if (EmitterData->SimTarget == ENiagaraSimTarget::CPUSim && Data.GetCurrentDataChecked().GetNumInstances() == 0 && ExecutionState != ENiagaraExecutionState::Active)
	{
		Data.ResetBuffers();
		return;
	}

	UNiagaraSystem* System = ParentSystemInstance->GetSystem();

	if (GbDumpParticleData || System->bDumpDebugEmitterInfo)
	{
		UE_LOG(LogNiagara, Log, TEXT("|||||||||||||||||||||||||||||||||||||||||||||||||||||||||||||||||||||||||||||||||||||||||||||||||||||||||||||"), *CachedEmitter.Emitter->GetPathName());
		UE_LOG(LogNiagara, Log, TEXT("|=== FNiagaraEmitterInstance::Tick [ %s ] ===============|"), *CachedEmitter.Emitter->GetPathName());
	}


	checkSlow(Data.GetNumVariables() > 0);
	checkSlow(CachedEmitter.GetEmitterData()->SpawnScriptProps.Script);
	checkSlow(CachedEmitter.GetEmitterData()->UpdateScriptProps.Script);
	
	if (EventInstanceData.IsValid())
	{
		// Set up the spawn counts and source datasets for the events. The system ensures that we will run after any emitters
		// we're receiving from, so we can use the data buffers that our sources have computed this tick.
		const int32 NumEventHandlers = EmitterData->GetEventHandlers().Num();
		EventInstanceData->EventSpawnTotal = 0;
		for (int32 i = 0; i < NumEventHandlers; i++)
		{
			const FNiagaraEventScriptProperties& EventHandlerProps = EmitterData->GetEventHandlers()[i];
			FNiagaraEventHandlingInfo& Info = EventInstanceData->EventHandlingInfo[i];

			Info.TotalSpawnCount = 0;//This was being done every frame but should be done in init?
			Info.SpawnCounts.Reset();

			//TODO: We can move this lookup into the init and just store a ptr to the other set?
			if (FNiagaraDataSet* EventSet = ParentSystemInstance->GetEventDataSet(Info.SourceEmitterName, EventHandlerProps.SourceEventName))
			{
				Info.SetEventData(&EventSet->GetCurrentDataChecked());
				uint32 EventSpawnNum = CalculateEventSpawnCount(EventHandlerProps, Info.SpawnCounts, EventSet);
				Info.TotalSpawnCount += EventSpawnNum;
				EventInstanceData->EventSpawnTotal += EventSpawnNum;
			}
		}
	}

	// Calculate number of new particles from regular spawning 
	uint32 SpawnTotal = 0;
	if (ExecutionState == ENiagaraExecutionState::Active)
	{
		for (FNiagaraSpawnInfo& Info : SpawnInfos)
		{
			if (Info.Count > 0)
			{
				SpawnTotal += Info.Count;
			}
		}
	}

	int32 EventSpawnTotal = (EventInstanceData.IsValid() ? EventInstanceData->EventSpawnTotal : 0);
	int32 OrigNumParticles = GetNumParticles();
	int32 AllocationEstimate = EmitterData->GetMaxParticleCountEstimate();
	int32 RequiredSize = OrigNumParticles + SpawnTotal + EventSpawnTotal;

	if (RequiredSize == 0)
	{
		//Early out if we have no particles to process.
		//return;
	}

	int32 AllocationSize = FMath::Max<int32>(AllocationEstimate, RequiredSize);
#if !(UE_BUILD_SHIPPING || UE_BUILD_TEST)
	if (uint32(AllocationSize) > MaxInstanceCount)
	{
		GEngine->AddOnScreenDebugMessage(uint64(uintptr_t(this)), 5.f, FColor::Yellow, FString::Printf(TEXT("%s has exceeded the maximum instance count (%u), requested (%d)"), *CachedEmitter.Emitter->GetFullName(), MaxInstanceCount, AllocationSize));
	}
#endif
	AllocationSize = (int32)FMath::Min((uint32)AllocationSize, MaxInstanceCount);

	if (AllocationSize > MaxAllocationCount)
	{
		ReallocationCount++;
		MaxAllocationCount = AllocationSize;
		int32 Estimations = EmitterData->AddRuntimeAllocation((uint64)this, MaxAllocationCount);
		if (GbNiagaraShowAllocationWarnings && Estimations >= 5 && ReallocationCount == 3)
		{
			FString SystemName = System->GetName();
			FString FullName = SystemName + "::" + this->GetEmitterHandle().GetName().ToString();
			UE_LOG(LogNiagara, Warning, TEXT("The emitter %s required many memory reallocation due to changing particle counts. Consider setting the emitter's AllocationMode property to 'manual' to improve runtime performance."), *FullName);
		}
	}
	
	int32 Overallocation = AllocationSize - RequiredSize;
	if (Overallocation >= 0 && (MinOverallocation < 0 || Overallocation < MinOverallocation))
	{
		MinOverallocation = Overallocation;
	}

	// add system constants
	{
		SCOPE_CYCLE_COUNTER(STAT_NiagaraConstants);

		auto& EmitterParameters = ParentSystemInstance->EditEmitterParameters(EmitterIdx);
		EmitterParameters.EmitterTotalSpawnedParticles = TotalSpawnedParticles;
		EmitterParameters.EmitterAge = EmitterAge;
		EmitterParameters.EmitterRandomSeed = RandomSeed;
		EmitterParameters.EmitterInstanceSeed = InstanceSeed;
	}

	/* GPU simulation -  we just create an FNiagaraComputeExecutionContext, queue it, and let the dispatch interface take care of the rest
	 */
	if (EmitterData->SimTarget == ENiagaraSimTarget::GPUComputeSim && GPUExecContext != nullptr)
	{
		check(GPUExecContext->GPUScript_RT == EmitterData->GetGPUComputeScript()->GetRenderThreadScript());
		GPUExecContext->GPUScript_RT = EmitterData->GetGPUComputeScript()->GetRenderThreadScript();

#if WITH_EDITOR
		if (ParentSystemInstance->ShouldCaptureThisFrame())
		{
			TSharedPtr<FNiagaraScriptDebuggerInfo, ESPMode::ThreadSafe> DebugInfo = ParentSystemInstance->GetActiveCaptureWrite(CachedIDName, ENiagaraScriptUsage::ParticleGPUComputeScript, FGuid());
			if (DebugInfo && ComputeDispatchInterface != nullptr)
			{
				//Data.Dump(DebugInfo->Frame, true, 0, OrigNumParticles);
				//DebugInfo->Frame.Dump(true, 0, OrigNumParticles);
				DebugInfo->Parameters = GPUExecContext->CombinedParamStore;
				
				//TODO: This layout info can be pulled into the emitter/systems etc and all sets just refer to them. They are becoming an annoyance here.
				DebugInfo->Frame.Init(&CachedEmitterCompiledData->GPUCaptureDataSetCompiledData);

				// Execute a readback
				ENQUEUE_RENDER_COMMAND(NiagaraReadbackGpuSim)(
					[RT_ComputeDispatchInterface = ComputeDispatchInterface, RT_InstanceID=OwnerSystemInstanceID, RT_DebugInfo=DebugInfo, RT_Context=GPUExecContext](FRHICommandListImmediate& RHICmdList)
					{
						RT_ComputeDispatchInterface->AddDebugReadback(RT_InstanceID, RT_DebugInfo, RT_Context);
					}
				);
			}
		}
#endif

		// Calculate spawn information to pass to the RT
		{
			static_assert(((NIAGARA_MAX_GPU_SPAWN_INFOS % 4) == 0) && (NIAGARA_MAX_GPU_SPAWN_INFOS > 0), "NIAGARA_MAX_GPU_SPAWN_INFOS should be greater than zero and a multiple of 4");

			FNiagaraGpuSpawnInfo& GpuSpawnInfo = GPUExecContext->GpuSpawnInfo_GT;
			GpuSpawnInfo.EventSpawnTotal = EventSpawnTotal;
			GpuSpawnInfo.SpawnRateInstances = 0;
			GpuSpawnInfo.MaxParticleCount = AllocationSize;

			int NumSpawnInfos = 0;
			int32 NumSpawnedOnGPUThisFrame = 0;
			if (ExecutionState == ENiagaraExecutionState::Active)
			{
				for (int32 SpawnInfoIdx = 0; SpawnInfoIdx < SpawnInfos.Num(); SpawnInfoIdx++)
				{
					const FNiagaraSpawnInfo& Info = SpawnInfos[SpawnInfoIdx];
					if (Info.Count > 0 && (NumSpawnInfos < NIAGARA_MAX_GPU_SPAWN_INFOS))
					{
						// Ideally, we should clamp the spawn count here, to make sure that we don't exceed the maximum number of particles. However, the value returned by
						// GetNumParticles() can lag behind the real number, so we can't actually determine on the game thread how many particles we're still allowed to
						// spawn. Therefore, we'll send the spawn requests to the render thread as if there was no limit, and we'll clamp the values there, when we prepare
						// the destination dataset for simulation.
						NumSpawnedOnGPUThisFrame += Info.Count;

						int32 MaxParticlesSpawnedPerFrame = EmitterData->MaxGPUParticlesSpawnPerFrame <= 0 ? GMaxNiagaraGPUParticlesSpawnPerFrame : EmitterData->MaxGPUParticlesSpawnPerFrame;

						if (NumSpawnedOnGPUThisFrame > MaxParticlesSpawnedPerFrame)
						{
							FString DebugMsg = FString::Printf(TEXT("%s has attempted to execeed max GPU per frame spawn! | Max: %d | Requested: %d | SpawnInfoEntry: %d"), *CachedEmitter.Emitter->GetFullName(), MaxParticlesSpawnedPerFrame, NumSpawnedOnGPUThisFrame, SpawnInfoIdx);
							UE_LOG(LogNiagara, Warning, TEXT("%s"), *DebugMsg);
							GEngine->AddOnScreenDebugMessage(uint64(uintptr_t(this)), 5.f, FColor::Yellow, DebugMsg);
							break;
						}

						GpuSpawnInfo.SpawnInfoParams[NumSpawnInfos].IntervalDt = Info.IntervalDt;
						GpuSpawnInfo.SpawnInfoParams[NumSpawnInfos].InterpStartDt = Info.InterpStartDt;
						GpuSpawnInfo.SpawnInfoParams[NumSpawnInfos].SpawnGroup = Info.SpawnGroup;
						GpuSpawnInfo.SpawnInfoParams[NumSpawnInfos].GroupSpawnStartIndex = (int32)GpuSpawnInfo.SpawnRateInstances;

						GpuSpawnInfo.SpawnRateInstances += Info.Count;
						GpuSpawnInfo.SpawnInfoStartOffsets[NumSpawnInfos] = (int32)GpuSpawnInfo.SpawnRateInstances;

						++NumSpawnInfos;
					}
					else if (Info.Count > 0)
					{
						FString DebugMsg = FString::Printf(TEXT("%s Exceeded Gpu spawn info count, see NIAGARA_MAX_GPU_SPAWN_INFOS for more information!"), *CachedEmitter.Emitter->GetUniqueEmitterName());
						UE_LOG(LogNiagara, Warning, TEXT("%s"), *DebugMsg);
						GEngine->AddOnScreenDebugMessage(uint64(uintptr_t(this)), 5.f, FColor::Yellow, DebugMsg);
						break;
					}

					// Warning: this will be be inaccurate if the render thread clamps the spawn count to keep the total particle count below the limit.
					TotalSpawnedParticles += Info.Count;
				}
			}

			// Clear out the remaining data and leave the end slot as MAX to avoid reading off end of the array on the GPU
			while (NumSpawnInfos < NIAGARA_MAX_GPU_SPAWN_INFOS)
			{
				GpuSpawnInfo.SpawnInfoParams[NumSpawnInfos].IntervalDt = 0.0f;
				GpuSpawnInfo.SpawnInfoParams[NumSpawnInfos].InterpStartDt = 0.0f;
				GpuSpawnInfo.SpawnInfoParams[NumSpawnInfos].SpawnGroup = 0;
				GpuSpawnInfo.SpawnInfoParams[NumSpawnInfos].GroupSpawnStartIndex = (int32)GpuSpawnInfo.SpawnRateInstances;
				GpuSpawnInfo.SpawnInfoStartOffsets[NumSpawnInfos] = INT32_MAX;
				++NumSpawnInfos;
			}
		}

		//GPUExecContext.UpdateInterfaces = CachedEmitter->UpdateScriptProps.Script->GetCachedDefaultDataInterfaces();

		// copy over the constants for the render thread
		//
		if (GbDumpParticleData || System->bDumpDebugEmitterInfo)
		{
			UE_LOG(LogNiagara, Log, TEXT(".................Spawn................."));
			SpawnExecContext.Parameters.DumpParameters(true);
			UE_LOG(LogNiagara, Log, TEXT(".................Update................."));
			UpdateExecContext.Parameters.DumpParameters(true);
			UE_LOG(LogNiagara, Log, TEXT("................. %s Combined Parameters (%d Spawned )................."), TEXT("GPU Script"), SpawnTotal);
			GPUExecContext->CombinedParamStore.DumpParameters();
		}

		int32 ParmSize = GPUExecContext->CombinedParamStore.GetPaddedParameterSizeInBytes();
		// Because each context is only ran once each frame, the CBuffer layout stays constant for the lifetime duration of the CBuffer (one frame).

		// @todo-threadsafety do this once during init. Should not change during runtime...
		const uint32 ConstantBufferSize = ParmSize / (GPUExecContext->HasInterpolationParameters ? 2 : 1);
		if (GPUExecContext->ExternalCBufferLayoutSize != ConstantBufferSize)
		{
			GPUExecContext->ExternalCBufferLayoutSize = ConstantBufferSize;
			ENQUEUE_RENDER_COMMAND(UpdateConstantBuffer)(
				[GPUExecContext_RT=GPUExecContext, ConstantBufferSize_RT=ConstantBufferSize](FRHICommandListImmediate& RHICmdList)
				{
					GPUExecContext_RT->ExternalCBufferLayout = new FNiagaraRHIUniformBufferLayout(TEXT("Niagara GPU External CBuffer"), ConstantBufferSize_RT);
				}
			);
		}

		// Call PostTick to adjust bounds, etc
		PostTick();

		// Need to call post-tick, which calls the copy to previous for interpolated spawning
		SpawnExecContext.PostTick();
		UpdateExecContext.PostTick();

		// At this stage GPU execution is being handled by the dispatch interface so we do not need to call PostTick() for it
		for (FNiagaraScriptExecutionContext& EventContext : GetEventExecutionContexts())
		{
			EventContext.PostTick();
		}

		return;
	}

	//Ensure we don't blow our current hard limits on cpu particle count.
	//TODO: These current limits can be improved relatively easily. Though perf in at these counts will obviously be an issue anyway.
	if (EmitterData->SimTarget == ENiagaraSimTarget::CPUSim && AllocationSize > GMaxNiagaraCPUParticlesPerEmitter)
	{
		FString DebugMsg = FString::Printf(TEXT("%s has attempted to exceed the max CPU particle count! | Max: %d | Requested: %u"), *CachedEmitter.Emitter->GetFullName(), GMaxNiagaraCPUParticlesPerEmitter, AllocationSize);
		UE_LOG(LogNiagara, Warning, TEXT("%s"), *DebugMsg);
		GEngine->AddOnScreenDebugMessage(uint64(uintptr_t(this)), 5.f, FColor::Yellow, DebugMsg);

		//We clear the emitters estimate otherwise we get stuck in this state forever.
		EmitterData->ClearRuntimeAllocationEstimate();

		//For now we completely bail out of spawning new particles. Possibly should improve this in future.
		AllocationSize = OrigNumParticles;
		SpawnTotal = 0;

		if (EventInstanceData.IsValid())
		{
			EventSpawnTotal = 0;
			EventInstanceData->EventSpawnTotal = 0;

			for (FNiagaraEventHandlingInfo& Info : EventInstanceData->EventHandlingInfo)
			{
				Info.SpawnCounts.Empty();
				Info.TotalSpawnCount = 0;
			}
		}
	}

	Data.BeginSimulate();
	Data.Allocate(AllocationSize);

	if (EventInstanceData.IsValid())
	{
		int32 SpawnEventGeneratorIndex = 0;
		for (FNiagaraDataSet* SpawnEventDataSet : EventInstanceData->SpawnScriptEventDataSets)
		{
			int32 NumToAllocate = SpawnTotal + EventSpawnTotal;
			if (EventInstanceData->SpawnEventGeneratorIsSharedByIndex[SpawnEventGeneratorIndex])
			{
				// For shared event data sets we need to allocate storage for the current particles since
				// the same data set will be used in the update execution.
				NumToAllocate += OrigNumParticles;
			}
			SpawnEventDataSet->BeginSimulate();
			SpawnEventDataSet->Allocate(NumToAllocate);
			SpawnEventGeneratorIndex++;
		}

		int32 UpdateEventGeneratorIndex = 0;
		for (FNiagaraDataSet* UpdateEventDataSet : EventInstanceData->UpdateScriptEventDataSets)
		{
			if (EventInstanceData->UpdateEventGeneratorIsSharedByIndex[UpdateEventGeneratorIndex] == false)
			{
				// We only allocate update event data sets if they're not shared, because shared event datasets will have already
				// been allocated as part of the spawn event data set handling.
				UpdateEventDataSet->BeginSimulate();
				UpdateEventDataSet->Allocate(OrigNumParticles);
			}
			UpdateEventGeneratorIndex++;
		}
	}

	// Simulate existing particles forward by DeltaSeconds.
	if (OrigNumParticles > 0)
	{
		Data.GetDestinationDataChecked().SetNumInstances(OrigNumParticles);
		SCOPE_CYCLE_COUNTER(STAT_NiagaraSimulate);

		UpdateExecCountBinding.SetValue(OrigNumParticles);
		UpdateExecContext.BindData(0, Data, 0, true);

		if (EventInstanceData.IsValid())
		{
			int32 EventDataSetIdx = 1;
			for (FNiagaraDataSet* EventDataSet : EventInstanceData->UpdateScriptEventDataSets)
			{
				check(EventDataSet);
				EventDataSet->GetDestinationDataChecked().SetNumInstances(OrigNumParticles);
				UpdateExecContext.BindData(EventDataSetIdx++, *EventDataSet, 0, true);
			}
		}

		FScriptExecutionConstantBufferTable UpdateConstantBufferTable;
		BuildConstantBufferTable(UpdateExecContext, UpdateConstantBufferTable);

		UpdateExecContext.Execute(OrigNumParticles, UpdateConstantBufferTable);
		int32 DeltaParticles = Data.GetDestinationDataChecked().GetNumInstances() - OrigNumParticles;

		ensure(DeltaParticles <= 0); // We either lose particles or stay the same, we should never add particles in update!

		if (GbDumpParticleData || System->bDumpDebugEmitterInfo)
		{
			Data.GetDestinationDataChecked().Dump(0, OrigNumParticles, FString::Printf(TEXT("=== Updated %d Particles (%d Died) ==="), OrigNumParticles, -DeltaParticles));

			if (EventInstanceData.IsValid())
			{
				for (int32 EventIdx = 0; EventIdx < EventInstanceData->UpdateScriptEventDataSets.Num(); ++EventIdx)
				{
					FNiagaraDataSet* EventDataSet = EventInstanceData->UpdateScriptEventDataSets[EventIdx];
					if (EventDataSet && EventDataSet->GetDestinationDataChecked().GetNumInstances() > 0)
					{
						EventDataSet->GetDestinationDataChecked().Dump(0, INDEX_NONE, FString::Printf(TEXT("Update Script Event %d"), EventIdx));
					}
				}
			}
		//	UE_LOG(LogNiagara, Log, TEXT("=== Update Parameters ===") );
			UpdateExecContext.Parameters.Dump();
		}
	}
	
	uint32 EventSpawnStart = Data.GetDestinationDataChecked().GetNumInstances();
	const int32 NumBeforeSpawn = Data.GetDestinationDataChecked().GetNumInstances();
	uint32 TotalActualEventSpawns = 0;

	Data.NumSpawnedIDs = 0;
#if VECTORVM_SUPPORTS_LEGACY
	Data.GetSpawnedIDsTable().SetNum(0, false);
#endif
	int32 SpawnCountRemaining = AllocationSize - OrigNumParticles;

	//Init new particles with the spawn script.
	if (SpawnTotal + EventSpawnTotal > 0)
	{
		SCOPE_CYCLE_COUNTER(STAT_NiagaraSpawn);

		// note that this constant buffer table is used for each invocation of the spawn, the data within the
		// table will get modified between invocations (TotalSpawnedParticles).
		FScriptExecutionConstantBufferTable SpawnConstantBufferTable;
		BuildConstantBufferTable(SpawnExecContext, SpawnConstantBufferTable);

		//Handle main spawn rate spawning
		auto SpawnParticles = [&](int32 Num, const TCHAR* DumpLabel)
		{
			int32 OrigNum = Data.GetDestinationDataChecked().GetNumInstances();
			Data.GetDestinationDataChecked().SetNumInstances(OrigNum + Num);

			// We need to update Engine.Emitter.TotalSpawnedParticles for each event spawn invocation.
			ParentSystemInstance->EditEmitterParameters(EmitterIdx).EmitterTotalSpawnedParticles = TotalSpawnedParticles;
			
			// NOTE(mv): Updates the count after setting the variable, such that the TotalSpawnedParticles value read 
			//           in the script has the count at the start of the frame. 
			//           This way UniqueID = TotalSpawnedParticles + ExecIndex provide unique and sequential identifiers. 
			// NOTE(mv): Only for CPU particles, as GPU particles early outs further up and has a separate increment. 
			TotalSpawnedParticles += Num;

			SpawnExecCountBinding.SetValue(Num);
			SpawnExecContext.BindData(0, Data, OrigNum, true);

			if (EventInstanceData.IsValid())
			{
				//UE_LOG(LogNiagara, Log, TEXT("SpawnScriptEventDataSets: %d"), SpawnScriptEventDataSets.Num());
				int32 EventDataSetIdx = 1;
				for (FNiagaraDataSet* EventDataSet : EventInstanceData->SpawnScriptEventDataSets)
				{
					//UE_LOG(LogNiagara, Log, TEXT("SpawnScriptEventDataSets.. %d"), EventDataSet->GetNumVariables());
					int32 EventOrigNum = EventDataSet->GetDestinationDataChecked().GetNumInstances();
					EventDataSet->GetDestinationDataChecked().SetNumInstances(EventOrigNum + Num);
					SpawnExecContext.BindData(EventDataSetIdx++, *EventDataSet, EventOrigNum, true);
				}
			}

			SpawnExecContext.Execute(Num, SpawnConstantBufferTable);

			if (GbDumpParticleData || System->bDumpDebugEmitterInfo)
			{
				Data.GetDestinationDataChecked().Dump(OrigNum, Num, FString::Printf(TEXT("===  %s Spawned %d Particles==="), DumpLabel, Num));

				if (EventInstanceData.IsValid())
				{
					for (int32 EventIdx = 0; EventIdx < EventInstanceData->SpawnScriptEventDataSets.Num(); ++EventIdx)
					{
						FNiagaraDataSet* EventDataSet = EventInstanceData->SpawnScriptEventDataSets[EventIdx];
						if (EventDataSet && EventDataSet->GetDestinationDataChecked().GetNumInstances() > 0)
						{
							EventDataSet->GetDestinationDataChecked().Dump(0, INDEX_NONE, FString::Printf(TEXT("Spawn Script Event %d"), EventIdx));
						}
					}
				}

				//UE_LOG(LogNiagara, Log, TEXT("=== %s Spawn Parameters ==="), *DumpLabel);
				SpawnExecContext.Parameters.Dump();
			}
		};

		//Perform all our regular spawning that's driven by our emitter script.
		for (const FNiagaraSpawnInfo& Info : SpawnInfos)
		{
			const int32 AdjustedSpawnCount = FMath::Min(Info.Count, SpawnCountRemaining);
			if ( AdjustedSpawnCount > 0 )
			{
				SpawnIntervalBinding.SetValue(Info.IntervalDt);
				InterpSpawnStartBinding.SetValue(Info.InterpStartDt);
				SpawnGroupBinding.SetValue(Info.SpawnGroup);
				SpawnParticles(AdjustedSpawnCount, TEXT("Regular Spawn"));
			}
			SpawnCountRemaining -= AdjustedSpawnCount;
		}

		EventSpawnStart = Data.GetDestinationDataChecked().GetNumInstances();
		if (EventInstanceData.IsValid())
		{
			if (bCombineEventSpawn)
			{
				int32 EventParticlesToSpawn = 0;

				for (int32 EventScriptIdx = 0; EventScriptIdx < EmitterData->GetEventHandlers().Num(); EventScriptIdx++)
				{
					FNiagaraEventHandlingInfo& Info = EventInstanceData->EventHandlingInfo[EventScriptIdx];
					for (int32 i = 0; i < Info.SpawnCounts.Num(); i++)
					{
						const int32 EventNumToSpawn = FMath::Min(Info.SpawnCounts[i], SpawnCountRemaining);
						EventParticlesToSpawn += EventNumToSpawn;
						SpawnCountRemaining -= EventNumToSpawn;
						TotalActualEventSpawns += EventNumToSpawn;
						Info.SpawnCounts[i] = EventNumToSpawn;
					}
				}

				if (EventParticlesToSpawn > 0)
				{
					SpawnIntervalBinding.SetValue(0.0f);
					InterpSpawnStartBinding.SetValue(DeltaSeconds * 0.5f);
					SpawnGroupBinding.SetValue(0);
					SpawnParticles(EventParticlesToSpawn, TEXT("Event Spawn"));
				}
			}
			else
			{
				for (int32 EventScriptIdx = 0; EventScriptIdx < EmitterData->GetEventHandlers().Num(); EventScriptIdx++)
				{
					FNiagaraEventHandlingInfo& Info = EventInstanceData->EventHandlingInfo[EventScriptIdx];

					for (int32 i = 0; i < Info.SpawnCounts.Num(); i++)
					{
						const int32 EventNumToSpawn = FMath::Min(Info.SpawnCounts[i], SpawnCountRemaining);
						if (EventNumToSpawn > 0)
						{
							const int32 CurrNumParticles = Data.GetDestinationDataChecked().GetNumInstances();

							//Event spawns are instantaneous at the middle of the frame?
							SpawnIntervalBinding.SetValue(0.0f);
							InterpSpawnStartBinding.SetValue(DeltaSeconds * 0.5f);
							SpawnGroupBinding.SetValue(0);
							SpawnParticles(EventNumToSpawn, TEXT("Event Spawn"));

							//Update EventSpawnCounts to the number actually spawned.
							const int32 NumActuallySpawned = Data.GetDestinationDataChecked().GetNumInstances() - CurrNumParticles;
							TotalActualEventSpawns += NumActuallySpawned;
							Info.SpawnCounts[i] = NumActuallySpawned;
							SpawnCountRemaining -= NumActuallySpawned;
						}
						else
						{
							Info.SpawnCounts[i] = 0;
						}
					}
				}
			}
		}
	}

	const int32 NumAfterSpawn = Data.GetDestinationDataChecked().GetNumInstances();
	const int32 TotalNumSpawned = NumAfterSpawn - NumBeforeSpawn;

	Data.GetDestinationDataChecked().SetNumSpawnedInstances(TotalNumSpawned);
	Data.GetDestinationDataChecked().SetIDAcquireTag(Data.GetIDAcquireTag());

	//We're done with this simulation pass.
	Data.EndSimulate();

	if (EventInstanceData.IsValid())
	{
		for (FNiagaraDataSet* SpawnEventDataSet : EventInstanceData->SpawnScriptEventDataSets)
		{
			if (SpawnEventDataSet && SpawnEventDataSet->GetDestinationData())
			{
				SpawnEventDataSet->EndSimulate();
			}
		}

		for (FNiagaraDataSet* UpdateEventDataSet : EventInstanceData->UpdateScriptEventDataSets)
		{
			if (UpdateEventDataSet && UpdateEventDataSet->GetDestinationData())
			{
				UpdateEventDataSet->EndSimulate();
			}
		}
	}

	//Now pull out any debug info we need.
#if WITH_EDITORONLY_DATA
	if (ParentSystemInstance->ShouldCaptureThisFrame())
	{
		//Pull out update data.
		TSharedPtr<FNiagaraScriptDebuggerInfo, ESPMode::ThreadSafe> DebugInfo = ParentSystemInstance->GetActiveCaptureWrite(CachedIDName, ENiagaraScriptUsage::ParticleUpdateScript, FGuid());
		if (DebugInfo)
		{
			Data.CopyTo(DebugInfo->Frame, 0, OrigNumParticles);
			DebugInfo->Parameters = UpdateExecContext.Parameters;
			DebugInfo->bWritten = true;
		}
		//Pull out update data.
		DebugInfo = ParentSystemInstance->GetActiveCaptureWrite(CachedIDName, ENiagaraScriptUsage::ParticleSpawnScript, FGuid());
		if (DebugInfo)
		{
			Data.CopyTo(DebugInfo->Frame, NumBeforeSpawn, TotalNumSpawned);
			DebugInfo->Parameters = SpawnExecContext.Parameters;
			DebugInfo->bWritten = true;
		}
	}
#endif
	/*else if (SpawnTotal + EventSpawnTotal > 0)
	{
		UE_LOG(LogNiagara, Log, TEXT("Skipping spawning due to execution state! %d"), (uint32)ExecutionState)
	}*/

	if (EventInstanceData.IsValid())
	{
		if (TotalActualEventSpawns > 0)
		{
			SCOPE_CYCLE_COUNTER(STAT_NiagaraEvent_CopyBuffer);
			if (GbDumpParticleData || System->bDumpDebugEmitterInfo)
			{
				Data.Dump(0, INDEX_NONE, TEXT("Existing Data - Pre Event Alloc"));
			}
			//Allocate a new dest buffer to write spawn event handler results into.
			//Can just do one allocate here for all spawn event handlers.
			//Though this requires us to copy the contents of the instances we're not writing to in this pass over from the previous buffer.
			FNiagaraDataBuffer& DestBuffer = Data.BeginSimulate();
			Data.Allocate(Data.GetCurrentDataChecked().GetNumInstances(), true);
			DestBuffer.SetNumInstances(EventSpawnStart);

			//if (GbDumpParticleData || System->bDumpDebugEmitterInfo)
			//{
			//	DestBuffer.Dump(0, INDEX_NONE, TEXT("Existing Data - Post Event Alloc, Pre Events"));
			//}
		}

		for (int32 EventScriptIdx = 0; EventScriptIdx < EmitterData->GetEventHandlers().Num(); EventScriptIdx++)
		{
			FNiagaraEventHandlingInfo& Info = EventInstanceData->EventHandlingInfo[EventScriptIdx];

			FScriptExecutionConstantBufferTable EventConstantBufferTable;
			BuildConstantBufferTable(EventInstanceData->EventExecContexts[EventScriptIdx], EventConstantBufferTable);

			if (Info.EventData && Info.SpawnCounts.Num() > 0)
			{
				SCOPE_CYCLE_COUNTER(STAT_NiagaraEventHandle);

				for (int32 i = 0; i < Info.SpawnCounts.Num(); i++)
				{
					int32 EventNumToSpawn = Info.SpawnCounts[i];
					if (EventNumToSpawn > 0)
					{
						EventInstanceData->EventExecCountBindings[EventScriptIdx].SetValue(EventNumToSpawn);

						EventInstanceData->EventExecContexts[EventScriptIdx].BindData(0, Data, EventSpawnStart, true);
						EventInstanceData->EventExecContexts[EventScriptIdx].BindData(1, EventInstanceData->EventHandlingInfo[EventScriptIdx].EventData, i, false);

						EventInstanceData->EventExecContexts[EventScriptIdx].Execute(EventNumToSpawn, EventConstantBufferTable);

						const uint32 PostHandlerNumInstances = Data.GetDestinationData()->GetNumInstances();
						const uint32 EventSpawnsStillAlive = PostHandlerNumInstances - EventSpawnStart;
						if (GbDumpParticleData || System->bDumpDebugEmitterInfo)
						{
							EventInstanceData->EventHandlingInfo[EventScriptIdx].EventData->Dump(i, 1, FString::Printf(TEXT("=== Event Data %d [%d] ==="), EventScriptIdx, i));
							Data.GetDestinationDataChecked().Dump(EventSpawnStart, EventSpawnsStillAlive, FString::Printf(TEXT("=== Event %d %d Particles (%d Alive) ==="), EventScriptIdx, EventNumToSpawn, EventSpawnsStillAlive));
							//UE_LOG(LogNiagara, Log, TEXT("=== Event %d Parameters ==="), EventScriptIdx);
							EventInstanceData->EventExecContexts[EventScriptIdx].Parameters.Dump();
						}

	#if WITH_EDITORONLY_DATA
						if (ParentSystemInstance->ShouldCaptureThisFrame())
						{
							FGuid EventGuid = EventInstanceData->EventExecContexts[EventScriptIdx].Script->GetUsageId();
							TSharedPtr<FNiagaraScriptDebuggerInfo, ESPMode::ThreadSafe> DebugInfo = ParentSystemInstance->GetActiveCaptureWrite(CachedIDName, ENiagaraScriptUsage::ParticleEventScript, EventGuid);
							if (DebugInfo)
							{
								Data.CopyTo(DebugInfo->Frame, EventSpawnStart, EventSpawnsStillAlive);
								DebugInfo->Parameters = EventInstanceData->EventExecContexts[EventScriptIdx].Parameters;
								DebugInfo->bWritten = true;
							}
						}
	#endif
						//Spawn events from the current end point. Possible the last event killed some particles.
						EventSpawnStart = PostHandlerNumInstances;
					}
				}
			}
		}

		//If we processed any events we need to end simulate to update the current sim state.
		if (Data.GetDestinationData())
		{
			Data.EndSimulate();
		}

		// Update events need a copy per event so that the previous event's data can be used.
		for (int32 EventScriptIdx = 0; EventScriptIdx < EmitterData->GetEventHandlers().Num(); EventScriptIdx++)
		{
			const FNiagaraEventScriptProperties &EventHandlerProps = EmitterData->GetEventHandlers()[EventScriptIdx];
			FNiagaraDataBuffer* EventData = EventInstanceData->EventHandlingInfo[EventScriptIdx].EventData;

			FScriptExecutionConstantBufferTable EventConstantBufferTable;
			BuildConstantBufferTable(EventInstanceData->EventExecContexts[EventScriptIdx], EventConstantBufferTable);

			// handle all-particle events
			if (EventHandlerProps.Script && EventHandlerProps.ExecutionMode == EScriptExecutionMode::EveryParticle && EventData)
			{
				uint32 NumParticles = Data.GetCurrentDataChecked().GetNumInstances();

				if (EventData->GetNumInstances())
				{
					SCOPE_CYCLE_COUNTER(STAT_NiagaraEventHandle);

					for (uint32 i = 0; i < EventData->GetNumInstances(); i++)
					{
						Data.BeginSimulate();
						Data.Allocate(NumParticles);

						uint32 NumInstancesPrev = Data.GetCurrentDataChecked().GetNumInstances();
						EventInstanceData->EventExecCountBindings[EventScriptIdx].SetValue(NumInstancesPrev);

						EventInstanceData->EventExecContexts[EventScriptIdx].BindData(0, Data, 0, true);
						EventInstanceData->EventExecContexts[EventScriptIdx].BindData(1, EventData, i, false);

						EventInstanceData->EventExecContexts[EventScriptIdx].Execute(NumInstancesPrev, EventConstantBufferTable);

						Data.EndSimulate();

						if (GbDumpParticleData || System->bDumpDebugEmitterInfo)
						{
							EventData->Dump(i, 1, FString::Printf(TEXT("=== Event Data %d [%d] ==="), EventScriptIdx, i));
							Data.GetCurrentDataChecked().Dump(0, NumInstancesPrev, FString::Printf(TEXT("=== Event %d %d Particles ==="), EventScriptIdx, NumInstancesPrev));
							EventInstanceData->EventExecContexts[EventScriptIdx].Parameters.Dump();
						}

#if WITH_EDITORONLY_DATA
						if (ParentSystemInstance->ShouldCaptureThisFrame())
						{
							FGuid EventGuid = EventInstanceData->EventExecContexts[EventScriptIdx].Script->GetUsageId();
							TSharedPtr<FNiagaraScriptDebuggerInfo, ESPMode::ThreadSafe> DebugInfo = ParentSystemInstance->GetActiveCaptureWrite(CachedIDName, ENiagaraScriptUsage::ParticleEventScript, EventGuid);
							if (DebugInfo)
							{
								Data.CopyTo(DebugInfo->Frame, 0, NumInstancesPrev);
								DebugInfo->Parameters = EventInstanceData->EventExecContexts[EventScriptIdx].Parameters;
								DebugInfo->bWritten = true;
							}
						}
#endif
						ensure(NumParticles == Data.GetCurrentDataChecked().GetNumInstances());
					}
				}
			}
		}

		//TODO: Disabling this event mode for now until it can be reworked. Currently it uses index directly with can easily be invalid and cause undefined behavior.
		//
//		// handle single-particle events
//		// TODO: we'll need a way to either skip execution of the VM if an index comes back as invalid, or we'll have to pre-process
//		// event/particle arrays; this is currently a very naive (and comparatively slow) implementation, until full indexed reads work
// 		if (EventHandlerProps.Script && EventHandlerProps.ExecutionMode == EScriptExecutionMode::SingleParticle && EventSet[EventScriptIdx])
// 		{
// 
// 			SCOPE_CYCLE_COUNTER(STAT_NiagaraEventHandle);
// 			FNiagaraVariable IndexVar(FNiagaraTypeDefinition::GetIntDef(), "ParticleIndex");
// 			FNiagaraDataSetIterator<int32> IndexItr(*EventSet[EventScriptIdx], IndexVar, 0, false);
// 			if (IndexItr.IsValid() && EventSet[EventScriptIdx]->GetPrevNumInstances() > 0)
// 			{
// 				EventExecCountBindings[EventScriptIdx].SetValue(1);
// 
// 				Data.CopyCurToPrev();
// 				uint32 NumParticles = Data.GetNumInstances();
// 
// 				for (uint32 i = 0; i < EventSet[EventScriptIdx]->GetPrevNumInstances(); i++)
// 				{
// 					int32 Index = *IndexItr;
// 					IndexItr.Advance();
// 					DataSetExecInfos.SetNum(1, false);
// 					DataSetExecInfos[0].StartInstance = Index;
// 					DataSetExecInfos[0].bUpdateInstanceCount = false;
// 					DataSetExecInfos.Emplace(EventSet[EventScriptIdx], i, false, false);
// 					EventExecContexts[EventScriptIdx].Execute(1, DataSetExecInfos);
// 
// 					if (GbDumpParticleData || System->bDumpDebugEmitterInfo)
// 					{
// 						ensure(EventHandlerProps.Script->RapidIterationParameters.VerifyBinding(&EventExecContexts[EventScriptIdx].Parameters));
// 						UE_LOG(LogNiagara, Log, TEXT("=== Event %d Src Parameters ==="), EventScriptIdx);
// 						EventHandlerProps.Script->RapidIterationParameters.Dump();
// 						UE_LOG(LogNiagara, Log, TEXT("=== Event %d Context Parameters ==="), EventScriptIdx);
// 						EventExecContexts[EventScriptIdx].Parameters.Dump();
// 						UE_LOG(LogNiagara, Log, TEXT("=== Event %d Particles (%d index written, %d total) ==="), EventScriptIdx, Index, Data.GetNumInstances());
// 						Data.Dump(true, Index, 1);
// 					}
// 
// 
// #if WITH_EDITORONLY_DATA
// 					if (ParentSystemInstance->ShouldCaptureThisFrame())
// 					{
// 						FGuid EventGuid = EventExecContexts[EventScriptIdx].Script->GetUsageId();
// 						TSharedPtr<struct FNiagaraScriptDebuggerInfo, ESPMode::ThreadSafe> DebugInfo = ParentSystemInstance->GetActiveCaptureWrite(CachedIDName, ENiagaraScriptUsage::ParticleEventScript, EventGuid);
// 						if (DebugInfo)
// 						{
// 							Data.Dump(DebugInfo->Frame, true, Index, 1);
// 							//DebugInfo->Frame.Dump(true, 0, 1);
// 							DebugInfo->Parameters = EventExecContexts[EventScriptIdx].Parameters;
// 						}
// 					}
// #endif
// 					ensure(NumParticles == Data.GetNumInstances());
// 				}
// 			}
// 		}
	}

	PostTick();

	SpawnExecContext.PostTick();
	UpdateExecContext.PostTick();
	// At this stage GPU execution is being handled by the dispatch interface so we do not need to call PostTick() for it

	for (FNiagaraScriptExecutionContext& EventContext : GetEventExecutionContexts())
	{
		EventContext.PostTick();
	}

	if (GbDumpParticleData || System->bDumpDebugEmitterInfo)
	{
		UE_LOG(LogNiagara, Log, TEXT("|=== END OF FNiagaraEmitterInstance::Tick [ %s ] ===============|"), *CachedEmitter.Emitter->GetPathName());
		UE_LOG(LogNiagara, Log, TEXT("|||||||||||||||||||||||||||||||||||||||||||||||||||||||||||||||||||||||||||||||||||||||||||||||||||||||||||||"), *CachedEmitter.Emitter->GetPathName());
	}


	INC_DWORD_STAT_BY(STAT_NiagaraNumParticles, Data.GetCurrentDataChecked().GetNumInstances());
}

bool FNiagaraEmitterInstance::GetBoundRendererValue_GT(const FNiagaraVariableBase& InBaseVar, const FNiagaraVariableBase& InSubVar, void* OutValueData) const
{
	
	if (InBaseVar.IsDataInterface())
	{
		UNiagaraDataInterface* UObj = RendererBindings.GetDataInterface(InBaseVar);
		if (UObj && InSubVar.GetName() == NAME_None)
		{
			UNiagaraDataInterface** Var = (UNiagaraDataInterface**)OutValueData;
			*Var = UObj;
			return true;
		}
		else if (UObj && UObj->CanExposeVariables())
		{
			void* PerInstanceData = ParentSystemInstance->FindDataInterfaceInstanceData(UObj);
			return UObj->GetExposedVariableValue(InSubVar, PerInstanceData, ParentSystemInstance, OutValueData);
		}
	}
	else if (InBaseVar.IsUObject())
	{
		UObject* UObj = RendererBindings.GetUObject(InBaseVar);
		UObject** Var = (UObject**)OutValueData;
		*Var = UObj;
		return true;
	}
	else
	{
		const uint8* Data = RendererBindings.GetParameterData(InBaseVar);
		if (Data && InBaseVar.GetSizeInBytes() != 0)
		{
			memcpy(OutValueData, Data, InBaseVar.GetSizeInBytes());
			return true;
		}
	}
	return false;
}

/** Calculate total number of spawned particles from events; these all come from event handler script with the SpawnedParticles execution mode
 *  We get the counts ahead of event processing time so we only have to allocate new particles once
 *  TODO: augment for multiple spawning event scripts
 */
uint32 FNiagaraEmitterInstance::CalculateEventSpawnCount(const FNiagaraEventScriptProperties &EventHandlerProps, TArray<int32, TInlineAllocator<16>>& EventSpawnCounts, FNiagaraDataSet *EventSet)
{
	uint32 SpawnTotal = 0;
	uint32 MaxSpawnCount = INT_MAX; //We could probably do to have a CVar for limiting the max event spawn directly but for now just keep the count from overflowing so it's caught by the overall partcle count checks later.
	int32 NumEventsToProcess = 0;

	if (EventSet)
	{
		NumEventsToProcess = EventSet->GetCurrentDataChecked().GetNumInstances();
		if(EventHandlerProps.MaxEventsPerFrame > 0)
		{
			NumEventsToProcess = FMath::Min<int32>(EventSet->GetCurrentDataChecked().GetNumInstances(), EventHandlerProps.MaxEventsPerFrame);
		}

		const bool bUseRandom = EventHandlerProps.bRandomSpawnNumber && EventHandlerProps.MinSpawnNumber < EventHandlerProps.SpawnNumber;
		for (int32 i = 0; i < NumEventsToProcess; i++)
		{
			const uint32 SpawnNumber = bUseRandom ? FMath::RandRange((int32)EventHandlerProps.MinSpawnNumber, (int32)EventHandlerProps.SpawnNumber) : EventHandlerProps.SpawnNumber;
			uint32 NewSpawnTotal = SpawnTotal + SpawnNumber;
			if (ExecutionState == ENiagaraExecutionState::Active && SpawnNumber > 0 && NewSpawnTotal < MaxSpawnCount)
			{
				EventSpawnCounts.Add(SpawnNumber);
				SpawnTotal = NewSpawnTotal;
			}
		}
	}

	return SpawnTotal;
}

void FNiagaraEmitterInstance::SetExecutionState(ENiagaraExecutionState InState)
{
	/*if (InState != ExecutionState)
	{
		const UEnum* EnumPtr = FNiagaraTypeDefinition::GetExecutionStateEnum();
		UE_LOG(LogNiagara, Log, TEXT("Emitter \"%s\" change state: %s to %s"), *GetEmitterHandle().GetName().ToString(), *EnumPtr->GetNameStringByValue((int64)ExecutionState),
			*EnumPtr->GetNameStringByValue((int64)InState));
	}*/

	/*if (InState == ENiagaraExecutionState::Active && ExecutionState == ENiagaraExecutionState::Inactive)
	{
		UE_LOG(LogNiagara, Log, TEXT("Emitter \"%s\" change state N O O O O O "), *GetEmitterHandle().GetName().ToString());
	}*/
	if (ensureMsgf(InState >= ENiagaraExecutionState::Active && InState < ENiagaraExecutionState::Num, 
					TEXT("Setting invalid emitter execution state! %d\nEmitter=%s\nSystem=%s\nComponent=%s"),
					(int32)InState,
					*GetFullNameSafe(CachedEmitter.Emitter),
					*GetFullNameSafe(ParentSystemInstance ? ParentSystemInstance->GetSystem() : nullptr),
					*GetFullNameSafe(ParentSystemInstance ? ParentSystemInstance->GetAttachComponent() : nullptr))
		)
	{
		//We can't move out of disabled without a proper reinit.
		if (ExecutionState != ENiagaraExecutionState::Disabled)
		{
			ExecutionState = InState;
		}
	}
	else
	{
		//Try to gracefully fail in this case.
		ExecutionState = ENiagaraExecutionState::Inactive;
	}

}

UObject* FNiagaraEmitterInstance::FindBinding(const FNiagaraVariable& InVariable) const
{
	if (!InVariable.IsValid())
	{
		return nullptr;
	}

	if (FNiagaraSystemInstance* SystemInstance = GetParentSystemInstance())
	{		
		if (FNiagaraUserRedirectionParameterStore* OverrideParameters = SystemInstance->GetOverrideParameters())
		{
			return OverrideParameters->GetUObject(InVariable);
		}
	}
	return nullptr;
}

UNiagaraDataInterface* FNiagaraEmitterInstance::FindDataInterface(const FNiagaraVariable& InVariable) const
{
	if (!InVariable.IsValid())
	{
		return nullptr;
	}

	if (FNiagaraSystemInstance* SystemInstance = GetParentSystemInstance())
	{		
		if (FNiagaraUserRedirectionParameterStore* OverrideParameters = SystemInstance->GetOverrideParameters())
		{
			return OverrideParameters->GetDataInterface(InVariable);
		}
	}
	return nullptr;
}

void FNiagaraEmitterInstance::BuildConstantBufferTable(
	const FNiagaraScriptExecutionContext& ExecContext,
	FScriptExecutionConstantBufferTable& ConstantBufferTable) const
{
	const auto ScriptLiterals = ExecContext.GetScriptLiterals();
	const auto& ExternalParameterData = ExecContext.Parameters.GetParameterDataArray();
	uint8* ExternalParameterBuffer = const_cast<uint8*>(ExternalParameterData.GetData());

	const uint32 ExternalParameterSize = ExecContext.Parameters.GetExternalParameterSize();

	const uint32 TableCount = 5 * (ExecContext.HasInterpolationParameters ? 2 : 1) + 1;
	ConstantBufferTable.Reset(TableCount);

	ConstantBufferTable.AddTypedBuffer(ParentSystemInstance->GetGlobalParameters());
	ConstantBufferTable.AddTypedBuffer(ParentSystemInstance->GetSystemParameters());
	ConstantBufferTable.AddTypedBuffer(ParentSystemInstance->GetOwnerParameters());
	ConstantBufferTable.AddTypedBuffer(ParentSystemInstance->GetEmitterParameters(EmitterIdx));
	ConstantBufferTable.AddRawBuffer(ExternalParameterBuffer, ExternalParameterSize);

	if (ExecContext.HasInterpolationParameters)
	{
		ConstantBufferTable.AddTypedBuffer(ParentSystemInstance->GetGlobalParameters(true));
		ConstantBufferTable.AddTypedBuffer(ParentSystemInstance->GetSystemParameters(true));
		ConstantBufferTable.AddTypedBuffer(ParentSystemInstance->GetOwnerParameters(true));
		ConstantBufferTable.AddTypedBuffer(ParentSystemInstance->GetEmitterParameters(EmitterIdx, true));
		ConstantBufferTable.AddRawBuffer(ExternalParameterBuffer + ExternalParameterSize, ExternalParameterSize);
	}

	ConstantBufferTable.AddRawBuffer(ScriptLiterals.GetData(), ScriptLiterals.Num());
}<|MERGE_RESOLUTION|>--- conflicted
+++ resolved
@@ -175,14 +175,6 @@
 	}
 }
 
-<<<<<<< HEAD
-FBox FNiagaraEmitterInstance::GetBounds() const
-{
-	return CachedBounds;
-}
-
-=======
->>>>>>> d731a049
 TArrayView<FNiagaraScriptExecutionContext> FNiagaraEmitterInstance::GetEventExecutionContexts()
 {
 	if (EventInstanceData.IsValid())
@@ -241,8 +233,6 @@
 		{
 			return false;
 		}
-<<<<<<< HEAD
-=======
 
 		if (const UNiagaraScript* GPUComputeScript = EmitterData->GetGPUComputeScript())
 		{
@@ -259,7 +249,6 @@
 				}
 			}
 		}
->>>>>>> d731a049
 	}
 
 	if (UNiagaraComponentSettings::ShouldSuppressEmitterActivation(this))
@@ -420,21 +409,12 @@
 		if (EmitterData->SimTarget == ENiagaraSimTarget::GPUComputeSim)
 		{
 			GPUExecContext = new FNiagaraComputeExecutionContext();
-<<<<<<< HEAD
-			GPUExecContext->InitParams(CachedEmitter->GetGPUComputeScript(), CachedEmitter->SimTarget);
-			GPUExecContext->SetDebugSimName(CachedEmitter->GetDebugSimName());
-			GPUExecContext->ProfilingComponentPtr = ParentSystemInstance ? ParentSystemInstance->GetAttachComponent() : nullptr;
-			GPUExecContext->ProfilingEmitterPtr = GetEmitterHandle().GetInstance();
-			GPUExecContext->MainDataSet = ParticleDataSet;
-			GPUExecContext->GPUScript_RT = CachedEmitter->GetGPUComputeScript()->GetRenderThreadScript();
-=======
 			GPUExecContext->InitParams(EmitterData->GetGPUComputeScript(), EmitterData->SimTarget);
 			GPUExecContext->SetDebugSimName(EmitterData->GetDebugSimName());
 			GPUExecContext->ProfilingComponentPtr = ParentSystemInstance ? ParentSystemInstance->GetAttachComponent() : nullptr;
 			GPUExecContext->ProfilingEmitterPtr = CachedEmitter.ToWeakPtr();
 			GPUExecContext->MainDataSet = ParticleDataSet;
 			GPUExecContext->GPUScript_RT = EmitterData->GetGPUComputeScript()->GetRenderThreadScript();
->>>>>>> d731a049
 		}
 	}
 
@@ -526,21 +506,13 @@
 			}
 
 			// Handle populating static variable values into the list
-<<<<<<< HEAD
-			CachedEmitter->RendererBindings.Bind(&RendererBindings);
-=======
 			CachedEmitter.GetEmitterData()->RendererBindings.Bind(&RendererBindings);
->>>>>>> d731a049
 		}
 	}	
 
 	MaxInstanceCount = EmitterData->GetMaxInstanceCount();
 	ParticleDataSet->SetMaxInstanceCount(MaxInstanceCount);
-<<<<<<< HEAD
-	ParticleDataSet->SetMaxAllocationCount(CachedEmitter->GetMaxAllocationCount());
-=======
 	ParticleDataSet->SetMaxAllocationCount(EmitterData->GetMaxAllocationCount());
->>>>>>> d731a049
 
 	bCombineEventSpawn = GbNiagaraAllowEventSpawnCombine && (EmitterData->bCombineEventSpawn || (GbNiagaraAllowEventSpawnCombine == 2));
 }
@@ -827,13 +799,8 @@
 		}
 	}
 
-<<<<<<< HEAD
-	FNiagaraScriptInstanceParameterStore& TargetParamStore = CachedEmitter->SimTarget == ENiagaraSimTarget::GPUComputeSim ? GPUExecContext->CombinedParamStore : UpdateExecContext.Parameters;
-	for (const UNiagaraSimulationStageBase* SimStage : CachedEmitter->GetSimulationStages())
-=======
 	FNiagaraScriptInstanceParameterStore& TargetParamStore = EmitterData->SimTarget == ENiagaraSimTarget::GPUComputeSim ? GPUExecContext->CombinedParamStore : UpdateExecContext.Parameters;
 	for (const UNiagaraSimulationStageBase* SimStage : EmitterData->GetSimulationStages())
->>>>>>> d731a049
 	{
 		if (SimStage->bEnabled == false)
 		{
@@ -1053,11 +1020,8 @@
 
 	bCachedBoundsDynamic = false;
 	CachedBounds.Init();
-<<<<<<< HEAD
-=======
 	
 	if (FVersionedNiagaraEmitterData* EmitterData = CachedEmitter.GetEmitterData(); ensure(EmitterData))
->>>>>>> d731a049
 	{
 		// Read lock can be smaller in scope, but probably not necessary
 		FRWScopeLock ScopeLock(FixedBoundsGuard, SLT_ReadOnly);
@@ -1066,35 +1030,6 @@
 			CachedBounds = FixedBounds;
 		}
 		else if (CachedSystemFixedBounds.IsValid)
-<<<<<<< HEAD
-		{
-			CachedBounds = CachedSystemFixedBounds;
-		}
-		else if (CachedEmitter->bFixedBounds || CachedEmitter->SimTarget == ENiagaraSimTarget::GPUComputeSim)
-		{
-			CachedBounds = CachedEmitter->FixedBounds;
-		}
-		else
-		{
-			FBox DynamicBounds = InternalCalculateDynamicBounds(ParticleDataSet->GetCurrentDataChecked().GetNumInstances());
-			if (DynamicBounds.IsValid)
-			{
-				if (CachedEmitter->bLocalSpace)
-				{
-					CachedBounds = DynamicBounds;
-				}
-				else
-				{
-					CachedBounds = DynamicBounds.TransformBy(FMatrix(ParentSystemInstance->GetOwnerParameters().EngineWorldToLocal));
-				}
-			}
-			else
-			{
-				CachedBounds = CachedEmitter->FixedBounds;
-			}
-		}
-	}
-=======
 		{
 			CachedBounds = CachedSystemFixedBounds;
 		}
@@ -1127,7 +1062,6 @@
 				}
 			}
 		}
->>>>>>> d731a049
 
 #if STATS
 		EmitterData->GetStatData().AddStatCapture(TTuple<uint64, ENiagaraScriptUsage>((uint64)this, ENiagaraScriptUsage::ParticleSpawnScript), GetSpawnExecutionContext().ReportStats());
@@ -1319,13 +1253,8 @@
 			return FixedBounds;
 		}
 	}
-<<<<<<< HEAD
-
-	if ( CachedEmitter && CachedEmitter->bFixedBounds)
-=======
 	FVersionedNiagaraEmitterData* EmitterData = CachedEmitter.GetEmitterData();
 	if (EmitterData && EmitterData->CalculateBoundsMode == ENiagaraEmitterCalculateBoundMode::Fixed)
->>>>>>> d731a049
 	{
 		return EmitterData->FixedBounds;
 	}
