// Copyright Epic Games, Inc. All Rights Reserved.

#include "NiagaraDataInterfaceAudioPlayer.h"

#include "NiagaraTypes.h"
#include "NiagaraStats.h"
#include "Internationalization/Internationalization.h"
#include "NiagaraSystemInstance.h"
#include "NiagaraWorldManager.h"
#include "Kismet/GameplayStatics.h"
#include "Sound/SoundBase.h"
#include "Components/AudioComponent.h"

#include UE_INLINE_GENERATED_CPP_BY_NAME(NiagaraDataInterfaceAudioPlayer)

DECLARE_CYCLE_STAT(TEXT("Audio DI update persistent sound"), STAT_NiagaraAudioDIUpdateSound, STATGROUP_Niagara);
DECLARE_CYCLE_STAT(TEXT("Audio DI create persistent sound"), STAT_NiagaraAudioDICreateSound, STATGROUP_Niagara);
DECLARE_CYCLE_STAT(TEXT("Audio DI stop persistent sound"), STAT_NiagaraAudioDIStopSound, STATGROUP_Niagara);

const FName UNiagaraDataInterfaceAudioPlayer::PlayAudioName(TEXT("PlayAudioAtLocation"));
const FName UNiagaraDataInterfaceAudioPlayer::PlayPersistentAudioName(TEXT("PlayPersistentAudio"));
const FName UNiagaraDataInterfaceAudioPlayer::SetPersistentAudioVolumeName(TEXT("UpdateAudioVolume"));
const FName UNiagaraDataInterfaceAudioPlayer::SetPersistentAudioPitchName(TEXT("UpdateAudioPitch"));
const FName UNiagaraDataInterfaceAudioPlayer::SetPersistentAudioLocationName(TEXT("UpdateAudioLocation"));
const FName UNiagaraDataInterfaceAudioPlayer::SetPersistentAudioRotationName(TEXT("UpdateAudioRotation"));
const FName UNiagaraDataInterfaceAudioPlayer::SetPersistentAudioBoolParamName(TEXT("SetBooleanParameter"));
const FName UNiagaraDataInterfaceAudioPlayer::SetPersistentAudioIntegerParamName(TEXT("SetIntegerParameter"));
const FName UNiagaraDataInterfaceAudioPlayer::SetPersistentAudioFloatParamName(TEXT("SetFloatParameter"));
const FName UNiagaraDataInterfaceAudioPlayer::PausePersistentAudioName(TEXT("SetPaused"));

struct FNiagaraAudioPlayerDIFunctionVersion
{
	enum Type
	{
		InitialVersion = 0,
		LWCConversion = 1,

		VersionPlusOne,
		LatestVersion = VersionPlusOne - 1
	};
};

UNiagaraDataInterfaceAudioPlayer::UNiagaraDataInterfaceAudioPlayer(FObjectInitializer const& ObjectInitializer)
	: Super(ObjectInitializer)
{
	SoundToPlay = nullptr;
	Attenuation = nullptr;
	Concurrency = nullptr;
	bLimitPlaysPerTick = true;
	MaxPlaysPerTick = 10;

	FNiagaraTypeDefinition Def(UObject::StaticClass());
	ConfigurationUserParameter.Parameter.SetType(Def);
}

UNiagaraDataInterfaceAudioPlayerSettings::UNiagaraDataInterfaceAudioPlayerSettings()
{
}

#if WITH_EDITORONLY_DATA

bool UNiagaraDataInterfaceAudioPlayer::UpgradeFunctionCall(FNiagaraFunctionSignature& FunctionSignature)
{
	// always upgrade to the latest version
	if (FunctionSignature.FunctionVersion < FNiagaraAudioPlayerDIFunctionVersion::LatestVersion)
	{
		TArray<FNiagaraFunctionSignature> AllFunctions;
		GetFunctions(AllFunctions);
		for (const FNiagaraFunctionSignature& Sig : AllFunctions)
		{
			if (FunctionSignature.Name == Sig.Name)
			{
				FunctionSignature = Sig;
				return true;
			}
		}
	}

	return false;
}

#endif

void UNiagaraDataInterfaceAudioPlayer::PostInitProperties()
{
	Super::PostInitProperties();

	if (HasAnyFlags(RF_ClassDefaultObject))
	{
		ENiagaraTypeRegistryFlags Flags = ENiagaraTypeRegistryFlags::AllowAnyVariable | ENiagaraTypeRegistryFlags::AllowParameter;
		FNiagaraTypeRegistry::Register(FNiagaraTypeDefinition(GetClass()), Flags);
	}
}

bool UNiagaraDataInterfaceAudioPlayer::InitPerInstanceData(void* PerInstanceData, FNiagaraSystemInstance* SystemInstance)
{
	FAudioPlayerInterface_InstanceData* PIData = new (PerInstanceData) FAudioPlayerInterface_InstanceData;
	PIData->LWCConverter = SystemInstance->GetLWCConverter();
	if (bLimitPlaysPerTick)
	{
		PIData->MaxPlaysPerTick = MaxPlaysPerTick;
	}
	PIData->bStopWhenComponentIsDestroyed = bStopWhenComponentIsDestroyed;
#if WITH_EDITORONLY_DATA
	PIData->bOnlyActiveDuringGameplay = bOnlyActiveDuringGameplay;
#endif
	return true;
}

void UNiagaraDataInterfaceAudioPlayer::DestroyPerInstanceData(void* PerInstanceData, FNiagaraSystemInstance* SystemInstance)
{
	FAudioPlayerInterface_InstanceData* InstData = (FAudioPlayerInterface_InstanceData*)PerInstanceData;
	for (const auto& Entry : InstData->PersistentAudioMapping)
	{
		if (Entry.Value.IsValid())
		{
			Entry.Value->Stop();
		}
	}
	InstData->~FAudioPlayerInterface_InstanceData();
}

bool UNiagaraDataInterfaceAudioPlayer::PerInstanceTick(void* PerInstanceData, FNiagaraSystemInstance* SystemInstance, float DeltaSeconds)
{
	FAudioPlayerInterface_InstanceData* PIData = static_cast<FAudioPlayerInterface_InstanceData*>(PerInstanceData);
	if (!PIData)
	{
		return true;
	}
	if (ConfigurationUserParameter.Parameter.IsValid() && PIData->UserParamBinding.GetValue() != PIData->CachedUserParam)
	{
		// Reset if the user object ptr has been changed
		return true;
	}
	
	if (IsValid(SoundToPlay) && SystemInstance)
	{
		PIData->SoundToPlay = SoundToPlay;
		PIData->Attenuation = Attenuation;
		PIData->Concurrency = Concurrency;
		PIData->bValidOneShotSound = SoundToPlay->IsLooping() ? bAllowLoopingOneShotSounds : true;

		if (ConfigurationUserParameter.Parameter.IsValid())
		{
			// Initialize the binding and retrieve the object.
			UObject* UserParamObject = PIData->UserParamBinding.Init(SystemInstance->GetInstanceParameters(), ConfigurationUserParameter.Parameter);
			PIData->CachedUserParam = Cast<UNiagaraDataInterfaceAudioPlayerSettings>(UserParamObject);
		}
	}
	else
	{
		PIData->SoundToPlay.Reset();
		PIData->Attenuation.Reset();
		PIData->Concurrency.Reset();
		PIData->CachedUserParam.Reset();
		PIData->bValidOneShotSound = false;
	}

	
	PIData->ParameterNames = ParameterNames;
	return false;
}

bool UNiagaraDataInterfaceAudioPlayer::PerInstanceTickPostSimulate(void* PerInstanceData, FNiagaraSystemInstance* SystemInstance, float DeltaSeconds)
{
	FAudioPlayerInterface_InstanceData* PIData = (FAudioPlayerInterface_InstanceData*) PerInstanceData;
	UNiagaraSystem* System = SystemInstance->GetSystem();
	UWorld* World = SystemInstance->GetWorldManager()->GetWorld();

#if WITH_EDITORONLY_DATA
	if (World == nullptr || (World->HasBegunPlay() == false && PIData->bOnlyActiveDuringGameplay))
	{
		PIData->PlayAudioQueue.Empty();
		PIData->PersistentAudioMapping.Empty();
		return false;
	}
#endif
	
	if (!PIData->PlayAudioQueue.IsEmpty() && System)
	{
		//Drain the queue into an array here
		TArray<FAudioParticleData> Data;
		FAudioParticleData Value;
		while (PIData->PlayAudioQueue.Dequeue(Value))
		{
			Data.Add(Value);
			if (PIData->MaxPlaysPerTick > 0 && Data.Num() >= PIData->MaxPlaysPerTick)
			{
				// discard the rest of the queue if over the tick limit
				PIData->PlayAudioQueue.Empty();
				break;
			}
		}

		// play the fire-and-forget sounds
		if (World && PIData->SoundToPlay.IsValid())
		{
<<<<<<< HEAD
			for (const FAudioParticleData& ParticleData : Data)
			{
				UGameplayStatics::PlaySoundAtLocation(World, PIData->SoundToPlay.Get(), ParticleData.Position, ParticleData.Rotation, ParticleData.Volume,
					ParticleData.Pitch, ParticleData.StartTime, PIData->Attenuation.Get(), PIData->Concurrency.Get());
=======
			AActor* SoundOwner = nullptr;
			if (const USceneComponent* AttachComp = SystemInstance->GetAttachComponent())
			{
				if (const USceneComponent* AttachParent = AttachComp->GetAttachParent())
				{
					SoundOwner = AttachParent->GetOwner();
				}
			}
			for (const FAudioParticleData& ParticleData : Data)
			{
				UGameplayStatics::PlaySoundAtLocation(World, PIData->SoundToPlay.Get(), ParticleData.Position, ParticleData.Rotation, ParticleData.Volume,
					ParticleData.Pitch, ParticleData.StartTime, PIData->Attenuation.Get(), PIData->Concurrency.Get(), SoundOwner);
>>>>>>> 4af6daef
			}
		}
	}

	// process the persistent audio updates
	FPersistentAudioParticleData Value;
	TSet<int32> UpdatedAudioHandles;
	while (PIData->PersistentAudioActionQueue.Dequeue(Value))
	{
		UAudioComponent* AudioComponent = nullptr;
		if (Value.AudioHandle > 0)
		{
			auto MappedValue = PIData->PersistentAudioMapping.Find(Value.AudioHandle);
			if (MappedValue && MappedValue->IsValid())
			{
				AudioComponent = MappedValue->Get();
			}
		}
		
		// since we are in the game thread here, it is safe for the callback to access the audio component
		if (Value.UpdateCallback)
		{
			Value.UpdateCallback(PIData, AudioComponent, SystemInstance);
		}
		UpdatedAudioHandles.Add(Value.AudioHandle);
	}

	// destroy all persistent audio components that were not updated this frame - this prevents looping sounds to go on after a particle has died. It also stops sounds if an emitter is culled by scalability.
	for (auto Iterator = PIData->PersistentAudioMapping.CreateIterator(); Iterator; ++Iterator)
	{
		if (!UpdatedAudioHandles.Contains(Iterator.Key()))
		{
			SCOPE_CYCLE_COUNTER(STAT_NiagaraAudioDIStopSound);
			TWeakObjectPtr<UAudioComponent> WeakComponent = Iterator.Value();
			UAudioComponent* AudioComponent = WeakComponent.IsValid() ? WeakComponent.Get() : nullptr;
			if (AudioComponent && AudioComponent->IsPlaying())
			{
				AudioComponent->Stop();
			}
			Iterator.RemoveCurrent();
		}
	}
	
	return false;
}

bool UNiagaraDataInterfaceAudioPlayer::Equals(const UNiagaraDataInterface* Other) const
{
	if (!Super::Equals(Other))
	{
		return false;
	}

	const UNiagaraDataInterfaceAudioPlayer* OtherPlayer = CastChecked<UNiagaraDataInterfaceAudioPlayer>(Other);
	return OtherPlayer->SoundToPlay == SoundToPlay && OtherPlayer->Attenuation == Attenuation && OtherPlayer->Concurrency == Concurrency && OtherPlayer->ConfigurationUserParameter == ConfigurationUserParameter && OtherPlayer->bLimitPlaysPerTick == bLimitPlaysPerTick && OtherPlayer->MaxPlaysPerTick == MaxPlaysPerTick;
}

void UNiagaraDataInterfaceAudioPlayer::GetFunctions(TArray<FNiagaraFunctionSignature>& OutFunctions)
{
	FNiagaraFunctionSignature Sig;
	Sig.Name = PlayAudioName;
#if WITH_EDITORONLY_DATA
	Sig.Description = NSLOCTEXT("Niagara", "PlayAudioDIFunctionDescription", "This function plays a sound at the given location after the simulation has ticked.");
	Sig.FunctionVersion = FNiagaraAudioPlayerDIFunctionVersion::LatestVersion;
#endif
	Sig.bMemberFunction = true;
	Sig.bRequiresContext = false;
	Sig.bSupportsGPU = false;
	Sig.bRequiresExecPin = true;
	Sig.Inputs.Add(FNiagaraVariable(FNiagaraTypeDefinition(GetClass()), TEXT("Audio interface")));
	Sig.Inputs.Add(FNiagaraVariable(FNiagaraTypeDefinition::GetBoolDef(), TEXT("Play Audio")));
	Sig.Inputs.Add(FNiagaraVariable(FNiagaraTypeDefinition::GetPositionDef(), TEXT("PositionWS")));
	Sig.Inputs.Add(FNiagaraVariable(FNiagaraTypeDefinition::GetVec3Def(), TEXT("RotationWS")));
	Sig.Inputs.Add(FNiagaraVariable(FNiagaraTypeDefinition::GetFloatDef(), TEXT("VolumeFactor")));
	Sig.Inputs.Add(FNiagaraVariable(FNiagaraTypeDefinition::GetFloatDef(), TEXT("PitchFactor")));
	Sig.Inputs.Add(FNiagaraVariable(FNiagaraTypeDefinition::GetFloatDef(), TEXT("StartTime")));
	Sig.Outputs.Add(FNiagaraVariable(FNiagaraTypeDefinition::GetBoolDef(), TEXT("Success")));
	OutFunctions.Add(Sig);

	Sig = FNiagaraFunctionSignature();
	Sig.Name = PlayPersistentAudioName;
#if WITH_EDITORONLY_DATA
	Sig.Description = NSLOCTEXT("Niagara", "PlayPersistentAudioDIFunctionDescription", "This function plays a sound at the given location after the simulation has ticked. The returned handle can be used to control the sound in subsequent ticks.");
	Sig.FunctionVersion = FNiagaraAudioPlayerDIFunctionVersion::LatestVersion;
#endif
	Sig.bMemberFunction = true;
	Sig.bRequiresContext = false;
	Sig.bSupportsGPU = false;
	Sig.bRequiresExecPin = true;
	Sig.Inputs.Add(FNiagaraVariable(FNiagaraTypeDefinition(GetClass()), TEXT("Audio Interface")));
	Sig.Inputs.Add(FNiagaraVariable(FNiagaraTypeDefinition::GetBoolDef(), TEXT("Play Audio")));
	Sig.Inputs.Add(FNiagaraVariable(FNiagaraTypeDefinition::GetIntDef(), TEXT("Existing Audio Handle")));
	Sig.Inputs.Add(FNiagaraVariable(FNiagaraTypeDefinition::GetPositionDef(), TEXT("Position WS")));
	Sig.Inputs.Add(FNiagaraVariable(FNiagaraTypeDefinition::GetVec3Def(), TEXT("Rotation WS")));
	Sig.Inputs.Add(FNiagaraVariable(FNiagaraTypeDefinition::GetFloatDef(), TEXT("Volume Factor")));
	Sig.Inputs.Add(FNiagaraVariable(FNiagaraTypeDefinition::GetFloatDef(), TEXT("Pitch Factor")));
	Sig.Inputs.Add(FNiagaraVariable(FNiagaraTypeDefinition::GetFloatDef(), TEXT("Start Time")));
	Sig.Inputs.Add(FNiagaraVariable(FNiagaraTypeDefinition::GetFloatDef(), TEXT("Fade In Time")));
	Sig.Inputs.Add(FNiagaraVariable(FNiagaraTypeDefinition::GetFloatDef(), TEXT("Fade Out Time")));
	Sig.Outputs.Add(FNiagaraVariable(FNiagaraTypeDefinition::GetIntDef(), TEXT("Audio Handle")));
	OutFunctions.Add(Sig);

	Sig = FNiagaraFunctionSignature();
	Sig.Name = SetPersistentAudioBoolParamName;
#if WITH_EDITORONLY_DATA
	Sig.Description = NSLOCTEXT("Niagara", "SetPersistentAudioBoolParamFunctionDescription", "If an active audio effect can be found for the given handle then the given sound cue parameter will be set on it.");
	Sig.FunctionVersion = FNiagaraAudioPlayerDIFunctionVersion::LatestVersion;
#endif
	Sig.bMemberFunction = true;
	Sig.bRequiresContext = false;
	Sig.bSupportsGPU = false;
	Sig.bRequiresExecPin = true;
	Sig.Inputs.Add(FNiagaraVariable(FNiagaraTypeDefinition(GetClass()), TEXT("Audio Interface")));
	Sig.Inputs.Add(FNiagaraVariable(FNiagaraTypeDefinition::GetIntDef(), TEXT("Audio Handle")));
	Sig.Inputs.Add(FNiagaraVariable(FNiagaraTypeDefinition::GetIntDef(), TEXT("Parameter Name Index")));
	Sig.Inputs.Add(FNiagaraVariable(FNiagaraTypeDefinition::GetBoolDef(), TEXT("Parameter Value")));
	OutFunctions.Add(Sig);

	Sig = FNiagaraFunctionSignature();
	Sig.Name = SetPersistentAudioIntegerParamName;
#if WITH_EDITORONLY_DATA
	Sig.Description = NSLOCTEXT("Niagara", "SetPersistentAudioIntegerParamFunctionDescription", "If an active audio effect can be found for the given handle then the given sound cue parameter will be set on it.");
	Sig.FunctionVersion = FNiagaraAudioPlayerDIFunctionVersion::LatestVersion;
#endif
	Sig.bMemberFunction = true;
	Sig.bRequiresContext = false;
	Sig.bSupportsGPU = false;
	Sig.bRequiresExecPin = true;
	Sig.Inputs.Add(FNiagaraVariable(FNiagaraTypeDefinition(GetClass()), TEXT("Audio Interface")));
	Sig.Inputs.Add(FNiagaraVariable(FNiagaraTypeDefinition::GetIntDef(), TEXT("Audio Handle")));
	Sig.Inputs.Add(FNiagaraVariable(FNiagaraTypeDefinition::GetIntDef(), TEXT("Parameter Name Index")));
	Sig.Inputs.Add(FNiagaraVariable(FNiagaraTypeDefinition::GetIntDef(), TEXT("Parameter Value")));
	OutFunctions.Add(Sig);

	Sig = FNiagaraFunctionSignature();
	Sig.Name = SetPersistentAudioFloatParamName;
#if WITH_EDITORONLY_DATA
	Sig.Description = NSLOCTEXT("Niagara", "SetPersistentAudioFloatParamFunctionDescription", "If an active audio effect can be found for the given handle then the given sound cue parameter will be set on it.");
	Sig.FunctionVersion = FNiagaraAudioPlayerDIFunctionVersion::LatestVersion;
#endif
	Sig.bMemberFunction = true;
	Sig.bRequiresContext = false;
	Sig.bSupportsGPU = false;
	Sig.bRequiresExecPin = true;
	Sig.Inputs.Add(FNiagaraVariable(FNiagaraTypeDefinition(GetClass()), TEXT("Audio Interface")));
	Sig.Inputs.Add(FNiagaraVariable(FNiagaraTypeDefinition::GetIntDef(), TEXT("Audio Handle")));
	Sig.Inputs.Add(FNiagaraVariable(FNiagaraTypeDefinition::GetIntDef(), TEXT("Parameter Name Index")));
	Sig.Inputs.Add(FNiagaraVariable(FNiagaraTypeDefinition::GetFloatDef(), TEXT("Parameter Value")));
	OutFunctions.Add(Sig);

	Sig = FNiagaraFunctionSignature();
	Sig.Name = SetPersistentAudioVolumeName;
#if WITH_EDITORONLY_DATA
	Sig.Description = NSLOCTEXT("Niagara", "SetPersistentAudioVolumeFunctionDescription", "If an active audio effect can be found for the given handle then the this will adjusts its volume multiplier.");
	Sig.FunctionVersion = FNiagaraAudioPlayerDIFunctionVersion::LatestVersion;
#endif
	Sig.bMemberFunction = true;
	Sig.bRequiresContext = false;
	Sig.bSupportsGPU = false;
	Sig.bRequiresExecPin = true;
	Sig.Inputs.Add(FNiagaraVariable(FNiagaraTypeDefinition(GetClass()), TEXT("Audio Interface")));
	Sig.Inputs.Add(FNiagaraVariable(FNiagaraTypeDefinition::GetIntDef(), TEXT("Audio Handle")));
	Sig.Inputs.Add(FNiagaraVariable(FNiagaraTypeDefinition::GetFloatDef(), TEXT("Volume Multiplier")));
	OutFunctions.Add(Sig);

	Sig = FNiagaraFunctionSignature();
	Sig.Name = SetPersistentAudioPitchName;
#if WITH_EDITORONLY_DATA
	Sig.Description = NSLOCTEXT("Niagara", "SetPersistentAudioPitchFunctionDescription", "If an active audio effect can be found for the given handle then the this will adjusts its pitch multiplier.");
	Sig.FunctionVersion = FNiagaraAudioPlayerDIFunctionVersion::LatestVersion;
#endif
	Sig.bMemberFunction = true;
	Sig.bRequiresContext = false;
	Sig.bSupportsGPU = false;
	Sig.bRequiresExecPin = true;
	Sig.Inputs.Add(FNiagaraVariable(FNiagaraTypeDefinition(GetClass()), TEXT("Audio Interface")));
	Sig.Inputs.Add(FNiagaraVariable(FNiagaraTypeDefinition::GetIntDef(), TEXT("Audio Handle")));
	Sig.Inputs.Add(FNiagaraVariable(FNiagaraTypeDefinition::GetFloatDef(), TEXT("Pitch Multiplier")));
	OutFunctions.Add(Sig);

	Sig = FNiagaraFunctionSignature();
	Sig.Name = SetPersistentAudioLocationName;
#if WITH_EDITORONLY_DATA
	Sig.Description = NSLOCTEXT("Niagara", "SetPersistentAudioLocationFunctionDescription", "If an active audio effect can be found for the given handle then the this will adjusts its world position.");
	Sig.FunctionVersion = FNiagaraAudioPlayerDIFunctionVersion::LatestVersion;
#endif
	Sig.bMemberFunction = true;
	Sig.bRequiresContext = false;
	Sig.bSupportsGPU = false;
	Sig.bRequiresExecPin = true;
	Sig.Inputs.Add(FNiagaraVariable(FNiagaraTypeDefinition(GetClass()), TEXT("Audio Interface")));
	Sig.Inputs.Add(FNiagaraVariable(FNiagaraTypeDefinition::GetIntDef(), TEXT("Audio Handle")));
	Sig.Inputs.Add(FNiagaraVariable(FNiagaraTypeDefinition::GetPositionDef(), TEXT("Position WS")));
	OutFunctions.Add(Sig);

	Sig = FNiagaraFunctionSignature();
	Sig.Name = SetPersistentAudioRotationName;
#if WITH_EDITORONLY_DATA
	Sig.Description = NSLOCTEXT("Niagara", "SetPersistentAudioRotationFunctionDescription", "If an active audio effect can be found for the given handle then the this will adjusts its rotation in the world.");
	Sig.FunctionVersion = FNiagaraAudioPlayerDIFunctionVersion::LatestVersion;
#endif
	Sig.bMemberFunction = true;
	Sig.bRequiresContext = false;
	Sig.bSupportsGPU = false;
	Sig.bRequiresExecPin = true;
	Sig.Inputs.Add(FNiagaraVariable(FNiagaraTypeDefinition(GetClass()), TEXT("Audio Interface")));
	Sig.Inputs.Add(FNiagaraVariable(FNiagaraTypeDefinition::GetIntDef(), TEXT("Audio Handle")));
	Sig.Inputs.Add(FNiagaraVariable(FNiagaraTypeDefinition::GetVec3Def(), TEXT("Rotation WS")));
	OutFunctions.Add(Sig);

	Sig = FNiagaraFunctionSignature();
	Sig.Name = PausePersistentAudioName;
#if WITH_EDITORONLY_DATA
	Sig.Description = NSLOCTEXT("Niagara", "SetPersistentAudioPausedDescription", "If an active audio effect can be found for the given handle then the this will either pause or unpause the effect.");
	Sig.FunctionVersion = FNiagaraAudioPlayerDIFunctionVersion::LatestVersion;
#endif
	Sig.bMemberFunction = true;
	Sig.bRequiresContext = false;
	Sig.bSupportsGPU = false;
	Sig.bRequiresExecPin = true;
	Sig.Inputs.Add(FNiagaraVariable(FNiagaraTypeDefinition(GetClass()), TEXT("Audio Interface")));
	Sig.Inputs.Add(FNiagaraVariable(FNiagaraTypeDefinition::GetIntDef(), TEXT("Audio Handle")));
	Sig.Inputs.Add(FNiagaraVariable(FNiagaraTypeDefinition::GetBoolDef(), TEXT("Pause Audio")));
	OutFunctions.Add(Sig);
}

DEFINE_NDI_DIRECT_FUNC_BINDER(UNiagaraDataInterfaceAudioPlayer, PlayOneShotAudio);
DEFINE_NDI_DIRECT_FUNC_BINDER(UNiagaraDataInterfaceAudioPlayer, PlayPersistentAudio);
DEFINE_NDI_DIRECT_FUNC_BINDER(UNiagaraDataInterfaceAudioPlayer, SetParameterBool);
DEFINE_NDI_DIRECT_FUNC_BINDER(UNiagaraDataInterfaceAudioPlayer, SetParameterInteger);
DEFINE_NDI_DIRECT_FUNC_BINDER(UNiagaraDataInterfaceAudioPlayer, SetParameterFloat);
DEFINE_NDI_DIRECT_FUNC_BINDER(UNiagaraDataInterfaceAudioPlayer, UpdateVolume);
DEFINE_NDI_DIRECT_FUNC_BINDER(UNiagaraDataInterfaceAudioPlayer, UpdatePitch);
DEFINE_NDI_DIRECT_FUNC_BINDER(UNiagaraDataInterfaceAudioPlayer, UpdateLocation);
DEFINE_NDI_DIRECT_FUNC_BINDER(UNiagaraDataInterfaceAudioPlayer, UpdateRotation);
DEFINE_NDI_DIRECT_FUNC_BINDER(UNiagaraDataInterfaceAudioPlayer, SetPausedState);
void UNiagaraDataInterfaceAudioPlayer::GetVMExternalFunction(const FVMExternalFunctionBindingInfo& BindingInfo, void* InstanceData, FVMExternalFunction &OutFunc)
{
	if (BindingInfo.Name == PlayAudioName)
	{
		NDI_FUNC_BINDER(UNiagaraDataInterfaceAudioPlayer, PlayOneShotAudio)::Bind(this, OutFunc);
	}
	else if (BindingInfo.Name == PlayPersistentAudioName)
	{
		NDI_FUNC_BINDER(UNiagaraDataInterfaceAudioPlayer, PlayPersistentAudio)::Bind(this, OutFunc);
	}
	else if (BindingInfo.Name == SetPersistentAudioBoolParamName)
	{
		NDI_FUNC_BINDER(UNiagaraDataInterfaceAudioPlayer, SetParameterBool)::Bind(this, OutFunc);
	}
	else if (BindingInfo.Name == SetPersistentAudioIntegerParamName)
	{
		NDI_FUNC_BINDER(UNiagaraDataInterfaceAudioPlayer, SetParameterInteger)::Bind(this, OutFunc);
	}
	else if (BindingInfo.Name == SetPersistentAudioFloatParamName)
	{
		NDI_FUNC_BINDER(UNiagaraDataInterfaceAudioPlayer, SetParameterFloat)::Bind(this, OutFunc);
	}
	else if (BindingInfo.Name == SetPersistentAudioVolumeName)
	{
		NDI_FUNC_BINDER(UNiagaraDataInterfaceAudioPlayer, UpdateVolume)::Bind(this, OutFunc);
	}
	else if (BindingInfo.Name == SetPersistentAudioPitchName)
	{
		NDI_FUNC_BINDER(UNiagaraDataInterfaceAudioPlayer, UpdatePitch)::Bind(this, OutFunc);
	}
	else if (BindingInfo.Name == SetPersistentAudioLocationName)
	{
		NDI_FUNC_BINDER(UNiagaraDataInterfaceAudioPlayer, UpdateLocation)::Bind(this, OutFunc);
	}
	else if (BindingInfo.Name == SetPersistentAudioRotationName)
	{
		NDI_FUNC_BINDER(UNiagaraDataInterfaceAudioPlayer, UpdateRotation)::Bind(this, OutFunc);
	}
	else if (BindingInfo.Name == PausePersistentAudioName)
	{
		NDI_FUNC_BINDER(UNiagaraDataInterfaceAudioPlayer, SetPausedState)::Bind(this, OutFunc);
	}
	else
	{
		UE_LOG(LogNiagara, Display, TEXT("Could not find data interface external function in %s. Expected Name: %s  Actual Name: %s"), *GetPathNameSafe(this), *PlayAudioName.ToString(), *BindingInfo.Name.ToString());
	}
}

void UNiagaraDataInterfaceAudioPlayer::SetParameterBool(FVectorVMExternalFunctionContext& Context)
{
	VectorVM::FUserPtrHandler<FAudioPlayerInterface_InstanceData> InstData(Context);

	FNDIInputParam<int32> AudioHandleInParam(Context);
	FNDIInputParam<int32> NameIndexParam(Context);
	FNDIInputParam<FNiagaraBool> ValueParam(Context);
	checkfSlow(InstData.Get(), TEXT("Audio player interface has invalid instance data. %s"), *GetPathName());

	for (int32 i = 0; i < Context.GetNumInstances(); ++i)
	{
		int32 Handle = AudioHandleInParam.GetAndAdvance();
		int32 NameIndex = NameIndexParam.GetAndAdvance();
		bool Value = ValueParam.GetAndAdvance();

		if (Handle > 0 && InstData->ParameterNames.IsValidIndex(NameIndex))
		{
			FName ParameterName = InstData->ParameterNames[NameIndex];
			FPersistentAudioParticleData AudioData;
			AudioData.AudioHandle = Handle;			
			AudioData.UpdateCallback = [ParameterName, Value](FAudioPlayerInterface_InstanceData*, UAudioComponent* AudioComponent, FNiagaraSystemInstance*)
			{
				if (AudioComponent && AudioComponent->IsPlaying())
				{
					AudioComponent->SetBoolParameter(ParameterName, Value);
				}
			};
			InstData->PersistentAudioActionQueue.Enqueue(AudioData);
		}
	}
}

void UNiagaraDataInterfaceAudioPlayer::SetParameterInteger(FVectorVMExternalFunctionContext& Context)
{
	VectorVM::FUserPtrHandler<FAudioPlayerInterface_InstanceData> InstData(Context);

	FNDIInputParam<int32> AudioHandleInParam(Context);
	FNDIInputParam<int32> NameIndexParam(Context);
	FNDIInputParam<int32> ValueParam(Context);
	checkfSlow(InstData.Get(), TEXT("Audio player interface has invalid instance data. %s"), *GetPathName());

	for (int32 i = 0; i < Context.GetNumInstances(); ++i)
	{
		int32 Handle = AudioHandleInParam.GetAndAdvance();
		int32 NameIndex = NameIndexParam.GetAndAdvance();
		int32 Value = ValueParam.GetAndAdvance();

		if (Handle > 0 && InstData->ParameterNames.IsValidIndex(NameIndex))
		{
			FName ParameterName = InstData->ParameterNames[NameIndex];
			FPersistentAudioParticleData AudioData;
			AudioData.AudioHandle = Handle;			
			AudioData.UpdateCallback = [ParameterName, Value](FAudioPlayerInterface_InstanceData*, UAudioComponent* AudioComponent, FNiagaraSystemInstance*)
			{
				if (AudioComponent && AudioComponent->IsPlaying())
				{
					AudioComponent->SetIntParameter(ParameterName, Value);
				}
			};
			InstData->PersistentAudioActionQueue.Enqueue(AudioData);
		}
	}
}

void UNiagaraDataInterfaceAudioPlayer::SetParameterFloat(FVectorVMExternalFunctionContext& Context)
{
	VectorVM::FUserPtrHandler<FAudioPlayerInterface_InstanceData> InstData(Context);

	FNDIInputParam<int32> AudioHandleInParam(Context);
	FNDIInputParam<int32> NameIndexParam(Context);
	FNDIInputParam<float> ValueParam(Context);
	checkfSlow(InstData.Get(), TEXT("Audio player interface has invalid instance data. %s"), *GetPathName());

	for (int32 i = 0; i < Context.GetNumInstances(); ++i)
	{
		int32 Handle = AudioHandleInParam.GetAndAdvance();
		int32 NameIndex = NameIndexParam.GetAndAdvance();
		float Value = ValueParam.GetAndAdvance();

		if (Handle > 0 && InstData->ParameterNames.IsValidIndex(NameIndex))
		{
			FName ParameterName = InstData->ParameterNames[NameIndex];
			FPersistentAudioParticleData AudioData;
			AudioData.AudioHandle = Handle;			
			AudioData.UpdateCallback = [ParameterName, Value](FAudioPlayerInterface_InstanceData*, UAudioComponent* AudioComponent, FNiagaraSystemInstance*)
			{
				if (AudioComponent && AudioComponent->IsPlaying())
				{
					AudioComponent->SetFloatParameter(ParameterName, Value);
				}
			};
			InstData->PersistentAudioActionQueue.Enqueue(AudioData);
		}
	}
}

void UNiagaraDataInterfaceAudioPlayer::UpdateVolume(FVectorVMExternalFunctionContext& Context)
{
	VectorVM::FUserPtrHandler<FAudioPlayerInterface_InstanceData> InstData(Context);

	FNDIInputParam<int32> AudioHandleInParam(Context);
	FNDIInputParam<float> VolumeParam(Context);
	checkfSlow(InstData.Get(), TEXT("Audio player interface has invalid instance data. %s"), *GetPathName());

	for (int32 i = 0; i < Context.GetNumInstances(); ++i)
	{
		int32 Handle = AudioHandleInParam.GetAndAdvance();
		float Volume = VolumeParam.GetAndAdvance();

		if (Handle > 0)
		{
			FPersistentAudioParticleData AudioData;
			AudioData.AudioHandle = Handle;			
			AudioData.UpdateCallback = [Volume](FAudioPlayerInterface_InstanceData*, UAudioComponent* AudioComponent, FNiagaraSystemInstance*)
			{
				if (AudioComponent && AudioComponent->IsPlaying())
				{
					AudioComponent->SetVolumeMultiplier(Volume);
				}
			};
			InstData->PersistentAudioActionQueue.Enqueue(AudioData);
		}
	}
}

void UNiagaraDataInterfaceAudioPlayer::UpdatePitch(FVectorVMExternalFunctionContext& Context)
{
	VectorVM::FUserPtrHandler<FAudioPlayerInterface_InstanceData> InstData(Context);

	FNDIInputParam<int32> AudioHandleInParam(Context);
	FNDIInputParam<float> PitchParam(Context);
	checkfSlow(InstData.Get(), TEXT("Audio player interface has invalid instance data. %s"), *GetPathName());

	for (int32 i = 0; i < Context.GetNumInstances(); ++i)
	{
		int32 Handle = AudioHandleInParam.GetAndAdvance();
		float Pitch = PitchParam.GetAndAdvance();

		if (Handle > 0)
		{
			FPersistentAudioParticleData AudioData;
			AudioData.AudioHandle = Handle;			
			AudioData.UpdateCallback = [Pitch](FAudioPlayerInterface_InstanceData*, UAudioComponent* AudioComponent, FNiagaraSystemInstance*)
			{
				if (AudioComponent && AudioComponent->IsPlaying())
				{
					AudioComponent->SetPitchMultiplier(Pitch);
				}
			};
			InstData->PersistentAudioActionQueue.Enqueue(AudioData);
		}
	}
}

void UNiagaraDataInterfaceAudioPlayer::UpdateLocation(FVectorVMExternalFunctionContext& Context)
{
	VectorVM::FUserPtrHandler<FAudioPlayerInterface_InstanceData> InstData(Context);

	FNDIInputParam<int32> AudioHandleInParam(Context);
	FNDIInputParam<FVector3f> LocationParam(Context);
	checkfSlow(InstData.Get(), TEXT("Audio player interface has invalid instance data. %s"), *GetPathName());

	for (int32 i = 0; i < Context.GetNumInstances(); ++i)
	{
		int32 Handle = AudioHandleInParam.GetAndAdvance();
		FVector Location = InstData->LWCConverter.ConvertSimulationVectorToWorld(LocationParam.GetAndAdvance());

		if (Handle > 0)
		{
			FPersistentAudioParticleData AudioData;
			AudioData.AudioHandle = Handle;			
			AudioData.UpdateCallback = [Location](FAudioPlayerInterface_InstanceData*, UAudioComponent* AudioComponent, FNiagaraSystemInstance*)
			{
				if (AudioComponent && AudioComponent->IsPlaying())
				{
					AudioComponent->SetWorldLocation(Location);
				}
			};
			InstData->PersistentAudioActionQueue.Enqueue(AudioData);
		}
	}
}

void UNiagaraDataInterfaceAudioPlayer::UpdateRotation(FVectorVMExternalFunctionContext& Context)
{
	VectorVM::FUserPtrHandler<FAudioPlayerInterface_InstanceData> InstData(Context);

	FNDIInputParam<int32> AudioHandleInParam(Context);
	FNDIInputParam<FVector3f> RotationParam(Context);
	checkfSlow(InstData.Get(), TEXT("Audio player interface has invalid instance data. %s"), *GetPathName());

	for (int32 i = 0; i < Context.GetNumInstances(); ++i)
	{
		int32 Handle = AudioHandleInParam.GetAndAdvance();
		FVector3f Rotation = RotationParam.GetAndAdvance();

		if (Handle > 0)
		{
			FPersistentAudioParticleData AudioData;
			AudioData.AudioHandle = Handle;			
			AudioData.UpdateCallback = [Rotation](FAudioPlayerInterface_InstanceData*, UAudioComponent* AudioComponent, FNiagaraSystemInstance*)
			{
				if (AudioComponent && AudioComponent->IsPlaying())
				{
					FRotator NewRotator(Rotation.X, Rotation.Y, Rotation.Z);
					AudioComponent->SetWorldRotation(NewRotator);
				}
			};
			InstData->PersistentAudioActionQueue.Enqueue(AudioData);
		}
	}
}

void UNiagaraDataInterfaceAudioPlayer::SetPausedState(FVectorVMExternalFunctionContext& Context)
{
	VectorVM::FUserPtrHandler<FAudioPlayerInterface_InstanceData> InstData(Context);

	FNDIInputParam<int32> AudioHandleInParam(Context);
	FNDIInputParam<FNiagaraBool> PausedParam(Context);
	checkfSlow(InstData.Get(), TEXT("Audio player interface has invalid instance data. %s"), *GetPathName());

	for (int32 i = 0; i < Context.GetNumInstances(); ++i)
	{
		int32 Handle = AudioHandleInParam.GetAndAdvance();
		bool IsPaused = PausedParam.GetAndAdvance();

		if (Handle > 0)
		{
			FPersistentAudioParticleData AudioData;
			AudioData.AudioHandle = Handle;			
			AudioData.UpdateCallback = [IsPaused](FAudioPlayerInterface_InstanceData*, UAudioComponent* AudioComponent, FNiagaraSystemInstance*)
			{
				if (AudioComponent)
				{
					AudioComponent->SetPaused(IsPaused);
				}
			};
			InstData->PersistentAudioActionQueue.Enqueue(AudioData);
		}
	}
}

void UNiagaraDataInterfaceAudioPlayer::PlayOneShotAudio(FVectorVMExternalFunctionContext& Context)
{
	VectorVM::FUserPtrHandler<FAudioPlayerInterface_InstanceData> InstData(Context);

	VectorVM::FExternalFuncInputHandler<FNiagaraBool> PlayDataParam(Context);

	VectorVM::FExternalFuncInputHandler<float> PositionParamX(Context);
	VectorVM::FExternalFuncInputHandler<float> PositionParamY(Context);
	VectorVM::FExternalFuncInputHandler<float> PositionParamZ(Context);
	
	VectorVM::FExternalFuncInputHandler<float> RotationParamX(Context);
	VectorVM::FExternalFuncInputHandler<float> RotationParamY(Context);
	VectorVM::FExternalFuncInputHandler<float> RotationParamZ(Context);
	
	VectorVM::FExternalFuncInputHandler<float> VolumeParam(Context);
	VectorVM::FExternalFuncInputHandler<float> PitchParam(Context);
	VectorVM::FExternalFuncInputHandler<float> StartTimeParam(Context);

	VectorVM::FExternalFuncRegisterHandler<FNiagaraBool> OutSample(Context);

	checkfSlow(InstData.Get(), TEXT("Audio player interface has invalid instance data. %s"), *GetPathName());
	bool ValidSoundData = InstData->SoundToPlay.IsValid() && InstData->bValidOneShotSound;
<<<<<<< HEAD

#if WITH_EDITOR
	if (InstData->SoundToPlay.IsValid() && !InstData->bValidOneShotSound)
	{
		UE_LOG(LogNiagara, Warning, TEXT("Suppressing Niagara one-shot sound %s, because it's a looping sound. Use the 'play persistent audio' module instead. Source: %s"), *InstData->SoundToPlay->GetPathName(), *GetPathNameSafe(this));
	}
#endif

=======

#if WITH_EDITOR
	if (InstData->SoundToPlay.IsValid() && !InstData->bValidOneShotSound)
	{
		UE_LOG(LogNiagara, Warning, TEXT("Suppressing Niagara one-shot sound %s, because it's a looping sound. Use the 'play persistent audio' module instead. Source: %s"), *InstData->SoundToPlay->GetPathName(), *GetPathNameSafe(this));
	}
#endif

>>>>>>> 4af6daef
	for (int32 i = 0; i < Context.GetNumInstances(); ++i)
	{
		FNiagaraBool ShouldPlay = PlayDataParam.GetAndAdvance();
		FAudioParticleData Data;
		FNiagaraPosition SimulationPosition(PositionParamX.GetAndAdvance(), PositionParamY.GetAndAdvance(), PositionParamZ.GetAndAdvance());
		Data.Position = InstData->LWCConverter.ConvertSimulationPositionToWorld(SimulationPosition);
		Data.Rotation = FRotator(RotationParamX.GetAndAdvance(), RotationParamY.GetAndAdvance(), RotationParamZ.GetAndAdvance());
		Data.Volume = VolumeParam.GetAndAdvance();
		Data.Pitch = PitchParam.GetAndAdvance();
		Data.StartTime = StartTimeParam.GetAndAdvance();

		FNiagaraBool Valid;
		if (ValidSoundData && ShouldPlay)
		{
			Valid.SetValue(InstData->PlayAudioQueue.Enqueue(Data));
		}
		*OutSample.GetDestAndAdvance() = Valid;
	}
}

void UNiagaraDataInterfaceAudioPlayer::PlayPersistentAudio(FVectorVMExternalFunctionContext& Context)
{
	VectorVM::FUserPtrHandler<FAudioPlayerInterface_InstanceData> InstData(Context);

	FNDIInputParam<FNiagaraBool> PlayAudioParam(Context);
	FNDIInputParam<int32> AudioHandleInParam(Context);
	FNDIInputParam<FVector3f> PositionParam(Context);
	FNDIInputParam<FVector3f> RotationParam(Context);
	FNDIInputParam<float> VolumeParam(Context);
	FNDIInputParam<float> PitchParam(Context);
	FNDIInputParam<float> StartTimeParam(Context);
	FNDIInputParam<float> FadeInParam(Context);
	FNDIInputParam<float> FadeOutParam(Context);

	FNDIOutputParam<int32> AudioHandleOutParam(Context);

	checkfSlow(InstData.Get(), TEXT("Audio player interface has invalid instance data. %s"), *GetPathName());

	for (int32 i = 0; i < Context.GetNumInstances(); ++i)
	{
		bool ShouldPlay = PlayAudioParam.GetAndAdvance();
		int32 Handle = AudioHandleInParam.GetAndAdvance();
		FVector Position = InstData->LWCConverter.ConvertSimulationVectorToWorld(PositionParam.GetAndAdvance());
		FVector3f InRot = RotationParam.GetAndAdvance();
		FRotator Rotation = FRotator(InRot.X, InRot.Y, InRot.Z);
		float Volume = VolumeParam.GetAndAdvance();
		float Pitch = PitchParam.GetAndAdvance();
		float StartTime = StartTimeParam.GetAndAdvance();
		float FadeIn = FadeInParam.GetAndAdvance();
		float FadeOut = FadeOutParam.GetAndAdvance();

		FPersistentAudioParticleData AudioData;
		if (ShouldPlay)
		{
			if (Handle <= 0)
			{
				// play a new sound
				Handle = InstData->HandleCount.Increment();
				AudioData.AudioHandle = Handle;
				AudioData.UpdateCallback = [Handle, Position, Rotation, Volume, Pitch, StartTime, FadeIn](FAudioPlayerInterface_InstanceData* InstanceData, UAudioComponent*, FNiagaraSystemInstance* SystemInstance)
				{
					SCOPE_CYCLE_COUNTER(STAT_NiagaraAudioDICreateSound);
					USceneComponent* NiagaraComponent = SystemInstance->GetAttachComponent();
					TWeakObjectPtr<USoundBase> Sound = InstanceData->SoundToPlay;
					if (NiagaraComponent && Sound.IsValid())
					{
						bool bStopWithEffect = InstanceData->bStopWhenComponentIsDestroyed || Sound->IsLooping(); // we don't allow looping effects to outlive us because then they keep playing forever
						USoundConcurrency* SoundConcurrency = InstanceData->Concurrency.Get();
						if (InstanceData->CachedUserParam.IsValid() && InstanceData->CachedUserParam->bOverrideConcurrency)
						{
							SoundConcurrency = InstanceData->CachedUserParam->Concurrency;
						}

						USoundAttenuation* AttenuationSettings = InstanceData->Attenuation.Get();
						UAudioComponent* AudioComponent = UGameplayStatics::SpawnSoundAttached(Sound.Get(), NiagaraComponent, NAME_None, Position, Rotation, EAttachLocation::KeepWorldPosition, bStopWithEffect, Volume, Pitch, StartTime, AttenuationSettings, SoundConcurrency, true);
						if (AudioComponent == nullptr)
						{
							// looks like audio is disabled, so we'll skip adding a mapping
							return;
						}
						if (InstanceData->CachedUserParam.IsValid() && InstanceData->CachedUserParam->bOverrideAttenuationSettings)
						{
							AudioComponent->AdjustAttenuation(InstanceData->CachedUserParam->AttenuationSettings);
							AudioComponent->Play(StartTime);
						}
						if (FadeIn > 0.0)
						{
							AudioComponent->FadeIn(FadeIn, Volume, StartTime);
						}
						InstanceData->PersistentAudioMapping.Add(Handle, AudioComponent);
					}
				};
			}
			else
			{
				// add a dummy entry so the handle keeps playing
				AudioData.AudioHandle = Handle;
			}
			InstData->PersistentAudioActionQueue.Enqueue(AudioData);
			AudioHandleOutParam.SetAndAdvance(Handle);
			continue;
		}

		if (Handle > 0)
		{
			// stop sound
			AudioData.AudioHandle = Handle;
			AudioData.UpdateCallback = [Handle, FadeOut](FAudioPlayerInterface_InstanceData* InstanceData, UAudioComponent* AudioComponent, FNiagaraSystemInstance*)
			{
				SCOPE_CYCLE_COUNTER(STAT_NiagaraAudioDIStopSound);
				if (AudioComponent && AudioComponent->IsPlaying())
				{
					if (FadeOut > 0.0)
					{
						AudioComponent->FadeOut(FadeOut, 0);
					}
					else
					{
						AudioComponent->Stop();
					}
					InstanceData->PersistentAudioMapping.Remove(Handle);
				}
			};
			InstData->PersistentAudioActionQueue.Enqueue(AudioData);
		}
		AudioHandleOutParam.SetAndAdvance(0);
	}
}

bool UNiagaraDataInterfaceAudioPlayer::CopyToInternal(UNiagaraDataInterface* Destination) const
{
	if (!Super::CopyToInternal(Destination))
	{
		return false;
	}

	UNiagaraDataInterfaceAudioPlayer* OtherTyped = CastChecked<UNiagaraDataInterfaceAudioPlayer>(Destination);
	OtherTyped->SoundToPlay = SoundToPlay;
	OtherTyped->Attenuation = Attenuation;
	OtherTyped->Concurrency = Concurrency;
	OtherTyped->ConfigurationUserParameter = ConfigurationUserParameter;
	OtherTyped->bLimitPlaysPerTick = bLimitPlaysPerTick;
	OtherTyped->MaxPlaysPerTick = MaxPlaysPerTick;
	OtherTyped->ParameterNames = ParameterNames;
	OtherTyped->bStopWhenComponentIsDestroyed = bStopWhenComponentIsDestroyed;
#if WITH_EDITORONLY_DATA
	OtherTyped->bOnlyActiveDuringGameplay = bOnlyActiveDuringGameplay;
#endif
	return true;
}
<|MERGE_RESOLUTION|>--- conflicted
+++ resolved
@@ -195,12 +195,6 @@
 		// play the fire-and-forget sounds
 		if (World && PIData->SoundToPlay.IsValid())
 		{
-<<<<<<< HEAD
-			for (const FAudioParticleData& ParticleData : Data)
-			{
-				UGameplayStatics::PlaySoundAtLocation(World, PIData->SoundToPlay.Get(), ParticleData.Position, ParticleData.Rotation, ParticleData.Volume,
-					ParticleData.Pitch, ParticleData.StartTime, PIData->Attenuation.Get(), PIData->Concurrency.Get());
-=======
 			AActor* SoundOwner = nullptr;
 			if (const USceneComponent* AttachComp = SystemInstance->GetAttachComponent())
 			{
@@ -213,7 +207,6 @@
 			{
 				UGameplayStatics::PlaySoundAtLocation(World, PIData->SoundToPlay.Get(), ParticleData.Position, ParticleData.Rotation, ParticleData.Volume,
 					ParticleData.Pitch, ParticleData.StartTime, PIData->Attenuation.Get(), PIData->Concurrency.Get(), SoundOwner);
->>>>>>> 4af6daef
 			}
 		}
 	}
@@ -762,7 +755,6 @@
 
 	checkfSlow(InstData.Get(), TEXT("Audio player interface has invalid instance data. %s"), *GetPathName());
 	bool ValidSoundData = InstData->SoundToPlay.IsValid() && InstData->bValidOneShotSound;
-<<<<<<< HEAD
 
 #if WITH_EDITOR
 	if (InstData->SoundToPlay.IsValid() && !InstData->bValidOneShotSound)
@@ -771,16 +763,6 @@
 	}
 #endif
 
-=======
-
-#if WITH_EDITOR
-	if (InstData->SoundToPlay.IsValid() && !InstData->bValidOneShotSound)
-	{
-		UE_LOG(LogNiagara, Warning, TEXT("Suppressing Niagara one-shot sound %s, because it's a looping sound. Use the 'play persistent audio' module instead. Source: %s"), *InstData->SoundToPlay->GetPathName(), *GetPathNameSafe(this));
-	}
-#endif
-
->>>>>>> 4af6daef
 	for (int32 i = 0; i < Context.GetNumInstances(); ++i)
 	{
 		FNiagaraBool ShouldPlay = PlayDataParam.GetAndAdvance();
