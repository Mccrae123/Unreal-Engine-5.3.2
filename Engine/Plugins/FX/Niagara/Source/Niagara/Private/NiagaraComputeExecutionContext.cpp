// Copyright Epic Games, Inc. All Rights Reserved.

#include "NiagaraComputeExecutionContext.h"
<<<<<<< HEAD
#include "NiagaraStats.h"
=======
>>>>>>> 4af6daef
#include "NiagaraGpuComputeDispatchInterface.h"
#include "NiagaraGpuComputeDispatch.h"
#include "NiagaraDataInterface.h"
#include "NiagaraScript.h"
#include "NiagaraSystemInstance.h"
#include "NiagaraGPUInstanceCountManager.h"
#include "NiagaraGPUSystemTick.h"
#include "NiagaraDataInterfaceRW.h"
#include "NiagaraShader.h"

FNiagaraComputeExecutionContext::FNiagaraComputeExecutionContext()
	: MainDataSet(nullptr)
	, GPUScript(nullptr)
	, GPUScript_RT(nullptr)
{
}

FNiagaraComputeExecutionContext::~FNiagaraComputeExecutionContext()
{
	// EmitterInstanceReadback.GPUCountOffset should be INDEX_NONE at this point to ensure the index is reused.
	// When the ComputeDispatchInterface is being destroyed though, we don't free the index, but this would not be leaking.
	// check(EmitterInstanceReadback.GPUCountOffset == INDEX_NONE);
	SetDataToRender(nullptr);

	ExternalCBufferLayout = nullptr;
}

void FNiagaraComputeExecutionContext::Reset(FNiagaraGpuComputeDispatchInterface* ComputeDispatchInterface)
{
	FNiagaraGpuComputeDispatchInterface* RT_ComputeDispatchInterface = ComputeDispatchInterface && !ComputeDispatchInterface->IsPendingKill() ? ComputeDispatchInterface : nullptr;
	ENQUEUE_RENDER_COMMAND(ResetRT)(
		[RT_ComputeDispatchInterface, RT_Context=this](FRHICommandListImmediate& RHICmdList)
		{
			RT_Context->ResetInternal(RT_ComputeDispatchInterface);
		}
	);
}

void FNiagaraComputeExecutionContext::InitParams(UNiagaraScript* InGPUComputeScript, ENiagaraSimTarget InSimTarget)
{
	GPUScript = InGPUComputeScript;
	CombinedParamStore.InitFromOwningContext(InGPUComputeScript, InSimTarget, true);
	
	HasInterpolationParameters = GPUScript && GPUScript->GetComputedVMCompilationId().HasInterpolatedParameters();

	if (InGPUComputeScript)
	{
		FNiagaraVMExecutableData& VMData = InGPUComputeScript->GetVMExecutableData();
		if ( VMData.IsValid() )
		{
			SimStageInfo = VMData.SimulationStageMetaData;
		}
	}

#if DO_CHECK
	// DI Parameters are the same between all shader permutations so we can just get the first one
	FNiagaraShaderRef Shader = InGPUComputeScript->GetRenderThreadScript()->GetShaderGameThread(0);
	if (Shader.IsValid())
	{
		DIClassNames.Empty(Shader->GetDIParameters().Num());
		for (const FNiagaraDataInterfaceParamRef& DIParams : Shader->GetDIParameters())
		{
			DIClassNames.Add(DIParams.DIType.Get(Shader.GetPointerTable().DITypes)->GetClass()->GetFName());
		}
	}
	else
	{
		TSharedRef<FNiagaraShaderScriptParametersMetadata> ScriptParametersMetadata = InGPUComputeScript->GetRenderThreadScript()->GetScriptParametersMetadata();
		DIClassNames.Empty(ScriptParametersMetadata->DataInterfaceParamInfo.Num());
		for (const FNiagaraDataInterfaceGPUParamInfo& DIParams : ScriptParametersMetadata->DataInterfaceParamInfo)
		{
			DIClassNames.Emplace(DIParams.DIClassName);
		}
	}
#endif
}

bool FNiagaraComputeExecutionContext::IsOutputStage(FNiagaraDataInterfaceProxy* DIProxy, uint32 SimulationStageIndex) const
{
	if (DIProxy && !DIProxy->SourceDIName.IsNone())
	{		
		return SimStageInfo[SimulationStageIndex].OutputDestinations.Contains(DIProxy->SourceDIName);
	}
	return false;
}

bool FNiagaraComputeExecutionContext::IsInputStage(FNiagaraDataInterfaceProxy* DIProxy, uint32 SimulationStageIndex) const
{
	if (DIProxy && !DIProxy->SourceDIName.IsNone())
	{
		return SimStageInfo[SimulationStageIndex].InputDataInterfaces.Contains(DIProxy->SourceDIName);
	}
	return false;
}

bool FNiagaraComputeExecutionContext::IsIterationStage(FNiagaraDataInterfaceProxy* DIProxy, uint32 SimulationStageIndex) const
{
	if (DIProxy && !DIProxy->SourceDIName.IsNone())
	{
		return SimStageInfo[SimulationStageIndex].IterationSourceType == ENiagaraIterationSource::DataInterface && (SimStageInfo[SimulationStageIndex].IterationDataInterface == DIProxy->SourceDIName);
	}
	return false;
}

FNiagaraDataInterfaceProxyRW* FNiagaraComputeExecutionContext::FindIterationInterface(const TArray<FNiagaraDataInterfaceProxyRW*>& InProxies, uint32 SimulationStageIndex) const
{
	// Particle stage
	if ( SimStageInfo[SimulationStageIndex].IterationSourceType != ENiagaraIterationSource::DataInterface )
	{
		return nullptr;
	}

	for (FNiagaraDataInterfaceProxyRW* Proxy : InProxies)
	{
		if (Proxy->SourceDIName == SimStageInfo[SimulationStageIndex].IterationDataInterface)
		{
			return Proxy;
		}
	}

	UE_LOG(LogNiagara, Verbose, TEXT("FNiagaraComputeExecutionContext::FindIterationInterface could not find IterationInterface %s"), *SimStageInfo[SimulationStageIndex].IterationDataInterface.ToString());

	return nullptr;
}

void FNiagaraComputeExecutionContext::DirtyDataInterfaces()
{
	CombinedParamStore.MarkInterfacesDirty();
}

bool FNiagaraComputeExecutionContext::Tick(FNiagaraSystemInstance* ParentSystemInstance)
{
	check(ParentSystemInstance);
	if (CombinedParamStore.GetInterfacesDirty())
	{
#if DO_CHECK
		// We must make sure that the data interfaces match up between the original script values and our overrides...
		const TArray<UNiagaraDataInterface*>& DataInterfaces = CombinedParamStore.GetDataInterfaces();
		bool bHasMismatchedDIs = DIClassNames.Num() != DataInterfaces.Num();
		if (!bHasMismatchedDIs)
		{
			for (int32 i = 0; i < DIClassNames.Num(); ++i)
			{
				const UNiagaraDataInterface* UsedDataInterface = DataInterfaces[i];
				const FName UsedClassName = UsedDataInterface ? UsedDataInterface->GetClass()->GetFName() : NAME_None;
				bHasMismatchedDIs |= DIClassNames[i] != UsedClassName;
			}
		}

<<<<<<< HEAD
		for (int32 i=0; i < DIClassNames.Num(); ++i)
		{
			UNiagaraDataInterface* UsedDataInterface = DataInterfaces[i];
			checkf(UsedDataInterface, TEXT("DataInterface for GPU execution context is nullptr. System(%s) Index(%d) ExpectedType(%s)"), *GetNameSafe(ParentSystemInstance->GetSystem()), i, *DIClassNames[i].ToString());

			const FName UsedClassName = UsedDataInterface->GetClass()->GetFName();
			if (DIClassNames[i] != UsedClassName)
			{
				UE_LOG(LogNiagara, Warning, TEXT("Mismatched class between Niagara GPU Execution Context data interfaces and those in its script! System(%s) Index(%d) ExpectedType(%s) CombinedParamStoreType(%s)"), *GetNameSafe(ParentSystemInstance->GetSystem()), i, *DIClassNames[i].ToString(), *UsedClassName.ToString());
=======
		if (bHasMismatchedDIs)
		{
			UE_LOG(LogNiagara, Error, TEXT("Niagara GPU Execution Context Mismatch with DataInterfaces. System (%s) will not run"), *GetNameSafe(ParentSystemInstance->GetSystem()));

			const int32 MaxDataInterfaces = FMath::Max(DIClassNames.Num(), DataInterfaces.Num());
			for (int32 i = 0; i < MaxDataInterfaces; ++i)
			{
				const FName SourceType = DataInterfaces.IsValidIndex(i) ? DataInterfaces[i]->GetClass()->GetFName() : NAME_None;
				const FName ExpectedType = DIClassNames.IsValidIndex(i) ? DIClassNames[i] : NAME_None;
				const TCHAR* ErrorType = SourceType.IsNone() || ExpectedType.IsNone() ? TEXT("Invalid Array") : TEXT("");
				if (SourceType != ExpectedType)
				{
					ErrorType = TEXT("Mismatched");
				}
				UE_LOG(LogNiagara, Error, TEXT(" - DI(%d) SourceType(%s) ExpectedType(%s) %s"), i, *SourceType.ToString(), *ExpectedType.ToString(), ErrorType);
>>>>>>> 4af6daef
			}

			return false;
		}

#endif
		if (CombinedParamStore.GetPositionDataDirty())
		{
			CombinedParamStore.ResolvePositions(ParentSystemInstance->GetLWCConverter());
		}
		CombinedParamStore.Tick();
	}

	return true;
}

bool FNiagaraComputeExecutionContext::OptionalContexInit(FNiagaraSystemInstance* ParentSystemInstance)
{
	if (GPUScript)
	{
		FNiagaraVMExecutableData& VMData = GPUScript->GetVMExecutableData();

		if (VMData.IsValid() && VMData.bNeedsGPUContextInit)
		{
			const TArray<UNiagaraDataInterface*>& DataInterfaces = CombinedParamStore.GetDataInterfaces();
			for (int32 i = 0; i < DataInterfaces.Num(); i++)
			{
				UNiagaraDataInterface* Interface = DataInterfaces[i];

				int32 UserPtrIdx = VMData.DataInterfaceInfo[i].UserPtrIdx;
				if (UserPtrIdx != INDEX_NONE)
				{
					void* InstData = ParentSystemInstance->FindDataInterfaceInstanceData(Interface);
					if (Interface->NeedsGPUContextInit())
					{
						Interface->GPUContextInit(VMData.DataInterfaceInfo[i], InstData, ParentSystemInstance);
					}
				}
			}
		}
	}
	return true;
}

void FNiagaraComputeExecutionContext::PostTick()
{
	//If we're for interpolated spawn, copy over the previous frame's parameters into the Prev parameters.
	if (HasInterpolationParameters)
	{
		CombinedParamStore.CopyCurrToPrev();
	}
}

void FNiagaraComputeExecutionContext::ResetInternal(FNiagaraGpuComputeDispatchInterface* ComputeDispatchInterface)
{
	checkf(IsInRenderingThread(), TEXT("Can only reset the gpu context from the render thread"));

	if (ComputeDispatchInterface)
	{
		static_cast<FNiagaraGpuComputeDispatch*>(ComputeDispatchInterface)->GetGPUInstanceCounterManager().FreeEntry(CountOffset_RT);
	}

	CurrentNumInstances_RT = 0;
	CountOffset_RT = INDEX_NONE;
	EmitterInstanceReadback.GPUCountOffset = INDEX_NONE;

	SetDataToRender(nullptr);
}

void FNiagaraComputeExecutionContext::SetDataToRender(FNiagaraDataBuffer* InDataToRender)
{
	DataToRender = InDataToRender;

	// This call the DataToRender should be equal to the TranslucentDataToRender so we can release the read ref
	if (TranslucentDataToRender)
	{
		ensure((DataToRender == nullptr) || (DataToRender == TranslucentDataToRender));
		TranslucentDataToRender = nullptr;
	}
}

void FNiagaraComputeExecutionContext::SetTranslucentDataToRender(FNiagaraDataBuffer* InTranslucentDataToRender)
{
	TranslucentDataToRender = InTranslucentDataToRender;
}

void FNiagaraComputeExecutionContext::SetMultiViewPreviousDataToRender(FNiagaraDataBuffer* InMultiViewPreviousDataToRender)
{
	MultiViewPreviousDataToRender = InMultiViewPreviousDataToRender;
}

bool FNiagaraComputeInstanceData::IsOutputStage(FNiagaraDataInterfaceProxy* DIProxy, uint32 SimulationStageIndex) const
{
	return Context->IsOutputStage(DIProxy, SimulationStageIndex);
}

bool FNiagaraComputeInstanceData::IsInputStage(FNiagaraDataInterfaceProxy* DIProxy, uint32 SimulationStageIndex) const
{
	return Context->IsInputStage(DIProxy, SimulationStageIndex);
}

bool FNiagaraComputeInstanceData::IsIterationStage(FNiagaraDataInterfaceProxy* DIProxy, uint32 SimulationStageIndex) const
{
	return Context->IsIterationStage(DIProxy, SimulationStageIndex);
}

FNiagaraDataInterfaceProxyRW* FNiagaraComputeInstanceData::FindIterationInterface(uint32 SimulationStageIndex) const
{
	return Context->FindIterationInterface(IterationDataInterfaceProxies, SimulationStageIndex);
}
<|MERGE_RESOLUTION|>--- conflicted
+++ resolved
@@ -1,10 +1,6 @@
 // Copyright Epic Games, Inc. All Rights Reserved.
 
 #include "NiagaraComputeExecutionContext.h"
-<<<<<<< HEAD
-#include "NiagaraStats.h"
-=======
->>>>>>> 4af6daef
 #include "NiagaraGpuComputeDispatchInterface.h"
 #include "NiagaraGpuComputeDispatch.h"
 #include "NiagaraDataInterface.h"
@@ -154,17 +150,6 @@
 			}
 		}
 
-<<<<<<< HEAD
-		for (int32 i=0; i < DIClassNames.Num(); ++i)
-		{
-			UNiagaraDataInterface* UsedDataInterface = DataInterfaces[i];
-			checkf(UsedDataInterface, TEXT("DataInterface for GPU execution context is nullptr. System(%s) Index(%d) ExpectedType(%s)"), *GetNameSafe(ParentSystemInstance->GetSystem()), i, *DIClassNames[i].ToString());
-
-			const FName UsedClassName = UsedDataInterface->GetClass()->GetFName();
-			if (DIClassNames[i] != UsedClassName)
-			{
-				UE_LOG(LogNiagara, Warning, TEXT("Mismatched class between Niagara GPU Execution Context data interfaces and those in its script! System(%s) Index(%d) ExpectedType(%s) CombinedParamStoreType(%s)"), *GetNameSafe(ParentSystemInstance->GetSystem()), i, *DIClassNames[i].ToString(), *UsedClassName.ToString());
-=======
 		if (bHasMismatchedDIs)
 		{
 			UE_LOG(LogNiagara, Error, TEXT("Niagara GPU Execution Context Mismatch with DataInterfaces. System (%s) will not run"), *GetNameSafe(ParentSystemInstance->GetSystem()));
@@ -180,7 +165,6 @@
 					ErrorType = TEXT("Mismatched");
 				}
 				UE_LOG(LogNiagara, Error, TEXT(" - DI(%d) SourceType(%s) ExpectedType(%s) %s"), i, *SourceType.ToString(), *ExpectedType.ToString(), ErrorType);
->>>>>>> 4af6daef
 			}
 
 			return false;
