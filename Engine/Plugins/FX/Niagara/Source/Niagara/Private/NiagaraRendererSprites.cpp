--- conflicted
+++ resolved
@@ -90,10 +90,7 @@
 	MinFacingCameraBlendDistance = Properties->MinFacingCameraBlendDistance;
 	MaxFacingCameraBlendDistance = Properties->MaxFacingCameraBlendDistance;
 	RendererVisibility = Properties->RendererVisibility;
-<<<<<<< HEAD
-=======
 	bAccurateMotionVectors = Properties->NeedsPreciseMotionVectors();
->>>>>>> 3aae9151
 
 	bEnableDistanceCulling = Properties->bEnableCameraDistanceCulling;
 	if (Properties->bEnableCameraDistanceCulling)
@@ -130,12 +127,8 @@
 	if (Emitter->GetRendererBoundVariables().IsEmpty() == false)
 	{
 		const TArray< const FNiagaraVariableAttributeBinding*>& VFBindings = Properties->GetAttributeBindings();
-<<<<<<< HEAD
-		check(VFBindings.Num() >= ENiagaraSpriteVFLayout::Type::Num);
-=======
 		const int32 NumBindings = bAccurateMotionVectors ? ENiagaraSpriteVFLayout::Num_Max : ENiagaraSpriteVFLayout::Num_Default;
 		check(VFBindings.Num() >= ENiagaraSpriteVFLayout::Type::Num_Max);
->>>>>>> 3aae9151
 
 		for (int32 i = 0; i < ENiagaraSpriteVFLayout::Type::Num_Max; i++)
 		{
@@ -173,22 +166,6 @@
 		RayTracingDynamicVertexBuffer.Release();
 	}
 #endif
-}
-
-int32 FNiagaraRendererSprites::GetMaxIndirectArgs() const
-{
-	if (SimTarget == ENiagaraSimTarget::GPUComputeSim)
-	{
-		return 1;
-	}
-
-	// If we're CPU, we only need indirect args if we're using renderer visibility or distance culling
-	if (bEnableDistanceCulling || (!bVisTagInParamStore && RendererVisTagOffset != INDEX_NONE))
-	{
-		return 1;
-	}
-
-	return 0;
 }
 
 void FNiagaraRendererSprites::CreateRenderThreadResources(NiagaraEmitterInstanceBatcher* Batcher)
@@ -213,11 +190,7 @@
 #endif
 }
 
-<<<<<<< HEAD
-FNiagaraRendererSprites::FCPUSimParticleDataAllocation FNiagaraRendererSprites::ConditionalAllocateCPUSimParticleData(FNiagaraDynamicDataSprites* DynamicDataSprites, const FNiagaraRendererLayout* RendererLayout, FGlobalDynamicReadBuffer& DynamicReadBuffer, bool bNeedsGPUVis) const
-=======
 void FNiagaraRendererSprites::PrepareParticleSpriteRenderData(FParticleSpriteRenderData& ParticleSpriteRenderData, FNiagaraDynamicDataBase* InDynamicData, const FNiagaraSceneProxy* SceneProxy) const
->>>>>>> 3aae9151
 {
 	ParticleSpriteRenderData.DynamicDataSprites = static_cast<FNiagaraDynamicDataSprites*>(InDynamicData);
 	if (!ParticleSpriteRenderData.DynamicDataSprites || !SceneProxy->GetBatcher())
@@ -279,16 +252,11 @@
 		// Validate what we setup
 		if (SimTarget == ENiagaraSimTarget::GPUComputeSim)
 		{
-<<<<<<< HEAD
-			SCOPE_CYCLE_COUNTER(STAT_NiagaraRenderSpritesCPUSimMemCopy);
-			CPUSimParticleDataAllocation.ParticleData = TransferDataToGPU(DynamicReadBuffer, RendererLayout, SourceParticleData);			
-=======
 			if (!ensureMsgf(!ParticleSpriteRenderData.bNeedsCull || ParticleSpriteRenderData.bSortCullOnGpu, TEXT("Culling is requested on GPU but we don't support sorting, this will result in incorrect rendering.")))
 			{
 				ParticleSpriteRenderData.bNeedsCull = false;
 			}
 			ParticleSpriteRenderData.bNeedsSort &= ParticleSpriteRenderData.bSortCullOnGpu;
->>>>>>> 3aae9151
 		}
 		else
 		{
@@ -307,25 +275,8 @@
 			}
 		}
 
-<<<<<<< HEAD
-		if (bNeedsGPUVis)
-		{
-			// For CPU sims, we need to also copy off the renderer visibility tags for the sort shader
-			check(!bVisTagInParamStore && RendererVisTagOffset != INDEX_NONE);
-			const int32 NumInstances = SourceParticleData->GetNumInstances();
-			CPUSimParticleDataAllocation.IntData = DynamicReadBuffer.AllocateInt32(NumInstances);
-			int32* Dest = (int32*)CPUSimParticleDataAllocation.IntData.Buffer;
-			const int32* Src = (const int32*)SourceParticleData->GetInt32Buffer().GetData();
-			const uint32 IntStride = SourceParticleData->GetInt32Stride() / sizeof(uint32);
-			for (int32 InstIdx = 0; InstIdx < NumInstances; ++InstIdx)
-			{
-				Dest[InstIdx] = Src[RendererVisTagOffset * IntStride + InstIdx];
-			}
-		}
-=======
 		// Update layout as it could have changed
 		ParticleSpriteRenderData.RendererLayout = bNeedCustomSort ? RendererLayoutWithCustomSort : RendererLayoutWithoutCustomSort;
->>>>>>> 3aae9151
 	}
 }
 
@@ -707,166 +658,9 @@
 					break;
 				}
 			}
-<<<<<<< HEAD
-		}			
-	}
-
-	PerViewUniformParameters.SubImageBlendMode = bSubImageBlend;
-
-	{
-		ENiagaraSpriteFacingMode ActualFacingMode = FacingMode;
-		ENiagaraSpriteAlignment ActualAlignmentMode = Alignment;
-
-		const int32 FacingOffset = SourceMode == ENiagaraRendererSourceDataMode::Particles ? PerViewUniformParameters.FacingDataOffset : VFBoundOffsetsInParamStore[ENiagaraSpriteVFLayout::Facing];
-		if (FacingOffset == INDEX_NONE && FacingMode == ENiagaraSpriteFacingMode::CustomFacingVector && !bCustomFacingSet)
-		{
-			ActualFacingMode = ENiagaraSpriteFacingMode::FaceCamera;
-		}
-
-		const int32 AlignmentOffset = SourceMode == ENiagaraRendererSourceDataMode::Particles ? PerViewUniformParameters.AlignmentDataOffset : VFBoundOffsetsInParamStore[ENiagaraSpriteVFLayout::Alignment];
-		if (AlignmentOffset == INDEX_NONE && ActualAlignmentMode == ENiagaraSpriteAlignment::CustomAlignment && !bCustomAlignmentSet)
-		{
-			ActualAlignmentMode = ENiagaraSpriteAlignment::Unaligned;
-		}
-
-		if (ActualFacingMode == ENiagaraSpriteFacingMode::FaceCameraDistanceBlend)
-		{
-			float DistanceBlendMinSq = MinFacingCameraBlendDistance * MinFacingCameraBlendDistance;
-			float DistanceBlendMaxSq = MaxFacingCameraBlendDistance * MaxFacingCameraBlendDistance;
-			float InvBlendRange = 1.0f / FMath::Max(DistanceBlendMaxSq - DistanceBlendMinSq, 1.0f);
-			float BlendScaledMinDistance = DistanceBlendMinSq * InvBlendRange;
-
-			PerViewUniformParameters.CameraFacingBlend.X = 1.0f;
-			PerViewUniformParameters.CameraFacingBlend.Y = InvBlendRange;
-			PerViewUniformParameters.CameraFacingBlend.Z = BlendScaledMinDistance;
-		}
-
-		if (ActualAlignmentMode == ENiagaraSpriteAlignment::VelocityAligned)
-		{
-			// velocity aligned
-			PerViewUniformParameters.RotationScale = 0.0f;
-			PerViewUniformParameters.TangentSelector = FVector4(0.0f, 1.0f, 0.0f, 0.0f);
-		}
-	}
-
-	return FNiagaraSpriteUniformBufferRef::CreateUniformBufferImmediate(PerViewUniformParameters, UniformBuffer_SingleFrame);
-}
-
-void FNiagaraRendererSprites::SetVertexFactoryParticleData(
-	FNiagaraSpriteVertexFactory& OutVertexFactory,
-	int32& OutCulledGPUParticleCountOffset,
-	FNiagaraDynamicDataSprites* DynamicDataSprites, 
-	FCPUSimParticleDataAllocation& CPUSimParticleDataAllocation,
-	const FSceneView* View,
-	FNiagaraSpriteVFLooseParameters& VFLooseParams,
-	const FNiagaraSceneProxy *SceneProxy,
-	const FNiagaraRendererLayout* RendererLayout
-) const
-{
-	NiagaraEmitterInstanceBatcher* Batcher = SceneProxy->GetBatcher();
-	check(Batcher);
-
-	OutCulledGPUParticleCountOffset = INDEX_NONE;
-
-	// Cutout geometry.
-	const bool bUseSubImage = SubImageSize.X != 1 || SubImageSize.Y != 1;
-	const bool bUseCutout = CutoutVertexBuffer.VertexBufferRHI.IsValid();
-	if (bUseCutout)
-	{	// Is Accessing Properties safe here? Or should values be cached in the constructor?
-		SCOPE_CYCLE_COUNTER(STAT_NiagaraRenderSpritesCutout);
-		if (bUseSubImage)
-		{
-			OutVertexFactory.SetCutoutParameters(NumCutoutVertexPerSubImage, CutoutVertexBuffer.VertexBufferSRV);
-		}
-		else // Otherwise simply replace the input stream with the single cutout geometry
-		{
-			OutVertexFactory.SetVertexBufferOverride(&CutoutVertexBuffer);
-		}
-	}
-
-	//Sort particles if needed.
-	if (SourceMode == ENiagaraRendererSourceDataMode::Particles)
-	{
-		SCOPE_CYCLE_COUNTER(STAT_NiagaraRenderSpritesSorting)
-
-		FMaterialRenderProxy* MaterialRenderProxy = DynamicDataSprites->Material;
-		check(MaterialRenderProxy);
-		EBlendMode BlendMode = MaterialRenderProxy->GetMaterial(FeatureLevel)->GetBlendMode();
-		OutVertexFactory.SetSortedIndices(nullptr, 0xFFFFFFFF);
-
-		const bool bHasTranslucentMaterials = IsTranslucentBlendMode(BlendMode);
-		FNiagaraDataBuffer* SourceParticleData = DynamicDataSprites->GetParticleDataToRender(bHasTranslucentMaterials && bGpuLowLatencyTranslucency);
-		check(SourceParticleData);//Can be null but should be checked before here.
-		const int32 NumInstances = SourceParticleData->GetNumInstances();
-
-		FNiagaraGPUSortInfo SortInfo;
-		const bool bShouldCull = bEnableCulling && GNiagaraGPUCulling && FNiagaraUtilities::AllowComputeShaders(Batcher->GetShaderPlatform());
-		const bool bShouldSort = SortMode != ENiagaraSortMode::None && (bHasTranslucentMaterials || !bSortOnlyWhenTranslucent);
-		const bool bCustomSorting = SortMode == ENiagaraSortMode::CustomAscending || SortMode == ENiagaraSortMode::CustomDecending;
-		TConstArrayView<FNiagaraRendererVariableInfo> VFVariables = RendererLayout->GetVFVariables_RenderThread();
-		const FNiagaraRendererVariableInfo& SortVariable = VFVariables[bCustomSorting ? ENiagaraSpriteVFLayout::CustomSorting : ENiagaraSpriteVFLayout::Position];
-		if (bShouldCull || (bShouldSort && SortVariable.GetGPUOffset() != INDEX_NONE))
-		{
-			SortInfo.ParticleCount = NumInstances;
-			SortInfo.SortMode = SortMode;
-			SortInfo.SetSortFlags(GNiagaraGPUSortingUseMaxPrecision != 0, bHasTranslucentMaterials);
-			SortInfo.SortAttributeOffset = bShouldSort ? SortVariable.GetGPUOffset() : INDEX_NONE;
-			SortInfo.ViewOrigin = View->ViewMatrices.GetViewOrigin();
-			SortInfo.ViewDirection = View->GetViewDirection();
-			if (bLocalSpace)
-			{
-				SortInfo.ViewOrigin = SceneProxy->GetLocalToWorldInverse().TransformPosition(SortInfo.ViewOrigin);
-				SortInfo.ViewDirection = SceneProxy->GetLocalToWorld().GetTransposed().TransformVector(SortInfo.ViewDirection);
-			}
-
-			if (bShouldCull)
-			{
-				SortInfo.bEnableCulling = true;
-				SortInfo.CullPositionAttributeOffset = VFVariables[ENiagaraSpriteVFLayout::Position].GetGPUOffset();
-				SortInfo.RendererVisTagAttributeOffset = bVisTagInParamStore ? INDEX_NONE : RendererVisTagOffset;
-				SortInfo.RendererVisibility = RendererVisibility;
-				SortInfo.DistanceCullRange = DistanceCullRange;
-
-				OutCulledGPUParticleCountOffset = Batcher->GetGPUInstanceCounterManager().AcquireCulledEntry();
-				SortInfo.CulledGPUParticleCountOffset = OutCulledGPUParticleCountOffset;
-			}
-		}
-
-		if (SimTarget == ENiagaraSimTarget::CPUSim)
-		{
-			FRHIShaderResourceView* FloatSRV = CPUSimParticleDataAllocation.ParticleData.FloatData.IsValid() ? CPUSimParticleDataAllocation.ParticleData.FloatData.SRV : (FRHIShaderResourceView*)FNiagaraRenderer::GetDummyFloatBuffer();
-			FRHIShaderResourceView* HalfSRV = CPUSimParticleDataAllocation.ParticleData.HalfData.IsValid() ? CPUSimParticleDataAllocation.ParticleData.HalfData.SRV : (FRHIShaderResourceView*)FNiagaraRenderer::GetDummyHalfBuffer();
-			FRHIShaderResourceView* IntSRV = CPUSimParticleDataAllocation.IntData.IsValid() ? CPUSimParticleDataAllocation.IntData.SRV : (FRHIShaderResourceView*)FNiagaraRenderer::GetDummyIntBuffer();
-			const uint32 ParticleFloatDataStride = GbEnableMinimalGPUBuffers ? SourceParticleData->GetNumInstances() : (SourceParticleData->GetFloatStride() / sizeof(float));
-			const uint32 ParticleHalfDataStride = GbEnableMinimalGPUBuffers ? SourceParticleData->GetNumInstances() : (SourceParticleData->GetHalfStride() / sizeof(FFloat16));			
-			const uint32 ParticleIntDataStride = CPUSimParticleDataAllocation.IntData.IsValid() ? NumInstances : 0; // because we copied it off
-
-			if (bShouldCull || (SortInfo.SortMode != ENiagaraSortMode::None && SortInfo.SortAttributeOffset != INDEX_NONE))
-			{
-				const int32 Threshold = GNiagaraGPUSortingCPUToGPUThreshold;
-				if (bShouldCull || (Threshold >= 0 && SortInfo.ParticleCount >= Threshold && FNiagaraUtilities::AllowComputeShaders(Batcher->GetShaderPlatform())))
-				{
-					SortInfo.ParticleCount = NumInstances;
-					SortInfo.ParticleDataFloatSRV = FloatSRV;
-					SortInfo.ParticleDataHalfSRV = HalfSRV;
-					SortInfo.ParticleDataIntSRV = IntSRV;
-					SortInfo.FloatDataStride = ParticleFloatDataStride;
-					SortInfo.HalfDataStride = ParticleHalfDataStride;
-					SortInfo.IntDataStride = ParticleIntDataStride;
-					SortInfo.GPUParticleCountSRV = Batcher->GetGPUInstanceCounterManager().GetInstanceCountBuffer().SRV;
-					SortInfo.GPUParticleCountOffset = SourceParticleData->GetGPUInstanceCountBufferOffset();
-					SortInfo.RendererVisTagAttributeOffset = (bVisTagInParamStore || RendererVisTagOffset == INDEX_NONE) ? INDEX_NONE : 0; // because it's copied off
-					if (Batcher->AddSortedGPUSimulation(SortInfo))
-					{
-						OutVertexFactory.SetSortedIndices(SortInfo.AllocationInfo.BufferSRV, SortInfo.AllocationInfo.BufferOffset);
-					}
-				}
-				else
-=======
 			else
 			{
 				switch (i)
->>>>>>> 3aae9151
 				{
 				case ENiagaraSpriteVFLayout::Type::PrevPosition:
 					PerViewUniformParameters.DefaultPrevPos = PerViewUniformParameters.DefaultPos;
@@ -897,37 +691,7 @@
 				}
 			}
 		}
-<<<<<<< HEAD
-		else // ENiagaraSimTarget::GPUSim
-		{
-			FRHIShaderResourceView* FloatSRV = SourceParticleData->GetGPUBufferFloat().SRV.IsValid() ? (FRHIShaderResourceView*)SourceParticleData->GetGPUBufferFloat().SRV : (FRHIShaderResourceView*)FNiagaraRenderer::GetDummyFloatBuffer();
-			FRHIShaderResourceView* HalfSRV = SourceParticleData->GetGPUBufferHalf().SRV.IsValid() ? (FRHIShaderResourceView*)SourceParticleData->GetGPUBufferHalf().SRV : (FRHIShaderResourceView*)FNiagaraRenderer::GetDummyHalfBuffer();
-			FRHIShaderResourceView* IntSRV = SourceParticleData->GetGPUBufferInt().SRV.IsValid() ? (FRHIShaderResourceView*)SourceParticleData->GetGPUBufferInt().SRV : (FRHIShaderResourceView*)FNiagaraRenderer::GetDummyIntBuffer();
-			const uint32 ParticleFloatDataStride = SourceParticleData->GetFloatStride() / sizeof(float);
-			const uint32 ParticleHalfDataStride = SourceParticleData->GetHalfStride() / sizeof(FFloat16);
-			const uint32 ParticleIntDataStride = SourceParticleData->GetInt32Stride() / sizeof(int32);
-
-			if (bShouldCull || (SortInfo.SortMode != ENiagaraSortMode::None && SortInfo.SortAttributeOffset != INDEX_NONE))
-			{
-				// Here we need to be conservative about the InstanceCount, since the final value is only known on the GPU after the simulation.
-				SortInfo.ParticleCount = SourceParticleData->GetNumInstances();
-
-				SortInfo.ParticleDataFloatSRV = FloatSRV;
-				SortInfo.ParticleDataHalfSRV = HalfSRV;
-				SortInfo.ParticleDataIntSRV = IntSRV;
-				SortInfo.FloatDataStride = ParticleFloatDataStride;
-				SortInfo.HalfDataStride = ParticleHalfDataStride;
-				SortInfo.IntDataStride = ParticleIntDataStride;
-				SortInfo.GPUParticleCountSRV = Batcher->GetGPUInstanceCounterManager().GetInstanceCountBuffer().SRV;
-				SortInfo.GPUParticleCountOffset = SourceParticleData->GetGPUInstanceCountBufferOffset();
-				if (Batcher->AddSortedGPUSimulation(SortInfo))
-				{
-					OutVertexFactory.SetSortedIndices(SortInfo.AllocationInfo.BufferSRV, SortInfo.AllocationInfo.BufferOffset);
-				}
-			}
-=======
-	}
->>>>>>> 3aae9151
+	}
 
 	PerViewUniformParameters.SubImageBlendMode = bSubImageBlend;
 
@@ -954,15 +718,7 @@
 }
 
 void FNiagaraRendererSprites::CreateMeshBatchForView(
-<<<<<<< HEAD
-	const FSceneView* View, 
-	const FSceneViewFamily& ViewFamily, 
-	const FNiagaraSceneProxy* SceneProxy,
-	int32 CulledGPUParticleCountOffset,
-	FNiagaraDynamicDataSprites* DynamicDataSprites,
-=======
 	FParticleSpriteRenderData& ParticleSpriteRenderData,
->>>>>>> 3aae9151
 	FMeshBatch& MeshBatch,
 	const FSceneView& View,
 	const FNiagaraSceneProxy& SceneProxy,
@@ -990,54 +746,10 @@
 	FNiagaraGPUInstanceCountManager::FIndirectArgSlot IndirectDraw;
 	if ((SourceMode == ENiagaraRendererSourceDataMode::Particles) && (GPUCountBufferOffset != INDEX_NONE))
 	{
-<<<<<<< HEAD
-		int32 FacingOffset = SourceMode == ENiagaraRendererSourceDataMode::Particles ? VFVariables[ENiagaraSpriteVFLayout::Facing].GetGPUOffset() : INDEX_NONE;
-		if (FacingOffset == INDEX_NONE)
-			FacingOffset = VFBoundOffsetsInParamStore[ENiagaraSpriteVFLayout::Facing];
-		if (FacingOffset == INDEX_NONE && FacingMode == ENiagaraSpriteFacingMode::CustomFacingVector )
-		{
-			ActualFacingMode = ENiagaraSpriteFacingMode::FaceCamera;
-		}
-
-		int32 AlignmentOffset = SourceMode == ENiagaraRendererSourceDataMode::Particles ? VFVariables[ENiagaraSpriteVFLayout::Alignment].GetGPUOffset() : INDEX_NONE;
-		if (AlignmentOffset == INDEX_NONE)
-			AlignmentOffset = VFBoundOffsetsInParamStore[ENiagaraSpriteVFLayout::Alignment];
-		if (AlignmentOffset == INDEX_NONE && ActualAlignmentMode == ENiagaraSpriteAlignment::CustomAlignment)
-		{
-			ActualAlignmentMode = ENiagaraSpriteAlignment::Unaligned;
-		}
-
-		CollectorResources.VertexFactory.SetAlignmentMode((uint32)ActualAlignmentMode);
-		CollectorResources.VertexFactory.SetFacingMode((uint32)FacingMode);
-	}
-	CollectorResources.VertexFactory.SetParticleFactoryType(NVFT_Sprite);
-	CollectorResources.VertexFactory.InitResource();
-	CollectorResources.VertexFactory.SetSpriteUniformBuffer(CollectorResources.UniformBuffer);
-
-	VFLooseParams.NumCutoutVerticesPerFrame = CollectorResources.VertexFactory.GetNumCutoutVerticesPerFrame();
-	VFLooseParams.CutoutGeometry = CollectorResources.VertexFactory.GetCutoutGeometrySRV() ? CollectorResources.VertexFactory.GetCutoutGeometrySRV() : GFNiagaraNullCutoutVertexBuffer.VertexBufferSRV.GetReference();
-	VFLooseParams.ParticleAlignmentMode = CollectorResources.VertexFactory.GetAlignmentMode();
-	VFLooseParams.ParticleFacingMode = CollectorResources.VertexFactory.GetFacingMode();
-	VFLooseParams.SortedIndices = CollectorResources.VertexFactory.GetSortedIndicesSRV() ? CollectorResources.VertexFactory.GetSortedIndicesSRV() : GFNiagaraNullSortedIndicesVertexBuffer.VertexBufferSRV.GetReference();
-	VFLooseParams.SortedIndicesOffset = CollectorResources.VertexFactory.GetSortedIndicesOffset();
-
-	const bool bGPUCulled = CulledGPUParticleCountOffset != INDEX_NONE;
-	uint32 IndirectArgsOffset = INDEX_NONE;
-	NiagaraEmitterInstanceBatcher* Batcher = nullptr;
-	if (bGPUCulled || (SimTarget == ENiagaraSimTarget::GPUComputeSim && SourceMode == ENiagaraRendererSourceDataMode::Particles))
-	{
-		Batcher = SceneProxy->GetBatcher();
-		check(Batcher);
-
-		int32 CountOffset = bGPUCulled ? CulledGPUParticleCountOffset : SourceParticleData->GetGPUInstanceCountBufferOffset();
-		IndirectArgsOffset = Batcher->GetGPUInstanceCounterManager().AddDrawIndirect(CountOffset, NumIndicesPerInstance, 0,
-			View->IsInstancedStereoPass(), bGPUCulled);
-=======
 		NiagaraEmitterInstanceBatcher* Batcher = SceneProxy.GetBatcher();
 		check(Batcher);
 
 		IndirectDraw = Batcher->GetGPUInstanceCounterManager().AddDrawIndirect(GPUCountBufferOffset, NumIndicesPerInstance, 0, View.IsInstancedStereoPass(), bDoGPUCulling);
->>>>>>> 3aae9151
 	}
 
 	if (IndirectDraw.IsValid())
@@ -1114,38 +826,12 @@
 		return;
 	}
 
-<<<<<<< HEAD
-	// If the visibility tag comes from a parameter map, so we can evaluate it here and just early out if it doesn't match up
-	if (bVisTagInParamStore && DynamicDataSprites->ParameterDataBound.IsValidIndex(RendererVisTagOffset))
-	{
-		int32 VisTag = 0;
-		memcpy(&VisTag, DynamicDataSprites->ParameterDataBound.GetData() + RendererVisTagOffset, sizeof(int32));
-		if (RendererVisibility != VisTag)
-		{
-			return;
-		}
-	}
-
-#if STATS
-	FScopeCycleCounter EmitterStatsCounter(EmitterStatID);
-#endif
-	FMaterialRenderProxy* MaterialRenderProxy = DynamicDataSprites->Material;
-	check(MaterialRenderProxy);
-	const EBlendMode BlendMode = MaterialRenderProxy->GetMaterial(FeatureLevel)->GetBlendMode();
-	const bool bShouldSort = SortMode != ENiagaraSortMode::None && (BlendMode == BLEND_AlphaComposite || BlendMode == BLEND_AlphaHoldout || BlendMode == BLEND_Translucent || !bSortOnlyWhenTranslucent);
-	const bool bNeedCustomSort = bShouldSort && (SortMode == ENiagaraSortMode::CustomAscending || SortMode == ENiagaraSortMode::CustomDecending);
-	const bool bNeedsGPUVis = !bVisTagInParamStore && RendererVisTagOffset != INDEX_NONE && GNiagaraGPUCulling && FNiagaraUtilities::AllowComputeShaders(Batcher->GetShaderPlatform());
-	const FNiagaraRendererLayout* RendererLayout = bNeedCustomSort ? RendererLayoutWithCustomSort : RendererLayoutWithoutCustomSort;
-
-	FCPUSimParticleDataAllocation CPUSimParticleDataAllocation = ConditionalAllocateCPUSimParticleData(DynamicDataSprites, RendererLayout, Collector.GetDynamicReadBuffer(), bNeedsGPUVis);
-=======
 	SCOPE_CYCLE_COUNTER(STAT_NiagaraRenderSprites);
 #if STATS
 	FScopeCycleCounter EmitterStatsCounter(EmitterStatID);
 #endif
 
 	PrepareParticleRenderBuffers(ParticleSpriteRenderData, Collector.GetDynamicReadBuffer());
->>>>>>> 3aae9151
 
 	for (int32 ViewIndex = 0; ViewIndex < Views.Num(); ViewIndex++)
 	{
@@ -1163,41 +849,15 @@
 				FVector ViewOrigin = View->ViewMatrices.GetViewOrigin();
 				FVector RefPosition = SceneProxy->GetLocalToWorld().GetOrigin();
 				const int32 BoundPosOffset = VFBoundOffsetsInParamStore[ENiagaraSpriteVFLayout::Type::Position];
-<<<<<<< HEAD
-				if (BoundPosOffset != INDEX_NONE && DynamicDataSprites->ParameterDataBound.IsValidIndex(BoundPosOffset))
-				{
-					// retrieve the reference position from the parameter store
-					memcpy(&RefPosition, DynamicDataSprites->ParameterDataBound.GetData() + BoundPosOffset, sizeof(FVector));
-=======
 				if (BoundPosOffset != INDEX_NONE && ParticleSpriteRenderData.DynamicDataSprites->ParameterDataBound.IsValidIndex(BoundPosOffset))
 				{
 					// retrieve the reference position from the parameter store
 					FMemory::Memcpy(&RefPosition, ParticleSpriteRenderData.DynamicDataSprites->ParameterDataBound.GetData() + BoundPosOffset, sizeof(FVector));
->>>>>>> 3aae9151
 					if (bLocalSpace)
 					{
 						RefPosition = SceneProxy->GetLocalToWorld().TransformPosition(RefPosition);
 					}
 				}
-<<<<<<< HEAD
-
-				float DistSquared = FVector::DistSquared(RefPosition, ViewOrigin);
-				if (DistSquared < DistanceCullRange.X * DistanceCullRange.X || DistSquared > DistanceCullRange.Y * DistanceCullRange.Y)
-				{
-					// Distance cull the whole emitter
-					continue;
-				}
-			}
-
-			FNiagaraMeshCollectorResourcesSprite& CollectorResources = Collector.AllocateOneFrameResource<FNiagaraMeshCollectorResourcesSprite>();
-			FNiagaraSpriteVFLooseParameters VFLooseParams;
-			int32 CulledGPUParticleCountOffset = INDEX_NONE;
-			SetVertexFactoryParticleData(CollectorResources.VertexFactory, CulledGPUParticleCountOffset, DynamicDataSprites, CPUSimParticleDataAllocation, View, VFLooseParams, SceneProxy, RendererLayout);
-			CollectorResources.UniformBuffer = CreatePerViewUniformBuffer(View, ViewFamily, SceneProxy, RendererLayout, DynamicDataSprites);
-			FMeshBatch& MeshBatch = Collector.AllocateMesh();
-
-			CreateMeshBatchForView(View, ViewFamily, SceneProxy, CulledGPUParticleCountOffset, DynamicDataSprites, MeshBatch, VFLooseParams, CollectorResources, RendererLayout);
-=======
 
 				#if WITH_NIAGARA_COMPONENT_PREVIEW_DATA
 				float DistSquared = SceneProxy->PreviewLODDistance >= 0.0f ? SceneProxy->PreviewLODDistance * SceneProxy->PreviewLODDistance : FVector::DistSquared(RefPosition, ViewOrigin);
@@ -1216,7 +876,6 @@
 			{
 				InitializeSortInfo(ParticleSpriteRenderData, *SceneProxy, *View, ViewIndex, SortInfo);
 			}
->>>>>>> 3aae9151
 
 			FMeshCollectorResourcesBase* CollectorResources;
 			if ( bAccurateMotionVectors )
@@ -1320,10 +979,6 @@
 	// Sort/Cull particles if needed.
 	uint32 NumInstances = SourceMode == ENiagaraRendererSourceDataMode::Particles ? ParticleSpriteRenderData.SourceParticleData->GetNumInstances() : 1;
 
-<<<<<<< HEAD
-	const FNiagaraRendererLayout* RendererLayout = RendererLayoutWithCustomSort;
-	const bool bNeedsGPUVis = !bVisTagInParamStore && RendererVisTagOffset != INDEX_NONE && GNiagaraGPUCulling && FNiagaraUtilities::AllowComputeShaders(Batcher->GetShaderPlatform());
-=======
 	VertexFactory.SetSortedIndices(nullptr, 0xFFFFFFFF);
 	NiagaraEmitterInstanceBatcher* Batcher = SceneProxy->GetBatcher();
 	if (ParticleSpriteRenderData.bNeedsCull || ParticleSpriteRenderData.bNeedsSort)
@@ -1344,21 +999,9 @@
 			VertexFactory.SetSortedIndices(SortedIndices.SRV, 0);
 		}
 	}
->>>>>>> 3aae9151
 
 	if (NumInstances > 0)
 	{
-<<<<<<< HEAD
-		// Setup material for our ray tracing instance
-		FCPUSimParticleDataAllocation CPUSimParticleDataAllocation = ConditionalAllocateCPUSimParticleData(DynamicDataSprites, RendererLayout, Context.RayTracingMeshResourceCollector.GetDynamicReadBuffer(), bNeedsGPUVis);
-		FNiagaraMeshCollectorResourcesSprite& CollectorResources = Context.RayTracingMeshResourceCollector.AllocateOneFrameResource<FNiagaraMeshCollectorResourcesSprite>();
-		FNiagaraSpriteVFLooseParameters VFLooseParams;
-		int32 CulledGPUParticleCountOffset = INDEX_NONE;
-		SetVertexFactoryParticleData(CollectorResources.VertexFactory, CulledGPUParticleCountOffset, DynamicDataSprites, CPUSimParticleDataAllocation, Context.ReferenceView, VFLooseParams, SceneProxy, RendererLayout);
-		CollectorResources.UniformBuffer = CreatePerViewUniformBuffer(Context.ReferenceView, Context.ReferenceViewFamily, SceneProxy, RendererLayout, DynamicDataSprites);
-		FMeshBatch MeshBatch;
-		CreateMeshBatchForView(Context.ReferenceView, Context.ReferenceViewFamily, SceneProxy, CulledGPUParticleCountOffset, DynamicDataSprites, MeshBatch, VFLooseParams, CollectorResources, RendererLayout);
-=======
 		SetupVertexFactory(ParticleSpriteRenderData, VertexFactory);
 		CollectorResources->UniformBuffer = CreateViewUniformBuffer(ParticleSpriteRenderData, *Context.ReferenceView, Context.ReferenceViewFamily, *SceneProxy, VertexFactory);
 		VertexFactory.SetSpriteUniformBuffer(CollectorResources->UniformBuffer);
@@ -1367,7 +1010,6 @@
 
 		FMeshBatch MeshBatch;
 		CreateMeshBatchForView(ParticleSpriteRenderData, MeshBatch, *Context.ReferenceView, *SceneProxy, VertexFactory, NumInstances, GPUCountBufferOffset, ParticleSpriteRenderData.bNeedsCull);
->>>>>>> 3aae9151
 
 		FRayTracingInstance RayTracingInstance;
 		RayTracingInstance.Geometry = &RayTracingGeometry;
