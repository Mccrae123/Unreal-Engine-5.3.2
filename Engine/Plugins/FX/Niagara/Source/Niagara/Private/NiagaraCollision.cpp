--- conflicted
+++ resolved
@@ -73,22 +73,6 @@
 			{
 				FNiagaraCollisionTrace& CollisionTrace = CollisionTraces[ReadBufferIdx][TraceIt];
 
-<<<<<<< HEAD
-					Result.IsInsideMesh = Hit->bStartPenetrating;
-					Result.CollisionPos = Hit->ImpactPoint;// -NormVel*(CurTrace.CollisionSize / 2);
-					Result.CollisionNormal = Hit->ImpactNormal;
-					if (Hit->PhysMaterial.IsValid())
-					{
-						Result.PhysicalMaterialIdx = Hit->PhysMaterial->SurfaceType.GetValue();
-						Result.Friction = Hit->PhysMaterial->Friction;
-						Result.Restitution = Hit->PhysMaterial->Restitution;
-					}
-					else
-					{
-						Result.PhysicalMaterialIdx = 0;
-						Result.Friction = 0.0f;
-						Result.Restitution = 0.0f;
-=======
 				FTraceDatum TraceResult;
 				const bool TraceReady = CollisionWorld->QueryTraceData(CollisionTrace.CollisionTraceHandle, TraceResult);
 
@@ -115,7 +99,6 @@
 							Result.Friction = 0.0f;
 							Result.Restitution = 0.0f;
 						}
->>>>>>> 6bbb88c8
 					}
 				}
 			}
