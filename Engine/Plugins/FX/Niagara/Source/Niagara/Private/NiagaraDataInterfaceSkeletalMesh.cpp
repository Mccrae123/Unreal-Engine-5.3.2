--- conflicted
+++ resolved
@@ -245,11 +245,8 @@
 		{
 			SkelComp->CacheRefToLocalMatrices(CurrBones);
 		}
-<<<<<<< HEAD
-=======
 
 		CurrComponentTransforms() = SkelComp->GetComponentSpaceTransforms();
->>>>>>> 60750822
 	}
 
 	//Prime the prev matrices if they're missing.
