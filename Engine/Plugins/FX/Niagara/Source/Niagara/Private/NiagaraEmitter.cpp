--- conflicted
+++ resolved
@@ -441,16 +441,6 @@
 	}
 #endif
 
-<<<<<<< HEAD
-#if WITH_EDITORONLY_DATA
-	if (EditorParameters == nullptr)
-	{
-		INiagaraModule& NiagaraModule = FModuleManager::GetModuleChecked<INiagaraModule>("Niagara");
-		EditorParameters = NiagaraModule.GetEditorOnlyDataUtilities().CreateDefaultEditorParameters(this);
-	}
-#endif
-
-=======
 	for (int32 RendererIndex = RendererProperties.Num() - 1; RendererIndex >= 0; --RendererIndex)
 	{
 		if (RendererProperties[RendererIndex] == nullptr)
@@ -484,7 +474,6 @@
 		SpawnScriptProps.Script->ConditionalPostLoad();
 	}
 	
->>>>>>> 5419abad
 #if WITH_EDITORONLY_DATA
 	if (!GPUComputeScript)
 	{
@@ -586,29 +575,11 @@
 			UE_LOG(LogNiagara, Warning, TEXT("Disabling interpolated spawn because emitter flag and script type don't match. Did you adjust this value in the UI? Emitter may need recompile.. %s"), *GetFullName());
 		}
 	}
-<<<<<<< HEAD
-=======
 	EnsureScriptsPostLoaded();
->>>>>>> 5419abad
 	
 #if WITH_EDITORONLY_DATA
 	// this can only ever be true for old assets that haven't been loaded yet, so this won't overwrite subsequent changes to the template specification
 	if(bIsTemplateAsset_DEPRECATED)
-<<<<<<< HEAD
-	{
-		TemplateSpecification = ENiagaraScriptTemplateSpecification::Template;
-	}
-#endif
-	
-#endif
-
-	ResolveScalabilitySettings();
-
-#if !UE_BUILD_SHIPPING
-	DebugSimName.Empty();
-	if (const UNiagaraSystem* SystemOwner = Cast<const UNiagaraSystem>(GetOuter()))
-=======
->>>>>>> 5419abad
 	{
 		TemplateSpecification = ENiagaraScriptTemplateSpecification::Template;
 	}
