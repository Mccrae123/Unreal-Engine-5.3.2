// Copyright Epic Games, Inc. All Rights Reserved.


#include "NiagaraEmitter.h"

#include "INiagaraEditorOnlyDataUtlities.h"
#include "NiagaraCustomVersion.h"
#include "NiagaraEditorDataBase.h"
#include "NiagaraModule.h"
#include "NiagaraRenderer.h"
#include "NiagaraRendererProperties.h"
#include "NiagaraScript.h"
#include "NiagaraScriptSourceBase.h"
#include "NiagaraSettings.h"
#include "NiagaraSimulationStageBase.h"
#include "NiagaraStats.h"
#include "NiagaraSystem.h"
#include "NiagaraTrace.h"
#include "Interfaces/ITargetPlatform.h"
#include "Modules/ModuleManager.h"
<<<<<<< HEAD
=======
#include "UObject/ObjectSaveContext.h"
>>>>>>> 6bbb88c8
#include "UObject/Package.h"

#if WITH_EDITOR
const FName UNiagaraEmitter::PrivateMemberNames::EventHandlerScriptProps = GET_MEMBER_NAME_CHECKED(UNiagaraEmitter, EventHandlerScriptProps);

const FString InitialNotSynchronizedReason("Emitter created");

const FGuid UNiagaraEmitter::EmitterMergeMessageId(0xDAF26E73, 0x4D1B416B, 0x815FA6C2, 0x6D5D0A75);
#endif

static int32 GbForceNiagaraCompileOnLoad = 0;
static FAutoConsoleVariableRef CVarForceNiagaraCompileOnLoad(
	TEXT("fx.ForceCompileOnLoad"),
	GbForceNiagaraCompileOnLoad,
	TEXT("If > 0 emitters will be forced to compile on load. \n"),
	ECVF_Default
	);

static int32 GbForceNiagaraMergeOnLoad = 0;
static FAutoConsoleVariableRef CVarForceNiagaraMergeOnLoad(
	TEXT("fx.ForceMergeOnLoad"),
	GbForceNiagaraMergeOnLoad,
	TEXT("If > 0 emitters will be forced to merge on load. \n"),
	ECVF_Default
);

static int32 GbForceNiagaraFailToCompile = 0;
static FAutoConsoleVariableRef CVarForceNiagaraCompileToFail(
	TEXT("fx.ForceNiagaraCompileToFail"),
	GbForceNiagaraFailToCompile,
	TEXT("If > 0 emitters will go through the motions of a compile, but will never set valid bytecode. \n"),
	ECVF_Default
);

static int32 GbEnableEmitterChangeIdMergeLogging = 0;
static FAutoConsoleVariableRef CVarEnableEmitterChangeIdMergeLogging(
	TEXT("fx.EnableEmitterMergeChangeIdLogging"),
	GbEnableEmitterChangeIdMergeLogging,
	TEXT("If > 0 verbose change id information will be logged to help with debuggin merge issues. \n"),
	ECVF_Default
);

<<<<<<< HEAD
static int32 GDebugForcedMaxGPUBufferElements = 0;
static FAutoConsoleVariableRef CVarNiagaraDebugForcedMaxGPUBufferElements(
	TEXT("fx.NiagaraDebugForcedMaxGPUBufferElements"),
	GDebugForcedMaxGPUBufferElements,
	TEXT("Force the maximum buffer size supported by the GPU to this value, for debugging purposes."),
	ECVF_Default
=======
static int32 GNiagaraEmitterMaxGPUBufferElements = 0;
static FAutoConsoleVariableRef CVarNiagaraEmitterMaxGPUBufferElements(
	TEXT("fx.Niagara.Emitter.MaxGPUBufferElements"),
	GNiagaraEmitterMaxGPUBufferElements,
	TEXT("Maximum elements per GPU buffer, for example 4k elements would restrict a float buffer to be 16k maximum per buffer.\n")
	TEXT("Note: If you request something smaller than what will satisfy a single unit of work it will be increased to that size.\n")
	TEXT("Default 0 which will allow the buffer to be the maximum allowed by the RHI.\n"),
	FConsoleVariableDelegate::CreateLambda(
		[](IConsoleVariable*)
		{
			FNiagaraSystemUpdateContext UpdateCtx;
			UpdateCtx.SetDestroyOnAdd(true);
			UpdateCtx.SetOnlyActive(true);

			for (TObjectIterator<UNiagaraSystem> It; It; ++It)
			{
				UNiagaraSystem* System = *It;
				if ( IsValid(System) )
				{
					UpdateCtx.Add(System, true);
					System->CacheFromCompiledData();
				}
			}
		}
	),
	ECVF_Scalability
>>>>>>> 6bbb88c8
);

FNiagaraDetailsLevelScaleOverrides::FNiagaraDetailsLevelScaleOverrides()
{
	Low = 0.125f;
	Medium = 0.25f;
	High = 0.5f;
	Epic = 1.0f;
	Cine = 1.0f;
}

void FNiagaraEmitterScriptProperties::InitDataSetAccess()
{
	EventReceivers.Empty();
	EventGenerators.Empty();

	if (Script && Script->IsReadyToRun(ENiagaraSimTarget::CPUSim))
	{
		//UE_LOG(LogNiagara, Log, TEXT("InitDataSetAccess: %s %d %d"), *Script->GetPathName(), Script->ReadDataSets.Num(), Script->WriteDataSets.Num());
		// TODO: add event receiver and generator lists to the script properties here
		//
		for (FNiagaraDataSetID &ReadID : Script->GetVMExecutableData().ReadDataSets)
		{
			EventReceivers.Add( FNiagaraEventReceiverProperties(ReadID.Name, NAME_None, NAME_None) );
		}

		for (FNiagaraDataSetProperties &WriteID : Script->GetVMExecutableData().WriteDataSets)
		{
			FNiagaraEventGeneratorProperties Props(WriteID, NAME_None);
			EventGenerators.Add(Props);
		}
	}
}

bool FNiagaraEmitterScriptProperties::DataSetAccessSynchronized() const
{
	if (Script && Script->IsReadyToRun(ENiagaraSimTarget::CPUSim))
	{
		if (Script->GetVMExecutableData().ReadDataSets.Num() != EventReceivers.Num())
		{
			return false;
		}
		if (Script->GetVMExecutableData().WriteDataSets.Num() != EventGenerators.Num())
		{
			return false;
		}
		return true;
	}
	else
	{
		return EventReceivers.Num() == 0 && EventGenerators.Num() == 0;
	}
}

//////////////////////////////////////////////////////////////////////////

UNiagaraEmitter::UNiagaraEmitter(const FObjectInitializer& Initializer)
: Super(Initializer)
, PreAllocationCount(0)
, FixedBounds(FBox(FVector(-100), FVector(100)))
, MinDetailLevel_DEPRECATED(0)
, MaxDetailLevel_DEPRECATED(4)
, bInterpolatedSpawning(false)
, bFixedBounds(false)
, bUseMinDetailLevel_DEPRECATED(false)
, bUseMaxDetailLevel_DEPRECATED(false)
, bRequiresPersistentIDs(false)
, bCombineEventSpawn(false)
, MaxDeltaTimePerTick(0.125)
, bLimitDeltaTime(true)
, MaxGPUParticlesSpawnPerFrame(0)
#if WITH_EDITORONLY_DATA
, ThumbnailImageOutOfDate(true)
, IsCooked(false)
#endif
{
}

void UNiagaraEmitter::PostInitProperties()
{
	Super::PostInitProperties();
	if (HasAnyFlags(RF_ClassDefaultObject | RF_NeedLoad) == false)
	{
		SpawnScriptProps.Script = NewObject<UNiagaraScript>(this, "SpawnScript", EObjectFlags::RF_Transactional);
		SpawnScriptProps.Script->SetUsage(ENiagaraScriptUsage::ParticleSpawnScript);

		UpdateScriptProps.Script = NewObject<UNiagaraScript>(this, "UpdateScript", EObjectFlags::RF_Transactional);
		UpdateScriptProps.Script->SetUsage(ENiagaraScriptUsage::ParticleUpdateScript);

#if WITH_EDITORONLY_DATA
		EmitterSpawnScriptProps.Script = NewObject<UNiagaraScript>(this, "EmitterSpawnScript", EObjectFlags::RF_Transactional);
		EmitterSpawnScriptProps.Script->SetUsage(ENiagaraScriptUsage::EmitterSpawnScript);
		
		EmitterUpdateScriptProps.Script = NewObject<UNiagaraScript>(this, "EmitterUpdateScript", EObjectFlags::RF_Transactional);
		EmitterUpdateScriptProps.Script->SetUsage(ENiagaraScriptUsage::EmitterUpdateScript);
#endif

		GPUComputeScript = NewObject<UNiagaraScript>(this, "GPUComputeScript", EObjectFlags::RF_Transactional);
		GPUComputeScript->SetUsage(ENiagaraScriptUsage::ParticleGPUComputeScript);

#if WITH_EDITORONLY_DATA && WITH_EDITOR
		if (EditorParameters == nullptr)
		{
			INiagaraModule& NiagaraModule = FModuleManager::GetModuleChecked<INiagaraModule>("Niagara");
			EditorParameters = NiagaraModule.GetEditorOnlyDataUtilities().CreateDefaultEditorParameters(this);
		}
#endif
	}

#if WITH_EDITORONLY_DATA
	if (GPUComputeScript)
	{
		GPUComputeScript->OnGPUScriptCompiled().AddUObject(this, &UNiagaraEmitter::RaiseOnEmitterGPUCompiled);
	}
#endif

	UniqueEmitterName = TEXT("Emitter");

	ResolveScalabilitySettings();
}

#if WITH_EDITORONLY_DATA
bool UNiagaraEmitter::GetForceCompileOnLoad()
{
	return GbForceNiagaraCompileOnLoad > 0;
}

bool UNiagaraEmitter::IsSynchronizedWithParent() const
{
	if (Parent == nullptr)
	{
		// If the emitter has no parent than it is synchronized by default.
		return true;
	}

	if (ParentAtLastMerge == nullptr)
	{
		// If the parent was valid but the parent at last merge isn't, they we don't know if it's up to date so we say it's not, and let 
		// the actual merge code print an appropriate message to the log.
		return false;
	}

	if (Parent->GetChangeId().IsValid() == false ||
		ParentAtLastMerge->GetChangeId().IsValid() == false)
	{
		// If any of the change Ids aren't valid then we assume we're out of sync.
		return false;
	}

	// Otherwise check the change ids, and the force flag.
	return Parent->GetChangeId() == ParentAtLastMerge->GetChangeId() && GbForceNiagaraMergeOnLoad <= 0;
}

INiagaraMergeManager::FMergeEmitterResults UNiagaraEmitter::MergeChangesFromParent()
{
	TRACE_CPUPROFILER_EVENT_SCOPE(MergeEmitter);
	TRACE_CPUPROFILER_EVENT_SCOPE_TEXT_ON_CHANNEL(*GetPathName(), NiagaraChannel);

	if (GbEnableEmitterChangeIdMergeLogging)
	{
		UE_LOG(LogNiagara, Log, TEXT("Emitter %s is merging changes from parent %s because its Change ID was updated."), *GetPathName(),
			Parent != nullptr ? *Parent->GetPathName() : TEXT("(null)"));

		UE_LOG(LogNiagara, Log, TEXT("\nEmitter %s Id=%s \nParentAtLastMerge %s id=%s \nParent %s Id=%s."), 
			*GetPathName(), *ChangeId.ToString(),
			ParentAtLastMerge != nullptr ? *ParentAtLastMerge->GetPathName() : TEXT("(null)"), ParentAtLastMerge != nullptr ? *ParentAtLastMerge->GetChangeId().ToString() : TEXT("(null)"),
			Parent != nullptr ? *Parent->GetPathName() : TEXT("(null)"), Parent != nullptr ? *Parent->GetChangeId().ToString() : TEXT("(null)"));
	}

	if (Parent == nullptr)
	{
		// If we don't have a copy of the parent emitter, this emitter can't safely be merged.
		INiagaraMergeManager::FMergeEmitterResults MergeResults;
		MergeResults.MergeResult = INiagaraMergeManager::EMergeEmitterResult::FailedToDiff;
		MergeResults.bModifiedGraph = false;
		MergeResults.ErrorMessages.Add(NSLOCTEXT("NiagaraEmitter", "NoParentErrorMessage", "This emitter has no 'Parent' so changes can't be merged in."));
		return MergeResults;
	}

	const bool bNoParentAtLastMerge = (ParentAtLastMerge == nullptr);

	INiagaraModule& NiagaraModule = FModuleManager::Get().GetModuleChecked<INiagaraModule>("Niagara");
	const INiagaraMergeManager& MergeManager = NiagaraModule.GetMergeManager();
	INiagaraMergeManager::FMergeEmitterResults MergeResults = MergeManager.MergeEmitter(*Parent, ParentAtLastMerge, *this);
	if (MergeResults.MergeResult == INiagaraMergeManager::EMergeEmitterResult::SucceededDifferencesApplied || MergeResults.MergeResult == INiagaraMergeManager::EMergeEmitterResult::SucceededNoDifferences)
	{
		if (MergeResults.MergeResult == INiagaraMergeManager::EMergeEmitterResult::SucceededDifferencesApplied)
		{
			UpdateFromMergedCopy(MergeManager, MergeResults.MergedInstance);
		}

		// Update the last merged source and clear it's stand alone and public flags since it's not an asset.
		ParentAtLastMerge = Parent->DuplicateWithoutMerging(this);
		ParentAtLastMerge->ClearFlags(RF_Standalone | RF_Public);
	}
	else
	{
		UE_LOG(LogNiagara, Warning, TEXT("Failed to merge changes for parent emitter.  Emitter: %s  Parent Emitter: %s  Error Message: %s"),
			*GetPathName(), Parent != nullptr ? *Parent->GetPathName() : TEXT("(null)"), *MergeResults.GetErrorMessagesString());
	}

	RemoveMessage(EmitterMergeMessageId);
	if (MergeResults.MergeNiagaraMessage != nullptr)
	{
		AddMessage(EmitterMergeMessageId, CastChecked<UNiagaraMessageDataBase>(StaticDuplicateObject(MergeResults.MergeNiagaraMessage, this)));
	}

	return MergeResults;
}

bool UNiagaraEmitter::UsesEmitter(const UNiagaraEmitter& InEmitter) const
{
	return Parent == &InEmitter || (Parent != nullptr && Parent->UsesEmitter(InEmitter));
}

UNiagaraEmitter* UNiagaraEmitter::DuplicateWithoutMerging(UObject* InOuter)
{
	UNiagaraEmitter* Duplicate;
	{
		TGuardValue<decltype(Parent)> ParentGuard(Parent, nullptr);
		TGuardValue<decltype(ParentAtLastMerge)> ParentAtLastMergeGuard(ParentAtLastMerge, nullptr);
		Duplicate = Cast<UNiagaraEmitter>(StaticDuplicateObject(this, InOuter));
	}
	return Duplicate;
}
#endif

void UNiagaraEmitter::Serialize(FArchive& Ar)
{

#if WITH_EDITORONLY_DATA
	for (UNiagaraSimulationStageBase* Stage : SimulationStages)
	{
		if (Stage)
		{
			if (Stage->Script)
			{
				if (!HasAnyFlags(RF_Transient))
				{
					if (Stage->Script->HasAnyFlags(RF_Transient))
					{
						UE_LOG(LogNiagara, Error, TEXT("Emitter \"%s\" has a simulation stage with a Transient script and the emitter itself isn't transient!"), *GetPathName());
					}
				}
			}
			else
			{
				UE_LOG(LogNiagara, Error, TEXT("Emitter \"%s\" has a simulation stage with a null Script entry!"), *GetPathName());
			}

		}
		else
		{
			UE_LOG(LogNiagara, Error, TEXT("Emitter \"%s\" has a simulation stage with a null entry!"), *GetPathName());
		}
	}
#endif
	Super::Serialize(Ar);

#if WITH_EDITORONLY_DATA
	if (Ar.IsLoading())
	{
		IsCooked = Ar.IsFilterEditorOnly();
	}
#endif

	Ar.UsingCustomVersion(FNiagaraCustomVersion::GUID);
}

void UNiagaraEmitter::EnsureScriptsPostLoaded()
{
	TArray<UNiagaraScript*> AllScripts;
	GetScripts(AllScripts, false);

	// Post load scripts for use below.
	for (UNiagaraScript* Script : AllScripts)
	{
		Script->ConditionalPostLoad();
	}

	// Additionally we want to make sure that the GPUComputeScript, if it exists, is also post loaded immediately even if we're not using it.
	// Currently an unused GPUComputeScript will cause the cached data to be invalidated and rebuilt because it will never get
	// a valid CompilerVersionID assigned to it (since it's not being compiled because it's not being used).  The side effect of this is that
	// the invalidation occurs in a non-deterministic location (based on PostLoad order) and can mess up with the cooking process
	if (GPUComputeScript)
	{
		GPUComputeScript->ConditionalPostLoad();
	}
}

void UNiagaraEmitter::PostLoad()
{
	Super::PostLoad();

	if (GIsEditor)
	{
		SetFlags(RF_Transactional);
	}

	const int32 NiagaraVer = GetLinkerCustomVersion(FNiagaraCustomVersion::GUID);
	if (NiagaraVer < FNiagaraCustomVersion::PlatformScalingRefactor)
	{
		int32 MinDetailLevel = bUseMaxDetailLevel_DEPRECATED ? MinDetailLevel_DEPRECATED : 0;
		int32 MaxDetailLevel = bUseMaxDetailLevel_DEPRECATED ? MaxDetailLevel_DEPRECATED : 4;
		int32 NewQLMask = 0;
		//Currently all detail levels were direct mappings to quality level so just transfer them over to the new mask in PlatformSet.
		for (int32 QL = MinDetailLevel; QL <= MaxDetailLevel; ++QL)
		{
			NewQLMask |= (1 << QL);
		}

		Platforms = FNiagaraPlatformSet(NewQLMask);

		//Transfer spawn rate scaling overrides
		if (bOverrideGlobalSpawnCountScale_DEPRECATED)
		{
			FNiagaraEmitterScalabilityOverride& LowOverride = ScalabilityOverrides.Overrides.AddDefaulted_GetRef();
			LowOverride.Platforms = FNiagaraPlatformSet(FNiagaraPlatformSet::CreateQualityLevelMask(0));
			LowOverride.bOverrideSpawnCountScale = true;
			LowOverride.bScaleSpawnCount = true;
			LowOverride.SpawnCountScale = GlobalSpawnCountScaleOverrides_DEPRECATED.Low;

			FNiagaraEmitterScalabilityOverride& MediumOverride = ScalabilityOverrides.Overrides.AddDefaulted_GetRef();
			MediumOverride.Platforms = FNiagaraPlatformSet(FNiagaraPlatformSet::CreateQualityLevelMask(1));
			MediumOverride.bOverrideSpawnCountScale = true;
			MediumOverride.bScaleSpawnCount = true;
			MediumOverride.SpawnCountScale = GlobalSpawnCountScaleOverrides_DEPRECATED.Medium;

			FNiagaraEmitterScalabilityOverride& HighOverride = ScalabilityOverrides.Overrides.AddDefaulted_GetRef();
			HighOverride.Platforms = FNiagaraPlatformSet(FNiagaraPlatformSet::CreateQualityLevelMask(2));
			HighOverride.bOverrideSpawnCountScale = true;
			HighOverride.bScaleSpawnCount = true;
			HighOverride.SpawnCountScale = GlobalSpawnCountScaleOverrides_DEPRECATED.High;

			FNiagaraEmitterScalabilityOverride& EpicOverride = ScalabilityOverrides.Overrides.AddDefaulted_GetRef();
			EpicOverride.Platforms = FNiagaraPlatformSet(FNiagaraPlatformSet::CreateQualityLevelMask(3));
			EpicOverride.bOverrideSpawnCountScale = true;
			EpicOverride.bScaleSpawnCount = true;
			EpicOverride.SpawnCountScale = GlobalSpawnCountScaleOverrides_DEPRECATED.Epic;

			FNiagaraEmitterScalabilityOverride& CineOverride = ScalabilityOverrides.Overrides.AddDefaulted_GetRef();
			CineOverride.Platforms = FNiagaraPlatformSet(FNiagaraPlatformSet::CreateQualityLevelMask(4));
			CineOverride.bOverrideSpawnCountScale = true;
			CineOverride.bScaleSpawnCount = true;
			CineOverride.SpawnCountScale = GlobalSpawnCountScaleOverrides_DEPRECATED.Cine;
		}
	}

#if WITH_EDITORONLY_DATA
	if (EditorParameters == nullptr)
	{
		INiagaraModule& NiagaraModule = FModuleManager::GetModuleChecked<INiagaraModule>("Niagara");
		EditorParameters = NiagaraModule.GetEditorOnlyDataUtilities().CreateDefaultEditorParameters(this);
	}

	// this can only ever be true for old assets that haven't been loaded yet, so this won't overwrite subsequent changes to the template specification
	if(bIsTemplateAsset_DEPRECATED)
	{
		TemplateSpecification = ENiagaraScriptTemplateSpecification::Template;
	}
<<<<<<< HEAD
=======

	if(bExposeToLibrary_DEPRECATED)
	{
		LibraryVisibility = ENiagaraScriptLibraryVisibility::Library;
	}
	
>>>>>>> 6bbb88c8
#endif

	for (int32 RendererIndex = RendererProperties.Num() - 1; RendererIndex >= 0; --RendererIndex)
	{
<<<<<<< HEAD
#if WITH_EDITOR
		if (ensureMsgf(RendererProperties[RendererIndex] != nullptr, TEXT("Null renderer found in %s at index %i, removing it to prevent crashes."), *GetPathName(), RendererIndex) == false)
#else
		if(RendererProperties[RendererIndex] == nullptr)
#endif
		//In cooked builds these can be cooked out and null on purpose.
		{
=======
		if (RendererProperties[RendererIndex] == nullptr)
		{
#if WITH_EDITORONLY_DATA
			//In cooked builds these can be cooked out and null on purpose.
			ensureMsgf(IsCooked, TEXT("Null renderer found in %s at index %i, removing it to prevent crashes."), *GetPathName(), RendererIndex);
#endif
>>>>>>> 6bbb88c8
			RendererProperties.RemoveAt(RendererIndex);
		}
		else
		{
			RendererProperties[RendererIndex]->ConditionalPostLoad();
		}
	}

	for (int32 SimulationStageIndex = SimulationStages.Num() - 1; SimulationStageIndex >= 0; --SimulationStageIndex)
	{
		if (ensureMsgf(SimulationStages[SimulationStageIndex] != nullptr && SimulationStages[SimulationStageIndex]->Script != nullptr, TEXT("Null simulation stage, or simulation stage with a null script found in %s at index %i, removing it to prevent crashes."), *GetPathName(), SimulationStageIndex) == false)
		{
			SimulationStages.RemoveAt(SimulationStageIndex);
		}
		else
		{
			SimulationStages[SimulationStageIndex]->ConditionalPostLoad();
		}
	}

	if (SpawnScriptProps.Script)
	{
		SpawnScriptProps.Script->ConditionalPostLoad();
	}
	
#if WITH_EDITORONLY_DATA
	if (EditorData != nullptr)
	{
		EditorData->ConditionalPostLoad();
	}
	
	if (!GPUComputeScript)
	{
		GPUComputeScript = NewObject<UNiagaraScript>(this, "GPUComputeScript", EObjectFlags::RF_Transactional);
		GPUComputeScript->SetUsage(ENiagaraScriptUsage::ParticleGPUComputeScript);
		GPUComputeScript->SetLatestSource(SpawnScriptProps.Script ? SpawnScriptProps.Script->GetLatestSource() : nullptr);
	}
	GPUComputeScript->OnGPUScriptCompiled().AddUObject(this, &UNiagaraEmitter::RaiseOnEmitterGPUCompiled);

	if (EmitterSpawnScriptProps.Script == nullptr || EmitterUpdateScriptProps.Script == nullptr)
	{
		EmitterSpawnScriptProps.Script = NewObject<UNiagaraScript>(this, "EmitterSpawnScript", EObjectFlags::RF_Transactional);
		EmitterSpawnScriptProps.Script->SetUsage(ENiagaraScriptUsage::EmitterSpawnScript);

		EmitterUpdateScriptProps.Script = NewObject<UNiagaraScript>(this, "EmitterUpdateScript", EObjectFlags::RF_Transactional);
		EmitterUpdateScriptProps.Script->SetUsage(ENiagaraScriptUsage::EmitterUpdateScript);

		if (SpawnScriptProps.Script)
		{
			EmitterSpawnScriptProps.Script->SetLatestSource(SpawnScriptProps.Script->GetLatestSource());
			EmitterUpdateScriptProps.Script->SetLatestSource(SpawnScriptProps.Script->GetLatestSource());
		}
	}

	if (!GetOutermost()->bIsCookedForEditor)
	{
		GraphSource->ConditionalPostLoad();
		GraphSource->PostLoadFromEmitter(*this);
		
		// Prepare for emitter inheritance.
		if (Parent != nullptr)
		{
			Parent->ConditionalPostLoad();
		}
		if (ParentAtLastMerge != nullptr)
		{
			ParentAtLastMerge->ConditionalPostLoad();
		}

		for (auto ScratchPadScript : ScratchPadScripts)
		{
			if (ScratchPadScript)
			{
				ScratchPadScript->ConditionalPostLoad();
			}
		}

		for (auto ParentScratchPadScript : ParentScratchPadScripts)
		{
			if (ParentScratchPadScript)
			{
				ParentScratchPadScript->ConditionalPostLoad();
			}
		}

		if (IsSynchronizedWithParent() == false && IsRunningCommandlet())
		{
			// Modify here so that the asset will be marked dirty when using the resave commandlet.  This will be ignored during regular post load.
			Modify();
		}
	}
#else
	check(GPUComputeScript == nullptr || SimTarget == ENiagaraSimTarget::GPUComputeSim);
#endif

	//Temporarily disabling interpolated spawn if the script type and flag don't match.
	if (SpawnScriptProps.Script)
	{
		bool bActualInterpolatedSpawning = SpawnScriptProps.Script->IsInterpolatedParticleSpawnScript();
		if (bInterpolatedSpawning != bActualInterpolatedSpawning)
		{
			bInterpolatedSpawning = false;
			if (bActualInterpolatedSpawning)
			{
#if WITH_EDITORONLY_DATA
				//clear out the script as it was compiled with interpolated spawn.
				SpawnScriptProps.Script->InvalidateCompileResults(TEXT("Interpolated spawn changed."));
#endif
				SpawnScriptProps.Script->SetUsage(ENiagaraScriptUsage::ParticleSpawnScript);
			}
			UE_LOG(LogNiagara, Warning, TEXT("Disabling interpolated spawn because emitter flag and script type don't match. Did you adjust this value in the UI? Emitter may need recompile.. %s"), *GetFullName());
		}
	}

	EnsureScriptsPostLoaded();
<<<<<<< HEAD

#if !WITH_EDITOR
	// When running without the editor in a cooked build we run the update immediately in post load since
	// there will be no merging or compiling which makes it safe to do so.
	UpdateEmitterAfterLoad();
#endif
}

bool UNiagaraEmitter::IsEditorOnly() const
{
#if WITH_EDITOR
	if (HasAnyFlags(RF_ClassDefaultObject))
	{
		return false;
	}

	// if the emitter does not have a system as it's outer than it is likely a standalone emitter/parent emitter and so is editor only
	if (const UNiagaraSystem* SystemOwner = Cast<const UNiagaraSystem>(GetOuter()))
	{
		for (const auto& SystemEmitterHandle : SystemOwner->GetEmitterHandles())
		{
			if (SystemEmitterHandle.GetInstance() == this)
			{
				return false;
			}
		}
	}

	return true;
#else
	return Super::IsEditorOnly();
=======

#if !WITH_EDITOR
	// When running without the editor in a cooked build we run the update immediately in post load since
	// there will be no merging or compiling which makes it safe to do so.
	UpdateEmitterAfterLoad();
>>>>>>> 6bbb88c8
#endif
}

<<<<<<< HEAD

void UNiagaraEmitter::GetAssetRegistryTags(TArray<FAssetRegistryTag>& OutTags) const
{
#if WITH_EDITOR
	OutTags.Add(FAssetRegistryTag("HasGPUEmitter", (SimTarget == ENiagaraSimTarget::GPUComputeSim) ? TEXT("True") : TEXT("False"), FAssetRegistryTag::TT_Alphabetical));

	const float BoundsSize = FixedBounds.GetSize().GetMax();
	OutTags.Add(FAssetRegistryTag("FixedBoundsSize", bFixedBounds ? FString::Printf(TEXT("%.2f"), BoundsSize) : FString(TEXT("None")), FAssetRegistryTag::TT_Numerical));


	uint32 NumActiveRenderers = 0;
	TArray<const UNiagaraRendererProperties*> ActiveRenderers;

	for (const UNiagaraRendererProperties* Props : GetRenderers())
	{
		if (Props)
		{
			NumActiveRenderers++;
			ActiveRenderers.Add(Props);
		}
	}

	OutTags.Add(FAssetRegistryTag("ActiveRenderers", LexToString(NumActiveRenderers), FAssetRegistryTag::TT_Numerical));

	// Gather up NumActive emitters based off of quality level.
	const UNiagaraSettings* Settings = GetDefault<UNiagaraSettings>();
	if (Settings)
	{
		int32 NumQualityLevels = Settings->QualityLevels.Num();
		TArray<int32> QualityLevelsNumActive;
		QualityLevelsNumActive.AddZeroed(NumQualityLevels);

		// Keeping structure from UNiagaraSystem for easy code comparison
		for (int32 i = 0; i < NumQualityLevels; i++)
		{
			if (Platforms.IsEffectQualityEnabled(i))
			{
				QualityLevelsNumActive[i]++;
			}
		}

		for (int32 i = 0; i < NumQualityLevels; i++)
		{
			FString QualityLevelKey = Settings->QualityLevels[i].ToString() + TEXT("Emitters");
			OutTags.Add(FAssetRegistryTag(*QualityLevelKey, LexToString(QualityLevelsNumActive[i]), FAssetRegistryTag::TT_Numerical));
		}
	}

	TMap<FName, uint32> NumericKeys;
	TMap<FName, FString> StringKeys;
	// Gather up custom asset tags for  RendererProperties
	{
		TArray<UClass*> RendererClasses;
		GetDerivedClasses(UNiagaraRendererProperties::StaticClass(), RendererClasses);

		for (UClass* RendererClass : RendererClasses)
		{
			const UNiagaraRendererProperties* PropDefault = RendererClass->GetDefaultObject< UNiagaraRendererProperties>();
			if (PropDefault)
			{
				PropDefault->GetAssetTagsForContext(this, ActiveRenderers, NumericKeys, StringKeys);
			}
		}
	}

	// Gather up custom asset tags for DataInterfaces
	{
		TArray<const UNiagaraDataInterface*> DataInterfaces;
		auto AddDIs = [&](UNiagaraScript* Script)
		{
			if (Script)
			{
				for (FNiagaraScriptDataInterfaceCompileInfo& Info : Script->GetVMExecutableData().DataInterfaceInfo)
				{
					UNiagaraDataInterface* DefaultDataInterface = Info.GetDefaultDataInterface();
					DataInterfaces.AddUnique(DefaultDataInterface);
				}
			}
		};

	
		TArray<UNiagaraScript*> Scripts;
		GetScripts(Scripts);
		for (UNiagaraScript* Script : Scripts)
		{
			AddDIs(Script);
=======
	//-TODO: should this be a version
#if WITH_EDITORONLY_DATA
	// If we have a simulation stage using the old bSpawnOnly we need to modify all generic stages to the new method
	if ( SimulationStages.ContainsByPredicate([](UNiagaraSimulationStageBase* Stage) { UNiagaraSimulationStageGeneric* StageAsGeneric = Cast<UNiagaraSimulationStageGeneric>(Stage); return StageAsGeneric && StageAsGeneric->bSpawnOnly_DEPRECATED; }) )
	{
		for (UNiagaraSimulationStageBase* Stage : SimulationStages)
		{
			if ( UNiagaraSimulationStageGeneric* StageAsGeneric = Cast<UNiagaraSimulationStageGeneric>(Stage) )
			{
				StageAsGeneric->ExecuteBehavior = StageAsGeneric->bSpawnOnly_DEPRECATED ? ENiagaraSimStageExecuteBehavior::OnSimulationReset : ENiagaraSimStageExecuteBehavior::NotOnSimulationReset;
				StageAsGeneric->bSpawnOnly_DEPRECATED = false;
			}
		}
	}
#endif
}

bool UNiagaraEmitter::IsEditorOnly() const
{
#if WITH_EDITOR
	if (HasAnyFlags(RF_ClassDefaultObject))
	{
		return false;
	}

	// if the emitter does not have a system as it's outer than it is likely a standalone emitter/parent emitter and so is editor only
	if (const UNiagaraSystem* SystemOwner = Cast<const UNiagaraSystem>(GetOuter()))
	{
		for (const auto& SystemEmitterHandle : SystemOwner->GetEmitterHandles())
		{
			if (SystemEmitterHandle.GetInstance() == this)
			{
				return false;
			}
		}
	}

	return true;
#else
	return Super::IsEditorOnly();
#endif
}


void UNiagaraEmitter::GetAssetRegistryTags(TArray<FAssetRegistryTag>& OutTags) const
{
#if WITH_EDITOR
	OutTags.Add(FAssetRegistryTag("HasGPUEmitter", (SimTarget == ENiagaraSimTarget::GPUComputeSim) ? TEXT("True") : TEXT("False"), FAssetRegistryTag::TT_Alphabetical));

	const float BoundsSize = FixedBounds.GetSize().GetMax();
	OutTags.Add(FAssetRegistryTag("FixedBoundsSize", bFixedBounds ? FString::Printf(TEXT("%.2f"), BoundsSize) : FString(TEXT("None")), FAssetRegistryTag::TT_Numerical));


	uint32 NumActiveRenderers = 0;
	TArray<const UNiagaraRendererProperties*> ActiveRenderers;

	for (const UNiagaraRendererProperties* Props : GetRenderers())
	{
		if (Props)
		{
			NumActiveRenderers++;
			ActiveRenderers.Add(Props);
>>>>>>> 6bbb88c8
		}
	}

<<<<<<< HEAD
		TArray<UClass*> DIClasses;
		GetDerivedClasses(UNiagaraDataInterface::StaticClass(), DIClasses);

		for (UClass* DIClass : DIClasses)
		{
			const UNiagaraDataInterface* PropDefault = DIClass->GetDefaultObject< UNiagaraDataInterface>();
			if (PropDefault)
			{
				PropDefault->GetAssetTagsForContext(this, DataInterfaces, NumericKeys, StringKeys);
			}
		}
		OutTags.Add(FAssetRegistryTag("ActiveDIs", LexToString(DataInterfaces.Num()), FAssetRegistryTag::TT_Numerical));
	}


	// Now propagate the custom numeric and string tags from the DataInterfaces and RendererProperties above
	auto NumericIter = NumericKeys.CreateConstIterator();
	while (NumericIter)
	{

		OutTags.Add(FAssetRegistryTag(NumericIter.Key(), LexToString(NumericIter.Value()), FAssetRegistryTag::TT_Numerical));
		++NumericIter;
	}

	auto StringIter = StringKeys.CreateConstIterator();
	while (StringIter)
	{

		OutTags.Add(FAssetRegistryTag(StringIter.Key(), LexToString(StringIter.Value()), FAssetRegistryTag::TT_Alphabetical));
		++StringIter;
	}

	// TemplateSpecialization
	FName TemplateSpecificationName = GET_MEMBER_NAME_CHECKED(UNiagaraEmitter, TemplateSpecification);
	FText TemplateSpecializationValueString = StaticEnum<ENiagaraScriptTemplateSpecification>()->GetDisplayNameTextByValue((int64) TemplateSpecification);
	OutTags.Add(FAssetRegistryTag(TemplateSpecificationName, TemplateSpecializationValueString.ToString(), FAssetRegistryTag::TT_Alphabetical));
	
#endif
	Super::GetAssetRegistryTags(OutTags);
}

bool UNiagaraEmitter::NeedsLoadForTargetPlatform(const ITargetPlatform* TargetPlatform)const
{
	// Don't load disabled emitters.
	// Awkwardly, this requires us to look for ourselves in the owning system.
	if (const UNiagaraSystem* OwnerSystem = GetTypedOuter<const UNiagaraSystem>())
	{
		for (const FNiagaraEmitterHandle& EmitterHandle : OwnerSystem->GetEmitterHandles())
		{
			if (EmitterHandle.GetInstance() == this)
			{
				if (!EmitterHandle.GetIsEnabled())
				{
					return false;
				}
				break;
			}
		}
	}

=======
	OutTags.Add(FAssetRegistryTag("ActiveRenderers", LexToString(NumActiveRenderers), FAssetRegistryTag::TT_Numerical));

	// Gather up NumActive emitters based off of quality level.
	const UNiagaraSettings* Settings = GetDefault<UNiagaraSettings>();
	if (Settings)
	{
		int32 NumQualityLevels = Settings->QualityLevels.Num();
		TArray<int32> QualityLevelsNumActive;
		QualityLevelsNumActive.AddZeroed(NumQualityLevels);

		// Keeping structure from UNiagaraSystem for easy code comparison
		for (int32 i = 0; i < NumQualityLevels; i++)
		{
			if (Platforms.IsEffectQualityEnabled(i))
			{
				QualityLevelsNumActive[i]++;
			}
		}

		for (int32 i = 0; i < NumQualityLevels; i++)
		{
			FString QualityLevelKey = Settings->QualityLevels[i].ToString() + TEXT("Emitters");
			OutTags.Add(FAssetRegistryTag(*QualityLevelKey, LexToString(QualityLevelsNumActive[i]), FAssetRegistryTag::TT_Numerical));
		}
	}

	TMap<FName, uint32> NumericKeys;
	TMap<FName, FString> StringKeys;
	// Gather up custom asset tags for  RendererProperties
	{
		TArray<UClass*> RendererClasses;
		GetDerivedClasses(UNiagaraRendererProperties::StaticClass(), RendererClasses);

		for (UClass* RendererClass : RendererClasses)
		{
			const UNiagaraRendererProperties* PropDefault = RendererClass->GetDefaultObject< UNiagaraRendererProperties>();
			if (PropDefault)
			{
				PropDefault->GetAssetTagsForContext(this, ActiveRenderers, NumericKeys, StringKeys);
			}
		}
	}

	// Gather up custom asset tags for DataInterfaces
	{
		TArray<const UNiagaraDataInterface*> DataInterfaces;
		auto AddDIs = [&](UNiagaraScript* Script)
		{
			if (Script)
			{
				for (FNiagaraScriptDataInterfaceCompileInfo& Info : Script->GetVMExecutableData().DataInterfaceInfo)
				{
					UNiagaraDataInterface* DefaultDataInterface = Info.GetDefaultDataInterface();
					DataInterfaces.AddUnique(DefaultDataInterface);
				}
			}
		};

	
		TArray<UNiagaraScript*> Scripts;
		GetScripts(Scripts);
		for (UNiagaraScript* Script : Scripts)
		{
			AddDIs(Script);
		}

		TArray<UClass*> DIClasses;
		GetDerivedClasses(UNiagaraDataInterface::StaticClass(), DIClasses);

		for (UClass* DIClass : DIClasses)
		{
			const UNiagaraDataInterface* PropDefault = DIClass->GetDefaultObject< UNiagaraDataInterface>();
			if (PropDefault)
			{
				PropDefault->GetAssetTagsForContext(this, DataInterfaces, NumericKeys, StringKeys);
			}
		}
		OutTags.Add(FAssetRegistryTag("ActiveDIs", LexToString(DataInterfaces.Num()), FAssetRegistryTag::TT_Numerical));
	}


	// Now propagate the custom numeric and string tags from the DataInterfaces and RendererProperties above
	auto NumericIter = NumericKeys.CreateConstIterator();
	while (NumericIter)
	{

		OutTags.Add(FAssetRegistryTag(NumericIter.Key(), LexToString(NumericIter.Value()), FAssetRegistryTag::TT_Numerical));
		++NumericIter;
	}

	auto StringIter = StringKeys.CreateConstIterator();
	while (StringIter)
	{

		OutTags.Add(FAssetRegistryTag(StringIter.Key(), LexToString(StringIter.Value()), FAssetRegistryTag::TT_Alphabetical));
		++StringIter;
	}

	// TemplateSpecialization
	FName TemplateSpecificationName = GET_MEMBER_NAME_CHECKED(UNiagaraEmitter, TemplateSpecification);
	FText TemplateSpecializationValueString = StaticEnum<ENiagaraScriptTemplateSpecification>()->GetDisplayNameTextByValue((int64) TemplateSpecification);
	OutTags.Add(FAssetRegistryTag(TemplateSpecificationName, TemplateSpecializationValueString.ToString(), FAssetRegistryTag::TT_Alphabetical));
	
#endif
	Super::GetAssetRegistryTags(OutTags);
}

bool UNiagaraEmitter::NeedsLoadForTargetPlatform(const ITargetPlatform* TargetPlatform)const
{
	// Don't load disabled emitters.
	// Awkwardly, this requires us to look for ourselves in the owning system.
	if (const UNiagaraSystem* OwnerSystem = GetTypedOuter<const UNiagaraSystem>())
	{
		for (const FNiagaraEmitterHandle& EmitterHandle : OwnerSystem->GetEmitterHandles())
		{
			if (EmitterHandle.GetInstance() == this)
			{
				if (!EmitterHandle.GetIsEnabled())
				{
					return false;
				}
				break;
			}
		}
	}

>>>>>>> 6bbb88c8
	if (!FNiagaraPlatformSet::ShouldPruneEmittersOnCook(TargetPlatform->IniPlatformName()))
	{
		return true;
	}

	bool bIsEnabled = IsEnabledOnPlatform(TargetPlatform->IniPlatformName());
	if(!bIsEnabled)
	{
		UE_LOG(LogNiagara, Verbose, TEXT("Pruned emitter %s for platform %s"), *GetFullName(), *TargetPlatform->DisplayName().ToString())
	}
	return bIsEnabled;
}

#if WITH_EDITOR
/** Creates a new emitter with the supplied emitter as a parent emitter and the supplied system as it's owner. */
UNiagaraEmitter* UNiagaraEmitter::CreateWithParentAndOwner(UNiagaraEmitter& InParentEmitter, UObject* InOwner, FName InName, EObjectFlags FlagMask)
{
	UNiagaraEmitter* NewEmitter = Cast<UNiagaraEmitter>(StaticDuplicateObject(&InParentEmitter, InOwner, InName, FlagMask));
	NewEmitter->Parent = &InParentEmitter;
	NewEmitter->ParentAtLastMerge = Cast<UNiagaraEmitter>(StaticDuplicateObject(&InParentEmitter, NewEmitter));
	NewEmitter->ParentAtLastMerge->ClearFlags(RF_Standalone | RF_Public);
	NewEmitter->ParentScratchPadScripts.Append(NewEmitter->ScratchPadScripts);
	NewEmitter->ScratchPadScripts.Empty();
	NewEmitter->SetUniqueEmitterName(InName.GetPlainNameString());
	NewEmitter->GraphSource->MarkNotSynchronized(InitialNotSynchronizedReason);
	NewEmitter->BindNotifications();

	return NewEmitter;
}

/** Creates a new emitter by duplicating an existing emitter.  The new emitter  will reference the same parent emitter if one is available. */
UNiagaraEmitter* UNiagaraEmitter::CreateAsDuplicate(const UNiagaraEmitter& InEmitterToDuplicate, FName InDuplicateName, UNiagaraSystem& InDuplicateOwnerSystem)
{
	UNiagaraEmitter* NewEmitter = Cast<UNiagaraEmitter>(StaticDuplicateObject(&InEmitterToDuplicate, &InDuplicateOwnerSystem));
	NewEmitter->ClearFlags(RF_Standalone | RF_Public);
	NewEmitter->Parent = InEmitterToDuplicate.Parent;
	if (InEmitterToDuplicate.ParentAtLastMerge != nullptr)
	{
		NewEmitter->ParentAtLastMerge = Cast<UNiagaraEmitter>(StaticDuplicateObject(InEmitterToDuplicate.ParentAtLastMerge, NewEmitter));
		NewEmitter->ParentAtLastMerge->ClearFlags(RF_Standalone | RF_Public);
	}
	NewEmitter->SetUniqueEmitterName(InDuplicateName.GetPlainNameString());
	NewEmitter->GraphSource->MarkNotSynchronized(InitialNotSynchronizedReason);
	NewEmitter->BindNotifications();

	return NewEmitter;
}


void UNiagaraEmitter::PostDuplicate(EDuplicateMode::Type DuplicateMode)
{
	Super::PostDuplicate(DuplicateMode);

	if (IsAsset() && DuplicateMode == EDuplicateMode::Normal)
	{
		SetUniqueEmitterName(GetFName().GetPlainNameString());
	}
}

void UNiagaraEmitter::PostRename(UObject* OldOuter, const FName OldName)
{
	Super::PostRename(OldOuter, OldName);

	if (IsAsset())
	{
		SetUniqueEmitterName(GetFName().GetPlainNameString());
	}
}

void UNiagaraEmitter::PostEditChangeProperty(struct FPropertyChangedEvent& PropertyChangedEvent)
{
	Super::PostEditChangeProperty(PropertyChangedEvent);

	FName PropertyName;
	if (PropertyChangedEvent.Property)
	{
		PropertyName = PropertyChangedEvent.Property->GetFName();
	}

	bool bNeedsRecompile = false;
	bool bRecomputeExecutionOrder = false;
	if (PropertyName == GET_MEMBER_NAME_CHECKED(UNiagaraEmitter, bInterpolatedSpawning))
	{
		bool bActualInterpolatedSpawning = SpawnScriptProps.Script->IsInterpolatedParticleSpawnScript();
		if (bInterpolatedSpawning != bActualInterpolatedSpawning)
		{
			//Recompile spawn script if we've altered the interpolated spawn property.
			SpawnScriptProps.Script->SetUsage(bInterpolatedSpawning ? ENiagaraScriptUsage::ParticleSpawnScriptInterpolated : ENiagaraScriptUsage::ParticleSpawnScript);
			UE_LOG(LogNiagara, Log, TEXT("Updating script usage: Script->IsInterpolatdSpawn %d Emitter->bInterpolatedSpawning %d"), (int32)SpawnScriptProps.Script->IsInterpolatedParticleSpawnScript(), bInterpolatedSpawning);
			if (GraphSource != nullptr)
			{
				GraphSource->MarkNotSynchronized(TEXT("Emitter interpolated spawn changed"));
			}
			bNeedsRecompile = true;
		}
	}
	else if (PropertyName == GET_MEMBER_NAME_CHECKED(UNiagaraEmitter, SimTarget))
	{
		if (GraphSource != nullptr)
		{
			GraphSource->MarkNotSynchronized(TEXT("Emitter simulation target changed."));
		}
		bNeedsRecompile = true;
	}
	else if (PropertyName == GET_MEMBER_NAME_CHECKED(UNiagaraEmitter, bRequiresPersistentIDs))
	{
		if (GraphSource != nullptr)
		{
			GraphSource->MarkNotSynchronized(TEXT("Emitter Requires Persistent IDs changed."));
		}
		bNeedsRecompile = true;
	}
	else if (PropertyName == GET_MEMBER_NAME_CHECKED(UNiagaraEmitter, bLocalSpace))
	{
		if (GraphSource != nullptr)
		{
			GraphSource->MarkNotSynchronized(TEXT("Emitter LocalSpace changed."));
		}

		bNeedsRecompile = true;
	}
	else if (PropertyName == GET_MEMBER_NAME_CHECKED(UNiagaraEmitter, bDeterminism))
	{
		if (GraphSource != nullptr)
		{
			GraphSource->MarkNotSynchronized(TEXT("Emitter Determinism changed."));
		}

		bNeedsRecompile = true;
	}
<<<<<<< HEAD
	else if (PropertyName == GET_MEMBER_NAME_CHECKED(UNiagaraEmitter, bSimulationStagesEnabled))
=======
	else if (PropertyName == GET_MEMBER_NAME_CHECKED(FNiagaraEventScriptProperties, SourceEmitterID))
	{
		bRecomputeExecutionOrder = true;
	}
	else if (PropertyName == GET_MEMBER_NAME_CHECKED(UNiagaraEmitter, AttributesToPreserve))
>>>>>>> 6bbb88c8
	{
		if (GraphSource != nullptr)
		{
			GraphSource->MarkNotSynchronized(TEXT("AttributesToPreserve changed."));
		}
		bNeedsRecompile = true;
	}
<<<<<<< HEAD
	else if (PropertyName == GET_MEMBER_NAME_CHECKED(UNiagaraEmitter, bDeprecatedShaderStagesEnabled))
=======
	else if (PropertyName == GET_MEMBER_NAME_CHECKED(UNiagaraEmitter, MaxDeltaTimePerTick))
>>>>>>> 6bbb88c8
	{
		if (GraphSource != nullptr)
		{
			GraphSource->MarkNotSynchronized(TEXT("MaxDeltaTimePerTick changed."));
		}
		bNeedsRecompile = true;
	}
	else if (PropertyName == GET_MEMBER_NAME_CHECKED(FNiagaraEventScriptProperties, SourceEmitterID))
	{
		bRecomputeExecutionOrder = true;
	}
	else if (PropertyName == GET_MEMBER_NAME_CHECKED(UNiagaraEmitter, AttributesToPreserve))
	{
		if (GraphSource != nullptr)
		{
			GraphSource->MarkNotSynchronized(TEXT("AttributesToPreserve changed."));
		}
		bNeedsRecompile = true;
	}

	ResolveScalabilitySettings();

	ThumbnailImageOutOfDate = true;
	UpdateChangeId(TEXT("PostEditChangeProperty"));
	OnPropertiesChangedDelegate.Broadcast();

#if WITH_EDITORONLY_DATA
	if (bNeedsRecompile)
	{
		UNiagaraSystem::RequestCompileForEmitter(this);
	}
	else if (bRecomputeExecutionOrder)
	{
		UNiagaraSystem::RecomputeExecutionOrderForEmitter(this);
	}
#endif
}

void UNiagaraEmitter::PreSave(const ITargetPlatform* TargetPlatform)
{
	Super::PreSave(TargetPlatform);
	UpdateEmitterAfterLoad();
}


UNiagaraEmitter::FOnPropertiesChanged& UNiagaraEmitter::OnPropertiesChanged()
{
	return OnPropertiesChangedDelegate;
}

UNiagaraEmitter::FOnPropertiesChanged& UNiagaraEmitter::OnRenderersChanged()
{
	return OnRenderersChangedDelegate;
}

void UNiagaraEmitter::HandleVariableRenamed(const FNiagaraVariable& InOldVariable, const FNiagaraVariable& InNewVariable, bool bUpdateContexts)
{
	// Rename the variable if it is in use by any renderer properties
	for (UNiagaraRendererProperties* Prop : GetRenderers())
	{
		Prop->Modify(false);
		Prop->RenameVariable(InOldVariable, InNewVariable, this);
	}

	// Rename any simulation stage iteration sources
	for (UNiagaraSimulationStageBase* SimStage : SimulationStages)
	{
		UNiagaraSimulationStageGeneric* GenericStage = Cast<UNiagaraSimulationStageGeneric>(SimStage);
		if (GenericStage && GenericStage->DataInterface.BoundVariable.GetName() == InOldVariable.GetName())
		{
			GenericStage->Modify(false);
			GenericStage->DataInterface.BoundVariable = InNewVariable;
		}
	}

	if (bUpdateContexts)
	{
		FNiagaraSystemUpdateContext UpdateCtx(this, true);
	}
}

void UNiagaraEmitter::HandleVariableRemoved(const FNiagaraVariable& InOldVariable, bool bUpdateContexts)
{
	// Reset the variable if it is in use by any renderer properties
	for (UNiagaraRendererProperties* Prop : GetRenderers())
	{
		Prop->Modify(false);
		Prop->RemoveVariable(InOldVariable, this);
	}

	if (bUpdateContexts)
	{
		FNiagaraSystemUpdateContext UpdateCtx(this, true);
	}
}
#endif

#if WITH_EDITORONLY_DATA
TArray<UNiagaraScriptSourceBase*> UNiagaraEmitter::GetAllSourceScripts()
{
	TArray<UNiagaraScriptSourceBase*> OutScriptSources;
	TArray<UNiagaraScript*> Scripts;
	GetScripts(Scripts, false);
	for (UNiagaraScript* Script : Scripts)
	{
		OutScriptSources.Add(Script->GetLatestSource());
	}
<<<<<<< HEAD
	return OutScriptSources;
}

FString UNiagaraEmitter::GetSourceObjectPathName() const
=======
	else if (bRecomputeExecutionOrder)
	{
		UNiagaraSystem::RecomputeExecutionOrderForEmitter(this);
	}
#endif
}

void UNiagaraEmitter::PreSave(FObjectPreSaveContext ObjectSaveContext)
{
	Super::PreSave(ObjectSaveContext);
	UpdateEmitterAfterLoad();
}


UNiagaraEmitter::FOnPropertiesChanged& UNiagaraEmitter::OnPropertiesChanged()
>>>>>>> 6bbb88c8
{
	return GetPathName();
}

TArray<UNiagaraEditorParametersAdapterBase*> UNiagaraEmitter::GetEditorOnlyParametersAdapters()
{
	return { GetEditorParameters() };
}
<<<<<<< HEAD
#endif // WITH_EDITORONLY_DATA
=======

void UNiagaraEmitter::HandleVariableRenamed(const FNiagaraVariable& InOldVariable, const FNiagaraVariable& InNewVariable, bool bUpdateContexts)
{
	// Rename the variable if it is in use by any renderer properties
	for (UNiagaraRendererProperties* Prop : GetRenderers())
	{
		Prop->Modify(false);
		Prop->RenameVariable(InOldVariable, InNewVariable, this);
	}

	// Rename any simulation stage iteration sources
	for (UNiagaraSimulationStageBase* SimStage : SimulationStages)
	{
		UNiagaraSimulationStageGeneric* GenericStage = Cast<UNiagaraSimulationStageGeneric>(SimStage);
		if (GenericStage && GenericStage->DataInterface.BoundVariable.GetName() == InOldVariable.GetName())
		{
			GenericStage->Modify(false);
			GenericStage->DataInterface.BoundVariable = InNewVariable;
		}
	}

	RebuildRendererBindings();

	if (bUpdateContexts)
	{
		FNiagaraSystemUpdateContext UpdateCtx(this, true);
	}
}

void UNiagaraEmitter::HandleVariableRemoved(const FNiagaraVariable& InOldVariable, bool bUpdateContexts)
{
	// Reset the variable if it is in use by any renderer properties
	for (UNiagaraRendererProperties* Prop : GetRenderers())
	{
		Prop->Modify(false);
		Prop->RemoveVariable(InOldVariable, this);
	}

	RebuildRendererBindings();

	if (bUpdateContexts)
	{
		FNiagaraSystemUpdateContext UpdateCtx(this, true);
	}
}
#endif
>>>>>>> 6bbb88c8

#if WITH_EDITORONLY_DATA
TArray<UNiagaraScriptSourceBase*> UNiagaraEmitter::GetAllSourceScripts()
{
	TArray<UNiagaraScriptSourceBase*> OutScriptSources;
	TArray<UNiagaraScript*> Scripts;
	GetScripts(Scripts, false);
	for (UNiagaraScript* Script : Scripts)
	{
		if (Script != nullptr)
		{
			UNiagaraScriptSourceBase* LatestSource = Script->GetLatestSource();
			if (LatestSource != nullptr)
			{
				OutScriptSources.Add(LatestSource);
			}
		}
	}
	return OutScriptSources;
}

FString UNiagaraEmitter::GetSourceObjectPathName() const
{
	return GetPathName();
}

TArray<UNiagaraEditorParametersAdapterBase*> UNiagaraEmitter::GetEditorOnlyParametersAdapters()
{
	return { GetEditorParameters() };
}

const TSharedPtr<FNiagaraGraphCachedDataBase, ESPMode::ThreadSafe>& UNiagaraEmitter::GetCachedTraversalData() const
{
	if (CachedTraversalData.IsValid())
		return CachedTraversalData;

	INiagaraModule& NiagaraModule = FModuleManager::Get().LoadModuleChecked<INiagaraModule>(TEXT("Niagara"));
	CachedTraversalData = NiagaraModule.CacheGraphTraversal(this, FGuid());
	return CachedTraversalData;
}
#endif // WITH_EDITORONLY_DATA

bool UNiagaraEmitter::IsEnabledOnPlatform(const FString& PlatformName)const
{
	return Platforms.IsEnabledForPlatform(PlatformName);
}

bool UNiagaraEmitter::IsValid()const
{
	if (!SpawnScriptProps.Script || !UpdateScriptProps.Script)
	{
		return false;
	}

	if (SimTarget == ENiagaraSimTarget::CPUSim)
	{
		if (!SpawnScriptProps.Script->IsScriptCompilationPending(false) && !SpawnScriptProps.Script->DidScriptCompilationSucceed(false))
		{
			return false;
		}
		if (!UpdateScriptProps.Script->IsScriptCompilationPending(false) && !UpdateScriptProps.Script->DidScriptCompilationSucceed(false))
		{
			return false;
		}
		if (EventHandlerScriptProps.Num() != 0)
		{
			for (int32 i = 0; i < EventHandlerScriptProps.Num(); i++)
			{
				if (!EventHandlerScriptProps[i].Script->IsScriptCompilationPending(false) &&
					!EventHandlerScriptProps[i].Script->DidScriptCompilationSucceed(false))
				{
					return false;
				}
			}
		}
	}

	if (SimTarget == ENiagaraSimTarget::GPUComputeSim)
	{
		if (!GPUComputeScript->IsScriptCompilationPending(true) && 
			!GPUComputeScript->DidScriptCompilationSucceed(true))
		{
			return false;
		}
	}
	return true;
}

bool UNiagaraEmitter::IsReadyToRun() const
{
	//Check for various failure conditions and bail.
	if (!UpdateScriptProps.Script || !SpawnScriptProps.Script)
	{
		return false;
	}

	if (SimTarget == ENiagaraSimTarget::CPUSim)
	{
		if (SpawnScriptProps.Script->IsScriptCompilationPending(false))
		{
			return false;
		}
		if (UpdateScriptProps.Script->IsScriptCompilationPending(false))
		{
			return false;
		}
		if (EventHandlerScriptProps.Num() != 0)
		{
			for (int32 i = 0; i < EventHandlerScriptProps.Num(); i++)
			{
				if (EventHandlerScriptProps[i].Script->IsScriptCompilationPending(false))
				{
					return false;
				}
			}
		}
	}

	if (SimTarget == ENiagaraSimTarget::GPUComputeSim)
	{
		if (GPUComputeScript->IsScriptCompilationPending(true))
		{
			return false;
		}
	}

	return true;
}

void UNiagaraEmitter::GetScripts(TArray<UNiagaraScript*>& OutScripts, bool bCompilableOnly, bool bEnabledOnly) const
{
	OutScripts.Add(SpawnScriptProps.Script);
	OutScripts.Add(UpdateScriptProps.Script);
	if (!bCompilableOnly)
	{
#if WITH_EDITORONLY_DATA
		OutScripts.Add(EmitterSpawnScriptProps.Script);
		OutScripts.Add(EmitterUpdateScriptProps.Script);
#endif
	}

	for (int32 i = 0; i < EventHandlerScriptProps.Num(); i++)
	{
		if (EventHandlerScriptProps[i].Script)
		{
			OutScripts.Add(EventHandlerScriptProps[i].Script);
		}
	}

	if (!bCompilableOnly)
	{
		for (int32 i = 0; i < SimulationStages.Num(); i++)
		{
			if (SimulationStages[i] && SimulationStages[i]->Script)
			{
				if (!bEnabledOnly || SimulationStages[i]->bEnabled)
				{
					OutScripts.Add(SimulationStages[i]->Script);
				}
			}
		}
	}

	if (SimTarget == ENiagaraSimTarget::GPUComputeSim)
	{
		OutScripts.Add(GPUComputeScript);
	}
}

UNiagaraScript* UNiagaraEmitter::GetScript(ENiagaraScriptUsage Usage, FGuid UsageId)
{
	TArray<UNiagaraScript*> Scripts;
	GetScripts(Scripts, false);
	for (UNiagaraScript* Script : Scripts)
	{
		if (Script->IsEquivalentUsage(Usage) && Script->GetUsageId() == UsageId)
		{
			return Script;
		}
	}
	return nullptr;
}

void UNiagaraEmitter::CacheFromCompiledData(const FNiagaraDataSetCompiledData* CompiledData)
{
	bRequiresViewUniformBuffer = false;

	MaxInstanceCount = 0;
	MaxAllocationCount = 0;
	BoundsCalculators.Empty();

	// Allow renderers to cache the bindings also
	for (UNiagaraRendererProperties* Renderer : RendererProperties)
	{
		Renderer->CacheFromCompiledData(CompiledData);
	}

	// Initialize bounds calculators - skip creating if we won't ever use it.  We leave the GPU sims in there with the editor so that we can
	// generate the bounds from the readback in the tool.
#if !WITH_EDITOR
	bool bUseDynamicBounds = !bFixedBounds && SimTarget == ENiagaraSimTarget::CPUSim;
	if (bUseDynamicBounds)
#endif
	{
		BoundsCalculators.Reserve(RendererProperties.Num());
		for (UNiagaraRendererProperties* Renderer : RendererProperties)
		{
			if ((Renderer != nullptr) && Renderer->GetIsEnabled())
			{
				FNiagaraBoundsCalculator* BoundsCalculator = Renderer->CreateBoundsCalculator();
				if (BoundsCalculator != nullptr)
				{
					BoundsCalculator->InitAccessors(CompiledData);
					BoundsCalculators.Emplace(BoundsCalculator);
				}
			}
		}
	}

	// Cache shaders for all GPU scripts
#if WITH_EDITORONLY_DATA
	if ( AreAllScriptAndSourcesSynchronized() )
	{
		ForEachScript(
			[](UNiagaraScript* Script)
			{
				Script->CacheResourceShadersForRendering(false, false);
			}
		);
	}
#endif

	// Cache information for GPU compute sims
	CacheFromShaderCompiled();

	// Find number maximum number of instance we can support for this emitter
	if (CompiledData != nullptr)
	{
		// Prevent division by 0 in case there are no renderers.
		uint32 MaxGPUBufferComponents = 1;
		if (SimTarget == ENiagaraSimTarget::CPUSim)
		{
			// CPU emitters only upload the data needed by the renderers to the GPU. Compute the maximum number of components per particle
			// among all the enabled renderers, since this will decide how many particles we can upload.
			ForEachEnabledRenderer(
				[&](UNiagaraRendererProperties* RendererProperty)
				{
					const uint32 RendererMaxNumComponents = RendererProperty->ComputeMaxUsedComponents(CompiledData);
					MaxGPUBufferComponents = FMath::Max(MaxGPUBufferComponents, RendererMaxNumComponents);
				}
			);
		}
		else
		{
			// GPU emitters must store the entire particle payload on GPU buffers, so get the maximum component count from the dataset.
			MaxGPUBufferComponents = FMath::Max(MaxGPUBufferComponents, FMath::Max3(CompiledData->TotalFloatComponents, CompiledData->TotalInt32Components, CompiledData->TotalHalfComponents));
		}

		// See how many particles we can fit in a GPU buffer. This number can be quite small on some platforms.
		const uint64 MaxBufferElements = (GNiagaraEmitterMaxGPUBufferElements > 0) ? uint64(GNiagaraEmitterMaxGPUBufferElements) : GetMaxBufferDimension();

		// Don't just cast the result of the division to 32-bit, since that will produce garbage if MaxNumInstances is larger than UINT_MAX. Saturate instead.
		MaxAllocationCount = (uint32)FMath::Min(MaxBufferElements / MaxGPUBufferComponents, (uint64)UINT_MAX);
		MaxInstanceCount = MaxAllocationCount;

		if (SimTarget == ENiagaraSimTarget::GPUComputeSim)
		{
			// Round down to nearest thread group size
			MaxAllocationCount = FMath::DivideAndRoundDown(MaxAllocationCount, NiagaraComputeMaxThreadGroupSize) * NiagaraComputeMaxThreadGroupSize;

			// We can't go below a thread group size, the rest of the code does not handle this and we should only hit this when buffer size forcing is enabled
			if (MaxAllocationCount < NiagaraComputeMaxThreadGroupSize)
			{
				MaxAllocationCount = NiagaraComputeMaxThreadGroupSize;
				check(MaxAllocationCount * MaxGPUBufferComponents <= GetMaxBufferDimension());
			}

			// -1 because we need a scratch instance on the GPU
			MaxInstanceCount = MaxAllocationCount - 1;
		}

		if (AllocationMode == EParticleAllocationMode::FixedCount)
		{
			MaxInstanceCount = FMath::Min(MaxInstanceCount, uint32(FMath::Max(PreAllocationCount, 0)));
		}
	}
	else
	{
		MaxInstanceCount = 0;
	}

#if WITH_NIAGARA_DEBUG_EMITTER_NAME
	// Ensure our debug simulation name is up to date
	// Only required on uncooked as it can change due to compilation
	if (!FPlatformProperties::RequiresCookedData())
	{
		DebugSimName.Empty();
		if (const UNiagaraSystem* SystemOwner = Cast<const UNiagaraSystem>(GetOuter()))
		{
			DebugSimName = SystemOwner->GetName();
			DebugSimName.AppendChar(':');
		}
		DebugSimName.Append(GetName());
	}
#endif

	RebuildRendererBindings();

	if ( GPUComputeScript && CompiledData )
	{
		for (FSimulationStageMetaData& SimStageMetaData : GPUComputeScript->GetVMExecutableData().SimulationStageMetaData)
		{
			if (SimStageMetaData.bParticleIterationStateEnabled)
			{
				if (const FNiagaraVariableLayoutInfo* VariableInfo = CompiledData->FindVariableLayoutInfo(FNiagaraVariableBase(FNiagaraTypeDefinition::GetIntDef(), SimStageMetaData.ParticleIterationStateBinding)))
				{
					SimStageMetaData.ParticleIterationStateComponentIndex = VariableInfo->Int32ComponentStart;
				}
			}
		}
	}
}

void UNiagaraEmitter::RebuildRendererBindings()
{
#if WITH_EDITORONLY_DATA

	// For right now we only capture the values of the static variables here. So we create a temp
	// parameter store for ALL possible values, then fill in the real one with the static variables only.
	bool bAnyRendererBindingsAdded = false;
	FNiagaraParameterStore TempStore;
	for (UNiagaraRendererProperties* Props : GetRenderers())
	{
		if (Props && Props->bIsEnabled)
		{
			bAnyRendererBindingsAdded |= Props->PopulateRequiredBindings(TempStore);
		}
	}

<<<<<<< HEAD
	return true;
}

void UNiagaraEmitter::GetScripts(TArray<UNiagaraScript*>& OutScripts, bool bCompilableOnly, bool bEnabledOnly) const
{
	OutScripts.Add(SpawnScriptProps.Script);
	OutScripts.Add(UpdateScriptProps.Script);
	if (!bCompilableOnly)
	{
#if WITH_EDITORONLY_DATA
		OutScripts.Add(EmitterSpawnScriptProps.Script);
		OutScripts.Add(EmitterUpdateScriptProps.Script);
#endif
=======
	TArray<UNiagaraScript*> TargetScripts;
	if (UNiagaraSystem* SystemOwner = Cast<UNiagaraSystem>(GetOuter()))
	{
		TargetScripts.Add(SystemOwner->GetSystemSpawnScript());
		TargetScripts.Add(SystemOwner->GetSystemUpdateScript());
>>>>>>> 6bbb88c8
	}
	GetScripts(TargetScripts, false, true);

	if (bAnyRendererBindingsAdded)
	{
		RendererBindings.Empty();
		TArrayView<const FNiagaraVariableWithOffset> Vars = TempStore.ReadParameterVariables();
		for (const FNiagaraVariableWithOffset& Var : Vars)
		{
			bool bFound = false;
			for (UNiagaraScript* Script : TargetScripts)
			{
				if (Script)
				{
					for (const FNiagaraVariable& StaticVar : Script->GetVMExecutableData().StaticVariablesWritten)
					{
						if (StaticVar.GetType().IsSameBaseDefinition(Var.GetType()) && StaticVar.GetName() == Var.GetName())
						{
							RendererBindings.AddParameter(StaticVar);
							bFound = true;
							break;
						}
					}
				}

				if (bFound)
					break;
			}
		}
	}
#endif
}

void UNiagaraEmitter::CacheFromShaderCompiled()
{
	bRequiresViewUniformBuffer = false;
	if (GPUComputeScript && (SimTarget == ENiagaraSimTarget::GPUComputeSim))
	{
		if (const FNiagaraShaderScript* NiagaraShaderScript = GPUComputeScript->GetRenderThreadScript())
		{
			for (int i=0; i < NiagaraShaderScript->GetNumPermutations(); ++i)
			{
<<<<<<< HEAD
				if (bEnabledOnly && (!SimulationStages[i]->bEnabled || !bSimulationStagesEnabled))
					continue;
				OutScripts.Add(SimulationStages[i]->Script);
=======
				FNiagaraShaderRef NiagaraShaderRef = NiagaraShaderScript->GetShaderGameThread(i);
				if (NiagaraShaderRef.IsValid() && NiagaraShaderRef->ViewUniformBufferParam.IsBound())
				{
					bRequiresViewUniformBuffer = true;
					break;
				}
>>>>>>> 6bbb88c8
			}
		}
	}
}

void UNiagaraEmitter::UpdateEmitterAfterLoad()
{
	if (bFullyLoaded)
	{
		return;
	}
	bFullyLoaded = true;
	
#if WITH_EDITORONLY_DATA
	check(IsInGameThread());

	// We remove emitters and scripts on dedicated servers (and platforms which don't use AV data), so skip further work.
	const bool bIsDedicatedServer = !GIsClient && GIsServer;
	const bool bTargetRequiresAvData = WillNeedAudioVisualData();
	if (bIsDedicatedServer || !bTargetRequiresAvData)
	{
		return;
	}

	// Synchronize with definitions before merging.
	PostLoadDefinitionsSubscriptions();

	// Merge with parent if necessary.
	if (GetOuter()->IsA<UNiagaraEmitter>())
	{
		// If this emitter is owned by another emitter, remove it's inheritance information so that it doesn't try to merge changes.
		Parent = nullptr;
		ParentAtLastMerge = nullptr;
	}

	if (Parent != nullptr)
	{
		Parent->UpdateEmitterAfterLoad();
	}
	if (ParentAtLastMerge != nullptr)
	{
		ParentAtLastMerge->UpdateEmitterAfterLoad();
	}
	
	if (!GetOutermost()->bIsCookedForEditor)
	{
		if (IsSynchronizedWithParent() == false)
		{
			bool bIsPackageDirty = GetOutermost()->IsDirty();
			MergeChangesFromParent();
			if (bIsPackageDirty == false)
			{
				// we do not want to dirty the system from the merge on load
				GetOutermost()->SetDirtyFlag(false);
			}
		}

		// Reset scripts if recompile is forced.
		bool bGenerateNewChangeId = false;
		FString GenerateNewChangeIdReason;
		if (GetForceCompileOnLoad())
		{
			// If we are a standalone emitter, then we invalidate id's, which should cause systems dependent on us to regenerate.
			UObject* OuterObj = GetOuter();
			if (OuterObj == GetOutermost())
			{
				GraphSource->ForceGraphToRecompileOnNextCheck();
				bGenerateNewChangeId = true;
				GenerateNewChangeIdReason = TEXT("PostLoad - Force compile on load");
				if (GEnableVerboseNiagaraChangeIdLogging)
				{
					UE_LOG(LogNiagara, Log, TEXT("InvalidateCachedCompileIds for %s because GbForceNiagaraCompileOnLoad = %d"), *GetPathName(), GbForceNiagaraCompileOnLoad);
				}
			}
		}
	
		if (ChangeId.IsValid() == false)
		{
			// If the change id is already invalid we need to generate a new one, and can skip checking the owned scripts.
			bGenerateNewChangeId = true;
			GenerateNewChangeIdReason = TEXT("PostLoad - Change id was invalid.");
			if (GEnableVerboseNiagaraChangeIdLogging)
			{
				UE_LOG(LogNiagara, Log, TEXT("Change ID updated for emitter %s because the ID was invalid."), *GetPathName());
			}
		}

		if (bGenerateNewChangeId)
		{
			UpdateChangeId(GenerateNewChangeIdReason);
		}

		BindNotifications();
	}
#endif

	ResolveScalabilitySettings();

#if WITH_NIAGARA_DEBUG_EMITTER_NAME
	DebugSimName.Empty();
	if (const UNiagaraSystem* SystemOwner = Cast<const UNiagaraSystem>(GetOuter()))
	{
		DebugSimName = SystemOwner->GetName();
		DebugSimName.AppendChar(':');
	}
	DebugSimName.Append(GetName());
#endif
}

void UNiagaraEmitter::CacheFromCompiledData(const FNiagaraDataSetCompiledData* CompiledData)
{
	bRequiresViewUniformBuffer = false;

	MaxInstanceCount = 0;
	BoundsCalculators.Empty();

	// Allow renderers to cache the bindings also
	for (UNiagaraRendererProperties* Renderer : RendererProperties)
	{
		Renderer->CacheFromCompiledData(CompiledData);
	}

	// Initialize bounds calculators - skip creating if we won't ever use it.  We leave the GPU sims in there with the editor so that we can
	// generate the bounds from the readback in the tool.
#if !WITH_EDITOR
	bool bUseDynamicBounds = !bFixedBounds && SimTarget == ENiagaraSimTarget::CPUSim;
	if (bUseDynamicBounds)
#endif
	{
		BoundsCalculators.Reserve(RendererProperties.Num());
		for (UNiagaraRendererProperties* Renderer : RendererProperties)
		{
			if ((Renderer != nullptr) && Renderer->GetIsEnabled())
			{
				FNiagaraBoundsCalculator* BoundsCalculator = Renderer->CreateBoundsCalculator();
				if (BoundsCalculator != nullptr)
				{
					BoundsCalculator->InitAccessors(CompiledData);
					BoundsCalculators.Emplace(BoundsCalculator);
				}
			}
		}
	}

	// Cache information for GPU compute sims
	CacheFromShaderCompiled();

	// Find number maximum number of instance we can support for this emitter
	if (CompiledData != nullptr)
	{
		// Prevent division by 0 in case there are no renderers.
		uint32 MaxGPUBufferComponents = 1;
		if (SimTarget == ENiagaraSimTarget::CPUSim)
		{
			// CPU emitters only upload the data needed by the renderers to the GPU. Compute the maximum number of components per particle
			// among all the enabled renderers, since this will decide how many particles we can upload.
			ForEachEnabledRenderer(
				[&](UNiagaraRendererProperties* RendererProperty)
				{
					const uint32 RendererMaxNumComponents = RendererProperty->ComputeMaxUsedComponents(CompiledData);
					MaxGPUBufferComponents = FMath::Max(MaxGPUBufferComponents, RendererMaxNumComponents);
				}
			);
		}
		else
		{
			// GPU emitters must store the entire particle payload on GPU buffers, so get the maximum component count from the dataset.
			MaxGPUBufferComponents = FMath::Max(MaxGPUBufferComponents, FMath::Max3(CompiledData->TotalFloatComponents, CompiledData->TotalInt32Components, CompiledData->TotalHalfComponents));
		}

		// See how many particles we can fit in a GPU buffer. This number can be quite small on some platforms.
		uint64 MaxBufferElements = (GDebugForcedMaxGPUBufferElements > 0) ? (uint64)GDebugForcedMaxGPUBufferElements : GetMaxBufferDimension();
		// Don't just cast the result of the division to 32-bit, since that will produce garbage if MaxNumInstances is larger than UINT_MAX. Saturate instead.
		MaxInstanceCount = (uint32)FMath::Min(MaxBufferElements / MaxGPUBufferComponents, (uint64)UINT_MAX);

		if (SimTarget == ENiagaraSimTarget::GPUComputeSim)
		{
			// On GPU, the size of the allocated buffers must be a multiple of NiagaraComputeMaxThreadGroupSize, so round down.
			MaxInstanceCount = FMath::DivideAndRoundDown(MaxInstanceCount, NiagaraComputeMaxThreadGroupSize) * NiagaraComputeMaxThreadGroupSize;
			// We will need an extra scratch instance, so the maximum number of usable instances is one less than the value we computed.
			MaxInstanceCount -= 1;
		}
	}
	else
	{
		MaxInstanceCount = 0;
	}
}

void UNiagaraEmitter::CacheFromShaderCompiled()
{
	bRequiresViewUniformBuffer = false;
	if (GPUComputeScript && (SimTarget == ENiagaraSimTarget::GPUComputeSim))
	{
		if (const FNiagaraShaderScript* NiagaraShaderScript = GPUComputeScript->GetRenderThreadScript())
		{
			for (int i=0; i < NiagaraShaderScript->GetNumPermutations(); ++i)
			{
				FNiagaraShaderRef NiagaraShaderRef = NiagaraShaderScript->GetShaderGameThread(i);
				if (NiagaraShaderRef.IsValid() && NiagaraShaderRef->ViewUniformBufferParam.IsBound())
				{
					bRequiresViewUniformBuffer = true;
					break;
				}
			}
		}
	}
}

void UNiagaraEmitter::UpdateEmitterAfterLoad()
{
	if (bFullyLoaded)
	{
		return;
	}
	bFullyLoaded = true;
	
#if WITH_EDITORONLY_DATA
	check(IsInGameThread());

	// Synchronize with definitions before merging.
	PostLoadDefinitionsSubscriptions();

	// Merge with parent if necessary.
	if (GetOuter()->IsA<UNiagaraEmitter>())
	{
		// If this emitter is owned by another emitter, remove it's inheritance information so that it doesn't try to merge changes.
		Parent = nullptr;
		ParentAtLastMerge = nullptr;
	}

	if (Parent != nullptr)
	{
		Parent->UpdateEmitterAfterLoad();
	}
	if (ParentAtLastMerge != nullptr)
	{
		ParentAtLastMerge->UpdateEmitterAfterLoad();
	}
	
	if (!GetOutermost()->bIsCookedForEditor)
	{
		if (IsSynchronizedWithParent() == false)
		{
			bool bIsPackageDirty = GetOutermost()->IsDirty();
			MergeChangesFromParent();
			if (bIsPackageDirty == false)
			{
				// we do not want to dirty the system from the merge on load
				GetOutermost()->SetDirtyFlag(false);
			}
		}

		// Reset scripts if recompile is forced.
		bool bGenerateNewChangeId = false;
		FString GenerateNewChangeIdReason;
		if (GetForceCompileOnLoad())
		{
			// If we are a standalone emitter, then we invalidate id's, which should cause systems dependent on us to regenerate.
			UObject* OuterObj = GetOuter();
			if (OuterObj == GetOutermost())
			{
				GraphSource->ForceGraphToRecompileOnNextCheck();
				bGenerateNewChangeId = true;
				GenerateNewChangeIdReason = TEXT("PostLoad - Force compile on load");
				if (GEnableVerboseNiagaraChangeIdLogging)
				{
					UE_LOG(LogNiagara, Log, TEXT("InvalidateCachedCompileIds for %s because GbForceNiagaraCompileOnLoad = %d"), *GetPathName(), GbForceNiagaraCompileOnLoad);
				}
			}
		}
	
		if (ChangeId.IsValid() == false)
		{
			// If the change id is already invalid we need to generate a new one, and can skip checking the owned scripts.
			bGenerateNewChangeId = true;
			GenerateNewChangeIdReason = TEXT("PostLoad - Change id was invalid.");
			if (GEnableVerboseNiagaraChangeIdLogging)
			{
				UE_LOG(LogNiagara, Log, TEXT("Change ID updated for emitter %s because the ID was invalid."), *GetPathName());
			}
		}

		if (bGenerateNewChangeId)
		{
			UpdateChangeId(GenerateNewChangeIdReason);
		}

		BindNotifications();
	}
#endif

	ResolveScalabilitySettings();

#if !UE_BUILD_SHIPPING
	DebugSimName.Empty();
	if (const UNiagaraSystem* SystemOwner = Cast<const UNiagaraSystem>(GetOuter()))
	{
		DebugSimName = SystemOwner->GetName();
		DebugSimName.AppendChar(':');
	}
	DebugSimName.Append(GetName());
#endif

}

bool UNiagaraEmitter::IsAllowedByScalability()const
{
	return Platforms.IsActive();
}

bool UNiagaraEmitter::RequiresPersistentIDs() const
{
	return bRequiresPersistentIDs;
}

#if WITH_EDITORONLY_DATA

FGuid UNiagaraEmitter::GetChangeId() const
{
	return ChangeId;
}

UNiagaraEditorDataBase* UNiagaraEmitter::GetEditorData() const
{
	return EditorData;
}

UNiagaraEditorParametersAdapterBase* UNiagaraEmitter::GetEditorParameters()
{
	return EditorParameters;
}

void UNiagaraEmitter::SetEditorData(UNiagaraEditorDataBase* InEditorData)
{
	if (EditorData == InEditorData)
	{
		return;
	}
<<<<<<< HEAD
=======
 
>>>>>>> 6bbb88c8
	if (EditorData != nullptr)
	{
		EditorData->OnPersistentDataChanged().RemoveAll(this);
	}
	EditorData = InEditorData;
	
	if (EditorData != nullptr)
	{
		EditorData->OnPersistentDataChanged().AddUObject(this, &UNiagaraEmitter::PersistentEditorDataChanged);
	}
}

bool UNiagaraEmitter::AreAllScriptAndSourcesSynchronized() const
{
	if (SpawnScriptProps.Script->IsCompilable() && !SpawnScriptProps.Script->AreScriptAndSourceSynchronized())
	{
		return false;
	}

	if (UpdateScriptProps.Script->IsCompilable() && !UpdateScriptProps.Script->AreScriptAndSourceSynchronized())
	{
		return false;
	}

	if (EmitterSpawnScriptProps.Script->IsCompilable() && !EmitterSpawnScriptProps.Script->AreScriptAndSourceSynchronized())
	{
		return false;
	}

	if (EmitterUpdateScriptProps.Script->IsCompilable() && !EmitterUpdateScriptProps.Script->AreScriptAndSourceSynchronized())
	{
		return false;
	}

	for (int32 i = 0; i < EventHandlerScriptProps.Num(); i++)
	{
		if (EventHandlerScriptProps[i].Script && EventHandlerScriptProps[i].Script->IsCompilable() && !EventHandlerScriptProps[i].Script->AreScriptAndSourceSynchronized())
		{
			return false;
		}
	}

	for (int32 i = 0; i < SimulationStages.Num(); i++)
	{
		if (SimulationStages[i] && SimulationStages[i]->Script  && SimulationStages[i]->Script->IsCompilable() && SimulationStages[i]->bEnabled && !SimulationStages[i]->Script->AreScriptAndSourceSynchronized())
		{
			return false;
		}
	}

	if (SimTarget == ENiagaraSimTarget::GPUComputeSim && GPUComputeScript->IsCompilable() && !GPUComputeScript->AreScriptAndSourceSynchronized())
	{
		return false;
	}

	return true;
}


UNiagaraEmitter::FOnEmitterCompiled& UNiagaraEmitter::OnEmitterVMCompiled()
{
	return OnVMScriptCompiledDelegate;
}

UNiagaraEmitter::FOnEmitterCompiled& UNiagaraEmitter::OnEmitterGPUCompiled()
{
	return OnGPUScriptCompiledDelegate;
}

void  UNiagaraEmitter::InvalidateCompileResults()
{
	TArray<UNiagaraScript*> Scripts;
	GetScripts(Scripts, false);
	for (int32 i = 0; i < Scripts.Num(); i++)
	{
		Scripts[i]->InvalidateCompileResults(TEXT("Emitter compile invalidated."));
	}
}

void UNiagaraEmitter::OnPostCompile()
{
	SyncEmitterAlias(TEXT("Emitter"), UniqueEmitterName);

	SpawnScriptProps.InitDataSetAccess();
	UpdateScriptProps.InitDataSetAccess();

	TSet<FName> SpawnIds;
	TSet<FName> UpdateIds;
	for (const FNiagaraEventGeneratorProperties& SpawnGeneratorProps : SpawnScriptProps.EventGenerators)
	{
		SpawnIds.Add(SpawnGeneratorProps.ID);
	}
	for (const FNiagaraEventGeneratorProperties& UpdateGeneratorProps : UpdateScriptProps.EventGenerators)
	{
		UpdateIds.Add(UpdateGeneratorProps.ID);
	}

	SharedEventGeneratorIds.Empty();
	SharedEventGeneratorIds.Append(SpawnIds.Intersect(UpdateIds).Array());

	for (int32 i = 0; i < EventHandlerScriptProps.Num(); i++)
	{
		if (EventHandlerScriptProps[i].Script)
		{
			EventHandlerScriptProps[i].InitDataSetAccess();
		}
	}

	if (GbForceNiagaraFailToCompile != 0)
	{
		TArray<UNiagaraScript*> Scripts;
		GetScripts(Scripts, false);
		for (int32 i = 0; i < Scripts.Num(); i++)
		{
			Scripts[i]->InvalidateCompileResults(TEXT("Console variable forced recompile.")); 
		}
	}

	// If we have a GPU script but the SimTarget isn't GPU, we need to clear out the old results.
	if (SimTarget != ENiagaraSimTarget::GPUComputeSim && GPUComputeScript->GetLastCompileStatus() != ENiagaraScriptCompileStatus::NCS_Unknown)
	{
		GPUComputeScript->InvalidateCompileResults(TEXT("Not a GPU emitter."));
	}

	RuntimeEstimation = MemoryRuntimeEstimation();
#if STATS
	StatDatabase.ClearStatCaptures();
#endif

	OnEmitterVMCompiled().Broadcast(this);
}

void UNiagaraEmitter::BindNotifications()
{
	if (GraphSource)
	{
		GraphSource->OnChanged().AddUObject(this, &UNiagaraEmitter::GraphSourceChanged);
	}
<<<<<<< HEAD

	if (EmitterSpawnScriptProps.Script)
	{
		EmitterSpawnScriptProps.Script->RapidIterationParameters.AddOnChangedHandler(
			FNiagaraParameterStore::FOnChanged::FDelegate::CreateUObject(this, &UNiagaraEmitter::ScriptRapidIterationParameterChanged));
	}

	if (EmitterUpdateScriptProps.Script)
	{
		EmitterUpdateScriptProps.Script->RapidIterationParameters.AddOnChangedHandler(
			FNiagaraParameterStore::FOnChanged::FDelegate::CreateUObject(this, &UNiagaraEmitter::ScriptRapidIterationParameterChanged));
	}

	if (SpawnScriptProps.Script)
	{
		SpawnScriptProps.Script->RapidIterationParameters.AddOnChangedHandler(
			FNiagaraParameterStore::FOnChanged::FDelegate::CreateUObject(this, &UNiagaraEmitter::ScriptRapidIterationParameterChanged));
	}

	if (UpdateScriptProps.Script)
	{
		UpdateScriptProps.Script->RapidIterationParameters.AddOnChangedHandler(
			FNiagaraParameterStore::FOnChanged::FDelegate::CreateUObject(this, &UNiagaraEmitter::ScriptRapidIterationParameterChanged));
	}

	for (FNiagaraEventScriptProperties& EventScriptProperties : EventHandlerScriptProps)
	{
		if (EventScriptProperties.Script)
		{
			EventScriptProperties.Script->RapidIterationParameters.AddOnChangedHandler(
				FNiagaraParameterStore::FOnChanged::FDelegate::CreateUObject(this, &UNiagaraEmitter::ScriptRapidIterationParameterChanged));
		}
=======

	if (EmitterSpawnScriptProps.Script)
	{
		EmitterSpawnScriptProps.Script->RapidIterationParameters.AddOnChangedHandler(
			FNiagaraParameterStore::FOnChanged::FDelegate::CreateUObject(this, &UNiagaraEmitter::ScriptRapidIterationParameterChanged));
	}

	if (EmitterUpdateScriptProps.Script)
	{
		EmitterUpdateScriptProps.Script->RapidIterationParameters.AddOnChangedHandler(
			FNiagaraParameterStore::FOnChanged::FDelegate::CreateUObject(this, &UNiagaraEmitter::ScriptRapidIterationParameterChanged));
	}

	if (SpawnScriptProps.Script)
	{
		SpawnScriptProps.Script->RapidIterationParameters.AddOnChangedHandler(
			FNiagaraParameterStore::FOnChanged::FDelegate::CreateUObject(this, &UNiagaraEmitter::ScriptRapidIterationParameterChanged));
	}

	if (UpdateScriptProps.Script)
	{
		UpdateScriptProps.Script->RapidIterationParameters.AddOnChangedHandler(
			FNiagaraParameterStore::FOnChanged::FDelegate::CreateUObject(this, &UNiagaraEmitter::ScriptRapidIterationParameterChanged));
	}

	for (FNiagaraEventScriptProperties& EventScriptProperties : EventHandlerScriptProps)
	{
		if (EventScriptProperties.Script)
		{
			EventScriptProperties.Script->RapidIterationParameters.AddOnChangedHandler(
				FNiagaraParameterStore::FOnChanged::FDelegate::CreateUObject(this, &UNiagaraEmitter::ScriptRapidIterationParameterChanged));
		}
	}

	for (UNiagaraSimulationStageBase* SimulationStage : SimulationStages)
	{
		if (SimulationStage)
		{
			SimulationStage->OnChanged().AddUObject(this, &UNiagaraEmitter::SimulationStageChanged);

			if (SimulationStage->Script)
			{
				SimulationStage->Script->RapidIterationParameters.AddOnChangedHandler(
					FNiagaraParameterStore::FOnChanged::FDelegate::CreateUObject(this, &UNiagaraEmitter::ScriptRapidIterationParameterChanged));
			}
		}
	}

	for (UNiagaraRendererProperties* Renderer : RendererProperties)
	{
		if (Renderer)
		{
			Renderer->OnChanged().AddUObject(this, &UNiagaraEmitter::RendererChanged);
		}
	}

	if (EditorData != nullptr)
	{
		EditorData->OnPersistentDataChanged().AddUObject(this, &UNiagaraEmitter::PersistentEditorDataChanged);
>>>>>>> 6bbb88c8
	}
}

<<<<<<< HEAD
	for (UNiagaraSimulationStageBase* SimulationStage : SimulationStages)
	{
		if (SimulationStage)
		{
			SimulationStage->OnChanged().AddUObject(this, &UNiagaraEmitter::SimulationStageChanged);

			if (SimulationStage->Script)
			{
				SimulationStage->Script->RapidIterationParameters.AddOnChangedHandler(
					FNiagaraParameterStore::FOnChanged::FDelegate::CreateUObject(this, &UNiagaraEmitter::ScriptRapidIterationParameterChanged));
			}
		}
	}

	for (UNiagaraRendererProperties* Renderer : RendererProperties)
	{
		if (Renderer)
		{
			Renderer->OnChanged().AddUObject(this, &UNiagaraEmitter::RendererChanged);
		}
	}

	if (EditorData != nullptr)
	{
		EditorData->OnPersistentDataChanged().AddUObject(this, &UNiagaraEmitter::PersistentEditorDataChanged);
	}
}

=======
void UNiagaraEmitter::GatherStaticVariables(TArray<FNiagaraVariable>& OutVars) const
{
	TArray<UNiagaraScript*> OutScripts;
	GetScripts(OutScripts, false, true);

	for (UNiagaraScript* Script : OutScripts)
	{
		TArray<FNiagaraVariable> StoreParams;
		Script->RapidIterationParameters.GetParameters(StoreParams);

		for (int32 i = 0; i < StoreParams.Num(); i++)
		{
			if (StoreParams[i].GetType().IsStatic())
			{
				const int32* Index = Script->RapidIterationParameters.FindParameterOffset(StoreParams[i]);
				if (Index != nullptr)
				{
					StoreParams[i].SetData(Script->RapidIterationParameters.GetParameterData(*Index)); // This will memcopy the data in.			
					OutVars.AddUnique(StoreParams[i]);					
					//UE_LOG(LogNiagara, Log, TEXT("UNiagaraEmitter::GatherStaticVariables Added %s"), *StoreParams[i].ToString());
				}
			}
		}
	}
}


>>>>>>> 6bbb88c8
#endif

bool UNiagaraEmitter::UsesScript(const UNiagaraScript* Script)const
{
	if (SpawnScriptProps.Script == Script || UpdateScriptProps.Script == Script)
<<<<<<< HEAD
	{
		return true;
	}
#if WITH_EDITORONLY_DATA
	if (EmitterSpawnScriptProps.Script == Script || EmitterUpdateScriptProps.Script == Script)
	{
		return true;
	}
=======
	{
		return true;
	}
#if WITH_EDITORONLY_DATA
	if (EmitterSpawnScriptProps.Script == Script || EmitterUpdateScriptProps.Script == Script)
	{
		return true;
	}
>>>>>>> 6bbb88c8
#endif
	for (int32 i = 0; i < EventHandlerScriptProps.Num(); i++)
	{
		if (EventHandlerScriptProps[i].Script == Script)
		{
			return true;
		}
	}
	return false;
}

bool UNiagaraEmitter::UsesCollection(const class UNiagaraParameterCollection* Collection)const
{
	if (SpawnScriptProps.Script && SpawnScriptProps.Script->UsesCollection(Collection))
	{
		return true;
	}
	if (UpdateScriptProps.Script && UpdateScriptProps.Script->UsesCollection(Collection))
	{
		return true;
	}
	for (int32 i = 0; i < EventHandlerScriptProps.Num(); i++)
	{
		if (EventHandlerScriptProps[i].Script && EventHandlerScriptProps[i].Script->UsesCollection(Collection))
		{
			return true;
		}
	}
	return false;
}


<<<<<<< HEAD
bool UNiagaraEmitter::CanObtainParticleAttribute(const FNiagaraVariableBase& InVar) const
=======
bool UNiagaraEmitter::CanObtainParticleAttribute(const FNiagaraVariableBase& InVar, FNiagaraTypeDefinition& OutBoundType) const
>>>>>>> 6bbb88c8
{
	check(!HasAnyFlags(RF_NeedPostLoad));

	if (SpawnScriptProps.Script)
	{
		// make sure that this isn't called before our dependents are fully loaded
		check(!SpawnScriptProps.Script->HasAnyFlags(RF_NeedPostLoad));

<<<<<<< HEAD
		return SpawnScriptProps.Script->GetVMExecutableData().Attributes.Contains(InVar);
	}
	return false;
}
bool UNiagaraEmitter::CanObtainEmitterAttribute(const FNiagaraVariableBase& InVarWithUniqueNameNamespace) const
=======
		bool bContainsAttribute = SpawnScriptProps.Script->GetVMExecutableData().Attributes.Contains(InVar);
		if (!bContainsAttribute && InVar.GetType() == FNiagaraTypeDefinition::GetPositionDef())
		{
			// if we don't find a position type var we check for a vec3 type for backwards compatibility
			OutBoundType = FNiagaraTypeDefinition::GetVec3Def();
			FNiagaraVariableBase VarCopy = InVar;
			VarCopy.SetType(OutBoundType);
			bContainsAttribute = SpawnScriptProps.Script->GetVMExecutableData().Attributes.Contains(VarCopy);
		}
		return bContainsAttribute;
	}
	return false;
}
bool UNiagaraEmitter::CanObtainEmitterAttribute(const FNiagaraVariableBase& InVarWithUniqueNameNamespace, FNiagaraTypeDefinition& OutBoundType) const
>>>>>>> 6bbb88c8
{
	check(!HasAnyFlags(RF_NeedPostLoad));

	const UNiagaraSystem* Sys = GetTypedOuter<UNiagaraSystem>();
	if (Sys)
	{
		// make sure that this isn't called before our dependents are fully loaded
		check(!Sys->HasAnyFlags(RF_NeedPostLoad));

<<<<<<< HEAD
		return Sys->CanObtainEmitterAttribute(InVarWithUniqueNameNamespace);
	}
	return false;
}
bool UNiagaraEmitter::CanObtainSystemAttribute(const FNiagaraVariableBase& InVar) const
=======
		return Sys->CanObtainEmitterAttribute(InVarWithUniqueNameNamespace, OutBoundType);
	}
	return false;
}
bool UNiagaraEmitter::CanObtainSystemAttribute(const FNiagaraVariableBase& InVar, FNiagaraTypeDefinition& OutBoundType) const
>>>>>>> 6bbb88c8
{
	check(!HasAnyFlags(RF_NeedPostLoad));

	const UNiagaraSystem* Sys = GetTypedOuter<UNiagaraSystem>();
	if (Sys)
	{
		// make sure that this isn't called before our dependents are fully loaded
		check(!Sys->HasAnyFlags(RF_NeedPostLoad));

<<<<<<< HEAD
		return Sys->CanObtainSystemAttribute(InVar);
=======
		return Sys->CanObtainSystemAttribute(InVar, OutBoundType);
>>>>>>> 6bbb88c8
	}
	return false;
}
bool UNiagaraEmitter::CanObtainUserVariable(const FNiagaraVariableBase& InVar) const
{
	check(!HasAnyFlags(RF_NeedPostLoad));

	const UNiagaraSystem* Sys = GetTypedOuter<UNiagaraSystem>();
	if (Sys)
	{
		// make sure that this isn't called before our dependents are fully loaded
		check(!Sys->HasAnyFlags(RF_NeedPostLoad));

		return Sys->CanObtainUserVariable(InVar);
	}
	return false;
}

<<<<<<< HEAD
FString UNiagaraEmitter::GetUniqueEmitterName()const
=======
const FString& UNiagaraEmitter::GetUniqueEmitterName()const
>>>>>>> 6bbb88c8
{
	return UniqueEmitterName;
}

#if WITH_EDITORONLY_DATA

void UNiagaraEmitter::UpdateFromMergedCopy(const INiagaraMergeManager& MergeManager, UNiagaraEmitter* MergedEmitter)
{
	auto ReouterMergedObject = [](UObject* NewOuter, UObject* TargetObject)
	{
		FName MergedObjectUniqueName = MakeUniqueObjectName(NewOuter, TargetObject->GetClass(), TargetObject->GetFName());
		TargetObject->Rename(*MergedObjectUniqueName.ToString(), NewOuter, REN_ForceNoResetLoaders);
	};

	// The merged copy was based on the parent emitter so its name might be wrong, check and fix that first,
	// otherwise the rapid iteration parameter names will be wrong from the copied scripts.
	if (MergedEmitter->GetUniqueEmitterName() != UniqueEmitterName)
	{
		MergedEmitter->SetUniqueEmitterName(UniqueEmitterName);
	}

	// Copy base editable emitter properties.
	TArray<FProperty*> DifferentProperties;
	MergeManager.DiffEditableProperties(this, MergedEmitter, *UNiagaraEmitter::StaticClass(), DifferentProperties);
	MergeManager.CopyPropertiesToBase(this, MergedEmitter, DifferentProperties);

	// Copy source and scripts
	ReouterMergedObject(this, MergedEmitter->GraphSource);
	GraphSource->OnChanged().RemoveAll(this);
	GraphSource = MergedEmitter->GraphSource;
	GraphSource->OnChanged().AddUObject(this, &UNiagaraEmitter::GraphSourceChanged);

	ReouterMergedObject(this, MergedEmitter->SpawnScriptProps.Script);
	SpawnScriptProps.Script->RapidIterationParameters.RemoveAllOnChangedHandlers(this);
	SpawnScriptProps.Script = MergedEmitter->SpawnScriptProps.Script;
	SpawnScriptProps.Script->RapidIterationParameters.AddOnChangedHandler(
		FNiagaraParameterStore::FOnChanged::FDelegate::CreateUObject(this, &UNiagaraEmitter::ScriptRapidIterationParameterChanged));

	ReouterMergedObject(this, MergedEmitter->UpdateScriptProps.Script);
	UpdateScriptProps.Script->RapidIterationParameters.RemoveAllOnChangedHandlers(this);
	UpdateScriptProps.Script = MergedEmitter->UpdateScriptProps.Script;
	UpdateScriptProps.Script->RapidIterationParameters.AddOnChangedHandler(
		FNiagaraParameterStore::FOnChanged::FDelegate::CreateUObject(this, &UNiagaraEmitter::ScriptRapidIterationParameterChanged));

	ReouterMergedObject(this, MergedEmitter->EmitterSpawnScriptProps.Script);
	EmitterSpawnScriptProps.Script->RapidIterationParameters.RemoveAllOnChangedHandlers(this);
	EmitterSpawnScriptProps.Script = MergedEmitter->EmitterSpawnScriptProps.Script;
	EmitterSpawnScriptProps.Script->RapidIterationParameters.AddOnChangedHandler(
		FNiagaraParameterStore::FOnChanged::FDelegate::CreateUObject(this, &UNiagaraEmitter::ScriptRapidIterationParameterChanged));

	ReouterMergedObject(this, MergedEmitter->EmitterUpdateScriptProps.Script);
	EmitterUpdateScriptProps.Script->RapidIterationParameters.RemoveAllOnChangedHandlers(this);
	EmitterUpdateScriptProps.Script = MergedEmitter->EmitterUpdateScriptProps.Script;
	EmitterUpdateScriptProps.Script->RapidIterationParameters.AddOnChangedHandler(
		FNiagaraParameterStore::FOnChanged::FDelegate::CreateUObject(this, &UNiagaraEmitter::ScriptRapidIterationParameterChanged));

	ReouterMergedObject(this, MergedEmitter->GPUComputeScript);
	GPUComputeScript->RapidIterationParameters.RemoveAllOnChangedHandlers(this);
	GPUComputeScript = MergedEmitter->GPUComputeScript;
	GPUComputeScript->RapidIterationParameters.AddOnChangedHandler(
		FNiagaraParameterStore::FOnChanged::FDelegate::CreateUObject(this, &UNiagaraEmitter::ScriptRapidIterationParameterChanged));

	// Copy event handlers
	for (FNiagaraEventScriptProperties& EventScriptProperties : EventHandlerScriptProps)
	{
		EventScriptProperties.Script->RapidIterationParameters.RemoveAllOnChangedHandlers(this);
	}
	EventHandlerScriptProps.Empty();

	for (FNiagaraEventScriptProperties& MergedEventScriptProperties : MergedEmitter->EventHandlerScriptProps)
	{
		EventHandlerScriptProps.Add(MergedEventScriptProperties);
		ReouterMergedObject(this, MergedEventScriptProperties.Script);
		MergedEventScriptProperties.Script->RapidIterationParameters.AddOnChangedHandler(
			FNiagaraParameterStore::FOnChanged::FDelegate::CreateUObject(this, &UNiagaraEmitter::ScriptRapidIterationParameterChanged));
	}

	// Copy shader stages
	for (TObjectPtr<UNiagaraSimulationStageBase>& SimulationStage : SimulationStages)
	{
		SimulationStage->OnChanged().RemoveAll(this);
		SimulationStage->Script->RapidIterationParameters.RemoveAllOnChangedHandlers(this);
	}
	SimulationStages.Empty();

	for (UNiagaraSimulationStageBase* MergedSimulationStage : MergedEmitter->SimulationStages)
	{
		ReouterMergedObject(this, MergedSimulationStage);
		SimulationStages.Add(MergedSimulationStage);
		MergedSimulationStage->OnChanged().AddUObject(this, &UNiagaraEmitter::SimulationStageChanged);
		MergedSimulationStage->Script->RapidIterationParameters.AddOnChangedHandler(
			FNiagaraParameterStore::FOnChanged::FDelegate::CreateUObject(this, &UNiagaraEmitter::ScriptRapidIterationParameterChanged));
	}

	// Copy renderers
	for (UNiagaraRendererProperties* Renderer : RendererProperties)
	{
		Renderer->OnChanged().RemoveAll(this);

		// some renderer properties have been incorrectly flagged as RF_Public meaning that even if we remove them here with the merge
		// they will be included in a cook; so clear the flag while we're removing them
		Renderer->ClearFlags(RF_Public);
	}
	RendererProperties.Empty();

	for (UNiagaraRendererProperties* MergedRenderer : MergedEmitter->RendererProperties)
	{
		ReouterMergedObject(this, MergedRenderer);
		RendererProperties.Add(MergedRenderer);
		MergedRenderer->OnChanged().AddUObject(this, &UNiagaraEmitter::RendererChanged);
	}

	// Copy scratch pad scripts.
	ParentScratchPadScripts.Empty();
	ScratchPadScripts.Empty();

	for (UNiagaraScript* MergedParentScratchPadScript : MergedEmitter->ParentScratchPadScripts)
	{
		ReouterMergedObject(this, MergedParentScratchPadScript);
		ParentScratchPadScripts.Add(MergedParentScratchPadScript);
	}

	for (UNiagaraScript* MergedScratchPadScript : MergedEmitter->ScratchPadScripts)
	{
		ReouterMergedObject(this, MergedScratchPadScript);
		ScratchPadScripts.Add(MergedScratchPadScript);
	}

<<<<<<< HEAD
	SetEditorData(MergedEmitter->GetEditorData());
=======
	UNiagaraEditorDataBase* NewEditorData = MergedEmitter->GetEditorData();
	ReouterMergedObject(this, NewEditorData);
	SetEditorData(NewEditorData);

	// Update messages
	for (const TPair<FGuid, TObjectPtr<UNiagaraMessageDataBase>>& Message : MergedEmitter->GetMessages())
	{
		TObjectPtr<UNiagaraMessageDataBase>& MessageData = MessageKeyToMessageMap.FindOrAdd(Message.Key);
		if (Message.Value != nullptr)
		{
			ReouterMergedObject(this, Message.Value);
			MessageData = Message.Value;
		}
	}
>>>>>>> 6bbb88c8

	// Update the change id since we don't know what's changed.
	UpdateChangeId(TEXT("Updated from merged copy"));
}

void UNiagaraEmitter::SyncEmitterAlias(const FString& InOldName, const FString& InNewName)
{
	TArray<UNiagaraScript*> Scripts;
	GetScripts(Scripts, false, true); // Get all the scripts...

	for (UNiagaraScript* Script : Scripts)
	{
		// We don't mark the package dirty here because this can happen as a result of a compile and we don't want to dirty files
		// due to compilation, in cases where the package should be marked dirty an previous modify would have already done this.
		Script->Modify(false);
		Script->SyncAliases(FNiagaraAliasContext(Script->GetUsage())
			.ChangeEmitterName(InOldName, InNewName));
	}

	// if we haven't yet been postloaded then we'll hold off on updating the renderers as they are dependent on everything
	// (System/Emitter/Scripts) being fully loaded.
	if (!HasAnyFlags(RF_NeedPostLoad))
	{
		for (UNiagaraRendererProperties* Renderer : RendererProperties)
		{
			if (Renderer)
			{
				Renderer->Modify(false);
				Renderer->RenameEmitter(*InOldName, this);
			}
		}
	}
}
#endif
bool UNiagaraEmitter::SetUniqueEmitterName(const FString& InName)
{
	if (InName != UniqueEmitterName)
	{
		Modify();
		FString OldName = UniqueEmitterName;
		UniqueEmitterName = InName;

		if (GetName() != InName)
		{
			// Also rename the underlying uobject to keep things consistent.
			FName UniqueObjectName = MakeUniqueObjectName(GetOuter(), UNiagaraEmitter::StaticClass(), *InName);
			Rename(*UniqueObjectName.ToString(), GetOuter(), REN_ForceNoResetLoaders);
		}

#if WITH_EDITORONLY_DATA
		SyncEmitterAlias(OldName, UniqueEmitterName);
#endif
		return true;
	}

	return false;
}

//void UNiagaraEmitter::ForEachEnabledRenderer(const TFunction<void(UNiagaraRendererProperties*)>& Func) const
//{
//	for (UNiagaraRendererProperties* Renderer : RendererProperties)
//	{
//		if (Renderer && Renderer->GetIsEnabled() && Renderer->IsSimTargetSupported(this->SimTarget))
//		{
//			Func(Renderer);
//		}
//	}
//}

void UNiagaraEmitter::AddRenderer(UNiagaraRendererProperties* Renderer)
{
	Modify();
	RendererProperties.Add(Renderer);
#if WITH_EDITOR
	Renderer->OnChanged().AddUObject(this, &UNiagaraEmitter::RendererChanged);
	UpdateChangeId(TEXT("Renderer added"));
	OnRenderersChangedDelegate.Broadcast();
#endif
<<<<<<< HEAD
=======
	RebuildRendererBindings();

>>>>>>> 6bbb88c8
	if (UNiagaraSystem* Owner = GetTypedOuter<UNiagaraSystem>())
	{
		Owner->ComputeRenderersDrawOrder();
		Owner->CacheFromCompiledData();
	}
}

void UNiagaraEmitter::RemoveRenderer(UNiagaraRendererProperties* Renderer)
{
	Modify();
	RendererProperties.Remove(Renderer);
#if WITH_EDITOR
	Renderer->OnChanged().RemoveAll(this);
	UpdateChangeId(TEXT("Renderer removed"));
	OnRenderersChangedDelegate.Broadcast();
#endif
<<<<<<< HEAD
=======
	RebuildRendererBindings();

>>>>>>> 6bbb88c8
	if (UNiagaraSystem* Owner = GetTypedOuter<UNiagaraSystem>())
	{
		Owner->ComputeRenderersDrawOrder();
	}
}

FNiagaraEventScriptProperties* UNiagaraEmitter::GetEventHandlerByIdUnsafe(FGuid ScriptUsageId)
{
	for (FNiagaraEventScriptProperties& EventScriptProperties : EventHandlerScriptProps)
	{
		if (EventScriptProperties.Script->GetUsageId() == ScriptUsageId)
		{
			return &EventScriptProperties;
		}
	}
	return nullptr;
}

void UNiagaraEmitter::AddEventHandler(FNiagaraEventScriptProperties EventHandler)
{
	Modify();
	EventHandlerScriptProps.Add(EventHandler);
#if WITH_EDITOR
	EventHandler.Script->RapidIterationParameters.AddOnChangedHandler(
		FNiagaraParameterStore::FOnChanged::FDelegate::CreateUObject(this, &UNiagaraEmitter::ScriptRapidIterationParameterChanged));
	UpdateChangeId(TEXT("Event handler added"));
#endif
}

void UNiagaraEmitter::RemoveEventHandlerByUsageId(FGuid EventHandlerUsageId)
{
	Modify();
	auto FindEventHandlerById = [=](const FNiagaraEventScriptProperties& EventHandler) { return EventHandler.Script->GetUsageId() == EventHandlerUsageId; };
#if WITH_EDITOR
	FNiagaraEventScriptProperties* EventHandler = EventHandlerScriptProps.FindByPredicate(FindEventHandlerById);
	if (EventHandler != nullptr)
	{
		EventHandler->Script->RapidIterationParameters.RemoveAllOnChangedHandlers(this);
	}
#endif
	EventHandlerScriptProps.RemoveAll(FindEventHandlerById);
#if WITH_EDITOR
	UpdateChangeId(TEXT("Event handler removed"));
#endif
}

UNiagaraSimulationStageBase* UNiagaraEmitter::GetSimulationStageById(FGuid ScriptUsageId) const
{
	TObjectPtr<UNiagaraSimulationStageBase> const* FoundSimulationStagePtr = SimulationStages.FindByPredicate([&ScriptUsageId](UNiagaraSimulationStageBase* SimulationStage) { return SimulationStage->Script->GetUsageId() == ScriptUsageId; });
	return FoundSimulationStagePtr != nullptr ? *FoundSimulationStagePtr : nullptr;
}

void UNiagaraEmitter::AddSimulationStage(UNiagaraSimulationStageBase* SimulationStage)
{
	Modify();
	SimulationStages.Add(SimulationStage);
#if WITH_EDITOR
	SimulationStage->OnChanged().AddUObject(this, &UNiagaraEmitter::SimulationStageChanged);
	SimulationStage->Script->RapidIterationParameters.AddOnChangedHandler(
		FNiagaraParameterStore::FOnChanged::FDelegate::CreateUObject(this, &UNiagaraEmitter::ScriptRapidIterationParameterChanged));
	UpdateChangeId(TEXT("Shader stage added"));
#endif
}

void UNiagaraEmitter::RemoveSimulationStage(UNiagaraSimulationStageBase* SimulationStage)
{
	Modify();
	bool bRemoved = SimulationStages.Remove(SimulationStage) != 0;
#if WITH_EDITOR
	if (bRemoved)
	{
		SimulationStage->OnChanged().RemoveAll(this);
		SimulationStage->Script->RapidIterationParameters.RemoveAllOnChangedHandlers(this);
		UpdateChangeId(TEXT("Simulation stage removed"));
	}
#endif
}

void UNiagaraEmitter::MoveSimulationStageToIndex(UNiagaraSimulationStageBase* SimulationStageToMove, int32 TargetIndex)
{
	int32 CurrentIndex = SimulationStages.IndexOfByKey(SimulationStageToMove);
	checkf(CurrentIndex != INDEX_NONE, TEXT("Simulation stage could not be moved because it is not owned by this emitter."));
	if (TargetIndex != CurrentIndex)
	{
		int32 AdjustedTargetIndex = CurrentIndex < TargetIndex
			? TargetIndex - 1 // If the current index is less than the target index, the target index needs to be decreased to make up for the item being removed.
			: TargetIndex;

		SimulationStages.Remove(SimulationStageToMove);
		SimulationStages.Insert(SimulationStageToMove, AdjustedTargetIndex);
#if WITH_EDITOR
		UpdateChangeId("Simulation stage moved.");
#endif
	}
}

bool UNiagaraEmitter::IsEventGeneratorShared(FName EventGeneratorId) const
{
	return SharedEventGeneratorIds.Contains(EventGeneratorId);
}

void UNiagaraEmitter::BeginDestroy()
{
#if WITH_EDITOR
	if (GraphSource != nullptr)
	{
		GraphSource->OnChanged().RemoveAll(this);
	}
	if (GPUComputeScript)
	{
		GPUComputeScript->OnGPUScriptCompiled().RemoveAll(this);
	}
	CleanupDefinitionsSubscriptions();
#endif
	Super::BeginDestroy();
}

#if WITH_EDITORONLY_DATA

void UNiagaraEmitter::UpdateChangeId(const FString& Reason)
{
	// We don't mark the package dirty here because this can happen as a result of a compile and we don't want to dirty files
	// due to compilation, in cases where the package should be marked dirty an previous modify would have already done this.
	Modify(false);
	FGuid OldId = ChangeId;
	ChangeId = FGuid::NewGuid();
	if (GbEnableEmitterChangeIdMergeLogging)
	{
		UE_LOG(LogNiagara, Log, TEXT("Emitter %s change id updated. Reason: %s OldId: %s NewId: %s"),
			*GetPathName(), *Reason, *OldId.ToString(), *ChangeId.ToString());
	}
#if STATS
	StatDatabase.ClearStatCaptures();
#endif
<<<<<<< HEAD
=======
	CachedTraversalData.Reset();
>>>>>>> 6bbb88c8
}

void UNiagaraEmitter::ScriptRapidIterationParameterChanged()
{
	UpdateChangeId(TEXT("Script rapid iteration parameter changed."));
}

void UNiagaraEmitter::SimulationStageChanged()
{
	UpdateChangeId(TEXT("Simulation Stage Changed"));
}

void UNiagaraEmitter::RendererChanged()
{
	UpdateChangeId(TEXT("Renderer changed."));
}

void UNiagaraEmitter::GraphSourceChanged()
{
	UpdateChangeId(TEXT("Graph source changed."));

	UNiagaraSystem* Sys = Cast<UNiagaraSystem>(GetOuter());
	if (Sys)
		Sys->GraphSourceChanged();
}

void UNiagaraEmitter::RaiseOnEmitterGPUCompiled(UNiagaraScript* InScript, const FGuid& ScriptVersion)
{
	OnGPUScriptCompiledDelegate.Broadcast(this);
}

void UNiagaraEmitter::PersistentEditorDataChanged()
{
	UpdateChangeId(TEXT("Persistent editor data changed."));
}
#endif

TStatId UNiagaraEmitter::GetStatID(bool bGameThread, bool bConcurrent)const
{
#if STATS
	if (!StatID_GT.IsValidStat())
	{
		GenerateStatID();
	}

	if (bGameThread)
	{
		if (bConcurrent)
		{
			return StatID_GT_CNC;
		}
		else
		{
			return StatID_GT;
		}
	}
	else
	{
		if (bConcurrent)
		{
			return StatID_RT_CNC;
		}
		else
		{
			return StatID_RT;
		}
	}
#endif
	return TStatId();
}

void UNiagaraEmitter::ClearRuntimeAllocationEstimate(uint64 ReportHandle)
{
	FScopeLock Lock(&EstimationCriticalSection);
	if (ReportHandle == INDEX_NONE)
	{
		RuntimeEstimation.AllocationEstimate = 0;
		RuntimeEstimation.RuntimeAllocations.Empty();
		RuntimeEstimation.IsEstimationDirty = true;
	}
	else
	{
		RuntimeEstimation.RuntimeAllocations.Remove(ReportHandle);
		RuntimeEstimation.IsEstimationDirty = true;
	}
}

int32 UNiagaraEmitter::AddRuntimeAllocation(uint64 ReporterHandle, int32 AllocationCount)
{
	FScopeLock Lock(&EstimationCriticalSection);
	int32* Estimate = RuntimeEstimation.RuntimeAllocations.Find(ReporterHandle);
	if (!Estimate || *Estimate < AllocationCount)
	{
		RuntimeEstimation.RuntimeAllocations.Add(ReporterHandle, AllocationCount);
		RuntimeEstimation.IsEstimationDirty = true;

		// Remove a random entry when there are enough logged allocations already
		if (RuntimeEstimation.RuntimeAllocations.Num() > 10)
		{
			TArray<uint64> Keys;
			RuntimeEstimation.RuntimeAllocations.GetKeys(Keys);
			RuntimeEstimation.RuntimeAllocations.Remove(Keys[FMath::RandHelper(Keys.Num())]);
		}
	}
	return RuntimeEstimation.RuntimeAllocations.Num();
}

int32 UNiagaraEmitter::GetMaxParticleCountEstimate()
{
	if ((AllocationMode == EParticleAllocationMode::ManualEstimate)
		|| (AllocationMode == EParticleAllocationMode::FixedCount))
	{
		return PreAllocationCount;
	}
	
	if (RuntimeEstimation.IsEstimationDirty)
	{
		FScopeLock lock(&EstimationCriticalSection);
		int32 EstimationCount = RuntimeEstimation.RuntimeAllocations.Num();
		RuntimeEstimation.AllocationEstimate = 0;
		if (EstimationCount > 0)
		{
			RuntimeEstimation.RuntimeAllocations.ValueSort(TGreater<int32>());
			int32 i = 0;
			for (TPair<uint64, int32> pair : RuntimeEstimation.RuntimeAllocations)
			{
				if (i >= (EstimationCount - 1) / 2)
				{
					// to prevent overallocation from outliers we take the median instead of the global max
					RuntimeEstimation.AllocationEstimate = pair.Value;
					break;
				}
				i++;
			}
			RuntimeEstimation.IsEstimationDirty = false;
		}
	}
	return RuntimeEstimation.AllocationEstimate;
}

void UNiagaraEmitter::GenerateStatID()const
{
#if STATS
	FString Name = GetOuter() ? GetOuter()->GetFName().ToString() : TEXT("");
	Name += TEXT("/") + UniqueEmitterName;
	StatID_GT = FDynamicStats::CreateStatId<FStatGroup_STATGROUP_NiagaraEmitters>(Name + TEXT("[GT]"));
	StatID_GT_CNC = FDynamicStats::CreateStatId<FStatGroup_STATGROUP_NiagaraEmitters>(Name + TEXT("[GT_CNC]"));
	StatID_RT = FDynamicStats::CreateStatId<FStatGroup_STATGROUP_NiagaraEmitters>(Name + TEXT("[RT]"));
	StatID_RT_CNC = FDynamicStats::CreateStatId<FStatGroup_STATGROUP_NiagaraEmitters>(Name + TEXT("[RT_CNC]"));
#endif
}

#if WITH_EDITORONLY_DATA
UNiagaraEmitter* UNiagaraEmitter::GetParent() const
{
	return Parent;
}

UNiagaraEmitter* UNiagaraEmitter::GetParentAtLastMerge() const
{
	return ParentAtLastMerge;
}

void UNiagaraEmitter::RemoveParent()
{
	Parent = nullptr;
	ParentAtLastMerge = nullptr;
}

void UNiagaraEmitter::SetParent(UNiagaraEmitter& InParent)
{
	Parent = &InParent;
	ParentAtLastMerge = InParent.DuplicateWithoutMerging(this);
	ParentAtLastMerge->ClearFlags(RF_Standalone | RF_Public);

	// Since this API is only valid for the "Create duplicate parent" operation we move the emitters scratch pad script to the parent array since that's where they're defined now.
	ParentScratchPadScripts.Append(ScratchPadScripts);
	ScratchPadScripts.Empty();
	UpdateChangeId(TEXT("Parent Set"));

	GraphSource->MarkNotSynchronized(TEXT("Emitter parent changed"));
}

void UNiagaraEmitter::Reparent(UNiagaraEmitter& InParent)
{
	Parent = &InParent;
	ParentAtLastMerge = nullptr;
	GraphSource->MarkNotSynchronized(TEXT("Emitter parent changed"));
}

void UNiagaraEmitter::NotifyScratchPadScriptsChanged()
{
	UpdateChangeId(TEXT("Scratch pad scripts changed."));
}
#endif

void UNiagaraEmitter::ResolveScalabilitySettings()
{
	CurrentScalabilitySettings.Clear();

	if (UNiagaraSystem* Owner = GetTypedOuter<UNiagaraSystem>())
	{
		if(UNiagaraEffectType* ActualEffectType = Owner->GetEffectType())
		{
			CurrentScalabilitySettings = ActualEffectType->GetActiveEmitterScalabilitySettings();
		}
	}

	for (FNiagaraEmitterScalabilityOverride& Override : ScalabilityOverrides.Overrides)
	{
		if (Override.Platforms.IsActive())
		{
			if (Override.bOverrideSpawnCountScale)
			{
				CurrentScalabilitySettings.bScaleSpawnCount = Override.bScaleSpawnCount;
				CurrentScalabilitySettings.SpawnCountScale = Override.SpawnCountScale;
			}
		}
	}
}

void UNiagaraEmitter::OnScalabilityCVarChanged()
{
	ResolveScalabilitySettings();
}<|MERGE_RESOLUTION|>--- conflicted
+++ resolved
@@ -18,10 +18,7 @@
 #include "NiagaraTrace.h"
 #include "Interfaces/ITargetPlatform.h"
 #include "Modules/ModuleManager.h"
-<<<<<<< HEAD
-=======
 #include "UObject/ObjectSaveContext.h"
->>>>>>> 6bbb88c8
 #include "UObject/Package.h"
 
 #if WITH_EDITOR
@@ -64,14 +61,6 @@
 	ECVF_Default
 );
 
-<<<<<<< HEAD
-static int32 GDebugForcedMaxGPUBufferElements = 0;
-static FAutoConsoleVariableRef CVarNiagaraDebugForcedMaxGPUBufferElements(
-	TEXT("fx.NiagaraDebugForcedMaxGPUBufferElements"),
-	GDebugForcedMaxGPUBufferElements,
-	TEXT("Force the maximum buffer size supported by the GPU to this value, for debugging purposes."),
-	ECVF_Default
-=======
 static int32 GNiagaraEmitterMaxGPUBufferElements = 0;
 static FAutoConsoleVariableRef CVarNiagaraEmitterMaxGPUBufferElements(
 	TEXT("fx.Niagara.Emitter.MaxGPUBufferElements"),
@@ -98,7 +87,6 @@
 		}
 	),
 	ECVF_Scalability
->>>>>>> 6bbb88c8
 );
 
 FNiagaraDetailsLevelScaleOverrides::FNiagaraDetailsLevelScaleOverrides()
@@ -459,35 +447,22 @@
 	{
 		TemplateSpecification = ENiagaraScriptTemplateSpecification::Template;
 	}
-<<<<<<< HEAD
-=======
 
 	if(bExposeToLibrary_DEPRECATED)
 	{
 		LibraryVisibility = ENiagaraScriptLibraryVisibility::Library;
 	}
 	
->>>>>>> 6bbb88c8
 #endif
 
 	for (int32 RendererIndex = RendererProperties.Num() - 1; RendererIndex >= 0; --RendererIndex)
 	{
-<<<<<<< HEAD
-#if WITH_EDITOR
-		if (ensureMsgf(RendererProperties[RendererIndex] != nullptr, TEXT("Null renderer found in %s at index %i, removing it to prevent crashes."), *GetPathName(), RendererIndex) == false)
-#else
-		if(RendererProperties[RendererIndex] == nullptr)
-#endif
-		//In cooked builds these can be cooked out and null on purpose.
-		{
-=======
 		if (RendererProperties[RendererIndex] == nullptr)
 		{
 #if WITH_EDITORONLY_DATA
 			//In cooked builds these can be cooked out and null on purpose.
 			ensureMsgf(IsCooked, TEXT("Null renderer found in %s at index %i, removing it to prevent crashes."), *GetPathName(), RendererIndex);
 #endif
->>>>>>> 6bbb88c8
 			RendererProperties.RemoveAt(RendererIndex);
 		}
 		else
@@ -603,13 +578,28 @@
 	}
 
 	EnsureScriptsPostLoaded();
-<<<<<<< HEAD
 
 #if !WITH_EDITOR
 	// When running without the editor in a cooked build we run the update immediately in post load since
 	// there will be no merging or compiling which makes it safe to do so.
 	UpdateEmitterAfterLoad();
 #endif
+
+	//-TODO: should this be a version
+#if WITH_EDITORONLY_DATA
+	// If we have a simulation stage using the old bSpawnOnly we need to modify all generic stages to the new method
+	if ( SimulationStages.ContainsByPredicate([](UNiagaraSimulationStageBase* Stage) { UNiagaraSimulationStageGeneric* StageAsGeneric = Cast<UNiagaraSimulationStageGeneric>(Stage); return StageAsGeneric && StageAsGeneric->bSpawnOnly_DEPRECATED; }) )
+	{
+		for (UNiagaraSimulationStageBase* Stage : SimulationStages)
+		{
+			if ( UNiagaraSimulationStageGeneric* StageAsGeneric = Cast<UNiagaraSimulationStageGeneric>(Stage) )
+			{
+				StageAsGeneric->ExecuteBehavior = StageAsGeneric->bSpawnOnly_DEPRECATED ? ENiagaraSimStageExecuteBehavior::OnSimulationReset : ENiagaraSimStageExecuteBehavior::NotOnSimulationReset;
+				StageAsGeneric->bSpawnOnly_DEPRECATED = false;
+			}
+		}
+	}
+#endif
 }
 
 bool UNiagaraEmitter::IsEditorOnly() const
@@ -635,17 +625,9 @@
 	return true;
 #else
 	return Super::IsEditorOnly();
-=======
-
-#if !WITH_EDITOR
-	// When running without the editor in a cooked build we run the update immediately in post load since
-	// there will be no merging or compiling which makes it safe to do so.
-	UpdateEmitterAfterLoad();
->>>>>>> 6bbb88c8
-#endif
-}
-
-<<<<<<< HEAD
+#endif
+}
+
 
 void UNiagaraEmitter::GetAssetRegistryTags(TArray<FAssetRegistryTag>& OutTags) const
 {
@@ -732,74 +714,8 @@
 		for (UNiagaraScript* Script : Scripts)
 		{
 			AddDIs(Script);
-=======
-	//-TODO: should this be a version
-#if WITH_EDITORONLY_DATA
-	// If we have a simulation stage using the old bSpawnOnly we need to modify all generic stages to the new method
-	if ( SimulationStages.ContainsByPredicate([](UNiagaraSimulationStageBase* Stage) { UNiagaraSimulationStageGeneric* StageAsGeneric = Cast<UNiagaraSimulationStageGeneric>(Stage); return StageAsGeneric && StageAsGeneric->bSpawnOnly_DEPRECATED; }) )
-	{
-		for (UNiagaraSimulationStageBase* Stage : SimulationStages)
-		{
-			if ( UNiagaraSimulationStageGeneric* StageAsGeneric = Cast<UNiagaraSimulationStageGeneric>(Stage) )
-			{
-				StageAsGeneric->ExecuteBehavior = StageAsGeneric->bSpawnOnly_DEPRECATED ? ENiagaraSimStageExecuteBehavior::OnSimulationReset : ENiagaraSimStageExecuteBehavior::NotOnSimulationReset;
-				StageAsGeneric->bSpawnOnly_DEPRECATED = false;
-			}
-		}
-	}
-#endif
-}
-
-bool UNiagaraEmitter::IsEditorOnly() const
-{
-#if WITH_EDITOR
-	if (HasAnyFlags(RF_ClassDefaultObject))
-	{
-		return false;
-	}
-
-	// if the emitter does not have a system as it's outer than it is likely a standalone emitter/parent emitter and so is editor only
-	if (const UNiagaraSystem* SystemOwner = Cast<const UNiagaraSystem>(GetOuter()))
-	{
-		for (const auto& SystemEmitterHandle : SystemOwner->GetEmitterHandles())
-		{
-			if (SystemEmitterHandle.GetInstance() == this)
-			{
-				return false;
-			}
-		}
-	}
-
-	return true;
-#else
-	return Super::IsEditorOnly();
-#endif
-}
-
-
-void UNiagaraEmitter::GetAssetRegistryTags(TArray<FAssetRegistryTag>& OutTags) const
-{
-#if WITH_EDITOR
-	OutTags.Add(FAssetRegistryTag("HasGPUEmitter", (SimTarget == ENiagaraSimTarget::GPUComputeSim) ? TEXT("True") : TEXT("False"), FAssetRegistryTag::TT_Alphabetical));
-
-	const float BoundsSize = FixedBounds.GetSize().GetMax();
-	OutTags.Add(FAssetRegistryTag("FixedBoundsSize", bFixedBounds ? FString::Printf(TEXT("%.2f"), BoundsSize) : FString(TEXT("None")), FAssetRegistryTag::TT_Numerical));
-
-
-	uint32 NumActiveRenderers = 0;
-	TArray<const UNiagaraRendererProperties*> ActiveRenderers;
-
-	for (const UNiagaraRendererProperties* Props : GetRenderers())
-	{
-		if (Props)
-		{
-			NumActiveRenderers++;
-			ActiveRenderers.Add(Props);
->>>>>>> 6bbb88c8
-		}
-	}
-
-<<<<<<< HEAD
+		}
+
 		TArray<UClass*> DIClasses;
 		GetDerivedClasses(UNiagaraDataInterface::StaticClass(), DIClasses);
 
@@ -860,134 +776,6 @@
 		}
 	}
 
-=======
-	OutTags.Add(FAssetRegistryTag("ActiveRenderers", LexToString(NumActiveRenderers), FAssetRegistryTag::TT_Numerical));
-
-	// Gather up NumActive emitters based off of quality level.
-	const UNiagaraSettings* Settings = GetDefault<UNiagaraSettings>();
-	if (Settings)
-	{
-		int32 NumQualityLevels = Settings->QualityLevels.Num();
-		TArray<int32> QualityLevelsNumActive;
-		QualityLevelsNumActive.AddZeroed(NumQualityLevels);
-
-		// Keeping structure from UNiagaraSystem for easy code comparison
-		for (int32 i = 0; i < NumQualityLevels; i++)
-		{
-			if (Platforms.IsEffectQualityEnabled(i))
-			{
-				QualityLevelsNumActive[i]++;
-			}
-		}
-
-		for (int32 i = 0; i < NumQualityLevels; i++)
-		{
-			FString QualityLevelKey = Settings->QualityLevels[i].ToString() + TEXT("Emitters");
-			OutTags.Add(FAssetRegistryTag(*QualityLevelKey, LexToString(QualityLevelsNumActive[i]), FAssetRegistryTag::TT_Numerical));
-		}
-	}
-
-	TMap<FName, uint32> NumericKeys;
-	TMap<FName, FString> StringKeys;
-	// Gather up custom asset tags for  RendererProperties
-	{
-		TArray<UClass*> RendererClasses;
-		GetDerivedClasses(UNiagaraRendererProperties::StaticClass(), RendererClasses);
-
-		for (UClass* RendererClass : RendererClasses)
-		{
-			const UNiagaraRendererProperties* PropDefault = RendererClass->GetDefaultObject< UNiagaraRendererProperties>();
-			if (PropDefault)
-			{
-				PropDefault->GetAssetTagsForContext(this, ActiveRenderers, NumericKeys, StringKeys);
-			}
-		}
-	}
-
-	// Gather up custom asset tags for DataInterfaces
-	{
-		TArray<const UNiagaraDataInterface*> DataInterfaces;
-		auto AddDIs = [&](UNiagaraScript* Script)
-		{
-			if (Script)
-			{
-				for (FNiagaraScriptDataInterfaceCompileInfo& Info : Script->GetVMExecutableData().DataInterfaceInfo)
-				{
-					UNiagaraDataInterface* DefaultDataInterface = Info.GetDefaultDataInterface();
-					DataInterfaces.AddUnique(DefaultDataInterface);
-				}
-			}
-		};
-
-	
-		TArray<UNiagaraScript*> Scripts;
-		GetScripts(Scripts);
-		for (UNiagaraScript* Script : Scripts)
-		{
-			AddDIs(Script);
-		}
-
-		TArray<UClass*> DIClasses;
-		GetDerivedClasses(UNiagaraDataInterface::StaticClass(), DIClasses);
-
-		for (UClass* DIClass : DIClasses)
-		{
-			const UNiagaraDataInterface* PropDefault = DIClass->GetDefaultObject< UNiagaraDataInterface>();
-			if (PropDefault)
-			{
-				PropDefault->GetAssetTagsForContext(this, DataInterfaces, NumericKeys, StringKeys);
-			}
-		}
-		OutTags.Add(FAssetRegistryTag("ActiveDIs", LexToString(DataInterfaces.Num()), FAssetRegistryTag::TT_Numerical));
-	}
-
-
-	// Now propagate the custom numeric and string tags from the DataInterfaces and RendererProperties above
-	auto NumericIter = NumericKeys.CreateConstIterator();
-	while (NumericIter)
-	{
-
-		OutTags.Add(FAssetRegistryTag(NumericIter.Key(), LexToString(NumericIter.Value()), FAssetRegistryTag::TT_Numerical));
-		++NumericIter;
-	}
-
-	auto StringIter = StringKeys.CreateConstIterator();
-	while (StringIter)
-	{
-
-		OutTags.Add(FAssetRegistryTag(StringIter.Key(), LexToString(StringIter.Value()), FAssetRegistryTag::TT_Alphabetical));
-		++StringIter;
-	}
-
-	// TemplateSpecialization
-	FName TemplateSpecificationName = GET_MEMBER_NAME_CHECKED(UNiagaraEmitter, TemplateSpecification);
-	FText TemplateSpecializationValueString = StaticEnum<ENiagaraScriptTemplateSpecification>()->GetDisplayNameTextByValue((int64) TemplateSpecification);
-	OutTags.Add(FAssetRegistryTag(TemplateSpecificationName, TemplateSpecializationValueString.ToString(), FAssetRegistryTag::TT_Alphabetical));
-	
-#endif
-	Super::GetAssetRegistryTags(OutTags);
-}
-
-bool UNiagaraEmitter::NeedsLoadForTargetPlatform(const ITargetPlatform* TargetPlatform)const
-{
-	// Don't load disabled emitters.
-	// Awkwardly, this requires us to look for ourselves in the owning system.
-	if (const UNiagaraSystem* OwnerSystem = GetTypedOuter<const UNiagaraSystem>())
-	{
-		for (const FNiagaraEmitterHandle& EmitterHandle : OwnerSystem->GetEmitterHandles())
-		{
-			if (EmitterHandle.GetInstance() == this)
-			{
-				if (!EmitterHandle.GetIsEnabled())
-				{
-					return false;
-				}
-				break;
-			}
-		}
-	}
-
->>>>>>> 6bbb88c8
 	if (!FNiagaraPlatformSet::ShouldPruneEmittersOnCook(TargetPlatform->IniPlatformName()))
 	{
 		return true;
@@ -1118,15 +906,11 @@
 
 		bNeedsRecompile = true;
 	}
-<<<<<<< HEAD
-	else if (PropertyName == GET_MEMBER_NAME_CHECKED(UNiagaraEmitter, bSimulationStagesEnabled))
-=======
 	else if (PropertyName == GET_MEMBER_NAME_CHECKED(FNiagaraEventScriptProperties, SourceEmitterID))
 	{
 		bRecomputeExecutionOrder = true;
 	}
 	else if (PropertyName == GET_MEMBER_NAME_CHECKED(UNiagaraEmitter, AttributesToPreserve))
->>>>>>> 6bbb88c8
 	{
 		if (GraphSource != nullptr)
 		{
@@ -1134,27 +918,11 @@
 		}
 		bNeedsRecompile = true;
 	}
-<<<<<<< HEAD
-	else if (PropertyName == GET_MEMBER_NAME_CHECKED(UNiagaraEmitter, bDeprecatedShaderStagesEnabled))
-=======
 	else if (PropertyName == GET_MEMBER_NAME_CHECKED(UNiagaraEmitter, MaxDeltaTimePerTick))
->>>>>>> 6bbb88c8
 	{
 		if (GraphSource != nullptr)
 		{
 			GraphSource->MarkNotSynchronized(TEXT("MaxDeltaTimePerTick changed."));
-		}
-		bNeedsRecompile = true;
-	}
-	else if (PropertyName == GET_MEMBER_NAME_CHECKED(FNiagaraEventScriptProperties, SourceEmitterID))
-	{
-		bRecomputeExecutionOrder = true;
-	}
-	else if (PropertyName == GET_MEMBER_NAME_CHECKED(UNiagaraEmitter, AttributesToPreserve))
-	{
-		if (GraphSource != nullptr)
-		{
-			GraphSource->MarkNotSynchronized(TEXT("AttributesToPreserve changed."));
 		}
 		bNeedsRecompile = true;
 	}
@@ -1177,9 +945,9 @@
 #endif
 }
 
-void UNiagaraEmitter::PreSave(const ITargetPlatform* TargetPlatform)
-{
-	Super::PreSave(TargetPlatform);
+void UNiagaraEmitter::PreSave(FObjectPreSaveContext ObjectSaveContext)
+{
+	Super::PreSave(ObjectSaveContext);
 	UpdateEmitterAfterLoad();
 }
 
@@ -1214,6 +982,8 @@
 		}
 	}
 
+	RebuildRendererBindings();
+
 	if (bUpdateContexts)
 	{
 		FNiagaraSystemUpdateContext UpdateCtx(this, true);
@@ -1229,103 +999,14 @@
 		Prop->RemoveVariable(InOldVariable, this);
 	}
 
+	RebuildRendererBindings();
+
 	if (bUpdateContexts)
 	{
 		FNiagaraSystemUpdateContext UpdateCtx(this, true);
 	}
 }
 #endif
-
-#if WITH_EDITORONLY_DATA
-TArray<UNiagaraScriptSourceBase*> UNiagaraEmitter::GetAllSourceScripts()
-{
-	TArray<UNiagaraScriptSourceBase*> OutScriptSources;
-	TArray<UNiagaraScript*> Scripts;
-	GetScripts(Scripts, false);
-	for (UNiagaraScript* Script : Scripts)
-	{
-		OutScriptSources.Add(Script->GetLatestSource());
-	}
-<<<<<<< HEAD
-	return OutScriptSources;
-}
-
-FString UNiagaraEmitter::GetSourceObjectPathName() const
-=======
-	else if (bRecomputeExecutionOrder)
-	{
-		UNiagaraSystem::RecomputeExecutionOrderForEmitter(this);
-	}
-#endif
-}
-
-void UNiagaraEmitter::PreSave(FObjectPreSaveContext ObjectSaveContext)
-{
-	Super::PreSave(ObjectSaveContext);
-	UpdateEmitterAfterLoad();
-}
-
-
-UNiagaraEmitter::FOnPropertiesChanged& UNiagaraEmitter::OnPropertiesChanged()
->>>>>>> 6bbb88c8
-{
-	return GetPathName();
-}
-
-TArray<UNiagaraEditorParametersAdapterBase*> UNiagaraEmitter::GetEditorOnlyParametersAdapters()
-{
-	return { GetEditorParameters() };
-}
-<<<<<<< HEAD
-#endif // WITH_EDITORONLY_DATA
-=======
-
-void UNiagaraEmitter::HandleVariableRenamed(const FNiagaraVariable& InOldVariable, const FNiagaraVariable& InNewVariable, bool bUpdateContexts)
-{
-	// Rename the variable if it is in use by any renderer properties
-	for (UNiagaraRendererProperties* Prop : GetRenderers())
-	{
-		Prop->Modify(false);
-		Prop->RenameVariable(InOldVariable, InNewVariable, this);
-	}
-
-	// Rename any simulation stage iteration sources
-	for (UNiagaraSimulationStageBase* SimStage : SimulationStages)
-	{
-		UNiagaraSimulationStageGeneric* GenericStage = Cast<UNiagaraSimulationStageGeneric>(SimStage);
-		if (GenericStage && GenericStage->DataInterface.BoundVariable.GetName() == InOldVariable.GetName())
-		{
-			GenericStage->Modify(false);
-			GenericStage->DataInterface.BoundVariable = InNewVariable;
-		}
-	}
-
-	RebuildRendererBindings();
-
-	if (bUpdateContexts)
-	{
-		FNiagaraSystemUpdateContext UpdateCtx(this, true);
-	}
-}
-
-void UNiagaraEmitter::HandleVariableRemoved(const FNiagaraVariable& InOldVariable, bool bUpdateContexts)
-{
-	// Reset the variable if it is in use by any renderer properties
-	for (UNiagaraRendererProperties* Prop : GetRenderers())
-	{
-		Prop->Modify(false);
-		Prop->RemoveVariable(InOldVariable, this);
-	}
-
-	RebuildRendererBindings();
-
-	if (bUpdateContexts)
-	{
-		FNiagaraSystemUpdateContext UpdateCtx(this, true);
-	}
-}
-#endif
->>>>>>> 6bbb88c8
 
 #if WITH_EDITORONLY_DATA
 TArray<UNiagaraScriptSourceBase*> UNiagaraEmitter::GetAllSourceScripts()
@@ -1665,27 +1346,11 @@
 		}
 	}
 
-<<<<<<< HEAD
-	return true;
-}
-
-void UNiagaraEmitter::GetScripts(TArray<UNiagaraScript*>& OutScripts, bool bCompilableOnly, bool bEnabledOnly) const
-{
-	OutScripts.Add(SpawnScriptProps.Script);
-	OutScripts.Add(UpdateScriptProps.Script);
-	if (!bCompilableOnly)
-	{
-#if WITH_EDITORONLY_DATA
-		OutScripts.Add(EmitterSpawnScriptProps.Script);
-		OutScripts.Add(EmitterUpdateScriptProps.Script);
-#endif
-=======
 	TArray<UNiagaraScript*> TargetScripts;
 	if (UNiagaraSystem* SystemOwner = Cast<UNiagaraSystem>(GetOuter()))
 	{
 		TargetScripts.Add(SystemOwner->GetSystemSpawnScript());
 		TargetScripts.Add(SystemOwner->GetSystemUpdateScript());
->>>>>>> 6bbb88c8
 	}
 	GetScripts(TargetScripts, false, true);
 
@@ -1728,18 +1393,12 @@
 		{
 			for (int i=0; i < NiagaraShaderScript->GetNumPermutations(); ++i)
 			{
-<<<<<<< HEAD
-				if (bEnabledOnly && (!SimulationStages[i]->bEnabled || !bSimulationStagesEnabled))
-					continue;
-				OutScripts.Add(SimulationStages[i]->Script);
-=======
 				FNiagaraShaderRef NiagaraShaderRef = NiagaraShaderScript->GetShaderGameThread(i);
 				if (NiagaraShaderRef.IsValid() && NiagaraShaderRef->ViewUniformBufferParam.IsBound())
 				{
 					bRequiresViewUniformBuffer = true;
 					break;
 				}
->>>>>>> 6bbb88c8
 			}
 		}
 	}
@@ -1849,240 +1508,40 @@
 #endif
 }
 
-void UNiagaraEmitter::CacheFromCompiledData(const FNiagaraDataSetCompiledData* CompiledData)
-{
-	bRequiresViewUniformBuffer = false;
-
-	MaxInstanceCount = 0;
-	BoundsCalculators.Empty();
-
-	// Allow renderers to cache the bindings also
-	for (UNiagaraRendererProperties* Renderer : RendererProperties)
-	{
-		Renderer->CacheFromCompiledData(CompiledData);
-	}
-
-	// Initialize bounds calculators - skip creating if we won't ever use it.  We leave the GPU sims in there with the editor so that we can
-	// generate the bounds from the readback in the tool.
-#if !WITH_EDITOR
-	bool bUseDynamicBounds = !bFixedBounds && SimTarget == ENiagaraSimTarget::CPUSim;
-	if (bUseDynamicBounds)
-#endif
-	{
-		BoundsCalculators.Reserve(RendererProperties.Num());
-		for (UNiagaraRendererProperties* Renderer : RendererProperties)
-		{
-			if ((Renderer != nullptr) && Renderer->GetIsEnabled())
-			{
-				FNiagaraBoundsCalculator* BoundsCalculator = Renderer->CreateBoundsCalculator();
-				if (BoundsCalculator != nullptr)
-				{
-					BoundsCalculator->InitAccessors(CompiledData);
-					BoundsCalculators.Emplace(BoundsCalculator);
-				}
-			}
-		}
-	}
-
-	// Cache information for GPU compute sims
-	CacheFromShaderCompiled();
-
-	// Find number maximum number of instance we can support for this emitter
-	if (CompiledData != nullptr)
-	{
-		// Prevent division by 0 in case there are no renderers.
-		uint32 MaxGPUBufferComponents = 1;
-		if (SimTarget == ENiagaraSimTarget::CPUSim)
-		{
-			// CPU emitters only upload the data needed by the renderers to the GPU. Compute the maximum number of components per particle
-			// among all the enabled renderers, since this will decide how many particles we can upload.
-			ForEachEnabledRenderer(
-				[&](UNiagaraRendererProperties* RendererProperty)
-				{
-					const uint32 RendererMaxNumComponents = RendererProperty->ComputeMaxUsedComponents(CompiledData);
-					MaxGPUBufferComponents = FMath::Max(MaxGPUBufferComponents, RendererMaxNumComponents);
-				}
-			);
-		}
-		else
-		{
-			// GPU emitters must store the entire particle payload on GPU buffers, so get the maximum component count from the dataset.
-			MaxGPUBufferComponents = FMath::Max(MaxGPUBufferComponents, FMath::Max3(CompiledData->TotalFloatComponents, CompiledData->TotalInt32Components, CompiledData->TotalHalfComponents));
-		}
-
-		// See how many particles we can fit in a GPU buffer. This number can be quite small on some platforms.
-		uint64 MaxBufferElements = (GDebugForcedMaxGPUBufferElements > 0) ? (uint64)GDebugForcedMaxGPUBufferElements : GetMaxBufferDimension();
-		// Don't just cast the result of the division to 32-bit, since that will produce garbage if MaxNumInstances is larger than UINT_MAX. Saturate instead.
-		MaxInstanceCount = (uint32)FMath::Min(MaxBufferElements / MaxGPUBufferComponents, (uint64)UINT_MAX);
-
-		if (SimTarget == ENiagaraSimTarget::GPUComputeSim)
-		{
-			// On GPU, the size of the allocated buffers must be a multiple of NiagaraComputeMaxThreadGroupSize, so round down.
-			MaxInstanceCount = FMath::DivideAndRoundDown(MaxInstanceCount, NiagaraComputeMaxThreadGroupSize) * NiagaraComputeMaxThreadGroupSize;
-			// We will need an extra scratch instance, so the maximum number of usable instances is one less than the value we computed.
-			MaxInstanceCount -= 1;
-		}
-	}
-	else
-	{
-		MaxInstanceCount = 0;
-	}
-}
-
-void UNiagaraEmitter::CacheFromShaderCompiled()
-{
-	bRequiresViewUniformBuffer = false;
-	if (GPUComputeScript && (SimTarget == ENiagaraSimTarget::GPUComputeSim))
-	{
-		if (const FNiagaraShaderScript* NiagaraShaderScript = GPUComputeScript->GetRenderThreadScript())
-		{
-			for (int i=0; i < NiagaraShaderScript->GetNumPermutations(); ++i)
-			{
-				FNiagaraShaderRef NiagaraShaderRef = NiagaraShaderScript->GetShaderGameThread(i);
-				if (NiagaraShaderRef.IsValid() && NiagaraShaderRef->ViewUniformBufferParam.IsBound())
-				{
-					bRequiresViewUniformBuffer = true;
-					break;
-				}
-			}
-		}
-	}
-}
-
-void UNiagaraEmitter::UpdateEmitterAfterLoad()
-{
-	if (bFullyLoaded)
+bool UNiagaraEmitter::IsAllowedByScalability()const
+{
+	return Platforms.IsActive();
+}
+
+bool UNiagaraEmitter::RequiresPersistentIDs() const
+{
+	return bRequiresPersistentIDs;
+}
+
+#if WITH_EDITORONLY_DATA
+
+FGuid UNiagaraEmitter::GetChangeId() const
+{
+	return ChangeId;
+}
+
+UNiagaraEditorDataBase* UNiagaraEmitter::GetEditorData() const
+{
+	return EditorData;
+}
+
+UNiagaraEditorParametersAdapterBase* UNiagaraEmitter::GetEditorParameters()
+{
+	return EditorParameters;
+}
+
+void UNiagaraEmitter::SetEditorData(UNiagaraEditorDataBase* InEditorData)
+{
+	if (EditorData == InEditorData)
 	{
 		return;
 	}
-	bFullyLoaded = true;
-	
-#if WITH_EDITORONLY_DATA
-	check(IsInGameThread());
-
-	// Synchronize with definitions before merging.
-	PostLoadDefinitionsSubscriptions();
-
-	// Merge with parent if necessary.
-	if (GetOuter()->IsA<UNiagaraEmitter>())
-	{
-		// If this emitter is owned by another emitter, remove it's inheritance information so that it doesn't try to merge changes.
-		Parent = nullptr;
-		ParentAtLastMerge = nullptr;
-	}
-
-	if (Parent != nullptr)
-	{
-		Parent->UpdateEmitterAfterLoad();
-	}
-	if (ParentAtLastMerge != nullptr)
-	{
-		ParentAtLastMerge->UpdateEmitterAfterLoad();
-	}
-	
-	if (!GetOutermost()->bIsCookedForEditor)
-	{
-		if (IsSynchronizedWithParent() == false)
-		{
-			bool bIsPackageDirty = GetOutermost()->IsDirty();
-			MergeChangesFromParent();
-			if (bIsPackageDirty == false)
-			{
-				// we do not want to dirty the system from the merge on load
-				GetOutermost()->SetDirtyFlag(false);
-			}
-		}
-
-		// Reset scripts if recompile is forced.
-		bool bGenerateNewChangeId = false;
-		FString GenerateNewChangeIdReason;
-		if (GetForceCompileOnLoad())
-		{
-			// If we are a standalone emitter, then we invalidate id's, which should cause systems dependent on us to regenerate.
-			UObject* OuterObj = GetOuter();
-			if (OuterObj == GetOutermost())
-			{
-				GraphSource->ForceGraphToRecompileOnNextCheck();
-				bGenerateNewChangeId = true;
-				GenerateNewChangeIdReason = TEXT("PostLoad - Force compile on load");
-				if (GEnableVerboseNiagaraChangeIdLogging)
-				{
-					UE_LOG(LogNiagara, Log, TEXT("InvalidateCachedCompileIds for %s because GbForceNiagaraCompileOnLoad = %d"), *GetPathName(), GbForceNiagaraCompileOnLoad);
-				}
-			}
-		}
-	
-		if (ChangeId.IsValid() == false)
-		{
-			// If the change id is already invalid we need to generate a new one, and can skip checking the owned scripts.
-			bGenerateNewChangeId = true;
-			GenerateNewChangeIdReason = TEXT("PostLoad - Change id was invalid.");
-			if (GEnableVerboseNiagaraChangeIdLogging)
-			{
-				UE_LOG(LogNiagara, Log, TEXT("Change ID updated for emitter %s because the ID was invalid."), *GetPathName());
-			}
-		}
-
-		if (bGenerateNewChangeId)
-		{
-			UpdateChangeId(GenerateNewChangeIdReason);
-		}
-
-		BindNotifications();
-	}
-#endif
-
-	ResolveScalabilitySettings();
-
-#if !UE_BUILD_SHIPPING
-	DebugSimName.Empty();
-	if (const UNiagaraSystem* SystemOwner = Cast<const UNiagaraSystem>(GetOuter()))
-	{
-		DebugSimName = SystemOwner->GetName();
-		DebugSimName.AppendChar(':');
-	}
-	DebugSimName.Append(GetName());
-#endif
-
-}
-
-bool UNiagaraEmitter::IsAllowedByScalability()const
-{
-	return Platforms.IsActive();
-}
-
-bool UNiagaraEmitter::RequiresPersistentIDs() const
-{
-	return bRequiresPersistentIDs;
-}
-
-#if WITH_EDITORONLY_DATA
-
-FGuid UNiagaraEmitter::GetChangeId() const
-{
-	return ChangeId;
-}
-
-UNiagaraEditorDataBase* UNiagaraEmitter::GetEditorData() const
-{
-	return EditorData;
-}
-
-UNiagaraEditorParametersAdapterBase* UNiagaraEmitter::GetEditorParameters()
-{
-	return EditorParameters;
-}
-
-void UNiagaraEmitter::SetEditorData(UNiagaraEditorDataBase* InEditorData)
-{
-	if (EditorData == InEditorData)
-	{
-		return;
-	}
-<<<<<<< HEAD
-=======
  
->>>>>>> 6bbb88c8
 	if (EditorData != nullptr)
 	{
 		EditorData->OnPersistentDataChanged().RemoveAll(this);
@@ -2221,7 +1680,6 @@
 	{
 		GraphSource->OnChanged().AddUObject(this, &UNiagaraEmitter::GraphSourceChanged);
 	}
-<<<<<<< HEAD
 
 	if (EmitterSpawnScriptProps.Script)
 	{
@@ -2254,39 +1712,6 @@
 			EventScriptProperties.Script->RapidIterationParameters.AddOnChangedHandler(
 				FNiagaraParameterStore::FOnChanged::FDelegate::CreateUObject(this, &UNiagaraEmitter::ScriptRapidIterationParameterChanged));
 		}
-=======
-
-	if (EmitterSpawnScriptProps.Script)
-	{
-		EmitterSpawnScriptProps.Script->RapidIterationParameters.AddOnChangedHandler(
-			FNiagaraParameterStore::FOnChanged::FDelegate::CreateUObject(this, &UNiagaraEmitter::ScriptRapidIterationParameterChanged));
-	}
-
-	if (EmitterUpdateScriptProps.Script)
-	{
-		EmitterUpdateScriptProps.Script->RapidIterationParameters.AddOnChangedHandler(
-			FNiagaraParameterStore::FOnChanged::FDelegate::CreateUObject(this, &UNiagaraEmitter::ScriptRapidIterationParameterChanged));
-	}
-
-	if (SpawnScriptProps.Script)
-	{
-		SpawnScriptProps.Script->RapidIterationParameters.AddOnChangedHandler(
-			FNiagaraParameterStore::FOnChanged::FDelegate::CreateUObject(this, &UNiagaraEmitter::ScriptRapidIterationParameterChanged));
-	}
-
-	if (UpdateScriptProps.Script)
-	{
-		UpdateScriptProps.Script->RapidIterationParameters.AddOnChangedHandler(
-			FNiagaraParameterStore::FOnChanged::FDelegate::CreateUObject(this, &UNiagaraEmitter::ScriptRapidIterationParameterChanged));
-	}
-
-	for (FNiagaraEventScriptProperties& EventScriptProperties : EventHandlerScriptProps)
-	{
-		if (EventScriptProperties.Script)
-		{
-			EventScriptProperties.Script->RapidIterationParameters.AddOnChangedHandler(
-				FNiagaraParameterStore::FOnChanged::FDelegate::CreateUObject(this, &UNiagaraEmitter::ScriptRapidIterationParameterChanged));
-		}
 	}
 
 	for (UNiagaraSimulationStageBase* SimulationStage : SimulationStages)
@@ -2314,40 +1739,9 @@
 	if (EditorData != nullptr)
 	{
 		EditorData->OnPersistentDataChanged().AddUObject(this, &UNiagaraEmitter::PersistentEditorDataChanged);
->>>>>>> 6bbb88c8
-	}
-}
-
-<<<<<<< HEAD
-	for (UNiagaraSimulationStageBase* SimulationStage : SimulationStages)
-	{
-		if (SimulationStage)
-		{
-			SimulationStage->OnChanged().AddUObject(this, &UNiagaraEmitter::SimulationStageChanged);
-
-			if (SimulationStage->Script)
-			{
-				SimulationStage->Script->RapidIterationParameters.AddOnChangedHandler(
-					FNiagaraParameterStore::FOnChanged::FDelegate::CreateUObject(this, &UNiagaraEmitter::ScriptRapidIterationParameterChanged));
-			}
-		}
-	}
-
-	for (UNiagaraRendererProperties* Renderer : RendererProperties)
-	{
-		if (Renderer)
-		{
-			Renderer->OnChanged().AddUObject(this, &UNiagaraEmitter::RendererChanged);
-		}
-	}
-
-	if (EditorData != nullptr)
-	{
-		EditorData->OnPersistentDataChanged().AddUObject(this, &UNiagaraEmitter::PersistentEditorDataChanged);
-	}
-}
-
-=======
+	}
+}
+
 void UNiagaraEmitter::GatherStaticVariables(TArray<FNiagaraVariable>& OutVars) const
 {
 	TArray<UNiagaraScript*> OutScripts;
@@ -2375,13 +1769,11 @@
 }
 
 
->>>>>>> 6bbb88c8
 #endif
 
 bool UNiagaraEmitter::UsesScript(const UNiagaraScript* Script)const
 {
 	if (SpawnScriptProps.Script == Script || UpdateScriptProps.Script == Script)
-<<<<<<< HEAD
 	{
 		return true;
 	}
@@ -2390,20 +1782,30 @@
 	{
 		return true;
 	}
-=======
+#endif
+	for (int32 i = 0; i < EventHandlerScriptProps.Num(); i++)
+	{
+		if (EventHandlerScriptProps[i].Script == Script)
+		{
+			return true;
+		}
+	}
+	return false;
+}
+
+bool UNiagaraEmitter::UsesCollection(const class UNiagaraParameterCollection* Collection)const
+{
+	if (SpawnScriptProps.Script && SpawnScriptProps.Script->UsesCollection(Collection))
 	{
 		return true;
 	}
-#if WITH_EDITORONLY_DATA
-	if (EmitterSpawnScriptProps.Script == Script || EmitterUpdateScriptProps.Script == Script)
+	if (UpdateScriptProps.Script && UpdateScriptProps.Script->UsesCollection(Collection))
 	{
 		return true;
 	}
->>>>>>> 6bbb88c8
-#endif
 	for (int32 i = 0; i < EventHandlerScriptProps.Num(); i++)
 	{
-		if (EventHandlerScriptProps[i].Script == Script)
+		if (EventHandlerScriptProps[i].Script && EventHandlerScriptProps[i].Script->UsesCollection(Collection))
 		{
 			return true;
 		}
@@ -2411,32 +1813,8 @@
 	return false;
 }
 
-bool UNiagaraEmitter::UsesCollection(const class UNiagaraParameterCollection* Collection)const
-{
-	if (SpawnScriptProps.Script && SpawnScriptProps.Script->UsesCollection(Collection))
-	{
-		return true;
-	}
-	if (UpdateScriptProps.Script && UpdateScriptProps.Script->UsesCollection(Collection))
-	{
-		return true;
-	}
-	for (int32 i = 0; i < EventHandlerScriptProps.Num(); i++)
-	{
-		if (EventHandlerScriptProps[i].Script && EventHandlerScriptProps[i].Script->UsesCollection(Collection))
-		{
-			return true;
-		}
-	}
-	return false;
-}
-
-
-<<<<<<< HEAD
-bool UNiagaraEmitter::CanObtainParticleAttribute(const FNiagaraVariableBase& InVar) const
-=======
+
 bool UNiagaraEmitter::CanObtainParticleAttribute(const FNiagaraVariableBase& InVar, FNiagaraTypeDefinition& OutBoundType) const
->>>>>>> 6bbb88c8
 {
 	check(!HasAnyFlags(RF_NeedPostLoad));
 
@@ -2445,13 +1823,6 @@
 		// make sure that this isn't called before our dependents are fully loaded
 		check(!SpawnScriptProps.Script->HasAnyFlags(RF_NeedPostLoad));
 
-<<<<<<< HEAD
-		return SpawnScriptProps.Script->GetVMExecutableData().Attributes.Contains(InVar);
-	}
-	return false;
-}
-bool UNiagaraEmitter::CanObtainEmitterAttribute(const FNiagaraVariableBase& InVarWithUniqueNameNamespace) const
-=======
 		bool bContainsAttribute = SpawnScriptProps.Script->GetVMExecutableData().Attributes.Contains(InVar);
 		if (!bContainsAttribute && InVar.GetType() == FNiagaraTypeDefinition::GetPositionDef())
 		{
@@ -2466,7 +1837,6 @@
 	return false;
 }
 bool UNiagaraEmitter::CanObtainEmitterAttribute(const FNiagaraVariableBase& InVarWithUniqueNameNamespace, FNiagaraTypeDefinition& OutBoundType) const
->>>>>>> 6bbb88c8
 {
 	check(!HasAnyFlags(RF_NeedPostLoad));
 
@@ -2476,19 +1846,11 @@
 		// make sure that this isn't called before our dependents are fully loaded
 		check(!Sys->HasAnyFlags(RF_NeedPostLoad));
 
-<<<<<<< HEAD
-		return Sys->CanObtainEmitterAttribute(InVarWithUniqueNameNamespace);
+		return Sys->CanObtainEmitterAttribute(InVarWithUniqueNameNamespace, OutBoundType);
 	}
 	return false;
 }
-bool UNiagaraEmitter::CanObtainSystemAttribute(const FNiagaraVariableBase& InVar) const
-=======
-		return Sys->CanObtainEmitterAttribute(InVarWithUniqueNameNamespace, OutBoundType);
-	}
-	return false;
-}
 bool UNiagaraEmitter::CanObtainSystemAttribute(const FNiagaraVariableBase& InVar, FNiagaraTypeDefinition& OutBoundType) const
->>>>>>> 6bbb88c8
 {
 	check(!HasAnyFlags(RF_NeedPostLoad));
 
@@ -2498,11 +1860,7 @@
 		// make sure that this isn't called before our dependents are fully loaded
 		check(!Sys->HasAnyFlags(RF_NeedPostLoad));
 
-<<<<<<< HEAD
-		return Sys->CanObtainSystemAttribute(InVar);
-=======
 		return Sys->CanObtainSystemAttribute(InVar, OutBoundType);
->>>>>>> 6bbb88c8
 	}
 	return false;
 }
@@ -2521,11 +1879,7 @@
 	return false;
 }
 
-<<<<<<< HEAD
-FString UNiagaraEmitter::GetUniqueEmitterName()const
-=======
 const FString& UNiagaraEmitter::GetUniqueEmitterName()const
->>>>>>> 6bbb88c8
 {
 	return UniqueEmitterName;
 }
@@ -2654,9 +2008,6 @@
 		ScratchPadScripts.Add(MergedScratchPadScript);
 	}
 
-<<<<<<< HEAD
-	SetEditorData(MergedEmitter->GetEditorData());
-=======
 	UNiagaraEditorDataBase* NewEditorData = MergedEmitter->GetEditorData();
 	ReouterMergedObject(this, NewEditorData);
 	SetEditorData(NewEditorData);
@@ -2671,7 +2022,6 @@
 			MessageData = Message.Value;
 		}
 	}
->>>>>>> 6bbb88c8
 
 	// Update the change id since we don't know what's changed.
 	UpdateChangeId(TEXT("Updated from merged copy"));
@@ -2750,11 +2100,8 @@
 	UpdateChangeId(TEXT("Renderer added"));
 	OnRenderersChangedDelegate.Broadcast();
 #endif
-<<<<<<< HEAD
-=======
 	RebuildRendererBindings();
 
->>>>>>> 6bbb88c8
 	if (UNiagaraSystem* Owner = GetTypedOuter<UNiagaraSystem>())
 	{
 		Owner->ComputeRenderersDrawOrder();
@@ -2771,11 +2118,8 @@
 	UpdateChangeId(TEXT("Renderer removed"));
 	OnRenderersChangedDelegate.Broadcast();
 #endif
-<<<<<<< HEAD
-=======
 	RebuildRendererBindings();
 
->>>>>>> 6bbb88c8
 	if (UNiagaraSystem* Owner = GetTypedOuter<UNiagaraSystem>())
 	{
 		Owner->ComputeRenderersDrawOrder();
@@ -2910,10 +2254,7 @@
 #if STATS
 	StatDatabase.ClearStatCaptures();
 #endif
-<<<<<<< HEAD
-=======
 	CachedTraversalData.Reset();
->>>>>>> 6bbb88c8
 }
 
 void UNiagaraEmitter::ScriptRapidIterationParameterChanged()
