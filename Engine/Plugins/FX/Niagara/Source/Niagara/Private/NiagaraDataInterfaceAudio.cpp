--- conflicted
+++ resolved
@@ -72,13 +72,8 @@
 {
 	if (bIsRegistered)
 	{
-<<<<<<< HEAD
-		FAudioDeviceHandle DeviceHandle = FAudioDeviceManager::Get()->GetAudioDevice(AudioDeviceId);
-		check(DeviceHandle);
-=======
 		FAudioDevice * DeviceHandle = FAudioDeviceManager::Get()->GetAudioDeviceRaw(AudioDeviceId);
 		ensure(DeviceHandle);
->>>>>>> 3aae9151
 		DeviceHandle->UnregisterSubmixBufferListener(this, Submix);
 
 		bIsRegistered = false;
