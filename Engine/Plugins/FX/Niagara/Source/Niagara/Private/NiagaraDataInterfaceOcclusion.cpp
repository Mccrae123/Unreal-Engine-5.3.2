// Copyright Epic Games, Inc. All Rights Reserved.

#include "NiagaraDataInterfaceOcclusion.h"
#include "NiagaraTypes.h"
#include "NiagaraWorldManager.h"
#include "ShaderParameterUtils.h"
#include "Internationalization/Internationalization.h"
#include "NiagaraSystemInstance.h"

#define LOCTEXT_NAMESPACE "NiagaraDataInterfaceOcclusion"

const FName UNiagaraDataInterfaceOcclusion::GetCameraOcclusionRectangleName(TEXT("QueryOcclusionFactorWithRectangleGPU"));
const FName UNiagaraDataInterfaceOcclusion::GetCameraOcclusionCircleName(TEXT("QueryOcclusionFactorWithCircleGPU"));

struct FNiagaraOcclusionDIFunctionVersion
{
	enum Type
	{
		InitialVersion = 0,
		LWCConversion = 1,

		VersionPlusOne,
		LatestVersion = VersionPlusOne - 1
	};
};

UNiagaraDataInterfaceOcclusion::UNiagaraDataInterfaceOcclusion(FObjectInitializer const& ObjectInitializer)
	: Super(ObjectInitializer)
{
	Proxy.Reset(new FNiagaraDataIntefaceProxyOcclusionQuery());
}

void UNiagaraDataInterfaceOcclusion::PostInitProperties()
{
	Super::PostInitProperties();

	if (HasAnyFlags(RF_ClassDefaultObject))
	{
		ENiagaraTypeRegistryFlags Flags = ENiagaraTypeRegistryFlags::AllowAnyVariable | ENiagaraTypeRegistryFlags::AllowParameter;
		FNiagaraTypeRegistry::Register(FNiagaraTypeDefinition(GetClass()), Flags);
	}
}

void UNiagaraDataInterfaceOcclusion::GetFunctions(TArray<FNiagaraFunctionSignature>& OutFunctions)
{
	FNiagaraFunctionSignature Sig;
	Sig.Name = GetCameraOcclusionRectangleName;
#if WITH_EDITORONLY_DATA
	Sig.Description = LOCTEXT("GetCameraOcclusionRectFunctionDescription", "This function returns the occlusion factor of a sprite. It samples the depth buffer in a rectangular grid around the given world position and compares each sample with the camera distance.");
<<<<<<< HEAD
=======
	Sig.FunctionVersion = FNiagaraOcclusionDIFunctionVersion::LatestVersion;
>>>>>>> 6bbb88c8
#endif
	Sig.bMemberFunction = true;
	Sig.bRequiresContext = false;
	Sig.bSupportsCPU = false;
	FText VisibilityFractionDescription = LOCTEXT("VisibilityFractionDescription", "Returns a value 0..1 depending on how many of the samples on the screen were occluded.\nFor example, a value of 0.3 means that 70% of visible samples were occluded.\nIf the sample fraction is 0 then this also returns 0.");
	FText SampleFractionDescription = LOCTEXT("SampleFractionDescription", "Returns a value 0..1 depending on how many samples were inside the viewport or outside of it.\nFor example, a value of 0.3 means that 70% of samples were outside the current viewport and therefore not visible.");
	Sig.AddInput(FNiagaraVariable(FNiagaraTypeDefinition(GetClass()), TEXT("Occlusion interface")));
<<<<<<< HEAD
	Sig.AddInput(FNiagaraVariable(FNiagaraTypeDefinition::GetVec3Def(), TEXT("Sample Center World Position")), LOCTEXT("RectCenterPosDescription", "This world space position where the center of the sample rectangle should be."));
=======
	Sig.AddInput(FNiagaraVariable(FNiagaraTypeDefinition::GetPositionDef(), TEXT("Sample Center World Position")), LOCTEXT("RectCenterPosDescription", "This world space position where the center of the sample rectangle should be."));
>>>>>>> 6bbb88c8
	Sig.AddInput(FNiagaraVariable(FNiagaraTypeDefinition::GetFloatDef(), TEXT("Sample Window Width World")), LOCTEXT("SampleWindowWidthWorldDescription", "The total width of the sample rectangle in world space.\nIf the particle is a camera-aligned sprite then this is the sprite width."));
	Sig.AddInput(FNiagaraVariable(FNiagaraTypeDefinition::GetFloatDef(), TEXT("Sample Window Height World")), LOCTEXT("SampleWindowHeightWorldDescription", "The total height of the sample rectangle in world space.\nIf the particle is a camera-aligned sprite then this is the sprite height."));
	Sig.AddInput(FNiagaraVariable(FNiagaraTypeDefinition::GetFloatDef(), TEXT("Sample Steps Per Line")), LOCTEXT("StepsPerLineDescription", "The number of samples to take horizontally. The total number of samples is this value squared."));
	Sig.AddOutput(FNiagaraVariable(FNiagaraTypeDefinition::GetFloatDef(), TEXT("Visibility Fraction")), VisibilityFractionDescription);
	Sig.AddOutput(FNiagaraVariable(FNiagaraTypeDefinition::GetFloatDef(), TEXT("Sample Fraction")), SampleFractionDescription);
	OutFunctions.Add(Sig);

	Sig = FNiagaraFunctionSignature();
	Sig.Name = GetCameraOcclusionCircleName;
#if WITH_EDITORONLY_DATA
	Sig.Description = LOCTEXT("GetCameraOcclusionCircleFunctionDescription", "This function returns the occlusion factor of a sprite. It samples the depth buffer in concentric rings around the given world position and compares each sample with the camera distance.");
<<<<<<< HEAD
=======
	Sig.FunctionVersion = FNiagaraOcclusionDIFunctionVersion::LatestVersion;
>>>>>>> 6bbb88c8
#endif
	Sig.bMemberFunction = true;
	Sig.bRequiresContext = false;
	Sig.bSupportsCPU = false;
	Sig.AddInput(FNiagaraVariable(FNiagaraTypeDefinition(GetClass()), TEXT("Occlusion interface")));
<<<<<<< HEAD
	Sig.AddInput(FNiagaraVariable(FNiagaraTypeDefinition::GetVec3Def(), TEXT("Sample Center World Position")), LOCTEXT("CircleCenterPosDescription", "This world space position where the center of the sample circle should be."));
=======
	Sig.AddInput(FNiagaraVariable(FNiagaraTypeDefinition::GetPositionDef(), TEXT("Sample Center World Position")), LOCTEXT("CircleCenterPosDescription", "This world space position where the center of the sample circle should be."));
>>>>>>> 6bbb88c8
	Sig.AddInput(FNiagaraVariable(FNiagaraTypeDefinition::GetFloatDef(), TEXT("Sample Window Diameter World")), LOCTEXT("SampleWindowDiameterDescription", "The world space diameter of the circle to sample.\nIf the particle is a spherical sprite then this is the sprite size."));
	Sig.AddInput(FNiagaraVariable(FNiagaraTypeDefinition::GetFloatDef(), TEXT("Samples per ring")),LOCTEXT("SamplesPerRingDescription", "The number of samples for each ring inside the circle.\nThe total number of samples is NumRings * SamplesPerRing."));
	Sig.AddInput(FNiagaraVariable(FNiagaraTypeDefinition::GetFloatDef(), TEXT("Number of sample rings")), LOCTEXT("NumberOfSampleRingsDescription", "This number of concentric rings to sample inside the circle.\nThe total number of samples is NumRings * SamplesPerRing."));
	Sig.AddOutput(FNiagaraVariable(FNiagaraTypeDefinition::GetFloatDef(), TEXT("Visibility Fraction")), VisibilityFractionDescription);
	Sig.AddOutput(FNiagaraVariable(FNiagaraTypeDefinition::GetFloatDef(), TEXT("Sample Fraction")), SampleFractionDescription);
	OutFunctions.Add(Sig);
}

#if WITH_EDITORONLY_DATA
bool UNiagaraDataInterfaceOcclusion::AppendCompileHash(FNiagaraCompileHashVisitor* InVisitor) const
{
	if (!Super::AppendCompileHash(InVisitor))
		return false;

	FSHAHash Hash = GetShaderFileHash((TEXT("/Plugin/FX/Niagara/Private/NiagaraDataInterfaceOcclusion.ush")), EShaderPlatform::SP_PCD3D_SM5);
	InVisitor->UpdateString(TEXT("NiagaraDataInterfaceOcclusionHLSLSource"), Hash.ToString());
	return true;
}

void UNiagaraDataInterfaceOcclusion::GetCommonHLSL(FString& OutHLSL)
{
	OutHLSL += TEXT("#include \"/Plugin/FX/Niagara/Private/NiagaraDataInterfaceOcclusion.ush\"\n");
}

bool UNiagaraDataInterfaceOcclusion::GetFunctionHLSL(const FNiagaraDataInterfaceGPUParamInfo& ParamInfo, const FNiagaraDataInterfaceGeneratedFunction& FunctionInfo, int FunctionInstanceIndex, FString& OutHLSL)
{
	TMap<FString, FStringFormatArg> ArgsSample =
	{
		{TEXT("FunctionName"), FunctionInfo.InstanceName},
		{TEXT("NDIGetContextName"), TEXT("NDIOCCLUSION_MAKE_CONTEXT(") + ParamInfo.DataInterfaceHLSLSymbol + TEXT(")")},
	};

	if (FunctionInfo.DefinitionName == GetCameraOcclusionRectangleName)
	{
		static const TCHAR *FormatSample = TEXT(R"(
			void {FunctionName}(in float3 In_SampleCenterWorldPos, in float In_SampleWindowWidthWorld, in float In_SampleWindowHeightWorld, in float In_SampleSteps, out float Out_VisibilityFraction, out float Out_SampleFraction)
			{
<<<<<<< HEAD
				DIOcclusion_Rectangle(In_SampleCenterWorldPos, In_SampleWindowWidthWorld, In_SampleWindowHeightWorld, In_SampleSteps, Out_VisibilityFraction, Out_SampleFraction);
=======
				{NDIGetContextName}
				DIOcclusion_Rectangle(DIContext, In_SampleCenterWorldPos, In_SampleWindowWidthWorld, In_SampleWindowHeightWorld, In_SampleSteps, Out_VisibilityFraction, Out_SampleFraction);
>>>>>>> 6bbb88c8
			}
		)");
		OutHLSL += FString::Format(FormatSample, ArgsSample);
		return true;
	}
	if (FunctionInfo.DefinitionName == GetCameraOcclusionCircleName)
	{
		static const TCHAR *FormatSample = TEXT(R"(
			void {FunctionName}(in float3 In_SampleCenterWorldPos, in float In_SampleWindowDiameterWorld, in float In_SampleRays, in float In_SampleStepsPerRay, out float Out_VisibilityFraction, out float Out_SampleFraction)
			{
<<<<<<< HEAD
				DIOcclusion_Circle(In_SampleCenterWorldPos, In_SampleWindowDiameterWorld, In_SampleRays, In_SampleStepsPerRay, Out_VisibilityFraction, Out_SampleFraction);
=======
				{NDIGetContextName}
				DIOcclusion_Circle(DIContext, In_SampleCenterWorldPos, In_SampleWindowDiameterWorld, In_SampleRays, In_SampleStepsPerRay, Out_VisibilityFraction, Out_SampleFraction);
>>>>>>> 6bbb88c8
			}
		)");
		OutHLSL += FString::Format(FormatSample, ArgsSample);
		return true;
	}
	return false;
}
#endif

bool UNiagaraDataInterfaceOcclusion::UpgradeFunctionCall(FNiagaraFunctionSignature& FunctionSignature)
{
	if (FunctionSignature.FunctionVersion < FNiagaraOcclusionDIFunctionVersion::LatestVersion)
	{
		TArray<FNiagaraFunctionSignature> AllFunctions;
		GetFunctions(AllFunctions);
		for (const FNiagaraFunctionSignature& Sig : AllFunctions)
		{
			if (FunctionSignature.Name == Sig.Name)
			{
				FunctionSignature = Sig;
				return true;
			}
		}
	}

	return false;
}

void UNiagaraDataInterfaceOcclusion::GetParameterDefinitionHLSL(const FNiagaraDataInterfaceGPUParamInfo& ParamInfo,	FString& OutHLSL)
{
	Super::GetParameterDefinitionHLSL(ParamInfo, OutHLSL);

	OutHLSL += TEXT("NDIOCCLUSION_DECLARE_CONSTANTS(") + ParamInfo.DataInterfaceHLSLSymbol + TEXT(")\n");
}
#endif

<<<<<<< HEAD
// ------------------------------------------------------------
=======
struct FNiagaraDataInterfaceParametersCS_Occlusion : public FNiagaraDataInterfaceParametersCS
{
	DECLARE_TYPE_LAYOUT(FNiagaraDataInterfaceParametersCS_Occlusion, NonVirtual);

	void Bind(const FNiagaraDataInterfaceGPUParamInfo& ParameterInfo, const class FShaderParameterMap& ParameterMap)
	{
		SystemLWCTileParam.Bind(ParameterMap, *(SystemLWCTileName + ParameterInfo.DataInterfaceHLSLSymbol));
	}

	void Set(FRHICommandList& RHICmdList, const FNiagaraDataInterfaceSetArgs& Context) const
	{
		check(IsInRenderingThread());

		FRHIComputeShader* ComputeShaderRHI = Context.Shader.GetComputeShader();
		SetShaderValue(RHICmdList, ComputeShaderRHI, SystemLWCTileParam, Context.SystemLWCTile);
	}

private:
	// LWC data
	LAYOUT_FIELD(FShaderParameter, SystemLWCTileParam);

	static const FString SystemLWCTileName;
};

// LWC
const FString FNiagaraDataInterfaceParametersCS_Occlusion::SystemLWCTileName(TEXT("SystemLWCTile_"));

IMPLEMENT_TYPE_LAYOUT(FNiagaraDataInterfaceParametersCS_Occlusion);
IMPLEMENT_NIAGARA_DI_PARAMETER(UNiagaraDataInterfaceOcclusion, FNiagaraDataInterfaceParametersCS_Occlusion);
>>>>>>> 6bbb88c8

#undef LOCTEXT_NAMESPACE<|MERGE_RESOLUTION|>--- conflicted
+++ resolved
@@ -47,10 +47,7 @@
 	Sig.Name = GetCameraOcclusionRectangleName;
 #if WITH_EDITORONLY_DATA
 	Sig.Description = LOCTEXT("GetCameraOcclusionRectFunctionDescription", "This function returns the occlusion factor of a sprite. It samples the depth buffer in a rectangular grid around the given world position and compares each sample with the camera distance.");
-<<<<<<< HEAD
-=======
 	Sig.FunctionVersion = FNiagaraOcclusionDIFunctionVersion::LatestVersion;
->>>>>>> 6bbb88c8
 #endif
 	Sig.bMemberFunction = true;
 	Sig.bRequiresContext = false;
@@ -58,11 +55,7 @@
 	FText VisibilityFractionDescription = LOCTEXT("VisibilityFractionDescription", "Returns a value 0..1 depending on how many of the samples on the screen were occluded.\nFor example, a value of 0.3 means that 70% of visible samples were occluded.\nIf the sample fraction is 0 then this also returns 0.");
 	FText SampleFractionDescription = LOCTEXT("SampleFractionDescription", "Returns a value 0..1 depending on how many samples were inside the viewport or outside of it.\nFor example, a value of 0.3 means that 70% of samples were outside the current viewport and therefore not visible.");
 	Sig.AddInput(FNiagaraVariable(FNiagaraTypeDefinition(GetClass()), TEXT("Occlusion interface")));
-<<<<<<< HEAD
-	Sig.AddInput(FNiagaraVariable(FNiagaraTypeDefinition::GetVec3Def(), TEXT("Sample Center World Position")), LOCTEXT("RectCenterPosDescription", "This world space position where the center of the sample rectangle should be."));
-=======
 	Sig.AddInput(FNiagaraVariable(FNiagaraTypeDefinition::GetPositionDef(), TEXT("Sample Center World Position")), LOCTEXT("RectCenterPosDescription", "This world space position where the center of the sample rectangle should be."));
->>>>>>> 6bbb88c8
 	Sig.AddInput(FNiagaraVariable(FNiagaraTypeDefinition::GetFloatDef(), TEXT("Sample Window Width World")), LOCTEXT("SampleWindowWidthWorldDescription", "The total width of the sample rectangle in world space.\nIf the particle is a camera-aligned sprite then this is the sprite width."));
 	Sig.AddInput(FNiagaraVariable(FNiagaraTypeDefinition::GetFloatDef(), TEXT("Sample Window Height World")), LOCTEXT("SampleWindowHeightWorldDescription", "The total height of the sample rectangle in world space.\nIf the particle is a camera-aligned sprite then this is the sprite height."));
 	Sig.AddInput(FNiagaraVariable(FNiagaraTypeDefinition::GetFloatDef(), TEXT("Sample Steps Per Line")), LOCTEXT("StepsPerLineDescription", "The number of samples to take horizontally. The total number of samples is this value squared."));
@@ -74,20 +67,13 @@
 	Sig.Name = GetCameraOcclusionCircleName;
 #if WITH_EDITORONLY_DATA
 	Sig.Description = LOCTEXT("GetCameraOcclusionCircleFunctionDescription", "This function returns the occlusion factor of a sprite. It samples the depth buffer in concentric rings around the given world position and compares each sample with the camera distance.");
-<<<<<<< HEAD
-=======
 	Sig.FunctionVersion = FNiagaraOcclusionDIFunctionVersion::LatestVersion;
->>>>>>> 6bbb88c8
 #endif
 	Sig.bMemberFunction = true;
 	Sig.bRequiresContext = false;
 	Sig.bSupportsCPU = false;
 	Sig.AddInput(FNiagaraVariable(FNiagaraTypeDefinition(GetClass()), TEXT("Occlusion interface")));
-<<<<<<< HEAD
-	Sig.AddInput(FNiagaraVariable(FNiagaraTypeDefinition::GetVec3Def(), TEXT("Sample Center World Position")), LOCTEXT("CircleCenterPosDescription", "This world space position where the center of the sample circle should be."));
-=======
 	Sig.AddInput(FNiagaraVariable(FNiagaraTypeDefinition::GetPositionDef(), TEXT("Sample Center World Position")), LOCTEXT("CircleCenterPosDescription", "This world space position where the center of the sample circle should be."));
->>>>>>> 6bbb88c8
 	Sig.AddInput(FNiagaraVariable(FNiagaraTypeDefinition::GetFloatDef(), TEXT("Sample Window Diameter World")), LOCTEXT("SampleWindowDiameterDescription", "The world space diameter of the circle to sample.\nIf the particle is a spherical sprite then this is the sprite size."));
 	Sig.AddInput(FNiagaraVariable(FNiagaraTypeDefinition::GetFloatDef(), TEXT("Samples per ring")),LOCTEXT("SamplesPerRingDescription", "The number of samples for each ring inside the circle.\nThe total number of samples is NumRings * SamplesPerRing."));
 	Sig.AddInput(FNiagaraVariable(FNiagaraTypeDefinition::GetFloatDef(), TEXT("Number of sample rings")), LOCTEXT("NumberOfSampleRingsDescription", "This number of concentric rings to sample inside the circle.\nThe total number of samples is NumRings * SamplesPerRing."));
@@ -125,12 +111,8 @@
 		static const TCHAR *FormatSample = TEXT(R"(
 			void {FunctionName}(in float3 In_SampleCenterWorldPos, in float In_SampleWindowWidthWorld, in float In_SampleWindowHeightWorld, in float In_SampleSteps, out float Out_VisibilityFraction, out float Out_SampleFraction)
 			{
-<<<<<<< HEAD
-				DIOcclusion_Rectangle(In_SampleCenterWorldPos, In_SampleWindowWidthWorld, In_SampleWindowHeightWorld, In_SampleSteps, Out_VisibilityFraction, Out_SampleFraction);
-=======
 				{NDIGetContextName}
 				DIOcclusion_Rectangle(DIContext, In_SampleCenterWorldPos, In_SampleWindowWidthWorld, In_SampleWindowHeightWorld, In_SampleSteps, Out_VisibilityFraction, Out_SampleFraction);
->>>>>>> 6bbb88c8
 			}
 		)");
 		OutHLSL += FString::Format(FormatSample, ArgsSample);
@@ -141,12 +123,8 @@
 		static const TCHAR *FormatSample = TEXT(R"(
 			void {FunctionName}(in float3 In_SampleCenterWorldPos, in float In_SampleWindowDiameterWorld, in float In_SampleRays, in float In_SampleStepsPerRay, out float Out_VisibilityFraction, out float Out_SampleFraction)
 			{
-<<<<<<< HEAD
-				DIOcclusion_Circle(In_SampleCenterWorldPos, In_SampleWindowDiameterWorld, In_SampleRays, In_SampleStepsPerRay, Out_VisibilityFraction, Out_SampleFraction);
-=======
 				{NDIGetContextName}
 				DIOcclusion_Circle(DIContext, In_SampleCenterWorldPos, In_SampleWindowDiameterWorld, In_SampleRays, In_SampleStepsPerRay, Out_VisibilityFraction, Out_SampleFraction);
->>>>>>> 6bbb88c8
 			}
 		)");
 		OutHLSL += FString::Format(FormatSample, ArgsSample);
@@ -154,7 +132,6 @@
 	}
 	return false;
 }
-#endif
 
 bool UNiagaraDataInterfaceOcclusion::UpgradeFunctionCall(FNiagaraFunctionSignature& FunctionSignature)
 {
@@ -183,9 +160,6 @@
 }
 #endif
 
-<<<<<<< HEAD
-// ------------------------------------------------------------
-=======
 struct FNiagaraDataInterfaceParametersCS_Occlusion : public FNiagaraDataInterfaceParametersCS
 {
 	DECLARE_TYPE_LAYOUT(FNiagaraDataInterfaceParametersCS_Occlusion, NonVirtual);
@@ -215,6 +189,5 @@
 
 IMPLEMENT_TYPE_LAYOUT(FNiagaraDataInterfaceParametersCS_Occlusion);
 IMPLEMENT_NIAGARA_DI_PARAMETER(UNiagaraDataInterfaceOcclusion, FNiagaraDataInterfaceParametersCS_Occlusion);
->>>>>>> 6bbb88c8
 
 #undef LOCTEXT_NAMESPACE