// Copyright Epic Games, Inc. All Rights Reserved.

#include "NiagaraRenderer.h"
#include "ParticleResources.h"
#include "ParticleBeamTrailVertexFactory.h"
#include "NiagaraDataSet.h"
#include "NiagaraStats.h"
#include "NiagaraVertexFactory.h"
#include "Engine/Engine.h"
#include "DynamicBufferAllocator.h"
#include "NiagaraEmitterInstanceBatcher.h"
#include "NiagaraGPUSortInfo.h"

DECLARE_CYCLE_STAT(TEXT("Sort Particles"), STAT_NiagaraSortParticles, STATGROUP_Niagara);
DECLARE_CYCLE_STAT(TEXT("Global Float Alloc - All"), STAT_NiagaraAllocateGlobalFloatAll, STATGROUP_Niagara);
DECLARE_CYCLE_STAT(TEXT("Global Float Alloc - InsideLock"), STAT_NiagaraAllocateGlobalFloatInsideLock, STATGROUP_Niagara);
DECLARE_CYCLE_STAT(TEXT("Global Float Alloc - Alloc New Buffer"), STAT_NiagaraAllocateGlobalFloatAllocNew, STATGROUP_Niagara);
DECLARE_CYCLE_STAT(TEXT("Global Float Alloc - Map Buffer"), STAT_NiagaraAllocateGlobalFloatMapBuffer, STATGROUP_Niagara);

int32 GNiagaraRadixSortThreshold = 400;
static FAutoConsoleVariableRef CVarNiagaraRadixSortThreshold(
	TEXT("Niagara.RadixSortThreshold"),
	GNiagaraRadixSortThreshold,
	TEXT("Instance count at which radix sort gets used instead of introspective sort.\n")
	TEXT("Set to  -1 to never use radixsort. (default=400)"),
	ECVF_Default
);

class FNiagaraEmptyBufferSRV : public FRenderResource
{
public:
	FNiagaraEmptyBufferSRV(EPixelFormat InPixelFormat, const FString& InDebugName, uint32 InDefaultValue = 0) : PixelFormat(InPixelFormat), DebugName(InDebugName), DefaultValue(InDefaultValue) {}
	EPixelFormat PixelFormat;
	FString DebugName;
	FVertexBufferRHIRef Buffer;
	FShaderResourceViewRHIRef SRV;
	uint32 DefaultValue = 0;


	virtual void InitRHI() override
	{
		// Create a buffer with one element.
		uint32 NumBytes = GPixelFormats[PixelFormat].BlockBytes;
		FRHIResourceCreateInfo CreateInfo;
		CreateInfo.DebugName = *DebugName;
		Buffer = RHICreateVertexBuffer(NumBytes, BUF_ShaderResource | BUF_Static, CreateInfo);

		// Zero the buffer memory.
		void* Data = RHILockVertexBuffer(Buffer, 0, NumBytes, RLM_WriteOnly);
		FMemory::Memset(Data, 0, NumBytes);
		
		if (PixelFormat == PF_R8G8B8A8)
		{
			*reinterpret_cast<uint32*>(Data) = DefaultValue;
		}

		RHIUnlockVertexBuffer(Buffer);

		SRV = RHICreateShaderResourceView(Buffer, NumBytes, PixelFormat);
	}

	virtual void ReleaseRHI() override
	{
		SRV.SafeRelease();
		Buffer.SafeRelease();
	}
};

class FNiagaraEmptyTextureSRV : public FRenderResource
{
public:
	FNiagaraEmptyTextureSRV(EPixelFormat InPixelFormat, const FString& InDebugName) : PixelFormat(InPixelFormat), DebugName(InDebugName) {}
	EPixelFormat PixelFormat;
	FString DebugName;
	FTexture2DRHIRef Texture;
	FShaderResourceViewRHIRef SRV;

	virtual void InitRHI() override
	{
		// Create a 1x1 texture.
		FRHIResourceCreateInfo CreateInfo;
		CreateInfo.DebugName = *DebugName;
		Texture = RHICreateTexture2D(1, 1, PixelFormat, 1, 1, TexCreate_ShaderResource, CreateInfo);

		// Zero the texture memory (there's only 1 row, so we can use the stride).
		uint32 Stride;
		void* Pixels = RHILockTexture2D(Texture, 0, RLM_WriteOnly, Stride, false);
		FMemory::Memset(Pixels, 0, Stride);
		RHIUnlockTexture2D(Texture, 0, false);

		SRV = RHICreateShaderResourceView(Texture, 0);
	}

	virtual void ReleaseRHI() override
	{
		SRV.SafeRelease();
		Texture.SafeRelease();
	}
};

FRHIShaderResourceView* FNiagaraRenderer::GetDummyFloatBuffer()
{
	check(IsInRenderingThread());
	static TGlobalResource<FNiagaraEmptyBufferSRV> DummyFloatBuffer(PF_R32_FLOAT, TEXT("NiagaraRenderer::DummyFloat"));
	return DummyFloatBuffer.SRV;
}

FRHIShaderResourceView* FNiagaraRenderer::GetDummyFloat2Buffer()
{
	check(IsInRenderingThread());
	static TGlobalResource<FNiagaraEmptyBufferSRV> DummyFloat2Buffer(PF_G16R16F, TEXT("NiagaraRenderer::DummyFloat2"));
	return DummyFloat2Buffer.SRV;
}


FRHIShaderResourceView* FNiagaraRenderer::GetDummyFloat4Buffer()
{
	check(IsInRenderingThread());
	static TGlobalResource<FNiagaraEmptyBufferSRV> DummyFloat4Buffer(PF_A32B32G32R32F, TEXT("NiagaraRenderer::DummyFloat4"));
	return DummyFloat4Buffer.SRV;
}

FRHIShaderResourceView* FNiagaraRenderer::GetDummyWhiteColorBuffer()
{
	check(IsInRenderingThread());
	static TGlobalResource<FNiagaraEmptyBufferSRV> DummyWhiteColorBuffer(PF_R8G8B8A8, TEXT("NiagaraRenderer::DummyWhiteColorBuffer"), FColor::White.ToPackedRGBA());
	return DummyWhiteColorBuffer.SRV;
}

FRHIShaderResourceView* FNiagaraRenderer::GetDummyIntBuffer()
{
	check(IsInRenderingThread());
	static TGlobalResource<FNiagaraEmptyBufferSRV> DummyIntBuffer(PF_R32_SINT, TEXT("NiagaraRenderer::DummyInt"));
	return DummyIntBuffer.SRV;
}

FRHIShaderResourceView* FNiagaraRenderer::GetDummyUIntBuffer()
{
	check(IsInRenderingThread());
	static TGlobalResource<FNiagaraEmptyBufferSRV> DummyUIntBuffer(PF_R32_UINT, TEXT("NiagaraRenderer::DummyUInt"));
	return DummyUIntBuffer.SRV;
}

FRHIShaderResourceView* FNiagaraRenderer::GetDummyUInt4Buffer()
{
	check(IsInRenderingThread());
	static TGlobalResource<FNiagaraEmptyBufferSRV> DummyUInt4Buffer(PF_R32G32B32A32_UINT, TEXT("NiagaraRenderer::DummyUInt4"));
	return DummyUInt4Buffer.SRV;
}

FRHIShaderResourceView* FNiagaraRenderer::GetDummyTextureReadBuffer2D()
{
	check(IsInRenderingThread());
	static TGlobalResource<FNiagaraEmptyTextureSRV> DummyTextureReadBuffer2D(PF_R32_FLOAT, TEXT("NiagaraRenderer::DummyTextureReadBuffer2D"));
	return DummyTextureReadBuffer2D.SRV;
}

bool FNiagaraRenderer::SetVertexFactoryVariable(const FNiagaraDataSet& DataSet, const FNiagaraVariable& Var, int32 VFVarOffset)
{
	int32 FloatOffset;
	int32 IntOffset;//TODO: No VF uses ints atm but it should be trivial to copy the float path if some vf should need to.
	DataSet.GetVariableComponentOffsets(Var, FloatOffset, IntOffset);
	int32 NumComponents = Var.GetSizeInBytes() / sizeof(float);

	int32 GPULocation = INDEX_NONE;
	bool bUpload = true;
	if (FloatOffset != INDEX_NONE)
	{
		if (FNiagaraRendererVariableInfo* ExistingVarInfo = VFVariables.FindByPredicate([&](const FNiagaraRendererVariableInfo& VarInfo) { return VarInfo.DatasetOffset == FloatOffset; }))
		{
			//Don't need to upload this var again if it's already been uploaded for another var info. Just point to that.
			//E.g. when custom sorting uses age.
			GPULocation = ExistingVarInfo->GPUBufferOffset;
			bUpload = false;
		}
		else
		{
			//For CPU Sims we pack just the required data tightly in a GPU buffer we upload. For GPU sims the data is there already so we just provide the real data location.
			GPULocation = SimTarget == ENiagaraSimTarget::CPUSim ? TotalVFComponents : FloatOffset;
			TotalVFComponents += NumComponents;
		}
	}

	VFVariables[VFVarOffset] = FNiagaraRendererVariableInfo(FloatOffset, GPULocation, NumComponents, bUpload);

	return FloatOffset != INDEX_NONE;
}

FGlobalDynamicReadBuffer::FAllocation FNiagaraRenderer::TransferDataToGPU(FGlobalDynamicReadBuffer& DynamicReadBuffer, FNiagaraDataBuffer* SrcData)const
{
	const int32 TotalFloatSize = TotalVFComponents * SrcData->GetNumInstances();
	const int32 ComponentStrideDest = SrcData->GetNumInstances() * sizeof(float);

	//-TODO: We are allocating 4 bytes where we need no memory, ideally we fix the underlying code to handle 0 allocations this is a temporary band-aid
	FGlobalDynamicReadBuffer::FAllocation Allocation = DynamicReadBuffer.AllocateFloat(FMath::Max(4, TotalFloatSize));
	for (const FNiagaraRendererVariableInfo& VarInfo : VFVariables)
	{
		int32 GpuOffset = VarInfo.GetGPUOffset();
		if (GpuOffset != INDEX_NONE && VarInfo.bUpload)
		{
			for (int32 CompIdx = 0; CompIdx < VarInfo.NumComponents; ++CompIdx)
			{
				float* SrcComponent = (float*)SrcData->GetComponentPtrFloat(VarInfo.DatasetOffset + CompIdx);
				void* Dest = Allocation.Buffer + ComponentStrideDest * (GpuOffset + CompIdx);
				FMemory::Memcpy(Dest, SrcComponent, ComponentStrideDest);
			}
		}
	}
	return Allocation;
}

//////////////////////////////////////////////////////////////////////////

FNiagaraDynamicDataBase::FNiagaraDynamicDataBase(const FNiagaraEmitterInstance* InEmitter)
{
	check(InEmitter);

	FNiagaraDataSet& DataSet = InEmitter->GetData();
	SimTarget = DataSet.GetSimTarget();

	if (SimTarget == ENiagaraSimTarget::CPUSim)
	{
		//On CPU we pass through direct ptr to the most recent data buffer.
		Data.CPUParticleData = &DataSet.GetCurrentDataChecked();

		//Mark this buffer as in use by this renderer. Prevents this buffer being reused to write new simulation data while it's inuse by the renderer.
		Data.CPUParticleData->AddReadRef();
	}
	else
	{
		//On GPU we must access the correct buffer via the GPUExecContext. Probably a way to route this data better outside the dynamic data in future.
		//During simulation, the correct data buffer for rendering will be placed in the GPUContext and AddReadRef called.
		check(SimTarget == ENiagaraSimTarget::GPUComputeSim);
		Data.GPUExecContext = InEmitter->GetGPUContext();
	}
}

FNiagaraDynamicDataBase::~FNiagaraDynamicDataBase()
{
	if (SimTarget == ENiagaraSimTarget::CPUSim)
	{
		check(Data.CPUParticleData);
		//Release our ref on the buffer so it can be reused as a destination for a new simulation tick.
		Data.CPUParticleData->ReleaseReadRef();
	}
}

FNiagaraDataBuffer* FNiagaraDynamicDataBase::GetParticleDataToRender()const
{
	FNiagaraDataBuffer* Ret = nullptr;

	if (SimTarget == ENiagaraSimTarget::CPUSim)
	{
		Ret = Data.CPUParticleData;
	}
	else
	{
		Ret = Data.GPUExecContext->GetDataToRender();
	}

	checkSlow(Ret == nullptr || Ret->IsBeingRead());
	return Ret;
}

//////////////////////////////////////////////////////////////////////////


FNiagaraRenderer::FNiagaraRenderer(ERHIFeatureLevel::Type InFeatureLevel, const UNiagaraRendererProperties *InProps, const FNiagaraEmitterInstance* Emitter)
	: DynamicDataRender(nullptr)
	, bLocalSpace(Emitter->GetCachedEmitter()->bLocalSpace)
	, bHasLights(false)
	, bMotionBlurEnabled(InProps ? InProps->bMotionBlurEnabled : false)
	, SimTarget(Emitter->GetCachedEmitter()->SimTarget)
	, NumIndicesPerInstance(InProps ? InProps->GetNumIndicesPerInstance() : 0)
	, FeatureLevel(InFeatureLevel)
	, TotalVFComponents(0)
{
#if STATS
	EmitterStatID = Emitter->GetCachedEmitter()->GetStatID(false, false);
#endif
}

void FNiagaraRenderer::Initialize(const UNiagaraRendererProperties *InProps, const FNiagaraEmitterInstance* Emitter)
{
	//Get our list of valid base materials. Fall back to default material if they're not valid.
	InProps->GetUsedMaterials(Emitter, BaseMaterials_GT);
	for (UMaterialInterface*& Mat : BaseMaterials_GT)
	{
		if (!IsMaterialValid(Mat))
		{
			Mat = UMaterial::GetDefaultMaterial(MD_Surface);
		}
		BaseMaterialRelevance_GT |= Mat->GetRelevance_Concurrent(FeatureLevel);
	}
}

FNiagaraRenderer::~FNiagaraRenderer()
{
	ReleaseRenderThreadResources();
	SetDynamicData_RenderThread(nullptr);
}

void FNiagaraRenderer::CreateRenderThreadResources(NiagaraEmitterInstanceBatcher* Batcher) 
{
	if (Batcher && SimTarget == ENiagaraSimTarget::GPUComputeSim)
	{
		NumRegisteredGPURenderers = Batcher->GetGPUInstanceCounterManager().GetGPURendererCount();
		if (NumRegisteredGPURenderers)
		{
<<<<<<< HEAD
			NumRegisteredGPURenderers->Value += 1;
=======
			NumRegisteredGPURenderers->Value += GetMaxIndirectArgs();
>>>>>>> 90fae962
		}
	}
}

void FNiagaraRenderer::ReleaseRenderThreadResources()
{
	if (NumRegisteredGPURenderers)
	{
<<<<<<< HEAD
		NumRegisteredGPURenderers->Value -= 1;
=======
		NumRegisteredGPURenderers->Value -= GetMaxIndirectArgs();
>>>>>>> 90fae962
		NumRegisteredGPURenderers.SafeRelease();
	}
}

FPrimitiveViewRelevance FNiagaraRenderer::GetViewRelevance(const FSceneView* View, const FNiagaraSceneProxy *SceneProxy)const
{
	FPrimitiveViewRelevance Result;
	bool bHasDynamicData = HasDynamicData();

	//Always draw so our LastRenderTime is updated. We may not have dynamic data if we're disabled from visibility culling.
	Result.bDrawRelevance =/* bHasDynamicData && */SceneProxy->IsShown(View) && View->Family->EngineShowFlags.Particles;
	Result.bShadowRelevance = bHasDynamicData && SceneProxy->IsShadowCast(View);
	Result.bDynamicRelevance = bHasDynamicData;
	if (bHasDynamicData)
	{
		Result.bOpaque = View->Family->EngineShowFlags.Bounds;
		DynamicDataRender->GetMaterialRelevance().SetPrimitiveViewRelevance(Result);
	}

	return Result;
}

void FNiagaraRenderer::SetDynamicData_RenderThread(FNiagaraDynamicDataBase* NewDynamicData)
{
	check(IsInRenderingThread());
	if (DynamicDataRender)
	{
		delete DynamicDataRender;
		DynamicDataRender = NULL;
	}
	DynamicDataRender = NewDynamicData;
}

struct FParticleOrderAsUint
{
	uint32 OrderAsUint;
	int32 Index;

	template <bool bStrictlyPositive, bool bAscending>
	FORCEINLINE void SetAsUint(int32 InIndex, float InOrder) 
	{
		const uint32 SortKeySignBit = 0x80000000;
		uint32 InOrderAsUint = reinterpret_cast<uint32&>(InOrder);
		InOrderAsUint = (bStrictlyPositive || InOrder >= 0) ? (InOrderAsUint | SortKeySignBit) : ~InOrderAsUint;
		OrderAsUint = bAscending ? InOrderAsUint : ~InOrderAsUint;

		Index = InIndex;
	}
		
	FORCEINLINE operator uint32() const { return OrderAsUint; }
};

void FNiagaraRenderer::SortIndices(const FNiagaraGPUSortInfo& SortInfo, int32 SortVarIdx, const FNiagaraDataBuffer& Buffer, FGlobalDynamicReadBuffer::FAllocation& OutIndices)const
{
	SCOPE_CYCLE_COUNTER(STAT_NiagaraSortParticles);

	uint32 NumInstances = Buffer.GetNumInstances();
	check(OutIndices.ReadBuffer->NumBytes >= (OutIndices.Buffer - OutIndices.ReadBuffer->MappedBuffer) + NumInstances * sizeof(int32));
	check(SortInfo.SortMode != ENiagaraSortMode::None);
	check(VFVariables.IsValidIndex(SortVarIdx));
	check(SortInfo.SortAttributeOffset != INDEX_NONE);

	const bool bUseRadixSort = GNiagaraRadixSortThreshold != -1 && (int32)NumInstances  > GNiagaraRadixSortThreshold;

	int32* RESTRICT IndexBuffer = (int32*)(OutIndices.Buffer);

	FMemMark Mark(FMemStack::Get());
	FParticleOrderAsUint* RESTRICT ParticleOrder = (FParticleOrderAsUint*)FMemStack::Get().Alloc(sizeof(FParticleOrderAsUint) * NumInstances, alignof(FParticleOrderAsUint));

	if (SortInfo.SortMode == ENiagaraSortMode::ViewDepth || SortInfo.SortMode == ENiagaraSortMode::ViewDistance)
	{
		int32 BaseCompOffset = VFVariables[SortVarIdx].DatasetOffset;
		float* RESTRICT PositionX = (float*)Buffer.GetComponentPtrFloat(BaseCompOffset);
		float* RESTRICT PositionY = (float*)Buffer.GetComponentPtrFloat(BaseCompOffset + 1);
		float* RESTRICT PositionZ = (float*)Buffer.GetComponentPtrFloat(BaseCompOffset + 2);
		auto GetPos = [&PositionX, &PositionY, &PositionZ](int32 Idx)
		{
			return FVector(PositionX[Idx], PositionY[Idx], PositionZ[Idx]);
		};

		if (SortInfo.SortMode == ENiagaraSortMode::ViewDepth)
		{
			for (uint32 i = 0; i < NumInstances; ++i)
			{
				ParticleOrder[i].SetAsUint<true, false>(i, FVector::DotProduct(GetPos(i) - SortInfo.ViewOrigin, SortInfo.ViewDirection));
			}
		}
		else
		{
			for (uint32 i = 0; i < NumInstances; ++i)
			{
				ParticleOrder[i].SetAsUint<true, false>(i, (GetPos(i) - SortInfo.ViewOrigin).SizeSquared());
			}
		}
	}
	else
	{
		float* RESTRICT CustomSorting = (float*)Buffer.GetComponentPtrFloat(VFVariables[SortVarIdx].DatasetOffset);

		if (SortInfo.SortMode == ENiagaraSortMode::CustomAscending)
		{
			for (uint32 i = 0; i < NumInstances; ++i)
			{
				ParticleOrder[i].SetAsUint<false, true>(i, CustomSorting[i]);
			}
		}
		else // ENiagaraSortMode::CustomDecending
		{
			for (uint32 i = 0; i < NumInstances; ++i)
			{
				ParticleOrder[i].SetAsUint<false, false>(i, CustomSorting[i]);
			}
		}
	}

	if (!bUseRadixSort)
	{
		Sort(ParticleOrder, NumInstances, [](const FParticleOrderAsUint& A, const FParticleOrderAsUint& B) { return A.OrderAsUint < B.OrderAsUint; });
		//Now transfer to the real index buffer.
		for (uint32 i = 0; i < NumInstances; ++i)
		{
			IndexBuffer[i] = ParticleOrder[i].Index;
		}
	}
	else
	{
		FParticleOrderAsUint* RESTRICT ParticleOrderResult = bUseRadixSort ? (FParticleOrderAsUint*)FMemStack::Get().Alloc(sizeof(FParticleOrderAsUint) * NumInstances, alignof(FParticleOrderAsUint)) : nullptr;
		RadixSort32(ParticleOrderResult, ParticleOrder, NumInstances);
		//Now transfer to the real index buffer.
		for (uint32 i = 0; i < NumInstances; ++i)
		{
			IndexBuffer[i] = ParticleOrderResult[i].Index;
		}
	}
}<|MERGE_RESOLUTION|>--- conflicted
+++ resolved
@@ -307,11 +307,7 @@
 		NumRegisteredGPURenderers = Batcher->GetGPUInstanceCounterManager().GetGPURendererCount();
 		if (NumRegisteredGPURenderers)
 		{
-<<<<<<< HEAD
-			NumRegisteredGPURenderers->Value += 1;
-=======
 			NumRegisteredGPURenderers->Value += GetMaxIndirectArgs();
->>>>>>> 90fae962
 		}
 	}
 }
@@ -320,11 +316,7 @@
 {
 	if (NumRegisteredGPURenderers)
 	{
-<<<<<<< HEAD
-		NumRegisteredGPURenderers->Value -= 1;
-=======
 		NumRegisteredGPURenderers->Value -= GetMaxIndirectArgs();
->>>>>>> 90fae962
 		NumRegisteredGPURenderers.SafeRelease();
 	}
 }
