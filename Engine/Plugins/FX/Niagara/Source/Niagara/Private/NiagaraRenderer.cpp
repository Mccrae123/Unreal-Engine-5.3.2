// Copyright Epic Games, Inc. All Rights Reserved.

#include "NiagaraRenderer.h"
#include "ParticleResources.h"
#include "NiagaraDataSet.h"
#include "NiagaraStats.h"
#include "NiagaraComponent.h"
#include "DynamicBufferAllocator.h"
#include "NiagaraComputeExecutionContext.h"
#include "NiagaraGPUSortInfo.h"
#include "NiagaraEmitterInstance.h"
#include "NiagaraSystemInstanceController.h"
#include "Materials/MaterialInstanceDynamic.h"

DECLARE_CYCLE_STAT(TEXT("Sort Particles"), STAT_NiagaraSortParticles, STATGROUP_Niagara);
DECLARE_CYCLE_STAT(TEXT("Global Float Alloc - All"), STAT_NiagaraAllocateGlobalFloatAll, STATGROUP_Niagara);
DECLARE_CYCLE_STAT(TEXT("Global Float Alloc - InsideLock"), STAT_NiagaraAllocateGlobalFloatInsideLock, STATGROUP_Niagara);
DECLARE_CYCLE_STAT(TEXT("Global Float Alloc - Alloc New Buffer"), STAT_NiagaraAllocateGlobalFloatAllocNew, STATGROUP_Niagara);
DECLARE_CYCLE_STAT(TEXT("Global Float Alloc - Map Buffer"), STAT_NiagaraAllocateGlobalFloatMapBuffer, STATGROUP_Niagara);

int32 GNiagaraRadixSortThreshold = 400;
static FAutoConsoleVariableRef CVarNiagaraRadixSortThreshold(
	TEXT("Niagara.RadixSortThreshold"),
	GNiagaraRadixSortThreshold,
	TEXT("Instance count at which radix sort gets used instead of introspective sort.\n")
	TEXT("Set to  -1 to never use radixsort. (default=400)"),
	ECVF_Default
);

//////////////////////////////////////////////////////////////////////////

bool UNiagaraRendererProperties::GetIsActive()const
{
	return GetIsEnabled() && Platforms.IsActive();
}

//////////////////////////////////////////////////////////////////////////

class FNiagaraEmptyBufferSRV : public FRenderResource
{
public:
	FNiagaraEmptyBufferSRV(EPixelFormat InPixelFormat, const FString& InDebugName, uint32 InDefaultValue = 0) : PixelFormat(InPixelFormat), DebugName(InDebugName), DefaultValue(InDefaultValue) {}
	EPixelFormat PixelFormat;
	FString DebugName;
	FBufferRHIRef Buffer;
	FShaderResourceViewRHIRef SRV;
	uint32 DefaultValue = 0;


	virtual void InitRHI() override
	{
		// Create a buffer with one element.
		uint32 NumBytes = GPixelFormats[PixelFormat].BlockBytes;
		FRHIResourceCreateInfo CreateInfo(*DebugName);
		Buffer = RHICreateVertexBuffer(NumBytes, BUF_ShaderResource | BUF_Static, CreateInfo);

		// Zero the buffer memory.
		void* Data = RHILockBuffer(Buffer, 0, NumBytes, RLM_WriteOnly);
		FMemory::Memset(Data, 0, NumBytes);

		if (PixelFormat == PF_R8G8B8A8)
		{
			*reinterpret_cast<uint32*>(Data) = DefaultValue;
		}

		RHIUnlockBuffer(Buffer);

		SRV = RHICreateShaderResourceView(Buffer, NumBytes, PixelFormat);
	}

	virtual void ReleaseRHI() override
	{
		SRV.SafeRelease();
		Buffer.SafeRelease();
	}
};

class FNiagaraEmptyTextureSRV : public FRenderResource
{
public:
	FNiagaraEmptyTextureSRV(EPixelFormat InPixelFormat, const FString& InDebugName, ETextureDimension InDimension)
		: PixelFormat(InPixelFormat)
		, DebugName(InDebugName)
		, Dimension(InDimension)
	{}

	EPixelFormat PixelFormat;
	FString DebugName;
	ETextureDimension Dimension;
	FTextureRHIRef Texture;
	FShaderResourceViewRHIRef SRV;

	virtual void InitRHI() override
	{
		const FRHITextureCreateDesc Desc = FRHITextureCreateDesc(*DebugName, Dimension)
			.SetExtent(1, 1)
			.SetDepth(1)
			.SetArraySize(1)
			.SetFormat(PixelFormat)
			.SetFlags(ETextureCreateFlags::ShaderResource);

		// Create a 1x1 texture.
		FRHIResourceCreateInfo CreateInfo(*DebugName);

		uint32 Stride;
		switch (Dimension)
		{
			case ETextureDimension::Texture2D:
			{
				Texture = RHICreateTexture(Desc);
				void* Pixels = RHILockTexture2D(Texture, 0, RLM_WriteOnly, Stride, false);
				FMemory::Memset(Pixels, 0, Stride);
				RHIUnlockTexture2D(Texture, 0, 0, false);
				break;
			}

			case ETextureDimension::Texture2DArray:
			{
				Texture = RHICreateTexture(Desc);
				void* Pixels = RHILockTexture2DArray(Texture, 0, 0, RLM_WriteOnly, Stride, false);
				FMemory::Memset(Pixels, 0, Stride);
				RHIUnlockTexture2DArray(Texture, 0, 0, false);
				break;
			}

			case ETextureDimension::Texture3D:
			{
				FTexture3DRHIRef Texture3D = RHICreateTexture(Desc);
				Texture = Texture3D;

				const FPixelFormatInfo& Info = GPixelFormats[PixelFormat];
				TArray<uint8, TInlineAllocator<16>> Data;
				Data.AddZeroed(Info.BlockBytes);
				RHIUpdateTexture3D(Texture3D, 0, FUpdateTextureRegion3D(0, 0, 0, 0, 0, 0, 1, 1, 1), Info.BlockBytes, Info.BlockBytes, Data.GetData());
				break;
			}

			default:
				checkNoEntry();
				return;
		}

		SRV = RHICreateShaderResourceView(Texture, 0);
	}

	virtual void ReleaseRHI() override
	{
		SRV.SafeRelease();
		Texture.SafeRelease();
	}
};

FRHIShaderResourceView* FNiagaraRenderer::GetDummyFloatBuffer()
{
	check(IsInRenderingThread());
	static TGlobalResource<FNiagaraEmptyBufferSRV> DummyFloatBuffer(PF_R32_FLOAT, TEXT("NiagaraRenderer::DummyFloat"));
	return DummyFloatBuffer.SRV;
}

FRHIShaderResourceView* FNiagaraRenderer::GetDummyFloat2Buffer()
{
	check(IsInRenderingThread());
	static TGlobalResource<FNiagaraEmptyBufferSRV> DummyFloat2Buffer(PF_G16R16F, TEXT("NiagaraRenderer::DummyFloat2"));
	return DummyFloat2Buffer.SRV;
}


FRHIShaderResourceView* FNiagaraRenderer::GetDummyFloat4Buffer()
{
	check(IsInRenderingThread());
	static TGlobalResource<FNiagaraEmptyBufferSRV> DummyFloat4Buffer(PF_A32B32G32R32F, TEXT("NiagaraRenderer::DummyFloat4"));
	return DummyFloat4Buffer.SRV;
}

FRHIShaderResourceView* FNiagaraRenderer::GetDummyWhiteColorBuffer()
{
	check(IsInRenderingThread());
	static TGlobalResource<FNiagaraEmptyBufferSRV> DummyWhiteColorBuffer(PF_R8G8B8A8, TEXT("NiagaraRenderer::DummyWhiteColorBuffer"), FColor::White.ToPackedRGBA());
	return DummyWhiteColorBuffer.SRV;
}

FRHIShaderResourceView* FNiagaraRenderer::GetDummyIntBuffer()
{
	check(IsInRenderingThread());
	static TGlobalResource<FNiagaraEmptyBufferSRV> DummyIntBuffer(PF_R32_SINT, TEXT("NiagaraRenderer::DummyInt"));
	return DummyIntBuffer.SRV;
}

FRHIShaderResourceView* FNiagaraRenderer::GetDummyUIntBuffer()
{
	check(IsInRenderingThread());
	static TGlobalResource<FNiagaraEmptyBufferSRV> DummyUIntBuffer(PF_R32_UINT, TEXT("NiagaraRenderer::DummyUInt"));
	return DummyUIntBuffer.SRV;
}

FRHIShaderResourceView* FNiagaraRenderer::GetDummyUInt2Buffer()
{
	check(IsInRenderingThread());
	static TGlobalResource<FNiagaraEmptyBufferSRV> DummyUInt2Buffer(PF_R32G32_UINT, TEXT("NiagaraRenderer::DummyUInt2"));
	return DummyUInt2Buffer.SRV;
}

FRHIShaderResourceView* FNiagaraRenderer::GetDummyUInt4Buffer()
{
	check(IsInRenderingThread());
	static TGlobalResource<FNiagaraEmptyBufferSRV> DummyUInt4Buffer(PF_R32G32B32A32_UINT, TEXT("NiagaraRenderer::DummyUInt4"));
	return DummyUInt4Buffer.SRV;
}

FRHIShaderResourceView* FNiagaraRenderer::GetDummyTextureReadBuffer2D()
{
	check(IsInRenderingThread());
	static TGlobalResource<FNiagaraEmptyTextureSRV> DummyTextureReadBuffer2D(PF_R32_FLOAT, TEXT("NiagaraRenderer::DummyTextureReadBuffer2D"), ETextureDimension::Texture2D);
	return DummyTextureReadBuffer2D.SRV;
}

FRHIShaderResourceView* FNiagaraRenderer::GetDummyTextureReadBuffer2DArray()
{
	check(IsInRenderingThread());
	static TGlobalResource<FNiagaraEmptyTextureSRV> DummyTextureReadBuffer2DArray(PF_R32_FLOAT, TEXT("NiagaraRenderer::DummyTextureReadBuffer2DArray"), ETextureDimension::Texture2DArray);
	return DummyTextureReadBuffer2DArray.SRV;
}

FRHIShaderResourceView* FNiagaraRenderer::GetDummyTextureReadBuffer3D()
{
	check(IsInRenderingThread());
	static TGlobalResource<FNiagaraEmptyTextureSRV> DummyTextureReadBuffer3D(PF_R32_FLOAT, TEXT("NiagaraRenderer::DummyTextureReadBuffer3D"), ETextureDimension::Texture3D);
	return DummyTextureReadBuffer3D.SRV;
}

FRHIShaderResourceView* FNiagaraRenderer::GetDummyHalfBuffer()
{
	check(IsInRenderingThread());
	static TGlobalResource<FNiagaraEmptyBufferSRV> DummyHalfBuffer(PF_R16F, TEXT("NiagaraRenderer::DummyHalf"));
	return DummyHalfBuffer.SRV;
}

FParticleRenderData FNiagaraRenderer::TransferDataToGPU(FGlobalDynamicReadBuffer& DynamicReadBuffer, const FNiagaraRendererLayout* RendererLayout, TConstArrayView<uint32> IntComponents, const FNiagaraDataBuffer* SrcData)
{
	const int32 NumInstances = SrcData->GetNumInstances();
	const int32 TotalFloatSize = RendererLayout->GetTotalFloatComponents_RenderThread() * NumInstances;
	const int32 TotalHalfSize = RendererLayout->GetTotalHalfComponents_RenderThread() * NumInstances;
	const int32 TotalIntSize = IntComponents.Num() * NumInstances;

	FParticleRenderData Allocation;
	Allocation.FloatData = TotalFloatSize ? DynamicReadBuffer.AllocateFloat(TotalFloatSize) : FGlobalDynamicReadBuffer::FAllocation();
	Allocation.HalfData = TotalHalfSize ? DynamicReadBuffer.AllocateHalf(TotalHalfSize) : FGlobalDynamicReadBuffer::FAllocation();
	Allocation.IntData = TotalIntSize ? DynamicReadBuffer.AllocateInt32(TotalIntSize) : FGlobalDynamicReadBuffer::FAllocation();

	Allocation.FloatStride = TotalFloatSize ? NumInstances * sizeof(float) : 0;
	Allocation.HalfStride = TotalHalfSize ? NumInstances * sizeof(FFloat16) : 0;
	Allocation.IntStride = TotalIntSize ? NumInstances * sizeof(int32) : 0;

	for (const FNiagaraRendererVariableInfo& VarInfo : RendererLayout->GetVFVariables_RenderThread())
	{
		int32 GpuOffset = VarInfo.GetGPUOffset();
		if (GpuOffset != INDEX_NONE && VarInfo.bUpload)
		{
			if (VarInfo.bHalfType)
			{
				GpuOffset &= ~(1 << 31);
				for (int32 CompIdx = 0; CompIdx < VarInfo.NumComponents; ++CompIdx)
				{
					const uint8* SrcComponent = SrcData->GetComponentPtrHalf(VarInfo.DatasetOffset + CompIdx);
					void* Dest = Allocation.HalfData.Buffer + Allocation.HalfStride * (GpuOffset + CompIdx);
					FMemory::Memcpy(Dest, SrcComponent, Allocation.HalfStride);
				}
			}
			else
			{
				for (int32 CompIdx = 0; CompIdx < VarInfo.NumComponents; ++CompIdx)
				{
					const uint8* SrcComponent = SrcData->GetComponentPtrFloat(VarInfo.DatasetOffset + CompIdx);
					void* Dest = Allocation.FloatData.Buffer + Allocation.FloatStride * (GpuOffset + CompIdx);
					FMemory::Memcpy(Dest, SrcComponent, Allocation.FloatStride);
				}
			}
		}
	}

	if (TotalIntSize > 0)
	{
		for (int i=0; i < IntComponents.Num(); ++i )
		{
			uint8* Dst = Allocation.IntData.Buffer + Allocation.IntStride * i;
			const uint8* Src = SrcData->GetComponentPtrInt32(IntComponents[i]);
			FMemory::Memcpy(Dst, Src, Allocation.IntStride);
		}
	}

	return Allocation;
}

//////////////////////////////////////////////////////////////////////////

FNiagaraDynamicDataBase::FNiagaraDynamicDataBase(const FNiagaraEmitterInstance* InEmitter)
{
	check(InEmitter);

	FNiagaraDataSet& DataSet = InEmitter->GetData();
	SimTarget = DataSet.GetSimTarget();
	SystemInstanceID = InEmitter->GetParentSystemInstance()->GetId();

	if (SimTarget == ENiagaraSimTarget::CPUSim)
	{
		//On CPU we pass through direct ptr to the most recent data buffer.
		Data.CPUParticleData = &DataSet.GetCurrentDataChecked();

		//Mark this buffer as in use by this renderer. Prevents this buffer being reused to write new simulation data while it's inuse by the renderer.
		Data.CPUParticleData->AddReadRef();
	}
	else
	{
		//On GPU we must access the correct buffer via the GPUExecContext. Probably a way to route this data better outside the dynamic data in future.
		//During simulation, the correct data buffer for rendering will be placed in the GPUContext and AddReadRef called.
		check(SimTarget == ENiagaraSimTarget::GPUComputeSim);
		Data.GPUExecContext = InEmitter->GetGPUContext();
	}
}

FNiagaraDynamicDataBase::~FNiagaraDynamicDataBase()
{
	if (SimTarget == ENiagaraSimTarget::CPUSim)
	{
		check(Data.CPUParticleData);
		//Release our ref on the buffer so it can be reused as a destination for a new simulation tick.
		Data.CPUParticleData->ReleaseReadRef();
	}
}

bool FNiagaraDynamicDataBase::IsGpuLowLatencyTranslucencyEnabled() const
{
	if (SimTarget == ENiagaraSimTarget::CPUSim)
	{
		return false;
	}
	else
	{
		return Data.GPUExecContext ? Data.GPUExecContext->HasTranslucentDataToRender() : false;
	}
}

FNiagaraDataBuffer* FNiagaraDynamicDataBase::GetParticleDataToRender(bool bIsLowLatencyTranslucent)const
{
	FNiagaraDataBuffer* Ret = nullptr;

	if (SimTarget == ENiagaraSimTarget::CPUSim)
	{
		Ret = Data.CPUParticleData;
	}
	else
	{
		Ret = Data.GPUExecContext->GetDataToRender(bIsLowLatencyTranslucent);
	}

	checkSlow(Ret == nullptr || Ret->IsBeingRead());
	return Ret;
}

void FNiagaraDynamicDataBase::SetVertexFactoryData(class FNiagaraVertexFactoryBase& VertexFactory)
{
}

//////////////////////////////////////////////////////////////////////////


FNiagaraRenderer::FNiagaraRenderer(ERHIFeatureLevel::Type InFeatureLevel, const UNiagaraRendererProperties *InProps, const FNiagaraEmitterInstance* Emitter)
	: DynamicDataRender(nullptr)
	, bLocalSpace(Emitter->GetCachedEmitterData()->bLocalSpace)
	, bHasLights(false)
	, bMotionBlurEnabled(InProps ? InProps->MotionVectorSetting != ENiagaraRendererMotionVectorSetting::Disable : false)
	, SimTarget(Emitter->GetCachedEmitterData()->SimTarget)
	, FeatureLevel(InFeatureLevel)
{
#if STATS
	EmitterStatID = Emitter->GetCachedEmitter().Emitter->GetStatID(false, false);
#endif
}

void FNiagaraRenderer::Initialize(const UNiagaraRendererProperties* InProps, const FNiagaraEmitterInstance* Emitter, const FNiagaraSystemInstanceController& InController)
{
	//Get our list of valid base materials. Fall back to default material if they're not valid.
	BaseMaterials_GT.Empty();
	InProps->GetUsedMaterials(Emitter, BaseMaterials_GT);
	bool bCreateMidsForUsedMaterials = InProps->NeedsMIDsForMaterials();

	uint32 Index = 0;
	for (UMaterialInterface*& Mat : BaseMaterials_GT)
	{
		if (!IsMaterialValid(Mat))
		{
			Mat = UMaterial::GetDefaultMaterial(MD_Surface);
		}
		else if (Mat && bCreateMidsForUsedMaterials && !Mat->IsA<UMaterialInstanceDynamic>())
		{
			if (UMaterialInterface* Override = InController.GetMaterialOverride(InProps, Index))
			{
				Mat = Override;
			}
		}

		Index ++;
		if (Mat)
			BaseMaterialRelevance_GT |= Mat->GetRelevance_Concurrent(FeatureLevel);
	}
}

FNiagaraRenderer::~FNiagaraRenderer()
{
	ReleaseRenderThreadResources();
	SetDynamicData_RenderThread(nullptr);
}

FPrimitiveViewRelevance FNiagaraRenderer::GetViewRelevance(const FSceneView* View, const FNiagaraSceneProxy *SceneProxy)const
{
	FPrimitiveViewRelevance Result;
	bool bHasDynamicData = HasDynamicData();

	//Always draw so our LastRenderTime is updated. We may not have dynamic data if we're disabled from visibility culling.
	Result.bDrawRelevance =/* bHasDynamicData && */SceneProxy->IsShown(View) && View->Family->EngineShowFlags.Particles && View->Family->EngineShowFlags.Niagara;
	Result.bShadowRelevance = bHasDynamicData && SceneProxy->IsShadowCast(View);
	Result.bDynamicRelevance = bHasDynamicData;
	if (bHasDynamicData)
	{
		Result.bOpaque = View->Family->EngineShowFlags.Bounds;
		DynamicDataRender->GetMaterialRelevance().SetPrimitiveViewRelevance(Result);
	}

	return Result;
}

void FNiagaraRenderer::SetDynamicData_RenderThread(FNiagaraDynamicDataBase* NewDynamicData)
{
	check(IsInRenderingThread());
	if (DynamicDataRender)
	{
		delete DynamicDataRender;
		DynamicDataRender = NULL;
	}
	DynamicDataRender = NewDynamicData;
}

struct FParticleOrderAsUint
{
	uint32 OrderAsUint;
	int32 Index;

	template <bool bStrictlyPositive, bool bAscending>
	FORCEINLINE void SetAsUint(int32 InIndex, float InOrder)
	{
		const uint32 SortKeySignBit = 0x80000000;
		uint32 InOrderAsUint = reinterpret_cast<uint32&>(InOrder);
		InOrderAsUint = (bStrictlyPositive || InOrder >= 0) ? (InOrderAsUint | SortKeySignBit) : ~InOrderAsUint;
		OrderAsUint = bAscending ? InOrderAsUint : ~InOrderAsUint;

		Index = InIndex;
	}

	template <bool bStrictlyPositive, bool bAscending>
	FORCEINLINE_DEBUGGABLE void SetAsUint(int32 InIndex, FFloat16 InOrder)
	{
		const uint32 SortKeySignBit = 0x8000;
		uint32 InOrderAsUint = InOrder.Encoded;
		InOrderAsUint = (bStrictlyPositive || InOrder.IsNegative()) ? (InOrderAsUint | SortKeySignBit) : ~InOrderAsUint;
		OrderAsUint = bAscending ? InOrderAsUint : ~InOrderAsUint;
		OrderAsUint &= 0xFFFF;
		Index = InIndex;
	}

	FORCEINLINE operator uint32() const { return OrderAsUint; }
};

bool FNiagaraRenderer::IsRendererEnabled(const UNiagaraRendererProperties* InProperties, const FNiagaraEmitterInstance* Emitter) const
{
	if (InProperties->RendererEnabledBinding.GetParamMapBindableVariable().IsValid())
	{
		const FNiagaraParameterStore& BoundParamStore = Emitter->GetRendererBoundVariables();
		if (const uint8* ParameterData = BoundParamStore.GetParameterData(InProperties->RendererEnabledBinding.GetParamMapBindableVariable()))
		{
			const FNiagaraBool RendererEnabled = *reinterpret_cast<const FNiagaraBool*>(ParameterData);
			if (RendererEnabled.GetValue() == false)
			{
				return false;
			}
		}
	}
	return true;
}

bool FNiagaraRenderer::UseLocalSpace(const FNiagaraSceneProxy* Proxy)const
{
	//Force local space if we're using a cull proxy. Cull proxies are simulated at the origin so their world space particles can be transformed to this system as though they were local space.
	return bLocalSpace || Proxy->GetProxyDynamicData().bUseCullProxy;
}

void FNiagaraRenderer::ProcessMaterialParameterBindings(const FNiagaraRendererMaterialParameters& MaterialParameters, const FNiagaraEmitterInstance* InEmitter, TConstArrayView<UMaterialInterface*> InMaterials) const
{
	if (MaterialParameters.HasAnyBindings() == false || !InEmitter)
	{
		return;
	}

	FNiagaraSystemInstance* SystemInstance = InEmitter->GetParentSystemInstance();
	if (SystemInstance)
	{
		auto SystemSim = SystemInstance->GetSystemSimulation();

		if (SystemSim.IsValid())
		{
			for (UMaterialInterface* Mat : InMaterials)
			{
				UMaterialInstanceDynamic* MatDyn = Cast<UMaterialInstanceDynamic>(Mat);
				if (MatDyn)
				{
					for (const FNiagaraMaterialAttributeBinding& Binding : MaterialParameters.AttributeBindings)
					{

						if (Binding.GetParamMapBindableVariable().GetType() == FNiagaraTypeDefinition::GetVec4Def() ||
							(Binding.GetParamMapBindableVariable().GetType().IsDataInterface() && Binding.NiagaraChildVariable.GetType() == FNiagaraTypeDefinition::GetVec4Def()))
						{
							FLinearColor Var(1.0f, 1.0f, 1.0f, 1.0f);
							InEmitter->GetBoundRendererValue_GT(Binding.GetParamMapBindableVariable(), Binding.NiagaraChildVariable, &Var);
							MatDyn->SetVectorParameterValue(Binding.MaterialParameterName, Var);
						}
						else if (Binding.GetParamMapBindableVariable().GetType() == FNiagaraTypeDefinition::GetColorDef() ||
							(Binding.GetParamMapBindableVariable().GetType().IsDataInterface() && Binding.NiagaraChildVariable.GetType() == FNiagaraTypeDefinition::GetColorDef()))
						{
							FLinearColor Var(1.0f, 1.0f, 1.0f, 1.0f);
							InEmitter->GetBoundRendererValue_GT(Binding.GetParamMapBindableVariable(), Binding.NiagaraChildVariable, &Var);
							MatDyn->SetVectorParameterValue(Binding.MaterialParameterName, Var);
						}
						else if (Binding.GetParamMapBindableVariable().GetType() == FNiagaraTypeDefinition::GetVec3Def() ||
							(Binding.GetParamMapBindableVariable().GetType().IsDataInterface() && Binding.NiagaraChildVariable.GetType() == FNiagaraTypeDefinition::GetVec3Def()))
						{
							FLinearColor Var(1.0f, 1.0f, 1.0f, 1.0f);
							InEmitter->GetBoundRendererValue_GT(Binding.GetParamMapBindableVariable(), Binding.NiagaraChildVariable, &Var);
							MatDyn->SetVectorParameterValue(Binding.MaterialParameterName, Var);
						}
						else if (Binding.GetParamMapBindableVariable().GetType() == FNiagaraTypeDefinition::GetPositionDef() ||
							(Binding.GetParamMapBindableVariable().GetType().IsDataInterface() && Binding.NiagaraChildVariable.GetType() == FNiagaraTypeDefinition::GetPositionDef()))
						{
							FNiagaraPosition Var(ForceInitToZero);
							InEmitter->GetBoundRendererValue_GT(Binding.GetParamMapBindableVariable(), Binding.NiagaraChildVariable, &Var);
							FNiagaraLWCConverter LwcConverter = SystemInstance->GetLWCConverter(InEmitter->GetCachedEmitterData() ? InEmitter->GetCachedEmitterData()->bLocalSpace : false);
							FVector WorldPos = LwcConverter.ConvertSimulationPositionToWorld(Var);

							//TODO: should we use SetDoubleVectorParamValue() instead to prevent accuracy loss? 
							MatDyn->SetVectorParameterValue(Binding.MaterialParameterName, WorldPos);
						}
						else if (Binding.GetParamMapBindableVariable().GetType() == FNiagaraTypeDefinition::GetVec2Def() ||
							(Binding.GetParamMapBindableVariable().GetType().IsDataInterface() && Binding.NiagaraChildVariable.GetType() == FNiagaraTypeDefinition::GetVec2Def()))
						{
							FLinearColor Var(1.0f, 1.0f, 1.0f, 1.0f);
							InEmitter->GetBoundRendererValue_GT(Binding.GetParamMapBindableVariable(), Binding.NiagaraChildVariable, &Var);
							MatDyn->SetVectorParameterValue(Binding.MaterialParameterName, Var);
						}
						else if (Binding.GetParamMapBindableVariable().GetType() == FNiagaraTypeDefinition::GetFloatDef() ||
							(Binding.GetParamMapBindableVariable().GetType().IsDataInterface() && Binding.NiagaraChildVariable.GetType() == FNiagaraTypeDefinition::GetFloatDef()))
						{
							float Var = 1.0f;
							InEmitter->GetBoundRendererValue_GT(Binding.GetParamMapBindableVariable(), Binding.NiagaraChildVariable, &Var);
							MatDyn->SetScalarParameterValue(Binding.MaterialParameterName, Var);
						}
						else if (
							Binding.GetParamMapBindableVariable().GetType() == FNiagaraTypeDefinition::GetUObjectDef() ||
							Binding.GetParamMapBindableVariable().GetType() == FNiagaraTypeDefinition::GetUTextureDef() ||
							Binding.GetParamMapBindableVariable().GetType() == FNiagaraTypeDefinition::GetUTextureRenderTargetDef() ||
							(Binding.GetParamMapBindableVariable().GetType().IsDataInterface() && Binding.NiagaraChildVariable.GetType() == FNiagaraTypeDefinition::GetUTextureDef())
							)
						{
							UObject* Var = nullptr;
							InEmitter->GetBoundRendererValue_GT(Binding.GetParamMapBindableVariable(), Binding.NiagaraChildVariable, &Var);
							if (Var)
							{
								UTexture* Tex = Cast<UTexture>(Var);
								if (Tex && Tex->GetResource() != nullptr)
								{
									MatDyn->SetTextureParameterValue(Binding.MaterialParameterName, Tex);
								}
							}
						}
					}

					for (const FNiagaraRendererMaterialScalarParameter& ScalarParameter : MaterialParameters.ScalarParameters)
					{
						MatDyn->SetScalarParameterValue(ScalarParameter.MaterialParameterName, ScalarParameter.Value);
					}

					for (const FNiagaraRendererMaterialVectorParameter& VectorParameter : MaterialParameters.VectorParameters)
					{
						MatDyn->SetVectorParameterValue(VectorParameter.MaterialParameterName, VectorParameter.Value);
					}

					for (const FNiagaraRendererMaterialTextureParameter& TextureParameter : MaterialParameters.TextureParameters)
					{
						if (IsValid(TextureParameter.Texture))
						{
							MatDyn->SetTextureParameterValue(TextureParameter.MaterialParameterName, TextureParameter.Texture);
						}
					}
				}
			}
		}
	}
}

void FNiagaraRenderer::SortIndices(const FNiagaraGPUSortInfo& SortInfo, const FNiagaraRendererVariableInfo& SortVariable, const FNiagaraDataBuffer& Buffer, FGlobalDynamicReadBuffer::FAllocation& OutIndices)
{
	SCOPE_CYCLE_COUNTER(STAT_NiagaraSortParticles);

	uint32 NumInstances = Buffer.GetNumInstances();
	check(OutIndices.ReadBuffer->NumBytes >= (OutIndices.Buffer - OutIndices.ReadBuffer->MappedBuffer) + NumInstances * sizeof(int32));
	check(SortInfo.SortMode != ENiagaraSortMode::None);
	check(SortInfo.SortAttributeOffset != INDEX_NONE);

	const bool bUseRadixSort = GNiagaraRadixSortThreshold != -1 && (int32)NumInstances  > GNiagaraRadixSortThreshold;
	const bool bSortVarIsHalf = SortVariable.bHalfType;

	int32* RESTRICT IndexBuffer = (int32*)(OutIndices.Buffer);

	FMemMark Mark(FMemStack::Get());
	FParticleOrderAsUint* RESTRICT ParticleOrder = (FParticleOrderAsUint*)FMemStack::Get().Alloc(sizeof(FParticleOrderAsUint) * NumInstances, alignof(FParticleOrderAsUint));

	if (SortInfo.SortMode == ENiagaraSortMode::ViewDepth || SortInfo.SortMode == ENiagaraSortMode::ViewDistance)
	{
		if (bSortVarIsHalf)
		{
			const int32 BaseCompOffset = SortVariable.DatasetOffset;
			FFloat16* RESTRICT PositionX = (FFloat16*)Buffer.GetComponentPtrHalf(BaseCompOffset);
			FFloat16* RESTRICT PositionY = (FFloat16*)Buffer.GetComponentPtrHalf(BaseCompOffset + 1);
			FFloat16* RESTRICT PositionZ = (FFloat16*)Buffer.GetComponentPtrHalf(BaseCompOffset + 2);
			auto GetPos = [&PositionX, &PositionY, &PositionZ](int32 Idx)
			{
				return FVector(PositionX[Idx], PositionY[Idx], PositionZ[Idx]);
			};

			if (SortInfo.SortMode == ENiagaraSortMode::ViewDepth)
			{
				for (uint32 i = 0; i < NumInstances; ++i)
				{
					ParticleOrder[i].SetAsUint<true, false>(i, FVector::DotProduct(GetPos(i) - SortInfo.ViewOrigin, SortInfo.ViewDirection));
				}
			}
			else
			{
				for (uint32 i = 0; i < NumInstances; ++i)
				{
					ParticleOrder[i].SetAsUint<true, false>(i, (GetPos(i) - SortInfo.ViewOrigin).SizeSquared());
				}
			}
		}
		else
		{
			const int32 BaseCompOffset = SortVariable.DatasetOffset;
			float* RESTRICT PositionX = (float*)Buffer.GetComponentPtrFloat(BaseCompOffset);
			float* RESTRICT PositionY = (float*)Buffer.GetComponentPtrFloat(BaseCompOffset + 1);
			float* RESTRICT PositionZ = (float*)Buffer.GetComponentPtrFloat(BaseCompOffset + 2);
			auto GetPos = [&PositionX, &PositionY, &PositionZ](int32 Idx)
			{
				return FVector(PositionX[Idx], PositionY[Idx], PositionZ[Idx]);
			};

			if (SortInfo.SortMode == ENiagaraSortMode::ViewDepth)
			{
				for (uint32 i = 0; i < NumInstances; ++i)
				{
					ParticleOrder[i].SetAsUint<true, false>(i, FVector::DotProduct(GetPos(i) - SortInfo.ViewOrigin, SortInfo.ViewDirection));
				}
			}
			else
			{
				for (uint32 i = 0; i < NumInstances; ++i)
				{
					ParticleOrder[i].SetAsUint<true, false>(i, (GetPos(i) - SortInfo.ViewOrigin).SizeSquared());
				}
			}
		}
	}
	else
	{
		if (bSortVarIsHalf)
		{
			FFloat16* RESTRICT CustomSorting = (FFloat16*)Buffer.GetComponentPtrHalf(SortVariable.DatasetOffset);
			if (SortInfo.SortMode == ENiagaraSortMode::CustomAscending)
			{
				for (uint32 i = 0; i < NumInstances; ++i)
				{
					ParticleOrder[i].SetAsUint<false, true>(i, CustomSorting[i]);
				}
			}
			else // ENiagaraSortMode::CustomDecending
			{
				for (uint32 i = 0; i < NumInstances; ++i)
				{
					ParticleOrder[i].SetAsUint<false, false>(i, CustomSorting[i]);
				}
			}
		}
		else
		{
			float* RESTRICT CustomSorting = (float*)Buffer.GetComponentPtrFloat(SortVariable.DatasetOffset);
			if (SortInfo.SortMode == ENiagaraSortMode::CustomAscending)
			{
				for (uint32 i = 0; i < NumInstances; ++i)
				{
					ParticleOrder[i].SetAsUint<false, true>(i, CustomSorting[i]);
				}
			}
			else // ENiagaraSortMode::CustomDecending
			{
				for (uint32 i = 0; i < NumInstances; ++i)
				{
					ParticleOrder[i].SetAsUint<false, false>(i, CustomSorting[i]);
				}
			}
		}
	}

	if (!bUseRadixSort)
	{
		Sort(ParticleOrder, NumInstances, [](const FParticleOrderAsUint& A, const FParticleOrderAsUint& B) { return A.OrderAsUint < B.OrderAsUint; });
		//Now transfer to the real index buffer.
		for (uint32 i = 0; i < NumInstances; ++i)
		{
			IndexBuffer[i] = ParticleOrder[i].Index;
		}
	}
	else
	{
		FParticleOrderAsUint* RESTRICT ParticleOrderResult = bUseRadixSort ? (FParticleOrderAsUint*)FMemStack::Get().Alloc(sizeof(FParticleOrderAsUint) * NumInstances, alignof(FParticleOrderAsUint)) : nullptr;
		RadixSort32(ParticleOrderResult, ParticleOrder, NumInstances);
		//Now transfer to the real index buffer.
		for (uint32 i = 0; i < NumInstances; ++i)
		{
			IndexBuffer[i] = ParticleOrderResult[i].Index;
		}
	}
}

//-TODO: We don't perform distance / frustum culling in here yet
template<bool bWithInstanceCull>
struct FNiagaraSortCullHelper
{
private:
	FNiagaraSortCullHelper(const FNiagaraGPUSortInfo& InSortInfo, const FNiagaraDataBuffer& Buffer)
		: SortInfo(InSortInfo)
	{
		if (bWithInstanceCull)
		{
			VisibilityTag = SortInfo.RendererVisTagAttributeOffset == INDEX_NONE ? nullptr : (int32*)Buffer.GetComponentPtrInt32(SortInfo.RendererVisTagAttributeOffset);
			VisibilityValue = SortInfo.RendererVisibility;

			MeshIndexTag = SortInfo.MeshIndexAttributeOffset == INDEX_NONE ? nullptr : (int32*)Buffer.GetComponentPtrInt32(SortInfo.MeshIndexAttributeOffset);
			MeshIndexValue = SortInfo.MeshIndex;
		}
	}

	bool IsVisibile(int32 i) const
	{
		if (bWithInstanceCull)
		{
			if (VisibilityTag && (VisibilityTag[i] != VisibilityValue))
			{
				return false;
			}
			if (MeshIndexTag && (MeshIndexTag[i] != MeshIndexValue))
			{
				return false;
			}
		}
		return true;
	}

	template<bool bStrictlyPositive, bool bAscending, typename TSortKey>
	int32 BuildParticleOrder_Inner2(const int32 NumInstances, FParticleOrderAsUint* RESTRICT ParticleOrder, TSortKey GetSortKey)
	{
		int32 OutInstances = 0;
		for ( int32 i=0; i < NumInstances; ++i )
		{
			if (IsVisibile(i))
			{
				ParticleOrder[OutInstances++].SetAsUint<bStrictlyPositive, bAscending>(i, GetSortKey(i));
			}
		}
		return OutInstances;
	}

	template<typename TComponentType, typename TGetComponent>
	int32 BuildParticleOrder_Inner1(const int32 NumInstances, const uint32 SortVariableOffset, TGetComponent GetComponent, FParticleOrderAsUint* RESTRICT ParticleOrder)
	{
		switch (SortInfo.SortMode)
		{
			case ENiagaraSortMode::ViewDepth:
			{
				TComponentType* RESTRICT PositionX = GetComponent(SortVariableOffset + 0);
				TComponentType* RESTRICT PositionY = GetComponent(SortVariableOffset + 1);
				TComponentType* RESTRICT PositionZ = GetComponent(SortVariableOffset + 2);
				return BuildParticleOrder_Inner2<true, false>(NumInstances, ParticleOrder, [&](int32 i) { return FVector::DotProduct(FVector(PositionX[i], PositionY[i], PositionZ[i]) - SortInfo.ViewOrigin, SortInfo.ViewDirection); });
			}
			case ENiagaraSortMode::ViewDistance:
			{
				TComponentType* RESTRICT PositionX = GetComponent(SortVariableOffset + 0);
				TComponentType* RESTRICT PositionY = GetComponent(SortVariableOffset + 1);
				TComponentType* RESTRICT PositionZ = GetComponent(SortVariableOffset + 2);
				return BuildParticleOrder_Inner2<true, false>(NumInstances, ParticleOrder, [&](int32 i) { return (FVector(PositionX[i], PositionY[i], PositionZ[i]) - SortInfo.ViewOrigin).SizeSquared(); });
			}
			case ENiagaraSortMode::CustomAscending:
			{
				TComponentType* RESTRICT CustomSorting = GetComponent(SortVariableOffset);
				return BuildParticleOrder_Inner2<false, true>(NumInstances, ParticleOrder, [&](int32 i) { return CustomSorting[i]; });
			}
			case ENiagaraSortMode::CustomDecending:
			{
				TComponentType* RESTRICT CustomSorting = GetComponent(SortVariableOffset);
				return BuildParticleOrder_Inner2<false, false>(NumInstances, ParticleOrder, [&](int32 i) { return CustomSorting[i]; });
			}
		}
		checkf(false, TEXT("Unknown sort mode"));
		return 0;
	}

	int32 CullInstances_Inner(int32 NumInstances, int32* RESTRICT OutIndexBuffer)
	{
		int32 OutInstances = 0;
		for ( int32 i=0; i < NumInstances; ++i )
		{
			if (IsVisibile(i))
			{
				OutIndexBuffer[OutInstances++] = i;
			}
		}
		return OutInstances;
	}

public:
	static int32 BuildParticleOrder(const FNiagaraGPUSortInfo& SortInfo, const FNiagaraDataBuffer& Buffer, FParticleOrderAsUint* RESTRICT ParticleOrder)
	{
		const uint32 SortVariableOffset = SortInfo.SortAttributeOffset & ~(1 << 31);
		const bool bSortIsHalf = SortVariableOffset != SortInfo.SortAttributeOffset;
		const int32 NumInstances = Buffer.GetNumInstances();

		if (bSortIsHalf)
		{
			return FNiagaraSortCullHelper(SortInfo, Buffer).BuildParticleOrder_Inner1<FFloat16>(NumInstances, SortVariableOffset, [&](int i) { return (FFloat16*)Buffer.GetComponentPtrHalf(i); }, ParticleOrder);
		}
		else
		{
			return FNiagaraSortCullHelper(SortInfo, Buffer).BuildParticleOrder_Inner1<float>(NumInstances, SortVariableOffset, [&](int i) { return (float*)Buffer.GetComponentPtrFloat(i); }, ParticleOrder);
		}
	}

	static int32 CullInstances(const FNiagaraGPUSortInfo& SortInfo, const FNiagaraDataBuffer& Buffer, int32* RESTRICT OutIndexBuffer)
	{
		return FNiagaraSortCullHelper(SortInfo, Buffer).CullInstances_Inner(Buffer.GetNumInstances(), OutIndexBuffer);
	}

private:
	const FNiagaraGPUSortInfo& SortInfo;

	int32* RESTRICT	VisibilityTag = nullptr;
	int32			VisibilityValue = 0;

	int32* RESTRICT	MeshIndexTag = nullptr;
	int32			MeshIndexValue = 0;
};

int32 FNiagaraRenderer::SortAndCullIndices(const FNiagaraGPUSortInfo& SortInfo, const FNiagaraDataBuffer& Buffer, FGlobalDynamicReadBuffer::FAllocation& OutIndices)
{
	SCOPE_CYCLE_COUNTER(STAT_NiagaraSortParticles);

	int32 OutNumInstances = 0;
	int32* RESTRICT IndexBuffer = (int32*)(OutIndices.Buffer);

	if ((SortInfo.SortMode != ENiagaraSortMode::None) && (SortInfo.SortAttributeOffset != INDEX_NONE))
	{
		const int32 SrcNumInstances = Buffer.GetNumInstances();

		FMemMark Mark(FMemStack::Get());
		FParticleOrderAsUint* RESTRICT ParticleOrder = (FParticleOrderAsUint*)FMemStack::Get().Alloc(sizeof(FParticleOrderAsUint) * SrcNumInstances, alignof(FParticleOrderAsUint));

		// Cull and prepare for sort
		if ( SortInfo.bEnableCulling )
		{
			OutNumInstances = FNiagaraSortCullHelper<true>::BuildParticleOrder(SortInfo, Buffer, ParticleOrder);
		}
		else
		{
			OutNumInstances = FNiagaraSortCullHelper<false>::BuildParticleOrder(SortInfo, Buffer, ParticleOrder);
		}

		// Perform the sort
		const bool bUseRadixSort = GNiagaraRadixSortThreshold != -1 && (int32)OutNumInstances > GNiagaraRadixSortThreshold;
		if (!bUseRadixSort)
		{
			Sort(ParticleOrder, OutNumInstances, [](const FParticleOrderAsUint& A, const FParticleOrderAsUint& B) { return A.OrderAsUint < B.OrderAsUint; });

			for (int32 i = 0; i < OutNumInstances; ++i)
			{
				IndexBuffer[i] = ParticleOrder[i].Index;
			}
		}
		else
		{
			FParticleOrderAsUint* RESTRICT ParticleOrderResult = (FParticleOrderAsUint*)FMemStack::Get().Alloc(sizeof(FParticleOrderAsUint) * OutNumInstances, alignof(FParticleOrderAsUint));
			RadixSort32(ParticleOrderResult, ParticleOrder, OutNumInstances);

			for (int32 i = 0; i < OutNumInstances; ++i)
			{
				IndexBuffer[i] = ParticleOrderResult[i].Index;
			}
		}
	}
	else if ( SortInfo.bEnableCulling )
	{
		OutNumInstances = FNiagaraSortCullHelper<true>::CullInstances(SortInfo, Buffer, IndexBuffer);
	}
	else
	{
		checkf(false, TEXT("Either sorting or culling must be enabled or we don't generate output buffers"));
	}
	return OutNumInstances;
}

FVector4f FNiagaraRenderer::CalcMacroUVParameters(const FSceneView& View, FVector MacroUVPosition, float MacroUVRadius)
{
	FVector4f MacroUVParameters = FVector4f(0.0f, 0.0f, 1.0f, 1.0f);
	if (MacroUVRadius > 0.0f)
	{
		const FMatrix& ViewProjMatrix = View.ViewMatrices.GetViewProjectionMatrix();
		const FMatrix& ViewMatrix = View.ViewMatrices.GetTranslatedViewMatrix();

		const FVector4 ObjectPostProjectionPositionWithW = ViewProjMatrix.TransformPosition(MacroUVPosition);
		const FVector2D ObjectNDCPosition = FVector2D(ObjectPostProjectionPositionWithW / FMath::Max(ObjectPostProjectionPositionWithW.W, 0.00001f));
		const FVector4 RightPostProjectionPosition = ViewProjMatrix.TransformPosition(MacroUVPosition + MacroUVRadius * ViewMatrix.GetColumn(0));
		const FVector4 UpPostProjectionPosition = ViewProjMatrix.TransformPosition(MacroUVPosition + MacroUVRadius * ViewMatrix.GetColumn(1));

<<<<<<< HEAD
		const float RightNDCPosX = RightPostProjectionPosition.X / FMath::Max(RightPostProjectionPosition.W, 0.0001f);
		const float UpNDCPosY = UpPostProjectionPosition.Y / FMath::Max(UpPostProjectionPosition.W, 0.0001f);
		const float DX = FMath::Min<float>(RightNDCPosX - ObjectNDCPosition.X, WORLD_MAX);
		const float DY = FMath::Min<float>(UpNDCPosY - ObjectNDCPosition.Y, WORLD_MAX);

		MacroUVParameters.X = float(ObjectNDCPosition.X);
=======
		const FVector4::FReal RightNDCPosX = RightPostProjectionPosition.X / FMath::Max(RightPostProjectionPosition.W, 0.0001f);
		const FVector4::FReal UpNDCPosY = UpPostProjectionPosition.Y / FMath::Max(UpPostProjectionPosition.W, 0.0001f);
		const FVector4::FReal DX = FMath::Min(RightNDCPosX - ObjectNDCPosition.X, WORLD_MAX);
		const FVector4::FReal DY = FMath::Min(UpNDCPosY - ObjectNDCPosition.Y, WORLD_MAX);

		MacroUVParameters.X = float(ObjectNDCPosition.X);	// LWC_TODO: Precision loss?
>>>>>>> d731a049
		MacroUVParameters.Y = float(ObjectNDCPosition.Y);
		if (DX != 0.0f && DY != 0.0f && !FMath::IsNaN(DX) && FMath::IsFinite(DX) && !FMath::IsNaN(DY) && FMath::IsFinite(DY))
		{
			MacroUVParameters.Z = 1.0f / float(DX);
			MacroUVParameters.W = -1.0f / float(DY);
		}
	}
	return MacroUVParameters;
}
<|MERGE_RESOLUTION|>--- conflicted
+++ resolved
@@ -934,21 +934,12 @@
 		const FVector4 RightPostProjectionPosition = ViewProjMatrix.TransformPosition(MacroUVPosition + MacroUVRadius * ViewMatrix.GetColumn(0));
 		const FVector4 UpPostProjectionPosition = ViewProjMatrix.TransformPosition(MacroUVPosition + MacroUVRadius * ViewMatrix.GetColumn(1));
 
-<<<<<<< HEAD
-		const float RightNDCPosX = RightPostProjectionPosition.X / FMath::Max(RightPostProjectionPosition.W, 0.0001f);
-		const float UpNDCPosY = UpPostProjectionPosition.Y / FMath::Max(UpPostProjectionPosition.W, 0.0001f);
-		const float DX = FMath::Min<float>(RightNDCPosX - ObjectNDCPosition.X, WORLD_MAX);
-		const float DY = FMath::Min<float>(UpNDCPosY - ObjectNDCPosition.Y, WORLD_MAX);
-
-		MacroUVParameters.X = float(ObjectNDCPosition.X);
-=======
 		const FVector4::FReal RightNDCPosX = RightPostProjectionPosition.X / FMath::Max(RightPostProjectionPosition.W, 0.0001f);
 		const FVector4::FReal UpNDCPosY = UpPostProjectionPosition.Y / FMath::Max(UpPostProjectionPosition.W, 0.0001f);
 		const FVector4::FReal DX = FMath::Min(RightNDCPosX - ObjectNDCPosition.X, WORLD_MAX);
 		const FVector4::FReal DY = FMath::Min(UpNDCPosY - ObjectNDCPosition.Y, WORLD_MAX);
 
 		MacroUVParameters.X = float(ObjectNDCPosition.X);	// LWC_TODO: Precision loss?
->>>>>>> d731a049
 		MacroUVParameters.Y = float(ObjectNDCPosition.Y);
 		if (DX != 0.0f && DY != 0.0f && !FMath::IsNaN(DX) && FMath::IsFinite(DX) && !FMath::IsNaN(DY) && FMath::IsFinite(DY))
 		{
