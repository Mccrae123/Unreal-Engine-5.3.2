// Copyright Epic Games, Inc. All Rights Reserved.
#include "NiagaraDataInterfaceRW.h"
#include "NiagaraShader.h"
#include "ShaderParameterUtils.h"
#include "ClearQuad.h"


#define LOCTEXT_NAMESPACE "NiagaraDataInterfaceRW"

// Global HLSL variable base names, used by HLSL.
const FString UNiagaraDataInterfaceRWBase::NumAttributesName(TEXT("NumAttributes_"));
<<<<<<< HEAD
=======
const FString UNiagaraDataInterfaceRWBase::NumNamedAttributesName(TEXT("NumNamedAttributes_"));
>>>>>>> 6bbb88c8
const FString UNiagaraDataInterfaceRWBase::NumCellsName(TEXT("NumCells_"));
const FString UNiagaraDataInterfaceRWBase::UnitToUVName(TEXT("UnitToUV_"));
const FString UNiagaraDataInterfaceRWBase::CellSizeName(TEXT("CellSize_"));
const FString UNiagaraDataInterfaceRWBase::WorldBBoxSizeName(TEXT("WorldBBoxSize_"));

// Global VM function names, also used by the shaders code generation methods.
const FName UNiagaraDataInterfaceRWBase::NumCellsFunctionName("GetNumCells");
const FName UNiagaraDataInterfaceRWBase::CellSizeFunctionName("GetCellSize");

const FName UNiagaraDataInterfaceRWBase::WorldBBoxSizeFunctionName("GetWorldBBoxSize");

const FName UNiagaraDataInterfaceRWBase::SimulationToUnitFunctionName("SimulationToUnit");
const FName UNiagaraDataInterfaceRWBase::UnitToSimulationFunctionName("UnitToSimulation");
const FName UNiagaraDataInterfaceRWBase::UnitToIndexFunctionName("UnitToIndex");
const FName UNiagaraDataInterfaceRWBase::UnitToFloatIndexFunctionName("UnitToFloatIndex");
const FName UNiagaraDataInterfaceRWBase::IndexToUnitFunctionName("IndexToUnit");
const FName UNiagaraDataInterfaceRWBase::IndexToUnitStaggeredXFunctionName("IndexToUnitStaggeredX");
const FName UNiagaraDataInterfaceRWBase::IndexToUnitStaggeredYFunctionName("IndexToUnitStaggeredY");

const FName UNiagaraDataInterfaceRWBase::IndexToLinearFunctionName("IndexToLinear");
const FName UNiagaraDataInterfaceRWBase::LinearToIndexFunctionName("LinearToIndex");

const FName UNiagaraDataInterfaceRWBase::ExecutionIndexToUnitFunctionName("ExecutionIndexToUnit");
const FName UNiagaraDataInterfaceRWBase::ExecutionIndexToGridIndexFunctionName("ExecutionIndexToGridIndex");

UNiagaraDataInterfaceRWBase::UNiagaraDataInterfaceRWBase(FObjectInitializer const& ObjectInitializer)
	: Super(ObjectInitializer)
{

}

/*--------------------------------------------------------------------------------------------------------------------------*/

UNiagaraDataInterfaceGrid3D::UNiagaraDataInterfaceGrid3D(FObjectInitializer const& ObjectInitializer)
	: Super(ObjectInitializer)
	, NumCells(3, 3, 3)
	, CellSize(1.)
	, NumCellsMaxAxis(10)
	, SetResolutionMethod(ESetResolutionMethod::Independent)	
	, WorldBBoxSize(100., 100., 100.)
{
}

void UNiagaraDataInterfaceGrid3D::GetFunctions(TArray<FNiagaraFunctionSignature>& OutFunctions)
{

	{
		FNiagaraFunctionSignature Sig;
		Sig.Name = UNiagaraDataInterfaceRWBase::WorldBBoxSizeFunctionName;
		Sig.Inputs.Add(FNiagaraVariable(FNiagaraTypeDefinition(GetClass()), TEXT("Grid")));
		Sig.Outputs.Add(FNiagaraVariable(FNiagaraTypeDefinition::GetVec3Def(), TEXT("WorldBBoxSize")));
		Sig.bHidden = true;
		Sig.bSoftDeprecatedFunction = true;
		Sig.bMemberFunction = true;
		Sig.bRequiresContext = false;
		OutFunctions.Add(Sig);
	}

	{
		FNiagaraFunctionSignature Sig;
		Sig.Name = UNiagaraDataInterfaceRWBase::NumCellsFunctionName;
		Sig.Inputs.Add(FNiagaraVariable(FNiagaraTypeDefinition(GetClass()), TEXT("Grid")));
		Sig.Outputs.Add(FNiagaraVariable(FNiagaraTypeDefinition::GetIntDef(), TEXT("NumCellsX")));
		Sig.Outputs.Add(FNiagaraVariable(FNiagaraTypeDefinition::GetIntDef(), TEXT("NumCellsY")));
		Sig.Outputs.Add(FNiagaraVariable(FNiagaraTypeDefinition::GetIntDef(), TEXT("NumCellsZ")));

		Sig.bMemberFunction = true;
		Sig.bRequiresContext = false;
		OutFunctions.Add(Sig);
	}

	{
		FNiagaraFunctionSignature Sig;
		Sig.Name = UNiagaraDataInterfaceRWBase::SimulationToUnitFunctionName;
		Sig.Inputs.Add(FNiagaraVariable(FNiagaraTypeDefinition(GetClass()), TEXT("Grid")));
		Sig.Inputs.Add(FNiagaraVariable(FNiagaraTypeDefinition::GetVec3Def(), TEXT("Simulation")));
		Sig.Inputs.Add(FNiagaraVariable(FNiagaraTypeDefinition::GetMatrix4Def(), TEXT("SimulationToUnitTransform")));
		Sig.Outputs.Add(FNiagaraVariable(FNiagaraTypeDefinition::GetVec3Def(), TEXT("Unit")));

		Sig.bMemberFunction = true;
		Sig.bRequiresContext = false;
		OutFunctions.Add(Sig);
	}

	{
		FNiagaraFunctionSignature Sig;
		Sig.Name = UNiagaraDataInterfaceRWBase::UnitToSimulationFunctionName;
		Sig.Inputs.Add(FNiagaraVariable(FNiagaraTypeDefinition(GetClass()), TEXT("Grid")));
		Sig.Inputs.Add(FNiagaraVariable(FNiagaraTypeDefinition::GetVec3Def(), TEXT("Unit")));
		Sig.Inputs.Add(FNiagaraVariable(FNiagaraTypeDefinition::GetMatrix4Def(), TEXT("UnitToSimulationTransform")));
		Sig.Outputs.Add(FNiagaraVariable(FNiagaraTypeDefinition::GetVec3Def(), TEXT("Simulation")));

		Sig.bMemberFunction = true;
		Sig.bRequiresContext = false;
		OutFunctions.Add(Sig);
	}

	{
		FNiagaraFunctionSignature Sig;
		Sig.Name = UNiagaraDataInterfaceRWBase::UnitToIndexFunctionName;
		Sig.Inputs.Add(FNiagaraVariable(FNiagaraTypeDefinition(GetClass()), TEXT("Grid")));
		Sig.Inputs.Add(FNiagaraVariable(FNiagaraTypeDefinition::GetVec3Def(), TEXT("Unit")));
		Sig.Outputs.Add(FNiagaraVariable(FNiagaraTypeDefinition::GetIntDef(), TEXT("IndexX")));
		Sig.Outputs.Add(FNiagaraVariable(FNiagaraTypeDefinition::GetIntDef(), TEXT("IndexY")));
		Sig.Outputs.Add(FNiagaraVariable(FNiagaraTypeDefinition::GetIntDef(), TEXT("IndexZ")));

		Sig.bMemberFunction = true;
		Sig.bRequiresContext = false;
		OutFunctions.Add(Sig);
	}

	{
		FNiagaraFunctionSignature Sig;
		Sig.Name = UNiagaraDataInterfaceRWBase::UnitToFloatIndexFunctionName;
		Sig.Inputs.Add(FNiagaraVariable(FNiagaraTypeDefinition(GetClass()), TEXT("Grid")));
		Sig.Inputs.Add(FNiagaraVariable(FNiagaraTypeDefinition::GetVec3Def(), TEXT("Unit")));
		Sig.Outputs.Add(FNiagaraVariable(FNiagaraTypeDefinition::GetVec3Def(), TEXT("Index")));	

		Sig.bMemberFunction = true;
		Sig.bRequiresContext = false;
		OutFunctions.Add(Sig);
	}

	{
		FNiagaraFunctionSignature Sig;
		Sig.Name = UNiagaraDataInterfaceRWBase::IndexToUnitFunctionName;
		Sig.Inputs.Add(FNiagaraVariable(FNiagaraTypeDefinition(GetClass()), TEXT("Grid")));
		Sig.Inputs.Add(FNiagaraVariable(FNiagaraTypeDefinition::GetFloatDef(), TEXT("IndexX")));
		Sig.Inputs.Add(FNiagaraVariable(FNiagaraTypeDefinition::GetFloatDef(), TEXT("IndexY")));
		Sig.Inputs.Add(FNiagaraVariable(FNiagaraTypeDefinition::GetFloatDef(), TEXT("IndexZ")));
		Sig.Outputs.Add(FNiagaraVariable(FNiagaraTypeDefinition::GetVec3Def(), TEXT("Unit")));

		Sig.bMemberFunction = true;
		Sig.bRequiresContext = false;
		OutFunctions.Add(Sig);
	}

	{
		FNiagaraFunctionSignature Sig;
		Sig.Name = UNiagaraDataInterfaceRWBase::IndexToLinearFunctionName;
		Sig.Inputs.Add(FNiagaraVariable(FNiagaraTypeDefinition(GetClass()), TEXT("Grid")));
		Sig.Inputs.Add(FNiagaraVariable(FNiagaraTypeDefinition::GetIntDef(), TEXT("IndexX")));
		Sig.Inputs.Add(FNiagaraVariable(FNiagaraTypeDefinition::GetIntDef(), TEXT("IndexY")));
		Sig.Inputs.Add(FNiagaraVariable(FNiagaraTypeDefinition::GetIntDef(), TEXT("IndexZ")));
		Sig.Outputs.Add(FNiagaraVariable(FNiagaraTypeDefinition::GetIntDef(), TEXT("Linear")));

		Sig.bMemberFunction = true;
		Sig.bRequiresContext = false;
		OutFunctions.Add(Sig);
	}

	{
		FNiagaraFunctionSignature Sig;
		Sig.Name = UNiagaraDataInterfaceRWBase::LinearToIndexFunctionName;
		Sig.Inputs.Add(FNiagaraVariable(FNiagaraTypeDefinition(GetClass()), TEXT("Grid")));
		Sig.Inputs.Add(FNiagaraVariable(FNiagaraTypeDefinition::GetIntDef(), TEXT("Linear")));
		Sig.Outputs.Add(FNiagaraVariable(FNiagaraTypeDefinition::GetIntDef(), TEXT("IndexX")));
		Sig.Outputs.Add(FNiagaraVariable(FNiagaraTypeDefinition::GetIntDef(), TEXT("IndexY")));
		Sig.Outputs.Add(FNiagaraVariable(FNiagaraTypeDefinition::GetIntDef(), TEXT("IndexZ")));

		Sig.bMemberFunction = true;
		Sig.bRequiresContext = false;
		OutFunctions.Add(Sig);
	}

	{
		FNiagaraFunctionSignature Sig;
		Sig.Name = UNiagaraDataInterfaceRWBase::ExecutionIndexToUnitFunctionName;
		Sig.Inputs.Add(FNiagaraVariable(FNiagaraTypeDefinition(GetClass()), TEXT("Grid")));		
		Sig.Outputs.Add(FNiagaraVariable(FNiagaraTypeDefinition::GetVec3Def(), TEXT("Unit")));
<<<<<<< HEAD

		Sig.bMemberFunction = true;
		Sig.bRequiresContext = false;
		OutFunctions.Add(Sig);
	}

	{
		FNiagaraFunctionSignature Sig;
		Sig.Name = UNiagaraDataInterfaceRWBase::ExecutionIndexToGridIndexFunctionName;
		Sig.Inputs.Add(FNiagaraVariable(FNiagaraTypeDefinition(GetClass()), TEXT("Grid")));
		Sig.Outputs.Add(FNiagaraVariable(FNiagaraTypeDefinition::GetIntDef(), TEXT("IndexX")));
		Sig.Outputs.Add(FNiagaraVariable(FNiagaraTypeDefinition::GetIntDef(), TEXT("IndexY")));
		Sig.Outputs.Add(FNiagaraVariable(FNiagaraTypeDefinition::GetIntDef(), TEXT("IndexZ")));

		Sig.bMemberFunction = true;
		Sig.bRequiresContext = false;
		OutFunctions.Add(Sig);
	}

	{
		FNiagaraFunctionSignature Sig;
		Sig.Name = UNiagaraDataInterfaceRWBase::NumCellsFunctionName;
		Sig.Inputs.Add(FNiagaraVariable(FNiagaraTypeDefinition(GetClass()), TEXT("Grid")));		
		Sig.Outputs.Add(FNiagaraVariable(FNiagaraTypeDefinition::GetIntDef(), TEXT("NumCellsX")));
		Sig.Outputs.Add(FNiagaraVariable(FNiagaraTypeDefinition::GetIntDef(), TEXT("NumCellsY")));
		Sig.Outputs.Add(FNiagaraVariable(FNiagaraTypeDefinition::GetIntDef(), TEXT("NumCellsZ")));
=======
>>>>>>> 6bbb88c8

		Sig.bMemberFunction = true;
		Sig.bRequiresContext = false;
		OutFunctions.Add(Sig);
	}

	{
		FNiagaraFunctionSignature Sig;
<<<<<<< HEAD
		Sig.Name = UNiagaraDataInterfaceRWBase::CellSizeFunctionName;
		Sig.Inputs.Add(FNiagaraVariable(FNiagaraTypeDefinition(GetClass()), TEXT("Grid")));
		Sig.Outputs.Add(FNiagaraVariable(FNiagaraTypeDefinition::GetVec3Def(), TEXT("CellSize")));		
=======
		Sig.Name = UNiagaraDataInterfaceRWBase::ExecutionIndexToGridIndexFunctionName;
		Sig.Inputs.Add(FNiagaraVariable(FNiagaraTypeDefinition(GetClass()), TEXT("Grid")));
		Sig.Outputs.Add(FNiagaraVariable(FNiagaraTypeDefinition::GetIntDef(), TEXT("IndexX")));
		Sig.Outputs.Add(FNiagaraVariable(FNiagaraTypeDefinition::GetIntDef(), TEXT("IndexY")));
		Sig.Outputs.Add(FNiagaraVariable(FNiagaraTypeDefinition::GetIntDef(), TEXT("IndexZ")));

		Sig.bMemberFunction = true;
		Sig.bRequiresContext = false;
		OutFunctions.Add(Sig);
	}

	{
		FNiagaraFunctionSignature Sig;
		Sig.Name = UNiagaraDataInterfaceRWBase::NumCellsFunctionName;
		Sig.Inputs.Add(FNiagaraVariable(FNiagaraTypeDefinition(GetClass()), TEXT("Grid")));		
		Sig.Outputs.Add(FNiagaraVariable(FNiagaraTypeDefinition::GetIntDef(), TEXT("NumCellsX")));
		Sig.Outputs.Add(FNiagaraVariable(FNiagaraTypeDefinition::GetIntDef(), TEXT("NumCellsY")));
		Sig.Outputs.Add(FNiagaraVariable(FNiagaraTypeDefinition::GetIntDef(), TEXT("NumCellsZ")));

		Sig.bMemberFunction = true;
		Sig.bRequiresContext = false;
		OutFunctions.Add(Sig);
	}
>>>>>>> 6bbb88c8

	{
		FNiagaraFunctionSignature Sig;
		Sig.Name = UNiagaraDataInterfaceRWBase::CellSizeFunctionName;
		Sig.Inputs.Add(FNiagaraVariable(FNiagaraTypeDefinition(GetClass()), TEXT("Grid")));
		Sig.Outputs.Add(FNiagaraVariable(FNiagaraTypeDefinition::GetVec3Def(), TEXT("CellSize")));		
		Sig.bHidden = true;
		Sig.bSoftDeprecatedFunction = true;
		Sig.bMemberFunction = true;
		Sig.bRequiresContext = false;
		OutFunctions.Add(Sig);
	}
}

void UNiagaraDataInterfaceGrid3D::GetVMExternalFunction(const FVMExternalFunctionBindingInfo& BindingInfo, void* InstanceData, FVMExternalFunction &OutFunc)
{
	//if (BindingInfo.Name == WorldBBoxSizeFunctionName) { OutFunc = FVMExternalFunction::CreateUObject(this, &UNiagaraDataInterfaceRWBase::EmptyVMFunction); }
	//else if (BindingInfo.Name == NumCellsFunctionName) { OutFunc = FVMExternalFunction::CreateUObject(this, &UNiagaraDataInterfaceRWBase::EmptyVMFunction); }	
	//else if (BindingInfo.Name == SimulationToUnitFunctionName) { OutFunc = FVMExternalFunction::CreateUObject(this, &UNiagaraDataInterfaceRWBase::EmptyVMFunction); }
	//else if (BindingInfo.Name == UnitToSimulationFunctionName) { OutFunc = FVMExternalFunction::CreateUObject(this, &UNiagaraDataInterfaceRWBase::EmptyVMFunction); }
	//else if (BindingInfo.Name == UnitToIndexFunctionName) { OutFunc = FVMExternalFunction::CreateUObject(this, &UNiagaraDataInterfaceRWBase::EmptyVMFunction); }
	//else if (BindingInfo.Name == UnitToFloatIndexFunctionName) { OutFunc = FVMExternalFunction::CreateUObject(this, &UNiagaraDataInterfaceRWBase::EmptyVMFunction); }
	//else if (BindingInfo.Name == IndexToUnitFunctionName) { OutFunc = FVMExternalFunction::CreateUObject(this, &UNiagaraDataInterfaceRWBase::EmptyVMFunction); }
	//else if (BindingInfo.Name == IndexToLinearFunctionName) { OutFunc = FVMExternalFunction::CreateUObject(this, &UNiagaraDataInterfaceRWBase::EmptyVMFunction); }
	//else if (BindingInfo.Name == LinearToIndexFunctionName) { OutFunc = FVMExternalFunction::CreateUObject(this, &UNiagaraDataInterfaceRWBase::EmptyVMFunction); }
	//else if (BindingInfo.Name == ExecutionIndexToUnitFunctionName) { OutFunc = FVMExternalFunction::CreateUObject(this, &UNiagaraDataInterfaceRWBase::EmptyVMFunction); }
	//else if (BindingInfo.Name == ExecutionIndexToGridIndexFunctionName) { OutFunc = FVMExternalFunction::CreateUObject(this, &UNiagaraDataInterfaceRWBase::EmptyVMFunction); }
	//else if (BindingInfo.Name == CellSizeFunctionName) { OutFunc = FVMExternalFunction::CreateUObject(this, &UNiagaraDataInterfaceRWBase::EmptyVMFunction); }
}

bool UNiagaraDataInterfaceGrid3D::Equals(const UNiagaraDataInterface* Other) const
{
	if (!Super::Equals(Other))
	{
		return false;
	}
	const UNiagaraDataInterfaceGrid3D* OtherTyped = CastChecked<const UNiagaraDataInterfaceGrid3D>(Other);

	return OtherTyped->NumCells == NumCells &&
		FMath::IsNearlyEqual(OtherTyped->CellSize, CellSize) &&		
		OtherTyped->WorldBBoxSize.Equals(WorldBBoxSize) && 
		OtherTyped->SetResolutionMethod == SetResolutionMethod && 
		OtherTyped->NumCellsMaxAxis == NumCellsMaxAxis;
}

#if WITH_EDITORONLY_DATA
void UNiagaraDataInterfaceGrid3D::GetParameterDefinitionHLSL(const FNiagaraDataInterfaceGPUParamInfo& ParamInfo, FString& OutHLSL)
{
	static const TCHAR *FormatDeclarations = TEXT(R"(
		int3 {NumCellsName};
		float3 {UnitToUVName};
		float3 {CellSizeName};		
		float3 {WorldBBoxSizeName};
	)");
	TMap<FString, FStringFormatArg> ArgsDeclarations = {
		{ TEXT("NumCellsName"), UNiagaraDataInterfaceRWBase::NumCellsName + ParamInfo.DataInterfaceHLSLSymbol },
		{ TEXT("UnitToUVName"), UNiagaraDataInterfaceRWBase::UnitToUVName + ParamInfo.DataInterfaceHLSLSymbol },
		{ TEXT("CellSizeName"), UNiagaraDataInterfaceRWBase::CellSizeName + ParamInfo.DataInterfaceHLSLSymbol },
		{ TEXT("WorldBBoxSizeName"),    UNiagaraDataInterfaceRWBase::WorldBBoxSizeName + ParamInfo.DataInterfaceHLSLSymbol },
	};
	OutHLSL += FString::Format(FormatDeclarations, ArgsDeclarations);
}

bool UNiagaraDataInterfaceGrid3D::GetFunctionHLSL(const FNiagaraDataInterfaceGPUParamInfo& ParamInfo, const FNiagaraDataInterfaceGeneratedFunction& FunctionInfo, int FunctionInstanceIndex, FString& OutHLSL)
{
	TMap<FString, FStringFormatArg> ArgsDeclarations = {
		{ TEXT("FunctionName"), FunctionInfo.InstanceName},
		{ TEXT("NumCellsName"), UNiagaraDataInterfaceRWBase::NumCellsName + ParamInfo.DataInterfaceHLSLSymbol },
		{ TEXT("UnitToUVName"), UNiagaraDataInterfaceRWBase::UnitToUVName + ParamInfo.DataInterfaceHLSLSymbol },
		{ TEXT("CellSizeName"), UNiagaraDataInterfaceRWBase::CellSizeName + ParamInfo.DataInterfaceHLSLSymbol },
		{ TEXT("WorldBBoxSizeName"), UNiagaraDataInterfaceRWBase::WorldBBoxSizeName + ParamInfo.DataInterfaceHLSLSymbol },
	};

	if (FunctionInfo.DefinitionName == UNiagaraDataInterfaceRWBase::WorldBBoxSizeFunctionName)
	{
		static const TCHAR *FormatSample = TEXT(R"(
			void {FunctionName}(out float3 Out_WorldBBox)
			{
				Out_WorldBBox = {WorldBBoxSizeName};				
			}
		)");

		OutHLSL += FString::Format(FormatSample, ArgsDeclarations);
		return true;
	}
	else if (FunctionInfo.DefinitionName == UNiagaraDataInterfaceRWBase::NumCellsFunctionName)
	{
		static const TCHAR *FormatSample = TEXT(R"(
			void {FunctionName}(out int Out_NumCellsX, out int Out_NumCellsY, out int Out_NumCellsZ)
			{
				Out_NumCellsX = {NumCellsName}.x;
				Out_NumCellsY = {NumCellsName}.y;
				Out_NumCellsZ = {NumCellsName}.z;
			}
		)");

		OutHLSL += FString::Format(FormatSample, ArgsDeclarations);
		return true;
	}
	else if (FunctionInfo.DefinitionName == UNiagaraDataInterfaceRWBase::SimulationToUnitFunctionName)
	{
		static const TCHAR *FormatSample = TEXT(R"(
			void {FunctionName}(float3 In_Simulation, float4x4 In_SimulationToUnitTransform, out float3 Out_Unit)
			{
				Out_Unit = mul(float4(In_Simulation, 1.0), In_SimulationToUnitTransform).xyz;
			}
		)");

		OutHLSL += FString::Format(FormatSample, ArgsDeclarations);
		return true;
	}
	else if (FunctionInfo.DefinitionName == UNiagaraDataInterfaceRWBase::UnitToSimulationFunctionName)
	{
		static const TCHAR* FormatSample = TEXT(R"(
			void {FunctionName}(float3 In_Unit, float4x4 In_UnitToSimulationTransform, out float3 Out_Simulation)
			{
				Out_Simulation = mul(float4(In_Unit, 1.0), In_UnitToSimulationTransform).xyz;
			}
		)");

		OutHLSL += FString::Format(FormatSample, ArgsDeclarations);
		return true;
	}
	else if (FunctionInfo.DefinitionName == UNiagaraDataInterfaceRWBase::UnitToIndexFunctionName)
	{
		static const TCHAR *FormatSample = TEXT(R"(
			void {FunctionName}(float3 In_Unit, out int Out_IndexX, out int Out_IndexY, out int Out_IndexZ)
			{
				int3 Out_IndexTmp = round(In_Unit * {NumCellsName} - .5);
				Out_IndexX = Out_IndexTmp.x;
				Out_IndexY = Out_IndexTmp.y;
				Out_IndexZ = Out_IndexTmp.z;
			}
		)");

		OutHLSL += FString::Format(FormatSample, ArgsDeclarations);
		return true;
	}
	else if (FunctionInfo.DefinitionName == UNiagaraDataInterfaceRWBase::UnitToFloatIndexFunctionName)
	{
		static const TCHAR* FormatSample = TEXT(R"(
			void {FunctionName}(float3 In_Unit, out float3 Out_Index)
			{
				Out_Index = In_Unit * {NumCellsName} - .5;				
			}
		)");

		OutHLSL += FString::Format(FormatSample, ArgsDeclarations);
		return true;
	}
	else if (FunctionInfo.DefinitionName == UNiagaraDataInterfaceRWBase::IndexToUnitFunctionName)
	{
		static const TCHAR* FormatSample = TEXT(R"(
			void {FunctionName}(float In_IndexX, float In_IndexY, float In_IndexZ, out float3 Out_Unit)
			{
				Out_Unit = (float3(In_IndexX, In_IndexY, In_IndexZ) + .5) * {UnitToUVName};
			}
		)");

		OutHLSL += FString::Format(FormatSample, ArgsDeclarations);
		return true;
	}
	else if (FunctionInfo.DefinitionName == UNiagaraDataInterfaceRWBase::IndexToLinearFunctionName)
	{
		static const TCHAR *FormatSample = TEXT(R"(
			void {FunctionName}(int In_IndexX, int In_IndexY, int In_IndexZ, out int Out_Linear)
			{
				Out_Linear = In_IndexX + In_IndexY * {NumCellsName}.x + In_IndexZ * {NumCellsName}.x * {NumCellsName}.y;
<<<<<<< HEAD
=======
			}
		)");

		OutHLSL += FString::Format(FormatSample, ArgsDeclarations);
		return true;
	}
	else if (FunctionInfo.DefinitionName == UNiagaraDataInterfaceRWBase::LinearToIndexFunctionName)
	{
		static const TCHAR* FormatSample = TEXT(R"(
			void {FunctionName}(int In_Linear, out int Out_IndexX, out int Out_IndexY, out int Out_IndexZ)
			{
				Out_IndexX = In_Linear % {NumCellsName}.x;
				Out_IndexY = (In_Linear / {NumCellsName}.x) % {NumCellsName}.y;
				Out_IndexZ = In_Linear / ({NumCellsName}.x * {NumCellsName}.y);
>>>>>>> 6bbb88c8
			}
		)");

		OutHLSL += FString::Format(FormatSample, ArgsDeclarations);
		return true;
	}
<<<<<<< HEAD
	else if (FunctionInfo.DefinitionName == UNiagaraDataInterfaceRWBase::LinearToIndexFunctionName)
	{
		static const TCHAR* FormatSample = TEXT(R"(
			void {FunctionName}(int In_Linear, out int Out_IndexX, out int Out_IndexY, out int Out_IndexZ)
			{
				Out_IndexX = In_Linear % {NumCellsName}.x;
				Out_IndexY = (In_Linear / {NumCellsName}.x) % {NumCellsName}.y;
				Out_IndexZ = In_Linear / ({NumCellsName}.x * {NumCellsName}.y);
			}
		)");

		OutHLSL += FString::Format(FormatSample, ArgsDeclarations);
		return true;
	}
	else if (FunctionInfo.DefinitionName == UNiagaraDataInterfaceRWBase::ExecutionIndexToUnitFunctionName)
	{
	static const TCHAR* FormatSample = TEXT(R"(
			void {FunctionName}(out float3 Out_Unit)
			{
				const uint Linear = GLinearThreadId;
				const uint IndexX = Linear % {NumCellsName}.x;
				const uint IndexY = (Linear / {NumCellsName}.x) % {NumCellsName}.y;
				const uint IndexZ = Linear / ({NumCellsName}.x * {NumCellsName}.y);				

				Out_Unit = (float3(IndexX, IndexY, IndexZ) + .5) / {NumCellsName};				
			}
		)");

	OutHLSL += FString::Format(FormatSample, ArgsDeclarations);
	return true;
	}
	else if (FunctionInfo.DefinitionName == UNiagaraDataInterfaceRWBase::ExecutionIndexToGridIndexFunctionName)
	{
	static const TCHAR* FormatSample = TEXT(R"(
			void {FunctionName}(out int Out_IndexX, out int Out_IndexY, out int Out_IndexZ)
			{
				const uint Linear = GLinearThreadId;
				Out_IndexX = Linear % {NumCellsName}.x;
				Out_IndexY = (Linear / {NumCellsName}.x) % {NumCellsName}.y;
				Out_IndexZ = Linear / ({NumCellsName}.x * {NumCellsName}.y);
			}
		)");

	OutHLSL += FString::Format(FormatSample, ArgsDeclarations);
	return true;
=======
	else if (FunctionInfo.DefinitionName == UNiagaraDataInterfaceRWBase::ExecutionIndexToUnitFunctionName)
	{
		static const TCHAR* FormatSample = TEXT(R"(
			void {FunctionName}(out float3 Out_Unit)
			{
				#if NIAGARA_DISPATCH_TYPE == NIAGARA_DISPATCH_TYPE_THREE_D || NIAGARA_DISPATCH_TYPE == NIAGARA_DISPATCH_TYPE_CUSTOM
					Out_Unit = (float3(GDispatchThreadId.x, GDispatchThreadId.y, GDispatchThreadId.z) + .5) / {NumCellsName};
				#else
					const uint Linear = GLinearThreadId;
					const uint IndexX = Linear % {NumCellsName}.x;
					const uint IndexY = (Linear / {NumCellsName}.x) % {NumCellsName}.y;
					const uint IndexZ = Linear / ({NumCellsName}.x * {NumCellsName}.y);				

					Out_Unit = (float3(IndexX, IndexY, IndexZ) + .5) / {NumCellsName};				
				#endif
			}
		)");

		OutHLSL += FString::Format(FormatSample, ArgsDeclarations);
		return true;
	}
	else if (FunctionInfo.DefinitionName == UNiagaraDataInterfaceRWBase::ExecutionIndexToGridIndexFunctionName)
	{
		static const TCHAR* FormatSample = TEXT(R"(
			void {FunctionName}(out int Out_IndexX, out int Out_IndexY, out int Out_IndexZ)
			{
				#if NIAGARA_DISPATCH_TYPE == NIAGARA_DISPATCH_TYPE_THREE_D || NIAGARA_DISPATCH_TYPE == NIAGARA_DISPATCH_TYPE_CUSTOM
					Out_IndexX = GDispatchThreadId.x;
					Out_IndexY = GDispatchThreadId.y;
					Out_IndexZ = GDispatchThreadId.z;
				#else
					const uint Linear = GLinearThreadId;
					Out_IndexX = Linear % {NumCellsName}.x;
					Out_IndexY = (Linear / {NumCellsName}.x) % {NumCellsName}.y;
					Out_IndexZ = Linear / ({NumCellsName}.x * {NumCellsName}.y);
				#endif
			}
		)");

		OutHLSL += FString::Format(FormatSample, ArgsDeclarations);
		return true;
>>>>>>> 6bbb88c8
	}
	else if (FunctionInfo.DefinitionName == UNiagaraDataInterfaceRWBase::CellSizeFunctionName)
	{
		static const TCHAR *FormatSample = TEXT(R"(
			void {FunctionName}(out float3 Out_CellSize)
			{
				Out_CellSize = {CellSizeName};
			}
		)");

		OutHLSL += FString::Format(FormatSample, ArgsDeclarations);
		return true;
	}

	return false;
}
#endif

bool UNiagaraDataInterfaceGrid3D::CopyToInternal(UNiagaraDataInterface* Destination) const
{
	if (!Super::CopyToInternal(Destination))
	{
		return false;
	}

	UNiagaraDataInterfaceGrid3D* OtherTyped = CastChecked<UNiagaraDataInterfaceGrid3D>(Destination);


	OtherTyped->NumCells = NumCells;
	OtherTyped->CellSize = CellSize;
	OtherTyped->SetResolutionMethod = SetResolutionMethod;
	OtherTyped->WorldBBoxSize = WorldBBoxSize;
	OtherTyped->NumCellsMaxAxis = NumCellsMaxAxis;

	return true;
}

/*--------------------------------------------------------------------------------------------------------------------------*/

UNiagaraDataInterfaceGrid2D::UNiagaraDataInterfaceGrid2D(FObjectInitializer const& ObjectInitializer)
	: Super(ObjectInitializer)
	, NumCellsX(3)
	, NumCellsY(3)
	, NumCellsMaxAxis(3)
	, NumAttributes(1)
	, SetGridFromMaxAxis(false)	
	, WorldBBoxSize(100., 100.)
{
}

#if WITH_EDITOR
void UNiagaraDataInterfaceGrid2D::ValidateFunction(const FNiagaraFunctionSignature& Function, TArray<FText>& OutValidationErrors)
{
	TArray<FNiagaraFunctionSignature> DIFuncs;
	GetFunctions(DIFuncs);
	
	// All the deprecated grid2d functions
	TSet<FName> DeprecatedFunctionNames;
	DeprecatedFunctionNames.Add(UNiagaraDataInterfaceRWBase::WorldBBoxSizeFunctionName);
	DeprecatedFunctionNames.Add(UNiagaraDataInterfaceRWBase::CellSizeFunctionName);

<<<<<<< HEAD
	if (DIFuncs.Contains(Function) && DeprecatedFunctionNames.Contains(FName(Function.GetName())))
=======
	if (DIFuncs.Contains(Function) && DeprecatedFunctionNames.Contains(Function.Name))
>>>>>>> 6bbb88c8
	{
		// #TODO(dmp): add validation warnings that aren't as strict as these errors
		// OutValidationErrors.Add(FText::Format(LOCTEXT("Grid2DDeprecationMsgFmt", "Grid2D DI Function {0} has been deprecated. Specify grid size on your emitter.\n"), FText::FromString(Function.GetName())));	
	}
	Super::ValidateFunction(Function, OutValidationErrors);
}

#endif

void UNiagaraDataInterfaceGrid2D::GetFunctions(TArray<FNiagaraFunctionSignature>& OutFunctions)
{	
	{
		FNiagaraFunctionSignature Sig;
		Sig.Name = UNiagaraDataInterfaceRWBase::WorldBBoxSizeFunctionName;
		Sig.Inputs.Add(FNiagaraVariable(FNiagaraTypeDefinition(GetClass()), TEXT("Grid")));
		Sig.Outputs.Add(FNiagaraVariable(FNiagaraTypeDefinition::GetVec2Def(), TEXT("WorldBBoxSize")));		
		Sig.bHidden = true;
		Sig.bSoftDeprecatedFunction = true;
		Sig.bMemberFunction = true;
		Sig.bRequiresContext = false;
		OutFunctions.Add(Sig);
	}

	{
		FNiagaraFunctionSignature Sig;
		Sig.Name = UNiagaraDataInterfaceRWBase::NumCellsFunctionName;
		Sig.Inputs.Add(FNiagaraVariable(FNiagaraTypeDefinition(GetClass()), TEXT("Grid")));
		Sig.Outputs.Add(FNiagaraVariable(FNiagaraTypeDefinition::GetIntDef(), TEXT("NumCellsX")));
		Sig.Outputs.Add(FNiagaraVariable(FNiagaraTypeDefinition::GetIntDef(), TEXT("NumCellsY")));		

		Sig.bMemberFunction = true;
		Sig.bRequiresContext = false;
		OutFunctions.Add(Sig);
	}

	{
		FNiagaraFunctionSignature Sig;
		Sig.Name = UNiagaraDataInterfaceRWBase::SimulationToUnitFunctionName;
		Sig.Inputs.Add(FNiagaraVariable(FNiagaraTypeDefinition(GetClass()), TEXT("Grid")));
		Sig.Inputs.Add(FNiagaraVariable(FNiagaraTypeDefinition::GetVec3Def(), TEXT("Simulation")));
		Sig.Inputs.Add(FNiagaraVariable(FNiagaraTypeDefinition::GetMatrix4Def(), TEXT("SimulationToUnitTransform")));
		Sig.Outputs.Add(FNiagaraVariable(FNiagaraTypeDefinition::GetVec3Def(), TEXT("Unit")));

		Sig.bMemberFunction = true;
		Sig.bRequiresContext = false;
		OutFunctions.Add(Sig);
	}

	{
		FNiagaraFunctionSignature Sig;
		Sig.Name = UNiagaraDataInterfaceRWBase::UnitToSimulationFunctionName;
		Sig.Inputs.Add(FNiagaraVariable(FNiagaraTypeDefinition(GetClass()), TEXT("Grid")));
		Sig.Inputs.Add(FNiagaraVariable(FNiagaraTypeDefinition::GetVec3Def(), TEXT("Unit")));
		Sig.Inputs.Add(FNiagaraVariable(FNiagaraTypeDefinition::GetMatrix4Def(), TEXT("UnitToSimulationTransform")));
		Sig.Outputs.Add(FNiagaraVariable(FNiagaraTypeDefinition::GetVec3Def(), TEXT("Simulation")));

		Sig.bMemberFunction = true;
		Sig.bRequiresContext = false;
		OutFunctions.Add(Sig);
	}

	{
		FNiagaraFunctionSignature Sig;
		Sig.Name = UNiagaraDataInterfaceRWBase::UnitToIndexFunctionName;
		Sig.Inputs.Add(FNiagaraVariable(FNiagaraTypeDefinition(GetClass()), TEXT("Grid")));
		Sig.Inputs.Add(FNiagaraVariable(FNiagaraTypeDefinition::GetVec2Def(), TEXT("Unit")));
		Sig.Outputs.Add(FNiagaraVariable(FNiagaraTypeDefinition::GetIntDef(), TEXT("IndexX")));
		Sig.Outputs.Add(FNiagaraVariable(FNiagaraTypeDefinition::GetIntDef(), TEXT("IndexY")));		

		Sig.bMemberFunction = true;
		Sig.bRequiresContext = false;
		OutFunctions.Add(Sig);
	}

	{
		FNiagaraFunctionSignature Sig;
		Sig.Name = UNiagaraDataInterfaceRWBase::UnitToFloatIndexFunctionName;
		Sig.Inputs.Add(FNiagaraVariable(FNiagaraTypeDefinition(GetClass()), TEXT("Grid")));
		Sig.Inputs.Add(FNiagaraVariable(FNiagaraTypeDefinition::GetVec2Def(), TEXT("Unit")));
		Sig.Outputs.Add(FNiagaraVariable(FNiagaraTypeDefinition::GetVec2Def(), TEXT("Index")));		

		Sig.bMemberFunction = true;
		Sig.bRequiresContext = false;
		OutFunctions.Add(Sig);
	}

	{
		FNiagaraFunctionSignature Sig;
		Sig.Name = UNiagaraDataInterfaceRWBase::IndexToUnitFunctionName;
		Sig.Inputs.Add(FNiagaraVariable(FNiagaraTypeDefinition(GetClass()), TEXT("Grid")));
		Sig.Inputs.Add(FNiagaraVariable(FNiagaraTypeDefinition::GetFloatDef(), TEXT("IndexX")));
		Sig.Inputs.Add(FNiagaraVariable(FNiagaraTypeDefinition::GetFloatDef(), TEXT("IndexY")));
		Sig.Outputs.Add(FNiagaraVariable(FNiagaraTypeDefinition::GetVec3Def(), TEXT("Unit")));

		Sig.bMemberFunction = true;
		Sig.bRequiresContext = false;
		OutFunctions.Add(Sig);
	}

	{
		FNiagaraFunctionSignature Sig;
		Sig.Name = UNiagaraDataInterfaceRWBase::IndexToUnitStaggeredXFunctionName;
		Sig.Inputs.Add(FNiagaraVariable(FNiagaraTypeDefinition(GetClass()), TEXT("Grid")));
		Sig.Inputs.Add(FNiagaraVariable(FNiagaraTypeDefinition::GetFloatDef(), TEXT("IndexX")));
		Sig.Inputs.Add(FNiagaraVariable(FNiagaraTypeDefinition::GetFloatDef(), TEXT("IndexY")));
		Sig.Outputs.Add(FNiagaraVariable(FNiagaraTypeDefinition::GetVec3Def(), TEXT("Unit")));

		Sig.bMemberFunction = true;
		Sig.bRequiresContext = false;
		OutFunctions.Add(Sig);
	}

	{
		FNiagaraFunctionSignature Sig;
		Sig.Name = UNiagaraDataInterfaceRWBase::IndexToUnitStaggeredYFunctionName;
		Sig.Inputs.Add(FNiagaraVariable(FNiagaraTypeDefinition(GetClass()), TEXT("Grid")));
		Sig.Inputs.Add(FNiagaraVariable(FNiagaraTypeDefinition::GetFloatDef(), TEXT("IndexX")));
		Sig.Inputs.Add(FNiagaraVariable(FNiagaraTypeDefinition::GetFloatDef(), TEXT("IndexY")));
		Sig.Outputs.Add(FNiagaraVariable(FNiagaraTypeDefinition::GetVec3Def(), TEXT("Unit")));

		Sig.bMemberFunction = true;
		Sig.bRequiresContext = false;
		OutFunctions.Add(Sig);
	}

	{
		FNiagaraFunctionSignature Sig;
		Sig.Name = UNiagaraDataInterfaceRWBase::IndexToLinearFunctionName;
		Sig.Inputs.Add(FNiagaraVariable(FNiagaraTypeDefinition(GetClass()), TEXT("Grid")));
		Sig.Inputs.Add(FNiagaraVariable(FNiagaraTypeDefinition::GetIntDef(), TEXT("IndexX")));
		Sig.Inputs.Add(FNiagaraVariable(FNiagaraTypeDefinition::GetIntDef(), TEXT("IndexY")));		
		Sig.Outputs.Add(FNiagaraVariable(FNiagaraTypeDefinition::GetIntDef(), TEXT("Linear")));

		Sig.bMemberFunction = true;
		Sig.bRequiresContext = false;
		OutFunctions.Add(Sig);
	}

	{
		FNiagaraFunctionSignature Sig;
		Sig.Name = UNiagaraDataInterfaceRWBase::LinearToIndexFunctionName;
		Sig.Inputs.Add(FNiagaraVariable(FNiagaraTypeDefinition(GetClass()), TEXT("Grid")));
		Sig.Inputs.Add(FNiagaraVariable(FNiagaraTypeDefinition::GetIntDef(), TEXT("Linear")));
		Sig.Outputs.Add(FNiagaraVariable(FNiagaraTypeDefinition::GetIntDef(), TEXT("IndexX")));
		Sig.Outputs.Add(FNiagaraVariable(FNiagaraTypeDefinition::GetIntDef(), TEXT("IndexY")));
		

		Sig.bMemberFunction = true;
		Sig.bRequiresContext = false;
		OutFunctions.Add(Sig);
	}

	{
		FNiagaraFunctionSignature Sig;
		Sig.Name = UNiagaraDataInterfaceRWBase::ExecutionIndexToUnitFunctionName;
		Sig.Inputs.Add(FNiagaraVariable(FNiagaraTypeDefinition(GetClass()), TEXT("Grid")));
		Sig.Outputs.Add(FNiagaraVariable(FNiagaraTypeDefinition::GetVec2Def(), TEXT("Unit")));
<<<<<<< HEAD

		Sig.bMemberFunction = true;
		Sig.bRequiresContext = false;
		OutFunctions.Add(Sig);
	}

	{
		FNiagaraFunctionSignature Sig;
		Sig.Name = UNiagaraDataInterfaceRWBase::ExecutionIndexToGridIndexFunctionName;
		Sig.Inputs.Add(FNiagaraVariable(FNiagaraTypeDefinition(GetClass()), TEXT("Grid")));
		Sig.Outputs.Add(FNiagaraVariable(FNiagaraTypeDefinition::GetIntDef(), TEXT("IndexX")));
		Sig.Outputs.Add(FNiagaraVariable(FNiagaraTypeDefinition::GetIntDef(), TEXT("IndexY")));
=======
>>>>>>> 6bbb88c8

		Sig.bMemberFunction = true;
		Sig.bRequiresContext = false;
		OutFunctions.Add(Sig);
	}

	{
		FNiagaraFunctionSignature Sig;
<<<<<<< HEAD
		Sig.Name = UNiagaraDataInterfaceRWBase::CellSizeFunctionName;
=======
		Sig.Name = UNiagaraDataInterfaceRWBase::ExecutionIndexToGridIndexFunctionName;
>>>>>>> 6bbb88c8
		Sig.Inputs.Add(FNiagaraVariable(FNiagaraTypeDefinition(GetClass()), TEXT("Grid")));
		Sig.Outputs.Add(FNiagaraVariable(FNiagaraTypeDefinition::GetIntDef(), TEXT("IndexX")));
		Sig.Outputs.Add(FNiagaraVariable(FNiagaraTypeDefinition::GetIntDef(), TEXT("IndexY")));

		Sig.bMemberFunction = true;
		Sig.bRequiresContext = false;
		OutFunctions.Add(Sig);
	}

	{
		FNiagaraFunctionSignature Sig;
		Sig.Name = UNiagaraDataInterfaceRWBase::CellSizeFunctionName;
		Sig.Inputs.Add(FNiagaraVariable(FNiagaraTypeDefinition(GetClass()), TEXT("Grid")));
		Sig.Outputs.Add(FNiagaraVariable(FNiagaraTypeDefinition::GetVec2Def(), TEXT("CellSize")));
		Sig.bHidden = true;
		Sig.bSoftDeprecatedFunction = true;
		Sig.bMemberFunction = true;
		Sig.bRequiresContext = false;
		OutFunctions.Add(Sig);
	}
}


void UNiagaraDataInterfaceGrid2D::GetVMExternalFunction(const FVMExternalFunctionBindingInfo& BindingInfo, void* InstanceData, FVMExternalFunction &OutFunc)
{
	//if (BindingInfo.Name == WorldBBoxSizeFunctionName) { OutFunc = FVMExternalFunction::CreateUObject(this, &UNiagaraDataInterfaceRWBase::EmptyVMFunction); }
	//else if (BindingInfo.Name == NumCellsFunctionName) { OutFunc = FVMExternalFunction::CreateUObject(this, &UNiagaraDataInterfaceRWBase::EmptyVMFunction); }
	//else if (BindingInfo.Name == SimulationToUnitFunctionName) { OutFunc = FVMExternalFunction::CreateUObject(this, &UNiagaraDataInterfaceRWBase::EmptyVMFunction); }
	//else if (BindingInfo.Name == UnitToSimulationFunctionName) { OutFunc = FVMExternalFunction::CreateUObject(this, &UNiagaraDataInterfaceRWBase::EmptyVMFunction); }
	//else if (BindingInfo.Name == UnitToIndexFunctionName) { OutFunc = FVMExternalFunction::CreateUObject(this, &UNiagaraDataInterfaceRWBase::EmptyVMFunction); }
	//else if (BindingInfo.Name == UnitToFloatIndexFunctionName) { OutFunc = FVMExternalFunction::CreateUObject(this, &UNiagaraDataInterfaceRWBase::EmptyVMFunction); }
	//else if (BindingInfo.Name == IndexToUnitFunctionName) { OutFunc = FVMExternalFunction::CreateUObject(this, &UNiagaraDataInterfaceRWBase::EmptyVMFunction); }
	//else if (BindingInfo.Name == IndexToUnitStaggeredXFunctionName) { OutFunc = FVMExternalFunction::CreateUObject(this, &UNiagaraDataInterfaceRWBase::EmptyVMFunction); }
	//else if (BindingInfo.Name == IndexToUnitStaggeredYFunctionName) { OutFunc = FVMExternalFunction::CreateUObject(this, &UNiagaraDataInterfaceRWBase::EmptyVMFunction); }
	//else if (BindingInfo.Name == IndexToLinearFunctionName) { OutFunc = FVMExternalFunction::CreateUObject(this, &UNiagaraDataInterfaceRWBase::EmptyVMFunction); }
	//else if (BindingInfo.Name == ExecutionIndexToUnitFunctionName) { OutFunc = FVMExternalFunction::CreateUObject(this, &UNiagaraDataInterfaceRWBase::EmptyVMFunction); }
	//else if (BindingInfo.Name == ExecutionIndexToGridIndexFunctionName) { OutFunc = FVMExternalFunction::CreateUObject(this, &UNiagaraDataInterfaceRWBase::EmptyVMFunction); }
	//else if (BindingInfo.Name == LinearToIndexFunctionName) { OutFunc = FVMExternalFunction::CreateUObject(this, &UNiagaraDataInterfaceRWBase::EmptyVMFunction); }
	//else if (BindingInfo.Name == CellSizeFunctionName) { OutFunc = FVMExternalFunction::CreateUObject(this, &UNiagaraDataInterfaceRWBase::EmptyVMFunction); }
}


bool UNiagaraDataInterfaceGrid2D::Equals(const UNiagaraDataInterface* Other) const
{
	if (!Super::Equals(Other))
	{
		return false;
	}
	const UNiagaraDataInterfaceGrid2D* OtherTyped = CastChecked<const UNiagaraDataInterfaceGrid2D>(Other);

	return 
		OtherTyped->NumCellsX == NumCellsX &&
		OtherTyped->NumCellsY == NumCellsY &&
		OtherTyped->NumAttributes == NumAttributes &&
		OtherTyped->NumCellsMaxAxis == NumCellsMaxAxis &&		
		OtherTyped->WorldBBoxSize.Equals(WorldBBoxSize);
}

#if WITH_EDITORONLY_DATA
void UNiagaraDataInterfaceGrid2D::GetParameterDefinitionHLSL(const FNiagaraDataInterfaceGPUParamInfo& ParamInfo, FString& OutHLSL)
{
	static const TCHAR *FormatDeclarations = TEXT(R"(
		int2 {NumCellsName};
		float2 {UnitToUVName};
		float2 {CellSizeName};		
		float2 {WorldBBoxSizeName};
	)");
	TMap<FString, FStringFormatArg> ArgsDeclarations = {
		{ TEXT("NumCellsName"), UNiagaraDataInterfaceRWBase::NumCellsName + ParamInfo.DataInterfaceHLSLSymbol },
		{ TEXT("UnitToUVName"), UNiagaraDataInterfaceRWBase::UnitToUVName + ParamInfo.DataInterfaceHLSLSymbol },
		{ TEXT("CellSizeName"), UNiagaraDataInterfaceRWBase::CellSizeName + ParamInfo.DataInterfaceHLSLSymbol },		
		{ TEXT("WorldBBoxSizeName"),    UNiagaraDataInterfaceRWBase::WorldBBoxSizeName + ParamInfo.DataInterfaceHLSLSymbol },
	};
	OutHLSL += FString::Format(FormatDeclarations, ArgsDeclarations);
}

bool UNiagaraDataInterfaceGrid2D::GetFunctionHLSL(const FNiagaraDataInterfaceGPUParamInfo& ParamInfo, const FNiagaraDataInterfaceGeneratedFunction& FunctionInfo, int FunctionInstanceIndex, FString& OutHLSL)
{
	TMap<FString, FStringFormatArg> ArgsDeclarations = {
		{ TEXT("FunctionName"), FunctionInfo.InstanceName},
		{ TEXT("NumCellsName"), UNiagaraDataInterfaceRWBase::NumCellsName + ParamInfo.DataInterfaceHLSLSymbol },
		{ TEXT("UnitToUVName"), UNiagaraDataInterfaceRWBase::UnitToUVName + ParamInfo.DataInterfaceHLSLSymbol },
		{ TEXT("CellSizeName"), UNiagaraDataInterfaceRWBase::CellSizeName + ParamInfo.DataInterfaceHLSLSymbol },		
		{ TEXT("WorldBBoxSizeName"), UNiagaraDataInterfaceRWBase::WorldBBoxSizeName + ParamInfo.DataInterfaceHLSLSymbol },
	};

	if (FunctionInfo.DefinitionName == UNiagaraDataInterfaceRWBase::WorldBBoxSizeFunctionName)
	{
		static const TCHAR *FormatSample = TEXT(R"(
			void {FunctionName}(out float2 Out_WorldBBox)
			{
				Out_WorldBBox = {WorldBBoxSizeName};				
			}
		)");

		OutHLSL += FString::Format(FormatSample, ArgsDeclarations);
		return true;
	}
	else if (FunctionInfo.DefinitionName == UNiagaraDataInterfaceRWBase::NumCellsFunctionName)
	{
		static const TCHAR *FormatSample = TEXT(R"(
			void {FunctionName}(out int Out_NumCellsX, out int Out_NumCellsY)
			{
				Out_NumCellsX = {NumCellsName}.x;
				Out_NumCellsY = {NumCellsName}.y;
			}
		)");

		OutHLSL += FString::Format(FormatSample, ArgsDeclarations);
		return true;
	}
	else if (FunctionInfo.DefinitionName == UNiagaraDataInterfaceRWBase::SimulationToUnitFunctionName)
	{
		static const TCHAR *FormatSample = TEXT(R"(
			void {FunctionName}(float3 In_Simulation, float4x4 In_SimulationToUnitTransform, out float3 Out_Unit)
			{
				Out_Unit = mul(float4(In_Simulation, 1.0), In_SimulationToUnitTransform).xyz;
			}
		)");

		OutHLSL += FString::Format(FormatSample, ArgsDeclarations);
		return true;
	}
	else if (FunctionInfo.DefinitionName == UNiagaraDataInterfaceRWBase::UnitToSimulationFunctionName)
	{
		static const TCHAR *FormatSample = TEXT(R"(
			void {FunctionName}(float3 In_Unit, float4x4 In_UnitToSimulationTransform, out float3 Out_Simulation)
			{
				Out_Simulation = mul(float4(In_Unit, 1.0), In_UnitToSimulationTransform).xyz;
			}
		)");

		OutHLSL += FString::Format(FormatSample, ArgsDeclarations);
		return true;
	}
	else if (FunctionInfo.DefinitionName == UNiagaraDataInterfaceRWBase::UnitToIndexFunctionName)
	{
		static const TCHAR *FormatSample = TEXT(R"(
			void {FunctionName}(float2 In_Unit, out int Out_IndexX, out int Out_IndexY)
			{
				int2 Out_IndexTmp = round(In_Unit * float2({NumCellsName})  - .5);
				Out_IndexX = Out_IndexTmp.x;
				Out_IndexY = Out_IndexTmp.y;				
			}
		)");

		OutHLSL += FString::Format(FormatSample, ArgsDeclarations);
		return true;
	}
	else if (FunctionInfo.DefinitionName == UNiagaraDataInterfaceRWBase::UnitToFloatIndexFunctionName)
	{
		static const TCHAR* FormatSample = TEXT(R"(
			void {FunctionName}(float2 In_Unit, out float2 Out_Index)
			{
				Out_Index = In_Unit * float2({NumCellsName})  - .5;							
			}
		)");

		OutHLSL += FString::Format(FormatSample, ArgsDeclarations);
		return true;
	}
	else if (FunctionInfo.DefinitionName == UNiagaraDataInterfaceRWBase::IndexToUnitFunctionName)
	{
		static const TCHAR *FormatSample = TEXT(R"(
			void {FunctionName}(float In_IndexX, float In_IndexY, out float3 Out_Unit)
			{
				Out_Unit = float3((float2(In_IndexX, In_IndexY) + .5) * {UnitToUVName}, 0);
			}
		)");

		OutHLSL += FString::Format(FormatSample, ArgsDeclarations);
		return true;
	}
	else if (FunctionInfo.DefinitionName == UNiagaraDataInterfaceRWBase::IndexToUnitStaggeredXFunctionName)
	{
		static const TCHAR *FormatSample = TEXT(R"(
			void {FunctionName}(float In_IndexX, float In_IndexY, out float3 Out_Unit)
			{
				Out_Unit = float3((float2(In_IndexX, In_IndexY) + float2(0.0, 0.5)) * {UnitToUVName}, 0);
			}
		)");

		OutHLSL += FString::Format(FormatSample, ArgsDeclarations);
		return true;
	}
	else if (FunctionInfo.DefinitionName == UNiagaraDataInterfaceRWBase::IndexToUnitStaggeredYFunctionName)
	{
		static const TCHAR *FormatSample = TEXT(R"(
			void {FunctionName}(float In_IndexX, float In_IndexY, out float3 Out_Unit)
			{
				Out_Unit = float3((float2(In_IndexX, In_IndexY) +  + float2(0.5, 0.0)) * {UnitToUVName}, 0);
			}
		)");
		
		OutHLSL += FString::Format(FormatSample, ArgsDeclarations);
		return true;
	}
	else if (FunctionInfo.DefinitionName == UNiagaraDataInterfaceRWBase::IndexToLinearFunctionName)
	{
		static const TCHAR *FormatSample = TEXT(R"(
			void {FunctionName}(int In_IndexX, int In_IndexY, out int Out_Linear)
			{
				Out_Linear = In_IndexX + In_IndexY * {NumCellsName}.x;
			}
		)");

		OutHLSL += FString::Format(FormatSample, ArgsDeclarations);
		return true;
	}
	else if (FunctionInfo.DefinitionName == UNiagaraDataInterfaceRWBase::LinearToIndexFunctionName)
	{
		static const TCHAR *FormatSample = TEXT(R"(
			void {FunctionName}(int In_Linear, out int Out_IndexX, out int Out_IndexY)
			{
				Out_IndexX = In_Linear % {NumCellsName}.x;
				Out_IndexY = In_Linear / {NumCellsName}.x;				
			}
		)");

		OutHLSL += FString::Format(FormatSample, ArgsDeclarations);
		return true;
	}
	else if (FunctionInfo.DefinitionName == UNiagaraDataInterfaceRWBase::ExecutionIndexToUnitFunctionName)
	{
<<<<<<< HEAD
	static const TCHAR* FormatSample = TEXT(R"(
			void {FunctionName}(out float2 Out_Unit)
			{
				const uint Linear = GLinearThreadId;
				const uint IndexX = Linear % {NumCellsName}.x;
				const uint IndexY = Linear / {NumCellsName}.x;				

				Out_Unit = (float2(IndexX, IndexY) + .5) * {UnitToUVName};			
			}
		)");

	OutHLSL += FString::Format(FormatSample, ArgsDeclarations);
	return true;
	}
	else if (FunctionInfo.DefinitionName == UNiagaraDataInterfaceRWBase::ExecutionIndexToGridIndexFunctionName)
	{
	static const TCHAR* FormatSample = TEXT(R"(
			void {FunctionName}(out int Out_IndexX, out int Out_IndexY)
			{
				const uint Linear = GLinearThreadId;
				Out_IndexX = Linear % {NumCellsName}.x;
				Out_IndexY = Linear / {NumCellsName}.x;				
			}
		)");

	OutHLSL += FString::Format(FormatSample, ArgsDeclarations);
	return true;
=======
		static const TCHAR* FormatSample = TEXT(R"(
			void {FunctionName}(out float2 Out_Unit)
			{
				#if NIAGARA_DISPATCH_TYPE == NIAGARA_DISPATCH_TYPE_TWO_D || NIAGARA_DISPATCH_TYPE == NIAGARA_DISPATCH_TYPE_CUSTOM
					Out_Unit = (float2(GDispatchThreadId.x, GDispatchThreadId.y) + .5) * {UnitToUVName};			
				#else
					const uint Linear = GLinearThreadId;
					const uint IndexX = Linear % {NumCellsName}.x;
					const uint IndexY = Linear / {NumCellsName}.x;				
					Out_Unit = (float2(IndexX, IndexY) + .5) * {UnitToUVName};			
				#endif
			}
		)");

		OutHLSL += FString::Format(FormatSample, ArgsDeclarations);
		return true;
	}
	else if (FunctionInfo.DefinitionName == UNiagaraDataInterfaceRWBase::ExecutionIndexToGridIndexFunctionName)
	{
		static const TCHAR* FormatSample = TEXT(R"(
			void {FunctionName}(out int Out_IndexX, out int Out_IndexY)
			{
				#if NIAGARA_DISPATCH_TYPE == NIAGARA_DISPATCH_TYPE_TWO_D || NIAGARA_DISPATCH_TYPE == NIAGARA_DISPATCH_TYPE_CUSTOM
					Out_IndexX = GDispatchThreadId.x;
					Out_IndexY = GDispatchThreadId.y;
				#else
					const uint Linear = GLinearThreadId;
					Out_IndexX = Linear % {NumCellsName}.x;
					Out_IndexY = Linear / {NumCellsName}.x;				
				#endif
			}
		)");

		OutHLSL += FString::Format(FormatSample, ArgsDeclarations);
		return true;
>>>>>>> 6bbb88c8
	}
	else if (FunctionInfo.DefinitionName == UNiagaraDataInterfaceRWBase::CellSizeFunctionName)
	{
		static const TCHAR *FormatSample = TEXT(R"(
			void {FunctionName}(out float2 Out_CellSize)
			{
				Out_CellSize = {CellSizeName};
			}
		)");

		OutHLSL += FString::Format(FormatSample, ArgsDeclarations);
		return true;
	}

	return false;
}
#endif

bool UNiagaraDataInterfaceGrid2D::CopyToInternal(UNiagaraDataInterface* Destination) const
{
	if (!Super::CopyToInternal(Destination))
	{
		return false;
	}

	UNiagaraDataInterfaceGrid2D* OtherTyped = CastChecked<UNiagaraDataInterfaceGrid2D>(Destination);


	OtherTyped->NumCellsX = NumCellsX;
	OtherTyped->NumCellsY = NumCellsY;
	OtherTyped->NumAttributes = NumAttributes;
	OtherTyped->NumCellsMaxAxis = NumCellsMaxAxis;
	OtherTyped->SetGridFromMaxAxis = SetGridFromMaxAxis;	
	OtherTyped->WorldBBoxSize = WorldBBoxSize;

	return true;
}

#undef LOCTEXT_NAMESPACE<|MERGE_RESOLUTION|>--- conflicted
+++ resolved
@@ -9,10 +9,7 @@
 
 // Global HLSL variable base names, used by HLSL.
 const FString UNiagaraDataInterfaceRWBase::NumAttributesName(TEXT("NumAttributes_"));
-<<<<<<< HEAD
-=======
 const FString UNiagaraDataInterfaceRWBase::NumNamedAttributesName(TEXT("NumNamedAttributes_"));
->>>>>>> 6bbb88c8
 const FString UNiagaraDataInterfaceRWBase::NumCellsName(TEXT("NumCells_"));
 const FString UNiagaraDataInterfaceRWBase::UnitToUVName(TEXT("UnitToUV_"));
 const FString UNiagaraDataInterfaceRWBase::CellSizeName(TEXT("CellSize_"));
@@ -183,7 +180,6 @@
 		Sig.Name = UNiagaraDataInterfaceRWBase::ExecutionIndexToUnitFunctionName;
 		Sig.Inputs.Add(FNiagaraVariable(FNiagaraTypeDefinition(GetClass()), TEXT("Grid")));		
 		Sig.Outputs.Add(FNiagaraVariable(FNiagaraTypeDefinition::GetVec3Def(), TEXT("Unit")));
-<<<<<<< HEAD
 
 		Sig.bMemberFunction = true;
 		Sig.bRequiresContext = false;
@@ -210,45 +206,11 @@
 		Sig.Outputs.Add(FNiagaraVariable(FNiagaraTypeDefinition::GetIntDef(), TEXT("NumCellsX")));
 		Sig.Outputs.Add(FNiagaraVariable(FNiagaraTypeDefinition::GetIntDef(), TEXT("NumCellsY")));
 		Sig.Outputs.Add(FNiagaraVariable(FNiagaraTypeDefinition::GetIntDef(), TEXT("NumCellsZ")));
-=======
->>>>>>> 6bbb88c8
-
-		Sig.bMemberFunction = true;
-		Sig.bRequiresContext = false;
-		OutFunctions.Add(Sig);
-	}
-
-	{
-		FNiagaraFunctionSignature Sig;
-<<<<<<< HEAD
-		Sig.Name = UNiagaraDataInterfaceRWBase::CellSizeFunctionName;
-		Sig.Inputs.Add(FNiagaraVariable(FNiagaraTypeDefinition(GetClass()), TEXT("Grid")));
-		Sig.Outputs.Add(FNiagaraVariable(FNiagaraTypeDefinition::GetVec3Def(), TEXT("CellSize")));		
-=======
-		Sig.Name = UNiagaraDataInterfaceRWBase::ExecutionIndexToGridIndexFunctionName;
-		Sig.Inputs.Add(FNiagaraVariable(FNiagaraTypeDefinition(GetClass()), TEXT("Grid")));
-		Sig.Outputs.Add(FNiagaraVariable(FNiagaraTypeDefinition::GetIntDef(), TEXT("IndexX")));
-		Sig.Outputs.Add(FNiagaraVariable(FNiagaraTypeDefinition::GetIntDef(), TEXT("IndexY")));
-		Sig.Outputs.Add(FNiagaraVariable(FNiagaraTypeDefinition::GetIntDef(), TEXT("IndexZ")));
-
-		Sig.bMemberFunction = true;
-		Sig.bRequiresContext = false;
-		OutFunctions.Add(Sig);
-	}
-
-	{
-		FNiagaraFunctionSignature Sig;
-		Sig.Name = UNiagaraDataInterfaceRWBase::NumCellsFunctionName;
-		Sig.Inputs.Add(FNiagaraVariable(FNiagaraTypeDefinition(GetClass()), TEXT("Grid")));		
-		Sig.Outputs.Add(FNiagaraVariable(FNiagaraTypeDefinition::GetIntDef(), TEXT("NumCellsX")));
-		Sig.Outputs.Add(FNiagaraVariable(FNiagaraTypeDefinition::GetIntDef(), TEXT("NumCellsY")));
-		Sig.Outputs.Add(FNiagaraVariable(FNiagaraTypeDefinition::GetIntDef(), TEXT("NumCellsZ")));
-
-		Sig.bMemberFunction = true;
-		Sig.bRequiresContext = false;
-		OutFunctions.Add(Sig);
-	}
->>>>>>> 6bbb88c8
+
+		Sig.bMemberFunction = true;
+		Sig.bRequiresContext = false;
+		OutFunctions.Add(Sig);
+	}
 
 	{
 		FNiagaraFunctionSignature Sig;
@@ -417,8 +379,6 @@
 			void {FunctionName}(int In_IndexX, int In_IndexY, int In_IndexZ, out int Out_Linear)
 			{
 				Out_Linear = In_IndexX + In_IndexY * {NumCellsName}.x + In_IndexZ * {NumCellsName}.x * {NumCellsName}.y;
-<<<<<<< HEAD
-=======
 			}
 		)");
 
@@ -433,60 +393,12 @@
 				Out_IndexX = In_Linear % {NumCellsName}.x;
 				Out_IndexY = (In_Linear / {NumCellsName}.x) % {NumCellsName}.y;
 				Out_IndexZ = In_Linear / ({NumCellsName}.x * {NumCellsName}.y);
->>>>>>> 6bbb88c8
-			}
-		)");
-
-		OutHLSL += FString::Format(FormatSample, ArgsDeclarations);
-		return true;
-	}
-<<<<<<< HEAD
-	else if (FunctionInfo.DefinitionName == UNiagaraDataInterfaceRWBase::LinearToIndexFunctionName)
-	{
-		static const TCHAR* FormatSample = TEXT(R"(
-			void {FunctionName}(int In_Linear, out int Out_IndexX, out int Out_IndexY, out int Out_IndexZ)
-			{
-				Out_IndexX = In_Linear % {NumCellsName}.x;
-				Out_IndexY = (In_Linear / {NumCellsName}.x) % {NumCellsName}.y;
-				Out_IndexZ = In_Linear / ({NumCellsName}.x * {NumCellsName}.y);
-			}
-		)");
-
-		OutHLSL += FString::Format(FormatSample, ArgsDeclarations);
-		return true;
-	}
-	else if (FunctionInfo.DefinitionName == UNiagaraDataInterfaceRWBase::ExecutionIndexToUnitFunctionName)
-	{
-	static const TCHAR* FormatSample = TEXT(R"(
-			void {FunctionName}(out float3 Out_Unit)
-			{
-				const uint Linear = GLinearThreadId;
-				const uint IndexX = Linear % {NumCellsName}.x;
-				const uint IndexY = (Linear / {NumCellsName}.x) % {NumCellsName}.y;
-				const uint IndexZ = Linear / ({NumCellsName}.x * {NumCellsName}.y);				
-
-				Out_Unit = (float3(IndexX, IndexY, IndexZ) + .5) / {NumCellsName};				
-			}
-		)");
-
-	OutHLSL += FString::Format(FormatSample, ArgsDeclarations);
-	return true;
-	}
-	else if (FunctionInfo.DefinitionName == UNiagaraDataInterfaceRWBase::ExecutionIndexToGridIndexFunctionName)
-	{
-	static const TCHAR* FormatSample = TEXT(R"(
-			void {FunctionName}(out int Out_IndexX, out int Out_IndexY, out int Out_IndexZ)
-			{
-				const uint Linear = GLinearThreadId;
-				Out_IndexX = Linear % {NumCellsName}.x;
-				Out_IndexY = (Linear / {NumCellsName}.x) % {NumCellsName}.y;
-				Out_IndexZ = Linear / ({NumCellsName}.x * {NumCellsName}.y);
-			}
-		)");
-
-	OutHLSL += FString::Format(FormatSample, ArgsDeclarations);
-	return true;
-=======
+			}
+		)");
+
+		OutHLSL += FString::Format(FormatSample, ArgsDeclarations);
+		return true;
+	}
 	else if (FunctionInfo.DefinitionName == UNiagaraDataInterfaceRWBase::ExecutionIndexToUnitFunctionName)
 	{
 		static const TCHAR* FormatSample = TEXT(R"(
@@ -528,7 +440,6 @@
 
 		OutHLSL += FString::Format(FormatSample, ArgsDeclarations);
 		return true;
->>>>>>> 6bbb88c8
 	}
 	else if (FunctionInfo.DefinitionName == UNiagaraDataInterfaceRWBase::CellSizeFunctionName)
 	{
@@ -590,11 +501,7 @@
 	DeprecatedFunctionNames.Add(UNiagaraDataInterfaceRWBase::WorldBBoxSizeFunctionName);
 	DeprecatedFunctionNames.Add(UNiagaraDataInterfaceRWBase::CellSizeFunctionName);
 
-<<<<<<< HEAD
-	if (DIFuncs.Contains(Function) && DeprecatedFunctionNames.Contains(FName(Function.GetName())))
-=======
 	if (DIFuncs.Contains(Function) && DeprecatedFunctionNames.Contains(Function.Name))
->>>>>>> 6bbb88c8
 	{
 		// #TODO(dmp): add validation warnings that aren't as strict as these errors
 		// OutValidationErrors.Add(FText::Format(LOCTEXT("Grid2DDeprecationMsgFmt", "Grid2D DI Function {0} has been deprecated. Specify grid size on your emitter.\n"), FText::FromString(Function.GetName())));	
@@ -752,7 +659,6 @@
 		Sig.Name = UNiagaraDataInterfaceRWBase::ExecutionIndexToUnitFunctionName;
 		Sig.Inputs.Add(FNiagaraVariable(FNiagaraTypeDefinition(GetClass()), TEXT("Grid")));
 		Sig.Outputs.Add(FNiagaraVariable(FNiagaraTypeDefinition::GetVec2Def(), TEXT("Unit")));
-<<<<<<< HEAD
 
 		Sig.bMemberFunction = true;
 		Sig.bRequiresContext = false;
@@ -762,24 +668,6 @@
 	{
 		FNiagaraFunctionSignature Sig;
 		Sig.Name = UNiagaraDataInterfaceRWBase::ExecutionIndexToGridIndexFunctionName;
-		Sig.Inputs.Add(FNiagaraVariable(FNiagaraTypeDefinition(GetClass()), TEXT("Grid")));
-		Sig.Outputs.Add(FNiagaraVariable(FNiagaraTypeDefinition::GetIntDef(), TEXT("IndexX")));
-		Sig.Outputs.Add(FNiagaraVariable(FNiagaraTypeDefinition::GetIntDef(), TEXT("IndexY")));
-=======
->>>>>>> 6bbb88c8
-
-		Sig.bMemberFunction = true;
-		Sig.bRequiresContext = false;
-		OutFunctions.Add(Sig);
-	}
-
-	{
-		FNiagaraFunctionSignature Sig;
-<<<<<<< HEAD
-		Sig.Name = UNiagaraDataInterfaceRWBase::CellSizeFunctionName;
-=======
-		Sig.Name = UNiagaraDataInterfaceRWBase::ExecutionIndexToGridIndexFunctionName;
->>>>>>> 6bbb88c8
 		Sig.Inputs.Add(FNiagaraVariable(FNiagaraTypeDefinition(GetClass()), TEXT("Grid")));
 		Sig.Outputs.Add(FNiagaraVariable(FNiagaraTypeDefinition::GetIntDef(), TEXT("IndexX")));
 		Sig.Outputs.Add(FNiagaraVariable(FNiagaraTypeDefinition::GetIntDef(), TEXT("IndexY")));
@@ -1004,35 +892,6 @@
 	}
 	else if (FunctionInfo.DefinitionName == UNiagaraDataInterfaceRWBase::ExecutionIndexToUnitFunctionName)
 	{
-<<<<<<< HEAD
-	static const TCHAR* FormatSample = TEXT(R"(
-			void {FunctionName}(out float2 Out_Unit)
-			{
-				const uint Linear = GLinearThreadId;
-				const uint IndexX = Linear % {NumCellsName}.x;
-				const uint IndexY = Linear / {NumCellsName}.x;				
-
-				Out_Unit = (float2(IndexX, IndexY) + .5) * {UnitToUVName};			
-			}
-		)");
-
-	OutHLSL += FString::Format(FormatSample, ArgsDeclarations);
-	return true;
-	}
-	else if (FunctionInfo.DefinitionName == UNiagaraDataInterfaceRWBase::ExecutionIndexToGridIndexFunctionName)
-	{
-	static const TCHAR* FormatSample = TEXT(R"(
-			void {FunctionName}(out int Out_IndexX, out int Out_IndexY)
-			{
-				const uint Linear = GLinearThreadId;
-				Out_IndexX = Linear % {NumCellsName}.x;
-				Out_IndexY = Linear / {NumCellsName}.x;				
-			}
-		)");
-
-	OutHLSL += FString::Format(FormatSample, ArgsDeclarations);
-	return true;
-=======
 		static const TCHAR* FormatSample = TEXT(R"(
 			void {FunctionName}(out float2 Out_Unit)
 			{
@@ -1068,7 +927,6 @@
 
 		OutHLSL += FString::Format(FormatSample, ArgsDeclarations);
 		return true;
->>>>>>> 6bbb88c8
 	}
 	else if (FunctionInfo.DefinitionName == UNiagaraDataInterfaceRWBase::CellSizeFunctionName)
 	{
