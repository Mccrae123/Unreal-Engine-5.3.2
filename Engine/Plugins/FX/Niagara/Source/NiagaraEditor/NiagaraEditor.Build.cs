--- conflicted
+++ resolved
@@ -7,22 +7,6 @@
 {
 	public NiagaraEditor(ReadOnlyTargetRules Target) : base(Target)
 	{
-<<<<<<< HEAD
-		PrivateIncludePaths.AddRange(new string[] {
-			"NiagaraEditor/Private",
-			"NiagaraEditor/Private/Toolkits",
-			"NiagaraEditor/Private/Widgets",
-			"NiagaraEditor/Private/Sequencer/NiagaraSequence",
-			"NiagaraEditor/Private/ViewModels",
-			"NiagaraEditor/Private/TypeEditorUtilities",
-			Path.Combine(GetModuleDirectory("GraphEditor"), "Private"),
-			Path.Combine(GetModuleDirectory("Niagara"), "Private"),
-			Path.Combine(GetModuleDirectory("PropertyEditor"), "Private"),
-			Path.Combine(GetModuleDirectory("Renderer"), "Private"),
-		});
-
-=======
->>>>>>> 4af6daef
 		PrivateDependencyModuleNames.AddRange(
 			new string[] {
                 "RHI",
@@ -63,12 +47,8 @@
 				"AssetDefinition",
 				"ContentBrowser",
 				"ToolWidgets",
-<<<<<<< HEAD
-				"AssetTools"
-=======
 				"AssetTools",
 				"LevelSequence",
->>>>>>> 4af6daef
 			}
 		);
 
@@ -84,16 +64,8 @@
 
 		PrivateIncludePathModuleNames.AddRange(
 			new string[] {
-<<<<<<< HEAD
-				"Engine",
 				"MessageLog",
 				"Messaging",
-				"ContentBrowser",
-                "DerivedDataCache",
-=======
-				"MessageLog",
-				"Messaging",
->>>>>>> 4af6daef
                 "LevelEditor",
 				"WorkspaceMenuStructure"
 			}
