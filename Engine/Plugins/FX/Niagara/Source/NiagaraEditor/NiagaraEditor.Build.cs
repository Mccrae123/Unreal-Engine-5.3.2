--- conflicted
+++ resolved
@@ -52,14 +52,8 @@
 				"ToolMenus",
 				"Renderer",
 				"EditorWidgets",
-<<<<<<< HEAD
-				"DeveloperSettings",
-				"SessionServices",
-				"SessionFrontend",
-=======
 				"Renderer",
 				"DeveloperSettings",
->>>>>>> 6bbb88c8
 				"PythonScriptPlugin"
 			}
         );
