// Copyright Epic Games, Inc. All Rights Reserved.

#include "NiagaraEditorCommon.h"
#include "INiagaraCompiler.h"
#include "NiagaraSystem.h"

#include "ActorFactoryNiagara.h"
#include "NiagaraActor.h"
#include "NiagaraComponent.h"
#include "Misc/StringFormatter.h"

#include UE_INLINE_GENERATED_CPP_BY_NAME(NiagaraEditorCommon)

#define LOCTEXT_NAMESPACE "NiagaraEditor"

DEFINE_LOG_CATEGORY(LogNiagaraEditor);


///////////////////////////////////////////////////////////////////////////////
/// Common Editor Strings													///
///////////////////////////////////////////////////////////////////////////////
namespace FNiagaraEditorStrings
{
	const FName DefaultValueCustomRowName = TEXT("Default Value");
	const FName DefaultModeCustomRowName = TEXT("Default Mode");

	const FName FNiagaraParameterActionId = TEXT("FNiagaraParameterAction");
}

///////////////////////////////////////////////////////////////////////////////
/// Op Info																	///
///////////////////////////////////////////////////////////////////////////////
TMap<FName, int32> FNiagaraOpInfo::OpInfoMap;
TArray<FNiagaraOpInfo> FNiagaraOpInfo::OpInfos;

const FNiagaraOpInfo* FNiagaraOpInfo::GetOpInfo(FName OpName)
{
	const int32* Idx = OpInfoMap.Find(OpName);
	if (Idx)
	{
		return &OpInfos[*Idx];
	}
	return nullptr;
}

const TArray<FNiagaraOpInfo>& FNiagaraOpInfo::GetOpInfoArray()
{
	return OpInfos;
}

void FNiagaraOpInfo::BuildName(FString InName, FString InCategory)
{	
	Name = FName(*(InCategory + TEXT("::") + InName));
}

<<<<<<< HEAD
int32 CountType(const TArray<FNiagaraTypeDefinition>& Types, const FNiagaraTypeDefinition& SearchType)
=======
int32 CountType(TConstArrayView<FNiagaraTypeDefinition> Types, const FNiagaraTypeDefinition& SearchType)
>>>>>>> 4af6daef
{
	int32 Count = 0;
	for (const FNiagaraTypeDefinition& Type : Types)
	{
		if (Type == SearchType)
		{
			Count++;
		}
	}
	return Count;
}

bool FNiagaraOpInfo::CreateHlslForAddedInputs(int32 InputCount, FString & HlslResult) const
{
	if (!bSupportsAddedInputs || AddedInputFormatting.IsEmpty() || InputCount < 2)
	{
		return false;
	}

	FString Result = TEXT("{0}");
	FString KeyA = TEXT("A");
	FString KeyB = TEXT("B");
	TMap<FString, FStringFormatArg> FormatArgs;
	FormatArgs.Add(KeyA, FStringFormatArg(Result));
	FormatArgs.Add(KeyB, FStringFormatArg(Result));
	for (int32 i = 1; i < InputCount; i++)
	{
		FormatArgs[KeyB] = FStringFormatArg(TEXT("{") + FString::FromInt(i) + TEXT("}"));
		Result = FString::Format(*AddedInputFormatting, FormatArgs);
		FormatArgs[KeyA] = FStringFormatArg(Result);
	}

	HlslResult = Result;
	return true;
}

BEGIN_FUNCTION_BUILD_OPTIMIZATION
void FNiagaraOpInfo::Init()
{
	//Common input and output names.
	static FName Result(TEXT("Result"));
	static FText ResultText = NSLOCTEXT("NiagaraOpInfo", "Operation Result", "Result");
	static FText InText = NSLOCTEXT("NiagaraOpInfo", "Single Function Param", "In"); 

	static FName A(TEXT("A"));
	static FText AText = NSLOCTEXT("NiagaraOpInfo", "First Function Param", "A");

	static FName B(TEXT("B"));
	static FText BText = NSLOCTEXT("NiagaraOpInfo", "Second Function Param", "B");

	static FName C(TEXT("C"));
	static FText CText = NSLOCTEXT("NiagaraOpInfo", "Third Function Param", "C");

	FName X(TEXT("X"));	FText XText = NSLOCTEXT("NiagaraOpInfo", "First Vector Component", "X");

	FText PositionCategory = NSLOCTEXT("NiagaraOpInfo", "PositionOpCategory", "Position");

	static FText SelectionText = NSLOCTEXT("NiagaraOpInfo", "Selection", "Selection");
	static FText MaskText = NSLOCTEXT("NiagaraOpInfo", "Mask", "Mask");
	
	static FName Min(TEXT("Min"));
	static FName Max(TEXT("Max"));
	static FText MinText = NSLOCTEXT("NiagaraOpInfo", "Min", "Min");
	static FText MaxText = NSLOCTEXT("NiagaraOpInfo", "Max", "Max");

	auto NoPositionTypeCheck = [=](const TArray<FNiagaraTypeDefinition>& InputTypes, FText& ErrorMessage)
	{
		int32 PositionTypes = CountType(InputTypes, FNiagaraTypeDefinition::GetPositionDef());
		if (PositionTypes > 0)
		{
			ErrorMessage = NSLOCTEXT("NiagaraOpInfo", "Position Type Error", "This operation cannot be used to for position types, as it would break large world coordinates. To resolve this error, you can explicitly truncate the position to vectors first.");
			return false;
		}
		return true;
	};

	//Add all numeric ops
	FText NumericCategory = NSLOCTEXT("NiagaraOpInfo", "NumericOpCategory", "Numeric");
	{
		FNiagaraTypeDefinition NumericType = FNiagaraTypeDefinition::GetGenericNumericDef();
		FString DefaultStr_Zero(TEXT("0.0"));
		FString DefaultStr_One(TEXT("1.0"));
		FString CategoryName(TEXT("Numeric"));

		int32 Idx = OpInfos.AddDefaulted();
		FNiagaraOpInfo* Op = &OpInfos[Idx];
		Op->Category = NumericCategory;
		Op->FriendlyName = NSLOCTEXT("NiagaraOpInfo", "Add Name", "Add");
		Op->CompactName = FText::FromString(TEXT("+"));
		Op->CompactNameFontSizeOverride = 30.f;
		Op->Description = NSLOCTEXT("NiagaraOpInfo", "Add Desc", "Result = A + B");
		Op->Keywords = FText::FromString(TEXT("+"));
		Op->Inputs.Add(FNiagaraOpInOutInfo(A, NumericType, AText, AText, DefaultStr_Zero));
		Op->Inputs.Add(FNiagaraOpInOutInfo(B, NumericType, BText, BText, DefaultStr_Zero));
		Op->Outputs.Add(FNiagaraOpInOutInfo(Result, NumericType, ResultText, ResultText, DefaultStr_Zero, TEXT("{0} + {1}")));
		Op->BuildName(TEXT("Add"), CategoryName);
		Op->bSupportsAddedInputs = true;
		Op->AddedInputTypeRestrictions.Add(NumericType);
		Op->AddedInputFormatting = TEXT("{A} + {B}");
		Op->bSupportsStaticResolution = true;
		Op->StaticVariableResolveFunction.BindLambda([=](const TArray<int32>& InPinValues)
			{
				if (InPinValues.Num() == 0)
					return 0;
				if (InPinValues.Num() == 1)
					return InPinValues[0];

				int32 Return = InPinValues[0];
				for (int32 i = 1; i < InPinValues.Num(); i++)
				{
					Return = Return + InPinValues[i];
				}

				return Return;
			});
		Op->InputTypeValidationFunction.BindLambda([=](const TArray<FNiagaraTypeDefinition>& InputTypes, FText& ErrorMessage)
			{
				int32 PositionTypes = CountType(InputTypes, FNiagaraTypeDefinition::GetPositionDef());
				if (PositionTypes > 1)
				{
					ErrorMessage = NSLOCTEXT("NiagaraOpInfo", "Add Type Error", "The add operation cannot be used to add two positions. If this is intended, convert one or all of them to vectors first.");
					return false;
				}
				return true;
			});
		Op->NumericOuputTypeSelectionMode = ENiagaraNumericOutputTypeSelectionMode::Custom;
<<<<<<< HEAD
		Op->CustomNumericResolveFunction.BindLambda([=](const TArray<FNiagaraTypeDefinition>& NonNumericInputs)
=======
		Op->CustomNumericResolveFunction.BindLambda([=](TConstArrayView<FNiagaraTypeDefinition> NonNumericInputs)
>>>>>>> 4af6daef
			{
				int32 PositionTypes = CountType(NonNumericInputs, FNiagaraTypeDefinition::GetPositionDef());
				if (PositionTypes > 0)
				{
					return FNiagaraTypeDefinition::GetPositionDef();
				}
				return FNiagaraTypeDefinition::GetNumericOutputType(NonNumericInputs, ENiagaraNumericOutputTypeSelectionMode::Largest);
			});
		OpInfoMap.Add(Op->Name) = Idx;

		Idx = OpInfos.AddDefaulted();
		Op = &OpInfos[Idx];
		Op->Category = NumericCategory;
		Op->FriendlyName = NSLOCTEXT("NiagaraOpInfo", "Subtract Name", "Subtract");
		Op->CompactName = FText::FromString(TEXT("-"));
		Op->CompactNameFontSizeOverride = 28.f;
		Op->Description = NSLOCTEXT("NiagaraOpInfo", "Subtract Desc", "Result = A - B");
		Op->Keywords = FText::FromString(TEXT("-"));
		Op->Inputs.Add(FNiagaraOpInOutInfo(A, NumericType, AText, AText, DefaultStr_Zero));
		Op->Inputs.Add(FNiagaraOpInOutInfo(B, NumericType, BText, BText, DefaultStr_Zero));
		Op->Outputs.Add(FNiagaraOpInOutInfo(Result, NumericType, ResultText, ResultText, DefaultStr_Zero, TEXT("{0} - {1}")));		
		Op->BuildName(TEXT("Subtract"), CategoryName);
		Op->bSupportsAddedInputs = true;
		Op->AddedInputTypeRestrictions.Add(NumericType);
		Op->AddedInputFormatting = TEXT("{A} - {B}");
		Op->bSupportsStaticResolution = true;
		Op->StaticVariableResolveFunction.BindLambda([=](const TArray<int32>& InPinValues)
			{
				if (InPinValues.Num() == 0)
					return 0;
				if (InPinValues.Num() == 1)
					return InPinValues[0];

				int32 Return = InPinValues[0];
				for (int32 i = 1; i < InPinValues.Num(); i++)
				{
					Return = Return - InPinValues[i];
				}

				return Return;
			});
		Op->InputTypeValidationFunction.BindLambda([=](const TArray<FNiagaraTypeDefinition>& InputTypes, FText& ErrorMessage)
			{
				int32 PositionTypes = CountType(InputTypes, FNiagaraTypeDefinition::GetPositionDef());
				if (PositionTypes > 2)
				{
					ErrorMessage = NSLOCTEXT("NiagaraOpInfo", "Subtract Type Error", "The subtract operation cannot be used for more than two positions.");
					return false;
				}
				return true;
			});
		Op->NumericOuputTypeSelectionMode = ENiagaraNumericOutputTypeSelectionMode::Custom;
<<<<<<< HEAD
		Op->CustomNumericResolveFunction.BindLambda([=](const TArray<FNiagaraTypeDefinition>& NonNumericInputs)
=======
		Op->CustomNumericResolveFunction.BindLambda([=](TConstArrayView<FNiagaraTypeDefinition> NonNumericInputs)
>>>>>>> 4af6daef
			{
				int32 PositionTypes = CountType(NonNumericInputs, FNiagaraTypeDefinition::GetPositionDef());
				if (PositionTypes == 1)
				{
					return FNiagaraTypeDefinition::GetPositionDef();
				}
				if (PositionTypes > 1)
				{
					 return FNiagaraTypeDefinition::GetVec3Def();
				 }
				return FNiagaraTypeDefinition::GetNumericOutputType(NonNumericInputs, ENiagaraNumericOutputTypeSelectionMode::Largest);
			});
		OpInfoMap.Add(Op->Name) = Idx;

		Idx = OpInfos.AddDefaulted();
		Op = &OpInfos[Idx];
		Op->Category = NumericCategory;
		Op->FriendlyName = NSLOCTEXT("NiagaraOpInfo", "Multiply Name", "Multiply");
		Op->CompactName = FText::FromString(TEXT("\xD7"));
		Op->CompactNameFontSizeOverride = 30.f;
		Op->Description = NSLOCTEXT("NiagaraOpInfo", "Multiply Desc", "Result = A * B");
		Op->Keywords = FText::FromString(TEXT("*"));
		Op->Inputs.Add(FNiagaraOpInOutInfo(A, NumericType, AText, AText, DefaultStr_One));
		Op->Inputs.Add(FNiagaraOpInOutInfo(B, NumericType, BText, BText, DefaultStr_One));
		Op->Outputs.Add(FNiagaraOpInOutInfo(Result, NumericType, ResultText, ResultText, DefaultStr_One, TEXT("{0} * {1}")));
		Op->BuildName(TEXT("Mul"), CategoryName);
		Op->bSupportsAddedInputs = true;
		Op->AddedInputTypeRestrictions.Add(NumericType);
		Op->AddedInputFormatting = TEXT("{A} * {B}");
		Op->bSupportsStaticResolution = true;
		Op->InputTypeValidationFunction.BindLambda(NoPositionTypeCheck);
		Op->StaticVariableResolveFunction.BindLambda([=](const TArray<int32>& InPinValues)
			{
				if (InPinValues.Num() == 0)
					return 0;
				if (InPinValues.Num() == 1)
					return InPinValues[0];

				int32 Return = InPinValues[0];
				for (int32 i = 1; i < InPinValues.Num(); i++)
				{
					Return = Return * InPinValues[i];
				}

				return Return;
			});
		OpInfoMap.Add(Op->Name) = Idx;

		Idx = OpInfos.AddDefaulted();
		Op = &OpInfos[Idx];
		Op->Category = NumericCategory;
		Op->FriendlyName = NSLOCTEXT("NiagaraOpInfo", "Divide Name", "Divide");
		Op->CompactName = FText::FromString(TEXT("\xF7"));
		Op->CompactNameFontSizeOverride = 25.f;
		Op->Description = NSLOCTEXT("NiagaraOpInfo", "Divide Desc", "Result = A / B");
		Op->Keywords = FText::FromString(TEXT("/"));
		Op->Inputs.Add(FNiagaraOpInOutInfo(A, NumericType, AText, AText, DefaultStr_One));
		Op->Inputs.Add(FNiagaraOpInOutInfo(B, NumericType, BText, BText, DefaultStr_One));
		Op->Outputs.Add(FNiagaraOpInOutInfo(Result, NumericType, ResultText, ResultText, DefaultStr_One, TEXT("{0} / {1}")));
		Op->BuildName(TEXT("Div"), CategoryName);
		Op->InputTypeValidationFunction.BindLambda(NoPositionTypeCheck);
		Op->bSupportsStaticResolution = true;
		Op->StaticVariableResolveFunction.BindLambda([=](const TArray<int32>& InPinValues)
			{
				if (InPinValues.Num() == 0)
					return 0;
				if (InPinValues.Num() == 1)
					return InPinValues[0];

				int32 Return = InPinValues[0];
				for (int32 i = 1; i < InPinValues.Num(); i++)
				{
					if (InPinValues[i] != 0)
						Return = Return / InPinValues[i];
					else
						Return = 0;
				}

				return Return;
			});
		OpInfoMap.Add(Op->Name) = Idx;

		Idx = OpInfos.AddDefaulted();
		Op = &OpInfos[Idx];
		Op->Category = NumericCategory;
		Op->FriendlyName = NSLOCTEXT("NiagaraOpInfo", "MultiplyAdd Name", "MultiplyAdd");
		FString CompactNameString = TEXT("(A");
		CompactNameString.Append(TEXT("\xD7"));
		CompactNameString.Append(TEXT("B)+C"));
		Op->CompactName = FText::FromString(CompactNameString);
		Op->bShowPinNamesInCompactMode = true;
		Op->Description = NSLOCTEXT("NiagaraOpInfo", "MultiplyAdd Desc", "Result = (A * B) + C");
		Op->Inputs.Add(FNiagaraOpInOutInfo(A, NumericType, AText, AText, DefaultStr_One));
		Op->Inputs.Add(FNiagaraOpInOutInfo(B, NumericType, BText, BText, DefaultStr_One));
		Op->Inputs.Add(FNiagaraOpInOutInfo(C, NumericType, CText, CText, DefaultStr_Zero));
		Op->Outputs.Add(FNiagaraOpInOutInfo(Result, NumericType, ResultText, ResultText, DefaultStr_One, TEXT("{0} * {1} + {2}")));
		Op->BuildName(TEXT("Madd"), CategoryName);
		Op->InputTypeValidationFunction.BindLambda([=](const TArray<FNiagaraTypeDefinition>& InputTypes, FText& ErrorMessage)
			{
				int32 PositionTypes = CountType(InputTypes, FNiagaraTypeDefinition::GetPositionDef());
				if (PositionTypes == 0)
				{
					return true;
				}
				if (PositionTypes > 1 || (InputTypes[2] != FNiagaraTypeDefinition::GetPositionDef()))
				{
					ErrorMessage = NSLOCTEXT("NiagaraOpInfo", "MultiplyAdd Type Error", "The MultiplyAdd operation can only use positions for the addition, not the multiplication part.");
					return false;
				}
				return true;
			});
		Op->NumericOuputTypeSelectionMode = ENiagaraNumericOutputTypeSelectionMode::Custom;
<<<<<<< HEAD
		Op->CustomNumericResolveFunction.BindLambda([=](const TArray<FNiagaraTypeDefinition>& NonNumericInputs)
=======
		Op->CustomNumericResolveFunction.BindLambda([=](TConstArrayView<FNiagaraTypeDefinition> NonNumericInputs)
>>>>>>> 4af6daef
			{
				int32 PositionTypes = CountType(NonNumericInputs, FNiagaraTypeDefinition::GetPositionDef());
				if (PositionTypes == 1)
				{
					return FNiagaraTypeDefinition::GetPositionDef();
				}
				return FNiagaraTypeDefinition::GetNumericOutputType(NonNumericInputs, ENiagaraNumericOutputTypeSelectionMode::Largest);
			});
		OpInfoMap.Add(Op->Name) = Idx;

		Idx = OpInfos.AddDefaulted();
		Op = &OpInfos[Idx];
		Op->Category = NumericCategory;
		Op->FriendlyName = NSLOCTEXT("NiagaraOpInfo", "Lerp Name", "Lerp");
		Op->CompactName = FText::FromString(TEXT("Lerp"));
		Op->bShowPinNamesInCompactMode = true;
		Op->Description = NSLOCTEXT("NiagaraOpInfo", "Lerp Desc", "Result = (A * (1 - C)) + (B * C)");
		Op->Keywords = FText::FromString(TEXT("lerp"));
		Op->Inputs.Add(FNiagaraOpInOutInfo(A, NumericType, AText, AText, DefaultStr_Zero));
		Op->Inputs.Add(FNiagaraOpInOutInfo(B, NumericType, BText, BText, DefaultStr_One));
		Op->Inputs.Add(FNiagaraOpInOutInfo(C, NumericType, CText, CText, DefaultStr_Zero));
		Op->Outputs.Add(FNiagaraOpInOutInfo(Result, NumericType, ResultText, ResultText, DefaultStr_Zero, TEXT("lerp({0},{1},{2})")));
		Op->BuildName(TEXT("Lerp"), CategoryName);
		Op->InputTypeValidationFunction.BindLambda([=](const TArray<FNiagaraTypeDefinition>& InputTypes, FText& ErrorMessage)
			{
				int32 PositionTypes = CountType(InputTypes, FNiagaraTypeDefinition::GetPositionDef());
				 if (PositionTypes == 0)
				 {
					 return true;
				 }
				if (PositionTypes != 2 || InputTypes[2] == FNiagaraTypeDefinition::GetPositionDef())
				{
					ErrorMessage = NSLOCTEXT("NiagaraOpInfo", "Lerp Type Error", "The Lerp operation can only lerp between two positions, not between a position and another type.");
					return false;
				}
				return true;
			});
		Op->NumericOuputTypeSelectionMode = ENiagaraNumericOutputTypeSelectionMode::Custom;
<<<<<<< HEAD
		Op->CustomNumericResolveFunction.BindLambda([=](const TArray<FNiagaraTypeDefinition>& NonNumericInputs)
=======
		Op->CustomNumericResolveFunction.BindLambda([=](TConstArrayView<FNiagaraTypeDefinition> NonNumericInputs)
>>>>>>> 4af6daef
			{
				 int32 PositionTypes = CountType(NonNumericInputs, FNiagaraTypeDefinition::GetPositionDef());
				if (PositionTypes == 2)
				{
					return FNiagaraTypeDefinition::GetPositionDef();
				}
				return FNiagaraTypeDefinition::GetNumericOutputType(NonNumericInputs, ENiagaraNumericOutputTypeSelectionMode::Largest);
			});
		OpInfoMap.Add(Op->Name) = Idx;

		Idx = OpInfos.AddDefaulted();
		Op = &OpInfos[Idx];
		Op->Category = NumericCategory;
		Op->FriendlyName = NSLOCTEXT("NiagaraOpInfo", "Reciprocal Fast Name", "Reciprocal Fast");
		Op->CompactName = FText::FromString("Rcp Fast");
		Op->Description = NSLOCTEXT("NiagaraOpInfo", "Reciprocal Fast Desc", "12-bits of accuracy, but faster. Result = 1 / A using Newton/Raphson approximation.");
		Op->Inputs.Add(FNiagaraOpInOutInfo(A, NumericType, AText, AText, DefaultStr_One));
		Op->Outputs.Add(FNiagaraOpInOutInfo(Result, NumericType, ResultText, ResultText, DefaultStr_One, TEXT("rcp({0})")));
		Op->BuildName(TEXT("RcpFast"), CategoryName);
		Op->InputTypeValidationFunction.BindLambda(NoPositionTypeCheck);
		OpInfoMap.Add(Op->Name) = Idx;

		Idx = OpInfos.AddDefaulted();
		Op = &OpInfos[Idx];
		Op->Category = NumericCategory;
		Op->FriendlyName = NSLOCTEXT("NiagaraOpInfo", "Reciprocal Name", "Reciprocal");
		Op->CompactName = FText::FromString("Reciprocal");
		Op->CompactNameFontSizeOverride = 18.f;
		Op->Description = NSLOCTEXT("NiagaraOpInfo", "Reciprocal Desc", "More accurate than Reciprocal Fast. Result = 1 / A");
		Op->Inputs.Add(FNiagaraOpInOutInfo(A, NumericType, AText, AText, DefaultStr_One));
		Op->Outputs.Add(FNiagaraOpInOutInfo(Result, NumericType, ResultText, ResultText, DefaultStr_One, TEXT("Reciprocal({0})")));
		Op->BuildName(TEXT("Rcp"), CategoryName);
		Op->InputTypeValidationFunction.BindLambda(NoPositionTypeCheck);
		OpInfoMap.Add(Op->Name) = Idx;

		Idx = OpInfos.AddDefaulted();
		Op = &OpInfos[Idx];
		Op->Category = NumericCategory;
		Op->FriendlyName = NSLOCTEXT("NiagaraOpInfo", "Reciprocal Sqrt Name", "Reciprocal Sqrt");
		Op->CompactName = FText::FromString("Rcp Sqrt");
		Op->Description = NSLOCTEXT("NiagaraOpInfo", "Reciprocal Sqrt Desc", "Result = 1 / sqrt(A)");
		Op->Inputs.Add(FNiagaraOpInOutInfo(A, NumericType, AText, AText, DefaultStr_One));
		Op->Outputs.Add(FNiagaraOpInOutInfo(Result, NumericType, ResultText, ResultText, DefaultStr_One, TEXT("rsqrt({0})")));
		Op->BuildName(TEXT("RSqrt"), CategoryName);
		Op->InputTypeValidationFunction.BindLambda(NoPositionTypeCheck);
		OpInfoMap.Add(Op->Name) = Idx;

		Idx = OpInfos.AddDefaulted();
		Op = &OpInfos[Idx];
		Op->Category = NumericCategory;
		Op->FriendlyName = NSLOCTEXT("NiagaraOpInfo", "Sqrt Name", "Sqrt");
		Op->CompactName = FText::FromString("Sqrt");
		Op->Description = NSLOCTEXT("NiagaraOpInfo", "Sqrt Desc", "Result = sqrt(A)");
		Op->Keywords = FText::FromString(TEXT("sqrt"));
		Op->Inputs.Add(FNiagaraOpInOutInfo(A, NumericType, AText, AText, DefaultStr_One));
		Op->Outputs.Add(FNiagaraOpInOutInfo(Result, NumericType, ResultText, ResultText, DefaultStr_One, TEXT("sqrt({0})")));
		Op->BuildName(TEXT("Sqrt"), CategoryName);
		Op->InputTypeValidationFunction.BindLambda(NoPositionTypeCheck);
		OpInfoMap.Add(Op->Name) = Idx;

		Idx = OpInfos.AddDefaulted();
		Op = &OpInfos[Idx];
		Op->Category = NumericCategory;
		Op->FriendlyName = NSLOCTEXT("NiagaraOpInfo", "One Minus Name", "One Minus");
		Op->CompactName = FText::FromString(TEXT("1-A"));
		Op->bShowPinNamesInCompactMode = true;
		Op->Description = NSLOCTEXT("NiagaraOpInfo", "One Minus Desc", "Result = 1 - A");
		Op->Keywords = FText::FromString(TEXT("1-x"));
		Op->Inputs.Add(FNiagaraOpInOutInfo(A, NumericType, AText, AText, DefaultStr_One));
		Op->Outputs.Add(FNiagaraOpInOutInfo(Result, NumericType, ResultText, ResultText, DefaultStr_One, TEXT("1 - {0}")));
		Op->BuildName(TEXT("OneMinus"), CategoryName);
		Op->InputTypeValidationFunction.BindLambda(NoPositionTypeCheck);
		Op->bSupportsStaticResolution = true;
		Op->StaticVariableResolveFunction.BindLambda([=](const TArray<int32>& InPinValues)
			{
				if (InPinValues.Num() == 1)
					return 1 - InPinValues[0];
				else
					return 0;
			});
		OpInfoMap.Add(Op->Name) = Idx;

		Idx = OpInfos.AddDefaulted();
		Op = &OpInfos[Idx];
		Op->Category = NumericCategory;
		Op->FriendlyName = NSLOCTEXT("NiagaraOpInfo", "Negate Name", "Negate");
		Op->CompactName = FText::FromString("-A");
		Op->bShowPinNamesInCompactMode = true;
		Op->Description = NSLOCTEXT("NiagaraOpInfo", "Negate Desc", "Result = -A");
		Op->Inputs.Add(FNiagaraOpInOutInfo(A, NumericType, AText, AText, DefaultStr_One));
		Op->Outputs.Add(FNiagaraOpInOutInfo(Result, NumericType, ResultText, ResultText, DefaultStr_One, TEXT("-({0})")));
		Op->BuildName(TEXT("Negate"), CategoryName);
		Op->InputTypeValidationFunction.BindLambda(NoPositionTypeCheck);
		Op->bSupportsStaticResolution = true;
		Op->StaticVariableResolveFunction.BindLambda([=](const TArray<int32>& InPinValues)
			{
				if (InPinValues.Num() == 1)
					return -InPinValues[0];
				else
					return 0;
			});
		OpInfoMap.Add(Op->Name) = Idx;

		Idx = OpInfos.AddDefaulted();
		Op = &OpInfos[Idx];
		Op->Category = NumericCategory;
		Op->FriendlyName = NSLOCTEXT("NiagaraOpInfo", "Abs Name", "Abs");
		Op->CompactName = FText::FromString("Abs");
		Op->Description = NSLOCTEXT("NiagaraOpInfo", "Abs Desc", "Result = abs(A)");
		Op->Inputs.Add(FNiagaraOpInOutInfo(A, NumericType, AText, AText, DefaultStr_One));
		Op->Outputs.Add(FNiagaraOpInOutInfo(Result, NumericType, ResultText, ResultText, DefaultStr_One, TEXT("abs({0})")));
		Op->BuildName(TEXT("Abs"), CategoryName);
		Op->InputTypeValidationFunction.BindLambda(NoPositionTypeCheck);
		OpInfoMap.Add(Op->Name) = Idx;

		Idx = OpInfos.AddDefaulted();
		Op = &OpInfos[Idx];
		Op->Category = NumericCategory;
		Op->FriendlyName = NSLOCTEXT("NiagaraOpInfo", "Exp Name", "Exp");
		Op->CompactName = FText::FromString("Exp");
		Op->Description = NSLOCTEXT("NiagaraOpInfo", "Exp Desc", "Result = exp(A)");
		Op->Inputs.Add(FNiagaraOpInOutInfo(A, NumericType, AText, AText, DefaultStr_One));
		Op->Outputs.Add(FNiagaraOpInOutInfo(Result, NumericType, ResultText, ResultText, DefaultStr_One, TEXT("exp({0})")));
		Op->BuildName(TEXT("Exp"), CategoryName);
		Op->InputTypeValidationFunction.BindLambda(NoPositionTypeCheck);
		OpInfoMap.Add(Op->Name) = Idx;

		Idx = OpInfos.AddDefaulted();
		Op = &OpInfos[Idx];
		Op->Category = NumericCategory;
		Op->FriendlyName = NSLOCTEXT("NiagaraOpInfo", "Exp2 Name", "Exp2");
		Op->CompactName = FText::FromString("Exp2");
		Op->Description = NSLOCTEXT("NiagaraOpInfo", "Exp2 Desc", "Result = exp2(A)");
		Op->Inputs.Add(FNiagaraOpInOutInfo(A, NumericType, AText, AText, DefaultStr_One));
		Op->Outputs.Add(FNiagaraOpInOutInfo(Result, NumericType, ResultText, ResultText, DefaultStr_One, TEXT("exp2({0})")));
		Op->BuildName(TEXT("Exp2"), CategoryName);
		Op->InputTypeValidationFunction.BindLambda(NoPositionTypeCheck);
		OpInfoMap.Add(Op->Name) = Idx;

		Idx = OpInfos.AddDefaulted();
		Op = &OpInfos[Idx];
		Op->Category = NumericCategory;
		Op->FriendlyName = NSLOCTEXT("NiagaraOpInfo", "Log Name", "Log");
		Op->CompactName = FText::FromString("Log");
		Op->Description = NSLOCTEXT("NiagaraOpInfo", "Log Desc", "Result = log(A)");
		Op->Inputs.Add(FNiagaraOpInOutInfo(A, NumericType, AText, AText, DefaultStr_One));
		Op->Outputs.Add(FNiagaraOpInOutInfo(Result, NumericType, ResultText, ResultText, DefaultStr_One, TEXT("log({0})")));
		Op->BuildName(TEXT("Log"), CategoryName);
		Op->InputTypeValidationFunction.BindLambda(NoPositionTypeCheck);
		OpInfoMap.Add(Op->Name) = Idx;

		Idx = OpInfos.AddDefaulted();
		Op = &OpInfos[Idx];
		Op->Category = NumericCategory;
		Op->FriendlyName = NSLOCTEXT("NiagaraOpInfo", "Log2 Name", "Log2");
		Op->CompactName = FText::FromString("Log2");
		Op->Description = NSLOCTEXT("NiagaraOpInfo", "Log2 Desc", "Result = log2(A)");
		Op->Keywords = FText::FromString(TEXT("log2"));
		Op->Inputs.Add(FNiagaraOpInOutInfo(A, NumericType, AText, AText, DefaultStr_One));
		Op->Outputs.Add(FNiagaraOpInOutInfo(Result, NumericType, ResultText, ResultText, DefaultStr_One, TEXT("log2({0})")));
		Op->BuildName(TEXT("Log2"), CategoryName);
		Op->InputTypeValidationFunction.BindLambda(NoPositionTypeCheck);
		OpInfoMap.Add(Op->Name) = Idx;

		FText AngleFriendlyNameText = NSLOCTEXT("NiagaraOpInfo", "Angle Name", "Angle");
		FText AngleDescText = NSLOCTEXT("NiagaraOpInfo", "Angle Desc", "Angle as specified by the period range.");
		FText PeriodFriendlyNameText = NSLOCTEXT("NiagaraOpInfo", "Period Name", "Period");
		FText PeriodDescText = NSLOCTEXT("NiagaraOpInfo", "Period Desc", "Value in which a complete rotation has occurred.");
		FNiagaraTypeDefinition PeriodType = FNiagaraTypeDefinition::GetFloatDef();
		FNiagaraTypeDefinition AngleType = FNiagaraTypeDefinition::GetFloatDef();

		Idx = OpInfos.AddDefaulted();
		Op = &OpInfos[Idx];
		Op->Category = NumericCategory;
		Op->FriendlyName = NSLOCTEXT("NiagaraOpInfo", "Sine Name", "Sine");
		Op->Description = NSLOCTEXT("NiagaraOpInfo", "Sine Desc", "Result = sin(Angle*(TWO_PI/Period))");
		Op->Keywords = FText::FromString(TEXT("sine"));
		Op->Inputs.Add(FNiagaraOpInOutInfo(TEXT("Angle"), AngleType, AngleFriendlyNameText, AngleDescText, DefaultStr_One));
		Op->Inputs.Add(FNiagaraOpInOutInfo(TEXT("Period"), PeriodType, PeriodFriendlyNameText, PeriodDescText, DefaultStr_One));
		Op->Outputs.Add(FNiagaraOpInOutInfo(Result, NumericType, ResultText, ResultText, DefaultStr_One, TEXT("sin({0}*(TWO_PI/{1}))")));
		Op->BuildName(TEXT("Sine"), CategoryName);
		OpInfoMap.Add(Op->Name) = Idx;

		Idx = OpInfos.AddDefaulted();
		Op = &OpInfos[Idx];
		Op->Category = NumericCategory;
		Op->FriendlyName = NSLOCTEXT("NiagaraOpInfo", "SinRad Name", "Sine(Radians)");
		Op->CompactName = FText::FromString("Sin(R)");
		Op->Description = NSLOCTEXT("NiagaraOpInfo", "SinRad Desc", "Result = sin(AngleInRadians)");
		Op->Keywords = FText::FromString(TEXT("sine"));
		Op->Inputs.Add(FNiagaraOpInOutInfo(A, NumericType, AText, AText, DefaultStr_One));
		Op->Outputs.Add(FNiagaraOpInOutInfo(Result, NumericType, ResultText, ResultText, DefaultStr_One, TEXT("sin({0})")));
		Op->BuildName(TEXT("Sine(Radians)"), CategoryName);
		Op->InputTypeValidationFunction.BindLambda(NoPositionTypeCheck);
		OpInfoMap.Add(Op->Name) = Idx;

		Idx = OpInfos.AddDefaulted();
		Op = &OpInfos[Idx];
		Op->Category = NumericCategory;
		Op->FriendlyName = NSLOCTEXT("NiagaraOpInfo", "SinDeg Name", "Sine(Degrees)");
		Op->CompactName = FText::FromString("Sin(D)");
		Op->Description = NSLOCTEXT("NiagaraOpInfo", "SinDeg Desc", "Result = sin(AngleInDegrees*DegreesToRadians)");
		Op->Keywords = FText::FromString(TEXT("sine"));
		Op->Inputs.Add(FNiagaraOpInOutInfo(A, NumericType, AText, AText, DefaultStr_One));
		Op->Outputs.Add(FNiagaraOpInOutInfo(Result, NumericType, ResultText, ResultText, DefaultStr_One, TEXT("sin((PI/180.0f)*{0})")));
		Op->BuildName(TEXT("Sine(Degrees)"), CategoryName);
		Op->InputTypeValidationFunction.BindLambda(NoPositionTypeCheck);
		OpInfoMap.Add(Op->Name) = Idx;

		Idx = OpInfos.AddDefaulted();
		Op = &OpInfos[Idx];
		Op->Category = NumericCategory;
		Op->FriendlyName = NSLOCTEXT("NiagaraOpInfo", "Cosine Name", "Cosine");
		Op->Description = NSLOCTEXT("NiagaraOpInfo", "Cosine Desc", "Result = cos(Angle*(TWO_PI/Period))");
		Op->Keywords = FText::FromString(TEXT("Cosine"));
		Op->Inputs.Add(FNiagaraOpInOutInfo(TEXT("Angle"), AngleType, AngleFriendlyNameText, AngleDescText, DefaultStr_One));
		Op->Inputs.Add(FNiagaraOpInOutInfo(TEXT("Period"), PeriodType, PeriodFriendlyNameText, PeriodDescText, DefaultStr_One));
		Op->Outputs.Add(FNiagaraOpInOutInfo(Result, NumericType, ResultText, ResultText, DefaultStr_One, TEXT("cos({0}*(TWO_PI/{1}))")));
		Op->BuildName(TEXT("Cosine"), CategoryName);
		OpInfoMap.Add(Op->Name) = Idx;

		Idx = OpInfos.AddDefaulted();
		Op = &OpInfos[Idx];
		Op->Category = NumericCategory;
		Op->FriendlyName = NSLOCTEXT("NiagaraOpInfo", "CosRad Name", "Cosine(Radians)");
		Op->CompactName = FText::FromString("Cos(R)");
		Op->Description = NSLOCTEXT("NiagaraOpInfo", "CosRad Desc", "Result = cos(AngleInRadians)");
		Op->Keywords = FText::FromString(TEXT("Cosine"));
		Op->Inputs.Add(FNiagaraOpInOutInfo(A, NumericType, AText, AText, DefaultStr_One));
		Op->Outputs.Add(FNiagaraOpInOutInfo(Result, NumericType, ResultText, ResultText, DefaultStr_One, TEXT("cos({0})")));
		Op->BuildName(TEXT("Cosine(Radians)"), CategoryName);
		Op->InputTypeValidationFunction.BindLambda(NoPositionTypeCheck);
		OpInfoMap.Add(Op->Name) = Idx;

		Idx = OpInfos.AddDefaulted();
		Op = &OpInfos[Idx];
		Op->Category = NumericCategory;
		Op->FriendlyName = NSLOCTEXT("NiagaraOpInfo", "CosDeg Name", "Cosine(Degrees)");
		Op->CompactName = FText::FromString("Cos(D)");
		Op->Description = NSLOCTEXT("NiagaraOpInfo", "CosDeg Desc", "Result = cos(AngleInDegrees*DegreesToRadians)");
		Op->Keywords = FText::FromString(TEXT("Cosine"));
		Op->Inputs.Add(FNiagaraOpInOutInfo(A, NumericType, AText, AText, DefaultStr_One));
		Op->Outputs.Add(FNiagaraOpInOutInfo(Result, NumericType, ResultText, ResultText, DefaultStr_One, TEXT("cos((PI/180.0f)*{0})")));
		Op->BuildName(TEXT("Cosine(Degrees)"), CategoryName);
		Op->InputTypeValidationFunction.BindLambda(NoPositionTypeCheck);
		OpInfoMap.Add(Op->Name) = Idx;

		Idx = OpInfos.AddDefaulted();
		Op = &OpInfos[Idx];
		Op->Category = NumericCategory;
		Op->FriendlyName = NSLOCTEXT("NiagaraOpInfo", "Tangent Name", "Tangent");
		Op->Description = NSLOCTEXT("NiagaraOpInfo", "Tangent Desc", "Result = tan(Angle*(TWO_PI/Period))");
		Op->Keywords = FText::FromString(TEXT("Tangent"));
		Op->Inputs.Add(FNiagaraOpInOutInfo(TEXT("Angle"), AngleType, AngleFriendlyNameText, AngleDescText, DefaultStr_One));
		Op->Inputs.Add(FNiagaraOpInOutInfo(TEXT("Period"), PeriodType, PeriodFriendlyNameText, PeriodDescText, DefaultStr_One));
		Op->Outputs.Add(FNiagaraOpInOutInfo(Result, NumericType, ResultText, ResultText, DefaultStr_One, TEXT("tan({0}*(TWO_PI/{1}))")));
		Op->BuildName(TEXT("Tangent"), CategoryName);
		OpInfoMap.Add(Op->Name) = Idx;

		Idx = OpInfos.AddDefaulted();
		Op = &OpInfos[Idx];
		Op->Category = NumericCategory;
		Op->FriendlyName = NSLOCTEXT("NiagaraOpInfo", "TanRad Name", "Tangent(Radians)");
		Op->CompactName = FText::FromString("Tan(R)");
		Op->Description = NSLOCTEXT("NiagaraOpInfo", "TanRad Desc", "Result = tan(AngleInRadians)");
		Op->Keywords = FText::FromString(TEXT("Tangent"));
		Op->Inputs.Add(FNiagaraOpInOutInfo(A, NumericType, AText, AText, DefaultStr_One));
		Op->Outputs.Add(FNiagaraOpInOutInfo(Result, NumericType, ResultText, ResultText, DefaultStr_One, TEXT("tan({0})")));
		Op->BuildName(TEXT("Tangent(Radians)"), CategoryName);
		Op->InputTypeValidationFunction.BindLambda(NoPositionTypeCheck);
		OpInfoMap.Add(Op->Name) = Idx;

		Idx = OpInfos.AddDefaulted();
		Op = &OpInfos[Idx];
		Op->Category = NumericCategory;
		Op->FriendlyName = NSLOCTEXT("NiagaraOpInfo", "TanDeg Name", "Tangent(Degrees)");
		Op->CompactName = FText::FromString("Tan(D)");
		Op->Description = NSLOCTEXT("NiagaraOpInfo", "TanDeg Desc", "Result = tan(AngleInDegrees*DegreesToRadians)");
		Op->Keywords = FText::FromString(TEXT("Tangent"));
		Op->Inputs.Add(FNiagaraOpInOutInfo(A, NumericType, AText, AText, DefaultStr_One));
		Op->Outputs.Add(FNiagaraOpInOutInfo(Result, NumericType, ResultText, ResultText, DefaultStr_One, TEXT("tan((PI/180.0f)*{0})")));
		Op->BuildName(TEXT("Tangent(Degrees)"), CategoryName);
		Op->InputTypeValidationFunction.BindLambda(NoPositionTypeCheck);
		OpInfoMap.Add(Op->Name) = Idx;


		Idx = OpInfos.AddDefaulted();
		Op = &OpInfos[Idx];
		Op->Category = NumericCategory;
		Op->FriendlyName = NSLOCTEXT("NiagaraOpInfo", "ArcSine Name", "ArcSine");
		Op->Description = NSLOCTEXT("NiagaraOpInfo", "ArcSine Desc", "Result = asin(A)*(Period/TWO_PI)");
		Op->Keywords = FText::FromString(TEXT("ArcSine"));
		Op->Inputs.Add(FNiagaraOpInOutInfo(A, NumericType, AText, AText, DefaultStr_One));
		Op->Inputs.Add(FNiagaraOpInOutInfo(TEXT("Period"), PeriodType, PeriodFriendlyNameText, PeriodDescText, DefaultStr_One));
		Op->Outputs.Add(FNiagaraOpInOutInfo(Result, NumericType, ResultText, ResultText, DefaultStr_One, TEXT("asin(clamp({0}, -1.0f, 1.0f))*({1}/TWO_PI)")));
		Op->BuildName(TEXT("ArcSine"), CategoryName);
		Op->InputTypeValidationFunction.BindLambda(NoPositionTypeCheck);
		OpInfoMap.Add(Op->Name) = Idx;

		Idx = OpInfos.AddDefaulted();
		Op = &OpInfos[Idx];
		Op->Category = NumericCategory;
		Op->FriendlyName = NSLOCTEXT("NiagaraOpInfo", "ArcSineRad Name", "ArcSine(Radians)");
		Op->CompactName = FText::FromString("ArcSin(R)");
		Op->Description = NSLOCTEXT("NiagaraOpInfo", "ArcSineRad Desc", "Result = asin(A)");
		Op->Keywords = FText::FromString(TEXT("ArcSine"));
		Op->Inputs.Add(FNiagaraOpInOutInfo(A, NumericType, AText, AText, DefaultStr_One));
		Op->Outputs.Add(FNiagaraOpInOutInfo(Result, NumericType, ResultText, ResultText, DefaultStr_One, TEXT("asin(clamp({0}, -1.0f, 1.0f))")));
		Op->BuildName(TEXT("ArcSine(Radians)"), CategoryName);
		Op->InputTypeValidationFunction.BindLambda(NoPositionTypeCheck);
		OpInfoMap.Add(Op->Name) = Idx;

		Idx = OpInfos.AddDefaulted();
		Op = &OpInfos[Idx];
		Op->Category = NumericCategory;
		Op->FriendlyName = NSLOCTEXT("NiagaraOpInfo", "ArcSineDeg Name", "ArcSine(Degrees)");
		Op->CompactName = FText::FromString("ArcSin(D)");
		Op->Description = NSLOCTEXT("NiagaraOpInfo", "ArcSineDeg Desc", "Result = asin(A)*RadiansToDegrees");
		Op->Keywords = FText::FromString(TEXT("ArcSine"));
		Op->Inputs.Add(FNiagaraOpInOutInfo(A, NumericType, AText, AText, DefaultStr_One));
		Op->Outputs.Add(FNiagaraOpInOutInfo(Result, NumericType, ResultText, ResultText, DefaultStr_One, TEXT("(180.0f/PI)*asin(clamp({0}, -1.0f, 1.0f))")));
		Op->BuildName(TEXT("ArcSine(Degrees)"), CategoryName);
		Op->InputTypeValidationFunction.BindLambda(NoPositionTypeCheck);
		OpInfoMap.Add(Op->Name) = Idx;

		Idx = OpInfos.AddDefaulted();
		Op = &OpInfos[Idx];
		Op->Category = NumericCategory;
		Op->FriendlyName = NSLOCTEXT("NiagaraOpInfo", "Pi Name", "PI");
		Op->CompactName = FText::FromString(UTF8_TO_TCHAR("\xCF\x80"));
		Op->Description = NSLOCTEXT("NiagaraOpInfo", "Pi Desc", "The constant PI");
		Op->Keywords = FText::FromString(TEXT("pi"));
		Op->Outputs.Add(FNiagaraOpInOutInfo(Result, FNiagaraTypeDefinition::GetFloatDef(), ResultText, ResultText, DefaultStr_One, TEXT("PI")));
		Op->BuildName(TEXT("PI"), CategoryName);
		OpInfoMap.Add(Op->Name) = Idx;

		Idx = OpInfos.AddDefaulted();
		Op = &OpInfos[Idx];
		Op->Category = NumericCategory;
		Op->FriendlyName = NSLOCTEXT("NiagaraOpInfo", "Two Pi Name", "TWO_PI");
		Op->CompactName = FText::FormatOrdered(FText::FromString("2 {0}"), FText::FromString(UTF8_TO_TCHAR("\xCF\x80")));
		Op->Description = NSLOCTEXT("NiagaraOpInfo", "Two Pi Desc", "The constant PI * 2");
		Op->Keywords = FText::FromString(TEXT("pi"));
		Op->Outputs.Add(FNiagaraOpInOutInfo(Result, FNiagaraTypeDefinition::GetFloatDef(), ResultText, ResultText, DefaultStr_One, TEXT("TWO_PI")));
		Op->BuildName(TEXT("TWO_PI"), CategoryName);
		OpInfoMap.Add(Op->Name) = Idx;


		Idx = OpInfos.AddDefaulted();
		Op = &OpInfos[Idx];
		Op->Category = NumericCategory;
		Op->FriendlyName = NSLOCTEXT("NiagaraOpInfo", "ArcCosine Name", "ArcCosine");
		Op->Description = NSLOCTEXT("NiagaraOpInfo", "ArcCosine Desc", "Result = acos(A)*(Period/TWO_PI)");
		Op->Keywords = FText::FromString(TEXT("ArcCosine"));
		Op->Inputs.Add(FNiagaraOpInOutInfo(A, NumericType, AText, AText, DefaultStr_One));
		Op->Inputs.Add(FNiagaraOpInOutInfo(TEXT("Period"), PeriodType, PeriodFriendlyNameText, PeriodDescText, DefaultStr_One));
		Op->Outputs.Add(FNiagaraOpInOutInfo(Result, NumericType, ResultText, ResultText, DefaultStr_One, TEXT("acos(clamp({0}, -1.0f, 1.0f))*({1}/TWO_PI)")));
		Op->BuildName(TEXT("ArcCosine"), CategoryName);
		Op->InputTypeValidationFunction.BindLambda(NoPositionTypeCheck);
		OpInfoMap.Add(Op->Name) = Idx;

		Idx = OpInfos.AddDefaulted();
		Op = &OpInfos[Idx];
		Op->Category = NumericCategory;
		Op->FriendlyName = NSLOCTEXT("NiagaraOpInfo", "ArcCosineRad Name", "ArcCosine(Radians)");
		Op->CompactName = FText::FromString("ArcCos(R)");
		Op->Description = NSLOCTEXT("NiagaraOpInfo", "ArcCosineRad Desc", "Result = acos(A)");
		Op->Keywords = FText::FromString(TEXT("ArcCosine"));
		Op->Inputs.Add(FNiagaraOpInOutInfo(A, NumericType, AText, AText, DefaultStr_One));
		Op->Outputs.Add(FNiagaraOpInOutInfo(Result, NumericType, ResultText, ResultText, DefaultStr_One, TEXT("acos(clamp({0}, -1.0f, 1.0f))")));
		Op->BuildName(TEXT("ArcCosine(Radians)"), CategoryName);
		Op->InputTypeValidationFunction.BindLambda(NoPositionTypeCheck);
		OpInfoMap.Add(Op->Name) = Idx;

		Idx = OpInfos.AddDefaulted();
		Op = &OpInfos[Idx];
		Op->Category = NumericCategory;
		Op->FriendlyName = NSLOCTEXT("NiagaraOpInfo", "ArcCosineDeg Name", "ArcCosine(Degrees)");
		Op->CompactName = FText::FromString("ArcCos(D)");
		Op->Description = NSLOCTEXT("NiagaraOpInfo", "ArcCosineDeg Desc", "Result = acos(A)*RadiansToDegrees");
		Op->Keywords = FText::FromString(TEXT("ArcCosine"));
		Op->Inputs.Add(FNiagaraOpInOutInfo(A, NumericType, AText, AText, DefaultStr_One));
		Op->Outputs.Add(FNiagaraOpInOutInfo(Result, NumericType, ResultText, ResultText, DefaultStr_One, TEXT("(180.0f/PI)*acos(clamp({0}, -1.0f, 1.0f))")));
		Op->BuildName(TEXT("ArcCosine(Degrees)"), CategoryName);
		Op->InputTypeValidationFunction.BindLambda(NoPositionTypeCheck);
		OpInfoMap.Add(Op->Name) = Idx;


		Idx = OpInfos.AddDefaulted();
		Op = &OpInfos[Idx];
		Op->Category = NumericCategory;
		Op->FriendlyName = NSLOCTEXT("NiagaraOpInfo", "ArcTangent Name", "ArcTangent");
		Op->Description = NSLOCTEXT("NiagaraOpInfo", "ArcTangent Desc", "Result = atan(A)*(Period/TWO_PI)");
		Op->Keywords = FText::FromString(TEXT("ArcTangent"));
		Op->Inputs.Add(FNiagaraOpInOutInfo(A, NumericType, AText, AText, DefaultStr_One));
		Op->Inputs.Add(FNiagaraOpInOutInfo(TEXT("Period"), PeriodType, PeriodFriendlyNameText, PeriodDescText, DefaultStr_One));
		Op->Outputs.Add(FNiagaraOpInOutInfo(Result, NumericType, ResultText, ResultText, DefaultStr_One, TEXT("atan({0})*({1}/TWO_PI)")));
		Op->BuildName(TEXT("ArcTangent"), CategoryName);
		Op->InputTypeValidationFunction.BindLambda(NoPositionTypeCheck);
		OpInfoMap.Add(Op->Name) = Idx;

		Idx = OpInfos.AddDefaulted();
		Op = &OpInfos[Idx];
		Op->Category = NumericCategory;
		Op->FriendlyName = NSLOCTEXT("NiagaraOpInfo", "ArcTangentRad Name", "ArcTangent(Radians)");
		Op->CompactName = FText::FromString("ArcTan(R)");
		Op->Description = NSLOCTEXT("NiagaraOpInfo", "ArcTangentRad Desc", "Result = atan(A)");
		Op->Keywords = FText::FromString(TEXT("ArcTangent"));
		Op->Inputs.Add(FNiagaraOpInOutInfo(A, NumericType, AText, AText, DefaultStr_One));
		Op->Outputs.Add(FNiagaraOpInOutInfo(Result, NumericType, ResultText, ResultText, DefaultStr_One, TEXT("atan({0})")));
		Op->BuildName(TEXT("ArcTangent(Radians)"), CategoryName);
		Op->InputTypeValidationFunction.BindLambda(NoPositionTypeCheck);
		OpInfoMap.Add(Op->Name) = Idx;

		Idx = OpInfos.AddDefaulted();
		Op = &OpInfos[Idx];
		Op->Category = NumericCategory;
		Op->FriendlyName = NSLOCTEXT("NiagaraOpInfo", "ArcTangentDeg Name", "ArcTangent(Degrees)");
		Op->CompactName = FText::FromString("ArcTan(D)");
		Op->Description = NSLOCTEXT("NiagaraOpInfo", "ArcTangentDeg Desc", "Result = atan(A)*RadiansToDegrees");
		Op->Keywords = FText::FromString(TEXT("ArcTangent"));
		Op->Inputs.Add(FNiagaraOpInOutInfo(A, NumericType, AText, AText, DefaultStr_One));
		Op->Outputs.Add(FNiagaraOpInOutInfo(Result, NumericType, ResultText, ResultText, DefaultStr_One, TEXT("(180.0f/PI)*atan({0})")));
		Op->BuildName(TEXT("ArcTangent(Degrees)"), CategoryName);
		Op->InputTypeValidationFunction.BindLambda(NoPositionTypeCheck);
		OpInfoMap.Add(Op->Name) = Idx;

		Idx = OpInfos.AddDefaulted();
		Op = &OpInfos[Idx];
		Op->Category = NumericCategory;
		Op->FriendlyName = NSLOCTEXT("NiagaraOpInfo", "ATan2 Name", "ArcTangent2");
		Op->Description = NSLOCTEXT("NiagaraOpInfo", "ATan2 Desc", "ResultInPeriod = Period * atan2(A, B) / 2PI");
		Op->Inputs.Add(FNiagaraOpInOutInfo(A, NumericType, AText, AText, DefaultStr_One));
		Op->Inputs.Add(FNiagaraOpInOutInfo(B, NumericType, BText, BText, DefaultStr_One));
		Op->Inputs.Add(FNiagaraOpInOutInfo(TEXT("Period"), PeriodType, PeriodFriendlyNameText, PeriodDescText, DefaultStr_One));
		Op->Outputs.Add(FNiagaraOpInOutInfo(Result, NumericType, ResultText, ResultText, DefaultStr_One, TEXT("atan2({0},{1})*({2}/TWO_PI)")));
		Op->BuildName(TEXT("ArcTangent2"), CategoryName);
		Op->InputTypeValidationFunction.BindLambda(NoPositionTypeCheck);
		OpInfoMap.Add(Op->Name) = Idx;

		Idx = OpInfos.AddDefaulted();
		Op = &OpInfos[Idx];
		Op->Category = NumericCategory;
		Op->FriendlyName = NSLOCTEXT("NiagaraOpInfo", "ATan2Rad Name", "ArcTangent2(Radians)");
		Op->Description = NSLOCTEXT("NiagaraOpInfo", "ATan2Rad Desc", "ResultInRadians = atan2(A, B)");
		Op->Inputs.Add(FNiagaraOpInOutInfo(A, NumericType, AText, AText, DefaultStr_One));
		Op->Inputs.Add(FNiagaraOpInOutInfo(B, NumericType, BText, BText, DefaultStr_One));
		Op->Outputs.Add(FNiagaraOpInOutInfo(Result, NumericType, ResultText, ResultText, DefaultStr_One, TEXT("atan2({0},{1})")));
		Op->BuildName(TEXT("ArcTangent2(Radians)"), CategoryName);
		Op->InputTypeValidationFunction.BindLambda(NoPositionTypeCheck);
		OpInfoMap.Add(Op->Name) = Idx;

		Idx = OpInfos.AddDefaulted();
		Op = &OpInfos[Idx];
		Op->Category = NumericCategory;
		Op->FriendlyName = NSLOCTEXT("NiagaraOpInfo", "ATan2Deg Name", "ArcTangent2(Degrees)");
		Op->Description = NSLOCTEXT("NiagaraOpInfo", "ATan2Deg Desc", "ResultInPeriod = 180 * atan2(A, B) / PI");
		Op->Inputs.Add(FNiagaraOpInOutInfo(A, NumericType, AText, AText, DefaultStr_One));
		Op->Inputs.Add(FNiagaraOpInOutInfo(B, NumericType, BText, BText, DefaultStr_One));
		Op->Outputs.Add(FNiagaraOpInOutInfo(Result, NumericType, ResultText, ResultText, DefaultStr_One, TEXT("atan2({0},{1})*(180.0f/PI)")));
		Op->BuildName(TEXT("ArcTangent2(Degrees)"), CategoryName);
		Op->InputTypeValidationFunction.BindLambda(NoPositionTypeCheck);
		OpInfoMap.Add(Op->Name) = Idx;

		Idx = OpInfos.AddDefaulted();
		Op = &OpInfos[Idx];
		Op->Category = NumericCategory;
		Op->FriendlyName = NSLOCTEXT("NiagaraOpInfo", "Degrees To Radians", "DegreesToRadians");
		Op->CompactName = FText::FromString("DegToRad");
		Op->Description = NSLOCTEXT("NiagaraOpInfo", "Degrees To Radians Desc", "Degrees to Radians");
		Op->Inputs.Add(FNiagaraOpInOutInfo(A, FNiagaraTypeDefinition::GetFloatDef(), AText, AText, DefaultStr_One));
		Op->Outputs.Add(FNiagaraOpInOutInfo(Result, FNiagaraTypeDefinition::GetFloatDef(), ResultText, ResultText, DefaultStr_One, TEXT("(PI/180.0f)*({0})")));
		Op->BuildName(TEXT("DegreesToRadians"), CategoryName);
		OpInfoMap.Add(Op->Name) = Idx;

		Idx = OpInfos.AddDefaulted();
		Op = &OpInfos[Idx];
		Op->Category = NumericCategory;
		Op->FriendlyName = NSLOCTEXT("NiagaraOpInfo", "Radians To Degrees", "RadiansToDegrees");
		Op->CompactName = FText::FromString("RadToDeg");
		Op->Description = NSLOCTEXT("NiagaraOpInfo", "RadiansToDegrees Desc", "Radians to Degrees");
		Op->Inputs.Add(FNiagaraOpInOutInfo(A, FNiagaraTypeDefinition::GetFloatDef(), AText, AText, DefaultStr_One));
		Op->Outputs.Add(FNiagaraOpInOutInfo(Result, FNiagaraTypeDefinition::GetFloatDef(), ResultText, ResultText, DefaultStr_One, TEXT("(180.0f/PI)*({0})")));
		Op->BuildName(TEXT("RadiansToDegrees"), CategoryName);
		OpInfoMap.Add(Op->Name) = Idx;

		Idx = OpInfos.AddDefaulted();
		Op = &OpInfos[Idx];
		Op->Category = NumericCategory;
		Op->FriendlyName = NSLOCTEXT("NiagaraOpInfo", "Ceil Name", "Ceil");
		Op->CompactName = FText::FromString("Ceil");
		Op->Description = NSLOCTEXT("NiagaraOpInfo", "Ceil Desc", "Rounds A to the nearest integer higher than A.");
		Op->Inputs.Add(FNiagaraOpInOutInfo(A, NumericType, AText, AText, DefaultStr_One));
		Op->Outputs.Add(FNiagaraOpInOutInfo(Result, NumericType, ResultText, ResultText, DefaultStr_One, TEXT("ceil({0})")));
		Op->BuildName(TEXT("Ceil"), CategoryName);
		OpInfoMap.Add(Op->Name) = Idx;

		Idx = OpInfos.AddDefaulted();
		Op = &OpInfos[Idx];
		Op->Category = NumericCategory;
		Op->FriendlyName = NSLOCTEXT("NiagaraOpInfo", "Floor Name", "Floor");
		Op->CompactName = FText::FromString("Floor");
		Op->Description = NSLOCTEXT("NiagaraOpInfo", "Floor Desc", "Rounds A to the nearest integer lower than A.");
		Op->Inputs.Add(FNiagaraOpInOutInfo(A, NumericType, AText, AText, DefaultStr_One));
		Op->Outputs.Add(FNiagaraOpInOutInfo(Result, NumericType, ResultText, ResultText, DefaultStr_One, TEXT("floor({0})")));
		Op->BuildName(TEXT("Floor"), CategoryName);
		OpInfoMap.Add(Op->Name) = Idx;

		Idx = OpInfos.AddDefaulted();
		Op = &OpInfos[Idx];
		Op->Category = NumericCategory;
		Op->FriendlyName = NSLOCTEXT("NiagaraOpInfo", "Round Name", "Round");
		Op->CompactName = FText::FromString("Round");
		Op->Description = NSLOCTEXT("NiagaraOpInfo", "Round Desc", "Rounds A to the nearest integer.");
		Op->Inputs.Add(FNiagaraOpInOutInfo(A, NumericType, AText, AText, DefaultStr_One));
		Op->Outputs.Add(FNiagaraOpInOutInfo(Result, NumericType, ResultText, ResultText, DefaultStr_One, TEXT("round({0})")));
		Op->BuildName(TEXT("Round"), CategoryName);
		OpInfoMap.Add(Op->Name) = Idx;

		Idx = OpInfos.AddDefaulted();
		Op = &OpInfos[Idx];
		Op->Category = NumericCategory;
		Op->FriendlyName = NSLOCTEXT("NiagaraOpInfo", "Fmod Name", "Modulo");
		Op->CompactName = FText::FromString("%");
		Op->Description = NSLOCTEXT("NiagaraOpInfo", "Fmod Desc", "Result = A % B (Modulo)");
		Op->CompactNameFontSizeOverride = 25.f;
		Op->Keywords = FText::FromString(TEXT("%"));
		Op->Inputs.Add(FNiagaraOpInOutInfo(A, NumericType, AText, AText, DefaultStr_One));
		Op->Inputs.Add(FNiagaraOpInOutInfo(B, NumericType, BText, BText, DefaultStr_One));
		Op->Outputs.Add(FNiagaraOpInOutInfo(Result, NumericType, ResultText, ResultText, DefaultStr_One, TEXT("ModuloPrecise({0}, {1})")));
		Op->BuildName(TEXT("FMod"), CategoryName);
		Op->InputTypeValidationFunction.BindLambda(NoPositionTypeCheck);
		OpInfoMap.Add(Op->Name) = Idx;

		Idx = OpInfos.AddDefaulted();
		Op = &OpInfos[Idx];
		Op->Category = NumericCategory;
		Op->FriendlyName = NSLOCTEXT("NiagaraOpInfo", "Fmod Name Fast", "Modulo Fast");
		Op->Description = NSLOCTEXT("NiagaraOpInfo", "Fmod Desc Fast", "Result = A % B. May be less precise than regular FMod.");
		Op->Keywords = FText::FromString(TEXT("%"));
		Op->Inputs.Add(FNiagaraOpInOutInfo(A, NumericType, AText, AText, DefaultStr_One));
		Op->Inputs.Add(FNiagaraOpInOutInfo(B, NumericType, BText, BText, DefaultStr_One));
		Op->Outputs.Add(FNiagaraOpInOutInfo(Result, NumericType, ResultText, ResultText, DefaultStr_One, TEXT("Modulo({0}, {1})")));
		Op->BuildName(TEXT("FModFast"), CategoryName);
		Op->InputTypeValidationFunction.BindLambda(NoPositionTypeCheck);
		OpInfoMap.Add(Op->Name) = Idx;

		Idx = OpInfos.AddDefaulted();
		Op = &OpInfos[Idx];
		Op->Category = NumericCategory;
		Op->FriendlyName = NSLOCTEXT("NiagaraOpInfo", "Frac Name", "Frac");
		Op->CompactName = FText::FromString("Frac");
		Op->Description = NSLOCTEXT("NiagaraOpInfo", "Frac Desc", "Result = frac(A)");
		Op->Inputs.Add(FNiagaraOpInOutInfo(A, NumericType, AText, AText, DefaultStr_One));
		Op->Outputs.Add(FNiagaraOpInOutInfo(Result, NumericType, ResultText, ResultText, DefaultStr_One, TEXT("frac({0})")));
		Op->BuildName(TEXT("Frac"), CategoryName);
		OpInfoMap.Add(Op->Name) = Idx;

		Idx = OpInfos.AddDefaulted();
		Op = &OpInfos[Idx];
		Op->Category = NumericCategory;
		Op->FriendlyName = NSLOCTEXT("NiagaraOpInfo", "Trunc Name", "Trunc");
		Op->CompactName = FText::FromString("Trunc");
		Op->Description = NSLOCTEXT("NiagaraOpInfo", "Trunc Desc", "Result = trunc(A)");
		Op->Inputs.Add(FNiagaraOpInOutInfo(A, NumericType, AText, AText, DefaultStr_One));
		Op->Outputs.Add(FNiagaraOpInOutInfo(Result, NumericType, ResultText, ResultText, DefaultStr_One, TEXT("trunc({0})")));
		Op->BuildName(TEXT("Trunc"), CategoryName);
		OpInfoMap.Add(Op->Name) = Idx;

		Idx = OpInfos.AddDefaulted();
		Op = &OpInfos[Idx];
		Op->Category = NumericCategory;
		Op->FriendlyName = NSLOCTEXT("NiagaraOpInfo", "Clamp Name", "Clamp");
		Op->Description = NSLOCTEXT("NiagaraOpInfo", "Clamp Desc", "Result = clamp(A, Min, Max)");
		Op->Inputs.Add(FNiagaraOpInOutInfo(A, NumericType, AText, AText, DefaultStr_One));
		Op->Inputs.Add(FNiagaraOpInOutInfo(Min, NumericType, MinText, MinText, DefaultStr_One));
		Op->Inputs.Add(FNiagaraOpInOutInfo(Max, NumericType, MaxText, MaxText, DefaultStr_One));
		Op->Outputs.Add(FNiagaraOpInOutInfo(Result, NumericType, ResultText, ResultText, DefaultStr_One, TEXT("clamp({0},{1},{2})")));
		Op->BuildName(TEXT("Clamp"), CategoryName);
		Op->InputTypeValidationFunction.BindLambda([=](const TArray<FNiagaraTypeDefinition>& InputTypes, FText& ErrorMessage)
			{
				int32 PositionTypes = CountType(InputTypes, FNiagaraTypeDefinition::GetPositionDef());
				if (PositionTypes > 0 && PositionTypes != 3)
				{
					ErrorMessage = NSLOCTEXT("NiagaraOpInfo", "Clamp Type Error", "The clamp operation can only clamp between positions, not between a position and another type.");
					return false;
				}
				return true;
			});
		Op->NumericOuputTypeSelectionMode = ENiagaraNumericOutputTypeSelectionMode::Custom;
<<<<<<< HEAD
		Op->CustomNumericResolveFunction.BindLambda([=](const TArray<FNiagaraTypeDefinition>& NonNumericInputs)
=======
		Op->CustomNumericResolveFunction.BindLambda([=](TConstArrayView<FNiagaraTypeDefinition> NonNumericInputs)
>>>>>>> 4af6daef
			{
				 int32 PositionTypes = CountType(NonNumericInputs, FNiagaraTypeDefinition::GetPositionDef());
				if (PositionTypes == 3)
				{
					return FNiagaraTypeDefinition::GetPositionDef();
				}
				return FNiagaraTypeDefinition::GetNumericOutputType(NonNumericInputs, ENiagaraNumericOutputTypeSelectionMode::Largest);
			});
		OpInfoMap.Add(Op->Name) = Idx;

		Idx = OpInfos.AddDefaulted();
		Op = &OpInfos[Idx];
		Op->Category = NumericCategory;
		Op->FriendlyName = NSLOCTEXT("NiagaraOpInfo", "Min Name", "Min");
		Op->CompactName = FText::FromString("Min");
		Op->Description = NSLOCTEXT("NiagaraOpInfo", "Min Desc", "Result = min(A, B)");
		Op->Inputs.Add(FNiagaraOpInOutInfo(A, NumericType, AText, AText, DefaultStr_One));
		Op->Inputs.Add(FNiagaraOpInOutInfo(B, NumericType, BText, BText, DefaultStr_One));
		Op->Outputs.Add(FNiagaraOpInOutInfo(Result, NumericType, ResultText, ResultText, DefaultStr_One, TEXT("min({0},{1})")));
		Op->BuildName(TEXT("Min"), CategoryName);
		Op->bSupportsAddedInputs = true;
		Op->AddedInputTypeRestrictions.Add(NumericType);
		Op->AddedInputFormatting = TEXT("min({A}, {B})");
		Op->InputTypeValidationFunction.BindLambda([=](const TArray<FNiagaraTypeDefinition>& InputTypes, FText& ErrorMessage)
			{
				int32 PositionTypes = CountType(InputTypes, FNiagaraTypeDefinition::GetPositionDef());
				if (PositionTypes > 0 && PositionTypes != 2)
				{
					ErrorMessage = NSLOCTEXT("NiagaraOpInfo", "Min Type Error", "The min operation cannot be used for a position and a non-position type.");
					return false;
				}
				return true;
			});
		Op->NumericOuputTypeSelectionMode = ENiagaraNumericOutputTypeSelectionMode::Custom;
<<<<<<< HEAD
		Op->CustomNumericResolveFunction.BindLambda([=](const TArray<FNiagaraTypeDefinition>& NonNumericInputs)
=======
		Op->CustomNumericResolveFunction.BindLambda([=](TConstArrayView<FNiagaraTypeDefinition> NonNumericInputs)
>>>>>>> 4af6daef
			{
				 int32 PositionTypes = CountType(NonNumericInputs, FNiagaraTypeDefinition::GetPositionDef());
				if (PositionTypes == 2)
				{
					return FNiagaraTypeDefinition::GetPositionDef();
				}
				return FNiagaraTypeDefinition::GetNumericOutputType(NonNumericInputs, ENiagaraNumericOutputTypeSelectionMode::Largest);
			});
		OpInfoMap.Add(Op->Name) = Idx;

		Idx = OpInfos.AddDefaulted();
		Op = &OpInfos[Idx];
		Op->Category = NumericCategory;
		Op->FriendlyName = NSLOCTEXT("NiagaraOpInfo", "Max Name", "Max");
		Op->CompactName = FText::FromString("Max");
		Op->Description = NSLOCTEXT("NiagaraOpInfo", "Max Desc", "Result = max(A, B)");
		Op->Inputs.Add(FNiagaraOpInOutInfo(A, NumericType, AText, AText, DefaultStr_One));
		Op->Inputs.Add(FNiagaraOpInOutInfo(B, NumericType, BText, BText, DefaultStr_One));
		Op->Outputs.Add(FNiagaraOpInOutInfo(Result, NumericType, ResultText, ResultText, DefaultStr_One, TEXT("max({0},{1})")));
		Op->BuildName(TEXT("Max"), CategoryName);
		Op->bSupportsAddedInputs = true;
		Op->AddedInputTypeRestrictions.Add(NumericType);
		Op->AddedInputFormatting = TEXT("max({A}, {B})");
		Op->InputTypeValidationFunction.BindLambda([=](const TArray<FNiagaraTypeDefinition>& InputTypes, FText& ErrorMessage)
			{
				int32 PositionTypes = CountType(InputTypes, FNiagaraTypeDefinition::GetPositionDef());
				if (PositionTypes > 0 && PositionTypes != 2)
				{
					ErrorMessage = NSLOCTEXT("NiagaraOpInfo", "Max Type Error", "The max operation cannot be used for a position and a non-position type.");
					return false;
				}
				return true;
			});
		Op->NumericOuputTypeSelectionMode = ENiagaraNumericOutputTypeSelectionMode::Custom;
<<<<<<< HEAD
		Op->CustomNumericResolveFunction.BindLambda([=](const TArray<FNiagaraTypeDefinition>& NonNumericInputs)
=======
		Op->CustomNumericResolveFunction.BindLambda([=](TConstArrayView<FNiagaraTypeDefinition> NonNumericInputs)
>>>>>>> 4af6daef
			{
				 int32 PositionTypes = CountType(NonNumericInputs, FNiagaraTypeDefinition::GetPositionDef());
				if (PositionTypes == 2)
				{
					return FNiagaraTypeDefinition::GetPositionDef();
				}
				return FNiagaraTypeDefinition::GetNumericOutputType(NonNumericInputs, ENiagaraNumericOutputTypeSelectionMode::Largest);
			});
		OpInfoMap.Add(Op->Name) = Idx;

		Idx = OpInfos.AddDefaulted();
		Op = &OpInfos[Idx];
		Op->Category = NumericCategory;
		Op->FriendlyName = NSLOCTEXT("NiagaraOpInfo", "Pow Name", "Pow");
		Op->Description = NSLOCTEXT("NiagaraOpInfo", "Pow Desc", "Result = pow(A, B). When A < 0, it will be clamped to 0.");
		Op->Inputs.Add(FNiagaraOpInOutInfo(A, NumericType, AText, AText, DefaultStr_One));
		Op->Inputs.Add(FNiagaraOpInOutInfo(B, NumericType, BText, BText, DefaultStr_One));
		Op->Outputs.Add(FNiagaraOpInOutInfo(Result, NumericType, ResultText, ResultText, DefaultStr_One, TEXT("pow(max(0, {0}),{1})")));
		Op->InputTypeValidationFunction.BindLambda(NoPositionTypeCheck);
		Op->BuildName(TEXT("Pow"), CategoryName);
		OpInfoMap.Add(Op->Name) = Idx;

		Idx = OpInfos.AddDefaulted();
		Op = &OpInfos[Idx];
		Op->Category = NumericCategory;
		Op->FriendlyName = NSLOCTEXT("NiagaraOpInfo", "Sign Name", "Sign");
		Op->CompactName = FText::FromString("Sign");
		Op->Description = NSLOCTEXT("NiagaraOpInfo", "Sign Desc", "Result = sign(A)");
		Op->Inputs.Add(FNiagaraOpInOutInfo(A, NumericType, AText, AText, DefaultStr_One));
		Op->Outputs.Add(FNiagaraOpInOutInfo(Result, NumericType, ResultText, ResultText, DefaultStr_One, TEXT("sign({0})")));
		Op->InputTypeValidationFunction.BindLambda(NoPositionTypeCheck);
		Op->BuildName(TEXT("Sign"), CategoryName);
		OpInfoMap.Add(Op->Name) = Idx;

		Idx = OpInfos.AddDefaulted();
		Op = &OpInfos[Idx];
		Op->Category = NumericCategory;
		Op->FriendlyName = NSLOCTEXT("NiagaraOpInfo", "Step Name", "Step");
		Op->CompactName = FText::FromString("Step");
		Op->Description = NSLOCTEXT("NiagaraOpInfo", "Step Desc", "Result = step(0, A)");
		Op->Inputs.Add(FNiagaraOpInOutInfo(A, NumericType, AText, AText, DefaultStr_One));
		Op->Outputs.Add(FNiagaraOpInOutInfo(Result, NumericType, ResultText, ResultText, DefaultStr_One, TEXT("step(0, {0})")));
		Op->InputTypeValidationFunction.BindLambda(NoPositionTypeCheck);
		Op->BuildName(TEXT("Step"), CategoryName);
		OpInfoMap.Add(Op->Name) = Idx;

		Idx = OpInfos.AddDefaulted();
		Op = &OpInfos[Idx];
		Op->Category = NumericCategory;
		Op->FriendlyName = NSLOCTEXT("NiagaraOpInfo", "Noise Name", "Noise");
		Op->Description = NSLOCTEXT("NiagaraOpInfo", "Noise Desc", "A continuous pseudo random noise function.");
		Op->Inputs.Add(FNiagaraOpInOutInfo(X, NumericType, XText, XText, DefaultStr_Zero));
		Op->Outputs.Add(FNiagaraOpInOutInfo(Result, NumericType, ResultText, ResultText, DefaultStr_One, TEXT("noise({0})")));
		Op->NumericOuputTypeSelectionMode = ENiagaraNumericOutputTypeSelectionMode::Scalar;
		Op->BuildName(TEXT("Noise"), CategoryName);
		OpInfoMap.Add(Op->Name) = Idx;

		Idx = OpInfos.AddDefaulted();
		Op = &OpInfos[Idx];
		Op->Category = NumericCategory;
		Op->FriendlyName = NSLOCTEXT("NiagaraOpInfo", "Dot Name", "Dot");
		Op->CompactName = FText::FromString("Dot");
		Op->Description = NSLOCTEXT("NiagaraOpInfo", "Dot Desc", "Dot product of two vectors.");
		Op->Inputs.Add(FNiagaraOpInOutInfo(A, NumericType, AText, AText, DefaultStr_One));
		Op->Inputs.Add(FNiagaraOpInOutInfo(B, NumericType, BText, BText, DefaultStr_One));
		Op->Outputs.Add(FNiagaraOpInOutInfo(Result, NumericType, ResultText, ResultText, DefaultStr_One, TEXT("dot({0},{1})")));
		Op->InputTypeValidationFunction.BindLambda(NoPositionTypeCheck);
		Op->NumericOuputTypeSelectionMode = ENiagaraNumericOutputTypeSelectionMode::Scalar;
		Op->BuildName(TEXT("Dot"), CategoryName);
		OpInfoMap.Add(Op->Name) = Idx;

		Idx = OpInfos.AddDefaulted();
		Op = &OpInfos[Idx];
		Op->Category = NumericCategory;
		Op->FriendlyName = NSLOCTEXT("NiagaraOpInfo", "Normalize Name", "Normalize");
		Op->CompactName = FText::FromString("Normalize");
		Op->CompactNameFontSizeOverride = 18.f;
		Op->Description = NSLOCTEXT("NiagaraOpInfo", "Normalize Desc", "Normalizes the passed value.");
		Op->Inputs.Add(FNiagaraOpInOutInfo(A, NumericType, AText, AText, DefaultStr_One));
		Op->Outputs.Add(FNiagaraOpInOutInfo(Result, NumericType, ResultText, ResultText, DefaultStr_One, TEXT("normalize({0})")));
		Op->InputTypeValidationFunction.BindLambda(NoPositionTypeCheck);
		Op->BuildName(TEXT("Normalize"), CategoryName);
		OpInfoMap.Add(Op->Name) = Idx;

		Idx = OpInfos.AddDefaulted();
		Op = &OpInfos[Idx];
		Op->Category = NumericCategory;
		Op->FriendlyName = NSLOCTEXT("NiagaraOpInfo", "Length Name", "Length");
		Op->CompactName = FText::FromString("Len");
		Op->Description = NSLOCTEXT("NiagaraOpInfo", "Length Desc", "Returns the length of the passed value.");
		Op->Inputs.Add(FNiagaraOpInOutInfo(A, NumericType, AText, AText, DefaultStr_One));
		Op->Outputs.Add(FNiagaraOpInOutInfo(Result, NumericType, ResultText, ResultText, DefaultStr_One, TEXT("length({0})")));
		Op->InputTypeValidationFunction.BindLambda(NoPositionTypeCheck);
		Op->NumericOuputTypeSelectionMode = ENiagaraNumericOutputTypeSelectionMode::Scalar;
		Op->BuildName(TEXT("Length"), CategoryName);
		OpInfoMap.Add(Op->Name) = Idx;

		Idx = OpInfos.AddDefaulted();
		Op = &OpInfos[Idx];
		Op->Category = PositionCategory;
		Op->FriendlyName = NSLOCTEXT("NiagaraOpInfo", "Distance Name", "Distance");
		Op->Description = NSLOCTEXT("NiagaraOpInfo", "Distance Desc", "Returns the distance between two positions.");
		Op->Inputs.Add(FNiagaraOpInOutInfo(A, FNiagaraTypeDefinition::GetPositionDef(), AText, AText, DefaultStr_One));
		Op->Inputs.Add(FNiagaraOpInOutInfo(B, FNiagaraTypeDefinition::GetPositionDef(), BText, BText, DefaultStr_One));
		Op->Outputs.Add(FNiagaraOpInOutInfo(Result, FNiagaraTypeDefinition::GetFloatDef(), ResultText, ResultText, DefaultStr_One, TEXT("length({0} - {1})")));
		Op->NumericOuputTypeSelectionMode = ENiagaraNumericOutputTypeSelectionMode::None;
		Op->BuildName(TEXT("DistancePos"), CategoryName);
		OpInfoMap.Add(Op->Name) = Idx;

		// Non-deterministic random number generation. Calls FRandomStream on the CPU. 
		Idx = OpInfos.AddDefaulted();
		Op = &OpInfos[Idx];
		Op->Category = NumericCategory;
		Op->FriendlyName = NSLOCTEXT("NiagaraOpInfo", "Rand Name", "Random");
		Op->Description = NSLOCTEXT("NiagaraOpInfo", "Rand Desc", "Returns a non-deterministic random value between 0 and A.");
		Op->Inputs.Add(FNiagaraOpInOutInfo(A, NumericType, AText, AText, DefaultStr_One));
		Op->Outputs.Add(FNiagaraOpInOutInfo(Result, NumericType, ResultText, ResultText, DefaultStr_One, TEXT("rand({0})")));
		Op->InputTypeValidationFunction.BindLambda(NoPositionTypeCheck);
		Op->BuildName(TEXT("Rand"), CategoryName);
		OpInfoMap.Add(Op->Name) = Idx;

		// Non-deterministic integer random number generation. Calls FRandomStream on the CPU. 
		Idx = OpInfos.AddDefaulted();
		Op = &OpInfos[Idx];
		Op->Category = NumericCategory;
		Op->FriendlyName = NSLOCTEXT("NiagaraOpInfo", "Rand Integer Name", "Random Integer");
		Op->Description = NSLOCTEXT("NiagaraOpInfo", "Rand Integer Desc", "Returns a non-deterministic random integer value between 0 and Max-1");
		Op->Inputs.Add(FNiagaraOpInOutInfo(Max, NumericType, MaxText, MaxText, DefaultStr_One));
		Op->Outputs.Add(FNiagaraOpInOutInfo(Result, NumericType, ResultText, ResultText, DefaultStr_One, TEXT("rand_int({0})")));
		Op->InputTypeValidationFunction.BindLambda(NoPositionTypeCheck);
		Op->BuildName(TEXT("Rand Integer"), CategoryName);
		Op->bNumericsCanBeIntegers = true;
		Op->bNumericsCanBeFloats = false;
		OpInfoMap.Add(Op->Name) = Idx;

		// Non-deterministic float random number generation. Calls FRandomStream on the CPU. 
		Idx = OpInfos.AddDefaulted();
		Op = &OpInfos[Idx];
		Op->Category = NumericCategory;
		Op->FriendlyName = NSLOCTEXT("NiagaraOpInfo", "Rand Float Name", "Random Float");
		Op->Description = NSLOCTEXT("NiagaraOpInfo", "Rand Float Desc", "Returns a non-deterministic random float value between 0 and Max");
		Op->Inputs.Add(FNiagaraOpInOutInfo(Max, NumericType, MaxText, MaxText, DefaultStr_One));
		Op->Outputs.Add(FNiagaraOpInOutInfo(Result, NumericType, ResultText, ResultText, DefaultStr_One, TEXT("rand_float({0})")));
		Op->InputTypeValidationFunction.BindLambda(NoPositionTypeCheck);
		Op->BuildName(TEXT("Rand Float"), CategoryName);
		Op->bNumericsCanBeIntegers = false;
		Op->bNumericsCanBeFloats = true;
		OpInfoMap.Add(Op->Name) = Idx;

		// Deterministic/seeded random number generation. 
		static FName SeedName1(TEXT("Seed 1"));
		static FName SeedName2(TEXT("Seed 2"));
		static FName SeedName3(TEXT("Seed 3"));
		static FText SeedText1 = NSLOCTEXT("NiagaraOpInfo", "Seed1 Desc", "Seed 1");
		static FText SeedText2 = NSLOCTEXT("NiagaraOpInfo", "Seed2 Desc", "Seed 2");
		static FText SeedText3 = NSLOCTEXT("NiagaraOpInfo", "Seed3 Desc", "Seed 3");
		FString DefaultSeed_Zero(TEXT("0"));
		FNiagaraTypeDefinition SeedType = FNiagaraTypeDefinition::GetIntDef();

		Idx = OpInfos.AddDefaulted();
		Op = &OpInfos[Idx];
		Op->Category = NumericCategory;
		Op->FriendlyName = NSLOCTEXT("NiagaraOpInfo", "Seeded Rand Name", "Seeded Random");
		Op->Description = NSLOCTEXT("NiagaraOpInfo", "Seeded Rand Desc", "Returns a deterministic random value between 0 and A.");
		Op->Inputs.Add(FNiagaraOpInOutInfo(A, NumericType, AText, AText, DefaultStr_One));
		Op->Inputs.Add(FNiagaraOpInOutInfo(SeedName1, SeedType, SeedText1, SeedText1, DefaultSeed_Zero));
		Op->Inputs.Add(FNiagaraOpInOutInfo(SeedName2, SeedType, SeedText2, SeedText2, DefaultSeed_Zero));
		Op->Inputs.Add(FNiagaraOpInOutInfo(SeedName3, SeedType, SeedText3, SeedText3, DefaultSeed_Zero));
		Op->Outputs.Add(FNiagaraOpInOutInfo(Result, NumericType, ResultText, ResultText, DefaultStr_One, TEXT("rand({0}, {1}, {2}, {3})")));
		Op->InputTypeValidationFunction.BindLambda(NoPositionTypeCheck);
		Op->BuildName(TEXT("SeededRand"), CategoryName);
		OpInfoMap.Add(Op->Name) = Idx;

		Idx = OpInfos.AddDefaulted();
		Op = &OpInfos[Idx];
		Op->Category = NumericCategory;
		Op->FriendlyName = NSLOCTEXT("NiagaraOpInfo", "Seeded Integer Rand Name", "Seeded Integer Random");
		Op->Description = NSLOCTEXT("NiagaraOpInfo", "Seeded Integer Rand Desc", "Returns a deterministic random integer value between 0 and Max-1.");
		Op->Inputs.Add(FNiagaraOpInOutInfo(Max, NumericType, MaxText, MaxText, DefaultStr_One));
		Op->Inputs.Add(FNiagaraOpInOutInfo(SeedName1, SeedType, SeedText1, SeedText1, DefaultSeed_Zero));
		Op->Inputs.Add(FNiagaraOpInOutInfo(SeedName2, SeedType, SeedText2, SeedText2, DefaultSeed_Zero));
		Op->Inputs.Add(FNiagaraOpInOutInfo(SeedName3, SeedType, SeedText3, SeedText3, DefaultSeed_Zero));
		Op->Outputs.Add(FNiagaraOpInOutInfo(Result, NumericType, ResultText, ResultText, DefaultStr_One, TEXT("rand_int({0}, {1}, {2}, {3})")));
		Op->InputTypeValidationFunction.BindLambda(NoPositionTypeCheck);
		Op->BuildName(TEXT("SeededRand Integer"), CategoryName);
		Op->bNumericsCanBeIntegers = true;
		Op->bNumericsCanBeFloats = false;
		OpInfoMap.Add(Op->Name) = Idx;

		Idx = OpInfos.AddDefaulted();
		Op = &OpInfos[Idx];
		Op->Category = NumericCategory;
		Op->FriendlyName = NSLOCTEXT("NiagaraOpInfo", "Seeded Float Rand Name", "Seeded Float Random");
		Op->Description = NSLOCTEXT("NiagaraOpInfo", "Seeded Float Rand Desc", "Returns a deterministic random float value between 0 and Max.");
		Op->Inputs.Add(FNiagaraOpInOutInfo(Max, NumericType, MaxText, MaxText, DefaultStr_One));
		Op->Inputs.Add(FNiagaraOpInOutInfo(SeedName1, SeedType, SeedText1, SeedText1, DefaultSeed_Zero));
		Op->Inputs.Add(FNiagaraOpInOutInfo(SeedName2, SeedType, SeedText2, SeedText2, DefaultSeed_Zero));
		Op->Inputs.Add(FNiagaraOpInOutInfo(SeedName3, SeedType, SeedText3, SeedText3, DefaultSeed_Zero));
		Op->Outputs.Add(FNiagaraOpInOutInfo(Result, NumericType, ResultText, ResultText, DefaultStr_One, TEXT("rand_float({0}, {1}, {2}, {3})")));
		Op->InputTypeValidationFunction.BindLambda(NoPositionTypeCheck);
		Op->BuildName(TEXT("SeededRand Float"), CategoryName);
		Op->bNumericsCanBeIntegers = false;
		Op->bNumericsCanBeFloats = true;
		OpInfoMap.Add(Op->Name) = Idx;

		//Hash ops
		FNiagaraTypeDefinition IntHashType = FNiagaraTypeDefinition::GetIntDef();
		Idx = OpInfos.AddDefaulted();
		Op = &OpInfos[Idx];
		Op->Category = NumericCategory;
		Op->FriendlyName = NSLOCTEXT("NiagaraOpInfo", "HashInt Name", "Hash Integer");
		Op->Description = NSLOCTEXT("NiagaraOpInfo", "HashInt Desc", "Returns a hashed value for the given inputs. The output is in the range 0 to (2^31 - 1).");
		Op->Inputs.Add(FNiagaraOpInOutInfo(A, IntHashType, AText, AText, DefaultStr_Zero));
		Op->Inputs.Add(FNiagaraOpInOutInfo(B, IntHashType, BText, BText, DefaultStr_Zero));
		Op->Outputs.Add(FNiagaraOpInOutInfo(Result, IntHashType, ResultText, ResultText, DefaultStr_One, TEXT("hash({0}, {1})")));
		Op->InputTypeValidationFunction.BindLambda(NoPositionTypeCheck);
		Op->BuildName(TEXT("Hash Integer"), CategoryName);
		Op->bSupportsAddedInputs = true;
		Op->AddedInputTypeRestrictions.Add(IntHashType);
		Op->AddedInputFormatting = TEXT("hash({A}, {B})");
		OpInfoMap.Add(Op->Name) = Idx;

		Idx = OpInfos.AddDefaulted();
		Op = &OpInfos[Idx];
		Op->Category = NumericCategory;
		Op->FriendlyName = NSLOCTEXT("NiagaraOpInfo", "HashFloat Name", "Hash Float");
		Op->Description = NSLOCTEXT("NiagaraOpInfo", "HashFloat Desc", "Returns a hashed value for the given inputs. The result is normalized to the range 0 (inclusive) to 1 (exclusive).");
		Op->Inputs.Add(FNiagaraOpInOutInfo(A, IntHashType, AText, AText, DefaultStr_Zero));
		Op->Inputs.Add(FNiagaraOpInOutInfo(B, IntHashType, BText, BText, DefaultStr_Zero));
		Op->Outputs.Add(FNiagaraOpInOutInfo(Result, FNiagaraTypeDefinition::GetFloatDef(), ResultText, ResultText, DefaultStr_One, TEXT("hash_float({0}, {1})")));
		Op->InputTypeValidationFunction.BindLambda(NoPositionTypeCheck);
		Op->BuildName(TEXT("Hash Float"), CategoryName);
		Op->bSupportsAddedInputs = true;
		Op->AddedInputTypeRestrictions.Add(IntHashType);
		Op->AddedInputFormatting = TEXT("hash_float({A}, {B})");
		OpInfoMap.Add(Op->Name) = Idx;

		//Comparison ops
		auto ComparisonOpTypeValidation = [=](const TArray<FNiagaraTypeDefinition>& InputTypes, FText& ErrorMessage)
		{
			int32 PositionTypes = CountType(InputTypes, FNiagaraTypeDefinition::GetPositionDef());
			if (PositionTypes > 0 && PositionTypes != 2)
			{
				ErrorMessage = NSLOCTEXT("NiagaraOpInfo", "Comparison Type Error", "The comparison operation cannot be used for a position and a non-position type.");
				return false;
			}
			return true;
		};
		
		Idx = OpInfos.AddDefaulted();
		Op = &OpInfos[Idx];
		Op->Category = NumericCategory;
		Op->FriendlyName = NSLOCTEXT("NiagaraOpInfo", "CmpLT Name", "Less Than");
		Op->CompactName = FText::FromString("<");
		Op->Description = NSLOCTEXT("NiagaraOpInfo", "CmpLT Desc", "Result = A < B");
		Op->Keywords = FText::FromString(TEXT("<"));
		Op->Inputs.Add(FNiagaraOpInOutInfo(A, NumericType, AText, AText, DefaultStr_Zero));
		Op->Inputs.Add(FNiagaraOpInOutInfo(B, NumericType, BText, BText, DefaultStr_One));
		Op->Outputs.Add(FNiagaraOpInOutInfo(Result, FNiagaraTypeDefinition::GetBoolDef(), ResultText, ResultText, DefaultStr_One, TEXT("NiagaraAll({0} < {1})")));
		Op->BuildName(TEXT("CmpLT"), CategoryName);
		Op->bSupportsStaticResolution = true;
		Op->StaticVariableResolveFunction.BindLambda([=](const TArray<int32>& InPinValues)
		{
			if (InPinValues.Num() != 2)
				return 0;

			int32 Return = InPinValues[0] < InPinValues[1];
			return Return;
		});
		Op->InputTypeValidationFunction.BindLambda(ComparisonOpTypeValidation);
		OpInfoMap.Add(Op->Name) = Idx;

		

		Idx = OpInfos.AddDefaulted();
		Op = &OpInfos[Idx];
		Op->Category = NumericCategory;
		Op->FriendlyName = NSLOCTEXT("NiagaraOpInfo", "CmpLE Name", "Less Than Or Equal");
		Op->CompactName = FText::FromString("<=");
		Op->Description = NSLOCTEXT("NiagaraOpInfo", "CmpLE Desc", "Result = A <= B");
		Op->Keywords = FText::FromString(TEXT("<="));
		Op->Inputs.Add(FNiagaraOpInOutInfo(A, NumericType, AText, AText, DefaultStr_Zero));
		Op->Inputs.Add(FNiagaraOpInOutInfo(B, NumericType, BText, BText, DefaultStr_One));
		Op->Outputs.Add(FNiagaraOpInOutInfo(Result, FNiagaraTypeDefinition::GetBoolDef(), ResultText, ResultText, DefaultStr_One, TEXT("NiagaraAll({0} <= {1})")));
		Op->BuildName(TEXT("CmpLE"), CategoryName);
		Op->bSupportsStaticResolution = true;
		Op->StaticVariableResolveFunction.BindLambda([=](const TArray<int32>& InPinValues)
		{
			if (InPinValues.Num() != 2)
				return 0;

			int32 Return = InPinValues[0] <= InPinValues[1];
			return Return;
		});
		Op->InputTypeValidationFunction.BindLambda(ComparisonOpTypeValidation);
		OpInfoMap.Add(Op->Name) = Idx;


		Idx = OpInfos.AddDefaulted();
		Op = &OpInfos[Idx];
		Op->Category = NumericCategory;
		Op->FriendlyName = NSLOCTEXT("NiagaraOpInfo", "CmpGT Name", "Greater Than");
		Op->CompactName = FText::FromString(">");
		Op->Description = NSLOCTEXT("NiagaraOpInfo", "CmpGT Desc", "Result = A > B");
		Op->Keywords = FText::FromString(TEXT(">"));
		Op->Inputs.Add(FNiagaraOpInOutInfo(A, NumericType, AText, AText, DefaultStr_Zero));
		Op->Inputs.Add(FNiagaraOpInOutInfo(B, NumericType, BText, BText, DefaultStr_One));
		Op->Outputs.Add(FNiagaraOpInOutInfo(Result, FNiagaraTypeDefinition::GetBoolDef(), ResultText, ResultText, DefaultStr_One, TEXT("NiagaraAll({0} > {1})")));
		Op->BuildName(TEXT("CmpGT"), CategoryName);
		Op->bSupportsStaticResolution = true;
		Op->StaticVariableResolveFunction.BindLambda([=](const TArray<int32>& InPinValues)
		{
			if (InPinValues.Num() != 2)
				return 0;

			int32 Return = InPinValues[0] > InPinValues[1];
			return Return;
		});
		Op->InputTypeValidationFunction.BindLambda(ComparisonOpTypeValidation);
		OpInfoMap.Add(Op->Name) = Idx;

		Idx = OpInfos.AddDefaulted();
		Op = &OpInfos[Idx];
		Op->Category = NumericCategory;
		Op->FriendlyName = NSLOCTEXT("NiagaraOpInfo", "CmpGE Name", "Greater Than Or Equal");
		Op->CompactName = FText::FromString(">=");
		Op->Description = NSLOCTEXT("NiagaraOpInfo", "CmpGE Desc", "Result = A >= B");
		Op->Keywords = FText::FromString(TEXT(">="));
		Op->Inputs.Add(FNiagaraOpInOutInfo(A, NumericType, AText, AText, DefaultStr_Zero));
		Op->Inputs.Add(FNiagaraOpInOutInfo(B, NumericType, BText, BText, DefaultStr_One));
		Op->Outputs.Add(FNiagaraOpInOutInfo(Result, FNiagaraTypeDefinition::GetBoolDef(), ResultText, ResultText, DefaultStr_One, TEXT("NiagaraAll({0} >= {1})")));
		Op->BuildName(TEXT("CmpGE"), CategoryName);
		Op->bSupportsStaticResolution = true;
		Op->StaticVariableResolveFunction.BindLambda([=](const TArray<int32>& InPinValues)
		{
			if (InPinValues.Num() != 2)
				return 0;

			int32 Return = InPinValues[0] >= InPinValues[1];
			return Return;
		});Op->InputTypeValidationFunction.BindLambda(ComparisonOpTypeValidation);
		OpInfoMap.Add(Op->Name) = Idx;

		Idx = OpInfos.AddDefaulted();
		Op = &OpInfos[Idx];
		Op->Category = NumericCategory;
		Op->FriendlyName = NSLOCTEXT("NiagaraOpInfo", "CmpEQ Name", "Equal");
		Op->CompactName = FText::FromString("==");
		Op->Description = NSLOCTEXT("NiagaraOpInfo", "CmpEQ Desc", "Result = A == B");
		Op->Keywords = FText::FromString(TEXT("=="));
		Op->Inputs.Add(FNiagaraOpInOutInfo(A, NumericType, AText, AText, DefaultStr_Zero));
		Op->Inputs.Add(FNiagaraOpInOutInfo(B, NumericType, BText, BText, DefaultStr_One));
		Op->Outputs.Add(FNiagaraOpInOutInfo(Result, FNiagaraTypeDefinition::GetBoolDef(), ResultText, ResultText, DefaultStr_One, TEXT("NiagaraAll({0} == {1})")));
		Op->BuildName(TEXT("CmpEQ"), CategoryName);
		Op->bSupportsStaticResolution = true;
		Op->StaticVariableResolveFunction.BindLambda([=](const TArray<int32>& InPinValues)
		{
			if (InPinValues.Num() != 2)
				return 0;

			int32 Return = InPinValues[0] == InPinValues[1];
			return Return;
		});
		Op->InputTypeValidationFunction.BindLambda(ComparisonOpTypeValidation);
		OpInfoMap.Add(Op->Name) = Idx;

		OpInfoMap.Add(Op->Name) = Idx;
		
		Idx = OpInfos.AddDefaulted();
		Op = &OpInfos[Idx];
		Op->Category = NumericCategory;
		Op->FriendlyName = NSLOCTEXT("NiagaraOpInfo", "CmpNEQ Name", "Not Equal");
		Op->CompactName = FText::FromString("!=");
		Op->Description = NSLOCTEXT("NiagaraOpInfo", "CmpNEQ Desc", "Result = A != B");
		Op->Keywords = FText::FromString(TEXT("!="));
		Op->Inputs.Add(FNiagaraOpInOutInfo(A, NumericType, AText, AText, DefaultStr_Zero));
		Op->Inputs.Add(FNiagaraOpInOutInfo(B, NumericType, BText, BText, DefaultStr_One));
		Op->Outputs.Add(FNiagaraOpInOutInfo(Result, FNiagaraTypeDefinition::GetBoolDef(), ResultText, ResultText, DefaultStr_One, TEXT("NiagaraAll({0} != {1})")));
		Op->BuildName(TEXT("CmpNEQ"), CategoryName);
		Op->bSupportsStaticResolution = true;
		Op->StaticVariableResolveFunction.BindLambda([=](const TArray<int32>& InPinValues)
		{
			if (InPinValues.Num() != 2)
				return 0;

			int32 Return = InPinValues[0] != InPinValues[1];
			return Return;
		});
		Op->InputTypeValidationFunction.BindLambda(ComparisonOpTypeValidation);
		OpInfoMap.Add(Op->Name) = Idx;

		
		OpInfoMap.Add(Op->Name) = Idx;
	}

	//////////////////////////////////////////////////////////////////////////
	//Integer Only Ops

	FString Default_IntZero(TEXT("0"));
	FString Default_IntOne(TEXT("1"));
	FText IntCategory = NSLOCTEXT("NiagaraOpInfo", "IntOpCategory", "Integer");
	FString IntCategoryName(TEXT("Integer"));
	FNiagaraTypeDefinition IntType = FNiagaraTypeDefinition::GetIntDef();

	int32 Idx = OpInfos.AddDefaulted();
	FNiagaraOpInfo* Op = &OpInfos[Idx];
	Op->Category = IntCategory;
	Op->FriendlyName = NSLOCTEXT("NiagaraOpInfo", "BitAnd Name", "Bitwise AND");
	Op->Description = NSLOCTEXT("NiagaraOpInfo", "BitAnd Desc", "Result = A & B");
	Op->Keywords = FText::FromString(TEXT("&"));
	Op->Inputs.Add(FNiagaraOpInOutInfo(A, IntType, AText, AText, Default_IntZero));
	Op->Inputs.Add(FNiagaraOpInOutInfo(B, IntType, BText, BText, Default_IntOne));
	Op->Outputs.Add(FNiagaraOpInOutInfo(Result, IntType, ResultText, ResultText, Default_IntOne, TEXT("{0} & {1}")));
	Op->BuildName(TEXT("BitAnd"), IntCategoryName);
	Op->bSupportsAddedInputs = true;
	Op->AddedInputTypeRestrictions.Add(IntType);
	Op->AddedInputFormatting = TEXT("{A} & {B}");
	OpInfoMap.Add(Op->Name) = Idx;

	Idx = OpInfos.AddDefaulted();
	Op = &OpInfos[Idx];
	Op->Category = IntCategory;
	Op->FriendlyName = NSLOCTEXT("NiagaraOpInfo", "BitOr Name", "Bitwise OR");
	Op->Description = NSLOCTEXT("NiagaraOpInfo", "BitOr Desc", "Result = A | B");
	Op->Keywords = FText::FromString(TEXT("|"));
	Op->Inputs.Add(FNiagaraOpInOutInfo(A, IntType, AText, AText, Default_IntZero));
	Op->Inputs.Add(FNiagaraOpInOutInfo(B, IntType, BText, BText, Default_IntOne));
	Op->Outputs.Add(FNiagaraOpInOutInfo(Result, IntType, ResultText, ResultText, Default_IntOne, TEXT("{0} | {1}")));
	Op->BuildName(TEXT("BitOr"), IntCategoryName);
	Op->bSupportsAddedInputs = true;
	Op->AddedInputTypeRestrictions.Add(IntType);
	Op->AddedInputFormatting = TEXT("{A} | {B}");
	OpInfoMap.Add(Op->Name) = Idx;

	Idx = OpInfos.AddDefaulted();
	Op = &OpInfos[Idx];
	Op->Category = IntCategory;
	Op->FriendlyName = NSLOCTEXT("NiagaraOpInfo", "BitXOr Name", "Bitwise XOR");
	Op->Description = NSLOCTEXT("NiagaraOpInfo", "BitXOr Desc", "Result = A ^ B");
	Op->Keywords = FText::FromString(TEXT("^"));
	Op->Inputs.Add(FNiagaraOpInOutInfo(A, IntType, AText, AText, Default_IntZero));
	Op->Inputs.Add(FNiagaraOpInOutInfo(B, IntType, BText, BText, Default_IntOne));
	Op->Outputs.Add(FNiagaraOpInOutInfo(Result, IntType, ResultText, ResultText, Default_IntOne, TEXT("{0} ^ {1}")));
	Op->BuildName(TEXT("BitXOr"), IntCategoryName);
	Op->bSupportsAddedInputs = true;
	Op->AddedInputTypeRestrictions.Add(IntType);
	Op->AddedInputFormatting = TEXT("{A} ^ {B}");
	OpInfoMap.Add(Op->Name) = Idx;

	Idx = OpInfos.AddDefaulted();
	Op = &OpInfos[Idx];
	Op->Category = IntCategory;
	Op->FriendlyName = NSLOCTEXT("NiagaraOpInfo", "BitNot Name", "Bitwise NOT");
	Op->Description = NSLOCTEXT("NiagaraOpInfo", "BitNot Desc", "Result =  ~B");
	Op->Keywords = FText::FromString(TEXT("~"));
	Op->Inputs.Add(FNiagaraOpInOutInfo(A, IntType, AText, AText, Default_IntOne));
	Op->Outputs.Add(FNiagaraOpInOutInfo(Result, IntType, ResultText, ResultText, Default_IntOne, TEXT("~{0}")));
	Op->BuildName(TEXT("BitNot"), IntCategoryName);
	OpInfoMap.Add(Op->Name) = Idx;

	Idx = OpInfos.AddDefaulted();
	Op = &OpInfos[Idx];
	Op->Category = IntCategory;
	Op->FriendlyName = NSLOCTEXT("NiagaraOpInfo", "BitLShift Name", "Bitwise Left Shift");
	Op->Description = NSLOCTEXT("NiagaraOpInfo", "BitLShift Desc", "Shifts A left by B bits, padding with zeroes on the right. B should be between 0 and 31 or there will be undefined behavior.");
	Op->Keywords = FText::FromString(TEXT("<<"));
	Op->Inputs.Add(FNiagaraOpInOutInfo(A, IntType, AText, AText, Default_IntOne));
	Op->Inputs.Add(FNiagaraOpInOutInfo(B, IntType, BText, BText, Default_IntOne));
	Op->Outputs.Add(FNiagaraOpInOutInfo(Result, IntType, ResultText, ResultText, Default_IntOne, TEXT("{0} << {1}")));
	Op->BuildName(TEXT("BitLShift"), IntCategoryName);
	Op->bSupportsAddedInputs = true;
	Op->AddedInputTypeRestrictions.Add(IntType);
	Op->AddedInputFormatting = TEXT("{A} << {B}");
	OpInfoMap.Add(Op->Name) = Idx;

	Idx = OpInfos.AddDefaulted();
	Op = &OpInfos[Idx];
	Op->Category = IntCategory;
	Op->FriendlyName = NSLOCTEXT("NiagaraOpInfo", "BitRShift Name", "Bitwise Right Shift");
	Op->Description = NSLOCTEXT("NiagaraOpInfo", "BitRShift Desc", "Shifts A right by B bits, taking the sign bit and propagating it to fill in on left (i.e. negative numbers fill with 1's, positive fill with 0's. B should be between 0 and 31 or there will be undefined behavior.");
	Op->Keywords = FText::FromString(TEXT(">>"));
	Op->Inputs.Add(FNiagaraOpInOutInfo(A, IntType, AText, AText, Default_IntOne));
	Op->Inputs.Add(FNiagaraOpInOutInfo(B, IntType, BText, BText, Default_IntOne));
	Op->Outputs.Add(FNiagaraOpInOutInfo(Result, IntType, ResultText, ResultText, Default_IntOne, TEXT("{0} >> {1}")));
	Op->BuildName(TEXT("BitRShift"), IntCategoryName);
	Op->bSupportsAddedInputs = true;
	Op->AddedInputTypeRestrictions.Add(IntType);
	Op->AddedInputFormatting = TEXT("{A} >> {B}");
	OpInfoMap.Add(Op->Name) = Idx;


	Idx = OpInfos.AddDefaulted();
	Op = &OpInfos[Idx];
	Op->Category = IntCategory;
	Op->FriendlyName = NSLOCTEXT("NiagaraOpInfo", "SelectStaticIntName", "Select Int (Static)");
	Op->Description = NSLOCTEXT("NiagaraOpInfo", "SelectStaticIntDesc", "Result = A ? B : C");
	Op->Inputs.Add(FNiagaraOpInOutInfo(A, FNiagaraTypeDefinition::GetBoolDef().ToStaticDef(), AText, AText, TEXT("false")));
	Op->Inputs.Add(FNiagaraOpInOutInfo(B, IntType.ToStaticDef(), BText, BText, Default_IntZero));
	Op->Inputs.Add(FNiagaraOpInOutInfo(C, IntType.ToStaticDef(), CText, CText, Default_IntZero));
	Op->Outputs.Add(FNiagaraOpInOutInfo(Result, IntType.ToStaticDef(), ResultText, ResultText, Default_IntZero, TEXT("A ? B : C")));
	Op->BuildName(TEXT("SelectStaticInt"), IntCategoryName);
	Op->bSupportsStaticResolution = true;
	Op->StaticVariableResolveFunction.BindLambda(
		[=](const TArray<int32>& InPinValues)
	{
		if (InPinValues.Num() != 3)
			return 0;

		const int32 Return = InPinValues[0] != 0 ? InPinValues[1] : InPinValues[2];
		return Return;
	}
	);
	OpInfoMap.Add(Op->Name) = Idx;


	//////////////////////////////////////////////////////////////////////////
	// Boolean Only Ops
	FString Default_BoolZero(TEXT("false"));
	FString Default_BoolOne(TEXT("true"));
	FText BoolCategory = NSLOCTEXT("NiagaraOpInfo", "BoolOpCategory", "Boolean");
	FString BoolCategoryName(TEXT("Boolean"));
	FNiagaraTypeDefinition BoolType = FNiagaraTypeDefinition::GetBoolDef();

	Idx = OpInfos.AddDefaulted();
	Op = &OpInfos[Idx];
	Op->Category = BoolCategory;
	Op->FriendlyName = NSLOCTEXT("NiagaraOpInfo", "LogicAnd Name", "Logic AND");
	Op->Description = NSLOCTEXT("NiagaraOpInfo", "LogicAnd Desc", "Result = A && B");
	Op->Keywords = FText::FromString(TEXT("&&"));
	Op->Inputs.Add(FNiagaraOpInOutInfo(A, BoolType, AText, AText, Default_BoolZero));
	Op->Inputs.Add(FNiagaraOpInOutInfo(B, BoolType, BText, BText, Default_BoolOne));
	Op->Outputs.Add(FNiagaraOpInOutInfo(Result, BoolType, ResultText, ResultText, Default_BoolOne, TEXT("{0} && {1}")));
	Op->BuildName(TEXT("LogicAnd"), BoolCategoryName);
	Op->bSupportsAddedInputs = true;
	Op->AddedInputTypeRestrictions.Add(BoolType);
	Op->AddedInputFormatting = TEXT("{A} && {B}");
	Op->bSupportsStaticResolution = true;
	Op->StaticVariableResolveFunction.BindLambda([=](const TArray<int32>& InPinValues)
	{
			if (InPinValues.Num() == 0)
				return 0;
			if (InPinValues.Num() == 1)
				return InPinValues[0];

			int32 Return = InPinValues[0];
			for (int32 i = 1; i < InPinValues.Num(); i++)
			{
				Return = Return && InPinValues[i];
			}

			return Return;
	});
	OpInfoMap.Add(Op->Name) = Idx;

	OpInfoMap.Add(Op->Name) = Idx;

	Idx = OpInfos.AddDefaulted();
	Op = &OpInfos[Idx];
	Op->Category = BoolCategory;
	Op->FriendlyName = NSLOCTEXT("NiagaraOpInfo", "LogicOr Name", "Logic OR");
	Op->Description = NSLOCTEXT("NiagaraOpInfo", "LogicOr Desc", "Logic = A || B");
	Op->Keywords = FText::FromString(TEXT("||"));
	Op->Inputs.Add(FNiagaraOpInOutInfo(A, BoolType, AText, AText, Default_BoolZero));
	Op->Inputs.Add(FNiagaraOpInOutInfo(B, BoolType, BText, BText, Default_BoolOne));
	Op->Outputs.Add(FNiagaraOpInOutInfo(Result, BoolType, ResultText, ResultText, Default_BoolOne, TEXT("{0} || {1}")));
	Op->BuildName(TEXT("LogicOr"), BoolCategoryName);
	Op->bSupportsAddedInputs = true;
	Op->AddedInputTypeRestrictions.Add(BoolType);
	Op->AddedInputFormatting = TEXT("{A} || {B}");
	Op->bSupportsStaticResolution = true;
	Op->StaticVariableResolveFunction.BindLambda([=](const TArray<int32>& InPinValues)
	{
		if (InPinValues.Num() == 0)
			return 0;
		if (InPinValues.Num() == 1)
			return InPinValues[0];

		int32 Return = InPinValues[0];
		for (int32 i = 1; i < InPinValues.Num(); i++)
		{
			Return = Return || InPinValues[i];
		}

		return Return;
	});
	OpInfoMap.Add(Op->Name) = Idx;

	

	Idx = OpInfos.AddDefaulted();
	Op = &OpInfos[Idx];
	Op->Category = BoolCategory;
	Op->FriendlyName = NSLOCTEXT("NiagaraOpInfo", "LogicNot Name", "Logic NOT");
	Op->Description = NSLOCTEXT("NiagaraOpInfo", "LogicNot Desc", "Result = !B");
	Op->Keywords = FText::FromString(TEXT("!"));
	Op->Inputs.Add(FNiagaraOpInOutInfo(A, BoolType, AText, AText, Default_BoolOne));
	Op->Outputs.Add(FNiagaraOpInOutInfo(Result, BoolType, ResultText, ResultText, Default_BoolOne, TEXT("!{0}")));
	Op->BuildName(TEXT("LogicNot"), BoolCategoryName);
	Op->bSupportsStaticResolution = true;
	Op->StaticVariableResolveFunction.BindLambda([=](const TArray<int32>& InPinValues)
	{
		if (InPinValues.Num() != 1)
			return 0;

		int32 Return = !InPinValues[0];
		return Return;
	});
	OpInfoMap.Add(Op->Name) = Idx;


	Idx = OpInfos.AddDefaulted();
	Op = &OpInfos[Idx];
	Op->Category = BoolCategory;
	Op->FriendlyName = NSLOCTEXT("NiagaraOpInfo", "LogicEq Name", "Bool Equal");
	Op->CompactName = FText::FromString("==");
	Op->Description = NSLOCTEXT("NiagaraOpInfo", "LogicEq Desc", "Result = A == B");
	Op->Keywords = FText::FromString(TEXT("=="));
	Op->Inputs.Add(FNiagaraOpInOutInfo(A, BoolType, AText, AText, Default_BoolZero));
	Op->Inputs.Add(FNiagaraOpInOutInfo(B, BoolType, BText, BText, Default_BoolOne));
	Op->Outputs.Add(FNiagaraOpInOutInfo(Result, BoolType, ResultText, ResultText, Default_BoolOne, TEXT("NiagaraAll({0} == {1})")));
	Op->BuildName(TEXT("LogicEq"), BoolCategoryName);
	Op->bSupportsStaticResolution = true;
	Op->StaticVariableResolveFunction.BindLambda([=](const TArray<int32>& InPinValues)
	{
		if (InPinValues.Num() != 2)
			return 0;

		int32 Return = InPinValues[0] == InPinValues[1];
		return Return;
	});
	OpInfoMap.Add(Op->Name) = Idx;

	Idx = OpInfos.AddDefaulted();
	Op = &OpInfos[Idx];
	Op->Category = BoolCategory;
	Op->FriendlyName = NSLOCTEXT("NiagaraOpInfo", "LogicNEq Name", "Bool Not Equal");
	Op->CompactName = FText::FromString("!=");
	Op->Description = NSLOCTEXT("NiagaraOpInfo", "LogicNEq Desc", "Result = A != B");
	Op->Keywords = FText::FromString(TEXT("!="));
	Op->Inputs.Add(FNiagaraOpInOutInfo(A, BoolType, AText, AText, Default_BoolZero));
	Op->Inputs.Add(FNiagaraOpInOutInfo(B, BoolType, BText, BText, Default_BoolOne));
	Op->Outputs.Add(FNiagaraOpInOutInfo(Result, BoolType, ResultText, ResultText, Default_BoolOne, TEXT("NiagaraAll({0} != {1})")));
	Op->BuildName(TEXT("LogicNEq"), BoolCategoryName);
	Op->bSupportsStaticResolution = true;
	Op->StaticVariableResolveFunction.BindLambda([=](const TArray<int32>& InPinValues)
	{
		if (InPinValues.Num() != 2)
			return 0;

		int32 Return = InPinValues[0] != InPinValues[1];
		return Return;
	});
	OpInfoMap.Add(Op->Name) = Idx;



	//////////////////////////////////////////////////////////////////////////
	//Matrix only ops
	FString Default_MatrixZero(TEXT(
		"0.0,0.0,0.0,0.0,\
		0.0,0.0,0.0,0.0,\
		0.0,0.0,0.0,0.0,\
		0.0,0.0,0.0,0.0"));

	FString Default_MatrixOne(TEXT(
		"1.0,0.0,0.0,0.0,\
		0.0,1.0,0.0,0.0,\
		0.0,0.0,1.0,0.0,\
		0.0,0.0,0.0,1.0"));

	FText MatrixCategory = NSLOCTEXT("NiagaraOpInfo", "MatrixOpCategory", "Matrix");
	FString MatrixCategoryName(TEXT("Matrix"));
	FNiagaraTypeDefinition MatrixType = FNiagaraTypeDefinition::GetMatrix4Def();

	static FName M(TEXT("M"));
	static FText MText = NSLOCTEXT("NiagaraOpInfo", "Matrix Param", "M");

	static FName V(TEXT("V"));
	static FText VText = NSLOCTEXT("NiagaraOpInfo", "Vector Param", "V");

	FString Default_VectorOne(TEXT("1.0,1.0,1.0"));
	FString Default_Vector4One(TEXT("1.0,1.0,1.0,1.0"));
	FString Default_VectorX(TEXT("1.0,0.0,0.0"));
	FString Default_VectorY(TEXT("0.0,1.0,0.0"));
	FString Default_VectorZ(TEXT("0.0,0.0,1.0"));

	Idx = OpInfos.AddDefaulted();
	Op = &OpInfos[Idx];
	Op->Category = MatrixCategory;
	Op->FriendlyName = NSLOCTEXT("NiagaraOpInfo", "Transpose Name", "Transpose");
	Op->Description = NSLOCTEXT("NiagaraOpInfo", "Transpose Desc", "Returns the trasnpose of the passd matrix.");
	Op->Inputs.Add(FNiagaraOpInOutInfo(M, MatrixType, MText, MText, Default_MatrixOne));
	Op->Outputs.Add(FNiagaraOpInOutInfo(Result, MatrixType, ResultText, ResultText, Default_MatrixOne, TEXT("transpose({0})")));
	Op->BuildName(TEXT("Transpose"), MatrixCategoryName);
	OpInfoMap.Add(Op->Name) = Idx;

	Idx = OpInfos.AddDefaulted();
	Op = &OpInfos[Idx];
	Op->Category = MatrixCategory;
	Op->FriendlyName = NSLOCTEXT("NiagaraOpInfo", "Row0 Name", "Row 0");
	Op->Description = NSLOCTEXT("NiagaraOpInfo", "Row0 Desc", "Returns Row 0 of this matrix.");
	Op->Inputs.Add(FNiagaraOpInOutInfo(M, MatrixType, MText, MText, Default_MatrixOne));
	Op->Outputs.Add(FNiagaraOpInOutInfo(Result, FNiagaraTypeDefinition::GetVec4Def(), ResultText, ResultText, Default_MatrixOne, TEXT("{0}[0]")));
	Op->BuildName(TEXT("Row0"), MatrixCategoryName);
	OpInfoMap.Add(Op->Name) = Idx;

	Idx = OpInfos.AddDefaulted();
	Op = &OpInfos[Idx];
	Op->Category = MatrixCategory;
	Op->FriendlyName = NSLOCTEXT("NiagaraOpInfo", "Row1 Name", "Row 1");
	Op->Description = NSLOCTEXT("NiagaraOpInfo", "Row1 Desc", "Returns Row 1 of this matrix.");
	Op->Inputs.Add(FNiagaraOpInOutInfo(M, MatrixType, MText, MText, Default_MatrixOne));
	Op->Outputs.Add(FNiagaraOpInOutInfo(Result, FNiagaraTypeDefinition::GetVec4Def(), ResultText, ResultText, Default_MatrixOne, TEXT("{0}[1]")));
	Op->BuildName(TEXT("Row1"), MatrixCategoryName);
	OpInfoMap.Add(Op->Name) = Idx;

	Idx = OpInfos.AddDefaulted();
	Op = &OpInfos[Idx];
	Op->Category = MatrixCategory;
	Op->FriendlyName = NSLOCTEXT("NiagaraOpInfo", "Row2 Name", "Row 2");
	Op->Description = NSLOCTEXT("NiagaraOpInfo", "Row2 Desc", "Returns Row 2 of this matrix.");
	Op->Inputs.Add(FNiagaraOpInOutInfo(M, MatrixType, MText, MText, Default_MatrixOne));
	Op->Outputs.Add(FNiagaraOpInOutInfo(Result, FNiagaraTypeDefinition::GetVec4Def(), ResultText, ResultText, Default_MatrixOne, TEXT("{0}[2]")));
	Op->BuildName(TEXT("Row2"), MatrixCategoryName);
	OpInfoMap.Add(Op->Name) = Idx;

	Idx = OpInfos.AddDefaulted();
	Op = &OpInfos[Idx];
	Op->Category = MatrixCategory;
	Op->FriendlyName = NSLOCTEXT("NiagaraOpInfo", "Row3 Name", "Row 3");
	Op->Description = NSLOCTEXT("NiagaraOpInfo", "Row3 Desc", "Returns Row 3 of this matrix.");
	Op->Inputs.Add(FNiagaraOpInOutInfo(M, MatrixType, MText, MText, Default_MatrixOne));
	Op->Outputs.Add(FNiagaraOpInOutInfo(Result, FNiagaraTypeDefinition::GetVec4Def(), ResultText, ResultText, Default_MatrixOne, TEXT("{0}[3]")));
	Op->BuildName(TEXT("Row3"), MatrixCategoryName);
	OpInfoMap.Add(Op->Name) = Idx;

	Idx = OpInfos.AddDefaulted();
	Op = &OpInfos[Idx];
	Op->Category = MatrixCategory;
	Op->FriendlyName = NSLOCTEXT("NiagaraOpInfo", "MatrixMatrix Mul Name", "Multiply (Matrix * Matrix)");
	Op->Description = NSLOCTEXT("NiagaraOpInfo", "MatrixMatrix Desc", "Multiplies one matrix by another.");
	Op->Inputs.Add(FNiagaraOpInOutInfo(A, MatrixType, AText, AText, Default_MatrixOne));
	Op->Inputs.Add(FNiagaraOpInOutInfo(B, MatrixType, BText, BText, Default_MatrixOne));
	Op->Outputs.Add(FNiagaraOpInOutInfo(Result, MatrixType, ResultText, ResultText, Default_MatrixOne, TEXT("mul({0},{1})")));
	Op->BuildName(TEXT("MatrixMultiply"), MatrixCategoryName);
	Op->bSupportsAddedInputs = true;
	Op->AddedInputTypeRestrictions.Add(MatrixType);
	Op->AddedInputFormatting = TEXT("mul({A},{B})");
	OpInfoMap.Add(Op->Name) = Idx;
	
	Idx = OpInfos.AddDefaulted();
	Op = &OpInfos[Idx];
	Op->Category = MatrixCategory;
	Op->FriendlyName = NSLOCTEXT("NiagaraOpInfo", "MatrixVector Mul Name", "Multiply (Matrix * Vector4)");
	Op->Description = NSLOCTEXT("NiagaraOpInfo", "MatrixVector Mul Desc", "Multiplies a matrix by a vector4.");
	Op->Inputs.Add(FNiagaraOpInOutInfo(M, MatrixType, MText, MText, Default_MatrixOne));
	Op->Inputs.Add(FNiagaraOpInOutInfo(V, FNiagaraTypeDefinition::GetVec4Def(), VText, VText, Default_VectorOne));
	Op->Outputs.Add(FNiagaraOpInOutInfo(Result, FNiagaraTypeDefinition::GetVec4Def(), ResultText, ResultText, Default_VectorOne, TEXT("mul({1},{0})")));
	Op->BuildName(TEXT("MatrixVectorMultiply"), MatrixCategoryName);
	OpInfoMap.Add(Op->Name) = Idx;

	Idx = OpInfos.AddDefaulted();
	Op = &OpInfos[Idx];
	Op->Category = MatrixCategory;
	Op->FriendlyName = NSLOCTEXT("NiagaraOpInfo", "TransformPosition Name", "Matrix Transform Position");
	Op->Description = NSLOCTEXT("NiagaraOpInfo", "TransformPosition Desc", "Transforms a position vector, meaning it multiplies it with the full matrix, including translation.");
	Op->Inputs.Add(FNiagaraOpInOutInfo(M, MatrixType, MText, MText, Default_MatrixOne));
	Op->Inputs.Add(FNiagaraOpInOutInfo(V, FNiagaraTypeDefinition::GetPositionDef(), VText, VText, Default_VectorOne));
	Op->Outputs.Add(FNiagaraOpInOutInfo(Result, FNiagaraTypeDefinition::GetPositionDef(), ResultText, ResultText, Default_VectorOne, TEXT("mul(float4({1},1.0),{0}).xyz")));
	Op->BuildName(TEXT("TransformPosition"), MatrixCategoryName);
	OpInfoMap.Add(Op->Name) = Idx;

	Idx = OpInfos.AddDefaulted();
	Op = &OpInfos[Idx];
	Op->Category = MatrixCategory;
	Op->FriendlyName = NSLOCTEXT("NiagaraOpInfo", "TransformVector Name", "Matrix Transform Vector");
	Op->Description = NSLOCTEXT("NiagaraOpInfo", "TransformVector Desc", "Transforms a Vector3 as a vector, meaning it does not apply the translation part of the matrix.");
	Op->Inputs.Add(FNiagaraOpInOutInfo(M, MatrixType, MText, MText, Default_MatrixOne));
	Op->Inputs.Add(FNiagaraOpInOutInfo(V, FNiagaraTypeDefinition::GetVec3Def(), VText, VText, Default_VectorOne));
	Op->Outputs.Add(FNiagaraOpInOutInfo(Result, FNiagaraTypeDefinition::GetVec3Def(), ResultText, ResultText, Default_VectorOne, TEXT("mul(float4({1},0.0),{0}).xyz")));
	Op->BuildName(TEXT("TransformVector"), MatrixCategoryName);
	OpInfoMap.Add(Op->Name) = Idx;

	/* Vector3 only ops **/
	//TODO: Replace all categories with "Math" or something like that?
	FString Vec3CategoryName(TEXT("Vector3"));
	Idx = OpInfos.AddDefaulted();
	Op = &OpInfos[Idx];
	Op->Category = NumericCategory;
	Op->FriendlyName = NSLOCTEXT("NiagaraOpInfo", "Vector Cross Name", "Cross");
	Op->CompactName = FText::FromString("Cross");
	Op->Description = NSLOCTEXT("NiagaraOpInfo", "Vector Cross Desc", "Cross product of two vectors.");
	Op->Inputs.Add(FNiagaraOpInOutInfo(A, FNiagaraTypeDefinition::GetVec3Def(), AText, AText, Default_VectorX));
	Op->Inputs.Add(FNiagaraOpInOutInfo(B, FNiagaraTypeDefinition::GetVec3Def(), BText, BText, Default_VectorY));
	Op->Outputs.Add(FNiagaraOpInOutInfo(Result, FNiagaraTypeDefinition::GetVec3Def(), ResultText, ResultText, Default_VectorZ, TEXT("cross({0},{1})")));
	Op->BuildName(TEXT("Cross"), Vec3CategoryName);
	OpInfoMap.Add(Op->Name) = Idx;

	FText UtilCategory = NSLOCTEXT("NiagaraOpInfo", "UtilOpCategory", "Utility");
	FString UtilCategoryName(TEXT("Util"));
	Idx = OpInfos.AddDefaulted();
	Op = &OpInfos[Idx];
	Op->Category = UtilCategory;
	Op->FriendlyName = NSLOCTEXT("NiagaraOpInfo", "ExecIndex Name", "Execution Index");
	Op->Description = NSLOCTEXT("NiagaraOpInfo", "ExexIndex Desc", "Returns the index of this particle in the current execution. For example, in a spawn script this gives the index of the particle being spawned which can be used to interpolate it's position.");	
	Op->Outputs.Add(FNiagaraOpInOutInfo(Result, IntType, ResultText, ResultText, Default_IntZero, TEXT("ExecIndex()")));
	Op->BuildName(TEXT("ExecIndex"), UtilCategoryName);
	OpInfoMap.Add(Op->Name) = Idx;

	Idx = OpInfos.AddDefaulted();
	Op = &OpInfos[Idx];
	Op->Category = UtilCategory;
	Op->FriendlyName = NSLOCTEXT("NiagaraOpInfo", "SpawnInterp Name", "Spawn Interpolation");
	Op->Description = NSLOCTEXT("NiagaraOpInfo", "SpawnInterp Desc", "Returns the fraction used for interpolated spawning. i.e. A fraction defining where this particle was spawned between this frame and the last.");
	Op->Outputs.Add(FNiagaraOpInOutInfo(Result, FNiagaraTypeDefinition::GetFloatDef(), ResultText, ResultText, Default_IntZero, TEXT("GetSpawnInterpolation()")));
	Op->BuildName(TEXT("SpawnInterpolation"), UtilCategoryName);
	OpInfoMap.Add(Op->Name) = Idx;
}
END_FUNCTION_BUILD_OPTIMIZATION
////////////////////////////////////////////////////////////////////////// 


///////////////////////////////////////////////////////////////////////////////
/// UActorFactoryNiagara													///
///////////////////////////////////////////////////////////////////////////////
UActorFactoryNiagara::UActorFactoryNiagara(const FObjectInitializer& ObjectInitializer)
	: Super(ObjectInitializer)
{
	DisplayName = LOCTEXT("NiagaraSystemDisplayName", "NiagaraSystem");
	NewActorClass = ANiagaraActor::StaticClass();
}

bool UActorFactoryNiagara::CanCreateActorFrom(const FAssetData& AssetData, FText& OutErrorMsg)
{
	if (!AssetData.IsValid() || !AssetData.IsInstanceOf(UNiagaraSystem::StaticClass()))
	{
		OutErrorMsg = NSLOCTEXT("CanCreateActor", "NoSystem", "A valid Niagara System must be specified.");
		return false;
	}

	return true;
}

void UActorFactoryNiagara::PostSpawnActor(UObject* Asset, AActor* NewActor)
{
	Super::PostSpawnActor(Asset, NewActor);

	UNiagaraSystem* System = CastChecked<UNiagaraSystem>(Asset);
	ANiagaraActor* NiagaraActor = CastChecked<ANiagaraActor>(NewActor);

	// Term Component
	NiagaraActor->GetNiagaraComponent()->UnregisterComponent();

	// Change properties
	NiagaraActor->GetNiagaraComponent()->SetAsset(System);

	// if we're created by Kismet on the server during gameplay, we need to replicate the emitter
	if (NiagaraActor->GetWorld()->HasBegunPlay() && NiagaraActor->GetWorld()->GetNetMode() != NM_Client)
	{
		NiagaraActor->SetReplicates(true);
		NiagaraActor->bAlwaysRelevant = true;
		NiagaraActor->NetUpdateFrequency = 0.1f; // could also set bNetTemporary but LD might further trigger it or something
	}

	// Init Component
	NiagaraActor->GetNiagaraComponent()->RegisterComponent();
}

UObject* UActorFactoryNiagara::GetAssetFromActorInstance(AActor* Instance)
{
	check(Instance->IsA(NewActorClass));
	ANiagaraActor* NewActor = CastChecked<ANiagaraActor>(Instance);
	if (NewActor->GetNiagaraComponent())
	{
		return NewActor->GetNiagaraComponent()->GetAsset();
	}
	else
	{
		return NULL;
	}
}

void UActorFactoryNiagara::PostCreateBlueprint(UObject* Asset, AActor* CDO)
{
	if (Asset != NULL && CDO != NULL)
	{
		UNiagaraSystem* System = CastChecked<UNiagaraSystem>(Asset);
		ANiagaraActor* Actor = CastChecked<ANiagaraActor>(CDO);
		Actor->GetNiagaraComponent()->SetAsset(System);
	}
}


///////////////////////////////////////////////////////////////////////////////
/// INiagaraScriptGraphFocusInfo											///
///////////////////////////////////////////////////////////////////////////////
INiagaraScriptGraphFocusInfo::~INiagaraScriptGraphFocusInfo()
{
	//Stand-in definition for abstract INiagaraScriptGraphFocusInfo's pure virtual dtor
}

#undef LOCTEXT_NAMESPACE
<|MERGE_RESOLUTION|>--- conflicted
+++ resolved
@@ -53,11 +53,7 @@
 	Name = FName(*(InCategory + TEXT("::") + InName));
 }
 
-<<<<<<< HEAD
-int32 CountType(const TArray<FNiagaraTypeDefinition>& Types, const FNiagaraTypeDefinition& SearchType)
-=======
 int32 CountType(TConstArrayView<FNiagaraTypeDefinition> Types, const FNiagaraTypeDefinition& SearchType)
->>>>>>> 4af6daef
 {
 	int32 Count = 0;
 	for (const FNiagaraTypeDefinition& Type : Types)
@@ -184,11 +180,7 @@
 				return true;
 			});
 		Op->NumericOuputTypeSelectionMode = ENiagaraNumericOutputTypeSelectionMode::Custom;
-<<<<<<< HEAD
-		Op->CustomNumericResolveFunction.BindLambda([=](const TArray<FNiagaraTypeDefinition>& NonNumericInputs)
-=======
 		Op->CustomNumericResolveFunction.BindLambda([=](TConstArrayView<FNiagaraTypeDefinition> NonNumericInputs)
->>>>>>> 4af6daef
 			{
 				int32 PositionTypes = CountType(NonNumericInputs, FNiagaraTypeDefinition::GetPositionDef());
 				if (PositionTypes > 0)
@@ -241,11 +233,7 @@
 				return true;
 			});
 		Op->NumericOuputTypeSelectionMode = ENiagaraNumericOutputTypeSelectionMode::Custom;
-<<<<<<< HEAD
-		Op->CustomNumericResolveFunction.BindLambda([=](const TArray<FNiagaraTypeDefinition>& NonNumericInputs)
-=======
 		Op->CustomNumericResolveFunction.BindLambda([=](TConstArrayView<FNiagaraTypeDefinition> NonNumericInputs)
->>>>>>> 4af6daef
 			{
 				int32 PositionTypes = CountType(NonNumericInputs, FNiagaraTypeDefinition::GetPositionDef());
 				if (PositionTypes == 1)
@@ -358,11 +346,7 @@
 				return true;
 			});
 		Op->NumericOuputTypeSelectionMode = ENiagaraNumericOutputTypeSelectionMode::Custom;
-<<<<<<< HEAD
-		Op->CustomNumericResolveFunction.BindLambda([=](const TArray<FNiagaraTypeDefinition>& NonNumericInputs)
-=======
 		Op->CustomNumericResolveFunction.BindLambda([=](TConstArrayView<FNiagaraTypeDefinition> NonNumericInputs)
->>>>>>> 4af6daef
 			{
 				int32 PositionTypes = CountType(NonNumericInputs, FNiagaraTypeDefinition::GetPositionDef());
 				if (PositionTypes == 1)
@@ -401,11 +385,7 @@
 				return true;
 			});
 		Op->NumericOuputTypeSelectionMode = ENiagaraNumericOutputTypeSelectionMode::Custom;
-<<<<<<< HEAD
-		Op->CustomNumericResolveFunction.BindLambda([=](const TArray<FNiagaraTypeDefinition>& NonNumericInputs)
-=======
 		Op->CustomNumericResolveFunction.BindLambda([=](TConstArrayView<FNiagaraTypeDefinition> NonNumericInputs)
->>>>>>> 4af6daef
 			{
 				 int32 PositionTypes = CountType(NonNumericInputs, FNiagaraTypeDefinition::GetPositionDef());
 				if (PositionTypes == 2)
@@ -996,11 +976,7 @@
 				return true;
 			});
 		Op->NumericOuputTypeSelectionMode = ENiagaraNumericOutputTypeSelectionMode::Custom;
-<<<<<<< HEAD
-		Op->CustomNumericResolveFunction.BindLambda([=](const TArray<FNiagaraTypeDefinition>& NonNumericInputs)
-=======
 		Op->CustomNumericResolveFunction.BindLambda([=](TConstArrayView<FNiagaraTypeDefinition> NonNumericInputs)
->>>>>>> 4af6daef
 			{
 				 int32 PositionTypes = CountType(NonNumericInputs, FNiagaraTypeDefinition::GetPositionDef());
 				if (PositionTypes == 3)
@@ -1035,11 +1011,7 @@
 				return true;
 			});
 		Op->NumericOuputTypeSelectionMode = ENiagaraNumericOutputTypeSelectionMode::Custom;
-<<<<<<< HEAD
-		Op->CustomNumericResolveFunction.BindLambda([=](const TArray<FNiagaraTypeDefinition>& NonNumericInputs)
-=======
 		Op->CustomNumericResolveFunction.BindLambda([=](TConstArrayView<FNiagaraTypeDefinition> NonNumericInputs)
->>>>>>> 4af6daef
 			{
 				 int32 PositionTypes = CountType(NonNumericInputs, FNiagaraTypeDefinition::GetPositionDef());
 				if (PositionTypes == 2)
@@ -1074,11 +1046,7 @@
 				return true;
 			});
 		Op->NumericOuputTypeSelectionMode = ENiagaraNumericOutputTypeSelectionMode::Custom;
-<<<<<<< HEAD
-		Op->CustomNumericResolveFunction.BindLambda([=](const TArray<FNiagaraTypeDefinition>& NonNumericInputs)
-=======
 		Op->CustomNumericResolveFunction.BindLambda([=](TConstArrayView<FNiagaraTypeDefinition> NonNumericInputs)
->>>>>>> 4af6daef
 			{
 				 int32 PositionTypes = CountType(NonNumericInputs, FNiagaraTypeDefinition::GetPositionDef());
 				if (PositionTypes == 2)
