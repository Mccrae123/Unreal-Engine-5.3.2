--- conflicted
+++ resolved
@@ -18,11 +18,7 @@
 #include "NiagaraEditorSettings.h"
 #include "IAssetTypeActions.h"
 #include "AssetToolsModule.h"
-<<<<<<< HEAD
-#include "NiagaraStackGraphUtilities.h"
-=======
 #include "ViewModels/Stack/NiagaraStackGraphUtilities.h"
->>>>>>> a23640a2
 #include "AssetTypeActions/AssetTypeActions_NiagaraScript.h"
 
 #define LOCTEXT_NAMESPACE "NiagaraScriptFactory"
@@ -130,7 +126,6 @@
 			FGraphNodeCreator<UNiagaraNodeOutput> OutputNodeCreator(*CreatedGraph);
 			UNiagaraNodeOutput* OutputNode = OutputNodeCreator.CreateNode();
 			OutputNode->SetUsage(NewScript->Usage);
-<<<<<<< HEAD
 
 			FGraphNodeCreator<UNiagaraNodeInput> InputNodeCreator(*CreatedGraph);
 			UNiagaraNodeInput* InputNode = InputNodeCreator.CreateNode();
@@ -207,84 +202,6 @@
 					OutputNodeCreator.Finalize();
 					InputNodeCreator.Finalize();
 
-=======
-
-			FGraphNodeCreator<UNiagaraNodeInput> InputNodeCreator(*CreatedGraph);
-			UNiagaraNodeInput* InputNode = InputNodeCreator.CreateNode();
-			InputNode->Usage = ENiagaraInputNodeUsage::Parameter;
-
-			UNiagaraNodeParameterMapGet* GetNode = nullptr;
-			UNiagaraNodeParameterMapSet* SetNode = nullptr;
-
-			switch (NewScript->Usage)
-			{
-			case ENiagaraScriptUsage::DynamicInput:
-				{
-					FNiagaraVariable InVar(FNiagaraTypeDefinition::GetParameterMapDef(), TEXT("MapIn"));
-					InputNode->Input = InVar;
-
-					FNiagaraVariable OutVar(FNiagaraTypeDefinition::GetFloatDef(), TEXT("Output"));
-					OutputNode->Outputs.Add(OutVar);
-					
-					OutputNodeCreator.Finalize();
-					InputNodeCreator.Finalize();
-
-					FGraphNodeCreator<UNiagaraNodeParameterMapGet> GetNodeCreator(*CreatedGraph);
-					GetNode = GetNodeCreator.CreateNode();
-					GetNodeCreator.Finalize();
-					UEdGraphPin* FloatOutPin = GetNode->RequestNewTypedPin(EGPD_Output, FNiagaraTypeDefinition::GetFloatDef(), TEXT("Module.InputArg"));
-
-					if (FloatOutPin)
-					{
-						NiagaraSchema->TryCreateConnection(InputNode->GetOutputPin(0), GetNode->GetInputPin(0));
-						NiagaraSchema->TryCreateConnection(FloatOutPin, OutputNode->GetInputPin(0));
-					}
-
-				}
-				break;
-			case ENiagaraScriptUsage::Module:
-				{
-					FNiagaraVariable InVar(FNiagaraTypeDefinition::GetParameterMapDef(), TEXT("MapIn"));
-					InputNode->Input = InVar;
-
-					FNiagaraVariable OutVar(FNiagaraTypeDefinition::GetParameterMapDef(), TEXT("Output"));
-					OutputNode->Outputs.Add(OutVar);
-
-					OutputNodeCreator.Finalize();
-					InputNodeCreator.Finalize();
-
-					FGraphNodeCreator<UNiagaraNodeParameterMapGet> GetNodeCreator(*CreatedGraph);
-					GetNode = GetNodeCreator.CreateNode();
-					GetNodeCreator.Finalize();
-					UEdGraphPin* FloatOutPin = GetNode->RequestNewTypedPin(EGPD_Output, FNiagaraTypeDefinition::GetFloatDef(), TEXT("Module.InputArg"));
-
-					FGraphNodeCreator<UNiagaraNodeParameterMapSet> SetNodeCreator(*CreatedGraph);
-					SetNode = SetNodeCreator.CreateNode();
-					SetNodeCreator.Finalize();
-					UEdGraphPin* FloatInPin = SetNode->RequestNewTypedPin(EGPD_Input, FNiagaraTypeDefinition::GetFloatDef(), TEXT("Particles.DummyFloat"));
-
-					if (FloatOutPin)
-					{
-						NiagaraSchema->TryCreateConnection(InputNode->GetOutputPin(0), SetNode->GetInputPin(0));
-						NiagaraSchema->TryCreateConnection(InputNode->GetOutputPin(0), GetNode->GetInputPin(0));
-						NiagaraSchema->TryCreateConnection(SetNode->GetOutputPin(0), OutputNode->GetInputPin(0));
-						NiagaraSchema->TryCreateConnection(FloatOutPin, FloatInPin);
-					}
-				}
-				break;
-			default:
-			case ENiagaraScriptUsage::Function:
-				{
-					FNiagaraVariable InVar(FNiagaraTypeDefinition::GetFloatDef(), TEXT("Input"));
-					InputNode->Input = InVar;
-
-					FNiagaraVariable OutVar(FNiagaraTypeDefinition::GetFloatDef(), TEXT("Output"));
-					OutputNode->Outputs.Add(OutVar);
-
-					OutputNodeCreator.Finalize();
-					InputNodeCreator.Finalize();
-
->>>>>>> a23640a2
 					NiagaraSchema->TryCreateConnection(InputNode->GetOutputPin(0), OutputNode->GetInputPin(0));
 				}
 				break;
@@ -294,14 +211,8 @@
 			// Set pointer in script to source
 			NewScript->SetSource(Source);
 
-<<<<<<< HEAD
-			FString OutGraphLevelErrorMessages;
-			bool bForce = true;
-			NewScript->Compile(OutGraphLevelErrorMessages, bForce);
-=======
 
 			NewScript->RequestCompile();
->>>>>>> a23640a2
 		}
 	}
 }
