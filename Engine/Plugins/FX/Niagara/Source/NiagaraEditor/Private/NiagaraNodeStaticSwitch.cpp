--- conflicted
+++ resolved
@@ -27,8 +27,6 @@
 
 #include UE_INLINE_GENERATED_CPP_BY_NAME(NiagaraNodeStaticSwitch)
 
-#include UE_INLINE_GENERATED_CPP_BY_NAME(NiagaraNodeStaticSwitch)
-
 #define LOCTEXT_NAMESPACE "NiagaraNodeStaticSwitch"
 
 namespace NiagaraStaticSwitchCVars
@@ -215,10 +213,7 @@
 		ReallocatePins();
 	}
 }
-<<<<<<< HEAD
-=======
-
->>>>>>> 4af6daef
+
 #endif
 
 TArray<int32> UNiagaraNodeStaticSwitch::GetOptionValues() const
@@ -355,11 +350,8 @@
 void UNiagaraNodeStaticSwitch::ChangeSwitchParameterName(const FName& NewName)
 {
 	GetNiagaraGraph()->RenameStaticSwitch(this, NewName);
-<<<<<<< HEAD
-=======
 	// due to renaming of the static switch, it is possible we are now pointing to another pre-existing static switch variable, so we need to reallocate pins.
 	ReallocatePins();
->>>>>>> 4af6daef
 	VisualsChangedDelegate.Broadcast(this);
 }
 
@@ -527,7 +519,6 @@
 }
 
 UEdGraphPin* UNiagaraNodeStaticSwitch::GetSelectorPin() const
-<<<<<<< HEAD
 {
 	if (IsSetByPin() == false)
 		return nullptr;
@@ -544,28 +535,8 @@
 }
 
 
-void UNiagaraNodeStaticSwitch::UpdateCompilerConstantValue(FHlslNiagaraTranslator* Translator)
-{
-=======
-{
-	if (IsSetByPin() == false)
-		return nullptr;
-
-	for (int32 i = 0; i < Pins.Num(); i++)
-	{
-		if (Pins[i]->PersistentGuid == SelectorGuid)
-		{
-			return  Pins[i];
-		}
-	}
-
-	return nullptr;
-}
-
-
 void UNiagaraNodeStaticSwitch::UpdateCompilerConstantValue(FTranslator* Translator)
 {
->>>>>>> 4af6daef
 	if (IsSetByPin() && Translator)
 	{
 		ClearSwitchValue();
@@ -762,11 +733,7 @@
 		{
 			if(NewPinNames.Num() == 0)
 			{
-<<<<<<< HEAD
-				Translator->Message(FNiagaraCompileEventSeverity::Display, LOCTEXT("EmptyEnumEntries", "A static switch either has no enum assigned or the enum has no entries. A node refresh is advised."), this, nullptr, FString(), true);
-=======
 				Translator->Message(FNiagaraCompileEventSeverity::Display, LOCTEXT("EmptyEnumEntries", "A static switch either has no enum assigned or the enum has no entries. A node refresh is advised."), this, nullptr, FString());
->>>>>>> 4af6daef
 			}
 			else
 			{
@@ -804,21 +771,6 @@
 		UEdGraphPin* SelectorPin = GetSelectorPin();	
 		if (SelectorPin)
 		{
-<<<<<<< HEAD
-			Translator->CompilePin(SelectorPin);
-		}
-	}
-	FPinCollectorArray OutputPins;
-	GetOutputPins(OutputPins);
-
-	// Initialize the outputs to invalid values.
-	check(Outputs.Num() == 0);
-	Outputs.Reserve(OutputPins.Num());
-	for (int32 i = 0; i < OutputPins.Num(); i++)
-	{
-		Outputs.Add(INDEX_NONE);
-	}
-=======
 			Translator->CompileInputPin(SelectorPin);
 		}
 	}
@@ -828,18 +780,10 @@
 	// Initialize the outputs to invalid values.
 	check(Outputs.Num() == 0);
 	Outputs.Init(INDEX_NONE, OutputPins.Num());
->>>>>>> 4af6daef
 
 	for (int i = 0; i < OutputPins.Num(); i++)
 	{
 		UEdGraphPin* OutPin = OutputPins[i];
-<<<<<<< HEAD
-		if (IsAddPin(OutPin))
-		{
-			continue;
-		}
-=======
->>>>>>> 4af6daef
 		int32 VarIdx;
 		int NumChoices = IsSetByPin() ? InputPins.Num() - 1 : InputPins.Num();
 		if (GetVarIndex(nullptr, NumChoices, SelectorValue, VarIdx))
@@ -847,11 +791,7 @@
 			UEdGraphPin* InputPin = InputPins[VarIdx + i];
 			if (InputPin)
 			{
-<<<<<<< HEAD
-				int32 CompiledInput = Translator->CompilePin(InputPin);
-=======
 				int32 CompiledInput = Translator->CompileInputPin(InputPin);
->>>>>>> 4af6daef
 				Outputs[i] = CompiledInput;
 			}
 		}		
@@ -904,11 +844,7 @@
 		VarIdx++;
 	}
 }
-<<<<<<< HEAD
-bool UNiagaraNodeStaticSwitch::SubstituteCompiledPin(FHlslNiagaraTranslator* Translator, UEdGraphPin** LocallyOwnedPin)
-=======
 bool UNiagaraNodeStaticSwitch::SubstituteCompiledPin(FTranslator* Translator, UEdGraphPin** LocallyOwnedPin)
->>>>>>> 4af6daef
 {
 	// if we compile the standalone module or function we don't have any valid input yet, so we just take the first option to satisfy the compiler
 	ENiagaraScriptUsage TargetUsage = Translator->GetTargetUsage();
@@ -1063,14 +999,7 @@
 	if(SwitchTypeData.bAutoRefreshEnabled == true || NiagaraStaticSwitchCVars::bEnabledAutoRefreshOldStaticSwitches)
 	{
 		// we assume something changed externally if the input pins are outdated; i.e. the assigned enum changed or value order changed
-<<<<<<< HEAD
-		if(AreInputPinsOutdated())
-		{
-			RefreshFromExternalChanges();
-		}
-=======
 		AttemptUpdatePins();
->>>>>>> 4af6daef
 	}	
 }
 
@@ -1143,11 +1072,7 @@
 		if (IsSetByPin())
 		{
 			UEdGraphPin* SelectorPin = GetSelectorPin();
-<<<<<<< HEAD
-			OutHistory.VisitInputPin(SelectorPin, this, bFilterForCompilation);
-=======
 			OutHistory.VisitInputPin(SelectorPin, bFilterForCompilation);
->>>>>>> 4af6daef
 
 			OutHistory.SetConstantByStaticVariable(SelectorValue, SelectorPin);
 
