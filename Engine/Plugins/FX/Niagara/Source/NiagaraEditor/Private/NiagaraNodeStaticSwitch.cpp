--- conflicted
+++ resolved
@@ -585,27 +585,6 @@
 			}
 		}		
 	}
-<<<<<<< HEAD
-}
-
-ENiagaraNumericOutputTypeSelectionMode UNiagaraNodeStaticSwitch::GetNumericOutputTypeSelectionMode() const
-{
-	return ENiagaraNumericOutputTypeSelectionMode::Largest;
-}
-
-void UNiagaraNodeStaticSwitch::ResolveNumerics(const UEdGraphSchema_Niagara* Schema, bool bSetInline, TMap<TPair<FGuid, UEdGraphNode*>, FNiagaraTypeDefinition>* PinCache)
-{	
-	FPinCollectorArray MasterInputPins;
-	GetInputPins(MasterInputPins);
-	FPinCollectorArray MasterOutputPins;
-	GetOutputPins(MasterOutputPins);
-
-	TArray<int32> OptionValues = GetOptionValues();
-	int32 VarIdx = 0;
-	for (int i = 0; i < MasterOutputPins.Num(); i++)
-	{
-		UEdGraphPin* OutPin = MasterOutputPins[i];
-=======
 }
 
 ENiagaraNumericOutputTypeSelectionMode UNiagaraNodeStaticSwitch::GetNumericOutputTypeSelectionMode() const
@@ -625,7 +604,6 @@
 	for (int i = 0; i < MainOutputPins.Num(); i++)
 	{
 		UEdGraphPin* OutPin = MainOutputPins[i];
->>>>>>> d731a049
 		if (IsAddPin(OutPin))
 		{
 			continue;
@@ -638,24 +616,14 @@
 		for (int32 j = 0; j < OptionValues.Num(); j++)
 		{
 			const int TargetIdx = OutputVars.Num() * j + VarIdx;
-<<<<<<< HEAD
-			if (MasterInputPins.IsValidIndex(TargetIdx))
-			{
-				UEdGraphPin* InputPin = MasterInputPins[TargetIdx];
-=======
 			if (MainInputPins.IsValidIndex(TargetIdx))
 			{
 				UEdGraphPin* InputPin = MainInputPins[TargetIdx];
->>>>>>> d731a049
 				InputPins.Add(InputPin);
 			}
 			else
 			{
-<<<<<<< HEAD
-				UE_LOG(LogNiagaraEditor, Warning, TEXT("Invalid index on UNiagaraNodeStaticSwitch::ResolveNumerics %s, OptionIdx: %d VarIdx: %d MaxIndex: %d"), *GetPathName(), j, VarIdx, MasterInputPins.Num())
-=======
 				UE_LOG(LogNiagaraEditor, Warning, TEXT("Invalid index on UNiagaraNodeStaticSwitch::ResolveNumerics %s, OptionIdx: %d VarIdx: %d MaxIndex: %d"), *GetPathName(), j, VarIdx, MainInputPins.Num())
->>>>>>> d731a049
 			}
 		}
 
