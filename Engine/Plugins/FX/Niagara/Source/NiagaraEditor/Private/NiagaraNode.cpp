--- conflicted
+++ resolved
@@ -43,11 +43,8 @@
 		const UEdGraphSchema_Niagara* Schema = CastChecked<UEdGraphSchema_Niagara>(GetSchema());
 		check(Schema);
 
-<<<<<<< HEAD
-=======
 		UEdGraphSchema_Niagara::ConvertIllegalPinsInPlace(Pin);
 
->>>>>>> 6bbb88c8
 		const FNiagaraTypeDefinition PinType = Schema->PinToTypeDefinition(Pin);
 		if (PinType.GetEnum() == FNiagaraTypeDefinition::GetCoordinateSpaceEnum())
 		{
@@ -303,11 +300,7 @@
 	for (UEdGraphPin* OldPin : OldPins)
 	{
 		// we exclude pins from being added as orphaned pins if they were set to pending kill already
-<<<<<<< HEAD
-		if (OldPin->bOrphanedPin && OldPin->LinkedTo.Num() > 0 && !OldPin->IsPendingKill())
-=======
 		if (OldPin->bOrphanedPin && !OldPin->IsPendingKill())
->>>>>>> 6bbb88c8
 		{
 			// Add orphaned pins back in at the end so that the user can fix them.
 			Pins.Add(OldPin);
@@ -418,11 +411,7 @@
 			if (Pin->Direction == DesiredDirection)
 			{
 				const FPinConnectionResponse Response = Schema->CanCreateConnection(FromPin, Pin);
-<<<<<<< HEAD
-				if (Response.Response != ECanCreateConnectionResponse::CONNECT_RESPONSE_DISALLOW)
-=======
 				if (Response.Response != ECanCreateConnectionResponse::CONNECT_RESPONSE_DISALLOW) //-V1051
->>>>>>> 6bbb88c8
 				{
 					FirstPinOfSameType = Pin;
 					break;
@@ -861,11 +850,7 @@
 	return ENiagaraNumericOutputTypeSelectionMode::None;
 }
 
-<<<<<<< HEAD
-UEdGraphPin* UNiagaraNode::TraceOutputPin(UEdGraphPin* LocallyOwnedOutputPin, bool bFilterForCompilation)
-=======
 UEdGraphPin* UNiagaraNode::TraceOutputPin(UEdGraphPin* LocallyOwnedOutputPin, bool bFilterForCompilation, TArray<const UNiagaraNode*>* OutNodesVisitedDuringTrace)
->>>>>>> 6bbb88c8
 {
 	if (LocallyOwnedOutputPin == nullptr)
 	{
@@ -873,9 +858,6 @@
 	}
 
 	UNiagaraNode* LinkedNode = CastChecked<UNiagaraNode>(LocallyOwnedOutputPin->GetOwningNode());
-<<<<<<< HEAD
-	return LinkedNode->GetTracedOutputPin(LocallyOwnedOutputPin, bFilterForCompilation);
-=======
 	return LinkedNode->GetTracedOutputPin(LocallyOwnedOutputPin, bFilterForCompilation, OutNodesVisitedDuringTrace);
 }
 
@@ -886,7 +868,6 @@
 		OutNodesVisitedDuringTrace->Add(this);
 	}
 	return LocallyOwnedOutputPin;
->>>>>>> 6bbb88c8
 }
 
 
@@ -932,8 +913,6 @@
 	}
 }
 
-<<<<<<< HEAD
-=======
 void UNiagaraNode::RegisterPassthroughPin(FNiagaraParameterMapHistoryBuilder& OutHistory, UEdGraphPin* InputPin, UEdGraphPin* OutputPin, bool bFilterForCompilation, bool bVisitInputPin) const
 {
 	const UEdGraphSchema_Niagara* Schema = CastChecked<UEdGraphSchema_Niagara>(GetSchema());
@@ -969,7 +948,6 @@
 	}
 }
 
->>>>>>> 6bbb88c8
 bool UNiagaraNode::GetTooltipTextForKnownPin(const UEdGraphPin& Pin, FText& OutTooltip) const
 {
 	const UNiagaraGraph* NiagaraGraph = Cast<UNiagaraGraph>(GetGraph());
