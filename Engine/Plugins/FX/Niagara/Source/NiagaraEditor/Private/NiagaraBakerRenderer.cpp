--- conflicted
+++ resolved
@@ -53,16 +53,8 @@
 		return ERenderType::None;
 	}
 
-<<<<<<< HEAD
-	FCanvas Canvas(RenderTarget->GameThread_GetRenderTargetResource(), nullptr, FGameTime::CreateUndilated(WorldTime, FApp::GetDeltaTime()), World->Scene->GetFeatureLevel());
-	Canvas.Clear(FLinearColor::Black);
-
-	bool bRendered = false;
-	if (BakerSettings->OutputTextures.IsValidIndex(iOutputTextureIndex))
-=======
 	// Scene Capture mode
 	if (SplitNames[0] == STRING_SceneCaptureSource)
->>>>>>> d731a049
 	{
 		if (!ensure(SplitNames.Num() == 2))
 		{
@@ -213,24 +205,7 @@
 		NiagaraSystem,
 		[&](const FString& EmitterName, const FString& VariableName, UNiagaraDataInterface* DataInterface)
 		{
-<<<<<<< HEAD
-			// Create View Family
-			FSceneViewFamilyContext ViewFamily(
-				FSceneViewFamily::ConstructionValues(RenderTarget->GameThread_GetRenderTargetResource(), World->Scene, FEngineShowFlags(ESFIM_Game))
-				.SetTime(FGameTime::CreateUndilated(WorldTime, FApp::GetDeltaTime()))
-				.SetGammaCorrection(GammaCorrection)
-			);
-
-			ViewFamily.EngineShowFlags.SetScreenPercentage(false);
-			//ViewFamily.EngineShowFlags.DisableAdvancedFeatures();
-			//ViewFamily.EngineShowFlags.MotionBlur = 0;
-			//ViewFamily.EngineShowFlags.SetDistanceCulledPrimitives(true); // show distance culled objects
-			//ViewFamily.EngineShowFlags.SetPostProcessing(false);
-
-			if (SourceName.IsValid())
-=======
 			if (DataInterface->CanRenderVariablesToCanvas())
->>>>>>> d731a049
 			{
 				TArray<FNiagaraVariableBase> RendererableVariables;
 				DataInterface->GetCanvasVariables(RendererableVariables);
