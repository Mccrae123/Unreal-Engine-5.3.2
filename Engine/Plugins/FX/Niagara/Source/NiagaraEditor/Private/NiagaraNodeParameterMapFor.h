--- conflicted
+++ resolved
@@ -38,11 +38,7 @@
 	UNiagaraNodeParameterMapForWithContinue();
 
 	virtual void AllocateDefaultPins() override;
-<<<<<<< HEAD
-	virtual void Compile(class FHlslNiagaraTranslator* Translator, TArray<int32>& Outputs) override;
-=======
 	virtual void Compile(FTranslator* Translator, TArray<int32>& Outputs) const override;
->>>>>>> 4af6daef
 	virtual FText GetNodeTitle(ENodeTitleType::Type TitleType) const override;
 	virtual bool IncludeParentNodeContextMenu() const override { return false; }
 	virtual void GetPinHoverText(const UEdGraphPin& Pin, FString& HoverTextOut) const override;
@@ -62,9 +58,5 @@
 
 	virtual void AllocateDefaultPins() override;
 	virtual FText GetNodeTitle(ENodeTitleType::Type TitleType) const override;
-<<<<<<< HEAD
-	virtual void Compile(class FHlslNiagaraTranslator* Translator, TArray<int32>& Outputs) override;
-=======
 	virtual void Compile(FTranslator* Translator, TArray<int32>& Outputs) const override;
->>>>>>> 4af6daef
 };