// Copyright 1998-2019 Epic Games, Inc. All Rights Reserved.

#include "NiagaraSystemFactoryNew.h"
#include "CoreMinimal.h"
#include "Misc/ConfigCacheIni.h"
#include "NiagaraSystem.h"
#include "NiagaraScriptSource.h"
#include "NiagaraGraph.h"
#include "NiagaraEditorSettings.h"
#include "AssetData.h"
#include "ViewModels/Stack/NiagaraStackGraphUtilities.h"
#include "SNewSystemDialog.h"
#include "Misc/MessageDialog.h"
#include "ViewModels/NiagaraSystemViewModel.h"
#include "Modules/ModuleManager.h"
#include "Interfaces/IMainFrameModule.h"
#include "Framework/Application/SlateApplication.h"
#include "NiagaraEditorUtilities.h"

#define LOCTEXT_NAMESPACE "NiagaraSystemFactory"

UNiagaraSystemFactoryNew::UNiagaraSystemFactoryNew(const FObjectInitializer& ObjectInitializer)
: Super(ObjectInitializer)
{
	SupportedClass = UNiagaraSystem::StaticClass();
	bCreateNew = false;
	bEditAfterNew = true;
	bCreateNew = true;
}

bool UNiagaraSystemFactoryNew::ConfigureProperties()
{
	IMainFrameModule& MainFrame = FModuleManager::LoadModuleChecked<IMainFrameModule>("MainFrame");
	TSharedPtr<SWindow>	ParentWindow = MainFrame.GetParentWindow();

	TSharedRef<SNewSystemDialog> NewSystemDialog = SNew(SNewSystemDialog);
	FSlateApplication::Get().AddModalWindow(NewSystemDialog, ParentWindow);

	if (NewSystemDialog->GetUserConfirmedSelection() == false)
	{
		// User cancelled or closed the dialog so abort asset creation.
		return false;
	}

	TOptional<FAssetData> SelectedSystemAsset = NewSystemDialog->GetSelectedSystemAsset();
	TArray<FAssetData> EmitterAssetsToAddToNewSystem = NewSystemDialog->GetSelectedEmitterAssets();
	if (SelectedSystemAsset.IsSet())
	{
		SystemToCopy = Cast<UNiagaraSystem>(SelectedSystemAsset.GetValue().GetAsset());
		if (SystemToCopy == nullptr)
		{
			FText Title = LOCTEXT("FailedToLoadSystemTitle", "Create Default?");
			EAppReturnType::Type DialogResult = FMessageDialog::Open(EAppMsgType::OkCancel, EAppReturnType::Cancel,
				LOCTEXT("FailedToLoadEmitterMessage", "The selected system failed to load.\nWould you like to create an empty system?"),
				&Title);
			if (DialogResult == EAppReturnType::Cancel)
			{
				return false;
			}
			else
			{
				SystemToCopy = nullptr;
				EmitterAssetsToAddToNewSystem.Empty();
			}
		}
	}
	else if (EmitterAssetsToAddToNewSystem.Num() > 0)
	{
		bool bAllEmittersLoaded = true;
		for (const FAssetData& EmitterAssetToAdd : EmitterAssetsToAddToNewSystem)
		{
			UNiagaraEmitter* EmitterToAdd = Cast<UNiagaraEmitter>(EmitterAssetToAdd.GetAsset());
			if (EmitterToAdd != nullptr)
			{
				EmittersToAddToNewSystem.Add(EmitterToAdd);
			}
			else
			{
				bAllEmittersLoaded = false;
				break;
			}
		}

		if(bAllEmittersLoaded == false)
		{
			FText Title = LOCTEXT("FailedToLoadEmitterTitle", "Create Default?");
			EAppReturnType::Type DialogResult = FMessageDialog::Open(EAppMsgType::OkCancel, EAppReturnType::Cancel,
				LOCTEXT("FailedToLoadMessage", "A selected emitter failed to load.\nWould you like to create an empty system system?"),
				&Title);
			if (DialogResult == EAppReturnType::Cancel)
			{
				return false;
			}
			else
			{
				EmittersToAddToNewSystem.Empty();
			}
		}
	}
	else
	{
		SystemToCopy = nullptr;
		EmittersToAddToNewSystem.Empty();
	}

	return true;
}

UObject* UNiagaraSystemFactoryNew::FactoryCreateNew(UClass* Class, UObject* InParent, FName Name, EObjectFlags Flags, UObject* Context, FFeedbackContext* Warn)
{
	check(Class->IsChildOf(UNiagaraSystem::StaticClass()));

	const UNiagaraEditorSettings* Settings = GetDefault<UNiagaraEditorSettings>();
	check(Settings);

	UNiagaraSystem* NewSystem;
	
	if (SystemToCopy != nullptr)
	{
		if (SystemToCopy->IsReadyToRun() == false)
		{
			SystemToCopy->WaitForCompilationComplete();
		}
		NewSystem = Cast<UNiagaraSystem>(StaticDuplicateObject(SystemToCopy, InParent, Name, Flags, Class));
		NewSystem->bIsTemplateAsset = false;
		NewSystem->TemplateAssetDescription = FText();
	}
	else if (EmittersToAddToNewSystem.Num() > 0)
	{
		NewSystem = NewObject<UNiagaraSystem>(InParent, Class, Name, Flags | RF_Transactional);
		InitializeSystem(NewSystem, true);

		for (UNiagaraEmitter* EmitterToAddToNewSystem : EmittersToAddToNewSystem)
		{
<<<<<<< HEAD
			FNiagaraEditorUtilities::AddEmitterToSystem(*NewSystem, *EmitterToAddToNewSystem, false);
=======
			FNiagaraEditorUtilities::AddEmitterToSystem(*NewSystem, *EmitterToAddToNewSystem);
>>>>>>> a1e6ec07
		}
	}
	else
	{
		NewSystem = NewObject<UNiagaraSystem>(InParent, Class, Name, Flags | RF_Transactional);
		InitializeSystem(NewSystem, true);
	}

	NewSystem->RequestCompile(false);

	return NewSystem;
}

void UNiagaraSystemFactoryNew::InitializeSystem(UNiagaraSystem* System, bool bCreateDefaultNodes)
{
	UNiagaraScript* SystemSpawnScript = System->GetSystemSpawnScript();
	UNiagaraScript* SystemUpdateScript = System->GetSystemUpdateScript();

	UNiagaraScriptSource* SystemScriptSource = NewObject<UNiagaraScriptSource>(SystemSpawnScript, "SystemScriptSource", RF_Transactional);

	if (SystemScriptSource)
	{
		SystemScriptSource->NodeGraph = NewObject<UNiagaraGraph>(SystemScriptSource, "SystemScriptGraph", RF_Transactional);
	}

	SystemSpawnScript->SetSource(SystemScriptSource);
	SystemUpdateScript->SetSource(SystemScriptSource);

	if (bCreateDefaultNodes)
	{
		FSoftObjectPath SystemUpdateScriptRef(TEXT("/Niagara/Modules/System/SystemLifeCycle.SystemLifeCycle"));
		UNiagaraScript* Script = Cast<UNiagaraScript>(SystemUpdateScriptRef.TryLoad());

		FAssetData ModuleScriptAsset(Script);
		if (SystemScriptSource && ModuleScriptAsset.IsValid())
		{
			UNiagaraNodeOutput* SpawnOutputNode = FNiagaraStackGraphUtilities::ResetGraphForOutput(*SystemScriptSource->NodeGraph, ENiagaraScriptUsage::SystemSpawnScript, SystemSpawnScript->GetUsageId());
			UNiagaraNodeOutput* UpdateOutputNode = FNiagaraStackGraphUtilities::ResetGraphForOutput(*SystemScriptSource->NodeGraph, ENiagaraScriptUsage::SystemUpdateScript, SystemUpdateScript->GetUsageId());

			if (UpdateOutputNode)
			{
				FNiagaraStackGraphUtilities::AddScriptModuleToStack(ModuleScriptAsset, *UpdateOutputNode);
			}
			FNiagaraStackGraphUtilities::RelayoutGraph(*SystemScriptSource->NodeGraph);
		}
	}
}

#undef LOCTEXT_NAMESPACE<|MERGE_RESOLUTION|>--- conflicted
+++ resolved
@@ -132,11 +132,7 @@
 
 		for (UNiagaraEmitter* EmitterToAddToNewSystem : EmittersToAddToNewSystem)
 		{
-<<<<<<< HEAD
-			FNiagaraEditorUtilities::AddEmitterToSystem(*NewSystem, *EmitterToAddToNewSystem, false);
-=======
 			FNiagaraEditorUtilities::AddEmitterToSystem(*NewSystem, *EmitterToAddToNewSystem);
->>>>>>> a1e6ec07
 		}
 	}
 	else
