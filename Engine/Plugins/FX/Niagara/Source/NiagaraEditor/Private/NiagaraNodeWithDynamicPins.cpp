--- conflicted
+++ resolved
@@ -321,27 +321,6 @@
 					"MoveDynamicPinUp",
 					MoveUpLabel, 
 					MoveUpTooltip,
-<<<<<<< HEAD
-					FNewToolMenuDelegate::CreateLambda([=](UToolMenu* InSubMenuBuilder)
-				{
-					FToolMenuSection& SubSection = InSubMenuBuilder->FindOrAddSection("MovePin");
-					for (int i = PinIdx - 1; i >= 0; i--)
-					{
-						int32 MoveAmount = i - PinIdx;
-						if (!CanMovePin(Context->Pin, MoveAmount))
-						{
-							break;
-						}
-						FText PinName = FText::FromName(SameDirectionPins[i]->PinName);
-						SubSection.AddMenuEntry(FName("MoveDynamicPinUp" + FString::FromInt(i)),
-							FText::Format(LOCTEXT("MoveDynamicPinUpLabel", "Move up {0} - above '{1}'"), abs(MoveAmount), PinName),
-							MoveUpTooltip,
-							FSlateIcon(),
-							FUIAction(FExecuteAction::CreateUObject(const_cast<UNiagaraNodeWithDynamicPins*>(this), &UNiagaraNodeWithDynamicPins::MoveDynamicPinFromMenu, const_cast<UEdGraphPin*>(Context->Pin), MoveAmount))
-						);
-					}
-				}));
-=======
 					FNewToolMenuDelegate::CreateLambda([=,this](UToolMenu* InSubMenuBuilder)
 					{
 						FToolMenuSection& SubSection = InSubMenuBuilder->FindOrAddSection("MovePin");
@@ -361,7 +340,6 @@
 							);
 						}
 					}));
->>>>>>> 4af6daef
 			}
 			else
 			{
@@ -384,11 +362,7 @@
 					"MoveDynamicPinDown",
 					MoveDownLabel, 
 					MoveDownTooltip,
-<<<<<<< HEAD
-					FNewToolMenuDelegate::CreateLambda([=](UToolMenu* InSubMenuBuilder)
-=======
 					FNewToolMenuDelegate::CreateLambda([=, this](UToolMenu* InSubMenuBuilder)
->>>>>>> 4af6daef
 				{
 					FToolMenuSection& SubSection = InSubMenuBuilder->FindOrAddSection("MovePin");
 					for (int i = PinIdx + 1; i < SameDirectionPins.Num(); i++)
@@ -422,11 +396,7 @@
 	}
 }
 
-<<<<<<< HEAD
-void UNiagaraNodeWithDynamicPins::AddParameter(FNiagaraVariable Parameter, const UEdGraphPin* AddPin)
-=======
 void UNiagaraNodeWithDynamicPins::AddParameter(FNiagaraVariable Parameter, TEnumAsByte<EEdGraphPinDirection> Direction)
->>>>>>> 4af6daef
 {
 	if (this->IsA<UNiagaraNodeParameterMapBase>())
 	{
@@ -474,25 +444,6 @@
 	else
 	{
 		RequestNewTypedPin(Direction, Parameter.GetType(), Parameter.GetName());
-	}
-}
-
-void UNiagaraNodeWithDynamicPins::AddExistingParameter(FNiagaraVariable Parameter, const UEdGraphPin* AddPin)
-{
-	if (this->IsA<UNiagaraNodeParameterMapBase>())
-	{
-		// Parameter map type nodes create new parameters when adding pins.
-		FScopedTransaction AddNewPinTransaction(LOCTEXT("AddNewPinTransaction", "Add pin to node"));
-		
-		UNiagaraGraph* Graph = GetNiagaraGraph();
-		checkf(Graph != nullptr, TEXT("Failed to get niagara graph when adding pin!"));
-		
-		Modify();
-		UEdGraphPin* Pin = this->RequestNewTypedPin(AddPin->Direction, Parameter.GetType(), Parameter.GetName());
-	}
-	else
-	{
-		RequestNewTypedPin(AddPin->Direction, Parameter.GetType(), Parameter.GetName());
 	}
 }
 
@@ -556,8 +507,6 @@
 	MoveDynamicPin(Pin, DirectionToMove);
 }
 
-<<<<<<< HEAD
-=======
 void UNiagaraNodeWithDynamicPins::GetCompilationInputPins(FPinCollectorArray& InputPins) const
 {
 	for (UEdGraphPin* Pin : Pins)
@@ -580,5 +529,4 @@
 	}
 }
 
->>>>>>> 4af6daef
 #undef LOCTEXT_NAMESPACE
