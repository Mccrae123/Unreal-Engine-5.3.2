// Copyright Epic Games, Inc. All Rights Reserved.

#include "SNiagaraBakerViewport.h"
#include "Application/ThrottleManager.h"
#include "ViewModels/NiagaraBakerViewModel.h"
#include "NiagaraBakerRenderer.h"
#include "NiagaraBatchedElements.h"
#include "NiagaraComponent.h"

#include "Engine/Canvas.h"
#include "Engine/Font.h"
#include "Engine/Texture2D.h"
#include "Engine/TextureRenderTarget2D.h"
#include "Framework/MultiBox/MultiBoxBuilder.h"
#include "Modules/ModuleManager.h"
#include "CanvasItem.h"
#include "CanvasTypes.h"
#include "EditorViewportCommands.h"
#include "EngineModule.h"
#include "LegacyScreenPercentageDriver.h"
#include "ImageUtils.h"
#include "SEditorViewportToolBarMenu.h"
#include "TextureResource.h"

#define LOCTEXT_NAMESPACE "NiagaraBakerViewport"

//////////////////////////////////////////////////////////////////////////

class FNiagaraBakerViewportClient final : public FEditorViewportClient
{
public:
	FNiagaraBakerViewportClient(const TSharedRef<SNiagaraBakerViewport>& InOwnerViewport)
		: FEditorViewportClient(nullptr, nullptr, StaticCastSharedRef<SEditorViewport>(InOwnerViewport))
	{
		SetViewportType(ELevelViewportType::LVT_OrthoXZ);
	}

	virtual bool InputKey(const FInputKeyEventArgs& EventArgs) override
	{
		// Only allow movement when in preview mode
		auto ViewModel = WeakViewModel.Pin();
		UNiagaraBakerSettings* BakerSettings = ViewModel ? ViewModel->GetBakerSettings() : nullptr;
		if ( ViewModel->ShowRealtimePreview() && BakerSettings )
		{
			bool bForwardKeyState = false;
			bool bBackwardKeyState = false;
			bool bRightKeyState = false;
			bool bLeftKeyState = false;

			bool bUpKeyState = false;
			bool bDownKeyState = false;
			bool bZoomOutKeyState = false;
			bool bZoomInKeyState = false;

			bool bFocus = false;

			// Iterate through all key mappings to generate key state flags
			for (uint32 i = 0; i < static_cast<uint8>(EMultipleKeyBindingIndex::NumChords); ++i)
			{
				EMultipleKeyBindingIndex ChordIndex = static_cast<EMultipleKeyBindingIndex> (i);
				bForwardKeyState |= Viewport->KeyState(FViewportNavigationCommands::Get().Forward->GetActiveChord(ChordIndex)->Key);
				bBackwardKeyState |= Viewport->KeyState(FViewportNavigationCommands::Get().Backward->GetActiveChord(ChordIndex)->Key);
				bRightKeyState |= Viewport->KeyState(FViewportNavigationCommands::Get().Right->GetActiveChord(ChordIndex)->Key);
				bLeftKeyState |= Viewport->KeyState(FViewportNavigationCommands::Get().Left->GetActiveChord(ChordIndex)->Key);

				bUpKeyState |= Viewport->KeyState(FViewportNavigationCommands::Get().Up->GetActiveChord(ChordIndex)->Key);
				bDownKeyState |= Viewport->KeyState(FViewportNavigationCommands::Get().Down->GetActiveChord(ChordIndex)->Key);
				bZoomOutKeyState |= Viewport->KeyState(FViewportNavigationCommands::Get().FovZoomOut->GetActiveChord(ChordIndex)->Key);
				bZoomInKeyState |= Viewport->KeyState(FViewportNavigationCommands::Get().FovZoomIn->GetActiveChord(ChordIndex)->Key);

				bFocus |= Viewport->KeyState(FEditorViewportCommands::Get().FocusViewportToSelection->GetActiveChord(ChordIndex)->Key);
			}

			if ( BakerSettings->GetCurrentCamera().IsOrthographic() )
			{
				LocalMovement.X += bLeftKeyState ? KeyboardMoveSpeed : 0.0f;
				LocalMovement.X -= bRightKeyState ? KeyboardMoveSpeed : 0.0f;
				LocalMovement.Y += bBackwardKeyState ? KeyboardMoveSpeed : 0.0f;
				LocalMovement.Y -= bForwardKeyState ? KeyboardMoveSpeed : 0.0f;
			}
			else
			{
				//LocalMovement.X += bLeftKeyState ? KeyboardMoveSpeed : 0.0f;
				//LocalMovement.X -= bRightKeyState ? KeyboardMoveSpeed : 0.0f;
				//LocalMovement.Y += bUpKeyState ? KeyboardMoveSpeed : 0.0f;
				//LocalMovement.Y -= bDownKeyState ? KeyboardMoveSpeed : 0.0f;
				//LocalMovement.Z += bBackwardKeyState ? KeyboardMoveSpeed : 0.0f;
				//LocalMovement.Z -= bForwardKeyState ? KeyboardMoveSpeed : 0.0f;
			}

			LocalZoom += bZoomOutKeyState ? KeyboardMoveSpeed : 0.0f;
			LocalZoom -= bZoomInKeyState ? KeyboardMoveSpeed : 0.0f;

			// Focus
			if (bFocus)
			{
				FocusCamera();
			}
		}

		return true;
	}

	virtual bool InputAxis(FViewport* InViewport, FInputDeviceId InDeviceID, FKey Key, float Delta, float InDeltaTime, int32 InNumSamples, bool InbGamepad) override
	{
		// Viewport movement only enabled when preview is enabled otherwise there is no feedback
		auto ViewModel = WeakViewModel.Pin();
		UNiagaraBakerSettings* BakerSettings = ViewModel ? ViewModel->GetBakerSettings() : nullptr;
		if ( ViewModel->ShowRealtimePreview() && BakerSettings && (Key == EKeys::MouseX || Key == EKeys::MouseY) )
		{
			if (BakerSettings->GetCurrentCamera().IsOrthographic())
			{
				if (InViewport->KeyState(EKeys::RightMouseButton))
				{
					// Zoom
					if (InViewport->KeyState(EKeys::LeftControl) || InViewport->KeyState(EKeys::RightControl))
					{
						LocalZoom += (Key == EKeys::MouseY) ? Delta : 0.0f;
					}
					// Aspect
					else if (InViewport->KeyState(EKeys::LeftAlt) || InViewport->KeyState(EKeys::RightAlt))
					{
						LocalAspect += (Key == EKeys::MouseY) ? Delta : 0.0f;
					}
					// Move
					else
					{
						LocalMovement.X += (Key == EKeys::MouseX) ? Delta : 0.0f;
						LocalMovement.Y += (Key == EKeys::MouseY) ? Delta : 0.0f;
					}
				}
			}
			else
			{
				// Zoom
				if (InViewport->KeyState(EKeys::RightMouseButton))
				{
					if (InViewport->KeyState(EKeys::LeftAlt) || InViewport->KeyState(EKeys::RightAlt))
					{
						LocalAspect += (Key == EKeys::MouseY) ? Delta : 0.0f;
					}
					else
					{
						LocalMovement.Z += (Key == EKeys::MouseY) ? Delta : 0.0f;
					}
				}
				// Middle button translate orbit location
				else if (InViewport->KeyState(EKeys::MiddleMouseButton))
				{
					LocalMovement.X += (Key == EKeys::MouseX) ? Delta : 0.0f;
					LocalMovement.Y += (Key == EKeys::MouseY) ? Delta : 0.0f;
				}
				// Rotation
				else if (InViewport->KeyState(EKeys::LeftMouseButton))
				{
					LocalRotation.X += (Key == EKeys::MouseX) ? Delta : 0.0f;
					LocalRotation.Y += (Key == EKeys::MouseY) ? Delta : 0.0f;
				}
			}
		}

		return true;
	}

	virtual void Tick(float DeltaSeconds) override
	{
		//FEditorViewportClient::Tick(DeltaSeconds);

		// Apply local movement
		auto ViewModel = WeakViewModel.Pin();
		UNiagaraBakerSettings* BakerSettings = ViewModel ? ViewModel->GetBakerSettings() : nullptr;
		if ( BakerSettings )
		{
			const FMatrix ViewMatrix = BakerSettings->GetViewMatrix().Inverse();
			const FVector XAxis = ViewMatrix.GetUnitAxis(EAxis::X);
			const FVector YAxis = ViewMatrix.GetUnitAxis(EAxis::Y);
			const FVector ZAxis = ViewMatrix.GetUnitAxis(EAxis::Z);

			FNiagaraBakerCameraSettings& CurrentCamera = BakerSettings->GetCurrentCamera();

			FVector WorldMovement = FVector::ZeroVector;
			if (CurrentCamera.IsOrthographic())
			{
				const FVector2D MoveSpeed = GetPreviewOrthoUnits();

				WorldMovement -= LocalMovement.X * MoveSpeed.X * XAxis;
				WorldMovement -= LocalMovement.Y * MoveSpeed.Y * YAxis;
				//WorldMovement += LocalMovement.Z * MoveSpeed * ZAxis;

				CurrentCamera.ViewportLocation += WorldMovement;
			}
			else
			{
				FRotator& WorldRotation = CurrentCamera.ViewportRotation;
				WorldRotation.Yaw = FRotator::ClampAxis(WorldRotation.Yaw + LocalRotation.X);
				WorldRotation.Roll = FMath::Clamp(WorldRotation.Roll + LocalRotation.Y, 0.0f, 180.0f);

				const float MoveSpeed = PerspectiveMoveSpeed;
				WorldMovement -= LocalMovement.X * MoveSpeed * XAxis;
				WorldMovement -= LocalMovement.Y * MoveSpeed * YAxis;
				//WorldMovement -= LocalMovement.Z * MoveSpeed * ZAxis;
				CurrentCamera.ViewportLocation += WorldMovement;

				CurrentCamera.OrbitDistance = FMath::Max(CurrentCamera.OrbitDistance + LocalMovement.Z, 0.01f);
			}

			if (!FMath::IsNearlyZero(LocalZoom))
			{
				if (CurrentCamera.IsPerspective())
				{
					CurrentCamera.FOV = FMath::Clamp(CurrentCamera.FOV + LocalZoom, 0.001f, 179.0f);
				}
				else
				{
					CurrentCamera.OrthoWidth = FMath::Max(CurrentCamera.OrthoWidth + LocalZoom, 1.0f);
				}
			}

			if (!FMath::IsNearlyZero(LocalAspect))
			{
				if (CurrentCamera.bUseAspectRatio)
				{
					CurrentCamera.AspectRatio = FMath::Max(CurrentCamera.AspectRatio + (LocalAspect / 50.0f), 0.01f);
				}
			}
		}

		// Clear data
		LocalMovement = FVector::ZeroVector;
		LocalZoom = 0.0f;
		LocalAspect = 0.0f;
		LocalRotation = FVector::ZeroVector;
	}

	/** FViewportClient interface */
	virtual void Draw(FViewport* InViewport, FCanvas* Canvas) override
	{
		Canvas->Clear(FLinearColor::Transparent);

		FNiagaraBakerViewModel* ViewModel = WeakViewModel.Pin().Get();
		if (ViewModel == nullptr)
		{
			return;
		}

		UFont* DisplayFont = GetFont();
		const float FontHeight = DisplayFont->GetMaxCharHeight() + 1.0f;
		//const FVector2D TextStartOffset(5.0f, 30.0f);

		const UNiagaraBakerSettings* BakerSettings = ViewModel->GetBakerSettings();
		const UNiagaraBakerSettings* BakerGeneratedSettings = ViewModel->GetBakerGeneratedSettings();
		const float WorldTime = RelativeTime + BakerSettings->StartSeconds;

		// Update Baker Renderer to the correct time
		FNiagaraBakerRenderer& BakerRenderer = ViewModel->GetBakerRenderer();
		BakerRenderer.SetAbsoluteTime(WorldTime, ViewModel->ShowRealtimePreview());

		TUniquePtr<FNiagaraBakerOutputRenderer> BakerOutputRenderer;
		UNiagaraBakerOutput* BakerPreviewOutput = ViewModel->GetCurrentOutput();
		if (BakerPreviewOutput)
		{
			BakerOutputRenderer.Reset(FNiagaraBakerRenderer::GetOutputRenderer(BakerPreviewOutput->GetClass()));
		}

		UNiagaraBakerOutput* BakerGeneratedOutput = nullptr;
		if ( BakerOutputRenderer.IsValid() && BakerGeneratedSettings && BakerGeneratedSettings->Outputs.IsValidIndex(ViewModel->GetCurrentOutputIndex()) )
		{
			BakerGeneratedOutput = BakerGeneratedSettings->Outputs[ViewModel->GetCurrentOutputIndex()];
			if ((BakerGeneratedOutput->GetClass() != BakerPreviewOutput->GetClass()) ||
				!FMath::IsNearlyEqual(BakerSettings->DurationSeconds, BakerGeneratedSettings->DurationSeconds) )
			{
				BakerGeneratedOutput = nullptr;
			}
		}

		const float DPIScaleFactor = ShouldDPIScaleSceneCanvas() ? GetDPIScale() : 1.0f;
		const FIntRect ViewRect(
			FMath::Floor(Canvas->GetViewRect().Min.X / DPIScaleFactor) + 2,
			FMath::Floor(Canvas->GetViewRect().Min.Y / DPIScaleFactor) + 2,
			FMath::Floor(Canvas->GetViewRect().Max.X / DPIScaleFactor) - 2,
			FMath::Floor(Canvas->GetViewRect().Max.Y / DPIScaleFactor) - 2
		);
		if ( ViewRect.Width() <= 0 || ViewRect.Height() <= 0 )
		{
			return;
		}

		// Calculate view rects
		PreviewViewRect = FIntRect();
		GeneratedViewRect = FIntRect();
		bool bPreviewValid = false;
		bool bGeneratedValid = false;
		{
			const int32 ViewWidth = ViewModel->ShowRealtimePreview() && ViewModel->ShowBakedView() ? (ViewRect.Width() >> 1) - 1 : ViewRect.Width();

			if (ViewModel->ShowRealtimePreview())
			{
				PreviewViewRect = FIntRect(ViewRect.Min.X, ViewRect.Min.Y, ViewRect.Min.X + ViewWidth, ViewRect.Max.Y);
				if (BakerOutputRenderer.IsValid())
				{
					const FIntPoint PreviewSize = BakerOutputRenderer->GetPreviewSize(BakerPreviewOutput, PreviewViewRect.Size());
					if (PreviewSize.SizeSquared() > 0 )
					{
						bPreviewValid = true;
						PreviewViewRect = ConstrainRect(PreviewViewRect, PreviewSize);

						// Resize our render target for the output
						if (!PreviewRenderTarget || PreviewRenderTarget->SizeX != PreviewSize.X || PreviewRenderTarget->SizeY != PreviewSize.Y)
						{
							if (PreviewRenderTarget == nullptr)
							{
								PreviewRenderTarget = NewObject<UTextureRenderTarget2D>();
							}
							PreviewRenderTarget->ClearColor = FLinearColor::Transparent;
							PreviewRenderTarget->TargetGamma = 1.0f;
							PreviewRenderTarget->InitCustomFormat(PreviewSize.X, PreviewSize.Y, PF_FloatRGBA, false);
						}
					}
				}
			}

			if (ViewModel->ShowBakedView())
			{
				GeneratedViewRect = FIntRect(ViewRect.Max.X - ViewWidth, ViewRect.Min.Y, ViewRect.Max.X, ViewRect.Max.Y);
				if ( BakerGeneratedOutput )
				{
					const FIntPoint GeneratedSize = BakerOutputRenderer->GetGeneratedSize(BakerGeneratedOutput, GeneratedViewRect.Size());
					if (GeneratedSize.SizeSquared() > 0)
					{
						bGeneratedValid = true;
						GeneratedViewRect = ConstrainRect(GeneratedViewRect, GeneratedSize);

						// Resize our render target for the output
						if (!GeneratedRenderTarget || GeneratedRenderTarget->SizeX != GeneratedSize.X || GeneratedRenderTarget->SizeY != GeneratedSize.Y)
						{
							if (GeneratedRenderTarget == nullptr)
							{
								GeneratedRenderTarget = NewObject<UTextureRenderTarget2D>();
							}
							GeneratedRenderTarget->ClearColor = FLinearColor::Transparent;
							GeneratedRenderTarget->TargetGamma = 1.0f;
							GeneratedRenderTarget->InitCustomFormat(GeneratedSize.X, GeneratedSize.Y, PF_FloatRGBA, false);
						}
					}
				}
			}
		}

		// Determine which color channels to show
		const bool bRGBEnabled = ViewModel->IsChannelEnabled(ENiagaraBakerColorChannel::Red) || ViewModel->IsChannelEnabled(ENiagaraBakerColorChannel::Green) || ViewModel->IsChannelEnabled(ENiagaraBakerColorChannel::Blue);
		const bool bAEnabled = ViewModel->IsChannelEnabled(ENiagaraBakerColorChannel::Alpha);
		const bool bAlphaBlend = bAEnabled && bRGBEnabled;
		FMatrix ColorTransform;
		{
			FPlane RPlane = ViewModel->IsChannelEnabled(ENiagaraBakerColorChannel::Red)   ? FPlane(1.0f, 0.0f, 0.0f, 0.0f) : FPlane(0.0f, 0.0f, 0.0f, 0.0f);
			FPlane GPlane = ViewModel->IsChannelEnabled(ENiagaraBakerColorChannel::Green) ? FPlane(0.0f, 1.0f, 0.0f, 0.0f) : FPlane(0.0f, 0.0f, 0.0f, 0.0f);
			FPlane BPlane = ViewModel->IsChannelEnabled(ENiagaraBakerColorChannel::Blue)  ? FPlane(0.0f, 0.0f, 1.0f, 0.0f) : FPlane(0.0f, 0.0f, 0.0f, 0.0f);
			if (bAEnabled && !bRGBEnabled)
			{
				RPlane = FPlane(0.0f, 0.0f, 0.0f, 1.0f);
				GPlane = FPlane(0.0f, 0.0f, 0.0f, 1.0f);
				BPlane = FPlane(0.0f, 0.0f, 0.0f, 1.0f);
			}
			ColorTransform = FMatrix(RPlane, GPlane, BPlane, FPlane(0.0f, 0.0f, 0.0f, 1.0f));
		}

		// Render the realtime preview
		if (ViewModel->ShowRealtimePreview())
		{
			ClearViewArea(Canvas, PreviewViewRect);

			TOptional<FString> ErrorString;
			if ( BakerOutputRenderer.IsValid() && bPreviewValid )
			{
				BakerOutputRenderer->RenderPreview(BakerPreviewOutput, BakerRenderer, PreviewRenderTarget, ErrorString);
				if (ErrorString.IsSet() == false)
				{
					const FVector2D HalfPixel(0.5f / float(PreviewRenderTarget->GetSurfaceWidth()), 0.5f / float(PreviewRenderTarget->GetSurfaceHeight()));
					FCanvasTileItem TileItem(
						FVector2D(PreviewViewRect.Min.X, PreviewViewRect.Min.Y),
						PreviewRenderTarget->GetResource(),
						FVector2D(PreviewViewRect.Width(), PreviewViewRect.Height()),
						FVector2D(HalfPixel.X, HalfPixel.Y),
						FVector2D(1.0f - HalfPixel.X, 1.0f - HalfPixel.Y),
						FLinearColor::White
					);
					TileItem.BatchedElementParameters = new FBatchedElementNiagaraSimple(ColorTransform, bAlphaBlend);
					Canvas->DrawItem(TileItem);
				}
			}
			else
			{
				ErrorString = TEXT("No output selected or the preview is invalid.");
			}

			DrawViewportText(Canvas, PreviewViewRect, TEXT("Live Sim"), ErrorString.Get(FString()));

			DrawRectBorder(Canvas, PreviewViewRect);
		}

		// Render Generated View
		if (ViewModel->ShowBakedView())
		{
			ClearViewArea(Canvas, GeneratedViewRect);

			TOptional<FString> ErrorString;
			if ( BakerGeneratedOutput && bGeneratedValid )
			{
				BakerOutputRenderer->RenderGenerated(BakerGeneratedOutput, BakerRenderer, GeneratedRenderTarget, ErrorString);
				if (ErrorString.IsSet() == false)
				{
					const FVector2D HalfPixel(0.5f / float(GeneratedRenderTarget->GetSurfaceWidth()), 0.5f / float(GeneratedRenderTarget->GetSurfaceHeight()));
					FCanvasTileItem TileItem(
						FVector2D(GeneratedViewRect.Min.X, GeneratedViewRect.Min.Y),
						GeneratedRenderTarget->GetResource(),
						FVector2D(GeneratedViewRect.Width(), GeneratedViewRect.Height()),
						FVector2D(HalfPixel.X, HalfPixel.Y),
						FVector2D(1.0f - HalfPixel.X, 1.0f - HalfPixel.Y),
						FLinearColor::White
					);
					TileItem.BatchedElementParameters = new FBatchedElementNiagaraSimple(ColorTransform, bAlphaBlend);
					Canvas->DrawItem(TileItem);
				}
			}
			else
			{
				ErrorString = TEXT("No output or output not generated.\nPlease bake to generate the output");
			}

			DrawViewportText(Canvas, GeneratedViewRect, TEXT("Baked Sim"), ErrorString.Get(FString()));

			DrawRectBorder(Canvas, GeneratedViewRect);
		}
	}

	FIntRect ConstrainRect(const FIntRect& InRect, FIntPoint InSize) const
	{
		const float Scale = FMath::Min(float(InRect.Width()) /  float(InSize.X), float(InRect.Height()) / float(InSize.Y));
		const FIntPoint ScaledSize(FMath::FloorToInt(float(InSize.X) * Scale), FMath::FloorToInt(float(InSize.Y) * Scale));
		FIntPoint RectMin(
			InRect.Min.X + ((InRect.Width()  - ScaledSize.X) >> 1),
			InRect.Min.Y + ((InRect.Height() - ScaledSize.Y) >> 1)
		);

		return FIntRect(RectMin, RectMin + ScaledSize);
	}

	void ClearViewArea(FCanvas* Canvas, const FIntRect& InRect)
	{
		UTexture2D* Texture = nullptr;
		FLinearColor Color = ClearColor;
		FVector2D EndUV(1.0f, 1.0f);

		if (WeakViewModel.Pin()->IsCheckerboardEnabled())
		{
			Texture = GetCheckerboardTexture();
			Color = FLinearColor::White;
			EndUV.X = float(InRect.Width()) / float(FMath::Max(Texture->GetSizeX(), 1));
			EndUV.Y = float(InRect.Height()) / float(FMath::Max(Texture->GetSizeY(), 1));
		}
		Canvas->DrawTile(InRect.Min.X, InRect.Min.Y, InRect.Width(), InRect.Height(), 0.0f, 0.0f, EndUV.X, EndUV.Y, Color, Texture ? Texture->GetResource() : nullptr, false);
	}

	FVector2f GetStringSize(UFont* Font, const TCHAR* Text)
	{
		FVector2f MaxSize = FVector2f::ZeroVector;
		FVector2f CurrSize = FVector2f::ZeroVector;

		const float fAdvanceHeight = Font->GetMaxCharHeight();
		const TCHAR* PrevChar = nullptr;
		while (*Text)
		{
			if (*Text == '\n')
			{
				CurrSize.X = 0.0f;
				CurrSize.Y = CurrSize.Y + fAdvanceHeight;
				PrevChar = nullptr;
				++Text;
				continue;
			}

			float TmpWidth, TmpHeight;
			Font->GetCharSize(*Text, TmpWidth, TmpHeight);

			int8 CharKerning = 0;
			if (PrevChar)
			{
				CharKerning = Font->GetCharKerning(*PrevChar, *Text);
			}

			CurrSize.X += TmpWidth + CharKerning;
			MaxSize.X = FMath::Max(MaxSize.X, CurrSize.X);
			MaxSize.Y = FMath::Max(MaxSize.Y, CurrSize.Y + TmpHeight);

			PrevChar = Text++;
		}

		return MaxSize;
	}

	void DrawViewportText(FCanvas* Canvas, FIntRect ViewportRect, FStringView InfoString, FStringView ErrorString)
	{
		// Anything to render?
		const bool bShowInfoString = WeakViewModel.Pin()->ShowInfoText() && !InfoString.IsEmpty();
		const bool bShowErrorString = !ErrorString.IsEmpty();
		if ( !bShowInfoString && !bShowErrorString )
		{
			return;
		}

		// We need to flush to ensure previous data is gone from scene capture rendering
		Canvas->Flush_GameThread();

		UFont* Font = GetFont();

		if (bShowInfoString)
		{
			const FIntPoint TextPosition(ViewportRect.Min.X + 3, ViewportRect.Min.Y + 3);
			Canvas->DrawShadowedString(TextPosition.X, TextPosition.Y, InfoString.GetData(), Font, FLinearColor::White);
		}

		if (bShowErrorString)
		{
			const FVector2f StringSize = GetStringSize(Font, ErrorString.GetData());
			const FIntPoint TextCenter(ViewportRect.Min.X + (ViewportRect.Width() >> 1), ViewportRect.Min.Y + (ViewportRect.Height() >> 1));
			Canvas->DrawShadowedString(TextCenter.X - int32(StringSize.X * 0.5f), TextCenter.Y - int32(StringSize.Y * 0.5f), ErrorString.GetData(), Font, FLinearColor::White);
		}

		Canvas->Flush_GameThread();
		Canvas->SetRenderTargetScissorRect(FIntRect(0, 0, 0, 0));
	};

	void DrawRectBorder(FCanvas* Canvas, const FIntRect& Rect)
	{
		Canvas->DrawTile(Rect.Min.X - 1, Rect.Min.Y - 1, 1, Rect.Size().Y + 2, 0.0f, 0.0f, 1.0f, 1.0f, FLinearColor::White);
		Canvas->DrawTile(Rect.Max.X + 1, Rect.Min.Y - 1, 1, Rect.Size().Y + 2, 0.0f, 0.0f, 1.0f, 1.0f, FLinearColor::White);

		Canvas->DrawTile(Rect.Min.X - 1, Rect.Min.Y - 1, Rect.Size().X + 2, 1, 0.0f, 0.0f, 1.0f, 1.0f, FLinearColor::White);
		Canvas->DrawTile(Rect.Min.X - 1, Rect.Max.Y + 1, Rect.Size().X + 2, 1, 0.0f, 0.0f, 1.0f, 1.0f, FLinearColor::White);
	}

	UTexture2D* GetCheckerboardTexture()
	{
		if (CheckerboardTexture == nullptr)
		{
			CheckerboardTexture = FImageUtils::CreateCheckerboardTexture(CheckerboardColorOne, CheckerboardColorTwo, CheckerSize);
		}
		return CheckerboardTexture;
	}

	void DestroyCheckerboardTexture()
	{
		if (CheckerboardTexture)
		{
			if (CheckerboardTexture->GetResource())
			{
				CheckerboardTexture->ReleaseResource();
			}
			CheckerboardTexture->MarkAsGarbage();
			CheckerboardTexture = nullptr;
		}
	}

	virtual void AddReferencedObjects(FReferenceCollector& Collector) override
	{
		FEditorViewportClient::AddReferencedObjects(Collector);

		Collector.AddReferencedObject(CheckerboardTexture);
		Collector.AddReferencedObject(PreviewRenderTarget);
		Collector.AddReferencedObject(GeneratedRenderTarget);
	}

	void FocusCamera()
	{
		auto ViewModel = WeakViewModel.Pin();
		UNiagaraBakerSettings* BakerSettings = ViewModel ? ViewModel->GetBakerSettings() : nullptr;
		UNiagaraComponent* NiagaraComponent = ViewModel->GetBakerRenderer().GetPreviewComponent();
		if (ViewModel->ShowRealtimePreview() && BakerSettings && NiagaraComponent )
		{
			//-TODO: Should take aspect ratio into account here
			const FBoxSphereBounds ComponentBounds = NiagaraComponent->CalcBounds(NiagaraComponent->GetComponentTransform());
			FNiagaraBakerCameraSettings& CurrentCamera = BakerSettings->GetCurrentCamera();
			if (CurrentCamera.IsOrthographic() )
			{
				CurrentCamera.ViewportLocation = ComponentBounds.Origin;
				CurrentCamera.OrthoWidth = ComponentBounds.SphereRadius * 2.0f;
			}
			else
			{
				const float HalfFOVRadians = FMath::DegreesToRadians(CurrentCamera.FOV) * 0.5f;
				const float CameraDistance = ComponentBounds.SphereRadius / FMath::Tan(HalfFOVRadians);
				//const FVector CameraOffset = BakerSettings->GetViewMatrix().Inverse().GetUnitAxis(EAxis::Z) * CameraDistance;
				//BakerSettings->CameraViewportLocation[(int)ENiagaraBakerViewMode::Perspective] = ComponentBounds.Origin - CameraOffset;
				CurrentCamera.ViewportLocation = ComponentBounds.Origin;
				CurrentCamera.OrbitDistance = CameraDistance;
			}
		}
	}

	FVector2D GetPreviewOrthoUnits() const
	{
		FVector2D OrthoUnits = FVector2D::ZeroVector;

		auto ViewModel = WeakViewModel.Pin();
		const UNiagaraBakerSettings* BakerSettings = ViewModel ? ViewModel->GetBakerSettings() : nullptr;
		if (BakerSettings && (PreviewViewRect.Area() > 0))
		{
			const FNiagaraBakerCameraSettings& CurrentCamera = BakerSettings->GetCurrentCamera();
			const float AspectRatioY = CurrentCamera.bUseAspectRatio ? CurrentCamera.AspectRatio : 1.0f;
			OrthoUnits.X = CurrentCamera.OrthoWidth / float(PreviewViewRect.Width());
			OrthoUnits.Y = CurrentCamera.OrthoWidth * AspectRatioY / float(PreviewViewRect.Height());
		}
		return OrthoUnits;
	}


	virtual UWorld* GetWorld() const override
	{
		auto ViewModel = WeakViewModel.Pin();
		return ViewModel ? ViewModel->GetBakerRenderer().GetPreviewComponent()->GetWorld() : nullptr;
	}

	UFont* GetFont() const { return GetStatsFont(); }

public:
<<<<<<< HEAD
	UTextureRenderTarget2D*						PreviewRenderTarget = nullptr;
	UTextureRenderTarget2D*						GeneratedRenderTarget = nullptr;
=======
	TObjectPtr<UTextureRenderTarget2D>						PreviewRenderTarget = nullptr;
	TObjectPtr<UTextureRenderTarget2D>						GeneratedRenderTarget = nullptr;
>>>>>>> 4af6daef

	FVector										LocalMovement = FVector::ZeroVector;
	float										LocalZoom = 0.0f;
	float										LocalAspect = 0.0f;
	FVector										LocalRotation = FVector::ZeroVector;
	float										KeyboardMoveSpeed = 5.0f;
	float										PerspectiveMoveSpeed = 2.0f;

	FIntRect									PreviewViewRect;
	FIntRect									GeneratedViewRect;

<<<<<<< HEAD
	UTexture2D*									CheckerboardTexture = nullptr;
=======
	TObjectPtr<UTexture2D>									CheckerboardTexture = nullptr;
>>>>>>> 4af6daef
	FColor										CheckerboardColorOne = FColor(128, 128, 128);
	FColor										CheckerboardColorTwo = FColor(64, 64, 64);
	int32										CheckerSize = 32;

	FLinearColor								ClearColor = FColor::Black;

	TWeakPtr<FNiagaraBakerViewModel>			WeakViewModel;
	float										RelativeTime = 0.0f;
	float										DeltaTime = 0.0f;

	//FNiagaraBakerRenderer						BakerRenderer;
};

//////////////////////////////////////////////////////////////////////////

void SNiagaraBakerViewport::Construct(const FArguments& InArgs)
{
	WeakViewModel = InArgs._WeakViewModel;

	SEditorViewport::FArguments ParentArgs;
	SEditorViewport::Construct(ParentArgs);
}

TSharedRef<FEditorViewportClient> SNiagaraBakerViewport::MakeEditorViewportClient()
{
	ViewportClient = MakeShareable(new FNiagaraBakerViewportClient(SharedThis(this)));
	ViewportClient->WeakViewModel = WeakViewModel;

	return ViewportClient.ToSharedRef();
}

void SNiagaraBakerViewport::Tick(const FGeometry& AllottedGeometry, const double InCurrentTime, const float InDeltaTime)
{
	ViewportClient->bNeedsRedraw = true;

	if (FSlateThrottleManager::Get().IsAllowingExpensiveTasks())
	{
		ViewportClient->Tick(InDeltaTime);
		GEditor->UpdateSingleViewportClient(ViewportClient.Get(), /*bInAllowNonRealtimeViewportToDraw=*/ true, /*bLinkedOrthoMovement=*/ false);
	}
}

TSharedRef<SEditorViewport> SNiagaraBakerViewport::GetViewportWidget()
{
	return SharedThis(this);
}

TSharedPtr<FExtender> SNiagaraBakerViewport::GetExtenders() const
{
	TSharedPtr<FExtender> Result(MakeShareable(new FExtender));
	return Result;
}

void SNiagaraBakerViewport::OnFloatingButtonClicked()
{
}

void SNiagaraBakerViewport::RefreshView(const float RelativeTime, const float DeltaTime)
{
	ViewportClient->RelativeTime = RelativeTime;
	ViewportClient->DeltaTime = DeltaTime;
}

#undef LOCTEXT_NAMESPACE<|MERGE_RESOLUTION|>--- conflicted
+++ resolved
@@ -623,13 +623,8 @@
 	UFont* GetFont() const { return GetStatsFont(); }
 
 public:
-<<<<<<< HEAD
-	UTextureRenderTarget2D*						PreviewRenderTarget = nullptr;
-	UTextureRenderTarget2D*						GeneratedRenderTarget = nullptr;
-=======
 	TObjectPtr<UTextureRenderTarget2D>						PreviewRenderTarget = nullptr;
 	TObjectPtr<UTextureRenderTarget2D>						GeneratedRenderTarget = nullptr;
->>>>>>> 4af6daef
 
 	FVector										LocalMovement = FVector::ZeroVector;
 	float										LocalZoom = 0.0f;
@@ -641,11 +636,7 @@
 	FIntRect									PreviewViewRect;
 	FIntRect									GeneratedViewRect;
 
-<<<<<<< HEAD
-	UTexture2D*									CheckerboardTexture = nullptr;
-=======
 	TObjectPtr<UTexture2D>									CheckerboardTexture = nullptr;
->>>>>>> 4af6daef
 	FColor										CheckerboardColorOne = FColor(128, 128, 128);
 	FColor										CheckerboardColorTwo = FColor(64, 64, 64);
 	int32										CheckerSize = 32;
