--- conflicted
+++ resolved
@@ -79,20 +79,12 @@
 	/** Draw flag types */
 	enum EDrawElements
 	{
-<<<<<<< HEAD
-		Bounds = 0x020,
-		InstructionCounts = 0x040,
-		ParticleCounts = 0x080,
-		EmitterExecutionOrder = 0x100,
-		GpuTickInformation = 0x200,
-=======
 		Bounds					= 0x020,
 		InstructionCounts		= 0x040,
 		ParticleCounts			= 0x080,
 		EmitterExecutionOrder	= 0x100,
 		GpuTickInformation		= 0x200,
 		MemoryInfo				= 0x400,
->>>>>>> 4af6daef
 	};
 
 	bool GetDrawElement(EDrawElements Element) const;
@@ -157,14 +149,11 @@
 	/** True if orbit mode was active before we started a view transition. Used to restore orbit mode at the the end of the transition */
 	bool bShouldActivateOrbitAfterTransitioning = false;
 
-<<<<<<< HEAD
-=======
 	/** Motion Parameters */
 	bool bMotionEnabled = false;
 	float MotionRate = 90.0f;
 	float MotionRadius = 200.0f;
 
->>>>>>> 4af6daef
 	FDelegateHandle OnPreviewFeatureLevelChangedHandle;
 };
 
