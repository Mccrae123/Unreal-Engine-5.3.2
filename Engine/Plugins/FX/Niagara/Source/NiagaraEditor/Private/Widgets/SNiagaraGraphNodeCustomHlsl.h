--- conflicted
+++ resolved
@@ -43,10 +43,6 @@
 
 	bool bIsAutoCompleteActive = false;
 	TArray<FString> AutoCompleteOptions;
-<<<<<<< HEAD
-	TArray<TPair<FString, FString>> FunctionPrototypes;
-=======
 	TArray<TTuple<FString, FString, FText>> FunctionPrototypes;
->>>>>>> 4af6daef
 	int32 AutoCompletePageIndex = 0;
 };