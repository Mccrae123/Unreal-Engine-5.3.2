// Copyright Epic Games, Inc. All Rights Reserved.

#include "SNiagaraParameterMapPaletteItem.h"
#include "NiagaraActions.h"
#include "EdGraphSchema_Niagara.h"
#include "TutorialMetaData.h"
#include "NiagaraGraph.h"
#include "NiagaraEditorStyle.h"
#include "Widgets/Input/SComboButton.h"
#include "Widgets/Images/SImage.h"
#include "ScopedTransaction.h"
#include "Widgets/SNiagaraParameterName.h"
#include "Widgets/SNiagaraParameterMapView.h"
#include "NiagaraEditorSettings.h"
#include "EditorFontGlyphs.h"
#include "EditorStyleSet.h"

#define LOCTEXT_NAMESPACE "NiagaraParameterMapPalleteItem"

void SNiagaraParameterMapPalleteItem::Construct(const FArguments& InArgs, FCreateWidgetForActionData* const InCreateData )
{
	this->OnItemRenamed = InArgs._OnItemRenamed;

	TAttribute<bool> bIsReadOnly = false;
	TAttribute<bool> bIsEditingEnabled = true;

	check(InCreateData->Action.IsValid());
	TSharedPtr<FNiagaraParameterAction> ParameterAction = StaticCastSharedPtr<FNiagaraParameterAction>(InCreateData->Action);
	ActionPtr = InCreateData->Action;

	FTutorialMetaData TagMeta("PaletteItem");

	const FLinearColor TypeColor = UEdGraphSchema_Niagara::GetTypeColor(ParameterAction->GetParameter().GetType());
	FSlateBrush const* IconBrush = FEditorStyle::GetBrush(TEXT("Kismet.AllClasses.VariableIcon"));
	FSlateBrush const* SecondaryBrush = FEditorStyle::GetBrush(TEXT("NoBrush"));
	FSlateColor        IconColor = FSlateColor(TypeColor);
	FSlateColor        SecondaryIconColor = IconColor;
	FText			   IconToolTip = FText::GetEmpty();
	FString			   IconDocLink, IconDocExcerpt;
	TSharedRef<SWidget> IconWidget = CreateIconWidget(IconToolTip, IconBrush, IconColor, IconDocLink, IconDocExcerpt, SecondaryBrush, SecondaryIconColor);
	IconWidget->SetEnabled(bIsEditingEnabled);

	static const FName BoldFontName = FName("Bold");
	static const FName ItalicFontName = FName("Italic");
	const FName FontType = ItalicFontName;
	FSlateFontInfo Font = FCoreStyle::GetDefaultFontStyle(FontType, 10);

	if (InCreateData->bHandleMouseButtonDown)
	{
		MouseButtonDownDelegate = InCreateData->MouseButtonDownDelegate;
	}

	TAttribute<FText> ParameterToolTipText;
	ParameterToolTipText.Bind(this, &SNiagaraParameterMapPalleteItem::GetItemTooltip);
	SetToolTipText(ParameterToolTipText);

	TArray<FName> Namespaces;
	NiagaraParameterMapSectionID::OnGetSectionNamespaces((NiagaraParameterMapSectionID::Type)InCreateData->Action->SectionID, Namespaces);
	FNiagaraNamespaceMetadata NamespaceMetadata = GetDefault<UNiagaraEditorSettings>()->GetMetaDataForNamespaces(Namespaces);
	bool bForceReadOnly = NamespaceMetadata.IsValid() == false || NamespaceMetadata.Options.Contains(ENiagaraNamespaceMetadataOptions::PreventEditingName);

	ParameterNameTextBlock = SNew(SNiagaraParameterNameTextBlock)
		.ParameterText(FText::FromName(ParameterAction->Parameter.GetName()))
		.HighlightText(InCreateData->HighlightText)
		.OnTextCommitted(this, &SNiagaraParameterMapPalleteItem::OnNameTextCommitted)
		.OnVerifyTextChanged(this, &SNiagaraParameterMapPalleteItem::OnNameTextVerifyChanged)
		.IsSelected(InCreateData->IsRowSelectedDelegate)
		.IsReadOnly(InCreateData->bIsReadOnly || bForceReadOnly || ParameterAction->bIsExternallyReferenced)
		.Decorator()
		[
<<<<<<< HEAD
			SNew(STextBlock)
			.Visibility(ParameterAction->bIsExternallyReferenced ? EVisibility::Visible : EVisibility::Collapsed)
			.Font(FEditorStyle::Get().GetFontStyle("FontAwesome.8"))
			.Text(FEditorFontGlyphs::Lock)
			.ToolTipText(LOCTEXT("LockedToolTip", "This parameter is used in a referenced external graph and can't be edited directly."))
=======
			SNew(SHorizontalBox)
			+ SHorizontalBox::Slot()
			.AutoWidth()
			.Padding(0, 0, 5, 0)
			[
				SNew(STextBlock)
				.Visibility(ParameterAction->bIsExternallyReferenced ? EVisibility::Visible : EVisibility::Collapsed)
				.Font(FEditorStyle::Get().GetFontStyle("FontAwesome.8"))
				.Text(FEditorFontGlyphs::Lock)
				.ToolTipText(LOCTEXT("LockedToolTip", "This parameter is used in a referenced external graph and can't be edited directly."))
			]
			+ SHorizontalBox::Slot()
			.AutoWidth()
			.Padding(0, 0, 5, 0)
			[
				SNew(STextBlock)
				.Visibility(ParameterAction->bIsSourcedFromCustomStackContext ? EVisibility::Visible : EVisibility::Collapsed)
				.Font(FEditorStyle::Get().GetFontStyle("FontAwesome.8"))
				.Text(FEditorFontGlyphs::Database)
				.ToolTipText(LOCTEXT("DataInterfaceSourceToolTip", "This parameter is a child variable of an existing Data Interface, meant to be used in Simulation Stage based stacks where the parent Data Interface is the Iteration Source.") )
			]
>>>>>>> 24776ab6
		];

	InCreateData->OnRenameRequest->BindSP(ParameterNameTextBlock.ToSharedRef(), &SNiagaraParameterNameTextBlock::EnterEditingMode);

	// now, create the actual widget
	ChildSlot
	[
		SNew(SHorizontalBox)
		.AddMetaData<FTutorialMetaData>(TagMeta)
		// icon slot
		+SHorizontalBox::Slot()
		.AutoWidth()
		[
			IconWidget
		]
		// name slot
		+SHorizontalBox::Slot()
		.VAlign(VAlign_Center)
		.Padding(5,0)
		[
			ParameterNameTextBlock.ToSharedRef()
		]
		// reference count
		+ SHorizontalBox::Slot()
		.AutoWidth()
		.VAlign(VAlign_Center)
		.Padding(3, 0)
		[
			SNew(SComboButton)
			.HasDownArrow(false)
			.ButtonStyle(FEditorStyle::Get(), "RoundButton")
			.ForegroundColor(FSlateColor::UseForeground())
			.ContentPadding(FMargin(2.0f))
			.HAlign(HAlign_Right)
			.VAlign(VAlign_Center)
			.ButtonContent()
			[
				SNew(STextBlock)
				.Text(this, &SNiagaraParameterMapPalleteItem::GetReferenceCount)
				.Font(Font)
			]
		]

	];
}

void SNiagaraParameterMapPalleteItem::Tick(const FGeometry& AllottedGeometry, const double InCurrentTime, const float InDeltaTime)
{
	SGraphPaletteItem::Tick(AllottedGeometry, InCurrentTime, InDeltaTime);
	if (ParameterNameTextBlock.IsValid())
	{
		TSharedPtr<FNiagaraParameterAction> ParameterAction = StaticCastSharedPtr<FNiagaraParameterAction>(ActionPtr.Pin());
		if (ParameterAction.IsValid() && ParameterAction->GetIsNamespaceModifierRenamePending())
		{
			ParameterAction->SetIsNamespaceModifierRenamePending(false);
			ParameterNameTextBlock->EnterNamespaceModifierEditingMode();
		}
	}
}

FText SNiagaraParameterMapPalleteItem::GetItemTooltip() const
{
	return SGraphPaletteItem::GetItemTooltip();
}

void SNiagaraParameterMapPalleteItem::OnNameTextCommitted(const FText& NewText, ETextCommit::Type InTextCommit)
{
	TSharedPtr<FNiagaraParameterAction> ParameterAction = StaticCastSharedPtr<FNiagaraParameterAction>(ActionPtr.Pin());
	if (ParameterAction.IsValid())
	{
		OnItemRenamed.ExecuteIfBound(NewText, ParameterAction.ToSharedRef());
	}
}

FText SNiagaraParameterMapPalleteItem::GetReferenceCount() const
{
	TSharedPtr<FNiagaraParameterAction> ParameterAction = StaticCastSharedPtr<FNiagaraParameterAction>(ActionPtr.Pin());
	if (ParameterAction.IsValid())
	{
		int32 TotalCount = 0;
		for (const FNiagaraGraphParameterReferenceCollection& ReferenceCollection : ParameterAction->ReferenceCollection)
		{
			TotalCount += ReferenceCollection.ParameterReferences.Num();
		}
		return FText::AsNumber(TotalCount);
	}
	return FText::GetEmpty();
}

#undef LOCTEXT_NAMESPACE // "SNiagaraParameterMapPalleteItem"<|MERGE_RESOLUTION|>--- conflicted
+++ resolved
@@ -68,13 +68,6 @@
 		.IsReadOnly(InCreateData->bIsReadOnly || bForceReadOnly || ParameterAction->bIsExternallyReferenced)
 		.Decorator()
 		[
-<<<<<<< HEAD
-			SNew(STextBlock)
-			.Visibility(ParameterAction->bIsExternallyReferenced ? EVisibility::Visible : EVisibility::Collapsed)
-			.Font(FEditorStyle::Get().GetFontStyle("FontAwesome.8"))
-			.Text(FEditorFontGlyphs::Lock)
-			.ToolTipText(LOCTEXT("LockedToolTip", "This parameter is used in a referenced external graph and can't be edited directly."))
-=======
 			SNew(SHorizontalBox)
 			+ SHorizontalBox::Slot()
 			.AutoWidth()
@@ -96,7 +89,6 @@
 				.Text(FEditorFontGlyphs::Database)
 				.ToolTipText(LOCTEXT("DataInterfaceSourceToolTip", "This parameter is a child variable of an existing Data Interface, meant to be used in Simulation Stage based stacks where the parent Data Interface is the Iteration Source.") )
 			]
->>>>>>> 24776ab6
 		];
 
 	InCreateData->OnRenameRequest->BindSP(ParameterNameTextBlock.ToSharedRef(), &SNiagaraParameterNameTextBlock::EnterEditingMode);
