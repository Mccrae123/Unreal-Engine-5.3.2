// Copyright Epic Games, Inc. All Rights Reserved.

#include "SNiagaraGraphNodeCustomHlsl.h"

#include "EdGraphSchema_Niagara.h"
#include "NiagaraNodeCustomHlsl.h"
#include "NiagaraGraph.h"
#include "Widgets/SBoxPanel.h"
#include "Widgets/Input/SCheckBox.h"
#include "Widgets/Input/SMultiLineEditableTextBox.h"

#define LOCTEXT_NAMESPACE "SNiagaraGraphNodeCustomHlsl"

SNiagaraGraphNodeCustomHlsl::SNiagaraGraphNodeCustomHlsl() : SNiagaraGraphNode()
{

}

void SNiagaraGraphNodeCustomHlsl::Construct(const FArguments& InArgs, UEdGraphNode* InGraphNode)
{
	GraphNode = InGraphNode;
	SyntaxHighlighter = FNiagaraHLSLSyntaxHighlighter::Create();
	RegisterNiagaraGraphNode(InGraphNode);
	UpdateGraphNode();
}

bool SNiagaraGraphNodeCustomHlsl::IsNameReadOnly() const
{
	return false;
}

void SNiagaraGraphNodeCustomHlsl::RequestRenameOnSpawn()
{
	// We only want to initiate the rename if this is a uniquely added node.
	UNiagaraNodeCustomHlsl* CustomNode = CastChecked<UNiagaraNodeCustomHlsl>(GraphNode);
	UNiagaraGraph* Graph = CastChecked<UNiagaraGraph>(CustomNode->GetGraph());
	TArray<UNiagaraNodeCustomHlsl*> CustomNodes;
	Graph->GetNodesOfClass<UNiagaraNodeCustomHlsl>(CustomNodes);

	int32 NumMatches = 0;
	for (UNiagaraNodeCustomHlsl* Node : CustomNodes)
	{
		if (Node == CustomNode)
		{
			continue;
		}

		bool bNeedsSync = Node->Signature.Name == CustomNode->Signature.Name;
		if (bNeedsSync)
		{
			NumMatches++;
		}
	}
	if (NumMatches == 0)
	{
		RequestRename();
	}
}

void SNiagaraGraphNodeCustomHlsl::SetDefaultTitleAreaWidget(TSharedRef<SOverlay> DefaultTitleAreaWidget)
{
	DefaultTitleAreaWidget->AddSlot()
	.Padding(5)
	.VAlign(VAlign_Center)
	.HAlign(HAlign_Right)
	[
		SNew(SCheckBox)
		.OnCheckStateChanged(this, &SNiagaraGraphNodeCustomHlsl::ToggleShowShaderCode)
		.IsChecked(this, &SNiagaraGraphNodeCustomHlsl::GetToggleButtonChecked)
		.Cursor(EMouseCursor::Default)
		.ToolTipText(LOCTEXT("ToggleShaderCode_Tooltip", "Toggle visibility of shader code."))
		.Style(FAppStyle::Get(), "Graph.Node.AdvancedView")
		[
			SNew(SHorizontalBox)
			+SHorizontalBox::Slot()
			.VAlign(VAlign_Center)
			.HAlign(HAlign_Center)
			[
				SNew(SImage)
				.Image(this, &SNiagaraGraphNodeCustomHlsl::GetToggleButtonArrow)
			]
		]
	];
}

FReply SNiagaraGraphNodeCustomHlsl::OnMouseButtonDoubleClick(const FGeometry& InMyGeometry,	const FPointerEvent& InMouseEvent)
{
	if(InMouseEvent.IsMouseButtonDown(EKeys::LeftMouseButton))
	{
		UNiagaraNodeCustomHlsl* CustomNode = CastChecked<UNiagaraNodeCustomHlsl>(GraphNode);
		CustomNode->SetShaderCodeShown(true);
		OnDoubleClick.ExecuteIfBound(CustomNode);
		return FReply::Handled();
	}
	return FReply::Unhandled();
}

void SNiagaraGraphNodeCustomHlsl::CreateBelowPinControls(TSharedPtr<SVerticalBox> MainBox)
{
	UNiagaraNodeCustomHlsl* CustomNode = CastChecked<UNiagaraNodeCustomHlsl>(GraphNode);

	TAttribute<FText> GetText;
	GetText.BindUObject(CustomNode, &UNiagaraNodeCustomHlsl::GetHlslText);
	
	FOnTextCommitted TextCommit;
	TextCommit.BindUObject(CustomNode, &UNiagaraNodeCustomHlsl::OnCustomHlslTextCommitted);

	SAssignNew(ShaderTextBox, SMultiLineEditableTextBox)
		.AutoWrapText(false)
		.Margin(FMargin(5, 5, 5, 5))
		.Text(GetText)
		.Marshaller(SyntaxHighlighter)
		.OnKeyCharHandler(this, &SNiagaraGraphNodeCustomHlsl::OnShaderTextKeyChar)
		.OnTextCommitted(TextCommit)
		.Visibility(this, &SNiagaraGraphNodeCustomHlsl::GetShaderTextVisibility);

	// the menu anchor is a bit of a hack to show the auto-complete window.
	// Main advantage is that it has all the layout logic inside to place the popup window correctly and auto-closes it.
	// Disadvantage is that it's always at the bottom of the node and not where the current line cursor is.
	SAssignNew(MenuAnchor, SMenuAnchor)
		.Placement(MenuPlacement_BelowAnchor)
		.Method(EPopupMethod::CreateNewWindow)
		.Visibility(EVisibility::HitTestInvisible)
		.OnGetMenuContent_Lambda([this]()
		{
			return SNew(STextBlock)
			.Margin(5)
			.Text_Lambda([this]()
			{
				TStringBuilder<256> Options;
				for (int i = 0; (i + AutoCompletePageIndex * 9) < FunctionPrototypes.Num() && i < 9; i++)
				{
<<<<<<< HEAD
					TPair<FString, FString> Prototype = FunctionPrototypes[i + AutoCompletePageIndex * 9];
					Options.Appendf(TEXT("\n(%i) %s"), i + 1, *Prototype.Key);
=======
					const FString& Prototype = FunctionPrototypes[i + AutoCompletePageIndex * 9].Get<0>();
					Options.Appendf(TEXT("\n(%i) %s"), i + 1, *Prototype);
>>>>>>> 4af6daef
				}
				FText HiddenText = FText::GetEmpty();
				if (FunctionPrototypes.Num() > (AutoCompletePageIndex + 1) * 9)
				{
					HiddenText = LOCTEXT("Autocomplete_HiddenFormat", "\n(0) more...");
				}
				return FText::Format(LOCTEXT("Autocomplete_Format", "Select auto-complete option:{0}{1}"), FText::FromString(Options.ToString()), HiddenText);
			});
		});
	
	MainBox->AddSlot()
	[
		SNew(SHorizontalBox)
		+ SHorizontalBox::Slot()
		.AutoWidth()
		.Padding(FMargin(10.f, 5.f, 10.f, 10.f))
		[
			ShaderTextBox.ToSharedRef()
		]
	];

	
	MainBox->AddSlot()
	.MaxHeight(0)
	.AutoHeight()
	[
		MenuAnchor.ToSharedRef()
	];
}

bool IsValidIdentifierChar(const TCHAR& Char)
{
	return ((Char >= TCHAR('0') && Char <= TCHAR('9')) ||
			(Char >= TCHAR('A') && Char <= TCHAR('Z')) ||
			(Char >= TCHAR('a') && Char <= TCHAR('z')) ||
			Char == TCHAR('_'));
}

FString SNiagaraGraphNodeCustomHlsl::GetIdentifierUnderCursor() const
{
	FString CurrentLine;
	ShaderTextBox->GetCurrentTextLine(CurrentLine);
	FTextLocation CursorLocation = ShaderTextBox->GetCursorLocation();
	int32 Offset = CursorLocation.GetOffset();
	int32 StartIndex = Offset - 1;
	while (StartIndex >= 0)
	{
		if (IsValidIdentifierChar(CurrentLine[StartIndex]))
		{
			StartIndex--;
		}
		else
		{
			break;
		}
	}
	StartIndex++;

	if (StartIndex >= 0 && Offset >= 0 && StartIndex < Offset)
	{
		return CurrentLine.Mid(StartIndex, Offset - StartIndex);
	}
	return FString();
}

FReply SNiagaraGraphNodeCustomHlsl::OnShaderTextKeyChar(const FGeometry&, const FCharacterEvent& InCharacterEvent)
{
	const TCHAR Character = InCharacterEvent.GetCharacter();

	if (bIsAutoCompleteActive)
	{
		if (Character == TCHAR('0') && FunctionPrototypes.Num() > (AutoCompletePageIndex + 1) * 9)
		{
			AutoCompletePageIndex++;
			return FReply::Handled();
		}
		if ((Character >= TCHAR('1') && Character <= TCHAR('9')))
		{
			int32 SelectedOption = (Character - TCHAR('1')) + AutoCompletePageIndex * 9;
			if (AutoCompleteOptions.IsValidIndex(SelectedOption))
			{
				ShaderTextBox->InsertTextAtCursor(AutoCompleteOptions[SelectedOption]);
				bIsAutoCompleteActive = false;
				MenuAnchor->SetIsOpen(false);
				return FReply::Handled();
			}
		}
	}
	MenuAnchor->SetIsOpen(false);
	bIsAutoCompleteActive = false;
	
	if (Character == TEXT('\t'))
	{
		// Convert tab to four spaces
		ShaderTextBox->InsertTextAtCursor(TEXT("    "));
		return FReply::Handled();
	}
	if (Character == TEXT('.'))
	{
		// Show auto-complete hint for data interfaces
		FString Identifier = GetIdentifierUnderCursor();
		if (Identifier.Len() > 0)
		{
			UNiagaraNodeCustomHlsl* CustomNode = CastChecked<UNiagaraNodeCustomHlsl>(GraphNode);
			FPinCollectorArray NodeInputPins;
			CustomNode->GetInputPins(NodeInputPins);
			for (UEdGraphPin* Pin : NodeInputPins)
			{
				if (Pin->GetName().Equals(Identifier, ESearchCase::IgnoreCase))
				{
					FunctionPrototypes = UEdGraphSchema_Niagara::GetDataInterfaceFunctionPrototypes(Pin);
					if (FunctionPrototypes.Num() > 0)
					{
						bIsAutoCompleteActive = true;
						AutoCompletePageIndex = 0;
						AutoCompleteOptions.Empty();

						for (int i = 0; i < FunctionPrototypes.Num(); i++)
						{
<<<<<<< HEAD
							TPair<FString, FString> Prototype = FunctionPrototypes[i];
							int32 NameDot = 0;
							if (Prototype.Value.FindChar('.', NameDot))
							{
								Prototype.Value.RightChopInline(NameDot + 1);
							}
							Prototype.Value.TrimStartAndEndInline();
							AutoCompleteOptions.Add(Prototype.Value);
=======
							FString Prototype = FunctionPrototypes[i].Get<1>();
							int32 NameDot = 0;
							if (Prototype.FindChar('.', NameDot))
							{
								Prototype.RightChopInline(NameDot + 1);
							}
							Prototype.TrimStartAndEndInline();
							AutoCompleteOptions.Add(Prototype);
>>>>>>> 4af6daef
						}						
						MenuAnchor->SetIsOpen(true, false);
						break;
					}
				}
			}
		}
		ShaderTextBox->InsertTextAtCursor(TEXT("."));
		return FReply::Handled();
	}
	
	// Let SMultiLineEditableTextBox::OnKeyChar handle it.
	return FReply::Unhandled();
}

EVisibility SNiagaraGraphNodeCustomHlsl::GetShaderTextVisibility() const
{
	UNiagaraNodeCustomHlsl* CustomNode = CastChecked<UNiagaraNodeCustomHlsl>(GraphNode);
	return CustomNode->IsShaderCodeShown() ? EVisibility::Visible : EVisibility::Collapsed;
}

void SNiagaraGraphNodeCustomHlsl::ToggleShowShaderCode(const ECheckBoxState NewCheckedState)
{
	UNiagaraNodeCustomHlsl* CustomNode = CastChecked<UNiagaraNodeCustomHlsl>(GraphNode);
	CustomNode->SetShaderCodeShown(NewCheckedState == ECheckBoxState::Unchecked ? false : true);
}

ECheckBoxState SNiagaraGraphNodeCustomHlsl::GetToggleButtonChecked() const
{
	UNiagaraNodeCustomHlsl* CustomNode = CastChecked<UNiagaraNodeCustomHlsl>(GraphNode);
	return CustomNode->IsShaderCodeShown() ? ECheckBoxState::Checked : ECheckBoxState::Unchecked;
}

const FSlateBrush* SNiagaraGraphNodeCustomHlsl::GetToggleButtonArrow() const
{
	UNiagaraNodeCustomHlsl* CustomNode = CastChecked<UNiagaraNodeCustomHlsl>(GraphNode);
	return FAppStyle::GetBrush(CustomNode->IsShaderCodeShown() ? TEXT("Icons.ChevronUp") : TEXT("Icons.ChevronDown"));
}

#undef LOCTEXT_NAMESPACE<|MERGE_RESOLUTION|>--- conflicted
+++ resolved
@@ -130,13 +130,8 @@
 				TStringBuilder<256> Options;
 				for (int i = 0; (i + AutoCompletePageIndex * 9) < FunctionPrototypes.Num() && i < 9; i++)
 				{
-<<<<<<< HEAD
-					TPair<FString, FString> Prototype = FunctionPrototypes[i + AutoCompletePageIndex * 9];
-					Options.Appendf(TEXT("\n(%i) %s"), i + 1, *Prototype.Key);
-=======
 					const FString& Prototype = FunctionPrototypes[i + AutoCompletePageIndex * 9].Get<0>();
 					Options.Appendf(TEXT("\n(%i) %s"), i + 1, *Prototype);
->>>>>>> 4af6daef
 				}
 				FText HiddenText = FText::GetEmpty();
 				if (FunctionPrototypes.Num() > (AutoCompletePageIndex + 1) * 9)
@@ -256,16 +251,6 @@
 
 						for (int i = 0; i < FunctionPrototypes.Num(); i++)
 						{
-<<<<<<< HEAD
-							TPair<FString, FString> Prototype = FunctionPrototypes[i];
-							int32 NameDot = 0;
-							if (Prototype.Value.FindChar('.', NameDot))
-							{
-								Prototype.Value.RightChopInline(NameDot + 1);
-							}
-							Prototype.Value.TrimStartAndEndInline();
-							AutoCompleteOptions.Add(Prototype.Value);
-=======
 							FString Prototype = FunctionPrototypes[i].Get<1>();
 							int32 NameDot = 0;
 							if (Prototype.FindChar('.', NameDot))
@@ -274,7 +259,6 @@
 							}
 							Prototype.TrimStartAndEndInline();
 							AutoCompleteOptions.Add(Prototype);
->>>>>>> 4af6daef
 						}						
 						MenuAnchor->SetIsOpen(true, false);
 						break;
