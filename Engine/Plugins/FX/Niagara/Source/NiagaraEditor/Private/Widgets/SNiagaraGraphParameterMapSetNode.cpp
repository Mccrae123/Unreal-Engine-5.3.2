// Copyright Epic Games, Inc. All Rights Reserved.

#include "SNiagaraGraphParameterMapSetNode.h"
#include "NiagaraNodeParameterMapSet.h"
#include "Widgets/Input/SButton.h"
#include "GraphEditorSettings.h"
#include "Rendering/DrawElements.h"
#include "Widgets/SBoxPanel.h"
#include "SGraphPin.h"
#include "EdGraphSchema_Niagara.h"
#include "NiagaraScriptVariable.h"
#include "SDropTarget.h"
#include "NiagaraEditorStyle.h"


#define LOCTEXT_NAMESPACE "SNiagaraGraphParameterMapSetNode"


void SNiagaraGraphParameterMapSetNode::Construct(const FArguments& InArgs, UEdGraphNode* InGraphNode)
{

	GraphNode = InGraphNode; 
	RegisterNiagaraGraphNode(InGraphNode);

	UpdateGraphNode();
}

TSharedRef<SWidget> SNiagaraGraphParameterMapSetNode::CreateNodeContentArea()
{
	TSharedRef<SWidget> ExistingContent = SNiagaraGraphNode::CreateNodeContentArea();
	// NODE CONTENT AREA
	return 	SNew(SDropTarget)
		.OnDropped(this, &SNiagaraGraphParameterMapSetNode::OnDroppedOnTarget)
		.OnAllowDrop(this, &SNiagaraGraphParameterMapSetNode::OnAllowDrop)
		.Content()
		[
			SNew(SBorder)
			.BorderImage(FEditorStyle::GetBrush("NoBorder"))
			.HAlign(HAlign_Fill)
			.VAlign(VAlign_Fill)
			.Padding(FMargin(0, 3))
			[
				ExistingContent
			]
		];
}

FReply SNiagaraGraphParameterMapSetNode::OnDroppedOnTarget(const FGeometry& InGeometry, const FDragDropEvent& InDragDropEvent)
{
<<<<<<< HEAD
	UNiagaraNodeParameterMapBase* MapNode = Cast<UNiagaraNodeParameterMapBase>(GraphNode);
	if (MapNode != nullptr && MapNode->HandleDropOperation(DropOperation))
	{
		return FReply::Handled();
=======
	TSharedPtr<FDragDropOperation> DragDropOperation = InDragDropEvent.GetOperation();
	if (DragDropOperation)
	{
		UNiagaraNodeParameterMapBase* MapNode = Cast<UNiagaraNodeParameterMapBase>(GraphNode);
		if (MapNode != nullptr && MapNode->HandleDropOperation(DragDropOperation))
		{
			return FReply::Handled();
		}
>>>>>>> 6bbb88c8
	}
	return FReply::Unhandled();
}

bool SNiagaraGraphParameterMapSetNode::OnAllowDrop(TSharedPtr<FDragDropOperation> DragDropOperation)
{
	UNiagaraNodeParameterMapBase* MapNode = Cast<UNiagaraNodeParameterMapBase>(GraphNode);
	return MapNode != nullptr && MapNode->CanHandleDropOperation(DragDropOperation);
}

#undef LOCTEXT_NAMESPACE<|MERGE_RESOLUTION|>--- conflicted
+++ resolved
@@ -47,12 +47,6 @@
 
 FReply SNiagaraGraphParameterMapSetNode::OnDroppedOnTarget(const FGeometry& InGeometry, const FDragDropEvent& InDragDropEvent)
 {
-<<<<<<< HEAD
-	UNiagaraNodeParameterMapBase* MapNode = Cast<UNiagaraNodeParameterMapBase>(GraphNode);
-	if (MapNode != nullptr && MapNode->HandleDropOperation(DropOperation))
-	{
-		return FReply::Handled();
-=======
 	TSharedPtr<FDragDropOperation> DragDropOperation = InDragDropEvent.GetOperation();
 	if (DragDropOperation)
 	{
@@ -61,7 +55,6 @@
 		{
 			return FReply::Handled();
 		}
->>>>>>> 6bbb88c8
 	}
 	return FReply::Unhandled();
 }
