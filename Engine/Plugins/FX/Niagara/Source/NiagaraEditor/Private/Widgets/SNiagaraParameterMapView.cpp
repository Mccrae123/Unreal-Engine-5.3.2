// Copyright Epic Games, Inc. All Rights Reserved.

#include "Widgets/SNiagaraParameterMapView.h"

#include "AssetRegistryModule.h"
#include "DetailLayoutBuilder.h"
#include "EdGraphSchema_Niagara.h"
#include "IAssetTools.h"
#include "NiagaraActions.h"
#include "NiagaraClipboard.h"
#include "NiagaraCommon.h"
#include "NiagaraConstants.h"
#include "NiagaraEditorModule.h"
#include "NiagaraEditorSettings.h"
#include "NiagaraEditorStyle.h"
#include "NiagaraEditorUtilities.h"
#include "NiagaraEmitter.h"
#include "NiagaraGraph.h"
#include "NiagaraNodeAssignment.h"
#include "NiagaraNodeEmitter.h"
#include "NiagaraNodeOutput.h"
#include "NiagaraNodeParameterMapGet.h"
#include "NiagaraObjectSelection.h"
#include "NiagaraParameterMapHistory.h"
#include "NiagaraParameterStore.h"
#include "NiagaraScript.h"
#include "NiagaraScriptSource.h"
#include "NiagaraScriptVariable.h"
#include "NiagaraSimulationStageBase.h"
#include "NiagaraSystem.h"
#include "ScopedTransaction.h"
#include "SGraphActionMenu.h"
#include "SNiagaraGraphActionWidget.h"
#include "SNiagaraParameterMapPaletteItem.h"
#include "Classes/EditorStyleSettings.h"
#include "EdGraph/EdGraphNode.h"
#include "EdGraph/EdGraphPin.h"
#include "EdGraph/EdGraphSchema.h"
#include "Framework/Application/SlateApplication.h"
#include "Framework/Commands/GenericCommands.h"
#include "Framework/MultiBox/MultiBoxBuilder.h"
#include "HAL/PlatformApplicationMisc.h"
#include "ViewModels/NiagaraEmitterHandleViewModel.h"
#include "ViewModels/Stack/NiagaraStackGraphUtilities.h"
#include "ViewModels/Stack/NiagaraStackSystemSettingsGroup.h"
#include "Widgets/SNiagaraActionMenuExpander.h"
#include "Widgets/SNiagaraParameterMenu.h"
#include "Widgets/SNullWidget.h"
#include "Widgets/SToolTip.h"
#include "Widgets/Images/SImage.h"
#include "Widgets/Input/SComboButton.h"
#include "Widgets/Input/SSearchBox.h"
#include "Widgets/Layout/SBox.h"

#define LOCTEXT_NAMESPACE "NiagaraParameterMapView"

FText NiagaraParameterMapSectionID::OnGetSectionTitle(const NiagaraParameterMapSectionID::Type InSection)
{
	TArray<FName> SectionNamespaces;
	OnGetSectionNamespaces(InSection, SectionNamespaces);
	FNiagaraNamespaceMetadata NamespaceMetadata = GetDefault<UNiagaraEditorSettings>()->GetMetaDataForNamespaces(SectionNamespaces);
	if (NamespaceMetadata.IsValid())
	{
		return NamespaceMetadata.DisplayNameLong.IsEmptyOrWhitespace() == false
			? NamespaceMetadata.DisplayNameLong
			: NamespaceMetadata.DisplayName;
	}
	else if (SectionNamespaces.Num() == 1)
	{
		return FText::FromName(SectionNamespaces[0]);
	}
	else
	{
		return NSLOCTEXT("GraphActionNode", "Unknown", "Unknown");
	}
}

void NiagaraParameterMapSectionID::OnGetSectionNamespaces(const NiagaraParameterMapSectionID::Type InSection, TArray<FName>& OutSectionNamespaces)
{
	switch (InSection)
	{
	case NiagaraParameterMapSectionID::ENGINE:
		OutSectionNamespaces.Add(FNiagaraConstants::EngineNamespace);
		break;
	case NiagaraParameterMapSectionID::EMITTER:
		OutSectionNamespaces.Add(FNiagaraConstants::EmitterNamespace);
		break;
	case NiagaraParameterMapSectionID::MODULE_INPUT:
		OutSectionNamespaces.Add(FNiagaraConstants::ModuleNamespace);
		break;
	case NiagaraParameterMapSectionID::MODULE_OUTPUT:
		OutSectionNamespaces.Add(FNiagaraConstants::OutputNamespace);
		break;
	case NiagaraParameterMapSectionID::MODULE_LOCAL:
		OutSectionNamespaces.Add(FNiagaraConstants::LocalNamespace);
		OutSectionNamespaces.Add(FNiagaraConstants::ModuleNamespace);
		break;
	case NiagaraParameterMapSectionID::TRANSIENT:
		OutSectionNamespaces.Add(FNiagaraConstants::TransientNamespace);
		break;
	case NiagaraParameterMapSectionID::DATA_INSTANCE:
		OutSectionNamespaces.Add(FNiagaraConstants::DataInstanceNamespace);
		break;
	case NiagaraParameterMapSectionID::STATIC_SWITCH:
		OutSectionNamespaces.Add(FNiagaraConstants::StaticSwitchNamespace);
		break;
	case NiagaraParameterMapSectionID::SYSTEM:
		OutSectionNamespaces.Add(FNiagaraConstants::SystemNamespace);
		break;
	case NiagaraParameterMapSectionID::PARTICLE:
		OutSectionNamespaces.Add(FNiagaraConstants::ParticleAttributeNamespace);
		break;
	case NiagaraParameterMapSectionID::USER:
		OutSectionNamespaces.Add(FNiagaraConstants::UserNamespace);
		break;
	case NiagaraParameterMapSectionID::PARAMETERCOLLECTION:
		OutSectionNamespaces.Add(FNiagaraConstants::ParameterCollectionNamespace);
		break;
	case NiagaraParameterMapSectionID::STACK_CONTEXT:
		OutSectionNamespaces.Add(FNiagaraConstants::StackContextNamespace);
		break;

	}
}

SNiagaraParameterMapView::~SNiagaraParameterMapView()
{
	// Unregister all commands for right click on action node
	ToolkitCommands->UnmapAction(FGenericCommands::Get().Delete);
	ToolkitCommands->UnmapAction(FGenericCommands::Get().Rename);
	ToolkitCommands->UnmapAction(FGenericCommands::Get().Copy);

	TSet<UObject*> Objects = SelectedScriptObjects->GetSelectedObjects();
	for (UObject* Object : Objects)
	{
		if (UNiagaraSystem* System = Cast<UNiagaraSystem>(Object))
		{
			System->GetExposedParameters().RemoveAllOnChangedHandlers(this);
			break;
		}
	}

	EmptyGraphs();
	if (CachedSystem.IsValid())
	{
		CachedSystem->GetExposedParameters().RemoveOnChangedHandler(UserParameterStoreChangedHandle);
		CachedSystem->EditorOnlyAddedParameters.RemoveOnChangedHandler(AddedParameterStoreChangedHandle);
		CachedSystem.Reset();
	}

	SelectedScriptObjects->OnSelectedObjectsChanged().RemoveAll(this);
	if (SelectedVariableObjects)
	{
		SelectedVariableObjects->OnSelectedObjectsChanged().RemoveAll(this);
	}
}

void SNiagaraParameterMapView::Construct(const FArguments& InArgs, const TArray<TSharedRef<FNiagaraObjectSelection>>& InSelectedObjects, const EToolkitType InToolkitType, const TSharedPtr<FUICommandList>& InToolkitCommands)
{
	bNeedsRefresh = false;
	bIsAddingParameter = false;
	ToolkitType = InToolkitType;
	ToolkitCommands = InToolkitCommands;
	AddParameterButtons.SetNum(NiagaraParameterMapSectionID::Num);
	ParametersWithNamespaceModifierRenamePending = MakeShared<TArray<FName>>();

	SelectedScriptObjects = InSelectedObjects[0];
	SelectedScriptObjects->OnSelectedObjectsChanged().AddSP(this, &SNiagaraParameterMapView::SelectedObjectsChanged);
	if (InSelectedObjects.Num() == 2)
	{
		//SelectedVariableObjects->OnSelectedObjectsChanged().AddSP(this, &SNiagaraParameterMapView::SelectedObjectsChanged);
		SelectedVariableObjects = InSelectedObjects[1];
	}
	
	// Register all commands for right click on action node
	{
		TSharedPtr<FUICommandList> ToolKitCommandList = ToolkitCommands;
		ToolKitCommandList->MapAction(FGenericCommands::Get().Delete,
			FExecuteAction::CreateSP(this, &SNiagaraParameterMapView::OnDeleteEntry),
			FCanExecuteAction::CreateSP(this, &SNiagaraParameterMapView::CanDeleteEntry));
		ToolKitCommandList->MapAction(FGenericCommands::Get().Rename,
			FExecuteAction::CreateSP(this, &SNiagaraParameterMapView::OnRequestRenameOnActionNode),
			FCanExecuteAction::CreateSP(this, &SNiagaraParameterMapView::CanRequestRenameOnActionNode));
		ToolKitCommandList->MapAction(FGenericCommands::Get().Copy,
			FExecuteAction::CreateSP(this, &SNiagaraParameterMapView::OnCopyParameterReference),
			FCanExecuteAction::CreateSP(this, &SNiagaraParameterMapView::CanCopyParameterReference));
	}

	Refresh(false);

	SAssignNew(FilterBox, SSearchBox)
		.OnTextChanged(this, &SNiagaraParameterMapView::OnFilterTextChanged);

	// create the main action list piece of this widget
	SAssignNew(GraphActionMenu, SGraphActionMenu, false)
		.OnGetFilterText(this, &SNiagaraParameterMapView::GetFilterText)
		.OnCreateWidgetForAction(this, &SNiagaraParameterMapView::OnCreateWidgetForAction)
		.OnCollectAllActions(this, &SNiagaraParameterMapView::CollectAllActions)
		.OnCollectStaticSections(this, &SNiagaraParameterMapView::CollectStaticSections)
		.OnActionDragged(this, &SNiagaraParameterMapView::OnActionDragged)
		.OnActionSelected(this, &SNiagaraParameterMapView::OnActionSelected)
		.OnActionDoubleClicked(this, &SNiagaraParameterMapView::OnActionDoubleClicked)
		.OnContextMenuOpening(this, &SNiagaraParameterMapView::OnContextMenuOpening)
		.OnGetSectionTitle(this, &SNiagaraParameterMapView::OnGetSectionTitle)
		.OnGetSectionToolTip(this, &SNiagaraParameterMapView::OnGetSectionToolTip)
		.OnGetSectionWidget(this, &SNiagaraParameterMapView::OnGetSectionWidget)
		.OnCreateCustomRowExpander_Static(&SNiagaraParameterMapView::CreateCustomActionExpander)
		.OnActionMatchesName(this, &SNiagaraParameterMapView::HandleActionMatchesName)
		.AutoExpandActionMenu(false)
		.AlphaSortItems(false)
		.UseSectionStyling(true)
		.ShowFilterTextBox(true);

	ChildSlot
	[
		SNew(SBox)
		.MinDesiredWidth(300)
		[
			SNew(SVerticalBox)

			+ SVerticalBox::Slot()
			.AutoHeight()
			[
				SNew(SBorder)
				.Padding(4.0f)
				.BorderImage(FEditorStyle::GetBrush("ToolPanel.GroupBorder"))
				.AddMetaData<FTagMetaData>(FTagMetaData(TEXT("ParameterMapPanel")))
				[
<<<<<<< HEAD
					FilterBox.ToSharedRef()
				]
=======
							FilterBox.ToSharedRef()
						]
>>>>>>> 6bbb88c8
			]
		
			+ SVerticalBox::Slot()
			.FillHeight(1.0f)
			[
				GraphActionMenu.ToSharedRef()
			]
		]
	];
}

void SNiagaraParameterMapView::Tick(const FGeometry& AllottedGeometry, const double InCurrentTime, const float InDeltaTime)
{
	if (bNeedsRefresh)
	{
		GraphActionMenu->RefreshAllActions(true);
		bNeedsRefresh = false;
	}
}

bool SNiagaraParameterMapView::ParameterAddEnabled() const
{
	return SelectedGraphs.Num() > 0;
}

void SNiagaraParameterMapView::AddParameter(FNiagaraVariable NewVariable)
{
	bool bEnterRenameModeOnAdd = true;
	AddParameter(NewVariable, bEnterRenameModeOnAdd);
}

void SNiagaraParameterMapView::AddParameter(FNiagaraVariable NewVariable, bool bEnterRenameModeOnAdd)
{
	TGuardValue<bool> AddParameterRefreshGuard(bIsAddingParameter, true);
	FNiagaraParameterHandle ParameterHandle;
	bool bSuccess = false;

	NiagaraParameterMapSectionID::Type SectionID = NiagaraParameterMapSectionID::OnGetSectionFromVariable(NewVariable, IsStaticSwitchParameter(NewVariable, SelectedGraphs), ParameterHandle);
	if (ToolkitType == SCRIPT)
	{
		if (SelectedGraphs.Num() > 0)
		{
			TSet<FName> Names;
			for (const TWeakObjectPtr<UNiagaraGraph>& GraphWeakPtr : SelectedGraphs)
			{
				if (GraphWeakPtr.IsValid())
				{
					UNiagaraGraph* Graph = GraphWeakPtr.Get();
					for (const auto& ParameterElement : Graph->GetParameterReferenceMap())
					{
						Names.Add(ParameterElement.Key.GetName());
					}
				}
			}
			const FName NewUniqueName = FNiagaraUtilities::GetUniqueName(NewVariable.GetName(), Names);
			NewVariable.SetName(NewUniqueName);

			FScopedTransaction AddTransaction(LOCTEXT("AddScriptParameterTransaction", "Add parameter to script."));
			for (const TWeakObjectPtr<UNiagaraGraph>& GraphWeakPtr : SelectedGraphs)
			{
				if (GraphWeakPtr.IsValid())
				{
					UNiagaraGraph* Graph = GraphWeakPtr.Get();
					Graph->Modify();
					Graph->AddParameter(NewVariable);
					bSuccess = true;
				}
			}
		}
	}
	else if (ToolkitType == SYSTEM)
	{
		UNiagaraSystem* System = CachedSystem.Get();
		if (System != nullptr)
		{
			FScopedTransaction AddTransaction(LOCTEXT("AddSystemParameterTransaction", "Add parameter to system."));
			System->Modify();
			if (SectionID == NiagaraParameterMapSectionID::USER)
			{
				bSuccess = FNiagaraEditorUtilities::AddParameter(NewVariable, System->GetExposedParameters(), *System, nullptr);
			}
			else
			{
				bSuccess = FNiagaraEditorUtilities::AddParameter(NewVariable, System->EditorOnlyAddedParameters, *System, nullptr);
			}
		}
	}

	if (bSuccess)
	{
		GraphActionMenu->RefreshAllActions(true);
		GraphActionMenu->SelectItemByName(*FNiagaraParameterUtilities::FormatParameterNameForTextDisplay(NewVariable.GetName()).ToString());
		if (bEnterRenameModeOnAdd)
		{
			TArray<FName> Namespaces;
			NiagaraParameterMapSectionID::OnGetSectionNamespaces(SectionID, Namespaces);
			FNiagaraNamespaceMetadata NamespaceMetadata = GetDefault<UNiagaraEditorSettings>()->GetMetaDataForNamespaces(Namespaces);
			if (NamespaceMetadata.IsValid() && NamespaceMetadata.Options.Contains(ENiagaraNamespaceMetadataOptions::PreventEditingName) == false)
			{
				GraphActionMenu->OnRequestRenameOnActionNode();
			}
		}
	}
}

bool SNiagaraParameterMapView::AllowMakeTypeGeneric(const FNiagaraTypeDefinition& InType) const
{
	return InType != FNiagaraTypeDefinition::GetParameterMapDef() && !InType.IsInternalType();
}

bool SNiagaraParameterMapView::AllowMakeTypeAttribute(const FNiagaraTypeDefinition& InType) const
{
	return InType != FNiagaraTypeDefinition::GetParameterMapDef()
		&& InType != FNiagaraTypeDefinition::GetGenericNumericDef()
		&& !InType.IsInternalType();
}

void SNiagaraParameterMapView::OnFilterTextChanged(const FText& InFilterText)
{
	GraphActionMenu->GenerateFilteredItems(false);
}

FText SNiagaraParameterMapView::GetFilterText() const
{
	return FilterBox->GetText();
}

TSharedRef<SWidget> SNiagaraParameterMapView::OnCreateWidgetForAction(struct FCreateWidgetForActionData* const InCreateData)
{
	return SNew(SNiagaraParameterMapPalleteItem, InCreateData)
		.OnItemRenamed(this, &SNiagaraParameterMapView::OnPostRenameActionNode);
}

void SNiagaraParameterMapView::CollectAllActions(FGraphActionListBuilderBase& OutAllActions)
{
	LastCollectedParameters.Empty();

	if (SelectedGraphs.Num() == 0)
	{
		return;
	}

	TMap<FNiagaraVariable, TArray<FNiagaraGraphParameterReferenceCollection>> ParameterEntries;
	TArray<FName> CustomIterationSourceNamespaces;
	if (ToolkitType == SCRIPT)
	{
		CollectAllActionsForScriptToolkit(ParameterEntries, CustomIterationSourceNamespaces);
	}
	else if (ToolkitType == SYSTEM)
	{
		CollectAllActionsForSystemToolkit(ParameterEntries, CustomIterationSourceNamespaces);
	}

	ParameterEntries.KeySort([](const FNiagaraVariable& A, const FNiagaraVariable& B) { return A.GetName().LexicalLess(B.GetName()); });
	const FText TooltipFormat = LOCTEXT("Parameters", "Name: {0} \nType: {1}");
	for (const auto& ParameterEntry : ParameterEntries)
	{
		const FNiagaraVariable& Parameter = ParameterEntry.Key;
		FNiagaraParameterHandle Handle;
		const NiagaraParameterMapSectionID::Type Section = NiagaraParameterMapSectionID::OnGetSectionFromVariable(Parameter, IsStaticSwitchParameter(Parameter, SelectedGraphs), Handle);
		if (Section == NiagaraParameterMapSectionID::NONE)
		{
			continue;
		}

		if (HiddenSectionIDs.Contains(Section))
		{
			continue;
		}

		bool bIsExternallyReferenced = false;
		bool bIsSourcedFromCustomStackContext = false;
		for (const FNiagaraGraphParameterReferenceCollection& ReferenceCollection : ParameterEntry.Value)
		{
			for (const FNiagaraGraphParameterReference& ParameterReference : ReferenceCollection.ParameterReferences)
			{
				UNiagaraNode* ReferenceNode = Cast<UNiagaraNode>(ParameterReference.Value.Get());
				if (ReferenceNode != nullptr)
				{
					UNiagaraGraph* ReferenceGraph;
					UNiagaraNodeAssignment* OwningAssignmentNode = ReferenceNode->GetTypedOuter<UNiagaraNodeAssignment>();
					if (OwningAssignmentNode != nullptr)
					{
						ReferenceGraph = Cast<UNiagaraGraph>(OwningAssignmentNode->GetGraph());
					}
					else
					{
						ReferenceGraph = Cast<UNiagaraGraph>(ReferenceNode->GetGraph());
					}
					if (ReferenceGraph != nullptr && !Handle.IsUserHandle() && SelectedGraphs.ContainsByPredicate([ReferenceGraph](TWeakObjectPtr<UNiagaraGraph> Graph) { return Graph.Get() == ReferenceGraph; }) == false)
					{
						bIsExternallyReferenced = true;
						break;
					}
				}
			}
			if (bIsExternallyReferenced)
			{
				break;
			}
		}

		for (const FName& CustomIterationNamespace : CustomIterationSourceNamespaces)
		{
			if (Parameter.IsInNameSpace(CustomIterationNamespace))
			{
				bIsSourcedFromCustomStackContext = true;
				break;
			}
		}

		const FText Name = FNiagaraParameterUtilities::FormatParameterNameForTextDisplay(Parameter.GetName());
		const FText Tooltip = FText::Format(TooltipFormat, Name, Parameter.GetType().GetNameText());
		TSharedPtr<FNiagaraParameterAction> ParameterAction(new FNiagaraParameterAction(Parameter, ParameterEntry.Value, FText::GetEmpty(), Name, Tooltip, 0, FText(), ParametersWithNamespaceModifierRenamePending, Section));
		ParameterAction->SetIsExternallyReferenced(bIsExternallyReferenced);
		ParameterAction->SetIsSourcedFromCustomStackContext(bIsSourcedFromCustomStackContext);
		OutAllActions.AddAction(ParameterAction);
		LastCollectedParameters.Add(Parameter);
	}
}

void SNiagaraParameterMapView::CollectAllActionsForScriptToolkit(TMap<FNiagaraVariable, TArray<FNiagaraGraphParameterReferenceCollection>>& OutParameterEntries, TArray<FName>& OutCustomIterationSourceNamespaces)
{
	// For scripts we use the reference maps cached in the graph to collect parameters.
	for (auto& GraphWeakPtr : SelectedGraphs)
	{
		if (!GraphWeakPtr.IsValid())
		{
			continue;
		}
		UNiagaraGraph* Graph = GraphWeakPtr.Get();
		for (const TPair<FNiagaraVariable, FNiagaraGraphParameterReferenceCollection>& ParameterElement : Graph->GetParameterReferenceMap())
		{
			TArray<FNiagaraGraphParameterReferenceCollection>* Found = OutParameterEntries.Find(ParameterElement.Key);
			if (Found)
			{
				Found->Add(ParameterElement.Value);
			}
			else
			{
				TArray<FNiagaraGraphParameterReferenceCollection> Collection;
				Collection.Add(ParameterElement.Value);
				OutParameterEntries.Add(ParameterElement.Key, Collection);
			}
		}
	}
}

void SNiagaraParameterMapView::CollectAllActionsForSystemToolkit(TMap<FNiagaraVariable, TArray<FNiagaraGraphParameterReferenceCollection>>& OutParameterEntries, TArray<FName>& OutCustomIterationSourceNamespaces)
{
	// For systems we need to collect the user parameters if a system is selected, and then we use parameter map traversal
	// to find the compile time parameters.
	UNiagaraSystem* System = CachedSystem.Get();
	if (System != nullptr)
	{
		// Collect user parameters.
		TArray<FNiagaraVariable> ExposedVars;
		System->GetExposedParameters().GetParameters(ExposedVars);
		for (const FNiagaraVariable& ExposedVar : ExposedVars)
		{
			TArray<FNiagaraGraphParameterReferenceCollection>* Found = OutParameterEntries.Find(ExposedVar);
			if (!Found)
			{
				TArray<FNiagaraGraphParameterReferenceCollection> Collection = { FNiagaraGraphParameterReferenceCollection(true) };
				OutParameterEntries.Add(ExposedVar, Collection);
			}
		}

		// Collect manually added parameters.
		TArray<FNiagaraVariable> AddedVars;
		System->EditorOnlyAddedParameters.GetParameters(AddedVars);
		for (const FNiagaraVariable& AddedVar : AddedVars)
		{
			TArray<FNiagaraGraphParameterReferenceCollection>* Found = OutParameterEntries.Find(AddedVar);
			if (!Found)
			{
				TArray<FNiagaraGraphParameterReferenceCollection> Collection = { FNiagaraGraphParameterReferenceCollection(true) };
				OutParameterEntries.Add(AddedVar, Collection);
			}
		}
	}

	TArray<UNiagaraGraph*> AllGraphs;
	GetAllGraphsInSystem(AllGraphs);
	for (UNiagaraGraph* Graph : AllGraphs)
	{
		bool bIsSelectedGraph = false;
		for (TWeakObjectPtr<UNiagaraGraph> GraphWeak : SelectedGraphs)
		{
			if (GraphWeak.IsValid() && GraphWeak.Get() == Graph)
			{
				bIsSelectedGraph = true;
				break;
			}
		}

		TArray<UNiagaraNodeOutput*> OutputNodes;
		Graph->GetNodesOfClass<UNiagaraNodeOutput>(OutputNodes);
		for (UNiagaraNodeOutput* OutputNode : OutputNodes)
		{
			UNiagaraNode* NodeToTraverse = OutputNode;
			if (OutputNode->GetUsage() == ENiagaraScriptUsage::SystemSpawnScript || OutputNode->GetUsage() == ENiagaraScriptUsage::SystemUpdateScript)
			{
				// Traverse past the emitter nodes, otherwise the system scripts will pick up all of the emitter and particle script parameters.
				UEdGraphPin* InputPin = FNiagaraStackGraphUtilities::GetParameterMapInputPin(*NodeToTraverse);
				while (NodeToTraverse != nullptr && InputPin != nullptr && InputPin->LinkedTo.Num() == 1 &&
					(NodeToTraverse->IsA<UNiagaraNodeOutput>() || NodeToTraverse->IsA<UNiagaraNodeEmitter>()))
				{
					NodeToTraverse = Cast<UNiagaraNode>(InputPin->LinkedTo[0]->GetOwningNode());
					InputPin = NodeToTraverse != nullptr ? FNiagaraStackGraphUtilities::GetParameterMapInputPin(*NodeToTraverse) : nullptr;
				}
			}

			if (NodeToTraverse == nullptr)
			{
				continue;
			}

			bool bIgnoreDisabled = true;
			FNiagaraParameterMapHistoryBuilder Builder;
			UNiagaraEmitter* GraphOwningEmitter = Graph->GetTypedOuter<UNiagaraEmitter>();
			ENiagaraScriptUsage StageUsage = OutputNode->GetUsage();
			FCompileConstantResolver ConstantResolver = GraphOwningEmitter != nullptr
				? FCompileConstantResolver(GraphOwningEmitter, StageUsage)
				: FCompileConstantResolver();

			Builder.SetIgnoreDisabled(bIgnoreDisabled);
			Builder.ConstantResolver = ConstantResolver;
			FName StageName;			
			if (StageUsage == ENiagaraScriptUsage::ParticleSimulationStageScript && GraphOwningEmitter)
			{
				UNiagaraSimulationStageBase* Base = GraphOwningEmitter->GetSimulationStageById(OutputNode->GetUsageId());
				if (Base)
				{
					StageName = Base->GetStackContextReplacementName();
				}
			}
			Builder.BeginUsage(StageUsage, StageName);
			NodeToTraverse->BuildParameterMapHistory(Builder, true, false);
			Builder.EndUsage();

			if (bIsSelectedGraph)
			{
				for (int32 HistoryIdx = 0; HistoryIdx < Builder.Histories.Num(); HistoryIdx++)
				{
					for (const FName& Namespace : Builder.Histories[HistoryIdx].IterationNamespaceOverridesEncountered)
					{
						OutCustomIterationSourceNamespaces.AddUnique(Namespace);
					}
				}
			}

			TMap<FNiagaraVariable, FNiagaraGraphParameterReferenceCollection> ReferenceCollectionsForTraversedNode;
			if (Builder.Histories.Num() == 1)
			{
				for (int32 VariableIndex = 0; VariableIndex < Builder.Histories[0].Variables.Num(); VariableIndex++)
				{
					FNiagaraVariable& HistoryVariable = Builder.Histories[0].Variables[VariableIndex];
					FNiagaraParameterHandle VarHandle(HistoryVariable.GetName());
					if (!bIsSelectedGraph && !(VarHandle.IsSystemHandle() || VarHandle.IsUserHandle()))
					{
						// we only want to gather actions for either the selected emitters or globals vars
						continue;
					}
					
					FNiagaraGraphParameterReferenceCollection* ReferenceCollection = ReferenceCollectionsForTraversedNode.Find(HistoryVariable);
					if (ReferenceCollection == nullptr)
					{
						FNiagaraGraphParameterReferenceCollection NewReferenceCollection(false);
						NewReferenceCollection.Graph = Graph;
						ReferenceCollection = &ReferenceCollectionsForTraversedNode.Add(HistoryVariable, NewReferenceCollection);
					}

					const TArray<FNiagaraParameterMapHistory::FReadHistory>& ReadHistory = Builder.Histories[0].PerVariableReadHistory[VariableIndex];
					for (const auto& Read : ReadHistory)
					{
						if (Read.ReadPin.Pin->GetOwningNode() != nullptr)
						{
							ReferenceCollection->ParameterReferences.Add(FNiagaraGraphParameterReference(Read.ReadPin.Pin->PersistentGuid, Read.ReadPin.Pin->GetOwningNode()));
						}
					}

					const TArray<FModuleScopedPin>& WriteHistory = Builder.Histories[0].PerVariableWriteHistory[VariableIndex];
					for (const auto& Write : WriteHistory)
					{
						if (Write.Pin->GetOwningNode() != nullptr)
						{
							FNiagaraGraphParameterReference Item = FNiagaraGraphParameterReference(Write.Pin->PersistentGuid, Write.Pin->GetOwningNode());
							if (Write.Pin->GetOwningNode()->IsA<UNiagaraNodeParameterMapGet>())
							{
								// writes from a map get node are just the default values
								Item.bIsUserFacing = false;
							}
							ReferenceCollection->ParameterReferences.Add(Item);
						}
					}
				}
			}

			for (const TPair<FNiagaraVariable, FNiagaraGraphParameterReferenceCollection>& ReferenceCollectionForOutputNode : ReferenceCollectionsForTraversedNode)
			{
				OutParameterEntries.FindOrAdd(ReferenceCollectionForOutputNode.Key).Add(ReferenceCollectionForOutputNode.Value);
			}
		}
	}
}

void SNiagaraParameterMapView::CollectStaticSections(TArray<int32>& StaticSectionIDs)
{
	for (int32 SectionID = 0; SectionID < NiagaraParameterMapSectionID::Num; SectionID++)
	{
		if (HiddenSectionIDs.Contains(SectionID) == false)
		{
			StaticSectionIDs.Add(SectionID);
		}
	}
}

FReply SNiagaraParameterMapView::OnActionDragged(const TArray<TSharedPtr<FEdGraphSchemaAction>>& InActions, const FPointerEvent& MouseEvent)
{
	TSharedPtr<FEdGraphSchemaAction> InAction(InActions.Num() > 0 ? InActions[0] : NULL);
	if (InAction.IsValid())
	{
		FNiagaraParameterAction* ParameterAction = (FNiagaraParameterAction*)InAction.Get();
		if (ParameterAction)
		{
			if (IsScriptToolkit())
			{
				TSharedRef<FNiagaraParameterGraphDragOperation> DragOperation = FNiagaraParameterGraphDragOperation::New(InAction);
				DragOperation->SetAltDrag(MouseEvent.IsAltDown());
				DragOperation->SetCtrlDrag(MouseEvent.IsLeftControlDown() || MouseEvent.IsRightControlDown());
				return FReply::Handled().BeginDragDrop(DragOperation);
			}
			else if (IsSystemToolkit())
			{
				TSharedRef<FNiagaraParameterDragOperation> DragOperation = MakeShared<FNiagaraParameterDragOperation>(InAction);
				DragOperation->CurrentHoverText = InAction->GetMenuDescription();
				DragOperation->SetupDefaults();
				DragOperation->Construct();
				return FReply::Handled().BeginDragDrop(DragOperation);
			}
		}
	}

	return FReply::Handled();
}

void SNiagaraParameterMapView::OnActionSelected(const TArray< TSharedPtr<FEdGraphSchemaAction> >& InActions, ESelectInfo::Type InSelectionType)
{
	if (!IsScriptToolkit())
	{
		// Don't accept any input for SystemToolkits, as there's no parameters panel there
		return;
	}
	
	// TODO: Can there be multiple actions and graphs? 
	if (InActions.Num() == 1 && InActions[0].IsValid() && SelectedGraphs.Num() > 0 && SelectedGraphs[0].IsValid()) 
	{
		if (FNiagaraParameterAction* Action = (FNiagaraParameterAction*)InActions[0].Get())
		{
			if (UNiagaraScriptVariable* Variable = SelectedGraphs[0]->GetScriptVariable(Action->GetParameter()))
			{
				SelectedVariableObjects->SetSelectedObject(Variable);
				return;
			}
		}
	} 
	
	// If a variable wasn't selected just clear the current selection
	// TODO: Get proper clearing to work. Current there's no way to clear while clicking on an empty location in the graph area
	if (SelectedVariableObjects.IsValid())
	{
		SelectedVariableObjects->ClearSelectedObjects();
	}
}

void SNiagaraParameterMapView::OnActionDoubleClicked(const TArray< TSharedPtr<FEdGraphSchemaAction> >& InActions)
{

}

void SNiagaraParameterMapView::AddMetadataContextMenuEntries(FMenuBuilder MenuBuilder)
{
	TAttribute<FText> CopyParameterMetadataToolTip;
	CopyParameterMetadataToolTip.Bind(this, &SNiagaraParameterMapView::GetCopyParameterMetadataToolTip);
	MenuBuilder.AddMenuEntry(
		LOCTEXT("CopyParameterMetadata", "Copy Metadata"),
		CopyParameterMetadataToolTip,
		FSlateIcon(),
		FUIAction(
			FExecuteAction::CreateSP(this, &SNiagaraParameterMapView::OnCopyParameterMetadata),
			FCanExecuteAction::CreateSP(this, &SNiagaraParameterMapView::CanCopyParameterMetadata)));

	MenuBuilder.AddMenuEntry(
		LOCTEXT("PasteParameterMetadata", "Paste Metadata"),
		LOCTEXT("PasteParameterMetadataToolTip", "Paste the parameter metadata from the system clipboard to the selected parameters."),
		FSlateIcon(),
		FUIAction(
			FExecuteAction::CreateSP(this, &SNiagaraParameterMapView::OnPasteParameterMetadata),
			FCanExecuteAction::CreateSP(this, &SNiagaraParameterMapView::CanPasteParameterMetadata)));
}

TSharedPtr<SWidget> SNiagaraParameterMapView::OnContextMenuOpening()
{
	// Check if the selected action is valid for a context menu
	if (SelectionHasContextMenu())
	{
		const bool bShouldCloseWindowAfterMenuSelection = true;
		FMenuBuilder MenuBuilder(bShouldCloseWindowAfterMenuSelection, ToolkitCommands);
		MenuBuilder.BeginSection("Edit", LOCTEXT("EditMenuHeader", "Edit"));
		{
			if (HasStaticSwitchSelected())
			{
				if (IsScriptToolkit())
				{
					AddMetadataContextMenuEntries(MenuBuilder);
				}
				else
				{
					return SNullWidget::NullWidget;
				}
			}
			else
			{
				TAttribute<FText> CopyReferenceToolTip;
				CopyReferenceToolTip.Bind(this, &SNiagaraParameterMapView::GetCopyParameterReferenceToolTip);
				MenuBuilder.AddMenuEntry(FGenericCommands::Get().Copy, NAME_None, LOCTEXT("CopyReference", "Copy Reference"), CopyReferenceToolTip);
			
				TAttribute<FText> DeleteToolTip;
				DeleteToolTip.Bind(this, &SNiagaraParameterMapView::GetDeleteEntryToolTip);
				MenuBuilder.AddMenuEntry(FGenericCommands::Get().Delete, NAME_None, TAttribute<FText>(), DeleteToolTip);

				TAttribute<FText> RenameToolTip;
				RenameToolTip.Bind(this, &SNiagaraParameterMapView::GetRenameOnActionNodeToolTip);
				MenuBuilder.AddMenuEntry(FGenericCommands::Get().Rename, NAME_None, LOCTEXT("Rename", "Rename"), RenameToolTip);
			
				MenuBuilder.AddMenuSeparator();
			
				if (IsScriptToolkit())
				{
					AddMetadataContextMenuEntries(MenuBuilder);
					MenuBuilder.AddMenuSeparator();
				}

				MenuBuilder.AddSubMenu(
                 LOCTEXT("ChangeNamespace", "Change Namespace"),
                 LOCTEXT("ChangeNamespaceToolTip", "Select a new namespace for the selected parameter."),
                 FNewMenuDelegate::CreateSP(this, &SNiagaraParameterMapView::GetChangeNamespaceSubMenu, false));

				MenuBuilder.AddSubMenu(
                    LOCTEXT("ChangeNamespaceModifier", "Change Namespace Modifier"),
                    LOCTEXT("ChangeNamespaceModifierToolTip", "Edit the namespace modifier for the selected parameter."),
                    FNewMenuDelegate::CreateSP(this, &SNiagaraParameterMapView::GetChangeNamespaceModifierSubMenu, false));

				MenuBuilder.AddMenuSeparator();

				TAttribute<FText> DuplicateToolTip;
				DuplicateToolTip.Bind(this, &SNiagaraParameterMapView::GetDuplicateParameterToolTip);
				MenuBuilder.AddMenuEntry(
                    LOCTEXT("DuplicateParameter", "Duplicate"),
                    DuplicateToolTip,
                    FSlateIcon(),
                    FUIAction(
                        FExecuteAction::CreateSP(this, &SNiagaraParameterMapView::OnDuplicateParameter),
                        FCanExecuteAction::CreateSP(this, &SNiagaraParameterMapView::CanDuplicateParameter)));

				MenuBuilder.AddSubMenu(
                    LOCTEXT("DuplicateToNewNamespace", "Duplicate to Namespace"),
                    LOCTEXT("DuplicateToNewNamespaceToolTip", "Duplicate this parameter to a new namespace."),
                    FNewMenuDelegate::CreateSP(this, &SNiagaraParameterMapView::GetChangeNamespaceSubMenu, true));

				MenuBuilder.AddSubMenu(
                    LOCTEXT("DuplicateWithNewNamespaceModifier", "Duplicate with Namespace Modifier"),
                    LOCTEXT("DupilcateWithNewNamespaceModifierToolTip", "Duplicate this parameter with a different namespace modifier."),
                    FNewMenuDelegate::CreateSP(this, &SNiagaraParameterMapView::GetChangeNamespaceModifierSubMenu, true));
			}
		}
		MenuBuilder.EndSection();

		return MenuBuilder.MakeWidget();
	}

	return SNullWidget::NullWidget;
}

FText SNiagaraParameterMapView::OnGetSectionTitle(int32 InSectionID)
{
	return NiagaraParameterMapSectionID::OnGetSectionTitle((NiagaraParameterMapSectionID::Type)InSectionID);
}

TSharedPtr<IToolTip> SNiagaraParameterMapView::OnGetSectionToolTip(int32 InSectionID)
{
	TArray<FName> SectionNamespaces;
	NiagaraParameterMapSectionID::OnGetSectionNamespaces((NiagaraParameterMapSectionID::Type)InSectionID, SectionNamespaces);
	FNiagaraNamespaceMetadata NamespaceMetadata = GetDefault<UNiagaraEditorSettings>()->GetMetaDataForNamespaces(SectionNamespaces);
	if (NamespaceMetadata.IsValid() && NamespaceMetadata.Description.IsEmptyOrWhitespace() == false)
	{
		return SNew(SToolTip)
			.Text(NamespaceMetadata.Description);
	}
	return TSharedPtr<IToolTip>();
}

TSharedRef<SWidget> SNiagaraParameterMapView::OnGetSectionWidget(TSharedRef<SWidget> RowWidget, int32 InSectionID)
{
	if (InSectionID == NiagaraParameterMapSectionID::STATIC_SWITCH)
	{
		return SNullWidget::NullWidget;
	}

	if (IsSystemToolkit())
	{
		TArray<FName> SectionNamespaces;
		NiagaraParameterMapSectionID::OnGetSectionNamespaces((NiagaraParameterMapSectionID::Type)InSectionID, SectionNamespaces);
		FNiagaraNamespaceMetadata NamespaceMetadata = GetDefault<UNiagaraEditorSettings>()->GetMetaDataForNamespaces(SectionNamespaces);
		if (NamespaceMetadata.IsValid() && NamespaceMetadata.Options.Contains(ENiagaraNamespaceMetadataOptions::PreventCreatingInSystemEditor))
		{
			return SNullWidget::NullWidget;
		}
	}

	TWeakPtr<SWidget> WeakRowWidget = RowWidget;
	FText AddNewText = LOCTEXT("AddNewParameter", "Add Parameter");
	FName MetaDataTag = TEXT("AddNewParameter");
	return CreateAddToSectionButton((NiagaraParameterMapSectionID::Type) InSectionID, WeakRowWidget, AddNewText, MetaDataTag);
}

TSharedRef<SWidget> SNiagaraParameterMapView::CreateAddToSectionButton(const NiagaraParameterMapSectionID::Type InSection, TWeakPtr<SWidget> WeakRowWidget, FText AddNewText, FName MetaDataTag)
{
	TSharedPtr<SComboButton> Button;
	SAssignNew(Button, SComboButton)
	.ButtonStyle(FAppStyle::Get(), "SimpleButton")
	.ContentPadding(FMargin(2, 0))
	.OnGetMenuContent(this, &SNiagaraParameterMapView::OnGetParameterMenu, InSection)
	.IsEnabled(this, &SNiagaraParameterMapView::ParameterAddEnabled)
	.HAlign(HAlign_Center)
	.VAlign(VAlign_Center)
	.HasDownArrow(false)
	.AddMetaData<FTagMetaData>(FTagMetaData(MetaDataTag))
	.ButtonContent()
	[
			SNew(SImage)
		.Image(FAppStyle::Get().GetBrush("Icons.PlusCircle"))
		.ColorAndOpacity(FSlateColor::UseForeground())
	];
	AddParameterButtons[InSection] = Button;

	return Button.ToSharedRef();
}

bool SNiagaraParameterMapView::SelectionHasContextMenu() const
{
	TArray<TSharedPtr<FEdGraphSchemaAction>> SelectedActions;
	GraphActionMenu->GetSelectedActions(SelectedActions);
	return SelectedActions.Num() > 0;
}

bool SNiagaraParameterMapView::HasStaticSwitchSelected() const
{
	TArray<TSharedPtr<FEdGraphSchemaAction>> SelectedActions;
	GraphActionMenu->GetSelectedActions(SelectedActions);
	for (TSharedPtr<FEdGraphSchemaAction> Action : SelectedActions)
	{
		TSharedPtr<FNiagaraParameterAction> NiagaraAction = StaticCastSharedPtr<FNiagaraParameterAction>(Action);
		if (NiagaraAction && IsStaticSwitchParameter(NiagaraAction->GetParameter(), SelectedGraphs))
		{
			return true;
		}
	}
	return false;
}

TSharedRef<SWidget> SNiagaraParameterMapView::OnGetParameterMenu(const NiagaraParameterMapSectionID::Type InSection)
{
	bool bTypeIsAttribute = true; 	// Leaving around the old generic path in case it is needed in the future.

	TSharedRef<SNiagaraAddParameterMenu> MenuWidget = SNew(SNiagaraAddParameterMenu, SelectedGraphs)
		.OnAddParameter(this, &SNiagaraParameterMapView::AddParameter)
		.OnAllowMakeType(this, bTypeIsAttribute ? &SNiagaraParameterMapView::AllowMakeTypeAttribute : &SNiagaraParameterMapView::AllowMakeTypeGeneric)
		.Section(InSection)
		.ShowNamespaceCategory(false)
		.ShowGraphParameters(false)
		.AutoExpandMenu(true);

	AddParameterButtons[InSection]->SetMenuContentWidgetToFocus(MenuWidget->GetSearchBox()->AsShared());
	return MenuWidget;
}

EVisibility SNiagaraParameterMapView::OnAddButtonTextVisibility(TWeakPtr<SWidget> RowWidget, const NiagaraParameterMapSectionID::Type InSection) const
{
	return EVisibility::Collapsed; // RowWidget.Pin()->IsHovered() ? EVisibility::SelfHitTestInvisible : EVisibility::Collapsed;
}

void SNiagaraParameterMapView::Refresh(bool bRefreshMenu/* = true*/)
{
	EmptyGraphs();
	if (CachedSystem.IsValid())
	{
		CachedSystem->GetExposedParameters().RemoveOnChangedHandler(UserParameterStoreChangedHandle);
		CachedSystem->EditorOnlyAddedParameters.RemoveOnChangedHandler(AddedParameterStoreChangedHandle);
		CachedSystem.Reset();
	}

	TSet<UObject*> Objects = SelectedScriptObjects->GetSelectedObjects();
	for (UObject* Object : Objects)
	{
		if (UNiagaraScript* Script = Cast<UNiagaraScript>(Object))
		{
			FGuid Version = SelectedScriptObjects->GetAdditionalSelectionInfo() ? *(FGuid*)SelectedScriptObjects->GetAdditionalSelectionInfo() : FGuid();
			AddGraph(Script->GetSource(Version));
			break;
		}
		else if (UNiagaraEmitter* Emitter = Cast<UNiagaraEmitter>(Object))
		{
			AddGraph(Emitter->GraphSource);
		}
		else if (UNiagaraSystem* System = Cast<UNiagaraSystem>(Object))
		{
			CachedSystem = System;
			AddGraph(System->GetSystemSpawnScript()->GetLatestSource());
			UserParameterStoreChangedHandle = System->GetExposedParameters().AddOnChangedHandler(
				FNiagaraParameterStore::FOnChanged::FDelegate::CreateSP(this, &SNiagaraParameterMapView::OnSystemParameterStoreChanged));
			AddedParameterStoreChangedHandle = System->EditorOnlyAddedParameters.AddOnChangedHandler(
				FNiagaraParameterStore::FOnChanged::FDelegate::CreateSP(this, &SNiagaraParameterMapView::OnSystemParameterStoreChanged));
		}
	}

	HiddenSectionIDs.Empty();
	const UNiagaraEditorSettings* NiagaraEditorSettings = GetDefault<UNiagaraEditorSettings>();
	for (int32 SectionID = 0; SectionID < NiagaraParameterMapSectionID::Num; SectionID++)
	{
		TArray<FName> Namespaces;
		NiagaraParameterMapSectionID::OnGetSectionNamespaces((NiagaraParameterMapSectionID::Type)SectionID, Namespaces);
		FNiagaraNamespaceMetadata NamespaceMetadata = NiagaraEditorSettings->GetMetaDataForNamespaces(Namespaces);
		if (NamespaceMetadata.IsValid() == false ||
			(IsScriptToolkit() && NamespaceMetadata.Options.Contains(ENiagaraNamespaceMetadataOptions::HideInScript)) ||
			(IsSystemToolkit() && NamespaceMetadata.Options.Contains(ENiagaraNamespaceMetadataOptions::HideInSystem)))
		{
			HiddenSectionIDs.Add(SectionID);
		}
	}

	if (bRefreshMenu)
	{
		GraphActionMenu->RefreshAllActions(true);
	}
}

void SNiagaraParameterMapView::GetAllGraphsInSystem(TArray<UNiagaraGraph*>& OutResult) const
{
	if (!CachedSystem.IsValid())
	{
		return;
	}
	UNiagaraScriptSource* SystemSource = Cast<UNiagaraScriptSource>(CachedSystem->GetSystemSpawnScript()->GetLatestSource());
	OutResult.Add(SystemSource->NodeGraph);

	for (int i = 0; i < CachedSystem->GetNumEmitters(); i++)
	{
<<<<<<< HEAD
		FNiagaraEmitterHandle Handle = CachedSystem->GetEmitterHandle(i);
=======
		const FNiagaraEmitterHandle& Handle = CachedSystem->GetEmitterHandle(i);
>>>>>>> 6bbb88c8
		UNiagaraScriptSource* EmitterSource = Cast<UNiagaraScriptSource>(Handle.GetInstance()->GraphSource);
		OutResult.Add(EmitterSource->NodeGraph);
	}
}

void SNiagaraParameterMapView::SelectedObjectsChanged()
{
	Refresh(true);
}

void SNiagaraParameterMapView::EmptyGraphs()
{
	checkf(SelectedGraphs.Num() == OnGraphChangedHandles.Num() && SelectedGraphs.Num() == OnRecompileHandles.Num(), TEXT("Graphs and change delegates out of sync!"));
	for (int GraphIndex = 0; GraphIndex < SelectedGraphs.Num(); ++GraphIndex)
	{
		if (SelectedGraphs[GraphIndex].IsValid())
		{
			SelectedGraphs[GraphIndex]->RemoveOnGraphChangedHandler(OnGraphChangedHandles[GraphIndex]);
			SelectedGraphs[GraphIndex]->RemoveOnGraphNeedsRecompileHandler(OnRecompileHandles[GraphIndex]);
		}
	}
	SelectedGraphs.Empty();
	OnGraphChangedHandles.Empty();
	OnRecompileHandles.Empty();
}

void SNiagaraParameterMapView::AddGraph(UNiagaraGraph* Graph)
{
	if (Graph && SelectedGraphs.Contains(Graph) == false)
	{
		SelectedGraphs.Add(Graph);
		FDelegateHandle OnGraphChangedHandle = Graph->AddOnGraphChangedHandler(
			FOnGraphChanged::FDelegate::CreateRaw(this, &SNiagaraParameterMapView::OnGraphChanged));
		FDelegateHandle OnRecompileHandle = Graph->AddOnGraphNeedsRecompileHandler(
			FOnGraphChanged::FDelegate::CreateRaw(this, &SNiagaraParameterMapView::OnGraphChanged));
		if (ToolkitType == EToolkitType::SCRIPT)
		{
			OnSubObjectSelectionChangedHandle = Graph->OnSubObjectSelectionChanged().AddSP(this, &SNiagaraParameterMapView::HandleGraphSubObjectSelectionChanged);
		}

		OnGraphChangedHandles.Add(OnGraphChangedHandle);
		OnRecompileHandles.Add(OnRecompileHandle);
	}
}

void SNiagaraParameterMapView::AddGraph(UNiagaraScriptSourceBase* SourceBase)
{
	UNiagaraScriptSource* Source = Cast<UNiagaraScriptSource>(SourceBase);
	if (Source)
	{
		AddGraph(Source->NodeGraph);
	}
}

void SNiagaraParameterMapView::OnGraphChanged(const FEdGraphEditAction& InAction)
{
	RefreshActions();
}

void SNiagaraParameterMapView::OnSystemParameterStoreChanged()
{
	if (bIsAddingParameter == false && CachedSystem.IsValid())
	{
		RefreshActions();
	}
}

FText SNiagaraParameterMapView::GetDeleteEntryToolTip() const
{
	TSharedPtr<FNiagaraParameterAction> ParameterAction;
	FText ErrorMessage;
	if (GetSingleParameterActionForSelection(ParameterAction, ErrorMessage) == false)
	{
		return ErrorMessage;
	}

	if (ParameterAction->GetIsExternallyReferenced())
	{
		return LOCTEXT("CantDeleteExternal", "This parameter is referenced in an external script and can't be deleted.");
	}

	return LOCTEXT("DeleteSelected", "Delete the selected parameter.");
}

void SNiagaraParameterMapView::OnDeleteEntry()
{
	TSharedPtr<FNiagaraParameterAction> ParameterAction;
	FText Unused;
	if (GetSingleParameterActionForSelection(ParameterAction, Unused) && ParameterAction->GetIsExternallyReferenced() == false)
	{
		if (IsScriptToolkit())
		{
			FScopedTransaction RemoveParametersWithPins(LOCTEXT("RemoveParametersWithPins", "Remove parameter and referenced pins"));
			for (const TWeakObjectPtr<UNiagaraGraph>& GraphWeakPtr : SelectedGraphs)
			{
				if (GraphWeakPtr.IsValid())
				{
					UNiagaraGraph* Graph = GraphWeakPtr.Get();
					Graph->RemoveParameter(ParameterAction->GetParameter());
				}
			}
		}
		else if (IsSystemToolkit() && CachedSystem.IsValid())
		{
			FScopedTransaction RemoveParametersWithPins(LOCTEXT("RemoveParametersFromSystem", "Remove parameter"));
			UNiagaraSystem* System = CachedSystem.Get();
			System->Modify();
			System->GetExposedParameters().RemoveParameter(ParameterAction->GetParameter());
			System->EditorOnlyAddedParameters.RemoveParameter(ParameterAction->GetParameter());

			// Update anything that was referencing that parameter
			System->HandleVariableRemoved(ParameterAction->GetParameter(), true);

		}
	}
}

bool SNiagaraParameterMapView::CanDeleteEntry() const
{
	TSharedPtr<FNiagaraParameterAction> ParameterAction;
	FText Unused;
	return GetSingleParameterActionForSelection(ParameterAction, Unused) && ParameterAction->GetIsExternallyReferenced() == false;
}

FText SNiagaraParameterMapView::GetRenameOnActionNodeToolTip() const
{
	TSharedPtr<FNiagaraParameterAction> ParameterAction;
	FText ErrorMessage;
	if (GetSingleParameterActionForSelection(ParameterAction, ErrorMessage) == false)
	{
		return ErrorMessage;
	}

	if (ParameterAction->GetIsExternallyReferenced())
	{
		return LOCTEXT("CantRenameExternal", "This parameter is referenced in an external script and can't be renamed.");
	}

	FNiagaraParameterHandle ParameterHandle;
	FNiagaraNamespaceMetadata NamespaceMetadata;
	if (FNiagaraParameterUtilities::GetNamespaceEditData(ParameterAction->GetParameter().GetName(), ParameterHandle, NamespaceMetadata, ErrorMessage) == false)
	{
		return ErrorMessage;
	}

	if (NamespaceMetadata.Options.Contains(ENiagaraNamespaceMetadataOptions::PreventEditingName))
	{	
		return LOCTEXT("RenamingNotSupported", "The namespace for this parameter doesn't support renaming.");
	}

	return LOCTEXT("RenameParameter", "Rename this parameter.");
}

void SNiagaraParameterMapView::OnRequestRenameOnActionNode()
{
	// Attempt to rename in both menus, only one of them will have anything selected
	GraphActionMenu->OnRequestRenameOnActionNode();
}


bool SNiagaraParameterMapView::CanRequestRenameOnActionNode() const
{
	TSharedPtr<FNiagaraParameterAction> ParameterAction;
	FNiagaraParameterHandle ParameterHandle;
	FNiagaraNamespaceMetadata NamespaceMetadata;
	FText Unused;
	return 
		GetSingleParameterActionForSelection(ParameterAction, Unused) &&
		ParameterAction->GetIsExternallyReferenced() == false &&
		FNiagaraParameterUtilities::GetNamespaceEditData(ParameterAction->GetParameter().GetName(), ParameterHandle, NamespaceMetadata, Unused) &&
		NamespaceMetadata.Options.Contains(ENiagaraNamespaceMetadataOptions::PreventEditingName) == false;
}

void SNiagaraParameterMapView::OnPostRenameActionNode(const FText& InText, TSharedRef<FNiagaraParameterAction> InAction)
{
	FText TransactionName;
	if (IsScriptToolkit())
	{
		TransactionName = LOCTEXT("RenameParameterScriptTransaction", "Rename parameter and pins.");
	}
	else if (IsSystemToolkit())
	{
		TransactionName = LOCTEXT("RenameParameterSystemTransaction", "Rename parameter.");
	}
	FScopedTransaction RenameTransaction(TransactionName);
	RenameParameter(InAction, *InText.ToString());
}

bool SNiagaraParameterMapView::GetSingleParameterActionForSelection(
	TSharedPtr<FNiagaraParameterAction>& OutParameterAction,
	FText& OutErrorMessage) const
{
	TArray<TSharedPtr<FEdGraphSchemaAction>> SelectedActions;
	GraphActionMenu->GetSelectedActions(SelectedActions);

	if (SelectedActions.Num() != 1)
	{
		// Can only operate on single items.
		OutParameterAction.Reset();
		OutErrorMessage = LOCTEXT("CanOnlyEditSingle", "Can only edit single selections.");
		return false;
	}

	OutParameterAction = StaticCastSharedPtr<FNiagaraParameterAction>(SelectedActions[0]);
	if (OutParameterAction.IsValid() == false)
	{
		// Invalid action.
		OutErrorMessage = LOCTEXT("InvalidParameterAction", "Parameter action is invalid.");
		return false;
	}

	return true;
}

bool SNiagaraParameterMapView::ParameterExistsByName(FName ParameterName) const
{
	auto MatchVariableByName = [ParameterName](const FNiagaraVariable& Variable) { return Variable.GetName() == ParameterName; };
	return LastCollectedParameters.ContainsByPredicate(MatchVariableByName);
}

void SNiagaraParameterMapView::GetChangeNamespaceSubMenu(FMenuBuilder& MenuBuilder, bool bDuplicateParameter)
{
	TSharedPtr<FNiagaraParameterAction> ParameterAction;
	FText Unused;
	if (GetSingleParameterActionForSelection(ParameterAction, Unused))
	{
		TArray<FNiagaraParameterUtilities::FChangeNamespaceMenuData> MenuData;
		FNiagaraParameterUtilities::GetChangeNamespaceMenuData(ParameterAction->GetParameter().GetName(),
			IsScriptToolkit() ? FNiagaraParameterUtilities::EParameterContext::Script : FNiagaraParameterUtilities::EParameterContext::System, MenuData);
		for (const FNiagaraParameterUtilities::FChangeNamespaceMenuData& MenuDataItem : MenuData)
		{
			bool bCanChange = MenuDataItem.bCanChange;
			FText CanChangeToolTip = MenuDataItem.CanChangeToolTip;
			if (bCanChange && bDuplicateParameter == false)
			{
				if (ParameterAction->GetIsExternallyReferenced())
				{
					bCanChange = false;
					CanChangeToolTip = LOCTEXT("CantChangeNamespaceExternallyReferenced", "Parameter is from an externally referenced script and can't be directly edited.");
				}
				else
				{
					// Check for an existing duplicate by name.
					FName NewName = FNiagaraParameterUtilities::ChangeNamespace(ParameterAction->GetParameter().GetName(), MenuDataItem.Metadata);
					if (ParameterExistsByName(NewName))
					{
						bCanChange = false;
						CanChangeToolTip = LOCTEXT("CantMoveAlreadyExits", "Can not move to this namespace because a parameter with this name already exists.");
					}
				}
			}

			FUIAction Action = FUIAction(
				FExecuteAction::CreateSP(this, &SNiagaraParameterMapView::OnChangeNamespace, MenuDataItem.Metadata, bDuplicateParameter),
				FCanExecuteAction::CreateLambda([bCanChange]() { return bCanChange; }));

			TSharedRef<SWidget> MenuItemWidget = FNiagaraParameterUtilities::CreateNamespaceMenuItemWidget(MenuDataItem.NamespaceParameterName, CanChangeToolTip);
			MenuBuilder.AddMenuEntry(Action, MenuItemWidget, NAME_None, CanChangeToolTip);
		}
	}
}

void SNiagaraParameterMapView::OnChangeNamespace(FNiagaraNamespaceMetadata Metadata, bool bDuplicateParameter)
{
	TSharedPtr<FNiagaraParameterAction> ParameterAction;
	FText Unused;
	if (GetSingleParameterActionForSelection(ParameterAction, Unused) && (bDuplicateParameter || ParameterAction->GetIsExternallyReferenced() == false))
	{
		FName NewName = FNiagaraParameterUtilities::ChangeNamespace(ParameterAction->GetParameter().GetName(), Metadata);
		if (NewName != NAME_None)
		{
			bool bParameterExists = ParameterExistsByName(NewName);
			if (bDuplicateParameter)
			{
				FName NewUniqueName;
				if (bParameterExists)
				{
					TSet<FName> ParameterNames;
					for (FNiagaraVariable& LastCollectedParameter : LastCollectedParameters)
					{
						ParameterNames.Add(LastCollectedParameter.GetName());
					}
					NewUniqueName = FNiagaraUtilities::GetUniqueName(NewName, ParameterNames);
				}
				else
				{
					NewUniqueName = NewName;
				}
				FScopedTransaction Transaction(LOCTEXT("DuplicateParameterToNewNamespaceTransaction", "Duplicate parameter to new namespace"));
				AddParameter(FNiagaraVariable(ParameterAction->GetParameter().GetType(), NewUniqueName), false);
			}
			else if (bParameterExists == false)
			{
				FScopedTransaction Transaction(LOCTEXT("ChangeNamespaceTransaction", "Change namespace"));
				RenameParameter(ParameterAction, NewName);
			}
		}
	}
}

TArray<FName> SNiagaraParameterMapView::GetOptionalNamespaceModifiers() const
{
	TArray<FName> OptionalNamespaceModifiers;
	TSharedPtr<FNiagaraParameterAction> ParameterAction;
	FText Unused;
	if (GetSingleParameterActionForSelection(ParameterAction, Unused))
	{
		FNiagaraParameterUtilities::EParameterContext ParameterContext = IsScriptToolkit() 
			? FNiagaraParameterUtilities::EParameterContext::Script 
			: FNiagaraParameterUtilities::EParameterContext::System;
		FNiagaraParameterUtilities::GetOptionalNamespaceModifiers(ParameterAction->GetParameter().GetName(), ParameterContext, OptionalNamespaceModifiers);
	}
	return OptionalNamespaceModifiers;
}

void SNiagaraParameterMapView::GetChangeNamespaceModifierSubMenu(FMenuBuilder& MenuBuilder, bool bDuplicateParameter)
{
	for (FName OptionalNamespaceModifier : GetOptionalNamespaceModifiers())
	{
		TAttribute<FText> SetToolTip;
		SetToolTip.Bind(TAttribute<FText>::FGetter::CreateSP(this, &SNiagaraParameterMapView::GetSetNamespaceModifierToolTip, OptionalNamespaceModifier, bDuplicateParameter));
		MenuBuilder.AddMenuEntry(
			FText::FromName(OptionalNamespaceModifier),
			SetToolTip,
			FSlateIcon(),
			FUIAction(
				FExecuteAction::CreateSP(this, &SNiagaraParameterMapView::OnSetNamespaceModifier, OptionalNamespaceModifier, bDuplicateParameter),
				FCanExecuteAction::CreateSP(this, &SNiagaraParameterMapView::CanSetNamespaceModifier, OptionalNamespaceModifier, bDuplicateParameter)));
	}

	TAttribute<FText> SetCustomToolTip;
	SetCustomToolTip.Bind(TAttribute<FText>::FGetter::CreateSP(this, &SNiagaraParameterMapView::GetSetCustomNamespaceModifierToolTip, bDuplicateParameter));
	MenuBuilder.AddMenuEntry(
		LOCTEXT("CustomNamespaceModifier", "Custom..."),
		SetCustomToolTip,
		FSlateIcon(),
		FUIAction(
			FExecuteAction::CreateSP(this, &SNiagaraParameterMapView::OnSetCustomNamespaceModifier, bDuplicateParameter),
			FCanExecuteAction::CreateSP(this, &SNiagaraParameterMapView::CanSetCustomNamespaceModifier, bDuplicateParameter)));

	TAttribute<FText> SetNoneToolTip;
	SetNoneToolTip.Bind(TAttribute<FText>::FGetter::CreateSP(this, &SNiagaraParameterMapView::GetSetNamespaceModifierToolTip, FName(NAME_None), bDuplicateParameter));
	MenuBuilder.AddMenuEntry(
		LOCTEXT("NoneNamespaceModifier", "Clear"),
		SetNoneToolTip,
		FSlateIcon(),
		FUIAction(
			FExecuteAction::CreateSP(this, &SNiagaraParameterMapView::OnSetNamespaceModifier, FName(NAME_None), bDuplicateParameter),
			FCanExecuteAction::CreateSP(this, &SNiagaraParameterMapView::CanSetNamespaceModifier, FName(NAME_None), bDuplicateParameter)));
}

bool SNiagaraParameterMapView::TestCanSetNamespaceModifierWithMessage(FName InNamespaceModifier, bool bDuplicateParameter, FText& OutMessage) const
{
	TSharedPtr<FNiagaraParameterAction> ParameterAction;
	FText SetMessage;
	if (GetSingleParameterActionForSelection(ParameterAction, OutMessage) == false)
	{
		return false;
	}

	if (FNiagaraParameterUtilities::TestCanSetSpecificNamespaceModifierWithMessage(ParameterAction->GetParameter().GetName(), InNamespaceModifier, OutMessage) == false)
	{
		return false;
	}

	if (bDuplicateParameter == false)
	{
		if (ParameterAction->GetIsExternallyReferenced())
		{
			OutMessage = LOCTEXT("CantChangeNamespaceModifierExternallyReferenced", "Parameter is from an externally referenced script and can't be directly edited.");
			return false;
		}

		if (InNamespaceModifier != NAME_None)
		{
			FName NewName = FNiagaraParameterUtilities::SetSpecificNamespaceModifier(ParameterAction->GetParameter().GetName(), InNamespaceModifier);
			if (ParameterExistsByName(NewName))
			{
				OutMessage = LOCTEXT("CantChangeNamespaceModifierAlreadyExits", "Can't set this namespace modifier because it would create a parameter that already exists.");
				return false;
			}
		}
	}

	return true;
}

FText SNiagaraParameterMapView::GetSetNamespaceModifierToolTip(FName InNamespaceModifier, bool bDuplicateParameter) const
{
	FText SetMessage;
	TestCanSetNamespaceModifierWithMessage(InNamespaceModifier, bDuplicateParameter, SetMessage);
	return SetMessage;
}

bool SNiagaraParameterMapView::CanSetNamespaceModifier(FName InNamespaceModifier, bool bDuplicateParameter) const
{
	FText Unused;
	return TestCanSetNamespaceModifierWithMessage(InNamespaceModifier, bDuplicateParameter, Unused);
}

void SNiagaraParameterMapView::OnSetNamespaceModifier(FName InNamespaceModifier, bool bDuplicateParameter)
{
	TSharedPtr<FNiagaraParameterAction> ParameterAction;
	FText Unused;
	if (GetSingleParameterActionForSelection(ParameterAction, Unused) && 
		(bDuplicateParameter || ParameterAction->GetIsExternallyReferenced() == false))
	{
		FName NewName = FNiagaraParameterUtilities::SetSpecificNamespaceModifier(ParameterAction->GetParameter().GetName(), InNamespaceModifier);
		if (NewName != NAME_None)
		{
			bool bParameterExists = ParameterExistsByName(NewName);
			if (bDuplicateParameter)
			{
				FName NewUniqueName;
				if (bParameterExists)
				{
					TSet<FName> ParameterNames;
					for (FNiagaraVariable& LastCollectedParameter : LastCollectedParameters)
					{
						ParameterNames.Add(LastCollectedParameter.GetName());
					}
					NewUniqueName = FNiagaraUtilities::GetUniqueName(NewName, ParameterNames);
				}
				else
				{
					NewUniqueName = NewName;
				}
				FScopedTransaction Transaction(LOCTEXT("DuplicateParameterToWithNamespaceModifierTransaction", "Duplicate parameter with namespace modifier"));
				AddParameter(FNiagaraVariable(ParameterAction->GetParameter().GetType(), NewUniqueName), false);
			}
			else if (bParameterExists == false)
			{
				FScopedTransaction Transaction(LOCTEXT("ChangeNamespaceModifierTransaction", "Change namespace modifier"));
				RenameParameter(ParameterAction, NewName);
			}
		}
	}
}

bool SNiagaraParameterMapView::TestCanSetCustomNamespaceModifierWithMessage(bool bDuplicateParameter, FText& OutMessage) const
{
	TSharedPtr<FNiagaraParameterAction> ParameterAction;
	FText SetMessage;
	if (GetSingleParameterActionForSelection(ParameterAction, OutMessage) == false)
	{
		return false;
	}

	if (FNiagaraParameterUtilities::TestCanSetCustomNamespaceModifierWithMessage(ParameterAction->GetParameter().GetName(), OutMessage) == false)
	{
		return false;
	}

	if (bDuplicateParameter == false && ParameterAction->GetIsExternallyReferenced())
	{
		OutMessage = LOCTEXT("CantChangeNamespaceModifierExternallyReferenced", "Parameter is from an externally referenced script and can't be directly edited.");
		return false;
	}

	return true;
}

FText SNiagaraParameterMapView::GetSetCustomNamespaceModifierToolTip(bool bDuplicateParameter) const
{
	FText SetMessage;
	TestCanSetCustomNamespaceModifierWithMessage(bDuplicateParameter, SetMessage);
	return SetMessage;
}

bool SNiagaraParameterMapView::CanSetCustomNamespaceModifier(bool bDuplicateParameter) const
{
	FText Unused;
	return TestCanSetCustomNamespaceModifierWithMessage(bDuplicateParameter, Unused);
}

void SNiagaraParameterMapView::OnSetCustomNamespaceModifier(bool bDuplicateParameter)
{
	TSharedPtr<FNiagaraParameterAction> ParameterAction;
	FText Unused;
	if (GetSingleParameterActionForSelection(ParameterAction, Unused) && (bDuplicateParameter || ParameterAction->GetIsExternallyReferenced() == false))
	{
		TSet<FName> ParameterNames;
		for (FNiagaraVariable& LastCollectedParameter : LastCollectedParameters)
		{
			ParameterNames.Add(LastCollectedParameter.GetName());
		}
		FName NewName = FNiagaraParameterUtilities::SetCustomNamespaceModifier(ParameterAction->GetParameter().GetName(), ParameterNames);
		if (NewName != NAME_None)
		{
			if (bDuplicateParameter)
			{
				bool bParameterExists = ParameterNames.Contains(NewName);
				FName NewUniqueName;
				if (bParameterExists)
				{
					NewUniqueName = FNiagaraUtilities::GetUniqueName(NewName, ParameterNames);
				}
				else
				{
					NewUniqueName = NewName;
				}
				FScopedTransaction Transaction(LOCTEXT("DuplicateParameterToWithCustomNamespaceModifierTransaction", "Duplicate parameter with custom namespace modifier"));
				AddParameter(FNiagaraVariable(ParameterAction->GetParameter().GetType(), NewUniqueName), false);

				ParametersWithNamespaceModifierRenamePending->Add(NewUniqueName);
			}
			else
			{
				if (ParameterAction->GetParameter().GetName() != NewName)
				{
					FScopedTransaction Transaction(LOCTEXT("SetCustomNamespaceModifierTransaction", "Set custom namespace modifier"));
					RenameParameter(ParameterAction, NewName);
				}
				ParametersWithNamespaceModifierRenamePending->Add(NewName);
			}
		}
	}
}

bool SNiagaraParameterMapView::TestCanDuplicateParameterWithMessage(FText& OutMessage) const
{
	TSharedPtr<FNiagaraParameterAction> ParameterAction;
	if (GetSingleParameterActionForSelection(ParameterAction, OutMessage) == false)
	{
		return false;
	}

	FNiagaraParameterHandle ParameterHandle;
	FNiagaraNamespaceMetadata NamespaceMetadata;
	if (FNiagaraParameterUtilities::GetNamespaceEditData(ParameterAction->GetParameter().GetName(), ParameterHandle, NamespaceMetadata, OutMessage) == false)
	{
		return false;
	}

	if (NamespaceMetadata.Options.Contains(ENiagaraNamespaceMetadataOptions::PreventEditingName))
	{
		OutMessage = LOCTEXT("CantDuplicateWhenCantRename", "This parameter can not be duplicated because it does not support editing its name.");
		return false;
	}

	return true;
}

FText SNiagaraParameterMapView::GetDuplicateParameterToolTip() const
{
	FText DuplicateMessage;
	TestCanDuplicateParameterWithMessage(DuplicateMessage);
	return DuplicateMessage;
}

bool SNiagaraParameterMapView::CanDuplicateParameter() const
{
	FText Unused;
	return TestCanDuplicateParameterWithMessage(Unused);
}

void SNiagaraParameterMapView::OnDuplicateParameter()
{
	TSharedPtr<FNiagaraParameterAction> ParameterAction;
	FNiagaraParameterHandle ParameterHandle;
	FNiagaraNamespaceMetadata NamespaceMetadata;
	FText Unused;
	if (GetSingleParameterActionForSelection(ParameterAction, Unused) &&
		FNiagaraParameterUtilities::GetNamespaceEditData(ParameterAction->GetParameter().GetName(), ParameterHandle, NamespaceMetadata, Unused))
	{
		TSet<FName> ParameterNames;
		for (FNiagaraVariable& LastCollectedParameter : LastCollectedParameters)
		{
			ParameterNames.Add(LastCollectedParameter.GetName());
		}
		FName NewUniqueName = FNiagaraUtilities::GetUniqueName(ParameterAction->GetParameter().GetName(), ParameterNames);
		FScopedTransaction Transaction(LOCTEXT("DuplicateParameterTransaction", "Duplicate parameter"));
		AddParameter(FNiagaraVariable(ParameterAction->GetParameter().GetType(), NewUniqueName));
	}
}

FText SNiagaraParameterMapView::GetCopyParameterReferenceToolTip() const
{
	TArray<TSharedPtr<FEdGraphSchemaAction>> SelectedActions;
	GraphActionMenu->GetSelectedActions(SelectedActions);
	if (SelectedActions.Num() != 1)
	{
		return LOCTEXT("CantCopyMultipleSelection", "Can only copy single parameters.");
	}

	TSharedPtr<FNiagaraParameterAction> ParameterAction = StaticCastSharedPtr<FNiagaraParameterAction>(SelectedActions[0]);
	if (ParameterAction.IsValid() == false)
	{
		return LOCTEXT("CantCopyInvalidToolTip", "Can only copy valid parameters.");
	}

	return LOCTEXT("CopyReferenceToolTip", "Copy a string reference for this parameter to the clipboard.\nThis reference can be used in expressions and custom HLSL nodes.");
}

bool SNiagaraParameterMapView::CanCopyParameterReference() const
{
	TArray<TSharedPtr<FEdGraphSchemaAction>> SelectedActions;
	GraphActionMenu->GetSelectedActions(SelectedActions);
	if (SelectedActions.Num() == 1)
	{
		TSharedPtr<FNiagaraParameterAction> ParameterAction = StaticCastSharedPtr<FNiagaraParameterAction>(SelectedActions[0]);
		if (ParameterAction.IsValid() && ParameterAction->GetParameter().IsValid())
		{
			return true;
		}
	}
	return false;
}

void SNiagaraParameterMapView::OnCopyParameterReference()
{
	TArray<TSharedPtr<FEdGraphSchemaAction>> SelectedActions;
	GraphActionMenu->GetSelectedActions(SelectedActions);
	if (SelectedActions.Num() == 1)
	{
		TSharedPtr<FNiagaraParameterAction> ParameterAction = StaticCastSharedPtr<FNiagaraParameterAction>(SelectedActions[0]);
		FPlatformApplicationMisc::ClipboardCopy(*ParameterAction->GetParameter().GetName().ToString());
	}
}

FText SNiagaraParameterMapView::GetCopyParameterMetadataToolTip() const
{
	TArray<TSharedPtr<FEdGraphSchemaAction>> SelectedActions;
	GraphActionMenu->GetSelectedActions(SelectedActions);
	if (SelectedActions.Num() != 1)
	{
		return LOCTEXT("CantCopyMetadataMultipleSelection", "Can only copy metadata from a single parameter.");
	}

	TSharedPtr<FNiagaraParameterAction> ParameterAction = StaticCastSharedPtr<FNiagaraParameterAction>(SelectedActions[0]);
	if (ParameterAction.IsValid() == false)
	{
		return LOCTEXT("CantCopyInvalidParameterMetadataToolTip", "Can only copy metadata for valid parameters.");
	}

	bool bMetadataFound = false;
	for (TWeakObjectPtr<UNiagaraGraph> WeakGraph : SelectedGraphs)
	{
		if (WeakGraph.IsValid())
		{
			UNiagaraScriptVariable* ParameterScriptVariable = WeakGraph->GetScriptVariable(ParameterAction->GetParameter().GetName());
			if (ParameterScriptVariable != nullptr)
			{
				bMetadataFound = true;
				break;
			}
		}
	}

	if (bMetadataFound == false)
	{
		return LOCTEXT("CantCopyInvalidMetadataToolTip", "The metadata for this parameter is invalid and can't be copied.");
	}

	return LOCTEXT("CopyMetadataToolTip", "Copy the metadata for this parameter to the system clipboard.");
}

bool SNiagaraParameterMapView::CanCopyParameterMetadata() const
{
	bool bMetadataFound = false;
	TArray<TSharedPtr<FEdGraphSchemaAction>> SelectedActions;
	GraphActionMenu->GetSelectedActions(SelectedActions);
	if (SelectedActions.Num() == 1)
	{
		TSharedPtr<FNiagaraParameterAction> ParameterAction = StaticCastSharedPtr<FNiagaraParameterAction>(SelectedActions[0]);
		if (ParameterAction.IsValid())
		{
			for (TWeakObjectPtr<UNiagaraGraph> WeakGraph : SelectedGraphs)
			{
				if (WeakGraph.IsValid() && WeakGraph->GetScriptVariable(ParameterAction->GetParameter().GetName()) != nullptr)
				{
					bMetadataFound = true;
					break;
				}
			}
		}
	}

	return bMetadataFound;
}

void SNiagaraParameterMapView::OnCopyParameterMetadata()
{
	TArray<TSharedPtr<FEdGraphSchemaAction>> SelectedActions;
	GraphActionMenu->GetSelectedActions(SelectedActions);
	if (SelectedActions.Num() == 1)
	{
		TSharedPtr<FNiagaraParameterAction> ParameterAction = StaticCastSharedPtr<FNiagaraParameterAction>(SelectedActions[0]);
		if (ParameterAction.IsValid())
		{
			for (TWeakObjectPtr<UNiagaraGraph> WeakGraph : SelectedGraphs)
			{
				if (WeakGraph.IsValid())
				{
					UNiagaraScriptVariable* ParameterScriptVariable = WeakGraph->GetScriptVariable(ParameterAction->GetParameter().GetName());
					if (ParameterScriptVariable != nullptr)
					{
						UNiagaraClipboardContent* ClipboardContent = UNiagaraClipboardContent::Create();
<<<<<<< HEAD
						ClipboardContent->ScriptVariables.Add(ParameterScriptVariable);
=======
						ClipboardContent->ScriptVariables.Add({*ParameterScriptVariable});
>>>>>>> 6bbb88c8
						FNiagaraEditorModule::Get().GetClipboard().SetClipboardContent(ClipboardContent);
						break;
					}
				}
			}
		}
	}
}

bool SNiagaraParameterMapView::CanPasteParameterMetadata() const
{
	const UNiagaraClipboardContent* ClipboardContent = FNiagaraEditorModule::Get().GetClipboard().GetClipboardContent();
	return ClipboardContent != nullptr && ClipboardContent->ScriptVariables.Num() == 1;
}

void SNiagaraParameterMapView::OnPasteParameterMetadata()
{
	const UNiagaraClipboardContent* ClipboardContent = FNiagaraEditorModule::Get().GetClipboard().GetClipboardContent();
	if (ClipboardContent != nullptr && ClipboardContent->ScriptVariables.Num() == 1)
	{
		TArray<UNiagaraScriptVariable*> TargetScriptVariables;
		TArray<TSharedPtr<FEdGraphSchemaAction>> SelectedActions;
		GraphActionMenu->GetSelectedActions(SelectedActions);
		if (SelectedActions.Num() > 0)
		{
			for (TSharedPtr<FEdGraphSchemaAction> SelectedAction : SelectedActions)
			{
				TSharedPtr<FNiagaraParameterAction> ParameterAction = StaticCastSharedPtr<FNiagaraParameterAction>(SelectedActions[0]);
				if (ParameterAction.IsValid())
				{
					for (TWeakObjectPtr<UNiagaraGraph> WeakGraph : SelectedGraphs)
					{
						if (WeakGraph.IsValid())
						{
							UNiagaraScriptVariable* ParameterScriptVariable = WeakGraph->GetScriptVariable(ParameterAction->GetParameter().GetName());
							if (ParameterScriptVariable != nullptr)
							{
								TargetScriptVariables.Add(ParameterScriptVariable);
							}
						}
					}
				}
			}
		}

		if (TargetScriptVariables.Num() > 0)
		{
			FScopedTransaction PasteMetadataTransaction(LOCTEXT("PasteMetadataTransaction", "Paste parameter metadata"));
			for (UNiagaraScriptVariable* TargetScriptVariable : TargetScriptVariables)
			{
				TargetScriptVariable->Modify();
<<<<<<< HEAD
				TargetScriptVariable->Metadata.CopyUserEditableMetaData(ClipboardContent->ScriptVariables[0]->Metadata);
=======
				TargetScriptVariable->Metadata.CopyUserEditableMetaData(ClipboardContent->ScriptVariables[0].ScriptVariable->Metadata);
>>>>>>> 6bbb88c8
				TargetScriptVariable->PostEditChange();
			}
		}
	}
}

void SNiagaraParameterMapView::RenameParameter(TSharedPtr<FNiagaraParameterAction> ParameterAction, FName NewName)
{
	if (ensureMsgf(ParameterAction->GetIsExternallyReferenced() == false, TEXT("Can not modify an externally referenced parameter.")) == false)
	{
		return;
	}

	FNiagaraVariable Parameter = ParameterAction->GetParameter();
	if (Parameter.GetName() == NewName)
	{
		return;
	}

	bool bSuccess = false;
	if (ToolkitType == SCRIPT)
	{
		if (SelectedGraphs.Num() > 0)
		{
			for (const TWeakObjectPtr<UNiagaraGraph>& GraphWeak : SelectedGraphs)
			{
				UNiagaraGraph* Graph = GraphWeak.Get();
				if (Graph == nullptr)
				{
					// Ignore invalid graphs.
					continue;
				}

				const FNiagaraGraphParameterReferenceCollection* ReferenceCollection = Graph->GetParameterReferenceMap().Find(Parameter);
				if (ensureMsgf(ReferenceCollection != nullptr, TEXT("Parameter in view which wasn't in the reference collection.")) == false)
				{
					// Can't handle parameters with no reference collections.
					continue;
				}

				Graph->RenameParameter(Parameter, NewName);
				bSuccess = true;
			}
		}
	}
	else if (ToolkitType == SYSTEM) //-V547
	{
		UNiagaraSystem* System = CachedSystem.Get();
		if (System != nullptr)
		{
			// Rename the parameter in the parameter stores.
			bool bParameterStoreRename = false;
			FNiagaraParameterStore* OwningParameterStore = nullptr;
			if (System->GetExposedParameters().IndexOf(Parameter) != INDEX_NONE)
			{
				OwningParameterStore = &System->GetExposedParameters();
			}
			else if (System->EditorOnlyAddedParameters.IndexOf(Parameter) != INDEX_NONE)
			{
				OwningParameterStore = &System->EditorOnlyAddedParameters;
			}

			if(OwningParameterStore != nullptr)
			{
				TArray<FNiagaraVariable> OwningParameters;
				OwningParameterStore->GetParameters(OwningParameters);
				if (OwningParameters.ContainsByPredicate([NewName](const FNiagaraVariable& Variable) { return Variable.GetName() == NewName; }))
				{
					// If the parameter store already has a parameter with this name, remove the old parameter to prevent collisions.
					OwningParameterStore->RemoveParameter(Parameter);
				}
				else
				{
					// Otherwise it's safe to rename.
					OwningParameterStore->RenameParameter(Parameter, NewName);
				}
				bParameterStoreRename = true;
			}

			// Look for set parameters nodes or linked inputs which reference this parameter.
			bool bAssignmentNodeRename = false;
			for (FNiagaraGraphParameterReferenceCollection& ReferenceCollection : ParameterAction->GetReferenceCollection())
			{
				for (FNiagaraGraphParameterReference& ParameterReference : ReferenceCollection.ParameterReferences)
				{
					UNiagaraNode* ReferenceNode = Cast<UNiagaraNode>(ParameterReference.Value);
					if (ReferenceNode != nullptr)
					{
						UNiagaraNodeAssignment* OwningAssignmentNode = ReferenceNode->GetTypedOuter<UNiagaraNodeAssignment>();
						if (OwningAssignmentNode != nullptr)
						{
							// If this is owned by a set variables node and it's not locked, update the assignment target on the assignment node.
							bAssignmentNodeRename |= FNiagaraStackGraphUtilities::TryRenameAssignmentTarget(*OwningAssignmentNode, Parameter, NewName);
						}
						else
						{
							// Otherwise if the reference node is a get node it's for a linked input so we can just update pin name.
							UNiagaraNodeParameterMapGet* ReferenceGetNode = Cast<UNiagaraNodeParameterMapGet>(ReferenceNode);
							if (ReferenceGetNode != nullptr)
							{
								UEdGraphPin** LinkedInputPinPtr = ReferenceGetNode->Pins.FindByPredicate([&ParameterReference](UEdGraphPin* Pin) { return Pin->PersistentGuid == ParameterReference.Key; });
								if (LinkedInputPinPtr != nullptr)
								{
									UEdGraphPin* LinkedInputPin = *LinkedInputPinPtr;
									LinkedInputPin->Modify();
									LinkedInputPin->PinName = NewName;
								}
							}
						}
					}
				}
			}

			bSuccess = bParameterStoreRename | bAssignmentNodeRename;
		}

		// Handle renaming any renderer properties that might match.
		if (bSuccess)
		{
<<<<<<< HEAD
			if (Parameter.IsInNameSpace(FNiagaraConstants::ParticleAttributeNamespace) || Parameter.IsInNameSpace(FNiagaraConstants::EmitterNamespace))
=======
			if (Parameter.IsInNameSpace(FNiagaraConstants::ParticleAttributeNamespaceString) || Parameter.IsInNameSpace(FNiagaraConstants::EmitterNamespaceString))
>>>>>>> 6bbb88c8
			{
				FGraphPanelSelectionSet Objs = SelectedScriptObjects->GetSelectedObjects();
				for (UObject* SelectedObj : Objs)
				{
					UNiagaraEmitter* Emitter = Cast<UNiagaraEmitter>(SelectedObj);
					if (Emitter)
					{
						Emitter->HandleVariableRenamed(Parameter, FNiagaraVariableBase(Parameter.GetType(), NewName), true);
					}
				}
			}
			else
			{
				System->HandleVariableRenamed(Parameter, FNiagaraVariableBase(Parameter.GetType(), NewName), true);
			}

		}
		
	}

	if (bSuccess)
	{
		GraphActionMenu->RefreshAllActions(true);
		GraphActionMenu->SelectItemByName(*FNiagaraParameterUtilities::FormatParameterNameForTextDisplay(NewName).ToString());
	}
}

bool SNiagaraParameterMapView::IsSystemToolkit() const
{
	return ToolkitType == EToolkitType::SYSTEM;
}

bool SNiagaraParameterMapView::IsScriptToolkit() const
{
	return ToolkitType == EToolkitType::SCRIPT;
}

bool SNiagaraParameterMapView::HandleActionMatchesName(FEdGraphSchemaAction* InAction, const FName& InName) const
{
	return FName(*InAction->GetMenuDescription().ToString()) == InName;
}

NiagaraParameterMapSectionID::Type SNiagaraParameterMapView::NamespaceMetaDataToSectionID(const FNiagaraNamespaceMetadata& NamespaceMetaData)
{
	const TArray<FName>& Namespaces = NamespaceMetaData.Namespaces;
	if (Namespaces.Contains(FNiagaraConstants::UserNamespace))
	{
		return NiagaraParameterMapSectionID::USER;
	}
	else if (Namespaces.Contains(FNiagaraConstants::SystemNamespace))
	{
		return NiagaraParameterMapSectionID::SYSTEM;
	}
	else if (Namespaces.Contains(FNiagaraConstants::EmitterNamespace))
	{
		return NiagaraParameterMapSectionID::EMITTER;
	}
	else if (Namespaces.Contains(FNiagaraConstants::ParticleAttributeNamespace))
	{
		return NiagaraParameterMapSectionID::PARTICLE;
	}
	else if (Namespaces.Contains(FNiagaraConstants::ModuleNamespace))
	{
		return NiagaraParameterMapSectionID::MODULE_INPUT;
	}
	else if (Namespaces.Contains(FNiagaraConstants::StaticSwitchNamespace))
	{
		return NiagaraParameterMapSectionID::STATIC_SWITCH;
	}
	else if (Namespaces.Contains(FNiagaraConstants::ModuleNamespace) && Namespaces.Contains(FNiagaraConstants::LocalNamespace))
	{
		return NiagaraParameterMapSectionID::MODULE_LOCAL;
	}
	else if (Namespaces.Contains(FNiagaraConstants::ModuleNamespace) && Namespaces.Contains(FNiagaraConstants::OutputNamespace))
	{
		return NiagaraParameterMapSectionID::MODULE_OUTPUT;
	}
	else if (Namespaces.Contains(FNiagaraConstants::EngineNamespace))
	{
		return NiagaraParameterMapSectionID::ENGINE;
	}
	else if (Namespaces.Contains(FNiagaraConstants::TransientNamespace))
	{
		return NiagaraParameterMapSectionID::TRANSIENT;
	}
	else if (Namespaces.Contains(FNiagaraConstants::ParameterCollectionNamespace))
	{
		return NiagaraParameterMapSectionID::PARAMETERCOLLECTION;
	}
	else if (Namespaces.Contains(FNiagaraConstants::StackContextNamespace))
	{
		return NiagaraParameterMapSectionID::STACK_CONTEXT;
	}
	else if (Namespaces.Contains(FNiagaraConstants::DataInstanceNamespace))
	{
		return NiagaraParameterMapSectionID::DATA_INSTANCE;
	}
	return NiagaraParameterMapSectionID::NONE;
}

void SNiagaraParameterMapView::RefreshActions()
{
	bNeedsRefresh = true;
}

void SNiagaraParameterMapView::HandleGraphSubObjectSelectionChanged(const UObject* NewSelection)
{
	if (NewSelection->IsA<UNiagaraScriptVariable>())
	{
		FName VariableName = static_cast<const UNiagaraScriptVariable*>(NewSelection)->Variable.GetName();
		FName VariableActionName = *FNiagaraParameterUtilities::FormatParameterNameForTextDisplay(VariableName).ToString();
		GraphActionMenu->SelectItemByName(VariableActionName);
	}
	SelectedVariableObjects->SetSelectedObject(const_cast<UObject*>(NewSelection));
}

bool SNiagaraParameterMapView::IsStaticSwitchParameter(const FNiagaraVariable& Variable, const TArray<TWeakObjectPtr<UNiagaraGraph>>& Graphs)
{
	for (auto& GraphWeakPtr : Graphs)
	{
		if (UNiagaraGraph* Graph = GraphWeakPtr.Get())
		{
			TArray<FNiagaraVariable> SwitchInputs = Graph->FindStaticSwitchInputs();
			if (SwitchInputs.Contains(Variable))
			{
				return true;
			}
		}
	}
	return false;
}

/************************************************************************/
/* SNiagaraAddParameterMenu                                             */
/************************************************************************/
void SNiagaraAddParameterMenu::Construct(const FArguments& InArgs, TArray<TWeakObjectPtr<UNiagaraGraph>> InGraphs)
{
	this->OnAddParameter = InArgs._OnAddParameter;
	this->OnCollectCustomActions = InArgs._OnCollectCustomActions;
	this->OnAllowMakeType = InArgs._OnAllowMakeType;
	this->Section = InArgs._Section;
	this->AllowCreatingNew = InArgs._AllowCreatingNew;
	this->ShowNamespaceCategory = InArgs._ShowNamespaceCategory;
	this->ShowGraphParameters = InArgs._ShowGraphParameters;
	this->AutoExpandMenu = InArgs._AutoExpandMenu;
	this->IsParameterRead = InArgs._IsParameterRead;

	Graphs = InGraphs;

	ChildSlot
	[
		SNew(SBorder)
		.BorderImage(FEditorStyle::GetBrush("Menu.Background"))
		.Padding(5)
		[
			SNew(SBox)
			.MinDesiredWidth(300)
			.MaxDesiredHeight(700) // Set max desired height to prevent flickering bug for menu larger than screen
			[
				SAssignNew(GraphMenu, SGraphActionMenu)
				.OnActionSelected(this, &SNiagaraAddParameterMenu::OnActionSelected)
				.OnCollectAllActions(this, &SNiagaraAddParameterMenu::CollectAllActions)
				.AutoExpandActionMenu(AutoExpandMenu.Get())
				.ShowFilterTextBox(true)
				.OnCreateCustomRowExpander_Static(&SNiagaraParameterMapView::CreateCustomActionExpander)
				.OnCreateWidgetForAction_Lambda([](const FCreateWidgetForActionData* InData)
				{
					return SNew(SNiagaraGraphActionWidget, InData);
				})
			]
		]
	];
}

TSharedPtr<SEditableTextBox> SNiagaraAddParameterMenu::GetSearchBox()
{
	return GraphMenu->GetFilterTextBox();
}

void SNiagaraAddParameterMenu::OnActionSelected(const TArray<TSharedPtr<FEdGraphSchemaAction>>& SelectedActions, ESelectInfo::Type InSelectionType)
{
	if (InSelectionType == ESelectInfo::OnMouseClick || InSelectionType == ESelectInfo::OnKeyPress || SelectedActions.Num() == 0)
	{
		for (int32 ActionIndex = 0; ActionIndex < SelectedActions.Num(); ActionIndex++)
		{
			TSharedPtr<FNiagaraMenuAction> CurrentAction = StaticCastSharedPtr<FNiagaraMenuAction>(SelectedActions[ActionIndex]);

			if (CurrentAction.IsValid())
			{
				FSlateApplication::Get().DismissAllMenus();
				CurrentAction->ExecuteAction();
			}
		}
	}
}

void SNiagaraAddParameterMenu::CollectAllActions(FGraphActionListBuilderBase& OutAllActions)
{
	if (OnCollectCustomActions.IsBound())
	{
		bool bCreateRemainingActions = true;
		OnCollectCustomActions.Execute(OutAllActions, bCreateRemainingActions);
		if (!bCreateRemainingActions)
		{
			return;
		}
	}

	auto CanCollectSection = [&](const NiagaraParameterMapSectionID::Type GivenSectionID)
	{
		NiagaraParameterMapSectionID::Type ID = Section.Get();
		return ID == NiagaraParameterMapSectionID::NONE || (ID != NiagaraParameterMapSectionID::NONE && ID == GivenSectionID);
	};

	TArray<NiagaraParameterMapSectionID::Type> IDsExcluded;
	// If this is a write node, exclude any read-only vars.
	if (!IsParameterRead.Get())
	{
		IDsExcluded.Add(NiagaraParameterMapSectionID::USER);
		IDsExcluded.Add(NiagaraParameterMapSectionID::ENGINE);
		IDsExcluded.Add(NiagaraParameterMapSectionID::PARAMETERCOLLECTION);
	}

	// If this doesn't have particles in the script, exclude reading or writing them.
	for (TWeakObjectPtr<UNiagaraGraph>& GraphWeakPtr : Graphs)
	{
		UNiagaraGraph* Graph = GraphWeakPtr.Get();
		bool IsModule = Graph->FindOutputNode(ENiagaraScriptUsage::Module) != nullptr || Graph->FindOutputNode(ENiagaraScriptUsage::DynamicInput) != nullptr
			|| Graph->FindOutputNode(ENiagaraScriptUsage::Function) != nullptr;

		UNiagaraScriptSource* Source = Cast<UNiagaraScriptSource>(Graph->GetOuter());
		if (Source && IsModule)
		{
			UNiagaraScript* Script = Cast<UNiagaraScript>(Source->GetOuter());
			if (Script)
			{
				TArray<ENiagaraScriptUsage> Usages = Script->GetLatestScriptData()->GetSupportedUsageContexts();
				if (!Usages.Contains(ENiagaraScriptUsage::ParticleEventScript) && 
					!Usages.Contains(ENiagaraScriptUsage::ParticleSpawnScript) && 
					!Usages.Contains(ENiagaraScriptUsage::ParticleUpdateScript))
				{
					IDsExcluded.Add(NiagaraParameterMapSectionID::PARTICLE);
				}

				if (!IsParameterRead.Get())
				{
					if (!Usages.Contains(ENiagaraScriptUsage::SystemSpawnScript) &&
						!Usages.Contains(ENiagaraScriptUsage::SystemUpdateScript))
					{
						IDsExcluded.Add(NiagaraParameterMapSectionID::SYSTEM);
					}

					if (!Usages.Contains(ENiagaraScriptUsage::EmitterSpawnScript) &&
						!Usages.Contains(ENiagaraScriptUsage::EmitterUpdateScript))
					{
						IDsExcluded.Add(NiagaraParameterMapSectionID::EMITTER);
					}
				}
			}
		}
	}
	// Particle
	if (CanCollectSection(NiagaraParameterMapSectionID::PARTICLE) && !IDsExcluded.Contains(NiagaraParameterMapSectionID::PARTICLE))
	{
		const FText Category = ShowNamespaceCategory.Get() ? NiagaraParameterMapSectionID::OnGetSectionTitle(NiagaraParameterMapSectionID::PARTICLE) : LOCTEXT("UseExistingParticleAttribute", "Use Existing");
		TArray<FNiagaraVariable> Variables;
		Variables = FNiagaraConstants::GetCommonParticleAttributes();
		AddParameterGroup(OutAllActions, Variables, NiagaraParameterMapSectionID::PARTICLE, Category, FString(), true, false);
		CollectMakeNew(OutAllActions, NiagaraParameterMapSectionID::PARTICLE);
	}

	// DataInstance
	if (CanCollectSection(NiagaraParameterMapSectionID::DATA_INSTANCE) && IDsExcluded.Contains(NiagaraParameterMapSectionID::DATA_INSTANCE) == false && IDsExcluded.Contains(NiagaraParameterMapSectionID::PARTICLE) == false)
	{
		TArray<FNiagaraVariable> Variables;
		Variables.Add(SYS_PARAM_INSTANCE_ALIVE);
		AddParameterGroup(OutAllActions, Variables, NiagaraParameterMapSectionID::DATA_INSTANCE, FText(), FString(), true, false);
	}

	// Emitter
	if (CanCollectSection(NiagaraParameterMapSectionID::EMITTER) && !IDsExcluded.Contains(NiagaraParameterMapSectionID::EMITTER))
	{
		CollectMakeNew(OutAllActions, NiagaraParameterMapSectionID::EMITTER);
	}

	// Module
	if (CanCollectSection(NiagaraParameterMapSectionID::MODULE_INPUT) && !IDsExcluded.Contains(NiagaraParameterMapSectionID::MODULE_INPUT))
	{
		CollectMakeNew(OutAllActions, NiagaraParameterMapSectionID::MODULE_INPUT);
	}

	// Module Output
	if (CanCollectSection(NiagaraParameterMapSectionID::MODULE_OUTPUT) && !IDsExcluded.Contains(NiagaraParameterMapSectionID::MODULE_OUTPUT))
	{
		CollectMakeNew(OutAllActions, NiagaraParameterMapSectionID::MODULE_OUTPUT);
	}

	// Module Local
	if (CanCollectSection(NiagaraParameterMapSectionID::MODULE_LOCAL) && !IDsExcluded.Contains(NiagaraParameterMapSectionID::MODULE_LOCAL))
	{
		CollectMakeNew(OutAllActions, NiagaraParameterMapSectionID::MODULE_LOCAL);
	}

	// Transient
	if (CanCollectSection(NiagaraParameterMapSectionID::TRANSIENT) && !IDsExcluded.Contains(NiagaraParameterMapSectionID::TRANSIENT))
	{
		CollectMakeNew(OutAllActions, NiagaraParameterMapSectionID::TRANSIENT);
	}

	// System
	if (CanCollectSection(NiagaraParameterMapSectionID::SYSTEM) && !IDsExcluded.Contains(NiagaraParameterMapSectionID::SYSTEM))
	{
		CollectMakeNew(OutAllActions, NiagaraParameterMapSectionID::SYSTEM);
	}

	// User
	if (CanCollectSection(NiagaraParameterMapSectionID::USER) && !IDsExcluded.Contains(NiagaraParameterMapSectionID::USER))
	{
		CollectMakeNew(OutAllActions, NiagaraParameterMapSectionID::USER);
	}

	// Parameter collections
	if (CanCollectSection(NiagaraParameterMapSectionID::PARAMETERCOLLECTION) && !IDsExcluded.Contains(NiagaraParameterMapSectionID::PARAMETERCOLLECTION))
	{
		CollectParameterCollectionsActions(OutAllActions);
	}

	// Stack Context
	if (CanCollectSection(NiagaraParameterMapSectionID::STACK_CONTEXT) && !IDsExcluded.Contains(NiagaraParameterMapSectionID::STACK_CONTEXT))
	{
		CollectMakeNew(OutAllActions, NiagaraParameterMapSectionID::STACK_CONTEXT);
	}

	// Engine
	if (CanCollectSection(NiagaraParameterMapSectionID::ENGINE) && !IDsExcluded.Contains(NiagaraParameterMapSectionID::ENGINE))
	{
		const FText Category = NiagaraParameterMapSectionID::OnGetSectionTitle(NiagaraParameterMapSectionID::ENGINE);
		
		TArray<FNiagaraVariable> Variables = FNiagaraConstants::GetEngineConstants();
		TArray<FName> EngineNamespaces;
		NiagaraParameterMapSectionID::OnGetSectionNamespaces(NiagaraParameterMapSectionID::ENGINE, EngineNamespaces);
		Variables.RemoveAll([EngineNamespaces](const FNiagaraVariable& Variable)
		{
			FNiagaraParameterHandle VariableHandle(Variable.GetName());
			TArray<FName> VariableNameParts = VariableHandle.GetHandleParts();
			if (VariableNameParts.Num() <= EngineNamespaces.Num())
			{
				return true;
			}

			for (int32 NamespaceIndex = 0; NamespaceIndex < EngineNamespaces.Num(); NamespaceIndex++)
			{
				if (VariableNameParts[NamespaceIndex] != EngineNamespaces[NamespaceIndex])
				{
					return true;
				}
			}

			return false;
		});

		AddParameterGroup(OutAllActions,
			Variables,
			NiagaraParameterMapSectionID::ENGINE,
			ShowNamespaceCategory.Get() ? NiagaraParameterMapSectionID::OnGetSectionTitle(NiagaraParameterMapSectionID::ENGINE) : FText::GetEmpty(),
			FString(), true, false);
	}

	// Collect parameter actions
	if (ShowGraphParameters.Get())
	{
		for (TWeakObjectPtr<UNiagaraGraph>& Graph : Graphs)
		{
			TMap<FNiagaraVariable, FNiagaraGraphParameterReferenceCollection> ParameterEntries = Graph.Get()->GetParameterReferenceMap();
			ParameterEntries.KeySort([](const FNiagaraVariable& A, const FNiagaraVariable& B) { return A.GetName().LexicalLess(B.GetName()); });

			for (const auto& ParameterEntry : ParameterEntries)
			{
				const FNiagaraVariable& Parameter = ParameterEntry.Key;
				FNiagaraParameterHandle Handle;
				bool IsStaticSwitch = SNiagaraParameterMapView::IsStaticSwitchParameter(Parameter, Graphs);
				const NiagaraParameterMapSectionID::Type ParameterSectionID = NiagaraParameterMapSectionID::OnGetSectionFromVariable(Parameter, IsStaticSwitch, Handle);
				if (CanCollectSection(ParameterSectionID))
				{
					if (IDsExcluded.Contains(ParameterSectionID))
					{
						continue;
					}

					const FText Category = ShowNamespaceCategory.Get() ? NiagaraParameterMapSectionID::OnGetSectionTitle(ParameterSectionID) : FText::GetEmpty();
					const FText DisplayName = FText::FromName(Parameter.GetName());

					// Only add this action if it isn't already in the list.
					bool bUnique = true;
					for (int32 Index = 0; Index < OutAllActions.GetNumActions(); Index++)
					{
						const FGraphActionListBuilderBase::ActionGroup& ActionGroup = OutAllActions.GetAction(Index);
						for (const TSharedPtr<FEdGraphSchemaAction>& SchemaAction : ActionGroup.Actions)
						{
							if (SchemaAction->GetMenuDescription().EqualTo(DisplayName))
							{
								bUnique = false;
								break;
							}
						}

						if (!bUnique)
						{
							break;
						}
					}

					if (bUnique)
					{
						const FText Tooltip = FText::GetEmpty();
						TSharedPtr<FNiagaraMenuAction> Action(new FNiagaraMenuAction(
							Category, DisplayName, Tooltip, 0, FText::GetEmpty(),
							FNiagaraMenuAction::FOnExecuteStackAction::CreateSP(this, &SNiagaraAddParameterMenu::AddParameterSelected, Parameter, false, ParameterSectionID)));

						OutAllActions.AddAction(Action);
					}
				}
			}
		}
	}
}

void SNiagaraAddParameterMenu::AddParameterGroup(
	FGraphActionListBuilderBase& OutActions,
	TArray<FNiagaraVariable>& Variables,
	const NiagaraParameterMapSectionID::Type InSection,
	const FText& Category,
	const FString& RootCategory,
	const bool bSort,
	const bool bCustomName,
	bool bForMakeNew)
{
	if (bSort)
	{
		Variables.Sort([](const FNiagaraVariable& A, const FNiagaraVariable& B) { return A.GetName().LexicalLess(B.GetName()); });
	}

	for (const FNiagaraVariable& Variable : Variables)
	{
		const FText DisplayName = FText::FromName(Variable.GetName());
		FText Tooltip = FText::GetEmpty();

		if (const UStruct* VariableStruct = Variable.GetType().GetStruct())
		{
			Tooltip = VariableStruct->GetToolTipText(true);
		}

		FText SubCategory = FNiagaraEditorUtilities::GetVariableTypeCategory(Variable);
		FText FullCategory = SubCategory.IsEmpty() ? Category : FText::Format(FText::FromString("{0}|{1}"), Category, SubCategory);
		TSharedPtr<FNiagaraMenuAction> Action(new FNiagaraMenuAction(FullCategory, DisplayName, Tooltip, 0, FText(),
			FNiagaraMenuAction::FOnExecuteStackAction::CreateSP(this, &SNiagaraAddParameterMenu::AddParameterSelected, Variable, bCustomName, InSection)));
		if (bForMakeNew == false)
		{
			Action->SetParameterVariable(Variable);
		}

		if (Variable.IsDataInterface())
		{
			if (const UClass* DataInterfaceClass = Variable.GetType().GetClass())
			{
				Action->IsExperimental = DataInterfaceClass->GetMetaData("DevelopmentStatus") == TEXT("Experimental");
			}
		}

		OutActions.AddAction(Action, RootCategory);
	}
}

void SNiagaraAddParameterMenu::CollectParameterCollectionsActions(FGraphActionListBuilderBase& OutActions)
{
	//Create sub menus for parameter collections.
	FAssetRegistryModule& AssetRegistryModule = FModuleManager::LoadModuleChecked<FAssetRegistryModule>("AssetRegistry");
	TArray<FAssetData> CollectionAssets;
	AssetRegistryModule.Get().GetAssetsByClass(UNiagaraParameterCollection::StaticClass()->GetFName(), CollectionAssets);

	const FText Category = NiagaraParameterMapSectionID::OnGetSectionTitle(NiagaraParameterMapSectionID::PARAMETERCOLLECTION);
	for (FAssetData& CollectionAsset : CollectionAssets)
	{
		UNiagaraParameterCollection* Collection = CastChecked<UNiagaraParameterCollection>(CollectionAsset.GetAsset());
		if (Collection)
		{
			AddParameterGroup(OutActions, Collection->GetParameters(), NiagaraParameterMapSectionID::PARAMETERCOLLECTION, Category, FString(), true, false);
		}
	}
}

void SNiagaraAddParameterMenu::CollectMakeNew(FGraphActionListBuilderBase& OutActions, const NiagaraParameterMapSectionID::Type InSection)
{
	if (!AllowCreatingNew.Get())
	{
		return;
	}

	TArray<FNiagaraVariable> Variables;
	TConstArrayView<FNiagaraTypeDefinition> SectionTypes;
	switch (InSection)
	{
		case NiagaraParameterMapSectionID::USER:
			SectionTypes = MakeArrayView(FNiagaraTypeRegistry::GetRegisteredUserVariableTypes());
			break;

		case NiagaraParameterMapSectionID::SYSTEM:
			SectionTypes = MakeArrayView(FNiagaraTypeRegistry::GetRegisteredSystemVariableTypes());
			break;

		case NiagaraParameterMapSectionID::EMITTER:
			SectionTypes = MakeArrayView(FNiagaraTypeRegistry::GetRegisteredEmitterVariableTypes());
			break;

		case NiagaraParameterMapSectionID::PARTICLE:
			SectionTypes = MakeArrayView(FNiagaraTypeRegistry::GetRegisteredParticleVariableTypes());
			break;

		default:
			SectionTypes = MakeArrayView(FNiagaraTypeRegistry::GetRegisteredTypes());
			break;
	}

	for (const FNiagaraTypeDefinition& RegisteredType : SectionTypes)
	{
		bool bAllowType = true;
		if (OnAllowMakeType.IsBound())
		{
			bAllowType = OnAllowMakeType.Execute(RegisteredType);
		}

		if (bAllowType)
		{
			FNiagaraVariable Var(RegisteredType, FName(*RegisteredType.GetNameText().ToString()));
			FNiagaraEditorUtilities::ResetVariableToDefaultValue(Var);
			Variables.Add(Var);
		}
	}

	AddParameterGroup(OutActions, Variables, InSection,
		LOCTEXT("MakeNewCat", "Make New"), 
		ShowNamespaceCategory.Get() ? NiagaraParameterMapSectionID::OnGetSectionTitle(InSection).ToString() : FString(), 
		true, true, true);
}

void SNiagaraAddParameterMenu::AddParameterSelected(FNiagaraVariable NewVariable, const bool bCreateCustomName, const NiagaraParameterMapSectionID::Type InSection)
{
	if (bCreateCustomName)
	{
		FString TypeDisplayName;
		if (NewVariable.GetType().GetEnum() != nullptr)
		{
			TypeDisplayName = ((UField*)NewVariable.GetType().GetEnum())->GetDisplayNameText().ToString();
		}
		else if (NewVariable.GetType().GetStruct() != nullptr)
		{
			TypeDisplayName = NewVariable.GetType().GetNameText().ToString();
		}
		else if (NewVariable.GetType().GetClass() != nullptr)
		{
			TypeDisplayName = NewVariable.GetType().GetClass()->GetDisplayNameText().ToString();
		}
		FString NewVariableDefaultName = TypeDisplayName.IsEmpty() 
			? TEXT("New Variable")
			: TEXT("New ") + TypeDisplayName;

		TArray<FString> NameParts;

		TArray<FName> SectionNamespaces;
		NiagaraParameterMapSectionID::OnGetSectionNamespaces(InSection, SectionNamespaces);
		for (FName SectionNamespace : SectionNamespaces)
		{
			NameParts.Add(SectionNamespace.ToString());
		}

		FNiagaraNamespaceMetadata NamespaceMetadata = GetDefault<UNiagaraEditorSettings>()->GetMetaDataForNamespaces(SectionNamespaces);
		if (NamespaceMetadata.IsValid() && NamespaceMetadata.RequiredNamespaceModifier != NAME_None)
		{
			NameParts.Add(NamespaceMetadata.RequiredNamespaceModifier.ToString());
		}

		NameParts.Add(NewVariableDefaultName);
		const FString ResultName = FString::Join(NameParts, TEXT("."));
		NewVariable.SetName(FName(*ResultName));
	}

	OnAddParameter.ExecuteIfBound(NewVariable);
}

TSharedRef<SExpanderArrow> SNiagaraParameterMapView::CreateCustomActionExpander(const FCustomExpanderData& ActionMenuData)
{
	return SNew(SNiagaraActionMenuExpander, ActionMenuData);
}

#undef LOCTEXT_NAMESPACE // "NiagaraParameterMapView"<|MERGE_RESOLUTION|>--- conflicted
+++ resolved
@@ -226,13 +226,8 @@
 				.BorderImage(FEditorStyle::GetBrush("ToolPanel.GroupBorder"))
 				.AddMetaData<FTagMetaData>(FTagMetaData(TEXT("ParameterMapPanel")))
 				[
-<<<<<<< HEAD
-					FilterBox.ToSharedRef()
-				]
-=======
 							FilterBox.ToSharedRef()
 						]
->>>>>>> 6bbb88c8
 			]
 		
 			+ SVerticalBox::Slot()
@@ -992,11 +987,7 @@
 
 	for (int i = 0; i < CachedSystem->GetNumEmitters(); i++)
 	{
-<<<<<<< HEAD
-		FNiagaraEmitterHandle Handle = CachedSystem->GetEmitterHandle(i);
-=======
 		const FNiagaraEmitterHandle& Handle = CachedSystem->GetEmitterHandle(i);
->>>>>>> 6bbb88c8
 		UNiagaraScriptSource* EmitterSource = Cast<UNiagaraScriptSource>(Handle.GetInstance()->GraphSource);
 		OutResult.Add(EmitterSource->NodeGraph);
 	}
@@ -1695,11 +1686,7 @@
 					if (ParameterScriptVariable != nullptr)
 					{
 						UNiagaraClipboardContent* ClipboardContent = UNiagaraClipboardContent::Create();
-<<<<<<< HEAD
-						ClipboardContent->ScriptVariables.Add(ParameterScriptVariable);
-=======
 						ClipboardContent->ScriptVariables.Add({*ParameterScriptVariable});
->>>>>>> 6bbb88c8
 						FNiagaraEditorModule::Get().GetClipboard().SetClipboardContent(ClipboardContent);
 						break;
 					}
@@ -1751,11 +1738,7 @@
 			for (UNiagaraScriptVariable* TargetScriptVariable : TargetScriptVariables)
 			{
 				TargetScriptVariable->Modify();
-<<<<<<< HEAD
-				TargetScriptVariable->Metadata.CopyUserEditableMetaData(ClipboardContent->ScriptVariables[0]->Metadata);
-=======
 				TargetScriptVariable->Metadata.CopyUserEditableMetaData(ClipboardContent->ScriptVariables[0].ScriptVariable->Metadata);
->>>>>>> 6bbb88c8
 				TargetScriptVariable->PostEditChange();
 			}
 		}
@@ -1875,11 +1858,7 @@
 		// Handle renaming any renderer properties that might match.
 		if (bSuccess)
 		{
-<<<<<<< HEAD
-			if (Parameter.IsInNameSpace(FNiagaraConstants::ParticleAttributeNamespace) || Parameter.IsInNameSpace(FNiagaraConstants::EmitterNamespace))
-=======
 			if (Parameter.IsInNameSpace(FNiagaraConstants::ParticleAttributeNamespaceString) || Parameter.IsInNameSpace(FNiagaraConstants::EmitterNamespaceString))
->>>>>>> 6bbb88c8
 			{
 				FGraphPanelSelectionSet Objs = SelectedScriptObjects->GetSelectedObjects();
 				for (UObject* SelectedObj : Objs)
