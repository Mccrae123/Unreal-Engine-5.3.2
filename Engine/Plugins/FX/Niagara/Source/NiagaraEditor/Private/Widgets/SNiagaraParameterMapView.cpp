// Copyright Epic Games, Inc. All Rights Reserved.

#include "Widgets/SNiagaraParameterMapView.h"
#include "SNiagaraParameterMapPaletteItem.h"
#include "NiagaraObjectSelection.h"
#include "Widgets/Images/SImage.h"
#include "Widgets/Input/SButton.h"
#include "Widgets/Input/SComboButton.h"
#include "Widgets/Input/SSearchBox.h"
#include "NiagaraCommon.h"
#include "NiagaraScript.h"
#include "NiagaraScriptSource.h"
#include "NiagaraEmitter.h"
#include "NiagaraSystem.h"
#include "NiagaraGraph.h"
#include "NiagaraParameterStore.h"
#include "NiagaraNodeWithDynamicPins.h"
#include "NiagaraNodeParameterMapBase.h"
#include "NiagaraNodeAssignment.h"
#include "NiagaraNodeParameterMapGet.h"
#include "NiagaraActions.h"
#include "SGraphActionMenu.h"
#include "Framework/MultiBox/MultiBoxBuilder.h"
#include "IDetailsView.h"
#include "DetailLayoutBuilder.h"
#include "NiagaraConstants.h"
#include "EdGraph/EdGraphSchema.h"
#include "Framework/Application/SlateApplication.h"
#include "IAssetTools.h"
#include "AssetRegistryModule.h"
#include "Framework/Commands/GenericCommands.h"
#include "EdGraph/EdGraphNode.h"
#include "EdGraph/EdGraphPin.h"
#include "EdGraphSchema_Niagara.h"
#include "ViewModels/NiagaraEmitterHandleViewModel.h"
#include "ScopedTransaction.h"
#include "NiagaraEditorUtilities.h"
#include "NiagaraScriptVariable.h"
#include "Widgets/SPanel.h"
#include "Widgets/Layout/SBox.h"
<<<<<<< HEAD
#include "NiagaraSystemEditorData.h"
#include "ViewModels/Stack/NiagaraStackSystemSettingsGroup.h"
=======
#include "Widgets/SNullWidget.h"
#include "Widgets/SToolTip.h"
#include "NiagaraSystemEditorData.h"
#include "ViewModels/Stack/NiagaraStackSystemSettingsGroup.h"
#include "ViewModels/Stack/NiagaraStackGraphUtilities.h"
#include "SNiagaraGraphActionWidget.h"
#include "NiagaraEditorSettings.h"
#include "Classes/EditorStyleSettings.h"
#include "NiagaraEditorStyle.h"
#include "NiagaraParameterMapHistory.h"
#include "NiagaraNodeOutput.h"
#include "NiagaraNodeEmitter.h"
#include "HAL/PlatformApplicationMisc.h"
>>>>>>> 90fae962

#define LOCTEXT_NAMESPACE "NiagaraParameterMapView"

FText NiagaraParameterMapSectionID::OnGetSectionTitle(const NiagaraParameterMapSectionID::Type InSection)
{
	TArray<FName> SectionNamespaces;
	OnGetSectionNamespaces(InSection, SectionNamespaces);
	FNiagaraNamespaceMetadata NamespaceMetadata = GetDefault<UNiagaraEditorSettings>()->GetMetaDataForNamespaces(SectionNamespaces);
	if (NamespaceMetadata.IsValid())
	{
		return NamespaceMetadata.DisplayNameLong.IsEmptyOrWhitespace() == false
			? NamespaceMetadata.DisplayNameLong
			: NamespaceMetadata.DisplayName;
	}
	else if (SectionNamespaces.Num() == 1)
	{
		return FText::FromName(SectionNamespaces[0]);
	}
	else
	{
		return NSLOCTEXT("GraphActionNode", "Unknown", "Unknown");
	}
}

void NiagaraParameterMapSectionID::OnGetSectionNamespaces(const NiagaraParameterMapSectionID::Type InSection, TArray<FName>& OutSectionNamespaces)
{
	switch (InSection)
	{
	case NiagaraParameterMapSectionID::ENGINE:
		OutSectionNamespaces.Add(FNiagaraConstants::EngineNamespace);
		break;
	case NiagaraParameterMapSectionID::EMITTER:
		OutSectionNamespaces.Add(FNiagaraConstants::EmitterNamespace);
		break;
	case NiagaraParameterMapSectionID::MODULE_INPUT:
		OutSectionNamespaces.Add(FNiagaraConstants::ModuleNamespace);
		break;
	case NiagaraParameterMapSectionID::MODULE_OUTPUT:
		OutSectionNamespaces.Add(FNiagaraConstants::OutputNamespace);
		break;
	case NiagaraParameterMapSectionID::MODULE_LOCAL:
		OutSectionNamespaces.Add(FNiagaraConstants::LocalNamespace);
		OutSectionNamespaces.Add(FNiagaraConstants::ModuleNamespace);
		break;
	case NiagaraParameterMapSectionID::TRANSIENT:
		OutSectionNamespaces.Add(FNiagaraConstants::TransientNamespace);
		break;
	case NiagaraParameterMapSectionID::DATA_INSTANCE:
		OutSectionNamespaces.Add(FNiagaraConstants::DataInstanceNamespace);
		break;
	case NiagaraParameterMapSectionID::STATIC_SWITCH:
		OutSectionNamespaces.Add(FNiagaraConstants::StaticSwitchNamespace);
		break;
	case NiagaraParameterMapSectionID::SYSTEM:
		OutSectionNamespaces.Add(FNiagaraConstants::SystemNamespace);
		break;
	case NiagaraParameterMapSectionID::PARTICLE:
		OutSectionNamespaces.Add(FNiagaraConstants::ParticleAttributeNamespace);
		break;
	case NiagaraParameterMapSectionID::USER:
		OutSectionNamespaces.Add(FNiagaraConstants::UserNamespace);
		break;
	case NiagaraParameterMapSectionID::PARAMETERCOLLECTION:
		OutSectionNamespaces.Add(FNiagaraConstants::ParameterCollectionNamespace);
		break;
	}
}

NiagaraParameterMapSectionID::Type NiagaraParameterMapSectionID::OnGetSectionFromVariable(const FNiagaraVariable& InVar, bool IsStaticSwitchVariable, FNiagaraParameterHandle& OutParameterHandle, const NiagaraParameterMapSectionID::Type DefaultType)
{
	OutParameterHandle = FNiagaraParameterHandle(InVar.GetName());
	Type SectionID = DefaultType;
	if (IsStaticSwitchVariable)
	{
		SectionID = NiagaraParameterMapSectionID::STATIC_SWITCH;
	}
	else if (OutParameterHandle.IsEmitterHandle())
	{
		SectionID = NiagaraParameterMapSectionID::EMITTER;
	}
	else if (OutParameterHandle.IsModuleHandle())
	{
		SectionID = NiagaraParameterMapSectionID::MODULE_INPUT;
	}
	else if (OutParameterHandle.IsOutputHandle())
	{
		SectionID = NiagaraParameterMapSectionID::MODULE_OUTPUT;
	}
	else if (OutParameterHandle.IsLocalHandle())
	{
		SectionID = NiagaraParameterMapSectionID::MODULE_LOCAL;
	}
	else if (OutParameterHandle.IsUserHandle())
	{
		SectionID = NiagaraParameterMapSectionID::USER;
	}
	else if (OutParameterHandle.IsEngineHandle())
	{
		SectionID = NiagaraParameterMapSectionID::ENGINE;
	}
	else if (OutParameterHandle.IsSystemHandle())
	{
		SectionID = NiagaraParameterMapSectionID::SYSTEM;
	}
	else if (OutParameterHandle.IsParticleAttributeHandle())
	{
		SectionID = NiagaraParameterMapSectionID::PARTICLE;
	}
	else if (OutParameterHandle.IsParameterCollectionHandle())
	{
		SectionID = NiagaraParameterMapSectionID::PARAMETERCOLLECTION;
	}
	else if (OutParameterHandle.IsTransientHandle())
	{
		SectionID = NiagaraParameterMapSectionID::TRANSIENT;
	}
	else if (OutParameterHandle.IsDataInstanceHandle())
	{
		SectionID = NiagaraParameterMapSectionID::DATA_INSTANCE;
	}

	return SectionID;
}

SNiagaraParameterMapView::~SNiagaraParameterMapView()
{
	// Unregister all commands for right click on action node
	ToolkitCommands->UnmapAction(FGenericCommands::Get().Delete);
	ToolkitCommands->UnmapAction(FGenericCommands::Get().Rename);
	ToolkitCommands->UnmapAction(FGenericCommands::Get().Copy);

	TSet<UObject*> Objects = SelectedScriptObjects->GetSelectedObjects();
	for (UObject* Object : Objects)
	{
		if (UNiagaraSystem* System = Cast<UNiagaraSystem>(Object))
		{
			System->GetExposedParameters().RemoveAllOnChangedHandlers(this);
			break;
		}
	}

	EmptyGraphs();
<<<<<<< HEAD
=======
	if (CachedSystem.IsValid())
	{
		CachedSystem->GetExposedParameters().RemoveOnChangedHandler(UserParameterStoreChangedHandle);
		CachedSystem->EditorOnlyAddedParameters.RemoveOnChangedHandler(AddedParameterStoreChangedHandle);
		CachedSystem.Reset();
	}
>>>>>>> 90fae962

	SelectedScriptObjects->OnSelectedObjectsChanged().RemoveAll(this);
	if (SelectedVariableObjects)
	{
		SelectedVariableObjects->OnSelectedObjectsChanged().RemoveAll(this);
	}

	UNiagaraEditorSettings::OnSettingsChanged().RemoveAll(this);
}

const FSlateBrush* SNiagaraParameterMapView::GetViewOptionsBorderBrush()
{
	UNiagaraEditorSettings* Settings = GetMutableDefault<UNiagaraEditorSettings>();
	return Settings->GetDisplayAdvancedParameterPanelCategories()
		? FNiagaraEditorStyle::Get().GetBrush("NiagaraEditor.Stack.DepressedHighlightedButtonBrush")
		: FEditorStyle::GetBrush("NoBrush");
}

void SNiagaraParameterMapView::Construct(const FArguments& InArgs, const TArray<TSharedRef<FNiagaraObjectSelection>>& InSelectedObjects, const EToolkitType InToolkitType, const TSharedPtr<FUICommandList>& InToolkitCommands)
{
	bNeedsRefresh = false;
	bIsAddingParameter = false;
	ToolkitType = InToolkitType;
	ToolkitCommands = InToolkitCommands;
	AddParameterButtons.SetNum(NiagaraParameterMapSectionID::Num);
	const FVector2D ViewOptionsShadowOffset = FNiagaraEditorStyle::Get().GetVector("NiagaraEditor.Stack.ViewOptionsShadowOffset");
	ParametersWithNamespaceModifierRenamePending = MakeShared<TArray<FName>>();

	SelectedScriptObjects = InSelectedObjects[0];
	SelectedScriptObjects->OnSelectedObjectsChanged().AddSP(this, &SNiagaraParameterMapView::SelectedObjectsChanged);
	if (InSelectedObjects.Num() == 2)
	{
		//SelectedVariableObjects->OnSelectedObjectsChanged().AddSP(this, &SNiagaraParameterMapView::SelectedObjectsChanged);
		SelectedVariableObjects = InSelectedObjects[1];
	}
	
	// Register all commands for right click on action node
	{
		TSharedPtr<FUICommandList> ToolKitCommandList = ToolkitCommands;
		ToolKitCommandList->MapAction(FGenericCommands::Get().Delete,
			FExecuteAction::CreateSP(this, &SNiagaraParameterMapView::OnDeleteEntry),
			FCanExecuteAction::CreateSP(this, &SNiagaraParameterMapView::CanDeleteEntry));
		ToolKitCommandList->MapAction(FGenericCommands::Get().Rename,
			FExecuteAction::CreateSP(this, &SNiagaraParameterMapView::OnRequestRenameOnActionNode),
			FCanExecuteAction::CreateSP(this, &SNiagaraParameterMapView::CanRequestRenameOnActionNode));
		ToolKitCommandList->MapAction(FGenericCommands::Get().Copy,
			FExecuteAction::CreateSP(this, &SNiagaraParameterMapView::OnCopyParameterReference),
			FCanExecuteAction::CreateSP(this, &SNiagaraParameterMapView::CanCopyParameterReference));
	}

	UNiagaraEditorSettings::OnSettingsChanged().AddSP(this, &SNiagaraParameterMapView::NiagaraEditorSettingsChanged);

	Refresh(false);

	SAssignNew(FilterBox, SSearchBox)
		.OnTextChanged(this, &SNiagaraParameterMapView::OnFilterTextChanged);

	// View options
	TSharedRef<SWidget> ViewOptionsWidget = SNew(SBorder)
		.Padding(0)
		.BorderImage_Static(&SNiagaraParameterMapView::GetViewOptionsBorderBrush)
		[
			SNew(SComboButton)
			.ContentPadding(0)
			.ForegroundColor(FSlateColor::UseForeground())
			.ButtonStyle(FEditorStyle::Get(), "ToggleButton")
			.AddMetaData<FTagMetaData>(FTagMetaData(TEXT("ViewOptions")))
			.ToolTipText(LOCTEXT("ViewOptionsToolTip", "View Options"))
			.OnGetMenuContent(this, &SNiagaraParameterMapView::GetViewOptionsMenu)
			.ButtonContent()
			[
				SNew(SOverlay)
				// drop shadow
				+ SOverlay::Slot()
				.VAlign(VAlign_Top)
				.Padding(ViewOptionsShadowOffset.X, ViewOptionsShadowOffset.Y, 0, 0)
				[
					SNew(SImage)
					.Image(FEditorStyle::GetBrush("GenericViewButton"))
					.ColorAndOpacity(FNiagaraEditorStyle::Get().GetColor("NiagaraEditor.Stack.ViewOptionsShadowColor"))
				]
				+ SOverlay::Slot()
				.VAlign(VAlign_Top)
				[
					SNew(SImage)
					.Image(FEditorStyle::GetBrush("GenericViewButton"))
					.ColorAndOpacity(FNiagaraEditorStyle::Get().GetColor("NiagaraEditor.Stack.FlatButtonColor"))
				]
			]
		];


	// create the main action list piece of this widget
	SAssignNew(GraphActionMenu, SGraphActionMenu, false)
		.OnGetFilterText(this, &SNiagaraParameterMapView::GetFilterText)
		.OnCreateWidgetForAction(this, &SNiagaraParameterMapView::OnCreateWidgetForAction)
		.OnCollectAllActions(this, &SNiagaraParameterMapView::CollectAllActions)
		.OnCollectStaticSections(this, &SNiagaraParameterMapView::CollectStaticSections)
		.OnActionDragged(this, &SNiagaraParameterMapView::OnActionDragged)
		.OnActionSelected(this, &SNiagaraParameterMapView::OnActionSelected)
		.OnActionDoubleClicked(this, &SNiagaraParameterMapView::OnActionDoubleClicked)
		.OnContextMenuOpening(this, &SNiagaraParameterMapView::OnContextMenuOpening)
		.OnGetSectionTitle(this, &SNiagaraParameterMapView::OnGetSectionTitle)
		.OnGetSectionToolTip(this, &SNiagaraParameterMapView::OnGetSectionToolTip)
		.OnGetSectionWidget(this, &SNiagaraParameterMapView::OnGetSectionWidget)
		.OnCreateCustomRowExpander_Static(&SNiagaraParameterMapView::CreateCustomActionExpander)
		.OnActionMatchesName(this, &SNiagaraParameterMapView::HandleActionMatchesName)
		.AutoExpandActionMenu(false)
		.AlphaSortItems(false)
		.UseSectionStyling(true)
		.ShowFilterTextBox(true);

	ChildSlot
	[
		SNew(SBox)
		.MinDesiredWidth(300)
		[
			SNew(SVerticalBox)

			+ SVerticalBox::Slot()
			.AutoHeight()
			[
				SNew(SBorder)
				.Padding(4.0f)
				.BorderImage(FEditorStyle::GetBrush("ToolPanel.GroupBorder"))
				.AddMetaData<FTagMetaData>(FTagMetaData(TEXT("ParameterMapPanel")))
				[
					SNew(SVerticalBox)
					+ SVerticalBox::Slot()
					.AutoHeight()
					[
						SNew(SHorizontalBox)
						// Filter Box
						+ SHorizontalBox::Slot()
						.FillWidth(1.0f)
						.VAlign(VAlign_Center)
						[
							FilterBox.ToSharedRef()
						]
						// Filter Box View Options
						+SHorizontalBox::Slot()
						.AutoWidth()
						.Padding(4, 0, 0, 0)
						[
							ViewOptionsWidget
						]
					]
				]
			]
		
			+ SVerticalBox::Slot()
			.FillHeight(1.0f)
			[
				GraphActionMenu.ToSharedRef()
			]
		]
	];
}

void SNiagaraParameterMapView::Tick(const FGeometry& AllottedGeometry, const double InCurrentTime, const float InDeltaTime)
{
	if (bNeedsRefresh)
	{
		GraphActionMenu->RefreshAllActions(true);
		bNeedsRefresh = false;
	}
}

bool SNiagaraParameterMapView::ParameterAddEnabled() const
{
	return Graphs.Num() > 0;
}

void SNiagaraParameterMapView::AddParameter(FNiagaraVariable NewVariable)
{
<<<<<<< HEAD
	FNiagaraParameterHandle ParameterHandle;
	bool bSuccess = false;
	if (NiagaraParameterMapSectionID::OnGetSectionFromVariable(NewVariable, IsStaticSwitchParameter(NewVariable, Graphs), ParameterHandle) == NiagaraParameterMapSectionID::USER)
=======
	bool bEnterRenameModeOnAdd = true;
	AddParameter(NewVariable, bEnterRenameModeOnAdd);
}

void SNiagaraParameterMapView::AddParameter(FNiagaraVariable NewVariable, bool bEnterRenameModeOnAdd)
{
	TGuardValue<bool> AddParameterRefreshGuard(bIsAddingParameter, true);
	FNiagaraParameterHandle ParameterHandle;
	bool bSuccess = false;

	NiagaraParameterMapSectionID::Type SectionID = NiagaraParameterMapSectionID::OnGetSectionFromVariable(NewVariable, IsStaticSwitchParameter(NewVariable, Graphs), ParameterHandle);
	if (ToolkitType == SCRIPT)
	{
		if (Graphs.Num() > 0)
		{
			TSet<FName> Names;
			for (const TWeakObjectPtr<UNiagaraGraph>& GraphWeakPtr : Graphs)
			{
				if (GraphWeakPtr.IsValid())
				{
					UNiagaraGraph* Graph = GraphWeakPtr.Get();
					for (const auto& ParameterElement : Graph->GetParameterReferenceMap())
					{
						Names.Add(ParameterElement.Key.GetName());
					}
				}
			}
			const FName NewUniqueName = FNiagaraUtilities::GetUniqueName(NewVariable.GetName(), Names);
			NewVariable.SetName(NewUniqueName);

			FScopedTransaction AddTransaction(LOCTEXT("AddScriptParameterTransaction", "Add parameter to script."));
			for (const TWeakObjectPtr<UNiagaraGraph>& GraphWeakPtr : Graphs)
			{
				if (GraphWeakPtr.IsValid())
				{
					UNiagaraGraph* Graph = GraphWeakPtr.Get();
					Graph->Modify();
					Graph->AddParameter(NewVariable);
					bSuccess = true;
				}
			}
		}
	}
	else if (ToolkitType == SYSTEM)
>>>>>>> 90fae962
	{
		UNiagaraSystem* System = CachedSystem.Get();
		if (System != nullptr)
		{
			FScopedTransaction AddTransaction(LOCTEXT("AddSystemParameterTransaction", "Add parameter to system."));
			System->Modify();
			if (SectionID == NiagaraParameterMapSectionID::USER)
			{
<<<<<<< HEAD
				UNiagaraSystemEditorData* SystemEditorData = CastChecked<UNiagaraSystemEditorData>(System->GetEditorData(), ECastCheckedType::NullChecked);
				bSuccess = FNiagaraEditorUtilities::AddParameter(NewVariable, System->GetExposedParameters(), *System, SystemEditorData->GetStackEditorData());
			}
		}
	}
	else if (Graphs.Num() > 0)
	{
		TSet<FName> Names;
		for (const TWeakObjectPtr<UNiagaraGraph>& GraphWeakPtr : Graphs)
		{
			if (GraphWeakPtr.IsValid())
			{
				UNiagaraGraph* Graph = GraphWeakPtr.Get();
				for (const auto& ParameterElement : Graph->GetParameterReferenceMap())
				{
					Names.Add(ParameterElement.Key.GetName());
				}
			}
		}
		const FName NewUniqueName = FNiagaraUtilities::GetUniqueName(NewVariable.GetName(), Names);
		NewVariable.SetName(NewUniqueName);

		for (const TWeakObjectPtr<UNiagaraGraph>& GraphWeakPtr : Graphs)
=======
				bSuccess = FNiagaraEditorUtilities::AddParameter(NewVariable, System->GetExposedParameters(), *System, nullptr);
			}
			else
			{
				bSuccess = FNiagaraEditorUtilities::AddParameter(NewVariable, System->EditorOnlyAddedParameters, *System, nullptr);
			}
		}
	}

	if (bSuccess)
	{
		GraphActionMenu->RefreshAllActions(true);
		GraphActionMenu->SelectItemByName(*FNiagaraParameterUtilities::FormatParameterNameForTextDisplay(NewVariable.GetName()).ToString());
		if (bEnterRenameModeOnAdd)
>>>>>>> 90fae962
		{
			TArray<FName> Namespaces;
			NiagaraParameterMapSectionID::OnGetSectionNamespaces(SectionID, Namespaces);
			FNiagaraNamespaceMetadata NamespaceMetadata = GetDefault<UNiagaraEditorSettings>()->GetMetaDataForNamespaces(Namespaces);
			if (NamespaceMetadata.IsValid() && NamespaceMetadata.Options.Contains(ENiagaraNamespaceMetadataOptions::PreventEditingName) == false)
			{
<<<<<<< HEAD
				UNiagaraGraph* Graph = GraphWeakPtr.Get();
				Graph->AddParameter(NewVariable);
				bSuccess = true;
			}
		}
	}

	if (bSuccess)
	{
		GraphActionMenu->RefreshAllActions(true);
		GraphActionMenu->SelectItemByName(NewVariable.GetName());
		GraphActionMenu->OnRequestRenameOnActionNode();
=======
				GraphActionMenu->OnRequestRenameOnActionNode();
			}
		}
>>>>>>> 90fae962
	}
}

TSharedRef<SWidget> SNiagaraParameterMapView::GetViewOptionsMenu()
{
	FMenuBuilder MenuBuilder(false, nullptr);

	auto ToggleShowAdvancedCategoriesActionLambda = [this]() {
		UNiagaraEditorSettings* Settings = GetMutableDefault<UNiagaraEditorSettings>();
		Settings->SetDisplayAdvancedParameterPanelCategories(!Settings->GetDisplayAdvancedParameterPanelCategories());
	};

	auto GetShowAdvancedCategoriesCheckStateActionLambda = []() {
		UNiagaraEditorSettings* Settings = GetMutableDefault<UNiagaraEditorSettings>();
		return Settings->GetDisplayAdvancedParameterPanelCategories() ? ECheckBoxState::Checked : ECheckBoxState::Unchecked;;
	};

	MenuBuilder.AddMenuEntry(
		LOCTEXT("ShowAdvancedCategoriesLabel", "Show Advanced Categories"),
		LOCTEXT("ShowAdvancedCategoriesToolTip", "Display advanced categories for the parameter panel."),
		FSlateIcon(),
		FUIAction(
			FExecuteAction::CreateLambda(ToggleShowAdvancedCategoriesActionLambda),
			FCanExecuteAction(),
			FGetActionCheckState::CreateLambda(GetShowAdvancedCategoriesCheckStateActionLambda)),
		NAME_None,
		EUserInterfaceActionType::Check
	);
		
	return MenuBuilder.MakeWidget();
}

bool SNiagaraParameterMapView::AllowMakeTypeGeneric(const FNiagaraTypeDefinition& InType) const
{
	return InType != FNiagaraTypeDefinition::GetParameterMapDef();
}

bool SNiagaraParameterMapView::AllowMakeTypeAttribute(const FNiagaraTypeDefinition& InType) const
{
	return InType != FNiagaraTypeDefinition::GetParameterMapDef() && InType != FNiagaraTypeDefinition::GetGenericNumericDef();
}

void SNiagaraParameterMapView::OnFilterTextChanged(const FText& InFilterText)
{
	GraphActionMenu->GenerateFilteredItems(false);
}

FText SNiagaraParameterMapView::GetFilterText() const
{
	return FilterBox->GetText();
}

TSharedRef<SWidget> SNiagaraParameterMapView::OnCreateWidgetForAction(struct FCreateWidgetForActionData* const InCreateData)
{
	return SNew(SNiagaraParameterMapPalleteItem, InCreateData)
		.OnItemRenamed(this, &SNiagaraParameterMapView::OnPostRenameActionNode);
}

void SNiagaraParameterMapView::CollectAllActions(FGraphActionListBuilderBase& OutAllActions)
{
	LastCollectedParameters.Empty();

	if (Graphs.Num() == 0)
	{
		return;
	}

	TMap<FNiagaraVariable, TArray<FNiagaraGraphParameterReferenceCollection>> ParameterEntries;
	if (ToolkitType == SCRIPT)
	{
		CollectAllActionsForScriptToolkit(ParameterEntries);
	}
	else if (ToolkitType == SYSTEM)
	{
		CollectAllActionsForSystemToolkit(ParameterEntries);
	}

	ParameterEntries.KeySort([](const FNiagaraVariable& A, const FNiagaraVariable& B) { return A.GetName().LexicalLess(B.GetName()); });
	const FText TooltipFormat = LOCTEXT("Parameters", "Name: {0} \nType: {1}");
	for (const auto& ParameterEntry : ParameterEntries)
	{
		const FNiagaraVariable& Parameter = ParameterEntry.Key;
		FNiagaraParameterHandle Handle;
		const NiagaraParameterMapSectionID::Type Section = NiagaraParameterMapSectionID::OnGetSectionFromVariable(Parameter, IsStaticSwitchParameter(Parameter, Graphs), Handle);
		if (Section == NiagaraParameterMapSectionID::NONE)
		{
			continue;
		}

		if (HiddenSectionIDs.Contains(Section))
		{
			continue;
		}

		bool bIsExternallyReferenced = false;
		for (const FNiagaraGraphParameterReferenceCollection& ReferenceCollection : ParameterEntry.Value)
		{
			for (const FNiagaraGraphParameterReference& ParameterReference : ReferenceCollection.ParameterReferences)
			{
				UNiagaraNode* ReferenceNode = Cast<UNiagaraNode>(ParameterReference.Value.Get());
				if (ReferenceNode != nullptr)
				{
					UNiagaraGraph* ReferenceGraph;
					UNiagaraNodeAssignment* OwningAssignmentNode = ReferenceNode->GetTypedOuter<UNiagaraNodeAssignment>();
					if (OwningAssignmentNode != nullptr)
					{
						ReferenceGraph = Cast<UNiagaraGraph>(OwningAssignmentNode->GetGraph());
					}
					else
					{
						ReferenceGraph = Cast<UNiagaraGraph>(ReferenceNode->GetGraph());
					}
					if (ReferenceGraph != nullptr)
					{
						if (Graphs.ContainsByPredicate([ReferenceGraph](TWeakObjectPtr<UNiagaraGraph> Graph) { return Graph.Get() == ReferenceGraph; }) == false)
						{
							bIsExternallyReferenced = true;
							break;
						}
					}
				}
			}
			if (bIsExternallyReferenced)
			{
				break;
			}
		}

		const FText Name = FNiagaraParameterUtilities::FormatParameterNameForTextDisplay(Parameter.GetName());
		const FText Tooltip = FText::Format(TooltipFormat, Name, Parameter.GetType().GetNameText());
		TSharedPtr<FNiagaraParameterAction> ParameterAction(new FNiagaraParameterAction(Parameter, ParameterEntry.Value, FText::GetEmpty(), Name, Tooltip, 0, FText(), ParametersWithNamespaceModifierRenamePending, Section));
		ParameterAction->bIsExternallyReferenced = bIsExternallyReferenced;
		OutAllActions.AddAction(ParameterAction);
		LastCollectedParameters.Add(Parameter);
	}
}

void SNiagaraParameterMapView::CollectAllActionsForScriptToolkit(TMap<FNiagaraVariable, TArray<FNiagaraGraphParameterReferenceCollection>>& OutParameterEntries)
{
	// For scripts we use the reference maps cached in the graph to collect parameters.
	for (auto& GraphWeakPtr : Graphs)
	{
		if (!GraphWeakPtr.IsValid())
		{
			continue;
		}
		UNiagaraGraph* Graph = GraphWeakPtr.Get();
		for (const TPair<FNiagaraVariable, FNiagaraGraphParameterReferenceCollection>& ParameterElement : Graph->GetParameterReferenceMap())
		{
			TArray<FNiagaraGraphParameterReferenceCollection>* Found = OutParameterEntries.Find(ParameterElement.Key);
			if (Found)
			{
				Found->Add(ParameterElement.Value);
			}
			else
			{
				TArray<FNiagaraGraphParameterReferenceCollection> Collection;
				Collection.Add(ParameterElement.Value);
				OutParameterEntries.Add(ParameterElement.Key, Collection);
			}
		}
	}
}

void SNiagaraParameterMapView::CollectAllActionsForSystemToolkit(TMap<FNiagaraVariable, TArray<FNiagaraGraphParameterReferenceCollection>>& OutParameterEntries)
{
	// For systems we need to collect the user parameters if a system is selected, and then we use parameter map traversal
	// to find the compile time parameters.
	UNiagaraSystem* System = CachedSystem.Get();
	if (System != nullptr)
	{
		// Collect user parameters.
		TArray<FNiagaraVariable> ExposedVars;
		System->GetExposedParameters().GetParameters(ExposedVars);
		for (const FNiagaraVariable& ExposedVar : ExposedVars)
		{
			TArray<FNiagaraGraphParameterReferenceCollection>* Found = OutParameterEntries.Find(ExposedVar);
			if (!Found)
			{
				TArray<FNiagaraGraphParameterReferenceCollection> Collection = { FNiagaraGraphParameterReferenceCollection(true) };
				OutParameterEntries.Add(ExposedVar, Collection);
			}
		}

		// Collect manually added parameters.
		TArray<FNiagaraVariable> AddedVars;
		System->EditorOnlyAddedParameters.GetParameters(AddedVars);
		for (const FNiagaraVariable& AddedVar : AddedVars)
		{
			TArray<FNiagaraGraphParameterReferenceCollection>* Found = OutParameterEntries.Find(AddedVar);
			if (!Found)
			{
				TArray<FNiagaraGraphParameterReferenceCollection> Collection = { FNiagaraGraphParameterReferenceCollection(true) };
				OutParameterEntries.Add(AddedVar, Collection);
			}
		}
	}

	for (TWeakObjectPtr<UNiagaraGraph> GraphWeak : Graphs)
	{
		UNiagaraGraph* Graph = GraphWeak.Get();
		if (Graph == nullptr)
		{
			continue;
		}

		TArray<UNiagaraNodeOutput*> OutputNodes;
		Graph->GetNodesOfClass<UNiagaraNodeOutput>(OutputNodes);
		for (UNiagaraNodeOutput* OutputNode : OutputNodes)
		{
			UNiagaraNode* NodeToTraverse = OutputNode;
			if (OutputNode->GetUsage() == ENiagaraScriptUsage::SystemSpawnScript || OutputNode->GetUsage() == ENiagaraScriptUsage::SystemUpdateScript)
			{
				// Traverse past the emitter nodes, otherwise the system scripts will pick up all of the emitter and particle script parameters.
				UEdGraphPin* InputPin = FNiagaraStackGraphUtilities::GetParameterMapInputPin(*NodeToTraverse);
				while (NodeToTraverse != nullptr && InputPin != nullptr && InputPin->LinkedTo.Num() == 1 &&
					(NodeToTraverse->IsA<UNiagaraNodeOutput>() || NodeToTraverse->IsA<UNiagaraNodeEmitter>()))
				{
					NodeToTraverse = Cast<UNiagaraNode>(InputPin->LinkedTo[0]->GetOwningNode());
					InputPin = NodeToTraverse != nullptr ? FNiagaraStackGraphUtilities::GetParameterMapInputPin(*NodeToTraverse) : nullptr;
				}
			}

			if (NodeToTraverse == nullptr)
			{
				continue;
			}

			bool bIgnoreDisabled = true;
			FNiagaraParameterMapHistoryBuilder Builder;
			UNiagaraEmitter* GraphOwningEmitter = Graph->GetTypedOuter<UNiagaraEmitter>();
			FCompileConstantResolver ConstantResolver = GraphOwningEmitter != nullptr
				? FCompileConstantResolver(GraphOwningEmitter)
				: FCompileConstantResolver();

			Builder.SetIgnoreDisabled(bIgnoreDisabled);
			Builder.ConstantResolver = ConstantResolver;
			NodeToTraverse->BuildParameterMapHistory(Builder, true, false);
			
			TMap<FNiagaraVariable, FNiagaraGraphParameterReferenceCollection> ReferenceCollectionsForTraversedNode;
			if (Builder.Histories.Num() == 1)
			{
				for (int32 VariableIndex = 0; VariableIndex < Builder.Histories[0].Variables.Num(); VariableIndex++)
				{
					FNiagaraVariable& HistoryVariable = Builder.Histories[0].Variables[VariableIndex];
					FNiagaraGraphParameterReferenceCollection* ReferenceCollection = ReferenceCollectionsForTraversedNode.Find(HistoryVariable);
					if (ReferenceCollection == nullptr)
					{
						FNiagaraGraphParameterReferenceCollection NewReferenceCollection(false);
						NewReferenceCollection.Graph = Graph;
						ReferenceCollection = &ReferenceCollectionsForTraversedNode.Add(HistoryVariable, NewReferenceCollection);
					}

					TArray<TTuple<const UEdGraphPin*, const UEdGraphPin*>>& ReadHistory = Builder.Histories[0].PerVariableReadHistory[VariableIndex];
					for (const TTuple<const UEdGraphPin*, const UEdGraphPin*>& Read : ReadHistory)
					{
						if (Read.Key->GetOwningNode() != nullptr)
						{
							ReferenceCollection->ParameterReferences.Add(FNiagaraGraphParameterReference(Read.Key->PersistentGuid, Read.Key->GetOwningNode()));
						}
					}

					TArray<const UEdGraphPin*>& WriteHistory = Builder.Histories[0].PerVariableWriteHistory[VariableIndex];
					for (const UEdGraphPin* Write : WriteHistory)
					{
						if (Write->GetOwningNode() != nullptr)
						{
							ReferenceCollection->ParameterReferences.Add(FNiagaraGraphParameterReference(Write->PersistentGuid, Write->GetOwningNode()));
						}
					}
				}
			}

			for (const TPair<FNiagaraVariable, FNiagaraGraphParameterReferenceCollection>& ReferenceCollectionForOutputNode : ReferenceCollectionsForTraversedNode)
			{
				OutParameterEntries.FindOrAdd(ReferenceCollectionForOutputNode.Key).Add(ReferenceCollectionForOutputNode.Value);
			}
		}
	}
}

void SNiagaraParameterMapView::CollectStaticSections(TArray<int32>& StaticSectionIDs)
{
	for (int32 SectionID = 0; SectionID < NiagaraParameterMapSectionID::Num; SectionID++)
	{
		if (HiddenSectionIDs.Contains(SectionID) == false)
		{
			StaticSectionIDs.Add(SectionID);
		}
	}
}

FReply SNiagaraParameterMapView::OnActionDragged(const TArray<TSharedPtr<FEdGraphSchemaAction>>& InActions, const FPointerEvent& MouseEvent)
{
	TSharedPtr<FEdGraphSchemaAction> InAction(InActions.Num() > 0 ? InActions[0] : NULL);
	if (InAction.IsValid())
	{
		FNiagaraParameterAction* ParameterAction = (FNiagaraParameterAction*)InAction.Get();
		if (ParameterAction)
		{
			if (IsScriptToolkit())
			{
				TSharedRef<FNiagaraParameterGraphDragOperation> DragOperation = FNiagaraParameterGraphDragOperation::New(InAction);
				DragOperation->SetAltDrag(MouseEvent.IsAltDown());
				DragOperation->SetCtrlDrag(MouseEvent.IsLeftControlDown() || MouseEvent.IsRightControlDown());
				return FReply::Handled().BeginDragDrop(DragOperation);
			}
			else if (IsSystemToolkit())
			{
				TSharedRef<FNiagaraParameterDragOperation> DragOperation = MakeShared<FNiagaraParameterDragOperation>(InAction);
				DragOperation->CurrentHoverText = InAction->GetMenuDescription();
				DragOperation->SetupDefaults();
				DragOperation->Construct();
				return FReply::Handled().BeginDragDrop(DragOperation);
			}
		}
	}

	return FReply::Handled();
}

void SNiagaraParameterMapView::OnActionSelected(const TArray< TSharedPtr<FEdGraphSchemaAction> >& InActions, ESelectInfo::Type InSelectionType)
{
	if (!IsScriptToolkit())
	{
		// Don't accept any input for SystemToolkits, as there's no parameters panel there
		return;
	}
	
	// TODO: Can there be multiple actions and graphs? 
	if (InActions.Num() == 1 && InActions[0].IsValid() && Graphs.Num() > 0 && Graphs[0].IsValid()) 
	{
		if (FNiagaraParameterAction* Action = (FNiagaraParameterAction*)InActions[0].Get())
		{
			if (UNiagaraScriptVariable* Variable = Graphs[0]->GetScriptVariable(Action->Parameter))
			{
				SelectedVariableObjects->SetSelectedObject(Variable);
				return;
			}
		}
	} 
	
	// If a variable wasn't selected just clear the current selection
	// TODO: Get proper clearing to work. Current there's no way to clear while clicking on an empty location in the graph area
	if (SelectedVariableObjects.IsValid())
	{
		SelectedVariableObjects->ClearSelectedObjects();
	}
}

void SNiagaraParameterMapView::OnActionDoubleClicked(const TArray< TSharedPtr<FEdGraphSchemaAction> >& InActions)
{

}

TSharedPtr<SWidget> SNiagaraParameterMapView::OnContextMenuOpening()
{
	// Check if the selected action is valid for a context menu
	if (SelectionHasContextMenu())
	{
		const bool bShouldCloseWindowAfterMenuSelection = true;
		FMenuBuilder MenuBuilder(bShouldCloseWindowAfterMenuSelection, ToolkitCommands);
		MenuBuilder.BeginSection("Edit", LOCTEXT("EditMenuHeader", "Edit"));
		{
			TAttribute<FText> CopyReferenceToolTip;
			CopyReferenceToolTip.Bind(this, &SNiagaraParameterMapView::GetCopyParameterReferenceToolTip);
			MenuBuilder.AddMenuEntry(FGenericCommands::Get().Copy, NAME_None, LOCTEXT("CopyReference", "Copy Reference"), CopyReferenceToolTip);

			TAttribute<FText> DeleteToolTip;
			DeleteToolTip.Bind(this, &SNiagaraParameterMapView::GetDeleteEntryToolTip);
			MenuBuilder.AddMenuEntry(FGenericCommands::Get().Delete, NAME_None, TAttribute<FText>(), DeleteToolTip);

			TAttribute<FText> RenameToolTip;
			RenameToolTip.Bind(this, &SNiagaraParameterMapView::GetRenameOnActionNodeToolTip);
			MenuBuilder.AddMenuEntry(FGenericCommands::Get().Rename, NAME_None, LOCTEXT("Rename", "Rename"), RenameToolTip);

			MenuBuilder.AddMenuSeparator();

			MenuBuilder.AddSubMenu(
				LOCTEXT("ChangeNamespace", "Change Namespace"),
				LOCTEXT("ChangeNamespaceToolTip", "Select a new namespace for the selected parameter."),
				FNewMenuDelegate::CreateSP(this, &SNiagaraParameterMapView::GetChangeNamespaceSubMenu, false));

			MenuBuilder.AddSubMenu(
				LOCTEXT("ChangeNamespaceModifier", "Change Namespace Modifier"),
				LOCTEXT("ChangeNamespaceModifierToolTip", "Edit the namespace modifier for the selected parameter."),
				FNewMenuDelegate::CreateSP(this, &SNiagaraParameterMapView::GetChangeNamespaceModifierSubMenu, false));

			MenuBuilder.AddMenuSeparator();

			TAttribute<FText> DuplicateToolTip;
			DuplicateToolTip.Bind(this, &SNiagaraParameterMapView::GetDuplicateParameterToolTip);
			MenuBuilder.AddMenuEntry(
				LOCTEXT("DuplicateParameter", "Duplicate"),
				DuplicateToolTip,
				FSlateIcon(),
				FUIAction(
					FExecuteAction::CreateSP(this, &SNiagaraParameterMapView::OnDuplicateParameter),
					FCanExecuteAction::CreateSP(this, &SNiagaraParameterMapView::CanDuplicateParameter)));

			MenuBuilder.AddSubMenu(
				LOCTEXT("DuplicateToNewNamespace", "Duplicate to Namespace"),
				LOCTEXT("DuplicateToNewNamespaceToolTip", "Duplicate this parameter to a new namespace."),
				FNewMenuDelegate::CreateSP(this, &SNiagaraParameterMapView::GetChangeNamespaceSubMenu, true));

			MenuBuilder.AddSubMenu(
				LOCTEXT("DuplicateWithNewNamespaceModifier", "Duplicate with Namespace Modifier"),
				LOCTEXT("DupilcateWithNewNamespaceModifierToolTip", "Duplicate this parameter with a different namespace modifier."),
				FNewMenuDelegate::CreateSP(this, &SNiagaraParameterMapView::GetChangeNamespaceModifierSubMenu, true));
		}
		MenuBuilder.EndSection();

		return MenuBuilder.MakeWidget();
	}

	return SNullWidget::NullWidget;
}

FText SNiagaraParameterMapView::OnGetSectionTitle(int32 InSectionID)
{
	return NiagaraParameterMapSectionID::OnGetSectionTitle((NiagaraParameterMapSectionID::Type)InSectionID);
}

TSharedPtr<IToolTip> SNiagaraParameterMapView::OnGetSectionToolTip(int32 InSectionID)
{
	TArray<FName> SectionNamespaces;
	NiagaraParameterMapSectionID::OnGetSectionNamespaces((NiagaraParameterMapSectionID::Type)InSectionID, SectionNamespaces);
	FNiagaraNamespaceMetadata NamespaceMetadata = GetDefault<UNiagaraEditorSettings>()->GetMetaDataForNamespaces(SectionNamespaces);
	if (NamespaceMetadata.IsValid() && NamespaceMetadata.Description.IsEmptyOrWhitespace() == false)
	{
		return SNew(SToolTip)
			.Text(NamespaceMetadata.Description);
	}
	return TSharedPtr<IToolTip>();
}

TSharedRef<SWidget> SNiagaraParameterMapView::OnGetSectionWidget(TSharedRef<SWidget> RowWidget, int32 InSectionID)
{
	if (InSectionID == NiagaraParameterMapSectionID::STATIC_SWITCH)
	{
		return SNullWidget::NullWidget;
	}

	if (IsSystemToolkit())
	{
		TArray<FName> SectionNamespaces;
		NiagaraParameterMapSectionID::OnGetSectionNamespaces((NiagaraParameterMapSectionID::Type)InSectionID, SectionNamespaces);
		FNiagaraNamespaceMetadata NamespaceMetadata = GetDefault<UNiagaraEditorSettings>()->GetMetaDataForNamespaces(SectionNamespaces);
		if (NamespaceMetadata.IsValid() && NamespaceMetadata.Options.Contains(ENiagaraNamespaceMetadataOptions::PreventCreatingInSystemEditor))
		{
			return SNullWidget::NullWidget;
		}
	}

	TWeakPtr<SWidget> WeakRowWidget = RowWidget;
	FText AddNewText = LOCTEXT("AddNewParameter", "Add Parameter");
	FName MetaDataTag = TEXT("AddNewParameter");
	return CreateAddToSectionButton((NiagaraParameterMapSectionID::Type) InSectionID, WeakRowWidget, AddNewText, MetaDataTag);
}

TSharedRef<SWidget> SNiagaraParameterMapView::CreateAddToSectionButton(const NiagaraParameterMapSectionID::Type InSection, TWeakPtr<SWidget> WeakRowWidget, FText AddNewText, FName MetaDataTag)
{
	TSharedPtr<SComboButton> Button;
	SAssignNew(Button, SComboButton)
	.ButtonStyle(FEditorStyle::Get(), "RoundButton")
	.ForegroundColor(FEditorStyle::GetSlateColor("DefaultForeground"))
	.ContentPadding(FMargin(2, 0))
	.OnGetMenuContent(this, &SNiagaraParameterMapView::OnGetParameterMenu, InSection)
	.IsEnabled(this, &SNiagaraParameterMapView::ParameterAddEnabled)
	.HAlign(HAlign_Center)
	.VAlign(VAlign_Center)
	.HasDownArrow(false)
	.AddMetaData<FTagMetaData>(FTagMetaData(MetaDataTag))
	.ButtonContent()
	[
		SNew(SHorizontalBox)

		+ SHorizontalBox::Slot()
		.AutoWidth()
		.Padding(FMargin(0, 1))
		[
			SNew(SImage)
			.Image(FEditorStyle::GetBrush("Plus"))
		]

		+ SHorizontalBox::Slot()
		.VAlign(VAlign_Center)
		.AutoWidth()
		.Padding(FMargin(2,0,0,0))
		[
			SNew(STextBlock)
			.Font(IDetailLayoutBuilder::GetDetailFontBold())
			.Text(AddNewText)
			.Visibility(this, &SNiagaraParameterMapView::OnAddButtonTextVisibility, WeakRowWidget, InSection)
			.ShadowOffset(FVector2D(1,1))
		]
	];
	AddParameterButtons[InSection] = Button;

	return Button.ToSharedRef();
}

bool SNiagaraParameterMapView::SelectionHasContextMenu() const
{
	TArray<TSharedPtr<FEdGraphSchemaAction>> SelectedActions;
	GraphActionMenu->GetSelectedActions(SelectedActions);
	for (TSharedPtr<FEdGraphSchemaAction> Action : SelectedActions)
	{
		TSharedPtr<FNiagaraParameterAction> NiagaraAction = StaticCastSharedPtr<FNiagaraParameterAction>(Action);
		if (NiagaraAction && IsStaticSwitchParameter(NiagaraAction->GetParameter(), Graphs))
		{
			return false;
		}
	}
	return SelectedActions.Num() > 0;
}

TSharedRef<SWidget> SNiagaraParameterMapView::OnGetParameterMenu(const NiagaraParameterMapSectionID::Type InSection)
{
	bool bTypeIsAttribute = true; 	// Leaving around the old generic path in case it is needed in the future.

	TSharedRef<SNiagaraAddParameterMenu> MenuWidget = SNew(SNiagaraAddParameterMenu, Graphs)
		.OnAddParameter(this, &SNiagaraParameterMapView::AddParameter)
		.OnAllowMakeType(this, bTypeIsAttribute ? &SNiagaraParameterMapView::AllowMakeTypeAttribute : &SNiagaraParameterMapView::AllowMakeTypeGeneric)
		.Section(InSection)
		.ShowNamespaceCategory(false)
		.ShowGraphParameters(false)
		.AutoExpandMenu(true);

	AddParameterButtons[InSection]->SetMenuContentWidgetToFocus(MenuWidget->GetSearchBox()->AsShared());
	return MenuWidget;
}

EVisibility SNiagaraParameterMapView::OnAddButtonTextVisibility(TWeakPtr<SWidget> RowWidget, const NiagaraParameterMapSectionID::Type InSection) const
{
	return EVisibility::Collapsed; // RowWidget.Pin()->IsHovered() ? EVisibility::SelfHitTestInvisible : EVisibility::Collapsed;
}

void SNiagaraParameterMapView::Refresh(bool bRefreshMenu/* = true*/)
{
	EmptyGraphs();
<<<<<<< HEAD
=======
	if (CachedSystem.IsValid())
	{
		CachedSystem->GetExposedParameters().RemoveOnChangedHandler(UserParameterStoreChangedHandle);
		CachedSystem->EditorOnlyAddedParameters.RemoveOnChangedHandler(AddedParameterStoreChangedHandle);
		CachedSystem.Reset();
	}
>>>>>>> 90fae962

	TSet<UObject*> Objects = SelectedScriptObjects->GetSelectedObjects();
	for (UObject* Object : Objects)
	{
		if (UNiagaraScript* Script = Cast<UNiagaraScript>(Object))
		{
			AddGraph(Script->GetSource());
			break;
		}
		else if (UNiagaraEmitter* Emitter = Cast<UNiagaraEmitter>(Object))
		{
			AddGraph(Emitter->GraphSource);
		}
		else if (UNiagaraSystem* System = Cast<UNiagaraSystem>(Object))
		{
<<<<<<< HEAD
			AddGraph(System->GetSystemSpawnScript()->GetSource());
=======
			CachedSystem = System;
			AddGraph(System->GetSystemSpawnScript()->GetSource());
			UserParameterStoreChangedHandle = System->GetExposedParameters().AddOnChangedHandler(
				FNiagaraParameterStore::FOnChanged::FDelegate::CreateSP(this, &SNiagaraParameterMapView::OnSystemParameterStoreChanged));
			AddedParameterStoreChangedHandle = System->EditorOnlyAddedParameters.AddOnChangedHandler(
				FNiagaraParameterStore::FOnChanged::FDelegate::CreateSP(this, &SNiagaraParameterMapView::OnSystemParameterStoreChanged));
>>>>>>> 90fae962
		}
	}

	HiddenSectionIDs.Empty();
	const UNiagaraEditorSettings* NiagaraEditorSettings = GetDefault<UNiagaraEditorSettings>();
	bool bShowAdvanced = NiagaraEditorSettings->GetDisplayAdvancedParameterPanelCategories();
	for (int32 SectionID = 0; SectionID < NiagaraParameterMapSectionID::Num; SectionID++)
	{
		TArray<FName> Namespaces;
		NiagaraParameterMapSectionID::OnGetSectionNamespaces((NiagaraParameterMapSectionID::Type)SectionID, Namespaces);
		FNiagaraNamespaceMetadata NamespaceMetadata = NiagaraEditorSettings->GetMetaDataForNamespaces(Namespaces);
		if (NamespaceMetadata.IsValid() == false ||
			(IsScriptToolkit() && NamespaceMetadata.Options.Contains(ENiagaraNamespaceMetadataOptions::HideInScript)) ||
			(IsSystemToolkit() && NamespaceMetadata.Options.Contains(ENiagaraNamespaceMetadataOptions::HideInSystem)) ||
			(IsScriptToolkit() && bShowAdvanced == false && NamespaceMetadata.Options.Contains(ENiagaraNamespaceMetadataOptions::AdvancedInScript)) ||
			(IsSystemToolkit() && bShowAdvanced == false && NamespaceMetadata.Options.Contains(ENiagaraNamespaceMetadataOptions::AdvancedInSystem)))
		{
			HiddenSectionIDs.Add(SectionID);
		}
	}

<<<<<<< HEAD
void SNiagaraParameterMapView::SelectedObjectsChanged()
{
	Refresh(true);
=======
	if (bRefreshMenu)
	{
		GraphActionMenu->RefreshAllActions(true);
	}
>>>>>>> 90fae962
}

void SNiagaraParameterMapView::EmptyGraphs()
{
	checkf(Graphs.Num() == OnGraphChangedHandles.Num() && Graphs.Num() == OnRecompileHandles.Num(), TEXT("Graphs and change delegates out of sync!"));
	for (int GraphIndex = 0; GraphIndex < Graphs.Num(); ++GraphIndex)
	{
		if (Graphs[GraphIndex].IsValid())
		{
			Graphs[GraphIndex]->RemoveOnGraphChangedHandler(OnGraphChangedHandles[GraphIndex]);
			Graphs[GraphIndex]->RemoveOnGraphNeedsRecompileHandler(OnRecompileHandles[GraphIndex]);
		}
	}
	Graphs.Empty();
	OnGraphChangedHandles.Empty();
	OnRecompileHandles.Empty();
}

void SNiagaraParameterMapView::EmptyGraphs()
{
	checkf(Graphs.Num() == OnGraphChangedHandles.Num() && Graphs.Num() == OnRecompileHandles.Num(), TEXT("Graphs and change delegates out of sync!"));
	for (int GraphIndex = 0; GraphIndex < Graphs.Num(); ++GraphIndex)
	{
		if (Graphs[GraphIndex].IsValid())
		{
			Graphs[GraphIndex]->RemoveOnGraphChangedHandler(OnGraphChangedHandles[GraphIndex]);
			Graphs[GraphIndex]->RemoveOnGraphNeedsRecompileHandler(OnRecompileHandles[GraphIndex]);
		}
	}
	Graphs.Empty();
	OnGraphChangedHandles.Empty();
	OnRecompileHandles.Empty();
}

void SNiagaraParameterMapView::AddGraph(UNiagaraGraph* Graph)
{
	if (Graph && Graphs.Contains(Graph) == false)
	{
		Graphs.Add(Graph);
		FDelegateHandle OnGraphChangedHandle = Graph->AddOnGraphChangedHandler(
			FOnGraphChanged::FDelegate::CreateRaw(this, &SNiagaraParameterMapView::OnGraphChanged));
		FDelegateHandle OnRecompileHandle = Graph->AddOnGraphNeedsRecompileHandler(
			FOnGraphChanged::FDelegate::CreateRaw(this, &SNiagaraParameterMapView::OnGraphChanged));
<<<<<<< HEAD
=======
		if (ToolkitType == EToolkitType::SCRIPT)
		{
			OnSubObjectSelectionChangedHandle = Graph->OnSubObjectSelectionChanged().AddSP(this, &SNiagaraParameterMapView::HandleGraphSubObjectSelectionChanged);
		}
>>>>>>> 90fae962

		OnGraphChangedHandles.Add(OnGraphChangedHandle);
		OnRecompileHandles.Add(OnRecompileHandle);
	}
}

void SNiagaraParameterMapView::AddGraph(UNiagaraScriptSourceBase* SourceBase)
{
	UNiagaraScriptSource* Source = Cast<UNiagaraScriptSource>(SourceBase);
	if (Source)
	{
		AddGraph(Source->NodeGraph);
	}
}

void SNiagaraParameterMapView::OnGraphChanged(const FEdGraphEditAction& InAction)
{
	RefreshActions();
}

void SNiagaraParameterMapView::OnSystemParameterStoreChanged()
{
	if (bIsAddingParameter == false && CachedSystem.IsValid())
	{
		RefreshActions();
	}
}

FText SNiagaraParameterMapView::GetDeleteEntryToolTip() const
{
	TSharedPtr<FNiagaraParameterAction> ParameterAction;
	FText ErrorMessage;
	if (GetSingleParameterActionForSelection(ParameterAction, ErrorMessage) == false)
	{
		return ErrorMessage;
	}

	if (ParameterAction->bIsExternallyReferenced)
	{
		return LOCTEXT("CantDeleteExternal", "This parameter is referenced in an external script and can't be deleted.");
	}

	return LOCTEXT("DeleteSelected", "Delete the selected parameter.");
}

void SNiagaraParameterMapView::OnDeleteEntry()
{
	TSharedPtr<FNiagaraParameterAction> ParameterAction;
	FText Unused;
	if (GetSingleParameterActionForSelection(ParameterAction, Unused) && ParameterAction->bIsExternallyReferenced == false)
	{
		if (IsScriptToolkit())
		{
			FScopedTransaction RemoveParametersWithPins(LOCTEXT("RemoveParametersWithPins", "Remove parameter and referenced pins"));
			for (const TWeakObjectPtr<UNiagaraGraph>& GraphWeakPtr : Graphs)
			{
				if (GraphWeakPtr.IsValid())
				{
					UNiagaraGraph* Graph = GraphWeakPtr.Get();
					Graph->RemoveParameter(ParameterAction->Parameter);
				}
			}
		}
		else if (IsSystemToolkit() && CachedSystem.IsValid())
		{
			FScopedTransaction RemoveParametersWithPins(LOCTEXT("RemoveParametersFromSystem", "Remove parameter"));
			UNiagaraSystem* System = CachedSystem.Get();
			System->Modify();
			System->GetExposedParameters().RemoveParameter(ParameterAction->Parameter);
			System->EditorOnlyAddedParameters.RemoveParameter(ParameterAction->Parameter);
		}
	}
}

bool SNiagaraParameterMapView::CanDeleteEntry() const
{
	TSharedPtr<FNiagaraParameterAction> ParameterAction;
	FText Unused;
	return GetSingleParameterActionForSelection(ParameterAction, Unused) && ParameterAction->bIsExternallyReferenced == false;
}

FText SNiagaraParameterMapView::GetRenameOnActionNodeToolTip() const
{
	TSharedPtr<FNiagaraParameterAction> ParameterAction;
	FText ErrorMessage;
	if (GetSingleParameterActionForSelection(ParameterAction, ErrorMessage) == false)
	{
		return ErrorMessage;
	}

	if (ParameterAction->bIsExternallyReferenced)
	{
		return LOCTEXT("CantRenameExternal", "This parameter is referenced in an external script and can't be renamed.");
	}

	FNiagaraParameterHandle ParameterHandle;
	FNiagaraNamespaceMetadata NamespaceMetadata;
	if (FNiagaraParameterUtilities::GetNamespaceEditData(ParameterAction->GetParameter().GetName(), ParameterHandle, NamespaceMetadata, ErrorMessage) == false)
	{
		return ErrorMessage;
	}

	if (NamespaceMetadata.Options.Contains(ENiagaraNamespaceMetadataOptions::PreventEditingName))
	{	
		return LOCTEXT("RenamingNotSupported", "The namespace for this parameter doesn't support renaming.");
	}

	return LOCTEXT("RenameParameter", "Rename this parameter.");
}

void SNiagaraParameterMapView::OnRequestRenameOnActionNode()
{
	// Attempt to rename in both menus, only one of them will have anything selected
	GraphActionMenu->OnRequestRenameOnActionNode();
}


bool SNiagaraParameterMapView::CanRequestRenameOnActionNode() const
{
	TSharedPtr<FNiagaraParameterAction> ParameterAction;
	FNiagaraParameterHandle ParameterHandle;
	FNiagaraNamespaceMetadata NamespaceMetadata;
	FText Unused;
	return 
		GetSingleParameterActionForSelection(ParameterAction, Unused) &&
		ParameterAction->bIsExternallyReferenced == false &&
		FNiagaraParameterUtilities::GetNamespaceEditData(ParameterAction->GetParameter().GetName(), ParameterHandle, NamespaceMetadata, Unused) &&
		NamespaceMetadata.Options.Contains(ENiagaraNamespaceMetadataOptions::PreventEditingName) == false;
}

void SNiagaraParameterMapView::OnPostRenameActionNode(const FText& InText, TSharedRef<FNiagaraParameterAction> InAction)
{
	FText TransactionName;
	if (IsScriptToolkit())
	{
		TransactionName = LOCTEXT("RenameParameterScriptTransaction", "Rename parameter and pins.");
	}
	else if (IsSystemToolkit())
	{
		TransactionName = LOCTEXT("RenameParameterSystemTransaction", "Rename parameter.");
	}
	FScopedTransaction RenameTransaction(TransactionName);
	RenameParameter(InAction, *InText.ToString());
}

bool SNiagaraParameterMapView::GetSingleParameterActionForSelection(
	TSharedPtr<FNiagaraParameterAction>& OutParameterAction,
	FText& OutErrorMessage) const
{
	TArray<TSharedPtr<FEdGraphSchemaAction>> SelectedActions;
	GraphActionMenu->GetSelectedActions(SelectedActions);

	if (SelectedActions.Num() != 1)
	{
		// Can only operate on single items.
		OutParameterAction.Reset();
		OutErrorMessage = LOCTEXT("CanOnlyEditSingle", "Can only edit single selections.");
		return false;
	}

	OutParameterAction = StaticCastSharedPtr<FNiagaraParameterAction>(SelectedActions[0]);
	if (OutParameterAction.IsValid() == false)
	{
		// Invalid action.
		OutErrorMessage = LOCTEXT("InvalidParameterAction", "Parameter action is invalid.");
		return false;
	}

	return true;
}

bool SNiagaraParameterMapView::ParameterExistsByName(FName ParameterName) const
{
	auto MatchVariableByName = [ParameterName](const FNiagaraVariable& Variable) { return Variable.GetName() == ParameterName; };
	return LastCollectedParameters.ContainsByPredicate(MatchVariableByName);
}

void SNiagaraParameterMapView::GetChangeNamespaceSubMenu(FMenuBuilder& MenuBuilder, bool bDuplicateParameter)
{
	TSharedPtr<FNiagaraParameterAction> ParameterAction;
	FText Unused;
	if (GetSingleParameterActionForSelection(ParameterAction, Unused))
	{
		TArray<FNiagaraParameterUtilities::FChangeNamespaceMenuData> MenuData;
		FNiagaraParameterUtilities::GetChangeNamespaceMenuData(ParameterAction->Parameter.GetName(),
			IsScriptToolkit() ? FNiagaraParameterUtilities::EParameterContext::Script : FNiagaraParameterUtilities::EParameterContext::System, MenuData);
		for (const FNiagaraParameterUtilities::FChangeNamespaceMenuData& MenuDataItem : MenuData)
		{
			bool bCanChange = MenuDataItem.bCanChange;
			FText CanChangeToolTip = MenuDataItem.CanChangeToolTip;
			if (bCanChange && bDuplicateParameter == false)
			{
				if (ParameterAction->bIsExternallyReferenced)
				{
					bCanChange = false;
					CanChangeToolTip = LOCTEXT("CantChangeNamespaceExternallyReferenced", "Parameter is from an externally referenced script and can't be directly edited.");
				}
				else
				{
					// Check for an existing duplicate by name.
					FName NewName = FNiagaraParameterUtilities::ChangeNamespace(ParameterAction->Parameter.GetName(), MenuDataItem.Metadata);
					if (ParameterExistsByName(NewName))
					{
						bCanChange = false;
						CanChangeToolTip = LOCTEXT("CantMoveAlreadyExits", "Can not move to this namespace because a parameter with this name already exists.");
					}
				}
			}

			FUIAction Action = FUIAction(
				FExecuteAction::CreateSP(this, &SNiagaraParameterMapView::OnChangeNamespace, MenuDataItem.Metadata, bDuplicateParameter),
				FCanExecuteAction::CreateLambda([bCanChange]() { return bCanChange; }));

			TSharedRef<SWidget> MenuItemWidget = FNiagaraParameterUtilities::CreateNamespaceMenuItemWidget(MenuDataItem.NamespaceParameterName, CanChangeToolTip);
			MenuBuilder.AddMenuEntry(Action, MenuItemWidget, NAME_None, CanChangeToolTip);
		}
	}
}

void SNiagaraParameterMapView::OnChangeNamespace(FNiagaraNamespaceMetadata Metadata, bool bDuplicateParameter)
{
	TSharedPtr<FNiagaraParameterAction> ParameterAction;
	FText Unused;
	if (GetSingleParameterActionForSelection(ParameterAction, Unused) && (bDuplicateParameter || ParameterAction->bIsExternallyReferenced == false))
	{
		FName NewName = FNiagaraParameterUtilities::ChangeNamespace(ParameterAction->Parameter.GetName(), Metadata);
		if (NewName != NAME_None)
		{
			bool bParameterExists = ParameterExistsByName(NewName);
			if (bDuplicateParameter)
			{
				FName NewUniqueName;
				if (bParameterExists)
				{
					TSet<FName> ParameterNames;
					for (FNiagaraVariable& LastCollectedParameter : LastCollectedParameters)
					{
						ParameterNames.Add(LastCollectedParameter.GetName());
					}
					NewUniqueName = FNiagaraUtilities::GetUniqueName(NewName, ParameterNames);
				}
				else
				{
					NewUniqueName = NewName;
				}
				FScopedTransaction Transaction(LOCTEXT("DuplicateParameterToNewNamespaceTransaction", "Duplicate parameter to new namespace"));
				AddParameter(FNiagaraVariable(ParameterAction->Parameter.GetType(), NewUniqueName), false);
			}
			else if (bParameterExists == false)
			{
				FScopedTransaction Transaction(LOCTEXT("ChangeNamespaceTransaction", "Change namespace"));
				RenameParameter(ParameterAction, NewName);
			}
		}
	}
}

TArray<FName> SNiagaraParameterMapView::GetOptionalNamespaceModifiers() const
{
	TArray<FName> OptionalNamespaceModifiers;
	TSharedPtr<FNiagaraParameterAction> ParameterAction;
	FText Unused;
	if (GetSingleParameterActionForSelection(ParameterAction, Unused))
	{
		FNiagaraParameterUtilities::EParameterContext ParameterContext = IsScriptToolkit() 
			? FNiagaraParameterUtilities::EParameterContext::Script 
			: FNiagaraParameterUtilities::EParameterContext::System;
		FNiagaraParameterUtilities::GetOptionalNamespaceModifiers(ParameterAction->Parameter.GetName(), ParameterContext, OptionalNamespaceModifiers);
	}
	return OptionalNamespaceModifiers;
}

void SNiagaraParameterMapView::GetChangeNamespaceModifierSubMenu(FMenuBuilder& MenuBuilder, bool bDuplicateParameter)
{
	for (FName OptionalNamespaceModifier : GetOptionalNamespaceModifiers())
	{
		TAttribute<FText> SetToolTip;
		SetToolTip.Bind(TAttribute<FText>::FGetter::CreateSP(this, &SNiagaraParameterMapView::GetSetNamespaceModifierToolTip, OptionalNamespaceModifier, bDuplicateParameter));
		MenuBuilder.AddMenuEntry(
			FText::FromName(OptionalNamespaceModifier),
			SetToolTip,
			FSlateIcon(),
			FUIAction(
				FExecuteAction::CreateSP(this, &SNiagaraParameterMapView::OnSetNamespaceModifier, OptionalNamespaceModifier, bDuplicateParameter),
				FCanExecuteAction::CreateSP(this, &SNiagaraParameterMapView::CanSetNamespaceModifier, OptionalNamespaceModifier, bDuplicateParameter)));
	}

	TAttribute<FText> SetCustomToolTip;
	SetCustomToolTip.Bind(TAttribute<FText>::FGetter::CreateSP(this, &SNiagaraParameterMapView::GetSetCustomNamespaceModifierToolTip, bDuplicateParameter));
	MenuBuilder.AddMenuEntry(
		LOCTEXT("CustomNamespaceModifier", "Custom..."),
		SetCustomToolTip,
		FSlateIcon(),
		FUIAction(
			FExecuteAction::CreateSP(this, &SNiagaraParameterMapView::OnSetCustomNamespaceModifier, bDuplicateParameter),
			FCanExecuteAction::CreateSP(this, &SNiagaraParameterMapView::CanSetCustomNamespaceModifier, bDuplicateParameter)));

	TAttribute<FText> SetNoneToolTip;
	SetNoneToolTip.Bind(TAttribute<FText>::FGetter::CreateSP(this, &SNiagaraParameterMapView::GetSetNamespaceModifierToolTip, FName(NAME_None), bDuplicateParameter));
	MenuBuilder.AddMenuEntry(
		LOCTEXT("NoneNamespaceModifier", "Clear"),
		SetNoneToolTip,
		FSlateIcon(),
		FUIAction(
			FExecuteAction::CreateSP(this, &SNiagaraParameterMapView::OnSetNamespaceModifier, FName(NAME_None), bDuplicateParameter),
			FCanExecuteAction::CreateSP(this, &SNiagaraParameterMapView::CanSetNamespaceModifier, FName(NAME_None), bDuplicateParameter)));
}

bool SNiagaraParameterMapView::TestCanSetNamespaceModifierWithMessage(FName InNamespaceModifier, bool bDuplicateParameter, FText& OutMessage) const
{
	TSharedPtr<FNiagaraParameterAction> ParameterAction;
	FText SetMessage;
	if (GetSingleParameterActionForSelection(ParameterAction, OutMessage) == false)
	{
		return false;
	}

	if (FNiagaraParameterUtilities::TestCanSetSpecificNamespaceModifierWithMessage(ParameterAction->Parameter.GetName(), InNamespaceModifier, OutMessage) == false)
	{
		return false;
	}

	if (bDuplicateParameter == false)
	{
		if (ParameterAction->bIsExternallyReferenced)
		{
			OutMessage = LOCTEXT("CantChangeNamespaceModifierExternallyReferenced", "Parameter is from an externally referenced script and can't be directly edited.");
			return false;
		}

		if (InNamespaceModifier != NAME_None)
		{
			FName NewName = FNiagaraParameterUtilities::SetSpecificNamespaceModifier(ParameterAction->Parameter.GetName(), InNamespaceModifier);
			if (ParameterExistsByName(NewName))
			{
				OutMessage = LOCTEXT("CantChangeNamespaceModifierAlreadyExits", "Can't set this namespace modifier because it would create a parameter that already exists.");
				return false;
			}
		}
	}

	return true;
}

FText SNiagaraParameterMapView::GetSetNamespaceModifierToolTip(FName InNamespaceModifier, bool bDuplicateParameter) const
{
	FText SetMessage;
	TestCanSetNamespaceModifierWithMessage(InNamespaceModifier, bDuplicateParameter, SetMessage);
	return SetMessage;
}

bool SNiagaraParameterMapView::CanSetNamespaceModifier(FName InNamespaceModifier, bool bDuplicateParameter) const
{
	FText Unused;
	return TestCanSetNamespaceModifierWithMessage(InNamespaceModifier, bDuplicateParameter, Unused);
}

void SNiagaraParameterMapView::OnSetNamespaceModifier(FName InNamespaceModifier, bool bDuplicateParameter)
{
	TSharedPtr<FNiagaraParameterAction> ParameterAction;
	FText Unused;
	if (GetSingleParameterActionForSelection(ParameterAction, Unused) && 
		(bDuplicateParameter || ParameterAction->bIsExternallyReferenced == false))
	{
		FName NewName = FNiagaraParameterUtilities::SetSpecificNamespaceModifier(ParameterAction->Parameter.GetName(), InNamespaceModifier);
		if (NewName != NAME_None)
		{
			bool bParameterExists = ParameterExistsByName(NewName);
			if (bDuplicateParameter)
			{
				FName NewUniqueName;
				if (bParameterExists)
				{
					TSet<FName> ParameterNames;
					for (FNiagaraVariable& LastCollectedParameter : LastCollectedParameters)
					{
						ParameterNames.Add(LastCollectedParameter.GetName());
					}
					NewUniqueName = FNiagaraUtilities::GetUniqueName(NewName, ParameterNames);
				}
				else
				{
					NewUniqueName = NewName;
				}
				FScopedTransaction Transaction(LOCTEXT("DuplicateParameterToWithNamespaceModifierTransaction", "Duplicate parameter with namespace modifier"));
				AddParameter(FNiagaraVariable(ParameterAction->Parameter.GetType(), NewUniqueName), false);
			}
			else if (bParameterExists == false)
			{
				FScopedTransaction Transaction(LOCTEXT("ChangeNamespaceModifierTransaction", "Change namespace modifier"));
				RenameParameter(ParameterAction, NewName);
			}
		}
	}
}

bool SNiagaraParameterMapView::TestCanSetCustomNamespaceModifierWithMessage(bool bDuplicateParameter, FText& OutMessage) const
{
	TSharedPtr<FNiagaraParameterAction> ParameterAction;
	FText SetMessage;
	if (GetSingleParameterActionForSelection(ParameterAction, OutMessage) == false)
	{
		return false;
	}

	if (FNiagaraParameterUtilities::TestCanSetCustomNamespaceModifierWithMessage(ParameterAction->Parameter.GetName(), OutMessage) == false)
	{
		return false;
	}

	if (bDuplicateParameter == false && ParameterAction->bIsExternallyReferenced)
	{
		OutMessage = LOCTEXT("CantChangeNamespaceModifierExternallyReferenced", "Parameter is from an externally referenced script and can't be directly edited.");
		return false;
	}

	return true;
}

FText SNiagaraParameterMapView::GetSetCustomNamespaceModifierToolTip(bool bDuplicateParameter) const
{
	FText SetMessage;
	TestCanSetCustomNamespaceModifierWithMessage(bDuplicateParameter, SetMessage);
	return SetMessage;
}

bool SNiagaraParameterMapView::CanSetCustomNamespaceModifier(bool bDuplicateParameter) const
{
	FText Unused;
	return TestCanSetCustomNamespaceModifierWithMessage(bDuplicateParameter, Unused);
}

void SNiagaraParameterMapView::OnSetCustomNamespaceModifier(bool bDuplicateParameter)
{
	TSharedPtr<FNiagaraParameterAction> ParameterAction;
	FText Unused;
	if (GetSingleParameterActionForSelection(ParameterAction, Unused) && (bDuplicateParameter || ParameterAction->bIsExternallyReferenced == false))
	{
		TSet<FName> ParameterNames;
		for (FNiagaraVariable& LastCollectedParameter : LastCollectedParameters)
		{
			ParameterNames.Add(LastCollectedParameter.GetName());
		}
		FName NewName = FNiagaraParameterUtilities::SetCustomNamespaceModifier(ParameterAction->Parameter.GetName(), ParameterNames);
		if (NewName != NAME_None)
		{
			if (bDuplicateParameter)
			{
				bool bParameterExists = ParameterNames.Contains(NewName);
				FName NewUniqueName;
				if (bParameterExists)
				{
					NewUniqueName = FNiagaraUtilities::GetUniqueName(NewName, ParameterNames);
				}
				else
				{
					NewUniqueName = NewName;
				}
				FScopedTransaction Transaction(LOCTEXT("DuplicateParameterToWithCustomNamespaceModifierTransaction", "Duplicate parameter with custom namespace modifier"));
				AddParameter(FNiagaraVariable(ParameterAction->Parameter.GetType(), NewUniqueName), false);

				ParametersWithNamespaceModifierRenamePending->Add(NewUniqueName);
			}
			else
			{
				if (ParameterAction->Parameter.GetName() != NewName)
				{
					FScopedTransaction Transaction(LOCTEXT("SetCustomNamespaceModifierTransaction", "Set custom namespace modifier"));
					RenameParameter(ParameterAction, NewName);
				}
				ParametersWithNamespaceModifierRenamePending->Add(NewName);
			}
		}
	}
}

bool SNiagaraParameterMapView::TestCanDuplicateParameterWithMessage(FText& OutMessage) const
{
	TSharedPtr<FNiagaraParameterAction> ParameterAction;
	if (GetSingleParameterActionForSelection(ParameterAction, OutMessage) == false)
	{
		return false;
	}

	FNiagaraParameterHandle ParameterHandle;
	FNiagaraNamespaceMetadata NamespaceMetadata;
	if (FNiagaraParameterUtilities::GetNamespaceEditData(ParameterAction->Parameter.GetName(), ParameterHandle, NamespaceMetadata, OutMessage) == false)
	{
		return false;
	}

	if (NamespaceMetadata.Options.Contains(ENiagaraNamespaceMetadataOptions::PreventEditingName))
	{
		OutMessage = LOCTEXT("CantDuplicateWhenCantRename", "This parameter can not be duplicated because it does not support editing its name.");
		return false;
	}

	return true;
}

FText SNiagaraParameterMapView::GetDuplicateParameterToolTip() const
{
	FText DuplicateMessage;
	TestCanDuplicateParameterWithMessage(DuplicateMessage);
	return DuplicateMessage;
}

bool SNiagaraParameterMapView::CanDuplicateParameter() const
{
	FText Unused;
	return TestCanDuplicateParameterWithMessage(Unused);
}

void SNiagaraParameterMapView::OnDuplicateParameter()
{
	TSharedPtr<FNiagaraParameterAction> ParameterAction;
	FNiagaraParameterHandle ParameterHandle;
	FNiagaraNamespaceMetadata NamespaceMetadata;
	FText Unused;
	if (GetSingleParameterActionForSelection(ParameterAction, Unused) &&
		FNiagaraParameterUtilities::GetNamespaceEditData(ParameterAction->Parameter.GetName(), ParameterHandle, NamespaceMetadata, Unused))
	{
		TSet<FName> ParameterNames;
		for (FNiagaraVariable& LastCollectedParameter : LastCollectedParameters)
		{
			ParameterNames.Add(LastCollectedParameter.GetName());
		}
		FName NewUniqueName = FNiagaraUtilities::GetUniqueName(ParameterAction->Parameter.GetName(), ParameterNames);
		FScopedTransaction Transaction(LOCTEXT("DuplicateParameterTransaction", "Duplicate parameter"));
		AddParameter(FNiagaraVariable(ParameterAction->Parameter.GetType(), NewUniqueName));
	}
}

FText SNiagaraParameterMapView::GetCopyParameterReferenceToolTip() const
{
	TArray<TSharedPtr<FEdGraphSchemaAction>> SelectedActions;
	GraphActionMenu->GetSelectedActions(SelectedActions);
	if (SelectedActions.Num() != 1)
	{
		return LOCTEXT("CantCopyMultipleSelection", "Can only copy single parameters.");
	}

	TSharedPtr<FNiagaraParameterAction> ParameterAction = StaticCastSharedPtr<FNiagaraParameterAction>(SelectedActions[0]);
	if (ParameterAction.IsValid() == false)
	{
		return LOCTEXT("CantCopyInvalidToolTip", "Can only copy valid parameters.");
	}

	return LOCTEXT("CopyReferenceToolTip", "Copy a string reference for this parameter to the clipboard.\nThis reference can be used in expressions and custom HLSL nodes.");
}

bool SNiagaraParameterMapView::CanCopyParameterReference() const
{
	TArray<TSharedPtr<FEdGraphSchemaAction>> SelectedActions;
	GraphActionMenu->GetSelectedActions(SelectedActions);
	if (SelectedActions.Num() == 1)
	{
		TSharedPtr<FNiagaraParameterAction> ParameterAction = StaticCastSharedPtr<FNiagaraParameterAction>(SelectedActions[0]);
		if (ParameterAction.IsValid() && ParameterAction->Parameter.IsValid())
		{
			return true;
		}
	}
	return false;
}

void SNiagaraParameterMapView::OnCopyParameterReference()
{
	TArray<TSharedPtr<FEdGraphSchemaAction>> SelectedActions;
	GraphActionMenu->GetSelectedActions(SelectedActions);
	if (SelectedActions.Num() == 1)
	{
		TSharedPtr<FNiagaraParameterAction> ParameterAction = StaticCastSharedPtr<FNiagaraParameterAction>(SelectedActions[0]);
		FPlatformApplicationMisc::ClipboardCopy(*ParameterAction->Parameter.GetName().ToString());
	}
}

void SNiagaraParameterMapView::RenameParameter(TSharedPtr<FNiagaraParameterAction> ParameterAction, FName NewName)
{
	if (ensureMsgf(ParameterAction->bIsExternallyReferenced == false, TEXT("Can not modify an externally referenced parameter.")) == false)
	{
		return;
	}

	bool bSuccess = false;
	FNiagaraVariable Parameter = ParameterAction->Parameter;
	if (ToolkitType == SCRIPT)
	{
		if (Graphs.Num() > 0)
		{
			for (const TWeakObjectPtr<UNiagaraGraph>& GraphWeak : Graphs)
			{
				UNiagaraGraph* Graph = GraphWeak.Get();
				if (Graph == nullptr)
				{
					// Ignore invalid graphs.
					continue;
				}

				const FNiagaraGraphParameterReferenceCollection* ReferenceCollection = Graph->GetParameterReferenceMap().Find(Parameter);
				if (ensureMsgf(ReferenceCollection != nullptr, TEXT("Parameter in view which wasn't in the reference collection.")) == false)
				{
					// Can't handle parameters with no reference collections.
					continue;
				}

				Graph->RenameParameter(Parameter, NewName);
				bSuccess = true;
			}
		}
	}
	else if (ToolkitType == SYSTEM)
	{
		UNiagaraSystem* System = CachedSystem.Get();
		if (System != nullptr)
		{
			// Rename the parameter in the parameter stores.
			if (System->GetExposedParameters().IndexOf(Parameter) != INDEX_NONE)
			{
				System->GetExposedParameters().RenameParameter(Parameter, NewName);
				bSuccess = true;
			}
			if (System->EditorOnlyAddedParameters.IndexOf(Parameter) != INDEX_NONE)
			{
				System->EditorOnlyAddedParameters.RenameParameter(Parameter, NewName);
				bSuccess = true;
			}

			// Look for set variables nodes or linked inputs which reference this parameter.
			for (FNiagaraGraphParameterReferenceCollection& ReferenceCollection : ParameterAction->ReferenceCollection)
			{
				for (FNiagaraGraphParameterReference& ParameterReference : ReferenceCollection.ParameterReferences)
				{
					UNiagaraNode* ReferenceNode = Cast<UNiagaraNode>(ParameterReference.Value);
					if (ReferenceNode != nullptr)
					{
						UNiagaraNodeAssignment* OwningAssignmentNode = ReferenceNode->GetTypedOuter<UNiagaraNodeAssignment>();
						if (OwningAssignmentNode != nullptr)
						{
							// If this is owned by a set variables node and it's not locked, update the assignment target on the assignment node.
							bSuccess = FNiagaraStackGraphUtilities::TryRenameAssignmentTarget(*OwningAssignmentNode, Parameter, NewName);
						}
						else
						{
							// Otherwise if the reference node is a get node it's for a linked input so we can just update pin name.
							UNiagaraNodeParameterMapGet* ReferenceGetNode = Cast<UNiagaraNodeParameterMapGet>(ReferenceNode);
							if (ReferenceGetNode != nullptr)
							{
								UEdGraphPin** LinkedInputPinPtr = ReferenceGetNode->Pins.FindByPredicate([&ParameterReference](UEdGraphPin* Pin) { return Pin->PersistentGuid == ParameterReference.Key; });
								if (LinkedInputPinPtr != nullptr)
								{
									UEdGraphPin* LinkedInputPin = *LinkedInputPinPtr;
									LinkedInputPin->Modify();
									LinkedInputPin->PinName = NewName;
									bSuccess = true;
								}
							}
						}
					}
				}
			}
		}
	}

	if (bSuccess)
	{
		GraphActionMenu->RefreshAllActions(true);
		GraphActionMenu->SelectItemByName(*FNiagaraParameterUtilities::FormatParameterNameForTextDisplay(NewName).ToString());
	}
}

bool SNiagaraParameterMapView::IsSystemToolkit() const
{
	return ToolkitType == EToolkitType::SYSTEM;
}

bool SNiagaraParameterMapView::IsScriptToolkit() const
{
	return ToolkitType == EToolkitType::SCRIPT;
}

bool SNiagaraParameterMapView::HandleActionMatchesName(FEdGraphSchemaAction* InAction, const FName& InName) const
{
	return FName(*InAction->GetMenuDescription().ToString()) == InName;
}

void SNiagaraParameterMapView::RefreshActions()
{
	bNeedsRefresh = true;
}

void SNiagaraParameterMapView::HandleGraphSubObjectSelectionChanged(const UObject* NewSelection)
{
	if (NewSelection->IsA<UNiagaraScriptVariable>())
	{
		FName VariableName = static_cast<const UNiagaraScriptVariable*>(NewSelection)->Variable.GetName();
		FName VariableActionName = *FNiagaraParameterUtilities::FormatParameterNameForTextDisplay(VariableName).ToString();
		GraphActionMenu->SelectItemByName(VariableActionName);
	}
	SelectedVariableObjects->SetSelectedObject(const_cast<UObject*>(NewSelection));
}

bool SNiagaraParameterMapView::IsStaticSwitchParameter(const FNiagaraVariable& Variable, const TArray<TWeakObjectPtr<UNiagaraGraph>>& Graphs)
{
	for (auto& GraphWeakPtr : Graphs)
	{
		if (UNiagaraGraph* Graph = GraphWeakPtr.Get())
		{
			TArray<FNiagaraVariable> SwitchInputs = Graph->FindStaticSwitchInputs();
			if (SwitchInputs.Contains(Variable))
			{
				return true;
			}
		}
	}
	return false;
}

void SNiagaraParameterMapView::NiagaraEditorSettingsChanged(const FString& PropertyName, const UNiagaraEditorSettings* NiagaraEditorSettings)
{
	Refresh();
}

/************************************************************************/
/* SNiagaraAddParameterMenu                                             */
/************************************************************************/
void SNiagaraAddParameterMenu::Construct(const FArguments& InArgs, TArray<TWeakObjectPtr<UNiagaraGraph>> InGraphs)
{
	this->OnAddParameter = InArgs._OnAddParameter;
	this->OnCollectCustomActions = InArgs._OnCollectCustomActions;
	this->OnAllowMakeType = InArgs._OnAllowMakeType;
	this->Section = InArgs._Section;
	this->AllowCreatingNew = InArgs._AllowCreatingNew;
	this->ShowNamespaceCategory = InArgs._ShowNamespaceCategory;
	this->ShowGraphParameters = InArgs._ShowGraphParameters;
	this->AutoExpandMenu = InArgs._AutoExpandMenu;
	this->IsParameterRead = InArgs._IsParameterRead;

	Graphs = InGraphs;

	ChildSlot
	[
		SNew(SBorder)
		.BorderImage(FEditorStyle::GetBrush("Menu.Background"))
		.Padding(5)
		[
			SNew(SBox)
			.MinDesiredWidth(300)
			.MaxDesiredHeight(700) // Set max desired height to prevent flickering bug for menu larger than screen
			[
				SAssignNew(GraphMenu, SGraphActionMenu)
				.OnActionSelected(this, &SNiagaraAddParameterMenu::OnActionSelected)
				.OnCollectAllActions(this, &SNiagaraAddParameterMenu::CollectAllActions)
				.AutoExpandActionMenu(AutoExpandMenu.Get())
				.ShowFilterTextBox(true)
				.OnCreateCustomRowExpander_Static(&SNiagaraParameterMapView::CreateCustomActionExpander)
				.OnCreateWidgetForAction_Lambda([](const FCreateWidgetForActionData* InData)
				{
					return SNew(SNiagaraGraphActionWidget, InData);
				})
			]
		]
	];
}

TSharedRef<SEditableTextBox> SNiagaraAddParameterMenu::GetSearchBox()
{
	return GraphMenu->GetFilterTextBox();
}

void SNiagaraAddParameterMenu::OnActionSelected(const TArray<TSharedPtr<FEdGraphSchemaAction>>& SelectedActions, ESelectInfo::Type InSelectionType)
{
	if (InSelectionType == ESelectInfo::OnMouseClick || InSelectionType == ESelectInfo::OnKeyPress || SelectedActions.Num() == 0)
	{
		for (int32 ActionIndex = 0; ActionIndex < SelectedActions.Num(); ActionIndex++)
		{
			TSharedPtr<FNiagaraMenuAction> CurrentAction = StaticCastSharedPtr<FNiagaraMenuAction>(SelectedActions[ActionIndex]);

			if (CurrentAction.IsValid())
			{
				FSlateApplication::Get().DismissAllMenus();
				CurrentAction->ExecuteAction();
			}
		}
	}
}

void SNiagaraAddParameterMenu::CollectAllActions(FGraphActionListBuilderBase& OutAllActions)
{
	if (OnCollectCustomActions.IsBound())
	{
		bool bCreateRemainingActions = true;
		OnCollectCustomActions.Execute(OutAllActions, bCreateRemainingActions);
		if (!bCreateRemainingActions)
		{
			return;
		}
	}

	auto CanCollectSection = [&](const NiagaraParameterMapSectionID::Type GivenSectionID)
	{
		NiagaraParameterMapSectionID::Type ID = Section.Get();
		return ID == NiagaraParameterMapSectionID::NONE || (ID != NiagaraParameterMapSectionID::NONE && ID == GivenSectionID);
	};

	TArray<NiagaraParameterMapSectionID::Type> IDsExcluded;
	// If this is a write node, exclude any read-only vars.
	if (!IsParameterRead.Get())
	{
		IDsExcluded.Add(NiagaraParameterMapSectionID::USER);
		IDsExcluded.Add(NiagaraParameterMapSectionID::ENGINE);
		IDsExcluded.Add(NiagaraParameterMapSectionID::PARAMETERCOLLECTION);
	}

	// If this doesn't have particles in the script, exclude reading or writing them.
	for (TWeakObjectPtr<UNiagaraGraph>& GraphWeakPtr : Graphs)
	{
		UNiagaraGraph* Graph = GraphWeakPtr.Get();
		bool IsModule = Graph->FindOutputNode(ENiagaraScriptUsage::Module) != nullptr || Graph->FindOutputNode(ENiagaraScriptUsage::DynamicInput) != nullptr
			|| Graph->FindOutputNode(ENiagaraScriptUsage::Function) != nullptr;

		UNiagaraScriptSource* Source = Cast<UNiagaraScriptSource>(Graph->GetOuter());
		if (Source && IsModule)
		{
			UNiagaraScript* Script = Cast<UNiagaraScript>(Source->GetOuter());
			if (Script)
			{
				TArray<ENiagaraScriptUsage> Usages = Script->GetSupportedUsageContexts();
				if (!Usages.Contains(ENiagaraScriptUsage::ParticleEventScript) && 
					!Usages.Contains(ENiagaraScriptUsage::ParticleSpawnScript) && 
					!Usages.Contains(ENiagaraScriptUsage::ParticleUpdateScript))
				{
					IDsExcluded.Add(NiagaraParameterMapSectionID::PARTICLE);
				}

				if (!IsParameterRead.Get())
				{
					if (!Usages.Contains(ENiagaraScriptUsage::SystemSpawnScript) &&
						!Usages.Contains(ENiagaraScriptUsage::SystemUpdateScript))
					{
						IDsExcluded.Add(NiagaraParameterMapSectionID::SYSTEM);
					}

					if (!Usages.Contains(ENiagaraScriptUsage::EmitterSpawnScript) &&
						!Usages.Contains(ENiagaraScriptUsage::EmitterUpdateScript))
					{
						IDsExcluded.Add(NiagaraParameterMapSectionID::EMITTER);
					}
				}
			}
		}
	}
	// Particle
	if (CanCollectSection(NiagaraParameterMapSectionID::PARTICLE) && !IDsExcluded.Contains(NiagaraParameterMapSectionID::PARTICLE))
	{
		const FText Category = ShowNamespaceCategory.Get() ? NiagaraParameterMapSectionID::OnGetSectionTitle(NiagaraParameterMapSectionID::PARTICLE) : LOCTEXT("UseExistingParticleAttribute", "Use Existing");
		TArray<FNiagaraVariable> Variables;
		Variables = FNiagaraConstants::GetCommonParticleAttributes();
		AddParameterGroup(OutAllActions, Variables, NiagaraParameterMapSectionID::PARTICLE, Category, FString(), true, false);
		CollectMakeNew(OutAllActions, NiagaraParameterMapSectionID::PARTICLE);
	}

	// DataInstance
	if (CanCollectSection(NiagaraParameterMapSectionID::DATA_INSTANCE) && IDsExcluded.Contains(NiagaraParameterMapSectionID::DATA_INSTANCE) == false && IDsExcluded.Contains(NiagaraParameterMapSectionID::PARTICLE) == false)
	{
		TArray<FNiagaraVariable> Variables;
		Variables.Add(SYS_PARAM_INSTANCE_ALIVE);
		AddParameterGroup(OutAllActions, Variables, NiagaraParameterMapSectionID::DATA_INSTANCE, FText(), FString(), true, false);
	}

	// Emitter
	if (CanCollectSection(NiagaraParameterMapSectionID::EMITTER) && !IDsExcluded.Contains(NiagaraParameterMapSectionID::EMITTER))
	{
		CollectMakeNew(OutAllActions, NiagaraParameterMapSectionID::EMITTER);
	}

	// Module
	if (CanCollectSection(NiagaraParameterMapSectionID::MODULE_INPUT) && !IDsExcluded.Contains(NiagaraParameterMapSectionID::MODULE_INPUT))
	{
		CollectMakeNew(OutAllActions, NiagaraParameterMapSectionID::MODULE_INPUT);
	}

	// Module Output
	if (CanCollectSection(NiagaraParameterMapSectionID::MODULE_OUTPUT) && !IDsExcluded.Contains(NiagaraParameterMapSectionID::MODULE_OUTPUT))
	{
		CollectMakeNew(OutAllActions, NiagaraParameterMapSectionID::MODULE_OUTPUT);
	}

	// Module Local
	if (CanCollectSection(NiagaraParameterMapSectionID::MODULE_LOCAL) && !IDsExcluded.Contains(NiagaraParameterMapSectionID::MODULE_LOCAL))
	{
		CollectMakeNew(OutAllActions, NiagaraParameterMapSectionID::MODULE_LOCAL);
	}

	// Transient
	if (CanCollectSection(NiagaraParameterMapSectionID::TRANSIENT) && !IDsExcluded.Contains(NiagaraParameterMapSectionID::TRANSIENT))
	{
		CollectMakeNew(OutAllActions, NiagaraParameterMapSectionID::TRANSIENT);
	}

	// System
	if (CanCollectSection(NiagaraParameterMapSectionID::SYSTEM) && !IDsExcluded.Contains(NiagaraParameterMapSectionID::SYSTEM))
	{
		CollectMakeNew(OutAllActions, NiagaraParameterMapSectionID::SYSTEM);
	}

	// User
	if (CanCollectSection(NiagaraParameterMapSectionID::USER) && !IDsExcluded.Contains(NiagaraParameterMapSectionID::USER))
	{
		CollectMakeNew(OutAllActions, NiagaraParameterMapSectionID::USER);
	}

	// Parameter collections
	if (CanCollectSection(NiagaraParameterMapSectionID::PARAMETERCOLLECTION) && !IDsExcluded.Contains(NiagaraParameterMapSectionID::PARAMETERCOLLECTION))
	{
		CollectParameterCollectionsActions(OutAllActions);
	}

	// Engine
	if (CanCollectSection(NiagaraParameterMapSectionID::ENGINE) && !IDsExcluded.Contains(NiagaraParameterMapSectionID::ENGINE))
	{
		const FText Category = NiagaraParameterMapSectionID::OnGetSectionTitle(NiagaraParameterMapSectionID::ENGINE);
		
		TArray<FNiagaraVariable> Variables = FNiagaraConstants::GetEngineConstants();
		TArray<FName> EngineNamespaces;
		NiagaraParameterMapSectionID::OnGetSectionNamespaces(NiagaraParameterMapSectionID::ENGINE, EngineNamespaces);
		Variables.RemoveAll([EngineNamespaces](const FNiagaraVariable& Variable)
		{
			FNiagaraParameterHandle VariableHandle(Variable.GetName());
			TArray<FName> VariableNameParts = VariableHandle.GetHandleParts();
			if (VariableNameParts.Num() <= EngineNamespaces.Num())
			{
				return true;
			}

			for (int32 NamespaceIndex = 0; NamespaceIndex < EngineNamespaces.Num(); NamespaceIndex++)
			{
				if (VariableNameParts[NamespaceIndex] != EngineNamespaces[NamespaceIndex])
				{
					return true;
				}
			}

			return false;
		});

		AddParameterGroup(OutAllActions,
			Variables,
			NiagaraParameterMapSectionID::ENGINE,
			ShowNamespaceCategory.Get() ? NiagaraParameterMapSectionID::OnGetSectionTitle(NiagaraParameterMapSectionID::ENGINE) : FText::GetEmpty(),
			FString(), true, false);
	}

	// Collect parameter actions
	if (ShowGraphParameters.Get())
	{
		for (TWeakObjectPtr<UNiagaraGraph>& Graph : Graphs)
		{
			TMap<FNiagaraVariable, FNiagaraGraphParameterReferenceCollection> ParameterEntries = Graph.Get()->GetParameterReferenceMap();
			ParameterEntries.KeySort([](const FNiagaraVariable& A, const FNiagaraVariable& B) { return A.GetName().LexicalLess(B.GetName()); });

			for (const auto& ParameterEntry : ParameterEntries)
			{
				const FNiagaraVariable& Parameter = ParameterEntry.Key;
				FNiagaraParameterHandle Handle;
				bool IsStaticSwitch = SNiagaraParameterMapView::IsStaticSwitchParameter(Parameter, Graphs);
				const NiagaraParameterMapSectionID::Type ParameterSectionID = NiagaraParameterMapSectionID::OnGetSectionFromVariable(Parameter, IsStaticSwitch, Handle);
				if (CanCollectSection(ParameterSectionID))
				{
					if (IDsExcluded.Contains(ParameterSectionID))
					{
						continue;
					}

					const FText Category = ShowNamespaceCategory.Get() ? NiagaraParameterMapSectionID::OnGetSectionTitle(ParameterSectionID) : FText::GetEmpty();
					const FText DisplayName = FText::FromName(Parameter.GetName());

					// Only add this action if it isn't already in the list.
					bool bUnique = true;
					for (int32 Index = 0; Index < OutAllActions.GetNumActions(); Index++)
					{
						const FGraphActionListBuilderBase::ActionGroup& ActionGroup = OutAllActions.GetAction(Index);
						for (const TSharedPtr<FEdGraphSchemaAction>& SchemaAction : ActionGroup.Actions)
						{
							if (SchemaAction->GetMenuDescription().EqualTo(DisplayName))
							{
								bUnique = false;
								break;
							}
						}

						if (!bUnique)
						{
							break;
						}
					}

					if (bUnique)
					{
						const FText Tooltip = FText::GetEmpty();
						TSharedPtr<FNiagaraMenuAction> Action(new FNiagaraMenuAction(
							Category, DisplayName, Tooltip, 0, FText::GetEmpty(),
							FNiagaraMenuAction::FOnExecuteStackAction::CreateSP(this, &SNiagaraAddParameterMenu::AddParameterSelected, Parameter, false, ParameterSectionID)));

						OutAllActions.AddAction(Action);
					}
				}
			}
		}
	}
}

void SNiagaraAddParameterMenu::AddParameterGroup(
	FGraphActionListBuilderBase& OutActions,
	TArray<FNiagaraVariable>& Variables,
	const NiagaraParameterMapSectionID::Type InSection,
	const FText& Category,
	const FString& RootCategory,
	const bool bSort,
	const bool bCustomName,
	bool bForMakeNew)
{
	if (bSort)
	{
		Variables.Sort([](const FNiagaraVariable& A, const FNiagaraVariable& B) { return A.GetName().LexicalLess(B.GetName()); });
	}

	for (const FNiagaraVariable& Variable : Variables)
	{
		const FText DisplayName = FText::FromName(Variable.GetName());
		FText Tooltip = FText::GetEmpty();

		if (const UStruct* VariableStruct = Variable.GetType().GetStruct())
		{
			Tooltip = VariableStruct->GetToolTipText(true);
		}

		TSharedPtr<FNiagaraMenuAction> Action(new FNiagaraMenuAction(Category, DisplayName, Tooltip, 0, FText(),
			FNiagaraMenuAction::FOnExecuteStackAction::CreateSP(this, &SNiagaraAddParameterMenu::AddParameterSelected, Variable, bCustomName, InSection)));
		if (bForMakeNew == false)
		{
			Action->SetParamterVariable(Variable);
		}

		if (Variable.IsDataInterface())
		{
			if (const UClass* DataInterfaceClass = Variable.GetType().GetClass())
			{
				Action->IsExperimental = DataInterfaceClass->GetMetaData("DevelopmentStatus") == TEXT("Experimental");
			}
		}

		OutActions.AddAction(Action, RootCategory);
	}
}

void SNiagaraAddParameterMenu::CollectParameterCollectionsActions(FGraphActionListBuilderBase& OutActions)
{
	//Create sub menus for parameter collections.
	FAssetRegistryModule& AssetRegistryModule = FModuleManager::LoadModuleChecked<FAssetRegistryModule>("AssetRegistry");
	TArray<FAssetData> CollectionAssets;
	AssetRegistryModule.Get().GetAssetsByClass(UNiagaraParameterCollection::StaticClass()->GetFName(), CollectionAssets);

	const FText Category = NiagaraParameterMapSectionID::OnGetSectionTitle(NiagaraParameterMapSectionID::PARAMETERCOLLECTION);
	for (FAssetData& CollectionAsset : CollectionAssets)
	{
		UNiagaraParameterCollection* Collection = CastChecked<UNiagaraParameterCollection>(CollectionAsset.GetAsset());
		if (Collection)
		{
			AddParameterGroup(OutActions, Collection->GetParameters(), NiagaraParameterMapSectionID::PARAMETERCOLLECTION, Category, FString(), true, false);
		}
	}
}

void SNiagaraAddParameterMenu::CollectMakeNew(FGraphActionListBuilderBase& OutActions, const NiagaraParameterMapSectionID::Type InSection)
{
	if (!AllowCreatingNew.Get())
	{
		return;
	}

	TArray<FNiagaraVariable> Variables;
	TArray<FNiagaraTypeDefinition> Types = FNiagaraTypeRegistry::GetRegisteredTypes();
	for (const FNiagaraTypeDefinition& RegisteredType : Types)
	{
		bool bAllowType = true;
		if (OnAllowMakeType.IsBound())
		{
			bAllowType = OnAllowMakeType.Execute(RegisteredType);
		}

		if (bAllowType)
		{
			FNiagaraVariable Var(RegisteredType, FName(*RegisteredType.GetNameText().ToString()));
			FNiagaraEditorUtilities::ResetVariableToDefaultValue(Var);
			Variables.Add(Var);
		}
	}

	AddParameterGroup(OutActions, Variables, InSection,
		LOCTEXT("MakeNewCat", "Make New"), 
		ShowNamespaceCategory.Get() ? NiagaraParameterMapSectionID::OnGetSectionTitle(InSection).ToString() : FString(), 
		true, true, true);
}

void SNiagaraAddParameterMenu::AddParameterSelected(FNiagaraVariable NewVariable, const bool bCreateCustomName, const NiagaraParameterMapSectionID::Type InSection)
{
	if (bCreateCustomName)
	{
		FString TypeDisplayName;
		if (NewVariable.GetType().GetEnum() != nullptr)
		{
			TypeDisplayName = ((UField*)NewVariable.GetType().GetEnum())->GetDisplayNameText().ToString();
		}
		else if (NewVariable.GetType().GetStruct() != nullptr)
		{
			TypeDisplayName = NewVariable.GetType().GetStruct()->GetDisplayNameText().ToString();
		}
		else if (NewVariable.GetType().GetClass() != nullptr)
		{
			TypeDisplayName = NewVariable.GetType().GetClass()->GetDisplayNameText().ToString();
		}
		FString NewVariableDefaultName = TypeDisplayName.IsEmpty() 
			? TEXT("New Variable")
			: TEXT("New ") + TypeDisplayName;

		TArray<FString> NameParts;

		TArray<FName> SectionNamespaces;
		NiagaraParameterMapSectionID::OnGetSectionNamespaces(InSection, SectionNamespaces);
		for (FName SectionNamespace : SectionNamespaces)
		{
			NameParts.Add(SectionNamespace.ToString());
		}

		FNiagaraNamespaceMetadata NamespaceMetadata = GetDefault<UNiagaraEditorSettings>()->GetMetaDataForNamespaces(SectionNamespaces);
		if (NamespaceMetadata.IsValid() && NamespaceMetadata.RequiredNamespaceModifier != NAME_None)
		{
			NameParts.Add(NamespaceMetadata.RequiredNamespaceModifier.ToString());
		}

		NameParts.Add(NewVariableDefaultName);
		const FString ResultName = FString::Join(NameParts, TEXT("."));
		NewVariable.SetName(FName(*ResultName));
	}

	OnAddParameter.ExecuteIfBound(NewVariable);
}

class SNiagaraActionMenuExpander : public SExpanderArrow
{
	SLATE_BEGIN_ARGS(SNiagaraActionMenuExpander) {}
		SLATE_ATTRIBUTE(float, IndentAmount)
	SLATE_END_ARGS()

public:
	void Construct(const FArguments& InArgs, const FCustomExpanderData& ActionMenuData)
	{
		OwnerRowPtr = ActionMenuData.TableRow;
		IndentAmount = InArgs._IndentAmount;
		if (!ActionMenuData.RowAction.IsValid())
		{
			SExpanderArrow::FArguments SuperArgs;
			SuperArgs._IndentAmount = InArgs._IndentAmount;

			SExpanderArrow::Construct(SuperArgs, ActionMenuData.TableRow);
		}
		else
		{
			ChildSlot
			.Padding(TAttribute<FMargin>(this, &SNiagaraActionMenuExpander::GetCustomIndentPadding))
			[	
				SNew(SBox)
			];
		}
	}

private:
	FMargin GetCustomIndentPadding() const
	{
		return SExpanderArrow::GetExpanderPadding();
	}
};


TSharedRef<SExpanderArrow> SNiagaraParameterMapView::CreateCustomActionExpander(const FCustomExpanderData& ActionMenuData)
{
	return SNew(SNiagaraActionMenuExpander, ActionMenuData);
}

#undef LOCTEXT_NAMESPACE // "NiagaraParameterMapView"<|MERGE_RESOLUTION|>--- conflicted
+++ resolved
@@ -38,10 +38,6 @@
 #include "NiagaraScriptVariable.h"
 #include "Widgets/SPanel.h"
 #include "Widgets/Layout/SBox.h"
-<<<<<<< HEAD
-#include "NiagaraSystemEditorData.h"
-#include "ViewModels/Stack/NiagaraStackSystemSettingsGroup.h"
-=======
 #include "Widgets/SNullWidget.h"
 #include "Widgets/SToolTip.h"
 #include "NiagaraSystemEditorData.h"
@@ -55,7 +51,6 @@
 #include "NiagaraNodeOutput.h"
 #include "NiagaraNodeEmitter.h"
 #include "HAL/PlatformApplicationMisc.h"
->>>>>>> 90fae962
 
 #define LOCTEXT_NAMESPACE "NiagaraParameterMapView"
 
@@ -198,15 +193,12 @@
 	}
 
 	EmptyGraphs();
-<<<<<<< HEAD
-=======
 	if (CachedSystem.IsValid())
 	{
 		CachedSystem->GetExposedParameters().RemoveOnChangedHandler(UserParameterStoreChangedHandle);
 		CachedSystem->EditorOnlyAddedParameters.RemoveOnChangedHandler(AddedParameterStoreChangedHandle);
 		CachedSystem.Reset();
 	}
->>>>>>> 90fae962
 
 	SelectedScriptObjects->OnSelectedObjectsChanged().RemoveAll(this);
 	if (SelectedVariableObjects)
@@ -382,11 +374,6 @@
 
 void SNiagaraParameterMapView::AddParameter(FNiagaraVariable NewVariable)
 {
-<<<<<<< HEAD
-	FNiagaraParameterHandle ParameterHandle;
-	bool bSuccess = false;
-	if (NiagaraParameterMapSectionID::OnGetSectionFromVariable(NewVariable, IsStaticSwitchParameter(NewVariable, Graphs), ParameterHandle) == NiagaraParameterMapSectionID::USER)
-=======
 	bool bEnterRenameModeOnAdd = true;
 	AddParameter(NewVariable, bEnterRenameModeOnAdd);
 }
@@ -431,7 +418,6 @@
 		}
 	}
 	else if (ToolkitType == SYSTEM)
->>>>>>> 90fae962
 	{
 		UNiagaraSystem* System = CachedSystem.Get();
 		if (System != nullptr)
@@ -440,31 +426,6 @@
 			System->Modify();
 			if (SectionID == NiagaraParameterMapSectionID::USER)
 			{
-<<<<<<< HEAD
-				UNiagaraSystemEditorData* SystemEditorData = CastChecked<UNiagaraSystemEditorData>(System->GetEditorData(), ECastCheckedType::NullChecked);
-				bSuccess = FNiagaraEditorUtilities::AddParameter(NewVariable, System->GetExposedParameters(), *System, SystemEditorData->GetStackEditorData());
-			}
-		}
-	}
-	else if (Graphs.Num() > 0)
-	{
-		TSet<FName> Names;
-		for (const TWeakObjectPtr<UNiagaraGraph>& GraphWeakPtr : Graphs)
-		{
-			if (GraphWeakPtr.IsValid())
-			{
-				UNiagaraGraph* Graph = GraphWeakPtr.Get();
-				for (const auto& ParameterElement : Graph->GetParameterReferenceMap())
-				{
-					Names.Add(ParameterElement.Key.GetName());
-				}
-			}
-		}
-		const FName NewUniqueName = FNiagaraUtilities::GetUniqueName(NewVariable.GetName(), Names);
-		NewVariable.SetName(NewUniqueName);
-
-		for (const TWeakObjectPtr<UNiagaraGraph>& GraphWeakPtr : Graphs)
-=======
 				bSuccess = FNiagaraEditorUtilities::AddParameter(NewVariable, System->GetExposedParameters(), *System, nullptr);
 			}
 			else
@@ -479,31 +440,15 @@
 		GraphActionMenu->RefreshAllActions(true);
 		GraphActionMenu->SelectItemByName(*FNiagaraParameterUtilities::FormatParameterNameForTextDisplay(NewVariable.GetName()).ToString());
 		if (bEnterRenameModeOnAdd)
->>>>>>> 90fae962
 		{
 			TArray<FName> Namespaces;
 			NiagaraParameterMapSectionID::OnGetSectionNamespaces(SectionID, Namespaces);
 			FNiagaraNamespaceMetadata NamespaceMetadata = GetDefault<UNiagaraEditorSettings>()->GetMetaDataForNamespaces(Namespaces);
 			if (NamespaceMetadata.IsValid() && NamespaceMetadata.Options.Contains(ENiagaraNamespaceMetadataOptions::PreventEditingName) == false)
 			{
-<<<<<<< HEAD
-				UNiagaraGraph* Graph = GraphWeakPtr.Get();
-				Graph->AddParameter(NewVariable);
-				bSuccess = true;
-			}
-		}
-	}
-
-	if (bSuccess)
-	{
-		GraphActionMenu->RefreshAllActions(true);
-		GraphActionMenu->SelectItemByName(NewVariable.GetName());
-		GraphActionMenu->OnRequestRenameOnActionNode();
-=======
 				GraphActionMenu->OnRequestRenameOnActionNode();
 			}
 		}
->>>>>>> 90fae962
 	}
 }
 
@@ -1045,15 +990,12 @@
 void SNiagaraParameterMapView::Refresh(bool bRefreshMenu/* = true*/)
 {
 	EmptyGraphs();
-<<<<<<< HEAD
-=======
 	if (CachedSystem.IsValid())
 	{
 		CachedSystem->GetExposedParameters().RemoveOnChangedHandler(UserParameterStoreChangedHandle);
 		CachedSystem->EditorOnlyAddedParameters.RemoveOnChangedHandler(AddedParameterStoreChangedHandle);
 		CachedSystem.Reset();
 	}
->>>>>>> 90fae962
 
 	TSet<UObject*> Objects = SelectedScriptObjects->GetSelectedObjects();
 	for (UObject* Object : Objects)
@@ -1069,16 +1011,12 @@
 		}
 		else if (UNiagaraSystem* System = Cast<UNiagaraSystem>(Object))
 		{
-<<<<<<< HEAD
-			AddGraph(System->GetSystemSpawnScript()->GetSource());
-=======
 			CachedSystem = System;
 			AddGraph(System->GetSystemSpawnScript()->GetSource());
 			UserParameterStoreChangedHandle = System->GetExposedParameters().AddOnChangedHandler(
 				FNiagaraParameterStore::FOnChanged::FDelegate::CreateSP(this, &SNiagaraParameterMapView::OnSystemParameterStoreChanged));
 			AddedParameterStoreChangedHandle = System->EditorOnlyAddedParameters.AddOnChangedHandler(
 				FNiagaraParameterStore::FOnChanged::FDelegate::CreateSP(this, &SNiagaraParameterMapView::OnSystemParameterStoreChanged));
->>>>>>> 90fae962
 		}
 	}
 
@@ -1100,32 +1038,15 @@
 		}
 	}
 
-<<<<<<< HEAD
+	if (bRefreshMenu)
+	{
+		GraphActionMenu->RefreshAllActions(true);
+	}
+}
+
 void SNiagaraParameterMapView::SelectedObjectsChanged()
 {
 	Refresh(true);
-=======
-	if (bRefreshMenu)
-	{
-		GraphActionMenu->RefreshAllActions(true);
-	}
->>>>>>> 90fae962
-}
-
-void SNiagaraParameterMapView::EmptyGraphs()
-{
-	checkf(Graphs.Num() == OnGraphChangedHandles.Num() && Graphs.Num() == OnRecompileHandles.Num(), TEXT("Graphs and change delegates out of sync!"));
-	for (int GraphIndex = 0; GraphIndex < Graphs.Num(); ++GraphIndex)
-	{
-		if (Graphs[GraphIndex].IsValid())
-		{
-			Graphs[GraphIndex]->RemoveOnGraphChangedHandler(OnGraphChangedHandles[GraphIndex]);
-			Graphs[GraphIndex]->RemoveOnGraphNeedsRecompileHandler(OnRecompileHandles[GraphIndex]);
-		}
-	}
-	Graphs.Empty();
-	OnGraphChangedHandles.Empty();
-	OnRecompileHandles.Empty();
 }
 
 void SNiagaraParameterMapView::EmptyGraphs()
@@ -1153,13 +1074,10 @@
 			FOnGraphChanged::FDelegate::CreateRaw(this, &SNiagaraParameterMapView::OnGraphChanged));
 		FDelegateHandle OnRecompileHandle = Graph->AddOnGraphNeedsRecompileHandler(
 			FOnGraphChanged::FDelegate::CreateRaw(this, &SNiagaraParameterMapView::OnGraphChanged));
-<<<<<<< HEAD
-=======
 		if (ToolkitType == EToolkitType::SCRIPT)
 		{
 			OnSubObjectSelectionChangedHandle = Graph->OnSubObjectSelectionChanged().AddSP(this, &SNiagaraParameterMapView::HandleGraphSubObjectSelectionChanged);
 		}
->>>>>>> 90fae962
 
 		OnGraphChangedHandles.Add(OnGraphChangedHandle);
 		OnRecompileHandles.Add(OnRecompileHandle);
