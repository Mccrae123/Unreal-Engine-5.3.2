// Copyright Epic Games, Inc. All Rights Reserved.

#include "Widgets/SNiagaraParameterMapView.h"

#include "AssetRegistryModule.h"
#include "DetailLayoutBuilder.h"
#include "EdGraphSchema_Niagara.h"
#include "IAssetTools.h"
#include "NiagaraActions.h"
#include "NiagaraClipboard.h"
#include "NiagaraCommon.h"
#include "NiagaraConstants.h"
#include "NiagaraEditorModule.h"
#include "NiagaraEditorSettings.h"
#include "NiagaraEditorStyle.h"
#include "NiagaraEditorUtilities.h"
#include "NiagaraEmitter.h"
#include "NiagaraGraph.h"
#include "NiagaraNodeAssignment.h"
#include "NiagaraNodeEmitter.h"
#include "NiagaraNodeOutput.h"
#include "NiagaraNodeParameterMapGet.h"
#include "NiagaraObjectSelection.h"
#include "NiagaraParameterMapHistory.h"
#include "NiagaraParameterStore.h"
#include "NiagaraScript.h"
#include "NiagaraScriptSource.h"
#include "NiagaraScriptVariable.h"
#include "NiagaraSimulationStageBase.h"
#include "NiagaraSystem.h"
#include "ScopedTransaction.h"
#include "SGraphActionMenu.h"
#include "SNiagaraGraphActionWidget.h"
#include "SNiagaraParameterMapPaletteItem.h"
#include "Classes/EditorStyleSettings.h"
#include "EdGraph/EdGraphNode.h"
#include "EdGraph/EdGraphPin.h"
#include "EdGraph/EdGraphSchema.h"
#include "Framework/Application/SlateApplication.h"
#include "Framework/Commands/GenericCommands.h"
#include "Framework/MultiBox/MultiBoxBuilder.h"
#include "HAL/PlatformApplicationMisc.h"
#include "ViewModels/NiagaraEmitterHandleViewModel.h"
#include "ViewModels/Stack/NiagaraStackGraphUtilities.h"
#include "ViewModels/Stack/NiagaraStackSystemSettingsGroup.h"
#include "Widgets/SNiagaraActionMenuExpander.h"
#include "Widgets/SNiagaraParameterMenu.h"
#include "Widgets/SNullWidget.h"
#include "Widgets/SToolTip.h"
#include "Widgets/Images/SImage.h"
#include "Widgets/Input/SComboButton.h"
#include "Widgets/Input/SSearchBox.h"
#include "Widgets/Layout/SBox.h"

#define LOCTEXT_NAMESPACE "NiagaraParameterMapView"

FText NiagaraParameterMapSectionID::OnGetSectionTitle(const NiagaraParameterMapSectionID::Type InSection)
{
	TArray<FName> SectionNamespaces;
	OnGetSectionNamespaces(InSection, SectionNamespaces);
	FNiagaraNamespaceMetadata NamespaceMetadata = GetDefault<UNiagaraEditorSettings>()->GetMetaDataForNamespaces(SectionNamespaces);
	if (NamespaceMetadata.IsValid())
	{
		return NamespaceMetadata.DisplayNameLong.IsEmptyOrWhitespace() == false
			? NamespaceMetadata.DisplayNameLong
			: NamespaceMetadata.DisplayName;
	}
	else if (SectionNamespaces.Num() == 1)
	{
		return FText::FromName(SectionNamespaces[0]);
	}
	else
	{
		return NSLOCTEXT("GraphActionNode", "Unknown", "Unknown");
	}
}

void NiagaraParameterMapSectionID::OnGetSectionNamespaces(const NiagaraParameterMapSectionID::Type InSection, TArray<FName>& OutSectionNamespaces)
{
	switch (InSection)
	{
	case NiagaraParameterMapSectionID::ENGINE:
		OutSectionNamespaces.Add(FNiagaraConstants::EngineNamespace);
		break;
	case NiagaraParameterMapSectionID::EMITTER:
		OutSectionNamespaces.Add(FNiagaraConstants::EmitterNamespace);
		break;
	case NiagaraParameterMapSectionID::MODULE_INPUT:
		OutSectionNamespaces.Add(FNiagaraConstants::ModuleNamespace);
		break;
	case NiagaraParameterMapSectionID::MODULE_OUTPUT:
		OutSectionNamespaces.Add(FNiagaraConstants::OutputNamespace);
		break;
	case NiagaraParameterMapSectionID::MODULE_LOCAL:
		OutSectionNamespaces.Add(FNiagaraConstants::LocalNamespace);
		OutSectionNamespaces.Add(FNiagaraConstants::ModuleNamespace);
		break;
	case NiagaraParameterMapSectionID::TRANSIENT:
		OutSectionNamespaces.Add(FNiagaraConstants::TransientNamespace);
		break;
	case NiagaraParameterMapSectionID::DATA_INSTANCE:
		OutSectionNamespaces.Add(FNiagaraConstants::DataInstanceNamespace);
		break;
	case NiagaraParameterMapSectionID::STATIC_SWITCH:
		OutSectionNamespaces.Add(FNiagaraConstants::StaticSwitchNamespace);
		break;
	case NiagaraParameterMapSectionID::SYSTEM:
		OutSectionNamespaces.Add(FNiagaraConstants::SystemNamespace);
		break;
	case NiagaraParameterMapSectionID::PARTICLE:
		OutSectionNamespaces.Add(FNiagaraConstants::ParticleAttributeNamespace);
		break;
	case NiagaraParameterMapSectionID::USER:
		OutSectionNamespaces.Add(FNiagaraConstants::UserNamespace);
		break;
	case NiagaraParameterMapSectionID::PARAMETERCOLLECTION:
		OutSectionNamespaces.Add(FNiagaraConstants::ParameterCollectionNamespace);
		break;
	case NiagaraParameterMapSectionID::STACK_CONTEXT:
		OutSectionNamespaces.Add(FNiagaraConstants::StackContextNamespace);
		break;

	}
}

SNiagaraParameterMapView::~SNiagaraParameterMapView()
{
	// Unregister all commands for right click on action node
	ToolkitCommands->UnmapAction(FGenericCommands::Get().Delete);
	ToolkitCommands->UnmapAction(FGenericCommands::Get().Rename);
	ToolkitCommands->UnmapAction(FGenericCommands::Get().Copy);

	TSet<UObject*> Objects = SelectedScriptObjects->GetSelectedObjects();
	for (UObject* Object : Objects)
	{
		if (UNiagaraSystem* System = Cast<UNiagaraSystem>(Object))
		{
			System->GetExposedParameters().RemoveAllOnChangedHandlers(this);
			break;
		}
	}

	EmptyGraphs();
	if (CachedSystem.IsValid())
	{
		CachedSystem->GetExposedParameters().RemoveOnChangedHandler(UserParameterStoreChangedHandle);
		CachedSystem->EditorOnlyAddedParameters.RemoveOnChangedHandler(AddedParameterStoreChangedHandle);
		CachedSystem.Reset();
	}

	SelectedScriptObjects->OnSelectedObjectsChanged().RemoveAll(this);
	if (SelectedVariableObjects)
	{
		SelectedVariableObjects->OnSelectedObjectsChanged().RemoveAll(this);
	}
}

void SNiagaraParameterMapView::Construct(const FArguments& InArgs, const TArray<TSharedRef<FNiagaraObjectSelection>>& InSelectedObjects, const EToolkitType InToolkitType, const TSharedPtr<FUICommandList>& InToolkitCommands)
{
	bNeedsRefresh = false;
	bIsAddingParameter = false;
	ToolkitType = InToolkitType;
	ToolkitCommands = InToolkitCommands;
	AddParameterButtons.SetNum(NiagaraParameterMapSectionID::Num);
	ParametersWithNamespaceModifierRenamePending = MakeShared<TArray<FName>>();

	SelectedScriptObjects = InSelectedObjects[0];
	SelectedScriptObjects->OnSelectedObjectsChanged().AddSP(this, &SNiagaraParameterMapView::SelectedObjectsChanged);
	if (InSelectedObjects.Num() == 2)
	{
		//SelectedVariableObjects->OnSelectedObjectsChanged().AddSP(this, &SNiagaraParameterMapView::SelectedObjectsChanged);
		SelectedVariableObjects = InSelectedObjects[1];
	}
	
	// Register all commands for right click on action node
	{
		TSharedPtr<FUICommandList> ToolKitCommandList = ToolkitCommands;
		ToolKitCommandList->MapAction(FGenericCommands::Get().Delete,
			FExecuteAction::CreateSP(this, &SNiagaraParameterMapView::OnDeleteEntry),
			FCanExecuteAction::CreateSP(this, &SNiagaraParameterMapView::CanDeleteEntry));
		ToolKitCommandList->MapAction(FGenericCommands::Get().Rename,
			FExecuteAction::CreateSP(this, &SNiagaraParameterMapView::OnRequestRenameOnActionNode),
			FCanExecuteAction::CreateSP(this, &SNiagaraParameterMapView::CanRequestRenameOnActionNode));
		ToolKitCommandList->MapAction(FGenericCommands::Get().Copy,
			FExecuteAction::CreateSP(this, &SNiagaraParameterMapView::OnCopyParameterReference),
			FCanExecuteAction::CreateSP(this, &SNiagaraParameterMapView::CanCopyParameterReference));
	}

	Refresh(false);

	SAssignNew(FilterBox, SSearchBox)
		.OnTextChanged(this, &SNiagaraParameterMapView::OnFilterTextChanged);

	// create the main action list piece of this widget
	SAssignNew(GraphActionMenu, SGraphActionMenu, false)
		.OnGetFilterText(this, &SNiagaraParameterMapView::GetFilterText)
		.OnCreateWidgetForAction(this, &SNiagaraParameterMapView::OnCreateWidgetForAction)
		.OnCollectAllActions(this, &SNiagaraParameterMapView::CollectAllActions)
		.OnCollectStaticSections(this, &SNiagaraParameterMapView::CollectStaticSections)
		.OnActionDragged(this, &SNiagaraParameterMapView::OnActionDragged)
		.OnActionSelected(this, &SNiagaraParameterMapView::OnActionSelected)
		.OnActionDoubleClicked(this, &SNiagaraParameterMapView::OnActionDoubleClicked)
		.OnContextMenuOpening(this, &SNiagaraParameterMapView::OnContextMenuOpening)
		.OnGetSectionTitle(this, &SNiagaraParameterMapView::OnGetSectionTitle)
		.OnGetSectionToolTip(this, &SNiagaraParameterMapView::OnGetSectionToolTip)
		.OnGetSectionWidget(this, &SNiagaraParameterMapView::OnGetSectionWidget)
		.OnCreateCustomRowExpander_Static(&SNiagaraParameterMapView::CreateCustomActionExpander)
		.OnActionMatchesName(this, &SNiagaraParameterMapView::HandleActionMatchesName)
		.AutoExpandActionMenu(false)
		.AlphaSortItems(false)
		.UseSectionStyling(true)
		.ShowFilterTextBox(true);

	ChildSlot
	[
		SNew(SBox)
		.MinDesiredWidth(300)
		[
			SNew(SVerticalBox)

			+ SVerticalBox::Slot()
			.AutoHeight()
			[
				SNew(SBorder)
				.Padding(4.0f)
				.BorderImage(FEditorStyle::GetBrush("ToolPanel.GroupBorder"))
				.AddMetaData<FTagMetaData>(FTagMetaData(TEXT("ParameterMapPanel")))
				[
					FilterBox.ToSharedRef()
				]
			]
		
			+ SVerticalBox::Slot()
			.FillHeight(1.0f)
			[
				GraphActionMenu.ToSharedRef()
			]
		]
	];
}

void SNiagaraParameterMapView::Tick(const FGeometry& AllottedGeometry, const double InCurrentTime, const float InDeltaTime)
{
	if (bNeedsRefresh)
	{
		GraphActionMenu->RefreshAllActions(true);
		bNeedsRefresh = false;
	}
}

bool SNiagaraParameterMapView::ParameterAddEnabled() const
{
	return SelectedGraphs.Num() > 0;
}

void SNiagaraParameterMapView::AddParameter(FNiagaraVariable NewVariable)
{
	bool bEnterRenameModeOnAdd = true;
	AddParameter(NewVariable, bEnterRenameModeOnAdd);
}

void SNiagaraParameterMapView::AddParameter(FNiagaraVariable NewVariable, bool bEnterRenameModeOnAdd)
{
	TGuardValue<bool> AddParameterRefreshGuard(bIsAddingParameter, true);
	FNiagaraParameterHandle ParameterHandle;
	bool bSuccess = false;

	NiagaraParameterMapSectionID::Type SectionID = NiagaraParameterMapSectionID::OnGetSectionFromVariable(NewVariable, IsStaticSwitchParameter(NewVariable, SelectedGraphs), ParameterHandle);
	if (ToolkitType == SCRIPT)
	{
		if (SelectedGraphs.Num() > 0)
		{
			TSet<FName> Names;
			for (const TWeakObjectPtr<UNiagaraGraph>& GraphWeakPtr : SelectedGraphs)
			{
				if (GraphWeakPtr.IsValid())
				{
					UNiagaraGraph* Graph = GraphWeakPtr.Get();
					for (const auto& ParameterElement : Graph->GetParameterReferenceMap())
					{
						Names.Add(ParameterElement.Key.GetName());
					}
				}
			}
			const FName NewUniqueName = FNiagaraUtilities::GetUniqueName(NewVariable.GetName(), Names);
			NewVariable.SetName(NewUniqueName);

			FScopedTransaction AddTransaction(LOCTEXT("AddScriptParameterTransaction", "Add parameter to script."));
			for (const TWeakObjectPtr<UNiagaraGraph>& GraphWeakPtr : SelectedGraphs)
			{
				if (GraphWeakPtr.IsValid())
				{
					UNiagaraGraph* Graph = GraphWeakPtr.Get();
					Graph->Modify();
					Graph->AddParameter(NewVariable);
					bSuccess = true;
				}
			}
		}
	}
	else if (ToolkitType == SYSTEM)
	{
		UNiagaraSystem* System = CachedSystem.Get();
		if (System != nullptr)
		{
			FScopedTransaction AddTransaction(LOCTEXT("AddSystemParameterTransaction", "Add parameter to system."));
			System->Modify();
			if (SectionID == NiagaraParameterMapSectionID::USER)
			{
				bSuccess = FNiagaraEditorUtilities::AddParameter(NewVariable, System->GetExposedParameters(), *System, nullptr);
			}
			else
			{
				bSuccess = FNiagaraEditorUtilities::AddParameter(NewVariable, System->EditorOnlyAddedParameters, *System, nullptr);
			}
		}
	}

	if (bSuccess)
	{
		GraphActionMenu->RefreshAllActions(true);
		GraphActionMenu->SelectItemByName(*FNiagaraParameterUtilities::FormatParameterNameForTextDisplay(NewVariable.GetName()).ToString());
		if (bEnterRenameModeOnAdd)
		{
			TArray<FName> Namespaces;
			NiagaraParameterMapSectionID::OnGetSectionNamespaces(SectionID, Namespaces);
			FNiagaraNamespaceMetadata NamespaceMetadata = GetDefault<UNiagaraEditorSettings>()->GetMetaDataForNamespaces(Namespaces);
			if (NamespaceMetadata.IsValid() && NamespaceMetadata.Options.Contains(ENiagaraNamespaceMetadataOptions::PreventEditingName) == false)
			{
				GraphActionMenu->OnRequestRenameOnActionNode();
			}
		}
	}
}

bool SNiagaraParameterMapView::AllowMakeTypeGeneric(const FNiagaraTypeDefinition& InType) const
{
	return InType != FNiagaraTypeDefinition::GetParameterMapDef() && !InType.IsInternalType();
}

bool SNiagaraParameterMapView::AllowMakeTypeAttribute(const FNiagaraTypeDefinition& InType) const
{
	return InType != FNiagaraTypeDefinition::GetParameterMapDef()
		&& InType != FNiagaraTypeDefinition::GetGenericNumericDef()
		&& !InType.IsInternalType();
}

void SNiagaraParameterMapView::OnFilterTextChanged(const FText& InFilterText)
{
	GraphActionMenu->GenerateFilteredItems(false);
}

FText SNiagaraParameterMapView::GetFilterText() const
{
	return FilterBox->GetText();
}

TSharedRef<SWidget> SNiagaraParameterMapView::OnCreateWidgetForAction(struct FCreateWidgetForActionData* const InCreateData)
{
	return SNew(SNiagaraParameterMapPalleteItem, InCreateData)
		.OnItemRenamed(this, &SNiagaraParameterMapView::OnPostRenameActionNode);
}

void SNiagaraParameterMapView::CollectAllActions(FGraphActionListBuilderBase& OutAllActions)
{
	LastCollectedParameters.Empty();

	if (SelectedGraphs.Num() == 0)
	{
		return;
	}

	TMap<FNiagaraVariable, TArray<FNiagaraGraphParameterReferenceCollection>> ParameterEntries;
	TArray<FName> CustomIterationSourceNamespaces;
	if (ToolkitType == SCRIPT)
	{
		CollectAllActionsForScriptToolkit(ParameterEntries, CustomIterationSourceNamespaces);
	}
	else if (ToolkitType == SYSTEM)
	{
		CollectAllActionsForSystemToolkit(ParameterEntries, CustomIterationSourceNamespaces);
	}

	ParameterEntries.KeySort([](const FNiagaraVariable& A, const FNiagaraVariable& B) { return A.GetName().LexicalLess(B.GetName()); });
	const FText TooltipFormat = LOCTEXT("Parameters", "Name: {0} \nType: {1}");
	for (const auto& ParameterEntry : ParameterEntries)
	{
		const FNiagaraVariable& Parameter = ParameterEntry.Key;
		FNiagaraParameterHandle Handle;
		const NiagaraParameterMapSectionID::Type Section = NiagaraParameterMapSectionID::OnGetSectionFromVariable(Parameter, IsStaticSwitchParameter(Parameter, SelectedGraphs), Handle);
		if (Section == NiagaraParameterMapSectionID::NONE)
		{
			continue;
		}

		if (HiddenSectionIDs.Contains(Section))
		{
			continue;
		}

		bool bIsExternallyReferenced = false;
		bool bIsSourcedFromCustomStackContext = false;
		for (const FNiagaraGraphParameterReferenceCollection& ReferenceCollection : ParameterEntry.Value)
		{
			for (const FNiagaraGraphParameterReference& ParameterReference : ReferenceCollection.ParameterReferences)
			{
				UNiagaraNode* ReferenceNode = Cast<UNiagaraNode>(ParameterReference.Value.Get());
				if (ReferenceNode != nullptr)
				{
					UNiagaraGraph* ReferenceGraph;
					UNiagaraNodeAssignment* OwningAssignmentNode = ReferenceNode->GetTypedOuter<UNiagaraNodeAssignment>();
					if (OwningAssignmentNode != nullptr)
					{
						ReferenceGraph = Cast<UNiagaraGraph>(OwningAssignmentNode->GetGraph());
					}
					else
					{
						ReferenceGraph = Cast<UNiagaraGraph>(ReferenceNode->GetGraph());
					}
					if (ReferenceGraph != nullptr && !Handle.IsUserHandle() && SelectedGraphs.ContainsByPredicate([ReferenceGraph](TWeakObjectPtr<UNiagaraGraph> Graph) { return Graph.Get() == ReferenceGraph; }) == false)
					{
						bIsExternallyReferenced = true;
						break;
					}
				}
			}
			if (bIsExternallyReferenced)
			{
				break;
			}
		}

		for (const FName& CustomIterationNamespace : CustomIterationSourceNamespaces)
		{
			if (Parameter.IsInNameSpace(CustomIterationNamespace))
			{
				bIsSourcedFromCustomStackContext = true;
				break;
			}
		}

		const FText Name = FNiagaraParameterUtilities::FormatParameterNameForTextDisplay(Parameter.GetName());
		const FText Tooltip = FText::Format(TooltipFormat, Name, Parameter.GetType().GetNameText());
		TSharedPtr<FNiagaraParameterAction> ParameterAction(new FNiagaraParameterAction(Parameter, ParameterEntry.Value, FText::GetEmpty(), Name, Tooltip, 0, FText(), ParametersWithNamespaceModifierRenamePending, Section));
<<<<<<< HEAD
		ParameterAction->bIsExternallyReferenced = bIsExternallyReferenced;
		ParameterAction->bIsSourcedFromCustomStackContext = bIsSourcedFromCustomStackContext;
=======
		ParameterAction->SetIsExternallyReferenced(bIsExternallyReferenced);
		ParameterAction->SetIsSourcedFromCustomStackContext(bIsSourcedFromCustomStackContext);
>>>>>>> 3aae9151
		OutAllActions.AddAction(ParameterAction);
		LastCollectedParameters.Add(Parameter);
	}
}

void SNiagaraParameterMapView::CollectAllActionsForScriptToolkit(TMap<FNiagaraVariable, TArray<FNiagaraGraphParameterReferenceCollection>>& OutParameterEntries, TArray<FName>& OutCustomIterationSourceNamespaces)
{
	// For scripts we use the reference maps cached in the graph to collect parameters.
	for (auto& GraphWeakPtr : SelectedGraphs)
	{
		if (!GraphWeakPtr.IsValid())
		{
			continue;
		}
		UNiagaraGraph* Graph = GraphWeakPtr.Get();
		for (const TPair<FNiagaraVariable, FNiagaraGraphParameterReferenceCollection>& ParameterElement : Graph->GetParameterReferenceMap())
		{
			TArray<FNiagaraGraphParameterReferenceCollection>* Found = OutParameterEntries.Find(ParameterElement.Key);
			if (Found)
			{
				Found->Add(ParameterElement.Value);
			}
			else
			{
				TArray<FNiagaraGraphParameterReferenceCollection> Collection;
				Collection.Add(ParameterElement.Value);
				OutParameterEntries.Add(ParameterElement.Key, Collection);
			}
		}
	}
}

void SNiagaraParameterMapView::CollectAllActionsForSystemToolkit(TMap<FNiagaraVariable, TArray<FNiagaraGraphParameterReferenceCollection>>& OutParameterEntries, TArray<FName>& OutCustomIterationSourceNamespaces)
{
	// For systems we need to collect the user parameters if a system is selected, and then we use parameter map traversal
	// to find the compile time parameters.
	UNiagaraSystem* System = CachedSystem.Get();
	if (System != nullptr)
	{
		// Collect user parameters.
		TArray<FNiagaraVariable> ExposedVars;
		System->GetExposedParameters().GetParameters(ExposedVars);
		for (const FNiagaraVariable& ExposedVar : ExposedVars)
		{
			TArray<FNiagaraGraphParameterReferenceCollection>* Found = OutParameterEntries.Find(ExposedVar);
			if (!Found)
			{
				TArray<FNiagaraGraphParameterReferenceCollection> Collection = { FNiagaraGraphParameterReferenceCollection(true) };
				OutParameterEntries.Add(ExposedVar, Collection);
			}
		}

		// Collect manually added parameters.
		TArray<FNiagaraVariable> AddedVars;
		System->EditorOnlyAddedParameters.GetParameters(AddedVars);
		for (const FNiagaraVariable& AddedVar : AddedVars)
		{
			TArray<FNiagaraGraphParameterReferenceCollection>* Found = OutParameterEntries.Find(AddedVar);
			if (!Found)
			{
				TArray<FNiagaraGraphParameterReferenceCollection> Collection = { FNiagaraGraphParameterReferenceCollection(true) };
				OutParameterEntries.Add(AddedVar, Collection);
			}
		}
	}

	TArray<UNiagaraGraph*> AllGraphs;
	GetAllGraphsInSystem(AllGraphs);
	for (UNiagaraGraph* Graph : AllGraphs)
	{
		bool bIsSelectedGraph = false;
		for (TWeakObjectPtr<UNiagaraGraph> GraphWeak : SelectedGraphs)
		{
			if (GraphWeak.IsValid() && GraphWeak.Get() == Graph)
			{
				bIsSelectedGraph = true;
				break;
			}
		}

		TArray<UNiagaraNodeOutput*> OutputNodes;
		Graph->GetNodesOfClass<UNiagaraNodeOutput>(OutputNodes);
		for (UNiagaraNodeOutput* OutputNode : OutputNodes)
		{
			UNiagaraNode* NodeToTraverse = OutputNode;
			if (OutputNode->GetUsage() == ENiagaraScriptUsage::SystemSpawnScript || OutputNode->GetUsage() == ENiagaraScriptUsage::SystemUpdateScript)
			{
				// Traverse past the emitter nodes, otherwise the system scripts will pick up all of the emitter and particle script parameters.
				UEdGraphPin* InputPin = FNiagaraStackGraphUtilities::GetParameterMapInputPin(*NodeToTraverse);
				while (NodeToTraverse != nullptr && InputPin != nullptr && InputPin->LinkedTo.Num() == 1 &&
					(NodeToTraverse->IsA<UNiagaraNodeOutput>() || NodeToTraverse->IsA<UNiagaraNodeEmitter>()))
				{
					NodeToTraverse = Cast<UNiagaraNode>(InputPin->LinkedTo[0]->GetOwningNode());
					InputPin = NodeToTraverse != nullptr ? FNiagaraStackGraphUtilities::GetParameterMapInputPin(*NodeToTraverse) : nullptr;
				}
			}

			if (NodeToTraverse == nullptr)
			{
				continue;
			}

			bool bIgnoreDisabled = true;
			FNiagaraParameterMapHistoryBuilder Builder;
			UNiagaraEmitter* GraphOwningEmitter = Graph->GetTypedOuter<UNiagaraEmitter>();
			ENiagaraScriptUsage StageUsage = OutputNode->GetUsage();
			FCompileConstantResolver ConstantResolver = GraphOwningEmitter != nullptr
				? FCompileConstantResolver(GraphOwningEmitter, StageUsage)
				: FCompileConstantResolver();

			Builder.SetIgnoreDisabled(bIgnoreDisabled);
			Builder.ConstantResolver = ConstantResolver;
			FName StageName;			
			if (StageUsage == ENiagaraScriptUsage::ParticleSimulationStageScript && GraphOwningEmitter)
			{
				UNiagaraSimulationStageBase* Base = GraphOwningEmitter->GetSimulationStageById(OutputNode->GetUsageId());
				if (Base)
				{
					StageName = Base->GetStackContextReplacementName();
				}
			}
			Builder.BeginUsage(StageUsage, StageName);
			NodeToTraverse->BuildParameterMapHistory(Builder, true, false);
			Builder.EndUsage();

<<<<<<< HEAD
			for (int32 HistoryIdx = 0; HistoryIdx < Builder.Histories.Num(); HistoryIdx++)
			{
				for (const FName& Namespace : Builder.Histories[HistoryIdx].IterationNamespaceOverridesEncountered)
				{
					OutCustomIterationSourceNamespaces.AddUnique(Namespace);
=======
			if (bIsSelectedGraph)
			{
				for (int32 HistoryIdx = 0; HistoryIdx < Builder.Histories.Num(); HistoryIdx++)
				{
					for (const FName& Namespace : Builder.Histories[HistoryIdx].IterationNamespaceOverridesEncountered)
					{
						OutCustomIterationSourceNamespaces.AddUnique(Namespace);
					}
>>>>>>> 3aae9151
				}
			}

			TMap<FNiagaraVariable, FNiagaraGraphParameterReferenceCollection> ReferenceCollectionsForTraversedNode;
			if (Builder.Histories.Num() == 1)
			{
				for (int32 VariableIndex = 0; VariableIndex < Builder.Histories[0].Variables.Num(); VariableIndex++)
				{
					FNiagaraVariable& HistoryVariable = Builder.Histories[0].Variables[VariableIndex];
					FNiagaraParameterHandle VarHandle(HistoryVariable.GetName());
					if (!bIsSelectedGraph && !(VarHandle.IsSystemHandle() || VarHandle.IsUserHandle()))
					{
						// we only want to gather actions for either the selected emitters or globals vars
						continue;
					}
					
					FNiagaraGraphParameterReferenceCollection* ReferenceCollection = ReferenceCollectionsForTraversedNode.Find(HistoryVariable);
					if (ReferenceCollection == nullptr)
					{
						FNiagaraGraphParameterReferenceCollection NewReferenceCollection(false);
						NewReferenceCollection.Graph = Graph;
						ReferenceCollection = &ReferenceCollectionsForTraversedNode.Add(HistoryVariable, NewReferenceCollection);
					}

					const TArray<FNiagaraParameterMapHistory::FReadHistory>& ReadHistory = Builder.Histories[0].PerVariableReadHistory[VariableIndex];
					for (const auto& Read : ReadHistory)
					{
						if (Read.ReadPin.Pin->GetOwningNode() != nullptr)
						{
							ReferenceCollection->ParameterReferences.Add(FNiagaraGraphParameterReference(Read.ReadPin.Pin->PersistentGuid, Read.ReadPin.Pin->GetOwningNode()));
						}
					}

					const TArray<FModuleScopedPin>& WriteHistory = Builder.Histories[0].PerVariableWriteHistory[VariableIndex];
					for (const auto& Write : WriteHistory)
					{
						if (Write.Pin->GetOwningNode() != nullptr)
						{
							FNiagaraGraphParameterReference Item = FNiagaraGraphParameterReference(Write.Pin->PersistentGuid, Write.Pin->GetOwningNode());
							if (Write.Pin->GetOwningNode()->IsA<UNiagaraNodeParameterMapGet>())
							{
								// writes from a map get node are just the default values
								Item.bIsUserFacing = false;
							}
							ReferenceCollection->ParameterReferences.Add(Item);
						}
					}
				}
			}

			for (const TPair<FNiagaraVariable, FNiagaraGraphParameterReferenceCollection>& ReferenceCollectionForOutputNode : ReferenceCollectionsForTraversedNode)
			{
				OutParameterEntries.FindOrAdd(ReferenceCollectionForOutputNode.Key).Add(ReferenceCollectionForOutputNode.Value);
			}
		}
	}
}

void SNiagaraParameterMapView::CollectStaticSections(TArray<int32>& StaticSectionIDs)
{
	for (int32 SectionID = 0; SectionID < NiagaraParameterMapSectionID::Num; SectionID++)
	{
		if (HiddenSectionIDs.Contains(SectionID) == false)
		{
			StaticSectionIDs.Add(SectionID);
		}
	}
}

FReply SNiagaraParameterMapView::OnActionDragged(const TArray<TSharedPtr<FEdGraphSchemaAction>>& InActions, const FPointerEvent& MouseEvent)
{
	TSharedPtr<FEdGraphSchemaAction> InAction(InActions.Num() > 0 ? InActions[0] : NULL);
	if (InAction.IsValid())
	{
		FNiagaraParameterAction* ParameterAction = (FNiagaraParameterAction*)InAction.Get();
		if (ParameterAction)
		{
			if (IsScriptToolkit())
			{
				TSharedRef<FNiagaraParameterGraphDragOperation> DragOperation = FNiagaraParameterGraphDragOperation::New(InAction);
				DragOperation->SetAltDrag(MouseEvent.IsAltDown());
				DragOperation->SetCtrlDrag(MouseEvent.IsLeftControlDown() || MouseEvent.IsRightControlDown());
				return FReply::Handled().BeginDragDrop(DragOperation);
			}
			else if (IsSystemToolkit())
			{
				TSharedRef<FNiagaraParameterDragOperation> DragOperation = MakeShared<FNiagaraParameterDragOperation>(InAction);
				DragOperation->CurrentHoverText = InAction->GetMenuDescription();
				DragOperation->SetupDefaults();
				DragOperation->Construct();
				return FReply::Handled().BeginDragDrop(DragOperation);
			}
		}
	}

	return FReply::Handled();
}

void SNiagaraParameterMapView::OnActionSelected(const TArray< TSharedPtr<FEdGraphSchemaAction> >& InActions, ESelectInfo::Type InSelectionType)
{
	if (!IsScriptToolkit())
	{
		// Don't accept any input for SystemToolkits, as there's no parameters panel there
		return;
	}
	
	// TODO: Can there be multiple actions and graphs? 
	if (InActions.Num() == 1 && InActions[0].IsValid() && SelectedGraphs.Num() > 0 && SelectedGraphs[0].IsValid()) 
	{
		if (FNiagaraParameterAction* Action = (FNiagaraParameterAction*)InActions[0].Get())
		{
			if (UNiagaraScriptVariable* Variable = SelectedGraphs[0]->GetScriptVariable(Action->GetParameter()))
			{
				SelectedVariableObjects->SetSelectedObject(Variable);
				return;
			}
		}
	} 
	
	// If a variable wasn't selected just clear the current selection
	// TODO: Get proper clearing to work. Current there's no way to clear while clicking on an empty location in the graph area
	if (SelectedVariableObjects.IsValid())
	{
		SelectedVariableObjects->ClearSelectedObjects();
	}
}

void SNiagaraParameterMapView::OnActionDoubleClicked(const TArray< TSharedPtr<FEdGraphSchemaAction> >& InActions)
{

}

void SNiagaraParameterMapView::AddMetadataContextMenuEntries(FMenuBuilder MenuBuilder)
{
	TAttribute<FText> CopyParameterMetadataToolTip;
	CopyParameterMetadataToolTip.Bind(this, &SNiagaraParameterMapView::GetCopyParameterMetadataToolTip);
	MenuBuilder.AddMenuEntry(
		LOCTEXT("CopyParameterMetadata", "Copy Metadata"),
		CopyParameterMetadataToolTip,
		FSlateIcon(),
		FUIAction(
			FExecuteAction::CreateSP(this, &SNiagaraParameterMapView::OnCopyParameterMetadata),
			FCanExecuteAction::CreateSP(this, &SNiagaraParameterMapView::CanCopyParameterMetadata)));

	MenuBuilder.AddMenuEntry(
		LOCTEXT("PasteParameterMetadata", "Paste Metadata"),
		LOCTEXT("PasteParameterMetadataToolTip", "Paste the parameter metadata from the system clipboard to the selected parameters."),
		FSlateIcon(),
		FUIAction(
			FExecuteAction::CreateSP(this, &SNiagaraParameterMapView::OnPasteParameterMetadata),
			FCanExecuteAction::CreateSP(this, &SNiagaraParameterMapView::CanPasteParameterMetadata)));
}

TSharedPtr<SWidget> SNiagaraParameterMapView::OnContextMenuOpening()
{
	// Check if the selected action is valid for a context menu
	if (SelectionHasContextMenu())
	{
		const bool bShouldCloseWindowAfterMenuSelection = true;
		FMenuBuilder MenuBuilder(bShouldCloseWindowAfterMenuSelection, ToolkitCommands);
		MenuBuilder.BeginSection("Edit", LOCTEXT("EditMenuHeader", "Edit"));
		{
			if (HasStaticSwitchSelected())
			{
				if (IsScriptToolkit())
				{
					AddMetadataContextMenuEntries(MenuBuilder);
				}
				else
				{
					return SNullWidget::NullWidget;
				}
			}
			else
			{
				TAttribute<FText> CopyReferenceToolTip;
				CopyReferenceToolTip.Bind(this, &SNiagaraParameterMapView::GetCopyParameterReferenceToolTip);
				MenuBuilder.AddMenuEntry(FGenericCommands::Get().Copy, NAME_None, LOCTEXT("CopyReference", "Copy Reference"), CopyReferenceToolTip);
			
				TAttribute<FText> DeleteToolTip;
				DeleteToolTip.Bind(this, &SNiagaraParameterMapView::GetDeleteEntryToolTip);
				MenuBuilder.AddMenuEntry(FGenericCommands::Get().Delete, NAME_None, TAttribute<FText>(), DeleteToolTip);

				TAttribute<FText> RenameToolTip;
				RenameToolTip.Bind(this, &SNiagaraParameterMapView::GetRenameOnActionNodeToolTip);
				MenuBuilder.AddMenuEntry(FGenericCommands::Get().Rename, NAME_None, LOCTEXT("Rename", "Rename"), RenameToolTip);
			
				MenuBuilder.AddMenuSeparator();
			
				if (IsScriptToolkit())
				{
					AddMetadataContextMenuEntries(MenuBuilder);
					MenuBuilder.AddMenuSeparator();
				}

				MenuBuilder.AddSubMenu(
                 LOCTEXT("ChangeNamespace", "Change Namespace"),
                 LOCTEXT("ChangeNamespaceToolTip", "Select a new namespace for the selected parameter."),
                 FNewMenuDelegate::CreateSP(this, &SNiagaraParameterMapView::GetChangeNamespaceSubMenu, false));

				MenuBuilder.AddSubMenu(
                    LOCTEXT("ChangeNamespaceModifier", "Change Namespace Modifier"),
                    LOCTEXT("ChangeNamespaceModifierToolTip", "Edit the namespace modifier for the selected parameter."),
                    FNewMenuDelegate::CreateSP(this, &SNiagaraParameterMapView::GetChangeNamespaceModifierSubMenu, false));

				MenuBuilder.AddMenuSeparator();

				TAttribute<FText> DuplicateToolTip;
				DuplicateToolTip.Bind(this, &SNiagaraParameterMapView::GetDuplicateParameterToolTip);
				MenuBuilder.AddMenuEntry(
                    LOCTEXT("DuplicateParameter", "Duplicate"),
                    DuplicateToolTip,
                    FSlateIcon(),
                    FUIAction(
                        FExecuteAction::CreateSP(this, &SNiagaraParameterMapView::OnDuplicateParameter),
                        FCanExecuteAction::CreateSP(this, &SNiagaraParameterMapView::CanDuplicateParameter)));

				MenuBuilder.AddSubMenu(
                    LOCTEXT("DuplicateToNewNamespace", "Duplicate to Namespace"),
                    LOCTEXT("DuplicateToNewNamespaceToolTip", "Duplicate this parameter to a new namespace."),
                    FNewMenuDelegate::CreateSP(this, &SNiagaraParameterMapView::GetChangeNamespaceSubMenu, true));

				MenuBuilder.AddSubMenu(
                    LOCTEXT("DuplicateWithNewNamespaceModifier", "Duplicate with Namespace Modifier"),
                    LOCTEXT("DupilcateWithNewNamespaceModifierToolTip", "Duplicate this parameter with a different namespace modifier."),
                    FNewMenuDelegate::CreateSP(this, &SNiagaraParameterMapView::GetChangeNamespaceModifierSubMenu, true));
			}
		}
		MenuBuilder.EndSection();

		return MenuBuilder.MakeWidget();
	}

	return SNullWidget::NullWidget;
}

FText SNiagaraParameterMapView::OnGetSectionTitle(int32 InSectionID)
{
	return NiagaraParameterMapSectionID::OnGetSectionTitle((NiagaraParameterMapSectionID::Type)InSectionID);
}

TSharedPtr<IToolTip> SNiagaraParameterMapView::OnGetSectionToolTip(int32 InSectionID)
{
	TArray<FName> SectionNamespaces;
	NiagaraParameterMapSectionID::OnGetSectionNamespaces((NiagaraParameterMapSectionID::Type)InSectionID, SectionNamespaces);
	FNiagaraNamespaceMetadata NamespaceMetadata = GetDefault<UNiagaraEditorSettings>()->GetMetaDataForNamespaces(SectionNamespaces);
	if (NamespaceMetadata.IsValid() && NamespaceMetadata.Description.IsEmptyOrWhitespace() == false)
	{
		return SNew(SToolTip)
			.Text(NamespaceMetadata.Description);
	}
	return TSharedPtr<IToolTip>();
}

TSharedRef<SWidget> SNiagaraParameterMapView::OnGetSectionWidget(TSharedRef<SWidget> RowWidget, int32 InSectionID)
{
	if (InSectionID == NiagaraParameterMapSectionID::STATIC_SWITCH)
	{
		return SNullWidget::NullWidget;
	}

	if (IsSystemToolkit())
	{
		TArray<FName> SectionNamespaces;
		NiagaraParameterMapSectionID::OnGetSectionNamespaces((NiagaraParameterMapSectionID::Type)InSectionID, SectionNamespaces);
		FNiagaraNamespaceMetadata NamespaceMetadata = GetDefault<UNiagaraEditorSettings>()->GetMetaDataForNamespaces(SectionNamespaces);
		if (NamespaceMetadata.IsValid() && NamespaceMetadata.Options.Contains(ENiagaraNamespaceMetadataOptions::PreventCreatingInSystemEditor))
		{
			return SNullWidget::NullWidget;
		}
	}

	TWeakPtr<SWidget> WeakRowWidget = RowWidget;
	FText AddNewText = LOCTEXT("AddNewParameter", "Add Parameter");
	FName MetaDataTag = TEXT("AddNewParameter");
	return CreateAddToSectionButton((NiagaraParameterMapSectionID::Type) InSectionID, WeakRowWidget, AddNewText, MetaDataTag);
}

TSharedRef<SWidget> SNiagaraParameterMapView::CreateAddToSectionButton(const NiagaraParameterMapSectionID::Type InSection, TWeakPtr<SWidget> WeakRowWidget, FText AddNewText, FName MetaDataTag)
{
	TSharedPtr<SComboButton> Button;
	SAssignNew(Button, SComboButton)
	.ButtonStyle(FEditorStyle::Get(), "RoundButton")
	.ForegroundColor(FEditorStyle::GetSlateColor("DefaultForeground"))
	.ContentPadding(FMargin(2, 0))
	.OnGetMenuContent(this, &SNiagaraParameterMapView::OnGetParameterMenu, InSection)
	.IsEnabled(this, &SNiagaraParameterMapView::ParameterAddEnabled)
	.HAlign(HAlign_Center)
	.VAlign(VAlign_Center)
	.HasDownArrow(false)
	.AddMetaData<FTagMetaData>(FTagMetaData(MetaDataTag))
	.ButtonContent()
	[
		SNew(SHorizontalBox)

		+ SHorizontalBox::Slot()
		.AutoWidth()
		.Padding(FMargin(0, 1))
		[
			SNew(SImage)
			.Image(FEditorStyle::GetBrush("Plus"))
		]

		+ SHorizontalBox::Slot()
		.VAlign(VAlign_Center)
		.AutoWidth()
		.Padding(FMargin(2,0,0,0))
		[
			SNew(STextBlock)
			.Font(IDetailLayoutBuilder::GetDetailFontBold())
			.Text(AddNewText)
			.Visibility(this, &SNiagaraParameterMapView::OnAddButtonTextVisibility, WeakRowWidget, InSection)
			.ShadowOffset(FVector2D(1,1))
		]
	];
	AddParameterButtons[InSection] = Button;

	return Button.ToSharedRef();
}

bool SNiagaraParameterMapView::SelectionHasContextMenu() const
{
	TArray<TSharedPtr<FEdGraphSchemaAction>> SelectedActions;
	GraphActionMenu->GetSelectedActions(SelectedActions);
	return SelectedActions.Num() > 0;
}

bool SNiagaraParameterMapView::HasStaticSwitchSelected() const
{
	TArray<TSharedPtr<FEdGraphSchemaAction>> SelectedActions;
	GraphActionMenu->GetSelectedActions(SelectedActions);
	for (TSharedPtr<FEdGraphSchemaAction> Action : SelectedActions)
	{
		TSharedPtr<FNiagaraParameterAction> NiagaraAction = StaticCastSharedPtr<FNiagaraParameterAction>(Action);
		if (NiagaraAction && IsStaticSwitchParameter(NiagaraAction->GetParameter(), SelectedGraphs))
		{
			return true;
		}
	}
	return false;
}

TSharedRef<SWidget> SNiagaraParameterMapView::OnGetParameterMenu(const NiagaraParameterMapSectionID::Type InSection)
{
	bool bTypeIsAttribute = true; 	// Leaving around the old generic path in case it is needed in the future.

	TSharedRef<SNiagaraAddParameterMenu> MenuWidget = SNew(SNiagaraAddParameterMenu, SelectedGraphs)
		.OnAddParameter(this, &SNiagaraParameterMapView::AddParameter)
		.OnAllowMakeType(this, bTypeIsAttribute ? &SNiagaraParameterMapView::AllowMakeTypeAttribute : &SNiagaraParameterMapView::AllowMakeTypeGeneric)
		.Section(InSection)
		.ShowNamespaceCategory(false)
		.ShowGraphParameters(false)
		.AutoExpandMenu(true);

	AddParameterButtons[InSection]->SetMenuContentWidgetToFocus(MenuWidget->GetSearchBox()->AsShared());
	return MenuWidget;
}

EVisibility SNiagaraParameterMapView::OnAddButtonTextVisibility(TWeakPtr<SWidget> RowWidget, const NiagaraParameterMapSectionID::Type InSection) const
{
	return EVisibility::Collapsed; // RowWidget.Pin()->IsHovered() ? EVisibility::SelfHitTestInvisible : EVisibility::Collapsed;
}

void SNiagaraParameterMapView::Refresh(bool bRefreshMenu/* = true*/)
{
	EmptyGraphs();
	if (CachedSystem.IsValid())
	{
		CachedSystem->GetExposedParameters().RemoveOnChangedHandler(UserParameterStoreChangedHandle);
		CachedSystem->EditorOnlyAddedParameters.RemoveOnChangedHandler(AddedParameterStoreChangedHandle);
		CachedSystem.Reset();
	}

	TSet<UObject*> Objects = SelectedScriptObjects->GetSelectedObjects();
	for (UObject* Object : Objects)
	{
		if (UNiagaraScript* Script = Cast<UNiagaraScript>(Object))
		{
			FGuid Version = SelectedScriptObjects->GetAdditionalSelectionInfo() ? *(FGuid*)SelectedScriptObjects->GetAdditionalSelectionInfo() : FGuid();
			AddGraph(Script->GetSource(Version));
			break;
		}
		else if (UNiagaraEmitter* Emitter = Cast<UNiagaraEmitter>(Object))
		{
			AddGraph(Emitter->GraphSource);
		}
		else if (UNiagaraSystem* System = Cast<UNiagaraSystem>(Object))
		{
			CachedSystem = System;
			AddGraph(System->GetSystemSpawnScript()->GetLatestSource());
			UserParameterStoreChangedHandle = System->GetExposedParameters().AddOnChangedHandler(
				FNiagaraParameterStore::FOnChanged::FDelegate::CreateSP(this, &SNiagaraParameterMapView::OnSystemParameterStoreChanged));
			AddedParameterStoreChangedHandle = System->EditorOnlyAddedParameters.AddOnChangedHandler(
				FNiagaraParameterStore::FOnChanged::FDelegate::CreateSP(this, &SNiagaraParameterMapView::OnSystemParameterStoreChanged));
		}
	}

	HiddenSectionIDs.Empty();
	const UNiagaraEditorSettings* NiagaraEditorSettings = GetDefault<UNiagaraEditorSettings>();
	for (int32 SectionID = 0; SectionID < NiagaraParameterMapSectionID::Num; SectionID++)
	{
		TArray<FName> Namespaces;
		NiagaraParameterMapSectionID::OnGetSectionNamespaces((NiagaraParameterMapSectionID::Type)SectionID, Namespaces);
		FNiagaraNamespaceMetadata NamespaceMetadata = NiagaraEditorSettings->GetMetaDataForNamespaces(Namespaces);
		if (NamespaceMetadata.IsValid() == false ||
			(IsScriptToolkit() && NamespaceMetadata.Options.Contains(ENiagaraNamespaceMetadataOptions::HideInScript)) ||
			(IsSystemToolkit() && NamespaceMetadata.Options.Contains(ENiagaraNamespaceMetadataOptions::HideInSystem)))
		{
			HiddenSectionIDs.Add(SectionID);
		}
	}

	if (bRefreshMenu)
	{
		GraphActionMenu->RefreshAllActions(true);
	}
}

void SNiagaraParameterMapView::GetAllGraphsInSystem(TArray<UNiagaraGraph*>& OutResult) const
{
	if (!CachedSystem.IsValid())
	{
		return;
	}
	UNiagaraScriptSource* SystemSource = Cast<UNiagaraScriptSource>(CachedSystem->GetSystemSpawnScript()->GetLatestSource());
	OutResult.Add(SystemSource->NodeGraph);

	for (int i = 0; i < CachedSystem->GetNumEmitters(); i++)
	{
		FNiagaraEmitterHandle Handle = CachedSystem->GetEmitterHandle(i);
		UNiagaraScriptSource* EmitterSource = Cast<UNiagaraScriptSource>(Handle.GetInstance()->GraphSource);
		OutResult.Add(EmitterSource->NodeGraph);
	}
}

void SNiagaraParameterMapView::SelectedObjectsChanged()
{
	Refresh(true);
}

void SNiagaraParameterMapView::EmptyGraphs()
{
	checkf(SelectedGraphs.Num() == OnGraphChangedHandles.Num() && SelectedGraphs.Num() == OnRecompileHandles.Num(), TEXT("Graphs and change delegates out of sync!"));
	for (int GraphIndex = 0; GraphIndex < SelectedGraphs.Num(); ++GraphIndex)
	{
		if (SelectedGraphs[GraphIndex].IsValid())
		{
			SelectedGraphs[GraphIndex]->RemoveOnGraphChangedHandler(OnGraphChangedHandles[GraphIndex]);
			SelectedGraphs[GraphIndex]->RemoveOnGraphNeedsRecompileHandler(OnRecompileHandles[GraphIndex]);
		}
	}
	SelectedGraphs.Empty();
	OnGraphChangedHandles.Empty();
	OnRecompileHandles.Empty();
}

void SNiagaraParameterMapView::AddGraph(UNiagaraGraph* Graph)
{
	if (Graph && SelectedGraphs.Contains(Graph) == false)
	{
		SelectedGraphs.Add(Graph);
		FDelegateHandle OnGraphChangedHandle = Graph->AddOnGraphChangedHandler(
			FOnGraphChanged::FDelegate::CreateRaw(this, &SNiagaraParameterMapView::OnGraphChanged));
		FDelegateHandle OnRecompileHandle = Graph->AddOnGraphNeedsRecompileHandler(
			FOnGraphChanged::FDelegate::CreateRaw(this, &SNiagaraParameterMapView::OnGraphChanged));
		if (ToolkitType == EToolkitType::SCRIPT)
		{
			OnSubObjectSelectionChangedHandle = Graph->OnSubObjectSelectionChanged().AddSP(this, &SNiagaraParameterMapView::HandleGraphSubObjectSelectionChanged);
		}

		OnGraphChangedHandles.Add(OnGraphChangedHandle);
		OnRecompileHandles.Add(OnRecompileHandle);
	}
}

void SNiagaraParameterMapView::AddGraph(UNiagaraScriptSourceBase* SourceBase)
{
	UNiagaraScriptSource* Source = Cast<UNiagaraScriptSource>(SourceBase);
	if (Source)
	{
		AddGraph(Source->NodeGraph);
	}
}

void SNiagaraParameterMapView::OnGraphChanged(const FEdGraphEditAction& InAction)
{
	RefreshActions();
}

void SNiagaraParameterMapView::OnSystemParameterStoreChanged()
{
	if (bIsAddingParameter == false && CachedSystem.IsValid())
	{
		RefreshActions();
	}
}

FText SNiagaraParameterMapView::GetDeleteEntryToolTip() const
{
	TSharedPtr<FNiagaraParameterAction> ParameterAction;
	FText ErrorMessage;
	if (GetSingleParameterActionForSelection(ParameterAction, ErrorMessage) == false)
	{
		return ErrorMessage;
	}

	if (ParameterAction->GetIsExternallyReferenced())
	{
		return LOCTEXT("CantDeleteExternal", "This parameter is referenced in an external script and can't be deleted.");
	}

	return LOCTEXT("DeleteSelected", "Delete the selected parameter.");
}

void SNiagaraParameterMapView::OnDeleteEntry()
{
	TSharedPtr<FNiagaraParameterAction> ParameterAction;
	FText Unused;
	if (GetSingleParameterActionForSelection(ParameterAction, Unused) && ParameterAction->GetIsExternallyReferenced() == false)
	{
		if (IsScriptToolkit())
		{
			FScopedTransaction RemoveParametersWithPins(LOCTEXT("RemoveParametersWithPins", "Remove parameter and referenced pins"));
			for (const TWeakObjectPtr<UNiagaraGraph>& GraphWeakPtr : SelectedGraphs)
			{
				if (GraphWeakPtr.IsValid())
				{
					UNiagaraGraph* Graph = GraphWeakPtr.Get();
					Graph->RemoveParameter(ParameterAction->GetParameter());
				}
			}
		}
		else if (IsSystemToolkit() && CachedSystem.IsValid())
		{
			FScopedTransaction RemoveParametersWithPins(LOCTEXT("RemoveParametersFromSystem", "Remove parameter"));
			UNiagaraSystem* System = CachedSystem.Get();
			System->Modify();
<<<<<<< HEAD
			System->GetExposedParameters().RemoveParameter(ParameterAction->Parameter);
			System->EditorOnlyAddedParameters.RemoveParameter(ParameterAction->Parameter);

			// Update anything that was referencing that parameter
			System->HandleVariableRemoved(ParameterAction->Parameter, true);
=======
			System->GetExposedParameters().RemoveParameter(ParameterAction->GetParameter());
			System->EditorOnlyAddedParameters.RemoveParameter(ParameterAction->GetParameter());

			// Update anything that was referencing that parameter
			System->HandleVariableRemoved(ParameterAction->GetParameter(), true);
>>>>>>> 3aae9151

		}
	}
}

bool SNiagaraParameterMapView::CanDeleteEntry() const
{
	TSharedPtr<FNiagaraParameterAction> ParameterAction;
	FText Unused;
	return GetSingleParameterActionForSelection(ParameterAction, Unused) && ParameterAction->GetIsExternallyReferenced() == false;
}

FText SNiagaraParameterMapView::GetRenameOnActionNodeToolTip() const
{
	TSharedPtr<FNiagaraParameterAction> ParameterAction;
	FText ErrorMessage;
	if (GetSingleParameterActionForSelection(ParameterAction, ErrorMessage) == false)
	{
		return ErrorMessage;
	}

	if (ParameterAction->GetIsExternallyReferenced())
	{
		return LOCTEXT("CantRenameExternal", "This parameter is referenced in an external script and can't be renamed.");
	}

	FNiagaraParameterHandle ParameterHandle;
	FNiagaraNamespaceMetadata NamespaceMetadata;
	if (FNiagaraParameterUtilities::GetNamespaceEditData(ParameterAction->GetParameter().GetName(), ParameterHandle, NamespaceMetadata, ErrorMessage) == false)
	{
		return ErrorMessage;
	}

	if (NamespaceMetadata.Options.Contains(ENiagaraNamespaceMetadataOptions::PreventEditingName))
	{	
		return LOCTEXT("RenamingNotSupported", "The namespace for this parameter doesn't support renaming.");
	}

	return LOCTEXT("RenameParameter", "Rename this parameter.");
}

void SNiagaraParameterMapView::OnRequestRenameOnActionNode()
{
	// Attempt to rename in both menus, only one of them will have anything selected
	GraphActionMenu->OnRequestRenameOnActionNode();
}


bool SNiagaraParameterMapView::CanRequestRenameOnActionNode() const
{
	TSharedPtr<FNiagaraParameterAction> ParameterAction;
	FNiagaraParameterHandle ParameterHandle;
	FNiagaraNamespaceMetadata NamespaceMetadata;
	FText Unused;
	return 
		GetSingleParameterActionForSelection(ParameterAction, Unused) &&
		ParameterAction->GetIsExternallyReferenced() == false &&
		FNiagaraParameterUtilities::GetNamespaceEditData(ParameterAction->GetParameter().GetName(), ParameterHandle, NamespaceMetadata, Unused) &&
		NamespaceMetadata.Options.Contains(ENiagaraNamespaceMetadataOptions::PreventEditingName) == false;
}

void SNiagaraParameterMapView::OnPostRenameActionNode(const FText& InText, TSharedRef<FNiagaraParameterAction> InAction)
{
	FText TransactionName;
	if (IsScriptToolkit())
	{
		TransactionName = LOCTEXT("RenameParameterScriptTransaction", "Rename parameter and pins.");
	}
	else if (IsSystemToolkit())
	{
		TransactionName = LOCTEXT("RenameParameterSystemTransaction", "Rename parameter.");
	}
	FScopedTransaction RenameTransaction(TransactionName);
	RenameParameter(InAction, *InText.ToString());
}

bool SNiagaraParameterMapView::GetSingleParameterActionForSelection(
	TSharedPtr<FNiagaraParameterAction>& OutParameterAction,
	FText& OutErrorMessage) const
{
	TArray<TSharedPtr<FEdGraphSchemaAction>> SelectedActions;
	GraphActionMenu->GetSelectedActions(SelectedActions);

	if (SelectedActions.Num() != 1)
	{
		// Can only operate on single items.
		OutParameterAction.Reset();
		OutErrorMessage = LOCTEXT("CanOnlyEditSingle", "Can only edit single selections.");
		return false;
	}

	OutParameterAction = StaticCastSharedPtr<FNiagaraParameterAction>(SelectedActions[0]);
	if (OutParameterAction.IsValid() == false)
	{
		// Invalid action.
		OutErrorMessage = LOCTEXT("InvalidParameterAction", "Parameter action is invalid.");
		return false;
	}

	return true;
}

bool SNiagaraParameterMapView::ParameterExistsByName(FName ParameterName) const
{
	auto MatchVariableByName = [ParameterName](const FNiagaraVariable& Variable) { return Variable.GetName() == ParameterName; };
	return LastCollectedParameters.ContainsByPredicate(MatchVariableByName);
}

void SNiagaraParameterMapView::GetChangeNamespaceSubMenu(FMenuBuilder& MenuBuilder, bool bDuplicateParameter)
{
	TSharedPtr<FNiagaraParameterAction> ParameterAction;
	FText Unused;
	if (GetSingleParameterActionForSelection(ParameterAction, Unused))
	{
		TArray<FNiagaraParameterUtilities::FChangeNamespaceMenuData> MenuData;
		FNiagaraParameterUtilities::GetChangeNamespaceMenuData(ParameterAction->GetParameter().GetName(),
			IsScriptToolkit() ? FNiagaraParameterUtilities::EParameterContext::Script : FNiagaraParameterUtilities::EParameterContext::System, MenuData);
		for (const FNiagaraParameterUtilities::FChangeNamespaceMenuData& MenuDataItem : MenuData)
		{
			bool bCanChange = MenuDataItem.bCanChange;
			FText CanChangeToolTip = MenuDataItem.CanChangeToolTip;
			if (bCanChange && bDuplicateParameter == false)
			{
				if (ParameterAction->GetIsExternallyReferenced())
				{
					bCanChange = false;
					CanChangeToolTip = LOCTEXT("CantChangeNamespaceExternallyReferenced", "Parameter is from an externally referenced script and can't be directly edited.");
				}
				else
				{
					// Check for an existing duplicate by name.
					FName NewName = FNiagaraParameterUtilities::ChangeNamespace(ParameterAction->GetParameter().GetName(), MenuDataItem.Metadata);
					if (ParameterExistsByName(NewName))
					{
						bCanChange = false;
						CanChangeToolTip = LOCTEXT("CantMoveAlreadyExits", "Can not move to this namespace because a parameter with this name already exists.");
					}
				}
			}

			FUIAction Action = FUIAction(
				FExecuteAction::CreateSP(this, &SNiagaraParameterMapView::OnChangeNamespace, MenuDataItem.Metadata, bDuplicateParameter),
				FCanExecuteAction::CreateLambda([bCanChange]() { return bCanChange; }));

			TSharedRef<SWidget> MenuItemWidget = FNiagaraParameterUtilities::CreateNamespaceMenuItemWidget(MenuDataItem.NamespaceParameterName, CanChangeToolTip);
			MenuBuilder.AddMenuEntry(Action, MenuItemWidget, NAME_None, CanChangeToolTip);
		}
	}
}

void SNiagaraParameterMapView::OnChangeNamespace(FNiagaraNamespaceMetadata Metadata, bool bDuplicateParameter)
{
	TSharedPtr<FNiagaraParameterAction> ParameterAction;
	FText Unused;
	if (GetSingleParameterActionForSelection(ParameterAction, Unused) && (bDuplicateParameter || ParameterAction->GetIsExternallyReferenced() == false))
	{
		FName NewName = FNiagaraParameterUtilities::ChangeNamespace(ParameterAction->GetParameter().GetName(), Metadata);
		if (NewName != NAME_None)
		{
			bool bParameterExists = ParameterExistsByName(NewName);
			if (bDuplicateParameter)
			{
				FName NewUniqueName;
				if (bParameterExists)
				{
					TSet<FName> ParameterNames;
					for (FNiagaraVariable& LastCollectedParameter : LastCollectedParameters)
					{
						ParameterNames.Add(LastCollectedParameter.GetName());
					}
					NewUniqueName = FNiagaraUtilities::GetUniqueName(NewName, ParameterNames);
				}
				else
				{
					NewUniqueName = NewName;
				}
				FScopedTransaction Transaction(LOCTEXT("DuplicateParameterToNewNamespaceTransaction", "Duplicate parameter to new namespace"));
				AddParameter(FNiagaraVariable(ParameterAction->GetParameter().GetType(), NewUniqueName), false);
			}
			else if (bParameterExists == false)
			{
				FScopedTransaction Transaction(LOCTEXT("ChangeNamespaceTransaction", "Change namespace"));
				RenameParameter(ParameterAction, NewName);
			}
		}
	}
}

TArray<FName> SNiagaraParameterMapView::GetOptionalNamespaceModifiers() const
{
	TArray<FName> OptionalNamespaceModifiers;
	TSharedPtr<FNiagaraParameterAction> ParameterAction;
	FText Unused;
	if (GetSingleParameterActionForSelection(ParameterAction, Unused))
	{
		FNiagaraParameterUtilities::EParameterContext ParameterContext = IsScriptToolkit() 
			? FNiagaraParameterUtilities::EParameterContext::Script 
			: FNiagaraParameterUtilities::EParameterContext::System;
		FNiagaraParameterUtilities::GetOptionalNamespaceModifiers(ParameterAction->GetParameter().GetName(), ParameterContext, OptionalNamespaceModifiers);
	}
	return OptionalNamespaceModifiers;
}

void SNiagaraParameterMapView::GetChangeNamespaceModifierSubMenu(FMenuBuilder& MenuBuilder, bool bDuplicateParameter)
{
	for (FName OptionalNamespaceModifier : GetOptionalNamespaceModifiers())
	{
		TAttribute<FText> SetToolTip;
		SetToolTip.Bind(TAttribute<FText>::FGetter::CreateSP(this, &SNiagaraParameterMapView::GetSetNamespaceModifierToolTip, OptionalNamespaceModifier, bDuplicateParameter));
		MenuBuilder.AddMenuEntry(
			FText::FromName(OptionalNamespaceModifier),
			SetToolTip,
			FSlateIcon(),
			FUIAction(
				FExecuteAction::CreateSP(this, &SNiagaraParameterMapView::OnSetNamespaceModifier, OptionalNamespaceModifier, bDuplicateParameter),
				FCanExecuteAction::CreateSP(this, &SNiagaraParameterMapView::CanSetNamespaceModifier, OptionalNamespaceModifier, bDuplicateParameter)));
	}

	TAttribute<FText> SetCustomToolTip;
	SetCustomToolTip.Bind(TAttribute<FText>::FGetter::CreateSP(this, &SNiagaraParameterMapView::GetSetCustomNamespaceModifierToolTip, bDuplicateParameter));
	MenuBuilder.AddMenuEntry(
		LOCTEXT("CustomNamespaceModifier", "Custom..."),
		SetCustomToolTip,
		FSlateIcon(),
		FUIAction(
			FExecuteAction::CreateSP(this, &SNiagaraParameterMapView::OnSetCustomNamespaceModifier, bDuplicateParameter),
			FCanExecuteAction::CreateSP(this, &SNiagaraParameterMapView::CanSetCustomNamespaceModifier, bDuplicateParameter)));

	TAttribute<FText> SetNoneToolTip;
	SetNoneToolTip.Bind(TAttribute<FText>::FGetter::CreateSP(this, &SNiagaraParameterMapView::GetSetNamespaceModifierToolTip, FName(NAME_None), bDuplicateParameter));
	MenuBuilder.AddMenuEntry(
		LOCTEXT("NoneNamespaceModifier", "Clear"),
		SetNoneToolTip,
		FSlateIcon(),
		FUIAction(
			FExecuteAction::CreateSP(this, &SNiagaraParameterMapView::OnSetNamespaceModifier, FName(NAME_None), bDuplicateParameter),
			FCanExecuteAction::CreateSP(this, &SNiagaraParameterMapView::CanSetNamespaceModifier, FName(NAME_None), bDuplicateParameter)));
}

bool SNiagaraParameterMapView::TestCanSetNamespaceModifierWithMessage(FName InNamespaceModifier, bool bDuplicateParameter, FText& OutMessage) const
{
	TSharedPtr<FNiagaraParameterAction> ParameterAction;
	FText SetMessage;
	if (GetSingleParameterActionForSelection(ParameterAction, OutMessage) == false)
	{
		return false;
	}

	if (FNiagaraParameterUtilities::TestCanSetSpecificNamespaceModifierWithMessage(ParameterAction->GetParameter().GetName(), InNamespaceModifier, OutMessage) == false)
	{
		return false;
	}

	if (bDuplicateParameter == false)
	{
		if (ParameterAction->GetIsExternallyReferenced())
		{
			OutMessage = LOCTEXT("CantChangeNamespaceModifierExternallyReferenced", "Parameter is from an externally referenced script and can't be directly edited.");
			return false;
		}

		if (InNamespaceModifier != NAME_None)
		{
			FName NewName = FNiagaraParameterUtilities::SetSpecificNamespaceModifier(ParameterAction->GetParameter().GetName(), InNamespaceModifier);
			if (ParameterExistsByName(NewName))
			{
				OutMessage = LOCTEXT("CantChangeNamespaceModifierAlreadyExits", "Can't set this namespace modifier because it would create a parameter that already exists.");
				return false;
			}
		}
	}

	return true;
}

FText SNiagaraParameterMapView::GetSetNamespaceModifierToolTip(FName InNamespaceModifier, bool bDuplicateParameter) const
{
	FText SetMessage;
	TestCanSetNamespaceModifierWithMessage(InNamespaceModifier, bDuplicateParameter, SetMessage);
	return SetMessage;
}

bool SNiagaraParameterMapView::CanSetNamespaceModifier(FName InNamespaceModifier, bool bDuplicateParameter) const
{
	FText Unused;
	return TestCanSetNamespaceModifierWithMessage(InNamespaceModifier, bDuplicateParameter, Unused);
}

void SNiagaraParameterMapView::OnSetNamespaceModifier(FName InNamespaceModifier, bool bDuplicateParameter)
{
	TSharedPtr<FNiagaraParameterAction> ParameterAction;
	FText Unused;
	if (GetSingleParameterActionForSelection(ParameterAction, Unused) && 
		(bDuplicateParameter || ParameterAction->GetIsExternallyReferenced() == false))
	{
		FName NewName = FNiagaraParameterUtilities::SetSpecificNamespaceModifier(ParameterAction->GetParameter().GetName(), InNamespaceModifier);
		if (NewName != NAME_None)
		{
			bool bParameterExists = ParameterExistsByName(NewName);
			if (bDuplicateParameter)
			{
				FName NewUniqueName;
				if (bParameterExists)
				{
					TSet<FName> ParameterNames;
					for (FNiagaraVariable& LastCollectedParameter : LastCollectedParameters)
					{
						ParameterNames.Add(LastCollectedParameter.GetName());
					}
					NewUniqueName = FNiagaraUtilities::GetUniqueName(NewName, ParameterNames);
				}
				else
				{
					NewUniqueName = NewName;
				}
				FScopedTransaction Transaction(LOCTEXT("DuplicateParameterToWithNamespaceModifierTransaction", "Duplicate parameter with namespace modifier"));
				AddParameter(FNiagaraVariable(ParameterAction->GetParameter().GetType(), NewUniqueName), false);
			}
			else if (bParameterExists == false)
			{
				FScopedTransaction Transaction(LOCTEXT("ChangeNamespaceModifierTransaction", "Change namespace modifier"));
				RenameParameter(ParameterAction, NewName);
			}
		}
	}
}

bool SNiagaraParameterMapView::TestCanSetCustomNamespaceModifierWithMessage(bool bDuplicateParameter, FText& OutMessage) const
{
	TSharedPtr<FNiagaraParameterAction> ParameterAction;
	FText SetMessage;
	if (GetSingleParameterActionForSelection(ParameterAction, OutMessage) == false)
	{
		return false;
	}

	if (FNiagaraParameterUtilities::TestCanSetCustomNamespaceModifierWithMessage(ParameterAction->GetParameter().GetName(), OutMessage) == false)
	{
		return false;
	}

	if (bDuplicateParameter == false && ParameterAction->GetIsExternallyReferenced())
	{
		OutMessage = LOCTEXT("CantChangeNamespaceModifierExternallyReferenced", "Parameter is from an externally referenced script and can't be directly edited.");
		return false;
	}

	return true;
}

FText SNiagaraParameterMapView::GetSetCustomNamespaceModifierToolTip(bool bDuplicateParameter) const
{
	FText SetMessage;
	TestCanSetCustomNamespaceModifierWithMessage(bDuplicateParameter, SetMessage);
	return SetMessage;
}

bool SNiagaraParameterMapView::CanSetCustomNamespaceModifier(bool bDuplicateParameter) const
{
	FText Unused;
	return TestCanSetCustomNamespaceModifierWithMessage(bDuplicateParameter, Unused);
}

void SNiagaraParameterMapView::OnSetCustomNamespaceModifier(bool bDuplicateParameter)
{
	TSharedPtr<FNiagaraParameterAction> ParameterAction;
	FText Unused;
	if (GetSingleParameterActionForSelection(ParameterAction, Unused) && (bDuplicateParameter || ParameterAction->GetIsExternallyReferenced() == false))
	{
		TSet<FName> ParameterNames;
		for (FNiagaraVariable& LastCollectedParameter : LastCollectedParameters)
		{
			ParameterNames.Add(LastCollectedParameter.GetName());
		}
		FName NewName = FNiagaraParameterUtilities::SetCustomNamespaceModifier(ParameterAction->GetParameter().GetName(), ParameterNames);
		if (NewName != NAME_None)
		{
			if (bDuplicateParameter)
			{
				bool bParameterExists = ParameterNames.Contains(NewName);
				FName NewUniqueName;
				if (bParameterExists)
				{
					NewUniqueName = FNiagaraUtilities::GetUniqueName(NewName, ParameterNames);
				}
				else
				{
					NewUniqueName = NewName;
				}
				FScopedTransaction Transaction(LOCTEXT("DuplicateParameterToWithCustomNamespaceModifierTransaction", "Duplicate parameter with custom namespace modifier"));
				AddParameter(FNiagaraVariable(ParameterAction->GetParameter().GetType(), NewUniqueName), false);

				ParametersWithNamespaceModifierRenamePending->Add(NewUniqueName);
			}
			else
			{
				if (ParameterAction->GetParameter().GetName() != NewName)
				{
					FScopedTransaction Transaction(LOCTEXT("SetCustomNamespaceModifierTransaction", "Set custom namespace modifier"));
					RenameParameter(ParameterAction, NewName);
				}
				ParametersWithNamespaceModifierRenamePending->Add(NewName);
			}
		}
	}
}

bool SNiagaraParameterMapView::TestCanDuplicateParameterWithMessage(FText& OutMessage) const
{
	TSharedPtr<FNiagaraParameterAction> ParameterAction;
	if (GetSingleParameterActionForSelection(ParameterAction, OutMessage) == false)
	{
		return false;
	}

	FNiagaraParameterHandle ParameterHandle;
	FNiagaraNamespaceMetadata NamespaceMetadata;
	if (FNiagaraParameterUtilities::GetNamespaceEditData(ParameterAction->GetParameter().GetName(), ParameterHandle, NamespaceMetadata, OutMessage) == false)
	{
		return false;
	}

	if (NamespaceMetadata.Options.Contains(ENiagaraNamespaceMetadataOptions::PreventEditingName))
	{
		OutMessage = LOCTEXT("CantDuplicateWhenCantRename", "This parameter can not be duplicated because it does not support editing its name.");
		return false;
	}

	return true;
}

FText SNiagaraParameterMapView::GetDuplicateParameterToolTip() const
{
	FText DuplicateMessage;
	TestCanDuplicateParameterWithMessage(DuplicateMessage);
	return DuplicateMessage;
}

bool SNiagaraParameterMapView::CanDuplicateParameter() const
{
	FText Unused;
	return TestCanDuplicateParameterWithMessage(Unused);
}

void SNiagaraParameterMapView::OnDuplicateParameter()
{
	TSharedPtr<FNiagaraParameterAction> ParameterAction;
	FNiagaraParameterHandle ParameterHandle;
	FNiagaraNamespaceMetadata NamespaceMetadata;
	FText Unused;
	if (GetSingleParameterActionForSelection(ParameterAction, Unused) &&
		FNiagaraParameterUtilities::GetNamespaceEditData(ParameterAction->GetParameter().GetName(), ParameterHandle, NamespaceMetadata, Unused))
	{
		TSet<FName> ParameterNames;
		for (FNiagaraVariable& LastCollectedParameter : LastCollectedParameters)
		{
			ParameterNames.Add(LastCollectedParameter.GetName());
		}
		FName NewUniqueName = FNiagaraUtilities::GetUniqueName(ParameterAction->GetParameter().GetName(), ParameterNames);
		FScopedTransaction Transaction(LOCTEXT("DuplicateParameterTransaction", "Duplicate parameter"));
		AddParameter(FNiagaraVariable(ParameterAction->GetParameter().GetType(), NewUniqueName));
	}
}

FText SNiagaraParameterMapView::GetCopyParameterReferenceToolTip() const
{
	TArray<TSharedPtr<FEdGraphSchemaAction>> SelectedActions;
	GraphActionMenu->GetSelectedActions(SelectedActions);
	if (SelectedActions.Num() != 1)
	{
		return LOCTEXT("CantCopyMultipleSelection", "Can only copy single parameters.");
	}

	TSharedPtr<FNiagaraParameterAction> ParameterAction = StaticCastSharedPtr<FNiagaraParameterAction>(SelectedActions[0]);
	if (ParameterAction.IsValid() == false)
	{
		return LOCTEXT("CantCopyInvalidToolTip", "Can only copy valid parameters.");
	}

	return LOCTEXT("CopyReferenceToolTip", "Copy a string reference for this parameter to the clipboard.\nThis reference can be used in expressions and custom HLSL nodes.");
}

bool SNiagaraParameterMapView::CanCopyParameterReference() const
{
	TArray<TSharedPtr<FEdGraphSchemaAction>> SelectedActions;
	GraphActionMenu->GetSelectedActions(SelectedActions);
	if (SelectedActions.Num() == 1)
	{
		TSharedPtr<FNiagaraParameterAction> ParameterAction = StaticCastSharedPtr<FNiagaraParameterAction>(SelectedActions[0]);
		if (ParameterAction.IsValid() && ParameterAction->GetParameter().IsValid())
		{
			return true;
		}
	}
	return false;
}

void SNiagaraParameterMapView::OnCopyParameterReference()
{
	TArray<TSharedPtr<FEdGraphSchemaAction>> SelectedActions;
	GraphActionMenu->GetSelectedActions(SelectedActions);
	if (SelectedActions.Num() == 1)
	{
		TSharedPtr<FNiagaraParameterAction> ParameterAction = StaticCastSharedPtr<FNiagaraParameterAction>(SelectedActions[0]);
		FPlatformApplicationMisc::ClipboardCopy(*ParameterAction->GetParameter().GetName().ToString());
	}
}

FText SNiagaraParameterMapView::GetCopyParameterMetadataToolTip() const
{
	TArray<TSharedPtr<FEdGraphSchemaAction>> SelectedActions;
	GraphActionMenu->GetSelectedActions(SelectedActions);
	if (SelectedActions.Num() != 1)
	{
		return LOCTEXT("CantCopyMetadataMultipleSelection", "Can only copy metadata from a single parameter.");
	}

	TSharedPtr<FNiagaraParameterAction> ParameterAction = StaticCastSharedPtr<FNiagaraParameterAction>(SelectedActions[0]);
	if (ParameterAction.IsValid() == false)
	{
		return LOCTEXT("CantCopyInvalidParameterMetadataToolTip", "Can only copy metadata for valid parameters.");
	}

	bool bMetadataFound = false;
	for (TWeakObjectPtr<UNiagaraGraph> WeakGraph : SelectedGraphs)
	{
		if (WeakGraph.IsValid())
		{
			UNiagaraScriptVariable* ParameterScriptVariable = WeakGraph->GetScriptVariable(ParameterAction->GetParameter().GetName());
			if (ParameterScriptVariable != nullptr)
			{
				bMetadataFound = true;
				break;
			}
		}
	}

	if (bMetadataFound == false)
	{
		return LOCTEXT("CantCopyInvalidMetadataToolTip", "The metadata for this parameter is invalid and can't be copied.");
	}

	return LOCTEXT("CopyMetadataToolTip", "Copy the metadata for this parameter to the system clipboard.");
}

bool SNiagaraParameterMapView::CanCopyParameterMetadata() const
{
	bool bMetadataFound = false;
	TArray<TSharedPtr<FEdGraphSchemaAction>> SelectedActions;
	GraphActionMenu->GetSelectedActions(SelectedActions);
	if (SelectedActions.Num() == 1)
	{
		TSharedPtr<FNiagaraParameterAction> ParameterAction = StaticCastSharedPtr<FNiagaraParameterAction>(SelectedActions[0]);
		if (ParameterAction.IsValid())
		{
			for (TWeakObjectPtr<UNiagaraGraph> WeakGraph : SelectedGraphs)
			{
				if (WeakGraph.IsValid() && WeakGraph->GetScriptVariable(ParameterAction->GetParameter().GetName()) != nullptr)
				{
					bMetadataFound = true;
					break;
				}
			}
		}
	}

	return bMetadataFound;
}

void SNiagaraParameterMapView::OnCopyParameterMetadata()
{
	TArray<TSharedPtr<FEdGraphSchemaAction>> SelectedActions;
	GraphActionMenu->GetSelectedActions(SelectedActions);
	if (SelectedActions.Num() == 1)
	{
		TSharedPtr<FNiagaraParameterAction> ParameterAction = StaticCastSharedPtr<FNiagaraParameterAction>(SelectedActions[0]);
		if (ParameterAction.IsValid())
		{
			for (TWeakObjectPtr<UNiagaraGraph> WeakGraph : SelectedGraphs)
			{
				if (WeakGraph.IsValid())
				{
					UNiagaraScriptVariable* ParameterScriptVariable = WeakGraph->GetScriptVariable(ParameterAction->GetParameter().GetName());
					if (ParameterScriptVariable != nullptr)
					{
						UNiagaraClipboardContent* ClipboardContent = UNiagaraClipboardContent::Create();
						ClipboardContent->ScriptVariables.Add(ParameterScriptVariable);
						FNiagaraEditorModule::Get().GetClipboard().SetClipboardContent(ClipboardContent);
						break;
					}
				}
			}
		}
	}
}

bool SNiagaraParameterMapView::CanPasteParameterMetadata() const
{
	const UNiagaraClipboardContent* ClipboardContent = FNiagaraEditorModule::Get().GetClipboard().GetClipboardContent();
	return ClipboardContent != nullptr && ClipboardContent->ScriptVariables.Num() == 1;
}

void SNiagaraParameterMapView::OnPasteParameterMetadata()
{
	const UNiagaraClipboardContent* ClipboardContent = FNiagaraEditorModule::Get().GetClipboard().GetClipboardContent();
	if (ClipboardContent != nullptr && ClipboardContent->ScriptVariables.Num() == 1)
	{
		TArray<UNiagaraScriptVariable*> TargetScriptVariables;
		TArray<TSharedPtr<FEdGraphSchemaAction>> SelectedActions;
		GraphActionMenu->GetSelectedActions(SelectedActions);
		if (SelectedActions.Num() > 0)
		{
			for (TSharedPtr<FEdGraphSchemaAction> SelectedAction : SelectedActions)
			{
				TSharedPtr<FNiagaraParameterAction> ParameterAction = StaticCastSharedPtr<FNiagaraParameterAction>(SelectedActions[0]);
				if (ParameterAction.IsValid())
				{
					for (TWeakObjectPtr<UNiagaraGraph> WeakGraph : SelectedGraphs)
					{
						if (WeakGraph.IsValid())
						{
							UNiagaraScriptVariable* ParameterScriptVariable = WeakGraph->GetScriptVariable(ParameterAction->GetParameter().GetName());
							if (ParameterScriptVariable != nullptr)
							{
								TargetScriptVariables.Add(ParameterScriptVariable);
							}
						}
					}
				}
			}
		}

		if (TargetScriptVariables.Num() > 0)
		{
			FScopedTransaction PasteMetadataTransaction(LOCTEXT("PasteMetadataTransaction", "Paste parameter metadata"));
			for (UNiagaraScriptVariable* TargetScriptVariable : TargetScriptVariables)
			{
				TargetScriptVariable->Modify();
				TargetScriptVariable->Metadata.CopyUserEditableMetaData(ClipboardContent->ScriptVariables[0]->Metadata);
				TargetScriptVariable->PostEditChange();
			}
		}
	}
}

void SNiagaraParameterMapView::RenameParameter(TSharedPtr<FNiagaraParameterAction> ParameterAction, FName NewName)
{
	if (ensureMsgf(ParameterAction->GetIsExternallyReferenced() == false, TEXT("Can not modify an externally referenced parameter.")) == false)
	{
		return;
	}

	FNiagaraVariable Parameter = ParameterAction->GetParameter();
	if (Parameter.GetName() == NewName)
	{
		return;
	}

	bool bSuccess = false;
	if (ToolkitType == SCRIPT)
	{
		if (SelectedGraphs.Num() > 0)
		{
			for (const TWeakObjectPtr<UNiagaraGraph>& GraphWeak : SelectedGraphs)
			{
				UNiagaraGraph* Graph = GraphWeak.Get();
				if (Graph == nullptr)
				{
					// Ignore invalid graphs.
					continue;
				}

				const FNiagaraGraphParameterReferenceCollection* ReferenceCollection = Graph->GetParameterReferenceMap().Find(Parameter);
				if (ensureMsgf(ReferenceCollection != nullptr, TEXT("Parameter in view which wasn't in the reference collection.")) == false)
				{
					// Can't handle parameters with no reference collections.
					continue;
				}

				Graph->RenameParameter(Parameter, NewName);
				bSuccess = true;
			}
		}
	}
	else if (ToolkitType == SYSTEM)
	{
		UNiagaraSystem* System = CachedSystem.Get();
		if (System != nullptr)
		{
			// Rename the parameter in the parameter stores.
			bool bParameterStoreRename = false;
			FNiagaraParameterStore* OwningParameterStore = nullptr;
			if (System->GetExposedParameters().IndexOf(Parameter) != INDEX_NONE)
			{
				OwningParameterStore = &System->GetExposedParameters();
			}
			else if (System->EditorOnlyAddedParameters.IndexOf(Parameter) != INDEX_NONE)
			{
				OwningParameterStore = &System->EditorOnlyAddedParameters;
			}

			if(OwningParameterStore != nullptr)
			{
				TArray<FNiagaraVariable> OwningParameters;
				OwningParameterStore->GetParameters(OwningParameters);
				if (OwningParameters.ContainsByPredicate([NewName](const FNiagaraVariable& Variable) { return Variable.GetName() == NewName; }))
				{
					// If the parameter store already has a parameter with this name, remove the old parameter to prevent collisions.
					OwningParameterStore->RemoveParameter(Parameter);
				}
				else
				{
					// Otherwise it's safe to rename.
					OwningParameterStore->RenameParameter(Parameter, NewName);
				}
				bParameterStoreRename = true;
			}

			// Look for set parameters nodes or linked inputs which reference this parameter.
			bool bAssignmentNodeRename = false;
			for (FNiagaraGraphParameterReferenceCollection& ReferenceCollection : ParameterAction->GetReferenceCollection())
			{
				for (FNiagaraGraphParameterReference& ParameterReference : ReferenceCollection.ParameterReferences)
				{
					UNiagaraNode* ReferenceNode = Cast<UNiagaraNode>(ParameterReference.Value);
					if (ReferenceNode != nullptr)
					{
						UNiagaraNodeAssignment* OwningAssignmentNode = ReferenceNode->GetTypedOuter<UNiagaraNodeAssignment>();
						if (OwningAssignmentNode != nullptr)
						{
							// If this is owned by a set variables node and it's not locked, update the assignment target on the assignment node.
							bAssignmentNodeRename |= FNiagaraStackGraphUtilities::TryRenameAssignmentTarget(*OwningAssignmentNode, Parameter, NewName);
						}
						else
						{
							// Otherwise if the reference node is a get node it's for a linked input so we can just update pin name.
							UNiagaraNodeParameterMapGet* ReferenceGetNode = Cast<UNiagaraNodeParameterMapGet>(ReferenceNode);
							if (ReferenceGetNode != nullptr)
							{
								UEdGraphPin** LinkedInputPinPtr = ReferenceGetNode->Pins.FindByPredicate([&ParameterReference](UEdGraphPin* Pin) { return Pin->PersistentGuid == ParameterReference.Key; });
								if (LinkedInputPinPtr != nullptr)
								{
									UEdGraphPin* LinkedInputPin = *LinkedInputPinPtr;
									LinkedInputPin->Modify();
									LinkedInputPin->PinName = NewName;
								}
							}
						}
					}
				}
			}

			bSuccess = bParameterStoreRename | bAssignmentNodeRename;
		}

		// Handle renaming any renderer properties that might match.
		if (bSuccess)
		{
			if (Parameter.IsInNameSpace(FNiagaraConstants::ParticleAttributeNamespace) || Parameter.IsInNameSpace(FNiagaraConstants::EmitterNamespace))
			{
				FGraphPanelSelectionSet Objs = SelectedScriptObjects->GetSelectedObjects();
				for (UObject* SelectedObj : Objs)
				{
					UNiagaraEmitter* Emitter = Cast<UNiagaraEmitter>(SelectedObj);
					if (Emitter)
					{
						Emitter->HandleVariableRenamed(Parameter, FNiagaraVariableBase(Parameter.GetType(), NewName), true);
					}
				}
			}
			else
			{
				System->HandleVariableRenamed(Parameter, FNiagaraVariableBase(Parameter.GetType(), NewName), true);
			}

		}
		
	}

	if (bSuccess)
	{
		GraphActionMenu->RefreshAllActions(true);
		GraphActionMenu->SelectItemByName(*FNiagaraParameterUtilities::FormatParameterNameForTextDisplay(NewName).ToString());
	}
}

bool SNiagaraParameterMapView::IsSystemToolkit() const
{
	return ToolkitType == EToolkitType::SYSTEM;
}

bool SNiagaraParameterMapView::IsScriptToolkit() const
{
	return ToolkitType == EToolkitType::SCRIPT;
}

bool SNiagaraParameterMapView::HandleActionMatchesName(FEdGraphSchemaAction* InAction, const FName& InName) const
{
	return FName(*InAction->GetMenuDescription().ToString()) == InName;
}

NiagaraParameterMapSectionID::Type SNiagaraParameterMapView::NamespaceMetaDataToSectionID(const FNiagaraNamespaceMetadata& NamespaceMetaData)
{
	const TArray<FName>& Namespaces = NamespaceMetaData.Namespaces;
	if (Namespaces.Contains(FNiagaraConstants::UserNamespace))
	{
		return NiagaraParameterMapSectionID::USER;
	}
	else if (Namespaces.Contains(FNiagaraConstants::SystemNamespace))
	{
		return NiagaraParameterMapSectionID::SYSTEM;
	}
	else if (Namespaces.Contains(FNiagaraConstants::EmitterNamespace))
	{
		return NiagaraParameterMapSectionID::EMITTER;
	}
	else if (Namespaces.Contains(FNiagaraConstants::ParticleAttributeNamespace))
	{
		return NiagaraParameterMapSectionID::PARTICLE;
	}
	else if (Namespaces.Contains(FNiagaraConstants::ModuleNamespace))
	{
		return NiagaraParameterMapSectionID::MODULE_INPUT;
	}
	else if (Namespaces.Contains(FNiagaraConstants::StaticSwitchNamespace))
	{
		return NiagaraParameterMapSectionID::STATIC_SWITCH;
	}
	else if (Namespaces.Contains(FNiagaraConstants::ModuleNamespace) && Namespaces.Contains(FNiagaraConstants::LocalNamespace))
	{
		return NiagaraParameterMapSectionID::MODULE_LOCAL;
	}
	else if (Namespaces.Contains(FNiagaraConstants::ModuleNamespace) && Namespaces.Contains(FNiagaraConstants::OutputNamespace))
	{
		return NiagaraParameterMapSectionID::MODULE_OUTPUT;
	}
	else if (Namespaces.Contains(FNiagaraConstants::EngineNamespace))
	{
		return NiagaraParameterMapSectionID::ENGINE;
	}
	else if (Namespaces.Contains(FNiagaraConstants::TransientNamespace))
	{
		return NiagaraParameterMapSectionID::TRANSIENT;
	}
	else if (Namespaces.Contains(FNiagaraConstants::ParameterCollectionNamespace))
	{
		return NiagaraParameterMapSectionID::PARAMETERCOLLECTION;
	}
	else if (Namespaces.Contains(FNiagaraConstants::StackContextNamespace))
	{
		return NiagaraParameterMapSectionID::STACK_CONTEXT;
	}
	else if (Namespaces.Contains(FNiagaraConstants::DataInstanceNamespace))
	{
		return NiagaraParameterMapSectionID::DATA_INSTANCE;
	}
	return NiagaraParameterMapSectionID::NONE;
}

void SNiagaraParameterMapView::RefreshActions()
{
	bNeedsRefresh = true;
}

void SNiagaraParameterMapView::HandleGraphSubObjectSelectionChanged(const UObject* NewSelection)
{
	if (NewSelection->IsA<UNiagaraScriptVariable>())
	{
		FName VariableName = static_cast<const UNiagaraScriptVariable*>(NewSelection)->Variable.GetName();
		FName VariableActionName = *FNiagaraParameterUtilities::FormatParameterNameForTextDisplay(VariableName).ToString();
		GraphActionMenu->SelectItemByName(VariableActionName);
	}
	SelectedVariableObjects->SetSelectedObject(const_cast<UObject*>(NewSelection));
}

bool SNiagaraParameterMapView::IsStaticSwitchParameter(const FNiagaraVariable& Variable, const TArray<TWeakObjectPtr<UNiagaraGraph>>& Graphs)
{
	for (auto& GraphWeakPtr : Graphs)
	{
		if (UNiagaraGraph* Graph = GraphWeakPtr.Get())
		{
			TArray<FNiagaraVariable> SwitchInputs = Graph->FindStaticSwitchInputs();
			if (SwitchInputs.Contains(Variable))
			{
				return true;
			}
		}
	}
	return false;
}

/************************************************************************/
/* SNiagaraAddParameterMenu                                             */
/************************************************************************/
void SNiagaraAddParameterMenu::Construct(const FArguments& InArgs, TArray<TWeakObjectPtr<UNiagaraGraph>> InGraphs)
{
	this->OnAddParameter = InArgs._OnAddParameter;
	this->OnCollectCustomActions = InArgs._OnCollectCustomActions;
	this->OnAllowMakeType = InArgs._OnAllowMakeType;
	this->Section = InArgs._Section;
	this->AllowCreatingNew = InArgs._AllowCreatingNew;
	this->ShowNamespaceCategory = InArgs._ShowNamespaceCategory;
	this->ShowGraphParameters = InArgs._ShowGraphParameters;
	this->AutoExpandMenu = InArgs._AutoExpandMenu;
	this->IsParameterRead = InArgs._IsParameterRead;

	Graphs = InGraphs;

	ChildSlot
	[
		SNew(SBorder)
		.BorderImage(FEditorStyle::GetBrush("Menu.Background"))
		.Padding(5)
		[
			SNew(SBox)
			.MinDesiredWidth(300)
			.MaxDesiredHeight(700) // Set max desired height to prevent flickering bug for menu larger than screen
			[
				SAssignNew(GraphMenu, SGraphActionMenu)
				.OnActionSelected(this, &SNiagaraAddParameterMenu::OnActionSelected)
				.OnCollectAllActions(this, &SNiagaraAddParameterMenu::CollectAllActions)
				.AutoExpandActionMenu(AutoExpandMenu.Get())
				.ShowFilterTextBox(true)
				.OnCreateCustomRowExpander_Static(&SNiagaraParameterMapView::CreateCustomActionExpander)
				.OnCreateWidgetForAction_Lambda([](const FCreateWidgetForActionData* InData)
				{
					return SNew(SNiagaraGraphActionWidget, InData);
				})
			]
		]
	];
}

TSharedPtr<SEditableTextBox> SNiagaraAddParameterMenu::GetSearchBox()
{
	return GraphMenu->GetFilterTextBox();
}

void SNiagaraAddParameterMenu::OnActionSelected(const TArray<TSharedPtr<FEdGraphSchemaAction>>& SelectedActions, ESelectInfo::Type InSelectionType)
{
	if (InSelectionType == ESelectInfo::OnMouseClick || InSelectionType == ESelectInfo::OnKeyPress || SelectedActions.Num() == 0)
	{
		for (int32 ActionIndex = 0; ActionIndex < SelectedActions.Num(); ActionIndex++)
		{
			TSharedPtr<FNiagaraMenuAction> CurrentAction = StaticCastSharedPtr<FNiagaraMenuAction>(SelectedActions[ActionIndex]);

			if (CurrentAction.IsValid())
			{
				FSlateApplication::Get().DismissAllMenus();
				CurrentAction->ExecuteAction();
			}
		}
	}
}

void SNiagaraAddParameterMenu::CollectAllActions(FGraphActionListBuilderBase& OutAllActions)
{
	if (OnCollectCustomActions.IsBound())
	{
		bool bCreateRemainingActions = true;
		OnCollectCustomActions.Execute(OutAllActions, bCreateRemainingActions);
		if (!bCreateRemainingActions)
		{
			return;
		}
	}

	auto CanCollectSection = [&](const NiagaraParameterMapSectionID::Type GivenSectionID)
	{
		NiagaraParameterMapSectionID::Type ID = Section.Get();
		return ID == NiagaraParameterMapSectionID::NONE || (ID != NiagaraParameterMapSectionID::NONE && ID == GivenSectionID);
	};

	TArray<NiagaraParameterMapSectionID::Type> IDsExcluded;
	// If this is a write node, exclude any read-only vars.
	if (!IsParameterRead.Get())
	{
		IDsExcluded.Add(NiagaraParameterMapSectionID::USER);
		IDsExcluded.Add(NiagaraParameterMapSectionID::ENGINE);
		IDsExcluded.Add(NiagaraParameterMapSectionID::PARAMETERCOLLECTION);
	}

	// If this doesn't have particles in the script, exclude reading or writing them.
	for (TWeakObjectPtr<UNiagaraGraph>& GraphWeakPtr : Graphs)
	{
		UNiagaraGraph* Graph = GraphWeakPtr.Get();
		bool IsModule = Graph->FindOutputNode(ENiagaraScriptUsage::Module) != nullptr || Graph->FindOutputNode(ENiagaraScriptUsage::DynamicInput) != nullptr
			|| Graph->FindOutputNode(ENiagaraScriptUsage::Function) != nullptr;

		UNiagaraScriptSource* Source = Cast<UNiagaraScriptSource>(Graph->GetOuter());
		if (Source && IsModule)
		{
			UNiagaraScript* Script = Cast<UNiagaraScript>(Source->GetOuter());
			if (Script)
			{
				TArray<ENiagaraScriptUsage> Usages = Script->GetLatestScriptData()->GetSupportedUsageContexts();
				if (!Usages.Contains(ENiagaraScriptUsage::ParticleEventScript) && 
					!Usages.Contains(ENiagaraScriptUsage::ParticleSpawnScript) && 
					!Usages.Contains(ENiagaraScriptUsage::ParticleUpdateScript))
				{
					IDsExcluded.Add(NiagaraParameterMapSectionID::PARTICLE);
				}

				if (!IsParameterRead.Get())
				{
					if (!Usages.Contains(ENiagaraScriptUsage::SystemSpawnScript) &&
						!Usages.Contains(ENiagaraScriptUsage::SystemUpdateScript))
					{
						IDsExcluded.Add(NiagaraParameterMapSectionID::SYSTEM);
					}

					if (!Usages.Contains(ENiagaraScriptUsage::EmitterSpawnScript) &&
						!Usages.Contains(ENiagaraScriptUsage::EmitterUpdateScript))
					{
						IDsExcluded.Add(NiagaraParameterMapSectionID::EMITTER);
					}
				}
			}
		}
	}
	// Particle
	if (CanCollectSection(NiagaraParameterMapSectionID::PARTICLE) && !IDsExcluded.Contains(NiagaraParameterMapSectionID::PARTICLE))
	{
		const FText Category = ShowNamespaceCategory.Get() ? NiagaraParameterMapSectionID::OnGetSectionTitle(NiagaraParameterMapSectionID::PARTICLE) : LOCTEXT("UseExistingParticleAttribute", "Use Existing");
		TArray<FNiagaraVariable> Variables;
		Variables = FNiagaraConstants::GetCommonParticleAttributes();
		AddParameterGroup(OutAllActions, Variables, NiagaraParameterMapSectionID::PARTICLE, Category, FString(), true, false);
		CollectMakeNew(OutAllActions, NiagaraParameterMapSectionID::PARTICLE);
	}

	// DataInstance
	if (CanCollectSection(NiagaraParameterMapSectionID::DATA_INSTANCE) && IDsExcluded.Contains(NiagaraParameterMapSectionID::DATA_INSTANCE) == false && IDsExcluded.Contains(NiagaraParameterMapSectionID::PARTICLE) == false)
	{
		TArray<FNiagaraVariable> Variables;
		Variables.Add(SYS_PARAM_INSTANCE_ALIVE);
		AddParameterGroup(OutAllActions, Variables, NiagaraParameterMapSectionID::DATA_INSTANCE, FText(), FString(), true, false);
	}

	// Emitter
	if (CanCollectSection(NiagaraParameterMapSectionID::EMITTER) && !IDsExcluded.Contains(NiagaraParameterMapSectionID::EMITTER))
	{
		CollectMakeNew(OutAllActions, NiagaraParameterMapSectionID::EMITTER);
	}

	// Module
	if (CanCollectSection(NiagaraParameterMapSectionID::MODULE_INPUT) && !IDsExcluded.Contains(NiagaraParameterMapSectionID::MODULE_INPUT))
	{
		CollectMakeNew(OutAllActions, NiagaraParameterMapSectionID::MODULE_INPUT);
	}

	// Module Output
	if (CanCollectSection(NiagaraParameterMapSectionID::MODULE_OUTPUT) && !IDsExcluded.Contains(NiagaraParameterMapSectionID::MODULE_OUTPUT))
	{
		CollectMakeNew(OutAllActions, NiagaraParameterMapSectionID::MODULE_OUTPUT);
	}

	// Module Local
	if (CanCollectSection(NiagaraParameterMapSectionID::MODULE_LOCAL) && !IDsExcluded.Contains(NiagaraParameterMapSectionID::MODULE_LOCAL))
	{
		CollectMakeNew(OutAllActions, NiagaraParameterMapSectionID::MODULE_LOCAL);
	}

	// Transient
	if (CanCollectSection(NiagaraParameterMapSectionID::TRANSIENT) && !IDsExcluded.Contains(NiagaraParameterMapSectionID::TRANSIENT))
	{
		CollectMakeNew(OutAllActions, NiagaraParameterMapSectionID::TRANSIENT);
	}

	// System
	if (CanCollectSection(NiagaraParameterMapSectionID::SYSTEM) && !IDsExcluded.Contains(NiagaraParameterMapSectionID::SYSTEM))
	{
		CollectMakeNew(OutAllActions, NiagaraParameterMapSectionID::SYSTEM);
	}

	// User
	if (CanCollectSection(NiagaraParameterMapSectionID::USER) && !IDsExcluded.Contains(NiagaraParameterMapSectionID::USER))
	{
		CollectMakeNew(OutAllActions, NiagaraParameterMapSectionID::USER);
	}

	// Parameter collections
	if (CanCollectSection(NiagaraParameterMapSectionID::PARAMETERCOLLECTION) && !IDsExcluded.Contains(NiagaraParameterMapSectionID::PARAMETERCOLLECTION))
	{
		CollectParameterCollectionsActions(OutAllActions);
	}

	// Stack Context
	if (CanCollectSection(NiagaraParameterMapSectionID::STACK_CONTEXT) && !IDsExcluded.Contains(NiagaraParameterMapSectionID::STACK_CONTEXT))
	{
		CollectMakeNew(OutAllActions, NiagaraParameterMapSectionID::STACK_CONTEXT);
	}

	// Engine
	if (CanCollectSection(NiagaraParameterMapSectionID::ENGINE) && !IDsExcluded.Contains(NiagaraParameterMapSectionID::ENGINE))
	{
		const FText Category = NiagaraParameterMapSectionID::OnGetSectionTitle(NiagaraParameterMapSectionID::ENGINE);
		
		TArray<FNiagaraVariable> Variables = FNiagaraConstants::GetEngineConstants();
		TArray<FName> EngineNamespaces;
		NiagaraParameterMapSectionID::OnGetSectionNamespaces(NiagaraParameterMapSectionID::ENGINE, EngineNamespaces);
		Variables.RemoveAll([EngineNamespaces](const FNiagaraVariable& Variable)
		{
			FNiagaraParameterHandle VariableHandle(Variable.GetName());
			TArray<FName> VariableNameParts = VariableHandle.GetHandleParts();
			if (VariableNameParts.Num() <= EngineNamespaces.Num())
			{
				return true;
			}

			for (int32 NamespaceIndex = 0; NamespaceIndex < EngineNamespaces.Num(); NamespaceIndex++)
			{
				if (VariableNameParts[NamespaceIndex] != EngineNamespaces[NamespaceIndex])
				{
					return true;
				}
			}

			return false;
		});

		AddParameterGroup(OutAllActions,
			Variables,
			NiagaraParameterMapSectionID::ENGINE,
			ShowNamespaceCategory.Get() ? NiagaraParameterMapSectionID::OnGetSectionTitle(NiagaraParameterMapSectionID::ENGINE) : FText::GetEmpty(),
			FString(), true, false);
	}

	// Collect parameter actions
	if (ShowGraphParameters.Get())
	{
		for (TWeakObjectPtr<UNiagaraGraph>& Graph : Graphs)
		{
			TMap<FNiagaraVariable, FNiagaraGraphParameterReferenceCollection> ParameterEntries = Graph.Get()->GetParameterReferenceMap();
			ParameterEntries.KeySort([](const FNiagaraVariable& A, const FNiagaraVariable& B) { return A.GetName().LexicalLess(B.GetName()); });

			for (const auto& ParameterEntry : ParameterEntries)
			{
				const FNiagaraVariable& Parameter = ParameterEntry.Key;
				FNiagaraParameterHandle Handle;
				bool IsStaticSwitch = SNiagaraParameterMapView::IsStaticSwitchParameter(Parameter, Graphs);
				const NiagaraParameterMapSectionID::Type ParameterSectionID = NiagaraParameterMapSectionID::OnGetSectionFromVariable(Parameter, IsStaticSwitch, Handle);
				if (CanCollectSection(ParameterSectionID))
				{
					if (IDsExcluded.Contains(ParameterSectionID))
					{
						continue;
					}

					const FText Category = ShowNamespaceCategory.Get() ? NiagaraParameterMapSectionID::OnGetSectionTitle(ParameterSectionID) : FText::GetEmpty();
					const FText DisplayName = FText::FromName(Parameter.GetName());

					// Only add this action if it isn't already in the list.
					bool bUnique = true;
					for (int32 Index = 0; Index < OutAllActions.GetNumActions(); Index++)
					{
						const FGraphActionListBuilderBase::ActionGroup& ActionGroup = OutAllActions.GetAction(Index);
						for (const TSharedPtr<FEdGraphSchemaAction>& SchemaAction : ActionGroup.Actions)
						{
							if (SchemaAction->GetMenuDescription().EqualTo(DisplayName))
							{
								bUnique = false;
								break;
							}
						}

						if (!bUnique)
						{
							break;
						}
					}

					if (bUnique)
					{
						const FText Tooltip = FText::GetEmpty();
						TSharedPtr<FNiagaraMenuAction> Action(new FNiagaraMenuAction(
							Category, DisplayName, Tooltip, 0, FText::GetEmpty(),
							FNiagaraMenuAction::FOnExecuteStackAction::CreateSP(this, &SNiagaraAddParameterMenu::AddParameterSelected, Parameter, false, ParameterSectionID)));

						OutAllActions.AddAction(Action);
					}
				}
			}
		}
	}
}

void SNiagaraAddParameterMenu::AddParameterGroup(
	FGraphActionListBuilderBase& OutActions,
	TArray<FNiagaraVariable>& Variables,
	const NiagaraParameterMapSectionID::Type InSection,
	const FText& Category,
	const FString& RootCategory,
	const bool bSort,
	const bool bCustomName,
	bool bForMakeNew)
{
	if (bSort)
	{
		Variables.Sort([](const FNiagaraVariable& A, const FNiagaraVariable& B) { return A.GetName().LexicalLess(B.GetName()); });
	}

	for (const FNiagaraVariable& Variable : Variables)
	{
		const FText DisplayName = FText::FromName(Variable.GetName());
		FText Tooltip = FText::GetEmpty();

		if (const UStruct* VariableStruct = Variable.GetType().GetStruct())
		{
			Tooltip = VariableStruct->GetToolTipText(true);
		}

		FText SubCategory = FNiagaraEditorUtilities::GetVariableTypeCategory(Variable);
		FText FullCategory = SubCategory.IsEmpty() ? Category : FText::Format(FText::FromString("{0}|{1}"), Category, SubCategory);
		TSharedPtr<FNiagaraMenuAction> Action(new FNiagaraMenuAction(FullCategory, DisplayName, Tooltip, 0, FText(),
			FNiagaraMenuAction::FOnExecuteStackAction::CreateSP(this, &SNiagaraAddParameterMenu::AddParameterSelected, Variable, bCustomName, InSection)));
		if (bForMakeNew == false)
		{
			Action->SetParameterVariable(Variable);
		}

		if (Variable.IsDataInterface())
		{
			if (const UClass* DataInterfaceClass = Variable.GetType().GetClass())
			{
				Action->IsExperimental = DataInterfaceClass->GetMetaData("DevelopmentStatus") == TEXT("Experimental");
			}
		}

		OutActions.AddAction(Action, RootCategory);
	}
}

void SNiagaraAddParameterMenu::CollectParameterCollectionsActions(FGraphActionListBuilderBase& OutActions)
{
	//Create sub menus for parameter collections.
	FAssetRegistryModule& AssetRegistryModule = FModuleManager::LoadModuleChecked<FAssetRegistryModule>("AssetRegistry");
	TArray<FAssetData> CollectionAssets;
	AssetRegistryModule.Get().GetAssetsByClass(UNiagaraParameterCollection::StaticClass()->GetFName(), CollectionAssets);

	const FText Category = NiagaraParameterMapSectionID::OnGetSectionTitle(NiagaraParameterMapSectionID::PARAMETERCOLLECTION);
	for (FAssetData& CollectionAsset : CollectionAssets)
	{
		UNiagaraParameterCollection* Collection = CastChecked<UNiagaraParameterCollection>(CollectionAsset.GetAsset());
		if (Collection)
		{
			AddParameterGroup(OutActions, Collection->GetParameters(), NiagaraParameterMapSectionID::PARAMETERCOLLECTION, Category, FString(), true, false);
		}
	}
}

void SNiagaraAddParameterMenu::CollectMakeNew(FGraphActionListBuilderBase& OutActions, const NiagaraParameterMapSectionID::Type InSection)
{
	if (!AllowCreatingNew.Get())
	{
		return;
	}

	TArray<FNiagaraVariable> Variables;
	TConstArrayView<FNiagaraTypeDefinition> SectionTypes;
	switch (InSection)
	{
		case NiagaraParameterMapSectionID::USER:
			SectionTypes = MakeArrayView(FNiagaraTypeRegistry::GetRegisteredUserVariableTypes());
			break;

		case NiagaraParameterMapSectionID::SYSTEM:
			SectionTypes = MakeArrayView(FNiagaraTypeRegistry::GetRegisteredSystemVariableTypes());
			break;

		case NiagaraParameterMapSectionID::EMITTER:
			SectionTypes = MakeArrayView(FNiagaraTypeRegistry::GetRegisteredEmitterVariableTypes());
			break;

		case NiagaraParameterMapSectionID::PARTICLE:
			SectionTypes = MakeArrayView(FNiagaraTypeRegistry::GetRegisteredParticleVariableTypes());
			break;

		default:
			SectionTypes = MakeArrayView(FNiagaraTypeRegistry::GetRegisteredTypes());
			break;
	}

	for (const FNiagaraTypeDefinition& RegisteredType : SectionTypes)
	{
		bool bAllowType = true;
		if (OnAllowMakeType.IsBound())
		{
			bAllowType = OnAllowMakeType.Execute(RegisteredType);
		}

		if (bAllowType)
		{
			FNiagaraVariable Var(RegisteredType, FName(*RegisteredType.GetNameText().ToString()));
			FNiagaraEditorUtilities::ResetVariableToDefaultValue(Var);
			Variables.Add(Var);
		}
	}

	AddParameterGroup(OutActions, Variables, InSection,
		LOCTEXT("MakeNewCat", "Make New"), 
		ShowNamespaceCategory.Get() ? NiagaraParameterMapSectionID::OnGetSectionTitle(InSection).ToString() : FString(), 
		true, true, true);
}

void SNiagaraAddParameterMenu::AddParameterSelected(FNiagaraVariable NewVariable, const bool bCreateCustomName, const NiagaraParameterMapSectionID::Type InSection)
{
	if (bCreateCustomName)
	{
		FString TypeDisplayName;
		if (NewVariable.GetType().GetEnum() != nullptr)
		{
			TypeDisplayName = ((UField*)NewVariable.GetType().GetEnum())->GetDisplayNameText().ToString();
		}
		else if (NewVariable.GetType().GetStruct() != nullptr)
		{
			TypeDisplayName = NewVariable.GetType().GetStruct()->GetDisplayNameText().ToString();
		}
		else if (NewVariable.GetType().GetClass() != nullptr)
		{
			TypeDisplayName = NewVariable.GetType().GetClass()->GetDisplayNameText().ToString();
		}
		FString NewVariableDefaultName = TypeDisplayName.IsEmpty() 
			? TEXT("New Variable")
			: TEXT("New ") + TypeDisplayName;

		TArray<FString> NameParts;

		TArray<FName> SectionNamespaces;
		NiagaraParameterMapSectionID::OnGetSectionNamespaces(InSection, SectionNamespaces);
		for (FName SectionNamespace : SectionNamespaces)
		{
			NameParts.Add(SectionNamespace.ToString());
		}

		FNiagaraNamespaceMetadata NamespaceMetadata = GetDefault<UNiagaraEditorSettings>()->GetMetaDataForNamespaces(SectionNamespaces);
		if (NamespaceMetadata.IsValid() && NamespaceMetadata.RequiredNamespaceModifier != NAME_None)
		{
			NameParts.Add(NamespaceMetadata.RequiredNamespaceModifier.ToString());
		}

		NameParts.Add(NewVariableDefaultName);
		const FString ResultName = FString::Join(NameParts, TEXT("."));
		NewVariable.SetName(FName(*ResultName));
	}

	OnAddParameter.ExecuteIfBound(NewVariable);
}

TSharedRef<SExpanderArrow> SNiagaraParameterMapView::CreateCustomActionExpander(const FCustomExpanderData& ActionMenuData)
{
	return SNew(SNiagaraActionMenuExpander, ActionMenuData);
}

#undef LOCTEXT_NAMESPACE // "NiagaraParameterMapView"<|MERGE_RESOLUTION|>--- conflicted
+++ resolved
@@ -442,13 +442,8 @@
 		const FText Name = FNiagaraParameterUtilities::FormatParameterNameForTextDisplay(Parameter.GetName());
 		const FText Tooltip = FText::Format(TooltipFormat, Name, Parameter.GetType().GetNameText());
 		TSharedPtr<FNiagaraParameterAction> ParameterAction(new FNiagaraParameterAction(Parameter, ParameterEntry.Value, FText::GetEmpty(), Name, Tooltip, 0, FText(), ParametersWithNamespaceModifierRenamePending, Section));
-<<<<<<< HEAD
-		ParameterAction->bIsExternallyReferenced = bIsExternallyReferenced;
-		ParameterAction->bIsSourcedFromCustomStackContext = bIsSourcedFromCustomStackContext;
-=======
 		ParameterAction->SetIsExternallyReferenced(bIsExternallyReferenced);
 		ParameterAction->SetIsSourcedFromCustomStackContext(bIsSourcedFromCustomStackContext);
->>>>>>> 3aae9151
 		OutAllActions.AddAction(ParameterAction);
 		LastCollectedParameters.Add(Parameter);
 	}
@@ -574,13 +569,6 @@
 			NodeToTraverse->BuildParameterMapHistory(Builder, true, false);
 			Builder.EndUsage();
 
-<<<<<<< HEAD
-			for (int32 HistoryIdx = 0; HistoryIdx < Builder.Histories.Num(); HistoryIdx++)
-			{
-				for (const FName& Namespace : Builder.Histories[HistoryIdx].IterationNamespaceOverridesEncountered)
-				{
-					OutCustomIterationSourceNamespaces.AddUnique(Namespace);
-=======
 			if (bIsSelectedGraph)
 			{
 				for (int32 HistoryIdx = 0; HistoryIdx < Builder.Histories.Num(); HistoryIdx++)
@@ -589,7 +577,6 @@
 					{
 						OutCustomIterationSourceNamespaces.AddUnique(Namespace);
 					}
->>>>>>> 3aae9151
 				}
 			}
 
@@ -1127,19 +1114,11 @@
 			FScopedTransaction RemoveParametersWithPins(LOCTEXT("RemoveParametersFromSystem", "Remove parameter"));
 			UNiagaraSystem* System = CachedSystem.Get();
 			System->Modify();
-<<<<<<< HEAD
-			System->GetExposedParameters().RemoveParameter(ParameterAction->Parameter);
-			System->EditorOnlyAddedParameters.RemoveParameter(ParameterAction->Parameter);
-
-			// Update anything that was referencing that parameter
-			System->HandleVariableRemoved(ParameterAction->Parameter, true);
-=======
 			System->GetExposedParameters().RemoveParameter(ParameterAction->GetParameter());
 			System->EditorOnlyAddedParameters.RemoveParameter(ParameterAction->GetParameter());
 
 			// Update anything that was referencing that parameter
 			System->HandleVariableRemoved(ParameterAction->GetParameter(), true);
->>>>>>> 3aae9151
 
 		}
 	}
