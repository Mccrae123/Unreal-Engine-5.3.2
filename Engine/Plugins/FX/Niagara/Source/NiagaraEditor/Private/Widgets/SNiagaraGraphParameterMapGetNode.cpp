--- conflicted
+++ resolved
@@ -105,7 +105,6 @@
 	// add the source pin on the first row
 	TSharedPtr<SGraphPin> SourcePin = nullptr;
 	if(InputPins.Num() > 0)
-<<<<<<< HEAD
 	{
 		SourcePin = InputPins[0];
 	}
@@ -134,42 +133,9 @@
 
 	AddRowWidgetToNode(SourceRowWidget);
 	
-	// Deferred pin adding to line up input/output pins by name.
-	for (int32 i = 0; i < OutputPins.Num(); i++)
-	{
-=======
-	{
-		SourcePin = InputPins[0];
-	}
-		
-	TSharedPtr<SWidget> SourceRowWidget = SNew(SHorizontalBox)
-		.Visibility(EVisibility::Visible)
-		+ SHorizontalBox::Slot()
-		.HAlign(HAlign_Left)
-		.FillWidth(1.0f)
-		.Padding(Settings->GetInputPinPadding())
-		[
-			(SourcePin.IsValid() ? SourcePin.ToSharedRef() : SNullWidget::NullWidget)
-		]
-	+ SHorizontalBox::Slot()
-		.AutoWidth()
-		.HAlign(HAlign_Right)
-		.Padding(Settings->GetOutputPinPadding())
-		[
-			SNullWidget::NullWidget
-		];
-
-	if(SourcePin.IsValid())
-	{
-		AddedPins.Add(InputPins[0]);
-	}
-
-	AddRowWidgetToNode(SourceRowWidget);
-	
 	// Deferred pin adding to line up input/output pins by persistent guid mapping.
 	for (int32 i = 0; i < OutputPins.Num(); i++)
 	{
->>>>>>> d731a049
 		TSharedRef<SGraphPin> OutputPin = OutputPins[i];
 		UEdGraphPin* SrcOutputPin = OutputPin->GetPinObj(); 
 
