// Copyright Epic Games, Inc. All Rights Reserved.

#include "SNiagaraGraphParameterMapGetNode.h"
#include "NiagaraNodeParameterMapGet.h"
#include "Widgets/Input/SButton.h"
#include "GraphEditorSettings.h"
#include "Rendering/DrawElements.h"
#include "Widgets/SBoxPanel.h"
#include "SGraphPin.h"
#include "EdGraphSchema_Niagara.h"
#include "NiagaraScriptVariable.h"
#include "SDropTarget.h"
#include "NiagaraEditorStyle.h"


#define LOCTEXT_NAMESPACE "SNiagaraGraphParameterMapGetNode"


void SNiagaraGraphParameterMapGetNode::Construct(const FArguments& InArgs, UEdGraphNode* InGraphNode)
{
	BackgroundBrush = FEditorStyle::GetBrush("Graph.Pin.Background");
	BackgroundHoveredBrush = FEditorStyle::GetBrush("PlainBorder");

	GraphNode = InGraphNode; 
	RegisterNiagaraGraphNode(InGraphNode);

	UpdateGraphNode();
}

void SNiagaraGraphParameterMapGetNode::AddPin(const TSharedRef<SGraphPin>& PinToAdd)
{
	PinToAdd->SetOwner(SharedThis(this));

	const UEdGraphPin* PinObj = PinToAdd->GetPinObj();
	const bool bAdvancedParameter = (PinObj != nullptr) && PinObj->bAdvancedView;
	const bool bInvisiblePin = (PinObj != nullptr) && PinObj->bDefaultValueIsReadOnly;
	if (bAdvancedParameter)
	{
		PinToAdd->SetVisibility(TAttribute<EVisibility>(PinToAdd, &SGraphPin::IsPinVisibleAsAdvanced));
	}

	// Save the UI building for later...
	if (PinToAdd->GetDirection() == EEdGraphPinDirection::EGPD_Input)
	{
		if (bInvisiblePin)
		{
			//PinToAdd->SetOnlyShowDefaultValue(true);
			PinToAdd->SetPinColorModifier(FLinearColor(0.0f, 0.0f, 0.0f, 0.0f));
		}
		InputPins.Add(PinToAdd);
	}
	else // Direction == EEdGraphPinDirection::EGPD_Output
	{
		OutputPins.Add(PinToAdd);
	}	
}

TSharedRef<SWidget> SNiagaraGraphParameterMapGetNode::CreateNodeContentArea()
{
	// NODE CONTENT AREA
	return 	SNew(SDropTarget)
		.OnDropped(this, &SNiagaraGraphParameterMapGetNode::OnDroppedOnTarget)
		.OnAllowDrop(this, &SNiagaraGraphParameterMapGetNode::OnAllowDrop)
		.Content()
		[
			SNew(SBorder)
			.BorderImage(FEditorStyle::GetBrush("NoBorder"))
			.HAlign(HAlign_Fill)
			.VAlign(VAlign_Fill)
			.Padding(FMargin(0, 3))
			[
				SAssignNew(PinContainerRoot, SVerticalBox)
			]
		];
}

void SNiagaraGraphParameterMapGetNode::CreatePinWidgets()
{
	SGraphNode::CreatePinWidgets();
	
	UNiagaraNodeParameterMapGet* GetNode = Cast<UNiagaraNodeParameterMapGet>(GraphNode);
	
	TSet<TSharedRef<SGraphPin>> AddedPins;

	auto AddRowWidgetToNode = [this](TSharedPtr<SWidget> RowWidget)
	{
		TSharedRef<SBorder> Border = SNew(SBorder)
			.HAlign(HAlign_Fill)
			.VAlign(VAlign_Fill)
			.Padding(FMargin(0, 3))
			//.OnMouseButtonDown(this, &SNiagaraGraphParameterMapGetNode::OnBorderMouseButtonDown, i)
			[
				RowWidget.ToSharedRef()
			];
		
		Border->SetBorderImage(TAttribute<const FSlateBrush*>::Create(TAttribute<const FSlateBrush*>::FGetter::CreateRaw(this, &SNiagaraGraphParameterMapGetNode::GetBackgroundBrush, RowWidget)));

		PinContainerRoot->AddSlot()
		.AutoHeight()
		[
			Border
		];
	};
	
	// add the source pin on the first row
	TSharedPtr<SGraphPin> SourcePin = nullptr;
	if(InputPins.Num() > 0)
	{
		SourcePin = InputPins[0];
	}
		
	TSharedPtr<SWidget> SourceRowWidget = SNew(SHorizontalBox)
		.Visibility(EVisibility::Visible)
		+ SHorizontalBox::Slot()
		.HAlign(HAlign_Left)
		.FillWidth(1.0f)
		.Padding(Settings->GetInputPinPadding())
		[
			(SourcePin.IsValid() ? SourcePin.ToSharedRef() : SNullWidget::NullWidget)
		]
	+ SHorizontalBox::Slot()
		.AutoWidth()
		.HAlign(HAlign_Right)
		.Padding(Settings->GetOutputPinPadding())
		[
			SNullWidget::NullWidget
		];

	if(SourcePin.IsValid())
	{
		AddedPins.Add(InputPins[0]);
	}

	AddRowWidgetToNode(SourceRowWidget);
	
	// Deferred pin adding to line up input/output pins by name.
	for (int32 i = 0; i < OutputPins.Num(); i++)
	{
		TSharedRef<SGraphPin> OutputPin = OutputPins[i];
		UEdGraphPin* SrcOutputPin = OutputPin->GetPinObj(); 

		UEdGraphPin* MatchingInputPin = GetNode->GetDefaultPin(SrcOutputPin);

		TSharedPtr<SGraphPin> InputPin = nullptr;
		for (TSharedRef<SGraphPin> Pin : InputPins)
		{
			UEdGraphPin* SrcInputPin = Pin->GetPinObj();
			if (SrcInputPin == MatchingInputPin)
			{
				InputPin = Pin;
				Pin->SetShowLabel(false);
			}
		}

		TSharedPtr<SWidget> ParameterRow = SNew(SHorizontalBox)
			.Visibility(EVisibility::Visible)
			+ SHorizontalBox::Slot()
			.HAlign(HAlign_Left)
			.FillWidth(1.0f)
			.Padding(Settings->GetInputPinPadding())
			[
				(InputPin.IsValid() ? InputPin.ToSharedRef() : SNullWidget::NullWidget)
			]
			+ SHorizontalBox::Slot()
			.AutoWidth()
			.HAlign(HAlign_Right)
			.Padding(Settings->GetOutputPinPadding())
			[
				OutputPin
			];

		if(InputPin.IsValid())
		{
			AddedPins.Add(InputPin.ToSharedRef());
		}
		AddedPins.Add(OutputPin);

		AddRowWidgetToNode(ParameterRow);
	}

	// for each unadded input pin (for example orphaned pins), we add them back at the bottom
	for (int32 i = 0; i < InputPins.Num(); i++)
	{
		if(!AddedPins.Contains(InputPins[i]))
		{
			TSharedRef<SGraphPin> UnaddedInputPin = InputPins[i];
			// since we don't want to waste space, we look for some output pin we also haven't added yet
			TSharedRef<SGraphPin>* SomeUnaddedOutputPin = OutputPins.FindByPredicate([&](TSharedRef<SGraphPin> Pin)
			{
				return !AddedPins.Contains(Pin);
			});

			TSharedPtr<SWidget> LeftoverPinContainer = SNew(SHorizontalBox)
				.Visibility(EVisibility::Visible)
				+ SHorizontalBox::Slot()
				.HAlign(HAlign_Left)
				.FillWidth(1.0f)
				.Padding(Settings->GetInputPinPadding())
				[
					UnaddedInputPin
				]
				+ SHorizontalBox::Slot()
				.AutoWidth()
				.HAlign(HAlign_Right)
				.Padding(Settings->GetOutputPinPadding())
				[
					(SomeUnaddedOutputPin != nullptr ? (*SomeUnaddedOutputPin) : SNullWidget::NullWidget)
				];

			AddedPins.Add(UnaddedInputPin);
			if(SomeUnaddedOutputPin != nullptr)
			{
				AddedPins.Add(*SomeUnaddedOutputPin);
			}
			
			AddRowWidgetToNode(LeftoverPinContainer);
		}
	}
}


const FSlateBrush* SNiagaraGraphParameterMapGetNode::GetBackgroundBrush(TSharedPtr<SWidget> Border) const
{
	return Border->IsHovered() ? BackgroundHoveredBrush	: BackgroundBrush;
}


FReply SNiagaraGraphParameterMapGetNode::OnBorderMouseButtonDown(const FGeometry& MyGeometry, const FPointerEvent& MouseEvent, int32 InWhichPin)
{
	if (InWhichPin >= 0 && InWhichPin < OutputPins.Num() + 1)
	{
		UNiagaraNodeParameterMapGet* GetNode = Cast<UNiagaraNodeParameterMapGet>(GraphNode);
		if (GetNode)
		{
			UNiagaraGraph* Graph = GetNode->GetNiagaraGraph();
			if (Graph && InWhichPin > 0)
			{
				const UEdGraphSchema_Niagara* Schema = Graph->GetNiagaraSchema();
				if (Schema)
				{
					FNiagaraVariable Var = Schema->PinToNiagaraVariable(OutputPins[InWhichPin-1]->GetPinObj());
					TObjectPtr<UNiagaraScriptVariable>* PinAssociatedScriptVariable = Graph->GetAllMetaData().Find(Var);
					if (PinAssociatedScriptVariable != nullptr)
					{
						Graph->OnSubObjectSelectionChanged().Broadcast(*PinAssociatedScriptVariable);
					}
				}
			}
		}

	}
	return FReply::Unhandled();
}

FReply SNiagaraGraphParameterMapGetNode::OnDroppedOnTarget(const FGeometry& InGeometry, const FDragDropEvent& InDragDropEvent)
{
<<<<<<< HEAD
	UNiagaraNodeParameterMapBase* MapNode = Cast<UNiagaraNodeParameterMapBase>(GraphNode);
	if (MapNode != nullptr && MapNode->HandleDropOperation(DropOperation))
	{
		return FReply::Handled();
=======
	TSharedPtr<FDragDropOperation> DragDropOperation = InDragDropEvent.GetOperation();
	if (DragDropOperation)
	{
		UNiagaraNodeParameterMapBase* MapNode = Cast<UNiagaraNodeParameterMapBase>(GraphNode);
		if (MapNode != nullptr && MapNode->HandleDropOperation(DragDropOperation))
		{
			return FReply::Handled();
		}
>>>>>>> 6bbb88c8
	}
	return FReply::Unhandled();
}

bool SNiagaraGraphParameterMapGetNode::OnAllowDrop(TSharedPtr<FDragDropOperation> DragDropOperation)
{
	UNiagaraNodeParameterMapBase* MapNode = Cast<UNiagaraNodeParameterMapBase>(GraphNode);
	return MapNode != nullptr && MapNode->CanHandleDropOperation(DragDropOperation);
}

#undef LOCTEXT_NAMESPACE<|MERGE_RESOLUTION|>--- conflicted
+++ resolved
@@ -254,12 +254,6 @@
 
 FReply SNiagaraGraphParameterMapGetNode::OnDroppedOnTarget(const FGeometry& InGeometry, const FDragDropEvent& InDragDropEvent)
 {
-<<<<<<< HEAD
-	UNiagaraNodeParameterMapBase* MapNode = Cast<UNiagaraNodeParameterMapBase>(GraphNode);
-	if (MapNode != nullptr && MapNode->HandleDropOperation(DropOperation))
-	{
-		return FReply::Handled();
-=======
 	TSharedPtr<FDragDropOperation> DragDropOperation = InDragDropEvent.GetOperation();
 	if (DragDropOperation)
 	{
@@ -268,7 +262,6 @@
 		{
 			return FReply::Handled();
 		}
->>>>>>> 6bbb88c8
 	}
 	return FReply::Unhandled();
 }
