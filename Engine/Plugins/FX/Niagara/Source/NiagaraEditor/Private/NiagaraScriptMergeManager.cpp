// Copyright 1998-2019 Epic Games, Inc. All Rights Reserved.

#include "NiagaraScriptMergeManager.h"
#include "NiagaraEmitter.h"
#include "NiagaraScript.h"
#include "NiagaraScriptSource.h"
#include "NiagaraRendererProperties.h"
#include "EdGraphSchema_Niagara.h"
#include "NiagaraGraph.h"
#include "NiagaraDataInterface.h"
#include "NiagaraNodeInput.h"
#include "NiagaraNodeOutput.h"
#include "NiagaraNodeFunctionCall.h"
#include "NiagaraNodeCustomHlsl.h"
#include "NiagaraNodeAssignment.h"
#include "NiagaraNodeParameterMapGet.h"
#include "NiagaraNodeParameterMapSet.h"
#include "NiagaraEditorUtilities.h"
#include "ViewModels/Stack/NiagaraStackGraphUtilities.h"
#include "NiagaraEditorModule.h"
#include "NiagaraEmitterEditorData.h"

#include "UObject/PropertyPortFlags.h"

#include "EdGraph/EdGraphNode.h"
#include "EdGraph/EdGraphPin.h"
#include "Modules/ModuleManager.h"

#define LOCTEXT_NAMESPACE "NiagaraScriptMergeManager"

DECLARE_CYCLE_STAT(TEXT("Niagara - ScriptMergeManager - DiffEmitters"), STAT_NiagaraEditor_ScriptMergeManager_DiffEmitters, STATGROUP_NiagaraEditor);
DECLARE_CYCLE_STAT(TEXT("Niagara - ScriptMergeManager - MergeEmitter"), STAT_NiagaraEditor_ScriptMergeManager_MergeEmitter, STATGROUP_NiagaraEditor);
DECLARE_CYCLE_STAT(TEXT("Niagara - ScriptMergeManager - IsModuleInputDifferentFromBase"), STAT_NiagaraEditor_ScriptMergeManager_IsModuleInputDifferentFromBase, STATGROUP_NiagaraEditor);

FNiagaraStackFunctionInputOverrideMergeAdapter::FNiagaraStackFunctionInputOverrideMergeAdapter(
	FString InUniqueEmitterName,
	UNiagaraScript& InOwningScript,
	UNiagaraNodeFunctionCall& InOwningFunctionCallNode,
	UEdGraphPin& InOverridePin
)
	: UniqueEmitterName(InUniqueEmitterName)
	, OwningScript(&InOwningScript)
	, OwningFunctionCallNode(&InOwningFunctionCallNode)
	, OverridePin(&InOverridePin)
	, DataValueObject(nullptr)
{
	
	InputName = FNiagaraParameterHandle(OverridePin->PinName).GetName().ToString();
	OverrideNode = CastChecked<UNiagaraNodeParameterMapSet>(OverridePin->GetOwningNode());
	const UEdGraphSchema_Niagara* NiagaraSchema = GetDefault<UEdGraphSchema_Niagara>();
	Type = NiagaraSchema->PinToTypeDefinition(OverridePin);

	if (OverridePin->LinkedTo.Num() == 0)
	{
		LocalValueString = OverridePin->DefaultValue;
	}
	else if (OverridePin->LinkedTo.Num() == 1)
	{
		OverrideValueNodePersistentId = OverridePin->LinkedTo[0]->GetOwningNode()->NodeGuid;

		if (OverridePin->LinkedTo[0]->GetOwningNode()->IsA<UNiagaraNodeParameterMapGet>())
		{
			LinkedValueHandle = FNiagaraParameterHandle(OverridePin->LinkedTo[0]->PinName);
		}
		else if (OverridePin->LinkedTo[0]->GetOwningNode()->IsA<UNiagaraNodeInput>())
		{
			UNiagaraNodeInput* DataInputNode = CastChecked<UNiagaraNodeInput>(OverridePin->LinkedTo[0]->GetOwningNode());
			DataValueObject = DataInputNode->GetDataInterface();
		}
		else if (OverridePin->LinkedTo[0]->GetOwningNode()->IsA<UNiagaraNodeFunctionCall>())
		{
			DynamicValueFunction = MakeShared<FNiagaraStackFunctionMergeAdapter>(UniqueEmitterName, *OwningScript.Get(), *CastChecked<UNiagaraNodeFunctionCall>(OverridePin->LinkedTo[0]->GetOwningNode()), INDEX_NONE);
		}
		else
		{
			UE_LOG(LogNiagaraEditor, Error, TEXT("Invalid Stack Graph - Unsupported input node connection. Owning Node: %s"), *OverrideNode->GetPathName());
		}
	}
	else
	{
		UE_LOG(LogNiagaraEditor, Error, TEXT("Invalid Stack Graph - Input had multiple connections. Owning Node: %s"), *OverrideNode->GetPathName());
	}
}

FNiagaraStackFunctionInputOverrideMergeAdapter::FNiagaraStackFunctionInputOverrideMergeAdapter(
	FString InUniqueEmitterName,
	UNiagaraScript& InOwningScript,
	UNiagaraNodeFunctionCall& InOwningFunctionCallNode,
	FString InInputName,
	FNiagaraVariable InRapidIterationParameter
)
	: UniqueEmitterName(InUniqueEmitterName)
	, OwningScript(&InOwningScript)
	, OwningFunctionCallNode(&InOwningFunctionCallNode)
	, InputName(InInputName)
	, Type(InRapidIterationParameter.GetType())
	, OverridePin(nullptr)
	, LocalValueRapidIterationParameter(InRapidIterationParameter)
	, DataValueObject(nullptr)
{
}

FNiagaraStackFunctionInputOverrideMergeAdapter::FNiagaraStackFunctionInputOverrideMergeAdapter(UEdGraphPin* InStaticSwitchPin)
	: OwningScript(nullptr)
	, OwningFunctionCallNode(CastChecked<UNiagaraNodeFunctionCall>(InStaticSwitchPin->GetOwningNode()))
	, InputName(InStaticSwitchPin->PinName.ToString())
	, OverridePin(nullptr)
	, DataValueObject(nullptr)
	, StaticSwitchValue(InStaticSwitchPin->DefaultValue)
{
	const UEdGraphSchema_Niagara* NiagaraSchema = GetDefault<UEdGraphSchema_Niagara>();
	Type = NiagaraSchema->PinToTypeDefinition(InStaticSwitchPin);
}

UNiagaraScript* FNiagaraStackFunctionInputOverrideMergeAdapter::GetOwningScript() const
{
	return OwningScript.Get();
}

UNiagaraNodeFunctionCall* FNiagaraStackFunctionInputOverrideMergeAdapter::GetOwningFunctionCall() const
{
	return OwningFunctionCallNode.Get();
}

FString FNiagaraStackFunctionInputOverrideMergeAdapter::GetInputName() const
{
	return InputName;
}

UNiagaraNodeParameterMapSet* FNiagaraStackFunctionInputOverrideMergeAdapter::GetOverrideNode() const
{
	return OverrideNode.Get();
}

const FNiagaraTypeDefinition& FNiagaraStackFunctionInputOverrideMergeAdapter::GetType() const
{
	return Type;
}

UEdGraphPin* FNiagaraStackFunctionInputOverrideMergeAdapter::GetOverridePin() const
{
	return OverridePin;
}

const FGuid& FNiagaraStackFunctionInputOverrideMergeAdapter::GetOverrideNodeId() const
{
	return OverrideValueNodePersistentId;
}

TOptional<FString> FNiagaraStackFunctionInputOverrideMergeAdapter::GetLocalValueString() const
{
	return LocalValueString;
}

TOptional<FNiagaraVariable> FNiagaraStackFunctionInputOverrideMergeAdapter::GetLocalValueRapidIterationParameter() const
{
	return LocalValueRapidIterationParameter;
}

TOptional<FNiagaraParameterHandle> FNiagaraStackFunctionInputOverrideMergeAdapter::GetLinkedValueHandle() const
{
	return LinkedValueHandle;
}

UNiagaraDataInterface* FNiagaraStackFunctionInputOverrideMergeAdapter::GetDataValueObject() const
{
	return DataValueObject;
}

TSharedPtr<FNiagaraStackFunctionMergeAdapter> FNiagaraStackFunctionInputOverrideMergeAdapter::GetDynamicValueFunction() const
{
	return DynamicValueFunction;
}

TOptional<FString> FNiagaraStackFunctionInputOverrideMergeAdapter::GetStaticSwitchValue() const
{
	return StaticSwitchValue;
}

FNiagaraStackFunctionMergeAdapter::FNiagaraStackFunctionMergeAdapter(FString InEmitterUniqueName, UNiagaraScript& InOwningScript, UNiagaraNodeFunctionCall& InFunctionCallNode, int32 InStackIndex)
{
	UniqueEmitterName = InEmitterUniqueName;
	OwningScript = &InOwningScript;
	FunctionCallNode = &InFunctionCallNode;
	StackIndex = InStackIndex;

	TSet<FString> AliasedInputsAdded;
	UNiagaraNodeParameterMapSet* OverrideNode = FNiagaraStackGraphUtilities::GetStackFunctionOverrideNode(*FunctionCallNode);
	if (OverrideNode != nullptr)
	{
		TArray<UEdGraphPin*> OverridePins;
		OverrideNode->GetInputPins(OverridePins);
		for (UEdGraphPin* OverridePin : OverridePins)
		{
			if (OverridePin->PinType.PinCategory != UEdGraphSchema_Niagara::PinCategoryMisc &&
				OverridePin->PinType.PinSubCategoryObject != FNiagaraTypeDefinition::GetParameterMapStruct())
			{
				FNiagaraParameterHandle InputHandle(OverridePin->PinName);
				if (InputHandle.GetNamespace().ToString() == FunctionCallNode->GetFunctionName())
				{
					InputOverrides.Add(MakeShared<FNiagaraStackFunctionInputOverrideMergeAdapter>(UniqueEmitterName, *OwningScript.Get(), *FunctionCallNode.Get(), *OverridePin));
					AliasedInputsAdded.Add(OverridePin->PinName.ToString());
				}
			}
		}
	}

	FString RapidIterationParameterNamePrefix = TEXT("Constants." + UniqueEmitterName + ".");
	TArray<FNiagaraVariable> RapidIterationParameters;
	OwningScript->RapidIterationParameters.GetParameters(RapidIterationParameters);
	for (const FNiagaraVariable& RapidIterationParameter : RapidIterationParameters)
	{
		FNiagaraParameterHandle AliasedInputHandle(*RapidIterationParameter.GetName().ToString().RightChop(RapidIterationParameterNamePrefix.Len()));
		if (AliasedInputHandle.GetNamespace().ToString() == FunctionCallNode->GetFunctionName())
		{
			// Currently rapid iteration parameters for assignment nodes in emitter scripts get double aliased which prevents their inputs from
			// being diffed correctly, so we need to un-mangle the names here so that the diffs are correct.
			if (FunctionCallNode->IsA<UNiagaraNodeAssignment>() &&
				(OwningScript->GetUsage() == ENiagaraScriptUsage::EmitterSpawnScript || OwningScript->GetUsage() == ENiagaraScriptUsage::EmitterUpdateScript))
			{
				FString InputName = AliasedInputHandle.GetName().ToString();
				if (InputName.StartsWith(UniqueEmitterName + TEXT(".")))
				{
					FString UnaliasedInputName = TEXT("Emitter") + InputName.RightChop(UniqueEmitterName.Len());
					AliasedInputHandle = FNiagaraParameterHandle(AliasedInputHandle.GetNamespace(), *UnaliasedInputName);
				}
			}

			if (AliasedInputsAdded.Contains(AliasedInputHandle.GetParameterHandleString().ToString()) == false)
			{
				InputOverrides.Add(MakeShared<FNiagaraStackFunctionInputOverrideMergeAdapter>(UniqueEmitterName, *OwningScript.Get(), *FunctionCallNode.Get(), AliasedInputHandle.GetName().ToString(), RapidIterationParameter));
			}
		}
	}

	TArray<UEdGraphPin*> StaticSwitchPins;
	TSet<UEdGraphPin*> StaticSwitchPinsHidden;
	FNiagaraStackGraphUtilities::GetStackFunctionStaticSwitchPins(*FunctionCallNode.Get(), StaticSwitchPins, StaticSwitchPinsHidden);
	for (UEdGraphPin* StaticSwitchPin : StaticSwitchPins)
	{
		// TODO: Only add static switch overrides when the current value is different from the default.  This requires a 
		// refactor of the static switch default storage to use the same data format as FNiagaraVariables.
		InputOverrides.Add(MakeShared<FNiagaraStackFunctionInputOverrideMergeAdapter>(StaticSwitchPin));
	}
}

UNiagaraNodeFunctionCall* FNiagaraStackFunctionMergeAdapter::GetFunctionCallNode() const
{
	return FunctionCallNode.Get();
}

int32 FNiagaraStackFunctionMergeAdapter::GetStackIndex() const
{
	return StackIndex;
}

const TArray<TSharedRef<FNiagaraStackFunctionInputOverrideMergeAdapter>>& FNiagaraStackFunctionMergeAdapter::GetInputOverrides() const
{
	return InputOverrides;
}

TSharedPtr<FNiagaraStackFunctionInputOverrideMergeAdapter> FNiagaraStackFunctionMergeAdapter::GetInputOverrideByInputName(FString InputName) const
{
	for (TSharedPtr<FNiagaraStackFunctionInputOverrideMergeAdapter> InputOverride : InputOverrides)
	{
		if (InputOverride->GetInputName() == InputName)
		{
			return InputOverride;
		}
	}
	return TSharedPtr<FNiagaraStackFunctionInputOverrideMergeAdapter>();
}

FNiagaraScriptStackMergeAdapter::FNiagaraScriptStackMergeAdapter(UNiagaraNodeOutput& InOutputNode, UNiagaraScript& InScript, FString InUniqueEmitterName)
{
	OutputNode = &InOutputNode;
	InputNode.Reset();
	Script = &InScript;
	UniqueEmitterName = InUniqueEmitterName;

	TArray<FNiagaraStackGraphUtilities::FStackNodeGroup> StackGroups;
	FNiagaraStackGraphUtilities::GetStackNodeGroups(*OutputNode, StackGroups);

	if (StackGroups.Num() >= 2 && StackGroups[0].EndNode->IsA<UNiagaraNodeInput>())
	{
		InputNode = Cast<UNiagaraNodeInput>(StackGroups[0].EndNode);
	}

	if (StackGroups.Num() > 2 && StackGroups[0].EndNode->IsA<UNiagaraNodeInput>() && StackGroups.Last().EndNode->IsA<UNiagaraNodeOutput>())
	{
		for (int i = 1; i < StackGroups.Num() - 1; i++)
		{
			UNiagaraNodeFunctionCall* ModuleFunctionCallNode = Cast<UNiagaraNodeFunctionCall>(StackGroups[i].EndNode);
			if (ModuleFunctionCallNode != nullptr)
			{
				// The first stack node group is the input node, so we subtract one to get the index of the module.
				int32 StackIndex = i - 1;
				ModuleFunctions.Add(MakeShared<FNiagaraStackFunctionMergeAdapter>(UniqueEmitterName, *Script.Get(), *ModuleFunctionCallNode, StackIndex));
			}
		}
	}
}

UNiagaraNodeInput* FNiagaraScriptStackMergeAdapter::GetInputNode() const
{
	return InputNode.Get();
}

UNiagaraNodeOutput* FNiagaraScriptStackMergeAdapter::GetOutputNode() const
{
	return OutputNode.Get();
}

UNiagaraScript* FNiagaraScriptStackMergeAdapter::GetScript() const
{
	return Script.Get();
}

FString FNiagaraScriptStackMergeAdapter::GetUniqueEmitterName() const
{
	return UniqueEmitterName;
}

const TArray<TSharedRef<FNiagaraStackFunctionMergeAdapter>>& FNiagaraScriptStackMergeAdapter::GetModuleFunctions() const
{
	return ModuleFunctions;
}

TSharedPtr<FNiagaraStackFunctionMergeAdapter> FNiagaraScriptStackMergeAdapter::GetModuleFunctionById(FGuid FunctionCallNodeId) const
{
	for (TSharedRef<FNiagaraStackFunctionMergeAdapter> Modulefunction : ModuleFunctions)
	{
		if (Modulefunction->GetFunctionCallNode()->NodeGuid == FunctionCallNodeId)
		{
			return Modulefunction;
		}
	}
	return TSharedPtr<FNiagaraStackFunctionMergeAdapter>();
}

FNiagaraEventHandlerMergeAdapter::FNiagaraEventHandlerMergeAdapter(const UNiagaraEmitter& InEmitter, const FNiagaraEventScriptProperties* InEventScriptProperties, UNiagaraNodeOutput* InOutputNode)
{
	Initialize(InEmitter, InEventScriptProperties, nullptr, InOutputNode);
}

FNiagaraEventHandlerMergeAdapter::FNiagaraEventHandlerMergeAdapter(const UNiagaraEmitter& InEmitter, FNiagaraEventScriptProperties* InEventScriptProperties, UNiagaraNodeOutput* InOutputNode)
{
	Initialize(InEmitter, InEventScriptProperties, InEventScriptProperties, InOutputNode);
}

FNiagaraEventHandlerMergeAdapter::FNiagaraEventHandlerMergeAdapter(const UNiagaraEmitter& InEmitter, UNiagaraNodeOutput* InOutputNode)
{
	Initialize(InEmitter, nullptr, nullptr, InOutputNode);
}

void FNiagaraEventHandlerMergeAdapter::Initialize(const UNiagaraEmitter& InEmitter, const FNiagaraEventScriptProperties* InEventScriptProperties, FNiagaraEventScriptProperties* InEditableEventScriptProperties, UNiagaraNodeOutput* InOutputNode)
{
	Emitter = MakeWeakObjectPtr(const_cast<UNiagaraEmitter*>(&InEmitter));

	EventScriptProperties = InEventScriptProperties;
	EditableEventScriptProperties = InEditableEventScriptProperties;

	OutputNode = InOutputNode;

	if (EventScriptProperties != nullptr && OutputNode != nullptr)
	{
		EventStack = MakeShared<FNiagaraScriptStackMergeAdapter>(*OutputNode.Get(), *EventScriptProperties->Script, Emitter->GetUniqueEmitterName());
		InputNode = EventStack->GetInputNode();
	}
}

const UNiagaraEmitter* FNiagaraEventHandlerMergeAdapter::GetEmitter() const
{
	return Emitter.Get();
}

FGuid FNiagaraEventHandlerMergeAdapter::GetUsageId() const
{
	if (EventScriptProperties != nullptr)
	{
		return EventScriptProperties->Script->GetUsageId();
	}
	else
	{
		return OutputNode->GetUsageId();
	}
}

const FNiagaraEventScriptProperties* FNiagaraEventHandlerMergeAdapter::GetEventScriptProperties() const
{
	return EventScriptProperties;
}

FNiagaraEventScriptProperties* FNiagaraEventHandlerMergeAdapter::GetEditableEventScriptProperties() const
{
	return EditableEventScriptProperties;
}

UNiagaraNodeOutput* FNiagaraEventHandlerMergeAdapter::GetOutputNode() const
{
	return OutputNode.Get();
}

UNiagaraNodeInput* FNiagaraEventHandlerMergeAdapter::GetInputNode() const
{
	return InputNode.Get();
}

TSharedPtr<FNiagaraScriptStackMergeAdapter> FNiagaraEventHandlerMergeAdapter::GetEventStack() const
{
	return EventStack;
}

FNiagaraRendererMergeAdapter::FNiagaraRendererMergeAdapter(UNiagaraRendererProperties& InRenderer)
{
	Renderer = &InRenderer;
}

UNiagaraRendererProperties* FNiagaraRendererMergeAdapter::GetRenderer()
{
	return Renderer.Get();
}

FNiagaraEmitterMergeAdapter::FNiagaraEmitterMergeAdapter(const UNiagaraEmitter& InEmitter)
{
	Initialize(InEmitter, nullptr);
}

FNiagaraEmitterMergeAdapter::FNiagaraEmitterMergeAdapter(UNiagaraEmitter& InEmitter)
{
	Initialize(InEmitter, &InEmitter);
}

void FNiagaraEmitterMergeAdapter::Initialize(const UNiagaraEmitter& InEmitter, UNiagaraEmitter* InEditableEmitter)
{
	Emitter = &InEmitter;
	EditableEmitter = InEditableEmitter;
	UNiagaraScriptSource* EmitterScriptSource = Cast<UNiagaraScriptSource>(Emitter->GraphSource);
	UNiagaraGraph* Graph = EmitterScriptSource->NodeGraph;
	TArray<UNiagaraNodeOutput*> OutputNodes;
	Graph->GetNodesOfClass<UNiagaraNodeOutput>(OutputNodes);

	TArray<UNiagaraNodeOutput*> EventOutputNodes;
	for (UNiagaraNodeOutput* OutputNode : OutputNodes)
	{
		if (UNiagaraScript::IsEquivalentUsage(OutputNode->GetUsage(), ENiagaraScriptUsage::EmitterSpawnScript))
		{
			EmitterSpawnStack = MakeShared<FNiagaraScriptStackMergeAdapter>(*OutputNode, *Emitter->EmitterSpawnScriptProps.Script, Emitter->GetUniqueEmitterName());
		}
		else if (UNiagaraScript::IsEquivalentUsage(OutputNode->GetUsage(), ENiagaraScriptUsage::EmitterUpdateScript))
		{
			EmitterUpdateStack = MakeShared<FNiagaraScriptStackMergeAdapter>(*OutputNode, *Emitter->EmitterUpdateScriptProps.Script, Emitter->GetUniqueEmitterName());
		}
		else if (UNiagaraScript::IsEquivalentUsage(OutputNode->GetUsage(), ENiagaraScriptUsage::ParticleSpawnScript))
		{
			ParticleSpawnStack = MakeShared<FNiagaraScriptStackMergeAdapter>(*OutputNode, *Emitter->SpawnScriptProps.Script, Emitter->GetUniqueEmitterName());
		}
		else if (UNiagaraScript::IsEquivalentUsage(OutputNode->GetUsage(), ENiagaraScriptUsage::ParticleUpdateScript))
		{
			ParticleUpdateStack = MakeShared<FNiagaraScriptStackMergeAdapter>(*OutputNode, *Emitter->UpdateScriptProps.Script, Emitter->GetUniqueEmitterName());
		}
		else if(UNiagaraScript::IsEquivalentUsage(OutputNode->GetUsage(), ENiagaraScriptUsage::ParticleEventScript))
		{
			EventOutputNodes.Add(OutputNode);
		}
	}

	// Create an event handler adapter for each usage id even if it's missing an event script properties struct or an output node.  These
	// incomplete adapters will be caught if they are diffed.
	for (const FNiagaraEventScriptProperties& EventScriptProperties : Emitter->GetEventHandlers())
	{
		UNiagaraNodeOutput** MatchingOutputNodePtr = EventOutputNodes.FindByPredicate(
			[=](UNiagaraNodeOutput* EventOutputNode) { return EventOutputNode->GetUsageId() == EventScriptProperties.Script->GetUsageId(); });

		UNiagaraNodeOutput* MatchingOutputNode = MatchingOutputNodePtr != nullptr ? *MatchingOutputNodePtr : nullptr;

		if (EditableEmitter == nullptr)
		{
			EventHandlers.Add(MakeShared<FNiagaraEventHandlerMergeAdapter>(*Emitter.Get(), &EventScriptProperties, MatchingOutputNode));
		}
		else
		{
			FNiagaraEventScriptProperties* EditableEventScriptProperties = EditableEmitter->GetEventHandlerByIdUnsafe(EventScriptProperties.Script->GetUsageId());
			EventHandlers.Add(MakeShared<FNiagaraEventHandlerMergeAdapter>(*Emitter.Get(), EditableEventScriptProperties, MatchingOutputNode));
		}

		if (MatchingOutputNode != nullptr)
		{
			EventOutputNodes.Remove(MatchingOutputNode);
		}
	}

	for (UNiagaraNodeOutput* EventOutputNode : EventOutputNodes)
	{
		EventHandlers.Add(MakeShared<FNiagaraEventHandlerMergeAdapter>(*Emitter.Get(), EventOutputNode));
	}

	// Renderers
	for (UNiagaraRendererProperties* RendererProperties : Emitter->GetRenderers())
	{
		Renderers.Add(MakeShared<FNiagaraRendererMergeAdapter>(*RendererProperties));
	}
}

UNiagaraEmitter* FNiagaraEmitterMergeAdapter::GetEditableEmitter() const
{
	return EditableEmitter.Get();
}

TSharedPtr<FNiagaraScriptStackMergeAdapter> FNiagaraEmitterMergeAdapter::GetEmitterSpawnStack() const
{
	return EmitterSpawnStack;
}

TSharedPtr<FNiagaraScriptStackMergeAdapter> FNiagaraEmitterMergeAdapter::GetEmitterUpdateStack() const
{
	return EmitterUpdateStack;
}

TSharedPtr<FNiagaraScriptStackMergeAdapter> FNiagaraEmitterMergeAdapter::GetParticleSpawnStack() const
{
	return ParticleSpawnStack;
}

TSharedPtr<FNiagaraScriptStackMergeAdapter> FNiagaraEmitterMergeAdapter::GetParticleUpdateStack() const
{
	return ParticleUpdateStack;
}

const TArray<TSharedRef<FNiagaraEventHandlerMergeAdapter>> FNiagaraEmitterMergeAdapter::GetEventHandlers() const
{
	return EventHandlers;
}

const TArray<TSharedRef<FNiagaraRendererMergeAdapter>> FNiagaraEmitterMergeAdapter::GetRenderers() const
{
	return Renderers;
}

TSharedPtr<FNiagaraScriptStackMergeAdapter> FNiagaraEmitterMergeAdapter::GetScriptStack(ENiagaraScriptUsage Usage, FGuid ScriptUsageId)
{
	switch (Usage)
	{
	case ENiagaraScriptUsage::EmitterSpawnScript:
		return EmitterSpawnStack;
	case ENiagaraScriptUsage::EmitterUpdateScript:
		return EmitterUpdateStack;
	case ENiagaraScriptUsage::ParticleSpawnScript:
		return ParticleSpawnStack;
	case ENiagaraScriptUsage::ParticleUpdateScript:
		return ParticleUpdateStack;
	case ENiagaraScriptUsage::ParticleEventScript:
		for (TSharedPtr<FNiagaraEventHandlerMergeAdapter> EventHandler : EventHandlers)
		{
			if (EventHandler->GetUsageId() == ScriptUsageId)
			{
				return EventHandler->GetEventStack();
			}
		}
		break;
	default:
		checkf(false, TEXT("Unsupported usage"));
	}

	return TSharedPtr<FNiagaraScriptStackMergeAdapter>();
}

TSharedPtr<FNiagaraEventHandlerMergeAdapter> FNiagaraEmitterMergeAdapter::GetEventHandler(FGuid EventScriptUsageId)
{
	for (TSharedRef<FNiagaraEventHandlerMergeAdapter> EventHandler : EventHandlers)
	{
		if (EventHandler->GetUsageId() == EventScriptUsageId)
		{
			return EventHandler;
		}
	}
	return TSharedPtr<FNiagaraEventHandlerMergeAdapter>();
}

TSharedPtr<FNiagaraRendererMergeAdapter> FNiagaraEmitterMergeAdapter::GetRenderer(FGuid RendererMergeId)
{
	for (TSharedRef<FNiagaraRendererMergeAdapter> Renderer : Renderers)
	{
		if (Renderer->GetRenderer()->GetMergeId() == RendererMergeId)
		{
			return Renderer;
		}
	}
	return TSharedPtr<FNiagaraRendererMergeAdapter>();
}

FNiagaraScriptStackDiffResults::FNiagaraScriptStackDiffResults()
	: bIsValid(true)
{
}

bool FNiagaraScriptStackDiffResults::IsEmpty() const
{
	return
		RemovedBaseModules.Num() == 0 &&
		AddedOtherModules.Num() == 0 &&
		MovedBaseModules.Num() == 0 &&
		MovedOtherModules.Num() == 0 &&
		EnabledChangedBaseModules.Num() == 0 &&
		EnabledChangedOtherModules.Num() == 0 &&
		RemovedBaseInputOverrides.Num() == 0 &&
		AddedOtherInputOverrides.Num() == 0 &&
		ModifiedOtherInputOverrides.Num() == 0 &&
		ChangedBaseUsage.IsSet() == false &&
		ChangedOtherUsage.IsSet() == false;
}

bool FNiagaraScriptStackDiffResults::IsValid() const
{
	return bIsValid;
}

void FNiagaraScriptStackDiffResults::AddError(FText ErrorMessage)
{
	ErrorMessages.Add(ErrorMessage);
	bIsValid = false;
}

const TArray<FText>& FNiagaraScriptStackDiffResults::GetErrorMessages() const
{
	return ErrorMessages;
}

FNiagaraEmitterDiffResults::FNiagaraEmitterDiffResults()
	: bIsValid(true)
{
}

bool FNiagaraEmitterDiffResults::IsValid() const
{
	bool bEventHandlerDiffsAreValid = true;
	for (const FNiagaraModifiedEventHandlerDiffResults& EventHandlerDiffResults : ModifiedEventHandlers)
	{
		if (EventHandlerDiffResults.ScriptDiffResults.IsValid() == false)
		{
			bEventHandlerDiffsAreValid = false;
			break;
		}
	}
	return bIsValid && bEventHandlerDiffsAreValid &&
		EmitterSpawnDiffResults.IsValid() &&
		EmitterUpdateDiffResults.IsValid() &&
		ParticleSpawnDiffResults.IsValid() &&
		ParticleUpdateDiffResults.IsValid();
}

bool FNiagaraEmitterDiffResults::IsEmpty() const
{
	return DifferentEmitterProperties.Num() == 0 &&
		EmitterSpawnDiffResults.IsEmpty() &&
		EmitterUpdateDiffResults.IsEmpty() &&
		ParticleSpawnDiffResults.IsEmpty() &&
		ParticleUpdateDiffResults.IsEmpty() &&
		RemovedBaseEventHandlers.Num() == 0 &&
		AddedOtherEventHandlers.Num() == 0 &&
		ModifiedEventHandlers.Num() == 0 &&
		RemovedBaseRenderers.Num() == 0 &&
		AddedOtherRenderers.Num() == 0 &&
		ModifiedBaseRenderers.Num() == 0 &&
		ModifiedOtherRenderers.Num() == 0;
}

void FNiagaraEmitterDiffResults::AddError(FText ErrorMessage)
{
	ErrorMessages.Add(ErrorMessage);
	bIsValid = false;
}

const TArray<FText>& FNiagaraEmitterDiffResults::GetErrorMessages() const
{
	return ErrorMessages;
}

FString FNiagaraEmitterDiffResults::GetErrorMessagesString() const
{
	TArray<FString> ErrorMessageStrings;
	for (FText ErrorMessage : ErrorMessages)
	{
		ErrorMessageStrings.Add(ErrorMessage.ToString());
	}
	return FString::Join(ErrorMessageStrings, TEXT("\n"));
}

TSharedRef<FNiagaraScriptMergeManager> FNiagaraScriptMergeManager::Get()
{
	FNiagaraEditorModule& NiagaraEditorModule = FModuleManager::GetModuleChecked<FNiagaraEditorModule>("NiagaraEditor");
	return NiagaraEditorModule.GetScriptMergeManager();
}

void FNiagaraScriptMergeManager::DiffChangeIds(const TMap<FGuid, FGuid>& InSourceChangeIds, const TMap<FGuid, FGuid>& InLastMergedChangeIds, const TMap<FGuid, FGuid>& InInstanceChangeIds, TMap<FGuid, FGuid>& OutChangeIdsToKeepOnInstance) const
{
	auto It = InInstanceChangeIds.CreateConstIterator();
	while (It)
	{
		const FGuid* MatchingSourceChangeId = InSourceChangeIds.Find(It.Key());
		const FGuid* MatchingLastMergedChangeId = InLastMergedChangeIds.Find(It.Key());

		// If we don't have source from the original or from the last merged version of the original, then the instance originated the node and needs to keep it.
		if (MatchingSourceChangeId == nullptr && MatchingLastMergedChangeId == nullptr)
		{
			OutChangeIdsToKeepOnInstance.Add(It.Key(), It.Value());
		}
		else if (MatchingSourceChangeId != nullptr && MatchingLastMergedChangeId != nullptr)
		{
			if (*MatchingSourceChangeId == *MatchingLastMergedChangeId)
			{
				// If both had a copy of the node and both agree on the change id, then we should keep the change id of the instance as it will be the most accurate.
				OutChangeIdsToKeepOnInstance.Add(It.Key(), It.Value());
			}
			else
			{
				// If both had a copy of the node and they're different than the source has changed and it's change id should be used since it's the newer.
				OutChangeIdsToKeepOnInstance.Add(It.Key(), *MatchingSourceChangeId);
			}
		}
		else if (MatchingLastMergedChangeId != nullptr)
		{
			// If only the previous version had the matching key, then we may possibly keep this node around as a local node, in which case, we should apply the override. 
			OutChangeIdsToKeepOnInstance.Add(It.Key(), It.Value());
		}
		else if (MatchingSourceChangeId != nullptr)
		{
			// I'm not sure that there's a way for us to reach this situation, where the node exists on the source and the instance, but not the 
			// last merged version.
			check(false);
		}

		++It;
	}
}

FNiagaraScriptMergeManager::FApplyDiffResults FNiagaraScriptMergeManager::ResolveChangeIds(TSharedRef<FNiagaraEmitterMergeAdapter> MergedInstanceAdapter, UNiagaraEmitter& OriginalEmitterInstance, const TMap<FGuid, FGuid>& ChangeIdsThatNeedToBeReset) const
{
	FApplyDiffResults DiffResults;

	if (ChangeIdsThatNeedToBeReset.Num() != 0)
	{
		auto It = ChangeIdsThatNeedToBeReset.CreateConstIterator();
		UNiagaraEmitter* Emitter = MergedInstanceAdapter->GetEditableEmitter();

		TArray<UNiagaraGraph*> Graphs;
		TArray<UNiagaraScript*> Scripts;
		Emitter->GetScripts(Scripts);

		TArray<UNiagaraScript*> OriginalScripts;
		OriginalEmitterInstance.GetScripts(OriginalScripts);

		// First gather all the graphs used by this emitter..
		for (UNiagaraScript* Script : Scripts)
		{
			if (Script != nullptr && Script->GetSource() != nullptr)
			{
				UNiagaraScriptSource* ScriptSource = Cast<UNiagaraScriptSource>(Script->GetSource());
				if (ScriptSource != nullptr)
				{
					Graphs.AddUnique(ScriptSource->NodeGraph);
				}
			}
		}

		// Now gather up all the nodes
		TArray<UNiagaraNode*> Nodes;
		for (UNiagaraGraph* Graph : Graphs)
		{
			Graph->GetNodesOfClass(Nodes);
		}

		// Now go through all the nodes and set the persistent change ids if we encounter a node that needs it's change id kept.
		bool bAnySet = false;
		while (It)
		{
			for (UNiagaraNode* Node : Nodes)
			{
				if (Node->NodeGuid == It.Key())
				{
					Node->ForceChangeId(It.Value(), false);
					bAnySet = true;
					break;
				}
			}
			++It;
		}

		if (bAnySet)
		{
			for (UNiagaraGraph* Graph : Graphs)
			{
				Graph->MarkGraphRequiresSynchronization(TEXT("Overwrote change id's within graph."));
			}
		}

		DiffResults.bModifiedGraph = bAnySet;

		if (bAnySet)
		{
			bool bAnyUpdated = false;
			TMap<FString, FString> RenameMap;
			RenameMap.Add(TEXT("Emitter"), TEXT("Emitter"));
			for (UNiagaraScript* Script : Scripts)
			{
				for (UNiagaraScript* OriginalScript : OriginalScripts)
				{
					if (Script->Usage == OriginalScript->Usage && Script->GetUsageId() == OriginalScript->GetUsageId())
					{
						bAnyUpdated |= Script->SynchronizeExecutablesWithMaster(OriginalScript, RenameMap);
					}
				}
			}

			if (bAnyUpdated)
			{
				//Emitter->OnPostCompile();
			}
		}
	}

	DiffResults.bSucceeded = true;
	return DiffResults;
}

INiagaraMergeManager::FMergeEmitterResults FNiagaraScriptMergeManager::MergeEmitter(UNiagaraEmitter& Parent, UNiagaraEmitter& ParentAtLastMerge, UNiagaraEmitter& Instance) const
{
	SCOPE_CYCLE_COUNTER(STAT_NiagaraEditor_ScriptMergeManager_MergeEmitter);
	INiagaraMergeManager::FMergeEmitterResults MergeResults;

	FNiagaraEmitterDiffResults DiffResults = DiffEmitters(ParentAtLastMerge, Instance);

	if (DiffResults.IsValid() == false)
	{
		MergeResults.MergeResult = INiagaraMergeManager::EMergeEmitterResult::FailedToDiff;
		MergeResults.ErrorMessages = DiffResults.GetErrorMessages();

		auto ReportScriptStackDiffErrors = [](FMergeEmitterResults& EmitterMergeResults, const FNiagaraScriptStackDiffResults& ScriptStackDiffResults, FText ScriptName)
		{
			FText ScriptStackDiffInvalidFormat = LOCTEXT("ScriptStackDiffInvalidFormat", "Failed to diff {0} script stack.  {1} Errors:");
			if (ScriptStackDiffResults.IsValid() == false)
			{
				EmitterMergeResults.ErrorMessages.Add(FText::Format(ScriptStackDiffInvalidFormat, ScriptName, ScriptStackDiffResults.GetErrorMessages().Num()));
				for (const FText& ErrorMessage : ScriptStackDiffResults.GetErrorMessages())
				{
					EmitterMergeResults.ErrorMessages.Add(ErrorMessage);
				}
			}
		};

		ReportScriptStackDiffErrors(MergeResults, DiffResults.EmitterSpawnDiffResults, LOCTEXT("EmitterSpawnScriptName", "Emitter Spawn"));
		ReportScriptStackDiffErrors(MergeResults, DiffResults.EmitterUpdateDiffResults, LOCTEXT("EmitterUpdateScriptName", "Emitter Update"));
		ReportScriptStackDiffErrors(MergeResults, DiffResults.ParticleSpawnDiffResults, LOCTEXT("ParticleSpawnScriptName", "Particle Spawn"));
		ReportScriptStackDiffErrors(MergeResults, DiffResults.ParticleUpdateDiffResults, LOCTEXT("ParticleUpdateScriptName", "Particle Update"));

		for (const FNiagaraModifiedEventHandlerDiffResults& EventHandlerDiffResults : DiffResults.ModifiedEventHandlers)
		{
			FText EventHandlerName = FText::Format(LOCTEXT("EventHandlerScriptNameFormat", "Event Handler - {0}"), FText::FromName(EventHandlerDiffResults.BaseAdapter->GetEventScriptProperties()->SourceEventName));
			ReportScriptStackDiffErrors(MergeResults, EventHandlerDiffResults.ScriptDiffResults, EventHandlerName);
		}
	}
	else if (DiffResults.IsEmpty())
<<<<<<< HEAD
	{
		// If there were no changes made on the instance, check if the instance matches the parent.
		FNiagaraEmitterDiffResults DiffResultsFromParent = DiffEmitters(Parent, Instance);
		if (DiffResultsFromParent.IsValid() && DiffResultsFromParent.IsEmpty())
		{
			MergeResults.MergeResult = INiagaraMergeManager::EMergeEmitterResult::SucceededNoDifferences;
		}
		else
		{
			// If there were differences from the parent or the parent diff failed we can just return a copy of the parent as the merged instance since there
			// were no changes in the instance which need to be applied.
			MergeResults.MergeResult = INiagaraMergeManager::EMergeEmitterResult::SucceededDifferencesApplied;
			MergeResults.MergedInstance = Parent.DuplicateWithoutMerging((UObject*)GetTransientPackage());
		}
	}
	else
	{
=======
	{
		// If there were no changes made on the instance, check if the instance matches the parent.
		FNiagaraEmitterDiffResults DiffResultsFromParent = DiffEmitters(Parent, Instance);
		if (DiffResultsFromParent.IsValid() && DiffResultsFromParent.IsEmpty())
		{
			MergeResults.MergeResult = INiagaraMergeManager::EMergeEmitterResult::SucceededNoDifferences;
		}
		else
		{
			// If there were differences from the parent or the parent diff failed we can just return a copy of the parent as the merged instance since there
			// were no changes in the instance which need to be applied.
			MergeResults.MergeResult = INiagaraMergeManager::EMergeEmitterResult::SucceededDifferencesApplied;
			MergeResults.MergedInstance = Parent.DuplicateWithoutMerging((UObject*)GetTransientPackage());
		}
	}
	else
	{
>>>>>>> 69078e53
		UNiagaraEmitter* MergedInstance = Parent.DuplicateWithoutMerging((UObject*)GetTransientPackage());
		TSharedRef<FNiagaraEmitterMergeAdapter> MergedInstanceAdapter = MakeShared<FNiagaraEmitterMergeAdapter>(*MergedInstance);

		TMap<FGuid, FGuid> SourceChangeIds;
		TMap<FGuid, FGuid> PreviousSourceChangeIds;
		TMap<FGuid, FGuid> LastChangeIds;
		TMap<FGuid, FGuid> ChangeIdsThatNeedToBeReset;
		FNiagaraEditorUtilities::GatherChangeIds(Parent, SourceChangeIds, TEXT("Source"));
		FNiagaraEditorUtilities::GatherChangeIds(ParentAtLastMerge, PreviousSourceChangeIds, TEXT("MergeLast"));
		FNiagaraEditorUtilities::GatherChangeIds(Instance, LastChangeIds, TEXT("Instance"));
		DiffChangeIds(SourceChangeIds, PreviousSourceChangeIds, LastChangeIds, ChangeIdsThatNeedToBeReset);

		MergeResults.MergeResult = INiagaraMergeManager::EMergeEmitterResult::SucceededDifferencesApplied;

		FApplyDiffResults EmitterSpawnResults = ApplyScriptStackDiff(MergedInstanceAdapter->GetEmitterSpawnStack().ToSharedRef(), DiffResults.EmitterSpawnDiffResults);
		if (EmitterSpawnResults.bSucceeded == false)
		{
			MergeResults.MergeResult = INiagaraMergeManager::EMergeEmitterResult::FailedToMerge;
		}
		MergeResults.bModifiedGraph |= EmitterSpawnResults.bModifiedGraph;
		MergeResults.ErrorMessages.Append(EmitterSpawnResults.ErrorMessages);

		FApplyDiffResults EmitterUpdateResults = ApplyScriptStackDiff(MergedInstanceAdapter->GetEmitterUpdateStack().ToSharedRef(), DiffResults.EmitterUpdateDiffResults);
		if (EmitterUpdateResults.bSucceeded == false)
		{
			MergeResults.MergeResult = INiagaraMergeManager::EMergeEmitterResult::FailedToMerge;
		}
		MergeResults.bModifiedGraph |= EmitterUpdateResults.bModifiedGraph;
		MergeResults.ErrorMessages.Append(EmitterUpdateResults.ErrorMessages);

		FApplyDiffResults ParticleSpawnResults = ApplyScriptStackDiff(MergedInstanceAdapter->GetParticleSpawnStack().ToSharedRef(), DiffResults.ParticleSpawnDiffResults);
		if (ParticleSpawnResults.bSucceeded == false)
		{
			MergeResults.MergeResult = INiagaraMergeManager::EMergeEmitterResult::FailedToMerge;
		}
		MergeResults.bModifiedGraph |= ParticleSpawnResults.bModifiedGraph;
		MergeResults.ErrorMessages.Append(ParticleSpawnResults.ErrorMessages);

		FApplyDiffResults ParticleUpdateResults = ApplyScriptStackDiff(MergedInstanceAdapter->GetParticleUpdateStack().ToSharedRef(), DiffResults.ParticleUpdateDiffResults);
		if (ParticleUpdateResults.bSucceeded == false)
		{
			MergeResults.MergeResult = INiagaraMergeManager::EMergeEmitterResult::FailedToMerge;
		}
		MergeResults.bModifiedGraph |= ParticleUpdateResults.bModifiedGraph;
		MergeResults.ErrorMessages.Append(ParticleUpdateResults.ErrorMessages);

		FApplyDiffResults EventHandlerResults = ApplyEventHandlerDiff(MergedInstanceAdapter, DiffResults);
		if (EventHandlerResults.bSucceeded == false)
		{
			MergeResults.MergeResult = INiagaraMergeManager::EMergeEmitterResult::FailedToMerge;
		}
		MergeResults.bModifiedGraph |= EventHandlerResults.bModifiedGraph;
		MergeResults.ErrorMessages.Append(EventHandlerResults.ErrorMessages);

		FApplyDiffResults RendererResults = ApplyRendererDiff(*MergedInstance, DiffResults);
		if (RendererResults.bSucceeded == false)
		{
			MergeResults.MergeResult = INiagaraMergeManager::EMergeEmitterResult::FailedToMerge;
		}
		MergeResults.bModifiedGraph |= RendererResults.bModifiedGraph;
		MergeResults.ErrorMessages.Append(RendererResults.ErrorMessages);

		CopyPropertiesToBase(MergedInstance, &Instance, DiffResults.DifferentEmitterProperties);
		if (Instance.EditorData != nullptr)
		{
			// We keep the instance editor data here so that the UI state in the system stays more consistent.
			MergedInstance->EditorData = Cast<UNiagaraEmitterEditorData>(StaticDuplicateObject(Instance.EditorData, MergedInstance));
		}

#if 0
		UE_LOG(LogNiagaraEditor, Log, TEXT("A"));
		//for (FNiagaraEmitterHandle& EmitterHandle : EmitterHandles)
		{
			//UE_LOG(LogNiagara, Log, TEXT("Emitter Handle: %s"), *EmitterHandle.GetUniqueInstanceName());
			UNiagaraScript* UpdateScript = MergedInstance->GetScript(ENiagaraScriptUsage::ParticleUpdateScript, FGuid());
			UNiagaraScript* SpawnScript = MergedInstance->GetScript(ENiagaraScriptUsage::ParticleSpawnScript, FGuid());
			UE_LOG(LogNiagaraEditor, Log, TEXT("Spawn Parameters"));
			SpawnScript->GetVMExecutableData().Parameters.DumpParameters();
			UE_LOG(LogNiagaraEditor, Log, TEXT("Spawn RI Parameters"));
			SpawnScript->RapidIterationParameters.DumpParameters();
			UE_LOG(LogNiagaraEditor, Log, TEXT("Update Parameters"));
			UpdateScript->GetVMExecutableData().Parameters.DumpParameters();
			UE_LOG(LogNiagaraEditor, Log, TEXT("Update RI Parameters"));
			UpdateScript->RapidIterationParameters.DumpParameters();
		}
#endif
		
		FApplyDiffResults ChangeIdResults = ResolveChangeIds(MergedInstanceAdapter, Instance, ChangeIdsThatNeedToBeReset);
		if (ChangeIdResults.bSucceeded == false)
		{
			MergeResults.MergeResult = INiagaraMergeManager::EMergeEmitterResult::FailedToMerge;
		}
		MergeResults.bModifiedGraph |= ChangeIdResults.bModifiedGraph;
		MergeResults.ErrorMessages.Append(ChangeIdResults.ErrorMessages);
		
#if 0
		UE_LOG(LogNiagaraEditor, Log, TEXT("B"));
		//for (FNiagaraEmitterHandle& EmitterHandle : EmitterHandles)
		{
			//UE_LOG(LogNiagara, Log, TEXT("Emitter Handle: %s"), *EmitterHandle.GetUniqueInstanceName());
			UNiagaraScript* UpdateScript = MergedInstance->GetScript(ENiagaraScriptUsage::ParticleUpdateScript, FGuid());
			UNiagaraScript* SpawnScript = MergedInstance->GetScript(ENiagaraScriptUsage::ParticleSpawnScript, FGuid());
			UE_LOG(LogNiagaraEditor, Log, TEXT("Spawn Parameters"));
			SpawnScript->GetVMExecutableData().Parameters.DumpParameters();
			UE_LOG(LogNiagaraEditor, Log, TEXT("Spawn RI Parameters"));
			SpawnScript->RapidIterationParameters.DumpParameters();
			UE_LOG(LogNiagaraEditor, Log, TEXT("Update Parameters"));
			UpdateScript->GetVMExecutableData().Parameters.DumpParameters();
			UE_LOG(LogNiagaraEditor, Log, TEXT("Update RI Parameters"));
			UpdateScript->RapidIterationParameters.DumpParameters();
		}
#endif

		FNiagaraStackGraphUtilities::CleanUpStaleRapidIterationParameters(*MergedInstance);

#if 0
		UE_LOG(LogNiagaraEditor, Log, TEXT("C"));
		//for (FNiagaraEmitterHandle& EmitterHandle : EmitterHandles)
		{
			//UE_LOG(LogNiagara, Log, TEXT("Emitter Handle: %s"), *EmitterHandle.GetUniqueInstanceName());
			UNiagaraScript* UpdateScript = MergedInstance->GetScript(ENiagaraScriptUsage::ParticleUpdateScript, FGuid());
			UNiagaraScript* SpawnScript = MergedInstance->GetScript(ENiagaraScriptUsage::ParticleSpawnScript, FGuid());
			UE_LOG(LogNiagaraEditor, Log, TEXT("Spawn Parameters"));
			SpawnScript->GetVMExecutableData().Parameters.DumpParameters();
			UE_LOG(LogNiagaraEditor, Log, TEXT("Spawn RI Parameters"));
			SpawnScript->RapidIterationParameters.DumpParameters();
			UE_LOG(LogNiagaraEditor, Log, TEXT("Update Parameters"));
			UpdateScript->GetVMExecutableData().Parameters.DumpParameters();
			UE_LOG(LogNiagaraEditor, Log, TEXT("Update RI Parameters"));
			UpdateScript->RapidIterationParameters.DumpParameters();
		}
#endif
		if (MergeResults.MergeResult == INiagaraMergeManager::EMergeEmitterResult::SucceededDifferencesApplied)
		{
			UNiagaraScriptSource* ScriptSource = Cast<UNiagaraScriptSource>(MergedInstance->GraphSource);
			FNiagaraStackGraphUtilities::RelayoutGraph(*ScriptSource->NodeGraph);
			MergeResults.MergedInstance = MergedInstance;
		}

		TMap<FGuid, FGuid> FinalChangeIds;
		FNiagaraEditorUtilities::GatherChangeIds(*MergedInstance, FinalChangeIds, TEXT("Final"));
	}
	return MergeResults;
}

bool FNiagaraScriptMergeManager::IsMergeableScriptUsage(ENiagaraScriptUsage ScriptUsage) const
{
	return ScriptUsage == ENiagaraScriptUsage::EmitterSpawnScript ||
		ScriptUsage == ENiagaraScriptUsage::EmitterUpdateScript ||
		ScriptUsage == ENiagaraScriptUsage::ParticleSpawnScript ||
		ScriptUsage == ENiagaraScriptUsage::ParticleUpdateScript ||
		ScriptUsage == ENiagaraScriptUsage::ParticleEventScript;
}

bool FNiagaraScriptMergeManager::HasBaseModule(const UNiagaraEmitter& BaseEmitter, ENiagaraScriptUsage ScriptUsage, FGuid ScriptUsageId, FGuid ModuleId)
{
	TSharedRef<FNiagaraEmitterMergeAdapter> BaseEmitterAdapter = GetEmitterMergeAdapterUsingCache(BaseEmitter);
	TSharedPtr<FNiagaraScriptStackMergeAdapter> BaseScriptStackAdapter = BaseEmitterAdapter->GetScriptStack(ScriptUsage, ScriptUsageId);
	return BaseScriptStackAdapter.IsValid() && BaseScriptStackAdapter->GetModuleFunctionById(ModuleId).IsValid();
}

bool FNiagaraScriptMergeManager::IsModuleInputDifferentFromBase(UNiagaraEmitter& Emitter, const UNiagaraEmitter& BaseEmitter, ENiagaraScriptUsage ScriptUsage, FGuid ScriptUsageId, FGuid ModuleId, FString InputName)
{
	SCOPE_CYCLE_COUNTER(STAT_NiagaraEditor_ScriptMergeManager_IsModuleInputDifferentFromBase);

	TSharedRef<FNiagaraEmitterMergeAdapter> EmitterAdapter = GetEmitterMergeAdapterUsingCache(Emitter);
	TSharedRef<FNiagaraEmitterMergeAdapter> BaseEmitterAdapter = GetEmitterMergeAdapterUsingCache(BaseEmitter);

	TSharedRef<FNiagaraScriptStackMergeAdapter> ScriptStackAdapter = EmitterAdapter->GetScriptStack(ScriptUsage, ScriptUsageId).ToSharedRef();
	TSharedPtr<FNiagaraScriptStackMergeAdapter> BaseScriptStackAdapter = BaseEmitterAdapter->GetScriptStack(ScriptUsage, ScriptUsageId);

	if (BaseScriptStackAdapter.IsValid() == false)
	{
		return false;
	}

	FNiagaraScriptStackDiffResults ScriptStackDiffResults;
	DiffScriptStacks(BaseScriptStackAdapter.ToSharedRef(), ScriptStackAdapter, ScriptStackDiffResults);

	if (ScriptStackDiffResults.IsValid() == false)
	{
		return true;
	}

	if (ScriptStackDiffResults.IsEmpty())
	{
		return false;
	}

	auto FindInputOverrideByInputName = [=](TSharedRef<FNiagaraStackFunctionInputOverrideMergeAdapter> InputOverride)
	{
		return InputOverride->GetOwningFunctionCall()->NodeGuid == ModuleId && InputOverride->GetInputName() == InputName;
	};

	return
		ScriptStackDiffResults.RemovedBaseInputOverrides.FindByPredicate(FindInputOverrideByInputName) != nullptr ||
		ScriptStackDiffResults.AddedOtherInputOverrides.FindByPredicate(FindInputOverrideByInputName) != nullptr ||
		ScriptStackDiffResults.ModifiedOtherInputOverrides.FindByPredicate(FindInputOverrideByInputName) != nullptr;
}

FNiagaraScriptMergeManager::FApplyDiffResults FNiagaraScriptMergeManager::ResetModuleInputToBase(UNiagaraEmitter& Emitter, const UNiagaraEmitter& BaseEmitter, ENiagaraScriptUsage ScriptUsage, FGuid ScriptUsageId, FGuid ModuleId, FString InputName)
{
	TSharedRef<FNiagaraEmitterMergeAdapter> EmitterAdapter = GetEmitterMergeAdapterUsingCache(Emitter);
	TSharedRef<FNiagaraEmitterMergeAdapter> BaseEmitterAdapter = GetEmitterMergeAdapterUsingCache(BaseEmitter);

	// Diff from the emitter to the base to create a diff which will reset the emitter back to the base.
	FNiagaraScriptStackDiffResults ResetDiffResults;
	DiffScriptStacks(EmitterAdapter->GetScriptStack(ScriptUsage, ScriptUsageId).ToSharedRef(), BaseEmitterAdapter->GetScriptStack(ScriptUsage, ScriptUsageId).ToSharedRef(), ResetDiffResults);

	if (ResetDiffResults.IsValid() == false)
	{
		FApplyDiffResults Results;
		Results.bSucceeded = false;
		Results.bModifiedGraph = false;
		Results.ErrorMessages.Add(FText::Format(LOCTEXT("ResetFailedBecauseOfDiffMessage", "Failed to reset input back to it's base value.  It couldn't be diffed successfully.  Emitter: {0}  Input:{1}"),
			FText::FromString(Emitter.GetPathName()), FText::FromString(InputName)));
		return Results;
	}

	if (ResetDiffResults.IsEmpty())
	{
		FApplyDiffResults Results;
		Results.bSucceeded = false;
		Results.bModifiedGraph = false;
		Results.ErrorMessages.Add(FText::Format(LOCTEXT("ResetFailedBecauseOfEmptyDiffMessage", "Failed to reset input back to it's base value.  It wasn't different from the base.  Emitter: {0}  Input:{1}"),
			FText::FromString(Emitter.GetPathName()), FText::FromString(InputName)));
		return Results;
	}
	
	// Remove items from the diff which are not relevant to this input.
	ResetDiffResults.RemovedBaseModules.Empty();
	ResetDiffResults.AddedOtherModules.Empty();

	auto FindUnrelatedInputOverrides = [=](TSharedRef<FNiagaraStackFunctionInputOverrideMergeAdapter> InputOverride)
	{
		return InputOverride->GetOwningFunctionCall()->NodeGuid != ModuleId || InputOverride->GetInputName() != InputName;
	};

	ResetDiffResults.RemovedBaseInputOverrides.RemoveAll(FindUnrelatedInputOverrides);
	ResetDiffResults.AddedOtherInputOverrides.RemoveAll(FindUnrelatedInputOverrides);
	ResetDiffResults.ModifiedBaseInputOverrides.RemoveAll(FindUnrelatedInputOverrides);
	ResetDiffResults.ModifiedOtherInputOverrides.RemoveAll(FindUnrelatedInputOverrides);

	return ApplyScriptStackDiff(EmitterAdapter->GetScriptStack(ScriptUsage, ScriptUsageId).ToSharedRef(), ResetDiffResults);
}

bool FNiagaraScriptMergeManager::HasBaseEventHandler(const UNiagaraEmitter& BaseEmitter, FGuid EventScriptUsageId)
{
	TSharedRef<FNiagaraEmitterMergeAdapter> BaseEmitterAdapter = GetEmitterMergeAdapterUsingCache(BaseEmitter);
	return BaseEmitterAdapter->GetEventHandler(EventScriptUsageId).IsValid();
}

bool FNiagaraScriptMergeManager::IsEventHandlerPropertySetDifferentFromBase(UNiagaraEmitter& Emitter, const UNiagaraEmitter& BaseEmitter, FGuid EventScriptUsageId)
{
	TSharedRef<FNiagaraEmitterMergeAdapter> EmitterAdapter = GetEmitterMergeAdapterUsingCache(Emitter);
	TSharedRef<FNiagaraEmitterMergeAdapter> BaseEmitterAdapter = GetEmitterMergeAdapterUsingCache(BaseEmitter);

	TSharedPtr<FNiagaraEventHandlerMergeAdapter> EventHandlerAdapter = EmitterAdapter->GetEventHandler(EventScriptUsageId);
	TSharedPtr<FNiagaraEventHandlerMergeAdapter> BaseEventHandlerAdapter = BaseEmitterAdapter->GetEventHandler(EventScriptUsageId);

	if (EventHandlerAdapter->GetEditableEventScriptProperties() == nullptr || BaseEventHandlerAdapter->GetEventScriptProperties() == nullptr)
	{
		return true;
	}

	TArray<UProperty*> DifferentProperties;
	DiffEditableProperties(BaseEventHandlerAdapter->GetEventScriptProperties(), EventHandlerAdapter->GetEventScriptProperties(), *FNiagaraEventScriptProperties::StaticStruct(), DifferentProperties);
	return DifferentProperties.Num() > 0;
}

void FNiagaraScriptMergeManager::ResetEventHandlerPropertySetToBase(UNiagaraEmitter& Emitter, const UNiagaraEmitter& BaseEmitter, FGuid EventScriptUsageId)
{
	TSharedRef<FNiagaraEmitterMergeAdapter> EmitterAdapter = GetEmitterMergeAdapterUsingCache(Emitter);
	TSharedRef<FNiagaraEmitterMergeAdapter> BaseEmitterAdapter = GetEmitterMergeAdapterUsingCache(BaseEmitter);

	TSharedPtr<FNiagaraEventHandlerMergeAdapter> EventHandlerAdapter = EmitterAdapter->GetEventHandler(EventScriptUsageId);
	TSharedPtr<FNiagaraEventHandlerMergeAdapter> BaseEventHandlerAdapter = BaseEmitterAdapter->GetEventHandler(EventScriptUsageId);

	if (EventHandlerAdapter->GetEditableEventScriptProperties() == nullptr || BaseEventHandlerAdapter->GetEventScriptProperties() == nullptr)
	{
		// TODO: Display an error to the user.
		return;
	}

	TArray<UProperty*> DifferentProperties;
	DiffEditableProperties(BaseEventHandlerAdapter->GetEventScriptProperties(), EventHandlerAdapter->GetEventScriptProperties(), *FNiagaraEventScriptProperties::StaticStruct(), DifferentProperties);
	CopyPropertiesToBase(EventHandlerAdapter->GetEditableEventScriptProperties(), BaseEventHandlerAdapter->GetEventScriptProperties(), DifferentProperties);
	Emitter.PostEditChange();
}

bool FNiagaraScriptMergeManager::HasBaseRenderer(const UNiagaraEmitter& BaseEmitter, FGuid RendererMergeId)
{
	TSharedRef<FNiagaraEmitterMergeAdapter> BaseEmitterAdapter = GetEmitterMergeAdapterUsingCache(BaseEmitter);
	return BaseEmitterAdapter->GetRenderer(RendererMergeId).IsValid();
}

bool FNiagaraScriptMergeManager::IsRendererDifferentFromBase(UNiagaraEmitter& Emitter, const UNiagaraEmitter& BaseEmitter, FGuid RendererMergeId)
{
	TSharedRef<FNiagaraEmitterMergeAdapter> EmitterAdapter = GetEmitterMergeAdapterUsingCache(Emitter);
	TSharedRef<FNiagaraEmitterMergeAdapter> BaseEmitterAdapter = GetEmitterMergeAdapterUsingCache(BaseEmitter);

	FNiagaraEmitterDiffResults DiffResults;
	DiffRenderers(BaseEmitterAdapter->GetRenderers(), EmitterAdapter->GetRenderers(), DiffResults);

	if (DiffResults.IsValid() == false)
	{
		return true;
	}

	if (DiffResults.ModifiedOtherRenderers.Num() == 0)
	{
		return false;
	}

	auto FindRendererByMergeId = [=](TSharedRef<FNiagaraRendererMergeAdapter> Renderer) { return Renderer->GetRenderer()->GetMergeId() == RendererMergeId; };
	return DiffResults.ModifiedOtherRenderers.FindByPredicate(FindRendererByMergeId) != nullptr;
}

void FNiagaraScriptMergeManager::ResetRendererToBase(UNiagaraEmitter& Emitter, const UNiagaraEmitter& BaseEmitter, FGuid RendererMergeId)
{
	TSharedRef<FNiagaraEmitterMergeAdapter> EmitterAdapter = GetEmitterMergeAdapterUsingCache(Emitter);
	TSharedRef<FNiagaraEmitterMergeAdapter> BaseEmitterAdapter = GetEmitterMergeAdapterUsingCache(BaseEmitter);

	// Diff from the current emitter to the base emitter to create a diff which will reset the emitter back to the base.
	FNiagaraEmitterDiffResults ResetDiffResults;
	DiffRenderers(EmitterAdapter->GetRenderers(), BaseEmitterAdapter->GetRenderers(), ResetDiffResults);

	auto FindUnrelatedRenderers = [=](TSharedRef<FNiagaraRendererMergeAdapter> Renderer)
	{
		return Renderer->GetRenderer()->GetMergeId() != RendererMergeId;
	};

	// Removed added and removed renderers, as well as changes to renderers with different ids from the one being reset.
	ResetDiffResults.RemovedBaseRenderers.Empty();
	ResetDiffResults.AddedOtherRenderers.Empty();
	ResetDiffResults.ModifiedBaseRenderers.RemoveAll(FindUnrelatedRenderers);
	ResetDiffResults.ModifiedOtherRenderers.RemoveAll(FindUnrelatedRenderers);

	ApplyRendererDiff(Emitter, ResetDiffResults);
}

bool FNiagaraScriptMergeManager::IsEmitterEditablePropertySetDifferentFromBase(const UNiagaraEmitter& Emitter, const UNiagaraEmitter& BaseEmitter)
{
	TArray<UProperty*> DifferentProperties;
	DiffEditableProperties(&BaseEmitter, &Emitter, *UNiagaraEmitter::StaticClass(), DifferentProperties);
	return DifferentProperties.Num() > 0;
}

void FNiagaraScriptMergeManager::ResetEmitterEditablePropertySetToBase(UNiagaraEmitter& Emitter, const UNiagaraEmitter& BaseEmitter)
{
	TArray<UProperty*> DifferentProperties;
	DiffEditableProperties(&BaseEmitter, &Emitter, *UNiagaraEmitter::StaticClass(), DifferentProperties);
	CopyPropertiesToBase(&Emitter, &BaseEmitter, DifferentProperties);
	Emitter.PostEditChange();
}

FNiagaraEmitterDiffResults FNiagaraScriptMergeManager::DiffEmitters(UNiagaraEmitter& BaseEmitter, UNiagaraEmitter& OtherEmitter) const
{
	SCOPE_CYCLE_COUNTER(STAT_NiagaraEditor_ScriptMergeManager_DiffEmitters);

	TSharedRef<FNiagaraEmitterMergeAdapter> BaseEmitterAdapter = MakeShared<FNiagaraEmitterMergeAdapter>(BaseEmitter);
	TSharedRef<FNiagaraEmitterMergeAdapter> OtherEmitterAdapter = MakeShared<FNiagaraEmitterMergeAdapter>(OtherEmitter);

	FNiagaraEmitterDiffResults EmitterDiffResults;
	if (BaseEmitterAdapter->GetEmitterSpawnStack().IsValid() && OtherEmitterAdapter->GetEmitterSpawnStack().IsValid())
	{
		DiffScriptStacks(BaseEmitterAdapter->GetEmitterSpawnStack().ToSharedRef(), OtherEmitterAdapter->GetEmitterSpawnStack().ToSharedRef(), EmitterDiffResults.EmitterSpawnDiffResults);
	}
	else
	{
		EmitterDiffResults.AddError(LOCTEXT("EmitterSpawnStacksInvalidMessage", "One of the emitter spawn script stacks was invalid."));
	}

	if (BaseEmitterAdapter->GetEmitterUpdateStack().IsValid() && OtherEmitterAdapter->GetEmitterUpdateStack().IsValid())
	{
		DiffScriptStacks(BaseEmitterAdapter->GetEmitterUpdateStack().ToSharedRef(), OtherEmitterAdapter->GetEmitterUpdateStack().ToSharedRef(), EmitterDiffResults.EmitterUpdateDiffResults);
	}
	else
	{
		EmitterDiffResults.AddError(LOCTEXT("EmitterUpdateStacksInvalidMessage", "One of the emitter update script stacks was invalid."));
	}

	if (BaseEmitterAdapter->GetParticleSpawnStack().IsValid() && OtherEmitterAdapter->GetParticleSpawnStack().IsValid())
	{
		DiffScriptStacks(BaseEmitterAdapter->GetParticleSpawnStack().ToSharedRef(), OtherEmitterAdapter->GetParticleSpawnStack().ToSharedRef(), EmitterDiffResults.ParticleSpawnDiffResults);
	}
	else
	{
		EmitterDiffResults.AddError(LOCTEXT("ParticleSpawnStacksInvalidMessage", "One of the particle spawn script stacks was invalid."));
	}

	if (BaseEmitterAdapter->GetParticleUpdateStack().IsValid() && OtherEmitterAdapter->GetParticleUpdateStack().IsValid())
	{
		DiffScriptStacks(BaseEmitterAdapter->GetParticleUpdateStack().ToSharedRef(), OtherEmitterAdapter->GetParticleUpdateStack().ToSharedRef(), EmitterDiffResults.ParticleUpdateDiffResults);
	}
	else
	{
		EmitterDiffResults.AddError(LOCTEXT("ParticleUpdateStacksInvalidMessage", "One of the particle update script stacks was invalid."));
	}

	DiffEventHandlers(BaseEmitterAdapter->GetEventHandlers(), OtherEmitterAdapter->GetEventHandlers(), EmitterDiffResults);
	DiffRenderers(BaseEmitterAdapter->GetRenderers(), OtherEmitterAdapter->GetRenderers(), EmitterDiffResults);
	DiffEditableProperties(&BaseEmitter, &OtherEmitter, *UNiagaraEmitter::StaticClass(), EmitterDiffResults.DifferentEmitterProperties);

	return EmitterDiffResults;
}

template<typename ValueType>
struct FCommonValuePair
{
	FCommonValuePair(ValueType InBaseValue, ValueType InOtherValue)
		: BaseValue(InBaseValue)
		, OtherValue(InOtherValue)
	{
	}

	ValueType BaseValue;
	ValueType OtherValue;
};

template<typename ValueType>
struct FListDiffResults
{
	TArray<ValueType> RemovedBaseValues;
	TArray<ValueType> AddedOtherValues;
	TArray<FCommonValuePair<ValueType>> CommonValuePairs;
};

template<typename ValueType, typename KeyType, typename KeyFromValueDelegate>
FListDiffResults<ValueType> DiffLists(const TArray<ValueType>& BaseList, const TArray<ValueType> OtherList, KeyFromValueDelegate KeyFromValue)
{
	FListDiffResults<ValueType> DiffResults;

	TMap<KeyType, ValueType> BaseKeyToValueMap;
	TSet<KeyType> BaseKeys;
	for (ValueType BaseValue : BaseList)
	{
		KeyType BaseKey = KeyFromValue(BaseValue);
		BaseKeyToValueMap.Add(BaseKey, BaseValue);
		BaseKeys.Add(BaseKey);
	}

	TMap<KeyType, ValueType> OtherKeyToValueMap;
	TSet<KeyType> OtherKeys;
	for (ValueType OtherValue : OtherList)
	{
		KeyType OtherKey = KeyFromValue(OtherValue);
		OtherKeyToValueMap.Add(OtherKey, OtherValue);
		OtherKeys.Add(OtherKey);
	}

	for (KeyType RemovedKey : BaseKeys.Difference(OtherKeys))
	{
		DiffResults.RemovedBaseValues.Add(BaseKeyToValueMap[RemovedKey]);
	}

	for (KeyType AddedKey : OtherKeys.Difference(BaseKeys))
	{
		DiffResults.AddedOtherValues.Add(OtherKeyToValueMap[AddedKey]);
	}

	for (KeyType CommonKey : BaseKeys.Intersect(OtherKeys))
	{
		DiffResults.CommonValuePairs.Add(FCommonValuePair<ValueType>(BaseKeyToValueMap[CommonKey], OtherKeyToValueMap[CommonKey]));
	}

	return DiffResults;
}

void FNiagaraScriptMergeManager::DiffEventHandlers(const TArray<TSharedRef<FNiagaraEventHandlerMergeAdapter>>& BaseEventHandlers, const TArray<TSharedRef<FNiagaraEventHandlerMergeAdapter>>& OtherEventHandlers, FNiagaraEmitterDiffResults& DiffResults) const
{
	FListDiffResults<TSharedRef<FNiagaraEventHandlerMergeAdapter>> EventHandlerListDiffResults = DiffLists<TSharedRef<FNiagaraEventHandlerMergeAdapter>, FGuid>(
		BaseEventHandlers,
		OtherEventHandlers,
		[](TSharedRef<FNiagaraEventHandlerMergeAdapter> EventHandler) { return EventHandler->GetUsageId(); });

	DiffResults.RemovedBaseEventHandlers.Append(EventHandlerListDiffResults.RemovedBaseValues);
	DiffResults.AddedOtherEventHandlers.Append(EventHandlerListDiffResults.AddedOtherValues);

	for (const FCommonValuePair<TSharedRef<FNiagaraEventHandlerMergeAdapter>>& CommonValuePair : EventHandlerListDiffResults.CommonValuePairs)
	{
		if (CommonValuePair.BaseValue->GetEventScriptProperties() == nullptr || CommonValuePair.BaseValue->GetOutputNode() == nullptr)
		{
			DiffResults.AddError(FText::Format(LOCTEXT("InvalidBaseEventHandlerDiffFailedFormat", "Failed to diff event handlers, the base event handler was invalid.  Script Usage Id: {0}"),
				FText::FromString(CommonValuePair.BaseValue->GetUsageId().ToString())));
		}
		else if(CommonValuePair.OtherValue->GetEventScriptProperties() == nullptr || CommonValuePair.OtherValue->GetOutputNode() == nullptr)
		{
			DiffResults.AddError(FText::Format(LOCTEXT("InvalidOtherEventHandlerDiffFailedFormat", "Failed to diff event handlers, the other event handler was invalid.  Script Usage Id: {0}"),
				FText::FromString(CommonValuePair.OtherValue->GetUsageId().ToString())));
		}
		else
		{
			TArray<UProperty*> DifferentProperties;
			DiffEditableProperties(CommonValuePair.BaseValue->GetEventScriptProperties(), CommonValuePair.OtherValue->GetEventScriptProperties(), *FNiagaraEventScriptProperties::StaticStruct(), DifferentProperties);

			FNiagaraScriptStackDiffResults EventHandlerScriptStackDiffResults;
			DiffScriptStacks(CommonValuePair.BaseValue->GetEventStack().ToSharedRef(), CommonValuePair.OtherValue->GetEventStack().ToSharedRef(), EventHandlerScriptStackDiffResults);

			if (DifferentProperties.Num() > 0 || EventHandlerScriptStackDiffResults.IsValid() == false || EventHandlerScriptStackDiffResults.IsEmpty() == false)
			{
				FNiagaraModifiedEventHandlerDiffResults ModifiedEventHandlerResults;
				ModifiedEventHandlerResults.BaseAdapter = CommonValuePair.BaseValue;
				ModifiedEventHandlerResults.OtherAdapter = CommonValuePair.OtherValue;
				ModifiedEventHandlerResults.ChangedProperties.Append(DifferentProperties);
				ModifiedEventHandlerResults.ScriptDiffResults = EventHandlerScriptStackDiffResults;
				DiffResults.ModifiedEventHandlers.Add(ModifiedEventHandlerResults);
			}

			if (EventHandlerScriptStackDiffResults.IsValid() == false)
			{
				for (const FText& EventHandlerScriptStackDiffErrorMessage : EventHandlerScriptStackDiffResults.GetErrorMessages())
				{
					DiffResults.AddError(EventHandlerScriptStackDiffErrorMessage);
				}
			}
		}
	}
}

void FNiagaraScriptMergeManager::DiffRenderers(const TArray<TSharedRef<FNiagaraRendererMergeAdapter>>& BaseRenderers, const TArray<TSharedRef<FNiagaraRendererMergeAdapter>>& OtherRenderers, FNiagaraEmitterDiffResults& DiffResults) const
{
	FListDiffResults<TSharedRef<FNiagaraRendererMergeAdapter>> RendererListDiffResults = DiffLists<TSharedRef<FNiagaraRendererMergeAdapter>, FGuid>(
		BaseRenderers,
		OtherRenderers,
		[](TSharedRef<FNiagaraRendererMergeAdapter> Renderer) { return Renderer->GetRenderer()->GetMergeId(); });

	DiffResults.RemovedBaseRenderers.Append(RendererListDiffResults.RemovedBaseValues);
	DiffResults.AddedOtherRenderers.Append(RendererListDiffResults.AddedOtherValues);

	for (const FCommonValuePair<TSharedRef<FNiagaraRendererMergeAdapter>>& CommonValuePair : RendererListDiffResults.CommonValuePairs)
	{
		if (CommonValuePair.BaseValue->GetRenderer()->Equals(CommonValuePair.OtherValue->GetRenderer()) == false)
		{
			DiffResults.ModifiedBaseRenderers.Add(CommonValuePair.BaseValue);
			DiffResults.ModifiedOtherRenderers.Add(CommonValuePair.OtherValue);
		}
	}
}

void FNiagaraScriptMergeManager::DiffScriptStacks(TSharedRef<FNiagaraScriptStackMergeAdapter> BaseScriptStackAdapter, TSharedRef<FNiagaraScriptStackMergeAdapter> OtherScriptStackAdapter, FNiagaraScriptStackDiffResults& DiffResults) const
{
	// Diff the module lists.
	FListDiffResults<TSharedRef<FNiagaraStackFunctionMergeAdapter>> ModuleListDiffResults = DiffLists<TSharedRef<FNiagaraStackFunctionMergeAdapter>, FGuid>(
		BaseScriptStackAdapter->GetModuleFunctions(),
		OtherScriptStackAdapter->GetModuleFunctions(),
		[](TSharedRef<FNiagaraStackFunctionMergeAdapter> FunctionAdapter) { return FunctionAdapter->GetFunctionCallNode()->NodeGuid; });

	// Sort the diff results for easier diff applying and testing.
	auto OrderModuleByStackIndex = [](TSharedRef<FNiagaraStackFunctionMergeAdapter> ModuleA, TSharedRef<FNiagaraStackFunctionMergeAdapter> ModuleB)
	{
		return ModuleA->GetStackIndex() < ModuleB->GetStackIndex();
	};

	ModuleListDiffResults.RemovedBaseValues.Sort(OrderModuleByStackIndex);
	ModuleListDiffResults.AddedOtherValues.Sort(OrderModuleByStackIndex);

	auto OrderCommonModulePairByBaseStackIndex = [](
		const FCommonValuePair<TSharedRef<FNiagaraStackFunctionMergeAdapter>>& CommonValuesA,
		const FCommonValuePair<TSharedRef<FNiagaraStackFunctionMergeAdapter>>& CommonValuesB)
	{
		return CommonValuesA.BaseValue->GetStackIndex() < CommonValuesB.BaseValue->GetStackIndex();
	};

	ModuleListDiffResults.CommonValuePairs.Sort(OrderCommonModulePairByBaseStackIndex);

	// Populate results from the sorted diff.
	DiffResults.RemovedBaseModules.Append(ModuleListDiffResults.RemovedBaseValues);
	DiffResults.AddedOtherModules.Append(ModuleListDiffResults.AddedOtherValues);

	for (const FCommonValuePair<TSharedRef<FNiagaraStackFunctionMergeAdapter>>& CommonValuePair : ModuleListDiffResults.CommonValuePairs)
	{
		if (CommonValuePair.BaseValue->GetStackIndex() != CommonValuePair.OtherValue->GetStackIndex())
		{
			DiffResults.MovedBaseModules.Add(CommonValuePair.BaseValue);
			DiffResults.MovedOtherModules.Add(CommonValuePair.OtherValue);
		}

		if (CommonValuePair.BaseValue->GetFunctionCallNode()->IsNodeEnabled() != CommonValuePair.OtherValue->GetFunctionCallNode()->IsNodeEnabled())
		{
			DiffResults.EnabledChangedBaseModules.Add(CommonValuePair.BaseValue);
			DiffResults.EnabledChangedOtherModules.Add(CommonValuePair.OtherValue);
		}

		if (CommonValuePair.BaseValue->GetFunctionCallNode()->FunctionScript == CommonValuePair.OtherValue->GetFunctionCallNode()->FunctionScript ||
			CommonValuePair.BaseValue->GetFunctionCallNode()->IsA<UNiagaraNodeAssignment>())
		{
			DiffFunctionInputs(CommonValuePair.BaseValue, CommonValuePair.OtherValue, DiffResults);
		}
		else
		{
			FText ErrorMessage = FText::Format(LOCTEXT("FunctionScriptMismatchFormat", "Function scripts for function {0} did not match.  Parent: {1} Child: {2}.  This can be fixed by removing the module from the parent, merging the removal to the child, then removing it from the child, and then re-adding it to the parent and merging again."),
				FText::FromString(CommonValuePair.BaseValue->GetFunctionCallNode()->GetFunctionName()), 
				FText::FromString(CommonValuePair.BaseValue->GetFunctionCallNode()->FunctionScript != nullptr ? CommonValuePair.BaseValue->GetFunctionCallNode()->FunctionScript->GetPathName() : TEXT("(null)")),
				FText::FromString(CommonValuePair.OtherValue->GetFunctionCallNode()->FunctionScript != nullptr ? CommonValuePair.OtherValue->GetFunctionCallNode()->FunctionScript->GetPathName() : TEXT("(null)")));
			DiffResults.AddError(ErrorMessage);
		}
	}

	if (BaseScriptStackAdapter->GetScript()->GetUsage() != OtherScriptStackAdapter->GetScript()->GetUsage())
	{
		DiffResults.ChangedBaseUsage = BaseScriptStackAdapter->GetScript()->GetUsage();
		DiffResults.ChangedOtherUsage = OtherScriptStackAdapter->GetScript()->GetUsage();
	}
}

void FNiagaraScriptMergeManager::DiffFunctionInputs(TSharedRef<FNiagaraStackFunctionMergeAdapter> BaseFunctionAdapter, TSharedRef<FNiagaraStackFunctionMergeAdapter> OtherFunctionAdapter, FNiagaraScriptStackDiffResults& DiffResults) const
{
	FListDiffResults<TSharedRef<FNiagaraStackFunctionInputOverrideMergeAdapter>> ListDiffResults = DiffLists<TSharedRef<FNiagaraStackFunctionInputOverrideMergeAdapter>, FString>(
		BaseFunctionAdapter->GetInputOverrides(),
		OtherFunctionAdapter->GetInputOverrides(),
		[](TSharedRef<FNiagaraStackFunctionInputOverrideMergeAdapter> InputOverrideAdapter) { return InputOverrideAdapter->GetInputName(); });

	DiffResults.RemovedBaseInputOverrides.Append(ListDiffResults.RemovedBaseValues);
	DiffResults.AddedOtherInputOverrides.Append(ListDiffResults.AddedOtherValues);

	for (const FCommonValuePair<TSharedRef<FNiagaraStackFunctionInputOverrideMergeAdapter>>& CommonValuePair : ListDiffResults.CommonValuePairs)
	{
		TOptional<bool> FunctionMatch = DoFunctionInputOverridesMatch(CommonValuePair.BaseValue, CommonValuePair.OtherValue);
		if (FunctionMatch.IsSet())
		{
			if (FunctionMatch.GetValue() == false)
			{
				DiffResults.ModifiedBaseInputOverrides.Add(CommonValuePair.BaseValue);
				DiffResults.ModifiedOtherInputOverrides.Add(CommonValuePair.OtherValue);
			}
		}
		else
		{
			DiffResults.AddError(FText::Format(LOCTEXT("FunctionInputDiffFailedFormat", "Failed to diff function inputs.  Function name: {0}  Input Name: {1}"),
				FText::FromString(BaseFunctionAdapter->GetFunctionCallNode()->GetFunctionName()),
				FText::FromString(CommonValuePair.BaseValue->GetInputName())));
		}
	}
}

void FNiagaraScriptMergeManager::DiffEditableProperties(const void* BaseDataAddress, const void* OtherDataAddress, UStruct& Struct, TArray<UProperty*>& OutDifferentProperties) const
{
	for (TFieldIterator<UProperty> PropertyIterator(&Struct); PropertyIterator; ++PropertyIterator)
	{
		if (PropertyIterator->HasAllPropertyFlags(CPF_Edit) && PropertyIterator->HasMetaData("NiagaraNoMerge") == false)
		{
			if (PropertyIterator->Identical(
				PropertyIterator->ContainerPtrToValuePtr<void>(BaseDataAddress),
				PropertyIterator->ContainerPtrToValuePtr<void>(OtherDataAddress), PPF_DeepComparison) == false)
			{
				OutDifferentProperties.Add(*PropertyIterator);
			}
		}
	}
}

TOptional<bool> FNiagaraScriptMergeManager::DoFunctionInputOverridesMatch(TSharedRef<FNiagaraStackFunctionInputOverrideMergeAdapter> BaseFunctionInputAdapter, TSharedRef<FNiagaraStackFunctionInputOverrideMergeAdapter> OtherFunctionInputAdapter) const
{
	// Local String Value.
	if ((BaseFunctionInputAdapter->GetLocalValueString().IsSet() && OtherFunctionInputAdapter->GetLocalValueString().IsSet() == false) ||
		(BaseFunctionInputAdapter->GetLocalValueString().IsSet() == false && OtherFunctionInputAdapter->GetLocalValueString().IsSet()))
	{
		return false;
	}

	if (BaseFunctionInputAdapter->GetLocalValueString().IsSet() && OtherFunctionInputAdapter->GetLocalValueString().IsSet())
	{
		return BaseFunctionInputAdapter->GetLocalValueString().GetValue() == OtherFunctionInputAdapter->GetLocalValueString().GetValue();
	}

	// Local rapid iteration parameter value.
	if ((BaseFunctionInputAdapter->GetLocalValueRapidIterationParameter().IsSet() && OtherFunctionInputAdapter->GetLocalValueRapidIterationParameter().IsSet() == false) ||
		(BaseFunctionInputAdapter->GetLocalValueRapidIterationParameter().IsSet() == false && OtherFunctionInputAdapter->GetLocalValueRapidIterationParameter().IsSet()))
	{
		return false;
	}

	if (BaseFunctionInputAdapter->GetLocalValueRapidIterationParameter().IsSet() && OtherFunctionInputAdapter->GetLocalValueRapidIterationParameter().IsSet())
	{
		const uint8* BaseRapidIterationParameterValue = BaseFunctionInputAdapter->GetOwningScript()->RapidIterationParameters
			.GetParameterData(BaseFunctionInputAdapter->GetLocalValueRapidIterationParameter().GetValue());
		const uint8* OtherRapidIterationParameterValue = OtherFunctionInputAdapter->GetOwningScript()->RapidIterationParameters
			.GetParameterData(OtherFunctionInputAdapter->GetLocalValueRapidIterationParameter().GetValue());
		return FMemory::Memcmp(
			BaseRapidIterationParameterValue,
			OtherRapidIterationParameterValue,
			BaseFunctionInputAdapter->GetLocalValueRapidIterationParameter().GetValue().GetSizeInBytes()) == 0;
	}

	// Linked value
	if ((BaseFunctionInputAdapter->GetLinkedValueHandle().IsSet() && OtherFunctionInputAdapter->GetLinkedValueHandle().IsSet() == false) ||
		(BaseFunctionInputAdapter->GetLinkedValueHandle().IsSet() == false && OtherFunctionInputAdapter->GetLinkedValueHandle().IsSet()))
	{
		return false;
	}

	if (BaseFunctionInputAdapter->GetLinkedValueHandle().IsSet() && OtherFunctionInputAdapter->GetLinkedValueHandle().IsSet())
	{
		return BaseFunctionInputAdapter->GetLinkedValueHandle().GetValue() == OtherFunctionInputAdapter->GetLinkedValueHandle().GetValue();
	}

	// Data value
	if ((BaseFunctionInputAdapter->GetDataValueObject()!= nullptr && OtherFunctionInputAdapter->GetDataValueObject()== nullptr) ||
		(BaseFunctionInputAdapter->GetDataValueObject()== nullptr && OtherFunctionInputAdapter->GetDataValueObject()!= nullptr))
	{
		return false;
	}

	if (BaseFunctionInputAdapter->GetDataValueObject()!= nullptr && OtherFunctionInputAdapter->GetDataValueObject()!= nullptr)
	{
		return BaseFunctionInputAdapter->GetDataValueObject()->Equals(OtherFunctionInputAdapter->GetDataValueObject());
	}

	// Dynamic value
	if ((BaseFunctionInputAdapter->GetDynamicValueFunction().IsValid() && OtherFunctionInputAdapter->GetDynamicValueFunction().IsValid() == false) ||
		(BaseFunctionInputAdapter->GetDynamicValueFunction().IsValid() == false && OtherFunctionInputAdapter->GetDynamicValueFunction().IsValid()))
	{
		return false;
	}

	if (BaseFunctionInputAdapter->GetDynamicValueFunction().IsValid() && OtherFunctionInputAdapter->GetDynamicValueFunction().IsValid())
	{
		UNiagaraNodeCustomHlsl* BaseCustomHlsl = Cast<UNiagaraNodeCustomHlsl>(BaseFunctionInputAdapter->GetDynamicValueFunction()->GetFunctionCallNode());
		UNiagaraNodeCustomHlsl* OtherCustomHlsl = Cast<UNiagaraNodeCustomHlsl>(OtherFunctionInputAdapter->GetDynamicValueFunction()->GetFunctionCallNode());

		if (BaseCustomHlsl && OtherCustomHlsl)
		{
			if (BaseCustomHlsl->CustomHlsl != OtherCustomHlsl->CustomHlsl || BaseCustomHlsl->ScriptUsage != OtherCustomHlsl->ScriptUsage)
			{
				return false;
			}
		}
		else if (BaseFunctionInputAdapter->GetDynamicValueFunction()->GetFunctionCallNode()->FunctionScript != OtherFunctionInputAdapter->GetDynamicValueFunction()->GetFunctionCallNode()->FunctionScript)
		{
			return false;
		}

		FNiagaraScriptStackDiffResults FunctionDiffResults;
		DiffFunctionInputs(BaseFunctionInputAdapter->GetDynamicValueFunction().ToSharedRef(), OtherFunctionInputAdapter->GetDynamicValueFunction().ToSharedRef(), FunctionDiffResults);
		return
			FunctionDiffResults.RemovedBaseInputOverrides.Num() == 0 &&
			FunctionDiffResults.AddedOtherInputOverrides.Num() == 0 &&
			FunctionDiffResults.ModifiedOtherInputOverrides.Num() == 0;
	}

	// Static switch
	if (BaseFunctionInputAdapter->GetStaticSwitchValue().IsSet() && OtherFunctionInputAdapter->GetStaticSwitchValue().IsSet())
	{
		return BaseFunctionInputAdapter->GetStaticSwitchValue().GetValue() == OtherFunctionInputAdapter->GetStaticSwitchValue().GetValue();
	}

	return TOptional<bool>();
}

FNiagaraScriptMergeManager::FApplyDiffResults FNiagaraScriptMergeManager::AddModule(FString UniqueEmitterName, UNiagaraScript& OwningScript, UNiagaraNodeOutput& TargetOutputNode, TSharedRef<FNiagaraStackFunctionMergeAdapter> AddModule) const
{
	FApplyDiffResults Results;

	UNiagaraNodeFunctionCall* AddedModuleNode = nullptr;
	if (AddModule->GetFunctionCallNode()->IsA<UNiagaraNodeAssignment>())
	{
		UNiagaraNodeAssignment* AssignmentNode = CastChecked<UNiagaraNodeAssignment>(AddModule->GetFunctionCallNode());
		const TArray<FNiagaraVariable>& Targets = AssignmentNode->GetAssignmentTargets();
		const TArray<FString>& Defaults = AssignmentNode->GetAssignmentDefaults();
		AddedModuleNode = FNiagaraStackGraphUtilities::AddParameterModuleToStack(Targets, TargetOutputNode, AddModule->GetStackIndex(),Defaults);
		AddedModuleNode->NodeGuid = AddModule->GetFunctionCallNode()->NodeGuid;
		AddedModuleNode->RefreshFromExternalChanges();
		Results.bModifiedGraph = true;
	}
	else
	{
		if (AddModule->GetFunctionCallNode()->FunctionScript != nullptr)
		{
			AddedModuleNode = FNiagaraStackGraphUtilities::AddScriptModuleToStack(AddModule->GetFunctionCallNode()->FunctionScript, TargetOutputNode, AddModule->GetStackIndex());
			AddedModuleNode->NodeGuid = AddModule->GetFunctionCallNode()->NodeGuid; // Synchronize the node Guid across runs so that the compile id's synch up.
			Results.bModifiedGraph = true;
		}
		else
		{
			Results.bSucceeded = false;
			Results.ErrorMessages.Add(FText::Format(
				LOCTEXT("AddModuleFailedDueToMissingModuleScriptFormat", "Can not add module {0} because it's script was missing."),
				FText::FromString(AddModule->GetFunctionCallNode()->GetFunctionName())));
		}
	}

	if (AddedModuleNode != nullptr)
	{
		AddedModuleNode->NodeGuid = AddModule->GetFunctionCallNode()->NodeGuid; // Synchronize the node Guid across runs so that the compile id's synch up.

		AddedModuleNode->SetEnabledState(AddModule->GetFunctionCallNode()->GetDesiredEnabledState(), AddModule->GetFunctionCallNode()->HasUserSetTheEnabledState());
		for (TSharedRef<FNiagaraStackFunctionInputOverrideMergeAdapter> InputOverride : AddModule->GetInputOverrides())
		{
			FApplyDiffResults AddInputResults = AddInputOverride(UniqueEmitterName, OwningScript, *AddedModuleNode, InputOverride);
			Results.bSucceeded &= AddInputResults.bSucceeded;
			Results.bModifiedGraph |= AddInputResults.bModifiedGraph;
			Results.ErrorMessages.Append(AddInputResults.ErrorMessages);
		}
	}
	else
	{
		Results.bSucceeded = false;
		Results.ErrorMessages.Add(LOCTEXT("AddModuleFailed", "Failed to add module from diff."));
	}

	return Results;
}

FNiagaraScriptMergeManager::FApplyDiffResults FNiagaraScriptMergeManager::RemoveInputOverride(UNiagaraScript& OwningScript, TSharedRef<FNiagaraStackFunctionInputOverrideMergeAdapter> OverrideToRemove) const
{
	FApplyDiffResults Results;
	if (OverrideToRemove->GetOverridePin() != nullptr && OverrideToRemove->GetOverrideNode() != nullptr)
	{
		FNiagaraStackGraphUtilities::RemoveNodesForStackFunctionInputOverridePin(*OverrideToRemove->GetOverridePin());
		OverrideToRemove->GetOverrideNode()->RemovePin(OverrideToRemove->GetOverridePin());
		Results.bSucceeded = true;
		Results.bModifiedGraph = true;
	}
	else if (OverrideToRemove->GetLocalValueRapidIterationParameter().IsSet())
	{
		OwningScript.Modify();
		OwningScript.RapidIterationParameters.RemoveParameter(OverrideToRemove->GetLocalValueRapidIterationParameter().GetValue());
		Results.bSucceeded = true;
		Results.bModifiedGraph = false;
	}
	else if (OverrideToRemove->GetStaticSwitchValue().IsSet())
	{
		// TODO: Static switches are always treated as overrides right now so removing them is a no-op.  This code should updated
		// so that removing a static switch override sets the value back to the module default.
		Results.bSucceeded = true;
	}
	else
	{
		Results.bSucceeded = false;
		Results.bModifiedGraph = false;
		Results.ErrorMessages.Add(LOCTEXT("RemoveInputOverrideFailed", "Failed to remove input override because it was invalid."));
	}
	return Results;
}

FNiagaraScriptMergeManager::FApplyDiffResults FNiagaraScriptMergeManager::AddInputOverride(FString UniqueEmitterName, UNiagaraScript& OwningScript, UNiagaraNodeFunctionCall& TargetFunctionCall, TSharedRef<FNiagaraStackFunctionInputOverrideMergeAdapter> OverrideToAdd) const
{
	FApplyDiffResults Results;

	// If an assignment node, make sure that we have an assignment target for the input override.
	UNiagaraNodeAssignment* AssignmentNode = Cast<UNiagaraNodeAssignment>(&TargetFunctionCall);
	if (AssignmentNode)
	{
		FNiagaraParameterHandle FunctionInputHandle(FNiagaraParameterHandle::ModuleNamespace, *OverrideToAdd->GetInputName());
		UNiagaraNodeAssignment* PreviousVersionAssignmentNode = Cast<UNiagaraNodeAssignment>(OverrideToAdd->GetOwningFunctionCall());
		bool bAnyAdded = false;
		for (int32 i = 0; i < PreviousVersionAssignmentNode->NumTargets(); i++)
		{
			const FNiagaraVariable& Var = PreviousVersionAssignmentNode->GetAssignmentTarget(i);

			int32 FoundVarIdx = AssignmentNode->FindAssignmentTarget(Var.GetName());
			if (FoundVarIdx == INDEX_NONE)
			{
				AssignmentNode->AddAssignmentTarget(Var, &PreviousVersionAssignmentNode->GetAssignmentDefaults()[i]);
				bAnyAdded = true;
			}
		}

		if (bAnyAdded)
		{
			AssignmentNode->RefreshFromExternalChanges();
		}
	}

	FNiagaraParameterHandle FunctionInputHandle(FNiagaraParameterHandle::ModuleNamespace, *OverrideToAdd->GetInputName());
	FNiagaraParameterHandle AliasedFunctionInputHandle = FNiagaraParameterHandle::CreateAliasedModuleParameterHandle(FunctionInputHandle, &TargetFunctionCall);

	if (OverrideToAdd->GetOverridePin() != nullptr)
	{
		const UEdGraphSchema_Niagara* NiagaraSchema = GetDefault<UEdGraphSchema_Niagara>();
		FNiagaraTypeDefinition InputType = NiagaraSchema->PinToTypeDefinition(OverrideToAdd->GetOverridePin());

		UEdGraphPin& InputOverridePin = FNiagaraStackGraphUtilities::GetOrCreateStackFunctionInputOverridePin(TargetFunctionCall, AliasedFunctionInputHandle, InputType, OverrideToAdd->GetOverrideNode()->NodeGuid);
		if (InputOverridePin.LinkedTo.Num() != 0)
		{
			Results.bSucceeded = false;
			Results.ErrorMessages.Add(LOCTEXT("AddPinBasedInputOverrideFailedOverridePinStillLinked", "Failed to add input override because the target override pin was still linked to other nodes."));
		}
		else
		{
			if (OverrideToAdd->GetLocalValueString().IsSet())
			{
				InputOverridePin.DefaultValue = OverrideToAdd->GetLocalValueString().GetValue();
				Results.bSucceeded = true;
			}
			else if (OverrideToAdd->GetLinkedValueHandle().IsSet())
			{
				FNiagaraStackGraphUtilities::SetLinkedValueHandleForFunctionInput(InputOverridePin, OverrideToAdd->GetLinkedValueHandle().GetValue(), OverrideToAdd->GetOverrideNodeId());
				Results.bSucceeded = true;
			}
			else if (OverrideToAdd->GetDataValueObject() != nullptr)
			{
				UNiagaraDataInterface* OverrideValueObject = OverrideToAdd->GetDataValueObject();
				UNiagaraDataInterface* NewOverrideValueObject;
				FNiagaraStackGraphUtilities::SetDataValueObjectForFunctionInput(InputOverridePin, OverrideToAdd->GetDataValueObject()->GetClass(), OverrideValueObject->GetName(), NewOverrideValueObject, OverrideToAdd->GetOverrideNodeId());
				OverrideValueObject->CopyTo(NewOverrideValueObject);
				Results.bSucceeded = true;
			}
			else if (OverrideToAdd->GetDynamicValueFunction().IsValid())
			{
				UNiagaraNodeCustomHlsl* CustomHlslFunction = Cast<UNiagaraNodeCustomHlsl>(OverrideToAdd->GetDynamicValueFunction()->GetFunctionCallNode());
				if (CustomHlslFunction != nullptr)
				{
					UNiagaraNodeCustomHlsl* DynamicInputFunctionCall;
					FNiagaraStackGraphUtilities::SetCustomExpressionForFunctionInput(InputOverridePin, DynamicInputFunctionCall, OverrideToAdd->GetOverrideNodeId());
					DynamicInputFunctionCall->CustomHlsl = CustomHlslFunction->CustomHlsl;
					for (TSharedRef<FNiagaraStackFunctionInputOverrideMergeAdapter> DynamicInputInputOverride : OverrideToAdd->GetDynamicValueFunction()->GetInputOverrides())
					{
						FApplyDiffResults AddResults = AddInputOverride(UniqueEmitterName, OwningScript, *((UNiagaraNodeFunctionCall*)DynamicInputFunctionCall), DynamicInputInputOverride);
						Results.bSucceeded &= AddResults.bSucceeded;
						Results.bModifiedGraph |= AddResults.bModifiedGraph;
						Results.ErrorMessages.Append(AddResults.ErrorMessages);
					}
				}
				else if (OverrideToAdd->GetDynamicValueFunction()->GetFunctionCallNode()->FunctionScript != nullptr)
				{
					UNiagaraNodeFunctionCall* DynamicInputFunctionCall;
					FNiagaraStackGraphUtilities::SetDynamicInputForFunctionInput(InputOverridePin, OverrideToAdd->GetDynamicValueFunction()->GetFunctionCallNode()->FunctionScript,
						DynamicInputFunctionCall, OverrideToAdd->GetOverrideNodeId(), OverrideToAdd->GetDynamicValueFunction()->GetFunctionCallNode()->GetFunctionName());
					for (TSharedRef<FNiagaraStackFunctionInputOverrideMergeAdapter> DynamicInputInputOverride : OverrideToAdd->GetDynamicValueFunction()->GetInputOverrides())
					{
						FApplyDiffResults AddResults = AddInputOverride(UniqueEmitterName, OwningScript, *DynamicInputFunctionCall, DynamicInputInputOverride);
						Results.bSucceeded &= AddResults.bSucceeded;
						Results.bModifiedGraph |= AddResults.bModifiedGraph;
						Results.ErrorMessages.Append(AddResults.ErrorMessages);
					}
				}
				else
				{
					Results.bSucceeded = false;
					Results.ErrorMessages.Add(LOCTEXT("AddPinBasedInputOverrideFailedInvalidDynamicInput", "Failed to add input override because it's dynamic function call's function script was null."));
				}
			}
			else
			{
				Results.bSucceeded = false;
				Results.ErrorMessages.Add(LOCTEXT("AddPinBasedInputOverrideFailed", "Failed to add input override because it was invalid."));
			}
		}
		Results.bModifiedGraph = true;
	}
	else
	{
		if (OverrideToAdd->GetLocalValueRapidIterationParameter().IsSet())
		{
			FNiagaraVariable RapidIterationParameter = FNiagaraStackGraphUtilities::CreateRapidIterationParameter(
				UniqueEmitterName, OwningScript.GetUsage(), AliasedFunctionInputHandle.GetParameterHandleString(), OverrideToAdd->GetLocalValueRapidIterationParameter().GetValue().GetType());
			const uint8* SourceData = OverrideToAdd->GetOwningScript()->RapidIterationParameters.GetParameterData(OverrideToAdd->GetLocalValueRapidIterationParameter().GetValue());
			OwningScript.Modify();
			bool bAddParameterIfMissing = true;
			OwningScript.RapidIterationParameters.SetParameterData(SourceData, RapidIterationParameter, bAddParameterIfMissing);
			Results.bSucceeded = true;
		}
		else if (OverrideToAdd->GetStaticSwitchValue().IsSet())
		{
			TArray<UEdGraphPin*> StaticSwitchPins;
			TSet<UEdGraphPin*> StaticSwitchPinsHidden;
			FNiagaraStackGraphUtilities::GetStackFunctionStaticSwitchPins(TargetFunctionCall, StaticSwitchPins, StaticSwitchPinsHidden);
			UEdGraphPin** MatchingStaticSwitchPinPtr = StaticSwitchPins.FindByPredicate([&OverrideToAdd](UEdGraphPin* StaticSwitchPin) { return StaticSwitchPin->PinName == *OverrideToAdd->GetInputName(); });
			if (MatchingStaticSwitchPinPtr != nullptr)
			{
				UEdGraphPin* MatchingStaticSwitchPin = *MatchingStaticSwitchPinPtr;
				const UEdGraphSchema_Niagara* NiagaraSchema = GetDefault<UEdGraphSchema_Niagara>();
				FNiagaraTypeDefinition SwitchType = NiagaraSchema->PinToTypeDefinition(MatchingStaticSwitchPin);
				if (SwitchType == OverrideToAdd->GetType())
				{
					MatchingStaticSwitchPin->DefaultValue = OverrideToAdd->GetStaticSwitchValue().GetValue();
					Results.bSucceeded = true;
				}
				else
				{
					Results.bSucceeded = false;
					Results.ErrorMessages.Add(LOCTEXT("AddStaticInputOverrideFailedWrongType", "Failed to add static switch input override because a the type of the pin matched by name did not match."));
				}
			}
			else
			{
				Results.bSucceeded = false;
				Results.ErrorMessages.Add(LOCTEXT("AddStaticInputOverrideFailedNotFound", "Failed to add static switch input override because a matching pin could not be found."));
			}
		}
		else
		{
			Results.bSucceeded = false;
			Results.ErrorMessages.Add(LOCTEXT("AddParameterBasedInputOverrideFailed", "Failed to add input override because it was invalid."));
		}
		Results.bModifiedGraph = false;
	}
	return Results;
}

void FNiagaraScriptMergeManager::CopyPropertiesToBase(void* BaseDataAddress, const void* OtherDataAddress, TArray<UProperty*> PropertiesToCopy) const
{
	for (UProperty* PropertyToCopy : PropertiesToCopy)
	{
		PropertyToCopy->CopyCompleteValue(PropertyToCopy->ContainerPtrToValuePtr<void>(BaseDataAddress), PropertyToCopy->ContainerPtrToValuePtr<void>(OtherDataAddress));
	}
}

FNiagaraScriptMergeManager::FApplyDiffResults FNiagaraScriptMergeManager::ApplyScriptStackDiff(TSharedRef<FNiagaraScriptStackMergeAdapter> BaseScriptStackAdapter, const FNiagaraScriptStackDiffResults& DiffResults) const
{
	FApplyDiffResults Results;

	if (DiffResults.IsEmpty())
	{
		Results.bSucceeded = true;
		Results.bModifiedGraph = false;
		return Results;
	}

	struct FAddInputOverrideActionData
	{
		UNiagaraNodeFunctionCall* TargetFunctionCall;
		TSharedPtr<FNiagaraStackFunctionInputOverrideMergeAdapter> OverrideToAdd;
	};

	// Collect the graph actions from the adapter and diff first.
	TArray<TSharedRef<FNiagaraStackFunctionMergeAdapter>> RemoveModules;
	TArray<TSharedRef<FNiagaraStackFunctionMergeAdapter>> AddModules;
	TArray<TSharedRef<FNiagaraStackFunctionInputOverrideMergeAdapter>> RemoveInputOverrides;
	TArray<FAddInputOverrideActionData> AddInputOverrideActionDatas;
	TArray<TSharedRef<FNiagaraStackFunctionMergeAdapter>> EnableModules;
	TArray<TSharedRef<FNiagaraStackFunctionMergeAdapter>> DisableModules;

	for (TSharedRef<FNiagaraStackFunctionMergeAdapter> RemovedModule : DiffResults.RemovedBaseModules)
	{
		TSharedPtr<FNiagaraStackFunctionMergeAdapter> MatchingModuleAdapter = BaseScriptStackAdapter->GetModuleFunctionById(RemovedModule->GetFunctionCallNode()->NodeGuid);
		if (MatchingModuleAdapter.IsValid())
		{
			RemoveModules.Add(MatchingModuleAdapter.ToSharedRef());
		}
	}

	AddModules.Append(DiffResults.AddedOtherModules);

	for (TSharedRef<FNiagaraStackFunctionInputOverrideMergeAdapter> RemovedInputOverrideAdapter : DiffResults.RemovedBaseInputOverrides)
	{
		TSharedPtr<FNiagaraStackFunctionMergeAdapter> MatchingModuleAdapter = BaseScriptStackAdapter->GetModuleFunctionById(RemovedInputOverrideAdapter->GetOwningFunctionCall()->NodeGuid);
		if (MatchingModuleAdapter.IsValid())
		{
			TSharedPtr<FNiagaraStackFunctionInputOverrideMergeAdapter> MatchingInputOverrideAdapter = MatchingModuleAdapter->GetInputOverrideByInputName(RemovedInputOverrideAdapter->GetInputName());
			if (MatchingInputOverrideAdapter.IsValid())
			{
				RemoveInputOverrides.Add(MatchingInputOverrideAdapter.ToSharedRef());
			}
		}
	}

	for (TSharedRef<FNiagaraStackFunctionInputOverrideMergeAdapter> AddedInputOverrideAdapter : DiffResults.AddedOtherInputOverrides)
	{
		TSharedPtr<FNiagaraStackFunctionMergeAdapter> MatchingModuleAdapter = BaseScriptStackAdapter->GetModuleFunctionById(AddedInputOverrideAdapter->GetOwningFunctionCall()->NodeGuid);
		if (MatchingModuleAdapter.IsValid())
		{
			TSharedPtr<FNiagaraStackFunctionInputOverrideMergeAdapter> MatchingInputOverrideAdapter = MatchingModuleAdapter->GetInputOverrideByInputName(AddedInputOverrideAdapter->GetInputName());
			if (MatchingInputOverrideAdapter.IsValid())
			{
				RemoveInputOverrides.AddUnique(MatchingInputOverrideAdapter.ToSharedRef());
			}

			FAddInputOverrideActionData AddInputOverrideActionData;
			AddInputOverrideActionData.TargetFunctionCall = MatchingModuleAdapter->GetFunctionCallNode();
			AddInputOverrideActionData.OverrideToAdd = AddedInputOverrideAdapter;
			AddInputOverrideActionDatas.Add(AddInputOverrideActionData);
		}
	}

	for (TSharedRef<FNiagaraStackFunctionInputOverrideMergeAdapter> ModifiedInputOverrideAdapter : DiffResults.ModifiedOtherInputOverrides)
	{
		TSharedPtr<FNiagaraStackFunctionMergeAdapter> MatchingModuleAdapter = BaseScriptStackAdapter->GetModuleFunctionById(ModifiedInputOverrideAdapter->GetOwningFunctionCall()->NodeGuid);
		if (MatchingModuleAdapter.IsValid())
		{
			TSharedPtr<FNiagaraStackFunctionInputOverrideMergeAdapter> MatchingInputOverrideAdapter = MatchingModuleAdapter->GetInputOverrideByInputName(ModifiedInputOverrideAdapter->GetInputName());
			if (MatchingInputOverrideAdapter.IsValid())
			{
				RemoveInputOverrides.AddUnique(MatchingInputOverrideAdapter.ToSharedRef());
			}

			FAddInputOverrideActionData AddInputOverrideActionData;
			AddInputOverrideActionData.TargetFunctionCall = MatchingModuleAdapter->GetFunctionCallNode();
			AddInputOverrideActionData.OverrideToAdd = ModifiedInputOverrideAdapter;
			AddInputOverrideActionDatas.Add(AddInputOverrideActionData);
		}
	}

	for (TSharedRef<FNiagaraStackFunctionMergeAdapter> EnabledChangedModule : DiffResults.EnabledChangedOtherModules)
	{
		TSharedPtr<FNiagaraStackFunctionMergeAdapter> MatchingModuleAdapter = BaseScriptStackAdapter->GetModuleFunctionById(EnabledChangedModule->GetFunctionCallNode()->NodeGuid);
		if (MatchingModuleAdapter.IsValid())
		{
			if (EnabledChangedModule->GetFunctionCallNode()->IsNodeEnabled())
			{
				EnableModules.Add(MatchingModuleAdapter.ToSharedRef());
			}
			else
			{
				DisableModules.Add(MatchingModuleAdapter.ToSharedRef());
			}
		}
	}

	// Update the usage if different
	if (DiffResults.ChangedOtherUsage.IsSet())
	{
		BaseScriptStackAdapter->GetScript()->SetUsage(DiffResults.ChangedOtherUsage.GetValue());
		BaseScriptStackAdapter->GetOutputNode()->SetUsage(DiffResults.ChangedOtherUsage.GetValue());
	}

	// Apply the graph actions.
	for (TSharedRef<FNiagaraStackFunctionMergeAdapter> RemoveModule : RemoveModules)
	{
		bool bRemoveResults = FNiagaraStackGraphUtilities::RemoveModuleFromStack(*BaseScriptStackAdapter->GetScript(), *RemoveModule->GetFunctionCallNode());
		if (bRemoveResults == false)
		{
			Results.bSucceeded = false;
			Results.ErrorMessages.Add(LOCTEXT("RemoveModuleFailedMessage", "Failed to remove module while applying diff"));
		}
		else
		{
			Results.bModifiedGraph = true;
		}
	}

	for (TSharedRef<FNiagaraStackFunctionMergeAdapter> AddModuleAdapter : AddModules)
	{
		FApplyDiffResults AddModuleResults = AddModule(BaseScriptStackAdapter->GetUniqueEmitterName(), *BaseScriptStackAdapter->GetScript(), *BaseScriptStackAdapter->GetOutputNode(), AddModuleAdapter);
		Results.bSucceeded &= AddModuleResults.bSucceeded;
		Results.bModifiedGraph |= AddModuleResults.bModifiedGraph;
		Results.ErrorMessages.Append(AddModuleResults.ErrorMessages);
	}

	for (TSharedRef<FNiagaraStackFunctionInputOverrideMergeAdapter> RemoveInputOverrideItem : RemoveInputOverrides)
	{
		FApplyDiffResults RemoveInputOverrideResults = RemoveInputOverride(*BaseScriptStackAdapter->GetScript(), RemoveInputOverrideItem);
		Results.bSucceeded &= RemoveInputOverrideResults.bSucceeded;
		Results.bModifiedGraph |= RemoveInputOverrideResults.bModifiedGraph;
		Results.ErrorMessages.Append(RemoveInputOverrideResults.ErrorMessages);
	}

	for (const FAddInputOverrideActionData& AddInputOverrideActionData : AddInputOverrideActionDatas)
	{
		FApplyDiffResults AddInputOverrideResults = AddInputOverride(BaseScriptStackAdapter->GetUniqueEmitterName(), *BaseScriptStackAdapter->GetScript(), *AddInputOverrideActionData.TargetFunctionCall, AddInputOverrideActionData.OverrideToAdd.ToSharedRef());
		Results.bSucceeded &= AddInputOverrideResults.bSucceeded;
		Results.bModifiedGraph |= AddInputOverrideResults.bModifiedGraph;
		Results.ErrorMessages.Append(AddInputOverrideResults.ErrorMessages);
	}

	// Apply enabled state last so that it applies to function calls added  from input overrides;
	for (TSharedRef<FNiagaraStackFunctionMergeAdapter> EnableModule : EnableModules)
	{
		FNiagaraStackGraphUtilities::SetModuleIsEnabled(*EnableModule->GetFunctionCallNode(), true);
	}
	for (TSharedRef<FNiagaraStackFunctionMergeAdapter> DisableModule : DisableModules)
	{
		FNiagaraStackGraphUtilities::SetModuleIsEnabled(*DisableModule->GetFunctionCallNode(), false);
	}

	return Results;
}

FNiagaraScriptMergeManager::FApplyDiffResults FNiagaraScriptMergeManager::ApplyEventHandlerDiff(TSharedRef<FNiagaraEmitterMergeAdapter> BaseEmitterAdapter, const FNiagaraEmitterDiffResults& DiffResults) const
{
	FApplyDiffResults Results;
	if (DiffResults.RemovedBaseEventHandlers.Num() > 0)
	{
		Results.bSucceeded = false;
		Results.bModifiedGraph = false;
		Results.ErrorMessages.Add(LOCTEXT("RemovedEventHandlersUnsupported", "Apply diff failed, removed event handlers are currently unsupported."));
		return Results;
	}

	// Apply the modifications first since adding new event handlers may invalidate the adapter.
	for (const FNiagaraModifiedEventHandlerDiffResults& ModifiedEventHandler : DiffResults.ModifiedEventHandlers)
	{
		if (ModifiedEventHandler.OtherAdapter->GetEventScriptProperties() == nullptr)
		{
			Results.bSucceeded = false;
			Results.ErrorMessages.Add(LOCTEXT("MissingModifiedEventProperties", "Apply diff failed.  The modified event handler with id: {0} was missing it's event properties."));
		}
		else if (ModifiedEventHandler.OtherAdapter->GetOutputNode() == nullptr)
		{
			Results.bSucceeded = false;
			Results.ErrorMessages.Add(LOCTEXT("MissingModifiedEventOutputNode", "Apply diff failed.  The modified event handler with id: {0} was missing it's output node."));
		}
		else
		{
			TSharedPtr<FNiagaraEventHandlerMergeAdapter> MatchingBaseEventHandlerAdapter = BaseEmitterAdapter->GetEventHandler(ModifiedEventHandler.OtherAdapter->GetUsageId());
			if (MatchingBaseEventHandlerAdapter.IsValid())
			{
				if (ModifiedEventHandler.ChangedProperties.Num() > 0)
				{
					CopyPropertiesToBase(MatchingBaseEventHandlerAdapter->GetEditableEventScriptProperties(), ModifiedEventHandler.OtherAdapter->GetEditableEventScriptProperties(), ModifiedEventHandler.ChangedProperties);
				}
				if (ModifiedEventHandler.ScriptDiffResults.IsEmpty() == false)
				{
					FApplyDiffResults ApplyEventHandlerStackDiffResults = ApplyScriptStackDiff(MatchingBaseEventHandlerAdapter->GetEventStack().ToSharedRef(), ModifiedEventHandler.ScriptDiffResults);
					Results.bSucceeded &= ApplyEventHandlerStackDiffResults.bSucceeded;
					Results.bModifiedGraph |= ApplyEventHandlerStackDiffResults.bModifiedGraph;
					Results.ErrorMessages.Append(ApplyEventHandlerStackDiffResults.ErrorMessages);
				}
			}
		}
	}

	UNiagaraScriptSource* EmitterSource = CastChecked<UNiagaraScriptSource>(BaseEmitterAdapter->GetEditableEmitter()->GraphSource);
	UNiagaraGraph* EmitterGraph = EmitterSource->NodeGraph;
	for (TSharedRef<FNiagaraEventHandlerMergeAdapter> AddedEventHandler : DiffResults.AddedOtherEventHandlers)
	{
		if (AddedEventHandler->GetEventScriptProperties() == nullptr)
		{
			Results.bSucceeded = false;
			Results.ErrorMessages.Add(LOCTEXT("MissingAddedEventProperties", "Apply diff failed.  The added event handler with id: {0} was missing it's event properties."));
		}
		else if (AddedEventHandler->GetOutputNode() == nullptr)
		{
			Results.bSucceeded = false;
			Results.ErrorMessages.Add(LOCTEXT("MissingAddedEventOutputNode", "Apply diff failed.  The added event handler with id: {0} was missing it's output node."));
		}
		else
		{
			UNiagaraEmitter* BaseEmitter = BaseEmitterAdapter->GetEditableEmitter();
			FNiagaraEventScriptProperties AddedEventScriptProperties = *AddedEventHandler->GetEventScriptProperties();
			AddedEventScriptProperties.Script = NewObject<UNiagaraScript>(BaseEmitter, MakeUniqueObjectName(BaseEmitter, UNiagaraScript::StaticClass(), "EventScript"), EObjectFlags::RF_Transactional);
			AddedEventScriptProperties.Script->SetUsage(ENiagaraScriptUsage::ParticleEventScript);
			AddedEventScriptProperties.Script->SetUsageId(AddedEventHandler->GetUsageId());
			AddedEventScriptProperties.Script->SetSource(EmitterSource);
			BaseEmitter->AddEventHandler(AddedEventScriptProperties);

			FGuid PreferredOutputNodeGuid = AddedEventHandler->GetOutputNode()->NodeGuid;
			FGuid PreferredInputNodeGuid = AddedEventHandler->GetInputNode()->NodeGuid;
			UNiagaraNodeOutput* EventOutputNode = FNiagaraStackGraphUtilities::ResetGraphForOutput(*EmitterGraph, ENiagaraScriptUsage::ParticleEventScript, AddedEventScriptProperties.Script->GetUsageId(), PreferredOutputNodeGuid, PreferredInputNodeGuid);
			for (TSharedRef<FNiagaraStackFunctionMergeAdapter> ModuleAdapter : AddedEventHandler->GetEventStack()->GetModuleFunctions())
			{
				FApplyDiffResults AddModuleResults = AddModule(BaseEmitter->GetUniqueEmitterName(), *AddedEventScriptProperties.Script, *EventOutputNode, ModuleAdapter);
				Results.bSucceeded &= AddModuleResults.bSucceeded;
				Results.ErrorMessages.Append(AddModuleResults.ErrorMessages);
			}

			// Force the base compile id of the new event handler to match the added instance event handler.
			UNiagaraScriptSource* AddedEventScriptSourceFromDiff = Cast<UNiagaraScriptSource>(AddedEventHandler->GetEventScriptProperties()->Script->GetSource());
			UNiagaraGraph* AddedEventScriptGraphFromDiff = AddedEventScriptSourceFromDiff->NodeGraph;
			FGuid ScriptBaseIdFromDiff = AddedEventScriptGraphFromDiff->GetBaseId(ENiagaraScriptUsage::ParticleEventScript, AddedEventHandler->GetUsageId());
			UNiagaraScriptSource* AddedEventScriptSource = Cast<UNiagaraScriptSource>(AddedEventScriptProperties.Script->GetSource());
			UNiagaraGraph* AddedEventScriptGraph = AddedEventScriptSource->NodeGraph;
			AddedEventScriptGraph->ForceBaseId(ENiagaraScriptUsage::ParticleEventScript, AddedEventHandler->GetUsageId(), ScriptBaseIdFromDiff);

			Results.bModifiedGraph = true;
		}
	}
	return Results;
}

FNiagaraScriptMergeManager::FApplyDiffResults FNiagaraScriptMergeManager::ApplyRendererDiff(UNiagaraEmitter& BaseEmitter, const FNiagaraEmitterDiffResults& DiffResults) const
{
	TArray<UNiagaraRendererProperties*> RenderersToRemove;
	TArray<UNiagaraRendererProperties*> RenderersToAdd;

	for (TSharedRef<FNiagaraRendererMergeAdapter> RemovedRenderer : DiffResults.RemovedBaseRenderers)
	{
		auto FindRendererByMergeId = [=](UNiagaraRendererProperties* Renderer) { return Renderer->GetMergeId() == RemovedRenderer->GetRenderer()->GetMergeId(); };
		UNiagaraRendererProperties*const* MatchingRendererPtr = BaseEmitter.GetRenderers().FindByPredicate(FindRendererByMergeId);
		if (MatchingRendererPtr != nullptr)
		{
			RenderersToRemove.Add(*MatchingRendererPtr);
		}
	}

	for (TSharedRef<FNiagaraRendererMergeAdapter> AddedRenderer : DiffResults.AddedOtherRenderers)
	{
		RenderersToAdd.Add(Cast<UNiagaraRendererProperties>(StaticDuplicateObject(AddedRenderer->GetRenderer(), &BaseEmitter)));
	}

	for (TSharedRef<FNiagaraRendererMergeAdapter> ModifiedRenderer : DiffResults.ModifiedOtherRenderers)
	{
		auto FindRendererByMergeId = [=](UNiagaraRendererProperties* Renderer) { return Renderer->GetMergeId() == ModifiedRenderer->GetRenderer()->GetMergeId(); };
		UNiagaraRendererProperties*const* MatchingRendererPtr = BaseEmitter.GetRenderers().FindByPredicate(FindRendererByMergeId);
		if (MatchingRendererPtr != nullptr)
		{
			RenderersToRemove.Add(*MatchingRendererPtr);
			RenderersToAdd.Add(Cast<UNiagaraRendererProperties>(StaticDuplicateObject(ModifiedRenderer->GetRenderer(), &BaseEmitter)));
		}
	}

	for (UNiagaraRendererProperties* RendererToRemove : RenderersToRemove)
	{
		BaseEmitter.RemoveRenderer(RendererToRemove);
	}

	for (UNiagaraRendererProperties* RendererToAdd : RenderersToAdd)
	{
		BaseEmitter.AddRenderer(RendererToAdd);
	}

	FApplyDiffResults Results;
	Results.bSucceeded = true;
	Results.bModifiedGraph = false;
	return Results;
}

TSharedRef<FNiagaraEmitterMergeAdapter> FNiagaraScriptMergeManager::GetEmitterMergeAdapterUsingCache(const UNiagaraEmitter& Emitter)
{
	FCachedMergeAdapter* CachedMergeAdapter = CachedMergeAdapters.Find(FObjectKey(&Emitter));
	if (CachedMergeAdapter == nullptr)
	{
		CachedMergeAdapter = &CachedMergeAdapters.Add(FObjectKey(&Emitter));
	}

	if (CachedMergeAdapter->EmitterMergeAdapter.IsValid() == false ||
		CachedMergeAdapter->EmitterMergeAdapter->GetEditableEmitter() != nullptr ||
		CachedMergeAdapter->ChangeId != Emitter.GetChangeId())
	{
		CachedMergeAdapter->EmitterMergeAdapter = MakeShared<FNiagaraEmitterMergeAdapter>(Emitter);
		CachedMergeAdapter->ChangeId = Emitter.GetChangeId();
	}

	return CachedMergeAdapter->EmitterMergeAdapter.ToSharedRef();
}

TSharedRef<FNiagaraEmitterMergeAdapter> FNiagaraScriptMergeManager::GetEmitterMergeAdapterUsingCache(UNiagaraEmitter& Emitter)
{
	FCachedMergeAdapter* CachedMergeAdapter = CachedMergeAdapters.Find(FObjectKey(&Emitter));
	if (CachedMergeAdapter == nullptr)
	{
		CachedMergeAdapter = &CachedMergeAdapters.Add(FObjectKey(&Emitter));
	}

	if (CachedMergeAdapter->EmitterMergeAdapter.IsValid() == false ||
		CachedMergeAdapter->EmitterMergeAdapter->GetEditableEmitter() == nullptr ||
		CachedMergeAdapter->ChangeId != Emitter.GetChangeId())
	{
		CachedMergeAdapter->EmitterMergeAdapter = MakeShared<FNiagaraEmitterMergeAdapter>(Emitter);
		CachedMergeAdapter->ChangeId = Emitter.GetChangeId();
	}

	return CachedMergeAdapter->EmitterMergeAdapter.ToSharedRef();
}


#undef LOCTEXT_NAMESPACE<|MERGE_RESOLUTION|>--- conflicted
+++ resolved
@@ -860,7 +860,6 @@
 		}
 	}
 	else if (DiffResults.IsEmpty())
-<<<<<<< HEAD
 	{
 		// If there were no changes made on the instance, check if the instance matches the parent.
 		FNiagaraEmitterDiffResults DiffResultsFromParent = DiffEmitters(Parent, Instance);
@@ -878,25 +877,6 @@
 	}
 	else
 	{
-=======
-	{
-		// If there were no changes made on the instance, check if the instance matches the parent.
-		FNiagaraEmitterDiffResults DiffResultsFromParent = DiffEmitters(Parent, Instance);
-		if (DiffResultsFromParent.IsValid() && DiffResultsFromParent.IsEmpty())
-		{
-			MergeResults.MergeResult = INiagaraMergeManager::EMergeEmitterResult::SucceededNoDifferences;
-		}
-		else
-		{
-			// If there were differences from the parent or the parent diff failed we can just return a copy of the parent as the merged instance since there
-			// were no changes in the instance which need to be applied.
-			MergeResults.MergeResult = INiagaraMergeManager::EMergeEmitterResult::SucceededDifferencesApplied;
-			MergeResults.MergedInstance = Parent.DuplicateWithoutMerging((UObject*)GetTransientPackage());
-		}
-	}
-	else
-	{
->>>>>>> 69078e53
 		UNiagaraEmitter* MergedInstance = Parent.DuplicateWithoutMerging((UObject*)GetTransientPackage());
 		TSharedRef<FNiagaraEmitterMergeAdapter> MergedInstanceAdapter = MakeShared<FNiagaraEmitterMergeAdapter>(*MergedInstance);
 
