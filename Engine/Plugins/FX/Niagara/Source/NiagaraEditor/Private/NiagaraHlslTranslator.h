// Copyright 1998-2018 Epic Games, Inc. All Rights Reserved.

#pragma once

#include "CoreMinimal.h"
#include "Kismet2/CompilerResultsLog.h"
#include "NiagaraScript.h"
#include "NiagaraParameterMapHistory.h"
#include "EdGraphUtilities.h"
#include "UObject/UObjectHash.h"
#include "ComponentReregisterContext.h"
#include "NiagaraShaderCompilationManager.h"
#include "NiagaraDataInterface.h"
#include "TickableEditorObject.h"
#include "NiagaraScriptSource.h"

class Error;
class UNiagaraGraph;
class UNiagaraNode;
class UNiagaraNodeFunctionCall;
class UNiagaraNodeCustomHlsl;
class UNiagaraNodeOutput;
class UNiagaraScriptSource;
class UNiagaraNodeEmitter;


// handles finished shader compile jobs, applying of the shaders to their scripts, and some error handling
//
class FNiagaraShaderProcessorTickable : FTickableEditorObject
{
	virtual ETickableTickType GetTickableTickType() const override
	{
		return ETickableTickType::Always;
	}

	virtual void Tick(float DeltaSeconds) override
	{
		GNiagaraShaderCompilationManager.Tick(DeltaSeconds);
		GNiagaraShaderCompilationManager.ProcessAsyncResults();
	}

	virtual TStatId GetStatId() const
	{
		RETURN_QUICK_DECLARE_CYCLE_STAT(FNiagaraShaderQueueTickable, STATGROUP_Tickables);
	}
};


UENUM()
enum class ENiagaraDataSetAccessMode : uint8
{
	/** Data set reads and writes use shared counters to add and remove the end of available data. Writes are conditional and read */
	AppendConsume,
	/** Data set is accessed directly at a specific index. */
	Direct,

	Num UMETA(Hidden),
};


/** Defines information about the results of a Niagara script compile. */
struct FNiagaraTranslateResults
{
	/** Whether or not HLSL generation was successful */
	bool bHLSLGenSucceeded;

	/** A results log with messages, warnings, and errors which occurred during the compile. */
	TArray<FNiagaraCompileEvent> CompileEvents;
	uint32 NumErrors;
	uint32 NumWarnings;

	/** A string representation of the compilation output. */
	FString OutputHLSL;

	FNiagaraTranslateResults() : NumErrors(0), NumWarnings(0)
	{
	}

	static ENiagaraScriptCompileStatus TranslateResultsToSummary(const FNiagaraTranslateResults* CompileResults);
};

class FNiagaraCompileRequestData : public FNiagaraCompileRequestDataBase
{
public:
	virtual ~FNiagaraCompileRequestData() {}
	virtual bool GatherPreCompiledVariables(const FString& InNamespaceFilter, TArray<FNiagaraVariable>& OutVars) override;
	virtual void GetReferencedObjects(TArray<UObject*>& Objects) override;
	virtual const TMap<FName, UNiagaraDataInterface*>& GetObjectNameMap() override;
	void MergeInEmitterPrecompiledData(FNiagaraCompileRequestDataBase* InEmitterDataBase);
	virtual FName ResolveEmitterAlias(FName VariableName) const override;

	TArray<FNiagaraParameterMapHistory>& GetPrecomputedHistories() { return PrecompiledHistories; }
	const TArray<FNiagaraParameterMapHistory>& GetPrecomputedHistories() const { return PrecompiledHistories; }
	class UNiagaraGraph* GetPrecomputedNodeGraph() { return NodeGraphDeepCopy; }
	const class UNiagaraGraph* GetPrecomputedNodeGraph() const { return NodeGraphDeepCopy; }
	const FString& GetUniqueEmitterName() const { return EmitterUniqueName; }
	void VisitReferencedGraphs(UNiagaraGraph* InSrcGraph, UNiagaraGraph* InDupeGraph, ENiagaraScriptUsage InUsage);
	void DeepCopyGraphs(UNiagaraScriptSource* ScriptSource, ENiagaraScriptUsage InUsage);
	void FinishPrecompile(UNiagaraScriptSource* ScriptSource, const TArray<FNiagaraVariable>& EncounterableVariables, ENiagaraScriptUsage InUsage);
	virtual int32 GetDependentRequestCount() const override {
		return EmitterData.Num();
	};
	virtual TSharedPtr<FNiagaraCompileRequestDataBase, ESPMode::ThreadSafe> GetDependentRequest(int32 Index) override {
		return EmitterData[Index];
	}


	// If this is being held onto for any length of time, make sure to hold onto it in a gc-aware object. Right now in this information-passing struct,
	// we could have a leaked garbage collected pointer if not held onto by someone capable of registering a reference.
	UNiagaraGraph* NodeGraphDeepCopy;
	TArray<FNiagaraParameterMapHistory> PrecompiledHistories;
	TArray<FNiagaraVariable> ChangedFromNumericVars;
	TMap<FName, UNiagaraDataInterface*> CopiedDataInterfacesByName;
	TMap<UClass*, UObject*> CDOs;
	FString EmitterUniqueName;
	TArray<TSharedPtr<FNiagaraCompileRequestData, ESPMode::ThreadSafe>> EmitterData;
	UNiagaraScriptSource* Source;
	FString SourceName;

	UEnum* ENiagaraScriptCompileStatusEnum;
	UEnum* ENiagaraScriptUsageEnum;

	struct FunctionData
	{
		UNiagaraScript* ClonedScript;
		UNiagaraGraph* ClonedGraph;
		TArray<UEdGraphPin*> CallInputs;
		TArray<UEdGraphPin*> CallOutputs;
		ENiagaraScriptUsage Usage;
		bool bHasNumericInputs;
	};
	TMap<const UNiagaraGraph*, TArray<FunctionData>> PreprocessedFunctions;
	TArray<UNiagaraGraph*> ClonedGraphs;
protected:
	void VisitReferencedGraphsRecursive(UNiagaraGraph* InGraph);
};



/** Data which is generated from the hlsl by the VectorVMBackend and fed back into the */
struct FNiagaraTranslatorOutput
{
	FNiagaraTranslatorOutput() {}

	FNiagaraVMExecutableData ScriptData;

	/** Ordered table of functions actually called by the VM script. */
	struct FCalledVMFunction
	{
		FString Name;
		TArray<bool> InputParamLocations;
		int32 NumOutputs;
		FCalledVMFunction() :NumOutputs(0) {}
	};
	TArray<FCalledVMFunction> CalledVMFunctionTable;

	FString Errors;

};



enum class ENiagaraCodeChunkMode : uint8
{
	Uniform,
	Source,
	Body,
	SpawnBody,
	UpdateBody,
	InitializerBody,
	Num,
};

FORCEINLINE uint32 GetTypeHash(const FNiagaraFunctionSignature& Sig)
{
	uint32 Hash = GetTypeHash(Sig.Name);
	for (const FNiagaraVariable& Var : Sig.Inputs)
	{
		Hash = HashCombine(Hash, GetTypeHash(Var));
	}
	for (const FNiagaraVariable& Var : Sig.Outputs)
	{
		Hash = HashCombine(Hash, GetTypeHash(Var));
	}
	Hash = HashCombine(Hash, GetTypeHash(Sig.OwnerName));
	return Hash;
}

struct FNiagaraCodeChunk
{
	/** Symbol name for the chunk. Cam be empty for some types of chunk. */
	FString SymbolName;
	/** Format definition for incorporating SourceChunks into the final code for this chunk. */
	FString Definition;
	/** The returned data type of this chunk. */
	FNiagaraTypeDefinition Type;
	/** If this chunk should declare it's symbol name. */
	bool bDecl;
	/** If the chunk is unterminated (no semicolon, because it's a scope or similar */
	bool bIsTerminated;
	/** Chunks used as input for this chunk. */
	TArray<int32> SourceChunks;
	/** Component mask for access to padded uniforms; will be empty except for float2 and float3 uniforms */
	FString ComponentMask;

	ENiagaraCodeChunkMode Mode;

	FNiagaraCodeChunk()
		: bDecl(true)
		, bIsTerminated(true)
		, ComponentMask("")
		, Mode(ENiagaraCodeChunkMode::Num)
	{
		Type = FNiagaraTypeDefinition::GetFloatDef();
	}

	void AddSourceChunk(int32 ChunkIdx)
	{
		SourceChunks.Add(ChunkIdx);
	}

	int32 GetSourceChunk(int32 i)
	{
		return SourceChunks[i];
	}

	void ReplaceSourceIndex(int32 SourceIdx, int32 NewIdx)
	{
		SourceChunks[SourceIdx] = NewIdx;
	}

	bool operator==(const FNiagaraCodeChunk& Other)
	{
		return SymbolName == Other.SymbolName &&
			Definition == Other.Definition &&
			Mode == Other.Mode &&
			Type == Other.Type &&
			bDecl == Other.bDecl &&
			SourceChunks == Other.SourceChunks;
	}
};

class NIAGARAEDITOR_API FHlslNiagaraTranslatorOptions
{
public:
	FHlslNiagaraTranslatorOptions()
		: SimTarget(ENiagaraSimTarget::CPUSim)
		, bParameterRapidIteration(true)
	{

	}

	ENiagaraSimTarget SimTarget;

	/** Any parameters in these namespaces will be pulled from an "InstanceParameters" dataset rather than from the uniform table. */
	TArray<FString> InstanceParameterNamespaces;

	/** Whether or not to treat top-level module variables as external values for rapid iteration without need for compilation.*/
	bool bParameterRapidIteration;

	/** Whether or not to override top-level module variables with values from the constant override table. This is only used for variables that were candidates for rapid iteration.*/
	TArray<FNiagaraVariable> OverrideModuleConstants;
};

class NIAGARAEDITOR_API FHlslNiagaraTranslationStage
{
public:
	FHlslNiagaraTranslationStage(ENiagaraScriptUsage InScriptUsage, FGuid InUsageId) : ScriptUsage(InScriptUsage), UsageId(InUsageId), OutputNode(nullptr), bInterpolatePreviousParams(false), bCopyPreviousParams(true), ChunkModeIndex((ENiagaraCodeChunkMode)-1){}

	ENiagaraScriptUsage ScriptUsage;
	FGuid UsageId;
	UNiagaraNodeOutput* OutputNode;
	FString PassNamespace;
	bool bInterpolatePreviousParams;
	bool bCopyPreviousParams;
	ENiagaraCodeChunkMode ChunkModeIndex;
};

class NIAGARAEDITOR_API FHlslNiagaraTranslator
{
public:

	struct FDataSetAccessInfo
	{
		//Variables accessed.
		TArray<FNiagaraVariable> Variables;
		/** Code chunks relating to this access. */
		TArray<int32> CodeChunks;
	};

protected:
	const FNiagaraCompileRequestData* CompileData;
	FNiagaraCompileOptions CompileOptions;

	FHlslNiagaraTranslatorOptions TranslationOptions;

	const class UEdGraphSchema_Niagara* Schema;

	/** The set of all generated code chunks for this script. */
	TArray<FNiagaraCodeChunk> CodeChunks;

	/** Array of code chunks of each different type. */
	TArray<int32> ChunksByMode[(int32)ENiagaraCodeChunkMode::Num];

	/**
	Map of Pins to compiled code chunks. Allows easy reuse of previously compiled pins.
	A stack so that we can track pin reuse within function calls but not have cached pins cross talk with subsequent calls to the same funciton.
	*/
	TArray<TMap<UEdGraphPin*, int32>> PinToCodeChunks;

	/** The combined output of the compilation of this script. This is temporary and will be reworked soon. */
	FNiagaraTranslatorOutput CompilationOutput;

	/** Message log. Automatically handles marking the NodeGraph with errors. */
	FCompilerResultsLog MessageLog;

	/** Captures information about a script compile. */
	FNiagaraTranslateResults TranslateResults;

	TMap<FName, uint32> GeneratedSymbolCounts;

	FDataSetAccessInfo InstanceRead;
	FDataSetAccessInfo InstanceWrite;

	TMap<FNiagaraDataSetID, TMap<int32, FDataSetAccessInfo>> DataSetReadInfo[(int32)ENiagaraDataSetAccessMode::Num];
	TMap<FNiagaraDataSetID, TMap<int32, FDataSetAccessInfo>> DataSetWriteInfo[(int32)ENiagaraDataSetAccessMode::Num];
	TMap<FNiagaraDataSetID, int32> DataSetWriteConditionalInfo[(int32)ENiagaraDataSetAccessMode::Num];

	FString GetDataSetAccessSymbol(FNiagaraDataSetID DataSet, int32 IndexChunk, bool bRead);
	FORCEINLINE FNiagaraDataSetID GetInstanceDataSetID()const { return FNiagaraDataSetID(TEXT("DataInstance"), ENiagaraDataSetType::ParticleData); }
	FORCEINLINE FNiagaraDataSetID GetSystemEngineDataSetID()const { return FNiagaraDataSetID(TEXT("Engine"), ENiagaraDataSetType::ParticleData); }
	FORCEINLINE FNiagaraDataSetID GetSystemUserDataSetID()const { return FNiagaraDataSetID(TEXT("User"), ENiagaraDataSetType::ParticleData); }
	FORCEINLINE FNiagaraDataSetID GetSystemConstantDataSetID()const { return FNiagaraDataSetID(TEXT("Constant"), ENiagaraDataSetType::ParticleData); }

	/** All functions called in the script. */
	TMap<FNiagaraFunctionSignature, FString> Functions;
	/** Map of function graphs we've seen before and already pre-processed. */
	TMap<const UNiagaraGraph*, UNiagaraGraph*> PreprocessedFunctions;

	void RegisterFunctionCall(ENiagaraScriptUsage ScriptUsage, const FString& InName, const FString& InFullName, const FGuid& CallNodeId, UNiagaraScriptSource* Source, FNiagaraFunctionSignature& InSignature, bool bIsCustomHlsl, const FString& InCustomHlsl, TArray<int32>& Inputs, const TArray<UEdGraphPin*>& CallInputs, const TArray<UEdGraphPin*>& CallOutputs,
		FNiagaraFunctionSignature& OutSignature);
	void GenerateFunctionCall(FNiagaraFunctionSignature& FunctionSignature, TArray<int32>& Inputs, TArray<int32>& Outputs);
	FString GetFunctionSignature(const FNiagaraFunctionSignature& Sig);

	/** Compiles an output Pin on a graph node. Caches the result for any future inputs connected to it. */
	int32 CompileOutputPin(const UEdGraphPin* Pin);

	void WriteDataSetContextVars(TMap<FNiagaraDataSetID, TMap<int32, FDataSetAccessInfo>>& DataSetAccessInfo, bool bRead, FString &OutHLSLOutput);
	void WriteDataSetStructDeclarations(TMap<FNiagaraDataSetID, TMap<int32, FDataSetAccessInfo>>& DataSetAccessInfo, bool bRead, FString &OutHLSLOutput);
	void DecomposeVariableAccess(UStruct* Struct, bool bRead, FString IndexSymbol, FString HLSLString);

	FString GetUniqueSymbolName(FName BaseName);

	/** Stack of all function params. */
	struct FFunctionContext
	{
		FString Name;
		FNiagaraFunctionSignature& Signature;
		TArray<int32>& Inputs;
		FGuid Id;
		FFunctionContext(const FString& InName, FNiagaraFunctionSignature& InSig, TArray<int32>& InInputs, const FGuid& InId)
			: Name(InName)
			, Signature(InSig)
			, Inputs(InInputs)
			, Id(InId)
		{}
	};
	TArray<FFunctionContext> FunctionContextStack;
	const FFunctionContext* FunctionCtx()const { return FunctionContextStack.Num() > 0 ? &FunctionContextStack.Last() : nullptr; }
	void EnterFunction(const FString& Name, FNiagaraFunctionSignature& Signature, TArray<int32>& Inputs, const FGuid& InGuid);
	void ExitFunction();
	FString GetCallstack();
	TArray<FGuid> GetCallstackGuids();

	void EnterStatsScope(FNiagaraStatScope StatScope);
	void ExitStatsScope();
	void EnterStatsScope(FNiagaraStatScope StatScope, FString& OutHlsl);
	void ExitStatsScope(FString& OutHlsl);

	FString GeneratedConstantString(float Constant);
	FString GeneratedConstantString(FVector4 Constant);

	/* Add a chunk that is not written to the source, only used as a source chunk for others. */
	int32 AddSourceChunk(FString SymbolName, const FNiagaraTypeDefinition& Type, bool bSanitize = true);

	/** Add a chunk defining a uniform value. */
	int32 AddUniformChunk(FString SymbolName, const FNiagaraTypeDefinition& Type);

	/* Add a chunk that is written to the body of the shader code. */
	int32 AddBodyChunk(FString SymbolName, FString Definition, const FNiagaraTypeDefinition& Type, TArray<int32>& SourceChunks, bool bDecl = true, bool bIsTerminated = true);
	int32 AddBodyChunk(FString SymbolName, FString Definition, const FNiagaraTypeDefinition& Type, int32 SourceChunk, bool bDecl = true, bool bIsTerminated = true);
	int32 AddBodyChunk(FString SymbolName, FString Definition, const FNiagaraTypeDefinition& Type, bool bDecl = true, bool bIsTerminated = true);
	int32 AddBodyComment(const FString& Comment);
	int32 AddBodyChunk(const FString& Definition);


	FString GetFunctionDefinitions();

	FString GetUniqueEmitterName() const;
public:

	FHlslNiagaraTranslator();
	virtual ~FHlslNiagaraTranslator() {}

	static void Init();
	
	virtual const FNiagaraTranslateResults &Translate(const FNiagaraCompileRequestData* InCompileData, const FNiagaraCompileOptions& InCompileOptions, FHlslNiagaraTranslatorOptions Options);
	FNiagaraTranslatorOutput &GetTranslateOutput() { return CompilationOutput; }

	virtual int32 CompilePin(const UEdGraphPin* Pin);

	virtual int32 RegisterDataInterface(FNiagaraVariable& Var, UNiagaraDataInterface* DataInterface, bool bPlaceholder, bool bAddParameterMapRead);

	virtual void Operation(class UNiagaraNodeOp* Operation, TArray<int32>& Inputs, TArray<int32>& Outputs);
	virtual void Output(UNiagaraNodeOutput* OutputNode, const TArray<int32>& ComputedInputs);

	virtual int32 GetParameter(const FNiagaraVariable& Parameter);
	virtual int32 GetRapidIterationParameter(const FNiagaraVariable& Parameter);


	virtual int32 GetAttribute(const FNiagaraVariable& Attribute);

	virtual int32 GetConstant(const FNiagaraVariable& Constant);
	
	virtual void ReadDataSet(const FNiagaraDataSetID DataSet, const TArray<FNiagaraVariable>& Variable, ENiagaraDataSetAccessMode AccessMode, int32 InputChunk, TArray<int32>& Outputs);
	virtual void WriteDataSet(const FNiagaraDataSetID DataSet, const TArray<FNiagaraVariable>& Variable, ENiagaraDataSetAccessMode AccessMode, const TArray<int32>& Inputs, TArray<int32>& Outputs);
	virtual void ParameterMapSet(class UNiagaraNodeParameterMapSet* SetNode, TArray<int32>& Inputs, TArray<int32>& Outputs);
	virtual void ParameterMapGet(class UNiagaraNodeParameterMapGet* GetNode, TArray<int32>& Inputs, TArray<int32>& Outputs);
	virtual void Emitter(class UNiagaraNodeEmitter* GetNode, TArray<int32>& Inputs, TArray<int32>& Outputs);

	void DefineInterpolatedParametersFunction(FString &HlslOutput);
	void DefineDataSetReadFunction(FString &HlslOutput, TArray<FNiagaraDataSetID> &ReadDataSets);
	void DefineDataSetWriteFunction(FString &HlslOutput, TArray<FNiagaraDataSetProperties> &WriteDataSets, TArray<int32>& WriteConditionVarIndices);
	void DefineMain(FString &HLSLOutput, TArray<TArray<FNiagaraVariable>* > &InstanceReadVars, TArray<FNiagaraDataSetID>& ReadIds, TArray<TArray<FNiagaraVariable>* > &InstanceWriteVars, TArray<FNiagaraDataSetID>& WriteIds);
	void DefineDataSetVariableReads(FString &HLSLOutput, FNiagaraDataSetID& Id, int32 DataSetIndex, TArray<FNiagaraVariable> & ReadVars);
	void DefineDataSetVariableWrites(FString &HlslOutput, FNiagaraDataSetID& Id, int32 DataSetIndex, TArray<FNiagaraVariable>& WriteVars);
	void DefineDataInterfaceHLSL(FString &HlslOutput);
	TArray<FNiagaraDataInterfaceGPUParamInfo>& GetDataInterfaceParameters() { return DIParamInfo; }

	// Format string should have up to 5 entries, {{0} = Computed Variable Suffix, {1} = Float or Int, {2} = Data Set Index, {3} = Register Index, {4} Default value for that type.
	void GatherVariableForDataSetAccess(const FNiagaraVariable& Variable, FString Format, int32& RegisterIdxInt, int32& RegisterIdxFloat, int32 DataSetIndex, FString InstanceIdxSymbol, FString &HlslOutput);
	void GatherComponentsForDataSetAccess(UScriptStruct* Struct, FString VariableSymbol, bool bMatrixRoot, TArray<FString>& Components, TArray<ENiagaraBaseTypes>& Types);

	FString CompileDataInterfaceFunction(UNiagaraDataInterface* DataInterface, FNiagaraFunctionSignature& Signature);

	virtual void FunctionCall(UNiagaraNodeFunctionCall* FunctionNode, TArray<int32>& Inputs, TArray<int32>& Outputs);

	virtual void Convert(class UNiagaraNodeConvert* Convert, TArray <int32>& Inputs, TArray<int32>& Outputs);
	virtual void If(TArray<FNiagaraVariable>& Vars, int32 Condition, TArray<int32>& PathA, TArray<int32>& PathB, TArray<int32>& Outputs);

	virtual void Error(FText ErrorText, const UNiagaraNode* Node, const UEdGraphPin* Pin);
	virtual void Warning(FText WarningText, const UNiagaraNode* Node, const UEdGraphPin* Pin);

	virtual bool GetFunctionParameter(const FNiagaraVariable& Parameter, int32& OutParam)const;

	virtual bool CanReadAttributes()const;
	virtual ENiagaraScriptUsage GetTargetUsage() const;
	FGuid GetTargetUsageId() const;
	virtual ENiagaraScriptUsage GetCurrentUsage() const;

	static bool IsBuiltInHlslType(FNiagaraTypeDefinition Type);
	static FString GetStructHlslTypeName(FNiagaraTypeDefinition Type);
	static FString GetPropertyHlslTypeName(const UProperty* Property);
	static FString BuildHLSLStructDecl(FNiagaraTypeDefinition Type);
	static FString GetHlslDefaultForType(FNiagaraTypeDefinition Type);
	static bool IsHlslBuiltinVector(FNiagaraTypeDefinition Type);
	static TArray<FName> ConditionPropertyPath(const FNiagaraTypeDefinition& Type, const TArray<FName>& InPath);


	static FString GetSanitizedSymbolName(FString SymbolName, bool bCollapseNamespaces=false);

	bool AddStructToDefinitionSet(const FNiagaraTypeDefinition& TypeDef);

	FString &GetTranslatedHLSL()
	{
		return HlslOutput;
	}

	static FString GetFunctionSignatureSymbol(const FNiagaraFunctionSignature& Sig);


private:
	void InitializeParameterMapDefaults(int32 ParamMapHistoryIdx);
	void HandleParameterRead(int32 ParamMapHistoryIdx, const FNiagaraVariable& Var, const UEdGraphPin* DefaultPin, UNiagaraNode* ErrorNode, int32& OutputChunkId,  bool bTreatAsUnknownParameterMap = false);
	bool ShouldConsiderTargetParameterMap(ENiagaraScriptUsage InUsage) const;
	FString BuildParameterMapHlslDefinitions(TArray<FNiagaraVariable>& PrimaryDataSetOutputEntries);
	void BuildMissingDefaults();
	void FinalResolveNamespacedTokens(const FString& ParameterMapInstanceNamespace, TArray<FString>& Tokens, TArray<FString>& ValidChildNamespaces, FNiagaraParameterMapHistoryBuilder& Builder, TArray<FNiagaraVariable>& UniqueParameterMapEntriesAliasesIntact, TArray<FNiagaraVariable>& UniqueParameterMapEntries, int32 ParamMapHistoryIdx);

	void HandleNamespacedExternalVariablesToDataSetRead(TArray<FNiagaraVariable>& InDataSetVars, FString InNamespaceStr);

	FString ComputeMatrixColumnAccess(const FString& Name);
	FString ComputeMatrixRowAccess(const FString& Name);

	void HandleCustomHlslNode(UNiagaraNodeCustomHlsl* CustomFunctionHlsl, ENiagaraScriptUsage& OutScriptUsage, FString& OutName, FString& OutFullName, bool& bOutCustomHlsl, FString& OutCustomHlsl,
		FNiagaraFunctionSignature& OutSignature, TArray<int32>& Inputs);
	
	// Add a raw float constant chunk
	int32 GetConstantDirect(float InValue);
	int32 GetConstantDirect(bool InValue);

	FNiagaraTypeDefinition GetChildType(const FNiagaraTypeDefinition& BaseType, const FName& PropertyName);
	FString NamePathToString(const FString& Prefix, const FNiagaraTypeDefinition& RootType, const TArray<FName>& NamePath);
	FString GenerateAssignment(const FNiagaraTypeDefinition& SrcType, const TArray<FName>& SrcPath, const FNiagaraTypeDefinition& DestType, const TArray<FName>& DestPath);

	//Generates the code for the passed chunk.
	FString GetCode(FNiagaraCodeChunk& Chunk);
	FString GetCode(int32 ChunkIdx);
	//Retreives the code for this chunk being used as a source for another chunk
	FString GetCodeAsSource(int32 ChunkIdx);

	// Convert a variable with actual data into a constant string
	FString GenerateConstantString(const FNiagaraVariable& Constant);

	// Takes the current script state (interpolated or not) and determines the correct context variable.
	FString GetParameterMapInstanceName(int32 ParamMapHistoryIdx);
	
	// Register a System/Engine/read-only variable in its namespaced form
	bool ParameterMapRegisterExternalConstantNamespaceVariable(FNiagaraVariable InVariable, UNiagaraNode* InNode, int32 InParamMapHistoryIdx, int32& Output, const UEdGraphPin* InDefaultPin);

	// Register an attribute in its non namespaced form
	bool ParameterMapRegisterNamespaceAttributeVariable(const FNiagaraVariable& InVariable, UNiagaraNode* InNode, int32 InParamMapHistoryIdx, int32& Output);
	// Register an attribute in its namespaced form
	bool ParameterMapRegisterUniformAttributeVariable(const FNiagaraVariable& InVariable, UNiagaraNode* InNode, int32 InParamMapHistoryIdx, int32& Output);

	bool ValidateTypePins(UNiagaraNode* NodeToValidate);
	void GenerateFunctionSignature(ENiagaraScriptUsage ScriptUsage, FString InName, const FString& InFullName, UNiagaraGraph* FuncGraph, TArray<int32>& Inputs, 
		bool bHadNumericInputs, bool bHasParameterMapParameters, FNiagaraFunctionSignature& OutSig)const;

	UNiagaraGraph* CloneGraphAndPrepareForCompilation(const UNiagaraScript* InScript, const UNiagaraScriptSource* InSource, bool bClearErrors);

	bool ShouldInterpolateParameter(const FNiagaraVariable& Parameter);

	bool IsBulkSystemScript() const;
	bool IsSpawnScript() const;
	bool RequiresInterpolation() const;

	/** If OutVar can be replaced by a literal constant, it's data is initialized with the correct value and we return true. Returns false otherwise. */
	bool GetLiteralConstantVariable(FNiagaraVariable& OutVar);

	/** Map of symbol names to count of times it's been used. Used for generating unique symbol names. */
	TMap<FName, uint32> SymbolCounts;

	//Set of non-builtin structs we have to define in hlsl.
	TArray<FNiagaraTypeDefinition> StructsToDefine;

	// Keep track of all the paths that the parameter maps can take through the graph.
	TArray<FNiagaraParameterMapHistory> ParamMapHistories;

	// Keep track of the other output nodes in the graph's histories so that we can make sure to 
	// create any variables that are needed downstream.
	TArray<FNiagaraParameterMapHistory> OtherOutputParamMapHistories;

	// Make sure that the function call names match up on the second traversal.
	FNiagaraParameterMapHistoryBuilder ActiveHistoryForFunctionCalls;

	// Synced to the ParamMapHistories.
	TArray<TArray<int32> > ParamMapSetVariablesToChunks;

	// Synced to the System uniforms encountered for parameter maps thus far.
	TMap<FName, int32> ParamMapDefinedSystemVarsToUniformChunks; // Map from the defined constants to the uniform chunk expressing them (i.e. have we encountered before in this graph?)
	TMap<FName, FNiagaraVariable> ParamMapDefinedSystemToNamespaceVars; // Map from defined constants to the Namespaced variable expressing it.

	// Synced to the EmitterParameter uniforms encountered for parameter maps thus far.
	TMap<FName, int32> ParamMapDefinedEmitterParameterVarsToUniformChunks; // Map from the variable name exposed by the emitter as a parameter to the uniform chunk expressing it (i.e. have we encountered before in this graph?)
	TMap<FName, FNiagaraVariable> ParamMapDefinedEmitterParameterToNamespaceVars; // Map from defined parameter to the Namespaced variable expressing it.

	// Synced to the Attributes encountered for parameter maps thus far.
	TMap<FName, int32> ParamMapDefinedAttributesToUniformChunks; // Map from the variable name exposed as a attribute to the uniform chunk expressing it (i.e. have we encountered before in this graph?)
	TMap<FName, FNiagaraVariable> ParamMapDefinedAttributesToNamespaceVars; // Map from defined parameter to the Namespaced variable expressing it.

	// Synced to the external variables used when bulk compiling system scripts.
	TArray<FNiagaraVariable> ExternalVariablesForBulkUsage;

	// List of primary output variables encountered that need to be properly handled in spawn scripts.
	TArray<FNiagaraVariable> UniqueVars;
	
	// Map of primary ouput variable description to its default value pin
	TMap<FNiagaraVariable, const UEdGraphPin*> UniqueVarToDefaultPin;
	
	// Map of primary output variable description to whether or not it came from this script's parameter map
	TMap<FNiagaraVariable, bool> UniqueVarToWriteToParamMap;
	
	// Map ofthe primary output variable description to the actual chunk id that wrote to it.
	TMap<FNiagaraVariable, int32> UniqueVarToChunk;

	// Strings to be inserted within the main function
	TArray<FString> MainPreSimulateChunks;

	// read and write data set indices
	int32 ReadIdx;
	int32 WriteIdx;

	// Parameter data per data interface.
	TArray< FNiagaraDataInterfaceGPUParamInfo > DIParamInfo;
	
	/** Stack of currently tracked stats scopes. */
	TArray<int32> StatScopeStack;

	FString HlslOutput;

	ENiagaraSimTarget CompilationTarget;

	// Used to keep track of which output node we are working back from. This allows us 
	// to find the right parameter map.
	TArray<int32> CurrentParamMapIndices;

	ENiagaraCodeChunkMode CurrentBodyChunkMode;

	TArray<FHlslNiagaraTranslationStage> TranslationStages;
	int32 ActiveStageIdx;
	bool bInitializedDefaults;

	TArray<const UEdGraphPin*> CurrentDefaultPinTraversal;
	// Variables that need to be initialized based on some other variable's value at the end of spawn.
	TArray<FNiagaraVariable> InitialNamespaceVariablesMissingDefault;
	// Variables that need to be initialized in the body or at the end of spawn.
	TArray<FNiagaraVariable> DeferredVariablesMissingDefault;
<<<<<<< HEAD

	static TMap<FString, FString> ReplacementsForInvalid;

=======
>>>>>>> cf6d231e
};<|MERGE_RESOLUTION|>--- conflicted
+++ resolved
@@ -616,10 +616,4 @@
 	TArray<FNiagaraVariable> InitialNamespaceVariablesMissingDefault;
 	// Variables that need to be initialized in the body or at the end of spawn.
 	TArray<FNiagaraVariable> DeferredVariablesMissingDefault;
-<<<<<<< HEAD
-
-	static TMap<FString, FString> ReplacementsForInvalid;
-
-=======
->>>>>>> cf6d231e
 };