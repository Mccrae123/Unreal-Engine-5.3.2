--- conflicted
+++ resolved
@@ -70,14 +70,7 @@
 	virtual FName ResolveEmitterAlias(FName VariableName) const override;
 
 	const FString& GetUniqueEmitterName() const { return EmitterUniqueName; }
-<<<<<<< HEAD
-	void VisitReferencedGraphs(UNiagaraGraph* InSrcGraph, UNiagaraGraph* InDupeGraph, ENiagaraScriptUsage InUsage, FCompileConstantResolver ConstantResolver, bool bNeedsCompilation, TMap<UNiagaraNodeFunctionCall*, ENiagaraScriptUsage> FunctionsWithUsage = TMap<UNiagaraNodeFunctionCall*, ENiagaraScriptUsage>());
-	void DeepCopyGraphs(UNiagaraScriptSource* ScriptSource, ENiagaraScriptUsage InUsage, FCompileConstantResolver ConstantResolver, bool bNeedsCompilation);
-	void DeepCopyGraphs(UNiagaraScriptSource* ScriptSource, UNiagaraEmitter* Emitter, bool bNeedsCompilation);
-	void FinishPrecompile(const TArray<FNiagaraVariable>& EncounterableVariables, ENiagaraScriptUsage InUsage, FCompileConstantResolver ConstantResolver, const TArray<class UNiagaraSimulationStageBase*>* SimStages);
-=======
 	void FinishPrecompile(const TArray<FNiagaraVariable>& EncounterableVariables, const TArray<FNiagaraVariable>& InStaticVariables, FCompileConstantResolver ConstantResolver, const TArray<ENiagaraScriptUsage>& UsagesToProcess, const TArray<class UNiagaraSimulationStageBase*>* SimStages, const TArray<FString> EmitterNames);
->>>>>>> 6bbb88c8
 	virtual int32 GetDependentRequestCount() const override {
 		return EmitterData.Num();
 	};
@@ -94,22 +87,6 @@
 	virtual bool GetDisableDebugSwitches() const override { return bDisableDebugSwitches; }
 
 	// Simulation Stage Variables. Sim stage of 0 is always Spawn/Update
-<<<<<<< HEAD
-	TArray<uint32> NumIterationsPerStage;
-	TArray<FName> IterationSourcePerStage;
-	TArray<bool> SpawnOnlyPerStage;
-	mutable TArray<bool> PartialParticleUpdatePerStage;		//-TODO: Remove mutable and communicate that we can do a partial write in another way
-	TArray<FGuid> StageGuids;
-	TArray<FName> StageNames;
-
-	// If this is being held onto for any length of time, make sure to hold onto it in a gc-aware object. Right now in this information-passing struct,
-	// we could have a leaked garbage collected pointer if not held onto by someone capable of registering a reference.
-	UNiagaraGraph* NodeGraphDeepCopy;
-	TArray<FNiagaraParameterMapHistory> PrecompiledHistories;
-	TArray<FNiagaraVariable> ChangedFromNumericVars;
-	TMap<FName, UNiagaraDataInterface*> CopiedDataInterfacesByName;
-	TMap<UClass*, UObject*> CDOs;
-=======
 	struct FCompileSimStageData
 	{
 		FGuid							StageGuid;
@@ -140,17 +117,12 @@
 	TSharedPtr<TArray<FCompileDataInterfaceData>> SharedCompileDataInterfaceData;
 
 	TArray<FNiagaraVariable> EncounteredVariables;
->>>>>>> 6bbb88c8
 	FString EmitterUniqueName;
 	TArray<TSharedPtr<FNiagaraCompileRequestData, ESPMode::ThreadSafe>> EmitterData;
 	TWeakObjectPtr<UNiagaraScriptSource> Source;
 	FString SourceName;
 	bool bUseRapidIterationParams = true;
-<<<<<<< HEAD
-	bool bSimulationStagesEnabled = false;
-=======
 	bool bDisableDebugSwitches = false;
->>>>>>> 6bbb88c8
 
 	UEnum* ENiagaraScriptCompileStatusEnum;
 	UEnum* ENiagaraScriptUsageEnum;
@@ -220,11 +192,7 @@
 	TSharedPtr<TMap<UClass*, UNiagaraDataInterface*>> SharedDataInterfaceClassToDuplicatedCDOMap;
 
 protected:
-<<<<<<< HEAD
-	void VisitReferencedGraphsRecursive(UNiagaraGraph* InGraph, const FCompileConstantResolver& ConstantResolver, bool bNeedsCompile, TMap<UNiagaraNodeFunctionCall*, ENiagaraScriptUsage> FunctionsWithUsage);
-=======
 	void DuplicateReferencedGraphsRecursive(UNiagaraGraph* InGraph, const FCompileConstantResolver& ConstantResolver, TMap<UNiagaraNodeFunctionCall*, ENiagaraScriptUsage> FunctionsWithUsage);
->>>>>>> 6bbb88c8
 };
 
 
@@ -287,12 +255,7 @@
 		Hash = HashCombine(Hash, GetTypeHash(Var));
 	}
 	Hash = HashCombine(Hash, GetTypeHash(Sig.OwnerName));
-<<<<<<< HEAD
-	Hash = HashCombine(Hash, GetTypeHash(Sig.ContextStageMinIndex));
-	Hash = HashCombine(Hash, GetTypeHash(Sig.ContextStageMaxIndex));
-=======
 	Hash = HashCombine(Hash, GetTypeHash(Sig.ContextStageIndex));
->>>>>>> 6bbb88c8
 	return Hash;
 }
 
@@ -407,13 +370,6 @@
 	bool bCopyPreviousParams = true;
 	ENiagaraCodeChunkMode ChunkModeIndex = (ENiagaraCodeChunkMode)-1;
 	FName IterationSource;
-<<<<<<< HEAD
-	int32 SimulationStageIndexMin = -1;
-	int32 SimulationStageIndexMax = -1;
-	int32 NumIterationsThisStage = 1;
-	int32 SourceSimStage = -1;
-	bool bSpawnOnly = false;
-=======
 	int32 SimulationStageIndex = -1;
 	FName EnabledBinding;
 	int32 NumIterations = 1;
@@ -422,16 +378,10 @@
 	bool bParticleIterationStateEnabled = false;
 	FName ParticleIterationStateBinding;
 	FIntPoint ParticleIterationStateRange = FIntPoint::ZeroValue;
->>>>>>> 6bbb88c8
 	bool bUsesAlive = false;
 	bool bWritesAlive = false;
 	bool bWritesParticles = false;
 	bool bPartialParticleUpdate = false;
-<<<<<<< HEAD
-	TArray<FNiagaraVariable> SetParticleAttributes;
-	FString CustomReadFunction;
-	FString CustomWriteFunction;
-=======
 	bool bGpuDispatchForceLinear = false;
 	bool bOverrideGpuDispatchNumThreads = false;
 	FIntVector OverrideGpuDispatchNumThreads = FIntVector(1, 1, 1);
@@ -439,7 +389,6 @@
 	FString CustomReadFunction;
 	FString CustomWriteFunction;
 	int32 ParamMapHistoryIndex = INDEX_NONE;
->>>>>>> 6bbb88c8
 
 	bool ShouldDoSpawnOnlyLogic() const;
 	bool IsRelevantToSpawnForStage(const FNiagaraParameterMapHistory& InHistory, const FNiagaraVariable& InAliasedVar, const FNiagaraVariable& InVar) const;
@@ -447,15 +396,12 @@
 	bool IsExternalConstantNamespace(const FNiagaraVariable& InVar, ENiagaraScriptUsage InTargetUsage, uint32 InTargetBitmask);
 	int32 CurrentCallID = 0;
 	bool bCallIDInitialized = false;
-<<<<<<< HEAD
-=======
 };
 
 struct FunctionNodeStackEntry
 {
 	TSet<FName> UnusedInputs;
 	TSet<FString> CulledFunctionNames;
->>>>>>> 6bbb88c8
 };
 
 class NIAGARAEDITOR_API FHlslNiagaraTranslator
@@ -532,12 +478,6 @@
 	TMap<FNiagaraFunctionSignature, TArray<FName> > FunctionStageWriteTargets;
 	TArray<TArray<FName>> ActiveStageWriteTargets;
 
-<<<<<<< HEAD
-	/** Map of function graphs we've seen before and already pre-processed. */
-	TMap<const UNiagaraGraph*, UNiagaraGraph*> PreprocessedFunctions;
-
-=======
->>>>>>> 6bbb88c8
 	void RegisterFunctionCall(ENiagaraScriptUsage ScriptUsage, const FString& InName, const FString& InFullName, const FGuid& CallNodeId, const FString& InFunctionNameSuffix, UNiagaraScriptSource* Source, FNiagaraFunctionSignature& InSignature, bool bIsCustomHlsl, const FString& InCustomHlsl, TArray<int32>& Inputs, TArrayView<UEdGraphPin* const> CallInputs, TArrayView<UEdGraphPin* const> CallOutputs,
 		FNiagaraFunctionSignature& OutSignature);
 	void GenerateFunctionCall(ENiagaraScriptUsage ScriptUsage, FNiagaraFunctionSignature& FunctionSignature, TArrayView<const int32> Inputs, TArray<int32>& Outputs);
@@ -671,20 +611,12 @@
 	/** Options is a map from selector values to compiled pin code chunk indices */
 	virtual void Select(class UNiagaraNodeSelect* SelectNode, int32 Selector, const TArray<FNiagaraVariable>& OutputVariables, TMap<int32, TArray<int32>>& Options, TArray<int32>& Outputs);
 	
-<<<<<<< HEAD
-
-=======
->>>>>>> 6bbb88c8
 	void WriteCompilerTag(int32 InputCompileResult, const UEdGraphPin* Pin, bool bEmitMessageOnFailure, FNiagaraCompileEventSeverity FailureSeverity, const FString& Prefix = FString());
 
 	void Message(FNiagaraCompileEventSeverity Severity, FText MessageText, const UNiagaraNode* Node, const UEdGraphPin* Pin, FString ShortDescription = FString(), bool bDismissable = false);
 	virtual void Error(FText ErrorText, const UNiagaraNode* Node, const UEdGraphPin* Pin, FString ShortDescription = FString(), bool bDismissable = false);
 	virtual void Warning(FText WarningText, const UNiagaraNode* Node, const UEdGraphPin* Pin, FString ShortDescription = FString(), bool bDismissable = false);
-<<<<<<< HEAD
-	void RegisterCompileDependency(const FNiagaraVariableBase& InVar, FText ErrorText, const UNiagaraNode* Node, const UEdGraphPin* Pin, bool bEmitAsLinker);
-=======
 	void RegisterCompileDependency(const FNiagaraVariableBase& InVar, FText ErrorText, const UNiagaraNode* Node, const UEdGraphPin* Pin, bool bEmitAsLinker, int32 ParamMapHistoryIdx);
->>>>>>> 6bbb88c8
 	FString NodePinToMessage(FText MessageText, const UNiagaraNode* Node, const UEdGraphPin* Pin);
 
 	virtual bool GetFunctionParameter(const FNiagaraVariable& Parameter, int32& OutParam)const;
@@ -698,7 +630,6 @@
 	{
 		return CompilationTarget;
 	}
-	bool GetUsesSimulationStages() const;
 
 	static bool IsBuiltInHlslType(const FNiagaraTypeDefinition& Type);
 	static FString GetStructHlslTypeName(const FNiagaraTypeDefinition& Type);
@@ -732,15 +663,10 @@
 
 	/** If Var can be replaced by a another constant variable, or is a constant itself, add the appropriate body chunk and return true. */
 	bool HandleBoundConstantVariableToDataSetRead(FNiagaraVariable InVariable, UNiagaraNode* InNode, int32 InParamMapHistoryIdx, int32& Output, const UEdGraphPin* InDefaultPin);
-<<<<<<< HEAD
-private:
-	bool GetUsesOldShaderStages() const;
-=======
 
 	static FString GenerateFunctionHlslPrototype(FStringView InVariableName, const FNiagaraFunctionSignature& FunctionSignature);
 	void FillVariableWithDefaultValue(FNiagaraVariable& InVar, const UEdGraphPin* InDefaultPin);
 	void FillVariableWithDefaultValue(int32& OutValue, const UEdGraphPin* InDefaultPin);
->>>>>>> 6bbb88c8
 
 	void SetConstantByStaticVariable(int32& OutValue, const UEdGraphPin* InDefaultPin, FString* DebugString = nullptr);
 	void SetConstantByStaticVariable(int32& OutValue, const FNiagaraVariable& Var, FString* DebugString = nullptr);
@@ -808,11 +734,7 @@
 
     // Checks that the Partices.ID parameter is only used if persistent IDs are active
     void ValidateParticleIDUsage();
-<<<<<<< HEAD
-	bool ValidateTypePins(UNiagaraNode* NodeToValidate);
-=======
 	bool ValidateTypePins(const UNiagaraNode* NodeToValidate);
->>>>>>> 6bbb88c8
 	void GenerateFunctionSignature(ENiagaraScriptUsage ScriptUsage, FString InName, const FString& InFullName, const FString& InFunctionNameSuffix, UNiagaraGraph* FuncGraph, TArray<int32>& Inputs, 
 		bool bHadNumericInputs, bool bHasParameterMapParameters, TArray<UEdGraphPin*> StaticSwitchValues, FNiagaraFunctionSignature& OutSig) const;
 
@@ -830,12 +752,9 @@
 	void BuildConstantBuffer(ENiagaraCodeChunkMode ChunkMode);
 
 	void TrimAttributes(const FNiagaraCompileOptions& InCompileOptions, TArray<FNiagaraVariable>& Attributes);
-<<<<<<< HEAD
-=======
 
 	// Specific method to reconcile whether the default value has been implicitly or explicitly set for a namespaced var added to the param map.
 	void RecordParamMapDefinedAttributeToNamespaceVar(const FNiagaraVariable& VarToRecord, const UEdGraphPin* VarAssociatedDefaultPin);
->>>>>>> 6bbb88c8
 	
 	/** Map of symbol names to count of times it's been used. Used for generating unique symbol names. */
 	TMap<FName, uint32> SymbolCounts;
