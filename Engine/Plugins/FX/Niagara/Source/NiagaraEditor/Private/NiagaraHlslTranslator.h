--- conflicted
+++ resolved
@@ -102,33 +102,6 @@
 
 	struct FCompileDataInterfaceData
 	{
-<<<<<<< HEAD
-		FGuid							StageGuid;
-		FName							StageName;
-		FName							EnabledBinding;
-		uint32							NumIterations = 1;
-		FName							NumIterationsBinding;
-		FName							IterationSource;
-		ENiagaraSimStageExecuteBehavior	ExecuteBehavior = ENiagaraSimStageExecuteBehavior::Always;
-		mutable bool					PartialParticleUpdate = false;
-		bool							bParticleIterationStateEnabled = false;
-		FName							ParticleIterationStateBinding;
-		FIntPoint						ParticleIterationStateRange = FIntPoint::ZeroValue;
-		bool							bGpuDispatchForceLinear = false;
-		bool							bOverrideGpuDispatchNumThreads = false;
-		FIntVector						OverrideGpuDispatchNumThreads = FIntVector(1, 1, 1);
-=======
-		FString EmitterName;
-		ENiagaraScriptUsage Usage;
-		FGuid UsageId;
-		FNiagaraVariable Variable;
-		TArray<FString> ReadsEmitterParticleData;
->>>>>>> d731a049
-	};
-	TSharedPtr<TArray<FCompileDataInterfaceData>> SharedCompileDataInterfaceData;
-
-	struct FCompileDataInterfaceData
-	{
 		FString EmitterName;
 		ENiagaraScriptUsage Usage;
 		FGuid UsageId;
@@ -155,11 +128,8 @@
 	TArray<FNiagaraVariable> StaticVariablesWithMultipleWrites;
 
 	void CompareAgainst(FNiagaraGraphCachedBuiltHistory* InCachedDataBase);
-<<<<<<< HEAD
-=======
 
 	static void SortOutputNodesByDependencies(TArray<class UNiagaraNodeOutput*>& NodesToSort, const TArray<class UNiagaraSimulationStageBase*>* SimStages);
->>>>>>> d731a049
 };
 
 class FNiagaraCompileRequestDuplicateData : public FNiagaraCompileRequestDuplicateDataBase
@@ -414,14 +384,10 @@
 	bool bWritesParticles = false;
 	bool bPartialParticleUpdate = false;
 	bool bGpuDispatchForceLinear = false;
-<<<<<<< HEAD
-	bool bOverrideGpuDispatchNumThreads = false;
-=======
 	bool bOverrideGpuDispatchType = false;
 	ENiagaraGpuDispatchType OverrideGpuDispatchType = ENiagaraGpuDispatchType::OneD;
 	bool bOverrideGpuDispatchNumThreads = false;
 	bool bShouldUpdateInitialAttributeValues = false;
->>>>>>> d731a049
 	FIntVector OverrideGpuDispatchNumThreads = FIntVector(1, 1, 1);
 	TArray<FNiagaraVariable> SetParticleAttributes;
 	FString CustomReadFunction;
@@ -715,10 +681,7 @@
 
 	int32 MakeStaticVariableDirect(const UEdGraphPin* InDefaultPin);
 
-<<<<<<< HEAD
-=======
 	bool IsEventSpawnScript()const;
->>>>>>> d731a049
 
 private:
 	void InitializeParameterMapDefaults(int32 ParamMapHistoryIdx);
