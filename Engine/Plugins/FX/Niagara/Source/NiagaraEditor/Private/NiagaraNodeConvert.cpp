// Copyright Epic Games, Inc. All Rights Reserved.

#include "NiagaraNodeConvert.h"
#include "EdGraphSchema_Niagara.h"
#include "NiagaraEditorUtilities.h"
#include "SNiagaraGraphNodeConvert.h"
#include "NiagaraHlslTranslator.h"
#include "UObject/UnrealType.h"
#include "Kismet2/StructureEditorUtils.h"

#include "ScopedTransaction.h"

#include UE_INLINE_GENERATED_CPP_BY_NAME(NiagaraNodeConvert)

#define LOCTEXT_NAMESPACE "NiagaraNodeConvert"

struct FNiagaraConvertEntry
{
	bool bConnected = false;

	FGuid PinId;
	FName Name;
	FNiagaraTypeDefinition Type;
	TArray< FNiagaraConvertEntry> Children;
	UEdGraphPin* Pin;

	FNiagaraConvertEntry(const FGuid& InPinId, const FName& InName, const FNiagaraTypeDefinition& InType, UEdGraphPin* InPin): PinId(InPinId), Name(InName), Pin(InPin){ }

	void  ResolveConnections(const TArray<FNiagaraConvertConnection>& InConnections, TArray<FString>& OutMissingConnections, int32 ConnectionDepth = 0) 
	{
		TArray<FNiagaraConvertConnection> CandidateConnections;
		for (const FNiagaraConvertConnection& Connection : InConnections)
		{
			if (Connection.DestinationPinId == PinId)
			{
				// If connecting root to root, we are fine.
				if (ConnectionDepth == 0 && Connection.DestinationPath.Num() == 0)
				{
					bConnected = true;
					break;
				}
				else if ((Connection.DestinationPath.Num() == (ConnectionDepth+1) && Connection.DestinationPath[ConnectionDepth] == Name))
				{
					bConnected = true;
					break;
				}

				if (ConnectionDepth == 0 || (ConnectionDepth > 0 && Connection.DestinationPath.Num() > ConnectionDepth && Connection.DestinationPath[ConnectionDepth] == Name))
				{
					CandidateConnections.Add(Connection);
				}
			}
		}

		if (bConnected == true)
		{
			return;
		}

		// Now see if all children are connected and then return that you are connected.
		if (Children.Num() > 0)
		{
			if (CandidateConnections.Num() > 0)
			{
				TArray <FString> MissingConnectionsChildren;
				int32 NumConnected = 0;
				for (FNiagaraConvertEntry& Entry : Children)
				{
					Entry.ResolveConnections(CandidateConnections, MissingConnectionsChildren, 1 + ConnectionDepth);

					if (Entry.bConnected)
					{
						NumConnected++;
					}
				}

				if (NumConnected == Children.Num())
				{
					bConnected = true;
				}
				else
				{
					for (const FString& MissingConnectionStr : MissingConnectionsChildren)
					{
						OutMissingConnections.Emplace(Name.ToString() + TEXT(".") + MissingConnectionStr);
					}
				}
			}
			else
			{
				OutMissingConnections.Emplace(Name.ToString());
			}
		}
		else
		{
			OutMissingConnections.Emplace(Name.ToString());
		}
	}

	static void CreateEntries(const UEdGraphSchema_Niagara* Schema, const FGuid& InPinId, UEdGraphPin* InPin, const UScriptStruct* InStruct, TArray< FNiagaraConvertEntry>& OutEntries)
	{
		check(Schema);

		for (TFieldIterator<FProperty> PropertyIt(InStruct, EFieldIteratorFlags::IncludeSuper); PropertyIt; ++PropertyIt)
		{
			const FProperty* Property = *PropertyIt;
			if (Schema->IsValidNiagaraPropertyType(Property))
			{
				FNiagaraTypeDefinition PropType = Schema->GetTypeDefForProperty(Property);

				int32 Index = OutEntries.Emplace(InPinId, Property->GetFName(), PropType, InPin);

				const FStructProperty* StructProperty = CastField<FStructProperty>(Property);

<<<<<<< HEAD
			 if (StructProperty != nullptr)
			{
				CreateEntries(Schema, InPinId, InPin, FNiagaraTypeHelper::FindNiagaraFriendlyTopLevelStruct(StructProperty->Struct, ENiagaraStructConversion::UserFacing), OutEntries[Index].Children);
=======
				if (StructProperty != nullptr)
				{
					CreateEntries(Schema, InPinId, InPin, FNiagaraTypeHelper::FindNiagaraFriendlyTopLevelStruct(StructProperty->Struct, ENiagaraStructConversion::UserFacing), OutEntries[Index].Children);
				}
>>>>>>> d731a049
			}
		}
	}
};


UNiagaraNodeConvert::UNiagaraNodeConvert() : UNiagaraNodeWithDynamicPins(), bIsWiringShown(true)
{

}

void UNiagaraNodeConvert::AllocateDefaultPins()
{
	CreateAddPin(EGPD_Input);
	CreateAddPin(EGPD_Output);
}

TSharedPtr<SGraphNode> UNiagaraNodeConvert::CreateVisualWidget()
{
	return SNew(SNiagaraGraphNodeConvert, this);
}

void UNiagaraNodeConvert::Compile(class FHlslNiagaraTranslator* Translator, TArray<int32>& CompileOutputs)
{
	FPinCollectorArray InputPins;
	GetInputPins(InputPins);

	TArray<int32, TInlineAllocator<16>> CompileInputs;
	CompileInputs.Reserve(InputPins.Num());
	for(UEdGraphPin* InputPin : InputPins)
	{
		if (InputPin->PinType.PinCategory == UEdGraphSchema_Niagara::PinCategoryType || 
			InputPin->PinType.PinCategory == UEdGraphSchema_Niagara::PinCategoryEnum || 
			InputPin->PinType.PinCategory == UEdGraphSchema_Niagara::PinCategoryStaticType ||
			InputPin->PinType.PinCategory == UEdGraphSchema_Niagara::PinCategoryStaticEnum)
		{
			int32 CompiledInput = Translator->CompilePin(InputPin);
			if (CompiledInput == INDEX_NONE)
			{
				Translator->Error(LOCTEXT("InputError", "Error compiling input for convert node."), this, InputPin);
			}
			CompileInputs.Add(CompiledInput);
		}
	}

	const UEdGraphSchema_Niagara* Schema = CastChecked<UEdGraphSchema_Niagara>(GetSchema());
	check(Schema);

	FPinCollectorArray OutputPins;
	GetOutputPins(OutputPins);

	// Go through all the output nodes and cross-reference them with the connections list. Output errors if any connections are incomplete.
	{
		TArray< FNiagaraConvertEntry> Entries;
		for (UEdGraphPin* OutputPin : OutputPins)
		{

			FNiagaraTypeDefinition TypeDef;
			if (OutputPin && OutputPin->HasAnyConnections())
			{
				TypeDef = Schema->PinToTypeDefinition(OutputPin);
				const UScriptStruct* Struct = TypeDef.GetScriptStruct();
				if (Struct)
				{
					FNiagaraConvertEntry::CreateEntries(Schema, OutputPin->PinId, OutputPin, Struct, Entries);
				}
			}
		}

		for (FNiagaraConvertEntry& Entry : Entries)
		{
			TArray<FString> MissingConnections;
			Entry.ResolveConnections(Connections, MissingConnections);

			if (Entry.bConnected == false)
			{
				for (const FString& MissedConnection : MissingConnections)
				{
					Translator->Error(FText::Format(LOCTEXT("MissingOutputPinConnection", "Missing internal connection for output pin slot: {0}"), 
						FText::FromString(MissedConnection)), this, Entry.Pin);
				}
			}
		}
	}


	Translator->Convert(this, CompileInputs, CompileOutputs);
}

FString FNiagaraConvertConnection::ToString() const
{
	FString SrcName;
	FString DestName;
	for (const FName& Src : SourcePath)
	{
		SrcName += TEXT("/") + Src.ToString();
	}

	for (const FName& Dest : DestinationPath)
	{
		DestName += TEXT("/") + Dest.ToString();
	}

	return SrcName + TEXT(" to ") + DestName;
}

namespace FNiagaraConvertRefreshHelpers
{
	// Helper function to reduce book-keeping around searching by predicate
	UEdGraphPin* FindPinByID(FGuid SearchPinId, TArray<UEdGraphPin*> PinsToSearch)
	{
		UEdGraphPin** FoundPin = PinsToSearch.FindByPredicate([&SearchPinId](UEdGraphPin* Pin) {return Pin->PinId == SearchPinId; });
		if (FoundPin)
		{
			return *FoundPin;
		}

		return nullptr;
	}

	// Helper function that renames a pin if it matches a member in the given struct
	void RenamePinIfInStruct(UEdGraphPin* Pin, const UScriptStruct* Struct, FGuid& ConnectionGuid)
	{

		const UUserDefinedStruct* UserDefinedStruct = Cast<const UUserDefinedStruct>(Struct);

		for (FProperty* Property : TFieldRange<FProperty>(Struct, EFieldIteratorFlags::IncludeSuper))
		{

			FString PropertyName;
			FGuid PropertyGuid = FStructureEditorUtils::GetGuidForProperty(Property);

			// User defined structs will have GUIDs as part of the name, so the friendly name is needed instead
			if (UserDefinedStruct)
			{
				PropertyName = FStructureEditorUtils::GetVariableFriendlyName(UserDefinedStruct, PropertyGuid);
			}
			else
			{
				PropertyName = Property->GetName();
			}

			// Rename and store GUID
			if (Pin->GetName() == PropertyName || (ConnectionGuid == PropertyGuid && ConnectionGuid != FGuid()))
			{
				ConnectionGuid = PropertyGuid;
				Pin->PinName = FName(*PropertyName);

				break;
			}
		}
	}

	// Recurses paths of a convert connection, and renames if the path is valid to conform to changes in the underlying struct
	// Returns true if the path is valid, if a property can be found, its pointer is stored in OutProperty.
	bool RecursePaths(const UScriptStruct* ParentStruct, TArray<FName>& Paths, int32 PathIndex, FProperty*& OutProperty)
	{
		bool bResult = false;
		if (Paths.IsValidIndex(PathIndex))
		{
			FName CurrentPath = Paths[PathIndex];
			// Paths will end with "Value" for scalars, which is a special case. The path is valid, but there's nothing more to search for
			if (CurrentPath.ToString().Equals("Value"))
			{
				return true;
			}

			FGuid CurrentGUID = FStructureEditorUtils::GetGuidFromPropertyName(CurrentPath);
			FProperty* FoundProperty = nullptr;

			// Search for path by name or GUID in struct
			for (FProperty* Property : TFieldRange<FProperty>(ParentStruct))
			{
				FGuid PropertyGuid = FStructureEditorUtils::GetGuidFromPropertyName(Property->GetFName());

				if (CurrentPath == Property->GetFName() || (PropertyGuid != FGuid() && PropertyGuid == CurrentGUID))
				{
					FoundProperty = Property;
					break;
				}
			}


			if (FoundProperty)
			{
				// Path is valid up until this point
				bResult = true;
				const FStructProperty* StructProperty = CastField<const FStructProperty>(FoundProperty);

				// For nested structs update the parent struct to this property
				if (StructProperty)
				{
					ParentStruct = StructProperty->Struct;
				}

				// Continue if there are more entries
				if (Paths.IsValidIndex(PathIndex + 1))
				{
					bResult = RecursePaths(ParentStruct, Paths, PathIndex + 1, OutProperty);
				}
				if (bResult)
				{
					// If no other calls have assigned the out property, do so here
					if (!OutProperty)
					{
						OutProperty = FoundProperty;
					}

					// Fix up the name here.
					Paths[PathIndex] = FoundProperty->GetFName();
				}
			}

		}
		else if (Paths.Num() == 0)
		{
			// Top-level struct connections will have an empty paths array. 
			return true;
		}

		return bResult;
	}
}



bool UNiagaraNodeConvert::RefreshFromExternalChanges()
{
	bool bHasChanged = false;

	// Used to get struct definition
	const UEdGraphSchema_Niagara* Schema = CastChecked<UEdGraphSchema_Niagara>(GetSchema());
	check(Schema);
	
	const UScriptStruct* SourceScriptStruct;
	const UScriptStruct* DestinationScriptStruct;

	// Cache connections before clean-up for comparison to check if anything changed/a recompile is necessary.
	const TArray<FNiagaraConvertConnection> OldConnections = Connections;

	// Clean up paths in each connection. Remove or mark orphaned pins, and remove connections as needed.
	for (int32 ConnectionIndex = 0; ConnectionIndex < Connections.Num(); ConnectionIndex++)
	{
		FNiagaraConvertConnection Connection = Connections[ConnectionIndex];

		UEdGraphPin* SourcePin = FNiagaraConvertRefreshHelpers::FindPinByID(Connection.SourcePinId, Pins);
		UEdGraphPin* DestinationPin = FNiagaraConvertRefreshHelpers::FindPinByID(Connection.DestinationPinId, Pins);

		// Get type definitions for the pins in this connection
		// PinToTypeDefinition handles nullptr case, so no need to null check them here
		FNiagaraTypeDefinition SourcePinTypeDef = Schema->PinToTypeDefinition(SourcePin);
		FNiagaraTypeDefinition DestinationPinTypeDef = Schema->PinToTypeDefinition(DestinationPin);

		SourceScriptStruct = SourcePinTypeDef.GetScriptStruct();
		DestinationScriptStruct = DestinationPinTypeDef.GetScriptStruct();

		bool bIsSourceScalar = FNiagaraTypeDefinition::IsScalarDefinition(SourcePinTypeDef);
		bool bIsDestinationScalar = FNiagaraTypeDefinition::IsScalarDefinition(DestinationPinTypeDef);
		
		// Rename pins and fix up stored GUID if found in struct
		// If both pins are structs, search both for the other pin, rename pin, and set GUID as necessary. 
		if (!bIsSourceScalar && !bIsDestinationScalar)
		{
			FGuid InOutSourceGuidToSearch = Connection.SourcePropertyId;
			FGuid InOutDestGuidToSearch = Connection.DestinationPropertyId;

			FNiagaraConvertRefreshHelpers::RenamePinIfInStruct(SourcePin, DestinationScriptStruct, InOutSourceGuidToSearch);
			FNiagaraConvertRefreshHelpers::RenamePinIfInStruct(DestinationPin, SourceScriptStruct, InOutDestGuidToSearch);

			if (InOutSourceGuidToSearch != FGuid())
			{
				Connection.SourcePropertyId = InOutSourceGuidToSearch;
			}

			if (InOutDestGuidToSearch != FGuid())
			{
				Connection.DestinationPropertyId = InOutDestGuidToSearch;
			}
		}
		else if (bIsSourceScalar && !bIsDestinationScalar)
		{
			FGuid InOutGuidToSearch = Connection.SourcePropertyId;

			FNiagaraConvertRefreshHelpers::RenamePinIfInStruct(SourcePin, DestinationScriptStruct, InOutGuidToSearch);

			if (InOutGuidToSearch != FGuid())
			{	
				Connection.SourcePropertyId = InOutGuidToSearch;
			}
		}
		else if (!bIsSourceScalar && bIsDestinationScalar)
		{
			FGuid InOutGuidToSearch = Connection.DestinationPropertyId;

			FNiagaraConvertRefreshHelpers::RenamePinIfInStruct(DestinationPin, SourceScriptStruct, InOutGuidToSearch);

			if (InOutGuidToSearch != FGuid())
			{
				Connection.DestinationPropertyId = InOutGuidToSearch;
			}
		}

		// Need to initialize as nullptr for RecursePaths
		FProperty* SourceProperty = nullptr;
		FProperty* DestinationProperty = nullptr;

		bool bSourceFound = FNiagaraConvertRefreshHelpers::RecursePaths(SourceScriptStruct, Connection.SourcePath, 0, SourceProperty);
		bool bDestinationFound = FNiagaraConvertRefreshHelpers::RecursePaths(DestinationScriptStruct, Connection.DestinationPath, 0, DestinationProperty);

		bool bTypesAreAssignable = false;

		// Ensure types are still assignable.
		if (bSourceFound && bDestinationFound)
		{
			// Use the property found by recursing paths if possible
			// A null Source or Destination property means the path was empty, and we should use the pin's type. 
			FNiagaraTypeDefinition SourcePropTypeDef = SourceProperty ? Schema->GetTypeDefForProperty(SourceProperty) : SourcePinTypeDef;
			FNiagaraTypeDefinition DestinationPropTypeDef = DestinationProperty ? Schema->GetTypeDefForProperty(DestinationProperty) : DestinationPinTypeDef;

			bTypesAreAssignable = FNiagaraTypeDefinition::TypesAreAssignable(SourcePropTypeDef, DestinationPropTypeDef) || FNiagaraTypeDefinition::IsLossyConversion(SourcePropTypeDef, DestinationPropTypeDef);
		}


		// Scalar pins that are not connected should be orphaned
		if (bIsSourceScalar && (!bDestinationFound || !bTypesAreAssignable))
		{
			SourcePin->bOrphanedPin = true;
		}
		// If they were orphaned, and now have a valid connection they are no longer orphan pins
		else if (SourcePin->bOrphanedPin && bDestinationFound && bTypesAreAssignable)
		{
			SourcePin->bOrphanedPin = false;
		}

		// Repeat for destination pins
		if (bIsDestinationScalar && (!bSourceFound || !bTypesAreAssignable))
		{
			DestinationPin->bOrphanedPin = true;
		}
		else if (DestinationPin->bOrphanedPin && bSourceFound && bTypesAreAssignable)
		{
			DestinationPin->bOrphanedPin = false;
		}

		// Remove invalid connections
		if (!bDestinationFound || !bSourceFound || !bTypesAreAssignable)
		{
			Connections.RemoveAt(ConnectionIndex);
			ConnectionIndex--;
		} 
		else
		{
			// write updated connection to array.
			Connections[ConnectionIndex] = Connection;
		}
	}

	// Compare new and old connections to see if data has changed.
	if (OldConnections.Num() == Connections.Num())
	{
		for (int32 ConnectionIndex = 0; ConnectionIndex < Connections.Num(); ConnectionIndex++)
		{
			FNiagaraConvertConnection OldConneciton = OldConnections[ConnectionIndex];
			FNiagaraConvertConnection NewConnection = Connections[ConnectionIndex];

			if (!(NewConnection == OldConneciton))
			{
				bHasChanged = true;
				break;
			}
		}
	}
	else
	{
		bHasChanged = true;
	}

	// There are changes to the underlying struct that may not impact the connections stored, so we have no way of testing when a visual refresh is necessary.
	// So assume the UI always needs to be refreshed if this function is called, since the user is triggering a node refresh explicitly.
	// If the connections haven't changed, just update the UI, and do not recompile. 
	// Any necessary recompile and visual update will be handled by the schema, if the data has changed (i.e. this function returns true). See: UEdGraphSchema_Niagara::RefreshNode
	if (!bHasChanged)
	{
		MarkNodeRequiresSynchronization(__FUNCTION__, false);
	}
	
	return bHasChanged;
}

void UNiagaraNodeConvert::AutowireNewNode(UEdGraphPin* FromPin)
{
	const UEdGraphSchema_Niagara* Schema = CastChecked<UEdGraphSchema_Niagara>(GetSchema());
	check(Schema);

	FNiagaraTypeDefinition TypeDef;
	EEdGraphPinDirection Dir = FromPin ? (EEdGraphPinDirection)FromPin->Direction : EGPD_Output;
	EEdGraphPinDirection OppositeDir = FromPin && (EEdGraphPinDirection)FromPin->Direction == EGPD_Input ? EGPD_Output : EGPD_Input;

	if (AutowireSwizzle.IsEmpty())
	{
		// we only allow breaking on output pins
		if (AutowireBreakType.GetStruct() != nullptr)
		{			
			TypeDef = AutowireBreakType;
			Dir = EGPD_Output;
			OppositeDir = EGPD_Input;
		}
		// but we allow making from output puts and for input pins
		else if(AutowireMakeType.GetStruct() != nullptr)
		{
			TypeDef = AutowireMakeType;
			Dir = EGPD_Input;
			OppositeDir = EGPD_Output;
		}

		if (TypeDef.IsValid() == false)
		{
			return;
		}

		//No swizzle so we make or break the type.
		const UScriptStruct* Struct = TypeDef.GetScriptStruct();
		if (Struct)
		{
			bool bConnectionMade = false;
			UEdGraphPin* ConnectPin = RequestNewTypedPin(OppositeDir, TypeDef);
			check(ConnectPin);
			
			if(FromPin)
			{
				// FromPin and ConnectPin could have the same direction in case we have a make type and we are dragging off from i.e. float to make vector
				// if so, we won't connect that pin and instead will try to connect with the other pins below
				bool bCanConnect = GetSchema()->CanCreateConnection(FromPin, ConnectPin).Response != ECanCreateConnectionResponse::CONNECT_RESPONSE_DISALLOW;
				
				// if our from pin is an input pin, we make sure to break prior connections first 
				if (bCanConnect && FromPin->Direction == EGPD_Input && ConnectPin->Direction == EGPD_Output)
				{
					FromPin->BreakAllPinLinks();
				}

				if(bCanConnect)
				{
					ConnectPin->MakeLinkTo(FromPin);
					bConnectionMade = true;
				}
			}

			TArray<FName> SrcPath;
			TArray<FName> DestPath;
			//Add a corresponding pin for each property in the from Pin.
			for (TFieldIterator<FProperty> PropertyIt(Struct, EFieldIteratorFlags::IncludeSuper); PropertyIt; ++PropertyIt)
			{
				SrcPath.Empty(SrcPath.Num());
				DestPath.Empty(DestPath.Num());
				const FProperty* Property = *PropertyIt;
				if (!Schema->IsValidNiagaraPropertyType(Property))
				{
					continue;
				}
				FNiagaraTypeDefinition PropType = Schema->GetTypeDefForProperty(Property);
				UEdGraphPin* NewPin = RequestNewTypedPin(Dir, PropType, *Property->GetDisplayNameText().ToString());

				if (Dir == EGPD_Input)
				{					
					if(FromPin && FromPin->Direction == EGPD_Output && bConnectionMade == false)
					{
						FNiagaraTypeDefinition FromPinType = UEdGraphSchema_Niagara::PinToTypeDefinition(FromPin);
						FNiagaraTypeDefinition InputPinType = UEdGraphSchema_Niagara::PinToTypeDefinition(NewPin);

						if(FNiagaraTypeDefinition::TypesAreAssignable(InputPinType, FromPinType) && GetSchema()->CanCreateConnection(FromPin, NewPin).Response != ECanCreateConnectionResponse::CONNECT_RESPONSE_DISALLOW)
						{
							FromPin->MakeLinkTo(NewPin);
							bConnectionMade = true;
						}
					}
					
					if (FNiagaraTypeDefinition::IsScalarDefinition(PropType))
					{
						SrcPath.Add(TEXT("Value"));
					}
					DestPath.Add(*Property->GetName());
					FGuid PropertyGuid = FStructureEditorUtils::GetGuidForProperty(Property);
					Connections.Add(FNiagaraConvertConnection(NewPin->PinId, SrcPath, ConnectPin->PinId, DestPath, PropertyGuid, FGuid()));
					if (SrcPath.Num())
					{
						AddExpandedRecord(FNiagaraConvertPinRecord(NewPin->PinId, SrcPath).GetParent());
					}
					if (DestPath.Num())
					{
						AddExpandedRecord(FNiagaraConvertPinRecord(ConnectPin->PinId, DestPath).GetParent());
					}
				}
				else
				{
					SrcPath.Add(*Property->GetName());
					if (FNiagaraTypeDefinition::IsScalarDefinition(PropType))
					{
						DestPath.Add(TEXT("Value"));
					}
					FGuid PropertyGuid = FStructureEditorUtils::GetGuidForProperty(Property);
					Connections.Add(FNiagaraConvertConnection(ConnectPin->PinId, SrcPath, NewPin->PinId, DestPath, FGuid(), PropertyGuid));
					if (DestPath.Num())
					{
						AddExpandedRecord(FNiagaraConvertPinRecord(NewPin->PinId, DestPath).GetParent());
					}
					if (SrcPath.Num())
					{
						AddExpandedRecord(FNiagaraConvertPinRecord(ConnectPin->PinId, SrcPath).GetParent());
					}
				}
			}
		}
	}
	else
	{
		check(FromPin);
		check(OppositeDir == EGPD_Input);
		static FNiagaraTypeDefinition SwizTypes[4] =
		{
			FNiagaraTypeDefinition::GetFloatDef(),
			FNiagaraTypeDefinition::GetVec2Def(),
			FNiagaraTypeDefinition::GetVec3Def(),
			FNiagaraTypeDefinition::GetVec4Def()
		};
		static FName SwizComponents[4] =
		{
			TEXT("X"),
			TEXT("Y"),
			TEXT("Z"),
			TEXT("W")
		};

		// TypeDef won't be initialized for swizzles yet
		TypeDef = Schema->PinToTypeDefinition(FromPin);

		UEdGraphPin* ConnectPin = RequestNewTypedPin(OppositeDir, TypeDef);
		check(ConnectPin);
		ConnectPin->MakeLinkTo(FromPin);
		
		check(AutowireSwizzle.Len() <= 4 && AutowireSwizzle.Len() > 0);
		FNiagaraTypeDefinition SwizType = SwizTypes[AutowireSwizzle.Len() - 1];
		UEdGraphPin* NewPin = RequestNewTypedPin(EGPD_Output, SwizType, *SwizType.GetNameText().ToString());

		TArray<FName> SrcPath;
		TArray<FName> DestPath;
		for (int32 i = 0; i < AutowireSwizzle.Len(); ++i)
		{
			TCHAR Char = AutowireSwizzle[i];
			FString CharStr = FString(1, &Char);
			SrcPath.Empty(SrcPath.Num());
			DestPath.Empty(DestPath.Num());

			SrcPath.Add(*CharStr);
			DestPath.Add(FNiagaraTypeDefinition::IsScalarDefinition(SwizType) ? TEXT("Value") : SwizComponents[i]);
			Connections.Add(FNiagaraConvertConnection(ConnectPin->PinId, SrcPath, NewPin->PinId, DestPath));
			if (DestPath.Num())
			{
				AddExpandedRecord(FNiagaraConvertPinRecord(NewPin->PinId, DestPath).GetParent());
			}

			if (SrcPath.Num())
			{
				AddExpandedRecord(FNiagaraConvertPinRecord(ConnectPin->PinId, SrcPath).GetParent());
			}
		}
	}

	MarkNodeRequiresSynchronization(__FUNCTION__, true);
	//GetGraph()->NotifyGraphChanged();
}

FText UNiagaraNodeConvert::GetNodeTitle(ENodeTitleType::Type TitleType)const
{
	if (!AutowireSwizzle.IsEmpty())
	{
		return FText::FromString(AutowireSwizzle);
	}
	else if (AutowireMakeType.IsValid())
	{
		return FText::Format(LOCTEXT("MakeTitle", "Make {0}"), AutowireMakeType.GetNameText());
	}
	else if (AutowireBreakType.IsValid())
	{
		return FText::Format(LOCTEXT("BreakTitle", "Break {0}"), AutowireBreakType.GetNameText());
	}
	else
	{
		FPinCollectorArray InPins;
		FPinCollectorArray OutPins;
		GetInputPins(InPins);
		GetOutputPins(OutPins);
		if (InPins.Num() == 2 && OutPins.Num() == 2)
		{
			//We are converting one pin type directly to another so we can have a nice name.
			const UEdGraphSchema_Niagara* Schema = CastChecked<UEdGraphSchema_Niagara>(GetSchema());
			check(Schema);
			FNiagaraTypeDefinition AType = Schema->PinToTypeDefinition(InPins[0]);
			FNiagaraTypeDefinition BType = Schema->PinToTypeDefinition(OutPins[0]);
			return FText::Format(LOCTEXT("SpecificConvertTitle", "{0} -> {1}"), AType.GetNameText(), BType.GetNameText());
		}
		else
		{
			return LOCTEXT("DefaultTitle", "Convert");
		}

	}
}

TArray<FNiagaraConvertConnection>& UNiagaraNodeConvert::GetConnections()
{
	return Connections;
}

void UNiagaraNodeConvert::OnPinRemoved(UEdGraphPin* PinToRemove)
{
	TSet<FGuid> TypePinIds;
	for (UEdGraphPin* Pin : GetAllPins())
	{
		TypePinIds.Add(Pin->PinId);
	}

	auto RemovePredicate = [&](const FNiagaraConvertConnection& Connection)
	{
		return TypePinIds.Contains(Connection.SourcePinId) == false || TypePinIds.Contains(Connection.DestinationPinId) == false;
	};

	Connections.RemoveAll(RemovePredicate);
}

void UNiagaraNodeConvert::InitAsSwizzle(FString Swiz)
{
	AutowireSwizzle = Swiz;
}

void UNiagaraNodeConvert::InitAsMake(FNiagaraTypeDefinition Type)
{
	AutowireMakeType = Type;
}

void UNiagaraNodeConvert::InitAsBreak(FNiagaraTypeDefinition Type)
{
	AutowireBreakType = Type;
}

bool UNiagaraNodeConvert::InitConversion(UEdGraphPin* FromPin, UEdGraphPin* ToPin)
{
	const UEdGraphSchema_Niagara* Schema = CastChecked<UEdGraphSchema_Niagara>(GetSchema());
	check(Schema);
	FNiagaraTypeDefinition FromType = Schema->PinToTypeDefinition(FromPin);
	FNiagaraTypeDefinition ToType = Schema->PinToTypeDefinition(ToPin);

	//Can only convert normal struct types.
	if (!FromType.IsValid() || !ToType.IsValid() || FromType.GetClass() || ToType.GetClass())
	{
		return false;
	}

	UEdGraphPin* ConnectFromPin = RequestNewTypedPin(EGPD_Input, FromType);
	FromPin->MakeLinkTo(ConnectFromPin);
	UEdGraphPin* ConnectToPin = RequestNewTypedPin(EGPD_Output, ToType);
	// Before we connect our new link, make sure that the old ones are gone.
	ToPin->BreakAllPinLinks();
	ToPin->MakeLinkTo(ConnectToPin);
	check(ConnectFromPin);
	check(ConnectToPin);

	TArray<FName> SrcPath;
	TArray<FName> DestPath;
	TFieldIterator<FProperty> FromPropertyIt(FromType.GetScriptStruct(), EFieldIteratorFlags::IncludeSuper);
	TFieldIterator<FProperty> ToPropertyIt(ToType.GetScriptStruct(), EFieldIteratorFlags::IncludeSuper);

	TFieldIterator<FProperty> NextFromPropertyIt(FromType.GetScriptStruct(), EFieldIteratorFlags::IncludeSuper);
	while (FromPropertyIt && ToPropertyIt)
	{
		FProperty* FromProp = *FromPropertyIt;
		FProperty* ToProp = *ToPropertyIt;
		if (NextFromPropertyIt)
		{
			++NextFromPropertyIt;
		}

<<<<<<< HEAD
		FNiagaraTypeDefinition FromPropType = Schema->GetTypeDefForProperty(FromProp);
		FNiagaraTypeDefinition ToPropType = Schema->GetTypeDefForProperty(ToProp);
		SrcPath.Empty();
		DestPath.Empty();
		if (FNiagaraTypeDefinition::TypesAreAssignable(FromPropType, ToPropType) || FNiagaraTypeDefinition::IsLossyConversion(FromPropType, ToPropType))
=======
		if (Schema->IsValidNiagaraPropertyType(FromProp) && Schema->IsValidNiagaraPropertyType(ToProp))
>>>>>>> d731a049
		{
			FNiagaraTypeDefinition FromPropType = Schema->GetTypeDefForProperty(FromProp);
			FNiagaraTypeDefinition ToPropType = Schema->GetTypeDefForProperty(ToProp);
			SrcPath.Empty();
			DestPath.Empty();
			if (FNiagaraTypeDefinition::TypesAreAssignable(FromPropType, ToPropType) || FNiagaraTypeDefinition::IsLossyConversion(FromPropType, ToPropType))
			{
				SrcPath.Add(*FromProp->GetName());
				DestPath.Add(*ToProp->GetName());
				Connections.Add(FNiagaraConvertConnection(ConnectFromPin->PinId, SrcPath, ConnectToPin->PinId, DestPath));

				if (SrcPath.Num())
				{
					AddExpandedRecord(FNiagaraConvertPinRecord(ConnectFromPin->PinId, SrcPath).GetParent());
				}

				if (DestPath.Num())
				{
					AddExpandedRecord(FNiagaraConvertPinRecord(ConnectToPin->PinId, DestPath).GetParent());
				}
			}
		}
			
		//If there is no next From property, just keep with the same one and set it to all future To properties.
		if (NextFromPropertyIt)
		{
			++FromPropertyIt;
		}		

		++ToPropertyIt;
	}

	return Connections.Num() > 0;
}


bool UNiagaraNodeConvert::IsWiringShown() const
{
	return bIsWiringShown;
}

void UNiagaraNodeConvert::SetWiringShown(bool bInShown)
{
	bIsWiringShown = bInShown;
}

void UNiagaraNodeConvert::RemoveExpandedRecord(const FNiagaraConvertPinRecord& InRecord)
{
	if (HasExpandedRecord(InRecord) == true)
	{
		FScopedTransaction ConnectTransaction(NSLOCTEXT("NiagaraConvert", "ConvertNodeCollpaseTransaction", "Collapse node."));
		Modify();
		ExpandedItems.Remove(InRecord);
	}
}


bool UNiagaraNodeConvert::HasExpandedRecord(const FNiagaraConvertPinRecord& InRecord)
{
	for (const FNiagaraConvertPinRecord& ExpandedRecord : ExpandedItems)
	{
		if (ExpandedRecord.PinId == InRecord.PinId && ExpandedRecord.Path == InRecord.Path)
		{
			return true;
		}
	}
	return false;
}

void UNiagaraNodeConvert::AddExpandedRecord(const FNiagaraConvertPinRecord& InRecord)
{
	if (HasExpandedRecord(InRecord) == false)
	{
		Modify();
		FScopedTransaction ConnectTransaction(NSLOCTEXT("NiagaraConvert", "ConvertNodeExpandedTransaction", "Expand node."));
		ExpandedItems.AddUnique(InRecord);
	}
}

bool operator ==(const FNiagaraConvertPinRecord & A, const FNiagaraConvertPinRecord & B)
{
	return (A.PinId == B.PinId && A.Path == B.Path);
}

#undef LOCTEXT_NAMESPACE<|MERGE_RESOLUTION|>--- conflicted
+++ resolved
@@ -112,16 +112,10 @@
 
 				const FStructProperty* StructProperty = CastField<FStructProperty>(Property);
 
-<<<<<<< HEAD
-			 if (StructProperty != nullptr)
-			{
-				CreateEntries(Schema, InPinId, InPin, FNiagaraTypeHelper::FindNiagaraFriendlyTopLevelStruct(StructProperty->Struct, ENiagaraStructConversion::UserFacing), OutEntries[Index].Children);
-=======
 				if (StructProperty != nullptr)
 				{
 					CreateEntries(Schema, InPinId, InPin, FNiagaraTypeHelper::FindNiagaraFriendlyTopLevelStruct(StructProperty->Struct, ENiagaraStructConversion::UserFacing), OutEntries[Index].Children);
 				}
->>>>>>> d731a049
 			}
 		}
 	}
@@ -803,15 +797,7 @@
 			++NextFromPropertyIt;
 		}
 
-<<<<<<< HEAD
-		FNiagaraTypeDefinition FromPropType = Schema->GetTypeDefForProperty(FromProp);
-		FNiagaraTypeDefinition ToPropType = Schema->GetTypeDefForProperty(ToProp);
-		SrcPath.Empty();
-		DestPath.Empty();
-		if (FNiagaraTypeDefinition::TypesAreAssignable(FromPropType, ToPropType) || FNiagaraTypeDefinition::IsLossyConversion(FromPropType, ToPropType))
-=======
 		if (Schema->IsValidNiagaraPropertyType(FromProp) && Schema->IsValidNiagaraPropertyType(ToProp))
->>>>>>> d731a049
 		{
 			FNiagaraTypeDefinition FromPropType = Schema->GetTypeDefForProperty(FromProp);
 			FNiagaraTypeDefinition ToPropType = Schema->GetTypeDefForProperty(ToProp);
