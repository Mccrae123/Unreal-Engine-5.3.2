// Copyright Epic Games, Inc. All Rights Reserved.

#include "NiagaraNodeConvert.h"
#include "EdGraphSchema_Niagara.h"
#include "NiagaraEditorUtilities.h"
#include "SNiagaraGraphNodeConvert.h"
#include "NiagaraHlslTranslator.h"
#include "UObject/UnrealType.h"
<<<<<<< HEAD
=======
#include "Kismet2/StructureEditorUtils.h"
>>>>>>> 6bbb88c8

#include "ScopedTransaction.h"

#define LOCTEXT_NAMESPACE "NiagaraNodeConvert"

struct FNiagaraConvertEntry
{
	bool bConnected = false;

	FGuid PinId;
	FName Name;
	FNiagaraTypeDefinition Type;
	TArray< FNiagaraConvertEntry> Children;
	UEdGraphPin* Pin;

	FNiagaraConvertEntry(const FGuid& InPinId, const FName& InName, const FNiagaraTypeDefinition& InType, UEdGraphPin* InPin): PinId(InPinId), Name(InName), Pin(InPin){ }

	void  ResolveConnections(const TArray<FNiagaraConvertConnection>& InConnections, TArray<FString>& OutMissingConnections, int32 ConnectionDepth = 0) 
	{
		TArray<FNiagaraConvertConnection> CandidateConnections;
		for (const FNiagaraConvertConnection& Connection : InConnections)
		{
			if (Connection.DestinationPinId == PinId)
			{
				// If connecting root to root, we are fine.
				if (ConnectionDepth == 0 && Connection.DestinationPath.Num() == 0)
				{
					bConnected = true;
					break;
				}
				else if ((Connection.DestinationPath.Num() == (ConnectionDepth+1) && Connection.DestinationPath[ConnectionDepth] == Name))
				{
					bConnected = true;
					break;
				}

				if (ConnectionDepth == 0 || (ConnectionDepth > 0 && Connection.DestinationPath.Num() > ConnectionDepth && Connection.DestinationPath[ConnectionDepth] == Name))
				{
					CandidateConnections.Add(Connection);
				}
			}
		}

		if (bConnected == true)
		{
			return;
		}

		// Now see if all children are connected and then return that you are connected.
		if (Children.Num() > 0)
		{
			if (CandidateConnections.Num() > 0)
			{
				TArray <FString> MissingConnectionsChildren;
				int32 NumConnected = 0;
				for (FNiagaraConvertEntry& Entry : Children)
				{
					Entry.ResolveConnections(CandidateConnections, MissingConnectionsChildren, 1 + ConnectionDepth);

					if (Entry.bConnected)
					{
						NumConnected++;
					}
				}

				if (NumConnected == Children.Num())
				{
					bConnected = true;
				}
				else
				{
					for (const FString& MissingConnectionStr : MissingConnectionsChildren)
					{
						OutMissingConnections.Emplace(Name.ToString() + TEXT(".") + MissingConnectionStr);
					}
				}
			}
			else
			{
				OutMissingConnections.Emplace(Name.ToString());
			}
		}
		else
		{
			OutMissingConnections.Emplace(Name.ToString());
		}
	}

	static void CreateEntries(const UEdGraphSchema_Niagara* Schema, const FGuid& InPinId, UEdGraphPin* InPin, const UScriptStruct* InStruct, TArray< FNiagaraConvertEntry>& OutEntries)
	{
		check(Schema);

		for (TFieldIterator<FProperty> PropertyIt(InStruct, EFieldIteratorFlags::IncludeSuper); PropertyIt; ++PropertyIt)
		{
			const FProperty* Property = *PropertyIt;
			FNiagaraTypeDefinition PropType = Schema->GetTypeDefForProperty(Property);		

			int32 Index = OutEntries.Emplace(InPinId, Property->GetFName(), PropType, InPin);

			const FStructProperty* StructProperty = CastField<FStructProperty>(Property);

<<<<<<< HEAD
			if (StructProperty != nullptr)
			{
				CreateEntries(Schema, InPinId, InPin, StructProperty->Struct, OutEntries[Index].Children);				
=======
			 if (StructProperty != nullptr)
			{
				CreateEntries(Schema, InPinId, InPin, FNiagaraTypeHelper::FindNiagaraFriendlyTopLevelStruct(StructProperty->Struct, ENiagaraStructConversion::UserFacing), OutEntries[Index].Children);
>>>>>>> 6bbb88c8
			}
		}
	}
};


UNiagaraNodeConvert::UNiagaraNodeConvert() : UNiagaraNodeWithDynamicPins(), bIsWiringShown(true)
{

}

void UNiagaraNodeConvert::AllocateDefaultPins()
{
	CreateAddPin(EGPD_Input);
	CreateAddPin(EGPD_Output);
}

TSharedPtr<SGraphNode> UNiagaraNodeConvert::CreateVisualWidget()
{
	return SNew(SNiagaraGraphNodeConvert, this);
}

void UNiagaraNodeConvert::Compile(class FHlslNiagaraTranslator* Translator, TArray<int32>& CompileOutputs)
{
	FPinCollectorArray InputPins;
	GetInputPins(InputPins);

	TArray<int32, TInlineAllocator<16>> CompileInputs;
	CompileInputs.Reserve(InputPins.Num());
	for(UEdGraphPin* InputPin : InputPins)
	{
		if (InputPin->PinType.PinCategory == UEdGraphSchema_Niagara::PinCategoryType || 
			InputPin->PinType.PinCategory == UEdGraphSchema_Niagara::PinCategoryEnum || 
			InputPin->PinType.PinCategory == UEdGraphSchema_Niagara::PinCategoryStaticType ||
			InputPin->PinType.PinCategory == UEdGraphSchema_Niagara::PinCategoryStaticEnum)
		{
			int32 CompiledInput = Translator->CompilePin(InputPin);
			if (CompiledInput == INDEX_NONE)
			{
				Translator->Error(LOCTEXT("InputError", "Error compiling input for convert node."), this, InputPin);
			}
			CompileInputs.Add(CompiledInput);
		}
	}

	const UEdGraphSchema_Niagara* Schema = CastChecked<UEdGraphSchema_Niagara>(GetSchema());
	check(Schema);

	FPinCollectorArray OutputPins;
	GetOutputPins(OutputPins);

	// Go through all the output nodes and cross-reference them with the connections list. Output errors if any connections are incomplete.
	{
		TArray< FNiagaraConvertEntry> Entries;
		for (UEdGraphPin* OutputPin : OutputPins)
		{

			FNiagaraTypeDefinition TypeDef;
			if (OutputPin && OutputPin->HasAnyConnections())
			{
				TypeDef = Schema->PinToTypeDefinition(OutputPin);
				const UScriptStruct* Struct = TypeDef.GetScriptStruct();
				if (Struct)
				{
					FNiagaraConvertEntry::CreateEntries(Schema, OutputPin->PinId, OutputPin, Struct, Entries);
				}
			}
		}

		for (FNiagaraConvertEntry& Entry : Entries)
		{
			TArray<FString> MissingConnections;
			Entry.ResolveConnections(Connections, MissingConnections);

			if (Entry.bConnected == false)
			{
				for (const FString& MissedConnection : MissingConnections)
				{
					Translator->Error(FText::Format(LOCTEXT("MissingOutputPinConnection", "Missing internal connection for output pin slot: {0}"), 
						FText::FromString(MissedConnection)), this, Entry.Pin);
				}
			}
		}
	}


	Translator->Convert(this, CompileInputs, CompileOutputs);
}

FString FNiagaraConvertConnection::ToString() const
{
	FString SrcName;
	FString DestName;
	for (const FName& Src : SourcePath)
	{
		SrcName += TEXT("/") + Src.ToString();
	}

	for (const FName& Dest : DestinationPath)
	{
		DestName += TEXT("/") + Dest.ToString();
	}

	return SrcName + TEXT(" to ") + DestName;
}

<<<<<<< HEAD
void UNiagaraNodeConvert::AutowireNewNode(UEdGraphPin* FromPin)
=======
namespace FNiagaraConvertRefreshHelpers
{
	// Helper function to reduce book-keeping around searching by predicate
	UEdGraphPin* FindPinByID(FGuid SearchPinId, TArray<UEdGraphPin*> PinsToSearch)
	{
		UEdGraphPin** FoundPin = PinsToSearch.FindByPredicate([&SearchPinId](UEdGraphPin* Pin) {return Pin->PinId == SearchPinId; });
		if (FoundPin)
		{
			return *FoundPin;
		}

		return nullptr;
	}

	// Helper function that renames a pin if it matches a member in the given struct
	void RenamePinIfInStruct(UEdGraphPin* Pin, const UScriptStruct* Struct, FGuid& ConnectionGuid)
	{

		const UUserDefinedStruct* UserDefinedStruct = Cast<const UUserDefinedStruct>(Struct);

		for (FProperty* Property : TFieldRange<FProperty>(Struct, EFieldIteratorFlags::IncludeSuper))
		{

			FString PropertyName;
			FGuid PropertyGuid = FStructureEditorUtils::GetGuidForProperty(Property);

			// User defined structs will have GUIDs as part of the name, so the friendly name is needed instead
			if (UserDefinedStruct)
			{
				PropertyName = FStructureEditorUtils::GetVariableFriendlyName(UserDefinedStruct, PropertyGuid);
			}
			else
			{
				PropertyName = Property->GetName();
			}

			// Rename and store GUID
			if (Pin->GetName() == PropertyName || (ConnectionGuid == PropertyGuid && ConnectionGuid != FGuid()))
			{
				ConnectionGuid = PropertyGuid;
				Pin->PinName = FName(*PropertyName);

				break;
			}
		}
	}

	// Recurses paths of a convert connection, and renames if the path is valid to conform to changes in the underlying struct
	// Returns true if the path is valid, if a property can be found, its pointer is stored in OutProperty.
	bool RecursePaths(const UScriptStruct* ParentStruct, TArray<FName>& Paths, int32 PathIndex, FProperty*& OutProperty)
	{
		bool bResult = false;
		if (Paths.IsValidIndex(PathIndex))
		{
			FName CurrentPath = Paths[PathIndex];
			// Paths will end with "Value" for scalars, which is a special case. The path is valid, but there's nothing more to search for
			if (CurrentPath.ToString().Equals("Value"))
			{
				return true;
			}

			FGuid CurrentGUID = FStructureEditorUtils::GetGuidFromPropertyName(CurrentPath);
			FProperty* FoundProperty = nullptr;

			// Search for path by name or GUID in struct
			for (FProperty* Property : TFieldRange<FProperty>(ParentStruct))
			{
				FGuid PropertyGuid = FStructureEditorUtils::GetGuidFromPropertyName(Property->GetFName());

				if (CurrentPath == Property->GetFName() || (PropertyGuid != FGuid() && PropertyGuid == CurrentGUID))
				{
					FoundProperty = Property;
					break;
				}
			}


			if (FoundProperty)
			{
				// Path is valid up until this point
				bResult = true;
				const FStructProperty* StructProperty = CastField<const FStructProperty>(FoundProperty);

				// For nested structs update the parent struct to this property
				if (StructProperty)
				{
					ParentStruct = StructProperty->Struct;
				}

				// Continue if there are more entries
				if (Paths.IsValidIndex(PathIndex + 1))
				{
					bResult = RecursePaths(ParentStruct, Paths, PathIndex + 1, OutProperty);
				}
				if (bResult)
				{
					// If no other calls have assigned the out property, do so here
					if (!OutProperty)
					{
						OutProperty = FoundProperty;
					}

					// Fix up the name here.
					Paths[PathIndex] = FoundProperty->GetFName();
				}
			}

		}
		else if (Paths.Num() == 0)
		{
			// Top-level struct connections will have an empty paths array. 
			return true;
		}

		return bResult;
	}
}



bool UNiagaraNodeConvert::RefreshFromExternalChanges()
>>>>>>> 6bbb88c8
{
	bool bHasChanged = false;

	// Used to get struct definition
	const UEdGraphSchema_Niagara* Schema = CastChecked<UEdGraphSchema_Niagara>(GetSchema());
	check(Schema);
	
	const UScriptStruct* SourceScriptStruct;
	const UScriptStruct* DestinationScriptStruct;

	// Cache connections before clean-up for comparison to check if anything changed/a recompile is necessary.
	const TArray<FNiagaraConvertConnection> OldConnections = Connections;

	// Clean up paths in each connection. Remove or mark orphaned pins, and remove connections as needed.
	for (int32 ConnectionIndex = 0; ConnectionIndex < Connections.Num(); ConnectionIndex++)
	{
		FNiagaraConvertConnection Connection = Connections[ConnectionIndex];

		UEdGraphPin* SourcePin = FNiagaraConvertRefreshHelpers::FindPinByID(Connection.SourcePinId, Pins);
		UEdGraphPin* DestinationPin = FNiagaraConvertRefreshHelpers::FindPinByID(Connection.DestinationPinId, Pins);

		// Get type definitions for the pins in this connection
		// PinToTypeDefinition handles nullptr case, so no need to null check them here
		FNiagaraTypeDefinition SourcePinTypeDef = Schema->PinToTypeDefinition(SourcePin);
		FNiagaraTypeDefinition DestinationPinTypeDef = Schema->PinToTypeDefinition(DestinationPin);

		SourceScriptStruct = SourcePinTypeDef.GetScriptStruct();
		DestinationScriptStruct = DestinationPinTypeDef.GetScriptStruct();

		bool bIsSourceScalar = FNiagaraTypeDefinition::IsScalarDefinition(SourcePinTypeDef);
		bool bIsDestinationScalar = FNiagaraTypeDefinition::IsScalarDefinition(DestinationPinTypeDef);
		
		// Rename pins and fix up stored GUID if found in struct
		// If both pins are structs, search both for the other pin, rename pin, and set GUID as necessary. 
		if (!bIsSourceScalar && !bIsDestinationScalar)
		{
			FGuid InOutSourceGuidToSearch = Connection.SourcePropertyId;
			FGuid InOutDestGuidToSearch = Connection.DestinationPropertyId;

			FNiagaraConvertRefreshHelpers::RenamePinIfInStruct(SourcePin, DestinationScriptStruct, InOutSourceGuidToSearch);
			FNiagaraConvertRefreshHelpers::RenamePinIfInStruct(DestinationPin, SourceScriptStruct, InOutDestGuidToSearch);

			if (InOutSourceGuidToSearch != FGuid())
			{
				Connection.SourcePropertyId = InOutSourceGuidToSearch;
			}

			if (InOutDestGuidToSearch != FGuid())
			{
				Connection.DestinationPropertyId = InOutDestGuidToSearch;
			}
		}
		else if (bIsSourceScalar && !bIsDestinationScalar)
		{
			FGuid InOutGuidToSearch = Connection.SourcePropertyId;

			FNiagaraConvertRefreshHelpers::RenamePinIfInStruct(SourcePin, DestinationScriptStruct, InOutGuidToSearch);

			if (InOutGuidToSearch != FGuid())
			{	
				Connection.SourcePropertyId = InOutGuidToSearch;
			}
		}
		else if (!bIsSourceScalar && bIsDestinationScalar)
		{
			FGuid InOutGuidToSearch = Connection.DestinationPropertyId;

			FNiagaraConvertRefreshHelpers::RenamePinIfInStruct(DestinationPin, SourceScriptStruct, InOutGuidToSearch);

			if (InOutGuidToSearch != FGuid())
			{
				Connection.DestinationPropertyId = InOutGuidToSearch;
			}
		}

		// Need to initialize as nullptr for RecursePaths
		FProperty* SourceProperty = nullptr;
		FProperty* DestinationProperty = nullptr;

		bool bSourceFound = FNiagaraConvertRefreshHelpers::RecursePaths(SourceScriptStruct, Connection.SourcePath, 0, SourceProperty);
		bool bDestinationFound = FNiagaraConvertRefreshHelpers::RecursePaths(DestinationScriptStruct, Connection.DestinationPath, 0, DestinationProperty);

		bool bTypesAreAssignable = false;

		// Ensure types are still assignable.
		if (bSourceFound && bDestinationFound)
		{
			// Use the property found by recursing paths if possible
			// A null Source or Destination property means the path was empty, and we should use the pin's type. 
			FNiagaraTypeDefinition SourcePropTypeDef = SourceProperty ? Schema->GetTypeDefForProperty(SourceProperty) : SourcePinTypeDef;
			FNiagaraTypeDefinition DestinationPropTypeDef = DestinationProperty ? Schema->GetTypeDefForProperty(DestinationProperty) : DestinationPinTypeDef;

			bTypesAreAssignable = FNiagaraTypeDefinition::TypesAreAssignable(SourcePropTypeDef, DestinationPropTypeDef) || FNiagaraTypeDefinition::IsLossyConversion(SourcePropTypeDef, DestinationPropTypeDef);
		}


		// Scalar pins that are not connected should be orphaned
		if (bIsSourceScalar && (!bDestinationFound || !bTypesAreAssignable))
		{
			SourcePin->bOrphanedPin = true;
		}
		// If they were orphaned, and now have a valid connection they are no longer orphan pins
		else if (SourcePin->bOrphanedPin && bDestinationFound && bTypesAreAssignable)
		{
			SourcePin->bOrphanedPin = false;
		}

		// Repeat for destination pins
		if (bIsDestinationScalar && (!bSourceFound || !bTypesAreAssignable))
		{
			DestinationPin->bOrphanedPin = true;
		}
		else if (DestinationPin->bOrphanedPin && bSourceFound && bTypesAreAssignable)
		{
			DestinationPin->bOrphanedPin = false;
		}

		// Remove invalid connections
		if (!bDestinationFound || !bSourceFound || !bTypesAreAssignable)
		{
			Connections.RemoveAt(ConnectionIndex);
			ConnectionIndex--;
		} 
		else
		{
			// write updated connection to array.
			Connections[ConnectionIndex] = Connection;
		}
	}

	// Compare new and old connections to see if data has changed.
	if (OldConnections.Num() == Connections.Num())
	{
		for (int32 ConnectionIndex = 0; ConnectionIndex < Connections.Num(); ConnectionIndex++)
		{
			FNiagaraConvertConnection OldConneciton = OldConnections[ConnectionIndex];
			FNiagaraConvertConnection NewConnection = Connections[ConnectionIndex];

			if (!(NewConnection == OldConneciton))
			{
				bHasChanged = true;
				break;
			}
		}
	}
	else
	{
		bHasChanged = true;
	}

	// There are changes to the underlying struct that may not impact the connections stored, so we have no way of testing when a visual refresh is necessary.
	// So assume the UI always needs to be refreshed if this function is called, since the user is triggering a node refresh explicitly.
	// If the connections haven't changed, just update the UI, and do not recompile. 
	// Any necessary recompile and visual update will be handled by the schema, if the data has changed (i.e. this function returns true). See: UEdGraphSchema_Niagara::RefreshNode
	if (!bHasChanged)
	{
		MarkNodeRequiresSynchronization(__FUNCTION__, false);
	}
	
	return bHasChanged;
}

void UNiagaraNodeConvert::AutowireNewNode(UEdGraphPin* FromPin)
{
	const UEdGraphSchema_Niagara* Schema = CastChecked<UEdGraphSchema_Niagara>(GetSchema());
	check(Schema);

	FNiagaraTypeDefinition TypeDef;
	EEdGraphPinDirection Dir = FromPin ? (EEdGraphPinDirection)FromPin->Direction : EGPD_Output;
	EEdGraphPinDirection OppositeDir = FromPin && (EEdGraphPinDirection)FromPin->Direction == EGPD_Input ? EGPD_Output : EGPD_Input;

	if (AutowireSwizzle.IsEmpty())
	{
		// we only allow breaking on output pins
		if (AutowireBreakType.GetStruct() != nullptr)
		{			
			TypeDef = AutowireBreakType;
			Dir = EGPD_Output;
			OppositeDir = EGPD_Input;
		}
		// but we allow making from output puts and for input pins
		else if(AutowireMakeType.GetStruct() != nullptr)
		{
			TypeDef = AutowireMakeType;
			Dir = EGPD_Input;
			OppositeDir = EGPD_Output;
		}

		if (TypeDef.IsValid() == false)
		{
			return;
		}

		//No swizzle so we make or break the type.
		const UScriptStruct* Struct = TypeDef.GetScriptStruct();
		if (Struct)
		{
			bool bConnectionMade = false;
			UEdGraphPin* ConnectPin = RequestNewTypedPin(OppositeDir, TypeDef);
			check(ConnectPin);
			
			if(FromPin)
			{
				// FromPin and ConnectPin could have the same direction in case we have a make type and we are dragging off from i.e. float to make vector
				// if so, we won't connect that pin and instead will try to connect with the other pins below
				bool bCanConnect = GetSchema()->CanCreateConnection(FromPin, ConnectPin).Response != ECanCreateConnectionResponse::CONNECT_RESPONSE_DISALLOW;
				
				// if our from pin is an input pin, we make sure to break prior connections first 
				if (bCanConnect && FromPin->Direction == EGPD_Input && ConnectPin->Direction == EGPD_Output)
				{
					FromPin->BreakAllPinLinks();
				}

				if(bCanConnect)
				{
					ConnectPin->MakeLinkTo(FromPin);
					bConnectionMade = true;
				}
			}

			TArray<FName> SrcPath;
			TArray<FName> DestPath;
			//Add a corresponding pin for each property in the from Pin.
			for (TFieldIterator<FProperty> PropertyIt(Struct, EFieldIteratorFlags::IncludeSuper); PropertyIt; ++PropertyIt)
			{
				SrcPath.Empty(SrcPath.Num());
				DestPath.Empty(DestPath.Num());
				const FProperty* Property = *PropertyIt;
				FNiagaraTypeDefinition PropType = Schema->GetTypeDefForProperty(Property);
				UEdGraphPin* NewPin = RequestNewTypedPin(Dir, PropType, *Property->GetDisplayNameText().ToString());

				if (Dir == EGPD_Input)
				{					
					if(FromPin && FromPin->Direction == EGPD_Output && bConnectionMade == false)
					{
						FNiagaraTypeDefinition FromPinType = UEdGraphSchema_Niagara::PinToTypeDefinition(FromPin);
						FNiagaraTypeDefinition InputPinType = UEdGraphSchema_Niagara::PinToTypeDefinition(NewPin);

						if(FNiagaraTypeDefinition::TypesAreAssignable(InputPinType, FromPinType) && GetSchema()->CanCreateConnection(FromPin, NewPin).Response != ECanCreateConnectionResponse::CONNECT_RESPONSE_DISALLOW)
						{
							FromPin->MakeLinkTo(NewPin);
							bConnectionMade = true;
						}
					}
					
					if (FNiagaraTypeDefinition::IsScalarDefinition(PropType))
					{
						SrcPath.Add(TEXT("Value"));
					}
					DestPath.Add(*Property->GetName());
					FGuid PropertyGuid = FStructureEditorUtils::GetGuidForProperty(Property);
					Connections.Add(FNiagaraConvertConnection(NewPin->PinId, SrcPath, ConnectPin->PinId, DestPath, PropertyGuid, FGuid()));
					if (SrcPath.Num())
					{
						AddExpandedRecord(FNiagaraConvertPinRecord(NewPin->PinId, SrcPath).GetParent());
					}
					if (DestPath.Num())
					{
						AddExpandedRecord(FNiagaraConvertPinRecord(ConnectPin->PinId, DestPath).GetParent());
					}
				}
				else
				{
					SrcPath.Add(*Property->GetName());
					if (FNiagaraTypeDefinition::IsScalarDefinition(PropType))
					{
						DestPath.Add(TEXT("Value"));
					}
					FGuid PropertyGuid = FStructureEditorUtils::GetGuidForProperty(Property);
					Connections.Add(FNiagaraConvertConnection(ConnectPin->PinId, SrcPath, NewPin->PinId, DestPath, FGuid(), PropertyGuid));
					if (DestPath.Num())
					{
						AddExpandedRecord(FNiagaraConvertPinRecord(NewPin->PinId, DestPath).GetParent());
					}
					if (SrcPath.Num())
					{
						AddExpandedRecord(FNiagaraConvertPinRecord(ConnectPin->PinId, SrcPath).GetParent());
					}
				}
			}
		}
	}
	else
	{
		check(FromPin);
		check(OppositeDir == EGPD_Input);
		static FNiagaraTypeDefinition SwizTypes[4] =
		{
			FNiagaraTypeDefinition::GetFloatDef(),
			FNiagaraTypeDefinition::GetVec2Def(),
			FNiagaraTypeDefinition::GetVec3Def(),
			FNiagaraTypeDefinition::GetVec4Def()
		};
		static FName SwizComponents[4] =
		{
			TEXT("X"),
			TEXT("Y"),
			TEXT("Z"),
			TEXT("W")
		};

		// TypeDef won't be initialized for swizzles yet
		TypeDef = Schema->PinToTypeDefinition(FromPin);

		UEdGraphPin* ConnectPin = RequestNewTypedPin(OppositeDir, TypeDef);
		check(ConnectPin);
		ConnectPin->MakeLinkTo(FromPin);
		
		check(AutowireSwizzle.Len() <= 4 && AutowireSwizzle.Len() > 0);
		FNiagaraTypeDefinition SwizType = SwizTypes[AutowireSwizzle.Len() - 1];
		UEdGraphPin* NewPin = RequestNewTypedPin(EGPD_Output, SwizType, *SwizType.GetNameText().ToString());

		TArray<FName> SrcPath;
		TArray<FName> DestPath;
		for (int32 i = 0; i < AutowireSwizzle.Len(); ++i)
		{
			TCHAR Char = AutowireSwizzle[i];
			FString CharStr = FString(1, &Char);
			SrcPath.Empty(SrcPath.Num());
			DestPath.Empty(DestPath.Num());

			SrcPath.Add(*CharStr);
			DestPath.Add(FNiagaraTypeDefinition::IsScalarDefinition(SwizType) ? TEXT("Value") : SwizComponents[i]);
			Connections.Add(FNiagaraConvertConnection(ConnectPin->PinId, SrcPath, NewPin->PinId, DestPath));
			if (DestPath.Num())
			{
				AddExpandedRecord(FNiagaraConvertPinRecord(NewPin->PinId, DestPath).GetParent());
			}

			if (SrcPath.Num())
			{
				AddExpandedRecord(FNiagaraConvertPinRecord(ConnectPin->PinId, SrcPath).GetParent());
			}
		}
	}

	MarkNodeRequiresSynchronization(__FUNCTION__, true);
	//GetGraph()->NotifyGraphChanged();
}

FText UNiagaraNodeConvert::GetNodeTitle(ENodeTitleType::Type TitleType)const
{
	if (!AutowireSwizzle.IsEmpty())
	{
		return FText::FromString(AutowireSwizzle);
	}
	else if (AutowireMakeType.IsValid())
	{
		return FText::Format(LOCTEXT("MakeTitle", "Make {0}"), AutowireMakeType.GetNameText());
	}
	else if (AutowireBreakType.IsValid())
	{
		return FText::Format(LOCTEXT("BreakTitle", "Break {0}"), AutowireBreakType.GetNameText());
	}
	else
	{
		FPinCollectorArray InPins;
		FPinCollectorArray OutPins;
		GetInputPins(InPins);
		GetOutputPins(OutPins);
		if (InPins.Num() == 2 && OutPins.Num() == 2)
		{
			//We are converting one pin type directly to another so we can have a nice name.
			const UEdGraphSchema_Niagara* Schema = CastChecked<UEdGraphSchema_Niagara>(GetSchema());
			check(Schema);
			FNiagaraTypeDefinition AType = Schema->PinToTypeDefinition(InPins[0]);
			FNiagaraTypeDefinition BType = Schema->PinToTypeDefinition(OutPins[0]);
			return FText::Format(LOCTEXT("SpecificConvertTitle", "{0} -> {1}"), AType.GetNameText(), BType.GetNameText());
		}
		else
		{
			return LOCTEXT("DefaultTitle", "Convert");
		}

	}
}

TArray<FNiagaraConvertConnection>& UNiagaraNodeConvert::GetConnections()
{
	return Connections;
}

void UNiagaraNodeConvert::OnPinRemoved(UEdGraphPin* PinToRemove)
{
	TSet<FGuid> TypePinIds;
	for (UEdGraphPin* Pin : GetAllPins())
	{
		TypePinIds.Add(Pin->PinId);
	}

	auto RemovePredicate = [&](const FNiagaraConvertConnection& Connection)
	{
		return TypePinIds.Contains(Connection.SourcePinId) == false || TypePinIds.Contains(Connection.DestinationPinId) == false;
	};

	Connections.RemoveAll(RemovePredicate);
}

void UNiagaraNodeConvert::InitAsSwizzle(FString Swiz)
{
	AutowireSwizzle = Swiz;
}

void UNiagaraNodeConvert::InitAsMake(FNiagaraTypeDefinition Type)
{
	AutowireMakeType = Type;
}

void UNiagaraNodeConvert::InitAsBreak(FNiagaraTypeDefinition Type)
{
	AutowireBreakType = Type;
}

bool UNiagaraNodeConvert::InitConversion(UEdGraphPin* FromPin, UEdGraphPin* ToPin)
{
	const UEdGraphSchema_Niagara* Schema = CastChecked<UEdGraphSchema_Niagara>(GetSchema());
	check(Schema);
	FNiagaraTypeDefinition FromType = Schema->PinToTypeDefinition(FromPin);
	FNiagaraTypeDefinition ToType = Schema->PinToTypeDefinition(ToPin);

	//Can only convert normal struct types.
	if (!FromType.IsValid() || !ToType.IsValid() || FromType.GetClass() || ToType.GetClass())
	{
		return false;
	}

	UEdGraphPin* ConnectFromPin = RequestNewTypedPin(EGPD_Input, FromType);
	FromPin->MakeLinkTo(ConnectFromPin);
	UEdGraphPin* ConnectToPin = RequestNewTypedPin(EGPD_Output, ToType);
	// Before we connect our new link, make sure that the old ones are gone.
	ToPin->BreakAllPinLinks();
	ToPin->MakeLinkTo(ConnectToPin);
	check(ConnectFromPin);
	check(ConnectToPin);

	TArray<FName> SrcPath;
	TArray<FName> DestPath;
	TFieldIterator<FProperty> FromPropertyIt(FromType.GetScriptStruct(), EFieldIteratorFlags::IncludeSuper);
	TFieldIterator<FProperty> ToPropertyIt(ToType.GetScriptStruct(), EFieldIteratorFlags::IncludeSuper);

	TFieldIterator<FProperty> NextFromPropertyIt(FromType.GetScriptStruct(), EFieldIteratorFlags::IncludeSuper);
	while (FromPropertyIt && ToPropertyIt)
	{
		FProperty* FromProp = *FromPropertyIt;
		FProperty* ToProp = *ToPropertyIt;
		if (NextFromPropertyIt)
		{
			++NextFromPropertyIt;
		}

		FNiagaraTypeDefinition FromPropType = Schema->GetTypeDefForProperty(FromProp);
		FNiagaraTypeDefinition ToPropType = Schema->GetTypeDefForProperty(ToProp);
		SrcPath.Empty();
		DestPath.Empty();
		if (FNiagaraTypeDefinition::TypesAreAssignable(FromPropType, ToPropType) || FNiagaraTypeDefinition::IsLossyConversion(FromPropType, ToPropType))
		{
			SrcPath.Add(*FromProp->GetName());
			DestPath.Add(*ToProp->GetName());
			Connections.Add(FNiagaraConvertConnection(ConnectFromPin->PinId, SrcPath, ConnectToPin->PinId, DestPath));

			if (SrcPath.Num())
			{
				AddExpandedRecord(FNiagaraConvertPinRecord(ConnectFromPin->PinId, SrcPath).GetParent());
			}

			if (DestPath.Num())
			{
				AddExpandedRecord(FNiagaraConvertPinRecord(ConnectToPin->PinId, DestPath).GetParent());
			}
		}
			
		//If there is no next From property, just keep with the same one and set it to all future To properties.
		if (NextFromPropertyIt)
		{
			++FromPropertyIt;
		}		

		++ToPropertyIt;
	}

	return Connections.Num() > 0;
}


bool UNiagaraNodeConvert::IsWiringShown() const
{
	return bIsWiringShown;
}

void UNiagaraNodeConvert::SetWiringShown(bool bInShown)
{
	bIsWiringShown = bInShown;
}

void UNiagaraNodeConvert::RemoveExpandedRecord(const FNiagaraConvertPinRecord& InRecord)
{
	if (HasExpandedRecord(InRecord) == true)
	{
		FScopedTransaction ConnectTransaction(NSLOCTEXT("NiagaraConvert", "ConvertNodeCollpaseTransaction", "Collapse node."));
		Modify();
		ExpandedItems.Remove(InRecord);
	}
}


bool UNiagaraNodeConvert::HasExpandedRecord(const FNiagaraConvertPinRecord& InRecord)
{
	for (const FNiagaraConvertPinRecord& ExpandedRecord : ExpandedItems)
	{
		if (ExpandedRecord.PinId == InRecord.PinId && ExpandedRecord.Path == InRecord.Path)
		{
			return true;
		}
	}
	return false;
}

void UNiagaraNodeConvert::AddExpandedRecord(const FNiagaraConvertPinRecord& InRecord)
{
	if (HasExpandedRecord(InRecord) == false)
	{
		Modify();
		FScopedTransaction ConnectTransaction(NSLOCTEXT("NiagaraConvert", "ConvertNodeExpandedTransaction", "Expand node."));
		ExpandedItems.AddUnique(InRecord);
	}
}

bool operator ==(const FNiagaraConvertPinRecord & A, const FNiagaraConvertPinRecord & B)
{
	return (A.PinId == B.PinId && A.Path == B.Path);
}

#undef LOCTEXT_NAMESPACE<|MERGE_RESOLUTION|>--- conflicted
+++ resolved
@@ -6,10 +6,7 @@
 #include "SNiagaraGraphNodeConvert.h"
 #include "NiagaraHlslTranslator.h"
 #include "UObject/UnrealType.h"
-<<<<<<< HEAD
-=======
 #include "Kismet2/StructureEditorUtils.h"
->>>>>>> 6bbb88c8
 
 #include "ScopedTransaction.h"
 
@@ -111,15 +108,9 @@
 
 			const FStructProperty* StructProperty = CastField<FStructProperty>(Property);
 
-<<<<<<< HEAD
-			if (StructProperty != nullptr)
-			{
-				CreateEntries(Schema, InPinId, InPin, StructProperty->Struct, OutEntries[Index].Children);				
-=======
 			 if (StructProperty != nullptr)
 			{
 				CreateEntries(Schema, InPinId, InPin, FNiagaraTypeHelper::FindNiagaraFriendlyTopLevelStruct(StructProperty->Struct, ENiagaraStructConversion::UserFacing), OutEntries[Index].Children);
->>>>>>> 6bbb88c8
 			}
 		}
 	}
@@ -226,9 +217,6 @@
 	return SrcName + TEXT(" to ") + DestName;
 }
 
-<<<<<<< HEAD
-void UNiagaraNodeConvert::AutowireNewNode(UEdGraphPin* FromPin)
-=======
 namespace FNiagaraConvertRefreshHelpers
 {
 	// Helper function to reduce book-keeping around searching by predicate
@@ -350,7 +338,6 @@
 
 
 bool UNiagaraNodeConvert::RefreshFromExternalChanges()
->>>>>>> 6bbb88c8
 {
 	bool bHasChanged = false;
 
