--- conflicted
+++ resolved
@@ -498,19 +498,11 @@
 				break;
 			}
 		}
-<<<<<<< HEAD
 	}
 	else
 	{
 		bHasChanged = true;
 	}
-=======
-	}
-	else
-	{
-		bHasChanged = true;
-	}
->>>>>>> 4af6daef
 
 	// There are changes to the underlying struct that may not impact the connections stored, so we have no way of testing when a visual refresh is necessary.
 	// So assume the UI always needs to be refreshed if this function is called, since the user is triggering a node refresh explicitly.
