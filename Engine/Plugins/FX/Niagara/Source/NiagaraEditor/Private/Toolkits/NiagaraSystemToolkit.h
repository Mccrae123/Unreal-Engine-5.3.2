--- conflicted
+++ resolved
@@ -98,7 +98,8 @@
 
 	TSharedPtr<FNiagaraSystemViewModel> GetSystemViewModel();
 	TSharedPtr<FNiagaraSystemGraphSelectionViewModel> GetSystemGraphSelectionViewModel();
-<<<<<<< HEAD
+
+	TSharedPtr<FNiagaraSimCacheViewModel> GetSimCacheViewModel();
 	
 	// @todo This is a hack for now until we reconcile the default toolbar with application modes [duplicated from counterpart in Blueprint Editor]
 	void RegisterToolbarTab(const TSharedRef<class FTabManager>& TabManager);
@@ -128,39 +129,6 @@
 
 	FAssetData GetEditedAsset() const; 
 
-=======
-
-	TSharedPtr<FNiagaraSimCacheViewModel> GetSimCacheViewModel();
-	
-	// @todo This is a hack for now until we reconcile the default toolbar with application modes [duplicated from counterpart in Blueprint Editor]
-	void RegisterToolbarTab(const TSharedRef<class FTabManager>& TabManager);
-
-	TSharedPtr<SWidget> GetSystemOverview() const;
-	void SetSystemOverview(const TSharedPtr<SWidget>& SystemOverview);
-	TSharedPtr<SWidget> GetScriptScratchpadManager() const;
-	void SetScriptScratchpad(const TSharedPtr<SWidget>& ScriptScratchpad);
-	TSharedPtr<SWidget> GetVersioningWidget() const { return VersionsWidget; }
-	FText GetVersionButtonLabel() const;
-	TArray<FNiagaraAssetVersion> GetEmitterVersions() const;
-	TSharedRef<SWidget> GenerateVersioningDropdownMenu(TSharedRef<FUICommandList> InCommandList);
-	void SwitchToVersion(FGuid VersionGuid);
-	bool IsVersionSelected(FNiagaraAssetVersion Version) const;
-	FText GetVersionMenuLabel(FNiagaraAssetVersion Version) const;
-
-	void SetScriptScratchpadManager(const TSharedPtr<SWidget>& ScriptScratchpad);
-	
-	/** Mode exposed functions */
-	TSharedRef<SWidget> GenerateCompileMenuContent();
-	TSharedRef<SWidget> GenerateBoundsMenuContent(TSharedRef<FUICommandList> InCommandList);
-	TSharedRef<SWidget> GenerateStatConfigMenuContent(TSharedRef<FUICommandList> InCommandList);
-
-	bool HasEmitter() const { return SystemToolkitMode == ESystemToolkitMode::Emitter && Emitter != nullptr; }
-
-	bool HasSystem() const { return SystemToolkitMode == ESystemToolkitMode::System && System != nullptr; }
-
-	FAssetData GetEditedAsset() const; 
-
->>>>>>> 4af6daef
 	const TArray<UObject*>& GetObjectsBeingEdited() const;
 
 	
@@ -190,13 +158,10 @@
 	void ToggleDrawOption(int32 Element);
 	bool IsDrawOptionEnabled(int32 Element) const;
 
-<<<<<<< HEAD
-=======
 	bool CanShowEmitterBounds() const;
 	bool IsShowEmitterBounds(TSharedRef<FNiagaraEmitterHandleViewModel> EmitterViewModel) const;
 	void ToggleShowEmitterBounds(TSharedRef<FNiagaraEmitterHandleViewModel> EmitterViewModel);
 
->>>>>>> 4af6daef
 	void OpenDebugHUD();
 	void OpenDebugOutliner();
 	void OpenAttributeSpreadsheet();
@@ -247,21 +212,13 @@
 private:
 
 	/** The System being edited in system mode, or the placeholder system being edited in emitter mode. */
-<<<<<<< HEAD
-	UNiagaraSystem* System = nullptr;
-=======
 	TObjectPtr<UNiagaraSystem> System = nullptr;
->>>>>>> 4af6daef
 
 	/** The emitter being edited in emitter mode, or null when editing in system mode. Note that we are NOT using the FVersionedEmitter here, because this is the full asset. The version being edited is defined by the emitter view model. */
 	UNiagaraEmitter* Emitter = nullptr;
 
 	/** Temp object to hold version data being edited in the versioning widget's property editor. */
-<<<<<<< HEAD
-	UNiagaraVersionMetaData* VersionMetadata = nullptr;
-=======
 	TObjectPtr<UNiagaraVersionMetaData> VersionMetadata = nullptr;
->>>>>>> 4af6daef
 
 	/** The value of the emitter change id from the last time it was in sync with the original emitter. */
 	FGuid LastSyncedEmitterChangeId;
