// Copyright Epic Games, Inc. All Rights Reserved.

#include "NiagaraScriptToolkit.h"

#include "BusyCursor.h"
#include "DetailLayoutBuilder.h"
#include "Editor.h"
#include "NiagaraEditorCommands.h"
#include "NiagaraEditorModule.h"
#include "NiagaraEditorStyle.h"
#include "NiagaraEditorUtilities.h"
#include "NiagaraEmitter.h"
#include "NiagaraGraph.h"
#include "NiagaraMessageLogViewModel.h"
#include "NiagaraNode.h"
#include "NiagaraNodeOutput.h"
#include "NiagaraObjectSelection.h"
#include "NiagaraScript.h"
#include "NiagaraScriptGraphViewModel.h"
#include "NiagaraScriptInputCollectionViewModel.h"
#include "Widgets/SNiagaraParameterDefinitionsPanel.h"
#include "NiagaraScriptSource.h"
#include "NiagaraStandaloneScriptViewModel.h"
#include "NiagaraSystem.h"
#include "NiagaraVersionMetaData.h"
#include "PropertyEditorModule.h"
#include "SGraphActionMenu.h"
#include "SNiagaraScriptVersionWidget.h"
#include "AssetTypeActions/AssetTypeActions_NiagaraScript.h"
#include "Developer/MessageLog/Public/IMessageLogListing.h"
#include "Developer/MessageLog/Public/MessageLogInitializationOptions.h"
#include "Developer/MessageLog/Public/MessageLogModule.h"
#include "Engine/Selection.h"
#include "Framework/MultiBox/MultiBoxBuilder.h"
#include "Misc/FeedbackContext.h"
#include "Misc/MessageDialog.h"
#include "Modules/ModuleManager.h"
#include "UObject/Package.h"
#include "UObject/UObjectIterator.h"
#include "ViewModels/NiagaraParameterPanelViewModel.h"
#include "ViewModels/NiagaraScriptViewModel.h"
#include "Widgets/SNiagaraParameterMapView.h"
#include "Widgets/SNiagaraParameterPanel.h"
#include "Widgets/SNiagaraScriptGraph.h"
#include "Widgets/SNiagaraSelectedObjectsDetails.h"
#include "Widgets/Docking/SDockTab.h"
#include "ViewModels/NiagaraParameterDefinitionsPanelViewModel.h"

#define LOCTEXT_NAMESPACE "NiagaraScriptToolkit"

DECLARE_CYCLE_STAT(TEXT("Niagara - ScriptToolkit - OnApply"), STAT_NiagaraEditor_ScriptToolkit_OnApply, STATGROUP_NiagaraEditor);

const FName FNiagaraScriptToolkit::NodeGraphTabId(TEXT("NiagaraEditor_NodeGraph")); 
const FName FNiagaraScriptToolkit::ScriptDetailsTabId(TEXT("NiagaraEditor_ScriptDetails"));
const FName FNiagaraScriptToolkit::SelectedDetailsTabId(TEXT("NiagaraEditor_SelectedDetails"));
const FName FNiagaraScriptToolkit::ParametersTabId(TEXT("NiagaraEditor_Parameters"));
const FName FNiagaraScriptToolkit::ParametersTabId2(TEXT("NiagaraEditor_Paramters2"));
const FName FNiagaraScriptToolkit::ParameterDefinitionsTabId(TEXT("NiagaraEditor_ParameterDefinitions"));
const FName FNiagaraScriptToolkit::StatsTabId(TEXT("NiagaraEditor_Stats"));
const FName FNiagaraScriptToolkit::MessageLogTabID(TEXT("NiagaraEditor_MessageLog"));
const FName FNiagaraScriptToolkit::VersioningTabID(TEXT("NiagaraEditor_Versioning"));

FNiagaraScriptToolkit::FNiagaraScriptToolkit()
{
}

FNiagaraScriptToolkit::~FNiagaraScriptToolkit()
{
	// Cleanup viewmodels that use the script viewmodel before cleaning up the script viewmodel itself.
	if (ParameterPanelViewModel.IsValid())
	{
		ParameterPanelViewModel->Cleanup();
	}
	if (ParameterDefinitionsPanelViewModel.IsValid())
	{
		ParameterDefinitionsPanelViewModel->Cleanup();
	}

	EditedNiagaraScript.Script->OnVMScriptCompiled().RemoveAll(this);
	ScriptViewModel->GetGraphViewModel()->GetGraph()->RemoveOnGraphNeedsRecompileHandler(OnEditedScriptGraphChangedHandle);

	FNiagaraEditorModule& NiagaraEditorModule = FModuleManager::LoadModuleChecked<FNiagaraEditorModule>("NiagaraEditor");
	NiagaraEditorModule.GetOnScriptToolkitsShouldFocusGraphElement().RemoveAll(this);
}

void FNiagaraScriptToolkit::RegisterTabSpawners(const TSharedRef<class FTabManager>& InTabManager)
{
	WorkspaceMenuCategory = InTabManager->AddLocalWorkspaceMenuCategory(LOCTEXT("WorkspaceMenu_NiagaraEditor", "Niagara"));

	FAssetEditorToolkit::RegisterTabSpawners(InTabManager);
	
	TSharedRef<FWorkspaceItem> WorkspaceMenuCategoryRef = WorkspaceMenuCategory.ToSharedRef();

	InTabManager->RegisterTabSpawner(NodeGraphTabId, FOnSpawnTab::CreateSP(this, &FNiagaraScriptToolkit::SpawnTabNodeGraph))
		.SetDisplayName( LOCTEXT("NodeGraph", "Node Graph") )
		.SetGroup(WorkspaceMenuCategoryRef); 

	InTabManager->RegisterTabSpawner(ScriptDetailsTabId, FOnSpawnTab::CreateSP(this, &FNiagaraScriptToolkit::SpawnTabScriptDetails))
		.SetDisplayName(LOCTEXT("ScriptDetailsTab", "Script Details"))
		.SetGroup(WorkspaceMenuCategoryRef)
		.SetIcon(FSlateIcon(FEditorStyle::GetStyleSetName(), "LevelEditor.Tabs.Details"));

	InTabManager->RegisterTabSpawner(SelectedDetailsTabId, FOnSpawnTab::CreateSP(this, &FNiagaraScriptToolkit::SpawnTabSelectedDetails))
		.SetDisplayName(LOCTEXT("SelectedDetailsTab", "Selected Details"))
		.SetGroup(WorkspaceMenuCategoryRef)
		.SetIcon(FSlateIcon(FEditorStyle::GetStyleSetName(), "LevelEditor.Tabs.Details"));

	InTabManager->RegisterTabSpawner(ParametersTabId, FOnSpawnTab::CreateSP(this, &FNiagaraScriptToolkit::SpawnTabScriptParameters))
		.SetDisplayName(LOCTEXT("ParametersTab", "Parameters"))
		.SetGroup(WorkspaceMenuCategoryRef);

	InTabManager->RegisterTabSpawner(ParametersTabId2, FOnSpawnTab::CreateSP(this, &FNiagaraScriptToolkit::SpawnTabScriptParameters2)) //@todo(ng) remove this
		.SetDisplayName(LOCTEXT("ParametersTab2", "Legacy Parameters"))
		.SetGroup(WorkspaceMenuCategoryRef);
		
	//@todo(ng) disable parameter definitions panel pending bug fixes
// 	InTabManager->RegisterTabSpawner(ParameterDefinitionsTabId, FOnSpawnTab::CreateSP(this, &FNiagaraScriptToolkit::SpawnTabParameterDefinitions))
// 		.SetDisplayName(LOCTEXT("ParameterDefinitions", "Parameter Definitions"))
// 		.SetGroup(WorkspaceMenuCategoryRef);

	InTabManager->RegisterTabSpawner(StatsTabId, FOnSpawnTab::CreateSP(this, &FNiagaraScriptToolkit::SpawnTabStats))
		.SetDisplayName(LOCTEXT("StatsTab", "Stats"))
		.SetGroup(WorkspaceMenuCategoryRef)
		.SetIcon(FSlateIcon(FEditorStyle::GetStyleSetName(), "LevelEditor.Tabs.Details"));

	InTabManager->RegisterTabSpawner(MessageLogTabID, FOnSpawnTab::CreateSP(this, &FNiagaraScriptToolkit::SpawnTabMessageLog))
		.SetDisplayName(LOCTEXT("NiagaraMessageLogTab", "Niagara Message Log"))
		.SetGroup(WorkspaceMenuCategoryRef);

	InTabManager->RegisterTabSpawner(VersioningTabID, FOnSpawnTab::CreateSP(this, &FNiagaraScriptToolkit::SpawnTabVersioning))
        .SetDisplayName(LOCTEXT("VersioningTab", "Versioning"))
        .SetGroup(WorkspaceMenuCategoryRef);
}

void FNiagaraScriptToolkit::UnregisterTabSpawners(const TSharedRef<class FTabManager>& InTabManager)
{
	FAssetEditorToolkit::UnregisterTabSpawners(InTabManager);

	InTabManager->UnregisterTabSpawner(NodeGraphTabId);
	InTabManager->UnregisterTabSpawner(ScriptDetailsTabId);
	InTabManager->UnregisterTabSpawner(SelectedDetailsTabId);
	InTabManager->UnregisterTabSpawner(ParametersTabId);
	InTabManager->UnregisterTabSpawner(ParametersTabId2);
	//@todo(ng) disable parameter definitions panel pending bug fixes
	//InTabManager->UnregisterTabSpawner(ParameterDefinitionsTabId);
	InTabManager->UnregisterTabSpawner(StatsTabId);
	InTabManager->UnregisterTabSpawner(VersioningTabID);
}

FText FNiagaraScriptToolkit::GetGraphEditorDisplayName() const
{
	// Determine display name for panel heading based on asset usage type
	FText DisplayName = LOCTEXT("NiagaraScriptDisplayName", "Niagara Script");
	if (EditedNiagaraScript.Script->GetUsage() == ENiagaraScriptUsage::Function)
	{
		DisplayName = FAssetTypeActions_NiagaraScriptFunctions::GetFormattedName();
	}
	else if (EditedNiagaraScript.Script->GetUsage() == ENiagaraScriptUsage::Module)
	{
		DisplayName = FAssetTypeActions_NiagaraScriptModules::GetFormattedName();
	}
	else if (EditedNiagaraScript.Script->GetUsage() == ENiagaraScriptUsage::DynamicInput)
	{
		DisplayName = FAssetTypeActions_NiagaraScriptDynamicInputs::GetFormattedName();
	}

	FVersionedNiagaraScriptData* ScriptData = EditedNiagaraScript.Script->GetScriptData(EditedNiagaraScript.Version);
	if (EditedNiagaraScript.Script->IsVersioningEnabled() && ScriptData)
	{
		DisplayName = FText::Format(FText::FromString("{0} - Version {1}.{2}"), DisplayName, ScriptData->Version.MajorVersion, ScriptData->Version.MinorVersion);
	}
	return DisplayName;
}

void FNiagaraScriptToolkit::Initialize( const EToolkitMode::Type Mode, const TSharedPtr< class IToolkitHost >& InitToolkitHost, UNiagaraScript* InputScript )
{
	check(InputScript != NULL);
	FGuid ScriptVersion = InputScript->IsVersioningEnabled() && InputScript->VersionToOpenInEditor.IsValid() ? InputScript->VersionToOpenInEditor : InputScript->GetExposedVersion().VersionGuid;
	OriginalNiagaraScript.Script = InputScript;
	OriginalNiagaraScript.Version = ScriptVersion;
<<<<<<< HEAD
	ResetLoaders(GetTransientPackage()); // Make sure that we're not going to get invalid version number linkers into the package we are going into. 
	GetTransientPackage()->LinkerCustomVersion.Empty();
=======
	// No need to reset loader or versioning on the transient package, there should never be any set
>>>>>>> 6bbb88c8
	EditedNiagaraScript.Script = (UNiagaraScript*)StaticDuplicateObject(InputScript, GetTransientPackage(), NAME_None, ~RF_Standalone, UNiagaraScript::StaticClass());
	EditedNiagaraScript.Script->OnVMScriptCompiled().AddSP(this, &FNiagaraScriptToolkit::OnVMScriptCompiled);
	EditedNiagaraScript.Version = ScriptVersion;
	bEditedScriptHasPendingChanges = false;

	const FGuid MessageLogGuidKey = FGuid::NewGuid();
	NiagaraMessageLogViewModel = MakeShared<FNiagaraMessageLogViewModel>(GetNiagaraScriptMessageLogName(EditedNiagaraScript), MessageLogGuidKey, NiagaraMessageLog);

	bool bIsForDataProcessingOnly = false;
	ScriptViewModel = MakeShareable(new FNiagaraStandaloneScriptViewModel(GetGraphEditorDisplayName(), ENiagaraParameterEditMode::EditAll, NiagaraMessageLogViewModel, MessageLogGuidKey, bIsForDataProcessingOnly));
	ScriptViewModel->Initialize(EditedNiagaraScript, OriginalNiagaraScript);

	ParameterPanelViewModel = MakeShareable(new FNiagaraScriptToolkitParameterPanelViewModel(ScriptViewModel));
	ParameterDefinitionsPanelViewModel = MakeShareable(new FNiagaraScriptToolkitParameterDefinitionsPanelViewModel(ScriptViewModel));

	FScriptToolkitUIContext UIContext = FScriptToolkitUIContext(
		FSimpleDelegate::CreateSP(ParameterPanelViewModel.ToSharedRef(), &INiagaraImmutableParameterPanelViewModel::Refresh),
		FSimpleDelegate::CreateSP(ParameterDefinitionsPanelViewModel.ToSharedRef(), &INiagaraImmutableParameterPanelViewModel::Refresh),
		FSimpleDelegate::CreateRaw(this, &FNiagaraScriptToolkit::RefreshDetailsPanel)
	);
	ParameterPanelViewModel->Init(UIContext);
	ParameterDefinitionsPanelViewModel->Init(UIContext);

	OnEditedScriptGraphChangedHandle = ScriptViewModel->GetGraphViewModel()->GetGraph()->AddOnGraphNeedsRecompileHandler(
		FOnGraphChanged::FDelegate::CreateRaw(this, &FNiagaraScriptToolkit::OnEditedScriptGraphChanged));

	DetailsScriptSelection = MakeShareable(new FNiagaraObjectSelection());
	DetailsScriptSelection->SetSelectedObject(EditedNiagaraScript.Script, &EditedNiagaraScript.Version);

 	FMessageLogModule& MessageLogModule = FModuleManager::LoadModuleChecked<FMessageLogModule>("MessageLog"); //@todo(message manager) remove stats listing
 	FMessageLogInitializationOptions LogOptions;
 	// Show Pages so that user is never allowed to clear log messages
	LogOptions.bShowPages = false;
	LogOptions.bShowFilters = false;
	LogOptions.bAllowClear = false;
	LogOptions.MaxPageCount = 1;
	StatsListing = MessageLogModule.CreateLogListing("MaterialEditorStats", LogOptions);
	Stats = MessageLogModule.CreateLogListingWidget(StatsListing.ToSharedRef());

	VersionMetadata = NewObject<UNiagaraVersionMetaData>(InputScript, "VersionMetadata", RF_Transient);
	SAssignNew(VersionsWidget, SNiagaraScriptVersionWidget, EditedNiagaraScript.Script, VersionMetadata)
		.OnChangeToVersion(this, &FNiagaraScriptToolkit::SwitchToVersion)
		.OnVersionDataChanged_Lambda([this]()
		{
			bEditedScriptHasPendingChanges = true;
	        if (UNiagaraScriptSource* ScriptSource = Cast<UNiagaraScriptSource>(EditedNiagaraScript.Script->GetSource(EditedNiagaraScript.Version)))
	        {
	            ScriptSource->NodeGraph->NotifyGraphChanged();
	        }
		});

<<<<<<< HEAD
	TSharedRef<FTabManager::FLayout> StandaloneDefaultLayout = FTabManager::NewLayout("Standalone_Niagara_Layout_v11")
=======
	TSharedRef<FTabManager::FLayout> StandaloneDefaultLayout = FTabManager::NewLayout("Standalone_Niagara_Layout_v12")
>>>>>>> 6bbb88c8
	->AddArea
	(
		FTabManager::NewPrimaryArea()->SetOrientation(Orient_Vertical)
		->Split
		(
			FTabManager::NewSplitter()->SetOrientation(Orient_Horizontal)->SetSizeCoefficient(0.9f)
			->Split
			(
				FTabManager::NewSplitter()->SetOrientation(Orient_Vertical)
				->SetSizeCoefficient(0.15f)
				->Split
				(
					FTabManager::NewStack()
					->SetSizeCoefficient(0.5f)
					->AddTab(ScriptDetailsTabId, ETabState::OpenedTab)
					->SetForegroundTab(ScriptDetailsTabId)
				)
				->Split
				(
					FTabManager::NewStack()
					->SetSizeCoefficient(0.4f)
					->AddTab(ParametersTabId, ETabState::OpenedTab)
					->SetForegroundTab(ParametersTabId)
				)
				->Split
				(
					FTabManager::NewStack()
					->SetSizeCoefficient(0.1f)
					->AddTab(StatsTabId, ETabState::OpenedTab)
				)
			)
			->Split
			(
				FTabManager::NewSplitter()->SetOrientation(Orient_Vertical)->SetSizeCoefficient(0.8f)
				->Split
				(
				FTabManager::NewStack()
				->SetSizeCoefficient(0.7f)
				->AddTab(NodeGraphTabId, ETabState::OpenedTab)
				)
				->Split
				(
				FTabManager::NewStack()
				->SetSizeCoefficient(0.2f)
				->AddTab(MessageLogTabID, ETabState::OpenedTab)
				)
			)
			->Split
			(
				FTabManager::NewStack()
				->SetSizeCoefficient(0.15f)
				->AddTab(SelectedDetailsTabId, ETabState::OpenedTab)
			)
		)
	);

	const bool bCreateDefaultStandaloneMenu = true;
	const bool bCreateDefaultToolbar = true;
	FAssetEditorToolkit::InitAssetEditor( Mode, InitToolkitHost, FNiagaraEditorModule::NiagaraEditorAppIdentifier, StandaloneDefaultLayout, bCreateDefaultStandaloneMenu, bCreateDefaultToolbar, InputScript );

	FNiagaraEditorModule& NiagaraEditorModule = FModuleManager::LoadModuleChecked<FNiagaraEditorModule>( "NiagaraEditor" );
	AddMenuExtender(NiagaraEditorModule.GetMenuExtensibilityManager()->GetAllExtenders(GetToolkitCommands(), GetEditingObjects()));
	NiagaraEditorModule.GetOnScriptToolkitsShouldFocusGraphElement().AddSP(this, &FNiagaraScriptToolkit::FocusGraphElementIfSameScriptID);

	SetupCommands();
	ExtendToolbar();
	RegenerateMenusAndToolbars();
	
	UpdateModuleStats();

	// @todo toolkit world centric editing
	/*// Setup our tool's layout
	if( IsWorldCentricAssetEditor() )
	{
		const FString TabInitializationPayload(TEXT(""));		// NOTE: Payload not currently used for table properties
		SpawnToolkitTab( NodeGraphTabId, TabInitializationPayload, EToolkitTabSpot::Details );
	}*/

	bChangesDiscarded = false;

	GEditor->RegisterForUndo(this);
}

void FNiagaraScriptToolkit::InitViewWithVersionedData()
{
	// remove old listeners
	ScriptViewModel->GetGraphViewModel()->GetGraph()->RemoveOnGraphNeedsRecompileHandler(OnEditedScriptGraphChangedHandle);

	// reinitialize the ui with the new version data
	const FSimpleDelegate RefreshParameterPanelDelegate = ParameterPanelViewModel.IsValid() ? FSimpleDelegate::CreateSP(ParameterPanelViewModel.ToSharedRef(), &INiagaraImmutableParameterPanelViewModel::Refresh) : FSimpleDelegate();
	const FSimpleDelegate RefreshParameterDefinitionsPanelDelegate = ParameterDefinitionsPanelViewModel.IsValid() ? FSimpleDelegate::CreateSP(ParameterDefinitionsPanelViewModel.ToSharedRef(), &INiagaraImmutableParameterPanelViewModel::Refresh) : FSimpleDelegate();
	const FSimpleDelegate RefreshDetailsPanelDelegate = FSimpleDelegate::CreateRaw(this, &FNiagaraScriptToolkit::RefreshDetailsPanel);
	FScriptToolkitUIContext UIContext = FScriptToolkitUIContext(
		RefreshParameterPanelDelegate,
		RefreshParameterDefinitionsPanelDelegate,
		RefreshDetailsPanelDelegate
	);

	ScriptViewModel->Initialize(EditedNiagaraScript, OriginalNiagaraScript);
	ScriptViewModel->GetGraphViewModel()->SetDisplayName(GetGraphEditorDisplayName());
	if (ParameterPanelViewModel)
	{
		ParameterPanelViewModel->Init(UIContext);
		ParameterPanelViewModel->RefreshNextTick();
	}
	if (ParameterDefinitionsPanelViewModel)
	{
		ParameterDefinitionsPanelViewModel->Init(UIContext);
		ParameterDefinitionsPanelViewModel->RefreshNextTick();
	}
	DetailsScriptSelection->SetSelectedObject(EditedNiagaraScript.Script, &EditedNiagaraScript.Version);
	if (NiagaraScriptGraphWidget)
	{
		NiagaraScriptGraphWidget->UpdateViewModel(ScriptViewModel->GetGraphViewModel());
		NiagaraScriptGraphWidget->RecreateGraphWidget();
	}
	if (DetailsView)
	{
		DetailsView->SetObjects(DetailsScriptSelection->GetSelectedObjects().Array(), true);
	}

	// add listeners
	OnEditedScriptGraphChangedHandle = ScriptViewModel->GetGraphViewModel()->GetGraph()->AddOnGraphNeedsRecompileHandler(
        FOnGraphChanged::FDelegate::CreateRaw(this, &FNiagaraScriptToolkit::OnEditedScriptGraphChanged));

	RegenerateMenusAndToolbars();	
	UpdateModuleStats();
}

FName FNiagaraScriptToolkit::GetToolkitFName() const
{
	return FName("Niagara");
}

FText FNiagaraScriptToolkit::GetBaseToolkitName() const
{
	return LOCTEXT("AppLabel", "Niagara");
}

FString FNiagaraScriptToolkit::GetWorldCentricTabPrefix() const
{
	return LOCTEXT("WorldCentricTabPrefix", "Niagara ").ToString();
}


FLinearColor FNiagaraScriptToolkit::GetWorldCentricTabColorScale() const
{
	return FNiagaraEditorModule::WorldCentricTabColorScale;
}

TSharedRef<SDockTab> FNiagaraScriptToolkit::SpawnTabNodeGraph( const FSpawnTabArgs& Args )
{
	checkf(Args.GetTabId().TabType == NodeGraphTabId, TEXT("Wrong tab ID in NiagaraScriptToolkit"));
	checkf(ScriptViewModel.IsValid(), TEXT("NiagaraScriptToolkit - Script editor view model is invalid"));

	return
		SNew(SDockTab)
		[
			SAssignNew(NiagaraScriptGraphWidget, SNiagaraScriptGraph, ScriptViewModel->GetGraphViewModel())
			.GraphTitle(LOCTEXT("SpawnGraphTitle", "Script"))
		];
}

void FNiagaraScriptToolkit::OnEditedScriptPropertyFinishedChanging(const FPropertyChangedEvent& InEvent)
{
	// We need to synchronize the Usage field in the property editor with the actual node
	// in the graph.
	if (InEvent.Property != nullptr && InEvent.Property->GetName().Equals(TEXT("Usage")))
	{
		if (EditedNiagaraScript.Script && EditedNiagaraScript.Script->GetSource(EditedNiagaraScript.Version))
		{
			UNiagaraScriptSource* ScriptSource = Cast<UNiagaraScriptSource>(EditedNiagaraScript.Script->GetSource(EditedNiagaraScript.Version));
			if (ScriptSource != nullptr)
			{
				TArray<UNiagaraNodeOutput*> OutputNodes;
				ScriptSource->NodeGraph->FindOutputNodes(OutputNodes);

				bool bChanged = false;
				for (UNiagaraNodeOutput* Output : OutputNodes)
				{
					if (Output->GetUsage() != EditedNiagaraScript.Script->GetUsage())
					{
						Output->Modify();
						Output->SetUsage(EditedNiagaraScript.Script->GetUsage());
						bChanged = true;
					}
				}

				if (bChanged)
				{
					ScriptSource->NodeGraph->NotifyGraphChanged();
				}
			}
		}
	}

	MarkDirtyWithPendingChanges();
}

void FNiagaraScriptToolkit::OnVMScriptCompiled(UNiagaraScript*, const FGuid&)
{
	UpdateModuleStats();
	if (ParameterPanelViewModel.IsValid())
	{
		ParameterPanelViewModel->Refresh();
	}
	if (SelectedDetailsWidget.IsValid())
	{
		SelectedDetailsWidget->SelectedObjectsChanged();
	}
}

TSharedRef<SDockTab> FNiagaraScriptToolkit::SpawnTabScriptDetails(const FSpawnTabArgs& Args)
{
	checkf(Args.GetTabId().TabType == ScriptDetailsTabId, TEXT("Wrong tab ID in NiagaraScriptToolkit"));
	checkf(ScriptViewModel.IsValid(), TEXT("NiagaraScriptToolkit - Script editor view model is invalid"));

	TWeakPtr<FNiagaraScriptViewModel> ScriptViewModelWeakPtr = ScriptViewModel;

	FPropertyEditorModule& PropertyEditorModule = FModuleManager::GetModuleChecked<FPropertyEditorModule>("PropertyEditor");
<<<<<<< HEAD
	FDetailsViewArgs DetailsViewArgs(false, false, true, FDetailsViewArgs::HideNameArea, true);
=======
	FDetailsViewArgs DetailsViewArgs;
	DetailsViewArgs.NameAreaSettings = FDetailsViewArgs::HideNameArea;
	DetailsViewArgs.bHideSelectionTip = true;
>>>>>>> 6bbb88c8
	DetailsView = PropertyEditorModule.CreateDetailView(DetailsViewArgs);

	DetailsView->OnFinishedChangingProperties().AddRaw(this, &FNiagaraScriptToolkit::OnEditedScriptPropertyFinishedChanging);
	DetailsView->SetObjects(DetailsScriptSelection->GetSelectedObjects().Array());

	return SNew(SDockTab)
		.Label(LOCTEXT("ScriptDetailsTabLabel", "Script Details"))
		.TabColorScale(GetTabColorScale())
		[
			DetailsView.ToSharedRef()
		];
}

TSharedRef<SDockTab> FNiagaraScriptToolkit::SpawnTabSelectedDetails(const FSpawnTabArgs& Args)
{
	checkf(Args.GetTabId().TabType == SelectedDetailsTabId, TEXT("Wrong tab ID in NiagaraScriptToolkit"));
	checkf(ScriptViewModel.IsValid(), TEXT("NiagaraScriptToolkit - Script editor view model is invalid"));

	return SNew(SDockTab)
		.Label(LOCTEXT("SelectedDetailsTabLabel", "Selected Details"))
		.TabColorScale(GetTabColorScale())
		[
			SAssignNew(SelectedDetailsWidget, SNiagaraSelectedObjectsDetails, ScriptViewModel->GetGraphViewModel()->GetNodeSelection(), ScriptViewModel->GetVariableSelection())
		];
}

TSharedRef<SDockTab> FNiagaraScriptToolkit::SpawnTabScriptParameters(const FSpawnTabArgs& Args)
{
	checkf(Args.GetTabId().TabType == ParametersTabId, TEXT("Wrong tab ID in NiagaraScriptToolkit"));

	TSharedRef<SDockTab> SpawnedTab =
		SNew(SDockTab)
		[
			SNew(SNiagaraParameterPanel, ParameterPanelViewModel, GetToolkitCommands())
		];

	return SpawnedTab;
}

TSharedRef<SDockTab> FNiagaraScriptToolkit::SpawnTabScriptParameters2(const FSpawnTabArgs& Args)
{
	checkf(Args.GetTabId().TabType == ParametersTabId2, TEXT("Wrong tab ID in NiagaraScriptToolkit"));

	TArray<TSharedRef<FNiagaraObjectSelection>> Array;
	Array.Push(DetailsScriptSelection.ToSharedRef());
	Array.Push(ScriptViewModel->GetVariableSelection());

	TSharedRef<SDockTab> SpawnedTab =
		SNew(SDockTab)
		[
			SNew(SNiagaraParameterMapView, Array, SNiagaraParameterMapView::EToolkitType::SCRIPT, GetToolkitCommands())
		];

	return SpawnedTab;
}

TSharedRef<SDockTab> FNiagaraScriptToolkit::SpawnTabParameterDefinitions(const FSpawnTabArgs& Args)
{
	checkf(Args.GetTabId().TabType == ParameterDefinitionsTabId, TEXT("Wrong tab ID in NiagaraScriptToolkit"));

	TSharedRef<SDockTab> SpawnedTab =
		SNew(SDockTab)
		[
			SNew(SNiagaraParameterDefinitionsPanel, ParameterDefinitionsPanelViewModel, GetToolkitCommands())
		];

	return SpawnedTab;
}

TSharedRef<SDockTab> FNiagaraScriptToolkit::SpawnTabStats(const FSpawnTabArgs& Args)
{
	check(Args.GetTabId() == StatsTabId);

	TSharedRef<SDockTab> SpawnedTab = SNew(SDockTab)
		.Label(LOCTEXT("ModuleStatsTitle", "Stats"))
		[
			SNew(SBox)
			.AddMetaData<FTagMetaData>(FTagMetaData(TEXT("ModuleStats")))
			[
				Stats.ToSharedRef()
			]
		];

	return SpawnedTab;
}

TSharedRef<SDockTab> FNiagaraScriptToolkit::SpawnTabVersioning(const FSpawnTabArgs& Args)
{
	check(Args.GetTabId() == VersioningTabID);

	TSharedRef<SDockTab> SpawnedTab = SNew(SDockTab)
        .Label(LOCTEXT("ModuleVersioningTitle", "Versioning"))
        [
            SNew(SBox)
            .AddMetaData<FTagMetaData>(FTagMetaData(TEXT("ModuleStats")))
            [
                VersionsWidget.ToSharedRef()
            ]
        ];

	return SpawnedTab;
}

TSharedRef<SDockTab> FNiagaraScriptToolkit::SpawnTabMessageLog(const FSpawnTabArgs& Args)
{
	check(Args.GetTabId().TabType == MessageLogTabID);

	TSharedRef<SDockTab> SpawnedTab = SNew(SDockTab)
		.Label(LOCTEXT("NiagaraMessageLogTitle", "Niagara Log"))
		[
			SNew(SBox)
			.AddMetaData<FTagMetaData>(FTagMetaData(TEXT("NiagaraLog")))
			[
				NiagaraMessageLog.ToSharedRef()
			]
		];

	return SpawnedTab;
}

TSharedRef<SWidget> FNiagaraScriptToolkit::GenerateVersioningDropdownMenu(TSharedRef<FUICommandList> InCommandList)
{
	const bool bShouldCloseWindowAfterMenuSelection = true;
	FMenuBuilder MenuBuilder(bShouldCloseWindowAfterMenuSelection, InCommandList);

	TArray<FNiagaraAssetVersion> AssetVersions = EditedNiagaraScript.Script->GetAllAvailableVersions();
	for (FNiagaraAssetVersion& Version : AssetVersions)
	{
		FText Tooltip = LOCTEXT("NiagaraSelectVersion", "Select this version to edit in the module editor");
		FUIAction UIAction(FExecuteAction::CreateSP(this, &FNiagaraScriptToolkit::SwitchToVersion, Version.VersionGuid),
        FCanExecuteAction(),
        FIsActionChecked::CreateSP(this, &FNiagaraScriptToolkit::IsVersionSelected, Version));
		TAttribute<FText> Label = TAttribute<FText>::Create(TAttribute<FText>::FGetter::CreateSP(this, &FNiagaraScriptToolkit::GetVersionMenuLabel, Version));
		MenuBuilder.AddMenuEntry(Label, Tooltip, FSlateIcon(), UIAction, NAME_None, EUserInterfaceActionType::RadioButton);	
	}

	return MenuBuilder.MakeWidget();
}

void FNiagaraScriptToolkit::SetupCommands()
{
	GetToolkitCommands()->MapAction(
		FNiagaraEditorCommands::Get().Apply,
		FExecuteAction::CreateSP(this, &FNiagaraScriptToolkit::OnApply),
		FCanExecuteAction::CreateSP(this, &FNiagaraScriptToolkit::OnApplyEnabled));
	GetToolkitCommands()->MapAction(
		FNiagaraEditorCommands::Get().Compile,
		FExecuteAction::CreateRaw(this, &FNiagaraScriptToolkit::CompileScript, true));
	GetToolkitCommands()->MapAction(
		FNiagaraEditorCommands::Get().RefreshNodes,
		FExecuteAction::CreateRaw(this, &FNiagaraScriptToolkit::RefreshNodes));
	GetToolkitCommands()->MapAction(
        FNiagaraEditorCommands::Get().ModuleVersioning,
        FExecuteAction::CreateSP(this, &FNiagaraScriptToolkit::ManageVersions));
}

const FName FNiagaraScriptToolkit::GetNiagaraScriptMessageLogName(FVersionedNiagaraScript InScript) const
{
	checkf(InScript.Script, TEXT("Tried to get MessageLog name for NiagaraScript but InScript was null!"));
	FName LogListingName = *FString::Printf(TEXT("%s_%s_MessageLog"), *InScript.Script->GetBaseChangeID(InScript.Version).ToString(), *InScript.Script->GetName());
	return LogListingName;
}

void FNiagaraScriptToolkit::ExtendToolbar()
{
	struct Local
	{
		static void FillToolbar(FToolBarBuilder& ToolbarBuilder, FNiagaraScriptToolkit* ScriptToolkit)
		{
			ToolbarBuilder.BeginSection("Apply");
			ToolbarBuilder.AddToolBarButton(FNiagaraEditorCommands::Get().Apply,
				NAME_None, TAttribute<FText>(), TAttribute<FText>(), 
				FSlateIcon(FAppStyle::Get().GetStyleSetName(), "AssetEditor.Apply"),
				FName(TEXT("ApplyNiagaraScript")));
			ToolbarBuilder.EndSection();

			ToolbarBuilder.BeginSection("Compile");
			ToolbarBuilder.AddToolBarButton(FNiagaraEditorCommands::Get().Compile,
				NAME_None,
				TAttribute<FText>(),
				TAttribute<FText>(ScriptToolkit, &FNiagaraScriptToolkit::GetCompileStatusTooltip),
				TAttribute<FSlateIcon>(ScriptToolkit, &FNiagaraScriptToolkit::GetCompileStatusImage),
				FName(TEXT("CompileNiagaraScript")));
			ToolbarBuilder.AddToolBarButton(FNiagaraEditorCommands::Get().RefreshNodes,
				NAME_None,
				TAttribute<FText>(),
				TAttribute<FText>(ScriptToolkit, &FNiagaraScriptToolkit::GetRefreshStatusTooltip),
				TAttribute<FSlateIcon>(ScriptToolkit, &FNiagaraScriptToolkit::GetRefreshStatusImage),
				FName(TEXT("RefreshScriptReferences")));
			ToolbarBuilder.EndSection();

			ToolbarBuilder.BeginSection("Versioning");
			{
				ToolbarBuilder.AddToolBarButton(FNiagaraEditorCommands::Get().ModuleVersioning, NAME_None,
                    TAttribute<FText>(ScriptToolkit, &FNiagaraScriptToolkit::GetVersionButtonLabel),
                    LOCTEXT("NiagaraShowModuleVersionsTooltip", "Manage different versions of this module script."),
<<<<<<< HEAD
                    FSlateIcon(FEditorStyle::GetStyleSetName(), "LevelEditor.SourceControl"));
=======
                    FSlateIcon(FAppStyle::GetAppStyleSetName(), "Versions"));
>>>>>>> 6bbb88c8

				FUIAction DropdownAction;
				DropdownAction.IsActionVisibleDelegate = FIsActionButtonVisible::CreateLambda([ScriptToolkit]() { return ScriptToolkit->EditedNiagaraScript.Script->GetAllAvailableVersions().Num() > 1; });
				ToolbarBuilder.AddComboButton(
                 DropdownAction,
                 FOnGetContent::CreateRaw(ScriptToolkit, &FNiagaraScriptToolkit::GenerateVersioningDropdownMenu, ScriptToolkit->GetToolkitCommands()),
                 FText(),
                 LOCTEXT("NiagaraShowVersions_ToolTip", "Select version to edit"),
                 FSlateIcon(FEditorStyle::GetStyleSetName(), "LevelEditor.SourceControl"),
                 true);
			}
			ToolbarBuilder.EndSection();
		}
	};

	TSharedPtr<FExtender> ToolbarExtender = MakeShareable(new FExtender);

	ToolbarExtender->AddToolBarExtension(
		"Asset",
		EExtensionHook::After,
		GetToolkitCommands(),
		FToolBarExtensionDelegate::CreateStatic(&Local::FillToolbar, this));

	AddToolbarExtender(ToolbarExtender);

	FNiagaraEditorModule& NiagaraEditorModule = FModuleManager::LoadModuleChecked<FNiagaraEditorModule>( "NiagaraEditor" );
	AddToolbarExtender(NiagaraEditorModule.GetToolBarExtensibilityManager()->GetAllExtenders(GetToolkitCommands(), GetEditingObjects()));
}

FSlateIcon FNiagaraScriptToolkit::GetCompileStatusImage() const
{
	ENiagaraScriptCompileStatus Status = ScriptViewModel->GetLatestCompileStatus(EditedNiagaraScript.Version);
<<<<<<< HEAD

=======
	static const FName CompileStatusBackground("AssetEditor.CompileStatus.Background");
	static const FName CompileStatusUnknown("AssetEditor.CompileStatus.Overlay.Unknown");
	static const FName CompileStatusError("AssetEditor.CompileStatus.Overlay.Error");
	static const FName CompileStatusGood("AssetEditor.CompileStatus.Overlay.Good");
	static const FName CompileStatusWarning("AssetEditor.CompileStatus.Overlay.Warning");
>>>>>>> 6bbb88c8
	switch (Status)
	{
	default:
	case ENiagaraScriptCompileStatus::NCS_Unknown:
	case ENiagaraScriptCompileStatus::NCS_Dirty:
		return FSlateIcon(FAppStyle::Get().GetStyleSetName(), CompileStatusBackground, NAME_None, CompileStatusUnknown);
	case ENiagaraScriptCompileStatus::NCS_Error:
		return FSlateIcon(FAppStyle::Get().GetStyleSetName(), CompileStatusBackground, NAME_None, CompileStatusError);
	case ENiagaraScriptCompileStatus::NCS_UpToDate:
		return FSlateIcon(FAppStyle::Get().GetStyleSetName(), CompileStatusBackground, NAME_None, CompileStatusGood);
	case ENiagaraScriptCompileStatus::NCS_UpToDateWithWarnings:
		return FSlateIcon(FAppStyle::Get().GetStyleSetName(), CompileStatusBackground, NAME_None, CompileStatusWarning);
	}
}
void FNiagaraScriptToolkit::Tick(float DeltaTime)
{
	if (bRefreshSelected)
	{
		if (SelectedDetailsWidget.IsValid())
			SelectedDetailsWidget->SelectedObjectsChanged();
		bRefreshSelected = false;
	}
}

bool FNiagaraScriptToolkit::IsTickable() const
{
	return true;
}

TStatId FNiagaraScriptToolkit::GetStatId() const
{
	RETURN_QUICK_DECLARE_CYCLE_STAT(FNiagaraScriptToolkit, STATGROUP_Tickables);
}

FText FNiagaraScriptToolkit::GetCompileStatusTooltip() const
{
	ENiagaraScriptCompileStatus Status = ScriptViewModel->GetLatestCompileStatus(EditedNiagaraScript.Version);
	return FNiagaraEditorUtilities::StatusToText(Status);
}

FSlateIcon FNiagaraScriptToolkit::GetRefreshStatusImage() const
{
	return FSlateIcon(FNiagaraEditorStyle::Get().GetStyleSetName(), "NiagaraEditor.Refresh");
}

FText FNiagaraScriptToolkit::GetRefreshStatusTooltip() const
{
	return LOCTEXT("Refresh_Status", "Currently dependencies up-to-date. Consider refreshing if status isn't accurate.");
}

FText FNiagaraScriptToolkit::GetVersionButtonLabel() const
{
	FText BaseLabel = LOCTEXT("NiagaraShowModuleVersions", "Versioning");
	if (EditedNiagaraScript.Script && EditedNiagaraScript.Script->IsVersioningEnabled())
	{
		if (FVersionedNiagaraScriptData* ScriptData = EditedNiagaraScript.Script->GetScriptData(EditedNiagaraScript.Version))
		{
			FNiagaraAssetVersion ExposedVersion = EditedNiagaraScript.Script->GetExposedVersion();
			return FText::Format(FText::FromString("{0} ({1}.{2}{3})"), BaseLabel, ScriptData->Version.MajorVersion, ScriptData->Version.MinorVersion, ScriptData->Version <= ExposedVersion ? FText::FromString("*") : FText());
		}
	}
	return BaseLabel;
}

void FNiagaraScriptToolkit::CompileScript(bool bForce)
{
	ScriptViewModel->CompileStandaloneScript();
}

void FNiagaraScriptToolkit::RefreshNodes()
{
	ScriptViewModel->RefreshNodes();
}

void FNiagaraScriptToolkit::ManageVersions()
{
	TabManager->TryInvokeTab(VersioningTabID);
}

void FNiagaraScriptToolkit::SwitchToVersion(FGuid VersionGuid)
{
	EditedNiagaraScript.Version = VersionGuid;

	InitViewWithVersionedData();
}

bool FNiagaraScriptToolkit::IsVersionSelected(FNiagaraAssetVersion Version) const
{
	return EditedNiagaraScript.Version == Version.VersionGuid;
}

FText FNiagaraScriptToolkit::GetVersionMenuLabel(FNiagaraAssetVersion Version) const
{
	bool bIsExposed = Version == EditedNiagaraScript.Script->GetExposedVersion();
	return FText::Format(FText::FromString("v{0}.{1} {2}"), Version.MajorVersion, Version.MinorVersion, bIsExposed ? LOCTEXT("NiagaraExposedVersionHint", "(exposed)") : FText());
}

bool FNiagaraScriptToolkit::IsEditScriptDifferentFromOriginalScript() const
{
	return bEditedScriptHasPendingChanges;
}

void FNiagaraScriptToolkit::OnApply()
{
	SCOPE_CYCLE_COUNTER(STAT_NiagaraEditor_ScriptToolkit_OnApply);
	UE_LOG(LogNiagaraEditor, Log, TEXT("Applying Niagara Script %s"), *GetEditingObjects()[0]->GetName());
	UpdateOriginalNiagaraScript();
}

bool FNiagaraScriptToolkit::OnApplyEnabled() const
{
	return IsEditScriptDifferentFromOriginalScript();
}

void FNiagaraScriptToolkit::AddReferencedObjects(FReferenceCollector& Collector)
{
	Collector.AddReferencedObject(OriginalNiagaraScript.Script);
	Collector.AddReferencedObject(EditedNiagaraScript.Script);
	Collector.AddReferencedObject(VersionMetadata);
}

void FNiagaraScriptToolkit::UpdateModuleStats()
{
	TArray< TSharedRef<class FTokenizedMessage> > Messages;

	TSharedRef<FTokenizedMessage> Line = FTokenizedMessage::Create(EMessageSeverity::Info);
	uint32 LastOpCount = EditedNiagaraScript.Script->GetVMExecutableData().LastOpCount;
	Line->AddToken(FTextToken::Create(FText::Format(FText::FromString("LastOpCount: {0}"), LastOpCount)));
	Messages.Add(Line);
	
	StatsListing->ClearMessages();
	StatsListing->AddMessages(Messages);
}

bool FNiagaraScriptToolkit::MatchesContext(const FTransactionContext& InContext, const TArray<TPair<UObject*, FTransactionObjectEvent>>& TransactionObjects) const
{
	const auto* Graph = ScriptViewModel->GetGraphViewModel()->GetGraph();
	if (Graph)
	{
		for (const TPair<UObject*, FTransactionObjectEvent>& TransactionObjectPair : TransactionObjects)
		{
			UObject* Object = TransactionObjectPair.Key;
			while (Object != nullptr)
			{
				if (Object == Graph)
				{
					return true;
				}
				Object = Object->GetOuter();
			}
		}
	}
	return false;
}

void FNiagaraScriptToolkit::PostUndo(bool bSuccess)
{
	MarkDirtyWithPendingChanges();
}

void FNiagaraScriptToolkit::GetSaveableObjects(TArray<UObject*>& OutObjects) const
{
	OutObjects.Add(OriginalNiagaraScript.Script);
}


void FNiagaraScriptToolkit::SaveAsset_Execute()
{
	UE_LOG(LogNiagaraEditor, Log, TEXT("Saving and Compiling NiagaraScript %s"), *GetEditingObjects()[0]->GetName());

	UpdateOriginalNiagaraScript();

	FAssetEditorToolkit::SaveAsset_Execute();
}

void FNiagaraScriptToolkit::SaveAssetAs_Execute()
{
	UE_LOG(LogNiagaraEditor, Log, TEXT("Saving and Compiling NiagaraScript %s"), *GetEditingObjects()[0]->GetName());

	UpdateOriginalNiagaraScript();

	FAssetEditorToolkit::SaveAssetAs_Execute();
}

void FNiagaraScriptToolkit::UpdateOriginalNiagaraScript()
{
	const FScopedBusyCursor BusyCursor;

	const FText LocalizedScriptEditorApply = NSLOCTEXT("UnrealEd", "ToolTip_NiagaraScriptEditorApply", "Apply changes to original script and its use in the world.");
	GWarn->BeginSlowTask(LocalizedScriptEditorApply, true);
	GWarn->StatusUpdate(1, 1, LocalizedScriptEditorApply);

	if (OriginalNiagaraScript.Script->IsSelected())
	{
		GEditor->GetSelectedObjects()->Deselect(OriginalNiagaraScript.Script);
	}

	ResetLoaders(OriginalNiagaraScript.Script->GetOutermost()); // Make sure that we're not going to get invalid version number linkers into the package we are going into. 
<<<<<<< HEAD
	OriginalNiagaraScript.Script->GetOutermost()->LinkerCustomVersion.Empty();
=======
>>>>>>> 6bbb88c8

	// Compile and then overwrite the original script in place by constructing a new one with the same name
	ScriptViewModel->CompileStandaloneScript();
	OriginalNiagaraScript.Script = (UNiagaraScript*)StaticDuplicateObject(EditedNiagaraScript.Script, OriginalNiagaraScript.Script->GetOuter(), OriginalNiagaraScript.Script->GetFName(),
		RF_AllFlags,
		OriginalNiagaraScript.Script->GetClass());

	// Restore RF_Standalone on the original material, as it had been removed from the preview material so that it could be GC'd.
	OriginalNiagaraScript.Script->SetFlags(RF_Standalone);

	// Now there might be other Scripts with functions that referenced this script. So let's update them. They'll need a recompile.
	// Note that we don't discriminate between the version that are open in transient packages (likely duplicates for editing) and the
	// original in-scene versions.
	FRefreshAllScriptsFromExternalChangesArgs Args;
	Args.OriginatingScript = OriginalNiagaraScript.Script;
	Args.OriginatingGraph = CastChecked<UNiagaraScriptSource>(OriginalNiagaraScript.Script->GetSource(EditedNiagaraScript.Version))->NodeGraph;
	FNiagaraEditorUtilities::RefreshAllScriptsFromExternalChanges(Args);

	GWarn->EndSlowTask();
	bEditedScriptHasPendingChanges = false;
	FNiagaraEditorModule::Get().InvalidateCachedScriptAssetData();
}


bool FNiagaraScriptToolkit::OnRequestClose()
{
	if (bChangesDiscarded == false && IsEditScriptDifferentFromOriginalScript())
	{
		// find out the user wants to do with this dirty NiagaraScript
		EAppReturnType::Type YesNoCancelReply = FMessageDialog::Open(EAppMsgType::YesNoCancel,
			FText::Format(
				NSLOCTEXT("UnrealEd", "Prompt_NiagaraScriptEditorClose", "Would you like to apply changes to this NiagaraScript to the original NiagaraScript?\n{0}\n(No will lose all changes!)"),
				FText::FromString(OriginalNiagaraScript.Script->GetPathName())));

		// act on it
		switch (YesNoCancelReply)
		{
		case EAppReturnType::Yes:
			// update NiagaraScript and exit
			UpdateOriginalNiagaraScript();
			break;

		case EAppReturnType::No:
			// Set the changes discarded to avoid showing the dialog multiple times when request close is called multiple times on shut down.
			bChangesDiscarded = true;
			break;

		case EAppReturnType::Cancel:
			// don't exit
			return false;
		}
	}

	return true;
}

void FNiagaraScriptToolkit::OnEditedScriptGraphChanged(const FEdGraphEditAction& InAction)
{
	MarkDirtyWithPendingChanges();
	bRefreshSelected = true;
}

void FNiagaraScriptToolkit::MarkDirtyWithPendingChanges()
{
	if (!bShowedEditingVersionWarning && EditedNiagaraScript.Script->IsVersioningEnabled())
	{
		FNiagaraAssetVersion ExposedVersion = EditedNiagaraScript.Script->GetExposedVersion();
		FNiagaraAssetVersion const* VersionData = EditedNiagaraScript.Script->FindVersionData(EditedNiagaraScript.Version);
		if (VersionData && *VersionData <= ExposedVersion)
		{
			bShowedEditingVersionWarning = true;
			FMessageDialog::Open(EAppMsgType::Ok, LOCTEXT("EditingExposedAssetWarning", "Warning: you are editing an already exposed asset version. Saving these changes will force-push them out to existing usages!\nConsider creating a new version instead to make those changes."));	
		}
	}
	bEditedScriptHasPendingChanges = true;
}

void FNiagaraScriptToolkit::FocusGraphElementIfSameScriptID(const FNiagaraScriptIDAndGraphFocusInfo* FocusInfo)
{
	if (FocusInfo->GetScriptUniqueAssetID() == OriginalNiagaraScript.Script->GetUniqueID())
	{
		NiagaraScriptGraphWidget->FocusGraphElement(FocusInfo->GetScriptGraphFocusInfo().Get());
	}
}

void FNiagaraScriptToolkit::RefreshDetailsPanel()
{
	if (SelectedDetailsWidget.IsValid())
	{
		SelectedDetailsWidget->RefreshDetails();
	}
}

#undef LOCTEXT_NAMESPACE<|MERGE_RESOLUTION|>--- conflicted
+++ resolved
@@ -178,12 +178,7 @@
 	FGuid ScriptVersion = InputScript->IsVersioningEnabled() && InputScript->VersionToOpenInEditor.IsValid() ? InputScript->VersionToOpenInEditor : InputScript->GetExposedVersion().VersionGuid;
 	OriginalNiagaraScript.Script = InputScript;
 	OriginalNiagaraScript.Version = ScriptVersion;
-<<<<<<< HEAD
-	ResetLoaders(GetTransientPackage()); // Make sure that we're not going to get invalid version number linkers into the package we are going into. 
-	GetTransientPackage()->LinkerCustomVersion.Empty();
-=======
 	// No need to reset loader or versioning on the transient package, there should never be any set
->>>>>>> 6bbb88c8
 	EditedNiagaraScript.Script = (UNiagaraScript*)StaticDuplicateObject(InputScript, GetTransientPackage(), NAME_None, ~RF_Standalone, UNiagaraScript::StaticClass());
 	EditedNiagaraScript.Script->OnVMScriptCompiled().AddSP(this, &FNiagaraScriptToolkit::OnVMScriptCompiled);
 	EditedNiagaraScript.Version = ScriptVersion;
@@ -235,11 +230,7 @@
 	        }
 		});
 
-<<<<<<< HEAD
-	TSharedRef<FTabManager::FLayout> StandaloneDefaultLayout = FTabManager::NewLayout("Standalone_Niagara_Layout_v11")
-=======
 	TSharedRef<FTabManager::FLayout> StandaloneDefaultLayout = FTabManager::NewLayout("Standalone_Niagara_Layout_v12")
->>>>>>> 6bbb88c8
 	->AddArea
 	(
 		FTabManager::NewPrimaryArea()->SetOrientation(Orient_Vertical)
@@ -460,13 +451,9 @@
 	TWeakPtr<FNiagaraScriptViewModel> ScriptViewModelWeakPtr = ScriptViewModel;
 
 	FPropertyEditorModule& PropertyEditorModule = FModuleManager::GetModuleChecked<FPropertyEditorModule>("PropertyEditor");
-<<<<<<< HEAD
-	FDetailsViewArgs DetailsViewArgs(false, false, true, FDetailsViewArgs::HideNameArea, true);
-=======
 	FDetailsViewArgs DetailsViewArgs;
 	DetailsViewArgs.NameAreaSettings = FDetailsViewArgs::HideNameArea;
 	DetailsViewArgs.bHideSelectionTip = true;
->>>>>>> 6bbb88c8
 	DetailsView = PropertyEditorModule.CreateDetailView(DetailsViewArgs);
 
 	DetailsView->OnFinishedChangingProperties().AddRaw(this, &FNiagaraScriptToolkit::OnEditedScriptPropertyFinishedChanging);
@@ -663,11 +650,7 @@
 				ToolbarBuilder.AddToolBarButton(FNiagaraEditorCommands::Get().ModuleVersioning, NAME_None,
                     TAttribute<FText>(ScriptToolkit, &FNiagaraScriptToolkit::GetVersionButtonLabel),
                     LOCTEXT("NiagaraShowModuleVersionsTooltip", "Manage different versions of this module script."),
-<<<<<<< HEAD
-                    FSlateIcon(FEditorStyle::GetStyleSetName(), "LevelEditor.SourceControl"));
-=======
                     FSlateIcon(FAppStyle::GetAppStyleSetName(), "Versions"));
->>>>>>> 6bbb88c8
 
 				FUIAction DropdownAction;
 				DropdownAction.IsActionVisibleDelegate = FIsActionButtonVisible::CreateLambda([ScriptToolkit]() { return ScriptToolkit->EditedNiagaraScript.Script->GetAllAvailableVersions().Num() > 1; });
@@ -700,15 +683,11 @@
 FSlateIcon FNiagaraScriptToolkit::GetCompileStatusImage() const
 {
 	ENiagaraScriptCompileStatus Status = ScriptViewModel->GetLatestCompileStatus(EditedNiagaraScript.Version);
-<<<<<<< HEAD
-
-=======
 	static const FName CompileStatusBackground("AssetEditor.CompileStatus.Background");
 	static const FName CompileStatusUnknown("AssetEditor.CompileStatus.Overlay.Unknown");
 	static const FName CompileStatusError("AssetEditor.CompileStatus.Overlay.Error");
 	static const FName CompileStatusGood("AssetEditor.CompileStatus.Overlay.Good");
 	static const FName CompileStatusWarning("AssetEditor.CompileStatus.Overlay.Warning");
->>>>>>> 6bbb88c8
 	switch (Status)
 	{
 	default:
@@ -907,10 +886,6 @@
 	}
 
 	ResetLoaders(OriginalNiagaraScript.Script->GetOutermost()); // Make sure that we're not going to get invalid version number linkers into the package we are going into. 
-<<<<<<< HEAD
-	OriginalNiagaraScript.Script->GetOutermost()->LinkerCustomVersion.Empty();
-=======
->>>>>>> 6bbb88c8
 
 	// Compile and then overwrite the original script in place by constructing a new one with the same name
 	ScriptViewModel->CompileStandaloneScript();
