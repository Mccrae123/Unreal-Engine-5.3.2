--- conflicted
+++ resolved
@@ -63,10 +63,7 @@
 #include "NiagaraEditor/Private/SNiagaraAssetPickerList.h"
 #include "Widgets/SNiagaraParameterDefinitionsPanel.h"
 #include "ViewModels/NiagaraParameterDefinitionsPanelViewModel.h"
-<<<<<<< HEAD
-=======
 #include "ViewModels/Stack/NiagaraStackViewModel.h"
->>>>>>> 6bbb88c8
 
 
 #define LOCTEXT_NAMESPACE "NiagaraSystemEditor"
@@ -92,10 +89,6 @@
 const FName FNiagaraSystemToolkit::ScriptStatsTabID(TEXT("NiagaraSystemEditor_ScriptStats"));
 const FName FNiagaraSystemToolkit::BakerTabID(TEXT("NiagaraSystemEditor_Baker"));
 IConsoleVariable* FNiagaraSystemToolkit::VmStatEnabledVar = IConsoleManager::Get().FindConsoleVariable(TEXT("vm.DetailedVMScriptStats"));
-<<<<<<< HEAD
-IConsoleVariable* FNiagaraSystemToolkit::GpuStatEnabledVar = IConsoleManager::Get().FindConsoleVariable(TEXT("fx.NiagaraGpuProfilingEnabled"));
-=======
->>>>>>> 6bbb88c8
 
 static int32 GbLogNiagaraSystemChanges = 0;
 static FAutoConsoleVariableRef CVarSuppressNiagaraSystems(
@@ -138,12 +131,8 @@
 
 	InTabManager->RegisterTabSpawner(SystemParametersTabID2, FOnSpawnTab::CreateSP(this, &FNiagaraSystemToolkit::SpawnTab_SystemParameters2))
 		.SetDisplayName(LOCTEXT("SystemParameters2", "Legacy Parameters"))
-<<<<<<< HEAD
-		.SetGroup(WorkspaceMenuCategory.ToSharedRef());
-=======
 		.SetGroup(WorkspaceMenuCategory.ToSharedRef())
 		.SetIcon(FSlateIcon(FNiagaraEditorStyle::Get().GetStyleSetName(), "Tab.Parameters"));
->>>>>>> 6bbb88c8
 
 //@todo(ng) disable parameter definitions panel pending bug fixes
 // 	InTabManager->RegisterTabSpawner(SystemParameterDefinitionsTabID, FOnSpawnTab::CreateSP(this, &FNiagaraSystemToolkit::SpawnTab_SystemParameterDefinitions)) 
@@ -187,13 +176,6 @@
 
 	InTabManager->RegisterTabSpawner(ScratchPadTabID, FOnSpawnTab::CreateSP(this, &FNiagaraSystemToolkit::SpawnTab_ScratchPad))
 		.SetDisplayName(LOCTEXT("ScratchPadTabName", "Scratch Pad"))
-<<<<<<< HEAD
-		.SetGroup(WorkspaceMenuCategory.ToSharedRef());
-
-	InTabManager->RegisterTabSpawner(ScriptStatsTabID, FOnSpawnTab::CreateSP(this, &FNiagaraSystemToolkit::SpawnTab_ScriptStats))
-		.SetDisplayName(LOCTEXT("NiagaraScriptsStatsTab", "Script Stats"))
-		.SetGroup(WorkspaceMenuCategory.ToSharedRef());
-=======
 		.SetGroup(WorkspaceMenuCategory.ToSharedRef())
 		.SetIcon(FSlateIcon(FNiagaraEditorStyle::Get().GetStyleSetName(), "Tab.ScratchPad"));
 
@@ -201,7 +183,6 @@
 		.SetDisplayName(LOCTEXT("NiagaraScriptsStatsTab", "Script Stats"))
 		.SetGroup(WorkspaceMenuCategory.ToSharedRef())
 		.SetIcon(FSlateIcon(FNiagaraEditorStyle::Get().GetStyleSetName(), "Tab.ScriptStats"));
->>>>>>> 6bbb88c8
 
 	if (GetDefault<UNiagaraEditorSettings>()->bEnableBaker)
 	{
@@ -492,16 +473,11 @@
 	bChangesDiscarded = false;
 	bScratchPadChangesDiscarded = false;
 
-<<<<<<< HEAD
-
-	GEditor->RegisterForUndo(this);
-=======
 	GEditor->RegisterForUndo(this);
 
 #if WITH_NIAGARA_GPU_PROFILER
 	GpuProfilerListener.Reset(new FNiagaraGpuProfilerListener);
 #endif
->>>>>>> 6bbb88c8
 }
 
 FName FNiagaraSystemToolkit::GetToolkitFName() const
@@ -1162,13 +1138,8 @@
 			);
 
 			MenuBuilder.AddMenuEntry(
-<<<<<<< HEAD
-				LOCTEXT("RenderBaker", "Render Baker"),
-				LOCTEXT("RenderBakerTooltip", "Renders the Baker using the current settings."),
-=======
 				LOCTEXT("RunBaker", "Bake"),
 				LOCTEXT("RunBakerTooltip", "Runs the bake process."),
->>>>>>> 6bbb88c8
 				FSlateIcon(),
 				FUIAction(FExecuteAction::CreateSP(Toolkit, &FNiagaraSystemToolkit::RenderBaker))
 			);
@@ -1188,16 +1159,9 @@
 			return MenuBuilder.MakeWidget();
 		}
 
-<<<<<<< HEAD
-
 		static void FillToolbar(FToolBarBuilder& ToolbarBuilder, FNiagaraSystemToolkit* Toolkit)
 		{
-			ToolbarBuilder.BeginSection("Apply");
-=======
-		static void FillToolbar(FToolBarBuilder& ToolbarBuilder, FNiagaraSystemToolkit* Toolkit)
-		{
 			ToolbarBuilder.BeginSection("Compile");
->>>>>>> 6bbb88c8
 			{
 				if (Toolkit->Emitter != nullptr)
 				{
@@ -1209,21 +1173,11 @@
 					}
 				}
 				ToolbarBuilder.AddToolBarButton(FNiagaraEditorCommands::Get().ApplyScratchPadChanges,
-<<<<<<< HEAD
-					NAME_None, TAttribute<FText>(), TAttribute<FText>(),
-					FSlateIcon(FNiagaraEditorStyle::GetStyleSetName(), "NiagaraEditor.ApplyScratchPadChanges"),
-					FName(TEXT("ApplyScratchPadChanges")));
-			}
-			ToolbarBuilder.EndSection();
-			ToolbarBuilder.BeginSection("Compile");
-			{
-=======
 					NAME_None,
 					TAttribute<FText>(),
 					TAttribute<FText>(),
 					FSlateIcon(FNiagaraEditorStyle::Get().GetStyleSetName(), "NiagaraEditor.ApplyScratchPadChanges"),
 					FName(TEXT("ApplyScratchPadChanges")));
->>>>>>> 6bbb88c8
 				ToolbarBuilder.AddToolBarButton(FNiagaraEditorCommands::Get().Compile,
 					NAME_None,
 					TAttribute<FText>(),
@@ -1266,37 +1220,22 @@
 			ToolbarBuilder.BeginSection("NiagaraStatisticsOptions");
 			{
 				ToolbarBuilder.AddToolBarButton(FNiagaraEditorCommands::Get().ToggleStatPerformance, NAME_None,
-<<<<<<< HEAD
-                    LOCTEXT("NiagaraShowPerformance", "Performance"),
-                    LOCTEXT("NiagaraShowPerformanceTooltip", "Show runtime performance for particle scripts."),
-                    FSlateIcon(FEditorStyle::GetStyleSetName(), "MaterialEditor.ToggleMaterialStats"));
-=======
 					LOCTEXT("NiagaraShowPerformance", "Performance"),
 					LOCTEXT("NiagaraShowPerformanceTooltip", "Show runtime performance for particle scripts."),
 					FSlateIcon(FAppStyle::Get().GetStyleSetName(), "AssetEditor.ToggleStats"));
->>>>>>> 6bbb88c8
 				ToolbarBuilder.AddComboButton(
                     FUIAction(),
                     FOnGetContent::CreateRaw(Toolkit, &FNiagaraSystemToolkit::GenerateStatConfigMenuContent, Toolkit->GetToolkitCommands()),
                     FText(),
                     LOCTEXT("NiagaraShowPerformanceCombo_ToolTip", "Runtime performance options"),
-<<<<<<< HEAD
-                    FSlateIcon(FEditorStyle::GetStyleSetName(), "MaterialEditor.ToggleMaterialStats"),
-=======
 					FSlateIcon(FAppStyle::Get().GetStyleSetName(), "AssetEditor.ToggleStats"),
->>>>>>> 6bbb88c8
                     true);
 				ToolbarBuilder.AddComboButton(
 					FUIAction(),
 					FOnGetContent::CreateStatic(Local::FillDebugOptionsMenu, Toolkit),
 					LOCTEXT("DebugOptions", "Debug"),
 					LOCTEXT("DebugOptionsTooltip", "Debug options"),
-<<<<<<< HEAD
-					FSlateIcon(FNiagaraEditorStyle::GetStyleSetName(), "NiagaraEditor.DebugOptions")
-				);
-=======
 					FSlateIcon(FAppStyle::Get().GetStyleSetName(), "Debug"));
->>>>>>> 6bbb88c8
 			}
 			ToolbarBuilder.EndSection();
 #endif
@@ -1322,11 +1261,7 @@
 						FOnGetContent::CreateStatic(Local::GenerateBakerMenu, Toolkit),
 						LOCTEXT("Baker", "Baker"),
 						LOCTEXT("BakerTooltip", "Options for Baker rendering."),
-<<<<<<< HEAD
-						FSlateIcon(FNiagaraEditorStyle::GetStyleSetName(), "NiagaraEditor.Baker")
-=======
 						FSlateIcon(FNiagaraEditorStyle::Get().GetStyleSetName(), "NiagaraEditor.Baker")
->>>>>>> 6bbb88c8
 					);
 				}
 				ToolbarBuilder.EndSection();
@@ -1534,7 +1469,6 @@
 }
 
 void FNiagaraSystemToolkit::OpenDebugHUD()
-<<<<<<< HEAD
 {
 #if WITH_NIAGARA_DEBUGGER
 	TSharedPtr<SDockTab> DebugTab = FGlobalTabmanager::Get()->TryInvokeTab(SNiagaraDebugger::DebugWindowName);
@@ -1548,8 +1482,6 @@
 }
 
 void FNiagaraSystemToolkit::OpenDebugOutliner()
-=======
->>>>>>> 6bbb88c8
 {
 #if WITH_NIAGARA_DEBUGGER
 	TSharedPtr<SDockTab> DebugTab = FGlobalTabmanager::Get()->TryInvokeTab(SNiagaraDebugger::DebugWindowName);
@@ -1557,22 +1489,6 @@
 	if (DebugTab.IsValid())
 	{
 		TSharedRef<SNiagaraDebugger> Content = StaticCastSharedRef<SNiagaraDebugger>(DebugTab->GetContent());
-<<<<<<< HEAD
-=======
-		Content->FocusDebugTab();
-	}
-#endif
-}
-
-void FNiagaraSystemToolkit::OpenDebugOutliner()
-{
-#if WITH_NIAGARA_DEBUGGER
-	TSharedPtr<SDockTab> DebugTab = FGlobalTabmanager::Get()->TryInvokeTab(SNiagaraDebugger::DebugWindowName);
-
-	if (DebugTab.IsValid())
-	{
-		TSharedRef<SNiagaraDebugger> Content = StaticCastSharedRef<SNiagaraDebugger>(DebugTab->GetContent());
->>>>>>> 6bbb88c8
 		Content->FocusOutlineTab();
 	}
 #endif
@@ -1604,7 +1520,6 @@
 	SystemViewModel->ClearEmitterStats();
 #endif
 }
-<<<<<<< HEAD
 
 void FNiagaraSystemToolkit::ToggleStatPerformance()
 {
@@ -1666,77 +1581,6 @@
 
 void FNiagaraSystemToolkit::ToggleStatPerformanceGPU()
 {
-	if (GpuStatEnabledVar)
-	{
-		GpuStatEnabledVar->Set(!IsStatPerformanceGPUChecked());
-	}
-}
-
-bool FNiagaraSystemToolkit::IsStatPerformanceGPUChecked()
-{
-	return GpuStatEnabledVar ? GpuStatEnabledVar->GetBool() : false;
-=======
-
-void FNiagaraSystemToolkit::ToggleStatPerformance()
-{
-	bool IsEnabled = IsStatPerformanceChecked();
-	if (VmStatEnabledVar)
-	{
-		VmStatEnabledVar->Set(!IsEnabled);
-	}
-	if (IsStatPerformanceGPUChecked() == IsEnabled)
-	{
-		ToggleStatPerformanceGPU();
-	}
-}
-
-void FNiagaraSystemToolkit::ToggleStatPerformanceTypeAvg()
-{
-	SystemViewModel->StatEvaluationType = ENiagaraStatEvaluationType::Average;
-}
-
-void FNiagaraSystemToolkit::ToggleStatPerformanceTypeMax()
-{
-	SystemViewModel->StatEvaluationType = ENiagaraStatEvaluationType::Maximum;
-}
-
-bool FNiagaraSystemToolkit::IsStatPerformanceTypeAvg()
-{
-	return SystemViewModel->StatEvaluationType == ENiagaraStatEvaluationType::Average;
-}
-
-bool FNiagaraSystemToolkit::IsStatPerformanceTypeMax()
-{
-	return SystemViewModel->StatEvaluationType == ENiagaraStatEvaluationType::Maximum;
-}
-
-void FNiagaraSystemToolkit::ToggleStatPerformanceModePercent()
-{
-	SystemViewModel->StatDisplayMode = ENiagaraStatDisplayMode::Percent;
-}
-
-void FNiagaraSystemToolkit::ToggleStatPerformanceModeAbsolute()
-{
-	SystemViewModel->StatDisplayMode = ENiagaraStatDisplayMode::Absolute;
-}
-
-bool FNiagaraSystemToolkit::IsStatPerformanceModePercent()
-{
-	return SystemViewModel->StatDisplayMode == ENiagaraStatDisplayMode::Percent;
-}
-
-bool FNiagaraSystemToolkit::IsStatPerformanceModeAbsolute()
-{
-	return SystemViewModel->StatDisplayMode == ENiagaraStatDisplayMode::Absolute;
-}
-
-bool FNiagaraSystemToolkit::IsStatPerformanceChecked()
-{
-	return VmStatEnabledVar ? VmStatEnabledVar->GetBool() : false;
-}
-
-void FNiagaraSystemToolkit::ToggleStatPerformanceGPU()
-{
 #if WITH_NIAGARA_GPU_PROFILER
 	if (GpuProfilerListener)
 	{
@@ -1754,7 +1598,6 @@
 	}
 #endif
 	return false;
->>>>>>> 6bbb88c8
 }
 
 void FNiagaraSystemToolkit::UpdateOriginalEmitter()
@@ -2075,17 +1918,7 @@
 {
 	if (SystemViewModel.IsValid() && SystemViewModel->GetScriptScratchPadViewModel() != nullptr)
 	{
-<<<<<<< HEAD
-		for (TSharedRef<FNiagaraScratchPadScriptViewModel> ScratchPadScriptViewModel : SystemViewModel->GetScriptScratchPadViewModel()->GetScriptViewModels())
-		{
-			if(ScratchPadScriptViewModel->HasUnappliedChanges())
-			{
-				ScratchPadScriptViewModel->ApplyChanges();
-			}
-		}
-=======
 		SystemViewModel->GetScriptScratchPadViewModel()->ApplyScratchPadChanges();
->>>>>>> 6bbb88c8
 	}
 }
 
