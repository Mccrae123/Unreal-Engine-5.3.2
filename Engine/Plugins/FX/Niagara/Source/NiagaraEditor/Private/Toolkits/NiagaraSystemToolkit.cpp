// Copyright Epic Games, Inc. All Rights Reserved.

#include "NiagaraSystemToolkit.h"
#include "NiagaraEditorModule.h"
#include "NiagaraSystem.h"
#include "NiagaraEmitter.h"
#include "NiagaraEmitterHandle.h"
#include "NiagaraScriptSource.h"
#include "NiagaraObjectSelection.h"
#include "ViewModels/NiagaraSystemViewModel.h"
#include "ViewModels/NiagaraEmitterHandleViewModel.h"
#include "ViewModels/NiagaraEmitterViewModel.h"
#include "ViewModels/NiagaraSystemSelectionViewModel.h"
#include "ViewModels/NiagaraScratchPadScriptViewModel.h"
#include "ViewModels/NiagaraScratchPadViewModel.h"
#include "ViewModels/NiagaraScriptGraphViewModel.h"
#include "NiagaraSystemScriptViewModel.h"
#include "Widgets/SNiagaraSystemScript.h"
#include "Widgets/SNiagaraSystemViewport.h"
#include "Widgets/SNiagaraSelectedObjectsDetails.h"
#include "Widgets/SNiagaraParameterMapView.h"
#include "Widgets/SNiagaraParameterPanel.h"
#include "Widgets/SNiagaraSpreadsheetView.h"
#include "Widgets/SNiagaraGeneratedCodeView.h"
#include "Widgets/SNiagaraScriptGraph.h"
#include "Widgets/SNiagaraDebugger.h"
#include "NiagaraEditorCommands.h"
#include "NiagaraEditorStyle.h"
#include "NiagaraEditorSettings.h"
#include "NiagaraSystemFactoryNew.h"
#include "NiagaraComponent.h"
#include "NiagaraSystemEditorData.h"
#include "NiagaraScriptStatsViewModel.h"
#include "NiagaraBakerViewModel.h"
#include "NiagaraToolkitCommon.h"

#include "IContentBrowserSingleton.h"
#include "ContentBrowserModule.h"

#include "EditorStyleSet.h"
#include "Toolkits/AssetEditorToolkit.h"
#include "ScopedTransaction.h"

#include "Framework/Application/SlateApplication.h"
#include "Widgets/SBoxPanel.h"
#include "Widgets/Layout/SBox.h"
#include "Widgets/Layout/SSplitter.h"
#include "Widgets/Docking/SDockTab.h"
#include "AdvancedPreviewSceneModule.h"
#include "BusyCursor.h"
#include "Misc/FeedbackContext.h"
#include "Editor.h"
#include "LevelEditor.h"
#include "LevelEditorActions.h"
#include "Engine/Selection.h"
#include "Misc/MessageDialog.h"
#include "Modules/ModuleManager.h"
#include "Misc/FileHelper.h"
#include "NiagaraMessageLogViewModel.h"
#include "NiagaraScriptStatsViewModel.h"
#include "Widgets/Input/SCheckBox.h"
#include "ViewModels/NiagaraParameterPanelViewModel.h"
#include "NiagaraEditor/Private/SNiagaraAssetPickerList.h"
#include "Widgets/SNiagaraParameterDefinitionsPanel.h"
#include "ViewModels/NiagaraParameterDefinitionsPanelViewModel.h"


#define LOCTEXT_NAMESPACE "NiagaraSystemEditor"

DECLARE_CYCLE_STAT(TEXT("Niagara - SystemToolkit - OnApply"), STAT_NiagaraEditor_SystemToolkit_OnApply, STATGROUP_NiagaraEditor);

const FName FNiagaraSystemToolkit::ViewportTabID(TEXT("NiagaraSystemEditor_Viewport"));
const FName FNiagaraSystemToolkit::CurveEditorTabID(TEXT("NiagaraSystemEditor_CurveEditor"));
const FName FNiagaraSystemToolkit::SequencerTabID(TEXT("NiagaraSystemEditor_Sequencer"));
const FName FNiagaraSystemToolkit::SystemScriptTabID(TEXT("NiagaraSystemEditor_SystemScript"));
const FName FNiagaraSystemToolkit::SystemDetailsTabID(TEXT("NiagaraSystemEditor_SystemDetails"));
const FName FNiagaraSystemToolkit::SystemParametersTabID(TEXT("NiagaraSystemEditor_SystemParameters"));
const FName FNiagaraSystemToolkit::SystemParametersTabID2(TEXT("NiagaraSystemEditor_SystemParameters2"));
const FName FNiagaraSystemToolkit::SystemParameterDefinitionsTabID(TEXT("NiagaraSystemEditor_SystemParameterDefinitions"));
const FName FNiagaraSystemToolkit::SelectedEmitterStackTabID(TEXT("NiagaraSystemEditor_SelectedEmitterStack"));
const FName FNiagaraSystemToolkit::SelectedEmitterGraphTabID(TEXT("NiagaraSystemEditor_SelectedEmitterGraph"));
const FName FNiagaraSystemToolkit::DebugSpreadsheetTabID(TEXT("NiagaraSystemEditor_DebugAttributeSpreadsheet"));
const FName FNiagaraSystemToolkit::PreviewSettingsTabId(TEXT("NiagaraSystemEditor_PreviewSettings"));
const FName FNiagaraSystemToolkit::GeneratedCodeTabID(TEXT("NiagaraSystemEditor_GeneratedCode"));
const FName FNiagaraSystemToolkit::MessageLogTabID(TEXT("NiagaraSystemEditor_MessageLog"));
const FName FNiagaraSystemToolkit::SystemOverviewTabID(TEXT("NiagaraSystemEditor_SystemOverview"));
const FName FNiagaraSystemToolkit::ScratchPadTabID(TEXT("NiagaraSystemEditor_ScratchPad"));
<<<<<<< HEAD
=======
const FName FNiagaraSystemToolkit::ScriptStatsTabID(TEXT("NiagaraSystemEditor_ScriptStats"));
const FName FNiagaraSystemToolkit::BakerTabID(TEXT("NiagaraSystemEditor_Baker"));
>>>>>>> 3aae9151
IConsoleVariable* FNiagaraSystemToolkit::VmStatEnabledVar = IConsoleManager::Get().FindConsoleVariable(TEXT("vm.DetailedVMScriptStats"));
IConsoleVariable* FNiagaraSystemToolkit::GpuStatEnabledVar = IConsoleManager::Get().FindConsoleVariable(TEXT("fx.NiagaraGpuProfilingEnabled"));

static int32 GbLogNiagaraSystemChanges = 0;
static FAutoConsoleVariableRef CVarSuppressNiagaraSystems(
	TEXT("fx.LogNiagaraSystemChanges"),
	GbLogNiagaraSystemChanges,
	TEXT("If > 0 Niagara Systems will be written to a text format when opened and closed in the editor. \n"),
	ECVF_Default
);

void FNiagaraSystemToolkit::RegisterTabSpawners(const TSharedRef<class FTabManager>& InTabManager)
{
	WorkspaceMenuCategory = InTabManager->AddLocalWorkspaceMenuCategory(LOCTEXT("WorkspaceMenu_NiagaraSystemEditor", "Niagara System"));

	FAssetEditorToolkit::RegisterTabSpawners(InTabManager);

	InTabManager->RegisterTabSpawner(ViewportTabID, FOnSpawnTab::CreateSP(this, &FNiagaraSystemToolkit::SpawnTab_Viewport))
		.SetDisplayName(LOCTEXT("Preview", "Preview"))
		.SetGroup(WorkspaceMenuCategory.ToSharedRef())
		.SetIcon(FSlateIcon(FEditorStyle::GetStyleSetName(), "LevelEditor.Tabs.Viewports"));

	InTabManager->RegisterTabSpawner(CurveEditorTabID, FOnSpawnTab::CreateSP(this, &FNiagaraSystemToolkit::SpawnTab_CurveEd))
		.SetDisplayName(LOCTEXT("Curves", "Curves"))
		.SetGroup(WorkspaceMenuCategory.ToSharedRef());

	InTabManager->RegisterTabSpawner(SequencerTabID, FOnSpawnTab::CreateSP(this, &FNiagaraSystemToolkit::SpawnTab_Sequencer))
		.SetDisplayName(LOCTEXT("Timeline", "Timeline"))
		.SetGroup(WorkspaceMenuCategory.ToSharedRef());

	InTabManager->RegisterTabSpawner(SystemScriptTabID, FOnSpawnTab::CreateSP(this, &FNiagaraSystemToolkit::SpawnTab_SystemScript))
		.SetDisplayName(LOCTEXT("SystemScript", "System Script"))
		.SetGroup(WorkspaceMenuCategory.ToSharedRef())
		.SetAutoGenerateMenuEntry(GbShowNiagaraDeveloperWindows != 0);

	InTabManager->RegisterTabSpawner(SystemParametersTabID, FOnSpawnTab::CreateSP(this, &FNiagaraSystemToolkit::SpawnTab_SystemParameters))
		.SetDisplayName(LOCTEXT("SystemParameters", "Parameters"))
		.SetGroup(WorkspaceMenuCategory.ToSharedRef());

	InTabManager->RegisterTabSpawner(SystemParametersTabID2, FOnSpawnTab::CreateSP(this, &FNiagaraSystemToolkit::SpawnTab_SystemParameters2))
		.SetDisplayName(LOCTEXT("SystemParameters2", "Legacy Parameters"))
		.SetGroup(WorkspaceMenuCategory.ToSharedRef());

//@todo(ng) disable parameter definitions panel pending bug fixes
// 	InTabManager->RegisterTabSpawner(SystemParameterDefinitionsTabID, FOnSpawnTab::CreateSP(this, &FNiagaraSystemToolkit::SpawnTab_SystemParameterDefinitions)) 
// 		.SetDisplayName(LOCTEXT("SystemParameterDefinitions", "Parameter Definitions"))
// 		.SetGroup(WorkspaceMenuCategory.ToSharedRef());

	InTabManager->RegisterTabSpawner(SelectedEmitterStackTabID, FOnSpawnTab::CreateSP(this, &FNiagaraSystemToolkit::SpawnTab_SelectedEmitterStack))
		.SetDisplayName(LOCTEXT("SelectedEmitterStacks", "Selected Emitters"))
		.SetGroup(WorkspaceMenuCategory.ToSharedRef());

	InTabManager->RegisterTabSpawner(SelectedEmitterGraphTabID, FOnSpawnTab::CreateSP(this, &FNiagaraSystemToolkit::SpawnTab_SelectedEmitterGraph))
		.SetDisplayName(LOCTEXT("SelectedEmitterGraph", "Selected Emitter Graph"))
		.SetGroup(WorkspaceMenuCategory.ToSharedRef())
		.SetAutoGenerateMenuEntry(GbShowNiagaraDeveloperWindows != 0);

	InTabManager->RegisterTabSpawner(DebugSpreadsheetTabID, FOnSpawnTab::CreateSP(this, &FNiagaraSystemToolkit::SpawnTab_DebugSpreadsheet))
		.SetDisplayName(LOCTEXT("DebugSpreadsheet", "Attribute Spreadsheet"))
		.SetGroup(WorkspaceMenuCategory.ToSharedRef());

	InTabManager->RegisterTabSpawner(PreviewSettingsTabId, FOnSpawnTab::CreateSP(this, &FNiagaraSystemToolkit::SpawnTab_PreviewSettings))
		.SetDisplayName(LOCTEXT("PreviewSceneSettingsTab", "Preview Scene Settings"))
		.SetGroup(WorkspaceMenuCategory.ToSharedRef())
		.SetIcon(FSlateIcon(FEditorStyle::GetStyleSetName(), "LevelEditor.Tabs.Details"));

	InTabManager->RegisterTabSpawner(GeneratedCodeTabID, FOnSpawnTab::CreateSP(this, &FNiagaraSystemToolkit::SpawnTab_GeneratedCode))
		.SetDisplayName(LOCTEXT("GeneratedCode", "Generated Code"))
		.SetGroup(WorkspaceMenuCategory.ToSharedRef());

	InTabManager->RegisterTabSpawner(MessageLogTabID, FOnSpawnTab::CreateSP(this, &FNiagaraSystemToolkit::SpawnTab_MessageLog))
		.SetDisplayName(LOCTEXT("NiagaraMessageLog", "Niagara Log"))
		.SetGroup(WorkspaceMenuCategory.ToSharedRef());

	InTabManager->RegisterTabSpawner(SystemOverviewTabID, FOnSpawnTab::CreateSP(this, &FNiagaraSystemToolkit::SpawnTab_SystemOverview))
		.SetDisplayName(LOCTEXT("SystemOverviewTabName", "System Overview"))
		.SetGroup(WorkspaceMenuCategory.ToSharedRef());

	InTabManager->RegisterTabSpawner(ScratchPadTabID, FOnSpawnTab::CreateSP(this, &FNiagaraSystemToolkit::SpawnTab_ScratchPad))
		.SetDisplayName(LOCTEXT("ScratchPadTabName", "Scratch Pad"))
		.SetGroup(WorkspaceMenuCategory.ToSharedRef());

	InTabManager->RegisterTabSpawner(ScriptStatsTabID, FOnSpawnTab::CreateSP(this, &FNiagaraSystemToolkit::SpawnTab_ScriptStats))
		.SetDisplayName(LOCTEXT("NiagaraScriptsStatsTab", "Script Stats"))
		.SetGroup(WorkspaceMenuCategory.ToSharedRef());

	if (GetDefault<UNiagaraEditorSettings>()->bEnableBaker)
	{
		InTabManager->RegisterTabSpawner(BakerTabID, FOnSpawnTab::CreateSP(this, &FNiagaraSystemToolkit::SpawnTab_Baker))
			.SetDisplayName(LOCTEXT("NiagaraBakerTab", "Baker"))
			.SetGroup(WorkspaceMenuCategory.ToSharedRef());
	}
}

void FNiagaraSystemToolkit::UnregisterTabSpawners(const TSharedRef<class FTabManager>& InTabManager)
{
	FAssetEditorToolkit::UnregisterTabSpawners(InTabManager);

	InTabManager->UnregisterTabSpawner(ViewportTabID);
	InTabManager->UnregisterTabSpawner(CurveEditorTabID);
	InTabManager->UnregisterTabSpawner(SequencerTabID);
	InTabManager->UnregisterTabSpawner(SystemScriptTabID);
	InTabManager->UnregisterTabSpawner(SystemDetailsTabID);
	InTabManager->UnregisterTabSpawner(SystemParametersTabID);
	InTabManager->UnregisterTabSpawner(SystemParametersTabID2);
	//@todo(ng) disable parameter definitions panel pending bug fixes
	//InTabManager->UnregisterTabSpawner(SystemParameterDefinitionsTabID);
	InTabManager->UnregisterTabSpawner(SelectedEmitterStackTabID);
	InTabManager->UnregisterTabSpawner(SelectedEmitterGraphTabID);
	InTabManager->UnregisterTabSpawner(DebugSpreadsheetTabID);
	InTabManager->UnregisterTabSpawner(PreviewSettingsTabId);
	InTabManager->UnregisterTabSpawner(GeneratedCodeTabID);
	InTabManager->UnregisterTabSpawner(SystemOverviewTabID);
	InTabManager->UnregisterTabSpawner(ScratchPadTabID);
	InTabManager->UnregisterTabSpawner(ScriptStatsTabID);
	InTabManager->UnregisterTabSpawner(BakerTabID);
}

FNiagaraSystemToolkit::~FNiagaraSystemToolkit()
{
	// Cleanup viewmodels that use the system viewmodel before cleaning up the system viewmodel itself.
	if (ParameterPanelViewModel.IsValid())
	{
		ParameterPanelViewModel->Cleanup();
	}
	if (ParameterDefinitionsPanelViewModel.IsValid())
	{
		ParameterDefinitionsPanelViewModel->Cleanup();
	}

	if (SystemViewModel.IsValid())
	{
		if (SystemViewModel->GetSelectionViewModel() != nullptr)
		{
			SystemViewModel->GetSelectionViewModel()->OnSystemIsSelectedChanged().RemoveAll(this);
			SystemViewModel->GetSelectionViewModel()->OnEmitterHandleIdSelectionChanged().RemoveAll(this);
		}
		SystemViewModel->Cleanup();
	}
	SystemViewModel.Reset();
}

void FNiagaraSystemToolkit::AddReferencedObjects(FReferenceCollector& Collector) 
{
	Collector.AddReferencedObject(System);
}

void FNiagaraSystemToolkit::InitializeWithSystem(const EToolkitMode::Type Mode, const TSharedPtr< class IToolkitHost >& InitToolkitHost, UNiagaraSystem& InSystem)
{
	System = &InSystem;
	Emitter = nullptr;
	System->EnsureFullyLoaded();

	FNiagaraSystemViewModelOptions SystemOptions;
	SystemOptions.bCanModifyEmittersFromTimeline = true;
	SystemOptions.EditMode = ENiagaraSystemViewModelEditMode::SystemAsset;
	SystemOptions.OnGetSequencerAddMenuContent.BindSP(this, &FNiagaraSystemToolkit::GetSequencerAddMenuContent);
	SystemOptions.MessageLogGuid = InSystem.GetAssetGuid();

	SystemViewModel = MakeShared<FNiagaraSystemViewModel>();
	SystemViewModel->Initialize(*System, SystemOptions);
	SystemGraphSelectionViewModel = MakeShared<FNiagaraSystemGraphSelectionViewModel>();
	SystemGraphSelectionViewModel->Init(SystemViewModel);
	ParameterPanelViewModel = MakeShared<FNiagaraSystemToolkitParameterPanelViewModel>(SystemViewModel, TWeakPtr<FNiagaraSystemGraphSelectionViewModel>(SystemGraphSelectionViewModel));
	ParameterDefinitionsPanelViewModel = MakeShared<FNiagaraSystemToolkitParameterDefinitionsPanelViewModel>(SystemViewModel, SystemGraphSelectionViewModel);
	FSystemToolkitUIContext UIContext = FSystemToolkitUIContext(
		FSimpleDelegate::CreateSP(ParameterPanelViewModel.ToSharedRef(), &INiagaraImmutableParameterPanelViewModel::Refresh),
		FSimpleDelegate::CreateSP(ParameterDefinitionsPanelViewModel.ToSharedRef(), &INiagaraImmutableParameterPanelViewModel::Refresh)
	);
	ParameterPanelViewModel->Init(UIContext);
	ParameterDefinitionsPanelViewModel->Init(UIContext);
	
	SystemViewModel->SetToolkitCommands(GetToolkitCommands());
	SystemToolkitMode = ESystemToolkitMode::System;

	if (GbLogNiagaraSystemChanges > 0)
	{
		FString ExportText;
		SystemViewModel->DumpToText(ExportText);
		FString FilePath = System->GetOutermost()->FileName.ToString();
		FString PathPart, FilenamePart, ExtensionPart;
		FPaths::Split(FilePath, PathPart, FilenamePart, ExtensionPart);

		FNiagaraEditorUtilities::WriteTextFileToDisk(FPaths::ProjectLogDir(), FilenamePart + TEXT(".onLoad.txt"), ExportText, true);
	}

	InitializeInternal(Mode, InitToolkitHost, SystemOptions.MessageLogGuid.GetValue());
}

void FNiagaraSystemToolkit::InitializeWithEmitter(const EToolkitMode::Type Mode, const TSharedPtr< class IToolkitHost >& InitToolkitHost, UNiagaraEmitter& InEmitter)
{
	System = NewObject<UNiagaraSystem>(GetTransientPackage(), NAME_None, RF_Transient | RF_Transactional);
	UNiagaraSystemFactoryNew::InitializeSystem(System, true);
	System->EnsureFullyLoaded();

	Emitter = &InEmitter;
	Emitter->UpdateEmitterAfterLoad();

	// Before copying the emitter prepare the rapid iteration parameters so that the post compile prepare doesn't
	// cause the change ids to become out of sync.
	TArray<UNiagaraScript*> Scripts;
	TMap<UNiagaraScript*, UNiagaraScript*> ScriptDependencyMap;
	TMap<UNiagaraScript*, const UNiagaraEmitter*> ScriptToEmitterMap;

	Scripts.Add(Emitter->EmitterSpawnScriptProps.Script);
	ScriptToEmitterMap.Add(Emitter->EmitterSpawnScriptProps.Script, Emitter);

	Scripts.Add(Emitter->EmitterUpdateScriptProps.Script);
	ScriptToEmitterMap.Add(Emitter->EmitterUpdateScriptProps.Script, Emitter);

	Scripts.Add(Emitter->SpawnScriptProps.Script);
	ScriptToEmitterMap.Add(Emitter->SpawnScriptProps.Script, Emitter);

	Scripts.Add(Emitter->UpdateScriptProps.Script);
	ScriptToEmitterMap.Add(Emitter->UpdateScriptProps.Script, Emitter);

	if (Emitter->SimTarget == ENiagaraSimTarget::GPUComputeSim)
	{
		Scripts.Add(Emitter->GetGPUComputeScript());
		ScriptToEmitterMap.Add(Emitter->GetGPUComputeScript(), Emitter);
		ScriptDependencyMap.Add(Emitter->SpawnScriptProps.Script, Emitter->GetGPUComputeScript());
		ScriptDependencyMap.Add(Emitter->UpdateScriptProps.Script, Emitter->GetGPUComputeScript());
	} 
	else if (Emitter->bInterpolatedSpawning)
	{
		ScriptDependencyMap.Add(Emitter->UpdateScriptProps.Script, Emitter->SpawnScriptProps.Script);
	}

	FNiagaraUtilities::PrepareRapidIterationParameters(Scripts, ScriptDependencyMap, ScriptToEmitterMap);

	ResetLoaders(GetTransientPackage()); // Make sure that we're not going to get invalid version number linkers into the package we are going into. 
	GetTransientPackage()->LinkerCustomVersion.Empty();
	
	bEmitterThumbnailUpdated = false;

	FNiagaraSystemViewModelOptions SystemOptions;
	SystemOptions.bCanModifyEmittersFromTimeline = false;
	SystemOptions.EditMode = ENiagaraSystemViewModelEditMode::EmitterAsset;
	SystemOptions.MessageLogGuid = System->GetAssetGuid();

	SystemViewModel = MakeShared<FNiagaraSystemViewModel>();
	SystemViewModel->Initialize(*System, SystemOptions);
	SystemViewModel->GetEditorData().SetOwningSystemIsPlaceholder(true, *System);
	SystemViewModel->SetToolkitCommands(GetToolkitCommands());
	SystemViewModel->AddEmitter(*Emitter);

	ParameterPanelViewModel = MakeShared<FNiagaraSystemToolkitParameterPanelViewModel>(SystemViewModel);
	ParameterDefinitionsPanelViewModel = MakeShared<FNiagaraSystemToolkitParameterDefinitionsPanelViewModel>(SystemViewModel);
	FSystemToolkitUIContext UIContext = FSystemToolkitUIContext(
		FSimpleDelegate::CreateSP(ParameterPanelViewModel.ToSharedRef(), &INiagaraImmutableParameterPanelViewModel::Refresh),
		FSimpleDelegate::CreateSP(ParameterDefinitionsPanelViewModel.ToSharedRef(), &INiagaraImmutableParameterPanelViewModel::Refresh)
	);
	ParameterPanelViewModel->Init(UIContext);
	ParameterDefinitionsPanelViewModel->Init(UIContext);

	// Adding the emitter to the system has made a copy of it and we set this to the copy's change id here instead of the original emitter's change 
	// id because the copy's change id may have been updated from the original as part of post load and we use this id to detect if the editable 
	// emitter has been changed.
	LastSyncedEmitterChangeId = SystemViewModel->GetEmitterHandleViewModels()[0]->GetEmitterViewModel()->GetEmitter()->GetChangeId();
	SystemToolkitMode = ESystemToolkitMode::Emitter;

	if (GbLogNiagaraSystemChanges > 0)
	{
		FString ExportText;
		SystemViewModel->DumpToText(ExportText);
		FString FilePath = Emitter->GetOutermost()->FileName.ToString();
		FString PathPart, FilenamePart, ExtensionPart;
		FPaths::Split(FilePath, PathPart, FilenamePart, ExtensionPart);

		FNiagaraEditorUtilities::WriteTextFileToDisk(FPaths::ProjectLogDir(), FilenamePart + TEXT(".onLoad.txt"), ExportText, true);
	}

	InitializeInternal(Mode, InitToolkitHost, SystemOptions.MessageLogGuid.GetValue());
}

void FNiagaraSystemToolkit::InitializeInternal(const EToolkitMode::Type Mode, const TSharedPtr<IToolkitHost>& InitToolkitHost, const FGuid& MessageLogGuid)
{
	NiagaraMessageLogViewModel = MakeShared<FNiagaraMessageLogViewModel>(GetNiagaraSystemMessageLogName(System), MessageLogGuid, NiagaraMessageLog);
	ObjectSelectionForParameterMapView = MakeShared<FNiagaraObjectSelection>();
	ScriptStats = MakeShared<FNiagaraScriptStatsViewModel>();
	ScriptStats->Initialize(SystemViewModel);
	BakerViewModel = MakeShared<FNiagaraBakerViewModel>();
	BakerViewModel->Initialize(SystemViewModel);

	SystemViewModel->OnEmitterHandleViewModelsChanged().AddSP(this, &FNiagaraSystemToolkit::RefreshParameters);
	SystemViewModel->GetSelectionViewModel()->OnSystemIsSelectedChanged().AddSP(this, &FNiagaraSystemToolkit::OnSystemSelectionChanged);
	SystemViewModel->GetSelectionViewModel()->OnEmitterHandleIdSelectionChanged().AddSP(this, &FNiagaraSystemToolkit::OnSystemSelectionChanged);
	SystemViewModel->GetOnPinnedEmittersChanged().AddSP(this, &FNiagaraSystemToolkit::RefreshParameters);
	SystemViewModel->OnRequestFocusTab().AddSP(this, &FNiagaraSystemToolkit::OnViewModelRequestFocusTab);
	
	const float InTime = -0.02f;
	const float OutTime = 3.2f;

	TSharedRef<FTabManager::FLayout> StandaloneDefaultLayout = FTabManager::NewLayout("Standalone_Niagara_System_Layout_v24")
		->AddArea
		(
			FTabManager::NewPrimaryArea()->SetOrientation(Orient_Vertical)
			->Split
			(
				FTabManager::NewStack()
				->SetSizeCoefficient(0.1f)
				->AddTab(GetToolbarTabId(), ETabState::OpenedTab)
				->SetHideTabWell(true)
			)
			->Split
			(
				FTabManager::NewSplitter()->SetOrientation(Orient_Horizontal)
				->Split
				(
					// Top Level Left
					FTabManager::NewSplitter()->SetOrientation(Orient_Vertical)
					->SetSizeCoefficient(.75f)
					->Split
					(
						// Inner Left Top
						FTabManager::NewSplitter()->SetOrientation(Orient_Horizontal)
						->SetSizeCoefficient(0.75f)
						->Split
						(
							FTabManager::NewStack()
							->SetSizeCoefficient(.25f)
							->AddTab(ViewportTabID, ETabState::OpenedTab)
						)
						->Split
						(
							FTabManager::NewStack()
							->SetSizeCoefficient(0.15f)
							->AddTab(SystemParametersTabID, ETabState::OpenedTab)
						)
						->Split
						(
							FTabManager::NewStack()
							->SetSizeCoefficient(0.6f)
							->AddTab(SystemOverviewTabID, ETabState::OpenedTab)
							->AddTab(ScratchPadTabID, ETabState::OpenedTab)
							->AddTab(BakerTabID, ETabState::ClosedTab)
							->SetForegroundTab(SystemOverviewTabID)
						)
					)
					->Split
					(
						// Inner Left Bottom
						FTabManager::NewStack()
						->SetSizeCoefficient(0.25f)
						->AddTab(CurveEditorTabID, ETabState::OpenedTab)
						->AddTab(MessageLogTabID, ETabState::OpenedTab)
						->AddTab(SequencerTabID, ETabState::OpenedTab)
						->AddTab(ScriptStatsTabID, ETabState::ClosedTab)
					)
				)
				->Split
				(
					// Top Level Right
					FTabManager::NewStack()
					->SetSizeCoefficient(0.25f)
					->AddTab(SelectedEmitterStackTabID, ETabState::OpenedTab)
					->AddTab(SelectedEmitterGraphTabID, ETabState::ClosedTab)
					->AddTab(SystemScriptTabID, ETabState::ClosedTab)
					->AddTab(SystemDetailsTabID, ETabState::ClosedTab)
					->AddTab(DebugSpreadsheetTabID, ETabState::ClosedTab)
					->AddTab(PreviewSettingsTabId, ETabState::ClosedTab)
					->AddTab(GeneratedCodeTabID, ETabState::ClosedTab)
				)
			)
		);

	const bool bCreateDefaultStandaloneMenu = true;
	const bool bCreateDefaultToolbar = true;
	UObject* ToolkitObject = SystemToolkitMode == ESystemToolkitMode::System ? (UObject*)System : (UObject*)Emitter;
	// order of registering commands matters. SetupCommands before InitAssetEditor will make the toolkit prioritize niagara commands
	SetupCommands();
	FAssetEditorToolkit::InitAssetEditor(Mode, InitToolkitHost, FNiagaraEditorModule::NiagaraEditorAppIdentifier,
		StandaloneDefaultLayout, bCreateDefaultStandaloneMenu, bCreateDefaultToolbar, ToolkitObject);
	
	FNiagaraEditorModule& NiagaraEditorModule = FModuleManager::LoadModuleChecked<FNiagaraEditorModule>("NiagaraEditor");
	AddMenuExtender(NiagaraEditorModule.GetMenuExtensibilityManager()->GetAllExtenders(GetToolkitCommands(), GetEditingObjects()));

	ExtendToolbar();
	RegenerateMenusAndToolbars();

	bChangesDiscarded = false;
	bScratchPadChangesDiscarded = false;


	GEditor->RegisterForUndo(this);
}

FName FNiagaraSystemToolkit::GetToolkitFName() const
{
	return FName("Niagara");
}

FText FNiagaraSystemToolkit::GetBaseToolkitName() const
{
	return LOCTEXT("AppLabel", "Niagara");
}

FString FNiagaraSystemToolkit::GetWorldCentricTabPrefix() const
{
	return LOCTEXT("WorldCentricTabPrefix", "Niagara ").ToString();
}


FLinearColor FNiagaraSystemToolkit::GetWorldCentricTabColorScale() const
{
	return FNiagaraEditorModule::WorldCentricTabColorScale;
}

bool FNiagaraSystemToolkit::MatchesContext(const FTransactionContext& InContext, const TArray<TPair<UObject*, FTransactionObjectEvent>>& TransactionObjects) const
{
	TArray<UNiagaraGraph*> Graphs;

	for (TSharedRef<FNiagaraScratchPadScriptViewModel> ScratchPadViewModel : SystemViewModel->GetScriptScratchPadViewModel()->GetScriptViewModels())
	{
		Graphs.AddUnique(ScratchPadViewModel->GetGraphViewModel()->GetGraph());
	}

	LastUndoGraphs.Empty();

	if (Graphs.Num() > 0)
	{
		for (const TPair<UObject*, FTransactionObjectEvent>& TransactionObjectPair : TransactionObjects)
		{
			UObject* Object = TransactionObjectPair.Key;
			while (Object != nullptr)
			{
				if (Graphs.Contains(Object))
				{
					LastUndoGraphs.AddUnique(Cast<UNiagaraGraph>(Object));
					return true;
				}
				Object = Object->GetOuter();
			}
		}
	}
	return LastUndoGraphs.Num() > 0;
}

void FNiagaraSystemToolkit::PostUndo(bool bSuccess)
{
	for (TWeakObjectPtr<UNiagaraGraph> Graph : LastUndoGraphs)
	{
		if (Graph.IsValid())
		{
			Graph->NotifyGraphNeedsRecompile();
		}
	}

	LastUndoGraphs.Empty();
}

TSharedRef<SDockTab> FNiagaraSystemToolkit::SpawnTab_Viewport(const FSpawnTabArgs& Args)
{
	check(Args.GetTabId().TabType == ViewportTabID);

	Viewport = SNew(SNiagaraSystemViewport)
		.OnThumbnailCaptured(this, &FNiagaraSystemToolkit::OnThumbnailCaptured)
		.Sequencer(SystemViewModel->GetSequencer());

	TSharedRef<SDockTab> SpawnedTab =
		SNew(SDockTab)
		[
			Viewport.ToSharedRef()
		];

	Viewport->SetPreviewComponent(SystemViewModel->GetPreviewComponent());
	Viewport->OnAddedToTab(SpawnedTab);

	return SpawnedTab;
}

TSharedRef<SDockTab> FNiagaraSystemToolkit::SpawnTab_PreviewSettings(const FSpawnTabArgs& Args)
{
	check(Args.GetTabId() == PreviewSettingsTabId);

	TSharedRef<SWidget> InWidget = SNullWidget::NullWidget;
	if (Viewport.IsValid())
	{
		FAdvancedPreviewSceneModule& AdvancedPreviewSceneModule = FModuleManager::LoadModuleChecked<FAdvancedPreviewSceneModule>("AdvancedPreviewScene");
		InWidget = AdvancedPreviewSceneModule.CreateAdvancedPreviewSceneSettingsWidget(Viewport->GetPreviewScene());
	}

	TSharedRef<SDockTab> SpawnedTab = SNew(SDockTab)
		.Icon(FEditorStyle::GetBrush("LevelEditor.Tabs.Details"))
		.Label(LOCTEXT("PreviewSceneSettingsTab", "Preview Scene Settings"))
		[
			InWidget
		];

	return SpawnedTab;
}


TSharedRef<SDockTab> FNiagaraSystemToolkit::SpawnTab_CurveEd(const FSpawnTabArgs& Args)
{
	check(Args.GetTabId().TabType == CurveEditorTabID);

	TSharedRef<SDockTab> SpawnedTab =
		SNew(SDockTab)
		[
			FNiagaraEditorModule::Get().GetWidgetProvider()->CreateCurveOverview(SystemViewModel.ToSharedRef())
		];

	return SpawnedTab;
}


TSharedRef<SDockTab> FNiagaraSystemToolkit::SpawnTab_Sequencer(const FSpawnTabArgs& Args)
{
	check(Args.GetTabId().TabType == SequencerTabID);

	TSharedRef<SDockTab> SpawnedTab =
		SNew(SDockTab)
		[
			SystemViewModel->GetSequencer()->GetSequencerWidget()
		];

	return SpawnedTab;
}


TSharedRef<SDockTab> FNiagaraSystemToolkit::SpawnTab_SystemScript(const FSpawnTabArgs& Args)
{
	check(Args.GetTabId().TabType == SystemScriptTabID);

	TSharedRef<SDockTab> SpawnedTab =
		SNew(SDockTab)
		[
			SNew(SNiagaraSystemScript, SystemViewModel.ToSharedRef())
		];

	return SpawnedTab;
}

TSharedRef<SDockTab> FNiagaraSystemToolkit::SpawnTab_SystemParameters(const FSpawnTabArgs& Args)
{
	check(Args.GetTabId().TabType == SystemParametersTabID);


	TArray<TSharedRef<FNiagaraObjectSelection>> ObjectSelections;
	ObjectSelections.Add(ObjectSelectionForParameterMapView.ToSharedRef());

	TSharedRef<SDockTab> SpawnedTab =
		SNew(SDockTab)
		[
			SAssignNew(ParameterPanel, SNiagaraParameterPanel, ParameterPanelViewModel, GetToolkitCommands())
			.ShowParameterSynchronizingWithLibraryIconExternallyReferenced(false)
		];
	RefreshParameters();

	return SpawnedTab;
}

//@todo(ng) cleanup
TSharedRef<SDockTab> FNiagaraSystemToolkit::SpawnTab_SystemParameters2(const FSpawnTabArgs& Args)
{
	check(Args.GetTabId().TabType == SystemParametersTabID2);

	TArray<TSharedRef<FNiagaraObjectSelection>> ObjectSelections;
	ObjectSelections.Add(ObjectSelectionForParameterMapView.ToSharedRef());

	TSharedRef<SDockTab> SpawnedTab =
		SNew(SDockTab)
		[
			SAssignNew(ParameterMapView, SNiagaraParameterMapView, ObjectSelections, SNiagaraParameterMapView::EToolkitType::SYSTEM, GetToolkitCommands())
		];
	RefreshParameters();

	return SpawnedTab;
}

TSharedRef<SDockTab> FNiagaraSystemToolkit::SpawnTab_SystemParameterDefinitions(const FSpawnTabArgs& Args)
{
	checkf(Args.GetTabId().TabType == SystemParameterDefinitionsTabID, TEXT("Wrong tab ID in NiagaraScriptToolkit"));

	TSharedRef<SDockTab> SpawnedTab =
		SNew(SDockTab)
		[
			SNew(SNiagaraParameterDefinitionsPanel, ParameterDefinitionsPanelViewModel, GetToolkitCommands())
		];

	return SpawnedTab;
}

TSharedRef<SDockTab> FNiagaraSystemToolkit::SpawnTab_SelectedEmitterStack(const FSpawnTabArgs& Args)
{
	check(Args.GetTabId().TabType == SelectedEmitterStackTabID);

	FNiagaraEditorModule& NiagaraEditorModule = FModuleManager::LoadModuleChecked<FNiagaraEditorModule>("NiagaraEditor");
	TSharedRef<SDockTab> SpawnedTab = SNew(SDockTab)
		.Label(LOCTEXT("SystemOverviewSelection", "Selection"))
		[
			NiagaraEditorModule.GetWidgetProvider()->CreateStackView(*SystemViewModel->GetSelectionViewModel()->GetSelectionStackViewModel())
		];

	return SpawnedTab;
}

class SNiagaraSelectedEmitterGraph : public SCompoundWidget
{
public:
	SLATE_BEGIN_ARGS(SNiagaraSelectedEmitterGraph)
	{}
	SLATE_END_ARGS();

	void Construct(const FArguments& InArgs, TSharedRef<FNiagaraSystemViewModel> InSystemViewModel)
	{
		SystemViewModel = InSystemViewModel;
		SystemViewModel->GetSelectionViewModel()->OnEmitterHandleIdSelectionChanged().AddSP(this, &SNiagaraSelectedEmitterGraph::SystemSelectionChanged);
		ChildSlot
		[
			SAssignNew(GraphWidgetContainer, SBox)
		];
		UpdateGraphWidget();
	}

	~SNiagaraSelectedEmitterGraph()
	{
		if (SystemViewModel.IsValid() && SystemViewModel->GetSelectionViewModel())
		{
			SystemViewModel->GetSelectionViewModel()->OnEmitterHandleIdSelectionChanged().RemoveAll(this);
		}
	}

private:
	void SystemSelectionChanged()
	{
		UpdateGraphWidget();
	}

	void UpdateGraphWidget()
	{
		TArray<FGuid> SelectedEmitterHandleIds = SystemViewModel->GetSelectionViewModel()->GetSelectedEmitterHandleIds();
		if (SelectedEmitterHandleIds.Num() == 1)
		{
			TSharedPtr<FNiagaraEmitterHandleViewModel> SelectedEmitterHandle = SystemViewModel->GetEmitterHandleViewModelById(SelectedEmitterHandleIds[0]);
			TSharedRef<SWidget> EmitterWidget = 
				SNew(SSplitter)
				+ SSplitter::Slot()
				.Value(.25f)
				[
					SNew(SNiagaraSelectedObjectsDetails, SelectedEmitterHandle->GetEmitterViewModel()->GetSharedScriptViewModel()->GetGraphViewModel()->GetNodeSelection())
				]
				+ SSplitter::Slot()
				.Value(.75f)
				[
					SNew(SNiagaraScriptGraph, SelectedEmitterHandle->GetEmitterViewModel()->GetSharedScriptViewModel()->GetGraphViewModel())
				];

			UNiagaraEmitter* LastMergedEmitter = SelectedEmitterHandle->GetEmitterViewModel()->GetEmitter()->GetParentAtLastMerge();
			if (LastMergedEmitter != nullptr)
			{
				UNiagaraScriptSource* LastMergedScriptSource = CastChecked<UNiagaraScriptSource>(LastMergedEmitter->GraphSource);
				bool bIsForDataProcessingOnly = false;
				TSharedRef<FNiagaraScriptGraphViewModel> LastMergedScriptGraphViewModel = MakeShared<FNiagaraScriptGraphViewModel>(FText(), bIsForDataProcessingOnly);
				LastMergedScriptGraphViewModel->SetScriptSource(LastMergedScriptSource);
				TSharedRef<SWidget> LastMergedEmitterWidget = 
					SNew(SSplitter)
					+ SSplitter::Slot()
					.Value(.25f)
					[
						SNew(SNiagaraSelectedObjectsDetails, LastMergedScriptGraphViewModel->GetNodeSelection())
					]
					+ SSplitter::Slot()
					.Value(.75f)
					[
						SNew(SNiagaraScriptGraph, LastMergedScriptGraphViewModel)
					];

				GraphWidgetContainer->SetContent
				(
					SNew(SSplitter)
					.Orientation(Orient_Vertical)
					+ SSplitter::Slot()
					[
						SNew(SVerticalBox)
						+ SVerticalBox::Slot()
						.AutoHeight()
						[
							SNew(STextBlock)
							.Text(FText::FromString(TEXT("Emitter")))
						]
						+ SVerticalBox::Slot()
						[
							EmitterWidget
						]
					]
					+ SSplitter::Slot()
					[
						SNew(SVerticalBox)
						+ SVerticalBox::Slot()
						.AutoHeight()
						[
							SNew(STextBlock)
							.Text(FText::FromString(TEXT("Last Merged Emitter")))
						]
						+ SVerticalBox::Slot()
						[
							LastMergedEmitterWidget
						]
					]
				);
			}
			else
			{
				GraphWidgetContainer->SetContent(EmitterWidget);
			}
		}
		else
		{
			GraphWidgetContainer->SetContent(SNullWidget::NullWidget);
		}
	}

private:
	TSharedPtr<FNiagaraSystemViewModel> SystemViewModel;
	TSharedPtr<SBox> GraphWidgetContainer;
};

TSharedRef<SDockTab> FNiagaraSystemToolkit::SpawnTab_SelectedEmitterGraph(const FSpawnTabArgs& Args)
{
	check(Args.GetTabId().TabType == SelectedEmitterGraphTabID);

	TSharedRef<SDockTab> SpawnedTab =
		SNew(SDockTab)
		[
			SNew(SNiagaraSelectedEmitterGraph, SystemViewModel.ToSharedRef())
		];

	return SpawnedTab;
}

TSharedRef<SDockTab> FNiagaraSystemToolkit::SpawnTab_DebugSpreadsheet(const FSpawnTabArgs& Args)
{
	check(Args.GetTabId().TabType == DebugSpreadsheetTabID);

	TSharedRef<SDockTab> SpawnedTab =
		SNew(SDockTab)
		[
			SNew(SNiagaraSpreadsheetView, SystemViewModel.ToSharedRef())
		];

	return SpawnedTab;
}

TSharedRef<SDockTab> FNiagaraSystemToolkit::SpawnTab_GeneratedCode(const FSpawnTabArgs& Args)
{
	check(Args.GetTabId().TabType == GeneratedCodeTabID);

	TSharedRef<SDockTab> SpawnedTab = SNew(SDockTab);
	SpawnedTab->SetContent(SNew(SNiagaraGeneratedCodeView, SystemViewModel.ToSharedRef(), SpawnedTab));
	return SpawnedTab;
}

TSharedRef<SDockTab> FNiagaraSystemToolkit::SpawnTab_MessageLog(const FSpawnTabArgs& Args)
{
	check(Args.GetTabId().TabType == MessageLogTabID);

	TSharedRef<SDockTab> SpawnedTab = SNew(SDockTab)
		.Label(LOCTEXT("NiagaraMessageLogTitle", "Niagara Log"))
		[
			SNew(SBox)
			.AddMetaData<FTagMetaData>(FTagMetaData(TEXT("NiagaraLog")))
			[
				NiagaraMessageLog.ToSharedRef()
			]
		];

	return SpawnedTab;
}

TSharedRef<SDockTab> FNiagaraSystemToolkit::SpawnTab_SystemOverview(const FSpawnTabArgs& Args)
{
	TSharedRef<SDockTab> SpawnedTab = SNew(SDockTab)
		.Label(LOCTEXT("SystemOverviewTabLabel", "System Overview"))
		[
			FNiagaraEditorModule::Get().GetWidgetProvider()->CreateSystemOverview(SystemViewModel.ToSharedRef())
		];

	return SpawnedTab;
}

TSharedRef<SDockTab> FNiagaraSystemToolkit::SpawnTab_ScratchPad(const FSpawnTabArgs& Args)
{
	TSharedRef<SDockTab> SpawnedTab = SNew(SDockTab)
		.Label(LOCTEXT("ScratchPadTabLabel", "Scratch Pad"))
		.Icon(FNiagaraEditorStyle::Get().GetBrush("NiagaraEditor.Scratch"))
		[
			FNiagaraEditorModule::Get().GetWidgetProvider()->CreateScriptScratchPad(*SystemViewModel->GetScriptScratchPadViewModel())
		];

	return SpawnedTab;
}

TSharedRef<SDockTab> FNiagaraSystemToolkit::SpawnTab_ScriptStats(const FSpawnTabArgs& Args)
{
	check(Args.GetTabId().TabType == ScriptStatsTabID);

	TSharedRef<SDockTab> SpawnedTab = SNew(SDockTab)
		.Label(LOCTEXT("NiagaraScriptStatsTitle", "Script Stats"))
		[
			SNew(SBox)
			.AddMetaData<FTagMetaData>(FTagMetaData(TEXT("ScriptStats")))
			[
				ScriptStats->GetWidget().ToSharedRef()
			]
		];

	return SpawnedTab;
}

TSharedRef<SDockTab> FNiagaraSystemToolkit::SpawnTab_Baker(const FSpawnTabArgs& Args)
{
	check(Args.GetTabId().TabType == BakerTabID);

	TSharedRef<SDockTab> SpawnedTab = SNew(SDockTab)
		.Label(LOCTEXT("NiagaraBakerTitle", "Baker"))
		[
			SNew(SBox)
			.AddMetaData<FTagMetaData>(FTagMetaData(TEXT("Baker")))
			[
				BakerViewModel->GetWidget().ToSharedRef()
			]
		];

	return SpawnedTab;
}

void FNiagaraSystemToolkit::SetupCommands()
{
	FLevelEditorModule& Module = FModuleManager::Get().LoadModuleChecked<FLevelEditorModule>(TEXT("LevelEditor"));
	const FLevelEditorCommands& LevelEditorCommands = Module.GetLevelEditorCommands();
	
	GetToolkitCommands()->MapAction(
		FNiagaraEditorCommands::Get().Compile,
		FExecuteAction::CreateRaw(this, &FNiagaraSystemToolkit::CompileSystem, false));

	GetToolkitCommands()->MapAction(
		FNiagaraEditorCommands::Get().ResetSimulation,
		FExecuteAction::CreateRaw(this, &FNiagaraSystemToolkit::ResetSimulation)); 

	GetToolkitCommands()->MapAction(
        FNiagaraEditorCommands::Get().ToggleStatPerformance,
        FExecuteAction::CreateSP(this, &FNiagaraSystemToolkit::ToggleStatPerformance),
        FCanExecuteAction(),
        FIsActionChecked::CreateSP(this, &FNiagaraSystemToolkit::IsStatPerformanceChecked));
	GetToolkitCommands()->MapAction(
        FNiagaraEditorCommands::Get().ClearStatPerformance,
        FExecuteAction::CreateSP(this, &FNiagaraSystemToolkit::ClearStatPerformance));
	GetToolkitCommands()->MapAction(
        FNiagaraEditorCommands::Get().ToggleStatPerformanceGPU,
        FExecuteAction::CreateSP(this, &FNiagaraSystemToolkit::ToggleStatPerformanceGPU),
        FCanExecuteAction(),
        FIsActionChecked::CreateSP(this, &FNiagaraSystemToolkit::IsStatPerformanceGPUChecked));
	GetToolkitCommands()->MapAction(
		FNiagaraEditorCommands::Get().ToggleStatPerformanceTypeAvg,
		FExecuteAction::CreateSP(this, &FNiagaraSystemToolkit::ToggleStatPerformanceTypeAvg),
		FCanExecuteAction(),
		FIsActionChecked::CreateSP(this, &FNiagaraSystemToolkit::IsStatPerformanceTypeAvg));
	GetToolkitCommands()->MapAction(
        FNiagaraEditorCommands::Get().ToggleStatPerformanceTypeMax,
        FExecuteAction::CreateSP(this, &FNiagaraSystemToolkit::ToggleStatPerformanceTypeMax),
        FCanExecuteAction(),
        FIsActionChecked::CreateSP(this, &FNiagaraSystemToolkit::IsStatPerformanceTypeMax));
	GetToolkitCommands()->MapAction(
        FNiagaraEditorCommands::Get().ToggleStatPerformanceModeAbsolute,
        FExecuteAction::CreateSP(this, &FNiagaraSystemToolkit::ToggleStatPerformanceModeAbsolute),
        FCanExecuteAction(),
        FIsActionChecked::CreateSP(this, &FNiagaraSystemToolkit::IsStatPerformanceModeAbsolute));
	GetToolkitCommands()->MapAction(
        FNiagaraEditorCommands::Get().ToggleStatPerformanceModePercent,
        FExecuteAction::CreateSP(this, &FNiagaraSystemToolkit::ToggleStatPerformanceModePercent),
        FCanExecuteAction(),
        FIsActionChecked::CreateSP(this, &FNiagaraSystemToolkit::IsStatPerformanceModePercent));

	GetToolkitCommands()->MapAction(
		FNiagaraEditorCommands::Get().ToggleBounds,
		FExecuteAction::CreateSP(this, &FNiagaraSystemToolkit::OnToggleBounds),
		FCanExecuteAction(),
		FIsActionChecked::CreateSP(this, &FNiagaraSystemToolkit::IsToggleBoundsChecked));

	GetToolkitCommands()->MapAction(
		FNiagaraEditorCommands::Get().ToggleBounds_SetFixedBounds_SelectedEmitters,
		FExecuteAction::CreateSP(this, &FNiagaraSystemToolkit::OnToggleBoundsSetFixedBounds_Emitters),
		FCanExecuteAction::CreateLambda([this]()
		{
			return (this->SystemToolkitMode == ESystemToolkitMode::System && this->SystemViewModel->GetSelectionViewModel()->GetSelectedEmitterHandleIds().Num() > 0) ||
				this->SystemToolkitMode == ESystemToolkitMode::Emitter;				
		}));

	GetToolkitCommands()->MapAction(
		FNiagaraEditorCommands::Get().ToggleBounds_SetFixedBounds_System,
		FExecuteAction::CreateSP(this, &FNiagaraSystemToolkit::OnToggleBoundsSetFixedBounds_System));

	GetToolkitCommands()->MapAction(
		FNiagaraEditorCommands::Get().SaveThumbnailImage,
		FExecuteAction::CreateSP(this, &FNiagaraSystemToolkit::OnSaveThumbnailImage));

	GetToolkitCommands()->MapAction(
		FNiagaraEditorCommands::Get().Apply,
		FExecuteAction::CreateSP(this, &FNiagaraSystemToolkit::OnApply),
		FCanExecuteAction::CreateSP(this, &FNiagaraSystemToolkit::OnApplyEnabled));

	GetToolkitCommands()->MapAction(
		FNiagaraEditorCommands::Get().ApplyScratchPadChanges,
		FExecuteAction::CreateSP(this, &FNiagaraSystemToolkit::OnApplyScratchPadChanges),
		FCanExecuteAction::CreateSP(this, &FNiagaraSystemToolkit::OnApplyScratchPadChangesEnabled));

	GetToolkitCommands()->MapAction(
		FNiagaraEditorCommands::Get().ToggleAutoPlay,
		FExecuteAction::CreateLambda([]()
		{
			UNiagaraEditorSettings* Settings = GetMutableDefault<UNiagaraEditorSettings>();
			Settings->SetAutoPlay(!Settings->GetAutoPlay());
		}),
		FCanExecuteAction(),
		FIsActionChecked::CreateLambda([]() { return GetDefault<UNiagaraEditorSettings>()->GetAutoPlay(); }));

	GetToolkitCommands()->MapAction(
		FNiagaraEditorCommands::Get().ToggleResetSimulationOnChange,
		FExecuteAction::CreateLambda([]()
		{
			UNiagaraEditorSettings* Settings = GetMutableDefault<UNiagaraEditorSettings>();
			Settings->SetResetSimulationOnChange(!Settings->GetResetSimulationOnChange());
		}),
		FCanExecuteAction(),
		FIsActionChecked::CreateLambda([]() { return GetDefault<UNiagaraEditorSettings>()->GetResetSimulationOnChange(); }));

	GetToolkitCommands()->MapAction(
		FNiagaraEditorCommands::Get().ToggleResimulateOnChangeWhilePaused,
		FExecuteAction::CreateLambda([]()
		{
			UNiagaraEditorSettings* Settings = GetMutableDefault<UNiagaraEditorSettings>();
			Settings->SetResimulateOnChangeWhilePaused(!Settings->GetResimulateOnChangeWhilePaused());
		}),
		FCanExecuteAction(),
		FIsActionChecked::CreateLambda([]() { return GetDefault<UNiagaraEditorSettings>()->GetResimulateOnChangeWhilePaused(); }));

	GetToolkitCommands()->MapAction(
		FNiagaraEditorCommands::Get().ToggleResetDependentSystems,
		FExecuteAction::CreateLambda([]()
		{
			UNiagaraEditorSettings* Settings = GetMutableDefault<UNiagaraEditorSettings>();
			Settings->SetResetDependentSystemsWhenEditingEmitters(!Settings->GetResetDependentSystemsWhenEditingEmitters());
		}),
		FCanExecuteAction(),
		FIsActionChecked::CreateLambda([]() { return GetDefault<UNiagaraEditorSettings>()->GetResetDependentSystemsWhenEditingEmitters(); }),
		FIsActionButtonVisible::CreateLambda([this]() { return SystemViewModel->GetEditMode() == ENiagaraSystemViewModelEditMode::EmitterAsset; }));

	GetToolkitCommands()->MapAction(
		FNiagaraEditorCommands::Get().IsolateSelectedEmitters,
		FExecuteAction::CreateLambda([=]()
		{
			SystemViewModel->IsolateSelectedEmitters();
		}),
		FCanExecuteAction());

	GetToolkitCommands()->MapAction(
		FNiagaraEditorCommands::Get().DisableSelectedEmitters,
		FExecuteAction::CreateLambda([=]()
		{
			SystemViewModel->DisableSelectedEmitters();
		}),
		FCanExecuteAction());

	GetToolkitCommands()->MapAction(
		FNiagaraEditorCommands::Get().OpenDebugHUD,
		FExecuteAction::CreateSP(this, &FNiagaraSystemToolkit::OpenDebugHUD));
	GetToolkitCommands()->MapAction(
		FNiagaraEditorCommands::Get().OpenDebugOutliner,
		FExecuteAction::CreateSP(this, &FNiagaraSystemToolkit::OpenDebugOutliner));	
	GetToolkitCommands()->MapAction(
		FNiagaraEditorCommands::Get().OpenAttributeSpreadsheet,
		FExecuteAction::CreateSP(this, &FNiagaraSystemToolkit::OpenAttributeSpreadsheet));
	
	// appending the sequencer commands will make the toolkit also check for sequencer commands (last)
	GetToolkitCommands()->Append(SystemViewModel->GetSequencer()->GetCommandBindings(ESequencerCommandBindings::Sequencer).ToSharedRef());
	SystemViewModel->GetSequencer()->GetCommandBindings(ESequencerCommandBindings::Sequencer)->Append(GetToolkitCommands());
}

void FNiagaraSystemToolkit::OnSaveThumbnailImage()
{
	if (Viewport.IsValid())
	{
		Viewport->CreateThumbnail(SystemToolkitMode == ESystemToolkitMode::System ? (UObject*)System : Emitter);
	}
}

void FNiagaraSystemToolkit::OnThumbnailCaptured(UTexture2D* Thumbnail)
{
	if (SystemToolkitMode == ESystemToolkitMode::System)
	{
		System->MarkPackageDirty();
		System->ThumbnailImage = Thumbnail;
		// Broadcast an object property changed event to update the content browser
		FPropertyChangedEvent EmptyPropertyChangedEvent(nullptr);
		FCoreUObjectDelegates::OnObjectPropertyChanged.Broadcast(System, EmptyPropertyChangedEvent);
	}
	else if (SystemToolkitMode == ESystemToolkitMode::Emitter) 
	{
		TSharedPtr<FNiagaraEmitterViewModel> EditableEmitterViewModel = SystemViewModel->GetEmitterHandleViewModels()[0]->GetEmitterViewModel();
		UNiagaraEmitter* EditableEmitter = EditableEmitterViewModel->GetEmitter();
		EditableEmitter->ThumbnailImage = Thumbnail;
		bEmitterThumbnailUpdated = true;
		// Broadcast an object property changed event to update the content browser
		FPropertyChangedEvent EmptyPropertyChangedEvent(nullptr);
		FCoreUObjectDelegates::OnObjectPropertyChanged.Broadcast(EditableEmitter, EmptyPropertyChangedEvent);
	}
}

void FNiagaraSystemToolkit::ResetSimulation()
{
	SystemViewModel->ResetSystem(FNiagaraSystemViewModel::ETimeResetMode::AllowResetTime, FNiagaraSystemViewModel::EMultiResetMode::AllowResetAllInstances, FNiagaraSystemViewModel::EReinitMode::ReinitializeSystem);
}

void FNiagaraSystemToolkit::ExtendToolbar()
{
	struct Local
	{
		static TSharedRef<SWidget> FillSimulationOptionsMenu(FNiagaraSystemToolkit* Toolkit)
		{
			FMenuBuilder MenuBuilder(true, Toolkit->GetToolkitCommands());
			MenuBuilder.AddMenuEntry(FNiagaraEditorCommands::Get().ToggleAutoPlay);
			MenuBuilder.AddMenuEntry(FNiagaraEditorCommands::Get().ToggleResetSimulationOnChange);
			MenuBuilder.AddMenuEntry(FNiagaraEditorCommands::Get().ToggleResimulateOnChangeWhilePaused);
			MenuBuilder.AddMenuEntry(FNiagaraEditorCommands::Get().ToggleResetDependentSystems);
			return MenuBuilder.MakeWidget();
		}

		static TSharedRef<SWidget> GenerateBakerMenu(FNiagaraSystemToolkit* Toolkit)
		{
			FMenuBuilder MenuBuilder(true, Toolkit->GetToolkitCommands());

			MenuBuilder.AddMenuEntry(
				LOCTEXT("BakerTab", "Open Baker Tab"),
				LOCTEXT("BakerTabTooltip", "Opens the flip book tab."),
				FSlateIcon(),
				FUIAction(FExecuteAction::CreateLambda([TabManager=Toolkit->TabManager]() { TabManager->TryInvokeTab(BakerTabID); }))
			);

			MenuBuilder.AddMenuEntry(
				LOCTEXT("RenderBaker", "Render Baker"),
				LOCTEXT("RenderBakerTooltip", "Renders the Baker using the current settings."),
				FSlateIcon(),
				FUIAction(FExecuteAction::CreateSP(Toolkit, &FNiagaraSystemToolkit::RenderBaker))
			);

			return MenuBuilder.MakeWidget();
		}

		static TSharedRef<SWidget> FillDebugOptionsMenu(FNiagaraSystemToolkit* Toolkit)
		{
			FMenuBuilder MenuBuilder(true, Toolkit->GetToolkitCommands());

#if WITH_NIAGARA_DEBUGGER
			MenuBuilder.AddMenuEntry(FNiagaraEditorCommands::Get().OpenDebugHUD);
			MenuBuilder.AddMenuEntry(FNiagaraEditorCommands::Get().OpenDebugOutliner);
#endif
			MenuBuilder.AddMenuEntry(FNiagaraEditorCommands::Get().OpenAttributeSpreadsheet);
			return MenuBuilder.MakeWidget();
		}


		static void FillToolbar(FToolBarBuilder& ToolbarBuilder, FNiagaraSystemToolkit* Toolkit)
		{
			ToolbarBuilder.BeginSection("Apply");
			{
				if (Toolkit->Emitter != nullptr)
				{
					ToolbarBuilder.AddToolBarButton(FNiagaraEditorCommands::Get().Apply,
						NAME_None, TAttribute<FText>(), TAttribute<FText>(),
						FSlateIcon(FNiagaraEditorStyle::GetStyleSetName(), "NiagaraEditor.Apply"),
						FName(TEXT("ApplyNiagaraEmitter")));
				}
				ToolbarBuilder.AddToolBarButton(FNiagaraEditorCommands::Get().ApplyScratchPadChanges,
					NAME_None, TAttribute<FText>(), TAttribute<FText>(),
					FSlateIcon(FNiagaraEditorStyle::GetStyleSetName(), "NiagaraEditor.ApplyScratchPadChanges"),
					FName(TEXT("ApplyScratchPadChanges")));
			}
			ToolbarBuilder.EndSection();
			ToolbarBuilder.BeginSection("Compile");
			{
				ToolbarBuilder.AddToolBarButton(FNiagaraEditorCommands::Get().Compile,
					NAME_None,
					TAttribute<FText>(),
					TAttribute<FText>(Toolkit, &FNiagaraSystemToolkit::GetCompileStatusTooltip),
					TAttribute<FSlateIcon>(Toolkit, &FNiagaraSystemToolkit::GetCompileStatusImage),
					FName(TEXT("CompileNiagaraSystem")));
				ToolbarBuilder.AddComboButton(
					FUIAction(),
					FOnGetContent::CreateRaw(Toolkit, &FNiagaraSystemToolkit::GenerateCompileMenuContent),
					LOCTEXT("BuildCombo_Label", "Auto-Compile Options"),
					LOCTEXT("BuildComboToolTip", "Auto-Compile options menu"),
					FSlateIcon(FEditorStyle::GetStyleSetName(), "LevelEditor.Build"),
					true);
			}
			ToolbarBuilder.EndSection();

			ToolbarBuilder.BeginSection("NiagaraThumbnail");
			{
				ToolbarBuilder.AddToolBarButton(FNiagaraEditorCommands::Get().SaveThumbnailImage, NAME_None,
					LOCTEXT("GenerateThumbnail", "Thumbnail"),
					LOCTEXT("GenerateThumbnailTooltip","Generate a thumbnail image."),
					FSlateIcon(FEditorStyle::GetStyleSetName(), "Cascade.SaveThumbnailImage"));
			}
			ToolbarBuilder.EndSection();

			ToolbarBuilder.BeginSection("NiagaraPreviewOptions");
			{
				ToolbarBuilder.AddToolBarButton(FNiagaraEditorCommands::Get().ToggleBounds, NAME_None,
					LOCTEXT("ShowBounds", "Bounds"),
					LOCTEXT("ShowBoundsTooltip", "Show the bounds for the scene."),
					FSlateIcon(FEditorStyle::GetStyleSetName(), "Cascade.ToggleBounds"));
				ToolbarBuilder.AddComboButton(
					FUIAction(),
					FOnGetContent::CreateRaw(Toolkit, &FNiagaraSystemToolkit::GenerateBoundsMenuContent, Toolkit->GetToolkitCommands()),
					LOCTEXT("BoundsMenuCombo_Label", "Bounds Options"),
					LOCTEXT("BoundsMenuCombo_ToolTip", "Bounds options"),
					FSlateIcon(FEditorStyle::GetStyleSetName(), "Cascade.ToggleBounds"),
					true
				);
			}
			ToolbarBuilder.EndSection();
			
#if STATS
			ToolbarBuilder.BeginSection("NiagaraStatisticsOptions");
			{
				ToolbarBuilder.AddToolBarButton(FNiagaraEditorCommands::Get().ToggleStatPerformance, NAME_None,
                    LOCTEXT("NiagaraShowPerformance", "Performance"),
                    LOCTEXT("NiagaraShowPerformanceTooltip", "Show runtime performance for particle scripts."),
                    FSlateIcon(FEditorStyle::GetStyleSetName(), "MaterialEditor.ToggleMaterialStats"));
				ToolbarBuilder.AddComboButton(
                    FUIAction(),
                    FOnGetContent::CreateRaw(Toolkit, &FNiagaraSystemToolkit::GenerateStatConfigMenuContent, Toolkit->GetToolkitCommands()),
                    FText(),
                    LOCTEXT("NiagaraShowPerformanceCombo_ToolTip", "Runtime performance options"),
                    FSlateIcon(FEditorStyle::GetStyleSetName(), "MaterialEditor.ToggleMaterialStats"),
                    true);
				ToolbarBuilder.AddComboButton(
					FUIAction(),
					FOnGetContent::CreateStatic(Local::FillDebugOptionsMenu, Toolkit),
					LOCTEXT("DebugOptions", "Debug"),
					LOCTEXT("DebugOptionsTooltip", "Debug options"),
					FSlateIcon(FNiagaraEditorStyle::GetStyleSetName(), "NiagaraEditor.DebugOptions")
				);
			}
			ToolbarBuilder.EndSection();
#endif
			
			ToolbarBuilder.BeginSection("PlaybackOptions");
			{
				ToolbarBuilder.AddComboButton(
					FUIAction(),
					FOnGetContent::CreateStatic(Local::FillSimulationOptionsMenu, Toolkit),
					LOCTEXT("SimulationOptions", "Simulation"),
					LOCTEXT("SimulationOptionsTooltip", "Simulation options"),
					FSlateIcon(FNiagaraEditorStyle::GetStyleSetName(), "NiagaraEditor.SimulationOptions")
				);
			}
			ToolbarBuilder.EndSection();

			if ( GetDefault<UNiagaraEditorSettings>()->bEnableBaker )
			{
				ToolbarBuilder.BeginSection("Baker");
				{
					ToolbarBuilder.AddComboButton(
						FUIAction(),
						FOnGetContent::CreateStatic(Local::GenerateBakerMenu, Toolkit),
						LOCTEXT("Baker", "Baker"),
						LOCTEXT("BakerTooltip", "Options for Baker rendering."),
						FSlateIcon(FNiagaraEditorStyle::GetStyleSetName(), "NiagaraEditor.Baker")
					);
				}
				ToolbarBuilder.EndSection();
			}
		}
	};

	TSharedPtr<FExtender> ToolbarExtender = MakeShareable(new FExtender);

	ToolbarExtender->AddToolBarExtension(
		"Asset",
		EExtensionHook::After,
		GetToolkitCommands(),
		FToolBarExtensionDelegate::CreateStatic(&Local::FillToolbar, this)
		);

	AddToolbarExtender(ToolbarExtender);

	FNiagaraEditorModule& NiagaraEditorModule = FModuleManager::LoadModuleChecked<FNiagaraEditorModule>("NiagaraEditor");
	AddToolbarExtender(NiagaraEditorModule.GetToolBarExtensibilityManager()->GetAllExtenders(GetToolkitCommands(), GetEditingObjects()));
}

TSharedRef<SWidget> FNiagaraSystemToolkit::GenerateBoundsMenuContent(TSharedRef<FUICommandList> InCommandList)
{
	const bool bShouldCloseWindowAfterMenuSelection = true;
	FMenuBuilder MenuBuilder(bShouldCloseWindowAfterMenuSelection, InCommandList);

	if(SystemToolkitMode == ESystemToolkitMode::System)
	{
		MenuBuilder.AddMenuEntry(FNiagaraEditorCommands::Get().ToggleBounds_SetFixedBounds_System);		
	}
	
	MenuBuilder.AddMenuEntry(FNiagaraEditorCommands::Get().ToggleBounds_SetFixedBounds_SelectedEmitters);

	return MenuBuilder.MakeWidget();
}

TSharedRef<SWidget> FNiagaraSystemToolkit::GenerateStatConfigMenuContent(TSharedRef<FUICommandList> InCommandList)
{
	const bool bShouldCloseWindowAfterMenuSelection = true;
	FMenuBuilder MenuBuilder(bShouldCloseWindowAfterMenuSelection, InCommandList);

	MenuBuilder.AddMenuEntry(FNiagaraEditorCommands::Get().ClearStatPerformance);
	MenuBuilder.AddMenuSeparator();
	MenuBuilder.AddMenuEntry(FNiagaraEditorCommands::Get().ToggleStatPerformanceGPU);
	MenuBuilder.AddMenuSeparator();
	MenuBuilder.AddMenuEntry(FNiagaraEditorCommands::Get().ToggleStatPerformanceTypeAvg);
	MenuBuilder.AddMenuEntry(FNiagaraEditorCommands::Get().ToggleStatPerformanceTypeMax);
	MenuBuilder.AddMenuSeparator();
	MenuBuilder.AddMenuEntry(FNiagaraEditorCommands::Get().ToggleStatPerformanceModePercent);
	MenuBuilder.AddMenuEntry(FNiagaraEditorCommands::Get().ToggleStatPerformanceModeAbsolute);

	return MenuBuilder.MakeWidget();
}

const FName FNiagaraSystemToolkit::GetNiagaraSystemMessageLogName(UNiagaraSystem* InSystem) const
{
	checkf(InSystem, TEXT("Tried to get MessageLog name for NiagaraSystem but InSystem was null!"));
	FName LogListingName = *FString::Printf(TEXT("%s_%s_MessageLog"), *FString::FromInt(InSystem->GetUniqueID()), *InSystem->GetName());
	return LogListingName;
}

void FNiagaraSystemToolkit::GetSequencerAddMenuContent(FMenuBuilder& MenuBuilder, TSharedRef<ISequencer> Sequencer)
{
	MenuBuilder.AddSubMenu(
		LOCTEXT("EmittersLabel", "Emitters..."),
		LOCTEXT("EmittersToolTip", "Add an existing emitter..."),
		FNewMenuDelegate::CreateLambda([&](FMenuBuilder& InMenuBuilder)
		{
			InMenuBuilder.AddWidget(CreateAddEmitterMenuContent(), FText());
		}));
}

TSharedRef<SWidget> FNiagaraSystemToolkit::CreateAddEmitterMenuContent()
{
	TArray<FRefreshItemSelectorDelegate*> RefreshItemSelectorDelegates;
	RefreshItemSelectorDelegates.Add(&RefreshItemSelector);
	FNiagaraAssetPickerListViewOptions ViewOptions;
	ViewOptions.SetCategorizeUserDefinedCategory(true);
	ViewOptions.SetCategorizeLibraryAssets(true);
	ViewOptions.SetAddLibraryOnlyCheckbox(true);

	SNiagaraTemplateTabBox::FNiagaraTemplateTabOptions TabOptions;
	TabOptions.ChangeTabState(ENiagaraScriptTemplateSpecification::Template, true);
	TabOptions.ChangeTabState(ENiagaraScriptTemplateSpecification::None, true);
	TabOptions.ChangeTabState(ENiagaraScriptTemplateSpecification::Behavior, true);

	return SNew(SVerticalBox)
		+SVerticalBox::Slot()
		.FillHeight(1.0f)
		[
			SNew(SBox)
			.WidthOverride(450.f)
			.HeightOverride(500.f)
			[
				SNew(SNiagaraAssetPickerList, UNiagaraEmitter::StaticClass())
				.ClickActivateMode(EItemSelectorClickActivateMode::SingleClick)
				.ViewOptions(ViewOptions)
				.TabOptions(TabOptions)
				.RefreshItemSelectorDelegates(RefreshItemSelectorDelegates)
				.OnTemplateAssetActivated(this, &FNiagaraSystemToolkit::EmitterAssetSelected)
			]
		];
}

<<<<<<< HEAD
void FNiagaraSystemToolkit::LibraryCheckBoxStateChanged(ECheckBoxState InCheckbox)
{
	FNiagaraSystemToolkit::bShowLibraryOnly = (InCheckbox == ECheckBoxState::Checked);
	RefreshAssetView.ExecuteIfBound(true);
}

ECheckBoxState FNiagaraSystemToolkit::GetLibraryCheckBoxState() const
{
	return FNiagaraSystemToolkit::bShowLibraryOnly ? ECheckBoxState::Checked : ECheckBoxState::Unchecked;
}

void FNiagaraSystemToolkit::TemplateCheckBoxStateChanged(ECheckBoxState InCheckbox)
{
	FNiagaraSystemToolkit::bShowTemplateOnly = (InCheckbox == ECheckBoxState::Checked);
	RefreshAssetView.ExecuteIfBound(true);
}

ECheckBoxState FNiagaraSystemToolkit::GetTemplateCheckBoxState() const
{
	return FNiagaraSystemToolkit::bShowTemplateOnly ? ECheckBoxState::Checked : ECheckBoxState::Unchecked;
}

bool FNiagaraSystemToolkit::ShouldFilterEmitter(const FAssetData& AssetData)
{
	// Check if library script
	bool bScriptAllowed = true;
	bool bInLibrary = false;
	bool bIsTemplate = false;
	if (FNiagaraSystemToolkit::bShowLibraryOnly == true)
	{
		bool bFoundLibraryTag = AssetData.GetTagValue(GET_MEMBER_NAME_CHECKED(UNiagaraEmitter, bExposeToLibrary), bInLibrary);

		if (bFoundLibraryTag == false)
		{
			if (AssetData.IsAssetLoaded())
			{
				UNiagaraEmitter* EmitterAsset = static_cast<UNiagaraEmitter*>(AssetData.GetAsset());
				if (EmitterAsset != nullptr)
				{
					bInLibrary = EmitterAsset->bExposeToLibrary;
				}
			}
		}
		bScriptAllowed &= bInLibrary;
	}
	if (FNiagaraSystemToolkit::bShowTemplateOnly == true)
	{
		bool bFoundTemplateTag = AssetData.GetTagValue(GET_MEMBER_NAME_CHECKED(UNiagaraEmitter, bIsTemplateAsset), bIsTemplate);

		if (bFoundTemplateTag == false)
		{
			if (AssetData.IsAssetLoaded())
			{
				UNiagaraEmitter* EmitterAsset = static_cast<UNiagaraEmitter*>(AssetData.GetAsset());
				if (EmitterAsset != nullptr)
				{
					bIsTemplate = EmitterAsset->bIsTemplateAsset;
				}
			}
		}
		bScriptAllowed &= bIsTemplate;
	}

	return !bScriptAllowed;
}


=======
>>>>>>> 3aae9151
TSharedRef<SWidget> FNiagaraSystemToolkit::GenerateCompileMenuContent()
{
	const bool bShouldCloseWindowAfterMenuSelection = true;
	FMenuBuilder MenuBuilder(bShouldCloseWindowAfterMenuSelection, nullptr);

	FUIAction Action(
		FExecuteAction::CreateStatic(&FNiagaraSystemToolkit::ToggleCompileEnabled),
		FCanExecuteAction(),
		FIsActionChecked::CreateStatic(&FNiagaraSystemToolkit::IsAutoCompileEnabled));

	FUIAction FullRebuildAction(
		FExecuteAction::CreateRaw(this, &FNiagaraSystemToolkit::CompileSystem, true));

	MenuBuilder.AddMenuEntry(LOCTEXT("FullRebuild", "Full Rebuild"),
		LOCTEXT("FullRebuildTooltip", "Triggers a full rebuild of this system, ignoring the change tracking."),
		FSlateIcon(FNiagaraEditorStyle::GetStyleSetName(), "Niagara.CompileStatus.Unknown"),
		FullRebuildAction, NAME_None, EUserInterfaceActionType::Button);
	MenuBuilder.AddMenuEntry(LOCTEXT("AutoCompile", "Automatically compile when graph changes"),
		FText(), FSlateIcon(), Action, NAME_None, EUserInterfaceActionType::ToggleButton);

	return MenuBuilder.MakeWidget();
}

FSlateIcon FNiagaraSystemToolkit::GetCompileStatusImage() const
{
	ENiagaraScriptCompileStatus Status = SystemViewModel->GetLatestCompileStatus();

	switch (Status)
	{
	default:
	case ENiagaraScriptCompileStatus::NCS_Unknown:
	case ENiagaraScriptCompileStatus::NCS_Dirty:
		return FSlateIcon(FNiagaraEditorStyle::GetStyleSetName(), "Niagara.CompileStatus.Unknown");
	case ENiagaraScriptCompileStatus::NCS_Error:
		return FSlateIcon(FNiagaraEditorStyle::GetStyleSetName(), "Niagara.CompileStatus.Error");
	case ENiagaraScriptCompileStatus::NCS_UpToDate:
		return FSlateIcon(FNiagaraEditorStyle::GetStyleSetName(), "Niagara.CompileStatus.Good");
	case ENiagaraScriptCompileStatus::NCS_UpToDateWithWarnings:
		return FSlateIcon(FNiagaraEditorStyle::GetStyleSetName(), "Niagara.CompileStatus.Warning");
	}
}

FText FNiagaraSystemToolkit::GetCompileStatusTooltip() const
{
	ENiagaraScriptCompileStatus Status = SystemViewModel->GetLatestCompileStatus();
	return FNiagaraEditorUtilities::StatusToText(Status);
}


void FNiagaraSystemToolkit::CompileSystem(bool bFullRebuild)
{
	SystemViewModel->CompileSystem(bFullRebuild);
}

TSharedPtr<FNiagaraSystemViewModel> FNiagaraSystemToolkit::GetSystemViewModel()
{
	return SystemViewModel;
}

void FNiagaraSystemToolkit::OnToggleBounds()
{
	ToggleDrawOption(SNiagaraSystemViewport::Bounds);
}

bool FNiagaraSystemToolkit::IsToggleBoundsChecked() const
{
	return IsDrawOptionEnabled(SNiagaraSystemViewport::Bounds);
}

void FNiagaraSystemToolkit::ToggleDrawOption(int32 Element)
{
	if (Viewport.IsValid() && Viewport->GetViewportClient().IsValid())
	{
		Viewport->ToggleDrawElement((SNiagaraSystemViewport::EDrawElements)Element);
		Viewport->RefreshViewport();
	}
}

bool FNiagaraSystemToolkit::IsDrawOptionEnabled(int32 Element) const
{
	if (Viewport.IsValid() && Viewport->GetViewportClient().IsValid())
	{
		return Viewport->GetDrawElement((SNiagaraSystemViewport::EDrawElements)Element);
	}
	else
	{
		return false;
	}
}

void FNiagaraSystemToolkit::OpenDebugHUD()
{
#if WITH_NIAGARA_DEBUGGER
	TSharedPtr<SDockTab> DebugTab = FGlobalTabmanager::Get()->TryInvokeTab(SNiagaraDebugger::DebugWindowName);

	if (DebugTab.IsValid())
	{
		TSharedRef<SNiagaraDebugger> Content = StaticCastSharedRef<SNiagaraDebugger>(DebugTab->GetContent());
		Content->FocusDebugTab();
	}
#endif
}

void FNiagaraSystemToolkit::OpenDebugOutliner()
{
#if WITH_NIAGARA_DEBUGGER
	TSharedPtr<SDockTab> DebugTab = FGlobalTabmanager::Get()->TryInvokeTab(SNiagaraDebugger::DebugWindowName);

	if (DebugTab.IsValid())
	{
		TSharedRef<SNiagaraDebugger> Content = StaticCastSharedRef<SNiagaraDebugger>(DebugTab->GetContent());
		Content->FocusOutlineTab();
	}
#endif
}

void FNiagaraSystemToolkit::OpenAttributeSpreadsheet()
{
	InvokeTab(DebugSpreadsheetTabID);
}

void FNiagaraSystemToolkit::OnToggleBoundsSetFixedBounds_Emitters()
{
	FScopedTransaction Transaction(LOCTEXT("SetFixedBoundsEmitters", "Set Fixed Bounds (Emitters)"));

	SystemViewModel->UpdateEmitterFixedBounds();
}

void FNiagaraSystemToolkit::OnToggleBoundsSetFixedBounds_System()
{
	FScopedTransaction Transaction(LOCTEXT("SetFixedBoundsSystem", "Set Fixed Bounds (System)"));

	SystemViewModel->UpdateSystemFixedBounds();
}

void FNiagaraSystemToolkit::ClearStatPerformance()
{
#if STATS
	SystemViewModel->GetSystem().GetStatData().ClearStatCaptures();
	SystemViewModel->ClearEmitterStats();
#endif
}

void FNiagaraSystemToolkit::ToggleStatPerformance()
{
	bool IsEnabled = IsStatPerformanceChecked();
	if (VmStatEnabledVar)
	{
		VmStatEnabledVar->Set(!IsEnabled);
	}
	if (IsStatPerformanceGPUChecked() == IsEnabled)
	{
		ToggleStatPerformanceGPU();
	}
}

void FNiagaraSystemToolkit::ToggleStatPerformanceTypeAvg()
{
	SystemViewModel->StatEvaluationType = ENiagaraStatEvaluationType::Average;
}

void FNiagaraSystemToolkit::ToggleStatPerformanceTypeMax()
{
	SystemViewModel->StatEvaluationType = ENiagaraStatEvaluationType::Maximum;
}

bool FNiagaraSystemToolkit::IsStatPerformanceTypeAvg()
{
	return SystemViewModel->StatEvaluationType == ENiagaraStatEvaluationType::Average;
}

bool FNiagaraSystemToolkit::IsStatPerformanceTypeMax()
{
	return SystemViewModel->StatEvaluationType == ENiagaraStatEvaluationType::Maximum;
}

void FNiagaraSystemToolkit::ToggleStatPerformanceModePercent()
{
	SystemViewModel->StatDisplayMode = ENiagaraStatDisplayMode::Percent;
}

void FNiagaraSystemToolkit::ToggleStatPerformanceModeAbsolute()
{
	SystemViewModel->StatDisplayMode = ENiagaraStatDisplayMode::Absolute;
}

bool FNiagaraSystemToolkit::IsStatPerformanceModePercent()
{
	return SystemViewModel->StatDisplayMode == ENiagaraStatDisplayMode::Percent;
}

bool FNiagaraSystemToolkit::IsStatPerformanceModeAbsolute()
{
	return SystemViewModel->StatDisplayMode == ENiagaraStatDisplayMode::Absolute;
}

bool FNiagaraSystemToolkit::IsStatPerformanceChecked()
{
	return VmStatEnabledVar ? VmStatEnabledVar->GetBool() : false;
}

void FNiagaraSystemToolkit::ToggleStatPerformanceGPU()
{
	if (GpuStatEnabledVar)
	{
		GpuStatEnabledVar->Set(!IsStatPerformanceGPUChecked());
	}
}

bool FNiagaraSystemToolkit::IsStatPerformanceGPUChecked()
{
	return GpuStatEnabledVar ? GpuStatEnabledVar->GetBool() : false;
}

void FNiagaraSystemToolkit::UpdateOriginalEmitter()
{
	checkf(SystemToolkitMode == ESystemToolkitMode::Emitter, TEXT("There is no original emitter to update in system mode."));

	TSharedPtr<FNiagaraEmitterViewModel> EditableEmitterViewModel = SystemViewModel->GetEmitterHandleViewModels()[0]->GetEmitterViewModel();
	UNiagaraEmitter* EditableEmitter = EditableEmitterViewModel->GetEmitter();

	if (EditableEmitter->GetChangeId() != LastSyncedEmitterChangeId)
	{
		const FScopedBusyCursor BusyCursor;
		const FText LocalizedScriptEditorApply = NSLOCTEXT("UnrealEd", "ToolTip_NiagaraEmitterEditorApply", "Apply changes to original emitter and its use in the world.");
		GWarn->BeginSlowTask(LocalizedScriptEditorApply, true);
		GWarn->StatusUpdate(1, 1, LocalizedScriptEditorApply);

		if (Emitter->IsSelected())
		{
			GEditor->GetSelectedObjects()->Deselect(Emitter);
		}

		ResetLoaders(Emitter->GetOutermost()); // Make sure that we're not going to get invalid version number linkers into the package we are going into. 
		Emitter->GetOutermost()->LinkerCustomVersion.Empty();

		TArray<UNiagaraScript*> AllScripts;
		EditableEmitter->GetScripts(AllScripts, true);
		for (UNiagaraScript* Script : AllScripts)
		{
			checkfSlow(Script->AreScriptAndSourceSynchronized(), TEXT("Editable Emitter Script change ID is out of date when applying to Original Emitter!"));
		}
		Emitter->PreEditChange(nullptr);
		// overwrite the original script in place by constructing a new one with the same name
		Emitter = (UNiagaraEmitter*)StaticDuplicateObject(EditableEmitter, Emitter->GetOuter(),
			Emitter->GetFName(), RF_AllFlags, Emitter->GetClass());

		// Restore RF_Standalone and RF_Public on the original emitter, as it had been removed from the preview emitter so that it could be GC'd.
		Emitter->SetFlags(RF_Standalone | RF_Public);

		Emitter->PostEditChange();

		TArray<UNiagaraScript*> EmitterScripts;
		Emitter->GetScripts(EmitterScripts, false);

		TArray<UNiagaraScript*> EditableEmitterScripts;
		EditableEmitter->GetScripts(EditableEmitterScripts, false);

		// Validate that the change ids on the original emitters match the editable emitters ids to ensure the DDC contents are up to data without having to recompile.
		if (ensureMsgf(EmitterScripts.Num() == EditableEmitterScripts.Num(), TEXT("Script count mismatch after copying from editable emitter to original emitter.")))
		{
			for (UNiagaraScript* EmitterScript : EmitterScripts)
			{
				UNiagaraScript** MatchingEditableEmitterScriptPtr = EditableEmitterScripts.FindByPredicate([EmitterScript](UNiagaraScript* EditableEmitterScript) { 
					return EditableEmitterScript->GetUsage() == EmitterScript->GetUsage() && EditableEmitterScript->GetUsageId() == EmitterScript->GetUsageId(); });
				if (ensureMsgf(MatchingEditableEmitterScriptPtr != nullptr, TEXT("Matching script could not be found in editable emitter after copying to original emitter.")))
				{
					ensureMsgf((*MatchingEditableEmitterScriptPtr)->GetBaseChangeID() == EmitterScript->GetBaseChangeID(), TEXT("Script change ids didn't match after copying from editable emitter to original emitter."));
				}
			}
		}

		// Record the last synced change id to detect future changes.
		LastSyncedEmitterChangeId = EditableEmitter->GetChangeId();
		bEmitterThumbnailUpdated = false;

		UpdateExistingEmitters();
		GWarn->EndSlowTask();
	}
	else if(bEmitterThumbnailUpdated)
	{
		Emitter->MarkPackageDirty();
		Emitter->ThumbnailImage = (UTexture2D*)StaticDuplicateObject(EditableEmitter->ThumbnailImage, Emitter);
		Emitter->PostEditChange();
		bEmitterThumbnailUpdated = false;
	}
}

void MergeEmittersRecursively(UNiagaraEmitter* ChangedEmitter, const TMap<UNiagaraEmitter*, TArray<UNiagaraEmitter*>>& EmitterToReferencingEmittersMap, TSet<UNiagaraEmitter*>& OutMergedEmitters)
{
	const TArray<UNiagaraEmitter*>* ReferencingEmitters = EmitterToReferencingEmittersMap.Find(ChangedEmitter);
	if (ReferencingEmitters != nullptr)
	{
		for (UNiagaraEmitter* ReferencingEmitter : (*ReferencingEmitters))
		{
			if (ReferencingEmitter->IsSynchronizedWithParent() == false)
			{
				ReferencingEmitter->MergeChangesFromParent();
				OutMergedEmitters.Add(ReferencingEmitter);
				MergeEmittersRecursively(ReferencingEmitter, EmitterToReferencingEmittersMap, OutMergedEmitters);
			}
		}
	}
}

void FNiagaraSystemToolkit::UpdateExistingEmitters()
{
	// Build a tree of references from the currently loaded emitters so that we can efficiently find all emitters that reference the modified emitter.
	TMap<UNiagaraEmitter*, TArray<UNiagaraEmitter*>> EmitterToReferencingEmittersMap;
	UNiagaraEmitter* EditableCopy = System->GetEmitterHandles()[0].GetInstance();
	for (TObjectIterator<UNiagaraEmitter> EmitterIterator; EmitterIterator; ++EmitterIterator)
	{
		UNiagaraEmitter* LoadedEmitter = *EmitterIterator;
		if (LoadedEmitter != EditableCopy && LoadedEmitter->GetParent() != nullptr)
		{
			TArray<UNiagaraEmitter*>& ReferencingEmitters = EmitterToReferencingEmittersMap.FindOrAdd(LoadedEmitter->GetParent());
			ReferencingEmitters.Add(LoadedEmitter);
		}
	}

	// Recursively merge emitters by traversing the reference chains.
	TSet<UNiagaraEmitter*> MergedEmitters;
	MergeEmittersRecursively(Emitter, EmitterToReferencingEmittersMap, MergedEmitters);

	// find referencing systems, aside from the system being edited by this toolkit and request that they recompile,
	// also refresh their view models, and reinitialize their components.
	for (TObjectIterator<UNiagaraSystem> SystemIterator; SystemIterator; ++SystemIterator)
	{
		UNiagaraSystem* LoadedSystem = *SystemIterator;
		if (LoadedSystem != System &&
			LoadedSystem->IsPendingKill() == false && 
			LoadedSystem->HasAnyFlags(RF_ClassDefaultObject) == false)
		{
			bool bUsesMergedEmitterDirectly = false;
			for (const FNiagaraEmitterHandle& EmitterHandle : LoadedSystem->GetEmitterHandles())
			{
				if (MergedEmitters.Contains(EmitterHandle.GetInstance()))
				{
					bUsesMergedEmitterDirectly = true;
					break;
				}
			}

			if (bUsesMergedEmitterDirectly)
			{
				// Request that the system recompile.
				bool bForce = false;
				LoadedSystem->RequestCompile(bForce);

				// Invalidate any view models.
				TArray<TSharedPtr<FNiagaraSystemViewModel>> ReferencingSystemViewModels;
				FNiagaraSystemViewModel::GetAllViewModelsForObject(LoadedSystem, ReferencingSystemViewModels);
				for (TSharedPtr<FNiagaraSystemViewModel> ReferencingSystemViewModel : ReferencingSystemViewModels)
				{
					ReferencingSystemViewModel->RefreshAll();
				}

				// Reinit any running components
				for (TObjectIterator<UNiagaraComponent> ComponentIterator; ComponentIterator; ++ComponentIterator)
				{
					UNiagaraComponent* Component = *ComponentIterator;
					if (Component->GetAsset() == LoadedSystem)
					{
						Component->ReinitializeSystem();
					}
				}
			}
		}
	}
}

void FNiagaraSystemToolkit::GetSaveableObjects(TArray<UObject*>& OutObjects) const
{
	if (SystemToolkitMode == ESystemToolkitMode::Emitter)
	{
		OutObjects.Add(Emitter);
	}
	else
	{
		FAssetEditorToolkit::GetSaveableObjects(OutObjects);
	}
}

void FNiagaraSystemToolkit::SaveAsset_Execute()
{
	if (SystemToolkitMode == ESystemToolkitMode::Emitter)
	{
		UE_LOG(LogNiagaraEditor, Log, TEXT("Saving and Compiling NiagaraEmitter %s"), *GetEditingObjects()[0]->GetName());
		UpdateOriginalEmitter();
	}
	SystemViewModel->NotifyPreSave();
	FAssetEditorToolkit::SaveAsset_Execute();
}

void FNiagaraSystemToolkit::SaveAssetAs_Execute()
{
	if (SystemToolkitMode == ESystemToolkitMode::Emitter)
	{
		UE_LOG(LogNiagaraEditor, Log, TEXT("Saving and Compiling NiagaraEmitter %s"), *GetEditingObjects()[0]->GetName());
		UpdateOriginalEmitter();
	}
	SystemViewModel->NotifyPreSave();
	FAssetEditorToolkit::SaveAssetAs_Execute();
}

bool FNiagaraSystemToolkit::OnRequestClose()
{
	if (GbLogNiagaraSystemChanges > 0)
	{
		FString ExportText;
		SystemViewModel->DumpToText(ExportText);
		FString FilePath;

		if (SystemToolkitMode == ESystemToolkitMode::System)
		{
			FilePath = System->GetOutermost()->FileName.ToString();
		}
		else if (SystemToolkitMode == ESystemToolkitMode::Emitter)
		{
			FilePath = Emitter->GetOutermost()->FileName.ToString();
		}

		FString PathPart, FilenamePart, ExtensionPart;
		FPaths::Split(FilePath, PathPart, FilenamePart, ExtensionPart);

		FNiagaraEditorUtilities::WriteTextFileToDisk(FPaths::ProjectLogDir(), FilenamePart + TEXT(".onClose.txt"), ExportText, true);
	}

	SystemViewModel->NotifyPreClose();

	bool bHasUnappliedScratchPadChanges = false;
	for (TSharedRef<FNiagaraScratchPadScriptViewModel> ScratchPadViewModel : SystemViewModel->GetScriptScratchPadViewModel()->GetScriptViewModels())
	{
		if (ScratchPadViewModel->HasUnappliedChanges())
		{
			bHasUnappliedScratchPadChanges = true;
			break;
		}
	}

	if (bScratchPadChangesDiscarded == false && bHasUnappliedScratchPadChanges)
	{
		// find out the user wants to do with their dirty scratch pad scripts.
		EAppReturnType::Type YesNoCancelReply = FMessageDialog::Open(EAppMsgType::YesNoCancel,
			NSLOCTEXT("NiagaraEditor", "UnsavedScratchPadScriptsPrompt", "Would you like to apply changes to scratch pad scripts? (No will discard unapplied changes)"));

		switch (YesNoCancelReply)
		{
		case EAppReturnType::Yes:
			for (TSharedRef<FNiagaraScratchPadScriptViewModel> ScratchPadViewModel : SystemViewModel->GetScriptScratchPadViewModel()->GetScriptViewModels())
			{
				ScratchPadViewModel->ApplyChanges();
			}
			break;
		case EAppReturnType::No:
			bScratchPadChangesDiscarded = true;
			break;
		case EAppReturnType::Cancel:
			return false;
			break;
		}
	}

	if (SystemToolkitMode == ESystemToolkitMode::Emitter)
	{
		TSharedPtr<FNiagaraEmitterViewModel> EmitterViewModel = SystemViewModel->GetEmitterHandleViewModels()[0]->GetEmitterViewModel();
		if (bChangesDiscarded == false && (EmitterViewModel->GetEmitter()->GetChangeId() != LastSyncedEmitterChangeId || bEmitterThumbnailUpdated))
		{
			// find out the user wants to do with this dirty emitter.
			EAppReturnType::Type YesNoCancelReply = FMessageDialog::Open(EAppMsgType::YesNoCancel,
				FText::Format(
					NSLOCTEXT("UnrealEd", "Prompt_NiagaraEmitterEditorClose", "Would you like to apply changes to this Emitter to the original Emitter?\n{0}\n(No will lose all changes!)"),
					FText::FromString(Emitter->GetPathName())));

			// act on it
			switch (YesNoCancelReply)
			{
			case EAppReturnType::Yes:
				// update NiagaraScript and exit
				UpdateOriginalEmitter();
				break;
			case EAppReturnType::No:
				// Set the changes discarded to avoid showing the dialog multiple times when request close is called multiple times on shut down.
				bChangesDiscarded = true;
				break;
			case EAppReturnType::Cancel:
				// don't exit
				bScratchPadChangesDiscarded = false;
				return false;
			}
		}
		GEngine->ForceGarbageCollection(true);
		return true;
	}
	
	GEngine->ForceGarbageCollection(true);
	return FAssetEditorToolkit::OnRequestClose();
}

void FNiagaraSystemToolkit::EmitterAssetSelected(const FAssetData& AssetData)
{
	FSlateApplication::Get().DismissAllMenus();
	SystemViewModel->AddEmitterFromAssetData(AssetData);
}

void FNiagaraSystemToolkit::ToggleCompileEnabled()
{
	UNiagaraEditorSettings* Settings = GetMutableDefault<UNiagaraEditorSettings>();
	Settings->SetAutoCompile(!Settings->GetAutoCompile());
}

bool FNiagaraSystemToolkit::IsAutoCompileEnabled()
{
	return GetDefault<UNiagaraEditorSettings>()->GetAutoCompile();
}

void FNiagaraSystemToolkit::OnApply()
{
	SCOPE_CYCLE_COUNTER(STAT_NiagaraEditor_SystemToolkit_OnApply);
	UpdateOriginalEmitter();
}

bool FNiagaraSystemToolkit::OnApplyEnabled() const
{
	if (Emitter != nullptr)
	{
		TSharedPtr<FNiagaraEmitterViewModel> EmitterViewModel = SystemViewModel->GetEmitterHandleViewModels()[0]->GetEmitterViewModel();
		return EmitterViewModel->GetEmitter()->GetChangeId() != LastSyncedEmitterChangeId || bEmitterThumbnailUpdated;
	}
	return false;
}

void FNiagaraSystemToolkit::OnApplyScratchPadChanges()
{
	if (SystemViewModel.IsValid() && SystemViewModel->GetScriptScratchPadViewModel() != nullptr)
	{
		for (TSharedRef<FNiagaraScratchPadScriptViewModel> ScratchPadScriptViewModel : SystemViewModel->GetScriptScratchPadViewModel()->GetScriptViewModels())
		{
			if(ScratchPadScriptViewModel->HasUnappliedChanges())
			{
				ScratchPadScriptViewModel->ApplyChanges();
			}
		}
	}
}

bool FNiagaraSystemToolkit::OnApplyScratchPadChangesEnabled() const
{
	return SystemViewModel.IsValid() && SystemViewModel->GetScriptScratchPadViewModel() != nullptr && SystemViewModel->GetScriptScratchPadViewModel()->HasUnappliedChanges();
}

void FNiagaraSystemToolkit::OnPinnedCurvesChanged()
{
	TabManager->TryInvokeTab(CurveEditorTabID);
}

void FNiagaraSystemToolkit::RefreshParameters()
{
	TArray<UObject*> NewParameterViewSelection;

	// Always display the system parameters
	NewParameterViewSelection.Add(&SystemViewModel->GetSystem());

	TArray<TSharedRef<FNiagaraEmitterHandleViewModel>> EmitterHandlesToDisplay;
	EmitterHandlesToDisplay.Append(SystemViewModel->GetPinnedEmitterHandles());
		
	TArray<FGuid> SelectedEmitterHandleIds = SystemViewModel->GetSelectionViewModel()->GetSelectedEmitterHandleIds();
	for (TSharedRef<FNiagaraEmitterHandleViewModel> EmitterHandleViewModel : SystemViewModel->GetEmitterHandleViewModels())
	{
		if (SelectedEmitterHandleIds.Contains(EmitterHandleViewModel->GetId()))
		{
			EmitterHandlesToDisplay.AddUnique(EmitterHandleViewModel);
		}
	}

	for (TSharedRef<FNiagaraEmitterHandleViewModel> EmitterHandleToDisplay : EmitterHandlesToDisplay)
	{
		if (EmitterHandleToDisplay->IsValid() && EmitterHandleToDisplay->GetEmitterViewModel()->GetEmitter() != nullptr)
		{
			NewParameterViewSelection.Add(EmitterHandleToDisplay->GetEmitterViewModel()->GetEmitter());
		}
	}

	ObjectSelectionForParameterMapView->SetSelectedObjects(NewParameterViewSelection);
}

void FNiagaraSystemToolkit::OnSystemSelectionChanged()
{
	RefreshParameters();
}

void FNiagaraSystemToolkit::OnViewModelRequestFocusTab(FName TabName)
{
	GetTabManager()->TryInvokeTab(TabName);
}

void FNiagaraSystemToolkit::RenderBaker()
{
	BakerViewModel->RenderBaker();
}

#undef LOCTEXT_NAMESPACE<|MERGE_RESOLUTION|>--- conflicted
+++ resolved
@@ -85,11 +85,8 @@
 const FName FNiagaraSystemToolkit::MessageLogTabID(TEXT("NiagaraSystemEditor_MessageLog"));
 const FName FNiagaraSystemToolkit::SystemOverviewTabID(TEXT("NiagaraSystemEditor_SystemOverview"));
 const FName FNiagaraSystemToolkit::ScratchPadTabID(TEXT("NiagaraSystemEditor_ScratchPad"));
-<<<<<<< HEAD
-=======
 const FName FNiagaraSystemToolkit::ScriptStatsTabID(TEXT("NiagaraSystemEditor_ScriptStats"));
 const FName FNiagaraSystemToolkit::BakerTabID(TEXT("NiagaraSystemEditor_Baker"));
->>>>>>> 3aae9151
 IConsoleVariable* FNiagaraSystemToolkit::VmStatEnabledVar = IConsoleManager::Get().FindConsoleVariable(TEXT("vm.DetailedVMScriptStats"));
 IConsoleVariable* FNiagaraSystemToolkit::GpuStatEnabledVar = IConsoleManager::Get().FindConsoleVariable(TEXT("fx.NiagaraGpuProfilingEnabled"));
 
@@ -1366,76 +1363,6 @@
 		];
 }
 
-<<<<<<< HEAD
-void FNiagaraSystemToolkit::LibraryCheckBoxStateChanged(ECheckBoxState InCheckbox)
-{
-	FNiagaraSystemToolkit::bShowLibraryOnly = (InCheckbox == ECheckBoxState::Checked);
-	RefreshAssetView.ExecuteIfBound(true);
-}
-
-ECheckBoxState FNiagaraSystemToolkit::GetLibraryCheckBoxState() const
-{
-	return FNiagaraSystemToolkit::bShowLibraryOnly ? ECheckBoxState::Checked : ECheckBoxState::Unchecked;
-}
-
-void FNiagaraSystemToolkit::TemplateCheckBoxStateChanged(ECheckBoxState InCheckbox)
-{
-	FNiagaraSystemToolkit::bShowTemplateOnly = (InCheckbox == ECheckBoxState::Checked);
-	RefreshAssetView.ExecuteIfBound(true);
-}
-
-ECheckBoxState FNiagaraSystemToolkit::GetTemplateCheckBoxState() const
-{
-	return FNiagaraSystemToolkit::bShowTemplateOnly ? ECheckBoxState::Checked : ECheckBoxState::Unchecked;
-}
-
-bool FNiagaraSystemToolkit::ShouldFilterEmitter(const FAssetData& AssetData)
-{
-	// Check if library script
-	bool bScriptAllowed = true;
-	bool bInLibrary = false;
-	bool bIsTemplate = false;
-	if (FNiagaraSystemToolkit::bShowLibraryOnly == true)
-	{
-		bool bFoundLibraryTag = AssetData.GetTagValue(GET_MEMBER_NAME_CHECKED(UNiagaraEmitter, bExposeToLibrary), bInLibrary);
-
-		if (bFoundLibraryTag == false)
-		{
-			if (AssetData.IsAssetLoaded())
-			{
-				UNiagaraEmitter* EmitterAsset = static_cast<UNiagaraEmitter*>(AssetData.GetAsset());
-				if (EmitterAsset != nullptr)
-				{
-					bInLibrary = EmitterAsset->bExposeToLibrary;
-				}
-			}
-		}
-		bScriptAllowed &= bInLibrary;
-	}
-	if (FNiagaraSystemToolkit::bShowTemplateOnly == true)
-	{
-		bool bFoundTemplateTag = AssetData.GetTagValue(GET_MEMBER_NAME_CHECKED(UNiagaraEmitter, bIsTemplateAsset), bIsTemplate);
-
-		if (bFoundTemplateTag == false)
-		{
-			if (AssetData.IsAssetLoaded())
-			{
-				UNiagaraEmitter* EmitterAsset = static_cast<UNiagaraEmitter*>(AssetData.GetAsset());
-				if (EmitterAsset != nullptr)
-				{
-					bIsTemplate = EmitterAsset->bIsTemplateAsset;
-				}
-			}
-		}
-		bScriptAllowed &= bIsTemplate;
-	}
-
-	return !bScriptAllowed;
-}
-
-
-=======
->>>>>>> 3aae9151
 TSharedRef<SWidget> FNiagaraSystemToolkit::GenerateCompileMenuContent()
 {
 	const bool bShouldCloseWindowAfterMenuSelection = true;
