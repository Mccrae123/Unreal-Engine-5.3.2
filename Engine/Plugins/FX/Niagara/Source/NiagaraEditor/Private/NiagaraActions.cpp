--- conflicted
+++ resolved
@@ -23,12 +23,6 @@
 #include "Widgets/SToolTip.h"
 
 #include "NiagaraDataChannel.h"
-<<<<<<< HEAD
-#include "NiagaraDataChannelDefinitions.h"
-#include "DataInterface/NiagaraDataInterfaceDataChannelRead.h"
-#include "DataInterface/NiagaraDataInterfaceDataChannelWrite.h"
-=======
->>>>>>> 4af6daef
 
 #include UE_INLINE_GENERATED_CPP_BY_NAME(NiagaraActions)
 
@@ -595,14 +589,10 @@
 	// copy metadata
 	if (UNiagaraGraph* NiagaraGraph = Cast<UNiagaraGraph>(InParams.Graph))
 	{
-<<<<<<< HEAD
-		NiagaraGraph->AddParameter(ScriptVariable);
-=======
 		if(NiagaraGraph->GetScriptVariable(ScriptVariable->Variable) == nullptr)
 		{
 			NiagaraGraph->AddParameter(ScriptVariable);
 		}
->>>>>>> 4af6daef
 	}
 	
 	FGraphNodeCreator<UNiagaraNodeStaticSwitch> SetNodeCreator(*InParams.Graph);
@@ -693,8 +683,6 @@
 	}
 }
 
-<<<<<<< HEAD
-=======
 void INiagaraDataInterfaceNodeActionProvider::GetInlineNodeContextMenuActions(UClass* DIClass, UToolMenu* ToolMenu)
 {
 	if (ensure(DIClass))
@@ -737,7 +725,6 @@
 		}
 	}
 }
->>>>>>> 4af6daef
 ////////////////////////
 
 namespace NiagaraActionsLocal
@@ -758,47 +745,6 @@
 		return;
 	}
 
-<<<<<<< HEAD
-	const TArray<UNiagaraDataChannelDefinitions*>& ChannelDefs = UNiagaraDataChannelDefinitions::GetDataChannelDefinitions(false, true);
-	if (ChannelDefs.Num() > 0)
-	{
-		return;
-	}
-
-	FToolMenuSection& Section = Menu->AddSection("DataChannelWrite", InitForDataChannelHeaderText);
-
-	TWeakObjectPtr<UNiagaraNodeFunctionCall> WeakFuncNode = CastChecked<UNiagaraNodeFunctionCall>(Context->Node);
-
-	auto CreateNodeContextMenu = [WeakFuncNode](UToolMenu* InNewToolMenu)
-	{
-		FToolMenuSection& SubSection = InNewToolMenu->AddSection("InitForDataChannelSection", InitForDataChannelSectionText);
-
-		const TArray<UNiagaraDataChannelDefinitions*>& DataChannelDefs = UNiagaraDataChannelDefinitions::GetDataChannelDefinitions(false, true);
-		for (const UNiagaraDataChannelDefinitions* Def : DataChannelDefs)
-		{
-			for (TObjectPtr<const UNiagaraDataChannel> Channel : Def->DataChannels)
-			{
-				TWeakObjectPtr<const UNiagaraDataChannel> WeakChannel = Channel;
-				auto CreateDataChannelActionEntry = [WeakFuncNode, WeakChannel]()
-				{
-					if (UNiagaraNodeFunctionCall* Node = WeakFuncNode.Get())
-					{
-						if (const UNiagaraDataChannel* ChannelPtr = WeakChannel.Get())
-						{
-							TConstArrayView<FNiagaraVariable> ChannelVars = ChannelPtr->GetVariables();
-							for (const FNiagaraVariable& Var : ChannelVars)
-							{
-								FNiagaraVariable SWCVar(FNiagaraTypeHelper::GetSWCStruct(Var.GetType().GetScriptStruct()), Var.GetName());
-								Node->AddParameter(SWCVar, Node->Pins.Last());
-							}
-						}
-					}
-				};
-				SubSection.AddMenuEntry(NAME_None, FText::FromName(Channel->GetChannelName()), FText::FromName(Channel->GetChannelName()), FSlateIcon(FAppStyle::GetAppStyleSetName(), "Icons.Import"),
-					FUIAction(FExecuteAction::CreateLambda(CreateDataChannelActionEntry), FCanExecuteAction()));
-			}
-		}
-=======
 	FToolMenuSection& Section = Menu->AddSection("DataChannelWrite", InitForDataChannelHeaderText);
 
 	UNiagaraNodeFunctionCall* FuncNode = CastChecked<UNiagaraNodeFunctionCall>(Context->Node);
@@ -844,7 +790,6 @@
 		};
 
 		UNiagaraDataChannel::ForEachDataChannel(InitForDataChannelSection);
->>>>>>> 4af6daef
 	};
 
 	Section.AddSubMenu("InitForDataChannelMenu", InitForDataChannelMenuText, InitForDataChannelMenuTooltipText,	FNewToolMenuDelegate::CreateLambda(CreateNodeContextMenu));
@@ -860,57 +805,6 @@
 	{
 		return;
 	}
-<<<<<<< HEAD
-
-	const TArray<UNiagaraDataChannelDefinitions*>& ChannelDefs = UNiagaraDataChannelDefinitions::GetDataChannelDefinitions(false, true);
-	if (ChannelDefs.Num() > 0)
-	{
-		return;
-	}
-
-	FToolMenuSection& Section = Menu->AddSection("DataChannelRead", InitForDataChannelHeaderText);
-
-	TWeakObjectPtr<UNiagaraNodeFunctionCall> WeakFuncNode = CastChecked<UNiagaraNodeFunctionCall>(Context->Node);
-
-	auto CreateNodeContextMenu = [WeakFuncNode](UToolMenu* InNewToolMenu)
-	{
-		FToolMenuSection& SubSection = InNewToolMenu->AddSection("InitForDataChannelSection", InitForDataChannelSectionText);
-
-		const TArray<UNiagaraDataChannelDefinitions*>& DataChannelDefs = UNiagaraDataChannelDefinitions::GetDataChannelDefinitions(false, true);
-		for (const UNiagaraDataChannelDefinitions* Def : DataChannelDefs)
-		{
-			for (TObjectPtr<const UNiagaraDataChannel> Channel : Def->DataChannels)
-			{
-				TWeakObjectPtr<const UNiagaraDataChannel> WeakChannel = Channel;
-				auto CreateDataChannelActionEntry = [WeakFuncNode, WeakChannel]()
-				{
-					if (UNiagaraNodeFunctionCall* Node = WeakFuncNode.Get())
-					{
-						Node->RemoveAllDynamicPins();
-						if (const UNiagaraDataChannel* ChannelPtr = WeakChannel.Get())
-						{
-							TConstArrayView<FNiagaraVariable> ChannelVars = ChannelPtr->GetVariables();
-							for (const FNiagaraVariable& Var : ChannelVars)
-							{
-								FNiagaraVariable SWCVar(FNiagaraTypeHelper::GetSWCStruct(Var.GetType().GetScriptStruct()), Var.GetName());
-								Node->AddParameter(SWCVar, Node->Pins.Last());
-							}
-						}
-					}
-				};
-
-				SubSection.AddMenuEntry(NAME_None, FText::FromName(Channel->GetChannelName()), FText::FromName(Channel->GetChannelName()), FSlateIcon(FAppStyle::GetAppStyleSetName(), "Icons.Import"), 
-					FUIAction(FExecuteAction::CreateLambda(CreateDataChannelActionEntry), FCanExecuteAction()));
-			}
-		}
-	};
-
-	Section.AddSubMenu("InitForDataChannelMenu", InitForDataChannelMenuText, InitForDataChannelMenuTooltipText,	FNewToolMenuDelegate::CreateLambda(CreateNodeContextMenu));
-}
-
-
-
-=======
 	
 	UNiagaraNodeFunctionCall* FuncNode = CastChecked<UNiagaraNodeFunctionCall>(Context->Node);
 	TWeakObjectPtr<UNiagaraNodeFunctionCall> WeakNode = FuncNode;
@@ -1054,5 +948,4 @@
 	UNiagaraDataChannel::ForEachDataChannel(InitForDataChannelSection);
 }
 
->>>>>>> 4af6daef
 #undef LOCTEXT_NAMESPACE