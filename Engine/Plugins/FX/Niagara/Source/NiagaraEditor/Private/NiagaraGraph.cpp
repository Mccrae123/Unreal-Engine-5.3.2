--- conflicted
+++ resolved
@@ -33,11 +33,8 @@
 #include "Misc/SecureHash.h"
 #include "Modules/ModuleManager.h"
 #include "String/ParseTokens.h"
-<<<<<<< HEAD
 #include "ViewModels/NiagaraParameterPanelViewModel.h"
 #include "ViewModels/TNiagaraViewModelManager.h"
-=======
->>>>>>> efc9b2f3
 
 
 DECLARE_CYCLE_STAT(TEXT("NiagaraEditor - Graph - PostLoad"), STAT_NiagaraEditor_Graph_PostLoad, STATGROUP_NiagaraEditor);
@@ -954,7 +951,6 @@
 	OutputNodes = NodesFound;
 }
 
-<<<<<<< HEAD
 void BuildCompleteTraversal(UEdGraphNode* CurrentNode, TArray<UEdGraphNode*>& AllNodes)
 {
 	if (CurrentNode == nullptr || AllNodes.Contains(CurrentNode))
@@ -977,9 +973,6 @@
 }
 
 UNiagaraGraph* UNiagaraGraph::CreateCompilationCopy(const TArray<ENiagaraScriptUsage>& CompileUsages)
-=======
-UNiagaraGraph* UNiagaraGraph::CreateCompilationCopy()
->>>>>>> efc9b2f3
 {
 	check(!bIsForCompilationOnly);
 	UNiagaraGraph* Result = NewObject<UNiagaraGraph>();
@@ -989,14 +982,11 @@
 	for (TFieldIterator<FProperty> PropertyIt(GetClass(), EFieldIteratorFlags::IncludeSuper); PropertyIt; ++PropertyIt)
 	{
 		FProperty* Property = *PropertyIt;
-<<<<<<< HEAD
 		if (*Property->GetNameCPP() == GET_MEMBER_NAME_CHECKED(UEdGraph, Nodes))
 		{
 			// The nodes will be handled separately below.
 			continue;
 		}
-=======
->>>>>>> efc9b2f3
 		const uint8* SourceAddr = Property->ContainerPtrToValuePtr<uint8>(this);
         uint8* DestinationAddr = Property->ContainerPtrToValuePtr<uint8>(Result);
 
@@ -1010,7 +1000,6 @@
 		It.Value = CastChecked<UNiagaraScriptVariable>(NiagaraEditorModule.GetPooledDuplicateObject(It.Value));
 	}
 
-<<<<<<< HEAD
 	// Only add references to nodes which match a complie usage.
 	TMap<UEdGraphNode*, UEdGraphNode*> DuplicationMapping;
 	TArray<UNiagaraNodeOutput*> OutputNodes;
@@ -1031,14 +1020,6 @@
 		Node->ClearFlags(RF_Transactional);
 		UEdGraphNode* DupNode = NewNodes.Add_GetRef(DuplicateObject(Node, Result));
 		Node->SetFlags(RF_Transactional);
-=======
-	// duplicate the nodes
-	TMap<UEdGraphNode*, UEdGraphNode*> DuplicationMapping;
-	TArray<UEdGraphNode*> NewNodes;
-	for (UEdGraphNode* Node : Result->Nodes)
-	{
-		UEdGraphNode* DupNode = NewNodes.Add_GetRef(DuplicateObject(Node, Result));
->>>>>>> efc9b2f3
 		DuplicationMapping.Add(Node, DupNode);
 	}
 	for (UEdGraphNode* Node : NewNodes)
@@ -1049,7 +1030,6 @@
 			for (int i = 0; i < Pin->LinkedTo.Num(); i++)
 			{
 				UEdGraphPin* LinkedPin = Pin->LinkedTo[i];
-<<<<<<< HEAD
 				UEdGraphNode** NewNodePtr = DuplicationMapping.Find(LinkedPin->GetOwningNode());
 				if (NewNodePtr == nullptr)
 				{
@@ -1066,13 +1046,6 @@
 			}
 			// Remove any null linked pins.
 			Pin->LinkedTo.RemoveAll([](const UEdGraphPin* Pin) { return Pin == nullptr; });
-=======
-				UEdGraphNode* NewNode = DuplicationMapping[LinkedPin->GetOwningNode()];
-				UEdGraphPin** NodePin = NewNode->Pins.FindByPredicate([LinkedPin](UEdGraphPin* Pin) { return Pin->PinId == LinkedPin->PinId; });
-				check(NodePin);
-				Pin->LinkedTo[i] = *NodePin;
-			}
->>>>>>> efc9b2f3
 		}
 	}
 	Result->Nodes = NewNodes;
@@ -1876,7 +1849,10 @@
 		{ 
 			DestScriptVar->DefaultMode = SourceScriptVar->DefaultMode;
 			DestScriptVar->DefaultBinding = SourceScriptVar->DefaultBinding;
-			DestScriptVar->SetDefaultValueData(SourceScriptVar->GetDefaultValueData());
+			if (SourceScriptVar->GetDefaultValueData() != nullptr)
+			{
+				DestScriptVar->SetDefaultValueData(SourceScriptVar->GetDefaultValueData());
+			}
 		}
 		DestScriptVar->SetChangeId(SourceScriptVar->GetChangeId());
 
