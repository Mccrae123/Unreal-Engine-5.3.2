--- conflicted
+++ resolved
@@ -288,7 +288,6 @@
 					break;
 				}
 			}
-<<<<<<< HEAD
 
 			// fix default pin types if necessary
 			// NOTE - that this code is impacting more than just LWC related nodes, it is touching all MapGet nodes
@@ -315,34 +314,6 @@
 		}
 	}
 
-=======
-
-			// fix default pin types if necessary
-			// NOTE - that this code is impacting more than just LWC related nodes, it is touching all MapGet nodes
-			//		- Further by assigning the Pin->PinType to the DefaultPin->PinType it is going to assign
-			//			UNiagaraNodeParameterMapBase::ParameterPinSubCategory to the SubCategory of the input (default) pin
-			//			which currently is reserved for output pins.  This seems to be an unnecessary change and does have
-			//			an impact when dealing with RefreshParameterReferences' AddParameterReference lambda where the subcategory
-			//			is evaluated.  This results in DefaultValues not necessarily getting into the compile hash (if the default pin
-			//			is the first reference added, then it will be encountered and rejected in AppendCompileHash and then the
-			//			default value won't be handled
-			if (Pin->Direction == EGPD_Output)
-			{
-				if (UNiagaraNodeParameterMapGet* GetNode = Cast<UNiagaraNodeParameterMapGet>(NiagaraNode))
-				{
-					UEdGraphPin* DefaultPin = GetNode->GetDefaultPin(Pin);
-					if (DefaultPin && DefaultPin->PinType != Pin->PinType)
-					{
-						DefaultPin->PinType = Pin->PinType;
-						NiagaraNode->MarkNodeRequiresSynchronization(__FUNCTION__, false);
-						GraphChanged = true;
-					}
-				}
-			}
-		}
-	}
-
->>>>>>> 4af6daef
 	TArray<UNiagaraScriptVariable*> ChangedScriptVariables;
 	for (FNiagaraVariable OldVarType : OldTypes)
 	{
@@ -381,11 +352,7 @@
 				TArray<UEdGraphPin*> Pins = FindParameterMapDefaultValuePins(Variable.GetName());
 				for (UEdGraphPin* Pin : Pins)
 				{
-<<<<<<< HEAD
-					check(ChangedScriptVariable->DefaultMode == ENiagaraDefaultMode::Value && !Variable.GetType().IsDataInterface());
-=======
 					check(ChangedScriptVariable->DefaultMode == ENiagaraDefaultMode::Value && !Variable.GetType().IsDataInterface() && !Variable.GetType().IsUObject());
->>>>>>> 4af6daef
 
 					Variable.AllocateData();
 					FString NewDefaultValue = TypeUtilityValue->GetPinDefaultStringFromValue(Variable);
@@ -700,7 +667,6 @@
 	//////////////////////////////////////////////////////////////////////////
 	/// NODE VALIDATION
 	//////////////////////////////////////////////////////////////////////////
-<<<<<<< HEAD
 
 
 	{
@@ -1080,387 +1046,6 @@
 			{
 				check(Pin->Direction == EEdGraphPinDirection::EGPD_Input);
 				OutDefaultPins.AddUnique(Pin);
-=======
-
-
-	{
-		TArray<UNiagaraNodeInput*> InputNodes;
-
-		for (UEdGraphNode* Node : Nodes)
-		{
-			Node->ConditionalPostLoad();
-
-			if (UNiagaraNode* NiagaraNode = Cast<UNiagaraNode>(Node))
-			{
-				// Assume that all externally referenced assets have changed, so update to match. They will return true if they have changed.
-				if (UObject* ReferencedAsset = NiagaraNode->GetReferencedAsset())
-				{
-					ReferencedAsset->ConditionalPostLoad();
-					NiagaraNode->RefreshFromExternalChanges();
-				}
-
-				if (UNiagaraNodeInput* InputNode = Cast<UNiagaraNodeInput>(NiagaraNode))
-				{
-					InputNodes.Add(InputNode);
-				}
-			}
-		}
-
-		// In the past, we didn't bother setting the CallSortPriority and just used lexicographic ordering.
-		// In the event that we have multiple non-matching nodes with a zero call sort priority, this will
-		// give every node a unique order value.
-		if (!InputNodes.IsEmpty())
-		{
-			bool bPrioritiesAllZeroes = true;
-			TArray<FName> UniqueNames;
-
-			for (UNiagaraNodeInput* InputNode : InputNodes)
-			{
-				if (InputNode->CallSortPriority != 0)
-				{
-					bPrioritiesAllZeroes = false;
-				}
-
-				if (InputNode->Usage == ENiagaraInputNodeUsage::Parameter)
-				{
-					UniqueNames.AddUnique(InputNode->Input.GetName());
-				}
-
-				if (InputNode->Usage == ENiagaraInputNodeUsage::SystemConstant)
-				{
-					InputNode->Input = FNiagaraConstants::UpdateEngineConstant(InputNode->Input);
-				}
-			}
-
-			if (bPrioritiesAllZeroes && UniqueNames.Num() > 1)
-			{
-				// Just do the lexicographic sort and assign the call order to their ordered index value.
-				UniqueNames.Sort(FNameLexicalLess());
-				for (UNiagaraNodeInput* InputNode : InputNodes)
-				{
-					if (InputNode->Usage == ENiagaraInputNodeUsage::Parameter)
-					{
-						int32 FoundIndex = UniqueNames.Find(InputNode->Input.GetName());
-						check(FoundIndex != INDEX_NONE);
-						InputNode->CallSortPriority = FoundIndex;
-					}
-				}
-			}
-		}
-	}
-
-	// Fix LWC position type mapping; before LWC, all position were FVector3f, but now that they are a separate type, we
-	// need to upgrade the pins and metadata to match
-	PostLoad_LWCFixup(NiagaraVer);
-
-	PostLoad_ManageScriptVariables(NiagaraVer);
-
-	// Fix inconsistencies in the default value declaration between graph and metadata
-	ValidateDefaultPins();
-
-	// this will ensure that the parameter maps have been refreshed and our NiagaraScriptVariable are up to date.
-	// There's an argument to be made that we should just call RefreshParameterReferences directly and avoid explicitly
-	// generating the compile ids but there's still code out there that is expecting to have fully generated compile ids
-	// available on load.
-	RebuildCachedCompileIds();
-
-	// we want to make sure that nothing above resulted in the reference map from being initialized as it shouldn't be necessary to 
-	// do such heavy lifting during PostLoad()
-	ensureMsgf(bParameterReferenceRefreshPending,
-		TEXT("ParameterReferenceMap was built during PostLoad of %s - for load time reasons this should be cleaned up."),
-		*GetFullName());
-}
-
-#if WITH_EDITORONLY_DATA
-void UNiagaraGraph::DeclareConstructClasses(TArray<FTopLevelAssetPath>& OutConstructClasses, const UClass* SpecificSubclass)
-{
-	Super::DeclareConstructClasses(OutConstructClasses, SpecificSubclass);
-	OutConstructClasses.Add(FTopLevelAssetPath(UNiagaraScriptVariable::StaticClass()));
-}
-#endif
-
-void UNiagaraGraph::ChangeParameterType(const TArray<FNiagaraVariable>& ParametersToChange, const FNiagaraTypeDefinition& NewType, bool bAllowOrphanedPins)
-{
-	check(!bIsForCompilationOnly);
-
-	const UEdGraphSchema_Niagara* NiagaraSchema = GetDefault<UEdGraphSchema_Niagara>();
-	TArray<UNiagaraNodeParameterMapBase*> NiagaraParameterNodes;
-	GetNodesOfClass<UNiagaraNodeParameterMapBase>(NiagaraParameterNodes);
-
-	// we will encounter pins that we've already changed, so we cache their previous state here to carry them over to potential new orphaned pins
-	TMap<UEdGraphPin*, FNiagaraTypeDefinition> OldTypesCache;
-	TMap<UEdGraphPin*, FString> OldDefaultValuesCache;
-	TMap<UEdGraphPin*, FString> OldAutogeneratedDefaultValuesCache;
-	
-	// we keep track of pins that will (but haven't yet) change type to keep connections intact that will have pins of the same type after the op is done
-	TSet<UEdGraphPin*> ChangingPins;
-	// a subset of changing pins. This only includes parameter pins (i.e. outputs on map gets & inputs on map sets)
-	TSet<UEdGraphPin*> ChangingParameterPins;
-	TSet<UEdGraphPin*> ChangingDefaultPins;
-	// since default pins are named 'None' but, if orphaned, can exist independently from their outputs, we cache the parameter pin's name here to override the new orphaned pin's name
-	TMap<UEdGraphPin*, FName> OrphanedDefaultPinNameOverrides;
-	
-	auto GatherChangingPins = [&](UNiagaraNodeParameterMapBase* Node)
-	{
-		for(UEdGraphPin* Pin : Node->Pins)
-		{
-			if(Node->IsAddPin(Pin) || Pin->bOrphanedPin)
-			{
-				continue;
-			}
-
-			// we add pins that represent the parameter here
-			FNiagaraVariable Variable(UEdGraphSchema_Niagara::PinToTypeDefinition(Pin), Pin->PinName);			
-			if(ParametersToChange.Contains(Variable) && Pin->PinType.PinSubCategory == UNiagaraNodeParameterMapBase::ParameterPinSubCategory)
-			{
-				ChangingPins.Add(Pin);
-				ChangingParameterPins.Add(Pin);
-				OldTypesCache.Add(Pin, Variable.GetType());
-				OldDefaultValuesCache.Add(Pin, Pin->DefaultValue);
-				OldAutogeneratedDefaultValuesCache.Add(Pin, Pin->AutogeneratedDefaultValue);
-				
-				// parameter map get nodes might have additional default pins that we can't match via name
-				if(UNiagaraNodeParameterMapGet* MapGet = Cast<UNiagaraNodeParameterMapGet>(Node))
-				{
-					if(UEdGraphPin* DefaultPin = MapGet->GetDefaultPin(Pin))
-					{
-						ChangingPins.Add(DefaultPin);
-						ChangingDefaultPins.Add(DefaultPin);
-						OrphanedDefaultPinNameOverrides.Add(DefaultPin, Pin->PinName);
-						OldTypesCache.Add(DefaultPin, Variable.GetType());
-						OldDefaultValuesCache.Add(DefaultPin, DefaultPin->DefaultValue);
-						OldAutogeneratedDefaultValuesCache.Add(DefaultPin, DefaultPin->AutogeneratedDefaultValue);
-					}
-				}
-			}
-		}
-	};
-	
-	for (UNiagaraNodeParameterMapBase* NiagaraNode : NiagaraParameterNodes)
-	{
-		GatherChangingPins(NiagaraNode);
-	}
-	
-	auto TryCreateOrphanedPin = [&](UNiagaraNode* Node, FName OrphanedPinName, UEdGraphPin* OriginalPin)
-	{
-		if(OriginalPin->LinkedTo.Num() > 0 || (OriginalPin->Direction == EGPD_Input && OriginalPin->LinkedTo.Num() == 0 && OriginalPin->bDefaultValueIsIgnored == false && OldDefaultValuesCache[OriginalPin] != OldAutogeneratedDefaultValuesCache[OriginalPin]))
-		{
-			// We check pin connections for type to determine if we want to keep a connection or orphan it
-			TSet<UEdGraphPin*> PinConnectionsToKeep;
-			for (UEdGraphPin* ConnectedPin : OriginalPin->LinkedTo)
-			{
-				// we might have already visited and changed the connected pin, so we test against its old type cache if available
-				FNiagaraTypeDefinition ConnectedPinType = UEdGraphSchema_Niagara::PinToTypeDefinition(ConnectedPin);
-				FNiagaraVariable ConnectedVariable(OldTypesCache.Contains(ConnectedPin) ? OldTypesCache[ConnectedPin] : ConnectedPinType, ConnectedPin->PinName);
-
-				/* We keep a connection in the following cases:
-				// - Default case: if the connected pin already has the type we are changing to
-				// - If the connected pin will have a matching type after type conversion is done
-				// - If the connected pin is a numeric pin and the new type will be compatible with a numeric pin
-				// - If we change types from vec -> position for easier fixup */
-				if(ConnectedPinType == NewType 
-					|| (ConnectedPin->PinType.PinSubCategory == UNiagaraNodeParameterMapBase::ParameterPinSubCategory && ChangingPins.Contains(ConnectedPin))
-					|| (ConnectedPinType == FNiagaraTypeDefinition::GetGenericNumericDef() && FNiagaraTypeDefinition::GetNumericTypes().Contains(NewType))
-					|| (GetDefault<UNiagaraSettings>()->bEnforceStrictStackTypes == false && ConnectedPinType == FNiagaraTypeDefinition::GetVec3Def() && NewType == FNiagaraTypeDefinition::GetPositionDef()))
-				{
-					PinConnectionsToKeep.Add(ConnectedPin);
-				}						
-			}
-
-			// in case we are keeping all connections, all previously existing connections are parameter pins of the same type or will be of the same type after this operation is done
-			// we also check for default values cache as by this point we have already changed the default values of the original pin
-			if((PinConnectionsToKeep.Num() != OriginalPin->LinkedTo.Num()) || (OldDefaultValuesCache[OriginalPin] != OldAutogeneratedDefaultValuesCache[OriginalPin]))
-			{
-				ensure(OldTypesCache.Contains(OriginalPin) && OldDefaultValuesCache.Contains(OriginalPin));
-			
-				UEdGraphPin* NewOrphanedPin = Node->CreatePin(OriginalPin->Direction, OriginalPin->PinType.PinCategory, OrphanedPinName);
-				NewOrphanedPin->PinType = UEdGraphSchema_Niagara::TypeDefinitionToPinType(OldTypesCache[OriginalPin]);
-				NewOrphanedPin->DefaultValue = OldDefaultValuesCache[OriginalPin];
-				NewOrphanedPin->PersistentGuid = FGuid::NewGuid();
-				NewOrphanedPin->bNotConnectable = true;
-				NewOrphanedPin->bOrphanedPin = true;
-			
-				TSet<UEdGraphPin*> PinsToDisconnect;
-				for (UEdGraphPin* ConnectedPin : OriginalPin->LinkedTo)
-				{
-					ConnectedPin->Modify();
-				
-					// wire up the new orphaned pin with previous connections if we aren't keeping the connection
-					if(!PinConnectionsToKeep.Contains(ConnectedPin))
-					{
-						NewOrphanedPin->LinkedTo.Add(ConnectedPin);
-						ConnectedPin->LinkedTo.Add(NewOrphanedPin);
-
-						PinsToDisconnect.Add(ConnectedPin);
-					}
-				}
-
-				// disconnect the previous connections from the original pin
-				for (UEdGraphPin* PinToDisconnect : PinsToDisconnect)
-				{
-					PinToDisconnect->LinkedTo.Remove(OriginalPin);
-					OriginalPin->LinkedTo.Remove(PinToDisconnect);
-				}
-
-				return NewOrphanedPin;
-			}
-		}
-		
-		return (UEdGraphPin*) nullptr;
-	};
-		
-	for (UNiagaraNodeParameterMapBase* NiagaraNode : NiagaraParameterNodes)
-	{
-		TArray<UEdGraphPin*> NewOrphanedPins;
-
-		bool bNodeChanged = false;
-		TMap<UEdGraphPin*, FName> ValidOrphanedPinCandidates;
-		// we go through all changing pins to change their type, and if applicable, attempt to create an orphaned pin
-		for (UEdGraphPin* Pin : NiagaraNode->Pins)
-		{			
-			if (ChangingPins.Contains(Pin))
-			{					
-				Pin->Modify();
-				Pin->PinType = NiagaraSchema->TypeDefinitionToPinType(NewType);
-				// we need to restore the parameter sub category here, but only for parameter pins
-				if(ChangingParameterPins.Contains(Pin))
-				{
-					Pin->PinType.PinSubCategory = UNiagaraNodeParameterMapBase::ParameterPinSubCategory;
-				}
-				
-				if(bAllowOrphanedPins)
-				{
-					// the name for most parameter pins will remain the same as before, but not for default pins, which will adapt the parameter's name
-					FName OrphanedPinName = OrphanedDefaultPinNameOverrides.Contains(Pin) ? OrphanedDefaultPinNameOverrides[Pin] : Pin->PinName; 
-					ValidOrphanedPinCandidates.Add(Pin, OrphanedPinName);
-				}
-
-				// since we have now determined if we want to create an orphaned pin based on default values, we can safely reset them.
-				Pin->ResetDefaultValue();
-				UNiagaraNode::SetPinDefaultToTypeDefaultIfUnset(Pin);
-
-				bNodeChanged = true;
-			}
-		}
-
-		TMap<UEdGraphPin*, UEdGraphPin*> OriginalToOrphanedMap;
-		for(auto& OrphanedPinCandidate : ValidOrphanedPinCandidates)
-		{
-			UEdGraphPin* NewOrphanedPin = TryCreateOrphanedPin(NiagaraNode, OrphanedPinCandidate.Value, OrphanedPinCandidate.Key);
-			if(NewOrphanedPin != nullptr)
-			{
-				OriginalToOrphanedMap.Add(OrphanedPinCandidate.Key, NewOrphanedPin);
-				NewOrphanedPins.Add(NewOrphanedPin);
-			}
-		}
-
-		// we now match up the new orphaned default & output pins on map get nodes and add them to the node's map
-		TSet<UEdGraphPin*> HandledGuidsOfOrphanedPins;
-		for(auto& Pin : NiagaraNode->Pins)
-		{	
-			if(OriginalToOrphanedMap.Contains(Pin) && !HandledGuidsOfOrphanedPins.Contains(Pin))
-			{
-				UEdGraphPin* OrphanedPin = OriginalToOrphanedMap[Pin];
-				OrphanedPin->PersistentGuid = FGuid::NewGuid();
-				HandledGuidsOfOrphanedPins.Add(Pin);
-				if(UNiagaraNodeParameterMapGet* MapGet = Cast<UNiagaraNodeParameterMapGet>(NiagaraNode))
-				{
-					if(UEdGraphPin* DefaultPin = MapGet->GetDefaultPin(Pin))
-					{
-						if(OriginalToOrphanedMap.Contains(DefaultPin))
-						{
-							if(UEdGraphPin* NewOrphanedDefaultPin = OriginalToOrphanedMap[DefaultPin])
-							{
-								NewOrphanedDefaultPin->PersistentGuid = FGuid::NewGuid();
-								HandledGuidsOfOrphanedPins.Add(DefaultPin);
-								MapGet->AddOrphanedPinPairGuids(OrphanedPin, NewOrphanedDefaultPin);
-							}
-						}
-					}
-				}
->>>>>>> 4af6daef
-			}
-		}		
-
-		if(bNodeChanged)
-		{
-			NiagaraNode->MarkNodeRequiresSynchronization(__FUNCTION__, true);
-		}
-	}
-
-	for(const FNiagaraVariable& CurrentParameter : ParametersToChange)
-	{		
-		TObjectPtr<UNiagaraScriptVariable>* ScriptVariablePtr = VariableToScriptVariable.Find(CurrentParameter);
-		if (ScriptVariablePtr != nullptr && *ScriptVariablePtr)
-		{
-			UNiagaraScriptVariable& ScriptVar = *ScriptVariablePtr->Get();
-			ScriptVar.Modify();
-			ScriptVar.Variable.SetType(NewType);
-			VariableToScriptVariable.Remove(CurrentParameter);
-
-			FNiagaraVariable NewVarType(NewType, CurrentParameter.GetName());
-			VariableToScriptVariable.Add(NewVarType, TObjectPtr<UNiagaraScriptVariable>(&ScriptVar));
-			ScriptVariableChanged(NewVarType);
-		}
-
-		// Also fix stale parameter reference map entries. This should usually happen in RefreshParameterReferences, but since we just changed VariableToScriptVariable we need to fix that as well. 
-		FNiagaraGraphParameterReferenceCollection* ReferenceCollection = ParameterToReferencesMap.Find(CurrentParameter);
-		if (ReferenceCollection != nullptr)
-		{
-			if (ReferenceCollection->ParameterReferences.Num() > 0)
-			{
-				FNiagaraVariable NewVarType(NewType, CurrentParameter.GetName());
-				FNiagaraGraphParameterReferenceCollection NewReferenceCollection = *ReferenceCollection;
-				ParameterToReferencesMap.Add(NewVarType, NewReferenceCollection);
-			}
-			ParameterToReferencesMap.Remove(CurrentParameter);
-		}
-	}
-	
-	InvalidateCachedParameterData();
-}
-
-void UNiagaraGraph::ReplaceScriptReferences(UNiagaraScript* OldScript, UNiagaraScript* NewScript)
-{
-	bool bChanged = false;
-	for (UEdGraphNode* Node : Nodes)
-	{
-		UNiagaraNodeFunctionCall* FunctionNode = Cast<UNiagaraNodeFunctionCall>(Node);
-		if (FunctionNode && FunctionNode->FunctionScript == OldScript)
-		{
-			FunctionNode->Modify();
-			FunctionNode->FunctionScript = NewScript;
-			bChanged = true;
-		}
-	}
-	if (bChanged)
-	{
-		MarkGraphRequiresSynchronization(TEXT("Script references updated"));
-	}
-}
-
-TArray<UEdGraphPin*> UNiagaraGraph::FindParameterMapDefaultValuePins(const FName VariableName) const
-{
-	TArray<UEdGraphPin*> OutDefaultPins;
-	
-	TArray<UNiagaraNodeParameterMapGet*> MapGetNodes;
-	GetNodesOfClass<UNiagaraNodeParameterMapGet>(MapGetNodes);
-
-	for(UNiagaraNodeParameterMapGet* MapGet : MapGetNodes)
-	{
-		FPinCollectorArray OutputPins;
-		MapGet->GetOutputPins(OutputPins);
-		for (UEdGraphPin* OutputPin : OutputPins)
-		{
-			if (VariableName != OutputPin->PinName || OutputPin->PinType.PinSubCategory != UNiagaraNodeParameterMapBase::ParameterPinSubCategory)
-			{
-				continue;
-			}
-			
-			if (UEdGraphPin* Pin = MapGet->GetDefaultPin(OutputPin))
-			{
-				check(Pin->Direction == EEdGraphPinDirection::EGPD_Input);
-				OutDefaultPins.AddUnique(Pin);
 			}
 		}
 	}
@@ -1475,28 +1060,6 @@
 	check(!bIsForCompilationOnly);
 
 	FNiagaraEditorModule& EditorModule = FNiagaraEditorModule::Get();
-<<<<<<< HEAD
-
-	if (!VariableToScriptVariable.IsEmpty())
-	{
-		TArray<UNiagaraNodeParameterMapGet*> TraversedMapGetNodes;
-
-		{
-			TArray<UNiagaraNodeOutput*> OutputNodes;
-			GetNodesOfClass(OutputNodes);
-
-			TArray<UNiagaraNode*> NodesTraversed;
-			for (UNiagaraNodeOutput* OutputNode : OutputNodes)
-			{
-				NodesTraversed.Reset();
-				BuildTraversal(NodesTraversed, OutputNode);
-
-				for (UNiagaraNode* NiagaraNode : NodesTraversed)
-				{
-					if (UNiagaraNodeParameterMapGet* MapGetNode = Cast<UNiagaraNodeParameterMapGet>(NiagaraNode))
-					{
-						TraversedMapGetNodes.AddUnique(MapGetNode);
-=======
 
 	if (!VariableToScriptVariable.IsEmpty())
 	{
@@ -1582,72 +1145,6 @@
 					else if (!ComparisonData.HoldsSameData(DefaultData))
 					{
 						IsConsistent = false;
->>>>>>> 4af6daef
-					}
-				}
-			}
-
-<<<<<<< HEAD
-		for (const FScriptVariableMap::ElementType& MetaData : VariableToScriptVariable)
-		{
-			const FNiagaraVariable& Variable = MetaData.Key;
-			UNiagaraScriptVariable* ScriptVariable = MetaData.Value;
-			if (!ScriptVariable || ScriptVariable->DefaultMode == ENiagaraDefaultMode::Custom || ScriptVariable->DefaultMode == ENiagaraDefaultMode::FailIfPreviouslyNotSet)
-			{
-				// If the user selected custom mode or if previously unset they can basically do whatever they want
-				continue;
-			}
-			if (ScriptVariable->GetIsStaticSwitch())
-			{
-				// We ignore static switch variables as they handle default values differently
-				continue;
-			}
-
-			// Determine if the values set in the graph (which are used for the compilation) are consistent and if necessary update the metadata value
-			FPinCollectorArray DefaultPins;
-
-			{
-				for (UNiagaraNodeParameterMapGet* MapGetNode : TraversedMapGetNodes)
-				{
-					FPinCollectorArray OutputPins;
-					MapGetNode->GetOutputPins(OutputPins);
-					for (UEdGraphPin* OutputPin : OutputPins)
-					{
-						if (Variable.GetName() != OutputPin->PinName || OutputPin->PinType.PinSubCategory != UNiagaraNodeParameterMapBase::ParameterPinSubCategory)
-						{
-							continue;
-						}
-						if (UEdGraphPin* Pin = MapGetNode->GetDefaultPin(OutputPin))
-						{
-							check(Pin->Direction == EEdGraphPinDirection::EGPD_Input);
-							DefaultPins.AddUnique(Pin);
-						}
-					}
-				}
-			}
-			bool IsCustom = false;
-			bool IsConsistent = true;
-			bool DefaultInitialized = false;
-			FNiagaraVariable DefaultData;
-			auto TypeUtilityValue = EditorModule.GetTypeUtilities(Variable.GetType());
-			for (UEdGraphPin* Pin : DefaultPins)
-			{
-				if (Pin->LinkedTo.Num() > 0)
-				{
-					IsCustom = true;
-				}
-				else if (!Pin->bHidden && TypeUtilityValue)
-				{
-					FNiagaraVariable ComparisonData = Variable;
-					TypeUtilityValue->SetValueFromPinDefaultString(Pin->DefaultValue, ComparisonData);
-					if (!DefaultInitialized)
-					{
-						DefaultData = ComparisonData;
-						DefaultInitialized = true;
-					}
-					else if (!ComparisonData.HoldsSameData(DefaultData))
-					{
-						IsConsistent = false;
 					}
 				}
 			}
@@ -1679,35 +1176,6 @@
 					// set default value from pins
 					ScriptVariable->Variable = DefaultData;
 				}
-=======
-			if (!IsCustom && !IsConsistent)
-			{
-				UE_LOG(LogNiagaraEditor, Log, TEXT("Niagara graph %s: The default value declaration for the variable '%s' is not consistent between the graph and the metadata.\n  Either change the default mode to 'custom' or check the input pins in the parameter map get node in the graph."),
-					*GetFullName(), *Variable.GetName().ToString());
-				continue;
-			}
-			if (IsCustom)
-			{
-				ScriptVariable->DefaultMode = ENiagaraDefaultMode::Custom;
-			}
-			else
-			{
-				for (UEdGraphPin* Pin : DefaultPins)
-				{
-					Pin->bNotConnectable = true;
-					Pin->bDefaultValueIsReadOnly = true;
-					if (ScriptVariable->DefaultMode == ENiagaraDefaultMode::Binding || ScriptVariable->DefaultMode == ENiagaraDefaultMode::FailIfPreviouslyNotSet)
-					{
-						Pin->bHidden = true;
-					}
-
-				}
-				if (DefaultInitialized)
-				{
-					// set default value from pins
-					ScriptVariable->Variable = DefaultData;
-				}
->>>>>>> 4af6daef
 			}
 		}
 	}
@@ -2324,15 +1792,9 @@
 		}
 	}
 	Algo::StableSortBy(Result->CompilationScriptVariables, &FNiagaraScriptVariableData::Variable, VariableLess);
-<<<<<<< HEAD
 
 	Result->VariableToScriptVariable.Empty();
 
-=======
-
-	Result->VariableToScriptVariable.Empty();
-
->>>>>>> 4af6daef
 	// Only add references to nodes which match a compile usage.
 	TMap<UEdGraphNode*, UEdGraphNode*> DuplicationMapping;
 	TArray<UNiagaraNodeOutput*> OutputNodes;
@@ -2771,8 +2233,6 @@
 }
 
 void UNiagaraGraph::ConditionalRefreshParameterReferences()
-<<<<<<< HEAD
-=======
 {
 	if (bParameterReferenceRefreshPending)
 	{
@@ -2781,19 +2241,11 @@
 }
 
 const TMap<FNiagaraVariable, FNiagaraGraphParameterReferenceCollection>& UNiagaraGraph::GetParameterReferenceMap() const
->>>>>>> 4af6daef
 {
 	if (bParameterReferenceRefreshPending)
 	{
 		RefreshParameterReferences();
 	}
-<<<<<<< HEAD
-}
-
-const TMap<FNiagaraVariable, FNiagaraGraphParameterReferenceCollection>& UNiagaraGraph::GetParameterReferenceMap() const
-{
-	if (bParameterReferenceRefreshPending)
-=======
 	return ParameterToReferencesMap;
 }
 
@@ -2853,7 +2305,6 @@
 	}
 
 	if(FoundVariable.IsSet())
->>>>>>> 4af6daef
 	{
 		for (auto& VariableToScriptVariableItem : VariableToScriptVariable)
 		{
@@ -2863,19 +2314,8 @@
 			}
 		}
 	}
-<<<<<<< HEAD
-	return ParameterToReferencesMap;
-}
-
-UNiagaraScriptVariable* UNiagaraGraph::GetScriptVariable(FNiagaraVariable Parameter) const
-{
-	check(!bIsForCompilationOnly);
-
-	if (const TObjectPtr<UNiagaraScriptVariable>* FoundScriptVariable = VariableToScriptVariable.Find(Parameter))
-=======
 
 	ChildrenVariables.Sort([&](const UNiagaraScriptVariable& VariableA, const UNiagaraScriptVariable& VariableB)
->>>>>>> 4af6daef
 	{
 		return VariableA.Metadata.EditorSortPriority < VariableB.Metadata.EditorSortPriority;
 	});
@@ -2883,13 +2323,6 @@
 	return ChildrenVariables;
 }
 
-<<<<<<< HEAD
-UNiagaraScriptVariable* UNiagaraGraph::GetScriptVariable(FName ParameterName) const
-{
-	check(!bIsForCompilationOnly);
-
-	for (auto& VariableToScriptVariableItem : VariableToScriptVariable)
-=======
 TArray<FGuid> UNiagaraGraph::GetChildScriptVariableGuidsForInput(FGuid VariableGuid) const
 {
 	check(!bIsForCompilationOnly);
@@ -2906,7 +2339,6 @@
 	}
 
 	if(FoundVariable.IsSet())
->>>>>>> 4af6daef
 	{
 		for (auto& VariableToScriptVariableItem : VariableToScriptVariable)
 		{
@@ -3426,11 +2858,7 @@
 
 		if (!StaticSwitchInputs.Contains(OrigVariable))
 		{
-<<<<<<< HEAD
-			RemoveParameter(OrigVariable);
-=======
 			RemoveParameter(OrigVariable, true);
->>>>>>> 4af6daef
 		}
 	}
 
@@ -3450,17 +2878,11 @@
 	check(!bIsForCompilationOnly);
 
 	UNiagaraScriptVariable* ScriptVariable = GetScriptVariable(Variable);
-<<<<<<< HEAD
-	if (!ScriptVariable || ScriptVariable->GetIsStaticSwitch())
-=======
 	if (!ScriptVariable)
->>>>>>> 4af6daef
 	{
 		return;
 	}
 
-<<<<<<< HEAD
-=======
 	if(ScriptVariable->GetIsStaticSwitch())
 	{
 		TArray<UNiagaraNodeStaticSwitch*> StaticSwitchNodes;
@@ -3477,7 +2899,6 @@
 		return;
 	}
 
->>>>>>> 4af6daef
 	TSet<UNiagaraNodeParameterMapGet*> MapGetNodes;
 	TArray<UEdGraphPin*> Pins = FindParameterMapDefaultValuePins(Variable.GetName());
 	for (UEdGraphPin* Pin : Pins)
@@ -3487,11 +2908,7 @@
 			MapGetNodes.Add(MapGetNode);
 		}
 		
-<<<<<<< HEAD
-		if (ScriptVariable->DefaultMode == ENiagaraDefaultMode::Value && !Variable.GetType().IsDataInterface())
-=======
 		if (ScriptVariable->DefaultMode == ENiagaraDefaultMode::Value && !Variable.GetType().IsDataInterface() && !Variable.GetType().IsUObject())
->>>>>>> 4af6daef
 		{
 			FNiagaraEditorModule& EditorModule = FNiagaraEditorModule::Get();
 			auto TypeUtilityValue = EditorModule.GetTypeUtilities(Variable.GetType());
@@ -3682,19 +3099,11 @@
 		{
 			// Skip parameters that are already subscribed.
 			if (TargetScriptVar->GetIsSubscribedToParameterDefinitions())
-<<<<<<< HEAD
 			{
 				continue;
 			}
 			else if (const UNiagaraScriptVariable* LibraryScriptVar = GetDefinitionScriptVarWithSameNameAndType(TargetScriptVar))
 			{
-=======
-			{
-				continue;
-			}
-			else if (const UNiagaraScriptVariable* LibraryScriptVar = GetDefinitionScriptVarWithSameNameAndType(TargetScriptVar))
-			{
->>>>>>> 4af6daef
 				// Add the found definition script var as a target script var so that it can be synchronized with later.
 				TargetLibraryScriptVariables.Add(LibraryScriptVar);
 
@@ -4537,11 +3946,7 @@
 		for (int32 Index = 0; Index < History.VariablesWithOriginalAliasesIntact.Num(); Index++)
 		{
 			const FNiagaraVariable& Parameter = History.VariablesWithOriginalAliasesIntact[Index];
-<<<<<<< HEAD
-			for (const FModuleScopedPin& WriteEvent : History.PerVariableWriteHistory[Index])
-=======
 			for (const FNiagaraParameterMapHistory::FModuleScopedPin& WriteEvent : History.PerVariableWriteHistory[Index])
->>>>>>> 4af6daef
 			{
 				if (WriteEvent.Pin->PinType.PinSubCategory == UNiagaraNodeParameterMapBase::ParameterPinSubCategory)
 				{
@@ -4887,4 +4292,4 @@
 }
 
 #undef NIAGARA_SCOPE_CYCLE_COUNTER
-#undef LOCTEXT_NAMESPACE
+#undef LOCTEXT_NAMESPACE