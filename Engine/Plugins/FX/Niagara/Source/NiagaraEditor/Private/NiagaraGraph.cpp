// Copyright Epic Games, Inc. All Rights Reserved.

#include "NiagaraGraph.h"
<<<<<<< HEAD
=======

#include "EdGraphSchema_Niagara.h"
#include "GraphEditAction.h"
#include "INiagaraEditorTypeUtilities.h"
>>>>>>> 6bbb88c8
#include "NiagaraCommon.h"
#include "NiagaraComponent.h"
#include "NiagaraConstants.h"
#include "NiagaraCustomVersion.h"
#include "NiagaraEditorModule.h"
#include "NiagaraEditorUtilities.h"
#include "NiagaraHlslTranslator.h"
#include "NiagaraModule.h"
#include "NiagaraNode.h"
#include "NiagaraNodeAssignment.h"
#include "NiagaraNodeFunctionCall.h"
#include "NiagaraNodeInput.h"
<<<<<<< HEAD
#include "NiagaraScriptSource.h"
#include "NiagaraParameterDefinitions.h"
#include "GraphEditAction.h"
#include "EdGraphSchema_Niagara.h"
#include "NiagaraNodeAssignment.h"
=======
#include "NiagaraNodeOutput.h"
>>>>>>> 6bbb88c8
#include "NiagaraNodeParameterMapBase.h"
#include "NiagaraNodeParameterMapGet.h"
#include "NiagaraNodeParameterMapSet.h"
#include "NiagaraNodeReroute.h"
<<<<<<< HEAD
#include "INiagaraEditorTypeUtilities.h"
#include "NiagaraEditorUtilities.h"
#include "NiagaraNode.h"
#include "NiagaraCustomVersion.h"
=======
>>>>>>> 6bbb88c8
#include "NiagaraNodeStaticSwitch.h"
#include "NiagaraParameterDefinitions.h"
#include "NiagaraScript.h"
#include "NiagaraScriptSource.h"
#include "NiagaraScriptVariable.h"
<<<<<<< HEAD
#include "NiagaraHlslTranslator.h"
#include "NiagaraNodeFunctionCall.h"
#include "Misc/SecureHash.h"
#include "HAL/FileManager.h"
#include "Misc/Paths.h"
#include "String/ParseTokens.h"
#include "ViewModels/NiagaraParameterPanelViewModel.h"
#include "ViewModels/TNiagaraViewModelManager.h"
#include "ViewModels/NiagaraParameterDefinitionsSubscriberViewModel.h"


=======
#include "HAL/FileManager.h"
#include "Misc/Paths.h"
#include "Misc/SecureHash.h"
#include "Modules/ModuleManager.h"
#include "String/ParseTokens.h"
#include "ViewModels/NiagaraParameterPanelViewModel.h"
#include "ViewModels/TNiagaraViewModelManager.h"


>>>>>>> 6bbb88c8
DECLARE_CYCLE_STAT(TEXT("NiagaraEditor - Graph - PostLoad"), STAT_NiagaraEditor_Graph_PostLoad, STATGROUP_NiagaraEditor);
DECLARE_CYCLE_STAT(TEXT("NiagaraEditor - Graph - FindInputNodes"), STAT_NiagaraEditor_Graph_FindInputNodes, STATGROUP_NiagaraEditor);
DECLARE_CYCLE_STAT(TEXT("NiagaraEditor - Graph - FindInputNodes_NotFilterUsage"), STAT_NiagaraEditor_Graph_FindInputNodes_NotFilterUsage, STATGROUP_NiagaraEditor);
DECLARE_CYCLE_STAT(TEXT("NiagaraEditor - Graph - FindInputNodes_FilterUsage"), STAT_NiagaraEditor_Graph_FindInputNodes_FilterUsage, STATGROUP_NiagaraEditor);
DECLARE_CYCLE_STAT(TEXT("NiagaraEditor - Graph - FindInputNodes_FilterDupes"), STAT_NiagaraEditor_Graph_FindInputNodes_FilterDupes, STATGROUP_NiagaraEditor);
DECLARE_CYCLE_STAT(TEXT("NiagaraEditor - Graph - FindInputNodes_FindInputNodes_Sort"), STAT_NiagaraEditor_Graph_FindInputNodes_Sort, STATGROUP_NiagaraEditor);
DECLARE_CYCLE_STAT(TEXT("NiagaraEditor - Graph - FindOutputNode"), STAT_NiagaraEditor_Graph_FindOutputNode, STATGROUP_NiagaraEditor);
DECLARE_CYCLE_STAT(TEXT("NiagaraEditor - Graph - BuildTraversal"), STAT_NiagaraEditor_Graph_BuildTraversal, STATGROUP_NiagaraEditor);
<<<<<<< HEAD
=======

#define NIAGARA_SCOPE_CYCLE_COUNTER(x) //SCOPE_CYCLE_COUNTER(x)
>>>>>>> 6bbb88c8

bool bWriteToLog = false;

#define LOCTEXT_NAMESPACE "NiagaraGraph"

int32 GNiagaraUseGraphHash = 1;
static FAutoConsoleVariableRef CVarNiagaraUseGraphHash(
	TEXT("fx.UseNewGraphHash"),
	GNiagaraUseGraphHash,
	TEXT("If > 0 a hash of the graph node state will be used, otherwise will use the older code path. \n"),
	ECVF_Default
);

FNiagaraGraphParameterReferenceCollection::FNiagaraGraphParameterReferenceCollection(const bool bInCreated)
	: Graph(nullptr), bCreatedByUser(bInCreated)
{
}

bool FNiagaraGraphParameterReferenceCollection::WasCreatedByUser() const
{
	return bCreatedByUser;
}

FNiagaraGraphScriptUsageInfo::FNiagaraGraphScriptUsageInfo() : UsageType(ENiagaraScriptUsage::Function)
{
}

void FNiagaraGraphScriptUsageInfo::PostLoad(UObject* Owner)
{
	const int32 NiagaraVer = Owner->GetLinkerCustomVersion(FNiagaraCustomVersion::GUID);
	if (NiagaraVer < FNiagaraCustomVersion::UseHashesToIdentifyCompileStateOfTopLevelScripts)
	{
		if (BaseId.IsValid() == false && GeneratedCompileId_DEPRECATED.IsValid())
		{
			// When loading old data use the last generated compile id as the base id to prevent recompiles on load for existing scripts.
			BaseId = GeneratedCompileId_DEPRECATED;
		}

		if (CompileHash.IsValid() == false && DataHash_DEPRECATED.Num() == FNiagaraCompileHash::HashSize)
		{
			CompileHash = FNiagaraCompileHash(DataHash_DEPRECATED);
			CompileHashFromGraph = FNiagaraCompileHash(DataHash_DEPRECATED);
		}
	}
}

UNiagaraGraph::UNiagaraGraph(const FObjectInitializer& ObjectInitializer)
	: Super(ObjectInitializer)
	, bNeedNumericCacheRebuilt(true)
	, bIsRenamingParameter(false)
	, bParameterReferenceRefreshPending(true)
{
	Schema = UEdGraphSchema_Niagara::StaticClass();
	ChangeId = FGuid::NewGuid();
}

FDelegateHandle UNiagaraGraph::AddOnGraphNeedsRecompileHandler(const FOnGraphChanged::FDelegate& InHandler)
{
	return OnGraphNeedsRecompile.Add(InHandler);
}

void UNiagaraGraph::RemoveOnGraphNeedsRecompileHandler(FDelegateHandle Handle)
{
	OnGraphNeedsRecompile.Remove(Handle);
}

void UNiagaraGraph::NotifyGraphChanged(const FEdGraphEditAction& InAction)
{
	InvalidateCachedParameterData();
	if ((InAction.Action & GRAPHACTION_AddNode) != 0 || (InAction.Action & GRAPHACTION_RemoveNode) != 0 ||
		(InAction.Action & GRAPHACTION_GenericNeedsRecompile) != 0)
	{
		MarkGraphRequiresSynchronization(TEXT("Graph Changed"));
	}
	if ((InAction.Action & GRAPHACTION_GenericNeedsRecompile) != 0)
	{
		OnGraphNeedsRecompile.Broadcast(InAction);
		return;
	}
	Super::NotifyGraphChanged(InAction);
}

void UNiagaraGraph::NotifyGraphChanged()
{
	Super::NotifyGraphChanged();
	InvalidateCachedParameterData();
	InvalidateNumericCache();
}

void UNiagaraGraph::PostLoad()
{
	Super::PostLoad();

<<<<<<< HEAD
	SCOPE_CYCLE_COUNTER(STAT_NiagaraEditor_Graph_PostLoad);
=======
	NIAGARA_SCOPE_CYCLE_COUNTER(STAT_NiagaraEditor_Graph_PostLoad);
>>>>>>> 6bbb88c8

	const int32 NiagaraVer = GetLinkerCustomVersion(FNiagaraCustomVersion::GUID);

	for (auto It = VariableToScriptVariable.CreateIterator(); It; ++It)
	{
		FNiagaraVariable Var = It.Key();
<<<<<<< HEAD
		UNiagaraScriptVariable*& ScriptVar = It.Value();
=======
		TObjectPtr<UNiagaraScriptVariable>& ScriptVar = It.Value();
>>>>>>> 6bbb88c8

		if (ScriptVar == nullptr)
		{
			ScriptVar = NewObject<UNiagaraScriptVariable>(const_cast<UNiagaraGraph*>(this));
			ScriptVar->Init(Var, FNiagaraVariableMetaData());
			UE_LOG(LogNiagaraEditor, Display, TEXT("Fixed null UNiagaraScriptVariable | variable %s | asset path %s"), *Var.GetName().ToString(), *GetPathName());
		}
		else
		{
<<<<<<< HEAD
=======
			if(ScriptVar->GetName().Contains(TEXT(".")) || ScriptVar->GetName().Contains(TEXT(" ")))
			{
				ScriptVar->Rename(*MakeUniqueObjectName(this, UNiagaraScriptVariable::StaticClass(), NAME_None).ToString(), nullptr, REN_NonTransactional | REN_ForceNoResetLoaders);
			}
			
>>>>>>> 6bbb88c8
			// Conditional postload all ScriptVars to ensure static switch default values are allocated as these are required when postloading all graph nodes later.
			ScriptVar->ConditionalPostLoad();
		}
		ScriptVar->SetIsStaticSwitch(FindStaticSwitchInputs().Contains(Var));
	}

	for (UEdGraphNode* Node : Nodes)
	{
		Node->ConditionalPostLoad();
	}

	for (FNiagaraGraphScriptUsageInfo& CachedUsageInfoItem : CachedUsageInfo)
	{
		CachedUsageInfoItem.PostLoad(this);
	}

	// In the past, we didn't bother setting the CallSortPriority and just used lexicographic ordering.
	// In the event that we have multiple non-matching nodes with a zero call sort priority, this will
	// give every node a unique order value.
	TArray<UNiagaraNodeInput*> InputNodes;
	GetNodesOfClass(InputNodes);
	bool bAllZeroes = true;
	TArray<FName> UniqueNames;
	for (UNiagaraNodeInput* InputNode : InputNodes)
	{
		if (InputNode->CallSortPriority != 0)
		{
			bAllZeroes = false;
		}

		if (InputNode->Usage == ENiagaraInputNodeUsage::Parameter)
		{
			UniqueNames.AddUnique(InputNode->Input.GetName());
		}

		if (InputNode->Usage == ENiagaraInputNodeUsage::SystemConstant)
		{
			InputNode->Input = FNiagaraConstants::UpdateEngineConstant(InputNode->Input);
		}
	}

	if (bAllZeroes && UniqueNames.Num() > 1)
	{
		// Just do the lexicographic sort and assign the call order to their ordered index value.
		UniqueNames.Sort(FNameLexicalLess());
		for (UNiagaraNodeInput* InputNode : InputNodes)
		{
			if (InputNode->Usage == ENiagaraInputNodeUsage::Parameter)
			{
				int32 FoundIndex = UniqueNames.Find(InputNode->Input.GetName());
				check(FoundIndex != -1);
				InputNode->CallSortPriority = FoundIndex;
			}
		}
	}

	// If this is from a prior version, enforce a valid Change Id!
	if (ChangeId.IsValid() == false)
	{
		MarkGraphRequiresSynchronization(TEXT("Graph change id was invalid"));
	}

	// Assume that all externally referenced assets have changed, so update to match. They will return true if they have changed.
	TArray<UNiagaraNode*> NiagaraNodes;
	GetNodesOfClass<UNiagaraNode>(NiagaraNodes);
	for (UNiagaraNode* NiagaraNode : NiagaraNodes)
	{
		UObject* ReferencedAsset = NiagaraNode->GetReferencedAsset();
		if (ReferencedAsset != nullptr)
		{
			ReferencedAsset->ConditionalPostLoad();
			NiagaraNode->ConditionalPostLoad();
			NiagaraNode->RefreshFromExternalChanges();
		}
		else
		{
			NiagaraNode->ConditionalPostLoad();
		}
	}

	RebuildCachedCompileIds();

	if (GIsEditor)
	{
		SetFlags(RF_Transactional);
	}
<<<<<<< HEAD
	
	FString FullPathName = GetPathName();
	FString PathName;
	int ColonPos;
	if (FullPathName.FindChar(TCHAR('.'), ColonPos))
	{
		// GetPathName() returns something similar to "/Path/To/ScriptName.ScriptName:NiagaraScriptSource_N.NiagaraGraph_N"
		// so this will extract "/Path/To/ScriptName"
		PathName = FullPathName.Left(ColonPos);
	}
=======
>>>>>>> 6bbb88c8

	// Migrate input condition metadata
	if (NiagaraVer < FNiagaraCustomVersion::MetaDataAndParametersUpdate)
	{
		int NumMigrated = 0;
		// If the version of the asset is older than FNiagaraCustomVersion::MetaDataAndParametersUpdate 
		// we need to migrate the old metadata by looping through VariableToMetaData_DEPRECATED
		// and create new entries in VariableToScriptVariable
		for (auto& Pair : VariableToMetaData_DEPRECATED)
		{
			FNiagaraVariable Var(Pair.Key.GetType(), Pair.Key.GetName());
			SetMetaData(Var, Pair.Value);
			NumMigrated++;
		}
		VariableToMetaData_DEPRECATED.Empty();
	}

	// Fix inconsistencies in the default value declaration between graph and metadata
	ValidateDefaultPins();
	
	{
		// Create a UNiagaraScriptVariable instance for every entry in the parameter map for which there is no existing script variable. 
		TArray<FNiagaraVariable> VarsToAdd;
		for (auto& ParameterToReferences : GetParameterReferenceMap())
		{
			UNiagaraScriptVariable* Variable = GetScriptVariable(ParameterToReferences.Key.GetName());
			if (Variable == nullptr)
			{
				VarsToAdd.Add(ParameterToReferences.Key);
			}
		}

		for (FNiagaraVariable& Var : VarsToAdd)
		{
			AddParameter(Var);
		}
	}

	if (NiagaraVer < FNiagaraCustomVersion::MoveCommonInputMetadataToProperties)
	{
		auto MigrateInputCondition = [](TMap<FName, FString>& PropertyMetaData, const FName& InputConditionKey, FNiagaraInputConditionMetadata& InOutInputCondition)
		{
			FString* InputCondition = PropertyMetaData.Find(InputConditionKey);
			if (InputCondition != nullptr)
			{
				FString InputName;
				FString TargetValue;
				int32 EqualsIndex = InputCondition->Find("=");
				if (EqualsIndex == INDEX_NONE)
				{
					InOutInputCondition.InputName = **InputCondition;
				}
				else
				{
					InOutInputCondition.InputName = *InputCondition->Left(EqualsIndex);
					InOutInputCondition.TargetValues.Add(InputCondition->RightChop(EqualsIndex + 1));
				}
				PropertyMetaData.Remove(InputConditionKey);
			}
		};

		for (auto& VariableToScriptVariableItem : VariableToScriptVariable)
		{
			TObjectPtr<UNiagaraScriptVariable>& MetaData = VariableToScriptVariableItem.Value;

			// Migrate advanced display.
			if (MetaData->Metadata.PropertyMetaData.Contains("AdvancedDisplay"))
			{
				MetaData->Metadata.bAdvancedDisplay = true;
				MetaData->Metadata.PropertyMetaData.Remove("AdvancedDisplay");
			}

			// Migrate inline edit condition toggle
			if (MetaData->Metadata.PropertyMetaData.Contains("InlineEditConditionToggle"))
			{
				MetaData->Metadata.bInlineEditConditionToggle = true;
				MetaData->Metadata.PropertyMetaData.Remove("InlineEditConditionToggle");
			}

			// Migrate edit and visible conditions
			MigrateInputCondition(MetaData->Metadata.PropertyMetaData, TEXT("EditCondition"), MetaData->Metadata.EditCondition);
			MigrateInputCondition(MetaData->Metadata.PropertyMetaData, TEXT("VisibleCondition"), MetaData->Metadata.VisibleCondition);
		}
	}

	if (NiagaraVer < FNiagaraCustomVersion::StandardizeParameterNames)
<<<<<<< HEAD
=======
	{
		StandardizeParameterNames();
	}

	// Fix LWC position type mapping; before LWC, all position were FVector3f, but now that they are a separate type, we need to upgrade the pins and metadata to match
	const UEdGraphSchema_Niagara* NiagaraSchema = GetDefault<UEdGraphSchema_Niagara>();
	TArray<UNiagaraNodeParameterMapBase*> NiagaraParameterNodes;
	GetNodesOfClass<UNiagaraNodeParameterMapBase>(NiagaraParameterNodes);
	TArray<FNiagaraVariable> OldTypes = FNiagaraConstants::GetOldPositionTypeVariables();
	for (UNiagaraNodeParameterMapBase* NiagaraNode : NiagaraParameterNodes)
	{
		for (UEdGraphPin* Pin : NiagaraNode->Pins)
		{
			if (NiagaraNode->IsAddPin(Pin))
			{
				continue;
			}
			FNiagaraVariable Variable = FNiagaraVariable(NiagaraSchema->PinToTypeDefinition(Pin), Pin->PinName);
			for (const FNiagaraVariable& OldVarType : OldTypes)
			{
				if (Variable == OldVarType)
				{
					Pin->PinType = NiagaraSchema->TypeDefinitionToPinType(FNiagaraTypeDefinition::GetPositionDef());
					Pin->PinType.PinSubCategory = UNiagaraNodeParameterMapBase::ParameterPinSubCategory;
					NiagaraNode->MarkNodeRequiresSynchronization(__FUNCTION__, true);
					break;
				}
			}

			// fix default pin types if necessary
			if (UNiagaraNodeParameterMapGet* GetNode = Cast<UNiagaraNodeParameterMapGet>(NiagaraNode))
			{
				UEdGraphPin* DefaultPin = GetNode->GetDefaultPin(Pin);
				if (Pin->Direction == EGPD_Output && DefaultPin && DefaultPin->PinType != Pin->PinType)
				{
					DefaultPin->PinType = Pin->PinType;
					NiagaraNode->MarkNodeRequiresSynchronization(__FUNCTION__, true);
				}
			}
		}
	}
	for (FNiagaraVariable OldVarType : OldTypes)
	{
		TObjectPtr<UNiagaraScriptVariable>* ScriptVariablePtr = VariableToScriptVariable.Find(OldVarType);
		if (ScriptVariablePtr != nullptr && !ScriptVariablePtr->IsNull())
		{
			UNiagaraScriptVariable& ScriptVar = *ScriptVariablePtr->Get();
			ScriptVar.Variable.SetType(FNiagaraTypeDefinition::GetPositionDef());
			VariableToScriptVariable.Remove(OldVarType);

			FNiagaraVariable NewVarType(FNiagaraTypeDefinition::GetPositionDef(), OldVarType.GetName());
			VariableToScriptVariable.Add(NewVarType, TObjectPtr<UNiagaraScriptVariable>(&ScriptVar));
			ScriptVariableChanged(NewVarType);
		}

		// Also fix stale parameter reference map entries. This should usually happen in RefreshParameterReferences, but since we just changed VariableToScriptVariable we need to fix that as well. 
		FNiagaraGraphParameterReferenceCollection* ReferenceCollection = ParameterToReferencesMap.Find(OldVarType);
		if (ReferenceCollection != nullptr)
		{
			if (ReferenceCollection->ParameterReferences.Num() > 0)
			{
				FNiagaraVariable NewVarType(FNiagaraTypeDefinition::GetPositionDef(), OldVarType.GetName());
				FNiagaraGraphParameterReferenceCollection NewReferenceCollection = *ReferenceCollection;
				ParameterToReferencesMap.Add(NewVarType, NewReferenceCollection);
			}
			ParameterToReferencesMap.Remove(OldVarType);
		}
	}

	if (NiagaraVer < FNiagaraCustomVersion::StaticSwitchFunctionPinsUsePersistentGuids)
>>>>>>> 6bbb88c8
	{
		// Make sure that the variable persistent ids are unique, otherwise pin allocation for static switches will be inconsistent.
		TArray<TObjectPtr<UNiagaraScriptVariable>> ScriptVariables;
		VariableToScriptVariable.GenerateValueArray(ScriptVariables);
		TMap<FGuid, UNiagaraScriptVariable*> VariableGuidToScriptVariable;
		for (TObjectPtr<UNiagaraScriptVariable>& ScriptVariable : ScriptVariables)
		{
			if (ScriptVariable != nullptr)
			{
				ScriptVariable->ConditionalPostLoad();
				UNiagaraScriptVariable** MatchingScriptVariablePtr = VariableGuidToScriptVariable.Find(ScriptVariable->Metadata.GetVariableGuid());
				if (MatchingScriptVariablePtr == nullptr)
				{
					VariableGuidToScriptVariable.Add(ScriptVariable->Metadata.GetVariableGuid(), ScriptVariable);
				}
				else
				{
					UNiagaraScriptVariable* MatchingScriptVariable = *MatchingScriptVariablePtr;
					if (ScriptVariable->GetIsSubscribedToParameterDefinitions() && MatchingScriptVariable->GetIsSubscribedToParameterDefinitions())
					{
						// Both of the script variables with duplicate ids are controlled by parameter definitions so issue a warning because neither will be updated.
						UE_LOG(LogNiagaraEditor, Log, TEXT("Duplicate ids found for script variables which are both subscribed to parameter definitions.\nScript Variable 1 Name: %s Type: %s Path: %s\nScript Variable 2 Name: %s Type: %s Path: %s"),
							*MatchingScriptVariable->Variable.GetName().ToString(), *MatchingScriptVariable->Variable.GetType().GetName(), *MatchingScriptVariable->GetPathName(),
							*ScriptVariable->Variable.GetName().ToString(), *ScriptVariable->Variable.GetType().GetName(), *ScriptVariable->GetPathName());
					}
					else
					{
						// Remove the duplicated entry and regenerate the ids for entries not subscribed to parameter definitions.
						VariableGuidToScriptVariable.Remove(ScriptVariable->Metadata.GetVariableGuid());
						if (ScriptVariable->GetIsSubscribedToParameterDefinitions() == false)
						{
							ScriptVariable->Metadata.SetVariableGuid(UNiagaraScriptVariable::GenerateStableGuid(ScriptVariable));
							if (VariableGuidToScriptVariable.Contains(ScriptVariable->Metadata.GetVariableGuid()))
							{
								UE_LOG(LogNiagaraEditor, Log, TEXT("Could not generate a stable unique variable guid for script variable. Name: %s Type: %s Path: %s"),
									*ScriptVariable->Variable.GetName().ToString(), *ScriptVariable->Variable.GetType().GetName(), *ScriptVariable->GetPathName());
							}
							else
							{
								VariableGuidToScriptVariable.Add(ScriptVariable->Metadata.GetVariableGuid(), ScriptVariable);
							}
						}
						if (MatchingScriptVariable->GetIsSubscribedToParameterDefinitions() == false)
						{
							MatchingScriptVariable->Metadata.SetVariableGuid(UNiagaraScriptVariable::GenerateStableGuid(MatchingScriptVariable));
							if (VariableGuidToScriptVariable.Contains(MatchingScriptVariable->Metadata.GetVariableGuid()))
							{
								UE_LOG(LogNiagaraEditor, Log, TEXT("Could not generate a stable unique variable guid for script variable. Name: %s Type: %s Path: %s"),
									*MatchingScriptVariable->Variable.GetName().ToString(), *MatchingScriptVariable->Variable.GetType().GetName(), *MatchingScriptVariable->GetPathName());
							}
							else
							{
								VariableGuidToScriptVariable.Add(MatchingScriptVariable->Metadata.GetVariableGuid(), MatchingScriptVariable);
							}
						}
					}
				}
			}
		}
	}

	InvalidateCachedParameterData();
}

void UNiagaraGraph::ChangeParameterType(const TArray<FNiagaraVariable>& ParametersToChange, const FNiagaraTypeDefinition& NewType, bool bAllowOrphanedPins)
{
	const UEdGraphSchema_Niagara* NiagaraSchema = GetDefault<UEdGraphSchema_Niagara>();
	TArray<UNiagaraNodeParameterMapBase*> NiagaraParameterNodes;
	GetNodesOfClass<UNiagaraNodeParameterMapBase>(NiagaraParameterNodes);

	TMap<UEdGraphPin*, FNiagaraTypeDefinition> OldTypesCache;
	TMap<UEdGraphPin*, FString> OldDefaultValuesCache;
	
	auto TryCreateOrphanedPin = [&](UNiagaraNode* Node, FName OrphanedPinName, UEdGraphPin* OriginalPin)
	{
		// We check pin connections for type to determine if we want to keep a connection or discard it
		TSet<UEdGraphPin*> PinConnectionsToKeep;
		for (UEdGraphPin* ConnectedPin : OriginalPin->LinkedTo)
		{
			// we might have already visited and changed the connected pin, so we test against its old type cache if available
			FNiagaraTypeDefinition CurrentPinType = UEdGraphSchema_Niagara::PinToTypeDefinition(ConnectedPin);
			FNiagaraVariable ConnectedVariable(OldTypesCache.Contains(ConnectedPin) ? OldTypesCache[ConnectedPin] : CurrentPinType, ConnectedPin->PinName);
			
			// keep it if the connected pin has a matching type already or will have a matching type after type conversion is done
			if((ConnectedPin->PinType.PinSubCategory == UNiagaraNodeParameterMapBase::ParameterPinSubCategory && ParametersToChange.Contains(ConnectedVariable))
				|| CurrentPinType == NewType)
			{
				PinConnectionsToKeep.Add(ConnectedPin);
			}						
		}

		// in case we are keeping all connections, all previously existing connections are parameter pins of the same type or will be of the same type after this operation is done
		if((PinConnectionsToKeep.Num() != OriginalPin->LinkedTo.Num()) || (OriginalPin->DefaultValue != OldDefaultValuesCache[OriginalPin]))
		{
			ensure(OldTypesCache.Contains(OriginalPin) && OldDefaultValuesCache.Contains(OriginalPin));
			
			UEdGraphPin* NewOrphanedPin = Node->CreatePin(OriginalPin->Direction, OriginalPin->PinType.PinCategory, OrphanedPinName);
			NewOrphanedPin->PinType = UEdGraphSchema_Niagara::TypeDefinitionToPinType(OldTypesCache[OriginalPin]);
			NewOrphanedPin->DefaultValue = OldDefaultValuesCache[OriginalPin];
			NewOrphanedPin->PersistentGuid = FGuid::NewGuid();
			NewOrphanedPin->bNotConnectable = true;
			NewOrphanedPin->bOrphanedPin = true;
			
			TSet<UEdGraphPin*> PinsToDisconnect;
			for (UEdGraphPin* PinConnection : OriginalPin->LinkedTo)
			{
				// wire up the new orphaned pin with previous connections if we aren't keeping the connection
				if(!PinConnectionsToKeep.Contains(PinConnection))
				{
					NewOrphanedPin->LinkedTo.Add(PinConnection);
					PinConnection->LinkedTo.Add(NewOrphanedPin);

					PinsToDisconnect.Add(PinConnection);
				}
			}

			// disconnect the previous connections from the original pin
			for (UEdGraphPin* PinToDisconnect : PinsToDisconnect)
			{
				PinToDisconnect->LinkedTo.Remove(OriginalPin);
				OriginalPin->LinkedTo.Remove(PinToDisconnect);
			}							
		}
	};

	// for every parameter, we loop over every node and every pin until we encounter a pin representing the parameter
	for(const FNiagaraVariable& CurrentParameter : ParametersToChange)
	{
		// a safe guard so we only look for pins that actually represent parameters and not just any pin name with the same name as a parameter
		if(!VariableToScriptVariable.Contains(CurrentParameter))
		{
			continue;
		}
		
		for (UNiagaraNodeParameterMapBase* NiagaraNode : NiagaraParameterNodes)
		{
			TSet<UEdGraphPin*> NewOrphanedPins;
			for (UEdGraphPin* Pin : NiagaraNode->Pins)
			{
				if (NiagaraNode->IsAddPin(Pin) || Pin->bOrphanedPin)
				{
					continue;
				}

				FNiagaraVariable PinVariable = FNiagaraVariable(UEdGraphSchema_Niagara::PinToTypeDefinition(Pin), Pin->PinName);
				if (PinVariable == CurrentParameter)
				{
					// we cache off the old type before changing it as we might encounter a pin we already changed later on in connections
					if(!OldTypesCache.Contains(Pin))
					{
						OldTypesCache.Add(Pin, PinVariable.GetType());					
					}
					if(!OldDefaultValuesCache.Contains(Pin))
					{
						OldDefaultValuesCache.Add(Pin, Pin->DefaultValue);
					}
					
					Pin->Modify();
					Pin->PinType = NiagaraSchema->TypeDefinitionToPinType(NewType);
					Pin->PinType.PinSubCategory = UNiagaraNodeParameterMapBase::ParameterPinSubCategory;

					// we only want to create an additional orphaned pin if there is at least one pin connection or if the pin value differs from the 'default' pin value
					if(bAllowOrphanedPins)
					{
						bool bCreateOrphanedPin = (Pin->bDefaultValueIsIgnored == false && Pin->DefaultValue != Pin->AutogeneratedDefaultValue) || Pin->LinkedTo.Num() > 0;
						if(bCreateOrphanedPin)
						{
							TryCreateOrphanedPin(NiagaraNode, Pin->PinName, Pin);
						}
					}

					// fix default pin types if necessary. We don't support orphaned pins for default types so we just disconnect the pin
					if (UNiagaraNodeParameterMapGet* GetNode = Cast<UNiagaraNodeParameterMapGet>(NiagaraNode))
					{
						UEdGraphPin* DefaultPin = GetNode->GetDefaultPin(Pin);
						if (Pin->Direction == EGPD_Output && DefaultPin && Pin->PinType != DefaultPin->PinType)
						{
							ensure(OldTypesCache.Contains(Pin));
							
							if(!OldTypesCache.Contains(DefaultPin))
							{
								OldTypesCache.Add(DefaultPin, UEdGraphSchema_Niagara::PinToTypeDefinition(DefaultPin));					
							}
							if(!OldDefaultValuesCache.Contains(DefaultPin))
							{
								OldDefaultValuesCache.Add(DefaultPin, DefaultPin->DefaultValue);
							}
							
							DefaultPin->Modify();
							DefaultPin->PinType = Pin->PinType;
							DefaultPin->ResetDefaultValue();
							UNiagaraNode::SetPinDefaultToTypeDefaultIfUnset(DefaultPin);							

							if(bAllowOrphanedPins)
							{
								bool bCreateOrphanedPin = (Pin->bDefaultValueIsIgnored == false && OldDefaultValuesCache[DefaultPin] != DefaultPin->AutogeneratedDefaultValue) || Pin->LinkedTo.Num() > 0;

								if(bCreateOrphanedPin)
								{
									TryCreateOrphanedPin(NiagaraNode, Pin->PinName, DefaultPin);
								}
							}
						}
					}

					NiagaraNode->MarkNodeRequiresSynchronization(__FUNCTION__, true);
					break;
				}			
			}
		}
		
		TObjectPtr<UNiagaraScriptVariable>* ScriptVariablePtr = VariableToScriptVariable.Find(CurrentParameter);
		if (ScriptVariablePtr != nullptr && !ScriptVariablePtr->IsNull())
		{
			UNiagaraScriptVariable& ScriptVar = *ScriptVariablePtr->Get();
			ScriptVar.Modify();
			ScriptVar.Variable.SetType(NewType);
			VariableToScriptVariable.Remove(CurrentParameter);

			FNiagaraVariable NewVarType(NewType, CurrentParameter.GetName());
			VariableToScriptVariable.Add(NewVarType, TObjectPtr<UNiagaraScriptVariable>(&ScriptVar));
			ScriptVariableChanged(NewVarType);
		}

		// Also fix stale parameter reference map entries. This should usually happen in RefreshParameterReferences, but since we just changed VariableToScriptVariable we need to fix that as well. 
		FNiagaraGraphParameterReferenceCollection* ReferenceCollection = ParameterToReferencesMap.Find(CurrentParameter);
		if (ReferenceCollection != nullptr)
		{
			if (ReferenceCollection->ParameterReferences.Num() > 0)
			{
				FNiagaraVariable NewVarType(NewType, CurrentParameter.GetName());
				FNiagaraGraphParameterReferenceCollection NewReferenceCollection = *ReferenceCollection;
				ParameterToReferencesMap.Add(NewVarType, NewReferenceCollection);
			}
			ParameterToReferencesMap.Remove(CurrentParameter);
		}
		InvalidateCachedParameterData();
	}	
}

TArray<UEdGraphPin*> UNiagaraGraph::FindParameterMapDefaultValuePins(const FName VariableName) const
{
	TArray<UEdGraphPin*> DefaultPins;

	TArray<UNiagaraNode*> NodesTraversed;
	FPinCollectorArray OutputPins;
	for (UEdGraphNode* Node : Nodes)
	{
		UNiagaraNodeOutput* OutNode = Cast<UNiagaraNodeOutput>(Node);
		if (!OutNode)
		{
			continue;
		}
		NodesTraversed.Reset();
		BuildTraversal(NodesTraversed, OutNode);

		for (UNiagaraNode* NiagaraNode : NodesTraversed)
		{
			UNiagaraNodeParameterMapGet* GetNode = Cast<UNiagaraNodeParameterMapGet>(NiagaraNode);
			if (!GetNode)
			{
				continue;
			}
			OutputPins.Reset();
			GetNode->GetOutputPins(OutputPins);
			for (UEdGraphPin* OutputPin : OutputPins)
			{
				if (VariableName != OutputPin->PinName)
				{
					continue;
				}
				if (UEdGraphPin* Pin = GetNode->GetDefaultPin(OutputPin))
				{
					check(Pin->Direction == EEdGraphPinDirection::EGPD_Input);
					DefaultPins.AddUnique(Pin);
				}
			}
		}
	}
	return DefaultPins;
}

void UNiagaraGraph::ValidateDefaultPins()
{
	FNiagaraEditorModule& EditorModule = FNiagaraEditorModule::Get();
	for (auto& MetaData : GetAllMetaData()) {
		FNiagaraVariable Variable = MetaData.Key;
		UNiagaraScriptVariable* ScriptVariable = MetaData.Value;
		if (!ScriptVariable || ScriptVariable->DefaultMode == ENiagaraDefaultMode::Custom || ScriptVariable->DefaultMode == ENiagaraDefaultMode::FailIfPreviouslyNotSet) {
			// If the user selected custom mode or if previously unset they can basically do whatever they want
			continue;
		}
		if (ScriptVariable->GetIsStaticSwitch()) {
			// We ignore static switch variables as they handle default values differently
			continue;
		}

		// Determine if the values set in the graph (which are used for the compilation) are consistent and if necessary update the metadata value
		TArray<UEdGraphPin*> Pins = FindParameterMapDefaultValuePins(Variable.GetName());
		bool IsCustom = false;
		bool IsConsistent = true;
		bool DefaultInitialized = false;
		FNiagaraVariable DefaultData;
		auto TypeUtilityValue = EditorModule.GetTypeUtilities(Variable.GetType());
		for (UEdGraphPin* Pin : Pins) {
			if (Pin->LinkedTo.Num() > 0) {
				IsCustom = true;
			}
			else if (!Pin->bHidden && TypeUtilityValue) {
				FNiagaraVariable ComparisonData = Variable;
				TypeUtilityValue->SetValueFromPinDefaultString(Pin->DefaultValue, ComparisonData);
				if (!DefaultInitialized) {
					DefaultData = ComparisonData;
					DefaultInitialized = true;
				}
				else if (!ComparisonData.HoldsSameData(DefaultData)) {
					IsConsistent = false;
				}
			}
		}

		if (!IsCustom && !IsConsistent) {
			UE_LOG(LogNiagaraEditor, Log, TEXT("Niagara graph %s: The default value declaration for the variable '%s' is not consistent between the graph and the metadata.\n  Either change the default mode to 'custom' or check the input pins in the parameter map get node in the graph."),
				*GetFullName(), *Variable.GetName().ToString());
			continue;
		}
		if (IsCustom) {
			ScriptVariable->DefaultMode = ENiagaraDefaultMode::Custom;
		}
		else {
			for (UEdGraphPin* Pin : Pins) {
				Pin->bNotConnectable = true;
				Pin->bDefaultValueIsReadOnly = true;
				if (ScriptVariable->DefaultMode == ENiagaraDefaultMode::Binding || ScriptVariable->DefaultMode == ENiagaraDefaultMode::FailIfPreviouslyNotSet) {
					Pin->bHidden = true;
				}

			}
			if (DefaultInitialized) {
				// set default value from pins
				ScriptVariable->Variable = DefaultData;
			}
		}
	}
}

FName UNiagaraGraph::StandardizeName(FName Name, ENiagaraScriptUsage Usage, bool bIsGet, bool bIsSet)
{
	bool bIsScriptUsage = 
		Usage == ENiagaraScriptUsage::Module || 
		Usage == ENiagaraScriptUsage::DynamicInput || 
		Usage == ENiagaraScriptUsage::Function;

	TArray<FStringView, TInlineAllocator<16>> NamePartStrings;
	TStringBuilder<128> NameAsString;
	Name.AppendString(NameAsString);
	UE::String::ParseTokens(NameAsString, TEXT("."), [&NamePartStrings](FStringView Token) { NamePartStrings.Add(Token); });

	TArray<FName, TInlineAllocator<16>> NameParts;
	for (FStringView NamePartString : NamePartStrings)
	{
		NameParts.Emplace(NamePartString);
	}
	if (NameParts.Num() == 0)
	{
		NameParts.Add(NAME_None);
	}

	TOptional<FName> Namespace;
	if (NameParts[0] == FNiagaraConstants::EngineNamespace ||
		NameParts[0] == FNiagaraConstants::ParameterCollectionNamespace ||
		NameParts[0] == FNiagaraConstants::UserNamespace ||
		NameParts[0] == FNiagaraConstants::ArrayNamespace ||
		NameParts[0] == FNiagaraConstants::DataInstanceNamespace)
	{
		// Don't modify engine, parameter collections, or user parameters since they're defined externally and won't have fixed up
		// names.  Also ignore the array and DataInstance namespaces because they're special.
		return Name;
	}
	else if (NameParts[0] == FNiagaraConstants::LocalNamespace)
	{
		// Local can only be used in the context of a single module so force it to have a secondary module namespace.
		static const FName LocalNamespace = *(FNiagaraConstants::LocalNamespace.ToString() + TEXT(".") + FNiagaraConstants::ModuleNamespace.ToString());
		Namespace = LocalNamespace;
		NameParts.RemoveAt(0);
	}
	else if (NameParts[0] == FNiagaraConstants::OutputNamespace)
	{
		static const FName OutputScriptNamespace = *(FNiagaraConstants::OutputNamespace.ToString() + TEXT(".") + FNiagaraConstants::ModuleNamespace.ToString());
		static const FName OutputUnknownNamespace = *(FNiagaraConstants::OutputNamespace.ToString() + TEXT(".") + FName(NAME_None).ToString());
		if (bIsScriptUsage)
		{
			if (bIsSet || NameParts.Num() <= 2)
			{
				// In a script outputs must always be written to the module namespace, and if the previous output didn't specify module
				// or a sub-namespace assume it was reading from the module namespace.
				Namespace = OutputScriptNamespace;
				NameParts.RemoveAt(0);
			}
			else
			{
				// When reading they can be from the module namespace, or a more specific namespace from a different module, we also need
				// to handle the case where they are reading from the output of a nested module, so allow an additional namespace too.
				if (NameParts.Num() > 3)
				{
					Namespace = *(NameParts[0].ToString() + TEXT(".") + NameParts[1].ToString() + TEXT(".") + NameParts[2].ToString());
					NameParts.RemoveAt(0, 3);
				}
				else
				{
					Namespace = *(NameParts[0].ToString() + TEXT(".") + NameParts[1].ToString());
					NameParts.RemoveAt(0, 2);
				}
			}
		}
		else
		{
			// The only valid usage for output parameters in system and emitter graphs is reading them from an aliased parameter of the form
			// Output.ModuleName.ValueName.  If there are not enough name parts put in 'none' for the module name.
			if (NameParts.Num() > 2)
			{
				Namespace = *(NameParts[0].ToString() + TEXT(".") + NameParts[1].ToString());
				NameParts.RemoveAt(0, 2);
			}
			else
			{
				Namespace = OutputUnknownNamespace;
				NameParts.RemoveAt(0);
			}
		}
	}
	else if (
		NameParts[0] == FNiagaraConstants::ModuleNamespace ||
		NameParts[0] == FNiagaraConstants::SystemNamespace ||
		NameParts[0] == FNiagaraConstants::EmitterNamespace ||
		NameParts[0] == FNiagaraConstants::ParticleAttributeNamespace)
	{
		if (NameParts.Num() == 2)
		{
			// Standard module input or dataset attribute.
			Namespace = NameParts[0];
			NameParts.RemoveAt(0);
		}
		else
		{
			// If there are more than 2 name parts, allow the first 2 for a namespace and sub-namespace.
			// Sub-namespaces are used for module specific dataset attributes, or for configuring
			// inputs for nested modules.
			Namespace = *(NameParts[0].ToString() + TEXT(".") + NameParts[1].ToString());
			NameParts.RemoveAt(0, 2);
		}
	}
	else if (NameParts[0] == FNiagaraConstants::TransientNamespace)
	{
		// Transient names have a single namespace.
		Namespace = FNiagaraConstants::TransientNamespace;
		NameParts.RemoveAt(0);
	}
	else
	{
		// Namespace was unknown.
		if (bIsScriptUsage && NameParts.Contains(FNiagaraConstants::ModuleNamespace))
		{
			// If we're in a script check for a misplaced module namespace and if it has one, force it to be a 
			// module output to help with fixing up usages.
			static const FName OutputScriptNamespace = *(FNiagaraConstants::OutputNamespace.ToString() + TEXT(".") + FNiagaraConstants::ModuleNamespace.ToString());
			Namespace = OutputScriptNamespace;
		}
		else if(bIsScriptUsage || bIsGet)
		{
			// If it's in a get node or it's in a script, force it into the transient namespace.
			Namespace = FNiagaraConstants::TransientNamespace;
		}
		else
		{
			// Otherwise it's a set node in a system or emitter script so it must be used to configure a module input.  For this situation
			// we have 2 cases, regular modules and set variables nodes.
			if (NameParts[0].ToString().StartsWith(TRANSLATOR_SET_VARIABLES_STR))
			{
				// For a set variables node we need to strip the module name and then fully standardize the remainder of the
				// name using the settings for a map set in a module.  We do this because the format of the input parameter will be
				// Module.NamespaceName.ValueName and the NamespaceName.ValueName portion will have been standardized as part of the
				// UNiagaraNodeAssignment post load.
				Namespace = NameParts[0];
				NameParts.RemoveAt(0);

				FString AssignmentTargetString = NameParts[0].ToString();
				for (int32 i = 1; i < NameParts.Num(); i++)
				{
					AssignmentTargetString += TEXT(".") + NameParts[i].ToString();
				}
				FName StandardizedAssignmentTargetName = StandardizeName(*AssignmentTargetString, ENiagaraScriptUsage::Module, false, true);

				NameParts.Empty();
				NameParts.Add(StandardizedAssignmentTargetName);
			}
			else
			{
				// For standard inputs we need to replace the module name with the module namespace and then standardize it, and then
				// remove the module namespace and use that as the name, and the module name as the namespace.
				Namespace = NameParts[0];
				NameParts.RemoveAt(0);

				FString ModuleInputString = FNiagaraConstants::ModuleNamespace.ToString();
				for (int32 i = 0; i < NameParts.Num(); i++)
				{
					ModuleInputString += TEXT(".") + NameParts[i].ToString();
				}
				FName StandardizedModuleInput = StandardizeName(*ModuleInputString, ENiagaraScriptUsage::Module, true, false);
				FString StandardizedModuleInputString = StandardizedModuleInput.ToString();
				StandardizedModuleInputString.RemoveFromStart(FNiagaraConstants::ModuleNamespace.ToString() + TEXT("."));

				NameParts.Empty();
				NameParts.Add(*StandardizedModuleInputString);
			}
		}
	}

	checkf(Namespace.IsSet(), TEXT("No namespace picked in %s."), *Name.ToString());

	NameParts.Remove(FNiagaraConstants::ModuleNamespace);
	if (NameParts.Num() == 0)
	{
		NameParts.Add(NAME_None);
	}

	// Form the name by concatenating the remaining parts of the name.
	FString ParameterName;
	if (NameParts.Num() == 1)
	{
		ParameterName = NameParts[0].ToString();
	}
	else
	{
		TArray<FString> RemainingNamePartStrings;
		for (FName NamePart : NameParts)
		{
			RemainingNamePartStrings.Add(NamePart.ToString());
		}
		ParameterName = FString::Join(RemainingNamePartStrings, TEXT(""));
	}

	// Last, combine it with the namespace(s) chosen above.
	return *FString::Printf(TEXT("%s.%s"), *Namespace.GetValue().ToString(), *ParameterName);
}

void UNiagaraGraph::StandardizeParameterNames()
{
	TMap<FName, FName> OldNameToStandardizedNameMap;
	bool bAnyNamesModified = false;
	const UEdGraphSchema_Niagara* NiagaraSchema = GetDefault<UEdGraphSchema_Niagara>();
	
	TArray<UNiagaraNodeOutput*> OutputNodes;
	GetNodesOfClass(OutputNodes);

	auto HandleParameterMapNode = [&bAnyNamesModified](const UEdGraphSchema_Niagara* NiagaraSchema, UNiagaraNodeParameterMapBase* Node, EEdGraphPinDirection PinDirection, ENiagaraScriptUsage Usage, bool bIsGet, bool bIsSet, TMap<FName, FName>& OldNameToStandardizedNameMap)
	{
		for (UEdGraphPin* Pin : Node->Pins)
		{
			if (Pin->Direction == PinDirection)
			{
				FNiagaraTypeDefinition PinType = NiagaraSchema->PinToTypeDefinition(Pin);
				if (PinType.IsValid() && PinType != FNiagaraTypeDefinition::GetParameterMapDef())
				{
					FName* NewNamePtr = OldNameToStandardizedNameMap.Find(Pin->PinName);
					FName NewName;
					if (NewNamePtr != nullptr)
					{
						NewName = *NewNamePtr;
					}
					else
					{
						NewName = StandardizeName(Pin->PinName, Usage, bIsGet, bIsSet);
						OldNameToStandardizedNameMap.Add(Pin->PinName, NewName);
					}

					if (Pin->PinName != NewName)
					{
						bAnyNamesModified = true;
					}
					Pin->PinName = NewName;
					Pin->PinFriendlyName = FText::FromName(NewName);
				}
			}
		}
	};

	TSet<UNiagaraNode*> AllTraversedNodes;
	for (UNiagaraNodeOutput* OutputNode : OutputNodes)
	{
		TArray<UNiagaraNode*> TraversedNodes;
		BuildTraversal(TraversedNodes, OutputNode, false);
		AllTraversedNodes.Append(TraversedNodes);

		for (UNiagaraNode* TraversedNode : TraversedNodes)
		{
			TraversedNode->ConditionalPostLoad();
			if (TraversedNode->IsA<UNiagaraNodeParameterMapGet>())
			{
				HandleParameterMapNode(NiagaraSchema, CastChecked<UNiagaraNodeParameterMapBase>(TraversedNode), EGPD_Output, OutputNode->GetUsage(), true, false, OldNameToStandardizedNameMap);
			}
			else if (TraversedNode->IsA<UNiagaraNodeParameterMapSet>())
			{
				HandleParameterMapNode(NiagaraSchema, CastChecked<UNiagaraNodeParameterMapBase>(TraversedNode), EGPD_Input, OutputNode->GetUsage(), false, true, OldNameToStandardizedNameMap);
			}
		}
	}

	for (UEdGraphNode* Node : Nodes)
	{
		UNiagaraNodeParameterMapBase* ParameterMapNode = Cast<UNiagaraNodeParameterMapBase>(Node);
		if (ParameterMapNode != nullptr && AllTraversedNodes.Contains(ParameterMapNode) == false)
		{
			if (ParameterMapNode->IsA<UNiagaraNodeParameterMapGet>())
			{
				HandleParameterMapNode(NiagaraSchema, ParameterMapNode, EGPD_Output, ENiagaraScriptUsage::Module, true, false, OldNameToStandardizedNameMap);
			}
			else if (ParameterMapNode->IsA<UNiagaraNodeParameterMapSet>())
			{
				HandleParameterMapNode(NiagaraSchema, ParameterMapNode, EGPD_Input, ENiagaraScriptUsage::Module, false, true, OldNameToStandardizedNameMap);
			}
		}
	}

	// Since we'll be modifying the keys, make a copy of the map and then clear the original so it cal be 
	// repopulated.
	TMap<FNiagaraVariable, TObjectPtr<UNiagaraScriptVariable>> OldVariableToScriptVariable = VariableToScriptVariable;
	VariableToScriptVariable.Empty();
	for (TPair<FNiagaraVariable, TObjectPtr<UNiagaraScriptVariable>> VariableScriptVariablePair : OldVariableToScriptVariable)
	{
		FNiagaraVariable Variable = VariableScriptVariablePair.Key;
		UNiagaraScriptVariable* ScriptVariable = VariableScriptVariablePair.Value;
		ScriptVariable->PostLoad();
		
		if (ScriptVariable->GetIsStaticSwitch() == false)
		{
			// We ignore static switches here because they're not in the parameter and so they don't need
			// their parameter names to be fixed up.
			FName* NewNamePtr = OldNameToStandardizedNameMap.Find(Variable.GetName());
			FName NewName;
			if (NewNamePtr != nullptr)
			{
				NewName = *NewNamePtr;
			}
			else
			{
				FName OldName = Variable.GetName();
				NewName = StandardizeName(OldName, ENiagaraScriptUsage::Module, false, false);
				OldNameToStandardizedNameMap.Add(OldName, NewName);
			}

			if (Variable.GetName() != NewName)
			{
				bAnyNamesModified = true;
			}
			Variable.SetName(NewName);
			ScriptVariable->Variable.SetName(NewName);
		}

		VariableToScriptVariable.Add(Variable, ScriptVariable);
	}

	if (bAnyNamesModified)
	{
		MarkGraphRequiresSynchronization(TEXT("Standardized parameter names"));
	}
}

void UNiagaraGraph::PostEditChangeProperty(FPropertyChangedEvent& PropertyChangedEvent)
{
	NotifyGraphChanged();
	RefreshParameterReferences();
}

void UNiagaraGraph::BeginDestroy()
{
	Super::BeginDestroy();
	ReleaseCompilationCopy();
}

class UNiagaraScriptSource* UNiagaraGraph::GetSource() const
{
	return CastChecked<UNiagaraScriptSource>(GetOuter());
}

FNiagaraCompileHash UNiagaraGraph::GetCompileDataHash(ENiagaraScriptUsage InUsage, const FGuid& InUsageId) const
{
	for (int32 i = 0; i < CachedUsageInfo.Num(); i++)
	{
		if (UNiagaraScript::IsEquivalentUsage(CachedUsageInfo[i].UsageType, InUsage) && CachedUsageInfo[i].UsageId == InUsageId)
		{
			if (GNiagaraUseGraphHash <= 0)
			{
				return CachedUsageInfo[i].CompileHash;
			}
			else
			{
				return CachedUsageInfo[i].CompileHashFromGraph;
			}
		}
	}
	return FNiagaraCompileHash();
}

FGuid UNiagaraGraph::GetBaseId(ENiagaraScriptUsage InUsage, const FGuid& InUsageId) const
{
	for (int32 i = 0; i < CachedUsageInfo.Num(); i++)
	{
		if (UNiagaraScript::IsEquivalentUsage(CachedUsageInfo[i].UsageType, InUsage) && CachedUsageInfo[i].UsageId == InUsageId)
		{
			return CachedUsageInfo[i].BaseId;
		}
	}
	return FGuid();
}

void UNiagaraGraph::ForceBaseId(ENiagaraScriptUsage InUsage, const FGuid& InUsageId, const FGuid InForcedBaseId)
{
	FNiagaraGraphScriptUsageInfo* MatchingCachedUsageInfo = CachedUsageInfo.FindByPredicate([InUsage, InUsageId](const FNiagaraGraphScriptUsageInfo& CachedUsageInfoItem)
	{ 
		return CachedUsageInfoItem.UsageType == InUsage && CachedUsageInfoItem.UsageId == InUsageId; 
	});

	if (MatchingCachedUsageInfo == nullptr)
	{
		MatchingCachedUsageInfo = &CachedUsageInfo.AddDefaulted_GetRef();
		MatchingCachedUsageInfo->UsageType = InUsage;
		MatchingCachedUsageInfo->UsageId = InUsageId;
	}
	MatchingCachedUsageInfo->BaseId = InForcedBaseId;
}

UEdGraphPin* UNiagaraGraph::FindParameterMapDefaultValuePin(const FName VariableName, ENiagaraScriptUsage InUsage, ENiagaraScriptUsage InParentUsage) const
{
	TArray<UEdGraphPin*> MatchingDefaultPins;
	
	TArray<UNiagaraNode*> NodesTraversed;
	BuildTraversal(NodesTraversed, InUsage, FGuid(), true);

	UEdGraphPin* DefaultInputPin = nullptr;
	FPinCollectorArray OutputPins;
	for (UNiagaraNode* Node : NodesTraversed)
	{
		if (UNiagaraNodeParameterMapGet* GetNode = Cast<UNiagaraNodeParameterMapGet>(Node))
		{
			OutputPins.Reset();
			GetNode->GetOutputPins(OutputPins);
			for (UEdGraphPin* OutputPin : OutputPins)
			{
				if (VariableName == OutputPin->PinName)
				{
					UEdGraphPin* Pin = GetNode->GetDefaultPin(OutputPin);
					if (Pin)
					{
						DefaultInputPin = Pin;
						break;
					}
				}
			}
			if (DefaultInputPin != nullptr)
			{
				break;
			}
		}
	}


	// There are some pins 
	if (DefaultInputPin && DefaultInputPin->LinkedTo.Num() != 0 && DefaultInputPin->LinkedTo[0] != nullptr)
	{
		UNiagaraNode* Owner = Cast<UNiagaraNode>(DefaultInputPin->LinkedTo[0]->GetOwningNode());
		UEdGraphPin* PreviousInput = DefaultInputPin;
		int32 NumIters = 0;
		while (Owner)
		{
			// Check to see if there are any reroute or choose by usage nodes involved in this..
			UEdGraphPin* InputPin = Owner->GetPassThroughPin(PreviousInput->LinkedTo[0], InParentUsage);
			if (InputPin == nullptr)
			{
				return PreviousInput;
			}
			else if (InputPin->LinkedTo.Num() == 0)
			{
				return InputPin;
			}

			check(InputPin->LinkedTo[0] != nullptr);
			Owner = Cast<UNiagaraNode>(InputPin->LinkedTo[0]->GetOwningNode());
			PreviousInput = InputPin;
			++NumIters;
			check(NumIters < Nodes.Num()); // If you hit this assert then we have a cycle in our graph somewhere.
		}
	}
	else
	{
		return DefaultInputPin;
	}

	return nullptr;
}

void UNiagaraGraph::FindOutputNodes(TArray<UNiagaraNodeOutput*>& OutputNodes) const
{
	for (UEdGraphNode* Node : Nodes)
	{
		if (UNiagaraNodeOutput* OutNode = Cast<UNiagaraNodeOutput>(Node))
		{
			OutputNodes.Add(OutNode);
		}
	}
}


void UNiagaraGraph::FindOutputNodes(ENiagaraScriptUsage TargetUsageType, TArray<UNiagaraNodeOutput*>& OutputNodes) const
{
	TArray<UNiagaraNodeOutput*> NodesFound;
	for (UEdGraphNode* Node : Nodes)
	{
		UNiagaraNodeOutput* OutNode = Cast<UNiagaraNodeOutput>(Node);
		if (OutNode && OutNode->GetUsage() == TargetUsageType)
		{
			NodesFound.Add(OutNode);
		}
	}

	OutputNodes = NodesFound;
}

void UNiagaraGraph::FindEquivalentOutputNodes(ENiagaraScriptUsage TargetUsageType, TArray<UNiagaraNodeOutput*>& OutputNodes) const
{
	TArray<UNiagaraNodeOutput*> NodesFound;
	for (UEdGraphNode* Node : Nodes)
	{
		UNiagaraNodeOutput* OutNode = Cast<UNiagaraNodeOutput>(Node);
		if (OutNode && UNiagaraScript::IsEquivalentUsage(OutNode->GetUsage(), TargetUsageType))
		{
			NodesFound.Add(OutNode);
		}
	}

	OutputNodes = NodesFound;
}

void BuildCompleteTraversal(UEdGraphNode* CurrentNode, TArray<UEdGraphNode*>& AllNodes)
{
	if (CurrentNode == nullptr || AllNodes.Contains(CurrentNode))
	{
		return;
	}

	AllNodes.Add(CurrentNode);

	for (UEdGraphPin* Pin : CurrentNode->GetAllPins())
	{
		if(Pin->Direction == EGPD_Input)
		{
			for (UEdGraphPin* LinkedPin : Pin->LinkedTo)
			{
				BuildCompleteTraversal(LinkedPin->GetOwningNode(), AllNodes);
			}
		}
	}
}

UNiagaraGraph* UNiagaraGraph::CreateCompilationCopy(const TArray<ENiagaraScriptUsage>& CompileUsages)
{
	check(!bIsForCompilationOnly);
	UNiagaraGraph* Result = NewObject<UNiagaraGraph>();
	FNiagaraEditorModule& NiagaraEditorModule = FModuleManager::GetModuleChecked<FNiagaraEditorModule>("NiagaraEditor");

	// create a shallow copy
	for (TFieldIterator<FProperty> PropertyIt(GetClass(), EFieldIteratorFlags::IncludeSuper); PropertyIt; ++PropertyIt)
	{
		FProperty* Property = *PropertyIt;
		if (*Property->GetNameCPP() == GET_MEMBER_NAME_CHECKED(UEdGraph, Nodes))
		{
			// The nodes will be handled separately below.
			continue;
		}
		const uint8* SourceAddr = Property->ContainerPtrToValuePtr<uint8>(this);
		uint8* DestinationAddr = Property->ContainerPtrToValuePtr<uint8>(Result);

		Property->CopyCompleteValue(DestinationAddr, SourceAddr);
	}
	Result->bIsForCompilationOnly = true;

	// get new script variables from the pool
	for (auto& It : Result->VariableToScriptVariable)
	{
		It.Value = CastChecked<UNiagaraScriptVariable>(NiagaraEditorModule.GetPooledDuplicateObject(It.Value));
	}

	// Only add references to nodes which match a compile usage.
	TMap<UEdGraphNode*, UEdGraphNode*> DuplicationMapping;
	TArray<UNiagaraNodeOutput*> OutputNodes;
	GetNodesOfClass(OutputNodes);
	for (UNiagaraNodeOutput* OutputNode : OutputNodes)
	{
		if(CompileUsages.ContainsByPredicate([OutputNode](ENiagaraScriptUsage CompileUsage) { return UNiagaraScript::IsEquivalentUsage(CompileUsage, OutputNode->GetUsage()); }))
		{
			TArray<UEdGraphNode*> TraversedNodes;
			BuildCompleteTraversal(OutputNode, TraversedNodes);
			Result->Nodes.Append(TraversedNodes);
		}
	}

<<<<<<< HEAD
	for (UEdGraphPin* Pin : CurrentNode->GetAllPins())
	{
		if (Pin->Direction == EEdGraphPinDirection::EGPD_Input && Pin->LinkedTo.Num() > 0)
		{
			for (UEdGraphPin* LinkedPin : Pin->LinkedTo)
			{
				UEdGraphPin* TracedPin = bEvaluateStaticSwitches ? UNiagaraNode::TraceOutputPin(LinkedPin) : LinkedPin;
				if (TracedPin != nullptr)
=======
	TSet<const UEdGraphNode*> RerouteNodesToFixup;
	TArray<UEdGraphNode*> NewNodes;
	for (UEdGraphNode* Node : Result->Nodes)
	{
		if (const UNiagaraNodeReroute* RerouteNode = Cast<const UNiagaraNodeReroute>(Node))
		{
			RerouteNodesToFixup.Add(RerouteNode);
			continue;
		}

		Node->ClearFlags(RF_Transactional);
		UEdGraphNode* DupNode = NewNodes.Add_GetRef(DuplicateObject(Node, Result));
		Node->SetFlags(RF_Transactional);
		DuplicationMapping.Add(Node, DupNode);
	}
	for (UEdGraphNode* Node : NewNodes)
	{
		// fix up linked pins
		for (UEdGraphPin* Pin : Node->Pins)
		{
			for (int i = 0; i < Pin->LinkedTo.Num(); i++)
			{
				UEdGraphPin* LinkedPin = Pin->LinkedTo[i];
				UEdGraphNode* OwningNode = LinkedPin->GetOwningNode();

				// if the owning node is already in the right graph then no need to adjust it (this can
				// happen if the pin connection is added as a part of removing the reroute nodes)
				if (OwningNode->GetGraph() == Result)
>>>>>>> 6bbb88c8
				{
					UNiagaraNode* Node = Cast<UNiagaraNode>(TracedPin->GetOwningNode());
					if (OutNodesTraversed.Contains(Node))
					{
						continue;
					}
					BuildTraversalHelper(OutNodesTraversed, Node, bEvaluateStaticSwitches);
				}
<<<<<<< HEAD
=======

				UEdGraphNode** NewNodePtr = DuplicationMapping.Find(OwningNode);
				bool bAddReciprocalLink = false;

				if (NewNodePtr == nullptr)
				{
					// check to see if we're dealing with an input pin that is coming from
					// a reroute node that was trimmed above
					if (Pin->Direction == EGPD_Input && RerouteNodesToFixup.Contains(OwningNode))
					{
						check(LinkedPin->Direction == EGPD_Output);
						LinkedPin = CastChecked<UNiagaraNodeReroute>(OwningNode)->GetTracedOutputPin(LinkedPin, false);
						// reroute nodes can return nullptr for the traced output if they are not connected to anything
						if (LinkedPin != nullptr)
						{
							OwningNode = LinkedPin->GetOwningNode();
							NewNodePtr = DuplicationMapping.Find(OwningNode);
							bAddReciprocalLink = true;
						}
					}
				}

				if (NewNodePtr == nullptr)
				{
					// If output pins were connected to another node which wasn't encountered in traversal then it's possible it won't be found here.
					// In that case set the linked pin to nullptr to be removed later.
					Pin->LinkedTo[i] = nullptr;
				}
				else
				{
					UEdGraphPin** NodePin = (*NewNodePtr)->Pins.FindByPredicate([LinkedPin](UEdGraphPin* Pin) { return Pin->PinId == LinkedPin->PinId; });
					check(NodePin);
					Pin->LinkedTo[i] = *NodePin;

					if (bAddReciprocalLink)
					{
						(*NodePin)->LinkedTo.AddUnique(Pin);
					}
				}
>>>>>>> 6bbb88c8
			}
			// Remove any null linked pins.
			Pin->LinkedTo.RemoveAll([](const UEdGraphPin* Pin) { return Pin == nullptr; });
		}
	}
	Result->Nodes = NewNodes;

	// probably not necessary for compilation, but remove references to the original graph
	Result->ParameterToReferencesMap.Empty();
	Result->RefreshParameterReferences();
	
	return Result;
}

void UNiagaraGraph::ReleaseCompilationCopy()
{
	if (!bIsForCompilationOnly)
	{
<<<<<<< HEAD
		SCOPE_CYCLE_COUNTER(STAT_NiagaraEditor_Graph_BuildTraversal);

		BuildTraversalHelper(OutNodesTraversed, Output, bEvaluateStaticSwitches);
=======
		return;
	}
	FNiagaraEditorModule& NiagaraEditorModule = FModuleManager::GetModuleChecked<FNiagaraEditorModule>("NiagaraEditor");
	for (auto It : VariableToScriptVariable)
	{
		NiagaraEditorModule.ReleaseObjectToPool(It.Value);
>>>>>>> 6bbb88c8
	}

	// clear script variables and kill this object to surface any invalid access after it's released
	VariableToScriptVariable.Empty();
	MarkAsGarbage();
}

UNiagaraNodeOutput* UNiagaraGraph::FindOutputNode(ENiagaraScriptUsage TargetUsageType, FGuid TargetUsageId) const
{
	NIAGARA_SCOPE_CYCLE_COUNTER(STAT_NiagaraEditor_Graph_FindOutputNode);
	for (UEdGraphNode* Node : Nodes)
	{
		if (UNiagaraNodeOutput* OutNode = Cast<UNiagaraNodeOutput>(Node))
		{
			if (OutNode->GetUsage() == TargetUsageType && OutNode->GetUsageId() == TargetUsageId)
			{
				return OutNode;
			}
		}
	}
	return nullptr;
}

UNiagaraNodeOutput* UNiagaraGraph::FindEquivalentOutputNode(ENiagaraScriptUsage TargetUsageType, FGuid TargetUsageId) const
{
	NIAGARA_SCOPE_CYCLE_COUNTER(STAT_NiagaraEditor_Graph_FindOutputNode);
	for (UEdGraphNode* Node : Nodes)
	{
		if (UNiagaraNodeOutput* OutNode = Cast<UNiagaraNodeOutput>(Node))
		{
			if (UNiagaraScript::IsEquivalentUsage(OutNode->GetUsage(), TargetUsageType) && OutNode->GetUsageId() == TargetUsageId)
			{
				return OutNode;
			}
		}
	}
	return nullptr;
}


void BuildTraversalHelper(TArray<class UNiagaraNode*>& OutNodesTraversed, UNiagaraNode* CurrentNode, bool bEvaluateStaticSwitches)
{
	auto VisitPin = [](const UEdGraphPin* Pin, TArray<class UNiagaraNode*>& OutNodesTraversed, bool bEvaluateStaticSwitches) {
		if (Pin->Direction == EEdGraphPinDirection::EGPD_Input && Pin->LinkedTo.Num() > 0)
		{
			for (UEdGraphPin* LinkedPin : Pin->LinkedTo)
			{
				bool bFilterForCompilation = true;
				TArray<const UNiagaraNode*> NodesVisitedDuringTrace;

				UEdGraphPin* TracedPin = bEvaluateStaticSwitches ? UNiagaraNode::TraceOutputPin(LinkedPin, bFilterForCompilation,  &NodesVisitedDuringTrace) : LinkedPin;
				if (TracedPin != nullptr)
				{
					// Deal with static switches driven by a pin...
					for (const UNiagaraNode* VisitedNode : NodesVisitedDuringTrace)
					{
						if (OutNodesTraversed.Contains(VisitedNode))
						{
							continue;
						}
						BuildTraversalHelper(OutNodesTraversed, (UNiagaraNode * )VisitedNode, bEvaluateStaticSwitches);
					}

					UNiagaraNode* Node = Cast<UNiagaraNode>(TracedPin->GetOwningNode());
					if (OutNodesTraversed.Contains(Node))
					{
						continue;
					}
					BuildTraversalHelper(OutNodesTraversed, Node, bEvaluateStaticSwitches);
				}
			}
		}
	};


	if (CurrentNode == nullptr)
	{
		return;
	}

	if (bEvaluateStaticSwitches)
	{
		UNiagaraNodeStaticSwitch* StaticSwitch = Cast< UNiagaraNodeStaticSwitch>(CurrentNode);
		if (StaticSwitch && StaticSwitch->IsSetByPin())
		{
			// The selector pin is never traversed directly below by the TracedPin route, so we explicitly visit it here.
			UEdGraphPin* Pin = StaticSwitch->GetSelectorPin();
			if (Pin)
				VisitPin(Pin, OutNodesTraversed, bEvaluateStaticSwitches);
		}
		else if (StaticSwitch)
		{
			return;
		}
	}

	for (UEdGraphPin* Pin : CurrentNode->GetAllPins())
	{
		VisitPin(Pin, OutNodesTraversed, bEvaluateStaticSwitches);
	}

	OutNodesTraversed.Add(CurrentNode);
}

void UNiagaraGraph::BuildTraversal(TArray<class UNiagaraNode*>& OutNodesTraversed, ENiagaraScriptUsage TargetUsage, FGuid TargetUsageId, bool bEvaluateStaticSwitches) const
{
	UNiagaraNodeOutput* Output = FindOutputNode(TargetUsage, TargetUsageId);
	if (Output)
	{
		NIAGARA_SCOPE_CYCLE_COUNTER(STAT_NiagaraEditor_Graph_BuildTraversal);

		BuildTraversalHelper(OutNodesTraversed, Output, bEvaluateStaticSwitches);
	}
}

void UNiagaraGraph::BuildTraversal(TArray<class UNiagaraNode*>& OutNodesTraversed, UNiagaraNode* FinalNode, bool bEvaluateStaticSwitches)
{
	if (FinalNode)
	{
<<<<<<< HEAD
		SCOPE_CYCLE_COUNTER(STAT_NiagaraEditor_Graph_BuildTraversal);
=======
		NIAGARA_SCOPE_CYCLE_COUNTER(STAT_NiagaraEditor_Graph_BuildTraversal);
>>>>>>> 6bbb88c8

		BuildTraversalHelper(OutNodesTraversed, FinalNode, bEvaluateStaticSwitches);
	}
}


void UNiagaraGraph::FindInputNodes(TArray<UNiagaraNodeInput*>& OutInputNodes, UNiagaraGraph::FFindInputNodeOptions Options) const
{
	NIAGARA_SCOPE_CYCLE_COUNTER(STAT_NiagaraEditor_Graph_FindInputNodes);
	TArray<UNiagaraNodeInput*> InputNodes;

	if (!Options.bFilterByScriptUsage)
	{
		NIAGARA_SCOPE_CYCLE_COUNTER(STAT_NiagaraEditor_Graph_FindInputNodes_NotFilterUsage);

		for (UEdGraphNode* Node : Nodes)
		{
			UNiagaraNodeInput* NiagaraInputNode = Cast<UNiagaraNodeInput>(Node);
			if (NiagaraInputNode != nullptr &&
				((NiagaraInputNode->Usage == ENiagaraInputNodeUsage::Parameter && Options.bIncludeParameters) ||
				(NiagaraInputNode->Usage == ENiagaraInputNodeUsage::Attribute && Options.bIncludeAttributes) ||
				(NiagaraInputNode->Usage == ENiagaraInputNodeUsage::SystemConstant && Options.bIncludeSystemConstants) || 
				(NiagaraInputNode->Usage == ENiagaraInputNodeUsage::TranslatorConstant && Options.bIncludeTranslatorConstants)))
			{
				InputNodes.Add(NiagaraInputNode);
			}
		}
	}
	else
	{
		NIAGARA_SCOPE_CYCLE_COUNTER(STAT_NiagaraEditor_Graph_FindInputNodes_FilterUsage);

		TArray<class UNiagaraNode*> Traversal;
		BuildTraversal(Traversal, Options.TargetScriptUsage, Options.TargetScriptUsageId);
		for (UNiagaraNode* Node : Traversal)
		{
			UNiagaraNodeInput* NiagaraInputNode = Cast<UNiagaraNodeInput>(Node);
			if (NiagaraInputNode != nullptr &&
				((NiagaraInputNode->Usage == ENiagaraInputNodeUsage::Parameter && Options.bIncludeParameters) ||
					(NiagaraInputNode->Usage == ENiagaraInputNodeUsage::Attribute && Options.bIncludeAttributes) ||
					(NiagaraInputNode->Usage == ENiagaraInputNodeUsage::SystemConstant && Options.bIncludeSystemConstants)))
			{
				InputNodes.Add(NiagaraInputNode);
			}
		}
	}

	if (Options.bFilterDuplicates)
	{
		NIAGARA_SCOPE_CYCLE_COUNTER(STAT_NiagaraEditor_Graph_FindInputNodes_FilterDupes);

		for (UNiagaraNodeInput* InputNode : InputNodes)
		{
			auto NodeMatches = [=](UNiagaraNodeInput* UniqueInputNode)
			{
				if (InputNode->Usage == ENiagaraInputNodeUsage::Parameter)
				{
					return UniqueInputNode->Input.IsEquivalent(InputNode->Input, false);
				}
				else
				{
					return UniqueInputNode->Input.IsEquivalent(InputNode->Input);
				}
			};

			if (OutInputNodes.ContainsByPredicate(NodeMatches) == false)
			{
				OutInputNodes.Add(InputNode);
			}
		}
	}
	else
	{
		OutInputNodes.Append(InputNodes);
	}

	if (Options.bSort)
	{
		NIAGARA_SCOPE_CYCLE_COUNTER(STAT_NiagaraEditor_Graph_FindInputNodes_Sort);

		UNiagaraNodeInput::SortNodes(OutInputNodes);
	}
}

TArray<FNiagaraVariable> UNiagaraGraph::FindStaticSwitchInputs(bool bReachableOnly, const TArray<FNiagaraVariable>& InStaticVars) const
{
<<<<<<< HEAD
	TArray<UEdGraphNode*> NodesToProcess = bReachableOnly ? FindReachableNodes() : Nodes;
=======
	TArray<UEdGraphNode*> NodesToProcess = bReachableOnly ? FindReachableNodes(InStaticVars) : Nodes;
>>>>>>> 6bbb88c8

	TArray<FNiagaraVariable> Result;
	for (UEdGraphNode* Node : NodesToProcess)
	{
		UNiagaraNodeStaticSwitch* SwitchNode = Cast<UNiagaraNodeStaticSwitch>(Node);
		if (SwitchNode && !SwitchNode->IsSetByCompiler() && !SwitchNode->IsSetByPin())
		{
			FNiagaraVariable Variable(SwitchNode->GetInputType(), SwitchNode->InputParameterName);
			Result.AddUnique(Variable);
		}

		if (UNiagaraNodeFunctionCall* FunctionNode = Cast<UNiagaraNodeFunctionCall>(Node))
		{
			for (const FNiagaraPropagatedVariable& Propagated : FunctionNode->PropagatedStaticSwitchParameters)
			{
				Result.AddUnique(Propagated.ToVariable());
			}			
		}
	}
	Algo::SortBy(Result, &FNiagaraVariable::GetName, FNameLexicalLess());
	return Result;
}

<<<<<<< HEAD
TArray<UEdGraphNode*> UNiagaraGraph::FindReachableNodes() const
=======
TArray<UEdGraphNode*> UNiagaraGraph::FindReachableNodes(const TArray<FNiagaraVariable>& InStaticVars) const
>>>>>>> 6bbb88c8
{
	
	TArray<UEdGraphNode*> ResultNodes;
	FNiagaraParameterMapHistoryBuilder Builder;
	Builder.RegisterExternalStaticVariables(InStaticVars);
	Builder.SetIgnoreDisabled(false);

	TArray<UNiagaraNodeOutput*> OutNodes;
	FindOutputNodes(OutNodes);
	ResultNodes.Append(OutNodes);
<<<<<<< HEAD

	FPinCollectorArray OutPins;
	for (int i = 0; i < ResultNodes.Num(); i++)
=======
	for (UNiagaraNodeOutput* OutNode : OutNodes)
>>>>>>> 6bbb88c8
	{
		Builder.BuildParameterMaps(OutNode, true);
		{
<<<<<<< HEAD
			OutPins.Reset();
			SwitchNode->GetOutputPins(OutPins);
			for (UEdGraphPin* Pin : OutPins)
			{
				UEdGraphPin* TracedPin = SwitchNode->GetTracedOutputPin(Pin, false, true);
				if (TracedPin && TracedPin != Pin)
				{
					ResultNodes.AddUnique(TracedPin->GetOwningNode());
				}
			}
		}
		else
		{
			for (UEdGraphPin* Pin : Node->GetAllPins())
			{
				if (!Pin || Pin->Direction != EEdGraphPinDirection::EGPD_Input)
				{
					continue;
				}
				for (UEdGraphPin* LinkedPin : Pin->LinkedTo)
				{
					if (!LinkedPin)
					{
						continue;
					}
					ResultNodes.AddUnique(LinkedPin->GetOwningNode());
				}
			}
		}
	}
=======
			TArray<const UNiagaraNode*> VisitedNodes;
			Builder.GetContextuallyVisitedNodes(VisitedNodes);
			for (const UNiagaraNode* Node : VisitedNodes)
			{
				if (Node->GetOuter() == this)
					ResultNodes.AddUnique((UNiagaraNode*)Node);
			}
		}
	}

	

>>>>>>> 6bbb88c8
	return ResultNodes;
}

void UNiagaraGraph::GetParameters(TArray<FNiagaraVariable>& Inputs, TArray<FNiagaraVariable>& Outputs)const
{
	Inputs.Empty();
	Outputs.Empty();

	TArray<UNiagaraNodeInput*> InputsNodes;
	FFindInputNodeOptions Options;
	Options.bSort = true;
	FindInputNodes(InputsNodes, Options);
	for (UNiagaraNodeInput* Input : InputsNodes)
	{
		Inputs.Add(Input->Input);
	}

	TArray<UNiagaraNodeOutput*> OutputNodes;
	FindOutputNodes(OutputNodes);
	for (UNiagaraNodeOutput* OutputNode : OutputNodes)
	{
		for (FNiagaraVariable& Var : OutputNode->Outputs)
		{
			Outputs.AddUnique(Var);
		}
	}

	//Do we need to sort outputs?
	//Should leave them as they're defined in the output node?
// 	auto SortVars = [](const FNiagaraVariable& A, const FNiagaraVariable& B)
// 	{
// 		//Case insensitive lexicographical comparisons of names for sorting.
// 		return A.GetName().ToString() < B.GetName().ToString();
// 	};
// 	Outputs.Sort(SortVars);
}

const TMap<FNiagaraVariable, TObjectPtr<UNiagaraScriptVariable>>& UNiagaraGraph::GetAllMetaData() const
{
	return VariableToScriptVariable;
}

TMap<FNiagaraVariable, TObjectPtr<UNiagaraScriptVariable>>& UNiagaraGraph::GetAllMetaData()
{
	return VariableToScriptVariable;
}

const TMap<FNiagaraVariable, FNiagaraGraphParameterReferenceCollection>& UNiagaraGraph::GetParameterReferenceMap() const
{
	if (bParameterReferenceRefreshPending)
	{
		RefreshParameterReferences();
	}
	return ParameterToReferencesMap;
}

UNiagaraScriptVariable* UNiagaraGraph::GetScriptVariable(FNiagaraVariable Parameter, bool bUpdateIfPending) const
{
	if (bUpdateIfPending && bParameterReferenceRefreshPending)
	{
		RefreshParameterReferences();
	}
<<<<<<< HEAD
	if (UNiagaraScriptVariable** FoundScriptVariable = VariableToScriptVariable.Find(Parameter))
=======
	if (TObjectPtr<UNiagaraScriptVariable>* FoundScriptVariable = VariableToScriptVariable.Find(Parameter))
>>>>>>> 6bbb88c8
	{
		return *FoundScriptVariable;
	}
	return nullptr;
}

UNiagaraScriptVariable* UNiagaraGraph::GetScriptVariable(FName ParameterName, bool bUpdateIfPending) const
{
	if (bUpdateIfPending && bParameterReferenceRefreshPending)
	{
		RefreshParameterReferences();
	}
	for (auto& VariableToScriptVariableItem : VariableToScriptVariable)
	{
		if (VariableToScriptVariableItem.Key.GetName() == ParameterName)
		{
			return VariableToScriptVariableItem.Value;
		}
	}
	return nullptr;
}

UNiagaraScriptVariable* UNiagaraGraph::AddParameter(const FNiagaraVariable& Parameter, bool bIsStaticSwitch /*= false*/)
{
	// Delay the NotifyGraphChanged() call until the static switch flag is set on the UNiagaraScriptVariable so that ParameterPanel displays correctly.
	const bool bNotifyChanged = false;
	UNiagaraScriptVariable* NewScriptVar = AddParameter(Parameter, FNiagaraVariableMetaData(), bIsStaticSwitch, bNotifyChanged);
	NotifyGraphChanged();
	return NewScriptVar;
}

UNiagaraScriptVariable* UNiagaraGraph::AddParameter(const FNiagaraVariable& Parameter, const FNiagaraVariableMetaData& ParameterMetaData, bool bIsStaticSwitch, bool bNotifyChanged)
{
	FNiagaraGraphParameterReferenceCollection* FoundParameterReferenceCollection = ParameterToReferencesMap.Find(Parameter);
	if (!FoundParameterReferenceCollection)
	{
		const bool bCreatedByUser = !bIsStaticSwitch;
		FNiagaraGraphParameterReferenceCollection NewReferenceCollection = FNiagaraGraphParameterReferenceCollection(bCreatedByUser);
		NewReferenceCollection.Graph = this;
		ParameterToReferencesMap.Add(Parameter, NewReferenceCollection);
	}

	TObjectPtr<UNiagaraScriptVariable>* FoundScriptVariable = VariableToScriptVariable.Find(Parameter);
	if (!FoundScriptVariable)
	{
		Modify();
		UNiagaraScriptVariable* NewScriptVariable = NewObject<UNiagaraScriptVariable>(this, FName(), RF_Transactional);
		NewScriptVariable->Init(Parameter, ParameterMetaData);
		NewScriptVariable->SetIsStaticSwitch(bIsStaticSwitch);
<<<<<<< HEAD
=======

		FNiagaraEditorUtilities::ResetVariableToDefaultValue(NewScriptVariable->Variable);
		
		// Inputs in graphs (module namespace) are intrinsically written to, so set the default mode to value instead of fail if not set.
		if (NewScriptVariable->Variable.IsInNameSpace(FNiagaraConstants::ModuleNamespace))
		{
			NewScriptVariable->DefaultMode = ENiagaraDefaultMode::Value;
		}
		else
		{ 
			NewScriptVariable->DefaultMode = ENiagaraDefaultMode::FailIfPreviouslyNotSet;
		}

>>>>>>> 6bbb88c8
		VariableToScriptVariable.Add(Parameter, NewScriptVariable);
		if (bNotifyChanged)
		{
			NotifyGraphChanged();
		}
		return NewScriptVariable;
	}

	return *FoundScriptVariable;
}

UNiagaraScriptVariable* UNiagaraGraph::AddParameter(const UNiagaraScriptVariable* InScriptVar)
{
<<<<<<< HEAD
	UNiagaraScriptVariable** FoundScriptVariable = VariableToScriptVariable.Find(InScriptVar->Variable);
=======
	TObjectPtr<UNiagaraScriptVariable>* FoundScriptVariable = VariableToScriptVariable.Find(InScriptVar->Variable);
>>>>>>> 6bbb88c8
	if (!FoundScriptVariable)
	{
		Modify();
		UNiagaraScriptVariable* NewScriptVariable = CastChecked<UNiagaraScriptVariable>(StaticDuplicateObject(InScriptVar, this, FName()));
		NewScriptVariable->SetFlags(RF_Transactional);
		// If the incoming script variable is linked to a parameter definition, do not make a new ID.
		// The parameter ID is associated with the linked definition.
		// Vice-Versa if the new parameter is not linked to a parameter definition, create a new ID so that it is distinct for this graph.
		if (NewScriptVariable->GetIsSubscribedToParameterDefinitions() == false)
		{
			NewScriptVariable->Metadata.CreateNewGuid();
		}
		FNiagaraGraphParameterReferenceCollection NewReferenceCollection = FNiagaraGraphParameterReferenceCollection(true /*bCreated*/);
		NewReferenceCollection.Graph = this;
		ParameterToReferencesMap.Add(NewScriptVariable->Variable, NewReferenceCollection);
		VariableToScriptVariable.Add(NewScriptVariable->Variable, NewScriptVariable);
		NotifyGraphChanged();
		return NewScriptVariable;
	}
	ensureMsgf(false, TEXT("Tried to add parameter that already existed! Parameter: %s"), *InScriptVar->Variable.GetName().ToString());
	return *FoundScriptVariable;
}

FName UNiagaraGraph::MakeUniqueParameterName(const FName& InName)
{
	TArray<TWeakObjectPtr<UNiagaraGraph>> Graphs;
	Graphs.Emplace(this);
	return MakeUniqueParameterNameAcrossGraphs(InName, Graphs);
}

 FName UNiagaraGraph::MakeUniqueParameterNameAcrossGraphs(const FName& InName, TArray<TWeakObjectPtr<UNiagaraGraph>>& InGraphs)
{
	 TSet<FName> Names;
	 for (TWeakObjectPtr<UNiagaraGraph> Graph : InGraphs)
	 {
		 if (Graph.IsValid())
		 {
			 for (const auto& ParameterElement : Graph->ParameterToReferencesMap)
			 {
				 Names.Add(ParameterElement.Key.GetName());
			 }
		 }
	 }

	 return FNiagaraUtilities::GetUniqueName(InName, Names);
}

void UNiagaraGraph::AddParameterReference(const FNiagaraVariable& Parameter, FNiagaraGraphParameterReference& NewParameterReference)
{
	FNiagaraGraphParameterReferenceCollection* FoundParameterReferenceCollection = ParameterToReferencesMap.Find(Parameter);
	if (ensureMsgf(FoundParameterReferenceCollection != nullptr, TEXT("Failed to find parameter reference collection when adding graph parameter reference!")))
	{
		FoundParameterReferenceCollection->ParameterReferences.Add(NewParameterReference);
	}
}

void UNiagaraGraph::RemoveParameter(const FNiagaraVariable& Parameter, bool bAllowDeleteStaticSwitch /*= false*/)
{
	FNiagaraGraphParameterReferenceCollection* ReferenceCollection = ParameterToReferencesMap.Find(Parameter);
	if (ReferenceCollection)
	{
		for (int32 Index = 0; Index < ReferenceCollection->ParameterReferences.Num(); Index++)
		{
			const FNiagaraGraphParameterReference& Reference = ReferenceCollection->ParameterReferences[Index];
			UNiagaraNode* Node = Cast<UNiagaraNode>(Reference.Value.Get());
			if (Node && Node->GetGraph() == this)
			{
				if (Node->IsA(UNiagaraNodeStaticSwitch::StaticClass()) && bAllowDeleteStaticSwitch == false)
				{
					// Static switch parameters are automatically populated from the graph nodes and cannot be manually deleted
					NotifyGraphChanged();
					return;
				}
				UEdGraphPin* Pin = Node->GetPinByPersistentGuid(Reference.Key);
				if (Pin)
				{
					Node->RemovePin(Pin);
				}
			}
		}

		// Remove it from the reference collection directly because it might have been user added and
		// these aren't removed when the cached data is rebuilt.
		ParameterToReferencesMap.Remove(Parameter);
		NotifyGraphChanged();
	}

	TArray<FNiagaraVariable> VarsToRemove;
	for (auto It : VariableToScriptVariable)
	{
		if (It.Key == Parameter)
		{
			VarsToRemove.Add(It.Key);
		}
	}
	for (FNiagaraVariable& Var : VarsToRemove)
	{
		VariableToScriptVariable.Remove(Var);
	}
}

void CopyScriptVariableDataForRename(const UNiagaraScriptVariable& OldScriptVariable, UNiagaraScriptVariable& NewScriptVariable)
{
	NewScriptVariable.Variable = OldScriptVariable.Variable;
	NewScriptVariable.DefaultMode = OldScriptVariable.DefaultMode;
	NewScriptVariable.DefaultBinding = OldScriptVariable.DefaultBinding;
	if(OldScriptVariable.GetDefaultValueData() != nullptr)
	{
		NewScriptVariable.SetDefaultValueData(OldScriptVariable.GetDefaultValueData());
	}
	NewScriptVariable.Metadata = OldScriptVariable.Metadata;
}

bool UNiagaraGraph::RenameParameterFromPin(const FNiagaraVariable& Parameter, FName NewName, UEdGraphPin* InPin)
{
	if (Parameter.GetName() == NewName)
	{
		return true;
	}

	TSharedPtr<FNiagaraScriptToolkitParameterPanelViewModel> ParameterPanelViewModel = TNiagaraViewModelManager<UNiagaraScript, FNiagaraScriptToolkitParameterPanelViewModel>::GetExistingViewModelForObject(GetTypedOuter<UNiagaraScript>());
	if (ParameterPanelViewModel.IsValid() == false)
	{
		ensureMsgf(false, TEXT("Failed to get parameter panel view model when renaming parameter via pin in graph!"));
		return false;
	}

	Modify();
	if (FNiagaraGraphParameterReferenceCollection* ReferenceCollection = ParameterToReferencesMap.Find(Parameter))
	{
		FNiagaraGraphParameterReferenceCollection NewReferences = *ReferenceCollection;
		if (NewReferences.ParameterReferences.Num() == 1 && NewReferences.ParameterReferences[0].Key == InPin->PersistentGuid)
		{
			bool bRenameRequestedFromStaticSwitch = false;
			bool bMerged = false;

			if (RenameParameter(Parameter, NewName, bRenameRequestedFromStaticSwitch, &bMerged))
			{
<<<<<<< HEAD
				if (const UNiagaraScriptVariable* const* RenamedScriptVarPtr = VariableToScriptVariable.Find(FNiagaraVariable(Parameter.GetType(), NewName)))
=======
				if (TObjectPtr<UNiagaraScriptVariable> const* RenamedScriptVarPtr = VariableToScriptVariable.Find(FNiagaraVariable(Parameter.GetType(), NewName)))
>>>>>>> 6bbb88c8
				{
					ParameterPanelViewModel->SubscribeParameterToLibraryIfMatchingDefinition(*RenamedScriptVarPtr, NewName);
				}

				// Rename all the bindings that point to the old parameter 
				for (auto It : VariableToScriptVariable)
				{
					UNiagaraScriptVariable* Variable = It.Value;
					if (Variable && Variable->DefaultBinding.GetName() == Parameter.GetName())
					{
						Variable->DefaultBinding.SetName(NewName);
					}
				}
				
				if (!bMerged)
				{
					FNiagaraEditorUtilities::InfoWithToastAndLog(FText::Format(
						LOCTEXT("RenamedVarInGraphForAll", "\"{0}\" has been fully renamed as it was only used on this node."), 
						FNiagaraParameterUtilities::FormatParameterNameForTextDisplay(NewName)));
				}
				return true;
			}
			return false;
		}
	}

	FNiagaraVariable NewParameter = Parameter;
	NewParameter.SetName(NewName);

<<<<<<< HEAD
	UNiagaraScriptVariable** FoundOldScriptVariablePtr = VariableToScriptVariable.Find(Parameter);
	UNiagaraScriptVariable** FoundNewScriptVariablePtr = VariableToScriptVariable.Find(NewParameter);
=======
	TObjectPtr<UNiagaraScriptVariable>* FoundOldScriptVariablePtr = VariableToScriptVariable.Find(Parameter);
	TObjectPtr<UNiagaraScriptVariable>* FoundNewScriptVariablePtr = VariableToScriptVariable.Find(NewParameter);
>>>>>>> 6bbb88c8

	bool bMerged = false;
	const bool bOldScriptVariableIsStaticSwitch = FoundOldScriptVariablePtr ? (*FoundOldScriptVariablePtr)->GetIsStaticSwitch() : false;
	const FNiagaraVariableMetaData OldMetaData = FoundOldScriptVariablePtr ? (*FoundOldScriptVariablePtr)->Metadata : FNiagaraVariableMetaData();

	if (bIsRenamingParameter)
	{
		return false;
	}

	//Set metadata on the new parameter and put the new parameter into VariableToScriptVariable
	if (FoundOldScriptVariablePtr && !FoundNewScriptVariablePtr)
	{
		// Only create a new variable if needed.
		UNiagaraScriptVariable* FoundOldScriptVariable = *FoundOldScriptVariablePtr;
		UNiagaraScriptVariable* NewScriptVariable = CastChecked<UNiagaraScriptVariable>(StaticDuplicateObject(FoundOldScriptVariable, this, FName()));
		NewScriptVariable->SetFlags(RF_Transactional);
		CopyScriptVariableDataForRename(*FoundOldScriptVariable, *NewScriptVariable);
		NewScriptVariable->Variable.SetName(NewName);
		NewScriptVariable->Metadata.CreateNewGuid();
		NewScriptVariable->SetIsSubscribedToParameterDefinitions(false);
		VariableToScriptVariable.Add(NewParameter, NewScriptVariable);
		ParameterPanelViewModel->SubscribeParameterToLibraryIfMatchingDefinition(NewScriptVariable, NewName);

		const FNiagaraGraphParameterReferenceCollection* ReferenceCollection = GetParameterReferenceMap().Find(Parameter);
		if (ReferenceCollection && ReferenceCollection->ParameterReferences.Num() < 1)
		{
			VariableToScriptVariable.Remove(Parameter);
		}
	}

	if (FoundNewScriptVariablePtr)
	{
		bMerged = true;
		FNiagaraEditorUtilities::InfoWithToastAndLog(FText::Format(
			LOCTEXT("MergedVar", "\"{0}\" has been merged with parameter \"{1}\".\nAll of \"{1}\"'s meta-data will be used, overwriting \"{0}\"'s meta-data."),
			FNiagaraParameterUtilities::FormatParameterNameForTextDisplay(Parameter.GetName()),
			FNiagaraParameterUtilities::FormatParameterNameForTextDisplay(NewName)));
	}
	RefreshParameterReferences();

	if (!bMerged)
	{
		FNiagaraEditorUtilities::InfoWithToastAndLog(FText::Format(
			LOCTEXT("RenamedVarInGraphForNode", "\"{0}\" has been duplicated as \"{1}\" as it is used in multiple locations.\nPlease edit the Parameters Panel version to change in all locations."),
			FNiagaraParameterUtilities::FormatParameterNameForTextDisplay(Parameter.GetName()), 
			FNiagaraParameterUtilities::FormatParameterNameForTextDisplay(NewName)));
	}

	return false;
}

bool UNiagaraGraph::RenameParameter(const FNiagaraVariable& Parameter, FName NewName, bool bRenameRequestedFromStaticSwitch, bool* bMerged, bool bSuppressEvents)
{
	// Initialize the merger state if requested
	if (bMerged)
		*bMerged = false;

	if (Parameter.GetName() == NewName)
		return true;

	

	// Block rename when already renaming. This prevents recursion when CommitEditablePinName is called on referenced nodes. 
	if (bIsRenamingParameter)
	{
		return false;
	}
	bIsRenamingParameter = true;

	// Create the new parameter
	FNiagaraVariable NewParameter = Parameter;
	NewParameter.SetName(NewName);

<<<<<<< HEAD
	UNiagaraScriptVariable** OldScriptVariablePtr = VariableToScriptVariable.Find(Parameter);
	UNiagaraScriptVariable* OldScriptVariable = OldScriptVariablePtr ? *OldScriptVariablePtr : nullptr;
=======
	TObjectPtr<UNiagaraScriptVariable>* OldScriptVariablePtr = VariableToScriptVariable.Find(Parameter);
	TObjectPtr<UNiagaraScriptVariable> OldScriptVariable = OldScriptVariablePtr ? *OldScriptVariablePtr : nullptr;
>>>>>>> 6bbb88c8
	FNiagaraVariableMetaData OldMetaData;
	OldMetaData.CreateNewGuid();
	if (OldScriptVariable != nullptr)
	{
		if (!bRenameRequestedFromStaticSwitch && OldScriptVariable->GetIsStaticSwitch())
		{
			// We current disallow renaming static switch variables in the Parameters panel. 
			bIsRenamingParameter = false;
			return false;
		}
		OldMetaData = OldScriptVariable->Metadata;
	}
		
<<<<<<< HEAD
	UNiagaraScriptVariable** NewScriptVariablePtr = VariableToScriptVariable.Find(NewParameter);
=======
	TObjectPtr<UNiagaraScriptVariable>* NewScriptVariablePtr = VariableToScriptVariable.Find(NewParameter);
>>>>>>> 6bbb88c8

	// Swap metadata to the new parameter; put the new parameter into VariableToScriptVariable
	if (OldScriptVariable != nullptr)
	{
		Modify();
		// Rename all the bindings that point to the old parameter 
		for (auto It : VariableToScriptVariable)
		{
			UNiagaraScriptVariable* Variable = It.Value;
			if (Variable && Variable->DefaultBinding.GetName() == Parameter.GetName())
			{
				Variable->DefaultBinding.SetName(NewParameter.GetName());
			}
		}

		// Only create a new variable if needed.
		if (NewScriptVariablePtr == nullptr)
		{
			// Replace the script variable data
			UNiagaraScriptVariable* NewScriptVariable = CastChecked<UNiagaraScriptVariable>(StaticDuplicateObject(OldScriptVariable, this, FName()));
			NewScriptVariable->SetFlags(RF_Transactional);
			CopyScriptVariableDataForRename(*OldScriptVariable, *NewScriptVariable);
			NewScriptVariable->Metadata.CreateNewGuid();
			NewScriptVariable->Variable.SetName(NewName);
			VariableToScriptVariable.Add(NewParameter, NewScriptVariable);
		}

		if (!bRenameRequestedFromStaticSwitch)
		{
			// Static switches take care to remove the last existing parameter themselves, we don't want to remove the parameter if there are still switches with the name around 
			VariableToScriptVariable.Remove(Parameter);
		}
	}

	// Either set the new meta-data or use the existing meta-data.
	if (NewScriptVariablePtr == nullptr)
	{
		SetMetaData(NewParameter, OldMetaData);
	}
	else
	{
		if (bMerged)
			*bMerged = true;
		FName NewParamName = NewName;
		FNiagaraEditorUtilities::DecomposeVariableNamespace(NewName, NewParamName);
		FName OldParamName = Parameter.GetName();
		FNiagaraEditorUtilities::DecomposeVariableNamespace(Parameter.GetName(), OldParamName);
		FNiagaraEditorUtilities::InfoWithToastAndLog(FText::Format(
			LOCTEXT("MergedVar", "\"{0}\" has been merged with parameter \"{1}\".\nAll of \"{1}\"'s meta-data will be used, overwriting \"{0}\"'s meta-data."),
			FNiagaraParameterUtilities::FormatParameterNameForTextDisplay(Parameter.GetName()),
			FNiagaraParameterUtilities::FormatParameterNameForTextDisplay(NewName)));
	}

	// Fixup reference collection and pin names
	if (FNiagaraGraphParameterReferenceCollection* ReferenceCollection = ParameterToReferencesMap.Find(Parameter))
	{
		const FText NewNameText = FText::FromName(NewName);
		FNiagaraGraphParameterReferenceCollection NewReferences = *ReferenceCollection;
		for (FNiagaraGraphParameterReference& Reference : NewReferences.ParameterReferences)
		{
			UNiagaraNode* Node = Cast<UNiagaraNode>(Reference.Value.Get());
			if (Node && Node->GetGraph() == this)
			{
				Node->Modify();
				UEdGraphPin* Pin = Node->GetPinByPersistentGuid(Reference.Key);
				if (Pin)
				{
					Pin->Modify();
					Node->CommitEditablePinName(NewNameText, Pin, bSuppressEvents);
				}
			}
		}

		ParameterToReferencesMap.Remove(Parameter);
		if (!bMerged)
		{
			ParameterToReferencesMap.Add(NewParameter, NewReferences);
		}
		else
		{
			RefreshParameterReferences();
		}
	}

	bIsRenamingParameter = false;

	NotifyGraphChanged();
	return true;
}

void UNiagaraGraph::ScriptVariableChanged(FNiagaraVariable Variable)
{
<<<<<<< HEAD
	UNiagaraScriptVariable** ScriptVariable = GetAllMetaData().Find(Variable);
	if (!ScriptVariable || !*ScriptVariable || (*ScriptVariable)->GetIsStaticSwitch()) {
=======
	TObjectPtr<UNiagaraScriptVariable>* ScriptVariable = GetAllMetaData().Find(Variable);
	if (!ScriptVariable || !*ScriptVariable || (*ScriptVariable)->GetIsStaticSwitch())
	{
>>>>>>> 6bbb88c8
		return;
	}

	FNiagaraEditorModule& EditorModule = FNiagaraEditorModule::Get();

	TArray<UEdGraphPin*> Pins = FindParameterMapDefaultValuePins(Variable.GetName());
<<<<<<< HEAD
	for (UEdGraphPin* Pin : Pins) {
		Pin->bHidden = ((*ScriptVariable)->DefaultMode == ENiagaraDefaultMode::Binding) || ((*ScriptVariable)->DefaultMode == ENiagaraDefaultMode::FailIfPreviouslyNotSet);
		if ((*ScriptVariable)->DefaultMode == ENiagaraDefaultMode::Custom) {
=======
	for (UEdGraphPin* Pin : Pins)
	{
		Pin->bHidden = ((*ScriptVariable)->DefaultMode == ENiagaraDefaultMode::Binding) || ((*ScriptVariable)->DefaultMode == ENiagaraDefaultMode::FailIfPreviouslyNotSet);
		if ((*ScriptVariable)->DefaultMode == ENiagaraDefaultMode::Custom)
		{
>>>>>>> 6bbb88c8
			Pin->bNotConnectable = false;
			Pin->bDefaultValueIsReadOnly = false;
		}
		else
		{
			Pin->BreakAllPinLinks(true);
			Pin->bNotConnectable = true;
			Pin->bDefaultValueIsReadOnly = true;

			if ((*ScriptVariable)->DefaultMode == ENiagaraDefaultMode::Value && !Variable.GetType().IsDataInterface())
			{
				auto TypeUtilityValue = EditorModule.GetTypeUtilities(Variable.GetType());
				if (TypeUtilityValue.IsValid() && TypeUtilityValue->CanHandlePinDefaults())
				{
					if (!Variable.IsDataAllocated())
					{
						Variable.AllocateData();
					}
					FString NewDefaultValue = TypeUtilityValue->GetPinDefaultStringFromValue(Variable);
					GetDefault<UEdGraphSchema_Niagara>()->TrySetDefaultValue(*Pin, NewDefaultValue, true);
				}
			}
		}
	}

	ValidateDefaultPins();
	NotifyGraphChanged();
}

bool UNiagaraGraph::SynchronizeScriptVariable(const UNiagaraScriptVariable* SourceScriptVar, UNiagaraScriptVariable* DestScriptVar /*= nullptr*/, bool bIgnoreChangeId /*= false*/)
{
	if (DestScriptVar == nullptr)
	{
		const FGuid& SourceScriptVarId = SourceScriptVar->Metadata.GetVariableGuid();
<<<<<<< HEAD
		TArray<UNiagaraScriptVariable*> ScriptVariables;
		VariableToScriptVariable.GenerateValueArray(ScriptVariables);
		UNiagaraScriptVariable** ScriptVarPtr = ScriptVariables.FindByPredicate([&SourceScriptVarId](const UNiagaraScriptVariable* ScriptVar) { return ScriptVar->Metadata.GetVariableGuid() == SourceScriptVarId; });
=======
		TArray<TObjectPtr<UNiagaraScriptVariable>> ScriptVariables;
		VariableToScriptVariable.GenerateValueArray(ScriptVariables);
		TObjectPtr<UNiagaraScriptVariable>* ScriptVarPtr = ScriptVariables.FindByPredicate([&SourceScriptVarId](const UNiagaraScriptVariable* ScriptVar) { return ScriptVar->Metadata.GetVariableGuid() == SourceScriptVarId; });
>>>>>>> 6bbb88c8
		if(ScriptVarPtr == nullptr)
		{
			// Failed to find a DestScriptVar with an Id matching that of SourceScriptVar.
			return false;
		}
		DestScriptVar = *ScriptVarPtr;
	}
	
	// Only synchronize if the dest script var change id is out of sync from the source script var change id.
	if (bIgnoreChangeId || (DestScriptVar->GetChangeId() != SourceScriptVar->GetChangeId()) )
	{
		// UNiagaraScriptVariable Properties
<<<<<<< HEAD
		if(DestScriptVar->GetIsOverridingParameterDefinitionsDefaultValue() == false)
=======
		// Only notify that the scriptvariable change needs to be synchronized in the graph if a default value change occurs: if we are only synchronizing metadata changes, do not dirty the graph.
		bool bRequiresSync = false;
		if(DestScriptVar->GetIsOverridingParameterDefinitionsDefaultValue() == false && UNiagaraScriptVariable::DefaultsAreEquivalent(SourceScriptVar, DestScriptVar) == false)
>>>>>>> 6bbb88c8
		{ 
			DestScriptVar->DefaultMode = SourceScriptVar->DefaultMode;
			DestScriptVar->DefaultBinding = SourceScriptVar->DefaultBinding;
			if (SourceScriptVar->GetDefaultValueData() != nullptr)
			{
				DestScriptVar->SetDefaultValueData(SourceScriptVar->GetDefaultValueData());
			}
<<<<<<< HEAD
=======
			bRequiresSync = true;
>>>>>>> 6bbb88c8
		}
		DestScriptVar->SetChangeId(SourceScriptVar->GetChangeId());

		// FNiagaraVariable Properties
		DestScriptVar->Variable.SetData(SourceScriptVar->Variable.GetData());
		DestScriptVar->Variable.SetType(SourceScriptVar->Variable.GetType());

		// FNiagaraVariableMetadata
		DestScriptVar->Metadata.Description = SourceScriptVar->Metadata.Description;

		// Call rename parameter as we need to synchronize the parameter name to all pins.
		if (DestScriptVar->Variable.GetName() != SourceScriptVar->Variable.GetName())
		{
			bool bRenameRequestedFromStaticSwitch = false;
			bool* bMerged = nullptr;
			bool bSuppressEvents = true;
			RenameParameter(DestScriptVar->Variable, SourceScriptVar->Variable.GetName(), bRenameRequestedFromStaticSwitch, bMerged, bSuppressEvents);
		}

		// Notify the script variable has changed to propagate the default value to the graph node.
<<<<<<< HEAD
		if (DestScriptVar->GetIsOverridingParameterDefinitionsDefaultValue() == false)
=======
		if (bRequiresSync)
>>>>>>> 6bbb88c8
		{ 
			ScriptVariableChanged(DestScriptVar->Variable);
		}

<<<<<<< HEAD
		return true;
=======
		return bRequiresSync;
>>>>>>> 6bbb88c8
	}
	return false;
}

bool UNiagaraGraph::SynchronizeParameterDefinitionsScriptVariableRemoved(const FGuid RemovedScriptVarId)
{
<<<<<<< HEAD
	TArray<UNiagaraScriptVariable*> ScriptVariables;
=======
	TArray<TObjectPtr<UNiagaraScriptVariable>> ScriptVariables;
>>>>>>> 6bbb88c8
	VariableToScriptVariable.GenerateValueArray(ScriptVariables);
	for (UNiagaraScriptVariable* ScriptVar : ScriptVariables)
	{
		if (ScriptVar->Metadata.GetVariableGuid() == RemovedScriptVarId)
		{
			ScriptVar->SetIsSubscribedToParameterDefinitions(false);
			MarkGraphRequiresSynchronization(TEXT("Graph Parameter Unlinked From Definition."));
			return true;
		}
	}
	return false;
}

void UNiagaraGraph::SynchronizeParametersWithParameterDefinitions(
	const TArray<UNiagaraParameterDefinitions*> TargetDefinitions,
	const TArray<UNiagaraParameterDefinitions*> AllDefinitions,
	const TSet<FGuid>& AllDefinitionsParameterIds,
	INiagaraParameterDefinitionsSubscriber* Subscriber,
	FSynchronizeWithParameterDefinitionsArgs Args)
{
	bool bMarkRequiresSync = false;
<<<<<<< HEAD
	TArray<UNiagaraScriptVariable*> ScriptVariables;
=======
	TArray<TObjectPtr<UNiagaraScriptVariable>> ScriptVariables;
>>>>>>> 6bbb88c8
	TArray<UNiagaraScriptVariable*> TargetScriptVariables;
	VariableToScriptVariable.GenerateValueArray(ScriptVariables);

	// Filter script variables that will be synchronized if specific script variable ids are specified.
	if (Args.SpecificDestScriptVarIds.Num() > 0)
	{
		TargetScriptVariables = ScriptVariables.FilterByPredicate([&Args](const UNiagaraScriptVariable* DestScriptVar){ return Args.SpecificDestScriptVarIds.Contains(DestScriptVar->Metadata.GetVariableGuid()); });
	}
	else
	{
		TargetScriptVariables = ScriptVariables;
	}

	// Get all script variables from target definitions.
	TArray<const UNiagaraScriptVariable*> TargetLibraryScriptVariables;
	for (const UNiagaraParameterDefinitions* TargetParameterDefinitionsItr : TargetDefinitions)
	{	
		TargetLibraryScriptVariables.Append(TargetParameterDefinitionsItr->GetParametersConst());
	}

	auto GetTargetDefinitionScriptVarWithSameId = [&TargetLibraryScriptVariables](const UNiagaraScriptVariable* GraphScriptVar)->const UNiagaraScriptVariable* {
		const FGuid& GraphScriptVarId = GraphScriptVar->Metadata.GetVariableGuid();
		if (const UNiagaraScriptVariable* const* FoundLibraryScriptVarPtr = TargetLibraryScriptVariables.FindByPredicate([GraphScriptVarId](const UNiagaraScriptVariable* LibraryScriptVar) { return LibraryScriptVar->Metadata.GetVariableGuid() == GraphScriptVarId; }))
		{
			return *FoundLibraryScriptVarPtr;
		}
		return nullptr;
	};

	// If subscribing all name match parameters; 
	// If a destination parameter has the same name as a source parameter, create a subscription for the source parameter definition. 
	// Retain the destination parameter default value if it does not match the source parameters.
	if (Args.bSubscribeAllNameMatchParameters)
	{
		// Get all script variables from all definitions.
		TArray<const UNiagaraScriptVariable*> AllDefinitionsScriptVariables;
		for (const UNiagaraParameterDefinitions* AllDefinitionsItr : AllDefinitions)
		{
			AllDefinitionsScriptVariables.Append(AllDefinitionsItr->GetParametersConst());
		}

		auto GetDefinitionScriptVarWithSameNameAndType = [&AllDefinitionsScriptVariables](const UNiagaraScriptVariable* GraphScriptVar)->const UNiagaraScriptVariable* {
			if (const UNiagaraScriptVariable* const* FoundLibraryScriptVarPtr = AllDefinitionsScriptVariables.FindByPredicate([&GraphScriptVar](const UNiagaraScriptVariable* LibraryScriptVar) { return LibraryScriptVar->Variable == GraphScriptVar->Variable; }))
			{
				return *FoundLibraryScriptVarPtr;
			}
			return nullptr;
		};

		for (UNiagaraScriptVariable* TargetScriptVar : TargetScriptVariables)
		{
			// Skip parameters that are already subscribed.
			if (TargetScriptVar->GetIsSubscribedToParameterDefinitions())
			{
				continue;
			}
			else if (const UNiagaraScriptVariable* LibraryScriptVar = GetDefinitionScriptVarWithSameNameAndType(TargetScriptVar))
			{
				// Add the found definition script var as a target script var so that it can be synchronized with later.
				TargetLibraryScriptVariables.Add(LibraryScriptVar);

				const bool bDoNotAssetIfAlreadySubscribed = true;
				Subscriber->SubscribeToParameterDefinitions(CastChecked<UNiagaraParameterDefinitions>(LibraryScriptVar->GetOuter()), bDoNotAssetIfAlreadySubscribed);
				TargetScriptVar->SetIsSubscribedToParameterDefinitions(true);
				TargetScriptVar->Metadata.SetVariableGuid(LibraryScriptVar->Metadata.GetVariableGuid());
				if (UNiagaraScriptVariable::DefaultsAreEquivalent(TargetScriptVar, LibraryScriptVar) == false)
				{
					// Preserve the TargetScriptVars default value if it is not equivalent to prevent breaking changes from subscribing new parameters.
					TargetScriptVar->SetIsOverridingParameterDefinitionsDefaultValue(true);
				}
				SynchronizeScriptVariable(LibraryScriptVar, TargetScriptVar);
			}
		}
	}

	for(UNiagaraScriptVariable* TargetScriptVar : TargetScriptVariables)
	{
		if (TargetScriptVar->GetIsSubscribedToParameterDefinitions())
		{
			if (const UNiagaraScriptVariable* TargetLibraryScriptVar = GetTargetDefinitionScriptVarWithSameId(TargetScriptVar))
			{
				bMarkRequiresSync |= SynchronizeScriptVariable(TargetLibraryScriptVar, TargetScriptVar, Args.bForceSynchronizeParameters);
			}
			else if(AllDefinitionsParameterIds.Contains(TargetScriptVar->Metadata.GetVariableGuid()) == false)
			{ 
				// ScriptVar is marked as being sourced from a parameter definitions but no matching library script variables were found, break the link to the parameter definitions for ScriptVar.
				TargetScriptVar->SetIsSubscribedToParameterDefinitions(false);
				bMarkRequiresSync = true;
			}
		}
	}

	if(bMarkRequiresSync)
	{ 
		NotifyGraphNeedsRecompile();
	}
}

void UNiagaraGraph::RenameAssignmentAndSetNodePins(const FName OldName, const FName NewName)
{
	TArray<UNiagaraNodeParameterMapGet*> MapGetNodes;
	GetNodesOfClass<UNiagaraNodeParameterMapGet>(MapGetNodes);
	TArray<UNiagaraNodeAssignment*> AssignmentNodes;
	GetNodesOfClass<UNiagaraNodeAssignment>(AssignmentNodes);

	for (UNiagaraNodeParameterMapGet* MapGetNode : MapGetNodes)
	{
		TArray<UEdGraphPin*> OutputPins;
		MapGetNode->GetOutputPins(OutputPins);
		for (UEdGraphPin* OutputPin : OutputPins)
		{
			if (OutputPin->PinName == OldName)
			{
				MapGetNode->SetPinName(OutputPin, NewName);
			}
		}
	}

	for (UNiagaraNodeAssignment* AssignmentNode : AssignmentNodes)
	{
		bool bMustRefresh = AssignmentNode->RenameAssignmentTarget(OldName, NewName);
		AssignmentNode->RefreshFromExternalChanges();
	}
}

int32 UNiagaraGraph::GetOutputNodeVariableIndex(const FNiagaraVariable& Variable)const
{
	TArray<FNiagaraVariable> Variables;
	GetOutputNodeVariables(Variables);
	return Variables.Find(Variable);
}

void UNiagaraGraph::GetOutputNodeVariables(TArray< FNiagaraVariable >& OutVariables)const
{
	TArray<UNiagaraNodeOutput*> OutputNodes;
	FindOutputNodes(OutputNodes);
	for (UNiagaraNodeOutput* OutputNode : OutputNodes)
	{
		for (FNiagaraVariable& Var : OutputNode->Outputs)
		{
			OutVariables.AddUnique(Var);
		}
	}
}

void UNiagaraGraph::GetOutputNodeVariables(ENiagaraScriptUsage InScriptUsage, TArray< FNiagaraVariable >& OutVariables)const
{
	TArray<UNiagaraNodeOutput*> OutputNodes;
	FindOutputNodes(InScriptUsage, OutputNodes);
	for (UNiagaraNodeOutput* OutputNode : OutputNodes)
	{
		for (FNiagaraVariable& Var : OutputNode->Outputs)
		{
			OutVariables.AddUnique(Var);
		}
	}
}

bool UNiagaraGraph::HasParameterMapParameters()const
{
	TArray<FNiagaraVariable> Inputs;
	TArray<FNiagaraVariable> Outputs;

	GetParameters(Inputs, Outputs);

	for (FNiagaraVariable& Var : Inputs)
	{
		if (Var.GetType() == FNiagaraTypeDefinition::GetParameterMapDef())
		{
			return true;
		}
	}
	for (FNiagaraVariable& Var : Outputs)
	{
		if (Var.GetType() == FNiagaraTypeDefinition::GetParameterMapDef())
		{
			return true;
		}
	}

	return false;
}

bool UNiagaraGraph::GetPropertyMetadata(FName PropertyName, FString& OutValue) const
{
<<<<<<< HEAD
	const TMap<FNiagaraVariable, UNiagaraScriptVariable*>& MetaDataMap = GetAllMetaData();
=======
	const TMap<FNiagaraVariable, TObjectPtr<UNiagaraScriptVariable>>& MetaDataMap = GetAllMetaData();
>>>>>>> 6bbb88c8
	auto Iter = MetaDataMap.CreateConstIterator();
	while (Iter)
	{
		// TODO: This should never be null, but somehow it is in some assets so guard this to prevent crashes
		// until we have better repro steps.
		if (Iter.Value() != nullptr)
		{
			auto PropertyIter = Iter.Value()->Metadata.PropertyMetaData.CreateConstIterator();
			while (PropertyIter)
			{
				if (PropertyIter.Key() == PropertyName)
				{
					OutValue = PropertyIter.Value();
					return true;
				}
				++PropertyIter;
			}
		}
		++Iter;
	}
	return false;
}

bool UNiagaraGraph::HasNumericParameters()const
{
	TArray<FNiagaraVariable> Inputs;
	TArray<FNiagaraVariable> Outputs;
	
	GetParameters(Inputs, Outputs);
	
	for (FNiagaraVariable& Var : Inputs)
	{
		if (Var.GetType() == FNiagaraTypeDefinition::GetGenericNumericDef())
		{
			return true;
		}
	}
	for (FNiagaraVariable& Var : Outputs)
	{
		if (Var.GetType() == FNiagaraTypeDefinition::GetGenericNumericDef())
		{
			return true;
		}
	}

	return false;
}

void UNiagaraGraph::NotifyGraphNeedsRecompile()
{
	FEdGraphEditAction Action;
	Action.Action = (EEdGraphActionType)GRAPHACTION_GenericNeedsRecompile;
	NotifyGraphChanged(Action);
}


void UNiagaraGraph::NotifyGraphDataInterfaceChanged()
{
	OnDataInterfaceChangedDelegate.Broadcast();
}

FNiagaraTypeDefinition UNiagaraGraph::GetCachedNumericConversion(class UEdGraphPin* InPin)
{
	if (bNeedNumericCacheRebuilt)
	{
		RebuildNumericCache();
	}

	FNiagaraTypeDefinition ReturnDef;
	if (InPin && InPin->PinId.IsValid())
	{
		FNiagaraTypeDefinition* FoundDef = CachedNumericConversions.Find(TPair<FGuid, UEdGraphNode*>(InPin->PinId, InPin->GetOwningNode()));
		if (FoundDef)
		{
			ReturnDef = *FoundDef;
		}
	}
	return ReturnDef;
}

bool UNiagaraGraph::AppendCompileHash(FNiagaraCompileHashVisitor* InVisitor, const TArray<UNiagaraNode*>& InTraversal) const
{
#if WITH_EDITORONLY_DATA
	int32 Index = InVisitor->Values.AddDefaulted();
	InVisitor->Values[Index].Object = FString::Printf(TEXT("Class: \"%s\"  Name: \"%s\""), *this->GetClass()->GetName(),  *this->GetName());
#endif
	InVisitor->UpdateString(TEXT("ForceRebuildId"), ForceRebuildId.ToString());

	ENiagaraScriptUsage TraversalUsage = InTraversal.Num() > 0 && InTraversal.Last() && Cast<UNiagaraNodeOutput>(InTraversal.Last()) ? Cast<UNiagaraNodeOutput>(InTraversal.Last())->GetUsage() : ENiagaraScriptUsage::Module;

	// Since we are using the parameter references below, make sure that they are up to date.
	if (bParameterReferenceRefreshPending)
	{
		RefreshParameterReferences();
	}

	// We need to sort the variables in a stable manner.
	TArray<TObjectPtr<UNiagaraScriptVariable>> Values;
	VariableToScriptVariable.GenerateValueArray(Values);
	Values.Remove(nullptr);
	Values.Sort([&](const UNiagaraScriptVariable& A, const UNiagaraScriptVariable& B)
	{
		const FName& AName = A.Variable.GetName();
		const FName& BName = B.Variable.GetName();

		return AName.LexicalLess(BName);
	});

	// Write all the values of the local variables to the visitor as they could potentially influence compilation.
	for (const UNiagaraScriptVariable* Var : Values)
	{
		FNiagaraGraphParameterReferenceCollection* Collection = ParameterToReferencesMap.Find(Var->Variable);
		if (Collection && Collection->ParameterReferences.Num() > 0)
		{
			// Only add parameters to this hash that could potentially affect this compile.
			bool bFoundInTraversal = false;
			for (const FNiagaraGraphParameterReference& Ref : Collection->ParameterReferences)
			{
				if (InTraversal.Contains(Ref.Value.Get()))
				{
					bFoundInTraversal = true;
					break;
				}
			}

			// Sometimes variables exist outside the traversal that will still impact the compile. Include those here.
			FString FoundDefaultValue;
			if (!bFoundInTraversal)
			{
				bool bRelevantToTraversal = FNiagaraParameterMapHistory::IsWrittenToScriptUsage(Var->Variable, TraversalUsage, false);

				if (!bRelevantToTraversal)
					continue;

				// Because we are outside the traversal, the default value won't be properly serialized into the key.
				// Record the actual default value so that we can do that below..
				if (Var->DefaultMode == ENiagaraDefaultMode::Value)
				{
					for (const FNiagaraGraphParameterReference& Ref : Collection->ParameterReferences)
					{
						UNiagaraNodeParameterMapGet* Node = Cast<UNiagaraNodeParameterMapGet>(Ref.Value.Get());
						if (Node)
						{
							UEdGraphPin* Pin = Node->GetPinByPersistentGuid(Ref.Key);
							if (Pin)
							{
								UEdGraphPin* DefaultPin = Node->GetDefaultPin(Pin);
								if (DefaultPin && DefaultPin->DefaultValue.Len())
								{
									FoundDefaultValue = DefaultPin->DefaultValue;
								}
								break;
							}
						}
					}
				}
			}

		#if WITH_EDITORONLY_DATA
			Index = InVisitor->Values.AddDefaulted();
			InVisitor->Values[Index].Object = FString::Printf(TEXT("Class: \"%s\"  Name: \"%s\""), *Var->GetClass()->GetName(), *Var->Variable.GetName().ToString());
		#endif
			verify(Var->AppendCompileHash(InVisitor));
			
			// If we are not in the traversal, make sure to also captue the default value as it isn't 
			// currently embedded in the UNiagaraScriptVariable.
			if (FoundDefaultValue.Len())
			{
				InVisitor->UpdateString(TEXT("DefaultValue"), FoundDefaultValue);
			}
		}
	}

	// Write all the values of the nodes to the visitor as they could influence compilation.
	for (const UNiagaraNode* Node : InTraversal)
	{
#if WITH_EDITORONLY_DATA
		Index = InVisitor->Values.AddDefaulted();
		InVisitor->Values[Index].Object = FString::Printf(TEXT("Class: \"%s\" Title: \"%s\" Name: \"%s\" Guid: %s"), *Node->GetClass()->GetName(), *Node->GetNodeTitle(ENodeTitleType::EditableTitle).ToString(), *Node->GetName(), *LexToString(Node->NodeGuid));
#endif
		verify(Node->AppendCompileHash(InVisitor));
	}

#if WITH_EDITORONLY_DATA
	// Optionally log out the information for debugging.
	if (FNiagaraCompileHashVisitor::LogCompileIdGeneration == 2 && InTraversal.Num() > 0)
	{
		FString RelativePath;
		UObject* Package = GetOutermost();
		if (Package != nullptr)
		{
			RelativePath += Package->GetName() + TEXT("/");
		}


		UObject* Parent = GetOuter();
		while (Parent != Package)
		{
			bool bSkipName = false;
			if (Parent->IsA<UNiagaraGraph>()) // Removing common clutter
				bSkipName = true;
			else if (Parent->IsA<UNiagaraScriptSourceBase>()) // Removing common clutter
				bSkipName = true;

			if (!bSkipName)
				RelativePath = RelativePath + Parent->GetName() + TEXT("/");
			Parent = Parent->GetOuter();
		}

	
		FString ObjName = GetName();
		FString DumpDebugInfoPath = FPaths::ProjectSavedDir() + TEXT("NiagaraHashes/") + RelativePath ;
		FPaths::NormalizeDirectoryName(DumpDebugInfoPath);
		DumpDebugInfoPath.ReplaceInline(TEXT("<"), TEXT("("));
		DumpDebugInfoPath.ReplaceInline(TEXT(">"), TEXT(")"));
		DumpDebugInfoPath.ReplaceInline(TEXT("::"), TEXT("=="));
		DumpDebugInfoPath.ReplaceInline(TEXT("|"), TEXT("_"));
		DumpDebugInfoPath.ReplaceInline(TEXT("*"), TEXT("-"));
		DumpDebugInfoPath.ReplaceInline(TEXT("?"), TEXT("!"));
		DumpDebugInfoPath.ReplaceInline(TEXT("\""), TEXT("\'"));


		if (!IFileManager::Get().DirectoryExists(*DumpDebugInfoPath))
		{
			if (!IFileManager::Get().MakeDirectory(*DumpDebugInfoPath, true))
				UE_LOG(LogNiagaraEditor, Warning, TEXT("Failed to create directory for debug info '%s'"), *DumpDebugInfoPath);
		}
		FString ExportText = FString::Printf(TEXT("UNiagaraGraph::AppendCompileHash %s %s\n===========================\n"), *GetFullName(), *InTraversal[InTraversal.Num()- 1]->GetNodeTitle(ENodeTitleType::ListView).ToString());
		for (int32 i = 0; i < InVisitor->Values.Num(); i++)
		{
			ExportText += FString::Printf(TEXT("Object[%d]: %s\n"), i, *InVisitor->Values[i].Object);
			ensure(InVisitor->Values[i].PropertyKeys.Num() == InVisitor->Values[i].PropertyValues.Num());
			for (int32 j = 0; j < InVisitor->Values[i].PropertyKeys.Num(); j++)
			{
				ExportText += FString::Printf(TEXT("\tProperty[%d]: %s = %s\n"), j, *InVisitor->Values[i].PropertyKeys[j], *InVisitor->Values[i].PropertyValues[j]);
			}
		}

		FNiagaraEditorUtilities::WriteTextFileToDisk(DumpDebugInfoPath, ObjName + TEXT(".txt"), ExportText, true);
	}
#endif
	return true;
}

void DiffProperties(const FNiagaraCompileHashVisitorDebugInfo& A, const FNiagaraCompileHashVisitorDebugInfo& B)
{
	if (A.PropertyKeys.Num() != B.PropertyKeys.Num())
	{
		UE_LOG(LogNiagaraEditor, Log, TEXT("Hash Difference: Property Count Mismatch %d vs %d on %s"), A.PropertyKeys.Num(), B.PropertyKeys.Num(), *A.Object);
	}
	else
	{
		bool bFoundMatch = false;
		for (int32 i = 0; i < A.PropertyKeys.Num(); i++)
		{
			if (A.PropertyKeys[i] == B.PropertyKeys[i])
			{
				bFoundMatch = true;
				if (A.PropertyValues[i] != B.PropertyValues[i])
				{
					UE_LOG(LogNiagaraEditor, Log, TEXT("Hash Difference: Property Value Mismatch %s vs %s on property %s of %s"), *A.PropertyValues[i], *B.PropertyValues[i], *A.PropertyKeys[i], *A.Object);
				}
			}
		}
		ensure(bFoundMatch);
	}
}


void UNiagaraGraph::RebuildCachedCompileIds(bool bForce)
{
	// If the graph hasn't changed since last rebuild, then do nothing.
	if (!bForce && ChangeId == LastBuiltTraversalDataChangeId && LastBuiltTraversalDataChangeId.IsValid())
	{
		return;
	}

<<<<<<< HEAD
	static const bool bNoShaderCompile = FParse::Param(FCommandLine::Get(), TEXT("NoShaderCompile"));
	if (bNoShaderCompile)
=======
	if (!AllowShaderCompiling())
>>>>>>> 6bbb88c8
	{
		return;
	}

	// First find all the output nodes
	TArray<UNiagaraNodeOutput*> NiagaraOutputNodes;
	GetNodesOfClass<UNiagaraNodeOutput>(NiagaraOutputNodes);

	// Now build the new cache..
	TArray<FNiagaraGraphScriptUsageInfo> NewUsageCache;
	NewUsageCache.AddDefaulted(NiagaraOutputNodes.Num());

	UEnum* FoundEnum = nullptr;
	bool bNeedsAnyNewCompileIds = false;

	FNiagaraGraphScriptUsageInfo* ParticleSpawnUsageInfo = nullptr;
	FNiagaraGraphScriptUsageInfo* ParticleUpdateUsageInfo = nullptr;

	for (int32 i = 0; i < NiagaraOutputNodes.Num(); i++)
	{
		UNiagaraNodeOutput* OutputNode = NiagaraOutputNodes[i];
		NewUsageCache[i].UsageType = OutputNode->GetUsage();
		NewUsageCache[i].UsageId = OutputNode->GetUsageId();

		BuildTraversal(NewUsageCache[i].Traversal, OutputNode);

		int32 FoundMatchIdx = INDEX_NONE;
		for (int32 j = 0; j < CachedUsageInfo.Num(); j++)
		{
			if (UNiagaraScript::IsEquivalentUsage(CachedUsageInfo[j].UsageType, NewUsageCache[i].UsageType) && CachedUsageInfo[j].UsageId == NewUsageCache[i].UsageId)
			{
				FoundMatchIdx = j;
				break;
			}
		}

		if (FoundMatchIdx == INDEX_NONE || CachedUsageInfo[FoundMatchIdx].BaseId.IsValid() == false)
		{
			NewUsageCache[i].BaseId = FGuid::NewGuid();
		}
		else
		{
			//Copy the old base id if available and valid.
			NewUsageCache[i].BaseId = CachedUsageInfo[FoundMatchIdx].BaseId;
		}

		// Now compare the change id's of all the nodes in the traversal by hashing them up and comparing the hash
		// now with the hash from previous runs.
		FSHA1 GraphHashState;
		FNiagaraCompileHashVisitor Visitor(GraphHashState);
		AppendCompileHash(&Visitor, NewUsageCache[i].Traversal);
		GraphHashState.Final();

		FSHA1 HashState;
		for (UNiagaraNode* Node : NewUsageCache[i].Traversal)
		{
			Node->UpdateCompileHashForNode(HashState);
		}
		HashState.Final();

		// We can't store in a FShaHash struct directly because you can't FProperty it. Using a standin of the same size.
		{
			TArray<uint8> DataHash;
			DataHash.AddUninitialized(FSHA1::DigestSize);
			HashState.GetHash(DataHash.GetData());
		
			NewUsageCache[i].CompileHash = FNiagaraCompileHash(DataHash);
		}


		{
			// We can't store in a FShaHash struct directly because you can't UProperty it. Using a standin of the same size.
			TArray<uint8> DataHash;
			DataHash.AddUninitialized(FSHA1::DigestSize);
			GraphHashState.GetHash(DataHash.GetData());
			NewUsageCache[i].CompileHashFromGraph = FNiagaraCompileHash(DataHash);
			NewUsageCache[i].CompileLastObjects = Visitor.Values;

#if WITH_EDITORONLY_DATA
			// Log out all the entries that differ!
			if (FNiagaraCompileHashVisitor::LogCompileIdGeneration != 0 && FoundMatchIdx != -1 && NewUsageCache[i].CompileHashFromGraph != CachedUsageInfo[FoundMatchIdx].CompileHashFromGraph)
			{
				TArray<FNiagaraCompileHashVisitorDebugInfo> OldDebugValues;
				OldDebugValues = CachedUsageInfo[FoundMatchIdx].CompileLastObjects;

				TArray<bool> bFoundIndices; // Record if we ever found these.
				bFoundIndices.AddZeroed(OldDebugValues.Num());

				for (int32 ObjIdx = 0; ObjIdx < NewUsageCache[i].CompileLastObjects.Num(); ObjIdx++)
				{
					bool bFound = false;
					for (int32 OldObjIdx = 0; OldObjIdx < OldDebugValues.Num(); OldObjIdx++)
					{
						if (OldDebugValues[OldObjIdx].Object == NewUsageCache[i].CompileLastObjects[ObjIdx].Object)
						{
							bFound = true; // Record that we found a match for this object
							bFoundIndices[OldObjIdx] = true; // Record that we found an overall match
							DiffProperties(OldDebugValues[OldObjIdx], NewUsageCache[i].CompileLastObjects[ObjIdx]);
						}
					}

					if (!bFound)
					{
						UE_LOG(LogNiagaraEditor, Log, TEXT("Hash Difference: New Object: %s"), *NewUsageCache[i].CompileLastObjects[ObjIdx].Object);
					}
				}


				for (int32 ObjIdx = 0; ObjIdx < OldDebugValues.Num(); ObjIdx++)
				{
					if (bFoundIndices[ObjIdx] == false)
					{
						UE_LOG(LogNiagaraEditor, Log, TEXT("Hash Difference: Removed Object: %s"), *OldDebugValues[ObjIdx].Object);
					}					
				}
			}
#endif
		}


		// TODO sckime debug logic... should be disabled or put under a cvar in the future
		{

			if (FoundEnum == nullptr)
			{
				FoundEnum = StaticEnum<ENiagaraScriptUsage>();
			}

			FString ResultsEnum = TEXT("??");
			if (FoundEnum)
			{
				ResultsEnum = FoundEnum->GetNameStringByValue((int64)NewUsageCache[i].UsageType);
			}
		}

		if (UNiagaraScript::IsEquivalentUsage(NewUsageCache[i].UsageType, ENiagaraScriptUsage::ParticleSpawnScript) && NewUsageCache[i].UsageId == FGuid())
		{
			ParticleSpawnUsageInfo = &NewUsageCache[i];
		}

		if (UNiagaraScript::IsEquivalentUsage(NewUsageCache[i].UsageType, ENiagaraScriptUsage::ParticleUpdateScript) && NewUsageCache[i].UsageId == FGuid())
		{
			ParticleUpdateUsageInfo = &NewUsageCache[i];
		}
	}

	if (ParticleSpawnUsageInfo != nullptr && ParticleUpdateUsageInfo != nullptr)
	{
		// If we have info for both spawn and update generate the gpu version too.
		FNiagaraGraphScriptUsageInfo GpuUsageInfo;
		GpuUsageInfo.UsageType = ENiagaraScriptUsage::ParticleGPUComputeScript;
		GpuUsageInfo.UsageId = FGuid();

		FNiagaraGraphScriptUsageInfo* OldGpuInfo = CachedUsageInfo.FindByPredicate(
			[](const FNiagaraGraphScriptUsageInfo& OldInfo) { return OldInfo.UsageType == ENiagaraScriptUsage::ParticleGPUComputeScript && OldInfo.UsageId == FGuid(); });
		if (OldGpuInfo == nullptr || OldGpuInfo->BaseId.IsValid() == false)
		{
			GpuUsageInfo.BaseId = FGuid::NewGuid();
		}
		else
		{
			// Copy the old base id if available
			GpuUsageInfo.BaseId = OldGpuInfo->BaseId;
		}

		// The GPU script has no graph representation, but we still need to fill in the hash, because it's used in the shader map ID.
		// Just copy the hash from the spawn script.
		GpuUsageInfo.CompileHash = ParticleSpawnUsageInfo->CompileHash;
		GpuUsageInfo.CompileHashFromGraph = ParticleSpawnUsageInfo->CompileHashFromGraph;

		NewUsageCache.Add(GpuUsageInfo);
	}

	// Debug logic, usually disabled at top of file.
	if (bNeedsAnyNewCompileIds && bWriteToLog)
	{
		TMap<FGuid, FGuid> ComputeChangeIds;
		FNiagaraEditorUtilities::GatherChangeIds(*this, ComputeChangeIds, GetName());
	}

	// Now update the cache with the newly computed results.
	CachedUsageInfo = NewUsageCache;
	LastBuiltTraversalDataChangeId = ChangeId;

	RebuildNumericCache();
}

void UNiagaraGraph::CopyCachedReferencesMap(UNiagaraGraph* TargetGraph)
{
	TargetGraph->ParameterToReferencesMap = ParameterToReferencesMap;
}

const class UEdGraphSchema_Niagara* UNiagaraGraph::GetNiagaraSchema() const
{
	return Cast<UEdGraphSchema_Niagara>(GetSchema());
}

void UNiagaraGraph::RebuildNumericCache()
{
	CachedNumericConversions.Empty();
	TMap<UNiagaraNode*, bool> VisitedNodes;
	for (UEdGraphNode* Node : Nodes)
	{
		ResolveNumerics(VisitedNodes, Node);
	}
	bNeedNumericCacheRebuilt = false;
}

void UNiagaraGraph::InvalidateNumericCache()
{
	bNeedNumericCacheRebuilt = true; 
	CachedNumericConversions.Empty();
}

FString UNiagaraGraph::GetFunctionAliasByContext(const FNiagaraGraphFunctionAliasContext& FunctionAliasContext)
{
	FString FunctionAlias;
	TSet<UClass*> SkipNodeTypes;
	for (UEdGraphNode* Node : Nodes)
	{
		UNiagaraNode* NiagaraNode = Cast<UNiagaraNode>(Node);
		if (NiagaraNode != nullptr)
		{
			if (SkipNodeTypes.Contains(NiagaraNode->GetClass()))
			{
				continue;
			}
			bool OncePerNodeType = false;
			NiagaraNode->AppendFunctionAliasForContext(FunctionAliasContext, FunctionAlias, OncePerNodeType);
			if (OncePerNodeType)
			{
				SkipNodeTypes.Add(NiagaraNode->GetClass());
			}
		}
	}

	for (UEdGraphPin* Pin : FunctionAliasContext.StaticSwitchValues)
	{
		FunctionAlias += TEXT("_") + FHlslNiagaraTranslator::GetSanitizedFunctionNameSuffix(Pin->GetName()) 
			+ TEXT("_") + FHlslNiagaraTranslator::GetSanitizedFunctionNameSuffix(Pin->DefaultValue);
	}
	return FunctionAlias;
}

void UNiagaraGraph::ResolveNumerics(TMap<UNiagaraNode*, bool>& VisitedNodes, UEdGraphNode* Node)
{
	UNiagaraNode* NiagaraNode = Cast<UNiagaraNode>(Node);
	if (NiagaraNode)
	{
		FPinCollectorArray InputPins;
		NiagaraNode->GetInputPins(InputPins);
		for (int32 i = 0; i < InputPins.Num(); i++)
		{
			if (InputPins[i])
			{
				for (int32 j = 0; j < InputPins[i]->LinkedTo.Num(); j++)
				{
					if (InputPins[i]->LinkedTo[j])
					{
						UNiagaraNode* FoundNode = Cast<UNiagaraNode>(InputPins[i]->LinkedTo[j]->GetOwningNode());
						if (!FoundNode || VisitedNodes.Contains(FoundNode))
						{
							continue;
						}
						VisitedNodes.Add(FoundNode, true);
						ResolveNumerics(VisitedNodes, FoundNode);
					}
				}
			}
		}

		NiagaraNode->ResolveNumerics(GetNiagaraSchema(), false, &CachedNumericConversions);
		
	}
}

void UNiagaraGraph::ForceGraphToRecompileOnNextCheck()
{
	Modify();
	CachedUsageInfo.Empty();
	ForceRebuildId = FGuid::NewGuid();
	MarkGraphRequiresSynchronization(__FUNCTION__);
}

void UNiagaraGraph::GatherExternalDependencyData(ENiagaraScriptUsage InUsage, const FGuid& InUsageId, TArray<FNiagaraCompileHash>& InReferencedCompileHashes, TArray<FString>& InReferencedObjs)
{
	RebuildCachedCompileIds();
	
	for (int32 i = 0; i < CachedUsageInfo.Num(); i++)
	{
		// First add our direct dependency chain...
		if (UNiagaraScript::IsEquivalentUsage(CachedUsageInfo[i].UsageType, InUsage) && CachedUsageInfo[i].UsageId == InUsageId)
		{
			for (UNiagaraNode* Node : CachedUsageInfo[i].Traversal)
			{
				Node->GatherExternalDependencyData(InUsage, InUsageId, InReferencedCompileHashes, InReferencedObjs);
			}
		}
		// Now add any other dependency chains that we might have...
		else if (UNiagaraScript::IsUsageDependentOn(InUsage, CachedUsageInfo[i].UsageType))
		{
			if (GNiagaraUseGraphHash == 1)
			{
				InReferencedCompileHashes.AddUnique(CachedUsageInfo[i].CompileHashFromGraph);
			}
			else
			{
				InReferencedCompileHashes.AddUnique(CachedUsageInfo[i].CompileHash);
			}
			InReferencedObjs.Add(CachedUsageInfo[i].Traversal.Last()->GetPathName());

			for (UNiagaraNode* Node : CachedUsageInfo[i].Traversal)
			{
				Node->GatherExternalDependencyData(InUsage, InUsageId, InReferencedCompileHashes, InReferencedObjs);
			}
		}
	}
}


void UNiagaraGraph::GetAllReferencedGraphs(TArray<const UNiagaraGraph*>& Graphs) const
{
	Graphs.AddUnique(this);
	TArray<UNiagaraNodeFunctionCall*> FunctionCallNodes;
	GetNodesOfClass(FunctionCallNodes);
	for (UNiagaraNodeFunctionCall* FunctionCallNode : FunctionCallNodes)
	{
		UNiagaraGraph* FunctionGraph = FunctionCallNode->GetCalledGraph();
		if (FunctionGraph != nullptr)
		{
			if (!Graphs.Contains(FunctionGraph))
			{
				FunctionGraph->GetAllReferencedGraphs(Graphs);
			}
		}
	}
}

/** Determine if another item has been synchronized with this graph.*/
bool UNiagaraGraph::IsOtherSynchronized(const FGuid& InChangeId) const
{
	if (ChangeId.IsValid() && ChangeId == InChangeId)
	{
		return true;
	}
	return false;
}

/** Identify that this graph has undergone changes that will require synchronization with a compiled script.*/
void UNiagaraGraph::MarkGraphRequiresSynchronization(FString Reason)
{
	Modify();
	ChangeId = FGuid::NewGuid();
	NotifyGraphChanged();
	if (GEnableVerboseNiagaraChangeIdLogging)
	{
		UE_LOG(LogNiagaraEditor, Verbose, TEXT("Graph %s was marked requires synchronization.  Reason: %s"), *GetPathName(), *Reason);
	}
}

TOptional<FNiagaraVariableMetaData> UNiagaraGraph::GetMetaData(const FNiagaraVariable& InVar) const
{
	if (TObjectPtr<UNiagaraScriptVariable>* MetaData = VariableToScriptVariable.Find(InVar))
	{
		if (*MetaData)
		{
			return (*MetaData)->Metadata;
		}
	}
	return TOptional<FNiagaraVariableMetaData>();
}

void UNiagaraGraph::SetMetaData(const FNiagaraVariable& InVar, const FNiagaraVariableMetaData& InMetaData)
{
<<<<<<< HEAD
	if (UNiagaraScriptVariable** FoundMetaData = VariableToScriptVariable.Find(InVar))
=======
	if (TObjectPtr<UNiagaraScriptVariable>* FoundMetaData = VariableToScriptVariable.Find(InVar))
>>>>>>> 6bbb88c8
	{
		if (*FoundMetaData)
		{
			// Replace the old metadata..
			UNiagaraScriptVariable* ScriptVariable = (*FoundMetaData);
			ScriptVariable->Modify();
			ScriptVariable->Metadata = InMetaData;
			if (!ScriptVariable->Metadata.GetVariableGuid().IsValid())
			{
				ScriptVariable->Metadata.CreateNewGuid();
			}
		} 
	}
	else 
	{
		Modify();
<<<<<<< HEAD
		UNiagaraScriptVariable*& NewScriptVariable = VariableToScriptVariable.Add(InVar, NewObject<UNiagaraScriptVariable>(this, FName(), RF_Transactional));
=======
		TObjectPtr<UNiagaraScriptVariable>& NewScriptVariable = VariableToScriptVariable.Add(InVar, NewObject<UNiagaraScriptVariable>(this, FName(), RF_Transactional));
>>>>>>> 6bbb88c8
		NewScriptVariable->Init(InVar, InMetaData);
		NewScriptVariable->SetIsStaticSwitch(FindStaticSwitchInputs().Contains(InVar));
	}
}

UNiagaraGraph::FOnDataInterfaceChanged& UNiagaraGraph::OnDataInterfaceChanged()
{
	return OnDataInterfaceChangedDelegate;
}

UNiagaraGraph::FOnSubObjectSelectionChanged& UNiagaraGraph::OnSubObjectSelectionChanged()
{
	return OnSelectedSubObjectChanged;
}

void UNiagaraGraph::RefreshParameterReferences() const 
{
	// A set of variables to track which parameters are used so that unused parameters can be removed after the reference tracking.
	TSet<FNiagaraVariable> CandidateUnreferencedParametersToRemove;

	// The set of pins which has already been handled by add parameters.
	TSet<const UEdGraphPin*> HandledPins;

	// Purge existing parameter references and collect candidate unreferenced parameters.
	for (auto& ParameterToReferences : ParameterToReferencesMap)
	{
		ParameterToReferences.Value.ParameterReferences.Empty();
		if (ParameterToReferences.Value.WasCreatedByUser() == false)
		{
			// Collect all parameters not created for the user so that they can be removed later if no references are found for them.
			CandidateUnreferencedParametersToRemove.Add(ParameterToReferences.Key);
		}
	}

	auto AddParameterReference = [&](const FNiagaraVariable& Parameter, const UEdGraphPin* Pin)
	{
		if (Pin->PinType.PinSubCategory == UNiagaraNodeParameterMapBase::ParameterPinSubCategory)
		{
			FNiagaraGraphParameterReferenceCollection* ReferenceCollection = ParameterToReferencesMap.Find(Parameter);
			if (ReferenceCollection == nullptr)
			{
				FNiagaraGraphParameterReferenceCollection& NewReferenceCollection = ParameterToReferencesMap.Add(Parameter);
				NewReferenceCollection.Graph = this;
				ReferenceCollection = &NewReferenceCollection;
			}
			ReferenceCollection->ParameterReferences.AddUnique(FNiagaraGraphParameterReference(Pin->PersistentGuid, Cast<UNiagaraNode>(Pin->GetOwningNode())));

			// If we're adding a parameter reference then it needs to be removed from the list of candidate variables to remove since it's been referenced.
			CandidateUnreferencedParametersToRemove.Remove(Parameter);
		}

		HandledPins.Add(Pin);
	};

	auto AddStaticParameterReference = [&](const FNiagaraVariable& Variable, UNiagaraNode* Node)
	{
		FNiagaraGraphParameterReferenceCollection* ReferenceCollection = ParameterToReferencesMap.Find(Variable);
		if (ReferenceCollection == nullptr)
		{
			FNiagaraGraphParameterReferenceCollection NewReferenceCollection(false);
			NewReferenceCollection.Graph = this;
			ReferenceCollection = &ParameterToReferencesMap.Add(Variable, NewReferenceCollection);
		}
		ReferenceCollection->ParameterReferences.AddUnique(FNiagaraGraphParameterReference(Node->NodeGuid, Node));
		CandidateUnreferencedParametersToRemove.Remove(Variable);
	};

	auto AddBindingParameterReference = [&](const FNiagaraVariable& Variable)
	{
		FNiagaraGraphParameterReferenceCollection* ReferenceCollection = ParameterToReferencesMap.Find(Variable);
		if (ReferenceCollection == nullptr)
		{
			// We add an empty reference collection only when no other references exist.
			// We cannot add an actual reference since those require both a guid and a node,
			// but neither of these exist for direct bindings.
			FNiagaraGraphParameterReferenceCollection NewReferenceCollection(true);
			NewReferenceCollection.Graph = this;
			ReferenceCollection = &ParameterToReferencesMap.Add(Variable, NewReferenceCollection);
		}
	};

	// Add parameter references from parameter map traversals.
	const TArray<FNiagaraParameterMapHistory> Histories = UNiagaraNodeParameterMapBase::GetParameterMaps(this);
	for (const FNiagaraParameterMapHistory& History : Histories)
	{
		for (int32 Index = 0; Index < History.VariablesWithOriginalAliasesIntact.Num(); Index++)
		{
			const FNiagaraVariable& Parameter = History.VariablesWithOriginalAliasesIntact[Index];
			for (const FModuleScopedPin& WriteEvent : History.PerVariableWriteHistory[Index])
			{
				AddParameterReference(Parameter, WriteEvent.Pin);
			}

			for (const FNiagaraParameterMapHistory::FReadHistory& ReadHistory : History.PerVariableReadHistory[Index])
			{
				AddParameterReference(Parameter, ReadHistory.ReadPin.Pin);
			}
		}
	}
	
	// Check all pins on all nodes in the graph to find parameter pins which may have been missed in the parameter map traversal.  This
	// can happen for nodes which are not fully connected and therefore don't show up in the traversal.
	const UEdGraphSchema_Niagara* NiagaraSchema = GetNiagaraSchema();
	for (UEdGraphNode* Node : Nodes)
	{
		if (Node->IsA<UNiagaraNodeReroute>())
		{
			continue;
		}

		UNiagaraNodeStaticSwitch* SwitchNode = Cast<UNiagaraNodeStaticSwitch>(Node);
		if (SwitchNode && !SwitchNode->IsSetByCompiler() && !SwitchNode->IsSetByPin())
		{
			FNiagaraVariable Variable(SwitchNode->GetInputType(), SwitchNode->InputParameterName);
			AddStaticParameterReference(Variable, SwitchNode);
		}
		else if (UNiagaraNodeFunctionCall* FunctionNode = Cast<UNiagaraNodeFunctionCall>(Node))
		{
			for (const FNiagaraPropagatedVariable& Propagated : FunctionNode->PropagatedStaticSwitchParameters)
			{
				AddStaticParameterReference(Propagated.ToVariable(), FunctionNode);
			}
		}

		for (UEdGraphPin* Pin : Node->Pins)
		{
			if (HandledPins.Contains(Pin) == false)
			{
				const FNiagaraVariable Parameter = NiagaraSchema->PinToNiagaraVariable(Pin, false);
				AddParameterReference(Parameter, Pin);
			}
		}
	}

	// Add reference to all variables that are default bound to
	for (auto It = VariableToScriptVariable.CreateConstIterator(); It; ++It)
	{
		UNiagaraScriptVariable* Variable = It.Value();
		if (!Variable || (Variable->DefaultMode != ENiagaraDefaultMode::Binding || !Variable->DefaultBinding.IsValid()))
		{
			continue;
		}

		FNiagaraTypeDefinition LinkedType = Variable->Variable.GetType();
		FName BindingName = Variable->DefaultBinding.GetName();
		if (FNiagaraConstants::GetOldPositionTypeVariables().Contains(FNiagaraVariable(LinkedType, BindingName)))
		{
			// it is not uncommon that old assets have vector inputs that default bind to what is now a position type. If we detect that, we change the type to prevent a compiler error.
			LinkedType = FNiagaraTypeDefinition::GetPositionDef();
		}
		AddBindingParameterReference(FNiagaraVariable(LinkedType, BindingName));
	}

	// If there were any previous parameters which didn't have any references added, remove them here.
	for (const FNiagaraVariable& UnreferencedParameterToRemove : CandidateUnreferencedParametersToRemove)
	{
		ParameterToReferencesMap.Remove(UnreferencedParameterToRemove);
		VariableToScriptVariable.Remove(UnreferencedParameterToRemove);
	}

	// Remove any script variables 
	TArray<FNiagaraVariable> UnreferencedScriptVariables;
	for (auto It : VariableToScriptVariable)
	{
		FNiagaraGraphParameterReferenceCollection* ReferenceCollection = ParameterToReferencesMap.Find(It.Key);
		if (ReferenceCollection == nullptr)
		{
			UnreferencedScriptVariables.Add(It.Key);
		}
	}

	for (auto Variable : UnreferencedScriptVariables)
	{
		VariableToScriptVariable.Remove(Variable);
	}

	bParameterReferenceRefreshPending = false;
}

void UNiagaraGraph::InvalidateCachedParameterData()
{
	bParameterReferenceRefreshPending = true;
}

const TMap<FNiagaraVariable, FInputPinsAndOutputPins> UNiagaraGraph::CollectVarsToInOutPinsMap() const
{
	const UEdGraphSchema_Niagara* NiagaraSchema = GetNiagaraSchema();
	TMap<FNiagaraVariable, FInputPinsAndOutputPins> VarToPinsMap;

	// Collect all input and output nodes to inspect the pins and infer usages of variables they reference.
	TArray<UNiagaraNodeParameterMapSet*> MapSetNodes;
	TArray<UNiagaraNodeParameterMapGet*> MapGetNodes;
	GetNodesOfClass<UNiagaraNodeParameterMapSet>(MapSetNodes);
	GetNodesOfClass<UNiagaraNodeParameterMapGet>(MapGetNodes);

	FPinCollectorArray MapGetOutputPins;
	for (UNiagaraNodeParameterMapGet* MapGetNode : MapGetNodes)
	{
		MapGetOutputPins.Reset();
		MapGetNode->GetOutputPins(MapGetOutputPins);
		for (UEdGraphPin* Pin : MapGetOutputPins)
		{
			if (Pin->PinName == UNiagaraNodeParameterMapBase::SourcePinName || Pin->PinName == UNiagaraNodeParameterMapBase::AddPinName)
			{
				continue;
			}

			FNiagaraVariable Var = FNiagaraVariable(NiagaraSchema->PinToTypeDefinition(Pin), Pin->PinName);
			FInputPinsAndOutputPins& InOutPins = VarToPinsMap.FindOrAdd(Var);
			InOutPins.OutputPins.Add(Pin);
		}
	}

	FPinCollectorArray MapSetInputPins;
	for (UNiagaraNodeParameterMapSet* MapSetNode : MapSetNodes)
	{
		MapSetInputPins.Reset();
		MapSetNode->GetInputPins(MapSetInputPins);
		for (UEdGraphPin* Pin : MapSetInputPins)
		{
			if (Pin->PinName == UNiagaraNodeParameterMapBase::SourcePinName || Pin->PinName == UNiagaraNodeParameterMapBase::AddPinName)
			{
				continue;
			}

			FNiagaraVariable Var = FNiagaraVariable(NiagaraSchema->PinToTypeDefinition(Pin), Pin->PinName);
			FInputPinsAndOutputPins& InOutPins = VarToPinsMap.FindOrAdd(Var);
			InOutPins.InputPins.Add(Pin);
		}
	}
	return VarToPinsMap;
}

#undef NIAGARA_SCOPE_CYCLE_COUNTER
#undef LOCTEXT_NAMESPACE<|MERGE_RESOLUTION|>--- conflicted
+++ resolved
@@ -1,13 +1,10 @@
 // Copyright Epic Games, Inc. All Rights Reserved.
 
 #include "NiagaraGraph.h"
-<<<<<<< HEAD
-=======
 
 #include "EdGraphSchema_Niagara.h"
 #include "GraphEditAction.h"
 #include "INiagaraEditorTypeUtilities.h"
->>>>>>> 6bbb88c8
 #include "NiagaraCommon.h"
 #include "NiagaraComponent.h"
 #include "NiagaraConstants.h"
@@ -20,44 +17,16 @@
 #include "NiagaraNodeAssignment.h"
 #include "NiagaraNodeFunctionCall.h"
 #include "NiagaraNodeInput.h"
-<<<<<<< HEAD
-#include "NiagaraScriptSource.h"
-#include "NiagaraParameterDefinitions.h"
-#include "GraphEditAction.h"
-#include "EdGraphSchema_Niagara.h"
-#include "NiagaraNodeAssignment.h"
-=======
 #include "NiagaraNodeOutput.h"
->>>>>>> 6bbb88c8
 #include "NiagaraNodeParameterMapBase.h"
 #include "NiagaraNodeParameterMapGet.h"
 #include "NiagaraNodeParameterMapSet.h"
 #include "NiagaraNodeReroute.h"
-<<<<<<< HEAD
-#include "INiagaraEditorTypeUtilities.h"
-#include "NiagaraEditorUtilities.h"
-#include "NiagaraNode.h"
-#include "NiagaraCustomVersion.h"
-=======
->>>>>>> 6bbb88c8
 #include "NiagaraNodeStaticSwitch.h"
 #include "NiagaraParameterDefinitions.h"
 #include "NiagaraScript.h"
 #include "NiagaraScriptSource.h"
 #include "NiagaraScriptVariable.h"
-<<<<<<< HEAD
-#include "NiagaraHlslTranslator.h"
-#include "NiagaraNodeFunctionCall.h"
-#include "Misc/SecureHash.h"
-#include "HAL/FileManager.h"
-#include "Misc/Paths.h"
-#include "String/ParseTokens.h"
-#include "ViewModels/NiagaraParameterPanelViewModel.h"
-#include "ViewModels/TNiagaraViewModelManager.h"
-#include "ViewModels/NiagaraParameterDefinitionsSubscriberViewModel.h"
-
-
-=======
 #include "HAL/FileManager.h"
 #include "Misc/Paths.h"
 #include "Misc/SecureHash.h"
@@ -67,7 +36,6 @@
 #include "ViewModels/TNiagaraViewModelManager.h"
 
 
->>>>>>> 6bbb88c8
 DECLARE_CYCLE_STAT(TEXT("NiagaraEditor - Graph - PostLoad"), STAT_NiagaraEditor_Graph_PostLoad, STATGROUP_NiagaraEditor);
 DECLARE_CYCLE_STAT(TEXT("NiagaraEditor - Graph - FindInputNodes"), STAT_NiagaraEditor_Graph_FindInputNodes, STATGROUP_NiagaraEditor);
 DECLARE_CYCLE_STAT(TEXT("NiagaraEditor - Graph - FindInputNodes_NotFilterUsage"), STAT_NiagaraEditor_Graph_FindInputNodes_NotFilterUsage, STATGROUP_NiagaraEditor);
@@ -76,11 +44,8 @@
 DECLARE_CYCLE_STAT(TEXT("NiagaraEditor - Graph - FindInputNodes_FindInputNodes_Sort"), STAT_NiagaraEditor_Graph_FindInputNodes_Sort, STATGROUP_NiagaraEditor);
 DECLARE_CYCLE_STAT(TEXT("NiagaraEditor - Graph - FindOutputNode"), STAT_NiagaraEditor_Graph_FindOutputNode, STATGROUP_NiagaraEditor);
 DECLARE_CYCLE_STAT(TEXT("NiagaraEditor - Graph - BuildTraversal"), STAT_NiagaraEditor_Graph_BuildTraversal, STATGROUP_NiagaraEditor);
-<<<<<<< HEAD
-=======
 
 #define NIAGARA_SCOPE_CYCLE_COUNTER(x) //SCOPE_CYCLE_COUNTER(x)
->>>>>>> 6bbb88c8
 
 bool bWriteToLog = false;
 
@@ -174,22 +139,14 @@
 {
 	Super::PostLoad();
 
-<<<<<<< HEAD
-	SCOPE_CYCLE_COUNTER(STAT_NiagaraEditor_Graph_PostLoad);
-=======
 	NIAGARA_SCOPE_CYCLE_COUNTER(STAT_NiagaraEditor_Graph_PostLoad);
->>>>>>> 6bbb88c8
 
 	const int32 NiagaraVer = GetLinkerCustomVersion(FNiagaraCustomVersion::GUID);
 
 	for (auto It = VariableToScriptVariable.CreateIterator(); It; ++It)
 	{
 		FNiagaraVariable Var = It.Key();
-<<<<<<< HEAD
-		UNiagaraScriptVariable*& ScriptVar = It.Value();
-=======
 		TObjectPtr<UNiagaraScriptVariable>& ScriptVar = It.Value();
->>>>>>> 6bbb88c8
 
 		if (ScriptVar == nullptr)
 		{
@@ -199,14 +156,11 @@
 		}
 		else
 		{
-<<<<<<< HEAD
-=======
 			if(ScriptVar->GetName().Contains(TEXT(".")) || ScriptVar->GetName().Contains(TEXT(" ")))
 			{
 				ScriptVar->Rename(*MakeUniqueObjectName(this, UNiagaraScriptVariable::StaticClass(), NAME_None).ToString(), nullptr, REN_NonTransactional | REN_ForceNoResetLoaders);
 			}
 			
->>>>>>> 6bbb88c8
 			// Conditional postload all ScriptVars to ensure static switch default values are allocated as these are required when postloading all graph nodes later.
 			ScriptVar->ConditionalPostLoad();
 		}
@@ -293,19 +247,6 @@
 	{
 		SetFlags(RF_Transactional);
 	}
-<<<<<<< HEAD
-	
-	FString FullPathName = GetPathName();
-	FString PathName;
-	int ColonPos;
-	if (FullPathName.FindChar(TCHAR('.'), ColonPos))
-	{
-		// GetPathName() returns something similar to "/Path/To/ScriptName.ScriptName:NiagaraScriptSource_N.NiagaraGraph_N"
-		// so this will extract "/Path/To/ScriptName"
-		PathName = FullPathName.Left(ColonPos);
-	}
-=======
->>>>>>> 6bbb88c8
 
 	// Migrate input condition metadata
 	if (NiagaraVer < FNiagaraCustomVersion::MetaDataAndParametersUpdate)
@@ -392,8 +333,6 @@
 	}
 
 	if (NiagaraVer < FNiagaraCustomVersion::StandardizeParameterNames)
-<<<<<<< HEAD
-=======
 	{
 		StandardizeParameterNames();
 	}
@@ -464,7 +403,6 @@
 	}
 
 	if (NiagaraVer < FNiagaraCustomVersion::StaticSwitchFunctionPinsUsePersistentGuids)
->>>>>>> 6bbb88c8
 	{
 		// Make sure that the variable persistent ids are unique, otherwise pin allocation for static switches will be inconsistent.
 		TArray<TObjectPtr<UNiagaraScriptVariable>> ScriptVariables;
@@ -1371,16 +1309,6 @@
 		}
 	}
 
-<<<<<<< HEAD
-	for (UEdGraphPin* Pin : CurrentNode->GetAllPins())
-	{
-		if (Pin->Direction == EEdGraphPinDirection::EGPD_Input && Pin->LinkedTo.Num() > 0)
-		{
-			for (UEdGraphPin* LinkedPin : Pin->LinkedTo)
-			{
-				UEdGraphPin* TracedPin = bEvaluateStaticSwitches ? UNiagaraNode::TraceOutputPin(LinkedPin) : LinkedPin;
-				if (TracedPin != nullptr)
-=======
 	TSet<const UEdGraphNode*> RerouteNodesToFixup;
 	TArray<UEdGraphNode*> NewNodes;
 	for (UEdGraphNode* Node : Result->Nodes)
@@ -1409,17 +1337,9 @@
 				// if the owning node is already in the right graph then no need to adjust it (this can
 				// happen if the pin connection is added as a part of removing the reroute nodes)
 				if (OwningNode->GetGraph() == Result)
->>>>>>> 6bbb88c8
-				{
-					UNiagaraNode* Node = Cast<UNiagaraNode>(TracedPin->GetOwningNode());
-					if (OutNodesTraversed.Contains(Node))
-					{
-						continue;
-					}
-					BuildTraversalHelper(OutNodesTraversed, Node, bEvaluateStaticSwitches);
-				}
-<<<<<<< HEAD
-=======
+				{
+					continue;
+				}
 
 				UEdGraphNode** NewNodePtr = DuplicationMapping.Find(OwningNode);
 				bool bAddReciprocalLink = false;
@@ -1459,7 +1379,6 @@
 						(*NodePin)->LinkedTo.AddUnique(Pin);
 					}
 				}
->>>>>>> 6bbb88c8
 			}
 			// Remove any null linked pins.
 			Pin->LinkedTo.RemoveAll([](const UEdGraphPin* Pin) { return Pin == nullptr; });
@@ -1478,18 +1397,12 @@
 {
 	if (!bIsForCompilationOnly)
 	{
-<<<<<<< HEAD
-		SCOPE_CYCLE_COUNTER(STAT_NiagaraEditor_Graph_BuildTraversal);
-
-		BuildTraversalHelper(OutNodesTraversed, Output, bEvaluateStaticSwitches);
-=======
 		return;
 	}
 	FNiagaraEditorModule& NiagaraEditorModule = FModuleManager::GetModuleChecked<FNiagaraEditorModule>("NiagaraEditor");
 	for (auto It : VariableToScriptVariable)
 	{
 		NiagaraEditorModule.ReleaseObjectToPool(It.Value);
->>>>>>> 6bbb88c8
 	}
 
 	// clear script variables and kill this object to surface any invalid access after it's released
@@ -1609,11 +1522,7 @@
 {
 	if (FinalNode)
 	{
-<<<<<<< HEAD
-		SCOPE_CYCLE_COUNTER(STAT_NiagaraEditor_Graph_BuildTraversal);
-=======
 		NIAGARA_SCOPE_CYCLE_COUNTER(STAT_NiagaraEditor_Graph_BuildTraversal);
->>>>>>> 6bbb88c8
 
 		BuildTraversalHelper(OutNodesTraversed, FinalNode, bEvaluateStaticSwitches);
 	}
@@ -1700,11 +1609,7 @@
 
 TArray<FNiagaraVariable> UNiagaraGraph::FindStaticSwitchInputs(bool bReachableOnly, const TArray<FNiagaraVariable>& InStaticVars) const
 {
-<<<<<<< HEAD
-	TArray<UEdGraphNode*> NodesToProcess = bReachableOnly ? FindReachableNodes() : Nodes;
-=======
 	TArray<UEdGraphNode*> NodesToProcess = bReachableOnly ? FindReachableNodes(InStaticVars) : Nodes;
->>>>>>> 6bbb88c8
 
 	TArray<FNiagaraVariable> Result;
 	for (UEdGraphNode* Node : NodesToProcess)
@@ -1728,11 +1633,7 @@
 	return Result;
 }
 
-<<<<<<< HEAD
-TArray<UEdGraphNode*> UNiagaraGraph::FindReachableNodes() const
-=======
 TArray<UEdGraphNode*> UNiagaraGraph::FindReachableNodes(const TArray<FNiagaraVariable>& InStaticVars) const
->>>>>>> 6bbb88c8
 {
 	
 	TArray<UEdGraphNode*> ResultNodes;
@@ -1743,48 +1644,10 @@
 	TArray<UNiagaraNodeOutput*> OutNodes;
 	FindOutputNodes(OutNodes);
 	ResultNodes.Append(OutNodes);
-<<<<<<< HEAD
-
-	FPinCollectorArray OutPins;
-	for (int i = 0; i < ResultNodes.Num(); i++)
-=======
 	for (UNiagaraNodeOutput* OutNode : OutNodes)
->>>>>>> 6bbb88c8
 	{
 		Builder.BuildParameterMaps(OutNode, true);
 		{
-<<<<<<< HEAD
-			OutPins.Reset();
-			SwitchNode->GetOutputPins(OutPins);
-			for (UEdGraphPin* Pin : OutPins)
-			{
-				UEdGraphPin* TracedPin = SwitchNode->GetTracedOutputPin(Pin, false, true);
-				if (TracedPin && TracedPin != Pin)
-				{
-					ResultNodes.AddUnique(TracedPin->GetOwningNode());
-				}
-			}
-		}
-		else
-		{
-			for (UEdGraphPin* Pin : Node->GetAllPins())
-			{
-				if (!Pin || Pin->Direction != EEdGraphPinDirection::EGPD_Input)
-				{
-					continue;
-				}
-				for (UEdGraphPin* LinkedPin : Pin->LinkedTo)
-				{
-					if (!LinkedPin)
-					{
-						continue;
-					}
-					ResultNodes.AddUnique(LinkedPin->GetOwningNode());
-				}
-			}
-		}
-	}
-=======
 			TArray<const UNiagaraNode*> VisitedNodes;
 			Builder.GetContextuallyVisitedNodes(VisitedNodes);
 			for (const UNiagaraNode* Node : VisitedNodes)
@@ -1797,7 +1660,6 @@
 
 	
 
->>>>>>> 6bbb88c8
 	return ResultNodes;
 }
 
@@ -1860,11 +1722,7 @@
 	{
 		RefreshParameterReferences();
 	}
-<<<<<<< HEAD
-	if (UNiagaraScriptVariable** FoundScriptVariable = VariableToScriptVariable.Find(Parameter))
-=======
 	if (TObjectPtr<UNiagaraScriptVariable>* FoundScriptVariable = VariableToScriptVariable.Find(Parameter))
->>>>>>> 6bbb88c8
 	{
 		return *FoundScriptVariable;
 	}
@@ -1914,8 +1772,6 @@
 		UNiagaraScriptVariable* NewScriptVariable = NewObject<UNiagaraScriptVariable>(this, FName(), RF_Transactional);
 		NewScriptVariable->Init(Parameter, ParameterMetaData);
 		NewScriptVariable->SetIsStaticSwitch(bIsStaticSwitch);
-<<<<<<< HEAD
-=======
 
 		FNiagaraEditorUtilities::ResetVariableToDefaultValue(NewScriptVariable->Variable);
 		
@@ -1929,7 +1785,6 @@
 			NewScriptVariable->DefaultMode = ENiagaraDefaultMode::FailIfPreviouslyNotSet;
 		}
 
->>>>>>> 6bbb88c8
 		VariableToScriptVariable.Add(Parameter, NewScriptVariable);
 		if (bNotifyChanged)
 		{
@@ -1943,11 +1798,7 @@
 
 UNiagaraScriptVariable* UNiagaraGraph::AddParameter(const UNiagaraScriptVariable* InScriptVar)
 {
-<<<<<<< HEAD
-	UNiagaraScriptVariable** FoundScriptVariable = VariableToScriptVariable.Find(InScriptVar->Variable);
-=======
 	TObjectPtr<UNiagaraScriptVariable>* FoundScriptVariable = VariableToScriptVariable.Find(InScriptVar->Variable);
->>>>>>> 6bbb88c8
 	if (!FoundScriptVariable)
 	{
 		Modify();
@@ -2086,11 +1937,7 @@
 
 			if (RenameParameter(Parameter, NewName, bRenameRequestedFromStaticSwitch, &bMerged))
 			{
-<<<<<<< HEAD
-				if (const UNiagaraScriptVariable* const* RenamedScriptVarPtr = VariableToScriptVariable.Find(FNiagaraVariable(Parameter.GetType(), NewName)))
-=======
 				if (TObjectPtr<UNiagaraScriptVariable> const* RenamedScriptVarPtr = VariableToScriptVariable.Find(FNiagaraVariable(Parameter.GetType(), NewName)))
->>>>>>> 6bbb88c8
 				{
 					ParameterPanelViewModel->SubscribeParameterToLibraryIfMatchingDefinition(*RenamedScriptVarPtr, NewName);
 				}
@@ -2120,13 +1967,8 @@
 	FNiagaraVariable NewParameter = Parameter;
 	NewParameter.SetName(NewName);
 
-<<<<<<< HEAD
-	UNiagaraScriptVariable** FoundOldScriptVariablePtr = VariableToScriptVariable.Find(Parameter);
-	UNiagaraScriptVariable** FoundNewScriptVariablePtr = VariableToScriptVariable.Find(NewParameter);
-=======
 	TObjectPtr<UNiagaraScriptVariable>* FoundOldScriptVariablePtr = VariableToScriptVariable.Find(Parameter);
 	TObjectPtr<UNiagaraScriptVariable>* FoundNewScriptVariablePtr = VariableToScriptVariable.Find(NewParameter);
->>>>>>> 6bbb88c8
 
 	bool bMerged = false;
 	const bool bOldScriptVariableIsStaticSwitch = FoundOldScriptVariablePtr ? (*FoundOldScriptVariablePtr)->GetIsStaticSwitch() : false;
@@ -2201,13 +2043,8 @@
 	FNiagaraVariable NewParameter = Parameter;
 	NewParameter.SetName(NewName);
 
-<<<<<<< HEAD
-	UNiagaraScriptVariable** OldScriptVariablePtr = VariableToScriptVariable.Find(Parameter);
-	UNiagaraScriptVariable* OldScriptVariable = OldScriptVariablePtr ? *OldScriptVariablePtr : nullptr;
-=======
 	TObjectPtr<UNiagaraScriptVariable>* OldScriptVariablePtr = VariableToScriptVariable.Find(Parameter);
 	TObjectPtr<UNiagaraScriptVariable> OldScriptVariable = OldScriptVariablePtr ? *OldScriptVariablePtr : nullptr;
->>>>>>> 6bbb88c8
 	FNiagaraVariableMetaData OldMetaData;
 	OldMetaData.CreateNewGuid();
 	if (OldScriptVariable != nullptr)
@@ -2221,11 +2058,7 @@
 		OldMetaData = OldScriptVariable->Metadata;
 	}
 		
-<<<<<<< HEAD
-	UNiagaraScriptVariable** NewScriptVariablePtr = VariableToScriptVariable.Find(NewParameter);
-=======
 	TObjectPtr<UNiagaraScriptVariable>* NewScriptVariablePtr = VariableToScriptVariable.Find(NewParameter);
->>>>>>> 6bbb88c8
 
 	// Swap metadata to the new parameter; put the new parameter into VariableToScriptVariable
 	if (OldScriptVariable != nullptr)
@@ -2318,31 +2151,20 @@
 
 void UNiagaraGraph::ScriptVariableChanged(FNiagaraVariable Variable)
 {
-<<<<<<< HEAD
-	UNiagaraScriptVariable** ScriptVariable = GetAllMetaData().Find(Variable);
-	if (!ScriptVariable || !*ScriptVariable || (*ScriptVariable)->GetIsStaticSwitch()) {
-=======
 	TObjectPtr<UNiagaraScriptVariable>* ScriptVariable = GetAllMetaData().Find(Variable);
 	if (!ScriptVariable || !*ScriptVariable || (*ScriptVariable)->GetIsStaticSwitch())
 	{
->>>>>>> 6bbb88c8
 		return;
 	}
 
 	FNiagaraEditorModule& EditorModule = FNiagaraEditorModule::Get();
 
 	TArray<UEdGraphPin*> Pins = FindParameterMapDefaultValuePins(Variable.GetName());
-<<<<<<< HEAD
-	for (UEdGraphPin* Pin : Pins) {
-		Pin->bHidden = ((*ScriptVariable)->DefaultMode == ENiagaraDefaultMode::Binding) || ((*ScriptVariable)->DefaultMode == ENiagaraDefaultMode::FailIfPreviouslyNotSet);
-		if ((*ScriptVariable)->DefaultMode == ENiagaraDefaultMode::Custom) {
-=======
 	for (UEdGraphPin* Pin : Pins)
 	{
 		Pin->bHidden = ((*ScriptVariable)->DefaultMode == ENiagaraDefaultMode::Binding) || ((*ScriptVariable)->DefaultMode == ENiagaraDefaultMode::FailIfPreviouslyNotSet);
 		if ((*ScriptVariable)->DefaultMode == ENiagaraDefaultMode::Custom)
 		{
->>>>>>> 6bbb88c8
 			Pin->bNotConnectable = false;
 			Pin->bDefaultValueIsReadOnly = false;
 		}
@@ -2377,15 +2199,9 @@
 	if (DestScriptVar == nullptr)
 	{
 		const FGuid& SourceScriptVarId = SourceScriptVar->Metadata.GetVariableGuid();
-<<<<<<< HEAD
-		TArray<UNiagaraScriptVariable*> ScriptVariables;
-		VariableToScriptVariable.GenerateValueArray(ScriptVariables);
-		UNiagaraScriptVariable** ScriptVarPtr = ScriptVariables.FindByPredicate([&SourceScriptVarId](const UNiagaraScriptVariable* ScriptVar) { return ScriptVar->Metadata.GetVariableGuid() == SourceScriptVarId; });
-=======
 		TArray<TObjectPtr<UNiagaraScriptVariable>> ScriptVariables;
 		VariableToScriptVariable.GenerateValueArray(ScriptVariables);
 		TObjectPtr<UNiagaraScriptVariable>* ScriptVarPtr = ScriptVariables.FindByPredicate([&SourceScriptVarId](const UNiagaraScriptVariable* ScriptVar) { return ScriptVar->Metadata.GetVariableGuid() == SourceScriptVarId; });
->>>>>>> 6bbb88c8
 		if(ScriptVarPtr == nullptr)
 		{
 			// Failed to find a DestScriptVar with an Id matching that of SourceScriptVar.
@@ -2398,13 +2214,9 @@
 	if (bIgnoreChangeId || (DestScriptVar->GetChangeId() != SourceScriptVar->GetChangeId()) )
 	{
 		// UNiagaraScriptVariable Properties
-<<<<<<< HEAD
-		if(DestScriptVar->GetIsOverridingParameterDefinitionsDefaultValue() == false)
-=======
 		// Only notify that the scriptvariable change needs to be synchronized in the graph if a default value change occurs: if we are only synchronizing metadata changes, do not dirty the graph.
 		bool bRequiresSync = false;
 		if(DestScriptVar->GetIsOverridingParameterDefinitionsDefaultValue() == false && UNiagaraScriptVariable::DefaultsAreEquivalent(SourceScriptVar, DestScriptVar) == false)
->>>>>>> 6bbb88c8
 		{ 
 			DestScriptVar->DefaultMode = SourceScriptVar->DefaultMode;
 			DestScriptVar->DefaultBinding = SourceScriptVar->DefaultBinding;
@@ -2412,10 +2224,7 @@
 			{
 				DestScriptVar->SetDefaultValueData(SourceScriptVar->GetDefaultValueData());
 			}
-<<<<<<< HEAD
-=======
 			bRequiresSync = true;
->>>>>>> 6bbb88c8
 		}
 		DestScriptVar->SetChangeId(SourceScriptVar->GetChangeId());
 
@@ -2436,31 +2245,19 @@
 		}
 
 		// Notify the script variable has changed to propagate the default value to the graph node.
-<<<<<<< HEAD
-		if (DestScriptVar->GetIsOverridingParameterDefinitionsDefaultValue() == false)
-=======
 		if (bRequiresSync)
->>>>>>> 6bbb88c8
 		{ 
 			ScriptVariableChanged(DestScriptVar->Variable);
 		}
 
-<<<<<<< HEAD
-		return true;
-=======
 		return bRequiresSync;
->>>>>>> 6bbb88c8
 	}
 	return false;
 }
 
 bool UNiagaraGraph::SynchronizeParameterDefinitionsScriptVariableRemoved(const FGuid RemovedScriptVarId)
 {
-<<<<<<< HEAD
-	TArray<UNiagaraScriptVariable*> ScriptVariables;
-=======
 	TArray<TObjectPtr<UNiagaraScriptVariable>> ScriptVariables;
->>>>>>> 6bbb88c8
 	VariableToScriptVariable.GenerateValueArray(ScriptVariables);
 	for (UNiagaraScriptVariable* ScriptVar : ScriptVariables)
 	{
@@ -2482,11 +2279,7 @@
 	FSynchronizeWithParameterDefinitionsArgs Args)
 {
 	bool bMarkRequiresSync = false;
-<<<<<<< HEAD
-	TArray<UNiagaraScriptVariable*> ScriptVariables;
-=======
 	TArray<TObjectPtr<UNiagaraScriptVariable>> ScriptVariables;
->>>>>>> 6bbb88c8
 	TArray<UNiagaraScriptVariable*> TargetScriptVariables;
 	VariableToScriptVariable.GenerateValueArray(ScriptVariables);
 
@@ -2672,11 +2465,7 @@
 
 bool UNiagaraGraph::GetPropertyMetadata(FName PropertyName, FString& OutValue) const
 {
-<<<<<<< HEAD
-	const TMap<FNiagaraVariable, UNiagaraScriptVariable*>& MetaDataMap = GetAllMetaData();
-=======
 	const TMap<FNiagaraVariable, TObjectPtr<UNiagaraScriptVariable>>& MetaDataMap = GetAllMetaData();
->>>>>>> 6bbb88c8
 	auto Iter = MetaDataMap.CreateConstIterator();
 	while (Iter)
 	{
@@ -2954,12 +2743,7 @@
 		return;
 	}
 
-<<<<<<< HEAD
-	static const bool bNoShaderCompile = FParse::Param(FCommandLine::Get(), TEXT("NoShaderCompile"));
-	if (bNoShaderCompile)
-=======
 	if (!AllowShaderCompiling())
->>>>>>> 6bbb88c8
 	{
 		return;
 	}
@@ -3334,11 +3118,7 @@
 
 void UNiagaraGraph::SetMetaData(const FNiagaraVariable& InVar, const FNiagaraVariableMetaData& InMetaData)
 {
-<<<<<<< HEAD
-	if (UNiagaraScriptVariable** FoundMetaData = VariableToScriptVariable.Find(InVar))
-=======
 	if (TObjectPtr<UNiagaraScriptVariable>* FoundMetaData = VariableToScriptVariable.Find(InVar))
->>>>>>> 6bbb88c8
 	{
 		if (*FoundMetaData)
 		{
@@ -3355,11 +3135,7 @@
 	else 
 	{
 		Modify();
-<<<<<<< HEAD
-		UNiagaraScriptVariable*& NewScriptVariable = VariableToScriptVariable.Add(InVar, NewObject<UNiagaraScriptVariable>(this, FName(), RF_Transactional));
-=======
 		TObjectPtr<UNiagaraScriptVariable>& NewScriptVariable = VariableToScriptVariable.Add(InVar, NewObject<UNiagaraScriptVariable>(this, FName(), RF_Transactional));
->>>>>>> 6bbb88c8
 		NewScriptVariable->Init(InVar, InMetaData);
 		NewScriptVariable->SetIsStaticSwitch(FindStaticSwitchInputs().Contains(InVar));
 	}
