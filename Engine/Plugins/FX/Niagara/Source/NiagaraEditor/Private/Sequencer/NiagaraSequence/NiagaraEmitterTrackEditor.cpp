// Copyright Epic Games, Inc. All Rights Reserved.

#include "NiagaraEmitterTrackEditor.h"
#include "NiagaraEmitter.h"
#include "NiagaraRendererProperties.h"
#include "ViewModels/NiagaraSystemViewModel.h"
#include "ViewModels/NiagaraEmitterHandleViewModel.h"
#include "ViewModels/NiagaraEmitterViewModel.h"
#include "ViewModels/NiagaraSystemSelectionViewModel.h"
#include "ViewModels/Stack/NiagaraStackViewModel.h"
#include "Sequencer/NiagaraSequence/NiagaraSequence.h"
#include "Framework/MultiBox/MultiBoxBuilder.h"
#include "NiagaraEditorStyle.h"
#include "NiagaraEditorModule.h"
#include "NiagaraEditorUtilities.h"
#include "EditorStyleSet.h"
#include "Styling/SlateIconFinder.h"
#include "Widgets/SBoxPanel.h"
#include "Widgets/Input/SButton.h"
#include "Widgets/Images/SImage.h"
#include "Widgets/Input/SCheckBox.h"
#include "Modules/ModuleManager.h"
#include "ViewModels/Stack/NiagaraStackRendererItem.h"

#define LOCTEXT_NAMESPACE "NiagaraEmitterTrackEditor"

class SEmitterTrackWidget : public SCompoundWidget
{
public:
	SLATE_BEGIN_ARGS(SEmitterTrackWidget) {}
	SLATE_END_ARGS();

	void Construct(const FArguments& InArgs, UMovieSceneNiagaraEmitterTrack& InEmitterTrack)
	{
		EmitterTrack = &InEmitterTrack;

		FNiagaraEditorModule& NiagaraEditorModule = FModuleManager::LoadModuleChecked<FNiagaraEditorModule>("NiagaraEditor");
		TSharedRef<SHorizontalBox> TrackBox = SNew(SHorizontalBox)
			// Track initialization error icon.
			+ SHorizontalBox::Slot()
			.AutoWidth()
			.VAlign(VAlign_Center)
			.Padding(3, 0, 0, 0)
			[
				SNew(SImage)
				.Visibility(this, &SEmitterTrackWidget::GetTrackErrorIconVisibility)
				.Image(FEditorStyle::GetBrush("Icons.Info"))
				.ToolTipText(this, &SEmitterTrackWidget::GetTrackErrorIconToolTip)
			]
			// Stack issues icon
			+ SHorizontalBox::Slot()
			.AutoWidth()
			.VAlign(VAlign_Center)
			.Padding(3, 0, 0, 0)
			[
				NiagaraEditorModule.GetWidgetProvider()->CreateStackIssueIcon( 
					*EmitterTrack->GetEmitterHandleViewModel()->GetEmitterStackViewModel(),
					*EmitterTrack->GetEmitterHandleViewModel()->GetEmitterStackViewModel()->GetRootEntry())
			]
			// Isolate toggle
			+ SHorizontalBox::Slot()
			.AutoWidth()
			.VAlign(VAlign_Center)
			.Padding(3, 0, 0, 0)
			[
				SNew(SButton)
				.ButtonStyle(FEditorStyle::Get(), "HoverHintOnly")
				.HAlign(HAlign_Center)
				.ContentPadding(1)
				.ToolTipText(this, &SEmitterTrackWidget::GetToggleIsolateToolTip)
				.OnClicked(this, &SEmitterTrackWidget::OnToggleIsolateButtonClicked)
				.Visibility(this, &SEmitterTrackWidget::GetIsolateToggleVisibility)
				.IsFocusable(false)
				.Content()
				[
					SNew(SImage)
					.Image(FNiagaraEditorStyle::Get().GetBrush("NiagaraEditor.Isolate"))
					.ColorAndOpacity(this, &SEmitterTrackWidget::GetToggleIsolateImageColor)
				]
			];

		// Renderer buttons
		TrackBox->AddSlot()
			.AutoWidth()
			[
				SAssignNew(RenderersBox, SHorizontalBox)
			];
		ConstructRendererWidgets();
<<<<<<< HEAD
		EmitterTrack->GetEmitterHandleViewModel()->GetEmitterViewModel()->GetEmitter()->OnRenderersChanged().AddSP(this, &SEmitterTrackWidget::ConstructRendererWidgets);
=======

		// We refresh the renderer widgets when renderers changed.
		// The OnRenderersChanged delegate will cause the renderer items to be created that are used for widget creation,
		// Due to delegate bind order, the item creation happens after the refresh. To solve this, we just wait a frame. 
		UNiagaraEmitter* NiagaraEmitter = EmitterTrack->GetEmitterHandleViewModel()->GetEmitterViewModel()->GetEmitter();
		WeakNiagaraEmitter = NiagaraEmitter;
		NiagaraEmitter->OnRenderersChanged().AddSP(this, &SEmitterTrackWidget::RefreshRenderers);

>>>>>>> 6bbb88c8

		// Enabled checkbox.
		TrackBox->AddSlot()
			.AutoWidth()
			.VAlign(VAlign_Center)
			.Padding(3, 0, 0, 0)
			[
				SNew(SCheckBox)
				.ToolTipText(LOCTEXT("EnabledTooltip", "Toggle whether or not this emitter is enabled."))
				.IsChecked(this, &SEmitterTrackWidget::GetEnabledCheckState)
				.OnCheckStateChanged(this, &SEmitterTrackWidget::OnEnabledCheckStateChanged)
				.Visibility(this, &SEmitterTrackWidget::GetEnableCheckboxVisibility)
			];

		ChildSlot
		[
			TrackBox
		];
	}

	~SEmitterTrackWidget()
	{
<<<<<<< HEAD
		if (EmitterTrack.IsValid() && EmitterTrack->GetEmitterHandleViewModel().IsValid())
		{
			UNiagaraEmitter* Emitter = EmitterTrack->GetEmitterHandleViewModel()->GetEmitterViewModel()->GetEmitter();
			if (Emitter != nullptr)
			{
				Emitter->OnRenderersChanged().RemoveAll(this);
			}
=======
		if ( UNiagaraEmitter* NiagaraEmitter = WeakNiagaraEmitter.Get() )
		{
			NiagaraEmitter->OnRenderersChanged().RemoveAll(this);
>>>>>>> 6bbb88c8
		}
	}

private:
<<<<<<< HEAD
=======
	virtual void Tick(const FGeometry& AllottedGeometry, const double InCurrentTime, const float InDeltaTime) override
	{
		if(bShouldRefreshRenderers)
		{
			ConstructRendererWidgets();
			bShouldRefreshRenderers = false;
		}
	}
	
>>>>>>> 6bbb88c8
	void ConstructRendererWidgets()
	{
		RenderersBox->ClearChildren();

		if(EmitterTrack.IsValid())
		{
			TArray<UNiagaraStackEntry*> RendererEntryData;
			EmitterTrack->GetEmitterHandleViewModel()->GetRendererEntries(RendererEntryData);
			for (UNiagaraStackEntry* RendererEntry : RendererEntryData)
			{
				if (UNiagaraStackRendererItem* RendererItem = Cast<UNiagaraStackRendererItem>(RendererEntry))
				{
					UNiagaraRendererProperties* Renderer = RendererItem->GetRendererProperties();
					RenderersBox->AddSlot()
						.AutoWidth()
						.VAlign(VAlign_Center)
						.Padding(3, 0, 0, 0)
						[
							SNew(SButton)
							.ButtonStyle(FEditorStyle::Get(), "HoverHintOnly")
							.IsFocusable(false)
							.ToolTipText(FText::Format(LOCTEXT("RenderButtonToolTip", "{0} - Press to select."), FText::FromString(FName::NameToDisplayString(Renderer->GetName(), false))))
							.OnClicked(this, &SEmitterTrackWidget::OnRenderButtonClicked, RendererEntry)
							[
								SNew(SImage)
								.Image(FSlateIconFinder::FindIconBrushForClass(Renderer->GetClass()))
							]
						];
				}
			}
		}
	}

	EVisibility GetTrackErrorIconVisibility() const 
	{
		return EmitterTrack.IsValid() && EmitterTrack.Get()->GetSectionInitializationErrors().Num() > 0
			? EVisibility::Visible
			: EVisibility::Collapsed;
	}

	FText GetTrackErrorIconToolTip() const
	{
		if(TrackErrorIconToolTip.IsSet() == false && EmitterTrack.IsValid())
		{
			FString TrackErrorIconToolTipBuilder;
			for (const FText& SectionInitializationError : EmitterTrack.Get()->GetSectionInitializationErrors())
			{
				if (TrackErrorIconToolTipBuilder.IsEmpty() == false)
				{
					TrackErrorIconToolTipBuilder.Append(TEXT("\n"));
				}
				TrackErrorIconToolTipBuilder.Append(SectionInitializationError.ToString());
			}
			TrackErrorIconToolTip = FText::FromString(TrackErrorIconToolTipBuilder);
		}
		return TrackErrorIconToolTip.GetValue();
	}

	ECheckBoxState GetEnabledCheckState() const
	{
		return EmitterTrack.IsValid() && EmitterTrack->GetEmitterHandleViewModel()->GetIsEnabled() ? ECheckBoxState::Checked : ECheckBoxState::Unchecked;
	}

	void OnEnabledCheckStateChanged(ECheckBoxState InCheckState)
	{
		if (EmitterTrack.IsValid())
		{
			EmitterTrack->GetEmitterHandleViewModel()->SetIsEnabled(InCheckState == ECheckBoxState::Checked);
		}
	}

	FReply OnToggleIsolateButtonClicked()
	{
		TArray<FGuid> EmitterIdsToIsolate;
		if (EmitterTrack.IsValid())
		{
			if (EmitterTrack->GetEmitterHandleViewModel()->GetIsIsolated() == false)
			{
				EmitterIdsToIsolate.Add(EmitterTrack->GetEmitterHandleViewModel()->GetId());
			}
			EmitterTrack->GetSystemViewModel().IsolateEmitters(EmitterIdsToIsolate);
		}
		return FReply::Handled();
	}

	FText GetToggleIsolateToolTip() const
	{
		return EmitterTrack.IsValid() && EmitterTrack->GetEmitterHandleViewModel()->GetIsIsolated()
			? LOCTEXT("TurnOffEmitterIsolation", "Disable emitter isolation.")
			: LOCTEXT("IsolateThisEmitter", "Enable isolation for this emitter.");
	}

	FSlateColor GetToggleIsolateImageColor() const
	{
		return EmitterTrack.IsValid() && EmitterTrack->GetEmitterHandleViewModel()->GetIsIsolated()
			? FEditorStyle::GetSlateColor("SelectionColor")
			: FLinearColor::Gray;
	}

	FReply OnRenderButtonClicked(UNiagaraStackEntry* InRendererEntry)
	{
		if (EmitterTrack.IsValid())
		{
			TArray<UNiagaraStackEntry*> SelectedEntries;
			SelectedEntries.Add(InRendererEntry);
			TArray<UNiagaraStackEntry*> DeselectedEntries;
			EmitterTrack->GetSystemViewModel().GetSelectionViewModel()->UpdateSelectedEntries(SelectedEntries, DeselectedEntries, true);
		}
		return FReply::Handled();
	}

	EVisibility GetEnableCheckboxVisibility() const
	{
		return EmitterTrack.IsValid() && EmitterTrack->GetSystemViewModel().GetEditMode() == ENiagaraSystemViewModelEditMode::SystemAsset ? EVisibility::Visible : EVisibility::Collapsed;
	}

	EVisibility GetIsolateToggleVisibility() const
	{
		return EmitterTrack.IsValid() && EmitterTrack->GetSystemViewModel().GetEditMode() == ENiagaraSystemViewModelEditMode::SystemAsset ? EVisibility::Visible : EVisibility::Collapsed;
	}

	void RefreshRenderers()
	{
		bShouldRefreshRenderers = true;
	}

private:
	TWeakObjectPtr<UMovieSceneNiagaraEmitterTrack> EmitterTrack;
	TWeakObjectPtr<UNiagaraEmitter> WeakNiagaraEmitter;
	mutable TOptional<FText> TrackErrorIconToolTip;
	TSharedPtr<SHorizontalBox> RenderersBox;
<<<<<<< HEAD
=======
	bool bShouldRefreshRenderers = false;
>>>>>>> 6bbb88c8
};

FNiagaraEmitterTrackEditor::FNiagaraEmitterTrackEditor(TSharedPtr<ISequencer> Sequencer) 
	: FMovieSceneTrackEditor(Sequencer.ToSharedRef())
{
}

TSharedRef<ISequencerTrackEditor> FNiagaraEmitterTrackEditor::CreateTrackEditor(TSharedRef<ISequencer> InSequencer)
{
	return MakeShareable(new FNiagaraEmitterTrackEditor(InSequencer));
}

bool FNiagaraEmitterTrackEditor::SupportsType(TSubclassOf<UMovieSceneTrack> TrackClass) const 
{
	if (TrackClass == UMovieSceneNiagaraEmitterTrack::StaticClass())
	{
		return true;
	}
	return false;
}

TSharedRef<ISequencerSection> FNiagaraEmitterTrackEditor::MakeSectionInterface(UMovieSceneSection& SectionObject, UMovieSceneTrack& Track, FGuid ObjectBinding)
{
	UMovieSceneNiagaraEmitterSectionBase* EmitterSection = CastChecked<UMovieSceneNiagaraEmitterSectionBase>(&SectionObject);
	return EmitterSection->MakeSectionInterface();
}

bool FNiagaraEmitterTrackEditor::HandleAssetAdded(UObject* Asset, const FGuid& TargetObjectGuid)
{
	UNiagaraEmitter* EmitterAsset = Cast<UNiagaraEmitter>(Asset);
	UNiagaraSequence* NiagaraSequence = Cast<UNiagaraSequence>(GetSequencer()->GetRootMovieSceneSequence());
	if (EmitterAsset != nullptr && NiagaraSequence != nullptr && NiagaraSequence->GetSystemViewModel().GetCanModifyEmittersFromTimeline())
	{
		NiagaraSequence->GetSystemViewModel().AddEmitter(*EmitterAsset);
	}
	return false;
}

void FNiagaraEmitterTrackEditor::BuildTrackContextMenu( FMenuBuilder& MenuBuilder, UMovieSceneTrack* Track )
{
	UMovieSceneNiagaraEmitterTrack* EmitterTrack = CastChecked<UMovieSceneNiagaraEmitterTrack>(Track);
	FNiagaraSystemViewModel& SystemViewModel = EmitterTrack->GetSystemViewModel();

	if (SystemViewModel.GetEditMode() == ENiagaraSystemViewModelEditMode::SystemAsset)
	{
		FNiagaraEditorUtilities::AddEmitterContextMenuActions(MenuBuilder, EmitterTrack->GetEmitterHandleViewModel());
	}
}

TSharedPtr<SWidget> FNiagaraEmitterTrackEditor::BuildOutlinerEditWidget(const FGuid& ObjectBinding, UMovieSceneTrack* Track, const FBuildEditWidgetParams& Params)
{
	return SNew(SEmitterTrackWidget, *CastChecked<UMovieSceneNiagaraEmitterTrack>(Track));
}

#undef LOCTEXT_NAMESPACE<|MERGE_RESOLUTION|>--- conflicted
+++ resolved
@@ -86,9 +86,6 @@
 				SAssignNew(RenderersBox, SHorizontalBox)
 			];
 		ConstructRendererWidgets();
-<<<<<<< HEAD
-		EmitterTrack->GetEmitterHandleViewModel()->GetEmitterViewModel()->GetEmitter()->OnRenderersChanged().AddSP(this, &SEmitterTrackWidget::ConstructRendererWidgets);
-=======
 
 		// We refresh the renderer widgets when renderers changed.
 		// The OnRenderersChanged delegate will cause the renderer items to be created that are used for widget creation,
@@ -97,7 +94,6 @@
 		WeakNiagaraEmitter = NiagaraEmitter;
 		NiagaraEmitter->OnRenderersChanged().AddSP(this, &SEmitterTrackWidget::RefreshRenderers);
 
->>>>>>> 6bbb88c8
 
 		// Enabled checkbox.
 		TrackBox->AddSlot()
@@ -120,25 +116,13 @@
 
 	~SEmitterTrackWidget()
 	{
-<<<<<<< HEAD
-		if (EmitterTrack.IsValid() && EmitterTrack->GetEmitterHandleViewModel().IsValid())
-		{
-			UNiagaraEmitter* Emitter = EmitterTrack->GetEmitterHandleViewModel()->GetEmitterViewModel()->GetEmitter();
-			if (Emitter != nullptr)
-			{
-				Emitter->OnRenderersChanged().RemoveAll(this);
-			}
-=======
 		if ( UNiagaraEmitter* NiagaraEmitter = WeakNiagaraEmitter.Get() )
 		{
 			NiagaraEmitter->OnRenderersChanged().RemoveAll(this);
->>>>>>> 6bbb88c8
 		}
 	}
 
 private:
-<<<<<<< HEAD
-=======
 	virtual void Tick(const FGeometry& AllottedGeometry, const double InCurrentTime, const float InDeltaTime) override
 	{
 		if(bShouldRefreshRenderers)
@@ -148,7 +132,6 @@
 		}
 	}
 	
->>>>>>> 6bbb88c8
 	void ConstructRendererWidgets()
 	{
 		RenderersBox->ClearChildren();
@@ -280,10 +263,7 @@
 	TWeakObjectPtr<UNiagaraEmitter> WeakNiagaraEmitter;
 	mutable TOptional<FText> TrackErrorIconToolTip;
 	TSharedPtr<SHorizontalBox> RenderersBox;
-<<<<<<< HEAD
-=======
 	bool bShouldRefreshRenderers = false;
->>>>>>> 6bbb88c8
 };
 
 FNiagaraEmitterTrackEditor::FNiagaraEmitterTrackEditor(TSharedPtr<ISequencer> Sequencer) 
