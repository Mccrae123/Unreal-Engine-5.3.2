// Copyright Epic Games, Inc. All Rights Reserved.

#include "NiagaraNodeSelect.h"

#include "EditorFontGlyphs.h"
#include "FindInBlueprintManager.h"
#include "NiagaraEditorStyle.h"
#include "NiagaraEditorUtilities.h"
#include "NiagaraHlslTranslator.h"
#include "EdGraph/EdGraphPin.h"
#include "Widgets/SNiagaraPinTypeSelector.h"
#include "ScopedTransaction.h"
#include "Widgets/Input/SButton.h"
#include "Widgets/Images/SImage.h"
#include "Widgets/Layout/SSpacer.h"
#include "Widgets/Layout/SSeparator.h"
#include "IContentBrowserSingleton.h"
#include "ContentBrowserModule.h"
#include "Engine/UserDefinedEnum.h"
#include "Subsystems/AssetEditorSubsystem.h"
#include "Editor/EditorEngine.h"
#include "Editor.h"

#include UE_INLINE_GENERATED_CPP_BY_NAME(NiagaraNodeSelect)

#define LOCTEXT_NAMESPACE "NiagaraNodeSelect"

UNiagaraNodeSelect::UNiagaraNodeSelect()
{
}

void UNiagaraNodeSelect::ChangeValuePinType(int32 Index, FNiagaraTypeDefinition Type)
{
	if(Index < 0 || Index >= OutputVars.Num())
	{
		UE_LOG(LogNiagaraEditor, Error, TEXT("Tried assigning type %s to index %i. Out of bounds."), *Type.GetName(), Index);
		return;
	}

	// swap output variables at the same location
	TSet<FName> OutputNames;
	for (const FNiagaraVariable& Output : OutputVars)
	{
		OutputNames.Add(Output.GetName());
	}
	FName OutputName = FNiagaraUtilities::GetUniqueName(Type.GetFName(), OutputNames);

	OutputVars.RemoveAt(Index);
	OutputVars.EmplaceAt(Index, FNiagaraVariable(Type, OutputName));
	
	for(UEdGraphPin* ValuePin : GetOptionPins(Index))
	{
		if(ValuePin->LinkedTo.Num() > 0 && !UEdGraphSchema_Niagara::IsPinWildcard(ValuePin))
		{
			ValuePin->bOrphanedPin = true;
		}
	}

	if(UEdGraphPin* OutputPin = GetPinByPersistentGuid(OutputVarGuids[Index]))
	{
		if(OutputPin->LinkedTo.Num() > 0 && !UEdGraphSchema_Niagara::IsPinWildcard(OutputPin))
		{
			OutputPin->bOrphanedPin = true;
		}
	}
	
	ReallocatePins(true);	
}

void UNiagaraNodeSelect::ChangeSelectorPinType(FNiagaraTypeDefinition Type)
{	
	SelectorPinType = Type;

	UEdGraphPin* SelectorPin = GetSelectorPin();

	if(OutputVars.Num() == 0)
	{
		AddOutput(FNiagaraTypeDefinition::GetWildcardDef(), FNiagaraTypeDefinition::GetWildcardDef().GetFName());
		ReallocatePins();
		return;
	}
	// ensure we have at least a minimum amount of entries if we change to integer mode
	const int32 MinimumEntries = 2;
	if (SelectorPinType.IsSameBaseDefinition(FNiagaraTypeDefinition::GetIntDef()) && NumOptionsPerVariable < MinimumEntries)
	{
		NumOptionsPerVariable = MinimumEntries;
	}
	
	// if this is a wildcard, we don't want to orphan it
	if(SelectorPin->LinkedTo.Num() > 0 && !UEdGraphSchema_Niagara::IsPinWildcard(SelectorPin))
	{
		SelectorPin->bOrphanedPin = true;
	}
	
	ReallocatePins(true);
}

UEdGraphPin* UNiagaraNodeSelect::GetSelectorPin() const
{
	return GetPinByPersistentGuid(SelectorPinGuid);
}

TArray<UEdGraphPin*> UNiagaraNodeSelect::GetOptionPins(int32 Index) const
{
	TArray<UEdGraphPin*> OptionPins;
	TArray<UEdGraphPin*> InputPins;

	GetInputPins(InputPins);

	if (Index < 0 || Index >= OutputVars.Num())
	{
		UE_LOG(LogNiagaraEditor, Error, TEXT("Tried retrieving option pins for index index %i. Out of bounds."), Index);
		return OptionPins;
	}
	
	// add all input pins that aren't the selector pin to the option pins array
	for(int32 PinIndex = Index; PinIndex < NumOptionsPerVariable * OutputVars.Num(); PinIndex += OutputVars.Num())
	{
		UEdGraphPin* Pin = InputPins[PinIndex];
		if (Pin->PersistentGuid != SelectorPinGuid && Pin->bOrphanedPin == false)
		{
			OptionPins.Add(Pin);
		}
	}

	if (NumOptionsPerVariable != OptionPins.Num())
	{
		UE_LOG(LogNiagaraEditor, Error, TEXT("Could not retrieve %i option pins for output pin %i. Retrieved %i pins instead."), NumOptionsPerVariable, Index, OptionPins.Num());
		return {};
	}

	return OptionPins;
}

TArray<UEdGraphPin*> UNiagaraNodeSelect::GetValuePins(int32 Index) const
{
	TArray<UEdGraphPin*> ValuePins = GetOptionPins(Index);
	ValuePins.Add(GetPinByPersistentGuid(OutputVarGuids[Index]));

	return ValuePins;
}

UEdGraphPin* UNiagaraNodeSelect::GetOutputPin(const FNiagaraVariable& Variable) const
{
	int32 Index = OutputVars.Find(Variable);

	if(Index != INDEX_NONE)
	{
		return GetPinByPersistentGuid(OutputVarGuids[Index]);
	}

	return nullptr;
}

void UNiagaraNodeSelect::AddIntegerInputPin()
{
	FScopedTransaction Transaction(LOCTEXT("AddIntegerPinTransaction", "Added integer input pin to select node"));

	this->Modify();

	NumOptionsPerVariable++;
	ReallocatePins();
}

void UNiagaraNodeSelect::RemoveIntegerInputPin()
{
	FScopedTransaction Transaction(LOCTEXT("RemoveIntegerPinTransaction", "Removed integer input pin from select node"));

	this->Modify();

	NumOptionsPerVariable = FMath::Max(2, --NumOptionsPerVariable);
	ReallocatePins();
}

FText UNiagaraNodeSelect::GetTooltipText() const
{
	return LOCTEXT("SelectTooltipText", "Select takes multiple inputs and passes through the one chosen by the selector");
}

FText UNiagaraNodeSelect::GetNodeTitle(ENodeTitleType::Type TitleType) const
{
	return LOCTEXT("SelectNodeTitle", "Select");
}

void UNiagaraNodeSelect::AddPinSearchMetaDataInfo(const UEdGraphPin* Pin, TArray<FSearchTagDataPair>& OutTaggedMetaData) const
{
	Super::AddPinSearchMetaDataInfo(Pin, OutTaggedMetaData);

	UEnum* Enum = SelectorPinType.GetEnum();
	
	if (Enum != nullptr && Enum->IsNative())
	{
		// Allow native enum switch pins to be searchable by C++ enum name
		OutTaggedMetaData.Add(FSearchTagDataPair(FFindInBlueprintSearchTags::FiB_NativeName, FText::FromString(Enum->GetName())));
	}
}

void UNiagaraNodeSelect::AllocateDefaultPins()
{
	const UEdGraphSchema_Niagara* Schema = GetDefault<UEdGraphSchema_Niagara>();

	// in case der selector type became invalid, we change it back to wildcard here.
	// this can happen if the underlying ustruct, for example an enum, has been deleted
	if(!SelectorPinType.IsValid())
	{
		SelectorPinType = FNiagaraTypeDefinition::GetWildcardDef();
	}
	
	TArray<int32> OptionValues = GetOptionValues();
	NumOptionsPerVariable = OptionValues.Num();

	for(int32 OptionIndex = 0; OptionIndex < OptionValues.Num(); OptionIndex++)
	{
		for(const FNiagaraVariable& Variable : OutputVars)
		{
			AddOptionPin(Variable, OptionValues[OptionIndex]);
		}
	}
	
	// create the selector pin
	UEdGraphPin* SelectorPin = CreatePin(EGPD_Input, Schema->TypeDefinitionToPinType(SelectorPinType), GetSelectorPinName());
	SelectorPin->PersistentGuid = SelectorPinGuid;
	UNiagaraNode::SetPinDefaultToTypeDefaultIfUnset(SelectorPin);

	// create all output variable pins
	for (int32 Index = 0; Index < OutputVars.Num(); Index++)
	{
		UEdGraphPin* OutputPin = CreatePin(EGPD_Output, Schema->TypeDefinitionToPinType(OutputVars[Index].GetType()), OutputVars[Index].GetName());
		OutputPin->PersistentGuid = OutputVarGuids[Index];
	}

	// create the add pin
	CreateAddPin(EGPD_Output);
}
	
FLinearColor UNiagaraNodeSelect::GetNodeTitleColor() const
{
	return FLinearColor(0.3f, 0.3f, 0.7f);
}

FSlateIcon UNiagaraNodeSelect::GetIconAndTint(FLinearColor& OutColor) const
{
	static FSlateIcon Icon(FAppStyle::GetAppStyleSetName(), "GraphEditor.Switch_16x");
	return Icon;
}

void UNiagaraNodeSelect::GetPinHoverText(const UEdGraphPin& Pin, FString& HoverTextOut) const
{
	Super::GetPinHoverText(Pin, HoverTextOut);
	
	if(OutputVarGuids.Contains(Pin.PersistentGuid))
	{
		HoverTextOut = TEXT("The value of this pin is chosen by the selector pin.\n") + HoverTextOut;
	}
	else if(Pin.PersistentGuid == SelectorPinGuid)
	{
		HoverTextOut = TEXT("Based on the value of this pin one of the input pins gets selected for the output.\n") + HoverTextOut;
	}
}

void UNiagaraNodeSelect::PostLoad()
{
	Super::PostLoad();
	
	// we assume something changed externally if the input pins are outdated; i.e. the assigned enum changed or value order changed
	AttemptUpdatePins();
}

void UNiagaraNodeSelect::GetNodeContextMenuActions(UToolMenu* Menu, UGraphNodeContextMenuContext* Context) const
{
	Super::GetNodeContextMenuActions(Menu, Context);

	if (SelectorPinType.IsEnum() && SelectorPinType.GetEnum())
	{
		FToolMenuSection& Section = Menu->FindOrAddSection("Node");

		Section.AddMenuEntry(
			"BrowseToEnum",
			FText::Format(LOCTEXT("BrowseToEnumLabel", "Browse to {0}"), FText::FromString(SelectorPinType.GetEnum()->GetName())),
			LOCTEXT("BrowseToEnumTooltip", "Browses to the enum in the content browser."),
			FSlateIcon(),
			FUIAction(FExecuteAction::CreateLambda([this]()
			{
				FContentBrowserModule& Module = FModuleManager::Get().LoadModuleChecked<FContentBrowserModule>("ContentBrowser");
				Module.Get().SyncBrowserToAssets({ FAssetData(SelectorPinType.GetEnum()) });
			}), FCanExecuteAction::CreateLambda([this]()
			{
				return Cast<UUserDefinedEnum>(SelectorPinType.GetEnum()) != nullptr;
			})));

		Section.AddMenuEntry(
			"OpenEnum",
			FText::Format(LOCTEXT("OpenEnumLabel", "Open {0}"), FText::FromString(SelectorPinType.GetEnum()->GetName())),
			LOCTEXT("OpenEnumTooltip", "Opens up the enum asset."),
			FSlateIcon(),
			FUIAction(FExecuteAction::CreateLambda([this]()
			{
				GEditor->GetEditorSubsystem<UAssetEditorSubsystem>()->OpenEditorForAsset(SelectorPinType.GetEnum());
			}), FCanExecuteAction::CreateLambda([this]()
			{
				return Cast<UUserDefinedEnum>(SelectorPinType.GetEnum()) != nullptr;
			})));
	}
}

void UNiagaraNodeSelect::Compile(FTranslator* Translator, TArray<int32>& Outputs) const
{	
	const UEdGraphPin* SelectorPin = GetSelectorPin();

	if(!SelectorPinType.IsValid())
	{
		Translator->Warning(LOCTEXT("SelectNodePinSelectorTypeInvalid", "Select node selector pin should have a valid type."), this, nullptr);
	}
	
<<<<<<< HEAD
	for(FNiagaraVariable& Variable : OutputVars)
=======
	for(const FNiagaraVariable& Variable : OutputVars)
>>>>>>> 4af6daef
	{
		if(!Variable.GetType().IsValid())
		{
			Translator->Warning(FText::Format(LOCTEXT("SelectNodePinOutputTypeInvalid", "Select node output pin should have a valid type. {0} is invalid."), FText::FromName(Variable.GetName())), this, nullptr);
		}
	}
	
<<<<<<< HEAD
	int32 Selection = Translator->CompilePin(SelectorPin);
=======
	int32 Selection = Translator->CompileInputPin(SelectorPin);
>>>>>>> 4af6daef

	// a map from selector value to compiled option pins (i.e.: for selector value 0 all pins that should be case "if 0" get their compiled index added under key 0)
	TMap<int32, TArray<int32>> OptionValues;
	OptionValues.Reserve(NumOptionsPerVariable);

	TArray<int32> SelectorValues = GetOptionValues();
	
	if(SelectorValues.Num() != NumOptionsPerVariable)
	{
		Translator->Error(FText::Format(LOCTEXT("SelectNodePinCountMismatch", "Select node should have {0} cases. {1} found."),
			FText::FromString(FString::FromInt(NumOptionsPerVariable)), FText::FromString(FString::FromInt(SelectorValues.Num()))), this, nullptr);
		return;
	}

	// initialize every selector value so we can access the array values
	for (int32 Index = 0; Index < SelectorValues.Num(); Index++)
	{
		OptionValues.Add(SelectorValues[Index]);
	}

	for (int32 OutputIndex = 0; OutputIndex < OutputVars.Num(); OutputIndex++)
	{
		if(OutputVars[OutputIndex].GetType() != UEdGraphSchema_Niagara::PinToTypeDefinition(GetOutputPin(OutputVars[OutputIndex])))
		{
			Translator->Error(FText::Format(LOCTEXT("PinTypeOutputVarTypeMismatch", "Internal output variable type {0} does not match pin type {1}. Please refresh node."),
				FText::FromString(OutputVars[OutputIndex].GetType().GetName()), FText::FromString(UEdGraphSchema_Niagara::PinToTypeDefinition(GetOutputPin(OutputVars[OutputIndex])).GetName())),
				this, GetOutputPin(OutputVars[OutputIndex]));
		}
	}
	
	for (int32 SelectorValueIndex = 0; SelectorValueIndex < NumOptionsPerVariable; SelectorValueIndex++)
	{
		for (int32 OutputIndex = 0; OutputIndex < OutputVars.Num(); OutputIndex++)
		{
			TArray<UEdGraphPin*> OptionPins = GetOptionPins(OutputIndex);
			int32 CodeChunkIndex = Translator->CompileInputPin(OptionPins[SelectorValueIndex]);
			OptionValues[SelectorValues[SelectorValueIndex]].Add(CodeChunkIndex);
		}
	}	
	
	Translator->Select(this, Selection, OutputVars, OptionValues, Outputs);
}

bool UNiagaraNodeSelect::AllowExternalPinTypeChanges(const UEdGraphPin* InGraphPin) const
{
	// only allow pin type changes from UI for selector and output pins
	if(InGraphPin == GetSelectorPin() || Super::AllowExternalPinTypeChanges(InGraphPin))
	{
		return true;
	}

	return false;
}

void UNiagaraNodeSelect::PinTypeChanged(UEdGraphPin* InGraphPin)
{
	int32 PinIndex = GetPinIndex(InGraphPin);
	if (PinIndex == -1)
	{
		return;
	}

	const UEdGraphSchema_Niagara* Schema = CastChecked<UEdGraphSchema_Niagara>(GetSchema());
	check(Schema);

	Super::PinTypeChanged(InGraphPin);
}

void UNiagaraNodeSelect::AddWidgetsToOutputBox(TSharedPtr<SVerticalBox> OutputBox)
{
	OutputBox->AddSlot()
	[
		SNew(SSpacer)
	];

	TAttribute<EVisibility> AddVisibilityAttribute;
	TAttribute<EVisibility> RemoveVisibilityAttribute;
	AddVisibilityAttribute.BindUObject(this, &UNiagaraNodeSelect::ShowAddIntegerButton);
	RemoveVisibilityAttribute.BindUObject(this, &UNiagaraNodeSelect::ShowRemoveIntegerButton);
	
	OutputBox->AddSlot()
	.Padding(4.f, 5.f)
	.AutoHeight()
	.HAlign(HAlign_Right)
	[
		SNew(SHorizontalBox)
		+ SHorizontalBox::Slot()
		[
			SNew(SButton)
			.Visibility(RemoveVisibilityAttribute)
			.ButtonStyle(FAppStyle::Get(), "HoverHintOnly")
			.ToolTipText(GetIntegerRemoveButtonTooltipText())
			.OnPressed(FSimpleDelegate::CreateUObject(this, &UNiagaraNodeSelect::RemoveIntegerInputPin))
			[
				SNew(SImage)
				.ColorAndOpacity(FLinearColor(0.7f, 0.7f, 0.7f, 0.9f))
				.Image(FNiagaraEditorStyle::Get().GetBrush("NiagaraEditor.Module.RemovePin"))
			]
		]
		+ SHorizontalBox::Slot()
		[
			SNew(SButton)
			.Visibility(AddVisibilityAttribute)
			.ButtonStyle(FAppStyle::Get(), "HoverHintOnly")
			.ToolTipText(GetIntegerAddButtonTooltipText())
			.OnPressed(FSimpleDelegate::CreateUObject(this, &UNiagaraNodeSelect::AddIntegerInputPin))
			[
				SNew(SImage)
				.ColorAndOpacity(FLinearColor(0.7f, 0.7f, 0.7f, 0.9f))
				.Image(FNiagaraEditorStyle::Get().GetBrush("NiagaraEditor.Module.AddPin"))
			]
		]
	];
}

void UNiagaraNodeSelect::AddWidgetsToInputBox(TSharedPtr<SVerticalBox> InputBox)
{
	// make sure we maintain our case labels and separators
	Super::AddWidgetsToInputBox(InputBox);

	// we only want to add a separator before the selector pin if we actually have at least 1 variable
	if (OutputVars.Num() < 1 || NumOptionsPerVariable < 1)
	{
		return;
	}
	
	InputBox->InsertSlot(OutputVars.Num() * NumOptionsPerVariable + 2 * NumOptionsPerVariable)
	.VAlign(VAlign_Center)
	[
		SNew(SSeparator)
	];
}

void UNiagaraNodeSelect::GetWildcardPinHoverConnectionTextAddition(const UEdGraphPin* WildcardPin, const UEdGraphPin* OtherPin, ECanCreateConnectionResponse ConnectionResponse, FString& OutString) const
{
	if(ConnectionResponse == ECanCreateConnectionResponse::CONNECT_RESPONSE_DISALLOW)
	{
		OutString += TEXT("\nWildcard Pin only allows index types: bool, integer or enums.");
	}
}

bool UNiagaraNodeSelect::CanRemovePin(const UEdGraphPin* Pin) const
{
	return Super::CanRemovePin(Pin);
}

bool UNiagaraNodeSelect::CanMovePin(const UEdGraphPin* Pin, int32 DirectionToMove) const
{
	auto FindPredicate = [=](const FGuid& Guid) { return Guid == Pin->PersistentGuid; };
	int32 FoundIndex = OutputVarGuids.IndexOfByPredicate(FindPredicate);
	if (FoundIndex != INDEX_NONE && OutputVars.IsValidIndex(FoundIndex + DirectionToMove))
	{
		return Pin->Direction == EGPD_Output && Pin->bOrphanedPin == false;
	}

	return false;
}

void UNiagaraNodeSelect::MoveDynamicPin(UEdGraphPin* Pin, int32 DirectionToMove)
{
	auto FindPredicate = [=](const FGuid& Guid) { return Guid == Pin->PersistentGuid; };
	int32 FoundIndex = OutputVarGuids.IndexOfByPredicate(FindPredicate);
	if (FoundIndex != INDEX_NONE && OutputVars.IsValidIndex(FoundIndex + DirectionToMove))
	{
		this->Modify();
		
		FNiagaraVariable TmpVar = OutputVars[FoundIndex];
		OutputVars[FoundIndex] = OutputVars[FoundIndex + DirectionToMove];
		OutputVars[FoundIndex + DirectionToMove] = TmpVar;

		FGuid TmpGuid = OutputVarGuids[FoundIndex];
		OutputVarGuids[FoundIndex] = OutputVarGuids[FoundIndex + DirectionToMove];
		OutputVarGuids[FoundIndex + DirectionToMove] = TmpGuid;

		ReallocatePins();
	}	
}

bool UNiagaraNodeSelect::CanRenamePin(const UEdGraphPin* Pin) const
{
	return Super::CanRenamePin(Pin) && Pin->Direction == EGPD_Output && Pin->bOrphanedPin == false && !UEdGraphSchema_Niagara::IsPinWildcard(Pin);
}

FString UNiagaraNodeSelect::GetInputCaseName(int32 Case) const
{
	if( FNiagaraTypeDefinition::GetBoolDef().IsSameBaseDefinition(SelectorPinType))
	{
		if(Case == 0)
		{
			return TEXT("False");
		}
		if (Case == 1)
		{
			return TEXT("True");
		}
	}
	else if ( FNiagaraTypeDefinition::GetIntDef().IsSameBaseDefinition(SelectorPinType))
	{
		return FString::FromInt(Case);
	}
	else if(SelectorPinType.IsEnum() && SelectorPinType.GetEnum())
	{
		UEnum* Enum = SelectorPinType.GetEnum();
		// the display name is subject to localization and some automatic prettification. To avoid the localization aspect, we retrieve the source string of the text
		// which is essentially the still prettified non-localized base text. We have to keep it this way for backwards compatibility until we can do a full upgrade pass.
		// Same in StaticSwitch @todo
		FText EnumDisplayText = Enum->GetDisplayNameTextByValue(Case);
		return *FTextInspector::GetSourceString(EnumDisplayText);
	}

	return TEXT("");
}

void UNiagaraNodeSelect::BuildParameterMapHistory(FNiagaraParameterMapHistoryBuilder& OutHistory, bool bRecursive, bool bFilterForCompilation) const
{
	UNiagaraNode::BuildParameterMapHistory(OutHistory, bRecursive, bFilterForCompilation);
}

void UNiagaraNodeSelect::PreChange(const UUserDefinedEnum* Changed, FEnumEditorUtils::EEnumEditorChangeInfo ChangedType)
{
	// do nothing here
}

void UNiagaraNodeSelect::PostChange(const UUserDefinedEnum* Changed, FEnumEditorUtils::EEnumEditorChangeInfo ChangedType)
{
	if (SelectorPinType.GetEnum() == Changed)
	{
		RefreshFromExternalChanges();
	}
}

bool UNiagaraNodeSelect::AllowNiagaraTypeForPinTypeChange(const FNiagaraTypeDefinition& InType, UEdGraphPin* Pin) const
{
	// if it's the selector pin, check for integer types and connections
	if(Pin == GetSelectorPin())
	{
		return InType.IsIndexType();
	}
	// else, it's a value pin. We have to treat all value pins as a single entity
	else
	{
		return Super::AllowNiagaraTypeForPinTypeChange(InType, Pin);
	}
}

bool UNiagaraNodeSelect::OnNewPinTypeRequested(UEdGraphPin* PinToChange, FNiagaraTypeDefinition NewType)
{
	PinToChange->Modify();
	PinToChange->ResetDefaultValue();

	if (PinToChange == GetSelectorPin())
	{
		SelectorPinType = NewType;
		this->ChangeSelectorPinType(NewType);
		return true;
	}
	else
	{
		if(OutputVarGuids.Contains(PinToChange->PersistentGuid))
		{
			return Super::OnNewPinTypeRequested(PinToChange, NewType);
		}
		else if(UEdGraphSchema_Niagara::IsPinWildcard(PinToChange))
		{
			// we don't reallocate to maintain pin connections, and instead just change pin types
			int32 OutputIndex = INDEX_NONE;

			TArray<UEdGraphPin*> InputPins;
			GetInputPins(InputPins);
			
			InputPins.RemoveAll([](UEdGraphPin* Pin)
			{
				return Pin->bOrphanedPin;
			});

			for(int32 Idx = 0; Idx < OutputVars.Num(); Idx++)
			{
				TArray<UEdGraphPin*> OptionPins = GetOptionPins(Idx);
				if(OptionPins.Contains(PinToChange))
				{
					OutputIndex = Idx;
				}
			}

			TSet<FName> OutputNames;
			for (const FNiagaraVariable& Output : OutputVars)
			{
				OutputNames.Add(Output.GetName());
			}
			
			FName VariableAfterTypeChangeName = FNiagaraUtilities::GetUniqueName(NewType.GetFName(), OutputNames);
			FNiagaraVariable OldVariable(OutputVars[OutputIndex].GetType(), OutputVars[OutputIndex].GetType().GetFName());
			FNiagaraVariable TmpVar(NewType, VariableAfterTypeChangeName);
			
			int32 Value = INDEX_NONE;
			TArray<int32> OptionValues = GetOptionValues();
			for(int32 OptionIndex = 0; OptionIndex < OptionValues.Num(); OptionIndex++)
			{
				FString CandidateNameForValue = GetOptionPinName(OldVariable, OptionValues[OptionIndex]).ToString();
				if(CandidateNameForValue.Equals(PinToChange->GetName()))
				{
					Value = OptionValues[OptionIndex];
				}
			}
			
			if (OutputIndex != INDEX_NONE && Value != INDEX_NONE)
			{
				PinToChange->PinName = GetOptionPinName(TmpVar, Value);
				UEdGraphPin* OutputPin = GetPinByPersistentGuid(OutputVarGuids[OutputIndex]);

				return Super::OnNewPinTypeRequested(OutputPin, NewType);
			}
		}
	}

	return false;
}

void UNiagaraNodeSelect::PostInitProperties()
{
	Super::PostInitProperties();

	if (!SelectorPinGuid.IsValid())
	{
		SelectorPinGuid = FGuid::NewGuid();
	}

	OutputVarGuids.Reserve(OutputVars.Num());
	
	for (int32 OutputIndex = 0; OutputIndex < OutputVars.Num(); OutputIndex++)
	{
		if(!OutputVarGuids[OutputIndex].IsValid())
		{
			OutputVarGuids[OutputIndex] = FGuid::NewGuid();
		}
	}

	for (int32 OutputIndex = 0; OutputIndex < OutputVars.Num(); OutputIndex++)
	{
		if (!OutputVars[OutputIndex].GetType().IsValid())
		{
			OutputVars[OutputIndex] = FNiagaraVariable(FNiagaraTypeDefinition::GetWildcardDef(), FName(TEXT("Wildcard Output") + FString::FromInt(OutputIndex)));
		}
	}
	
	if (!SelectorPinType.IsValid())
	{
		SelectorPinType = FNiagaraTypeDefinition::GetWildcardDef();
	}
}

bool UNiagaraNodeSelect::IsPinStatic(const UEdGraphPin* Pin) const
{
	return Pin->PersistentGuid.IsValid() && (Pin->PersistentGuid == SelectorPinGuid || OutputVarGuids.Contains(Pin->PersistentGuid));
}

TArray<int32> UNiagaraNodeSelect::GetOptionValues() const
{
	TArray<int32> SelectorValues;

	if(FNiagaraTypeDefinition::GetBoolDef().IsSameBaseDefinition(SelectorPinType))
	{
		SelectorValues = { 1, 0 };
	}
	else if(FNiagaraTypeDefinition::GetIntDef().IsSameBaseDefinition(SelectorPinType))
	{
		int32 NewOptionsCount = FMath::Max(2, NumOptionsPerVariable);
		for(int32 Index = 0; Index < NewOptionsCount; Index++)
		{
			SelectorValues.Add(Index);
		}
	}
	else if(SelectorPinType.IsEnum() && SelectorPinType.IsValid() && SelectorPinType.GetEnum())
	{
		UEnum* Enum = SelectorPinType.GetEnum();
		const int32 EnumEntryCount = Enum->NumEnums();
		if (EnumEntryCount > 0)
		{
			int32 ValidEnumEntryCount = 0;
			for (int32 EnumIndex = 0; EnumIndex < Enum->NumEnums()-1; EnumIndex++)
			{
				if(FNiagaraEditorUtilities::IsEnumIndexVisible(Enum, EnumIndex))
				{
					ValidEnumEntryCount++;
					SelectorValues.Add(Enum->GetValueByIndex(EnumIndex));
				}			
			}
		}
	}

	return SelectorValues;
}

FName UNiagaraNodeSelect::GetSelectorPinName() const
{
	return FName(TEXT("Selector"));
}

FText UNiagaraNodeSelect::GetIntegerAddButtonTooltipText() const
{
	return LOCTEXT("IntegerAddButtonTooltip", "Add a new input pin");
}

FText UNiagaraNodeSelect::GetIntegerRemoveButtonTooltipText() const
{
	return LOCTEXT("IntegerRemoveButtonTooltip", "Remove the input pin with the highest index");
}

EVisibility UNiagaraNodeSelect::ShowAddIntegerButton() const
{
	return SelectorPinType.IsSameBaseDefinition(FNiagaraTypeDefinition::GetIntDef()) ? EVisibility::Visible : EVisibility::Collapsed;
}

EVisibility UNiagaraNodeSelect::ShowRemoveIntegerButton() const
{
	return SelectorPinType.IsSameBaseDefinition(FNiagaraTypeDefinition::GetIntDef()) && NumOptionsPerVariable > 2 ? EVisibility::Visible : EVisibility::Collapsed;
}

#undef LOCTEXT_NAMESPACE
<|MERGE_RESOLUTION|>--- conflicted
+++ resolved
@@ -312,11 +312,7 @@
 		Translator->Warning(LOCTEXT("SelectNodePinSelectorTypeInvalid", "Select node selector pin should have a valid type."), this, nullptr);
 	}
 	
-<<<<<<< HEAD
-	for(FNiagaraVariable& Variable : OutputVars)
-=======
 	for(const FNiagaraVariable& Variable : OutputVars)
->>>>>>> 4af6daef
 	{
 		if(!Variable.GetType().IsValid())
 		{
@@ -324,11 +320,7 @@
 		}
 	}
 	
-<<<<<<< HEAD
-	int32 Selection = Translator->CompilePin(SelectorPin);
-=======
 	int32 Selection = Translator->CompileInputPin(SelectorPin);
->>>>>>> 4af6daef
 
 	// a map from selector value to compiled option pins (i.e.: for selector value 0 all pins that should be case "if 0" get their compiled index added under key 0)
 	TMap<int32, TArray<int32>> OptionValues;
