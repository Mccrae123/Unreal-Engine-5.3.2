--- conflicted
+++ resolved
@@ -116,11 +116,7 @@
 		FString VarNamespace = TargetHandle.GetNamespace().ToString();
 		
 		FNiagaraVariable RemapVar = FNiagaraVariable(AssignmentTarget_DEPRECATED.GetType(), *(OldFunctionCallName + TEXT(".") + TargetHandle.GetName().ToString()));
-<<<<<<< HEAD
-		FNiagaraVariable NewVar = FNiagaraParameterMapHistory::ResolveAliases(RemapVar, AliasMap);
-=======
 		FNiagaraVariable NewVar = FNiagaraUtilities::ResolveAliases(RemapVar, FNiagaraAliasContext().ChangeModuleName(OldFunctionCallName, FunctionDisplayName + TEXT(".") + VarNamespace));
->>>>>>> 3aae9151
 		Converted.Add(RemapVar, NewVar);
 
 		bool bConvertedAnything = false;
@@ -268,154 +264,6 @@
 	}
 }
 
-<<<<<<< HEAD
-void UNiagaraNodeAssignment::MergeUp()
-{
-	//NiagaraStackUtilities::
-}
-
-void UNiagaraNodeAssignment::CollectAddExistingActions(ENiagaraScriptUsage InUsage, UNiagaraNodeOutput* InGraphOutputNode, TArray<TSharedPtr<FNiagaraMenuAction>>& OutAddExistingActions)
-{
-	UNiagaraSystem* OwningSystem = GetTypedOuter<UNiagaraSystem>();
-	if (OwningSystem == nullptr)
-	{
-		return;
-	}
-
-	UNiagaraSystemEditorData* OwningSystemEditorData = Cast<UNiagaraSystemEditorData>(OwningSystem->GetEditorData());
-	if (OwningSystemEditorData == nullptr)
-	{
-		return;
-	}
-
-	bool bOwningSystemIsPlaceholder = OwningSystemEditorData->GetOwningSystemIsPlaceholder();
-
-	TOptional<FName> StackContextOverride = InGraphOutputNode->GetStackContextOverride();
-
-	TArray<FNiagaraVariable> AvailableParameters;
-	TArray<FName> CustomIterationNamespaces;
-	FNiagaraStackGraphUtilities::GetAvailableParametersForScript(*InGraphOutputNode, AvailableParameters, CustomIterationNamespaces);
-
-	TArray<FName> AvailableWriteNamespaces;
-	FNiagaraStackGraphUtilities::GetNamespacesForNewWriteParameters(
-		bOwningSystemIsPlaceholder ? FNiagaraStackGraphUtilities::EStackEditContext::Emitter : FNiagaraStackGraphUtilities::EStackEditContext::System,
-		InUsage, StackContextOverride, AvailableWriteNamespaces);
-
-	// Now check to see if any of the available write namespaces have overlap with the iteration namespaces. If so, we need to exclude them if they aren't the active stack context.
-	// This is for situations like Emitter.Grid2DCollection.TestValue which should only be written if in the sim stage scripts and not emitter scripts, which would normally be allowed.
-	TArray<FName> ExclusionList;
-	for (const FName& IterationNamespace : CustomIterationNamespaces)
-	{
-		FNiagaraVariableBase TempVar(FNiagaraTypeDefinition::GetFloatDef(), IterationNamespace);
-		for (const FName& AvailableWriteNamespace : AvailableWriteNamespaces)
-		{
-			if (TempVar.IsInNameSpace(AvailableWriteNamespace))
-			{
-				if (!StackContextOverride.IsSet() || (StackContextOverride.IsSet() && IterationNamespace != StackContextOverride.GetValue()))
-					ExclusionList.AddUnique(IterationNamespace);
-			}
-		}
-	}
-
-	for (const FNiagaraVariable& AvailableParameter : AvailableParameters)
-	{
-		bool bFound = false;
-		// Now check to see if the variable is possible to write to
-		for (const FName& AvailableWriteNamespace : AvailableWriteNamespaces)
-		{
-			if (AvailableParameter.IsInNameSpace(AvailableWriteNamespace))
-			{
-				bFound = true;
-				break;
-			}
-		}
-
-		if (!bFound)
-			continue;
-
-		// Now double-check that it doesn't overlap with a sub-namespace we're not allowed to write to
-		bFound = false;
-		for (const FName& ExcludedNamespace : ExclusionList)
-		{
-			if (AvailableParameter.IsInNameSpace(ExcludedNamespace))
-			{
-				bFound = true;
-				break;
-			}
-		}
-
-		if (bFound)
-			continue;
-
-		const FText NameText = FText::FromName(AvailableParameter.GetName());
-		FText VarDesc = FNiagaraConstants::GetAttributeDescription(AvailableParameter);
-		FString VarDefaultValue = FNiagaraConstants::GetAttributeDefaultValue(AvailableParameter);
-		const FText TooltipDesc = FText::Format(LOCTEXT("SetFunctionPopupTooltip", "Description: Set the parameter {0}. {1}"), NameText, VarDesc);
-		FText Category = LOCTEXT("ModuleSetCategory", "Set Specific Parameters");
-		bool bCanExecute = AssignmentTargets.Contains(AvailableParameter) == false; 
-
-		TSharedRef<FNiagaraMenuAction> AddExistingAction = MakeShareable<FNiagaraMenuAction>(new FNiagaraMenuAction(
-			Category, NameText, TooltipDesc,
-			0, FText(),
-			FNiagaraMenuAction::FOnExecuteStackAction::CreateUObject(this, &UNiagaraNodeAssignment::AddParameter, AvailableParameter, VarDefaultValue),
-			FNiagaraMenuAction::FCanExecuteStackAction::CreateLambda([bCanExecute] { return bCanExecute; })));
-		AddExistingAction->SetParamterVariable(AvailableParameter);
-		OutAddExistingActions.Add(AddExistingAction);
-	}
-}
-
-void UNiagaraNodeAssignment::CollectCreateNewActions(ENiagaraScriptUsage InUsage, UNiagaraNodeOutput* InGraphOutputNode, TArray<TSharedPtr<FNiagaraMenuAction>>& OutCreateNewActions)
-{
-	// Generate actions for creating new typed parameters.
-	TOptional<FName> NewParameterNamespace = FNiagaraStackGraphUtilities::GetNamespaceForOutputNode(InGraphOutputNode);
-	if (NewParameterNamespace.IsSet())
-	{
-		// Collect all parameter names for ensuring new param has unique name
-		TArray<const UNiagaraGraph*> Graphs;
-		InGraphOutputNode->GetNiagaraGraph()->GetAllReferencedGraphs(Graphs);
-		TSet<FName> Names;
-		for (const UNiagaraGraph* Graph : Graphs)
-		{
-			for (const TPair<FNiagaraVariable, FNiagaraGraphParameterReferenceCollection>& ParameterElement : Graph->GetParameterReferenceMap())
-			{
-				Names.Add(ParameterElement.Key.GetName());
-			}
-		}
-
-		TArray<FNiagaraTypeDefinition> AvailableTypes;
-		FNiagaraStackGraphUtilities::GetNewParameterAvailableTypes(AvailableTypes, NewParameterNamespace.GetValue());
-		for (const FNiagaraTypeDefinition& AvailableType : AvailableTypes)
-		{
-			// Make generic new parameter name
-			const FString NewParameterNameString = NewParameterNamespace.GetValue().ToString() + ".New" + AvailableType.GetName();
-			const FName NewParameterName = FName(*NewParameterNameString);
-
-			// Make NewParameterName unique  
-			const FName UniqueNewParameterName = FNiagaraUtilities::GetUniqueName(NewParameterName, Names);
-
-			// Create the new param
-			FNiagaraVariable NewParameter = FNiagaraVariable(AvailableType, UniqueNewParameterName);
-			FString VarDefaultValue = FNiagaraConstants::GetAttributeDefaultValue(NewParameter);
-			
-			// Tooltip and menu entry Text
-			FText VarDesc = FNiagaraConstants::GetAttributeDescription(NewParameter);
-			const FText TypeText = AvailableType.GetNameText();
-			const FText TooltipDesc = FText::Format(LOCTEXT("NewParameterModuleDescriptionFormat", "Description: Create a new {0} parameter. {1}"), TypeText, VarDesc);
-			FText Category = LOCTEXT("NewParameterModuleCategory", "Create New Parameter");
-			FText SubCategory = FNiagaraEditorUtilities::GetVariableTypeCategory(NewParameter);
-			FText FullCategory = SubCategory.IsEmpty() ? Category : FText::Format(FText::FromString("{0}|{1}"), Category, SubCategory);
-
-			TSharedRef<FNiagaraMenuAction> CreateNewAction = MakeShareable<FNiagaraMenuAction>(new FNiagaraMenuAction(
-				FullCategory, TypeText, TooltipDesc,
-				0, FText(),
-				FNiagaraMenuAction::FOnExecuteStackAction::CreateUObject(this, &UNiagaraNodeAssignment::AddParameter, NewParameter, VarDefaultValue)));
-			OutCreateNewActions.Add(CreateNewAction);
-		}
-	}
-}
-
-=======
->>>>>>> 3aae9151
 void UNiagaraNodeAssignment::AddParameter(FNiagaraVariable InVar, FString InDefaultValue)
 {
 	const FText TransactionDesc = FText::Format(LOCTEXT("SetFunctionTransactionDesc", "Add the parameter {0}."), FText::FromName(InVar.GetName()));
