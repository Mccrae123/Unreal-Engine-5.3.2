// Copyright Epic Games, Inc. All Rights Reserved.

#include "NiagaraScriptSource.h"
#include "EdGraphSchema_Niagara.h"
#include "EdGraphUtilities.h"
#include "GraphEditAction.h"
#include "INiagaraEditorTypeUtilities.h"
#include "NiagaraCommon.h"
#include "NiagaraComponent.h"
#include "NiagaraConstants.h"
#include "NiagaraCustomVersion.h"
#include "NiagaraDataInterface.h"
#include "NiagaraEditorModule.h"
#include "NiagaraEditorUtilities.h"
#include "NiagaraGraph.h"
#include "NiagaraNodeFunctionCall.h"
#include "NiagaraNodeInput.h"
#include "NiagaraNodeOutput.h"
<<<<<<< HEAD
=======
#include "NiagaraNodeParameterMapSet.h"
>>>>>>> 6bbb88c8
#include "NiagaraScript.h"
#include "Logging/LogMacros.h"
#include "ViewModels/Stack/NiagaraStackGraphUtilities.h"

DECLARE_CYCLE_STAT(TEXT("Niagara - ScriptSource - Compile"), STAT_NiagaraEditor_ScriptSource_Compile, STATGROUP_NiagaraEditor);
DECLARE_CYCLE_STAT(TEXT("Niagara - ScriptSource - InitializeNewRapidIterationParameters"), STAT_NiagaraEditor_ScriptSource_InitializeNewRapidIterationParameters, STATGROUP_NiagaraEditor);

UNiagaraScriptSource::UNiagaraScriptSource(const FObjectInitializer& ObjectInitializer)
	: Super(ObjectInitializer)
{
}

void UNiagaraScriptSource::ComputeVMCompilationId(FNiagaraVMExecutableDataId& Id, ENiagaraScriptUsage InUsage, const FGuid& InUsageId, bool bForceRebuild) const
{
<<<<<<< HEAD
	static const bool bNoShaderCompile = FParse::Param(FCommandLine::Get(), TEXT("NoShaderCompile"));
	if (bNoShaderCompile)
=======
	if (!AllowShaderCompiling())
>>>>>>> 6bbb88c8
	{
		return;
	}

	Id.ScriptUsageType = InUsage;
	Id.ScriptUsageTypeID = InUsageId;
	Id.CompilerVersionID = FNiagaraCustomVersion::LatestScriptCompileVersion;
	if (NodeGraph)
	{
		NodeGraph->RebuildCachedCompileIds(bForceRebuild);
		Id.BaseScriptCompileHash = FNiagaraCompileHash(NodeGraph->GetCompileDataHash(InUsage, InUsageId));
		NodeGraph->GatherExternalDependencyData(InUsage, InUsageId, Id.ReferencedCompileHashes, Id.DebugReferencedObjects);
	}

	// Add in any referenced HLSL files.
	FSHAHash Hash = GetShaderFileHash((TEXT("/Plugin/FX/Niagara/Private/NiagaraEmitterInstanceShader.usf")), EShaderPlatform::SP_PCD3D_SM5);
	Id.ReferencedCompileHashes.AddUnique(FNiagaraCompileHash(Hash.Hash, sizeof(Hash.Hash)/sizeof(uint8)));
	Id.DebugReferencedObjects.Emplace(TEXT("/Plugin/FX/Niagara/Private/NiagaraEmitterInstanceShader.usf"));
	Hash = GetShaderFileHash((TEXT("/Plugin/FX/Niagara/Private/NiagaraShaderVersion.ush")), EShaderPlatform::SP_PCD3D_SM5);
	Id.ReferencedCompileHashes.AddUnique(FNiagaraCompileHash(Hash.Hash, sizeof(Hash.Hash)/sizeof(uint8)));
	Id.DebugReferencedObjects.Emplace(TEXT("/Plugin/FX/Niagara/Private/NiagaraShaderVersion.ush"));
	Hash = GetShaderFileHash((TEXT("/Engine/Public/ShaderVersion.ush")), EShaderPlatform::SP_PCD3D_SM5);
	Id.ReferencedCompileHashes.AddUnique(FNiagaraCompileHash(Hash.Hash, sizeof(Hash.Hash)/sizeof(uint8)));
	Id.DebugReferencedObjects.Emplace(TEXT("/Engine/Public/ShaderVersion.ush"));
}

FGuid UNiagaraScriptSource::GetCompileBaseId(ENiagaraScriptUsage InUsage, const FGuid& InUsageId) const
{
	return NodeGraph->GetBaseId(InUsage, InUsageId);
}

FNiagaraCompileHash UNiagaraScriptSource::GetCompileHash(ENiagaraScriptUsage InUsage, const FGuid& InUsageId) const
{
	return NodeGraph->GetCompileDataHash(InUsage, InUsageId);
}

void UNiagaraScriptSource::ForceGraphToRecompileOnNextCheck()
{
	NodeGraph->ForceGraphToRecompileOnNextCheck();
}

void UNiagaraScriptSource::RefreshFromExternalChanges()
{
	if (NodeGraph)
	{
		for (UEdGraphNode* Node : NodeGraph->Nodes)
		{
			UNiagaraNode* NiagaraNode = Cast<UNiagaraNode>(Node);
			if (NiagaraNode)
			{
				NiagaraNode->RefreshFromExternalChanges();
			}
		}
	}
}


void UNiagaraScriptSource::PostLoad()
{
	Super::PostLoad();

	if (NodeGraph)
	{
		// We need to make sure that the node-graph is already resolved b/c we may be asked IsSyncrhonized later...
		NodeGraph->ConditionalPostLoad();

		// Hook up event handlers so the on changed handler can be called correctly.
		NodeGraph->AddOnGraphChangedHandler(FOnGraphChanged::FDelegate::CreateUObject(this, &UNiagaraScriptSource::OnGraphChanged));
		NodeGraph->AddOnGraphNeedsRecompileHandler(FOnGraphChanged::FDelegate::CreateUObject(this, &UNiagaraScriptSource::OnGraphChanged));
		NodeGraph->OnDataInterfaceChanged().AddUObject(this, &UNiagaraScriptSource::OnGraphDataInterfaceChanged);
	}
}

<<<<<<< HEAD
=======
UNiagaraScriptSource* UNiagaraScriptSource::CreateCompilationCopy(const TArray<ENiagaraScriptUsage>& CompileUsages)
{
	UNiagaraScriptSource* Result = NewObject<UNiagaraScriptSource>();
	Result->NodeGraph = NodeGraph->CreateCompilationCopy(CompileUsages);
	Result->bIsCompilationCopy = true;
	Result->AddToRoot();
	return Result;
}

void UNiagaraScriptSource::ReleaseCompilationCopy()
{
	if (bIsCompilationCopy && !bIsReleased)
	{
		bIsReleased = true;
		NodeGraph = nullptr;
		RemoveFromRoot();
		MarkAsGarbage();
	}
}

>>>>>>> 6bbb88c8
bool UNiagaraScriptSource::IsSynchronized(const FGuid& InChangeId)
{
	if (NodeGraph)
	{
		return NodeGraph->IsOtherSynchronized(InChangeId);
	}
	else
	{
		return false;
	}
}

void UNiagaraScriptSource::MarkNotSynchronized(FString Reason)
{
	if (NodeGraph)
	{
		NodeGraph->MarkGraphRequiresSynchronization(Reason);
	}
}

void UNiagaraScriptSource::PostLoadFromEmitter(UNiagaraEmitter& OwningEmitter)
{
	const int32 NiagaraCustomVersion = GetLinkerCustomVersion(FNiagaraCustomVersion::GUID);
	if (NiagaraCustomVersion < FNiagaraCustomVersion::ScriptsNowUseAGuidForIdentificationInsteadOfAnIndex)
	{
		TArray<UNiagaraNodeOutput*> OutputNodes;
		NodeGraph->GetNodesOfClass<UNiagaraNodeOutput>(OutputNodes);
		for (int32 i = 0; i < OwningEmitter.GetEventHandlers().Num(); i++)
		{
			const FNiagaraEventScriptProperties& EventScriptProperties = OwningEmitter.GetEventHandlers()[i];
			EventScriptProperties.Script->SetUsageId(FGuid::NewGuid());

			auto FindOutputNodeByUsageIndex = [=](UNiagaraNodeOutput* OutputNode) 
			{ 
				return OutputNode->GetUsage() == ENiagaraScriptUsage::ParticleEventScript && OutputNode->ScriptTypeIndex_DEPRECATED == EventScriptProperties.Script->UsageIndex_DEPRECATED; 
			};
			UNiagaraNodeOutput** MatchingOutputNodePtr = OutputNodes.FindByPredicate(FindOutputNodeByUsageIndex);
			if (MatchingOutputNodePtr != nullptr)
			{
				UNiagaraNodeOutput* MatchingOutputNode = *MatchingOutputNodePtr;
				MatchingOutputNode->SetUsageId(EventScriptProperties.Script->GetUsageId());
			}
		}
		NodeGraph->MarkGraphRequiresSynchronization("Modified while handling a change to the niagara custom version.");
	}
}

void FindObjectNamesRecursive(UNiagaraGraph* InGraph, ENiagaraScriptUsage Usage, FGuid UsageId, FString EmitterUniqueName, TSet<UNiagaraGraph*>& VisitedGraphs, TMap<FName, UNiagaraDataInterface*>& Result)
{
	if (!InGraph)
	{
		return;
	}

	TArray<UNiagaraNode*> Nodes;
	UNiagaraNodeOutput* OutputNode = InGraph->FindEquivalentOutputNode(Usage, UsageId);
	InGraph->BuildTraversal(Nodes, OutputNode);
	for (UEdGraphNode* Node : Nodes)
	{
		if (UNiagaraNode* InNode = Cast<UNiagaraNode>(Node))
		{
			UNiagaraNodeInput* InputNode = Cast<UNiagaraNodeInput>(InNode);
			if (InputNode)
			{
				if (InputNode->Input.IsDataInterface())
				{
					UNiagaraDataInterface* DataInterface = InputNode->GetDataInterface();
					bool bIsParameterMapDataInterface = false;
					FName DIName = FHlslNiagaraTranslator::GetDataInterfaceName(InputNode->Input.GetName(), EmitterUniqueName, bIsParameterMapDataInterface);
					if (Result.Contains(DIName) && Result[DIName] != DataInterface)
					{
						UE_LOG(LogNiagaraEditor, Verbose, TEXT("Duplicate data interface name %s in graph %s. One of the data interfaces will override the other when resolving the name."), *DIName.ToString(), *InGraph->GetPathName());
					}
					Result.Add(DIName, DataInterface);
				}
				continue;
			}

			UNiagaraNodeFunctionCall* FunctionCallNode = Cast<UNiagaraNodeFunctionCall>(InNode);
			if (FunctionCallNode)
			{
				UNiagaraGraph* FunctionGraph = FunctionCallNode->GetCalledGraph();
				if(VisitedGraphs.Contains(FunctionGraph) == false)
				{
					VisitedGraphs.Add(FunctionGraph);
					FindObjectNamesRecursive(FunctionGraph, FunctionCallNode->GetCalledUsage(), FGuid(), EmitterUniqueName, VisitedGraphs, Result);
				}
			}
		}
	}
}

TMap<FName, UNiagaraDataInterface*> UNiagaraScriptSource::ComputeObjectNameMap(UNiagaraSystem& System, ENiagaraScriptUsage Usage, FGuid UsageId, FString EmitterUniqueName) const
{
	TMap<FName, UNiagaraDataInterface*> Result;
	if (!NodeGraph)
	{
		return Result;
	}

	TSet<UNiagaraGraph*> VisitedGraphs;
	if (Usage == ENiagaraScriptUsage::ParticleGPUComputeScript)
	{
		// GPU scripts need to include spawn, update, and sim stage script's data interfaces.
		TArray<UNiagaraNodeOutput*> OutputNodes;
		NodeGraph->GetNodesOfClass(OutputNodes);
		for (UNiagaraNodeOutput* OutputNode : OutputNodes)
		{
			if (OutputNode->GetUsage() == ENiagaraScriptUsage::ParticleSpawnScript ||
				OutputNode->GetUsage() == ENiagaraScriptUsage::ParticleSpawnScriptInterpolated ||
				OutputNode->GetUsage() == ENiagaraScriptUsage::ParticleUpdateScript ||
				OutputNode->GetUsage() == ENiagaraScriptUsage::ParticleSimulationStageScript)
			{
				FindObjectNamesRecursive(NodeGraph, OutputNode->GetUsage(), OutputNode->GetUsageId(), EmitterUniqueName, VisitedGraphs, Result);
			}
		}
	}
	else
	{
		// Collect the data interfaces for the current script.
		FindObjectNamesRecursive(NodeGraph, Usage, UsageId, EmitterUniqueName, VisitedGraphs, Result);

		if (Usage == ENiagaraScriptUsage::ParticleSpawnScriptInterpolated)
		{
			// The interpolated spawn script needs to include the particle update script's data interfaces as well.
			FindObjectNamesRecursive(NodeGraph, ENiagaraScriptUsage::ParticleUpdateScript, FGuid(), EmitterUniqueName, VisitedGraphs, Result);
		}
		else if (Usage == ENiagaraScriptUsage::SystemSpawnScript || Usage == ENiagaraScriptUsage::SystemUpdateScript)
		{
			// System scripts need to include data interfaces from the corresponding emitter scripts.
			ENiagaraScriptUsage EmitterUsage = Usage == ENiagaraScriptUsage::SystemSpawnScript
				? ENiagaraScriptUsage::EmitterSpawnScript 
				: ENiagaraScriptUsage::EmitterUpdateScript;

			for (const FNiagaraEmitterHandle& EmitterHandle : System.GetEmitterHandles())
			{
				if (EmitterHandle.GetIsEnabled() && EmitterHandle.GetInstance() != nullptr)
				{
					UNiagaraScriptSource* EmitterSource = Cast<UNiagaraScriptSource>(EmitterHandle.GetInstance()->GraphSource);
					if (EmitterSource != nullptr)
					{
						FindObjectNamesRecursive(EmitterSource->NodeGraph, EmitterUsage, FGuid(), EmitterHandle.GetUniqueInstanceName(), VisitedGraphs, Result);
					}
				}
			}
		}
	}
	return Result;
}

bool UNiagaraScriptSource::AddModuleIfMissing(FString ModulePath, ENiagaraScriptUsage Usage, bool& bOutFoundModule)
{
	FSoftObjectPath SystemUpdateScriptRef(ModulePath);
	FAssetData ModuleScriptAsset;
	ModuleScriptAsset.ObjectPath = SystemUpdateScriptRef.GetAssetPathName();
	bOutFoundModule = false;

	if (ModuleScriptAsset.IsValid())
	{
		bOutFoundModule = true;
		if (UNiagaraNodeOutput* OutputNode = NodeGraph->FindOutputNode(Usage))
		{
			TArray<UNiagaraNodeFunctionCall*> FoundCalls;
			if (!FNiagaraStackGraphUtilities::FindScriptModulesInStack(ModuleScriptAsset, *OutputNode, FoundCalls))
			{
				FNiagaraStackGraphUtilities::AddScriptModuleToStack(ModuleScriptAsset, *OutputNode);
				return true;
			}
		}
	}

	return false;
}

<<<<<<< HEAD
void UNiagaraScriptSource::FixupRenamedParameters(UNiagaraNode* Node, FNiagaraParameterStore& RapidIterationParameters, const TArray<FNiagaraVariable>& OldRapidIterationVariables, const TSet<FName>& ValidRapidIterationParameterNames, const UNiagaraEmitter* Emitter, ENiagaraScriptUsage ScriptUsage) const
{
	UNiagaraNodeFunctionCall* FunctionCallNode = Cast<UNiagaraNodeFunctionCall>(Node);
	if (FunctionCallNode == nullptr || FunctionCallNode->FunctionScript == nullptr)
	{
		return;
	}

	// find out which inputs the module offers
	TSet<const UEdGraphPin*> HiddenModulePins;
	TArray<const UEdGraphPin*> ModuleInputPins;
	FCompileConstantResolver ConstantResolver;
	GetStackFunctionInputPins(*FunctionCallNode, ModuleInputPins, HiddenModulePins, ConstantResolver, FNiagaraStackGraphUtilities::ENiagaraGetStackFunctionInputPinsOptions::ModuleInputsOnly);

	// the rapid iteration parameters and the function input pins use different variable naming schemes, so most of this is just used to convert one name to the other 
	UNiagaraGraph* Graph = FunctionCallNode->GetCalledGraph();
	const UEdGraphSchema_Niagara* NiagaraSchema = Graph->GetNiagaraSchema();
	const FString UniqueEmitterName = Emitter ? Emitter->GetUniqueEmitterName() : FString();

	// go through the existing rapid iteration params to see if they are either still valid or were renamed
	for (FNiagaraVariable OldRapidIterationVar : OldRapidIterationVariables)
	{
		if (ValidRapidIterationParameterNames.Contains(OldRapidIterationVar.GetName()))
		{
			continue;
		}

		const FGuid* BoundGuid = RapidIterationParameters.ParameterGuidMapping.Find(OldRapidIterationVar);
		if (BoundGuid)
		{
			for (const UEdGraphPin* ModulePin : ModuleInputPins)
			{
				FNiagaraVariable InputVar = NiagaraSchema->PinToNiagaraVariable(ModulePin);
				TOptional<FNiagaraVariableMetaData> VariableMetaData = Graph->GetMetaData(InputVar);

				if (VariableMetaData.IsSet() && VariableMetaData->GetVariableGuid() == *BoundGuid)
				{
					FNiagaraParameterHandle AliasedFunctionInputHandle = FNiagaraParameterHandle::CreateAliasedModuleParameterHandle(FNiagaraParameterHandle(ModulePin->PinName), FunctionCallNode);

					const FString ConstantName = FNiagaraUtilities::CreateRapidIterationConstantName(AliasedFunctionInputHandle.GetParameterHandleString(), *UniqueEmitterName, ScriptUsage);

					// if the names match move on
					if (OldRapidIterationVar.GetName() == *ConstantName)
					{
						continue;
					}

					// before we try to rename make sure we check the namespace so that we're dealing with the right variable
					int32 NameSpaceEnd;
					if (ConstantName.FindLastChar(TEXT('.'), NameSpaceEnd))
					{
						if (!OldRapidIterationVar.IsInNameSpace(ConstantName.Left(NameSpaceEnd)))
						{
							continue;
						}
=======
void UNiagaraScriptSource::FixupRenamedParameters(UNiagaraNode* Node, FNiagaraParameterStore& RapidIterationParameters, const TArray<FNiagaraVariable>& OldRapidIterationVariables, const UNiagaraEmitter* Emitter, ENiagaraScriptUsage ScriptUsage) const
{
	UNiagaraNodeFunctionCall* FunctionCallNode = Cast<UNiagaraNodeFunctionCall>(Node);
	if (FunctionCallNode == nullptr || FunctionCallNode->FunctionScript == nullptr)
	{
		return;
	}

	// find out which inputs the module offers
	TSet<const UEdGraphPin*> HiddenModulePins;
	TArray<const UEdGraphPin*> ModuleInputPins;
	FCompileConstantResolver ConstantResolver;
	GetStackFunctionInputPins(*FunctionCallNode, ModuleInputPins, HiddenModulePins, ConstantResolver, FNiagaraStackGraphUtilities::ENiagaraGetStackFunctionInputPinsOptions::ModuleInputsOnly);

	// the rapid iteration parameters and the function input pins use different variable naming schemes, so most of this is just used to convert one name to the other 
	UNiagaraGraph* Graph = FunctionCallNode->GetCalledGraph();
	const UEdGraphSchema_Niagara* NiagaraSchema = Graph->GetNiagaraSchema();
	const FString UniqueEmitterName = Emitter ? Emitter->GetUniqueEmitterName() : FString();

	// go through the existing rapid iteration params to see if they are either still valid or were renamed
	for (FNiagaraVariable OldRapidIterationVar : OldRapidIterationVariables)
	{
		if (FGuid* BoundGuid = RapidIterationParameters.ParameterGuidMapping.Find(OldRapidIterationVar))
		{
			for (const UEdGraphPin* ModulePin : ModuleInputPins)
			{
				FNiagaraVariable InputVar = NiagaraSchema->PinToNiagaraVariable(ModulePin);
				TOptional<FNiagaraVariableMetaData> VariableMetaData = Graph->GetMetaData(InputVar);

				FNiagaraParameterHandle AliasedFunctionInputHandle = FNiagaraParameterHandle::CreateAliasedModuleParameterHandle(FNiagaraParameterHandle(ModulePin->PinName), FunctionCallNode);
				const FString ConstantName = FNiagaraUtilities::CreateRapidIterationConstantName(AliasedFunctionInputHandle.GetParameterHandleString(), *UniqueEmitterName, ScriptUsage);
				bool bNameMatches = OldRapidIterationVar.GetName() == *ConstantName;
				
				// move on if the namespaces don't match
				int32 NameSpaceEnd;
				if (ConstantName.FindLastChar(TEXT('.'), NameSpaceEnd))
				{
					if (!OldRapidIterationVar.IsInNameSpace(ConstantName.Left(NameSpaceEnd)))
					{
						continue;
					}
				}
				
				if (VariableMetaData.IsSet() && VariableMetaData->GetVariableGuid() == *BoundGuid)
				{
					// if the names match we have nothing to do
					if (bNameMatches)
					{
						continue;
					}

					// if the guid matches but the names differ then the parameter was renamed, so lets update the rapid iteration parameter
					FNiagaraTypeDefinition InputType = NiagaraSchema->PinToTypeDefinition(ModulePin);
					FNiagaraVariable NewRapidIterationVar = FNiagaraStackGraphUtilities::CreateRapidIterationParameter(UniqueEmitterName, ScriptUsage, AliasedFunctionInputHandle.GetParameterHandleString(), InputType);
					RapidIterationParameters.RenameParameter(OldRapidIterationVar, NewRapidIterationVar.GetName());
					break;
				}

				// check if maybe the variable type changed from vector to position and update the rapid iteration param accordingly
				if (OldRapidIterationVar.GetType() == FNiagaraTypeDefinition::GetVec3Def() && InputVar.GetType() == FNiagaraTypeDefinition::GetPositionDef())
				{
					// the names have to match here, as we don't rename anything but change the type
					if (!bNameMatches)
					{
						continue;
					}

					// if the guid matches but the types differ then the parameter was changed from vector to position, so lets update the existing rapid iteration parameter
					if (RapidIterationParameters.IndexOf(OldRapidIterationVar) != INDEX_NONE)
					{
						FNiagaraVariable RapidIterationAlias(FNiagaraTypeDefinition::GetPositionDef(), OldRapidIterationVar.GetName());
						RapidIterationParameters.RemoveParameter(RapidIterationAlias);
						RapidIterationParameters.ChangeParameterType(OldRapidIterationVar, FNiagaraTypeDefinition::GetPositionDef());
					}
				}
			}
		}
	}
}

void InitializeNewRapidIterationParametersForNode(const UEdGraphSchema_Niagara* Schema, UNiagaraNode* Node, const UNiagaraEmitter* Emitter, ENiagaraScriptUsage ScriptUsage, FNiagaraParameterStore& RapidIterationParameters, TSet<FName>& ValidRapidIterationParameterNames)
{
	UNiagaraNodeFunctionCall* FunctionCallNode = Cast<UNiagaraNodeFunctionCall>(Node);
	if (FunctionCallNode == nullptr)
	{
		return;
	}
	TSet<const UEdGraphPin*> HiddenPins;
	FCompileConstantResolver Resolver(Emitter, ScriptUsage);
	TArray<const UEdGraphPin*> FunctionInputPins;

	const FString UniqueEmitterName = Emitter ? Emitter->GetUniqueEmitterName() : FString();

	FNiagaraStackGraphUtilities::GetStackFunctionInputPins(*FunctionCallNode, FunctionInputPins, HiddenPins, Resolver, FNiagaraStackGraphUtilities::ENiagaraGetStackFunctionInputPinsOptions::ModuleInputsOnly, false);
	for (const UEdGraphPin* FunctionInputPin : FunctionInputPins)
	{
		FNiagaraTypeDefinition InputType = Schema->PinToTypeDefinition(FunctionInputPin);
		if (InputType.IsValid() == false)
		{
			UE_LOG(LogNiagaraEditor, Error, TEXT("Invalid input type found while attempting initialize new rapid iteration parameters. Function Node: %s %s Input Name: %s"),
				*FunctionCallNode->GetPathName(), *FunctionCallNode->GetFunctionName(), *FunctionInputPin->GetName());
			continue;
		}

		if (FNiagaraStackGraphUtilities::IsRapidIterationType(InputType))
		{
			FNiagaraParameterHandle AliasedFunctionInputHandle = FNiagaraParameterHandle::CreateAliasedModuleParameterHandle(FNiagaraParameterHandle(FunctionInputPin->PinName), FunctionCallNode);
			FNiagaraVariable RapidIterationParameter = FNiagaraStackGraphUtilities::CreateRapidIterationParameter(UniqueEmitterName, ScriptUsage, AliasedFunctionInputHandle.GetParameterHandleString(), InputType);
			ValidRapidIterationParameterNames.Add(RapidIterationParameter.GetName());
			int32 ParameterIndex = RapidIterationParameters.IndexOf(RapidIterationParameter);

			// Only set a value for the parameter if it's not already set.
			if (ParameterIndex == INDEX_NONE)
			{
				FCompileConstantResolver ConstantResolver(Emitter, ScriptUsage);
				UEdGraphPin* DefaultPin = FunctionCallNode->FindParameterMapDefaultValuePin(FunctionInputPin->PinName, ScriptUsage, ConstantResolver);
				// Only set values for inputs which don't have a default wired in the script graph, since inputs with wired defaults can't currently use rapid iteration parameters.
				if (DefaultPin != nullptr && DefaultPin->LinkedTo.Num() == 0)
				{
					// Only set values for inputs without override pins, since and override pin means it's being read from a different value.
					UEdGraphPin* OverridePin = FNiagaraStackGraphUtilities::GetStackFunctionInputOverridePin(*FunctionCallNode, AliasedFunctionInputHandle);
					if (OverridePin == nullptr)
					{
						FNiagaraVariable DefaultVariable = Schema->PinToNiagaraVariable(DefaultPin, true);
						check(DefaultVariable.GetData() != nullptr);
						bool bAddParameterIfMissing = true;
						RapidIterationParameters.SetParameterData(DefaultVariable.GetData(), RapidIterationParameter, bAddParameterIfMissing);
>>>>>>> 6bbb88c8
					}

					// if the guid matches but the names differ then the parameter was renamed, so lets update the rapid iteration parameter
					FNiagaraTypeDefinition InputType = NiagaraSchema->PinToTypeDefinition(ModulePin);
					FNiagaraVariable NewRapidIterationVar = FNiagaraStackGraphUtilities::CreateRapidIterationParameter(UniqueEmitterName, ScriptUsage, AliasedFunctionInputHandle.GetParameterHandleString(), InputType);
					RapidIterationParameters.RenameParameter(OldRapidIterationVar, NewRapidIterationVar.GetName());
				}
			}
		}
	}
}

void InitializeNewRapidIterationParametersForNode(const UEdGraphSchema_Niagara* Schema, UNiagaraNode* Node, const UNiagaraEmitter* Emitter, ENiagaraScriptUsage ScriptUsage, FNiagaraParameterStore& RapidIterationParameters, TSet<FName>& ValidRapidIterationParameterNames)
{
	UNiagaraNodeFunctionCall* FunctionCallNode = Cast<UNiagaraNodeFunctionCall>(Node);
	if (FunctionCallNode == nullptr)
	{
		return;
	}
	TSet<const UEdGraphPin*> HiddenPins;
	FCompileConstantResolver Resolver(Emitter, ScriptUsage);
	TArray<const UEdGraphPin*> FunctionInputPins;

	const FString UniqueEmitterName = Emitter ? Emitter->GetUniqueEmitterName() : FString();

	FNiagaraStackGraphUtilities::GetStackFunctionInputPins(*FunctionCallNode, FunctionInputPins, HiddenPins, Resolver, FNiagaraStackGraphUtilities::ENiagaraGetStackFunctionInputPinsOptions::ModuleInputsOnly, false);
	for (const UEdGraphPin* FunctionInputPin : FunctionInputPins)
	{
		FNiagaraTypeDefinition InputType = Schema->PinToTypeDefinition(FunctionInputPin);
		if (InputType.IsValid() == false)
		{
			UE_LOG(LogNiagaraEditor, Error, TEXT("Invalid input type found while attempting initialize new rapid iteration parameters. Function Node: %s %s Input Name: %s"),
				*FunctionCallNode->GetPathName(), *FunctionCallNode->GetFunctionName(), *FunctionInputPin->GetName());
			continue;
		}

		if (FNiagaraStackGraphUtilities::IsRapidIterationType(InputType))
		{
			FNiagaraParameterHandle AliasedFunctionInputHandle = FNiagaraParameterHandle::CreateAliasedModuleParameterHandle(FNiagaraParameterHandle(FunctionInputPin->PinName), FunctionCallNode);
			FNiagaraVariable RapidIterationParameter = FNiagaraStackGraphUtilities::CreateRapidIterationParameter(UniqueEmitterName, ScriptUsage, AliasedFunctionInputHandle.GetParameterHandleString(), InputType);
			ValidRapidIterationParameterNames.Add(RapidIterationParameter.GetName());
			int32 ParameterIndex = RapidIterationParameters.IndexOf(RapidIterationParameter);

			// Only set a value for the parameter if it's not already set.
			if (ParameterIndex == INDEX_NONE)
			{
				FCompileConstantResolver ConstantResolver(Emitter, ScriptUsage);
				UEdGraphPin* DefaultPin = FunctionCallNode->FindParameterMapDefaultValuePin(FunctionInputPin->PinName, ScriptUsage, ConstantResolver);
				// Only set values for inputs which don't have a default wired in the script graph, since inputs with wired defaults can't currently use rapid iteration parameters.
				if (DefaultPin != nullptr && DefaultPin->LinkedTo.Num() == 0)
				{
					// Only set values for inputs without override pins, since and override pin means it's being read from a different value.
					UEdGraphPin* OverridePin = FNiagaraStackGraphUtilities::GetStackFunctionInputOverridePin(*FunctionCallNode, AliasedFunctionInputHandle);
					if (OverridePin == nullptr)
					{
						FNiagaraVariable DefaultVariable = Schema->PinToNiagaraVariable(DefaultPin, true);
						check(DefaultVariable.GetData() != nullptr);
						bool bAddParameterIfMissing = true;
						RapidIterationParameters.SetParameterData(DefaultVariable.GetData(), RapidIterationParameter, bAddParameterIfMissing);
					}
				}
			}
		}
	}
}

void UNiagaraScriptSource::CleanUpOldAndInitializeNewRapidIterationParameters(const UNiagaraEmitter* Emitter, ENiagaraScriptUsage ScriptUsage, FGuid ScriptUsageId, FNiagaraParameterStore& RapidIterationParameters) const
{
	SCOPE_CYCLE_COUNTER(STAT_NiagaraEditor_ScriptSource_InitializeNewRapidIterationParameters);
	TArray<UNiagaraNodeOutput*> OutputNodes;
	if (ScriptUsage == ENiagaraScriptUsage::ParticleGPUComputeScript)
	{
		TArray<UNiagaraNodeOutput*> TempOutputNodes;
		NodeGraph->FindOutputNodes(TempOutputNodes);
		for (UNiagaraNodeOutput* OutputNode : TempOutputNodes)
		{
			if (UNiagaraScript::IsParticleScript(OutputNode->GetUsage()))
			{
				OutputNodes.AddUnique(OutputNode);
			}
		}
	}
	else
	{
		UNiagaraNodeOutput* OutputNode = NodeGraph->FindEquivalentOutputNode(ScriptUsage, ScriptUsageId);
		OutputNodes.Add(OutputNode);
	}
	
	TArray<FNiagaraVariable> OldRapidIterationVariables;
	RapidIterationParameters.GetParameters(OldRapidIterationVariables);

	TSet<FName> ValidRapidIterationParameterNames;
	for (UNiagaraNodeOutput* OutputNode : OutputNodes)
	{
		if (OutputNode != nullptr)
		{
			TArray<UNiagaraNode*> Nodes;
			NodeGraph->BuildTraversal(Nodes, OutputNode);
			const UEdGraphSchema_Niagara* Schema = GetDefault<UEdGraphSchema_Niagara>();

			for(UNiagaraNode* Node : Nodes)
			{
<<<<<<< HEAD
				FixupRenamedParameters(Node, RapidIterationParameters, OldRapidIterationVariables, ValidRapidIterationParameterNames, Emitter, ScriptUsage);
=======
				FixupRenamedParameters(Node, RapidIterationParameters, OldRapidIterationVariables, Emitter, ScriptUsage);
>>>>>>> 6bbb88c8
				InitializeNewRapidIterationParametersForNode(Schema, Node, Emitter, OutputNode->GetUsage(), RapidIterationParameters, ValidRapidIterationParameterNames);
			}
		}
	}

	// Clean up old rapid iteration parameters.
	TArray<FNiagaraVariable> CurrentRapidIterationVariables;
	RapidIterationParameters.GetParameters(CurrentRapidIterationVariables);
	for (const FNiagaraVariable& CurrentRapidIterationVariable : CurrentRapidIterationVariables)
	{
		if (ValidRapidIterationParameterNames.Contains(CurrentRapidIterationVariable.GetName()) == false)
		{
			RapidIterationParameters.RemoveParameter(CurrentRapidIterationVariable);
		}
	}
}

/*
ENiagaraScriptCompileStatus UNiagaraScriptSource::Compile(UNiagaraScript* ScriptOwner, FString& OutGraphLevelErrorMessages)
{
	SCOPE_CYCLE_COUNTER(STAT_NiagaraEditor_ScriptSource_Compile);
	bool bDoPostCompile = false;
	if (!bIsPrecompiled)
	{
		PreCompile(nullptr, TArray<FNiagaraVariable>());
		bDoPostCompile = true;
	}

	FNiagaraEditorModule& NiagaraEditorModule = FModuleManager::Get().LoadModuleChecked<FNiagaraEditorModule>(TEXT("NiagaraEditor"));
	ENiagaraScriptCompileStatus Status = NiagaraEditorModule.CompileScript(ScriptOwner, OutGraphLevelErrorMessages);
	check(ScriptOwner != nullptr && IsSynchronized(ScriptOwner->GetChangeID()));
	
	if (bDoPostCompile)
	{
		PostCompile();
	}
	return Status;

// 	FNiagaraConstants& ExternalConsts = ScriptOwner->ConstantData.GetExternalConstants();
// 
// 	//Build the constant list. 
// 	//This is mainly just jumping through some hoops for the custom UI. Should be removed and have the UI just read directly from the constants stored in the UScript.
// 	const UEdGraphSchema_Niagara* Schema = CastChecked<UEdGraphSchema_Niagara>(NodeGraph->GetSchema());
// 	ExposedVectorConstants.Empty();
// 	for (int32 ConstIdx = 0; ConstIdx < ExternalConsts.GetNumVectorConstants(); ConstIdx++)
// 	{
// 		FNiagaraVariableInfo Info;
// 		FVector4 Value;
// 		ExternalConsts.GetVectorConstant(ConstIdx, Value, Info);
// 		if (Schema->IsSystemConstant(Info))
// 		{
// 			continue;//System constants are "external" but should not be exposed to the editor.
// 		}
// 			
// 		EditorExposedVectorConstant *Const = new EditorExposedVectorConstant();
// 		Const->ConstName = Info.Name;
// 		Const->Value = Value;
// 		ExposedVectorConstants.Add(MakeShareable(Const));
// 	}

}
*/

void UNiagaraScriptSource::OnGraphChanged(const FEdGraphEditAction &Action)
{
	OnChangedDelegate.Broadcast();
}

void UNiagaraScriptSource::OnGraphDataInterfaceChanged()
{
	OnChangedDelegate.Broadcast();
}

FGuid UNiagaraScriptSource::GetChangeID() 
{ 
	return NodeGraph->GetChangeID(); 
}

void UNiagaraScriptSource::CollectDataInterfaces(TArray<const UNiagaraDataInterfaceBase*>& DataInterfaces) const
{
	if (NodeGraph)
	{
		TArray<UNiagaraNodeOutput*> OutputNodes;
		NodeGraph->FindOutputNodes(OutputNodes);

		for (UNiagaraNodeOutput* OutputNode : OutputNodes)
		{
			TArray<UNiagaraNode*> TraversalNodes;
			NodeGraph->BuildTraversal(TraversalNodes, OutputNode, true);

			for (const UNiagaraNode* TraversalNode : TraversalNodes)
			{
				if (const UNiagaraNodeInput* NodeInput = Cast<const UNiagaraNodeInput>(TraversalNode))
				{
					if (NodeInput->Input.IsDataInterface())
					{
						DataInterfaces.Add(NodeInput->GetDataInterface());
					}
				}
			}
		}
	}
}

void UNiagaraScriptSource::SynchronizeGraphParametersWithParameterDefinitions(
	const TArray<UNiagaraParameterDefinitionsBase*> TargetDefinitions,
	const TArray<UNiagaraParameterDefinitionsBase*> AllDefinitions,
	const TSet<FGuid>& AllDefinitionsParameterIds,
	INiagaraParameterDefinitionsSubscriber* Subscriber,
	FSynchronizeWithParameterDefinitionsArgs Args)
{
	TArray<UNiagaraParameterDefinitions*> QualifiedTargetDefinitions = FNiagaraEditorUtilities::DowncastParameterDefinitionsBaseArray(TargetDefinitions);
	TArray<UNiagaraParameterDefinitions*> QualifiedAllDefinitions = FNiagaraEditorUtilities::DowncastParameterDefinitionsBaseArray(AllDefinitions);
	NodeGraph->SynchronizeParametersWithParameterDefinitions(QualifiedTargetDefinitions, QualifiedAllDefinitions, AllDefinitionsParameterIds, Subscriber, Args);
}

void UNiagaraScriptSource::RenameGraphAssignmentAndSetNodePins(const FName OldName, const FName NewName)
{
	NodeGraph->RenameAssignmentAndSetNodePins(OldName, NewName);
<<<<<<< HEAD
=======
}

void UNiagaraScriptSource::GetLinkedPositionTypeInputs(const TArray<FNiagaraVariable>& ParametersToCheck, TSet<FNiagaraVariable>& OutLinkedParameters)
{
	if (!NodeGraph)
	{
		return;
	}
	const UEdGraphSchema_Niagara* Schema = GetDefault<UEdGraphSchema_Niagara>();
	TArray<UNiagaraNodeOutput*> OutputNodes;
	NodeGraph->FindOutputNodes(OutputNodes);
	
	for (UNiagaraNodeOutput* OutputNode : OutputNodes)
	{
		TArray<UNiagaraNode*> TraversalNodes;
		NodeGraph->BuildTraversal(TraversalNodes, OutputNode, true);

		for (UNiagaraNode* TraversalNode : TraversalNodes)
		{
			UNiagaraNodeFunctionCall* FunctionCallNode = Cast<UNiagaraNodeFunctionCall>(TraversalNode);
			if (!FunctionCallNode)
			{
				continue;
			}
			UNiagaraNodeParameterMapSet* OverrideNode = FNiagaraStackGraphUtilities::GetStackFunctionOverrideNode(*FunctionCallNode);
			if (!OverrideNode)
			{
				continue;
			}
			
			// find inputs that are overriden
			TArray<UEdGraphPin*> OverrideInputPins;
			TArray<UEdGraphPin*> LinkedModuleOutputs;
			OverrideNode->GetInputPins(OverrideInputPins);
			for (UEdGraphPin* OverridePin : OverrideInputPins)
			{
				if (OverridePin->Direction != EGPD_Input || !OverridePin->PinName.ToString().StartsWith(FunctionCallNode->GetFunctionName()))
				{
					continue;
				}

				// Gather linked value inputs
				if (UEdGraphPin* LinkedValuePin = FNiagaraStackGraphUtilities::GetLinkedValueHandleForFunctionInput(*OverridePin))
				{
					for (const FNiagaraVariable& UserVar : ParametersToCheck)
					{
						if (LinkedValuePin->PinName == UserVar.GetName())
						{
							FNiagaraVariable LinkedInputVar = Schema->PinToNiagaraVariable(OverridePin);
							if (LinkedInputVar.GetType() == FNiagaraTypeDefinition::GetPositionDef())
							{
								OutLinkedParameters.Add(UserVar);
							}
						}
					}
				}
			}
		}
	}
}

void UNiagaraScriptSource::ChangedLinkedInputTypes(const FNiagaraVariable& ParametersToChange, const FNiagaraTypeDefinition& NewType)
{
	if (!NodeGraph)
	{
		return;
	}
	NodeGraph->ChangeParameterType({ParametersToChange}, NewType);
>>>>>>> 6bbb88c8
}<|MERGE_RESOLUTION|>--- conflicted
+++ resolved
@@ -16,10 +16,7 @@
 #include "NiagaraNodeFunctionCall.h"
 #include "NiagaraNodeInput.h"
 #include "NiagaraNodeOutput.h"
-<<<<<<< HEAD
-=======
 #include "NiagaraNodeParameterMapSet.h"
->>>>>>> 6bbb88c8
 #include "NiagaraScript.h"
 #include "Logging/LogMacros.h"
 #include "ViewModels/Stack/NiagaraStackGraphUtilities.h"
@@ -34,12 +31,7 @@
 
 void UNiagaraScriptSource::ComputeVMCompilationId(FNiagaraVMExecutableDataId& Id, ENiagaraScriptUsage InUsage, const FGuid& InUsageId, bool bForceRebuild) const
 {
-<<<<<<< HEAD
-	static const bool bNoShaderCompile = FParse::Param(FCommandLine::Get(), TEXT("NoShaderCompile"));
-	if (bNoShaderCompile)
-=======
 	if (!AllowShaderCompiling())
->>>>>>> 6bbb88c8
 	{
 		return;
 	}
@@ -113,8 +105,6 @@
 	}
 }
 
-<<<<<<< HEAD
-=======
 UNiagaraScriptSource* UNiagaraScriptSource::CreateCompilationCopy(const TArray<ENiagaraScriptUsage>& CompileUsages)
 {
 	UNiagaraScriptSource* Result = NewObject<UNiagaraScriptSource>();
@@ -135,7 +125,6 @@
 	}
 }
 
->>>>>>> 6bbb88c8
 bool UNiagaraScriptSource::IsSynchronized(const FGuid& InChangeId)
 {
 	if (NodeGraph)
@@ -310,63 +299,6 @@
 	return false;
 }
 
-<<<<<<< HEAD
-void UNiagaraScriptSource::FixupRenamedParameters(UNiagaraNode* Node, FNiagaraParameterStore& RapidIterationParameters, const TArray<FNiagaraVariable>& OldRapidIterationVariables, const TSet<FName>& ValidRapidIterationParameterNames, const UNiagaraEmitter* Emitter, ENiagaraScriptUsage ScriptUsage) const
-{
-	UNiagaraNodeFunctionCall* FunctionCallNode = Cast<UNiagaraNodeFunctionCall>(Node);
-	if (FunctionCallNode == nullptr || FunctionCallNode->FunctionScript == nullptr)
-	{
-		return;
-	}
-
-	// find out which inputs the module offers
-	TSet<const UEdGraphPin*> HiddenModulePins;
-	TArray<const UEdGraphPin*> ModuleInputPins;
-	FCompileConstantResolver ConstantResolver;
-	GetStackFunctionInputPins(*FunctionCallNode, ModuleInputPins, HiddenModulePins, ConstantResolver, FNiagaraStackGraphUtilities::ENiagaraGetStackFunctionInputPinsOptions::ModuleInputsOnly);
-
-	// the rapid iteration parameters and the function input pins use different variable naming schemes, so most of this is just used to convert one name to the other 
-	UNiagaraGraph* Graph = FunctionCallNode->GetCalledGraph();
-	const UEdGraphSchema_Niagara* NiagaraSchema = Graph->GetNiagaraSchema();
-	const FString UniqueEmitterName = Emitter ? Emitter->GetUniqueEmitterName() : FString();
-
-	// go through the existing rapid iteration params to see if they are either still valid or were renamed
-	for (FNiagaraVariable OldRapidIterationVar : OldRapidIterationVariables)
-	{
-		if (ValidRapidIterationParameterNames.Contains(OldRapidIterationVar.GetName()))
-		{
-			continue;
-		}
-
-		const FGuid* BoundGuid = RapidIterationParameters.ParameterGuidMapping.Find(OldRapidIterationVar);
-		if (BoundGuid)
-		{
-			for (const UEdGraphPin* ModulePin : ModuleInputPins)
-			{
-				FNiagaraVariable InputVar = NiagaraSchema->PinToNiagaraVariable(ModulePin);
-				TOptional<FNiagaraVariableMetaData> VariableMetaData = Graph->GetMetaData(InputVar);
-
-				if (VariableMetaData.IsSet() && VariableMetaData->GetVariableGuid() == *BoundGuid)
-				{
-					FNiagaraParameterHandle AliasedFunctionInputHandle = FNiagaraParameterHandle::CreateAliasedModuleParameterHandle(FNiagaraParameterHandle(ModulePin->PinName), FunctionCallNode);
-
-					const FString ConstantName = FNiagaraUtilities::CreateRapidIterationConstantName(AliasedFunctionInputHandle.GetParameterHandleString(), *UniqueEmitterName, ScriptUsage);
-
-					// if the names match move on
-					if (OldRapidIterationVar.GetName() == *ConstantName)
-					{
-						continue;
-					}
-
-					// before we try to rename make sure we check the namespace so that we're dealing with the right variable
-					int32 NameSpaceEnd;
-					if (ConstantName.FindLastChar(TEXT('.'), NameSpaceEnd))
-					{
-						if (!OldRapidIterationVar.IsInNameSpace(ConstantName.Left(NameSpaceEnd)))
-						{
-							continue;
-						}
-=======
 void UNiagaraScriptSource::FixupRenamedParameters(UNiagaraNode* Node, FNiagaraParameterStore& RapidIterationParameters, const TArray<FNiagaraVariable>& OldRapidIterationVariables, const UNiagaraEmitter* Emitter, ENiagaraScriptUsage ScriptUsage) const
 {
 	UNiagaraNodeFunctionCall* FunctionCallNode = Cast<UNiagaraNodeFunctionCall>(Node);
@@ -494,66 +426,6 @@
 						check(DefaultVariable.GetData() != nullptr);
 						bool bAddParameterIfMissing = true;
 						RapidIterationParameters.SetParameterData(DefaultVariable.GetData(), RapidIterationParameter, bAddParameterIfMissing);
->>>>>>> 6bbb88c8
-					}
-
-					// if the guid matches but the names differ then the parameter was renamed, so lets update the rapid iteration parameter
-					FNiagaraTypeDefinition InputType = NiagaraSchema->PinToTypeDefinition(ModulePin);
-					FNiagaraVariable NewRapidIterationVar = FNiagaraStackGraphUtilities::CreateRapidIterationParameter(UniqueEmitterName, ScriptUsage, AliasedFunctionInputHandle.GetParameterHandleString(), InputType);
-					RapidIterationParameters.RenameParameter(OldRapidIterationVar, NewRapidIterationVar.GetName());
-				}
-			}
-		}
-	}
-}
-
-void InitializeNewRapidIterationParametersForNode(const UEdGraphSchema_Niagara* Schema, UNiagaraNode* Node, const UNiagaraEmitter* Emitter, ENiagaraScriptUsage ScriptUsage, FNiagaraParameterStore& RapidIterationParameters, TSet<FName>& ValidRapidIterationParameterNames)
-{
-	UNiagaraNodeFunctionCall* FunctionCallNode = Cast<UNiagaraNodeFunctionCall>(Node);
-	if (FunctionCallNode == nullptr)
-	{
-		return;
-	}
-	TSet<const UEdGraphPin*> HiddenPins;
-	FCompileConstantResolver Resolver(Emitter, ScriptUsage);
-	TArray<const UEdGraphPin*> FunctionInputPins;
-
-	const FString UniqueEmitterName = Emitter ? Emitter->GetUniqueEmitterName() : FString();
-
-	FNiagaraStackGraphUtilities::GetStackFunctionInputPins(*FunctionCallNode, FunctionInputPins, HiddenPins, Resolver, FNiagaraStackGraphUtilities::ENiagaraGetStackFunctionInputPinsOptions::ModuleInputsOnly, false);
-	for (const UEdGraphPin* FunctionInputPin : FunctionInputPins)
-	{
-		FNiagaraTypeDefinition InputType = Schema->PinToTypeDefinition(FunctionInputPin);
-		if (InputType.IsValid() == false)
-		{
-			UE_LOG(LogNiagaraEditor, Error, TEXT("Invalid input type found while attempting initialize new rapid iteration parameters. Function Node: %s %s Input Name: %s"),
-				*FunctionCallNode->GetPathName(), *FunctionCallNode->GetFunctionName(), *FunctionInputPin->GetName());
-			continue;
-		}
-
-		if (FNiagaraStackGraphUtilities::IsRapidIterationType(InputType))
-		{
-			FNiagaraParameterHandle AliasedFunctionInputHandle = FNiagaraParameterHandle::CreateAliasedModuleParameterHandle(FNiagaraParameterHandle(FunctionInputPin->PinName), FunctionCallNode);
-			FNiagaraVariable RapidIterationParameter = FNiagaraStackGraphUtilities::CreateRapidIterationParameter(UniqueEmitterName, ScriptUsage, AliasedFunctionInputHandle.GetParameterHandleString(), InputType);
-			ValidRapidIterationParameterNames.Add(RapidIterationParameter.GetName());
-			int32 ParameterIndex = RapidIterationParameters.IndexOf(RapidIterationParameter);
-
-			// Only set a value for the parameter if it's not already set.
-			if (ParameterIndex == INDEX_NONE)
-			{
-				FCompileConstantResolver ConstantResolver(Emitter, ScriptUsage);
-				UEdGraphPin* DefaultPin = FunctionCallNode->FindParameterMapDefaultValuePin(FunctionInputPin->PinName, ScriptUsage, ConstantResolver);
-				// Only set values for inputs which don't have a default wired in the script graph, since inputs with wired defaults can't currently use rapid iteration parameters.
-				if (DefaultPin != nullptr && DefaultPin->LinkedTo.Num() == 0)
-				{
-					// Only set values for inputs without override pins, since and override pin means it's being read from a different value.
-					UEdGraphPin* OverridePin = FNiagaraStackGraphUtilities::GetStackFunctionInputOverridePin(*FunctionCallNode, AliasedFunctionInputHandle);
-					if (OverridePin == nullptr)
-					{
-						FNiagaraVariable DefaultVariable = Schema->PinToNiagaraVariable(DefaultPin, true);
-						check(DefaultVariable.GetData() != nullptr);
-						bool bAddParameterIfMissing = true;
-						RapidIterationParameters.SetParameterData(DefaultVariable.GetData(), RapidIterationParameter, bAddParameterIfMissing);
 					}
 				}
 			}
@@ -597,11 +469,7 @@
 
 			for(UNiagaraNode* Node : Nodes)
 			{
-<<<<<<< HEAD
-				FixupRenamedParameters(Node, RapidIterationParameters, OldRapidIterationVariables, ValidRapidIterationParameterNames, Emitter, ScriptUsage);
-=======
 				FixupRenamedParameters(Node, RapidIterationParameters, OldRapidIterationVariables, Emitter, ScriptUsage);
->>>>>>> 6bbb88c8
 				InitializeNewRapidIterationParametersForNode(Schema, Node, Emitter, OutputNode->GetUsage(), RapidIterationParameters, ValidRapidIterationParameterNames);
 			}
 		}
@@ -721,8 +589,6 @@
 void UNiagaraScriptSource::RenameGraphAssignmentAndSetNodePins(const FName OldName, const FName NewName)
 {
 	NodeGraph->RenameAssignmentAndSetNodePins(OldName, NewName);
-<<<<<<< HEAD
-=======
 }
 
 void UNiagaraScriptSource::GetLinkedPositionTypeInputs(const TArray<FNiagaraVariable>& ParametersToCheck, TSet<FNiagaraVariable>& OutLinkedParameters)
@@ -791,5 +657,4 @@
 		return;
 	}
 	NodeGraph->ChangeParameterType({ParametersToChange}, NewType);
->>>>>>> 6bbb88c8
 }