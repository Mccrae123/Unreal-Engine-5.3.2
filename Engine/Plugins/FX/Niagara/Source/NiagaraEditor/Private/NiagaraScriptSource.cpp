--- conflicted
+++ resolved
@@ -299,11 +299,7 @@
 	return false;
 }
 
-<<<<<<< HEAD
-void UNiagaraScriptSource::FixupRenamedParameters(UNiagaraNode* Node, FNiagaraParameterStore& RapidIterationParameters, const TArray<FNiagaraVariable>& OldRapidIterationVariables, const UNiagaraEmitter* Emitter, ENiagaraScriptUsage ScriptUsage) const
-=======
 void UNiagaraScriptSource::FixupRenamedParameters(UNiagaraNodeFunctionCall* FunctionCallNode, TConstArrayView<const UEdGraphPin*> ModuleInputPins, TConstArrayView<FNiagaraVariable> ModulePinVariables, FNiagaraParameterStore& RapidIterationParameters, const TArray<FNiagaraVariable>& OldRapidIterationVariables, const FVersionedNiagaraEmitter& VersionedEmitter, ENiagaraScriptUsage ScriptUsage) const
->>>>>>> d731a049
 {
 	// the rapid iteration parameters and the function input pins use different variable naming schemes, so most of this is just used to convert one name to the other 
 	UNiagaraGraph* Graph = FunctionCallNode->GetCalledGraph();
@@ -340,11 +336,7 @@
 	{
 		if (FGuid* BoundGuid = RapidIterationParameters.ParameterGuidMapping.Find(OldRapidIterationVar))
 		{
-<<<<<<< HEAD
-			for (const UEdGraphPin* ModulePin : ModuleInputPins)
-=======
 			for (int32 ModuleInputPinIt = 0; ModuleInputPinIt < ModuleInputPinCount; ++ModuleInputPinIt)
->>>>>>> d731a049
 			{
 				const FNiagaraVariable& InputVar = ModulePinVariables[ModuleInputPinIt];
 				const FStringView ConstantName(ModulePinConstantName[ModuleInputPinIt]);
@@ -363,53 +355,8 @@
 				
 				const TOptional<FNiagaraVariableMetaData>& VariableMetaData = ModulePinMetaData[ModuleInputPinIt];
 
-				FNiagaraParameterHandle AliasedFunctionInputHandle = FNiagaraParameterHandle::CreateAliasedModuleParameterHandle(FNiagaraParameterHandle(ModulePin->PinName), FunctionCallNode);
-				const FString ConstantName = FNiagaraUtilities::CreateRapidIterationConstantName(AliasedFunctionInputHandle.GetParameterHandleString(), *UniqueEmitterName, ScriptUsage);
-				bool bNameMatches = OldRapidIterationVar.GetName() == *ConstantName;
-				
-				// move on if the namespaces don't match
-				int32 NameSpaceEnd;
-				if (ConstantName.FindLastChar(TEXT('.'), NameSpaceEnd))
-				{
-<<<<<<< HEAD
-					if (!OldRapidIterationVar.IsInNameSpace(ConstantName.Left(NameSpaceEnd)))
-					{
-						continue;
-					}
-				}
-				
 				if (VariableMetaData.IsSet() && VariableMetaData->GetVariableGuid() == *BoundGuid)
 				{
-					// if the names match we have nothing to do
-					if (bNameMatches)
-					{
-						continue;
-					}
-
-					// if the guid matches but the names differ then the parameter was renamed, so lets update the rapid iteration parameter
-					FNiagaraTypeDefinition InputType = NiagaraSchema->PinToTypeDefinition(ModulePin);
-					FNiagaraVariable NewRapidIterationVar = FNiagaraStackGraphUtilities::CreateRapidIterationParameter(UniqueEmitterName, ScriptUsage, AliasedFunctionInputHandle.GetParameterHandleString(), InputType);
-					RapidIterationParameters.RenameParameter(OldRapidIterationVar, NewRapidIterationVar.GetName());
-					break;
-				}
-
-				// check if maybe the variable type changed from vector to position and update the rapid iteration param accordingly
-				if (OldRapidIterationVar.GetType() == FNiagaraTypeDefinition::GetVec3Def() && InputVar.GetType() == FNiagaraTypeDefinition::GetPositionDef())
-				{
-					// the names have to match here, as we don't rename anything but change the type
-					if (!bNameMatches)
-					{
-						continue;
-					}
-
-					// if the guid matches but the types differ then the parameter was changed from vector to position, so lets update the existing rapid iteration parameter
-					if (RapidIterationParameters.IndexOf(OldRapidIterationVar) != INDEX_NONE)
-					{
-						FNiagaraVariable RapidIterationAlias(FNiagaraTypeDefinition::GetPositionDef(), OldRapidIterationVar.GetName());
-						RapidIterationParameters.RemoveParameter(RapidIterationAlias);
-						RapidIterationParameters.ChangeParameterType(OldRapidIterationVar, FNiagaraTypeDefinition::GetPositionDef());
-					}
-=======
 					// if the names match we have nothing to do
 					if (bNameMatches)
 					{
@@ -440,7 +387,6 @@
 						RapidIterationParameters.ChangeParameterType(OldRapidIterationVar, FNiagaraTypeDefinition::GetPositionDef());
 						break;
 					}
->>>>>>> d731a049
 				}
 			}
 		}
@@ -557,10 +503,6 @@
 
 			for(UNiagaraNode* Node : Nodes)
 			{
-<<<<<<< HEAD
-				FixupRenamedParameters(Node, RapidIterationParameters, OldRapidIterationVariables, Emitter, ScriptUsage);
-				InitializeNewRapidIterationParametersForNode(Schema, Node, Emitter, OutputNode->GetUsage(), RapidIterationParameters, ValidRapidIterationParameterNames);
-=======
 				UNiagaraNodeFunctionCall* FunctionCallNode = Cast<UNiagaraNodeFunctionCall>(Node);
 				if (FunctionCallNode == nullptr || FunctionCallNode->HasValidScriptAndGraph() == false)
 				{
@@ -591,7 +533,6 @@
 					FixupRenamedParameters(FunctionCallNode, ModuleInputPins, ModuleInputPinVariables, RapidIterationParameters, OldRapidIterationVariables, Emitter, ScriptUsage);
 					InitializeNewParameters(FunctionCallNode, ModuleInputPins, ModuleInputPinVariables, RapidIterationParameters, Emitter, OutputNode->GetUsage(), ValidRapidIterationParameterNames);
 				}
->>>>>>> d731a049
 			}
 		}
 	}
@@ -804,9 +745,6 @@
 		return;
 	}
 	NodeGraph->ChangeParameterType({ParametersToChange}, NewType);
-<<<<<<< HEAD
-}
-=======
 }
 
 void UNiagaraScriptSource::ReplaceScriptReferences(UNiagaraScript* OldScript, UNiagaraScript* NewScript)
@@ -817,4 +755,3 @@
 	}
 	NodeGraph->ReplaceScriptReferences(OldScript, NewScript);
 }
->>>>>>> d731a049
