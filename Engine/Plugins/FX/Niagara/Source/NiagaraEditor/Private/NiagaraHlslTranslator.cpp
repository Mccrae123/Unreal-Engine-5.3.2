// Copyright Epic Games, Inc. All Rights Reserved.

#include "NiagaraHlslTranslator.h"
#include "NiagaraComponent.h"
#include "NiagaraGraph.h"
#include "NiagaraScriptSource.h"
#include "EdGraphUtilities.h"
#include "UObject/UObjectHash.h"
#include "NiagaraNode.h"
#include "NiagaraNodeFunctionCall.h"
#include "NiagaraNodeIf.h"
#include "NiagaraNodeInput.h"
#include "NiagaraNodeOutput.h"
#include "NiagaraNodeReadDataSet.h"
#include "NiagaraNodeWriteDataSet.h"
#include "NiagaraNodeParameterMapGet.h"
#include "NiagaraNodeParameterMapSet.h"
#include "NiagaraNodeParameterMapFor.h"
#include "NiagaraNodeCustomHlsl.h"
#include "NiagaraNodeOp.h"
#include "NiagaraNodeConvert.h"
#include "EdGraphSchema_Niagara.h"
#include "Interfaces/ITargetPlatformManagerModule.h"
#include "Interfaces/IShaderFormat.h"
#include "ShaderFormatVectorVM.h"
#include "NiagaraConstants.h"
#include "NiagaraSystem.h"
#include "NiagaraNodeEmitter.h"
#include "INiagaraEditorTypeUtilities.h"
#include "NiagaraEditorUtilities.h"
#include "NiagaraEditorModule.h"
#include "NiagaraNodeReroute.h"

#include "NiagaraFunctionLibrary.h"

#include "NiagaraDataInterface.h"
#include "NiagaraDataInterfaceCurve.h"
#include "NiagaraDataInterfaceVector2DCurve.h"
#include "NiagaraDataInterfaceVectorCurve.h"
#include "NiagaraDataInterfaceVector4Curve.h"
#include "NiagaraDataInterfaceColorCurve.h"
#include "NiagaraDataInterfaceStaticMesh.h"
#include "NiagaraDataInterfaceCurlNoise.h"

#include "NiagaraParameterCollection.h"
#include "NiagaraEditorTickables.h"
#include "ShaderCore.h"
#include "NiagaraShaderCompilationManager.h"

#include "NiagaraEditorSettings.h"
#include "NiagaraNodeStaticSwitch.h"
#include "NiagaraScriptVariable.h"

#define LOCTEXT_NAMESPACE "NiagaraCompiler"

DECLARE_CYCLE_STAT(TEXT("Niagara - HlslTranslator - Translate"), STAT_NiagaraEditor_HlslTranslator_Translate, STATGROUP_NiagaraEditor);
DECLARE_CYCLE_STAT(TEXT("Niagara - HlslTranslator - CloneGraphAndPrepareForCompilation"), STAT_NiagaraEditor_HlslTranslator_CloneGraphAndPrepareForCompilation, STATGROUP_NiagaraEditor);
DECLARE_CYCLE_STAT(TEXT("Niagara - HlslTranslator - BuildParameterMapHlslDefinitions"), STAT_NiagaraEditor_HlslTranslator_BuildParameterMapHlslDefinitions, STATGROUP_NiagaraEditor);
DECLARE_CYCLE_STAT(TEXT("Niagara - HlslTranslator - Emitter"), STAT_NiagaraEditor_Module_NiagaraHLSLTranslator_Emitter, STATGROUP_NiagaraEditor);
DECLARE_CYCLE_STAT(TEXT("Niagara - HlslTranslator - MapGet"), STAT_NiagaraEditor_Module_NiagaraHLSLTranslator_MapGet, STATGROUP_NiagaraEditor);
DECLARE_CYCLE_STAT(TEXT("Niagara - HlslTranslator - FunctionCall"), STAT_NiagaraEditor_Module_NiagaraHLSLTranslator_FunctionCall, STATGROUP_NiagaraEditor);
DECLARE_CYCLE_STAT(TEXT("Niagara - HlslTranslator - FunctionCallCloneGraphNumeric"), STAT_NiagaraEditor_Module_NiagaraHLSLTranslator_FunctionCallCloneGraphNumeric, STATGROUP_NiagaraEditor);
DECLARE_CYCLE_STAT(TEXT("Niagara - HlslTranslator - FunctionCallCloneGraphNonNumeric"), STAT_NiagaraEditor_Module_NiagaraHLSLTranslator_FunctionCallCloneGraphNonNumeric, STATGROUP_NiagaraEditor);
DECLARE_CYCLE_STAT(TEXT("Niagara - HlslTranslator - RegisterFunctionCall"), STAT_NiagaraEditor_Module_NiagaraHLSLTranslator_RegisterFunctionCall, STATGROUP_NiagaraEditor);
DECLARE_CYCLE_STAT(TEXT("Niagara - HlslTranslator - GenerateFunctionCall"), STAT_NiagaraEditor_Module_NiagaraHLSLTranslator_GenerateFunctionCall, STATGROUP_NiagaraEditor);
DECLARE_CYCLE_STAT(TEXT("Niagara - HlslTranslator - CustomHLSL"), STAT_NiagaraEditor_Module_NiagaraHLSLTranslator_CustomHLSL, STATGROUP_NiagaraEditor);
DECLARE_CYCLE_STAT(TEXT("Niagara - HlslTranslator - FuncBody"), STAT_NiagaraEditor_Module_NiagaraHLSLTranslator_FuncBody, STATGROUP_NiagaraEditor);
DECLARE_CYCLE_STAT(TEXT("Niagara - HlslTranslator - Output"), STAT_NiagaraEditor_HlslTranslator_Output, STATGROUP_NiagaraEditor);
DECLARE_CYCLE_STAT(TEXT("Niagara - HlslTranslator - MapSet"), STAT_NiagaraEditor_HlslTranslator_MapSet, STATGROUP_NiagaraEditor);
DECLARE_CYCLE_STAT(TEXT("Niagara - HlslTranslator - MapForBegin"), STAT_NiagaraEditor_HlslTranslator_MapForBegin, STATGROUP_NiagaraEditor);
DECLARE_CYCLE_STAT(TEXT("Niagara - HlslTranslator - MapForEnd"), STAT_NiagaraEditor_HlslTranslator_MapForEnd, STATGROUP_NiagaraEditor);
DECLARE_CYCLE_STAT(TEXT("Niagara - HlslTranslator - Operation"), STAT_NiagaraEditor_HlslTranslator_Operation, STATGROUP_NiagaraEditor);
DECLARE_CYCLE_STAT(TEXT("Niagara - HlslTranslator - If"), STAT_NiagaraEditor_HlslTranslator_If, STATGROUP_NiagaraEditor);
DECLARE_CYCLE_STAT(TEXT("Niagara - HlslTranslator - CompilePin"), STAT_NiagaraEditor_HlslTranslator_CompilePin, STATGROUP_NiagaraEditor);
DECLARE_CYCLE_STAT(TEXT("Niagara - HlslTranslator - CompileOutputPin"), STAT_NiagaraEditor_HlslTranslator_CompileOutputPin, STATGROUP_NiagaraEditor);
DECLARE_CYCLE_STAT(TEXT("Niagara - HlslTranslator - GetParameter"), STAT_NiagaraEditor_HlslTranslator_GetParameter, STATGROUP_NiagaraEditor);
DECLARE_CYCLE_STAT(TEXT("Niagara - HlslTranslator - GenerateFunctionSignature"), STAT_NiagaraEditor_Module_NiagaraHLSLTranslator_GenerateFunctionSignature, STATGROUP_NiagaraEditor);
DECLARE_CYCLE_STAT(TEXT("Niagara - HlslTranslator - RegisterFunctionCall_Source"), STAT_NiagaraEditor_Module_NiagaraHLSLTranslator_RegisterFunctionCall_Source, STATGROUP_NiagaraEditor);
DECLARE_CYCLE_STAT(TEXT("Niagara - HlslTranslator - RegisterFunctionCall_Compile"), STAT_NiagaraEditor_Module_NiagaraHLSLTranslator_RegisterFunctionCall_Compile, STATGROUP_NiagaraEditor);
DECLARE_CYCLE_STAT(TEXT("Niagara - HlslTranslator - RegisterFunctionCall_Signature"), STAT_NiagaraEditor_Module_NiagaraHLSLTranslator_RegisterFunctionCall_Signature, STATGROUP_NiagaraEditor);
DECLARE_CYCLE_STAT(TEXT("Niagara - HlslTranslator - RegisterFunctionCall_FunctionDefStr"), STAT_NiagaraEditor_Module_NiagaraHLSLTranslator_RegisterFunctionCall_FunctionDefStr, STATGROUP_NiagaraEditor);
DECLARE_CYCLE_STAT(TEXT("Niagara - HlslTranslator - GenerateFunctionSignature_UniqueDueToMaps"), STAT_NiagaraEditor_Module_NiagaraHLSLTranslator_GenerateFunctionSignature_UniqueDueToMaps, STATGROUP_NiagaraEditor);
DECLARE_CYCLE_STAT(TEXT("Niagara - HlslTranslator - GenerateFunctionSignature_Outputs"), STAT_NiagaraEditor_Module_NiagaraHLSLTranslator_GenerateFunctionSignature_Outputs, STATGROUP_NiagaraEditor);
DECLARE_CYCLE_STAT(TEXT("Niagara - HlslTranslator - GenerateFunctionSignature_Inputs"), STAT_NiagaraEditor_Module_NiagaraHLSLTranslator_GenerateFunctionSignature_Inputs, STATGROUP_NiagaraEditor);
DECLARE_CYCLE_STAT(TEXT("Niagara - HlslTranslator - GenerateFunctionSignature_FindInputNodes"), STAT_NiagaraEditor_Module_NiagaraHLSLTranslator_GenerateFunctionSignature_FindInputNodes, STATGROUP_NiagaraEditor);

static FNiagaraShaderQueueTickable NiagaraShaderQueueProcessor;
FNiagaraShaderProcessorTickable NiagaraShaderProcessor;

// not pretty. TODO: refactor
// this will be called via a delegate from UNiagaraScript's cache for cook function,
// because editor tickables aren't ticked during cooking
void FNiagaraShaderQueueTickable::ProcessQueue()
{
	check(IsInGameThread());

	for (FNiagaraCompilationQueue::NiagaraCompilationQueueItem &Item : FNiagaraCompilationQueue::Get()->GetQueue())
	{
		FNiagaraShaderScript* ShaderScript = Item.Script;
		TRefCountPtr<FNiagaraShaderMap>NewShaderMap = Item.ShaderMap;

		if (ShaderScript == nullptr) // This script has been removed from the pending queue post submission... just skip it.
		{
			FNiagaraShaderMap::RemovePendingMap(NewShaderMap);
			NewShaderMap->SetCompiledSuccessfully(false);
			UE_LOG(LogNiagaraEditor, Log, TEXT("GPU shader compile skipped. Id %d"), NewShaderMap->GetCompilingId());
			continue;
		}
		UNiagaraScript* CompilableScript = ShaderScript->GetBaseVMScript();

		// For now System scripts don't generate HLSL and go through a special pass...
		// [OP] thinking they'll likely never run on GPU anyways
		if (CompilableScript->IsValidLowLevel() == false || CompilableScript->CanBeRunOnGpu() == false || !CompilableScript->GetVMExecutableData().IsValid() ||
			CompilableScript->GetVMExecutableData().LastHlslTranslationGPU.Len() == 0)
		{
			NewShaderMap->SetCompiledSuccessfully(false);
			FNiagaraShaderMap::RemovePendingMap(NewShaderMap);
			ShaderScript->RemoveOutstandingCompileId(NewShaderMap->GetCompilingId());
			UE_LOG(LogNiagaraEditor, Log, TEXT("GPU shader compile skipped. Id %d"), NewShaderMap->GetCompilingId());
			continue;
		}

		FNiagaraComputeShaderCompilationOutput NewCompilationOutput;

		ShaderScript->SetDataInterfaceParamInfo(CompilableScript->GetVMExecutableData().DIParamInfo);
		ShaderScript->SourceName = TEXT("NiagaraComputeShader");
		UNiagaraEmitter* Emitter = Cast<UNiagaraEmitter>(CompilableScript->GetOuter());
		if (Emitter && Emitter->GetUniqueEmitterName().Len() > 0)
		{
			ShaderScript->SourceName = Emitter->GetUniqueEmitterName();
		}
		ShaderScript->HlslOutput = CompilableScript->GetVMExecutableData().LastHlslTranslationGPU;

		{
			// Create a shader compiler environment for the script that will be shared by all jobs from this script
			TRefCountPtr<FShaderCompilerEnvironment> CompilerEnvironment = new FShaderCompilerEnvironment();

			FString ShaderCode = CompilableScript->GetVMExecutableData().LastHlslTranslationGPU;
			// When not running in the editor, the shaders are created in-sync in the postload.
			const bool bSynchronousCompile = !GIsEditor;

			// Compile the shaders for the script.
			NewShaderMap->Compile(ShaderScript, Item.ShaderMapId, CompilerEnvironment, NewCompilationOutput, Item.Platform, bSynchronousCompile, Item.bApply);
		}
	}

	FNiagaraCompilationQueue::Get()->GetQueue().Empty();
}

void FNiagaraShaderQueueTickable::Tick(float DeltaSeconds)
{
	ProcessQueue();
}

ENiagaraScriptCompileStatus FNiagaraTranslateResults::TranslateResultsToSummary(const FNiagaraTranslateResults* TranslateResults)
{
	ENiagaraScriptCompileStatus SummaryStatus = ENiagaraScriptCompileStatus::NCS_Unknown;
	if (TranslateResults != nullptr)
	{
		if (TranslateResults->NumErrors > 0)
		{
			SummaryStatus = ENiagaraScriptCompileStatus::NCS_Error;
		}
		else
		{
			if (TranslateResults->bHLSLGenSucceeded)
			{
				if (TranslateResults->NumWarnings)
				{
					SummaryStatus = ENiagaraScriptCompileStatus::NCS_UpToDateWithWarnings;
				}
				else
				{
					SummaryStatus = ENiagaraScriptCompileStatus::NCS_UpToDate;
				}
			}
		}
	}
	return SummaryStatus;
}


FString FHlslNiagaraTranslator::GetCode(int32 ChunkIdx)
{
	FNiagaraCodeChunk& Chunk = CodeChunks[ChunkIdx];
	return GetCode(Chunk);
}

FString FHlslNiagaraTranslator::GetCode(FNiagaraCodeChunk& Chunk)
{
	TArray<FStringFormatArg> Args;
	for (int32 i = 0; i < Chunk.SourceChunks.Num(); ++i)
	{
		Args.Add(GetCodeAsSource(Chunk.SourceChunks[i]));
	}
	FString DefinitionString = FString::Format(*Chunk.Definition, Args);

	FString FinalString;

	if (Chunk.Mode == ENiagaraCodeChunkMode::Body)
	{
		FinalString += TEXT("\t");
	}

	if (Chunk.SymbolName.IsEmpty())
	{
		check(!DefinitionString.IsEmpty());
		FinalString += DefinitionString + (Chunk.bIsTerminated ? TEXT(";\n") : TEXT("\n"));
	}
	else
	{
		if (DefinitionString.IsEmpty())
		{
			check(Chunk.bDecl);//Otherwise, we're doing nothing here.
			FinalString += GetStructHlslTypeName(Chunk.Type) + TEXT(" ") + Chunk.SymbolName + TEXT(";\n");
		}
		else
		{
			if (Chunk.bDecl)
			{
				FinalString += GetStructHlslTypeName(Chunk.Type) + TEXT(" ") + Chunk.SymbolName + TEXT(" = ") + DefinitionString + TEXT(";\n");
			}
			else
			{
				FinalString += Chunk.SymbolName + TEXT(" = ") + DefinitionString + TEXT(";\n");
			}
		}
	}
	return FinalString;
}

FString FHlslNiagaraTranslator::GetCodeAsSource(int32 ChunkIdx)
{
	if (ChunkIdx >= 0 && ChunkIdx < CodeChunks.Num())
	{
		FNiagaraCodeChunk& Chunk = CodeChunks[ChunkIdx];
		return Chunk.SymbolName + Chunk.ComponentMask;
	}
	return "Undefined";
}

bool FHlslNiagaraTranslator::ValidateTypePins(UNiagaraNode* NodeToValidate)
{
	bool bPinsAreValid = true;
	for (UEdGraphPin* Pin : NodeToValidate->GetAllPins())
	{
		if (Pin->PinType.PinCategory == "")
		{
			Error(LOCTEXT("InvalidPinTypeError", "Node pin has an undefined type."), NodeToValidate, Pin);
			bPinsAreValid = false;
		}
		else if (Pin->PinType.PinCategory == UEdGraphSchema_Niagara::PinCategoryType)
		{
			FNiagaraTypeDefinition Type = Schema->PinToTypeDefinition(Pin);
			if (Type.IsValid() == false)
			{
				Error(LOCTEXT("InvalidPinTypeError", "Node pin has an undefined type."), NodeToValidate, Pin);
				bPinsAreValid = false;
			}
		}
	}
	return bPinsAreValid;
}


void FHlslNiagaraTranslator::GenerateFunctionSignature(ENiagaraScriptUsage ScriptUsage, FString InName, const FString& InFullName, UNiagaraGraph* FuncGraph, TArray<int32>& Inputs,
	bool bHadNumericInputs, bool bHasParameterMapParameters, TArray<UEdGraphPin*> StaticSwitchValues, FNiagaraFunctionSignature& OutSig)const
{
	SCOPE_CYCLE_COUNTER(STAT_NiagaraEditor_Module_NiagaraHLSLTranslator_GenerateFunctionSignature);

	TArray<FNiagaraVariable> InputVars;
	TArray<UNiagaraNodeInput*> InputsNodes;

	{
		SCOPE_CYCLE_COUNTER(STAT_NiagaraEditor_Module_NiagaraHLSLTranslator_GenerateFunctionSignature_FindInputNodes);
		InputsNodes.Reserve(100);
		UNiagaraGraph::FFindInputNodeOptions Options;
		Options.bSort = true;
		Options.bFilterDuplicates = true;
		Options.bIncludeTranslatorConstants = false;
		// If we're compiling the emitter function we need to filter to the correct usage so that we only get inputs associated with the emitter call, but if we're compiling any other kind of function call we need all inputs
		// since the function call nodes themselves will have been generated with pins for all inputs and since we match the input nodes here to the inputs passed in by index, the two collections must match otherwise we fail
		// to compile a graph that would otherwise work correctly.
		Options.bFilterByScriptUsage = ScriptUsage == ENiagaraScriptUsage::EmitterSpawnScript || ScriptUsage == ENiagaraScriptUsage::EmitterUpdateScript;
		Options.TargetScriptUsage = ScriptUsage;
		FuncGraph->FindInputNodes(InputsNodes, Options);

		if (Inputs.Num() != InputsNodes.Num())
		{
			const_cast<FHlslNiagaraTranslator*>(this)->Error(FText::Format(LOCTEXT("GenerateFunctionSignatureFail", "Generating function signature for {0} failed.  The function call is providing a different number of inputs than the function graph supplies."),
				FText::FromString(InFullName)), nullptr, nullptr);
			return;
		}
	}

	{
		SCOPE_CYCLE_COUNTER(STAT_NiagaraEditor_Module_NiagaraHLSLTranslator_GenerateFunctionSignature_Inputs);

		InName.Reserve(100 * InputsNodes.Num());
		InputVars.Reserve(InputsNodes.Num());
		TArray<uint32> ConstantInputIndicesToRemove;
		for (int32 i = 0; i < InputsNodes.Num(); ++i)
		{
			//Only add to the signature if the caller has provided it, otherwise we use a local default.
			if (Inputs[i] != INDEX_NONE)
			{
				FNiagaraVariable LiteralConstant = InputsNodes[i]->Input;
				if (GetLiteralConstantVariable(LiteralConstant))
				{
					checkf(LiteralConstant.GetType() == FNiagaraTypeDefinition::GetBoolDef(), TEXT("Only boolean types are currently supported for literal constants."));
					FString LiteralConstantAlias = LiteralConstant.GetName().ToString() + TEXT("_") + (LiteralConstant.GetValue<bool>() ? TEXT("true") : TEXT("false"));
					InName += TEXT("_") + GetSanitizedSymbolName(LiteralConstantAlias.Replace(TEXT("."), TEXT("_")));
					ConstantInputIndicesToRemove.Add(i);
				}
				else
				{
					InputVars.Add(InputsNodes[i]->Input);
					if (bHadNumericInputs)
					{
						InName += TEXT("_In");
						InName += InputsNodes[i]->Input.GetType().GetName();
					}
				}
			}
		}
		
		// Remove the inputs which will be handled by inline constants
		for (int32 i = ConstantInputIndicesToRemove.Num() - 1; i >= 0; i--)
		{
			Inputs.RemoveAt(ConstantInputIndicesToRemove[i]);
		}

		//Now actually remove the missing inputs so they match the signature.
		Inputs.Remove(INDEX_NONE);
	}

	TArray<FNiagaraVariable> OutputVars;
	{
		SCOPE_CYCLE_COUNTER(STAT_NiagaraEditor_Module_NiagaraHLSLTranslator_GenerateFunctionSignature_Outputs);

		OutputVars.Reserve(10);
		FuncGraph->GetOutputNodeVariables(ScriptUsage, OutputVars);

		for (int32 i = 0; i < OutputVars.Num(); ++i)
		{
			//Only add to the signature if the caller has provided it, otherwise we use a local default.
			if (bHadNumericInputs)
			{
				InName += TEXT("_Out");
				InName += OutputVars[i].GetType().GetName();
			}
		}
	}

	const FString* ModuleAliasStr = ActiveHistoryForFunctionCalls.GetModuleAlias();
	const FString* EmitterAliasStr = ActiveHistoryForFunctionCalls.GetEmitterAlias();
	// For now, we want each module call to be unique due to parameter maps and aliasing causing different variables
	// to be written within each call.
	if ((ScriptUsage == ENiagaraScriptUsage::Module || ScriptUsage == ENiagaraScriptUsage::DynamicInput ||
		ScriptUsage == ENiagaraScriptUsage::EmitterSpawnScript || ScriptUsage == ENiagaraScriptUsage::EmitterUpdateScript
		|| bHasParameterMapParameters)
		&& (ModuleAliasStr != nullptr || EmitterAliasStr != nullptr))
	{
		SCOPE_CYCLE_COUNTER(STAT_NiagaraEditor_Module_NiagaraHLSLTranslator_GenerateFunctionSignature_UniqueDueToMaps);
		FString SignatureName;
		SignatureName.Reserve(1024);
		if (ModuleAliasStr != nullptr)
		{
			SignatureName = GetSanitizedSymbolName(*ModuleAliasStr);
		}
		if (EmitterAliasStr != nullptr)
		{
			FString Prefix = ModuleAliasStr != nullptr ? TEXT("_") : TEXT("");
			SignatureName += Prefix;
			SignatureName += GetSanitizedSymbolName(*EmitterAliasStr);
		}
		SignatureName.ReplaceInline(TEXT("."), TEXT("_"));
		OutSig = FNiagaraFunctionSignature(*SignatureName, InputVars, OutputVars, *InFullName, true, false);
	}
	else
	{
		FNiagaraGraphFunctionAliasContext FunctionAliasContext;
		FunctionAliasContext.CompileUsage = GetCurrentUsage();
		FunctionAliasContext.StaticSwitchValues = StaticSwitchValues;
		FString SignatureName = InName + FuncGraph->GetFunctionAliasByContext(FunctionAliasContext);
		OutSig = FNiagaraFunctionSignature(*SignatureName, InputVars, OutputVars, *InFullName, true, false);
	}
}

//////////////////////////////////////////////////////////////////////////

FHlslNiagaraTranslator::FHlslNiagaraTranslator()
	: Schema(nullptr)
	, TranslateResults()
	, CurrentBodyChunkMode(ENiagaraCodeChunkMode::Body)
	, ActiveStageIdx(-1)
	, bInitializedDefaults(false)
{
}


FString FHlslNiagaraTranslator::GetFunctionDefinitions()
{
	FString FwdDeclString;
	FString DefinitionsString;

	for (TPair<FNiagaraFunctionSignature, FString> FuncPair : Functions)
	{
		FString Sig = GetFunctionSignature(FuncPair.Key);
		FwdDeclString += Sig + TEXT(";\n");
		if (!FuncPair.Value.IsEmpty())
		{
			DefinitionsString += Sig + TEXT("\n{\n") + FuncPair.Value + TEXT("}\n\n");
		}
		// Don't do anything if the value is empty on the function pair, as this is indicative of 
		// data interface functions that should be defined differently.
	}

	// Check to see if we have interpolated spawn enabled, for the GPU we need to look for the additional defines
	bool bHasInterpolatedSpawn = CompileOptions.TargetUsage == ENiagaraScriptUsage::ParticleSpawnScriptInterpolated;
	if ( CompileOptions.TargetUsage == ENiagaraScriptUsage::ParticleGPUComputeScript )
	{
		bHasInterpolatedSpawn = CompileOptions.AdditionalDefines.Contains(TEXT("InterpolatedSpawn"));
	}

	//Add a few hard coded helper functions in.
	FwdDeclString += TEXT("float GetSpawnInterpolation();");
	//Add helper function to get the interpolation factor.
	if ( bHasInterpolatedSpawn )
	{
		DefinitionsString += TEXT("float GetSpawnInterpolation()\n{\n");
		DefinitionsString += TEXT("\treturn HackSpawnInterp;\n");
		DefinitionsString += TEXT("}\n\n");
	}
	else
	{
		DefinitionsString += TEXT("float GetSpawnInterpolation()\n{\n");
		DefinitionsString += TEXT("\treturn 1.0f;");
		DefinitionsString += TEXT("}\n\n");
	}

	return FwdDeclString + TEXT("\n") + DefinitionsString;
}

void FHlslNiagaraTranslator::BuildMissingDefaults()
{
	AddBodyComment(TEXT("// Begin HandleMissingDefaultValues"));

	if (UNiagaraScript::IsSpawnScript(TranslationStages[ActiveStageIdx].ScriptUsage))
	{
		// First go through all the variables that we did not write the defaults for yet. For spawn scripts, this usually
		// means variables that reference other variables but are not themselves used within spawn.
		for (FNiagaraVariable& Var : DeferredVariablesMissingDefault)
		{
			const UEdGraphPin* DefaultPin = UniqueVarToDefaultPin.FindChecked(Var);
			bool bWriteToParamMapEntries = UniqueVarToWriteToParamMap.FindChecked(Var);
			int32 OutputChunkId = INDEX_NONE;

			UNiagaraScriptVariable* ScriptVariable = nullptr;
			if (DefaultPin) 
			{
				if (UNiagaraGraph* DefaultPinGraph = CastChecked<UNiagaraGraph>(DefaultPin->GetOwningNode()->GetGraph())) 
				{
					ScriptVariable = DefaultPinGraph->GetScriptVariable(Var);
				}
			}

			HandleParameterRead(ActiveStageIdx, Var, DefaultPin, DefaultPin != nullptr ? Cast<UNiagaraNode>(DefaultPin->GetOwningNode()) : nullptr, OutputChunkId, ScriptVariable, !bWriteToParamMapEntries);
		}

		DeferredVariablesMissingDefault.Empty();

		// Now go through and initialize any "Particles.Initial." variables
		for (FNiagaraVariable& Var : InitialNamespaceVariablesMissingDefault)
		{
			if (FNiagaraParameterMapHistory::IsInitialValue(Var))
			{
				FNiagaraVariable SourceForInitialValue = FNiagaraParameterMapHistory::GetSourceForInitialValue(Var);
				FString ParameterMapInstanceName = GetParameterMapInstanceName(0);
				FString Value = FString::Printf(TEXT("%s.%s = %s.%s;\n"), *ParameterMapInstanceName, *GetSanitizedSymbolName(Var.GetName().ToString()),
					*ParameterMapInstanceName, *GetSanitizedSymbolName(SourceForInitialValue.GetName().ToString()));
				AddBodyChunk(Value);
				continue;
			}
		}

		InitialNamespaceVariablesMissingDefault.Empty();
	}

	AddBodyComment(TEXT("// End HandleMissingDefaultValues\n\n"));
}

FString FHlslNiagaraTranslator::BuildParameterMapHlslDefinitions(TArray<FNiagaraVariable>& PrimaryDataSetOutputEntries)
{
	SCOPE_CYCLE_COUNTER(STAT_NiagaraEditor_HlslTranslator_BuildParameterMapHlslDefinitions);
	FString HlslOutputString;

	// Determine the unique parameter map structs...
	TArray<const UEdGraphPin*> UniqueParamMapStartingPins;
	for (int32 ParamMapIdx = 0; ParamMapIdx < ParamMapHistories.Num(); ParamMapIdx++)
	{
		const UEdGraphPin* OriginalPin = ParamMapHistories[ParamMapIdx].GetOriginalPin();
		UniqueParamMapStartingPins.AddUnique(OriginalPin);
	}


	TArray<FNiagaraVariable> UniqueVariables;

	// Add in currently defined system vars.
	TArray<FNiagaraVariable> ValueArray;
	ParamMapDefinedSystemToNamespaceVars.GenerateValueArray(ValueArray);
	for (FNiagaraVariable& Var : ValueArray)
	{
		if (Var.GetType().GetClass() != nullptr)
		{
			continue;
		}
		UniqueVariables.AddUnique(Var);
	}

	// Add in currently defined emitter vars.
	ParamMapDefinedEmitterParameterToNamespaceVars.GenerateValueArray(ValueArray);
	for (FNiagaraVariable& Var : ValueArray)
	{
		if (Var.GetType().GetClass() != nullptr)
		{
			continue;
		}

		UniqueVariables.AddUnique(Var);
	}

	// Add in currently defined attribute vars.
	ParamMapDefinedAttributesToNamespaceVars.GenerateValueArray(ValueArray);
	for (FNiagaraVariable& Var : ValueArray)
	{
		if (Var.GetType().GetClass() != nullptr)
		{
			continue;
		}

		UniqueVariables.AddUnique(Var);
	}

	// Add in any bulk usage vars.
	for (FNiagaraVariable& Var : ExternalVariablesForBulkUsage)
	{
		if (Var.GetType().GetClass() != nullptr)
		{
			continue;
		}

		UniqueVariables.AddUnique(Var);
	}

	bool bIsSpawnScript = IsSpawnScript();

	// For now we only care about attributes from the other output parameter map histories.
	for (int32 ParamMapIdx = 0; ParamMapIdx < OtherOutputParamMapHistories.Num(); ParamMapIdx++)
	{
		for (int32 VarIdx = 0; VarIdx < OtherOutputParamMapHistories[ParamMapIdx].Variables.Num(); VarIdx++)
		{
			FNiagaraVariable& Var = OtherOutputParamMapHistories[ParamMapIdx].Variables[VarIdx];
			if (OtherOutputParamMapHistories[ParamMapIdx].IsPrimaryDataSetOutput(Var, CompileOptions.TargetUsage))
			{
				int32 PreviousMax = UniqueVariables.Num();
				if (UniqueVariables.AddUnique(Var) == PreviousMax) // i.e. we didn't find it previously, so we added to the end.
				{
					if (bIsSpawnScript)
					{
						if (!AddStructToDefinitionSet(Var.GetType()))
						{
							Error(FText::Format(LOCTEXT("ParameterMapTypeError", "Cannot handle type {0}! Variable: {1}"), Var.GetType().GetNameText(), FText::FromName(Var.GetName())), nullptr, nullptr);
						}
					}
				}
			}
		}
	}


	// Define all the top-level structs and look for sub-structs as yet undefined..
	for (int32 UniqueParamMapIdx = 0; UniqueParamMapIdx < UniqueParamMapStartingPins.Num(); UniqueParamMapIdx++)
	{
		for (int32 ParamMapIdx = 0; ParamMapIdx < ParamMapHistories.Num(); ParamMapIdx++)
		{
			// We need to unify the variables across all the parameter maps that we've found during compilation. We 
			// define the parameter maps as the "same struct type" if they originate from the same input pin.
			const UEdGraphPin* OriginalPin = ParamMapHistories[ParamMapIdx].GetOriginalPin();
			if (OriginalPin != UniqueParamMapStartingPins[UniqueParamMapIdx])
			{
				continue;
			}

			for (int32 VarIdx = 0; VarIdx < ParamMapHistories[ParamMapIdx].Variables.Num(); VarIdx++)
			{
				const FNiagaraVariable& SrcVariable = ParamMapHistories[ParamMapIdx].Variables[VarIdx];

				if (SrcVariable.GetType().GetClass() != nullptr)
				{
					continue;
				}

				FNiagaraVariable Variable = SrcVariable;
				UniqueVariables.AddUnique(Variable);
			}
		}
	}

	static const auto UseShaderStagesCVar = IConsoleManager::Get().FindConsoleVariable(TEXT("fx.UseShaderStages"));
	if (UseShaderStagesCVar->GetInt() == 1)
	{
		// Add the attribute indices to the list of unique variables
		TArray<FString> RegisterNames;
		for (int32 UniqueVarIdx = 0; UniqueVarIdx < UniqueVariables.Num(); UniqueVarIdx++)
		{
			const FNiagaraVariable& NiagaraVariable = UniqueVariables[UniqueVarIdx];
			if (FNiagaraParameterMapHistory::IsAttribute(NiagaraVariable))
			{
				const FString VariableName = GetSanitizedSymbolName(NiagaraVariable.GetName().ToString());
				RegisterNames.Add(VariableName.Replace(PARAM_MAP_ATTRIBUTE_STR, PARAM_MAP_INDICES_STR));
			}
		}
		for (const FString& RegisterName : RegisterNames)
		{
			FNiagaraVariable NiagaraVariable = FNiagaraVariable(FNiagaraTypeDefinition::GetIntDef(), *RegisterName);
			UniqueVariables.AddUnique(NiagaraVariable);
		}
	}


	TMap<FString, TArray<TPair<FString, FString>> > ParamStructNameToMembers;
	TArray<FString> ParamStructNames;

	for (int32 UniqueVarIdx = 0; UniqueVarIdx < UniqueVariables.Num(); UniqueVarIdx++)
	{
		int UniqueParamMapIdx = 0;
		FNiagaraVariable Variable = UniqueVariables[UniqueVarIdx];

		if (!AddStructToDefinitionSet(Variable.GetType()))
		{
			Error(FText::Format(LOCTEXT("ParameterMapTypeError", "Cannot handle type {0}! Variable: {1}"), Variable.GetType().GetNameText(), FText::FromName(Variable.GetName())), nullptr, nullptr);
		}

		// In order 
		for (int32 ParamMapIdx = 0; ParamMapIdx < OtherOutputParamMapHistories.Num(); ParamMapIdx++)
		{
			if (OtherOutputParamMapHistories[ParamMapIdx].IsPrimaryDataSetOutput(Variable, CompileOptions.TargetUsage))
			{
				PrimaryDataSetOutputEntries.AddUnique(Variable);
				break;
			}
		}

		TArray<FString> StructNameArray;
		FString SanitizedVarName = GetSanitizedSymbolName(Variable.GetName().ToString());
		int32 NumFound = SanitizedVarName.ParseIntoArray(StructNameArray, TEXT("."));
		if (NumFound == 1) // Meaning no split above
		{
			Error(FText::Format(LOCTEXT("OnlyOneNamespaceEntry", "Only one namespace entry found for: {0}"), FText::FromString(SanitizedVarName)), nullptr, nullptr);
		}
		else if (NumFound > 1)
		{
			while (StructNameArray.Num())
			{
				FString FinalName = StructNameArray[StructNameArray.Num() - 1];
				StructNameArray.RemoveAt(StructNameArray.Num() - 1);
				FString StructType = FString::Printf(TEXT("FParamMap%d_%s"), UniqueParamMapIdx, *FString::Join(StructNameArray, TEXT("_")));
				if (StructNameArray.Num() == 0)
				{
					StructType = FString::Printf(TEXT("FParamMap%d"), UniqueParamMapIdx);
				}

				FString TypeName = GetStructHlslTypeName(Variable.GetType());
				FString VarName = GetSanitizedSymbolName(*FinalName);
				if (NumFound > StructNameArray.Num() + 1 && StructNameArray.Num() != 0)
				{
					TypeName = FString::Printf(TEXT("FParamMap%d_%s_%s"), UniqueParamMapIdx, *FString::Join(StructNameArray, TEXT("_")), *GetSanitizedSymbolName(*FinalName));
				}
				else if (StructNameArray.Num() == 0)
				{
					TypeName = FString::Printf(TEXT("FParamMap%d_%s"), UniqueParamMapIdx, *GetSanitizedSymbolName(*FinalName));
				}
				TPair<FString, FString> Pair(TypeName, VarName);
				ParamStructNameToMembers.FindOrAdd(StructType).AddUnique(Pair);
				ParamStructNames.AddUnique(StructType);
			}
		}
	}

	// Build up the sub-structs..
	ParamStructNames.Sort();
	FString StructDefString = "";
	for (int32 i = ParamStructNames.Num() - 1; i >= 0; i--)
	{
		const FString& StructName = ParamStructNames[i];
		StructDefString += FString::Printf(TEXT("struct %s\n{\n"), *StructName);
		TArray<TPair<FString, FString>> StructMembers = ParamStructNameToMembers[StructName];
		auto SortMembers = [](const TPair<FString, FString>& A, const TPair<FString, FString>& B)
		{
			return A.Value < B.Value;
		};
		StructMembers.Sort(SortMembers);
		for (const TPair<FString, FString>& Line : StructMembers)
		{
			StructDefString += TEXT("\t") + Line.Key + TEXT(" ") + Line.Value + TEXT(";\n");;
		}
		StructDefString += TEXT("};\n\n");
	}

	HlslOutputString += StructDefString;

	return HlslOutputString;
}

bool FHlslNiagaraTranslator::ShouldConsiderTargetParameterMap(ENiagaraScriptUsage InUsage) const
{
	ENiagaraScriptUsage TargetUsage = GetTargetUsage();
	if (TargetUsage >= ENiagaraScriptUsage::ParticleSpawnScript && TargetUsage <= ENiagaraScriptUsage::ParticleEventScript)
	{
		return InUsage >= ENiagaraScriptUsage::ParticleSpawnScript && InUsage <= ENiagaraScriptUsage::ParticleEventScript;
	}
	else if (TargetUsage == ENiagaraScriptUsage::SystemSpawnScript)
	{
		if (InUsage == ENiagaraScriptUsage::SystemUpdateScript)
		{
			return true;
		}
		else if (TargetUsage == InUsage)
		{
			return true;
		}
	}
	else if (TargetUsage == InUsage)
	{
		return true;
	}

	return false;
}

void FHlslNiagaraTranslator::HandleNamespacedExternalVariablesToDataSetRead(TArray<FNiagaraVariable>& InDataSetVars, FString InNamespaceStr)
{
	for (const FNiagaraVariable& Var : ExternalVariablesForBulkUsage)
	{
		if (FNiagaraParameterMapHistory::IsInNamespace(Var, InNamespaceStr))
		{
			InDataSetVars.Add(Var);
		}
	}
}

bool FHlslNiagaraTranslator::IsVariableInUniformBuffer(const FNiagaraVariable& Variable) const
{
	static FNiagaraVariable GpuExcludeVariables[] =
	{
		// Variables that must be calcualted on the GPU
		FNiagaraVariable(FNiagaraTypeDefinition::GetIntDef(),   TEXT("Engine.ExecutionCount")),
		FNiagaraVariable(FNiagaraTypeDefinition::GetIntDef(),   TEXT("Engine_ExecutionCount")),

		// Spawn variables
		FNiagaraVariable(FNiagaraTypeDefinition::GetFloatDef(), TEXT("Emitter_SpawnInterval")),
		FNiagaraVariable(FNiagaraTypeDefinition::GetFloatDef(), TEXT("Emitter.SpawnInterval")),
		FNiagaraVariable(FNiagaraTypeDefinition::GetFloatDef(), TEXT("Emitter_InterpSpawnStartDt")),
		FNiagaraVariable(FNiagaraTypeDefinition::GetFloatDef(), TEXT("Emitter.InterpSpawnStartDt")),
		FNiagaraVariable(FNiagaraTypeDefinition::GetIntDef(),   TEXT("Emitter_SpawnGroup")),
		FNiagaraVariable(FNiagaraTypeDefinition::GetIntDef(),   TEXT("Emitter.SpawnGroup")),
	};

	if (CompilationTarget == ENiagaraSimTarget::GPUComputeSim)
	{
		for ( const FNiagaraVariable& ExcludeVar : GpuExcludeVariables)
		{
			if ( Variable == ExcludeVar )
			{
				return false;
			}
		}
	}
	return true;
}

const FNiagaraTranslateResults &FHlslNiagaraTranslator::Translate(const FNiagaraCompileRequestData* InCompileData, const FNiagaraCompileOptions& InCompileOptions, FHlslNiagaraTranslatorOptions InTranslateOptions)
{
	SCOPE_CYCLE_COUNTER(STAT_NiagaraEditor_HlslTranslator_Translate);
	check(InCompileData);

	CompileOptions = InCompileOptions;
	CompileData = InCompileData;
	TranslationOptions = InTranslateOptions;
	CompilationTarget = TranslationOptions.SimTarget;
	TranslateResults.bHLSLGenSucceeded = false;
	TranslateResults.OutputHLSL = "";

	UNiagaraGraph* SourceGraph = CompileData->NodeGraphDeepCopy;

	if (!SourceGraph)
	{
		Error(LOCTEXT("GetGraphFail", "Cannot find graph node!"), nullptr, nullptr);
		return TranslateResults;
	}

	if (SourceGraph->IsEmpty())
	{
		if (UNiagaraScript::IsSystemScript(CompileOptions.TargetUsage))
		{
			Error(LOCTEXT("GetNoNodeSystemFail", "Graph contains no nodes! Please add an emitter."), nullptr, nullptr);
		}
		else
		{
			Error(LOCTEXT("GetNoNodeFail", "Graph contains no nodes! Please add an output node."), nullptr, nullptr);
		}
		return TranslateResults;
	}

	bool bNeedsPersistentIDs = CompileOptions.AdditionalDefines.Contains(TEXT("RequiresPersistentIDs"));

	TranslationStages.Empty();
	ActiveStageIdx = 0;

	bool bHasInterpolatedSpawn = CompileOptions.AdditionalDefines.Contains(TEXT("InterpolatedSpawn"));
	ParamMapHistories.Empty();
	ParamMapSetVariablesToChunks.Empty();

	switch (CompileOptions.TargetUsage)
	{
	case ENiagaraScriptUsage::ParticleSpawnScriptInterpolated:
		TranslationStages.Add(FHlslNiagaraTranslationStage(CompileOptions.TargetUsage, CompileOptions.TargetUsageId));
		TranslationStages.Add(FHlslNiagaraTranslationStage(ENiagaraScriptUsage::ParticleUpdateScript, FGuid()));
		TranslationStages[0].PassNamespace = TEXT("MapSpawn");
		TranslationStages[1].PassNamespace = TEXT("MapUpdate");
		TranslationStages[0].ChunkModeIndex = ENiagaraCodeChunkMode::SpawnBody;
		TranslationStages[1].ChunkModeIndex = ENiagaraCodeChunkMode::UpdateBody;
		TranslationStages[0].OutputNode = SourceGraph->FindEquivalentOutputNode(ENiagaraScriptUsage::ParticleSpawnScript, TranslationStages[0].UsageId);
		TranslationStages[1].OutputNode = SourceGraph->FindEquivalentOutputNode(TranslationStages[1].ScriptUsage, TranslationStages[1].UsageId);
		TranslationStages[1].bInterpolatePreviousParams = true;
		ParamMapHistories.AddDefaulted(2);
		ParamMapSetVariablesToChunks.AddDefaulted(2);
		break;
	case ENiagaraScriptUsage::ParticleGPUComputeScript:
		TranslationStages.Add(FHlslNiagaraTranslationStage((bHasInterpolatedSpawn ? ENiagaraScriptUsage::ParticleSpawnScriptInterpolated : ENiagaraScriptUsage::ParticleSpawnScript), FGuid()));
		TranslationStages.Add(FHlslNiagaraTranslationStage(ENiagaraScriptUsage::ParticleUpdateScript, FGuid()));
		TranslationStages[0].PassNamespace = TEXT("MapSpawn");
		TranslationStages[1].PassNamespace = TEXT("MapUpdate");
		TranslationStages[0].ChunkModeIndex = ENiagaraCodeChunkMode::SpawnBody;
		TranslationStages[1].ChunkModeIndex = ENiagaraCodeChunkMode::UpdateBody;
		TranslationStages[0].OutputNode = SourceGraph->FindEquivalentOutputNode(ENiagaraScriptUsage::ParticleSpawnScript, TranslationStages[0].UsageId);
		TranslationStages[1].OutputNode = SourceGraph->FindEquivalentOutputNode(TranslationStages[1].ScriptUsage, TranslationStages[1].UsageId);
		TranslationStages[1].bInterpolatePreviousParams = bHasInterpolatedSpawn;
		ParamMapHistories.AddDefaulted(2);
		ParamMapSetVariablesToChunks.AddDefaulted(2);
		break;
	default:
		TranslationStages.Add(FHlslNiagaraTranslationStage(CompileOptions.TargetUsage, CompileOptions.TargetUsageId));
		TranslationStages[0].PassNamespace = TEXT("Map");
		TranslationStages[0].OutputNode = SourceGraph->FindEquivalentOutputNode(TranslationStages[0].ScriptUsage, TranslationStages[0].UsageId);
		TranslationStages[0].ChunkModeIndex = ENiagaraCodeChunkMode::Body;
		ParamMapHistories.AddDefaulted(1);
		ParamMapSetVariablesToChunks.AddDefaulted(1);
		break;
	}

	for (int32 i = 0; i < TranslationStages.Num(); i++)
	{
		if (TranslationStages[i].OutputNode == nullptr)
		{
			Error(FText::Format(LOCTEXT("GetOutputNodeFail", "Cannot find output node of type {0}!"), FText::AsNumber((int32)TranslationStages[i].ScriptUsage)), nullptr, nullptr);
			return TranslateResults;
		}

		ValidateTypePins(TranslationStages[i].OutputNode);
		{
			bool bHasAnyConnections = false;
			for (int32 PinIdx = 0; PinIdx < TranslationStages[i].OutputNode->Pins.Num(); PinIdx++)
			{
				if (TranslationStages[i].OutputNode->Pins[PinIdx]->Direction == EEdGraphPinDirection::EGPD_Input && TranslationStages[i].OutputNode->Pins[PinIdx]->LinkedTo.Num() != 0)
				{
					bHasAnyConnections = true;
				}
			}
			if (!bHasAnyConnections)
			{
				Error(FText::Format(LOCTEXT("GetOutputNodeConnectivityFail", "Cannot find any connections to output node of type {0}!"), FText::AsNumber((int32)TranslationStages[i].ScriptUsage)), nullptr, nullptr);
				return TranslateResults;
			}
		}
	}


	// Get all the parameter map histories traced to this graph from output nodes. We'll revisit this shortly in order to build out just the ones we care about for this translation.
	OtherOutputParamMapHistories = CompileData->GetPrecomputedHistories();

	if (ParamMapHistories.Num() == 1 && OtherOutputParamMapHistories.Num() == 1 && (CompileOptions.TargetUsage == ENiagaraScriptUsage::Function || CompileOptions.TargetUsage == ENiagaraScriptUsage::DynamicInput))
	{
		ParamMapHistories[0] = (OtherOutputParamMapHistories[0]);

		TArray<int32> Entries;
		Entries.AddZeroed(OtherOutputParamMapHistories[0].Variables.Num());
		for (int32 i = 0; i < Entries.Num(); i++)
		{
			Entries[i] = INDEX_NONE;
		}
		ParamMapSetVariablesToChunks[0] = (Entries);
	}
	else
	{
		for (FNiagaraParameterMapHistory& FoundHistory : OtherOutputParamMapHistories)
		{
			const UNiagaraNodeOutput* HistoryOutputNode = FoundHistory.GetFinalOutputNode();
			if (HistoryOutputNode != nullptr && !ShouldConsiderTargetParameterMap(HistoryOutputNode->GetUsage()))
			{
				continue;
			}

			// Now see if we want to use any of these specifically..
			for (int32 ParamMapIdx = 0; ParamMapIdx < TranslationStages.Num(); ParamMapIdx++)
			{
				UNiagaraNodeOutput* TargetOutputNode = TranslationStages[ParamMapIdx].OutputNode;
				if (FoundHistory.GetFinalOutputNode() == TargetOutputNode)
				{
					if (bNeedsPersistentIDs)
					{
						//TODO: Setup alias for current level to decouple from "Particles". Would we ever want emitter or system persistent IDs?
						FNiagaraVariable Var = FNiagaraVariable(FNiagaraTypeDefinition::GetIDDef(), TEXT("Particles.ID"));
						FoundHistory.AddVariable(Var, Var, nullptr);
					}
					{
						// NOTE(mv): This will explicitly expose Particles.UniqueID to the HLSL code regardless of whether it is exposed in a script or not. 
						//           This is necessary as the script needs to know about it even when no scripts reference it. 
						FNiagaraVariable Var = FNiagaraVariable(FNiagaraTypeDefinition::GetIntDef(), TEXT("Particles.UniqueID"));
						FoundHistory.AddVariable(Var, Var, nullptr);
					}

					if (RequiresInterpolation())
					{
						FNiagaraVariable Var = FNiagaraVariable(FNiagaraTypeDefinition::GetIntDef(), TEXT("Interpolation.InterpSpawn_Index"));
						FoundHistory.AddVariable(Var, Var, nullptr);

						Var = FNiagaraVariable(FNiagaraTypeDefinition::GetFloatDef(), TEXT("Interpolation.InterpSpawn_SpawnTime"));
						FoundHistory.AddVariable(Var, Var, nullptr);

						Var = FNiagaraVariable(FNiagaraTypeDefinition::GetFloatDef(), TEXT("Interpolation.InterpSpawn_UpdateTime"));
						FoundHistory.AddVariable(Var, Var, nullptr);

						Var = FNiagaraVariable(FNiagaraTypeDefinition::GetFloatDef(), TEXT("Interpolation.InterpSpawn_InvSpawnTime"));
						FoundHistory.AddVariable(Var, Var, nullptr);

						Var = FNiagaraVariable(FNiagaraTypeDefinition::GetFloatDef(), TEXT("Interpolation.InterpSpawn_InvUpdateTime"));
						FoundHistory.AddVariable(Var, Var, nullptr);

						Var = FNiagaraVariable(FNiagaraTypeDefinition::GetFloatDef(), TEXT("Interpolation.SpawnInterp"));
						FoundHistory.AddVariable(Var, Var, nullptr);

						Var = FNiagaraVariable(FNiagaraTypeDefinition::GetFloatDef(), TEXT("Interpolation.Emitter_SpawnInterval"));
						FoundHistory.AddVariable(Var, Var, nullptr);

						Var = FNiagaraVariable(FNiagaraTypeDefinition::GetFloatDef(), TEXT("Interpolation.Emitter_InterpSpawnStartDt"));
						FoundHistory.AddVariable(Var, Var, nullptr);

						Var = FNiagaraVariable(FNiagaraTypeDefinition::GetIntDef(), TEXT("Interpolation.Emitter_SpawnGroup"));
						FoundHistory.AddVariable(Var, Var, nullptr);
					}

					ParamMapHistories[ParamMapIdx] = (FoundHistory);

					TArray<int32> Entries;
					Entries.AddZeroed(FoundHistory.Variables.Num());
					for (int32 i = 0; i < Entries.Num(); i++)
					{
						Entries[i] = INDEX_NONE;
					}
					ParamMapSetVariablesToChunks[ParamMapIdx] = (Entries);
				}
			}
		}
	}

	CompilationOutput.ScriptData.ParameterCollectionPaths.Empty();
	for (FNiagaraParameterMapHistory& History : ParamMapHistories)
	{
		for (UNiagaraParameterCollection* Collection : History.ParameterCollections)
		{
			CompilationOutput.ScriptData.ParameterCollectionPaths.AddUnique(FSoftObjectPath(Collection).ToString());
		}
	}
	ENiagaraScriptUsage Usage = CompileOptions.TargetUsage;
	if (Usage != ENiagaraScriptUsage::SystemSpawnScript && Usage != ENiagaraScriptUsage::SystemUpdateScript)
	{
		ValidateParticleIDUsage();
	}

	//Create main scope pin cache.
	PinToCodeChunks.AddDefaulted(1);

	ActiveHistoryForFunctionCalls.BeginTranslation(GetUniqueEmitterName());

	CompilationOutput.ScriptData.StatScopes.Empty();
	EnterStatsScope(FNiagaraStatScope(*CompileOptions.GetFullName(), *CompileOptions.GetFullName()));

	FHlslNiagaraTranslator* ThisTranslator = this;
	TArray<int32> OutputChunks;

	bool bInterpolateParams = false;

	if (TranslationStages.Num() > 1)
	{
		for (int32 i = 0; i < TranslationStages.Num(); i++)
		{
			ActiveStageIdx = i;
			CurrentBodyChunkMode = TranslationStages[i].ChunkModeIndex;
			if (UNiagaraScript::IsParticleSpawnScript(TranslationStages[i].ScriptUsage))
			{
				AddBodyComment(bHasInterpolatedSpawn ? TEXT("//Begin Interpolated Spawn Script!") : TEXT("//Begin Spawn Script!"));
				CurrentParamMapIndices.Empty();
				CurrentParamMapIndices.Add(0);
				TranslationStages[i].OutputNode->Compile(ThisTranslator, OutputChunks);
				InstanceWrite = FDataSetAccessInfo(); // Reset after building the output..
				AddBodyComment(TEXT("//End Spawn Script!\n\n"));
				BuildMissingDefaults();
			}

			if (TranslationStages[i].bInterpolatePreviousParams)
			{
				bInterpolateParams = true;
			}

			if (UNiagaraScript::IsParticleUpdateScript(TranslationStages[i].ScriptUsage))
			{
				AddBodyComment(TEXT("//Begin Update Script!"));
				//Now we compile the update script (with partial dt) and read from the temp values written above.
				CurrentParamMapIndices.Empty();
				CurrentParamMapIndices.Add(1);
				TranslationStages[i].OutputNode->Compile(ThisTranslator, OutputChunks);
				AddBodyComment(TEXT("//End Update Script!\n\n"));
			}
		}
		CurrentBodyChunkMode = ENiagaraCodeChunkMode::Body;
	}
	else if (TranslationStages.Num() == 1)
	{
		CurrentBodyChunkMode = TranslationStages[0].ChunkModeIndex;
		ActiveStageIdx = 0;
		check(CompileOptions.TargetUsage == TranslationStages[0].ScriptUsage);
		CurrentParamMapIndices.Empty();
		CurrentParamMapIndices.Add(0);

		TranslationStages[0].OutputNode->Compile(ThisTranslator, OutputChunks);

		if (IsSpawnScript())
		{
			BuildMissingDefaults();
		}
	}
	else
	{
		Error(LOCTEXT("NoTranslationStages", "Cannot find any translation stages!"), nullptr, nullptr);
		return TranslateResults;
	}

	CurrentParamMapIndices.Empty();
	ExitStatsScope();

	ActiveHistoryForFunctionCalls.EndTranslation(GetUniqueEmitterName());

	TranslateResults.bHLSLGenSucceeded = TranslateResults.NumErrors == 0;

	//If we're compiling a function then we have all we need already, we don't want to actually generate shader/vm code.
	if (FunctionCtx())
		return TranslateResults;

	//Now evaluate all the code chunks to generate the shader code.
	//FString HlslOutput;
	if (TranslateResults.bHLSLGenSucceeded)
	{
		//TODO: Declare all used structures up here too.
		CompilationOutput.ScriptData.ReadDataSets.Empty();
		CompilationOutput.ScriptData.WriteDataSets.Empty();

		//Generate function definitions
		FString FunctionDefinitionString = GetFunctionDefinitions();
		FunctionDefinitionString += TEXT("\n");
		{
			if (TranslationStages.Num() > 1 && RequiresInterpolation())
			{
				int32 OutputIdx = 0;
				//ensure the interpolated spawn constants are part of the parameter set.
				ParameterMapRegisterExternalConstantNamespaceVariable(SYS_PARAM_ENGINE_TIME, nullptr, 0, OutputIdx, nullptr);
				ParameterMapRegisterExternalConstantNamespaceVariable(SYS_PARAM_ENGINE_DELTA_TIME, nullptr, 0, OutputIdx, nullptr);
				ParameterMapRegisterExternalConstantNamespaceVariable(SYS_PARAM_ENGINE_INV_DELTA_TIME, nullptr, 0, OutputIdx, nullptr);
				ParameterMapRegisterExternalConstantNamespaceVariable(SYS_PARAM_ENGINE_EXEC_COUNT, nullptr, 0, OutputIdx, nullptr);
				ParameterMapRegisterExternalConstantNamespaceVariable(SYS_PARAM_EMITTER_SPAWNRATE, nullptr, 0, OutputIdx, nullptr);
				if (CompilationTarget != ENiagaraSimTarget::GPUComputeSim)
				{
					ParameterMapRegisterExternalConstantNamespaceVariable(SYS_PARAM_EMITTER_SPAWN_INTERVAL, nullptr, 0, OutputIdx, nullptr);
					ParameterMapRegisterExternalConstantNamespaceVariable(SYS_PARAM_EMITTER_INTERP_SPAWN_START_DT, nullptr, 0, OutputIdx, nullptr);
					ParameterMapRegisterExternalConstantNamespaceVariable(SYS_PARAM_EMITTER_SPAWN_GROUP, nullptr, 0, OutputIdx, nullptr);
				}
			}

			if (TranslationStages.Num() > 0)
			{
				int32 OutputIdx = 0;
				// NOTE(mv): This will explicitly expose Engine.Emitter.TotalSpawnedParticles to the HLSL code regardless of whether it is exposed in a script or not. 
				ParameterMapRegisterExternalConstantNamespaceVariable(SYS_PARAM_ENGINE_EMITTER_TOTAL_SPAWNED_PARTICLES, nullptr, 0, OutputIdx, nullptr);
				ParameterMapRegisterExternalConstantNamespaceVariable(SYS_PARAM_EMITTER_RANDOM_SEED, nullptr, 0, OutputIdx, nullptr);
				//ParameterMapRegisterExternalConstantNamespaceVariable(SYS_PARAM_EMITTER_DETERMINISM, nullptr, 0, OutputIdx, nullptr);
			}
		}

		// Generate the Parameter Map HLSL definitions. We don't add to the final HLSL output here. We just build up the strings and tables
		// that are needed later.
		TArray<FNiagaraVariable> PrimaryDataSetOutputEntries;
		FString ParameterMapDefinitionStr = BuildParameterMapHlslDefinitions(PrimaryDataSetOutputEntries);

		for (FNiagaraTypeDefinition Type : StructsToDefine)
		{
			FText ErrorMessage;
			HlslOutput += BuildHLSLStructDecl(Type, ErrorMessage);
			if (ErrorMessage.IsEmpty() == false)
			{
				Error(ErrorMessage, nullptr, nullptr);
			}
		}
		//Declare parameters.
		//TODO: Separate Cbuffer for Global, System and Emitter parameters.
		{
			HlslOutput += TEXT("cbuffer FEmitterParameters\n{\n");

			for (int32 i = 0; i < ChunksByMode[(int32)ENiagaraCodeChunkMode::Uniform].Num(); ++i)
			{
				FNiagaraVariable BufferVariable(CodeChunks[ChunksByMode[(int32)ENiagaraCodeChunkMode::Uniform][i]].Type, FName(*CodeChunks[ChunksByMode[(int32)ENiagaraCodeChunkMode::Uniform][i]].SymbolName));
				if ( IsVariableInUniformBuffer(BufferVariable) )
				{
					FString Chunk = GetCode(ChunksByMode[(int32)ENiagaraCodeChunkMode::Uniform][i]);
					HlslOutput += TEXT("\t") + Chunk;
				}
			}

			if (bInterpolateParams)
			{
				//Define the params from the previous frame after the main parameters.
				for (int32 i = 0; i < ChunksByMode[(int32)ENiagaraCodeChunkMode::Uniform].Num(); ++i)
				{
					//Copy the chunk so we can fiddle it's symbol name.
					FNiagaraCodeChunk Chunk = CodeChunks[ChunksByMode[(int32)ENiagaraCodeChunkMode::Uniform][i]];
					Chunk.SymbolName = INTERPOLATED_PARAMETER_PREFIX + Chunk.SymbolName;
					HlslOutput += TEXT("\t") + GetCode(Chunk);
				}
			}

			HlslOutput += TEXT("}\n\n");
		}

		WriteDataSetStructDeclarations(DataSetReadInfo[0], true, HlslOutput);
		WriteDataSetStructDeclarations(DataSetWriteInfo[0], false, HlslOutput);

		//Map of all variables accessed by all datasets.
		TArray<TArray<FNiagaraVariable>> DataSetVariables;

		TMap<FNiagaraDataSetID, int32> DataSetReads;
		TMap<FNiagaraDataSetID, int32> DataSetWrites;

		const FNiagaraDataSetID InstanceDataSetID = GetInstanceDataSetID();

		const int32 InstanceReadVarsIndex = DataSetVariables.AddDefaulted();
		const int32 InstanceWriteVarsIndex = DataSetVariables.AddDefaulted();

		DataSetReads.Add(InstanceDataSetID, InstanceReadVarsIndex);
		DataSetWrites.Add(InstanceDataSetID, InstanceWriteVarsIndex);

		if (IsBulkSystemScript())
		{
			// We have two sets of data that can change independently.. The engine data set are variables
			// that are essentially set once per system. The constants are rapid iteration variables
			// that exist per emitter and change infrequently. Since they are so different, putting
			// them in two distinct read data sets seems warranted.
			const FNiagaraDataSetID SystemEngineDataSetID = GetSystemEngineDataSetID();

			const int32 SystemEngineReadVarsIndex = DataSetVariables.Num();
			DataSetReads.Add(SystemEngineDataSetID, SystemEngineReadVarsIndex);
			TArray<FNiagaraVariable>& SystemEngineReadVars = DataSetVariables.AddDefaulted_GetRef();

			HandleNamespacedExternalVariablesToDataSetRead(SystemEngineReadVars, TEXT("Engine"));
			HandleNamespacedExternalVariablesToDataSetRead(SystemEngineReadVars, TEXT("User"));

			// We sort the variables so that they end up in the same ordering between Spawn & Update...
			Algo::SortBy(SystemEngineReadVars, &FNiagaraVariable::GetName, FNameLexicalLess());

			{
				FNiagaraParameters ExternalParams;
				ExternalParams.Parameters = DataSetVariables[SystemEngineReadVarsIndex];
				CompilationOutput.ScriptData.DataSetToParameters.Add(GetSystemEngineDataSetID().Name, ExternalParams);
			}
		}

		// Now we pull in the HLSL generated above by building the parameter map definitions..
		HlslOutput += ParameterMapDefinitionStr;

		// Gather up all the unique Attribute variables that we generated.
		TArray<FNiagaraVariable> BasicAttributes;
		for (FNiagaraVariable& Var : InstanceRead.Variables)
		{
			if (Var.GetType().GetClass() != nullptr)
			{
				continue;
			}
			BasicAttributes.AddUnique(Var);
		}
		for (FNiagaraVariable& Var : InstanceWrite.Variables)
		{
			if (Var.GetType().GetClass() != nullptr)
			{
				continue;
			}
			else if (Var.GetType() != FNiagaraTypeDefinition::GetParameterMapDef())
			{
				BasicAttributes.AddUnique(Var);
			}
			else
			{
				for (FNiagaraVariable& ParamMapVar : PrimaryDataSetOutputEntries)
				{
					BasicAttributes.AddUnique(ParamMapVar);
				}
			}
		}

		// We sort the variables so that they end up in the same ordering between Spawn & Update...
		Algo::SortBy(BasicAttributes, &FNiagaraVariable::GetName, FNameLexicalLess());

		DataSetVariables[InstanceReadVarsIndex] = BasicAttributes;
		DataSetVariables[InstanceWriteVarsIndex] = BasicAttributes;

		//Define the simulation context. Which is a helper struct containing all the input, result and intermediate data needed for a single simulation.
		//Allows us to reuse the same simulate function but provide different wrappers for final IO between GPU and CPU sims.
		{
			HlslOutput += TEXT("struct FSimulationContext") TEXT("\n{\n");

			// We need to reserve a place in the simulation context for the base Parameter Map.
			if (PrimaryDataSetOutputEntries.Num() != 0 || ParamMapDefinedSystemToNamespaceVars.Num() != 0 || ParamMapDefinedEmitterParameterToNamespaceVars.Num() != 0 || (ParamMapSetVariablesToChunks.Num() != 0 && ParamMapSetVariablesToChunks[0].Num() > 0))
			{
				for (int32 i = 0; i < TranslationStages.Num(); i++)
				{
					HlslOutput += TEXT("\tFParamMap0 ") + TranslationStages[i].PassNamespace + TEXT(";\n");
				}
			}

			WriteDataSetContextVars(DataSetReadInfo[0], true, HlslOutput);
			WriteDataSetContextVars(DataSetWriteInfo[0], false, HlslOutput);


			HlslOutput += TEXT("};\n\n");
		}
		
		HlslOutput += TEXT("static float HackSpawnInterp = 1.0;\n");

		HlslOutput += FunctionDefinitionString;

		TArray<int32> WriteConditionVars;

		// copy the accessed data sets over to the script, so we can grab them during sim
		for (TPair <FNiagaraDataSetID, TMap<int32, FDataSetAccessInfo>> InfoPair : DataSetReadInfo[0])
		{
			CompilationOutput.ScriptData.ReadDataSets.Add(InfoPair.Key);
		}

		for (TPair <FNiagaraDataSetID, TMap<int32, FDataSetAccessInfo>> InfoPair : DataSetWriteInfo[0])
		{
			FNiagaraDataSetProperties SetProps;
			SetProps.ID = InfoPair.Key;
			for (TPair <int32, FDataSetAccessInfo> IndexPair : InfoPair.Value)
			{
				SetProps.Variables = IndexPair.Value.Variables;
			}

			CompilationOutput.ScriptData.WriteDataSets.Add(SetProps);

			int32* ConditionalWriteChunkIdxPtr = DataSetWriteConditionalInfo[0].Find(InfoPair.Key);
			if (ConditionalWriteChunkIdxPtr == nullptr)
			{
				WriteConditionVars.Add(INDEX_NONE);
			}
			else
			{
				WriteConditionVars.Add(*ConditionalWriteChunkIdxPtr);
			}
		}

		DefineInterpolatedParametersFunction(HlslOutput);

		// define functions for reading and writing all secondary data sets
		DefineDataSetReadFunction(HlslOutput, CompilationOutput.ScriptData.ReadDataSets);
		DefineDataSetWriteFunction(HlslOutput, CompilationOutput.ScriptData.WriteDataSets, WriteConditionVars);


		//Define the shared per instance simulation function
		// for interpolated scripts AND GPU sim, define spawn and sim in separate functions
		if (TranslationStages.Num() > 1)
		{
			for (int32 StageIdx = 0; StageIdx < TranslationStages.Num(); StageIdx++)
			{
				HlslOutput += TEXT("void Simulate") + TranslationStages[StageIdx].PassNamespace + TEXT("(inout FSimulationContext Context)\n{\n");
				int32 ChunkMode = (int32)TranslationStages[StageIdx].ChunkModeIndex;
				for (int32 i = 0; i < ChunksByMode[ChunkMode].Num(); ++i)
				{
					HlslOutput += TEXT("\t") + GetCode(ChunksByMode[ChunkMode][i]);
				}
				HlslOutput += TEXT("}\n");
			}
		}
		else
		{
			HlslOutput += TEXT("void Simulate(inout FSimulationContext Context)\n{\n");
			for (int32 i = 0; i < ChunksByMode[(int32)ENiagaraCodeChunkMode::Body].Num(); ++i)
			{
				HlslOutput += GetCode(ChunksByMode[(int32)ENiagaraCodeChunkMode::Body][i]);
			}
			HlslOutput += TEXT("}\n");
		}

		if (TranslationOptions.SimTarget == ENiagaraSimTarget::GPUComputeSim)
		{
			FString DataInterfaceHLSL;
			DefineDataInterfaceHLSL(DataInterfaceHLSL);
			HlslOutput += DataInterfaceHLSL;

			DefineExternalFunctionsHLSL(HlslOutput);
		}

		//And finally, define the actual main function that handles the reading and writing of data and calls the shared per instance simulate function.
		//TODO: Different wrappers for GPU and CPU sims. 
		if (TranslationOptions.SimTarget == ENiagaraSimTarget::GPUComputeSim)
		{
			DefineMainGPUFunctions(DataSetVariables, DataSetReads, DataSetWrites);
		}
		else
		{
			DefineMain(HlslOutput, DataSetVariables, DataSetReads, DataSetWrites);
		}

		//Get full list of instance data accessed by the script as the VM binding assumes same for input and output.
		for (FNiagaraVariable& Var : DataSetVariables[InstanceReadVarsIndex])
		{
			if (FNiagaraParameterMapHistory::IsAttribute(Var))
			{
				FNiagaraVariable BasicAttribVar = FNiagaraParameterMapHistory::ResolveAsBasicAttribute(Var, false);
				CompilationOutput.ScriptData.Attributes.AddUnique(BasicAttribVar);
			}
			else
			{
				CompilationOutput.ScriptData.Attributes.AddUnique(Var);
			}
		}

		// We may have created some transient data interfaces. This cleans up the ones that we created.
		CompilationOutput.ScriptData.DIParamInfo = DIParamInfo;
		if (InstanceRead.Variables.Num() == 1 && InstanceRead.Variables[0].GetName() == TEXT("Particles.UniqueID")) {
			// NOTE(mv): Explicitly allow reading from Particles.UniqueID, as it is an engine managed variable and 
			//           is written to before Simulate() in the SpawnScript...
			// TODO(mv): Also allow Particles.ID for the same reasons?
			CompilationOutput.ScriptData.bReadsAttributeData = false;
		} else {
			CompilationOutput.ScriptData.bReadsAttributeData = InstanceRead.Variables.Num() != 0;
		}
		TranslateResults.OutputHLSL = HlslOutput;

	}

	return TranslateResults;
}


void FHlslNiagaraTranslator::GatherVariableForDataSetAccess(const FNiagaraVariable& Var, FString Format, int32& IntCounter, int32 &FloatCounter, int32 DataSetIndex, FString InstanceIdxSymbol, FString &HlslOutputString)
{
	TArray<FString> Components;
	UScriptStruct* Struct = Var.GetType().GetScriptStruct();
	if (!Struct)
	{
		Error(FText::Format(LOCTEXT("BadStructDef", "Variable {0} missing struct definition."), FText::FromName(Var.GetName())), nullptr, nullptr);
		return;
	}

	TArray<ENiagaraBaseTypes> Types;
	GatherComponentsForDataSetAccess(Struct, TEXT(""), false, Components, Types);

	//Add floats and then ints to hlsl
	TArray<FStringFormatArg> FormatArgs;
	FormatArgs.Empty(5);
	FormatArgs.Add(TEXT(""));//We'll set the var name below.
	FormatArgs.Add(TEXT(""));//We'll set the type name below.
	// none for the output op (data set comes from acquireindex op)
	if (DataSetIndex != INDEX_NONE)
	{
		FormatArgs.Add(DataSetIndex);
	}
	int32 RegIdx = FormatArgs.Add(0);
	if (!InstanceIdxSymbol.IsEmpty())
	{
		FormatArgs.Add(InstanceIdxSymbol);
	}
	int32 DefaultIdx = FormatArgs.Add(0);

	check(Components.Num() == Types.Num());
	for (int32 CompIdx = 0; CompIdx < Components.Num(); ++CompIdx)
	{
		if (Types[CompIdx] == NBT_Float)
		{
			FormatArgs[1] = TEXT("Float");
			FormatArgs[DefaultIdx] = TEXT("0.0f");
			FormatArgs[RegIdx] = FloatCounter++;
		}
		else if (Types[CompIdx] == NBT_Int32)
		{
			FormatArgs[1] = TEXT("Int");
			FormatArgs[DefaultIdx] = TEXT("0");
			if (CompilationTarget == ENiagaraSimTarget::GPUComputeSim)
			{
				FormatArgs[RegIdx] = IntCounter++;
			}
			else
			{
				FormatArgs[RegIdx] = FloatCounter++;
			}
		}
		else
		{
			check(Types[CompIdx] == NBT_Bool);
			FormatArgs[1] = TEXT("Bool");
			FormatArgs[DefaultIdx] = TEXT("false");
			FormatArgs[RegIdx] = CompilationTarget == ENiagaraSimTarget::GPUComputeSim ? IntCounter++ : FloatCounter++;
		}
		FormatArgs[0] = Components[CompIdx];
		HlslOutputString += FString::Format(*Format, FormatArgs);
	}
}

void FHlslNiagaraTranslator::GatherComponentsForDataSetAccess(UScriptStruct* Struct, FString VariableSymbol, bool bMatrixRoot, TArray<FString>& Components, TArray<ENiagaraBaseTypes>& Types)
{
	bool bIsVector = IsHlslBuiltinVector(FNiagaraTypeDefinition(Struct));
	bool bIsScalar = FNiagaraTypeDefinition::IsScalarDefinition(Struct);
	bool bIsMatrix = FNiagaraTypeDefinition(Struct) == FNiagaraTypeDefinition::GetMatrix4Def();
	if (bIsMatrix)
	{
		bMatrixRoot = true;
	}

	//Bools are an awkward special case. TODO: make neater.
	if (FNiagaraTypeDefinition(Struct) == FNiagaraTypeDefinition::GetBoolDef())
	{
		Types.Add(ENiagaraBaseTypes::NBT_Bool);
		Components.Add(VariableSymbol);
		return;
	}

	for (TFieldIterator<const FProperty> PropertyIt(Struct, EFieldIteratorFlags::IncludeSuper); PropertyIt; ++PropertyIt)
	{
		const FProperty* Property = *PropertyIt;

		if (const FStructProperty* StructProp = CastField<const FStructProperty>(Property))
		{
			if (bMatrixRoot && FNiagaraTypeDefinition(StructProp->Struct) == FNiagaraTypeDefinition::GetFloatDef())
			{
				GatherComponentsForDataSetAccess(StructProp->Struct, VariableSymbol + ComputeMatrixColumnAccess(Property->GetName()), bMatrixRoot, Components, Types);
			}
			else if (bMatrixRoot &&  FNiagaraTypeDefinition(StructProp->Struct) == FNiagaraTypeDefinition::GetVec4Def())
			{
				GatherComponentsForDataSetAccess(StructProp->Struct, VariableSymbol + ComputeMatrixRowAccess(Property->GetName()), bMatrixRoot, Components, Types);
			}
			else
			{
				GatherComponentsForDataSetAccess(StructProp->Struct, VariableSymbol + TEXT(".") + Property->GetName(), bMatrixRoot, Components, Types);
			}
		}
		else
		{
			FString VarName = VariableSymbol;
			if (bMatrixRoot)
			{
				if (bIsVector && Property->IsA(FFloatProperty::StaticClass())) // Parent is a vector type, we are a float type
				{
					VarName += ComputeMatrixColumnAccess(Property->GetName());
				}
			}
			else if (!bIsScalar)
			{
				VarName += TEXT(".");
				VarName += bIsVector ? Property->GetName().ToLower() : Property->GetName();
			}

			if (Property->IsA(FFloatProperty::StaticClass()))
			{
				Types.Add(ENiagaraBaseTypes::NBT_Float);
				Components.Add(VarName);
			}
			else if (Property->IsA(FIntProperty::StaticClass()))
			{
				Types.Add(ENiagaraBaseTypes::NBT_Int32);
				Components.Add(VarName);
			}
			else if (Property->IsA(FBoolProperty::StaticClass()))
			{
				Types.Add(ENiagaraBaseTypes::NBT_Bool);
				Components.Add(VarName);
			}
		}
	}
}

void FHlslNiagaraTranslator::DefineInterpolatedParametersFunction(FString &HlslOutputString)
{
	for (int32 i = 0; i < TranslationStages.Num(); i++)
	{
		if (!TranslationStages[i].bInterpolatePreviousParams)
		{
			continue;
		}

		FString Emitter_InterpSpawnStartDt = GetSanitizedSymbolName(ActiveHistoryForFunctionCalls.ResolveAliases(SYS_PARAM_EMITTER_INTERP_SPAWN_START_DT).GetName().ToString());
		Emitter_InterpSpawnStartDt = Emitter_InterpSpawnStartDt.Replace(TEXT("."), TEXT("_"));//TODO: This should be rolled into GetSanitisedSymbolName but currently some usages require the '.' intact. Fix those up!.
		FString Emitter_SpawnInterval = GetSanitizedSymbolName(ActiveHistoryForFunctionCalls.ResolveAliases(SYS_PARAM_EMITTER_SPAWN_INTERVAL).GetName().ToString());
		Emitter_SpawnInterval = Emitter_SpawnInterval.Replace(TEXT("."), TEXT("_"));//TODO: This should be rolled into GetSanitisedSymbolName but currently some usages require the '.' intact. Fix those up!.

		HlslOutputString += TEXT("void InterpolateParameters(inout FSimulationContext Context)\n{\n");

		FString PrevMap = TranslationStages[i - 1].PassNamespace;
		FString CurMap = TranslationStages[i].PassNamespace;
		{
			HlslOutputString += TEXT("\tint InterpSpawn_Index = ExecIndex();\n");
			HlslOutputString += TEXT("\tfloat InterpSpawn_SpawnTime = ") + Emitter_InterpSpawnStartDt + TEXT(" + (") + Emitter_SpawnInterval + TEXT(" * InterpSpawn_Index);\n");
			HlslOutputString += TEXT("\tfloat InterpSpawn_UpdateTime = Engine_DeltaTime - InterpSpawn_SpawnTime;\n");
			HlslOutputString += TEXT("\tfloat InterpSpawn_InvSpawnTime = 1.0 / InterpSpawn_SpawnTime;\n");
			HlslOutputString += TEXT("\tfloat InterpSpawn_InvUpdateTime = 1.0 / InterpSpawn_UpdateTime;\n");
			HlslOutputString += TEXT("\tfloat SpawnInterp = InterpSpawn_SpawnTime * Engine_InverseDeltaTime ;\n");
			HlslOutputString += TEXT("\tHackSpawnInterp = SpawnInterp;\n");

			HlslOutputString += TEXT("\tContext.") + PrevMap + TEXT(".Interpolation.InterpSpawn_Index = InterpSpawn_Index;\n");
			HlslOutputString += TEXT("\tContext.") + PrevMap + TEXT(".Interpolation.InterpSpawn_SpawnTime = InterpSpawn_SpawnTime;\n");
			HlslOutputString += TEXT("\tContext.") + PrevMap + TEXT(".Interpolation.InterpSpawn_UpdateTime = InterpSpawn_UpdateTime;\n");
			HlslOutputString += TEXT("\tContext.") + PrevMap + TEXT(".Interpolation.InterpSpawn_InvSpawnTime = InterpSpawn_InvSpawnTime;\n");
			HlslOutputString += TEXT("\tContext.") + PrevMap + TEXT(".Interpolation.InterpSpawn_InvUpdateTime = InterpSpawn_InvUpdateTime;\n");
			HlslOutputString += TEXT("\tContext.") + PrevMap + TEXT(".Interpolation.SpawnInterp = SpawnInterp;\n");
			HlslOutputString += TEXT("\tContext.") + PrevMap + TEXT(".Interpolation.Emitter_SpawnInterval = Emitter_SpawnInterval;\n");
			HlslOutputString += TEXT("\tContext.") + PrevMap + TEXT(".Interpolation.Emitter_InterpSpawnStartDt = Emitter_InterpSpawnStartDt;\n");
			HlslOutputString += TEXT("\tContext.") + PrevMap + TEXT(".Interpolation.Emitter_SpawnGroup = Emitter_SpawnGroup;\n");

			for (int32 UniformIdx = 0; UniformIdx < ChunksByMode[(int32)ENiagaraCodeChunkMode::Uniform].Num(); ++UniformIdx)
			{
				int32 ChunkIdx = ChunksByMode[(int32)ENiagaraCodeChunkMode::Uniform][UniformIdx];
				if (UniformIdx != INDEX_NONE)
				{
					FNiagaraVariable* FoundNamespacedVar = nullptr;
					const FName* FoundSystemKey = ParamMapDefinedSystemVarsToUniformChunks.FindKey(UniformIdx);

					// This uniform was either an emitter uniform parameter or a system uniform parameter. Search our maps to find out which one it was 
					// so that we can properly deal with accessors.
					if (FoundSystemKey != nullptr)
					{
						FoundNamespacedVar = ParamMapDefinedSystemToNamespaceVars.Find(*FoundSystemKey);
					}
					/*else
					{
						const FName* FoundEmitterParameterKey = ParamMapDefinedEmitterParameterVarsToUniformChunks.FindKey(UniformIdx);
						if (FoundEmitterParameterKey != nullptr)
						{
							FoundNamespacedVar = ParamMapDefinedEmitterParameterToNamespaceVars.Find(*FoundEmitterParameterKey);
						}
					}*/

					if (FoundNamespacedVar != nullptr)
					{
						FString FoundName = GetSanitizedSymbolName(FoundNamespacedVar->GetName().ToString());
						FNiagaraCodeChunk& Chunk = CodeChunks[ChunkIdx];
						if (ShouldInterpolateParameter(*FoundNamespacedVar))
						{
							HlslOutputString += TEXT("\tContext.") + PrevMap + TEXT(".") + FoundName + TEXT(" = lerp(") + INTERPOLATED_PARAMETER_PREFIX + Chunk.SymbolName + Chunk.ComponentMask + TEXT(", ") + Chunk.SymbolName + Chunk.ComponentMask + TEXT(", ") + TEXT("SpawnInterp);\n");
						}
						else
						{
							// For now, we do nothing for non-floating point variables..
						}
					}
				}
			}
			HlslOutputString += TEXT("\tContext.") + PrevMap + TEXT(".Engine.DeltaTime = 0.0f;\n");
			HlslOutputString += TEXT("\tContext.") + PrevMap + TEXT(".Engine.InverseDeltaTime = 0.0f;\n");
			HlslOutputString += TEXT("\tContext.") + CurMap + TEXT(".Engine.DeltaTime = InterpSpawn_UpdateTime;\n");
			HlslOutputString += TEXT("\tContext.") + CurMap + TEXT(".Engine.InverseDeltaTime = InterpSpawn_InvUpdateTime;\n");
		}

		HlslOutputString += TEXT("}\n\n");
	}
}

void FHlslNiagaraTranslator::DefineDataSetReadFunction(FString &HlslOutputString, TArray<FNiagaraDataSetID> &ReadDataSets)
{
	if (UNiagaraScript::IsParticleEventScript(CompileOptions.TargetUsage) && CompilationTarget == ENiagaraSimTarget::GPUComputeSim)
	{
		HlslOutputString += TEXT("void ReadDataSets(inout FSimulationContext Context, int SetInstanceIndex)\n{\n");
	}
	else
	{
		HlslOutputString += TEXT("void ReadDataSets(inout FSimulationContext Context)\n{\n");
	}

	// We shouldn't read anything in a Spawn Script!
	if (UNiagaraScript::IsParticleSpawnScript(CompileOptions.TargetUsage) || UNiagaraScript::IsGPUScript(CompileOptions.TargetUsage))
	{
		HlslOutputString += TEXT("}\n\n");
		return;
	}

	for (TPair<FNiagaraDataSetID, TMap<int32, FDataSetAccessInfo>>& DataSetInfoPair : DataSetReadInfo[0])
	{
		FNiagaraDataSetID DataSet = DataSetInfoPair.Key;
		int32 OffsetCounterInt = 0;
		int32 OffsetCounterFloat = 0;
		int32 &FloatCounter = OffsetCounterFloat;
		int32 &IntCounter = CompilationTarget == ENiagaraSimTarget::GPUComputeSim ? OffsetCounterInt : OffsetCounterFloat;
		int32 DataSetIndex = 1;
		for (TPair<int32, FDataSetAccessInfo>& IndexInfoPair : DataSetInfoPair.Value)
		{
			FString Symbol = FString("\tContext.") + DataSet.Name.ToString() + "Read.";  // TODO: HACK - need to get the real symbol name here
			FString SetIdx = FString::FromInt(DataSetIndex);
			FString DataSetComponentBufferSize = "DSComponentBufferSizeRead{1}" + SetIdx;
			if (CompilationTarget == ENiagaraSimTarget::GPUComputeSim)
			{
				for (FNiagaraVariable &Var : IndexInfoPair.Value.Variables)
				{
					// TODO: temp = should really generate output functions for each set
					FString Fmt = Symbol + Var.GetName().ToString() + FString(TEXT("{0} = ReadDataSet{1}")) + SetIdx + TEXT("[{2}*") + DataSetComponentBufferSize + " + SetInstanceIndex];\n";
					GatherVariableForDataSetAccess(Var, Fmt, IntCounter, FloatCounter, -1, TEXT(""), HlslOutputString);
				}
			}
			else
			{
				for (FNiagaraVariable &Var : IndexInfoPair.Value.Variables)
				{
					// TODO: currently always emitting a non-advancing read, needs to be changed for some of the use cases
					FString Fmt = TEXT("\tContext.") + DataSet.Name.ToString() + "Read." + Var.GetName().ToString() + TEXT("{0} = InputDataNoadvance{1}({2}, {3});\n");
					GatherVariableForDataSetAccess(Var, Fmt, IntCounter, FloatCounter, DataSetIndex, TEXT(""), HlslOutputString);
				}
			}
		}
	}

	HlslOutputString += TEXT("}\n\n");
}


void FHlslNiagaraTranslator::DefineDataSetWriteFunction(FString &HlslOutputString, TArray<FNiagaraDataSetProperties> &WriteDataSets, TArray<int32>& WriteConditionVarIndices)
{
	HlslOutputString += TEXT("void WriteDataSets(inout FSimulationContext Context)\n{\n");

	int32 DataSetIndex = 1;
	for (TPair<FNiagaraDataSetID, TMap<int32, FDataSetAccessInfo>>& DataSetInfoPair : DataSetWriteInfo[0])
	{
		FNiagaraDataSetID DataSet = DataSetInfoPair.Key;
		int32 OffsetCounter = 0;

		HlslOutputString += "\t{\n";
		HlslOutputString += "\tint TmpWriteIndex;\n";
		int32* ConditionalWriteIdxPtr = DataSetWriteConditionalInfo[0].Find(DataSet);
		if (nullptr == ConditionalWriteIdxPtr || INDEX_NONE == *ConditionalWriteIdxPtr)
		{
			HlslOutputString += "\tbool bValid = true;\n";
		}
		else
		{
			HlslOutputString += "\tbool bValid = " + FString("Context.") + DataSet.Name.ToString() + "Write_Valid;\n";
		}
		int32 WriteOffsetInt = 0;
		int32 WriteOffsetFloat = 0;
		int32 &FloatCounter = WriteOffsetFloat;
		int32 &IntCounter = CompilationTarget == ENiagaraSimTarget::GPUComputeSim ? WriteOffsetInt : WriteOffsetFloat;

		// grab the current ouput index; currently pass true, but should use an arbitrary bool to determine whether write should happen or not

		HlslOutputString += "\tTmpWriteIndex = AcquireIndex(";
		HlslOutputString += FString::FromInt(DataSetIndex);
		HlslOutputString += ", bValid);\n";

		HlslOutputString += CompilationTarget == ENiagaraSimTarget::GPUComputeSim ? "\tif(TmpWriteIndex>=0)\n\t{\n" : "";

		for (TPair<int32, FDataSetAccessInfo>& IndexInfoPair : DataSetInfoPair.Value)
		{
			FString Symbol = FString("Context.") + DataSet.Name.ToString() + "Write";  // TODO: HACK - need to get the real symbol name here
			if (CompilationTarget == ENiagaraSimTarget::GPUComputeSim)
			{
				FString SetIdx = FString::FromInt(DataSetIndex);
				FString DataSetComponentBufferSize = "DSComponentBufferSizeWrite{1}" + SetIdx;
				for (FNiagaraVariable &Var : IndexInfoPair.Value.Variables)
				{
					// TODO: temp = should really generate output functions for each set
					FString Fmt = FString(TEXT("\t\tRWWriteDataSet{1}")) + SetIdx + TEXT("[{2}*") + DataSetComponentBufferSize + TEXT(" + {3}] = ") + Symbol + TEXT(".") + Var.GetName().ToString() + TEXT("{0};\n");
					GatherVariableForDataSetAccess(Var, Fmt, IntCounter, FloatCounter, -1, TEXT("TmpWriteIndex"), HlslOutputString);
				}
			}
			else
			{
				for (FNiagaraVariable &Var : IndexInfoPair.Value.Variables)
				{
					// TODO: data set index is always 1; need to increase each set
					FString Fmt = TEXT("\t\tOutputData{1}(") + FString::FromInt(DataSetIndex) + (", {2}, {3}, ") + Symbol + "." + Var.GetName().ToString() + TEXT("{0});\n");
					GatherVariableForDataSetAccess(Var, Fmt, FloatCounter, FloatCounter, -1, TEXT("TmpWriteIndex"), HlslOutputString);
				}
			}
		}

		HlslOutputString += CompilationTarget == ENiagaraSimTarget::GPUComputeSim ? "\t}\n" : "";
		DataSetIndex++;
		HlslOutputString += "\t}\n";
	}

	HlslOutput += TEXT("}\n\n");
}

void FHlslNiagaraTranslator::DefineDataInterfaceHLSL(FString &InHlslOutput)
{
	FString InterfaceCommonHLSL;
	FString InterfaceUniformHLSL;
	FString InterfaceFunctionHLSL;
	TArray<FString> BufferParamNames;
	TSet<FName> InterfaceClasses;
	for (uint32 i = 0; i < 32; i++)
	{
		BufferParamNames.Add(TEXT("DataInterfaceBuffer_") + FString::FromInt(i));
	}

	uint32 CurBufferIndex = 0;
	for (int32 i = 0; i < CompilationOutput.ScriptData.DataInterfaceInfo.Num(); i++)
	{
		FNiagaraScriptDataInterfaceCompileInfo& Info = CompilationOutput.ScriptData.DataInterfaceInfo[i];

		UObject* const* FoundCDO = CompileData->CDOs.Find(Info.Type.GetClass());
		check(FoundCDO != nullptr);
		UNiagaraDataInterface* CDO = Cast<UNiagaraDataInterface>(*FoundCDO);
		if (CDO && CDO->CanExecuteOnTarget(ENiagaraSimTarget::GPUComputeSim))
		{
			if ( !InterfaceClasses.Contains(Info.Type.GetFName()) )
			{
				CDO->GetCommonHLSL(InterfaceCommonHLSL);
				InterfaceClasses.Add(Info.Type.GetFName());
			}

			FString OwnerIDString = Info.Name.ToString();
			FString SanitizedOwnerIDString = GetSanitizedSymbolName(OwnerIDString, true);

			// grab the buffer definition from the interface
			//
			FNiagaraDataInterfaceGPUParamInfo& DIInstanceInfo = DIParamInfo.AddDefaulted_GetRef();
			DIInstanceInfo.DataInterfaceHLSLSymbol = SanitizedOwnerIDString;
			DIInstanceInfo.DIClassName = Info.Type.GetClass()->GetName();

			// Build a list of function instances that will be generated for this DI.
			const TSet<FNiagaraFunctionSignature>* DataInterfaceFunctions = DataInterfaceRegisteredFunctions.Find(Info.Type.GetFName());
			if (DataInterfaceFunctions != nullptr)
			{
				DIInstanceInfo.GeneratedFunctions.Reserve(DataInterfaceFunctions->Num());
				for (const FNiagaraFunctionSignature& OriginalSig : *DataInterfaceFunctions)
				{
					if (!OriginalSig.bSupportsGPU)
					{
						Error(FText::Format(LOCTEXT("GPUDataInterfaceFunctionNotSupported", "DataInterface {0} function {1} cannot run on the GPU."), FText::FromName(Info.Type.GetFName()), FText::FromName(OriginalSig.Name)), nullptr, nullptr);
						continue;
					}

					// make a copy so we can modify the owner id and get the correct hlsl signature
					FNiagaraFunctionSignature Sig = OriginalSig;
					Sig.OwnerName = Info.Name;

					FNiagaraDataInterfaceGeneratedFunction& DIFunc = DIInstanceInfo.GeneratedFunctions.AddDefaulted_GetRef();
					DIFunc.DefinitionName = Sig.Name;
					DIFunc.InstanceName = GetFunctionSignatureSymbol(Sig);
					DIFunc.Specifiers.Empty(Sig.FunctionSpecifiers.Num());
					for (const TTuple<FName, FName>& Specifier : Sig.FunctionSpecifiers)
					{
						DIFunc.Specifiers.Add(Specifier);
					}
				}
			}

			CDO->GetParameterDefinitionHLSL(DIInstanceInfo, InterfaceUniformHLSL);

			// Ask the DI to generate HLSL.
			for(int FunctionInstanceIndex = 0; FunctionInstanceIndex < DIInstanceInfo.GeneratedFunctions.Num(); ++FunctionInstanceIndex)
			{
				const FNiagaraDataInterfaceGeneratedFunction& DIFunc = DIInstanceInfo.GeneratedFunctions[FunctionInstanceIndex];
				const bool HlslOK = CDO->GetFunctionHLSL(DIInstanceInfo, DIFunc, FunctionInstanceIndex, InterfaceFunctionHLSL);
				if (!HlslOK)
				{
					Error(FText::Format(LOCTEXT("GPUDataInterfaceFunctionNotImplemented", "DataInterface {0} function {1} is not implemented for GPU."), FText::FromName(Info.Type.GetFName()), FText::FromName(DIFunc.DefinitionName)), nullptr, nullptr);
				}
			}
		}
		else
		{
			Error(FText::Format(LOCTEXT("NonGPUDataInterfaceError", "DataInterface {0} ({1}) cannot run on the GPU."), FText::FromName(Info.Name), FText::FromString(CDO ? CDO->GetClass()->GetName() : TEXT(""))), nullptr, nullptr);
		}
	}
	InHlslOutput += InterfaceCommonHLSL + InterfaceUniformHLSL + InterfaceFunctionHLSL;
}

void FHlslNiagaraTranslator::DefineExternalFunctionsHLSL(FString &InHlslOutput)
{
	for (FNiagaraFunctionSignature& FunctionSig : CompilationOutput.ScriptData.AdditionalExternalFunctions )
	{
		if ( UNiagaraFunctionLibrary::DefineFunctionHLSL(FunctionSig, InHlslOutput) == false )
		{
			Error(FText::Format(LOCTEXT("ExternFunctionMissingHLSL", "ExternalFunction {0} does not have a HLSL implementation for the GPU."), FText::FromName(FunctionSig.Name)), nullptr, nullptr);
		}
	}
}

void FHlslNiagaraTranslator::DefineMainGPUFunctions(
	const TArray<TArray<FNiagaraVariable>>& DataSetVariables,
	const TMap<FNiagaraDataSetID, int32>& DataSetReads,
	const TMap<FNiagaraDataSetID, int32>& DataSetWrites)
{
	static const auto UseShaderStagesCVar = IConsoleManager::Get().FindConsoleVariable(TEXT("fx.UseShaderStages"));
	const bool bUseShaderStages = UseShaderStagesCVar->GetInt() == 1;
 
	TArray<FNiagaraDataSetID> ReadDataSetIDs;
	TArray<FNiagaraDataSetID> WriteDataSetIDs;
	
	DataSetReads.GetKeys(ReadDataSetIDs);
	DataSetWrites.GetKeys(WriteDataSetIDs);

	// Whether Alive is used and must be set at each run
	const bool bUsesAlive = [&]
<<<<<<< HEAD
	{
		TArray<FName> DataSetNames;
		for (const FNiagaraDataSetID& ReadId : ReadDataSetIDs)
		{
			DataSetNames.AddUnique(ReadId.Name);
		}
		for (const FNiagaraDataSetID& WriteId : WriteDataSetIDs)
		{
			DataSetNames.AddUnique(WriteId.Name);
		}
		for (int32 i = 0; i < ParamMapHistories.Num(); i++)
		{
			for (FName DataSetName : DataSetNames)
			{
				if (ParamMapHistories[i].FindVariable(*(DataSetName.ToString() + TEXT(".Alive")), FNiagaraTypeDefinition::GetBoolDef()) != INDEX_NONE)
				{
					return true;
				}
			}
		}
		return false;
	}();

	const bool bNeedsPersistentIDs = CompileOptions.AdditionalDefines.Contains(TEXT("RequiresPersistentIDs"));

	// A list of constant to reset after Emitter_SpawnGroup gets modified by GetEmitterSpawnInfoForParticle()
	TArray<FString> EmitterSpawnGroupReinit;

	///////////////////////
	// InitConstants()
	HlslOutput += TEXT("void InitConstants(inout FSimulationContext Context)\n{\n");
	{
		// Fill in the defaults for parameters.
		for (const FString& InitChunk : MainPreSimulateChunks)
		{
			HlslOutput += TEXT("\t") + InitChunk + TEXT("\n");

=======
	{
		TArray<FName> DataSetNames;
		for (const FNiagaraDataSetID& ReadId : ReadDataSetIDs)
		{
			DataSetNames.AddUnique(ReadId.Name);
		}
		for (const FNiagaraDataSetID& WriteId : WriteDataSetIDs)
		{
			DataSetNames.AddUnique(WriteId.Name);
		}
		for (int32 i = 0; i < ParamMapHistories.Num(); i++)
		{
			for (FName DataSetName : DataSetNames)
			{
				if (ParamMapHistories[i].FindVariable(*(DataSetName.ToString() + TEXT(".Alive")), FNiagaraTypeDefinition::GetBoolDef()) != INDEX_NONE)
				{
					return true;
				}
			}
		}
		return false;
	}();

	const bool bNeedsPersistentIDs = CompileOptions.AdditionalDefines.Contains(TEXT("RequiresPersistentIDs"));

	// A list of constant to reset after Emitter_SpawnGroup gets modified by GetEmitterSpawnInfoForParticle()
	TArray<FString> EmitterSpawnGroupReinit;

	///////////////////////
	// InitConstants()
	HlslOutput += TEXT("void InitConstants(inout FSimulationContext Context)\n{\n");
	{
		// Fill in the defaults for parameters.
		for (const FString& InitChunk : MainPreSimulateChunks)
		{
			HlslOutput += TEXT("\t") + InitChunk + TEXT("\n");

>>>>>>> fa8a8d0d
			if (InitChunk.Contains(TEXT("Emitter_SpawnGroup;")))
			{
				EmitterSpawnGroupReinit.Add(InitChunk);
			}
		}
	}
	HlslOutput += TEXT("}\n\n");

	///////////////////////
	// InitSpawnVariables()
	HlslOutput += TEXT("void InitSpawnVariables(inout FSimulationContext Context)\n{\n");
	{
		// Reset constant that have been modified by GetEmitterSpawnInfoForParticle()
		if (EmitterSpawnGroupReinit.Num())
		{
			for (const FString& ReinitChunk : EmitterSpawnGroupReinit)
			{
				HlslOutput += TEXT("\t") + ReinitChunk + TEXT("\n");
			}
			HlslOutput += TEXT("\n");
		}

		FString ContextName = TEXT("\tContext.Map.");
		if (TranslationStages.Num() > 1) // First context 0 is "MapSpawn"
		{
			ContextName = FString::Printf(TEXT("\tContext.%s."), *TranslationStages[0].PassNamespace);
		}

		//The VM register binding assumes the same inputs as outputs which is obviously not always the case.
		for (int32 DataSetIndex = 0, IntCounter = 0, FloatCounter = 0; DataSetIndex < DataSetReads.Num(); ++DataSetIndex)
		{
			const FNiagaraDataSetID DataSetID = ReadDataSetIDs[DataSetIndex];
			const TArray<FNiagaraVariable>& NiagaraVariables = DataSetVariables[DataSetReads[DataSetID]];
			for (const FNiagaraVariable& Var : NiagaraVariables)
			{
				FString VarFmt = ContextName + GetSanitizedSymbolName(Var.GetName().ToString()) + TEXT("{0} = {4};\n");
				GatherVariableForDataSetAccess(Var, VarFmt, IntCounter, FloatCounter, DataSetIndex, TEXT(""), HlslOutput);
			}
		}

		if (bUsesAlive)
		{
			HlslOutput += TEXT("\n") + ContextName + TEXT("DataInstance.Alive=true;\n");
		}

		if (bNeedsPersistentIDs)
		{
			HlslOutput += TEXT("\n\tint IDIndex, IDAcquireTag;\n\tAcquireID(0, IDIndex, IDAcquireTag);\n");
			HlslOutput += ContextName + TEXT("Particles.ID.Index = IDIndex;\n");
			HlslOutput += ContextName + TEXT("Particles.ID.AcquireTag = IDAcquireTag;\n");
		}
	}
	HlslOutput += TEXT("}\n\n");

	////////////////////////
	// LoadUpdateVariables()
	HlslOutput += TEXT("void LoadUpdateVariables(inout FSimulationContext Context, int InstanceIdx)\n{\n");
	{
		FString ContextName = TEXT("\tContext.Map.");
		if (TranslationStages.Num() > 1) // Last context is "MapUpdate"
		{
			ContextName = FString::Printf(TEXT("\tContext.%s."), *TranslationStages.Last().PassNamespace);
		}

		for (int32 DataSetIndex = 0, IntCounter = 0, FloatCounter = 0; DataSetIndex < DataSetReads.Num(); ++DataSetIndex)
		{
			const FNiagaraDataSetID DataSetID = ReadDataSetIDs[DataSetIndex];
			const TArray<FNiagaraVariable>& NiagaraVariables = DataSetVariables[DataSetReads[DataSetID]];
			for (const FNiagaraVariable& Var : NiagaraVariables)
			{
				const FString VarName = ContextName + GetSanitizedSymbolName(Var.GetName().ToString());
				FString VarFmt;
<<<<<<< HEAD

				// If the NiagaraClearEachFrame value is set on the data set, we don't bother reading it in each frame as we know that it is is invalid. However,
				// this is only used for the base data set. Other reads are potentially from events and are therefore perfectly valid.
				if (DataSetIndex == 0 && Var.GetType().GetScriptStruct() != nullptr && Var.GetType().GetScriptStruct()->GetMetaData(TEXT("NiagaraClearEachFrame")).Equals(TEXT("true"), ESearchCase::IgnoreCase))
				{
					VarFmt = VarName + TEXT("{0} = {4};\n");
				}
				else
				{
					VarFmt = VarName + TEXT("{0} = InputData{1}({2}, {3}, InstanceIdx);\n");

					if (bUseShaderStages)
					{
						if (FNiagaraParameterMapHistory::IsAttribute(Var))
						{
							FString RegisterName = VarName;
							RegisterName.ReplaceInline(PARAM_MAP_ATTRIBUTE_STR, PARAM_MAP_INDICES_STR);
							const int32 RegisterValue = Var.GetType().IsFloatPrimitive() ? FloatCounter : IntCounter;
							HlslOutput += RegisterName + FString::Printf(TEXT(" = %d;\n"), RegisterValue);
						}
					}
				}
				GatherVariableForDataSetAccess(Var, VarFmt, IntCounter, FloatCounter, DataSetIndex, TEXT(""), HlslOutput);
			}
		}
		if (bUsesAlive)
		{
			HlslOutput += TEXT("\n") + ContextName + TEXT("DataInstance.Alive=true;\n");
		}
	}
	HlslOutput += TEXT("}\n\n");

	/////////////////////////////////////
	// ConditionalInterpolateParameters()
	HlslOutput += TEXT("void ConditionalInterpolateParameters(inout FSimulationContext Context)\n{\n");
	{
		if (RequiresInterpolation())
		{
			HlslOutput += TEXT("\tInterpolateParameters(Context);\n"); // Requires ExecIndex, which needs to be in a stage.
		}
	}
	HlslOutput += TEXT("}\n\n");

	//////////////////////
	// TransferAttibutes()
	HlslOutput += TEXT("void TransferAttributes(inout FSimulationContext Context)\n{\n");
	{
		if (TranslationStages.Last().bCopyPreviousParams)
		{
			if (ParamMapDefinedAttributesToNamespaceVars.Num() != 0)
			{
				HlslOutput += TEXT("\tContext.") + TranslationStages.Last().PassNamespace + TEXT(".Particles = Context.") + TranslationStages[0].PassNamespace + TEXT(".Particles;\n");
				if (bUsesAlive)
				{
					HlslOutput += TEXT("\tContext.") + TranslationStages.Last().PassNamespace + TEXT(".DataInstance = Context.") + TranslationStages[0].PassNamespace + TEXT(".DataInstance;\n");
				}
			}
		}
	}
	HlslOutput += TEXT("}\n\n");

	/////////////////////////
	// StoreUpdateVariables()
	HlslOutput += TEXT("void StoreUpdateVariables(in FSimulationContext Context)\n{\n");
	{
		if (bUsesAlive)
		{
			HlslOutput += TEXT("\tconst bool bValid = Context.") + TranslationStages.Last().PassNamespace + TEXT(".DataInstance.Alive;\n");
			HlslOutput += TEXT("\tconst int WriteIndex = OutputIndex(0, false, bValid);\n");
		}
		else
		{
			HlslOutput += TEXT("\tconst bool bValid = GCurrentPhase != -1;\n");
			HlslOutput += TEXT("\tconst int WriteIndex = OutputIndex(0, true, bValid);\n");
		}

		FString ContextName = TEXT("Context.Map.");
		if (TranslationStages.Num() > 1) // Last context is "MapUpdate"
		{
			ContextName = FString::Printf(TEXT("Context.%s."), *TranslationStages.Last().PassNamespace);
		}

		HlslOutput += TEXT("\tif (bValid)\n\t{\n");

		if (bNeedsPersistentIDs)
		{
			HlslOutput += FString::Printf(TEXT("\t\tUpdateID(0, %sParticles.ID.Index, WriteIndex);\n"), *ContextName);
		}

		for (int32 DataSetIndex = 0, IntCounter = 0, FloatCounter = 0; DataSetIndex < DataSetWrites.Num(); ++DataSetIndex)
		{
			const FNiagaraDataSetID DataSetID = ReadDataSetIDs[DataSetIndex];
			const TArray<FNiagaraVariable>& NiagaraVariables = DataSetVariables[DataSetWrites[DataSetID]];
			for (const FNiagaraVariable& Var : NiagaraVariables)
			{
				// If coming from a parameter map, use the one on the context, otherwise use the output.
				FString VarFmt = TEXT("\t\tOutputData{1}(0, {2}, {3}, ") + ContextName + GetSanitizedSymbolName(Var.GetName().ToString()) + TEXT("{0});\n");
				GatherVariableForDataSetAccess(Var, VarFmt, IntCounter, FloatCounter, -1, TEXT("WriteIndex"), HlslOutput);
			}
		}
	}
	HlslOutput += TEXT("\t}\n}\n\n");

	/////////////////////////
	// CopyInstance()
	HlslOutput += TEXT("void CopyInstance(in int InstanceIdx)\n{\n");
	{
#if 0
		HlslOutput += TEXT("\tFSimulationContext Context = (FSimulationContext)0;\n");
		if (UNiagaraScript::IsParticleEventScript(CompileOptions.TargetUsage))
		{
			for (int32 VarArrayIdx = 0; VarArrayIdx < DataSetReads.Num(); VarArrayIdx++)
			{
				const FNiagaraDataSetID DataSetID = ReadDataSetIDs[VarArrayIdx];
				const TArray<FNiagaraVariable>& ArrayRef = DataSetVariables[DataSetReads[DataSetID]];
				DefineDataSetVariableReads(HlslOutput, DataSetID, VarArrayIdx, ArrayRef);
			}

			if (bGpuUsesAlive)
			{
				HlslOutput += TEXT("\tContext.Map.DataInstance.Alive = true;\n");
			}

			for (int32 VarArrayIdx = 0; VarArrayIdx < DataSetWrites.Num(); VarArrayIdx++)
			{
				const FNiagaraDataSetID DataSetID = WriteDataSetIDs[VarArrayIdx];
				const TArray<FNiagaraVariable>& ArrayRef = DataSetVariables[DataSetWrites[DataSetID]];
				DefineDataSetVariableWrites(HlslOutput, DataSetID, VarArrayIdx, ArrayRef);
			}
		}
#else
		HlslOutput += TEXT("\t// TODO!\n");
#endif
	}
	HlslOutput += TEXT("}\n");
}

void FHlslNiagaraTranslator::DefineMain(FString &OutHlslOutput,
	const TArray<TArray<FNiagaraVariable>>& DataSetVariables,
	const TMap<FNiagaraDataSetID, int32>& DataSetReads,
	const TMap<FNiagaraDataSetID, int32>& DataSetWrites)
{
	check(CompilationTarget != ENiagaraSimTarget::GPUComputeSim);

=======

				// If the NiagaraClearEachFrame value is set on the data set, we don't bother reading it in each frame as we know that it is is invalid. However,
				// this is only used for the base data set. Other reads are potentially from events and are therefore perfectly valid.
				if (DataSetIndex == 0 && Var.GetType().GetScriptStruct() != nullptr && Var.GetType().GetScriptStruct()->GetMetaData(TEXT("NiagaraClearEachFrame")).Equals(TEXT("true"), ESearchCase::IgnoreCase))
				{
					VarFmt = VarName + TEXT("{0} = {4};\n");
				}
				else
				{
					VarFmt = VarName + TEXT("{0} = InputData{1}({2}, {3}, InstanceIdx);\n");

					if (bUseShaderStages)
					{
						if (FNiagaraParameterMapHistory::IsAttribute(Var))
						{
							FString RegisterName = VarName;
							RegisterName.ReplaceInline(PARAM_MAP_ATTRIBUTE_STR, PARAM_MAP_INDICES_STR);
							const int32 RegisterValue = Var.GetType().IsFloatPrimitive() ? FloatCounter : IntCounter;
							HlslOutput += RegisterName + FString::Printf(TEXT(" = %d;\n"), RegisterValue);
						}
					}
				}
				GatherVariableForDataSetAccess(Var, VarFmt, IntCounter, FloatCounter, DataSetIndex, TEXT(""), HlslOutput);
			}
		}
		if (bUsesAlive)
		{
			HlslOutput += TEXT("\n") + ContextName + TEXT("DataInstance.Alive=true;\n");
		}
	}
	HlslOutput += TEXT("}\n\n");

	/////////////////////////////////////
	// ConditionalInterpolateParameters()
	HlslOutput += TEXT("void ConditionalInterpolateParameters(inout FSimulationContext Context)\n{\n");
	{
		if (RequiresInterpolation())
		{
			HlslOutput += TEXT("\tInterpolateParameters(Context);\n"); // Requires ExecIndex, which needs to be in a stage.
		}
	}
	HlslOutput += TEXT("}\n\n");

	//////////////////////
	// TransferAttibutes()
	HlslOutput += TEXT("void TransferAttributes(inout FSimulationContext Context)\n{\n");
	{
		if (TranslationStages.Last().bCopyPreviousParams)
		{
			if (ParamMapDefinedAttributesToNamespaceVars.Num() != 0)
			{
				HlslOutput += TEXT("\tContext.") + TranslationStages.Last().PassNamespace + TEXT(".Particles = Context.") + TranslationStages[0].PassNamespace + TEXT(".Particles;\n");
				if (bUsesAlive)
				{
					HlslOutput += TEXT("\tContext.") + TranslationStages.Last().PassNamespace + TEXT(".DataInstance = Context.") + TranslationStages[0].PassNamespace + TEXT(".DataInstance;\n");
				}
			}
		}
	}
	HlslOutput += TEXT("}\n\n");

	/////////////////////////
	// StoreUpdateVariables()
	HlslOutput += TEXT("void StoreUpdateVariables(in FSimulationContext Context)\n{\n");
	{
		if (bUsesAlive)
		{
			HlslOutput += TEXT("\tconst bool bValid = Context.") + TranslationStages.Last().PassNamespace + TEXT(".DataInstance.Alive;\n");
			HlslOutput += TEXT("\tconst int WriteIndex = OutputIndex(0, false, bValid);\n");
		}
		else
		{
			HlslOutput += TEXT("\tconst bool bValid = GCurrentPhase != -1;\n");
			HlslOutput += TEXT("\tconst int WriteIndex = OutputIndex(0, true, bValid);\n");
		}

		FString ContextName = TEXT("Context.Map.");
		if (TranslationStages.Num() > 1) // Last context is "MapUpdate"
		{
			ContextName = FString::Printf(TEXT("Context.%s."), *TranslationStages.Last().PassNamespace);
		}

		HlslOutput += TEXT("\tif (bValid)\n\t{\n");

		if (bNeedsPersistentIDs)
		{
			HlslOutput += FString::Printf(TEXT("\t\tUpdateID(0, %sParticles.ID.Index, WriteIndex);\n"), *ContextName);
		}

		for (int32 DataSetIndex = 0, IntCounter = 0, FloatCounter = 0; DataSetIndex < DataSetWrites.Num(); ++DataSetIndex)
		{
			const FNiagaraDataSetID DataSetID = ReadDataSetIDs[DataSetIndex];
			const TArray<FNiagaraVariable>& NiagaraVariables = DataSetVariables[DataSetWrites[DataSetID]];
			for (const FNiagaraVariable& Var : NiagaraVariables)
			{
				// If coming from a parameter map, use the one on the context, otherwise use the output.
				FString VarFmt = TEXT("\t\tOutputData{1}(0, {2}, {3}, ") + ContextName + GetSanitizedSymbolName(Var.GetName().ToString()) + TEXT("{0});\n");
				GatherVariableForDataSetAccess(Var, VarFmt, IntCounter, FloatCounter, -1, TEXT("WriteIndex"), HlslOutput);
			}
		}
	}
	HlslOutput += TEXT("\t}\n}\n\n");

	/////////////////////////
	// CopyInstance()
	HlslOutput += TEXT("void CopyInstance(in int InstanceIdx)\n{\n");
	{
#if 0
		HlslOutput += TEXT("\tFSimulationContext Context = (FSimulationContext)0;\n");
		if (UNiagaraScript::IsParticleEventScript(CompileOptions.TargetUsage))
		{
			for (int32 VarArrayIdx = 0; VarArrayIdx < DataSetReads.Num(); VarArrayIdx++)
			{
				const FNiagaraDataSetID DataSetID = ReadDataSetIDs[VarArrayIdx];
				const TArray<FNiagaraVariable>& ArrayRef = DataSetVariables[DataSetReads[DataSetID]];
				DefineDataSetVariableReads(HlslOutput, DataSetID, VarArrayIdx, ArrayRef);
			}

			if (bGpuUsesAlive)
			{
				HlslOutput += TEXT("\tContext.Map.DataInstance.Alive = true;\n");
			}

			for (int32 VarArrayIdx = 0; VarArrayIdx < DataSetWrites.Num(); VarArrayIdx++)
			{
				const FNiagaraDataSetID DataSetID = WriteDataSetIDs[VarArrayIdx];
				const TArray<FNiagaraVariable>& ArrayRef = DataSetVariables[DataSetWrites[DataSetID]];
				DefineDataSetVariableWrites(HlslOutput, DataSetID, VarArrayIdx, ArrayRef);
			}
		}
#else
		HlslOutput += TEXT("\t// TODO!\n");
#endif
	}
	HlslOutput += TEXT("}\n");
}

void FHlslNiagaraTranslator::DefineMain(FString &OutHlslOutput,
	const TArray<TArray<FNiagaraVariable>>& DataSetVariables,
	const TMap<FNiagaraDataSetID, int32>& DataSetReads,
	const TMap<FNiagaraDataSetID, int32>& DataSetWrites)
{
	check(CompilationTarget != ENiagaraSimTarget::GPUComputeSim);

>>>>>>> fa8a8d0d
	OutHlslOutput += TEXT("void SimulateMain()\n{\n");
	
	EnterStatsScope(FNiagaraStatScope(*(CompileOptions.GetName() + TEXT("_Main")), TEXT("Main")), OutHlslOutput);

	OutHlslOutput += TEXT("\n\tFSimulationContext Context = (FSimulationContext)0;\n");
	TMap<FName, int32> InputRegisterAllocations;
	TMap<FName, int32> OutputRegisterAllocations;

	ReadIdx = 0;
	WriteIdx = 0;

	//TODO: Grab indices for reading data sets and do the read.
	//read input.

	TArray<FNiagaraDataSetID> ReadDataSetIDs;
	TArray<FNiagaraDataSetID> WriteDataSetIDs;

	DataSetReads.GetKeys(ReadDataSetIDs);
	DataSetWrites.GetKeys(WriteDataSetIDs);

	//The VM register binding assumes the same inputs as outputs which is obviously not always the case.
	for (int32 VarArrayIdx = 0; VarArrayIdx < DataSetReads.Num(); VarArrayIdx++)
	{
		const FNiagaraDataSetID DataSetID = ReadDataSetIDs[VarArrayIdx];
		const TArray<FNiagaraVariable>& ArrayRef = DataSetVariables[DataSetReads[DataSetID]];
		DefineDataSetVariableReads(HlslOutput, DataSetID, VarArrayIdx, ArrayRef);
	}

	bool bNeedsPersistentIDs = CompileOptions.AdditionalDefines.Contains(TEXT("RequiresPersistentIDs"));
	if (bNeedsPersistentIDs && UNiagaraScript::IsSpawnScript(CompileOptions.TargetUsage))
	{
		FString MapName = UNiagaraScript::IsInterpolatedParticleSpawnScript(CompileOptions.TargetUsage) ? TEXT("Context.MapSpawn") : TEXT("Context.Map");
		//Add code to handle persistent IDs.
		OutHlslOutput += TEXT("\tint TempIDIndex;\n\tint TempIDTag;\n");
		OutHlslOutput += TEXT("\tAcquireID(0, TempIDIndex, TempIDTag);\n");
		OutHlslOutput += FString::Printf(TEXT("\t%s.Particles.ID.Index = TempIDIndex;\n\t%s.Particles.ID.AcquireTag = TempIDTag;\n"), *MapName, *MapName);
	}

	{
		// Manually write to Particles.UniqueID on spawn, and deliberately place it at the top of SimulateMain to make sure it's initialized in the right order

		// NOTE(mv): These relies on Particles.UniqueID and Engine.Emitter.TotalSpawnedParticles both being explicitly added to the parameter histories in 
		//           FHlslNiagaraTranslator::Translate.

		// NOTE(mv): This relies on Particles.UniqueID being excluded from being default initialized. 
		//           This happens in FNiagaraParameterMapHistory::ShouldIgnoreVariableDefault
		if (UNiagaraScript::IsParticleSpawnScript(CompileOptions.TargetUsage))
		{
			FString MapName = UNiagaraScript::IsInterpolatedParticleSpawnScript(CompileOptions.TargetUsage) ? TEXT("Context.MapSpawn") : TEXT("Context.Map");
			OutHlslOutput += FString::Printf(TEXT("\t%s.Particles.UniqueID = Engine_Emitter_TotalSpawnedParticles + ExecIndex();\n"), *MapName);
		}
		else if (UNiagaraScript::IsGPUScript(CompileOptions.TargetUsage))
		{
			// NOTE(mv): The GPU script only have one file, so we need to make sure we only apply this in the spawn phase. 
			//           
			OutHlslOutput += TEXT("\tif (Phase == 0) \n\t{\n\t\tContext.MapSpawn.Particles.UniqueID = Engine_Emitter_TotalSpawnedParticles + ExecIndex();\n\t}\n");
		}
	}

	// Fill in the defaults for parameters.
	for (int32 i = 0; i < MainPreSimulateChunks.Num(); ++i)
	{
		OutHlslOutput += TEXT("\t") + MainPreSimulateChunks[i] + TEXT("\n");
	}

	// call the read data set function
	OutHlslOutput += TEXT("\tReadDataSets(Context);\n");
	for (int32 StageIdx = 0; StageIdx < TranslationStages.Num(); StageIdx++)
	{
		if (StageIdx == 0)
		{
			// Either go on to the next phase, or write to the final output context.
			if (RequiresInterpolation())
			{
				OutHlslOutput += TEXT("\tInterpolateParameters(Context);\n"); // Requires ExecIndex, which needs to be in a stage.
			}
		}

		OutHlslOutput += FString::Printf(TEXT("\tSimulate%s(Context);\n"), TranslationStages.Num() > 1 ? *TranslationStages[StageIdx].PassNamespace : TEXT(""));

		if (StageIdx + 1 < TranslationStages.Num() && TranslationStages[StageIdx + 1].bCopyPreviousParams)
		{
			OutHlslOutput += TEXT("\t//Begin Transfer of Attributes!\n");
			if (ParamMapDefinedAttributesToNamespaceVars.Num() != 0)
			{
				FString CopyStr = TEXT("\tContext.") + TranslationStages[StageIdx + 1].PassNamespace + TEXT(".Particles = Context.") + TranslationStages[StageIdx].PassNamespace + TEXT(".Particles;\n");
				OutHlslOutput += CopyStr;
			}
			OutHlslOutput += TEXT("\t//End Transfer of Attributes!\n\n");
		}
	}

	// write secondary data sets
	OutHlslOutput += TEXT("\tWriteDataSets(Context);\n");

	//The VM register binding assumes the same inputs as outputs which is obviously not always the case.
	//We should separate inputs and outputs in the script.
	for (int32 VarArrayIdx = 0; VarArrayIdx < DataSetWrites.Num(); VarArrayIdx++)
	{
		const FNiagaraDataSetID DataSetID = WriteDataSetIDs[VarArrayIdx];
		const TArray<FNiagaraVariable> ArrayRef = DataSetVariables[DataSetWrites[DataSetID]];
		DefineDataSetVariableWrites(HlslOutput, DataSetID, VarArrayIdx, ArrayRef);
	}

	ExitStatsScope(OutHlslOutput);
	OutHlslOutput += TEXT("}\n");
}

void FHlslNiagaraTranslator::DefineDataSetVariableWrites(FString &OutHlslOutput, const FNiagaraDataSetID& Id, int32 DataSetIndex, const TArray<FNiagaraVariable>& WriteVars)
{
	check(CompilationTarget != ENiagaraSimTarget::GPUComputeSim);

	//TODO Grab indices for data set writes (inc output) and do the write. Need to rewrite this for events interleaved..
	OutHlslOutput += "\t{\n";
	bool bUsesAlive = false;
	if (!UNiagaraScript::IsNonParticleScript(CompileOptions.TargetUsage))
	{
		FString DataSetName = Id.Name.ToString();
		bool bHasPerParticleAliveSpawn = false;
		bool bHasPerParticleAliveUpdate = false;
		bool bHasPerParticleAliveEvent = false;
		for (int32 i = 0; i < ParamMapHistories.Num(); i++)
		{
			const UNiagaraNodeOutput* OutputNode = ParamMapHistories[i].GetFinalOutputNode();
			if (!OutputNode)
			{
				continue;
			}

			if (INDEX_NONE == ParamMapHistories[i].FindVariable(*(DataSetName + TEXT(".Alive")), FNiagaraTypeDefinition::GetBoolDef()))
			{
				continue;
			}

			switch (OutputNode->GetUsage())
			{
			case ENiagaraScriptUsage::ParticleSpawnScript:
			case ENiagaraScriptUsage::ParticleSpawnScriptInterpolated:
				bHasPerParticleAliveSpawn = true;
				break;
			case ENiagaraScriptUsage::ParticleUpdateScript:
				bHasPerParticleAliveUpdate = true;
				break;
			case ENiagaraScriptUsage::ParticleEventScript:
				bHasPerParticleAliveEvent = true;
				break;
			}
		}

		if ((bHasPerParticleAliveSpawn || bHasPerParticleAliveUpdate) && TranslationStages.Num() > 1)
		{
			// NOTE: TranslationStages.Num() > 1 for GPU Script or CPU Interpolated Spawn CPU scripts

			// NOTE: Context.MapSpawn is copied to Context.MapUpdate before this point in the script, so we might
			//       as well just keep it simple and check against MapUpdate only instead of redundantly branch.
			OutHlslOutput += TEXT("\tbool bValid = Context.MapUpdate.") + DataSetName + TEXT(".Alive;\n");
			bUsesAlive = true;
		}
		else if ((UNiagaraScript::IsParticleSpawnScript(CompileOptions.TargetUsage) && bHasPerParticleAliveSpawn) 
			|| (UNiagaraScript::IsParticleUpdateScript(CompileOptions.TargetUsage) && bHasPerParticleAliveUpdate)
			|| (UNiagaraScript::IsParticleEventScript(CompileOptions.TargetUsage) && bHasPerParticleAliveEvent))
		{
			// Non-interpolated CPU spawn script
			OutHlslOutput += TEXT("\tbool bValid = Context.Map.") + DataSetName + TEXT(".Alive;\n");
			bUsesAlive = true;
		}
	}

	// grab the current ouput index to write datas 
	if (bUsesAlive)
	{
		OutHlslOutput += "\tint TmpWriteIndex = OutputIndex(0, false, bValid);\n";
	}
	else
	{
		OutHlslOutput += "\tint TmpWriteIndex = OutputIndex(0, true, true);\n";
	}

	bool bNeedsPersistentIDs = CompileOptions.AdditionalDefines.Contains(TEXT("RequiresPersistentIDs"));
	if (bNeedsPersistentIDs && DataSetIndex == 0)
	{
		FString MapName = GetParameterMapInstanceName(0);
		OutHlslOutput += FString::Printf(TEXT("\tUpdateID(0, %s.Particles.ID.Index, TmpWriteIndex);\n"), *MapName);
	}

	int32 WriteOffsetInt = 0;
	int32 WriteOffsetFloat = 0;
	int32 &FloatCounter = WriteOffsetFloat;
	int32 &IntCounter = WriteOffsetFloat;
	for (const FNiagaraVariable &Var : WriteVars)
	{
		// If coming from a parameter map, use the one on the context, otherwise use the output.
		FString Fmt;
		if (TranslationStages.Num() > 1)
		{
			Fmt = TEXT("\tOutputData{1}(0, {2}, {3}, Context.") + TranslationStages[TranslationStages.Num() - 1].PassNamespace + TEXT(".") + GetSanitizedSymbolName(Var.GetName().ToString()) + TEXT("{0});\n");
		}
		else
		{
			Fmt = TEXT("\tOutputData{1}(0, {2}, {3}, Context.Map.") + GetSanitizedSymbolName(Var.GetName().ToString()) + TEXT("{0});\n");
		}
		GatherVariableForDataSetAccess(Var, Fmt, IntCounter, FloatCounter, -1, TEXT("TmpWriteIndex"), OutHlslOutput);
	}
	OutHlslOutput += "\t}\n";
}

void FHlslNiagaraTranslator::DefineDataSetVariableReads(FString &OutHlslOutput, const FNiagaraDataSetID& Id, int32 DataSetIndex, const TArray<FNiagaraVariable>& ReadVars)
{
	check(CompilationTarget != ENiagaraSimTarget::GPUComputeSim);

	int32 ReadOffsetInt = 0;
	int32 ReadOffsetFloat = 0;
	int32 &FloatCounter = ReadOffsetFloat;
	int32 &IntCounter = ReadOffsetFloat;

	FString DataSetName = Id.Name.ToString();
	FString Fmt;

	bool bIsGPUScript = UNiagaraScript::IsGPUScript(CompileOptions.TargetUsage);
	bool bIsSpawnScript =
		UNiagaraScript::IsParticleSpawnScript(CompileOptions.TargetUsage) || UNiagaraScript::IsInterpolatedParticleSpawnScript(CompileOptions.TargetUsage) ||
		UNiagaraScript::IsEmitterSpawnScript(CompileOptions.TargetUsage) || UNiagaraScript::IsSystemSpawnScript(CompileOptions.TargetUsage);
	bool bIsUpdateScript =
		UNiagaraScript::IsParticleUpdateScript(CompileOptions.TargetUsage) || UNiagaraScript::IsEmitterUpdateScript(CompileOptions.TargetUsage) ||
		UNiagaraScript::IsSystemUpdateScript(CompileOptions.TargetUsage);
	bool bIsEventScript = UNiagaraScript::IsParticleEventScript(CompileOptions.TargetUsage);
	bool bIsSystemOrEmitterScript =
		UNiagaraScript::IsEmitterSpawnScript(CompileOptions.TargetUsage) || UNiagaraScript::IsSystemSpawnScript(CompileOptions.TargetUsage) ||
		UNiagaraScript::IsEmitterUpdateScript(CompileOptions.TargetUsage) || UNiagaraScript::IsSystemUpdateScript(CompileOptions.TargetUsage);
	bool bIsPrimaryDataSet = DataSetIndex == 0;

	// This will initialize parameters to 0 for spawning.  For the system and emitter combined spawn script we want to do this on the
	// primary data set which contains the particle data, but we do not want to do this for the secondary data set since it has
	// external user and engine parameters which must be read.
	if (bIsGPUScript || (bIsSpawnScript && (bIsPrimaryDataSet || bIsSystemOrEmitterScript == false)))
	{
		FString ContextName = TEXT("\tContext.Map.");
		if (TranslationStages.Num() > 1)
		{
			ContextName = FString::Printf(TEXT("\tContext.%s."), *TranslationStages[0].PassNamespace);
		}

		FString VarReads;

		for (const FNiagaraVariable &Var : ReadVars)
		{
			Fmt = ContextName + GetSanitizedSymbolName(Var.GetName().ToString()) + TEXT("{0} = {4};\n");
			GatherVariableForDataSetAccess(Var, Fmt, IntCounter, FloatCounter, DataSetIndex, TEXT(""), VarReads);
		}

		OutHlslOutput += VarReads;
	}

	// This will initialize parameters to their correct initial values from constants or data sets for update, and will also initialize parameters
	// for spawn if this is a combined system and emitter spawn script and we're reading from a secondary data set for engine and user parameters.
	if (bIsGPUScript || bIsEventScript || bIsUpdateScript || (bIsSpawnScript && bIsPrimaryDataSet == false && bIsSystemOrEmitterScript))
	{
		FString ContextName = TEXT("\tContext.Map.");
		if (TranslationStages.Num() > 1)
		{
			ContextName = FString::Printf(TEXT("\tContext.%s."), *TranslationStages[TranslationStages.Num() - 1].PassNamespace);
		}

		// if we're a GPU spawn script (meaning a combined spawn/update script), we need to reset register index counter
		if (UNiagaraScript::IsGPUScript(CompileOptions.TargetUsage))
		{
			ReadOffsetInt = 0;
			ReadOffsetFloat = 0;
		}

		FString VarReads;

		for (const FNiagaraVariable &Var : ReadVars)
		{
			const FString VariableName = ContextName + GetSanitizedSymbolName(Var.GetName().ToString());
			// If the NiagaraClearEachFrame value is set on the data set, we don't bother reading it in each frame as we know that it is is invalid. However,
			// this is only used for the base data set. Other reads are potentially from events and are therefore perfectly valid.
			if (DataSetIndex == 0 && Var.GetType().GetScriptStruct() != nullptr && Var.GetType().GetScriptStruct()->GetMetaData(TEXT("NiagaraClearEachFrame")).Equals(TEXT("true"), ESearchCase::IgnoreCase))
			{
				Fmt = VariableName + TEXT("{0} = {4};\n");
			}
			else
			{
				Fmt = VariableName + TEXT("{0} = InputData{1}({2}, {3});\n");

				static const auto UseShaderStagesCVar = IConsoleManager::Get().FindConsoleVariable(TEXT("fx.UseShaderStages"));
				if (UseShaderStagesCVar->GetInt() == 1)
				{
					if (FNiagaraParameterMapHistory::IsAttribute(Var))
					{
						FString RegisterName = VariableName;
						RegisterName.ReplaceInline(PARAM_MAP_ATTRIBUTE_STR, PARAM_MAP_INDICES_STR);
						const int32 RegisterValue = Var.GetType().IsFloatPrimitive() ? FloatCounter : IntCounter;
						VarReads += RegisterName + FString::Printf(TEXT(" = %d;\n"), RegisterValue);
					}
				}
			}
			GatherVariableForDataSetAccess(Var, Fmt, IntCounter, FloatCounter, DataSetIndex, TEXT(""), VarReads);
		}

		OutHlslOutput += VarReads;
	}
}

void FHlslNiagaraTranslator::WriteDataSetContextVars(TMap<FNiagaraDataSetID, TMap<int32, FDataSetAccessInfo>>& DataSetAccessInfo, bool bRead, FString& OutHlslOutput)
{
	//Now the intermediate storage for the data set reads and writes.
	uint32 DataSetIndex = 0;
	for (TPair<FNiagaraDataSetID, TMap<int32, FDataSetAccessInfo>>& DataSetInfoPair : DataSetAccessInfo)
	{
		FNiagaraDataSetID DataSet = DataSetInfoPair.Key;

		if (!bRead)
		{
			OutHlslOutput += TEXT("\tbool ") + DataSet.Name.ToString() + TEXT("Write_Valid; \n");
		}

		OutHlslOutput += TEXT("\tF") + DataSet.Name.ToString() + "DataSet " + DataSet.Name.ToString() + (bRead ? TEXT("Read") : TEXT("Write")) + TEXT(";\n");
	}
};


void FHlslNiagaraTranslator::WriteDataSetStructDeclarations(TMap<FNiagaraDataSetID, TMap<int32, FDataSetAccessInfo>>& DataSetAccessInfo, bool bRead, FString& OutHlslOutput)
{
	uint32 DataSetIndex = 1;
	for (TPair<FNiagaraDataSetID, TMap<int32, FDataSetAccessInfo>>& DataSetInfoPair : DataSetAccessInfo)
	{
		FNiagaraDataSetID DataSet = DataSetInfoPair.Key;
		FString StructName = TEXT("F") + DataSet.Name.ToString() + "DataSet";
		OutHlslOutput += TEXT("struct ") + StructName + TEXT("\n{\n");

		for (TPair<int32, FDataSetAccessInfo>& IndexInfoPair : DataSetInfoPair.Value)
		{
			for (FNiagaraVariable Var : IndexInfoPair.Value.Variables)
			{
				OutHlslOutput += TEXT("\t") + GetStructHlslTypeName(Var.GetType()) + TEXT(" ") + Var.GetName().ToString() + ";\n";
			}
		}

		OutHlslOutput += TEXT("};\n");

		// declare buffers for compute shader HLSL only; VM doesn't need htem
		// because its InputData and OutputData functions handle data set management explicitly
		//
		if (CompilationTarget == ENiagaraSimTarget::GPUComputeSim)
		{
			FString IndexString = FString::FromInt(DataSetIndex);
			if (bRead)
			{
				OutHlslOutput += FString(TEXT("Buffer<float> ReadDataSetFloat")) + IndexString + ";\n";
				OutHlslOutput += FString(TEXT("Buffer<int> ReadDataSetInt")) + IndexString + ";\n";
				OutHlslOutput += "int DSComponentBufferSizeReadFloat" + IndexString + ";\n";
				OutHlslOutput += "int DSComponentBufferSizeReadInt" + IndexString + ";\n";
			}
			else
			{
				OutHlslOutput += FString(TEXT("RWBuffer<float> RWWriteDataSetFloat")) + IndexString + ";\n";
				OutHlslOutput += FString(TEXT("RWBuffer<int> RWWriteDataSetInt")) + IndexString + ";\n";
				OutHlslOutput += "int DSComponentBufferSizeWriteFloat" + IndexString + ";\n";
				OutHlslOutput += "int DSComponentBufferSizeWriteInt" + IndexString + ";\n";
			}
		}

		DataSetIndex++;
	}

}


//Decomposes each variable into its constituent register accesses.
void FHlslNiagaraTranslator::DecomposeVariableAccess(UStruct* Struct, bool bRead, FString IndexSymbol, FString HLSLString)
{
	FString AccessStr;

	for (TFieldIterator<FProperty> PropertyIt(Struct, EFieldIteratorFlags::IncludeSuper); PropertyIt; ++PropertyIt)
	{
		FProperty* Property = *PropertyIt;

		if (FStructProperty* StructProp = CastFieldChecked<FStructProperty>(Property))
		{
			FNiagaraTypeDefinition PropDef(StructProp->Struct);
			if (!IsHlslBuiltinVector(PropDef))
			{
				DecomposeVariableAccess(StructProp->Struct, bRead, IndexSymbol, AccessStr);
				return;
			}
		}

		int32 Index = INDEX_NONE;
		if (bRead)
		{
			Index = ReadIdx++;
			AccessStr = TEXT("ReadInput(");
			AccessStr += FString::FromInt(ReadIdx);
			AccessStr += ");\n";
		}
		else
		{
			Index = WriteIdx++;
			AccessStr = TEXT("WriteOutput(");
			AccessStr += FString::FromInt(WriteIdx);
			AccessStr += ");\n";
		}

		HLSLString += AccessStr;

		FNiagaraTypeDefinition StructDef(Cast<UScriptStruct>(Struct));
		FString TypeName = GetStructHlslTypeName(StructDef);
	}
};

void FHlslNiagaraTranslator::Init()
{
}

FString FHlslNiagaraTranslator::GetSanitizedSymbolName(FString SymbolName, bool bCollapsNamespaces)
{
	if (SymbolName.Len() == 0)
	{
		return SymbolName;
	}

	const UNiagaraEditorSettings* Settings = GetDefault<UNiagaraEditorSettings>();
	check(Settings);
	const TMap<FString, FString>& ReplacementsForInvalid = Settings->GetHLSLKeywordReplacementsMap();

	FString Ret = SymbolName;

	// Split up into individual namespaces...
	TArray<FString> SplitName;
	Ret.ParseIntoArray(SplitName, TEXT("."));

	// Rules for variable namespaces..
	for (int32 i = 0; i < SplitName.Num(); i++)
	{
		SplitName[i].ReplaceInline(TEXT("__"), TEXT("ASC95ASC95")); // Opengl reserves "__" within a name
		if (SplitName[i][0] >= TCHAR('0') && SplitName[i][0] <= TCHAR('9')) // Cannot start with a numeric digit
		{
			SplitName[i] = TEXT("INTEGER_") + SplitName[i];
		}

		const FString* FoundReplacementStr = ReplacementsForInvalid.Find(SplitName[i]); // Look for the string in the keyword protections array.
		if (FoundReplacementStr)
		{
			SplitName[i] = *FoundReplacementStr;
		}

		SplitName[i].ReplaceInline(TEXT("\t"), TEXT(""));
		SplitName[i].ReplaceInline(TEXT(" "), TEXT(""));

		// Handle internationalization of characters..
		SplitName[i] = ConvertToAsciiString(SplitName[i]);
	}

	// Gather back into single string..
	Ret = FString::Join(SplitName, TEXT("."));

	/*
	Ret.ReplaceInline(TEXT("\\"), TEXT("_"));
	Ret.ReplaceInline(TEXT("/"), TEXT("_"));
	Ret.ReplaceInline(TEXT(","), TEXT("_"));
	Ret.ReplaceInline(TEXT("-"), TEXT("_"));
	Ret.ReplaceInline(TEXT(":"), TEXT("_"));
	Ret = Ret.ConvertTabsToSpaces(0);
	*/

	if (bCollapsNamespaces)
	{
		Ret.ReplaceInline(TEXT("."), TEXT("_"));
	}
	return Ret;
}

FString FHlslNiagaraTranslator::GetSanitizedFunctionNameSuffix(FString Name)
{
	if (Name.Len() == 0)
	{
		return Name;
	}
	FString Ret = Name;

	// remove special characters
	Ret.ReplaceInline(TEXT("."), TEXT("_"));
	Ret.ReplaceInline(TEXT("\\"), TEXT("_"));
	Ret.ReplaceInline(TEXT("/"), TEXT("_"));
	Ret.ReplaceInline(TEXT(","), TEXT("_"));
	Ret.ReplaceInline(TEXT("-"), TEXT("_"));
	Ret.ReplaceInline(TEXT(":"), TEXT("_"));
	Ret.ReplaceInline(TEXT("\t"), TEXT(""));
	Ret.ReplaceInline(TEXT(" "), TEXT(""));	
	Ret.ReplaceInline(TEXT("__"), TEXT("ASC95ASC95")); // Opengl reserves "__" within a name

	// Handle internationalization of characters..
	return ConvertToAsciiString(Ret);
}

FString FHlslNiagaraTranslator::ConvertToAsciiString(FString Str)
{
	FString AsciiString;
	AsciiString.Reserve(Str.Len() * 6); // Assign room for every current char to be 'ASCXXX'
	for (int32 j = 0; j < Str.Len(); j++)
	{
		if ((Str[j] >= TCHAR('0') && Str[j] <= TCHAR('9')) ||
			(Str[j] >= TCHAR('A') && Str[j] <= TCHAR('Z')) ||
			(Str[j] >= TCHAR('a') && Str[j] <= TCHAR('z')) ||
			Str[j] == TCHAR('_') || Str[j] == TCHAR(' '))
		{
			// Do nothing.. these are valid chars..
			AsciiString.AppendChar(Str[j]);
		}
		else
		{
			// Need to replace the bad characters..
			AsciiString.Append(TEXT("ASC"));
			AsciiString.AppendInt((int32)Str[j]);
		}
	}
	return AsciiString;
}

FString FHlslNiagaraTranslator::GetUniqueSymbolName(FName BaseName)
{
	FString RetString = GetSanitizedSymbolName(BaseName.ToString());
	FName RetName = *RetString;
	uint32* NameCount = SymbolCounts.Find(RetName);
	if (NameCount == nullptr)
	{
		SymbolCounts.Add(RetName) = 1;
		return RetString;
	}

	if (*NameCount > 0)
	{
		RetString += LexToString(*NameCount);
	}
	++(*NameCount);
	return RetString;
}

void FHlslNiagaraTranslator::EnterFunction(const FString& Name, FNiagaraFunctionSignature& Signature, TArray<int32>& Inputs, const FGuid& InGuid)
{
	FunctionContextStack.Emplace(Name, Signature, Inputs, InGuid);
	//May need some more heavy and scoped symbol tracking?

	//Add new scope for pin reuse.
	PinToCodeChunks.AddDefaulted(1);
}

void FHlslNiagaraTranslator::ExitFunction()
{
	FunctionContextStack.Pop();
	//May need some more heavy and scoped symbol tracking?

	//Pop pin reuse scope.
	PinToCodeChunks.Pop();
}

FString FHlslNiagaraTranslator::GeneratedConstantString(float Constant)
{
	return LexToString(Constant);
}

static int32 GbNiagaraScriptStatTracking = 1;
static FAutoConsoleVariableRef CVarNiagaraScriptStatTracking(
	TEXT("fx.NiagaraScriptStatTracking"),
	GbNiagaraScriptStatTracking,
	TEXT("If > 0 stats tracking operations will be compiled into Niagara Scripts. \n"),
	ECVF_Default
);

void FHlslNiagaraTranslator::EnterStatsScope(FNiagaraStatScope StatScope)
{
	if (GbNiagaraScriptStatTracking)
	{
		int32 ScopeIdx = CompilationOutput.ScriptData.StatScopes.AddUnique(StatScope);
		AddBodyChunk(TEXT(""), FString::Printf(TEXT("EnterStatScope(%d /**%s*/)"), ScopeIdx, *StatScope.FullName.ToString()), FNiagaraTypeDefinition::GetFloatDef(), false);
		StatScopeStack.Push(ScopeIdx);
	}
}

void FHlslNiagaraTranslator::ExitStatsScope()
{
	if (GbNiagaraScriptStatTracking)
	{
		int32 ScopeIdx = StatScopeStack.Pop();
		AddBodyChunk(TEXT(""), FString::Printf(TEXT("ExitStatScope(/**%s*/)"), *CompilationOutput.ScriptData.StatScopes[ScopeIdx].FullName.ToString()), FNiagaraTypeDefinition::GetFloatDef(), false);
	}
}

void FHlslNiagaraTranslator::EnterStatsScope(FNiagaraStatScope StatScope, FString& OutHlsl)
{
	if (GbNiagaraScriptStatTracking)
	{
		int32 ScopeIdx = CompilationOutput.ScriptData.StatScopes.AddUnique(StatScope);
		OutHlsl += FString::Printf(TEXT("EnterStatScope(%d /**%s*/);\n"), ScopeIdx, *StatScope.FullName.ToString());
		StatScopeStack.Push(ScopeIdx);
	}
}

void FHlslNiagaraTranslator::ExitStatsScope(FString& OutHlsl)
{
	if (GbNiagaraScriptStatTracking)
	{
		int32 ScopeIdx = StatScopeStack.Pop();
		OutHlsl += FString::Printf(TEXT("ExitStatScope(/**%s*/);\n"), *CompilationOutput.ScriptData.StatScopes[ScopeIdx].FullName.ToString());
	}
}

FString FHlslNiagaraTranslator::GetCallstack()
{
	FString Callstack = CompileOptions.GetName();

	for (FFunctionContext& Ctx : FunctionContextStack)
	{
		Callstack += TEXT(".") + Ctx.Name;
	}

	return Callstack;
}

TArray<FGuid> FHlslNiagaraTranslator::GetCallstackGuids()
{
	TArray<FGuid> Callstack;
	for (FFunctionContext& Ctx : FunctionContextStack)
	{
		Callstack.Add(Ctx.Id);
	}

	return Callstack;
}

FString FHlslNiagaraTranslator::GeneratedConstantString(FVector4 Constant)
{
	TArray<FStringFormatArg> Args;
	Args.Add(LexToString(Constant.X));
	Args.Add(LexToString(Constant.Y));
	Args.Add(LexToString(Constant.Z));
	Args.Add(LexToString(Constant.W));
	return FString::Format(TEXT("float4({0}, {1}, {2}, {3})"), Args);
}

int32 FHlslNiagaraTranslator::AddUniformChunk(FString SymbolName, const FNiagaraTypeDefinition& Type)
{
	int32 Ret = CodeChunks.IndexOfByPredicate(
		[&](const FNiagaraCodeChunk& Chunk)
	{
		return Chunk.Mode == ENiagaraCodeChunkMode::Uniform && Chunk.SymbolName == SymbolName && Chunk.Type == Type;
	}
	);

	if (Ret == INDEX_NONE)
	{
		Ret = CodeChunks.AddDefaulted();
		FNiagaraCodeChunk& Chunk = CodeChunks[Ret];
		Chunk.SymbolName = GetSanitizedSymbolName(SymbolName);
		Chunk.Type = Type;

		if (UNiagaraScript::IsGPUScript(CompileOptions.TargetUsage))
		{
			if (Type == FNiagaraTypeDefinition::GetVec2Def())
			{
				Chunk.Type = FNiagaraTypeDefinition::GetVec4Def();
				Chunk.ComponentMask = TEXT(".xy");
			}
			else if (Type == FNiagaraTypeDefinition::GetVec3Def())
			{
				Chunk.Type = FNiagaraTypeDefinition::GetVec4Def();
				Chunk.ComponentMask = TEXT(".xyz");
			}
		}

		Chunk.Mode = ENiagaraCodeChunkMode::Uniform;

		ChunksByMode[(int32)ENiagaraCodeChunkMode::Uniform].Add(Ret);
	}
	return Ret;
}

int32 FHlslNiagaraTranslator::AddSourceChunk(FString SymbolName, const FNiagaraTypeDefinition& Type, bool bSanitize)
{
	int32 Ret = CodeChunks.IndexOfByPredicate(
		[&](const FNiagaraCodeChunk& Chunk)
	{
		return Chunk.Mode == ENiagaraCodeChunkMode::Source && Chunk.SymbolName == SymbolName && Chunk.Type == Type;
	}
	);

	if (Ret == INDEX_NONE)
	{
		Ret = CodeChunks.AddDefaulted();
		FNiagaraCodeChunk& Chunk = CodeChunks[Ret];
		Chunk.SymbolName = bSanitize ? GetSanitizedSymbolName(SymbolName) : SymbolName;
		Chunk.Type = Type;
		Chunk.Mode = ENiagaraCodeChunkMode::Source;

		ChunksByMode[(int32)ENiagaraCodeChunkMode::Source].Add(Ret);
	}
	return Ret;
}


int32 FHlslNiagaraTranslator::AddBodyComment(const FString& Comment)
{
	return AddBodyChunk(TEXT(""), Comment, FNiagaraTypeDefinition::GetIntDef(), false, false);
}

int32 FHlslNiagaraTranslator::AddBodyChunk(const FString& Value)
{
	return AddBodyChunk(TEXT(""), Value, FNiagaraTypeDefinition::GetIntDef(), INDEX_NONE, false, false);
}

int32 FHlslNiagaraTranslator::AddBodyChunk(FString SymbolName, FString Definition, const FNiagaraTypeDefinition& Type, TArray<int32>& SourceChunks, bool bDecl, bool bIsTerminated)
{
	check(CurrentBodyChunkMode == ENiagaraCodeChunkMode::Body || CurrentBodyChunkMode == ENiagaraCodeChunkMode::SpawnBody || CurrentBodyChunkMode == ENiagaraCodeChunkMode::UpdateBody);

	int32 Ret = CodeChunks.AddDefaulted();
	FNiagaraCodeChunk& Chunk = CodeChunks[Ret];
	Chunk.SymbolName = GetSanitizedSymbolName(SymbolName);
	Chunk.Definition = Definition;
	Chunk.Type = Type;
	Chunk.bDecl = bDecl;
	Chunk.bIsTerminated = bIsTerminated;
	Chunk.Mode = CurrentBodyChunkMode;
	Chunk.SourceChunks = SourceChunks;

	ChunksByMode[(int32)CurrentBodyChunkMode].Add(Ret);
	return Ret;
}



int32 FHlslNiagaraTranslator::AddBodyChunk(FString SymbolName, FString Definition, const FNiagaraTypeDefinition& Type, int32 SourceChunk, bool bDecl, bool bIsTerminated)
{
	check(CurrentBodyChunkMode == ENiagaraCodeChunkMode::Body || CurrentBodyChunkMode == ENiagaraCodeChunkMode::SpawnBody || CurrentBodyChunkMode == ENiagaraCodeChunkMode::UpdateBody);

	int32 Ret = CodeChunks.AddDefaulted();
	FNiagaraCodeChunk& Chunk = CodeChunks[Ret];
	Chunk.SymbolName = GetSanitizedSymbolName(SymbolName);
	Chunk.Definition = Definition;
	Chunk.Type = Type;
	Chunk.bDecl = bDecl;
	Chunk.bIsTerminated = bIsTerminated;
	Chunk.Mode = CurrentBodyChunkMode;
	Chunk.SourceChunks.Add(SourceChunk);

	ChunksByMode[(int32)CurrentBodyChunkMode].Add(Ret);
	return Ret;
}

int32 FHlslNiagaraTranslator::AddBodyChunk(FString SymbolName, FString Definition, const FNiagaraTypeDefinition& Type, bool bDecl, bool bIsTerminated)
{
	check(CurrentBodyChunkMode == ENiagaraCodeChunkMode::Body || CurrentBodyChunkMode == ENiagaraCodeChunkMode::SpawnBody || CurrentBodyChunkMode == ENiagaraCodeChunkMode::UpdateBody);

	int32 Ret = CodeChunks.AddDefaulted();
	FNiagaraCodeChunk& Chunk = CodeChunks[Ret];
	Chunk.SymbolName = GetSanitizedSymbolName(SymbolName);
	Chunk.Definition = Definition;
	Chunk.Type = Type;
	Chunk.bDecl = bDecl;
	Chunk.bIsTerminated = bIsTerminated;
	Chunk.Mode = CurrentBodyChunkMode;

	ChunksByMode[(int32)CurrentBodyChunkMode].Add(Ret);
	return Ret;
}

bool FHlslNiagaraTranslator::ShouldInterpolateParameter(const FNiagaraVariable& Parameter)
{
	//TODO: Some data driven method of deciding what parameters to interpolate and how to do it.
	//Possibly allow definition of a dynamic input for the interpolation?
	//With defaults for various types. Matrix=none, quat=slerp, everything else = Lerp.

	//We don't want to interpolate matrices. Possibly consider moving to an FTransform like representation rather than matrices which could be interpolated?
	if (Parameter.GetType() == FNiagaraTypeDefinition::GetMatrix4Def())
	{
		return false;
	}

	if (!Parameter.GetType().IsFloatPrimitive())
	{
		return false;
	}

	if (FNiagaraParameterMapHistory::IsRapidIterationParameter(Parameter))
	{
		return false;
	}

	//Skip interpolation for some system constants.
	if (Parameter == SYS_PARAM_ENGINE_DELTA_TIME ||
		Parameter == SYS_PARAM_ENGINE_INV_DELTA_TIME ||
		Parameter == SYS_PARAM_ENGINE_EXEC_COUNT ||
		Parameter == SYS_PARAM_EMITTER_SPAWNRATE ||
		Parameter == SYS_PARAM_EMITTER_SPAWN_INTERVAL ||
		Parameter == SYS_PARAM_EMITTER_INTERP_SPAWN_START_DT ||
		Parameter == SYS_PARAM_ENGINE_EMITTER_TOTAL_SPAWNED_PARTICLES ||
		Parameter == SYS_PARAM_ENGINE_EMITTER_SPAWN_COUNT_SCALE ||
		Parameter == SYS_PARAM_EMITTER_RANDOM_SEED ||
		Parameter == SYS_PARAM_ENGINE_SYSTEM_TICK_COUNT)
	{
		return false;
	}

	return true;
}

void FHlslNiagaraTranslator::UpdateStaticSwitchConstants(UEdGraphNode* Node)
{
	if (UNiagaraNodeStaticSwitch* SwitchNode = Cast<UNiagaraNodeStaticSwitch>(Node))
	{
		TArray<UNiagaraNodeStaticSwitch*> NodesToUpdate;
		NodesToUpdate.Add(SwitchNode);

		for (int i = 0; i < NodesToUpdate.Num(); i++)
		{
			SwitchNode->UpdateCompilerConstantValue(this);
			
			// also check direct upstream static switches, because they are otherwise skipped during the compilation and
			// might be evaluated without their values set correctly.
			TArray<UEdGraphPin*> InPins;
			SwitchNode->GetInputPins(InPins);
			for (UEdGraphPin* Pin : InPins)
			{
				if (UNiagaraNodeStaticSwitch* ConnectedNode = Cast<UNiagaraNodeStaticSwitch>(Pin->GetOwningNode()))
				{
					NodesToUpdate.AddUnique(ConnectedNode);
				}
			}
		}
	}
}

int32 FHlslNiagaraTranslator::GetRapidIterationParameter(const FNiagaraVariable& Parameter)
{
	if (!AddStructToDefinitionSet(Parameter.GetType()))
	{
		Error(FText::Format(LOCTEXT("GetRapidIterationParameterTypeFail_InvalidType", "Cannot handle type {0}! Variable: {1}"), Parameter.GetType().GetNameText(), FText::FromName(Parameter.GetName())), nullptr, nullptr);
		return INDEX_NONE;
	}

	int32 FuncParam = INDEX_NONE;
	if (GetFunctionParameter(Parameter, FuncParam))
	{
		Error(FText::Format(LOCTEXT("GetRapidIterationParameterFuncParamFail", "Variable: {0} cannot be a function parameter because it is a RapidIterationParameter type."), FText::FromName(Parameter.GetName())), nullptr, nullptr);
		return INDEX_NONE;
	}

	bool bIsCandidateForRapidIteration = false;
	if (ActiveHistoryForFunctionCalls.InTopLevelFunctionCall(CompileOptions.TargetUsage))
	{
		if (Parameter.GetType() != FNiagaraTypeDefinition::GetBoolDef() && !Parameter.GetType().IsEnum() && !Parameter.GetType().IsDataInterface())
		{
			bIsCandidateForRapidIteration = true;
		}
		else
		{
			Error(FText::Format(LOCTEXT("GetRapidIterationParameterTypeFail_UnsupportedInput", "Variable: {0} cannot be a RapidIterationParameter input node because it isn't a supported type {1}"), FText::FromName(Parameter.GetName()), Parameter.GetType().GetNameText()), nullptr, nullptr);
			return INDEX_NONE;
		}
	}
	else
	{
		Error(FText::Format(LOCTEXT("GetRapidIterationParameterInTopLevelFail", "Variable: {0} cannot be a RapidIterationParameter input node because it isn't in the top level of an emitter/system/particle graph."), FText::FromName(Parameter.GetName())), nullptr, nullptr);
		return INDEX_NONE;
	}

	FNiagaraVariable RapidIterationConstantVar = Parameter;

	int32 LastSetChunkIdx = INDEX_NONE;
	// Check to see if this is the first time we've encountered this node and it is a viable candidate for rapid iteration
	if (bIsCandidateForRapidIteration && TranslationOptions.bParameterRapidIteration)
	{

		// go ahead and make it into a constant variable..
		int32 OutputChunkId = INDEX_NONE;
		if (ParameterMapRegisterExternalConstantNamespaceVariable(Parameter, nullptr, INDEX_NONE, OutputChunkId, nullptr))
		{
			return OutputChunkId;
		}
	}
	else
	{
		int32 FoundIdx = TranslationOptions.OverrideModuleConstants.Find(RapidIterationConstantVar);
		if (FoundIdx != INDEX_NONE)
		{
			FString DebugConstantStr;
			int32 OutputChunkId = GetConstant(TranslationOptions.OverrideModuleConstants[FoundIdx], &DebugConstantStr);
			//UE_LOG(LogNiagaraEditor, Display, TEXT("Converted parameter %s to constant %s for script %s"), *RapidIterationConstantVar.GetName().ToString(), *DebugConstantStr, *CompileOptions.FullName);
			return OutputChunkId;
		}
	}

	return INDEX_NONE;
}

int32 FHlslNiagaraTranslator::GetParameter(const FNiagaraVariable& Parameter)
{

	SCOPE_CYCLE_COUNTER(STAT_NiagaraEditor_HlslTranslator_GetParameter);
	if (!AddStructToDefinitionSet(Parameter.GetType()))
	{
		Error(FText::Format(LOCTEXT("GetParameterFail", "Cannot handle type {0}! Variable: {1}"), Parameter.GetType().GetNameText(), FText::FromName(Parameter.GetName())), nullptr, nullptr);
	}

	if (Parameter == TRANSLATOR_PARAM_BEGIN_DEFAULTS)
	{
		if (CurrentDefaultPinTraversal.Num() != 0)
		{
			return ActiveStageIdx;
		}
		else
		{
			Error(FText::Format(LOCTEXT("InitializingDefaults", "Cannot have a {0} node if you are not tracing a default value from a Get node."), FText::FromName(Parameter.GetName())), nullptr, nullptr);
			return INDEX_NONE;
		}
	}

	int32 FuncParam = INDEX_NONE;
	const FNiagaraVariable* FoundKnownVariable = FNiagaraConstants::GetKnownConstant(Parameter.GetName(), false);

	if (FoundKnownVariable == nullptr && GetFunctionParameter(Parameter, FuncParam))
	{
		if (FuncParam != INDEX_NONE)
		{
			if (Parameter.GetType() == FNiagaraTypeDefinition::GetParameterMapDef())
			{
				return FuncParam;
			}
			//If this is a valid function parameter, use that.
			FString SymbolName = TEXT("In_") + GetSanitizedSymbolName(Parameter.GetName().ToString());
			return AddSourceChunk(SymbolName, Parameter.GetType());
		}
	}

	if (FoundKnownVariable != nullptr)
	{
		FNiagaraVariable Var = *FoundKnownVariable;
		//Some special variables can be replaced directly with constants which allows for extra optimization in the compiler.
		if (GetLiteralConstantVariable(Var))
		{
			return GetConstant(Var);
		}
	}

	// We don't pass in the input node here (really there could be multiple nodes for the same parameter)
	// so we have to match up the input parameter map variable value through the pre-traversal histories 
	// so that we know which parameter map we are referencing.
	FString SymbolName = GetSanitizedSymbolName(Parameter.GetName().ToString());
	if (Parameter.GetType() == FNiagaraTypeDefinition::GetParameterMapDef())
	{
		if (ParamMapHistories.Num() == 0)
		{
			return INDEX_NONE;
		}

		for (int32 i = 0; i < ParamMapHistories.Num(); i++)
		{
			// Double-check against the current output node we are tracing. Ignore any parameter maps
			// that don't include that node.
			if (CurrentParamMapIndices.Num() != 0 && !CurrentParamMapIndices.Contains(i))
			{
				continue;
			}

			for (int32 PinIdx = 0; PinIdx < ParamMapHistories[i].MapPinHistory.Num(); PinIdx++)
			{
				const UEdGraphPin* Pin = ParamMapHistories[i].MapPinHistory[PinIdx];

				if (Pin != nullptr)
				{
					UNiagaraNodeInput* InputNode = Cast<UNiagaraNodeInput>(Pin->GetOwningNode());
					if (InputNode != nullptr && InputNode->Input == Parameter)
					{
						if (CurrentDefaultPinTraversal.Num() == 0)
						{
							if (!bInitializedDefaults)
							{
								InitializeParameterMapDefaults(i);
							}
						}

						return i;
					}
				}
			}
		}
		return INDEX_NONE;
	}

	//Not a in a function or not a valid function parameter so grab from the main uniforms.
	int32 OutputChunkIdx = INDEX_NONE;
	FNiagaraVariable OutputVariable = Parameter;
	if (FNiagaraParameterMapHistory::IsExternalConstantNamespace(OutputVariable, CompileOptions.TargetUsage, CompileOptions.GetTargetUsageBitmask()))
	{
		if (!ParameterMapRegisterExternalConstantNamespaceVariable(OutputVariable, nullptr, 0, OutputChunkIdx, nullptr))
		{
			OutputChunkIdx = INDEX_NONE;
		}
	}
	else
	{
		OutputVariable = FNiagaraParameterMapHistory::MoveToExternalConstantNamespaceVariable(OutputVariable, CompileOptions.TargetUsage);
		if (!ParameterMapRegisterExternalConstantNamespaceVariable(OutputVariable, nullptr, 0, OutputChunkIdx, nullptr))
		{
			OutputChunkIdx = INDEX_NONE;
		}
	}

	if (OutputChunkIdx == INDEX_NONE)
	{
		Error(FText::Format(LOCTEXT("GetParameterFail", "Cannot handle type {0}! Variable: {1}"), Parameter.GetType().GetNameText(), FText::FromName(Parameter.GetName())), nullptr, nullptr);
	}

	return OutputChunkIdx;
}

int32 FHlslNiagaraTranslator::GetConstant(const FNiagaraVariable& Constant, FString* DebugOutputValue)
{
	if (Constant.IsDataInterface())
	{
		return INDEX_NONE;
	}

	FString ConstantStr;
	FNiagaraVariable LiteralConstant = Constant;
	if (GetLiteralConstantVariable(LiteralConstant))
	{
		checkf(LiteralConstant.GetType() == FNiagaraTypeDefinition::GetBoolDef(), TEXT("Only boolean types are currently supported for literal constants."));
		ConstantStr = LiteralConstant.GetValue<bool>() ? TEXT("true") : TEXT("false");
	}
	else
	{
		ConstantStr = GenerateConstantString(Constant);
	}

	if (DebugOutputValue != nullptr)
	{
		*DebugOutputValue = ConstantStr;
	}
	if (ConstantStr.IsEmpty())
	{
		return INDEX_NONE;
	}
	return AddBodyChunk(GetUniqueSymbolName(TEXT("Constant")), ConstantStr, Constant.GetType());
}

int32 FHlslNiagaraTranslator::GetConstantDirect(float InConstantValue)
{
	FNiagaraVariable Constant(FNiagaraTypeDefinition::GetFloatDef(), TEXT("Constant"));
	Constant.SetValue(InConstantValue);

	return GetConstant(Constant);
}

int32 FHlslNiagaraTranslator::GetConstantDirect(bool InConstantValue)
{
	FNiagaraVariable Constant(FNiagaraTypeDefinition::GetBoolDef(), TEXT("Constant"));
	Constant.SetValue(InConstantValue);

	return GetConstant(Constant);
}

FString FHlslNiagaraTranslator::GenerateConstantString(const FNiagaraVariable& Constant)
{
	FNiagaraTypeDefinition Type = Constant.GetType();
	if (!AddStructToDefinitionSet(Type))
	{
		Error(FText::Format(LOCTEXT("GetConstantFail", "Cannot handle type {0}! Variable: {1}"), Type.GetNameText(), FText::FromName(Constant.GetName())), nullptr, nullptr);
	}
	FString ConstantStr = GetHlslDefaultForType(Type);
	if (Constant.IsDataAllocated())
	{
		if (Type == FNiagaraTypeDefinition::GetFloatDef())
		{
			float* ValuePtr = (float*)Constant.GetData();
			ConstantStr = FString::Printf(TEXT("%g"), *ValuePtr);
		}
		else if (Type == FNiagaraTypeDefinition::GetVec2Def())
		{
			float* ValuePtr = (float*)Constant.GetData();
			ConstantStr = FString::Printf(TEXT("float2(%g,%g)"), *ValuePtr, *(ValuePtr + 1));
		}
		else if (Type == FNiagaraTypeDefinition::GetVec3Def())
		{
			float* ValuePtr = (float*)Constant.GetData();
			ConstantStr = FString::Printf(TEXT("float3(%g,%g,%g)"), *ValuePtr, *(ValuePtr + 1), *(ValuePtr + 2));
		}
		else if (Type == FNiagaraTypeDefinition::GetVec4Def())
		{
			float* ValuePtr = (float*)Constant.GetData();
			ConstantStr = FString::Printf(TEXT("float4(%g,%g,%g,%g)"), *ValuePtr, *(ValuePtr + 1), *(ValuePtr + 2), *(ValuePtr + 3));
		}
		else if (Type == FNiagaraTypeDefinition::GetColorDef())
		{
			float* ValuePtr = (float*)Constant.GetData();
			ConstantStr = FString::Printf(TEXT("float4(%g,%g,%g,%g)"), *ValuePtr, *(ValuePtr + 1), *(ValuePtr + 2), *(ValuePtr + 3));
		}
		else if (Type == FNiagaraTypeDefinition::GetQuatDef())
		{
			float* ValuePtr = (float*)Constant.GetData();
			ConstantStr = FString::Printf(TEXT("float4(%g,%g,%g,%g)"), *ValuePtr, *(ValuePtr + 1), *(ValuePtr + 2), *(ValuePtr + 3));
		}
		else if (Type == FNiagaraTypeDefinition::GetIntDef() || Type.GetStruct() == FNiagaraTypeDefinition::GetIntStruct())
		{
			int32* ValuePtr = (int32*)Constant.GetData();
			ConstantStr = FString::Printf(TEXT("%d"), *ValuePtr);
		}
		else if (Type == FNiagaraTypeDefinition::GetBoolDef())
		{
			if (Constant.GetValue<FNiagaraBool>().IsValid() == false)
			{
				Error(FText::Format(LOCTEXT("StructContantsBoolInvalidError", "Boolean constant {0} is not set to explicit True or False. Defaulting to False."), FText::FromName(Constant.GetName())), nullptr, nullptr);
				ConstantStr = TEXT("false");
			}
			else
			{
				bool bValue = Constant.GetValue<FNiagaraBool>().GetValue();
				ConstantStr = bValue ? TEXT("true") : TEXT("false");
			}
		}
		else
		{
			//This is easily doable, just need to keep track of all structs used and define them as well as a ctor function signature with all values decomposed into float1/2/3/4 etc
			//Then call said function here with the same decomposition literal values.

			//For now lets allow this but just ignore the value and take the default ctor.
// 			Error(LOCTEXT("StructContantsUnsupportedError", "Constants of struct types are currently unsupported."), nullptr, nullptr);
// 			return FString();
			return ConstantStr;
		}
	}
	return ConstantStr;
}

void FHlslNiagaraTranslator::InitializeParameterMapDefaults(int32 ParamMapHistoryIdx)
{
	bInitializedDefaults = true;
	AddBodyComment(TEXT("//Begin Initialize Parameter Map Defaults"));
	check(ParamMapHistories.Num() == TranslationStages.Num());

	UniqueVars.Empty();
	UniqueVarToDefaultPin.Empty();
	UniqueVarToWriteToParamMap.Empty();
	UniqueVarToChunk.Empty();

	// First pass just use the current parameter map.
	{
		const FNiagaraParameterMapHistory& History = ParamMapHistories[ParamMapHistoryIdx];
		for (int32 i = 0; i < History.Variables.Num(); i++)
		{
			const FNiagaraVariable& Var = History.Variables[i];
			const FNiagaraVariable& AliasedVar = History.VariablesWithOriginalAliasesIntact[i];
			// Only add primary data set outputs at the top of the script if in a spawn script, otherwise they should be left alone.
			if (UNiagaraScript::IsSpawnScript(TranslationStages[ActiveStageIdx].ScriptUsage))
			{
				if (History.IsPrimaryDataSetOutput(AliasedVar, TranslationStages[ActiveStageIdx].ScriptUsage) &&
					!UniqueVars.Contains(Var))
				{
					UniqueVars.Add(Var);
					const UEdGraphPin* DefaultPin = History.GetDefaultValuePin(i);
					UniqueVarToDefaultPin.Add(Var, DefaultPin);
					UniqueVarToWriteToParamMap.Add(Var, true);
				}
			}
		}
	}

	// Only add primary data set outputs at the top of the script if in a spawn script, otherwise they should be left alone.
	// Above we added all the known from the spawn script, now let's add for all the others.
	if (UNiagaraScript::IsSpawnScript(TranslationStages[ActiveStageIdx].ScriptUsage))
	{
		// Go through all referenced parameter maps and pull in any variables that are 
		// in the primary data set output namespaces.
		for (int32 ParamMapIdx = 0; ParamMapIdx < OtherOutputParamMapHistories.Num(); ParamMapIdx++)
		{
			const FNiagaraParameterMapHistory& History = OtherOutputParamMapHistories[ParamMapIdx];
			for (int32 i = 0; i < History.Variables.Num(); i++)
			{
				const FNiagaraVariable& Var = History.Variables[i];
				const FNiagaraVariable& AliasedVar = History.VariablesWithOriginalAliasesIntact[i];
				if (History.IsPrimaryDataSetOutput(AliasedVar, TranslationStages[ActiveStageIdx].ScriptUsage) &&
					!UniqueVars.Contains(Var))
				{
					UniqueVars.Add(Var);
					const UEdGraphPin* DefaultPin = History.GetDefaultValuePin(i);
					UniqueVarToDefaultPin.Add(Var, DefaultPin);
					UniqueVarToWriteToParamMap.Add(Var, false);
				}
			}
		}

		// Now sort them into buckets: Defined by constants (write immediately), Defined as initial values (delay to end),
		// or defined by linkage or other script (defer to end if not originating from spawn, otherwise insert before first use)
		for (FNiagaraVariable& Var : UniqueVars)
		{
			const UEdGraphPin* DefaultPin = UniqueVarToDefaultPin.FindChecked(Var);
			bool bWriteToParamMapEntries = UniqueVarToWriteToParamMap.FindChecked(Var);
			int32 OutputChunkId = INDEX_NONE;
			
			UNiagaraScriptVariable* ScriptVariable = nullptr;
			if (DefaultPin) 
			{
				if (UNiagaraGraph* DefaultPinGraph = CastChecked<UNiagaraGraph>(DefaultPin->GetOwningNode()->GetGraph())) 
				{
					ScriptVariable = DefaultPinGraph->GetScriptVariable(Var);
				}
			}

			// During the initial pass, only support constants for the default pin and non-bound variables
			if (!FNiagaraParameterMapHistory::IsInitialValue(Var) && (DefaultPin == nullptr || DefaultPin->LinkedTo.Num() == 0) && !(ScriptVariable && ScriptVariable->DefaultMode == ENiagaraDefaultMode::Binding))
			{
				HandleParameterRead(ParamMapHistoryIdx, Var, DefaultPin, DefaultPin != nullptr ? Cast<UNiagaraNode>(DefaultPin->GetOwningNode()) : nullptr, OutputChunkId, nullptr, !bWriteToParamMapEntries);
				UniqueVarToChunk.Add(Var, OutputChunkId);
			}
			else if (FNiagaraParameterMapHistory::IsInitialValue(Var))
			{
				FNiagaraVariable SourceForInitialValue = FNiagaraParameterMapHistory::GetSourceForInitialValue(Var);
				if (!UniqueVars.Contains(SourceForInitialValue))
				{
					Error(FText::Format(LOCTEXT("MissingInitialValueSource", "Variable {0} is used, but its source variable {1} is not set!"), FText::FromName(Var.GetName()), FText::FromName(SourceForInitialValue.GetName())), nullptr, nullptr);
				}
				InitialNamespaceVariablesMissingDefault.Add(Var);
			}
			else
			{
				DeferredVariablesMissingDefault.Add(Var);
			}
		}
	}

	AddBodyComment(TEXT("//End Initialize Parameter Map Defaults"));
}

void FHlslNiagaraTranslator::Output(UNiagaraNodeOutput* OutputNode, const TArray<int32>& ComputedInputs)
{
	SCOPE_CYCLE_COUNTER(STAT_NiagaraEditor_HlslTranslator_Output);

	TArray<FNiagaraVariable> Attributes;
	TArray<int32> Inputs;

	// Build up the attribute list. We don't auto-expand parameter maps here.
	TArray<FNiagaraVariable> Outputs = OutputNode->GetOutputs();
	check(ComputedInputs.Num() == Outputs.Num());
	for (int32 PinIdx = 0; PinIdx < Outputs.Num(); PinIdx++)
	{
		Attributes.Add(Outputs[PinIdx]);
		Inputs.Add(ComputedInputs[PinIdx]);
	}

	if (FunctionCtx())
	{
		for (int32 i = 0; i < Attributes.Num(); ++i)
		{
			if (!AddStructToDefinitionSet(Attributes[i].GetType()))
			{
				Error(FText::Format(LOCTEXT("GetConstantFail", "Cannot handle type {0}! Variable: {1}"), Attributes[i].GetType().GetNameText(), FText::FromName(Attributes[i].GetName())), nullptr, nullptr);
			}

			if (Attributes[i].GetType() != FNiagaraTypeDefinition::GetParameterMapDef())
			{
				FString SymbolName = *GetSanitizedSymbolName((TEXT("Out_") + Attributes[i].GetName().ToString()));
				ENiagaraCodeChunkMode OldMode = CurrentBodyChunkMode;
				CurrentBodyChunkMode = ENiagaraCodeChunkMode::Body;
				AddBodyChunk(SymbolName, TEXT("{0}"), Attributes[i].GetType(), Inputs[i], false);
				CurrentBodyChunkMode = OldMode;
			}
		}
	}
	else
	{

		{
			check(InstanceWrite.CodeChunks.Num() == 0);//Should only hit one output node.

			FString DataSetAccessName = GetDataSetAccessSymbol(GetInstanceDataSetID(), INDEX_NONE, false);
			//First chunk for a write is always the condition pin.
			for (int32 i = 0; i < Attributes.Num(); ++i)
			{
				const FNiagaraVariable& Var = Attributes[i];

				if (!AddStructToDefinitionSet(Var.GetType()))
				{
					Error(FText::Format(LOCTEXT("GetConstantFail", "Cannot handle type {0}! Variable: {1}"), Var.GetType().GetNameText(), FText::FromName(Var.GetName())), nullptr, nullptr);
				}

				//DATASET TODO: add and treat input 0 as the 'valid' input for conditional write
				int32 Input = Inputs[i];


				if (Var.GetType() != FNiagaraTypeDefinition::GetParameterMapDef())
				{
					FNiagaraVariable VarNamespaced = FNiagaraParameterMapHistory::BasicAttributeToNamespacedAttribute(Var);
					FString ParameterMapInstanceName = GetParameterMapInstanceName(0);
					int32 ChunkIdx = AddBodyChunk(ParameterMapInstanceName + TEXT(".") + GetSanitizedSymbolName(VarNamespaced.GetName().ToString()), TEXT("{0}"), VarNamespaced.GetType(), Input, false);

					// Make sure that we end up in the list of Attributes that have been written to by this script.
					if (ParamMapDefinedAttributesToUniformChunks.Find(Var.GetName()) == nullptr)
					{
						ParamMapDefinedAttributesToUniformChunks.Add(Var.GetName(), Input);
						ParamMapDefinedAttributesToNamespaceVars.Add(Var.GetName(), VarNamespaced);
					}

					InstanceWrite.Variables.AddUnique(VarNamespaced);
					InstanceWrite.CodeChunks.Add(ChunkIdx);
				}
				else
				{
					InstanceWrite.Variables.AddUnique(Var);
				}
			}
		}
	}
}

int32 FHlslNiagaraTranslator::GetAttribute(const FNiagaraVariable& Attribute)
{
	if (!AddStructToDefinitionSet(Attribute.GetType()))
	{
		Error(FText::Format(LOCTEXT("GetConstantFail", "Cannot handle type {0}! Variable: {1}"), Attribute.GetType().GetNameText(), FText::FromName(Attribute.GetName())), nullptr, nullptr);
	}

	if (TranslationStages.Num() > 1 && UNiagaraScript::IsParticleSpawnScript(TranslationStages[0].ScriptUsage) && (Attribute.GetName() != TEXT("Particles.UniqueID")))
	{
		if (ActiveStageIdx > 0)
		{
			//This is a special case where we allow the grabbing of attributes in the update section of an interpolated spawn script.
			//But we return the results of the previously ran spawn script.
			FString ParameterMapInstanceName = GetParameterMapInstanceName(0);

			FNiagaraVariable NamespacedVar = Attribute;
			FString SymbolName = *(ParameterMapInstanceName + TEXT(".") + GetSanitizedSymbolName(NamespacedVar.GetName().ToString()));
			return AddSourceChunk(SymbolName, Attribute.GetType());
		}
		else
		{
			Error(LOCTEXT("AttrReadInSpawnError", "Cannot read attribute in a spawn script as it's value is not yet initialized."), nullptr, nullptr);
			return INDEX_NONE;
		}
	}
	else
	{
		// NOTE(mv): Explicitly allow reading from Particles.UniqueID, as it is an engine managed variable and 
		//           is written to before Simulate() in the SpawnScript...
		// TODO(mv): Also allow Particles.ID for the same reasons?
		CompilationOutput.ScriptData.DataUsage.bReadsAttributeData |= (Attribute.GetName() != TEXT("Particles.UniqueID"));

		int32 Chunk = INDEX_NONE;
		if (!ParameterMapRegisterNamespaceAttributeVariable(Attribute, nullptr, 0, Chunk))
		{
			Error(FText::Format(LOCTEXT("AttrReadError", "Cannot read attribute {0} {1}."), Attribute.GetType().GetNameText(), FText::FromString(*Attribute.GetName().ToString())), nullptr, nullptr);
			return INDEX_NONE;
		}
		return Chunk;
	}
}

FString FHlslNiagaraTranslator::GetDataSetAccessSymbol(FNiagaraDataSetID DataSet, int32 IndexChunk, bool bRead)
{
	FString Ret = TEXT("\tContext.") + DataSet.Name.ToString() + (bRead ? TEXT("Read") : TEXT("Write"));
	/*
	FString Ret = TEXT("Context.") + DataSet.Name.ToString();
	Ret += bRead ? TEXT("Read") : TEXT("Write");
	Ret += IndexChunk != INDEX_NONE ? TEXT("_") + CodeChunks[IndexChunk].SymbolName : TEXT("");*/
	return Ret;
}

void FHlslNiagaraTranslator::ParameterMapForBegin(UNiagaraNodeParameterMapFor* ForNode, int32 IterationCount)
{
	SCOPE_CYCLE_COUNTER(STAT_NiagaraEditor_HlslTranslator_MapForBegin);

	AddBodyChunk(TEXT(""), TEXT("for(int index = 0; index < {0}; ++index)\n\t{"), FNiagaraTypeDefinition::GetIntDef(), IterationCount, false, false);
}

void FHlslNiagaraTranslator::ParameterMapForEnd(UNiagaraNodeParameterMapFor* ForNode)
{
	SCOPE_CYCLE_COUNTER(STAT_NiagaraEditor_HlslTranslator_MapForEnd);

	AddBodyChunk(TEXT(""), TEXT("}"), FNiagaraTypeDefinition::GetIntDef(), false, false);
}

void FHlslNiagaraTranslator::ParameterMapSet(UNiagaraNodeParameterMapSet* SetNode, TArray<FCompiledPin>& Inputs, TArray<int32>& Outputs)
{
	SCOPE_CYCLE_COUNTER(STAT_NiagaraEditor_HlslTranslator_MapSet);

	Outputs.SetNum(1);

	FString ParameterMapInstanceName = TEXT("Context.Map");

	// There is only one output pin for a set node, the parameter map must 
	// continue to route through it.
	if (!SetNode->IsNodeEnabled())
	{
		if (Inputs.Num() >= 1)
		{
			Outputs[0] = Inputs[0].CompilationIndex;
		}
		return;
	}

	int32 ParamMapHistoryIdx = INDEX_NONE;
	for (int32 i = 0; i < Inputs.Num(); i++)
	{
		int32 Input = Inputs[i].CompilationIndex;
		if (i == 0) // This is the parameter map
		{
			Outputs[0] = Inputs[0].CompilationIndex;
			ParamMapHistoryIdx = Inputs[0].CompilationIndex;
			ParameterMapInstanceName = GetParameterMapInstanceName(ParamMapHistoryIdx);

			if (ParamMapHistoryIdx == -1)
			{
				Error(LOCTEXT("NoParamMapIdxForInput", "Cannot find parameter map for input!"), SetNode, nullptr);
				Outputs[0] = INDEX_NONE;
					return;
				}
			continue;
		}
		else // These are the pins that we are setting on the parameter map.
		{
			FNiagaraVariable Var = Schema->PinToNiagaraVariable(Inputs[i].Pin, false);

			if (!AddStructToDefinitionSet(Var.GetType()))
			{
				Error(FText::Format(LOCTEXT("ParameterMapSetTypeError", "Cannot handle type {0}! Variable: {1}"), Var.GetType().GetNameText(), FText::FromName(Var.GetName())), nullptr, nullptr);
			}

			FString VarName = Var.GetName().ToString();
			if (FNiagaraParameterMapHistory::IsExternalConstantNamespace(Var, CompileOptions.TargetUsage, CompileOptions.GetTargetUsageBitmask()))
			{
				Error(FText::Format(LOCTEXT("SetSystemConstantFail", "Cannot Set external constant, Type: {0} Variable: {1}"), Var.GetType().GetNameText(), FText::FromName(Var.GetName())), SetNode, nullptr);
				continue;
			}

			Var = ActiveHistoryForFunctionCalls.ResolveAliases(Var);
			const FNiagaraVariable* ConstantVar = FNiagaraConstants::GetKnownConstant(Var.GetName(), false);
			if (ConstantVar != nullptr && ConstantVar->GetType() != Var.GetType())
			{
				Error(FText::Format(LOCTEXT("MismatchedConstantTypes", "Variable {0} is a system constant, but its type is different! {1} != {2}"), FText::FromName(Var.GetName()),
					ConstantVar->GetType().GetNameText(), Var.GetType().GetNameText()), nullptr, nullptr);
			}

			if (FNiagaraConstants::IsEngineManagedAttribute(Var))
			{
				Error(FText::Format(LOCTEXT("SettingSystemAttr", "Variable {0} is an engine managed particle attribute and cannot be set directly."), FText::FromName(Var.GetName())), nullptr, nullptr);
				continue;
			}

			if (ParamMapHistoryIdx < ParamMapHistories.Num())
			{
				int32 VarIdx = ParamMapHistories[ParamMapHistoryIdx].FindVariableByName(Var.GetName());
				if (VarIdx != INDEX_NONE && VarIdx < ParamMapSetVariablesToChunks[ParamMapHistoryIdx].Num())
				{
					ParamMapSetVariablesToChunks[ParamMapHistoryIdx][VarIdx] = Inputs[i].CompilationIndex;
					ParamMapDefinedAttributesToNamespaceVars.FindOrAdd(Var.GetName()) = Var;
				}
			}

			if (Var.IsDataInterface())
			{
				if (CompileOptions.TargetUsage == ENiagaraScriptUsage::ParticleSpawnScriptInterpolated && TranslationStages[ActiveStageIdx].ScriptUsage == ENiagaraScriptUsage::ParticleUpdateScript)
				{
					// We don't want to add writes for particle update data interface parameters in both interpolated spawn and update, so skip them when processing the update stage of the 
					// interpolated spawn script.  We don't skip the writes when compiling the particle update script because it's not recompiled when the interpolated spawn flag is changed
					// and this would result in missing data interfaces if interpolated spawn was turned off.
					continue;
				}

				bool bAllowDataInterfaces = true;
				if (ParamMapHistoryIdx < ParamMapHistories.Num() && ParamMapHistories[ParamMapHistoryIdx].IsPrimaryDataSetOutput(Var, CompileOptions.TargetUsage, bAllowDataInterfaces))
				{
					if (Input < 0 || Input >= CompilationOutput.ScriptData.DataInterfaceInfo.Num())
					{
						Error(FText::Format(LOCTEXT("ParameterMapDataInterfaceNotFoundErrorFormat", "Data interface could not be found for parameter map set.  Paramter: {0}"), FText::FromName(Var.GetName())), SetNode, Inputs[i].Pin);
						continue;
					}

					FName UsageName;
					if (FNiagaraParameterMapHistory::IsAliasedEmitterParameter(Var))
					{
						FNiagaraVariable AliasedVar = ActiveHistoryForFunctionCalls.ResolveAliases(Var);
						UsageName = AliasedVar.GetName();
					}
					else
					{
						UsageName = Var.GetName();
					}

					FNiagaraScriptDataInterfaceCompileInfo& Info = CompilationOutput.ScriptData.DataInterfaceInfo[Input];
					if (Info.RegisteredParameterMapWrite == NAME_None)
					{
						Info.RegisteredParameterMapWrite = UsageName;
					}
					else
					{
						Error(FText::Format(LOCTEXT("ExternalDataInterfaceAssignedToMultipleParameters", "The data interface named {0} was added to a parameter map multiple times which isn't supported.  First usage: {1} Invalid usage:{2}"),
							FText::FromName(Info.Name), FText::FromName(Info.RegisteredParameterMapWrite), FText::FromName(UsageName)), SetNode, Inputs[i].Pin);
						continue;
					}
				}
			}
			else
			{
				AddBodyChunk(ParameterMapInstanceName + TEXT(".") + GetSanitizedSymbolName(Var.GetName().ToString()), TEXT("{0}"), Var.GetType(), Input, false);
			}
		}
	}

}

FString FHlslNiagaraTranslator::GetUniqueEmitterName() const
{
	if (CompileOptions.TargetUsage == ENiagaraScriptUsage::SystemSpawnScript || CompileOptions.TargetUsage == ENiagaraScriptUsage::SystemUpdateScript)
	{
		return CompileData->GetUniqueEmitterName();
	}
	else
	{
		return TEXT("Emitter");
	}
}

bool FHlslNiagaraTranslator::IsBulkSystemScript() const
{
	return (CompileOptions.TargetUsage == ENiagaraScriptUsage::SystemSpawnScript || CompileOptions.TargetUsage == ENiagaraScriptUsage::SystemUpdateScript);
}

bool FHlslNiagaraTranslator::IsSpawnScript() const
{
	for (int32 i = 0; i < TranslationStages.Num(); i++)
	{
		if (UNiagaraScript::IsSpawnScript(TranslationStages[i].ScriptUsage))
		{
			return true;
		}
	}
	return false;
}


bool FHlslNiagaraTranslator::RequiresInterpolation() const
{
	for (int32 i = 0; i < TranslationStages.Num(); i++)
	{
		if (TranslationStages[i].bInterpolatePreviousParams)
		{
			return true;
		}
	}
	return false;
}

bool FHlslNiagaraTranslator::GetLiteralConstantVariable(FNiagaraVariable& OutVar) const
{
	if (FNiagaraParameterMapHistory::IsInNamespace(OutVar, PARAM_MAP_EMITTER_STR) || FNiagaraParameterMapHistory::IsInNamespace(OutVar, PARAM_MAP_SYSTEM_STR))
	{
		FNiagaraVariable ResolvedVar = ActiveHistoryForFunctionCalls.ResolveAliases(OutVar);
		if (OutVar == FNiagaraVariable(FNiagaraTypeDefinition::GetBoolDef(), TEXT("Emitter.Localspace")))
		{
			bool bEmitterLocalSpace = CompileOptions.AdditionalDefines.Contains(ResolvedVar.GetName().ToString());
			OutVar.SetValue(bEmitterLocalSpace ? FNiagaraBool(true) : FNiagaraBool(false));
			return true;
		}
		if (OutVar == FNiagaraVariable(FNiagaraTypeDefinition::GetBoolDef(), TEXT("Emitter.Determinism")))
		{
			bool bEmitterDeterminism = CompileOptions.AdditionalDefines.Contains(ResolvedVar.GetName().ToString());
			OutVar.SetValue(bEmitterDeterminism ? FNiagaraBool(true) : FNiagaraBool(false));
			return true;
		}
		if (OutVar == FNiagaraVariable(FNiagaraTypeDefinition::GetBoolDef(), TEXT("Emitter.OverrideGlobalSpawnCountScale")))
		{
			bool bOverrideGlobalSpawnCountScale = CompileOptions.AdditionalDefines.Contains(ResolvedVar.GetName().ToString());
			OutVar.SetValue(bOverrideGlobalSpawnCountScale ? FNiagaraBool(true) : FNiagaraBool(false));
			return true;
		}
		if (OutVar == FNiagaraVariable(FNiagaraTypeDefinition::GetSimulationTargetEnum(), TEXT("Emitter.SimulationTarget")))
		{
			FNiagaraInt32 EnumValue;
			EnumValue.Value = (uint8) CompilationTarget;
			OutVar.SetValue(EnumValue);
			return true;
		}
	}
	else if (OutVar == FNiagaraVariable(FNiagaraTypeDefinition::GetScriptUsageEnum(), TEXT("Script.Usage")))
	{
		FNiagaraInt32 EnumValue;
		EnumValue.Value = (uint8)GetCurrentUsage();
		OutVar.SetValue(EnumValue);
		return true;
	}
	return false;
}

bool FHlslNiagaraTranslator::ParameterMapRegisterExternalConstantNamespaceVariable(FNiagaraVariable InVariable, UNiagaraNode* InNode, int32 InParamMapHistoryIdx, int32& Output, const UEdGraphPin* InDefaultPin)
{
	InVariable = ActiveHistoryForFunctionCalls.ResolveAliases(InVariable);
	FString VarName = InVariable.GetName().ToString();
	FString SymbolName = GetSanitizedSymbolName(VarName);
	FString FlattenedName = SymbolName.Replace(TEXT("."), TEXT("_"));
	FString ParameterMapInstanceName = GetParameterMapInstanceName(InParamMapHistoryIdx);

	Output = INDEX_NONE;
	if (InVariable.IsValid())
	{
		// We don't really want system delta time or inverse system delta time in a spawn script. It leads to trouble.
		if (TranslationStages.Num() > 0 && UNiagaraScript::IsParticleSpawnScript(TranslationStages[ActiveStageIdx].ScriptUsage))
		{
			if (InVariable == SYS_PARAM_ENGINE_DELTA_TIME || InVariable == SYS_PARAM_ENGINE_INV_DELTA_TIME)
			{
				Warning(FText::Format(LOCTEXT("GetParameterInvalidParam", "Cannot call system variable {0} in a spawn script! It is invalid."), FText::FromName(InVariable.GetName())), nullptr, nullptr);
				Output = GetConstantDirect(0.0f);
				return true;
			}
		}

		bool bMissingParameter = false;
		UNiagaraParameterCollection* Collection = nullptr;
		if (InParamMapHistoryIdx >= 0)
		{
			Collection = ParamMapHistories[InParamMapHistoryIdx].IsParameterCollectionParameter(InVariable, bMissingParameter);
			if (Collection && bMissingParameter)
			{
				Error(FText::Format(LOCTEXT("MissingNPCParameterError", "Parameter named {0} of type {1} was not found in Parameter Collection {2}"),
					FText::FromName(InVariable.GetName()), InVariable.GetType().GetNameText(), FText::FromString(Collection->GetFullName())), InNode, InDefaultPin);
				return false;
			}
		}

		bool bIsDataInterface = InVariable.GetType().IsDataInterface();
		const FString* EmitterAlias = ActiveHistoryForFunctionCalls.GetEmitterAlias();
		bool bIsPerInstanceBulkSystemParam = IsBulkSystemScript() && !bIsDataInterface && (FNiagaraParameterMapHistory::IsUserParameter(InVariable) || FNiagaraParameterMapHistory::IsPerInstanceEngineParameter(InVariable, EmitterAlias != nullptr ? *EmitterAlias : TEXT("Emitter")));

		if (!bIsPerInstanceBulkSystemParam)
		{
			int32 UniformIdx = 0;
			int32 UniformChunk = 0;

			if (false == ParamMapDefinedSystemVarsToUniformChunks.Contains(InVariable.GetName()))
			{
				FString SymbolNameDefined = FlattenedName;

				if (InVariable.GetType().IsDataInterface())
				{
					UNiagaraDataInterface* DataInterface = nullptr;
					if (Collection)
					{
						DataInterface = Collection->GetDefaultInstance()->GetParameterStore().GetDataInterface(InVariable);
						if (DataInterface == nullptr)
						{
							Error(FText::Format(LOCTEXT("ParameterCollectionDataInterfaceNotFoundErrorFormat", "Data interface named {0} of type {1} was not found in Parameter Collection {2}"),
								FText::FromName(InVariable.GetName()), InVariable.GetType().GetNameText(), FText::FromString(Collection->GetFullName())), InNode, InDefaultPin);
							return false;
						}
					}
					else
					{
						UObject*const* Obj = CompileData->CDOs.Find(const_cast<UClass*>(InVariable.GetType().GetClass()));
						check(Obj != nullptr);
						DataInterface = CastChecked<UNiagaraDataInterface>(*Obj);
					}
					if (ensure(DataInterface))
					{
						Output = RegisterDataInterface(InVariable, DataInterface, true, true);
						return true;
					}
				}
				if (!InVariable.IsDataAllocated() && !InDefaultPin)
				{
					FNiagaraEditorUtilities::ResetVariableToDefaultValue(InVariable);
				}
				else if (!InVariable.IsDataAllocated())
				{
					FNiagaraVariable Var = Schema->PinToNiagaraVariable(InDefaultPin, true);
					FNiagaraEditorUtilities::ResetVariableToDefaultValue(InVariable);
					if (Var.IsDataAllocated() && Var.GetData() != nullptr)
					{
						InVariable.SetData(Var.GetData());
					}
				}

				if (InVariable.GetAllocatedSizeInBytes() != InVariable.GetSizeInBytes())
				{
					Error(FText::Format(LOCTEXT("GetParameterUnsetParam", "Variable {0} hasn't had its default value set. Required Bytes: {1} vs Allocated Bytes: {2}"), FText::FromName(InVariable.GetName()), FText::AsNumber(InVariable.GetType().GetSize()), FText::AsNumber(InVariable.GetSizeInBytes())), nullptr, nullptr);
				}

				if ( IsVariableInUniformBuffer(InVariable) )
				{
					CompilationOutput.ScriptData.Parameters.SetOrAdd(InVariable);
				}

				UniformIdx = ChunksByMode[(int32)ENiagaraCodeChunkMode::Uniform].Num();

				UniformChunk = AddUniformChunk(SymbolNameDefined, InVariable.GetType());
				ParamMapDefinedSystemVarsToUniformChunks.Add(InVariable.GetName(), UniformIdx);
				ParamMapDefinedSystemToNamespaceVars.Add(InVariable.GetName(), InVariable);
			}
			else
			{
				UniformIdx = ParamMapDefinedSystemVarsToUniformChunks.FindChecked(InVariable.GetName());
				UniformChunk = ChunksByMode[(int32)ENiagaraCodeChunkMode::Uniform][UniformIdx];
			}
			static const auto UseShaderStagesCVar = IConsoleManager::Get().FindConsoleVariable(TEXT("fx.UseShaderStages"));
			// Avoid overriding the register indices
			if ((UseShaderStagesCVar->GetInt()==1 && !FNiagaraParameterMapHistory::IsInNamespace(InVariable, PARAM_MAP_INDICES_STR)) || UseShaderStagesCVar->GetInt()==0)
			{
				//Add this separately as the same uniform can appear in the pre sim chunks more than once in different param maps.
				MainPreSimulateChunks.AddUnique(FString::Printf(TEXT("%s.%s = %s;"), *ParameterMapInstanceName, *GetSanitizedSymbolName(VarName), *GetCodeAsSource(UniformChunk)));
			}
		}
		else if (bIsPerInstanceBulkSystemParam && !ExternalVariablesForBulkUsage.Contains(InVariable))
		{
			ExternalVariablesForBulkUsage.Add(InVariable);
		}
		Output = AddSourceChunk(ParameterMapInstanceName + TEXT(".") + SymbolName, InVariable.GetType());
		return true;
	}

	if (Output == INDEX_NONE)
	{
		Error(FText::Format(LOCTEXT("GetSystemConstantFail", "Unknown System constant, Type: {0} Variable: {1}"), InVariable.GetType().GetNameText(), FText::FromName(InVariable.GetName())), InNode, nullptr);
	}
	return false;
}


bool FHlslNiagaraTranslator::ParameterMapRegisterUniformAttributeVariable(const FNiagaraVariable& InVariable, UNiagaraNode* InNode, int32 InParamMapHistoryIdx, int32& Output)
{
	FNiagaraVariable NewVar = FNiagaraParameterMapHistory::BasicAttributeToNamespacedAttribute(InVariable);
	if (NewVar.IsValid())
	{
		return ParameterMapRegisterNamespaceAttributeVariable(NewVar, InNode, InParamMapHistoryIdx, Output);
	}
	return false;
}

void FHlslNiagaraTranslator::ValidateParticleIDUsage()
{
	if (CompileOptions.AdditionalDefines.Contains(TEXT("RequiresPersistentIDs")))
	{
		// persistent IDs are active and can be safely used as inputs
		return;
	}
	FName particleIDName(TEXT("Particles.ID"));
	for (FNiagaraParameterMapHistory& History : ParamMapHistories)
	{
		for (const FNiagaraVariable& Variable : History.Variables)
		{
			if (Variable.GetName() == particleIDName)
			{
				Error(LOCTEXT("PersistentIDActivationFail", "Before the Particles.ID parameter can be used, the 'Requires persistent IDs' option has to be activated in the emitter properties. Note that this comes with additional memory and CPU costs."), nullptr, nullptr);
			}
		}
	}
}

bool FHlslNiagaraTranslator::ParameterMapRegisterNamespaceAttributeVariable(const FNiagaraVariable& InVariable, UNiagaraNode* InNode, int32 InParamMapHistoryIdx, int32& Output)
{
	FString VarName = InVariable.GetName().ToString();
	FString SymbolNameNamespaced = GetSanitizedSymbolName(VarName);
	FString ParameterMapInstanceName = GetParameterMapInstanceName(InParamMapHistoryIdx);
	FNiagaraVariable NamespaceVar = InVariable;

	Output = INDEX_NONE;
	FNiagaraVariable BasicVar = FNiagaraParameterMapHistory::ResolveAsBasicAttribute(InVariable);
	if (BasicVar.IsValid())
	{
		if (false == ParamMapDefinedAttributesToUniformChunks.Contains(BasicVar.GetName()))
		{
			FString SymbolNameDefined = GetSanitizedSymbolName(BasicVar.GetName().ToString());
			int32 UniformChunk = INDEX_NONE;
			int32 Idx = InstanceRead.Variables.Find(NamespaceVar);
			if (Idx != INDEX_NONE)
			{
				UniformChunk = InstanceRead.CodeChunks[Idx];
			}
			else
			{
				UniformChunk = AddSourceChunk(ParameterMapInstanceName + TEXT(".") + SymbolNameNamespaced, NamespaceVar.GetType());
				InstanceRead.CodeChunks.Add(UniformChunk);
				InstanceRead.Variables.Add(NamespaceVar);
			}

			ParamMapDefinedAttributesToUniformChunks.Add(BasicVar.GetName(), UniformChunk);
			ParamMapDefinedAttributesToNamespaceVars.Add(BasicVar.GetName(), NamespaceVar);
		}
		Output = AddSourceChunk(ParameterMapInstanceName + TEXT(".") + SymbolNameNamespaced, NamespaceVar.GetType());
		return true;
	}

	if (Output == INDEX_NONE)
	{
		Error(FText::Format(LOCTEXT("GetEmitterUniformFail", "Unknown Emitter Uniform Variable, Type: {0} Variable: {1}"), InVariable.GetType().GetNameText(), FText::FromName(InVariable.GetName())), InNode, nullptr);
	}
	return false;
}

FString FHlslNiagaraTranslator::GetParameterMapInstanceName(int32 ParamMapHistoryIdx)
{
	FString ParameterMapInstanceName;

	if (TranslationStages.Num() > ActiveStageIdx)
	{
		ParameterMapInstanceName = FString::Printf(TEXT("Context.%s"), *TranslationStages[ActiveStageIdx].PassNamespace);
	}
	return ParameterMapInstanceName;
}

void FHlslNiagaraTranslator::Emitter(class UNiagaraNodeEmitter* EmitterNode, TArray<int32>& Inputs, TArray<int32>& Outputs)
{
	SCOPE_CYCLE_COUNTER(STAT_NiagaraEditor_Module_NiagaraHLSLTranslator_Emitter);

	// Just pass through the input parameter map pin if the node isn't enabled...
	if (!EmitterNode->IsNodeEnabled())
	{
		TArray<UEdGraphPin*> OutputPins;
		EmitterNode->GetOutputPins(OutputPins);

		Outputs.SetNum(OutputPins.Num());
		for (int32 i = 0; i < OutputPins.Num(); i++)
		{
			Outputs[i] = INDEX_NONE;
		}
		if (Inputs.Num() >= 1)
		{
			Outputs[0] = Inputs[0];
		}
		return;
	}

	FNiagaraFunctionSignature Signature;
	UNiagaraScriptSource* Source = EmitterNode->GetScriptSource();
	if (Source == nullptr)
	{
		Error(LOCTEXT("FunctionCallNonexistantScriptSource", "Emitter call missing ScriptSource"), EmitterNode, nullptr);
		return;
	}

	// We need the generated string to generate the proper signature for now.
	FString EmitterUniqueName = EmitterNode->GetEmitterUniqueName();

	ENiagaraScriptUsage ScriptUsage = EmitterNode->GetUsage();
	FString Name = EmitterNode->GetName();
	FString FullName = EmitterNode->GetFullName();

	FName StatName = *EmitterUniqueName;
	EnterStatsScope(FNiagaraStatScope(StatName, StatName));

	TArray<UEdGraphPin*> CallOutputs;
	TArray<UEdGraphPin*> CallInputs;
	EmitterNode->GetOutputPins(CallOutputs);
	EmitterNode->GetInputPins(CallInputs);


	if (Inputs.Num() == 0 || Schema->PinToNiagaraVariable(CallInputs[0]).GetType() != FNiagaraTypeDefinition::GetParameterMapDef())
	{
		Error(LOCTEXT("EmitterMissingParamMap", "Emitter call missing ParameterMap input pin!"), EmitterNode, nullptr);
		return;
	}


	int32 ParamMapHistoryIdx = Inputs[0];
	if (ParamMapHistoryIdx == INDEX_NONE)
	{
		Error(LOCTEXT("EmitterMissingParamMapIndex", "Emitter call missing valid ParameterMap index!"), EmitterNode, nullptr);
		return;
	}
	ActiveHistoryForFunctionCalls.EnterEmitter(EmitterUniqueName, EmitterNode);

	// Clear out the parameter map writes to emitter module parameters as they should not be shared across emitters.
	if (ParamMapHistoryIdx != -1 && ParamMapHistoryIdx < ParamMapHistories.Num())
	{
		for (int32 i = 0; i < ParamMapHistories[ParamMapHistoryIdx].Variables.Num(); i++)
		{
			check(ParamMapHistories[ParamMapHistoryIdx].VariablesWithOriginalAliasesIntact.Num() > i);
			FNiagaraVariable Var = ParamMapHistories[ParamMapHistoryIdx].VariablesWithOriginalAliasesIntact[i];
			if (FNiagaraParameterMapHistory::IsAliasedModuleParameter(Var))
			{
				ParamMapSetVariablesToChunks[ParamMapHistoryIdx][i] = INDEX_NONE;
			}
		}
	}

	// We act like a function call here as the semantics are identical.
	RegisterFunctionCall(ScriptUsage, Name, FullName, EmitterNode->NodeGuid, Source, Signature, false, FString(), Inputs, CallInputs, CallOutputs, Signature);
	GenerateFunctionCall(ScriptUsage, Signature, Inputs, Outputs);

	// Clear out the parameter map writes to emitter module parameters as they should not be shared across emitters.
	if (ParamMapHistoryIdx != -1 && ParamMapHistoryIdx < ParamMapHistories.Num())
	{
		for (int32 i = 0; i < ParamMapHistories[ParamMapHistoryIdx].Variables.Num(); i++)
		{
			check(ParamMapHistories[ParamMapHistoryIdx].VariablesWithOriginalAliasesIntact.Num() > i);
			FNiagaraVariable Var = ParamMapHistories[ParamMapHistoryIdx].VariablesWithOriginalAliasesIntact[i];
			if (ActiveHistoryForFunctionCalls.IsInEncounteredFunctionNamespace(Var) || FNiagaraParameterMapHistory::IsAliasedModuleParameter(Var))
			{
				ParamMapSetVariablesToChunks[ParamMapHistoryIdx][i] = INDEX_NONE;
			}
		}
	}
	ActiveHistoryForFunctionCalls.ExitEmitter(EmitterUniqueName, EmitterNode);

	ExitStatsScope();
}

void FHlslNiagaraTranslator::ParameterMapGet(UNiagaraNodeParameterMapGet* GetNode, TArray<int32>& Inputs, TArray<int32>& Outputs)
{
	SCOPE_CYCLE_COUNTER(STAT_NiagaraEditor_Module_NiagaraHLSLTranslator_MapGet);

	TArray<UEdGraphPin*> OutputPins;
	GetNode->GetOutputPins(OutputPins);

	// Push out invalid values for all output pins if the node is disabled.
	if (!GetNode->IsNodeEnabled())
	{
		Outputs.SetNum(OutputPins.Num());
		for (int32 i = 0; i < OutputPins.Num(); i++)
		{
			Outputs[i] = INDEX_NONE;
		}
		return;
	}

	TArray<UEdGraphPin*> InputPins;
	GetNode->GetInputPins(InputPins);

	int32 ParamMapHistoryIdx = Inputs[0];

	Outputs.SetNum(OutputPins.Num());

	if (ParamMapHistoryIdx == -1)
	{
		Error(LOCTEXT("NoParamMapIdxForInput", "Cannot find parameter map for input!"), GetNode, nullptr);
		for (int32 i = 0; i < Outputs.Num(); i++)
		{
			Outputs[i] = INDEX_NONE;
			return;
		}
	}
	else if (ParamMapHistoryIdx >= ParamMapHistories.Num())
	{
		Error(FText::Format(LOCTEXT("InvalidParamMapIdxForInput", "Invalid parameter map index for input {0} of {1}!"), ParamMapHistoryIdx, ParamMapHistories.Num()), GetNode, nullptr);
		for (int32 i = 0; i < Outputs.Num(); i++)
		{
			Outputs[i] = INDEX_NONE;
			return;
		}
	}

	FString ParameterMapInstanceName = GetParameterMapInstanceName(ParamMapHistoryIdx);

	for (int32 i = 0; i < OutputPins.Num(); i++)
	{
		if (GetNode->IsAddPin(OutputPins[i]))
		{
			// Not a real pin.
			Outputs[i] = INDEX_NONE;
			continue;
		}
		else // These are the pins that we are getting off the parameter map.
		{
			FNiagaraTypeDefinition OutputTypeDefinition = Schema->PinToTypeDefinition(OutputPins[i]);
			bool bNeedsValue =
				OutputTypeDefinition != FNiagaraTypeDefinition::GetParameterMapDef() &&
				OutputTypeDefinition.IsDataInterface() == false;
			FNiagaraVariable Var = Schema->PinToNiagaraVariable(OutputPins[i], bNeedsValue);

			UNiagaraScriptVariable* Variable = GetNode->GetNiagaraGraph()->GetScriptVariable(Var);

			// Handle parameter map overrides for bindings as a special case, 
			// effectively copying the bound value to the variable in question prior to invoking a function call.
			// Especially relevant for module parameters that are also bindings
			bool bFoundBinding = false;
			if (Variable && Variable->DefaultMode == ENiagaraDefaultMode::Binding)
			{
				FNiagaraScriptVariableBinding Bind = Variable->DefaultBinding;
				if (Bind.IsValid())
				{
					int LastSetChunkIdx = INDEX_NONE;

					// Check whether we've encountered this variable before, i.e. in BuildMissingDefaults in a spawn script. In this case we'll skip
					for (auto& UniqueVar : UniqueVarToChunk)
					{
						if (UniqueVar.Key.IsEquivalent(FNiagaraVariable(Var.GetType(), Var.GetName())))
						{
							LastSetChunkIdx = UniqueVar.Value;
							break;
						}
					}
					
					if (LastSetChunkIdx == INDEX_NONE)
					{
						// If we haven't encountered this variable before, 
						// search through the param history for a variable matching the bindings and add a source chunk to it
						Var = ActiveHistoryForFunctionCalls.ResolveAliases(Var);
						for (auto HistoryVariable : ParamMapHistories[ParamMapHistoryIdx].Variables)
						{
							if (HistoryVariable.IsEquivalent(FNiagaraVariable(Var.GetType(), Bind.GetName())))
							{
								FString SanitizedName = GetParameterMapInstanceName(ActiveStageIdx) + TEXT(".") + GetSanitizedSymbolName(Var.GetName().ToString());
								LastSetChunkIdx = AddSourceChunk(SanitizedName, Var.GetType());
								break;
							}
						}
						if (LastSetChunkIdx != INDEX_NONE && Var.GetType().GetClass() == nullptr)
						{
							int32 VarIdx = ParamMapHistories[ParamMapHistoryIdx].FindVariableByName(Var.GetName());
							if (VarIdx != INDEX_NONE && VarIdx < ParamMapSetVariablesToChunks[ParamMapHistoryIdx].Num())
							{
								// Record that we wrote to it
								ParamMapSetVariablesToChunks[ParamMapHistoryIdx][VarIdx] = LastSetChunkIdx;
								ParamMapDefinedAttributesToNamespaceVars.FindOrAdd(Var.GetName()) = Var;
								Outputs[i] = LastSetChunkIdx;
								bFoundBinding = true;
							}
						}
					}
				}
			}

			if (!bFoundBinding)
			{
				HandleParameterRead(ParamMapHistoryIdx, Var, GetNode->GetDefaultPin(OutputPins[i]), GetNode, Outputs[i], nullptr);
			}
		}
	}
}

void FHlslNiagaraTranslator::HandleParameterRead(int32 ParamMapHistoryIdx, const FNiagaraVariable& InVar, const UEdGraphPin* DefaultPin, UNiagaraNode* ErrorNode, int32& OutputChunkId, UNiagaraScriptVariable* Variable, bool bTreatAsUnknownParameterMap)
{
	FString ParameterMapInstanceName = GetParameterMapInstanceName(ParamMapHistoryIdx);
	FNiagaraVariable Var = InVar;
	if (!AddStructToDefinitionSet(Var.GetType()))
	{
		Error(FText::Format(LOCTEXT("ParameterMapGetTypeError", "Cannot handle type {0}! Variable: {1}"), Var.GetType().GetNameText(), FText::FromName(Var.GetName())), nullptr, nullptr);
	}

	// If this is a System parameter, just wire in the system appropriate system attribute.
	FString VarName = Var.GetName().ToString();
	FString SymbolName = GetSanitizedSymbolName(VarName);

	bool bIsPerInstanceAttribute = false;
	bool bIsCandidateForRapidIteration = false;
	const UEdGraphPin* InputPin = DefaultPin;

	FString Namespace = FNiagaraParameterMapHistory::GetNamespace(Var);
	if (!ParamMapHistories[ParamMapHistoryIdx].IsValidNamespaceForReading(CompileOptions.TargetUsage, CompileOptions.TargetUsageBitmask, Namespace))
	{
		Error(FText::Format(LOCTEXT("InvalidReadingNamespace", "Variable {0} is in a namespace that isn't valid for reading"), FText::FromName(Var.GetName())), ErrorNode, nullptr);
		return;
	}

	//Some special variables can be replaced directly with constants which allows for extra optimization in the compiler.
	if (GetLiteralConstantVariable(Var))
	{
		OutputChunkId = GetConstant(Var);
		return;
	}

	if (FNiagaraParameterMapHistory::IsExternalConstantNamespace(Var, CompileOptions.TargetUsage, CompileOptions.GetTargetUsageBitmask()))
	{
		if (ParameterMapRegisterExternalConstantNamespaceVariable(Var, ErrorNode, ParamMapHistoryIdx, OutputChunkId, DefaultPin))
		{
			return;
		}
	}
	else if (FNiagaraParameterMapHistory::IsAliasedModuleParameter(Var) && ActiveHistoryForFunctionCalls.InTopLevelFunctionCall(CompileOptions.TargetUsage))
	{
		if (Variable && Variable->DefaultMode == ENiagaraDefaultMode::Binding && Variable->DefaultBinding.IsValid())
		{
			// Skip the case where the below condition is met, but it's overridden by a binding.
			bIsCandidateForRapidIteration = false;
		}
		else if (InputPin != nullptr && InputPin->LinkedTo.Num() == 0 && Var.GetType() != FNiagaraTypeDefinition::GetBoolDef() && !Var.GetType().IsEnum() && !Var.GetType().IsDataInterface())
		{
			bIsCandidateForRapidIteration = true;
		}
	}

	FNiagaraParameterMapHistory& History = ParamMapHistories[ParamMapHistoryIdx];
	bool bWasEmitterAliased = FNiagaraParameterMapHistory::IsAliasedEmitterParameter(Var);
	Var = ActiveHistoryForFunctionCalls.ResolveAliases(Var);

	const FNiagaraVariable* ConstantVar = FNiagaraConstants::GetKnownConstant(Var.GetName(), false);
	if (ConstantVar != nullptr && ConstantVar->GetType() != Var.GetType())
	{
		Error(FText::Format(LOCTEXT("MismatchedConstantTypes", "Variable {0} is a system constant, but its type is different! {1} != {2}"), FText::FromName(Var.GetName()),
			ConstantVar->GetType().GetNameText(), Var.GetType().GetNameText()), ErrorNode, nullptr);
	}

	if (History.IsPrimaryDataSetOutput(Var, GetTargetUsage())) // Note that data interfaces aren't ever in the primary data set even if the namespace matches.
	{
		bIsPerInstanceAttribute = true;
	}

	int32 LastSetChunkIdx = INDEX_NONE;
	if (ParamMapHistoryIdx < ParamMapHistories.Num())
	{
		// See if we've written this variable before, if so we can reuse the index
		int32 VarIdx = ParamMapHistories[ParamMapHistoryIdx].FindVariableByName(Var.GetName());
		if (VarIdx != INDEX_NONE && VarIdx < ParamMapSetVariablesToChunks[ParamMapHistoryIdx].Num())
		{
			LastSetChunkIdx = ParamMapSetVariablesToChunks[ParamMapHistoryIdx][VarIdx];
		}

		// Check to see if this is the first time we've encountered this node and it is a viable candidate for rapid iteration
		if (LastSetChunkIdx == INDEX_NONE && bIsCandidateForRapidIteration)
		{
			FNiagaraVariable OriginalVar = Var;
			bool bVarChanged = false;
			if (!bWasEmitterAliased && ActiveHistoryForFunctionCalls.GetEmitterAlias() != nullptr)
			{
				Var = FNiagaraParameterMapHistory::ConvertVariableToRapidIterationConstantName(Var, *(*ActiveHistoryForFunctionCalls.GetEmitterAlias()), GetTargetUsage());
				bVarChanged = true;
			}
			else if (UNiagaraScript::IsSystemSpawnScript(CompileOptions.TargetUsage) || UNiagaraScript::IsSystemUpdateScript(CompileOptions.TargetUsage))
			{
				Var = FNiagaraParameterMapHistory::ConvertVariableToRapidIterationConstantName(Var, nullptr, GetTargetUsage());
				bVarChanged = true;
			}

			if (TranslationOptions.bParameterRapidIteration)
			{
			// Now try to look up with the new name.. we may have already made this an external variable before..
			if (bVarChanged)
			{
				VarIdx = ParamMapHistories[ParamMapHistoryIdx].FindVariableByName(Var.GetName());
				if (VarIdx != INDEX_NONE && VarIdx < ParamMapSetVariablesToChunks[ParamMapHistoryIdx].Num())
				{
					LastSetChunkIdx = ParamMapSetVariablesToChunks[ParamMapHistoryIdx][VarIdx];
				}
			}

			// If it isn't found yet.. go ahead and make it into a constant variable..
			if (LastSetChunkIdx == INDEX_NONE && ParameterMapRegisterExternalConstantNamespaceVariable(Var, ErrorNode, ParamMapHistoryIdx, OutputChunkId, InputPin))
			{
				LastSetChunkIdx = OutputChunkId;
				if (VarIdx != INDEX_NONE && VarIdx < ParamMapSetVariablesToChunks[ParamMapHistoryIdx].Num())
				{
					// Record that we wrote to it.
					ParamMapSetVariablesToChunks[ParamMapHistoryIdx][VarIdx] = LastSetChunkIdx;
					ParamMapDefinedAttributesToNamespaceVars.FindOrAdd(Var.GetName()) = Var;
				}
				return;
				}				
			}
			else
			{
				int32 FoundIdx = TranslationOptions.OverrideModuleConstants.Find(Var);
				if (FoundIdx == INDEX_NONE)
				{
					if (!bWasEmitterAliased && ActiveHistoryForFunctionCalls.GetEmitterAlias() != nullptr && CompileData != nullptr)
					{
						Var = FNiagaraParameterMapHistory::ConvertVariableToRapidIterationConstantName(OriginalVar, *CompileData->EmitterUniqueName, GetTargetUsage());
						bVarChanged = true;
						FoundIdx = TranslationOptions.OverrideModuleConstants.Find(Var);
					}
				}
				
				if (FoundIdx != INDEX_NONE)
				{
					FString DebugConstantStr;
					OutputChunkId = GetConstant(TranslationOptions.OverrideModuleConstants[FoundIdx], &DebugConstantStr);
					UE_LOG(LogNiagaraEditor, Display, TEXT("Converted parameter %s to constant %s for script %s"), *Var.GetName().ToString(), *DebugConstantStr, *CompileOptions.FullName);
					return;
				}
				else if (InputPin != nullptr && !InputPin->bDefaultValueIsIgnored) // Use the default from the input pin because this variable was previously never encountered.
				{
					FNiagaraVariable PinVar = Schema->PinToNiagaraVariable(InputPin, true);
					FString DebugConstantStr;
					OutputChunkId = GetConstant(PinVar, &DebugConstantStr);
					UE_LOG(LogNiagaraEditor, Display, TEXT("Converted default value of parameter %s to constant %s for script %s. Likely added since this system was last compiled."), *Var.GetName().ToString(), *DebugConstantStr, *CompileOptions.FullName);
					return;
				}
				
				Error(FText::Format(LOCTEXT("InvalidRapidIterationReplacement", "Variable {0} is a rapid iteration param, but it wasn't found in the override list to bake out!"), FText::FromName(Var.GetName())), ErrorNode, nullptr);
			}
		}

		// We have yet to write to this parameter, use the default value if specified and the parameter 
		// isn't a per-particle value.
		bool bIgnoreDefaultValue = ParamMapHistories[ParamMapHistoryIdx].ShouldIgnoreVariableDefault(Var);
		if (bIsPerInstanceAttribute)
		{
			FNiagaraVariable* ExistingVar = ParamMapDefinedAttributesToNamespaceVars.Find(Var.GetName());
			bool ExistsInAttribArrayAlready = ExistingVar != nullptr;
			if (ExistsInAttribArrayAlready&& ExistingVar->GetType() != Var.GetType())
			{
				Error(FText::Format(LOCTEXT("Mismatched Types", "Variable {0} was defined earlier, but its type is different! {1} != {2}"), FText::FromName(Var.GetName()),
					ExistingVar->GetType().GetNameText(), Var.GetType().GetNameText()), ErrorNode, nullptr);
			}

			if ((TranslationStages.Num() > 1 && !UNiagaraScript::IsParticleSpawnScript(TranslationStages[ActiveStageIdx].ScriptUsage) && ExistsInAttribArrayAlready) ||
				!UNiagaraScript::IsSpawnScript(TranslationStages[ActiveStageIdx].ScriptUsage))
			{
				bIgnoreDefaultValue = true;
			}
		}

		if (LastSetChunkIdx == INDEX_NONE && (UNiagaraScript::IsSpawnScript(TranslationStages[ActiveStageIdx].ScriptUsage)))
		{
			if (FNiagaraParameterMapHistory::IsInitialValue(Var))
			{
				FNiagaraVariable SourceForInitialValue = FNiagaraParameterMapHistory::GetSourceForInitialValue(Var);
				bool bFoundExistingSet = false;
				for (int32 OtherParamIdx = 0; OtherParamIdx < OtherOutputParamMapHistories.Num(); OtherParamIdx++)
				{
					if (INDEX_NONE != OtherOutputParamMapHistories[OtherParamIdx].FindVariableByName(SourceForInitialValue.GetName()))
					{
						bFoundExistingSet = true;
					}
				}

				if (bFoundExistingSet)
				{
					LastSetChunkIdx = AddBodyChunk(ParameterMapInstanceName + TEXT(".") + GetSanitizedSymbolName(Var.GetName().ToString()),
						ParameterMapInstanceName + TEXT(".") + GetSanitizedSymbolName(SourceForInitialValue.GetName().ToString()), Var.GetType(), false);
					ParamMapDefinedAttributesToNamespaceVars.FindOrAdd(Var.GetName()) = Var;
				}
				else
				{
					Error(FText::Format(LOCTEXT("MissingInitialValueSource", "Variable {0} is used, but its source variable {1} is not set!"), FText::FromName(Var.GetName()), FText::FromName(SourceForInitialValue.GetName())), nullptr, nullptr);
				}
			}
			else if (UniqueVars.Contains(Var) && UniqueVarToChunk.Contains(Var))
			{
				int32* FoundIdx = UniqueVarToChunk.Find(Var);
				if (FoundIdx != nullptr)
				{
					LastSetChunkIdx = *FoundIdx;
				}
			}
		}

		if (LastSetChunkIdx == INDEX_NONE && !bIgnoreDefaultValue)
		{
			if (Variable && Variable->DefaultMode == ENiagaraDefaultMode::Binding && Variable->DefaultBinding.IsValid())
			{
				FNiagaraScriptVariableBinding Bind = Variable->DefaultBinding;

				// Check whether we've encountered the binding before, if so return its chunk
				bool bFoundVariable = false;
				for (auto& UniqueVar : UniqueVars)
				{
					if (Bind.GetName() == UniqueVar.GetName())
					{
						bFoundVariable = true;
						break;
					}
				}

				if (bFoundVariable)
				{
					for (auto& UniqueVar : UniqueVarToChunk)
					{
						if (UniqueVar.Key.IsEquivalent(FNiagaraVariable(Variable->Variable.GetType(), Bind.GetName())))
						{
							LastSetChunkIdx = UniqueVar.Value;
							break;
						}
					}
				}
				else
				{
					// We haven't encountered the binding before, try to check whether it's a known variable or not.
					int Out = GetParameter(FNiagaraVariable(InVar.GetType(), Bind.GetName()));
					if (Out != INDEX_NONE)
					{
						LastSetChunkIdx = Out;
					} 
					else 
					{
						Error(FText::Format(LOCTEXT("CannotFindBinding", "The module input {0} is bound to {1}, but {1} is not yet defined. Make sure {1} is defined prior to this module call."),
							FText::FromName(Var.GetName()),
							FText::FromName(Bind.GetName())), ErrorNode, nullptr);
					}
				}
			}
			else if (InputPin != nullptr) // Default was found, trace back its inputs.
			{
				// Check to see if there are any overrides passed in to the translator. This allows us to bake in rapid iteration variables for performance.
				if (InputPin->LinkedTo.Num() == 0 && bIsCandidateForRapidIteration && !TranslationOptions.bParameterRapidIteration)
				{
					bool bVarChanged = false;
					FNiagaraVariable RapidIterationConstantVar;
					if (!bWasEmitterAliased && ActiveHistoryForFunctionCalls.GetEmitterAlias() != nullptr)
					{
						RapidIterationConstantVar = FNiagaraParameterMapHistory::ConvertVariableToRapidIterationConstantName(Var, *(*ActiveHistoryForFunctionCalls.GetEmitterAlias()), GetTargetUsage());
						bVarChanged = true;
					}
					else if (UNiagaraScript::IsSystemSpawnScript(CompileOptions.TargetUsage) || UNiagaraScript::IsSystemUpdateScript(CompileOptions.TargetUsage))
					{
						RapidIterationConstantVar = FNiagaraParameterMapHistory::ConvertVariableToRapidIterationConstantName(Var, nullptr, GetTargetUsage());
						bVarChanged = true;
					}

					int32 FoundIdx = TranslationOptions.OverrideModuleConstants.Find(RapidIterationConstantVar);
					if (FoundIdx != INDEX_NONE)
					{
						FString DebugConstantStr;
						OutputChunkId = GetConstant(TranslationOptions.OverrideModuleConstants[FoundIdx], &DebugConstantStr);
						UE_LOG(LogNiagaraEditor, Display, TEXT("Converted parameter %s to constant %s for script %s"), *Var.GetName().ToString(), *DebugConstantStr, *CompileOptions.FullName);
						return;
					}
					else if (InputPin != nullptr && !InputPin->bDefaultValueIsIgnored) // Use the default from the input pin because this variable was previously never encountered.
					{
						FNiagaraVariable PinVar = Schema->PinToNiagaraVariable(InputPin, true);
						FString DebugConstantStr;
						OutputChunkId = GetConstant(PinVar, &DebugConstantStr);
						UE_LOG(LogNiagaraEditor, Display, TEXT("Converted default value of parameter %s to constant %s for script %s. Likely added since this system was last compiled."), *Var.GetName().ToString(), *DebugConstantStr, *CompileOptions.FullName);
						return;
					}

					Error(FText::Format(LOCTEXT("InvalidRapidIterationReplacement", "Variable {0} is a rapid iteration param, but it wasn't found in the override list to bake out!"), FText::FromName(Var.GetName())), ErrorNode, nullptr);
				}

				CurrentDefaultPinTraversal.Push(InputPin);
				if (InputPin->LinkedTo.Num() != 0 && InputPin->LinkedTo[0] != nullptr)
				{
					// Double-check to make sure that we are connected to a TRANSLATOR_PARAM_BEGIN_DEFAULTS input node rather than
					// a normal parameter-based parameter map input node to ensure that we don't get into weird traversals.
					TArray<UNiagaraNode*> Nodes;
					UNiagaraGraph::BuildTraversal(Nodes, Cast<UNiagaraNode>(InputPin->LinkedTo[0]->GetOwningNode()));
					for (UNiagaraNode* Node : Nodes)
					{
						UNiagaraNodeInput* InputNode = Cast<UNiagaraNodeInput>(Node);
						if (InputNode && InputNode->Input.GetType() == FNiagaraTypeDefinition::GetParameterMapDef())
						{
							if (InputNode->Usage != ENiagaraInputNodeUsage::TranslatorConstant)
							{
								Error(FText::Format(LOCTEXT("InvalidParamMapStartForDefaultPin", "Default found for {0}, but the parameter map source for default pins needs to be a {1} node, not a generic input node."),
									FText::FromName(Var.GetName()),
									FText::FromName(TRANSLATOR_PARAM_BEGIN_DEFAULTS.GetName())), ErrorNode, nullptr);
							}
						}
					}
				}
				LastSetChunkIdx = CompilePin(InputPin);
				CurrentDefaultPinTraversal.Pop();
			}
			else
			{
				LastSetChunkIdx = GetConstant(Var);
			}

			if (!Var.IsDataInterface() && LastSetChunkIdx != INDEX_NONE)
			{
				if (bTreatAsUnknownParameterMap == false)
				{
					if (VarIdx != INDEX_NONE && VarIdx < ParamMapSetVariablesToChunks[ParamMapHistoryIdx].Num())
					{
						// Record that we wrote to it.
						ParamMapSetVariablesToChunks[ParamMapHistoryIdx][VarIdx] = LastSetChunkIdx;
						ParamMapDefinedAttributesToNamespaceVars.FindOrAdd(Var.GetName()) = Var;
					}
					else if (VarIdx == INDEX_NONE && UniqueVars.Contains(Var))
					{
						ParamMapDefinedAttributesToNamespaceVars.FindOrAdd(Var.GetName()) = Var;
					}
					else
					{
						Error(FText::Format(LOCTEXT("NoVarDefaultFound", "Default found for {0}, but not found in ParameterMap traversal"), FText::FromName(Var.GetName())), ErrorNode, nullptr);
					}
				}

				// Actually insert the text that sets the default value
				if (LastSetChunkIdx != INDEX_NONE)
				{
					if (Var.GetType().GetClass() == nullptr) // Only need to do this wiring for things that aren't data interfaces.
					{
						AddBodyChunk(ParameterMapInstanceName + TEXT(".") + GetSanitizedSymbolName(Var.GetName().ToString()), TEXT("{0}"), Var.GetType(), LastSetChunkIdx, false);
					}
				}
			}

			if (LastSetChunkIdx == INDEX_NONE && VarIdx != INDEX_NONE && Var.IsDataInterface())
			{
				// If this variable is a data interface and it's in the parameter map, but hasn't been set yet, then is is an external data interface so try to register it.
				if (ParameterMapRegisterExternalConstantNamespaceVariable(Var, ErrorNode, ParamMapHistoryIdx, OutputChunkId, DefaultPin))
				{
					return;
				}
			}
		}
	}

	// If we are of a data interface, we should output the data interface registration index, otherwise output
	// the map namespace that we're writing to.
	if (Var.IsDataInterface())
	{
		// In order for a module to compile successfully, we potentially need to generate default values
		// for variables encountered without ever being set. We do this by creating an instance of the CDO.
		if (UNiagaraScript::IsStandaloneScript(CompileOptions.TargetUsage) && LastSetChunkIdx == INDEX_NONE)
		{
			UObject*const* Obj = CompileData->CDOs.Find(const_cast<UClass*>(Var.GetType().GetClass()));
			check(Obj != nullptr);
			UNiagaraDataInterface* DataInterface = CastChecked<UNiagaraDataInterface>(*Obj);
			if (DataInterface)
			{
				LastSetChunkIdx = RegisterDataInterface(Var, DataInterface, true, false);
			}
		}

		OutputChunkId = LastSetChunkIdx;
	}
	else
	{
		OutputChunkId = AddSourceChunk(ParameterMapInstanceName + TEXT(".") + GetSanitizedSymbolName(Var.GetName().ToString()), Var.GetType());
		ParamMapDefinedAttributesToNamespaceVars.FindOrAdd(Var.GetName()) = Var;
	}
}



void FHlslNiagaraTranslator::ReadDataSet(const FNiagaraDataSetID DataSet, const TArray<FNiagaraVariable>& Variables, ENiagaraDataSetAccessMode AccessMode, int32 InputChunk, TArray<int32>& Outputs)
{
	//Eventually may allow events that take in a direct index or condition but for now we don't
	int32 ParamMapHistoryIdx = InputChunk;

	if (ParamMapHistoryIdx == -1)
	{
		Error(LOCTEXT("NoParamMapIdxToReadDataSet", "Cannot find parameter map for input to ReadDataSet!"), nullptr, nullptr);
		for (int32 i = 0; i < Outputs.Num(); i++)
		{
			Outputs[i] = INDEX_NONE;
			return;
		}
	}
	else if (ParamMapHistoryIdx >= ParamMapHistories.Num())
	{
		Error(FText::Format(LOCTEXT("InvalidParamMapIdxToReadDataSet", "Invalid parameter map index for ReadDataSet input {0} of {1}!"), ParamMapHistoryIdx, ParamMapHistories.Num()), nullptr, nullptr);
		for (int32 i = 0; i < Outputs.Num(); i++)
		{
			Outputs[i] = INDEX_NONE;
			return;
		}
	}

	TMap<int32, FDataSetAccessInfo>& Reads = DataSetReadInfo[(int32)AccessMode].FindOrAdd(DataSet);
	FDataSetAccessInfo* DataSetReadForInput = Reads.Find(InputChunk);
	if (!DataSetReadForInput)
	{
		DataSetReadForInput = &Reads.Add(InputChunk);

		DataSetReadForInput->Variables = Variables;
		DataSetReadForInput->CodeChunks.Reserve(Variables.Num() + 1);

		FString DataSetAccessSymbol = GetDataSetAccessSymbol(DataSet, InputChunk, true);
		//Add extra output to indicate if event read is valid data.
		//DataSetReadForInput->CodeChunks.Add(AddSourceChunk(DataSetAccessSymbol + TEXT("_Valid"), FNiagaraTypeDefinition::GetIntDef()));
		for (int32 i = 0; i < Variables.Num(); ++i)
		{
			const FNiagaraVariable& Var = Variables[i];
			if (!AddStructToDefinitionSet(Var.GetType()))
			{
				Error(FText::Format(LOCTEXT("GetConstantFailTypeVar", "Cannot handle type {0}! Variable: {1}"), Var.GetType().GetNameText(), FText::FromName(Var.GetName())), nullptr, nullptr);
			}
			DataSetReadForInput->CodeChunks.Add(AddSourceChunk(DataSetAccessSymbol + TEXT(".") + GetSanitizedSymbolName(Var.GetName().ToString()), Var.GetType()));
		}
		Outputs.Add(ParamMapHistoryIdx);
		Outputs.Append(DataSetReadForInput->CodeChunks);
	}
	else
	{
		check(Variables.Num() == DataSetReadForInput->Variables.Num());
		Outputs.Add(ParamMapHistoryIdx);
		Outputs.Append(DataSetReadForInput->CodeChunks);
	}
}

void FHlslNiagaraTranslator::WriteDataSet(const FNiagaraDataSetID DataSet, const TArray<FNiagaraVariable>& Variables, ENiagaraDataSetAccessMode AccessMode, const TArray<int32>& Inputs, TArray<int32>& Outputs)
{
	int32 ParamMapHistoryIdx = Inputs[0];
	int32 ConditionalChunk = Inputs[1];
	int32 InputChunk = Inputs[2];
	Outputs.SetNum(1);
	Outputs[0] = ParamMapHistoryIdx;

	if (ParamMapHistoryIdx == -1)
	{
		Error(LOCTEXT("NoParamMapIdxToWriteDataSet", "Cannot find parameter map for input to WriteDataSet!"), nullptr, nullptr);
		for (int32 i = 0; i < Outputs.Num(); i++)
		{
			Outputs[i] = INDEX_NONE;
			return;
		}
	}
	else if (ParamMapHistoryIdx >= ParamMapHistories.Num())
	{
		Error(FText::Format(LOCTEXT("InvalidParamMapIdxToWriteDataSet", "Invalid parameter map index for WriteDataSet input {0} of {1}!"), ParamMapHistoryIdx, ParamMapHistories.Num()), nullptr, nullptr);
		for (int32 i = 0; i < Outputs.Num(); i++)
		{
			Outputs[i] = INDEX_NONE;
			return;
		}
	}


	TMap<int32, FDataSetAccessInfo>& Writes = DataSetWriteInfo[(int32)AccessMode].FindOrAdd(DataSet);
	FDataSetAccessInfo* DataSetWriteForInput = Writes.Find(InputChunk);
	int32& DataSetWriteConditionalIndex = DataSetWriteConditionalInfo[(int32)AccessMode].FindOrAdd(DataSet);

	//We should never try to write to the exact same dataset at the same index/condition twice.
	//This is still possible but we can catch easy cases here.
	if (DataSetWriteForInput)
	{
		//TODO: improve error report.
		Error(LOCTEXT("WritingToSameDataSetError", "Writing to the same dataset with the same condition/index."), NULL, NULL);
		return;
	}

	DataSetWriteConditionalIndex = ConditionalChunk;
	DataSetWriteForInput = &Writes.Add(InputChunk);

	DataSetWriteForInput->Variables = Variables;

	//FString DataSetAccessName = GetDataSetAccessSymbol(DataSet, InputChunk, false);
	FString DataSetAccessName = FString("Context.") + DataSet.Name.ToString() + "Write";	// TODO: HACK - need to get the real symbol name here

	//First chunk for a write is always the condition pin.
	//We always write the event payload into the temp storage but we can access this condition to pass to the final actual write to the buffer.

	DataSetWriteForInput->CodeChunks.Add(AddBodyChunk(DataSetAccessName + TEXT("_Valid"), TEXT("{0}"), FNiagaraTypeDefinition::GetBoolDef(), Inputs[1], false));
	for (int32 i = 0; i < Variables.Num(); ++i)
	{
		const FNiagaraVariable& Var = Variables[i];
		int32 Input = Inputs[i + 2];//input 0 is the valid input (no entry in variables array), so we need of offset all other inputs by 1.
		DataSetWriteForInput->CodeChunks.Add(AddBodyChunk(DataSetAccessName + TEXT(".") + GetSanitizedSymbolName(Var.GetName().ToString()), TEXT("{0}"), Var.GetType(), Input, false));
	}

}

int32 FHlslNiagaraTranslator::RegisterDataInterface(FNiagaraVariable& Var, UNiagaraDataInterface* DataInterface, bool bPlaceholder, bool bAddParameterMapRead)
{
	FString Id = DataInterface ? *DataInterface->GetMergeId().ToString() : TEXT("??");
	FString PathName = DataInterface ? *DataInterface->GetPathName() : TEXT("XX");
	//UE_LOG(LogNiagaraEditor, Log, TEXT("RegisterDataInterface %s %s %s '%s' %s"), *Var.GetName().ToString(), *Var.GetType().GetName(), *Id, *PathName,
	//	bPlaceholder ? TEXT("bPlaceholder=true") : TEXT("bPlaceholder=false"));

	int32 FuncParam;
	if (GetFunctionParameter(Var, FuncParam))
	{
		if (FuncParam != INDEX_NONE)
		{
			//This data interface param has been overridden by the function call so use that index.	
			UE_LOG(LogNiagaraEditor, Log, TEXT("RegisterDataInterface is funcParam"));
			return FuncParam;
		}
	}

	//If we get here then this is a new data interface.
	FName DataInterfaceName;
	if (FNiagaraParameterMapHistory::IsAliasedEmitterParameter(Var.GetName().ToString()))
	{
		FNiagaraVariable AliasedVar = ActiveHistoryForFunctionCalls.ResolveAliases(Var);
		DataInterfaceName = AliasedVar.GetName();
	}
	else
	{
		DataInterfaceName = Var.GetName();
	}

	int32 Idx = CompilationOutput.ScriptData.DataInterfaceInfo.IndexOfByPredicate([&](const FNiagaraScriptDataInterfaceCompileInfo& OtherInfo)
	{
		return OtherInfo.Name == DataInterfaceName;
	});

	if (Idx == INDEX_NONE)
	{
		Idx = CompilationOutput.ScriptData.DataInterfaceInfo.AddDefaulted();
		CompilationOutput.ScriptData.DataInterfaceInfo[Idx].Name = DataInterfaceName;
		CompilationOutput.ScriptData.DataInterfaceInfo[Idx].Type = Var.GetType();
		CompilationOutput.ScriptData.DataInterfaceInfo[Idx].bIsPlaceholder = bPlaceholder;

		//Interface requires per instance data so add a user pointer table entry.
		if (DataInterface != nullptr && DataInterface->PerInstanceDataSize() > 0)
		{
			CompilationOutput.ScriptData.DataInterfaceInfo[Idx].UserPtrIdx = CompilationOutput.ScriptData.NumUserPtrs++;
		}
	}
	else
	{
		check(CompilationOutput.ScriptData.DataInterfaceInfo[Idx].Name == Var.GetName());
		check(CompilationOutput.ScriptData.DataInterfaceInfo[Idx].Type == Var.GetType());
	}

	if (bAddParameterMapRead)
	{
		FName UsageName;
		if (FNiagaraParameterMapHistory::IsAliasedEmitterParameter(Var.GetName().ToString()))
		{
			FNiagaraVariable AliasedVar = ActiveHistoryForFunctionCalls.ResolveAliases(Var);
			UsageName = AliasedVar.GetName();
		}
		else
		{
			UsageName = Var.GetName();
		}
		CompilationOutput.ScriptData.DataInterfaceInfo[Idx].RegisteredParameterMapRead = UsageName;
	}

	return Idx;
}

void FHlslNiagaraTranslator::Operation(class UNiagaraNodeOp* Operation, TArray<int32>& Inputs, TArray<int32>& Outputs)
{
	SCOPE_CYCLE_COUNTER(STAT_NiagaraEditor_HlslTranslator_Operation);

	// Use the pins to determine the output type here since they may have been changed due to numeric pin fix up.
	const FNiagaraOpInfo* OpInfo = FNiagaraOpInfo::GetOpInfo(Operation->OpName);

	TArray<UEdGraphPin*> OutputPins;
	Operation->GetOutputPins(OutputPins);
	for (int32 OutputIndex = 0; OutputIndex < OutputPins.Num(); OutputIndex++)
	{
		UEdGraphPin* OutputPin = OutputPins[OutputIndex];
		FNiagaraTypeDefinition OutputType = Schema->PinToTypeDefinition(OutputPin);

		if (!AddStructToDefinitionSet(OutputType))
		{
			FText PinNameText = OutputPin->PinFriendlyName.IsEmpty() ? FText::FromName(OutputPin->PinName) : OutputPin->PinFriendlyName;
			Error(FText::Format(LOCTEXT("GetConstantFailTypePin", "Cannot handle type {0}! Output Pin: {1}"), OutputType.GetNameText(), PinNameText), Operation, OutputPin);
		}

		const FNiagaraOpInOutInfo& IOInfo = OpInfo->Outputs[OutputIndex];
		FString OutputHlsl;
		if (OpInfo->bSupportsAddedInputs)
		{
			if (!OpInfo->CreateHlslForAddedInputs(Inputs.Num(), OutputHlsl))
			{
				FText PinNameText = OutputPin->PinFriendlyName.IsEmpty() ? FText::FromName(OutputPin->PinName) : OutputPin->PinFriendlyName;
				Error(FText::Format(LOCTEXT("AggregateInputFailTypePin", "Cannot create hlsl output for type {0}! Output Pin: {1}"), OutputType.GetNameText(), PinNameText), Operation, OutputPin);
				OutputHlsl = IOInfo.HlslSnippet;
			}
		}
		else {
			OutputHlsl = IOInfo.HlslSnippet;
		}
		check(!OutputHlsl.IsEmpty());
		Outputs.Add(AddBodyChunk(GetUniqueSymbolName(IOInfo.Name), OutputHlsl, OutputType, Inputs));
	}
}

void FHlslNiagaraTranslator::FunctionCall(UNiagaraNodeFunctionCall* FunctionNode, TArray<int32>& Inputs, TArray<int32>& Outputs)
{
	SCOPE_CYCLE_COUNTER(STAT_NiagaraEditor_Module_NiagaraHLSLTranslator_FunctionCall);

	TArray<UEdGraphPin*> CallOutputs;
	TArray<UEdGraphPin*> CallInputs;
	FunctionNode->GetOutputPins(CallOutputs);
	FunctionNode->GetInputPins(CallInputs);

	// Validate that there are no input pins with the same name and type
	TMultiMap<FName, FEdGraphPinType> SeenPins;
	for (UEdGraphPin* Pin : CallInputs)
	{
		FEdGraphPinType* SeenType = SeenPins.FindPair(Pin->GetFName(), Pin->PinType);
		if (SeenType)
		{
			Error(LOCTEXT("FunctionCallDuplicateInput", "Function call has duplicated inputs. Please make sure that each function parameter is unique."), FunctionNode, Pin);
			return;
		}
		else
		{
			SeenPins.Add(Pin->GetFName(), Pin->PinType);
		}
	}

	// If the function call is disabled, we 
	// need to route the input parameter map pin to the output parameter map pin.
	// Any other outputs become invalid.
	if (!FunctionNode->IsNodeEnabled())
	{
		int32 InputPinIdx = INDEX_NONE;
		int32 OutputPinIdx = INDEX_NONE;

		for (int32 i = 0; i < CallInputs.Num(); i++)
		{
			const UEdGraphPin* Pin = CallInputs[i];
			if (Schema->PinToTypeDefinition(Pin) == FNiagaraTypeDefinition::GetParameterMapDef())
			{
				// Found the input pin
				InputPinIdx = Inputs[i];
				break;
			}
		}

		Outputs.SetNum(CallOutputs.Num());
		for (int32 i = 0; i < CallOutputs.Num(); i++)
		{
			Outputs[i] = INDEX_NONE;
			const UEdGraphPin* Pin = CallOutputs[i];
			if (Schema->PinToTypeDefinition(Pin) == FNiagaraTypeDefinition::GetParameterMapDef())
			{
				// Mapping the input parameter map pin to the output.
				Outputs[i] = InputPinIdx;
			}
		}
		return;
	}

	FNiagaraFunctionSignature OutputSignature;
	if (FunctionNode->FunctionScript == nullptr && !FunctionNode->Signature.IsValid())
	{
		Error(LOCTEXT("FunctionCallNonexistantFunctionScript", "Function call missing FunctionScript and invalid signature"), FunctionNode, nullptr);
		return;
	}

	// We need the generated string to generate the proper signature for now.
	ActiveHistoryForFunctionCalls.EnterFunction(FunctionNode->GetFunctionName(), FunctionNode->FunctionScript, FunctionNode);

	// Check if there are static switch parameters being set directly by a set node from the stack UI.
	// This can happen if a module was changed and the original parameter was replaced by a static switch with the same name, but the emitter was not yet updated.
	const FString* ModuleAlias = ActiveHistoryForFunctionCalls.GetModuleAlias();
	if (ModuleAlias)
	{
		for (int32 i = 0; i < ParamMapHistories.Num(); i++)
		{
			for (int32 j = 0; j < ParamMapHistories[i].VariablesWithOriginalAliasesIntact.Num(); j++)
			{
				const FNiagaraVariable Var = ParamMapHistories[i].VariablesWithOriginalAliasesIntact[j];
				FString VarStr = Var.GetName().ToString();
				if (VarStr.StartsWith(*ModuleAlias))
				{
					VarStr.MidInline(ModuleAlias->Len() + 1, MAX_int32, false);
					if (FunctionNode->FindStaticSwitchInputPin(*VarStr))
					{
						Error(FText::Format(LOCTEXT("SwitchPinFoundForSetPin", "A switch node pin exists but is being set directly using Set node! Please use the stack UI to resolve the conflict. Output Pin: {0}"), FText::FromName(Var.GetName())), FunctionNode, nullptr);
					}
				}
			}
		}
	}

	// Remove input add pin if it exists
	for (int32 i = 0; i < CallOutputs.Num(); i++)
	{
		if (FunctionNode->IsAddPin(CallOutputs[i]))
		{
			CallOutputs.RemoveAt(i);
			break;
		}
	}

	// Remove output add pin if it exists
	for (int32 i = 0; i < CallInputs.Num(); i++)
	{
		if (FunctionNode->IsAddPin(CallInputs[i]))
		{
			CallInputs.RemoveAt(i);
			break;
		}
	}

	ENiagaraScriptUsage ScriptUsage = ENiagaraScriptUsage::Function;
	FString Name;
	FString FullName;
	UNiagaraScriptSource* Source = nullptr;
	bool bCustomHlsl = false;
	FString CustomHlsl;
	FNiagaraFunctionSignature Signature = FunctionNode->Signature;

	if (FunctionNode->FunctionScript)
	{
		ScriptUsage = FunctionNode->FunctionScript->GetUsage();
		Name = FunctionNode->FunctionScript->GetName();
		FullName = FunctionNode->FunctionScript->GetFullName();
		Source = CastChecked<UNiagaraScriptSource>(FunctionNode->FunctionScript->GetSource());
		check(Source->GetOutermost() == GetTransientPackage());
	}
	UNiagaraNodeCustomHlsl* CustomFunctionHlsl = Cast<UNiagaraNodeCustomHlsl>(FunctionNode);
	if (CustomFunctionHlsl != nullptr)
	{
		// All of the arguments here are resolved withing the HandleCustomHlsl function..
		HandleCustomHlslNode(CustomFunctionHlsl, ScriptUsage, Name, FullName, bCustomHlsl, CustomHlsl, Signature, Inputs);
	}

	RegisterFunctionCall(ScriptUsage, Name, FullName, FunctionNode->NodeGuid, Source, Signature, bCustomHlsl, CustomHlsl, Inputs, CallInputs, CallOutputs, OutputSignature);

	if (OutputSignature.IsValid() == false)
	{
		Error(LOCTEXT("FunctionCallInvalidSignature", "Could not generate a valid function signature."), FunctionNode, nullptr);
		return;
	}

	GenerateFunctionCall(ScriptUsage, OutputSignature, Inputs, Outputs);

	if (bCustomHlsl)
	{
		// Re-add the add pins.
		Inputs.Add(INDEX_NONE);
		Outputs.Add(INDEX_NONE);
	}
	ActiveHistoryForFunctionCalls.ExitFunction(FunctionNode->GetFunctionName(), FunctionNode->FunctionScript, FunctionNode);
}

void FHlslNiagaraTranslator::EnterFunctionCallNode(const TSet<FName>& UnusedInputs)
{
	FunctionNodeStack.Add(UnusedInputs);
}

void FHlslNiagaraTranslator::ExitFunctionCallNode()
{
	ensure(FunctionNodeStack.Num() > 0);
	FunctionNodeStack.Pop(false);
}

bool FHlslNiagaraTranslator::IsFunctionVariableCulledFromCompilation(const FName& InputName) const
{
	if (FunctionNodeStack.Num() == 0)
	{
		return false;
	}
	return FunctionNodeStack.Last().Contains(InputName);
}

// From a valid list of namespaces, resolve any aliased tokens and promote namespaced variables without a master namespace to the input parameter map instance namespace
void FHlslNiagaraTranslator::FinalResolveNamespacedTokens(const FString& ParameterMapInstanceNamespace, TArray<FString>& Tokens, TArray<FString>& ValidChildNamespaces, FNiagaraParameterMapHistoryBuilder& Builder, TArray<FNiagaraVariable>& UniqueParameterMapEntriesAliasesIntact, TArray<FNiagaraVariable>& UniqueParameterMapEntries, int32 ParamMapHistoryIdx)
{
	for (int32 i = 0; i < Tokens.Num(); i++)
	{
		if (Tokens[i].Contains(TEXT("."))) // Only check tokens with namespaces in them..
		{
			for (const FString& ValidNamespace : ValidChildNamespaces)
			{
				FNiagaraVariable Var;

				// There are two possible paths here, one where we're using the namespace as-is from the valid list and one where we've already
				// prepended with the master parameter map instance namespace but may not have resolved any internal aliases yet.
				if (Tokens[i].StartsWith(ValidNamespace, ESearchCase::CaseSensitive))
				{
					FNiagaraVariable TempVar(FNiagaraTypeDefinition::GetFloatDef(), *Tokens[i]); // Declare a dummy name here that we will convert aliases for and use later
					Var = Builder.ResolveAliases(TempVar);
				}
				else if (Tokens[i].StartsWith(ParameterMapInstanceNamespace + ValidNamespace, ESearchCase::CaseSensitive))
				{
					FString BaseToken = Tokens[i].Mid(ParameterMapInstanceNamespace.Len());
					FNiagaraVariable TempVar(FNiagaraTypeDefinition::GetFloatDef(), *BaseToken); // Declare a dummy name here that we will convert aliases for and use later
					Var = Builder.ResolveAliases(TempVar);
				}

				if (Var.IsValid())
				{
					if (ParamMapHistoryIdx != INDEX_NONE)
					{
						bool bAdded = false;
						for (int32 j = 0; j < OtherOutputParamMapHistories.Num(); j++)
						{
							int32 VarIdx = OtherOutputParamMapHistories[j].FindVariableByName(Var.GetName(), true);
							if (VarIdx != INDEX_NONE)
							{
								if (OtherOutputParamMapHistories[j].VariablesWithOriginalAliasesIntact[VarIdx].IsValid())
								{
									UniqueParameterMapEntriesAliasesIntact.AddUnique(OtherOutputParamMapHistories[j].VariablesWithOriginalAliasesIntact[VarIdx]);
								}
								else
								{
									UniqueParameterMapEntriesAliasesIntact.AddUnique(OtherOutputParamMapHistories[j].Variables[VarIdx]);
								}
								UniqueParameterMapEntries.AddUnique(OtherOutputParamMapHistories[j].Variables[VarIdx]);
								bAdded = true;
								break;
							}
						}
						if (!bAdded && !UNiagaraScript::IsStandaloneScript(CompileOptions.TargetUsage)) // Don't warn in modules, they don't have enough context.
						{
							Error(FText::Format(LOCTEXT("GetCustomFail1", "Cannot use variable in custom expression, it hasn't been encountered yet: {0}"), FText::FromName(Var.GetName())), nullptr, nullptr);
						}

					}


					Tokens[i] = ParameterMapInstanceNamespace + GetSanitizedSymbolName(Var.GetName().ToString());
					break;
				}
			}
		}
	}
}

void FHlslNiagaraTranslator::HandleCustomHlslNode(UNiagaraNodeCustomHlsl* CustomFunctionHlsl, ENiagaraScriptUsage& OutScriptUsage, FString& OutName, FString& OutFullName, bool& bOutCustomHlsl, FString& OutCustomHlsl,
	FNiagaraFunctionSignature& OutSignature, TArray<int32>& Inputs)
{
	SCOPE_CYCLE_COUNTER(STAT_NiagaraEditor_Module_NiagaraHLSLTranslator_CustomHLSL);
	if (!CustomFunctionHlsl)
	{
		return;
	}

	// Determine the important outputs
	OutScriptUsage = CustomFunctionHlsl->ScriptUsage;
	OutName = GetSanitizedSymbolName(CustomFunctionHlsl->Signature.Name.ToString() + CustomFunctionHlsl->NodeGuid.ToString());
	OutSignature = CustomFunctionHlsl->Signature;
	OutFullName = CustomFunctionHlsl->GetFullName();
	OutSignature.Name = *OutName; // Force the name to be set to include the node guid for safety...
	bOutCustomHlsl = true;
	OutCustomHlsl = CustomFunctionHlsl->GetCustomHlsl();

	// Split up the hlsl into constituent tokens
	TArray<FString> Tokens;
	CustomFunctionHlsl->GetTokens(Tokens);

	int32 ParamMapHistoryIdx = INDEX_NONE;
	bool bHasParamMapOutputs = false;
	bool bHasParamMapInputs = false;

	// Resolve the names of any internal variables from the input variables.
	TArray<FNiagaraVariable> SigInputs;
	for (int32 i = 0; i < OutSignature.Inputs.Num(); i++)
	{
		FNiagaraVariable Input = OutSignature.Inputs[i];
		if (Input.GetType() == FNiagaraTypeDefinition::GetParameterMapDef())
		{
			FString ParameterMapInstanceName = GetParameterMapInstanceName(0);
			FString ReplaceSrc = Input.GetName().ToString();
			FString ReplaceDest = ParameterMapInstanceName;
			CustomFunctionHlsl->ReplaceExactMatchTokens(Tokens, ReplaceSrc, ReplaceDest, true);
			SigInputs.Add(Input);
			OutSignature.bRequiresContext = true;
			ParamMapHistoryIdx = Inputs[i];
			bHasParamMapInputs = true;
		}
		else if (Input.GetType().IsDataInterface())
		{
			UObject* const* FoundCDO = CompileData->CDOs.Find(Input.GetType().GetClass());
			UNiagaraDataInterface* CDO = (FoundCDO ? Cast<UNiagaraDataInterface>(*FoundCDO) : nullptr);

			if (CDO == nullptr)
			{
				// If the cdo wasn't found, the data interface was not passed through a parameter map and so it won't be bound correctly, so add a compile error
				// and invalidate the signature.
				Error(LOCTEXT("DataInterfaceNotFoundCustomHLSL", "Data interface used by custom hlsl, but not found in precompiled data. Please notify Niagara team of bug."), nullptr, nullptr);
				return;
			}
			int32 OwnerIdx = Inputs[i];
			if (OwnerIdx < 0 || OwnerIdx >= CompilationOutput.ScriptData.DataInterfaceInfo.Num())
			{
				Error(LOCTEXT("FunctionCallDataInterfaceMissingRegistration", "Function call signature does not match to a registered DataInterface. Valid DataInterfaces should be wired into a DataInterface function call."), nullptr, nullptr);
				return;
			}
			
			// Go over all the supported functions in the DI and look to see if they occur in the 
			// actual custom hlsl source. If they do, then add them to the function table that we need to map.
			FNiagaraScriptDataInterfaceCompileInfo& Info = CompilationOutput.ScriptData.DataInterfaceInfo[OwnerIdx];
			TArray<FNiagaraFunctionSignature> Funcs;
			TArray<FNiagaraFunctionSignature> AddedFuncs;
			CDO->GetFunctions(Funcs);
			for (int32 FuncIdx = 0; FuncIdx < Funcs.Num(); FuncIdx++)
			{
				FNiagaraFunctionSignature Sig = Funcs[FuncIdx];
				FString ReplaceSrc = Input.GetName().ToString() + TEXT(".") + Sig.GetName();
				FString ReplaceDest = GetSanitizedSymbolName(Sig.GetName() + TEXT("_") + (Info.Name.ToString().Replace(TEXT("."), TEXT(""))));
				uint32 NumFound = CustomFunctionHlsl->ReplaceExactMatchTokens(Tokens, ReplaceSrc, ReplaceDest, false);
				if (NumFound != 0)
				{
					AddedFuncs.Add(Sig);
					DataInterfaceRegisteredFunctions.FindOrAdd(Input.GetType().GetFName()).Add(Sig);

					if (Info.UserPtrIdx != INDEX_NONE && CompilationTarget != ENiagaraSimTarget::GPUComputeSim)
					{
						//This interface requires per instance data via a user ptr so place the index to it at the end of the inputs.
						//Skip this for now... Inputs.Add(AddSourceChunk(LexToString(Info.UserPtrIdx), FNiagaraTypeDefinition::GetIntDef(), false));
						Sig.Inputs.Add(FNiagaraVariable(FNiagaraTypeDefinition::GetIntDef(), TEXT("InstanceData")));
					}
					//Override the owner id of the signature with the actual caller.
					Sig.OwnerName = Info.Name;
					Info.RegisteredFunctions.Add(Sig);
					Functions.FindOrAdd(Sig);
				}
			}
			SigInputs.Add(Input);
		}
		else
		{
			FString ReplaceSrc = Input.GetName().ToString();
			FString ReplaceDest = TEXT("In_") + ReplaceSrc;
			CustomFunctionHlsl->ReplaceExactMatchTokens(Tokens, ReplaceSrc, ReplaceDest, true);
			SigInputs.Add(Input);
		}
	}
	OutSignature.Inputs = SigInputs;

	// Resolve the names of any internal variables from the output variables.
	TArray<FNiagaraVariable> SigOutputs;
	for (FNiagaraVariable Output : OutSignature.Outputs)
	{
		if (Output.GetType() == FNiagaraTypeDefinition::GetParameterMapDef())
		{
			FString ParameterMapInstanceName = GetParameterMapInstanceName(0);
			FString ReplaceSrc = Output.GetName().ToString();
			FString ReplaceDest = ParameterMapInstanceName;
			CustomFunctionHlsl->ReplaceExactMatchTokens(Tokens, ReplaceSrc, ReplaceDest, true);
			SigOutputs.Add(Output);
			OutSignature.bRequiresContext = true;
			bHasParamMapOutputs = true;
		}
		else
		{
			FString ReplaceSrc = Output.GetName().ToString();
			FString ReplaceDest = TEXT("Out_") + ReplaceSrc;
			CustomFunctionHlsl->ReplaceExactMatchTokens(Tokens, ReplaceSrc, ReplaceDest, true);
			SigOutputs.Add(Output);
		}
	}

	if (bHasParamMapOutputs || bHasParamMapInputs)
	{
		// Clean up any namespaced variables in the token list if they are aliased or promote any tokens that are namespaced to the parent 
		// parameter map.
		TArray<FString> PossibleNamespaces;
		FNiagaraParameterMapHistory::GetValidNamespacesForReading(CompileOptions.TargetUsage, 0, PossibleNamespaces);

		for (FNiagaraParameterMapHistory& History : ParamMapHistories)
		{
			for (FNiagaraVariable& Var : History.Variables)
			{
				FString Namespace = FNiagaraParameterMapHistory::GetNamespace(Var);
				PossibleNamespaces.AddUnique(Namespace);
			}
		}

		TArray<FNiagaraVariable> UniqueParamMapEntries;
		TArray<FNiagaraVariable> UniqueParamMapEntriesAliasesIntact;
		FinalResolveNamespacedTokens(GetParameterMapInstanceName(0) + TEXT("."), Tokens, PossibleNamespaces, ActiveHistoryForFunctionCalls, UniqueParamMapEntriesAliasesIntact, UniqueParamMapEntries, ParamMapHistoryIdx);

		// We must register any external constant variables that we encountered.
		for (FNiagaraVariable Var : UniqueParamMapEntriesAliasesIntact)
		{
			if (FNiagaraParameterMapHistory::IsExternalConstantNamespace(Var, CompileOptions.TargetUsage, CompileOptions.GetTargetUsageBitmask()))
			{
				int32 TempOutput;
				if (ParameterMapRegisterExternalConstantNamespaceVariable(Var, CustomFunctionHlsl, ParamMapHistoryIdx, TempOutput, nullptr))
				{
					continue;
				}
			}
		}
	}

	// Now reassemble the tokens into the final hlsl output
	OutSignature.Outputs = SigOutputs;
	OutCustomHlsl = FString::Join(Tokens, TEXT(""));

	// Dynamic inputs are assumed to be of the form 
	// "20.0f * Particles.Velocity.x + length(Particles.Velocity)", i.e. a mix of native functions, constants, operations, and variable names.
	// This needs to be modified to match the following requirements:	
	// 1) Write to the output variable of the dynamic input.
	// 2) Terminate in valid HLSL (i.e. have a ; at the end)
	// 3) Be guaranteed to write to the correct output type.
	if (OutScriptUsage == ENiagaraScriptUsage::DynamicInput)
	{
		if (CustomFunctionHlsl->Signature.Outputs.Num() != 1)
		{
			Error(LOCTEXT("CustomHlslDynamicInputMissingOutputs", "Custom hlsl dynamic input signature should have one and only one output."), CustomFunctionHlsl, nullptr);
			return;
		}
		if (CustomFunctionHlsl->Signature.Inputs.Num() < 1 || CustomFunctionHlsl->Signature.Inputs[0].GetType() != FNiagaraTypeDefinition::GetParameterMapDef())
		{
			Error(LOCTEXT("CustomHlslDynamicInputMissingInputs", "Custom hlsl dynamic input signature should have at least one input (a parameter map)."), CustomFunctionHlsl, nullptr);
			return;
		}

		OutSignature.bRequiresContext = true;
		FString ReplaceSrc = CustomFunctionHlsl->Signature.Outputs[0].GetName().ToString();
		FString ReplaceDest = TEXT("Out_") + ReplaceSrc;
		OutCustomHlsl = ReplaceDest + TEXT(" = (") + GetStructHlslTypeName(CustomFunctionHlsl->Signature.Outputs[0].GetType()) + TEXT(")(") + OutCustomHlsl + TEXT(");\n");
	}

	OutCustomHlsl = OutCustomHlsl.Replace(TEXT("\n"), TEXT("\n\t"));
	OutCustomHlsl = TEXT("\n") + OutCustomHlsl + TEXT("\n");
}

void FHlslNiagaraTranslator::RegisterFunctionCall(ENiagaraScriptUsage ScriptUsage, const FString& InName, const FString& InFullName, const FGuid& CallNodeId, UNiagaraScriptSource* Source, FNiagaraFunctionSignature& InSignature, bool bIsCustomHlsl, const FString& InCustomHlsl, TArray<int32>& Inputs, const TArray<UEdGraphPin*>& CallInputs, const TArray<UEdGraphPin*>& CallOutputs,
	FNiagaraFunctionSignature& OutSignature)
{
	SCOPE_CYCLE_COUNTER(STAT_NiagaraEditor_Module_NiagaraHLSLTranslator_RegisterFunctionCall);

	//////////////////////////////////////////////////////////////////////////
	if (Source)
	{
		SCOPE_CYCLE_COUNTER(STAT_NiagaraEditor_Module_NiagaraHLSLTranslator_RegisterFunctionCall_Source);
		UNiagaraGraph* SourceGraph = CastChecked<UNiagaraGraph>(Source->NodeGraph);

		bool bHasNumericInputs = false;
		if (SourceGraph->HasNumericParameters())
		{
			for (int32 i = 0; i < CallInputs.Num(); i++)
			{
				if (Schema->PinToTypeDefinition(CallInputs[i]) == FNiagaraTypeDefinition::GetGenericNumericDef())
				{
					bHasNumericInputs = true;
				}
			}
		}
		TArray<UEdGraphPin*> StaticSwitchValues;
		for (FNiagaraVariable StaticSwitchInput : SourceGraph->FindStaticSwitchInputs())
		{
			for (UEdGraphPin* Pin : CallInputs)
			{
				if (StaticSwitchInput.GetName().IsEqual(Pin->GetFName()))
				{
					StaticSwitchValues.Add(Pin);
					break;
				}
			}
		}

		bool bHasParameterMapParameters = SourceGraph->HasParameterMapParameters();

		GenerateFunctionSignature(ScriptUsage, InName, InFullName, SourceGraph, Inputs, bHasNumericInputs, bHasParameterMapParameters, StaticSwitchValues, OutSignature);

		// 		//Sort the input and outputs to match the sorted parameters. They may be different.
		// 		TArray<FNiagaraVariable> OrderedInputs;
		// 		TArray<FNiagaraVariable> OrderedOutputs;
		// 		SourceGraph->GetParameters(OrderedInputs, OrderedOutputs);
		// 		TArray<UEdGraphPin*> InPins;
		// 		FunctionNode->GetInputPins(InPins);
		// 
		// 		TArray<int32> OrderedInputChunks;
		// 		OrderedInputChunks.SetNumUninitialized(Inputs.Num());
		// 		for (int32 i = 0; i < InPins.Num(); ++i)
		// 		{
		// 			FNiagaraVariable PinVar(Schema->PinToTypeDefinition(InPins[i]), *InPins[i]->PinName);
		// 			int32 InputIdx = OrderedInputs.IndexOfByKey(PinVar);
		// 			check(InputIdx != INDEX_NONE);
		// 			OrderedInputChunks[i] = Inputs[InputIdx];
		// 		}
		// 		Inputs = OrderedInputChunks;

		FString* FuncBody = Functions.Find(OutSignature);
		if (!FuncBody)
		{
			SCOPE_CYCLE_COUNTER(STAT_NiagaraEditor_Module_NiagaraHLSLTranslator_FuncBody);

			if (OutSignature.Name == NAME_None)
			{
				const FString* ModuleAlias = ActiveHistoryForFunctionCalls.GetModuleAlias();
				Error(FText::Format(LOCTEXT("FunctionCallMissingFunction", "Function call signature does not reference a function. Top-level module: {0} Source: {1}"), ModuleAlias ? FText::FromString(*ModuleAlias) : FText::FromString(TEXT("Unknown module")), FText::FromString(CompileOptions.FullName)), nullptr, nullptr);
				return;
			}

			bool bIsModuleFunction = false;
			bool bStageMinFilter = false;
			bool bStageMaxFilter = false;
			FString MinParam;
			FString MaxParam;
			FString MinParamSpawn;
			FString MaxParamSpawn;

			static const auto UseShaderStagesCVar = IConsoleManager::Get().FindConsoleVariable(TEXT("fx.UseShaderStages"));
			const bool UseShaderStages = (UseShaderStagesCVar->GetInt() == 1) && CompilationTarget == ENiagaraSimTarget::GPUComputeSim;

			//We've not compiled this function yet so compile it now.
			EnterFunction(InName, OutSignature, Inputs, CallNodeId);

			UNiagaraNodeOutput* FuncOutput = SourceGraph->FindOutputNode(ScriptUsage);
			check(FuncOutput);

			if (ActiveHistoryForFunctionCalls.GetModuleAlias() != nullptr)
			{
				bool bIsInTopLevelFunction = ActiveHistoryForFunctionCalls.InTopLevelFunctionCall(CompileOptions.TargetUsage);

				UEdGraphPin* ParamMapPin = nullptr;
				for (UEdGraphPin* Pin : CallInputs)
				{
					if (Schema->PinToTypeDefinition(Pin) == FNiagaraTypeDefinition::GetParameterMapDef())
					{
						ParamMapPin = Pin;
						break;
					}
				}

				if (ParamMapPin != nullptr)
				{
					bIsModuleFunction = (bIsInTopLevelFunction && ParamMapPin != nullptr && UNiagaraScript::IsGPUScript(CompileOptions.TargetUsage));

					UNiagaraNode* ParamNode = Cast<UNiagaraNode>(ParamMapPin->GetOwningNode());
					if (ParamNode)
					{
						check(ParamMapHistories.Num() == TranslationStages.Num());
						const FNiagaraParameterMapHistory& History = ParamMapHistories[ActiveStageIdx];
						uint32 FoundIdx = History.MapNodeVisitations.Find(ParamNode);
						if (FoundIdx != INDEX_NONE)
						{
							check((uint32)History.MapNodeVariableMetaData.Num() > FoundIdx);
							check(INDEX_NONE != History.MapNodeVariableMetaData[FoundIdx].Key);
							check(INDEX_NONE != History.MapNodeVariableMetaData[FoundIdx].Value);

							for (uint32 VarIdx = History.MapNodeVariableMetaData[FoundIdx].Key; VarIdx < History.MapNodeVariableMetaData[FoundIdx].Value; VarIdx++)
							{
								if (History.PerVariableReadHistory[VarIdx].Num() == 0)
								{
									// We don't need to worry about defaults if the variable is only written to.
									continue;
								}

								const FNiagaraVariable& Var = History.Variables[VarIdx];
								const FNiagaraVariable& AliasedVar = History.VariablesWithOriginalAliasesIntact[VarIdx];
								bool bIsAliased = Var.GetName() != AliasedVar.GetName();

								if (bIsAliased && UseShaderStages)
								{
									if (Var.GetName().ToString().Contains(TEXT("MinStage")))
									{
										MinParam = TEXT("Context.MapUpdate.Constants.Emitter.") + Var.GetName().ToString();
										MinParamSpawn = TEXT("Context.MapSpawn.Constants.Emitter.") + Var.GetName().ToString();
										bStageMinFilter = true;
									}
									if (Var.GetName().ToString().Contains(TEXT("MaxStage")))
									{
										MaxParam = TEXT("Context.MapUpdate.Constants.Emitter.") + Var.GetName().ToString();
										MaxParamSpawn = TEXT("Context.MapSpawn.Constants.Emitter.") + Var.GetName().ToString();
										bStageMaxFilter = true;
									}
								}

								// For non aliased values we resolve the defaults once at the top level since it's impossible to know which context they were actually used in, but
								// for aliased values we check to see if they're used in the current context by resolving the alias and checking against the current resolved variable
								// name since aliased values can only be resolved for reading in the correct context.
								bool bIsValidForCurrentCallingContext = (bIsInTopLevelFunction && bIsAliased == false) || (bIsAliased && ActiveHistoryForFunctionCalls.ResolveAliases(AliasedVar).GetName() == Var.GetName());
								if (bIsValidForCurrentCallingContext)
								{
									int32 LastSetChunkIdx = ParamMapSetVariablesToChunks[ActiveStageIdx][VarIdx];
									if (LastSetChunkIdx == INDEX_NONE)
									{
										const UEdGraphPin* DefaultPin = History.GetDefaultValuePin(VarIdx);
										UNiagaraScriptVariable* ScriptVariable = SourceGraph->GetScriptVariable(AliasedVar);
										HandleParameterRead(ActiveStageIdx, AliasedVar, DefaultPin, ParamNode, LastSetChunkIdx, ScriptVariable);
										
										// If this variable was in the pending defaults list, go ahead and remove it
										// as we added it before first use...
										if (DeferredVariablesMissingDefault.Contains(Var))
										{
											DeferredVariablesMissingDefault.Remove(Var);
											UniqueVarToChunk.Add(Var, LastSetChunkIdx);
										}
									}
								}
							}
						}
					}
				}
			}

			//Track the start of this function in the chunks so we can remove them after we grab the function hlsl.
			int32 ChunkStart = CodeChunks.Num();
			int32 ChunkStartsByMode[(int32)ENiagaraCodeChunkMode::Num];
			for (int32 i = 0; i < (int32)ENiagaraCodeChunkMode::Num; ++i)
			{
				ChunkStartsByMode[i] = ChunksByMode[i].Num();
			}

			FHlslNiagaraTranslator* ThisTranslator = this;
			TArray<int32> FuncOutputChunks;

			ENiagaraCodeChunkMode OldMode = CurrentBodyChunkMode;
			CurrentBodyChunkMode = ENiagaraCodeChunkMode::Body;
			{
				SCOPE_CYCLE_COUNTER(STAT_NiagaraEditor_Module_NiagaraHLSLTranslator_RegisterFunctionCall_Compile);
				FuncOutput->Compile(ThisTranslator, FuncOutputChunks);
			}
			CurrentBodyChunkMode = OldMode;

			{
				SCOPE_CYCLE_COUNTER(STAT_NiagaraEditor_Module_NiagaraHLSLTranslator_RegisterFunctionCall_FunctionDefStr);
				//Grab all the body chunks for this function.
				FString FunctionDefStr;
				FunctionDefStr.Reserve(256 * ChunksByMode[(int32)ENiagaraCodeChunkMode::Body].Num());

				if (bIsModuleFunction)
				{
					if (UseShaderStages)
					{
						if (bStageMinFilter && bStageMaxFilter)
						{
							FunctionDefStr += TEXT("if ((GCurrentPhase == 1 && ShaderStageIndex >= ") + MinParam + TEXT(" && ShaderStageIndex <= ") + MaxParam + TEXT(") || ") +
								TEXT("(GCurrentPhase == 0 && ShaderStageIndex >= ") + MinParamSpawn + TEXT(" && ShaderStageIndex <= ") + MaxParamSpawn + TEXT(")") +
								TEXT(")\n{\n");
						}
						else
						{
							FunctionDefStr += TEXT("if ((GCurrentPhase == 0 && ShaderStageIndex == 0) || (GCurrentPhase == 1 && ShaderStageIndex == DefaultShaderStageIndex))\n{\n");
						}
					}
				}

				for (int32 i = ChunkStartsByMode[(int32)ENiagaraCodeChunkMode::Body]; i < ChunksByMode[(int32)ENiagaraCodeChunkMode::Body].Num(); ++i)
				{
					FunctionDefStr += GetCode(ChunksByMode[(int32)ENiagaraCodeChunkMode::Body][i]);
				}

				if (bIsModuleFunction)
				{
					if (UseShaderStages)
					{
						FunctionDefStr += TEXT("}\n");
					}
				}

				//Now remove all chunks for the function again.			
				//This is super hacky. Should move chunks etc into a proper scoping system.

				TArray<FNiagaraCodeChunk> FuncUniforms;
				FuncUniforms.Reserve(1024);
				for (int32 i = 0; i < (int32)ENiagaraCodeChunkMode::Num; ++i)
				{
					//Keep uniform chunks.
					if (i == (int32)ENiagaraCodeChunkMode::Uniform)
					{
						for (int32 ChunkIdx = ChunkStartsByMode[i]; ChunkIdx < ChunksByMode[i].Num(); ++ChunkIdx)
						{
							FuncUniforms.Add(CodeChunks[ChunksByMode[i][ChunkIdx]]);
						}
					}

					ChunksByMode[i].RemoveAt(ChunkStartsByMode[i], ChunksByMode[i].Num() - ChunkStartsByMode[i]);
				}
				CodeChunks.RemoveAt(ChunkStart, CodeChunks.Num() - ChunkStart, false);

				//Re-add the uniforms. Really this is horrible. Rework soon.
				for (FNiagaraCodeChunk& Chunk : FuncUniforms)
				{
					ChunksByMode[(int32)ENiagaraCodeChunkMode::Uniform].Add(CodeChunks.Add(Chunk));
				}

				// We don't support an empty function definition when calling a real function.
				if (FunctionDefStr.IsEmpty())
				{
					FunctionDefStr += TEXT("\n");
				}

				Functions.Add(OutSignature, FunctionDefStr);
			}

			ExitFunction();
		}
	}
	else
	{
		SCOPE_CYCLE_COUNTER(STAT_NiagaraEditor_Module_NiagaraHLSLTranslator_RegisterFunctionCall_Signature);

		check(InSignature.IsValid());
		check(Inputs.Num() > 0);

		OutSignature = InSignature;

		//First input for these is the owner of the function.
		if (bIsCustomHlsl)
		{
			FString* FuncBody = Functions.Find(OutSignature);
			if (!FuncBody)
			{
				//We've not compiled this function yet so compile it now.
				EnterFunction(InName, OutSignature, Inputs, CallNodeId);

				FString FunctionDefStr = InCustomHlsl;
				// We don't support an empty function definition when calling a real function.
				if (FunctionDefStr.IsEmpty())
				{
					FunctionDefStr += TEXT("\n");
				}

				Functions.Add(OutSignature, FunctionDefStr);

				ExitFunction();
			}
		}
		else if (!InSignature.bMemberFunction) // Fastpath or other provided function
		{
			if (INDEX_NONE == CompilationOutput.ScriptData.AdditionalExternalFunctions.Find(OutSignature))
			{
				CompilationOutput.ScriptData.AdditionalExternalFunctions.Add(OutSignature);
			}
			Functions.FindOrAdd(OutSignature);
		}
		else
		{
			int32 OwnerIdx = Inputs[0];
			if (OwnerIdx < 0 || OwnerIdx >= CompilationOutput.ScriptData.DataInterfaceInfo.Num())
			{
				Error(LOCTEXT("FunctionCallDataInterfaceMissingRegistration", "Function call signature does not match to a registered DataInterface. Valid DataInterfaces should be wired into a DataInterface function call."), nullptr, nullptr);
				return;
			}
			FNiagaraScriptDataInterfaceCompileInfo& Info = CompilationOutput.ScriptData.DataInterfaceInfo[OwnerIdx];

			// Double-check to make sure that the signature matches those specified by the data 
			// interface. It could be that the existing node has been removed and the graph
			// needs to be refactored. If that's the case, emit an error.
			UObject* const* FoundCDO = CompileData->CDOs.Find(Info.Type.GetClass());
			if (FoundCDO == nullptr)
			{
				// If the cdo wasn't found, the data interface was not passed through a parameter map and so it won't be bound correctly, so add a compile error
				// and invalidate the signature.
				Error(LOCTEXT("DataInterfaceNotFoundInParameterMap", "Data interfaces can not be sampled directly, they must be passed through a parameter map to be bound correctly."), nullptr, nullptr);
				OutSignature.Name = NAME_None;
				return;
			}

			UNiagaraDataInterface* CDO = Cast<UNiagaraDataInterface>(*FoundCDO);
			if (CDO != nullptr && OutSignature.bMemberFunction)
			{
				TArray<FNiagaraFunctionSignature> DataInterfaceFunctions;
				CDO->GetFunctions(DataInterfaceFunctions);

				const bool bFoundMatch = DataInterfaceFunctions.ContainsByPredicate([&](const FNiagaraFunctionSignature& Sig) -> bool { return Sig.EqualsIgnoringSpecifiers(OutSignature); });
				if (!bFoundMatch)
				{
					Error(LOCTEXT("FunctionCallDataInterfaceMissing", "Function call signature does not match DataInterface possible signatures?"), nullptr, nullptr);
					return;
				}

				// We only use this for GPU systems currently so that we emit only the functionality required
				DataInterfaceRegisteredFunctions.FindOrAdd(Info.Type.GetFName()).Add(OutSignature);

				if (Info.UserPtrIdx != INDEX_NONE && CompilationTarget != ENiagaraSimTarget::GPUComputeSim)
				{
					//This interface requires per instance data via a user ptr so place the index to it at the end of the inputs.
					Inputs.Add(AddSourceChunk(LexToString(Info.UserPtrIdx), FNiagaraTypeDefinition::GetIntDef(), false));
					OutSignature.Inputs.Add(FNiagaraVariable(FNiagaraTypeDefinition::GetIntDef(), TEXT("InstanceData")));
				}
			}

			//Override the owner id of the signature with the actual caller.
			OutSignature.OwnerName = Info.Name;
			Info.RegisteredFunctions.Add(OutSignature);

			Functions.FindOrAdd(OutSignature);
		}

	}
}

void FHlslNiagaraTranslator::GenerateFunctionCall(ENiagaraScriptUsage ScriptUsage, FNiagaraFunctionSignature& FunctionSignature, TArray<int32>& Inputs, TArray<int32>& Outputs)
{
	SCOPE_CYCLE_COUNTER(STAT_NiagaraEditor_Module_NiagaraHLSLTranslator_GenerateFunctionCall);

	bool bEnteredStatScope = false;   
	if (ScriptUsage == ENiagaraScriptUsage::Module)
	{
		bEnteredStatScope = true;
		EnterStatsScope(FNiagaraStatScope(*GetFunctionSignatureSymbol(FunctionSignature), *(FunctionSignature.GetName())));
	}

	TArray<FString> MissingParameters;
	int32 ParamIdx = 0;
	TArray<int32> Params;
	Params.Reserve(Inputs.Num() + Outputs.Num());
	FString DefStr = GetFunctionSignatureSymbol(FunctionSignature) + TEXT("(");
	for (int32 i = 0; i < FunctionSignature.Inputs.Num(); ++i)
	{
		FNiagaraTypeDefinition Type = FunctionSignature.Inputs[i].GetType();
		//We don't write class types as real params in the hlsl
		if (!Type.GetClass())
		{
			if (!AddStructToDefinitionSet(Type))
			{
				Error(FText::Format(LOCTEXT("GetConstantFailTypeVar2", "Cannot handle type {0}! Variable: {1}"), Type.GetNameText(), FText::FromName(FunctionSignature.Inputs[i].GetName())), nullptr, nullptr);
			}

			int32 Input = Inputs[i];
			bool bSkip = false;

			if (FunctionSignature.Inputs[i].GetType() == FNiagaraTypeDefinition::GetParameterMapDef())
			{
				Input = INDEX_NONE;
				bSkip = true;
			}

			if (!bSkip)
			{
				if (ParamIdx != 0)
				{
					DefStr += TEXT(", ");
				}

				Params.Add(Input);
				if (Input == INDEX_NONE)
				{
					MissingParameters.Add(FunctionSignature.Inputs[i].GetName().ToString());
				}
				else
				{
					DefStr += FString::Printf(TEXT("{%d}"), ParamIdx);
				}
				++ParamIdx;
			}
		}
	}

	for (int32 i = 0; i < FunctionSignature.Outputs.Num(); ++i)
	{
		FNiagaraVariable& OutVar = FunctionSignature.Outputs[i];
		FNiagaraTypeDefinition Type = OutVar.GetType();

		//We don't write class types as real params in the hlsl
		if (!Type.GetClass())
		{
			if (!AddStructToDefinitionSet(Type))
			{
				Error(FText::Format(LOCTEXT("GetConstantFailTypeVar3", "Cannot handle type {0}! Variable: {1}"), Type.GetNameText(), FText::FromName(FunctionSignature.Outputs[i].GetName())), nullptr, nullptr);
			}

			int32 Output = INDEX_NONE;
			int32 ParamOutput = INDEX_NONE;
			bool bSkip = false;
			if (FunctionSignature.Outputs[i].GetType() == FNiagaraTypeDefinition::GetParameterMapDef())
			{
				if (i < FunctionSignature.Inputs.Num() && FunctionSignature.Inputs[i].GetType() == FNiagaraTypeDefinition::GetParameterMapDef())
				{
					Output = Inputs[i];
				}
				bSkip = true;
			}
			else
			{
				FString OutputStr = FString::Printf(TEXT("%sOutput_%s"), *GetFunctionSignatureSymbol(FunctionSignature), *OutVar.GetName().ToString());
				Output = AddBodyChunk(GetUniqueSymbolName(*OutputStr), TEXT(""), OutVar.GetType());
				ParamOutput = Output;
			}

			Outputs.Add(Output);

			if (!bSkip)
			{
				if (ParamIdx > 0)
				{
					DefStr += TEXT(", ");
				}

				Params.Add(ParamOutput);
				if (ParamOutput == INDEX_NONE)
				{
					MissingParameters.Add(OutVar.GetName().ToString());
				}
				else
				{
					DefStr += FString::Printf(TEXT("{%d}"), ParamIdx);
				}
				++ParamIdx;
			}
		}
	}

	if (FunctionSignature.bRequiresContext)
	{
		if (ParamIdx > 0)
		{
			DefStr += TEXT(", ");
		}
		DefStr += "Context";
	}

	DefStr += TEXT(")");

	if (MissingParameters.Num() > 0)
	{
		for (FString MissingParam : MissingParameters)
		{
			FText Fmt = LOCTEXT("ErrorCompilingParameterFmt", "Error compiling parameter {0} in function call {1}");
			FText ErrorText = FText::Format(Fmt, FText::FromString(MissingParam), FText::FromString(GetFunctionSignatureSymbol(FunctionSignature)));
			Error(ErrorText, nullptr, nullptr);
		}
		return;
	}

	AddBodyChunk(TEXT(""), DefStr, FNiagaraTypeDefinition::GetFloatDef(), Params);

	if (bEnteredStatScope)
	{
		ExitStatsScope();
	}
}

FString FHlslNiagaraTranslator::GetFunctionSignatureSymbol(const FNiagaraFunctionSignature& Sig)
{
	FString SigStr = Sig.GetName();
	if (!Sig.OwnerName.IsNone() && Sig.OwnerName.IsValid())
	{
		SigStr += TEXT("_") + Sig.OwnerName.ToString().Replace(TEXT("."), TEXT(""));;
	}
	else
	{
		SigStr += TEXT("_Func_");
	}
	for (const TTuple<FName, FName>& Specifier : Sig.FunctionSpecifiers)
	{
		SigStr += TEXT("_") + Specifier.Key.ToString() + Specifier.Value.ToString().Replace(TEXT("."), TEXT(""));
	}
	return GetSanitizedSymbolName(SigStr);
}

FString FHlslNiagaraTranslator::GetFunctionSignature(const FNiagaraFunctionSignature& Sig)
{
	FString SigStr = TEXT("void ") + GetFunctionSignatureSymbol(Sig);

	SigStr += TEXT("(");
	int32 ParamIdx = 0;
	for (int32 i = 0; i < Sig.Inputs.Num(); ++i)
	{
		const FNiagaraVariable& Input = Sig.Inputs[i];
		//We don't write class types as real params in the hlsl
		if (Input.GetType().GetClass() == nullptr)
		{
			if (Input.GetType() == FNiagaraTypeDefinition::GetParameterMapDef())
			{
				// Skip parameter maps.
			}
			else
			{
				if (ParamIdx > 0)
				{
					SigStr += TEXT(", ");
				}

				SigStr += FHlslNiagaraTranslator::GetStructHlslTypeName(Input.GetType()) + TEXT(" In_") + FHlslNiagaraTranslator::GetSanitizedSymbolName(Input.GetName().ToString(), true);
				++ParamIdx;
			}
		}
	}

	for (int32 i = 0; i < Sig.Outputs.Num(); ++i)
	{
		const FNiagaraVariable& Output = Sig.Outputs[i];
		//We don't write class types as real params in the hlsl
		if (Output.GetType().GetClass() == nullptr)
		{
			if (Output.GetType() == FNiagaraTypeDefinition::GetParameterMapDef())
			{
				// Skip output parameter maps..
			}
			else
			{
				if (ParamIdx > 0)
				{
					SigStr += TEXT(", ");
				}

				SigStr += TEXT("out ") + FHlslNiagaraTranslator::GetStructHlslTypeName(Output.GetType()) + TEXT(" ") + FHlslNiagaraTranslator::GetSanitizedSymbolName(TEXT("Out_") + Output.GetName().ToString());
				++ParamIdx;
			}
		}
	}
	if (Sig.bRequiresContext)
	{
		if (ParamIdx > 0)
		{
			SigStr += TEXT(", ");
		}
		SigStr += TEXT("inout FSimulationContext Context");
	}
	return SigStr + TEXT(")");
}

int32 GetPinIndexById(const TArray<UEdGraphPin*>& Pins, FGuid PinId)
{
	for (int32 i = 0; i < Pins.Num(); ++i)
	{
		if (Pins[i]->PinId == PinId)
		{
			return i;
		}
	}
	return INDEX_NONE;
}

FNiagaraTypeDefinition FHlslNiagaraTranslator::GetChildType(const FNiagaraTypeDefinition& BaseType, const FName& PropertyName)
{
	const UScriptStruct* Struct = BaseType.GetScriptStruct();
	if (Struct != nullptr)
	{
		// Dig through properties to find the matching property native type (if it exists)
		for (TFieldIterator<FProperty> PropertyIt(Struct, EFieldIteratorFlags::IncludeSuper); PropertyIt; ++PropertyIt)
		{
			const FProperty* Property = *PropertyIt;
			if (Property->GetName() == PropertyName.ToString())
			{
				if (Property->IsA(FFloatProperty::StaticClass()))
				{
					return FNiagaraTypeDefinition::GetFloatDef();
				}
				else if (Property->IsA(FIntProperty::StaticClass()))
				{
					return FNiagaraTypeDefinition::GetIntDef();
				}
				else if (Property->IsA(FBoolProperty::StaticClass()))
				{
					return FNiagaraTypeDefinition::GetBoolDef();
				}
				else if (Property->IsA(FEnumProperty::StaticClass()))
				{
					const FEnumProperty* EnumProp = CastField<FEnumProperty>(Property);
					return FNiagaraTypeDefinition(EnumProp->GetEnum());
				}
				else if (Property->IsA(FByteProperty::StaticClass()))
				{
					const FByteProperty* ByteProp = CastField<FByteProperty>(Property);
					return FNiagaraTypeDefinition(ByteProp->GetIntPropertyEnum());
				}
				else if (const FStructProperty* StructProp = CastFieldChecked<const FStructProperty>(Property))
				{
					return FNiagaraTypeDefinition(StructProp->Struct);
				}
			}
		}
	}
	return FNiagaraTypeDefinition();
}

FString FHlslNiagaraTranslator::ComputeMatrixColumnAccess(const FString& Name)
{
	FString Value;
	int32 Column = -1;

	if (Name.Find("X", ESearchCase::IgnoreCase) != -1)
		Column = 0;
	else if (Name.Find("Y", ESearchCase::IgnoreCase) != -1)
		Column = 1;
	else if (Name.Find("Z", ESearchCase::IgnoreCase) != -1)
		Column = 2;
	else if (Name.Find("W", ESearchCase::IgnoreCase) != -1)
		Column = 3;

	if (Column != -1)
	{
		Value.Append("[");
		Value.AppendInt(Column);
		Value.Append("]");
	}
	else
	{
		Error(FText::FromString("Failed to generate type for " + Name + " up to path " + Value), nullptr, nullptr);
	}
	return Value;
}

FString FHlslNiagaraTranslator::ComputeMatrixRowAccess(const FString& Name)
{
	FString Value;
	int32 Row = -1;
	if (Name.Find("Row0", ESearchCase::IgnoreCase) != -1)
		Row = 0;
	else if (Name.Find("Row1", ESearchCase::IgnoreCase) != -1)
		Row = 1;
	else if (Name.Find("Row2", ESearchCase::IgnoreCase) != -1)
		Row = 2;
	else if (Name.Find("Row3", ESearchCase::IgnoreCase) != -1)
		Row = 3;

	if (Row != -1)
	{
		Value.Append("[");
		Value.AppendInt(Row);
		Value.Append("]");
	}
	else
	{
		Error(FText::FromString("Failed to generate type for " + Name + " up to path " + Value), nullptr, nullptr);
	}
	return Value;
}

FString FHlslNiagaraTranslator::NamePathToString(const FString& Prefix, const FNiagaraTypeDefinition& RootType, const TArray<FName>& NamePath)
{
	// We need to deal with matrix parameters differently than any other type by using array syntax.
	// As we recurse down the tree, we stay away of when we're dealing with a matrix and adjust 
	// accordingly.
	FString Value = Prefix;
	FNiagaraTypeDefinition CurrentType = RootType;
	bool bParentWasMatrix = (RootType == FNiagaraTypeDefinition::GetMatrix4Def());
	int32 ParentMatrixRow = -1;
	for (int32 i = 0; i < NamePath.Num(); i++)
	{
		FString Name = NamePath[i].ToString();
		CurrentType = GetChildType(CurrentType, NamePath[i]);
		// Found a matrix... brackets from here on out.
		if (CurrentType == FNiagaraTypeDefinition::GetMatrix4Def())
		{
			bParentWasMatrix = true;
			Value.Append("." + Name);
		}
		// Parent was a matrix, determine row..
		else if (bParentWasMatrix && CurrentType == FNiagaraTypeDefinition::GetVec4Def())
		{
			Value.Append(ComputeMatrixRowAccess(Name));
		}
		// Parent was a matrix, determine column...
		else if (bParentWasMatrix && CurrentType == FNiagaraTypeDefinition::GetFloatDef())
		{
			Value.Append(ComputeMatrixColumnAccess(Name));
		}
		// Handle all other valid types by just using "." 
		else if (CurrentType.IsValid())
		{
			Value.Append("." + Name);
		}
		else
		{
			Error(FText::FromString("Failed to generate type for " + Name + " up to path " + Value), nullptr, nullptr);
		}
	}
	return Value;
}

FString FHlslNiagaraTranslator::GenerateAssignment(const FNiagaraTypeDefinition& SrcPinType, const TArray<FName>& ConditionedSourcePath, const FNiagaraTypeDefinition& DestPinType, const TArray<FName>& ConditionedDestinationPath)
{
	FString SourceDefinition = NamePathToString("{1}", SrcPinType, ConditionedSourcePath);
	FString DestinationDefinition = NamePathToString("{0}", DestPinType, ConditionedDestinationPath);

	return DestinationDefinition + " = " + SourceDefinition;
}

void FHlslNiagaraTranslator::Convert(class UNiagaraNodeConvert* Convert, TArray <int32>& Inputs, TArray<int32>& Outputs)
{
	if (ValidateTypePins(Convert) == false)
	{
		return;
	}

	TArray<UEdGraphPin*> InputPins;
	Convert->GetInputPins(InputPins);

	TArray<UEdGraphPin*> OutputPins;
	Convert->GetOutputPins(OutputPins);

	// Add input struct definitions if necessary.
	for (UEdGraphPin* InputPin : InputPins)
	{
		if (InputPin->PinType.PinCategory == UEdGraphSchema_Niagara::PinCategoryType ||
			InputPin->PinType.PinCategory == UEdGraphSchema_Niagara::PinCategoryEnum)
		{
			FNiagaraTypeDefinition Type = Schema->PinToTypeDefinition(InputPin);
			if (!AddStructToDefinitionSet(Type))
			{
				Error(FText::Format(LOCTEXT("ConvertTypeError_InvalidInput", "Cannot handle input pin type {0}! Pin: {1}"), Type.GetNameText(), InputPin->GetDisplayName()), nullptr, nullptr);
			}
		}
	}

	// Generate outputs.
	for (UEdGraphPin* OutputPin : OutputPins)
	{
		if (OutputPin->PinType.PinCategory == UEdGraphSchema_Niagara::PinCategoryType ||
			OutputPin->PinType.PinCategory == UEdGraphSchema_Niagara::PinCategoryEnum)
		{
			FNiagaraTypeDefinition Type = Schema->PinToTypeDefinition(OutputPin);
			if (!AddStructToDefinitionSet(Type))
			{
				Error(FText::Format(LOCTEXT("ConvertTypeError_InvalidOutput", "Cannot handle output pin type {0}! Pin: {1}"), Type.GetNameText(), OutputPin->GetDisplayName()), nullptr, nullptr);
			}
			int32 OutChunk = AddBodyChunk(GetUniqueSymbolName(OutputPin->PinName), TEXT(""), Type);
			Outputs.Add(OutChunk);
		}
	}

	// Add an additional invalid output for the add pin which doesn't get compiled.
	Outputs.Add(INDEX_NONE);

	// Set output values based on connections.
	for (FNiagaraConvertConnection& Connection : Convert->GetConnections())
	{
		int32 SourceIndex = GetPinIndexById(InputPins, Connection.SourcePinId);
		int32 DestinationIndex = GetPinIndexById(OutputPins, Connection.DestinationPinId);
		if (SourceIndex != INDEX_NONE && SourceIndex < Inputs.Num() && DestinationIndex != INDEX_NONE && DestinationIndex < Outputs.Num())
		{
			FNiagaraTypeDefinition SrcPinType = Schema->PinToTypeDefinition(InputPins[SourceIndex]);
			if (!AddStructToDefinitionSet(SrcPinType))
			{
				Error(FText::Format(LOCTEXT("ConvertTypeError_InvalidSubpinInput", "Cannot handle input subpin type {0}! Subpin: {1}"), SrcPinType.GetNameText(), InputPins[SourceIndex]->GetDisplayName()), nullptr, nullptr);
			}
			TArray<FName> ConditionedSourcePath = ConditionPropertyPath(SrcPinType, Connection.SourcePath);

			FNiagaraTypeDefinition DestPinType = Schema->PinToTypeDefinition(OutputPins[DestinationIndex]);
			if (!AddStructToDefinitionSet(DestPinType))
			{
				Error(FText::Format(LOCTEXT("ConvertTypeError_InvalidSubpinOutput", "Cannot handle output subpin type type {0}! Subpin: {1}"), DestPinType.GetNameText(), OutputPins[SourceIndex]->GetDisplayName()), nullptr, nullptr);
			}
			TArray<FName> ConditionedDestinationPath = ConditionPropertyPath(DestPinType, Connection.DestinationPath);

			FString ConvertDefinition = GenerateAssignment(SrcPinType, ConditionedSourcePath, DestPinType, ConditionedDestinationPath);

			TArray<int32> SourceChunks;
			SourceChunks.Add(Outputs[DestinationIndex]);
			SourceChunks.Add(Inputs[SourceIndex]);
			AddBodyChunk(TEXT(""), ConvertDefinition, FNiagaraTypeDefinition::GetFloatDef(), SourceChunks);
		}
	}
}

void FHlslNiagaraTranslator::If(UNiagaraNodeIf* IfNode, TArray<FNiagaraVariable>& Vars, int32 Condition, TArray<int32>& PathA, TArray<int32>& PathB, TArray<int32>& Outputs)
{
	SCOPE_CYCLE_COUNTER(STAT_NiagaraEditor_HlslTranslator_If);

	int32 NumVars = Vars.Num();
	check(PathA.Num() == NumVars);
	check(PathB.Num() == NumVars);

	TArray<FString> OutSymbols;
	OutSymbols.Reserve(Vars.Num());
	int32 PinIdx = 1;
	for (FNiagaraVariable& Var : Vars)
	{
		FNiagaraTypeDefinition Type = Schema->PinToTypeDefinition(IfNode->GetInputPin(PinIdx++));
		if (!AddStructToDefinitionSet(Type))
		{
			FText OutErrorMessage = FText::Format(LOCTEXT("UnknownNumeric", "Variable in If node uses invalid type. Var: {0} Type: {1}"),
				FText::FromName(Var.GetName()), Type.GetNameText());

			Error(OutErrorMessage, IfNode, nullptr);
		}
		OutSymbols.Add(GetUniqueSymbolName(*(Var.GetName().ToString() + TEXT("_IfResult"))));
		Outputs.Add(AddBodyChunk(OutSymbols.Last(), TEXT(""), Type, true));
	}
	AddBodyChunk(TEXT(""), TEXT("if({0})\n\t{"), FNiagaraTypeDefinition::GetFloatDef(), Condition, false, false);
	for (int32 i = 0; i < NumVars; ++i)
	{
		FNiagaraTypeDefinition OutChunkType = CodeChunks[Outputs[i]].Type;
		FNiagaraCodeChunk& BranchChunk = CodeChunks[AddBodyChunk(OutSymbols[i], TEXT("{0}"), OutChunkType, false)];
		BranchChunk.AddSourceChunk(PathA[i]);
	}
	AddBodyChunk(TEXT(""), TEXT("}\n\telse\n\t{"), FNiagaraTypeDefinition::GetFloatDef(), false, false);
	for (int32 i = 0; i < NumVars; ++i)
	{
		FNiagaraTypeDefinition OutChunkType = CodeChunks[Outputs[i]].Type;
		FNiagaraCodeChunk& BranchChunk = CodeChunks[AddBodyChunk(OutSymbols[i], TEXT("{0}"), OutChunkType, false)];
		BranchChunk.AddSourceChunk(PathB[i]);
	}
	AddBodyChunk(TEXT(""), TEXT("}"), FNiagaraTypeDefinition::GetFloatDef(), false, false);

	// Add an additional invalid output for the add pin which doesn't get compiled.
	Outputs.Add(INDEX_NONE);
}

int32 FHlslNiagaraTranslator::CompilePin(const UEdGraphPin* Pin)
{
	SCOPE_CYCLE_COUNTER(STAT_NiagaraEditor_HlslTranslator_CompilePin);

	check(Pin);
	int32 Ret = INDEX_NONE;
	FNiagaraTypeDefinition TypeDef = Schema->PinToTypeDefinition(Pin);
	if (Pin->Direction == EGPD_Input)
	{
		if (Pin->LinkedTo.Num() > 0)
		{
			Ret = CompileOutputPin(Pin->LinkedTo[0]);
		}
		else if (!Pin->bDefaultValueIsIgnored && Pin->PinType.PinCategory == UEdGraphSchema_Niagara::PinCategoryType)
		{
			if (TypeDef == FNiagaraTypeDefinition::GetParameterMapDef())
			{
				Error(FText::FromString(TEXT("Parameter Maps must be created via an Input Node, not the default value of a pin! Please connect to a valid input Parameter Map.")), Cast<UNiagaraNode>(Pin->GetOwningNode()), nullptr);
				return INDEX_NONE;
			}
			else
			{
				//No connections to this input so add the default as a const expression.			
				FNiagaraVariable PinVar = Schema->PinToNiagaraVariable(Pin, true);
				return GetConstant(PinVar);
			}
		}
		else if (!Pin->bDefaultValueIsIgnored && Pin->PinType.PinCategory == UEdGraphSchema_Niagara::PinCategoryEnum)
		{
			//No connections to this input so add the default as a const expression.			
			FNiagaraVariable PinVar = Schema->PinToNiagaraVariable(Pin, true);
			return GetConstant(PinVar);
		}
	}
	else
	{
		Ret = CompileOutputPin(Pin);
	}

	return Ret;
}

int32 FHlslNiagaraTranslator::CompileOutputPin(const UEdGraphPin* InPin)
{
	SCOPE_CYCLE_COUNTER(STAT_NiagaraEditor_HlslTranslator_CompileOutputPin);

	if (InPin)
	{
		UpdateStaticSwitchConstants(InPin->GetOwningNode());
	}

	// The incoming pin to compile may be pointing to a reroute node. If so, we just jump over it
	// to where it really came from.
	UEdGraphPin* Pin = UNiagaraNode::TraceOutputPin(const_cast<UEdGraphPin*>(InPin));
	check(Pin->Direction == EGPD_Output);

	// The node can also replace our pin with another pin (e.g. in the case of static switches), so we need to make sure we don't run into a circular dependency
	TSet<UEdGraphPin*> SeenPins;
	UNiagaraNode* Node = Cast<UNiagaraNode>(Pin->GetOwningNode());
	UEdGraphPin* OriginalPin = Pin;
	while (Node->SubstituteCompiledPin(this, &Pin))
	{
		bool bIsAlreadyInSet = false;
		SeenPins.Add(Pin, &bIsAlreadyInSet);
		Node = Cast<UNiagaraNode>(Pin->GetOwningNode());
		if (bIsAlreadyInSet)
		{
			Error(LOCTEXT("CircularGraphSubstitutionError", "Circular dependency detected, please check your module graph."), Node, Pin);
			return INDEX_NONE;
		}
	}

	// It is possible that the output pin was substituted by an input pin (e.g. the default value pin on a node).
	// If that is the case we try to compile that pin directly.
	if (Pin->Direction == EGPD_Input)
	{
		int32* ExistingChunk = PinToCodeChunks.Last().Find(OriginalPin); // Check if the pin was already compiled before
		if (ExistingChunk)
		{
			return *ExistingChunk;
		}
		int32 Chunk = CompilePin(Pin);
		PinToCodeChunks.Last().Add(OriginalPin, Chunk);
		return Chunk;
	}

	int32 Ret = INDEX_NONE;
	int32* Chunk = PinToCodeChunks.Last().Find(Pin);
	if (Chunk)
	{
		Ret = *Chunk; //We've compiled this pin before. Return it's chunk.
	}
	else
	{
		//Otherwise we need to compile the node to get its output pins.
		if (ValidateTypePins(Node))
		{
			TArray<int32> Outputs;
			TArray<UEdGraphPin*> OutputPins;
			Node->GetOutputPins(OutputPins);
			FHlslNiagaraTranslator* ThisTranslator = this;
			Node->Compile(ThisTranslator, Outputs);
			if (OutputPins.Num() == Outputs.Num())
			{
				for (int32 i = 0; i < Outputs.Num(); ++i)
				{
					//Cache off the pin.
					//Can we allow the caching of local defaults in numerous function calls?
					PinToCodeChunks.Last().Add(OutputPins[i], Outputs[i]);

					if (Outputs[i] != INDEX_NONE)
					{
						//Grab the expression for the pin we're currently interested in. Otherwise we'd have to search the map for it.
						Ret = OutputPins[i] == Pin ? Outputs[i] : Ret;
					}
				}
			}
			else
			{
				Error(LOCTEXT("IncorrectNumOutputsError", "Incorect number of outputs. Can possibly be fixed with a graph refresh."), Node, nullptr);
			}
		}
	}

	return Ret;
}

void FHlslNiagaraTranslator::Error(FText ErrorText, const UNiagaraNode* Node, const UEdGraphPin* Pin)
{
	FString NodePinStr = TEXT("");
	FString NodePinPrefix = TEXT(" - ");
	FString NodePinSuffix = TEXT("");
	if (Node)
	{
		FString NodeTitle = Node->GetNodeTitle(ENodeTitleType::FullTitle).ToString();
		if (NodeTitle.Len() > 0)
		{
			NodePinStr += TEXT("Node: ") + NodeTitle;
			NodePinSuffix = TEXT(" - ");
		}
		else
		{
			FString NodeName = Node->GetName();
			if (NodeName.Len() > 0)
			{
				NodePinStr += TEXT("Node: ") + NodeName;
				NodePinSuffix = TEXT(" - ");
			}
		}
	}
	if (Pin)
	{
		NodePinStr += TEXT(" Pin: ") + (Pin->PinFriendlyName.ToString().Len() > 0 ? Pin->PinFriendlyName.ToString() : Pin->GetName());
		NodePinSuffix = TEXT(" - ");
	}

	FString ErrorString = FString::Printf(TEXT("%s%s%s%s"), *ErrorText.ToString(), *NodePinPrefix, *NodePinStr, *NodePinSuffix);
	TranslateResults.CompileEvents.Add(FNiagaraCompileEvent(FNiagaraCompileEventSeverity::Error, ErrorString, Node ? Node->NodeGuid : FGuid(), Pin ? Pin->PersistentGuid : FGuid(), GetCallstackGuids()));
	TranslateResults.NumErrors++;
}

void FHlslNiagaraTranslator::Warning(FText WarningText, const UNiagaraNode* Node, const UEdGraphPin* Pin)
{
	FString NodePinStr = TEXT("");
	FString NodePinPrefix = TEXT(" - ");
	FString NodePinSuffix = TEXT("");
	if (Node && Node->GetName().Len() > 0)
	{
		NodePinStr += TEXT("Node: ") + Node->GetName();
		NodePinSuffix = TEXT(" - ");
	}
	if (Pin && Pin->PinFriendlyName.ToString().Len() > 0)
	{
		NodePinStr += TEXT(" Pin: ") + Pin->PinFriendlyName.ToString();
		NodePinSuffix = TEXT(" - ");
	}

	FString WarnString = FString::Printf(TEXT("%s%s%s%s"), *WarningText.ToString(), *NodePinPrefix, *NodePinStr, *NodePinSuffix);
	TranslateResults.CompileEvents.Add(FNiagaraCompileEvent(FNiagaraCompileEventSeverity::Warning, WarnString, Node ? Node->NodeGuid : FGuid(), Pin ? Pin->PersistentGuid : FGuid(), GetCallstackGuids()));
	TranslateResults.NumWarnings++;
}

bool FHlslNiagaraTranslator::GetFunctionParameter(const FNiagaraVariable& Parameter, int32& OutParam)const
{
	// Assume that it wasn't bound by default.
	OutParam = INDEX_NONE;
	if (const FFunctionContext* FunctionContext = FunctionCtx())
	{
		int32 ParamIdx = FunctionContext->Signature.Inputs.IndexOfByPredicate([&](const FNiagaraVariable& InVar) { return InVar.IsEquivalent(Parameter); });
		if (ParamIdx != INDEX_NONE)
		{
			OutParam = FunctionContext->Inputs[ParamIdx];
		}
		return true;
	}
	return false;
}

bool FHlslNiagaraTranslator::CanReadAttributes()const
{
	if (UNiagaraScript::IsParticleUpdateScript(TranslationStages[ActiveStageIdx].ScriptUsage))
	{
		return true;
	}
	return false;
}

ENiagaraScriptUsage FHlslNiagaraTranslator::GetCurrentUsage() const
{
	if (UNiagaraScript::IsParticleScript(CompileOptions.TargetUsage))
	{
		return CompileOptions.TargetUsage;
	}
	else if (UNiagaraScript::IsSystemSpawnScript(CompileOptions.TargetUsage) || UNiagaraScript::IsSystemUpdateScript(CompileOptions.TargetUsage))
	{
		if (ActiveHistoryForFunctionCalls.ContextContains(ENiagaraScriptUsage::EmitterSpawnScript))
		{
			return ENiagaraScriptUsage::EmitterSpawnScript;
		}
		else if (ActiveHistoryForFunctionCalls.ContextContains(ENiagaraScriptUsage::EmitterUpdateScript))
		{
			return ENiagaraScriptUsage::EmitterUpdateScript;
		}
		return CompileOptions.TargetUsage;
	}
	else if (UNiagaraScript::IsStandaloneScript(CompileOptions.TargetUsage))
	{
		// Since we never use the results of a standalone script directly, just choose one by default.
		return ENiagaraScriptUsage::ParticleSpawnScript;
	}
	else
	{
		check(false);
		return ENiagaraScriptUsage::ParticleSpawnScript;
	}
}

ENiagaraScriptUsage FHlslNiagaraTranslator::GetTargetUsage() const
{
	if (CompileOptions.TargetUsage == ENiagaraScriptUsage::ParticleGPUComputeScript) // Act as if building spawn script.
	{
		return ENiagaraScriptUsage::ParticleSpawnScript;
	}
	if (UNiagaraScript::IsInterpolatedParticleSpawnScript(CompileOptions.TargetUsage))
	{
		return ENiagaraScriptUsage::ParticleSpawnScript;
	}
	return CompileOptions.TargetUsage;
}

FGuid FHlslNiagaraTranslator::GetTargetUsageId() const
{
	return CompileOptions.TargetUsageId;
}
//////////////////////////////////////////////////////////////////////////

FString FHlslNiagaraTranslator::GetHlslDefaultForType(FNiagaraTypeDefinition Type)
{
	if (Type == FNiagaraTypeDefinition::GetFloatDef())
	{
		return "(0.0)";
	}
	else if (Type == FNiagaraTypeDefinition::GetVec2Def())
	{
		return "float2(0.0,0.0)";
	}
	else if (Type == FNiagaraTypeDefinition::GetVec3Def())
	{
		return "float3(0.0,0.0,0.0)";
	}
	else if (Type == FNiagaraTypeDefinition::GetVec4Def())
	{
		return "float4(0.0,0.0,0.0,0.0)";
	}
	else if (Type == FNiagaraTypeDefinition::GetQuatDef())
	{
		return "float4(0.0,0.0,0.0,1.0)";
	}
	else if (Type == FNiagaraTypeDefinition::GetColorDef())
	{
		return "float4(1.0,1.0,1.0,1.0)";
	}
	else if (Type == FNiagaraTypeDefinition::GetIntDef())
	{
		return "(0)";
	}
	else if (Type == FNiagaraTypeDefinition::GetBoolDef())
	{
		return "(false)";
	}
	else
	{
		return TEXT("(") + GetStructHlslTypeName(Type) + TEXT(")0");
	}
}

bool FHlslNiagaraTranslator::IsBuiltInHlslType(FNiagaraTypeDefinition Type)
{
	return
		Type == FNiagaraTypeDefinition::GetFloatDef() ||
		Type == FNiagaraTypeDefinition::GetVec2Def() ||
		Type == FNiagaraTypeDefinition::GetVec3Def() ||
		Type == FNiagaraTypeDefinition::GetVec4Def() ||
		Type == FNiagaraTypeDefinition::GetColorDef() ||
		Type == FNiagaraTypeDefinition::GetQuatDef() ||
		Type == FNiagaraTypeDefinition::GetMatrix4Def() ||
		Type == FNiagaraTypeDefinition::GetIntDef() ||
		Type.GetStruct() == FNiagaraTypeDefinition::GetIntStruct() ||
		Type == FNiagaraTypeDefinition::GetBoolDef();
}

FString FHlslNiagaraTranslator::GetStructHlslTypeName(FNiagaraTypeDefinition Type)
{
	if (Type.IsValid() == false)
	{
		return "undefined";
	}
	else if (Type == FNiagaraTypeDefinition::GetFloatDef())
	{
		return "float";
	}
	else if (Type == FNiagaraTypeDefinition::GetVec2Def())
	{
		return "float2";
	}
	else if (Type == FNiagaraTypeDefinition::GetVec3Def())
	{
		return "float3";
	}
	else if (Type == FNiagaraTypeDefinition::GetVec4Def() || Type == FNiagaraTypeDefinition::GetColorDef() || Type == FNiagaraTypeDefinition::GetQuatDef())
	{
		return "float4";
	}
	else if (Type == FNiagaraTypeDefinition::GetMatrix4Def())
	{
		return "float4x4";
	}
	else if (Type == FNiagaraTypeDefinition::GetIntDef() || Type.GetEnum() != nullptr)
	{
		return "int";
	}
	else if (Type == FNiagaraTypeDefinition::GetBoolDef())
	{
		return "bool";
	}
	else if (Type == FNiagaraTypeDefinition::GetParameterMapDef())
	{
		return "FParamMap0";
	}
	else
	{
		return Type.GetName();
	}
}

FString FHlslNiagaraTranslator::GetPropertyHlslTypeName(const FProperty* Property)
{
	if (Property->IsA(FFloatProperty::StaticClass()))
	{
		return "float";
	}
	else if (Property->IsA(FIntProperty::StaticClass()))
	{
		return "int";
	}
	else if (Property->IsA(FUInt32Property::StaticClass()))
	{
		return "int";
	}
	else if (Property->IsA(FStructProperty::StaticClass()))
	{
		const FStructProperty* StructProp = CastField<const FStructProperty>(Property);
		return GetStructHlslTypeName(StructProp->Struct);
	}
	else if (Property->IsA(FEnumProperty::StaticClass()))
	{
		return "int";
	}
	else if (Property->IsA(FByteProperty::StaticClass()))
	{
		return "int";
	}
	else if (Property->IsA(FBoolProperty::StaticClass()))
	{
		return "bool";
	}
	else
	{
		return TEXT("");
	}
}

FString FHlslNiagaraTranslator::BuildHLSLStructDecl(FNiagaraTypeDefinition Type, FText& OutErrorMessage)
{
	if (!IsBuiltInHlslType(Type))
	{
		FString StructName = GetStructHlslTypeName(Type);

		FString Decl = "struct " + StructName + "\n{\n";
		for (TFieldIterator<FProperty> PropertyIt(Type.GetStruct(), EFieldIteratorFlags::IncludeSuper); PropertyIt; ++PropertyIt)
		{
			FProperty* Property = *PropertyIt;
			FString PropertyTypeName = GetPropertyHlslTypeName(Property);
			if (PropertyTypeName.IsEmpty())
			{
				OutErrorMessage = FText::Format(LOCTEXT("UnknownPropertyTypeErrorFormat", "Failed to build hlsl struct declaration for type {0}.  Property {1} has an unsuported type {2}."),
					FText::FromString(Type.GetName()), Property->GetDisplayNameText(), FText::FromString(Property->GetClass()->GetName()));
				return TEXT("");
			}
			Decl += TEXT("\t") + PropertyTypeName + TEXT(" ") + Property->GetName() + TEXT(";\n");
		}
		Decl += "};\n\n";
		return Decl;
	}

	return TEXT("");
}

bool FHlslNiagaraTranslator::IsHlslBuiltinVector(FNiagaraTypeDefinition Type)
{
	if ((Type == FNiagaraTypeDefinition::GetVec2Def()) ||
		(Type == FNiagaraTypeDefinition::GetVec3Def()) ||
		(Type == FNiagaraTypeDefinition::GetVec4Def()) ||
		(Type == FNiagaraTypeDefinition::GetQuatDef()) ||
		(Type == FNiagaraTypeDefinition::GetColorDef()))
	{
		return true;
	}
	return false;
}


bool FHlslNiagaraTranslator::AddStructToDefinitionSet(const FNiagaraTypeDefinition& TypeDef)
{
	// First make sure that this is a type that we do need to define...
	if (IsBuiltInHlslType(TypeDef))
	{
		return true;
	}

	if (TypeDef == FNiagaraTypeDefinition::GetGenericNumericDef())
	{
		return false;
	}

	// We build these types on-the-fly.
	if (TypeDef == FNiagaraTypeDefinition::GetParameterMapDef())
	{
		return true;
	}

	// Now make sure that we don't have any other struct types within our struct. Add them prior to the struct in question to make sure
	// that the syntax works out properly.
	const UScriptStruct* Struct = TypeDef.GetScriptStruct();
	if (Struct != nullptr)
	{
		// We need to recursively dig through the struct to get at the lowest level of the input struct, which
		// could be a native type.
		for (TFieldIterator<FProperty> PropertyIt(Struct, EFieldIteratorFlags::IncludeSuper); PropertyIt; ++PropertyIt)
		{
			const FProperty* Property = *PropertyIt;
			const FStructProperty* StructProp = CastField<const FStructProperty>(Property);
			if (StructProp)
			{
				if (!AddStructToDefinitionSet(StructProp->Struct))
				{
					return false;
				}
			}
		}

		// Add the new type def
		StructsToDefine.AddUnique(TypeDef);
	}

	return true;
}

TArray<FName> FHlslNiagaraTranslator::ConditionPropertyPath(const FNiagaraTypeDefinition& Type, const TArray<FName>& InPath)
{
	// TODO: Build something more extensible and less hard coded for path conditioning.
	UScriptStruct* Struct = Type.GetScriptStruct();
	if (InPath.Num() == 0) // Pointing to the root
	{
		return TArray<FName>();
	}
	else if (IsHlslBuiltinVector(Type))
	{
		checkf(InPath.Num() == 1, TEXT("Invalid path for vector"));
		TArray<FName> ConditionedPath;
		ConditionedPath.Add(*InPath[0].ToString().ToLower());
		return ConditionedPath;
	}
	else if (FNiagaraTypeDefinition::IsScalarDefinition(Struct))
	{
		return TArray<FName>();
	}
	else if (Struct != nullptr)
	{
		// We need to recursively dig through the struct to get at the lowest level of the input path specified, which
		// could be a native type.
		for (TFieldIterator<FProperty> PropertyIt(Struct, EFieldIteratorFlags::IncludeSuper); PropertyIt; ++PropertyIt)
		{
			const FProperty* Property = *PropertyIt;
			const FStructProperty* StructProp = CastField<const FStructProperty>(Property);
			// The names match, but even then things might not match up properly..
			if (InPath[0].ToString() == Property->GetName())
			{
				// The names match and this is a nested type, so we can keep digging...
				if (StructProp != nullptr)
				{
					// If our path continues onward, keep recursively digging. Otherwise, just return where we've gotten to so far.
					if (InPath.Num() > 1)
					{
						TArray<FName> ReturnPath;
						ReturnPath.Add(InPath[0]);
						TArray<FName> Subset = InPath;
						Subset.RemoveAt(0);
						TArray<FName> Children = ConditionPropertyPath(StructProp->Struct, Subset);
						for (const FName& Child : Children)
						{
							ReturnPath.Add(Child);
						}
						return ReturnPath;
					}
					else
					{
						TArray<FName> ConditionedPath;
						ConditionedPath.Add(InPath[0]);
						return ConditionedPath;
					}
				}
			}
		}
		return InPath;
	}
	return InPath;
}
//////////////////////////////////////////////////////////////////////////


FString FHlslNiagaraTranslator::CompileDataInterfaceFunction(UNiagaraDataInterface* DataInterface, FNiagaraFunctionSignature& Signature)
{
	//For now I'm compiling data interface functions like this. 
	//Not the prettiest thing in the world but it'll suffice for now.

	if (UNiagaraDataInterfaceCurve* Curve = Cast<UNiagaraDataInterfaceCurve>(DataInterface))
	{
		//For now, VM only which needs no body. GPU will need a body.
		return TEXT("");
	}
	else if (UNiagaraDataInterfaceVectorCurve* VecCurve = Cast<UNiagaraDataInterfaceVectorCurve>(DataInterface))
	{
		//For now, VM only which needs no body. GPU will need a body.
		return TEXT("");
	}
	else if (UNiagaraDataInterfaceColorCurve* ColorCurve = Cast<UNiagaraDataInterfaceColorCurve>(DataInterface))
	{
		//For now, VM only which needs no body. GPU will need a body.
		return TEXT("");
	}
	else if (UNiagaraDataInterfaceVector2DCurve* Vec2DCurve = Cast<UNiagaraDataInterfaceVector2DCurve>(DataInterface))
	{
		//For now, VM only which needs no body. GPU will need a body.
		return TEXT("");
	}
	else if (UNiagaraDataInterfaceVector4Curve* Vec4Curve = Cast<UNiagaraDataInterfaceVector4Curve>(DataInterface))
	{
		//For now, VM only which needs no body. GPU will need a body.
		return TEXT("");
	}
	else if (UNiagaraDataInterfaceStaticMesh* Mesh = Cast<UNiagaraDataInterfaceStaticMesh>(DataInterface))
	{
		return TEXT("");
	}
	else if (UNiagaraDataInterfaceCurlNoise* Noise = Cast<UNiagaraDataInterfaceCurlNoise>(DataInterface))
	{
		return TEXT("");
	}
	else
	{
		return TEXT("");
		check(0);
	}
}



#undef LOCTEXT_NAMESPACE<|MERGE_RESOLUTION|>--- conflicted
+++ resolved
@@ -507,18 +507,18 @@
 	TArray<FNiagaraVariable> UniqueVariables;
 
 	// Add in currently defined system vars.
+	for (const auto& SystemVarPair : ParamMapDefinedSystemVars)
+	{
+		const auto& Var = SystemVarPair.Value.Variable;
+		if (Var.GetType().GetClass() != nullptr)
+		{
+			continue;
+		}
+		UniqueVariables.AddUnique(Var);
+	}
+
+	// Add in currently defined emitter vars.
 	TArray<FNiagaraVariable> ValueArray;
-	ParamMapDefinedSystemToNamespaceVars.GenerateValueArray(ValueArray);
-	for (FNiagaraVariable& Var : ValueArray)
-	{
-		if (Var.GetType().GetClass() != nullptr)
-		{
-			continue;
-		}
-		UniqueVariables.AddUnique(Var);
-	}
-
-	// Add in currently defined emitter vars.
 	ParamMapDefinedEmitterParameterToNamespaceVars.GenerateValueArray(ValueArray);
 	for (FNiagaraVariable& Var : ValueArray)
 	{
@@ -778,6 +778,16 @@
 		}
 	}
 	return true;
+}
+
+template<typename T>
+void FHlslNiagaraTranslator::BuildConstantBuffer(ENiagaraCodeChunkMode ChunkMode)
+{
+	for (const FNiagaraVariable& Variable : T::GetVariables())
+	{
+		const FString SymbolName = GetSanitizedSymbolName(Variable.GetName().ToString(), true);
+		AddUniformChunk(SymbolName, Variable, ChunkMode, true);
+	}
 }
 
 const FNiagaraTranslateResults &FHlslNiagaraTranslator::Translate(const FNiagaraCompileRequestData* InCompileData, const FNiagaraCompileOptions& InCompileOptions, FHlslNiagaraTranslatorOptions InTranslateOptions)
@@ -984,9 +994,19 @@
 		}
 	}
 	ENiagaraScriptUsage Usage = CompileOptions.TargetUsage;
-	if (Usage != ENiagaraScriptUsage::SystemSpawnScript && Usage != ENiagaraScriptUsage::SystemUpdateScript)
+	if (Usage != ENiagaraScriptUsage::SystemSpawnScript && Usage != ENiagaraScriptUsage::SystemUpdateScript && Usage != ENiagaraScriptUsage::Module && Usage != ENiagaraScriptUsage::DynamicInput)
 	{
 		ValidateParticleIDUsage();
+	}
+
+	BuildConstantBuffer<FNiagaraGlobalParameters>(ENiagaraCodeChunkMode::GlobalConstant);
+	// only use the SystemConstantBuffer if we are doing particle scripts (for system scripts the data should come from
+	// the datasets)
+	if (!IsBulkSystemScript())
+	{
+		BuildConstantBuffer<FNiagaraSystemParameters>(ENiagaraCodeChunkMode::SystemConstant);
+		BuildConstantBuffer<FNiagaraOwnerParameters>(ENiagaraCodeChunkMode::OwnerConstant);
+		BuildConstantBuffer<FNiagaraEmitterParameters>(ENiagaraCodeChunkMode::EmitterConstant);
 	}
 
 	//Create main scope pin cache.
@@ -1121,34 +1141,37 @@
 				Error(ErrorMessage, nullptr, nullptr);
 			}
 		}
-		//Declare parameters.
-		//TODO: Separate Cbuffer for Global, System and Emitter parameters.
-		{
-			HlslOutput += TEXT("cbuffer FEmitterParameters\n{\n");
-
-			for (int32 i = 0; i < ChunksByMode[(int32)ENiagaraCodeChunkMode::Uniform].Num(); ++i)
-			{
-				FNiagaraVariable BufferVariable(CodeChunks[ChunksByMode[(int32)ENiagaraCodeChunkMode::Uniform][i]].Type, FName(*CodeChunks[ChunksByMode[(int32)ENiagaraCodeChunkMode::Uniform][i]].SymbolName));
-				if ( IsVariableInUniformBuffer(BufferVariable) )
-				{
-					FString Chunk = GetCode(ChunksByMode[(int32)ENiagaraCodeChunkMode::Uniform][i]);
-					HlslOutput += TEXT("\t") + Chunk;
-				}
-			}
-
-			if (bInterpolateParams)
-			{
-				//Define the params from the previous frame after the main parameters.
-				for (int32 i = 0; i < ChunksByMode[(int32)ENiagaraCodeChunkMode::Uniform].Num(); ++i)
-				{
-					//Copy the chunk so we can fiddle it's symbol name.
-					FNiagaraCodeChunk Chunk = CodeChunks[ChunksByMode[(int32)ENiagaraCodeChunkMode::Uniform][i]];
-					Chunk.SymbolName = INTERPOLATED_PARAMETER_PREFIX + Chunk.SymbolName;
-					HlslOutput += TEXT("\t") + GetCode(Chunk);
-				}
-			}
-
-			HlslOutput += TEXT("}\n\n");
+
+		ENiagaraCodeChunkMode ChunkModes[] = { ENiagaraCodeChunkMode::GlobalConstant, ENiagaraCodeChunkMode::SystemConstant, ENiagaraCodeChunkMode::OwnerConstant, ENiagaraCodeChunkMode::EmitterConstant, ENiagaraCodeChunkMode::Uniform };
+		FString ConstantBufferNames[] = { TEXT("FNiagaraGlobalParameters"), TEXT("FNiagaraSystemParameters"), TEXT("FNiagaraOwnerParameters"), TEXT("FNiagaraEmitterParameters"), TEXT("FNiagaraExternalParameters") };
+
+		static_assert(UE_ARRAY_COUNT(ChunkModes) == UE_ARRAY_COUNT(ConstantBufferNames), "Mismatch between ChunkModes and ConstantBufferNames");
+
+		FString SymbolPrefix[] = { TEXT(""), INTERPOLATED_PARAMETER_PREFIX };
+
+		for (int32 PrevIt = 0; PrevIt < (bInterpolateParams ? 2 : 1); ++PrevIt)
+		{
+			for (int32 ChunkModeIt = 0; ChunkModeIt < UE_ARRAY_COUNT(ChunkModes); ++ChunkModeIt)
+			{
+				int32 ChunkMode = static_cast<int32>(ChunkModes[ChunkModeIt]);
+				const FString BufferName = SymbolPrefix[PrevIt] + ConstantBufferNames[ChunkModeIt];
+
+				HlslOutput += TEXT("cbuffer ") + BufferName + TEXT("\n{\n");
+
+				for (int32 i = 0; i < ChunksByMode[ChunkMode].Num(); ++i)
+				{
+					FNiagaraVariable BufferVariable(CodeChunks[ChunksByMode[ChunkMode][i]].Type, FName(*CodeChunks[ChunksByMode[ChunkMode][i]].SymbolName));
+					if (IsVariableInUniformBuffer(BufferVariable))
+					{
+						FNiagaraCodeChunk Chunk = CodeChunks[ChunksByMode[ChunkMode][i]];
+						Chunk.SymbolName = SymbolPrefix[PrevIt] + Chunk.SymbolName;
+
+						HlslOutput += TEXT("\t") + GetCode(Chunk);
+					}
+				}
+
+				HlslOutput += TEXT("}\n\n");
+			}
 		}
 
 		WriteDataSetStructDeclarations(DataSetReadInfo[0], true, HlslOutput);
@@ -1237,7 +1260,7 @@
 			HlslOutput += TEXT("struct FSimulationContext") TEXT("\n{\n");
 
 			// We need to reserve a place in the simulation context for the base Parameter Map.
-			if (PrimaryDataSetOutputEntries.Num() != 0 || ParamMapDefinedSystemToNamespaceVars.Num() != 0 || ParamMapDefinedEmitterParameterToNamespaceVars.Num() != 0 || (ParamMapSetVariablesToChunks.Num() != 0 && ParamMapSetVariablesToChunks[0].Num() > 0))
+			if (PrimaryDataSetOutputEntries.Num() != 0 || ParamMapDefinedSystemVars.Num() != 0 || ParamMapDefinedEmitterParameterToNamespaceVars.Num() != 0 || (ParamMapSetVariablesToChunks.Num() != 0 && ParamMapSetVariablesToChunks[0].Num() > 0))
 			{
 				for (int32 i = 0; i < TranslationStages.Num(); i++)
 				{
@@ -1543,40 +1566,45 @@
 			HlslOutputString += TEXT("\tContext.") + PrevMap + TEXT(".Interpolation.Emitter_InterpSpawnStartDt = Emitter_InterpSpawnStartDt;\n");
 			HlslOutputString += TEXT("\tContext.") + PrevMap + TEXT(".Interpolation.Emitter_SpawnGroup = Emitter_SpawnGroup;\n");
 
-			for (int32 UniformIdx = 0; UniformIdx < ChunksByMode[(int32)ENiagaraCodeChunkMode::Uniform].Num(); ++UniformIdx)
-			{
-				int32 ChunkIdx = ChunksByMode[(int32)ENiagaraCodeChunkMode::Uniform][UniformIdx];
-				if (UniformIdx != INDEX_NONE)
-				{
-					FNiagaraVariable* FoundNamespacedVar = nullptr;
-					const FName* FoundSystemKey = ParamMapDefinedSystemVarsToUniformChunks.FindKey(UniformIdx);
-
-					// This uniform was either an emitter uniform parameter or a system uniform parameter. Search our maps to find out which one it was 
-					// so that we can properly deal with accessors.
-					if (FoundSystemKey != nullptr)
+			int32 ModesToInterpolate[] =
+			{
+				static_cast<int32>(ENiagaraCodeChunkMode::GlobalConstant),
+				static_cast<int32>(ENiagaraCodeChunkMode::SystemConstant),
+				static_cast<int32>(ENiagaraCodeChunkMode::OwnerConstant),
+				static_cast<int32>(ENiagaraCodeChunkMode::EmitterConstant),
+				static_cast<int32>(ENiagaraCodeChunkMode::Uniform)
+			};
+
+			for (int32 ChunkMode : ModesToInterpolate)
+			{
+				for (int32 UniformIdx = 0; UniformIdx < ChunksByMode[ChunkMode].Num(); ++UniformIdx)
+				{
+					int32 ChunkIdx = ChunksByMode[ChunkMode][UniformIdx];
+					if (ChunkIdx != INDEX_NONE)
 					{
-						FoundNamespacedVar = ParamMapDefinedSystemToNamespaceVars.Find(*FoundSystemKey);
-					}
-					/*else
-					{
-						const FName* FoundEmitterParameterKey = ParamMapDefinedEmitterParameterVarsToUniformChunks.FindKey(UniformIdx);
-						if (FoundEmitterParameterKey != nullptr)
+						const FNiagaraVariable* FoundNamespacedVar = nullptr;
+
+						for (const auto& SystemVarPair : ParamMapDefinedSystemVars)
 						{
-							FoundNamespacedVar = ParamMapDefinedEmitterParameterToNamespaceVars.Find(*FoundEmitterParameterKey);
+							if (SystemVarPair.Value.ChunkIndex == ChunkIdx)
+							{
+								FoundNamespacedVar = &SystemVarPair.Value.Variable;
+								break;
+							}
 						}
-					}*/
-
-					if (FoundNamespacedVar != nullptr)
-					{
-						FString FoundName = GetSanitizedSymbolName(FoundNamespacedVar->GetName().ToString());
-						FNiagaraCodeChunk& Chunk = CodeChunks[ChunkIdx];
-						if (ShouldInterpolateParameter(*FoundNamespacedVar))
+
+						if (FoundNamespacedVar != nullptr)
 						{
-							HlslOutputString += TEXT("\tContext.") + PrevMap + TEXT(".") + FoundName + TEXT(" = lerp(") + INTERPOLATED_PARAMETER_PREFIX + Chunk.SymbolName + Chunk.ComponentMask + TEXT(", ") + Chunk.SymbolName + Chunk.ComponentMask + TEXT(", ") + TEXT("SpawnInterp);\n");
-						}
-						else
-						{
-							// For now, we do nothing for non-floating point variables..
+							FString FoundName = GetSanitizedSymbolName(FoundNamespacedVar->GetName().ToString());
+							FNiagaraCodeChunk& Chunk = CodeChunks[ChunkIdx];
+							if (ShouldInterpolateParameter(*FoundNamespacedVar))
+							{
+								HlslOutputString += TEXT("\tContext.") + PrevMap + TEXT(".") + FoundName + TEXT(" = lerp(") + INTERPOLATED_PARAMETER_PREFIX + Chunk.SymbolName + Chunk.ComponentMask + TEXT(", ") + Chunk.SymbolName + Chunk.ComponentMask + TEXT(", ") + TEXT("SpawnInterp);\n");
+							}
+							else
+							{
+								// For now, we do nothing for non-floating point variables..
+							}
 						}
 					}
 				}
@@ -1827,7 +1855,6 @@
 
 	// Whether Alive is used and must be set at each run
 	const bool bUsesAlive = [&]
-<<<<<<< HEAD
 	{
 		TArray<FName> DataSetNames;
 		for (const FNiagaraDataSetID& ReadId : ReadDataSetIDs)
@@ -1865,45 +1892,6 @@
 		{
 			HlslOutput += TEXT("\t") + InitChunk + TEXT("\n");
 
-=======
-	{
-		TArray<FName> DataSetNames;
-		for (const FNiagaraDataSetID& ReadId : ReadDataSetIDs)
-		{
-			DataSetNames.AddUnique(ReadId.Name);
-		}
-		for (const FNiagaraDataSetID& WriteId : WriteDataSetIDs)
-		{
-			DataSetNames.AddUnique(WriteId.Name);
-		}
-		for (int32 i = 0; i < ParamMapHistories.Num(); i++)
-		{
-			for (FName DataSetName : DataSetNames)
-			{
-				if (ParamMapHistories[i].FindVariable(*(DataSetName.ToString() + TEXT(".Alive")), FNiagaraTypeDefinition::GetBoolDef()) != INDEX_NONE)
-				{
-					return true;
-				}
-			}
-		}
-		return false;
-	}();
-
-	const bool bNeedsPersistentIDs = CompileOptions.AdditionalDefines.Contains(TEXT("RequiresPersistentIDs"));
-
-	// A list of constant to reset after Emitter_SpawnGroup gets modified by GetEmitterSpawnInfoForParticle()
-	TArray<FString> EmitterSpawnGroupReinit;
-
-	///////////////////////
-	// InitConstants()
-	HlslOutput += TEXT("void InitConstants(inout FSimulationContext Context)\n{\n");
-	{
-		// Fill in the defaults for parameters.
-		for (const FString& InitChunk : MainPreSimulateChunks)
-		{
-			HlslOutput += TEXT("\t") + InitChunk + TEXT("\n");
-
->>>>>>> fa8a8d0d
 			if (InitChunk.Contains(TEXT("Emitter_SpawnGroup;")))
 			{
 				EmitterSpawnGroupReinit.Add(InitChunk);
@@ -1976,7 +1964,6 @@
 			{
 				const FString VarName = ContextName + GetSanitizedSymbolName(Var.GetName().ToString());
 				FString VarFmt;
-<<<<<<< HEAD
 
 				// If the NiagaraClearEachFrame value is set on the data set, we don't bother reading it in each frame as we know that it is is invalid. However,
 				// this is only used for the base data set. Other reads are potentially from events and are therefore perfectly valid.
@@ -2121,152 +2108,6 @@
 {
 	check(CompilationTarget != ENiagaraSimTarget::GPUComputeSim);
 
-=======
-
-				// If the NiagaraClearEachFrame value is set on the data set, we don't bother reading it in each frame as we know that it is is invalid. However,
-				// this is only used for the base data set. Other reads are potentially from events and are therefore perfectly valid.
-				if (DataSetIndex == 0 && Var.GetType().GetScriptStruct() != nullptr && Var.GetType().GetScriptStruct()->GetMetaData(TEXT("NiagaraClearEachFrame")).Equals(TEXT("true"), ESearchCase::IgnoreCase))
-				{
-					VarFmt = VarName + TEXT("{0} = {4};\n");
-				}
-				else
-				{
-					VarFmt = VarName + TEXT("{0} = InputData{1}({2}, {3}, InstanceIdx);\n");
-
-					if (bUseShaderStages)
-					{
-						if (FNiagaraParameterMapHistory::IsAttribute(Var))
-						{
-							FString RegisterName = VarName;
-							RegisterName.ReplaceInline(PARAM_MAP_ATTRIBUTE_STR, PARAM_MAP_INDICES_STR);
-							const int32 RegisterValue = Var.GetType().IsFloatPrimitive() ? FloatCounter : IntCounter;
-							HlslOutput += RegisterName + FString::Printf(TEXT(" = %d;\n"), RegisterValue);
-						}
-					}
-				}
-				GatherVariableForDataSetAccess(Var, VarFmt, IntCounter, FloatCounter, DataSetIndex, TEXT(""), HlslOutput);
-			}
-		}
-		if (bUsesAlive)
-		{
-			HlslOutput += TEXT("\n") + ContextName + TEXT("DataInstance.Alive=true;\n");
-		}
-	}
-	HlslOutput += TEXT("}\n\n");
-
-	/////////////////////////////////////
-	// ConditionalInterpolateParameters()
-	HlslOutput += TEXT("void ConditionalInterpolateParameters(inout FSimulationContext Context)\n{\n");
-	{
-		if (RequiresInterpolation())
-		{
-			HlslOutput += TEXT("\tInterpolateParameters(Context);\n"); // Requires ExecIndex, which needs to be in a stage.
-		}
-	}
-	HlslOutput += TEXT("}\n\n");
-
-	//////////////////////
-	// TransferAttibutes()
-	HlslOutput += TEXT("void TransferAttributes(inout FSimulationContext Context)\n{\n");
-	{
-		if (TranslationStages.Last().bCopyPreviousParams)
-		{
-			if (ParamMapDefinedAttributesToNamespaceVars.Num() != 0)
-			{
-				HlslOutput += TEXT("\tContext.") + TranslationStages.Last().PassNamespace + TEXT(".Particles = Context.") + TranslationStages[0].PassNamespace + TEXT(".Particles;\n");
-				if (bUsesAlive)
-				{
-					HlslOutput += TEXT("\tContext.") + TranslationStages.Last().PassNamespace + TEXT(".DataInstance = Context.") + TranslationStages[0].PassNamespace + TEXT(".DataInstance;\n");
-				}
-			}
-		}
-	}
-	HlslOutput += TEXT("}\n\n");
-
-	/////////////////////////
-	// StoreUpdateVariables()
-	HlslOutput += TEXT("void StoreUpdateVariables(in FSimulationContext Context)\n{\n");
-	{
-		if (bUsesAlive)
-		{
-			HlslOutput += TEXT("\tconst bool bValid = Context.") + TranslationStages.Last().PassNamespace + TEXT(".DataInstance.Alive;\n");
-			HlslOutput += TEXT("\tconst int WriteIndex = OutputIndex(0, false, bValid);\n");
-		}
-		else
-		{
-			HlslOutput += TEXT("\tconst bool bValid = GCurrentPhase != -1;\n");
-			HlslOutput += TEXT("\tconst int WriteIndex = OutputIndex(0, true, bValid);\n");
-		}
-
-		FString ContextName = TEXT("Context.Map.");
-		if (TranslationStages.Num() > 1) // Last context is "MapUpdate"
-		{
-			ContextName = FString::Printf(TEXT("Context.%s."), *TranslationStages.Last().PassNamespace);
-		}
-
-		HlslOutput += TEXT("\tif (bValid)\n\t{\n");
-
-		if (bNeedsPersistentIDs)
-		{
-			HlslOutput += FString::Printf(TEXT("\t\tUpdateID(0, %sParticles.ID.Index, WriteIndex);\n"), *ContextName);
-		}
-
-		for (int32 DataSetIndex = 0, IntCounter = 0, FloatCounter = 0; DataSetIndex < DataSetWrites.Num(); ++DataSetIndex)
-		{
-			const FNiagaraDataSetID DataSetID = ReadDataSetIDs[DataSetIndex];
-			const TArray<FNiagaraVariable>& NiagaraVariables = DataSetVariables[DataSetWrites[DataSetID]];
-			for (const FNiagaraVariable& Var : NiagaraVariables)
-			{
-				// If coming from a parameter map, use the one on the context, otherwise use the output.
-				FString VarFmt = TEXT("\t\tOutputData{1}(0, {2}, {3}, ") + ContextName + GetSanitizedSymbolName(Var.GetName().ToString()) + TEXT("{0});\n");
-				GatherVariableForDataSetAccess(Var, VarFmt, IntCounter, FloatCounter, -1, TEXT("WriteIndex"), HlslOutput);
-			}
-		}
-	}
-	HlslOutput += TEXT("\t}\n}\n\n");
-
-	/////////////////////////
-	// CopyInstance()
-	HlslOutput += TEXT("void CopyInstance(in int InstanceIdx)\n{\n");
-	{
-#if 0
-		HlslOutput += TEXT("\tFSimulationContext Context = (FSimulationContext)0;\n");
-		if (UNiagaraScript::IsParticleEventScript(CompileOptions.TargetUsage))
-		{
-			for (int32 VarArrayIdx = 0; VarArrayIdx < DataSetReads.Num(); VarArrayIdx++)
-			{
-				const FNiagaraDataSetID DataSetID = ReadDataSetIDs[VarArrayIdx];
-				const TArray<FNiagaraVariable>& ArrayRef = DataSetVariables[DataSetReads[DataSetID]];
-				DefineDataSetVariableReads(HlslOutput, DataSetID, VarArrayIdx, ArrayRef);
-			}
-
-			if (bGpuUsesAlive)
-			{
-				HlslOutput += TEXT("\tContext.Map.DataInstance.Alive = true;\n");
-			}
-
-			for (int32 VarArrayIdx = 0; VarArrayIdx < DataSetWrites.Num(); VarArrayIdx++)
-			{
-				const FNiagaraDataSetID DataSetID = WriteDataSetIDs[VarArrayIdx];
-				const TArray<FNiagaraVariable>& ArrayRef = DataSetVariables[DataSetWrites[DataSetID]];
-				DefineDataSetVariableWrites(HlslOutput, DataSetID, VarArrayIdx, ArrayRef);
-			}
-		}
-#else
-		HlslOutput += TEXT("\t// TODO!\n");
-#endif
-	}
-	HlslOutput += TEXT("}\n");
-}
-
-void FHlslNiagaraTranslator::DefineMain(FString &OutHlslOutput,
-	const TArray<TArray<FNiagaraVariable>>& DataSetVariables,
-	const TMap<FNiagaraDataSetID, int32>& DataSetReads,
-	const TMap<FNiagaraDataSetID, int32>& DataSetWrites)
-{
-	check(CompilationTarget != ENiagaraSimTarget::GPUComputeSim);
-
->>>>>>> fa8a8d0d
 	OutHlslOutput += TEXT("void SimulateMain()\n{\n");
 	
 	EnterStatsScope(FNiagaraStatScope(*(CompileOptions.GetName() + TEXT("_Main")), TEXT("Main")), OutHlslOutput);
@@ -2908,12 +2749,14 @@
 	return FString::Format(TEXT("float4({0}, {1}, {2}, {3})"), Args);
 }
 
-int32 FHlslNiagaraTranslator::AddUniformChunk(FString SymbolName, const FNiagaraTypeDefinition& Type)
-{
+int32 FHlslNiagaraTranslator::AddUniformChunk(FString SymbolName, const FNiagaraVariable& InVariable, ENiagaraCodeChunkMode ChunkMode, bool AddPadding)
+{
+	const FNiagaraTypeDefinition& Type = InVariable.GetType();
+
 	int32 Ret = CodeChunks.IndexOfByPredicate(
 		[&](const FNiagaraCodeChunk& Chunk)
 	{
-		return Chunk.Mode == ENiagaraCodeChunkMode::Uniform && Chunk.SymbolName == SymbolName && Chunk.Type == Type;
+		return Chunk.Mode == ChunkMode && Chunk.SymbolName == SymbolName && Chunk.Type == Type;
 	}
 	);
 
@@ -2924,7 +2767,7 @@
 		Chunk.SymbolName = GetSanitizedSymbolName(SymbolName);
 		Chunk.Type = Type;
 
-		if (UNiagaraScript::IsGPUScript(CompileOptions.TargetUsage))
+		if (AddPadding)
 		{
 			if (Type == FNiagaraTypeDefinition::GetVec2Def())
 			{
@@ -2938,9 +2781,14 @@
 			}
 		}
 
-		Chunk.Mode = ENiagaraCodeChunkMode::Uniform;
-
-		ChunksByMode[(int32)ENiagaraCodeChunkMode::Uniform].Add(Ret);
+		Chunk.Mode = ChunkMode;
+
+		ChunksByMode[static_cast<int32>(ChunkMode)].Add(Ret);
+
+		auto& SystemVar = ParamMapDefinedSystemVars.Add(InVariable.GetName());
+		SystemVar.ChunkIndex = Ret;
+		SystemVar.ChunkMode = static_cast<int32>(ChunkMode);
+		SystemVar.Variable = InVariable;
 	}
 	return Ret;
 }
@@ -3900,10 +3748,9 @@
 
 		if (!bIsPerInstanceBulkSystemParam)
 		{
-			int32 UniformIdx = 0;
 			int32 UniformChunk = 0;
 
-			if (false == ParamMapDefinedSystemVarsToUniformChunks.Contains(InVariable.GetName()))
+			if (false == ParamMapDefinedSystemVars.Contains(InVariable.GetName()))
 			{
 				FString SymbolNameDefined = FlattenedName;
 
@@ -3956,16 +3803,12 @@
 					CompilationOutput.ScriptData.Parameters.SetOrAdd(InVariable);
 				}
 
-				UniformIdx = ChunksByMode[(int32)ENiagaraCodeChunkMode::Uniform].Num();
-
-				UniformChunk = AddUniformChunk(SymbolNameDefined, InVariable.GetType());
-				ParamMapDefinedSystemVarsToUniformChunks.Add(InVariable.GetName(), UniformIdx);
-				ParamMapDefinedSystemToNamespaceVars.Add(InVariable.GetName(), InVariable);
+				UniformChunk = AddUniformChunk(SymbolNameDefined, InVariable, ENiagaraCodeChunkMode::Uniform, UNiagaraScript::IsGPUScript(CompileOptions.TargetUsage));
 			}
 			else
 			{
-				UniformIdx = ParamMapDefinedSystemVarsToUniformChunks.FindChecked(InVariable.GetName());
-				UniformChunk = ChunksByMode[(int32)ENiagaraCodeChunkMode::Uniform][UniformIdx];
+				const auto& SystemVar = ParamMapDefinedSystemVars.FindChecked(InVariable.GetName());
+				UniformChunk = SystemVar.ChunkIndex;
 			}
 			static const auto UseShaderStagesCVar = IConsoleManager::Get().FindConsoleVariable(TEXT("fx.UseShaderStages"));
 			// Avoid overriding the register indices
@@ -5566,17 +5409,23 @@
 
 				//Now remove all chunks for the function again.			
 				//This is super hacky. Should move chunks etc into a proper scoping system.
-
+				const int32 UniformMode = static_cast<int32>(ENiagaraCodeChunkMode::Uniform);
+				const int32 FuncUniformCount = ChunksByMode[UniformMode].Num() - ChunkStartsByMode[UniformMode];
 				TArray<FNiagaraCodeChunk> FuncUniforms;
-				FuncUniforms.Reserve(1024);
+				TArray<int32> OriginalUniformChunkIndices;
+
+				FuncUniforms.Reserve(FuncUniformCount);
+				OriginalUniformChunkIndices.Reserve(FuncUniformCount);
+
 				for (int32 i = 0; i < (int32)ENiagaraCodeChunkMode::Num; ++i)
 				{
 					//Keep uniform chunks.
-					if (i == (int32)ENiagaraCodeChunkMode::Uniform)
+					if (i == UniformMode)
 					{
 						for (int32 ChunkIdx = ChunkStartsByMode[i]; ChunkIdx < ChunksByMode[i].Num(); ++ChunkIdx)
 						{
 							FuncUniforms.Add(CodeChunks[ChunksByMode[i][ChunkIdx]]);
+							OriginalUniformChunkIndices.Add(ChunksByMode[i][ChunkIdx]);
 						}
 					}
 
@@ -5585,9 +5434,22 @@
 				CodeChunks.RemoveAt(ChunkStart, CodeChunks.Num() - ChunkStart, false);
 
 				//Re-add the uniforms. Really this is horrible. Rework soon.
-				for (FNiagaraCodeChunk& Chunk : FuncUniforms)
-				{
-					ChunksByMode[(int32)ENiagaraCodeChunkMode::Uniform].Add(CodeChunks.Add(Chunk));
+				for (int32 FuncUniformIt = 0; FuncUniformIt < FuncUniformCount; ++FuncUniformIt)
+				{
+					const FNiagaraCodeChunk& Chunk = FuncUniforms[FuncUniformIt];
+					const int32 OriginalChunkIndex = OriginalUniformChunkIndices[FuncUniformIt];
+
+					const int32 NewChunkIndex = CodeChunks.Add(Chunk);
+					ChunksByMode[UniformMode].Add(NewChunkIndex);
+
+					for (auto& SystemVarPair : ParamMapDefinedSystemVars)
+					{
+						if ((SystemVarPair.Value.ChunkIndex == OriginalChunkIndex)
+							&& (SystemVarPair.Value.ChunkMode == UniformMode))
+						{
+							SystemVarPair.Value.ChunkIndex = NewChunkIndex;
+						}
+					}
 				}
 
 				// We don't support an empty function definition when calling a real function.
