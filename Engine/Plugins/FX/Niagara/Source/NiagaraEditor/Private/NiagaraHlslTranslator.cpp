// Copyright Epic Games, Inc. All Rights Reserved.

#include "NiagaraHlslTranslator.h"
#include "NiagaraComponent.h"
#include "NiagaraGraph.h"
#include "NiagaraScriptSource.h"
#include "EdGraphUtilities.h"
#include "NiagaraNode.h"
#include "NiagaraNodeFunctionCall.h"
#include "NiagaraNodeIf.h"
#include "NiagaraNodeInput.h"
#include "NiagaraNodeOutput.h"
#include "NiagaraNodeParameterMapGet.h"
#include "NiagaraNodeParameterMapSet.h"
#include "NiagaraNodeParameterMapFor.h"
#include "NiagaraNodeCustomHlsl.h"
#include "NiagaraNodeOp.h"
#include "NiagaraNodeConvert.h"
#include "EdGraphSchema_Niagara.h"
#include "NiagaraConstants.h"
#include "NiagaraNodeEmitter.h"
#include "INiagaraEditorTypeUtilities.h"
#include "NiagaraEditorUtilities.h"
#include "NiagaraEditorModule.h"
#include "NiagaraSimulationStageBase.h"
#include "NiagaraTrace.h"
#include "NiagaraCommon.h"

#include "NiagaraFunctionLibrary.h"

#include "NiagaraDataInterface.h"
#include "NiagaraDataInterfaceCurve.h"
#include "NiagaraDataInterfaceVector2DCurve.h"
#include "NiagaraDataInterfaceVectorCurve.h"
#include "NiagaraDataInterfaceVector4Curve.h"
#include "NiagaraDataInterfaceColorCurve.h"
#include "NiagaraDataInterfaceStaticMesh.h"
#include "NiagaraDataInterfaceCurlNoise.h"

#include "NiagaraParameterCollection.h"
#include "NiagaraEditorTickables.h"
#include "ShaderCore.h"

#include "NiagaraEditorSettings.h"
#include "NiagaraNodeStaticSwitch.h"
#include "NiagaraScriptVariable.h"

#include "Algo/RemoveIf.h"

#define LOCTEXT_NAMESPACE "NiagaraCompiler"

DECLARE_CYCLE_STAT(TEXT("Niagara - HlslTranslator - Translate"), STAT_NiagaraEditor_HlslTranslator_Translate, STATGROUP_NiagaraEditor);
DECLARE_CYCLE_STAT(TEXT("Niagara - HlslTranslator - CloneGraphAndPrepareForCompilation"), STAT_NiagaraEditor_HlslTranslator_CloneGraphAndPrepareForCompilation, STATGROUP_NiagaraEditor);
DECLARE_CYCLE_STAT(TEXT("Niagara - HlslTranslator - BuildParameterMapHlslDefinitions"), STAT_NiagaraEditor_HlslTranslator_BuildParameterMapHlslDefinitions, STATGROUP_NiagaraEditor);
DECLARE_CYCLE_STAT(TEXT("Niagara - HlslTranslator - Emitter"), STAT_NiagaraEditor_Module_NiagaraHLSLTranslator_Emitter, STATGROUP_NiagaraEditor);
DECLARE_CYCLE_STAT(TEXT("Niagara - HlslTranslator - MapGet"), STAT_NiagaraEditor_Module_NiagaraHLSLTranslator_MapGet, STATGROUP_NiagaraEditor);
DECLARE_CYCLE_STAT(TEXT("Niagara - HlslTranslator - FunctionCall"), STAT_NiagaraEditor_Module_NiagaraHLSLTranslator_FunctionCall, STATGROUP_NiagaraEditor);
DECLARE_CYCLE_STAT(TEXT("Niagara - HlslTranslator - FunctionCallCloneGraphNumeric"), STAT_NiagaraEditor_Module_NiagaraHLSLTranslator_FunctionCallCloneGraphNumeric, STATGROUP_NiagaraEditor);
DECLARE_CYCLE_STAT(TEXT("Niagara - HlslTranslator - FunctionCallCloneGraphNonNumeric"), STAT_NiagaraEditor_Module_NiagaraHLSLTranslator_FunctionCallCloneGraphNonNumeric, STATGROUP_NiagaraEditor);
DECLARE_CYCLE_STAT(TEXT("Niagara - HlslTranslator - RegisterFunctionCall"), STAT_NiagaraEditor_Module_NiagaraHLSLTranslator_RegisterFunctionCall, STATGROUP_NiagaraEditor);
DECLARE_CYCLE_STAT(TEXT("Niagara - HlslTranslator - GenerateFunctionCall"), STAT_NiagaraEditor_Module_NiagaraHLSLTranslator_GenerateFunctionCall, STATGROUP_NiagaraEditor);
DECLARE_CYCLE_STAT(TEXT("Niagara - HlslTranslator - CustomHLSL"), STAT_NiagaraEditor_Module_NiagaraHLSLTranslator_CustomHLSL, STATGROUP_NiagaraEditor);
DECLARE_CYCLE_STAT(TEXT("Niagara - HlslTranslator - FuncBody"), STAT_NiagaraEditor_Module_NiagaraHLSLTranslator_FuncBody, STATGROUP_NiagaraEditor);
DECLARE_CYCLE_STAT(TEXT("Niagara - HlslTranslator - Output"), STAT_NiagaraEditor_HlslTranslator_Output, STATGROUP_NiagaraEditor);
DECLARE_CYCLE_STAT(TEXT("Niagara - HlslTranslator - MapSet"), STAT_NiagaraEditor_HlslTranslator_MapSet, STATGROUP_NiagaraEditor);
DECLARE_CYCLE_STAT(TEXT("Niagara - HlslTranslator - MapForBegin"), STAT_NiagaraEditor_HlslTranslator_MapForBegin, STATGROUP_NiagaraEditor);
DECLARE_CYCLE_STAT(TEXT("Niagara - HlslTranslator - MapForEnd"), STAT_NiagaraEditor_HlslTranslator_MapForEnd, STATGROUP_NiagaraEditor);
DECLARE_CYCLE_STAT(TEXT("Niagara - HlslTranslator - Operation"), STAT_NiagaraEditor_HlslTranslator_Operation, STATGROUP_NiagaraEditor);
DECLARE_CYCLE_STAT(TEXT("Niagara - HlslTranslator - If"), STAT_NiagaraEditor_HlslTranslator_If, STATGROUP_NiagaraEditor);
DECLARE_CYCLE_STAT(TEXT("Niagara - HlslTranslator - CompilePin"), STAT_NiagaraEditor_HlslTranslator_CompilePin, STATGROUP_NiagaraEditor);
DECLARE_CYCLE_STAT(TEXT("Niagara - HlslTranslator - CompileOutputPin"), STAT_NiagaraEditor_HlslTranslator_CompileOutputPin, STATGROUP_NiagaraEditor);
DECLARE_CYCLE_STAT(TEXT("Niagara - HlslTranslator - GetParameter"), STAT_NiagaraEditor_HlslTranslator_GetParameter, STATGROUP_NiagaraEditor);
DECLARE_CYCLE_STAT(TEXT("Niagara - HlslTranslator - GenerateFunctionSignature"), STAT_NiagaraEditor_Module_NiagaraHLSLTranslator_GenerateFunctionSignature, STATGROUP_NiagaraEditor);
DECLARE_CYCLE_STAT(TEXT("Niagara - HlslTranslator - RegisterFunctionCall_Source"), STAT_NiagaraEditor_Module_NiagaraHLSLTranslator_RegisterFunctionCall_Source, STATGROUP_NiagaraEditor);
DECLARE_CYCLE_STAT(TEXT("Niagara - HlslTranslator - RegisterFunctionCall_Compile"), STAT_NiagaraEditor_Module_NiagaraHLSLTranslator_RegisterFunctionCall_Compile, STATGROUP_NiagaraEditor);
DECLARE_CYCLE_STAT(TEXT("Niagara - HlslTranslator - RegisterFunctionCall_Signature"), STAT_NiagaraEditor_Module_NiagaraHLSLTranslator_RegisterFunctionCall_Signature, STATGROUP_NiagaraEditor);
DECLARE_CYCLE_STAT(TEXT("Niagara - HlslTranslator - RegisterFunctionCall_FunctionDefStr"), STAT_NiagaraEditor_Module_NiagaraHLSLTranslator_RegisterFunctionCall_FunctionDefStr, STATGROUP_NiagaraEditor);
DECLARE_CYCLE_STAT(TEXT("Niagara - HlslTranslator - GenerateFunctionSignature_UniqueDueToMaps"), STAT_NiagaraEditor_Module_NiagaraHLSLTranslator_GenerateFunctionSignature_UniqueDueToMaps, STATGROUP_NiagaraEditor);
DECLARE_CYCLE_STAT(TEXT("Niagara - HlslTranslator - GenerateFunctionSignature_Outputs"), STAT_NiagaraEditor_Module_NiagaraHLSLTranslator_GenerateFunctionSignature_Outputs, STATGROUP_NiagaraEditor);
DECLARE_CYCLE_STAT(TEXT("Niagara - HlslTranslator - GenerateFunctionSignature_Inputs"), STAT_NiagaraEditor_Module_NiagaraHLSLTranslator_GenerateFunctionSignature_Inputs, STATGROUP_NiagaraEditor);
DECLARE_CYCLE_STAT(TEXT("Niagara - HlslTranslator - GenerateFunctionSignature_FindInputNodes"), STAT_NiagaraEditor_Module_NiagaraHLSLTranslator_GenerateFunctionSignature_FindInputNodes, STATGROUP_NiagaraEditor);

static FNiagaraShaderQueueTickable NiagaraShaderQueueProcessor;
FNiagaraShaderProcessorTickable NiagaraShaderProcessor;

// not pretty. TODO: refactor
// this will be called via a delegate from UNiagaraScript's cache for cook function,
// because editor tickables aren't ticked during cooking
void FNiagaraShaderQueueTickable::ProcessQueue()
{
	check(IsInGameThread());

	for (FNiagaraCompilationQueue::NiagaraCompilationQueueItem &Item : FNiagaraCompilationQueue::Get()->GetQueue())
	{
		FNiagaraShaderScript* ShaderScript = Item.Script;
		TRefCountPtr<FNiagaraShaderMap>NewShaderMap = Item.ShaderMap;

		if (ShaderScript == nullptr) // This script has been removed from the pending queue post submission... just skip it.
		{
			FNiagaraShaderMap::RemovePendingMap(NewShaderMap);
			NewShaderMap->SetCompiledSuccessfully(false);
			UE_LOG(LogNiagaraEditor, Log, TEXT("GPU shader compile skipped. Id %d"), NewShaderMap->GetCompilingId());
			continue;
		}
		UNiagaraScript* CompilableScript = CastChecked<UNiagaraScript>(ShaderScript->GetBaseVMScript());

		// For now System scripts don't generate HLSL and go through a special pass...
		// [OP] thinking they'll likely never run on GPU anyways
		if (CompilableScript->IsValidLowLevel() == false || CompilableScript->CanBeRunOnGpu() == false || !CompilableScript->GetVMExecutableData().IsValid() ||
			CompilableScript->GetVMExecutableData().LastHlslTranslationGPU.Len() == 0)
		{
			NewShaderMap->SetCompiledSuccessfully(false);
			FNiagaraShaderMap::RemovePendingMap(NewShaderMap);
			ShaderScript->RemoveOutstandingCompileId(NewShaderMap->GetCompilingId());
			UE_LOG(LogNiagaraEditor, Log, TEXT("GPU shader compile skipped. Id %d"), NewShaderMap->GetCompilingId());
			continue;
		}

		FNiagaraComputeShaderCompilationOutput NewCompilationOutput;

		ShaderScript->SetDataInterfaceParamInfo(CompilableScript->GetVMExecutableData().DIParamInfo);
		ShaderScript->SourceName = TEXT("NiagaraComputeShader");
		UNiagaraEmitter* Emitter = Cast<UNiagaraEmitter>(CompilableScript->GetOuter());
		if (Emitter && Emitter->GetUniqueEmitterName().Len() > 0)
		{
			ShaderScript->SourceName = Emitter->GetUniqueEmitterName();
		}
		ShaderScript->HlslOutput = CompilableScript->GetVMExecutableData().LastHlslTranslationGPU;

		{
			// Create a shader compiler environment for the script that will be shared by all jobs from this script
			TRefCountPtr<FShaderCompilerEnvironment> CompilerEnvironment = new FShaderCompilerEnvironment();

			FString ShaderCode = CompilableScript->GetVMExecutableData().LastHlslTranslationGPU;
			// Shaders are created in-sync in the postload when running the automated tests.
			const bool bSynchronousCompile = GIsAutomationTesting;

			// Compile the shaders for the script.
			NewShaderMap->Compile(ShaderScript, Item.ShaderMapId, CompilerEnvironment, NewCompilationOutput, Item.Platform, bSynchronousCompile, Item.bApply);
		}
	}

	FNiagaraCompilationQueue::Get()->GetQueue().Empty();
}

void FNiagaraShaderQueueTickable::Tick(float DeltaSeconds)
{
	ProcessQueue();
}

ENiagaraScriptCompileStatus FNiagaraTranslateResults::TranslateResultsToSummary(const FNiagaraTranslateResults* TranslateResults)
{
	ENiagaraScriptCompileStatus SummaryStatus = ENiagaraScriptCompileStatus::NCS_Unknown;
	if (TranslateResults != nullptr)
	{
		if (TranslateResults->NumErrors > 0)
		{
			SummaryStatus = ENiagaraScriptCompileStatus::NCS_Error;
		}
		else
		{
			if (TranslateResults->bHLSLGenSucceeded)
			{
				if (TranslateResults->NumWarnings)
				{
					SummaryStatus = ENiagaraScriptCompileStatus::NCS_UpToDateWithWarnings;
				}
				else
				{
					SummaryStatus = ENiagaraScriptCompileStatus::NCS_UpToDate;
				}
			}
		}
	}
	return SummaryStatus;
}

// helper struct to provide an RAII interface for handling permutations scoping.  We either implement preprocessor directives
// for creating different permutations, or if the Translator doesn't support it, then we fall back to static branches where
// possible (this is not viable for declarations in the code)
enum class EPermutationScopeContext
{
	Declaration,
	Expression
};

template<EPermutationScopeContext Scope>
struct TSimStagePermutationContext
{
	TSimStagePermutationContext(FString& InHlslOutput)
		: HlslOutput(InHlslOutput)
		, Enabled(false)
		, UsingShaderPermutations(false)
		, HasBranch(false)
	{}

	TSimStagePermutationContext(const FHlslNiagaraTranslator& Translator, const FHlslNiagaraTranslationStage& TranslationStage, FString& InHlslOutput)
		: HlslOutput(InHlslOutput)
		, Enabled(false)
		, UsingShaderPermutations(false)
		, HasBranch(false)
	{
		AddBranch(Translator, TranslationStage);
	}

	TSimStagePermutationContext(const FHlslNiagaraTranslator& Translator, TConstArrayView<FHlslNiagaraTranslationStage> TranslationStages, TConstArrayView<int32> StageIndices, FString& InHlslOutput)
		: HlslOutput(InHlslOutput)
		, Enabled(false)
		, UsingShaderPermutations(false)
		, HasBranch(false)
	{
		AddBranchInternal(Translator, TranslationStages, StageIndices);
	}

	~TSimStagePermutationContext()
	{
		Release();
	}

	void AddBranch(const FHlslNiagaraTranslator& Translator, const FHlslNiagaraTranslationStage& TranslationStage)
	{
		// vs2017 generates a link error; this works around it...some how
		const FHlslNiagaraTranslationStage& LocalTranslation = TranslationStage;

		AddBranchInternal(Translator, MakeArrayView(&LocalTranslation, 1), MakeArrayView({ 0 }));
	}
	
	void Release()
	{
		if (Enabled)
		{
			if (UsingShaderPermutations)
			{
				HlslOutput.Appendf(TEXT("#endif // %s\n"), *TranslationStageName);
			}
			else
			{
				HlslOutput.Appendf(TEXT("} // %s\n"), *TranslationStageName);
			}
			Enabled = false;
		}
	}

	static bool SupportsBranching(const FHlslNiagaraTranslator& Translator)
	{
		return Translator.GetSimulationTarget() == ENiagaraSimTarget::GPUComputeSim && Translator.GetUsesSimulationStages();
	}


private:
	FString BuildConditionString(TConstArrayView<FHlslNiagaraTranslationStage> TranslationStages, TConstArrayView<int32> StageIndices)
	{
		FString ConditionString;

		const int32 StageIndexCount = StageIndices.Num();
		for (int32 i = 0; i < StageIndexCount; ++i)
		{
			const int32 StageIndex = StageIndices[i];

			if (i)
			{
				ConditionString.Append(TEXT(" || "));
			}
			ConditionString.Appendf(TEXT("((SimulationStageIndex >= %d) && (SimulationStageIndex < %d))"),
				TranslationStages[StageIndex].SimulationStageIndexMin,
				TranslationStages[StageIndex].SimulationStageIndexMax);
		}

		return ConditionString;
	}

	void AddBranchInternal(const FHlslNiagaraTranslator& Translator, TConstArrayView<FHlslNiagaraTranslationStage> TranslationStages, TConstArrayView<int32> StageIndices)
	{
		if (SupportsBranching(Translator) && StageIndices.Num())
		{
			Enabled = true;
			UsingShaderPermutations = Translator.GetUsesSimulationStages();
				
			const FString PreviousTranslationStageName = TranslationStageName;
			TranslationStageName = StageIndices.Num() > 1 ? TEXT("Multiple stages") : TranslationStages[StageIndices[0]].PassNamespace;

			FString ConditionString = BuildConditionString(TranslationStages, StageIndices);

			if (UsingShaderPermutations)
			{
				if (HasBranch)
				{
					HlslOutput.Appendf(TEXT(
						"#elif (%s) // %s\n"),
						*ConditionString,
						*TranslationStageName);
				}
				else
				{
					HlslOutput.Appendf(TEXT("#if (%s) // %s\n"),
						*ConditionString,
						*TranslationStageName);
				}
			}
			else
			{
				if (HasBranch)
				{
					HlslOutput.Appendf(TEXT(
						"} // %s\n"
						"else if (%s) // %s\n"
						"{\n"),
						*PreviousTranslationStageName,
						*ConditionString,
						*TranslationStageName);
				}
				else
				{
					HlslOutput.Appendf(TEXT("BRANCH\nif (%s) // %s\n{\n"),
						*ConditionString,
						*TranslationStageName);
				}
			}

			HasBranch = true;
		}
	}

	FString& HlslOutput;
	FString TranslationStageName;
	bool Enabled;
	bool UsingShaderPermutations;
	bool HasBranch;
};

typedef TSimStagePermutationContext<EPermutationScopeContext::Declaration> FDeclarationPermutationContext;
typedef TSimStagePermutationContext<EPermutationScopeContext::Expression> FExpressionPermutationContext;

FString FHlslNiagaraTranslator::GetCode(int32 ChunkIdx)
{
	FNiagaraCodeChunk& Chunk = CodeChunks[ChunkIdx];
	return GetCode(Chunk);
}

FString FHlslNiagaraTranslator::GetCode(FNiagaraCodeChunk& Chunk)
{
	TArray<FStringFormatArg> Args;
	for (int32 i = 0; i < Chunk.SourceChunks.Num(); ++i)
	{
		Args.Add(GetCodeAsSource(Chunk.SourceChunks[i]));
	}
	FString DefinitionString = FString::Format(*Chunk.Definition, Args);

	FString FinalString;

	if (Chunk.Mode == ENiagaraCodeChunkMode::Body)
	{
		FinalString += TEXT("\t");
	}

	if (Chunk.SymbolName.IsEmpty())
	{
		check(!DefinitionString.IsEmpty());
		FinalString += DefinitionString + (Chunk.bIsTerminated ? TEXT(";\n") : TEXT("\n"));
	}
	else
	{
		if (DefinitionString.IsEmpty())
		{
			if (!Chunk.bDecl)//Otherwise, we're doing nothing here.
			{
				Warning(LOCTEXT("MissingDeclForChunk", "Missing definition string."), nullptr, nullptr);
			}

			FinalString += GetStructHlslTypeName(Chunk.Type) + TEXT(" ") + Chunk.SymbolName + TEXT(";\n");
		}
		else
		{
			if (Chunk.bDecl)
			{
				FinalString += GetStructHlslTypeName(Chunk.Type) + TEXT(" ") + Chunk.SymbolName + TEXT(" = ") + DefinitionString + TEXT(";\n");
			}
			else
			{
				FinalString += Chunk.SymbolName + TEXT(" = ") + DefinitionString + TEXT(";\n");
			}
		}
	}
	return FinalString;
}

FString FHlslNiagaraTranslator::GetCodeAsSource(int32 ChunkIdx)
{
	if (ChunkIdx >= 0 && ChunkIdx < CodeChunks.Num())
	{
		FNiagaraCodeChunk& Chunk = CodeChunks[ChunkIdx];
		return Chunk.SymbolName + Chunk.ComponentMask;
	}
	return "Undefined";
}

bool FHlslNiagaraTranslator::ValidateTypePins(UNiagaraNode* NodeToValidate)
{
	bool bPinsAreValid = true;
	for (UEdGraphPin* Pin : NodeToValidate->GetAllPins())
	{
		if (Pin->PinType.PinCategory == "")
		{
			Error(LOCTEXT("InvalidPinTypeError", "Node pin has an undefined type."), NodeToValidate, Pin);
			bPinsAreValid = false;
		}
		else if (Pin->PinType.PinCategory == UEdGraphSchema_Niagara::PinCategoryType)
		{
			FNiagaraTypeDefinition Type = Schema->PinToTypeDefinition(Pin);
			if (Type.IsValid() == false)
			{
				Error(LOCTEXT("InvalidPinTypeError", "Node pin has an undefined type."), NodeToValidate, Pin);
				bPinsAreValid = false;
			}
			else if (Type == FNiagaraTypeDefinition::GetGenericNumericDef())
			{
				Error(LOCTEXT("NumericPinError", "A numeric pin was not resolved to a known type.  Numeric pins must be connected or must be converted to an explicitly typed pin in order to compile."), NodeToValidate, Pin);
				bPinsAreValid = false;
			}
		}

		if (Pin->bOrphanedPin)
		{
			Warning(LOCTEXT("OrphanedPinError", "Node pin is no longer valid.  This pin must be disconnected or reset to default so it can be removed."), NodeToValidate, Pin);
		}
	}
	return bPinsAreValid;
}


void FHlslNiagaraTranslator::GenerateFunctionSignature(ENiagaraScriptUsage ScriptUsage, FString InName, const FString& InFullName, UNiagaraGraph* FuncGraph, TArray<int32>& Inputs,
	bool bHasNumericInputs, bool bHasParameterMapParameters, TArray<UEdGraphPin*> StaticSwitchValues, FNiagaraFunctionSignature& OutSig)const
{
	SCOPE_CYCLE_COUNTER(STAT_NiagaraEditor_Module_NiagaraHLSLTranslator_GenerateFunctionSignature);

	TArray<FNiagaraVariable> InputVars;
	TArray<UNiagaraNodeInput*> InputsNodes;
	bool bHasDIParameters = false;

	{
		SCOPE_CYCLE_COUNTER(STAT_NiagaraEditor_Module_NiagaraHLSLTranslator_GenerateFunctionSignature_FindInputNodes);
		InputsNodes.Reserve(100);
		UNiagaraGraph::FFindInputNodeOptions Options;
		Options.bSort = true;
		Options.bFilterDuplicates = true;
		Options.bIncludeTranslatorConstants = false;
		// If we're compiling the emitter function we need to filter to the correct usage so that we only get inputs associated with the emitter call, but if we're compiling any other kind of function call we need all inputs
		// since the function call nodes themselves will have been generated with pins for all inputs and since we match the input nodes here to the inputs passed in by index, the two collections must match otherwise we fail
		// to compile a graph that would otherwise work correctly.
		Options.bFilterByScriptUsage = ScriptUsage == ENiagaraScriptUsage::EmitterSpawnScript || ScriptUsage == ENiagaraScriptUsage::EmitterUpdateScript;
		Options.TargetScriptUsage = ScriptUsage;
		FuncGraph->FindInputNodes(InputsNodes, Options);

		if (Inputs.Num() != InputsNodes.Num())
		{
			const_cast<FHlslNiagaraTranslator*>(this)->Error(FText::Format(LOCTEXT("GenerateFunctionSignatureFail", "Generating function signature for {0} failed.  The function call is providing a different number of inputs than the function graph supplies."),
				FText::FromString(InFullName)), nullptr, nullptr);
			return;
		}
	}

	{
		SCOPE_CYCLE_COUNTER(STAT_NiagaraEditor_Module_NiagaraHLSLTranslator_GenerateFunctionSignature_Inputs);

		InName.Reserve(100 * InputsNodes.Num());
		InputVars.Reserve(InputsNodes.Num());
		TArray<uint32> ConstantInputIndicesToRemove;
		for (int32 i = 0; i < InputsNodes.Num(); ++i)
		{
			//Only add to the signature if the caller has provided it, otherwise we use a local default.
			if (Inputs[i] != INDEX_NONE)
			{
				FNiagaraVariable InputVar = InputsNodes[i]->Input;
				if (GetLiteralConstantVariable(InputVar))
				{
					checkf(InputVar.GetType() == FNiagaraTypeDefinition::GetBoolDef(), TEXT("Only boolean types are currently supported for literal constants."));
					FString LiteralConstantAlias = InputVar.GetName().ToString() + TEXT("_") + (InputVar.GetValue<bool>() ? TEXT("true") : TEXT("false"));
					InName += TEXT("_") + GetSanitizedSymbolName(LiteralConstantAlias.Replace(TEXT("."), TEXT("_")));
					ConstantInputIndicesToRemove.Add(i);
				}
				else
				{
					InputVars.Add(InputVar);
					if (InputVar.GetType().IsDataInterface())
					{
						bHasDIParameters = true;
					}
					else if (bHasNumericInputs)
					{
						InName += TEXT("_In");
						InName += InputVar.GetType().GetName();
					}
				}
			}
		}
		
		// Remove the inputs which will be handled by inline constants
		for (int32 i = ConstantInputIndicesToRemove.Num() - 1; i >= 0; i--)
		{
			Inputs.RemoveAt(ConstantInputIndicesToRemove[i]);
		}

		//Now actually remove the missing inputs so they match the signature.
		Inputs.Remove(INDEX_NONE);
	}

	TArray<FNiagaraVariable> OutputVars;
	{
		SCOPE_CYCLE_COUNTER(STAT_NiagaraEditor_Module_NiagaraHLSLTranslator_GenerateFunctionSignature_Outputs);

		OutputVars.Reserve(10);
		FuncGraph->GetOutputNodeVariables(ScriptUsage, OutputVars);

		for (int32 i = 0; i < OutputVars.Num(); ++i)
		{
			//Only add to the signature if the caller has provided it, otherwise we use a local default.
			if (bHasNumericInputs)
			{
				InName += TEXT("_Out");
				InName += OutputVars[i].GetType().GetName();
			}
		}
	}

	const FString* ModuleAliasStr = ActiveHistoryForFunctionCalls.GetModuleAlias();
	const FString* EmitterAliasStr = ActiveHistoryForFunctionCalls.GetEmitterAlias();
	// For now, we want each module call to be unique due to parameter maps and aliasing causing different variables
	// to be written within each call.
	if ((ScriptUsage == ENiagaraScriptUsage::Module || ScriptUsage == ENiagaraScriptUsage::DynamicInput ||
		ScriptUsage == ENiagaraScriptUsage::EmitterSpawnScript || ScriptUsage == ENiagaraScriptUsage::EmitterUpdateScript
		|| bHasParameterMapParameters || bHasDIParameters)
		&& (ModuleAliasStr != nullptr || EmitterAliasStr != nullptr))
	{
		SCOPE_CYCLE_COUNTER(STAT_NiagaraEditor_Module_NiagaraHLSLTranslator_GenerateFunctionSignature_UniqueDueToMaps);
		FString SignatureName;
		SignatureName.Reserve(1024);
		if (ModuleAliasStr != nullptr)
		{
			SignatureName = GetSanitizedSymbolName(*ModuleAliasStr);
		}
		if (EmitterAliasStr != nullptr)
		{
			FString Prefix = ModuleAliasStr != nullptr ? TEXT("_") : TEXT("");
			SignatureName += Prefix;
			SignatureName += GetSanitizedSymbolName(*EmitterAliasStr);
		}
		SignatureName.ReplaceInline(TEXT("."), TEXT("_"));
		OutSig = FNiagaraFunctionSignature(*SignatureName, InputVars, OutputVars, *InFullName, true, false);
	}
	else
	{
		FNiagaraGraphFunctionAliasContext FunctionAliasContext;
		FunctionAliasContext.CompileUsage = GetCurrentUsage();
		FunctionAliasContext.ScriptUsage = TranslationStages[ActiveStageIdx].ScriptUsage;
		FunctionAliasContext.StaticSwitchValues = StaticSwitchValues;
		FString SignatureName = InName + FuncGraph->GetFunctionAliasByContext(FunctionAliasContext);
		OutSig = FNiagaraFunctionSignature(*SignatureName, InputVars, OutputVars, *InFullName, true, false);
	}

	// if we are splitting up our functions then we need to mark which stage this function signature is associated 
	// with so that if we encounter a function implementation for another stage that it will also be added
	if (OutSig.bRequiresContext && FDeclarationPermutationContext::SupportsBranching(*this))
	{
		OutSig.ContextStageMinIndex = TranslationStages[ActiveStageIdx].SimulationStageIndexMin;
		OutSig.ContextStageMaxIndex = TranslationStages[ActiveStageIdx].SimulationStageIndexMax;
	}
}

//////////////////////////////////////////////////////////////////////////

FHlslNiagaraTranslator::FHlslNiagaraTranslator()
	: Schema(nullptr)
	, TranslateResults()
	, CurrentBodyChunkMode(ENiagaraCodeChunkMode::Body)
	, ActiveStageIdx(-1)
	, bInitializedDefaults(false)
{
}


FString FHlslNiagaraTranslator::GetFunctionDefinitions()
{
	FString FwdDeclString;
	FString DefinitionsString;

	for (const auto& FuncPair : Functions)
	{
		FString Sig = GetFunctionSignature(FuncPair.Key);
		FwdDeclString += Sig + TEXT(";\n");
		if (!FuncPair.Value.Body.IsEmpty())
		{
			FDeclarationPermutationContext PermutationContext(*this, TranslationStages, FuncPair.Value.StageIndices, DefinitionsString);
			DefinitionsString += Sig + TEXT("\n{\n") + FuncPair.Value.Body + TEXT("}\n\n");
		}
		// Don't do anything if the value is empty on the function pair, as this is indicative of 
		// data interface functions that should be defined differently.
	}

	// Check to see if we have interpolated spawn enabled, for the GPU we need to look for the additional defines
	bool bHasInterpolatedSpawn = CompileOptions.TargetUsage == ENiagaraScriptUsage::ParticleSpawnScriptInterpolated;
	if ( CompileOptions.TargetUsage == ENiagaraScriptUsage::ParticleGPUComputeScript )
	{
		bHasInterpolatedSpawn = CompileOptions.AdditionalDefines.Contains(TEXT("InterpolatedSpawn"));
	}

	//Add a few hard coded helper functions in.
	FwdDeclString += TEXT("float GetSpawnInterpolation();");
	//Add helper function to get the interpolation factor.
	if ( bHasInterpolatedSpawn )
	{
		DefinitionsString += TEXT("float GetSpawnInterpolation()\n{\n");
		DefinitionsString += TEXT("\treturn HackSpawnInterp;\n");
		DefinitionsString += TEXT("}\n\n");
	}
	else
	{
		DefinitionsString += TEXT("float GetSpawnInterpolation()\n{\n");
		DefinitionsString += TEXT("\treturn 1.0f;");
		DefinitionsString += TEXT("}\n\n");
	}

	return FwdDeclString + TEXT("\n") + DefinitionsString;
}

void FHlslNiagaraTranslator::BuildMissingDefaults()
{
	AddBodyComment(TEXT("// Begin HandleMissingDefaultValues"));

	if (TranslationStages[ActiveStageIdx].ShouldDoSpawnOnlyLogic())
	{
		// First go through all the variables that we did not write the defaults for yet. For spawn scripts, this usually
		// means variables that reference other variables but are not themselves used within spawn.
		for (FNiagaraVariable& Var : DeferredVariablesMissingDefault)
		{
			const UEdGraphPin* DefaultPin = UniqueVarToDefaultPin.FindChecked(Var);
			bool bWriteToParamMapEntries = UniqueVarToWriteToParamMap.FindChecked(Var);
			int32 OutputChunkId = INDEX_NONE;

			UNiagaraScriptVariable* ScriptVariable = nullptr;
			if (DefaultPin) 
			{
				if (UNiagaraGraph* DefaultPinGraph = CastChecked<UNiagaraGraph>(DefaultPin->GetOwningNode()->GetGraph())) 
				{
					ScriptVariable = DefaultPinGraph->GetScriptVariable(Var);
				}
			}

			HandleParameterRead(ActiveStageIdx, Var, DefaultPin, DefaultPin != nullptr ? Cast<UNiagaraNode>(DefaultPin->GetOwningNode()) : nullptr, OutputChunkId, ScriptVariable, !bWriteToParamMapEntries);
		}

		DeferredVariablesMissingDefault.Empty();

		// Now go through and initialize any "Particles.Initial." variables
		for (FNiagaraVariable& Var : InitialNamespaceVariablesMissingDefault)
		{
			if (FNiagaraParameterMapHistory::IsInitialValue(Var))
			{
				FNiagaraVariable SourceForInitialValue = FNiagaraParameterMapHistory::GetSourceForInitialValue(Var);
				FString ParameterMapInstanceName = GetParameterMapInstanceName(0);
				FString Value = FString::Printf(TEXT("%s.%s = %s.%s;\n"), *ParameterMapInstanceName, *GetSanitizedSymbolName(Var.GetName().ToString()),
					*ParameterMapInstanceName, *GetSanitizedSymbolName(SourceForInitialValue.GetName().ToString()));
				AddBodyChunk(Value);
				continue;
			}
		}

		InitialNamespaceVariablesMissingDefault.Empty();
	}

	AddBodyComment(TEXT("// End HandleMissingDefaultValues\n\n"));
}

FString FHlslNiagaraTranslator::BuildParameterMapHlslDefinitions(TArray<FNiagaraVariable>& PrimaryDataSetOutputEntries)
{
	SCOPE_CYCLE_COUNTER(STAT_NiagaraEditor_HlslTranslator_BuildParameterMapHlslDefinitions);
	FString HlslOutputString;

	// Determine the unique parameter map structs...
	TArray<const UEdGraphPin*> UniqueParamMapStartingPins;
	for (int32 ParamMapIdx = 0; ParamMapIdx < ParamMapHistories.Num(); ParamMapIdx++)
	{
		const UEdGraphPin* OriginalPin = ParamMapHistories[ParamMapIdx].GetOriginalPin();
		UniqueParamMapStartingPins.AddUnique(OriginalPin);
	}


	TArray<FNiagaraVariable> UniqueVariables;

	// Add in currently defined system vars.
	for (const auto& SystemVarPair : ParamMapDefinedSystemVars)
	{
		const auto& Var = SystemVarPair.Value.Variable;
		if (Var.GetType().GetClass() != nullptr)
		{
			continue;
		}
		UniqueVariables.AddUnique(Var);
	}

	// Add in currently defined emitter vars.
	TArray<FNiagaraVariable> ValueArray;
	ParamMapDefinedEmitterParameterToNamespaceVars.GenerateValueArray(ValueArray);
	for (FNiagaraVariable& Var : ValueArray)
	{
		if (Var.GetType().GetClass() != nullptr)
		{
			continue;
		}

		UniqueVariables.AddUnique(Var);
	}

	// Add in currently defined attribute vars.
	ParamMapDefinedAttributesToNamespaceVars.GenerateValueArray(ValueArray);
	for (FNiagaraVariable& Var : ValueArray)
	{
		if (Var.GetType().GetClass() != nullptr)
		{
			continue;
		}

		UniqueVariables.AddUnique(Var);
	}

	// Add in any bulk usage vars.
	for (FNiagaraVariable& Var : ExternalVariablesForBulkUsage)
	{
		if (Var.GetType().GetClass() != nullptr)
		{
			continue;
		}

		UniqueVariables.AddUnique(Var);
	}

	// Add in any interpolated spawn variables
	for (FNiagaraVariable& Var : InterpSpawnVariables)
	{
		if (Var.GetType().GetClass() != nullptr)
		{
			continue;
		}

		UniqueVariables.AddUnique(Var);
	}

	bool bIsSpawnScript = IsSpawnScript();

	// For now we only care about attributes from the other output parameter map histories.
	for (int32 ParamMapIdx = 0; ParamMapIdx < OtherOutputParamMapHistories.Num(); ParamMapIdx++)
	{
		for (int32 VarIdx = 0; VarIdx < OtherOutputParamMapHistories[ParamMapIdx].Variables.Num(); VarIdx++)
		{
			FNiagaraVariable& Var = OtherOutputParamMapHistories[ParamMapIdx].Variables[VarIdx];
			if (OtherOutputParamMapHistories[ParamMapIdx].IsPrimaryDataSetOutput(Var, CompileOptions.TargetUsage))
			{
				int32 PreviousMax = UniqueVariables.Num();
				if (UniqueVariables.AddUnique(Var) == PreviousMax) // i.e. we didn't find it previously, so we added to the end.
				{
					if (bIsSpawnScript)
					{
						if (!AddStructToDefinitionSet(Var.GetType()))
						{
							Error(FText::Format(LOCTEXT("ParameterMapTypeError", "Cannot handle type {0}! Variable: {1}"), Var.GetType().GetNameText(), FText::FromName(Var.GetName())), nullptr, nullptr);
						}
					}
				}
			}
		}
	}

	if (GetUsesOldShaderStages() || GetUsesSimulationStages())
	{
		// Add the attribute indices to the list of unique variables
		TArray<FString> RegisterNames;
		for (int32 UniqueVarIdx = 0; UniqueVarIdx < UniqueVariables.Num(); UniqueVarIdx++)
		{
			const FNiagaraVariable& NiagaraVariable = UniqueVariables[UniqueVarIdx];
			if (FNiagaraParameterMapHistory::IsAttribute(NiagaraVariable))
			{
				const FString VariableName = GetSanitizedSymbolName(NiagaraVariable.GetName().ToString());
				RegisterNames.Add(VariableName.Replace(PARAM_MAP_ATTRIBUTE_STR, PARAM_MAP_INDICES_STR));
			}
		}
		for (const FString& RegisterName : RegisterNames)
		{
			FNiagaraVariable NiagaraVariable = FNiagaraVariable(FNiagaraTypeDefinition::GetIntDef(), *RegisterName);
			UniqueVariables.AddUnique(NiagaraVariable);
		}
	}


	TMap<FString, TArray<TPair<FString, FString>> > ParamStructNameToMembers;
	TArray<FString> ParamStructNames;

	for (int32 UniqueVarIdx = 0; UniqueVarIdx < UniqueVariables.Num(); UniqueVarIdx++)
	{
		int UniqueParamMapIdx = 0;
		FNiagaraVariable Variable = UniqueVariables[UniqueVarIdx];

		if (!AddStructToDefinitionSet(Variable.GetType()))
		{
			Error(FText::Format(LOCTEXT("ParameterMapTypeError", "Cannot handle type {0}! Variable: {1}"), Variable.GetType().GetNameText(), FText::FromName(Variable.GetName())), nullptr, nullptr);
		}

		// In order 
		for (int32 ParamMapIdx = 0; ParamMapIdx < OtherOutputParamMapHistories.Num(); ParamMapIdx++)
		{
			if (OtherOutputParamMapHistories[ParamMapIdx].IsPrimaryDataSetOutput(Variable, CompileOptions.TargetUsage))
			{
				PrimaryDataSetOutputEntries.AddUnique(Variable);
				break;
			}
		}

		TArray<FString> StructNameArray;
		FString SanitizedVarName = GetSanitizedSymbolName(Variable.GetName().ToString());
		int32 NumFound = SanitizedVarName.ParseIntoArray(StructNameArray, TEXT("."));
		if (NumFound == 1) // Meaning no split above
		{
			Error(FText::Format(LOCTEXT("OnlyOneNamespaceEntry", "Only one namespace entry found for: {0}"), FText::FromString(SanitizedVarName)), nullptr, nullptr);
		}
		else if (NumFound > 1)
		{
			while (StructNameArray.Num())
			{
				FString FinalName = StructNameArray[StructNameArray.Num() - 1];
				StructNameArray.RemoveAt(StructNameArray.Num() - 1);
				FString StructType = FString::Printf(TEXT("FParamMap%d_%s"), UniqueParamMapIdx, *FString::Join(StructNameArray, TEXT("_")));
				if (StructNameArray.Num() == 0)
				{
					StructType = FString::Printf(TEXT("FParamMap%d"), UniqueParamMapIdx);
				}

				FString TypeName = GetStructHlslTypeName(Variable.GetType());
				FString VarName = GetSanitizedSymbolName(*FinalName);
				if (NumFound > StructNameArray.Num() + 1 && StructNameArray.Num() != 0)
				{
					TypeName = FString::Printf(TEXT("FParamMap%d_%s_%s"), UniqueParamMapIdx, *FString::Join(StructNameArray, TEXT("_")), *GetSanitizedSymbolName(*FinalName));
				}
				else if (StructNameArray.Num() == 0)
				{
					TypeName = FString::Printf(TEXT("FParamMap%d_%s"), UniqueParamMapIdx, *GetSanitizedSymbolName(*FinalName));
				}
				TPair<FString, FString> Pair(TypeName, VarName);
				ParamStructNameToMembers.FindOrAdd(StructType).AddUnique(Pair);
				ParamStructNames.AddUnique(StructType);
			}
		}
	}

	// Build up the sub-structs..
	ParamStructNames.Sort();
	FString StructDefString = "";
	for (int32 i = ParamStructNames.Num() - 1; i >= 0; i--)
	{
		const FString& StructName = ParamStructNames[i];
		StructDefString += FString::Printf(TEXT("struct %s\n{\n"), *StructName);
		TArray<TPair<FString, FString>> StructMembers = ParamStructNameToMembers[StructName];
		auto SortMembers = [](const TPair<FString, FString>& A, const TPair<FString, FString>& B)
		{
			return A.Value < B.Value;
		};
		StructMembers.Sort(SortMembers);
		for (const TPair<FString, FString>& Line : StructMembers)
		{
			StructDefString += TEXT("\t") + Line.Key + TEXT(" ") + Line.Value + TEXT(";\n");;
		}
		StructDefString += TEXT("};\n\n");
	}

	HlslOutputString += StructDefString;

	return HlslOutputString;
}


bool FHlslNiagaraTranslator::GetUsesOldShaderStages() const
{
	return CompileOptions.AdditionalDefines.Contains(TEXT("Emitter.UseOldShaderStages"));
}

bool FHlslNiagaraTranslator::GetUsesSimulationStages() const
{
	return CompileOptions.AdditionalDefines.Contains(TEXT("Emitter.UseSimulationStages"));
}

bool FHlslNiagaraTranslator::ShouldConsiderTargetParameterMap(ENiagaraScriptUsage InUsage) const
{
	ENiagaraScriptUsage TargetUsage = GetTargetUsage();
	if (TargetUsage >= ENiagaraScriptUsage::ParticleSpawnScript && TargetUsage <= ENiagaraScriptUsage::ParticleEventScript)
	{
		return InUsage >= ENiagaraScriptUsage::ParticleSpawnScript && InUsage <= ENiagaraScriptUsage::ParticleSimulationStageScript;
	}
	else if (TargetUsage == ENiagaraScriptUsage::SystemSpawnScript)
	{
		if (InUsage == ENiagaraScriptUsage::SystemUpdateScript)
		{
			return true;
		}
		else if (TargetUsage == InUsage)
		{
			return true;
		}
	}
	else if (TargetUsage == InUsage)
	{
		return true;
	}

	return false;
}

void FHlslNiagaraTranslator::HandleNamespacedExternalVariablesToDataSetRead(TArray<FNiagaraVariable>& InDataSetVars, FString InNamespaceStr)
{
	for (const FNiagaraVariable& Var : ExternalVariablesForBulkUsage)
	{
		if (FNiagaraParameterMapHistory::IsInNamespace(Var, InNamespaceStr))
		{
			InDataSetVars.Add(Var);
		}
	}
}

bool FHlslNiagaraTranslator::IsVariableInUniformBuffer(const FNiagaraVariable& Variable) const
{
	static FNiagaraVariable GpuExcludeVariables[] =
	{
		// Variables that must be calcualted on the GPU
		FNiagaraVariable(FNiagaraTypeDefinition::GetIntDef(),   TEXT("Engine.ExecutionCount")),
		FNiagaraVariable(FNiagaraTypeDefinition::GetIntDef(),   TEXT("Engine_ExecutionCount")),

		// Spawn variables
		FNiagaraVariable(FNiagaraTypeDefinition::GetFloatDef(), TEXT("Emitter_SpawnInterval")),
		FNiagaraVariable(FNiagaraTypeDefinition::GetFloatDef(), TEXT("Emitter.SpawnInterval")),
		FNiagaraVariable(FNiagaraTypeDefinition::GetFloatDef(), TEXT("Emitter_InterpSpawnStartDt")),
		FNiagaraVariable(FNiagaraTypeDefinition::GetFloatDef(), TEXT("Emitter.InterpSpawnStartDt")),
		FNiagaraVariable(FNiagaraTypeDefinition::GetIntDef(),   TEXT("Emitter_SpawnGroup")),
		FNiagaraVariable(FNiagaraTypeDefinition::GetIntDef(),   TEXT("Emitter.SpawnGroup")),
	};

	if (CompilationTarget == ENiagaraSimTarget::GPUComputeSim)
	{
		for ( const FNiagaraVariable& ExcludeVar : GpuExcludeVariables)
		{
			if ( Variable == ExcludeVar )
			{
				return false;
			}
		}
	}
	return true;
}

void FHlslNiagaraTranslator::TrimAttributes(const FNiagaraCompileOptions& InCompileOptions, TArray<FNiagaraVariable>& Attributes)
{
	if (!UNiagaraScript::IsParticleScript(InCompileOptions.TargetUsage))
	{
		return;
	}

	if (InCompileOptions.AdditionalDefines.Contains(TEXT("TrimAttributes")))
	{
		const bool bRequiresPersistentIDs = InCompileOptions.AdditionalDefines.Contains(TEXT("RequiresPersistentIDs"));

		// we want to use the ParamMapHistories of both the particle update and spawn scripts because they need to
		// agree to define a unified attribute set
		TArray<const FNiagaraParameterMapHistory*, TInlineAllocator<2>> LocalParamHistories;
		for (const FNiagaraParameterMapHistory& History : OtherOutputParamMapHistories)
		{
			if (UNiagaraScript::IsParticleScript(History.OriginatingScriptUsage))
			{
				LocalParamHistories.Add(&History);
			}
		}

		// go through the ParamMapHistories and collect any CustomHlsl nodes so that we can give a best effort to
		// find references to our variable.  If a reference is found we'll assume that we can't trim the attribute
		TArray<const UNiagaraNodeCustomHlsl*, TInlineAllocator<8>> CustomHlslNodes;
		for (const FNiagaraParameterMapHistory* ParamMap : LocalParamHistories)
		{
			for (const UEdGraphPin* Pin : ParamMap->MapPinHistory)
			{
				if (const UNiagaraNodeCustomHlsl* CustomHlslNode = Cast<const UNiagaraNodeCustomHlsl>(Pin->GetOwningNode()))
				{
					CustomHlslNodes.AddUnique(CustomHlslNode);
				}
			}
		}

		// check through the AdditionalDefines to see if any variables have been explicitly preserved
		TArray<FString> ExplicitPreservedAttributes;

		for (const FString& AdditionalDefine : InCompileOptions.AdditionalDefines)
		{
			const FString PreserveTag = TEXT("PreserveAttribute=");
			if (AdditionalDefine.StartsWith(PreserveTag))
			{
				ExplicitPreservedAttributes.AddUnique(AdditionalDefine.RightChop(PreserveTag.Len()));
			}
		}

		Attributes.SetNum(Algo::StableRemoveIf(Attributes, [=](const FNiagaraVariable& Var)
		{
			// preserve attributes which have a record of being read
			for (const FNiagaraParameterMapHistory* ParamMap : LocalParamHistories)
			{
				const int32 VarIdx = ParamMap->FindVariable(Var.GetName(), Var.GetType());
				if (VarIdx != INDEX_NONE)
				{
					check(ParamMap->PerVariableReadHistory.IsValidIndex(VarIdx));
					if (ParamMap->PerVariableReadHistory[VarIdx].Num())
					{
						return false;
					}
				}
			}

			// or are required by the renderer
			// Commenting this out for now as we explicitly add these to the preserve list
			/*if (CompileData->RequiredRendererVariables.Contains(Var))
			{
				return false;
			}*/

			// or are special?
			if (Var == SYS_PARAM_PARTICLES_UNIQUE_ID)
			{
				return false;
			}

			if (bRequiresPersistentIDs && Var == SYS_PARAM_PARTICLES_ID)
			{
				return false;
			}

			const FString VariableName = Var.GetName().ToString();
			for (const FString& PreservedName : ExplicitPreservedAttributes)
			{
				if (!VariableName.Compare(PreservedName, ESearchCase::IgnoreCase))
				{
					return false;
				}
			}

			for (const UNiagaraNodeCustomHlsl* CustomHlslNode : CustomHlslNodes)
			{
				if (CustomHlslNode->ReferencesVariable(Var))
				{
					return false;
				}
			}

			//UE_LOG(LogNiagaraEditor, Warning, TEXT("Trimming variable %s"), *Var.GetName().ToString())
			return true;
		}));
	}
}

template<typename T>
void FHlslNiagaraTranslator::BuildConstantBuffer(ENiagaraCodeChunkMode ChunkMode)
{
	for (const FNiagaraVariable& Variable : T::GetVariables())
	{
		const FString SymbolName = GetSanitizedSymbolName(Variable.GetName().ToString(), true);
		AddUniformChunk(SymbolName, Variable, ChunkMode, true);
	}
}

static void ConvertFloatToHalf(const FNiagaraCompileOptions& InCompileOptions, TArray<FNiagaraVariable>& Attributes)
{
	if (InCompileOptions.AdditionalDefines.Contains(TEXT("CompressAttributes")))// && UNiagaraScript::IsParticleScript(InCompileOptions.TargetUsage))
	{
		static FNiagaraTypeDefinition ConvertMapping[][2] =
		{
			{ FNiagaraTypeDefinition::GetFloatDef(), FNiagaraTypeDefinition::GetHalfDef() },
			{ FNiagaraTypeDefinition::GetVec2Def(), FNiagaraTypeDefinition::GetHalfVec2Def() },
			{ FNiagaraTypeDefinition::GetVec3Def(), FNiagaraTypeDefinition::GetHalfVec3Def() },
			{ FNiagaraTypeDefinition::GetVec4Def(), FNiagaraTypeDefinition::GetHalfVec4Def() },
			{ FNiagaraTypeDefinition::GetColorDef(), FNiagaraTypeDefinition::GetHalfVec4Def() },
			{ FNiagaraTypeDefinition::GetQuatDef(), FNiagaraTypeDefinition::GetHalfVec4Def() },
		};

		TArray<FNiagaraVariable> ConvertExceptions =
		{
			SYS_PARAM_ENGINE_POSITION,
			SYS_PARAM_ENGINE_INV_DELTA_TIME,
			SYS_PARAM_ENGINE_TIME,
			SYS_PARAM_ENGINE_REAL_TIME,
			SYS_PARAM_ENGINE_SYSTEM_AGE,
			SYS_PARAM_ENGINE_SYSTEM_NUM_EMITTERS_ALIVE,
			SYS_PARAM_ENGINE_SYSTEM_NUM_EMITTERS,
			SYS_PARAM_ENGINE_NUM_SYSTEM_INSTANCES,
			SYS_PARAM_ENGINE_EMITTER_NUM_PARTICLES,
			SYS_PARAM_ENGINE_EMITTER_TOTAL_SPAWNED_PARTICLES,
			SYS_PARAM_PARTICLES_UNIQUE_ID,
			SYS_PARAM_PARTICLES_ID,
			SYS_PARAM_EMITTER_AGE,
			SYS_PARAM_EMITTER_RANDOM_SEED,
			SYS_PARAM_ENGINE_EMITTER_INSTANCE_SEED,
			SYS_PARAM_PARTICLES_POSITION,
			SYS_PARAM_PARTICLES_LIFETIME,
		};

		for (FNiagaraVariable& Attribute : Attributes)
		{
			// check if the variable matches an exception that we don't want to convert
			if (FNiagaraVariable::SearchArrayForPartialNameMatch(ConvertExceptions, Attribute.GetName()) != INDEX_NONE)
			{
				continue;
			}

			for (int32 ConvertIt = 0; ConvertIt < UE_ARRAY_COUNT(ConvertMapping); ++ConvertIt)
			{
				if (Attribute.GetType() == ConvertMapping[ConvertIt][0])
				{
					Attribute.SetType(ConvertMapping[ConvertIt][1]);
					break;
				}
			}
		}
	}
}

const FNiagaraTranslateResults &FHlslNiagaraTranslator::Translate(const FNiagaraCompileRequestData* InCompileData, const FNiagaraCompileOptions& InCompileOptions, FHlslNiagaraTranslatorOptions InTranslateOptions)
{
	TRACE_CPUPROFILER_EVENT_SCOPE(NiagaraHlslTranslate);
	TRACE_CPUPROFILER_EVENT_SCOPE_TEXT_ON_CHANNEL(*InCompileOptions.GetPathName(), NiagaraChannel);

	SCOPE_CYCLE_COUNTER(STAT_NiagaraEditor_HlslTranslator_Translate);
	check(InCompileData);

	CompileOptions = InCompileOptions;
	CompileData = InCompileData;
	TranslationOptions = InTranslateOptions;
	CompilationTarget = TranslationOptions.SimTarget;
	TranslateResults.bHLSLGenSucceeded = false;
	TranslateResults.OutputHLSL = "";

	UNiagaraGraph* SourceGraph = CompileData->NodeGraphDeepCopy;

	if (!SourceGraph)
	{
		Error(LOCTEXT("GetGraphFail", "Cannot find graph node!"), nullptr, nullptr);
		return TranslateResults;
	}

	if (SourceGraph->IsEmpty())
	{
		if (UNiagaraScript::IsSystemScript(CompileOptions.TargetUsage))
		{
			Error(LOCTEXT("GetNoNodeSystemFail", "Graph contains no nodes! Please add an emitter."), nullptr, nullptr);
		}
		else
		{
			Error(LOCTEXT("GetNoNodeFail", "Graph contains no nodes! Please add an output node."), nullptr, nullptr);
		}
		return TranslateResults;
	}

	bool bRequiresPersistentIDs = CompileOptions.AdditionalDefines.Contains(TEXT("RequiresPersistentIDs"));
	bool bUsesSimStages = (GetUsesOldShaderStages() || GetUsesSimulationStages());

	TranslationStages.Empty();
	ActiveStageIdx = 0;

	bool bHasInterpolatedSpawn = CompileOptions.AdditionalDefines.Contains(TEXT("InterpolatedSpawn"));
	ParamMapHistories.Empty();
	ParamMapSetVariablesToChunks.Empty();

	OtherOutputParamMapHistories = CompileData->GetPrecomputedHistories();

	// Make the sanitized variable version of this list.
	OtherOutputParamMapHistoriesSanitizedVariables.AddDefaulted(OtherOutputParamMapHistories.Num());
	for (int32 i = 0; i < OtherOutputParamMapHistories.Num(); i++)
	{
		OtherOutputParamMapHistoriesSanitizedVariables[i].Reserve(OtherOutputParamMapHistories[i].Variables.Num());
		for (const FNiagaraVariable& Var : OtherOutputParamMapHistories[i].Variables)
		{
			OtherOutputParamMapHistoriesSanitizedVariables[i].Emplace(Var.GetType(), *GetSanitizedSymbolName(Var.GetName().ToString()));
		}
	}

	bool bCPUSim = IsCompileOptionDefined(TEXT("CPUSim"));
	bool bGPUSim = IsCompileOptionDefined(TEXT("GPUComputeSim"));

	if (bUsesSimStages && bCPUSim)
	{
		Error(LOCTEXT("CannotUseSimStagesWithCPU", "Cannot use CPU simulations with Experimental Simulation Stages or Deprecated Shader Stages!"), nullptr, nullptr);
		return TranslateResults;
	}


	if (CompileOptions.TargetUsage == ENiagaraScriptUsage::ParticleEventScript && bGPUSim)
	{
		Error(LOCTEXT("CannotUseEventsWithGPU", "GPU Events scripts are currently unsupported. Consider using DirectReads instead!"), nullptr, nullptr);
		return TranslateResults;
	}

	switch (CompileOptions.TargetUsage)
	{
	case ENiagaraScriptUsage::ParticleSpawnScriptInterpolated:
		TranslationStages.Add(FHlslNiagaraTranslationStage(CompileOptions.TargetUsage, CompileOptions.TargetUsageId));
		TranslationStages.Add(FHlslNiagaraTranslationStage(ENiagaraScriptUsage::ParticleUpdateScript, FGuid()));
		TranslationStages[0].PassNamespace = TEXT("MapSpawn");
		TranslationStages[1].PassNamespace = TEXT("MapUpdate");
		TranslationStages[0].ChunkModeIndex = ENiagaraCodeChunkMode::SpawnBody;
		TranslationStages[1].ChunkModeIndex = ENiagaraCodeChunkMode::UpdateBody;
		TranslationStages[0].OutputNode = SourceGraph->FindEquivalentOutputNode(ENiagaraScriptUsage::ParticleSpawnScript, TranslationStages[0].UsageId);
		TranslationStages[1].OutputNode = SourceGraph->FindEquivalentOutputNode(TranslationStages[1].ScriptUsage, TranslationStages[1].UsageId);
		TranslationStages[1].bInterpolatePreviousParams = true;
		TranslationStages[0].SimulationStageIndexMin = 0;
		TranslationStages[0].SimulationStageIndexMax = 1;
		TranslationStages[1].SimulationStageIndexMin = 0;
		TranslationStages[1].SimulationStageIndexMax = 1;
		TranslationStages[0].bWritesParticles = true;
		TranslationStages[1].bWritesParticles = true;
		ParamMapHistories.AddDefaulted(2);
		ParamMapSetVariablesToChunks.AddDefaulted(2);
		break;
	case ENiagaraScriptUsage::ParticleGPUComputeScript:
		TranslationStages.Add(FHlslNiagaraTranslationStage((bHasInterpolatedSpawn ? ENiagaraScriptUsage::ParticleSpawnScriptInterpolated : ENiagaraScriptUsage::ParticleSpawnScript), FGuid()));
		TranslationStages.Add(FHlslNiagaraTranslationStage(ENiagaraScriptUsage::ParticleUpdateScript, FGuid()));
		TranslationStages[0].PassNamespace = TEXT("MapSpawn");
		TranslationStages[1].PassNamespace = TEXT("MapUpdate");
		TranslationStages[0].ChunkModeIndex = ENiagaraCodeChunkMode::SpawnBody;
		TranslationStages[1].ChunkModeIndex = ENiagaraCodeChunkMode::UpdateBody;
		TranslationStages[0].OutputNode = SourceGraph->FindEquivalentOutputNode(ENiagaraScriptUsage::ParticleSpawnScript, TranslationStages[0].UsageId);
		TranslationStages[1].OutputNode = SourceGraph->FindEquivalentOutputNode(TranslationStages[1].ScriptUsage, TranslationStages[1].UsageId);
		TranslationStages[1].bInterpolatePreviousParams = bHasInterpolatedSpawn;
		TranslationStages[0].SimulationStageIndexMin = 0;
		TranslationStages[0].SimulationStageIndexMax = 1;
		TranslationStages[1].SimulationStageIndexMin = 0;
		TranslationStages[1].SimulationStageIndexMax = 1;
		TranslationStages[0].bWritesParticles = true;
		TranslationStages[1].bWritesParticles = true;
		ParamMapHistories.AddDefaulted(2);
		ParamMapSetVariablesToChunks.AddDefaulted(2);

		{
			int32 SimStageStartIndex = 1;
			int32 SimStageIndex = 0;
			
			// OutputNode order in traversal doesn't necessarily match the stack ordering. Use the GUID order to define the actual stages.
			TArray<const UNiagaraNodeOutput*> FoundOutputNodes;
			TArray<int32> FoundStageHistories;

			for (const FGuid& StageGuid : InCompileData->StageGuids)
			{
				for (int32 FoundHistoryIdx = 0; FoundHistoryIdx < OtherOutputParamMapHistories.Num(); FoundHistoryIdx++)
				{
					FNiagaraParameterMapHistory& FoundHistory = OtherOutputParamMapHistories[FoundHistoryIdx];
					const UNiagaraNodeOutput* HistoryOutputNode = FoundHistory.GetFinalOutputNode();
					if (HistoryOutputNode && HistoryOutputNode->GetUsageId() == StageGuid)
					{
						FoundOutputNodes.Add(HistoryOutputNode);
						FoundStageHistories.Add(FoundHistoryIdx);
						break;
					}
				}
			}

			// Now iterate the nodes in the order we found them.
			for (int32 FoundIdx = 0; FoundIdx < FoundOutputNodes.Num(); FoundIdx++)
			{
				const UNiagaraNodeOutput* HistoryOutputNode = FoundOutputNodes[FoundIdx];
				const FNiagaraParameterMapHistory& FoundHistory = OtherOutputParamMapHistories[FoundStageHistories[FoundIdx]];

				if (HistoryOutputNode && HistoryOutputNode->ScriptType == ENiagaraScriptUsage::ParticleSimulationStageScript)
				{
					bool bSpawnOnly = InCompileData->NumIterationsPerStage.Num() > SimStageIndex ? InCompileData->SpawnOnlyPerStage[SimStageIndex] : false;
					int32 NumIterationsThisStage = InCompileData->NumIterationsPerStage.Num() > SimStageIndex ? InCompileData->NumIterationsPerStage[SimStageIndex] : 1;
					FName IterationSrc = InCompileData->IterationSourcePerStage.Num() > SimStageIndex ? InCompileData->IterationSourcePerStage[SimStageIndex] : FName();
					FString StageName = InCompileData->StageNames.Num() > SimStageIndex ? InCompileData->StageNames[SimStageIndex].ToString() : TEXT("Unnamed");
					StageName = TEXT("_") + GetSanitizedFunctionNameSuffix(StageName);
					int32 Index = TranslationStages.Add(FHlslNiagaraTranslationStage(HistoryOutputNode->ScriptType, HistoryOutputNode->ScriptTypeId));

					TranslationStages[Index].PassNamespace = FString::Printf(TEXT("MapSimStage%d%s"), SimStageIndex + 1, *StageName);
					TranslationStages[Index].ChunkModeIndex = (ENiagaraCodeChunkMode)(((int32)ENiagaraCodeChunkMode::SimulationStageBody) + (Index - 2));
					if (TranslationStages[Index].ChunkModeIndex >= ENiagaraCodeChunkMode::SimulationStageBodyMax)
					{
						Error(FText::Format(LOCTEXT("TooManySimulationStages", "Cannot support more than %d simulation stages when adding %d!"),
							FText::AsNumber((int32)ENiagaraCodeChunkMode::SimulationStageBodyMax - (int32)ENiagaraCodeChunkMode::SimulationStageBody),
							FText::AsNumber((int32)TranslationStages[Index].ChunkModeIndex)), nullptr, nullptr);
					}
					TranslationStages[Index].OutputNode = SourceGraph->FindEquivalentOutputNode(TranslationStages[Index].ScriptUsage, TranslationStages[Index].UsageId);
					ensure(TranslationStages[Index].OutputNode == HistoryOutputNode);
					TranslationStages[Index].bInterpolatePreviousParams = false;
					TranslationStages[Index].bCopyPreviousParams = false;
					TranslationStages[Index].SimulationStageIndexMin = SimStageStartIndex;
					TranslationStages[Index].SimulationStageIndexMax = SimStageStartIndex + NumIterationsThisStage;
					TranslationStages[Index].NumIterationsThisStage = NumIterationsThisStage;
					TranslationStages[Index].bSpawnOnly = bSpawnOnly;
					TranslationStages[Index].bPartialParticleUpdate = InCompileData->PartialParticleUpdatePerStage.IsValidIndex(SimStageIndex) ? InCompileData->PartialParticleUpdatePerStage[SimStageIndex] : false;
					TranslationStages[Index].IterationSource = IterationSrc;
					TranslationStages[Index].SourceSimStage = SimStageIndex;
					SimStageStartIndex += NumIterationsThisStage;
					ParamMapHistories.AddDefaulted(1);

					// If we allow partial writes we need to ensure that we are not reading from our own buffer, we ask our data interfaces if this is true or not
					if (TranslationStages[Index].bPartialParticleUpdate)
					{
						for (auto it = InCompileData->CopiedDataInterfacesByName.CreateConstIterator(); it; ++it)
						{
							const UNiagaraDataInterface* DataInterface = it->Value;
							if (DataInterface->ReadsEmitterParticleData(InCompileData->EmitterUniqueName))
							{
								TranslationStages[Index].bPartialParticleUpdate = false;
								break;
							}
						}
					}

					// See if we write any "particle" attributes
					for (int32 iVar = 0; iVar < FoundHistory.VariableMetaData.Num(); ++iVar)
					{
						// Particle attribute?
						if (!FNiagaraParameterMapHistory::IsAttribute(FoundHistory.Variables[iVar]))
						{
							continue;
						}

						// Is this an output?
						const bool bIsOutput = FoundHistory.PerVariableWriteHistory[iVar].ContainsByPredicate([](const UEdGraphPin* InPin) -> bool { return Cast<UNiagaraNodeParameterMapSet>(InPin->GetOwningNode()) != nullptr; });
						if (!bIsOutput)
						{
							continue;
						}

						//-TODO: Temporarily skip the IGNORE variable, this needs to be cleaned up
						static const FName Name_IGNORE("IGNORE");
						FName ParameterName;
						if (FoundHistory.VariableMetaData[iVar].GetParameterName(ParameterName) && (ParameterName == Name_IGNORE))
						{
							continue;
						}

						// We write particle attributes at this stage, store list off so we can potentially selectivly write them later
						TranslationStages[Index].bWritesParticles = true;
						TranslationStages[Index].SetParticleAttributes.Add(FoundHistory.Variables[iVar]);
					}

					// If we don't write particles then disable particle updates, it's meaningless and produces different HLSL since we would use a RW buffer not plain old Input
					TranslationStages[Index].bPartialParticleUpdate &= TranslationStages[Index].bWritesParticles;
					
					// Set up the compile output for the shader stages so that we can properly execute at runtime.
					FSimulationStageMetaData& SimulationStageMetaData = CompilationOutput.ScriptData.SimulationStageMetaData.AddDefaulted_GetRef();
					SimulationStageMetaData.SimulationStageName = InCompileData->StageNames.IsValidIndex(SimStageIndex) ? InCompileData->StageNames[SimStageIndex] : FName();
					SimulationStageMetaData.bSpawnOnly = bSpawnOnly;
					SimulationStageMetaData.IterationSource = IterationSrc;
					SimulationStageMetaData.MinStage = TranslationStages[Index].SimulationStageIndexMin;
					SimulationStageMetaData.MaxStage = TranslationStages[Index].SimulationStageIndexMax;
					SimulationStageMetaData.bWritesParticles = TranslationStages[Index].bWritesParticles;
					SimulationStageMetaData.bPartialParticleUpdate = TranslationStages[Index].bPartialParticleUpdate;

					// Other outputs are written to as appropriate data interfaces are found. See HandleDataInterfaceCall for details.

					ParamMapSetVariablesToChunks.AddDefaulted(1);
					SimStageIndex++;
				}
			}
		}
		break;
	default:
		TranslationStages.Add(FHlslNiagaraTranslationStage(CompileOptions.TargetUsage, CompileOptions.TargetUsageId));
		TranslationStages[0].PassNamespace = TEXT("Map");
		TranslationStages[0].OutputNode = SourceGraph->FindEquivalentOutputNode(TranslationStages[0].ScriptUsage, TranslationStages[0].UsageId);
		TranslationStages[0].ChunkModeIndex = ENiagaraCodeChunkMode::Body;
		TranslationStages[0].SimulationStageIndexMin = 0;
		TranslationStages[0].SimulationStageIndexMax = 0;
		TranslationStages[0].bWritesParticles = true;

		if (CompileOptions.TargetUsage == ENiagaraScriptUsage::ParticleSimulationStageScript)
		{
			for (int32 StageIdx = 0; StageIdx < InCompileData->StageGuids.Num(); StageIdx++)
			{
				const FGuid& StageGuid = InCompileData->StageGuids[StageIdx];
				if (StageGuid == CompileOptions.TargetUsageId && InCompileData->IterationSourcePerStage.IsValidIndex(StageIdx))
				{
					TranslationStages[0].IterationSource = InCompileData->IterationSourcePerStage[StageIdx];
				}
			}
		}
		ParamMapHistories.AddDefaulted(1);
		ParamMapSetVariablesToChunks.AddDefaulted(1);
		break;
	}

	for (int32 i = 0; i < TranslationStages.Num(); i++)
	{
		if (TranslationStages[i].OutputNode == nullptr)
		{
			Error(FText::Format(LOCTEXT("GetOutputNodeFail", "Cannot find output node of type {0}!"), FText::AsNumber((int32)TranslationStages[i].ScriptUsage)), nullptr, nullptr);
			return TranslateResults;
		}
		
		ValidateTypePins(TranslationStages[i].OutputNode);
		{
			bool bHasAnyConnections = false;
			for (int32 PinIdx = 0; PinIdx < TranslationStages[i].OutputNode->Pins.Num(); PinIdx++)
			{
				if (TranslationStages[i].OutputNode->Pins[PinIdx]->Direction == EEdGraphPinDirection::EGPD_Input && TranslationStages[i].OutputNode->Pins[PinIdx]->LinkedTo.Num() != 0)
				{
					bHasAnyConnections = true;
				}
			}
			if (!bHasAnyConnections)
			{
				Error(FText::Format(LOCTEXT("GetOutputNodeConnectivityFail", "Cannot find any connections to output node of type {0}!"), FText::AsNumber((int32)TranslationStages[i].ScriptUsage)), nullptr, nullptr);
				return TranslateResults;
			}
		}
	}

	PerStageMainPreSimulateChunks.SetNum(TranslationStages.Num());

	// Get all the parameter map histories traced to this graph from output nodes. We'll revisit this shortly in order to build out just the ones we care about for this translation.
	if (ParamMapHistories.Num() == 1 && OtherOutputParamMapHistories.Num() == 1 && (CompileOptions.TargetUsage == ENiagaraScriptUsage::Function || CompileOptions.TargetUsage == ENiagaraScriptUsage::DynamicInput))
	{
		ParamMapHistories[0] = (OtherOutputParamMapHistories[0]);

		TArray<int32> Entries;
		Entries.AddZeroed(OtherOutputParamMapHistories[0].Variables.Num());
		for (int32 i = 0; i < Entries.Num(); i++)
		{
			Entries[i] = INDEX_NONE;
		}
		ParamMapSetVariablesToChunks[0] = (Entries);
	}
	else
	{
		const bool UsesInterpolation = RequiresInterpolation();

		if (UsesInterpolation)
		{
			InterpSpawnVariables.Emplace(FNiagaraTypeDefinition::GetIntDef(), TEXT("Interpolation.InterpSpawn_Index"));
			InterpSpawnVariables.Emplace(FNiagaraTypeDefinition::GetFloatDef(), TEXT("Interpolation.InterpSpawn_SpawnTime"));
			InterpSpawnVariables.Emplace(FNiagaraTypeDefinition::GetFloatDef(), TEXT("Interpolation.InterpSpawn_UpdateTime"));
			InterpSpawnVariables.Emplace(FNiagaraTypeDefinition::GetFloatDef(), TEXT("Interpolation.InterpSpawn_InvSpawnTime"));
			InterpSpawnVariables.Emplace(FNiagaraTypeDefinition::GetFloatDef(), TEXT("Interpolation.InterpSpawn_InvUpdateTime"));
			InterpSpawnVariables.Emplace(FNiagaraTypeDefinition::GetFloatDef(), TEXT("Interpolation.SpawnInterp"));
			InterpSpawnVariables.Emplace(FNiagaraTypeDefinition::GetFloatDef(), TEXT("Interpolation.Emitter_SpawnInterval"));
			InterpSpawnVariables.Emplace(FNiagaraTypeDefinition::GetFloatDef(), TEXT("Interpolation.Emitter_InterpSpawnStartDt"));
			InterpSpawnVariables.Emplace(FNiagaraTypeDefinition::GetIntDef(), TEXT("Interpolation.Emitter_SpawnGroup"));
		}
		
		for (FNiagaraParameterMapHistory& FoundHistory : OtherOutputParamMapHistories)
		{
			const UNiagaraNodeOutput* HistoryOutputNode = FoundHistory.GetFinalOutputNode();
			if (HistoryOutputNode != nullptr && !ShouldConsiderTargetParameterMap(HistoryOutputNode->GetUsage()))
			{
				continue;
			}

			// Now see if we want to use any of these specifically..
			for (int32 ParamMapIdx = 0; ParamMapIdx < TranslationStages.Num(); ParamMapIdx++)
			{
				UNiagaraNodeOutput* TargetOutputNode = TranslationStages[ParamMapIdx].OutputNode;
				if (FoundHistory.GetFinalOutputNode() == TargetOutputNode)
				{
					if (bRequiresPersistentIDs)
					{
						//TODO: Setup alias for current level to decouple from "Particles". Would we ever want emitter or system persistent IDs?
						FNiagaraVariable Var = FNiagaraVariable(FNiagaraTypeDefinition::GetIDDef(), TEXT("Particles.ID"));
						FoundHistory.AddVariable(Var, Var, nullptr);
					}
					{
						// NOTE(mv): This will explicitly expose Particles.UniqueID to the HLSL code regardless of whether it is exposed in a script or not. 
						//           This is necessary as the script needs to know about it even when no scripts reference it. 
						FNiagaraVariable Var = FNiagaraVariable(FNiagaraTypeDefinition::GetIntDef(), TEXT("Particles.UniqueID"));
						FoundHistory.AddVariable(Var, Var, nullptr);
					}

					if (UsesInterpolation)
					{
						for (const FNiagaraVariable& Var : InterpSpawnVariables)
						{
							FoundHistory.AddVariable(Var, Var, nullptr);
						}
					}

					ParamMapHistories[ParamMapIdx] = (FoundHistory);

					TArray<int32> Entries;
					Entries.AddZeroed(FoundHistory.Variables.Num());
					for (int32 i = 0; i < Entries.Num(); i++)
					{
						Entries[i] = INDEX_NONE;
					}
					ParamMapSetVariablesToChunks[ParamMapIdx] = (Entries);
				}
			}
		}
	}

	CompilationOutput.ScriptData.ParameterCollectionPaths.Empty();
	for (FNiagaraParameterMapHistory& History : ParamMapHistories)
	{
		for (UNiagaraParameterCollection* Collection : History.ParameterCollections)
		{
			CompilationOutput.ScriptData.ParameterCollectionPaths.AddUnique(FSoftObjectPath(Collection).ToString());
		}
	}
	ENiagaraScriptUsage Usage = CompileOptions.TargetUsage;
	if (Usage != ENiagaraScriptUsage::SystemSpawnScript && Usage != ENiagaraScriptUsage::SystemUpdateScript && Usage != ENiagaraScriptUsage::Module && Usage != ENiagaraScriptUsage::DynamicInput)
	{
		ValidateParticleIDUsage();
	}

	BuildConstantBuffer<FNiagaraGlobalParameters>(ENiagaraCodeChunkMode::GlobalConstant);
	// only use the SystemConstantBuffer if we are doing particle scripts (for system scripts the data should come from
	// the datasets)
	if (!IsBulkSystemScript())
	{
		BuildConstantBuffer<FNiagaraSystemParameters>(ENiagaraCodeChunkMode::SystemConstant);
		BuildConstantBuffer<FNiagaraOwnerParameters>(ENiagaraCodeChunkMode::OwnerConstant);
		BuildConstantBuffer<FNiagaraEmitterParameters>(ENiagaraCodeChunkMode::EmitterConstant);
	}

	//Create main scope pin cache.
	PinToCodeChunks.AddDefaulted(1);

	ActiveHistoryForFunctionCalls.BeginTranslation(GetUniqueEmitterName());

	CompilationOutput.ScriptData.StatScopes.Empty();
	EnterStatsScope(FNiagaraStatScope(*CompileOptions.GetFullName(), *CompileOptions.GetFullName()));

	FHlslNiagaraTranslator* ThisTranslator = this;
	TArray<int32> OutputChunks;

	bool bInterpolateParams = false;
	FString StageSetupAndTeardownHLSL;

	if (TranslationStages.Num() > 1)
	{
		for (int32 i = 0; i < TranslationStages.Num(); i++)
		{
			ActiveStageIdx = i;
			CurrentBodyChunkMode = TranslationStages[i].ChunkModeIndex;
			if (TranslationStages[i].ShouldDoSpawnOnlyLogic())
				bInitializedDefaults = false;

			if (UNiagaraScript::IsParticleSpawnScript(TranslationStages[i].ScriptUsage))
			{
				AddBodyComment(bHasInterpolatedSpawn ? TEXT("//Begin Interpolated Spawn Script!") : TEXT("//Begin Spawn Script!"));
				CurrentParamMapIndices.Empty();
				CurrentParamMapIndices.Add(0);
				ActiveHistoryForFunctionCalls.BeginUsage(TranslationStages[i].ScriptUsage);
				TranslationStages[i].OutputNode->Compile(ThisTranslator, OutputChunks);
				ActiveHistoryForFunctionCalls.EndUsage();
				InstanceWrite = FDataSetAccessInfo(); // Reset after building the output..
				AddBodyComment(TEXT("//End Spawn Script!\n\n"));
				BuildMissingDefaults();
			}

			if (TranslationStages[i].bInterpolatePreviousParams)
			{
				bInterpolateParams = true;
			}

			if (UNiagaraScript::IsParticleUpdateScript(TranslationStages[i].ScriptUsage))
			{
				AddBodyComment(TEXT("//Begin Update Script!"));

				// We reset the counter for deterministic randoms to get parity between the standalone update script
				// and the update script part in the interpolated spawn script
				AddBodyChunk(TEXT("RandomCounterDeterministic = 0;"));
				
				//Now we compile the update script (with partial dt) and read from the temp values written above.
				CurrentParamMapIndices.Empty();
				CurrentParamMapIndices.Add(1);
				ActiveHistoryForFunctionCalls.BeginUsage(TranslationStages[i].ScriptUsage);
				TranslationStages[i].OutputNode->Compile(ThisTranslator, OutputChunks);
				ActiveHistoryForFunctionCalls.EndUsage();
				AddBodyComment(TEXT("//End Update Script!\n\n"));
			}
			else if (TranslationStages[i].ScriptUsage == ENiagaraScriptUsage::ParticleSimulationStageScript)
			{
				AddBodyComment(FString::Printf(TEXT("//Begin Stage Script: %s!"), *TranslationStages[i].PassNamespace));
				//Now we compile the simulation stage and read from the temp values written above.
				CurrentParamMapIndices.Empty();
				CurrentParamMapIndices.Add(i);				
				FName IterSource = TranslationStages[i].IterationSource;
				ActiveHistoryForFunctionCalls.BeginUsage(TranslationStages[i].ScriptUsage, IterSource);
				TranslationStages[i].OutputNode->Compile(ThisTranslator, OutputChunks);
				HandleSimStageSetupAndTeardown(i, StageSetupAndTeardownHLSL);
				ActiveHistoryForFunctionCalls.EndUsage();
				AddBodyComment(FString::Printf(TEXT("//End Simulation Stage Script: %s\n\n"), *TranslationStages[i].PassNamespace));
			}
		}
		CurrentBodyChunkMode = ENiagaraCodeChunkMode::Body;
	}
	else if (TranslationStages.Num() == 1)
	{
		CurrentBodyChunkMode = TranslationStages[0].ChunkModeIndex;
		ActiveStageIdx = 0;
		check(CompileOptions.TargetUsage == TranslationStages[0].ScriptUsage);
		CurrentParamMapIndices.Empty();
		CurrentParamMapIndices.Add(0); 
		if (TranslationStages[0].ShouldDoSpawnOnlyLogic())
			bInitializedDefaults = false;

		FName IterSource = TranslationStages[0].IterationSource;
		ActiveHistoryForFunctionCalls.BeginUsage(TranslationStages[0].ScriptUsage, IterSource);
		TranslationStages[0].OutputNode->Compile(ThisTranslator, OutputChunks);
		ActiveHistoryForFunctionCalls.EndUsage();

		if (IsSpawnScript())
		{
			BuildMissingDefaults();
		}
	}
	else
	{
		Error(LOCTEXT("NoTranslationStages", "Cannot find any translation stages!"), nullptr, nullptr);
		return TranslateResults;
	}

	CurrentParamMapIndices.Empty();
	ExitStatsScope();

	ActiveHistoryForFunctionCalls.EndTranslation(GetUniqueEmitterName());

	TranslateResults.bHLSLGenSucceeded = TranslateResults.NumErrors == 0;

	//If we're compiling a function then we have all we need already, we don't want to actually generate shader/vm code.
	if (FunctionCtx())
		return TranslateResults;

	//Now evaluate all the code chunks to generate the shader code.
	//FString HlslOutput;
	if (TranslateResults.bHLSLGenSucceeded)
	{
		//TODO: Declare all used structures up here too.
		CompilationOutput.ScriptData.ReadDataSets.Empty();
		CompilationOutput.ScriptData.WriteDataSets.Empty();

		//Generate function definitions
		FString FunctionDefinitionString = GetFunctionDefinitions();
		FunctionDefinitionString += TEXT("\n");
		{
			if (TranslationStages.Num() > 1 && RequiresInterpolation())
			{
				int32 OutputIdx = 0;
				//ensure the interpolated spawn constants are part of the parameter set.
				ParameterMapRegisterExternalConstantNamespaceVariable(SYS_PARAM_ENGINE_TIME, nullptr, 0, OutputIdx, nullptr);
				ParameterMapRegisterExternalConstantNamespaceVariable(SYS_PARAM_ENGINE_DELTA_TIME, nullptr, 0, OutputIdx, nullptr);
				ParameterMapRegisterExternalConstantNamespaceVariable(SYS_PARAM_ENGINE_INV_DELTA_TIME, nullptr, 0, OutputIdx, nullptr);
				ParameterMapRegisterExternalConstantNamespaceVariable(SYS_PARAM_ENGINE_EXEC_COUNT, nullptr, 0, OutputIdx, nullptr);
				ParameterMapRegisterExternalConstantNamespaceVariable(SYS_PARAM_EMITTER_SPAWNRATE, nullptr, 0, OutputIdx, nullptr);
				if (CompilationTarget != ENiagaraSimTarget::GPUComputeSim)
				{
					ParameterMapRegisterExternalConstantNamespaceVariable(SYS_PARAM_EMITTER_SPAWN_INTERVAL, nullptr, 0, OutputIdx, nullptr);
					ParameterMapRegisterExternalConstantNamespaceVariable(SYS_PARAM_EMITTER_INTERP_SPAWN_START_DT, nullptr, 0, OutputIdx, nullptr);
					ParameterMapRegisterExternalConstantNamespaceVariable(SYS_PARAM_EMITTER_SPAWN_GROUP, nullptr, 0, OutputIdx, nullptr);
				}
			}

			if (TranslationStages.Num() > 0)
			{
				int32 OutputIdx = 0;
				// NOTE(mv): This will explicitly expose Engine.Emitter.TotalSpawnedParticles to the HLSL code regardless of whether it is exposed in a script or not. 
				ParameterMapRegisterExternalConstantNamespaceVariable(SYS_PARAM_ENGINE_EMITTER_TOTAL_SPAWNED_PARTICLES, nullptr, 0, OutputIdx, nullptr);
				ParameterMapRegisterExternalConstantNamespaceVariable(SYS_PARAM_EMITTER_RANDOM_SEED, nullptr, 0, OutputIdx, nullptr);
				ParameterMapRegisterExternalConstantNamespaceVariable(SYS_PARAM_ENGINE_EMITTER_INSTANCE_SEED, nullptr, 0, OutputIdx, nullptr);
			}
		}

		// NiagaraID is a fundamental type which can be used in custom HLSL without declaring any pins of that type in any nodes.
		// Make sure it's always defined in the generated HLSL.
		StructsToDefine.AddUnique(FNiagaraTypeDefinition::GetIDDef());

		// Generate the Parameter Map HLSL definitions. We don't add to the final HLSL output here. We just build up the strings and tables
		// that are needed later.
		TArray<FNiagaraVariable> PrimaryDataSetOutputEntries;
		FString ParameterMapDefinitionStr = BuildParameterMapHlslDefinitions(PrimaryDataSetOutputEntries);

		for (const FNiagaraTypeDefinition& Type : StructsToDefine)
		{
			FText ErrorMessage;
			HlslOutput += BuildHLSLStructDecl(Type, ErrorMessage);
			if (ErrorMessage.IsEmpty() == false)
			{
				Error(ErrorMessage, nullptr, nullptr);
			}
		}

		ENiagaraCodeChunkMode ChunkModes[] = { ENiagaraCodeChunkMode::GlobalConstant, ENiagaraCodeChunkMode::SystemConstant, ENiagaraCodeChunkMode::OwnerConstant, ENiagaraCodeChunkMode::EmitterConstant, ENiagaraCodeChunkMode::Uniform };
		FString ConstantBufferNames[] = { TEXT("FNiagaraGlobalParameters"), TEXT("FNiagaraSystemParameters"), TEXT("FNiagaraOwnerParameters"), TEXT("FNiagaraEmitterParameters"), TEXT("FNiagaraExternalParameters") };

		static_assert(UE_ARRAY_COUNT(ChunkModes) == UE_ARRAY_COUNT(ConstantBufferNames), "Mismatch between ChunkModes and ConstantBufferNames");

		FString SymbolPrefix[] = { TEXT(""), INTERPOLATED_PARAMETER_PREFIX };

		for (int32 PrevIt = 0; PrevIt < (bInterpolateParams ? 2 : 1); ++PrevIt)
		{
			for (int32 ChunkModeIt = 0; ChunkModeIt < UE_ARRAY_COUNT(ChunkModes); ++ChunkModeIt)
			{
				int32 ChunkMode = static_cast<int32>(ChunkModes[ChunkModeIt]);
				const FString BufferName = SymbolPrefix[PrevIt] + ConstantBufferNames[ChunkModeIt];

				HlslOutput += TEXT("cbuffer ") + BufferName + TEXT("\n{\n");

				for (int32 i = 0; i < ChunksByMode[ChunkMode].Num(); ++i)
				{
					FNiagaraVariable BufferVariable(CodeChunks[ChunksByMode[ChunkMode][i]].Type, FName(*CodeChunks[ChunksByMode[ChunkMode][i]].SymbolName));
					if (IsVariableInUniformBuffer(BufferVariable))
					{
						FNiagaraCodeChunk Chunk = CodeChunks[ChunksByMode[ChunkMode][i]];
						Chunk.SymbolName = SymbolPrefix[PrevIt] + Chunk.SymbolName;

						HlslOutput += TEXT("\t") + GetCode(Chunk);
					}
				}

				HlslOutput += TEXT("}\n\n");
			}
		}

		WriteDataSetStructDeclarations(DataSetReadInfo[0], true, HlslOutput);
		WriteDataSetStructDeclarations(DataSetWriteInfo[0], false, HlslOutput);

		//Map of all variables accessed by all datasets.
		TArray<TArray<FNiagaraVariable>> DataSetVariables;

		TMap<FNiagaraDataSetID, int32> DataSetReads;
		TMap<FNiagaraDataSetID, int32> DataSetWrites;

		const FNiagaraDataSetID InstanceDataSetID = GetInstanceDataSetID();

		const int32 InstanceReadVarsIndex = DataSetVariables.AddDefaulted();
		const int32 InstanceWriteVarsIndex = DataSetVariables.AddDefaulted();

		DataSetReads.Add(InstanceDataSetID, InstanceReadVarsIndex);
		DataSetWrites.Add(InstanceDataSetID, InstanceWriteVarsIndex);

		if (IsBulkSystemScript())
		{
			// We have two sets of data that can change independently.. The engine data set are variables
			// that are essentially set once per system. The constants are rapid iteration variables
			// that exist per emitter and change infrequently. Since they are so different, putting
			// them in two distinct read data sets seems warranted.
			const FNiagaraDataSetID SystemEngineDataSetID = GetSystemEngineDataSetID();

			const int32 SystemEngineReadVarsIndex = DataSetVariables.Num();
			DataSetReads.Add(SystemEngineDataSetID, SystemEngineReadVarsIndex);
			TArray<FNiagaraVariable>& SystemEngineReadVars = DataSetVariables.AddDefaulted_GetRef();

			HandleNamespacedExternalVariablesToDataSetRead(SystemEngineReadVars, TEXT("Engine"));
			HandleNamespacedExternalVariablesToDataSetRead(SystemEngineReadVars, TEXT("User"));

			// We sort the variables so that they end up in the same ordering between Spawn & Update...
			Algo::SortBy(SystemEngineReadVars, &FNiagaraVariable::GetName, FNameLexicalLess());

			{
				FNiagaraParameters ExternalParams;
				ExternalParams.Parameters = DataSetVariables[SystemEngineReadVarsIndex];
				CompilationOutput.ScriptData.DataSetToParameters.Add(GetSystemEngineDataSetID().Name, ExternalParams);
			}
		}

		// Now we pull in the HLSL generated above by building the parameter map definitions..
		HlslOutput += ParameterMapDefinitionStr;

		// Gather up all the unique Attribute variables that we generated.
		TArray<FNiagaraVariable> BasicAttributes;
		for (FNiagaraVariable& Var : InstanceRead.Variables)
		{
			if (Var.GetType().GetClass() != nullptr)
			{
				continue;
			}
			BasicAttributes.AddUnique(Var);
		}
		for (FNiagaraVariable& Var : InstanceWrite.Variables)
		{
			if (Var.GetType().GetClass() != nullptr)
			{
				continue;
			}
			else if (Var.GetType() != FNiagaraTypeDefinition::GetParameterMapDef())
			{
				BasicAttributes.AddUnique(Var);
			}
			else
			{
				for (FNiagaraVariable& ParamMapVar : PrimaryDataSetOutputEntries)
				{
					BasicAttributes.AddUnique(ParamMapVar);
				}
			}
		}

		TrimAttributes(CompileOptions, BasicAttributes);

		// We sort the variables so that they end up in the same ordering between Spawn & Update...
		Algo::SortBy(BasicAttributes, &FNiagaraVariable::GetName, FNameLexicalLess());

		ConvertFloatToHalf(CompileOptions, BasicAttributes);

		DataSetVariables[InstanceReadVarsIndex] = BasicAttributes;
		DataSetVariables[InstanceWriteVarsIndex] = BasicAttributes;

		//Define the simulation context. Which is a helper struct containing all the input, result and intermediate data needed for a single simulation.
		//Allows us to reuse the same simulate function but provide different wrappers for final IO between GPU and CPU sims.
		{
			HlslOutput += TEXT("struct FSimulationContext") TEXT("\n{\n");

			// We need to reserve a place in the simulation context for the base Parameter Map.
			if (PrimaryDataSetOutputEntries.Num() != 0 || ParamMapDefinedSystemVars.Num() != 0 || ParamMapDefinedEmitterParameterToNamespaceVars.Num() != 0 || (ParamMapSetVariablesToChunks.Num() != 0 && ParamMapSetVariablesToChunks[0].Num() > 0))
			{
				for (int32 i = 0; i < TranslationStages.Num(); i++)
				{
					FDeclarationPermutationContext PermutationContext(*this, TranslationStages[i], HlslOutput);
					HlslOutput += TEXT("\tFParamMap0 ") + TranslationStages[i].PassNamespace + TEXT(";\n");
				}
			}

			WriteDataSetContextVars(DataSetReadInfo[0], true, HlslOutput);
			WriteDataSetContextVars(DataSetWriteInfo[0], false, HlslOutput);


			HlslOutput += TEXT("};\n\n");
		}
		
		HlslOutput += TEXT("static float HackSpawnInterp = 1.0;\n");

		HlslOutput += FunctionDefinitionString;

		TArray<int32> WriteConditionVars;

		// copy the accessed data sets over to the script, so we can grab them during sim
		for (TPair <FNiagaraDataSetID, TMap<int32, FDataSetAccessInfo>> InfoPair : DataSetReadInfo[0])
		{
			CompilationOutput.ScriptData.ReadDataSets.Add(InfoPair.Key);
		}

		for (TPair <FNiagaraDataSetID, TMap<int32, FDataSetAccessInfo>> InfoPair : DataSetWriteInfo[0])
		{
			FNiagaraDataSetProperties SetProps;
			SetProps.ID = InfoPair.Key;
			for (TPair <int32, FDataSetAccessInfo> IndexPair : InfoPair.Value)
			{
				SetProps.Variables = IndexPair.Value.Variables;
			}

			CompilationOutput.ScriptData.WriteDataSets.Add(SetProps);

			int32* ConditionalWriteChunkIdxPtr = DataSetWriteConditionalInfo[0].Find(InfoPair.Key);
			if (ConditionalWriteChunkIdxPtr == nullptr)
			{
				WriteConditionVars.Add(INDEX_NONE);
			}
			else
			{
				WriteConditionVars.Add(*ConditionalWriteChunkIdxPtr);
			}
		}

		DefineInterpolatedParametersFunction(HlslOutput);

		// define functions for reading and writing all secondary data sets
		DefineDataSetReadFunction(HlslOutput, CompilationOutput.ScriptData.ReadDataSets);
		DefineDataSetWriteFunction(HlslOutput, CompilationOutput.ScriptData.WriteDataSets, WriteConditionVars);

		//Define the shared per instance simulation function
		// for interpolated scripts AND GPU sim, define spawn and sim in separate functions
		if (TranslationStages.Num() > 1)
		{
			for (int32 StageIdx = 0; StageIdx < TranslationStages.Num(); StageIdx++)
			{
				FDeclarationPermutationContext PermutationContext(*this, TranslationStages[StageIdx], HlslOutput);

				HlslOutput += TEXT("void Simulate") + TranslationStages[StageIdx].PassNamespace + TEXT("(inout FSimulationContext Context)\n{\n");
				int32 ChunkMode = (int32)TranslationStages[StageIdx].ChunkModeIndex;
				for (int32 i = 0; i < ChunksByMode[ChunkMode].Num(); ++i)
				{
					HlslOutput += TEXT("\t") + GetCode(ChunksByMode[ChunkMode][i]);
				}
				HlslOutput += TEXT("}\n");
			}
		}
		else
		{
			HlslOutput += TEXT("void Simulate(inout FSimulationContext Context)\n{\n");
			for (int32 i = 0; i < ChunksByMode[(int32)ENiagaraCodeChunkMode::Body].Num(); ++i)
			{
				HlslOutput += GetCode(ChunksByMode[(int32)ENiagaraCodeChunkMode::Body][i]);
			}
			HlslOutput += TEXT("}\n");
		}

		if (TranslationOptions.SimTarget == ENiagaraSimTarget::GPUComputeSim)
		{
			FString DataInterfaceHLSL;
			DefineDataInterfaceHLSL(DataInterfaceHLSL);
			HlslOutput += DataInterfaceHLSL;

			DefineExternalFunctionsHLSL(HlslOutput);

			HlslOutput += StageSetupAndTeardownHLSL;
		}

		//And finally, define the actual main function that handles the reading and writing of data and calls the shared per instance simulate function.
		//TODO: Different wrappers for GPU and CPU sims. 
		if (TranslationOptions.SimTarget == ENiagaraSimTarget::GPUComputeSim)
		{
			DefineMainGPUFunctions(DataSetVariables, DataSetReads, DataSetWrites);
		}
		else
		{
			DefineMain(HlslOutput, DataSetVariables, DataSetReads, DataSetWrites);
		}

		//Get full list of instance data accessed by the script as the VM binding assumes same for input and output.
		for (FNiagaraVariable& Var : DataSetVariables[InstanceReadVarsIndex])
		{
			if (FNiagaraParameterMapHistory::IsAttribute(Var))
			{
				FNiagaraVariable BasicAttribVar = FNiagaraParameterMapHistory::ResolveAsBasicAttribute(Var, false);
				CompilationOutput.ScriptData.Attributes.AddUnique(BasicAttribVar);
			}
			else
			{
				CompilationOutput.ScriptData.Attributes.AddUnique(Var);
			}
		}

		// Log out all the information we've built thus far for assistance debugging
		FString Preamble = TEXT("// Shader generated by Niagara HLSL Translator\n\n");
		
		for (int32 i = 0; i < CompilationOutput.ScriptData.SimulationStageMetaData.Num(); i++)
		{
			Preamble += FString::Printf(TEXT("// SimStage[%d]\n//\t Iteration Src: \"%s\"\n//\tMinIndex: %d  MaxIndex: %d\n//\tbSpawnOnly: %s\n//\tWritesParticles: %s\n//\tPartialParticleUpdate: %s\n"), i,
				*CompilationOutput.ScriptData.SimulationStageMetaData[i].IterationSource.ToString(),
				CompilationOutput.ScriptData.SimulationStageMetaData[i].MinStage,
				CompilationOutput.ScriptData.SimulationStageMetaData[i].MaxStage,
				CompilationOutput.ScriptData.SimulationStageMetaData[i].bSpawnOnly ? TEXT("True") : TEXT("False"),
				CompilationOutput.ScriptData.SimulationStageMetaData[i].bWritesParticles ? TEXT("True") : TEXT("False"),
				CompilationOutput.ScriptData.SimulationStageMetaData[i].bPartialParticleUpdate ? TEXT("True") : TEXT("False")
			);
			for (const FName& Dest : CompilationOutput.ScriptData.SimulationStageMetaData[i].OutputDestinations)
			{
				Preamble += FString::Printf(TEXT("//\tOutputs to: \"%s\"\n"), *Dest.ToString());
			}
		}

		HlslOutput = Preamble + TEXT("\n\n") +  HlslOutput;

		// We may have created some transient data interfaces. This cleans up the ones that we created.
		CompilationOutput.ScriptData.DIParamInfo = DIParamInfo;
		if (InstanceRead.Variables.Num() == 1 && InstanceRead.Variables[0].GetName() == TEXT("Particles.UniqueID")) {
			// NOTE(mv): Explicitly allow reading from Particles.UniqueID, as it is an engine managed variable and 
			//           is written to before Simulate() in the SpawnScript...
			// TODO(mv): Also allow Particles.ID for the same reasons?
			CompilationOutput.ScriptData.bReadsAttributeData = false;
		} else {
			CompilationOutput.ScriptData.bReadsAttributeData = InstanceRead.Variables.Num() != 0;
		}
		TranslateResults.OutputHLSL = HlslOutput;

	}

	return TranslateResults;
}

void FHlslNiagaraTranslator::HandleSimStageSetupAndTeardown(int32 InWhichStage, FString& OutHlsl)
{
	FHlslNiagaraTranslationStage& TranslationStage = TranslationStages[InWhichStage];
	// If we're particles then do nothing different..
	if (TranslationStage.IterationSource == NAME_None)
		return;

	FExpressionPermutationContext PermutationContext(OutHlsl);
	PermutationContext.AddBranch(*this, TranslationStage);

	// Ok, we're iterating over a known iteration source. Let's find it in the parameter map history so we know type/etc.
	FNiagaraVariable IterationSourceVar;
	for (int32 i = 0; i < OtherOutputParamMapHistories.Num(); i++)
	{
		FNiagaraVariable* FoundVar = OtherOutputParamMapHistories[i].Variables.FindByPredicate([&](const FNiagaraVariable& VarInfo) { return VarInfo.GetName() == TranslationStage.IterationSource; });
		if (FoundVar != nullptr)
		{
			IterationSourceVar = *FoundVar;
			break;
		}
	}

	if (!IterationSourceVar.IsValid())
	{
		Error(FText::Format(LOCTEXT("CannotFindIterationSourceInParamMap", "Variable {0} missing in graphs referenced during compile!"), FText::FromName(TranslationStage.IterationSource)), nullptr, nullptr);
		return;
	}

	UObject* const* FoundCDO = CompileData->CDOs.Find(IterationSourceVar.GetType().GetClass());
	if (!FoundCDO || !IterationSourceVar.GetType().GetClass())
	{
		Error(FText::Format(LOCTEXT("CannotFindIterationSourceCDOInParamMap", "Variable {0}'s cached CDO for class was missing during compile!"), FText::FromName(TranslationStage.IterationSource)), nullptr, nullptr);
		return;
	}

	// Now take a look at any of the variables that were actually written to / read from in this stage.
	TArray<FNiagaraVariable> ReadVars;
	TArray<FNiagaraVariable> WriteVars;

	for (int32 ParamHistoryIdx = 0; ParamHistoryIdx < ParamMapHistories.Num(); ParamHistoryIdx++)
	{
		if (InWhichStage != ParamHistoryIdx && TranslationStage.ShouldDoSpawnOnlyLogic() == false)
			continue;

		for (int32 i = 0; i < ParamMapHistories[ParamHistoryIdx].Variables.Num(); i++)
		{
			const FNiagaraVariable& Var = ParamMapHistories[ParamHistoryIdx].Variables[i];

			if (Var.IsInNameSpace(TranslationStage.IterationSource))
			{
				if (ParamMapHistories[ParamHistoryIdx].PerVariableReadHistory[i].Num() > 0 && !ReadVars.Contains(Var))
					ReadVars.Emplace(Var);
				if (ParamMapHistories[ParamHistoryIdx].PerVariableWriteHistory[i].Num() > 0 && !WriteVars.Contains(Var))
					WriteVars.Emplace(Var);
			}
		}
	}

	// Find the data interface in the table. Note that this may not be found because we don't actually call any functions on the data interface yet.
	int32 DataInterfaceOwnerIndex = INDEX_NONE;
	for (int32 i = 0; i < CompilationOutput.ScriptData.DataInterfaceInfo.Num(); i++)
	{
		FNiagaraScriptDataInterfaceCompileInfo& Info = CompilationOutput.ScriptData.DataInterfaceInfo[i];
		if (TranslationStage.IterationSource == Info.Name)
		{
			DataInterfaceOwnerIndex = i;
			break;
		}
	}

	// RIght now we need to know if anyone wrote to the IterationSource this stage. That can be one of two ways:
	// 1) Someone wrote to StackContext.XXXX
	// 2) Someone called a function that was marked to write 
	int32 SourceSimStage = TranslationStage.SourceSimStage;
	ensure(CompilationOutput.ScriptData.SimulationStageMetaData.Num() > SourceSimStage && SourceSimStage >= 0);
	bool bWroteToIterationSource = CompilationOutput.ScriptData.SimulationStageMetaData[SourceSimStage].OutputDestinations.Contains(TranslationStage.IterationSource);
	if (WriteVars.Num() > 0)
		bWroteToIterationSource = true;

	// Now decide if we need to put in the pre/post
	UNiagaraDataInterface* CDO = Cast<UNiagaraDataInterface>(*FoundCDO);
	if (CDO && CDO->CanExecuteOnTarget(ENiagaraSimTarget::GPUComputeSim))
	{
		bool bNeedsDIOwner = false;
		bool bNeedsSetupAndTeardown = false;
		bool bNeedsAttributeWrite = false;
		bool bNeedsAttributeRead = false;

		// Put in the general pre/post if we wrote to the IterationSoruce at all
		if (CDO->SupportsSetupAndTeardownHLSL() && bWroteToIterationSource)
		{
			bNeedsDIOwner = true;
			bNeedsSetupAndTeardown = true;
		}

		// Handle reading/writing to the StackContext. namespace
		if (CDO->SupportsIterationSourceNamespaceAttributesHLSL())
		{
			if (ReadVars.Num() > 0)
			{
				bNeedsDIOwner = true;
				bNeedsAttributeRead = true;
			}
			if (WriteVars.Num() > 0)
			{
				bNeedsDIOwner = true;
				bNeedsAttributeWrite = true;
			}
		}
		
		// If it wasn't previously added, let's go ahead and do so. Maybe they are solely using the StackContext namespace.
		if (DataInterfaceOwnerIndex == INDEX_NONE && bNeedsDIOwner)
		{
			DataInterfaceOwnerIndex = RegisterDataInterface(IterationSourceVar, CDO, true, false);
		}

		// If we haven't created it by now, bail out. 
		if (DataInterfaceOwnerIndex == INDEX_NONE && bNeedsDIOwner)
		{
			Error(FText::Format(LOCTEXT("CannotRegisterDataInterface", "Variable {0}'s cannot register as a data interface!"), FText::FromName(TranslationStage.IterationSource)), nullptr, nullptr);
			return;
		}

		// It is an invalid state to use the IterationSource and StackContext namespace without implementing SupportsIterationSourceNamespaceAttributesHLSL
		if (ReadVars.Num() > 0 && !bNeedsAttributeRead)
		{
			Error(FText::Format(LOCTEXT("CannotUseContextRead", "Variable {0} cannot be used in conjunction with StackContext namespace variable reads! It must implement SupportsIterationSourceNamespaceAttributesHLSL."), FText::FromName(TranslationStage.IterationSource)), nullptr, nullptr);
			return;
		}

		if (WriteVars.Num() > 0 && !bNeedsAttributeWrite)
		{
			Error(FText::Format(LOCTEXT("CannotUseContextWrite", "Variable {0} cannot be used in conjunction with StackContext namespace variable writes! It must implement SupportsIterationSourceNamespaceAttributesHLSL."), FText::FromName(TranslationStage.IterationSource)), nullptr, nullptr);
			return;
		}

		if (!bNeedsSetupAndTeardown && !bNeedsAttributeRead && !bNeedsAttributeWrite)
		{
			return;
		}

		// Convert to a FNiagaraDataInterfaceGPUParamInfo to keep the API simple and consistent
		FNiagaraDataInterfaceGPUParamInfo DIInstanceInfo;
		ConvertCompileInfoToParamInfo(CompilationOutput.ScriptData.DataInterfaceInfo[DataInterfaceOwnerIndex], DIInstanceInfo);

		// This next part might be a big confusing, but because DataInterfaces are in non-editor code, it makes it impossible for them to return graphs or other
		// structures. We want them to feel free to invoke their own fucntions and not have to do a lot of extra wranging, so we treat them like a custom hlsl node.
		// The follow section will set up the necessary infrastructure to "Act" like a custom hlsl node for the translator.
		TranslationStage.CustomReadFunction = FString::Printf(TEXT("SetupFromIterationSource_%s"), *GetSanitizedFunctionNameSuffix(TranslationStage.PassNamespace));
		TranslationStage.CustomWriteFunction = FString::Printf(TEXT("TeardownFromIterationSource_%s"), *GetSanitizedFunctionNameSuffix(TranslationStage.PassNamespace));
		FString SetupFunctionHLSL;
		FString TeardownFunctionHLSL;
		FNiagaraFunctionSignature Sig;
		Sig.Name = *TranslationStage.CustomReadFunction;
		Sig.Inputs.Add(FNiagaraVariable(FNiagaraTypeDefinition::GetParameterMapDef(), TEXT("Map")));
		Sig.Inputs.Add(FNiagaraVariable(FNiagaraTypeDefinition(IterationSourceVar.GetType().GetClass()), TEXT("TargetDataInterface")));
		Sig.Outputs.Add(FNiagaraVariable(FNiagaraTypeDefinition::GetParameterMapDef(), TEXT("Map")));


		TArray<int32> Inputs;
		Inputs.Emplace(InWhichStage); // The parameter map input index above
		Inputs.Emplace(DataInterfaceOwnerIndex); // the data interface index above
		FString SetupBody;
		FString TeardownBody;

		TArray<FText> GeneratedErrors;
		bool bPartialWrites = false;
		
		if (bNeedsSetupAndTeardown)
		{
			FString SetupGeneratedHLSL;			
			if (CDO->GenerateSetupHLSL(DIInstanceInfo, MakeArrayView(Sig.Inputs), TranslationStage.bSpawnOnly, bPartialWrites, GeneratedErrors, SetupGeneratedHLSL) && SetupGeneratedHLSL.Len() > 0)
			{
				Sig.Name = *FString::Printf(TEXT("SetupFromIterationSource_%s_GeneratedSetup"), *GetSanitizedFunctionNameSuffix(TranslationStage.PassNamespace));
				FNiagaraFunctionSignature SignatureOut = Sig;
				FString SetupOutHLSL;
				ProcessCustomHlsl(SetupGeneratedHLSL, TranslationStage.ScriptUsage, Sig, Inputs, nullptr, SetupOutHLSL, SignatureOut);
				SetupFunctionHLSL += GetFunctionSignature(SignatureOut) + TEXT("\n{\n") + SetupOutHLSL + TEXT("\n}\n");
				SetupBody += FString::Printf(TEXT("\n\t%s(Context);\n"), *GetFunctionSignatureSymbol(SignatureOut));
			}

			FString TeardownGeneratedHLSL;
			if (CDO->GenerateTeardownHLSL(DIInstanceInfo, MakeArrayView(Sig.Inputs), TranslationStage.bSpawnOnly, bPartialWrites, GeneratedErrors, TeardownGeneratedHLSL) && TeardownGeneratedHLSL.Len() > 0)
			{
				Sig.Name = *FString::Printf(TEXT("TeardownFromIterationSource_%s_GeneratedTeardown"), *GetSanitizedFunctionNameSuffix(TranslationStage.PassNamespace));
				FNiagaraFunctionSignature SignatureOut = Sig;
				FString TeardownOutHLSL;
				ProcessCustomHlsl(TeardownGeneratedHLSL, TranslationStage.ScriptUsage, Sig, Inputs, nullptr, TeardownOutHLSL, SignatureOut);
				TeardownFunctionHLSL += GetFunctionSignature(SignatureOut) + TEXT("\n{\n") + TeardownOutHLSL + TEXT("\n}\n");
				TeardownBody += FString::Printf(TEXT("\n\t%s(Context);\n"), *GetFunctionSignatureSymbol(SignatureOut));
			}

		}


		if (bNeedsAttributeRead)
		{
			FString AttributeReadGeneratedHLSL;
			TArray<FString> AttributeHLSLNames;
			for (const FNiagaraVariable& Var : ReadVars)
			{
				AttributeHLSLNames.Emplace(TEXT("Map.") + GetSanitizedSymbolName(Var.GetName().ToString()));
			}

			if (CDO->GenerateIterationSourceNamespaceReadAttributesHLSL(DIInstanceInfo,  IterationSourceVar, MakeArrayView(Sig.Inputs), MakeArrayView(ReadVars), MakeArrayView(AttributeHLSLNames), TranslationStage.bSpawnOnly, bPartialWrites, GeneratedErrors, AttributeReadGeneratedHLSL) && AttributeReadGeneratedHLSL.Len() > 0)
			{
				Sig.Name = *FString::Printf(TEXT("SetupFromIterationSource_%s_GeneratedReadAttributes"), *GetSanitizedFunctionNameSuffix(TranslationStage.PassNamespace));
				FNiagaraFunctionSignature SignatureOut = Sig;
				FString AttributeReadOutHLSL;
				ProcessCustomHlsl(AttributeReadGeneratedHLSL, TranslationStage.ScriptUsage, Sig, Inputs, nullptr, AttributeReadOutHLSL, SignatureOut);
				SetupFunctionHLSL += GetFunctionSignature(SignatureOut) + TEXT("\n{\n") + AttributeReadOutHLSL + TEXT("\n}\n");
				SetupBody += FString::Printf(TEXT("\n\t%s(Context);\n"), *GetFunctionSignatureSymbol(SignatureOut));

			}
		}

		if (bNeedsAttributeWrite)
		{
			FString AttributeWriteGeneratedHLSL;
			TArray<FString> AttributeHLSLNames;
			for (const FNiagaraVariable& Var : WriteVars)
			{
				AttributeHLSLNames.Emplace(TEXT("Map.") + GetSanitizedSymbolName(Var.GetName().ToString()));
			}

			if (CDO->GenerateIterationSourceNamespaceWriteAttributesHLSL(DIInstanceInfo, IterationSourceVar, MakeArrayView(Sig.Inputs), MakeArrayView(WriteVars), MakeArrayView(AttributeHLSLNames), bPartialWrites, GeneratedErrors, AttributeWriteGeneratedHLSL) && AttributeWriteGeneratedHLSL.Len() > 0)
			{
				Sig.Name = *FString::Printf(TEXT("TeardownFromIterationSource_%s_GeneratedWriteAttributes"), *GetSanitizedFunctionNameSuffix(TranslationStage.PassNamespace));
				FNiagaraFunctionSignature SignatureOut = Sig;
				FString AttributeWriteOutHLSL;
				ProcessCustomHlsl(AttributeWriteGeneratedHLSL, TranslationStage.ScriptUsage, Sig, Inputs, nullptr, AttributeWriteOutHLSL, SignatureOut);
				TeardownFunctionHLSL += GetFunctionSignature(SignatureOut) + TEXT("\n{\n") + AttributeWriteOutHLSL + TEXT("\n}\n");
				TeardownBody += FString::Printf(TEXT("\n\t%s(Context);\n"), *GetFunctionSignatureSymbol(SignatureOut));
			}
		}

		for (const FText& ErrorText : GeneratedErrors)
		{
			Error(ErrorText, nullptr, nullptr);
		}

		SetupFunctionHLSL += FString::Printf(TEXT("void %s(inout FSimulationContext Context)\n{\n"), *TranslationStage.CustomReadFunction);
		SetupFunctionHLSL += SetupBody;
		SetupFunctionHLSL += TEXT("\n}\n");
		TeardownFunctionHLSL += FString::Printf(TEXT("void %s(inout FSimulationContext Context)\n{\n"), *TranslationStage.CustomWriteFunction);
		TeardownFunctionHLSL += TeardownBody;
		TeardownFunctionHLSL += TEXT("\n}\n");
		OutHlsl += SetupFunctionHLSL + TEXT("\n\n") + TeardownFunctionHLSL + TEXT("\n\n");
	}

}


void FHlslNiagaraTranslator::GatherVariableForDataSetAccess(const FNiagaraVariable& Var, FString Format, int32& IntCounter, int32 &FloatCounter, int32& HalfCounter, int32 DataSetIndex, FString InstanceIdxSymbol, FString &HlslOutputString, bool bWriteHLSL)
{
	TArray<FString> Components;
	UScriptStruct* Struct = Var.GetType().GetScriptStruct();
	if (!Struct)
	{
		Error(FText::Format(LOCTEXT("BadStructDef", "Variable {0} missing struct definition."), FText::FromName(Var.GetName())), nullptr, nullptr);
		return;
	}

	TArray<ENiagaraBaseTypes> Types;
	GatherComponentsForDataSetAccess(Struct, TEXT(""), false, Components, Types);

	//Add floats and then ints to hlsl
	TArray<FStringFormatArg> FormatArgs;
	FormatArgs.Empty(5);
	FormatArgs.Add(TEXT(""));//We'll set the var name below.
	FormatArgs.Add(TEXT(""));//We'll set the type name below.
	// none for the output op (data set comes from acquireindex op)
	if (DataSetIndex != INDEX_NONE)
	{
		FormatArgs.Add(DataSetIndex);
	}
	const int32 RegIdx = FormatArgs.Add(0);
	if (!InstanceIdxSymbol.IsEmpty())
	{
		FormatArgs.Add(InstanceIdxSymbol);
	}
	const int32 DefaultIdx = FormatArgs.Add(0);

	check(Components.Num() == Types.Num());
	for (int32 CompIdx = 0; CompIdx < Components.Num(); ++CompIdx)
	{
		if (Types[CompIdx] == NBT_Float)
		{
			FormatArgs[1] = TEXT("Float");
			FormatArgs[DefaultIdx] = TEXT("0.0f");
			FormatArgs[RegIdx] = FloatCounter++;
		}
		else if (Types[CompIdx] == NBT_Half)
		{
			FormatArgs[1] = TEXT("Half");
			FormatArgs[DefaultIdx] = TEXT("0.0f");
			FormatArgs[RegIdx] = HalfCounter++;
		}
		else if (Types[CompIdx] == NBT_Int32)
		{
			FormatArgs[1] = TEXT("Int");
			FormatArgs[DefaultIdx] = TEXT("0");
			FormatArgs[RegIdx] = IntCounter++;
		}
		else
		{
			check(Types[CompIdx] == NBT_Bool);
			FormatArgs[1] = TEXT("Bool");
			FormatArgs[DefaultIdx] = TEXT("false");
			FormatArgs[RegIdx] = IntCounter++;
		}
		FormatArgs[0] = Components[CompIdx];
		if (bWriteHLSL)
		{
			HlslOutputString += FString::Format(*Format, FormatArgs);
		}
	}
}

void FHlslNiagaraTranslator::GatherComponentsForDataSetAccess(UScriptStruct* Struct, FString VariableSymbol, bool bMatrixRoot, TArray<FString>& Components, TArray<ENiagaraBaseTypes>& Types)
{
	bool bIsVector = IsHlslBuiltinVector(FNiagaraTypeDefinition(Struct));
	bool bIsScalar = FNiagaraTypeDefinition::IsScalarDefinition(Struct);
	bool bIsMatrix = FNiagaraTypeDefinition(Struct) == FNiagaraTypeDefinition::GetMatrix4Def();
	if (bIsMatrix)
	{
		bMatrixRoot = true;
	}

	//Bools are an awkward special case. TODO: make neater.
	if (FNiagaraTypeDefinition(Struct) == FNiagaraTypeDefinition::GetBoolDef())
	{
		Types.Add(ENiagaraBaseTypes::NBT_Bool);
		Components.Add(VariableSymbol);
		return;
	}
	else if (FNiagaraTypeDefinition(Struct) == FNiagaraTypeDefinition::GetHalfDef())
	{
		Types.Add(ENiagaraBaseTypes::NBT_Half);
		Components.Add(VariableSymbol);
		return;
	}

	for (TFieldIterator<const FProperty> PropertyIt(Struct, EFieldIteratorFlags::IncludeSuper); PropertyIt; ++PropertyIt)
	{
		const FProperty* Property = *PropertyIt;

		if (const FStructProperty* StructProp = CastField<const FStructProperty>(Property))
		{
			if (bMatrixRoot && FNiagaraTypeDefinition(StructProp->Struct) == FNiagaraTypeDefinition::GetFloatDef())
			{
				GatherComponentsForDataSetAccess(StructProp->Struct, VariableSymbol + ComputeMatrixColumnAccess(Property->GetName()), bMatrixRoot, Components, Types);
			}
			else if (bMatrixRoot &&  FNiagaraTypeDefinition(StructProp->Struct) == FNiagaraTypeDefinition::GetVec4Def())
			{
				GatherComponentsForDataSetAccess(StructProp->Struct, VariableSymbol + ComputeMatrixRowAccess(Property->GetName()), bMatrixRoot, Components, Types);
			}
			else
			{
				GatherComponentsForDataSetAccess(StructProp->Struct, VariableSymbol + TEXT(".") + Property->GetName(), bMatrixRoot, Components, Types);
			}
		}
		else
		{
			FString VarName = VariableSymbol;
			if (bMatrixRoot)
			{
				if (bIsVector && Property->IsA(FFloatProperty::StaticClass())) // Parent is a vector type, we are a float type
				{
					VarName += ComputeMatrixColumnAccess(Property->GetName());
				}
			}
			else if (!bIsScalar)
			{
				VarName += TEXT(".");
				VarName += bIsVector ? Property->GetName().ToLower() : Property->GetName();
			}

			if (Property->IsA(FFloatProperty::StaticClass()))
			{
				Types.Add(ENiagaraBaseTypes::NBT_Float);
				Components.Add(VarName);
			}
			else if (Property->IsA(FIntProperty::StaticClass()))
			{
				Types.Add(ENiagaraBaseTypes::NBT_Int32);
				Components.Add(VarName);
			}
			else if (Property->IsA(FBoolProperty::StaticClass()))
			{
				Types.Add(ENiagaraBaseTypes::NBT_Bool);
				Components.Add(VarName);
			}
			else if (Property->IsA(FUInt16Property::StaticClass()))
			{
				Types.Add(ENiagaraBaseTypes::NBT_Half);
				Components.Add(VarName);
			}
		}
	}
}

void FHlslNiagaraTranslator::DefineInterpolatedParametersFunction(FString &HlslOutputString)
{
	for (int32 i = 0; i < TranslationStages.Num(); i++)
	{
		if (!TranslationStages[i].bInterpolatePreviousParams)
		{
			continue;
		}

		FString Emitter_InterpSpawnStartDt = GetSanitizedSymbolName(ActiveHistoryForFunctionCalls.ResolveAliases(SYS_PARAM_EMITTER_INTERP_SPAWN_START_DT).GetName().ToString());
		Emitter_InterpSpawnStartDt = Emitter_InterpSpawnStartDt.Replace(TEXT("."), TEXT("_"));//TODO: This should be rolled into GetSanitisedSymbolName but currently some usages require the '.' intact. Fix those up!.
		FString Emitter_SpawnInterval = GetSanitizedSymbolName(ActiveHistoryForFunctionCalls.ResolveAliases(SYS_PARAM_EMITTER_SPAWN_INTERVAL).GetName().ToString());
		Emitter_SpawnInterval = Emitter_SpawnInterval.Replace(TEXT("."), TEXT("_"));//TODO: This should be rolled into GetSanitisedSymbolName but currently some usages require the '.' intact. Fix those up!.

		HlslOutputString += TEXT("void InterpolateParameters(inout FSimulationContext Context)\n{\n");

		FString PrevMap = TranslationStages[i - 1].PassNamespace;
		FString CurMap = TranslationStages[i].PassNamespace;
		{
			FExpressionPermutationContext PermutationContext(*this, TranslationStages[i], HlslOutputString);

			HlslOutputString += TEXT("\tint InterpSpawn_Index = ExecIndex();\n");
			HlslOutputString += TEXT("\tfloat InterpSpawn_SpawnTime = ") + Emitter_InterpSpawnStartDt + TEXT(" + (") + Emitter_SpawnInterval + TEXT(" * InterpSpawn_Index);\n");
			HlslOutputString += TEXT("\tfloat InterpSpawn_UpdateTime = Engine_DeltaTime - InterpSpawn_SpawnTime;\n");
			HlslOutputString += TEXT("\tfloat InterpSpawn_InvSpawnTime = 1.0 / InterpSpawn_SpawnTime;\n");
			HlslOutputString += TEXT("\tfloat InterpSpawn_InvUpdateTime = 1.0 / InterpSpawn_UpdateTime;\n");
			HlslOutputString += TEXT("\tfloat SpawnInterp = InterpSpawn_SpawnTime * Engine_InverseDeltaTime ;\n");
			HlslOutputString += TEXT("\tHackSpawnInterp = SpawnInterp;\n");

			HlslOutputString += TEXT("\tContext.") + PrevMap + TEXT(".Interpolation.InterpSpawn_Index = InterpSpawn_Index;\n");
			HlslOutputString += TEXT("\tContext.") + PrevMap + TEXT(".Interpolation.InterpSpawn_SpawnTime = InterpSpawn_SpawnTime;\n");
			HlslOutputString += TEXT("\tContext.") + PrevMap + TEXT(".Interpolation.InterpSpawn_UpdateTime = InterpSpawn_UpdateTime;\n");
			HlslOutputString += TEXT("\tContext.") + PrevMap + TEXT(".Interpolation.InterpSpawn_InvSpawnTime = InterpSpawn_InvSpawnTime;\n");
			HlslOutputString += TEXT("\tContext.") + PrevMap + TEXT(".Interpolation.InterpSpawn_InvUpdateTime = InterpSpawn_InvUpdateTime;\n");
			HlslOutputString += TEXT("\tContext.") + PrevMap + TEXT(".Interpolation.SpawnInterp = SpawnInterp;\n");
			HlslOutputString += TEXT("\tContext.") + PrevMap + TEXT(".Interpolation.Emitter_SpawnInterval = Emitter_SpawnInterval;\n");
			HlslOutputString += TEXT("\tContext.") + PrevMap + TEXT(".Interpolation.Emitter_InterpSpawnStartDt = Emitter_InterpSpawnStartDt;\n");
			HlslOutputString += TEXT("\tContext.") + PrevMap + TEXT(".Interpolation.Emitter_SpawnGroup = Emitter_SpawnGroup;\n");

			int32 ModesToInterpolate[] =
			{
				static_cast<int32>(ENiagaraCodeChunkMode::GlobalConstant),
				static_cast<int32>(ENiagaraCodeChunkMode::SystemConstant),
				static_cast<int32>(ENiagaraCodeChunkMode::OwnerConstant),
				static_cast<int32>(ENiagaraCodeChunkMode::EmitterConstant),
				static_cast<int32>(ENiagaraCodeChunkMode::Uniform)
			};

			for (int32 ChunkMode : ModesToInterpolate)
			{
				for (int32 UniformIdx = 0; UniformIdx < ChunksByMode[ChunkMode].Num(); ++UniformIdx)
				{
					int32 ChunkIdx = ChunksByMode[ChunkMode][UniformIdx];
					if (ChunkIdx != INDEX_NONE)
					{
						const FNiagaraVariable* FoundNamespacedVar = nullptr;

						for (const auto& SystemVarPair : ParamMapDefinedSystemVars)
						{
							if (SystemVarPair.Value.ChunkIndex == ChunkIdx)
							{
								FoundNamespacedVar = &SystemVarPair.Value.Variable;
								break;
							}
						}

						if (FoundNamespacedVar != nullptr)
						{
							FString FoundName = GetSanitizedSymbolName(FoundNamespacedVar->GetName().ToString());
							FNiagaraCodeChunk& Chunk = CodeChunks[ChunkIdx];
							if (ShouldInterpolateParameter(*FoundNamespacedVar))
							{
								HlslOutputString += TEXT("\tContext.") + PrevMap + TEXT(".") + FoundName + TEXT(" = lerp(") + INTERPOLATED_PARAMETER_PREFIX + Chunk.SymbolName + Chunk.ComponentMask + TEXT(", ") + Chunk.SymbolName + Chunk.ComponentMask + TEXT(", ") + TEXT("SpawnInterp);\n");
							}
							else
							{
								// For now, we do nothing for non-floating point variables..
							}
						}
					}
				}
			}
			HlslOutputString += TEXT("\tContext.") + CurMap + TEXT(".Engine.DeltaTime = InterpSpawn_UpdateTime;\n");
			HlslOutputString += TEXT("\tContext.") + CurMap + TEXT(".Engine.InverseDeltaTime = InterpSpawn_InvUpdateTime;\n");
		}

		HlslOutputString += TEXT("}\n\n");
	}
}

void FHlslNiagaraTranslator::DefineDataSetReadFunction(FString &HlslOutputString, TArray<FNiagaraDataSetID> &ReadDataSets)
{
	if (UNiagaraScript::IsParticleEventScript(CompileOptions.TargetUsage) && CompilationTarget == ENiagaraSimTarget::GPUComputeSim)
	{
		HlslOutputString += TEXT("void ReadDataSets(inout FSimulationContext Context, int SetInstanceIndex)\n{\n");
	}
	else
	{
		HlslOutputString += TEXT("void ReadDataSets(inout FSimulationContext Context)\n{\n");
	}

	// We shouldn't read anything in a Spawn Script!
	if (UNiagaraScript::IsParticleSpawnScript(CompileOptions.TargetUsage) || UNiagaraScript::IsGPUScript(CompileOptions.TargetUsage))
	{
		HlslOutputString += TEXT("}\n\n");
		return;
	}

	for (TPair<FNiagaraDataSetID, TMap<int32, FDataSetAccessInfo>>& DataSetInfoPair : DataSetReadInfo[0])
	{
		FNiagaraDataSetID DataSet = DataSetInfoPair.Key;
		int32 OffsetCounterInt = 0;
		int32 OffsetCounterFloat = 0;
		int32 OffsetCounterHalf = 0;
		int32 DataSetIndex = 1;
		for (TPair<int32, FDataSetAccessInfo>& IndexInfoPair : DataSetInfoPair.Value)
		{
			FString Symbol = FString("\tContext.") + DataSet.Name.ToString() + "Read.";  // TODO: HACK - need to get the real symbol name here
			FString SetIdx = FString::FromInt(DataSetIndex);
			FString DataSetComponentBufferSize = "DSComponentBufferSizeRead{1}" + SetIdx;
			if (CompilationTarget == ENiagaraSimTarget::GPUComputeSim)
			{
				for (FNiagaraVariable &Var : IndexInfoPair.Value.Variables)
				{
					// TODO: temp = should really generate output functions for each set
					FString Fmt = Symbol + Var.GetName().ToString() + FString(TEXT("{0} = ReadDataSet{1}")) + SetIdx + TEXT("[{2}*") + DataSetComponentBufferSize + " + SetInstanceIndex];\n";
					GatherVariableForDataSetAccess(Var, Fmt, OffsetCounterInt, OffsetCounterFloat, OffsetCounterHalf, -1, TEXT(""), HlslOutputString);
				}
			}
			else
			{
				for (FNiagaraVariable &Var : IndexInfoPair.Value.Variables)
				{
					// TODO: currently always emitting a non-advancing read, needs to be changed for some of the use cases
					FString Fmt = TEXT("\tContext.") + DataSet.Name.ToString() + "Read." + Var.GetName().ToString() + TEXT("{0} = InputDataNoadvance{1}({2}, {3});\n");
					GatherVariableForDataSetAccess(Var, Fmt, OffsetCounterInt, OffsetCounterFloat, OffsetCounterHalf, DataSetIndex, TEXT(""), HlslOutputString);
				}
			}
		}
	}

	HlslOutputString += TEXT("}\n\n");
}


void FHlslNiagaraTranslator::DefineDataSetWriteFunction(FString &HlslOutputString, TArray<FNiagaraDataSetProperties> &WriteDataSets, TArray<int32>& WriteConditionVarIndices)
{
	HlslOutputString += TEXT("void WriteDataSets(inout FSimulationContext Context)\n{\n");

	int32 DataSetIndex = 1;
	for (TPair<FNiagaraDataSetID, TMap<int32, FDataSetAccessInfo>>& DataSetInfoPair : DataSetWriteInfo[0])
	{
		FNiagaraDataSetID DataSet = DataSetInfoPair.Key;
		int32 OffsetCounter = 0;

		HlslOutputString += "\t{\n";
		HlslOutputString += "\tint TmpWriteIndex;\n";
		int32* ConditionalWriteIdxPtr = DataSetWriteConditionalInfo[0].Find(DataSet);
		if (nullptr == ConditionalWriteIdxPtr || INDEX_NONE == *ConditionalWriteIdxPtr)
		{
			HlslOutputString += "\tbool bValid = true;\n";
		}
		else
		{
			HlslOutputString += "\tbool bValid = " + FString("Context.") + DataSet.Name.ToString() + "Write_Valid;\n";
		}
		int32 WriteOffsetInt = 0;
		int32 WriteOffsetFloat = 0;
		int32 WriteOffsetHalf = 0;

		// grab the current ouput index; currently pass true, but should use an arbitrary bool to determine whether write should happen or not

		HlslOutputString += "\tTmpWriteIndex = AcquireIndex(";
		HlslOutputString += FString::FromInt(DataSetIndex);
		HlslOutputString += ", bValid);\n";

		HlslOutputString += CompilationTarget == ENiagaraSimTarget::GPUComputeSim ? "\tif(TmpWriteIndex>=0)\n\t{\n" : "";

		for (TPair<int32, FDataSetAccessInfo>& IndexInfoPair : DataSetInfoPair.Value)
		{
			FString Symbol = FString("Context.") + DataSet.Name.ToString() + "Write";  // TODO: HACK - need to get the real symbol name here
			if (CompilationTarget == ENiagaraSimTarget::GPUComputeSim)
			{
				FString SetIdx = FString::FromInt(DataSetIndex);
				FString DataSetComponentBufferSize = "DSComponentBufferSizeWrite{1}" + SetIdx;
				for (FNiagaraVariable &Var : IndexInfoPair.Value.Variables)
				{
					// TODO: temp = should really generate output functions for each set
					FString Fmt = FString(TEXT("\t\tRWWriteDataSet{1}")) + SetIdx + TEXT("[{2}*") + DataSetComponentBufferSize + TEXT(" + {3}] = ") + Symbol + TEXT(".") + Var.GetName().ToString() + TEXT("{0};\n");
					GatherVariableForDataSetAccess(Var, Fmt, WriteOffsetInt, WriteOffsetFloat, WriteOffsetHalf, -1, TEXT("TmpWriteIndex"), HlslOutputString);
				}
			}
			else
			{
				for (FNiagaraVariable &Var : IndexInfoPair.Value.Variables)
				{
					// TODO: data set index is always 1; need to increase each set
					FString Fmt = TEXT("\t\tOutputData{1}(") + FString::FromInt(DataSetIndex) + (", {2}, {3}, ") + Symbol + "." + Var.GetName().ToString() + TEXT("{0});\n");
					GatherVariableForDataSetAccess(Var, Fmt, WriteOffsetInt, WriteOffsetFloat, WriteOffsetHalf, -1, TEXT("TmpWriteIndex"), HlslOutputString);
				}
			}
		}

		HlslOutputString += CompilationTarget == ENiagaraSimTarget::GPUComputeSim ? "\t}\n" : "";
		DataSetIndex++;
		HlslOutputString += "\t}\n";
	}

	HlslOutput += TEXT("}\n\n");
}
void FHlslNiagaraTranslator::ConvertCompileInfoToParamInfo(const FNiagaraScriptDataInterfaceCompileInfo& Info, FNiagaraDataInterfaceGPUParamInfo& DIInstanceInfo)
{
	FString OwnerIDString = Info.Name.ToString();
	FString SanitizedOwnerIDString = GetSanitizedSymbolName(OwnerIDString, true);

	DIInstanceInfo.DataInterfaceHLSLSymbol = SanitizedOwnerIDString;
	DIInstanceInfo.DIClassName = Info.Type.GetClass()->GetName();

	// Build a list of function instances that will be generated for this DI.
	bool bHasWriteFunctions = false;
	TSet<FNiagaraFunctionSignature> SeenFunctions;
	DIInstanceInfo.GeneratedFunctions.Reserve(Info.RegisteredFunctions.Num());
	for (const FNiagaraFunctionSignature& OriginalSig : Info.RegisteredFunctions)
	{
		if (SeenFunctions.Contains(OriginalSig))
		{
			continue;
		}
		SeenFunctions.Add(OriginalSig);

		if (!OriginalSig.bSupportsGPU)
		{
			Error(FText::Format(LOCTEXT("GPUDataInterfaceFunctionNotSupported", "DataInterface {0} function {1} cannot run on the GPU."), FText::FromName(Info.Type.GetFName()), FText::FromName(OriginalSig.Name)), nullptr, nullptr);
			continue;
		}
		if (OriginalSig.bWriteFunction)
		{
			bHasWriteFunctions = true;
		}

		// make a copy so we can modify the owner id and get the correct hlsl signature
		FNiagaraFunctionSignature Sig = OriginalSig;
		Sig.OwnerName = Info.Name;

		FNiagaraDataInterfaceGeneratedFunction& DIFunc = DIInstanceInfo.GeneratedFunctions.AddDefaulted_GetRef();
		DIFunc.DefinitionName = Sig.Name;
		DIFunc.InstanceName = GetFunctionSignatureSymbol(Sig);
		DIFunc.Specifiers.Empty(Sig.FunctionSpecifiers.Num());
		for (const TTuple<FName, FName>& Specifier : Sig.FunctionSpecifiers)
		{
			DIFunc.Specifiers.Add(Specifier);
		}
	}
}

void FHlslNiagaraTranslator::DefineDataInterfaceHLSL(FString& InHlslOutput)
{
	FString InterfaceCommonHLSL;
	FString InterfaceUniformHLSL;
	FString InterfaceFunctionHLSL;
	TSet<FName> InterfaceClasses;

	for (int32 i = 0; i < CompilationOutput.ScriptData.DataInterfaceInfo.Num(); i++)
	{
		FNiagaraScriptDataInterfaceCompileInfo& Info = CompilationOutput.ScriptData.DataInterfaceInfo[i];

		UObject* const* FoundCDO = CompileData->CDOs.Find(Info.Type.GetClass());
		check(FoundCDO != nullptr);
		UNiagaraDataInterface* CDO = Cast<UNiagaraDataInterface>(*FoundCDO);
		if (CDO && CDO->CanExecuteOnTarget(ENiagaraSimTarget::GPUComputeSim))
		{
			if ( !InterfaceClasses.Contains(Info.Type.GetFName()) )
			{
				CDO->GetCommonHLSL(InterfaceCommonHLSL);
				InterfaceClasses.Add(Info.Type.GetFName());
			}

			FNiagaraDataInterfaceGPUParamInfo& DIInstanceInfo = DIParamInfo.AddDefaulted_GetRef();
			ConvertCompileInfoToParamInfo(Info, DIInstanceInfo);

			CDO->GetParameterDefinitionHLSL(DIInstanceInfo, InterfaceUniformHLSL);

			// Ask the DI to generate HLSL.
			TArray<FNiagaraDataInterfaceGeneratedFunction> PreviousHits;
			for (int FunctionInstanceIndex = 0; FunctionInstanceIndex < DIInstanceInfo.GeneratedFunctions.Num(); ++FunctionInstanceIndex)
			{
				const FNiagaraDataInterfaceGeneratedFunction& DIFunc = DIInstanceInfo.GeneratedFunctions[FunctionInstanceIndex];
				ensure(!PreviousHits.Contains(DIFunc));
				const bool HlslOK = CDO->GetFunctionHLSL(DIInstanceInfo, DIFunc, FunctionInstanceIndex, InterfaceFunctionHLSL);
				if (!HlslOK)
				{
					Error(FText::Format(LOCTEXT("GPUDataInterfaceFunctionNotImplemented", "DataInterface {0} function {1} is not implemented for GPU."), FText::FromName(Info.Type.GetFName()), FText::FromName(DIFunc.DefinitionName)), nullptr, nullptr);
				}
				else
				{
					PreviousHits.Add(DIFunc);
				}
			}
		}
		else
		{
			Error(FText::Format(LOCTEXT("NonGPUDataInterfaceError", "DataInterface {0} ({1}) cannot run on the GPU."), FText::FromName(Info.Name), FText::FromString(CDO ? CDO->GetClass()->GetName() : TEXT(""))), nullptr, nullptr);
		}
	}
	InHlslOutput += InterfaceCommonHLSL + InterfaceUniformHLSL + InterfaceFunctionHLSL;
}

void FHlslNiagaraTranslator::DefineExternalFunctionsHLSL(FString &InHlslOutput)
{
	for (FNiagaraFunctionSignature& FunctionSig : CompilationOutput.ScriptData.AdditionalExternalFunctions )
	{
		if ( UNiagaraFunctionLibrary::DefineFunctionHLSL(FunctionSig, InHlslOutput) == false )
		{
			Error(FText::Format(LOCTEXT("ExternFunctionMissingHLSL", "ExternalFunction {0} does not have a HLSL implementation for the GPU."), FText::FromName(FunctionSig.Name)), nullptr, nullptr);
		}
	}
}

void FHlslNiagaraTranslator::DefineMainGPUFunctions(
	const TArray<TArray<FNiagaraVariable>>& DataSetVariables,
	const TMap<FNiagaraDataSetID, int32>& DataSetReads,
	const TMap<FNiagaraDataSetID, int32>& DataSetWrites)
{
	const bool bUseSimulationStages = (GetUsesOldShaderStages() || GetUsesSimulationStages());
 
	TArray<FNiagaraDataSetID> ReadDataSetIDs;
	TArray<FNiagaraDataSetID> WriteDataSetIDs;
	
	DataSetReads.GetKeys(ReadDataSetIDs);
	DataSetWrites.GetKeys(WriteDataSetIDs);

	// Whether Alive is used and must be set at each run
	bool bUsesAlive = false;
	TArray<FName> DataSetNames;
	for (const FNiagaraDataSetID& ReadId : ReadDataSetIDs)
	{
		DataSetNames.AddUnique(ReadId.Name);
	}
	for (const FNiagaraDataSetID& WriteId : WriteDataSetIDs)
	{
		DataSetNames.AddUnique(WriteId.Name);
	}
	for (int32 i = 0; i < ParamMapHistories.Num(); i++)
	{
		for (const FName& DataSetName : DataSetNames)
		{
			if (ParamMapHistories[i].FindVariable(*(DataSetName.ToString() + TEXT(".Alive")), FNiagaraTypeDefinition::GetBoolDef()) != INDEX_NONE)
			{
				bUsesAlive = true;
				TranslationStages[i].bUsesAlive = true;
				break;
			}
		}
	}

	const bool bRequiresPersistentIDs = CompileOptions.AdditionalDefines.Contains(TEXT("RequiresPersistentIDs"));

	// A list of constant to reset after Emitter_SpawnGroup gets modified by GetEmitterSpawnInfoForParticle()
	TArray<FString> EmitterSpawnGroupReinit;

	///////////////////////
	// InitConstants()
	HlslOutput += TEXT("void InitConstants(inout FSimulationContext Context)\n{\n");
	{
		// Fill in the defaults for parameters.
		const int32 StageCount = PerStageMainPreSimulateChunks.Num();
		for (int32 StageIdx = 0; StageIdx < StageCount; ++StageIdx)
		{
			const TArray<FString>& MainPreSimulateChunks = PerStageMainPreSimulateChunks[StageIdx];

			if (MainPreSimulateChunks.Num())
			{
				FExpressionPermutationContext PermutationContext(*this, TranslationStages[StageIdx], HlslOutput);

				for (const FString& InitChunk : MainPreSimulateChunks)
				{
					HlslOutput += TEXT("\t") + InitChunk + TEXT("\n");

					if (InitChunk.Contains(TEXT("Emitter_SpawnGroup;")))
					{
						EmitterSpawnGroupReinit.Add(InitChunk);
					}
				}
			}
		}
	}
	HlslOutput += TEXT("}\n\n");

	///////////////////////
	// InitSpawnVariables()
	HlslOutput += TEXT("void InitSpawnVariables(inout FSimulationContext Context)\n{\n");
	{
		FExpressionPermutationContext PermutationContext(HlslOutput);
		
		if (TranslationStages.Num() > 1)
		{
			PermutationContext.AddBranch(*this, TranslationStages[0]);
		}

		// Reset constant that have been modified by GetEmitterSpawnInfoForParticle()
		if (EmitterSpawnGroupReinit.Num())
		{
			for (const FString& ReinitChunk : EmitterSpawnGroupReinit)
			{
				HlslOutput += TEXT("\t") + ReinitChunk + TEXT("\n");
			}
			HlslOutput += TEXT("\n");
		}

		FString ContextName = TEXT("\tContext.Map.");
		if (TranslationStages.Num() > 1) // First context 0 is "MapSpawn"
		{
			ContextName = FString::Printf(TEXT("\tContext.%s."), *TranslationStages[0].PassNamespace);
		}

		//The VM register binding assumes the same inputs as outputs which is obviously not always the case.
		for (int32 DataSetIndex = 0, IntCounter = 0, FloatCounter = 0, HalfCounter = 0; DataSetIndex < DataSetReads.Num(); ++DataSetIndex)
		{
			const FNiagaraDataSetID DataSetID = ReadDataSetIDs[DataSetIndex];
			const TArray<FNiagaraVariable>& NiagaraVariables = DataSetVariables[DataSetReads[DataSetID]];
			for (const FNiagaraVariable& Var : NiagaraVariables)
			{
				FString VarFmt = ContextName + GetSanitizedSymbolName(Var.GetName().ToString()) + TEXT("{0} = {4};\n");
				GatherVariableForDataSetAccess(Var, VarFmt, IntCounter, FloatCounter, HalfCounter, DataSetIndex, TEXT(""), HlslOutput);
			}
		}

		if (bUsesAlive)
		{
			HlslOutput += TEXT("\n") + ContextName + TEXT("DataInstance.Alive=true;\n");
		}

		if (bRequiresPersistentIDs)
		{
			HlslOutput += TEXT("\n\tint IDIndex, IDAcquireTag;\n\tAcquireID(0, IDIndex, IDAcquireTag);\n");
			HlslOutput += ContextName + TEXT("Particles.ID.Index = IDIndex;\n");
			HlslOutput += ContextName + TEXT("Particles.ID.AcquireTag = IDAcquireTag;\n");
		}
	}
	HlslOutput += TEXT("}\n\n");

	////////////////////////
	// LoadUpdateVariables()
	HlslOutput += TEXT("void LoadUpdateVariables(inout FSimulationContext Context, int InstanceIdx)\n{\n");
	{
		FExpressionPermutationContext PermutationContext(HlslOutput);
		int32 StartIdx = 1;
		for (int32 i = StartIdx; i < TranslationStages.Num(); i++)
		{
			// No need to load particle data for stages with an iteration source, since those do not run one thread per particle.
			if (TranslationStages[i].IterationSource != NAME_None)
			{
				if (TranslationStages[i].CustomReadFunction.IsEmpty())
				{
					continue;
				}
			}

			PermutationContext.AddBranch(*this, TranslationStages[i]);

			if (TranslationStages[i].IterationSource != NAME_None)
			{
				if (!TranslationStages[i].CustomReadFunction.IsEmpty())
				{
					HlslOutput += TranslationStages[i].CustomReadFunction + TEXT("(Context);\n\n");
					continue;
				}
			}

			FString ContextName = TEXT("\t\tContext.Map.");
			if (TranslationStages.Num() > 1) // Second context is "MapUpdate"
			{
				ContextName = FString::Printf(TEXT("\t\tContext.%s."), *TranslationStages[i].PassNamespace);
			}

			TArray<FNiagaraVariable> GatheredPreviousVariables;

			for (int32 DataSetIndex = 0, IntCounter = 0, FloatCounter = 0, HalfCounter = 0; DataSetIndex < DataSetReads.Num(); ++DataSetIndex)
			{
				const FNiagaraDataSetID DataSetID = ReadDataSetIDs[DataSetIndex];
				const TArray<FNiagaraVariable>& NiagaraVariables = DataSetVariables[DataSetReads[DataSetID]];
				for (const FNiagaraVariable& Var : NiagaraVariables)
				{
					const FString VarName = ContextName + GetSanitizedSymbolName(Var.GetName().ToString());
					FString VarFmt;
					bool bWrite = true;

					// If the NiagaraClearEachFrame value is set on the data set, we don't bother reading it in each frame as we know that it is is invalid. However,
					// this is only used for the base data set. Other reads are potentially from events and are therefore perfectly valid.
					if (DataSetIndex == 0 && Var.GetType().GetScriptStruct() != nullptr && Var.GetType().GetScriptStruct()->GetMetaData(TEXT("NiagaraClearEachFrame")).Equals(TEXT("true"), ESearchCase::IgnoreCase))
					{
						VarFmt = VarName + TEXT("{0} = {4};\n");
					}
					else if (DataSetIndex == 0 && FNiagaraParameterMapHistory::IsPreviousValue(Var) && TranslationStages[i].ScriptUsage == ENiagaraScriptUsage::ParticleUpdateScript)
					{
						GatheredPreviousVariables.AddUnique(Var);
						bWrite = false; // We need to bump the read indices forwards, but not actually add the read.
					}
					else
					{
						if (TranslationStages[i].bPartialParticleUpdate)
						{
							VarFmt = VarName + TEXT("{0} = RWInputData{1}({2}, {3}, InstanceIdx);\n");
						}
						else
						{
							VarFmt = VarName + TEXT("{0} = InputData{1}({2}, {3}, InstanceIdx);\n");
						}

						if (bUseSimulationStages)
						{
							if (FNiagaraParameterMapHistory::IsAttribute(Var))
							{
								FString RegisterName = VarName;
								const FString AttribStr = PARAM_MAP_ATTRIBUTE_STR;

								//-TODO: If a simulation stage ends in the name "Particles." (i.e. ResolveParticles) a single search can fail so we must loop to find the correct namespace
								//       Ideally we replace this with some more robust namespace functionality.
								int32 ParticlesIdx = RegisterName.Find(AttribStr);
								while (ParticlesIdx != INDEX_NONE)
								{
									if ( (ParticlesIdx == 0 || (ParticlesIdx > 0 && RegisterName[ParticlesIdx - 1] == '.')) )
									{
										RegisterName.RemoveAt(ParticlesIdx, AttribStr.Len());
										RegisterName.InsertAt(ParticlesIdx, PARAM_MAP_INDICES_STR);
										break;
									}
									ParticlesIdx = RegisterName.Find(AttribStr, ESearchCase::IgnoreCase, ESearchDir::FromStart, ParticlesIdx + AttribStr.Len());
								}

								const int32 RegisterValue = Var.GetType().IsFloatPrimitive() ? FloatCounter : IntCounter;
								HlslOutput += RegisterName + FString::Printf(TEXT(" = %d;\n"), RegisterValue);
							}
						}
					}
					GatherVariableForDataSetAccess(Var, VarFmt, IntCounter, FloatCounter, HalfCounter, DataSetIndex, TEXT(""), HlslOutput, bWrite);
				}
			}

			// Put any gathered previous variables into the list here so that we can use them by recording the last value from the parent variable on load.
			for (FNiagaraVariable VarPrevious : GatheredPreviousVariables)
			{
				FNiagaraVariable SrcVar = FNiagaraParameterMapHistory::GetSourceForPreviousValue(VarPrevious);
				const FString VarName = ContextName + GetSanitizedSymbolName(SrcVar.GetName().ToString());
				const FString VarPrevName = ContextName + GetSanitizedSymbolName(VarPrevious.GetName().ToString());
				HlslOutput += VarPrevName + TEXT(" = ") + VarName + TEXT(";\n");
			}

			if (bUsesAlive)
			{
				HlslOutput += ContextName + TEXT("DataInstance.Alive=true;\n");
			}
		}
	}
	HlslOutput += TEXT("}\n\n");

	/////////////////////////////////////
	// ConditionalInterpolateParameters()
	HlslOutput += TEXT("void ConditionalInterpolateParameters(inout FSimulationContext Context)\n{\n");
	{
		if (RequiresInterpolation())
		{
			HlslOutput += TEXT("\tInterpolateParameters(Context);\n"); // Requires ExecIndex, which needs to be in a stage.
		}
	}
	HlslOutput += TEXT("}\n\n");

	//////////////////////
	// TransferAttibutes()

	
	HlslOutput += TEXT("void TransferAttributes(inout FSimulationContext Context)\n{\n");
	{
		FExpressionPermutationContext PermutationContext(HlslOutput);

		int32 StartIdx = 1;
		for (int32 i = StartIdx; i < TranslationStages.Num(); i++)
		{
			PermutationContext.AddBranch(*this, TranslationStages[i]);

			if (TranslationStages[i].bCopyPreviousParams)
			{
				if (ParamMapDefinedAttributesToNamespaceVars.Num() != 0)
				{
					HlslOutput += TEXT("\t\tContext.") + TranslationStages[i].PassNamespace + TEXT(".Particles = Context.") + TranslationStages[i - 1].PassNamespace + TEXT(".Particles;\n");
					if (TranslationStages[i - 1].bWritesAlive)
					{
						HlslOutput += TEXT("\t\tContext.") + TranslationStages[i].PassNamespace + TEXT(".DataInstance = Context.") + TranslationStages[i - 1].PassNamespace + TEXT(".DataInstance;\n");
					}
				}
				
				if (i == 1 && TranslationStages[i].ScriptUsage == ENiagaraScriptUsage::ParticleUpdateScript) // The Update Phase might need previous parameters set.
				{
					// Put any gathered previous variables into the list here so that we can use them by recording the last value from the parent variable on transfer from previous stage if interpolated spawning.
					TArray<FNiagaraVariable> Vars;
					TArray<FNiagaraVariable> GatheredPreviousVariables;
					ParamMapDefinedAttributesToNamespaceVars.GenerateValueArray(Vars);

					for (const FNiagaraVariable& Var : Vars)
					{
						if (FNiagaraParameterMapHistory::IsPreviousValue(Var))
						{
							FNiagaraVariable SrcVar = FNiagaraParameterMapHistory::GetSourceForPreviousValue(Var);
							const FString VarName = GetSanitizedSymbolName(SrcVar.GetName().ToString());
							const FString VarPrevName = GetSanitizedSymbolName(Var.GetName().ToString());
							HlslOutput += TEXT("\t\tContext.") + TranslationStages[i].PassNamespace + TEXT(".") + VarPrevName + TEXT(" = Context.") + TranslationStages[i-1].PassNamespace + TEXT(".") + VarName + TEXT(";\n");
						}
					}
				}
			}
		
		}
	}
	HlslOutput += TEXT("}\n\n");
	
	/////////////////////////
	// StoreUpdateVariables()

	HlslOutput += TEXT("void StoreUpdateVariables(in FSimulationContext Context)\n{\n");
	{
		FExpressionPermutationContext PermutationContext(HlslOutput);

		int32 StartIdx = 1;
		for (int32 i = StartIdx; i < TranslationStages.Num(); i++)
		{
			// No need to store particle data for stages with an iteration source, since those do not run one thread per particle.
			if (TranslationStages[i].IterationSource != NAME_None)
			{
				if (TranslationStages[i].CustomWriteFunction.IsEmpty())
				{
					continue;
				}
			}
			// If we do not write particle data or kill particles we can avoid the write altogether which will allow us to also cull attribute reads to the ones that are only 'required'
			else if (!TranslationStages[i].bWritesParticles)
			{
				ensure(TranslationStages[i].bWritesAlive == false);
				continue;
			}

			PermutationContext.AddBranch(*this, TranslationStages[i]);


			if (TranslationStages[i].IterationSource != NAME_None)
			{
				if (!TranslationStages[i].CustomWriteFunction.IsEmpty())
				{
					HlslOutput += TranslationStages[i].CustomWriteFunction + TEXT("(Context);\n\n");
					continue;
				}
			}

			bool bWriteInstanceCount = !TranslationStages[i].bPartialParticleUpdate;
			if (TranslationStages[i].bWritesAlive || (i == 1 && TranslationStages[0].bWritesAlive))
			{
				// This stage kills particles, so we must skip the dead ones when writing out the data.
				// It's also possible that this is the update phase, and it doesn't kill particles, but the spawn phase does. It would be nice
				// if we could only do this for newly spawned particles, but unfortunately that would mean placing thread sync operations
				// under dynamic flow control, which is not allowed. Therefore, we must always use the more expensive path when the spawn phase
				// can kill particles.
				bWriteInstanceCount = false;
				HlslOutput += TEXT("\t\tconst bool bValid = Context.") + TranslationStages[i].PassNamespace + TEXT(".DataInstance.Alive;\n");
				HlslOutput += TEXT("\t\tconst int WriteIndex = OutputIndex(0, true, bValid);\n");
			}
			else
			{
				// The stage doesn't kill particles, we can take the simpler path which doesn't need to manage the particle count.
				HlslOutput += TEXT("\t\tconst bool bValid = GCurrentPhase != -1;\n");
				HlslOutput += TEXT("\t\tconst int WriteIndex = OutputIndex(0, false, bValid);\n");
			}

			FString ContextName = TEXT("Context.Map.");
			if (TranslationStages.Num() > 1) // Last context is "MapUpdate"
			{
				ContextName = FString::Printf(TEXT("Context.%s."), *TranslationStages[i].PassNamespace);
			}

			HlslOutput += TEXT("\t\tif (bValid)\n\t\t{\n");

			if (bRequiresPersistentIDs && !TranslationStages[i].bPartialParticleUpdate)
			{
				HlslOutput += FString::Printf(TEXT("\t\t\tUpdateID(0, %sParticles.ID.Index, WriteIndex);\n"), *ContextName);
			}

			for (int32 DataSetIndex = 0, IntCounter = 0, FloatCounter = 0, HalfCounter = 0; DataSetIndex < DataSetWrites.Num(); ++DataSetIndex)
			{
				const FNiagaraDataSetID DataSetID = ReadDataSetIDs[DataSetIndex];
				const TArray<FNiagaraVariable>& NiagaraVariables = DataSetVariables[DataSetWrites[DataSetID]];
				for (const FNiagaraVariable& Var : NiagaraVariables)
				{
					const bool bWriteToHLSL = !TranslationStages[i].bPartialParticleUpdate || TranslationStages[i].SetParticleAttributes.Contains(Var);

					// If coming from a parameter map, use the one on the context, otherwise use the output.
					FString VarFmt = TEXT("\t\t\tOutputData{1}(0, {2}, {3}, ") + ContextName + GetSanitizedSymbolName(Var.GetName().ToString()) + TEXT("{0});\n");
					GatherVariableForDataSetAccess(Var, VarFmt, IntCounter, FloatCounter, HalfCounter, -1, TEXT("WriteIndex"), HlslOutput, bWriteToHLSL);
				}
			}

			HlslOutput += TEXT("\t\t}\n");

			if (bWriteInstanceCount)
			{
				HlslOutput += TEXT(
					"\t\t// If a stage doesn't kill particles, StoreUpdateVariables() never calls AcquireIndex(), so the\n"
					"\t\t// count isn't updated. In that case we must manually copy the original count here.\n"
					"\t\t#if USE_SIMULATION_STAGES\n"
					"\t\tif (WriteInstanceCountOffset != 0xFFFFFFFF && GLinearThreadId == 0) \n"
					"\t\t{\n"
					"\t\t	RWInstanceCounts[WriteInstanceCountOffset] = GSpawnStartInstance + SpawnedInstances; \n"
					"\t\t}\n"
					"\t\t#endif\n"
				);
			}
		}
	}
	HlslOutput += TEXT("\n}\n\n");

	/////////////////////////
	// SimulateDoWork()

	//HlslOutput += TEXT("void SimulateDoWork(in FSimulationContext Context)\n{\n");
	FString SimDoWorkString;// = TEXT("\t{ \n");
	{
		FExpressionPermutationContext PermutationContext(SimDoWorkString);
		int32 StartIdx = 1;
		for (int32 i = StartIdx; i < TranslationStages.Num(); i++)
		{
			PermutationContext.AddBranch(*this, TranslationStages[i]);
			SimDoWorkString += TEXT("\t\tSimulate") + TranslationStages[i].PassNamespace + TEXT("(Context); \n");
		}
		//SimDoWorkString += TEXT("\t}\n");
	}

	/////////////////////////
	// CopyInstance()
	HlslOutput += TEXT("void CopyInstance(in int InstanceIdx)\n{\n");
	{
#if 0
		HlslOutput += TEXT("\tFSimulationContext Context = (FSimulationContext)0;\n");
		if (UNiagaraScript::IsParticleEventScript(CompileOptions.TargetUsage))
		{
			for (int32 VarArrayIdx = 0; VarArrayIdx < DataSetReads.Num(); VarArrayIdx++)
			{
				const FNiagaraDataSetID DataSetID = ReadDataSetIDs[VarArrayIdx];
				const TArray<FNiagaraVariable>& ArrayRef = DataSetVariables[DataSetReads[DataSetID]];
				DefineDataSetVariableReads(HlslOutput, DataSetID, VarArrayIdx, ArrayRef);
			}

			if (bGpuUsesAlive)
			{
				HlslOutput += TEXT("\tContext.Map.DataInstance.Alive = true;\n");
			}

			for (int32 VarArrayIdx = 0; VarArrayIdx < DataSetWrites.Num(); VarArrayIdx++)
			{
				const FNiagaraDataSetID DataSetID = WriteDataSetIDs[VarArrayIdx];
				const TArray<FNiagaraVariable>& ArrayRef = DataSetVariables[DataSetWrites[DataSetID]];
				DefineDataSetVariableWrites(HlslOutput, DataSetID, VarArrayIdx, ArrayRef);
			}
		}
#else
		HlslOutput += TEXT("\t// TODO!\n");
#endif
	}
	HlslOutput += TEXT("}\n");

	FString SpawnLogicString;
	
	{
		FExpressionPermutationContext PermutationContext(SpawnLogicString);
		
		if (TranslationStages.Num() > 1)
		{
			PermutationContext.AddBranch(*this, TranslationStages[0]);
		}

		SpawnLogicString += TEXT(
				"		Context.MapSpawn.Particles.UniqueID = Engine_Emitter_TotalSpawnedParticles + ExecIndex(); \n"
				"		ConditionalInterpolateParameters(Context); \n"
				"		SimulateMapSpawn(Context); \n"
				"		\n");
	}
	
	HlslOutput +=
		TEXT("\n\n/*\n"
			"*	CS wrapper for our generated code; calls spawn and update functions on the corresponding instances in the buffer\n"
			" */\n"
			"\n"
			"[numthreads(THREADGROUP_SIZE, 1, 1)]\n"
			"void SimulateMainComputeCS(\n"
			"	uint3 DispatchThreadId : SV_DispatchThreadID,\n"
			"	uint3 GroupThreadId : SV_GroupThreadID)\n"
			"{\n"
			"	GLinearThreadId = DispatchThreadId.x + (DispatchThreadId.y * DispatchThreadIdToLinear);\n"
			"	GDispatchThreadId = DispatchThreadId;\n"
			"	GGroupThreadId = GroupThreadId;\n"
			"	GCurrentPhase = -1;\n"
			"	GEmitterTickCounter = EmitterTickCounter;\n"
			"	GSimStart = SimStart;\n"
			"	GRandomSeedOffset = 0;\n"
			"	\n"
			"	/*\n"
			"	if(CopyInstancesBeforeStart == 1)\n"
			"	{\n"
			"		UpdateStartInstance = 0;\n"
			"	}\n"
			"	*/\n"
			"	\n"
			"   // The CPU code will set UpdateStartInstance to 0 and ReadInstanceCountOffset to -1 for stages.\n"
<<<<<<< HEAD
			"	const uint InstanceID = UpdateStartInstance + DispatchThreadId.x; \n"
=======
			"	const uint InstanceID = UpdateStartInstance + GLinearThreadId;\n"
>>>>>>> 24776ab6
			"	if (ReadInstanceCountOffset == 0xFFFFFFFF)\n"
			"	{\n"
			"		GSpawnStartInstance = 0;\n"
			"	}\n"
			"	else\n"
			"	{\n"
			"		GSpawnStartInstance = RWInstanceCounts[ReadInstanceCountOffset];				// needed by ExecIndex()\n"
			"	}\n"
			"	bool bRunUpdateLogic, bRunSpawnLogic;\n"
			"	#if USE_SIMULATION_STAGES\n"
			"	int IterationInterfaceInstanceCount = SimulationStage_GetInstanceCount();\n"
			"	if (IterationInterfaceInstanceCount > 0)\n"
			"	{\n"
<<<<<<< HEAD
			"		bRunUpdateLogic = InstanceID < IterationInterfaceCount && GSimStart != 1;\n"
			"		bRunSpawnLogic = InstanceID < IterationInterfaceCount && GSimStart == 1;\n"
=======
			"		bRunUpdateLogic = InstanceID < IterationInterfaceInstanceCount && GSimStart != 1;\n"
			"		bRunSpawnLogic = InstanceID < IterationInterfaceInstanceCount && GSimStart == 1;\n"
>>>>>>> 24776ab6
			"	}\n"
			"	else\n"
			"	#endif // USE_SIMULATION_STAGES\n"
			"	{\n"
			"	    const int MaxInstances = GSpawnStartInstance + SpawnedInstances;\n"
			"		bRunUpdateLogic = InstanceID < GSpawnStartInstance && InstanceID < UpdateStartInstance + MaxInstances;\n"
			"		bRunSpawnLogic = InstanceID >= GSpawnStartInstance && InstanceID < UpdateStartInstance + MaxInstances;\n"
			"	}\n"
			"	\n"
			"	const float RandomSeedInitialisation = NiagaraInternalNoise(InstanceID * 16384, 0 * 8196, (bRunUpdateLogic ? 4096 : 0) + EmitterTickCounter);	// initialise the random state seed\n"
			"	\n"
			"	FSimulationContext Context = (FSimulationContext)0;\n"
			"	\n"
			"	BRANCH\n"
			"	if (bRunUpdateLogic)\n"
			"	{\n"
			"		GCurrentPhase = GUpdatePhase;\n"
			"		SetupExecIndexForGPU();\n"
			"		InitConstants(Context);\n"
			"		LoadUpdateVariables(Context, InstanceID);\n"
			"		ReadDataSets(Context);\n"
			"	}\n"
			"	else if (bRunSpawnLogic)\n"
			"	{\n"
<<<<<<< HEAD
			"		GCurrentPhase = GSpawnPhase; \n"
			"	#if USE_SIMULATION_STAGES\n"
			"		// Only process the spawn info for particle-based stages. Stages with an iteration interface expect the exec index to simply be the thread index.\n"
			"		if (IterationInterfaceCount > 0)\n"
=======
			"		GCurrentPhase = GSpawnPhase;\n"
			"	#if USE_SIMULATION_STAGES\n"
			"		// Only process the spawn info for particle-based stages. Stages with an iteration interface expect the exec index to simply be the thread index.\n"
			"		if (IterationInterfaceInstanceCount > 0)\n"
>>>>>>> 24776ab6
			"		{\n"
			"			SetupExecIndexForGPU();\n"
			"		}\n"
			"		else\n"
			"	#endif\n"
			"		{\n"
			"			SetupExecIndexAndSpawnInfoForGPU();\n"
			"		}\n"
<<<<<<< HEAD
			"		InitConstants(Context); \n"
			"		InitSpawnVariables(Context); \n"
			"		ReadDataSets(Context); \n"
			"		\n"
			"		Context.MapSpawn.Particles.UniqueID = Engine_Emitter_TotalSpawnedParticles + ExecIndex(); \n"
			"		ConditionalInterpolateParameters(Context); \n"
			"		SimulateMapSpawn(Context); \n"
			"		\n"
			"		GCurrentPhase = GUpdatePhase; \n"
=======
			"		InitConstants(Context);\n"
			"		InitSpawnVariables(Context);\n"
			"		ReadDataSets(Context);\n"
			"		\n") + SpawnLogicString
			+ TEXT(
			"		GCurrentPhase = GUpdatePhase;\n"
>>>>>>> 24776ab6
			"		\n"
			"		TransferAttributes(Context);\n"
			"		\n"
			"	}\n"
			"\n"
			"	if (bRunUpdateLogic || bRunSpawnLogic)\n"
			"	{\n"
		) + SimDoWorkString
		+ TEXT(
			"		WriteDataSets(Context);\n"
			"	}\n"
			"	\n"
			"	StoreUpdateVariables(Context);\n\n"
		);

	if (GetUsesOldShaderStages())
	{
		HlslOutput += TEXT(
			"	if (WriteInstanceCountOffset != 0xFFFFFFFF && GLinearThreadId == 0)\n"
			"	{\n"
			"		RWInstanceCounts[WriteInstanceCountOffset] = GSpawnStartInstance + SpawnedInstances;\n"
			"	}\n"
		);
	}
		
	HlslOutput += TEXT("}\n");
}

void FHlslNiagaraTranslator::DefineMain(FString &OutHlslOutput,
	const TArray<TArray<FNiagaraVariable>>& DataSetVariables,
	const TMap<FNiagaraDataSetID, int32>& DataSetReads,
	const TMap<FNiagaraDataSetID, int32>& DataSetWrites)
{
	check(CompilationTarget != ENiagaraSimTarget::GPUComputeSim);

	OutHlslOutput += TEXT("void SimulateMain()\n{\n");
	
	EnterStatsScope(FNiagaraStatScope(*(CompileOptions.GetName() + TEXT("_Main")), TEXT("Main")), OutHlslOutput);

	OutHlslOutput += TEXT("\n\tFSimulationContext Context = (FSimulationContext)0;\n");
	TMap<FName, int32> InputRegisterAllocations;
	TMap<FName, int32> OutputRegisterAllocations;

	ReadIdx = 0;
	WriteIdx = 0;

	//TODO: Grab indices for reading data sets and do the read.
	//read input.

	TArray<FNiagaraDataSetID> ReadDataSetIDs;
	TArray<FNiagaraDataSetID> WriteDataSetIDs;

	DataSetReads.GetKeys(ReadDataSetIDs);
	DataSetWrites.GetKeys(WriteDataSetIDs);

	//The VM register binding assumes the same inputs as outputs which is obviously not always the case.
	for (int32 VarArrayIdx = 0; VarArrayIdx < DataSetReads.Num(); VarArrayIdx++)
	{
		const FNiagaraDataSetID DataSetID = ReadDataSetIDs[VarArrayIdx];
		const TArray<FNiagaraVariable>& ArrayRef = DataSetVariables[DataSetReads[DataSetID]];
		DefineDataSetVariableReads(HlslOutput, DataSetID, VarArrayIdx, ArrayRef);
	}

	bool bRequiresPersistentIDs = CompileOptions.AdditionalDefines.Contains(TEXT("RequiresPersistentIDs"));
	if (bRequiresPersistentIDs && UNiagaraScript::IsSpawnScript(CompileOptions.TargetUsage))
	{
		FString MapName = UNiagaraScript::IsInterpolatedParticleSpawnScript(CompileOptions.TargetUsage) ? TEXT("Context.MapSpawn") : TEXT("Context.Map");
		//Add code to handle persistent IDs.
		OutHlslOutput += TEXT("\tint TempIDIndex;\n\tint TempIDTag;\n");
		OutHlslOutput += TEXT("\tAcquireID(0, TempIDIndex, TempIDTag);\n");
		OutHlslOutput += FString::Printf(TEXT("\t%s.Particles.ID.Index = TempIDIndex;\n\t%s.Particles.ID.AcquireTag = TempIDTag;\n"), *MapName, *MapName);
	}

	{
		// Manually write to Particles.UniqueID on spawn, and deliberately place it at the top of SimulateMain to make sure it's initialized in the right order

		// NOTE(mv): These relies on Particles.UniqueID and Engine.Emitter.TotalSpawnedParticles both being explicitly added to the parameter histories in 
		//           FHlslNiagaraTranslator::Translate.

		// NOTE(mv): This relies on Particles.UniqueID being excluded from being default initialized. 
		//           This happens in FNiagaraParameterMapHistory::ShouldIgnoreVariableDefault
		if (UNiagaraScript::IsParticleSpawnScript(CompileOptions.TargetUsage))
		{
			FString MapName = UNiagaraScript::IsInterpolatedParticleSpawnScript(CompileOptions.TargetUsage) ? TEXT("Context.MapSpawn") : TEXT("Context.Map");
			OutHlslOutput += FString::Printf(TEXT("\t%s.Particles.UniqueID = Engine_Emitter_TotalSpawnedParticles + ExecIndex();\n"), *MapName);
		}
		else if (UNiagaraScript::IsGPUScript(CompileOptions.TargetUsage))
		{
			// NOTE(mv): The GPU script only have one file, so we need to make sure we only apply this in the spawn phase. 
			//           
			OutHlslOutput += TEXT("\tif (Phase == 0) \n\t{\n\t\tContext.MapSpawn.Particles.UniqueID = Engine_Emitter_TotalSpawnedParticles + ExecIndex();\n\t}\n");
		}
	}

	// Fill in the defaults for parameters.
	for (const auto& PerStageChunks : PerStageMainPreSimulateChunks)
	{
		for (const auto& Chunk : PerStageChunks)
		{
			OutHlslOutput += TEXT("\t") + Chunk + TEXT("\n");
		}
	}

	// call the read data set function
	OutHlslOutput += TEXT("\tReadDataSets(Context);\n");
	for (int32 StageIdx = 0; StageIdx < TranslationStages.Num(); StageIdx++)
	{
		if (StageIdx == 0)
		{
			// Either go on to the next phase, or write to the final output context.
			if (RequiresInterpolation())
			{
				OutHlslOutput += TEXT("\tInterpolateParameters(Context);\n"); // Requires ExecIndex, which needs to be in a stage.
			}
		}

		FName ScopeName(TranslationStages[StageIdx].PassNamespace + TEXT("Main"));
		EnterStatsScope(FNiagaraStatScope(*(CompileOptions.GetName() + TEXT("_") + ScopeName.ToString()), ScopeName), OutHlslOutput);
		OutHlslOutput += FString::Printf(TEXT("\tSimulate%s(Context);\n"), TranslationStages.Num() > 1 ? *TranslationStages[StageIdx].PassNamespace : TEXT(""));
		ExitStatsScope(OutHlslOutput);

		if (StageIdx + 1 < TranslationStages.Num() && TranslationStages[StageIdx + 1].bCopyPreviousParams)
		{
			OutHlslOutput += TEXT("\t//Begin Transfer of Attributes!\n");
			if (ParamMapDefinedAttributesToNamespaceVars.Num() != 0)
			{
				OutHlslOutput += TEXT("\tContext.") + TranslationStages[StageIdx + 1].PassNamespace + TEXT(".Particles = Context.") + TranslationStages[StageIdx].PassNamespace + TEXT(".Particles;\n");
				if (TranslationStages[StageIdx].bWritesAlive)
				{
					OutHlslOutput += TEXT("\t\tContext.") + TranslationStages[StageIdx + 1].PassNamespace + TEXT(".DataInstance = Context.") + TranslationStages[StageIdx].PassNamespace + TEXT(".DataInstance;\n");
				}

				if (StageIdx == 0 && UNiagaraScript::IsInterpolatedParticleSpawnScript(CompileOptions.TargetUsage)) // The Update Phase might need previous parameters set.
				{
					// Put any gathered previous variables into the list here so that we can use them by recording the last value from the parent variable on transfer from previous stage if interpolated spawning.
					TArray<FNiagaraVariable> Vars;
					TArray<FNiagaraVariable> GatheredPreviousVariables;
					ParamMapDefinedAttributesToNamespaceVars.GenerateValueArray(Vars);

					for (const FNiagaraVariable& Var : Vars)
					{
						if (FNiagaraParameterMapHistory::IsPreviousValue(Var))
						{
							FNiagaraVariable SrcVar = FNiagaraParameterMapHistory::GetSourceForPreviousValue(Var);
							const FString VarName =  GetSanitizedSymbolName(SrcVar.GetName().ToString());
							const FString VarPrevName =  GetSanitizedSymbolName(Var.GetName().ToString());
							OutHlslOutput += TEXT("\t\tContext.") + TranslationStages[StageIdx + 1].PassNamespace + TEXT(".") + VarPrevName + TEXT(" = Context.") + TranslationStages[StageIdx].PassNamespace + TEXT(".")+ VarName +  TEXT(";\n");
						}
					}
				}
			
			}
			OutHlslOutput += TEXT("\t//End Transfer of Attributes!\n\n");
		}
	}

	// write secondary data sets
	OutHlslOutput += TEXT("\tWriteDataSets(Context);\n");

	//The VM register binding assumes the same inputs as outputs which is obviously not always the case.
	//We should separate inputs and outputs in the script.
	for (int32 VarArrayIdx = 0; VarArrayIdx < DataSetWrites.Num(); VarArrayIdx++)
	{
		const FNiagaraDataSetID DataSetID = WriteDataSetIDs[VarArrayIdx];
		const TArray<FNiagaraVariable> ArrayRef = DataSetVariables[DataSetWrites[DataSetID]];
		DefineDataSetVariableWrites(HlslOutput, DataSetID, VarArrayIdx, ArrayRef);
	}

	ExitStatsScope(OutHlslOutput);
	OutHlslOutput += TEXT("}\n");
}

void FHlslNiagaraTranslator::DefineDataSetVariableWrites(FString &OutHlslOutput, const FNiagaraDataSetID& Id, int32 DataSetIndex, const TArray<FNiagaraVariable>& WriteVars)
{
	check(CompilationTarget != ENiagaraSimTarget::GPUComputeSim);

	//TODO Grab indices for data set writes (inc output) and do the write. Need to rewrite this for events interleaved..
	OutHlslOutput += "\t{\n";
	bool bUsesAlive = false;
	if (!UNiagaraScript::IsNonParticleScript(CompileOptions.TargetUsage))
	{
		FString DataSetName = Id.Name.ToString();
		bool bHasPerParticleAliveSpawn = false;
		bool bHasPerParticleAliveUpdate = false;
		bool bHasPerParticleAliveEvent = false;
		for (int32 i = 0; i < ParamMapHistories.Num(); i++)
		{
			const UNiagaraNodeOutput* OutputNode = ParamMapHistories[i].GetFinalOutputNode();
			if (!OutputNode)
			{
				continue;
			}

			if (INDEX_NONE == ParamMapHistories[i].FindVariable(*(DataSetName + TEXT(".Alive")), FNiagaraTypeDefinition::GetBoolDef()))
			{
				continue;
			}

			switch (OutputNode->GetUsage())
			{
			case ENiagaraScriptUsage::ParticleSpawnScript:
			case ENiagaraScriptUsage::ParticleSpawnScriptInterpolated:
				bHasPerParticleAliveSpawn = true;
				break;
			case ENiagaraScriptUsage::ParticleUpdateScript:
				bHasPerParticleAliveUpdate = true;
				break;
			case ENiagaraScriptUsage::ParticleEventScript:
				bHasPerParticleAliveEvent = true;
				break;
			}
		}

		if ((bHasPerParticleAliveSpawn || bHasPerParticleAliveUpdate) && TranslationStages.Num() > 1)
		{
			// NOTE: TranslationStages.Num() > 1 for GPU Script or CPU Interpolated Spawn CPU scripts

			// NOTE: Context.MapSpawn is copied to Context.MapUpdate before this point in the script, so we might
			//       as well just keep it simple and check against MapUpdate only instead of redundantly branch.
			OutHlslOutput += TEXT("\tbool bValid = Context.MapUpdate.") + DataSetName + TEXT(".Alive;\n");
			bUsesAlive = true;
		}
		else if ((UNiagaraScript::IsParticleSpawnScript(CompileOptions.TargetUsage) && bHasPerParticleAliveSpawn) 
			|| (UNiagaraScript::IsParticleUpdateScript(CompileOptions.TargetUsage) && bHasPerParticleAliveUpdate)
			|| (UNiagaraScript::IsParticleEventScript(CompileOptions.TargetUsage) && bHasPerParticleAliveEvent))
		{
			// Non-interpolated CPU spawn script
			OutHlslOutput += TEXT("\tbool bValid = Context.Map.") + DataSetName + TEXT(".Alive;\n");
			bUsesAlive = true;
		}
	}

	// grab the current ouput index to write datas 
	if (bUsesAlive)
	{
		OutHlslOutput += "\tint TmpWriteIndex = OutputIndex(0, true, bValid);\n";
	}
	else
	{
		OutHlslOutput += "\tint TmpWriteIndex = OutputIndex(0, false, true);\n";
	}

	bool bRequiresPersistentIDs = CompileOptions.AdditionalDefines.Contains(TEXT("RequiresPersistentIDs"));
	if (bRequiresPersistentIDs && DataSetIndex == 0)
	{
		FString MapName = GetParameterMapInstanceName(0);
		OutHlslOutput += FString::Printf(TEXT("\tUpdateID(0, %s.Particles.ID.Index, TmpWriteIndex);\n"), *MapName);
	}

	int32 WriteOffsetInt = 0;
	int32 WriteOffsetFloat = 0;
	int32 WriteOffsetHalf = 0;
	for (const FNiagaraVariable &Var : WriteVars)
	{
		// If coming from a parameter map, use the one on the context, otherwise use the output.
		FString Fmt;
		if (TranslationStages.Num() > 1)
		{
			Fmt = TEXT("\tOutputData{1}(0, {2}, {3}, Context.") + TranslationStages[TranslationStages.Num() - 1].PassNamespace + TEXT(".") + GetSanitizedSymbolName(Var.GetName().ToString()) + TEXT("{0});\n");
		}
		else
		{
			Fmt = TEXT("\tOutputData{1}(0, {2}, {3}, Context.Map.") + GetSanitizedSymbolName(Var.GetName().ToString()) + TEXT("{0});\n");
		}
		GatherVariableForDataSetAccess(Var, Fmt, WriteOffsetInt, WriteOffsetFloat, WriteOffsetHalf, -1, TEXT("TmpWriteIndex"), OutHlslOutput);
	}
	OutHlslOutput += "\t}\n";
}

void FHlslNiagaraTranslator::DefineDataSetVariableReads(FString &OutHlslOutput, const FNiagaraDataSetID& Id, int32 DataSetIndex, const TArray<FNiagaraVariable>& ReadVars)
{
	check(CompilationTarget != ENiagaraSimTarget::GPUComputeSim);

	int32 ReadOffsetInt = 0;
	int32 ReadOffsetFloat = 0;
	int32 ReadOffsetHalf = 0;

	FString DataSetName = Id.Name.ToString();
	FString Fmt;

	bool bIsGPUScript = UNiagaraScript::IsGPUScript(CompileOptions.TargetUsage);
	bool bIsSpawnScript =
		UNiagaraScript::IsParticleSpawnScript(CompileOptions.TargetUsage) || UNiagaraScript::IsInterpolatedParticleSpawnScript(CompileOptions.TargetUsage) ||
		UNiagaraScript::IsEmitterSpawnScript(CompileOptions.TargetUsage) || UNiagaraScript::IsSystemSpawnScript(CompileOptions.TargetUsage);
	bool bIsUpdateScript =
		UNiagaraScript::IsParticleUpdateScript(CompileOptions.TargetUsage) || UNiagaraScript::IsEmitterUpdateScript(CompileOptions.TargetUsage) ||
		UNiagaraScript::IsSystemUpdateScript(CompileOptions.TargetUsage);
	bool bIsEventScript = UNiagaraScript::IsParticleEventScript(CompileOptions.TargetUsage);
	bool bIsSystemOrEmitterScript =
		UNiagaraScript::IsEmitterSpawnScript(CompileOptions.TargetUsage) || UNiagaraScript::IsSystemSpawnScript(CompileOptions.TargetUsage) ||
		UNiagaraScript::IsEmitterUpdateScript(CompileOptions.TargetUsage) || UNiagaraScript::IsSystemUpdateScript(CompileOptions.TargetUsage);
	bool bIsPrimaryDataSet = DataSetIndex == 0;

	// This will initialize parameters to 0 for spawning.  For the system and emitter combined spawn script we want to do this on the
	// primary data set which contains the particle data, but we do not want to do this for the secondary data set since it has
	// external user and engine parameters which must be read.
	if (bIsGPUScript || (bIsSpawnScript && (bIsPrimaryDataSet || bIsSystemOrEmitterScript == false)))
	{
		FString ContextName = TEXT("\tContext.Map.");
		if (TranslationStages.Num() > 1)
		{
			ContextName = FString::Printf(TEXT("\tContext.%s."), *TranslationStages[0].PassNamespace);
		}

		FString VarReads;

		for (const FNiagaraVariable &Var : ReadVars)
		{
			Fmt = ContextName + GetSanitizedSymbolName(Var.GetName().ToString()) + TEXT("{0} = {4};\n");
			GatherVariableForDataSetAccess(Var, Fmt, ReadOffsetInt, ReadOffsetFloat, ReadOffsetHalf, DataSetIndex, TEXT(""), VarReads);
		}

		OutHlslOutput += VarReads;
	}

	// This will initialize parameters to their correct initial values from constants or data sets for update, and will also initialize parameters
	// for spawn if this is a combined system and emitter spawn script and we're reading from a secondary data set for engine and user parameters.
	if (bIsGPUScript || bIsEventScript || bIsUpdateScript || (bIsSpawnScript && bIsPrimaryDataSet == false && bIsSystemOrEmitterScript))
	{
		FString ContextName = TEXT("\tContext.Map.");
		if (TranslationStages.Num() > 1)
		{
			ContextName = FString::Printf(TEXT("\tContext.%s."), *TranslationStages[TranslationStages.Num() - 1].PassNamespace);
		}

		// if we're a GPU spawn script (meaning a combined spawn/update script), we need to reset register index counter
		if (UNiagaraScript::IsGPUScript(CompileOptions.TargetUsage))
		{
			ReadOffsetInt = 0;
			ReadOffsetFloat = 0;
			ReadOffsetHalf = 0;
		}

		FString VarReads;

		TArray <FNiagaraVariable> GatheredPreviousVariables;

		for (const FNiagaraVariable &Var : ReadVars)
		{
			bool bWrite = true;
			const FString VariableName = ContextName + GetSanitizedSymbolName(Var.GetName().ToString());
			// If the NiagaraClearEachFrame value is set on the data set, we don't bother reading it in each frame as we know that it is is invalid. However,
			// this is only used for the base data set. Other reads are potentially from events and are therefore perfectly valid.
			if (DataSetIndex == 0 && Var.GetType().GetScriptStruct() != nullptr && Var.GetType().GetScriptStruct()->GetMetaData(TEXT("NiagaraClearEachFrame")).Equals(TEXT("true"), ESearchCase::IgnoreCase))
			{
				Fmt = VariableName + TEXT("{0} = {4};\n");
			}
			else if (DataSetIndex == 0 && FNiagaraParameterMapHistory::IsPreviousValue(Var) && bIsUpdateScript)
			{
				GatheredPreviousVariables.AddUnique(Var);
				bWrite = false; // We need to bump the read indices forwards, but not actually add the read.
			}
			else
			{
				Fmt = VariableName + TEXT("{0} = InputData{1}({2}, {3});\n");

				if ((GetUsesOldShaderStages() || GetUsesSimulationStages()))
				{
					if (FNiagaraParameterMapHistory::IsAttribute(Var))
					{
						FString RegisterName = VariableName;
						RegisterName.ReplaceInline(PARAM_MAP_ATTRIBUTE_STR, PARAM_MAP_INDICES_STR);

						Fmt += RegisterName + TEXT(" = {3};\n");
					}
				}
			}
			GatherVariableForDataSetAccess(Var, Fmt, ReadOffsetInt, ReadOffsetFloat, ReadOffsetHalf, DataSetIndex, TEXT(""), VarReads, bWrite);
		}
		OutHlslOutput += VarReads;


		// Put any gathered previous variables into the list here so that we can use them by recording the last value from the parent variable on load.
		for (FNiagaraVariable VarPrevious : GatheredPreviousVariables)
		{
			FNiagaraVariable SrcVar = FNiagaraParameterMapHistory::GetSourceForPreviousValue(VarPrevious);
			const FString VarName = ContextName + GetSanitizedSymbolName(SrcVar.GetName().ToString());
			const FString VarPrevName = ContextName + GetSanitizedSymbolName(VarPrevious.GetName().ToString());
			HlslOutput += VarPrevName + TEXT(" = ") + VarName + TEXT(";\n");
		}

	}
}

void FHlslNiagaraTranslator::WriteDataSetContextVars(TMap<FNiagaraDataSetID, TMap<int32, FDataSetAccessInfo>>& DataSetAccessInfo, bool bRead, FString& OutHlslOutput)
{
	//Now the intermediate storage for the data set reads and writes.
	uint32 DataSetIndex = 0;
	for (TPair<FNiagaraDataSetID, TMap<int32, FDataSetAccessInfo>>& DataSetInfoPair : DataSetAccessInfo)
	{
		FNiagaraDataSetID DataSet = DataSetInfoPair.Key;

		if (!bRead)
		{
			OutHlslOutput += TEXT("\tbool ") + DataSet.Name.ToString() + TEXT("Write_Valid; \n");
		}

		OutHlslOutput += TEXT("\tF") + DataSet.Name.ToString() + "DataSet " + DataSet.Name.ToString() + (bRead ? TEXT("Read") : TEXT("Write")) + TEXT(";\n");
	}
};


void FHlslNiagaraTranslator::WriteDataSetStructDeclarations(TMap<FNiagaraDataSetID, TMap<int32, FDataSetAccessInfo>>& DataSetAccessInfo, bool bRead, FString& OutHlslOutput)
{
	uint32 DataSetIndex = 1;
	for (TPair<FNiagaraDataSetID, TMap<int32, FDataSetAccessInfo>>& DataSetInfoPair : DataSetAccessInfo)
	{
		FNiagaraDataSetID DataSet = DataSetInfoPair.Key;
		FString StructName = TEXT("F") + DataSet.Name.ToString() + "DataSet";
		OutHlslOutput += TEXT("struct ") + StructName + TEXT("\n{\n");

		for (TPair<int32, FDataSetAccessInfo>& IndexInfoPair : DataSetInfoPair.Value)
		{
			for (FNiagaraVariable Var : IndexInfoPair.Value.Variables)
			{
				OutHlslOutput += TEXT("\t") + GetStructHlslTypeName(Var.GetType()) + TEXT(" ") + Var.GetName().ToString() + ";\n";
			}
		}

		OutHlslOutput += TEXT("};\n");

		// declare buffers for compute shader HLSL only; VM doesn't need htem
		// because its InputData and OutputData functions handle data set management explicitly
		//
		if (CompilationTarget == ENiagaraSimTarget::GPUComputeSim)
		{
			FString IndexString = FString::FromInt(DataSetIndex);
			if (bRead)
			{
				OutHlslOutput += FString(TEXT("Buffer<float> ReadDataSetFloat")) + IndexString + ";\n";
				OutHlslOutput += FString(TEXT("Buffer<int> ReadDataSetInt")) + IndexString + ";\n";
				OutHlslOutput += "int DSComponentBufferSizeReadFloat" + IndexString + ";\n";
				OutHlslOutput += "int DSComponentBufferSizeReadInt" + IndexString + ";\n";
			}
			else
			{
				OutHlslOutput += FString(TEXT("RWBuffer<float> RWWriteDataSetFloat")) + IndexString + ";\n";
				OutHlslOutput += FString(TEXT("RWBuffer<int> RWWriteDataSetInt")) + IndexString + ";\n";
				OutHlslOutput += "int DSComponentBufferSizeWriteFloat" + IndexString + ";\n";
				OutHlslOutput += "int DSComponentBufferSizeWriteInt" + IndexString + ";\n";
			}
		}

		DataSetIndex++;
	}

}


//Decomposes each variable into its constituent register accesses.
void FHlslNiagaraTranslator::DecomposeVariableAccess(UStruct* Struct, bool bRead, FString IndexSymbol, FString HLSLString)
{
	FString AccessStr;

	for (TFieldIterator<FProperty> PropertyIt(Struct, EFieldIteratorFlags::IncludeSuper); PropertyIt; ++PropertyIt)
	{
		FProperty* Property = *PropertyIt;

		if (FStructProperty* StructProp = CastFieldChecked<FStructProperty>(Property))
		{
			FNiagaraTypeDefinition PropDef(StructProp->Struct);
			if (!IsHlslBuiltinVector(PropDef))
			{
				DecomposeVariableAccess(StructProp->Struct, bRead, IndexSymbol, AccessStr);
				return;
			}
		}

		int32 Index = INDEX_NONE;
		if (bRead)
		{
			Index = ReadIdx++;
			AccessStr = TEXT("ReadInput(");
			AccessStr += FString::FromInt(ReadIdx);
			AccessStr += ");\n";
		}
		else
		{
			Index = WriteIdx++;
			AccessStr = TEXT("WriteOutput(");
			AccessStr += FString::FromInt(WriteIdx);
			AccessStr += ");\n";
		}

		HLSLString += AccessStr;

		FNiagaraTypeDefinition StructDef(Cast<UScriptStruct>(Struct));
		FString TypeName = GetStructHlslTypeName(StructDef);
	}
};

void FHlslNiagaraTranslator::Init()
{
}

FString FHlslNiagaraTranslator::GetSanitizedSymbolName(FString SymbolName, bool bCollapsNamespaces)
{
	if (SymbolName.Len() == 0)
	{
		return SymbolName;
	}

	const UNiagaraEditorSettings* Settings = GetDefault<UNiagaraEditorSettings>();
	check(Settings);
	const TMap<FString, FString>& ReplacementsForInvalid = Settings->GetHLSLKeywordReplacementsMap();

	FString Ret = SymbolName;

	// Split up into individual namespaces...
	TArray<FString> SplitName;
	Ret.ParseIntoArray(SplitName, TEXT("."));

	// Rules for variable namespaces..
	for (int32 i = 0; i < SplitName.Num(); i++)
	{
		SplitName[i].ReplaceInline(TEXT("__"), TEXT("ASC95ASC95")); // Opengl reserves "__" within a name
		if (SplitName[i][0] >= TCHAR('0') && SplitName[i][0] <= TCHAR('9')) // Cannot start with a numeric digit
		{
			SplitName[i] = TEXT("INTEGER_") + SplitName[i];
		}

		const FString* FoundReplacementStr = ReplacementsForInvalid.Find(SplitName[i]); // Look for the string in the keyword protections array.
		if (FoundReplacementStr)
		{
			SplitName[i] = *FoundReplacementStr;
		}

		SplitName[i].ReplaceInline(TEXT("\t"), TEXT(""));
		SplitName[i].ReplaceInline(TEXT(" "), TEXT(""));

		// Handle internationalization of characters..
		SplitName[i] = ConvertToAsciiString(SplitName[i]);
	}

	// Gather back into single string..
	Ret = FString::Join(SplitName, TEXT("."));

	/*
	Ret.ReplaceInline(TEXT("\\"), TEXT("_"));
	Ret.ReplaceInline(TEXT("/"), TEXT("_"));
	Ret.ReplaceInline(TEXT(","), TEXT("_"));
	Ret.ReplaceInline(TEXT("-"), TEXT("_"));
	Ret.ReplaceInline(TEXT(":"), TEXT("_"));
	Ret = Ret.ConvertTabsToSpaces(0);
	*/

	if (bCollapsNamespaces)
	{
		Ret.ReplaceInline(TEXT("."), TEXT("_"));
	}
	return Ret;
}

FString FHlslNiagaraTranslator::GetSanitizedDIFunctionName(const FString& FunctionName)
{
	bool bWordStart = true;
	FString Sanitized;
	for (int i = 0; i < FunctionName.Len(); ++i)
	{
		TCHAR c = FunctionName[i];

		if (c == ' ')
		{
			bWordStart = true;
		}
		else
		{
			if (bWordStart)
			{
				c = FChar::ToUpper(c);
				bWordStart = false;
			}
			Sanitized.AppendChar(c);
		}
	}

	return Sanitized;
}

FString FHlslNiagaraTranslator::GetSanitizedFunctionNameSuffix(FString Name)
{
	if (Name.Len() == 0)
	{
		return Name;
	}
	FString Ret = Name;

	// remove special characters
	Ret.ReplaceInline(TEXT("."), TEXT("_"));
	Ret.ReplaceInline(TEXT("\\"), TEXT("_"));
	Ret.ReplaceInline(TEXT("/"), TEXT("_"));
	Ret.ReplaceInline(TEXT(","), TEXT("_"));
	Ret.ReplaceInline(TEXT("-"), TEXT("_"));
	Ret.ReplaceInline(TEXT(":"), TEXT("_"));
	Ret.ReplaceInline(TEXT("\t"), TEXT(""));
	Ret.ReplaceInline(TEXT(" "), TEXT(""));	
	Ret.ReplaceInline(TEXT("__"), TEXT("ASC95ASC95")); // Opengl reserves "__" within a name

	// Handle internationalization of characters..
	return ConvertToAsciiString(Ret);
}

FString FHlslNiagaraTranslator::ConvertToAsciiString(FString Str)
{
	FString AsciiString;
	AsciiString.Reserve(Str.Len() * 6); // Assign room for every current char to be 'ASCXXX'
	for (int32 j = 0; j < Str.Len(); j++)
	{
		if ((Str[j] >= TCHAR('0') && Str[j] <= TCHAR('9')) ||
			(Str[j] >= TCHAR('A') && Str[j] <= TCHAR('Z')) ||
			(Str[j] >= TCHAR('a') && Str[j] <= TCHAR('z')) ||
			Str[j] == TCHAR('_') || Str[j] == TCHAR(' '))
		{
			// Do nothing.. these are valid chars..
			AsciiString.AppendChar(Str[j]);
		}
		else
		{
			// Need to replace the bad characters..
			AsciiString.Append(TEXT("ASC"));
			AsciiString.AppendInt((int32)Str[j]);
		}
	}
	return AsciiString;
}

FString FHlslNiagaraTranslator::GetUniqueSymbolName(FName BaseName)
{
	FString RetString = GetSanitizedSymbolName(BaseName.ToString());
	FName RetName = *RetString;
	uint32* NameCount = SymbolCounts.Find(RetName);
	if (NameCount == nullptr)
	{
		SymbolCounts.Add(RetName) = 1;
		return RetString;
	}

	if (*NameCount > 0)
	{
		RetString += LexToString(*NameCount);
	}
	++(*NameCount);
	return RetString;
}

void FHlslNiagaraTranslator::EnterFunction(const FString& Name, FNiagaraFunctionSignature& Signature, TArrayView<const int32> Inputs, const FGuid& InGuid)
{
	FunctionContextStack.Emplace(Name, Signature, Inputs, InGuid);
	TArray<FName> Entries;
	ActiveStageWriteTargets.Push(Entries);
	//May need some more heavy and scoped symbol tracking?

	//Add new scope for pin reuse.
	PinToCodeChunks.AddDefaulted(1);
}

void FHlslNiagaraTranslator::ExitFunction()
{
	FunctionContextStack.Pop();
	//May need some more heavy and scoped symbol tracking?

	//Pop pin reuse scope.
	PinToCodeChunks.Pop();

	// Accumulate the write targets.
	TArray<FName> Entries = ActiveStageWriteTargets.Pop();
	if (ActiveStageWriteTargets.Num())
	{
		for (const FName& Entry : Entries)
		{
			ActiveStageWriteTargets.Top().AddUnique(Entry);
		}
	}
}

FString FHlslNiagaraTranslator::GeneratedConstantString(float Constant)
{
	return LexToString(Constant);
}

static int32 GbNiagaraScriptStatTracking = 1;
static FAutoConsoleVariableRef CVarNiagaraScriptStatTracking(
	TEXT("fx.NiagaraScriptStatTracking"),
	GbNiagaraScriptStatTracking,
	TEXT("If > 0 stats tracking operations will be compiled into Niagara Scripts. \n"),
	ECVF_Default
);

void FHlslNiagaraTranslator::EnterStatsScope(FNiagaraStatScope StatScope)
{
	if (GbNiagaraScriptStatTracking)
	{
		int32 ScopeIdx = CompilationOutput.ScriptData.StatScopes.AddUnique(StatScope);
		AddBodyChunk(TEXT(""), FString::Printf(TEXT("EnterStatScope(%d /**%s*/)"), ScopeIdx, *StatScope.FullName.ToString()), FNiagaraTypeDefinition::GetFloatDef(), false);
		StatScopeStack.Push(ScopeIdx);
	}
}

void FHlslNiagaraTranslator::ExitStatsScope()
{
	if (GbNiagaraScriptStatTracking)
	{
		int32 ScopeIdx = StatScopeStack.Pop();
		AddBodyChunk(TEXT(""), FString::Printf(TEXT("ExitStatScope(/**%s*/)"), *CompilationOutput.ScriptData.StatScopes[ScopeIdx].FullName.ToString()), FNiagaraTypeDefinition::GetFloatDef(), false);
	}
}

void FHlslNiagaraTranslator::EnterStatsScope(FNiagaraStatScope StatScope, FString& OutHlsl)
{
	if (GbNiagaraScriptStatTracking)
	{
		int32 ScopeIdx = CompilationOutput.ScriptData.StatScopes.AddUnique(StatScope);
		OutHlsl += FString::Printf(TEXT("EnterStatScope(%d /**%s*/);\n"), ScopeIdx, *StatScope.FullName.ToString());
		StatScopeStack.Push(ScopeIdx);
	}
}

void FHlslNiagaraTranslator::ExitStatsScope(FString& OutHlsl)
{
	if (GbNiagaraScriptStatTracking)
	{
		int32 ScopeIdx = StatScopeStack.Pop();
		OutHlsl += FString::Printf(TEXT("ExitStatScope(/**%s*/);\n"), *CompilationOutput.ScriptData.StatScopes[ScopeIdx].FullName.ToString());
	}
}

FString FHlslNiagaraTranslator::GetCallstack()
{
	FString Callstack = CompileOptions.GetName();

	for (FFunctionContext& Ctx : FunctionContextStack)
	{
		Callstack += TEXT(".") + Ctx.Name;
	}

	return Callstack;
}

TArray<FGuid> FHlslNiagaraTranslator::GetCallstackGuids()
{
	TArray<FGuid> Callstack;
	for (FFunctionContext& Ctx : FunctionContextStack)
	{
		Callstack.Add(Ctx.Id);
	}

	return Callstack;
}

FString FHlslNiagaraTranslator::GeneratedConstantString(FVector4 Constant)
{
	TArray<FStringFormatArg> Args;
	Args.Add(LexToString(Constant.X));
	Args.Add(LexToString(Constant.Y));
	Args.Add(LexToString(Constant.Z));
	Args.Add(LexToString(Constant.W));
	return FString::Format(TEXT("float4({0}, {1}, {2}, {3})"), Args);
}

int32 FHlslNiagaraTranslator::AddUniformChunk(FString SymbolName, const FNiagaraVariable& InVariable, ENiagaraCodeChunkMode ChunkMode, bool AddPadding)
{
	const FNiagaraTypeDefinition& Type = InVariable.GetType();

	int32 Ret = CodeChunks.IndexOfByPredicate(
		[&](const FNiagaraCodeChunk& Chunk)
	{
		return Chunk.Mode == ChunkMode && Chunk.SymbolName == SymbolName && Chunk.Type == Type;
	}
	);

	if (Ret == INDEX_NONE)
	{
		Ret = CodeChunks.AddDefaulted();
		FNiagaraCodeChunk& Chunk = CodeChunks[Ret];
		Chunk.SymbolName = GetSanitizedSymbolName(SymbolName);
		Chunk.Type = Type;

		if (AddPadding)
		{
			if (Type == FNiagaraTypeDefinition::GetVec2Def())
			{
				Chunk.Type = FNiagaraTypeDefinition::GetVec4Def();
				Chunk.ComponentMask = TEXT(".xy");
			}
			else if (Type == FNiagaraTypeDefinition::GetVec3Def())
			{
				Chunk.Type = FNiagaraTypeDefinition::GetVec4Def();
				Chunk.ComponentMask = TEXT(".xyz");
			}
		}

		Chunk.Mode = ChunkMode;

		ChunksByMode[static_cast<int32>(ChunkMode)].Add(Ret);

		auto& SystemVar = ParamMapDefinedSystemVars.Add(InVariable.GetName());
		SystemVar.ChunkIndex = Ret;
		SystemVar.ChunkMode = static_cast<int32>(ChunkMode);
		SystemVar.Variable = InVariable;
	}
	return Ret;
}

int32 FHlslNiagaraTranslator::AddSourceChunk(FString SymbolName, const FNiagaraTypeDefinition& Type, bool bSanitize)
{
	int32 Ret = CodeChunks.IndexOfByPredicate(
		[&](const FNiagaraCodeChunk& Chunk)
	{
		return Chunk.Mode == ENiagaraCodeChunkMode::Source && Chunk.SymbolName == SymbolName && Chunk.Type == Type;
	}
	);

	if (Ret == INDEX_NONE)
	{
		Ret = CodeChunks.AddDefaulted();
		FNiagaraCodeChunk& Chunk = CodeChunks[Ret];
		Chunk.SymbolName = bSanitize ? GetSanitizedSymbolName(SymbolName) : SymbolName;
		Chunk.Type = Type;
		Chunk.Mode = ENiagaraCodeChunkMode::Source;

		ChunksByMode[(int32)ENiagaraCodeChunkMode::Source].Add(Ret);
	}
	return Ret;
}


int32 FHlslNiagaraTranslator::AddBodyComment(const FString& Comment)
{
	return AddBodyChunk(TEXT(""), Comment, FNiagaraTypeDefinition::GetIntDef(), false, false);
}

int32 FHlslNiagaraTranslator::AddBodyChunk(const FString& Value)
{
	return AddBodyChunk(TEXT(""), Value, FNiagaraTypeDefinition::GetIntDef(), INDEX_NONE, false, false);
}

int32 FHlslNiagaraTranslator::AddBodyChunk(FString SymbolName, FString Definition, const FNiagaraTypeDefinition& Type, TArray<int32>& SourceChunks, bool bDecl, bool bIsTerminated)
{
	check(CurrentBodyChunkMode == ENiagaraCodeChunkMode::Body || CurrentBodyChunkMode == ENiagaraCodeChunkMode::SpawnBody || CurrentBodyChunkMode == ENiagaraCodeChunkMode::UpdateBody ||
		(CurrentBodyChunkMode >= ENiagaraCodeChunkMode::SimulationStageBody && CurrentBodyChunkMode < ENiagaraCodeChunkMode::SimulationStageBodyMax));

	int32 Ret = CodeChunks.AddDefaulted();
	FNiagaraCodeChunk& Chunk = CodeChunks[Ret];
	Chunk.SymbolName = GetSanitizedSymbolName(SymbolName);
	Chunk.Definition = Definition;
	Chunk.Type = Type;
	Chunk.bDecl = bDecl;
	Chunk.bIsTerminated = bIsTerminated;
	Chunk.Mode = CurrentBodyChunkMode;
	Chunk.SourceChunks = SourceChunks;

	ChunksByMode[(int32)CurrentBodyChunkMode].Add(Ret);
	return Ret;
}



int32 FHlslNiagaraTranslator::AddBodyChunk(FString SymbolName, FString Definition, const FNiagaraTypeDefinition& Type, int32 SourceChunk, bool bDecl, bool bIsTerminated)
{
	check(CurrentBodyChunkMode == ENiagaraCodeChunkMode::Body || CurrentBodyChunkMode == ENiagaraCodeChunkMode::SpawnBody || CurrentBodyChunkMode == ENiagaraCodeChunkMode::UpdateBody ||
		(CurrentBodyChunkMode >= ENiagaraCodeChunkMode::SimulationStageBody && CurrentBodyChunkMode < ENiagaraCodeChunkMode::SimulationStageBodyMax));

	int32 Ret = CodeChunks.AddDefaulted();
	FNiagaraCodeChunk& Chunk = CodeChunks[Ret];
	Chunk.SymbolName = GetSanitizedSymbolName(SymbolName);
	Chunk.Definition = Definition;
	Chunk.Type = Type;
	Chunk.bDecl = bDecl;
	Chunk.bIsTerminated = bIsTerminated;
	Chunk.Mode = CurrentBodyChunkMode;
	Chunk.SourceChunks.Add(SourceChunk);

	ChunksByMode[(int32)CurrentBodyChunkMode].Add(Ret);
	return Ret;
}

int32 FHlslNiagaraTranslator::AddBodyChunk(FString SymbolName, FString Definition, const FNiagaraTypeDefinition& Type, bool bDecl, bool bIsTerminated)
{
	check(CurrentBodyChunkMode == ENiagaraCodeChunkMode::Body || CurrentBodyChunkMode == ENiagaraCodeChunkMode::SpawnBody || CurrentBodyChunkMode == ENiagaraCodeChunkMode::UpdateBody ||
			(CurrentBodyChunkMode >= ENiagaraCodeChunkMode::SimulationStageBody && CurrentBodyChunkMode < ENiagaraCodeChunkMode::SimulationStageBodyMax));

	int32 Ret = CodeChunks.AddDefaulted();
	FNiagaraCodeChunk& Chunk = CodeChunks[Ret];
	Chunk.SymbolName = GetSanitizedSymbolName(SymbolName);
	Chunk.Definition = Definition;
	Chunk.Type = Type;
	Chunk.bDecl = bDecl;
	Chunk.bIsTerminated = bIsTerminated;
	Chunk.Mode = CurrentBodyChunkMode;

	ChunksByMode[(int32)CurrentBodyChunkMode].Add(Ret);
	return Ret;
}

bool FHlslNiagaraTranslator::ShouldInterpolateParameter(const FNiagaraVariable& Parameter)
{
	//TODO: Some data driven method of deciding what parameters to interpolate and how to do it.
	//Possibly allow definition of a dynamic input for the interpolation?
	//With defaults for various types. Matrix=none, quat=slerp, everything else = Lerp.

	//We don't want to interpolate matrices. Possibly consider moving to an FTransform like representation rather than matrices which could be interpolated?
	if (Parameter.GetType() == FNiagaraTypeDefinition::GetMatrix4Def())
	{
		return false;
	}

	if (!Parameter.GetType().IsFloatPrimitive())
	{
		return false;
	}

	if (FNiagaraParameterMapHistory::IsRapidIterationParameter(Parameter))
	{
		return false;
	}

	//Skip interpolation for some system constants.
	if (Parameter == SYS_PARAM_ENGINE_DELTA_TIME ||
		Parameter == SYS_PARAM_ENGINE_INV_DELTA_TIME ||
		Parameter == SYS_PARAM_ENGINE_EXEC_COUNT ||
		Parameter == SYS_PARAM_EMITTER_SPAWNRATE ||
		Parameter == SYS_PARAM_EMITTER_SPAWN_INTERVAL ||
		Parameter == SYS_PARAM_EMITTER_INTERP_SPAWN_START_DT ||
		Parameter == SYS_PARAM_ENGINE_EMITTER_TOTAL_SPAWNED_PARTICLES ||
		Parameter == SYS_PARAM_ENGINE_EMITTER_SPAWN_COUNT_SCALE ||
		Parameter == SYS_PARAM_EMITTER_RANDOM_SEED ||
		Parameter == SYS_PARAM_ENGINE_EMITTER_INSTANCE_SEED ||
		Parameter == SYS_PARAM_ENGINE_SYSTEM_TICK_COUNT)
	{
		return false;
	}

	return true;
}

void FHlslNiagaraTranslator::UpdateStaticSwitchConstants(UEdGraphNode* Node)
{
	if (UNiagaraNodeStaticSwitch* SwitchNode = Cast<UNiagaraNodeStaticSwitch>(Node))
	{
		TArray<UNiagaraNodeStaticSwitch*> NodesToUpdate;
		NodesToUpdate.Add(SwitchNode);

		FPinCollectorArray InPins;
		for (int i = 0; i < NodesToUpdate.Num(); i++)
		{
			SwitchNode->UpdateCompilerConstantValue(this);
			
			// also check direct upstream static switches, because they are otherwise skipped during the compilation and
			// might be evaluated without their values set correctly.
			InPins.Reset();
			SwitchNode->GetInputPins(InPins);
			for (UEdGraphPin* Pin : InPins)
			{
				if (UNiagaraNodeStaticSwitch* ConnectedNode = Cast<UNiagaraNodeStaticSwitch>(Pin->GetOwningNode()))
				{
					NodesToUpdate.AddUnique(ConnectedNode);
				}
			}
		}
	}
}

int32 FHlslNiagaraTranslator::GetRapidIterationParameter(const FNiagaraVariable& Parameter)
{
	if (!AddStructToDefinitionSet(Parameter.GetType()))
	{
		Error(FText::Format(LOCTEXT("GetRapidIterationParameterTypeFail_InvalidType", "Cannot handle type {0}! Variable: {1}"), Parameter.GetType().GetNameText(), FText::FromName(Parameter.GetName())), nullptr, nullptr);
		return INDEX_NONE;
	}

	int32 FuncParam = INDEX_NONE;
	if (GetFunctionParameter(Parameter, FuncParam))
	{
		Error(FText::Format(LOCTEXT("GetRapidIterationParameterFuncParamFail", "Variable: {0} cannot be a function parameter because it is a RapidIterationParameter type."), FText::FromName(Parameter.GetName())), nullptr, nullptr);
		return INDEX_NONE;
	}

	bool bIsCandidateForRapidIteration = false;
	if (ActiveHistoryForFunctionCalls.InTopLevelFunctionCall(CompileOptions.TargetUsage))
	{
		if (Parameter.GetType() != FNiagaraTypeDefinition::GetBoolDef() && !Parameter.GetType().IsEnum() && !Parameter.GetType().IsDataInterface())
		{
			bIsCandidateForRapidIteration = true;
		}
		else
		{
			Error(FText::Format(LOCTEXT("GetRapidIterationParameterTypeFail_UnsupportedInput", "Variable: {0} cannot be a RapidIterationParameter input node because it isn't a supported type {1}"), FText::FromName(Parameter.GetName()), Parameter.GetType().GetNameText()), nullptr, nullptr);
			return INDEX_NONE;
		}
	}
	else
	{
		Error(FText::Format(LOCTEXT("GetRapidIterationParameterInTopLevelFail", "Variable: {0} cannot be a RapidIterationParameter input node because it isn't in the top level of an emitter/system/particle graph."), FText::FromName(Parameter.GetName())), nullptr, nullptr);
		return INDEX_NONE;
	}

	FNiagaraVariable RapidIterationConstantVar = Parameter;

	int32 LastSetChunkIdx = INDEX_NONE;
	// Check to see if this is the first time we've encountered this node and it is a viable candidate for rapid iteration
	if (bIsCandidateForRapidIteration && TranslationOptions.bParameterRapidIteration)
	{

		// go ahead and make it into a constant variable..
		int32 OutputChunkId = INDEX_NONE;
		if (ParameterMapRegisterExternalConstantNamespaceVariable(Parameter, nullptr, INDEX_NONE, OutputChunkId, nullptr))
		{
			return OutputChunkId;
		}
	}
	else
	{
		int32 FoundIdx = TranslationOptions.OverrideModuleConstants.Find(RapidIterationConstantVar);
		if (FoundIdx != INDEX_NONE)
		{
			FString DebugConstantStr;
			int32 OutputChunkId = GetConstant(TranslationOptions.OverrideModuleConstants[FoundIdx], &DebugConstantStr);
			//UE_LOG(LogNiagaraEditor, Display, TEXT("Converted parameter %s to constant %s for script %s"), *RapidIterationConstantVar.GetName().ToString(), *DebugConstantStr, *CompileOptions.FullName);
			return OutputChunkId;
		}
	}

	return INDEX_NONE;
}

int32 FHlslNiagaraTranslator::GetParameter(const FNiagaraVariable& Parameter)
{

	SCOPE_CYCLE_COUNTER(STAT_NiagaraEditor_HlslTranslator_GetParameter);
	if (!AddStructToDefinitionSet(Parameter.GetType()))
	{
		Error(FText::Format(LOCTEXT("GetParameterFail", "Cannot handle type {0}! Variable: {1}"), Parameter.GetType().GetNameText(), FText::FromName(Parameter.GetName())), nullptr, nullptr);
	}

	if (Parameter == TRANSLATOR_PARAM_BEGIN_DEFAULTS)
	{
		if (CurrentDefaultPinTraversal.Num() != 0)
		{
			return ActiveStageIdx;
		}
		else
		{
			Error(FText::Format(LOCTEXT("InitializingDefaults", "Cannot have a {0} node if you are not tracing a default value from a Get node."), FText::FromName(Parameter.GetName())), nullptr, nullptr);
			return INDEX_NONE;
		}
	}

	if (Parameter == TRANSLATOR_PARAM_CALL_ID)
	{
		FNiagaraVariable CallIDValue = Parameter;
		int32 CallID = GetUniqueCallerID();
		CallIDValue.SetValue(CallID);
		return GetConstant(CallIDValue);
	}

	int32 FuncParam = INDEX_NONE;
	const FNiagaraVariable* FoundKnownVariable = FNiagaraConstants::GetKnownConstant(Parameter.GetName(), false);

	if (FoundKnownVariable == nullptr && GetFunctionParameter(Parameter, FuncParam))
	{
		if (FuncParam != INDEX_NONE)
		{
			if (Parameter.GetType() == FNiagaraTypeDefinition::GetParameterMapDef())
			{
				return FuncParam;
			}
			//If this is a valid function parameter, use that.
			FString SymbolName = TEXT("In_") + GetSanitizedSymbolName(Parameter.GetName().ToString());
			return AddSourceChunk(SymbolName, Parameter.GetType());
		}
	}

	if (FoundKnownVariable != nullptr)
	{
		FNiagaraVariable Var = *FoundKnownVariable;
		//Some special variables can be replaced directly with constants which allows for extra optimization in the compiler.
		if (GetLiteralConstantVariable(Var))
		{
			return GetConstant(Var);
		}
	}

	// We don't pass in the input node here (really there could be multiple nodes for the same parameter)
	// so we have to match up the input parameter map variable value through the pre-traversal histories 
	// so that we know which parameter map we are referencing.
	FString SymbolName = GetSanitizedSymbolName(Parameter.GetName().ToString());
	if (Parameter.GetType() == FNiagaraTypeDefinition::GetParameterMapDef())
	{
		if (ParamMapHistories.Num() == 0)
		{
			return INDEX_NONE;
		}

		for (int32 i = 0; i < ParamMapHistories.Num(); i++)
		{
			// Double-check against the current output node we are tracing. Ignore any parameter maps
			// that don't include that node.
			if (CurrentParamMapIndices.Num() != 0 && !CurrentParamMapIndices.Contains(i))
			{
				continue;
			}

			for (int32 PinIdx = 0; PinIdx < ParamMapHistories[i].MapPinHistory.Num(); PinIdx++)
			{
				const UEdGraphPin* Pin = ParamMapHistories[i].MapPinHistory[PinIdx];

				if (Pin != nullptr)
				{
					UNiagaraNodeInput* InputNode = Cast<UNiagaraNodeInput>(Pin->GetOwningNode());
					if (InputNode != nullptr && InputNode->Input == Parameter)
					{
						if (CurrentDefaultPinTraversal.Num() == 0)
						{
							if (!bInitializedDefaults)
							{
								InitializeParameterMapDefaults(i);
							}
						}

						return i;
					}
				}
			}
		}
		return INDEX_NONE;
	}

	//Not a in a function or not a valid function parameter so grab from the main uniforms.
	int32 OutputChunkIdx = INDEX_NONE;
	FNiagaraVariable OutputVariable = Parameter;
	if (FNiagaraParameterMapHistory::IsInNamespace(OutputVariable, PARAM_MAP_ATTRIBUTE_STR) || FNiagaraParameterMapHistory::IsExternalConstantNamespace(OutputVariable, CompileOptions.TargetUsage, CompileOptions.GetTargetUsageBitmask()))
	{
		if (!ParameterMapRegisterExternalConstantNamespaceVariable(OutputVariable, nullptr, 0, OutputChunkIdx, nullptr))
		{
			OutputChunkIdx = INDEX_NONE;
		}
	}
	else
	{
		OutputVariable = FNiagaraParameterMapHistory::MoveToExternalConstantNamespaceVariable(OutputVariable, CompileOptions.TargetUsage);
		if (!ParameterMapRegisterExternalConstantNamespaceVariable(OutputVariable, nullptr, 0, OutputChunkIdx, nullptr))
		{
			OutputChunkIdx = INDEX_NONE;
		}
	}

	if (OutputChunkIdx == INDEX_NONE)
	{
		Error(FText::Format(LOCTEXT("GetParameterFail", "Cannot handle type {0}! Variable: {1}"), Parameter.GetType().GetNameText(), FText::FromName(Parameter.GetName())), nullptr, nullptr);
	}

	return OutputChunkIdx;
}

int32 FHlslNiagaraTranslator::GetConstant(const FNiagaraVariable& Constant, FString* DebugOutputValue)
{
	if (Constant.IsDataInterface())
	{
		return INDEX_NONE;
	}

	FString ConstantStr;
	FNiagaraVariable LiteralConstant = Constant;
	if (GetLiteralConstantVariable(LiteralConstant))
	{
		checkf(LiteralConstant.GetType() == FNiagaraTypeDefinition::GetBoolDef(), TEXT("Only boolean types are currently supported for literal constants."));
		ConstantStr = LiteralConstant.GetValue<bool>() ? TEXT("true") : TEXT("false");
	}
	else
	{
		ConstantStr = GenerateConstantString(Constant);
	}

	if (DebugOutputValue != nullptr)
	{
		*DebugOutputValue = ConstantStr;
	}
	if (ConstantStr.IsEmpty())
	{
		return INDEX_NONE;
	}
	return AddBodyChunk(GetUniqueSymbolName(TEXT("Constant")), ConstantStr, Constant.GetType());
}

int32 FHlslNiagaraTranslator::GetConstantDirect(float InConstantValue)
{
	FNiagaraVariable Constant(FNiagaraTypeDefinition::GetFloatDef(), TEXT("Constant"));
	Constant.SetValue(InConstantValue);

	return GetConstant(Constant);
}

int32 FHlslNiagaraTranslator::GetConstantDirect(bool InConstantValue)
{
	FNiagaraVariable Constant(FNiagaraTypeDefinition::GetBoolDef(), TEXT("Constant"));
	Constant.SetValue(InConstantValue);

	return GetConstant(Constant);
}

FString FHlslNiagaraTranslator::GenerateConstantString(const FNiagaraVariable& Constant)
{
	FNiagaraTypeDefinition Type = Constant.GetType();
	if (!AddStructToDefinitionSet(Type))
	{
		Error(FText::Format(LOCTEXT("GetConstantFail", "Cannot handle type {0}! Variable: {1}"), Type.GetNameText(), FText::FromName(Constant.GetName())), nullptr, nullptr);
	}
	FString ConstantStr = GetHlslDefaultForType(Type);
	if (Constant.IsDataAllocated())
	{
		if (Type == FNiagaraTypeDefinition::GetFloatDef())
		{
			float* ValuePtr = (float*)Constant.GetData();
			ConstantStr = FString::Printf(TEXT("%g"), *ValuePtr);
		}
		else if (Type == FNiagaraTypeDefinition::GetVec2Def())
		{
			float* ValuePtr = (float*)Constant.GetData();
			ConstantStr = FString::Printf(TEXT("float2(%g,%g)"), *ValuePtr, *(ValuePtr + 1));
		}
		else if (Type == FNiagaraTypeDefinition::GetVec3Def())
		{
			float* ValuePtr = (float*)Constant.GetData();
			ConstantStr = FString::Printf(TEXT("float3(%g,%g,%g)"), *ValuePtr, *(ValuePtr + 1), *(ValuePtr + 2));
		}
		else if (Type == FNiagaraTypeDefinition::GetVec4Def())
		{
			float* ValuePtr = (float*)Constant.GetData();
			ConstantStr = FString::Printf(TEXT("float4(%g,%g,%g,%g)"), *ValuePtr, *(ValuePtr + 1), *(ValuePtr + 2), *(ValuePtr + 3));
		}
		else if (Type == FNiagaraTypeDefinition::GetColorDef())
		{
			float* ValuePtr = (float*)Constant.GetData();
			ConstantStr = FString::Printf(TEXT("float4(%g,%g,%g,%g)"), *ValuePtr, *(ValuePtr + 1), *(ValuePtr + 2), *(ValuePtr + 3));
		}
		else if (Type == FNiagaraTypeDefinition::GetQuatDef())
		{
			float* ValuePtr = (float*)Constant.GetData();
			ConstantStr = FString::Printf(TEXT("float4(%g,%g,%g,%g)"), *ValuePtr, *(ValuePtr + 1), *(ValuePtr + 2), *(ValuePtr + 3));
		}
		else if (Type == FNiagaraTypeDefinition::GetIntDef() || Type.GetStruct() == FNiagaraTypeDefinition::GetIntStruct())
		{
			int32* ValuePtr = (int32*)Constant.GetData();
			ConstantStr = FString::Printf(TEXT("%d"), *ValuePtr);
		}
		else if (Type == FNiagaraTypeDefinition::GetBoolDef())
		{
			if (Constant.GetValue<FNiagaraBool>().IsValid() == false)
			{
				Error(FText::Format(LOCTEXT("StructContantsBoolInvalidError", "Boolean constant {0} is not set to explicit True or False. Defaulting to False."), FText::FromName(Constant.GetName())), nullptr, nullptr);
				ConstantStr = TEXT("false");
			}
			else
			{
				bool bValue = Constant.GetValue<FNiagaraBool>().GetValue();
				ConstantStr = bValue ? TEXT("true") : TEXT("false");
			}
		}
		else
		{
			//This is easily doable, just need to keep track of all structs used and define them as well as a ctor function signature with all values decomposed into float1/2/3/4 etc
			//Then call said function here with the same decomposition literal values.

			//For now lets allow this but just ignore the value and take the default ctor.
// 			Error(LOCTEXT("StructContantsUnsupportedError", "Constants of struct types are currently unsupported."), nullptr, nullptr);
// 			return FString();
			return ConstantStr;
		}
	}
	return ConstantStr;
}

bool FHlslNiagaraTranslationStage::ShouldDoSpawnOnlyLogic() const
{
	if (UNiagaraScript::IsSpawnScript(ScriptUsage))
		return true;
	if (ScriptUsage == ENiagaraScriptUsage::ParticleSimulationStageScript && bSpawnOnly)
		return true;
	return false;
}

bool FHlslNiagaraTranslationStage::IsExternalConstantNamespace(const FNiagaraVariable& InVar, ENiagaraScriptUsage InTargetUsage, uint32 InTargetBitmask)
{
	if (FNiagaraParameterMapHistory::IsExternalConstantNamespace(InVar, InTargetUsage, InTargetBitmask))
	{
		if (IterationSource != NAME_None && InVar.IsInNameSpace(IterationSource))
			return false;
		else
			return true;
	}
	return false;
}

bool FHlslNiagaraTranslationStage::IsRelevantToSpawnForStage(const FNiagaraParameterMapHistory& InHistory, const FNiagaraVariable& InAliasedVar, const FNiagaraVariable& InVar) const
{
	if (InHistory.IsPrimaryDataSetOutput(InAliasedVar, ScriptUsage) && UNiagaraScript::IsSpawnScript(ScriptUsage))
	{
		return true;
	}
	if (ScriptUsage == ENiagaraScriptUsage::ParticleSimulationStageScript && bSpawnOnly)
	{
		if (IterationSource == NAME_None)
		{
			return InHistory.IsPrimaryDataSetOutput(InAliasedVar, ENiagaraScriptUsage::EmitterSpawnScript);
		}
		else
		{
			return InVar.IsInNameSpace(IterationSource) && !InVar.IsDataInterface();
		}
	}
	return false;
}


void FHlslNiagaraTranslator::InitializeParameterMapDefaults(int32 ParamMapHistoryIdx)
{
	bInitializedDefaults = true;
	AddBodyComment(TEXT("//Begin Initialize Parameter Map Defaults"));
	check(ParamMapHistories.Num() == TranslationStages.Num());

	UniqueVars.Empty();
	UniqueVarToDefaultPin.Empty();
	UniqueVarToWriteToParamMap.Empty();
	UniqueVarToChunk.Empty();

	FHlslNiagaraTranslationStage& ActiveStage = TranslationStages[ActiveStageIdx];
	// First pass just use the current parameter map.
	{
		const FNiagaraParameterMapHistory& History = ParamMapHistories[ParamMapHistoryIdx];
		for (int32 i = 0; i < History.Variables.Num(); i++)
		{
			const FNiagaraVariable& Var = History.Variables[i];
			const FNiagaraVariable& AliasedVar = History.VariablesWithOriginalAliasesIntact[i];
			// Only add primary data set outputs at the top of the script if in a spawn script, otherwise they should be left alone.
			if (TranslationStages[ActiveStageIdx].ShouldDoSpawnOnlyLogic())
			{
				if (TranslationStages[ActiveStageIdx].IsRelevantToSpawnForStage(History, AliasedVar, Var) &&
					!UniqueVars.Contains(Var))
				{
					UniqueVars.Add(Var);
					const UEdGraphPin* DefaultPin = History.GetDefaultValuePin(i);
					UniqueVarToDefaultPin.Add(Var, DefaultPin);
					UniqueVarToWriteToParamMap.Add(Var, true);
				}
			}
		}
	}

	// Only add primary data set outputs at the top of the script if in a spawn script, otherwise they should be left alone.
	// Above we added all the known from the spawn script, now let's add for all the others.
	if (TranslationStages[ActiveStageIdx].ShouldDoSpawnOnlyLogic())
	{
		// Go through all referenced parameter maps and pull in any variables that are 
		// in the primary data set output namespaces.
		for (int32 ParamMapIdx = 0; ParamMapIdx < OtherOutputParamMapHistories.Num(); ParamMapIdx++)
		{
			const FNiagaraParameterMapHistory& History = OtherOutputParamMapHistories[ParamMapIdx];
			for (int32 i = 0; i < History.Variables.Num(); i++)
			{
				const FNiagaraVariable& Var = History.Variables[i];
				const FNiagaraVariable& AliasedVar = History.VariablesWithOriginalAliasesIntact[i];
				if (TranslationStages[ActiveStageIdx].IsRelevantToSpawnForStage(History, AliasedVar, Var) &&
					!UniqueVars.Contains(Var))
				{
					UniqueVars.Add(Var);
					const UEdGraphPin* DefaultPin = History.GetDefaultValuePin(i);
					UniqueVarToDefaultPin.Add(Var, DefaultPin);
					UniqueVarToWriteToParamMap.Add(Var, false);
				}
			}
		}

		// Now sort them into buckets: Defined by constants (write immediately), Defined as initial values (delay to end),
		// or defined by linkage or other script (defer to end if not originating from spawn, otherwise insert before first use)
		for (FNiagaraVariable& Var : UniqueVars)
		{
			const UEdGraphPin* DefaultPin = UniqueVarToDefaultPin.FindChecked(Var);
			bool bWriteToParamMapEntries = UniqueVarToWriteToParamMap.FindChecked(Var);
			int32 OutputChunkId = INDEX_NONE;
			
			UNiagaraScriptVariable* ScriptVariable = nullptr;
			if (DefaultPin) 
			{
				if (UNiagaraGraph* DefaultPinGraph = CastChecked<UNiagaraGraph>(DefaultPin->GetOwningNode()->GetGraph())) 
				{
					ScriptVariable = DefaultPinGraph->GetScriptVariable(Var);
				}
			}

			// During the initial pass, only support constants for the default pin and non-bound variables
			if (!FNiagaraParameterMapHistory::IsInitialValue(Var) && (DefaultPin == nullptr || DefaultPin->LinkedTo.Num() == 0) && !(ScriptVariable && ScriptVariable->DefaultMode == ENiagaraDefaultMode::Binding))
			{
				HandleParameterRead(ParamMapHistoryIdx, Var, DefaultPin, DefaultPin != nullptr ? Cast<UNiagaraNode>(DefaultPin->GetOwningNode()) : nullptr, OutputChunkId, nullptr, !bWriteToParamMapEntries);
				UniqueVarToChunk.Add(Var, OutputChunkId);
			}
			else if (FNiagaraParameterMapHistory::IsInitialValue(Var))
			{
				FNiagaraVariable SourceForInitialValue = FNiagaraParameterMapHistory::GetSourceForInitialValue(Var);
				if (!UniqueVars.Contains(SourceForInitialValue))
				{
					Error(FText::Format(LOCTEXT("MissingInitialValueSource", "Variable {0} is used, but its source variable {1} is not set!"), FText::FromName(Var.GetName()), FText::FromName(SourceForInitialValue.GetName())), nullptr, nullptr);
				}
				InitialNamespaceVariablesMissingDefault.Add(Var);
			}
			else
			{
				DeferredVariablesMissingDefault.Add(Var);
			}
		}
	}

	AddBodyComment(TEXT("//End Initialize Parameter Map Defaults"));
}

void FHlslNiagaraTranslator::Output(UNiagaraNodeOutput* OutputNode, const TArray<int32>& ComputedInputs)
{
	SCOPE_CYCLE_COUNTER(STAT_NiagaraEditor_HlslTranslator_Output);

	TArray<FNiagaraVariable> Attributes;
	TArray<int32> Inputs;

	// Build up the attribute list. We don't auto-expand parameter maps here.
	TArray<FNiagaraVariable> Outputs = OutputNode->GetOutputs();
	int32 NumberOfValidComputedInputs = 0;
	for (int32 ComputedInput : ComputedInputs)
	{
		if (ComputedInput != INDEX_NONE)
		{
			NumberOfValidComputedInputs++;
		}
	}
	check(NumberOfValidComputedInputs == Outputs.Num());
	for (int32 PinIdx = 0; PinIdx < Outputs.Num(); PinIdx++)
	{
		Attributes.Add(Outputs[PinIdx]);
		Inputs.Add(ComputedInputs[PinIdx]);
	}

	if (FunctionCtx())
	{
		for (int32 i = 0; i < Attributes.Num(); ++i)
		{
			if (!AddStructToDefinitionSet(Attributes[i].GetType()))
			{
				Error(FText::Format(LOCTEXT("GetConstantFail", "Cannot handle type {0}! Variable: {1}"), Attributes[i].GetType().GetNameText(), FText::FromName(Attributes[i].GetName())), nullptr, nullptr);
			}

			if (Attributes[i].GetType() != FNiagaraTypeDefinition::GetParameterMapDef())
			{
				FString SymbolName = *GetSanitizedSymbolName((TEXT("Out_") + Attributes[i].GetName().ToString()));
				ENiagaraCodeChunkMode OldMode = CurrentBodyChunkMode;
				CurrentBodyChunkMode = ENiagaraCodeChunkMode::Body;
				AddBodyChunk(SymbolName, TEXT("{0}"), Attributes[i].GetType(), Inputs[i], false);
				CurrentBodyChunkMode = OldMode;
			}
		}
	}
	else
	{

		{
			check(InstanceWrite.CodeChunks.Num() == 0);//Should only hit one output node.

			FString DataSetAccessName = GetDataSetAccessSymbol(GetInstanceDataSetID(), INDEX_NONE, false);
			//First chunk for a write is always the condition pin.
			for (int32 i = 0; i < Attributes.Num(); ++i)
			{
				const FNiagaraVariable& Var = Attributes[i];

				if (!AddStructToDefinitionSet(Var.GetType()))
				{
					Error(FText::Format(LOCTEXT("GetConstantFail", "Cannot handle type {0}! Variable: {1}"), Var.GetType().GetNameText(), FText::FromName(Var.GetName())), nullptr, nullptr);
				}

				//DATASET TODO: add and treat input 0 as the 'valid' input for conditional write
				int32 Input = Inputs[i];


				if (Var.GetType() != FNiagaraTypeDefinition::GetParameterMapDef())
				{
					FNiagaraVariable VarNamespaced = FNiagaraParameterMapHistory::BasicAttributeToNamespacedAttribute(Var);
					FString ParameterMapInstanceName = GetParameterMapInstanceName(0);
					int32 ChunkIdx = AddBodyChunk(ParameterMapInstanceName + TEXT(".") + GetSanitizedSymbolName(VarNamespaced.GetName().ToString()), TEXT("{0}"), VarNamespaced.GetType(), Input, false);

					// Make sure that we end up in the list of Attributes that have been written to by this script.
					if (ParamMapDefinedAttributesToUniformChunks.Find(Var.GetName()) == nullptr)
					{
						ParamMapDefinedAttributesToUniformChunks.Add(Var.GetName(), Input);
						ParamMapDefinedAttributesToNamespaceVars.Add(Var.GetName(), VarNamespaced);
					}

					InstanceWrite.Variables.AddUnique(VarNamespaced);
					InstanceWrite.CodeChunks.Add(ChunkIdx);
				}
				else
				{
					InstanceWrite.Variables.AddUnique(Var);
				}
			}
		}
	}
}

int32 FHlslNiagaraTranslator::GetAttribute(const FNiagaraVariable& Attribute)
{
	if (!AddStructToDefinitionSet(Attribute.GetType()))
	{
		Error(FText::Format(LOCTEXT("GetConstantFail", "Cannot handle type {0}! Variable: {1}"), Attribute.GetType().GetNameText(), FText::FromName(Attribute.GetName())), nullptr, nullptr);
	}

	if (TranslationStages.Num() > 1 && UNiagaraScript::IsParticleSpawnScript(TranslationStages[0].ScriptUsage) && (Attribute.GetName() != TEXT("Particles.UniqueID")))
	{
		if (ActiveStageIdx > 0)
		{
			//This is a special case where we allow the grabbing of attributes in the update section of an interpolated spawn script.
			//But we return the results of the previously ran spawn script.
			FString ParameterMapInstanceName = GetParameterMapInstanceName(0);

			FNiagaraVariable NamespacedVar = Attribute;
			FString SymbolName = *(ParameterMapInstanceName + TEXT(".") + GetSanitizedSymbolName(NamespacedVar.GetName().ToString()));
			return AddSourceChunk(SymbolName, Attribute.GetType());
		}
		else
		{
			Error(LOCTEXT("AttrReadInSpawnError", "Cannot read attribute in a spawn script as it's value is not yet initialized."), nullptr, nullptr);
			return INDEX_NONE;
		}
	}
	else
	{
		// NOTE(mv): Explicitly allow reading from Particles.UniqueID, as it is an engine managed variable and 
		//           is written to before Simulate() in the SpawnScript...
		// TODO(mv): Also allow Particles.ID for the same reasons?
		CompilationOutput.ScriptData.DataUsage.bReadsAttributeData |= (Attribute.GetName() != TEXT("Particles.UniqueID"));

		int32 Chunk = INDEX_NONE;
		if (!ParameterMapRegisterNamespaceAttributeVariable(Attribute, nullptr, 0, Chunk))
		{
			Error(FText::Format(LOCTEXT("AttrReadError", "Cannot read attribute {0} {1}."), Attribute.GetType().GetNameText(), FText::FromString(*Attribute.GetName().ToString())), nullptr, nullptr);
			return INDEX_NONE;
		}
		return Chunk;
	}
}

FString FHlslNiagaraTranslator::GetDataSetAccessSymbol(FNiagaraDataSetID DataSet, int32 IndexChunk, bool bRead)
{
	FString Ret = TEXT("\tContext.") + DataSet.Name.ToString() + (bRead ? TEXT("Read") : TEXT("Write"));
	/*
	FString Ret = TEXT("Context.") + DataSet.Name.ToString();
	Ret += bRead ? TEXT("Read") : TEXT("Write");
	Ret += IndexChunk != INDEX_NONE ? TEXT("_") + CodeChunks[IndexChunk].SymbolName : TEXT("");*/
	return Ret;
}

void FHlslNiagaraTranslator::ParameterMapForBegin(UNiagaraNodeParameterMapFor* ForNode, int32 IterationCount)
{
	SCOPE_CYCLE_COUNTER(STAT_NiagaraEditor_HlslTranslator_MapForBegin);

	AddBodyChunk(TEXT(""), TEXT("for(int index = 0; index < {0}; ++index)\n\t{"), FNiagaraTypeDefinition::GetIntDef(), IterationCount, false, false);
}

void FHlslNiagaraTranslator::ParameterMapForEnd(UNiagaraNodeParameterMapFor* ForNode)
{
	SCOPE_CYCLE_COUNTER(STAT_NiagaraEditor_HlslTranslator_MapForEnd);

	AddBodyChunk(TEXT(""), TEXT("}"), FNiagaraTypeDefinition::GetIntDef(), false, false);
}

void FHlslNiagaraTranslator::ParameterMapSet(UNiagaraNodeParameterMapSet* SetNode, TArrayView<const FCompiledPin> Inputs, TArray<int32>& Outputs)
{
	SCOPE_CYCLE_COUNTER(STAT_NiagaraEditor_HlslTranslator_MapSet);

	Outputs.SetNum(1);

	FString ParameterMapInstanceName = TEXT("Context.Map");

	// There is only one output pin for a set node, the parameter map must 
	// continue to route through it.
	if (!SetNode->IsNodeEnabled())
	{
		if (Inputs.Num() >= 1)
		{
			Outputs[0] = Inputs[0].CompilationIndex;
		}
		return;
	}

	int32 ParamMapHistoryIdx = INDEX_NONE;
	for (int32 i = 0; i < Inputs.Num(); i++)
	{
		int32 Input = Inputs[i].CompilationIndex;
		if (i == 0) // This is the parameter map
		{
			Outputs[0] = Inputs[0].CompilationIndex;
			ParamMapHistoryIdx = Inputs[0].CompilationIndex;
			ParameterMapInstanceName = GetParameterMapInstanceName(ParamMapHistoryIdx);

			if (ParamMapHistoryIdx == -1)
			{
				Error(LOCTEXT("NoParamMapIdxForInput", "Cannot find parameter map for input!"), SetNode, nullptr);
				Outputs[0] = INDEX_NONE;
					return;
				}
			continue;
		}
		else // These are the pins that we are setting on the parameter map.
		{
			FNiagaraVariable Var = Schema->PinToNiagaraVariable(Inputs[i].Pin, false);

			if (!AddStructToDefinitionSet(Var.GetType()))
			{
				Error(FText::Format(LOCTEXT("ParameterMapSetTypeError", "Cannot handle type {0}! Variable: {1}"), Var.GetType().GetNameText(), FText::FromName(Var.GetName())), nullptr, nullptr);
			}

			FString VarName = Var.GetName().ToString();
			if (TranslationStages[ActiveStageIdx].IsExternalConstantNamespace(Var, CompileOptions.TargetUsage, CompileOptions.GetTargetUsageBitmask()))
			{
				Error(FText::Format(LOCTEXT("SetSystemConstantFail", "Cannot Set external constant, Type: {0} Variable: {1}"), Var.GetType().GetNameText(), FText::FromName(Var.GetName())), SetNode, nullptr);
				continue;
			}

			Var = ActiveHistoryForFunctionCalls.ResolveAliases(Var);
			ensure(!Var.IsInNameSpace(FNiagaraConstants::StackContextNamespace));
			const FNiagaraVariable* ConstantVar = FNiagaraConstants::GetKnownConstant(Var.GetName(), false);
			if (ConstantVar != nullptr && ConstantVar->GetType() != Var.GetType())
			{
				Error(FText::Format(LOCTEXT("MismatchedConstantTypes", "Variable {0} is a system constant, but its type is different! {1} != {2}"), FText::FromName(Var.GetName()),
					ConstantVar->GetType().GetNameText(), Var.GetType().GetNameText()), nullptr, nullptr);
			}

			if (FNiagaraConstants::IsEngineManagedAttribute(Var))
			{
				Error(FText::Format(LOCTEXT("SettingSystemAttr", "Variable {0} is an engine managed particle attribute and cannot be set directly."), FText::FromName(Var.GetName())), nullptr, nullptr);
				continue;
			}

			if (ParamMapHistoryIdx < ParamMapHistories.Num())
			{
				int32 VarIdx = ParamMapHistories[ParamMapHistoryIdx].FindVariableByName(Var.GetName());
				if (VarIdx != INDEX_NONE && VarIdx < ParamMapSetVariablesToChunks[ParamMapHistoryIdx].Num())
				{
					ParamMapSetVariablesToChunks[ParamMapHistoryIdx][VarIdx] = Inputs[i].CompilationIndex;
					ParamMapDefinedAttributesToNamespaceVars.FindOrAdd(Var.GetName()) = Var;
				}
			}

			if (Var.IsDataInterface())
			{
				if (CompileOptions.TargetUsage == ENiagaraScriptUsage::ParticleSpawnScriptInterpolated && TranslationStages[ActiveStageIdx].ScriptUsage == ENiagaraScriptUsage::ParticleUpdateScript)
				{
					// We don't want to add writes for particle update data interface parameters in both interpolated spawn and update, so skip them when processing the update stage of the 
					// interpolated spawn script.  We don't skip the writes when compiling the particle update script because it's not recompiled when the interpolated spawn flag is changed
					// and this would result in missing data interfaces if interpolated spawn was turned off.
					continue;
				}

				bool bAllowDataInterfaces = true;
				if (ParamMapHistoryIdx < ParamMapHistories.Num() && ParamMapHistories[ParamMapHistoryIdx].IsPrimaryDataSetOutput(Var, CompileOptions.TargetUsage, bAllowDataInterfaces))
				{
					if (Input < 0 || Input >= CompilationOutput.ScriptData.DataInterfaceInfo.Num())
					{
						Error(FText::Format(LOCTEXT("ParameterMapDataInterfaceNotFoundErrorFormat", "Data interface could not be found for parameter map set.  Paramter: {0}"), FText::FromName(Var.GetName())), SetNode, Inputs[i].Pin);
						continue;
					}

					FName UsageName;
					if (FNiagaraParameterMapHistory::IsAliasedEmitterParameter(Var))
					{
						FNiagaraVariable AliasedVar = ActiveHistoryForFunctionCalls.ResolveAliases(Var);
						UsageName = AliasedVar.GetName();
					}
					else
					{
						UsageName = Var.GetName();
					}

					FNiagaraScriptDataInterfaceCompileInfo& Info = CompilationOutput.ScriptData.DataInterfaceInfo[Input];
					if (Info.RegisteredParameterMapWrite == NAME_None)
					{
						Info.RegisteredParameterMapWrite = UsageName;
					}
					else
					{
						Error(FText::Format(LOCTEXT("ExternalDataInterfaceAssignedToMultipleParameters", "The data interface named {0} was added to a parameter map multiple times which isn't supported.  First usage: {1} Invalid usage:{2}"),
							FText::FromName(Info.Name), FText::FromName(Info.RegisteredParameterMapWrite), FText::FromName(UsageName)), SetNode, Inputs[i].Pin);
						continue;
					}
				}
			}
			else
			{
				if (Var == FNiagaraVariable(FNiagaraTypeDefinition::GetBoolDef(), TEXT("DataInstance.Alive")))
				{
					const int32 OutputStageIndex = ActiveStageIdx - 2;
					if (CompilationOutput.ScriptData.SimulationStageMetaData.IsValidIndex(OutputStageIndex))
					{
						CompilationOutput.ScriptData.SimulationStageMetaData[OutputStageIndex].bWritesParticles = true;
						CompilationOutput.ScriptData.SimulationStageMetaData[OutputStageIndex].bPartialParticleUpdate = false;
					}
					TranslationStages[ActiveStageIdx].bWritesParticles = true;
					TranslationStages[ActiveStageIdx].bPartialParticleUpdate = false;
					TranslationStages[ActiveStageIdx].bWritesAlive = true;
				}
				AddBodyChunk(ParameterMapInstanceName + TEXT(".") + GetSanitizedSymbolName(Var.GetName().ToString()), TEXT("{0}"), Var.GetType(), Input, false);
			}
		}
	}

}

FString FHlslNiagaraTranslator::GetUniqueEmitterName() const
{
	if (CompileOptions.TargetUsage == ENiagaraScriptUsage::SystemSpawnScript || CompileOptions.TargetUsage == ENiagaraScriptUsage::SystemUpdateScript)
	{
		return CompileData->GetUniqueEmitterName();
	}
	else
	{
		return TEXT("Emitter");
	}
}

bool FHlslNiagaraTranslator::IsBulkSystemScript() const
{
	return (CompileOptions.TargetUsage == ENiagaraScriptUsage::SystemSpawnScript || CompileOptions.TargetUsage == ENiagaraScriptUsage::SystemUpdateScript);
}

bool FHlslNiagaraTranslator::IsSpawnScript() const
{
	for (int32 i = 0; i < TranslationStages.Num(); i++)
	{
		if (UNiagaraScript::IsSpawnScript(TranslationStages[i].ScriptUsage))
		{
			return true;
		}
	}
	return false;
}


bool FHlslNiagaraTranslator::RequiresInterpolation() const
{
	for (int32 i = 0; i < TranslationStages.Num(); i++)
	{
		if (TranslationStages[i].bInterpolatePreviousParams)
		{
			return true;
		}
	}
	return false;
}

bool FHlslNiagaraTranslator::GetLiteralConstantVariable(FNiagaraVariable& OutVar) const
{
	if (FNiagaraParameterMapHistory::IsInNamespace(OutVar, PARAM_MAP_EMITTER_STR) || FNiagaraParameterMapHistory::IsInNamespace(OutVar, PARAM_MAP_SYSTEM_STR))
	{
		FNiagaraVariable ResolvedVar = ActiveHistoryForFunctionCalls.ResolveAliases(OutVar);
		if (OutVar == FNiagaraVariable(FNiagaraTypeDefinition::GetBoolDef(), TEXT("Emitter.Localspace")))
		{
			bool bEmitterLocalSpace = CompileOptions.AdditionalDefines.Contains(ResolvedVar.GetName().ToString());
			OutVar.SetValue(bEmitterLocalSpace ? FNiagaraBool(true) : FNiagaraBool(false));
			return true;
		}
		if (OutVar == FNiagaraVariable(FNiagaraTypeDefinition::GetBoolDef(), TEXT("Emitter.Determinism")))
		{
			bool bEmitterDeterminism = CompileOptions.AdditionalDefines.Contains(ResolvedVar.GetName().ToString());
			OutVar.SetValue(bEmitterDeterminism ? FNiagaraBool(true) : FNiagaraBool(false));
			return true;
		}
		if (OutVar == FNiagaraVariable(FNiagaraTypeDefinition::GetBoolDef(), TEXT("Emitter.OverrideGlobalSpawnCountScale")))
		{
			bool bOverrideGlobalSpawnCountScale = CompileOptions.AdditionalDefines.Contains(ResolvedVar.GetName().ToString());
			OutVar.SetValue(bOverrideGlobalSpawnCountScale ? FNiagaraBool(true) : FNiagaraBool(false));
			return true;
		}
		if (OutVar == FNiagaraVariable(FNiagaraTypeDefinition::GetSimulationTargetEnum(), TEXT("Emitter.SimulationTarget")))
		{
			FNiagaraInt32 EnumValue;
			EnumValue.Value = CompilationTarget == ENiagaraSimTarget::GPUComputeSim || CompileOptions.AdditionalDefines.Contains(TEXT("GPUComputeSim")) ? 1 : 0;
			OutVar.SetValue(EnumValue);
			return true;
		}
	}
	else if (OutVar == FNiagaraVariable(FNiagaraTypeDefinition::GetScriptUsageEnum(), TEXT("Script.Usage")))
	{
		ENiagaraScriptUsage Usage = TranslationStages[ActiveStageIdx].ScriptUsage;
		FNiagaraInt32 EnumValue;
		EnumValue.Value = (uint8)FNiagaraUtilities::ConvertScriptUsageToStaticSwitchUsage(Usage);
		OutVar.SetValue(EnumValue);
		return true;
	}
	else if (OutVar == FNiagaraVariable(FNiagaraTypeDefinition::GetScriptContextEnum(), TEXT("Script.Context")))
	{
		ENiagaraScriptUsage Usage = GetCurrentUsage();
		FNiagaraInt32 EnumValue;
		EnumValue.Value = (uint8)FNiagaraUtilities::ConvertScriptUsageToStaticSwitchContext(Usage);
		OutVar.SetValue(EnumValue);
		return true;
	}
	return false;
}

bool FHlslNiagaraTranslator::ParameterMapRegisterExternalConstantNamespaceVariable(FNiagaraVariable InVariable, UNiagaraNode* InNodeForErrorReporting, int32 InParamMapHistoryIdx, int32& Output, const UEdGraphPin* InDefaultPin)
{
	InVariable = ActiveHistoryForFunctionCalls.ResolveAliases(InVariable);
	FString VarName = InVariable.GetName().ToString();
	FString SymbolName = GetSanitizedSymbolName(VarName);
	FString FlattenedName = SymbolName.Replace(TEXT("."), TEXT("_"));
	FString ParameterMapInstanceName = GetParameterMapInstanceName(InParamMapHistoryIdx);

	Output = INDEX_NONE;
	if (InVariable.IsValid())
	{
		bool bMissingParameter = false;
		UNiagaraParameterCollection* Collection = nullptr;
		if (InParamMapHistoryIdx >= 0)
		{
			Collection = ParamMapHistories[InParamMapHistoryIdx].IsParameterCollectionParameter(InVariable, bMissingParameter);
			if (Collection && bMissingParameter)
			{
				Error(FText::Format(LOCTEXT("MissingNPCParameterError", "Parameter named {0} of type {1} was not found in Parameter Collection {2}"),
					FText::FromName(InVariable.GetName()), InVariable.GetType().GetNameText(), FText::FromString(Collection->GetFullName())), InNodeForErrorReporting, InDefaultPin);
				return false;
			}
		}

		bool bIsDataInterface = InVariable.GetType().IsDataInterface();
		const FString* EmitterAlias = ActiveHistoryForFunctionCalls.GetEmitterAlias();
		bool bIsPerInstanceBulkSystemParam = IsBulkSystemScript() && !bIsDataInterface && (FNiagaraParameterMapHistory::IsUserParameter(InVariable) || FNiagaraParameterMapHistory::IsPerInstanceEngineParameter(InVariable, EmitterAlias != nullptr ? *EmitterAlias : TEXT("Emitter")));

		if (!bIsPerInstanceBulkSystemParam)
		{
			int32 UniformChunk = 0;

			if (false == ParamMapDefinedSystemVars.Contains(InVariable.GetName()))
			{
				FString SymbolNameDefined = FlattenedName;

				if (InVariable.GetType().IsDataInterface())
				{
					UNiagaraDataInterface* DataInterface = nullptr;
					if (Collection)
					{
						DataInterface = Collection->GetDefaultInstance()->GetParameterStore().GetDataInterface(InVariable);
						if (DataInterface == nullptr)
						{
							Error(FText::Format(LOCTEXT("ParameterCollectionDataInterfaceNotFoundErrorFormat", "Data interface named {0} of type {1} was not found in Parameter Collection {2}"),
								FText::FromName(InVariable.GetName()), InVariable.GetType().GetNameText(), FText::FromString(Collection->GetFullName())), InNodeForErrorReporting, InDefaultPin);
							return false;
						}
					}
					else
					{
						UObject*const* Obj = CompileData->CDOs.Find(const_cast<UClass*>(InVariable.GetType().GetClass()));
						check(Obj != nullptr);
						DataInterface = CastChecked<UNiagaraDataInterface>(*Obj);
					}
					if (ensure(DataInterface))
					{
						Output = RegisterDataInterface(InVariable, DataInterface, true, true);
						return true;
					}
				}
				if (!InVariable.IsDataAllocated() && !InDefaultPin)
				{
					FNiagaraEditorUtilities::ResetVariableToDefaultValue(InVariable);
				}
				else if (!InVariable.IsDataAllocated())
				{
					FNiagaraVariable Var = Schema->PinToNiagaraVariable(InDefaultPin, true);
					FNiagaraEditorUtilities::ResetVariableToDefaultValue(InVariable);
					if (Var.IsDataAllocated() && Var.GetData() != nullptr)
					{
						InVariable.SetData(Var.GetData());
					}
				}

				if (InVariable.GetAllocatedSizeInBytes() != InVariable.GetSizeInBytes())
				{
					Error(FText::Format(LOCTEXT("GetParameterUnsetParam", "Variable {0} hasn't had its default value set. Required Bytes: {1} vs Allocated Bytes: {2}"), FText::FromName(InVariable.GetName()), FText::AsNumber(InVariable.GetType().GetSize()), FText::AsNumber(InVariable.GetSizeInBytes())), nullptr, nullptr);
				}

				if ( IsVariableInUniformBuffer(InVariable) )
				{
					CompilationOutput.ScriptData.Parameters.SetOrAdd(InVariable);
				}

				UniformChunk = AddUniformChunk(SymbolNameDefined, InVariable, ENiagaraCodeChunkMode::Uniform, UNiagaraScript::IsGPUScript(CompileOptions.TargetUsage));
			}
			else
			{
				const auto& SystemVar = ParamMapDefinedSystemVars.FindChecked(InVariable.GetName());
				UniformChunk = SystemVar.ChunkIndex;
			}
			
			bool bUseSimulationStages = (GetUsesOldShaderStages() || GetUsesSimulationStages());
			// Avoid overriding the register indices
			if ((bUseSimulationStages && !FNiagaraParameterMapHistory::IsInNamespace(InVariable, PARAM_MAP_INDICES_STR)) || !bUseSimulationStages)
			{
				//Add this separately as the same uniform can appear in the pre sim chunks more than once in different param maps.
				PerStageMainPreSimulateChunks[ActiveStageIdx].AddUnique(FString::Printf(TEXT("%s.%s = %s;"), *ParameterMapInstanceName, *GetSanitizedSymbolName(VarName), *GetCodeAsSource(UniformChunk)));
			}
		}
		else if (bIsPerInstanceBulkSystemParam && !ExternalVariablesForBulkUsage.Contains(InVariable))
		{
			ExternalVariablesForBulkUsage.Add(InVariable);
		}

		Output = AddSourceChunk(ParameterMapInstanceName + TEXT(".") + SymbolName, InVariable.GetType());

		//Track a few special case reads that the system needs to know about.
		if(InVariable == SYS_PARAM_ENGINE_SYSTEM_SIGNIFICANCE_INDEX)
		{
			CompilationOutput.ScriptData.bReadsSignificanceIndex = true;
		}

		return true;
	}

	if (Output == INDEX_NONE)
	{
		Error(FText::Format(LOCTEXT("GetSystemConstantFail", "Unknown System constant, Type: {0} Variable: {1}"), InVariable.GetType().GetNameText(), FText::FromName(InVariable.GetName())), InNodeForErrorReporting, nullptr);
	}
	return false;
}


bool FHlslNiagaraTranslator::ParameterMapRegisterUniformAttributeVariable(const FNiagaraVariable& InVariable, UNiagaraNode* InNode, int32 InParamMapHistoryIdx, int32& Output)
{
	FNiagaraVariable NewVar = FNiagaraParameterMapHistory::BasicAttributeToNamespacedAttribute(InVariable);
	if (NewVar.IsValid())
	{
		return ParameterMapRegisterNamespaceAttributeVariable(NewVar, InNode, InParamMapHistoryIdx, Output);
	}
	return false;
}

void FHlslNiagaraTranslator::ValidateParticleIDUsage()
{
	if (CompileOptions.AdditionalDefines.Contains(TEXT("RequiresPersistentIDs")))
	{
		// persistent IDs are active and can be safely used as inputs
		return;
	}
	FName particleIDName(TEXT("Particles.ID"));
	for (FNiagaraParameterMapHistory& History : ParamMapHistories)
	{
		for (const FNiagaraVariable& Variable : History.Variables)
		{
			if (Variable.GetName() == particleIDName)
			{
				Error(LOCTEXT("PersistentIDActivationFail", "Before the Particles.ID parameter can be used, the 'Requires persistent IDs' option has to be activated in the emitter properties. Note that this comes with additional memory and CPU costs."), nullptr, nullptr);
			}
		}
	}
}

bool FHlslNiagaraTranslator::ParameterMapRegisterNamespaceAttributeVariable(const FNiagaraVariable& InVariable, UNiagaraNode* InNode, int32 InParamMapHistoryIdx, int32& Output)
{
	FString VarName = InVariable.GetName().ToString();
	FString SymbolNameNamespaced = GetSanitizedSymbolName(VarName);
	FString ParameterMapInstanceName = GetParameterMapInstanceName(InParamMapHistoryIdx);
	FNiagaraVariable NamespaceVar = InVariable;

	Output = INDEX_NONE;
	FNiagaraVariable BasicVar = FNiagaraParameterMapHistory::ResolveAsBasicAttribute(InVariable);
	if (BasicVar.IsValid())
	{
		if (false == ParamMapDefinedAttributesToUniformChunks.Contains(BasicVar.GetName()))
		{
			FString SymbolNameDefined = GetSanitizedSymbolName(BasicVar.GetName().ToString());
			int32 UniformChunk = INDEX_NONE;
			int32 Idx = InstanceRead.Variables.Find(NamespaceVar);
			if (Idx != INDEX_NONE)
			{
				UniformChunk = InstanceRead.CodeChunks[Idx];
			}
			else
			{
				UniformChunk = AddSourceChunk(ParameterMapInstanceName + TEXT(".") + SymbolNameNamespaced, NamespaceVar.GetType());
				InstanceRead.CodeChunks.Add(UniformChunk);
				InstanceRead.Variables.Add(NamespaceVar);
			}

			ParamMapDefinedAttributesToUniformChunks.Add(BasicVar.GetName(), UniformChunk);
			ParamMapDefinedAttributesToNamespaceVars.Add(BasicVar.GetName(), NamespaceVar);
		}
		Output = AddSourceChunk(ParameterMapInstanceName + TEXT(".") + SymbolNameNamespaced, NamespaceVar.GetType());
		return true;
	}

	if (Output == INDEX_NONE)
	{
		Error(FText::Format(LOCTEXT("GetEmitterUniformFail", "Unknown Emitter Uniform Variable, Type: {0} Variable: {1}"), InVariable.GetType().GetNameText(), FText::FromName(InVariable.GetName())), InNode, nullptr);
	}
	return false;
}

FString FHlslNiagaraTranslator::GetParameterMapInstanceName(int32 ParamMapHistoryIdx)
{
	FString ParameterMapInstanceName;

	if (TranslationStages.Num() > ActiveStageIdx)
	{
		ParameterMapInstanceName = FString::Printf(TEXT("Context.%s"), *TranslationStages[ActiveStageIdx].PassNamespace);
	}
	return ParameterMapInstanceName;
}

void FHlslNiagaraTranslator::Emitter(class UNiagaraNodeEmitter* EmitterNode, TArray<int32>& Inputs, TArray<int32>& Outputs)
{
	SCOPE_CYCLE_COUNTER(STAT_NiagaraEditor_Module_NiagaraHLSLTranslator_Emitter);

	// Just pass through the input parameter map pin if the node isn't enabled...
	if (!EmitterNode->IsNodeEnabled())
	{
		FPinCollectorArray OutputPins;
		EmitterNode->GetOutputPins(OutputPins);

		Outputs.SetNum(OutputPins.Num());
		for (int32 i = 0; i < OutputPins.Num(); i++)
		{
			Outputs[i] = INDEX_NONE;
		}
		if (Inputs.Num() >= 1)
		{
			Outputs[0] = Inputs[0];
		}
		return;
	}

	FNiagaraFunctionSignature Signature;
	UNiagaraScriptSource* Source = EmitterNode->GetScriptSource();
	if (Source == nullptr)
	{
		Error(LOCTEXT("FunctionCallNonexistantScriptSource", "Emitter call missing ScriptSource"), EmitterNode, nullptr);
		return;
	}

	// We need the generated string to generate the proper signature for now.
	FString EmitterUniqueName = EmitterNode->GetEmitterUniqueName();

	ENiagaraScriptUsage ScriptUsage = EmitterNode->GetUsage();
	FString Name = EmitterNode->GetName();
	FString FullName = EmitterNode->GetFullName();

	FName StatName = *EmitterUniqueName;
	EnterStatsScope(FNiagaraStatScope(StatName, StatName));

	FPinCollectorArray CallOutputs;
	FPinCollectorArray CallInputs;
	EmitterNode->GetOutputPins(CallOutputs);
	EmitterNode->GetInputPins(CallInputs);


	if (Inputs.Num() == 0 || Schema->PinToNiagaraVariable(CallInputs[0]).GetType() != FNiagaraTypeDefinition::GetParameterMapDef())
	{
		Error(LOCTEXT("EmitterMissingParamMap", "Emitter call missing ParameterMap input pin!"), EmitterNode, nullptr);
		return;
	}


	int32 ParamMapHistoryIdx = Inputs[0];
	if (ParamMapHistoryIdx == INDEX_NONE)
	{
		Error(LOCTEXT("EmitterMissingParamMapIndex", "Emitter call missing valid ParameterMap index!"), EmitterNode, nullptr);
		return;
	}
	ActiveHistoryForFunctionCalls.EnterEmitter(EmitterUniqueName, EmitterNode->GetCalledGraph(), EmitterNode);

	// Clear out the parameter map writes to emitter module parameters as they should not be shared across emitters.
	if (ParamMapHistoryIdx != -1 && ParamMapHistoryIdx < ParamMapHistories.Num())
	{
		for (int32 i = 0; i < ParamMapHistories[ParamMapHistoryIdx].Variables.Num(); i++)
		{
			check(ParamMapHistories[ParamMapHistoryIdx].VariablesWithOriginalAliasesIntact.Num() > i);
			FNiagaraVariable Var = ParamMapHistories[ParamMapHistoryIdx].VariablesWithOriginalAliasesIntact[i];
			if (FNiagaraParameterMapHistory::IsAliasedModuleParameter(Var))
			{
				ParamMapSetVariablesToChunks[ParamMapHistoryIdx][i] = INDEX_NONE;
			}
		}
	}

	// We act like a function call here as the semantics are identical.
	RegisterFunctionCall(ScriptUsage, Name, FullName, EmitterNode->NodeGuid, Source, Signature, false, FString(), Inputs, CallInputs, CallOutputs, Signature);
	GenerateFunctionCall(ScriptUsage, Signature, Inputs, Outputs);

	// Clear out the parameter map writes to emitter module parameters as they should not be shared across emitters.
	if (ParamMapHistoryIdx != -1 && ParamMapHistoryIdx < ParamMapHistories.Num())
	{
		for (int32 i = 0; i < ParamMapHistories[ParamMapHistoryIdx].Variables.Num(); i++)
		{
			check(ParamMapHistories[ParamMapHistoryIdx].VariablesWithOriginalAliasesIntact.Num() > i);
			FNiagaraVariable Var = ParamMapHistories[ParamMapHistoryIdx].VariablesWithOriginalAliasesIntact[i];
			if (ActiveHistoryForFunctionCalls.IsInEncounteredFunctionNamespace(Var) || FNiagaraParameterMapHistory::IsAliasedModuleParameter(Var) || FNiagaraParameterMapHistory::IsInNamespace(Var, PARAM_MAP_TRANSIENT_STR))
			{
				ParamMapSetVariablesToChunks[ParamMapHistoryIdx][i] = INDEX_NONE;
			}
		}
	}
	ActiveHistoryForFunctionCalls.ExitEmitter(EmitterUniqueName, EmitterNode);

	ExitStatsScope();
}

void FHlslNiagaraTranslator::ParameterMapGet(UNiagaraNodeParameterMapGet* GetNode, TArrayView<const int32> Inputs, TArray<int32>& Outputs)
{
	SCOPE_CYCLE_COUNTER(STAT_NiagaraEditor_Module_NiagaraHLSLTranslator_MapGet);

	FPinCollectorArray OutputPins;
	GetNode->GetOutputPins(OutputPins);

	// Push out invalid values for all output pins if the node is disabled.
	if (!GetNode->IsNodeEnabled())
	{
		Outputs.SetNum(OutputPins.Num());
		for (int32 i = 0; i < OutputPins.Num(); i++)
		{
			Outputs[i] = INDEX_NONE;
		}
		return;
	}

	FPinCollectorArray InputPins;
	GetNode->GetInputPins(InputPins);

	int32 ParamMapHistoryIdx = Inputs[0];

	Outputs.SetNum(OutputPins.Num());

	if (ParamMapHistoryIdx == -1)
	{
		Error(LOCTEXT("NoParamMapIdxForInput", "Cannot find parameter map for input!"), GetNode, nullptr);
		for (int32 i = 0; i < Outputs.Num(); i++)
		{
			Outputs[i] = INDEX_NONE;
			return;
		}
	}
	else if (ParamMapHistoryIdx >= ParamMapHistories.Num())
	{
		Error(FText::Format(LOCTEXT("InvalidParamMapIdxForInput", "Invalid parameter map index for input {0} of {1}!"), ParamMapHistoryIdx, ParamMapHistories.Num()), GetNode, nullptr);
		for (int32 i = 0; i < Outputs.Num(); i++)
		{
			Outputs[i] = INDEX_NONE;
			return;
		}
	}

	FString ParameterMapInstanceName = GetParameterMapInstanceName(ParamMapHistoryIdx);

	for (int32 i = 0; i < OutputPins.Num(); i++)
	{
		if (GetNode->IsAddPin(OutputPins[i]))
		{
			// Not a real pin.
			Outputs[i] = INDEX_NONE;
			continue;
		}
		else // These are the pins that we are getting off the parameter map.
		{
			FNiagaraTypeDefinition OutputTypeDefinition = Schema->PinToTypeDefinition(OutputPins[i]);
			bool bNeedsValue =
				OutputTypeDefinition != FNiagaraTypeDefinition::GetParameterMapDef() &&
				OutputTypeDefinition.IsDataInterface() == false;
			FNiagaraVariable Var = Schema->PinToNiagaraVariable(OutputPins[i], bNeedsValue);

			UNiagaraScriptVariable* Variable = GetNode->GetNiagaraGraph()->GetScriptVariable(Var);
			HandleParameterRead(ParamMapHistoryIdx, Var, GetNode->GetDefaultPin(OutputPins[i]), GetNode, Outputs[i], Variable);
		}
	}
}

void FHlslNiagaraTranslator::HandleParameterRead(int32 ParamMapHistoryIdx, const FNiagaraVariable& InVar, const UEdGraphPin* DefaultPin, UNiagaraNode* ErrorNode, int32& OutputChunkId, UNiagaraScriptVariable* Variable, bool bTreatAsUnknownParameterMap)
{
	FString ParameterMapInstanceName = GetParameterMapInstanceName(ParamMapHistoryIdx);
	FNiagaraVariable Var = InVar;
	if (!AddStructToDefinitionSet(Var.GetType()))
	{
		Error(FText::Format(LOCTEXT("ParameterMapGetTypeError", "Cannot handle type {0}! Variable: {1}"), Var.GetType().GetNameText(), FText::FromName(Var.GetName())), nullptr, nullptr);
	}

	// If this is a System parameter, just wire in the system appropriate system attribute.
	FString VarName = Var.GetName().ToString();
	FString SymbolName = GetSanitizedSymbolName(VarName);

	bool bIsPerInstanceAttribute = false;
	bool bIsCandidateForRapidIteration = false;
	const UEdGraphPin* InputPin = DefaultPin;

	FString Namespace = FNiagaraParameterMapHistory::GetNamespace(Var);
	if (!ParamMapHistories[ParamMapHistoryIdx].IsValidNamespaceForReading(CompileOptions.TargetUsage, CompileOptions.TargetUsageBitmask, Namespace))
	{
		if (UNiagaraScript::IsStandaloneScript(CompileOptions.TargetUsage) && Namespace.StartsWith(PARAM_MAP_ATTRIBUTE_STR))
		{
			Error(FText::Format(LOCTEXT("InvalidReadingNamespaceStandalone", "Variable {0} is in a namespace that isn't valid for reading. Enable at least one of the 'particle' options in the target usage bitmask of your script to access the 'Particles.' namespace."), FText::FromName(Var.GetName())), ErrorNode, nullptr);
		}
		else
		{
			Error(FText::Format(LOCTEXT("InvalidReadingNamespace", "Variable {0} is in a namespace that isn't valid for reading"), FText::FromName(Var.GetName())), ErrorNode, nullptr);
		}
		return;
	}

	//Some special variables can be replaced directly with constants which allows for extra optimization in the compiler.
	if (GetLiteralConstantVariable(Var))
	{
		OutputChunkId = GetConstant(Var);
		return;
	}

	if (FNiagaraParameterMapHistory::IsExternalConstantNamespace(Var, CompileOptions.TargetUsage, CompileOptions.GetTargetUsageBitmask()))
	{
		if (ParameterMapRegisterExternalConstantNamespaceVariable(Var, ErrorNode, ParamMapHistoryIdx, OutputChunkId, DefaultPin))
		{
			return;
		}
	}
	else if (FNiagaraParameterMapHistory::IsAliasedModuleParameter(Var) && ActiveHistoryForFunctionCalls.InTopLevelFunctionCall(CompileOptions.TargetUsage))
	{
		if (Variable && Variable->DefaultMode == ENiagaraDefaultMode::Binding && Variable->DefaultBinding.IsValid())
		{
			// Skip the case where the below condition is met, but it's overridden by a binding.
			bIsCandidateForRapidIteration = false;
		}
		else if (InputPin != nullptr && InputPin->LinkedTo.Num() == 0 && Var.GetType() != FNiagaraTypeDefinition::GetBoolDef() && !Var.GetType().IsEnum() && !Var.GetType().IsDataInterface())
		{
			bIsCandidateForRapidIteration = true;
		}
	}

	FNiagaraParameterMapHistory& History = ParamMapHistories[ParamMapHistoryIdx];
	bool bWasEmitterAliased = FNiagaraParameterMapHistory::IsAliasedEmitterParameter(Var);
	Var = ActiveHistoryForFunctionCalls.ResolveAliases(Var);

	const FNiagaraVariable* ConstantVar = FNiagaraConstants::GetKnownConstant(Var.GetName(), false);
	if (ConstantVar != nullptr && ConstantVar->GetType() != Var.GetType())
	{
		Error(FText::Format(LOCTEXT("MismatchedConstantTypes", "Variable {0} is a system constant, but its type is different! {1} != {2}"), FText::FromName(Var.GetName()),
			ConstantVar->GetType().GetNameText(), Var.GetType().GetNameText()), ErrorNode, nullptr);
	}

	if (History.IsPrimaryDataSetOutput(Var, GetTargetUsage())) // Note that data interfaces aren't ever in the primary data set even if the namespace matches.
	{
		bIsPerInstanceAttribute = true;
	}

	if (TranslationStages[ActiveStageIdx].IterationSource != NAME_None && TranslationStages[ActiveStageIdx].ScriptUsage == ENiagaraScriptUsage::ParticleSimulationStageScript && !bIsPerInstanceAttribute)
	{
		bIsPerInstanceAttribute = Var.IsInNameSpace(TranslationStages[ActiveStageIdx].IterationSource);
	}

	// Make sure to leave IsAlive alone if copying over previous stage params.
	if (Var == FNiagaraVariable(FNiagaraTypeDefinition::GetBoolDef(), TEXT("DataInstance.Alive")) && ActiveStageIdx > 0 && TranslationStages[ActiveStageIdx - 1].bCopyPreviousParams 
		&& TranslationStages[ActiveStageIdx - 1].bWritesAlive)
	{
		bIsPerInstanceAttribute = true; 
	}

	int32 LastSetChunkIdx = INDEX_NONE;
	if (ParamMapHistoryIdx < ParamMapHistories.Num())
	{
		// See if we've written this variable before, if so we can reuse the index
		int32 VarIdx = ParamMapHistories[ParamMapHistoryIdx].FindVariableByName(Var.GetName());
		if (VarIdx != INDEX_NONE && VarIdx < ParamMapSetVariablesToChunks[ParamMapHistoryIdx].Num())
		{
			LastSetChunkIdx = ParamMapSetVariablesToChunks[ParamMapHistoryIdx][VarIdx];
		}

		// Check to see if this is the first time we've encountered this node and it is a viable candidate for rapid iteration
		if (LastSetChunkIdx == INDEX_NONE && bIsCandidateForRapidIteration)
		{
			FNiagaraVariable OriginalVar = Var;
			bool bVarChanged = false;
			if (!bWasEmitterAliased && ActiveHistoryForFunctionCalls.GetEmitterAlias() != nullptr)
			{
				Var = FNiagaraParameterMapHistory::ConvertVariableToRapidIterationConstantName(Var, *(*ActiveHistoryForFunctionCalls.GetEmitterAlias()), GetTargetUsage());
				bVarChanged = true;
			}
			else if (UNiagaraScript::IsSystemSpawnScript(CompileOptions.TargetUsage) || UNiagaraScript::IsSystemUpdateScript(CompileOptions.TargetUsage))
			{
				Var = FNiagaraParameterMapHistory::ConvertVariableToRapidIterationConstantName(Var, nullptr, GetTargetUsage());
				bVarChanged = true;
			}

			if (TranslationOptions.bParameterRapidIteration)
			{
			// Now try to look up with the new name.. we may have already made this an external variable before..
			if (bVarChanged)
			{
				VarIdx = ParamMapHistories[ParamMapHistoryIdx].FindVariableByName(Var.GetName());
				if (VarIdx != INDEX_NONE && VarIdx < ParamMapSetVariablesToChunks[ParamMapHistoryIdx].Num())
				{
					LastSetChunkIdx = ParamMapSetVariablesToChunks[ParamMapHistoryIdx][VarIdx];
				}
			}

			// If it isn't found yet.. go ahead and make it into a constant variable..
			if (LastSetChunkIdx == INDEX_NONE && ParameterMapRegisterExternalConstantNamespaceVariable(Var, ErrorNode, ParamMapHistoryIdx, OutputChunkId, InputPin))
			{
				LastSetChunkIdx = OutputChunkId;
				if (VarIdx != INDEX_NONE && VarIdx < ParamMapSetVariablesToChunks[ParamMapHistoryIdx].Num())
				{
					// Record that we wrote to it.
					ParamMapSetVariablesToChunks[ParamMapHistoryIdx][VarIdx] = LastSetChunkIdx;
					ParamMapDefinedAttributesToNamespaceVars.FindOrAdd(Var.GetName()) = Var;
				}
				return;
				}				
			}
			else
			{
				int32 FoundIdx = TranslationOptions.OverrideModuleConstants.Find(Var);
				if (FoundIdx == INDEX_NONE)
				{
					if (!bWasEmitterAliased && ActiveHistoryForFunctionCalls.GetEmitterAlias() != nullptr && CompileData != nullptr)
					{
						Var = FNiagaraParameterMapHistory::ConvertVariableToRapidIterationConstantName(OriginalVar, *CompileData->EmitterUniqueName, GetTargetUsage());
						bVarChanged = true;
						FoundIdx = TranslationOptions.OverrideModuleConstants.Find(Var);
					}
				}
				
				if (FoundIdx != INDEX_NONE)
				{
					FString DebugConstantStr;
					OutputChunkId = GetConstant(TranslationOptions.OverrideModuleConstants[FoundIdx], &DebugConstantStr);
					UE_LOG(LogNiagaraEditor, VeryVerbose, TEXT("Converted parameter %s to constant %s for script %s"), *Var.GetName().ToString(), *DebugConstantStr, *CompileOptions.FullName);
					return;
				}
				else if (InputPin != nullptr && !InputPin->bDefaultValueIsIgnored) // Use the default from the input pin because this variable was previously never encountered.
				{
					FNiagaraVariable PinVar = Schema->PinToNiagaraVariable(InputPin, true);
					FString DebugConstantStr;
					OutputChunkId = GetConstant(PinVar, &DebugConstantStr);
					UE_LOG(LogNiagaraEditor, VeryVerbose, TEXT("Converted default value of parameter %s to constant %s for script %s. Likely added since this system was last compiled."), *Var.GetName().ToString(), *DebugConstantStr, *CompileOptions.FullName);
					return;
				}
				
				Error(FText::Format(LOCTEXT("InvalidRapidIterationReplacement", "Variable {0} is a rapid iteration param, but it wasn't found in the override list to bake out!"), FText::FromName(Var.GetName())), ErrorNode, nullptr);
			}
		}

		// We have yet to write to this parameter, use the default value if specified and the parameter 
		// isn't a per-particle value.
		bool bIgnoreDefaultValue = ParamMapHistories[ParamMapHistoryIdx].ShouldIgnoreVariableDefault(Var);
		if (bIsPerInstanceAttribute)
		{
			FNiagaraVariable* ExistingVar = ParamMapDefinedAttributesToNamespaceVars.Find(Var.GetName());
			bool ExistsInAttribArrayAlready = ExistingVar != nullptr;
			if (ExistsInAttribArrayAlready&& ExistingVar->GetType() != Var.GetType())
			{
				Error(FText::Format(LOCTEXT("Mismatched Types", "Variable {0} was defined earlier, but its type is different! {1} != {2}"), FText::FromName(Var.GetName()),
					ExistingVar->GetType().GetNameText(), Var.GetType().GetNameText()), ErrorNode, nullptr);
			}

			if ((TranslationStages.Num() > 1 && !UNiagaraScript::IsParticleSpawnScript(TranslationStages[ActiveStageIdx].ScriptUsage) && ExistsInAttribArrayAlready) ||
				!UNiagaraScript::IsSpawnScript(TranslationStages[ActiveStageIdx].ScriptUsage))
			{
				bIgnoreDefaultValue = true;
			}
		}

		if (LastSetChunkIdx == INDEX_NONE && (UNiagaraScript::IsSpawnScript(TranslationStages[ActiveStageIdx].ScriptUsage)))
		{
			if (FNiagaraParameterMapHistory::IsInitialValue(Var))
			{
				FNiagaraVariable SourceForInitialValue = FNiagaraParameterMapHistory::GetSourceForInitialValue(Var);
				bool bFoundExistingSet = false;
				for (int32 OtherParamIdx = 0; OtherParamIdx < OtherOutputParamMapHistories.Num(); OtherParamIdx++)
				{
					if (INDEX_NONE != OtherOutputParamMapHistories[OtherParamIdx].FindVariableByName(SourceForInitialValue.GetName()))
					{
						bFoundExistingSet = true;
					}
				}

				if (bFoundExistingSet)
				{
					LastSetChunkIdx = AddBodyChunk(ParameterMapInstanceName + TEXT(".") + GetSanitizedSymbolName(Var.GetName().ToString()),
						ParameterMapInstanceName + TEXT(".") + GetSanitizedSymbolName(SourceForInitialValue.GetName().ToString()), Var.GetType(), false);
					ParamMapDefinedAttributesToNamespaceVars.FindOrAdd(Var.GetName()) = Var;
				}
				else
				{
					Error(FText::Format(LOCTEXT("MissingInitialValueSource", "Variable {0} is used, but its source variable {1} is not set!"), FText::FromName(Var.GetName()), FText::FromName(SourceForInitialValue.GetName())), nullptr, nullptr);
				}
			}
			else if (UniqueVars.Contains(Var) && UniqueVarToChunk.Contains(Var))
			{
				int32* FoundIdx = UniqueVarToChunk.Find(Var);
				if (FoundIdx != nullptr)
				{
					LastSetChunkIdx = *FoundIdx;
				}
			}
		}

		if (LastSetChunkIdx == INDEX_NONE && !bIgnoreDefaultValue)
		{
			if (Variable && Variable->DefaultMode == ENiagaraDefaultMode::Binding && Variable->DefaultBinding.IsValid())
			{
				FNiagaraScriptVariableBinding Bind = Variable->DefaultBinding;

				int32 Out = INDEX_NONE;
				FNiagaraVariable BindVar = FNiagaraVariable(InVar.GetType(), Bind.GetName());
				HandleParameterRead(ActiveStageIdx, BindVar, nullptr, ErrorNode, Out, nullptr);

				if (Out != INDEX_NONE)
				{
					LastSetChunkIdx = Out;
				}
				else
				{
					Error(FText::Format(LOCTEXT("CannotFindBinding", "The module input {0} is bound to {1}, but {1} is not yet defined. Make sure {1} is defined prior to this module call."),
						FText::FromName(Var.GetName()),
						FText::FromName(Bind.GetName())), ErrorNode, nullptr);
				}
			}
			else if (InputPin != nullptr) // Default was found, trace back its inputs.
			{
				// Check to see if there are any overrides passed in to the translator. This allows us to bake in rapid iteration variables for performance.
				if (InputPin->LinkedTo.Num() == 0 && bIsCandidateForRapidIteration && !TranslationOptions.bParameterRapidIteration)
				{
					bool bVarChanged = false;
					FNiagaraVariable RapidIterationConstantVar;
					if (!bWasEmitterAliased && ActiveHistoryForFunctionCalls.GetEmitterAlias() != nullptr)
					{
						RapidIterationConstantVar = FNiagaraParameterMapHistory::ConvertVariableToRapidIterationConstantName(Var, *(*ActiveHistoryForFunctionCalls.GetEmitterAlias()), GetTargetUsage());
						bVarChanged = true;
					}
					else if (UNiagaraScript::IsSystemSpawnScript(CompileOptions.TargetUsage) || UNiagaraScript::IsSystemUpdateScript(CompileOptions.TargetUsage))
					{
						RapidIterationConstantVar = FNiagaraParameterMapHistory::ConvertVariableToRapidIterationConstantName(Var, nullptr, GetTargetUsage());
						bVarChanged = true;
					}

					int32 FoundIdx = TranslationOptions.OverrideModuleConstants.Find(RapidIterationConstantVar);
					if (FoundIdx != INDEX_NONE)
					{
						FString DebugConstantStr;
						OutputChunkId = GetConstant(TranslationOptions.OverrideModuleConstants[FoundIdx], &DebugConstantStr);
						UE_LOG(LogNiagaraEditor, Display, TEXT("Converted parameter %s to constant %s for script %s"), *Var.GetName().ToString(), *DebugConstantStr, *CompileOptions.FullName);
						return;
					}
					else if (InputPin != nullptr && !InputPin->bDefaultValueIsIgnored) // Use the default from the input pin because this variable was previously never encountered.
					{
						FNiagaraVariable PinVar = Schema->PinToNiagaraVariable(InputPin, true);
						FString DebugConstantStr;
						OutputChunkId = GetConstant(PinVar, &DebugConstantStr);
						UE_LOG(LogNiagaraEditor, Display, TEXT("Converted default value of parameter %s to constant %s for script %s. Likely added since this system was last compiled."), *Var.GetName().ToString(), *DebugConstantStr, *CompileOptions.FullName);
						return;
					}

					Error(FText::Format(LOCTEXT("InvalidRapidIterationReplacement", "Variable {0} is a rapid iteration param, but it wasn't found in the override list to bake out!"), FText::FromName(Var.GetName())), ErrorNode, nullptr);
				}

				CurrentDefaultPinTraversal.Push(InputPin);
				if (InputPin->LinkedTo.Num() != 0 && InputPin->LinkedTo[0] != nullptr)
				{
					// Double-check to make sure that we are connected to a TRANSLATOR_PARAM_BEGIN_DEFAULTS input node rather than
					// a normal parameter-based parameter map input node to ensure that we don't get into weird traversals.
					TArray<UNiagaraNode*> Nodes;
					UNiagaraGraph::BuildTraversal(Nodes, Cast<UNiagaraNode>(InputPin->LinkedTo[0]->GetOwningNode()));
					for (UNiagaraNode* Node : Nodes)
					{
						UNiagaraNodeInput* InputNode = Cast<UNiagaraNodeInput>(Node);
						if (InputNode && InputNode->Input.GetType() == FNiagaraTypeDefinition::GetParameterMapDef())
						{
							if (InputNode->Usage != ENiagaraInputNodeUsage::TranslatorConstant)
							{
								Error(FText::Format(LOCTEXT("InvalidParamMapStartForDefaultPin", "Default found for {0}, but the parameter map source for default pins needs to be a {1} node, not a generic input node."),
									FText::FromName(Var.GetName()),
									FText::FromName(TRANSLATOR_PARAM_BEGIN_DEFAULTS.GetName())), ErrorNode, nullptr);
							}
						}
					}
				}
				LastSetChunkIdx = CompilePin(InputPin);
				CurrentDefaultPinTraversal.Pop();
			}
			else
			{
				LastSetChunkIdx = GetConstant(Var);
			}

			if (!Var.IsDataInterface() && LastSetChunkIdx != INDEX_NONE)
			{
				if (bTreatAsUnknownParameterMap == false)
				{
					if (VarIdx != INDEX_NONE && VarIdx < ParamMapSetVariablesToChunks[ParamMapHistoryIdx].Num())
					{
						// Record that we wrote to it.
						ParamMapSetVariablesToChunks[ParamMapHistoryIdx][VarIdx] = LastSetChunkIdx;
						ParamMapDefinedAttributesToNamespaceVars.FindOrAdd(Var.GetName()) = Var;
					}
					else if (VarIdx == INDEX_NONE && UniqueVars.Contains(Var))
					{
						ParamMapDefinedAttributesToNamespaceVars.FindOrAdd(Var.GetName()) = Var;
					}
					else
					{
						Error(FText::Format(LOCTEXT("NoVarDefaultFound", "Default found for {0}, but not found in ParameterMap traversal"), FText::FromName(Var.GetName())), ErrorNode, nullptr);
					}
				}

				// Actually insert the text that sets the default value
				if (LastSetChunkIdx != INDEX_NONE)
				{
					if (Var.GetType().GetClass() == nullptr) // Only need to do this wiring for things that aren't data interfaces.
					{
						AddBodyChunk(ParameterMapInstanceName + TEXT(".") + GetSanitizedSymbolName(Var.GetName().ToString()), TEXT("{0}"), Var.GetType(), LastSetChunkIdx, false);
					}
				}
			}

			if (LastSetChunkIdx == INDEX_NONE && VarIdx != INDEX_NONE && Var.IsDataInterface())
			{
				// If this variable is a data interface and it's in the parameter map, but hasn't been set yet, then is is an external data interface so try to register it.
				if (ParameterMapRegisterExternalConstantNamespaceVariable(Var, ErrorNode, ParamMapHistoryIdx, OutputChunkId, DefaultPin))
				{
					return;
				}
			}
		}
	}

	// If we are of a data interface, we should output the data interface registration index, otherwise output
	// the map namespace that we're writing to.
	if (Var.IsDataInterface())
	{
		// In order for a module to compile successfully, we potentially need to generate default values
		// for variables encountered without ever being set. We do this by creating an instance of the CDO.
		if (UNiagaraScript::IsStandaloneScript(CompileOptions.TargetUsage) && LastSetChunkIdx == INDEX_NONE)
		{
			UObject*const* Obj = CompileData->CDOs.Find(const_cast<UClass*>(Var.GetType().GetClass()));
			check(Obj != nullptr);
			UNiagaraDataInterface* DataInterface = CastChecked<UNiagaraDataInterface>(*Obj);
			if (DataInterface)
			{
				LastSetChunkIdx = RegisterDataInterface(Var, DataInterface, true, false);
			}
		}

		OutputChunkId = LastSetChunkIdx;
	}
	else
	{
		OutputChunkId = AddSourceChunk(ParameterMapInstanceName + TEXT(".") + GetSanitizedSymbolName(Var.GetName().ToString()), Var.GetType());
		ParamMapDefinedAttributesToNamespaceVars.FindOrAdd(Var.GetName()) = Var;
	}
}

bool FHlslNiagaraTranslator::IsCompileOptionDefined(const TCHAR* InDefineStr)
{
	return CompileOptions.AdditionalDefines.Contains(InDefineStr);
}

void FHlslNiagaraTranslator::ReadDataSet(const FNiagaraDataSetID DataSet, const TArray<FNiagaraVariable>& Variables, ENiagaraDataSetAccessMode AccessMode, int32 InputChunk, TArray<int32>& Outputs)
{
	//Eventually may allow events that take in a direct index or condition but for now we don't
	int32 ParamMapHistoryIdx = InputChunk;

	if (ParamMapHistoryIdx == -1)
	{
		Error(LOCTEXT("NoParamMapIdxToReadDataSet", "Cannot find parameter map for input to ReadDataSet!"), nullptr, nullptr);
		for (int32 i = 0; i < Outputs.Num(); i++)
		{
			Outputs[i] = INDEX_NONE;
			return;
		}
	}
	else if (ParamMapHistoryIdx >= ParamMapHistories.Num())
	{
		Error(FText::Format(LOCTEXT("InvalidParamMapIdxToReadDataSet", "Invalid parameter map index for ReadDataSet input {0} of {1}!"), ParamMapHistoryIdx, ParamMapHistories.Num()), nullptr, nullptr);
		for (int32 i = 0; i < Outputs.Num(); i++)
		{
			Outputs[i] = INDEX_NONE;
			return;
		}
	}

	TMap<int32, FDataSetAccessInfo>& Reads = DataSetReadInfo[(int32)AccessMode].FindOrAdd(DataSet);

	FDataSetAccessInfo* DataSetReadForInput = Reads.Find(InputChunk);
	if (!DataSetReadForInput)
	{
		if (Reads.Num() != 0) // If it is the same event within the graph that is ok, but we don't get here unless it is new.
		{
			Error(FText::Format(LOCTEXT("TooManyDataSetReads", "Only one Event Read node per Event handler! Read data set node: \"{0}\""), FText::FromName(DataSet.Name)), nullptr, nullptr);
		}

		DataSetReadForInput = &Reads.Add(InputChunk);

		DataSetReadForInput->Variables = Variables;
		DataSetReadForInput->CodeChunks.Reserve(Variables.Num() + 1);

		FString DataSetAccessSymbol = GetDataSetAccessSymbol(DataSet, InputChunk, true);
		//Add extra output to indicate if event read is valid data.
		//DataSetReadForInput->CodeChunks.Add(AddSourceChunk(DataSetAccessSymbol + TEXT("_Valid"), FNiagaraTypeDefinition::GetIntDef()));
		for (int32 i = 0; i < Variables.Num(); ++i)
		{
			const FNiagaraVariable& Var = Variables[i];
			if (!AddStructToDefinitionSet(Var.GetType()))
			{
				Error(FText::Format(LOCTEXT("GetConstantFailTypeVar", "Cannot handle type {0}! Variable: {1}"), Var.GetType().GetNameText(), FText::FromName(Var.GetName())), nullptr, nullptr);
			}
			DataSetReadForInput->CodeChunks.Add(AddSourceChunk(DataSetAccessSymbol + TEXT(".") + GetSanitizedSymbolName(Var.GetName().ToString()), Var.GetType()));
		}
		Outputs.Add(ParamMapHistoryIdx);
		Outputs.Append(DataSetReadForInput->CodeChunks);
	}
	else
	{
		check(Variables.Num() == DataSetReadForInput->Variables.Num());
		Outputs.Add(ParamMapHistoryIdx);
		Outputs.Append(DataSetReadForInput->CodeChunks);
	}
}

void FHlslNiagaraTranslator::WriteDataSet(const FNiagaraDataSetID DataSet, const TArray<FNiagaraVariable>& Variables, ENiagaraDataSetAccessMode AccessMode, const TArray<int32>& Inputs, TArray<int32>& Outputs)
{
	int32 ParamMapHistoryIdx = Inputs[0];
	int32 ConditionalChunk = Inputs[1];
	int32 InputChunk = Inputs[2];
	Outputs.SetNum(1);
	Outputs[0] = ParamMapHistoryIdx;

	if (ParamMapHistoryIdx == -1)
	{
		Error(LOCTEXT("NoParamMapIdxToWriteDataSet", "Cannot find parameter map for input to WriteDataSet!"), nullptr, nullptr);
		for (int32 i = 0; i < Outputs.Num(); i++)
		{
			Outputs[i] = INDEX_NONE;
			return;
		}
	}
	else if (ParamMapHistoryIdx >= ParamMapHistories.Num())
	{
		Error(FText::Format(LOCTEXT("InvalidParamMapIdxToWriteDataSet", "Invalid parameter map index for WriteDataSet input {0} of {1}!"), ParamMapHistoryIdx, ParamMapHistories.Num()), nullptr, nullptr);
		for (int32 i = 0; i < Outputs.Num(); i++)
		{
			Outputs[i] = INDEX_NONE;
			return;
		}
	}

	if (DataSetWriteInfo[(int32)AccessMode].Find(DataSet))
	{
		Error(LOCTEXT("WritingToSameDataSetError", "Multiple writes to the same dataset.  Only one is allowed per script stage."), nullptr, nullptr);
		return;
	}

	TMap<int32, FDataSetAccessInfo>& Writes = DataSetWriteInfo[(int32)AccessMode].FindOrAdd(DataSet);
	FDataSetAccessInfo* DataSetWriteForInput = Writes.Find(InputChunk);
	int32& DataSetWriteConditionalIndex = DataSetWriteConditionalInfo[(int32)AccessMode].FindOrAdd(DataSet);

	//We should never try to write to the exact same dataset at the same index/condition twice.
	//This is still possible but we can catch easy cases here.
	if (DataSetWriteForInput)
	{
		//TODO: improve error report.
		Error(LOCTEXT("WritingToSameDataSetError", "Writing to the same dataset with the same condition/index."), NULL, NULL);
		return;
	}

	DataSetWriteConditionalIndex = ConditionalChunk;
	DataSetWriteForInput = &Writes.Add(InputChunk);

	DataSetWriteForInput->Variables = Variables;

	//FString DataSetAccessName = GetDataSetAccessSymbol(DataSet, InputChunk, false);
	FString DataSetAccessName = FString("Context.") + DataSet.Name.ToString() + "Write";	// TODO: HACK - need to get the real symbol name here

	//First chunk for a write is always the condition pin.
	//We always write the event payload into the temp storage but we can access this condition to pass to the final actual write to the buffer.

	DataSetWriteForInput->CodeChunks.Add(AddBodyChunk(DataSetAccessName + TEXT("_Valid"), TEXT("{0}"), FNiagaraTypeDefinition::GetBoolDef(), Inputs[1], false));
	for (int32 i = 0; i < Variables.Num(); ++i)
	{
		const FNiagaraVariable& Var = Variables[i];
		int32 Input = Inputs[i + 2];//input 0 is the valid input (no entry in variables array), so we need of offset all other inputs by 1.
		DataSetWriteForInput->CodeChunks.Add(AddBodyChunk(DataSetAccessName + TEXT(".") + GetSanitizedSymbolName(Var.GetName().ToString()), TEXT("{0}"), Var.GetType(), Input, false));
	}

}

int32 FHlslNiagaraTranslator::RegisterDataInterface(FNiagaraVariable& Var, UNiagaraDataInterface* DataInterface, bool bPlaceholder, bool bAddParameterMapRead)
{
	FString Id = DataInterface ? *DataInterface->GetMergeId().ToString() : TEXT("??");
	FString PathName = DataInterface ? *DataInterface->GetPathName() : TEXT("XX");
	//UE_LOG(LogNiagaraEditor, Log, TEXT("RegisterDataInterface %s %s %s '%s' %s"), *Var.GetName().ToString(), *Var.GetType().GetName(), *Id, *PathName,
	//	bPlaceholder ? TEXT("bPlaceholder=true") : TEXT("bPlaceholder=false"));

	int32 FuncParam;
	if (GetFunctionParameter(Var, FuncParam))
	{
		if (FuncParam != INDEX_NONE)
		{
			//This data interface param has been overridden by the function call so use that index.	
			return FuncParam;
		}
	}

	//If we get here then this is a new data interface.
	const FString* EmitterAlias = ActiveHistoryForFunctionCalls.GetEmitterAlias();
	FName DataInterfaceName = GetDataInterfaceName(Var.GetName(), EmitterAlias != nullptr ? *EmitterAlias : FString(), bAddParameterMapRead);

	int32 Idx = CompilationOutput.ScriptData.DataInterfaceInfo.IndexOfByPredicate([&](const FNiagaraScriptDataInterfaceCompileInfo& OtherInfo)
	{
		return OtherInfo.Name == DataInterfaceName;
	});

	if (Idx == INDEX_NONE)
	{
		Idx = CompilationOutput.ScriptData.DataInterfaceInfo.AddDefaulted();
		CompilationOutput.ScriptData.DataInterfaceInfo[Idx].Name = DataInterfaceName;
		CompilationOutput.ScriptData.DataInterfaceInfo[Idx].Type = Var.GetType();
		CompilationOutput.ScriptData.DataInterfaceInfo[Idx].bIsPlaceholder = bPlaceholder;

		//Interface requires per instance data so add a user pointer table entry.
		if (DataInterface != nullptr && DataInterface->PerInstanceDataSize() > 0)
		{
			CompilationOutput.ScriptData.DataInterfaceInfo[Idx].UserPtrIdx = CompilationOutput.ScriptData.NumUserPtrs++;
		}
	}
	else
	{
		check(CompilationOutput.ScriptData.DataInterfaceInfo[Idx].Type == Var.GetType());
	}

	if (bAddParameterMapRead)
	{
		FName UsageName;
		if (FNiagaraParameterMapHistory::IsAliasedEmitterParameter(Var.GetName().ToString()))
		{
			FNiagaraVariable AliasedVar = ActiveHistoryForFunctionCalls.ResolveAliases(Var);
			UsageName = AliasedVar.GetName();
		}
		else
		{
			UsageName = Var.GetName();
		}
		CompilationOutput.ScriptData.DataInterfaceInfo[Idx].RegisteredParameterMapRead = UsageName;
	}

	return Idx;
}

void FHlslNiagaraTranslator::Operation(class UNiagaraNodeOp* Operation, TArray<int32>& Inputs, TArray<int32>& Outputs)
{
	SCOPE_CYCLE_COUNTER(STAT_NiagaraEditor_HlslTranslator_Operation);

	// Use the pins to determine the output type here since they may have been changed due to numeric pin fix up.
	const FNiagaraOpInfo* OpInfo = FNiagaraOpInfo::GetOpInfo(Operation->OpName);

	FPinCollectorArray OutputPins;
	Operation->GetOutputPins(OutputPins);
	for (int32 OutputIndex = 0; OutputIndex < OutputPins.Num(); OutputIndex++)
	{
		UEdGraphPin* OutputPin = OutputPins[OutputIndex];
		FNiagaraTypeDefinition OutputType = Schema->PinToTypeDefinition(OutputPin);

		if (!AddStructToDefinitionSet(OutputType))
		{
			FText PinNameText = OutputPin->PinFriendlyName.IsEmpty() ? FText::FromName(OutputPin->PinName) : OutputPin->PinFriendlyName;
			Error(FText::Format(LOCTEXT("GetConstantFailTypePin", "Cannot handle type {0}! Output Pin: {1}"), OutputType.GetNameText(), PinNameText), Operation, OutputPin);
		}

		const FNiagaraOpInOutInfo& IOInfo = OpInfo->Outputs[OutputIndex];
		FString OutputHlsl;
		if (OpInfo->bSupportsAddedInputs)
		{
			if (!OpInfo->CreateHlslForAddedInputs(Inputs.Num(), OutputHlsl))
			{
				FText PinNameText = OutputPin->PinFriendlyName.IsEmpty() ? FText::FromName(OutputPin->PinName) : OutputPin->PinFriendlyName;
				Error(FText::Format(LOCTEXT("AggregateInputFailTypePin", "Cannot create hlsl output for type {0}! Output Pin: {1}"), OutputType.GetNameText(), PinNameText), Operation, OutputPin);
				OutputHlsl = IOInfo.HlslSnippet;
			}
		}
		else {
			OutputHlsl = IOInfo.HlslSnippet;
		}
		check(!OutputHlsl.IsEmpty());
		Outputs.Add(AddBodyChunk(GetUniqueSymbolName(IOInfo.Name), OutputHlsl, OutputType, Inputs));
	}
}

void FHlslNiagaraTranslator::FunctionCall(UNiagaraNodeFunctionCall* FunctionNode, TArray<int32>& Inputs, TArray<int32>& Outputs)
{
	SCOPE_CYCLE_COUNTER(STAT_NiagaraEditor_Module_NiagaraHLSLTranslator_FunctionCall);

	FPinCollectorArray CallOutputs;
	FPinCollectorArray CallInputs;
	FunctionNode->GetOutputPins(CallOutputs);
	FunctionNode->GetInputPins(CallInputs);

	// Validate that there are no input pins with the same name and type
	TMultiMap<FName, FEdGraphPinType> SeenPins;
	for (UEdGraphPin* Pin : CallInputs)
	{
		FEdGraphPinType* SeenType = SeenPins.FindPair(Pin->GetFName(), Pin->PinType);
		if (SeenType)
		{
			Error(LOCTEXT("FunctionCallDuplicateInput", "Function call has duplicated inputs. Please make sure that each function parameter is unique."), FunctionNode, Pin);
			return;
		}
		else
		{
			SeenPins.Add(Pin->GetFName(), Pin->PinType);
		}
	}

	// If the function call is disabled, we 
	// need to route the input parameter map pin to the output parameter map pin.
	// Any other outputs become invalid.
	if (!FunctionNode->IsNodeEnabled())
	{
		int32 InputPinIdx = INDEX_NONE;
		int32 OutputPinIdx = INDEX_NONE;

		for (int32 i = 0; i < CallInputs.Num(); i++)
		{
			const UEdGraphPin* Pin = CallInputs[i];
			if (Schema->PinToTypeDefinition(Pin) == FNiagaraTypeDefinition::GetParameterMapDef())
			{
				// Found the input pin
				InputPinIdx = Inputs[i];
				break;
			}
		}

		Outputs.SetNum(CallOutputs.Num());
		for (int32 i = 0; i < CallOutputs.Num(); i++)
		{
			Outputs[i] = INDEX_NONE;
			const UEdGraphPin* Pin = CallOutputs[i];
			if (Schema->PinToTypeDefinition(Pin) == FNiagaraTypeDefinition::GetParameterMapDef())
			{
				// Mapping the input parameter map pin to the output.
				Outputs[i] = InputPinIdx;
			}
		}
		return;
	}

	FNiagaraFunctionSignature OutputSignature;
	if (FunctionNode->FunctionScript == nullptr && !FunctionNode->Signature.IsValid())
	{
		Error(LOCTEXT("FunctionCallNonexistantFunctionScript", "Function call missing FunctionScript and invalid signature"), FunctionNode, nullptr);
		return;
	}

	//UE_LOG(LogNiagaraEditor, Log, TEXT("Function Call: %s %d"), *FunctionNode->GetFunctionName(), ActiveStageIdx);
	// We need the generated string to generate the proper signature for now.
	ActiveHistoryForFunctionCalls.EnterFunction(FunctionNode->GetFunctionName(), FunctionNode->FunctionScript, FunctionNode->GetNiagaraGraph(), FunctionNode);

	// Check if there are static switch parameters being set directly by a set node from the stack UI.
	// This can happen if a module was changed and the original parameter was replaced by a static switch with the same name, but the emitter was not yet updated.
	const FString* ModuleAlias = ActiveHistoryForFunctionCalls.GetModuleAlias();
	if (ModuleAlias)
	{
		for (int32 i = 0; i < ParamMapHistories.Num(); i++)
		{
			for (int32 j = 0; j < ParamMapHistories[i].VariablesWithOriginalAliasesIntact.Num(); j++)
			{
				const FNiagaraVariable Var = ParamMapHistories[i].VariablesWithOriginalAliasesIntact[j];
				FString VarStr = Var.GetName().ToString();
				if (VarStr.StartsWith(*ModuleAlias))
				{
					VarStr.MidInline(ModuleAlias->Len() + 1, MAX_int32, false);
					if (FunctionNode->FindStaticSwitchInputPin(*VarStr))
					{
						Error(FText::Format(LOCTEXT("SwitchPinFoundForSetPin", "A switch node pin exists but is being set directly using Set node! Please use the stack UI to resolve the conflict. Output Pin: {0}"), FText::FromName(Var.GetName())), FunctionNode, nullptr);
					}
				}
			}
		}
	}

	// Remove input add pin if it exists
	for (int32 i = 0; i < CallOutputs.Num(); i++)
	{
		if (FunctionNode->IsAddPin(CallOutputs[i]))
		{
			CallOutputs.RemoveAt(i);
			break;
		}
	}

	// Remove output add pin if it exists
	for (int32 i = 0; i < CallInputs.Num(); i++)
	{
		if (FunctionNode->IsAddPin(CallInputs[i]))
		{
			CallInputs.RemoveAt(i);
			break;
		}
	}

	ENiagaraScriptUsage ScriptUsage = ENiagaraScriptUsage::Function;
	FString Name;
	FString FullName;
	UNiagaraScriptSource* Source = nullptr;
	bool bCustomHlsl = false;
	FString CustomHlsl;
	FNiagaraFunctionSignature Signature = FunctionNode->Signature;

	if (FunctionNode->FunctionScript)
	{
		ScriptUsage = FunctionNode->FunctionScript->GetUsage();
		Name = FunctionNode->FunctionScript->GetName();
		FullName = FunctionNode->FunctionScript->GetFullName();
		Source = CastChecked<UNiagaraScriptSource>(FunctionNode->FunctionScript->GetSource());
		check(Source->GetOutermost() == GetTransientPackage());
	}
	else if (Signature.bRequiresExecPin)
	{
		if (CallInputs.Num() == 0 || Schema->PinToTypeDefinition(CallInputs[0]) != FNiagaraTypeDefinition::GetParameterMapDef())
		{
			Error(LOCTEXT("FunctionCallInvalidSignatureExecIn", "The first input pin must be a parameter map pin because the signature RequiresExecPin!"), FunctionNode, nullptr);
		}
		if (CallOutputs.Num() == 0 || Schema->PinToTypeDefinition(CallOutputs[0]) != FNiagaraTypeDefinition::GetParameterMapDef())
		{
			Error(LOCTEXT("FunctionCallInvalidSignatureExecOut", "The first output pin must be a parameter map pin because the signature RequiresExecPin!"), FunctionNode, nullptr);
		}
	}

	UNiagaraNodeCustomHlsl* CustomFunctionHlsl = Cast<UNiagaraNodeCustomHlsl>(FunctionNode);
	if (CustomFunctionHlsl != nullptr)
	{
		// All of the arguments here are resolved withing the HandleCustomHlsl function..
		HandleCustomHlslNode(CustomFunctionHlsl, ScriptUsage, Name, FullName, bCustomHlsl, CustomHlsl, Signature, Inputs);
	}

	RegisterFunctionCall(ScriptUsage, Name, FullName, FunctionNode->NodeGuid, Source, Signature, bCustomHlsl, CustomHlsl, Inputs, CallInputs, CallOutputs, OutputSignature);

	if (OutputSignature.IsValid() == false)
	{
		Error(LOCTEXT("FunctionCallInvalidSignature", "Could not generate a valid function signature."), FunctionNode, nullptr);
		return;
	}

	GenerateFunctionCall(ScriptUsage, OutputSignature, Inputs, Outputs);

	if (bCustomHlsl)
	{
		// Re-add the add pins.
		Inputs.Add(INDEX_NONE);
		Outputs.Add(INDEX_NONE);
	}
	ActiveHistoryForFunctionCalls.ExitFunction(FunctionNode->GetFunctionName(), FunctionNode->FunctionScript, FunctionNode);
}

void FHlslNiagaraTranslator::EnterFunctionCallNode(const TSet<FName>& UnusedInputs)
{
	FunctionNodeStack.Add(UnusedInputs);
}

void FHlslNiagaraTranslator::ExitFunctionCallNode()
{
	ensure(FunctionNodeStack.Num() > 0);
	FunctionNodeStack.Pop(false);
}

bool FHlslNiagaraTranslator::IsFunctionVariableCulledFromCompilation(const FName& InputName) const
{
	if (FunctionNodeStack.Num() == 0)
	{
		return false;
	}
	return FunctionNodeStack.Last().Contains(InputName);
}

// From a valid list of namespaces, resolve any aliased tokens and promote namespaced variables without a master namespace to the input parameter map instance namespace
void FHlslNiagaraTranslator::FinalResolveNamespacedTokens(const FString& ParameterMapInstanceNamespace, TArray<FString>& Tokens, TArray<FString>& ValidChildNamespaces, FNiagaraParameterMapHistoryBuilder& Builder, TArray<FNiagaraVariable>& UniqueParameterMapEntriesAliasesIntact, TArray<FNiagaraVariable>& UniqueParameterMapEntries, int32 ParamMapHistoryIdx)
{
	for (int32 i = 0; i < Tokens.Num(); i++)
	{
		if (Tokens[i].Contains(TEXT("."))) // Only check tokens with namespaces in them..
		{
			for (const FString& ValidNamespace : ValidChildNamespaces)
			{
				FNiagaraVariable Var;

				// There are two possible paths here, one where we're using the namespace as-is from the valid list and one where we've already
				// prepended with the master parameter map instance namespace but may not have resolved any internal aliases yet.
				if (Tokens[i].StartsWith(ValidNamespace, ESearchCase::CaseSensitive))
				{
					FNiagaraVariable TempVar(FNiagaraTypeDefinition::GetFloatDef(), *Tokens[i]); // Declare a dummy name here that we will convert aliases for and use later
					Var = Builder.ResolveAliases(TempVar);
				}
				else if (Tokens[i].StartsWith(ParameterMapInstanceNamespace + ValidNamespace, ESearchCase::CaseSensitive))
				{
					FString BaseToken = Tokens[i].Mid(ParameterMapInstanceNamespace.Len());
					FNiagaraVariable TempVar(FNiagaraTypeDefinition::GetFloatDef(), *BaseToken); // Declare a dummy name here that we will convert aliases for and use later
					Var = Builder.ResolveAliases(TempVar);
				}

				if (Var.IsValid())
				{
					if (ParamMapHistoryIdx != INDEX_NONE)
					{
						bool bAdded = false;
						for (int32 j = 0; j < OtherOutputParamMapHistories.Num(); j++)
						{
							int32 VarIdx = OtherOutputParamMapHistories[j].FindVariableByName(Var.GetName(), true);
							if (VarIdx == INDEX_NONE) // Allow for the name to already have been HLSL-ized
								VarIdx = FNiagaraVariable::SearchArrayForPartialNameMatch(OtherOutputParamMapHistoriesSanitizedVariables[j], Var.GetName());

							if (VarIdx != INDEX_NONE)
							{
								if (OtherOutputParamMapHistories[j].VariablesWithOriginalAliasesIntact[VarIdx].IsValid())
								{
									UniqueParameterMapEntriesAliasesIntact.AddUnique(OtherOutputParamMapHistories[j].VariablesWithOriginalAliasesIntact[VarIdx]);
								}
								else
								{
									UniqueParameterMapEntriesAliasesIntact.AddUnique(OtherOutputParamMapHistories[j].Variables[VarIdx]);
								}
								UniqueParameterMapEntries.AddUnique(OtherOutputParamMapHistories[j].Variables[VarIdx]);
								bAdded = true;
								break;
							}
						}
						if (!bAdded && !UNiagaraScript::IsStandaloneScript(CompileOptions.TargetUsage)) // Don't warn in modules, they don't have enough context.
						{
							Error(FText::Format(LOCTEXT("GetCustomFail1", "Cannot use variable in custom expression, it hasn't been encountered yet: {0}"), FText::FromName(Var.GetName())), nullptr, nullptr);
						}

					}


					Tokens[i] = ParameterMapInstanceNamespace + GetSanitizedSymbolName(Var.GetName().ToString());
					break;
				}
			}
		}
	}
}

static bool IsWhitespaceToken(const FString& Token)
{
	return
		Token.Len() == 0 ||
		Token[0] == TCHAR('\r') || Token[0] == TCHAR('\n') || Token[0] == TCHAR('\t') || Token[0] == TCHAR(' ') || 
		(Token.Len() >= 2 && Token[0] == TCHAR('/') && (Token[1] == TCHAR('/') || Token[1] == TCHAR('*')))
		;
}

bool FHlslNiagaraTranslator::ParseDIFunctionSpecifiers(UNiagaraNode* NodeForErrorReporting, FNiagaraFunctionSignature& Sig, TArray<FString>& Tokens, int32& TokenIdx)
{
	const int32 NumTokens = Tokens.Num();

	// Skip whitespace between the function name and the arguments or specifiers.
	while (TokenIdx < NumTokens && IsWhitespaceToken(Tokens[TokenIdx]))
	{
		++TokenIdx;
	}

	// If we don't have a specifier list start token, we don't need to do anything.
	if (TokenIdx == NumTokens || Tokens[TokenIdx] != TEXT("<"))
	{
		return true;
	}

	enum class EParserState
	{
		ExpectName,
		ExpectEquals,
		ExpectValue,
		ExpectCommaOrEnd
	};

	EParserState ParserState = EParserState::ExpectName;
	FString SpecifierName;

	// All the tokens inside the specifier list, including the angle brackets, will be replaced with empty strings,
	// because they're not valid HLSL. We just want to extract Key=Value pairs into the signature's specifier list.
	while (TokenIdx < NumTokens)
	{
		FString Token = Tokens[TokenIdx];
		Tokens[TokenIdx] = TEXT("");
		++TokenIdx;

		if (IsWhitespaceToken(Token))
		{
			continue;
		}

		if (Token[0] == TCHAR('<'))
		{
			// Nothing.
		}
		else if (Token[0] == TCHAR('>'))
		{
			if (ParserState != EParserState::ExpectCommaOrEnd)
			{
				Error(LOCTEXT("DataInterfaceFunctionCallUnexpectedEnd", "Unexpected end of specifier list."), NodeForErrorReporting, nullptr);
				return false;
			}
			break;
		}
		else if (Token[0] == TCHAR('='))
		{
			if (ParserState == EParserState::ExpectEquals)
			{
				ParserState = EParserState::ExpectValue;
			}
			else
			{
				Error(LOCTEXT("DataInterfaceFunctionCallExpectEquals", "Invalid token in specifier list, expecting '='."), NodeForErrorReporting, nullptr);
				return false;
			}
		}
		else if (Token[0] == TCHAR(','))
		{
			if (ParserState == EParserState::ExpectCommaOrEnd)
			{
				ParserState = EParserState::ExpectName;
			}
			else
			{
				Error(LOCTEXT("DataInterfaceFunctionCallExpectComma", "Invalid token in specifier list, expecting ','."), NodeForErrorReporting, nullptr);
				return false;
			}
		}
		else
		{
			if (ParserState == EParserState::ExpectName)
			{
				SpecifierName = Token;
				ParserState = EParserState::ExpectEquals;
			}
			else if (ParserState == EParserState::ExpectValue)
			{
				int32 Start = 0, ValueLen = Token.Len();
				// Remove the quotation marks if they are used.
				if (Token.Len() >= 2 && Token[0] == TCHAR('"') && Token[ValueLen - 1] == TCHAR('"'))
				{
					Start = 1;
					ValueLen -= 2;
				}
				Sig.FunctionSpecifiers.Add(FName(SpecifierName), FName(Token.Mid(Start, ValueLen)));
				ParserState = EParserState::ExpectCommaOrEnd;
			}
		}
	}

	return true;
}



void FHlslNiagaraTranslator::ProcessCustomHlsl(const FString& InCustomHlsl, ENiagaraScriptUsage InUsage, const FNiagaraFunctionSignature& InSignature, const TArray<int32>& Inputs, UNiagaraNode* InNodeForErrorReporting, FString& OutCustomHlsl,  FNiagaraFunctionSignature& OutSignature)
{
	// Split up the hlsl into constituent tokens
	TArray<FString> Tokens;
	UNiagaraNodeCustomHlsl::GetTokensFromString(InCustomHlsl, Tokens);

	// Look for tokens that should be replaced with a data interface or not used directly
	if (CompilationTarget != ENiagaraSimTarget::GPUComputeSim)
	{
		static const FString UseParticleReadTokens[] =
		{
			TEXT("InputDataFloat"),
			TEXT("InputDataInt"),
			TEXT("InputDataBool"),
			TEXT("InputDataHalf"),
		};

		for (const FString& Token : Tokens)
		{
			bool bUsesInputData = false;
			for (const FString& BannedToken : UseParticleReadTokens)
			{
				if (Token == BannedToken)
				{
					Warning(LOCTEXT("UseParticleReadsNotInputData", "Please convert usage of InputData methods to particle reads to avoid compatability issues."), InNodeForErrorReporting, nullptr);

					bUsesInputData = true;
					break;
				}
			}

			if (bUsesInputData)
			{
				// Clear out the ability to use partial particle writes as we can't be sure how InputData is being used
				for ( int i=0; i < CompileData->PartialParticleUpdatePerStage.Num(); ++i)
				{
					CompileData->PartialParticleUpdatePerStage[i] = false;
				}
				break;
			}
		}
	}

	int32 ParamMapHistoryIdx = INDEX_NONE;
	bool bHasParamMapOutputs = false;
	bool bHasParamMapInputs = false;

	// Resolve the names of any internal variables from the input variables.
	TArray<FNiagaraVariable> SigInputs;
	for (int32 i = 0; i < OutSignature.Inputs.Num(); i++)
	{
		FNiagaraVariable Input = OutSignature.Inputs[i];
		if (Input.GetType() == FNiagaraTypeDefinition::GetParameterMapDef())
		{
			FString ParameterMapInstanceName = GetParameterMapInstanceName(0);
			FString ReplaceSrc = Input.GetName().ToString();
			FString ReplaceDest = ParameterMapInstanceName;
			UNiagaraNodeCustomHlsl::ReplaceExactMatchTokens(Tokens, ReplaceSrc, ReplaceDest, true);
			SigInputs.Add(Input);
			OutSignature.bRequiresContext = true;
			ParamMapHistoryIdx = Inputs[i];
			bHasParamMapInputs = true;
		}
		else if (Input.GetType().IsDataInterface())
		{
			UObject* const* FoundCDO = CompileData->CDOs.Find(Input.GetType().GetClass());
			UNiagaraDataInterface* CDO = (FoundCDO ? Cast<UNiagaraDataInterface>(*FoundCDO) : nullptr);

			if (CDO == nullptr)
			{
				// If the cdo wasn't found, the data interface was not passed through a parameter map and so it won't be bound correctly, so add a compile error
				// and invalidate the signature.
				Error(LOCTEXT("DataInterfaceNotFoundCustomHLSL", "Data interface used by custom hlsl, but not found in precompiled data. Please notify Niagara team of bug."), nullptr, nullptr);
				return;
			}
			int32 OwnerIdx = Inputs[i];
			if (OwnerIdx < 0 || OwnerIdx >= CompilationOutput.ScriptData.DataInterfaceInfo.Num())
			{
				Error(LOCTEXT("FunctionCallDataInterfaceMissingRegistration", "Function call signature does not match to a registered DataInterface. Valid DataInterfaces should be wired into a DataInterface function call."), nullptr, nullptr);
				return;
			}

			// Go over all the supported functions in the DI and look to see if they occur in the 
			// actual custom hlsl source. If they do, then add them to the function table that we need to map.
			FNiagaraScriptDataInterfaceCompileInfo& Info = CompilationOutput.ScriptData.DataInterfaceInfo[OwnerIdx];
			TArray<FNiagaraFunctionSignature> Funcs;
			CDO->GetFunctions(Funcs);

			bool bPermuteSignatureByDataInterface = false;

			for (int32 FuncIdx = 0; FuncIdx < Funcs.Num(); FuncIdx++)
			{
				FString DIMethodInvocation = Input.GetName().ToString() + TEXT(".") + GetSanitizedDIFunctionName(Funcs[FuncIdx].GetName());

				for (int32 TokenIndex = 0; TokenIndex < Tokens.Num();)
				{
					if (Tokens[TokenIndex].Compare(DIMethodInvocation, ESearchCase::CaseSensitive) == 0)
					{
						bPermuteSignatureByDataInterface = true;

						// We can't replace the method-style call with the actual function name yet, because function specifiers
						// are part of the name, and we haven't determined them yet. Just store a pointer to the token for now.
						FString& FunctionNameToken = Tokens[TokenIndex];
						++TokenIndex;

						FNiagaraFunctionSignature Sig = Funcs[FuncIdx];

						// Override the owner id of the signature with the actual caller.
						Sig.OwnerName = Info.Name;

						// Function specifiers can be given inside angle brackets, using this syntax:
						//
						//		DI.Function<Specifier1=Value1, Specifier2="Value 2">(Arguments);
						//
						// We need to extract the specifiers and replace any tokens inside the angle brackets with empty strings,
						// to arrive back at valid HLSL.
						if (!ParseDIFunctionSpecifiers(InNodeForErrorReporting, Sig, Tokens, TokenIndex))
						{
							return;
						}

						// Now we can build the function name and replace the method call token with the final function name.
						FunctionNameToken = GetFunctionSignatureSymbol(Sig);
						if (Sig.bRequiresExecPin)
						{
							Sig.Inputs.Insert(FNiagaraVariable(FNiagaraTypeDefinition::GetParameterMapDef(), TEXT("InExecPin")), 0);
							Sig.Outputs.Insert(FNiagaraVariable(FNiagaraTypeDefinition::GetParameterMapDef(), TEXT("OutExecPin")), 0);
						}
						if (Info.UserPtrIdx != INDEX_NONE && CompilationTarget != ENiagaraSimTarget::GPUComputeSim)
						{
							//This interface requires per instance data via a user ptr so place the index as the first input.
							Sig.Inputs.Insert(FNiagaraVariable(FNiagaraTypeDefinition::GetIntDef(), TEXT("InstanceData")), 0);

							// Look for the opening parenthesis.
							while (TokenIndex < Tokens.Num() && Tokens[TokenIndex] != TEXT("("))
							{
								++TokenIndex;
							}

							if (TokenIndex < Tokens.Num())
							{
								// Skip the parenthesis.
								++TokenIndex;

								// Insert the instance index as the first argument. We don't need to do range checking because even if
								// the tokens end after the parenthesis, we'll be inserting at the end of the array.
								Tokens.Insert(LexToString(Info.UserPtrIdx), TokenIndex++);

								if (Sig.Inputs.Num() > 1 || Sig.Outputs.Num() > 0)
								{
									// If there are other arguments, insert a comma and a space. These are separators, so they need to be different tokens.
									Tokens.Insert(TEXT(","), TokenIndex++);
									Tokens.Insert(TEXT(" "), TokenIndex++);
								}
							}
						}

						Info.RegisteredFunctions.Add(Sig);
						Functions.FindOrAdd(Sig);

						HandleDataInterfaceCall(Info, Sig);
					}
					else
					{
						++TokenIndex;
					}
				}
			}

			if (bPermuteSignatureByDataInterface)
			{
				OutSignature.Name = FName(OutSignature.Name.ToString() + GetSanitizedSymbolName(Info.Name.ToString(), true));
			}

			SigInputs.Add(Input);
		}
		else
		{
			FString ReplaceSrc = Input.GetName().ToString();
			FString ReplaceDest = TEXT("In_") + ReplaceSrc;
			UNiagaraNodeCustomHlsl::ReplaceExactMatchTokens(Tokens, ReplaceSrc, ReplaceDest, true);
			SigInputs.Add(Input);
		}
	}
	OutSignature.Inputs = SigInputs;

	// Resolve the names of any internal variables from the output variables.
	TArray<FNiagaraVariable> SigOutputs;
	for (FNiagaraVariable Output : OutSignature.Outputs)
	{
		if (Output.GetType() == FNiagaraTypeDefinition::GetParameterMapDef())
		{
			FString ParameterMapInstanceName = GetParameterMapInstanceName(0);
			FString ReplaceSrc = Output.GetName().ToString();
			FString ReplaceDest = ParameterMapInstanceName;
			UNiagaraNodeCustomHlsl::ReplaceExactMatchTokens(Tokens, ReplaceSrc, ReplaceDest, true);
			SigOutputs.Add(Output);
			OutSignature.bRequiresContext = true;
			bHasParamMapOutputs = true;
		}
		else
		{
			FString ReplaceSrc = Output.GetName().ToString();
			FString ReplaceDest = TEXT("Out_") + ReplaceSrc;
			UNiagaraNodeCustomHlsl::ReplaceExactMatchTokens(Tokens, ReplaceSrc, ReplaceDest, true);
			SigOutputs.Add(Output);
		}
	}

	if (bHasParamMapOutputs || bHasParamMapInputs)
	{
		// Clean up any namespaced variables in the token list if they are aliased or promote any tokens that are namespaced to the parent 
		// parameter map.
		TArray<FString> PossibleNamespaces;
		FNiagaraParameterMapHistory::GetValidNamespacesForReading(CompileOptions.TargetUsage, 0, PossibleNamespaces);

		for (FNiagaraParameterMapHistory& History : ParamMapHistories)
		{
			for (FNiagaraVariable& Var : History.Variables)
			{
				FString Namespace = FNiagaraParameterMapHistory::GetNamespace(Var);
				PossibleNamespaces.AddUnique(Namespace);
			}
		}

		TArray<FNiagaraVariable> UniqueParamMapEntries;
		TArray<FNiagaraVariable> UniqueParamMapEntriesAliasesIntact;
		FinalResolveNamespacedTokens(GetParameterMapInstanceName(0) + TEXT("."), Tokens, PossibleNamespaces, ActiveHistoryForFunctionCalls, UniqueParamMapEntriesAliasesIntact, UniqueParamMapEntries, ParamMapHistoryIdx);

		// We must register any external constant variables that we encountered.
		for (int32 VarIdx = 0; VarIdx < UniqueParamMapEntriesAliasesIntact.Num(); VarIdx++)
		{
			FNiagaraVariable VarAliased = UniqueParamMapEntriesAliasesIntact[VarIdx];
			FNiagaraVariable VarActual = UniqueParamMapEntries[VarIdx];

			if (FNiagaraParameterMapHistory::IsExternalConstantNamespace(VarAliased, CompileOptions.TargetUsage, CompileOptions.GetTargetUsageBitmask()) ||
				FNiagaraParameterMapHistory::IsExternalConstantNamespace(VarActual, CompileOptions.TargetUsage, CompileOptions.GetTargetUsageBitmask()))
			{
				int32 TempOutput;
				if (ParameterMapRegisterExternalConstantNamespaceVariable(VarActual, InNodeForErrorReporting, ParamMapHistoryIdx, TempOutput, nullptr))
				{
					continue;
				}
			}
		}
	}

	// Now reassemble the tokens into the final hlsl output
	OutSignature.Outputs = SigOutputs;
	OutCustomHlsl = FString::Join(Tokens, TEXT(""));

	// Dynamic inputs are assumed to be of the form 
	// "20.0f * Particles.Velocity.x + length(Particles.Velocity)", i.e. a mix of native functions, constants, operations, and variable names.
	// This needs to be modified to match the following requirements:	
	// 1) Write to the output variable of the dynamic input.
	// 2) Terminate in valid HLSL (i.e. have a ; at the end)
	// 3) Be guaranteed to write to the correct output type.
	if (InUsage == ENiagaraScriptUsage::DynamicInput)
	{
		if (InSignature.Outputs.Num() != 1)
		{
			Error(LOCTEXT("CustomHlslDynamicInputMissingOutputs", "Custom hlsl dynamic input signature should have one and only one output."), InNodeForErrorReporting, nullptr);
			return;
		}
		if (InSignature.Inputs.Num() < 1 || InSignature.Inputs[0].GetType() != FNiagaraTypeDefinition::GetParameterMapDef())
		{
			Error(LOCTEXT("CustomHlslDynamicInputMissingInputs", "Custom hlsl dynamic input signature should have at least one input (a parameter map)."), InNodeForErrorReporting, nullptr);
			return;
		}

		OutSignature.bRequiresContext = true;
		FString ReplaceSrc = InSignature.Outputs[0].GetName().ToString();
		FString ReplaceDest = TEXT("Out_") + ReplaceSrc;
		OutCustomHlsl = ReplaceDest + TEXT(" = (") + GetStructHlslTypeName(InSignature.Outputs[0].GetType()) + TEXT(")(") + OutCustomHlsl + TEXT(");\n");
	}

	OutCustomHlsl = OutCustomHlsl.Replace(TEXT("\n"), TEXT("\n\t"));
	OutCustomHlsl = TEXT("\n") + OutCustomHlsl + TEXT("\n");
}
void FHlslNiagaraTranslator::HandleCustomHlslNode(UNiagaraNodeCustomHlsl* CustomFunctionHlsl, ENiagaraScriptUsage& OutScriptUsage, FString& OutName, FString& OutFullName, bool& bOutCustomHlsl, FString& OutCustomHlsl,
	FNiagaraFunctionSignature& OutSignature, TArray<int32>& Inputs)
{
	SCOPE_CYCLE_COUNTER(STAT_NiagaraEditor_Module_NiagaraHLSLTranslator_CustomHLSL);
	if (!CustomFunctionHlsl)
	{
		return;
	}

	// Determine the important outputs
	OutScriptUsage = CustomFunctionHlsl->ScriptUsage;
	OutName = GetSanitizedSymbolName(CustomFunctionHlsl->Signature.Name.ToString() + CustomFunctionHlsl->NodeGuid.ToString());
	OutSignature = CustomFunctionHlsl->Signature;
	OutFullName = CustomFunctionHlsl->GetFullName();
	OutSignature.Name = *OutName; // Force the name to be set to include the node guid for safety...
	bOutCustomHlsl = true;
	OutCustomHlsl = CustomFunctionHlsl->GetCustomHlsl();

	FNiagaraFunctionSignature InSignature = CustomFunctionHlsl->Signature;
	ProcessCustomHlsl(CustomFunctionHlsl->GetCustomHlsl(), OutScriptUsage, InSignature, Inputs, CustomFunctionHlsl, OutCustomHlsl, OutSignature);
	
}

void FHlslNiagaraTranslator::HandleDataInterfaceCall(FNiagaraScriptDataInterfaceCompileInfo& Info, const FNiagaraFunctionSignature& InMatchingSignature)
{
	bool bCPUSim = IsCompileOptionDefined(TEXT("CPUSim"));
	bool bGPUSim = IsCompileOptionDefined(TEXT("GPUComputeSim"));
	const UNiagaraNode* CurNode = ActiveHistoryForFunctionCalls.GetCallingContext();
	if (bCPUSim && !InMatchingSignature.bSupportsCPU)
	{
		Error(FText::Format(LOCTEXT("FunctionCallDataInterfaceCPUMissing", "Function call \"{0}\" does not work on CPU sims."), FText::FromName(InMatchingSignature.Name)), CurNode, nullptr);
	}
	else if (bGPUSim && !InMatchingSignature.bSupportsGPU)
	{
		Error(FText::Format(LOCTEXT("FunctionCallDataInterfaceGPUMissing", "Function call \"{0}\" does not work on GPU sims."), FText::FromName(InMatchingSignature.Name)), CurNode, nullptr);
	}

	if (InMatchingSignature.ModuleUsageBitmask != 0 && !UNiagaraScript::IsSupportedUsageContextForBitmask(InMatchingSignature.ModuleUsageBitmask, TranslationStages[ActiveStageIdx].ScriptUsage))
	{
		FString AllowedContexts;
		TArray<ENiagaraScriptUsage> Usages = UNiagaraScript::GetSupportedUsageContextsForBitmask(InMatchingSignature.ModuleUsageBitmask);
		for (ENiagaraScriptUsage Usage : Usages)
		{
			if (AllowedContexts.Len() > 0)
			{
				AllowedContexts.Append(TEXT(", "));
			}
			UEnum* EnumClass = StaticEnum<ENiagaraScriptUsage>();
			check(EnumClass != nullptr);
			AllowedContexts.Append(EnumClass->GetNameByValue((int64)Usage).ToString());
		}
		Error(FText::Format(LOCTEXT("FunctionCallDataInterfaceWrongContext", "Function call \"{0}\" is not allowed for this stack context. Allowed: {1}"), FText::FromName(InMatchingSignature.Name), FText::FromString(AllowedContexts)), CurNode, nullptr);
	}
	
	//UE_LOG(LogNiagaraEditor, Log, TEXT("HandleDataInterfaceCall %d %s %s %s"), ActiveStageIdx, *InMatchingSignature.Name.ToString(), InMatchingSignature.bWriteFunction ? TEXT("true") : TEXT("False"), *Info.Name.ToString());

	if (InMatchingSignature.bWriteFunction && CompilationOutput.ScriptData.SimulationStageMetaData.Num() != 0 && TranslationStages[ActiveStageIdx].SourceSimStage != -1)
	{
		int32 SourceSimStage = TranslationStages[ActiveStageIdx].SourceSimStage;
		ensure(CompilationOutput.ScriptData.SimulationStageMetaData.Num() > SourceSimStage);
		CompilationOutput.ScriptData.SimulationStageMetaData[SourceSimStage].OutputDestinations.AddUnique(Info.Name);
		if (ActiveStageWriteTargets.Num() > 0)
			ActiveStageWriteTargets.Top().AddUnique(Info.Name);
		//UE_LOG(LogNiagaraEditor, Log, TEXT(" Add to %d %d"), ActiveStageIdx, SourceSimStage);
	}
}

void FHlslNiagaraTranslator::RegisterFunctionCall(ENiagaraScriptUsage ScriptUsage, const FString& InName, const FString& InFullName, const FGuid& CallNodeId, UNiagaraScriptSource* Source,
	FNiagaraFunctionSignature& InSignature, bool bIsCustomHlsl, const FString& InCustomHlsl, TArray<int32>& Inputs, TArrayView<UEdGraphPin* const> CallInputs, TArrayView<UEdGraphPin* const> CallOutputs,
	FNiagaraFunctionSignature& OutSignature)
{
	SCOPE_CYCLE_COUNTER(STAT_NiagaraEditor_Module_NiagaraHLSLTranslator_RegisterFunctionCall);

	//////////////////////////////////////////////////////////////////////////
	if (Source)
	{
		SCOPE_CYCLE_COUNTER(STAT_NiagaraEditor_Module_NiagaraHLSLTranslator_RegisterFunctionCall_Source);
		UNiagaraGraph* SourceGraph = CastChecked<UNiagaraGraph>(Source->NodeGraph);

		bool bHasNumericInputs = false;
		if (SourceGraph->HasNumericParameters())
		{
			for (int32 i = 0; i < CallInputs.Num(); i++)
			{
				if (Schema->PinToTypeDefinition(CallInputs[i]) == FNiagaraTypeDefinition::GetGenericNumericDef())
				{
					bHasNumericInputs = true;
				}
			}
		}
		TArray<UEdGraphPin*> StaticSwitchValues;
		for (FNiagaraVariable StaticSwitchInput : SourceGraph->FindStaticSwitchInputs())
		{
			for (UEdGraphPin* Pin : CallInputs)
			{
				if (StaticSwitchInput.GetName().IsEqual(Pin->GetFName()))
				{
					StaticSwitchValues.Add(Pin);
					break;
				}
			}
		}

		bool bHasParameterMapParameters = SourceGraph->HasParameterMapParameters();

		GenerateFunctionSignature(ScriptUsage, InName, InFullName, SourceGraph, Inputs, bHasNumericInputs, bHasParameterMapParameters, StaticSwitchValues, OutSignature);

		// 		//Sort the input and outputs to match the sorted parameters. They may be different.
		// 		TArray<FNiagaraVariable> OrderedInputs;
		// 		TArray<FNiagaraVariable> OrderedOutputs;
		// 		SourceGraph->GetParameters(OrderedInputs, OrderedOutputs);
		// 		FPinCollectorArray InPins;
		// 		FunctionNode->GetInputPins(InPins);
		// 
		// 		TArray<int32> OrderedInputChunks;
		// 		OrderedInputChunks.SetNumUninitialized(Inputs.Num());
		// 		for (int32 i = 0; i < InPins.Num(); ++i)
		// 		{
		// 			FNiagaraVariable PinVar(Schema->PinToTypeDefinition(InPins[i]), *InPins[i]->PinName);
		// 			int32 InputIdx = OrderedInputs.IndexOfByKey(PinVar);
		// 			check(InputIdx != INDEX_NONE);
		// 			OrderedInputChunks[i] = Inputs[InputIdx];
		// 		}
		// 		Inputs = OrderedInputChunks;

		FNiagaraFunctionBody* FuncBody = Functions.Find(OutSignature);
		if (!FuncBody)
		{
			SCOPE_CYCLE_COUNTER(STAT_NiagaraEditor_Module_NiagaraHLSLTranslator_FuncBody);

			if (OutSignature.Name == NAME_None)
			{
				const FString* ModuleAlias = ActiveHistoryForFunctionCalls.GetModuleAlias();
				Error(FText::Format(LOCTEXT("FunctionCallMissingFunction", "Function call signature does not reference a function. Top-level module: {0} Source: {1}"), ModuleAlias ? FText::FromString(*ModuleAlias) : FText::FromString(TEXT("Unknown module")), FText::FromString(CompileOptions.FullName)), nullptr, nullptr);
				return;
			}

			bool bIsModuleFunction = false;
			bool bStageMinFilter = false;
			bool bStageMaxFilter = false;
			FString MinParam;
			FString MaxParam;
			FString MinParamSpawn;
			FString MaxParamSpawn;

			const bool UseSimulationStages = ((GetUsesOldShaderStages() || GetUsesSimulationStages())) && CompilationTarget == ENiagaraSimTarget::GPUComputeSim;
			const bool UseOldShaderStages = GetUsesOldShaderStages() && CompilationTarget == ENiagaraSimTarget::GPUComputeSim;

			//We've not compiled this function yet so compile it now.
			EnterFunction(InName, OutSignature, Inputs, CallNodeId);

			UNiagaraNodeOutput* FuncOutput = SourceGraph->FindOutputNode(ScriptUsage);
			check(FuncOutput);

			if (ActiveHistoryForFunctionCalls.GetModuleAlias() != nullptr)
			{
				bool bIsInTopLevelFunction = ActiveHistoryForFunctionCalls.InTopLevelFunctionCall(CompileOptions.TargetUsage);

				UEdGraphPin* ParamMapPin = nullptr;
				for (UEdGraphPin* Pin : CallInputs)
				{
					if (Schema->PinToTypeDefinition(Pin) == FNiagaraTypeDefinition::GetParameterMapDef())
					{
						ParamMapPin = Pin;
						break;
					}
				}

				if (ParamMapPin != nullptr)
				{
					bIsModuleFunction = (bIsInTopLevelFunction && ParamMapPin != nullptr && UNiagaraScript::IsGPUScript(CompileOptions.TargetUsage));

					UNiagaraNode* ParamNode = Cast<UNiagaraNode>(ParamMapPin->GetOwningNode());
					if (ParamNode)
					{
						check(ParamMapHistories.Num() == TranslationStages.Num());
						const FNiagaraParameterMapHistory& History = ParamMapHistories[ActiveStageIdx];
						uint32 FoundIdx = History.MapNodeVisitations.Find(ParamNode);
						if (FoundIdx != INDEX_NONE)
						{
							check((uint32)History.MapNodeVariableMetaData.Num() > FoundIdx);
							check(INDEX_NONE != History.MapNodeVariableMetaData[FoundIdx].Key);
							check(INDEX_NONE != History.MapNodeVariableMetaData[FoundIdx].Value);

							for (uint32 VarIdx = History.MapNodeVariableMetaData[FoundIdx].Key; VarIdx < History.MapNodeVariableMetaData[FoundIdx].Value; VarIdx++)
							{
								if (History.PerVariableReadHistory[VarIdx].Num() == 0)
								{
									// We don't need to worry about defaults if the variable is only written to.
									continue;
								}

								const FNiagaraVariable& Var = History.Variables[VarIdx];
								const FNiagaraVariable& AliasedVar = History.VariablesWithOriginalAliasesIntact[VarIdx];
								bool bIsAliased = Var.GetName() != AliasedVar.GetName();

								if (bIsAliased && UseOldShaderStages)
								{
									if (Var.GetName().ToString().Contains(TEXT("MinStage")))
									{
										MinParam = TEXT("Context.MapUpdate.Constants.Emitter.") + Var.GetName().ToString();
										MinParamSpawn = TEXT("Context.MapSpawn.Constants.Emitter.") + Var.GetName().ToString();
										bStageMinFilter = true;
									}
									if (Var.GetName().ToString().Contains(TEXT("MaxStage")))
									{
										MaxParam = TEXT("Context.MapUpdate.Constants.Emitter.") + Var.GetName().ToString();
										MaxParamSpawn = TEXT("Context.MapSpawn.Constants.Emitter.") + Var.GetName().ToString();
										bStageMaxFilter = true;
									}
								}

								// For non aliased values we resolve the defaults once at the top level since it's impossible to know which context they were actually used in, but
								// for aliased values we check to see if they're used in the current context by resolving the alias and checking against the current resolved variable
								// name since aliased values can only be resolved for reading in the correct context.
								bool bIsValidForCurrentCallingContext = (bIsInTopLevelFunction && bIsAliased == false) || (bIsAliased && ActiveHistoryForFunctionCalls.ResolveAliases(AliasedVar).GetName() == Var.GetName());
								if (bIsValidForCurrentCallingContext)
								{
									int32 LastSetChunkIdx = ParamMapSetVariablesToChunks[ActiveStageIdx][VarIdx];
									if (LastSetChunkIdx == INDEX_NONE)
									{
										const UEdGraphPin* DefaultPin = History.GetDefaultValuePin(VarIdx);
										UNiagaraScriptVariable* ScriptVariable = SourceGraph->GetScriptVariable(AliasedVar);
										HandleParameterRead(ActiveStageIdx, AliasedVar, DefaultPin, ParamNode, LastSetChunkIdx, ScriptVariable);
										
										// If this variable was in the pending defaults list, go ahead and remove it
										// as we added it before first use...
										if (DeferredVariablesMissingDefault.Contains(Var))
										{
											DeferredVariablesMissingDefault.Remove(Var);
											UniqueVarToChunk.Add(Var, LastSetChunkIdx);
										}
									}
								}
							}
						}
					}
				}
			}

			//Track the start of this function in the chunks so we can remove them after we grab the function hlsl.
			int32 ChunkStart = CodeChunks.Num();
			int32 ChunkStartsByMode[(int32)ENiagaraCodeChunkMode::Num];
			for (int32 i = 0; i < (int32)ENiagaraCodeChunkMode::Num; ++i)
			{
				ChunkStartsByMode[i] = ChunksByMode[i].Num();
			}

			FHlslNiagaraTranslator* ThisTranslator = this;
			TArray<int32> FuncOutputChunks;

			ENiagaraCodeChunkMode OldMode = CurrentBodyChunkMode;
			CurrentBodyChunkMode = ENiagaraCodeChunkMode::Body;
			{
				SCOPE_CYCLE_COUNTER(STAT_NiagaraEditor_Module_NiagaraHLSLTranslator_RegisterFunctionCall_Compile);
				FuncOutput->Compile(ThisTranslator, FuncOutputChunks);
			}
			CurrentBodyChunkMode = OldMode;

			{
				SCOPE_CYCLE_COUNTER(STAT_NiagaraEditor_Module_NiagaraHLSLTranslator_RegisterFunctionCall_FunctionDefStr);

				FNiagaraFunctionBody& FunctionBody = Functions.Add(OutSignature);

				//Grab all the body chunks for this function.
				FunctionBody.StageIndices.AddUnique(ActiveStageIdx);
				FunctionBody.Body.Reserve(256 * ChunksByMode[(int32)ENiagaraCodeChunkMode::Body].Num());

				if (bIsModuleFunction)
				{
					if (UseOldShaderStages)
					{
						if (bStageMinFilter && bStageMaxFilter)
						{
							FunctionBody.Body += TEXT("if ((GCurrentPhase == GUpdatePhase && SimulationStageIndex >= ") + MinParam + TEXT(" && SimulationStageIndex <= ") + MaxParam + TEXT(") || ") +
								TEXT("(GCurrentPhase == GSpawnPhase && SimulationStageIndex >= ") + MinParamSpawn + TEXT(" && SimulationStageIndex <= ") + MaxParamSpawn + TEXT(")") +
								TEXT(")\n{\n");
						}
						else
						{
							FunctionBody.Body += TEXT("if ((GCurrentPhase == GSpawnPhase && SimulationStageIndex == 0) || (GCurrentPhase == GUpdatePhase && SimulationStageIndex == DefaultSimulationStageIndex))\n{\n");
						}
					}
				}

				for (int32 i = ChunkStartsByMode[(int32)ENiagaraCodeChunkMode::Body]; i < ChunksByMode[(int32)ENiagaraCodeChunkMode::Body].Num(); ++i)
				{
					FunctionBody.Body += GetCode(ChunksByMode[(int32)ENiagaraCodeChunkMode::Body][i]);
				}

				if (bIsModuleFunction)
				{
					if (UseOldShaderStages)
					{
						FunctionBody.Body += TEXT("}\n");
					}
				}

				//Now remove all chunks for the function again.			
				//This is super hacky. Should move chunks etc into a proper scoping system.
				const int32 UniformMode = static_cast<int32>(ENiagaraCodeChunkMode::Uniform);
				const int32 FuncUniformCount = ChunksByMode[UniformMode].Num() - ChunkStartsByMode[UniformMode];
				TArray<FNiagaraCodeChunk> FuncUniforms;
				TArray<int32> OriginalUniformChunkIndices;

				FuncUniforms.Reserve(FuncUniformCount);
				OriginalUniformChunkIndices.Reserve(FuncUniformCount);

				for (int32 i = 0; i < (int32)ENiagaraCodeChunkMode::Num; ++i)
				{
					//Keep uniform chunks.
					if (i == UniformMode)
					{
						for (int32 ChunkIdx = ChunkStartsByMode[i]; ChunkIdx < ChunksByMode[i].Num(); ++ChunkIdx)
						{
							FuncUniforms.Add(CodeChunks[ChunksByMode[i][ChunkIdx]]);
							OriginalUniformChunkIndices.Add(ChunksByMode[i][ChunkIdx]);
						}
					}

					ChunksByMode[i].RemoveAt(ChunkStartsByMode[i], ChunksByMode[i].Num() - ChunkStartsByMode[i]);
				}
				CodeChunks.RemoveAt(ChunkStart, CodeChunks.Num() - ChunkStart, false);

				//Re-add the uniforms. Really this is horrible. Rework soon.
				for (int32 FuncUniformIt = 0; FuncUniformIt < FuncUniformCount; ++FuncUniformIt)
				{
					const FNiagaraCodeChunk& Chunk = FuncUniforms[FuncUniformIt];
					const int32 OriginalChunkIndex = OriginalUniformChunkIndices[FuncUniformIt];

					const int32 NewChunkIndex = CodeChunks.Add(Chunk);
					ChunksByMode[UniformMode].Add(NewChunkIndex);

					for (auto& SystemVarPair : ParamMapDefinedSystemVars)
					{
						if ((SystemVarPair.Value.ChunkIndex == OriginalChunkIndex)
							&& (SystemVarPair.Value.ChunkMode == UniformMode))
						{
							SystemVarPair.Value.ChunkIndex = NewChunkIndex;
						}
					}
				}

				// We don't support an empty function definition when calling a real function.
				if (FunctionBody.Body.IsEmpty())
				{
					FunctionBody.Body += TEXT("\n");
				}

				FunctionStageWriteTargets.Add(OutSignature, ActiveStageWriteTargets.Top());
			}

			ExitFunction();
		}
		else
		{
			FuncBody->StageIndices.AddUnique(ActiveStageIdx);

			// Just because we had a cached call, doesn't mean that we should ignore adding an writetargets
			TArray<FName>* Entries = FunctionStageWriteTargets.Find(OutSignature);
			if (Entries)
			{
				for (const FName& Entry : *Entries)
				{
					int32 SourceSimStage = TranslationStages[ActiveStageIdx].SourceSimStage;
					ensure(CompilationOutput.ScriptData.SimulationStageMetaData.Num() > SourceSimStage);
					CompilationOutput.ScriptData.SimulationStageMetaData[SourceSimStage].OutputDestinations.AddUnique(Entry);
					ActiveStageWriteTargets.Top().AddUnique(Entry);
					//UE_LOG(LogNiagaraEditor, Log, TEXT(" Add to %d %d"), ActiveStageIdx, SourceSimStage);

				}
			}
		}
	}
	else
	{
		SCOPE_CYCLE_COUNTER(STAT_NiagaraEditor_Module_NiagaraHLSLTranslator_RegisterFunctionCall_Signature);

		check(InSignature.IsValid());
		check(Inputs.Num() > 0);

		OutSignature = InSignature;

		//First input for these is the owner of the function.
		if (bIsCustomHlsl)
		{
			FNiagaraFunctionBody* FuncBody = Functions.Find(OutSignature);
			if (!FuncBody)
			{
				//We've not compiled this function yet so compile it now.
				EnterFunction(InName, OutSignature, Inputs, CallNodeId);

				FNiagaraFunctionBody& FunctionBody = Functions.Add(OutSignature);
				FunctionBody.Body = InCustomHlsl;
				FunctionBody.StageIndices.AddUnique(ActiveStageIdx);

				// We don't support an empty function definition when calling a real function.
				if (FunctionBody.Body.IsEmpty())
				{
					FunctionBody.Body += TEXT("\n");
				}

				FunctionStageWriteTargets.Add(OutSignature, ActiveStageWriteTargets.Top());

				ExitFunction();
			}
			else
			{
				FuncBody->StageIndices.AddUnique(ActiveStageIdx);
			}
		}
		else if (!InSignature.bMemberFunction) // Fastpath or other provided function
		{
			if (INDEX_NONE == CompilationOutput.ScriptData.AdditionalExternalFunctions.Find(OutSignature))
			{
				CompilationOutput.ScriptData.AdditionalExternalFunctions.Add(OutSignature);
			}
			Functions.FindOrAdd(OutSignature);
		}
		else
		{

			// Usually the DataInterface is the zeroth entry in the signature inputs, unless we are using the exec pin, in which case it is at index 1.
			int32 DataInterfaceOwnerIdx = Inputs[0]; 
			if (InSignature.bRequiresExecPin)
			{
				ensure(Inputs.IsValidIndex(1));
				DataInterfaceOwnerIdx = Inputs[1]; 
			}

			if (DataInterfaceOwnerIdx < 0 || DataInterfaceOwnerIdx >= CompilationOutput.ScriptData.DataInterfaceInfo.Num())
			{
				Error(LOCTEXT("FunctionCallDataInterfaceMissingRegistration", "Function call signature does not match to a registered DataInterface. Valid DataInterfaces should be wired into a DataInterface function call."), nullptr, nullptr);
				return;
			}
			FNiagaraScriptDataInterfaceCompileInfo& Info = CompilationOutput.ScriptData.DataInterfaceInfo[DataInterfaceOwnerIdx];

			// Double-check to make sure that the signature matches those specified by the data 
			// interface. It could be that the existing node has been removed and the graph
			// needs to be refactored. If that's the case, emit an error.
			UObject* const* FoundCDO = CompileData->CDOs.Find(Info.Type.GetClass());
			if (FoundCDO == nullptr)
			{
				// If the cdo wasn't found, the data interface was not passed through a parameter map and so it won't be bound correctly, so add a compile error
				// and invalidate the signature.
				Error(LOCTEXT("DataInterfaceNotFoundInParameterMap", "Data interfaces can not be sampled directly, they must be passed through a parameter map to be bound correctly."), nullptr, nullptr);
				OutSignature.Name = NAME_None;
				return;
			}

			UNiagaraDataInterface* CDO = Cast<UNiagaraDataInterface>(*FoundCDO);
			if (CDO != nullptr && OutSignature.bMemberFunction)
			{
				TArray<FNiagaraFunctionSignature> DataInterfaceFunctions;
				CDO->GetFunctions(DataInterfaceFunctions);

				const int32 FoundMatch = DataInterfaceFunctions.IndexOfByPredicate([&](const FNiagaraFunctionSignature& Sig) -> bool { return Sig.EqualsIgnoringSpecifiers(OutSignature); });
				if (FoundMatch < 0)
				{
					Error(LOCTEXT("FunctionCallDataInterfaceMissing", "Function call signature does not match DataInterface possible signatures?"), nullptr, nullptr);
					return;
				}
				else
				{
					HandleDataInterfaceCall(Info, DataInterfaceFunctions[FoundMatch]);
				}

				if (DataInterfaceFunctions[FoundMatch].bRequiresExecPin)
				{
					OutSignature.Inputs.Insert(FNiagaraVariable(FNiagaraTypeDefinition::GetParameterMapDef(), TEXT("InExecPin")), 0);
					OutSignature.Outputs.Insert(FNiagaraVariable(FNiagaraTypeDefinition::GetParameterMapDef(), TEXT("OutExecPin")), 0);
				}
				if (Info.UserPtrIdx != INDEX_NONE && CompilationTarget != ENiagaraSimTarget::GPUComputeSim)
				{
					//This interface requires per instance data via a user ptr so place the index as the first input.
					Inputs.Insert(AddSourceChunk(LexToString(Info.UserPtrIdx), FNiagaraTypeDefinition::GetIntDef(), false), 0);
					OutSignature.Inputs.Insert(FNiagaraVariable(FNiagaraTypeDefinition::GetIntDef(), TEXT("InstanceData")), 0);
				}
			}

			//Override the owner id of the signature with the actual caller.
			OutSignature.OwnerName = Info.Name;
			Info.RegisteredFunctions.Add(OutSignature);

			Functions.FindOrAdd(OutSignature);
		}

	}
}

void FHlslNiagaraTranslator::GenerateFunctionCall(ENiagaraScriptUsage ScriptUsage, FNiagaraFunctionSignature& FunctionSignature, TArrayView<const int32> Inputs, TArray<int32>& Outputs)
{
	SCOPE_CYCLE_COUNTER(STAT_NiagaraEditor_Module_NiagaraHLSLTranslator_GenerateFunctionCall);

	bool bEnteredStatScope = false;   
	if (ScriptUsage == ENiagaraScriptUsage::Module)
	{
		bEnteredStatScope = true;
		EnterStatsScope(FNiagaraStatScope(*GetFunctionSignatureSymbol(FunctionSignature), *(FunctionSignature.GetName())));
	}

	TArray<FString> MissingParameters;
	int32 ParamIdx = 0;
	TArray<int32> Params;
	Params.Reserve(Inputs.Num() + Outputs.Num());
	FString DefStr = GetFunctionSignatureSymbol(FunctionSignature) + TEXT("(");
	for (int32 i = 0; i < FunctionSignature.Inputs.Num(); ++i)
	{
		FNiagaraTypeDefinition Type = FunctionSignature.Inputs[i].GetType();
		if (Type.UnderlyingType != 0 && Type.ClassStructOrEnum == nullptr)
		{
			Error(FText::Format(LOCTEXT("InvalidTypeDefError", "Invalid data in niagara type definition, might be due to broken serialization or missing DI implementation! Variable: {0}"), FText::FromName(FunctionSignature.Inputs[i].GetName())), nullptr, nullptr);
			continue;
		}
<<<<<<< HEAD
=======

		if (!ensure(i < Inputs.Num()))
		{
			Error(FText::Format(LOCTEXT("InvalidInputNum", "Functon Input of %d is out of bounds in function signature! Variable: {0}"), 
			FText::AsNumber(i),
			FText::FromName(FunctionSignature.Inputs[i].GetName())), nullptr, nullptr);
			continue;
		}

>>>>>>> 24776ab6
		//We don't write class types as real params in the hlsl
		if (!Type.GetClass())
		{
			if (!AddStructToDefinitionSet(Type))
			{
				Error(FText::Format(LOCTEXT("GetConstantFailTypeVar2", "Cannot handle type {0}! Variable: {1}"), Type.GetNameText(), FText::FromName(FunctionSignature.Inputs[i].GetName())), nullptr, nullptr);
			}

			int32 Input = Inputs[i];
			bool bSkip = false;

			if (FunctionSignature.Inputs[i].GetType() == FNiagaraTypeDefinition::GetParameterMapDef())
			{
				Input = INDEX_NONE;
				bSkip = true;
			}

			if (!bSkip)
			{
				if (ParamIdx != 0)
				{
					DefStr += TEXT(", ");
				}

				Params.Add(Input);
				if (Input == INDEX_NONE)
				{
					MissingParameters.Add(FunctionSignature.Inputs[i].GetName().ToString());
				}
				else
				{
					DefStr += FString::Printf(TEXT("{%d}"), ParamIdx);
				}
				++ParamIdx;
			}
		}
	}

	for (int32 i = 0; i < FunctionSignature.Outputs.Num(); ++i)
	{
		FNiagaraVariable& OutVar = FunctionSignature.Outputs[i];
		FNiagaraTypeDefinition Type = OutVar.GetType();

		//We don't write class types as real params in the hlsl
		if (!Type.GetClass())
		{
			if (!AddStructToDefinitionSet(Type))
			{
				Error(FText::Format(LOCTEXT("GetConstantFailTypeVar3", "Cannot handle type {0}! Variable: {1}"), Type.GetNameText(), FText::FromName(FunctionSignature.Outputs[i].GetName())), nullptr, nullptr);
			}

			int32 Output = INDEX_NONE;
			int32 ParamOutput = INDEX_NONE;
			bool bSkip = false;
			if (FunctionSignature.Outputs[i].GetType() == FNiagaraTypeDefinition::GetParameterMapDef())
			{
				int32 FoundInputParamMapIdx = INDEX_NONE;
				for (int32 j = 0; j < FunctionSignature.Inputs.Num(); j++)
				{
					if (FunctionSignature.Inputs[j].GetType() == FNiagaraTypeDefinition::GetParameterMapDef())
					{
						FoundInputParamMapIdx = j;
						break;
					}
				}
				if (FoundInputParamMapIdx < Inputs.Num() && FoundInputParamMapIdx != INDEX_NONE)
				{
					Output = Inputs[FoundInputParamMapIdx];
				}
				bSkip = true;
			}
			else
			{
				FString OutputStr = FString::Printf(TEXT("%sOutput_%s"), *GetFunctionSignatureSymbol(FunctionSignature), *OutVar.GetName().ToString());
				Output = AddBodyChunk(GetUniqueSymbolName(*OutputStr), TEXT(""), OutVar.GetType());
				ParamOutput = Output;
			}

			Outputs.Add(Output);

			if (!bSkip)
			{
				if (ParamIdx > 0)
				{
					DefStr += TEXT(", ");
				}

				Params.Add(ParamOutput);
				if (ParamOutput == INDEX_NONE)
				{
					MissingParameters.Add(OutVar.GetName().ToString());
				}
				else
				{
					DefStr += FString::Printf(TEXT("{%d}"), ParamIdx);
				}
				++ParamIdx;
			}
		}
	}

	if (FunctionSignature.bRequiresContext)
	{
		if (ParamIdx > 0)
		{
			DefStr += TEXT(", ");
		}
		DefStr += "Context";
	}

	DefStr += TEXT(")");

	if (MissingParameters.Num() > 0)
	{
		for (FString MissingParam : MissingParameters)
		{
			FText Fmt = LOCTEXT("ErrorCompilingParameterFmt", "Error compiling parameter {0} in function call {1}");
			FText ErrorText = FText::Format(Fmt, FText::FromString(MissingParam), FText::FromString(GetFunctionSignatureSymbol(FunctionSignature)));
			Error(ErrorText, nullptr, nullptr);
		}
		return;
	}

	AddBodyChunk(TEXT(""), DefStr, FNiagaraTypeDefinition::GetFloatDef(), Params);

	if (bEnteredStatScope)
	{
		ExitStatsScope();
	}
}

FString FHlslNiagaraTranslator::GetFunctionSignatureSymbol(const FNiagaraFunctionSignature& Sig)
{
	FString SigStr = Sig.GetName();
	if (!Sig.OwnerName.IsNone() && Sig.OwnerName.IsValid())
	{
		SigStr += TEXT("_") + Sig.OwnerName.ToString().Replace(TEXT("."), TEXT(""));;
	}
	else
	{
		SigStr += TEXT("_Func_");
	}
	if (Sig.bRequiresExecPin)
	{
		SigStr += TEXT("_UEImpureCall"); // Let the cross compiler know that we intend to keep this.
	}

	for (const TTuple<FName, FName>& Specifier : Sig.FunctionSpecifiers)
	{
		SigStr += TEXT("_") + Specifier.Key.ToString() + Specifier.Value.ToString().Replace(TEXT("."), TEXT(""));
	}
	return GetSanitizedSymbolName(SigStr);
}

FName FHlslNiagaraTranslator::GetDataInterfaceName(FName BaseName, const FString& UniqueEmitterName, bool bIsParameterMapDataInterface)
{
	if (UniqueEmitterName.IsEmpty() == false)
	{
		if (FNiagaraParameterMapHistory::IsAliasedEmitterParameter(BaseName.ToString()))
		{
			return FNiagaraParameterMapHistory::ResolveEmitterAlias(BaseName, UniqueEmitterName);
		}
		else if(bIsParameterMapDataInterface == false)
		{
			// Don't mangle the parameter map reads for emitter scripts because they are from the system or user parameter stores and
			// they won't bind correctly.
			return *(UniqueEmitterName + TEXT(".") + BaseName.ToString());
		}
	}
	return BaseName;
}

FString FHlslNiagaraTranslator::GetFunctionSignature(const FNiagaraFunctionSignature& Sig)
{
	FString SigStr = TEXT("void ") + GetFunctionSignatureSymbol(Sig);

	SigStr += TEXT("(");
	int32 ParamIdx = 0;
	for (int32 i = 0; i < Sig.Inputs.Num(); ++i)
	{
		const FNiagaraVariable& Input = Sig.Inputs[i];
		//We don't write class types as real params in the hlsl
		if (Input.GetType().GetClass() == nullptr)
		{
			if (Input.GetType() == FNiagaraTypeDefinition::GetParameterMapDef())
			{
				// Skip parameter maps.
			}
			else
			{
				if (ParamIdx > 0)
				{
					SigStr += TEXT(", ");
				}

				SigStr += FHlslNiagaraTranslator::GetStructHlslTypeName(Input.GetType()) + TEXT(" In_") + FHlslNiagaraTranslator::GetSanitizedSymbolName(Input.GetName().ToString(), true);
				++ParamIdx;
			}
		}
	}

	for (int32 i = 0; i < Sig.Outputs.Num(); ++i)
	{
		const FNiagaraVariable& Output = Sig.Outputs[i];
		//We don't write class types as real params in the hlsl
		if (Output.GetType().GetClass() == nullptr)
		{
			if (Output.GetType() == FNiagaraTypeDefinition::GetParameterMapDef())
			{
				// Skip output parameter maps..
			}
			else
			{
				if (ParamIdx > 0)
				{
					SigStr += TEXT(", ");
				}

				SigStr += TEXT("out ") + FHlslNiagaraTranslator::GetStructHlslTypeName(Output.GetType()) + TEXT(" ") + FHlslNiagaraTranslator::GetSanitizedSymbolName(TEXT("Out_") + Output.GetName().ToString());
				++ParamIdx;
			}
		}
	}
	if (Sig.bRequiresContext)
	{
		if (ParamIdx > 0)
		{
			SigStr += TEXT(", ");
		}
		SigStr += TEXT("inout FSimulationContext Context");
	}
	return SigStr + TEXT(")");
}

int32 GetPinIndexById(TArrayView<UEdGraphPin* const> Pins, FGuid PinId)
{
	for (int32 i = 0; i < Pins.Num(); ++i)
	{
		if (Pins[i]->PinId == PinId)
		{
			return i;
		}
	}
	return INDEX_NONE;
}

FNiagaraTypeDefinition FHlslNiagaraTranslator::GetChildType(const FNiagaraTypeDefinition& BaseType, const FName& PropertyName)
{
	const UScriptStruct* Struct = BaseType.GetScriptStruct();
	if (Struct != nullptr)
	{
		// Dig through properties to find the matching property native type (if it exists)
		for (TFieldIterator<FProperty> PropertyIt(Struct, EFieldIteratorFlags::IncludeSuper); PropertyIt; ++PropertyIt)
		{
			const FProperty* Property = *PropertyIt;
			if (Property->GetName() == PropertyName.ToString())
			{
				if (Property->IsA(FFloatProperty::StaticClass()))
				{
					return FNiagaraTypeDefinition::GetFloatDef();
				}
				else if (Property->IsA(FIntProperty::StaticClass()))
				{
					return FNiagaraTypeDefinition::GetIntDef();
				}
				else if (Property->IsA(FBoolProperty::StaticClass()))
				{
					return FNiagaraTypeDefinition::GetBoolDef();
				}
				else if (Property->IsA(FEnumProperty::StaticClass()))
				{
					const FEnumProperty* EnumProp = CastField<FEnumProperty>(Property);
					return FNiagaraTypeDefinition(EnumProp->GetEnum());
				}
				else if (Property->IsA(FByteProperty::StaticClass()))
				{
					const FByteProperty* ByteProp = CastField<FByteProperty>(Property);
					return FNiagaraTypeDefinition(ByteProp->GetIntPropertyEnum());
				}
				else if (const FStructProperty* StructProp = CastFieldChecked<const FStructProperty>(Property))
				{
					return FNiagaraTypeDefinition(StructProp->Struct);
				}
			}
		}
	}
	return FNiagaraTypeDefinition();
}

FString FHlslNiagaraTranslator::ComputeMatrixColumnAccess(const FString& Name)
{
	FString Value;
	int32 Column = -1;

	if (Name.Find("X", ESearchCase::IgnoreCase) != -1)
		Column = 0;
	else if (Name.Find("Y", ESearchCase::IgnoreCase) != -1)
		Column = 1;
	else if (Name.Find("Z", ESearchCase::IgnoreCase) != -1)
		Column = 2;
	else if (Name.Find("W", ESearchCase::IgnoreCase) != -1)
		Column = 3;

	if (Column != -1)
	{
		Value.Append("[");
		Value.AppendInt(Column);
		Value.Append("]");
	}
	else
	{
		Error(FText::FromString("Failed to generate type for " + Name + " up to path " + Value), nullptr, nullptr);
	}
	return Value;
}

FString FHlslNiagaraTranslator::ComputeMatrixRowAccess(const FString& Name)
{
	FString Value;
	int32 Row = -1;
	if (Name.Find("Row0", ESearchCase::IgnoreCase) != -1)
		Row = 0;
	else if (Name.Find("Row1", ESearchCase::IgnoreCase) != -1)
		Row = 1;
	else if (Name.Find("Row2", ESearchCase::IgnoreCase) != -1)
		Row = 2;
	else if (Name.Find("Row3", ESearchCase::IgnoreCase) != -1)
		Row = 3;

	if (Row != -1)
	{
		Value.Append("[");
		Value.AppendInt(Row);
		Value.Append("]");
	}
	else
	{
		Error(FText::FromString("Failed to generate type for " + Name + " up to path " + Value), nullptr, nullptr);
	}
	return Value;
}

FString FHlslNiagaraTranslator::NamePathToString(const FString& Prefix, const FNiagaraTypeDefinition& RootType, const TArray<FName>& NamePath)
{
	// We need to deal with matrix parameters differently than any other type by using array syntax.
	// As we recurse down the tree, we stay away of when we're dealing with a matrix and adjust 
	// accordingly.
	FString Value = Prefix;
	FNiagaraTypeDefinition CurrentType = RootType;
	bool bParentWasMatrix = (RootType == FNiagaraTypeDefinition::GetMatrix4Def());
	int32 ParentMatrixRow = -1;
	for (int32 i = 0; i < NamePath.Num(); i++)
	{
		FString Name = NamePath[i].ToString();
		CurrentType = GetChildType(CurrentType, NamePath[i]);
		// Found a matrix... brackets from here on out.
		if (CurrentType == FNiagaraTypeDefinition::GetMatrix4Def())
		{
			bParentWasMatrix = true;
			Value.Append("." + Name);
		}
		// Parent was a matrix, determine row..
		else if (bParentWasMatrix && CurrentType == FNiagaraTypeDefinition::GetVec4Def())
		{
			Value.Append(ComputeMatrixRowAccess(Name));
		}
		// Parent was a matrix, determine column...
		else if (bParentWasMatrix && CurrentType == FNiagaraTypeDefinition::GetFloatDef())
		{
			Value.Append(ComputeMatrixColumnAccess(Name));
		}
		// Handle all other valid types by just using "." 
		else if (CurrentType.IsValid())
		{
			Value.Append("." + Name);
		}
		else
		{
			Error(FText::FromString("Failed to generate type for " + Name + " up to path " + Value), nullptr, nullptr);
		}
	}
	return Value;
}

FString FHlslNiagaraTranslator::GenerateAssignment(const FNiagaraTypeDefinition& SrcPinType, const TArray<FName>& ConditionedSourcePath, const FNiagaraTypeDefinition& DestPinType, const TArray<FName>& ConditionedDestinationPath)
{
	FString SourceDefinition = NamePathToString("{1}", SrcPinType, ConditionedSourcePath);
	FString DestinationDefinition = NamePathToString("{0}", DestPinType, ConditionedDestinationPath);

	return DestinationDefinition + " = " + SourceDefinition;
}

void FHlslNiagaraTranslator::Convert(class UNiagaraNodeConvert* Convert, TArrayView<const int32> Inputs, TArray<int32>& Outputs)
{
	if (ValidateTypePins(Convert) == false)
	{
		return;
	}

	FPinCollectorArray InputPins;
	Convert->GetInputPins(InputPins);

	FPinCollectorArray OutputPins;
	Convert->GetOutputPins(OutputPins);

	// Add input struct definitions if necessary.
	for (UEdGraphPin* InputPin : InputPins)
	{
		if (InputPin->PinType.PinCategory == UEdGraphSchema_Niagara::PinCategoryType ||
			InputPin->PinType.PinCategory == UEdGraphSchema_Niagara::PinCategoryEnum)
		{
			FNiagaraTypeDefinition Type = Schema->PinToTypeDefinition(InputPin);
			if (!AddStructToDefinitionSet(Type))
			{
				Error(FText::Format(LOCTEXT("ConvertTypeError_InvalidInput", "Cannot handle input pin type {0}! Pin: {1}"), Type.GetNameText(), InputPin->GetDisplayName()), nullptr, nullptr);
			}
		}
	}

	// Generate outputs.
	Outputs.Reserve(Outputs.Num() + OutputPins.Num() + 1);
	for (UEdGraphPin* OutputPin : OutputPins)
	{
		if (OutputPin->PinType.PinCategory == UEdGraphSchema_Niagara::PinCategoryType ||
			OutputPin->PinType.PinCategory == UEdGraphSchema_Niagara::PinCategoryEnum)
		{
			FNiagaraTypeDefinition Type = Schema->PinToTypeDefinition(OutputPin);
			if (!AddStructToDefinitionSet(Type))
			{
				Error(FText::Format(LOCTEXT("ConvertTypeError_InvalidOutput", "Cannot handle output pin type {0}! Pin: {1}"), Type.GetNameText(), OutputPin->GetDisplayName()), nullptr, nullptr);
			}
			int32 OutChunk = AddBodyChunk(GetUniqueSymbolName(OutputPin->PinName), TEXT(""), Type);
			Outputs.Add(OutChunk);
		}
	}

	// Add an additional invalid output for the add pin which doesn't get compiled.
	Outputs.Add(INDEX_NONE);

	// Set output values based on connections.
	for (FNiagaraConvertConnection& Connection : Convert->GetConnections())
	{
		int32 SourceIndex = GetPinIndexById(InputPins, Connection.SourcePinId);
		int32 DestinationIndex = GetPinIndexById(OutputPins, Connection.DestinationPinId);
		if (SourceIndex != INDEX_NONE && SourceIndex < Inputs.Num() && DestinationIndex != INDEX_NONE && DestinationIndex < Outputs.Num())
		{
			FNiagaraTypeDefinition SrcPinType = Schema->PinToTypeDefinition(InputPins[SourceIndex]);
			if (!AddStructToDefinitionSet(SrcPinType))
			{
				Error(FText::Format(LOCTEXT("ConvertTypeError_InvalidSubpinInput", "Cannot handle input subpin type {0}! Subpin: {1}"), SrcPinType.GetNameText(), InputPins[SourceIndex]->GetDisplayName()), nullptr, nullptr);
			}
			TArray<FName> ConditionedSourcePath = ConditionPropertyPath(SrcPinType, Connection.SourcePath);

			FNiagaraTypeDefinition DestPinType = Schema->PinToTypeDefinition(OutputPins[DestinationIndex]);
			if (!AddStructToDefinitionSet(DestPinType))
			{
				Error(FText::Format(LOCTEXT("ConvertTypeError_InvalidSubpinOutput", "Cannot handle output subpin type type {0}! Subpin: {1}"), DestPinType.GetNameText(), OutputPins[SourceIndex]->GetDisplayName()), nullptr, nullptr);
			}
			TArray<FName> ConditionedDestinationPath = ConditionPropertyPath(DestPinType, Connection.DestinationPath);

			FString ConvertDefinition = GenerateAssignment(SrcPinType, ConditionedSourcePath, DestPinType, ConditionedDestinationPath);

			TArray<int32> SourceChunks;
			SourceChunks.Add(Outputs[DestinationIndex]);
			SourceChunks.Add(Inputs[SourceIndex]);
			AddBodyChunk(TEXT(""), ConvertDefinition, FNiagaraTypeDefinition::GetFloatDef(), SourceChunks);
		}
	}
}

void FHlslNiagaraTranslator::If(UNiagaraNodeIf* IfNode, TArray<FNiagaraVariable>& Vars, int32 Condition, TArray<int32>& PathA, TArray<int32>& PathB, TArray<int32>& Outputs)
{
	SCOPE_CYCLE_COUNTER(STAT_NiagaraEditor_HlslTranslator_If);

	int32 NumVars = Vars.Num();
	check(PathA.Num() == NumVars);
	check(PathB.Num() == NumVars);

	TArray<FString> OutSymbols;
	OutSymbols.Reserve(Vars.Num());
	int32 PinIdx = 1;
	for (FNiagaraVariable& Var : Vars)
	{
		FNiagaraTypeDefinition Type = Schema->PinToTypeDefinition(IfNode->GetInputPin(PinIdx++));
		if (!AddStructToDefinitionSet(Type))
		{
			FText OutErrorMessage = FText::Format(LOCTEXT("UnknownNumeric", "Variable in If node uses invalid type. Var: {0} Type: {1}"),
				FText::FromName(Var.GetName()), Type.GetNameText());

			Error(OutErrorMessage, IfNode, nullptr);
		}
		OutSymbols.Add(GetUniqueSymbolName(*(Var.GetName().ToString() + TEXT("_IfResult"))));
		Outputs.Add(AddBodyChunk(OutSymbols.Last(), TEXT(""), Type, true));
	}
	AddBodyChunk(TEXT(""), TEXT("if({0})\n\t{"), FNiagaraTypeDefinition::GetFloatDef(), Condition, false, false);
	for (int32 i = 0; i < NumVars; ++i)
	{
		FNiagaraTypeDefinition OutChunkType = CodeChunks[Outputs[i]].Type;
		FNiagaraCodeChunk& BranchChunk = CodeChunks[AddBodyChunk(OutSymbols[i], TEXT("{0}"), OutChunkType, false)];
		BranchChunk.AddSourceChunk(PathA[i]);
	}
	AddBodyChunk(TEXT(""), TEXT("}\n\telse\n\t{"), FNiagaraTypeDefinition::GetFloatDef(), false, false);
	for (int32 i = 0; i < NumVars; ++i)
	{
		FNiagaraTypeDefinition OutChunkType = CodeChunks[Outputs[i]].Type;
		FNiagaraCodeChunk& BranchChunk = CodeChunks[AddBodyChunk(OutSymbols[i], TEXT("{0}"), OutChunkType, false)];
		BranchChunk.AddSourceChunk(PathB[i]);
	}
	AddBodyChunk(TEXT(""), TEXT("}"), FNiagaraTypeDefinition::GetFloatDef(), false, false);

	// Add an additional invalid output for the add pin which doesn't get compiled.
	Outputs.Add(INDEX_NONE);
}

int32 FHlslNiagaraTranslator::CompilePin(const UEdGraphPin* Pin)
{
	SCOPE_CYCLE_COUNTER(STAT_NiagaraEditor_HlslTranslator_CompilePin);

	check(Pin);
	int32 Ret = INDEX_NONE;
	FNiagaraTypeDefinition TypeDef = Schema->PinToTypeDefinition(Pin);
	if (Pin->Direction == EGPD_Input)
	{
		if (Pin->LinkedTo.Num() > 0)
		{
			Ret = CompileOutputPin(Pin->LinkedTo[0]);
		}
		else if (!Pin->bDefaultValueIsIgnored && Pin->PinType.PinCategory == UEdGraphSchema_Niagara::PinCategoryType)
		{
			if (TypeDef == FNiagaraTypeDefinition::GetParameterMapDef())
			{
				Error(FText::FromString(TEXT("Parameter Maps must be created via an Input Node, not the default value of a pin! Please connect to a valid input Parameter Map.")), Cast<UNiagaraNode>(Pin->GetOwningNode()), nullptr);
				return INDEX_NONE;
			}
			else
			{
				//No connections to this input so add the default as a const expression.			
				FNiagaraVariable PinVar = Schema->PinToNiagaraVariable(Pin, true);
				return GetConstant(PinVar);
			}
		}
		else if (!Pin->bDefaultValueIsIgnored && Pin->PinType.PinCategory == UEdGraphSchema_Niagara::PinCategoryEnum)
		{
			//No connections to this input so add the default as a const expression.			
			FNiagaraVariable PinVar = Schema->PinToNiagaraVariable(Pin, true);
			return GetConstant(PinVar);
		}
	}
	else
	{
		Ret = CompileOutputPin(Pin);
	}

	return Ret;
}

int32 FHlslNiagaraTranslator::CompileOutputPin(const UEdGraphPin* InPin)
{
	SCOPE_CYCLE_COUNTER(STAT_NiagaraEditor_HlslTranslator_CompileOutputPin);

	if (InPin == nullptr)
	{
		Error(LOCTEXT("InPinNullptr", "Input pin is nullptr!"), nullptr, nullptr);
		return INDEX_NONE;
	}

	UpdateStaticSwitchConstants(InPin->GetOwningNode());

	// The incoming pin to compile may be pointing to a reroute node. If so, we just jump over it
	// to where it really came from.
	UEdGraphPin* Pin = UNiagaraNode::TraceOutputPin(const_cast<UEdGraphPin*>(InPin));
	if (Pin == nullptr || Pin->Direction != EGPD_Output)
	{
		Error(LOCTEXT("TraceOutputPinFailed", "Failed to trace pin to an output!"), Cast<UNiagaraNode>(InPin->GetOwningNode()), InPin);
		return INDEX_NONE;
	}

	// The node can also replace our pin with another pin (e.g. in the case of static switches), so we need to make sure we don't run into a circular dependency
	TSet<UEdGraphPin*> SeenPins;
	UNiagaraNode* Node = Cast<UNiagaraNode>(Pin->GetOwningNode());
	UEdGraphPin* OriginalPin = Pin;
	while (Node->SubstituteCompiledPin(this, &Pin))
	{
		bool bIsAlreadyInSet = false;
		SeenPins.Add(Pin, &bIsAlreadyInSet);
		Node = Cast<UNiagaraNode>(Pin->GetOwningNode());
		if (bIsAlreadyInSet)
		{
			Error(LOCTEXT("CircularGraphSubstitutionError", "Circular dependency detected, please check your module graph."), Node, Pin);
			return INDEX_NONE;
		}
	}

	// It is possible that the output pin was substituted by an input pin (e.g. the default value pin on a node).
	// If that is the case we try to compile that pin directly.
	if (Pin->Direction == EGPD_Input)
	{
		int32* ExistingChunk = PinToCodeChunks.Last().Find(OriginalPin); // Check if the pin was already compiled before
		if (ExistingChunk)
		{
			return *ExistingChunk;
		}
		int32 Chunk = CompilePin(Pin);
		PinToCodeChunks.Last().Add(OriginalPin, Chunk);
		return Chunk;
	}

	int32 Ret = INDEX_NONE;
	int32* Chunk = PinToCodeChunks.Last().Find(Pin);
	if (Chunk)
	{
		Ret = *Chunk; //We've compiled this pin before. Return it's chunk.
	}
	else
	{
		//Otherwise we need to compile the node to get its output pins.
		if (ValidateTypePins(Node))
		{
			TArray<int32> Outputs;
			FPinCollectorArray OutputPins;
			Node->GetOutputPins(OutputPins);
			FHlslNiagaraTranslator* ThisTranslator = this;
			Node->Compile(ThisTranslator, Outputs);
			if (OutputPins.Num() == Outputs.Num())
			{
				for (int32 i = 0; i < Outputs.Num(); ++i)
				{
					//Cache off the pin.
					//Can we allow the caching of local defaults in numerous function calls?
					PinToCodeChunks.Last().Add(OutputPins[i], Outputs[i]);

					if (Outputs[i] != INDEX_NONE)
					{
						//Grab the expression for the pin we're currently interested in. Otherwise we'd have to search the map for it.
						Ret = OutputPins[i] == Pin ? Outputs[i] : Ret;
					}
				}
			}
			else
			{
				Error(LOCTEXT("IncorrectNumOutputsError", "Incorrect number of outputs. Can possibly be fixed with a graph refresh."), Node, nullptr);
			}
		}
	}

	return Ret;
}

void FHlslNiagaraTranslator::Message(FNiagaraCompileEventSeverity Severity, FText MessageText, const UNiagaraNode* InNode, const UEdGraphPin* Pin)
{
	const UNiagaraNode* CurContextNode = ActiveHistoryForFunctionCalls.GetCallingContext();
	const UNiagaraNode* TargetNode = InNode ? InNode : CurContextNode;

	FString NodePinStr = TEXT("");
	FString NodePinPrefix = TEXT(" - ");
	FString NodePinSuffix = TEXT("");
	if (TargetNode)
	{
		FString NodeTitle = TargetNode->GetNodeTitle(ENodeTitleType::FullTitle).ToString();
		if (NodeTitle.Len() > 0)
		{
			NodePinStr += TEXT("Node: ") + NodeTitle;
			NodePinSuffix = TEXT(" - ");
		}
		else
		{
			FString NodeName = TargetNode->GetName();
			if (NodeName.Len() > 0)
			{
				NodePinStr += TEXT("Node: ") + NodeName;
				NodePinSuffix = TEXT(" - ");
			}
		}
	}
	if (Pin)
	{
		NodePinStr += TEXT(" Pin: ") + (Pin->PinFriendlyName.ToString().Len() > 0 ? Pin->PinFriendlyName.ToString() : Pin->GetName());
		NodePinSuffix = TEXT(" - ");
	}

	FString MessageString = FString::Printf(TEXT("%s%s%s%s"), *MessageText.ToString(), *NodePinPrefix, *NodePinStr, *NodePinSuffix);
	TranslateResults.CompileEvents.Add(FNiagaraCompileEvent(Severity, MessageString, TargetNode ? TargetNode->NodeGuid : FGuid(), Pin ? Pin->PersistentGuid : FGuid(), GetCallstackGuids()));

	if (Severity == FNiagaraCompileEventSeverity::Error)
	{
		TranslateResults.NumErrors++;
	}
	else if (Severity == FNiagaraCompileEventSeverity::Warning)
	{
		TranslateResults.NumWarnings++;
	}
}

void FHlslNiagaraTranslator::Error(FText ErrorText, const UNiagaraNode* InNode, const UEdGraphPin* Pin)
{
	Message(FNiagaraCompileEventSeverity::Error, ErrorText, InNode, Pin);
}

void FHlslNiagaraTranslator::Warning(FText WarningText, const UNiagaraNode* InNode, const UEdGraphPin* Pin)
{
	Message(FNiagaraCompileEventSeverity::Warning, WarningText, InNode, Pin);
}

bool FHlslNiagaraTranslator::GetFunctionParameter(const FNiagaraVariable& Parameter, int32& OutParam)const
{
	// Assume that it wasn't bound by default.
	OutParam = INDEX_NONE;
	if (const FFunctionContext* FunctionContext = FunctionCtx())
	{
		int32 ParamIdx = FunctionContext->Signature.Inputs.IndexOfByPredicate([&](const FNiagaraVariable& InVar) { return InVar.IsEquivalent(Parameter); });
		if (ParamIdx != INDEX_NONE)
		{
			OutParam = FunctionContext->Inputs[ParamIdx];
		}
		return true;
	}
	return false;
}

int32 FHlslNiagaraTranslator::GetUniqueCallerID()
{
	if (!TranslationStages[ActiveStageIdx].bCallIDInitialized)
	{
		// The Call ID is changed every time a compiled node requests it, but we want to randomize it a bit from the start.
		// Otherwise compilation units all start from the same ID (resulting in the same chain of generated randoms).
		TranslationStages[ActiveStageIdx].CurrentCallID = (int32)(GetTypeHash(CompileData->EmitterUniqueName) + (uint8)TranslationStages[ActiveStageIdx].ScriptUsage * 1024);
		TranslationStages[ActiveStageIdx].bCallIDInitialized = true;
	}
	return TranslationStages[ActiveStageIdx].CurrentCallID++;
}

bool FHlslNiagaraTranslator::CanReadAttributes()const
{
	if (UNiagaraScript::IsParticleUpdateScript(TranslationStages[ActiveStageIdx].ScriptUsage))
	{
		return true;
	}
	return false;
}

ENiagaraScriptUsage FHlslNiagaraTranslator::GetCurrentUsage() const
{
	if (UNiagaraScript::IsParticleScript(CompileOptions.TargetUsage))
	{
		return CompileOptions.TargetUsage;
	}
	else if (UNiagaraScript::IsSystemSpawnScript(CompileOptions.TargetUsage) || UNiagaraScript::IsSystemUpdateScript(CompileOptions.TargetUsage))
	{
		if (ActiveHistoryForFunctionCalls.ContextContains(ENiagaraScriptUsage::EmitterSpawnScript))
		{
			return ENiagaraScriptUsage::EmitterSpawnScript;
		}
		else if (ActiveHistoryForFunctionCalls.ContextContains(ENiagaraScriptUsage::EmitterUpdateScript))
		{
			return ENiagaraScriptUsage::EmitterUpdateScript;
		}
		return CompileOptions.TargetUsage;
	}
	else if (UNiagaraScript::IsStandaloneScript(CompileOptions.TargetUsage))
	{
		// Since we never use the results of a standalone script directly, just choose one by default.
		return ENiagaraScriptUsage::ParticleSpawnScript;
	}
	else
	{
		check(false);
		return ENiagaraScriptUsage::ParticleSpawnScript;
	}
}

ENiagaraScriptUsage FHlslNiagaraTranslator::GetTargetUsage() const
{
	if (CompileOptions.TargetUsage == ENiagaraScriptUsage::ParticleGPUComputeScript) // Act as if building spawn script.
	{
		return ENiagaraScriptUsage::ParticleSpawnScript;
	}
	if (UNiagaraScript::IsInterpolatedParticleSpawnScript(CompileOptions.TargetUsage))
	{
		return ENiagaraScriptUsage::ParticleSpawnScript;
	}
	return CompileOptions.TargetUsage;
}

FGuid FHlslNiagaraTranslator::GetTargetUsageId() const
{
	return CompileOptions.TargetUsageId;
}
//////////////////////////////////////////////////////////////////////////

FString FHlslNiagaraTranslator::GetHlslDefaultForType(const FNiagaraTypeDefinition& Type)
{
	if (Type == FNiagaraTypeDefinition::GetFloatDef())
	{
		return "(0.0)";
	}
	else if (Type == FNiagaraTypeDefinition::GetVec2Def())
	{
		return "float2(0.0, 0.0)";
	}
	else if (Type == FNiagaraTypeDefinition::GetVec3Def())
	{
		return "float3(0.0, 0.0, 0.0)";
	}
	else if (Type == FNiagaraTypeDefinition::GetVec4Def())
	{
		return "float4(0.0, 0.0, 0.0, 0.0)";
	}
	else if (Type == FNiagaraTypeDefinition::GetQuatDef())
	{
		return "float4(0.0, 0.0, 0.0, 1.0)";
	}
	else if (Type == FNiagaraTypeDefinition::GetColorDef())
	{
		return "float4(1.0, 1.0, 1.0, 1.0)";
	}
	else if (Type == FNiagaraTypeDefinition::GetIntDef())
	{
		return "(0)";
	}
	else if (Type == FNiagaraTypeDefinition::GetBoolDef())
	{
		return "(false)";
	}
	else
	{
		return TEXT("(") + GetStructHlslTypeName(Type) + TEXT(")0");
	}
}

bool FHlslNiagaraTranslator::IsBuiltInHlslType(const FNiagaraTypeDefinition& Type)
{
	return
		Type == FNiagaraTypeDefinition::GetFloatDef() ||
		Type == FNiagaraTypeDefinition::GetVec2Def() ||
		Type == FNiagaraTypeDefinition::GetVec3Def() ||
		Type == FNiagaraTypeDefinition::GetVec4Def() ||
		Type == FNiagaraTypeDefinition::GetColorDef() ||
		Type == FNiagaraTypeDefinition::GetQuatDef() ||
		Type == FNiagaraTypeDefinition::GetMatrix4Def() ||
		Type == FNiagaraTypeDefinition::GetIntDef() ||
		Type.GetStruct() == FNiagaraTypeDefinition::GetIntStruct() ||
		Type == FNiagaraTypeDefinition::GetBoolDef();
}

FString FHlslNiagaraTranslator::GetStructHlslTypeName(const FNiagaraTypeDefinition& Type)
{
	if (Type.IsValid() == false)
	{
		return "undefined";
	}
	else if (Type == FNiagaraTypeDefinition::GetFloatDef())
	{
		return "float";
	}
	else if (Type == FNiagaraTypeDefinition::GetVec2Def())
	{
		return "float2";
	}
	else if (Type == FNiagaraTypeDefinition::GetVec3Def())
	{
		return "float3";
	}
	else if (Type == FNiagaraTypeDefinition::GetVec4Def() || Type == FNiagaraTypeDefinition::GetColorDef() || Type == FNiagaraTypeDefinition::GetQuatDef())
	{
		return "float4";
	}
	else if (Type == FNiagaraTypeDefinition::GetMatrix4Def())
	{
		return "float4x4";
	}
	else if (Type == FNiagaraTypeDefinition::GetIntDef() || Type.GetEnum() != nullptr)
	{
		return "int";
	}
	else if (Type == FNiagaraTypeDefinition::GetBoolDef())
	{
		return "bool";
	}
	else if (Type == FNiagaraTypeDefinition::GetParameterMapDef())
	{
		return "FParamMap0";
	}
	else
	{
		return Type.GetName();
	}
}

FString FHlslNiagaraTranslator::GetPropertyHlslTypeName(const FProperty* Property)
{
	if (Property->IsA(FFloatProperty::StaticClass()))
	{
		return "float";
	}
	else if (Property->IsA(FIntProperty::StaticClass()))
	{
		return "int";
	}
	else if (Property->IsA(FUInt32Property::StaticClass()))
	{
		return "int";
	}
	else if (Property->IsA(FStructProperty::StaticClass()))
	{
		const FStructProperty* StructProp = CastField<const FStructProperty>(Property);
		return GetStructHlslTypeName(StructProp->Struct);
	}
	else if (Property->IsA(FEnumProperty::StaticClass()))
	{
		return "int";
	}
	else if (Property->IsA(FByteProperty::StaticClass()))
	{
		return "int";
	}
	else if (Property->IsA(FBoolProperty::StaticClass()))
	{
		return "bool";
	}
	else
	{
		return TEXT("");
	}
}

FString FHlslNiagaraTranslator::BuildHLSLStructDecl(const FNiagaraTypeDefinition& Type, FText& OutErrorMessage)
{
	if (!IsBuiltInHlslType(Type))
	{
		FString StructName = GetStructHlslTypeName(Type);

		FString Decl = "struct " + StructName + "\n{\n";
		for (TFieldIterator<FProperty> PropertyIt(Type.GetStruct(), EFieldIteratorFlags::IncludeSuper); PropertyIt; ++PropertyIt)
		{
			FProperty* Property = *PropertyIt;
			FString PropertyTypeName = GetPropertyHlslTypeName(Property);
			if (PropertyTypeName.IsEmpty())
			{
				OutErrorMessage = FText::Format(LOCTEXT("UnknownPropertyTypeErrorFormat", "Failed to build hlsl struct declaration for type {0}.  Property {1} has an unsuported type {2}."),
					FText::FromString(Type.GetName()), Property->GetDisplayNameText(), FText::FromString(Property->GetClass()->GetName()));
				return TEXT("");
			}
			Decl += TEXT("\t") + PropertyTypeName + TEXT(" ") + Property->GetName() + TEXT(";\n");
		}
		Decl += "};\n\n";
		return Decl;
	}

	return TEXT("");
}

bool FHlslNiagaraTranslator::IsHlslBuiltinVector(const FNiagaraTypeDefinition& Type)
{
	if ((Type == FNiagaraTypeDefinition::GetVec2Def()) ||
		(Type == FNiagaraTypeDefinition::GetVec3Def()) ||
		(Type == FNiagaraTypeDefinition::GetVec4Def()) ||
		(Type == FNiagaraTypeDefinition::GetQuatDef()) ||
		(Type == FNiagaraTypeDefinition::GetColorDef()))
	{
		return true;
	}
	return false;
}


bool FHlslNiagaraTranslator::AddStructToDefinitionSet(const FNiagaraTypeDefinition& TypeDef)
{
	// First make sure that this is a type that we do need to define...
	if (IsBuiltInHlslType(TypeDef))
	{
		return true;
	}

	if (TypeDef == FNiagaraTypeDefinition::GetGenericNumericDef())
	{
		return false;
	}

	// We build these types on-the-fly.
	if (TypeDef == FNiagaraTypeDefinition::GetParameterMapDef())
	{
		return true;
	}

	// Now make sure that we don't have any other struct types within our struct. Add them prior to the struct in question to make sure
	// that the syntax works out properly.
	const UScriptStruct* Struct = TypeDef.GetScriptStruct();
	if (Struct != nullptr)
	{
		// We need to recursively dig through the struct to get at the lowest level of the input struct, which
		// could be a native type.
		for (TFieldIterator<FProperty> PropertyIt(Struct, EFieldIteratorFlags::IncludeSuper); PropertyIt; ++PropertyIt)
		{
			const FProperty* Property = *PropertyIt;
			const FStructProperty* StructProp = CastField<const FStructProperty>(Property);
			if (StructProp)
			{
				if (!AddStructToDefinitionSet(StructProp->Struct))
				{
					return false;
				}
			}
		}

		// Add the new type def
		StructsToDefine.AddUnique(TypeDef);
	}

	return true;
}

TArray<FName> FHlslNiagaraTranslator::ConditionPropertyPath(const FNiagaraTypeDefinition& Type, const TArray<FName>& InPath)
{
	// TODO: Build something more extensible and less hard coded for path conditioning.
	UScriptStruct* Struct = Type.GetScriptStruct();
	if (InPath.Num() == 0) // Pointing to the root
	{
		return TArray<FName>();
	}
	else if (IsHlslBuiltinVector(Type))
	{
		checkf(InPath.Num() == 1, TEXT("Invalid path for vector"));
		TArray<FName> ConditionedPath;
		ConditionedPath.Add(*InPath[0].ToString().ToLower());
		return ConditionedPath;
	}
	else if (FNiagaraTypeDefinition::IsScalarDefinition(Struct))
	{
		return TArray<FName>();
	}
	else if (Struct != nullptr)
	{
		// We need to recursively dig through the struct to get at the lowest level of the input path specified, which
		// could be a native type.
		for (TFieldIterator<FProperty> PropertyIt(Struct, EFieldIteratorFlags::IncludeSuper); PropertyIt; ++PropertyIt)
		{
			const FProperty* Property = *PropertyIt;
			const FStructProperty* StructProp = CastField<const FStructProperty>(Property);
			// The names match, but even then things might not match up properly..
			if (InPath[0].ToString() == Property->GetName())
			{
				// The names match and this is a nested type, so we can keep digging...
				if (StructProp != nullptr)
				{
					// If our path continues onward, keep recursively digging. Otherwise, just return where we've gotten to so far.
					if (InPath.Num() > 1)
					{
						TArray<FName> ReturnPath;
						ReturnPath.Add(InPath[0]);
						TArray<FName> Subset = InPath;
						Subset.RemoveAt(0);
						TArray<FName> Children = ConditionPropertyPath(StructProp->Struct, Subset);
						for (const FName& Child : Children)
						{
							ReturnPath.Add(Child);
						}
						return ReturnPath;
					}
					else
					{
						TArray<FName> ConditionedPath;
						ConditionedPath.Add(InPath[0]);
						return ConditionedPath;
					}
				}
			}
		}
		return InPath;
	}
	return InPath;
}
//////////////////////////////////////////////////////////////////////////






#undef LOCTEXT_NAMESPACE<|MERGE_RESOLUTION|>--- conflicted
+++ resolved
@@ -3175,11 +3175,7 @@
 			"	*/\n"
 			"	\n"
 			"   // The CPU code will set UpdateStartInstance to 0 and ReadInstanceCountOffset to -1 for stages.\n"
-<<<<<<< HEAD
-			"	const uint InstanceID = UpdateStartInstance + DispatchThreadId.x; \n"
-=======
 			"	const uint InstanceID = UpdateStartInstance + GLinearThreadId;\n"
->>>>>>> 24776ab6
 			"	if (ReadInstanceCountOffset == 0xFFFFFFFF)\n"
 			"	{\n"
 			"		GSpawnStartInstance = 0;\n"
@@ -3193,13 +3189,8 @@
 			"	int IterationInterfaceInstanceCount = SimulationStage_GetInstanceCount();\n"
 			"	if (IterationInterfaceInstanceCount > 0)\n"
 			"	{\n"
-<<<<<<< HEAD
-			"		bRunUpdateLogic = InstanceID < IterationInterfaceCount && GSimStart != 1;\n"
-			"		bRunSpawnLogic = InstanceID < IterationInterfaceCount && GSimStart == 1;\n"
-=======
 			"		bRunUpdateLogic = InstanceID < IterationInterfaceInstanceCount && GSimStart != 1;\n"
 			"		bRunSpawnLogic = InstanceID < IterationInterfaceInstanceCount && GSimStart == 1;\n"
->>>>>>> 24776ab6
 			"	}\n"
 			"	else\n"
 			"	#endif // USE_SIMULATION_STAGES\n"
@@ -3224,17 +3215,10 @@
 			"	}\n"
 			"	else if (bRunSpawnLogic)\n"
 			"	{\n"
-<<<<<<< HEAD
-			"		GCurrentPhase = GSpawnPhase; \n"
-			"	#if USE_SIMULATION_STAGES\n"
-			"		// Only process the spawn info for particle-based stages. Stages with an iteration interface expect the exec index to simply be the thread index.\n"
-			"		if (IterationInterfaceCount > 0)\n"
-=======
 			"		GCurrentPhase = GSpawnPhase;\n"
 			"	#if USE_SIMULATION_STAGES\n"
 			"		// Only process the spawn info for particle-based stages. Stages with an iteration interface expect the exec index to simply be the thread index.\n"
 			"		if (IterationInterfaceInstanceCount > 0)\n"
->>>>>>> 24776ab6
 			"		{\n"
 			"			SetupExecIndexForGPU();\n"
 			"		}\n"
@@ -3243,24 +3227,12 @@
 			"		{\n"
 			"			SetupExecIndexAndSpawnInfoForGPU();\n"
 			"		}\n"
-<<<<<<< HEAD
-			"		InitConstants(Context); \n"
-			"		InitSpawnVariables(Context); \n"
-			"		ReadDataSets(Context); \n"
-			"		\n"
-			"		Context.MapSpawn.Particles.UniqueID = Engine_Emitter_TotalSpawnedParticles + ExecIndex(); \n"
-			"		ConditionalInterpolateParameters(Context); \n"
-			"		SimulateMapSpawn(Context); \n"
-			"		\n"
-			"		GCurrentPhase = GUpdatePhase; \n"
-=======
 			"		InitConstants(Context);\n"
 			"		InitSpawnVariables(Context);\n"
 			"		ReadDataSets(Context);\n"
 			"		\n") + SpawnLogicString
 			+ TEXT(
 			"		GCurrentPhase = GUpdatePhase;\n"
->>>>>>> 24776ab6
 			"		\n"
 			"		TransferAttributes(Context);\n"
 			"		\n"
@@ -7210,8 +7182,6 @@
 			Error(FText::Format(LOCTEXT("InvalidTypeDefError", "Invalid data in niagara type definition, might be due to broken serialization or missing DI implementation! Variable: {0}"), FText::FromName(FunctionSignature.Inputs[i].GetName())), nullptr, nullptr);
 			continue;
 		}
-<<<<<<< HEAD
-=======
 
 		if (!ensure(i < Inputs.Num()))
 		{
@@ -7221,7 +7191,6 @@
 			continue;
 		}
 
->>>>>>> 24776ab6
 		//We don't write class types as real params in the hlsl
 		if (!Type.GetClass())
 		{
