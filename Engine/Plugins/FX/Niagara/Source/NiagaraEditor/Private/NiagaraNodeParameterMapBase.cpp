// Copyright Epic Games, Inc. All Rights Reserved.

#include "NiagaraNodeParameterMapBase.h"
#include "EdGraphSchema_Niagara.h"
#include "NiagaraEditorUtilities.h"
#include "SNiagaraGraphNodeConvert.h"
#include "INiagaraCompiler.h"
#include "NiagaraNodeOutput.h"
#include "ScopedTransaction.h"
#include "SNiagaraGraphPinAdd.h"
#include "NiagaraGraph.h"
#include "NiagaraComponent.h"
#include "EdGraphSchema_Niagara.h"
#include "NiagaraScript.h"
#include "NiagaraScriptSource.h"
#include "NiagaraConstants.h"
#include "NiagaraParameterCollection.h"
#include "Widgets/SNiagaraParameterMapView.h"
#include "Widgets/Input/SEditableTextBox.h"
#include "ToolMenus.h"
#include "NiagaraScriptVariable.h"
#include "Widgets/SNiagaraParameterName.h"

#include "IAssetTools.h"
#include "AssetRegistryModule.h"

#include "Framework/MultiBox/MultiBoxBuilder.h"

#define LOCTEXT_NAMESPACE "NiagaraNodeParameterMapBase"

const FName UNiagaraNodeParameterMapBase::ParameterPinSubCategory("ParameterPin");
const FName UNiagaraNodeParameterMapBase::SourcePinName("Source");
const FName UNiagaraNodeParameterMapBase::DestPinName("Dest");
const FName UNiagaraNodeParameterMapBase::AddPinName("Add");

UNiagaraNodeParameterMapBase::UNiagaraNodeParameterMapBase() 
	: UNiagaraNodeWithDynamicPins()
	, PinPendingRename(nullptr)
{

}

TArray<FNiagaraParameterMapHistory> UNiagaraNodeParameterMapBase::GetParameterMaps(const UNiagaraGraph* InGraph)
{
	TArray<UNiagaraNodeOutput*> OutputNodes;
	InGraph->FindOutputNodes(OutputNodes);
	TArray<FNiagaraParameterMapHistory> OutputParameterMapHistories;

	for (UNiagaraNodeOutput* FoundOutputNode : OutputNodes)
	{
		FNiagaraParameterMapHistoryBuilder Builder;
		Builder.BuildParameterMaps(FoundOutputNode);

		OutputParameterMapHistories.Append(Builder.Histories);
	}

	return OutputParameterMapHistories;
}

<<<<<<< HEAD

=======
>>>>>>> 6bbb88c8
bool UNiagaraNodeParameterMapBase::AllowNiagaraTypeForAddPin(const FNiagaraTypeDefinition& InType) const
{
	return InType != FNiagaraTypeDefinition::GetGenericNumericDef()
		&& InType != FNiagaraTypeDefinition::GetParameterMapDef()
		&& !InType.IsInternalType();
}

FText UNiagaraNodeParameterMapBase::GetPinDescriptionText(UEdGraphPin* Pin) const
{
	FNiagaraVariable Var = CastChecked<UEdGraphSchema_Niagara>(GetSchema())->PinToNiagaraVariable(Pin);

	const UNiagaraGraph* Graph = GetNiagaraGraph();
	TOptional<FNiagaraVariableMetaData> MetaData = Graph->GetMetaData(Var);
	if (MetaData.IsSet())
	{
		return MetaData->Description;
	}
	return FText::GetEmpty();
}

/** Called when a pin's description text is committed. */
void UNiagaraNodeParameterMapBase::PinDescriptionTextCommitted(const FText& Text, ETextCommit::Type CommitType, UEdGraphPin* Pin)
{
	FNiagaraVariable Var = CastChecked<UEdGraphSchema_Niagara>(GetSchema())->PinToNiagaraVariable(Pin);
	UNiagaraGraph* Graph = GetNiagaraGraph();
	if (FNiagaraConstants::IsNiagaraConstant(Var))
	{
		UE_LOG(LogNiagaraEditor, Error, TEXT("You cannot set the description for a Niagara internal constant \"%s\""),*Var.GetName().ToString());
		return;
	}

	TOptional<FNiagaraVariableMetaData> OldMetaData = Graph->GetMetaData(Var);
	FNiagaraVariableMetaData NewMetaData;
	if (OldMetaData.IsSet())
	{
		NewMetaData = OldMetaData.GetValue();
	}

	FScopedTransaction AddNewPinTransaction(LOCTEXT("Rename Pin Desc", "Changed variable description"));
	NewMetaData.Description = Text;
	Graph->Modify();
	Graph->SetMetaData(Var, NewMetaData);
}

void UNiagaraNodeParameterMapBase::GetPinHoverText(const UEdGraphPin& Pin, FString& HoverTextOut) const
{
	FText Text;
	if (GetTooltipTextForKnownPin(Pin, Text))
	{
		HoverTextOut = Text.ToString();
		return;
	}
	
	// Get hover text from metadata description.
	const UNiagaraGraph* NiagaraGraph = GetNiagaraGraph();
	if (NiagaraGraph)
	{
		const UEdGraphSchema_Niagara* Schema = Cast<UEdGraphSchema_Niagara>(NiagaraGraph->GetSchema());
		if (Schema)
		{
			if (IsAddPin(&Pin))
			{
				HoverTextOut = LOCTEXT("ParameterMapAddString", "Request a new variable from the parameter map.").ToString();
				return;
			}

			FNiagaraTypeDefinition TypeDef = Schema->PinToTypeDefinition(&Pin);

			if (Pin.Direction == EEdGraphPinDirection::EGPD_Input)
			{
				if (&Pin == GetInputPin(0) && TypeDef == FNiagaraTypeDefinition::GetParameterMapDef())
				{
					HoverTextOut = LOCTEXT("ParameterMapInString", "The source parameter map where we pull the values from.").ToString();
					return;
				}
			}

			if (Pin.Direction == EEdGraphPinDirection::EGPD_Output)
			{
				if (&Pin == GetOutputPin(0) && TypeDef == FNiagaraTypeDefinition::GetParameterMapDef())
				{
					HoverTextOut = LOCTEXT("ParameterMapOutString", "The destination parameter map where we write the values to.").ToString();
					return;
				}
			}

			FNiagaraVariable Var = FNiagaraVariable(TypeDef, Pin.PinName);
			const FText Name = FText::FromName(Var.GetName());

			FText Description;
			TOptional<FNiagaraVariableMetaData> Metadata = NiagaraGraph->GetMetaData(Var);
			if (Metadata.IsSet())
			{
				Description = Metadata->Description;
			}

			const FText TooltipFormat = LOCTEXT("Parameters", "Name: {0} \nType: {1}\nDescription: {2}");
			const FText ToolTipText = FText::Format(TooltipFormat, FText::FromName(Var.GetName()), Var.GetType().GetNameText(), Description);
			HoverTextOut = ToolTipText.ToString();
		}
	}
}

void UNiagaraNodeParameterMapBase::SetPinName(UEdGraphPin* InPin, const FName& InName)
{
	FName OldName = InPin->PinName;
	InPin->PinName = InName;
	OnPinRenamed(InPin, OldName.ToString());
}

bool UNiagaraNodeParameterMapBase::CanRenamePin(const UEdGraphPin* Pin) const
{
	if (IsAddPin(Pin))
	{
		return false;
	}

	FText Unused;
	return FNiagaraParameterUtilities::TestCanRenameWithMessage(Pin->PinName, Unused);
}

bool UNiagaraNodeParameterMapBase::GetIsPinEditNamespaceModifierPending(const UEdGraphPin* Pin)
{
	return PinsGuidsWithEditNamespaceModifierPending.Contains(Pin->PersistentGuid);
}

void UNiagaraNodeParameterMapBase::SetIsPinEditNamespaceModifierPending(const UEdGraphPin* Pin, bool bInIsEditNamespaceModifierPending)
{
	if (bInIsEditNamespaceModifierPending)
	{
		PinsGuidsWithEditNamespaceModifierPending.AddUnique(Pin->PersistentGuid);
	}
	else
	{
		PinsGuidsWithEditNamespaceModifierPending.Remove(Pin->PersistentGuid);
	}
}

bool UNiagaraNodeParameterMapBase::CanHandleDropOperation(TSharedPtr<FDragDropOperation> DragDropOperation)
{
	if (DragDropOperation->IsOfType<FNiagaraParameterGraphDragOperation>())
	{
		if (StaticCastSharedPtr<FNiagaraParameterGraphDragOperation>(DragDropOperation)->IsCurrentlyHoveringNode(this))
		{
<<<<<<< HEAD
			// The FNiagaraParameterGraphDragOperation handles the drop action itself so just return true here and let it handle it when it's executed.
=======
			TSharedPtr<FNiagaraParameterGraphDragOperation> ParameterDragDropOperation = StaticCastSharedPtr<FNiagaraParameterGraphDragOperation>(DragDropOperation);
			
			if(ParameterDragDropOperation->GetSourceAction().IsValid())
			{
				if(TSharedPtr<FNiagaraParameterAction> ParameterAction = StaticCastSharedPtr<FNiagaraParameterAction>(ParameterDragDropOperation->GetSourceAction()))
				{
					FNiagaraVariable Parameter = ParameterAction->GetParameter();
					// if the parameter already exists on a node, we won't allow a drop
					if(DoesParameterExistOnNode(Parameter))
					{
						return false;
					}
				}				
			}
			
>>>>>>> 6bbb88c8
			return true;
		}
	}
	else if (DragDropOperation->IsOfType<FNiagaraParameterDragOperation>())
	{
		TSharedPtr<FNiagaraParameterDragOperation> ParameterDragDropOperation = StaticCastSharedPtr<FNiagaraParameterDragOperation>(DragDropOperation);
		TSharedPtr<const FNiagaraParameterAction> ParameterAction = StaticCastSharedPtr<const FNiagaraParameterAction>(ParameterDragDropOperation->GetSourceAction());
		EEdGraphPinDirection NewPinDirection = GetPinDirectionForNewParameters();
		if (ParameterAction.IsValid() && NewPinDirection != EGPD_MAX)
		{
			FNiagaraVariable Parameter = ParameterAction->GetParameter();
			FNiagaraParameterHandle ParameterHandle(Parameter.GetName());
			FNiagaraNamespaceMetadata ParameterNamespaceMetadata = GetDefault<UNiagaraEditorSettings>()->GetMetaDataForNamespaces(ParameterHandle.GetHandleParts());
			return ParameterNamespaceMetadata.IsValid() && ParameterNamespaceMetadata.Options.Contains(ENiagaraNamespaceMetadataOptions::HideInScript) == false;
		}
	}
	return false;
}

bool UNiagaraNodeParameterMapBase::HandleDropOperation(TSharedPtr<FDragDropOperation> DropOperation)
{
	if (CanHandleDropOperation(DropOperation) && DropOperation->IsOfType<FNiagaraParameterDragOperation>())
	{
		TSharedPtr<FNiagaraParameterDragOperation> ParameterDropOperation = StaticCastSharedPtr<FNiagaraParameterDragOperation>(DropOperation);
		TSharedPtr<const FNiagaraParameterAction> ParameterAction = StaticCastSharedPtr<const FNiagaraParameterAction>(ParameterDropOperation->GetSourceAction());
		FNiagaraVariable Parameter = ParameterAction->GetParameter();
		EEdGraphPinDirection NewPinDirection = GetPinDirectionForNewParameters();

		FScopedTransaction AddNewPinTransaction(LOCTEXT("DropParameterOntoParameterMapNode", "Drop parameter onto parameter map node."));
		UEdGraphPin* AddedPin = RequestNewTypedPin(NewPinDirection, Parameter.GetType(), Parameter.GetName());
		if (AddedPin != nullptr)
		{
			CancelEditablePinName(FText::GetEmpty(), AddedPin);
		}
		return true;
	}
	return false;
}

void UNiagaraNodeParameterMapBase::OnPinRenamed(UEdGraphPin* RenamedPin, const FString& OldName)
{
	RenamedPin->PinFriendlyName = FText::FromName(RenamedPin->PinName);

	FPinCollectorArray InOrOutPins;
	if (RenamedPin->Direction == EEdGraphPinDirection::EGPD_Input)
	{
		GetInputPins(InOrOutPins);
	}
	else
	{
		GetOutputPins(InOrOutPins);
	}

	TSet<FName> Names;
	for (const UEdGraphPin* Pin : InOrOutPins)
	{
		if (Pin != RenamedPin)
		{
			Names.Add(Pin->GetFName());
		}
	}
	const FName NewUniqueName = FNiagaraUtilities::GetUniqueName(*RenamedPin->GetName(), Names);

	FNiagaraTypeDefinition VarType = CastChecked<UEdGraphSchema_Niagara>(GetSchema())->PinToTypeDefinition(RenamedPin);
	FNiagaraVariable Var(VarType, *OldName);

	UNiagaraGraph* Graph = GetNiagaraGraph();
	Graph->RenameParameterFromPin(Var, NewUniqueName, RenamedPin);

	if (RenamedPin == PinPendingRename)
	{
		PinPendingRename = nullptr;
	}

}

void UNiagaraNodeParameterMapBase::GetNodeContextMenuActions(UToolMenu* Menu, UGraphNodeContextMenuContext* Context) const
{
	Super::GetNodeContextMenuActions(Menu, Context);

	UEdGraphPin* Pin = const_cast<UEdGraphPin*>(Context->Pin);
	if (Pin && !IsAddPin(Pin))
	{

		FNiagaraVariable Var = CastChecked<UEdGraphSchema_Niagara>(GetSchema())->PinToNiagaraVariable(Pin);
		const UNiagaraGraph* Graph = GetNiagaraGraph();

		UNiagaraNodeParameterMapBase* NonConstThis = const_cast<UNiagaraNodeParameterMapBase*>(this);
		UEdGraphPin* NonConstPin = const_cast<UEdGraphPin*>(Context->Pin);
		//if (!FNiagaraConstants::IsNiagaraConstant(Var))
		FToolMenuSection& EditSection = Menu->FindOrAddSection("EditPin");
		{
			EditSection.AddSubMenu(
				"ChangeNamespace",
				LOCTEXT("ChangeNamespace", "Change Namespace"),
				LOCTEXT("ChangeNamespaceToolTip", "Change the namespace for this parameter pin."),
				FNewToolMenuDelegate::CreateUObject(NonConstThis, &UNiagaraNodeParameterMapBase::GetChangeNamespaceSubMenuForPin, NonConstPin));

			EditSection.AddSubMenu(
				"ChangeNamespaceModifier",
				LOCTEXT("ChangeNamespaceModifier", "Change Namespace Modifier"),
				LOCTEXT("ChangeNamespaceModifierToolTip", "Change the namespace modifier for this parameter pin."),
				FNewToolMenuDelegate::CreateUObject(NonConstThis, &UNiagaraNodeParameterMapBase::GetChangeNamespaceModifierSubMenuForPin, NonConstPin));
		}

		{
			FToolMenuSection& Section = Menu->AddSection("EdGraphSchema_NiagaraParamAction", LOCTEXT("EditPinMenuHeader", "Parameters"));
			Section.AddMenuEntry(
				"SelectParameter",
				LOCTEXT("SelectParameterPin", "Select parameter"),
				LOCTEXT("SelectParameterPinToolTip", "Select this parameter in the paramter panel"),
				FSlateIcon(),
				FUIAction(FExecuteAction::CreateUObject(NonConstThis, &UNiagaraNodeParameterMapBase::SelectParameterFromPin, Context->Pin)));
		}
	}
}

void UNiagaraNodeParameterMapBase::GetChangeNamespaceSubMenuForPin(UToolMenu* Menu, UEdGraphPin* InPin)
{
	FToolMenuSection& Section = Menu->AddSection("Section");

	TArray<FNiagaraParameterUtilities::FChangeNamespaceMenuData> MenuData;
	FNiagaraParameterUtilities::GetChangeNamespaceMenuData(InPin->PinName, FNiagaraParameterUtilities::EParameterContext::Script, MenuData);
	for(const FNiagaraParameterUtilities::FChangeNamespaceMenuData& MenuDataItem : MenuData)
	{
		bool bCanChange = MenuDataItem.bCanChange;
		FUIAction Action = FUIAction(
			FExecuteAction::CreateUObject(this, &UNiagaraNodeParameterMapBase::ChangeNamespaceForPin, InPin, MenuDataItem.Metadata),
			FCanExecuteAction::CreateLambda([bCanChange]() { return bCanChange; }));

		TSharedRef<SWidget> MenuItemWidget = FNiagaraParameterUtilities::CreateNamespaceMenuItemWidget(MenuDataItem.NamespaceParameterName, MenuDataItem.CanChangeToolTip);
		Section.AddEntry(FToolMenuEntry::InitMenuEntry(NAME_None, Action, MenuItemWidget));
	}
}

void UNiagaraNodeParameterMapBase::ChangeNamespaceForPin(UEdGraphPin* InPin, FNiagaraNamespaceMetadata NewNamespaceMetadata)
{
	FName NewName = FNiagaraParameterUtilities::ChangeNamespace(InPin->PinName, NewNamespaceMetadata);
	if (NewName != NAME_None)
	{
		FScopedTransaction Transaction(LOCTEXT("ChangeNamespaceTransaction", "Change parameter namespace"));
		CommitEditablePinName(FText::FromName(NewName), InPin);
	}
}

void UNiagaraNodeParameterMapBase::SelectParameterFromPin(const UEdGraphPin* InPin) 
{
	UNiagaraGraph* NiagaraGraph = GetNiagaraGraph();
	if (NiagaraGraph && InPin)
	{
		const UEdGraphSchema_Niagara* Schema = Cast<UEdGraphSchema_Niagara>(NiagaraGraph->GetSchema());
		if (Schema)
		{
			if (IsAddPin(InPin))
			{
				return;
			}

			FNiagaraTypeDefinition TypeDef = Schema->PinToTypeDefinition(InPin);
			FNiagaraVariable PinVariable = FNiagaraVariable(TypeDef, InPin->PinName);
			TObjectPtr<UNiagaraScriptVariable>* PinAssociatedScriptVariable = NiagaraGraph->GetAllMetaData().Find(PinVariable);
			if (PinAssociatedScriptVariable != nullptr)
			{
				NiagaraGraph->OnSubObjectSelectionChanged().Broadcast(*PinAssociatedScriptVariable);
			}
		}
	}
}

bool UNiagaraNodeParameterMapBase::DoesParameterExistOnNode(FNiagaraVariable Parameter)
{
	for(UEdGraphPin* Pin : Pins)
	{
		if(Pin->PinType.PinSubCategory == ParameterPinSubCategory)
		{
			FNiagaraVariable CandidateVariable = UEdGraphSchema_Niagara::PinToNiagaraVariable(Pin);

			if(CandidateVariable == Parameter)
			{
				return true;
			}
		}
	}

	return false;
}

void UNiagaraNodeParameterMapBase::GetChangeNamespaceModifierSubMenuForPin(UToolMenu* Menu, UEdGraphPin* InPin)
{
	FToolMenuSection& Section = Menu->AddSection("Section");

	TArray<FName> OptionalNamespaceModifiers;
	FNiagaraParameterUtilities::GetOptionalNamespaceModifiers(InPin->PinName, FNiagaraParameterUtilities::EParameterContext::Script, OptionalNamespaceModifiers);
	for (FName OptionalNamespaceModifier : OptionalNamespaceModifiers)
	{
		TAttribute<FText> SetToolTip = TAttribute<FText>::Create(TAttribute<FText>::FGetter::CreateUObject(
			this, &UNiagaraNodeParameterMapBase::GetSetNamespaceModifierForPinToolTip, (const UEdGraphPin*)InPin, OptionalNamespaceModifier));
		Section.AddMenuEntry(
			OptionalNamespaceModifier,
			FText::FromName(OptionalNamespaceModifier),
			SetToolTip,
			FSlateIcon(),
			FUIAction(
				FExecuteAction::CreateUObject(this, &UNiagaraNodeParameterMapBase::SetNamespaceModifierForPin, InPin, OptionalNamespaceModifier),
				FCanExecuteAction::CreateUObject(this, &UNiagaraNodeParameterMapBase::CanSetNamespaceModifierForPin, (const UEdGraphPin*)InPin, OptionalNamespaceModifier)));
	}

	TAttribute<FText> SetCustomToolTip = TAttribute<FText>::Create(TAttribute<FText>::FGetter::CreateUObject(
		this, &UNiagaraNodeParameterMapBase::GetSetCustomNamespaceModifierForPinToolTip, (const UEdGraphPin*)InPin));
	Section.AddMenuEntry(
		"AddCustomNamespaceModifier",
		LOCTEXT("SetCustomNamespaceModifierForPin", "Custom..."),
		SetCustomToolTip,
		FSlateIcon(),
		FUIAction(
			FExecuteAction::CreateUObject(this, &UNiagaraNodeParameterMapBase::SetCustomNamespaceModifierForPin, InPin),
			FCanExecuteAction::CreateUObject(this, &UNiagaraNodeParameterMapBase::CanSetCustomNamespaceModifierForPin, (const UEdGraphPin*)InPin)));

	TAttribute<FText> SetNoneToolTip = TAttribute<FText>::Create(TAttribute<FText>::FGetter::CreateUObject(
		this, &UNiagaraNodeParameterMapBase::GetSetNamespaceModifierForPinToolTip, (const UEdGraphPin*)InPin, FName(NAME_None)));
	Section.AddMenuEntry(
		"AddNoneNamespaceModifier",
		LOCTEXT("SetNoneNamespaceModifierForPin", "Clear"),
		SetNoneToolTip,
		FSlateIcon(),
		FUIAction(
			FExecuteAction::CreateUObject(this, &UNiagaraNodeParameterMapBase::SetNamespaceModifierForPin, InPin, FName(NAME_None)),
			FCanExecuteAction::CreateUObject(this, &UNiagaraNodeParameterMapBase::CanSetNamespaceModifierForPin, (const UEdGraphPin*)InPin, FName(NAME_None))));
}

FText UNiagaraNodeParameterMapBase::GetSetNamespaceModifierForPinToolTip(const UEdGraphPin* InPin, FName InNamespaceModifier) const
{
	FText SetMessage;
	FNiagaraParameterUtilities::TestCanSetSpecificNamespaceModifierWithMessage(InPin->PinName, InNamespaceModifier, SetMessage);
	return SetMessage;
}

bool UNiagaraNodeParameterMapBase::CanSetNamespaceModifierForPin(const UEdGraphPin* InPin, FName InNamespaceModifier) const
{
	FText Unused;
	return FNiagaraParameterUtilities::TestCanSetSpecificNamespaceModifierWithMessage(InPin->PinName, InNamespaceModifier, Unused);
}

void UNiagaraNodeParameterMapBase::SetNamespaceModifierForPin(UEdGraphPin* InPin, FName InNamespaceModifier)
{
	FName NewName = FNiagaraParameterUtilities::SetSpecificNamespaceModifier(InPin->PinName, InNamespaceModifier);
	if (NewName != NAME_None)
	{
		FScopedTransaction Transaction(LOCTEXT("AddNamespaceModifierTransaction", "Add namespace modifier"));
		CommitEditablePinName(FText::FromName(NewName), InPin);
	}
}

FText UNiagaraNodeParameterMapBase::GetSetCustomNamespaceModifierForPinToolTip(const UEdGraphPin* InPin) const
{
	FText SetMessage;
	FNiagaraParameterUtilities::TestCanSetCustomNamespaceModifierWithMessage(InPin->PinName, SetMessage);
	return SetMessage;
}

bool UNiagaraNodeParameterMapBase::CanSetCustomNamespaceModifierForPin(const UEdGraphPin* InPin) const
{
	FText Unused;
	return FNiagaraParameterUtilities::TestCanSetCustomNamespaceModifierWithMessage(InPin->PinName, Unused);
}

void UNiagaraNodeParameterMapBase::SetCustomNamespaceModifierForPin(UEdGraphPin* InPin)
{
	FName NewName = FNiagaraParameterUtilities::SetCustomNamespaceModifier(InPin->PinName);
	if (NewName != NAME_None)
	{
		if (NewName != InPin->PinName)
		{
			FScopedTransaction Transaction(LOCTEXT("AddCustomNamespaceModifierTransaction", "Add custom namespace modifier"));
			CommitEditablePinName(FText::FromName(NewName), InPin);
		}
		SetIsPinEditNamespaceModifierPending(InPin, true);
	}
}

#undef LOCTEXT_NAMESPACE<|MERGE_RESOLUTION|>--- conflicted
+++ resolved
@@ -57,10 +57,6 @@
 	return OutputParameterMapHistories;
 }
 
-<<<<<<< HEAD
-
-=======
->>>>>>> 6bbb88c8
 bool UNiagaraNodeParameterMapBase::AllowNiagaraTypeForAddPin(const FNiagaraTypeDefinition& InType) const
 {
 	return InType != FNiagaraTypeDefinition::GetGenericNumericDef()
@@ -205,9 +201,6 @@
 	{
 		if (StaticCastSharedPtr<FNiagaraParameterGraphDragOperation>(DragDropOperation)->IsCurrentlyHoveringNode(this))
 		{
-<<<<<<< HEAD
-			// The FNiagaraParameterGraphDragOperation handles the drop action itself so just return true here and let it handle it when it's executed.
-=======
 			TSharedPtr<FNiagaraParameterGraphDragOperation> ParameterDragDropOperation = StaticCastSharedPtr<FNiagaraParameterGraphDragOperation>(DragDropOperation);
 			
 			if(ParameterDragDropOperation->GetSourceAction().IsValid())
@@ -223,7 +216,6 @@
 				}				
 			}
 			
->>>>>>> 6bbb88c8
 			return true;
 		}
 	}
