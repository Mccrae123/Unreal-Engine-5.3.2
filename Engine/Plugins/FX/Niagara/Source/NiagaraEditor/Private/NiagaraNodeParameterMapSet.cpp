--- conflicted
+++ resolved
@@ -129,18 +129,11 @@
 		if (bCreatedNamespace && GetNiagaraGraph())
 		{
 			const UEdGraphSchema_Niagara* Schema = GetDefault<UEdGraphSchema_Niagara>();
-<<<<<<< HEAD
-			FNiagaraVariable PinVariable = Schema->PinToNiagaraVariable(NewPin, false);
-			const bool bIsStaticSwitch = false;
-			UNiagaraScriptVariable* Var = GetNiagaraGraph()->AddParameter(PinVariable, bIsStaticSwitch);
-			NewPin->PinName = Var->Variable.GetName();
-=======
 			constexpr bool bNeedsValue = false;
 			FNiagaraVariable PinVariable = Schema->PinToNiagaraVariable(NewPin, bNeedsValue);
 			constexpr bool bIsStaticSwitch = false;
 			UNiagaraScriptVariable* ScriptVar = GetNiagaraGraph()->AddParameter(PinVariable, bIsStaticSwitch);
 			NewPin->PinName = ScriptVar->Variable.GetName();
->>>>>>> 6bbb88c8
 		}
 	}
 
@@ -222,15 +215,7 @@
 		Outputs.Add(INDEX_NONE);
 	}
 
-<<<<<<< HEAD
-	const UEdGraphSchema_Niagara* Schema = CastChecked<UEdGraphSchema_Niagara>(GetSchema());
-
-	// First compile fully down the hierarchy for our predecessors..
-	TArray<FCompiledPin, TInlineAllocator<16>> CompileInputs;
-	CompileInputs.Reserve(InputPins.Num());
-=======
 	// update the translator with the culled function calls before compiling any further
->>>>>>> 6bbb88c8
 	for (UEdGraphPin* InputPin : InputPins)
 	{
 		if (IsAddPin(InputPin))
