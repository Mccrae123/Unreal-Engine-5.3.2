// Copyright Epic Games, Inc. All Rights Reserved.

#include "NiagaraParameterMapHistory.h"

#include "NiagaraEditorCommon.h"
#include "AssetData.h"
#include "NiagaraHlslTranslator.h"
#include "NiagaraSystem.h"
#include "NiagaraGraph.h"
#include "ActorFactoryNiagara.h"
#include "NiagaraActor.h"
#include "EdGraphSchema_Niagara.h"
#include "NiagaraNode.h"
#include "NiagaraCompiler.h"
#include "NiagaraEditorUtilities.h"
#include "NiagaraNodeOutput.h"
#include "NiagaraNodeEmitter.h"
#include "NiagaraNodeParameterMapGet.h"
#include "ViewModels/Stack/NiagaraStackEntry.h"
#include "ViewModels/Stack/NiagaraStackGraphUtilities.h"
#include "NiagaraParameterCollection.h"
#include "NiagaraConstants.h"
#include "NiagaraNodeStaticSwitch.h"

#include "NiagaraScriptVariable.h"
#include "NiagaraNodeParameterMapSet.h"

#define LOCTEXT_NAMESPACE "NiagaraEditor"

static int32 GNiagaraLogNamespaceFixup = 0;
static FAutoConsoleVariableRef CVarNiagaraLogNamespaceFixup(
	TEXT("fx.NiagaraLogNamespaceFixup"),
	GNiagaraLogNamespaceFixup,
	TEXT("Log matched variables and pin name changes in precompile. \n"),
	ECVF_Default
);

static int32 GNiagaraForcePrecompilerCullDataset = 0;
static FAutoConsoleVariableRef CVarNiagaraForcePrecompilerCullDataset(
	TEXT("fx.NiagaraEnablePrecompilerNamespaceDatasetCulling"),
	GNiagaraForcePrecompilerCullDataset,
	TEXT("Force the namespace fixup precompiler process to cull unused Dataset parameters. Only enabled if fx.NiagaraEnablePrecompilerNamespaceFixup is also enabled. \n"),
	ECVF_Default
);

FNiagaraParameterMapHistory::FNiagaraParameterMapHistory() 
{
	OriginatingScriptUsage = ENiagaraScriptUsage::Function;
}

void FNiagaraParameterMapHistory::GetValidNamespacesForReading(const UNiagaraScript* InScript, TArray<FString>& OutputNamespaces)
{
	GetValidNamespacesForReading(InScript->GetUsage(), 0, OutputNamespaces);
}

void FNiagaraParameterMapHistory::GetValidNamespacesForReading(ENiagaraScriptUsage InScriptUsage, int32 InUsageBitmask, TArray<FString>& OutputNamespaces)
{
	TArray<ENiagaraScriptUsage> SupportedContexts;
	SupportedContexts.Add(InScriptUsage);
	if (UNiagaraScript::IsStandaloneScript(InScriptUsage))
	{
		SupportedContexts.Append(UNiagaraScript::GetSupportedUsageContextsForBitmask(InUsageBitmask));
	}

	OutputNamespaces.Add(PARAM_MAP_MODULE_STR);
	OutputNamespaces.Add(PARAM_MAP_ENGINE_STR);
	OutputNamespaces.Add(PARAM_MAP_NPC_STR);
	OutputNamespaces.Add(PARAM_MAP_USER_STR);
	OutputNamespaces.Add(PARAM_MAP_SYSTEM_STR);
	OutputNamespaces.Add(PARAM_MAP_EMITTER_STR);
	OutputNamespaces.Add(PARAM_MAP_INDICES_STR);

	for (ENiagaraScriptUsage Usage : SupportedContexts)
	{
		if (UNiagaraScript::IsParticleScript(Usage))
		{
			OutputNamespaces.Add(PARAM_MAP_ATTRIBUTE_STR);
			break;
		}
	}
}

FString FNiagaraParameterMapHistory::GetNamespace(const FNiagaraVariable& InVar, bool bIncludeDelimiter)
{
	TArray<FString> SplitName;
	InVar.GetName().ToString().ParseIntoArray(SplitName, TEXT("."));

	check(SplitName.Num() > 0);

	if (bIncludeDelimiter)
	{
		return SplitName[0] + TEXT(".");
	}
	else
	{
		return SplitName[0];
	}
}

bool FNiagaraParameterMapHistory::IsValidNamespaceForReading(ENiagaraScriptUsage InScriptUsage, int32 InUsageBitmask, FString Namespace)
{
	TArray<FString> OutputNamespaces;
	GetValidNamespacesForReading(InScriptUsage, InUsageBitmask, OutputNamespaces);

	TArray<FString> ConcernedNamespaces;
	ConcernedNamespaces.Add(PARAM_MAP_MODULE_STR);
	ConcernedNamespaces.Add(PARAM_MAP_ENGINE_STR);
	ConcernedNamespaces.Add(PARAM_MAP_NPC_STR);
	ConcernedNamespaces.Add(PARAM_MAP_USER_STR);
	ConcernedNamespaces.Add(PARAM_MAP_SYSTEM_STR);
	ConcernedNamespaces.Add(PARAM_MAP_EMITTER_STR);
	ConcernedNamespaces.Add(PARAM_MAP_ATTRIBUTE_STR);
	ConcernedNamespaces.Add(PARAM_MAP_INDICES_STR);

	
	if (!Namespace.EndsWith(TEXT(".")))
	{
		Namespace.Append(TEXT("."));
	}

	// Pass if we are in the allowed list
	for (const FString& ValidNamespace : OutputNamespaces)
	{
		if (Namespace.StartsWith(ValidNamespace))
		{
			return true;
		}
	}

	// Only fail if we're using a namespace that we know is one of the reserved ones.
	for (const FString& ConcernedNamespace : ConcernedNamespaces)
	{
		if (Namespace.StartsWith(ConcernedNamespace))
		{
			return false;
		}
	}

	// This means that we are using a namespace that isn't one of the primary engine namespaces, so we don't care and let it go.
	return true;
}


int32 FNiagaraParameterMapHistory::RegisterParameterMapPin(const UEdGraphPin* Pin)
{
	int32 RetIdx =  MapPinHistory.Add(Pin);
	return RetIdx;
}

uint32 FNiagaraParameterMapHistory::BeginNodeVisitation(const UNiagaraNode* Node)
{
	uint32 AddedIndex = MapNodeVisitations.Add(Node);
	MapNodeVariableMetaData.Add(TTuple<uint32, uint32>(Variables.Num(), 0));
	check(MapNodeVisitations.Num() == MapNodeVariableMetaData.Num());
	return AddedIndex;
}

void FNiagaraParameterMapHistory::EndNodeVisitation(uint32 IndexFromBeginNode)
{
	check(IndexFromBeginNode < (uint32)MapNodeVisitations.Num());
	check(MapNodeVisitations.Num() == MapNodeVariableMetaData.Num());
	MapNodeVariableMetaData[IndexFromBeginNode].Value = Variables.Num();
}


int32 FNiagaraParameterMapHistory::FindVariableByName(const FName& VariableName, bool bAllowPartialMatch)
{
	if (!bAllowPartialMatch)
	{
		int32 FoundIdx = Variables.IndexOfByPredicate([&](const FNiagaraVariable& InObj) -> bool
		{
			return (InObj.GetName() == VariableName);
		});

		return FoundIdx;
	}
	else
	{
		return FNiagaraVariable::SearchArrayForPartialNameMatch(Variables, VariableName);
	}
}


int32 FNiagaraParameterMapHistory::FindVariable(const FName& VariableName, const FNiagaraTypeDefinition& Type) const
{
	int32 FoundIdx = Variables.IndexOfByPredicate([&](const FNiagaraVariable& InObj) -> bool
	{
		return (InObj.GetName() == VariableName && InObj.GetType() == Type);
	});

	return FoundIdx;
}

int32 FNiagaraParameterMapHistory::AddVariable(
	  const FNiagaraVariable& InVar
	, const FNiagaraVariable& InAliasedVar
	, const UEdGraphPin* InPin
	, TOptional<FNiagaraVariableMetaData> InMetaData /*= TOptional<FNiagaraVariableMetaData>()*/)
{
	FNiagaraVariable Var = InVar;
	
	int32 FoundIdx = FindVariable(Var.GetName(), Var.GetType());
	if (FoundIdx == -1)
	{
		FoundIdx = Variables.Add(Var);
		VariablesWithOriginalAliasesIntact.Add(InAliasedVar);
		PerVariableWarnings.AddDefaulted(1);
		PerVariableWriteHistory.AddDefaulted(1);
		PerVariableReadHistory.AddDefaulted(1);
		if (InMetaData.IsSet())
		{
			VariableMetaData.Add(InMetaData.GetValue());
			check(Variables.Num() == VariableMetaData.Num());
		}

		if (InPin != nullptr)
		{
			PerVariableWriteHistory[FoundIdx].Add(InPin);
		}

		check(Variables.Num() == PerVariableWarnings.Num());
		check(Variables.Num() == PerVariableWriteHistory.Num());
	}
	else
	{
		if (Variables[FoundIdx].GetType() != Var.GetType())
		{
			PerVariableWarnings[FoundIdx].Append(FString::Printf(TEXT("Type mismatch %s instead of %s in map!"), *Var.GetType().GetName(), *Variables[FoundIdx].GetType().GetName()));
		}
		if (InPin != nullptr)
		{
			PerVariableWriteHistory[FoundIdx].Add(InPin);
		}
	}

	return FoundIdx;
}

int32 FNiagaraParameterMapHistory::AddExternalVariable(const FNiagaraVariable& Var)
{
	return AddVariable(Var, Var, nullptr);
}

const UEdGraphPin* FNiagaraParameterMapHistory::GetFinalPin() const
{
	if (MapPinHistory.Num() > 0)
	{
		return MapPinHistory[MapPinHistory.Num() - 1];
	}
	return nullptr;
}

const UEdGraphPin* FNiagaraParameterMapHistory::GetOriginalPin() const
{
	if (MapPinHistory.Num() > 0)
	{
		return MapPinHistory[0];
	}
	return nullptr;
}

FNiagaraVariable FNiagaraParameterMapHistory::ResolveAliases(const FNiagaraVariable& InVar, const TMap<FString, FString>& InAliases, const TCHAR* InJoinSeparator)
{
	return FNiagaraVariable::ResolveAliases(InVar, InAliases, InJoinSeparator);
}


FName FNiagaraParameterMapHistory::ResolveEmitterAlias(const FName& InName, const FString& InAlias)
{
	// If the alias is empty than the name can't be resolved.
	if (InAlias.IsEmpty())
	{
		return InName;
	}

	FNiagaraVariable Var(FNiagaraTypeDefinition::GetFloatDef(), InName);
	TMap<FString, FString> ResolveMap;
	ResolveMap.Add(TEXT("Emitter"), InAlias);
	Var = FNiagaraParameterMapHistory::ResolveAliases(Var, ResolveMap, TEXT("."));
	return Var.GetName();
}


FString FNiagaraParameterMapHistory::MakeSafeNamespaceString(const FString& InStr)
{
	FString  Sanitized = FHlslNiagaraTranslator::GetSanitizedSymbolName(InStr);
	return Sanitized;
}


FNiagaraVariable FNiagaraParameterMapHistory::ResolveAsBasicAttribute(const FNiagaraVariable& InVar, bool bSanitizeString)
{
	if (IsAttribute(InVar))
	{
		FString ParamName = InVar.GetName().ToString();
		ParamName.RemoveAt(0, FString(PARAM_MAP_ATTRIBUTE_STR).Len());

		if (bSanitizeString)
		{
			ParamName = MakeSafeNamespaceString(ParamName);
		}
		FNiagaraVariable RetVar = InVar;
		RetVar.SetName(*ParamName);
		return RetVar;
	}
	else
	{
		return InVar;
	}
}

FNiagaraVariable FNiagaraParameterMapHistory::BasicAttributeToNamespacedAttribute(const FNiagaraVariable& InVar, bool bSanitizeString)
{
	FString ParamName = InVar.GetName().ToString();
	ParamName.InsertAt(0, FString(PARAM_MAP_ATTRIBUTE_STR));

	if (bSanitizeString)
	{
		ParamName = MakeSafeNamespaceString(ParamName);
	}

	FNiagaraVariable RetVar = InVar;
	RetVar.SetName(*ParamName);
	return RetVar;
}

FNiagaraVariable FNiagaraParameterMapHistory::VariableToNamespacedVariable(const FNiagaraVariable& InVar, FString Namespace)
{
	FString ParamName = Namespace;
	if (Namespace.EndsWith(TEXT(".")))
	{
		ParamName += InVar.GetName().ToString();
	}
	else
	{
		ParamName += TEXT(".") + InVar.GetName().ToString();
	}
	

	FNiagaraVariable RetVar = InVar;
	RetVar.SetName(*ParamName);
	return RetVar;
}

bool FNiagaraParameterMapHistory::IsInNamespace(const FNiagaraVariable& InVar, const FString& Namespace)
{
	if (Namespace.EndsWith(TEXT(".")))
	{
		return InVar.GetName().ToString().StartsWith(Namespace);
	}
	else
	{
		return InVar.GetName().ToString().StartsWith(Namespace + TEXT("."));
	}
}

bool FNiagaraParameterMapHistory::IsAliasedModuleParameter(const FNiagaraVariable& InVar)
{
	return IsInNamespace(InVar, PARAM_MAP_MODULE_STR);
}

bool FNiagaraParameterMapHistory::IsAliasedEmitterParameter(const FNiagaraVariable& InVar)
{
	return IsInNamespace(InVar, PARAM_MAP_EMITTER_STR);
}

bool FNiagaraParameterMapHistory::IsAliasedEmitterParameter(const FString& InVarName)
{
	return IsAliasedEmitterParameter(FNiagaraVariable(FNiagaraTypeDefinition::GetFloatDef(), *InVarName));
}


bool FNiagaraParameterMapHistory::IsSystemParameter(const FNiagaraVariable& InVar)
{
	return IsInNamespace(InVar, PARAM_MAP_SYSTEM_STR);
}

bool FNiagaraParameterMapHistory::IsEngineParameter(const FNiagaraVariable& InVar)
{
	return IsInNamespace(InVar, PARAM_MAP_ENGINE_STR);
}

bool FNiagaraParameterMapHistory::IsPerInstanceEngineParameter(const FNiagaraVariable& InVar, const FString& EmitterAlias)
{
	FString EmitterEngineNamespaceAlias = TEXT("Engine.") + EmitterAlias + TEXT(".");
	return IsInNamespace(InVar, PARAM_MAP_ENGINE_OWNER_STR) || IsInNamespace(InVar, PARAM_MAP_ENGINE_SYSTEM_STR) || IsInNamespace(InVar, PARAM_MAP_ENGINE_EMITTER_STR) || 
		IsInNamespace(InVar, EmitterEngineNamespaceAlias);
}

bool FNiagaraParameterMapHistory::IsUserParameter(const FNiagaraVariable& InVar)
{
	return IsInNamespace(InVar, PARAM_MAP_USER_STR);
}

bool FNiagaraParameterMapHistory::IsRapidIterationParameter(const FNiagaraVariable& InVar)
{
	return IsInNamespace(InVar, PARAM_MAP_RAPID_ITERATION_STR);
}

bool FNiagaraParameterMapHistory::SplitRapidIterationParameterName(const FNiagaraVariable& InVar, FString& EmitterName, FString& FunctionCallName, FString& InputName)
{
	TArray<FString> SplitName;
	InVar.GetName().ToString().ParseIntoArray(SplitName, TEXT("."));
	if (SplitName.Num() >= 4 && (SplitName[0] + ".") == PARAM_MAP_RAPID_ITERATION_STR)
	{
		EmitterName = SplitName[1];
		FunctionCallName = SplitName[2];
		InputName = SplitName[3];
		for (int i = 4; i < SplitName.Num(); i++)
		{
			InputName += TEXT(".") + SplitName[i];
		}
		return true;
	}
	return false;
}

bool FNiagaraParameterMapHistory::IsAttribute(const FNiagaraVariable& InVar)
{
	return IsInNamespace(InVar, PARAM_MAP_ATTRIBUTE_STR);
}

bool FNiagaraParameterMapHistory::IsSystemNamespaceReadOnly(const UNiagaraScript* InScript)
{
	if (InScript->IsSystemSpawnScript() || InScript->IsSystemUpdateScript())
	{
		return false;
	}
	else if (InScript->IsStandaloneScript())
	{
		TArray<ENiagaraScriptUsage> IntendedUsages = InScript->GetSupportedUsageContexts();
		if (IntendedUsages.Contains(ENiagaraScriptUsage::SystemSpawnScript) || IntendedUsages.Contains(ENiagaraScriptUsage::SystemUpdateScript))
		{
			return false;
		}
	}

	return true;
}

bool FNiagaraParameterMapHistory::IsEmitterNamespaceReadOnly(const UNiagaraScript* InScript)
{
	if (InScript->IsEmitterSpawnScript() || InScript->IsEmitterUpdateScript() || InScript->IsSystemSpawnScript() || InScript->IsSystemUpdateScript())
	{
		return false;
	}
	else if (InScript->IsStandaloneScript())
	{
		TArray<ENiagaraScriptUsage> IntendedUsages = InScript->GetSupportedUsageContexts();
		if (IntendedUsages.Contains(ENiagaraScriptUsage::EmitterSpawnScript) || IntendedUsages.Contains(ENiagaraScriptUsage::EmitterUpdateScript) || IntendedUsages.Contains(ENiagaraScriptUsage::SystemSpawnScript) || IntendedUsages.Contains(ENiagaraScriptUsage::SystemUpdateScript))
		{
			return false;
		}
	}

	return true;
}

const UEdGraphPin* FNiagaraParameterMapHistory::GetDefaultValuePin(int32 VarIdx) const
{
	if (PerVariableWriteHistory[VarIdx].Num() > 0)
	{
		const UEdGraphPin* Pin = PerVariableWriteHistory[VarIdx][0];
		if (Pin != nullptr && Pin->Direction == EEdGraphPinDirection::EGPD_Input && Cast<UNiagaraNodeParameterMapGet>(Pin->GetOwningNode()) != nullptr)
		{
			return Pin;
		}
	}
	return nullptr;
}

bool FNiagaraParameterMapHistory::IsInitialValue(const FNiagaraVariable& InVar)
{
	TArray<FString> SplitName;
	InVar.GetName().ToString().ParseIntoArray(SplitName, TEXT("."));

	for (int32 i = 1; i < SplitName.Num() - 1; i++)
	{
		if (SplitName[i].Equals(PARAM_MAP_INITIAL_BASE_STR, ESearchCase::IgnoreCase))
		{
			return true;
		}
	}
	return false;
}

bool FNiagaraParameterMapHistory::IsPreviousValue(const FNiagaraVariable& InVar)
{
	TArray<FString> SplitName;
	InVar.GetName().ToString().ParseIntoArray(SplitName, TEXT("."));

	for (int32 i = 1; i < SplitName.Num() - 1; i++)
	{
		if (SplitName[i].Equals(PARAM_MAP_PREVIOUS_BASE_STR, ESearchCase::IgnoreCase))
		{
			return true;
		}
	}
	return false;
}

FNiagaraVariable FNiagaraParameterMapHistory::GetSourceForInitialValue(const FNiagaraVariable& InVar)
{
	TArray<FString> SplitName;
	InVar.GetName().ToString().ParseIntoArray(SplitName, TEXT("."));

	TArray<FString> JoinString;
	bool bFound = false;
	for (int32 i = 0; i < SplitName.Num(); i++)
	{
		if (!bFound && SplitName[i].Equals(PARAM_MAP_INITIAL_BASE_STR, ESearchCase::IgnoreCase))
		{
			bFound = true;
			continue;
		}
		else
		{
			JoinString.Add(SplitName[i]);
		}
	}

	FString OutVarStrName = FString::Join(JoinString, TEXT("."));
	FNiagaraVariable Var = InVar;
	Var.SetName(*OutVarStrName);

	return Var;
}

FNiagaraVariable FNiagaraParameterMapHistory::GetSourceForPreviousValue(const FNiagaraVariable& InVar)
{
	TArray<FString> SplitName;
	InVar.GetName().ToString().ParseIntoArray(SplitName, TEXT("."));

	TArray<FString> JoinString;
	bool bFound = false;
	for (int32 i = 0; i < SplitName.Num(); i++)
	{
		if (!bFound && SplitName[i].Equals(PARAM_MAP_PREVIOUS_BASE_STR, ESearchCase::IgnoreCase))
		{
			bFound = true;
			continue;
		}
		else
		{
			JoinString.Add(SplitName[i]);
		}
	}

	FString OutVarStrName = FString::Join(JoinString, TEXT("."));
	FNiagaraVariable Var = InVar;
	Var.SetName(*OutVarStrName);

	return Var;
}

bool FNiagaraParameterMapHistory::IsPrimaryDataSetOutput(const FNiagaraVariable& InVar, const UNiagaraScript* InScript, bool bAllowDataInterfaces) const
{
	return IsPrimaryDataSetOutput(InVar, InScript->GetUsage(), bAllowDataInterfaces);
}

bool FNiagaraParameterMapHistory::IsPrimaryDataSetOutput(const FNiagaraVariable& InVar, ENiagaraScriptUsage Usage, bool bAllowDataInterfaces) const
{
	if (bAllowDataInterfaces == false && InVar.GetType().GetClass() != nullptr)
	{
		return false;
	}

	if (Usage == ENiagaraScriptUsage::EmitterSpawnScript || Usage == ENiagaraScriptUsage::EmitterUpdateScript || 
		Usage == ENiagaraScriptUsage::SystemSpawnScript || Usage == ENiagaraScriptUsage::SystemUpdateScript)
	{
		// In the case of system/emitter scripts we must include the variables in the overall system namespace as well as any of 
		// the child emitters that were encountered.
		for (FString EmitterEncounteredNamespace : EmitterNamespacesEncountered)
		{
			if (IsInNamespace(InVar, EmitterEncounteredNamespace))
			{
				return true;
			}
		}
		return IsInNamespace(InVar, PARAM_MAP_SYSTEM_STR) || IsInNamespace(InVar, PARAM_MAP_EMITTER_STR);
	}
	else if (Usage == ENiagaraScriptUsage::Module || Usage == ENiagaraScriptUsage::Function)
	{
		return IsInNamespace(InVar, PARAM_MAP_MODULE_STR);
	}
	return IsInNamespace(InVar, PARAM_MAP_ATTRIBUTE_STR);
}

bool FNiagaraParameterMapHistory::IsWrittenToScriptUsage(const FNiagaraVariable& InVar, ENiagaraScriptUsage Usage, bool bAllowDataInterfaces)
{
	if (bAllowDataInterfaces == false && InVar.GetType().GetClass() != nullptr)
	{
		return false;
	}

	if (Usage == ENiagaraScriptUsage::EmitterSpawnScript || Usage == ENiagaraScriptUsage::EmitterUpdateScript ||
		Usage == ENiagaraScriptUsage::SystemSpawnScript || Usage == ENiagaraScriptUsage::SystemUpdateScript)
	{
		return IsInNamespace(InVar, PARAM_MAP_SYSTEM_STR) || IsInNamespace(InVar, PARAM_MAP_EMITTER_STR);
	}
	else if (Usage == ENiagaraScriptUsage::Module || Usage == ENiagaraScriptUsage::Function)
	{
		return IsInNamespace(InVar, PARAM_MAP_MODULE_STR);
	}
	return IsInNamespace(InVar, PARAM_MAP_ATTRIBUTE_STR);
}

FNiagaraVariable FNiagaraParameterMapHistory::MoveToExternalConstantNamespaceVariable(const FNiagaraVariable& InVar, ENiagaraScriptUsage InUsage)
{
	if (UNiagaraScript::IsParticleScript(InUsage))
	{
		return VariableToNamespacedVariable(InVar, PARAM_MAP_EMITTER_STR);
	}
	else if (UNiagaraScript::IsStandaloneScript(InUsage))
	{
		return VariableToNamespacedVariable(InVar, PARAM_MAP_MODULE_STR);
	}
	else if (UNiagaraScript::IsEmitterSpawnScript(InUsage) || UNiagaraScript::IsEmitterUpdateScript(InUsage) || UNiagaraScript::IsSystemSpawnScript(InUsage) || UNiagaraScript::IsSystemUpdateScript(InUsage))
	{
		return VariableToNamespacedVariable(InVar, PARAM_MAP_USER_STR);
	}
	return InVar;
}

FNiagaraVariable FNiagaraParameterMapHistory::MoveToExternalConstantNamespaceVariable(const FNiagaraVariable& InVar, const UNiagaraScript* InScript)
{
	return MoveToExternalConstantNamespaceVariable(InVar, InScript->GetUsage());
}

bool FNiagaraParameterMapHistory::IsExportableExternalConstant(const FNiagaraVariable& InVar, const UNiagaraScript* InScript)
{
	if (InScript->IsEquivalentUsage(ENiagaraScriptUsage::SystemSpawnScript))
	{
		return IsExternalConstantNamespace(InVar, InScript);
	}
	else
	{
		return false;
	}
}

bool FNiagaraParameterMapHistory::IsExternalConstantNamespace(const FNiagaraVariable& InVar, ENiagaraScriptUsage InUsage, int32 InUsageBitmask)
{
	// Parameter collections are always constants
	if (IsInNamespace(InVar, PARAM_MAP_NPC_STR))
	{
		return true;
	}

	// Engine parameters are never writable.
	if (IsInNamespace(InVar, PARAM_MAP_ENGINE_STR))
	{
		return true;
	}

	if (IsInNamespace(InVar, PARAM_MAP_USER_STR))
	{
		return true;
	}

	if (IsInNamespace(InVar, PARAM_MAP_INDICES_STR))
	{
		return true;
	}
	

	// Modules and functions need to act as if they are within the script types that they 
	// say that they support rather than using their exact script type.
	if (UNiagaraScript::IsStandaloneScript(InUsage))
	{
		TArray<ENiagaraScriptUsage> SupportedContexts = UNiagaraScript::GetSupportedUsageContextsForBitmask(InUsageBitmask);
		if (((!SupportedContexts.Contains(ENiagaraScriptUsage::EmitterSpawnScript) && !SupportedContexts.Contains(ENiagaraScriptUsage::EmitterUpdateScript)) && IsInNamespace(InVar, PARAM_MAP_EMITTER_STR))
			|| ((!SupportedContexts.Contains(ENiagaraScriptUsage::SystemSpawnScript) && !SupportedContexts.Contains(ENiagaraScriptUsage::SystemUpdateScript)) && IsInNamespace(InVar, PARAM_MAP_SYSTEM_STR)))
		{
			return true;
		}
	}

	// Particle scripts cannot write to the emitter or system namespace.
	if (UNiagaraScript::IsParticleScript(InUsage))
	{
		if (IsInNamespace(InVar, PARAM_MAP_EMITTER_STR) || IsInNamespace(InVar, PARAM_MAP_SYSTEM_STR))
		{
			return true;
		}
	}

	return false;
}

bool FNiagaraParameterMapHistory::IsExternalConstantNamespace(const FNiagaraVariable& InVar, const UNiagaraScript* InScript)
{
	return IsExternalConstantNamespace(InVar, InScript->GetUsage(), InScript->ModuleUsageBitmask);
}

const UNiagaraNodeOutput* FNiagaraParameterMapHistory::GetFinalOutputNode() const
{
	const UEdGraphPin* Pin = GetFinalPin();
	if (Pin != nullptr)
	{
		const UNiagaraNodeOutput* Output = Cast<const UNiagaraNodeOutput>(Pin->GetOwningNode());
		if (Output != nullptr)
		{
			return Output;
		}
	}

	return nullptr;
}

FNiagaraVariable FNiagaraParameterMapHistory::ConvertVariableToRapidIterationConstantName(FNiagaraVariable InVar, const TCHAR* InEmitterName, ENiagaraScriptUsage InUsage)
{
	return FNiagaraUtilities::ConvertVariableToRapidIterationConstantName(InVar, InEmitterName, InUsage);
}

UNiagaraParameterCollection* FNiagaraParameterMapHistory::IsParameterCollectionParameter(FNiagaraVariable& InVar, bool& bMissingParameter)
{
	bMissingParameter = false;
	FString VarName = InVar.GetName().ToString();
	for (int32 i = 0; i < ParameterCollections.Num(); ++i)
	{
		if (VarName.StartsWith(ParameterCollectionNamespaces[i]))
		{
			bMissingParameter = !ParameterCollectionVariables[i].Contains(InVar);
			return ParameterCollections[i];
		}
	}
	return nullptr;
}

bool FNiagaraParameterMapHistory::ShouldIgnoreVariableDefault(const FNiagaraVariable& Var)const
{
	// NOTE(mv): Used for variables that are explicitly assigned to (on spawn) and should not be default initialized
	//           These are explicitly written to in NiagaraHlslTranslator::DefineMain
	bool bShouldBeIgnored = false;
	bShouldBeIgnored |= (Var == FNiagaraVariable(FNiagaraTypeDefinition::GetIDDef(), TEXT("Particles.ID")));
	bShouldBeIgnored |= (Var == FNiagaraVariable(FNiagaraTypeDefinition::GetIntDef(), TEXT("Particles.UniqueID")));
	return bShouldBeIgnored;
}

FNiagaraParameterMapHistoryBuilder::FNiagaraParameterMapHistoryBuilder()
{
	ContextuallyVisitedNodes.AddDefaulted(1);
	PinToParameterMapIndices.AddDefaulted(1);
	bFilterByScriptWhitelist = false;
	bIgnoreDisabled = true;
	FilterScriptType = ENiagaraScriptUsage::Function;
}

void FNiagaraParameterMapHistoryBuilder::BuildParameterMaps(const UNiagaraNodeOutput* OutputNode, bool bRecursive)
{
	RelevantScriptUsageContext.Emplace(OutputNode->GetUsage());
	OutputNode->BuildParameterMapHistory(*this, bRecursive);
	RelevantScriptUsageContext.Pop();
}

void FNiagaraParameterMapHistoryBuilder::EnableScriptWhitelist(bool bInEnable, ENiagaraScriptUsage InScriptType)
{
	bFilterByScriptWhitelist = bInEnable;
	FilterScriptType = InScriptType;
}


bool FNiagaraParameterMapHistoryBuilder::ContextContains(ENiagaraScriptUsage InUsage) const
{
	if (RelevantScriptUsageContext.Num() == 0)
	{
		return false;
	}
	else
	{
		return RelevantScriptUsageContext.Contains(InUsage);
	}
}


ENiagaraScriptUsage FNiagaraParameterMapHistoryBuilder::GetCurrentUsageContext()const
{
	if (RelevantScriptUsageContext.Num() == 0)
		return ENiagaraScriptUsage::Function;
	return RelevantScriptUsageContext.Last();
}

ENiagaraScriptUsage FNiagaraParameterMapHistoryBuilder::GetBaseUsageContext()const
{
	if (RelevantScriptUsageContext.Num() == 0)
		return ENiagaraScriptUsage::Function;
	return RelevantScriptUsageContext[0];
}

int32 FNiagaraParameterMapHistoryBuilder::CreateParameterMap()
{
	int32 RetValue = Histories.AddDefaulted(1);
	return RetValue;
}

uint32 FNiagaraParameterMapHistoryBuilder::BeginNodeVisitation(int32 WhichParameterMap, const class UNiagaraNode* Node)
{
	if (WhichParameterMap != INDEX_NONE)
	{
		return Histories[WhichParameterMap].BeginNodeVisitation(Node);
	}
	else
	{
		return INDEX_NONE;
	}
}

void FNiagaraParameterMapHistoryBuilder::EndNodeVisitation(int32 WhichParameterMap, uint32 IndexFromBeginNode)
{
	if (WhichParameterMap != INDEX_NONE)
	{
		return Histories[WhichParameterMap].EndNodeVisitation(IndexFromBeginNode);
	}
}


int32 FNiagaraParameterMapHistoryBuilder::RegisterParameterMapPin(int32 WhichParameterMap, const UEdGraphPin* Pin)
{
	if (WhichParameterMap != INDEX_NONE)
	{
		if (Pin->Direction == EEdGraphPinDirection::EGPD_Output)
		{
			PinToParameterMapIndices.Last().Add(Pin, WhichParameterMap);
		}

		return Histories[WhichParameterMap].RegisterParameterMapPin(Pin);
	}
	else
	{
		return INDEX_NONE;
	}
}

int32 FNiagaraParameterMapHistoryBuilder::TraceParameterMapOutputPin(const UEdGraphPin* OutputPin)
{
	if (OutputPin && OutputPin->Direction == EEdGraphPinDirection::EGPD_Output)
	{
		OutputPin = UNiagaraNode::TraceOutputPin(const_cast<UEdGraphPin*>(OutputPin));
		if (OutputPin)
		{
			const int32* IdxPtr = PinToParameterMapIndices.Last().Find(OutputPin);
			if (IdxPtr != nullptr)
			{
				return *IdxPtr;
			}
		}
	}
	return INDEX_NONE;
}

bool FNiagaraParameterMapHistoryBuilder::GetPinPreviouslyVisited(const UEdGraphPin* InPin) const
{
	if (InPin != nullptr)
		return GetNodePreviouslyVisited(CastChecked<UNiagaraNode>(InPin->GetOwningNode()));
	else
		return true;
}


bool FNiagaraParameterMapHistoryBuilder::GetNodePreviouslyVisited(const class UNiagaraNode* Node) const
{
	return ContextuallyVisitedNodes.Last().Contains(Node);
}

int32 FNiagaraParameterMapHistoryBuilder::FindMatchingParameterMapFromContextInputs(const FNiagaraVariable& InVar) const
{
	if (CallingContext.Num() == 0)
	{
		return INDEX_NONE;
	}
	const UNiagaraNode* Node = CallingContext.Last();
	TArray<const UEdGraphPin*> Inputs;
	Node->GetInputPins(Inputs);
	const UEdGraphSchema_Niagara* Schema = CastChecked<UEdGraphSchema_Niagara>(Node->GetSchema());

	for (int32 i = 0; i < Inputs.Num(); i++)
	{
		FNiagaraVariable CallInputVar = Schema->PinToNiagaraVariable(Inputs[i]);
		if (CallInputVar.IsEquivalent(InVar) && CallInputVar.GetType() == FNiagaraTypeDefinition::GetParameterMapDef())
		{
			if (Inputs[i]->LinkedTo.Num() != 0 && PinToParameterMapIndices.Num() >= 2)
			{
				const UEdGraphPin* OutputPin = UNiagaraNode::TraceOutputPin(const_cast<UEdGraphPin*>(Inputs[i]->LinkedTo[0]));
				const int32* ParamMapIdxPtr = PinToParameterMapIndices[PinToParameterMapIndices.Num() - 2].Find(OutputPin);
				if (ParamMapIdxPtr != nullptr)
				{
					return *ParamMapIdxPtr;
				}
				else
				{
					FString ScriptUsageDisplayName;
					const UNiagaraNodeOutput* ContextOutputNode = FNiagaraStackGraphUtilities::GetEmitterOutputNodeForStackNode(*Node);
					if (ContextOutputNode != nullptr)
					{
						UEnum* NiagaraScriptUsageEnum = FindObjectChecked<UEnum>(ANY_PACKAGE, TEXT("ENiagaraScriptUsage"), true);
						ScriptUsageDisplayName = NiagaraScriptUsageEnum->GetDisplayNameTextByValue((uint64)ContextOutputNode->GetUsage()).ToString();
					}
					else
					{
						ScriptUsageDisplayName = "Unknown";
					}
					FString FunctionDisplayName;
					if (FunctionNameContextStack.Num() > 0)
					{
						FunctionDisplayName = FunctionNameContextStack.Last().ToString();
					}
					else
					{
						FunctionDisplayName = Node->GetName();
					}

					
					/* 
					UE_LOG(LogNiagaraEditor, Error, TEXT("Unable to find matching parameter map for variable.  Name:%s  Function:%s  Usage:%s  Package:%s"),
						*InVar.GetName().ToString(), *FunctionDisplayName, *ScriptUsageDisplayName, *Node->GetOutermost()->GetName());
					*/
					
				}
			}
		}
	}
	return INDEX_NONE;
}

void FNiagaraParameterMapHistoryBuilder::BeginTranslation(const UNiagaraScript* Script)
{
	//For now this will just tell particle scripts what emitter they're being compiled as part of but maybe we want to do more here.
	//This is mainly so that parameter names match up between System/Emitter scripts and the parameters they drive within particle scripts.
	//I dislike this coupling of the translator to emitters but for now it'll have to do.
	//Will refactor in the future.
	UNiagaraEmitter* Emitter = Script->GetTypedOuter<UNiagaraEmitter>();
	BeginTranslation(Emitter);
}

void FNiagaraParameterMapHistoryBuilder::EndTranslation(const UNiagaraScript* Script)
{
	EmitterNameContextStack.Reset();
}

void FNiagaraParameterMapHistoryBuilder::BeginTranslation(const UNiagaraEmitter* Emitter)
{
	//For now this will just tell particle scripts what emitter they're being compiled as part of but maybe we want to do more here.
	//This is mainly so that parameter names match up between System/Emitter scripts and the parameters they drive within particle scripts.
	//I dislike this coupling of the translator to emitters but for now it'll have to do.
	//Will refactor in the future.
	if (Emitter)
	{
		FString EmitterUniqueName = Emitter->GetUniqueEmitterName();
		EmitterNameContextStack.Add(*EmitterUniqueName);
	}
	BuildCurrentAliases();
}

void FNiagaraParameterMapHistoryBuilder::EndTranslation(const UNiagaraEmitter* Emitter)
{
	EmitterNameContextStack.Reset();
}

void FNiagaraParameterMapHistoryBuilder::BeginTranslation(const FString& EmitterUniqueName)
{
	//For now this will just tell particle scripts what emitter they're being compiled as part of but maybe we want to do more here.
	//This is mainly so that parameter names match up between System/Emitter scripts and the parameters they drive within particle scripts.
	//I dislike this coupling of the translator to emitters but for now it'll have to do.
	//Will refactor in the future.
	if (EmitterUniqueName.IsEmpty() == false)
	{
		EmitterNameContextStack.Add(*EmitterUniqueName);
	}
	BuildCurrentAliases();
}
void FNiagaraParameterMapHistoryBuilder::EndTranslation(const FString& EmitterUniqueName)
{
	EmitterNameContextStack.Reset();
}

const UNiagaraNode* FNiagaraParameterMapHistoryBuilder::GetCallingContext() const
{
	if (CallingContext.Num() == 0)
	{
		return nullptr;
	}
	else
	{
		return CallingContext.Last();
	}
}

bool FNiagaraParameterMapHistoryBuilder::InTopLevelFunctionCall(ENiagaraScriptUsage InFilterScriptType) const
{
	if (InFilterScriptType == ENiagaraScriptUsage::EmitterSpawnScript || InFilterScriptType == ENiagaraScriptUsage::EmitterUpdateScript || InFilterScriptType == ENiagaraScriptUsage::SystemSpawnScript || InFilterScriptType == ENiagaraScriptUsage::SystemUpdateScript)
	{
		if (CallingContext.Num() <= 1) // Handles top-level system graph and any function calls off of it.
		{
			return true;
		}
		else if (CallingContext.Num() <= 2 && Cast<UNiagaraNodeEmitter>(CallingContext[0]) != nullptr) // Handle a function call off of an emitter
		{
			return true;
		}

	}
	else if (UNiagaraScript::IsParticleScript(InFilterScriptType))
	{
		if (CallingContext.Num() <= 1) // Handle a function call
		{
			return true;
		}
	}

	return false;
}


void FNiagaraParameterMapHistoryBuilder::EnterFunction(const FString& InNodeName, const UNiagaraScript* InScript, const UNiagaraGraph* InGraph, const UNiagaraNode* Node)
{
	if (InScript != nullptr )
	{
		RegisterNodeVisitation(Node);
		CallingContext.Push(Node);
		CallingGraphContext.Push(InGraph);
		PinToParameterMapIndices.Emplace();
		FunctionNameContextStack.Emplace(*InNodeName);
		BuildCurrentAliases();
		if (EncounteredFunctionNames.Num() != 0)
		{
			EncounteredFunctionNames.Last().AddUnique(InNodeName);
		}
		ContextuallyVisitedNodes.Emplace();
	}
}

void FNiagaraParameterMapHistoryBuilder::ExitFunction(const FString& InNodeName, const UNiagaraScript* InScript, const UNiagaraNode* Node)
{
	if (InScript != nullptr)
	{
		CallingContext.Pop();
		CallingGraphContext.Pop();
		PinToParameterMapIndices.Pop();
		FunctionNameContextStack.Pop();
		BuildCurrentAliases();
		ContextuallyVisitedNodes.Pop();
	}
}

void FNiagaraParameterMapHistoryBuilder::EnterEmitter(const FString& InEmitterName, const UNiagaraGraph* InGraph, const UNiagaraNode* Node)
{
	RegisterNodeVisitation(Node);
	CallingContext.Push(Node);
	CallingGraphContext.Push(InGraph);
	EmitterNameContextStack.Emplace(*InEmitterName);
	BuildCurrentAliases();

	// Emitters must record their namespaces to their histories as well as
	// make sure to record their current usage type is so that we can filter variables
	// for relevance downstream.
	const UNiagaraNodeEmitter* EmitterNode = Cast<UNiagaraNodeEmitter>(Node);
	if (EmitterNode != nullptr)
	{
		RelevantScriptUsageContext.Emplace(EmitterNode->GetUsage());
	}
	else
	{
		RelevantScriptUsageContext.Emplace(ENiagaraScriptUsage::EmitterSpawnScript);
	}

	for (FNiagaraParameterMapHistory& History : Histories)
	{
		History.EmitterNamespacesEncountered.AddUnique(InEmitterName);
	}
	EncounteredEmitterNames.AddUnique(InEmitterName);
	TArray<FString> EmptyFuncs;
	EncounteredFunctionNames.Push(EmptyFuncs);
	ContextuallyVisitedNodes.Emplace();
}

void FNiagaraParameterMapHistoryBuilder::ExitEmitter(const FString& InEmitterName, const UNiagaraNode* Node)
{
	CallingContext.Pop();
	CallingGraphContext.Pop();
	EmitterNameContextStack.Pop();
	BuildCurrentAliases();
	ContextuallyVisitedNodes.Pop();
	EncounteredFunctionNames.Pop();
}


bool FNiagaraParameterMapHistoryBuilder::IsInEncounteredFunctionNamespace(FNiagaraVariable& InVar) const
{
	if (EncounteredFunctionNames.Num() != 0)
	{
		for (FString EncounteredNamespace : EncounteredFunctionNames.Last())
		{
			if (FNiagaraParameterMapHistory::IsInNamespace(InVar, EncounteredNamespace))
			{
				return true;
			}
		}
	}
	return false;
}

bool FNiagaraParameterMapHistoryBuilder::IsInEncounteredEmitterNamespace(FNiagaraVariable& InVar) const
{
	for (FString EmitterEncounteredNamespace : EncounteredEmitterNames)
	{
		if (FNiagaraParameterMapHistory::IsInNamespace(InVar, EmitterEncounteredNamespace))
		{
			return true;
		}
	}
	return false;
}

/**
* Use the current alias map to resolve any aliases in this input variable name.
*/
FNiagaraVariable FNiagaraParameterMapHistoryBuilder::ResolveAliases(const FNiagaraVariable& InVar) const
{
	return FNiagaraParameterMapHistory::ResolveAliases(InVar, AliasMap, TEXT("."));
}

void FNiagaraParameterMapHistoryBuilder::RegisterNodeVisitation(const UEdGraphNode* Node)
{
	ContextuallyVisitedNodes.Last().AddUnique(CastChecked<UNiagaraNode>(Node));
}


const FString* FNiagaraParameterMapHistoryBuilder::GetModuleAlias() const
{
	return AliasMap.Find(TEXT("Module"));
}

const FString* FNiagaraParameterMapHistoryBuilder::GetEmitterAlias() const
{
	return AliasMap.Find(TEXT("Emitter"));
}

void FNiagaraParameterMapHistoryBuilder::VisitInputPin(const UEdGraphPin* Pin, const class UNiagaraNode* InNode, bool bFilterForCompilation)
{
	const UEdGraphSchema_Niagara* Schema = GetDefault<UEdGraphSchema_Niagara>();

	if (Pin != nullptr && Pin->Direction == EEdGraphPinDirection::EGPD_Input)
	{
		for (int32 j = 0; j < Pin->LinkedTo.Num(); j++)
		{
			UEdGraphPin* LinkedPin = Pin->LinkedTo[j];
			const UEdGraphPin* OutputPin;
			if (!bFilterForCompilation && LinkedPin && Cast<UNiagaraNodeStaticSwitch>(LinkedPin->GetOwningNode()))
			{
				// if we do not filter the parameter maps we want all nodes connected to the static switch, regardless of the switch value
				OutputPin = LinkedPin;
			}
			else
			{
				OutputPin = UNiagaraNode::TraceOutputPin(LinkedPin, bFilterForCompilation);
				if (bFilterForCompilation && OutputPin && Cast<UNiagaraNodeStaticSwitch>(OutputPin->GetOwningNode()))
				{
					// this means there is no further node connected to this pin of the static switch, so it is not relevant
					continue;
				}
			}

			if (OutputPin)
			{
				UNiagaraNode* Node = CastChecked<UNiagaraNode>(OutputPin->GetOwningNode());

				if (!GetNodePreviouslyVisited(Node))
				{
					Node->BuildParameterMapHistory(*this, true, bFilterForCompilation);
					RegisterNodeVisitation(Node);
				}

				if (Schema->PinToTypeDefinition(Pin) == FNiagaraTypeDefinition::GetParameterMapDef())
				{
					int32 ParamMapIdx = TraceParameterMapOutputPin(OutputPin);
					RegisterParameterMapPin(ParamMapIdx, Pin);
				}
			}
		} 
	}
}

void FNiagaraParameterMapHistoryBuilder::VisitInputPins(const class UNiagaraNode* InNode, bool bFilterForCompilation)
{
	TArray<UEdGraphPin*> InputPins;
	InNode->GetInputPins(InputPins);

	for (int32 i = 0; i < InputPins.Num(); i++)
	{
		VisitInputPin(InputPins[i], InNode, bFilterForCompilation);
	}
}

bool FNiagaraParameterMapHistoryBuilder::IsNamespacedVariableRelevantToScriptType(const FNiagaraVariable& InVar, ENiagaraScriptUsage InFilterScriptType)
{
	return true;
}

bool FNiagaraParameterMapHistoryBuilder::ShouldTrackVariable(const FNiagaraVariable& InVar)
{
	if (!bFilterByScriptWhitelist)
	{
		return true;
	}
	if (IsNamespacedVariableRelevantToScriptType(InVar, FilterScriptType))
	{
		return true;
	}
	return false;
}

int32 FNiagaraParameterMapHistoryBuilder::HandleVariableWrite(int32 ParamMapIdx, const UEdGraphPin* InPin)
{
	const UEdGraphSchema_Niagara* Schema = GetDefault<UEdGraphSchema_Niagara>();
	FNiagaraVariable Var = Schema->PinToNiagaraVariable(InPin);

	if (!ShouldTrackVariable(Var))
	{
		return INDEX_NONE;
	}
	FNiagaraVariable AliasedVar = Var;
	Var = ResolveAliases(Var);

	return AddVariableToHistory(Histories[ParamMapIdx], Var, AliasedVar, InPin);
}

int32 FNiagaraParameterMapHistoryBuilder::HandleVariableWrite(int32 ParameterMapIndex, const FNiagaraVariable& Var)
{
	const UEdGraphSchema_Niagara* Schema = GetDefault<UEdGraphSchema_Niagara>();

	if (!ShouldTrackVariable(Var))
	{
		return INDEX_NONE;
	}
	FNiagaraVariable ResolvedVar = ResolveAliases(Var);

	return AddVariableToHistory(Histories[ParameterMapIndex], ResolvedVar, Var, nullptr);
}

int32 FNiagaraParameterMapHistoryBuilder::HandleVariableRead(int32 ParamMapIdx, const UEdGraphPin* InPin, bool RegisterReadsAsVariables, const UEdGraphPin* InDefaultPin, bool bFilterForCompilation, bool& OutUsedDefault)
{
	OutUsedDefault = false;
	const UEdGraphSchema_Niagara* Schema = GetDefault<UEdGraphSchema_Niagara>();
	FNiagaraVariable Var = Schema->PinToNiagaraVariable(InPin);

	FNiagaraParameterMapHistory& History = Histories[ParamMapIdx];

	if (!ShouldTrackVariable(Var))
	{
		return INDEX_NONE;
	}
	FNiagaraVariable AliasedVar = Var;
	Var = ResolveAliases(Var);

	//Track any parameter collections we're referencing.
	if (UNiagaraParameterCollection* Collection = Schema->VariableIsFromParameterCollection(Var))
	{
		int32 Index = History.ParameterCollections.AddUnique(Collection);
		History.ParameterCollectionNamespaces.SetNum(History.ParameterCollections.Num());
		History.ParameterCollectionVariables.SetNum(History.ParameterCollections.Num());
		History.ParameterCollectionNamespaces[Index] = Collection->GetFullNamespace();
		History.ParameterCollectionVariables[Index] = Collection->GetParameters();
	}

	int32 FoundIdx = Histories[ParamMapIdx].FindVariable(Var.GetName(), Var.GetType());
	if (FoundIdx == -1)
	{
		if (RegisterReadsAsVariables)
		{
			if (InDefaultPin)
			{
				VisitInputPin(InDefaultPin, Cast<UNiagaraNode>(InDefaultPin->GetOwningNode()), bFilterForCompilation);
			}

			FoundIdx = AddVariableToHistory(Histories[ParamMapIdx], Var, AliasedVar, InDefaultPin);

			// Add the default binding as well to the parameter history, if used.
			if (UNiagaraGraph* Graph = Cast<UNiagaraGraph>(InPin->GetOwningNode()->GetGraph()))
			{
				UNiagaraScriptVariable* Variable = Graph->GetScriptVariable(AliasedVar);
				if (Variable && Variable->DefaultMode == ENiagaraDefaultMode::Binding && Variable->DefaultBinding.IsValid())
				{
					FNiagaraVariable TempVar = FNiagaraVariable(Var.GetType(), Variable->DefaultBinding.GetName());
					int32 FoundIdxBinding = AddVariableToHistory(Histories[ParamMapIdx], TempVar, TempVar, nullptr);

					Histories[ParamMapIdx].PerVariableReadHistory[FoundIdxBinding].Add(TTuple<const UEdGraphPin*, const UEdGraphPin*>(InDefaultPin, nullptr));
				}
			}

			Histories[ParamMapIdx].PerVariableReadHistory[FoundIdx].Add(TTuple<const UEdGraphPin*, const UEdGraphPin*>(InPin, nullptr));

		}
		check(Histories[ParamMapIdx].Variables.Num() == Histories[ParamMapIdx].PerVariableWarnings.Num());
		check(Histories[ParamMapIdx].Variables.Num() == Histories[ParamMapIdx].PerVariableWriteHistory.Num());
		check(Histories[ParamMapIdx].Variables.Num() == Histories[ParamMapIdx].PerVariableReadHistory.Num());
	}
	else
	{
		if (Histories[ParamMapIdx].Variables[FoundIdx].GetType() != Var.GetType())
		{
			Histories[ParamMapIdx].PerVariableWarnings[FoundIdx].Append(FString::Printf(TEXT("Type mismatch %s instead of %s in map!"), *Var.GetType().GetName(), *Histories[ParamMapIdx].Variables[FoundIdx].GetType().GetName()));
		}


		if (Histories[ParamMapIdx].PerVariableWriteHistory[FoundIdx].Num() > 0)
		{
			Histories[ParamMapIdx].PerVariableReadHistory[FoundIdx].Add(TTuple<const UEdGraphPin*, const UEdGraphPin*>(InPin, Histories[ParamMapIdx].PerVariableWriteHistory[FoundIdx][Histories[ParamMapIdx].PerVariableWriteHistory[FoundIdx].Num() - 1]));
		}
		else
		{
			Histories[ParamMapIdx].PerVariableReadHistory[FoundIdx].Add(TTuple<const UEdGraphPin*, const UEdGraphPin*>(InPin, nullptr));
		}
	}

	return FoundIdx;
}

void FNiagaraParameterMapHistoryBuilder::RegisterEncounterableVariables(const TArray<FNiagaraVariable>& Variables)
{
	EncounterableExternalVariables.Append(Variables);
}

void UpdateAliasedVariable(FNiagaraVariable& AliasedVar, const FNiagaraVariable& OriginalUnaliasedVar, const FNiagaraVariable& UpdatedUnaliasedVar)
{
	AliasedVar.SetType(UpdatedUnaliasedVar.GetType());

	TArray<FString> AliasedSplitName;
	AliasedVar.GetName().ToString().ParseIntoArray(AliasedSplitName, TEXT("."));

	TArray<FString> OriginalUnaliasedSplitName;
	OriginalUnaliasedVar.GetName().ToString().ParseIntoArray(OriginalUnaliasedSplitName, TEXT("."));

	TArray<FString> UpdatedUnaliasedSplitName;
	UpdatedUnaliasedVar.GetName().ToString().ParseIntoArray(UpdatedUnaliasedSplitName, TEXT("."));

	TArray<FString> JoinName;
	for (int32 i = 0; i < AliasedSplitName.Num(); i++)
	{
		if (i >= OriginalUnaliasedSplitName.Num() || i >= UpdatedUnaliasedSplitName.Num())
		{
			continue;
		}

		//if (UpdatedUnaliasedSplitName[i] == OriginalUnaliasedSplitName[i])
		{
			JoinName.Add(AliasedSplitName[i]);
		}
		//else
		//{
		//	JoinName.Add(AliasedSplitName[i]);
		//}
	}

	FString OutVarStrName = FString::Join(JoinName, TEXT("."));
	AliasedVar.SetName(*OutVarStrName);
}

int32 FNiagaraParameterMapHistoryBuilder::HandleExternalVariableRead(int32 ParamMapIdx, const FName& Name)
{
	const UEdGraphSchema_Niagara* Schema = GetDefault<UEdGraphSchema_Niagara>();

	FNiagaraParameterMapHistory& History = Histories[ParamMapIdx];

	FNiagaraVariable Var(FNiagaraTypeDefinition(), Name);

	if (!ShouldTrackVariable(Var))
	{
		return INDEX_NONE;
	}
	FNiagaraVariable AliasedVar = Var;
	Var = ResolveAliases(Var);
	FNiagaraVariable OriginalUnaliasedVar = Var;

	//Track any parameter collections we're referencing.
	FNiagaraVariable FoundTempVar;
	if (UNiagaraParameterCollection* Collection = Schema->VariableIsFromParameterCollection(Name.ToString(), true, FoundTempVar))
	{
		int32 Index = History.ParameterCollections.AddUnique(Collection);
		History.ParameterCollectionNamespaces.SetNum(History.ParameterCollections.Num());
		History.ParameterCollectionVariables.SetNum(History.ParameterCollections.Num());
		History.ParameterCollectionNamespaces[Index] = Collection->GetFullNamespace();
		History.ParameterCollectionVariables[Index] = Collection->GetParameters();
		Var = FoundTempVar;
		UpdateAliasedVariable(AliasedVar, OriginalUnaliasedVar, Var);
	}

	int32 FoundIdx = Histories[ParamMapIdx].FindVariableByName(Name, true);
	
	if (FoundIdx == -1)
	{
		const FNiagaraVariable* TempKnownConstant = FNiagaraConstants::GetKnownConstant(Name, true);

		if (!Var.IsValid() && TempKnownConstant != nullptr)
		{
			Var = *TempKnownConstant;
			UpdateAliasedVariable(AliasedVar, OriginalUnaliasedVar, Var);
		}

		if (!Var.IsValid())
		{
			int32 EncounterableFoundIdx = FNiagaraVariable::SearchArrayForPartialNameMatch(EncounterableExternalVariables, Name);

			if (EncounterableFoundIdx != INDEX_NONE)
			{
				Var = EncounterableExternalVariables[EncounterableFoundIdx];
				UpdateAliasedVariable(AliasedVar, OriginalUnaliasedVar, Var);
			}
		}

		if (Var.IsValid())
		{
			FoundIdx = AddVariableToHistory(Histories[ParamMapIdx], Var, AliasedVar, nullptr);
		}
		else
		{
			// This is overly spammy and doesn't provide useful info. Disabling for now.
			//UE_LOG(LogNiagaraEditor, Log, TEXT("Could not resolve variable: %s"), *Name.ToString());
		}
		
	}
	else
	{
		// Do nothing here
	}

	return FoundIdx;
}


int32 FNiagaraParameterMapHistoryBuilder::AddVariableToHistory(FNiagaraParameterMapHistory& History, const FNiagaraVariable& InVar, const FNiagaraVariable& InAliasedVar, const UEdGraphPin* InPin)
{
	return History.AddVariable(InVar, InAliasedVar, InPin);
}

void FNiagaraParameterMapHistoryBuilder::BuildCurrentAliases()
{
	AliasMap = TMap<FString, FString>();

	FString Callstack;
	for (int32 i = 0; i < FunctionNameContextStack.Num(); i++)
	{
		if (i == 0)
		{
			Callstack += FunctionNameContextStack[i].ToString();
		}
		else
		{
			Callstack += TEXT(".") + FunctionNameContextStack[i].ToString();
		}
	}

	if (!Callstack.IsEmpty())
	{
		AliasMap.Add(TEXT("Module"), Callstack);
	}

	Callstack.Empty();
	for (int32 i = 0; i < EmitterNameContextStack.Num(); i++)
	{
		if (i == 0)
		{
			Callstack += EmitterNameContextStack[i].ToString();
		}
		else
		{
			Callstack += TEXT(".") + EmitterNameContextStack[i].ToString();
		}
	}

	if (!Callstack.IsEmpty())
	{
		AliasMap.Add(TEXT("Emitter"), Callstack);
	}
}

bool FCompileConstantResolver::ResolveConstant(FNiagaraVariable& OutConstant) const
{
	if (Translator)
	{
		return Translator->GetLiteralConstantVariable(OutConstant);
	}

	if (Emitter && OutConstant == FNiagaraVariable(FNiagaraTypeDefinition::GetBoolDef(), TEXT("Emitter.Localspace")))
	{
		OutConstant.SetValue(Emitter->bLocalSpace ? FNiagaraBool(true) : FNiagaraBool(false));
		return true;
	}
	if (Emitter && OutConstant == FNiagaraVariable(FNiagaraTypeDefinition::GetBoolDef(), TEXT("Emitter.Determinism")))
	{
		OutConstant.SetValue(Emitter->bDeterminism ? FNiagaraBool(true) : FNiagaraBool(false));
		return true;
	}
	if (Emitter && OutConstant == FNiagaraVariable(FNiagaraTypeDefinition::GetSimulationTargetEnum(), TEXT("Emitter.SimulationTarget")))
	{
		FNiagaraInt32 EnumValue;
		EnumValue.Value = (uint8)Emitter->SimTarget;
		OutConstant.SetValue(EnumValue);
		return true;
	}
<<<<<<< HEAD
=======
	if (Emitter && OutConstant == FNiagaraVariable(FNiagaraTypeDefinition::GetScriptUsageEnum(), TEXT("Script.Usage")))
	{
		FNiagaraInt32 EnumValue;
		EnumValue.Value = (uint8)ENiagaraCompileUsageStaticSwitch::Default;
		OutConstant.SetValue(EnumValue);
		return true;
	}
	if (Emitter && OutConstant == FNiagaraVariable(FNiagaraTypeDefinition::GetScriptContextEnum(), TEXT("Script.Context")))
	{
		FNiagaraInt32 EnumValue;
		EnumValue.Value = (uint8)ENiagaraScriptContextStaticSwitch::Particle;
		OutConstant.SetValue(EnumValue);
		return true;
	}
>>>>>>> 241c9085
	return false;
}

#undef LOCTEXT_NAMESPACE

void FNiagaraParameterMapHistoryWithMetaDataBuilder::FixupHistoryVariableNamespaces(TArray<FNiagaraParameterMapHistoryHandle>& InHistoryHandles, bool bCullDatasetOutputs)
{
	struct FMatchedVariableInfo
	{
	public:
		FMatchedVariableInfo(const FName& InEmitterAliasedName, const FName& InName, const FNiagaraTypeDefinition& InTypeDef)
			: EmitterAliasedName(InEmitterAliasedName)
			, Name(InName)
			, TypeDef(InTypeDef)
		{};

		const FName& GetEmitterAliasedName() const { return EmitterAliasedName; };
		const FName& GetName() const { return Name; };
		const FNiagaraTypeDefinition& GetTypeDef() const { return TypeDef; };

	private:
		const FName EmitterAliasedName;
		const FName Name;
		const FNiagaraTypeDefinition TypeDef;
	};

	struct FSortedHistoryHandle
	{
		FSortedHistoryHandle()
		{
			Handle = nullptr;
		}

		FSortedHistoryHandle(FNiagaraParameterMapHistoryHandle& InHandle, const TArray<FNiagaraVariable>& VariablesToSkip, const TArray<FNiagaraVariable>& VariablesToNotDemote)
		{
			Handle = &InHandle;

			auto SortVars = [&InHandle, &VariablesToSkip](bool bGatherInputs)->TArray<FNiagaraHistoryVariable> {
				TArray<FNiagaraHistoryVariable> OutHistoryVars = InHandle.HistoryVariables.FilterByPredicate([&VariablesToSkip, bGatherInputs](const FNiagaraHistoryVariable& HistoryVar)
				{
					const ENiagaraParameterScope HistoryVarScope = HistoryVar.StaticVarMetaData.GetScope();
					if (HistoryVarScope == ENiagaraParameterScope::User || HistoryVarScope == ENiagaraParameterScope::Engine || HistoryVarScope == ENiagaraParameterScope::ScriptTransient || HistoryVarScope == ENiagaraParameterScope::None)
					{
						return false;
					}
					else if (HistoryVar.VarMetaData->GetUsage() == ENiagaraScriptParameterUsage::Input && HistoryVarScope == ENiagaraParameterScope::Input)
					{
						// Inputs are equivalent to module namespace, these should not change.
						return false;
					}
					else if (VariablesToSkip.Contains(*HistoryVar.VarWithOriginalAlias))
					{
						return false;
					}

					if (HistoryVar.VarMetaData->GetWasAddedToNodeGraphDeepCopy() == false)
					{
						FNiagaraParameterHandle VarHandle = FNiagaraParameterHandle(HistoryVar.VarWithOriginalAlias->GetName());
						if (VarHandle.GetNamespace().ToString().Contains(TRANSLATOR_SET_VARIABLES_STR))
						{
							return false;
						}
					}
					
					if (bGatherInputs)
					{
						return HistoryVar.VarMetaData->GetUsage() == ENiagaraScriptParameterUsage::Input || HistoryVar.VarMetaData->GetUsage() == ENiagaraScriptParameterUsage::InputOutput || HistoryVar.VarMetaData->GetWasAddedToNodeGraphDeepCopy();
					}
					else
					{
						return HistoryVar.VarMetaData->GetUsage() == ENiagaraScriptParameterUsage::Output || HistoryVar.VarMetaData->GetUsage() == ENiagaraScriptParameterUsage::InputOutput;
					}
					return false;
				});
				return OutHistoryVars;
			};

			auto MarkDoNotDemoteVars = [&VariablesToNotDemote](TArray<FNiagaraHistoryVariable>& VarsToMark) {
				TArray<FName> VariableNamesToNotDemote;
				for (const FNiagaraVariable& VariableToNotDemote : VariablesToNotDemote)
				{
					VariableNamesToNotDemote.Add( FNiagaraParameterHandle(VariableToNotDemote.GetName() ).GetName() );
				}

				for (FNiagaraHistoryVariable& VarToMark : VarsToMark)
				{
					if (VariableNamesToNotDemote.Contains(FNiagaraParameterHandle( VarToMark.VarWithOriginalAlias->GetName() ).GetName() ) )
					{
						VarToMark.bDoNotDemote = true;
					}
				}
			};

			OutputHistoryVars = SortVars(false);
			InputHistoryVars = SortVars(true);
			MarkDoNotDemoteVars(OutputHistoryVars);
		}

		TArray<FNiagaraHistoryVariable> OutputHistoryVars;
		TArray<FNiagaraHistoryVariable> InputHistoryVars;
		FNiagaraParameterMapHistoryHandle* Handle;

		const int32 GetScriptExecutionIndex() const { return Handle->GetScriptExecutionIndex(); };
		const int32 GetScriptRunIndex() const { return Handle->GetScriptRunIndex(); };
		const ENiagaraParameterScope GetScriptScope() const { return Handle->GetScriptScope(); };
		const FName& GetEmitterUniqueName() const { return Handle->GetEmitterUniqueName(); };
		const bool IsSystemHistoryHandle() const { return Handle->IsSystemHistoryHandle(); };
		const ENiagaraScriptUsage GetOriginatingScriptUsage() const { return Handle->GetOriginatingScriptUsage(); };
	};

	auto GenerateInitialVarsToSkip = [](TArray<FNiagaraVariable>& Vars)->TArray<FNiagaraVariable> {
		TArray<FNiagaraVariable> InitialVars = Vars;
		for (FNiagaraVariable& InitialVar : InitialVars)
		{
			FNiagaraParameterHandle InitialVarHandle = FNiagaraParameterHandle(InitialVar.GetName());
			FName NewCopyVarName = FName(*(InitialVarHandle.GetNamespace().ToString() + "." + PARAM_MAP_INITIAL_STR + InitialVarHandle.GetName().ToString()));
			InitialVar.SetName(NewCopyVarName);
		}
		return InitialVars;
	};


	TArray<FSortedHistoryHandle> SortedHandles;
	TArray<FNiagaraVariable> EmitterScopeRendererVars;
	TArray<TArray<FNiagaraVariable>> PerHistoryParticleScopeRendererVars;
	PerHistoryParticleScopeRendererVars.AddDefaulted(InHistoryHandles.Num());

	for (int HandleIdx = 0; HandleIdx < InHistoryHandles.Num(); ++HandleIdx)
	{
		const FNiagaraParameterMapHistoryHandle& Handle = InHistoryHandles[HandleIdx];
		for (const FNiagaraVariable& Var : Handle.GetRequiredRendererVariables())
		{
			FNiagaraParameterHandle VarHandle = FNiagaraParameterHandle(Var.GetName());
			if (VarHandle.IsParticleAttributeHandle())
			{
				PerHistoryParticleScopeRendererVars[HandleIdx].Add(Var);
			}
			else
			{
				EmitterScopeRendererVars.Add(Var);
			}
		}
	}

	TArray<FNiagaraVariable> EngineVarsToSkip = FNiagaraConstants::GetEngineConstants();
	EngineVarsToSkip.Add(SYS_PARAM_INSTANCE_ALIVE);
	EngineVarsToSkip.Add(SYS_PARAM_PARTICLES_ID);
	EngineVarsToSkip.Add(SYS_PARAM_PARTICLES_UNIQUE_ID);

	for (int HandleIdx = 0; HandleIdx < InHistoryHandles.Num(); ++HandleIdx)
	{
		FNiagaraParameterMapHistoryHandle& Handle = InHistoryHandles[HandleIdx];
		checkf(Handle.GetScriptExecutionIndex() != INDEX_NONE || Handle.GetScriptRunIndex() != INDEX_NONE, TEXT("Bad handle in arguments!"));
		TArray<FNiagaraVariable> VarsToSkip;
		TArray<FNiagaraVariable> VarsToNotDemote;
		VarsToNotDemote.Append(EmitterScopeRendererVars);
		VarsToNotDemote.Append(PerHistoryParticleScopeRendererVars[HandleIdx]);
		VarsToSkip.Append(GenerateInitialVarsToSkip(VarsToNotDemote));
		VarsToSkip.Append(EngineVarsToSkip);
		
		FSortedHistoryHandle HistoryHandle = FSortedHistoryHandle(Handle, VarsToSkip, VarsToNotDemote);
		SortedHandles.Add(HistoryHandle);
	}

	// If an input variable is matched with an output variable upstream, then add the variable name and top level scope to this array for fixing up additional input variables that exist further downstream.
	TArray<FMatchedVariableInfo> MatchedUpstreamVariableInfos;

	// Sort the history handles in order of their script execution as we want to record the upstream histories during iteration.
	SortedHandles.Sort([](const FSortedHistoryHandle& A, const FSortedHistoryHandle& B) {
		if (A.GetScriptRunIndex() < B.GetScriptRunIndex())
		{
			return true;
		}
		else if (A.GetScriptRunIndex() == B.GetScriptRunIndex() && A.GetScriptExecutionIndex() < B.GetScriptExecutionIndex())
		{
			return true;
		}
		return false;
	});

	TArray<FSortedHistoryHandle*> ValidUpstreamHandles;

	auto GetValidUpstreamHandles = [&SortedHandles](FSortedHistoryHandle& TargetHandle)->TArray<FSortedHistoryHandle*> {
		TArray<FSortedHistoryHandle*> OutHandles;
		bool bPerEmitter = TargetHandle.IsSystemHistoryHandle();

		for(FSortedHistoryHandle& PotentialHandle : SortedHandles)
		{
			if (bPerEmitter && PotentialHandle.GetEmitterUniqueName() != TargetHandle.GetEmitterUniqueName())
			{
				continue;
			}

			if (PotentialHandle.GetScriptRunIndex() == TargetHandle.GetScriptRunIndex())
			{
				if (PotentialHandle.GetScriptExecutionIndex() < TargetHandle.GetScriptExecutionIndex())
				{
					OutHandles.Add(&PotentialHandle);
				}
			}
			else if (PotentialHandle.GetScriptRunIndex() < TargetHandle.GetScriptRunIndex())
			{
				if (PotentialHandle.GetScriptExecutionIndex() <= TargetHandle.GetScriptExecutionIndex())
				{
					OutHandles.Add(&PotentialHandle);
				}
			}
		}

		// Sort in reverse execution order to walk up execution history from the target history.
		OutHandles.Sort([](const FSortedHistoryHandle& A, const FSortedHistoryHandle& B) {
			if (A.GetScriptRunIndex() > B.GetScriptRunIndex())
			{
				return true;
			}
			else if (A.GetScriptRunIndex() == B.GetScriptRunIndex() && A.GetScriptExecutionIndex() > B.GetScriptExecutionIndex())
			{
				return true;
			}
			return false;
		});

		return OutHandles;
	};

	// Fix names of module namespace parameters that share names with other parameters in the same scope (e.g. InitializeParticle.Position and Particles.Position)
	TMap<uint32, TArray<FSortedHistoryHandle*>> ExecutionIdxToSortedHandlesMap;
	for (FSortedHistoryHandle& Handle : SortedHandles)
	{
		ExecutionIdxToSortedHandlesMap.FindOrAdd(Handle.GetScriptExecutionIndex()).Add(&Handle);
	}

	for (auto Iter = ExecutionIdxToSortedHandlesMap.CreateConstIterator(); Iter; ++Iter)
	{
		TArray<FSortedHistoryHandle*> PerExecIdxSortedHandles = Iter.Value();
		TArray<FNiagaraHistoryVariable> ModuleHistoryVars;
		TArray<FNiagaraHistoryVariable> InputAndOutputVars;
		for (FSortedHistoryHandle* Handle : PerExecIdxSortedHandles)
		{
			ModuleHistoryVars.Append(Handle->OutputHistoryVars.FilterByPredicate([](const FNiagaraHistoryVariable& HistoryVar) {return HistoryVar.VarMetaData->GetWasAddedToNodeGraphDeepCopy(); }));
			InputAndOutputVars.Append(Handle->InputHistoryVars);
			InputAndOutputVars.Append(Handle->OutputHistoryVars.FilterByPredicate([](const FNiagaraHistoryVariable& HistoryVar) {return HistoryVar.VarMetaData->GetWasAddedToNodeGraphDeepCopy() == false; }));
		}

		TMap<FName, uint32> ModuleCollisionNameCounts;
		for (FNiagaraHistoryVariable& ModuleHistoryVar : ModuleHistoryVars)
		{
			if (InputAndOutputVars.ContainsByPredicate([&ModuleHistoryVar](const FNiagaraHistoryVariable& TargetHistoryVar) {
				return FNiagaraParameterHandle(ModuleHistoryVar.VarWithOriginalAlias->GetName()).GetName() == FNiagaraParameterHandle(TargetHistoryVar.VarWithOriginalAlias->GetName()).GetName();
			}))
			{
				if (GNiagaraLogNamespaceFixup > 0)
					UE_LOG(LogNiagaraEditor, Display, TEXT("Fixed aliased node graph deep copy param: %s"), *ModuleHistoryVar.VarWithOriginalAlias->GetName().ToString());
				uint32& ModuleCollisionNameCount = ModuleCollisionNameCounts.FindOrAdd(ModuleHistoryVar.VarWithOriginalAlias->GetName());
				++(ModuleCollisionNameCount);

				FString ModuleNameString = ModuleHistoryVar.VarWithOriginalAlias->GetName().ToString();
				ModuleNameString += LexToString(ModuleCollisionNameCount);
				ModuleHistoryVar.SetVarWithOriginalAliasName(FName(*ModuleNameString));
			}
		}
	}

	// Track names of parameters we demote to ensure we do not have name aliases.
	TMap<FName, uint32> DemotedNameCounts;

	for (FSortedHistoryHandle& Handle : SortedHandles)
	{ 
		TArray<FSortedHistoryHandle*> UpstreamHandles = GetValidUpstreamHandles(Handle);
		for (FSortedHistoryHandle* UpstreamSortedHistoryHandle : UpstreamHandles)
		{
			checkf(Handle.GetScriptExecutionIndex() != INDEX_NONE || Handle.GetScriptRunIndex() != INDEX_NONE, TEXT("Tried to access invalid handle from array!"));

			for (int VarIdx = Handle.InputHistoryVars.Num() - 1; VarIdx > -1; --VarIdx)
			{
				// First check that we have not already established a link upstream.	
				FNiagaraHistoryVariable& CurrentHistoryVar = Handle.InputHistoryVars[VarIdx];
				FNiagaraParameterHandle CurrentInputVarHandle = FNiagaraParameterHandle(CurrentHistoryVar.VarWithOriginalAlias->GetName());

				const FMatchedVariableInfo* UpstreamVarInfo = MatchedUpstreamVariableInfos.FindByPredicate(
					[&CurrentInputVarHandle, &CurrentHistoryVar](const FMatchedVariableInfo& UpstreamVarInfo)
				{ return CurrentHistoryVar.Var->GetType() == UpstreamVarInfo.GetTypeDef() && CurrentInputVarHandle.GetName() == UpstreamVarInfo.GetName(); }
				);

				if (UpstreamVarInfo != nullptr)
				{
					// There was already a match upstream, fix the variable and pin names.
					FNiagaraVariable* MatchedInputVar = CurrentHistoryVar.Var;
					const FNiagaraVariable* MatchedInputVarWithOriginalAlias = CurrentHistoryVar.VarWithOriginalAlias;
					FName TargetName = UpstreamVarInfo->GetName();

					if(GNiagaraLogNamespaceFixup > 0)
						UE_LOG(LogNiagaraEditor, Display, TEXT("Matched Already Linked Input: %s | New Name: %s"), *MatchedInputVar->GetName().ToString(), *TargetName.ToString());

					MatchedInputVar->SetName(TargetName);
					Handle.Handle->FixupReadHistoryPinNames(MatchedInputVarWithOriginalAlias, TargetName);
					Handle.InputHistoryVars.RemoveAt(VarIdx);
				}
				else
				{
					// This variable has not already been linked upstream, search for a potential link upstream.
					int32 MatchIdx = INDEX_NONE;

					auto FindUpstreamVarMatchIdx = [&Handle, &MatchIdx, &CurrentHistoryVar, &CurrentInputVarHandle, &UpstreamSortedHistoryHandle]()->bool {
						const ENiagaraParameterScope UpstreamScope = UpstreamSortedHistoryHandle->GetScriptScope();
						ENiagaraParameterScope TargetScope = ENiagaraParameterScope::None;
						const ENiagaraParameterScope CurrentHistoryVarScope = CurrentHistoryVar.StaticVarMetaData.GetScope();
						if (CurrentHistoryVarScope == ENiagaraParameterScope::ScriptPersistent)
						{
							// If the current history var is targeting the script alias scope then get the scope of the current history.
							TargetScope = Handle.GetScriptScope();
						}
						else
						{
							TargetScope = CurrentHistoryVarScope;
						}

						MatchIdx = UpstreamSortedHistoryHandle->OutputHistoryVars.IndexOfByPredicate(
							[&CurrentHistoryVar, &CurrentInputVarHandle, &TargetScope, &UpstreamScope](const FNiagaraHistoryVariable& UpstreamHistoryVar){
							return TargetScope == UpstreamScope &&
								CurrentHistoryVar.Var->GetType() == UpstreamHistoryVar.Var->GetType() &&
								CurrentInputVarHandle.GetName() == FNiagaraParameterHandle(UpstreamHistoryVar.VarWithOriginalAlias->GetName()).GetName(); 
						});

						return MatchIdx != INDEX_NONE;
					};

					if (FindUpstreamVarMatchIdx())
					{
						// Found a match upstream. Continue checking for upstream matches, recording those matches if they occur and fixing those matches' variable and pin names. Then fix the current history variable's name and pin names.
						FString FixedNamespaceString = FString();
						FixedNamespaceString.Append(FNiagaraTypeUtilities::GetNamespaceStringForScriptParameterScope(UpstreamSortedHistoryHandle->GetScriptScope()));
						FixedNamespaceString.Append(CurrentInputVarHandle.GetName().ToString());
						FName FixedNamespaceName = FName(*FixedNamespaceString);

						FString FixedEmitterAliasNamespaceString = FString();
						FixedEmitterAliasNamespaceString.Append(UpstreamSortedHistoryHandle->GetEmitterUniqueName().ToString() + TEXT("."));
						FixedEmitterAliasNamespaceString.Append(CurrentInputVarHandle.GetName().ToString());
						FName FixedEmitterAliasNamespaceName = FName(*FixedEmitterAliasNamespaceString);

						FName TargetFixedName;
						if (UpstreamSortedHistoryHandle->GetScriptScope() == ENiagaraParameterScope::Emitter && Handle.GetScriptScope() != ENiagaraParameterScope::Emitter)
						{
							// If reading an Emitter parameter and not in the Emitter namespace, use the aliased name.
							TargetFixedName = FixedEmitterAliasNamespaceName;
						}
						else
						{
							TargetFixedName = FixedNamespaceName;
						}
						
						do {
							// Fix the upstream matched output var's name and associated written pin names. Record the match to MatchedUpstreamVariables, and remove the history var from OutputHistoryVars.
							FNiagaraHistoryVariable& MatchedHistoryOutputVar = UpstreamSortedHistoryHandle->OutputHistoryVars[MatchIdx];
							FNiagaraVariable* MatchedOutputVar = MatchedHistoryOutputVar.Var;
							const FNiagaraVariable* MatchedOutputVarWithOriginalAlias = MatchedHistoryOutputVar.VarWithOriginalAlias;

							if (GNiagaraLogNamespaceFixup > 0)
								UE_LOG(LogNiagaraEditor, Display, TEXT("Matched Output: %s | New Name: %s"), *MatchedOutputVar->GetName().ToString(), *TargetFixedName.ToString());

							MatchedOutputVar->SetName(TargetFixedName);
							UpstreamSortedHistoryHandle->Handle->FixupWrittenHistoryPinNames(MatchedOutputVarWithOriginalAlias, TargetFixedName);

							// Record the upstream match in case there are additional downstream parameters to match to.
							FMatchedVariableInfo MatchedVariableInfo = FMatchedVariableInfo(FixedEmitterAliasNamespaceName, FixedNamespaceName, MatchedHistoryOutputVar.Var->GetType());
							MatchedUpstreamVariableInfos.Add(MatchedVariableInfo);

							UpstreamSortedHistoryHandle->OutputHistoryVars.RemoveAtSwap(MatchIdx);
						} while (FindUpstreamVarMatchIdx());

						FNiagaraVariable* MatchedInputVar = CurrentHistoryVar.Var;
						const FNiagaraVariable* MatchedInputVarWithOriginalAlias = CurrentHistoryVar.VarWithOriginalAlias;
						if (GNiagaraLogNamespaceFixup > 0)
							UE_LOG(LogNiagaraEditor, Display, TEXT("Matched Input: %s | New Name: %s"), *MatchedInputVar->GetName().ToString(), *FixedNamespaceName.ToString());
						MatchedInputVar->SetName(FixedNamespaceName);
						Handle.Handle->FixupReadHistoryPinNames(MatchedInputVarWithOriginalAlias, FixedNamespaceName);
						Handle.InputHistoryVars.RemoveAt(VarIdx);
					}
				}
			}
		}
	}

	
	if (GNiagaraForcePrecompilerCullDataset > 0 || bCullDatasetOutputs)
	{
		// Now change the namespace of any remaining unlinked inputs and outputs to one outside the dataset
		auto ChangeVariableNamespace = [&DemotedNameCounts](FNiagaraVariable* InVar, const FString& InNewNamespaceString)->FName {
			FString NewNameString = FString();
			NewNameString.Append(InNewNamespaceString);
			FName InVarName = InVar->GetName();
			FString InVarNameString = InVarName.ToString();

			uint32* DemotedNameCount = DemotedNameCounts.Find(InVarName);
			if (DemotedNameCount == nullptr)
			{
				DemotedNameCounts.Add(InVarName) = 1;
			}
			else
			{
				InVarNameString += LexToString(*DemotedNameCount);
				++(*DemotedNameCount);
			}

			NewNameString.Append(InVarNameString);
			FName NewName = FName(*NewNameString);
			InVar->SetName(NewName);
			return NewName;
		};


		for (FSortedHistoryHandle& Handle : SortedHandles)
		{
			for (FNiagaraHistoryVariable& InputHistoryVar : Handle.InputHistoryVars)
			{
				const ENiagaraParameterScope InputHistoryVarScope = InputHistoryVar.StaticVarMetaData.GetScope();
				if (InputHistoryVarScope == ENiagaraParameterScope::None)
				{
					// Only need to fixup variables that are already in the dataset.
					continue;
				}
				else if (InputHistoryVar.VarMetaData->GetUsage() == ENiagaraScriptParameterUsage::InputOutput)
				{
					//@todo these may be culled if the param map write history does not link the input and output pins in any way
					continue;
				}

				if (GNiagaraLogNamespaceFixup > 0)
					UE_LOG(LogNiagaraEditor, Display, TEXT("Unmatched Input: %s"), *InputHistoryVar.VarWithOriginalAlias->GetName().ToString());
				FName NewName = ChangeVariableNamespace(InputHistoryVar.Var, PARAM_MAP_INTERMEDIATE_STR);
				Handle.Handle->FixupReadHistoryPinNames(InputHistoryVar.VarWithOriginalAlias, NewName);
				Handle.Handle->FixupWrittenHistoryPinNames(InputHistoryVar.VarWithOriginalAlias, NewName);
			}

			for (FNiagaraHistoryVariable& OutputHistoryVar : Handle.OutputHistoryVars)
			{
				const ENiagaraParameterScope OutputHistoryVarScope = OutputHistoryVar.StaticVarMetaData.GetScope();
				if (OutputHistoryVar.bDoNotDemote)
				{
					continue;
				}
				else if (OutputHistoryVarScope == ENiagaraParameterScope::None)
				{
					// Only need to fixup variables that are already in the dataset.
					continue;
				}
				else if (OutputHistoryVar.VarMetaData->GetUsage() == ENiagaraScriptParameterUsage::InputOutput)
				{
					//@todo these may be culled if the param map write history does not link the input and output pins in any way
					continue;
				}
				else if (OutputHistoryVar.VarMetaData->GetUsage() == ENiagaraScriptParameterUsage::Output && OutputHistoryVar.VarMetaData->GetOutputIsPersistent())
				{
					if (Handle.InputHistoryVars.ContainsByPredicate([&OutputHistoryVar](const FNiagaraHistoryVariable& InputHistoryVar) {return InputHistoryVar.VarWithOriginalAlias == OutputHistoryVar.VarWithOriginalAlias; }))
					{
						// Skip unmatched persistent outputs that are inputs to the same history as they must remain in the dataset to be persistent.
						continue;
					}
				}

				if (GNiagaraLogNamespaceFixup > 0)
					UE_LOG(LogNiagaraEditor, Display, TEXT("Unmatched Output: %s"), *OutputHistoryVar.VarWithOriginalAlias->GetName().ToString());
				FName NewName = ChangeVariableNamespace(OutputHistoryVar.Var, PARAM_MAP_INTERMEDIATE_STR);
				Handle.Handle->FixupReadHistoryPinNames(OutputHistoryVar.VarWithOriginalAlias, NewName);
				Handle.Handle->FixupWrittenHistoryPinNames(OutputHistoryVar.VarWithOriginalAlias, NewName);
			}
		}
	}
}

int32 FNiagaraParameterMapHistoryWithMetaDataBuilder::AddVariableToHistory(FNiagaraParameterMapHistory& History, const FNiagaraVariable& InVar, const FNiagaraVariable& InAliasedVar, const UEdGraphPin* InPin)
{
	TOptional<FNiagaraVariableMetaData> MetaData = CallingGraphContext.Last()->GetMetaData(InAliasedVar);
	if (MetaData.IsSet())
	{
		if (CallingGraphContext.Num() == 1)
		{
			// Mark vars added to the node graph deep copy to fixup name during precompile, and allow linking downstream even if their scope is local.
			MetaData->SetWasAddedToNodeGraphDeepCopy(true);
		}
		return History.AddVariable(InVar, InAliasedVar, InPin, MetaData);
	}
	TOptional<FNiagaraVariableMetaData> BlankMetaData = FNiagaraVariableMetaData();
	return History.AddVariable(InVar, InAliasedVar, InPin, BlankMetaData);
}

FNiagaraParameterMapHistoryHandle::FNiagaraParameterMapHistoryHandle()
{
	ScriptExecutionIndex = INDEX_NONE;
	ScriptRunIndex = INDEX_NONE;
	Scope = ENiagaraParameterScope::None;
	HistoryVariables.Empty();
	EmitterUniqueName = FName();
}

FNiagaraParameterMapHistoryHandle::FNiagaraParameterMapHistoryHandle(FNiagaraParameterMapHistory& InHistory, const TArray<FNiagaraVariable>& InRequiredRendererVariables, const FName InEmitterUniqueName /*= FName()*/)
{
	History = &InHistory;
	RequiredRendererVariables = InRequiredRendererVariables;
	EmitterUniqueName = InEmitterUniqueName;

	Scope = FNiagaraStackGraphUtilities::GetScopeForScriptUsage(InHistory.OriginatingScriptUsage);
	const FString HistoryScopeString = FNiagaraTypeUtilities::GetNamespaceStringForScriptParameterScope(Scope);
	FNiagaraEditorUtilities::GetScriptRunAndExecutionIndexFromUsage(InHistory.OriginatingScriptUsage, ScriptRunIndex, ScriptExecutionIndex);

	for (int VarIdx = 0; VarIdx < InHistory.Variables.Num(); ++VarIdx)
	{
		FNiagaraVariable* Var = &InHistory.Variables[VarIdx];
		FNiagaraVariable* VarWithOriginalAliasIntact = &InHistory.VariablesWithOriginalAliasesIntact[VarIdx];
		FNiagaraVariableMetaData& VarMetaData = InHistory.VariableMetaData[VarIdx];
		if (VarMetaData.GetIsUsingLegacyNameString() == true)
		{
			// Cannot fixup names of variables using legacy name string mode, skip this entry.
			continue;
		}
		else if (VarMetaData.GetScopeName().IsNone())
		{
			// cannot make history variables for variables with metadata without a scope name. Log this for tracking and skip this entry.
			UE_LOG(LogNiagaraEditor, Display, TEXT("Variable MetaData added to ParameterMapHistoryHandle had empty Scope Name. Variable: %s"), *Var->GetName().ToString());
			continue;
		}
		HistoryVariables.Add(FNiagaraHistoryVariable(Var, VarWithOriginalAliasIntact, VarMetaData));
	}
}

//** Constructs a history handle as a view of a secondary history to a primary history. e.g. the primary history encompasses all parameters in a system and the secondary history only has parameters for a single emitter. //
FNiagaraParameterMapHistoryHandle::FNiagaraParameterMapHistoryHandle(FNiagaraParameterMapHistory& InPrimaryHistory, FNiagaraParameterMapHistory& InSecondaryHistory, const TArray<FNiagaraVariable>& InRequiredRendererVariables, const FName InEmitterUniqueName /*= FName()*/)
{
	History = &InPrimaryHistory;
	RequiredRendererVariables = InRequiredRendererVariables;
	EmitterUniqueName = InEmitterUniqueName;

	Scope = FNiagaraStackGraphUtilities::GetScopeForScriptUsage(InSecondaryHistory.OriginatingScriptUsage);
	const FString HistoryScopeString = FNiagaraTypeUtilities::GetNamespaceStringForScriptParameterScope(Scope);
	FNiagaraEditorUtilities::GetScriptRunAndExecutionIndexFromUsage(InSecondaryHistory.OriginatingScriptUsage, ScriptRunIndex, ScriptExecutionIndex);

	for (int32 SecondaryVarIdx = 0; SecondaryVarIdx < InSecondaryHistory.Variables.Num(); ++SecondaryVarIdx)
	{
		FNiagaraVariable& SecondaryVar = InSecondaryHistory.Variables[SecondaryVarIdx];
		int32 FoundPrimaryVarIdx = InPrimaryHistory.Variables.IndexOfByPredicate([SecondaryVar](const FNiagaraVariable& PrimaryVar) {return SecondaryVar == PrimaryVar; });
		if (FoundPrimaryVarIdx != INDEX_NONE)
		{
			FNiagaraVariable* PrimaryVar = &InPrimaryHistory.Variables[FoundPrimaryVarIdx];
			FNiagaraVariable* PrimaryVarWithOriginalAliasIntact = &InPrimaryHistory.VariablesWithOriginalAliasesIntact[FoundPrimaryVarIdx];

			// Assign the secondary history metadata as it is canonical in regards to parameter linking.
			FNiagaraVariableMetaData& ScriptVarMetaData = InSecondaryHistory.VariableMetaData[SecondaryVarIdx];
			if (ScriptVarMetaData.GetIsUsingLegacyNameString() == true)
			{
				// Cannot fixup names of variables using legacy name string mode, skip this entry.
				continue;
			}
			else if (ScriptVarMetaData.GetScopeName().IsNone())
			{
				// cannot make history variables for variables with metadata without a scope name. Log this for tracking and skip this entry.
				UE_LOG(LogNiagaraEditor, Display, TEXT("Variable MetaData added to ParameterMapHistoryHandle had empty Scope Name. Variable: %s"), *SecondaryVar.GetName().ToString());
				continue;
			}
			HistoryVariables.Add(FNiagaraHistoryVariable(PrimaryVar, PrimaryVarWithOriginalAliasIntact, ScriptVarMetaData));
		}
	}
}

void FNiagaraParameterMapHistoryHandle::FixupWrittenHistoryPinNames(int32& VarIdx, const FName& NewName)
{
	for (const UEdGraphPin* Pin : History->PerVariableWriteHistory[VarIdx])
	{
		UEdGraphPin* NonConstPin = const_cast<UEdGraphPin*>(Pin);
		if (GNiagaraLogNamespaceFixup > 0)
			UE_LOG(LogNiagaraEditor, Display, TEXT("Fixed map set input pin: %s"), *NonConstPin->PinName.ToString());
		NonConstPin->PinName = NewName;
	}
}

void FNiagaraParameterMapHistoryHandle::FixupWrittenHistoryPinNames(const FNiagaraVariable* AssociatedVar, const FName& NewName)
{
	int32 VarIdx = GetSourceVariableHistoryIndex(AssociatedVar);
	FixupWrittenHistoryPinNames(VarIdx, NewName);
}

void FNiagaraParameterMapHistoryHandle::FixupReadHistoryPinNames(int32& VarIdx, const FName& NewName)
{
	for (TTuple<const UEdGraphPin*, const UEdGraphPin*>& PinTuple : History->PerVariableReadHistory[VarIdx])
	{
		UEdGraphPin* Pin = const_cast<UEdGraphPin*>(PinTuple.Key);
		if (GNiagaraLogNamespaceFixup > 0)
			UE_LOG(LogNiagaraEditor, Display, TEXT("Fixed map get output pin: %s"), *Pin->PinName.ToString());
		Pin->PinName = NewName;
	}
}

void FNiagaraParameterMapHistoryHandle::FixupReadHistoryPinNames(const FNiagaraVariable* AssociatedVar, const FName& NewName)
{
	int32 VarIdx = GetSourceVariableHistoryIndex(AssociatedVar);
	FixupReadHistoryPinNames(VarIdx, NewName);
}

void FNiagaraHistoryVariable::SetVarWithOriginalAliasName(const FName& NewName)
{
	FNiagaraVariable* NonConstVarWithOriginalAlias = const_cast<FNiagaraVariable*>(VarWithOriginalAlias);
	NonConstVarWithOriginalAlias->SetName(NewName);
}

FNiagaraStaticVariableMetaData::FNiagaraStaticVariableMetaData(const FNiagaraVariableMetaData& ViewMetaData)
{
	ensureMsgf(FNiagaraEditorUtilities::GetVariableMetaDataScope(ViewMetaData, Scope), TEXT("Tried to get scope for parameter with override name enabled or invalid scope!"));
	FNiagaraEditorUtilities::GetVariableMetaDataNamespaceString(ViewMetaData, NamespaceString);
}<|MERGE_RESOLUTION|>--- conflicted
+++ resolved
@@ -1498,8 +1498,6 @@
 		OutConstant.SetValue(EnumValue);
 		return true;
 	}
-<<<<<<< HEAD
-=======
 	if (Emitter && OutConstant == FNiagaraVariable(FNiagaraTypeDefinition::GetScriptUsageEnum(), TEXT("Script.Usage")))
 	{
 		FNiagaraInt32 EnumValue;
@@ -1514,7 +1512,6 @@
 		OutConstant.SetValue(EnumValue);
 		return true;
 	}
->>>>>>> 241c9085
 	return false;
 }
 
