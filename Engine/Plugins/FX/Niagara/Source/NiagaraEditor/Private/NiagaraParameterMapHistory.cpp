// Copyright Epic Games, Inc. All Rights Reserved.

#include "NiagaraParameterMapHistory.h"

#include "NiagaraEditorCommon.h"
#include "NiagaraHlslTranslator.h"
#include "NiagaraSystem.h"
#include "NiagaraGraph.h"
#include "EdGraphSchema_Niagara.h"
#include "NiagaraNode.h"
#include "NiagaraCompiler.h"
#include "NiagaraEditorUtilities.h"
#include "NiagaraNodeOutput.h"
#include "NiagaraNodeEmitter.h"
#include "NiagaraNodeParameterMapGet.h"
#include "ViewModels/Stack/NiagaraStackGraphUtilities.h"
#include "NiagaraParameterCollection.h"
#include "NiagaraConstants.h"
#include "NiagaraNodeStaticSwitch.h"
#include "NiagaraEditorModule.h"
#include "INiagaraEditorTypeUtilities.h"
#include "NiagaraEditorModule.h"
#include "NiagaraScriptVariable.h"
#include "NiagaraNodeParameterMapSet.h"
#include "UObject/UObjectThreadContext.h"
#include "Modules/ModuleManager.h"
#include "NiagaraEditorModule.h"

#define LOCTEXT_NAMESPACE "NiagaraEditor"

static int32 GNiagaraLogNamespaceFixup = 0;
static FAutoConsoleVariableRef CVarNiagaraLogNamespaceFixup(
	TEXT("fx.NiagaraLogNamespaceFixup"),
	GNiagaraLogNamespaceFixup,
	TEXT("Log matched variables and pin name changes in precompile. \n"),
	ECVF_Default
);

static int32 GNiagaraForcePrecompilerCullDataset = 0;
static FAutoConsoleVariableRef CVarNiagaraForcePrecompilerCullDataset(
	TEXT("fx.NiagaraEnablePrecompilerNamespaceDatasetCulling"),
	GNiagaraForcePrecompilerCullDataset,
	TEXT("Force the namespace fixup precompiler process to cull unused Dataset parameters. Only enabled if fx.NiagaraEnablePrecompilerNamespaceFixup is also enabled. \n"),
	ECVF_Default
);

void FGraphTraversalHandle::Push(const UEdGraphNode* Node)
{
	Path.Push(Node->NodeGuid);
	FriendlyPath.Push(Node->GetNodeTitle(ENodeTitleType::FullTitle).ToString());
}

void FGraphTraversalHandle::Push(const UEdGraphPin* Pin)
{
	Path.Push(Pin->PersistentGuid);
	FriendlyPath.Push(Pin->GetOwningNode()->GetNodeTitle(ENodeTitleType::FullTitle).ToString() + TEXT("->") + Pin->PinName.ToString());
}

void FGraphTraversalHandle::Pop()
{
	Path.Pop();
	FriendlyPath.Pop();
}

FNiagaraParameterMapHistory::FNiagaraParameterMapHistory() 
{
	OriginatingScriptUsage = ENiagaraScriptUsage::Function;
}

void FNiagaraParameterMapHistory::GetValidNamespacesForReading(const UNiagaraScript* InScript, TArray<FString>& OutputNamespaces)
{
	GetValidNamespacesForReading(InScript->GetUsage(), 0, OutputNamespaces);
}

void FNiagaraParameterMapHistory::GetValidNamespacesForReading(ENiagaraScriptUsage InScriptUsage, int32 InUsageBitmask, TArray<FString>& OutputNamespaces)
{
	TArray<ENiagaraScriptUsage> SupportedContexts;
	SupportedContexts.Add(InScriptUsage);
	if (UNiagaraScript::IsStandaloneScript(InScriptUsage))
	{
		SupportedContexts.Append(UNiagaraScript::GetSupportedUsageContextsForBitmask(InUsageBitmask));
	}

	OutputNamespaces.Add(PARAM_MAP_MODULE_STR);
	OutputNamespaces.Add(PARAM_MAP_ENGINE_STR);
	OutputNamespaces.Add(PARAM_MAP_NPC_STR);
	OutputNamespaces.Add(PARAM_MAP_USER_STR);
	OutputNamespaces.Add(PARAM_MAP_SYSTEM_STR);
	OutputNamespaces.Add(PARAM_MAP_EMITTER_STR);
	OutputNamespaces.Add(PARAM_MAP_INDICES_STR);

	for (ENiagaraScriptUsage Usage : SupportedContexts)
	{
		if (UNiagaraScript::IsParticleScript(Usage))
		{
			OutputNamespaces.Add(PARAM_MAP_ATTRIBUTE_STR);
			break;
		}
	}
}

FString FNiagaraParameterMapHistory::GetNamespace(const FNiagaraVariable& InVar, bool bIncludeDelimiter)
{
	TArray<FString> SplitName;
	InVar.GetName().ToString().ParseIntoArray(SplitName, TEXT("."));

	check(SplitName.Num() > 0);

	if (bIncludeDelimiter)
	{
		return SplitName[0] + TEXT(".");
	}
	else
	{
		return SplitName[0];
	}
}

bool FNiagaraParameterMapHistory::IsValidNamespaceForReading(ENiagaraScriptUsage InScriptUsage, int32 InUsageBitmask, FString Namespace)
{
	TArray<FString> OutputNamespaces;
	GetValidNamespacesForReading(InScriptUsage, InUsageBitmask, OutputNamespaces);

	TArray<FString> ConcernedNamespaces;
	ConcernedNamespaces.Add(PARAM_MAP_MODULE_STR);
	ConcernedNamespaces.Add(PARAM_MAP_ENGINE_STR);
	ConcernedNamespaces.Add(PARAM_MAP_NPC_STR);
	ConcernedNamespaces.Add(PARAM_MAP_USER_STR);
	ConcernedNamespaces.Add(PARAM_MAP_SYSTEM_STR);
	ConcernedNamespaces.Add(PARAM_MAP_EMITTER_STR);
	ConcernedNamespaces.Add(PARAM_MAP_ATTRIBUTE_STR);
	ConcernedNamespaces.Add(PARAM_MAP_INDICES_STR);

	
	if (!Namespace.EndsWith(TEXT(".")))
	{
		Namespace.Append(TEXT("."));
	}

	// Pass if we are in the allowed list
	for (const FString& ValidNamespace : OutputNamespaces)
	{
		if (Namespace.StartsWith(ValidNamespace))
		{
			return true;
		}
	}

	// Only fail if we're using a namespace that we know is one of the reserved ones.
	for (const FString& ConcernedNamespace : ConcernedNamespaces)
	{
		if (Namespace.StartsWith(ConcernedNamespace))
		{
			return false;
		}
	}

	// This means that we are using a namespace that isn't one of the primary engine namespaces, so we don't care and let it go.
	return true;
}


int32 FNiagaraParameterMapHistory::RegisterParameterMapPin(const UEdGraphPin* Pin)
{
	int32 RetIdx =  MapPinHistory.Add(Pin);
	return RetIdx;
}

void FNiagaraParameterMapHistory::RegisterConstantPin(const FGraphTraversalHandle& InTraversalPath, const UEdGraphPin* InPin, const FString& InValue)
{
	if (UEdGraphSchema_Niagara::IsStaticPin(InPin))
	{
		FGraphTraversalHandle Handle = InTraversalPath;
		Handle.Push(InPin);
		
		PinToConstantValues.Add(Handle, InValue);

		if (UNiagaraScript::LogCompileStaticVars > 0)
		{
			UE_LOG(LogNiagaraEditor, Log, TEXT("RegisterConstantPin \"%s\" Pin: \"%s\""), *InValue, *Handle.ToString());
		}
	}
}


void FNiagaraParameterMapHistory::RegisterConstantVariableWrite(const FString& InValue, int32 VarIdx, bool bIsSettingDefault)
{
	
	FNiagaraEditorModule& NiagaraEditorModule = FModuleManager::GetModuleChecked<FNiagaraEditorModule>("NiagaraEditor");

	if (bIsSettingDefault == false && PerVariableConstantValue.Num() > VarIdx && VarIdx >= 0)
	{
		PerVariableConstantValue[VarIdx].AddUnique(InValue);

		if (UNiagaraScript::LogCompileStaticVars > 0)
		{
			UE_LOG(LogNiagaraEditor, Log, TEXT("RegisterConstantVariableWrite Value \"%s\" Var: \"%s\""), *InValue, *Variables[VarIdx].GetName().ToString());
		}
	}
	else if (bIsSettingDefault == true && PerVariableConstantDefaultValue.Num() > VarIdx && VarIdx >= 0)
	{
		PerVariableConstantDefaultValue[VarIdx].AddUnique(InValue);

		if (UNiagaraScript::LogCompileStaticVars > 0)
		{
			UE_LOG(LogNiagaraEditor, Log, TEXT("RegisterConstantVariableWrite Default \"%s\" Var: \"%s\""), *InValue, *Variables[VarIdx].GetName().ToString());
		}
	}

	
}

uint32 FNiagaraParameterMapHistory::BeginNodeVisitation(const UNiagaraNode* Node)
{
	uint32 AddedIndex = MapNodeVisitations.Add(Node);
	MapNodeVariableMetaData.Add(TTuple<uint32, uint32>(Variables.Num(), 0));
	check(MapNodeVisitations.Num() == MapNodeVariableMetaData.Num());
	return AddedIndex;
}

void FNiagaraParameterMapHistory::EndNodeVisitation(uint32 IndexFromBeginNode)
{
	check(IndexFromBeginNode < (uint32)MapNodeVisitations.Num());
	check(MapNodeVisitations.Num() == MapNodeVariableMetaData.Num());
	MapNodeVariableMetaData[IndexFromBeginNode].Value = Variables.Num();
}


int32 FNiagaraParameterMapHistory::FindVariableByName(const FName& VariableName, bool bAllowPartialMatch) const
{
	if (!bAllowPartialMatch)
	{
		int32 FoundIdx = Variables.IndexOfByPredicate([&](const FNiagaraVariable& InObj) -> bool
		{
			return (InObj.GetName() == VariableName);
		});

		return FoundIdx;
	}
	else
	{
		return FNiagaraVariable::SearchArrayForPartialNameMatch(Variables, VariableName);
	}
}


int32 FNiagaraParameterMapHistory::FindVariable(const FName& VariableName, const FNiagaraTypeDefinition& Type) const
{
	int32 FoundIdx = Variables.IndexOfByPredicate([&](const FNiagaraVariable& InObj) -> bool
	{
		return (InObj.GetName() == VariableName && InObj.GetType() == Type);
	});

	return FoundIdx;
}

int32 FNiagaraParameterMapHistory::AddVariable(
	  const FNiagaraVariable& InVar
	, const FNiagaraVariable& InAliasedVar
	, FName ModuleName
	, const UEdGraphPin* InPin
	, TOptional<FNiagaraVariableMetaData> InMetaData /*= TOptional<FNiagaraVariableMetaData>()*/)
{
	FNiagaraVariable Var = InVar;

	int32 FoundIdx = FindVariable(Var.GetName(), Var.GetType());
	if (FoundIdx == -1)
	{
		FoundIdx = Variables.Add(Var);
		VariablesWithOriginalAliasesIntact.Add(InAliasedVar);
		PerVariableWarnings.AddDefaulted(1);
		PerVariableWriteHistory.AddDefaulted(1);
		PerVariableReadHistory.AddDefaulted(1);
		PerVariableConstantValue.AddDefaulted(1);
		PerVariableConstantDefaultValue.AddDefaulted(1);

		if (InMetaData.IsSet())
		{
			VariableMetaData.Add(InMetaData.GetValue());
			check(Variables.Num() == VariableMetaData.Num());
		}
	}
	else if (Variables[FoundIdx].GetType() != Var.GetType())
	{
		PerVariableWarnings[FoundIdx].Append(FString::Printf(TEXT("Type mismatch %s instead of %s in map!"), *Var.GetType().GetName(), *Variables[FoundIdx].GetType().GetName()));
	}

	if (InPin != nullptr)
	{
		PerVariableWriteHistory[FoundIdx].Emplace(InPin, ModuleName);
	}

	check(Variables.Num() == PerVariableWarnings.Num());
	check(Variables.Num() == PerVariableReadHistory.Num());
	check(Variables.Num() == PerVariableWriteHistory.Num());
<<<<<<< HEAD
=======
	check(Variables.Num() == PerVariableConstantValue.Num());
	check(Variables.Num() == PerVariableConstantDefaultValue.Num());
>>>>>>> 6bbb88c8

	return FoundIdx;
}

int32 FNiagaraParameterMapHistory::AddExternalVariable(const FNiagaraVariable& Var)
{
	return AddVariable(Var, Var, NAME_None, nullptr);
}

const UEdGraphPin* FNiagaraParameterMapHistory::GetFinalPin() const
{
	if (MapPinHistory.Num() > 0)
	{
		return MapPinHistory[MapPinHistory.Num() - 1];
	}
	return nullptr;
}

const UEdGraphPin* FNiagaraParameterMapHistory::GetOriginalPin() const
{
	if (MapPinHistory.Num() > 0)
	{
		return MapPinHistory[0];
	}
	return nullptr;
}


FName FNiagaraParameterMapHistory::ResolveEmitterAlias(const FName& InName, const FString& InAlias)
{
	// If the alias is empty than the name can't be resolved.
	if (InAlias.IsEmpty())
	{
		return InName;
	}

	FNiagaraVariable Var(FNiagaraTypeDefinition::GetFloatDef(), InName);
	FNiagaraAliasContext ResolveAliasesContext(FNiagaraAliasContext::ERapidIterationParameterMode::EmitterOrParticleScript);
	ResolveAliasesContext.ChangeEmitterToEmitterName(InAlias);
	Var = FNiagaraUtilities::ResolveAliases(Var, ResolveAliasesContext);
	return Var.GetName();
}



FString FNiagaraParameterMapHistory::MakeSafeNamespaceString(const FString& InStr)
{
	FString  Sanitized = FHlslNiagaraTranslator::GetSanitizedSymbolName(InStr);
	return Sanitized;
}


FNiagaraVariable FNiagaraParameterMapHistory::ResolveAsBasicAttribute(const FNiagaraVariable& InVar, bool bSanitizeString)
{
	if (IsAttribute(InVar))
	{
		FString ParamName = InVar.GetName().ToString();
		ParamName.RemoveAt(0, FString(PARAM_MAP_ATTRIBUTE_STR).Len());

		if (bSanitizeString)
		{
			ParamName = MakeSafeNamespaceString(ParamName);
		}
		FNiagaraVariable RetVar = InVar;
		RetVar.SetName(*ParamName);
		return RetVar;
	}
	else
	{
		return InVar;
	}
}

FNiagaraVariable FNiagaraParameterMapHistory::BasicAttributeToNamespacedAttribute(const FNiagaraVariable& InVar, bool bSanitizeString)
{
	FString ParamName = InVar.GetName().ToString();
	ParamName.InsertAt(0, FString(PARAM_MAP_ATTRIBUTE_STR));

	if (bSanitizeString)
	{
		ParamName = MakeSafeNamespaceString(ParamName);
	}

	FNiagaraVariable RetVar = InVar;
	RetVar.SetName(*ParamName);
	return RetVar;
}

FNiagaraVariable FNiagaraParameterMapHistory::VariableToNamespacedVariable(const FNiagaraVariable& InVar, FString Namespace)
{
	FString ParamName = Namespace;
	if (Namespace.EndsWith(TEXT(".")))
	{
		ParamName += InVar.GetName().ToString();
	}
	else
	{
		ParamName += TEXT(".") + InVar.GetName().ToString();
	}
	

	FNiagaraVariable RetVar = InVar;
	RetVar.SetName(*ParamName);
	return RetVar;
}

bool FNiagaraParameterMapHistory::IsInNamespace(const FNiagaraVariableBase& InVar, const FString& Namespace)
{
	if (Namespace.EndsWith(TEXT(".")))
	{
		return InVar.GetName().ToString().StartsWith(Namespace);
	}
	else
	{
		return InVar.GetName().ToString().StartsWith(Namespace + TEXT("."));
	}
}

bool FNiagaraParameterMapHistory::IsAliasedModuleParameter(const FNiagaraVariable& InVar)
{
	return IsInNamespace(InVar, PARAM_MAP_MODULE_STR);
}

bool FNiagaraParameterMapHistory::IsAliasedEmitterParameter(const FNiagaraVariable& InVar)
{
	return IsInNamespace(InVar, PARAM_MAP_EMITTER_STR);
}

bool FNiagaraParameterMapHistory::IsAliasedEmitterParameter(const FString& InVarName)
{
	return IsAliasedEmitterParameter(FNiagaraVariable(FNiagaraTypeDefinition::GetFloatDef(), *InVarName));
}


bool FNiagaraParameterMapHistory::IsSystemParameter(const FNiagaraVariable& InVar)
{
	return IsInNamespace(InVar, PARAM_MAP_SYSTEM_STR);
}

bool FNiagaraParameterMapHistory::IsEngineParameter(const FNiagaraVariable& InVar)
{
	return IsInNamespace(InVar, PARAM_MAP_ENGINE_STR);
}

bool FNiagaraParameterMapHistory::IsPerInstanceEngineParameter(const FNiagaraVariable& InVar, const FString& EmitterAlias)
{
	FString EmitterEngineNamespaceAlias = TEXT("Engine.") + EmitterAlias + TEXT(".");
	return IsInNamespace(InVar, PARAM_MAP_ENGINE_OWNER_STR) || IsInNamespace(InVar, PARAM_MAP_ENGINE_SYSTEM_STR) || IsInNamespace(InVar, PARAM_MAP_ENGINE_EMITTER_STR) || 
		IsInNamespace(InVar, EmitterEngineNamespaceAlias);
}

bool FNiagaraParameterMapHistory::IsUserParameter(const FNiagaraVariable& InVar)
{
	return IsInNamespace(InVar, PARAM_MAP_USER_STR);
}

bool FNiagaraParameterMapHistory::IsRapidIterationParameter(const FNiagaraVariable& InVar)
{
	return IsInNamespace(InVar, PARAM_MAP_RAPID_ITERATION_STR);
}

bool FNiagaraParameterMapHistory::SplitRapidIterationParameterName(const FNiagaraVariable& InVar, ENiagaraScriptUsage InUsage, FString& EmitterName, FString& FunctionCallName, FString& InputName)
{
	TArray<FString> SplitName;
	InVar.GetName().ToString().ParseIntoArray(SplitName, TEXT("."));
	int32 MinimumSplitCount = InUsage == ENiagaraScriptUsage::SystemSpawnScript || InUsage == ENiagaraScriptUsage::SystemUpdateScript ? 3 : 4;
	if (SplitName.Num() >= MinimumSplitCount && (SplitName[0] + ".") == PARAM_MAP_RAPID_ITERATION_STR)
	{
		int32 CurrentIndex = 1;
		if (InUsage == ENiagaraScriptUsage::SystemSpawnScript || InUsage == ENiagaraScriptUsage::SystemUpdateScript)
<<<<<<< HEAD
		{
			EmitterName = FString();
		}
		else
		{
			EmitterName = SplitName[CurrentIndex];
			CurrentIndex++;
		}
=======
		{
			EmitterName = FString();
		}
		else
		{
			EmitterName = SplitName[CurrentIndex];
			CurrentIndex++;
		}
>>>>>>> 6bbb88c8

		FunctionCallName = SplitName[CurrentIndex];
		CurrentIndex++;

		// Join any remaining name parts with a .
		InputName = FString::Join(TArrayView<FString>(SplitName).Slice(CurrentIndex, SplitName.Num() - CurrentIndex), TEXT("."));
		return true;
	}
	return false;
}

bool FNiagaraParameterMapHistory::IsAttribute(const FNiagaraVariableBase& InVar)
{
	return IsInNamespace(InVar, PARAM_MAP_ATTRIBUTE_STR);
}

const UEdGraphPin* FNiagaraParameterMapHistory::GetDefaultValuePin(int32 VarIdx) const
{
	if (PerVariableWriteHistory[VarIdx].Num() > 0)
	{
		const FModuleScopedPin& ScopedPin = PerVariableWriteHistory[VarIdx][0];
		if (ScopedPin.Pin != nullptr && ScopedPin.Pin->Direction == EEdGraphPinDirection::EGPD_Input && Cast<UNiagaraNodeParameterMapGet>(ScopedPin.Pin->GetOwningNode()) != nullptr)
		{
			return ScopedPin.Pin;
		}
	}
	return nullptr;
}

static bool DoesVariableIncludeNamespace(const FName& InVariableName, const TCHAR* Namespace)
{
	TArray<FString> SplitName;
	InVariableName.ToString().ParseIntoArray(SplitName, TEXT("."));

	for (int32 i = 1; i < SplitName.Num() - 1; i++)
	{
		if (SplitName[i].Equals(Namespace, ESearchCase::IgnoreCase))
		{
			return true;
		}
	}
	return false;
}

static FName ReplaceVariableNamespace(const FName& InVariableName, const TCHAR* Namespace)
{
	TArray<FString> SplitName;
	InVariableName.ToString().ParseIntoArray(SplitName, TEXT("."));

	TArray<FString> JoinString;
	bool bFound = false;
	for (int32 i = 0; i < SplitName.Num(); i++)
	{
		if (!bFound && SplitName[i].Equals(Namespace, ESearchCase::IgnoreCase))
		{
			bFound = true;
			continue;
		}
		else
		{
			JoinString.Add(SplitName[i]);
		}
	}

	return *FString::Join(JoinString, TEXT("."));
}

bool FNiagaraParameterMapHistory::IsInitialName(const FName& InVariableName)
{
	return DoesVariableIncludeNamespace(InVariableName, PARAM_MAP_INITIAL_BASE_STR);
}

bool FNiagaraParameterMapHistory::IsInitialValue(const FNiagaraVariableBase& InVar)
{
	return IsInitialName(InVar.GetName());
}

bool FNiagaraParameterMapHistory::IsPreviousName(const FName& InVariableName)
{
	return DoesVariableIncludeNamespace(InVariableName, PARAM_MAP_PREVIOUS_BASE_STR);
}

bool FNiagaraParameterMapHistory::IsPreviousValue(const FNiagaraVariableBase& InVar)
{
	return IsPreviousName(InVar.GetName());
}

FNiagaraVariable FNiagaraParameterMapHistory::GetSourceForInitialValue(const FNiagaraVariable& InVar)
{
	FNiagaraVariable Var = InVar;
	Var.SetName(GetSourceForInitialValue(InVar.GetName()));
	return Var;
}

FName FNiagaraParameterMapHistory::GetSourceForInitialValue(const FName& InVariableName)
{
	return ReplaceVariableNamespace(InVariableName, PARAM_MAP_INITIAL_BASE_STR);
}

FNiagaraVariable FNiagaraParameterMapHistory::GetSourceForPreviousValue(const FNiagaraVariable& InVar)
{
	FNiagaraVariable Var = InVar;
	Var.SetName(GetSourceForPreviousValue(InVar.GetName()));
	return Var;
}

FName FNiagaraParameterMapHistory::GetSourceForPreviousValue(const FName& InVariableName)
<<<<<<< HEAD
{
	return ReplaceVariableNamespace(InVariableName, PARAM_MAP_PREVIOUS_BASE_STR);
}

bool FNiagaraParameterMapHistory::IsPrimaryDataSetOutput(const FNiagaraVariable& InVar, const UNiagaraScript* InScript,  bool bAllowDataInterfaces) const
{
=======
{
	return ReplaceVariableNamespace(InVariableName, PARAM_MAP_PREVIOUS_BASE_STR);
}

bool FNiagaraParameterMapHistory::IsPrimaryDataSetOutput(const FNiagaraVariable& InVar, const UNiagaraScript* InScript,  bool bAllowDataInterfaces, bool bAllowStatics) const
{
>>>>>>> 6bbb88c8
	return IsPrimaryDataSetOutput(InVar, InScript->GetUsage(),  bAllowDataInterfaces);
}

bool FNiagaraParameterMapHistory::IsPrimaryDataSetOutput(const FNiagaraVariable& InVar, ENiagaraScriptUsage Usage, bool bAllowDataInterfaces, bool bAllowStatics) const
{
	if (bAllowDataInterfaces == false && InVar.GetType().GetClass() != nullptr)
	{
		return false;
	}

	if (bAllowStatics == false && InVar.GetType().IsStatic())
	{
		return false;
	}

	if (Usage == ENiagaraScriptUsage::EmitterSpawnScript || Usage == ENiagaraScriptUsage::EmitterUpdateScript || 
		Usage == ENiagaraScriptUsage::SystemSpawnScript || Usage == ENiagaraScriptUsage::SystemUpdateScript)
	{
		// In the case of system/emitter scripts we must include the variables in the overall system namespace as well as any of 
		// the child emitters that were encountered.
		for (FString EmitterEncounteredNamespace : EmitterNamespacesEncountered)
		{
			if (IsInNamespace(InVar, EmitterEncounteredNamespace))
			{
				return true;
			}
		}
		return IsInNamespace(InVar, PARAM_MAP_SYSTEM_STR) || IsInNamespace(InVar, PARAM_MAP_EMITTER_STR);
	}
	else if (Usage == ENiagaraScriptUsage::Module || Usage == ENiagaraScriptUsage::Function)
	{
		return IsInNamespace(InVar, PARAM_MAP_MODULE_STR);
	}
	return IsInNamespace(InVar, PARAM_MAP_ATTRIBUTE_STR);
}

bool FNiagaraParameterMapHistory::IsWrittenToScriptUsage(const FNiagaraVariable& InVar, ENiagaraScriptUsage Usage, bool bAllowDataInterfaces)
{
	if (bAllowDataInterfaces == false && InVar.GetType().GetClass() != nullptr)
	{
		return false;
	}

	if (Usage == ENiagaraScriptUsage::EmitterSpawnScript || Usage == ENiagaraScriptUsage::EmitterUpdateScript ||
		Usage == ENiagaraScriptUsage::SystemSpawnScript || Usage == ENiagaraScriptUsage::SystemUpdateScript)
	{
		return IsInNamespace(InVar, PARAM_MAP_SYSTEM_STR) || IsInNamespace(InVar, PARAM_MAP_EMITTER_STR);
	}
	else if (Usage == ENiagaraScriptUsage::Module || Usage == ENiagaraScriptUsage::Function)
	{
		return IsInNamespace(InVar, PARAM_MAP_MODULE_STR);
	}
	return IsInNamespace(InVar, PARAM_MAP_ATTRIBUTE_STR);
}

FNiagaraVariable FNiagaraParameterMapHistory::MoveToExternalConstantNamespaceVariable(const FNiagaraVariable& InVar, ENiagaraScriptUsage InUsage)
{
	if (UNiagaraScript::IsParticleScript(InUsage))
	{
		return VariableToNamespacedVariable(InVar, PARAM_MAP_EMITTER_STR);
	}
	else if (UNiagaraScript::IsStandaloneScript(InUsage))
	{
		return VariableToNamespacedVariable(InVar, PARAM_MAP_MODULE_STR);
	}
	else if (UNiagaraScript::IsEmitterSpawnScript(InUsage) || UNiagaraScript::IsEmitterUpdateScript(InUsage) || UNiagaraScript::IsSystemSpawnScript(InUsage) || UNiagaraScript::IsSystemUpdateScript(InUsage))
	{
		return VariableToNamespacedVariable(InVar, PARAM_MAP_USER_STR);
	}
	return InVar;
}

FNiagaraVariable FNiagaraParameterMapHistory::MoveToExternalConstantNamespaceVariable(const FNiagaraVariable& InVar, const UNiagaraScript* InScript)
{
	return MoveToExternalConstantNamespaceVariable(InVar, InScript->GetUsage());
}

bool FNiagaraParameterMapHistory::IsExportableExternalConstant(const FNiagaraVariable& InVar, const UNiagaraScript* InScript)
{
	if (InScript->IsEquivalentUsage(ENiagaraScriptUsage::SystemSpawnScript))
	{
		return IsExternalConstantNamespace(InVar, InScript, FGuid());
	}
	else
	{
		return false;
	}
}

bool FNiagaraParameterMapHistory::IsExternalConstantNamespace(const FNiagaraVariable& InVar, ENiagaraScriptUsage InUsage, int32 InUsageBitmask)
{
	// Parameter collections are always constants
	if (IsInNamespace(InVar, PARAM_MAP_NPC_STR))
	{
		return true;
	}

	// Engine parameters are never writable.
	if (IsInNamespace(InVar, PARAM_MAP_ENGINE_STR))
	{
		return true;
	}

	if (IsInNamespace(InVar, PARAM_MAP_USER_STR))
	{
		return true;
	}

	if (IsInNamespace(InVar, PARAM_MAP_INDICES_STR))
	{
		return true;
	}
	

	// Modules and functions need to act as if they are within the script types that they 
	// say that they support rather than using their exact script type.
	if (UNiagaraScript::IsStandaloneScript(InUsage))
	{
		TArray<ENiagaraScriptUsage> SupportedContexts = UNiagaraScript::GetSupportedUsageContextsForBitmask(InUsageBitmask);
		if (((!SupportedContexts.Contains(ENiagaraScriptUsage::EmitterSpawnScript) && !SupportedContexts.Contains(ENiagaraScriptUsage::EmitterUpdateScript)) && IsInNamespace(InVar, PARAM_MAP_EMITTER_STR))
			|| ((!SupportedContexts.Contains(ENiagaraScriptUsage::SystemSpawnScript) && !SupportedContexts.Contains(ENiagaraScriptUsage::SystemUpdateScript)) && IsInNamespace(InVar, PARAM_MAP_SYSTEM_STR)))
		{
			return true;
		}
	}

	// Particle scripts cannot write to the emitter or system namespace.
	if (UNiagaraScript::IsParticleScript(InUsage))
	{
		if (IsInNamespace(InVar, PARAM_MAP_EMITTER_STR) || IsInNamespace(InVar, PARAM_MAP_SYSTEM_STR))
		{
			return true;
		}
	}

	return false;
}

bool FNiagaraParameterMapHistory::IsExternalConstantNamespace(const FNiagaraVariable& InVar, const UNiagaraScript* InScript, const FGuid& VersionGuid)
{
	return IsExternalConstantNamespace(InVar, InScript->GetUsage(), InScript->GetScriptData(VersionGuid)->ModuleUsageBitmask);
}

const UNiagaraNodeOutput* FNiagaraParameterMapHistory::GetFinalOutputNode() const
{
	const UEdGraphPin* Pin = GetFinalPin();
	if (Pin != nullptr)
	{
		const UNiagaraNodeOutput* Output = Cast<const UNiagaraNodeOutput>(Pin->GetOwningNode());
		if (Output != nullptr)
		{
			return Output;
		}
	}

	return nullptr;
}

FNiagaraVariable FNiagaraParameterMapHistory::ConvertVariableToRapidIterationConstantName(FNiagaraVariable InVar, const TCHAR* InEmitterName, ENiagaraScriptUsage InUsage)
{
	return FNiagaraUtilities::ConvertVariableToRapidIterationConstantName(InVar, InEmitterName, InUsage);
}

UNiagaraParameterCollection* FNiagaraParameterMapHistory::IsParameterCollectionParameter(FNiagaraVariable& InVar, bool& bMissingParameter)
{
	if (bParameterCollectionsSkipped)
	{
		UE_LOG(LogNiagaraEditor, Error, TEXT("NiagaraParameterCollection was skipped during history building.  History which require NPC data can not be generated during PostLoad()."));
		return nullptr;
	}

	bMissingParameter = false;
	FString VarName = InVar.GetName().ToString();
	for (int32 i = 0; i < ParameterCollections.Num(); ++i)
	{
		if (VarName.StartsWith(ParameterCollectionNamespaces[i]))
		{
			bMissingParameter = !ParameterCollectionVariables[i].Contains(InVar);
			return ParameterCollections[i];
		}
	}
	return nullptr;
}

bool FNiagaraParameterMapHistory::ShouldIgnoreVariableDefault(const FNiagaraVariable& Var)const
{
	// NOTE(mv): Used for variables that are explicitly assigned to (on spawn) and should not be default initialized
	//           These are explicitly written to in NiagaraHlslTranslator::DefineMain
	bool bShouldBeIgnored = false;
	bShouldBeIgnored |= (Var == FNiagaraVariable(FNiagaraTypeDefinition::GetIDDef(), TEXT("Particles.ID")));
	bShouldBeIgnored |= (Var == FNiagaraVariable(FNiagaraTypeDefinition::GetIntDef(), TEXT("Particles.UniqueID")));
	return bShouldBeIgnored;
}

bool FNiagaraParameterMapHistory::IsVariableFromCustomIterationNamespaceOverride(const FNiagaraVariable& InVar) const
{
	for (const FName& Name : IterationNamespaceOverridesEncountered)
	{
		if (Name.IsValid())
		{
			if (InVar.IsInNameSpace(Name))
				return true;
		}
	}
	return false;
}


FNiagaraParameterMapHistoryBuilder::FNiagaraParameterMapHistoryBuilder()
{
	ContextuallyVisitedNodes.AddDefaulted(1);
	PinToParameterMapIndices.AddDefaulted(1);
	PinToConstantIndices.AddDefaulted(1);
	VariableToConstantIndices.AddDefaulted(1);
	bFilterByScriptAllowList = false;
	bIgnoreDisabled = true;
	FilterScriptType = ENiagaraScriptUsage::Function;

	// depending on when this builder is created, we could be doing a PostLoad.  In this scenario
	// we need to avoid triggering any loads for dependent NiagaraParameterCollection.  Mark the builder
	// to skip those steps if necessary and we'll ensure that the generated histories don't require the
	// collection information
	bIncludeParameterCollectionInfo = !FUObjectThreadContext::Get().IsRoutingPostLoad;
}

void FNiagaraParameterMapHistoryBuilder::BuildParameterMaps(const UNiagaraNodeOutput* OutputNode, bool bRecursive)
{
<<<<<<< HEAD
	
=======
	if (UNiagaraScript::LogCompileStaticVars > 0)
	{
		UE_LOG(LogNiagaraEditor, Log, TEXT("************** BuildParameterMaps %d  **************"), OutputNode->GetUsage());
	}
>>>>>>> 6bbb88c8
	TOptional<FName> StackContextAlias = OutputNode->GetStackContextOverride();
	BeginUsage(OutputNode->GetUsage(), StackContextAlias.Get(ScriptUsageContextNameStack.Num() > 0 ? ScriptUsageContextNameStack.Top() : NAME_None));

	OutputNode->BuildParameterMapHistory(*this, bRecursive);

	EndUsage();
}

void FNiagaraParameterMapHistoryBuilder::EnableScriptAllowList(bool bInEnable, ENiagaraScriptUsage InScriptType)
{
	bFilterByScriptAllowList = bInEnable;
	FilterScriptType = InScriptType;
}

bool FNiagaraParameterMapHistoryBuilder::HasCurrentUsageContext() const
{
	return RelevantScriptUsageContext.Num() > 0;
}


bool FNiagaraParameterMapHistoryBuilder::ContextContains(ENiagaraScriptUsage InUsage) const
{
	if (RelevantScriptUsageContext.Num() == 0)
	{
		return false;
	}
	else
	{
		return RelevantScriptUsageContext.Contains(InUsage);
	}
}


ENiagaraScriptUsage FNiagaraParameterMapHistoryBuilder::GetCurrentUsageContext()const
{
	if (RelevantScriptUsageContext.Num() == 0)
		return ENiagaraScriptUsage::Function;
	return RelevantScriptUsageContext.Last();
}

ENiagaraScriptUsage FNiagaraParameterMapHistoryBuilder::GetBaseUsageContext()const
{
	if (RelevantScriptUsageContext.Num() == 0)
		return ENiagaraScriptUsage::Function;
	return RelevantScriptUsageContext[0];
}

int32 FNiagaraParameterMapHistoryBuilder::CreateParameterMap()
{
	int32 RetValue = Histories.AddDefaulted(1);
<<<<<<< HEAD
=======
	FNiagaraParameterMapHistory& History = Histories[RetValue];

>>>>>>> 6bbb88c8
	FName StackName = ScriptUsageContextNameStack.Num() > 0 ? ScriptUsageContextNameStack.Top() : NAME_None;

	if (StackName.IsValid())
	{
<<<<<<< HEAD
		Histories[RetValue].IterationNamespaceOverridesEncountered.AddUnique(StackName);
	}
=======
		History.IterationNamespaceOverridesEncountered.AddUnique(StackName);
	}

	History.bParameterCollectionsSkipped = !bIncludeParameterCollectionInfo;

>>>>>>> 6bbb88c8
	return RetValue;
}

uint32 FNiagaraParameterMapHistoryBuilder::BeginNodeVisitation(int32 WhichParameterMap, const class UNiagaraNode* Node)
{
	if (WhichParameterMap != INDEX_NONE)
	{
		return Histories[WhichParameterMap].BeginNodeVisitation(Node);
	}
	else
	{
		return INDEX_NONE;
	}
}

void FNiagaraParameterMapHistoryBuilder::EndNodeVisitation(int32 WhichParameterMap, uint32 IndexFromBeginNode)
{
	if (WhichParameterMap != INDEX_NONE)
	{
		return Histories[WhichParameterMap].EndNodeVisitation(IndexFromBeginNode);
	}
}

void FNiagaraParameterMapHistoryBuilder::RegisterDataSetWrite(int32 WhichParameterMap, const FNiagaraDataSetID& DataSet)
{
	if (Histories.IsValidIndex(WhichParameterMap))
	{
		Histories[WhichParameterMap].AdditionalDataSetWrites.AddUnique(DataSet);
	}
}

int32 FNiagaraParameterMapHistoryBuilder::RegisterParameterMapPin(int32 WhichParameterMap, const UEdGraphPin* Pin)
{
	if (Pin && UNiagaraScript::LogCompileStaticVars > 0)
	{
		UE_LOG(LogNiagaraEditor, Log, TEXT("FNiagaraParameterMapHistoryBuilder::RegisterParameterMapPin %d > %s .... %p"), WhichParameterMap, *Pin->GetOwningNode()->GetNodeTitle(ENodeTitleType::FullTitle).ToString(), Pin);
	}
	if (Pin && WhichParameterMap != INDEX_NONE)
	{
		if (Pin->Direction == EEdGraphPinDirection::EGPD_Output)
		{
			PinToParameterMapIndices.Last().Add(Pin, WhichParameterMap);
			if (UNiagaraScript::LogCompileStaticVars > 0)
			{
				UE_LOG(LogNiagaraEditor, Log, TEXT("FNiagaraParameterMapHistoryBuilder::RegisterParameterMapPin Added %d"), WhichParameterMap);
			}
		}
		else if (UNiagaraScript::LogCompileStaticVars > 0)
		{
			UE_LOG(LogNiagaraEditor, Log, TEXT("FNiagaraParameterMapHistoryBuilder::RegisterParameterMapPin Not Output %p"), Pin);
		}

		return Histories[WhichParameterMap].RegisterParameterMapPin(Pin);
	}
	else
	{
		return INDEX_NONE;
	}
}

int32 FNiagaraParameterMapHistoryBuilder::RegisterConstantPin(int32 WhichConstant, const UEdGraphPin* Pin)
{
	if (WhichConstant != INDEX_NONE)
	{
		PinToConstantIndices.Last().Add(Pin, WhichConstant);

		if (Histories.Num() > 0)
			Histories.Last().RegisterConstantPin(ActivePath, Pin, Constants[WhichConstant]);

		return WhichConstant;
	}
	else
	{
		return INDEX_NONE;
	}
}

int32 FNiagaraParameterMapHistoryBuilder::RegisterConstantVariableWrite(int32 WhichParamMapIdx, int32 WhichConstant,  int32 WhichVarIdx, bool bIsSettingDefault)
{

	FNiagaraEditorModule& NiagaraEditorModule = FModuleManager::GetModuleChecked<FNiagaraEditorModule>("NiagaraEditor");
	if (WhichConstant != INDEX_NONE)
	{
		const FNiagaraVariableBase& Var = Histories[WhichParamMapIdx].Variables[WhichVarIdx];
		if (Var.IsValid())
		{
			VariableToConstantIndices.Last().Add(Var, WhichConstant);

			if (WhichParamMapIdx != INDEX_NONE)
			{
				Histories[WhichParamMapIdx].RegisterConstantVariableWrite(Constants[WhichConstant], WhichVarIdx, bIsSettingDefault);
			}

			if (Constants[WhichConstant].Len() != 0 && Var.GetType().IsStatic())
			{
				TSharedPtr<INiagaraEditorTypeUtilities, ESPMode::ThreadSafe> TypeEditorUtilities = NiagaraEditorModule.GetTypeUtilities(Var.GetType());
				if (TypeEditorUtilities.IsValid() && TypeEditorUtilities->CanHandlePinDefaults())
				{
					FNiagaraVariable VarWithValue = Var;
					VarWithValue.AllocateData();
					if (TypeEditorUtilities->SetValueFromPinDefaultString(Constants[WhichConstant], VarWithValue))
					{
						StaticVariables.AddUnique(VarWithValue);
					}
				}
			}
		}

		return WhichConstant;
	}
	else
	{
		return INDEX_NONE;
	}
}


FString FNiagaraParameterMapHistoryBuilder::GetConstant(int32 InIndex)
{
	if (Constants.IsValidIndex(InIndex))
		return Constants[InIndex];
	return FString();
}

int32 FNiagaraParameterMapHistoryBuilder::AddOrGetConstantFromValue(const FString& Value)
{
	return Constants.AddUnique(Value);
}

int32 FNiagaraParameterMapHistoryBuilder::RegisterConstantFromInputPin(const UEdGraphPin* InputPin) 
{
	int32 ConstantIdx = INDEX_NONE;
	if (InputPin && InputPin->Direction == EEdGraphPinDirection::EGPD_Input)
	{
		FString Value;
		if (InputPin && InputPin->LinkedTo.Num() > 0 && InputPin->LinkedTo[0] != nullptr)
		{
			UEdGraphPin* ConnectedOutputPin = InputPin->LinkedTo[0];
			ConstantIdx = GetConstantFromOutputPin(ConnectedOutputPin);
			RegisterConstantPin(ConstantIdx, InputPin);
		}
		else if (InputPin && InputPin->Direction == EEdGraphPinDirection::EGPD_Input && InputPin->LinkedTo.Num() == 0 && InputPin->DefaultValue.Len() != 0)
		{
			Value = InputPin->DefaultValue;
			ConstantIdx = AddOrGetConstantFromValue(Value);
			RegisterConstantPin(ConstantIdx, InputPin);
		}
	}
<<<<<<< HEAD
	const UNiagaraNode* Node = CallingContext.Last();
	FPinCollectorArray Inputs;
	Node->GetInputPins(Inputs);
	const UEdGraphSchema_Niagara* Schema = CastChecked<UEdGraphSchema_Niagara>(Node->GetSchema());
=======
>>>>>>> 6bbb88c8

	if (UNiagaraScript::LogCompileStaticVars > 0)
	{
		FGraphTraversalHandle TestPath = ActivePath;
		TestPath.Push(InputPin);
		UE_LOG(LogNiagaraEditor, Log, TEXT("RegisterConstantFromInputPin Value \"%s\" Var: \"%s\""), ConstantIdx != INDEX_NONE ? *Constants[ConstantIdx] : TEXT("INDEX_NONE"), *TestPath.ToString());
	}

	return ConstantIdx;
}

int32 FNiagaraParameterMapHistoryBuilder::GetConstantFromInputPin(const UEdGraphPin* InputPin) const
{
	if (InputPin && InputPin->Direction == EEdGraphPinDirection::EGPD_Input)
	{
		if (InputPin)
		{
			const int32* IdxPtr = PinToConstantIndices.Last().Find(InputPin);
			if (IdxPtr != nullptr)
			{
				if (UNiagaraScript::LogCompileStaticVars > 0)
				{
					FGraphTraversalHandle TestPath = ActivePath;
					TestPath.Push(InputPin);
					UE_LOG(LogNiagaraEditor, Log, TEXT("GetConstantFromInputPin Value \"%s\" Var: \"%s\""), *Constants[*IdxPtr], *TestPath.ToString());
				}
				return *IdxPtr;
			}
		}
	}
	return INDEX_NONE;
}

int32 FNiagaraParameterMapHistoryBuilder::GetConstantFromOutputPin(const UEdGraphPin* OutputPin) const
{
	if (OutputPin && OutputPin->Direction == EEdGraphPinDirection::EGPD_Output)
	{
		if (OutputPin)
		{
			const int32* IdxPtr = PinToConstantIndices.Last().Find(OutputPin);
			if (IdxPtr != nullptr)
			{
				if (UNiagaraScript::LogCompileStaticVars > 0)
				{
					FGraphTraversalHandle TestPath = ActivePath;
					TestPath.Push(OutputPin);
					UE_LOG(LogNiagaraEditor, Log, TEXT("GetConstantFromOutputPin Value \"%s\" Var: \"%s\""), *Constants[*IdxPtr], *TestPath.ToString());
				}
				return *IdxPtr;
			}
		}
	}
	return INDEX_NONE;
}


int32 FNiagaraParameterMapHistoryBuilder::GetConstantFromVariableRead(const FNiagaraVariableBase& InVar)
{
	if (InVar.IsValid())
	{
		for (int32 i = VariableToConstantIndices.Num() - 1; i >= 0; i--)
		{
			const int32* IdxPtr = VariableToConstantIndices[i].Find(InVar);
			if (IdxPtr != nullptr)
			{
				if (UNiagaraScript::LogCompileStaticVars > 0)
				{
					UE_LOG(LogNiagaraEditor, Log, TEXT("GetConstantFromVariableRead Value \"%s\" Var: \"%s\" Path: \"%s\""), *Constants[*IdxPtr], *InVar.GetName().ToString(),  *ActivePath.ToString());
				}
				return *IdxPtr;
			}
		}
		
	}
	return INDEX_NONE;
}

int32 FNiagaraParameterMapHistoryBuilder::TraceParameterMapOutputPin(const UEdGraphPin* OutputPin)
{
	if (OutputPin && OutputPin->Direction == EEdGraphPinDirection::EGPD_Output)
	{
		if (OutputPin)
		{
			const int32* IdxPtr = PinToParameterMapIndices.Last().Find(OutputPin);
			if (IdxPtr != nullptr)
			{
				return *IdxPtr;
			}
		}
	}
	return INDEX_NONE;
}

bool FNiagaraParameterMapHistoryBuilder::GetPinPreviouslyVisited(const UEdGraphPin* InPin) const
{
	if (InPin != nullptr)
		return GetNodePreviouslyVisited(CastChecked<UNiagaraNode>(InPin->GetOwningNode()));
	else
		return true;
}


bool FNiagaraParameterMapHistoryBuilder::GetNodePreviouslyVisited(const class UNiagaraNode* Node) const
{
	return ContextuallyVisitedNodes.Last().Contains(Node);
}

int32 FNiagaraParameterMapHistoryBuilder::FindMatchingParameterMapFromContextInputs(const FNiagaraVariable& InVar) const
{
	if (CallingContext.Num() == 0)
	{
		return INDEX_NONE;
	}
	const UNiagaraNode* Node = CallingContext.Last();
	FPinCollectorArray Inputs;
	Node->GetInputPins(Inputs);
	const UEdGraphSchema_Niagara* Schema = CastChecked<UEdGraphSchema_Niagara>(Node->GetSchema());

	for (int32 i = 0; i < Inputs.Num(); i++)
	{
		FNiagaraVariable CallInputVar = Schema->PinToNiagaraVariable(Inputs[i]);
		if (CallInputVar.IsEquivalent(InVar) && CallInputVar.GetType() == FNiagaraTypeDefinition::GetParameterMapDef())
		{
			if (Inputs[i]->LinkedTo.Num() != 0 && PinToParameterMapIndices.Num() >= 2)
			{
				const UEdGraphPin* OutputPin = Inputs[i]->LinkedTo[0];
				const int32* ParamMapIdxPtr = PinToParameterMapIndices[PinToParameterMapIndices.Num() - 2].Find(OutputPin);
				if (ParamMapIdxPtr != nullptr)
				{
					return *ParamMapIdxPtr;
				}
				else
				{
					FString ScriptUsageDisplayName;
					const UNiagaraNodeOutput* ContextOutputNode = FNiagaraStackGraphUtilities::GetEmitterOutputNodeForStackNode(*Node);
					if (ContextOutputNode != nullptr)
					{
						UEnum* NiagaraScriptUsageEnum = FindObjectChecked<UEnum>(ANY_PACKAGE, TEXT("ENiagaraScriptUsage"), true);
						ScriptUsageDisplayName = NiagaraScriptUsageEnum->GetDisplayNameTextByValue((uint64)ContextOutputNode->GetUsage()).ToString();
					}
					else
					{
						ScriptUsageDisplayName = "Unknown";
					}
					FString FunctionDisplayName;
					if (FunctionNameContextStack.Num() > 0)
					{
						FunctionDisplayName = FunctionNameContextStack.Last().ToString();
					}
					else
					{
						FunctionDisplayName = Node->GetName();
					}

					
					/* 
					UE_LOG(LogNiagaraEditor, Error, TEXT("Unable to find matching parameter map for variable.  Name:%s  Function:%s  Usage:%s  Package:%s"),
						*InVar.GetName().ToString(), *FunctionDisplayName, *ScriptUsageDisplayName, *Node->GetOutermost()->GetName());
					*/
					
				}
			}
		}
	}
	return INDEX_NONE;
}

int32 FNiagaraParameterMapHistoryBuilder::FindMatchingStaticFromContextInputs(const FNiagaraVariable& InVar) const
{
	if (CallingContext.Num() == 0)
	{
		return INDEX_NONE;
	}
	const UNiagaraNode* Node = CallingContext.Last();
	FPinCollectorArray Inputs;
	Node->GetInputPins(Inputs);
	const UEdGraphSchema_Niagara* Schema = CastChecked<UEdGraphSchema_Niagara>(Node->GetSchema());

	for (int32 i = 0; i < Inputs.Num(); i++)
	{
		FNiagaraVariable CallInputVar = Schema->PinToNiagaraVariable(Inputs[i]);
		if (CallInputVar.IsEquivalent(InVar))
		{
			if (Inputs[i]->LinkedTo.Num() != 0 && PinToConstantIndices.Num() >= 2)
			{
				const UEdGraphPin* OutputPin = Inputs[i]->LinkedTo[0];
				//int32 ConstantIdx = GetConstantFromOutputPin(OutputPin);
				const int32* IdxPtr = PinToConstantIndices[PinToConstantIndices.Num() - 2].Find(OutputPin);
				if (IdxPtr != nullptr)
					return *IdxPtr;
			}
		}
	}
	return INDEX_NONE;
}

void FNiagaraParameterMapHistoryBuilder::BeginTranslation(const UNiagaraScript* Script)
{
	//For now this will just tell particle scripts what emitter they're being compiled as part of but maybe we want to do more here.
	//This is mainly so that parameter names match up between System/Emitter scripts and the parameters they drive within particle scripts.
	//I dislike this coupling of the translator to emitters but for now it'll have to do.
	//Will refactor in the future.
	UNiagaraEmitter* Emitter = Script->GetTypedOuter<UNiagaraEmitter>();
	BeginTranslation(Emitter);
}

void FNiagaraParameterMapHistoryBuilder::EndTranslation(const UNiagaraScript* Script)
{
	EmitterNameContextStack.Reset();
}

void FNiagaraParameterMapHistoryBuilder::BeginTranslation(const UNiagaraEmitter* Emitter)
{
	//For now this will just tell particle scripts what emitter they're being compiled as part of but maybe we want to do more here.
	//This is mainly so that parameter names match up between System/Emitter scripts and the parameters they drive within particle scripts.
	//I dislike this coupling of the translator to emitters but for now it'll have to do.
	//Will refactor in the future.
	if (Emitter)
	{
		FString EmitterUniqueName = Emitter->GetUniqueEmitterName();
		EmitterNameContextStack.Add(*EmitterUniqueName);
	}
	BuildCurrentAliases();
}

void FNiagaraParameterMapHistoryBuilder::EndTranslation(const UNiagaraEmitter* Emitter)
{
	EmitterNameContextStack.Reset();
}

void FNiagaraParameterMapHistoryBuilder::BeginTranslation(const FString& EmitterUniqueName)
{
	//For now this will just tell particle scripts what emitter they're being compiled as part of but maybe we want to do more here.
	//This is mainly so that parameter names match up between System/Emitter scripts and the parameters they drive within particle scripts.
	//I dislike this coupling of the translator to emitters but for now it'll have to do.
	//Will refactor in the future.
	if (EmitterUniqueName.IsEmpty() == false)
	{
		EmitterNameContextStack.Add(*EmitterUniqueName);
	}
	BuildCurrentAliases();
}
void FNiagaraParameterMapHistoryBuilder::EndTranslation(const FString& EmitterUniqueName)
{
	EmitterNameContextStack.Reset();
}

void FNiagaraParameterMapHistoryBuilder::BeginUsage(ENiagaraScriptUsage InUsage, FName InStageName)
{
	RelevantScriptUsageContext.Push(InUsage);
	ScriptUsageContextNameStack.Push(InStageName);
		
	BuildCurrentAliases();
}

void FNiagaraParameterMapHistoryBuilder::EndUsage()
{
	RelevantScriptUsageContext.Pop();
	ScriptUsageContextNameStack.Pop();
}

const UNiagaraNode* FNiagaraParameterMapHistoryBuilder::GetCallingContext() const
{
	if (CallingContext.Num() == 0)
	{
		return nullptr;
	}
	else
	{
		return CallingContext.Last();
	}
}

bool FNiagaraParameterMapHistoryBuilder::InTopLevelFunctionCall(ENiagaraScriptUsage InFilterScriptType) const
{
	if (InFilterScriptType == ENiagaraScriptUsage::EmitterSpawnScript || InFilterScriptType == ENiagaraScriptUsage::EmitterUpdateScript || InFilterScriptType == ENiagaraScriptUsage::SystemSpawnScript || InFilterScriptType == ENiagaraScriptUsage::SystemUpdateScript)
	{
		if (CallingContext.Num() <= 1) // Handles top-level system graph and any function calls off of it.
		{
			return true;
		}
		else if (CallingContext.Num() <= 2 && Cast<UNiagaraNodeEmitter>(CallingContext[0]) != nullptr) // Handle a function call off of an emitter
		{
			return true;
		}

	}
	else if (UNiagaraScript::IsParticleScript(InFilterScriptType))
	{
		if (CallingContext.Num() <= 1) // Handle a function call
		{
			return true;
		}
	}

	return false;
}


void FNiagaraParameterMapHistoryBuilder::EnterFunction(const FString& InNodeName, const UNiagaraScript* InScript, const UNiagaraGraph* InGraph, const UNiagaraNode* Node)
{
	if (InScript != nullptr )
	{
		RegisterNodeVisitation(Node);
		CallingContext.Push(Node);
		ActivePath.Push(Node);
		CallingGraphContext.Push(InGraph);
		PinToParameterMapIndices.Emplace();
		PinToConstantIndices.Emplace();
		FunctionNameContextStack.Emplace(*InNodeName);
		BuildCurrentAliases();
		if (EncounteredFunctionNames.Num() != 0)
		{
			EncounteredFunctionNames.Last().AddUnique(InNodeName);
		}
		ContextuallyVisitedNodes.Emplace();
	}
}

void FNiagaraParameterMapHistoryBuilder::ExitFunction(const FString& InNodeName, const UNiagaraScript* InScript, const UNiagaraNode* Node)
{
	if (InScript != nullptr)
	{
		CallingContext.Pop();
		CallingGraphContext.Pop();
		ActivePath.Pop();
		PinToParameterMapIndices.Pop();
		FunctionNameContextStack.Pop();
		PinToConstantIndices.Pop();
		BuildCurrentAliases();
		ContextuallyVisitedNodes.Pop();
	}
}

void FNiagaraParameterMapHistoryBuilder::EnterEmitter(const FString& InEmitterName, const UNiagaraGraph* InGraph, const UNiagaraNode* Node)
{
	RegisterNodeVisitation(Node);
	CallingContext.Push(Node);
	ActivePath.Push(Node);
	CallingGraphContext.Push(InGraph);
	EmitterNameContextStack.Emplace(*InEmitterName);
	BuildCurrentAliases();

	// Emitters must record their namespaces to their histories as well as
	// make sure to record their current usage type is so that we can filter variables
	// for relevance downstream.
	const UNiagaraNodeEmitter* EmitterNode = Cast<UNiagaraNodeEmitter>(Node);
	if (EmitterNode != nullptr)
	{
		RelevantScriptUsageContext.Emplace(EmitterNode->GetUsage());
	}
	else
	{
		RelevantScriptUsageContext.Emplace(ENiagaraScriptUsage::EmitterSpawnScript);
	}

	for (FNiagaraParameterMapHistory& History : Histories)
	{
		History.EmitterNamespacesEncountered.AddUnique(InEmitterName);
	}
	EncounteredEmitterNames.AddUnique(InEmitterName);
	TArray<FString> EmptyFuncs;
	EncounteredFunctionNames.Push(EmptyFuncs);
	ContextuallyVisitedNodes.Emplace();
}

void FNiagaraParameterMapHistoryBuilder::ExitEmitter(const FString& InEmitterName, const UNiagaraNode* Node)
{
	CallingContext.Pop();
	CallingGraphContext.Pop();
	EmitterNameContextStack.Pop();
	ActivePath.Pop();
	BuildCurrentAliases();
	ContextuallyVisitedNodes.Pop();
	EncounteredFunctionNames.Pop();
}


bool FNiagaraParameterMapHistoryBuilder::IsInEncounteredFunctionNamespace(FNiagaraVariable& InVar) const
{
	if (EncounteredFunctionNames.Num() != 0)
	{
		for (FString EncounteredNamespace : EncounteredFunctionNames.Last())
		{
			if (FNiagaraParameterMapHistory::IsInNamespace(InVar, EncounteredNamespace))
			{
				return true;
			}
		}
	}
	return false;
}

bool FNiagaraParameterMapHistoryBuilder::IsInEncounteredEmitterNamespace(FNiagaraVariable& InVar) const
{
	for (FString EmitterEncounteredNamespace : EncounteredEmitterNames)
	{
		if (FNiagaraParameterMapHistory::IsInNamespace(InVar, EmitterEncounteredNamespace))
		{
			return true;
		}
	}
	return false;
}

/**
* Use the current alias map to resolve any aliases in this input variable name.
*/
FNiagaraVariable FNiagaraParameterMapHistoryBuilder::ResolveAliases(const FNiagaraVariable& InVar) const
{
	FNiagaraVariable Var = FNiagaraUtilities::ResolveAliases(InVar, ResolveAliasContext);
	//ensure(!Var.IsInNameSpace(FNiagaraConstants::StackContextNamespace));
	return Var;
}

void FNiagaraParameterMapHistoryBuilder::RegisterNodeVisitation(const UEdGraphNode* Node)
{
	ContextuallyVisitedNodes.Last().AddUnique(CastChecked<UNiagaraNode>(Node));
}


const FString* FNiagaraParameterMapHistoryBuilder::GetModuleAlias() const
{
	return ResolveAliasContext.GetModuleName().IsSet()
		? &ResolveAliasContext.GetModuleName().GetValue()
		: nullptr;
}

const FString* FNiagaraParameterMapHistoryBuilder::GetEmitterAlias() const
{
	return ResolveAliasContext.GetEmitterName().IsSet()
		? &ResolveAliasContext.GetEmitterName().GetValue()
		: nullptr;
}

void FNiagaraParameterMapHistoryBuilder::VisitInputPin(const UEdGraphPin* Pin, const class UNiagaraNode* InNode, bool bFilterForCompilation)
{
	const UEdGraphSchema_Niagara* Schema = GetDefault<UEdGraphSchema_Niagara>();

	if (Pin != nullptr && Pin->Direction == EEdGraphPinDirection::EGPD_Input)
	{
		for (int32 j = 0; j < Pin->LinkedTo.Num(); j++)
		{
			UEdGraphPin* LinkedPin = Pin->LinkedTo[j];	

			if (LinkedPin)
			{
				UNiagaraNode* Node = CastChecked<UNiagaraNode>(LinkedPin->GetOwningNode());

				if (!GetNodePreviouslyVisited(Node))
				{
				
					if (UNiagaraScript::LogCompileStaticVars > 0)
					{
						UE_LOG(LogNiagaraEditor, Log, TEXT("Build Parameter Map History: %s %s"), *Node->GetClass()->GetName(), *Node->GetNodeTitle(ENodeTitleType::FullTitle).ToString());
					}
					Node->BuildParameterMapHistory(*this, true, bFilterForCompilation);
					RegisterNodeVisitation(Node);
				}

				if (Schema->PinToTypeDefinition(Pin) == FNiagaraTypeDefinition::GetParameterMapDef())
				{
					int32 ParamMapIdx = TraceParameterMapOutputPin(LinkedPin);
					
					if (UNiagaraScript::LogCompileStaticVars > 0)
					{
						if (ParamMapIdx == INDEX_NONE)
						{
							UE_LOG(LogNiagaraEditor, Log, TEXT("Found bad pin!"));
						}

						UE_LOG(LogNiagaraEditor, Log, TEXT("Build Parameter Map History: %s %s PMapIdx: %d"), *Node->GetClass()->GetName(), *Node->GetNodeTitle(ENodeTitleType::FullTitle).ToString(), ParamMapIdx);
					}

					RegisterParameterMapPin(ParamMapIdx, Pin);
				}
			}
		} 
	}
}

void FNiagaraParameterMapHistoryBuilder::VisitInputPins(const class UNiagaraNode* InNode, bool bFilterForCompilation)
{
	FPinCollectorArray InputPins;
	InNode->GetInputPins(InputPins);

	for (int32 i = 0; i < InputPins.Num(); i++)
	{
		VisitInputPin(InputPins[i], InNode, bFilterForCompilation);
	}
}

bool FNiagaraParameterMapHistoryBuilder::IsNamespacedVariableRelevantToScriptType(const FNiagaraVariable& InVar, ENiagaraScriptUsage InFilterScriptType)
{
	return true;
}

bool FNiagaraParameterMapHistoryBuilder::ShouldTrackVariable(const FNiagaraVariable& InVar)
{
	if (!bFilterByScriptAllowList)
	{
		return true;
	}
	if (IsNamespacedVariableRelevantToScriptType(InVar, FilterScriptType))
	{
		return true;
	}
	return false;
}

int32 FNiagaraParameterMapHistoryBuilder::HandleVariableWrite(int32 ParamMapIdx, const UEdGraphPin* InPin)
{
	const UEdGraphSchema_Niagara* Schema = GetDefault<UEdGraphSchema_Niagara>();
	FNiagaraVariable Var = Schema->PinToNiagaraVariable(InPin);

	if (!ShouldTrackVariable(Var))
	{
		return INDEX_NONE;
	}
	FNiagaraVariable AliasedVar = Var;
	Var = ResolveAliases(Var);

	int32 FoundIdx = AddVariableToHistory(Histories[ParamMapIdx], Var, AliasedVar, InPin);
	if (InPin && Var.GetType().IsStatic() && InPin->LinkedTo.Num() > 0)
	{
		int32 ConstantIdx = GetConstantFromOutputPin(InPin->LinkedTo[0]);
		RegisterConstantPin(ConstantIdx, InPin);

		if (FoundIdx != INDEX_NONE && ParamMapIdx != INDEX_NONE && ConstantIdx != INDEX_NONE)
		{
			RegisterConstantVariableWrite(ParamMapIdx, ConstantIdx, FoundIdx, false);
		}
	}
	else if (InPin && Var.GetType().IsStatic() && InPin->LinkedTo.Num() == 0)
	{
		int32 ConstantIdx = AddOrGetConstantFromValue(InPin->DefaultValue);
		RegisterConstantPin(ConstantIdx, InPin);

		if (FoundIdx != INDEX_NONE && ParamMapIdx != INDEX_NONE && ConstantIdx != INDEX_NONE)
		{
			RegisterConstantVariableWrite(ParamMapIdx, ConstantIdx, FoundIdx, false);
		}
	}

	return FoundIdx;
}

int32 FNiagaraParameterMapHistoryBuilder::HandleVariableWrite(int32 ParameterMapIndex, const FNiagaraVariable& Var)
{
	const UEdGraphSchema_Niagara* Schema = GetDefault<UEdGraphSchema_Niagara>();

	if (!ShouldTrackVariable(Var))
	{
		return INDEX_NONE;
	}
	FNiagaraVariable ResolvedVar = ResolveAliases(Var);

	int32 FoundIdx = AddVariableToHistory(Histories[ParameterMapIndex], ResolvedVar, Var, nullptr);
	return FoundIdx;
}


int32 FNiagaraParameterMapHistoryBuilder::HandleVariableRead(int32 ParamMapIdx, const UEdGraphPin* InPin, bool RegisterReadsAsVariables, const UEdGraphPin* InDefaultPin, bool bFilterForCompilation, bool& OutUsedDefault)
{
	FString DefaultValue;
	OutUsedDefault = false;
	const UEdGraphSchema_Niagara* Schema = GetDefault<UEdGraphSchema_Niagara>();
	FNiagaraVariable Var = Schema->PinToNiagaraVariable(InPin);

	FNiagaraParameterMapHistory& History = Histories[ParamMapIdx];

	if (!ShouldTrackVariable(Var))
	{
		return INDEX_NONE;
	}
	FNiagaraVariable AliasedVar = Var;
	Var = ResolveAliases(Var);

	//Track any parameter collections we're referencing.
	if (bIncludeParameterCollectionInfo)
	{
		if (UNiagaraParameterCollection* Collection = Schema->VariableIsFromParameterCollection(Var))
		{
			int32 Index = History.ParameterCollections.AddUnique(Collection);
			History.ParameterCollectionNamespaces.SetNum(History.ParameterCollections.Num());
			History.ParameterCollectionVariables.SetNum(History.ParameterCollections.Num());
			History.ParameterCollectionNamespaces[Index] = Collection->GetFullNamespace();
			History.ParameterCollectionVariables[Index] = Collection->GetParameters();
		}
	}

	const FString* ModuleAlias = GetModuleAlias();
	FName ModuleName = ModuleAlias ? FName(**ModuleAlias) : NAME_None;

	bool AddWriteHistory = true;
<<<<<<< HEAD
=======
	bool bUseRapidIterationParam = true;
>>>>>>> 6bbb88c8

	int32 FoundIdx = History.FindVariable(Var.GetName(), Var.GetType());
	if (FoundIdx == -1)
	{
		if (RegisterReadsAsVariables)
		{
			OutUsedDefault = true;

			if (InDefaultPin)
			{
				VisitInputPin(InDefaultPin, Cast<UNiagaraNode>(InDefaultPin->GetOwningNode()), bFilterForCompilation);
				DefaultValue = InDefaultPin->DefaultValue;
			}

			FoundIdx = AddVariableToHistory(History, Var, AliasedVar, InDefaultPin);
			AddWriteHistory = false;

			// Add the default binding as well to the parameter history, if used.
			if (UNiagaraGraph* Graph = Cast<UNiagaraGraph>(InPin->GetOwningNode()->GetGraph()))
			{
				UNiagaraScriptVariable* Variable = Graph->GetScriptVariable(AliasedVar);
				if (Variable && Variable->DefaultMode == ENiagaraDefaultMode::Binding && Variable->DefaultBinding.IsValid())
				{
					FNiagaraVariable TempVar = FNiagaraVariable(Var.GetType(), Variable->DefaultBinding.GetName());
<<<<<<< HEAD
					int32 FoundIdxBinding = AddVariableToHistory(History, TempVar, TempVar, nullptr);
=======
					if (FNiagaraConstants::GetOldPositionTypeVariables().Contains(TempVar))
					{
						// Old assets often have vector inputs that default bind to what is now a position type. If we detect that, we change the type to prevent a compiler error.
						TempVar.SetType(FNiagaraTypeDefinition::GetPositionDef());
					}
					int32 FoundIdxBinding = AddVariableToHistory(History, TempVar, TempVar, nullptr);

					DefaultValue = History.Variables[FoundIdxBinding].GetName().ToString();
					bUseRapidIterationParam = false;
>>>>>>> 6bbb88c8

					History.PerVariableReadHistory[FoundIdxBinding].AddDefaulted_GetRef().ReadPin = FModuleScopedPin(InDefaultPin, ModuleName);
				}
			}
		}
	}
	else
	{
		if (History.Variables[FoundIdx].GetType() != Var.GetType())
		{
			History.PerVariableWarnings[FoundIdx].Append(FString::Printf(TEXT("Type mismatch %s instead of %s in map!"), *Var.GetType().GetName(), *History.Variables[FoundIdx].GetType().GetName()));
		}
	}
<<<<<<< HEAD

	FNiagaraParameterMapHistory::FReadHistory& ReadEntry = History.PerVariableReadHistory[FoundIdx].AddDefaulted_GetRef();
	ReadEntry.ReadPin = FModuleScopedPin(InPin, ModuleName);
	if (AddWriteHistory && History.PerVariableWriteHistory[FoundIdx].Num())
	{
		ReadEntry.PreviousWritePin = History.PerVariableWriteHistory[FoundIdx].Last();
=======

	FNiagaraParameterMapHistory::FReadHistory& ReadEntry = History.PerVariableReadHistory[FoundIdx].AddDefaulted_GetRef();
	ReadEntry.ReadPin = FModuleScopedPin(InPin, ModuleName);
	if (AddWriteHistory && History.PerVariableWriteHistory[FoundIdx].Num())
	{
		ReadEntry.PreviousWritePin = History.PerVariableWriteHistory[FoundIdx].Last();
	}

	check(History.Variables.Num() == History.PerVariableWarnings.Num());
	check(History.Variables.Num() == History.PerVariableWriteHistory.Num());
	check(History.Variables.Num() == History.PerVariableReadHistory.Num());
	check(History.Variables.Num() == History.PerVariableConstantValue.Num());
	check(History.Variables.Num() == History.PerVariableConstantDefaultValue.Num());

	if (OutUsedDefault && InDefaultPin && UEdGraphSchema_Niagara::IsStaticPin(InDefaultPin))
	{
		int32 ConstantIdx = INDEX_NONE;
		ENiagaraScriptUsage Usage = GetCurrentUsageContext();

		FString EmitterNamespace;
		if (!UNiagaraScript::IsSystemScript(Usage) && Histories[ParamMapIdx].EmitterNamespacesEncountered.Num() > 0)
		{
			EmitterNamespace = Histories[ParamMapIdx].EmitterNamespacesEncountered.Last();
		}
		else if (!UNiagaraScript::IsSystemScript(Usage) )
		{
			if (EmitterNamespace.IsEmpty() && EmitterNameContextStack.Num() > 0)
				EmitterNamespace = EmitterNameContextStack.Last().ToString();
			else
				EmitterNamespace = TEXT("Emitter");
		}

		if (bUseRapidIterationParam && /*InTopLevelFunctionCall(Usage) && */FNiagaraParameterMapHistory::IsAliasedModuleParameter(Histories[ParamMapIdx].VariablesWithOriginalAliasesIntact[FoundIdx]))
		{					
			FNiagaraVariable VarRapid = FNiagaraParameterMapHistory::ConvertVariableToRapidIterationConstantName(Histories[ParamMapIdx].Variables[FoundIdx], EmitterNamespace.Len() == 0 ? nullptr : *EmitterNamespace, Usage);
			
			int32 StaticIdx = StaticVariables.IndexOfByPredicate([&](const FNiagaraVariable& InObj) -> bool
				{
					return (InObj.GetName() == VarRapid.GetName());
				});;

			if (StaticIdx == INDEX_NONE)
			{
				StaticIdx = StaticVariables.IndexOfByPredicate([&](const FNiagaraVariable& InObj) -> bool
					{
						return (InObj.GetName() == Var.GetName());
					});;
			}

			if (ConstantResolver.ResolveConstant(VarRapid))
			{
				DefaultValue = VarRapid.GetType().ToString(VarRapid.GetData());
			}
			else if (StaticIdx != INDEX_NONE)
			{
				DefaultValue = StaticVariables[StaticIdx].GetType().ToString(StaticVariables[StaticIdx].GetData());	
			}
			else if (DefaultValue.Len() == 0)
			{
				//DefaultValue = VarRapid.GetName().ToString();
				FNiagaraVariable VarDefault = Var;
				FNiagaraEditorUtilities::ResetVariableToDefaultValue(VarDefault);// Do this to handle non-zero defaults
				DefaultValue = VarDefault.GetType().ToString(VarDefault.GetData());
			}
			
			if (UNiagaraScript::LogCompileStaticVars > 0)
			{
				FGraphTraversalHandle TestPath = ActivePath;
				TestPath.Push(InPin);
				UE_LOG(LogNiagaraEditor, Log, TEXT("HandleVariableRead RapidIt Value \"%s\" Var: \"%s\" Path: \"%s\""), *DefaultValue, *VarRapid.GetName().ToString(),  *TestPath.ToString());
			}
			

		}
		else if (FNiagaraParameterMapHistory::IsExternalConstantNamespace(Var, Usage, 0) || Var.IsInNameSpace(EmitterNamespace) || Var.IsInNameSpace(FNiagaraConstants::SystemNamespace) || Var.IsInNameSpace(FNiagaraConstants::ParticleAttributeNamespace))
		{
			const FNiagaraVariable& VarRapid = Histories[ParamMapIdx].Variables[FoundIdx];
			int32 StaticIdx = StaticVariables.IndexOfByPredicate([&](const FNiagaraVariable& InObj) -> bool
				{
					return (InObj.GetName() == VarRapid.GetName());
				});;

			if (ConstantResolver.ResolveConstant(Var))
			{
				DefaultValue = Var.GetType().ToString(Var.GetData());
			}
			else if (StaticIdx != INDEX_NONE)
			{
				DefaultValue = StaticVariables[StaticIdx].GetType().ToString(StaticVariables[StaticIdx].GetData());
			}
			else
			{
				DefaultValue = Var.GetName().ToString();
			}
			
			if (UNiagaraScript::LogCompileStaticVars > 0)
			{
				FGraphTraversalHandle TestPath = ActivePath;
				TestPath.Push(InPin);
				UE_LOG(LogNiagaraEditor, Log, TEXT("HandleVariableRead Ext Value \"%s\" Var: \"%s\" Path: \"%s\""), *DefaultValue, *VarRapid.GetName().ToString(),  *TestPath.ToString());
			}
		}

		ConstantIdx = AddOrGetConstantFromValue(DefaultValue);

		RegisterConstantPin(ConstantIdx, InPin);
		if (FoundIdx != INDEX_NONE && ParamMapIdx != INDEX_NONE && ConstantIdx != INDEX_NONE)
		{
			RegisterConstantVariableWrite(ParamMapIdx, ConstantIdx, FoundIdx, true);
		}
>>>>>>> 6bbb88c8
	}
	else if (FoundIdx != INDEX_NONE && ParamMapIdx != INDEX_NONE && UEdGraphSchema_Niagara::IsStaticPin(InPin))
	{
		int32 ConstantIdx = GetConstantFromVariableRead(Histories[ParamMapIdx].Variables[FoundIdx]);
		RegisterConstantPin(ConstantIdx, InPin);
	}

	check(History.Variables.Num() == History.PerVariableWarnings.Num());
	check(History.Variables.Num() == History.PerVariableWriteHistory.Num());
	check(History.Variables.Num() == History.PerVariableReadHistory.Num());

	return FoundIdx;
}

void FNiagaraParameterMapHistoryBuilder::RegisterEncounterableVariables(const TArray<FNiagaraVariable>& Variables)
{
	EncounterableExternalVariables.Append(Variables);
}

void FNiagaraParameterMapHistoryBuilder::RegisterExternalStaticVariables(const TArray<FNiagaraVariable>& Variables)
{
	StaticVariables.Append(Variables);

	if (UNiagaraScript::LogCompileStaticVars > 0)
	{
		UE_LOG(LogNiagaraEditor, Log, TEXT("FNiagaraParameterMapHistoryBuilder::RegisterExternalStaticVariables ==================================="));
		for (int32 i = 0; i < StaticVariables.Num(); i++)
		{
			UE_LOG(LogNiagaraEditor, Log, TEXT("[%d] %s"), i, *StaticVariables[i].ToString());
		}
		UE_LOG(LogNiagaraEditor, Log, TEXT("  ==================================="));
	}
}

void UpdateAliasedVariable(FNiagaraVariable& AliasedVar, const FNiagaraVariable& OriginalUnaliasedVar, const FNiagaraVariable& UpdatedUnaliasedVar)
{
	AliasedVar.SetType(UpdatedUnaliasedVar.GetType());

	TArray<FString> AliasedSplitName;
	AliasedVar.GetName().ToString().ParseIntoArray(AliasedSplitName, TEXT("."));

	TArray<FString> OriginalUnaliasedSplitName;
	OriginalUnaliasedVar.GetName().ToString().ParseIntoArray(OriginalUnaliasedSplitName, TEXT("."));

	TArray<FString> UpdatedUnaliasedSplitName;
	UpdatedUnaliasedVar.GetName().ToString().ParseIntoArray(UpdatedUnaliasedSplitName, TEXT("."));

	TArray<FString> JoinName;
	for (int32 i = 0; i < AliasedSplitName.Num(); i++)
	{
		if (i >= OriginalUnaliasedSplitName.Num() || i >= UpdatedUnaliasedSplitName.Num())
		{
			continue;
		}

		//if (UpdatedUnaliasedSplitName[i] == OriginalUnaliasedSplitName[i])
		{
			JoinName.Add(AliasedSplitName[i]);
		}
		//else
		//{
		//	JoinName.Add(AliasedSplitName[i]);
		//}
	}

	FString OutVarStrName = FString::Join(JoinName, TEXT("."));
	AliasedVar.SetName(*OutVarStrName);
}

int32 FNiagaraParameterMapHistoryBuilder::HandleExternalVariableRead(int32 ParamMapIdx, const FName& Name)
{
	const UEdGraphSchema_Niagara* Schema = GetDefault<UEdGraphSchema_Niagara>();

	FNiagaraParameterMapHistory& History = Histories[ParamMapIdx];

	FNiagaraVariable Var(FNiagaraTypeDefinition(), Name);

	if (!ShouldTrackVariable(Var))
	{
		return INDEX_NONE;
	}
	FNiagaraVariable AliasedVar = Var;
	Var = ResolveAliases(Var);
	FNiagaraVariable OriginalUnaliasedVar = Var;

	//Track any parameter collections we're referencing.
	if (bIncludeParameterCollectionInfo)
	{
		FNiagaraVariable FoundTempVar;
		if (UNiagaraParameterCollection* Collection = Schema->VariableIsFromParameterCollection(Name.ToString(), true, FoundTempVar))
		{
			int32 Index = History.ParameterCollections.AddUnique(Collection);
			History.ParameterCollectionNamespaces.SetNum(History.ParameterCollections.Num());
			History.ParameterCollectionVariables.SetNum(History.ParameterCollections.Num());
			History.ParameterCollectionNamespaces[Index] = Collection->GetFullNamespace();
			History.ParameterCollectionVariables[Index] = Collection->GetParameters();
			Var = FoundTempVar;
			UpdateAliasedVariable(AliasedVar, OriginalUnaliasedVar, Var);
		}
	}

	int32 FoundIdx = Histories[ParamMapIdx].FindVariableByName(Name, true);
	
	if (FoundIdx == -1)
	{
		const FNiagaraVariable* TempKnownConstant = FNiagaraConstants::GetKnownConstant(Name, true);

		if (!Var.IsValid() && TempKnownConstant != nullptr)
		{
			Var = *TempKnownConstant;
			UpdateAliasedVariable(AliasedVar, OriginalUnaliasedVar, Var);
		}

		if (!Var.IsValid())
		{
			int32 EncounterableFoundIdx = FNiagaraVariable::SearchArrayForPartialNameMatch(EncounterableExternalVariables, Name);

			if (EncounterableFoundIdx != INDEX_NONE)
			{
				Var = EncounterableExternalVariables[EncounterableFoundIdx];
				UpdateAliasedVariable(AliasedVar, OriginalUnaliasedVar, Var);
			}
		}

		if (Var.IsValid())
		{
			FoundIdx = AddVariableToHistory(Histories[ParamMapIdx], Var, AliasedVar, nullptr);
		}
		else
		{
			// This is overly spammy and doesn't provide useful info. Disabling for now.
			//UE_LOG(LogNiagaraEditor, Log, TEXT("Could not resolve variable: %s"), *Name.ToString());
		}
		
	}
	else
	{
		// Do nothing here
	}

	return FoundIdx;
}


<<<<<<< HEAD
int32 FNiagaraParameterMapHistoryBuilder::AddVariableToHistory(FNiagaraParameterMapHistory& History, const FNiagaraVariable& InVar, const FNiagaraVariable& InAliasedVar, const UEdGraphPin* InPin)
{
	const FString* ModuleAlias = GetModuleAlias();
	const FName ModuleName = ModuleAlias ? FName(**ModuleAlias) : NAME_None;
	
	return History.AddVariable(InVar, InAliasedVar, ModuleName, InPin);
}

void FNiagaraParameterMapHistoryBuilder::BuildCurrentAliases()
{
	if(RelevantScriptUsageContext.Num() > 0)
	{
		ResolveAliasContext = FNiagaraAliasContext(RelevantScriptUsageContext.Top());
	}
	else
	{
		ResolveAliasContext = FNiagaraAliasContext();
	}

	{
		TStringBuilder<1024> Callstack;
		for (int32 i = 0; i < FunctionNameContextStack.Num(); i++)
		{
			if (i != 0)
			{
				Callstack << TEXT(".");
			}
			FunctionNameContextStack[i].AppendString(Callstack);
		}

		if (Callstack.Len() > 0)
		{
			ResolveAliasContext.ChangeModuleToModuleName(Callstack.ToString());
		}

		Callstack.Reset();
		for (int32 i = 0; i < EmitterNameContextStack.Num(); i++)
		{
			if (i != 0)
			{
				Callstack << TEXT(".");
			}
			EmitterNameContextStack[i].AppendString(Callstack);
		}

		if (Callstack.Len() > 0)
		{
			ResolveAliasContext.ChangeEmitterToEmitterName(Callstack.ToString());
=======
void FNiagaraParameterMapHistoryBuilder::SetConstantByStaticVariable(int32& OutValue, const UEdGraphPin* InDefaultPin)
{
	const UEdGraphSchema_Niagara* Schema = GetDefault<UEdGraphSchema_Niagara>();

	FNiagaraEditorModule& NiagaraEditorModule = FModuleManager::GetModuleChecked<FNiagaraEditorModule>("NiagaraEditor");
	OutValue = 0;
	FNiagaraVariable Var = Schema->PinToNiagaraVariable(InDefaultPin, true);
	FNiagaraVariable VarDefault = Var;
	FNiagaraEditorUtilities::ResetVariableToDefaultValue(VarDefault);// Do this to handle non-zero defaults
	if (VarDefault.GetType().IsStatic())
	{
		FNiagaraVariable VarWithValue = FNiagaraVariable(Var.GetType(), Var.GetName());
		FString Value;
		if (InDefaultPin && InDefaultPin->Direction == EEdGraphPinDirection::EGPD_Input && InDefaultPin->LinkedTo.Num() > 0 && InDefaultPin->LinkedTo[0] != nullptr)
		{
			UEdGraphPin* ConnectedOutputPin = InDefaultPin->LinkedTo[0];
			int32 InputConstant = GetConstantFromOutputPin(ConnectedOutputPin);
			if (InputConstant != INDEX_NONE)
			{
				Value = Constants[InputConstant];
			}
		}
		else if (InDefaultPin && InDefaultPin->Direction == EEdGraphPinDirection::EGPD_Input && InDefaultPin->LinkedTo.Num() == 0 && InDefaultPin->DefaultValue.Len() != 0)
		{
			Value = InDefaultPin->DefaultValue;
		}

		// If we found a string, we should try and map to the actual value of that variable..
		if (Value.Len() != 0)
		{
			TSharedPtr<INiagaraEditorTypeUtilities, ESPMode::ThreadSafe> TypeEditorUtilities = NiagaraEditorModule.GetTypeUtilities(Var.GetType());
			if (TypeEditorUtilities.IsValid() && TypeEditorUtilities->CanHandlePinDefaults() )
			{
				TypeEditorUtilities->SetValueFromPinDefaultString(Value, VarWithValue);
			}
		}

		if (VarWithValue.IsDataAllocated())
		{
			if (VarWithValue.GetType().IsSameBaseDefinition(FNiagaraTypeDefinition::GetBoolDef()))
			{
				OutValue = VarWithValue.GetValue<bool>();
			}
			else if (VarWithValue.GetType().IsSameBaseDefinition(FNiagaraTypeDefinition::GetIntDef()) || VarWithValue.GetType().IsEnum())
			{
				OutValue = VarWithValue.GetValue<int32>();
			}
>>>>>>> 6bbb88c8
		}
	}
}

<<<<<<< HEAD
	{
		FString Callstack;
		for (int32 i = 0; i < RelevantScriptUsageContext.Num(); i++)
		{
			switch (RelevantScriptUsageContext[i])
			{
				/** The script defines a function for use in modules. */
			case ENiagaraScriptUsage::Function:
			case ENiagaraScriptUsage::Module:
			case ENiagaraScriptUsage::DynamicInput:
				break;
			case ENiagaraScriptUsage::ParticleSpawnScript:
			case ENiagaraScriptUsage::ParticleSpawnScriptInterpolated:
			case ENiagaraScriptUsage::ParticleUpdateScript:
			case ENiagaraScriptUsage::ParticleEventScript:
				Callstack = TEXT("Particles");
				break;
			case ENiagaraScriptUsage::ParticleSimulationStageScript:
			{
				if (ScriptUsageContextNameStack.Num() == 0 || ScriptUsageContextNameStack.Last() == NAME_None)
					Callstack = TEXT("Particles");
				else
					Callstack = ScriptUsageContextNameStack.Last().ToString();
			}
			break;
			case ENiagaraScriptUsage::ParticleGPUComputeScript:
				Callstack = TEXT("Particles");
				break;
			case ENiagaraScriptUsage::EmitterSpawnScript:
			case ENiagaraScriptUsage::EmitterUpdateScript:
				Callstack = TEXT("Emitter");
				{
					if (ResolveAliasContext.GetEmitterName().IsSet())
					{
						Callstack = *ResolveAliasContext.GetEmitterName().GetValue();
					}
				}
				break;
			case ENiagaraScriptUsage::SystemSpawnScript:
			case ENiagaraScriptUsage::SystemUpdateScript:
				Callstack = TEXT("System");
				break;
			}
		}

		if (!Callstack.IsEmpty())
		{
			ResolveAliasContext.ChangeStackContext(Callstack);
		}
	}
=======
int32 FNiagaraParameterMapHistoryBuilder::FindStaticVariable(const FNiagaraVariable& Var) const
{
	FString Value = Var.GetName().ToString();
	int32 FoundOverrideIdx = StaticVariables.IndexOfByPredicate([&](const FNiagaraVariable& InObj) -> bool
		{
			return (InObj.GetName() == *Value);
		});;

	return FoundOverrideIdx;
>>>>>>> 6bbb88c8
}

void FNiagaraParameterMapHistoryBuilder::SetConstantByStaticVariable(int32& OutValue, const FNiagaraVariable& Var)
{
<<<<<<< HEAD
	if (OutConstant == FNiagaraVariable(FNiagaraTypeDefinition::GetFunctionDebugStateEnum(), TEXT("Function.DebugState")))
	{
		FNiagaraInt32 EnumValue;
		EnumValue.Value = (uint8)GetDebugState();
		OutConstant.SetValue(EnumValue);
		return true;
	}

	// handle translator case
	if (Translator)
	{
		return Translator->GetLiteralConstantVariable(OutConstant);
	}

	// handle emitter case
	if (Emitter && OutConstant == FNiagaraVariable(FNiagaraTypeDefinition::GetBoolDef(), TEXT("Emitter.Localspace")))
	{
		OutConstant.SetValue(Emitter->bLocalSpace ? FNiagaraBool(true) : FNiagaraBool(false));
		return true;
	}
	if (Emitter && OutConstant == FNiagaraVariable(FNiagaraTypeDefinition::GetBoolDef(), TEXT("Emitter.Determinism")))
	{
		OutConstant.SetValue(Emitter->bDeterminism ? FNiagaraBool(true) : FNiagaraBool(false));
		return true;
	}
	if (Emitter && OutConstant == FNiagaraVariable(FNiagaraTypeDefinition::GetSimulationTargetEnum(), TEXT("Emitter.SimulationTarget")))
	{
		FNiagaraInt32 EnumValue;
		EnumValue.Value = (uint8)Emitter->SimTarget;
		OutConstant.SetValue(EnumValue);
		return true;
	}
	if (Emitter && OutConstant == FNiagaraVariable(FNiagaraTypeDefinition::GetScriptUsageEnum(), TEXT("Script.Usage")))
	{
		FNiagaraInt32 EnumValue;
		EnumValue.Value = (uint8)FNiagaraUtilities::ConvertScriptUsageToStaticSwitchUsage(Usage);
		OutConstant.SetValue(EnumValue);
		return true;
	}
	if (Emitter && OutConstant == FNiagaraVariable(FNiagaraTypeDefinition::GetScriptContextEnum(), TEXT("Script.Context")))
	{
		FNiagaraInt32 EnumValue;
		EnumValue.Value = (uint8)FNiagaraUtilities::ConvertScriptUsageToStaticSwitchContext(Usage);
		OutConstant.SetValue(EnumValue);
		return true;
	}

	// handle system case
	if (System && OutConstant == FNiagaraVariable(FNiagaraTypeDefinition::GetBoolDef(), TEXT("Emitter.Localspace")))
	{
		OutConstant.SetValue(FNiagaraBool(false));
		return true;
	}
	if (System && OutConstant == FNiagaraVariable(FNiagaraTypeDefinition::GetBoolDef(), TEXT("Emitter.Determinism")))
	{
		OutConstant.SetValue(FNiagaraBool(true));
		return true;
	}
	if (System && OutConstant == FNiagaraVariable(FNiagaraTypeDefinition::GetScriptUsageEnum(), TEXT("Script.Usage")))
	{
		FNiagaraInt32 EnumValue;
		EnumValue.Value = (uint8)FNiagaraUtilities::ConvertScriptUsageToStaticSwitchUsage(Usage);
		OutConstant.SetValue(EnumValue);
		return true;
	}
	if (System && OutConstant == FNiagaraVariable(FNiagaraTypeDefinition::GetScriptContextEnum(), TEXT("Script.Context")))
	{
		FNiagaraInt32 EnumValue;
		EnumValue.Value = (uint8)FNiagaraUtilities::ConvertScriptUsageToStaticSwitchContext(Usage);
		OutConstant.SetValue(EnumValue);
		return true;
	}

	return false;
}

ENiagaraFunctionDebugState FCompileConstantResolver::GetDebugState() const
{
	const UNiagaraSystem* CurrentSystem =  System? System : (Emitter ? Cast<UNiagaraSystem>(Emitter->GetOuter()) : nullptr);
	bool bDisableDebug = CurrentSystem ? CurrentSystem->bDisableAllDebugSwitches : false;
	return bDisableDebug ? ENiagaraFunctionDebugState::NoDebug : DebugState;
}


FCompileConstantResolver FCompileConstantResolver::WithDebugState(ENiagaraFunctionDebugState InDebugState) const
{
	FCompileConstantResolver Copy = *this;
	Copy.DebugState = InDebugState;
	return Copy;
}

FCompileConstantResolver FCompileConstantResolver::WithUsage(ENiagaraScriptUsage ScriptUsage) const
{
	FCompileConstantResolver Copy = *this;
	Copy.Usage = ScriptUsage;
	return Copy;
}

int32 FNiagaraParameterMapHistoryWithMetaDataBuilder::AddVariableToHistory(FNiagaraParameterMapHistory& History, const FNiagaraVariable& InVar, const FNiagaraVariable& InAliasedVar, const UEdGraphPin* InPin)
{
	const FString* ModuleAlias = GetModuleAlias();
	const FName ModuleName = ModuleAlias ? FName(**ModuleAlias) : NAME_None;

	TOptional<FNiagaraVariableMetaData> MetaData = CallingGraphContext.Last()->GetMetaData(InAliasedVar);
	if (MetaData.IsSet())
	{
		return History.AddVariable(InVar, InAliasedVar, ModuleName, InPin, MetaData);
	}
	TOptional<FNiagaraVariableMetaData> BlankMetaData = FNiagaraVariableMetaData();
	return History.AddVariable(InVar, InAliasedVar, ModuleName, InPin, BlankMetaData);
}

=======
	
	const UEdGraphSchema_Niagara* Schema = GetDefault<UEdGraphSchema_Niagara>();

	OutValue = 0;
	FNiagaraVariable VarDefault = Var;
	FNiagaraEditorUtilities::ResetVariableToDefaultValue(VarDefault);// Do this to handle non-zero defaults
	if (VarDefault.GetType().IsStatic())
	{
		FNiagaraVariable VarWithValue = FNiagaraVariable(Var.GetType(), Var.GetName());
		FString Value = Var.GetName().ToString();
		int32 Input = INDEX_NONE;

		// If we found a string, we should try and map to the actual value of that variable..
		if (Value.Len() != 0)
		{
			if (!VarWithValue.IsDataAllocated())
			{
				int32 FoundOverrideIdx = StaticVariables.IndexOfByPredicate([&](const FNiagaraVariable& InObj) -> bool
					{
						return (InObj.GetName() == *Value);
					});;

				if (FoundOverrideIdx != INDEX_NONE)
				{
					VarWithValue.SetData(StaticVariables[FoundOverrideIdx].GetData());
				}
			}
		}

		if (VarWithValue.IsDataAllocated())
		{
			if (VarWithValue.GetType().IsSameBaseDefinition(FNiagaraTypeDefinition::GetBoolDef()))
			{
				OutValue = VarWithValue.GetValue<bool>();
			}
			else if (VarWithValue.GetType().IsSameBaseDefinition(FNiagaraTypeDefinition::GetIntDef()) || VarWithValue.GetType().IsEnum())
			{
				OutValue = VarWithValue.GetValue<int32>();
			}
		}
	}
	
}


int32 FNiagaraParameterMapHistoryBuilder::AddVariableToHistory(FNiagaraParameterMapHistory& History, const FNiagaraVariable& InVar, const FNiagaraVariable& InAliasedVar, const UEdGraphPin* InPin)
{
	const FString* ModuleAlias = GetModuleAlias();
	const FName ModuleName = ModuleAlias ? FName(**ModuleAlias) : NAME_None;
	
	return History.AddVariable(InVar, InAliasedVar, ModuleName, InPin);
}

void FNiagaraParameterMapHistoryBuilder::BuildCurrentAliases()
{
	if(RelevantScriptUsageContext.Num() > 0)
	{
		ResolveAliasContext = FNiagaraAliasContext(RelevantScriptUsageContext.Top());
	}
	else
	{
		ResolveAliasContext = FNiagaraAliasContext();
	}

	{
		TStringBuilder<1024> Callstack;
		for (int32 i = 0; i < FunctionNameContextStack.Num(); i++)
		{
			if (i != 0)
			{
				Callstack << TEXT(".");
			}
			FunctionNameContextStack[i].AppendString(Callstack);
		}

		if (Callstack.Len() > 0)
		{
			ResolveAliasContext.ChangeModuleToModuleName(Callstack.ToString());
		}

		Callstack.Reset();
		for (int32 i = 0; i < EmitterNameContextStack.Num(); i++)
		{
			if (i != 0)
			{
				Callstack << TEXT(".");
			}
			EmitterNameContextStack[i].AppendString(Callstack);
		}

		if (Callstack.Len() > 0)
		{
			ResolveAliasContext.ChangeEmitterToEmitterName(Callstack.ToString());
		}
	}

	{
		FString Callstack;
		for (int32 i = 0; i < RelevantScriptUsageContext.Num(); i++)
		{
			switch (RelevantScriptUsageContext[i])
			{
				/** The script defines a function for use in modules. */
			case ENiagaraScriptUsage::Function:
			case ENiagaraScriptUsage::Module:
			case ENiagaraScriptUsage::DynamicInput:
				break;
			case ENiagaraScriptUsage::ParticleSpawnScript:
			case ENiagaraScriptUsage::ParticleSpawnScriptInterpolated:
			case ENiagaraScriptUsage::ParticleUpdateScript:
			case ENiagaraScriptUsage::ParticleEventScript:
				Callstack = TEXT("Particles");
				break;
			case ENiagaraScriptUsage::ParticleSimulationStageScript:
			{
				if (ScriptUsageContextNameStack.Num() == 0 || ScriptUsageContextNameStack.Last() == NAME_None)
					Callstack = TEXT("Particles");
				else
					Callstack = ScriptUsageContextNameStack.Last().ToString();
			}
			break;
			case ENiagaraScriptUsage::ParticleGPUComputeScript:
				Callstack = TEXT("Particles");
				break;
			case ENiagaraScriptUsage::EmitterSpawnScript:
			case ENiagaraScriptUsage::EmitterUpdateScript:
				Callstack = TEXT("Emitter");
				{
					if (ResolveAliasContext.GetEmitterName().IsSet())
					{
						Callstack = *ResolveAliasContext.GetEmitterName().GetValue();
					}
				}
				break;
			case ENiagaraScriptUsage::SystemSpawnScript:
			case ENiagaraScriptUsage::SystemUpdateScript:
				Callstack = TEXT("System");
				break;
			}
		}

		if (!Callstack.IsEmpty())
		{
			ResolveAliasContext.ChangeStackContext(Callstack);
		}
	}
}

bool FCompileConstantResolver::ResolveConstant(FNiagaraVariable& OutConstant) const
{
	if (OutConstant == FNiagaraVariable(FNiagaraTypeDefinition::GetFunctionDebugStateEnum(), TEXT("Function.DebugState")))
	{
		FNiagaraInt32 EnumValue;
		EnumValue.Value = (uint8)CalculateDebugState();
		OutConstant.SetValue(EnumValue);
		return true;
	}

	// handle translator case
	if (Translator)
	{
		return Translator->GetLiteralConstantVariable(OutConstant);
	}

	// handle emitter case
	if (Emitter && OutConstant == FNiagaraVariable(FNiagaraTypeDefinition::GetBoolDef(), TEXT("Emitter.Localspace")))
	{
		OutConstant.SetValue(Emitter->bLocalSpace ? FNiagaraBool(true) : FNiagaraBool(false));
		return true;
	}
	if (Emitter && OutConstant == FNiagaraVariable(FNiagaraTypeDefinition::GetBoolDef(), TEXT("Emitter.Determinism")))
	{
		OutConstant.SetValue(Emitter->bDeterminism ? FNiagaraBool(true) : FNiagaraBool(false));
		return true;
	}
	if (Emitter && OutConstant == FNiagaraVariable(FNiagaraTypeDefinition::GetBoolDef(), TEXT("Emitter.InterpolatedSpawn")))
	{
		OutConstant.SetValue(Emitter->bInterpolatedSpawning ? FNiagaraBool(true) : FNiagaraBool(false));
		return true;
	}
	if (Emitter && OutConstant == FNiagaraVariable(FNiagaraTypeDefinition::GetSimulationTargetEnum(), TEXT("Emitter.SimulationTarget")))
	{
		FNiagaraInt32 EnumValue;
		EnumValue.Value = (uint8)Emitter->SimTarget;
		OutConstant.SetValue(EnumValue);
		return true;
	}
	if (Emitter && OutConstant == FNiagaraVariable(FNiagaraTypeDefinition::GetScriptUsageEnum(), TEXT("Script.Usage")))
	{
		FNiagaraInt32 EnumValue;
		EnumValue.Value = (uint8)FNiagaraUtilities::ConvertScriptUsageToStaticSwitchUsage(Usage);
		OutConstant.SetValue(EnumValue);
		return true;
	}
	if (Emitter && OutConstant == FNiagaraVariable(FNiagaraTypeDefinition::GetScriptContextEnum(), TEXT("Script.Context")))
	{
		FNiagaraInt32 EnumValue;
		EnumValue.Value = (uint8)FNiagaraUtilities::ConvertScriptUsageToStaticSwitchContext(Usage);
		OutConstant.SetValue(EnumValue);
		return true;
	}

	// handle system case
	if (System && OutConstant == FNiagaraVariable(FNiagaraTypeDefinition::GetBoolDef(), TEXT("Emitter.Localspace")))
	{
		OutConstant.SetValue(FNiagaraBool(false));
		return true;
	}
	if (System && OutConstant == FNiagaraVariable(FNiagaraTypeDefinition::GetBoolDef(), TEXT("Emitter.Determinism")))
	{
		OutConstant.SetValue(FNiagaraBool(true));
		return true;
	}
	if (System && OutConstant == FNiagaraVariable(FNiagaraTypeDefinition::GetBoolDef(), TEXT("Emitter.InterpolatedSpawn")))
	{
		OutConstant.SetValue(FNiagaraBool(false));
		return true;
	}
	if (System && OutConstant == FNiagaraVariable(FNiagaraTypeDefinition::GetScriptUsageEnum(), TEXT("Script.Usage")))
	{
		FNiagaraInt32 EnumValue;
		EnumValue.Value = (uint8)FNiagaraUtilities::ConvertScriptUsageToStaticSwitchUsage(Usage);
		OutConstant.SetValue(EnumValue);
		return true;
	}
	if (System && OutConstant == FNiagaraVariable(FNiagaraTypeDefinition::GetScriptContextEnum(), TEXT("Script.Context")))
	{
		FNiagaraInt32 EnumValue;
		EnumValue.Value = (uint8)FNiagaraUtilities::ConvertScriptUsageToStaticSwitchContext(Usage);
		OutConstant.SetValue(EnumValue);
		return true;
	}

	return false;
}

ENiagaraFunctionDebugState FCompileConstantResolver::CalculateDebugState() const
{
	// System or Emitter
	const UNiagaraSystem* OwnerSystem = System ? System : (Emitter ? Cast<const UNiagaraSystem>(Emitter->GetOuter()) : nullptr);
	if ( OwnerSystem != nullptr )
	{
		return OwnerSystem->ShouldDisableDebugSwitches() ? ENiagaraFunctionDebugState::NoDebug : DebugState;
	}

	// Translator
	if ( Translator != nullptr )
	{
		return Translator->DisableDebugSwitches() ? ENiagaraFunctionDebugState::NoDebug : DebugState;
	}

	return DebugState;
}


FCompileConstantResolver FCompileConstantResolver::WithDebugState(ENiagaraFunctionDebugState InDebugState) const
{
	FCompileConstantResolver Copy = *this;
	Copy.DebugState = InDebugState;
	return Copy;
}

FCompileConstantResolver FCompileConstantResolver::WithUsage(ENiagaraScriptUsage ScriptUsage) const
{
	FCompileConstantResolver Copy = *this;
	Copy.Usage = ScriptUsage;
	return Copy;
}

int32 FNiagaraParameterMapHistoryWithMetaDataBuilder::AddVariableToHistory(FNiagaraParameterMapHistory& History, const FNiagaraVariable& InVar, const FNiagaraVariable& InAliasedVar, const UEdGraphPin* InPin)
{
	const FString* ModuleAlias = GetModuleAlias();
	const FName ModuleName = ModuleAlias ? FName(**ModuleAlias) : NAME_None;

	TOptional<FNiagaraVariableMetaData> MetaData = CallingGraphContext.Last()->GetMetaData(InAliasedVar);
	if (MetaData.IsSet())
	{
		return History.AddVariable(InVar, InAliasedVar, ModuleName, InPin, MetaData);
	}
	TOptional<FNiagaraVariableMetaData> BlankMetaData = FNiagaraVariableMetaData();
	return History.AddVariable(InVar, InAliasedVar, ModuleName, InPin, BlankMetaData);
}

>>>>>>> 6bbb88c8
#undef LOCTEXT_NAMESPACE<|MERGE_RESOLUTION|>--- conflicted
+++ resolved
@@ -293,11 +293,8 @@
 	check(Variables.Num() == PerVariableWarnings.Num());
 	check(Variables.Num() == PerVariableReadHistory.Num());
 	check(Variables.Num() == PerVariableWriteHistory.Num());
-<<<<<<< HEAD
-=======
 	check(Variables.Num() == PerVariableConstantValue.Num());
 	check(Variables.Num() == PerVariableConstantDefaultValue.Num());
->>>>>>> 6bbb88c8
 
 	return FoundIdx;
 }
@@ -468,7 +465,6 @@
 	{
 		int32 CurrentIndex = 1;
 		if (InUsage == ENiagaraScriptUsage::SystemSpawnScript || InUsage == ENiagaraScriptUsage::SystemUpdateScript)
-<<<<<<< HEAD
 		{
 			EmitterName = FString();
 		}
@@ -477,16 +473,6 @@
 			EmitterName = SplitName[CurrentIndex];
 			CurrentIndex++;
 		}
-=======
-		{
-			EmitterName = FString();
-		}
-		else
-		{
-			EmitterName = SplitName[CurrentIndex];
-			CurrentIndex++;
-		}
->>>>>>> 6bbb88c8
 
 		FunctionCallName = SplitName[CurrentIndex];
 		CurrentIndex++;
@@ -594,21 +580,12 @@
 }
 
 FName FNiagaraParameterMapHistory::GetSourceForPreviousValue(const FName& InVariableName)
-<<<<<<< HEAD
 {
 	return ReplaceVariableNamespace(InVariableName, PARAM_MAP_PREVIOUS_BASE_STR);
 }
 
-bool FNiagaraParameterMapHistory::IsPrimaryDataSetOutput(const FNiagaraVariable& InVar, const UNiagaraScript* InScript,  bool bAllowDataInterfaces) const
-{
-=======
-{
-	return ReplaceVariableNamespace(InVariableName, PARAM_MAP_PREVIOUS_BASE_STR);
-}
-
 bool FNiagaraParameterMapHistory::IsPrimaryDataSetOutput(const FNiagaraVariable& InVar, const UNiagaraScript* InScript,  bool bAllowDataInterfaces, bool bAllowStatics) const
 {
->>>>>>> 6bbb88c8
 	return IsPrimaryDataSetOutput(InVar, InScript->GetUsage(),  bAllowDataInterfaces);
 }
 
@@ -836,14 +813,10 @@
 
 void FNiagaraParameterMapHistoryBuilder::BuildParameterMaps(const UNiagaraNodeOutput* OutputNode, bool bRecursive)
 {
-<<<<<<< HEAD
-	
-=======
 	if (UNiagaraScript::LogCompileStaticVars > 0)
 	{
 		UE_LOG(LogNiagaraEditor, Log, TEXT("************** BuildParameterMaps %d  **************"), OutputNode->GetUsage());
 	}
->>>>>>> 6bbb88c8
 	TOptional<FName> StackContextAlias = OutputNode->GetStackContextOverride();
 	BeginUsage(OutputNode->GetUsage(), StackContextAlias.Get(ScriptUsageContextNameStack.Num() > 0 ? ScriptUsageContextNameStack.Top() : NAME_None));
 
@@ -894,25 +867,17 @@
 int32 FNiagaraParameterMapHistoryBuilder::CreateParameterMap()
 {
 	int32 RetValue = Histories.AddDefaulted(1);
-<<<<<<< HEAD
-=======
 	FNiagaraParameterMapHistory& History = Histories[RetValue];
 
->>>>>>> 6bbb88c8
 	FName StackName = ScriptUsageContextNameStack.Num() > 0 ? ScriptUsageContextNameStack.Top() : NAME_None;
 
 	if (StackName.IsValid())
 	{
-<<<<<<< HEAD
-		Histories[RetValue].IterationNamespaceOverridesEncountered.AddUnique(StackName);
-	}
-=======
 		History.IterationNamespaceOverridesEncountered.AddUnique(StackName);
 	}
 
 	History.bParameterCollectionsSkipped = !bIncludeParameterCollectionInfo;
 
->>>>>>> 6bbb88c8
 	return RetValue;
 }
 
@@ -1061,13 +1026,6 @@
 			RegisterConstantPin(ConstantIdx, InputPin);
 		}
 	}
-<<<<<<< HEAD
-	const UNiagaraNode* Node = CallingContext.Last();
-	FPinCollectorArray Inputs;
-	Node->GetInputPins(Inputs);
-	const UEdGraphSchema_Niagara* Schema = CastChecked<UEdGraphSchema_Niagara>(Node->GetSchema());
-=======
->>>>>>> 6bbb88c8
 
 	if (UNiagaraScript::LogCompileStaticVars > 0)
 	{
@@ -1663,10 +1621,7 @@
 	FName ModuleName = ModuleAlias ? FName(**ModuleAlias) : NAME_None;
 
 	bool AddWriteHistory = true;
-<<<<<<< HEAD
-=======
 	bool bUseRapidIterationParam = true;
->>>>>>> 6bbb88c8
 
 	int32 FoundIdx = History.FindVariable(Var.GetName(), Var.GetType());
 	if (FoundIdx == -1)
@@ -1691,9 +1646,6 @@
 				if (Variable && Variable->DefaultMode == ENiagaraDefaultMode::Binding && Variable->DefaultBinding.IsValid())
 				{
 					FNiagaraVariable TempVar = FNiagaraVariable(Var.GetType(), Variable->DefaultBinding.GetName());
-<<<<<<< HEAD
-					int32 FoundIdxBinding = AddVariableToHistory(History, TempVar, TempVar, nullptr);
-=======
 					if (FNiagaraConstants::GetOldPositionTypeVariables().Contains(TempVar))
 					{
 						// Old assets often have vector inputs that default bind to what is now a position type. If we detect that, we change the type to prevent a compiler error.
@@ -1703,7 +1655,6 @@
 
 					DefaultValue = History.Variables[FoundIdxBinding].GetName().ToString();
 					bUseRapidIterationParam = false;
->>>>>>> 6bbb88c8
 
 					History.PerVariableReadHistory[FoundIdxBinding].AddDefaulted_GetRef().ReadPin = FModuleScopedPin(InDefaultPin, ModuleName);
 				}
@@ -1717,14 +1668,6 @@
 			History.PerVariableWarnings[FoundIdx].Append(FString::Printf(TEXT("Type mismatch %s instead of %s in map!"), *Var.GetType().GetName(), *History.Variables[FoundIdx].GetType().GetName()));
 		}
 	}
-<<<<<<< HEAD
-
-	FNiagaraParameterMapHistory::FReadHistory& ReadEntry = History.PerVariableReadHistory[FoundIdx].AddDefaulted_GetRef();
-	ReadEntry.ReadPin = FModuleScopedPin(InPin, ModuleName);
-	if (AddWriteHistory && History.PerVariableWriteHistory[FoundIdx].Num())
-	{
-		ReadEntry.PreviousWritePin = History.PerVariableWriteHistory[FoundIdx].Last();
-=======
 
 	FNiagaraParameterMapHistory::FReadHistory& ReadEntry = History.PerVariableReadHistory[FoundIdx].AddDefaulted_GetRef();
 	ReadEntry.ReadPin = FModuleScopedPin(InPin, ModuleName);
@@ -1835,17 +1778,12 @@
 		{
 			RegisterConstantVariableWrite(ParamMapIdx, ConstantIdx, FoundIdx, true);
 		}
->>>>>>> 6bbb88c8
 	}
 	else if (FoundIdx != INDEX_NONE && ParamMapIdx != INDEX_NONE && UEdGraphSchema_Niagara::IsStaticPin(InPin))
 	{
 		int32 ConstantIdx = GetConstantFromVariableRead(Histories[ParamMapIdx].Variables[FoundIdx]);
 		RegisterConstantPin(ConstantIdx, InPin);
 	}
-
-	check(History.Variables.Num() == History.PerVariableWarnings.Num());
-	check(History.Variables.Num() == History.PerVariableWriteHistory.Num());
-	check(History.Variables.Num() == History.PerVariableReadHistory.Num());
 
 	return FoundIdx;
 }
@@ -1980,56 +1918,6 @@
 }
 
 
-<<<<<<< HEAD
-int32 FNiagaraParameterMapHistoryBuilder::AddVariableToHistory(FNiagaraParameterMapHistory& History, const FNiagaraVariable& InVar, const FNiagaraVariable& InAliasedVar, const UEdGraphPin* InPin)
-{
-	const FString* ModuleAlias = GetModuleAlias();
-	const FName ModuleName = ModuleAlias ? FName(**ModuleAlias) : NAME_None;
-	
-	return History.AddVariable(InVar, InAliasedVar, ModuleName, InPin);
-}
-
-void FNiagaraParameterMapHistoryBuilder::BuildCurrentAliases()
-{
-	if(RelevantScriptUsageContext.Num() > 0)
-	{
-		ResolveAliasContext = FNiagaraAliasContext(RelevantScriptUsageContext.Top());
-	}
-	else
-	{
-		ResolveAliasContext = FNiagaraAliasContext();
-	}
-
-	{
-		TStringBuilder<1024> Callstack;
-		for (int32 i = 0; i < FunctionNameContextStack.Num(); i++)
-		{
-			if (i != 0)
-			{
-				Callstack << TEXT(".");
-			}
-			FunctionNameContextStack[i].AppendString(Callstack);
-		}
-
-		if (Callstack.Len() > 0)
-		{
-			ResolveAliasContext.ChangeModuleToModuleName(Callstack.ToString());
-		}
-
-		Callstack.Reset();
-		for (int32 i = 0; i < EmitterNameContextStack.Num(); i++)
-		{
-			if (i != 0)
-			{
-				Callstack << TEXT(".");
-			}
-			EmitterNameContextStack[i].AppendString(Callstack);
-		}
-
-		if (Callstack.Len() > 0)
-		{
-			ResolveAliasContext.ChangeEmitterToEmitterName(Callstack.ToString());
-=======
 void FNiagaraParameterMapHistoryBuilder::SetConstantByStaticVariable(int32& OutValue, const UEdGraphPin* InDefaultPin)
 {
 	const UEdGraphSchema_Niagara* Schema = GetDefault<UEdGraphSchema_Niagara>();
@@ -2077,12 +1965,119 @@
 			{
 				OutValue = VarWithValue.GetValue<int32>();
 			}
->>>>>>> 6bbb88c8
-		}
-	}
-}
-
-<<<<<<< HEAD
+		}
+	}
+}
+
+int32 FNiagaraParameterMapHistoryBuilder::FindStaticVariable(const FNiagaraVariable& Var) const
+{
+	FString Value = Var.GetName().ToString();
+	int32 FoundOverrideIdx = StaticVariables.IndexOfByPredicate([&](const FNiagaraVariable& InObj) -> bool
+		{
+			return (InObj.GetName() == *Value);
+		});;
+
+	return FoundOverrideIdx;
+}
+
+void FNiagaraParameterMapHistoryBuilder::SetConstantByStaticVariable(int32& OutValue, const FNiagaraVariable& Var)
+{
+	
+	const UEdGraphSchema_Niagara* Schema = GetDefault<UEdGraphSchema_Niagara>();
+
+	OutValue = 0;
+	FNiagaraVariable VarDefault = Var;
+	FNiagaraEditorUtilities::ResetVariableToDefaultValue(VarDefault);// Do this to handle non-zero defaults
+	if (VarDefault.GetType().IsStatic())
+	{
+		FNiagaraVariable VarWithValue = FNiagaraVariable(Var.GetType(), Var.GetName());
+		FString Value = Var.GetName().ToString();
+		int32 Input = INDEX_NONE;
+
+		// If we found a string, we should try and map to the actual value of that variable..
+		if (Value.Len() != 0)
+		{
+			if (!VarWithValue.IsDataAllocated())
+			{
+				int32 FoundOverrideIdx = StaticVariables.IndexOfByPredicate([&](const FNiagaraVariable& InObj) -> bool
+					{
+						return (InObj.GetName() == *Value);
+					});;
+
+				if (FoundOverrideIdx != INDEX_NONE)
+				{
+					VarWithValue.SetData(StaticVariables[FoundOverrideIdx].GetData());
+				}
+			}
+		}
+
+		if (VarWithValue.IsDataAllocated())
+		{
+			if (VarWithValue.GetType().IsSameBaseDefinition(FNiagaraTypeDefinition::GetBoolDef()))
+			{
+				OutValue = VarWithValue.GetValue<bool>();
+			}
+			else if (VarWithValue.GetType().IsSameBaseDefinition(FNiagaraTypeDefinition::GetIntDef()) || VarWithValue.GetType().IsEnum())
+			{
+				OutValue = VarWithValue.GetValue<int32>();
+			}
+		}
+	}
+	
+}
+
+
+int32 FNiagaraParameterMapHistoryBuilder::AddVariableToHistory(FNiagaraParameterMapHistory& History, const FNiagaraVariable& InVar, const FNiagaraVariable& InAliasedVar, const UEdGraphPin* InPin)
+{
+	const FString* ModuleAlias = GetModuleAlias();
+	const FName ModuleName = ModuleAlias ? FName(**ModuleAlias) : NAME_None;
+	
+	return History.AddVariable(InVar, InAliasedVar, ModuleName, InPin);
+}
+
+void FNiagaraParameterMapHistoryBuilder::BuildCurrentAliases()
+{
+	if(RelevantScriptUsageContext.Num() > 0)
+	{
+		ResolveAliasContext = FNiagaraAliasContext(RelevantScriptUsageContext.Top());
+	}
+	else
+	{
+		ResolveAliasContext = FNiagaraAliasContext();
+	}
+
+	{
+		TStringBuilder<1024> Callstack;
+		for (int32 i = 0; i < FunctionNameContextStack.Num(); i++)
+		{
+			if (i != 0)
+			{
+				Callstack << TEXT(".");
+			}
+			FunctionNameContextStack[i].AppendString(Callstack);
+		}
+
+		if (Callstack.Len() > 0)
+		{
+			ResolveAliasContext.ChangeModuleToModuleName(Callstack.ToString());
+		}
+
+		Callstack.Reset();
+		for (int32 i = 0; i < EmitterNameContextStack.Num(); i++)
+		{
+			if (i != 0)
+			{
+				Callstack << TEXT(".");
+			}
+			EmitterNameContextStack[i].AppendString(Callstack);
+		}
+
+		if (Callstack.Len() > 0)
+		{
+			ResolveAliasContext.ChangeEmitterToEmitterName(Callstack.ToString());
+		}
+	}
+
 	{
 		FString Callstack;
 		for (int32 i = 0; i < RelevantScriptUsageContext.Num(); i++)
@@ -2133,26 +2128,14 @@
 			ResolveAliasContext.ChangeStackContext(Callstack);
 		}
 	}
-=======
-int32 FNiagaraParameterMapHistoryBuilder::FindStaticVariable(const FNiagaraVariable& Var) const
-{
-	FString Value = Var.GetName().ToString();
-	int32 FoundOverrideIdx = StaticVariables.IndexOfByPredicate([&](const FNiagaraVariable& InObj) -> bool
-		{
-			return (InObj.GetName() == *Value);
-		});;
-
-	return FoundOverrideIdx;
->>>>>>> 6bbb88c8
-}
-
-void FNiagaraParameterMapHistoryBuilder::SetConstantByStaticVariable(int32& OutValue, const FNiagaraVariable& Var)
-{
-<<<<<<< HEAD
+}
+
+bool FCompileConstantResolver::ResolveConstant(FNiagaraVariable& OutConstant) const
+{
 	if (OutConstant == FNiagaraVariable(FNiagaraTypeDefinition::GetFunctionDebugStateEnum(), TEXT("Function.DebugState")))
 	{
 		FNiagaraInt32 EnumValue;
-		EnumValue.Value = (uint8)GetDebugState();
+		EnumValue.Value = (uint8)CalculateDebugState();
 		OutConstant.SetValue(EnumValue);
 		return true;
 	}
@@ -2172,6 +2155,11 @@
 	if (Emitter && OutConstant == FNiagaraVariable(FNiagaraTypeDefinition::GetBoolDef(), TEXT("Emitter.Determinism")))
 	{
 		OutConstant.SetValue(Emitter->bDeterminism ? FNiagaraBool(true) : FNiagaraBool(false));
+		return true;
+	}
+	if (Emitter && OutConstant == FNiagaraVariable(FNiagaraTypeDefinition::GetBoolDef(), TEXT("Emitter.InterpolatedSpawn")))
+	{
+		OutConstant.SetValue(Emitter->bInterpolatedSpawning ? FNiagaraBool(true) : FNiagaraBool(false));
 		return true;
 	}
 	if (Emitter && OutConstant == FNiagaraVariable(FNiagaraTypeDefinition::GetSimulationTargetEnum(), TEXT("Emitter.SimulationTarget")))
@@ -2207,6 +2195,11 @@
 		OutConstant.SetValue(FNiagaraBool(true));
 		return true;
 	}
+	if (System && OutConstant == FNiagaraVariable(FNiagaraTypeDefinition::GetBoolDef(), TEXT("Emitter.InterpolatedSpawn")))
+	{
+		OutConstant.SetValue(FNiagaraBool(false));
+		return true;
+	}
 	if (System && OutConstant == FNiagaraVariable(FNiagaraTypeDefinition::GetScriptUsageEnum(), TEXT("Script.Usage")))
 	{
 		FNiagaraInt32 EnumValue;
@@ -2225,11 +2218,22 @@
 	return false;
 }
 
-ENiagaraFunctionDebugState FCompileConstantResolver::GetDebugState() const
-{
-	const UNiagaraSystem* CurrentSystem =  System? System : (Emitter ? Cast<UNiagaraSystem>(Emitter->GetOuter()) : nullptr);
-	bool bDisableDebug = CurrentSystem ? CurrentSystem->bDisableAllDebugSwitches : false;
-	return bDisableDebug ? ENiagaraFunctionDebugState::NoDebug : DebugState;
+ENiagaraFunctionDebugState FCompileConstantResolver::CalculateDebugState() const
+{
+	// System or Emitter
+	const UNiagaraSystem* OwnerSystem = System ? System : (Emitter ? Cast<const UNiagaraSystem>(Emitter->GetOuter()) : nullptr);
+	if ( OwnerSystem != nullptr )
+	{
+		return OwnerSystem->ShouldDisableDebugSwitches() ? ENiagaraFunctionDebugState::NoDebug : DebugState;
+	}
+
+	// Translator
+	if ( Translator != nullptr )
+	{
+		return Translator->DisableDebugSwitches() ? ENiagaraFunctionDebugState::NoDebug : DebugState;
+	}
+
+	return DebugState;
 }
 
 
@@ -2261,289 +2265,4 @@
 	return History.AddVariable(InVar, InAliasedVar, ModuleName, InPin, BlankMetaData);
 }
 
-=======
-	
-	const UEdGraphSchema_Niagara* Schema = GetDefault<UEdGraphSchema_Niagara>();
-
-	OutValue = 0;
-	FNiagaraVariable VarDefault = Var;
-	FNiagaraEditorUtilities::ResetVariableToDefaultValue(VarDefault);// Do this to handle non-zero defaults
-	if (VarDefault.GetType().IsStatic())
-	{
-		FNiagaraVariable VarWithValue = FNiagaraVariable(Var.GetType(), Var.GetName());
-		FString Value = Var.GetName().ToString();
-		int32 Input = INDEX_NONE;
-
-		// If we found a string, we should try and map to the actual value of that variable..
-		if (Value.Len() != 0)
-		{
-			if (!VarWithValue.IsDataAllocated())
-			{
-				int32 FoundOverrideIdx = StaticVariables.IndexOfByPredicate([&](const FNiagaraVariable& InObj) -> bool
-					{
-						return (InObj.GetName() == *Value);
-					});;
-
-				if (FoundOverrideIdx != INDEX_NONE)
-				{
-					VarWithValue.SetData(StaticVariables[FoundOverrideIdx].GetData());
-				}
-			}
-		}
-
-		if (VarWithValue.IsDataAllocated())
-		{
-			if (VarWithValue.GetType().IsSameBaseDefinition(FNiagaraTypeDefinition::GetBoolDef()))
-			{
-				OutValue = VarWithValue.GetValue<bool>();
-			}
-			else if (VarWithValue.GetType().IsSameBaseDefinition(FNiagaraTypeDefinition::GetIntDef()) || VarWithValue.GetType().IsEnum())
-			{
-				OutValue = VarWithValue.GetValue<int32>();
-			}
-		}
-	}
-	
-}
-
-
-int32 FNiagaraParameterMapHistoryBuilder::AddVariableToHistory(FNiagaraParameterMapHistory& History, const FNiagaraVariable& InVar, const FNiagaraVariable& InAliasedVar, const UEdGraphPin* InPin)
-{
-	const FString* ModuleAlias = GetModuleAlias();
-	const FName ModuleName = ModuleAlias ? FName(**ModuleAlias) : NAME_None;
-	
-	return History.AddVariable(InVar, InAliasedVar, ModuleName, InPin);
-}
-
-void FNiagaraParameterMapHistoryBuilder::BuildCurrentAliases()
-{
-	if(RelevantScriptUsageContext.Num() > 0)
-	{
-		ResolveAliasContext = FNiagaraAliasContext(RelevantScriptUsageContext.Top());
-	}
-	else
-	{
-		ResolveAliasContext = FNiagaraAliasContext();
-	}
-
-	{
-		TStringBuilder<1024> Callstack;
-		for (int32 i = 0; i < FunctionNameContextStack.Num(); i++)
-		{
-			if (i != 0)
-			{
-				Callstack << TEXT(".");
-			}
-			FunctionNameContextStack[i].AppendString(Callstack);
-		}
-
-		if (Callstack.Len() > 0)
-		{
-			ResolveAliasContext.ChangeModuleToModuleName(Callstack.ToString());
-		}
-
-		Callstack.Reset();
-		for (int32 i = 0; i < EmitterNameContextStack.Num(); i++)
-		{
-			if (i != 0)
-			{
-				Callstack << TEXT(".");
-			}
-			EmitterNameContextStack[i].AppendString(Callstack);
-		}
-
-		if (Callstack.Len() > 0)
-		{
-			ResolveAliasContext.ChangeEmitterToEmitterName(Callstack.ToString());
-		}
-	}
-
-	{
-		FString Callstack;
-		for (int32 i = 0; i < RelevantScriptUsageContext.Num(); i++)
-		{
-			switch (RelevantScriptUsageContext[i])
-			{
-				/** The script defines a function for use in modules. */
-			case ENiagaraScriptUsage::Function:
-			case ENiagaraScriptUsage::Module:
-			case ENiagaraScriptUsage::DynamicInput:
-				break;
-			case ENiagaraScriptUsage::ParticleSpawnScript:
-			case ENiagaraScriptUsage::ParticleSpawnScriptInterpolated:
-			case ENiagaraScriptUsage::ParticleUpdateScript:
-			case ENiagaraScriptUsage::ParticleEventScript:
-				Callstack = TEXT("Particles");
-				break;
-			case ENiagaraScriptUsage::ParticleSimulationStageScript:
-			{
-				if (ScriptUsageContextNameStack.Num() == 0 || ScriptUsageContextNameStack.Last() == NAME_None)
-					Callstack = TEXT("Particles");
-				else
-					Callstack = ScriptUsageContextNameStack.Last().ToString();
-			}
-			break;
-			case ENiagaraScriptUsage::ParticleGPUComputeScript:
-				Callstack = TEXT("Particles");
-				break;
-			case ENiagaraScriptUsage::EmitterSpawnScript:
-			case ENiagaraScriptUsage::EmitterUpdateScript:
-				Callstack = TEXT("Emitter");
-				{
-					if (ResolveAliasContext.GetEmitterName().IsSet())
-					{
-						Callstack = *ResolveAliasContext.GetEmitterName().GetValue();
-					}
-				}
-				break;
-			case ENiagaraScriptUsage::SystemSpawnScript:
-			case ENiagaraScriptUsage::SystemUpdateScript:
-				Callstack = TEXT("System");
-				break;
-			}
-		}
-
-		if (!Callstack.IsEmpty())
-		{
-			ResolveAliasContext.ChangeStackContext(Callstack);
-		}
-	}
-}
-
-bool FCompileConstantResolver::ResolveConstant(FNiagaraVariable& OutConstant) const
-{
-	if (OutConstant == FNiagaraVariable(FNiagaraTypeDefinition::GetFunctionDebugStateEnum(), TEXT("Function.DebugState")))
-	{
-		FNiagaraInt32 EnumValue;
-		EnumValue.Value = (uint8)CalculateDebugState();
-		OutConstant.SetValue(EnumValue);
-		return true;
-	}
-
-	// handle translator case
-	if (Translator)
-	{
-		return Translator->GetLiteralConstantVariable(OutConstant);
-	}
-
-	// handle emitter case
-	if (Emitter && OutConstant == FNiagaraVariable(FNiagaraTypeDefinition::GetBoolDef(), TEXT("Emitter.Localspace")))
-	{
-		OutConstant.SetValue(Emitter->bLocalSpace ? FNiagaraBool(true) : FNiagaraBool(false));
-		return true;
-	}
-	if (Emitter && OutConstant == FNiagaraVariable(FNiagaraTypeDefinition::GetBoolDef(), TEXT("Emitter.Determinism")))
-	{
-		OutConstant.SetValue(Emitter->bDeterminism ? FNiagaraBool(true) : FNiagaraBool(false));
-		return true;
-	}
-	if (Emitter && OutConstant == FNiagaraVariable(FNiagaraTypeDefinition::GetBoolDef(), TEXT("Emitter.InterpolatedSpawn")))
-	{
-		OutConstant.SetValue(Emitter->bInterpolatedSpawning ? FNiagaraBool(true) : FNiagaraBool(false));
-		return true;
-	}
-	if (Emitter && OutConstant == FNiagaraVariable(FNiagaraTypeDefinition::GetSimulationTargetEnum(), TEXT("Emitter.SimulationTarget")))
-	{
-		FNiagaraInt32 EnumValue;
-		EnumValue.Value = (uint8)Emitter->SimTarget;
-		OutConstant.SetValue(EnumValue);
-		return true;
-	}
-	if (Emitter && OutConstant == FNiagaraVariable(FNiagaraTypeDefinition::GetScriptUsageEnum(), TEXT("Script.Usage")))
-	{
-		FNiagaraInt32 EnumValue;
-		EnumValue.Value = (uint8)FNiagaraUtilities::ConvertScriptUsageToStaticSwitchUsage(Usage);
-		OutConstant.SetValue(EnumValue);
-		return true;
-	}
-	if (Emitter && OutConstant == FNiagaraVariable(FNiagaraTypeDefinition::GetScriptContextEnum(), TEXT("Script.Context")))
-	{
-		FNiagaraInt32 EnumValue;
-		EnumValue.Value = (uint8)FNiagaraUtilities::ConvertScriptUsageToStaticSwitchContext(Usage);
-		OutConstant.SetValue(EnumValue);
-		return true;
-	}
-
-	// handle system case
-	if (System && OutConstant == FNiagaraVariable(FNiagaraTypeDefinition::GetBoolDef(), TEXT("Emitter.Localspace")))
-	{
-		OutConstant.SetValue(FNiagaraBool(false));
-		return true;
-	}
-	if (System && OutConstant == FNiagaraVariable(FNiagaraTypeDefinition::GetBoolDef(), TEXT("Emitter.Determinism")))
-	{
-		OutConstant.SetValue(FNiagaraBool(true));
-		return true;
-	}
-	if (System && OutConstant == FNiagaraVariable(FNiagaraTypeDefinition::GetBoolDef(), TEXT("Emitter.InterpolatedSpawn")))
-	{
-		OutConstant.SetValue(FNiagaraBool(false));
-		return true;
-	}
-	if (System && OutConstant == FNiagaraVariable(FNiagaraTypeDefinition::GetScriptUsageEnum(), TEXT("Script.Usage")))
-	{
-		FNiagaraInt32 EnumValue;
-		EnumValue.Value = (uint8)FNiagaraUtilities::ConvertScriptUsageToStaticSwitchUsage(Usage);
-		OutConstant.SetValue(EnumValue);
-		return true;
-	}
-	if (System && OutConstant == FNiagaraVariable(FNiagaraTypeDefinition::GetScriptContextEnum(), TEXT("Script.Context")))
-	{
-		FNiagaraInt32 EnumValue;
-		EnumValue.Value = (uint8)FNiagaraUtilities::ConvertScriptUsageToStaticSwitchContext(Usage);
-		OutConstant.SetValue(EnumValue);
-		return true;
-	}
-
-	return false;
-}
-
-ENiagaraFunctionDebugState FCompileConstantResolver::CalculateDebugState() const
-{
-	// System or Emitter
-	const UNiagaraSystem* OwnerSystem = System ? System : (Emitter ? Cast<const UNiagaraSystem>(Emitter->GetOuter()) : nullptr);
-	if ( OwnerSystem != nullptr )
-	{
-		return OwnerSystem->ShouldDisableDebugSwitches() ? ENiagaraFunctionDebugState::NoDebug : DebugState;
-	}
-
-	// Translator
-	if ( Translator != nullptr )
-	{
-		return Translator->DisableDebugSwitches() ? ENiagaraFunctionDebugState::NoDebug : DebugState;
-	}
-
-	return DebugState;
-}
-
-
-FCompileConstantResolver FCompileConstantResolver::WithDebugState(ENiagaraFunctionDebugState InDebugState) const
-{
-	FCompileConstantResolver Copy = *this;
-	Copy.DebugState = InDebugState;
-	return Copy;
-}
-
-FCompileConstantResolver FCompileConstantResolver::WithUsage(ENiagaraScriptUsage ScriptUsage) const
-{
-	FCompileConstantResolver Copy = *this;
-	Copy.Usage = ScriptUsage;
-	return Copy;
-}
-
-int32 FNiagaraParameterMapHistoryWithMetaDataBuilder::AddVariableToHistory(FNiagaraParameterMapHistory& History, const FNiagaraVariable& InVar, const FNiagaraVariable& InAliasedVar, const UEdGraphPin* InPin)
-{
-	const FString* ModuleAlias = GetModuleAlias();
-	const FName ModuleName = ModuleAlias ? FName(**ModuleAlias) : NAME_None;
-
-	TOptional<FNiagaraVariableMetaData> MetaData = CallingGraphContext.Last()->GetMetaData(InAliasedVar);
-	if (MetaData.IsSet())
-	{
-		return History.AddVariable(InVar, InAliasedVar, ModuleName, InPin, MetaData);
-	}
-	TOptional<FNiagaraVariableMetaData> BlankMetaData = FNiagaraVariableMetaData();
-	return History.AddVariable(InVar, InAliasedVar, ModuleName, InPin, BlankMetaData);
-}
-
->>>>>>> 6bbb88c8
 #undef LOCTEXT_NAMESPACE