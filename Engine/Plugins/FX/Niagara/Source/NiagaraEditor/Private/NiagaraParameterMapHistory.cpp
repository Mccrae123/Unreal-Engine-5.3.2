--- conflicted
+++ resolved
@@ -44,10 +44,6 @@
 	ECVF_Default
 );
 
-<<<<<<< HEAD
-void FGraphTraversalHandle::Push(const UEdGraphNode* Node)
-{
-=======
 //#define NIAGARA_SHOULD_DO_PER_VARIABLE_SUBSTRING_MATCH_LOGGING 1
 #if defined(NIAGARA_SHOULD_DO_PER_VARIABLE_SUBSTRING_MATCH_LOGGING)
 static TArray<FString> CheckTheseNameSubstrings;// = { TEXT("XXXX") };
@@ -83,16 +79,12 @@
 void FGraphTraversalHandle::Push(const UEdGraphNode* Node)
 {
 	ensure(Node->NodeGuid.IsValid());
->>>>>>> d731a049
 	Path.Push(Node->NodeGuid);
 	FriendlyPath.Push(Node->GetNodeTitle(ENodeTitleType::FullTitle).ToString());
 }
 
 void FGraphTraversalHandle::Push(const UEdGraphPin* Pin)
 {
-<<<<<<< HEAD
-	Path.Push(Pin->PersistentGuid);
-=======
 	if (Pin->PersistentGuid.IsValid())
 	{
 		Path.Push(Pin->PersistentGuid);
@@ -106,7 +98,6 @@
 		Path.Push(NodeGuid);
 	}
 	
->>>>>>> d731a049
 	FriendlyPath.Push(Pin->GetOwningNode()->GetNodeTitle(ENodeTitleType::FullTitle).ToString() + TEXT("->") + Pin->PinName.ToString());
 }
 
@@ -227,19 +218,6 @@
 		FGraphTraversalHandle Handle = InTraversalPath;
 		Handle.Push(InPin);
 		
-<<<<<<< HEAD
-		PinToConstantValues.Add(Handle, InValue);
-
-		if (UNiagaraScript::LogCompileStaticVars > 0)
-		{
-			UE_LOG(LogNiagaraEditor, Log, TEXT("RegisterConstantPin \"%s\" Pin: \"%s\""), *InValue, *Handle.ToString());
-		}
-	}
-}
-
-
-void FNiagaraParameterMapHistory::RegisterConstantVariableWrite(const FString& InValue, int32 VarIdx, bool bIsSettingDefault)
-=======
 		FString* FoundValue = PinToConstantValues.Find(Handle);
 		if (FoundValue != nullptr)
 		{
@@ -256,7 +234,6 @@
 
 
 void FNiagaraParameterMapHistory::RegisterConstantVariableWrite(const FString& InValue, int32 VarIdx, bool bIsSettingDefault, bool bLinkNotValue)
->>>>>>> d731a049
 {
 	
 	FNiagaraEditorModule& NiagaraEditorModule = FModuleManager::GetModuleChecked<FNiagaraEditorModule>("NiagaraEditor");
@@ -265,11 +242,7 @@
 	{
 		PerVariableConstantValue[VarIdx].AddUnique(InValue);
 
-<<<<<<< HEAD
-		if (UNiagaraScript::LogCompileStaticVars > 0)
-=======
 		if (UNiagaraScript::LogCompileStaticVars > 0 || NiagaraDebugShouldLogEntriesByNameSubstring(Variables[VarIdx].GetName().ToString()))
->>>>>>> d731a049
 		{
 			UE_LOG(LogNiagaraEditor, Log, TEXT("RegisterConstantVariableWrite Value \"%s\" Var: \"%s\""), *InValue, *Variables[VarIdx].GetName().ToString());
 		}
@@ -278,11 +251,7 @@
 	{
 		PerVariableConstantDefaultValue[VarIdx].AddUnique(InValue);
 
-<<<<<<< HEAD
-		if (UNiagaraScript::LogCompileStaticVars > 0)
-=======
 		if (UNiagaraScript::LogCompileStaticVars > 0 || NiagaraDebugShouldLogEntriesByNameSubstring(Variables[VarIdx].GetName().ToString()))
->>>>>>> d731a049
 		{
 			UE_LOG(LogNiagaraEditor, Log, TEXT("RegisterConstantVariableWrite Default \"%s\" Var: \"%s\""), *InValue, *Variables[VarIdx].GetName().ToString());
 		}
@@ -1045,9 +1014,6 @@
 	}
 }
 
-<<<<<<< HEAD
-int32 FNiagaraParameterMapHistoryBuilder::RegisterConstantVariableWrite(int32 WhichParamMapIdx, int32 WhichConstant,  int32 WhichVarIdx, bool bIsSettingDefault)
-=======
 bool FNiagaraParameterMapHistoryBuilder::IsStaticVariableExportableToOuterScopeBasedOnCurrentContext(const FNiagaraVariable& Var) const
 {
 	if ((IsInEncounteredEmitterNamespace(Var) || FNiagaraParameterMapHistory::IsAliasedEmitterParameter(Var)) && (ContextContains(ENiagaraScriptUsage::EmitterSpawnScript) || ContextContains(ENiagaraScriptUsage::EmitterUpdateScript)))
@@ -1066,7 +1032,6 @@
 }
 
 int32 FNiagaraParameterMapHistoryBuilder::RegisterConstantVariableWrite(int32 WhichParamMapIdx, int32 WhichConstant,  int32 WhichVarIdx, bool bIsSettingDefault, bool bIsLinkNotValue)
->>>>>>> d731a049
 {
 
 	FNiagaraEditorModule& NiagaraEditorModule = FModuleManager::GetModuleChecked<FNiagaraEditorModule>("NiagaraEditor");
@@ -1079,17 +1044,10 @@
 
 			if (WhichParamMapIdx != INDEX_NONE)
 			{
-<<<<<<< HEAD
-				Histories[WhichParamMapIdx].RegisterConstantVariableWrite(Constants[WhichConstant], WhichVarIdx, bIsSettingDefault);
-			}
-
-			if (Constants[WhichConstant].Len() != 0 && Var.GetType().IsStatic())
-=======
 				Histories[WhichParamMapIdx].RegisterConstantVariableWrite(Constants[WhichConstant], WhichVarIdx, bIsSettingDefault, bIsLinkNotValue);
 			}
 
 			if (bIsLinkNotValue == false && Constants[WhichConstant].Len() != 0 && Var.GetType().IsStatic())
->>>>>>> d731a049
 			{
 				TSharedPtr<INiagaraEditorTypeUtilities, ESPMode::ThreadSafe> TypeEditorUtilities = NiagaraEditorModule.GetTypeUtilities(Var.GetType());
 				if (TypeEditorUtilities.IsValid() && TypeEditorUtilities->CanHandlePinDefaults())
@@ -1098,9 +1056,6 @@
 					VarWithValue.AllocateData();
 					if (TypeEditorUtilities->SetValueFromPinDefaultString(Constants[WhichConstant], VarWithValue))
 					{
-<<<<<<< HEAD
-						StaticVariables.AddUnique(VarWithValue);
-=======
 						// Index of uses == operator, which only checks name and type. This will allow us to detect instances of the duplicate
 						// data down the line.
 						int32 LastStaticVarIdx = StaticVariables.Find(Var);
@@ -1120,7 +1075,6 @@
 							int32 AddedBoolIdx = StaticVariableExportable.Emplace(bExportable);
 							ensure(AddedBoolIdx == AddedIdx);
 						}
->>>>>>> d731a049
 					}
 				}
 			}
@@ -1159,11 +1113,7 @@
 			ConstantIdx = GetConstantFromOutputPin(ConnectedOutputPin);
 			RegisterConstantPin(ConstantIdx, InputPin);
 		}
-<<<<<<< HEAD
-		else if (InputPin && InputPin->Direction == EEdGraphPinDirection::EGPD_Input && InputPin->LinkedTo.Num() == 0 && InputPin->DefaultValue.Len() != 0)
-=======
 		else if (InputPin && InputPin->Direction == EEdGraphPinDirection::EGPD_Input && InputPin->LinkedTo.Num() == 0 && InputPin->DefaultValue.Len() != 0 && !InputPin->PinName.IsNone())
->>>>>>> d731a049
 		{
 			Value = InputPin->DefaultValue;
 			ConstantIdx = AddOrGetConstantFromValue(Value);
@@ -1171,11 +1121,7 @@
 		}
 	}
 
-<<<<<<< HEAD
-	if (UNiagaraScript::LogCompileStaticVars > 0)
-=======
 	if (UNiagaraScript::LogCompileStaticVars > 0 || NiagaraDebugShouldLogEntriesByNameSubstring(InputPin->PinName.ToString()))
->>>>>>> d731a049
 	{
 		FGraphTraversalHandle TestPath = ActivePath;
 		TestPath.Push(InputPin);
@@ -1194,11 +1140,7 @@
 			const int32* IdxPtr = PinToConstantIndices.Last().Find(InputPin);
 			if (IdxPtr != nullptr)
 			{
-<<<<<<< HEAD
-				if (UNiagaraScript::LogCompileStaticVars > 0)
-=======
 				if (UNiagaraScript::LogCompileStaticVars > 0 || NiagaraDebugShouldLogEntriesByNameSubstring(InputPin->PinName.ToString()))
->>>>>>> d731a049
 				{
 					FGraphTraversalHandle TestPath = ActivePath;
 					TestPath.Push(InputPin);
@@ -1220,11 +1162,7 @@
 			const int32* IdxPtr = PinToConstantIndices.Last().Find(OutputPin);
 			if (IdxPtr != nullptr)
 			{
-<<<<<<< HEAD
-				if (UNiagaraScript::LogCompileStaticVars > 0)
-=======
 				if (UNiagaraScript::LogCompileStaticVars > 0 || NiagaraDebugShouldLogEntriesByNameSubstring(OutputPin->GetName()))
->>>>>>> d731a049
 				{
 					FGraphTraversalHandle TestPath = ActivePath;
 					TestPath.Push(OutputPin);
@@ -1247,11 +1185,7 @@
 			const int32* IdxPtr = VariableToConstantIndices[i].Find(InVar);
 			if (IdxPtr != nullptr)
 			{
-<<<<<<< HEAD
-				if (UNiagaraScript::LogCompileStaticVars > 0)
-=======
 				if (UNiagaraScript::LogCompileStaticVars > 0 || NiagaraDebugShouldLogEntriesByNameSubstring(ActivePath.ToString()))
->>>>>>> d731a049
 				{
 					UE_LOG(LogNiagaraEditor, Log, TEXT("GetConstantFromVariableRead Value \"%s\" Var: \"%s\" Path: \"%s\""), *Constants[*IdxPtr], *InVar.GetName().ToString(),  *ActivePath.ToString());
 				}
@@ -1369,10 +1303,7 @@
 		FNiagaraVariable CallInputVar = Schema->PinToNiagaraVariable(Inputs[i]);
 		if (CallInputVar.IsEquivalent(InVar))
 		{
-<<<<<<< HEAD
-=======
 			// If linked to something, then the output we are linked to will carry the constant.
->>>>>>> d731a049
 			if (Inputs[i]->LinkedTo.Num() != 0 && PinToConstantIndices.Num() >= 2)
 			{
 				const UEdGraphPin* OutputPin = Inputs[i]->LinkedTo[0];
@@ -1381,8 +1312,6 @@
 				if (IdxPtr != nullptr)
 					return *IdxPtr;
 			}
-<<<<<<< HEAD
-=======
 			// If just using the default, the input pin will carry the constant.
 			else if (Inputs[i]->LinkedTo.Num() == 0 && PinToConstantIndices.Num() >= 2)
 			{				
@@ -1390,7 +1319,6 @@
 				if (IdxPtr != nullptr)
 					return *IdxPtr;
 			}
->>>>>>> d731a049
 		}
 	}
 	return INDEX_NONE;
@@ -1730,11 +1658,7 @@
 
 		if (FoundIdx != INDEX_NONE && ParamMapIdx != INDEX_NONE && ConstantIdx != INDEX_NONE)
 		{
-<<<<<<< HEAD
-			RegisterConstantVariableWrite(ParamMapIdx, ConstantIdx, FoundIdx, false);
-=======
 			RegisterConstantVariableWrite(ParamMapIdx, ConstantIdx, FoundIdx, false, false);
->>>>>>> d731a049
 		}
 	}
 	else if (InPin && Var.GetType().IsStatic() && InPin->LinkedTo.Num() == 0)
@@ -1744,11 +1668,7 @@
 
 		if (FoundIdx != INDEX_NONE && ParamMapIdx != INDEX_NONE && ConstantIdx != INDEX_NONE)
 		{
-<<<<<<< HEAD
-			RegisterConstantVariableWrite(ParamMapIdx, ConstantIdx, FoundIdx, false);
-=======
 			RegisterConstantVariableWrite(ParamMapIdx, ConstantIdx, FoundIdx, false, false);
->>>>>>> d731a049
 		}
 	}
 
@@ -1828,11 +1748,7 @@
 				TOptional<ENiagaraDefaultMode> DefaultMode = Graph->GetDefaultMode(AliasedVar, &VariableBinding);
 				if (DefaultMode.IsSet() && *DefaultMode == ENiagaraDefaultMode::Binding && VariableBinding.IsValid())
 				{
-<<<<<<< HEAD
-					FNiagaraVariable TempVar = FNiagaraVariable(Var.GetType(), Variable->DefaultBinding.GetName());
-=======
 					FNiagaraVariable TempVar = FNiagaraVariable(Var.GetType(), VariableBinding.GetName());
->>>>>>> d731a049
 					if (FNiagaraConstants::GetOldPositionTypeVariables().Contains(TempVar))
 					{
 						// Old assets often have vector inputs that default bind to what is now a position type. If we detect that, we change the type to prevent a compiler error.
@@ -1887,11 +1803,8 @@
 				EmitterNamespace = TEXT("Emitter");
 		}
 
-<<<<<<< HEAD
-=======
 		bool bWroteVarNameToDefaultValue = false;
 
->>>>>>> d731a049
 		if (bUseRapidIterationParam && /*InTopLevelFunctionCall(Usage) && */FNiagaraParameterMapHistory::IsAliasedModuleParameter(Histories[ParamMapIdx].VariablesWithOriginalAliasesIntact[FoundIdx]))
 		{					
 			FNiagaraVariable VarRapid = FNiagaraParameterMapHistory::ConvertVariableToRapidIterationConstantName(Histories[ParamMapIdx].Variables[FoundIdx], EmitterNamespace.Len() == 0 ? nullptr : *EmitterNamespace, Usage);
@@ -1953,10 +1866,7 @@
 			else
 			{
 				DefaultValue = Var.GetName().ToString();
-<<<<<<< HEAD
-=======
 				bWroteVarNameToDefaultValue = true;
->>>>>>> d731a049
 			}
 			
 			if (UNiagaraScript::LogCompileStaticVars > 0)
@@ -1972,11 +1882,7 @@
 		RegisterConstantPin(ConstantIdx, InPin);
 		if (FoundIdx != INDEX_NONE && ParamMapIdx != INDEX_NONE && ConstantIdx != INDEX_NONE)
 		{
-<<<<<<< HEAD
-			RegisterConstantVariableWrite(ParamMapIdx, ConstantIdx, FoundIdx, true);
-=======
 			RegisterConstantVariableWrite(ParamMapIdx, ConstantIdx, FoundIdx, true, bWroteVarNameToDefaultValue);
->>>>>>> d731a049
 		}
 	}
 	else if (FoundIdx != INDEX_NONE && ParamMapIdx != INDEX_NONE && UEdGraphSchema_Niagara::IsStaticPin(InPin))
@@ -2003,21 +1909,6 @@
 	{
 		StaticVariableExportable.Emplace(true);
 	}
-
-	if (UNiagaraScript::LogCompileStaticVars > 0)
-	{
-		UE_LOG(LogNiagaraEditor, Log, TEXT("FNiagaraParameterMapHistoryBuilder::RegisterExternalStaticVariables ==================================="));
-		for (int32 i = 0; i < StaticVariables.Num(); i++)
-		{
-			UE_LOG(LogNiagaraEditor, Log, TEXT("[%d] %s"), i, *StaticVariables[i].ToString());
-		}
-		UE_LOG(LogNiagaraEditor, Log, TEXT("  ==================================="));
-	}
-}
-
-void FNiagaraParameterMapHistoryBuilder::RegisterExternalStaticVariables(const TArray<FNiagaraVariable>& Variables)
-{
-	StaticVariables.Append(Variables);
 
 	if (UNiagaraScript::LogCompileStaticVars > 0)
 	{
@@ -2385,16 +2276,7 @@
 		OutConstant.SetValue(EmitterData->bInterpolatedSpawning ? FNiagaraBool(true) : FNiagaraBool(false));
 		return true;
 	}
-<<<<<<< HEAD
-	if (Emitter && OutConstant == FNiagaraVariable(FNiagaraTypeDefinition::GetBoolDef(), TEXT("Emitter.InterpolatedSpawn")))
-	{
-		OutConstant.SetValue(Emitter->bInterpolatedSpawning ? FNiagaraBool(true) : FNiagaraBool(false));
-		return true;
-	}
-	if (Emitter && OutConstant == FNiagaraVariable(FNiagaraTypeDefinition::GetSimulationTargetEnum(), TEXT("Emitter.SimulationTarget")))
-=======
 	if (EmitterData && OutConstant == FNiagaraVariable(FNiagaraTypeDefinition::GetSimulationTargetEnum(), TEXT("Emitter.SimulationTarget")))
->>>>>>> d731a049
 	{
 		FNiagaraInt32 EnumValue;
 		EnumValue.Value = (uint8)EmitterData->SimTarget;
@@ -2453,11 +2335,7 @@
 ENiagaraFunctionDebugState FCompileConstantResolver::CalculateDebugState() const
 {
 	// System or Emitter
-<<<<<<< HEAD
-	const UNiagaraSystem* OwnerSystem = System ? System : (Emitter ? Cast<const UNiagaraSystem>(Emitter->GetOuter()) : nullptr);
-=======
 	const UNiagaraSystem* OwnerSystem = System ? System : (Emitter.Emitter ? Cast<const UNiagaraSystem>(Emitter.Emitter->GetOuter()) : nullptr);
->>>>>>> d731a049
 	if ( OwnerSystem != nullptr )
 	{
 		return OwnerSystem->ShouldDisableDebugSwitches() ? ENiagaraFunctionDebugState::NoDebug : DebugState;
