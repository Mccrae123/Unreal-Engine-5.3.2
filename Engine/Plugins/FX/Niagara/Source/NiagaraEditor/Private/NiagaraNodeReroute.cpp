// Copyright Epic Games, Inc. All Rights Reserved.

#include "NiagaraNodeReroute.h"
#include "NiagaraEditorUtilities.h"
#include "NiagaraHlslTranslator.h"
#include "NiagaraConstants.h"

#include UE_INLINE_GENERATED_CPP_BY_NAME(NiagaraNodeReroute)

#define LOCTEXT_NAMESPACE "NiagaraNodeReroute"

UNiagaraNodeReroute::UNiagaraNodeReroute(const FObjectInitializer& ObjectInitializer)
	: Super(ObjectInitializer)
{
}

void UNiagaraNodeReroute::PostEditChangeProperty(FPropertyChangedEvent& PropertyChangedEvent)
{
	// @TODO why do we need to have this post-change property here at all? 
	// Doing a null check b/c otherwise if doing a Duplicate via Ctrl-W, we die inside AllocateDefaultPins due to 
	// the point where we get this call not being completely formed.
	if (PropertyChangedEvent.Property != nullptr)
	{
		ReallocatePins();
	}
}


ENiagaraNumericOutputTypeSelectionMode UNiagaraNodeReroute::GetNumericOutputTypeSelectionMode() const
{
	return ENiagaraNumericOutputTypeSelectionMode::Largest;
}

bool UNiagaraNodeReroute::AllowExternalPinTypeChanges(const UEdGraphPin* InGraphPin) const
{
	return true;
}

void UNiagaraNodeReroute::PostLoad()
{
	Super::PostLoad();
}

void UNiagaraNodeReroute::AllocateDefaultPins()
{
	const UEdGraphSchema_Niagara* Schema = CastChecked<UEdGraphSchema_Niagara>(GetSchema());
	
	FEdGraphPinType Type = Schema->TypeDefinitionToPinType(FNiagaraTypeDefinition::GetWildcardDef());
	UEdGraphPin* MyInputPin = CreatePin(EGPD_Input, Type, FNiagaraConstants::InputPinName);
	MyInputPin->bDefaultValueIsIgnored = true;

	CreatePin(EGPD_Output, Type, FNiagaraConstants::OutputPinName);
}

FText UNiagaraNodeReroute::GetTooltipText() const
{
	return FText::GetEmpty();
}

FText UNiagaraNodeReroute::GetNodeTitle(ENodeTitleType::Type TitleType) const
{
	if (TitleType == ENodeTitleType::EditableTitle)
	{
		return FText::FromString(NodeComment);
	}

	return LOCTEXT("RerouteNodeTitle", "Reroute Node");
}

bool UNiagaraNodeReroute::ShouldOverridePinNames() const
{
	return true;
}

FText UNiagaraNodeReroute::GetPinNameOverride(const UEdGraphPin& Pin) const
{
	// Keep the pin size tiny
	return FText::GetEmpty();
}

void UNiagaraNodeReroute::OnRenameNode(const FString& NewName)
{
	NodeComment = NewName;
}


bool UNiagaraNodeReroute::CanSplitPin(const UEdGraphPin* Pin) const
{
	return false;
}

UEdGraphPin* UNiagaraNodeReroute::GetPassThroughPin(const UEdGraphPin* FromPin) const
{
	if (FromPin && Pins.Contains(FromPin))
	{
		return FromPin == Pins[0] ? Pins[1] : Pins[0];
	}

	return nullptr;
}

bool UNiagaraNodeReroute::ShouldDrawNodeAsControlPointOnly(int32& OutInputPinIndex, int32& OutOutputPinIndex) const
{
	OutInputPinIndex = 0;
	OutOutputPinIndex = 1;
	return true;
}

void UNiagaraNodeReroute::Compile(FTranslator* Translator, TArray<int32>& Outputs) const
{
	FPinCollectorArray InputPins;
<<<<<<< HEAD
	GetInputPins(InputPins);

	FPinCollectorArray OutputPins;
	GetOutputPins(OutputPins);
=======
	GetCompilationInputPins(InputPins);

	FPinCollectorArray OutputPins;
	GetCompilationOutputPins(OutputPins);
>>>>>>> 4af6daef

	// Initialize the outputs to invalid values.
	check(Outputs.Num() == 0);
	Outputs.Reserve(OutputPins.Num());
	for (int32 i = 0; i < OutputPins.Num(); i++)
	{
		if (InputPins.IsValidIndex(i))
		{
<<<<<<< HEAD
			int32 CompiledInput = Translator->CompilePin(InputPins[i]);
=======
			int32 CompiledInput = Translator->CompileInputPin(InputPins[i]);
>>>>>>> 4af6daef
			Outputs.Add(CompiledInput);
		}
		else
		{
			Outputs.Add(INDEX_NONE);
		}
	}

	if (InputPins.Num() != OutputPins.Num())
	{
		Translator->Error(LOCTEXT("IncorrectNumOutputsError", "Input and Output pin counts must match."), this, nullptr);
	}
}

bool UNiagaraNodeReroute::RefreshFromExternalChanges()
{
	ReallocatePins();
	PropagatePinType();
	return true;
}

void UNiagaraNodeReroute::PinConnectionListChanged(UEdGraphPin* Pin)
{
	PropagatePinType();
	Super::PinConnectionListChanged(Pin);
}

void UNiagaraNodeReroute::BuildParameterMapHistory(FNiagaraParameterMapHistoryBuilder& OutHistory, bool bRecursive /*= true*/, bool bFilterForCompilation /*= true*/) const
{
	RegisterPassthroughPin(OutHistory, GetInputPin(0), GetOutputPin(0), bFilterForCompilation, true);
}

/** Traces one of this node's output pins to its source output pin if it is a reroute node output pin.*/
UEdGraphPin* UNiagaraNodeReroute::GetTracedOutputPin(UEdGraphPin* LocallyOwnedOutputPin, bool bFilterForCompilation, TArray<const UNiagaraNode*>* OutNodesVisitedDuringTrace) const
{
	check(Pins.Contains(LocallyOwnedOutputPin) && LocallyOwnedOutputPin->Direction == EGPD_Output);
	UEdGraphPin* InputPin = GetInputPin(0);
	if (InputPin && InputPin->LinkedTo.Num() == 1 && InputPin->LinkedTo[0] != nullptr)
	{
		UEdGraphPin* LinkedPin = InputPin->LinkedTo[0];
		UNiagaraNode* LinkedNode = CastChecked<UNiagaraNode>(LinkedPin->GetOwningNode());
		return LinkedNode->GetTracedOutputPin(LinkedPin, bFilterForCompilation, OutNodesVisitedDuringTrace);
	}
	return nullptr;
}

void UNiagaraNodeReroute::PropagatePinType()
{
	UEdGraphPin* MyInputPin = GetInputPin(0);
	UEdGraphPin* MyOutputPin = GetOutputPin(0);

	for (UEdGraphPin* Inputs : MyInputPin->LinkedTo)
	{	
		if (!UEdGraphSchema_Niagara::IsPinWildcard(Inputs))
		{
			PropagatePinTypeFromDirection(true);
			return;
		}
	}

	for (UEdGraphPin* Outputs : MyOutputPin->LinkedTo)
	{
		if(!UEdGraphSchema_Niagara::IsPinWildcard(Outputs))
		{
			PropagatePinTypeFromDirection(false);
			return;
		}
	}

	// if all inputs/outputs are wildcards, still favor the inputs first (propagate array/reference/etc. state)
	if (MyInputPin->LinkedTo.Num() > 0)
	{
		// If we can't mirror from output type, we should at least get the type information from the input connection chain
		PropagatePinTypeFromDirection(true);
	}
	else if (MyOutputPin->LinkedTo.Num() > 0)
	{
		// Try to mirror from output first to make sure we get appropriate member references
		PropagatePinTypeFromDirection(false);
	}
	else
	{
		const UEdGraphSchema_Niagara* Schema = CastChecked<UEdGraphSchema_Niagara>(GetSchema());

		FEdGraphPinType WildcardPinType = Schema->TypeDefinitionToPinType(FNiagaraTypeDefinition::GetWildcardDef());
		// Revert to wildcard
		MyInputPin->BreakAllPinLinks();
		MyInputPin->PinType.ResetToDefaults();
		MyInputPin->PinType = WildcardPinType;

		MyOutputPin->BreakAllPinLinks();
		MyOutputPin->PinType.ResetToDefaults();
		MyOutputPin->PinType = WildcardPinType;
	}
}

void UNiagaraNodeReroute::PropagatePinTypeFromDirection(bool bFromInput)
{
	if (bRecursionGuard)
	{
		return;
	}
	// Set the type of the pin based on the source connection, and then percolate
	// that type information up until we no longer reach another Reroute node
	UEdGraphPin* MySourcePin = bFromInput ? GetInputPin(0) : GetOutputPin(0);
	UEdGraphPin* MyDestinationPin = bFromInput ? GetOutputPin(0) : GetInputPin(0);

	TGuardValue<bool> RecursionGuard(bRecursionGuard, true);

	// Make sure any source knot pins compute their type, this will try to call back
	// into this function but the recursion guard will stop it
	for (UEdGraphPin* InPin : MySourcePin->LinkedTo)
	{
		if (UNiagaraNodeReroute* KnotNode = Cast<UNiagaraNodeReroute>(InPin->GetOwningNode()))
		{
			KnotNode->PropagatePinTypeFromDirection(bFromInput);
		}
	}

	UEdGraphPin* TypeSource = MySourcePin->LinkedTo.Num() ? MySourcePin->LinkedTo[0] : nullptr;
	if (TypeSource)
	{
		MySourcePin->PinType = TypeSource->PinType;
		MyDestinationPin->PinType = TypeSource->PinType;

		for (UEdGraphPin* LinkPin : MyDestinationPin->LinkedTo)
		{
			if (UNiagaraNodeReroute* OwningNode = Cast<UNiagaraNodeReroute>(LinkPin->GetOwningNode()))
			{
				// Notify any pins in the destination direction
				if (UNiagaraNodeReroute* RerouteNode = Cast<UNiagaraNodeReroute>(OwningNode))
				{
					RerouteNode->PropagatePinTypeFromDirection(bFromInput);
				}
				else
				{
					OwningNode->PinConnectionListChanged(LinkPin);
				}
			}
		}
	}
}

#undef LOCTEXT_NAMESPACE
<|MERGE_RESOLUTION|>--- conflicted
+++ resolved
@@ -109,17 +109,10 @@
 void UNiagaraNodeReroute::Compile(FTranslator* Translator, TArray<int32>& Outputs) const
 {
 	FPinCollectorArray InputPins;
-<<<<<<< HEAD
-	GetInputPins(InputPins);
-
-	FPinCollectorArray OutputPins;
-	GetOutputPins(OutputPins);
-=======
 	GetCompilationInputPins(InputPins);
 
 	FPinCollectorArray OutputPins;
 	GetCompilationOutputPins(OutputPins);
->>>>>>> 4af6daef
 
 	// Initialize the outputs to invalid values.
 	check(Outputs.Num() == 0);
@@ -128,11 +121,7 @@
 	{
 		if (InputPins.IsValidIndex(i))
 		{
-<<<<<<< HEAD
-			int32 CompiledInput = Translator->CompilePin(InputPins[i]);
-=======
 			int32 CompiledInput = Translator->CompileInputPin(InputPins[i]);
->>>>>>> 4af6daef
 			Outputs.Add(CompiledInput);
 		}
 		else
