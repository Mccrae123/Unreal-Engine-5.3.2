--- conflicted
+++ resolved
@@ -288,11 +288,7 @@
 
 			if (OverridePin == nullptr)
 			{
-<<<<<<< HEAD
-				OverridePin = &FNiagaraStackGraphUtilities::GetOrCreateStackFunctionInputOverridePin(*FunctionCallNode, AliasedParameterHandle, InputType, InputVariableGuid);
-=======
 				OverridePin = &FNiagaraStackGraphUtilities::GetOrCreateStackFunctionInputOverridePin(*FunctionCallNode, AliasedParameterHandle, InputType, InputVariableGuid, FGuid());
->>>>>>> 4af6daef
 			}
 
 			OverridePin->Modify();
