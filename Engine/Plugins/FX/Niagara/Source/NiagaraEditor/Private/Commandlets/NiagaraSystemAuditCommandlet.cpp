--- conflicted
+++ resolved
@@ -345,11 +345,7 @@
 						UNiagaraSimulationStageGeneric* SimStageGeneric = Cast<UNiagaraSimulationStageGeneric>(SimStage);
 						if (SimStage->bEnabled && SimStageGeneric)
 						{
-<<<<<<< HEAD
-							TotalIterations += SimStageGeneric->Iterations;
-=======
 							TotalIterations += SimStageGeneric->NumIterations.GetDefaultValue<int32>();
->>>>>>> 4af6daef
 						}
 					}
 					EmittersWithSimulationStages.Appendf(TEXT("%s(%d Stages %d Iterations) "), EmitterData->GetDebugSimName(), SimulationStages.Num(), TotalIterations);
