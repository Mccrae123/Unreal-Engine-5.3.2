--- conflicted
+++ resolved
@@ -41,10 +41,7 @@
 
 	FParse::Value(*Params, TEXT("FilterCollection="), FilterCollection);
 
-<<<<<<< HEAD
-=======
 	INiagaraModule& NiagaraModule = FModuleManager::LoadModuleChecked<INiagaraModule>("Niagara");
->>>>>>> 6bbb88c8
 	// User Data Interfaces to Find
 	{
 		FString UserDataInterfacesToFindString;
@@ -66,8 +63,6 @@
 		}
 	}
 
-<<<<<<< HEAD
-=======
 	// Disable on specific platforms
 	// Example: -run=NiagaraSystemAuditCommandlet -DeviceProfilesToDisableGpu=Mobile
 	{
@@ -93,7 +88,6 @@
 
 	FParse::Bool(*Params, TEXT("CaptureDataInterfaceUsage="), bCaptureDataInterfaceUsage);
 
->>>>>>> 6bbb88c8
 	// Package Paths
 	FString PackagePathsString;
 	if (FParse::Value(*Params, TEXT("PackagePaths="), PackagePathsString, false))
@@ -138,12 +132,9 @@
 	AssetRegistry.GetAssets(Filter, AssetList);
 
 	const double StartProcessNiagaraSystemsTime = FPlatformTime::Seconds();
-<<<<<<< HEAD
-=======
 
 	// Get Settings
 	const UNiagaraSettings* NiagaraSettings = GetDefault<UNiagaraSettings>();
->>>>>>> 6bbb88c8
 
 	//  Iterate over all systems
 	const FString DevelopersFolder = FPackageName::FilenameToLongPackageName(FPaths::GameDevelopersDir().LeftChop(1));
@@ -192,8 +183,6 @@
 		TSet<FName> SystemUserDataInterfaces;
 		for (UNiagaraDataInterface* DataInterface : GetDataInterfaces(NiagaraSystem))
 		{
-<<<<<<< HEAD
-=======
 			if (bCaptureDataInterfaceUsage)
 			{
 				FDataInterfaceUsage& DataInterfaceUsage = NiagaraDataInterfaceUsage.FindOrAdd(DataInterface->GetClass()->GetFName());
@@ -201,7 +190,6 @@
 				DataInterfaceUsage.Systems.Add(NiagaraSystem->GetFName());
 			}
 
->>>>>>> 6bbb88c8
 			if (DataInterface->HasTickGroupPrereqs())
 			{
 				SystemDataInterfacesWihPrereqs.Add(DataInterface->GetClass()->GetFName());
@@ -213,13 +201,8 @@
 		}
 
 		// Iterate over all emitters
-<<<<<<< HEAD
-		bool bHasLights = false;
-		bool bHasGPUEmitters = false;
-=======
 		FString EmittersWithDynamicBounds;
 		bool bHasLights = false;
->>>>>>> 6bbb88c8
 		bool bHasEvents = false;
 
 		for (const FNiagaraEmitterHandle& EmitterHandle : NiagaraSystem->GetEmitterHandles())
@@ -295,8 +278,6 @@
 
 			bHasEvents |= NiagaraEmitter->GetEventHandlers().Num() > 0;
 
-			bHasEvents |= NiagaraEmitter->GetEventHandlers().Num() > 0;
-
 			for (UNiagaraRendererProperties* RendererProperties : NiagaraEmitter->GetRenderers())
 			{
 				if (UNiagaraLightRendererProperties* LightRendererProperties = Cast<UNiagaraLightRendererProperties>(RendererProperties))
@@ -354,32 +335,12 @@
 			}
 			NiagaraSystemsWithPrerequisites.Add(FString::Printf(TEXT("%s,%s"), *NiagaraSystem->GetPathName(), *DataInterfaceNames));
 		}
-<<<<<<< HEAD
-		if (bHasEvents)
-		{
-			NiagaraSystemsWithEvents.Add(NiagaraSystem->GetPathName());
-		}
-		if (SystemDataInterfacesWihPrereqs.Num() > 0)
-		{
-			FString DataInterfaceNames;
-			for (auto it = SystemDataInterfacesWihPrereqs.CreateConstIterator(); it; ++it)
-			{
-				if (!DataInterfaceNames.IsEmpty())
-				{
-					DataInterfaceNames.AppendChar(TEXT(' '));
-				}
-				DataInterfaceNames.Append(*it->ToString());
-			}
-			NiagaraSystemsWithPrerequisites.Add(FString::Printf(TEXT("%s,%s"), *NiagaraSystem->GetPathName(), *DataInterfaceNames));
-		}
-=======
 
 		if ( !EmittersWithDynamicBounds.IsEmpty() )
 		{
 			NiagaraSystemsWithDynamicBounds.Add(EmittersWithDynamicBounds);
 		}
 
->>>>>>> 6bbb88c8
 		if (SystemUserDataInterfaces.Num() > 0)
 		{
 			FString DataInterfaceNames;
@@ -393,15 +354,12 @@
 			}
 			NiagaraSystemsWithUserDataInterface.Add(FString::Printf(TEXT("%s,%s"), *NiagaraSystem->GetPathName(), *DataInterfaceNames));
 		}
-<<<<<<< HEAD
-=======
 	}
 
 	// Anything to save do it
 	if ( PackagesToSave.Num() > 0 )
 	{
 		UEditorLoadingAndSavingUtils::SavePackages(PackagesToSave, true);
->>>>>>> 6bbb88c8
 	}
 
 	// Probably don't need to do this, but just in case we have any 'hanging' packages 
@@ -420,21 +378,13 @@
 	// Dump all the simple mappings...
 	DumpSimpleSet(NiagaraSystemsWithWarmup, TEXT("NiagaraSystemsWithWarmup"), TEXT("Name,WarmupTime"));
 	DumpSimpleSet(NiagaraSystemsWithLights, TEXT("NiagaraSystemsWithLights"), TEXT("Name"));
-<<<<<<< HEAD
-	DumpSimpleSet(NiagaraSystemsWithGPUEmitters, TEXT("NiagaraSystemsWithGPUEmitters"), TEXT("Name"));
-	DumpSimpleSet(NiagaraSystemsWithEvents, TEXT("NiagaraSystemsWithEvents"), TEXT("Name"));
-	DumpSimpleSet(NiagaraSystemsWithPrerequisites, TEXT("NiagaraSystemsWithPrerequisites"), TEXT("Name,DataInterface"));
-=======
 	DumpSimpleSet(NiagaraSystemsWithEvents, TEXT("NiagaraSystemsWithEvents"), TEXT("Name"));
 	DumpSimpleSet(NiagaraSystemsWithPrerequisites, TEXT("NiagaraSystemsWithPrerequisites"), TEXT("Name,DataInterface"));
 	DumpSimpleSet(NiagaraSystemsWithDynamicBounds, TEXT("NiagaraSystemsWithDynamicBounds"), TEXT("Name,Emitters With Dynamic Bounds"));
->>>>>>> 6bbb88c8
 	if (UserDataInterfacesToFind.Num() > 0)
 	{
 		DumpSimpleSet(NiagaraSystemsWithUserDataInterface, TEXT("NiagaraSystemsWithUserDataInterface"), TEXT("Name,DataInterface"));
 	}
-<<<<<<< HEAD
-=======
 	if (NiagaraSystemsWithGPUEmitters.Num() > 0)
 	{
 		TStringBuilder<512> HeaderString;
@@ -473,7 +423,6 @@
 	{
 		DumpSimpleSet(NiagaraRibbonRenderers, TEXT("NiagaraRibbonRenderers"), TEXT("Name,TessellationMode"));
 	}
->>>>>>> 6bbb88c8
 }
 
 bool UNiagaraSystemAuditCommandlet::DumpSimpleSet(TSet<FString>& InSet, const TCHAR* InShortFilename, const TCHAR* OptionalHeader)
