--- conflicted
+++ resolved
@@ -121,11 +121,7 @@
 {
 	if (IsSet() && Input->InputType == FNiagaraTypeDefinition::GetVec3Def())
 	{
-<<<<<<< HEAD
-		return (FVector)GetValue<FVector3f>(Input);
-=======
 		return (FVector)NiagaraScriptResults::GetValue<FVector3f>(Input);
->>>>>>> d731a049
 	}
 	return FVector();
 }
@@ -134,11 +130,7 @@
 {
 	if (IsSet() && Input->InputType == FNiagaraTypeDefinition::GetVec4Def())
 	{
-<<<<<<< HEAD
-		return FVector4(GetValue<FVector4f>(Input));
-=======
 		return FVector4(NiagaraScriptResults::GetValue<FVector4f>(Input));
->>>>>>> d731a049
 	}
 	return FVector4();
 }
