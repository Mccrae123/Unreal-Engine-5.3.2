--- conflicted
+++ resolved
@@ -35,10 +35,7 @@
 #include "NiagaraNodeStaticSwitch.h"
 #include "NiagaraNodeFunctionCall.h"
 #include "NiagaraParameterMapHistory.h"
-<<<<<<< HEAD
-=======
 #include "ScopedTransaction.h"
->>>>>>> 33e6966e
 
 #define LOCTEXT_NAMESPACE "FNiagaraEditorUtilities"
 
@@ -887,7 +884,6 @@
 	const FAssetRegistryModule& AssetRegistryModule = FModuleManager::LoadModuleChecked<FAssetRegistryModule>(TEXT("AssetRegistry"));
 	TArray<FAssetData> FilteredScriptAssets;
 	AssetRegistryModule.Get().GetAssets(ScriptFilter, FilteredScriptAssets);
-<<<<<<< HEAD
 
 	for (int i = 0; i < FilteredScriptAssets.Num(); ++i)
 	{
@@ -950,70 +946,6 @@
 			}
 		}
 
-=======
-
-	for (int i = 0; i < FilteredScriptAssets.Num(); ++i)
-	{
-		// Check if the script is deprecated
-		if (InFilter.bIncludeDeprecatedScripts == false)
-		{
-			bool bScriptIsDeprecated = false;
-			bool bFoundDeprecatedTag = FilteredScriptAssets[i].GetTagValue(GET_MEMBER_NAME_CHECKED(UNiagaraScript, bDeprecated), bScriptIsDeprecated);
-			if (bFoundDeprecatedTag == false)
-			{
-				if (FilteredScriptAssets[i].IsAssetLoaded())
-				{
-					UNiagaraScript* Script = static_cast<UNiagaraScript*>(FilteredScriptAssets[i].GetAsset());
-					if (Script != nullptr)
-					{
-						bScriptIsDeprecated = Script->bDeprecated;
-					}
-				}
-			}
-			if (bScriptIsDeprecated)
-			{
-				continue;
-			}
-		}
-
-		// Check if usage bitmask matches
-		if (InFilter.TargetUsageToMatch.IsSet())
-		{
-			FString BitfieldTagValue;
-			int32 BitfieldValue, TargetBit;
-			BitfieldTagValue = FilteredScriptAssets[i].GetTagValueRef<FString>(GET_MEMBER_NAME_CHECKED(UNiagaraScript, ModuleUsageBitmask));
-			BitfieldValue = FCString::Atoi(*BitfieldTagValue);
-			TargetBit = (BitfieldValue >> (int32)InFilter.TargetUsageToMatch.GetValue()) & 1;
-			if (TargetBit != 1)
-			{
-				continue;
-			}
-		}
-
-		// Check if library script
-		if (InFilter.bIncludeNonLibraryScripts == false)
-		{
-			bool bScriptIsLibrary = true;
-			bool bFoundLibScriptTag = FilteredScriptAssets[i].GetTagValue(GET_MEMBER_NAME_CHECKED(UNiagaraScript, bExposeToLibrary), bScriptIsLibrary);
-
-			if (bFoundLibScriptTag == false)
-			{
-				if (FilteredScriptAssets[i].IsAssetLoaded())
-				{
-					UNiagaraScript* Script = static_cast<UNiagaraScript*>(FilteredScriptAssets[i].GetAsset());
-					if (Script != nullptr)
-					{
-						bScriptIsLibrary = Script->bExposeToLibrary;
-					}
-				}
-			}
-			if (bScriptIsLibrary == false)
-			{
-				continue;
-			}
-		}
-
->>>>>>> 33e6966e
 		OutFilteredScriptAssets.Add(FilteredScriptAssets[i]);
 	}
 }
@@ -1151,8 +1083,6 @@
 	return ReferencingComponents;
 }
 
-<<<<<<< HEAD
-=======
 const FGuid FNiagaraEditorUtilities::AddEmitterToSystem(UNiagaraSystem& InSystem, UNiagaraEmitter& InEmitterToAdd, bool bSystemIsPlaceholder)
 {
 	// Kill all system instances before modifying the emitter handle list to prevent accessing deleted data.
@@ -1207,5 +1137,4 @@
 	}
 }
 
->>>>>>> 33e6966e
 #undef LOCTEXT_NAMESPACE