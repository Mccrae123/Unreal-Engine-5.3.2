--- conflicted
+++ resolved
@@ -35,10 +35,6 @@
 #include "NiagaraNodeStaticSwitch.h"
 #include "NiagaraNodeFunctionCall.h"
 #include "NiagaraParameterMapHistory.h"
-<<<<<<< HEAD
-=======
-#include "ScopedTransaction.h"
->>>>>>> 710d7cac
 
 #define LOCTEXT_NAMESPACE "FNiagaraEditorUtilities"
 
@@ -638,19 +634,11 @@
 		if (SwitchNode)
 		{
 			if (SwitchNode->IsSetByCompiler())
-<<<<<<< HEAD
 			{
 				SwitchNode->SetSwitchValue(ConstantResolver);
 			}
 			else
 			{
-=======
-			{
-				SwitchNode->SetSwitchValue(ConstantResolver);
-			}
-			else
-			{
->>>>>>> 710d7cac
 				FEdGraphPinType VarType = Schema->TypeDefinitionToPinType(SwitchNode->GetInputType());
 				SwitchNode->ClearSwitchValue();
 				for (UEdGraphPin* InputPin : CallInputs)
@@ -1094,58 +1082,4 @@
 	return ReferencingComponents;
 }
 
-const FGuid FNiagaraEditorUtilities::AddEmitterToSystem(UNiagaraSystem& InSystem, UNiagaraEmitter& InEmitterToAdd, bool bSystemIsPlaceholder)
-{
-	// Kill all system instances before modifying the emitter handle list to prevent accessing deleted data.
-	KillSystemInstances(InSystem);
-
-	TSet<FName> EmitterHandleNames;
-	for (const FNiagaraEmitterHandle& EmitterHandle : InSystem.GetEmitterHandles())
-	{
-		EmitterHandleNames.Add(EmitterHandle.GetName());
-	}
-
-	FNiagaraEmitterHandle EmitterHandle;
-	if (false == bSystemIsPlaceholder)
-	{
-		InSystem.Modify();
-		EmitterHandle = InSystem.AddEmitterHandle(InEmitterToAdd, FNiagaraUtilities::GetUniqueName(InEmitterToAdd.GetFName(), EmitterHandleNames));
-	}
-	else
-	{
-		// When editing an emitter asset we add the emitter as a duplicate so that the parent emitter is duplicated, but it's parent emitter
-		// information is maintained.
-		checkf(InSystem.GetNumEmitters() == 0, TEXT("Can not add multiple emitters to a system being edited in emitter asset mode."));
-		FNiagaraEmitterHandle TemporaryEmitterHandle(InEmitterToAdd);
-		EmitterHandle = InSystem.DuplicateEmitterHandle(TemporaryEmitterHandle, *InEmitterToAdd.GetUniqueEmitterName());
-	}
-	
-	FNiagaraStackGraphUtilities::RebuildEmitterNodes(InSystem);
-
-	return EmitterHandle.GetId();
-}
-
-void FNiagaraEditorUtilities::RemoveEmittersFromSystemByEmitterHandleId(UNiagaraSystem& InSystem, TSet<FGuid> EmitterHandleIdsToDelete)
-{
-	// Kill all system instances before modifying the emitter handle list to prevent accessing deleted data.
-	KillSystemInstances(InSystem);
-
-	const FScopedTransaction DeleteTransaction(EmitterHandleIdsToDelete.Num() == 1
-		? LOCTEXT("DeleteEmitter", "Delete emitter")
-		: LOCTEXT("DeleteEmitters", "Delete emitters"));
-
-	InSystem.Modify();
-	InSystem.RemoveEmitterHandlesById(EmitterHandleIdsToDelete);
-	FNiagaraStackGraphUtilities::RebuildEmitterNodes(InSystem);
-}
-
-void FNiagaraEditorUtilities::KillSystemInstances(const UNiagaraSystem& System)
-{
-	TArray<UNiagaraComponent*> ReferencingComponents = FNiagaraEditorUtilities::GetComponentsThatReferenceSystem(System);
-	for (auto Component : ReferencingComponents)
-	{
-		Component->DestroyInstance();
-	}
-}
-
 #undef LOCTEXT_NAMESPACE