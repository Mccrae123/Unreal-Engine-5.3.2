// Copyright Epic Games, Inc. All Rights Reserved.

#include "NiagaraEditorSettings.h"

#include "NiagaraActions.h"
#include "NiagaraConstants.h"
#include "NiagaraEditorModule.h"
#include "NiagaraNode.h"

#include UE_INLINE_GENERATED_CPP_BY_NAME(NiagaraEditorSettings)

// These GUIDs are now statically defined so that they can be serialized out in settings for the parameter panel category expansion.
const FGuid FNiagaraEditorGuids::SystemNamespaceMetaDataGuid = FGuid(TEXT("7B4AFB34D0DF46189A05349E361CE735"));
const FGuid FNiagaraEditorGuids::EmitterNamespaceMetaDataGuid = FGuid(TEXT("1BA31433B3314F6BB258AECFBB466AC7"));
const FGuid FNiagaraEditorGuids::ParticleAttributeNamespaceMetaDataGuid = FGuid(TEXT("530A57A84EF444F482CCC0A4B6D8D364"));
const FGuid FNiagaraEditorGuids::ModuleNamespaceMetaDataGuid = FGuid(TEXT("FCA14ABEFAD14BB58786362887FEED09"));
const FGuid FNiagaraEditorGuids::ModuleOutputNamespaceMetaDataGuid = FGuid(TEXT("8945EAA4041E43F6824AC3B0AF2AEA20"));
const FGuid FNiagaraEditorGuids::ModuleLocalNamespaceMetaDataGuid = FGuid(TEXT("1DAA70FAC2ED4512914BD788D5BC3C9D"));
const FGuid FNiagaraEditorGuids::TransientNamespaceMetaDataGuid = FGuid(TEXT("39BA69CE1CB74A168469C1F49C4E37DE"));
const FGuid FNiagaraEditorGuids::StackContextNamespaceMetaDataGuid = FGuid(TEXT("65275FF7723C4CF28A82EB033EB3FAA6"));
const FGuid FNiagaraEditorGuids::EngineNamespaceMetaDataGuid = FGuid(TEXT("18363BDD94D549038AA825175F92DDF9"));
const FGuid FNiagaraEditorGuids::UserNamespaceMetaDataGuid = FGuid(TEXT("A3AC42514BF24B84AD2C52D2276414DA"));
const FGuid FNiagaraEditorGuids::ParameterCollectionNamespaceMetaDataGuid = FGuid(TEXT("A5843E1CF9924F16B52016676332DEDC"));
const FGuid FNiagaraEditorGuids::DataInstanceNamespaceMetaDataGuid = FGuid(TEXT("17F5FC610A914BA58D7EA8FD39B9A1D0"));
const FGuid FNiagaraEditorGuids::StaticSwitchNamespaceMetaDataGuid = FGuid(TEXT("6A44CDD2EC3D4495BDC7FE28CAE00604"));

int32 GbLogFoundButNotAllowedAssets = 0;
static FAutoConsoleVariableRef CVarLogFoundButNotAllowedAssets(
	TEXT("fx.Niagara.LogFoundButNotAllowedAssets"),
	GbShowNiagaraDeveloperWindows,
	TEXT("If > 0 assets which are found, but not allowed in the current editor context will be printed to the log."),
	ECVF_Default
);

FNiagaraNamespaceMetadata::FNiagaraNamespaceMetadata()
	: BackgroundColor(FLinearColor::Black)
	, ForegroundStyle("NiagaraEditor.ParameterName.NamespaceText")
	, SortId(TNumericLimits<int32>::Max())
{
}

FNiagaraNamespaceMetadata::FNiagaraNamespaceMetadata(TArray<FName> InNamespaces, FName InRequiredNamespaceModifier)
	: Namespaces(InNamespaces)
	, RequiredNamespaceModifier(InRequiredNamespaceModifier)
	, BackgroundColor(FLinearColor::Black)
	, ForegroundStyle("NiagaraEditor.ParameterName.NamespaceText")
	, SortId(TNumericLimits<int32>::Max())
{
}

FNiagaraActionColors::FNiagaraActionColors()
	: NiagaraColor(EForceInit::ForceInitToZero)
	, GameColor(EForceInit::ForceInitToZero)
	, PluginColor(EForceInit::ForceInitToZero)
	, DeveloperColor(EForceInit::ForceInitToZero)
{
}

UNiagaraEditorSettings::UNiagaraEditorSettings(const FObjectInitializer& ObjectInitlaizer)
	: Super(ObjectInitlaizer)
{
	bAutoCompile = true;
	bAutoPlay = true;
	bResetSimulationOnChange = true;
	bResimulateOnChangeWhilePaused = true;
	bResetDependentSystemsWhenEditingEmitters = false;
	SetupNamespaceMetadata();
	TrackedUsageBaseClasses = { UNiagaraNode::StaticClass(), UNiagaraDataInterface::StaticClass(), UNiagaraRendererProperties::StaticClass() };
}

#define LOCTEXT_NAMESPACE "NamespaceMetadata"

FLinearColor UNiagaraEditorSettings::GetSourceColor(EScriptSource  Source) const
{
	if(Source == EScriptSource::Niagara)
	{
		return ActionColors.NiagaraColor;
	}
	else if(Source == EScriptSource::Game)
	{
		return ActionColors.GameColor;
	}
	else if(Source == EScriptSource::Plugins)
	{
		return ActionColors.PluginColor;
	}
	else if(Source == EScriptSource::Developer)
	{
		return ActionColors.DeveloperColor;
	}

	return FLinearColor(1.f,1.f,1.f,0.3);
}

void UNiagaraEditorSettings::SetupNamespaceMetadata()
{
	DefaultNamespaceMetadata = FNiagaraNamespaceMetadata({ NAME_None })
		.SetDisplayName(LOCTEXT("DefaultDisplayName", "None"))
		.SetDescription(LOCTEXT("DefaultDescription", "Non-standard unknown namespace."))
		.SetBackgroundColor(FLinearColor(FColor(102, 102, 102)))
		.AddOption(ENiagaraNamespaceMetadataOptions::PreventEditingNamespace)
		.AddOption(ENiagaraNamespaceMetadataOptions::PreventEditingNamespaceModifier)
		.AddOption(ENiagaraNamespaceMetadataOptions::PreventEditingName);

	NamespaceMetadata =
	{
		FNiagaraNamespaceMetadata({FNiagaraConstants::SystemNamespace})
			.SetDisplayName(LOCTEXT("SystemDisplayName", "System"))
			.SetDisplayNameLong(LOCTEXT("SystemDisplayNameLong", "System Attributes"))
			.SetDescription(LOCTEXT("SystemDescription", "Persistent attribute in the system which is written in a system\n stage and can be read anywhere."))
			.SetBackgroundColor(FLinearColor(FColor(49, 113, 142)))
			.SetSortId(10)
			.AddOptionalNamespaceModifier(FNiagaraConstants::ModuleNamespace)
			.AddOptionalNamespaceModifier(FNiagaraConstants::InitialNamespace)
			.AddOptionalNamespaceModifier(FNiagaraConstants::PreviousNamespace)
			.SetGuid(FNiagaraEditorGuids::SystemNamespaceMetaDataGuid),
		FNiagaraNamespaceMetadata({FNiagaraConstants::EmitterNamespace})
			.SetDisplayName(LOCTEXT("EmitterDisplayName", "Emitter"))
			.SetDisplayNameLong(LOCTEXT("EmitterDisplayNameLong", "Emitter Attributes"))
			.SetDescription(LOCTEXT("EmitterDescription", "Persistent attribute which is written in a emitter\nstage and can be read in emitter and particle stages."))
			.SetBackgroundColor(FLinearColor(FColor(145, 99, 56)))
			.SetSortId(20)
			.AddOptionalNamespaceModifier(FNiagaraConstants::ModuleNamespace)
			.AddOptionalNamespaceModifier(FNiagaraConstants::InitialNamespace)
			.AddOptionalNamespaceModifier(FNiagaraConstants::PreviousNamespace)
			.SetGuid(FNiagaraEditorGuids::EmitterNamespaceMetaDataGuid),
		FNiagaraNamespaceMetadata({FNiagaraConstants::ParticleAttributeNamespace})
			.SetDisplayName(LOCTEXT("ParticleDisplayName", "Particles"))
			.SetDisplayNameLong(LOCTEXT("ParticleDisplayNameLong", "Particle Attributes"))
			.SetDescription(LOCTEXT("ParticleDescription", "Persistent attribute which is written in a particle\nstage and can be read in particle stages."))
			.SetBackgroundColor(FLinearColor(FColor(72, 130, 71)))
			.SetSortId(30)
			.AddOptionalNamespaceModifier(FNiagaraConstants::ModuleNamespace)
			.AddOptionalNamespaceModifier(FNiagaraConstants::InitialNamespace)
			.AddOptionalNamespaceModifier(FNiagaraConstants::PreviousNamespace)
			.SetGuid(FNiagaraEditorGuids::ParticleAttributeNamespaceMetaDataGuid),
		FNiagaraNamespaceMetadata({FNiagaraConstants::ModuleNamespace})
			.SetDisplayName(LOCTEXT("ModuleDisplayName", "Input"))
			.SetDisplayNameLong(LOCTEXT("ModuleDisplayNameLong", "Module Inputs"))
			.SetDescription(LOCTEXT("ModuleDescription", "A value which exposes a module input to the system and emitter editor."))
			.SetBackgroundColor(FLinearColor(FColor(136, 66, 65)))
			.SetSortId(40)
			.AddOption(ENiagaraNamespaceMetadataOptions::HideInSystem)
			.AddOption(ENiagaraNamespaceMetadataOptions::HideInDefinitions)
			.SetGuid(FNiagaraEditorGuids::ModuleNamespaceMetaDataGuid),
		FNiagaraNamespaceMetadata({FNiagaraConstants::OutputNamespace}, FNiagaraConstants::ModuleNamespace)
			.SetDisplayName(LOCTEXT("ModuleOutputDisplayName", "Output"))
			.SetDisplayNameLong(LOCTEXT("ModuleOutputDisplayNameLong", "Module Outputs"))
			.SetDescription(LOCTEXT("ModuleOutputDescription", "A transient value which the module author has decided might be useful to other modules further down in the stage.\nTransient values do not persist from frame to frame, or between stages, e.g. emitter to particle, or spawn to update."))
			.SetBackgroundColor(FLinearColor(FColor(108, 87, 131)))
			.SetSortId(60)
			.AddOption(ENiagaraNamespaceMetadataOptions::AdvancedInScript)
			.AddOption(ENiagaraNamespaceMetadataOptions::AdvancedInSystem)
			.AddOption(ENiagaraNamespaceMetadataOptions::HideInDefinitions)
			.AddOption(ENiagaraNamespaceMetadataOptions::PreventCreatingInSystemEditor)
			.SetGuid(FNiagaraEditorGuids::ModuleOutputNamespaceMetaDataGuid),
		FNiagaraNamespaceMetadata({FNiagaraConstants::LocalNamespace, FNiagaraConstants::ModuleNamespace})
			.SetDisplayName(LOCTEXT("ModuleLocalDisplayName", "Local"))
			.SetDisplayNameLong(LOCTEXT("ModuleLocalDisplayNameLong", "Module Locals"))
			.SetDescription(LOCTEXT("ModuleLocalDescription", "A transient value which can be written to and read from within a single module.\nTransient values do not persist from frame to frame, or between stages, e.g. emitter to particle, or spawn to update."))
			.SetBackgroundColor(FLinearColor(FColor(191, 176, 84)))
			.SetForegroundStyle("NiagaraEditor.ParameterName.NamespaceTextDark")
			.SetSortId(50)
			.AddOption(ENiagaraNamespaceMetadataOptions::HideInSystem)
			.AddOption(ENiagaraNamespaceMetadataOptions::HideInDefinitions)
			.AddOption(ENiagaraNamespaceMetadataOptions::PreventEditingNamespaceModifier)
			.SetGuid(FNiagaraEditorGuids::ModuleLocalNamespaceMetaDataGuid),
		FNiagaraNamespaceMetadata({FNiagaraConstants::TransientNamespace})
			.SetDisplayName(LOCTEXT("TransientDisplayName", "Transient"))
			.SetDisplayNameLong(LOCTEXT("TransientDisplayNameLong", "Stage Transients"))
			.SetDescription(LOCTEXT("TransientDescription", "A transient value which can be written to and read from from any module.\nTransient values do not persist from frame to frame, or between stages, e.g. emitter to particle, or spawn to update."))
			.SetBackgroundColor(FLinearColor(FColor(108, 87, 131)))
			.SetSortId(80)
			.AddOption(ENiagaraNamespaceMetadataOptions::AdvancedInScript)
			.AddOption(ENiagaraNamespaceMetadataOptions::AdvancedInSystem)
			.AddOption(ENiagaraNamespaceMetadataOptions::HideInDefinitions)
			.AddOption(ENiagaraNamespaceMetadataOptions::PreventEditingNamespaceModifier)
			.SetGuid(FNiagaraEditorGuids::TransientNamespaceMetaDataGuid),
		FNiagaraNamespaceMetadata({FNiagaraConstants::StackContextNamespace})
			.SetDisplayName(LOCTEXT("StackContextDisplayName", "StackContext"))
			.SetDisplayNameLong(LOCTEXT("StackContextDisplayNameLong", "Stack Context Sensitive"))
			.SetDescription(LOCTEXT("StackContextDescription", "A value which can be written to and read from from any module.\nStackContext values do  persist from frame to frame, or between stages, e.g. emitter to particle, or spawn to update.\nThey take on the namespace most relevant to where they are used.\nSystem Spawn/Update: \"System\"\nEmitter Spawn/Update: \"Emitter\".\nParticle Spawn/Update/Events: \"Particles\".\nParticle Simulation Stage iterating Particles: \"Particles\".\nParticle Simulation Stage with Iteration Source: Writes to the iteration source directly."))
			.SetBackgroundColor(FLinearColor(FColor(87, 131, 121)))
			.SetSortId(80)
			.AddOption(ENiagaraNamespaceMetadataOptions::AdvancedInScript)
			.AddOption(ENiagaraNamespaceMetadataOptions::AdvancedInSystem)
			.AddOption(ENiagaraNamespaceMetadataOptions::HideInDefinitions)
		//.AddOption(ENiagaraNamespaceMetadataOptions::PreventEditingNamespaceModifier),
			.AddOptionalNamespaceModifier(FNiagaraConstants::ModuleNamespace)
			.AddOptionalNamespaceModifier(FNiagaraConstants::InitialNamespace)
			.AddOptionalNamespaceModifier(FNiagaraConstants::PreviousNamespace)
			.SetGuid(FNiagaraEditorGuids::StackContextNamespaceMetaDataGuid),
		FNiagaraNamespaceMetadata({FNiagaraConstants::EngineNamespace})
			.SetDisplayName(LOCTEXT("EngineDisplayName", "Engine"))
			.SetDisplayNameLong(LOCTEXT("EngineDisplayNameLong", "Engine Provided"))
			.SetDescription(LOCTEXT("EngineDescription", "A read only value which is provided by the engine.\nThis value's source can be the simulation itsef\ne.g. ExecutionCount, or the owner of the simulation (The component), e.g. (Owner) Scale."))
			.SetBackgroundColor(FLinearColor(FColor(170, 170, 170)))
			.SetForegroundStyle("NiagaraEditor.ParameterName.NamespaceTextDark")
			.SetSortId(70)
			.AddOption(ENiagaraNamespaceMetadataOptions::HideInDefinitions)
			.AddOption(ENiagaraNamespaceMetadataOptions::PreventEditingNamespace)
			.AddOption(ENiagaraNamespaceMetadataOptions::PreventEditingNamespaceModifier)
			.AddOption(ENiagaraNamespaceMetadataOptions::PreventEditingName)
			.SetGuid(FNiagaraEditorGuids::EngineNamespaceMetaDataGuid),
		FNiagaraNamespaceMetadata({FNiagaraConstants::UserNamespace})
			.SetDisplayName(LOCTEXT("UserDisplayName", "User"))
			.SetDisplayNameLong(LOCTEXT("UserDisplayNameLong", "User Exposed"))
			.SetDescription(LOCTEXT("UserDescription", "A read only value which can be initialized per system and\nmodified externally in the level, by blueprint, or by c++."))
			.SetBackgroundColor(FLinearColor(FColor(91, 161, 194)))
			.SetSortId(0)
			.AddOption(ENiagaraNamespaceMetadataOptions::HideInScript)
			.AddOption(ENiagaraNamespaceMetadataOptions::HideInDefinitions)
			.AddOption(ENiagaraNamespaceMetadataOptions::PreventEditingNamespaceModifier)
			.AddOption(ENiagaraNamespaceMetadataOptions::PreventEditingNamespace)
			.SetGuid(FNiagaraEditorGuids::UserNamespaceMetaDataGuid),
		FNiagaraNamespaceMetadata({FNiagaraConstants::ParameterCollectionNamespace})
			.SetDisplayName(LOCTEXT("NiagaraParameterCollectionDisplayName", "NPC"))
			.SetDisplayNameLong(LOCTEXT("NiagaraParameterCollectionDisplayNameLong", "Niagara Parameter Collection"))
			.SetDescription(LOCTEXT("NiagaraParameterCollectionDescription", "Values read from a niagara parameter collection asset.\nRead only in a niagara system."))
			.SetBackgroundColor(FLinearColor(FColor(170, 170, 170)))
			.SetForegroundStyle("NiagaraEditor.ParameterName.NamespaceTextDark")
			.SetSortId(90)
			.AddOption(ENiagaraNamespaceMetadataOptions::AdvancedInScript)
			.AddOption(ENiagaraNamespaceMetadataOptions::AdvancedInSystem)
			.AddOption(ENiagaraNamespaceMetadataOptions::HideInDefinitions)
			.AddOption(ENiagaraNamespaceMetadataOptions::PreventEditingNamespace)
			.AddOption(ENiagaraNamespaceMetadataOptions::PreventEditingNamespaceModifier)
			.AddOption(ENiagaraNamespaceMetadataOptions::PreventEditingName)
			.SetGuid(FNiagaraEditorGuids::ParameterCollectionNamespaceMetaDataGuid),
		FNiagaraNamespaceMetadata({FNiagaraConstants::DataInstanceNamespace})
			.SetDisplayName(LOCTEXT("DataInstanceDisplayName", "Data Instance"))
			.SetDescription(LOCTEXT("DataInstanceDescription", "A special value which has a single bool IsAlive value, which determines if a particle is alive or not."))
			.SetBackgroundColor(FLinearColor(FColor(170, 170, 170)))
			.SetForegroundStyle("NiagaraEditor.ParameterName.NamespaceTextDark")
			.SetSortId(100)
			.AddOption(ENiagaraNamespaceMetadataOptions::HideInSystem)
			.AddOption(ENiagaraNamespaceMetadataOptions::AdvancedInScript)
			.AddOption(ENiagaraNamespaceMetadataOptions::AdvancedInSystem)
			.AddOption(ENiagaraNamespaceMetadataOptions::HideInDefinitions)
			.AddOption(ENiagaraNamespaceMetadataOptions::PreventEditingNamespace)
			.AddOption(ENiagaraNamespaceMetadataOptions::PreventEditingNamespaceModifier)
			.AddOption(ENiagaraNamespaceMetadataOptions::PreventEditingName)
			.SetGuid(FNiagaraEditorGuids::DataInstanceNamespaceMetaDataGuid),
		FNiagaraNamespaceMetadata({FNiagaraConstants::StaticSwitchNamespace})
			.SetDisplayName(LOCTEXT("StatisSwitchDisplayName", "Static Switch Inputs"))
			.SetDescription(LOCTEXT("StaticSwitchDescription", "Values which can only be set at edit time."))
			.SetSortId(45)
			.AddOption(ENiagaraNamespaceMetadataOptions::HideInSystem)
			.AddOption(ENiagaraNamespaceMetadataOptions::HideInDefinitions)
			.AddOption(ENiagaraNamespaceMetadataOptions::PreventEditingNamespace)
			.AddOption(ENiagaraNamespaceMetadataOptions::PreventEditingNamespaceModifier)
			.AddOption(ENiagaraNamespaceMetadataOptions::PreventEditingName)
			.SetGuid(FNiagaraEditorGuids::StaticSwitchNamespaceMetaDataGuid),
	};

	DefaultNamespaceModifierMetadata = FNiagaraNamespaceMetadata({ NAME_None })
		.SetDisplayName(LOCTEXT("DefaultModifierDisplayName", "None"))
		.SetDescription(LOCTEXT("DefaultModifierDescription", "Arbitrary sub-namespace for specifying module specific dataset attributes, or calling nested modules."))
		.SetBackgroundColor(FLinearColor(FColor(102, 102, 102)))
		.AddOption(ENiagaraNamespaceMetadataOptions::PreventEditingNamespace)
		.AddOption(ENiagaraNamespaceMetadataOptions::PreventEditingNamespaceModifier)
		.AddOption(ENiagaraNamespaceMetadataOptions::PreventEditingName);

	NamespaceModifierMetadata =
	{
		FNiagaraNamespaceMetadata({FNiagaraConstants::InitialNamespace})
			.SetDisplayName(LOCTEXT("InitialModifierDisplayName", "Initial"))
			.SetDescription(LOCTEXT("InitialModifierDescription", "A namespace modifier for dataset attributes which when used in\na linked input in an update script will get the initial value from the spawn script."))
			.SetBackgroundColor(FLinearColor(FColor(170, 170, 170)))
			.SetForegroundStyle("NiagaraEditor.ParameterName.NamespaceTextDark"),
		FNiagaraNamespaceMetadata({FNiagaraConstants::PreviousNamespace})
			.SetDisplayName(LOCTEXT("PreviousModifierDisplayName", "Previous"))
			.SetDescription(LOCTEXT("PreviousModifierDescription", "A namespace modifier for dataset attributes which when used in\na linked input in an update script will get the value from the start of the update script."))
			.SetBackgroundColor(FLinearColor(FColor(152, 152, 102)))
			.SetForegroundStyle("NiagaraEditor.ParameterName.NamespaceTextDark"),
		FNiagaraNamespaceMetadata({FNiagaraConstants::ModuleNamespace})
			.SetDisplayName(LOCTEXT("ModuleModifierDisplayName", "Module"))
			.SetDescription(LOCTEXT("ModuleModifierDescription", "A namespace modifier which makes that attribute unique to the module\ninstance by appending the unique module name."))
			.SetBackgroundColor(FLinearColor(FColor(102, 102, 152)))
			.AddOption(ENiagaraNamespaceMetadataOptions::HideInSystem),
		FNiagaraNamespaceMetadata({FNiagaraConstants::SystemNamespace})
			.SetDisplayName(LOCTEXT("SystemModifierDisplayName", "System"))
			.SetDescription(LOCTEXT("SystemModifierDescription", "A namespace modifier which specifies that an engine provided parameter comes from the system."))
			.SetBackgroundColor(FLinearColor(FColor(49, 113, 142))),
		FNiagaraNamespaceMetadata({FNiagaraConstants::EmitterNamespace})
			.SetDisplayName(LOCTEXT("EmitterModifierDisplayName", "Emitter"))
			.SetDescription(LOCTEXT("EmitterModifierDescription", "A namespace modifier which specifies that an engine provided parameter comes from the emitter."))
			.SetBackgroundColor(FLinearColor(FColor(145, 99, 56))),
		FNiagaraNamespaceMetadata({FNiagaraConstants::OwnerNamespace})
			.SetDisplayName(LOCTEXT("OwnerDisplayName", "Owner"))
			.SetDescription(LOCTEXT("OwnerDescription", "A namespace modifier which specifies that an engine provided parameter comes from the owner, or component."))
			.SetBackgroundColor(FLinearColor(FColor(170, 170, 170)))
			.SetForegroundStyle("NiagaraEditor.ParameterName.NamespaceTextDark"),
	};
}

void UNiagaraEditorSettings::BuildCachedPlaybackSpeeds() const
{
	CachedPlaybackSpeeds = PlaybackSpeeds;
	if (!CachedPlaybackSpeeds.GetValue().Contains(1.f))
	{
		CachedPlaybackSpeeds.GetValue().Add(1.f);
	}
	
	CachedPlaybackSpeeds.GetValue().Sort();
}

bool UNiagaraEditorSettings::IsShowGridInViewport() const
{
<<<<<<< HEAD
	return bShowGridInViewport;
=======
	return ViewportSettings.bShowGridInViewport;
>>>>>>> 4af6daef
}

void UNiagaraEditorSettings::SetShowGridInViewport(bool bInShowGridInViewport)
{
<<<<<<< HEAD
	if (this->bShowGridInViewport != bInShowGridInViewport)
	{
		this->bShowGridInViewport = bInShowGridInViewport;
=======
	if (this->ViewportSettings.bShowGridInViewport != bInShowGridInViewport)
	{
		this->ViewportSettings.bShowGridInViewport = bInShowGridInViewport;
>>>>>>> 4af6daef
		SaveConfig();
	}
}

bool UNiagaraEditorSettings::IsShowInstructionsCount() const
{
<<<<<<< HEAD
	return bShowInstructionsCount;
=======
	return ViewportSettings.bShowInstructionsCount;
>>>>>>> 4af6daef
}

void UNiagaraEditorSettings::SetShowInstructionsCount(bool bInShowInstructionsCount)
{
<<<<<<< HEAD
	if (this->bShowInstructionsCount != bInShowInstructionsCount)
	{
		this->bShowInstructionsCount = bInShowInstructionsCount;
=======
	if (this->ViewportSettings.bShowInstructionsCount != bInShowInstructionsCount)
	{
		this->ViewportSettings.bShowInstructionsCount = bInShowInstructionsCount;
>>>>>>> 4af6daef
		SaveConfig();
	}
}

bool UNiagaraEditorSettings::IsShowParticleCountsInViewport() const
{
<<<<<<< HEAD
	return bShowParticleCountsInViewport;
=======
	return ViewportSettings.bShowParticleCountsInViewport;
>>>>>>> 4af6daef
}

void UNiagaraEditorSettings::SetShowParticleCountsInViewport(bool bInShowParticleCountsInViewport)
{
<<<<<<< HEAD
	if (this->bShowParticleCountsInViewport != bInShowParticleCountsInViewport)
	{
		this->bShowParticleCountsInViewport = bInShowParticleCountsInViewport;
=======
	if (this->ViewportSettings.bShowParticleCountsInViewport != bInShowParticleCountsInViewport)
	{
		this->ViewportSettings.bShowParticleCountsInViewport = bInShowParticleCountsInViewport;
>>>>>>> 4af6daef
		SaveConfig();
	}
}

bool UNiagaraEditorSettings::IsShowEmitterExecutionOrder() const
{
<<<<<<< HEAD
	return bShowEmitterExecutionOrder;
=======
	return ViewportSettings.bShowEmitterExecutionOrder;
>>>>>>> 4af6daef
}

void UNiagaraEditorSettings::SetShowEmitterExecutionOrder(bool bInShowEmitterExecutionOrder)
{
<<<<<<< HEAD
	if (this->bShowEmitterExecutionOrder != bInShowEmitterExecutionOrder)
	{
		this->bShowEmitterExecutionOrder = bInShowEmitterExecutionOrder;
=======
	if (this->ViewportSettings.bShowEmitterExecutionOrder != bInShowEmitterExecutionOrder)
	{
		this->ViewportSettings.bShowEmitterExecutionOrder = bInShowEmitterExecutionOrder;
>>>>>>> 4af6daef
		SaveConfig();		
	}
}

bool UNiagaraEditorSettings::IsShowGpuTickInformation() const
{
<<<<<<< HEAD
	return bShowGpuTickInformation;
=======
	return ViewportSettings.bShowGpuTickInformation;
>>>>>>> 4af6daef
}

void UNiagaraEditorSettings::SetShowGpuTickInformation(bool bInShowGpuTickInformation)
{
<<<<<<< HEAD
	if (bShowGpuTickInformation != bInShowGpuTickInformation)
	{
		bShowGpuTickInformation = bInShowGpuTickInformation;
=======
	if (ViewportSettings.bShowGpuTickInformation != bInShowGpuTickInformation)
	{
		ViewportSettings.bShowGpuTickInformation = bInShowGpuTickInformation;
		SaveConfig();
	}
}

bool UNiagaraEditorSettings::IsShowMemoryInfo() const
{
	return ViewportSettings.bShowMemoryInfo;
}

void UNiagaraEditorSettings::SetShowMemoryInfo(bool bInShowInfo)
{
	if (ViewportSettings.bShowMemoryInfo != bInShowInfo)
	{
		ViewportSettings.bShowMemoryInfo = bInShowInfo;
>>>>>>> 4af6daef
		SaveConfig();
	}
}

TArray<float> UNiagaraEditorSettings::GetPlaybackSpeeds() const
{
	if(!CachedPlaybackSpeeds.IsSet())
	{
		BuildCachedPlaybackSpeeds();
	}

	return CachedPlaybackSpeeds.GetValue();	
}

bool UNiagaraEditorSettings::GetAutoCompile() const
{
	return bAutoCompile;
}

void UNiagaraEditorSettings::SetAutoCompile(bool bInAutoCompile)
{
	if (bAutoCompile != bInAutoCompile)
	{
		bAutoCompile = bInAutoCompile;
		SaveConfig();
	}
}

bool UNiagaraEditorSettings::GetAutoPlay() const
{
	return bAutoPlay;
}

void UNiagaraEditorSettings::SetAutoPlay(bool bInAutoPlay)
{
	if (bAutoPlay != bInAutoPlay)
	{
		bAutoPlay = bInAutoPlay;
		SaveConfig();
	}
}

bool UNiagaraEditorSettings::GetResetSimulationOnChange() const
{
	return bResetSimulationOnChange;
}

void UNiagaraEditorSettings::SetResetSimulationOnChange(bool bInResetSimulationOnChange)
{
	if (bResetSimulationOnChange != bInResetSimulationOnChange)
	{
		bResetSimulationOnChange = bInResetSimulationOnChange;
		SaveConfig();
	}
}

bool UNiagaraEditorSettings::GetResimulateOnChangeWhilePaused() const
{
	return bResimulateOnChangeWhilePaused;
}

void UNiagaraEditorSettings::SetResimulateOnChangeWhilePaused(bool bInResimulateOnChangeWhilePaused)
{
	if (bResimulateOnChangeWhilePaused != bInResimulateOnChangeWhilePaused)
	{
		bResimulateOnChangeWhilePaused = bInResimulateOnChangeWhilePaused;
		SaveConfig();
	}
}

bool UNiagaraEditorSettings::GetResetDependentSystemsWhenEditingEmitters() const
{
	return bResetDependentSystemsWhenEditingEmitters;
}

void UNiagaraEditorSettings::SetResetDependentSystemsWhenEditingEmitters(bool bInResetDependentSystemsWhenEditingEmitters)
{
	if (bResetDependentSystemsWhenEditingEmitters != bInResetDependentSystemsWhenEditingEmitters)
	{
		bResetDependentSystemsWhenEditingEmitters = bInResetDependentSystemsWhenEditingEmitters;
		SaveConfig();
	}
}

bool UNiagaraEditorSettings::GetDisplayAdvancedParameterPanelCategories() const
{
	return bDisplayAdvancedParameterPanelCategories;
}

void UNiagaraEditorSettings::SetDisplayAdvancedParameterPanelCategories(bool bInDisplayAdvancedParameterPanelCategories)
{
	if (bDisplayAdvancedParameterPanelCategories != bInDisplayAdvancedParameterPanelCategories)
	{
		bDisplayAdvancedParameterPanelCategories = bInDisplayAdvancedParameterPanelCategories;
		SaveConfig();
		SettingsChangedDelegate.Broadcast(GET_MEMBER_NAME_CHECKED(UNiagaraEditorSettings, bDisplayAdvancedParameterPanelCategories).ToString(), this);
	}
}

// Use the guids from the list at the top of this file to register last known expansion state.
FNiagaraParameterPanelSectionStorage& UNiagaraEditorSettings::FindOrAddParameterPanelSectionStorage(FGuid PanelSectionId, bool& bOutAdded)
{
	bOutAdded = false;
	check(PanelSectionId.IsValid());
	for (FNiagaraParameterPanelSectionStorage& Storage : SystemParameterPanelSectionData)
	{
		if (PanelSectionId == Storage.ParamStorageId)
		{
			return Storage;
		}
	}

	int32 Idx = SystemParameterPanelSectionData.Emplace(PanelSectionId);
	bOutAdded = true;
	return SystemParameterPanelSectionData[Idx];

}

bool UNiagaraEditorSettings::GetDisplayAffectedAssetStats() const
{
	return bDisplayAffectedAssetStats;
}

int32 UNiagaraEditorSettings::GetAssetStatsSearchLimit() const
{
	return AffectedAssetSearchLimit;
}

FNiagaraNewAssetDialogConfig UNiagaraEditorSettings::GetNewAssetDailogConfig(FName InDialogConfigKey) const
{
	const FNiagaraNewAssetDialogConfig* Config = NewAssetDialogConfigMap.Find(InDialogConfigKey);
	if (Config != nullptr)
	{
		return *Config;
	}
	return FNiagaraNewAssetDialogConfig();
}

void UNiagaraEditorSettings::SetNewAssetDialogConfig(FName InDialogConfigKey, const FNiagaraNewAssetDialogConfig& InNewAssetDialogConfig)
{
	NewAssetDialogConfigMap.Add(InDialogConfigKey, InNewAssetDialogConfig);
	SaveConfig();
}

FNiagaraNamespaceMetadata UNiagaraEditorSettings::GetDefaultNamespaceMetadata() const
{
	return DefaultNamespaceMetadata;
}

FNiagaraNamespaceMetadata UNiagaraEditorSettings::GetMetaDataForNamespaces(TArray<FName> InNamespaces) const
{
	TArray<FNiagaraNamespaceMetadata> MatchingMetadata;
	for (const FNiagaraNamespaceMetadata& NamespaceMetadataItem : NamespaceMetadata)
	{
		if (NamespaceMetadataItem.Namespaces.Num() <= InNamespaces.Num())
		{	
			bool bNamespacesMatch = true;
			for (int32 i = 0; i < NamespaceMetadataItem.Namespaces.Num() && bNamespacesMatch; i++)
			{
				if(NamespaceMetadataItem.Namespaces[i] != InNamespaces[i])
				{
					bNamespacesMatch = false;
				}
			}
			if (bNamespacesMatch)
			{
				MatchingMetadata.Add(NamespaceMetadataItem);
			}
		}
	}
	if (MatchingMetadata.Num() == 0)
	{
		return FNiagaraNamespaceMetadata();
	}
	else if (MatchingMetadata.Num() == 1)
	{
		return MatchingMetadata[0];
	}
	else
	{
		int32 IndexOfLargestMatch = 0;
		for (int32 i = 1; i < MatchingMetadata.Num(); i++)
		{
			if (MatchingMetadata[i].Namespaces.Num() > MatchingMetadata[IndexOfLargestMatch].Namespaces.Num())
			{
				IndexOfLargestMatch = i;
			}
		}
		return MatchingMetadata[IndexOfLargestMatch];
	}
}

FNiagaraNamespaceMetadata UNiagaraEditorSettings::GetMetaDataForId(const FGuid& NamespaceId) const
{
	for (const FNiagaraNamespaceMetadata& NamespaceMetaDatum : NamespaceMetadata)
	{
		if (NamespaceMetaDatum.GetGuid() == NamespaceId)
		{
			return NamespaceMetaDatum;
		}
	}
	ensureMsgf(false, TEXT("Failed to find namespace metadata by ID!"));
	return DefaultNamespaceMetadata;
}

const FGuid& UNiagaraEditorSettings::GetIdForUsage(ENiagaraScriptUsage Usage) const
{
	switch (Usage) {
	case ENiagaraScriptUsage::SystemSpawnScript:
	case ENiagaraScriptUsage::SystemUpdateScript:
		return FNiagaraEditorGuids::SystemNamespaceMetaDataGuid;
	case ENiagaraScriptUsage::EmitterSpawnScript:
	case ENiagaraScriptUsage::EmitterUpdateScript:
		return FNiagaraEditorGuids::EmitterNamespaceMetaDataGuid;
	case ENiagaraScriptUsage::ParticleSpawnScript:
	case ENiagaraScriptUsage::ParticleSpawnScriptInterpolated:
	case ENiagaraScriptUsage::ParticleUpdateScript:
	case ENiagaraScriptUsage::ParticleEventScript:
	case ENiagaraScriptUsage::ParticleGPUComputeScript:
	case ENiagaraScriptUsage::ParticleSimulationStageScript:
		return FNiagaraEditorGuids::ParticleAttributeNamespaceMetaDataGuid;
	default:
		ensureMsgf(false, TEXT("Encounted unexpected usage when finding namespace metadata!"));
		return DefaultNamespaceMetadata.GetGuid();
	}
}

const TArray<FNiagaraNamespaceMetadata>& UNiagaraEditorSettings::GetAllNamespaceMetadata() const
{
	return NamespaceMetadata;
}

FNiagaraNamespaceMetadata UNiagaraEditorSettings::GetDefaultNamespaceModifierMetadata() const
{
	return DefaultNamespaceModifierMetadata;
}

FNiagaraNamespaceMetadata UNiagaraEditorSettings::GetMetaDataForNamespaceModifier(FName NamespaceModifier) const
{
	for (const FNiagaraNamespaceMetadata& NamespaceModifierMetadataItem : NamespaceModifierMetadata)
	{
		if (NamespaceModifierMetadataItem.Namespaces.Num() == 1 && NamespaceModifierMetadataItem.Namespaces[0] == NamespaceModifier)
		{
			return NamespaceModifierMetadataItem;
		}
	}
	return FNiagaraNamespaceMetadata();
}

const TArray<FNiagaraNamespaceMetadata>& UNiagaraEditorSettings::GetAllNamespaceModifierMetadata() const
{
	return NamespaceModifierMetadata;
}

const TArray<FNiagaraCurveTemplate>& UNiagaraEditorSettings::GetCurveTemplates() const
{
	return CurveTemplates;
}

FName UNiagaraEditorSettings::GetCategoryName() const
{
	return TEXT("Plugins");
}

FText UNiagaraEditorSettings::GetSectionText() const
{
	return NSLOCTEXT("NiagaraEditorPlugin", "NiagaraEditorSettingsSection", "Niagara Editor");
}

void UNiagaraEditorSettings::PostEditChangeProperty(FPropertyChangedEvent& PropertyChangedEvent)
{
	CachedPlaybackSpeeds.Reset();
	
	if (PropertyChangedEvent.Property != nullptr)
	{
		SettingsChangedDelegate.Broadcast(PropertyChangedEvent.Property->GetName(), this);
	}
}

void UNiagaraEditorSettings::SetViewportSharedSettings(const FNiagaraViewportSharedSettings& InViewportSharedSettings)
{
	ViewportSettings = InViewportSharedSettings;
	SaveConfig();
}

UNiagaraEditorSettings::FOnNiagaraEditorSettingsChanged& UNiagaraEditorSettings::OnSettingsChanged()
{
	return GetMutableDefault<UNiagaraEditorSettings>()->SettingsChangedDelegate;
}

void UNiagaraEditorSettings::SetOnIsClassAllowed(const FOnIsClassAllowed& InOnIsClassAllowed)
{
	OnIsClassAllowedDelegate = InOnIsClassAllowed;
}

void UNiagaraEditorSettings::SetOnIsClassPathAllowed(const FOnIsClassPathAllowed& InOnIsClassPathAllowed)
{
	OnIsClassPathAllowedDelegate = InOnIsClassPathAllowed;
}

<<<<<<< HEAD
=======
void UNiagaraEditorSettings::SetOnShouldFilterAssetByClassUsage(const FOnShouldFilterAssetByClassUsage& InOnShouldFilterAssetByClassUsage)
{
	OnShouldFilterAssetByClassUsage = InOnShouldFilterAssetByClassUsage;
}

>>>>>>> 4af6daef
bool UNiagaraEditorSettings::IsAllowedClass(const UClass* InClass) const
{
	return OnIsClassAllowedDelegate.IsBound() == false || OnIsClassAllowedDelegate.Execute(InClass);
}

bool UNiagaraEditorSettings::IsAllowedClassPath(const FTopLevelAssetPath& InClassPath) const
{
	return OnIsClassPathAllowedDelegate.IsBound() == false || OnIsClassPathAllowedDelegate.Execute(InClassPath);
}

bool UNiagaraEditorSettings::IsAllowedTypeDefinition(const FNiagaraTypeDefinition& InTypeDefinition) const
{
	return InTypeDefinition.GetClass() == nullptr || IsAllowedClass(InTypeDefinition.GetClass());
}

const FName ClassUsageListTagName = "ClassUsageList";

bool UNiagaraEditorSettings::ShouldTrackClassUsage(const UClass* InClass) const
{
	for (const UClass* TrackedUsageBaseClass : TrackedUsageBaseClasses)
	{
		if (InClass->IsChildOf(TrackedUsageBaseClass))
		{
			return true;
		}
	}
	return false;
}

UObject::FAssetRegistryTag UNiagaraEditorSettings::CreateClassUsageAssetRegistryTag(const UObject* SourceObject) const
{
	FString ClassUsageList;
	if (SourceObject->IsAsset())
	{
		TSet<FString> ClassPaths;
		TArray<UObject*> ObjectsInPackage;
		GetObjectsWithPackage(SourceObject->GetOutermost(), ObjectsInPackage);
		for (UObject* ObjectInPackage : ObjectsInPackage)
		{
			if (ShouldTrackClassUsage(ObjectInPackage->GetClass()))
			{
				ClassPaths.Add(ObjectInPackage->GetClass()->GetClassPathName().ToString());
			}
		}
		ClassUsageList = FString::Join(ClassPaths, TEXT("\n"));
	}
	else
	{
		ClassUsageList = "";
	}

	return UObject::FAssetRegistryTag(ClassUsageListTagName, ClassUsageList, FAssetRegistryTag::TT_Hidden);
}

<<<<<<< HEAD
bool UNiagaraEditorSettings::IsAllowedAssetByClassUsage(const FAssetData& InAssetData) const
{
	if (OnIsClassAllowedDelegate.IsBound() == false)
	{
		return true;
	}

	const UObject* AssetObject = nullptr;
	bool bClassDataFound = false;
	bool bInvalidClassFound = false;
	if (InAssetData.IsAssetLoaded())
	{
		AssetObject = InAssetData.GetAsset();
		if (AssetObject != nullptr)
		{
			bClassDataFound = true;
			TArray<UObject*> ObjectsInPackage;
			GetObjectsWithPackage(AssetObject->GetOutermost(), ObjectsInPackage);
			for (UObject* ObjectInPackage : ObjectsInPackage)
			{
				if (ShouldTrackClassUsage(ObjectInPackage->GetClass()) && IsAllowedClass(ObjectInPackage->GetClass()) == false)
				{
					bInvalidClassFound = true;
					if (GbLogFoundButNotAllowedAssets)
					{
						UE_LOG(LogNiagaraEditor, Log, TEXT("Asset %s is not allowed due to object %s with class %s which is not allowed in this editor context."),
							*InAssetData.GetFullName(), *ObjectInPackage->GetPathName(), *ObjectInPackage->GetClass()->GetClassPathName().ToString());
					}
					else
					{
						break;
					}
				}
			}
		}
=======
bool UNiagaraEditorSettings::IsAllowedAssetObjectByClassUsageInternal(const UObject& AssetObject, TSet<const UObject*>& CheckedAssetObjects) const
{
	CheckedAssetObjects.Add(&AssetObject);

	TArray<UObject*> ObjectsInPackage;
	GetObjectsWithPackage(AssetObject.GetOutermost(), ObjectsInPackage);
	for (UObject* ObjectInPackage : ObjectsInPackage)
	{
		if (ShouldTrackClassUsage(ObjectInPackage->GetClass()) && IsAllowedClass(ObjectInPackage->GetClass()) == false)
		{
			if (GbLogFoundButNotAllowedAssets)
			{
				UE_LOG(LogNiagaraEditor, Log, TEXT("Asset %s is not allowed due to object %s with class %s which is not allowed in this editor context."),
					*AssetObject.GetPathName(), *ObjectInPackage->GetPathName(), *ObjectInPackage->GetClass()->GetClassPathName().ToString());
			}
			return false;
		}

		const UNiagaraNode* NiagaraNode = Cast<UNiagaraNode>(ObjectInPackage);
		if (NiagaraNode != nullptr &&
			NiagaraNode->GetReferencedAsset() != nullptr &&
			OnShouldFilterAssetByClassUsage.Execute(FTopLevelAssetPath(NiagaraNode->GetReferencedAsset()->GetPathName())) &&
			CheckedAssetObjects.Contains(NiagaraNode->GetReferencedAsset()) == false)
		{
			if (IsAllowedAssetObjectByClassUsageInternal(*NiagaraNode->GetReferencedAsset(), CheckedAssetObjects) == false)
			{
				UE_LOG(LogNiagaraEditor, Log, TEXT("Asset %s is not allowed due to referenced asset %s which is not allowed in this editor context."),
					*AssetObject.GetPathName(), *NiagaraNode->GetReferencedAsset()->GetPathName());
				return false;
			}
		}
	}
	return true;
}

bool UNiagaraEditorSettings::IsAllowedObjectByClassUsageInternal(const UObject& InObject, TSet<const UObject*>& CheckedObjects) const
{
	CheckedObjects.Add(&InObject);

	TArray<UObject*> ObjectsWithOuter;
	GetObjectsWithOuter(&InObject, ObjectsWithOuter, true);
	
	for (const UObject* ObjectInPackage : ObjectsWithOuter)
	{
		if (ShouldTrackClassUsage(ObjectInPackage->GetClass()) && IsAllowedClass(ObjectInPackage->GetClass()) == false)
		{
			if (GbLogFoundButNotAllowedAssets)
			{
				UE_LOG(LogNiagaraEditor, Log, TEXT("Asset %s is not allowed due to object %s with class %s which is not allowed in this editor context."),
					*InObject.GetPackage()->GetPathName(), *ObjectInPackage->GetPathName(), *ObjectInPackage->GetClass()->GetClassPathName().ToString());
			}
			return false;
		}

		const UNiagaraNode* NiagaraNode = Cast<UNiagaraNode>(ObjectInPackage);
		if (NiagaraNode != nullptr &&
			NiagaraNode->GetReferencedAsset() != nullptr &&
			OnShouldFilterAssetByClassUsage.Execute(FTopLevelAssetPath(NiagaraNode->GetReferencedAsset()->GetPathName())) &&
			CheckedObjects.Contains(NiagaraNode->GetReferencedAsset()) == false)
		{
			if (IsAllowedAssetObjectByClassUsageInternal(*NiagaraNode->GetReferencedAsset(), CheckedObjects) == false)
			{
				UE_LOG(LogNiagaraEditor, Log, TEXT("Asset %s is not allowed due to referenced asset %s which is not allowed in this editor context."),
					*InObject.GetPackage()->GetPathName(), *NiagaraNode->GetReferencedAsset()->GetPathName());
				return false;
			}
		}
	}
	return true;
}

bool UNiagaraEditorSettings::IsAllowedAssetByClassUsage(const FAssetData& InAssetData) const
{
	if (OnShouldFilterAssetByClassUsage.IsBound() == false ||
		OnIsClassAllowedDelegate.IsBound() == false ||
		OnShouldFilterAssetByClassUsage.Execute(FTopLevelAssetPath(InAssetData.GetObjectPathString())) == false)
	{
		return true;
	}

	bool bClassDataFound = false;
	bool bInvalidClassFound = false;
	if (InAssetData.IsAssetLoaded() && InAssetData.GetAsset() != nullptr)
	{
		TSet<const UObject*> CheckedAssetObjects;
		bClassDataFound = true;
		bInvalidClassFound = IsAllowedAssetObjectByClassUsageInternal(*InAssetData.GetAsset(), CheckedAssetObjects) == false;
>>>>>>> 4af6daef
	}
	else
	{
		FString ClassUsageList;
		if (InAssetData.GetTagValue(ClassUsageListTagName, ClassUsageList) && ClassUsageList.Len() != 0)
		{
			bClassDataFound = true;
			TArray<FString> ClassUsageListLines;
			ClassUsageList.ParseIntoArrayLines(ClassUsageListLines);
			for (const FString& ClassUsageListLine : ClassUsageListLines)
			{
				FTopLevelAssetPath ClassPath(ClassUsageListLine);
				UClass* UsedClass = FindObject<UClass>(ClassPath);
				if (UsedClass == nullptr || (ShouldTrackClassUsage(UsedClass) && IsAllowedClass(UsedClass) == false))
				{
					bInvalidClassFound = true;
					if (GbLogFoundButNotAllowedAssets)
					{
						if (UsedClass == nullptr)
						{
							UE_LOG(LogNiagaraEditor, Log, TEXT("Asset %s is not allowed due to class %s which is was not found."),
								*InAssetData.GetFullName(), *ClassUsageListLine);
						}
						else
						{
							UE_LOG(LogNiagaraEditor, Log, TEXT("Asset %s is not allowed due to class %s which is not allowed in this editor context."),
								*InAssetData.GetFullName(), *UsedClass->GetPathName());
						}
					}
					else
					{
						break;
					}
				}
			}
		}
	}
<<<<<<< HEAD

	return bClassDataFound && bInvalidClassFound == false;
}

=======
	return bClassDataFound && bInvalidClassFound == false;
}

bool UNiagaraEditorSettings::IsAllowedAssetObjectByClassUsage(const UObject& InAssetObject) const
{
	TSet<const UObject*> CheckedAssetObjects;
	if (OnIsClassAllowedDelegate.IsBound() && InAssetObject.IsAsset() == false)
	{
		return IsAllowedObjectByClassUsageInternal(InAssetObject, CheckedAssetObjects);
	}
	
	if (OnShouldFilterAssetByClassUsage.IsBound() == false ||
		OnIsClassAllowedDelegate.IsBound() == false ||
		OnShouldFilterAssetByClassUsage.Execute(FTopLevelAssetPath(InAssetObject.GetPathName())) == false)
	{
		return true;
	}

	return IsAllowedAssetObjectByClassUsageInternal(InAssetObject, CheckedAssetObjects);
}

bool UNiagaraEditorSettings::GetUpdateStackValuesOnCommitOnly() const
{
	return bUpdateStackValuesOnCommitOnly;
}

>>>>>>> 4af6daef
#undef LOCTEXT_NAMESPACE
<|MERGE_RESOLUTION|>--- conflicted
+++ resolved
@@ -307,116 +307,67 @@
 
 bool UNiagaraEditorSettings::IsShowGridInViewport() const
 {
-<<<<<<< HEAD
-	return bShowGridInViewport;
-=======
 	return ViewportSettings.bShowGridInViewport;
->>>>>>> 4af6daef
 }
 
 void UNiagaraEditorSettings::SetShowGridInViewport(bool bInShowGridInViewport)
 {
-<<<<<<< HEAD
-	if (this->bShowGridInViewport != bInShowGridInViewport)
-	{
-		this->bShowGridInViewport = bInShowGridInViewport;
-=======
 	if (this->ViewportSettings.bShowGridInViewport != bInShowGridInViewport)
 	{
 		this->ViewportSettings.bShowGridInViewport = bInShowGridInViewport;
->>>>>>> 4af6daef
 		SaveConfig();
 	}
 }
 
 bool UNiagaraEditorSettings::IsShowInstructionsCount() const
 {
-<<<<<<< HEAD
-	return bShowInstructionsCount;
-=======
 	return ViewportSettings.bShowInstructionsCount;
->>>>>>> 4af6daef
 }
 
 void UNiagaraEditorSettings::SetShowInstructionsCount(bool bInShowInstructionsCount)
 {
-<<<<<<< HEAD
-	if (this->bShowInstructionsCount != bInShowInstructionsCount)
-	{
-		this->bShowInstructionsCount = bInShowInstructionsCount;
-=======
 	if (this->ViewportSettings.bShowInstructionsCount != bInShowInstructionsCount)
 	{
 		this->ViewportSettings.bShowInstructionsCount = bInShowInstructionsCount;
->>>>>>> 4af6daef
 		SaveConfig();
 	}
 }
 
 bool UNiagaraEditorSettings::IsShowParticleCountsInViewport() const
 {
-<<<<<<< HEAD
-	return bShowParticleCountsInViewport;
-=======
 	return ViewportSettings.bShowParticleCountsInViewport;
->>>>>>> 4af6daef
 }
 
 void UNiagaraEditorSettings::SetShowParticleCountsInViewport(bool bInShowParticleCountsInViewport)
 {
-<<<<<<< HEAD
-	if (this->bShowParticleCountsInViewport != bInShowParticleCountsInViewport)
-	{
-		this->bShowParticleCountsInViewport = bInShowParticleCountsInViewport;
-=======
 	if (this->ViewportSettings.bShowParticleCountsInViewport != bInShowParticleCountsInViewport)
 	{
 		this->ViewportSettings.bShowParticleCountsInViewport = bInShowParticleCountsInViewport;
->>>>>>> 4af6daef
 		SaveConfig();
 	}
 }
 
 bool UNiagaraEditorSettings::IsShowEmitterExecutionOrder() const
 {
-<<<<<<< HEAD
-	return bShowEmitterExecutionOrder;
-=======
 	return ViewportSettings.bShowEmitterExecutionOrder;
->>>>>>> 4af6daef
 }
 
 void UNiagaraEditorSettings::SetShowEmitterExecutionOrder(bool bInShowEmitterExecutionOrder)
 {
-<<<<<<< HEAD
-	if (this->bShowEmitterExecutionOrder != bInShowEmitterExecutionOrder)
-	{
-		this->bShowEmitterExecutionOrder = bInShowEmitterExecutionOrder;
-=======
 	if (this->ViewportSettings.bShowEmitterExecutionOrder != bInShowEmitterExecutionOrder)
 	{
 		this->ViewportSettings.bShowEmitterExecutionOrder = bInShowEmitterExecutionOrder;
->>>>>>> 4af6daef
 		SaveConfig();		
 	}
 }
 
 bool UNiagaraEditorSettings::IsShowGpuTickInformation() const
 {
-<<<<<<< HEAD
-	return bShowGpuTickInformation;
-=======
 	return ViewportSettings.bShowGpuTickInformation;
->>>>>>> 4af6daef
 }
 
 void UNiagaraEditorSettings::SetShowGpuTickInformation(bool bInShowGpuTickInformation)
 {
-<<<<<<< HEAD
-	if (bShowGpuTickInformation != bInShowGpuTickInformation)
-	{
-		bShowGpuTickInformation = bInShowGpuTickInformation;
-=======
 	if (ViewportSettings.bShowGpuTickInformation != bInShowGpuTickInformation)
 	{
 		ViewportSettings.bShowGpuTickInformation = bInShowGpuTickInformation;
@@ -434,7 +385,6 @@
 	if (ViewportSettings.bShowMemoryInfo != bInShowInfo)
 	{
 		ViewportSettings.bShowMemoryInfo = bInShowInfo;
->>>>>>> 4af6daef
 		SaveConfig();
 	}
 }
@@ -735,14 +685,11 @@
 	OnIsClassPathAllowedDelegate = InOnIsClassPathAllowed;
 }
 
-<<<<<<< HEAD
-=======
 void UNiagaraEditorSettings::SetOnShouldFilterAssetByClassUsage(const FOnShouldFilterAssetByClassUsage& InOnShouldFilterAssetByClassUsage)
 {
 	OnShouldFilterAssetByClassUsage = InOnShouldFilterAssetByClassUsage;
 }
 
->>>>>>> 4af6daef
 bool UNiagaraEditorSettings::IsAllowedClass(const UClass* InClass) const
 {
 	return OnIsClassAllowedDelegate.IsBound() == false || OnIsClassAllowedDelegate.Execute(InClass);
@@ -797,43 +744,6 @@
 	return UObject::FAssetRegistryTag(ClassUsageListTagName, ClassUsageList, FAssetRegistryTag::TT_Hidden);
 }
 
-<<<<<<< HEAD
-bool UNiagaraEditorSettings::IsAllowedAssetByClassUsage(const FAssetData& InAssetData) const
-{
-	if (OnIsClassAllowedDelegate.IsBound() == false)
-	{
-		return true;
-	}
-
-	const UObject* AssetObject = nullptr;
-	bool bClassDataFound = false;
-	bool bInvalidClassFound = false;
-	if (InAssetData.IsAssetLoaded())
-	{
-		AssetObject = InAssetData.GetAsset();
-		if (AssetObject != nullptr)
-		{
-			bClassDataFound = true;
-			TArray<UObject*> ObjectsInPackage;
-			GetObjectsWithPackage(AssetObject->GetOutermost(), ObjectsInPackage);
-			for (UObject* ObjectInPackage : ObjectsInPackage)
-			{
-				if (ShouldTrackClassUsage(ObjectInPackage->GetClass()) && IsAllowedClass(ObjectInPackage->GetClass()) == false)
-				{
-					bInvalidClassFound = true;
-					if (GbLogFoundButNotAllowedAssets)
-					{
-						UE_LOG(LogNiagaraEditor, Log, TEXT("Asset %s is not allowed due to object %s with class %s which is not allowed in this editor context."),
-							*InAssetData.GetFullName(), *ObjectInPackage->GetPathName(), *ObjectInPackage->GetClass()->GetClassPathName().ToString());
-					}
-					else
-					{
-						break;
-					}
-				}
-			}
-		}
-=======
 bool UNiagaraEditorSettings::IsAllowedAssetObjectByClassUsageInternal(const UObject& AssetObject, TSet<const UObject*>& CheckedAssetObjects) const
 {
 	CheckedAssetObjects.Add(&AssetObject);
@@ -921,7 +831,6 @@
 		TSet<const UObject*> CheckedAssetObjects;
 		bClassDataFound = true;
 		bInvalidClassFound = IsAllowedAssetObjectByClassUsageInternal(*InAssetData.GetAsset(), CheckedAssetObjects) == false;
->>>>>>> 4af6daef
 	}
 	else
 	{
@@ -959,12 +868,6 @@
 			}
 		}
 	}
-<<<<<<< HEAD
-
-	return bClassDataFound && bInvalidClassFound == false;
-}
-
-=======
 	return bClassDataFound && bInvalidClassFound == false;
 }
 
@@ -991,5 +894,4 @@
 	return bUpdateStackValuesOnCommitOnly;
 }
 
->>>>>>> 4af6daef
 #undef LOCTEXT_NAMESPACE
