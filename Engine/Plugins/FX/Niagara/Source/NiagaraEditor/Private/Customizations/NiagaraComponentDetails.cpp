// Copyright Epic Games, Inc. All Rights Reserved.

#include "NiagaraComponentDetails.h"
#include "PropertyHandle.h"
#include "DetailLayoutBuilder.h"
#include "DetailCategoryBuilder.h"
#include "NiagaraComponent.h"
#include "NiagaraDataInterface.h"
#include "IDetailPropertyRow.h"
#include "DetailWidgetRow.h"
#include "Widgets/Text/SInlineEditableTextBlock.h"
#include "PropertyCustomizationHelpers.h"
#include "Widgets/Text/STextBlock.h"
#include "Widgets/Images/SImage.h"
#include "Widgets/Layout/SBox.h"
#include "Styling/AppStyle.h"
#include "ViewModels/NiagaraParameterViewModel.h"
#include "NiagaraEditorUtilities.h"
#include "INiagaraEditorTypeUtilities.h"
#include "NiagaraTypes.h"
#include "ScopedTransaction.h"
#include "NiagaraEditorModule.h"
#include "PropertyEditorModule.h"
#include "Modules/ModuleManager.h"
#include "Widgets/Input/SButton.h"
#include "NiagaraScriptSource.h"
#include "NiagaraNodeInput.h"
#include "GameDelegates.h"
#include "NiagaraEditorStyle.h"
#include "IDetailChildrenBuilder.h"
#include "NiagaraConstants.h"
#include "NiagaraScriptVariable.h"
#include "NiagaraSystemEditorData.h"
#include "NiagaraUserRedirectionParameterStore.h"
#include "Widgets/Layout/SUniformGridPanel.h"
#include "Widgets/SNiagaraDebugger.h"
#include "Widgets/SNiagaraParameterName.h"
#include "ViewModels/HierarchyEditor/NiagaraUserParametersHierarchyViewModel.h"
#include "Widgets/Input/SCheckBox.h"
#include "Widgets/Input/SComboButton.h"
#include "SNiagaraSystemUserParameters.h"
#include "Widgets/Input/SEditableTextBox.h"

#define LOCTEXT_NAMESPACE "NiagaraComponentDetails"

static FNiagaraVariant GetParameterValueFromSystem(const FNiagaraVariableBase& Parameter, const UNiagaraSystem* System)
{
	const FNiagaraUserRedirectionParameterStore& UserParameterStore = System->GetExposedParameters();
	if (Parameter.IsDataInterface())
	{
		int32 Index = UserParameterStore.IndexOf(Parameter);
		if (Index != INDEX_NONE)
		{
			return FNiagaraVariant(UserParameterStore.GetDataInterfaces()[Index]);
		}
	}
	
	if (Parameter.IsUObject())
	{
		int32 Index = UserParameterStore.IndexOf(Parameter);
		if (Index != INDEX_NONE)
		{
			return FNiagaraVariant(UserParameterStore.GetUObjects()[Index]);
		}
	}

	if (Parameter.GetType() == FNiagaraTypeDefinition::GetPositionDef())
	{
		const FVector* Value = UserParameterStore.GetPositionParameterValue(Parameter.GetName());
		return Value == nullptr ? FNiagaraVariant() : FNiagaraVariant(Value, sizeof(FVector));
	}

	TArray<uint8> DataValue;
	DataValue.AddUninitialized(Parameter.GetSizeInBytes());
	if (UserParameterStore.CopyParameterData(Parameter, DataValue.GetData()))
	{
		return FNiagaraVariant(DataValue);
	}
	return FNiagaraVariant();
}

static FNiagaraVariant GetCurrentParameterValue(const FNiagaraVariableBase& Parameter, const UObject* Owner)
{
	if(const UNiagaraComponent* Component = Cast<UNiagaraComponent>(Owner))
	{
		FNiagaraVariant CurrentValue = Component->GetCurrentParameterValue(Parameter);
		if (CurrentValue.IsValid())
		{
			return CurrentValue;
		}
		
		return GetParameterValueFromSystem(Parameter, Component->GetAsset());
	}
	else if(const UNiagaraSystem* System = Cast<UNiagaraSystem>(Owner))
	{
		return GetParameterValueFromSystem(Parameter, System);
	}

	ensure(false);
	return FNiagaraVariant();
}

// Proxy class to allow us to override values on the component that are not yet overridden.
class FNiagaraParameterProxy
{
public:
	FNiagaraParameterProxy(TWeakObjectPtr<UObject> InOwner, const FNiagaraVariableBase& InKey, const FNiagaraVariant& InValue, const FSimpleDelegate& InOnRebuild, TArray<TSharedPtr<IPropertyHandle>> InPropertyHandles)
	{
		bResettingToDefault = false;
		Owner = InOwner;
		ParameterKey = InKey;
		ParameterValue = InValue;
		OnRebuild = InOnRebuild;
		PropertyHandles = InPropertyHandles;
	}

	FReply OnResetToDefaultClicked()
	{
		OnResetToDefault();
		return FReply::Handled();
	}

	void OnResetToDefault()
	{
		if(Owner->IsA<UNiagaraComponent>())
		{
			TWeakObjectPtr<UNiagaraComponent> RawComponent = GetComponent();
			if (RawComponent != nullptr)
			{
				FScopedTransaction ScopedTransaction(NSLOCTEXT("UnrealEd", "PropertyWindowResetToDefault", "Reset to Default"));
				RawComponent->Modify();

				bResettingToDefault = true;

				for (TSharedPtr<IPropertyHandle> PropertyHandle : PropertyHandles)
				{
					PropertyHandle->NotifyPreChange();
				}

				RawComponent->RemoveParameterOverride(ParameterKey);

				for (TSharedPtr<IPropertyHandle> PropertyHandle : PropertyHandles)
				{
					PropertyHandle->NotifyPostChange(EPropertyChangeType::ValueSet);
				}

				OnRebuild.ExecuteIfBound();
				bResettingToDefault = false;
			}
		}
	}

	EVisibility GetResetToDefaultVisibility() const
	{
		TWeakObjectPtr<UNiagaraComponent> RawComponent = GetComponent();
		if (RawComponent.IsValid())
		{
			return RawComponent->HasParameterOverride(ParameterKey) ? EVisibility::Visible : EVisibility::Hidden;
		}
		return EVisibility::Hidden;
	}

	FNiagaraVariant FindExistingOverride() const
	{
		TWeakObjectPtr<UNiagaraComponent> RawComponent = GetComponent();
		if (RawComponent.IsValid())
		{
			return RawComponent->FindParameterOverride(ParameterKey);
		}
		return FNiagaraVariant();
	}

	void OnParameterPreChange()
	{
		if (Owner->IsA<UNiagaraComponent>())
		{
			TWeakObjectPtr<UNiagaraComponent> RawComponent = GetComponent();
			if(RawComponent.IsValid())
			{
				RawComponent->Modify();

				for (TSharedPtr<IPropertyHandle> PropertyHandle : PropertyHandles)
				{
					PropertyHandle->NotifyPreChange();
				}
			}
		}
		else if(Owner->IsA<UNiagaraSystem>())
		{
			TWeakObjectPtr<UNiagaraSystem> System = GetSystem();
			if(System.IsValid())
			{
				System->Modify();
			}
		}
	}

	void OnParameterChanged(const FPropertyChangedEvent& PropertyChangedEvent)
	{
		if(Owner->IsA<UNiagaraComponent>())
		{
			if (bResettingToDefault)
			{
				return;
			}

			TWeakObjectPtr<UNiagaraComponent> RawComponent = GetComponent();
			if(RawComponent.IsValid())
			{
				RawComponent->SetParameterOverride(ParameterKey, ParameterValue);

				for (TSharedPtr<IPropertyHandle> PropertyHandle : PropertyHandles)
				{
					PropertyHandle->NotifyPostChange(PropertyChangedEvent.ChangeType);
				}
			}
		}
		else if(Owner->IsA<UNiagaraSystem>())
		{
			TWeakObjectPtr<UNiagaraSystem> System = GetSystem();
			if(System.IsValid())
			{
				if(ParameterValue.GetMode() == ENiagaraVariantMode::Bytes)
				{
					// we have to special case the position definition because, while SetParameterData does handle Position variables, it expects 12 Bytes of data
					if(ParameterKey.GetType() == FNiagaraTypeDefinition::GetPositionDef())
					{
						FVector Value = *reinterpret_cast<const FVector*>(ParameterValue.GetBytes());
						System->GetExposedParameters().SetPositionParameterValue(Value, ParameterKey.GetName());
					}
					else
					{
						System->GetExposedParameters().SetParameterData(ParameterValue.GetBytes(), ParameterKey);
					}
				}
				else if(ParameterValue.GetMode() == ENiagaraVariantMode::DataInterface)
				{
					// we are operating on the DI objects in the parameter store directly, so no need to call SetDataInterface
					System->GetExposedParameters().OnInterfaceChange();
				}
				else if(ParameterValue.GetMode() == ENiagaraVariantMode::Object)
				{
					System->GetExposedParameters().SetUObject(ParameterValue.GetUObject(), ParameterKey);
				}

				for (TSharedPtr<IPropertyHandle> PropertyHandle : PropertyHandles)
				{
					PropertyHandle->NotifyPostChange(PropertyChangedEvent.ChangeType);
				}			
			}
		}
	}

	void OnAssetSelectedFromPicker(const FAssetData& InAssetData)
	{
		if(Owner->IsA<UNiagaraComponent>())
		{
			TWeakObjectPtr<UNiagaraComponent> RawComponent = GetComponent();

			if(RawComponent.IsValid())
			{
				UObject* Asset = InAssetData.GetAsset();
				if (Asset == nullptr || Asset->GetClass()->IsChildOf(ParameterKey.GetType().GetClass()))
				{
					FScopedTransaction ScopedTransaction(LOCTEXT("ChangeAsset", "Change asset"));
					RawComponent->Modify();
					RawComponent->SetParameterOverride(ParameterKey, FNiagaraVariant(Asset));

					for (TSharedPtr<IPropertyHandle> PropertyHandle : PropertyHandles)
					{
						PropertyHandle->NotifyPostChange(EPropertyChangeType::ValueSet);
					}
				}
			}
		}
		else if(Owner->IsA<UNiagaraSystem>())
		{
			TWeakObjectPtr<UNiagaraSystem> System = GetSystem();

			if(System.IsValid())
			{
				UObject* Asset = InAssetData.GetAsset();
				if (Asset == nullptr || Asset->GetClass()->IsChildOf(ParameterKey.GetType().GetClass()))
				{
					FScopedTransaction ScopedTransaction(LOCTEXT("ChangeAsset", "Change asset"));
					System->Modify();
					System->GetExposedParameters().SetUObject(Asset, ParameterKey);

					for (TSharedPtr<IPropertyHandle> PropertyHandle : PropertyHandles)
					{
						PropertyHandle->NotifyPostChange(EPropertyChangeType::ValueSet);
					}
				}
			}
		}
	}

	FString GetCurrentAssetPath() const
	{
		UObject* CurrentObject = nullptr;

		if(Owner->IsA<UNiagaraComponent>())
		{
			TWeakObjectPtr<UNiagaraComponent> RawComponent = GetComponent();

			if(RawComponent.IsValid())
			{
				FNiagaraVariant CurrentValue = FindExistingOverride();
				if (CurrentValue.IsValid())
				{
					CurrentObject = CurrentValue.GetUObject();
				}
				else
				{
					// fetch from asset
					UNiagaraSystem* System = RawComponent->GetAsset();
					if (System != nullptr)
					{
						FNiagaraUserRedirectionParameterStore& AssetParamStore = System->GetExposedParameters();
						CurrentObject = AssetParamStore.GetUObject(ParameterKey);
					}
				}
			}
		}
		else if(Owner->IsA<UNiagaraSystem>())
		{			
			TWeakObjectPtr<UNiagaraSystem> System = GetSystem();

			if(System.IsValid())
			{
				FNiagaraUserRedirectionParameterStore& AssetParamStore = System->GetExposedParameters();
				CurrentObject = AssetParamStore.GetUObject(ParameterKey);			
			}
		}

		return CurrentObject != nullptr ? CurrentObject->GetPathName() : FString();
	}
	
	const FNiagaraVariableBase& Key() const { return ParameterKey; }
	FNiagaraVariant& Value() { return ParameterValue; }

	TWeakObjectPtr<UNiagaraComponent> GetComponent() const { return Cast<UNiagaraComponent>(Owner); }
	TWeakObjectPtr<UNiagaraSystem> GetSystem() const { return Cast<UNiagaraSystem>(Owner); }

private:
	TWeakObjectPtr<UObject> Owner;
	TArray<TSharedPtr<IPropertyHandle>> PropertyHandles;
	FNiagaraVariableBase ParameterKey;
	FNiagaraVariant ParameterValue;
	FSimpleDelegate OnRebuild;
	bool bResettingToDefault;
};
#undef LOCTEXT_NAMESPACE

#define LOCTEXT_NAMESPACE "NiagaraUserParameterDetails"

void FNiagaraUserParameterNodeBuilder::GenerateRowForUserParameter(IDetailChildrenBuilder& ChildrenBuilder, FNiagaraVariable UserParameter, UObject* Owner)
{
	FNiagaraVariable ChoppedUserParameter(UserParameter);

	if(UserParameter.IsInNameSpace(FNiagaraConstants::UserNamespaceString))
	{
		ChoppedUserParameter.SetName(FName(UserParameter.GetName().ToString().RightChop(5)));
	}
	
	FNiagaraVariant ParameterValue = GetCurrentParameterValue(ChoppedUserParameter, Owner);
	if (!ParameterValue.IsValid())
	{
		return;
	}
		
	if (UserParameter.IsDataInterface())
	{
		if(Owner->IsA<UNiagaraComponent>())
		{
			ParameterValue = FNiagaraVariant(DuplicateObject(ParameterValue.GetDataInterface(), Owner));
		}
		else if(Owner->IsA<UNiagaraSystem>())
		{
			ParameterValue = FNiagaraVariant(ParameterValue.GetDataInterface());
		}
	}

	TSharedPtr<FNiagaraParameterProxy> ParameterProxy = ParameterProxies.Add_GetRef(MakeShared<FNiagaraParameterProxy>(Owner, UserParameter, ParameterValue, OnRebuildChildren, OverridePropertyHandles));

	IDetailPropertyRow* Row = nullptr;

	TSharedPtr<SWidget> CustomNameWidget = GenerateCustomNameWidget(UserParameter);
 	TSharedPtr<SWidget> CustomValueWidget;
	
	if (UserParameter.IsDataInterface())
	{
		// if no changes are made, then it'll just be the same as the asset
		TArray<UObject*> Objects { ParameterProxy->Value().GetDataInterface() };
	
		FAddPropertyParams Params = FAddPropertyParams()
			.UniqueId(ChoppedUserParameter.GetName())
			.AllowChildren(true)
			.CreateCategoryNodes(false);
	
		Row = ChildrenBuilder.AddExternalObjectProperty(Objects, NAME_None, Params);

		CustomValueWidget =
			SNew(STextBlock)
			.TextStyle(FNiagaraEditorStyle::Get(), "NiagaraEditor.ParameterText")
			.Text(FText::FromString(FName::NameToDisplayString(UserParameter.GetType().GetClass()->GetName(), false)));
	}
	else if(UserParameter.IsUObject())
	{
		TArray<UObject*> Objects { ParameterProxy->Value().GetUObject() };

		FAddPropertyParams Params = FAddPropertyParams()
			.UniqueId(ChoppedUserParameter.GetName())
			.AllowChildren(false) // Don't show the material's properties
			.CreateCategoryNodes(false);

		Row = ChildrenBuilder.AddExternalObjectProperty(Objects, NAME_None, Params);
		
		CustomValueWidget = SNew(SObjectPropertyEntryBox)
			.ObjectPath(ParameterProxy.ToSharedRef(), &FNiagaraParameterProxy::GetCurrentAssetPath)
			.AllowedClass(UserParameter.GetType().GetClass())
			.OnObjectChanged(ParameterProxy.ToSharedRef(), &FNiagaraParameterProxy::OnAssetSelectedFromPicker)
			.AllowClear(false)
			.DisplayUseSelected(true)
			.DisplayBrowse(true)
			.DisplayThumbnail(true)
			.NewAssetFactories(TArray<UFactory*>());
	}
	else
	{
		FNiagaraTypeDefinition Type = UserParameter.GetType();
		UStruct* Struct = Type.GetStruct();
			
		if (Type == FNiagaraTypeDefinition::GetPositionDef())
		{
			static UPackage* CoreUObjectPkg = FindObjectChecked<UPackage>(nullptr, TEXT("/Script/CoreUObject"));
			static UScriptStruct* VectorStruct = FindObjectChecked<UScriptStruct>(CoreUObjectPkg, TEXT("Vector"));
			Struct = VectorStruct;
		}
			
		TSharedPtr<FStructOnScope> StructOnScope = MakeShareable(new FStructOnScope(Struct, ParameterProxy->Value().GetBytes()));

		FAddPropertyParams Params = FAddPropertyParams()
			.UniqueId(ChoppedUserParameter.GetName());

		Row = ChildrenBuilder.AddExternalStructureProperty(StructOnScope.ToSharedRef(), NAME_None, Params);
		ParameterNameToDisplayStruct.Add(UserParameter.GetName(), TWeakPtr<FStructOnScope>(StructOnScope));
	}

	TSharedPtr<SWidget> DefaultNameWidget;
	TSharedPtr<SWidget> DefaultValueWidget;
	
	Row->DisplayName(FText::FromName(ChoppedUserParameter.GetName()));
	
	FDetailWidgetRow& CustomWidget = Row->CustomWidget(true);
	
	AddCustomMenuActionsForParameter(CustomWidget, UserParameter);
	
	UNiagaraSystem* System = nullptr;
	if(ParameterProxy->GetSystem().IsValid())
	{
		System = ParameterProxy->GetSystem().Get();
	}
	else if(ParameterProxy->GetComponent().IsValid())
	{
		System = ParameterProxy->GetComponent()->GetAsset();
	}

	if(System)
	{
		UNiagaraScriptVariable* ScriptVariable = FNiagaraEditorUtilities::GetScriptVariableForUserParameter(UserParameter, *System);
			
		Row->GetDefaultWidgets(DefaultNameWidget, DefaultValueWidget, CustomWidget);

		Row->GetPropertyHandle()->MarkResetToDefaultCustomized(true);
		
		Row->GetPropertyHandle()->SetOnPropertyValuePreChange(FSimpleDelegate::CreateSP(ParameterProxy.ToSharedRef(), &FNiagaraParameterProxy::OnParameterPreChange));
		Row->GetPropertyHandle()->SetOnChildPropertyValuePreChange(FSimpleDelegate::CreateSP(ParameterProxy.ToSharedRef(), &FNiagaraParameterProxy::OnParameterPreChange));
		Row->GetPropertyHandle()->SetOnPropertyValueChangedWithData(TDelegate<void(const FPropertyChangedEvent&)>::CreateSP(ParameterProxy.ToSharedRef(), &FNiagaraParameterProxy::OnParameterChanged));
		Row->GetPropertyHandle()->SetOnChildPropertyValueChangedWithData(TDelegate<void(const FPropertyChangedEvent&)>::CreateSP(ParameterProxy.ToSharedRef(), &FNiagaraParameterProxy::OnParameterChanged));
		Row->GetPropertyHandle()->SetOnPropertyResetToDefault(FSimpleDelegate::CreateSP(ParameterProxy.ToSharedRef(), &FNiagaraParameterProxy::OnResetToDefault));

		TSharedPtr<SWidget> NameWidget = SNew(SBox)
			.Padding(FMargin(0.0f, 2.0f))
			[
				SNew(STextBlock)
				.TextStyle(FNiagaraEditorStyle::Get(), "NiagaraEditor.ParameterText")
				.Text(FText::FromName(ChoppedUserParameter.GetName()))
			];
		
		if (CustomNameWidget.IsValid())
		{
			NameWidget = CustomNameWidget;
		}

		// regardless of which widget we use for the name, we want to use the script variable's description as tooltip
		TAttribute<FText> Tooltip = FText::GetEmpty();
		if(ScriptVariable)
		{
			Tooltip = TAttribute<FText>::CreateLambda([ScriptVariable]
			{
				return ScriptVariable->Metadata.Description;
			});
		}
		NameWidget->SetToolTipText(Tooltip);
		
		TSharedPtr<SWidget> ValueWidget = DefaultValueWidget;
		if (CustomValueWidget.IsValid())
		{
			ValueWidget = CustomValueWidget;
		}
		
		CustomWidget
		.FilterString(FText::FromName(ChoppedUserParameter.GetName()))
		.NameContent()
		.HAlign(HAlign_Left)
		[
			NameWidget.ToSharedRef()
		]
		.ValueContent()
		[
			SNew(SHorizontalBox)
			+ SHorizontalBox::Slot()
			.HAlign(HAlign_Fill)
			.Padding(4.0f)
			[
				// Add in the parameter editor factoried above.
				ValueWidget.ToSharedRef()
			]
			+ SHorizontalBox::Slot()
			.VAlign(VAlign_Center)
			.AutoWidth()
			[
				// Add in the "reset to default" buttons
				SNew(SButton)
				.OnClicked(ParameterProxy.ToSharedRef(), &FNiagaraParameterProxy::OnResetToDefaultClicked)
				.Visibility(ParameterProxy.ToSharedRef(), &FNiagaraParameterProxy::GetResetToDefaultVisibility)
				.ContentPadding(FMargin(5.f, 0.f))
				.ToolTipText(LOCTEXT("ResetToDefaultToolTip", "Reset to Default"))
				.ButtonStyle(FAppStyle::Get(), "NoBorder")
				.Content()
				[
					SNew(SImage)
					.Image(FAppStyle::GetBrush("PropertyWindow.DiffersFromDefault"))
				]
			]
		];
	}
}

TSharedRef<IDetailCustomization> FNiagaraSystemUserParameterDetails::MakeInstance()
{
	return MakeShared<FNiagaraSystemUserParameterDetails>();
}

void FNiagaraSystemUserParameterDetails::CustomizeDetails(IDetailLayoutBuilder& DetailBuilder)
{
	TArray<TWeakObjectPtr<UObject>> CustomizedObjects;
	DetailBuilder.GetObjectsBeingCustomized(CustomizedObjects);
	
	TArray<FName> Categories;
	DetailBuilder.GetCategoryNames(Categories);

	for(FName& CategoryName : Categories)
	{
		DetailBuilder.HideCategory(CategoryName);
	}
	
	static const FName ParamCategoryName = TEXT("NiagaraSystem_UserParameters");

	if(CustomizedObjects.Num() == 1 && CustomizedObjects[0]->IsA<UNiagaraSystem>())
	{
		System = Cast<UNiagaraSystem>(CustomizedObjects[0]);
		IDetailCategoryBuilder& InputParamCategory = DetailBuilder.EditCategory(ParamCategoryName, LOCTEXT("ParamCategoryName", "User Parameters"), ECategoryPriority::Important);
		TSharedPtr<FNiagaraSystemViewModel> SystemViewModel = TNiagaraViewModelManager<UNiagaraSystem, FNiagaraSystemViewModel>::GetExistingViewModelForObject(System.Get());
		ensure(SystemViewModel.IsValid());
		TSharedRef<FNiagaraSystemUserParameterBuilder> SystemUserParameterBuilder = MakeShared<FNiagaraSystemUserParameterBuilder>(SystemViewModel, ParamCategoryName);
		InputParamCategory.AddCustomBuilder(SystemUserParameterBuilder);
		TSharedRef<SWidget> AddParameterButton = SystemUserParameterBuilder->GetAddParameterButton();
		InputParamCategory.HeaderContent(AddParameterButton);
	}
}

/** The category builder will display all sub-categories & parameters contained within a given category in the details panel. */
class FNiagaraUserParameterCategoryBuilder : public IDetailCustomNodeBuilder, public TSharedFromThis<FNiagaraUserParameterCategoryBuilder>
{
public:
	FNiagaraUserParameterCategoryBuilder(UObject* InOwner, const UNiagaraHierarchyCategory* InNiagaraHierarchyCategory, FName InCustomBuilderRowName, FNiagaraUserParameterNodeBuilder& InNodeBuilder) : NodeBuilder(InNodeBuilder) 
	{
		HierarchyCategory = InNiagaraHierarchyCategory;
		CustomBuilderRowName = InCustomBuilderRowName;

		Owner = InOwner;
	}
	
	virtual void GenerateHeaderRowContent(FDetailWidgetRow& NodeRow) override
	{
		NodeRow.NameContent()
		[
			SNew(STextBlock)
			.TextStyle(FNiagaraEditorStyle::Get(), "NiagaraEditor.ParameterText")
			.Text_UObject(HierarchyCategory.Get(), &UNiagaraHierarchyCategory::GetCategoryAsText)
			.ToolTipText_UObject(HierarchyCategory.Get(), &UNiagaraHierarchyCategory::GetTooltip)
		];

		NodeRow.FilterString(FText::FromName(CustomBuilderRowName));
	}
	
	virtual void Tick(float DeltaTime) override {}
	virtual bool RequiresTick() const override { return false; }
	virtual bool InitiallyCollapsed() const override { return false; }

	virtual FName GetName() const  override
	{
		return CustomBuilderRowName;
	}
	
	virtual void GenerateChildContent(IDetailChildrenBuilder& ChildrenBuilder) override
	{
		TArray<const UNiagaraHierarchyUserParameter*> ContainedParameters;
		TArray<const UNiagaraHierarchyCategory*> ContainedCategories;

		for(const UNiagaraHierarchyItemBase* Child : HierarchyCategory->GetChildren())
		{
			if(const UNiagaraHierarchyUserParameter* UserParameter = Cast<UNiagaraHierarchyUserParameter>(Child))
			{
				ContainedParameters.Add(UserParameter);
			}
		}

		for(UNiagaraHierarchyItemBase* Child : HierarchyCategory->GetChildren())
		{
			if(UNiagaraHierarchyCategory* Category = Cast<UNiagaraHierarchyCategory>(Child))
			{
				ContainedCategories.Add(Category);
			}
		}

		for(const UNiagaraHierarchyCategory* Category : ContainedCategories)
		{
			if(Category->DoesOneChildExist<UNiagaraHierarchyUserParameter>(true))
			{
				ChildrenBuilder.AddCustomBuilder(MakeShared<FNiagaraUserParameterCategoryBuilder>(
					Owner.Get(),Category, Category->GetCategoryName(), NodeBuilder));
			}
		}
		
		for(const UNiagaraHierarchyUserParameter* HierarchyUserParameter : ContainedParameters)
		{
			NodeBuilder.GenerateRowForUserParameter(ChildrenBuilder, HierarchyUserParameter->GetUserParameter(), Owner.Get());
		}
	}

	TWeakObjectPtr<UNiagaraComponent> GetComponent() const { return Cast<UNiagaraComponent>(Owner); }
	TWeakObjectPtr<UNiagaraSystem> GetSystem() const { return Cast<UNiagaraSystem>(Owner); }

private:
	TWeakObjectPtr<UObject> Owner;
	TWeakObjectPtr<const UNiagaraHierarchyCategory> HierarchyCategory;
	FName CustomBuilderRowName;
	FNiagaraUserParameterNodeBuilder& NodeBuilder;
};

void FNiagaraUserParameterNodeBuilder::GenerateUserParameterRows(IDetailChildrenBuilder& ChildrenBuilder, UNiagaraHierarchyRoot& UserParameterHierarchyRoot, UObject* Owner)
{
	UNiagaraSystem* SystemAsset = nullptr;

	if(UNiagaraSystem* System = Cast<UNiagaraSystem>(Owner))
	{
		SystemAsset = System;
	}
	else if(UNiagaraComponent* Component = Cast<UNiagaraComponent>(Owner))
	{
		SystemAsset = Component->GetAsset();
	}

	if(SystemAsset == nullptr)
	{
		return;
	}

	TArray<const UNiagaraHierarchySection*> OrderedSections;
	TMap<const UNiagaraHierarchySection*, TArray<const UNiagaraHierarchyCategory*>> SectionCategoryMap;

	UNiagaraHierarchyRoot* Root = &UserParameterHierarchyRoot;
	for(const UNiagaraHierarchyItemBase* Child : Root->GetChildren())
	{
		if(const UNiagaraHierarchyCategory* HierarchyCategory = Cast<UNiagaraHierarchyCategory>(Child))
		{
			if(HierarchyCategory->GetSection() != nullptr)
			{
				SectionCategoryMap.FindOrAdd(HierarchyCategory->GetSection()).Add(HierarchyCategory);	
			}
		}
	}

	// we create a custom row for user param sections here, but only if we have at least one section specified
	if(SectionCategoryMap.Num() > 0)
	{
		TSharedRef<SHorizontalBox> SectionsBox = SNew(SHorizontalBox);

		// maps don't guarantee order, so we iterate over the original section data instead
		for(auto& Section : Root->GetSectionData())
		{
			// if the map doesn't contain at the entry, it means there are 0 categories for that section, so we skip it
			if(!SectionCategoryMap.Contains(Section))
			{
				continue;
			}
			
			TArray<const UNiagaraHierarchyCategory*>& HierarchyCategories = SectionCategoryMap[Section];
			
			if(HierarchyCategories.Num() > 0)
			{
				// we only want to add a section if any of its categories contain at least one user parameter
				bool bDoesUserParamExist = false;
				for(const UNiagaraHierarchyCategory* Category : HierarchyCategories)
				{
					bDoesUserParamExist |= Category->DoesOneChildExist<UNiagaraHierarchyUserParameter>(true);

					if(bDoesUserParamExist)
					{
						break;
					}
				}

				if(bDoesUserParamExist)
				{
					SectionsBox->AddSlot()
					.AutoWidth()
					.Padding(FMargin(2.f))
					[
						SNew(SBox)
						.Padding(FMargin(0.f, 4.f, 0.f, 0.f))
						[
							SNew(SCheckBox)
							.Style(FAppStyle::Get(), "DetailsView.SectionButton")
							.OnCheckStateChanged_Lambda([this, Section](ECheckBoxState NewState)
							{
								ActiveSection = Section;
								OnRebuildChildren.ExecuteIfBound();
							})
							.IsChecked_Lambda([=]()
							{
								return ActiveSection == Section ? ECheckBoxState::Checked : ECheckBoxState::Unchecked;
							})
							[
								SNew(STextBlock)
								.TextStyle(FAppStyle::Get(), "SmallText")
								.Text_UObject(Section, &UNiagaraHierarchySection::GetSectionNameAsText)
								.ToolTipText_UObject(Section, &UNiagaraHierarchySection::GetTooltip)
							]
						]
					];
				}
			}
		}

		// if we have at least one custom section, we add a default "All" section
		if(SectionsBox->GetChildren()->Num() > 0)
		{
			SectionsBox->AddSlot()
			.AutoWidth()
			.Padding(FMargin(2.f))
			[
				SNew(SBox)
				.Padding(FMargin(0.f, 4.f, 0.f, 0.f))
				[
					SNew(SCheckBox)
					.Style(FAppStyle::Get(), "DetailsView.SectionButton")
					.OnCheckStateChanged_Lambda([this](ECheckBoxState NewState)
					{
						ActiveSection = nullptr;
						OnRebuildChildren.ExecuteIfBound();
					})
					.IsChecked_Lambda([=]()
					{
						return ActiveSection == nullptr ? ECheckBoxState::Checked : ECheckBoxState::Unchecked;
					})
					[
						SNew(STextBlock)
						.TextStyle(FAppStyle::Get(), "SmallText")
						.Text(FText::FromString("All"))
					]
				]
			];
			
			FDetailWidgetRow& Row = ChildrenBuilder.AddCustomRow(FText::FromString("Parameter Sections"));
			Row.WholeRowContent()
			[
				SectionsBox
			];
		}
	}
	
	// we add the categories now if the active section is set to all (nullptr) or if the section it belongs to is active
	for(const UNiagaraHierarchyItemBase* Child : Root->GetChildren())
	{		
		if(const UNiagaraHierarchyCategory* HierarchyCategory = Cast<UNiagaraHierarchyCategory>(Child))
		{
			if((ActiveSection == nullptr || HierarchyCategory->GetSection() == ActiveSection) && HierarchyCategory->DoesOneChildExist<UNiagaraHierarchyUserParameter>(true))
			{
				ChildrenBuilder.AddCustomBuilder(MakeShared<FNiagaraUserParameterCategoryBuilder>(
					Owner, HierarchyCategory, HierarchyCategory->GetCategoryName(), *this));
			
			}
		}
		else if(const UNiagaraHierarchyUserParameter* UserParameter = Cast<UNiagaraHierarchyUserParameter>(Child))
		{
			// we only want to display parameters within the root in the all section
			if(ActiveSection == nullptr)
			{
<<<<<<< HEAD
				FNiagaraTypeDefinition Type = Parameter.GetType();
				UStruct* Struct = Type.GetStruct();
				if (Type == FNiagaraTypeDefinition::GetPositionDef())
				{
					static UPackage* CoreUObjectPkg = FindObjectChecked<UPackage>(nullptr, TEXT("/Script/CoreUObject"));
					static UScriptStruct* VectorStruct = FindObjectChecked<UScriptStruct>(CoreUObjectPkg, TEXT("Vector"));
					Struct = VectorStruct;
				}
				TSharedPtr<FStructOnScope> StructOnScope = MakeShareable(new FStructOnScope(Struct, ParameterProxy->Value().GetBytes()));
=======
				GenerateRowForUserParameter(ChildrenBuilder, UserParameter->GetUserParameter(), Owner);
			}
		}
	}
>>>>>>> d731a049

	// at last we add all parameters that haven't been setup at all, if the active section is set to "All"
	if(ActiveSection == nullptr)
	{
		TArray<FNiagaraVariable> LeftoverUserParameters;
		SystemAsset->GetExposedParameters().GetUserParameters(LeftoverUserParameters);

		TArray<UNiagaraHierarchyUserParameter*> HierarchyUserParameters;
		Root->GetChildrenOfType<>(HierarchyUserParameters, true);

		TArray<FNiagaraVariable> RedirectedUserParameters;
		for(FNiagaraVariable& Parameter : LeftoverUserParameters)
		{
			SystemAsset->GetExposedParameters().RedirectUserVariable(Parameter);
		}
		
		for(UNiagaraHierarchyUserParameter* HierarchyUserParameter : HierarchyUserParameters)
		{
			if(LeftoverUserParameters.Contains(HierarchyUserParameter->GetUserParameter()))
			{
				LeftoverUserParameters.Remove(HierarchyUserParameter->GetUserParameter());
			}
		}

		for(FNiagaraVariable& LeftoverUserParameter : LeftoverUserParameters)
		{			
			GenerateRowForUserParameter(ChildrenBuilder, LeftoverUserParameter, Owner);
		}
	}
}

void FNiagaraComponentUserParametersNodeBuilder::GenerateChildContent(IDetailChildrenBuilder& ChildrenBuilder)
{
	if (bDelegatesInitialized == false)
	{
		Component->OnSynchronizedWithAssetParameters().AddSP(this, &FNiagaraComponentUserParametersNodeBuilder::Rebuild);
		Component->GetOverrideParameters().AddOnChangedHandler(
			FNiagaraParameterStore::FOnChanged::FDelegate::CreateSP(this, &FNiagaraComponentUserParametersNodeBuilder::ParameterValueChanged));

		RegisterRebuildOnHierarchyChanged();
		bDelegatesInitialized = true;
	}

	check(Component.IsValid());

	ParameterProxies.Reset();

	UNiagaraSystem* SystemAsset = Component->GetAsset();
	if (SystemAsset == nullptr)
	{
		return;
	}
		
	TArray<FNiagaraVariable> UserParameters;
	SystemAsset->GetExposedParameters().GetUserParameters(UserParameters);
		
	ParameterProxies.Reserve(UserParameters.Num());

	ParameterNameToDisplayStruct.Empty();

	GenerateUserParameterRows(ChildrenBuilder, *Cast<UNiagaraSystemEditorData>(SystemAsset->GetEditorData())->UserParameterHierarchy.Get(),Component.Get());
}

void FNiagaraComponentUserParametersNodeBuilder::RegisterRebuildOnHierarchyChanged()
{
	if(UNiagaraSystem* Asset = Component->GetAsset())
	{
		TSharedPtr<FNiagaraSystemViewModel> SystemViewModel = TNiagaraViewModelManager<UNiagaraSystem, FNiagaraSystemViewModel>::GetExistingViewModelForObject(Asset);
		if(SystemViewModel.IsValid())
		{
			SystemViewModel->GetUserParametersHierarchyViewModel()->OnHierarchyChanged().RemoveAll(this);
			SystemViewModel->GetUserParametersHierarchyViewModel()->OnHierarchyChanged().Add(UNiagaraHierarchyViewModelBase::FOnHierarchyChanged::FDelegate::CreateSP(this, &FNiagaraComponentUserParametersNodeBuilder::Rebuild));
		}
	}
}

void FNiagaraComponentUserParametersNodeBuilder::ParameterValueChanged()
{
	if (Component.IsValid())
	{
		const FNiagaraParameterStore& OverrideParameters = Component->GetOverrideParameters();
		TArray<FNiagaraVariable> UserParameters;
		OverrideParameters.GetParameters(UserParameters);
		for (const FNiagaraVariable& UserParameter : UserParameters)
		{
			if (UserParameter.IsUObject() == false)
			{
				TWeakPtr<FStructOnScope>* DisplayStructPtr = ParameterNameToDisplayStruct.Find(UserParameter.GetName());
				if (DisplayStructPtr != nullptr && DisplayStructPtr->IsValid())
				{
					TSharedPtr<FStructOnScope> DisplayStruct = DisplayStructPtr->Pin();
					if (UserParameter.GetType() == FNiagaraTypeDefinition::GetPositionDef())
					{
						FMemory::Memcpy(DisplayStruct->GetStructMemory(), OverrideParameters.GetPositionParameterValue(UserParameter.GetName()), UserParameter.GetSizeInBytes());
					}
					else
					{
						OverrideParameters.CopyParameterData(UserParameter, DisplayStruct->GetStructMemory());
					}
				}
			}
		}
	}
}

FNiagaraSystemUserParameterBuilder::FNiagaraSystemUserParameterBuilder(TSharedPtr<FNiagaraSystemViewModel> InSystemViewModel, FName InCustomBuilderRowName)
{
	CustomBuilderRowName = InCustomBuilderRowName;
	System = &InSystemViewModel->GetSystem();
	SystemViewModel = InSystemViewModel;
	bDelegatesInitialized = false;
}

TSharedPtr<SWidget> FNiagaraSystemUserParameterBuilder::GenerateCustomNameWidget(FNiagaraVariable UserParameter)
{	
	TSharedRef<SNiagaraParameterNameTextBlock> ParameterName = SNew(SNiagaraParameterNameTextBlock)
		// if this is specified, we avoid the default behavior, which is "when clicked when the widget had keyboard focus already, enter editing mode"
		// we don't want to be able to rename by clicking, only by context menu
		.IsSelected_Lambda([]()
		{
			return false;
		})
		.ParameterText(FText::FromName(UserParameter.GetName()))
		.OnDragDetected(this, &FNiagaraSystemUserParameterBuilder::GenerateParameterDragDropOp, UserParameter)
		.OnTextCommitted_Lambda([this, UserParameter](const FText& InText, ETextCommit::Type Type)
		{
			RenameParameter(UserParameter, FName(InText.ToString()));
		});
	
	UserParamToWidgetMap.Add(UserParameter, ParameterName);
	
	return ParameterName;
}

void FNiagaraSystemUserParameterBuilder::GenerateChildContent(IDetailChildrenBuilder& ChildrenBuilder)
{
	check(System.IsValid());

	if (System.IsValid())
	{
		if(bDelegatesInitialized == false)
		{
			System->GetExposedParameters().OnStructureChanged().Add(FNiagaraParameterStore::FOnStructureChanged::FDelegate::CreateSP(this, &FNiagaraSystemUserParameterBuilder::Rebuild));

			SystemViewModel.Pin()->GetUserParametersHierarchyViewModel()->OnHierarchyChanged().RemoveAll(this);
			SystemViewModel.Pin()->GetUserParametersHierarchyViewModel()->OnHierarchyChanged().Add(UNiagaraHierarchyViewModelBase::FOnHierarchyChanged::FDelegate::CreateSP(this, &FNiagaraSystemUserParameterBuilder::Rebuild));

			TSharedPtr<FNiagaraUserParameterPanelViewModel> UserParameterPanelViewModel = SystemViewModel.Pin()->GetUserParameterPanelViewModel();
			if(ensure(UserParameterPanelViewModel.IsValid()))
			{
				UserParameterPanelViewModel->OnParameterAdded().BindSP(this, &FNiagaraSystemUserParameterBuilder::RequestRename);
			}
			
			bDelegatesInitialized = true;
		}
			
		ParameterProxies.Reset();
			
		TArray<FNiagaraVariable> UserParameters;
		System->GetExposedParameters().GetUserParameters(UserParameters);
		ParameterProxies.Reserve(UserParameters.Num());

		ParameterNameToDisplayStruct.Empty();

		UNiagaraHierarchyRoot* Root = Cast<UNiagaraSystemEditorData>(System->GetEditorData())->UserParameterHierarchy;
		GenerateUserParameterRows(ChildrenBuilder, *Root, System.Get());
	}
}

void FNiagaraSystemUserParameterBuilder::AddCustomMenuActionsForParameter(FDetailWidgetRow& WidgetRow, FNiagaraVariable UserParameter)
{
	FNiagaraUserParameterNodeBuilder::AddCustomMenuActionsForParameter(WidgetRow, UserParameter);
	
	FUIAction RenameAction(FExecuteAction::CreateSP(this, &FNiagaraSystemUserParameterBuilder::RequestRename, UserParameter));
	WidgetRow.AddCustomContextMenuAction(RenameAction, LOCTEXT("RenameParameterAction", "Rename"), LOCTEXT("RenameParameterActionTooltip", "Rename this user parameter"));

	FUIAction DeleteAction(FExecuteAction::CreateSP(this, &FNiagaraSystemUserParameterBuilder::DeleteParameter, UserParameter));
	WidgetRow.AddCustomContextMenuAction(DeleteAction, LOCTEXT("DeleteParameterAction", "Delete"), LOCTEXT("DeleteParameterActionTooltip", "Delete this user parameter"));
}

TSharedRef<SWidget> FNiagaraSystemUserParameterBuilder::GetAddParameterButton()
{
	if(!AddParameterButtonContainer.IsValid())
	{
		AddParameterButtonContainer = SNew(SBox)
		.HAlign(HAlign_Right)
		.VAlign(VAlign_Center)
		[
			SAssignNew(AddParameterButton, SComboButton)
			.HAlign(HAlign_Center)
			.VAlign(VAlign_Center)
			.ButtonStyle(FAppStyle::Get(), "RoundButton")
			.ForegroundColor(FAppStyle::GetSlateColor("DefaultForeground"))
			.ContentPadding(FMargin(2, 0))
			.OnGetMenuContent(this, &FNiagaraSystemUserParameterBuilder::GetAddParameterMenu)
			.OnComboBoxOpened_Lambda([this]
			{
				AddParameterButton->SetMenuContentWidgetToFocus(AddParameterMenu->GetSearchBox());
			})
			.HasDownArrow(false)
			.ButtonContent()
			[
				SNew(SImage)
				.Image(FAppStyle::GetBrush("Plus"))
			]
		];
	}
	
	return AddParameterButtonContainer.ToSharedRef(); 
}

TSharedRef<SWidget> FNiagaraSystemUserParameterBuilder::GetAddParameterMenu()
{
	FNiagaraParameterPanelCategory UserCategory = GetDefault<UNiagaraEditorSettings>()->GetMetaDataForNamespaces({FNiagaraConstants::UserNamespace});
	AddParameterMenu = SNew(SNiagaraAddParameterFromPanelMenu)
		.Graphs(SystemViewModel.Pin()->GetParameterPanelViewModel()->GetEditableGraphsConst())
		.OnNewParameterRequested(this, &FNiagaraSystemUserParameterBuilder::AddParameter)
		.OnAllowMakeType(this, &FNiagaraSystemUserParameterBuilder::CanMakeNewParameterOfType)
		.NamespaceId(UserCategory.NamespaceMetaData.GetGuid())
		.ShowNamespaceCategory(false)
		.ShowGraphParameters(false)
		.AutoExpandMenu(false);

	return AddParameterMenu.ToSharedRef();
}

void FNiagaraSystemUserParameterBuilder::AddParameter(FNiagaraVariable NewParameter) const
{
	FNiagaraParameterPanelCategory UserCategory = GetDefault<UNiagaraEditorSettings>()->GetMetaDataForNamespaces({FNiagaraConstants::UserNamespace});
	FNiagaraEditorUtilities::AddParameter(NewParameter, SystemViewModel.Pin()->GetSystem().GetExposedParameters(), SystemViewModel.Pin()->GetSystem(), nullptr);
	SystemViewModel.Pin()->GetUserParameterPanelViewModel()->OnParameterAdded().Execute(NewParameter);
}

bool FNiagaraSystemUserParameterBuilder::CanMakeNewParameterOfType(const FNiagaraTypeDefinition& InType) const
{
	return SystemViewModel.Pin()->GetParameterPanelViewModel()->CanMakeNewParameterOfType(InType);
}

void FNiagaraSystemUserParameterBuilder::ParameterValueChanged()
{
	if (System.IsValid())
	{
		const FNiagaraParameterStore& ExposedParameters = System->GetExposedParameters();
		TArray<FNiagaraVariable> UserParameters;
		ExposedParameters.GetParameters(UserParameters);
		for (const FNiagaraVariable& UserParameter : UserParameters)
		{
			if (UserParameter.IsUObject() == false)
			{
				TWeakPtr<FStructOnScope>* DisplayStructPtr = ParameterNameToDisplayStruct.Find(UserParameter.GetName());
				if (DisplayStructPtr != nullptr && DisplayStructPtr->IsValid())
				{
					TSharedPtr<FStructOnScope> DisplayStruct = DisplayStructPtr->Pin();
					if (UserParameter.GetType() == FNiagaraTypeDefinition::GetPositionDef())
					{
						FMemory::Memcpy(DisplayStruct->GetStructMemory(), ExposedParameters.GetPositionParameterValue(UserParameter.GetName()), UserParameter.GetSizeInBytes());
					}
					else
					{
<<<<<<< HEAD
						TSharedPtr<FStructOnScope> DisplayStruct = DisplayStructPtr->Pin();
						if (UserParameter.GetType() == FNiagaraTypeDefinition::GetPositionDef())
						{
							FMemory::Memcpy(DisplayStruct->GetStructMemory(), OverrideParameters.GetPositionParameterValue(UserParameter.GetName()), UserParameter.GetSizeInBytes());
						}
						else
						{
							OverrideParameters.CopyParameterData(UserParameter, DisplayStruct->GetStructMemory());
						}
=======
						ExposedParameters.CopyParameterData(UserParameter, DisplayStruct->GetStructMemory());
>>>>>>> d731a049
					}
				}
			}
		}
	}
}

void FNiagaraSystemUserParameterBuilder::DeleteParameter(FNiagaraVariable UserParameter) const
{
	FScopedTransaction Transaction(LOCTEXT("DeleteParameterTransaction", "Deleted user parameter"));
	System->Modify();
	
	if(System->GetExposedParameters().IndexOf(UserParameter) != INDEX_NONE)
	{
		System->GetExposedParameters().RemoveParameter(UserParameter);		
	}

	Cast<UNiagaraSystemEditorData>(System->GetEditorData())->UserParameterHierarchy->Modify();
	System->HandleVariableRemoved(UserParameter, true);
}

void FNiagaraSystemUserParameterBuilder::RequestRename(FNiagaraVariable UserParameter)
{
	SelectedParameter = UserParameter;

	// we add a timer for next frame, as requesting a rename on a parameter that has just been created will not preselect the entire text. Waiting a frame fixes that.
	UserParamToWidgetMap[UserParameter]->RegisterActiveTimer(0.f, FWidgetActiveTimerDelegate::CreateLambda([this, UserParameter](double CurrentTime, float DeltaTime)
	{
		UserParamToWidgetMap[UserParameter]->EnterEditingMode();
		return EActiveTimerReturnType::Stop;
	}));
}

void FNiagaraSystemUserParameterBuilder::RenameParameter(FNiagaraVariable UserParameter, FName NewName)
{
	if(UserParameter.GetName() == NewName)
	{
		return;
	}
	
	if(System->GetExposedParameters().IndexOf(UserParameter) != INDEX_NONE)
	{		
		TArray<FNiagaraVariable> Parameters;
		System->GetExposedParameters().GetParameters(Parameters);

		TSet<FName> Names;
		for(FNiagaraVariable& Parameter : Parameters)
		{
			Names.Add(Parameter.GetName());
		}
		
		FName UniqueName = FNiagaraUtilities::GetUniqueName(NewName, Names);

		FNiagaraVariable VariableWithNewName(UserParameter);
		VariableWithNewName.SetName(UniqueName);
		FNiagaraUserRedirectionParameterStore::MakeUserVariable(VariableWithNewName);
		
		SystemViewModel.Pin()->RenameParameter(UserParameter, NewName, ENiagaraGetGraphParameterReferencesMode::AllGraphs);
	}
}

FReply FNiagaraSystemUserParameterBuilder::GenerateParameterDragDropOp(const FGeometry& Geometry, const FPointerEvent& MouseEvent, FNiagaraVariable UserParameter) const
{
	TSharedPtr<FEdGraphSchemaAction> ParameterDragAction = MakeShared<FNiagaraParameterAction>(UserParameter, FText::GetEmpty(), FText::GetEmpty(), FText::GetEmpty(), 0, FText(), nullptr, 0/*SectionID*/);
	TSharedRef<FNiagaraParameterDragOperation> ParameterDragOperation = MakeShared<FNiagaraParameterDragOperation>(ParameterDragAction);
	ParameterDragOperation->SetupDefaults();
	ParameterDragOperation->Construct();
	return FReply::Handled().BeginDragDrop(ParameterDragOperation);
}

TSharedRef<IDetailCustomization> FNiagaraComponentDetails::MakeInstance()
{
	return MakeShareable(new FNiagaraComponentDetails);
}

FNiagaraComponentDetails::~FNiagaraComponentDetails()
{
	if (GEngine)
	{
		GEngine->OnWorldDestroyed().RemoveAll(this);
	}

	FGameDelegates::Get().GetEndPlayMapDelegate().RemoveAll(this);
}

void FNiagaraComponentDetails::OnPiEEnd()
{
	UE_LOG(LogNiagaraEditor, Log, TEXT("onPieEnd"));
	if (Component.IsValid())
	{
		if (Component->GetOutermost()->HasAnyPackageFlags(PKG_PlayInEditor))
		{
			UE_LOG(LogNiagaraEditor, Log, TEXT("onPieEnd - has package flags"));
			UWorld* TheWorld = UWorld::FindWorldInPackage(Component->GetOutermost());
			if (TheWorld)
			{
				OnWorldDestroyed(TheWorld);
			}
		}
	}
}

void FNiagaraComponentDetails::OnWorldDestroyed(class UWorld* InWorld)
{
	// We have to clear out any temp data interfaces that were bound to the component's package when the world goes away or otherwise
	// we'll report GC leaks..
	if (Component.IsValid())
	{
		if (Component->GetWorld() == InWorld)
		{
			UE_LOG(LogNiagaraEditor, Log, TEXT("OnWorldDestroyed - matched up"));
			Builder = nullptr;
		}
	}
}

void FNiagaraComponentDetails::CustomizeDetails(IDetailLayoutBuilder& DetailBuilder)
{
	FPropertyEditorModule& PropertyModule = FModuleManager::GetModuleChecked<FPropertyEditorModule>("PropertyEditor");

	Builder = &DetailBuilder;

	static const FName ParamCategoryName = TEXT("NiagaraComponent_Parameters");
	static const FName ParamUtilitiesName = TEXT("NiagaraComponent_Utilities");
	static const FName ScriptCategoryName = TEXT("Parameters");

	static bool bFirstTime = true;
	if (bFirstTime)
	{
		const FText DisplayName = LOCTEXT("EffectsSectionName", "Effects");
		TSharedRef<FPropertySection> Section = PropertyModule.FindOrCreateSection("NiagaraComponent", "Effects", DisplayName);
		Section->AddCategory(TEXT("Niagara"));
		Section->AddCategory(ParamCategoryName);
		Section->AddCategory(ParamUtilitiesName); 
		Section->AddCategory(TEXT("Activation"));
		Section->AddCategory(ScriptCategoryName);
		Section->AddCategory(TEXT("Randomness"));
		bFirstTime = false;
	}

	TSharedPtr<IPropertyHandle> LocalOverridesPropertyHandle = DetailBuilder.GetProperty("OverrideParameters");
	if (LocalOverridesPropertyHandle.IsValid())
	{
		LocalOverridesPropertyHandle->MarkHiddenByCustomization();
	}

	TSharedPtr<IPropertyHandle> TemplateParameterOverridesPropertyHandle = DetailBuilder.GetProperty("TemplateParameterOverrides");
	TemplateParameterOverridesPropertyHandle->MarkHiddenByCustomization();

	TSharedPtr<IPropertyHandle> InstanceParameterOverridesPropertyHandle = DetailBuilder.GetProperty("InstanceParameterOverrides");
	InstanceParameterOverridesPropertyHandle->MarkHiddenByCustomization();

	TArray<TSharedPtr<IPropertyHandle>> PropertyHandles { TemplateParameterOverridesPropertyHandle, InstanceParameterOverridesPropertyHandle };

	TArray<TWeakObjectPtr<UObject>> ObjectsCustomized;
	DetailBuilder.GetObjectsBeingCustomized(ObjectsCustomized);

	// we override the sort order by specifying the category priority. For same-category, the order of editing decides.
	DetailBuilder.EditCategory("Niagara", FText::GetEmpty(), ECategoryPriority::Important);
	//DetailBuilder.EditCategory(ParamCategoryName, FText::GetEmpty(), ECategoryPriority::TypeSpecific);
	DetailBuilder.EditCategory("Activation", FText::GetEmpty(), ECategoryPriority::TypeSpecific);
	DetailBuilder.EditCategory("Lighting", FText::GetEmpty(), ECategoryPriority::TypeSpecific);
	DetailBuilder.EditCategory("Attachment", FText::GetEmpty(), ECategoryPriority::TypeSpecific);
	DetailBuilder.EditCategory("Randomness", FText::GetEmpty(), ECategoryPriority::TypeSpecific);
	DetailBuilder.EditCategory("Parameters", FText::GetEmpty(), ECategoryPriority::TypeSpecific);
	DetailBuilder.EditCategory("Materials", FText::GetEmpty(), ECategoryPriority::TypeSpecific);
	
	if (ObjectsCustomized.Num() == 1 && ObjectsCustomized[0]->IsA<UNiagaraComponent>())
	{
		Component = CastChecked<UNiagaraComponent>(ObjectsCustomized[0].Get());
		if (GEngine)
		{
			GEngine->OnWorldDestroyed().AddRaw(this, &FNiagaraComponentDetails::OnWorldDestroyed);
		}

		FGameDelegates::Get().GetEndPlayMapDelegate().AddRaw(this, &FNiagaraComponentDetails::OnPiEEnd);
			
		IDetailCategoryBuilder& InputParamCategory = DetailBuilder.EditCategory(ParamCategoryName, LOCTEXT("ParamCategoryName", "User Parameters"), ECategoryPriority::Important);
		InputParamCategory.AddCustomBuilder(MakeShared<FNiagaraComponentUserParametersNodeBuilder>(Component.Get(), PropertyHandles, ParamCategoryName));
	}
	else if (ObjectsCustomized.Num() > 1)
	{
		IDetailCategoryBuilder& InputParamCategory = DetailBuilder.EditCategory(ParamCategoryName, LOCTEXT("ParamCategoryName", "User Parameters"));
		InputParamCategory.AddCustomRow(LOCTEXT("ParamCategoryName", "User Parameters"))
			.WholeRowContent()
			[
				SNew(STextBlock)
				.TextStyle(FAppStyle::Get(), "SmallText")
				.Text(LOCTEXT("OverrideParameterMultiselectionUnsupported", "Multiple override parameter sets cannot be edited simultaneously."))
			];
	}
	
	IDetailCategoryBuilder& CustomCategory = DetailBuilder.EditCategory(ParamUtilitiesName, LOCTEXT("ParamUtilsCategoryName", "Niagara Utilities"), ECategoryPriority::Important);

	CustomCategory.AddCustomRow(FText::GetEmpty())
		.WholeRowContent()
		.HAlign(HAlign_Left)
		[
			SNew(SBox)
			.MaxDesiredWidth(300.f)
			[
				SNew(SUniformGridPanel)
				.SlotPadding(2.0f)
				+ SUniformGridPanel::Slot(0, 0)
				[
					SNew(SButton)
					.OnClicked(this, &FNiagaraComponentDetails::OnDebugSelectedSystem)
					.ToolTipText(LOCTEXT("DebugButtonTooltip", "Open Niagara Debugger and point to the first selected particle system"))
					.HAlign(HAlign_Center)
					[
						SNew(STextBlock)
						.Text(LOCTEXT("DebugButton", "Debug"))
					]
				]
				+ SUniformGridPanel::Slot(1, 0)
				[
					SNew(SButton)
					.OnClicked(this, &FNiagaraComponentDetails::OnResetSelectedSystem)
					.ToolTipText(LOCTEXT("ResetEmitterButtonTooltip", "Resets the selected particle systems."))
					.HAlign(HAlign_Center)
					[
						SNew(STextBlock)
						.Text(LOCTEXT("ResetEmitterButton", "Reset"))
					]
				]
			]
		];
}

FReply FNiagaraComponentDetails::OnResetSelectedSystem()
{
	if (!Builder)
		return FReply::Handled();

	const TArray< TWeakObjectPtr<UObject> >& SelectedObjects = Builder->GetSelectedObjects();

	for (int32 Idx = 0; Idx < SelectedObjects.Num(); ++Idx)
	{
		if (SelectedObjects[Idx].IsValid())
		{
			if (AActor* Actor = Cast<AActor>(SelectedObjects[Idx].Get()))
			{
				for (UActorComponent* AC : Actor->GetComponents())
				{
					UNiagaraComponent* NiagaraComponent = Cast<UNiagaraComponent>(AC);
					if (NiagaraComponent)
					{
						NiagaraComponent->Activate(true);
						NiagaraComponent->ReregisterComponent();
					}
				}
			}
			else if (UNiagaraComponent* NiagaraComponent = Cast<UNiagaraComponent>(SelectedObjects[Idx].Get()))
			{
				NiagaraComponent->Activate(true);
				NiagaraComponent->ReregisterComponent();
			}
			
		}
	}

	return FReply::Handled();
}

FReply FNiagaraComponentDetails::OnDebugSelectedSystem()
{
	if (!Builder)
		return FReply::Handled();

	const TArray< TWeakObjectPtr<UObject> >& SelectedObjects = Builder->GetSelectedObjects();

	UNiagaraComponent* NiagaraComponentToUse = nullptr;
	for (int32 Idx = 0; Idx < SelectedObjects.Num(); ++Idx)
	{
		if (SelectedObjects[Idx].IsValid())
		{
			if (AActor* Actor = Cast<AActor>(SelectedObjects[Idx].Get()))
			{
				for (UActorComponent* AC : Actor->GetComponents())
				{
					UNiagaraComponent* NiagaraComponent = Cast<UNiagaraComponent>(AC);
					if (NiagaraComponent)
					{
						NiagaraComponentToUse = NiagaraComponent;
						break;
					}
				}
			}
			else if (UNiagaraComponent* NiagaraComponent = Cast<UNiagaraComponent>(SelectedObjects[Idx].Get()))
			{
				NiagaraComponentToUse = NiagaraComponent;
				break;
			}
		}
	}

	if (NiagaraComponentToUse)
	{

#if WITH_NIAGARA_DEBUGGER
		SNiagaraDebugger::InvokeDebugger(NiagaraComponentToUse);
#endif
	}

	return FReply::Handled();
}

#undef LOCTEXT_NAMESPACE<|MERGE_RESOLUTION|>--- conflicted
+++ resolved
@@ -810,22 +810,10 @@
 			// we only want to display parameters within the root in the all section
 			if(ActiveSection == nullptr)
 			{
-<<<<<<< HEAD
-				FNiagaraTypeDefinition Type = Parameter.GetType();
-				UStruct* Struct = Type.GetStruct();
-				if (Type == FNiagaraTypeDefinition::GetPositionDef())
-				{
-					static UPackage* CoreUObjectPkg = FindObjectChecked<UPackage>(nullptr, TEXT("/Script/CoreUObject"));
-					static UScriptStruct* VectorStruct = FindObjectChecked<UScriptStruct>(CoreUObjectPkg, TEXT("Vector"));
-					Struct = VectorStruct;
-				}
-				TSharedPtr<FStructOnScope> StructOnScope = MakeShareable(new FStructOnScope(Struct, ParameterProxy->Value().GetBytes()));
-=======
 				GenerateRowForUserParameter(ChildrenBuilder, UserParameter->GetUserParameter(), Owner);
 			}
 		}
 	}
->>>>>>> d731a049
 
 	// at last we add all parameters that haven't been setup at all, if the active section is set to "All"
 	if(ActiveSection == nullptr)
@@ -1085,19 +1073,7 @@
 					}
 					else
 					{
-<<<<<<< HEAD
-						TSharedPtr<FStructOnScope> DisplayStruct = DisplayStructPtr->Pin();
-						if (UserParameter.GetType() == FNiagaraTypeDefinition::GetPositionDef())
-						{
-							FMemory::Memcpy(DisplayStruct->GetStructMemory(), OverrideParameters.GetPositionParameterValue(UserParameter.GetName()), UserParameter.GetSizeInBytes());
-						}
-						else
-						{
-							OverrideParameters.CopyParameterData(UserParameter, DisplayStruct->GetStructMemory());
-						}
-=======
 						ExposedParameters.CopyParameterData(UserParameter, DisplayStruct->GetStructMemory());
->>>>>>> d731a049
 					}
 				}
 			}
